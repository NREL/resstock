<measure>
  <schema_version>3.0</schema_version>
  <name>residential_simulation_controls</name>
  <uid>874f921e-8f3c-458a-a82f-01b7d51a547e</uid>
<<<<<<< HEAD
  <version_id>8c6068e7-8d7c-4eb8-873d-9e19df8082dd</version_id>
  <version_modified>20181010T193304Z</version_modified>
=======
  <version_id>4a92892f-6f6b-4a11-9770-356e00fd2003</version_id>
  <version_modified>20181017T165216Z</version_modified>
>>>>>>> 8159c45d
  <xml_checksum>2C38F48B</xml_checksum>
  <class_name>ResidentialSimulationControls</class_name>
  <display_name>Set Residential Simulation Controls</display_name>
  <description>Set the simulation timesteps per hour and the run period begin/end month/day.</description>
  <modeler_description>Set the simulation timesteps per hour on the Timestep object, and the run period begin/end month/day on the RunPeriod object.</modeler_description>
  <arguments>
    <argument>
      <name>timesteps_per_hr</name>
      <display_name>Simulation Timesteps Per Hour</display_name>
      <type>Integer</type>
      <required>true</required>
      <model_dependent>false</model_dependent>
      <default_value>6</default_value>
    </argument>
    <argument>
      <name>begin_month</name>
      <display_name>Run Period Begin Month</display_name>
      <type>Integer</type>
      <required>true</required>
      <model_dependent>false</model_dependent>
      <default_value>1</default_value>
    </argument>
    <argument>
      <name>begin_day_of_month</name>
      <display_name>Run Period Begin Day of Month</display_name>
      <type>Integer</type>
      <required>true</required>
      <model_dependent>false</model_dependent>
      <default_value>1</default_value>
    </argument>
    <argument>
      <name>end_month</name>
      <display_name>Run Period End Month</display_name>
      <type>Integer</type>
      <required>true</required>
      <model_dependent>false</model_dependent>
      <default_value>12</default_value>
    </argument>
    <argument>
      <name>end_day_of_month</name>
      <display_name>Run Period End Day of Month</display_name>
      <type>Integer</type>
      <required>true</required>
      <model_dependent>false</model_dependent>
      <default_value>31</default_value>
    </argument>
  </arguments>
  <outputs/>
  <provenances/>
  <tags>
    <tag>Whole Building.Space Types</tag>
  </tags>
  <attributes>
    <attribute>
      <name>Measure Type</name>
      <value>ModelMeasure</value>
      <datatype>string</datatype>
    </attribute>
  </attributes>
  <files>
    <file>
      <filename>simulation.rb</filename>
      <filetype>rb</filetype>
      <usage_type>resource</usage_type>
      <checksum>EA3F5230</checksum>
    </file>
    <file>
      <version>
        <software_program>OpenStudio</software_program>
        <identifier>2.6.0</identifier>
        <min_compatible>2.6.0</min_compatible>
      </version>
      <filename>measure.rb</filename>
      <filetype>rb</filetype>
      <usage_type>script</usage_type>
      <checksum>CA7750FF</checksum>
    </file>
    <file>
      <filename>constants.rb</filename>
      <filetype>rb</filetype>
      <usage_type>resource</usage_type>
<<<<<<< HEAD
      <checksum>C6878D1E</checksum>
=======
      <checksum>623A924C</checksum>
>>>>>>> 8159c45d
    </file>
  </files>
</measure><|MERGE_RESOLUTION|>--- conflicted
+++ resolved
@@ -2,13 +2,8 @@
   <schema_version>3.0</schema_version>
   <name>residential_simulation_controls</name>
   <uid>874f921e-8f3c-458a-a82f-01b7d51a547e</uid>
-<<<<<<< HEAD
-  <version_id>8c6068e7-8d7c-4eb8-873d-9e19df8082dd</version_id>
-  <version_modified>20181010T193304Z</version_modified>
-=======
   <version_id>4a92892f-6f6b-4a11-9770-356e00fd2003</version_id>
   <version_modified>20181017T165216Z</version_modified>
->>>>>>> 8159c45d
   <xml_checksum>2C38F48B</xml_checksum>
   <class_name>ResidentialSimulationControls</class_name>
   <display_name>Set Residential Simulation Controls</display_name>
@@ -90,11 +85,7 @@
       <filename>constants.rb</filename>
       <filetype>rb</filetype>
       <usage_type>resource</usage_type>
-<<<<<<< HEAD
-      <checksum>C6878D1E</checksum>
-=======
       <checksum>623A924C</checksum>
->>>>>>> 8159c45d
     </file>
   </files>
 </measure>