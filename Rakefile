# frozen_string_literal: true

require 'fileutils'
require 'rake'
require 'rake/testtask'
require 'ci/reporter/rake/minitest'
require 'pp'
require 'colored'
require 'json'

desc 'Perform tasks related to unit tests'
namespace :test do
  desc 'Run unit tests for all measures'
  Rake::TestTask.new('unit_tests') do |t|
    t.libs << 'test'
    t.test_files = Dir['test/test_integrity_checks.rb'] + Dir['measures/*/tests/*.rb'] + Dir['resources/measures/*/tests/*.rb']
    t.warning = false
    t.verbose = true
  end

  desc 'Run integration tests for sampled datapoints'
  Rake::TestTask.new('integration_tests') do |t|
    t.libs << 'test'
    t.test_files = Dir['test/test_samples.rb']
    t.warning = false
    t.verbose = true
  end

  desc 'Regenerate test osms from osws'
  Rake::TestTask.new('regenerate_osms') do |t|
    t.libs << 'test'
    t.test_files = Dir['test/osw_files/tests/*.rb']
    t.warning = false
    t.verbose = true
  end

  desc 'Run unit tests for all projects'
  Rake::TestTask.new('project_tests') do |t|
    t.libs << 'test'
    t.test_files = Dir['project_*/tests/*.rb']
    t.warning = false
    t.verbose = true
  end
end

def regenerate_osms
  require 'openstudio'
  require_relative 'resources/meta_measure'

  OpenStudio::Logger.instance.standardOutLogger.setLogLevel(OpenStudio::Error)

  start_time = Time.now
  num_tot = 0
  num_success = 0

  osw_path = File.expand_path('../test/osw_files/', __FILE__)
  osm_path = File.expand_path('../test/osm_files/', __FILE__)

  osw_files = Dir.entries(osw_path).select { |entry| entry.end_with?('.osw') }
  num_osws = osw_files.size

  osw_files.each do |osw|
    # Generate osm from osw
    num_tot += 1

    puts "[#{num_tot}/#{num_osws}] Regenerating osm from #{osw}..."
    osw = File.expand_path("../test/osw_files/#{osw}", __FILE__)
    update_and_format_osw(osw)
    osw_hash = JSON.parse(File.read(osw))

    # Create measures hashes for top-level measures and other residential measures
    measures = {}
    resources_measures = {}
    osw_hash['steps'].each do |step|
      if ['ResidentialSimulationControls', 'PowerOutage'].include? step['measure_dir_name']
        measures[step['measure_dir_name']] = [step['arguments']]
      else
        resources_measures[step['measure_dir_name']] = [step['arguments']]
      end
    end

    # Apply measures
    model = OpenStudio::Model::Model.new
    runner = OpenStudio::Measure::OSRunner.new(OpenStudio::WorkflowJSON.new)
    success = apply_measures(File.expand_path('../measures/', __FILE__), measures, runner, model)
    success2 = apply_measures(File.expand_path('../resources/measures', __FILE__), resources_measures, runner, model)
    runner.result.errors.each do |error|
      puts error.logMessage
    end
    if !success || !success2 || runner.result.errors.size > 0
      fail "Measures not successfully applied for #{osw}."
    end

    osm = File.expand_path('../test/osw_files/in.osm', __FILE__)
    File.open(osm, 'w') { |f| f << model.to_s }

    # Add auto-generated message to top of file
    # Update EPW file paths to be relative for the ci machine
    file_text = File.readlines(osm)
    File.open(osm, 'w') do |f|
      f.write("!- NOTE: Auto-generated from #{osw.gsub(File.dirname(__FILE__), '')}\n")
      file_text.each do |file_line|
        if file_line.strip.start_with?('file:///')
          file_data = file_line.split('/')
          epw_name = file_data[-1].split(',')[0]
          if File.exist? File.join(File.dirname(__FILE__), "resources/measures/HPXMLtoOpenStudio/weather/#{epw_name}")
            file_line = file_data[0] + '../weather/' + file_data[-1]
          else
            # File not found in weather dir, assume it's in measure's tests dir instead
            file_line = file_data[0] + '../tests/' + file_data[-1]
          end
        end
        f.write(file_line)
      end
    end

    # Copy to osm dir
    osm_new = File.join(osm_path, File.basename(osw).gsub('.osw', '.osm'))
    FileUtils.mv(osm, osm_new)
    num_success += 1
  end

  puts "Completed. #{num_success} of #{num_tot} osm files were regenerated successfully (#{Time.now - start_time} seconds)."
end

def update_and_format_osw(osw)
  # Insert new step(s) into test osw files, if they don't already exist: {step1=>index1, step2=>index2, ...}
  # e.g., new_steps = {{"measure_dir_name"=>"ResidentialSimulationControls"}=>0}
  new_steps = {}
  json = JSON.parse(File.read(osw), symbolize_names: true)
  steps = json[:steps]
  new_steps.each do |new_step, ix|
    insert_new_step = true
    steps.each do |step|
      step.each do |k, v|
        next if k != :measure_dir_name
        next if v != new_step.values[0] # already have this step

        insert_new_step = false
      end
    end
    next unless insert_new_step

    json[:steps].insert(ix, new_step)
  end
  File.open(osw, 'w') do |f|
    f.write(JSON.pretty_generate(json)) # format nicely even if not updating the osw with new steps
  end
end

desc 'Perform integrity check on inputs for all projects'
Rake::TestTask.new('integrity_check_all') do |t|
  t.libs << 'test'
  t.test_files = Dir['project_*/tests/*.rb']
  t.warning = false
  t.verbose = true
end # rake task

desc 'Perform integrity check on inputs for project_national'
Rake::TestTask.new('integrity_check_national') do |t|
  t.libs << 'test'
  t.test_files = Dir['project_national/tests/*.rb']
  t.warning = false
  t.verbose = true
end # rake task

desc 'Perform integrity check on inputs for project_testing'
Rake::TestTask.new('integrity_check_testing') do |t|
  t.libs << 'test'
  t.test_files = Dir['project_testing/tests/*.rb']
  t.warning = false
  t.verbose = true
end # rake task

desc 'Perform unit tests on integrity checks'
Rake::TestTask.new('integrity_check_unit_tests') do |t|
  t.libs << 'test'
  t.test_files = Dir['test/test_integrity_checks.rb']
  t.warning = false
  t.verbose = true
end # rake task

def integrity_check(project_dir_name, housing_characteristics_dir = 'housing_characteristics', lookup_file = nil)
  # Load helper file and sampling file
  resources_dir = File.join(File.dirname(__FILE__), 'resources')
  require File.join(resources_dir, 'buildstock')
  require File.join(resources_dir, 'run_sampling')
  require 'csv'

  # Setup
  if lookup_file.nil?
    lookup_file = File.join(resources_dir, 'options_lookup.tsv')
  end
  check_file_exists(lookup_file, nil)

  lookup_csv_data = CSV.open(lookup_file, { col_sep: "\t" }).each.to_a

  # Perform various checks on each probability distribution file
  parameters_processed = []
  last_size = -1

  parameter_names = []
  get_parameters_ordered_from_options_lookup_tsv(lookup_csv_data).each do |parameter_name|
    tsvpath = File.join(project_dir_name, housing_characteristics_dir, "#{parameter_name}.tsv")
    next if not File.exist?(tsvpath) # Not every parameter used by every project

    parameter_names << parameter_name
  end

  # Create all TsvFile objects for all parameters
  tsvfiles = {}
  parameter_names.each do |parameter_name|
    tsvpath = File.join(project_dir_name, housing_characteristics_dir, "#{parameter_name}.tsv")
    check_file_exists(tsvpath, nil)
    tsvfiles[parameter_name] = TsvFile.new(tsvpath, nil)
  end

  while parameters_processed.size != parameter_names.size

    if last_size == parameters_processed.size
      # No additional processing occurred during last pass
      unprocessed_parameters = parameter_names - parameters_processed
      err = "ERROR: Unable to process these parameters: #{unprocessed_parameters.join(', ')}."
      deps = []
      unprocessed_parameters.each do |p|
        tsvfiles[p].dependency_cols.keys.each do |d|
          next if deps.include?(d)

          deps << d
        end
      end
      undefined_deps = deps - unprocessed_parameters - parameters_processed

      # Check if undefined deps exist but are undefined simply because they're not in options_lookup.tsv
      undefined_deps_exist = true
      undefined_deps.each do |undefined_dep|
        tsvpath = File.join(project_dir_name, housing_characteristics_dir, "#{undefined_dep}.tsv")
        next if File.exist?(tsvpath)

        undefined_deps_exist = false
      end
      if undefined_deps_exist
        err += "\nPerhaps one of these dependency files has options missing from options_lookup.tsv? #{undefined_deps.join(', ')}."
      else
        err += "\nPerhaps one of these dependency files is missing? #{undefined_deps.join(', ')}."
      end
      raise err
    end

    err = ''
    last_size = parameters_processed.size
    parameter_names.each do |parameter_name|
      # Already processed? Skip
      next if parameters_processed.include?(parameter_name)

      tsvfile = tsvfiles[parameter_name]

      # Dependencies not yet processed? Skip until a subsequent pass
      skip = false
      tsvfile.dependency_cols.keys.each do |dep|
        next if parameters_processed.include?(dep)

        skip = true
      end
      next if skip

      puts "Checking for issues with #{project_dir_name}/#{parameter_name}..."
      parameters_processed << parameter_name

      # Test that dependency options exist
      tsvfile.dependency_options.each do |dependency, options|
        options.each do |option|
          if not tsvfiles[dependency].option_cols.keys.include? option
            err += "ERROR: #{dependency}=#{option} not a valid dependency option for #{parameter_name}.\n"
          end
        end
      end

      # Test all possible combinations of dependency value combinations
      combo_hashes = get_combination_hashes(tsvfiles, tsvfile.dependency_cols.keys)
      if combo_hashes.size > 0
        i = 1
        starting = Time.now
        total_hashes = combo_hashes.length
        combo_hashes.each do |combo_hash|
          # Check dependency value combination
          _matched_option_name, _matched_row_num = tsvfile.get_option_name_from_sample_number(1.0, combo_hash)

          # Print to screen so ci does not timeout
          if i % 10000 == 0
            puts "  Checked #{i}/#{total_hashes} possible dependency value combinations..."
          end
          i += 1
        end
        ending = Time.now
        puts "  Checking all possible combinations: \t\t#{ending - starting} seconds\n"
      else
        # global distribution
        _matched_option_name, _matched_row_num = tsvfile.get_option_name_from_sample_number(1.0, nil)
      end

      # Check file format to be consistent with specified guidelines
      starting = Time.now
      check_parameter_file_format(tsvfile.full_path, tsvfile.dependency_cols.length(), parameter_name)
      ending = Time.now
      puts "  Checking file format: \t\t\t#{ending - starting} seconds\n"

      # Check for all options defined in options_lookup.tsv
      starting = Time.now
      get_measure_args_from_option_names(lookup_csv_data, tsvfile.option_cols.keys, parameter_name, lookup_file)
      ending = Time.now
      puts "  Checking all options in options_lookup.tsv: \t#{ending - starting} seconds\n\n"
    end
    if not err.empty?
      raise err
    end
  end # parameter_name

  # Test sampling
  r = RunSampling.new
  output_file = r.run(project_dir_name, 10000, "#{project_dir_name}.csv", housing_characteristics_dir, lookup_file)

  # Cache {parameter => options}
  parameters_options = {}
  CSV.foreach(output_file, headers: true).each do |row|
    row.each do |parameter_name, option_name|
      next if parameter_name == 'Building'

      unless parameters_options.keys.include? parameter_name
        parameters_options[parameter_name] = []
      end

      unless parameters_options[parameter_name].include? option_name
        parameters_options[parameter_name] << option_name
      end
    end
  end

  # Cache {parameter => {option => {measure => {arg => value}}}}
  parameters_options_measure_args = {}
  parameters_options.each do |parameter_name, option_names|
    parameters_options_measure_args[parameter_name] = get_measure_args_from_option_names(lookup_csv_data, option_names, parameter_name, lookup_file)
  end

  # Check that measure arguments aren't getting overwritten
  err = ''
  CSV.foreach(output_file, headers: true).each do |row|
    args_map = {}
    row.each do |parameter_name, option_name|
      next if parameter_name == 'Building'

      parameters_options_measure_args[parameter_name][option_name].each do |measure_name, args|
        args.keys.each do |arg|
          args_map[[measure_name, arg]] = [] if args_map[[measure_name, arg]].nil?
          args_map[[measure_name, arg]] << parameter_name
        end
      end
    end
    args_map.each do |k, v|
      next unless v.size > 1

      param_names = v.join('", "')
      measure_name = k[0]
      arg_name = k[1]
      next if err.include?(param_names) && err.include?(measure_name) && err.include?(arg_name)

      err += "ERROR: Duplicate measure argument assignment(s) across [\"#{param_names}\"] parameters. #{measure_name} => \"#{arg_name}\" already assigned.\n"
    end
  end
  if not err.empty?
    raise err
  end

  if File.exist?(output_file)
    if project_dir_name == 'project_national'
      FileUtils.mv(output_file, output_file.gsub(project_dir_name, 'buildstock'))
    else
      File.delete(output_file) # Clean up
    end
  end

  # Unused TSVs?
  err = ''
  Dir[File.join(project_dir_name, housing_characteristics_dir, '*.tsv')].each do |tsvpath|
    parameter_name = File.basename(tsvpath, '.*')
    if not parameter_names.include? parameter_name
      err += "ERROR: TSV file #{tsvpath} not used in options_lookup.tsv.\n"
    end
  end
  if not err.empty?
    raise err
  end
end

def integrity_check_options_lookup_tsv(project_dir_name, housing_characteristics_dir = 'housing_characteristics', lookup_file = nil)
  require 'openstudio'

  # Load helper file and sampling file
  resources_dir = File.join(File.dirname(__FILE__), 'resources')
  require File.join(resources_dir, 'buildstock')

  # Setup
  if lookup_file.nil?
    lookup_file = File.join(resources_dir, 'options_lookup.tsv')
  end
  check_file_exists(lookup_file, nil)

  lookup_csv_data = CSV.open(lookup_file, { col_sep: "\t" }).each.to_a

  # Integrity checks for option_lookup.tsv
  measures = {}
  model = OpenStudio::Model::Model.new

  # Gather all options/arguments
  parameter_names = get_parameters_ordered_from_options_lookup_tsv(lookup_csv_data)
  parameter_names.each do |parameter_name|
    check_for_illegal_chars(parameter_name, 'parameter')

    tsvpath = File.join(project_dir_name, housing_characteristics_dir, "#{parameter_name}.tsv")
    next if not File.exist?(tsvpath) # Not every parameter used by every project

    option_names = get_options_for_parameter_from_options_lookup_tsv(lookup_csv_data, parameter_name)
    options_measure_args = get_measure_args_from_option_names(lookup_csv_data, option_names, parameter_name, lookup_file)
    option_names.each do |option_name|
      check_for_illegal_chars(option_name, 'option')

      # Check for (parameter, option) names
      # Get measure name and arguments associated with the option
      options_measure_args[option_name].each do |measure_subdir, args_hash|
        if not measures.has_key?(measure_subdir)
          measures[measure_subdir] = {}
        end
        if not measures[measure_subdir].has_key?(parameter_name)
          measures[measure_subdir][parameter_name] = {}
        end

        # Skip options with duplicate argument values as a previous option; speeds up processing.
        duplicate_args = false
        measures[measure_subdir][parameter_name].keys.each do |opt_name|
          next if measures[measure_subdir][parameter_name][opt_name].to_s != args_hash.to_s

          duplicate_args = true
          break
        end
        next if duplicate_args

        # Store arguments
        measures[measure_subdir][parameter_name][option_name] = args_hash
      end
    end
  end

  measures.keys.each do |measure_subdir|
    puts "Checking for issues with #{measure_subdir} measure..."

    measurerb_path = File.absolute_path(File.join(File.dirname(lookup_file), 'measures', measure_subdir, 'measure.rb'))
    check_file_exists(measurerb_path, nil)
    measure_instance = get_measure_instance(measurerb_path)

    # Validate measure arguments for combinations of options
    param_names = measures[measure_subdir].keys()
    options_array = []
    max_param_size = 0
    param_names.each do |parameter_name|
      options_array << measures[measure_subdir][parameter_name].keys()
      max_param_size = [max_param_size, options_array[-1].size].max
    end

    option_combinations = []
    options_array.each_with_index do |option_array, idx|
      for n in 0..max_param_size - 1
        if idx == 0
          option_combinations << []
        end
        option_combinations[n] << option_array[n % option_array.size]
      end
    end

    all_measure_args = []
    max_checks_reached = false
    option_combinations.each_with_index do |option_combination, combo_num|
      measure_args = {}
      option_combination.each_with_index do |option_name, idx|
        measures[measure_subdir][param_names[idx]][option_name].each do |k, v|
          measure_args[k] = v
        end
      end
      next if all_measure_args.include?(measure_args)

      all_measure_args << measure_args
    end

    all_measure_args.shuffle.each_with_index do |measure_args, idx|
      validate_measure_args(measure_instance.arguments(model), measure_args, lookup_file, measure_subdir, nil)
    end
  end
end

def check_for_illegal_chars(name, name_type)
  # Check for illegal characters in parameter/option names. These characters are
  # reserved for use in the apply upgrade logic.
  ['(', ')', '|', '&'].each do |char|
    next unless name.include? char

    raise "ERROR: Illegal character ('#{char}') found in #{name_type} name '#{name}'."
  end
end

def check_parameter_file_format(tsvpath, n_deps, name)
  required_headers = ['sampling_probability']

  # For each line in file
  i = 1
  File.read(tsvpath, mode: 'rb').each_line do |line|
    # If not a comment line
    next if line.start_with? "\#"

    # Check endline character
    if line.include? "\r\n"
      # Ensure children.py was run
      if i == 1
        required_headers.each do |required_header|
          unless line.include? required_header
            raise "ERROR: Could not find '#{required_header}' column in '#{name}'."
          end
        end
      # Do not perform other checks if the line is the header
      elsif i > 1
        # Check float format
        # Remove endline character and split the string into array
        line = line.split("\r\n")[0].split("\t")
        # For each non dependency entry check format
        for j in n_deps..line.length() - 1 do
          # Check for scientific format
          if (line[j].include?('e-') || line[j].include?('e+') ||
              line[j].include?('E-') || line[j].include?('E+'))
            raise "ERROR: Scientific notation found in '#{name}', line '#{i}'."
          end

          begin # Try to get the float precision
            float_precision = line[j].split('.')[1].length()
          rescue NoMethodError
            # Catch non floats
            raise "ERROR: Incorrect non float found in '#{name}', line '#{i}'."
          end
          # If float precision is not 6 digits, raise error
          if float_precision != 6
            raise "ERROR: Incorrect float precision found in '#{name}', line '#{i}'."
          end
        end
      end
    else
      # Found wrong endline format
      raise "ERROR: Incorrect newline character found in '#{name}', line '#{i}'."
    end # End checks
    i += 1
  end
end

def get_all_project_dir_names()
  project_dir_names = []
  Dir.entries(File.dirname(__FILE__)).each do |entry|
    next if not Dir.exist?(entry)
    next if (not entry.start_with?('project_')) && (entry != 'test')

    project_dir_names << entry
  end
  return project_dir_names
end

desc 'Apply rubocop, update all measure xmls, and regenerate example osws'
Rake::TestTask.new('update_measures') do |t|
  t.libs << 'test'
  t.test_files = Dir['test/test_update_measures.rb']
  t.warning = false
  t.verbose = true
end

def update_measures
  require 'openstudio'

  # Prevent NREL error regarding U: drive when not VPNed in
  ENV['HOME'] = 'C:' if !ENV['HOME'].nil? && ENV['HOME'].start_with?('U:')
  ENV['HOMEDRIVE'] = 'C:\\' if !ENV['HOMEDRIVE'].nil? && ENV['HOMEDRIVE'].start_with?('U:')

  # Apply rubocop
  cops = ['Layout',
          'Lint/DeprecatedClassMethods',
          # 'Lint/RedundantStringCoercion', # Enable when rubocop is upgraded
          'Style/AndOr',
          'Style/FrozenStringLiteralComment',
          'Style/HashSyntax',
          'Style/Next',
          'Style/NilComparison',
          'Style/RedundantParentheses',
          'Style/RedundantSelf',
          'Style/ReturnNil',
          'Style/SelfAssignment',
          'Style/StringLiterals',
          'Style/StringLiteralsInInterpolation']
  commands = ["\"require 'rubocop/rake_task'\"",
              "\"RuboCop::RakeTask.new(:rubocop) do |t| t.options = ['--auto-correct', '--format', 'simple', '--only', '#{cops.join(',')}'] end\"",
              '"Rake.application[:rubocop].invoke"']
  command = "#{OpenStudio.getOpenStudioCLI} -e #{commands.join(' -e ')}"
  puts 'Applying rubocop auto-correct to measures...'
  system(command)

  # Update measures XMLs
  command = "#{OpenStudio.getOpenStudioCLI} measure -t '#{File.join(File.dirname(__FILE__), 'measures')}'"
  puts 'Updating measure.xmls...'
  system(command, [:out, :err] => File::NULL)
<<<<<<< HEAD

  # Generate example OSWs

  # Check that there is no missing/extra measures in the measure-info.json
  # and get all_measures name (folders) in the correct order
  data_hash = get_and_proof_measure_order_json()

  exclude_measures = ['ResidentialHotWaterSolar',
                      'ResidentialHVACCeilingFan',
                      'ResidentialHVACDehumidifier',
                      'ResidentialMiscLargeUncommonLoads']

  example_osws = { 'TMY' => 'USA_CO_Denver.Intl.AP.725650_TMY3.epw', 'AMY2012' => '0465925_US_CO_Boulder_8013_0-20000-0-72469_40.13_-105.22_NSRDB_2.0.1_AMY_2012.epw', 'AMY2014' => '0465925_US_CO_Boulder_8013_0-20000-0-72469_40.13_-105.22_NSRDB_2.0.1_AMY_2014.epw' }
  example_osws.each do |weather_year, weather_file|
    # SFD
    include_measures = ['ResidentialGeometryCreateSingleFamilyDetached']
    generate_example_osws(data_hash,
                          include_measures,
                          exclude_measures,
                          "example_single_family_detached_#{weather_year}.osw",
                          weather_file)

    # SFA
    include_measures = ['ResidentialGeometryCreateSingleFamilyAttached']
    generate_example_osws(data_hash,
                          include_measures,
                          exclude_measures,
                          "example_single_family_attached_#{weather_year}.osw",
                          weather_file)

    # MF
    include_measures = ['ResidentialGeometryCreateMultifamily', 'ResidentialConstructionsFinishedRoof']
    generate_example_osws(data_hash,
                          include_measures,
                          exclude_measures,
                          "example_multifamily_#{weather_year}.osw",
                          weather_file)
  end
end

def generate_example_osws(data_hash, include_measures, exclude_measures,
                          osw_filename, weather_file, simplify = true)
  # This function will generate OpenStudio OSWs
  # with all the measures in it, in the order specified in /resources/measure-info.json

  require 'openstudio'
  require_relative 'resources/meta_measure'

  puts "Updating #{osw_filename}..."

  model = OpenStudio::Model::Model.new
  osw_path = "workflows/#{osw_filename}"

  if File.exist?(osw_path)
    File.delete(osw_path)
  end

  workflowJSON = OpenStudio::WorkflowJSON.new
  workflowJSON.setOswPath(osw_path)
  workflowJSON.addMeasurePath('../../measures')
  workflowJSON.addMeasurePath('../../resources/measures')

  steps = OpenStudio::WorkflowStepVector.new

  # Check for invalid measure names
  all_measures = []
  data_hash.each do |group|
    group['group_steps'].each do |group_step|
      group_step['measures'].each do |measure|
        all_measures << measure
      end
    end
  end
  (include_measures + exclude_measures).each do |m|
    next if all_measures.include? m

    puts "Error: No measure found with name '#{m}'."
    exit
  end

  data_hash.each do |group|
    group['group_steps'].each do |group_step|
      # Default to first measure in step
      measure = group_step['measures'][0]

      # Override with include measure?
      include_measures.each do |include_measure|
        if group_step['measures'].include? include_measure
          measure = include_measure
        end
      end

      # Skip exclude measures
      if exclude_measures.include? measure
        next
      end

      measure_path = File.expand_path(File.join('../resources/measures', measure), workflowJSON.oswDir.to_s)
      unless File.exist? measure_path
        measure_path = File.expand_path(File.join('../measures', measure), workflowJSON.oswDir.to_s) # for ResidentialSimulationControls, TimeseriesCSVExport
      end
      measure_instance = get_measure_instance("#{measure_path}/measure.rb")

      begin
        measure_args = measure_instance.arguments(model).sort_by { |arg| arg.name }
      rescue
        measure_args = measure_instance.arguments.sort_by { |arg| arg.name } # for reporting measures
      end

      step = OpenStudio::MeasureStep.new(measure)
      if not simplify
        step.setName(measure_instance.name)
        step.setDescription(measure_instance.description)
        step.setModelerDescription(measure_instance.modeler_description)
      end

      # Loop on each argument
      measure_args.each do |arg|
        if arg.hasDefaultValue
          arg_value = arg.defaultValueAsString
          arg_value = weather_file if (measure == 'ResidentialLocation') && (arg.name == 'weather_file_name')
          step.setArgument(arg.name, arg_value)
        elsif arg.required
          puts "Error: No default value provided for #{measure} argument '#{arg.name}'."
          exit
        end
      end

      # Push step in Steps
      steps.push(step)
    end
  end

  workflowJSON.setWorkflowSteps(steps)
  workflowJSON.save

  # Strip created_at/updated_at
  require 'json'
  file = File.read(osw_path)
  data_hash = JSON.parse(file)
  data_hash.delete('created_at')
  data_hash.delete('updated_at')
  File.write(osw_path, JSON.pretty_generate(data_hash))
=======
>>>>>>> 7057f67c
end

def get_and_proof_measure_order_json()
  # This function will check that all measure folders (in measures/)
  # are listed in the /resources/measure-info.json and vice versa
  # and return the list of all measures used in the proper order
  #
  # @return {data_hash} of measure-info.json

  # List all measures in measures/ folders
  measure_folder = File.expand_path('../measures/', __FILE__)
  resources_measure_folder = File.expand_path('../resources/measures/', __FILE__)
  all_measures = Dir.entries(measure_folder).select { |entry| entry.start_with?('Residential') } + Dir.entries(resources_measure_folder).select { |entry| entry.start_with?('Residential') }

  # Load json, and get all measures in there
  json_file = 'resources/measure-info.json'
  json_path = File.expand_path("../#{json_file}", __FILE__)
  data_hash = JSON.parse(File.read(json_path))

  measures_json = []
  data_hash.each do |group|
    group['group_steps'].each do |group_step|
      measures_json += group_step['measures']
    end
  end

  # Check for missing in JSON file
  missing_in_json = all_measures - measures_json
  if missing_in_json.size > 0
    puts "Warning: There are #{missing_in_json.size} measures missing in '#{json_file}': #{missing_in_json.join(',')}"
  end

  # Check for measures in JSON that don't have a corresponding folder
  extra_in_json = measures_json - all_measures
  if extra_in_json.size > 0
    puts "Warning: There are #{extra_in_json.size} measures extra in '#{json_file}': #{extra_in_json.join(',')}"
  end

  return data_hash
end<|MERGE_RESOLUTION|>--- conflicted
+++ resolved
@@ -609,152 +609,6 @@
   command = "#{OpenStudio.getOpenStudioCLI} measure -t '#{File.join(File.dirname(__FILE__), 'measures')}'"
   puts 'Updating measure.xmls...'
   system(command, [:out, :err] => File::NULL)
-<<<<<<< HEAD
-
-  # Generate example OSWs
-
-  # Check that there is no missing/extra measures in the measure-info.json
-  # and get all_measures name (folders) in the correct order
-  data_hash = get_and_proof_measure_order_json()
-
-  exclude_measures = ['ResidentialHotWaterSolar',
-                      'ResidentialHVACCeilingFan',
-                      'ResidentialHVACDehumidifier',
-                      'ResidentialMiscLargeUncommonLoads']
-
-  example_osws = { 'TMY' => 'USA_CO_Denver.Intl.AP.725650_TMY3.epw', 'AMY2012' => '0465925_US_CO_Boulder_8013_0-20000-0-72469_40.13_-105.22_NSRDB_2.0.1_AMY_2012.epw', 'AMY2014' => '0465925_US_CO_Boulder_8013_0-20000-0-72469_40.13_-105.22_NSRDB_2.0.1_AMY_2014.epw' }
-  example_osws.each do |weather_year, weather_file|
-    # SFD
-    include_measures = ['ResidentialGeometryCreateSingleFamilyDetached']
-    generate_example_osws(data_hash,
-                          include_measures,
-                          exclude_measures,
-                          "example_single_family_detached_#{weather_year}.osw",
-                          weather_file)
-
-    # SFA
-    include_measures = ['ResidentialGeometryCreateSingleFamilyAttached']
-    generate_example_osws(data_hash,
-                          include_measures,
-                          exclude_measures,
-                          "example_single_family_attached_#{weather_year}.osw",
-                          weather_file)
-
-    # MF
-    include_measures = ['ResidentialGeometryCreateMultifamily', 'ResidentialConstructionsFinishedRoof']
-    generate_example_osws(data_hash,
-                          include_measures,
-                          exclude_measures,
-                          "example_multifamily_#{weather_year}.osw",
-                          weather_file)
-  end
-end
-
-def generate_example_osws(data_hash, include_measures, exclude_measures,
-                          osw_filename, weather_file, simplify = true)
-  # This function will generate OpenStudio OSWs
-  # with all the measures in it, in the order specified in /resources/measure-info.json
-
-  require 'openstudio'
-  require_relative 'resources/meta_measure'
-
-  puts "Updating #{osw_filename}..."
-
-  model = OpenStudio::Model::Model.new
-  osw_path = "workflows/#{osw_filename}"
-
-  if File.exist?(osw_path)
-    File.delete(osw_path)
-  end
-
-  workflowJSON = OpenStudio::WorkflowJSON.new
-  workflowJSON.setOswPath(osw_path)
-  workflowJSON.addMeasurePath('../../measures')
-  workflowJSON.addMeasurePath('../../resources/measures')
-
-  steps = OpenStudio::WorkflowStepVector.new
-
-  # Check for invalid measure names
-  all_measures = []
-  data_hash.each do |group|
-    group['group_steps'].each do |group_step|
-      group_step['measures'].each do |measure|
-        all_measures << measure
-      end
-    end
-  end
-  (include_measures + exclude_measures).each do |m|
-    next if all_measures.include? m
-
-    puts "Error: No measure found with name '#{m}'."
-    exit
-  end
-
-  data_hash.each do |group|
-    group['group_steps'].each do |group_step|
-      # Default to first measure in step
-      measure = group_step['measures'][0]
-
-      # Override with include measure?
-      include_measures.each do |include_measure|
-        if group_step['measures'].include? include_measure
-          measure = include_measure
-        end
-      end
-
-      # Skip exclude measures
-      if exclude_measures.include? measure
-        next
-      end
-
-      measure_path = File.expand_path(File.join('../resources/measures', measure), workflowJSON.oswDir.to_s)
-      unless File.exist? measure_path
-        measure_path = File.expand_path(File.join('../measures', measure), workflowJSON.oswDir.to_s) # for ResidentialSimulationControls, TimeseriesCSVExport
-      end
-      measure_instance = get_measure_instance("#{measure_path}/measure.rb")
-
-      begin
-        measure_args = measure_instance.arguments(model).sort_by { |arg| arg.name }
-      rescue
-        measure_args = measure_instance.arguments.sort_by { |arg| arg.name } # for reporting measures
-      end
-
-      step = OpenStudio::MeasureStep.new(measure)
-      if not simplify
-        step.setName(measure_instance.name)
-        step.setDescription(measure_instance.description)
-        step.setModelerDescription(measure_instance.modeler_description)
-      end
-
-      # Loop on each argument
-      measure_args.each do |arg|
-        if arg.hasDefaultValue
-          arg_value = arg.defaultValueAsString
-          arg_value = weather_file if (measure == 'ResidentialLocation') && (arg.name == 'weather_file_name')
-          step.setArgument(arg.name, arg_value)
-        elsif arg.required
-          puts "Error: No default value provided for #{measure} argument '#{arg.name}'."
-          exit
-        end
-      end
-
-      # Push step in Steps
-      steps.push(step)
-    end
-  end
-
-  workflowJSON.setWorkflowSteps(steps)
-  workflowJSON.save
-
-  # Strip created_at/updated_at
-  require 'json'
-  file = File.read(osw_path)
-  data_hash = JSON.parse(file)
-  data_hash.delete('created_at')
-  data_hash.delete('updated_at')
-  File.write(osw_path, JSON.pretty_generate(data_hash))
-=======
->>>>>>> 7057f67c
 end
 
 def get_and_proof_measure_order_json()
