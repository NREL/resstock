--- conflicted
+++ resolved
@@ -274,7 +274,6 @@
     integrity_check_options_lookup_tsv('project_resstock_efs')
 end # rake task
 
-<<<<<<< HEAD
 desc 'Perform integrity check on inputs for project_resstock_multifamily'
 task :integrity_check_resstock_multifamily do
     integrity_check('project_resstock_multifamily')
@@ -282,10 +281,6 @@
 end # rake task
 
 def integrity_check(project_dir_name)
-
-=======
-def integrity_check(project_dir_name)
->>>>>>> 2fa88d6f
   # Load helper file and sampling file
   resources_dir = File.join(File.dirname(__FILE__), 'resources')
   require File.join(resources_dir, 'buildstock')
@@ -306,15 +301,8 @@
     next if not File.exist?(tsvpath) # Not every parameter used by every project
     parameter_names << parameter_name
   end
-<<<<<<< HEAD
-  
+
   while parameters_processed.size != parameter_names.size
-  
-=======
-  
-  while parameters_processed.size != parameter_names.size
-  
->>>>>>> 2fa88d6f
     if last_size == parameters_processed.size
       # No additional processing occurred during last pass
       unprocessed_parameters = parameter_names - parameters_processed
