require 'fileutils'

require 'rake'
require 'rake/testtask'
require 'ci/reporter/rake/minitest'

require 'pp'
require 'colored'
require 'json'

desc 'perform tasks related to unit tests'
namespace :test do
  desc 'Run unit tests for all projects/measures'
  Rake::TestTask.new('all') do |t|
    t.libs << 'test'
    t.test_files = Dir['project_*/tests/*.rb'] + Dir['test/test_integrity_checks.rb'] + Dir['measures/*/tests/*.rb'] + Dir['resources/measures/*/tests/*.rb'] + Dir['workflows/tests/*.rb'] - Dir['measures/HPXMLtoOpenStudio/tests/*.rb'] # HPXMLtoOpenStudio is tested upstream
    t.warning = false
    t.verbose = true
  end

  desc 'regenerate test osm files from osw files'
  Rake::TestTask.new('regenerate_osms') do |t|
    t.libs << 'test'
    t.test_files = Dir['test/osw_files/tests/*.rb']
    t.warning = false
    t.verbose = true
  end
end

def regenerate_osms
  require 'openstudio'

  start_time = Time.now
  num_tot = 0
  num_success = 0

  osw_path = File.expand_path("../test/osw_files/", __FILE__)
  osm_path = File.expand_path("../test/osm_files/", __FILE__)

  osw_files = Dir.entries(osw_path).select { |entry| entry.end_with?(".osw") and entry != "out.osw" }

  if File.exists?(File.expand_path("../log", __FILE__))
    FileUtils.rm(File.expand_path("../log", __FILE__))
  end

  cli_path = OpenStudio.getOpenStudioCLI

  num_osws = osw_files.size

  osw_files.each do |osw|
    # Generate osm from osw
    num_tot += 1

    puts "[#{num_tot}/#{num_osws}] Regenerating osm from #{osw}..."
    osw = File.expand_path("../test/osw_files/#{osw}", __FILE__)
    update_and_format_osw(osw)
    osm = File.expand_path("../test/osw_files/run/in.osm", __FILE__)
    command = "\"#{cli_path}\" --no-ssl run -w #{osw} -m >> log"
    for _retry in 1..3
      system(command)
      break if File.exists?(osm)
    end
    if not File.exists?(osm)
      fail "  ERROR: Could not generate osm."
    end

    # Add auto-generated message to top of file
    # Update EPW file paths to be relative for the CircleCI machine
    file_text = File.readlines(osm)
    File.open(osm, "w") do |f|
      f.write("!- NOTE: Auto-generated from #{osw.gsub(File.dirname(__FILE__), "")}\n")
      file_text.each do |file_line|
        if file_line.strip.start_with?("file:///")
          file_data = file_line.split('/')
          epw_name = file_data[-1].split(',')[0]
          if File.exists? File.join(File.dirname(__FILE__), "resources/measures/HPXMLtoOpenStudio/weather/#{epw_name}")
            file_line = file_data[0] + "../weather/" + file_data[-1]
          else
            # File not found in weather dir, assume it's in measure's tests dir instead
            file_line = file_data[0] + "../tests/" + file_data[-1]
          end
        end
        f.write(file_line)
      end
    end

    # Copy to osm dir
    osm_new = File.join(osm_path, File.basename(osw).gsub(".osw", ".osm"))
    FileUtils.cp(osm, osm_new)
    num_success += 1

    # Clean up
    run_dir = File.expand_path("../test/osw_files/run", __FILE__)
    if Dir.exists?(run_dir)
      FileUtils.rmtree(run_dir)
    end
    if File.exists?(File.expand_path("../test/osw_files/out.osw", __FILE__))
      FileUtils.rm(File.expand_path("../test/osw_files/out.osw", __FILE__))
    end
  end

  puts "Completed. #{num_success} of #{num_tot} osm files were regenerated successfully (#{Time.now - start_time} seconds)."
end

def update_and_format_osw(osw)
  # Insert new step(s) into test osw files, if they don't already exist: {step1=>index1, step2=>index2, ...}
  # e.g., new_steps = {{"measure_dir_name"=>"ResidentialSimulationControls"}=>0}
  new_steps = {}
  json = JSON.parse(File.read(osw), :symbolize_names => true)
  steps = json[:steps]
  new_steps.each do |new_step, ix|
    insert_new_step = true
    steps.each do |step|
      step.each do |k, v|
        next if k != :measure_dir_name
        next if v != new_step.values[0] # already have this step

        insert_new_step = false
      end
    end
    next unless insert_new_step

    json[:steps].insert(ix, new_step)
  end
  File.open(osw, "w") do |f|
    f.write(JSON.pretty_generate(json)) # format nicely even if not updating the osw with new steps
  end
end

desc 'Perform integrity check on inputs for all projects'
Rake::TestTask.new('integrity_check_all') do |t|
  t.libs << 'test'
  t.test_files = Dir['project_*/tests/*.rb']
  t.warning = false
  t.verbose = true
end # rake task

desc 'Perform integrity check on inputs for project_singlefamilydetached'
Rake::TestTask.new('integrity_check_singlefamilydetached') do |t|
  desc 'Run unit tests for all projects/measures'
  t.libs << 'test'
  t.test_files = Dir['project_singlefamilydetached/tests/*.rb']
  t.warning = false
  t.verbose = true
end # rake task

desc 'Perform integrity check on inputs for project_multifamily_beta'
Rake::TestTask.new('integrity_check_multifamily_beta') do |t|
  t.libs << 'test'
  t.test_files = Dir['project_multifamily_beta/tests/*.rb']
  t.warning = false
  t.verbose = true
end # rake task

desc 'Perform integrity check on inputs for project_testing'
Rake::TestTask.new('integrity_check_testing') do |t|
  t.libs << 'test'
  t.test_files = Dir['project_testing/tests/*.rb']
  t.warning = false
  t.verbose = true
end # rake task

desc 'Perform unit tests on integrity checks'
Rake::TestTask.new('integrity_check_unit_tests') do |t|
  t.libs << 'test'
  t.test_files = Dir['test/test_integrity_checks.rb']
  t.warning = false
  t.verbose = true
end # rake task

def integrity_check(project_dir_name, housing_characteristics_dir = "housing_characteristics", lookup_file = nil)
  # Load helper file and sampling file
  resources_dir = File.join(File.dirname(__FILE__), 'resources')
  require File.join(resources_dir, 'buildstock')
  require File.join(resources_dir, 'run_sampling')

  # Setup
  if lookup_file.nil?
    lookup_file = File.join(resources_dir, 'options_lookup.tsv')
  end
  check_file_exists(lookup_file, nil)

  # Perform various checks on each probability distribution file
  parameters_processed = []
  tsvfiles = {}
  last_size = -1

  parameter_names = []
  get_parameters_ordered_from_options_lookup_tsv(lookup_file).each do |parameter_name|
    tsvpath = File.join(project_dir_name, housing_characteristics_dir, "#{parameter_name}.tsv")
    next if not File.exist?(tsvpath) # Not every parameter used by every project

    parameter_names << parameter_name
  end

  while parameters_processed.size != parameter_names.size

    if last_size == parameters_processed.size
      # No additional processing occurred during last pass
      unprocessed_parameters = parameter_names - parameters_processed
      err = "ERROR: Unable to process these parameters: #{unprocessed_parameters.join(', ')}."
      deps = []
      unprocessed_parameters.each do |p|
        tsvpath = File.join(project_dir_name, housing_characteristics_dir, "#{p}.tsv")
        tsvfile = TsvFile.new(tsvpath, nil)
        tsvfile.dependency_cols.keys.each do |d|
          next if deps.include?(d)

          deps << d
        end
      end
      undefined_deps = deps - unprocessed_parameters - parameters_processed
      # Check if undefined deps exist but are undefined simply because they're not in options_lookup.tsv
      undefined_deps_exist = true
      undefined_deps.each do |undefined_dep|
        tsvpath = File.join(project_dir_name, housing_characteristics_dir, "#{undefined_dep}.tsv")
        next if File.exist?(tsvpath)

        undefined_deps_exist = false
      end
      if undefined_deps_exist
        err += "\nPerhaps one of these dependency files has options missing from options_lookup.tsv? #{undefined_deps.join(', ')}."
      else
        err += "\nPerhaps one of these dependency files is missing? #{undefined_deps.join(', ')}."
      end
      raise err
    end

    last_size = parameters_processed.size
    parameter_names.each do |parameter_name|
      # Already processed? Skip
      next if parameters_processed.include?(parameter_name)

      tsvpath = File.join(project_dir_name, housing_characteristics_dir, "#{parameter_name}.tsv")
      check_file_exists(tsvpath, nil)
      tsvfile = TsvFile.new(tsvpath, nil)
      tsvfiles[parameter_name] = tsvfile

      # Dependencies not yet processed? Skip until a subsequent pass
      skip = false
      tsvfile.dependency_cols.keys.each do |dep|
        next if parameters_processed.include?(dep)

        skip = true
      end
      next if skip

      puts "Checking for issues with #{project_dir_name}/#{parameter_name}..."
      parameters_processed << parameter_name

      # Test all possible combinations of dependency value combinations
      combo_hashes = get_combination_hashes(tsvfiles, tsvfile.dependency_cols.keys)
      if combo_hashes.size > 0
        combo_hashes.each do |combo_hash|
          _matched_option_name, _matched_row_num = tsvfile.get_option_name_from_sample_number(1.0, combo_hash)
        end
      else
        # global distribution
        _matched_option_name, _matched_row_num = tsvfile.get_option_name_from_sample_number(1.0, nil)
      end

      # Check for all options defined in options_lookup.tsv
      get_measure_args_from_option_names(lookup_file, tsvfile.option_cols.keys, parameter_name)
    end
  end # parameter_name

  # Test sampling
  r = RunSampling.new
  output_file = r.run(project_dir_name, 1000, 'buildstock.csv', housing_characteristics_dir, lookup_file)
  if File.exist?(output_file)
    File.delete(output_file) # Clean up
  end

  # Unused TSVs?
  err = ""
  Dir[File.join(project_dir_name, housing_characteristics_dir, "*.tsv")].each do |tsvpath|
    parameter_name = File.basename(tsvpath, ".*")
    if not parameter_names.include? parameter_name
      err += "ERROR: TSV file #{tsvpath} not used in options_lookup.tsv.\n"
    end
  end
  if not err.empty?
    raise err
  end
end

def integrity_check_options_lookup_tsv(project_dir_name, housing_characteristics_dir = "housing_characteristics", lookup_file = nil)
  require 'openstudio'

  # Load helper file and sampling file
  resources_dir = File.join(File.dirname(__FILE__), 'resources')
  require File.join(resources_dir, 'buildstock')

  # Setup
  if lookup_file.nil?
    lookup_file = File.join(resources_dir, 'options_lookup.tsv')
  end
  check_file_exists(lookup_file, nil)

  # Integrity checks for option_lookup.tsv
  measures = {}
  model = OpenStudio::Model::Model.new

  # Gather all options/arguments
  parameter_names = get_parameters_ordered_from_options_lookup_tsv(lookup_file)
  parameter_names.each do |parameter_name|
    tsvpath = File.join(project_dir_name, housing_characteristics_dir, "#{parameter_name}.tsv")
    next if not File.exist?(tsvpath) # Not every parameter used by every project

    option_names = get_options_for_parameter_from_options_lookup_tsv(lookup_file, parameter_name)
    options_measure_args = get_measure_args_from_option_names(lookup_file, option_names, parameter_name, nil)
    option_names.each do |option_name|
      # Check for (parameter, option) names
      # Get measure name and arguments associated with the option
      options_measure_args[option_name].each do |measure_subdir, args_hash|
        if not measures.has_key?(measure_subdir)
          measures[measure_subdir] = {}
        end
        if not measures[measure_subdir].has_key?(parameter_name)
          measures[measure_subdir][parameter_name] = {}
        end

        # Skip options with duplicate argument values as a previous option; speeds up processing.
        duplicate_args = false
        measures[measure_subdir][parameter_name].keys.each do |opt_name|
          next if measures[measure_subdir][parameter_name][opt_name].to_s != args_hash.to_s

          duplicate_args = true
          break
        end
        next if duplicate_args

        # Store arguments
        measures[measure_subdir][parameter_name][option_name] = args_hash
      end
    end
  end

  measures.keys.each do |measure_subdir|
    puts "Checking for issues with #{measure_subdir} measure..."

    measurerb_path = File.absolute_path(File.join(File.dirname(lookup_file), 'measures', measure_subdir, 'measure.rb'))
    check_file_exists(measurerb_path, nil)
    measure_instance = get_measure_instance(measurerb_path)

    # Validate measure arguments for combinations of options
    param_names = measures[measure_subdir].keys()
    options_array = []
    max_param_size = 0
    param_names.each do |parameter_name|
      options_array << measures[measure_subdir][parameter_name].keys()
      max_param_size = [max_param_size, options_array[-1].size].max
    end

    option_combinations = []
    options_array.each_with_index do |option_array, idx|
      for n in 0..max_param_size - 1
        if idx == 0
          option_combinations << []
        end
        option_combinations[n] << option_array[n % option_array.size]
      end
    end

    all_measure_args = []
    max_checks_reached = false
    option_combinations.each_with_index do |option_combination, combo_num|
      measure_args = {}
      option_combination.each_with_index do |option_name, idx|
        measures[measure_subdir][param_names[idx]][option_name].each do |k, v|
          measure_args[k] = v
        end
      end
      next if all_measure_args.include?(measure_args)

      all_measure_args << measure_args
    end

    all_measure_args.shuffle.each_with_index do |measure_args, idx|
      validate_measure_args(measure_instance.arguments(model), measure_args, lookup_file, measure_subdir, nil)
    end
  end
end

def get_all_project_dir_names()
  project_dir_names = []
  Dir.entries(File.dirname(__FILE__)).each do |entry|
    next if not Dir.exist?(entry)
    next if not entry.start_with?("project_") and entry != "test"

    project_dir_names << entry
  end
  return project_dir_names
end

desc 'update all measures'
task :update_measures do
  require 'openstudio'

  # Apply rubocop
  command = "rubocop --auto-correct --format simple --only Layout"
  puts "Applying rubocop style to measures..."
  system(command)

  [File.expand_path("../measures/", __FILE__), File.expand_path("../resources/measures/", __FILE__)].each do |measures_dir|
    # Update measure xmls
    cli_path = OpenStudio.getOpenStudioCLI
    command = "\"#{cli_path}\" --no-ssl measure --update_all #{measures_dir} >> log"
    puts "Updating measure.xml files in #{measures_dir}..."
    system(command)
  end

  # Generate example OSWs

  # Check that there is no missing/extra measures in the measure-info.json
  # and get all_measures name (folders) in the correct order
  data_hash = get_and_proof_measure_order_json()

  exclude_measures = ["ResidentialHotWaterSolar",
                      "ResidentialHVACCeilingFan",
                      "ResidentialHVACDehumidifier",
                      "ResidentialMiscLargeUncommonLoads"]

  # SFD
  include_measures = ["ResidentialGeometryCreateSingleFamilyDetached"]
  generate_example_osws(data_hash,
                        include_measures,
                        exclude_measures,
                        "example_single_family_detached.osw")

  # SFA
  include_measures = ["ResidentialGeometryCreateSingleFamilyAttached"]
  generate_example_osws(data_hash,
                        include_measures,
                        exclude_measures,
                        "example_single_family_attached.osw")

  # MF
  include_measures = ["ResidentialGeometryCreateMultifamily", "ResidentialConstructionsFinishedRoof"]
  generate_example_osws(data_hash,
                        include_measures,
                        exclude_measures,
                        "example_multifamily.osw")

  # FloorspaceJS
  # include_measures = ["ResidentialGeometryCreateFromFloorspaceJS"]
  # generate_example_osws(data_hash,
  #                      include_measures,
  #                      exclude_measures,
  #                      "example_from_floorspacejs.osw")
end

def generate_example_osws(data_hash, include_measures, exclude_measures,
                          osw_filename, simplify = true)
  # This function will generate OpenStudio OSWs
  # with all the measures in it, in the order specified in /resources/measure-info.json

  require 'openstudio'
  require_relative 'resources/measures/HPXMLtoOpenStudio/resources/meta_measure'

  puts "Updating #{osw_filename}..."

  model = OpenStudio::Model::Model.new
  osw_path = "workflows/#{osw_filename}"

  if File.exist?(osw_path)
    File.delete(osw_path)
  end

  workflowJSON = OpenStudio::WorkflowJSON.new
  workflowJSON.setOswPath(osw_path)
  workflowJSON.addMeasurePath("../measures")
  workflowJSON.addMeasurePath("../resources/measures")

  steps = OpenStudio::WorkflowStepVector.new

  # Check for invalid measure names
  all_measures = []
  data_hash.each do |group|
    group["group_steps"].each do |group_step|
      group_step["measures"].each do |measure|
        all_measures << measure
      end
    end
  end
  (include_measures + exclude_measures).each do |m|
    next if all_measures.include? m

    puts "Error: No measure found with name '#{m}'."
    exit
  end

  data_hash.each do |group|
    group["group_steps"].each do |group_step|
      # Default o first measure in step
      measure = group_step["measures"][0]

      # Override with include measure?
      include_measures.each do |include_measure|
        if group_step["measures"].include? include_measure
          measure = include_measure
        end
      end

      # Skip exclude measures
      if exclude_measures.include? measure
        next
      end

      measure_path = File.expand_path(File.join("../resources/measures", measure), workflowJSON.oswDir.to_s)
      unless File.exist? measure_path
        measure_path = File.expand_path(File.join("../measures", measure), workflowJSON.oswDir.to_s) # for ResidentialSimulationControls
      end
      measure_instance = get_measure_instance("#{measure_path}/measure.rb")

      measure_args = measure_instance.arguments(model).sort_by { |arg| arg.name }

      step = OpenStudio::MeasureStep.new(measure)
      if not simplify
        step.setName(measure_instance.name)
        step.setDescription(measure_instance.description)
        step.setModelerDescription(measure_instance.modeler_description)
      end

      # Loop on each argument
      measure_args.each do |arg|
        if arg.hasDefaultValue
          step.setArgument(arg.name, arg.defaultValueAsString)
        elsif arg.required
          puts "Error: No default value provided for #{measure} argument '#{arg.name}'."
          exit
        end
      end

      # Push step in Steps
      steps.push(step)
    end
  end

  workflowJSON.setWorkflowSteps(steps)
  workflowJSON.save

  # Strip created_at/updated_at
  require 'json'
  file = File.read(osw_path)
  data_hash = JSON.parse(file)
  data_hash.delete("created_at")
  data_hash.delete("updated_at")
  File.write(osw_path, JSON.pretty_generate(data_hash))
end

def get_and_proof_measure_order_json()
  # This function will check that all measure folders (in measures/)
  # are listed in the /resources/measure-info.json and vice versa
  # and return the list of all measures used in the proper order
  #
  # @return {data_hash} of measure-info.json

  # List all measures in measures/ folders
  measure_folder = File.expand_path("../measures/", __FILE__)
  resources_measure_folder = File.expand_path("../resources/measures/", __FILE__)
  all_measures = Dir.entries(measure_folder).select { |entry| entry.start_with?('Residential') } + Dir.entries(resources_measure_folder).select { |entry| entry.start_with?('Residential') }

  # Load json, and get all measures in there
  json_file = "resources/measure-info.json"
  json_path = File.expand_path("../#{json_file}", __FILE__)
  data_hash = JSON.parse(File.read(json_path))

  measures_json = []
  data_hash.each do |group|
    group["group_steps"].each do |group_step|
      measures_json += group_step["measures"]
    end
  end

  # Check for missing in JSON file
  missing_in_json = all_measures - measures_json
  if missing_in_json.size > 0
    puts "Warning: There are #{missing_in_json.size} measures missing in '#{json_file}': #{missing_in_json.join(",")}"
  end

  # Check for measures in JSON that don't have a corresponding folder
  extra_in_json = measures_json - all_measures
  if extra_in_json.size > 0
    puts "Warning: There are #{extra_in_json.size} measures extra in '#{json_file}': #{extra_in_json.join(",")}"
  end

  return data_hash
<<<<<<< HEAD
end

desc 'update urdb tariffs'
task :update_tariffs do
  require 'openstudio'

  tariffs_path = "./measures/UtilityBillCalculations/resources/tariffs"
  tariffs_zip = "#{tariffs_path}.zip"

  unless File.exists?(tariffs_path)
    FileUtils.mkdir_p("#{tariffs_path}")
  end

  if File.exists?(tariffs_zip)
    zip_file = OpenStudio::UnzipFile.new(tariffs_zip)
    puts "Extracting #{tariffs_zip}..."
    zip_file.extractAllFiles(tariffs_path)
  end

  result = get_tariff_json_files(tariffs_path)

  if result
    zip_file = OpenStudio::ZipFile.new(tariffs_zip, false)
    Dir[File.join(tariffs_path, "*")].each do |tariff|
      format_tariff(tariff)
      zip_file.addFile(tariff.to_s, File.basename(tariff))
    end
    FileUtils.rm_rf(tariffs_path)
  end
end

def format_tariff(tariff)
  json = JSON.parse(File.read(tariff), :symbolize_names => true)
  File.open(tariff, "w") do |f|
    f.write(JSON.pretty_generate(json)) # format nicely
  end
end

def get_tariff_json_files(tariffs_path)
  require 'csv'
  require 'net/https'
  require 'openssl'
  require 'parallel'

  STDOUT.puts "Enter API Key:"
  api_key = STDIN.gets.strip
  return false if api_key.empty?

  url = URI.parse("https://api.openei.org/utility_rates?")
  http = Net::HTTP.new(url.host, url.port)
  http.use_ssl = true
  http.verify_mode = OpenSSL::SSL::VERIFY_NONE

  rows = CSV.read("./measures/UtilityBillCalculations/resources/utilities.csv", { :encoding => 'ISO-8859-1' })
  rows = rows[1..-1] # ignore header
  interval = 1
  report_at = interval
  timestep = Time.now
  num_parallel = 1 # FIXME: segfault when num_parallel > 1
  Parallel.each_with_index(rows, in_threads: num_parallel) do |row, i|
    utility, eiaid, name, label = row

    params = { 'version' => 3, 'format' => 'json', 'detail' => 'full', 'getpage' => label, 'api_key' => api_key }
    url.query = URI.encode_www_form(params)
    request = Net::HTTP::Get.new(url.request_uri)
    response = http.request(request)
    response = JSON.parse(response.body, :symbolize_names => true)

    if response.keys.include? :error
      puts "#{response[:error][:message]}."
      if response[:error][:message].include? "exceeded your rate limit"
        return false
      end
      next
    end

    entry_path = File.join(tariffs_path, "#{label}.json")

    if response[:items].empty?
      puts "Skipping #{entry_path}: empty tariff."
      next
    end

    File.open(entry_path, "w") do |f|
      f.write(JSON.pretty_generate(response.to_json))
    end
    puts "Added #{entry_path}."

    # Report out progress
    if i.to_f * 100 / rows.length >= report_at
      puts "INFO: Completed #{report_at}%; #{(Time.now - timestep).round}s"
      report_at += interval
      timestep = Time.now
    end
  end

  return true
=======
>>>>>>> d03a9457
end<|MERGE_RESOLUTION|>--- conflicted
+++ resolved
@@ -586,7 +586,6 @@
   end
 
   return data_hash
-<<<<<<< HEAD
 end
 
 desc 'update urdb tariffs'
@@ -684,6 +683,4 @@
   end
 
   return true
-=======
->>>>>>> d03a9457
 end