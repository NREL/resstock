--- conflicted
+++ resolved
@@ -139,13 +139,8 @@
 end
 
 def copy_other_measures(beopt_measures_dir)
-<<<<<<< HEAD
-  # Copy other measures to measure/ dir
+  # Copy other measures to measures/ dir
   other_measures = ["TimeseriesCSVExport", "ResidentialSimulationControls", "UnmetShowerEnergyReport"] # Still under development: "UtilityBillCalculationsSimple", "UtilityBillCalculationsDetailed"
-=======
-  # Copy other measures to measures/ dir
-  other_measures = ["TimeseriesCSVExport", "ResidentialSimulationControls"] # Still under development: "UtilityBillCalculationsSimple", "UtilityBillCalculationsDetailed"
->>>>>>> c4e17be5
   buildstock_measures_dir = File.join(File.dirname(__FILE__), "measures")
   other_measures.each do |other_measure|
     puts "Copying #{other_measure} measure..."
