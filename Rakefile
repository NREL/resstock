# frozen_string_literal: true

<<<<<<< HEAD
# This file is only used to run all tests and collect results on the CI.
# All rake tasks have been moved to tasks.rb.

=======
require 'fileutils'
>>>>>>> d10a6493
require 'rake'
require 'rake/testtask'

desc 'Perform tasks related to unit tests'
namespace :unit_tests do
  desc 'Run integrity checks for all projects'
  Rake::TestTask.new('project_integrity_checks') do |t|
    t.libs << 'test'
    t.test_files = Dir['project_*/tests/*.rb']
    t.warning = false
    t.verbose = true
  end

  desc 'Run all integrity check unit tests'
  Rake::TestTask.new('integrity_check_tests') do |t|
    t.libs << 'test'
    t.test_files = Dir['test/test_integrity_checks.rb']
    t.warning = false
    t.verbose = true
  end

<<<<<<< HEAD
  desc 'Run all measure tests'
  Rake::TestTask.new('measure_tests') do |t|
    t.libs << 'test'
    t.test_files = Dir['measures/*/tests/*.rb']
    t.warning = false
    t.verbose = true
  end
end

desc 'Perform tasks related to integration tests'
namespace :integration do
  desc 'Run integration tests for sampled datapoints'
  Rake::TestTask.new('workflow_tests') do |t|
=======
  desc 'Regenerate test osms from osws'
  Rake::TestTask.new('regenerate_osms') do |t|
>>>>>>> d10a6493
    t.libs << 'test'
    t.test_files = Dir['test/test_samples.rb']
    t.warning = false
    t.verbose = true
  end
end

desc 'Perform tasks related to regression tests'
namespace :regression do
  desc 'Run regression tests for all example osws'
  Rake::TestTask.new('workflow_tests') do |t|
    t.libs << 'test'
    t.test_files = Dir['workflows/tests/*.rb']
    t.warning = false
    t.verbose = true
  end
<<<<<<< HEAD
=======
end

def regenerate_osms
  require 'openstudio'
  require_relative 'resources/meta_measure'

  OpenStudio::Logger.instance.standardOutLogger.setLogLevel(OpenStudio::Error)

  start_time = Time.now
  num_tot = 0
  num_success = 0

  osw_path = File.expand_path('../test/osw_files/', __FILE__)
  osm_path = File.expand_path('../test/osm_files/', __FILE__)

  osw_files = Dir.entries(osw_path).select { |entry| entry.end_with?('.osw') }
  num_osws = osw_files.size

  osw_files.each do |osw|
    # Generate osm from osw
    num_tot += 1

    puts "[#{num_tot}/#{num_osws}] Regenerating osm from #{osw}..."
    osw = File.expand_path("../test/osw_files/#{osw}", __FILE__)
    update_and_format_osw(osw)
    osw_hash = JSON.parse(File.read(osw))

    # Create measures hashes for top-level measures and other residential measures
    measures = {}
    resources_measures = {}
    osw_hash['steps'].each do |step|
      if ['ResidentialSimulationControls', 'PowerOutage'].include? step['measure_dir_name']
        measures[step['measure_dir_name']] = [step['arguments']]
      else
        resources_measures[step['measure_dir_name']] = [step['arguments']]
      end
    end

    # Apply measures
    model = OpenStudio::Model::Model.new
    runner = OpenStudio::Measure::OSRunner.new(OpenStudio::WorkflowJSON.new)
    success = apply_measures(File.expand_path('../measures/', __FILE__), measures, runner, model)
    success2 = apply_measures(File.expand_path('../resources/measures', __FILE__), resources_measures, runner, model)
    runner.result.errors.each do |error|
      puts error.logMessage
    end
    if !success || !success2 || runner.result.errors.size > 0
      fail "Measures not successfully applied for #{osw}."
    end

    osm = File.expand_path('../test/osw_files/in.osm', __FILE__)
    File.open(osm, 'w') { |f| f << model.to_s }

    # Add auto-generated message to top of file
    # Update EPW file paths to be relative for the ci machine
    file_text = File.readlines(osm)
    File.open(osm, 'w') do |f|
      f.write("!- NOTE: Auto-generated from #{osw.gsub(File.dirname(__FILE__), '')}\n")
      file_text.each do |file_line|
        if file_line.strip.start_with?('file:///')
          file_data = file_line.split('/')
          epw_name = file_data[-1].split(',')[0]
          if File.exist? File.join(File.dirname(__FILE__), "resources/measures/HPXMLtoOpenStudio/weather/#{epw_name}")
            file_line = file_data[0] + '../weather/' + file_data[-1]
          else
            # File not found in weather dir, assume it's in measure's tests dir instead
            file_line = file_data[0] + '../tests/' + file_data[-1]
          end
        end
        f.write(file_line)
      end
    end

    # Copy to osm dir
    osm_new = File.join(osm_path, File.basename(osw).gsub('.osw', '.osm'))
    FileUtils.mv(osm, osm_new)
    num_success += 1
  end

  puts "Completed. #{num_success} of #{num_tot} osm files were regenerated successfully (#{Time.now - start_time} seconds)."
end

def update_and_format_osw(osw)
  # Insert new step(s) into test osw files, if they don't already exist: {step1=>index1, step2=>index2, ...}
  # e.g., new_steps = {{"measure_dir_name"=>"ResidentialSimulationControls"}=>0}
  new_steps = {}
  json = JSON.parse(File.read(osw), symbolize_names: true)
  steps = json[:steps]
  new_steps.each do |new_step, ix|
    insert_new_step = true
    steps.each do |step|
      step.each do |k, v|
        next if k != :measure_dir_name
        next if v != new_step.values[0] # already have this step

        insert_new_step = false
      end
    end
    next unless insert_new_step

    json[:steps].insert(ix, new_step)
  end
  File.open(osw, 'w') do |f|
    f.write(JSON.pretty_generate(json)) # format nicely even if not updating the osw with new steps
  end
end

desc 'Perform integrity check on inputs for all projects'
Rake::TestTask.new('integrity_check_all') do |t|
  t.libs << 'test'
  t.test_files = Dir['project_*/tests/*.rb']
  t.warning = false
  t.verbose = true
end # rake task

desc 'Perform integrity check on inputs for project_national'
Rake::TestTask.new('integrity_check_national') do |t|
  t.libs << 'test'
  t.test_files = Dir['project_national/tests/*.rb']
  t.warning = false
  t.verbose = true
end # rake task

desc 'Perform integrity check on inputs for project_testing'
Rake::TestTask.new('integrity_check_testing') do |t|
  t.libs << 'test'
  t.test_files = Dir['project_testing/tests/*.rb']
  t.warning = false
  t.verbose = true
end # rake task

desc 'Perform unit tests on integrity checks'
Rake::TestTask.new('integrity_check_unit_tests') do |t|
  t.libs << 'test'
  t.test_files = Dir['test/test_integrity_checks.rb']
  t.warning = false
  t.verbose = true
end # rake task

def integrity_check(project_dir_name, housing_characteristics_dir = 'housing_characteristics', lookup_file = nil)
  # Load helper file and sampling file
  resources_dir = File.join(File.dirname(__FILE__), 'resources')
  require File.join(resources_dir, 'buildstock')
  require File.join(resources_dir, 'run_sampling')
  require 'csv'

  # Setup
  if lookup_file.nil?
    lookup_file = File.join(resources_dir, 'options_lookup.tsv')
  end
  check_file_exists(lookup_file, nil)

  lookup_csv_data = CSV.open(lookup_file, { col_sep: "\t" }).each.to_a

  # Perform various checks on each probability distribution file
  parameters_processed = []
  last_size = -1

  parameter_names = []
  get_parameters_ordered_from_options_lookup_tsv(lookup_csv_data).each do |parameter_name|
    tsvpath = File.join(project_dir_name, housing_characteristics_dir, "#{parameter_name}.tsv")
    next if not File.exist?(tsvpath) # Not every parameter used by every project

    parameter_names << parameter_name
  end

  # Create all TsvFile objects for all parameters
  tsvfiles = {}
  parameter_names.each do |parameter_name|
    tsvpath = File.join(project_dir_name, housing_characteristics_dir, "#{parameter_name}.tsv")
    check_file_exists(tsvpath, nil)
    tsvfiles[parameter_name] = TsvFile.new(tsvpath, nil)
  end

  while parameters_processed.size != parameter_names.size

    if last_size == parameters_processed.size
      # No additional processing occurred during last pass
      unprocessed_parameters = parameter_names - parameters_processed
      err = "ERROR: Unable to process these parameters: #{unprocessed_parameters.join(', ')}."
      deps = []
      unprocessed_parameters.each do |p|
        tsvfiles[p].dependency_cols.keys.each do |d|
          next if deps.include?(d)

          deps << d
        end
      end
      undefined_deps = deps - unprocessed_parameters - parameters_processed

      # Check if undefined deps exist but are undefined simply because they're not in options_lookup.tsv
      undefined_deps_exist = true
      undefined_deps.each do |undefined_dep|
        tsvpath = File.join(project_dir_name, housing_characteristics_dir, "#{undefined_dep}.tsv")
        next if File.exist?(tsvpath)

        undefined_deps_exist = false
      end
      if undefined_deps_exist
        err += "\nPerhaps one of these dependency files has options missing from options_lookup.tsv? #{undefined_deps.join(', ')}."
      else
        err += "\nPerhaps one of these dependency files is missing? #{undefined_deps.join(', ')}."
      end
      raise err
    end

    err = ''
    last_size = parameters_processed.size
    parameter_names.each do |parameter_name|
      # Already processed? Skip
      next if parameters_processed.include?(parameter_name)

      tsvfile = tsvfiles[parameter_name]

      # Dependencies not yet processed? Skip until a subsequent pass
      skip = false
      tsvfile.dependency_cols.keys.each do |dep|
        next if parameters_processed.include?(dep)

        skip = true
      end
      next if skip

      puts "Checking for issues with #{project_dir_name}/#{parameter_name}..."
      parameters_processed << parameter_name

      # Test that dependency options exist
      tsvfile.dependency_options.each do |dependency, options|
        options.each do |option|
          if not tsvfiles[dependency].option_cols.keys.include? option
            err += "ERROR: #{dependency}=#{option} not a valid dependency option for #{parameter_name}.\n"
          end
        end
      end

      # Test all possible combinations of dependency value combinations
      combo_hashes = get_combination_hashes(tsvfiles, tsvfile.dependency_cols.keys)
      if combo_hashes.size > 0
        i = 1
        starting = Time.now
        total_hashes = combo_hashes.length
        combo_hashes.each do |combo_hash|
          # Check dependency value combination
          _matched_option_name, _matched_row_num = tsvfile.get_option_name_from_sample_number(1.0, combo_hash)

          # Print to screen so ci does not timeout
          if i % 10000 == 0
            puts "  Checked #{i}/#{total_hashes} possible dependency value combinations..."
          end
          i += 1
        end
        ending = Time.now
        puts "  Checking all possible combinations: \t\t#{ending - starting} seconds\n"
      else
        # global distribution
        _matched_option_name, _matched_row_num = tsvfile.get_option_name_from_sample_number(1.0, nil)
      end

      # Check file format to be consistent with specified guidelines
      starting = Time.now
      check_parameter_file_format(tsvfile.full_path, tsvfile.dependency_cols.length(), parameter_name)
      ending = Time.now
      puts "  Checking file format: \t\t\t#{ending - starting} seconds\n"

      # Check for all options defined in options_lookup.tsv
      starting = Time.now
      get_measure_args_from_option_names(lookup_csv_data, tsvfile.option_cols.keys, parameter_name, lookup_file)
      ending = Time.now
      puts "  Checking all options in options_lookup.tsv: \t#{ending - starting} seconds\n\n"
    end
    if not err.empty?
      raise err
    end
  end # parameter_name

  # Test sampling
  r = RunSampling.new
  output_file = r.run(project_dir_name, 10000, "#{project_dir_name}.csv", housing_characteristics_dir, lookup_file)

  # Cache {parameter => options}
  parameters_options = {}
  CSV.foreach(output_file, headers: true).each do |row|
    row.each do |parameter_name, option_name|
      next if parameter_name == 'Building'

      unless parameters_options.keys.include? parameter_name
        parameters_options[parameter_name] = []
      end

      unless parameters_options[parameter_name].include? option_name
        parameters_options[parameter_name] << option_name
      end
    end
  end

  # Cache {parameter => {option => {measure => {arg => value}}}}
  parameters_options_measure_args = {}
  parameters_options.each do |parameter_name, option_names|
    parameters_options_measure_args[parameter_name] = get_measure_args_from_option_names(lookup_csv_data, option_names, parameter_name, lookup_file)
  end

  # Check that measure arguments aren't getting overwritten
  err = ''
  CSV.foreach(output_file, headers: true).each do |row|
    args_map = {}
    row.each do |parameter_name, option_name|
      next if parameter_name == 'Building'

      parameters_options_measure_args[parameter_name][option_name].each do |measure_name, args|
        args.keys.each do |arg|
          args_map[[measure_name, arg]] = [] if args_map[[measure_name, arg]].nil?
          args_map[[measure_name, arg]] << parameter_name
        end
      end
    end
    args_map.each do |k, v|
      next unless v.size > 1

      param_names = v.join('", "')
      measure_name = k[0]
      arg_name = k[1]
      next if err.include?(param_names) && err.include?(measure_name) && err.include?(arg_name)

      err += "ERROR: Duplicate measure argument assignment(s) across [\"#{param_names}\"] parameters. #{measure_name} => \"#{arg_name}\" already assigned.\n"
    end
  end
  if not err.empty?
    raise err
  end

  if File.exist?(output_file)
    if project_dir_name == 'project_national'
      FileUtils.mv(output_file, output_file.gsub(project_dir_name, 'buildstock'))
    else
      File.delete(output_file) # Clean up
    end
  end

  # Unused TSVs?
  err = ''
  Dir[File.join(project_dir_name, housing_characteristics_dir, '*.tsv')].each do |tsvpath|
    parameter_name = File.basename(tsvpath, '.*')
    if not parameter_names.include? parameter_name
      err += "ERROR: TSV file #{tsvpath} not used in options_lookup.tsv.\n"
    end
  end
  if not err.empty?
    raise err
  end
end

def integrity_check_options_lookup_tsv(project_dir_name, housing_characteristics_dir = 'housing_characteristics', lookup_file = nil)
  require 'openstudio'

  # Load helper file and sampling file
  resources_dir = File.join(File.dirname(__FILE__), 'resources')
  require File.join(resources_dir, 'buildstock')

  # Setup
  if lookup_file.nil?
    lookup_file = File.join(resources_dir, 'options_lookup.tsv')
  end
  check_file_exists(lookup_file, nil)

  lookup_csv_data = CSV.open(lookup_file, { col_sep: "\t" }).each.to_a

  # Integrity checks for option_lookup.tsv
  measures = {}
  model = OpenStudio::Model::Model.new

  # Gather all options/arguments
  parameter_names = get_parameters_ordered_from_options_lookup_tsv(lookup_csv_data)
  parameter_names.each do |parameter_name|
    check_for_illegal_chars(parameter_name, 'parameter')

    tsvpath = File.join(project_dir_name, housing_characteristics_dir, "#{parameter_name}.tsv")
    next if not File.exist?(tsvpath) # Not every parameter used by every project

    option_names = get_options_for_parameter_from_options_lookup_tsv(lookup_csv_data, parameter_name)
    options_measure_args = get_measure_args_from_option_names(lookup_csv_data, option_names, parameter_name, lookup_file)
    option_names.each do |option_name|
      check_for_illegal_chars(option_name, 'option')

      # Check for (parameter, option) names
      # Get measure name and arguments associated with the option
      options_measure_args[option_name].each do |measure_subdir, args_hash|
        if not measures.has_key?(measure_subdir)
          measures[measure_subdir] = {}
        end
        if not measures[measure_subdir].has_key?(parameter_name)
          measures[measure_subdir][parameter_name] = {}
        end

        # Skip options with duplicate argument values as a previous option; speeds up processing.
        duplicate_args = false
        measures[measure_subdir][parameter_name].keys.each do |opt_name|
          next if measures[measure_subdir][parameter_name][opt_name].to_s != args_hash.to_s

          duplicate_args = true
          break
        end
        next if duplicate_args

        # Store arguments
        measures[measure_subdir][parameter_name][option_name] = args_hash
      end
    end
  end

  measures.keys.each do |measure_subdir|
    puts "Checking for issues with #{measure_subdir} measure..."

    measurerb_path = File.absolute_path(File.join(File.dirname(lookup_file), 'measures', measure_subdir, 'measure.rb'))
    check_file_exists(measurerb_path, nil)
    measure_instance = get_measure_instance(measurerb_path)

    # Validate measure arguments for combinations of options
    param_names = measures[measure_subdir].keys()
    options_array = []
    max_param_size = 0
    param_names.each do |parameter_name|
      options_array << measures[measure_subdir][parameter_name].keys()
      max_param_size = [max_param_size, options_array[-1].size].max
    end

    option_combinations = []
    options_array.each_with_index do |option_array, idx|
      for n in 0..max_param_size - 1
        if idx == 0
          option_combinations << []
        end
        option_combinations[n] << option_array[n % option_array.size]
      end
    end

    all_measure_args = []
    max_checks_reached = false
    option_combinations.each_with_index do |option_combination, combo_num|
      measure_args = {}
      option_combination.each_with_index do |option_name, idx|
        measures[measure_subdir][param_names[idx]][option_name].each do |k, v|
          measure_args[k] = v
        end
      end
      next if all_measure_args.include?(measure_args)

      all_measure_args << measure_args
    end

    all_measure_args.shuffle.each_with_index do |measure_args, idx|
      validate_measure_args(measure_instance.arguments(model), measure_args, lookup_file, measure_subdir, nil)
    end
  end
end

def check_for_illegal_chars(name, name_type)
  # Check for illegal characters in parameter/option names. These characters are
  # reserved for use in the apply upgrade logic.
  ['(', ')', '|', '&'].each do |char|
    next unless name.include? char

    raise "ERROR: Illegal character ('#{char}') found in #{name_type} name '#{name}'."
  end
end

def check_parameter_file_format(tsvpath, n_deps, name)
  required_headers = ['sampling_probability']

  # For each line in file
  i = 1
  File.read(tsvpath, mode: 'rb').each_line do |line|
    # If not a comment line
    next if line.start_with? "\#"

    # Check endline character
    if line.include? "\r\n"
      # Ensure children.py was run
      if i == 1
        required_headers.each do |required_header|
          unless line.include? required_header
            raise "ERROR: Could not find '#{required_header}' column in '#{name}'."
          end
        end
      # Do not perform other checks if the line is the header
      elsif i > 1
        # Check float format
        # Remove endline character and split the string into array
        line = line.split("\r\n")[0].split("\t")
        # For each non dependency entry check format
        for j in n_deps..line.length() - 1 do
          # Check for scientific format
          if (line[j].include?('e-') || line[j].include?('e+') ||
              line[j].include?('E-') || line[j].include?('E+'))
            raise "ERROR: Scientific notation found in '#{name}', line '#{i}'."
          end

          begin # Try to get the float precision
            float_precision = line[j].split('.')[1].length()
          rescue NoMethodError
            # Catch non floats
            raise "ERROR: Incorrect non float found in '#{name}', line '#{i}'."
          end
          # If float precision is not 6 digits, raise error
          if float_precision != 6
            raise "ERROR: Incorrect float precision found in '#{name}', line '#{i}'."
          end
        end
      end
    else
      # Found wrong endline format
      raise "ERROR: Incorrect newline character found in '#{name}', line '#{i}'."
    end # End checks
    i += 1
  end
end

def get_all_project_dir_names()
  project_dir_names = []
  Dir.entries(File.dirname(__FILE__)).each do |entry|
    next if not Dir.exist?(entry)
    next if (not entry.start_with?('project_')) && (entry != 'test')

    project_dir_names << entry
  end
  return project_dir_names
end

desc 'Apply rubocop, update all measure xmls, and regenerate example osws'
Rake::TestTask.new('update_measures') do |t|
  t.libs << 'test'
  t.test_files = Dir['test/test_update_measures.rb']
  t.warning = false
  t.verbose = true
end

def update_measures
  require 'openstudio'

  # Prevent NREL error regarding U: drive when not VPNed in
  ENV['HOME'] = 'C:' if !ENV['HOME'].nil? && ENV['HOME'].start_with?('U:')
  ENV['HOMEDRIVE'] = 'C:\\' if !ENV['HOMEDRIVE'].nil? && ENV['HOMEDRIVE'].start_with?('U:')

  # Apply rubocop
  cops = ['Layout',
          'Lint/DeprecatedClassMethods',
          # 'Lint/RedundantStringCoercion', # Enable when rubocop is upgraded
          'Style/AndOr',
          'Style/FrozenStringLiteralComment',
          'Style/HashSyntax',
          'Style/Next',
          'Style/NilComparison',
          'Style/RedundantParentheses',
          'Style/RedundantSelf',
          'Style/ReturnNil',
          'Style/SelfAssignment',
          'Style/StringLiterals',
          'Style/StringLiteralsInInterpolation']
  commands = ["\"require 'rubocop/rake_task'\"",
              "\"RuboCop::RakeTask.new(:rubocop) do |t| t.options = ['--auto-correct', '--format', 'simple', '--only', '#{cops.join(',')}'] end\"",
              '"Rake.application[:rubocop].invoke"']
  command = "#{OpenStudio.getOpenStudioCLI} -e #{commands.join(' -e ')}"
  puts 'Applying rubocop auto-correct to measures...'
  system(command)

  # Update measures XMLs
  command = "#{OpenStudio.getOpenStudioCLI} measure -t '#{File.join(File.dirname(__FILE__), 'measures')}'"
  puts 'Updating measure.xmls...'
  system(command, [:out, :err] => File::NULL)
end

def get_and_proof_measure_order_json()
  # This function will check that all measure folders (in measures/)
  # are listed in the /resources/measure-info.json and vice versa
  # and return the list of all measures used in the proper order
  #
  # @return {data_hash} of measure-info.json

  # List all measures in measures/ folders
  measure_folder = File.expand_path('../measures/', __FILE__)
  resources_measure_folder = File.expand_path('../resources/measures/', __FILE__)
  all_measures = Dir.entries(measure_folder).select { |entry| entry.start_with?('Residential') } + Dir.entries(resources_measure_folder).select { |entry| entry.start_with?('Residential') }

  # Load json, and get all measures in there
  json_file = 'resources/measure-info.json'
  json_path = File.expand_path("../#{json_file}", __FILE__)
  data_hash = JSON.parse(File.read(json_path))

  measures_json = []
  data_hash.each do |group|
    group['group_steps'].each do |group_step|
      measures_json += group_step['measures']
    end
  end

  # Check for missing in JSON file
  missing_in_json = all_measures - measures_json
  if missing_in_json.size > 0
    puts "Warning: There are #{missing_in_json.size} measures missing in '#{json_file}': #{missing_in_json.join(',')}"
  end

  # Check for measures in JSON that don't have a corresponding folder
  extra_in_json = measures_json - all_measures
  if extra_in_json.size > 0
    puts "Warning: There are #{extra_in_json.size} measures extra in '#{json_file}': #{extra_in_json.join(',')}"
  end

  return data_hash
>>>>>>> d10a6493
end<|MERGE_RESOLUTION|>--- conflicted
+++ resolved
@@ -1,12 +1,8 @@
 # frozen_string_literal: true
 
-<<<<<<< HEAD
 # This file is only used to run all tests and collect results on the CI.
 # All rake tasks have been moved to tasks.rb.
 
-=======
-require 'fileutils'
->>>>>>> d10a6493
 require 'rake'
 require 'rake/testtask'
 
@@ -28,7 +24,6 @@
     t.verbose = true
   end
 
-<<<<<<< HEAD
   desc 'Run all measure tests'
   Rake::TestTask.new('measure_tests') do |t|
     t.libs << 'test'
@@ -42,634 +37,9 @@
 namespace :integration do
   desc 'Run integration tests for sampled datapoints'
   Rake::TestTask.new('workflow_tests') do |t|
-=======
-  desc 'Regenerate test osms from osws'
-  Rake::TestTask.new('regenerate_osms') do |t|
->>>>>>> d10a6493
     t.libs << 'test'
     t.test_files = Dir['test/test_samples.rb']
     t.warning = false
     t.verbose = true
   end
-end
-
-desc 'Perform tasks related to regression tests'
-namespace :regression do
-  desc 'Run regression tests for all example osws'
-  Rake::TestTask.new('workflow_tests') do |t|
-    t.libs << 'test'
-    t.test_files = Dir['workflows/tests/*.rb']
-    t.warning = false
-    t.verbose = true
-  end
-<<<<<<< HEAD
-=======
-end
-
-def regenerate_osms
-  require 'openstudio'
-  require_relative 'resources/meta_measure'
-
-  OpenStudio::Logger.instance.standardOutLogger.setLogLevel(OpenStudio::Error)
-
-  start_time = Time.now
-  num_tot = 0
-  num_success = 0
-
-  osw_path = File.expand_path('../test/osw_files/', __FILE__)
-  osm_path = File.expand_path('../test/osm_files/', __FILE__)
-
-  osw_files = Dir.entries(osw_path).select { |entry| entry.end_with?('.osw') }
-  num_osws = osw_files.size
-
-  osw_files.each do |osw|
-    # Generate osm from osw
-    num_tot += 1
-
-    puts "[#{num_tot}/#{num_osws}] Regenerating osm from #{osw}..."
-    osw = File.expand_path("../test/osw_files/#{osw}", __FILE__)
-    update_and_format_osw(osw)
-    osw_hash = JSON.parse(File.read(osw))
-
-    # Create measures hashes for top-level measures and other residential measures
-    measures = {}
-    resources_measures = {}
-    osw_hash['steps'].each do |step|
-      if ['ResidentialSimulationControls', 'PowerOutage'].include? step['measure_dir_name']
-        measures[step['measure_dir_name']] = [step['arguments']]
-      else
-        resources_measures[step['measure_dir_name']] = [step['arguments']]
-      end
-    end
-
-    # Apply measures
-    model = OpenStudio::Model::Model.new
-    runner = OpenStudio::Measure::OSRunner.new(OpenStudio::WorkflowJSON.new)
-    success = apply_measures(File.expand_path('../measures/', __FILE__), measures, runner, model)
-    success2 = apply_measures(File.expand_path('../resources/measures', __FILE__), resources_measures, runner, model)
-    runner.result.errors.each do |error|
-      puts error.logMessage
-    end
-    if !success || !success2 || runner.result.errors.size > 0
-      fail "Measures not successfully applied for #{osw}."
-    end
-
-    osm = File.expand_path('../test/osw_files/in.osm', __FILE__)
-    File.open(osm, 'w') { |f| f << model.to_s }
-
-    # Add auto-generated message to top of file
-    # Update EPW file paths to be relative for the ci machine
-    file_text = File.readlines(osm)
-    File.open(osm, 'w') do |f|
-      f.write("!- NOTE: Auto-generated from #{osw.gsub(File.dirname(__FILE__), '')}\n")
-      file_text.each do |file_line|
-        if file_line.strip.start_with?('file:///')
-          file_data = file_line.split('/')
-          epw_name = file_data[-1].split(',')[0]
-          if File.exist? File.join(File.dirname(__FILE__), "resources/measures/HPXMLtoOpenStudio/weather/#{epw_name}")
-            file_line = file_data[0] + '../weather/' + file_data[-1]
-          else
-            # File not found in weather dir, assume it's in measure's tests dir instead
-            file_line = file_data[0] + '../tests/' + file_data[-1]
-          end
-        end
-        f.write(file_line)
-      end
-    end
-
-    # Copy to osm dir
-    osm_new = File.join(osm_path, File.basename(osw).gsub('.osw', '.osm'))
-    FileUtils.mv(osm, osm_new)
-    num_success += 1
-  end
-
-  puts "Completed. #{num_success} of #{num_tot} osm files were regenerated successfully (#{Time.now - start_time} seconds)."
-end
-
-def update_and_format_osw(osw)
-  # Insert new step(s) into test osw files, if they don't already exist: {step1=>index1, step2=>index2, ...}
-  # e.g., new_steps = {{"measure_dir_name"=>"ResidentialSimulationControls"}=>0}
-  new_steps = {}
-  json = JSON.parse(File.read(osw), symbolize_names: true)
-  steps = json[:steps]
-  new_steps.each do |new_step, ix|
-    insert_new_step = true
-    steps.each do |step|
-      step.each do |k, v|
-        next if k != :measure_dir_name
-        next if v != new_step.values[0] # already have this step
-
-        insert_new_step = false
-      end
-    end
-    next unless insert_new_step
-
-    json[:steps].insert(ix, new_step)
-  end
-  File.open(osw, 'w') do |f|
-    f.write(JSON.pretty_generate(json)) # format nicely even if not updating the osw with new steps
-  end
-end
-
-desc 'Perform integrity check on inputs for all projects'
-Rake::TestTask.new('integrity_check_all') do |t|
-  t.libs << 'test'
-  t.test_files = Dir['project_*/tests/*.rb']
-  t.warning = false
-  t.verbose = true
-end # rake task
-
-desc 'Perform integrity check on inputs for project_national'
-Rake::TestTask.new('integrity_check_national') do |t|
-  t.libs << 'test'
-  t.test_files = Dir['project_national/tests/*.rb']
-  t.warning = false
-  t.verbose = true
-end # rake task
-
-desc 'Perform integrity check on inputs for project_testing'
-Rake::TestTask.new('integrity_check_testing') do |t|
-  t.libs << 'test'
-  t.test_files = Dir['project_testing/tests/*.rb']
-  t.warning = false
-  t.verbose = true
-end # rake task
-
-desc 'Perform unit tests on integrity checks'
-Rake::TestTask.new('integrity_check_unit_tests') do |t|
-  t.libs << 'test'
-  t.test_files = Dir['test/test_integrity_checks.rb']
-  t.warning = false
-  t.verbose = true
-end # rake task
-
-def integrity_check(project_dir_name, housing_characteristics_dir = 'housing_characteristics', lookup_file = nil)
-  # Load helper file and sampling file
-  resources_dir = File.join(File.dirname(__FILE__), 'resources')
-  require File.join(resources_dir, 'buildstock')
-  require File.join(resources_dir, 'run_sampling')
-  require 'csv'
-
-  # Setup
-  if lookup_file.nil?
-    lookup_file = File.join(resources_dir, 'options_lookup.tsv')
-  end
-  check_file_exists(lookup_file, nil)
-
-  lookup_csv_data = CSV.open(lookup_file, { col_sep: "\t" }).each.to_a
-
-  # Perform various checks on each probability distribution file
-  parameters_processed = []
-  last_size = -1
-
-  parameter_names = []
-  get_parameters_ordered_from_options_lookup_tsv(lookup_csv_data).each do |parameter_name|
-    tsvpath = File.join(project_dir_name, housing_characteristics_dir, "#{parameter_name}.tsv")
-    next if not File.exist?(tsvpath) # Not every parameter used by every project
-
-    parameter_names << parameter_name
-  end
-
-  # Create all TsvFile objects for all parameters
-  tsvfiles = {}
-  parameter_names.each do |parameter_name|
-    tsvpath = File.join(project_dir_name, housing_characteristics_dir, "#{parameter_name}.tsv")
-    check_file_exists(tsvpath, nil)
-    tsvfiles[parameter_name] = TsvFile.new(tsvpath, nil)
-  end
-
-  while parameters_processed.size != parameter_names.size
-
-    if last_size == parameters_processed.size
-      # No additional processing occurred during last pass
-      unprocessed_parameters = parameter_names - parameters_processed
-      err = "ERROR: Unable to process these parameters: #{unprocessed_parameters.join(', ')}."
-      deps = []
-      unprocessed_parameters.each do |p|
-        tsvfiles[p].dependency_cols.keys.each do |d|
-          next if deps.include?(d)
-
-          deps << d
-        end
-      end
-      undefined_deps = deps - unprocessed_parameters - parameters_processed
-
-      # Check if undefined deps exist but are undefined simply because they're not in options_lookup.tsv
-      undefined_deps_exist = true
-      undefined_deps.each do |undefined_dep|
-        tsvpath = File.join(project_dir_name, housing_characteristics_dir, "#{undefined_dep}.tsv")
-        next if File.exist?(tsvpath)
-
-        undefined_deps_exist = false
-      end
-      if undefined_deps_exist
-        err += "\nPerhaps one of these dependency files has options missing from options_lookup.tsv? #{undefined_deps.join(', ')}."
-      else
-        err += "\nPerhaps one of these dependency files is missing? #{undefined_deps.join(', ')}."
-      end
-      raise err
-    end
-
-    err = ''
-    last_size = parameters_processed.size
-    parameter_names.each do |parameter_name|
-      # Already processed? Skip
-      next if parameters_processed.include?(parameter_name)
-
-      tsvfile = tsvfiles[parameter_name]
-
-      # Dependencies not yet processed? Skip until a subsequent pass
-      skip = false
-      tsvfile.dependency_cols.keys.each do |dep|
-        next if parameters_processed.include?(dep)
-
-        skip = true
-      end
-      next if skip
-
-      puts "Checking for issues with #{project_dir_name}/#{parameter_name}..."
-      parameters_processed << parameter_name
-
-      # Test that dependency options exist
-      tsvfile.dependency_options.each do |dependency, options|
-        options.each do |option|
-          if not tsvfiles[dependency].option_cols.keys.include? option
-            err += "ERROR: #{dependency}=#{option} not a valid dependency option for #{parameter_name}.\n"
-          end
-        end
-      end
-
-      # Test all possible combinations of dependency value combinations
-      combo_hashes = get_combination_hashes(tsvfiles, tsvfile.dependency_cols.keys)
-      if combo_hashes.size > 0
-        i = 1
-        starting = Time.now
-        total_hashes = combo_hashes.length
-        combo_hashes.each do |combo_hash|
-          # Check dependency value combination
-          _matched_option_name, _matched_row_num = tsvfile.get_option_name_from_sample_number(1.0, combo_hash)
-
-          # Print to screen so ci does not timeout
-          if i % 10000 == 0
-            puts "  Checked #{i}/#{total_hashes} possible dependency value combinations..."
-          end
-          i += 1
-        end
-        ending = Time.now
-        puts "  Checking all possible combinations: \t\t#{ending - starting} seconds\n"
-      else
-        # global distribution
-        _matched_option_name, _matched_row_num = tsvfile.get_option_name_from_sample_number(1.0, nil)
-      end
-
-      # Check file format to be consistent with specified guidelines
-      starting = Time.now
-      check_parameter_file_format(tsvfile.full_path, tsvfile.dependency_cols.length(), parameter_name)
-      ending = Time.now
-      puts "  Checking file format: \t\t\t#{ending - starting} seconds\n"
-
-      # Check for all options defined in options_lookup.tsv
-      starting = Time.now
-      get_measure_args_from_option_names(lookup_csv_data, tsvfile.option_cols.keys, parameter_name, lookup_file)
-      ending = Time.now
-      puts "  Checking all options in options_lookup.tsv: \t#{ending - starting} seconds\n\n"
-    end
-    if not err.empty?
-      raise err
-    end
-  end # parameter_name
-
-  # Test sampling
-  r = RunSampling.new
-  output_file = r.run(project_dir_name, 10000, "#{project_dir_name}.csv", housing_characteristics_dir, lookup_file)
-
-  # Cache {parameter => options}
-  parameters_options = {}
-  CSV.foreach(output_file, headers: true).each do |row|
-    row.each do |parameter_name, option_name|
-      next if parameter_name == 'Building'
-
-      unless parameters_options.keys.include? parameter_name
-        parameters_options[parameter_name] = []
-      end
-
-      unless parameters_options[parameter_name].include? option_name
-        parameters_options[parameter_name] << option_name
-      end
-    end
-  end
-
-  # Cache {parameter => {option => {measure => {arg => value}}}}
-  parameters_options_measure_args = {}
-  parameters_options.each do |parameter_name, option_names|
-    parameters_options_measure_args[parameter_name] = get_measure_args_from_option_names(lookup_csv_data, option_names, parameter_name, lookup_file)
-  end
-
-  # Check that measure arguments aren't getting overwritten
-  err = ''
-  CSV.foreach(output_file, headers: true).each do |row|
-    args_map = {}
-    row.each do |parameter_name, option_name|
-      next if parameter_name == 'Building'
-
-      parameters_options_measure_args[parameter_name][option_name].each do |measure_name, args|
-        args.keys.each do |arg|
-          args_map[[measure_name, arg]] = [] if args_map[[measure_name, arg]].nil?
-          args_map[[measure_name, arg]] << parameter_name
-        end
-      end
-    end
-    args_map.each do |k, v|
-      next unless v.size > 1
-
-      param_names = v.join('", "')
-      measure_name = k[0]
-      arg_name = k[1]
-      next if err.include?(param_names) && err.include?(measure_name) && err.include?(arg_name)
-
-      err += "ERROR: Duplicate measure argument assignment(s) across [\"#{param_names}\"] parameters. #{measure_name} => \"#{arg_name}\" already assigned.\n"
-    end
-  end
-  if not err.empty?
-    raise err
-  end
-
-  if File.exist?(output_file)
-    if project_dir_name == 'project_national'
-      FileUtils.mv(output_file, output_file.gsub(project_dir_name, 'buildstock'))
-    else
-      File.delete(output_file) # Clean up
-    end
-  end
-
-  # Unused TSVs?
-  err = ''
-  Dir[File.join(project_dir_name, housing_characteristics_dir, '*.tsv')].each do |tsvpath|
-    parameter_name = File.basename(tsvpath, '.*')
-    if not parameter_names.include? parameter_name
-      err += "ERROR: TSV file #{tsvpath} not used in options_lookup.tsv.\n"
-    end
-  end
-  if not err.empty?
-    raise err
-  end
-end
-
-def integrity_check_options_lookup_tsv(project_dir_name, housing_characteristics_dir = 'housing_characteristics', lookup_file = nil)
-  require 'openstudio'
-
-  # Load helper file and sampling file
-  resources_dir = File.join(File.dirname(__FILE__), 'resources')
-  require File.join(resources_dir, 'buildstock')
-
-  # Setup
-  if lookup_file.nil?
-    lookup_file = File.join(resources_dir, 'options_lookup.tsv')
-  end
-  check_file_exists(lookup_file, nil)
-
-  lookup_csv_data = CSV.open(lookup_file, { col_sep: "\t" }).each.to_a
-
-  # Integrity checks for option_lookup.tsv
-  measures = {}
-  model = OpenStudio::Model::Model.new
-
-  # Gather all options/arguments
-  parameter_names = get_parameters_ordered_from_options_lookup_tsv(lookup_csv_data)
-  parameter_names.each do |parameter_name|
-    check_for_illegal_chars(parameter_name, 'parameter')
-
-    tsvpath = File.join(project_dir_name, housing_characteristics_dir, "#{parameter_name}.tsv")
-    next if not File.exist?(tsvpath) # Not every parameter used by every project
-
-    option_names = get_options_for_parameter_from_options_lookup_tsv(lookup_csv_data, parameter_name)
-    options_measure_args = get_measure_args_from_option_names(lookup_csv_data, option_names, parameter_name, lookup_file)
-    option_names.each do |option_name|
-      check_for_illegal_chars(option_name, 'option')
-
-      # Check for (parameter, option) names
-      # Get measure name and arguments associated with the option
-      options_measure_args[option_name].each do |measure_subdir, args_hash|
-        if not measures.has_key?(measure_subdir)
-          measures[measure_subdir] = {}
-        end
-        if not measures[measure_subdir].has_key?(parameter_name)
-          measures[measure_subdir][parameter_name] = {}
-        end
-
-        # Skip options with duplicate argument values as a previous option; speeds up processing.
-        duplicate_args = false
-        measures[measure_subdir][parameter_name].keys.each do |opt_name|
-          next if measures[measure_subdir][parameter_name][opt_name].to_s != args_hash.to_s
-
-          duplicate_args = true
-          break
-        end
-        next if duplicate_args
-
-        # Store arguments
-        measures[measure_subdir][parameter_name][option_name] = args_hash
-      end
-    end
-  end
-
-  measures.keys.each do |measure_subdir|
-    puts "Checking for issues with #{measure_subdir} measure..."
-
-    measurerb_path = File.absolute_path(File.join(File.dirname(lookup_file), 'measures', measure_subdir, 'measure.rb'))
-    check_file_exists(measurerb_path, nil)
-    measure_instance = get_measure_instance(measurerb_path)
-
-    # Validate measure arguments for combinations of options
-    param_names = measures[measure_subdir].keys()
-    options_array = []
-    max_param_size = 0
-    param_names.each do |parameter_name|
-      options_array << measures[measure_subdir][parameter_name].keys()
-      max_param_size = [max_param_size, options_array[-1].size].max
-    end
-
-    option_combinations = []
-    options_array.each_with_index do |option_array, idx|
-      for n in 0..max_param_size - 1
-        if idx == 0
-          option_combinations << []
-        end
-        option_combinations[n] << option_array[n % option_array.size]
-      end
-    end
-
-    all_measure_args = []
-    max_checks_reached = false
-    option_combinations.each_with_index do |option_combination, combo_num|
-      measure_args = {}
-      option_combination.each_with_index do |option_name, idx|
-        measures[measure_subdir][param_names[idx]][option_name].each do |k, v|
-          measure_args[k] = v
-        end
-      end
-      next if all_measure_args.include?(measure_args)
-
-      all_measure_args << measure_args
-    end
-
-    all_measure_args.shuffle.each_with_index do |measure_args, idx|
-      validate_measure_args(measure_instance.arguments(model), measure_args, lookup_file, measure_subdir, nil)
-    end
-  end
-end
-
-def check_for_illegal_chars(name, name_type)
-  # Check for illegal characters in parameter/option names. These characters are
-  # reserved for use in the apply upgrade logic.
-  ['(', ')', '|', '&'].each do |char|
-    next unless name.include? char
-
-    raise "ERROR: Illegal character ('#{char}') found in #{name_type} name '#{name}'."
-  end
-end
-
-def check_parameter_file_format(tsvpath, n_deps, name)
-  required_headers = ['sampling_probability']
-
-  # For each line in file
-  i = 1
-  File.read(tsvpath, mode: 'rb').each_line do |line|
-    # If not a comment line
-    next if line.start_with? "\#"
-
-    # Check endline character
-    if line.include? "\r\n"
-      # Ensure children.py was run
-      if i == 1
-        required_headers.each do |required_header|
-          unless line.include? required_header
-            raise "ERROR: Could not find '#{required_header}' column in '#{name}'."
-          end
-        end
-      # Do not perform other checks if the line is the header
-      elsif i > 1
-        # Check float format
-        # Remove endline character and split the string into array
-        line = line.split("\r\n")[0].split("\t")
-        # For each non dependency entry check format
-        for j in n_deps..line.length() - 1 do
-          # Check for scientific format
-          if (line[j].include?('e-') || line[j].include?('e+') ||
-              line[j].include?('E-') || line[j].include?('E+'))
-            raise "ERROR: Scientific notation found in '#{name}', line '#{i}'."
-          end
-
-          begin # Try to get the float precision
-            float_precision = line[j].split('.')[1].length()
-          rescue NoMethodError
-            # Catch non floats
-            raise "ERROR: Incorrect non float found in '#{name}', line '#{i}'."
-          end
-          # If float precision is not 6 digits, raise error
-          if float_precision != 6
-            raise "ERROR: Incorrect float precision found in '#{name}', line '#{i}'."
-          end
-        end
-      end
-    else
-      # Found wrong endline format
-      raise "ERROR: Incorrect newline character found in '#{name}', line '#{i}'."
-    end # End checks
-    i += 1
-  end
-end
-
-def get_all_project_dir_names()
-  project_dir_names = []
-  Dir.entries(File.dirname(__FILE__)).each do |entry|
-    next if not Dir.exist?(entry)
-    next if (not entry.start_with?('project_')) && (entry != 'test')
-
-    project_dir_names << entry
-  end
-  return project_dir_names
-end
-
-desc 'Apply rubocop, update all measure xmls, and regenerate example osws'
-Rake::TestTask.new('update_measures') do |t|
-  t.libs << 'test'
-  t.test_files = Dir['test/test_update_measures.rb']
-  t.warning = false
-  t.verbose = true
-end
-
-def update_measures
-  require 'openstudio'
-
-  # Prevent NREL error regarding U: drive when not VPNed in
-  ENV['HOME'] = 'C:' if !ENV['HOME'].nil? && ENV['HOME'].start_with?('U:')
-  ENV['HOMEDRIVE'] = 'C:\\' if !ENV['HOMEDRIVE'].nil? && ENV['HOMEDRIVE'].start_with?('U:')
-
-  # Apply rubocop
-  cops = ['Layout',
-          'Lint/DeprecatedClassMethods',
-          # 'Lint/RedundantStringCoercion', # Enable when rubocop is upgraded
-          'Style/AndOr',
-          'Style/FrozenStringLiteralComment',
-          'Style/HashSyntax',
-          'Style/Next',
-          'Style/NilComparison',
-          'Style/RedundantParentheses',
-          'Style/RedundantSelf',
-          'Style/ReturnNil',
-          'Style/SelfAssignment',
-          'Style/StringLiterals',
-          'Style/StringLiteralsInInterpolation']
-  commands = ["\"require 'rubocop/rake_task'\"",
-              "\"RuboCop::RakeTask.new(:rubocop) do |t| t.options = ['--auto-correct', '--format', 'simple', '--only', '#{cops.join(',')}'] end\"",
-              '"Rake.application[:rubocop].invoke"']
-  command = "#{OpenStudio.getOpenStudioCLI} -e #{commands.join(' -e ')}"
-  puts 'Applying rubocop auto-correct to measures...'
-  system(command)
-
-  # Update measures XMLs
-  command = "#{OpenStudio.getOpenStudioCLI} measure -t '#{File.join(File.dirname(__FILE__), 'measures')}'"
-  puts 'Updating measure.xmls...'
-  system(command, [:out, :err] => File::NULL)
-end
-
-def get_and_proof_measure_order_json()
-  # This function will check that all measure folders (in measures/)
-  # are listed in the /resources/measure-info.json and vice versa
-  # and return the list of all measures used in the proper order
-  #
-  # @return {data_hash} of measure-info.json
-
-  # List all measures in measures/ folders
-  measure_folder = File.expand_path('../measures/', __FILE__)
-  resources_measure_folder = File.expand_path('../resources/measures/', __FILE__)
-  all_measures = Dir.entries(measure_folder).select { |entry| entry.start_with?('Residential') } + Dir.entries(resources_measure_folder).select { |entry| entry.start_with?('Residential') }
-
-  # Load json, and get all measures in there
-  json_file = 'resources/measure-info.json'
-  json_path = File.expand_path("../#{json_file}", __FILE__)
-  data_hash = JSON.parse(File.read(json_path))
-
-  measures_json = []
-  data_hash.each do |group|
-    group['group_steps'].each do |group_step|
-      measures_json += group_step['measures']
-    end
-  end
-
-  # Check for missing in JSON file
-  missing_in_json = all_measures - measures_json
-  if missing_in_json.size > 0
-    puts "Warning: There are #{missing_in_json.size} measures missing in '#{json_file}': #{missing_in_json.join(',')}"
-  end
-
-  # Check for measures in JSON that don't have a corresponding folder
-  extra_in_json = measures_json - all_measures
-  if extra_in_json.size > 0
-    puts "Warning: There are #{extra_in_json.size} measures extra in '#{json_file}': #{extra_in_json.join(',')}"
-  end
-
-  return data_hash
->>>>>>> d10a6493
 end