# frozen_string_literal: true

# This file is only used to run all tests and collect results on the CI.
# All rake tasks have been moved to tasks.rb.

require 'rake'
require 'rake/testtask'

desc 'Perform tasks related to unit tests'
namespace :unit_tests do
  desc 'Run integrity checks for all projects'
  Rake::TestTask.new('project_integrity_checks') do |t|
    t.libs << 'test'
    t.test_files = Dir['project_*/tests/*.rb']
    t.warning = false
    t.verbose = true
  end

<<<<<<< HEAD
  desc 'Run all integrity check unit tests'
  Rake::TestTask.new('integrity_check_tests') do |t|
    t.libs << 'test'
    t.test_files = Dir['test/test_integrity_checks.rb']
=======
  desc 'Run analysis tests for testing projects'
  Rake::TestTask.new('analysis_tests') do |t|
    t.libs << 'test'
    t.test_files = Dir['test/test_run_analysis.rb']
>>>>>>> f1266a57
    t.warning = false
    t.verbose = true
  end

  desc 'Run all measure tests'
  Rake::TestTask.new('measure_tests') do |t|
    t.libs << 'test'
    t.test_files = Dir['measures/*/tests/*.rb']
    t.warning = false
    t.verbose = true
  end
end

desc 'Perform tasks related to integration tests'
namespace :integration do
  desc 'Run integration tests for sampled datapoints'
  Rake::TestTask.new('workflow_tests') do |t|
    t.libs << 'test'
    t.test_files = Dir['test/test_samples.rb']
    t.warning = false
    t.verbose = true
  end
end<|MERGE_RESOLUTION|>--- conflicted
+++ resolved
@@ -16,17 +16,10 @@
     t.verbose = true
   end
 
-<<<<<<< HEAD
   desc 'Run all integrity check unit tests'
   Rake::TestTask.new('integrity_check_tests') do |t|
     t.libs << 'test'
     t.test_files = Dir['test/test_integrity_checks.rb']
-=======
-  desc 'Run analysis tests for testing projects'
-  Rake::TestTask.new('analysis_tests') do |t|
-    t.libs << 'test'
-    t.test_files = Dir['test/test_run_analysis.rb']
->>>>>>> f1266a57
     t.warning = false
     t.verbose = true
   end
@@ -40,12 +33,12 @@
   end
 end
 
-desc 'Perform tasks related to integration tests'
-namespace :integration do
-  desc 'Run integration tests for sampled datapoints'
-  Rake::TestTask.new('workflow_tests') do |t|
+desc 'Perform tasks related to analysis tests'
+namespace :workflow do
+  desc 'Run analysis tests for sampled datapoints'
+  Rake::TestTask.new('analysis_tests') do |t|
     t.libs << 'test'
-    t.test_files = Dir['test/test_samples.rb']
+    t.test_files = Dir['test/test_run_analysis.rb']
     t.warning = false
     t.verbose = true
   end
