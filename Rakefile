require 'rake'
require 'rake/testtask'

desc 'Copy files from OpenStudio-BEopt repo'
task :copy_beopt_files do
  require 'fileutils'

  files = Dir[File.join(File.dirname(__FILE__), "*.zip")]
  if files.length > 1
    return
  end
  branch = File.basename(files[0]).gsub("OpenStudio-BEopt-", "").gsub(".zip", "")
  
  copy_beopt_files(branch)

end

desc 'Download and copy files from OpenStudio-BEopt repo'
task :download_and_copy_beopt_files do
  require 'fileutils'  
  require 'net/http'
  require 'openssl'

  STDOUT.puts "Enter branch of repo (<ENTER> for master):"
  branch = STDIN.gets.strip
  if branch.empty?
    branch = "master"
  end

  if File.exists? File.join(File.dirname(__FILE__), "OpenStudio-BEopt-#{branch}.zip")
    FileUtils.rm(File.join(File.dirname(__FILE__), "OpenStudio-BEopt-#{branch}.zip"))
  end

  url = URI.parse("https://codeload.github.com/NREL/OpenStudio-BEopt/zip/#{branch}")
  http = Net::HTTP.new(url.host, url.port)
  http.use_ssl = true
  http.verify_mode = OpenSSL::SSL::VERIFY_NONE

  params = { 'User-Agent' => 'curl/7.43.0', 'Accept-Encoding' => 'identity' }
  request = Net::HTTP::Get.new(url.path, params)
  request.content_type = 'application/zip, application/octet-stream'

  http.request request do |response|
    total = response.header["Content-Length"].to_i
    if total == 0
      fail "Did not successfully download zip file."
    end
    size = 0
    progress = 0
    open "OpenStudio-BEopt-#{branch}.zip", 'wb' do |io|
      response.read_body do |chunk|
        io.write chunk
        size += chunk.size
        new_progress = (size * 100) / total
        unless new_progress == progress
          puts "Downloading %s (%3d%%) " % [url.path, new_progress]
        end
        progress = new_progress
      end
    end
  end
  
  copy_beopt_files(branch, beopt_measures_dir, buildstock_resource_measures_dir)

end

def copy_beopt_files(branch)
  require 'openstudio'
  beopt_measures_dir = File.join(File.dirname(__FILE__), branch, "OpenStudio-BEopt-#{branch}", "measures")
  buildstock_resource_measures_dir = File.join(File.dirname(__FILE__), "resources", "measures")
  extract_measures(branch)
  copy_resources(branch)
  clean_out(buildstock_resource_measures_dir)
  copy_measures(beopt_measures_dir, buildstock_resource_measures_dir)
  copy_other_measures(beopt_measures_dir)
  clean_up(branch)
end

def extract_measures(branch)
  puts "Extracting latest residential measures..."
  unzip_file = OpenStudio::UnzipFile.new(File.join(File.dirname(__FILE__), "OpenStudio-BEopt-#{branch}.zip"))
  unzip_file.extractAllFiles(OpenStudio::toPath(File.join(File.dirname(__FILE__), branch)))
  return unzip_file
end

def copy_resources(branch)
  # Copy seed osm and other needed resource files
  project_dir_names = get_all_project_dir_names()
  extra_files = [
                 File.join("workflows", "measure-info.json"),
                 File.join("resources", "meta_measure.rb") # Needed by buildstock.rb
                ]
  extra_files.each do |extra_file|
      puts "Copying #{extra_file}..."
      beopt_file = File.join(File.dirname(__FILE__), branch, "OpenStudio-BEopt-#{branch}", extra_file)
      if extra_file.start_with?("seeds") # Distribute to all projects
        project_dir_names.each do |project_dir_name|
          buildstock_file = File.join(File.dirname(__FILE__), project_dir_name, extra_file)
          if File.exists?(buildstock_file)
            FileUtils.rm(buildstock_file)
          end
          FileUtils.cp(beopt_file, buildstock_file)
        end
      else # Copy to resources dir
        buildstock_file = File.join(File.dirname(__FILE__), "resources", File.basename(extra_file))
        if File.exists?(buildstock_file)
          FileUtils.rm(buildstock_file)
        end
        FileUtils.cp(beopt_file, buildstock_file)
      end
  end
end

def clean_out(buildstock_resource_measures_dir)
  # Clean out resources/measures/ dir
  puts "Deleting #{buildstock_resource_measures_dir}..."
  while Dir.exist?(buildstock_resource_measures_dir)
    FileUtils.rm_rf("#{buildstock_resource_measures_dir}/.", secure: true)
    sleep 1
  end
  FileUtils.makedirs(buildstock_resource_measures_dir)
end

def copy_measures(beopt_measures_dir, buildstock_resource_measures_dir)
  # Copy residential measures to resources/measures/
  Dir.foreach(beopt_measures_dir) do |beopt_measure|
    next if !beopt_measure.include? 'Residential'
    beopt_measure_dir = File.join(beopt_measures_dir, beopt_measure)
    next if not Dir.exist?(beopt_measure_dir)
    puts "Copying #{beopt_measure} measure..."
    FileUtils.cp_r(beopt_measure_dir, buildstock_resource_measures_dir)
    ["coverage","tests"].each do |subdir|
      buildstock_resource_measures_subdir = File.join(buildstock_resource_measures_dir, beopt_measure, subdir)
      if Dir.exist?(buildstock_resource_measures_subdir)
        FileUtils.rm_rf("#{buildstock_resource_measures_subdir}/.", secure: true)
      end
    end
  end
end

def copy_other_measures(beopt_measures_dir)
  # Copy other measures to measure/ dir
  other_measures = ["TimeseriesCSVExport", "ResidentialSimulationControls"] # Still under development: "UtilityBillCalculationsSimple", "UtilityBillCalculationsDetailed"
  buildstock_measures_dir = File.join(File.dirname(__FILE__), "measures")
  other_measures.each do |other_measure|
    puts "Copying #{other_measure} measure..."
    FileUtils.cp_r(File.join(beopt_measures_dir, other_measure), buildstock_measures_dir)
    ["coverage","tests"].each do |subdir|
      buildstock_measure_subdir = File.join(buildstock_measures_dir, other_measure, subdir)
      if Dir.exist?(buildstock_measure_subdir)
        FileUtils.rm_rf("#{buildstock_measure_subdir}/.", secure: true)
      end
    end
    if ["UtilityBillCalculationsSimple", "UtilityBillCalculationsDetailed"].include? other_measure
      ["resources"].each do |subdir|
        buildstock_measure_subdir = File.join(buildstock_measures_dir, other_measure, subdir)
        remove_items_from_zip_file(buildstock_measure_subdir, "sam-sdk-2017-1-17-r1.zip", ["osx64", "win32", "win64"])
      end
    end
  end
end

def clean_up(branch)
  puts "Cleaning up..."
  FileUtils.rm_rf(File.join(File.dirname(__FILE__), branch))
end

def remove_items_from_zip_file(dir, zip_file_name, items)
  unzip_file = OpenStudio::UnzipFile.new(File.join(dir, zip_file_name))
  unzip_file.extractAllFiles(OpenStudio::toPath(File.join(dir, zip_file_name.gsub(".zip", ""))))
  items.each do |item|
    FileUtils.rm_rf(File.join(dir, zip_file_name.gsub(".zip", ""), item))
  end
  zip_path = OpenStudio::toPath(File.join(dir, zip_file_name))
  zip_file = OpenStudio::ZipFile.new(zip_path, false)
  zip_file.addDirectory(File.join(dir, zip_file_name.gsub(".zip", "")), OpenStudio::toPath("/"))
  FileUtils.rm_rf(File.join(dir, zip_file_name.gsub(".zip", "")))
end

desc 'perform tasks related to unit tests'
namespace :test do

  desc 'Run unit tests for all projects/measures'
  Rake::TestTask.new('all') do |t|
    t.libs << 'test'
    t.test_files = Dir['project_*/tests/*.rb'] + Dir['measures/*/tests/*.rb']
    t.warning = false
    t.verbose = true
  end

  desc 'regenerate test osm files from osw files'
  Rake::TestTask.new('regenerate_osms') do |t|
    t.libs << 'test'
    t.test_files = Dir['test/osw_files/tests/*.rb']
    t.warning = false
    t.verbose = true
  end
  
<<<<<<< HEAD
=======
  desc 'regenerate test osm files from osw files'
  Rake::TestTask.new('regenerate_osms') do |t|
    t.libs << 'test'
    t.test_files = Dir['test/osw_files/tests/*.rb']
    t.warning = false
    t.verbose = true
  end
  
>>>>>>> 6e8b6b9d
end

def regenerate_osms

    require 'openstudio'
  
    start_time = Time.now
    num_tot = 0
    num_success = 0
    
    osw_path = File.expand_path("../test/osw_files/", __FILE__)
  
    # Generate hash that maps osw's to measures
    osw_map = {}
    measures = Dir.entries(File.expand_path("../measures/", __FILE__)).select {|entry| File.directory? File.join(File.expand_path("../measures/", __FILE__), entry) and !(entry == '.' || entry == '..') }
    measures.each do |m|
        testrbs = Dir[File.expand_path("../measures/#{m}/tests/*.rb", __FILE__)]
        if testrbs.size == 1
            # Get osm's specified in the test rb
            testrb = testrbs[0]
            osms = get_osms_listed_in_test(testrb)
            osms.each do |osm|
                osw = File.basename(osm).gsub('.osm','.osw')
                if not osw_map.keys.include?(osw)
                    osw_map[osw] = []
                end
                osw_map[osw] << m
            end
        elsif testrbs.size > 1
            fail "ERROR: Multiple .rb files found in #{m} tests dir."
      end
    end
    
    osw_files = Dir.entries(osw_path).select {|entry| entry.end_with?(".osw")}
    if File.exists?(File.expand_path("../log", __FILE__))
        FileUtils.rm(File.expand_path("../log", __FILE__))
    end

    # Print warnings about unused OSWs
    osw_files.each do |osw|
        next if not osw_map[osw].nil?
        puts "Warning: Unused OSW '#{osw}'."
    end

    # Print more warnings
    osw_map.each do |osw, _measures|
        next if osw_files.include? osw
        puts "Warning: OSW not found '#{osw}'."
    end
    
    # Remove any extra osm's in the measures test dirs
    measures.each do |m|
        osms = Dir[File.expand_path("../measures/#{m}/tests/*.osm", __FILE__)]
        osms.each do |osm|
            osw = File.basename(osm).gsub('.osm','.osw')
            if osw_map[osw].nil? or !osw_map[osw].include?(m)
                puts "Extra file #{osw} found in #{m}/tests. Do you want to delete it? (y/n)"
                input = STDIN.gets.strip.downcase
                next if input != "y"
                FileUtils.rm(osm)
                puts "File deleted."
            end
        end
    end
    
    cli_path = OpenStudio.getOpenStudioCLI

    num_osws = 0
    osw_files.each do |osw|
        next if osw_map[osw].nil?
        num_osws += 1
    end

    osw_files.each do |osw|
    
        next if osw_map[osw].nil?

        # Generate osm from osw
        osw_filename = osw
        num_tot += 1
        
        puts "[#{num_tot}/#{num_osws}] Regenerating osm from #{osw}..."
        osw = File.expand_path("../test/osw_files/#{osw}", __FILE__)
        update_and_format_osw(osw)
        osm = File.expand_path("../test/osw_files/run/in.osm", __FILE__)
        command = "\"#{cli_path}\" --no-ssl run -w #{osw} -m >> log"
        for _retry in 1..3
            system(command)
            break if File.exists?(osm)
        end
        if not File.exists?(osm)
            fail "  ERROR: Could not generate osm."
        end

        # Add auto-generated message to top of file
        # Update EPW file paths to be relative for the CirceCI machine
        file_text = File.readlines(osm)
        File.open(osm, "w") do |f|
            f.write("!- NOTE: Auto-generated from #{osw.gsub(File.dirname(__FILE__), "")}\n")
            file_text.each do |file_line|
                if file_line.strip.start_with?("file:///")
                    file_data = file_line.split('/')
                    file_line = file_data[0] + "../tests/" + file_data[-1]
                end
                f.write(file_line)
            end
        end

        # Copy to appropriate measure test dirs
        osm_filename = osw_filename.gsub(".osw", ".osm")
        num_copied = 0
        osw_map[osw_filename].each do |measure|
            measure_test_dir = File.expand_path("../measures/#{measure}/tests/", __FILE__)
            FileUtils.cp(osm, File.expand_path("#{measure_test_dir}/#{osm_filename}", __FILE__))
            num_copied += 1
        end
        puts "  Copied to #{num_copied} measure(s)."
        num_success += 1

        # Clean up
        run_dir = File.expand_path("../test/osw_files/run", __FILE__)
        if Dir.exists?(run_dir)
            FileUtils.rmtree(run_dir)
        end
        if File.exists?(File.expand_path("../test/osw_files/out.osw", __FILE__))
            FileUtils.rm(File.expand_path("../test/osw_files/out.osw", __FILE__))
        end
    end
    
    puts "Completed. #{num_success} of #{num_tot} osm files were regenerated successfully (#{Time.now - start_time} seconds)."

end

def get_osms_listed_in_test(testrb)
    osms = []
    if not File.exists?(testrb)
      return osms
    end
    str = File.readlines(testrb).join("\n")
    osms = str.scan(/\w+\.osm/)
    return osms.uniq
end

def update_and_format_osw(osw)
  # Insert new step(s) into test osw files, if they don't already exist: {{step1=>index, step2=>index}}
  new_steps = {}
  json = JSON.parse(File.read(osw), :symbolize_names=>true)
  steps = json[:steps]
  new_steps.each do |new_step, ix|
    insert_new_step = true
    steps.each do |step|
      step.each do |k, v|
        next if k != :measure_dir_name
        next if v != new_step.values[0] # already have this step
        insert_new_step = false
      end
    end
    next unless insert_new_step
    json[:steps].insert(ix, new_step)
  end
  File.open(osw, "w") do |f|
    f.write(JSON.pretty_generate(json)) # format nicely even if not updating the osw with new steps
  end
end

desc 'Perform integrity check on inputs for all projects'
task :integrity_check_all do
    get_all_project_dir_names().each do |project_dir_name|
      integrity_check(project_dir_name)
      integrity_check_options_lookup_tsv(project_dir_name)
    end
end # rake task

desc 'Perform integrity check on inputs for project_resstock_national'
task :integrity_check_resstock_national do
    integrity_check('project_resstock_national')
    integrity_check_options_lookup_tsv('project_resstock_national')
end # rake task

desc 'Perform integrity check on inputs for project_resstock_pnw'
task :integrity_check_resstock_pnw do
    integrity_check('project_resstock_pnw')
    integrity_check_options_lookup_tsv('project_resstock_pnw')
end # rake task

desc 'Perform integrity check on inputs for project_resstock_testing'
task :integrity_check_resstock_testing do
    integrity_check('project_resstock_testing')
    integrity_check_options_lookup_tsv('project_resstock_testing')
end # rake task

desc 'Perform integrity check on inputs for project_resstock_comed'
task :integrity_check_resstock_comed do
    integrity_check('project_resstock_comed')
    integrity_check_options_lookup_tsv('project_resstock_comed')
end # rake task

desc 'Perform integrity check on inputs for project_resstock_efs'
task :integrity_check_resstock_efs do
    integrity_check('project_resstock_efs')
    integrity_check_options_lookup_tsv('project_resstock_efs')
end # rake task

def integrity_check(project_dir_name)
  # Load helper file and sampling file
  resources_dir = File.join(File.dirname(__FILE__), 'resources')
  require File.join(resources_dir, 'buildstock')
  require File.join(resources_dir, 'run_sampling')
    
  # Setup
  lookup_file = File.join(resources_dir, 'options_lookup.tsv')
  check_file_exists(lookup_file, nil)
  
  # Perform various checks on each probability distribution file
  parameters_processed = []
  tsvfiles = {}
  last_size = -1

  parameter_names = []
  get_parameters_ordered_from_options_lookup_tsv(resources_dir).each do |parameter_name|
    tsvpath = File.join(project_dir_name, "housing_characteristics", "#{parameter_name}.tsv")
    next if not File.exist?(tsvpath) # Not every parameter used by every project
    parameter_names << parameter_name
  end
  
  while parameters_processed.size != parameter_names.size
  
    if last_size == parameters_processed.size
      # No additional processing occurred during last pass
      unprocessed_parameters = parameter_names - parameters_processed
      err = "ERROR: Unable to process these parameters: #{unprocessed_parameters.join(', ')}."
      deps = []
      unprocessed_parameters.each do |p|
        tsvpath = File.join(project_dir_name, "housing_characteristics", "#{p}.tsv")
        tsvfile = TsvFile.new(tsvpath, nil)
        tsvfile.dependency_cols.keys.each do |d|
          next if deps.include?(d)
          deps << d
        end
      end
      undefined_deps = deps - unprocessed_parameters - parameters_processed
      # Check if undefined deps exist but are undefined simply because they're not in options_lookup.tsv
      undefined_deps_exist = true
      undefined_deps.each do |undefined_dep|
        tsvpath = File.join(project_dir_name, "housing_characteristics", "#{undefined_dep}.tsv")
        next if File.exist?(tsvpath)
        undefined_deps_exist = false
      end
      if undefined_deps_exist
        err += "\nPerhaps one of these dependency files has options missing from options_lookup.tsv? #{undefined_deps.join(', ')}."
      else
        err += "\nPerhaps one of these dependency files is missing? #{undefined_deps.join(', ')}."
      end
      raise err
    end
    
    last_size = parameters_processed.size
    parameter_names.each do |parameter_name|
      # Already processed? Skip
      next if parameters_processed.include?(parameter_name)
      
      tsvpath = File.join(project_dir_name, "housing_characteristics", "#{parameter_name}.tsv")
      check_file_exists(tsvpath, nil)
      tsvfile = TsvFile.new(tsvpath, nil)
      tsvfiles[parameter_name] = tsvfile
      
      # Dependencies not yet processed? Skip until a subsequent pass
      skip = false
      tsvfile.dependency_cols.keys.each do |dep|
        next if parameters_processed.include?(dep)
        skip = true
      end
      next if skip

      puts "Checking for issues with #{project_dir_name}/#{parameter_name}..."
      parameters_processed << parameter_name
      
      # Test all possible combinations of dependency value combinations
      combo_hashes = get_combination_hashes(tsvfiles, tsvfile.dependency_cols.keys)
      if combo_hashes.size > 0
        combo_hashes.each do |combo_hash|
          _matched_option_name, _matched_row_num = tsvfile.get_option_name_from_sample_number(1.0, combo_hash)
        end
      else
        # global distribution
        _matched_option_name, _matched_row_num = tsvfile.get_option_name_from_sample_number(1.0, nil)
      end
      
      # Check for all options defined in options_lookup.tsv
      get_measure_args_from_option_names(lookup_file, tsvfile.option_cols.keys, parameter_name)
        
    end
  end # parameter_name
  
  # Test sampling
  r = RunSampling.new
  output_file = r.run(project_dir_name, 1000, 'buildstock.csv')
  if File.exist?(output_file)
    File.delete(output_file) # Clean up
  end
  
  # Unused TSVs?
  err = ""
  Dir[File.join(project_dir_name, "housing_characteristics", "*.tsv")].each do |tsvpath|
    parameter_name = File.basename(tsvpath, ".*")
    if not parameter_names.include? parameter_name
      err += "ERROR: TSV file #{tsvpath} not used in options_lookup.tsv.\n"
    end
  end
  if not err.empty?
    raise err
  end
  
end

def integrity_check_options_lookup_tsv(project_dir_name)

  require 'openstudio'

  # Load helper file and sampling file
  resources_dir = File.join(File.dirname(__FILE__), 'resources')
  require File.join(resources_dir, 'buildstock')
    
  # Setup
  lookup_file = File.join(resources_dir, 'options_lookup.tsv')
  check_file_exists(lookup_file, nil)

  # Integrity checks for option_lookup.tsv
  measures = {}
  model = OpenStudio::Model::Model.new
  
  # Gather all options/arguments
  parameter_names = get_parameters_ordered_from_options_lookup_tsv(resources_dir)
  parameter_names.each do |parameter_name|
    
    tsvpath = File.join(project_dir_name, "housing_characteristics", "#{parameter_name}.tsv")
    next if not File.exist?(tsvpath) # Not every parameter used by every project
  
    option_names = get_options_for_parameter_from_options_lookup_tsv(resources_dir, parameter_name)
    options_measure_args = get_measure_args_from_option_names(lookup_file, option_names, parameter_name, nil)
    option_names.each do |option_name|
      # Check for (parameter, option) names
      # Get measure name and arguments associated with the option
      options_measure_args[option_name].each do |measure_subdir, args_hash|
        if not measures.has_key?(measure_subdir)
          measures[measure_subdir] = {}
        end
        if not measures[measure_subdir].has_key?(parameter_name)
          measures[measure_subdir][parameter_name] = {}
        end
            
        # Skip options with duplicate argument values as a previous option; speeds up processing.
        duplicate_args = false
        measures[measure_subdir][parameter_name].keys.each do |opt_name|
          next if measures[measure_subdir][parameter_name][opt_name].to_s != args_hash.to_s
          duplicate_args = true
          break
        end
        next if duplicate_args
            
        # Store arguments
        measures[measure_subdir][parameter_name][option_name] = args_hash
            
      end
    end
  end

  max_checks = 1000
  measures.keys.each do |measure_subdir|
    puts "Checking for issues with #{measure_subdir} measure..."

    measurerb_path = File.absolute_path(File.join(File.dirname(lookup_file), 'measures', measure_subdir, 'measure.rb'))
    check_file_exists(measurerb_path, nil)
    measure_instance = get_measure_instance(measurerb_path)

    # Validate measure arguments for each combination of options
    param_names = measures[measure_subdir].keys()
    options_array = []
    param_names.each do |parameter_name|
      if ["Bathroom Spot Vent Hour", "Clothes Dryer Spot Vent Hour", "Range Spot Vent Hour"].include? parameter_name
        # Prevent "too big to product" error for airflow measure by just 
        # using first option for these parameters.
        options_array << [measures[measure_subdir][parameter_name].keys()[0]]
      else
        options_array << measures[measure_subdir][parameter_name].keys()
      end
    end
    option_combinations = options_array.first.product(*options_array[1..-1])
    
    all_measure_args = []
    max_checks_reached = false
    option_combinations.shuffle.each_with_index do |option_combination, combo_num|
      if combo_num > max_checks
        max_checks_reached = true
        break
      end
      measure_args = {}
      option_combination.each_with_index do |option_name, idx|
          measures[measure_subdir][param_names[idx]][option_name].each do |k,v|
              measure_args[k] = v
          end
      end
      next if all_measure_args.include?(measure_args)
      all_measure_args << measure_args
    end
    
    all_measure_args.shuffle.each_with_index do |measure_args, idx|
      validate_measure_args(measure_instance.arguments(model), measure_args, lookup_file, measure_subdir, nil)
    end
    
    if max_checks_reached
      puts "Max number of checks (#{max_checks}) reached. Continuing..."
    end
  end
  
end

def get_all_project_dir_names()
    project_dir_names = []
    Dir.entries(File.dirname(__FILE__)).each do |entry|
        next if not Dir.exist?(entry)
        next if not entry.start_with?("project_")
        project_dir_names << entry
    end
    return project_dir_names
end<|MERGE_RESOLUTION|>--- conflicted
+++ resolved
@@ -195,18 +195,7 @@
     t.warning = false
     t.verbose = true
   end
-  
-<<<<<<< HEAD
-=======
-  desc 'regenerate test osm files from osw files'
-  Rake::TestTask.new('regenerate_osms') do |t|
-    t.libs << 'test'
-    t.test_files = Dir['test/osw_files/tests/*.rb']
-    t.warning = false
-    t.verbose = true
-  end
-  
->>>>>>> 6e8b6b9d
+
 end
 
 def regenerate_osms
