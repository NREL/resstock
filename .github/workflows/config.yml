name: ci

on:
  push:
    branches: [ master, develop ]
  pull_request:
    types: [ synchronize, opened ]
  workflow_dispatch:

jobs:
  bsb:
    runs-on: ubuntu-latest
    steps:
      - name: Show environment
        run: |
          ruby -v
          python -v

      - uses: actions/checkout@v2
        with:
          ref: ${{ github.head_ref }}

      - name: Run buildstockbatch
        run: |
          pip install git+https://github.com/NREL/buildstockbatch.git@restructure-v3
          
          buildstock_docker project_national/national_baseline.yml
          buildstock_docker project_testing/testing_baseline.yml
          
          buildstock_docker project_national/national_upgrades.yml
          buildstock_docker project_testing/testing_upgrades.yml

      - name: Upload project folders
        uses: actions/upload-artifact@v2
        with:
          path: |
            project_testing/testing_baseline
            project_national/national_baseline
            project_testing/testing_upgrades
            project_national/national_upgrades
          name: projects

      - name: Process results
        run: |
          gunzip -v project_national/national_baseline/results_csvs/*.csv.gz          
          gunzip -v project_testing/testing_baseline/results_csvs/*.csv.gz
          
          gunzip -v project_national/national_upgrades/results_csvs/*.csv.gz
          gunzip -v project_testing/testing_upgrades/results_csvs/*.csv.gz
          
          pip install pandas
          python test/util.py

      - name: Upload integration results
        uses: actions/upload-artifact@v2
        with:
          path: |
            baseline
            upgrades
          name: results

  build:
    runs-on: ubuntu-latest
    needs: bsb
    container:
      image: docker://nrel/openstudio:dev-3.3.0-rc2
    steps:
      - name: Show environment
        run: |
          bundle -v
          ruby -v

      - uses: actions/checkout@v2
        with:
          ref: ${{ github.head_ref }}

      - name: Install gems
        run: |
          rm -f Gemfile.lock && bundle install

      - name: Run integrity checks for all projects
        run: |
<<<<<<< HEAD
          rake unit_tests:project_integrity_checks
=======
          ruby tasks.rb update_measures
>>>>>>> 06a8199a

      - name: Run all integrity check unit tests
        run: |
          rake unit_tests:integrity_check_tests

      - name: Run all measure tests
        run: |
          rake unit_tests:measure_tests

      - name: Run all analysis tests
        run: |
          rake workflow:analysis_tests

      - name: Download project folders
        uses: actions/download-artifact@v2
        with:
          path: projects
          name: projects

      - name: Run bsb tests
        run: |
          ruby test/test_bsb_analysis.rb

      - name: Upload feature samples
        uses: actions/upload-artifact@v2
        with:
          path: resources/buildstock.csv
          name: samples

  compare-results:
    if: github.event_name == 'pull_request'
    runs-on: ubuntu-latest
    needs: build
    steps:
      - name: Show environment
        run: |
          ruby -v
          python -v

      - uses: actions/checkout@v2
        with:
          ref: ${{ github.event.pull_request.base.sha }}

      - name: Upload base samples and results
        uses: actions/upload-artifact@v2
        with:
          path: |
            test/test_samples_osw/baseline
            test/test_samples_osw/upgrades
          name: base

      - uses: actions/checkout@v2
        with:
          ref: ${{ github.event.pull_request.head.sha }}

      - name: Download base samples and results
        uses: actions/download-artifact@v2
        with:
          path: base
          name: base

      - name: Download feature samples
        uses: actions/download-artifact@v2
        with:
          path: samples
          name: samples

      - name: Download feature results
        uses: actions/download-artifact@v2
        with:
          path: results
          name: results

      - name: Compare samples and results
        run: |          
          pip install numpy
          pip install pandas
          pip install plotly
          pip install kaleido
          
          mkdir test/test_samples_osw/comparisons
          mkdir test/test_samples_osw/comparisons/baseline
          mkdir test/test_samples_osw/comparisons/upgrades
          
          python test/compare.py -a samples -b base/baseline -f samples -e test/test_samples_osw/comparisons/baseline
          
          python test/compare.py -m feature -b base/baseline -f results/baseline
          
          python test/compare.py -a results -b base/baseline/map -f results/baseline/map -e test/test_samples_osw/comparisons/baseline
          python test/compare.py -a results -af sum -ac build_existing_model.geometry_building_type_recs -x results_output_building_type_sum.csv -b base/baseline/map -f results/baseline/map -e test/test_samples_osw/comparisons/baseline
          
          python test/compare.py -a visualize -dc build_existing_model.geometry_building_type_recs -x results_output_building_type.html -b base/baseline/map -f results/baseline/map -e test/test_samples_osw/comparisons/baseline
          python test/compare.py -a visualize -dc build_existing_model.geometry_foundation_type -x results_output_foundation_type.html -b base/baseline/map -f results/baseline/map -e test/test_samples_osw/comparisons/baseline
          python test/compare.py -a visualize -dc build_existing_model.county -x results_output_county.html -b base/baseline/map -f results/baseline/map -e test/test_samples_osw/comparisons/baseline
          python test/compare.py -a visualize -dc build_existing_model.geometry_building_type_recs -ac county -af sum -x results_output_county_sum.html -b base/baseline/map -f results/baseline/map -e test/test_samples_osw/comparisons/baseline
          
          python test/compare.py -m feature -b base/upgrades -f results/upgrades
          
          python test/compare.py -a results -b base/upgrades/map -f results/upgrades/map -e test/test_samples_osw/comparisons/upgrades
          
          python test/compare.py -a visualize -x results_output.html -b base/upgrades/map -f results/upgrades/map -e test/test_samples_osw/comparisons/upgrades

      - name: Upload comparisons
        uses: actions/upload-artifact@v2
        with:
          path: test/test_samples_osw/comparisons
          name: comparisons

  update-results:
    runs-on: ubuntu-latest
    needs: build
    steps:
      - uses: actions/checkout@v2
        with:
          ref: ${{ github.head_ref }}

      - name: Download feature samples
        uses: actions/download-artifact@v2
        with:
          path: samples
          name: samples

      - name: Download feature results
        uses: actions/download-artifact@v2
        with:
          path: results
          name: results

      - name: Commit latest results
        shell: bash        
        run: |
          branch_name="${{ github.head_ref }}"
          git pull origin $branch_name
          cp -r samples/buildstock*.csv test/test_samples_osw/baseline
          cp -r results/baseline/results*.csv test/test_samples_osw/baseline
          cp -r results/upgrades/results*.csv test/test_samples_osw/upgrades
          git add test/test_samples_osw/baseline
          git add test/test_samples_osw/upgrades
          git status
          if [[ $(git diff --cached --exit-code) ]]; then
            git config --global user.email "github-action@users.noreply.github.com"
            git config --global user.name "GitHub Action"
            git commit -m "Latest results."
            echo "Pushing to branch: $branch_name"
            git push -u origin $branch_name
          fi<|MERGE_RESOLUTION|>--- conflicted
+++ resolved
@@ -80,11 +80,7 @@
 
       - name: Run integrity checks for all projects
         run: |
-<<<<<<< HEAD
           rake unit_tests:project_integrity_checks
-=======
-          ruby tasks.rb update_measures
->>>>>>> 06a8199a
 
       - name: Run all integrity check unit tests
         run: |
@@ -179,7 +175,7 @@
           python test/compare.py -a visualize -dc build_existing_model.geometry_building_type_recs -x results_output_building_type.html -b base/baseline/map -f results/baseline/map -e test/test_samples_osw/comparisons/baseline
           python test/compare.py -a visualize -dc build_existing_model.geometry_foundation_type -x results_output_foundation_type.html -b base/baseline/map -f results/baseline/map -e test/test_samples_osw/comparisons/baseline
           python test/compare.py -a visualize -dc build_existing_model.county -x results_output_county.html -b base/baseline/map -f results/baseline/map -e test/test_samples_osw/comparisons/baseline
-          python test/compare.py -a visualize -dc build_existing_model.geometry_building_type_recs -ac county -af sum -x results_output_county_sum.html -b base/baseline/map -f results/baseline/map -e test/test_samples_osw/comparisons/baseline
+          python test/compare.py -a visualize -dc build_existing_model.geometry_building_type_recs -ac build_existing_model.county -af sum -x results_output_county_sum.html -b base/baseline/map -f results/baseline/map -e test/test_samples_osw/comparisons/baseline
           
           python test/compare.py -m feature -b base/upgrades -f results/upgrades
           
