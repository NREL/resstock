name: ci

on:
  push:
    branches: [ master, develop ]
  pull_request:
    types: [ synchronize, opened ]
  workflow_dispatch:

jobs:
  build:
    runs-on: ubuntu-latest
    container:
      image: docker://nrel/openstudio:flex-2
    steps:
      - name: Show environment
        run: |
          bundle -v
          ruby -v

      - uses: actions/checkout@v2
        with:
          ref: ${{ github.head_ref }}

      - name: Install gems
        run: |
          rm -f Gemfile.lock && bundle install

      - name: Run integrity checks for all projects
        run: |
          rake unit_tests:project_integrity_checks

      - name: Run all integrity check unit tests
        run: |
          rake unit_tests:integrity_check_tests

      - name: Run all measure tests
        run: |
          rake unit_tests:measure_tests

      - name: Run all analysis tests
        run: |
          rake workflow:analysis_tests

      - name: Upload feature samples
        uses: actions/upload-artifact@v2
        with:
          path: resources/buildstock.csv
          name: samples

  bsb:
    runs-on: ubuntu-latest
    needs: build
    steps:
      - name: Show environment
        run: |
          ruby -v
          python -v

      - uses: actions/checkout@v2
        with:
          ref: ${{ github.head_ref }}

      - name: Run buildstockbatch
        run: |
          pip install git+https://github.com/NREL/buildstockbatch.git@restructure-v3-flex
          
          echo "project_national/flex_test.yml"
          buildstock_docker project_national/flex_test.yml
          
          buildstock_docker project_testing/testing_baseline.yml
          buildstock_docker project_national/national_baseline.yml
          
<<<<<<< HEAD
          # echo "project_testing/testing_upgrades.yml"
          # buildstock_docker project_testing/testing_upgrades.yml
          
          # echo "project_national/national_upgrades.yml"
          # buildstock_docker project_national/national_upgrades.yml
=======
          buildstock_docker project_testing/testing_upgrades.yml
          buildstock_docker project_national/national_upgrades.yml
>>>>>>> 1423381f

      - name: Process results
        run: |
          gunzip -v project_national/national_flex/results_csvs/results_up00.csv.gz
          mv project_national/national_flex/results_csvs/results_up00.csv project_national/national_flex.csv          
          
          gunzip -v project_national/national_baseline/results_csvs/results_up00.csv.gz
          mv project_national/national_baseline/results_csvs/results_up00.csv project_national/national_baseline.csv
          
          gunzip -v project_testing/testing_baseline/results_csvs/results_up00.csv.gz
          mv project_testing/testing_baseline/results_csvs/results_up00.csv project_testing/testing_baseline.csv
          
          pip install pandas
          python test/util.py

      - name: Upload flex integration results
        uses: actions/upload-artifact@v2
        with:
          path: project_national/national_flex.csv
          name: flex-results

      - name: Upload integration results
        uses: actions/upload-artifact@v2
        with:
          path: baseline/results
          name: results

  compare-results:
    if: github.event_name == 'pull_request'
    runs-on: ubuntu-latest
    needs: bsb
    steps:
      - name: Show environment
        run: |
          ruby -v
          python -v

      - uses: actions/checkout@v2
        with:
          ref: ${{ github.event.pull_request.base.sha }}

      - name: Upload base samples and results
        uses: actions/upload-artifact@v2
        with:
          path: test/test_samples_osw/base
          name: base

      - uses: actions/checkout@v2
        with:
          ref: ${{ github.event.pull_request.head.sha }}

      - name: Download base samples and results
        uses: actions/download-artifact@v2
        with:
          path: |
            base
          name: base

      - name: Download feature samples
        uses: actions/download-artifact@v2
        with:
          path: |
            samples
          name: samples

      - name: Download feature results
        uses: actions/download-artifact@v2
        with:
          path: |
            results
          name: results

      - name: Compare samples and results
        run: |
          cp -r base/*.csv test/test_samples_osw/base
          mkdir test/test_samples_osw/results
          cp -r samples/buildstock*.csv test/test_samples_osw/results
          cp -r results/results* test/test_samples_osw/results
          
          pip install numpy
          pip install pandas
          pip install plotly
          pip install kaleido
          
          python test/compare.py -a samples
          
          python test/compare.py -m feature
          
          python test/compare.py -a results -b test/test_samples_osw/base/map -f test/test_samples_osw/results/map
          python test/compare.py -a results -b test/test_samples_osw/base/map -f test/test_samples_osw/results/map -af sum -ac build_existing_model.geometry_building_type_recs -x results_output_building_type_sum.csv
          
          python test/compare.py -a visualize -b test/test_samples_osw/base/map -f test/test_samples_osw/results/map -dc build_existing_model.geometry_building_type_recs -x results_output_building_type.html
          python test/compare.py -a visualize -b test/test_samples_osw/base/map -f test/test_samples_osw/results/map -dc build_existing_model.geometry_foundation_type -x results_output_foundation_type.html
          python test/compare.py -a visualize -b test/test_samples_osw/base/map -f test/test_samples_osw/results/map -dc build_existing_model.county -x results_output_county.html
          python test/compare.py -a visualize -b test/test_samples_osw/base/map -f test/test_samples_osw/results/map -dc build_existing_model.geometry_building_type_recs -ac build_existing_model.county -af sum -x results_output_county_sum.html

      - name: Upload comparisons
        uses: actions/upload-artifact@v2
        with:
          path: test/test_samples_osw/comparisons
          name: comparisons

      - name: Upload base map
        uses: actions/upload-artifact@v2
        with:
          path: test/test_samples_osw/base/map
          name: base_map

      - name: Upload feature map
        uses: actions/upload-artifact@v2
        with:
          path: test/test_samples_osw/results/map
          name: results_map

  update-results:
    runs-on: ubuntu-latest
    needs: bsb
    steps:
      - uses: actions/checkout@v2
        with:
          ref: ${{ github.head_ref }}

      - name: Download feature samples
        uses: actions/download-artifact@v2
        with:
          path: |
            samples
          name: samples

      - name: Download feature results
        uses: actions/download-artifact@v2
        with:
          path: |
            results
          name: results

      - name: Commit latest results
        shell: bash        
        run: |
          branch_name="${{ github.head_ref }}"
          git pull origin $branch_name
          cp -r samples/buildstock*.csv test/test_samples_osw/base
          cp -r results/results*.csv test/test_samples_osw/base
          git add test/test_samples_osw/base
          git status
          if [[ $(git diff --cached --exit-code) ]]; then
            git config --global user.email "github-action@users.noreply.github.com"
            git config --global user.name "GitHub Action"
            git commit -m "Latest results."
            echo "Pushing to branch: $branch_name"
            git push -u origin $branch_name
          fi<|MERGE_RESOLUTION|>--- conflicted
+++ resolved
@@ -71,16 +71,8 @@
           buildstock_docker project_testing/testing_baseline.yml
           buildstock_docker project_national/national_baseline.yml
           
-<<<<<<< HEAD
-          # echo "project_testing/testing_upgrades.yml"
-          # buildstock_docker project_testing/testing_upgrades.yml
-          
-          # echo "project_national/national_upgrades.yml"
-          # buildstock_docker project_national/national_upgrades.yml
-=======
           buildstock_docker project_testing/testing_upgrades.yml
           buildstock_docker project_national/national_upgrades.yml
->>>>>>> 1423381f
 
       - name: Process results
         run: |
