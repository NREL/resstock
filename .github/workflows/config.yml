--- conflicted
+++ resolved
@@ -150,11 +150,7 @@
 
       - name: Run buildstockbatch
         run: |
-<<<<<<< HEAD
-          pip install git+https://github.com/NREL/buildstockbatch.git@develop
-=======
           pip install git+https://github.com/NREL/buildstockbatch.git@v2023.10.0
->>>>>>> 11c07947
           
           buildstock_local project_national/national_baseline.yml
           buildstock_local project_testing/testing_baseline.yml
