name: ci

on:
  push:
    branches: [ main, develop ]
  pull_request:
    types: [ synchronize, opened ]
  workflow_dispatch:

jobs:
  format-files:
    runs-on: ubuntu-latest    
    steps:
      - uses: actions/checkout@v3
        with:
          ref: ${{ github.head_ref }}
      - name: Format Files
        shell: bash
        run: |
          sed -i -e 's/[[:space:]]*$//' resources/options_lookup.tsv # Remove whitespace
          (sed -u 1q ; sort -k1 -k2) < resources/options_lookup.tsv > sorted_options_lookup.tsv
          mv sorted_options_lookup.tsv resources/options_lookup.tsv # Sort on first two columns

      - name: Upload formatted options_lookup 
        uses: actions/upload-artifact@v3
        with:
          path: resources/options_lookup.tsv
          name: options_lookup

  unit-tests:
    runs-on: ubuntu-latest
    needs: [format-files]
    container:
<<<<<<< HEAD
      image: docker://nrel/openstudio:3.7.0-rc3
=======
      image: docker://nrel/openstudio:3.7.0
>>>>>>> 4d02afe9
    steps:
      - uses: actions/checkout@v3
        with:
          ref: ${{ github.head_ref }}

      - name: Install gems
        run: |
          rm -f Gemfile.lock && bundle install

      - name: Download formatted options_lookup
        uses: actions/download-artifact@v3
        with:
          path: resources
          name: options_lookup
      
      - name: Run integrity checks for all projects
        run: |
          bundle exec rake unit_tests:project_integrity_checks

      - name: Run all integrity check unit tests
        run: |
          bundle exec rake unit_tests:integrity_check_tests

      - name: Run all measure tests
        run: |
          bundle exec rake unit_tests:measure_tests

      - name: Upload feature samples
        uses: actions/upload-artifact@v3
        with:
          path: resources/buildstock.csv
          name: feature_samples

      - name: Store code coverage
        uses: actions/upload-artifact@v3
        with:
          path: coverage
          name: coverage

  analysis-tests:
    runs-on: ubuntu-latest
    needs: [unit-tests]
    container:
<<<<<<< HEAD
      image: docker://nrel/openstudio:3.7.0-rc3
=======
      image: docker://nrel/openstudio:3.7.0
>>>>>>> 4d02afe9
    steps:
      - uses: actions/checkout@v3
        with:
          ref: ${{ github.head_ref }}

      - name: Install gems
        run: |
          rm -f Gemfile.lock && bundle install
      
      - name: Install python
        shell: bash
        run: |
          export DEBIAN_FRONTEND=noninteractive
          sudo apt update
          sudo -E apt-get install -y python3-pip

      - name: Install python dependencies
        run : |
          python3 -m pip install --progress-bar off --upgrade pip
          pip3 install --progress-bar off pandas pyyaml

      - name: Download formatted options_lookup
        uses: actions/download-artifact@v3
        with:
          path: resources
          name: options_lookup

      - name: Generate precomputed buildstocks
        run: |
          python3 test/update_yml_precomputed_files.py

      - name: Run run_analysis.rb
        run: |
          bundle exec rake workflow:analysis_tests

      - name: Upload precomputed buildstocks
        uses: actions/upload-artifact@v3
        with:
          path: test/tests_yml_files/yml_precomputed*/buildstock*.csv
          name: precomputed_buildstocks

      - name: Upload run_analysis.rb results
        uses: actions/upload-artifact@v3
        with:
          path: |
            project_national/results-Baseline.csv
            project_testing/results-Baseline.csv
            project_national/results-AllUpgrades.csv
            project_testing/results-AllUpgrades.csv
          name: run_analysis_results_csvs

  integration-tests:
    runs-on: ubuntu-latest
    needs: [unit-tests]
    steps:
      - uses: actions/checkout@v3
        with:
          ref: ${{ github.head_ref }}

      - name: Download and Install OpenStudio
        run: |
<<<<<<< HEAD
          wget -q https://github.com/NREL/OpenStudio/releases/download/v3.7.0-rc3/OpenStudio-3.7.0-rc3+37087fd612-Ubuntu-20.04-x86_64.deb
          sudo apt install -y ./OpenStudio-3.7.0-rc3+37087fd612-Ubuntu-20.04-x86_64.deb
=======
          wget -q https://github.com/NREL/OpenStudio/releases/download/v3.7.0/OpenStudio-3.7.0+d5269793f1-Ubuntu-20.04-x86_64.deb
          sudo apt install -y ./OpenStudio-3.7.0+d5269793f1-Ubuntu-20.04-x86_64.deb
>>>>>>> 4d02afe9
          openstudio openstudio_version
          which openstudio

      - name: Download formatted options_lookup
        uses: actions/download-artifact@v3
        with:
          path: resources
          name: options_lookup

      - name: Run buildstockbatch
        run: |
          pip install git+https://github.com/NREL/buildstockbatch.git@v2023.10.0
          
          buildstock_local project_national/national_baseline.yml
          buildstock_local project_testing/testing_baseline.yml
          
          buildstock_local project_national/national_upgrades.yml
          buildstock_local project_testing/testing_upgrades.yml

      - name: Unzip results
        run: |
          gunzip -v project_national/national_baseline/results_csvs/*.csv.gz
          gunzip -v project_testing/testing_baseline/results_csvs/*.csv.gz
          
          gunzip -v project_national/national_upgrades/results_csvs/*.csv.gz
          gunzip -v project_testing/testing_upgrades/results_csvs/*.csv.gz
          
          tar -xvf project_national/national_baseline/simulation_output/*.tar.gz -C project_national/national_baseline/simulation_output --wildcards '*results_timeseries.csv' --wildcards '*.xml' --wildcards '*data_point_out.json' --wildcards '*.osw'
          tar -xvf project_testing/testing_baseline/simulation_output/*.tar.gz -C project_testing/testing_baseline/simulation_output --wildcards '*results_timeseries.csv' --wildcards '*.xml' --wildcards '*data_point_out.json' --wildcards '*.osw' --wildcards '*in.osm' --wildcards '*in.idf'
          
          tar -xvf project_national/national_upgrades/simulation_output/*.tar.gz -C project_national/national_upgrades/simulation_output --wildcards '*results_timeseries.csv' --wildcards '*.xml' --wildcards '*data_point_out.json' --wildcards '*.osw'
          tar -xvf project_testing/testing_upgrades/simulation_output/*.tar.gz -C project_testing/testing_upgrades/simulation_output --wildcards '*results_timeseries.csv' --wildcards '*.xml' --wildcards '*data_point_out.json' --wildcards '*.osw' --wildcards '*in.osm' --wildcards '*in.idf'

      - name: Process results
        run: |
          pip install plotly
          python test/process_bsb_analysis.py

      - name: Upload integration results
        uses: actions/upload-artifact@v3
        with:
          path: |
            baseline
            upgrades
          name: feature_results

      - name: Upload buildstockbatch results
        uses: actions/upload-artifact@v3
        with:
          path: |
            project_national/national_baseline/results_csvs/results_up00.csv
            project_testing/testing_baseline/results_csvs/results_up00.csv
            project_national/national_upgrades/results_csvs/results_up16.csv
            project_testing/testing_upgrades/results_csvs/results_up16.csv
          name: buildstockbatch_results_csvs

      - name: Run tests
        run: |
          sudo gem install minitest-reporters
          sudo gem install simplecov
          sudo gem install simplecov-html
          ruby test/test_bsb_analysis.rb

  compare-tools:
    runs-on: ubuntu-latest
    needs: [analysis-tests, integration-tests]
    steps:
      - uses: actions/checkout@v3
        with:
          ref: ${{ github.head_ref }}

      - name: Download buildstockbatch results
        uses: actions/download-artifact@v3
        with:
          path: buildstockbatch
          name: buildstockbatch_results_csvs

      - name: Download run_analysis results
        uses: actions/download-artifact@v3
        with:
          path: run_analysis
          name: run_analysis_results_csvs

      - name: Run tests
        run: |
          sudo gem install minitest-reporters
          sudo gem install simplecov
          sudo gem install simplecov-html
          ruby test/test_analysis_tools.rb

  compare-results:
    if: github.event_name == 'pull_request'
    runs-on: ubuntu-latest
    needs: [integration-tests]
    steps:
      - uses: actions/checkout@v3
        with:
          ref: ${{ github.event.pull_request.base.sha }}

      - name: Upload base results
        uses: actions/upload-artifact@v3
        with:
          path: test/base_results
          name: base_results

      - uses: actions/checkout@v3
        with:
          ref: ${{ github.event.pull_request.head.sha }}

      - name: Download base results
        uses: actions/download-artifact@v3
        with:
          path: base_results
          name: base_results

      - name: Download feature samples
        uses: actions/download-artifact@v3
        with:
          path: samples
          name: feature_samples

      - name: Download feature results
        uses: actions/download-artifact@v3
        with:
          path: results
          name: feature_results

      - name: Compare samples and results
        run: |          
          pip install numpy
          pip install pandas
          pip install plotly
          pip install kaleido
          
          mkdir test/base_results/comparisons
          
          mkdir test/base_results/comparisons/baseline
          
          mkdir test/base_results/comparisons/baseline/annual
          
          python test/compare.py -a samples -b base_results/baseline/annual -f samples -e test/base_results/comparisons/baseline/annual
                    
          python test/compare.py -a results -b base_results/baseline/annual -f results/baseline/annual -e test/base_results/comparisons/baseline/annual
          python test/compare.py -a results -af sum -ac build_existing_model.geometry_building_type_recs -x results_output_building_type_sum.csv -b base_results/baseline/annual -f results/baseline/annual -e test/base_results/comparisons/baseline/annual
          
          python test/compare.py -a visualize -dc build_existing_model.geometry_building_type_recs -x results_output_building_type.html -b base_results/baseline/annual -f results/baseline/annual -e test/base_results/comparisons/baseline/annual
          # python test/compare.py -a visualize -dc build_existing_model.geometry_foundation_type -x results_output_foundation_type.html -b base_results/baseline/annual -f results/baseline/annual -e test/base_results/comparisons/baseline/annual
          # python test/compare.py -a visualize -dc build_existing_model.census_region -x results_output_cr.html -b base_results/baseline/annual -f results/baseline/annual -e test/base_results/comparisons/baseline/annual
          # python test/compare.py -a visualize -dc build_existing_model.geometry_building_type_recs -ac build_existing_model.census_region -af sum -x results_output_cr_sum.html -b base_results/baseline/annual -f results/baseline/annual -e test/base_results/comparisons/baseline/annual
          
          mkdir test/base_results/comparisons/baseline/timeseries
                    
          python test/compare.py -a timeseries -b base_results/baseline/timeseries -f results/baseline/timeseries -e test/base_results/comparisons/baseline/timeseries
          
          mkdir test/base_results/comparisons/upgrades
          
          mkdir test/base_results/comparisons/upgrades/annual
                    
          python test/compare.py -a results -b base_results/upgrades/annual -f results/upgrades/annual -e test/base_results/comparisons/upgrades/annual
          
          python test/compare.py -a visualize -x results_output.html -b base_results/upgrades/annual -f results/upgrades/annual -e test/base_results/comparisons/upgrades/annual
          
          mkdir test/base_results/comparisons/upgrades/timeseries
                    
          python test/compare.py -a timeseries -b base_results/upgrades/timeseries -f results/upgrades/timeseries -e test/base_results/comparisons/upgrades/timeseries

      - name: Upload comparisons
        uses: actions/upload-artifact@v3
        with:
          path: test/base_results/comparisons
          name: comparisons

  update-results:
    runs-on: ubuntu-latest
    needs: [integration-tests]
    steps:
      - uses: actions/checkout@v3
        with:
          ref: ${{ github.head_ref }}

      - name: Install software
        run: |
          export DEBIAN_FRONTEND=noninteractive
          sudo apt update
          sudo -E apt-get install -y wget unzip python3-sphinx-rtd-theme

      - name: Download feature samples
        uses: actions/download-artifact@v3
        with:
          path: samples
          name: feature_samples

      - name: Download feature results
        uses: actions/download-artifact@v3
        with:
          path: results
          name: feature_results

      - name: Download formatted options_lookup
        uses: actions/download-artifact@v3
        with:
          path: resources
          name: options_lookup

      - name: Download precomputed buildstocks
        uses: actions/download-artifact@v3
        with:
          path: test/tests_yml_files
          name: precomputed_buildstocks

      - name: Build documentation
        run: |
          sudo gem install oga
          ruby docs/read_the_docs/source/workflow_inputs/create_characteristics_rst.rb
          ruby docs/read_the_docs/source/workflow_outputs/csv_tables.rb
          cd docs/read_the_docs
          make html SPHINXOPTS="-W --keep-going -n"

      - name: Save Docs
        uses: actions/upload-artifact@v3
        with:
          name: documentation
          path: docs/read_the_docs/_build/html/

      - name: Commit latest results
        shell: bash        
        run: |
          branch_name="${{ github.head_ref }}"
          git pull origin $branch_name
          cp -r samples/buildstock*.csv test/base_results/baseline/annual
          cp -r results/baseline/annual/results*.csv test/base_results/baseline/annual
          cp -r results/baseline/timeseries/*.csv test/base_results/baseline/timeseries
          cp -r results/upgrades/annual/results*.csv test/base_results/upgrades/annual
          cp -r results/upgrades/timeseries/*.csv test/base_results/upgrades/timeseries
          git add test/base_results
          git add docs
          git add resources/options_lookup.tsv
          git add test/tests_yml_files
          git status
          if [[ $(git diff --cached --exit-code) ]]; then
            git config --global user.email "github-action@users.noreply.github.com"
            git config --global user.name "GitHub Action"
            git commit -m "Latest results."
            echo "Pushing to branch: $branch_name"
            git push -u origin $branch_name
          fi<|MERGE_RESOLUTION|>--- conflicted
+++ resolved
@@ -31,11 +31,7 @@
     runs-on: ubuntu-latest
     needs: [format-files]
     container:
-<<<<<<< HEAD
-      image: docker://nrel/openstudio:3.7.0-rc3
-=======
       image: docker://nrel/openstudio:3.7.0
->>>>>>> 4d02afe9
     steps:
       - uses: actions/checkout@v3
         with:
@@ -79,11 +75,7 @@
     runs-on: ubuntu-latest
     needs: [unit-tests]
     container:
-<<<<<<< HEAD
-      image: docker://nrel/openstudio:3.7.0-rc3
-=======
       image: docker://nrel/openstudio:3.7.0
->>>>>>> 4d02afe9
     steps:
       - uses: actions/checkout@v3
         with:
@@ -145,13 +137,8 @@
 
       - name: Download and Install OpenStudio
         run: |
-<<<<<<< HEAD
-          wget -q https://github.com/NREL/OpenStudio/releases/download/v3.7.0-rc3/OpenStudio-3.7.0-rc3+37087fd612-Ubuntu-20.04-x86_64.deb
-          sudo apt install -y ./OpenStudio-3.7.0-rc3+37087fd612-Ubuntu-20.04-x86_64.deb
-=======
           wget -q https://github.com/NREL/OpenStudio/releases/download/v3.7.0/OpenStudio-3.7.0+d5269793f1-Ubuntu-20.04-x86_64.deb
           sudo apt install -y ./OpenStudio-3.7.0+d5269793f1-Ubuntu-20.04-x86_64.deb
->>>>>>> 4d02afe9
           openstudio openstudio_version
           which openstudio
 
