name: ci

on:
  push:
    branches: [ master, develop ]
  pull_request:
    types: [ synchronize, opened ]
  workflow_dispatch:

jobs:
  build:
    runs-on: ubuntu-latest
    container:
      image: docker://nrel/openstudio:flex
    steps:
      - uses: actions/checkout@v2
        with:
          ref: ${{ github.head_ref }}

      - name: Install gems
        run: |
          rm -f Gemfile.lock && bundle install

      - name: Run integrity checks for all projects
        run: |
          rake unit_tests:project_integrity_checks

      - name: Run all integrity check unit tests
        run: |
          rake unit_tests:integrity_check_tests

      - name: Run all measure tests
        run: |
          rake unit_tests:measure_tests

      - name: Run regression tests for all example osws
        run: |
          rake regression:workflow_tests

      - name: Run integration tests for sampled datapoints
        run: |
          rake integration:workflow_tests

      - name: Upload regression results
        uses: actions/upload-artifact@v2
        with:
          path: |
            workflows/results
          name: examples

<<<<<<< HEAD
  integration-tests:
    if: contains(github.event.pull_request.labels.*.name, 'Ready for Testing')
    runs-on: ubuntu-latest
    needs: build
    container:
      image: docker://nrel/openstudio:flex
    steps:
      - uses: actions/checkout@v2

      - name: Install gems
        run: |
          rm -f Gemfile.lock && bundle install

      - name: Run integration tests for sampled datapoints
        run: |
          rake integration:workflow_tests

=======
>>>>>>> fe5ec64b
      - name: Upload integration results
        uses: actions/upload-artifact@v2
        with:
          path: |
            test/test_samples_osw/baseline
          name: results

  compare-results:
    if: github.event_name == 'pull_request'
    runs-on: ubuntu-latest
    needs: build
    steps:
      - uses: actions/checkout@v2
        with:
          ref: ${{ github.event.pull_request.base.sha }}

      - name: Store base integration results
        uses: actions/upload-artifact@v2
        with:
          path: test/test_samples_osw/base_results
          name: base_results

      - uses: actions/checkout@v2
        with:
          ref: ${{ github.event.pull_request.head.sha }}

      - name: Download base results
        uses: actions/download-artifact@v2
        with:
          path: |
            base_results
          name: base_results

      - name: Download feature results
        uses: actions/download-artifact@v2
        with:
          path: |
            results
          name: results

      - name: Compare results
        run: |
          cp -r base_results/results*.csv test/test_samples_osw/base_results
          mkdir test/test_samples_osw/results
          cp -r results/results* test/test_samples_osw/results
          ruby test/compare.rb

      - name: Store comparisons
        uses: actions/upload-artifact@v2
        with:
          path: test/test_samples_osw/comparisons
          name: comparisons

  update-results:
    runs-on: ubuntu-latest
    needs: build
    steps:
      - uses: actions/checkout@v2
        with:
          ref: ${{ github.head_ref }}

      - name: Download feature results
        uses: actions/download-artifact@v2
        with:
          path: |
            results
          name: results

      - name: Commit latest results
        shell: bash        
        run: |
          branch_name="${{ github.head_ref }}"
          git pull origin $branch_name
          cp -r results/results* test/test_samples_osw/base_results
          git add test/test_samples_osw/base_results
          git status
          if [[ $(git diff --cached --exit-code) ]]; then
            git config --global user.email "github-action@users.noreply.github.com"
            git config --global user.name "GitHub Action"
            git commit -m "Latest results."
            echo "Pushing to branch: $branch_name"
            git push -u origin $branch_name
          fi

  docs:
    runs-on: ubuntu-latest
    needs: build
    steps:
      - uses: actions/checkout@v2

      - uses: actions/setup-python@v2
        with:
          python-version: '3.8.x'<|MERGE_RESOLUTION|>--- conflicted
+++ resolved
@@ -48,26 +48,6 @@
             workflows/results
           name: examples
 
-<<<<<<< HEAD
-  integration-tests:
-    if: contains(github.event.pull_request.labels.*.name, 'Ready for Testing')
-    runs-on: ubuntu-latest
-    needs: build
-    container:
-      image: docker://nrel/openstudio:flex
-    steps:
-      - uses: actions/checkout@v2
-
-      - name: Install gems
-        run: |
-          rm -f Gemfile.lock && bundle install
-
-      - name: Run integration tests for sampled datapoints
-        run: |
-          rake integration:workflow_tests
-
-=======
->>>>>>> fe5ec64b
       - name: Upload integration results
         uses: actions/upload-artifact@v2
         with:
