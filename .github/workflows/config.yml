name: ci

on:
  push:
    branches: [ main, develop ]
  pull_request:
    types: [ synchronize, opened ]
  workflow_dispatch:

env:
  OPENSTUDIO_VER: "3.8.0-rc1"
  OPENSTUDIO_SHA: "39b42bad8d"
  OPENSTUDIO_PLATFORM: "Ubuntu-20.04-x86_64"
  OPENSTUDIO_EXT: "deb"
  OPENSTUDIO_URL: "http://openstudio-ci-builds.s3-website-us-west-2.amazonaws.com/develop"

jobs:
  format-files:
    runs-on: ubuntu-latest    
    steps:
      - uses: actions/checkout@v4
        with:
          ref: ${{ github.head_ref }}
      - name: Format Files
        shell: bash
        run: |
          sed -i -e 's/[[:space:]]*$//' resources/options_lookup.tsv # Remove whitespace
          (sed -u 1q ; sort -k1 -k2) < resources/options_lookup.tsv > sorted_options_lookup.tsv
          mv sorted_options_lookup.tsv resources/options_lookup.tsv # Sort on first two columns

      - name: Upload formatted options_lookup 
        uses: actions/upload-artifact@v4
        with:
          path: resources/options_lookup.tsv
          name: options_lookup

  unit-tests:
    runs-on: ubuntu-latest
    needs: [format-files]
    container:
<<<<<<< HEAD
      image: docker://nrel/openstudio:develop
=======
      image: docker://nrel/openstudio:dev-3.8.0-rc2
>>>>>>> 13eb574f
    steps:
      - uses: actions/checkout@v4
        with:
          ref: ${{ github.head_ref }}

      - name: Install gems
        run: |
          rm -f Gemfile.lock && bundle install

      - name: Download formatted options_lookup
        uses: actions/download-artifact@v4
        with:
          path: resources
          name: options_lookup
      
      - name: Run integrity checks for all projects
        run: |
          bundle exec rake unit_tests:project_integrity_checks

      - name: Run all integrity check unit tests
        run: |
          bundle exec rake unit_tests:integrity_check_tests

      - name: Run all measure tests
        run: |
          bundle exec rake unit_tests:measure_tests

      - name: Upload feature samples
        uses: actions/upload-artifact@v4
        with:
          path: resources/buildstock.csv
          name: feature_samples

      - name: Store code coverage
        uses: actions/upload-artifact@v4
        with:
          path: coverage
          name: coverage

  analysis-tests:
    runs-on: ubuntu-latest
    needs: [unit-tests]
    container:
<<<<<<< HEAD
      image: docker://nrel/openstudio:develop
=======
      image: docker://nrel/openstudio:dev-3.8.0-rc2
>>>>>>> 13eb574f
    steps:
      - uses: actions/checkout@v4
        with:
          ref: ${{ github.head_ref }}

      - name: Install gems
        run: |
          rm -f Gemfile.lock && bundle install
      
      - name: Install python
        shell: bash
        run: |
          export DEBIAN_FRONTEND=noninteractive
          sudo apt update
          sudo -E apt-get install -y python3-pip

      - name: Install python dependencies
        run : |
          python3 -m pip install --progress-bar off --upgrade pip
          pip3 install --progress-bar off pandas pyyaml

      - name: Download formatted options_lookup
        uses: actions/download-artifact@v4
        with:
          path: resources
          name: options_lookup

      - name: Generate precomputed buildstocks
        run: |
          python3 test/update_yml_precomputed_files.py

      - name: Run run_analysis.rb
        run: |
          bundle exec rake workflow:analysis_tests

      - name: Upload precomputed buildstocks
        uses: actions/upload-artifact@v4
        with:
          path: test/tests_yml_files/yml_precomputed*/buildstock*.csv
          name: precomputed_buildstocks

      - name: Upload run_analysis.rb results
        uses: actions/upload-artifact@v4
        with:
          path: |
            project_national/results-Baseline.csv
            project_testing/results-Baseline.csv
            project_national/results-PackageUpgrade.csv
            project_testing/results-PackageUpgrade.csv
          name: run_analysis_results_csvs

  integration-tests:
    runs-on: ubuntu-latest
<<<<<<< HEAD
    needs: [unit-tests]
=======
    container:
      image: docker://nrel/openstudio:dev-3.8.0-rc2
>>>>>>> 13eb574f
    steps:
      - uses: actions/checkout@v4
        with:
          ref: ${{ github.head_ref }}

      - name: Download and Install OpenStudio
        run: |
          export OS_DEBFILE="OpenStudio-$OPENSTUDIO_VER+$OPENSTUDIO_SHA-$OPENSTUDIO_PLATFORM.$OPENSTUDIO_EXT"
          wget -q $OPENSTUDIO_URL/$OS_DEBFILE
          sudo apt install -y ./$OS_DEBFILE
          openstudio openstudio_version
          which openstudio

      - name: Download formatted options_lookup
        uses: actions/download-artifact@v4
        with:
          path: resources
          name: options_lookup

      - name: Run buildstockbatch
        run: |
          pip install git+https://github.com/NREL/buildstockbatch.git@v2023.10.0
          
          buildstock_local project_national/national_baseline.yml
          buildstock_local project_testing/testing_baseline.yml
          
          buildstock_local project_national/national_upgrades.yml
          buildstock_local project_testing/testing_upgrades.yml

      - name: Unzip results
        run: |
          gunzip -v project_national/national_baseline/results_csvs/*.csv.gz
          gunzip -v project_testing/testing_baseline/results_csvs/*.csv.gz
          
          gunzip -v project_national/national_upgrades/results_csvs/*.csv.gz
          gunzip -v project_testing/testing_upgrades/results_csvs/*.csv.gz
          
          tar -xvf project_national/national_baseline/simulation_output/*.tar.gz -C project_national/national_baseline/simulation_output --wildcards '*results_timeseries.csv' --wildcards '*.xml' --wildcards '*data_point_out.json' --wildcards '*.osw'
          tar -xvf project_testing/testing_baseline/simulation_output/*.tar.gz -C project_testing/testing_baseline/simulation_output --wildcards '*results_timeseries.csv' --wildcards '*.xml' --wildcards '*data_point_out.json' --wildcards '*.osw' --wildcards '*in.osm' --wildcards '*in.idf'
          
          tar -xvf project_national/national_upgrades/simulation_output/*.tar.gz -C project_national/national_upgrades/simulation_output --wildcards '*results_timeseries.csv' --wildcards '*.xml' --wildcards '*data_point_out.json' --wildcards '*.osw'
          tar -xvf project_testing/testing_upgrades/simulation_output/*.tar.gz -C project_testing/testing_upgrades/simulation_output --wildcards '*results_timeseries.csv' --wildcards '*.xml' --wildcards '*data_point_out.json' --wildcards '*.osw' --wildcards '*in.osm' --wildcards '*in.idf'

      - name: Process results
        run: |
          pip install plotly
          python test/process_bsb_analysis.py

      - name: Upload integration results
        uses: actions/upload-artifact@v4
        with:
          path: |
            baseline
            upgrades
          name: feature_results

      - name: Upload buildstockbatch results
        uses: actions/upload-artifact@v4
        with:
          path: |
            project_national/national_baseline/results_csvs/results_up00.csv
            project_testing/testing_baseline/results_csvs/results_up00.csv
            project_national/national_upgrades/results_csvs/results_up17.csv
            project_testing/testing_upgrades/results_csvs/results_up17.csv
          name: buildstockbatch_results_csvs

      - name: Run tests
        run: |
<<<<<<< HEAD
          sudo gem install minitest-reporters
          sudo gem install simplecov
          sudo gem install simplecov-html
          ruby test/test_bsb_analysis.rb
=======
          $env:OS_VERSION="3.8.0-rc2"
          $env:OS_SHA="af997f4fef"
          Invoke-WebRequest -OutFile Windows.tar.gz -URI "https://github.com/NREL/OpenStudio/releases/download/v${env:OS_VERSION}/OpenStudio-${env:OS_VERSION}+${env:OS_SHA}-Windows.tar.gz"
          tar -xzf Windows.tar.gz
          & .\OpenStudio-${env:OS_VERSION}+${env:OS_SHA}-Windows\bin\openstudio.exe workflow\run_simulation.rb -x workflow\sample_files\base.xml --hourly ALL --add-component-loads --add-stochastic-schedules
>>>>>>> 13eb574f

  compare-tools:
    runs-on: ubuntu-latest
    needs: [analysis-tests, integration-tests]
    steps:
      - uses: actions/checkout@v4
        with:
          ref: ${{ github.head_ref }}

      - name: Download buildstockbatch results
        uses: actions/download-artifact@v4
        with:
          path: buildstockbatch
          name: buildstockbatch_results_csvs

      - name: Download run_analysis results
        uses: actions/download-artifact@v4
        with:
          path: run_analysis
          name: run_analysis_results_csvs

      - name: Run tests
        run: |
          sudo gem install minitest-reporters
          sudo gem install simplecov
          sudo gem install simplecov-html
          ruby test/test_analysis_tools.rb

  compare-results:
    if: github.event_name == 'pull_request'
    runs-on: ubuntu-latest
    needs: [integration-tests]
    steps:
      - uses: actions/checkout@v4
        with:
          ref: ${{ github.event.pull_request.base.sha }}

      - name: Upload base results
        uses: actions/upload-artifact@v4
        with:
          path: test/base_results
          name: base_results

      - uses: actions/checkout@v4
        with:
          ref: ${{ github.event.pull_request.head.sha }}

      - name: Download base results
        uses: actions/download-artifact@v4
        with:
          path: base_results
          name: base_results

      - name: Download feature samples
        uses: actions/download-artifact@v4
        with:
          path: samples
          name: feature_samples

      - name: Download feature results
        uses: actions/download-artifact@v4
        with:
          path: results
          name: feature_results

      - name: Compare samples and results
        run: |          
          pip install numpy
          pip install pandas
          pip install plotly
          pip install kaleido
          
          mkdir test/base_results/comparisons
          
          mkdir test/base_results/comparisons/baseline
          
          mkdir test/base_results/comparisons/baseline/annual
          
          python test/compare.py -a samples -b base_results/baseline/annual -f samples -e test/base_results/comparisons/baseline/annual
                    
          python test/compare.py -a results -b base_results/baseline/annual -f results/baseline/annual -e test/base_results/comparisons/baseline/annual
          python test/compare.py -a results -af sum -ac build_existing_model.geometry_building_type_recs -x results_output_building_type_sum.csv -b base_results/baseline/annual -f results/baseline/annual -e test/base_results/comparisons/baseline/annual
          
          python test/compare.py -a visualize -dc build_existing_model.geometry_building_type_recs -x results_output_building_type.html -b base_results/baseline/annual -f results/baseline/annual -e test/base_results/comparisons/baseline/annual
          # python test/compare.py -a visualize -dc build_existing_model.geometry_foundation_type -x results_output_foundation_type.html -b base_results/baseline/annual -f results/baseline/annual -e test/base_results/comparisons/baseline/annual
          # python test/compare.py -a visualize -dc build_existing_model.census_region -x results_output_cr.html -b base_results/baseline/annual -f results/baseline/annual -e test/base_results/comparisons/baseline/annual
          # python test/compare.py -a visualize -dc build_existing_model.geometry_building_type_recs -ac build_existing_model.census_region -af sum -x results_output_cr_sum.html -b base_results/baseline/annual -f results/baseline/annual -e test/base_results/comparisons/baseline/annual
          
          mkdir test/base_results/comparisons/baseline/timeseries
                    
          python test/compare.py -a timeseries -b base_results/baseline/timeseries -f results/baseline/timeseries -e test/base_results/comparisons/baseline/timeseries
          
          mkdir test/base_results/comparisons/upgrades
          
          mkdir test/base_results/comparisons/upgrades/annual
                    
          python test/compare.py -a results -b base_results/upgrades/annual -f results/upgrades/annual -e test/base_results/comparisons/upgrades/annual
          
          python test/compare.py -a visualize -x results_output.html -b base_results/upgrades/annual -f results/upgrades/annual -e test/base_results/comparisons/upgrades/annual
          
          mkdir test/base_results/comparisons/upgrades/timeseries
                    
          python test/compare.py -a timeseries -b base_results/upgrades/timeseries -f results/upgrades/timeseries -e test/base_results/comparisons/upgrades/timeseries

      - name: Upload comparisons
        uses: actions/upload-artifact@v4
        with:
          path: test/base_results/comparisons
          name: comparisons

  update-results:
    runs-on: ubuntu-latest
    needs: [analysis-tests, integration-tests]
    steps:
      - uses: actions/checkout@v4
        with:
          ref: ${{ github.head_ref }}

      - name: Install software
        run: |
          export DEBIAN_FRONTEND=noninteractive
          sudo apt update
          sudo -E apt-get install -y wget unzip python3-sphinx-rtd-theme

      - name: Download feature samples
        uses: actions/download-artifact@v4
        with:
          path: samples
          name: feature_samples

      - name: Download feature results
        uses: actions/download-artifact@v4
        with:
          path: results
          name: feature_results

      - name: Download formatted options_lookup
        uses: actions/download-artifact@v4
        with:
          path: resources
          name: options_lookup

      - name: Download precomputed buildstocks
        uses: actions/download-artifact@v4
        with:
          path: test/tests_yml_files
          name: precomputed_buildstocks

      - name: Build documentation
        run: |
          sudo gem install oga
          ruby docs/read_the_docs/source/workflow_inputs/create_characteristics_rst.rb
          ruby docs/read_the_docs/source/workflow_outputs/csv_tables.rb
          cd docs/read_the_docs
          make html SPHINXOPTS="-W --keep-going -n"

      - name: Save Docs
        uses: actions/upload-artifact@v4
        with:
          name: documentation
          path: docs/read_the_docs/_build/html/

      - name: Commit latest results
        shell: bash        
        run: |
          branch_name="${{ github.head_ref }}"
          git pull origin $branch_name
          cp -r samples/buildstock*.csv test/base_results/baseline/annual
          cp -r results/baseline/annual/results*.csv test/base_results/baseline/annual
          cp -r results/baseline/timeseries/*.csv test/base_results/baseline/timeseries
          cp -r results/upgrades/annual/results*.csv test/base_results/upgrades/annual
          cp -r results/upgrades/timeseries/*.csv test/base_results/upgrades/timeseries
          git add test/base_results
          git add docs
          git add resources/options_lookup.tsv
          git add test/tests_yml_files
          git status
          if [[ $(git diff --cached --exit-code) ]]; then
            git config --global user.email "github-action@users.noreply.github.com"
            git config --global user.name "GitHub Action"
            git commit -m "Latest results."
            echo "Pushing to branch: $branch_name"
            git push -u origin $branch_name
          fi<|MERGE_RESOLUTION|>--- conflicted
+++ resolved
@@ -8,11 +8,11 @@
   workflow_dispatch:
 
 env:
-  OPENSTUDIO_VER: "3.8.0-rc1"
-  OPENSTUDIO_SHA: "39b42bad8d"
+  OPENSTUDIO_VER: "3.8.0-rc2"
+  OPENSTUDIO_SHA: "af997f4fef"
   OPENSTUDIO_PLATFORM: "Ubuntu-20.04-x86_64"
   OPENSTUDIO_EXT: "deb"
-  OPENSTUDIO_URL: "http://openstudio-ci-builds.s3-website-us-west-2.amazonaws.com/develop"
+  OPENSTUDIO_URL: "https://github.com/NREL/OpenStudio/releases/download/v3.8.0-rc2"
 
 jobs:
   format-files:
@@ -38,11 +38,7 @@
     runs-on: ubuntu-latest
     needs: [format-files]
     container:
-<<<<<<< HEAD
-      image: docker://nrel/openstudio:develop
-=======
       image: docker://nrel/openstudio:dev-3.8.0-rc2
->>>>>>> 13eb574f
     steps:
       - uses: actions/checkout@v4
         with:
@@ -86,11 +82,7 @@
     runs-on: ubuntu-latest
     needs: [unit-tests]
     container:
-<<<<<<< HEAD
-      image: docker://nrel/openstudio:develop
-=======
       image: docker://nrel/openstudio:dev-3.8.0-rc2
->>>>>>> 13eb574f
     steps:
       - uses: actions/checkout@v4
         with:
@@ -124,6 +116,16 @@
 
       - name: Run run_analysis.rb
         run: |
+          sudo apt remove -y '^ghc-8.*'
+          sudo apt remove -y '^dotnet-.*'
+          sudo apt remove -y '^llvm-.*'
+          sudo apt remove -y 'php.*'
+          sudo apt remove -y azure-cli google-cloud-sdk hhvm google-chrome-stable firefox powershell mono-devel
+          sudo apt autoremove -y
+          sudo apt clean
+          sudo rm -rf /usr/local/share/boost/
+          sudo rm -rf /usr/share/dotnet/
+          
           bundle exec rake workflow:analysis_tests
 
       - name: Upload precomputed buildstocks
@@ -144,12 +146,7 @@
 
   integration-tests:
     runs-on: ubuntu-latest
-<<<<<<< HEAD
     needs: [unit-tests]
-=======
-    container:
-      image: docker://nrel/openstudio:dev-3.8.0-rc2
->>>>>>> 13eb574f
     steps:
       - uses: actions/checkout@v4
         with:
@@ -218,18 +215,10 @@
 
       - name: Run tests
         run: |
-<<<<<<< HEAD
           sudo gem install minitest-reporters
           sudo gem install simplecov
           sudo gem install simplecov-html
           ruby test/test_bsb_analysis.rb
-=======
-          $env:OS_VERSION="3.8.0-rc2"
-          $env:OS_SHA="af997f4fef"
-          Invoke-WebRequest -OutFile Windows.tar.gz -URI "https://github.com/NREL/OpenStudio/releases/download/v${env:OS_VERSION}/OpenStudio-${env:OS_VERSION}+${env:OS_SHA}-Windows.tar.gz"
-          tar -xzf Windows.tar.gz
-          & .\OpenStudio-${env:OS_VERSION}+${env:OS_SHA}-Windows\bin\openstudio.exe workflow\run_simulation.rb -x workflow\sample_files\base.xml --hourly ALL --add-component-loads --add-stochastic-schedules
->>>>>>> 13eb574f
 
   compare-tools:
     runs-on: ubuntu-latest
