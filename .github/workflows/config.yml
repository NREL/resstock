name: ci

on:
  push:
    branches: [ main, develop ]
  pull_request:
    types: [ synchronize, opened ]
  workflow_dispatch:

jobs:
  unit-tests:
    runs-on: ubuntu-latest
    container:
      image: docker://nrel/openstudio:3.6.1
    steps:
      - uses: actions/checkout@v3
        with:
          ref: ${{ github.head_ref }}

      - name: Install gems
        run: |
          rm -f Gemfile.lock && bundle install

      - name: Run integrity checks for all projects
        run: |
          bundle exec rake unit_tests:project_integrity_checks

      - name: Run all integrity check unit tests
        run: |
          bundle exec rake unit_tests:integrity_check_tests

      - name: Run all measure tests
        run: |
          bundle exec rake unit_tests:measure_tests

      - name: Upload feature samples
        uses: actions/upload-artifact@v3
        with:
          path: resources/buildstock.csv
          name: feature_samples

      - name: Store code coverage
        uses: actions/upload-artifact@v3
        with:
          path: coverage
          name: coverage

  analysis-tests:
    runs-on: ubuntu-latest
    container:
      image: docker://nrel/openstudio:3.6.1
    steps:
      - uses: actions/checkout@v3
        with:
          ref: ${{ github.head_ref }}

      - name: Install gems
        run: |
          rm -f Gemfile.lock && bundle install

      - name: Run run_analysis.rb
        run: |
          bundle exec rake workflow:analysis_tests

      - name: Upload run_analysis.rb results
        uses: actions/upload-artifact@v3
        with:
          path: |
            project_national/results-Baseline.csv
            project_testing/results-Baseline.csv
            project_national/results-AllUpgrades.csv
            project_testing/results-AllUpgrades.csv
          name: run_analysis_results_csvs

  integration-tests:
    runs-on: ubuntu-latest
    steps:
      - uses: actions/checkout@v3
        with:
          ref: ${{ github.head_ref }}

      - name: Download and Install OpenStudio
        run: |
          wget -q https://github.com/NREL/OpenStudio/releases/download/v3.6.1/OpenStudio-3.6.1+bb9481519e-Ubuntu-20.04-x86_64.deb
          sudo apt install -y ./OpenStudio-3.6.1+bb9481519e-Ubuntu-20.04-x86_64.deb
          openstudio openstudio_version
          which openstudio

      - name: Run buildstockbatch
        run: |
<<<<<<< HEAD
          pip install git+https://github.com/NREL/buildstockbatch.git@simple-bill-calcs2
=======
          pip install git+https://github.com/NREL/buildstockbatch.git@v2023.05.0
>>>>>>> e65c23ef
          
          buildstock_local project_national/national_baseline.yml
          buildstock_local project_testing/testing_baseline.yml
          
          buildstock_local project_national/national_upgrades.yml
          buildstock_local project_testing/testing_upgrades.yml

      - name: Unzip results
        run: |
          gunzip -v project_national/national_baseline/results_csvs/*.csv.gz
          gunzip -v project_testing/testing_baseline/results_csvs/*.csv.gz
          
          gunzip -v project_national/national_upgrades/results_csvs/*.csv.gz
          gunzip -v project_testing/testing_upgrades/results_csvs/*.csv.gz
          
          tar -xvf project_national/national_baseline/simulation_output/*.tar.gz -C project_national/national_baseline/simulation_output
          tar -xvf project_testing/testing_baseline/simulation_output/*.tar.gz -C project_testing/testing_baseline/simulation_output
          
          tar -xvf project_national/national_upgrades/simulation_output/*.tar.gz -C project_national/national_upgrades/simulation_output
          tar -xvf project_testing/testing_upgrades/simulation_output/*.tar.gz -C project_testing/testing_upgrades/simulation_output

      - name: Process results
        run: |
          pip install pandas==1.5.3
          python test/process_bsb_analysis.py

      - name: Run tests
        run: |
          sudo gem install minitest-reporters
          sudo gem install simplecov
          sudo gem install simplecov-html
          ruby test/test_bsb_analysis.rb

      - name: Upload integration results
        uses: actions/upload-artifact@v3
        with:
          path: |
            baseline
            upgrades
          name: feature_results

      - name: Upload buildstockbatch results
        uses: actions/upload-artifact@v3
        with:
          path: |
            project_national/national_baseline/results_csvs/results_up00.csv
            project_testing/testing_baseline/results_csvs/results_up00.csv
            project_national/national_upgrades/results_csvs/results_up15.csv
            project_testing/testing_upgrades/results_csvs/results_up15.csv
          name: buildstockbatch_results_csvs

  compare-tools:
    runs-on: ubuntu-latest
    needs: [analysis-tests, integration-tests]
    steps:
      - uses: actions/checkout@v3
        with:
          ref: ${{ github.head_ref }}

      - name: Download buildstockbatch results
        uses: actions/download-artifact@v3
        with:
          path: buildstockbatch
          name: buildstockbatch_results_csvs

      - name: Download run_analysis results
        uses: actions/download-artifact@v3
        with:
          path: run_analysis
          name: run_analysis_results_csvs

      - name: Run tests
        run: |
          sudo gem install minitest-reporters
          sudo gem install simplecov
          sudo gem install simplecov-html
          ruby test/test_analysis_tools.rb

  compare-results:
    if: github.event_name == 'pull_request'
    runs-on: ubuntu-latest
    needs: [integration-tests]
    steps:
      - uses: actions/checkout@v3
        with:
          ref: ${{ github.event.pull_request.base.sha }}

      - name: Upload base results
        uses: actions/upload-artifact@v3
        with:
          path: test/base_results
          name: base_results

      - uses: actions/checkout@v3
        with:
          ref: ${{ github.event.pull_request.head.sha }}

      - name: Download base results
        uses: actions/download-artifact@v3
        with:
          path: base_results
          name: base_results

      - name: Download feature samples
        uses: actions/download-artifact@v3
        with:
          path: samples
          name: feature_samples

      - name: Download feature results
        uses: actions/download-artifact@v3
        with:
          path: results
          name: feature_results

      - name: Compare samples and results
        run: |          
          pip install numpy
          pip install pandas==1.5.3
          pip install plotly
          pip install kaleido
          
          mkdir test/base_results/comparisons
          
          mkdir test/base_results/comparisons/baseline
          
          mkdir test/base_results/comparisons/baseline/annual
          
          python test/compare.py -a samples -b base_results/baseline/annual -f samples -e test/base_results/comparisons/baseline/annual
                    
          python test/compare.py -a results -b base_results/baseline/annual -f results/baseline/annual -e test/base_results/comparisons/baseline/annual
          python test/compare.py -a results -af sum -ac build_existing_model.geometry_building_type_recs -x results_output_building_type_sum.csv -b base_results/baseline/annual -f results/baseline/annual -e test/base_results/comparisons/baseline/annual
          
          python test/compare.py -a visualize -dc build_existing_model.geometry_building_type_recs -x results_output_building_type.html -b base_results/baseline/annual -f results/baseline/annual -e test/base_results/comparisons/baseline/annual
          python test/compare.py -a visualize -dc build_existing_model.geometry_foundation_type -x results_output_foundation_type.html -b base_results/baseline/annual -f results/baseline/annual -e test/base_results/comparisons/baseline/annual
          python test/compare.py -a visualize -dc build_existing_model.census_region -x results_output_cr.html -b base_results/baseline/annual -f results/baseline/annual -e test/base_results/comparisons/baseline/annual
          python test/compare.py -a visualize -dc build_existing_model.geometry_building_type_recs -ac build_existing_model.census_region -af sum -x results_output_cr_sum.html -b base_results/baseline/annual -f results/baseline/annual -e test/base_results/comparisons/baseline/annual
          
          mkdir test/base_results/comparisons/baseline/timeseries
                    
          python test/compare.py -a timeseries -b base_results/baseline/timeseries -f results/baseline/timeseries -e test/base_results/comparisons/baseline/timeseries
          
          mkdir test/base_results/comparisons/upgrades
          
          mkdir test/base_results/comparisons/upgrades/annual
                    
          python test/compare.py -a results -b base_results/upgrades/annual -f results/upgrades/annual -e test/base_results/comparisons/upgrades/annual
          
          python test/compare.py -a visualize -x results_output.html -b base_results/upgrades/annual -f results/upgrades/annual -e test/base_results/comparisons/upgrades/annual
          
          mkdir test/base_results/comparisons/upgrades/timeseries
                    
          python test/compare.py -a timeseries -b base_results/upgrades/timeseries -f results/upgrades/timeseries -e test/base_results/comparisons/upgrades/timeseries

      - name: Upload comparisons
        uses: actions/upload-artifact@v3
        with:
          path: test/base_results/comparisons
          name: comparisons

  update-results:
    runs-on: ubuntu-latest
    needs: [integration-tests]
    steps:
      - uses: actions/checkout@v3
        with:
          ref: ${{ github.head_ref }}

      - name: Install software
        run: |
          export DEBIAN_FRONTEND=noninteractive
          sudo apt update
          sudo -E apt-get install -y wget unzip python3-sphinx-rtd-theme

      - name: Download feature samples
        uses: actions/download-artifact@v3
        with:
          path: samples
          name: feature_samples

      - name: Download feature results
        uses: actions/download-artifact@v3
        with:
          path: results
          name: feature_results

      - name: Build documentation
        run: |
          ruby docs/read_the_docs/source/workflow_inputs/create_characteristics_rst.rb
          ruby docs/read_the_docs/source/workflow_outputs/csv_tables.rb
          cd docs/read_the_docs
          make html SPHINXOPTS="-W --keep-going -n"

      - name: Save Docs
        uses: actions/upload-artifact@v3
        with:
          name: documentation
          path: docs/read_the_docs/_build/html/

      - name: Commit latest results
        shell: bash        
        run: |
          branch_name="${{ github.head_ref }}"
          git pull origin $branch_name
          cp -r samples/buildstock*.csv test/base_results/baseline/annual
          cp -r results/baseline/annual/results*.csv test/base_results/baseline/annual
          cp -r results/baseline/timeseries/*.csv test/base_results/baseline/timeseries
          cp -r results/upgrades/annual/results*.csv test/base_results/upgrades/annual
          cp -r results/upgrades/timeseries/*.csv test/base_results/upgrades/timeseries
          git add test/base_results
          git add docs
          git status
          if [[ $(git diff --cached --exit-code) ]]; then
            git config --global user.email "github-action@users.noreply.github.com"
            git config --global user.name "GitHub Action"
            git commit -m "Latest results."
            echo "Pushing to branch: $branch_name"
            git push -u origin $branch_name
          fi<|MERGE_RESOLUTION|>--- conflicted
+++ resolved
@@ -88,11 +88,7 @@
 
       - name: Run buildstockbatch
         run: |
-<<<<<<< HEAD
           pip install git+https://github.com/NREL/buildstockbatch.git@simple-bill-calcs2
-=======
-          pip install git+https://github.com/NREL/buildstockbatch.git@v2023.05.0
->>>>>>> e65c23ef
           
           buildstock_local project_national/national_baseline.yml
           buildstock_local project_testing/testing_baseline.yml
