name: ci

on:
  push:
    branches: [ master, develop ]
  pull_request:
    types: [ synchronize, opened ]
  workflow_dispatch:

jobs:
  build:
    runs-on: ubuntu-latest
    container:
      image: docker://nrel/openstudio:3.2.1
    steps:
      - name: Show environment
        run: |
          bundle -v
          ruby -v

      - uses: actions/checkout@v2
        with:
          ref: ${{ github.head_ref }}

      - name: Install gems
        run: |
          rm -f Gemfile.lock && bundle install

      - name: Run integrity checks for all projects
        run: |
          rake unit_tests:project_integrity_checks

      - name: Run all integrity check unit tests
        run: |
          rake unit_tests:integrity_check_tests

      - name: Run all measure tests
        run: |
          rake unit_tests:measure_tests

      - name: Run regression tests for all example osws
        run: |
          rake regression:workflow_tests

<<<<<<< HEAD
      - name: Run integration tests for sampled datapoints
        run: |
          rake integration:workflow_tests
=======
      - name: Run all integration tests
        run: |
          rake test:integration_tests
>>>>>>> d10a6493

      - name: Upload feature samples
        uses: actions/upload-artifact@v2
        with:
          path: resources/buildstock.csv
          name: samples

      - name: Upload integration results
        uses: actions/upload-artifact@v2
        with:
          path: test/test_samples_osw/baseline/results
          name: results

  compare-results:
    if: github.event_name == 'pull_request'
    runs-on: ubuntu-latest
    needs: build
    steps:
      - name: Show environment
        run: |
          ruby -v
          python -v

      - uses: actions/checkout@v2
        with:
          ref: ${{ github.event.pull_request.base.sha }}

      - name: Upload base samples and results
        uses: actions/upload-artifact@v2
        with:
          path: test/test_samples_osw/base
          name: base

      - uses: actions/checkout@v2
        with:
          ref: ${{ github.event.pull_request.head.sha }}

      - name: Download base samples and results
        uses: actions/download-artifact@v2
        with:
          path: |
            base
          name: base

      - name: Download feature samples
        uses: actions/download-artifact@v2
        with:
          path: |
            samples
          name: samples

      - name: Download feature results
        uses: actions/download-artifact@v2
        with:
          path: |
            results
          name: results

      - name: Compare samples and results
        run: |
          cp -r base/*.csv test/test_samples_osw/base
          mkdir test/test_samples_osw/results
          cp -r samples/buildstock*.csv test/test_samples_osw/results
          cp -r results/results* test/test_samples_osw/results
          
          pip install numpy
          pip install pandas
          pip install plotly
          pip install kaleido
          
          python test/compare.py -a samples
<<<<<<< HEAD
=======
          
          python test/compare.py -a results
          python test/compare.py -a results -af sum -ac geometry_building_type_recs -x results_output_building_type_sum.csv
>>>>>>> d10a6493
          
          python test/compare.py -m feature
          
          python test/compare.py -a results -b test/test_samples_osw/base/map -f test/test_samples_osw/results/map
          python test/compare.py -a results -b test/test_samples_osw/base/map -f test/test_samples_osw/results/map -af sum -ac build_existing_model.geometry_building_type_recs -x results_output_building_type_sum.csv
          
          python test/compare.py -a visualize -b test/test_samples_osw/base/map -f test/test_samples_osw/results/map -dc build_existing_model.geometry_building_type_recs -x results_output_building_type.html
          python test/compare.py -a visualize -b test/test_samples_osw/base/map -f test/test_samples_osw/results/map -dc build_existing_model.county -x results_output_county.html
          python test/compare.py -a visualize -b test/test_samples_osw/base/map -f test/test_samples_osw/results/map -dc build_existing_model.geometry_building_type_recs -ac build_existing_model.county -af sum -x results_output_county_sum.html

      - name: Upload comparisons
        uses: actions/upload-artifact@v2
        with:
          path: test/test_samples_osw/comparisons
          name: comparisons

  update-results:
    runs-on: ubuntu-latest
    needs: build
    steps:
      - uses: actions/checkout@v2
        with:
          ref: ${{ github.head_ref }}

      - name: Download feature samples
        uses: actions/download-artifact@v2
        with:
          path: |
            samples
          name: samples

      - name: Download feature results
        uses: actions/download-artifact@v2
        with:
          path: |
            results
          name: results

      - name: Commit latest results
        shell: bash        
        run: |
          branch_name="${{ github.head_ref }}"
          git pull origin $branch_name
          cp -r samples/buildstock*.csv test/test_samples_osw/base
          cp -r results/results*.csv test/test_samples_osw/base
          git add test/test_samples_osw/base
          git status
          if [[ $(git diff --cached --exit-code) ]]; then
            git config --global user.email "github-action@users.noreply.github.com"
            git config --global user.name "GitHub Action"
            git commit -m "Latest results."
            echo "Pushing to branch: $branch_name"
            git push -u origin $branch_name
          fi

  docs:
    runs-on: ubuntu-latest
    needs: build
    steps:
      - uses: actions/checkout@v2

      - uses: actions/setup-python@v2
        with:
          python-version: '3.8.x'<|MERGE_RESOLUTION|>--- conflicted
+++ resolved
@@ -38,25 +38,21 @@
         run: |
           rake unit_tests:measure_tests
 
-      - name: Run regression tests for all example osws
-        run: |
-          rake regression:workflow_tests
-
-<<<<<<< HEAD
       - name: Run integration tests for sampled datapoints
         run: |
           rake integration:workflow_tests
-=======
-      - name: Run all integration tests
-        run: |
-          rake test:integration_tests
->>>>>>> d10a6493
 
       - name: Upload feature samples
         uses: actions/upload-artifact@v2
         with:
           path: resources/buildstock.csv
           name: samples
+
+      - name: Upload regression results
+        uses: actions/upload-artifact@v2
+        with:
+          path: workflows/results
+          name: examples
 
       - name: Upload integration results
         uses: actions/upload-artifact@v2
@@ -122,12 +118,6 @@
           pip install kaleido
           
           python test/compare.py -a samples
-<<<<<<< HEAD
-=======
-          
-          python test/compare.py -a results
-          python test/compare.py -a results -af sum -ac geometry_building_type_recs -x results_output_building_type_sum.csv
->>>>>>> d10a6493
           
           python test/compare.py -m feature
           
