--- conflicted
+++ resolved
@@ -117,7 +117,9 @@
       - name: Upload base samples and results
         uses: actions/upload-artifact@v2
         with:
-          path: test/base_results
+          path: |
+            test/test_samples_osw/baseline
+            test/test_samples_osw/upgrades
           name: base
 
       - uses: actions/checkout@v2
@@ -157,47 +159,37 @@
           
           python test/compare.py -a samples -b base/baseline/annual -f samples -e test/base_results/comparisons/baseline/annual
           
-          python test/compare.py -a results -b base/baseline/annual -f results/baseline/annual -e test/base_results/comparisons/baseline/annual
-          python test/compare.py -a results -af sum -ac geometry_building_type_recs -x results_output_building_type_sum.csv -b base/baseline/annual -f results/baseline/annual -e test/base_results/comparisons/baseline/annual
-          
-          python test/compare.py -a visualize -dc geometry_building_type_recs -x results_output_building_type.html -b base/baseline/annual -f results/baseline/annual -e test/base_results/comparisons/baseline/annual
-          python test/compare.py -a visualize -dc geometry_foundation_type -x results_output_foundation_type.html -b base/baseline/annual -f results/baseline/annual -e test/base_results/comparisons/baseline/annual
-          python test/compare.py -a visualize -dc census_region -x results_output_cr.html -b base/baseline/annual -f results/baseline/annual -e test/base_results/comparisons/baseline/annual
-          python test/compare.py -a visualize -dc geometry_building_type_recs -ac census_region -af sum -x results_output_cr_sum.html -b base/baseline/annual -f results/baseline/annual -e test/base_results/comparisons/baseline/annual
+          python test/compare.py -m feature -b base/baseline/annual -f results/baseline/annual
+          
+          python test/compare.py -a results -b base/baseline/annual/map -f results/baseline/annual/map -e test/base_results/comparisons/baseline/annual
+          python test/compare.py -a results -af sum -ac build_existing_model.geometry_building_type_recs -x results_output_building_type_sum.csv -b base/baseline/annual/map -f results/baseline/annual/map -e test/base_results/comparisons/baseline/annual
+          
+          python test/compare.py -a visualize -dc build_existing_model.geometry_building_type_recs -x results_output_building_type.html -b base/baseline/annual/map -f results/baseline/annual/map -e test/base_results/comparisons/baseline/annual
+          python test/compare.py -a visualize -dc build_existing_model.geometry_foundation_type -x results_output_foundation_type.html -b base/baseline/annual/map -f results/baseline/annual/map -e test/base_results/comparisons/baseline/annual
+          python test/compare.py -a visualize -dc build_existing_model.census_region -x results_output_cr.html -b base/baseline/annual/map -f results/baseline/annual/map -e test/base_results/comparisons/baseline/annual
+          python test/compare.py -a visualize -dc build_existing_model.geometry_building_type_recs -ac build_existing_model.census_region -af sum -x results_output_cr_sum.html -b base/baseline/annual/map -f results/baseline/annual/map -e test/base_results/comparisons/baseline/annual
           
           mkdir test/base_results/comparisons/baseline/timeseries
           
-          python test/compare.py -a timeseries -b base/baseline/timeseries -f results/baseline/timeseries -e test/base_results/comparisons/baseline/timeseries
+          python test/compare.py -m feature -b base/baseline/timeseries -f results/baseline/timeseries
+          
+          python test/compare.py -a timeseries -b base/baseline/timeseries/map -f results/baseline/timeseries/map -e test/base_results/comparisons/baseline/timeseries/map
           
           mkdir test/base_results/comparisons/upgrades
           
           mkdir test/base_results/comparisons/upgrades/annual
           
-          python test/compare.py -a results -b base/upgrades/annual -f results/upgrades/annual -e test/base_results/comparisons/upgrades/annual
-          
-<<<<<<< HEAD
-          python test/compare.py -m feature -b base/baseline -f results/baseline
-          
-          python test/compare.py -a results -b base/baseline/map -f results/baseline/map -e test/test_samples_osw/comparisons/baseline
-          python test/compare.py -a results -af sum -ac build_existing_model.geometry_building_type_recs -x results_output_building_type_sum.csv -b base/baseline/map -f results/baseline/map -e test/test_samples_osw/comparisons/baseline
-          
-          python test/compare.py -a visualize -dc build_existing_model.geometry_building_type_recs -x results_output_building_type.html -b base/baseline/map -f results/baseline/map -e test/test_samples_osw/comparisons/baseline
-          python test/compare.py -a visualize -dc build_existing_model.geometry_foundation_type -x results_output_foundation_type.html -b base/baseline/map -f results/baseline/map -e test/test_samples_osw/comparisons/baseline
-          python test/compare.py -a visualize -dc build_existing_model.census_region -x results_output_cr.html -b base/baseline/map -f results/baseline/map -e test/test_samples_osw/comparisons/baseline
-          python test/compare.py -a visualize -dc build_existing_model.geometry_building_type_recs -ac build_existing_model.census_region -af sum -x results_output_cr_sum.html -b base/baseline/map -f results/baseline/map -e test/test_samples_osw/comparisons/baseline
-          
-          python test/compare.py -m feature -b base/upgrades -f results/upgrades
-          
-          python test/compare.py -a results -b base/upgrades/map -f results/upgrades/map -e test/test_samples_osw/comparisons/upgrades
-          
-          python test/compare.py -a visualize -x results_output.html -b base/upgrades/map -f results/upgrades/map -e test/test_samples_osw/comparisons/upgrades
-=======
-          python test/compare.py -a visualize -b base/upgrades/annual -f results/upgrades/annual -e test/base_results/comparisons/upgrades/annual
+          python test/compare.py -m feature -b base/upgrades/annual -f results/upgrades/annual
+          
+          python test/compare.py -a results -b base/upgrades/annual/map -f results/upgrades/annual/map -e test/base_results/comparisons/upgrades/annual
+          
+          python test/compare.py -a visualize -x results_output.html -b base/upgrades/annual/map -f results/upgrades/annual/map -e test/base_results/comparisons/upgrades/annual
           
           mkdir test/base_results/comparisons/upgrades/timeseries
           
-          python test/compare.py -a timeseries -b base/upgrades/timeseries -f results/upgrades/timeseries -e test/base_results/comparisons/upgrades/timeseries
->>>>>>> 939bfe7c
+          python test/compare.py -m feature -b base/upgrades/timeseries -f results/upgrades/timeseries
+          
+          python test/compare.py -a timeseries -b base/upgrades/timeseries/map -f results/upgrades/timeseries/map -e test/base_results/comparisons/upgrades/timeseries/map
 
       - name: Upload comparisons
         uses: actions/upload-artifact@v2
@@ -232,7 +224,7 @@
           git pull origin $branch_name
           cp -r samples/buildstock*.csv test/base_results/baseline/annual
           cp -r results/baseline/annual/results*.csv test/base_results/baseline/annual
-          cp -r results/baseline/timeseries/results*.csv test/base_results/baseline/timeseries
+          cp -r results/baseline/timeseries/results*.csv test/base_results/timeseries/annual
           cp -r results/upgrades/annual/results*.csv test/base_results/upgrades/annual
           cp -r results/upgrades/timeseries/results*.csv test/base_results/upgrades/timeseries
           git add test/base_results
