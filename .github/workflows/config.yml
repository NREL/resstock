name: ci

on:
  push:
    branches: [ master, develop ]
  pull_request:
    types: [ synchronize, opened ]
  workflow_dispatch:

jobs:
  build:
    runs-on: ubuntu-latest
    container:
      image: docker://nrel/openstudio:2.9.0
    steps:
      - name: Show environment
        run: |
          bundle -v
          ruby -v

      - uses: actions/checkout@v2
        with:
          ref: ${{ github.head_ref }}

      - name: Install gems
        run: |
          rm -f Gemfile.lock && bundle install

      - name: Update all measures
        run: |
          rake update_measures

      - name: Regenerate test osms
        run: |
          rake test:regenerate_osms

      - name: Run all unit tests
        run: |
          rake test:unit_tests

      - name: Run all regression tests
        run: |
          rake test:regression_tests

<<<<<<< HEAD
=======
      - name: Run all integration tests
        run: |
          rake test:integration_tests

>>>>>>> ceb777e4
      - name: Upload feature samples
        uses: actions/upload-artifact@v2
        with:
          path: resources/buildstock.csv
          name: samples

      - name: Upload regression results
        uses: actions/upload-artifact@v2
        with:
          path: workflows/results
          name: examples

      - name: Upload integration results
        uses: actions/upload-artifact@v2
        with:
          path: test/test_samples_osw/results
          name: results

      - name: Upload schedules
        uses: actions/upload-artifact@v2
        with:
          path: resources/measures/ResidentialScheduleGenerator/tests/output/test_sweep_building_ids_and_num_occupants
          name: schedules

  compare-results:
    if: github.event_name == 'pull_request'
    runs-on: ubuntu-latest
    needs: build
    steps:
      - name: Show environment
        run: |
          ruby -v
          python -v

      - uses: actions/checkout@v2
        with:
          ref: ${{ github.event.pull_request.base.sha }}

      - name: Upload base samples and results
        uses: actions/upload-artifact@v2
        with:
          path: test/test_samples_osw/base
          name: base

      - uses: actions/checkout@v2
        with:
          ref: ${{ github.event.pull_request.head.sha }}

      - name: Download base samples and results
        uses: actions/download-artifact@v2
        with:
          path: |
            base
          name: base

      - name: Download feature samples
        uses: actions/download-artifact@v2
        with:
          path: |
            samples
          name: samples

      - name: Download feature results
        uses: actions/download-artifact@v2
        with:
          path: |
            results
          name: results

      - name: Compare samples and results
        run: |
          cp -r base/buildstock*.csv resources/base_buildstock.csv
          cp -r samples/buildstock*.csv resources/buildstock.csv
          pip install pandas
          python test/compare.py
          
          cp -r base/results*.csv test/test_samples_osw/base
          mkdir test/test_samples_osw/results
          cp -r results/results* test/test_samples_osw/results
          ruby test/compare.rb

      - name: Upload comparisons
        uses: actions/upload-artifact@v2
        with:
          path: test/test_samples_osw/comparisons
          name: comparisons

  update-results:
    runs-on: ubuntu-latest
    needs: build
    steps:
      - uses: actions/checkout@v2
        with:
          ref: ${{ github.head_ref }}

      - name: Download feature samples
        uses: actions/download-artifact@v2
        with:
          path: |
            samples
          name: samples

      - name: Download feature results
        uses: actions/download-artifact@v2
        with:
          path: |
            results
          name: results

      - name: Commit latest results
        shell: bash        
        run: |
          branch_name="${{ github.head_ref }}"
          git pull origin $branch_name
          cp -r samples/buildstock*.csv test/test_samples_osw/base
          cp -r results/results*.csv test/test_samples_osw/base
          git add test/test_samples_osw/base
          git status
          if [[ $(git diff --cached --exit-code) ]]; then
            git config --global user.email "github-action@users.noreply.github.com"
            git config --global user.name "GitHub Action"
            git commit -m "Latest results."
            echo "Pushing to branch: $branch_name"
            git push -u origin $branch_name
          fi

  docs:
    runs-on: ubuntu-latest
    needs: build
    strategy:
      matrix:
        python-version: [3.8.4]
    steps:
      - uses: actions/checkout@v2

      - name: Set up Python ${{ matrix.python-version }}
        uses: actions/setup-python@v2
        with:
          python-version: ${{ matrix.python-version }}

      - name: Build documentation
        run: |
          cd docs/read_the_docs
          pip install -r requirements.txt
          make html

      - name: Upload docs
        uses: actions/upload-artifact@v2
        with:
          path: docs/read_the_docs/build
          name: readthedocs<|MERGE_RESOLUTION|>--- conflicted
+++ resolved
@@ -42,13 +42,10 @@
         run: |
           rake test:regression_tests
 
-<<<<<<< HEAD
-=======
       - name: Run all integration tests
         run: |
           rake test:integration_tests
 
->>>>>>> ceb777e4
       - name: Upload feature samples
         uses: actions/upload-artifact@v2
         with:
