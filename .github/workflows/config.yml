--- conflicted
+++ resolved
@@ -75,11 +75,7 @@
 
       - name: Run buildstockbatch
         run: |
-<<<<<<< HEAD
-          pip install git+https://github.com/NREL/buildstockbatch.git@v2022.12.0
-=======
           pip install git+https://github.com/NREL/buildstockbatch.git@v2023.01.0
->>>>>>> e2ec4a14
           
           buildstock_docker project_national/national_baseline.yml
           buildstock_docker project_testing/testing_baseline.yml
