--- conflicted
+++ resolved
@@ -81,23 +81,14 @@
 
       - name: Download and Install OpenStudio
         run: |
-<<<<<<< HEAD
-          wget -q https://github.com/NREL/OpenStudio/releases/download/v3.5.1/OpenStudio-3.5.1+22e1db7be5-Ubuntu-20.04.deb
-          sudo apt install -y ./OpenStudio-3.5.1+22e1db7be5-Ubuntu-20.04.deb
-=======
           wget -q https://github.com/NREL/OpenStudio/releases/download/v3.6.1/OpenStudio-3.6.1+bb9481519e-Ubuntu-20.04-x86_64.deb
           sudo apt install -y ./OpenStudio-3.6.1+bb9481519e-Ubuntu-20.04-x86_64.deb
->>>>>>> e7606404
           openstudio openstudio_version
           which openstudio
 
       - name: Run buildstockbatch
         run: |
-<<<<<<< HEAD
-          pip install git+https://github.com/NREL/buildstockbatch.git@develop
-=======
           pip install git+https://github.com/NREL/buildstockbatch.git@v2023.05.0
->>>>>>> e7606404
           
           buildstock_local project_national/national_baseline.yml
           buildstock_local project_testing/testing_baseline.yml
