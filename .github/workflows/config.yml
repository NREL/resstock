name: ci

on:
  push:
    branches: [ master, develop ]
  pull_request:
    types: [ synchronize, opened ]
  workflow_dispatch:

jobs:
  build:
    runs-on: ubuntu-latest
    container:
      image: docker://nrel/openstudio:3.2.0
    steps:
      - name: Show environment
        run: |
          bundle -v
          ruby -v

      - uses: actions/checkout@v2
        with:
          ref: ${{ github.head_ref }}

      - name: Install gems
        run: |
          rm -f Gemfile.lock && bundle install

<<<<<<< HEAD
      - name: Show environment
        run: |
          bundle -v
          ruby -v

      - name: Run integrity checks for all projects
=======
      - name: Update all measures
>>>>>>> 78db6fd6
        run: |
          rake unit_tests:project_integrity_checks

      - name: Run all integrity check unit tests
        run: |
          rake unit_tests:integrity_check_tests

      - name: Run all measure tests
        run: |
          rake unit_tests:measure_tests

      - name: Run regression tests for all example osws
        run: |
          rake regression:workflow_tests

<<<<<<< HEAD
      - name: Run integration tests for sampled datapoints
        run: |
          rake integration:workflow_tests

      - name: Upload regression results
=======
      - name: Store feature samples
        uses: actions/upload-artifact@v2
        with:
          path: resources/buildstock.csv
          name: samples

      - name: Store example results
>>>>>>> 78db6fd6
        uses: actions/upload-artifact@v2
        with:
          path: workflows/results
          name: examples

<<<<<<< HEAD
      - name: Upload integration results
=======
      - name: Store measures results
>>>>>>> 78db6fd6
        uses: actions/upload-artifact@v2
        with:
          path: test/test_samples_osw/baseline/results
          name: results

  compare-results:
    if: github.event_name == 'pull_request'
    runs-on: ubuntu-latest
    needs: build
    steps:
      - name: Show environment
        run: |
          ruby -v
          python -v

      - uses: actions/checkout@v2
        with:
          ref: ${{ github.event.pull_request.base.sha }}

<<<<<<< HEAD
      - name: Store base integration results
=======
      - name: Store base samples and results
>>>>>>> 78db6fd6
        uses: actions/upload-artifact@v2
        with:
          path: test/test_samples_osw/base
          name: base

      - uses: actions/checkout@v2
        with:
          ref: ${{ github.event.pull_request.head.sha }}

      - name: Download base samples and results
        uses: actions/download-artifact@v2
        with:
          path: |
            base
          name: base

      - name: Download feature samples
        uses: actions/download-artifact@v2
        with:
          path: |
            samples
          name: samples

      - name: Download feature results
        uses: actions/download-artifact@v2
        with:
          path: |
            results
          name: results

      - name: Compare samples and results
        run: |
          cp -r base/buildstock*.csv resources/base_buildstock.csv
          cp -r samples/buildstock*.csv resources/buildstock.csv
          pip install pandas
          python test/compare.py
          
          cp -r base/results*.csv test/test_samples_osw/base
          mkdir test/test_samples_osw/results
          cp -r results/results* test/test_samples_osw/results
          ruby test/compare.rb

      - name: Store comparisons
        uses: actions/upload-artifact@v2
        with:
          path: test/test_samples_osw/comparisons
          name: comparisons

  update-results:
    runs-on: ubuntu-latest
    needs: build
    steps:
      - uses: actions/checkout@v2
        with:
          ref: ${{ github.head_ref }}

      - name: Download feature results
        uses: actions/download-artifact@v2
        with:
          path: |
            results
          name: results

      - name: Commit latest results
        shell: bash        
        run: |
          branch_name="${{ github.head_ref }}"
          git pull origin $branch_name
          cp -r samples/buildstock*.csv test/test_samples/base
          cp -r results/results*.csv test/test_samples_osw/base
          git add test/test_samples_osw/base
          git status
          if [[ $(git diff --cached --exit-code) ]]; then
            git config --global user.email "github-action@users.noreply.github.com"
            git config --global user.name "GitHub Action"
            git commit -m "Latest results."
            echo "Pushing to branch: $branch_name"
            git push -u origin $branch_name
          fi

  docs:
    runs-on: ubuntu-latest
    needs: build
    steps:
      - uses: actions/checkout@v2

      - uses: actions/setup-python@v2
        with:
          python-version: '3.8.x'<|MERGE_RESOLUTION|>--- conflicted
+++ resolved
@@ -26,16 +26,7 @@
         run: |
           rm -f Gemfile.lock && bundle install
 
-<<<<<<< HEAD
-      - name: Show environment
-        run: |
-          bundle -v
-          ruby -v
-
       - name: Run integrity checks for all projects
-=======
-      - name: Update all measures
->>>>>>> 78db6fd6
         run: |
           rake unit_tests:project_integrity_checks
 
@@ -51,31 +42,23 @@
         run: |
           rake regression:workflow_tests
 
-<<<<<<< HEAD
       - name: Run integration tests for sampled datapoints
         run: |
           rake integration:workflow_tests
 
-      - name: Upload regression results
-=======
       - name: Store feature samples
         uses: actions/upload-artifact@v2
         with:
           path: resources/buildstock.csv
           name: samples
 
-      - name: Store example results
->>>>>>> 78db6fd6
+      - name: Upload regression results
         uses: actions/upload-artifact@v2
         with:
           path: workflows/results
           name: examples
 
-<<<<<<< HEAD
       - name: Upload integration results
-=======
-      - name: Store measures results
->>>>>>> 78db6fd6
         uses: actions/upload-artifact@v2
         with:
           path: test/test_samples_osw/baseline/results
@@ -95,11 +78,7 @@
         with:
           ref: ${{ github.event.pull_request.base.sha }}
 
-<<<<<<< HEAD
-      - name: Store base integration results
-=======
       - name: Store base samples and results
->>>>>>> 78db6fd6
         uses: actions/upload-artifact@v2
         with:
           path: test/test_samples_osw/base
@@ -115,13 +94,6 @@
           path: |
             base
           name: base
-
-      - name: Download feature samples
-        uses: actions/download-artifact@v2
-        with:
-          path: |
-            samples
-          name: samples
 
       - name: Download feature results
         uses: actions/download-artifact@v2
@@ -170,7 +142,7 @@
           git pull origin $branch_name
           cp -r samples/buildstock*.csv test/test_samples/base
           cp -r results/results*.csv test/test_samples_osw/base
-          git add test/test_samples_osw/base
+          git add test/test_samples_osw/base_results
           git status
           if [[ $(git diff --cached --exit-code) ]]; then
             git config --global user.email "github-action@users.noreply.github.com"
