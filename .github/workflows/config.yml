--- conflicted
+++ resolved
@@ -26,29 +26,17 @@
         run: |
           rm -f Gemfile.lock && bundle install
 
-<<<<<<< HEAD
       - name: Run integrity checks for all projects
         run: |
           rake unit_tests:project_integrity_checks
 
       - name: Run all integrity check unit tests
-=======
-      - name: Regenerate test osms
->>>>>>> c2b78ffb
         run: |
           rake unit_tests:integrity_check_tests
 
       - name: Run all measure tests
         run: |
           rake unit_tests:measure_tests
-
-      - name: Run all analysis tests
-        run: |
-<<<<<<< HEAD
-          rake workflow:analysis_tests
-=======
-          rake test:project_tests
->>>>>>> c2b78ffb
 
       - name: Upload feature samples
         uses: actions/upload-artifact@v2
@@ -56,14 +44,6 @@
           path: resources/buildstock.csv
           name: samples
 
-<<<<<<< HEAD
-=======
-      - name: Upload schedules
-        uses: actions/upload-artifact@v2
-        with:
-          path: resources/measures/ResidentialScheduleGenerator/tests/output/test_sweep_building_ids_and_num_occupants
-          name: schedules
-
   analysis-tests:
     runs-on: ubuntu-latest
     container:
@@ -84,9 +64,8 @@
 
       - name: Run run_analysis.rb
         run: |
-          rake test:analysis_tests
-
->>>>>>> c2b78ffb
+          rake workflow:analysis_tests
+
   integration-tests:
     runs-on: ubuntu-latest
     steps:
