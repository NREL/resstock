name: ci

on:
  push:
    branches: [ master, develop ]
  pull_request:
    types: [ synchronize, opened ]
  workflow_dispatch:

jobs:
  bsb:
    runs-on: ubuntu-latest
    steps:
      - name: Show environment
        run: |
          ruby -v
          python -v

      - uses: actions/checkout@v2
        with:
          ref: ${{ github.head_ref }}

      - name: Run buildstockbatch
        run: |
          pip install git+https://github.com/NREL/buildstockbatch.git@develop
          
          buildstock_docker project_testing/testing_baseline.yml
          buildstock_docker project_national/national_baseline.yml
          
          buildstock_docker project_testing/testing_upgrades.yml
          buildstock_docker project_national/national_upgrades.yml

      - name: Upload project folders
        uses: actions/upload-artifact@v2
        with:
          path: |
            project_testing/testing_baseline
            project_national/national_baseline
            project_testing/testing_upgrades
            project_national/national_upgrades
          name: projects

      - name: Process results
        run: |
          gunzip -v project_national/national_baseline/results_csvs/*.csv.gz          
          gunzip -v project_testing/testing_baseline/results_csvs/*.csv.gz
          
          pip install pandas
          python test/util.py

      - name: Upload integration results
        uses: actions/upload-artifact@v2
        with:
          path: baseline/results
          name: results

  build:
    runs-on: ubuntu-latest
    needs: bsb
    container:
      image: docker://nrel/openstudio:3.2.1
    steps:
      - name: Show environment
        run: |
          bundle -v
          ruby -v

      - uses: actions/checkout@v2
        with:
          ref: ${{ github.head_ref }}

      - name: Install gems
        run: |
          rm -f Gemfile.lock && bundle install

      - name: Run integrity checks for all projects
        run: |
          rake unit_tests:project_integrity_checks

      - name: Run all integrity check unit tests
        run: |
          rake unit_tests:integrity_check_tests

      - name: Run all measure tests
        run: |
          rake unit_tests:measure_tests

      - name: Run local analysis tests
        run: |
          rake workflow:analysis_tests

      - name: Download project folders
        uses: actions/download-artifact@v2
        with:
          path: projects
          name: projects

      - name: Run bsb tests
        run: |
          ruby test/test_bsb_analysis.rb

      - name: Upload feature samples
        uses: actions/upload-artifact@v2
        with:
          path: resources/buildstock.csv
          name: samples

<<<<<<< HEAD
  bsb:
    runs-on: ubuntu-latest
    needs: build
    steps:
      - name: Show environment
        run: |
          ruby -v
          python -v

      - uses: actions/checkout@v2
        with:
          ref: ${{ github.head_ref }}

      - name: Run buildstockbatch
        run: |
          pip install git+https://github.com/NREL/buildstockbatch.git@restructure-v3
          
          buildstock_docker project_testing/testing_baseline.yml
          buildstock_docker project_national/national_baseline.yml
          
          buildstock_docker project_testing/testing_upgrades.yml
          buildstock_docker project_national/national_upgrades.yml

      - name: Process results
        run: |
          gunzip -v project_national/national_baseline/results_csvs/results_up00.csv.gz
          mv project_national/national_baseline/results_csvs/results_up00.csv project_national/national_baseline.csv
          
          gunzip -v project_testing/testing_baseline/results_csvs/results_up00.csv.gz
          mv project_testing/testing_baseline/results_csvs/results_up00.csv project_testing/testing_baseline.csv
          
          pip install pandas
          python test/util.py

      - name: Upload integration results
        uses: actions/upload-artifact@v2
        with:
          path: baseline/results
          name: results
=======
      - name: Upload schedules
        uses: actions/upload-artifact@v2
        with:
          path: resources/measures/ResidentialScheduleGenerator/tests/output/test_sweep_building_ids_and_num_occupants
          name: schedules
>>>>>>> 89f5e8df

  compare-results:
    if: github.event_name == 'pull_request'
    runs-on: ubuntu-latest
    needs: build
    steps:
      - name: Show environment
        run: |
          ruby -v
          python -v

      - uses: actions/checkout@v2
        with:
          ref: ${{ github.event.pull_request.base.sha }}

      - name: Upload base samples and results
        uses: actions/upload-artifact@v2
        with:
          path: test/test_samples_osw/base
          name: base

      - uses: actions/checkout@v2
        with:
          ref: ${{ github.event.pull_request.head.sha }}

      - name: Download base samples and results
        uses: actions/download-artifact@v2
        with:
          path: base
          name: base

      - name: Download feature samples
        uses: actions/download-artifact@v2
        with:
          path: samples
          name: samples

      - name: Download feature results
        uses: actions/download-artifact@v2
        with:
          path: results
          name: results

      - name: Compare samples and results
        run: |
          cp -r base/*.csv test/test_samples_osw/base
          mkdir test/test_samples_osw/results
          cp -r samples/buildstock*.csv test/test_samples_osw/results
          cp -r results/results* test/test_samples_osw/results
          
          pip install numpy
          pip install pandas
          pip install plotly
          pip install kaleido
          
          python test/compare.py -a samples
          
          python test/compare.py -m feature
          
          python test/compare.py -a results -b test/test_samples_osw/base/map -f test/test_samples_osw/results/map
          python test/compare.py -a results -b test/test_samples_osw/base/map -f test/test_samples_osw/results/map -af sum -ac build_existing_model.geometry_building_type_recs -x results_output_building_type_sum.csv
          
          python test/compare.py -a visualize -b test/test_samples_osw/base/map -f test/test_samples_osw/results/map -dc build_existing_model.geometry_building_type_recs -x results_output_building_type.html
          python test/compare.py -a visualize -b test/test_samples_osw/base/map -f test/test_samples_osw/results/map -dc build_existing_model.geometry_foundation_type -x results_output_foundation_type.html
          python test/compare.py -a visualize -b test/test_samples_osw/base/map -f test/test_samples_osw/results/map -dc build_existing_model.county -x results_output_county.html
          python test/compare.py -a visualize -b test/test_samples_osw/base/map -f test/test_samples_osw/results/map -dc build_existing_model.geometry_building_type_recs -ac build_existing_model.county -af sum -x results_output_county_sum.html

      - name: Upload comparisons
        uses: actions/upload-artifact@v2
        with:
          path: test/test_samples_osw/comparisons
          name: comparisons

      - name: Upload base map
        uses: actions/upload-artifact@v2
        with:
          path: test/test_samples_osw/base/map
          name: base_map

      - name: Upload feature map
        uses: actions/upload-artifact@v2
        with:
          path: test/test_samples_osw/results/map
          name: results_map

  update-results:
    runs-on: ubuntu-latest
    needs: build
    steps:
      - uses: actions/checkout@v2
        with:
          ref: ${{ github.head_ref }}

      - name: Download feature samples
        uses: actions/download-artifact@v2
        with:
          path: samples
          name: samples

      - name: Download feature results
        uses: actions/download-artifact@v2
        with:
          path: results
          name: results

      - name: Commit latest results
        shell: bash        
        run: |
          branch_name="${{ github.head_ref }}"
          git pull origin $branch_name
          cp -r samples/buildstock*.csv test/test_samples_osw/base
          cp -r results/results*.csv test/test_samples_osw/base
          git add test/test_samples_osw/base
          git status
          if [[ $(git diff --cached --exit-code) ]]; then
            git config --global user.email "github-action@users.noreply.github.com"
            git config --global user.name "GitHub Action"
            git commit -m "Latest results."
            echo "Pushing to branch: $branch_name"
            git push -u origin $branch_name
          fi<|MERGE_RESOLUTION|>--- conflicted
+++ resolved
@@ -22,7 +22,7 @@
 
       - name: Run buildstockbatch
         run: |
-          pip install git+https://github.com/NREL/buildstockbatch.git@develop
+          pip install git+https://github.com/NREL/buildstockbatch.git@restructure-v3
           
           buildstock_docker project_testing/testing_baseline.yml
           buildstock_docker project_national/national_baseline.yml
@@ -58,7 +58,7 @@
     runs-on: ubuntu-latest
     needs: bsb
     container:
-      image: docker://nrel/openstudio:3.2.1
+      image: docker://nrel/openstudio:dev-3.3.0-rc2
     steps:
       - name: Show environment
         run: |
@@ -85,7 +85,7 @@
         run: |
           rake unit_tests:measure_tests
 
-      - name: Run local analysis tests
+      - name: Run all analysis tests
         run: |
           rake workflow:analysis_tests
 
@@ -104,54 +104,6 @@
         with:
           path: resources/buildstock.csv
           name: samples
-
-<<<<<<< HEAD
-  bsb:
-    runs-on: ubuntu-latest
-    needs: build
-    steps:
-      - name: Show environment
-        run: |
-          ruby -v
-          python -v
-
-      - uses: actions/checkout@v2
-        with:
-          ref: ${{ github.head_ref }}
-
-      - name: Run buildstockbatch
-        run: |
-          pip install git+https://github.com/NREL/buildstockbatch.git@restructure-v3
-          
-          buildstock_docker project_testing/testing_baseline.yml
-          buildstock_docker project_national/national_baseline.yml
-          
-          buildstock_docker project_testing/testing_upgrades.yml
-          buildstock_docker project_national/national_upgrades.yml
-
-      - name: Process results
-        run: |
-          gunzip -v project_national/national_baseline/results_csvs/results_up00.csv.gz
-          mv project_national/national_baseline/results_csvs/results_up00.csv project_national/national_baseline.csv
-          
-          gunzip -v project_testing/testing_baseline/results_csvs/results_up00.csv.gz
-          mv project_testing/testing_baseline/results_csvs/results_up00.csv project_testing/testing_baseline.csv
-          
-          pip install pandas
-          python test/util.py
-
-      - name: Upload integration results
-        uses: actions/upload-artifact@v2
-        with:
-          path: baseline/results
-          name: results
-=======
-      - name: Upload schedules
-        uses: actions/upload-artifact@v2
-        with:
-          path: resources/measures/ResidentialScheduleGenerator/tests/output/test_sweep_building_ids_and_num_occupants
-          name: schedules
->>>>>>> 89f5e8df
 
   compare-results:
     if: github.event_name == 'pull_request'
