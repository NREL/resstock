--- conflicted
+++ resolved
@@ -6,22 +6,10 @@
 
 Not all may apply:
 
-<<<<<<< HEAD
 - [ ] Tests (and test files) have been updated
 - [ ] Documentation has been updated
 - [ ] Changelog has been updated
 - [ ] `openstudio tasks.rb update_measures` has been run
 - [ ] No unexpected integration/regression test changes<sup>1</sup>
-=======
-- [ ] Unit tests have been added or updated
-- [ ] All rake tasks have been run, and pass
-- [ ] Documentation has been modified appropriately
-- [ ] Any new options are added to `project_testing`
-- [ ] `project_testing` runs without any failures
-- [ ] No unexpected regression test changes
-- [ ] All tests are passing
-- [ ] The [changelog](https://github.com/NREL/resstock/blob/develop/CHANGELOG.md) has been updated appropriately
-- [ ] This branch is up-to-date with develop
->>>>>>> 576c5ca0
 
-<sup>1</sup> Pull request label "Ready for Testing" has been added and all subsequent comparison figures have been checked
+<sup>1</sup> Pull request label "Ready for Testing" has been added and all subsequent comparison figures have been checked