version: 2
jobs:
  build:
    docker:
      - image: nrel/openstudio:2.8.0
    steps:
      - checkout
<<<<<<< HEAD
      - run: rm -f Gemfile.lock && bundle install
      - run: rake test:regenerate_osms
      - run: rake test:all
=======
      - run: 
          name: Install gems
          command: |
            rm -f Gemfile.lock && bundle install
      - run: 
          name: Regenerate test osm files
          command: |
            rake test:regenerate_osms
      - run: 
          name: Run tests
          command: |
            rake test:all
      - store_artifacts:
            path: workflows/results
            destination: results
>>>>>>> 50b58851
<|MERGE_RESOLUTION|>--- conflicted
+++ resolved
@@ -5,11 +5,6 @@
       - image: nrel/openstudio:2.8.0
     steps:
       - checkout
-<<<<<<< HEAD
-      - run: rm -f Gemfile.lock && bundle install
-      - run: rake test:regenerate_osms
-      - run: rake test:all
-=======
       - run: 
           name: Install gems
           command: |
@@ -24,5 +19,4 @@
             rake test:all
       - store_artifacts:
             path: workflows/results
-            destination: results
->>>>>>> 50b58851
+            destination: results