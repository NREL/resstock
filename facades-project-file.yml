schema_version: '0.3'
buildstock_directory: /home/epresent/resstock  # Relative to this file or absolute
project_directory: project_national  # Relative to buildstock_directory
output_directory: /projects/resilience/facades/test10No1
weather_files_path: /shared-projects/buildstock/weather/BuildStock_2012_FIPS.zip  # Relative to this file or absolute path to zipped weather files

sampler:
  type: residential_quota_downselect
  args:
    n_datapoints: 10
    logic:
      - Vacancy Status|Occupied
    resample: false

workflow_generator:
  type: residential_default
  args:
    timeseries_csv_export:
      reporting_frequency: Hourly
      include_enduse_subcategories: true
    residential_simulation_controls:
      calendar_year: 2012

baseline:
  n_buildings_represented: 133172057  # Total number of residential dwelling units in contiguous United States, including unoccupied units, resulting from a census tract level query of ACS 5-yr 2016 (i.e. 2012-2016), using this script: https://github.com/NREL/resstock-estimation/blob/master/sources/spatial/tsv_maker.py.

upgrades:
  - upgrade_name: Working list of all upgrades
    options:
<<<<<<< HEAD
      - &decrease_ACH50_19% #for 1" or 2" polyiso without window upgrade
      - &decrease_ACH50_30% #for low-E storms on single pane without insulation upgrade
      - &decrease_ACH50_10% #for low-E storms on double pane without insulation upgrade
      - &decrease_ACH50_19%_and_30% # for polyiso, + low-E storms on single pane
      - &decrease_ACH50_19%_and_10%_for_10ACH50 # for polyiso, + low-E storms on double pane
=======

>>>>>>> 557f127d
      - &polyiso_1inch
        #1" polyiso continuous insulation, R-6.5, 19% whole home reduction in ACH50, $1.40 per sq ft exterior wall, for all homes older than 1990 with <R-19 wall insulation
        option: Insulation Wall| #add R-6.5 to all wall types. Will need to edit options lookup
        apply_logic:
          and:
            - not:
              - Insulation Wall|Wood Stud, R-19
              - Insulation Wall|CMU, 6-in Hollow, R-19
              - Vintage|1990s
              - Vintage|2000s
              - Vintage|2010s
        costs:
          - value: 1.4
            multiplier: Wall Area, Above-Grade, Exterior (ft^2) # do I need to worry about conditioned vs not?
        lifetime: 999 #should be unimportant because we are doing all the econ stuff with postprocessing?
      - &polyiso_2inch
        #1" polyiso continuous insulation, R-13, 19% whole home reduction in ACH50, $1.90 per sq ft exterior wall, for all homes older than 1990 with <R-19 wall insulation
        option: Insulation Wall| #add R-13 to all wall types. Will need to edit options lookup
        apply_logic:
          and:
            - not:
              - Insulation Wall|Wood Stud, R-19
              - Insulation Wall|CMU, 6-in Hollow, R-19
              - Vintage|1990s
              - Vintage|2000s
              - Vintage|2010s
        costs:
          - value: 1.9
            multiplier: Wall Area, Above-Grade, Exterior (ft^2)
        lifetime: 999 #should be unimportant because we are doing all the econ stuff with postprocessing?
      - &siding_upgrade #not including costs for these
        option: siding|Fiber-cement, light #update when actual option names are available
        apply_logic:
          or:
            - siding|aluminum, light
            - siding|fiber-cement, light
            - siding|wood, medium-dark
        option: siding|stucco, light
        apply_logic:
          or:
            - siding|brick, light
            - siding|brick, medium-dark
            - siding|concrete
            - siding|concrete, block
            - siding|stucco, light
        option: siding|vinyl, light
        apply_logic:
          or:
            - siding|shingle, asbestos
            - siding|shingle, composition
            - siding|vinyl, light
      - &low-e_storms
        option: Windows| #create appropriate options
        apply_logic: &windows_apply_logic
          or: # apply to all single pane, all double pane with aluminum frame, and single pane with clear storm windows
            - Windows|Clear, Single, Metal
            - Windows|Clear, Single, Non-metal
            - Windows|Clear, Double, Metal, Air
            - Windows| #whatever we come up with to represent single pane with clear storm
        costs:
          - value: 23
            multiplier: Window Area (ft^2) #sq ft window area
      - &triple_window
        option: Windows|Low-E, Triple, Non-metal, Air, L-Gain #do we want the high gain, low gain, or contingent?
        apply_logic: *windows_apply_logic
        costs:
          - value: 62
            multiplier: Window Area (ft^2)
      - &low-e_storms_w_low_SHGC_and_shading
        option: Windows| #create appropriate option
        apply_logic: *windows_apply_logic
        costs:
          - value: 25 #23 for low-e, 2 for shgc, ? for shading
            multiplier: Window Area (ft^2)
      #19% ACH50 reductions are for 1" or 2" polyiso without window upgrade
      - &decrease_ACH50_19%_from_1
        option: Infiltration|0.81 ACH50
        apply_logic:
          and:
            - Infiltration|1 ACH50
        costs:
          - value: 0
            multiplier: Fixed (1)
        lifetime: 999
      - &decrease_ACH50_19%_from_2
        option: Infiltration|1.62 ACH50
        apply_logic:
          and:
            - Infiltration|2 ACH50
        costs:
          - value: 0
            multiplier: Fixed (1)
        lifetime: 999
      - &decrease_ACH50_19%_from_3
        option: Infiltration|2.43 ACH50
        apply_logic:
          and:
            - Infiltration|3 ACH50
        costs:
          - value: 0
            multiplier: Fixed (1)
        lifetime: 999
      - &decrease_ACH50_19%_from_4
        option: Infiltration|3.24 ACH50
        apply_logic:
          and:
            - Infiltration|4 ACH50
        costs:
          - value: 0
            multiplier: Fixed (1)
        lifetime: 999
      - &decrease_ACH50_19%_from_5
        option: Infiltration|4.05 ACH50
        apply_logic:
          and:
            - Infiltration|5 ACH50
        costs:
          - value: 0
            multiplier: Fixed (1)
        lifetime: 999
      - &decrease_ACH50_19%_from_6
        option: Infiltration|4.86 ACH50
        apply_logic:
          and:
            - Infiltration|6 ACH50
        costs:
          - value: 0
            multiplier: Fixed (1)
        lifetime: 999
      - &decrease_ACH50_19%_from_7
        option: Infiltration|5.67 ACH50
        apply_logic:
          and:
            - Infiltration|7 ACH50
        costs:
          - value: 0
            multiplier: Fixed (1)
        lifetime: 999
      - &decrease_ACH50_19%_from_8
        option: Infiltration|6.58 ACH50
        apply_logic:
          and:
            - Infiltration|8 ACH50
        costs:
          - value: 0
            multiplier: Fixed (1)
        lifetime: 999
      - &decrease_ACH50_19%_from_10
        option: Infiltration|8.1 ACH50
        apply_logic:
          and:
            - Infiltration|10 ACH50
        costs:
          - value: 0
            multiplier: Fixed (1)
        lifetime: 999
      - &decrease_ACH50_19%_from_15
        option: Infiltration|12.15 ACH50
        apply_logic:
          and:
            - Infiltration|15 ACH50
        costs:
          - value: 0
            multiplier: Fixed (1)
        lifetime: 999
      - &decrease_ACH50_19%_from_20
        option: Infiltration|16.2 ACH50
        apply_logic:
          and:
            - Infiltration|20 ACH50
        costs:
          - value: 0
            multiplier: Fixed (1)
        lifetime: 999
      - &decrease_ACH50_19%_from_25
        option: Infiltration|20.25 ACH50
        apply_logic:
          and:
            - Infiltration|25 ACH50
        costs:
          - value: 0
            multiplier: Fixed (1)
        lifetime: 999
      - &decrease_ACH50_19%_from_30
        option: Infiltration|24.3 ACH50
        apply_logic:
          and:
            - Infiltration|30 ACH50
        costs:
          - value: 0
            multiplier: Fixed (1)
        lifetime: 999
      - &decrease_ACH50_19%_from_40
        option: Infiltration|32.4 ACH50
        apply_logic:
          and:
            - Infiltration|40 ACH50
        costs:
          - value: 0
            multiplier: Fixed (1)
        lifetime: 999
      - &decrease_ACH50_19%_from_50
        option: Infiltration|40.5 ACH50
        apply_logic:
          and:
            - Infiltration|50 ACH50
        costs:
          - value: 0
            multiplier: Fixed (1)
        lifetime: 999
      #30% ACH50 reduction for low-E storms on single pane without insulation upgrade
      - &decrease_ACH50_30%_from_1
        option: Infiltration|0.7 ACH50
        apply_logic:
          and:
            - Infiltration|1 ACH50
        costs:
          - value: 0
            multiplier: Fixed (1)
        lifetime: 999
      - &decrease_ACH50_30%_from_2
        option: Infiltration|1.4 ACH50
        apply_logic:
          and:
            - Infiltration|2 ACH50
        costs:
          - value: 0
            multiplier: Fixed (1)
        lifetime: 999
      - &decrease_ACH50_30%_from_3
        option: Infiltration|2.1 ACH50
        apply_logic:
          and:
            - Infiltration|3 ACH50
        costs:
          - value: 0
            multiplier: Fixed (1)
        lifetime: 999
      - &decrease_ACH50_30%_from_4
        option: Infiltration|2.8 ACH50
        apply_logic:
          and:
            - Infiltration|4 ACH50
        costs:
          - value: 0
            multiplier: Fixed (1)
        lifetime: 999
      - &decrease_ACH50_30%_from_5
        option: Infiltration|3.5 ACH50
        apply_logic:
          and:
            - Infiltration|5 ACH50
        costs:
          - value: 0
            multiplier: Fixed (1)
        lifetime: 999
      - &decrease_ACH50_30%_from_6
        option: Infiltration|4.86 ACH50
        apply_logic:
          and:
            - Infiltration|6 ACH50
        costs:
          - value: 0
            multiplier: Fixed (1)
        lifetime: 999
      - &decrease_ACH50_30%_from_7
        option: Infiltration|5.6 ACH50
        apply_logic:
          and:
            - Infiltration|7 ACH50
        costs:
          - value: 0
            multiplier: Fixed (1)
        lifetime: 999
      - &decrease_ACH50_30%_from_8
        option: Infiltration|5.6 ACH50
        apply_logic:
          and:
            - Infiltration|8 ACH50
        costs:
          - value: 0
            multiplier: Fixed (1)
        lifetime: 999
      - &decrease_ACH50_30%_from_10
        option: Infiltration|7 ACH50
        apply_logic:
          and:
            - Infiltration|10 ACH50
        costs:
          - value: 0
            multiplier: Fixed (1)
        lifetime: 999
      - &decrease_ACH50_30%_from_15
        option: Infiltration|10.5 ACH50
        apply_logic:
          and:
            - Infiltration|15 ACH50
        costs:
          - value: 0
            multiplier: Fixed (1)
        lifetime: 999
      - &decrease_ACH50_30%_from_20
        option: Infiltration|14 ACH50
        apply_logic:
          and:
            - Infiltration|20 ACH50
        costs:
          - value: 0
            multiplier: Fixed (1)
        lifetime: 999
      - &decrease_ACH50_30%_from_25
        option: Infiltration|17.5 ACH50
        apply_logic:
          and:
            - Infiltration|25 ACH50
        costs:
          - value: 0
            multiplier: Fixed (1)
        lifetime: 999
      - &decrease_ACH50_30%_from_30
        option: Infiltration|21 ACH50
        apply_logic:
          and:
            - Infiltration|30 ACH50
        costs:
          - value: 0
            multiplier: Fixed (1)
        lifetime: 999
      - &decrease_ACH50_30%_from_40
        option: Infiltration|28 ACH50
        apply_logic:
          and:
            - Infiltration|40 ACH50
        costs:
          - value: 0
            multiplier: Fixed (1)
        lifetime: 999
      - &decrease_ACH50_30%_from_50
        option: Infiltration|35 ACH50
        apply_logic:
          and:
            - Infiltration|50 ACH50
        costs:
          - value: 0
            multiplier: Fixed (1)
        lifetime: 999
      #10% ACH50 reduction for low-E storms on double pane without insulation upgrade
      - &decrease_ACH50_10%_from_1
        option: Infiltration|0.9 ACH50
        apply_logic:
          and:
            - Infiltration|1 ACH50
        costs:
          - value: 0
            multiplier: Fixed (1)
        lifetime: 999
      - &decrease_ACH50_10%_from_2
        option: Infiltration|1.8 ACH50
        apply_logic:
          and:
            - Infiltration|2 ACH50
        costs:
          - value: 0
            multiplier: Fixed (1)
        lifetime: 999
      - &decrease_ACH50_10%_from_3
        option: Infiltration|2.7 ACH50
        apply_logic:
          and:
            - Infiltration|3 ACH50
        costs:
          - value: 0
            multiplier: Fixed (1)
        lifetime: 999
      - &decrease_ACH50_10%_from_4
        option: Infiltration|3.6 ACH50
        apply_logic:
          and:
            - Infiltration|4 ACH50
        costs:
          - value: 0
            multiplier: Fixed (1)
        lifetime: 999
      - &decrease_ACH50_10%_from_5
        option: Infiltration|4.5 ACH50
        apply_logic:
          and:
            - Infiltration|5 ACH50
        costs:
          - value: 0
            multiplier: Fixed (1)
        lifetime: 999
      - &decrease_ACH50_10%_from_6
        option: Infiltration|5.4 ACH50
        apply_logic:
          and:
            - Infiltration|6 ACH50
        costs:
          - value: 0
            multiplier: Fixed (1)
        lifetime: 999
      - &decrease_ACH50_10%_from_7
        option: Infiltration|6.3 ACH50
        apply_logic:
          and:
            - Infiltration|7 ACH50
        costs:
          - value: 0
            multiplier: Fixed (1)
        lifetime: 999
      - &decrease_ACH50_10%_from_8
        option: Infiltration|7.2 ACH50
        apply_logic:
          and:
            - Infiltration|8 ACH50
        costs:
          - value: 0
            multiplier: Fixed (1)
        lifetime: 999
      - &decrease_ACH50_10%_from_10
        option: Infiltration|9 ACH50
        apply_logic:
          and:
            - Infiltration|10 ACH50
        costs:
          - value: 0
            multiplier: Fixed (1)
        lifetime: 999
      - &decrease_ACH50_10%_from_15
        option: Infiltration|13.5 ACH50
        apply_logic:
          and:
            - Infiltration|15 ACH50
        costs:
          - value: 0
            multiplier: Fixed (1)
        lifetime: 999
      - &decrease_ACH50_10%_from_20
        option: Infiltration|18 ACH50
        apply_logic:
          and:
            - Infiltration|20 ACH50
        costs:
          - value: 0
            multiplier: Fixed (1)
        lifetime: 999
      - &decrease_ACH50_10%_from_25
        option: Infiltration|22.5 ACH50
        apply_logic:
          and:
            - Infiltration|25 ACH50
        costs:
          - value: 0
            multiplier: Fixed (1)
        lifetime: 999
      - &decrease_ACH50_10%_from_30
        option: Infiltration|27 ACH50
        apply_logic:
          and:
            - Infiltration|30 ACH50
        costs:
          - value: 0
            multiplier: Fixed (1)
        lifetime: 999
      - &decrease_ACH50_10%_from_40
        option: Infiltration|36 ACH50
        apply_logic:
          and:
            - Infiltration|40 ACH50
        costs:
          - value: 0
            multiplier: Fixed (1)
        lifetime: 999
      - &decrease_ACH50_10%_from_50
        option: Infiltration|45 ACH50
        apply_logic:
          and:
            - Infiltration|50 ACH50
        costs:
          - value: 0
            multiplier: Fixed (1)
        lifetime: 999
      # 19% and 30% ACH50 reductions for polyiso, + low-E storms on single pane
      - &decrease_ACH50_19%_and_30%_from_1
        option: Infiltration|0.567 ACH50
        apply_logic:
          and:
            - Infiltration|1 ACH50
        costs:
          - value: 0
            multiplier: Fixed (1)
        lifetime: 999
      - &decrease_ACH50_19%_and_30%_from_2
        option: Infiltration|1.134 ACH50
        apply_logic:
          and:
            - Infiltration|2 ACH50
        costs:
          - value: 0
            multiplier: Fixed (1)
        lifetime: 999
      - &decrease_ACH50_19%_and_30%_from_3
        option: Infiltration|1.701 ACH50
        apply_logic:
          and:
            - Infiltration|3 ACH50
        costs:
          - value: 0
            multiplier: Fixed (1)
        lifetime: 999
      - &decrease_ACH50_19%_and_30%_from_4
        option: Infiltration|2.268 ACH50
        apply_logic:
          and:
            - Infiltration|4 ACH50
        costs:
          - value: 0
            multiplier: Fixed (1)
        lifetime: 999
      - &decrease_ACH50_19%_and_30%_from_5
        option: Infiltration|2.835 ACH50
        apply_logic:
          and:
            - Infiltration|5 ACH50
        costs:
          - value: 0
            multiplier: Fixed (1)
        lifetime: 999
      - &decrease_ACH50_19%_and_30%_from_6
        option: Infiltration|3.402 ACH50
        apply_logic:
          and:
            - Infiltration|6 ACH50
        costs:
          - value: 0
            multiplier: Fixed (1)
        lifetime: 999
      - &decrease_ACH50_19%_and_30%_from_7
        option: Infiltration|3.969 ACH50
        apply_logic:
          and:
            - Infiltration|7 ACH50
        costs:
          - value: 0
            multiplier: Fixed (1)
        lifetime: 999
      - &decrease_ACH50_19%_and_30%_from_8
        option: Infiltration|4.536 ACH50
        apply_logic:
          and:
            - Infiltration|8 ACH50
        costs:
          - value: 0
            multiplier: Fixed (1)
        lifetime: 999
      - &decrease_ACH50_19%_and_30%_from_10
        option: Infiltration|5.67 ACH50
        apply_logic:
          and:
            - Infiltration|10 ACH50
        costs:
          - value: 0
            multiplier: Fixed (1)
        lifetime: 999
      - &decrease_ACH50_19%_and_30%_from_15
        option: Infiltration|8.505 ACH50
        apply_logic:
          and:
            - Infiltration|15 ACH50
        costs:
          - value: 0
            multiplier: Fixed (1)
        lifetime: 999
      - &decrease_ACH50_19%_and_30%_from_20
        option: Infiltration|11.34 ACH50
        apply_logic:
          and:
            - Infiltration|20 ACH50
        costs:
          - value: 0
            multiplier: Fixed (1)
        lifetime: 999
      - &decrease_ACH50_19%_and_30%_from_25
        option: Infiltration|14.175 ACH50
        apply_logic:
          and:
            - Infiltration|25 ACH50
        costs:
          - value: 0
            multiplier: Fixed (1)
        lifetime: 999
      - &decrease_ACH50_19%_and_30%_from_30
        option: Infiltration|17.01 ACH50
        apply_logic:
          and:
            - Infiltration|30 ACH50
        costs:
          - value: 0
            multiplier: Fixed (1)
        lifetime: 999
      - &decrease_ACH50_19%_and_30%_from_40
        option: Infiltration|22.68 ACH50
        apply_logic:
          and:
            - Infiltration|40 ACH50
        costs:
          - value: 0
            multiplier: Fixed (1)
        lifetime: 999
      - &decrease_ACH50_19%_and_30%_from_50
        option: Infiltration|28.35 ACH50
        apply_logic:
          and:
            - Infiltration|50 ACH50
        costs:
          - value: 0
            multiplier: Fixed (1)
        lifetime: 999
      # 19% and 10% ACH50 reductions for polyiso, + low-E storms on double pane
      - &decrease_ACH50_19%_and_10%_from_1
        option: Infiltration|0.729 ACH50
        apply_logic:
          and:
            - Infiltration|1 ACH50
        costs:
          - value: 0
            multiplier: Fixed (1)
        lifetime: 999
      - &decrease_ACH50_19%_and_10%_from_2
        option: Infiltration|1.458 ACH50
        apply_logic:
          and:
            - Infiltration|2 ACH50
        costs:
          - value: 0
            multiplier: Fixed (1)
        lifetime: 999
      - &decrease_ACH50_19%_and_10%_from_3
        option: Infiltration|2.187 ACH50
        apply_logic:
          and:
            - Infiltration|3 ACH50
        costs:
          - value: 0
            multiplier: Fixed (1)
        lifetime: 999
      - &decrease_ACH50_19%_and_10%_from_4
        option: Infiltration|2.916 ACH50
        apply_logic:
          and:
            - Infiltration|4 ACH50
        costs:
          - value: 0
            multiplier: Fixed (1)
        lifetime: 999
      - &decrease_ACH50_19%_and_10%_from_5
        option: Infiltration|3.645 ACH50
        apply_logic:
          and:
            - Infiltration|5 ACH50
        costs:
          - value: 0
            multiplier: Fixed (1)
        lifetime: 999
      - &decrease_ACH50_19%_and_10%_from_6
        option: Infiltration|4.374 ACH50
        apply_logic:
          and:
            - Infiltration|6 ACH50
        costs:
          - value: 0
            multiplier: Fixed (1)
        lifetime: 999
      - &decrease_ACH50_19%_and_10%_from_7
        option: Infiltration|5.103 ACH50
        apply_logic:
          and:
            - Infiltration|7 ACH50
        costs:
          - value: 0
            multiplier: Fixed (1)
        lifetime: 999
      - &decrease_ACH50_19%_and_10%_from_8
        option: Infiltration|5.832 ACH50
        apply_logic:
          and:
            - Infiltration|8 ACH50
        costs:
          - value: 0
            multiplier: Fixed (1)
        lifetime: 999
      - &decrease_ACH50_19%_and_10%_from_10
        option: Infiltration|7.29 ACH50
        apply_logic:
          and:
            - Infiltration|10 ACH50
        costs:
          - value: 0
            multiplier: Fixed (1)
        lifetime: 999
      - &decrease_ACH50_19%_and_10%_from_15
        option: Infiltration|10.935 ACH50
        apply_logic:
          and:
            - Infiltration|15 ACH50
        costs:
          - value: 0
            multiplier: Fixed (1)
        lifetime: 999
      - &decrease_ACH50_19%_and_10%_from_20
        option: Infiltration|14.58 ACH50
        apply_logic:
          and:
            - Infiltration|20 ACH50
        costs:
          - value: 0
            multiplier: Fixed (1)
        lifetime: 999
      - &decrease_ACH50_19%_and_10%_from_25
        option: Infiltration|18.225 ACH50
        apply_logic:
          and:
            - Infiltration|25 ACH50
        costs:
          - value: 0
            multiplier: Fixed (1)
        lifetime: 999
      - &decrease_ACH50_19%_and_10%_from_30
        option: Infiltration|21.87 ACH50
        apply_logic:
          and:
            - Infiltration|30 ACH50
        costs:
          - value: 0
            multiplier: Fixed (1)
        lifetime: 999
      - &decrease_ACH50_19%_and_10%_from_40
        option: Infiltration|29.16 ACH50
        apply_logic:
          and:
            - Infiltration|40 ACH50
        costs:
          - value: 0
            multiplier: Fixed (1)
        lifetime: 999
      - &decrease_ACH50_19%_and_10%_from_50
        option: Infiltration|36.45 ACH50
        apply_logic:
          and:
            - Infiltration|50 ACH50
        costs:
          - value: 0
            multiplier: Fixed (1)
        lifetime: 999

#placeholders below
      #19% ACH50 reductions are for 1" or 2" polyiso without window upgrade
      - &decrease_ACH50_19%_from_1
      - &decrease_ACH50_19%_from_2
      - &decrease_ACH50_19%_from_3
      - &decrease_ACH50_19%_from_4
      - &decrease_ACH50_19%_from_5
      - &decrease_ACH50_19%_from_6
      - &decrease_ACH50_19%_from_7
      - &decrease_ACH50_19%_from_8
      - &decrease_ACH50_19%_from_10
      - &decrease_ACH50_19%_from_15
      - &decrease_ACH50_19%_from_20
      - &decrease_ACH50_19%_from_25
      - &decrease_ACH50_19%_from_30
      - &decrease_ACH50_19%_from_40
      - &decrease_ACH50_19%_from_50
      #30% ACH50 reduction for low-E storms on single paane without insulation upgrade
      - &decrease_ACH50_30%_from_1
      - &decrease_ACH50_30%_from_2
      - &decrease_ACH50_30%_from_3
      - &decrease_ACH50_30%_from_4
      - &decrease_ACH50_30%_from_5
      - &decrease_ACH50_30%_from_6
      - &decrease_ACH50_30%_from_7
      - &decrease_ACH50_30%_from_8
      - &decrease_ACH50_30%_from_10
      - &decrease_ACH50_30%_from_15
      - &decrease_ACH50_30%_from_10
      - &decrease_ACH50_30%_from_15
      - &decrease_ACH50_30%_from_20
      - &decrease_ACH50_30%_from_25
      - &decrease_ACH50_30%_from_30
      - &decrease_ACH50_30%_from_40
      - &decrease_ACH50_30%_from_50
      #10% ACH50 reduction for low-E storms on double pane without insulation upgrade
      - &decrease_ACH50_10%_from_1
      - &decrease_ACH50_10%_from_2
      - &decrease_ACH50_10%_from_3
      - &decrease_ACH50_10%_from_4
      - &decrease_ACH50_10%_from_5
      - &decrease_ACH50_10%_from_6
      - &decrease_ACH50_10%_from_7
      - &decrease_ACH50_10%_from_8
      - &decrease_ACH50_10%_from_10
      - &decrease_ACH50_10%_from_15
      - &decrease_ACH50_10%_from_20
      - &decrease_ACH50_10%_from_25
      - &decrease_ACH50_10%_from_30
      - &decrease_ACH50_10%_from_40
      - &decrease_ACH50_10%_from_50
      # 19% and 30% ACH50 reductions for polyiso, + low-E storms on single pane
      - &decrease_ACH50_19%_and_30%_from_1
      - &decrease_ACH50_19%_and_30%_from_2
      - &decrease_ACH50_19%_and_30%_from_3
      - &decrease_ACH50_19%_and_30%_from_4
      - &decrease_ACH50_19%_and_30%_from_5
      - &decrease_ACH50_19%_and_30%_from_6
      - &decrease_ACH50_19%_and_30%_from_7
      - &decrease_ACH50_19%_and_30%_from_8
      - &decrease_ACH50_19%_and_30%_from_10
      - &decrease_ACH50_19%_and_30%_from_15
      - &decrease_ACH50_19%_and_30%_from_20
      - &decrease_ACH50_19%_and_30%_from_25
      - &decrease_ACH50_19%_and_30%_from_30
      - &decrease_ACH50_19%_and_30%_from_35
      - &decrease_ACH50_19%_and_30%_from_40
      - &decrease_ACH50_19%_and_30%_from_50
      # 19% and 10% ACH50 reductions for polyiso, + low-E storms on double pane
      - &decrease_ACH50_19%_and_10%_from_1
      - &decrease_ACH50_19%_and_10%_from_2
      - &decrease_ACH50_19%_and_10%_from_3
      - &decrease_ACH50_19%_and_10%_from_4
      - &decrease_ACH50_19%_and_10%_from_5
      - &decrease_ACH50_19%_and_10%_from_6
      - &decrease_ACH50_19%_and_10%_from_7
      - &decrease_ACH50_19%_and_10%_from_8
      - &decrease_ACH50_19%_and_10%_from_10
      - &decrease_ACH50_19%_and_10%_from_15
      - &decrease_ACH50_19%_and_10%_from_20
      - &decrease_ACH50_19%_and_10%_from_25
      - &decrease_ACH50_19%_and_10%_from_30
      - &decrease_ACH50_19%_and_10%_from_35
      - &decrease_ACH50_19%_and_10%_from_40
      - &decrease_ACH50_19%_and_10%_from_50
eagle:
  n_jobs: 8
  minutes_per_sim: 30
  account: resilience
  sampling:
    time: 60
  postprocessing:
    time: 180
    n_workers: 1

aws:
  # The job_identifier should be unique, start with alpha, not include dashes, and limited to 10 chars or data loss can occur
  job_identifier: fac_1
  s3:
    bucket: resbldg-datasets
    prefix: facades/test10No1
  emr:
    worker_instance_count: 1
  region: us-west-2
  use_spot: true
  batch_array_size: 1000
  # To receive email updates on job progress accept the request to receive emails that will be sent from Amazon
  notifications_email: noel.merket@nrel.gov

postprocessing:
  aws:
    region_name: 'us-west-2'
    s3:
      bucket: resbldg-datasets
      prefix: resstock-athena/facades-test10No1
    athena:
      glue_service_role: service-role/AWSGlueServiceRole-default
      database_name: resstock-test10No1
      max_crawling_time: 1200 #time to wait for the crawler to complete before aborting it<|MERGE_RESOLUTION|>--- conflicted
+++ resolved
@@ -27,15 +27,6 @@
 upgrades:
   - upgrade_name: Working list of all upgrades
     options:
-<<<<<<< HEAD
-      - &decrease_ACH50_19% #for 1" or 2" polyiso without window upgrade
-      - &decrease_ACH50_30% #for low-E storms on single pane without insulation upgrade
-      - &decrease_ACH50_10% #for low-E storms on double pane without insulation upgrade
-      - &decrease_ACH50_19%_and_30% # for polyiso, + low-E storms on single pane
-      - &decrease_ACH50_19%_and_10%_for_10ACH50 # for polyiso, + low-E storms on double pane
-=======
-
->>>>>>> 557f127d
       - &polyiso_1inch
         #1" polyiso continuous insulation, R-6.5, 19% whole home reduction in ACH50, $1.40 per sq ft exterior wall, for all homes older than 1990 with <R-19 wall insulation
         option: Insulation Wall| #add R-6.5 to all wall types. Will need to edit options lookup
