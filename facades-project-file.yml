schema_version: '0.3'
buildstock_directory: /projects/enduse/facades/resstock # Relative to this file or absolute
project_directory: project_national  # Relative to buildstock_directory
<<<<<<< HEAD
output_directory: /projects/enduse/facades/full3
=======
output_directory: /projects/enduse/facades/test10No5
>>>>>>> 602348f2
weather_files_path: /shared-projects/buildstock/weather/BuildStock_TMY3_FIPS.zip  # Relative to this file or absolute path to zipped weather files

sampler:
  type: residential_quota_downselect
  args:
    n_datapoints: 550000
    logic:
      - Vacancy Status|Occupied
      - Geometry Building Type RECS|Single-Family Detached
      - not: Vintage|1990s
      - not: Vintage|2000s
      - not: Vintage|2010s
      - not: Heating Fuel|Wood
      - not: Heating Fuel|Other Fuel
      - not: Heating Fuel|None
    resample: false

workflow_generator:
  type: residential_default
  args:
    timeseries_csv_export:
      reporting_frequency: Hourly
      include_enduse_subcategories: true
    residential_simulation_controls:
      calendar_year: 2012

baseline:
  n_buildings_represented: 133172057  # Total number of residential dwelling units in contiguous United States, including unoccupied units, resulting from a census tract level query of ACS 5-yr 2016 (i.e. 2012-2016), using this script: https://github.com/NREL/resstock-estimation/blob/master/sources/spatial/tsv_maker.py.

upgrades:
######################################################################################################################################################################################################
  - upgrade_name: Polyiso 1 inch only
    options:
      #polyiso_1inch
      - &polyiso_1inch_on_uninsulated_wood
        #1" polyiso continuous insulation, R-6.5, 19% whole home reduction in ACH50, $1.40 per sq ft exterior wall, for all homes older than 1990 with <R-19 wall insulation
        option: Insulation Wall|Wood Stud, Uninsulated, R-6.5 Sheathing
        apply_logic:
          and:
            - Insulation Wall|Wood Stud, Uninsulated
        costs: &polyiso_1inch_costs
          - value: 1.4
            multiplier: Wall Area, Above-Grade, Exterior (ft^2)
        lifetime: 30
      - &polyiso_1inch_on_R-7_wood
        option: Insulation Wall|Wood Stud, R-7, R-6.5 Sheathing
        apply_logic:
          and:
            - Insulation Wall|Wood Stud, R-7
        costs: *polyiso_1inch_costs
        lifetime: 30
      - &polyiso_1inch_on_R-11_wood
        option: Insulation Wall|Wood Stud, R-11, R-6.5 Sheathing
        apply_logic:
          and:
            - Insulation Wall|Wood Stud, R-11
        costs: *polyiso_1inch_costs
        lifetime: 30
      - &polyiso_1inch_on_R-13_wood
        option: Insulation Wall|Wood Stud, R-13, R-6.5 Sheathing
        apply_logic:
          and:
            - Insulation Wall|Wood Stud, R-13
        costs: *polyiso_1inch_costs
        lifetime: 30
      - &polyiso_1inch_on_R-15_wood
        option: Insulation Wall|Wood Stud, R-15, R-6.5 Sheathing
        apply_logic:
          and:
            - Insulation Wall|Wood Stud, R-15
        costs: *polyiso_1inch_costs
        lifetime: 30
      - &polyiso_1inch_on_uninsulated_cmu
        option: Insulation Wall|CMU, 6-in Hollow, Uninsulated, R-6.5 Sheathing
        apply_logic:
          and:
            - Insulation Wall|CMU, 6-in Hollow, Uninsulated
        costs: *polyiso_1inch_costs
        lifetime: 30
      - &polyiso_1inch_on_R-7_cmu
        option: Insulation Wall|CMU, 6-in Hollow, R-7, R-6.5 Sheathing
        apply_logic:
          and:
            - Insulation Wall|CMU, 6-in Hollow, R-7
        costs: *polyiso_1inch_costs
        lifetime: 30
      - &polyiso_1inch_on_R-11_cmu
        option: Insulation Wall|CMU, 6-in Hollow, R-11, R-6.5 Sheathing
        apply_logic:
          and:
            - Insulation Wall|CMU, 6-in Hollow, R-11
        costs: *polyiso_1inch_costs
        lifetime: 30
      - &polyiso_1inch_on_R-15_cmu
        option: Insulation Wall|CMU, 6-in Hollow, R-15, R-6.5 Sheathing
        apply_logic:
          and:
            - Insulation Wall|CMU, 6-in Hollow, R-15
        costs: *polyiso_1inch_costs
        lifetime: 30
      - &polyiso_1inch_on_uninsulated_brick
        option: Insulation Wall|Brick, 12-in, 3-wythe, Uninsulated, R-6.5 Sheathing
        apply_logic:
          and:
            - Insulation Wall|Brick, 12-in, 3-wythe, Uninsulated
        costs: *polyiso_1inch_costs
        lifetime: 30
      - &polyiso_1inch_on_R-7_brick
        option: Insulation Wall|Brick, 12-in, 3-wythe, R-7, R-6.5 Sheathing
        apply_logic:
          and:
            - Insulation Wall|Brick, 12-in, 3-wythe, R-7
        costs: *polyiso_1inch_costs
        lifetime: 30
      - &polyiso_1inch_on_R-11_brick
        option: Insulation Wall|Brick, 12-in, 3-wythe, R-11, R-6.5 Sheathing
        apply_logic:
          and:
            - Insulation Wall|Brick, 12-in, 3-wythe, R-11
        costs: *polyiso_1inch_costs
        lifetime: 30
      - &polyiso_1inch_on_R-15_brick
        option: Insulation Wall|Brick, 12-in, 3-wythe, R-15, R-6.5 Sheathing
        apply_logic:
          and:
            - Insulation Wall|Brick, 12-in, 3-wythe, R-15
        costs: *polyiso_1inch_costs
        lifetime: 30
    #19% ACH50 reductions are for 1" or 2" polyiso without window upgrade
      - option: Infiltration|0.81 ACH50
        apply_logic:
          and:
            - Infiltration|1 ACH50
            - &upgradable_walls
              or: 
                - Insulation Wall|Wood Stud, Uninsulated
                - Insulation Wall|Wood Stud, R-7
                - Insulation Wall|Wood Stud, R-11
                - Insulation Wall|Wood Stud, R-13
                - Insulation Wall|Wood Stud, R-15
                - Insulation Wall|CMU, 6-in Hollow, Uninsulated
                - Insulation Wall|CMU, 6-in Hollow, R-7
                - Insulation Wall|CMU, 6-in Hollow, R-11
                - Insulation Wall|CMU, 6-in Hollow, R-15
                - Insulation Wall|Brick, 12-in, 3-wythe, Uninsulated
                - Insulation Wall|Brick, 12-in, 3-wythe, R-7
                - Insulation Wall|Brick, 12-in, 3-wythe, R-11
                - Insulation Wall|Brick, 12-in, 3-wythe, R-15
        costs: &no_cost
          - value: 0
            multiplier: Fixed (1)
        lifetime: 30
      - option: Infiltration|1.62 ACH50
        apply_logic:
          and:
            - Infiltration|2 ACH50
            - *upgradable_walls
        costs: *no_cost
        lifetime: 30
      - option: Infiltration|2.43 ACH50
        apply_logic:
          and:
            - Infiltration|3 ACH50
            - *upgradable_walls
        costs: *no_cost
        lifetime: 30
      - option: Infiltration|3.24 ACH50
        apply_logic:
          and:
            - Infiltration|4 ACH50
            - *upgradable_walls
        costs: *no_cost
        lifetime: 30
      - option: Infiltration|4.05 ACH50
        apply_logic:
          and:
            - Infiltration|5 ACH50
            - *upgradable_walls
        costs: *no_cost
        lifetime: 30
      - option: Infiltration|4.86 ACH50
        apply_logic:
          and:
            - Infiltration|6 ACH50
            - *upgradable_walls
        costs: *no_cost
        lifetime: 30
      - option: Infiltration|5.67 ACH50
        apply_logic:
          and:
            - Infiltration|7 ACH50
            - *upgradable_walls
        costs: *no_cost
        lifetime: 30
      - option: Infiltration|6.48 ACH50
        apply_logic:
          and:
            - Infiltration|8 ACH50
            - *upgradable_walls
        costs: *no_cost
        lifetime: 30
      - option: Infiltration|8.1 ACH50
        apply_logic:
          and:
            - Infiltration|10 ACH50
            - *upgradable_walls
        costs: *no_cost
        lifetime: 30
      - option: Infiltration|12.15 ACH50
        apply_logic:
          and:
            - Infiltration|15 ACH50
            - *upgradable_walls
        costs: *no_cost
        lifetime: 30
      - option: Infiltration|16.2 ACH50
        apply_logic:
          and:
            - Infiltration|20 ACH50
            - *upgradable_walls
        costs: *no_cost
        lifetime: 30
      - option: Infiltration|20.25 ACH50
        apply_logic:
          and:
            - Infiltration|25 ACH50
            - *upgradable_walls
        costs: *no_cost
        lifetime: 30
      - option: Infiltration|24.3 ACH50
        apply_logic:
          and:
            - Infiltration|30 ACH50
            - *upgradable_walls
        costs: *no_cost
        lifetime: 30
      - option: Infiltration|32.4 ACH50
        apply_logic:
          and:
            - Infiltration|40 ACH50
            - *upgradable_walls
        costs: *no_cost
        lifetime: 30
      - option: Infiltration|40.5 ACH50
        apply_logic:
          and:
            - Infiltration|50 ACH50
            - *upgradable_walls
        costs: *no_cost
        lifetime: 30
    #siding upgrades - no costs for these, intentionally
      - &siding_upgrade_to_fibercement
        option: Geometry Wall Exterior Finish|Fiber-Cement, Light
        apply_logic:
          and:
            - or:
              - Geometry Wall Exterior Finish|Aluminum, Light
              - Geometry Wall Exterior Finish|Fiber-Cement, Light
              - Geometry Wall Exterior Finish|Wood, Medium/Dark
        lifetime: 30
      - &siding_upgrade_to_stucco
        option: Geometry Wall Exterior Finish|Stucco, Light
        apply_logic:
          and:
            - or:
              - Geometry Wall Exterior Finish|Brick, Light
              - Geometry Wall Exterior Finish|Brick, Medium/Dark
              - Geometry Wall Exterior Finish|Stucco, Light
              - Geometry Wall Exterior Finish|Stucco, Medium/Dark
        lifetime: 30
      - &siding_upgrade_to_vinyl
        option: Geometry Wall Exterior Finish|Vinyl, Light
        apply_logic:
          and:
            - or:
              - Geometry Wall Exterior Finish|Shingle, Asbestos, Medium
              - Geometry Wall Exterior Finish|Shingle, Composition, Medium
              - Geometry Wall Exterior Finish|Vinyl, Light
        lifetime: 30
######################################################################################################################################################################################################
  - upgrade_name: Low-e storms only
    options:
    #low-E Storm windows
      - &low-e_storms_on_single_clear_metal
        option: Windows|Single, Clear, Metal, Exterior Low-E Storm
        apply_logic:
          and:
            - or:
                - Windows|Single, Clear, Metal
                - Windows|Single, Clear, Metal, Exterior Clear Storm
        costs: &low-e_storm_costs
          - value: 14.7
            multiplier: Window Area (ft^2)
        lifetime: 30
      - &low-e_storms_on_single_clear_nonmetal
        option: Windows|Single, Clear, Non-metal, Exterior Low-E Storm
        apply_logic:
          and:
            - or:
                - Windows|Single, Clear, Non-metal
                - Windows|Single, Clear, Non-metal, Exterior Clear Storm
        costs: *low-e_storm_costs
        lifetime: 30
      - &low-e_storms_on_double_clear_metal
        option: Windows|Double, Clear, Metal, Exterior Low-E Storm
        apply_logic:
          and:
            - Windows|Double, Clear, Metal, Air
        costs: *low-e_storm_costs
        lifetime: 30
      #10% ACH50 reduction for low-E storms replacing clear storms
      - option: Infiltration|0.9 ACH50
        apply_logic:
          and:
            - Infiltration|1 ACH50
            - &upgradable_storm_windows
              or: 
                - Windows|Single, Clear, Metal, Exterior Clear Storm
                - Windows|Single, Clear, Non-metal, Exterior Clear Storm
        costs: *no_cost
        lifetime: 30
      - option: Infiltration|1.8 ACH50
        apply_logic:
          and:
            - Infiltration|2 ACH50
            - *upgradable_storm_windows
        costs: *no_cost
        lifetime: 30
      - option: Infiltration|2.7 ACH50
        apply_logic:
          and:
            - Infiltration|3 ACH50
            - *upgradable_storm_windows
        costs: *no_cost
        lifetime: 30
      - option: Infiltration|3.6 ACH50
        apply_logic:
          and:
            - Infiltration|4 ACH50
            - *upgradable_storm_windows
        costs: *no_cost
        lifetime: 30
      - option: Infiltration|4.5 ACH50
        apply_logic:
          and:
            - Infiltration|5 ACH50
            - *upgradable_storm_windows
        costs: *no_cost
        lifetime: 30
      - option: Infiltration|5.4 ACH50
        apply_logic:
          and:
            - Infiltration|6 ACH50
            - *upgradable_storm_windows
        costs: *no_cost
        lifetime: 30
      - option: Infiltration|6.3 ACH50
        apply_logic:
          and:
            - Infiltration|7 ACH50
            - *upgradable_storm_windows
        costs: *no_cost
        lifetime: 30
      - option: Infiltration|7.2 ACH50
        apply_logic:
          and:
            - Infiltration|8 ACH50
            - *upgradable_storm_windows
        costs: *no_cost
        lifetime: 30
      - option: Infiltration|9 ACH50
        apply_logic:
          and:
            - Infiltration|10 ACH50
            - *upgradable_storm_windows
        costs: *no_cost
        lifetime: 30
      - option: Infiltration|13.5 ACH50
        apply_logic:
          and:
            - Infiltration|15 ACH50
            - *upgradable_storm_windows
        costs: *no_cost
        lifetime: 30
      - option: Infiltration|18 ACH50
        apply_logic:
          and:
            - Infiltration|20 ACH50
            - *upgradable_storm_windows
        costs: *no_cost
        lifetime: 30
      - option: Infiltration|22.5 ACH50
        apply_logic:
          and:
            - Infiltration|25 ACH50
            - *upgradable_storm_windows
        costs: *no_cost
        lifetime: 30
      - option: Infiltration|27 ACH50
        apply_logic:
          and:
            - Infiltration|30 ACH50
            - *upgradable_storm_windows
        costs: *no_cost
        lifetime: 30
      - option: Infiltration|36 ACH50
        apply_logic:
          and:
            - Infiltration|40 ACH50
            - *upgradable_storm_windows
        costs: *no_cost
        lifetime: 30
      - option: Infiltration|45 ACH50
        apply_logic:
          and:
            - Infiltration|50 ACH50
            - *upgradable_storm_windows
        costs: *no_cost
        lifetime: 30
      #15% ACH50 reduction for adding low-E storms where they weren't before
      - option: Infiltration|0.85 ACH50
        apply_logic:
          and:
            - Infiltration|1 ACH50
            - &upgradable_nostorm_windows
              or:
                - Windows|Double, Clear, Metal, Air
                - Windows|Single, Clear, Metal
                - Windows|Single, Clear, Non-metal
        costs: *no_cost
        lifetime: 30
      - option: Infiltration|1.7 ACH50
        apply_logic:
          and:
            - Infiltration|2 ACH50
            - *upgradable_nostorm_windows
        costs: *no_cost
        lifetime: 30
      - option: Infiltration|2.55 ACH50
        apply_logic:
          and:
            - Infiltration|3 ACH50
            - *upgradable_nostorm_windows
        costs: *no_cost
        lifetime: 30
      - option: Infiltration|3.4 ACH50
        apply_logic:
          and:
            - Infiltration|4 ACH50
            - *upgradable_nostorm_windows
        costs: *no_cost
        lifetime: 30
      - option: Infiltration|4.25 ACH50
        apply_logic:
          and:
            - Infiltration|5 ACH50
            - *upgradable_nostorm_windows
        costs: *no_cost
        lifetime: 30
      - option: Infiltration|5.1 ACH50
        apply_logic:
          and:
            - Infiltration|6 ACH50
            - *upgradable_nostorm_windows
        costs: *no_cost
        lifetime: 30
      - option: Infiltration|5.95 ACH50
        apply_logic:
          and:
            - Infiltration|7 ACH50
            - *upgradable_nostorm_windows
        costs: *no_cost
        lifetime: 30
      - option: Infiltration|6.8 ACH50
        apply_logic:
          and:
            - Infiltration|8 ACH50
            - *upgradable_nostorm_windows
        costs: *no_cost
        lifetime: 30
      - option: Infiltration|8.5 ACH50
        apply_logic:
          and:
            - Infiltration|10 ACH50
            - *upgradable_nostorm_windows
        costs: *no_cost
        lifetime: 30
      - option: Infiltration|12.75 ACH50
        apply_logic:
          and:
            - Infiltration|15 ACH50
            - *upgradable_nostorm_windows
        costs: *no_cost
        lifetime: 30
      - option: Infiltration|17 ACH50
        apply_logic:
          and:
            - Infiltration|20 ACH50
            - *upgradable_nostorm_windows
        costs: *no_cost
        lifetime: 30
      - option: Infiltration|21.25 ACH50
        apply_logic:
          and:
            - Infiltration|25 ACH50
            - *upgradable_nostorm_windows
        costs: *no_cost
        lifetime: 30
      - option: Infiltration|25.5 ACH50
        apply_logic:
          and:
            - Infiltration|30 ACH50
            - *upgradable_nostorm_windows
        costs: *no_cost
        lifetime: 30
      - option: Infiltration|34 ACH50
        apply_logic:
          and:
            - Infiltration|40 ACH50
            - *upgradable_nostorm_windows
        costs: *no_cost
        lifetime: 30
      - option: Infiltration|42.5 ACH50
        apply_logic:
          and:
            - Infiltration|50 ACH50
            - *upgradable_nostorm_windows
        costs: *no_cost
        lifetime: 30
######################################################################################################################################################################################################
  - upgrade_name: triple-pane only
    options:
      - &triple_window
        option: Windows|Triple, Low-E, Insulated, Argon, H-Gain
        apply_logic:
          and:
            - &upgradable_windows
              or:
                - Windows|Single, Clear, Non-metal
                - Windows|Single, Clear, Metal
                - Windows|Single, Clear, Non-metal, Exterior Clear Storm 
                - Windows|Single, Clear, Metal, Exterior Clear Storm
                - Windows|Double, Clear, Metal, Air
        costs:
          - value: 46
            multiplier: Window Area (ft^2)
        lifetime: 30
      #15% ACH50 reduction for replacing double with triple pane
      - option: Infiltration|0.85 ACH50
        apply_logic:
          and:
            - Infiltration|1 ACH50
            - &double_pane_metal_windows
              or:
                - Windows|Double, Clear, Metal, Air
        costs: *no_cost
        lifetime: 30
      - option: Infiltration|1.7 ACH50
        apply_logic:
          and:
            - Infiltration|2 ACH50
            - *double_pane_metal_windows
        costs: *no_cost
        lifetime: 30
      - option: Infiltration|2.55 ACH50
        apply_logic:
          and:
            - Infiltration|3 ACH50
            - *double_pane_metal_windows
        costs: *no_cost
        lifetime: 30
      - option: Infiltration|3.4 ACH50
        apply_logic:
          and:
            - Infiltration|4 ACH50
            - *double_pane_metal_windows
        costs: *no_cost
        lifetime: 30
      - option: Infiltration|4.25 ACH50
        apply_logic:
          and:
            - Infiltration|5 ACH50
            - *double_pane_metal_windows
        costs: *no_cost
        lifetime: 30
      - option: Infiltration|5.1 ACH50
        apply_logic:
          and:
            - Infiltration|6 ACH50
            - *double_pane_metal_windows
        costs: *no_cost
        lifetime: 30
      - option: Infiltration|5.95 ACH50
        apply_logic:
          and:
            - Infiltration|7 ACH50
            - *double_pane_metal_windows
        costs: *no_cost
        lifetime: 30
      - option: Infiltration|6.8 ACH50
        apply_logic:
          and:
            - Infiltration|8 ACH50
            - *double_pane_metal_windows
        costs: *no_cost
        lifetime: 30
      - option: Infiltration|8.5 ACH50
        apply_logic:
          and:
            - Infiltration|10 ACH50
            - *double_pane_metal_windows
        costs: *no_cost
        lifetime: 30
      - option: Infiltration|12.75 ACH50
        apply_logic:
          and:
            - Infiltration|15 ACH50
            - *double_pane_metal_windows
        costs: *no_cost
        lifetime: 30
      - option: Infiltration|17 ACH50
        apply_logic:
          and:
            - Infiltration|20 ACH50
            - *double_pane_metal_windows
        costs: *no_cost
        lifetime: 30
      - option: Infiltration|21.25 ACH50
        apply_logic:
          and:
            - Infiltration|25 ACH50
            - *double_pane_metal_windows
        costs: *no_cost
        lifetime: 30
      - option: Infiltration|25.5 ACH50
        apply_logic:
          and:
            - Infiltration|30 ACH50
            - *double_pane_metal_windows
        costs: *no_cost
        lifetime: 30
      - option: Infiltration|34 ACH50
        apply_logic:
          and:
            - Infiltration|40 ACH50
            - *double_pane_metal_windows
        costs: *no_cost
        lifetime: 30
      - option: Infiltration|42.5 ACH50
        apply_logic:
          and:
            - Infiltration|50 ACH50
            - *double_pane_metal_windows
        costs: *no_cost
        lifetime: 30
      #30% ACH50 reduction for replacing single pane (with or without storm) with triple pane
      - option: Infiltration|0.7 ACH50
        apply_logic:
          and:
            - Infiltration|1 ACH50
            - &single_pane_windows
              or:
                - Windows|Single, Clear, Non-metal
                - Windows|Single, Clear, Metal
                - Windows|Single, Clear, Non-metal, Exterior Clear Storm 
                - Windows|Single, Clear, Metal, Exterior Clear Storm
        costs: *no_cost
        lifetime: 30
      - option: Infiltration|1.4 ACH50
        apply_logic:
          and:
            - Infiltration|2 ACH50
            - *single_pane_windows
        costs: *no_cost
        lifetime: 30
      - option: Infiltration|2.1 ACH50
        apply_logic:
          and:
            - Infiltration|3 ACH50
            - *single_pane_windows
        costs: *no_cost
        lifetime: 30
      - option: Infiltration|2.8 ACH50
        apply_logic:
          and:
            - Infiltration|4 ACH50
            - *single_pane_windows
        costs: *no_cost
        lifetime: 30
      - option: Infiltration|3.5 ACH50
        apply_logic:
          and:
            - Infiltration|5 ACH50
            - *single_pane_windows
        costs: *no_cost
        lifetime: 30
      - option: Infiltration|4.2 ACH50
        apply_logic:
          and:
            - Infiltration|6 ACH50
            - *single_pane_windows
        costs: *no_cost
        lifetime: 30
      - option: Infiltration|4.9 ACH50
        apply_logic:
          and:
            - Infiltration|7 ACH50
            - *single_pane_windows
        costs: *no_cost
        lifetime: 30
      - option: Infiltration|5.6 ACH50
        apply_logic:
          and:
            - Infiltration|8 ACH50
            - *single_pane_windows
        costs: *no_cost
        lifetime: 30
      - option: Infiltration|7 ACH50
        apply_logic:
          and:
            - Infiltration|10 ACH50
            - *double_pane_metal_windows
        costs: *no_cost
        lifetime: 30
      - option: Infiltration|10.5 ACH50
        apply_logic:
          and:
            - Infiltration|15 ACH50
            - *single_pane_windows
        costs: *no_cost
        lifetime: 30
      - option: Infiltration|14 ACH50
        apply_logic:
          and:
            - Infiltration|20 ACH50
            - *single_pane_windows
        costs: *no_cost
        lifetime: 30
      - option: Infiltration|17.5 ACH50
        apply_logic:
          and:
            - Infiltration|25 ACH50
            - *single_pane_windows
        costs: *no_cost
        lifetime: 30
      - option: Infiltration|21 ACH50
        apply_logic:
          and:
            - Infiltration|30 ACH50
            - *single_pane_windows
        costs: *no_cost
        lifetime: 30
      - option: Infiltration|28 ACH50
        apply_logic:
          and:
            - Infiltration|40 ACH50
            - *single_pane_windows
        costs: *no_cost
        lifetime: 30
      - option: Infiltration|35 ACH50
        apply_logic:
          and:
            - Infiltration|50 ACH50
            - *single_pane_windows
        costs: *no_cost
        lifetime: 30
######################################################################################################################################################################################################
  - upgrade_name: Package A - 1" polyiso, low-e storms, siding
    options:
    #polyiso 1 inch
      - *polyiso_1inch_on_uninsulated_wood
      - *polyiso_1inch_on_R-7_wood
      - *polyiso_1inch_on_R-11_wood
      - *polyiso_1inch_on_R-13_wood
      - *polyiso_1inch_on_R-15_wood
      - *polyiso_1inch_on_uninsulated_cmu
      - *polyiso_1inch_on_R-7_cmu
      - *polyiso_1inch_on_R-11_cmu
      - *polyiso_1inch_on_R-15_cmu
      - *polyiso_1inch_on_uninsulated_brick
      - *polyiso_1inch_on_R-7_brick
      - *polyiso_1inch_on_R-11_brick
      - *polyiso_1inch_on_R-15_brick
    #siding upgrades
      - *siding_upgrade_to_fibercement
      - *siding_upgrade_to_stucco
      - *siding_upgrade_to_vinyl
    #low-E Storms
      - *low-e_storms_on_single_clear_metal
      - *low-e_storms_on_single_clear_nonmetal
      - *low-e_storms_on_double_clear_metal
    #19% ACH50 reductions are for 1" or 2" polyiso without window upgrade
      - &decrease_ACH50_19pct_from_1
        option: Infiltration|0.81 ACH50
        apply_logic:
          and:
            - Infiltration|1 ACH50
            - *upgradable_walls
            - not: *upgradable_windows
        costs: *no_cost
        lifetime: 30
      - &decrease_ACH50_19pct_from_2
        option: Infiltration|1.62 ACH50
        apply_logic:
          and:
            - Infiltration|2 ACH50
            - *upgradable_walls
            - not: *upgradable_windows
        costs: *no_cost
        lifetime: 30
      - &decrease_ACH50_19pct_from_3
        option: Infiltration|2.43 ACH50
        apply_logic:
          and:
            - Infiltration|3 ACH50
            - *upgradable_walls
            - not: *upgradable_windows
        costs: *no_cost
        lifetime: 30
      - &decrease_ACH50_19pct_from_4
        option: Infiltration|3.24 ACH50
        apply_logic:
          and:
            - Infiltration|4 ACH50
            - *upgradable_walls
            - not: *upgradable_windows
        costs: *no_cost
        lifetime: 30
      - &decrease_ACH50_19pct_from_5
        option: Infiltration|4.05 ACH50
        apply_logic:
          and:
            - Infiltration|5 ACH50
            - *upgradable_walls
            - not: *upgradable_windows
        costs: *no_cost
        lifetime: 30
      - &decrease_ACH50_19pct_from_6
        option: Infiltration|4.86 ACH50
        apply_logic:
          and:
            - Infiltration|6 ACH50
            - *upgradable_walls
            - not: *upgradable_windows
        costs: *no_cost
        lifetime: 30
      - &decrease_ACH50_19pct_from_7
        option: Infiltration|5.67 ACH50
        apply_logic:
          and:
            - Infiltration|7 ACH50
            - *upgradable_walls
            - not: *upgradable_windows
        costs: *no_cost
        lifetime: 30
      - &decrease_ACH50_19pct_from_8
        option: Infiltration|6.48 ACH50
        apply_logic:
          and:
            - Infiltration|8 ACH50
            - *upgradable_walls
            - not: *upgradable_windows
        costs: *no_cost
        lifetime: 30
      - &decrease_ACH50_19pct_from_10
        option: Infiltration|8.1 ACH50
        apply_logic:
          and:
            - Infiltration|10 ACH50
            - *upgradable_walls
            - not: *upgradable_windows
        costs: *no_cost
        lifetime: 30
      - &decrease_ACH50_19pct_from_15
        option: Infiltration|12.15 ACH50
        apply_logic:
          and:
            - Infiltration|15 ACH50
            - *upgradable_walls
            - not: *upgradable_windows
        costs: *no_cost
        lifetime: 30
      - &decrease_ACH50_19pct_from_20
        option: Infiltration|16.2 ACH50
        apply_logic:
          and:
            - Infiltration|20 ACH50
            - *upgradable_walls
            - not: *upgradable_windows
        costs: *no_cost
        lifetime: 30
      - &decrease_ACH50_19pct_from_25
        option: Infiltration|20.25 ACH50
        apply_logic:
          and:
            - Infiltration|25 ACH50
            - *upgradable_walls
            - not: *upgradable_windows
        costs: *no_cost
        lifetime: 30
      - &decrease_ACH50_19pct_from_30
        option: Infiltration|24.3 ACH50
        apply_logic:
          and:
            - Infiltration|30 ACH50
            - *upgradable_walls
            - not: *upgradable_windows
        costs: *no_cost
        lifetime: 30
      - &decrease_ACH50_19pct_from_40
        option: Infiltration|32.4 ACH50
        apply_logic:
          and:
            - Infiltration|40 ACH50
            - *upgradable_walls
            - not: *upgradable_windows
        costs: *no_cost
        lifetime: 30
      - &decrease_ACH50_19pct_from_50
        option: Infiltration|40.5 ACH50
        apply_logic:
          and:
            - Infiltration|50 ACH50
            - *upgradable_walls
            - not: *upgradable_windows
        costs: *no_cost
        lifetime: 30
      # 10% ACH50 reductions for replacing clear storms with low-E storms

      - &decrease_ACH50_10pct_from_1_for_storms
        option: Infiltration|0.9 ACH50
        apply_logic:
          and:
            - Infiltration|1 ACH50
            - *upgradable_storm_windows
            - not: *upgradable_walls
        costs: *no_cost
        lifetime: 30
      - &decrease_ACH50_10pct_from_2_for_storms
        option: Infiltration|1.8 ACH50
        apply_logic:
          and:
            - Infiltration|2 ACH50
            - *upgradable_storm_windows
            - not: *upgradable_walls
        costs: *no_cost
        lifetime: 30
      - &decrease_ACH50_10pct_from_3_for_storms
        option: Infiltration|2.7 ACH50
        apply_logic:
          and:
            - Infiltration|3 ACH50
            - *upgradable_storm_windows
            - not: *upgradable_walls
        costs: *no_cost
        lifetime: 30
      - &decrease_ACH50_10pct_from_4_for_storms
        option: Infiltration|3.6 ACH50
        apply_logic:
          and:
            - Infiltration|4 ACH50
            - *upgradable_storm_windows
            - not: *upgradable_walls
        costs: *no_cost
        lifetime: 30
      - &decrease_ACH50_10pct_from_5_for_storms
        option: Infiltration|4.5 ACH50
        apply_logic:
          and:
            - Infiltration|5 ACH50
            - *upgradable_storm_windows
            - not: *upgradable_walls
        costs: *no_cost
        lifetime: 30
      - &decrease_ACH50_10pct_from_6_for_storms
        option: Infiltration|5.4 ACH50
        apply_logic:
          and:
            - Infiltration|6 ACH50
            - *upgradable_storm_windows
            - not: *upgradable_walls
        costs: *no_cost
        lifetime: 30
      - &decrease_ACH50_10pct_from_7_for_storms
        option: Infiltration|6.3 ACH50
        apply_logic:
          and:
            - Infiltration|7 ACH50
            - *upgradable_storm_windows
            - not: *upgradable_walls
        costs: *no_cost
        lifetime: 30
      - &decrease_ACH50_10pct_from_8_for_storms
        option: Infiltration|7.2 ACH50
        apply_logic:
          and:
            - Infiltration|8 ACH50
            - *upgradable_storm_windows
            - not: *upgradable_walls
        costs: *no_cost
        lifetime: 30
      - &decrease_ACH50_10pct_from_10_for_storms
        option: Infiltration|9 ACH50
        apply_logic:
          and:
            - Infiltration|10 ACH50
            - *upgradable_storm_windows
            - not: *upgradable_walls
        costs: *no_cost
        lifetime: 30
      - &decrease_ACH50_10pct_from_15_for_storms
        option: Infiltration|13.5 ACH50
        apply_logic:
          and:
            - Infiltration|15 ACH50
            - *upgradable_storm_windows
        costs: *no_cost
        lifetime: 30
      - &decrease_ACH50_10pct_from_20_for_storms
        option: Infiltration|18 ACH50
        apply_logic:
          and:
            - Infiltration|20 ACH50
            - *upgradable_storm_windows
            - not: *upgradable_walls
        costs: *no_cost
        lifetime: 30
      - &decrease_ACH50_10pct_from_25_for_storms
        option: Infiltration|22.5 ACH50
        apply_logic:
          and:
            - Infiltration|25 ACH50
            - *upgradable_storm_windows
            - not: *upgradable_walls
        costs: *no_cost
        lifetime: 30
      - &decrease_ACH50_10pct_from_30_for_storms
        option: Infiltration|27 ACH50
        apply_logic:
          and:
            - Infiltration|30 ACH50
            - *upgradable_storm_windows
            - not: *upgradable_walls
        costs: *no_cost
        lifetime: 30
      - &decrease_ACH50_10pct_from_40_for_storms
        option: Infiltration|36 ACH50
        apply_logic:
          and:
            - Infiltration|40 ACH50
            - *upgradable_storm_windows
            - not: *upgradable_walls
        costs: *no_cost
        lifetime: 30
      - &decrease_ACH50_10pct_from_50_for_storms
        option: Infiltration|45 ACH50
        apply_logic:
          and:
            - Infiltration|50 ACH50
            - *upgradable_storm_windows
            - not: *upgradable_walls
        costs: *no_cost
        lifetime: 30
      #15% ACH50 reduction for adding low-E storms where they weren't before
      - &decrease_ACH50_15pct_from_1_for_storms
        option: Infiltration|0.85 ACH50
        apply_logic:
          and:
            - Infiltration|1 ACH50
            - *upgradable_nostorm_windows
            - not: *upgradable_walls
        costs: *no_cost
        lifetime: 30
      - &decrease_ACH50_15pct_from_2_for_storms
        option: Infiltration|1.7 ACH50
        apply_logic:
          and:
            - Infiltration|2 ACH50
            - *upgradable_nostorm_windows
            - not: *upgradable_walls
        costs: *no_cost
        lifetime: 30
      - &decrease_ACH50_15pct_from_3_for_storms
        option: Infiltration|2.55 ACH50
        apply_logic:
          and:
            - Infiltration|3 ACH50
            - *upgradable_nostorm_windows
            - not: *upgradable_walls
        costs: *no_cost
        lifetime: 30
      - &decrease_ACH50_15pct_from_4_for_storms
        option: Infiltration|3.4 ACH50
        apply_logic:
          and:
            - Infiltration|4 ACH50
            - *upgradable_nostorm_windows
            - not: *upgradable_walls
        costs: *no_cost
        lifetime: 30
      - &decrease_ACH50_15pct_from_5_for_storms
        option: Infiltration|4.25 ACH50
        apply_logic:
          and:
            - Infiltration|5 ACH50
            - *upgradable_nostorm_windows
            - not: *upgradable_walls
        costs: *no_cost
        lifetime: 30
      - &decrease_ACH50_15pct_from_6_for_storms
        option: Infiltration|5.1 ACH50
        apply_logic:
          and:
            - Infiltration|6 ACH50
            - *upgradable_nostorm_windows
            - not: *upgradable_walls
        costs: *no_cost
        lifetime: 30
      - &decrease_ACH50_15pct_from_7_for_storms
        option: Infiltration|5.95 ACH50
        apply_logic:
          and:
            - Infiltration|7 ACH50
            - *upgradable_nostorm_windows
            - not: *upgradable_walls
        costs: *no_cost
        lifetime: 30
      - &decrease_ACH50_15pct_from_8_for_storms
        option: Infiltration|6.8 ACH50
        apply_logic:
          and:
            - Infiltration|8 ACH50
            - *upgradable_nostorm_windows
            - not: *upgradable_walls
        costs: *no_cost
        lifetime: 30
      - &decrease_ACH50_15pct_from_10_for_storms
        option: Infiltration|8.5 ACH50
        apply_logic:
          and:
            - Infiltration|10 ACH50
            - *upgradable_nostorm_windows
            - not: *upgradable_walls
        costs: *no_cost
        lifetime: 30
      - &decrease_ACH50_15pct_from_15_for_storms
        option: Infiltration|12.75 ACH50
        apply_logic:
          and:
            - Infiltration|15 ACH50
            - *upgradable_nostorm_windows
            - not: *upgradable_walls
        costs: *no_cost
        lifetime: 30
      - &decrease_ACH50_15pct_from_20_for_storms
        option: Infiltration|17 ACH50
        apply_logic:
          and:
            - Infiltration|20 ACH50
            - *upgradable_nostorm_windows
            - not: *upgradable_walls
        costs: *no_cost
        lifetime: 30
      - &decrease_ACH50_15pct_from_25_for_storms
        option: Infiltration|21.25 ACH50
        apply_logic:
          and:
            - Infiltration|25 ACH50
            - *upgradable_nostorm_windows
            - not: *upgradable_walls
        costs: *no_cost
        lifetime: 30
      - &decrease_ACH50_15pct_from_30_for_storms
        option: Infiltration|25.5 ACH50
        apply_logic:
          and:
            - Infiltration|30 ACH50
            - *upgradable_nostorm_windows
            - not: *upgradable_walls
        costs: *no_cost
        lifetime: 30
      - &decrease_ACH50_15pct_from_40_for_storms
        option: Infiltration|34 ACH50
        apply_logic:
          and:
            - Infiltration|40 ACH50
            - *upgradable_nostorm_windows
            - not: *upgradable_walls
        costs: *no_cost
        lifetime: 30
      - &decrease_ACH50_15pct_from_50_for_storms
        option: Infiltration|42.5 ACH50
        apply_logic:
          and:
            - Infiltration|50 ACH50
            - *upgradable_nostorm_windows
            - not: *upgradable_walls
        costs: *no_cost
        lifetime: 30
      # 19% and 10% ACH50 reductions for polyiso, + low-E storms on single or double but not if just replacing a clear storm
      - &decrease_ACH50_19pct_and_10pct_from_1_for_storms
        option: Infiltration|0.729 ACH50
        apply_logic:
          and:
            - Infiltration|1 ACH50
            - *upgradable_walls
            - *upgradable_storm_windows
        costs: *no_cost
        lifetime: 30
      - &decrease_ACH50_19pct_and_10pct_from_2_for_storms
        option: Infiltration|1.458 ACH50
        apply_logic:
          and:
            - Infiltration|2 ACH50
            - *upgradable_walls
            - *upgradable_storm_windows
        costs: *no_cost
        lifetime: 30
      - &decrease_ACH50_19pct_and_10pct_from_3_for_storms
        option: Infiltration|2.187 ACH50
        apply_logic:
          and:
            - Infiltration|3 ACH50
            - *upgradable_walls
            - *upgradable_storm_windows
        costs: *no_cost
        lifetime: 30
      - &decrease_ACH50_19pct_and_10pct_from_4_for_storms
        option: Infiltration|2.916 ACH50
        apply_logic:
          and:
            - Infiltration|4 ACH50
            - *upgradable_walls
            - *upgradable_storm_windows
        costs: *no_cost
        lifetime: 30
      - &decrease_ACH50_19pct_and_10pct_from_5_for_storms
        option: Infiltration|3.645 ACH50
        apply_logic:
          and:
            - Infiltration|5 ACH50
            - *upgradable_walls
            - *upgradable_storm_windows
        costs: *no_cost
        lifetime: 30
      - &decrease_ACH50_19pct_and_10pct_from_6_for_storms
        option: Infiltration|4.374 ACH50
        apply_logic:
          and:
            - Infiltration|6 ACH50
            - *upgradable_walls
            - *upgradable_storm_windows
        costs: *no_cost
        lifetime: 30
      - &decrease_ACH50_19pct_and_10pct_from_7_for_storms
        option: Infiltration|5.103 ACH50
        apply_logic:
          and:
            - Infiltration|7 ACH50
            - *upgradable_walls
            - *upgradable_storm_windows
        costs: *no_cost
        lifetime: 30
      - &decrease_ACH50_19pct_and_10pct_from_8_for_storms
        option: Infiltration|5.832 ACH50
        apply_logic:
          and:
            - Infiltration|8 ACH50
            - *upgradable_walls
            - *upgradable_storm_windows
        costs: *no_cost
        lifetime: 30
      - &decrease_ACH50_19pct_and_10pct_from_10_for_storms
        option: Infiltration|7.29 ACH50
        apply_logic:
          and:
            - Infiltration|10 ACH50
            - *upgradable_walls
            - *upgradable_storm_windows
        costs: *no_cost
        lifetime: 30
      - &decrease_ACH50_19pct_and_10pct_from_15_for_storms
        option: Infiltration|10.935 ACH50
        apply_logic:
          and:
            - Infiltration|15 ACH50
            - *upgradable_walls
            - *upgradable_storm_windows
        costs: *no_cost
        lifetime: 30
      - &decrease_ACH50_19pct_and_10pct_from_20_for_storms
        option: Infiltration|14.58 ACH50
        apply_logic:
          and:
            - Infiltration|20 ACH50
            - *upgradable_walls
            - *upgradable_storm_windows
        costs: *no_cost
        lifetime: 30
      - &decrease_ACH50_19pct_and_10pct_from_25_for_storms
        option: Infiltration|18.225 ACH50
        apply_logic:
          and:
            - Infiltration|25 ACH50
            - *upgradable_walls
            - *upgradable_storm_windows
        costs: *no_cost
        lifetime: 30
      - &decrease_ACH50_19pct_and_10pct_from_30_for_storms
        option: Infiltration|21.87 ACH50
        apply_logic:
          and:
            - Infiltration|30 ACH50
            - *upgradable_walls
            - *upgradable_storm_windows
        costs: *no_cost
        lifetime: 30
      - &decrease_ACH50_19pct_and_10pct_from_40_for_storms
        option: Infiltration|29.16 ACH50
        apply_logic:
          and:
            - Infiltration|40 ACH50
            - *upgradable_walls
            - *upgradable_storm_windows
        costs: *no_cost
        lifetime: 30
      - &decrease_ACH50_19pct_and_10pct_from_50_for_storms
        option: Infiltration|36.45 ACH50
        apply_logic:
          and:
            - Infiltration|50 ACH50
            - *upgradable_walls
            - *upgradable_storm_windows
        costs: *no_cost
        lifetime: 30
      #19% and 15% for insulation plus adding a storm window (not replacing it)
      - &decrease_ACH50_19pct_and_15pct_from_1_for_storms
        option: Infiltration|0.6885 ACH50
        apply_logic:
          and:
            - Infiltration|1 ACH50
            - *upgradable_walls
            - *upgradable_nostorm_windows
        costs: *no_cost
        lifetime: 30
      - &decrease_ACH50_19pct_and_15pct_from_2_for_storms
        option: Infiltration|1.377 ACH50
        apply_logic:
          and:
            - Infiltration|2 ACH50
            - *upgradable_walls
            - *upgradable_nostorm_windows
        costs: *no_cost
        lifetime: 30
      - &decrease_ACH50_19pct_and_15pct_from_3_for_storms
        option: Infiltration|2.0655 ACH50
        apply_logic:
          and:
            - Infiltration|3 ACH50
            - *upgradable_walls
            - *upgradable_nostorm_windows
        costs: *no_cost
        lifetime: 30
      - &decrease_ACH50_19pct_and_15pct_from_4_for_storms
        option: Infiltration|2.754 ACH50
        apply_logic:
          and:
            - Infiltration|4 ACH50
            - *upgradable_walls
            - *upgradable_nostorm_windows
        costs: *no_cost
        lifetime: 30
      - &decrease_ACH50_19pct_and_15pct_from_5_for_storms
        option: Infiltration|3.4425 ACH50
        apply_logic:
          and:
            - Infiltration|5 ACH50
            - *upgradable_walls
            - *upgradable_nostorm_windows
        costs: *no_cost
        lifetime: 30
      - &decrease_ACH50_19pct_and_15pct_from_6_for_storms
        option: Infiltration|4.131 ACH50
        apply_logic:
          and:
            - Infiltration|6 ACH50
            - *upgradable_walls
            - *upgradable_nostorm_windows
        costs: *no_cost
        lifetime: 30
      - &decrease_ACH50_19pct_and_15pct_from_7_for_storms
        option: Infiltration|4.8195 ACH50
        apply_logic:
          and:
            - Infiltration|7 ACH50
            - *upgradable_walls
            - *upgradable_nostorm_windows
        costs: *no_cost
        lifetime: 30
      - &decrease_ACH50_19pct_and_15pct_from_8_for_storms
        option: Infiltration|5.508 ACH50
        apply_logic:
          and:
            - Infiltration|8 ACH50
            - *upgradable_walls
            - *upgradable_nostorm_windows
        costs: *no_cost
        lifetime: 30
      - &decrease_ACH50_19pct_and_15pct_from_10_for_storms
        option: Infiltration|6.885 ACH50
        apply_logic:
          and:
            - Infiltration|10 ACH50
            - *upgradable_walls
            - *upgradable_nostorm_windows
        costs: *no_cost
        lifetime: 30
      - &decrease_ACH50_19pct_and_15pct_from_15_for_storms
        option: Infiltration|10.3275 ACH50
        apply_logic:
          and:
            - Infiltration|15 ACH50
            - *upgradable_walls
            - *upgradable_nostorm_windows
        costs: *no_cost
        lifetime: 30
      - &decrease_ACH50_19pct_and_15pct_from_20_for_storms
        option: Infiltration|13.77 ACH50
        apply_logic:
          and:
            - Infiltration|20 ACH50
            - *upgradable_walls
            - *upgradable_nostorm_windows
        costs: *no_cost
        lifetime: 30
      - &decrease_ACH50_19pct_and_15pct_from_25_for_storms
        option: Infiltration|17.2125 ACH50
        apply_logic:
          and:
            - Infiltration|25 ACH50
            - *upgradable_walls
            - *upgradable_nostorm_windows
        costs: *no_cost
        lifetime: 30
      - &decrease_ACH50_19pct_and_15pct_from_30_for_storms
        option: Infiltration|20.655 ACH50
        apply_logic:
          and:
            - Infiltration|30 ACH50
            - *upgradable_walls
            - *upgradable_nostorm_windows
        costs: *no_cost
        lifetime: 30
      - &decrease_ACH50_19pct_and_15pct_from_40_for_storms
        option: Infiltration|27.54 ACH50
        apply_logic:
          and:
            - Infiltration|40 ACH50
            - *upgradable_walls
            - *upgradable_nostorm_windows
        costs: *no_cost
        lifetime: 30
      - &decrease_ACH50_19pct_and_15pct_from_50_for_storms
        option: Infiltration|34.425 ACH50
        apply_logic:
          and:
            - Infiltration|50 ACH50
            - *upgradable_walls
            - *upgradable_nostorm_windows
        costs: *no_cost
        lifetime: 30
######################################################################################################################################################################################################
  - upgrade_name: Package B - 1" polyiso, Triple pane, siding
    options:
    #polyiso 1 inch
      - *polyiso_1inch_on_uninsulated_wood
      - *polyiso_1inch_on_R-7_wood
      - *polyiso_1inch_on_R-11_wood
      - *polyiso_1inch_on_R-13_wood
      - *polyiso_1inch_on_R-15_wood
      - *polyiso_1inch_on_uninsulated_cmu
      - *polyiso_1inch_on_R-7_cmu
      - *polyiso_1inch_on_R-11_cmu
      - *polyiso_1inch_on_R-15_cmu
      - *polyiso_1inch_on_uninsulated_brick
      - *polyiso_1inch_on_R-7_brick
      - *polyiso_1inch_on_R-11_brick
      - *polyiso_1inch_on_R-15_brick
    #siding upgrades
      - *siding_upgrade_to_fibercement
      - *siding_upgrade_to_stucco
      - *siding_upgrade_to_vinyl
    #triple pane windows
      - *triple_window
    #Infiltration
      #19% decrease for insulation upgrade without window upgrade
      - *decrease_ACH50_19pct_from_1
      - *decrease_ACH50_19pct_from_2
      - *decrease_ACH50_19pct_from_3
      - *decrease_ACH50_19pct_from_4
      - *decrease_ACH50_19pct_from_5
      - *decrease_ACH50_19pct_from_6
      - *decrease_ACH50_19pct_from_7
      - *decrease_ACH50_19pct_from_8
      - *decrease_ACH50_19pct_from_10
      - *decrease_ACH50_19pct_from_15
      - *decrease_ACH50_19pct_from_20
      - *decrease_ACH50_19pct_from_25
      - *decrease_ACH50_19pct_from_30
      - *decrease_ACH50_19pct_from_40
      - *decrease_ACH50_19pct_from_50
      #15% decrease for replacing double pane with triple pane, with no insulation upgrade
      - &decrease_ACH50_15pct_from_1_for_triples
        option: Infiltration|0.85 ACH50
        apply_logic:
          and:
            - Infiltration|1 ACH50
            - *double_pane_metal_windows
            - not: *upgradable_walls
        costs: *no_cost
        lifetime: 30
      - &decrease_ACH50_15pct_from_2_for_triples
        option: Infiltration|1.7 ACH50
        apply_logic:
          and:
            - Infiltration|2 ACH50
            - *double_pane_metal_windows
            - not: *upgradable_walls
        costs: *no_cost
        lifetime: 30
      - &decrease_ACH50_15pct_from_3_for_triples
        option: Infiltration|2.55 ACH50
        apply_logic:
          and:
            - Infiltration|3 ACH50
            - *double_pane_metal_windows
            - not: *upgradable_walls
        costs: *no_cost
        lifetime: 30
      - &decrease_ACH50_15pct_from_4_for_triples
        option: Infiltration|3.4 ACH50
        apply_logic:
          and:
            - Infiltration|4 ACH50
            - *double_pane_metal_windows
            - not: *upgradable_walls
        costs: *no_cost
        lifetime: 30
      - &decrease_ACH50_15pct_from_5_for_triples
        option: Infiltration|4.25 ACH50
        apply_logic:
          and:
            - Infiltration|5 ACH50
            - *double_pane_metal_windows
            - not: *upgradable_walls
        costs: *no_cost
        lifetime: 30
      - &decrease_ACH50_15pct_from_6_for_triples
        option: Infiltration|5.1 ACH50
        apply_logic:
          and:
            - Infiltration|6 ACH50
            - *double_pane_metal_windows
            - not: *upgradable_walls
        costs: *no_cost
        lifetime: 30
      - &decrease_ACH50_15pct_from_7_for_triples
        option: Infiltration|5.95 ACH50
        apply_logic:
          and:
            - Infiltration|7 ACH50
            - *double_pane_metal_windows
            - not: *upgradable_walls
        costs: *no_cost
        lifetime: 30
      - &decrease_ACH50_15pct_from_8_for_triples
        option: Infiltration|6.8 ACH50
        apply_logic:
          and:
            - Infiltration|8 ACH50
            - *double_pane_metal_windows
            - not: *upgradable_walls
        costs: *no_cost
        lifetime: 30
      - &decrease_ACH50_15pct_from_10_for_triples
        option: Infiltration|8.5 ACH50
        apply_logic:
          and:
            - Infiltration|10 ACH50
            - *double_pane_metal_windows
            - not: *upgradable_walls
        costs: *no_cost
        lifetime: 30
      - &decrease_ACH50_15pct_from_15_for_triples
        option: Infiltration|12.75 ACH50
        apply_logic:
          and:
            - Infiltration|15 ACH50
            - *double_pane_metal_windows
            - not: *upgradable_walls
        costs: *no_cost
        lifetime: 30
      - &decrease_ACH50_15pct_from_20_for_triples
        option: Infiltration|17 ACH50
        apply_logic:
          and:
            - Infiltration|20 ACH50
            - *double_pane_metal_windows
            - not: *upgradable_walls
        costs: *no_cost
        lifetime: 30
      - &decrease_ACH50_15pct_from_25_for_triples
        option: Infiltration|21.25 ACH50
        apply_logic:
          and:
            - Infiltration|25 ACH50
            - *double_pane_metal_windows
            - not: *upgradable_walls
        costs: *no_cost
        lifetime: 30
      - &decrease_ACH50_15pct_from_30_for_triples
        option: Infiltration|25.5 ACH50
        apply_logic:
          and:
            - Infiltration|30 ACH50
            - *double_pane_metal_windows
            - not: *upgradable_walls
        costs: *no_cost
        lifetime: 30
      - &decrease_ACH50_15pct_from_40_for_triples
        option: Infiltration|34 ACH50
        apply_logic:
          and:
            - Infiltration|40 ACH50
            - *double_pane_metal_windows
            - not: *upgradable_walls
        costs: *no_cost
        lifetime: 30
      - &decrease_ACH50_15pct_from_50_for_triples
        option: Infiltration|42.5 ACH50
        apply_logic:
          and:
            - Infiltration|50 ACH50
            - *double_pane_metal_windows
            - not: *upgradable_walls
        costs: *no_cost
        lifetime: 30
      #30% ACH50 reduction for replacing single pane (with or without storm) with triple pane
      - &decrease_ACH50_30pct_from_1_for_triples
        option: Infiltration|0.7 ACH50
        apply_logic:
          and:
            - Infiltration|1 ACH50
            - *single_pane_windows
            - not: *upgradable_walls
        costs: *no_cost
        lifetime: 30
      - &decrease_ACH50_30pct_from_2_for_triples
        option: Infiltration|1.4 ACH50
        apply_logic:
          and:
            - Infiltration|2 ACH50
            - *single_pane_windows
            - not: *upgradable_walls
        costs: *no_cost
        lifetime: 30
      - &decrease_ACH50_30pct_from_3_for_triples
        option: Infiltration|2.1 ACH50
        apply_logic:
          and:
            - Infiltration|3 ACH50
            - *single_pane_windows
            - not: *upgradable_walls
        costs: *no_cost
        lifetime: 30
      - &decrease_ACH50_30pct_from_4_for_triples
        option: Infiltration|2.8 ACH50
        apply_logic:
          and:
            - Infiltration|4 ACH50
            - *single_pane_windows
            - not: *upgradable_walls
        costs: *no_cost
        lifetime: 30
      - &decrease_ACH50_30pct_from_5_for_triples
        option: Infiltration|3.5 ACH50
        apply_logic:
          and:
            - Infiltration|5 ACH50
            - *single_pane_windows
            - not: *upgradable_walls
        costs: *no_cost
        lifetime: 30
      - &decrease_ACH50_30pct_from_6_for_triples
        option: Infiltration|4.2 ACH50
        apply_logic:
          and:
            - Infiltration|6 ACH50
            - *single_pane_windows
            - not: *upgradable_walls
        costs: *no_cost
        lifetime: 30
      - &decrease_ACH50_30pct_from_7_for_triples
        option: Infiltration|4.9 ACH50
        apply_logic:
          and:
            - Infiltration|7 ACH50
            - *single_pane_windows
            - not: *upgradable_walls
        costs: *no_cost
        lifetime: 30
      - &decrease_ACH50_30pct_from_8_for_triples
        option: Infiltration|5.6 ACH50
        apply_logic:
          and:
            - Infiltration|8 ACH50
            - *single_pane_windows
            - not: *upgradable_walls
        costs: *no_cost
        lifetime: 30
      - &decrease_ACH50_30pct_from_10_for_triples
        option: Infiltration|7 ACH50
        apply_logic:
          and:
            - Infiltration|10 ACH50
            - *single_pane_windows
            - not: *upgradable_walls
        costs: *no_cost
        lifetime: 30
      - &decrease_ACH50_30pct_from_15_for_triples
        option: Infiltration|10.5 ACH50
        apply_logic:
          and:
            - Infiltration|15 ACH50
            - *single_pane_windows
            - not: *upgradable_walls
        costs: *no_cost
        lifetime: 30
      - &decrease_ACH50_30pct_from_20_for_triples
        option: Infiltration|14 ACH50
        apply_logic:
          and:
            - Infiltration|20 ACH50
            - *single_pane_windows
            - not: *upgradable_walls
        costs: *no_cost
        lifetime: 30
      - &decrease_ACH50_30pct_from_25_for_triples
        option: Infiltration|17.5 ACH50
        apply_logic:
          and:
            - Infiltration|25 ACH50
            - *single_pane_windows
            - not: *upgradable_walls
        costs: *no_cost
        lifetime: 30
      - &decrease_ACH50_30pct_from_30_for_triples
        option: Infiltration|21 ACH50
        apply_logic:
          and:
            - Infiltration|30 ACH50
            - *single_pane_windows
            - not: *upgradable_walls
        costs: *no_cost
        lifetime: 30
      - &decrease_ACH50_30pct_from_40_for_triples
        option: Infiltration|28 ACH50
        apply_logic:
          and:
            - Infiltration|40 ACH50
            - *single_pane_windows
            - not: *upgradable_walls
        costs: *no_cost
        lifetime: 30
      - &decrease_ACH50_30pct_from_50_for_triples
        option: Infiltration|35 ACH50
        apply_logic:
          and:
            - Infiltration|50 ACH50
            - *single_pane_windows
            - not: *upgradable_walls
        costs: *no_cost
        lifetime: 30
          # 19% and 30% ACH50 reductions for polyiso, + triple pane replacing single pane
      - &decrease_ACH50_19pct_and_30pct_from_1
        option: Infiltration|0.567 ACH50
        apply_logic:
          and:
            - Infiltration|1 ACH50
            - *upgradable_walls
            - *single_pane_windows
        costs: *no_cost
        lifetime: 30
      - &decrease_ACH50_19pct_and_30pct_from_2
        option: Infiltration|1.134 ACH50
        apply_logic:
          and:
            - Infiltration|2 ACH50
            - *upgradable_walls
            - *single_pane_windows
        costs: *no_cost
        lifetime: 30
      - &decrease_ACH50_19pct_and_30pct_from_3
        option: Infiltration|1.701 ACH50
        apply_logic:
          and:
            - Infiltration|3 ACH50
            - *upgradable_walls
            - *single_pane_windows
        costs: *no_cost
        lifetime: 30
      - &decrease_ACH50_19pct_and_30pct_from_4
        option: Infiltration|2.268 ACH50
        apply_logic:
          and:
            - Infiltration|4 ACH50
            - *upgradable_walls
            - *single_pane_windows
        costs: *no_cost
        lifetime: 30
      - &decrease_ACH50_19pct_and_30pct_from_5
        option: Infiltration|2.835 ACH50
        apply_logic:
          and:
            - Infiltration|5 ACH50
            - *upgradable_walls
            - *single_pane_windows
        costs: *no_cost
        lifetime: 30
      - &decrease_ACH50_19pct_and_30pct_from_6
        option: Infiltration|3.402 ACH50
        apply_logic:
          and:
            - Infiltration|6 ACH50
            - *upgradable_walls
            - *single_pane_windows
        costs: *no_cost
        lifetime: 30
      - &decrease_ACH50_19pct_and_30pct_from_7
        option: Infiltration|3.969 ACH50
        apply_logic:
          and:
            - Infiltration|7 ACH50
            - *upgradable_walls
            - *single_pane_windows
        costs: *no_cost
        lifetime: 30
      - &decrease_ACH50_19pct_and_30pct_from_8
        option: Infiltration|4.536 ACH50
        apply_logic:
          and:
            - Infiltration|8 ACH50
            - *upgradable_walls
            - *single_pane_windows
        costs: *no_cost
        lifetime: 30
      - &decrease_ACH50_19pct_and_30pct_from_10
        option: Infiltration|5.67 ACH50
        apply_logic:
          and:
            - Infiltration|10 ACH50
            - *upgradable_walls
            - *single_pane_windows
        costs: *no_cost
        lifetime: 30
      - &decrease_ACH50_19pct_and_30pct_from_15
        option: Infiltration|8.505 ACH50
        apply_logic:
          and:
            - Infiltration|15 ACH50
            - *upgradable_walls
            - *single_pane_windows
        costs: *no_cost
        lifetime: 30
      - &decrease_ACH50_19pct_and_30pct_from_20
        option: Infiltration|11.34 ACH50
        apply_logic:
          and:
            - Infiltration|20 ACH50
            - *upgradable_walls
            - *single_pane_windows
        costs: *no_cost
        lifetime: 30
      - &decrease_ACH50_19pct_and_30pct_from_25
        option: Infiltration|14.175 ACH50
        apply_logic:
          and:
            - Infiltration|25 ACH50
            - *upgradable_walls
            - *single_pane_windows
        costs: *no_cost
        lifetime: 30
      - &decrease_ACH50_19pct_and_30pct_from_30
        option: Infiltration|17.01 ACH50
        apply_logic:
          and:
            - Infiltration|30 ACH50
            - *upgradable_walls
            - *single_pane_windows
        costs: *no_cost
        lifetime: 30
      - &decrease_ACH50_19pct_and_30pct_from_40
        option: Infiltration|22.68 ACH50
        apply_logic:
          and:
            - Infiltration|40 ACH50
            - *upgradable_walls
            - *single_pane_windows
        costs: *no_cost
        lifetime: 30
      - &decrease_ACH50_19pct_and_30pct_from_50
        option: Infiltration|28.35 ACH50
        apply_logic:
          and:
            - Infiltration|50 ACH50
            - *upgradable_walls
            - *single_pane_windows
        costs: *no_cost
        lifetime: 30
        #decrease 19% and 15% for insulation upgrade + triple pane windows replacing double pane
      - &decrease_ACH50_19pct_and_15pct_from_1
        option: Infiltration|0.6885 ACH50
        apply_logic:
          and:
            - Infiltration|1 ACH50
            - *upgradable_walls
            - *double_pane_metal_windows
        costs: *no_cost
        lifetime: 30
      - &decrease_ACH50_19pct_and_15pct_from_2
        option: Infiltration|1.377 ACH50
        apply_logic:
          and:
            - Infiltration|2 ACH50
            - *upgradable_walls
            - *double_pane_metal_windows
        costs: *no_cost
        lifetime: 30
      - &decrease_ACH50_19pct_and_15pct_from_3
        option: Infiltration|2.0655 ACH50
        apply_logic:
          and:
            - Infiltration|3 ACH50
            - *upgradable_walls
            - *double_pane_metal_windows
        costs: *no_cost
        lifetime: 30
      - &decrease_ACH50_19pct_and_15pct_from_4
        option: Infiltration|2.754 ACH50
        apply_logic:
          and:
            - Infiltration|4 ACH50
            - *upgradable_walls
            - *double_pane_metal_windows
        costs: *no_cost
        lifetime: 30
      - &decrease_ACH50_19pct_and_15pct_from_5
        option: Infiltration|3.4425 ACH50
        apply_logic:
          and:
            - Infiltration|5 ACH50
            - *upgradable_walls
            - *double_pane_metal_windows
        costs: *no_cost
        lifetime: 30
      - &decrease_ACH50_19pct_and_15pct_from_6
        option: Infiltration|4.131 ACH50
        apply_logic:
          and:
            - Infiltration|6 ACH50
            - *upgradable_walls
            - *double_pane_metal_windows
        costs: *no_cost
        lifetime: 30
      - &decrease_ACH50_19pct_and_15pct_from_7
        option: Infiltration|4.8195 ACH50
        apply_logic:
          and:
            - Infiltration|7 ACH50
            - *upgradable_walls
            - *double_pane_metal_windows
        costs: *no_cost
        lifetime: 30
      - &decrease_ACH50_19pct_and_15pct_from_8
        option: Infiltration|5.508 ACH50
        apply_logic:
          and:
            - Infiltration|8 ACH50
            - *upgradable_walls
            - *double_pane_metal_windows
        costs: *no_cost
        lifetime: 30
      - &decrease_ACH50_19pct_and_15pct_from_10
        option: Infiltration|6.885 ACH50
        apply_logic:
          and:
            - Infiltration|10 ACH50
            - *upgradable_walls
            - *double_pane_metal_windows
        costs: *no_cost
        lifetime: 30
      - &decrease_ACH50_19pct_and_15pct_from_15
        option: Infiltration|10.3275 ACH50
        apply_logic:
          and:
            - Infiltration|15 ACH50
            - *upgradable_walls
            - *double_pane_metal_windows
        costs: *no_cost
        lifetime: 30
      - &decrease_ACH50_19pct_and_15pct_from_20
        option: Infiltration|13.77 ACH50
        apply_logic:
          and:
            - Infiltration|20 ACH50
            - *upgradable_walls
            - *double_pane_metal_windows
        costs: *no_cost
        lifetime: 30
      - &decrease_ACH50_19pct_and_15pct_from_25
        option: Infiltration|17.2125 ACH50
        apply_logic:
          and:
            - Infiltration|25 ACH50
            - *upgradable_walls
            - *double_pane_metal_windows
        costs: *no_cost
        lifetime: 30
      - &decrease_ACH50_19pct_and_15pct_from_30
        option: Infiltration|20.655 ACH50
        apply_logic:
          and:
            - Infiltration|30 ACH50
            - *upgradable_walls
            - *double_pane_metal_windows
        costs: *no_cost
        lifetime: 30
      - &decrease_ACH50_19pct_and_15pct_from_40
        option: Infiltration|27.54 ACH50
        apply_logic:
          and:
            - Infiltration|40 ACH50
            - *upgradable_walls
            - *double_pane_metal_windows
        costs: *no_cost
        lifetime: 30
      - &decrease_ACH50_19pct_and_15pct_from_50
        option: Infiltration|34.425 ACH50
        apply_logic:
          and:
            - Infiltration|50 ACH50
            - *upgradable_walls
            - *double_pane_metal_windows
        costs: *no_cost
        lifetime: 30
######################################################################################################################################################################################################
  - upgrade_name: Package C - 2" polyiso, low-e storms, siding
    options:
    #polyiso 2inch
      #2" polyiso continuous insulation, R-13, 19% whole home reduction in ACH50, $1.90 per sq ft exterior wall, for all homes older than 1990 with <R-19 wall insulation
      - &polyiso_2inch_on_uninsulated_wood
        option: Insulation Wall|Wood Stud, Uninsulated, R-13 Sheathing
        apply_logic:
          and:
            - Insulation Wall|Wood Stud, Uninsulated
        costs: &polyiso_2inch_costs
          - value: 1.9
            multiplier: Wall Area, Above-Grade, Exterior (ft^2)
        lifetime: 30
      - &polyiso_2inch_on_R-7_wood
        option: Insulation Wall|Wood Stud, R-7, R-13 Sheathing
        apply_logic:
          and:
            - Insulation Wall|Wood Stud, R-7
        costs: *polyiso_2inch_costs
        lifetime: 30
      - &polyiso_2inch_on_R-11_wood
        option: Insulation Wall|Wood Stud, R-11, R-13 Sheathing
        apply_logic:
          and:
            - Insulation Wall|Wood Stud, R-11
        costs: *polyiso_2inch_costs
        lifetime: 30
      - &polyiso_2inch_on_R-13_wood
        option: Insulation Wall|Wood Stud, R-13, R-13 Sheathing
        apply_logic:
          and:
            - Insulation Wall|Wood Stud, R-13
        costs: *polyiso_2inch_costs
        lifetime: 30
      - &polyiso_2inch_on_R-15_wood
        option: Insulation Wall|Wood Stud, R-15, R-13 Sheathing
        apply_logic:
          and:
            - Insulation Wall|Wood Stud, R-15
        costs: *polyiso_2inch_costs
        lifetime: 30
      - &polyiso_2inch_on_uninsulated_cmu
        option: Insulation Wall|CMU, 6-in Hollow, Uninsulated, R-13 Sheathing
        apply_logic:
          and:
            - Insulation Wall|CMU, 6-in Hollow, Uninsulated
        costs: *polyiso_2inch_costs
        lifetime: 30
      - &polyiso_2inch_on_R-7_cmu
        option: Insulation Wall|CMU, 6-in Hollow, R-7, R-13 Sheathing
        apply_logic:
          and:
            - Insulation Wall|CMU, 6-in Hollow, R-7
        costs: *polyiso_2inch_costs
        lifetime: 30
      - &polyiso_2inch_on_R-11_cmu
        option: Insulation Wall|CMU, 6-in Hollow, R-11, R-13 Sheathing
        apply_logic:
          and:
            - Insulation Wall|CMU, 6-in Hollow, R-11
        costs: *polyiso_2inch_costs
        lifetime: 30
      - &polyiso_2inch_on_R-15_cmu
        option: Insulation Wall|CMU, 6-in Hollow, R-15, R-13 Sheathing
        apply_logic:
          and:
            - Insulation Wall|CMU, 6-in Hollow, R-15
        costs: *polyiso_2inch_costs
        lifetime: 30
      - &polyiso_2inch_on_uninsulated_brick
        option: Insulation Wall|Brick, 12-in, 3-wythe, Uninsulated, R-13 Sheathing
        apply_logic:
          and:
            - Insulation Wall|Brick, 12-in, 3-wythe, Uninsulated
        costs: *polyiso_2inch_costs
        lifetime: 30
      - &polyiso_2inch_on_R-7_brick
        option: Insulation Wall|Brick, 12-in, 3-wythe, R-7, R-13 Sheathing
        apply_logic:
          and:
            - Insulation Wall|Brick, 12-in, 3-wythe, R-7
        costs: *polyiso_2inch_costs
        lifetime: 30
      - &polyiso_2inch_on_R-11_brick
        option: Insulation Wall|Brick, 12-in, 3-wythe, R-11, R-13 Sheathing
        apply_logic:
          and:
            - Insulation Wall|Brick, 12-in, 3-wythe, R-11
        costs: *polyiso_2inch_costs
        lifetime: 30
      - &polyiso_2inch_on_R-15_brick
        option: Insulation Wall|Brick, 12-in, 3-wythe, R-15, R-13 Sheathing
        apply_logic:
          and:
            - Insulation Wall|Brick, 12-in, 3-wythe, R-15
        costs: *polyiso_2inch_costs
        lifetime: 30
    #low-E Storms
      - *low-e_storms_on_single_clear_metal
      - *low-e_storms_on_single_clear_nonmetal
      - *low-e_storms_on_double_clear_metal
    #siding upgrades
      - *siding_upgrade_to_fibercement
      - *siding_upgrade_to_stucco
      - *siding_upgrade_to_vinyl
    #infiltration
      - *decrease_ACH50_19pct_from_1
      - *decrease_ACH50_19pct_from_2
      - *decrease_ACH50_19pct_from_3
      - *decrease_ACH50_19pct_from_4
      - *decrease_ACH50_19pct_from_5
      - *decrease_ACH50_19pct_from_6
      - *decrease_ACH50_19pct_from_7
      - *decrease_ACH50_19pct_from_8
      - *decrease_ACH50_19pct_from_10
      - *decrease_ACH50_19pct_from_15
      - *decrease_ACH50_19pct_from_20
      - *decrease_ACH50_19pct_from_25
      - *decrease_ACH50_19pct_from_30
      - *decrease_ACH50_19pct_from_40
      - *decrease_ACH50_19pct_from_50
      - *decrease_ACH50_10pct_from_1_for_storms
      - *decrease_ACH50_10pct_from_2_for_storms
      - *decrease_ACH50_10pct_from_3_for_storms
      - *decrease_ACH50_10pct_from_4_for_storms
      - *decrease_ACH50_10pct_from_5_for_storms
      - *decrease_ACH50_10pct_from_6_for_storms
      - *decrease_ACH50_10pct_from_7_for_storms
      - *decrease_ACH50_10pct_from_8_for_storms
      - *decrease_ACH50_10pct_from_10_for_storms
      - *decrease_ACH50_10pct_from_15_for_storms
      - *decrease_ACH50_10pct_from_20_for_storms
      - *decrease_ACH50_10pct_from_25_for_storms
      - *decrease_ACH50_10pct_from_30_for_storms
      - *decrease_ACH50_10pct_from_40_for_storms
      - *decrease_ACH50_10pct_from_50_for_storms
      - *decrease_ACH50_15pct_from_1_for_storms
      - *decrease_ACH50_15pct_from_2_for_storms
      - *decrease_ACH50_15pct_from_3_for_storms
      - *decrease_ACH50_15pct_from_4_for_storms
      - *decrease_ACH50_15pct_from_5_for_storms
      - *decrease_ACH50_15pct_from_6_for_storms
      - *decrease_ACH50_15pct_from_7_for_storms
      - *decrease_ACH50_15pct_from_8_for_storms
      - *decrease_ACH50_15pct_from_10_for_storms
      - *decrease_ACH50_15pct_from_15_for_storms
      - *decrease_ACH50_15pct_from_20_for_storms
      - *decrease_ACH50_15pct_from_25_for_storms
      - *decrease_ACH50_15pct_from_30_for_storms
      - *decrease_ACH50_15pct_from_40_for_storms
      - *decrease_ACH50_15pct_from_50_for_storms
      - *decrease_ACH50_19pct_and_10pct_from_1_for_storms
      - *decrease_ACH50_19pct_and_10pct_from_2_for_storms
      - *decrease_ACH50_19pct_and_10pct_from_3_for_storms
      - *decrease_ACH50_19pct_and_10pct_from_4_for_storms
      - *decrease_ACH50_19pct_and_10pct_from_5_for_storms
      - *decrease_ACH50_19pct_and_10pct_from_6_for_storms
      - *decrease_ACH50_19pct_and_10pct_from_7_for_storms
      - *decrease_ACH50_19pct_and_10pct_from_8_for_storms
      - *decrease_ACH50_19pct_and_10pct_from_10_for_storms
      - *decrease_ACH50_19pct_and_10pct_from_15_for_storms
      - *decrease_ACH50_19pct_and_10pct_from_20_for_storms
      - *decrease_ACH50_19pct_and_10pct_from_25_for_storms
      - *decrease_ACH50_19pct_and_10pct_from_30_for_storms
      - *decrease_ACH50_19pct_and_10pct_from_40_for_storms
      - *decrease_ACH50_19pct_and_10pct_from_50_for_storms
      - *decrease_ACH50_19pct_and_15pct_from_1_for_storms
      - *decrease_ACH50_19pct_and_15pct_from_2_for_storms
      - *decrease_ACH50_19pct_and_15pct_from_3_for_storms
      - *decrease_ACH50_19pct_and_15pct_from_4_for_storms
      - *decrease_ACH50_19pct_and_15pct_from_5_for_storms
      - *decrease_ACH50_19pct_and_15pct_from_6_for_storms
      - *decrease_ACH50_19pct_and_15pct_from_7_for_storms
      - *decrease_ACH50_19pct_and_15pct_from_8_for_storms
      - *decrease_ACH50_19pct_and_15pct_from_10_for_storms
      - *decrease_ACH50_19pct_and_15pct_from_15_for_storms
      - *decrease_ACH50_19pct_and_15pct_from_20_for_storms
      - *decrease_ACH50_19pct_and_15pct_from_25_for_storms
      - *decrease_ACH50_19pct_and_15pct_from_30_for_storms
      - *decrease_ACH50_19pct_and_15pct_from_40_for_storms
      - *decrease_ACH50_19pct_and_15pct_from_50_for_storms
######################################################################################################################################################################################################
  - upgrade_name: Package D - 1" polyiso, low-e storms with shading, siding
    options:
    # 1" polyiso
      - *polyiso_1inch_on_uninsulated_wood
      - *polyiso_1inch_on_R-7_wood
      - *polyiso_1inch_on_R-11_wood
      - *polyiso_1inch_on_R-13_wood
      - *polyiso_1inch_on_R-15_wood
      - *polyiso_1inch_on_uninsulated_cmu
      - *polyiso_1inch_on_R-7_cmu
      - *polyiso_1inch_on_R-11_cmu
      - *polyiso_1inch_on_R-15_cmu
      - *polyiso_1inch_on_uninsulated_brick
      - *polyiso_1inch_on_R-7_brick
      - *polyiso_1inch_on_R-11_brick
      - *polyiso_1inch_on_R-15_brick
    #low-E Storm windows with shading
      - &low-e_storms_on_single_clear_metal_with_shading
        option: Windows|Single, Clear, Metal, Exterior Low-E Storm, Solar Screen
        apply_logic:
          and:
            - or:
                - Windows|Single, Clear, Metal
                - Windows|Single, Clear, Metal, Exterior Clear Storm
        costs: &low-e_storm_with_shading_costs
          - value: 20.20 #I added 5.50 for the shading, I have a note saying to also add 2 for low shgc but I don't think we're doing that any more
            multiplier: Window Area (ft^2)
        lifetime: 30
      - &low-e_storms_on_single_clear_nonmetal_with_shading
        option: Windows|Single, Clear, Non-metal, Exterior Low-E Storm, Solar Screen
        apply_logic:
          and:
            - or:
                - Windows|Single, Clear, Non-metal
                - Windows|Single, Clear, Non-metal, Exterior Clear Storm
        costs: *low-e_storm_with_shading_costs
        lifetime: 30
      - &low-e_storms_on_double_clear_metal_with_shading
        option: Windows|Double, Clear, Metal, Exterior Low-E Storm, Solar Screen
        apply_logic:
          and:
            - Windows|Double, Clear, Metal, Air
        costs: *low-e_storm_with_shading_costs
        lifetime: 30
    #siding upgrades
      - *siding_upgrade_to_fibercement
      - *siding_upgrade_to_stucco
      - *siding_upgrade_to_vinyl
    #infiltration
    #infiltration
      - *decrease_ACH50_19pct_from_1
      - *decrease_ACH50_19pct_from_2
      - *decrease_ACH50_19pct_from_3
      - *decrease_ACH50_19pct_from_4
      - *decrease_ACH50_19pct_from_5
      - *decrease_ACH50_19pct_from_6
      - *decrease_ACH50_19pct_from_7
      - *decrease_ACH50_19pct_from_8
      - *decrease_ACH50_19pct_from_10
      - *decrease_ACH50_19pct_from_15
      - *decrease_ACH50_19pct_from_20
      - *decrease_ACH50_19pct_from_25
      - *decrease_ACH50_19pct_from_30
      - *decrease_ACH50_19pct_from_40
      - *decrease_ACH50_19pct_from_50
      - *decrease_ACH50_10pct_from_1_for_storms
      - *decrease_ACH50_10pct_from_2_for_storms
      - *decrease_ACH50_10pct_from_3_for_storms
      - *decrease_ACH50_10pct_from_4_for_storms
      - *decrease_ACH50_10pct_from_5_for_storms
      - *decrease_ACH50_10pct_from_6_for_storms
      - *decrease_ACH50_10pct_from_7_for_storms
      - *decrease_ACH50_10pct_from_8_for_storms
      - *decrease_ACH50_10pct_from_10_for_storms
      - *decrease_ACH50_10pct_from_15_for_storms
      - *decrease_ACH50_10pct_from_20_for_storms
      - *decrease_ACH50_10pct_from_25_for_storms
      - *decrease_ACH50_10pct_from_30_for_storms
      - *decrease_ACH50_10pct_from_40_for_storms
      - *decrease_ACH50_10pct_from_50_for_storms
      - *decrease_ACH50_15pct_from_1_for_storms
      - *decrease_ACH50_15pct_from_2_for_storms
      - *decrease_ACH50_15pct_from_3_for_storms
      - *decrease_ACH50_15pct_from_4_for_storms
      - *decrease_ACH50_15pct_from_5_for_storms
      - *decrease_ACH50_15pct_from_6_for_storms
      - *decrease_ACH50_15pct_from_7_for_storms
      - *decrease_ACH50_15pct_from_8_for_storms
      - *decrease_ACH50_15pct_from_10_for_storms
      - *decrease_ACH50_15pct_from_15_for_storms
      - *decrease_ACH50_15pct_from_20_for_storms
      - *decrease_ACH50_15pct_from_25_for_storms
      - *decrease_ACH50_15pct_from_30_for_storms
      - *decrease_ACH50_15pct_from_40_for_storms
      - *decrease_ACH50_15pct_from_50_for_storms
      - *decrease_ACH50_19pct_and_10pct_from_1_for_storms
      - *decrease_ACH50_19pct_and_10pct_from_2_for_storms
      - *decrease_ACH50_19pct_and_10pct_from_3_for_storms
      - *decrease_ACH50_19pct_and_10pct_from_4_for_storms
      - *decrease_ACH50_19pct_and_10pct_from_5_for_storms
      - *decrease_ACH50_19pct_and_10pct_from_6_for_storms
      - *decrease_ACH50_19pct_and_10pct_from_7_for_storms
      - *decrease_ACH50_19pct_and_10pct_from_8_for_storms
      - *decrease_ACH50_19pct_and_10pct_from_10_for_storms
      - *decrease_ACH50_19pct_and_10pct_from_15_for_storms
      - *decrease_ACH50_19pct_and_10pct_from_20_for_storms
      - *decrease_ACH50_19pct_and_10pct_from_25_for_storms
      - *decrease_ACH50_19pct_and_10pct_from_30_for_storms
      - *decrease_ACH50_19pct_and_10pct_from_40_for_storms
      - *decrease_ACH50_19pct_and_10pct_from_50_for_storms
      - *decrease_ACH50_19pct_and_15pct_from_1_for_storms
      - *decrease_ACH50_19pct_and_15pct_from_2_for_storms
      - *decrease_ACH50_19pct_and_15pct_from_3_for_storms
      - *decrease_ACH50_19pct_and_15pct_from_4_for_storms
      - *decrease_ACH50_19pct_and_15pct_from_5_for_storms
      - *decrease_ACH50_19pct_and_15pct_from_6_for_storms
      - *decrease_ACH50_19pct_and_15pct_from_7_for_storms
      - *decrease_ACH50_19pct_and_15pct_from_8_for_storms
      - *decrease_ACH50_19pct_and_15pct_from_10_for_storms
      - *decrease_ACH50_19pct_and_15pct_from_15_for_storms
      - *decrease_ACH50_19pct_and_15pct_from_20_for_storms
      - *decrease_ACH50_19pct_and_15pct_from_25_for_storms
      - *decrease_ACH50_19pct_and_15pct_from_30_for_storms
      - *decrease_ACH50_19pct_and_15pct_from_40_for_storms
      - *decrease_ACH50_19pct_and_15pct_from_50_for_storms


eagle:
<<<<<<< HEAD
  n_jobs: 500
  minutes_per_sim: 10
=======
  n_jobs: 8
  minutes_per_sim: 30
>>>>>>> 602348f2
  account: enduse
  sampling:
    time: 60
  postprocessing:
    time: 480
    n_workers: 32

aws:
  # The job_identifier should be unique, start with alpha, not include dashes, and limited to 10 chars or data loss can occur
  job_identifier: fac_1
  s3:
    bucket: facades
<<<<<<< HEAD
    prefix: full3
=======
    prefix: test10No5
>>>>>>> 602348f2
  emr:
    worker_instance_count: 1
  region: us-west-2
  use_spot: true
  batch_array_size: 1000
  # To receive email updates on job progress accept the request to receive emails that will be sent from Amazon
  notifications_email: noel.merket@nrel.gov

postprocessing:
  aws:
    region_name: 'us-west-2'
    s3:
      bucket: facades
<<<<<<< HEAD
      prefix: full3
    athena:
      glue_service_role: service-role/AWSGlueServiceRole-default
      database_name: resstock-full3
=======
      prefix: test10No5
    athena:
      glue_service_role: service-role/AWSGlueServiceRole-default
      database_name: resstock-test10No5sour
>>>>>>> 602348f2
      max_crawling_time: 1200 #time to wait for the crawler to complete before aborting it<|MERGE_RESOLUTION|>--- conflicted
+++ resolved
@@ -1,11 +1,7 @@
 schema_version: '0.3'
 buildstock_directory: /projects/enduse/facades/resstock # Relative to this file or absolute
 project_directory: project_national  # Relative to buildstock_directory
-<<<<<<< HEAD
 output_directory: /projects/enduse/facades/full3
-=======
-output_directory: /projects/enduse/facades/test10No5
->>>>>>> 602348f2
 weather_files_path: /shared-projects/buildstock/weather/BuildStock_TMY3_FIPS.zip  # Relative to this file or absolute path to zipped weather files
 
 sampler:
@@ -2372,13 +2368,8 @@
 
 
 eagle:
-<<<<<<< HEAD
   n_jobs: 500
   minutes_per_sim: 10
-=======
-  n_jobs: 8
-  minutes_per_sim: 30
->>>>>>> 602348f2
   account: enduse
   sampling:
     time: 60
@@ -2391,11 +2382,7 @@
   job_identifier: fac_1
   s3:
     bucket: facades
-<<<<<<< HEAD
     prefix: full3
-=======
-    prefix: test10No5
->>>>>>> 602348f2
   emr:
     worker_instance_count: 1
   region: us-west-2
@@ -2409,15 +2396,8 @@
     region_name: 'us-west-2'
     s3:
       bucket: facades
-<<<<<<< HEAD
       prefix: full3
     athena:
       glue_service_role: service-role/AWSGlueServiceRole-default
       database_name: resstock-full3
-=======
-      prefix: test10No5
-    athena:
-      glue_service_role: service-role/AWSGlueServiceRole-default
-      database_name: resstock-test10No5sour
->>>>>>> 602348f2
       max_crawling_time: 1200 #time to wait for the crawler to complete before aborting it