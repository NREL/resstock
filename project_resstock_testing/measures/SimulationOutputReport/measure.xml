--- conflicted
+++ resolved
@@ -2,13 +2,8 @@
   <schema_version>3.0</schema_version>
   <name>simulation_output_report</name>
   <uid>fc337100-8634-404e-8966-01243d292a79</uid>
-<<<<<<< HEAD
-  <version_id>0fd641c8-1c04-4713-9234-ed18b88f9e68</version_id>
-  <version_modified>20181031T230705Z</version_modified>
-=======
-  <version_id>7d2b389b-052c-4932-b71a-e55d2356a63a</version_id>
-  <version_modified>20181112T233355Z</version_modified>
->>>>>>> 56a240aa
+  <version_id>23bacb9d-83b7-41c9-892c-0ca36c41ae10</version_id>
+  <version_modified>20181113T201407Z</version_modified>
   <xml_checksum>2C8A3EEF</xml_checksum>
   <class_name>SimulationOutputReport</class_name>
   <display_name>Simulation Output Report</display_name>
@@ -406,91 +401,72 @@
   </attributes>
   <files>
     <file>
-<<<<<<< HEAD
+      <filename>SFD_1story_UB_UA_ASHP2_HPWH.osm</filename>
+      <filetype>osm</filetype>
+      <usage_type>test</usage_type>
+      <checksum>B551F1EE</checksum>
+    </file>
+    <file>
+      <filename>SFD_1story_UB_UA_GRG_ACV_FuelFurnace_HPWH.osm</filename>
+      <filetype>osm</filetype>
+      <usage_type>test</usage_type>
+      <checksum>F2B49D13</checksum>
+    </file>
+    <file>
+      <filename>SFD_2story_CS_UA_AC2_FuelBoiler_FuelTankWH.osm</filename>
+      <filetype>osm</filetype>
+      <usage_type>test</usage_type>
+      <checksum>BDB280C8</checksum>
+    </file>
+    <file>
+      <filename>SFD_2story_CS_UA_GRG_ASHPV_FuelTanklessWH.osm</filename>
+      <filetype>osm</filetype>
+      <usage_type>test</usage_type>
+      <checksum>B3A03B54</checksum>
+    </file>
+    <file>
+      <filename>SFD_2story_FB_UA_GRG_AC1_ElecBaseboard_FuelTankWH.osm</filename>
+      <filetype>osm</filetype>
+      <usage_type>test</usage_type>
+      <checksum>EB757DF4</checksum>
+    </file>
+    <file>
+      <filename>SFD_2story_FB_UA_GRG_GSHP_ElecTanklessWH.osm</filename>
+      <filetype>osm</filetype>
+      <usage_type>test</usage_type>
+      <checksum>58517E6B</checksum>
+    </file>
+    <file>
+      <filename>SFD_2story_PB_UA_ElecFurnace_ElecTankWH.osm</filename>
+      <filetype>osm</filetype>
+      <usage_type>test</usage_type>
+      <checksum>9605A744</checksum>
+    </file>
+    <file>
+      <filename>SFD_2story_S_UA_GRG_ASHP1_FuelTanklessWH.osm</filename>
+      <filetype>osm</filetype>
+      <usage_type>test</usage_type>
+      <checksum>9253D608</checksum>
+    </file>
+    <file>
+      <filename>SFD_2story_FB_UA_GRG_AC1_UnitHeater_FuelTankWH.osm</filename>
+      <filetype>osm</filetype>
+      <usage_type>test</usage_type>
+      <checksum>84708F6C</checksum>
+    </file>
+    <file>
       <filename>SFD_1story_FB_UA_GRG_MSHP_FuelTanklessWH.osm</filename>
       <filetype>osm</filetype>
       <usage_type>test</usage_type>
-      <checksum>E6B28AA0</checksum>
+      <checksum>4218F973</checksum>
     </file>
     <file>
       <filename>SFD_1story_FB_UA_GRG_RoomAC_ElecBoiler_FuelTanklessWH.osm</filename>
       <filetype>osm</filetype>
       <usage_type>test</usage_type>
-      <checksum>21B01FF5</checksum>
-=======
-      <filename>simulation_output_report_test.rb</filename>
-      <filetype>rb</filetype>
-      <usage_type>test</usage_type>
-      <checksum>E53683F1</checksum>
-    </file>
-    <file>
-      <version>
-        <software_program>OpenStudio</software_program>
-        <identifier>1.1.2</identifier>
-        <min_compatible>1.1.2</min_compatible>
-      </version>
-      <filename>measure.rb</filename>
-      <filetype>rb</filetype>
-      <usage_type>script</usage_type>
-      <checksum>00899931</checksum>
->>>>>>> 56a240aa
-    </file>
-    <file>
-      <filename>SFD_1story_UB_UA_ASHP2_HPWH.osm</filename>
-      <filetype>osm</filetype>
-      <usage_type>test</usage_type>
-      <checksum>B551F1EE</checksum>
-    </file>
-    <file>
-      <filename>SFD_1story_UB_UA_GRG_ACV_FuelFurnace_HPWH.osm</filename>
-      <filetype>osm</filetype>
-      <usage_type>test</usage_type>
-      <checksum>F2B49D13</checksum>
-    </file>
-    <file>
-      <filename>SFD_2story_CS_UA_AC2_FuelBoiler_FuelTankWH.osm</filename>
-      <filetype>osm</filetype>
-      <usage_type>test</usage_type>
-      <checksum>BDB280C8</checksum>
-    </file>
-    <file>
-      <filename>SFD_2story_CS_UA_GRG_ASHPV_FuelTanklessWH.osm</filename>
-      <filetype>osm</filetype>
-      <usage_type>test</usage_type>
-      <checksum>B3A03B54</checksum>
-    </file>
-    <file>
-      <filename>SFD_2story_FB_UA_GRG_AC1_ElecBaseboard_FuelTankWH.osm</filename>
-      <filetype>osm</filetype>
-      <usage_type>test</usage_type>
-      <checksum>EB757DF4</checksum>
-    </file>
-    <file>
-      <filename>SFD_2story_FB_UA_GRG_GSHP_ElecTanklessWH.osm</filename>
-      <filetype>osm</filetype>
-      <usage_type>test</usage_type>
-      <checksum>58517E6B</checksum>
-    </file>
-    <file>
-      <filename>SFD_2story_PB_UA_ElecFurnace_ElecTankWH.osm</filename>
-      <filetype>osm</filetype>
-      <usage_type>test</usage_type>
-      <checksum>9605A744</checksum>
-    </file>
-    <file>
-      <filename>SFD_2story_S_UA_GRG_ASHP1_FuelTanklessWH.osm</filename>
-      <filetype>osm</filetype>
-      <usage_type>test</usage_type>
-      <checksum>9253D608</checksum>
-    </file>
-    <file>
-      <filename>SFD_2story_FB_UA_GRG_AC1_UnitHeater_FuelTankWH.osm</filename>
-      <filetype>osm</filetype>
-      <usage_type>test</usage_type>
-      <checksum>84708F6C</checksum>
-    </file>
-    <file>
-<<<<<<< HEAD
+      <checksum>5F098828</checksum>
+    </file>
+    <file>
       <filename>simulation_output_report_test.rb</filename>
       <filetype>rb</filetype>
       <usage_type>test</usage_type>
@@ -542,18 +518,6 @@
       <filetype>osm</filetype>
       <usage_type>test</usage_type>
       <checksum>D16866DE</checksum>
-=======
-      <filename>SFD_1story_FB_UA_GRG_MSHP_FuelTanklessWH.osm</filename>
-      <filetype>osm</filetype>
-      <usage_type>test</usage_type>
-      <checksum>4218F973</checksum>
-    </file>
-    <file>
-      <filename>SFD_1story_FB_UA_GRG_RoomAC_ElecBoiler_FuelTanklessWH.osm</filename>
-      <filetype>osm</filetype>
-      <usage_type>test</usage_type>
-      <checksum>5F098828</checksum>
->>>>>>> 56a240aa
     </file>
   </files>
 </measure>