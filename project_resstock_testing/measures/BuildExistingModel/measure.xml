<measure>
  <schema_version>3.0</schema_version>
  <name>build_existing_model</name>
<<<<<<< HEAD
  <uid>943cde68-f4bf-4e2e-a984-ab70cba2669c</uid>
  <version_id>7e3a7efa-ae52-4a78-a7b3-8c4b4ec67d11</version_id>
  <version_modified>20180927T204158Z</version_modified>
  <xml_checksum>9339BE01</xml_checksum>
=======
  <uid>dedf59bb-3b88-4f16-8755-2c1ff5519cbf</uid>
  <version_id>7bbf2c06-cd16-4c2f-910e-ddd583363c7d</version_id>
  <version_modified>20181023T234455Z</version_modified>
  <xml_checksum>2C38F48B</xml_checksum>
>>>>>>> 219e5c6d
  <class_name>BuildExistingModel</class_name>
  <display_name>Build Existing Model</display_name>
  <description>Builds the OpenStudio Model for an existing building.</description>
  <modeler_description>Builds the OpenStudio Model using the sampling csv file, which contains the specified parameters for each existing building. Based on the supplied building number, those parameters are used to run the OpenStudio measures with appropriate arguments and build up the OpenStudio model.</modeler_description>
  <arguments>
    <argument>
      <name>building_id</name>
      <display_name>Building ID</display_name>
      <description>The building number (between 1 and the number of samples).</description>
      <type>Integer</type>
      <required>true</required>
      <model_dependent>false</model_dependent>
    </argument>
    <argument>
      <name>workflow_json</name>
      <display_name>Workflow JSON</display_name>
      <description>The name of the JSON file (in the resources dir) that dictates the order in which measures are to be run. If not provided, the order specified in resources/options_lookup.tsv will be used.</description>
      <type>String</type>
      <required>false</required>
      <model_dependent>false</model_dependent>
    </argument>
    <argument>
      <name>number_of_buildings_represented</name>
      <display_name>Number of Buildings Represented</display_name>
      <description>The total number of buildings represented by the existing building models.</description>
      <type>Integer</type>
      <required>false</required>
      <model_dependent>false</model_dependent>
    </argument>
    <argument>
      <name>sample_weight</name>
      <display_name>Sample Weight of Simulation</display_name>
      <description>Number of buildings this simulation represents.</description>
      <type>Double</type>
      <required>false</required>
      <model_dependent>false</model_dependent>
    </argument>
    <argument>
      <name>downselect_logic</name>
      <display_name>Downselect Logic</display_name>
      <description>Logic that specifies the subset of the building stock to be considered in the analysis. Specify one or more parameter|option as found in resources\options_lookup.tsv. When multiple are included, they must be separated by '||' for OR and '&amp;&amp;' for AND, and using parentheses as appropriate. Prefix an option with '!' for not.</description>
      <type>String</type>
      <required>false</required>
      <model_dependent>false</model_dependent>
    </argument>
    <argument>
      <name>sample_weight</name>
      <display_name>Sample Weight of Simulation</display_name>
      <description>Number of buildings this simulation represents.</description>
      <type>Double</type>
      <required>false</required>
      <model_dependent>false</model_dependent>
    </argument>
  </arguments>
  <outputs/>
  <provenances/>
  <tags>
    <tag>Whole Building.Space Types</tag>
  </tags>
  <attributes>
    <attribute>
      <name>Measure Type</name>
      <value>ModelMeasure</value>
      <datatype>string</datatype>
    </attribute>
  </attributes>
  <files>
    <file>
      <version>
        <software_program>OpenStudio</software_program>
        <identifier>2.6.1</identifier>
        <min_compatible>2.6.1</min_compatible>
      </version>
      <filename>measure.rb</filename>
      <filetype>rb</filetype>
      <usage_type>script</usage_type>
<<<<<<< HEAD
      <checksum>83717179</checksum>
=======
      <checksum>327B910A</checksum>
>>>>>>> 219e5c6d
    </file>
  </files>
</measure><|MERGE_RESOLUTION|>--- conflicted
+++ resolved
@@ -1,17 +1,10 @@
 <measure>
   <schema_version>3.0</schema_version>
   <name>build_existing_model</name>
-<<<<<<< HEAD
-  <uid>943cde68-f4bf-4e2e-a984-ab70cba2669c</uid>
-  <version_id>7e3a7efa-ae52-4a78-a7b3-8c4b4ec67d11</version_id>
-  <version_modified>20180927T204158Z</version_modified>
-  <xml_checksum>9339BE01</xml_checksum>
-=======
   <uid>dedf59bb-3b88-4f16-8755-2c1ff5519cbf</uid>
   <version_id>7bbf2c06-cd16-4c2f-910e-ddd583363c7d</version_id>
   <version_modified>20181023T234455Z</version_modified>
   <xml_checksum>2C38F48B</xml_checksum>
->>>>>>> 219e5c6d
   <class_name>BuildExistingModel</class_name>
   <display_name>Build Existing Model</display_name>
   <description>Builds the OpenStudio Model for an existing building.</description>
@@ -57,14 +50,6 @@
       <required>false</required>
       <model_dependent>false</model_dependent>
     </argument>
-    <argument>
-      <name>sample_weight</name>
-      <display_name>Sample Weight of Simulation</display_name>
-      <description>Number of buildings this simulation represents.</description>
-      <type>Double</type>
-      <required>false</required>
-      <model_dependent>false</model_dependent>
-    </argument>
   </arguments>
   <outputs/>
   <provenances/>
@@ -88,11 +73,7 @@
       <filename>measure.rb</filename>
       <filetype>rb</filetype>
       <usage_type>script</usage_type>
-<<<<<<< HEAD
-      <checksum>83717179</checksum>
-=======
       <checksum>327B910A</checksum>
->>>>>>> 219e5c6d
     </file>
   </files>
 </measure>