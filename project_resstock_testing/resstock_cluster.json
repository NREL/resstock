--- conflicted
+++ resolved
@@ -4,11 +4,7 @@
   "server_instance_type": "c3.8xlarge",
   "worker_instance_type": "c3.8xlarge",
   "user_id": "jrobert1",
-<<<<<<< HEAD
-  "worker_node_number": 1,
-=======
   "worker_node_number": 0,
->>>>>>> 6e2ec449
   "aws_tags": [],
   "cluster_status": "terminated",
   "openstudio_server_version": "2.7.0",
