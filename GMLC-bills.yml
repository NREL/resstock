--- conflicted
+++ resolved
@@ -1,11 +1,7 @@
 schema_version: '0.3'
 buildstock_directory: . # Relative to this file or absolute
 project_directory: project_national # Relative to buildstock_directory
-<<<<<<< HEAD
-output_directory: /projects/enduse/gmlc-bills/test-4ups-aps
-=======
 output_directory: /projects/enduse/gmlc-bills/full-aps-2
->>>>>>> b7aa38bc
 # weather_files_url: https://data.nrel.gov/system/files/156/BuildStock_TMY3_FIPS.zip
 weather_files_path: /shared-projects/buildstock/weather/BuildStock_2019_FIPS.zip
 
@@ -1181,11 +1177,7 @@
     region_name: 'us-west-2'
     s3:
       bucket: resstock-gmlc-bills-lbnl #change this to an NREL bucket if needed for testing
-<<<<<<< HEAD
-      prefix: test-4ups-aps #the folder within whatever bucket, should be specific to the run, can be in heirarchy (like GMLC/APS) in which case only the last part will be used by the athena database namer
-=======
       prefix: full-aps-2 #the folder within whatever bucket, should be specific to the run, can be in heirarchy (like GMLC/APS) in which case only the last part will be used by the athena database namer
->>>>>>> b7aa38bc
     athena:
       glue_service_role: service-role/AWSGlueServiceRole-default
       database_name: resstock-gmlc #collection of Athena tables (post-crawling), can be constant for the entire analysis
