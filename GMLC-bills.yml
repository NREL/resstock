schema_version: '0.3'
buildstock_directory: /home/epresent/resstock # Relative to this file or absolute
project_directory: project_national # Relative to buildstock_directory
<<<<<<< HEAD
output_directory: /projects/enduse/gmlc-bills/upload-test-aps
#weather_files_url: https://data.nrel.gov/system/files/156/BuildStock_TMY3_FIPS.zip
weather_files_path: /shared-projects/buildstock/weather/BuildStock_2018_FIPS.zip
=======
output_directory: national_upgrades
# weather_files_url: https://data.nrel.gov/system/files/156/BuildStock_TMY3_FIPS.zip
weather_files_path: /shared-projects/buildstock/weather/BuildStock_2019_FIPS.zip
>>>>>>> bff72d93

sampler: 
  type: residential_quota_downselect
  args:
<<<<<<< HEAD
    n_datapoints: 100
=======
    n_datapoints: 10000
>>>>>>> bff72d93
    logic:
      - Vacancy Status|Occupied
      - Geometry Building Type RECS|Single-Family Detached
      - or:
        - Heating Fuel|Electricity
        - Heating Fuel|Natural Gas
        - Heating Fuel|Propane
        - Heating Fuel|Fuel Oil
      - or:
        #APS
        - County|AZ, Gila County
        - County|AZ, La Paz County
        - County|AZ, Navajo County
        - County|AZ, Coconino County
        - County|AZ, Yavapai County
        - County|AZ, Maricopa County
        - County|AZ, Yuma County
<<<<<<< HEAD
        # #Ameren
=======
        #Ameren
>>>>>>> bff72d93
        # - County|IL, Christian County
        # - County|IL, Shelby County
        # - County|IL, Crawford County
        # - County|IL, Clark County
        # - County|IL, Jasper County
        # - County|IL, Iroquois County
        # - County|IL, Effingham County
        # - County|IL, Richland County
        # - County|IL, Cumberland County
        # - County|IL, Greene County
        # - County|IL, Montgomery County
        # - County|IL, Lawrence County
        # - County|IL, Fayette County
        # - County|IL, Macoupin County
        # - County|IL, Kankakee County
        # - County|IL, Scott County
        # - County|IL, Putnam County
        # - County|IL, Coles County
        # - County|IL, Hardin County
        # - County|IL, Vermilion County
        # - County|IL, Knox County
        # - County|IL, Edwards County
        # - County|IL, LaSalle County
        # - County|IL, Schuyler County
        # - County|IL, Livingston County
        # - County|IL, Cass County
        # - County|IL, Randolph County
        # - County|IL, Clay County
        # - County|IL, White County
        # - County|IL, Ford County
        # - County|IL, Bond County
        # - County|IL, Marshall County
        # - County|IL, McDonough County
        # - County|IL, Gallatin County
        # - County|IL, Morgan County
        # - County|IL, Stark County
        # - County|IL, Wabash County
        # - County|IL, Calhoun County
        # - County|IL, Mason County
        # - County|IL, Bureau County
        # - County|IL, Pike County
        # - County|IL, Washington County
        # - County|IL, Pope County
        # - County|IL, Saline County
        # - County|IL, Logan County
        # - County|IL, Warren County
        # - County|IL, Edgar County
        # - County|IL, Fulton County
        # - County|IL, Wayne County
        # - County|IL, Brown County
        # - County|IL, Hamilton County
        # - County|IL, Pulaski County
        # - County|IL, Jersey County
        # - County|IL, Henry County
        # - County|IL, Woodford County
        # - County|IL, Union County
        # - County|IL, Douglas County
        # - County|IL, De Witt County
        # - County|IL, Clinton County
        # - County|IL, Johnson County
        # - County|IL, Perry County
        # - County|IL, Marion County
        # - County|IL, Mercer County
        # - County|IL, Moultrie County
        # - County|IL, Madison County
        # - County|IL, Alexander County
        # - County|IL, Franklin County
        # - County|IL, Monroe County
        # - County|IL, Hancock County
        # - County|IL, Menard County
        # - County|IL, Piatt County
        # - County|IL, Henderson County
        # - County|IL, Massac County
        # - County|IL, Tazewell County
        # - County|IL, Champaign County
        # - County|IL, St. Clair County
        # - County|IL, Adams County
        # - County|IL, Sangamon County
        # - County|IL, Peoria County
        # - County|IL, Macon County
        # - County|IL, Williamson County
        # - County|IL, McLean County
        # - County|IL, Jefferson County
        # - County|IL, Jackson County
        # #GMP
        # - County|VT, Bennington County
        # - County|VT, Caledonia County
        # - County|VT, Addison County
        # - County|VT, Grand Isle County
        # - County|VT, Windham County
        # - County|VT, Orange County
        # - County|VT, Windsor County
        # - County|VT, Rutland County
        # - County|VT, Washington County
        # - County|VT, Chittenden County
        # #OGE
        # - County|OK, Carter County
        # - County|OK, Marshall County
        # - County|OK, Johnston County
        # - County|OK, Murray County
        # - County|OK, Love County
        # - County|OK, Bryan County
        # - County|OK, Woods County
        # - County|OK, Pontotoc County
        # - County|OK, Dewey County
        # - County|OK, Garvin County
        # - County|OK, Seminole County
        # - County|OK, Muskogee County
        # - County|OK, Blaine County
        # - County|OK, Okmulgee County
        # - County|OK, Coal County
        # - County|OK, Lincoln County
        # - County|OK, McIntosh County
        # - County|OK, Alfalfa County
        # - County|OK, Kingfisher County
        # - County|OK, Major County
        # - County|OK, Creek County
        # - County|OK, Pottawatomie County
        # - County|OK, Le Flore County
        # - County|OK, Logan County
        # - County|OK, Woodward County
        # - County|OK, Sequoyah County
        # - County|OK, McClain County
        # - County|OK, Wagoner County
        # - County|OK, Grant County
        # - County|OK, Cleveland County
        # - County|OK, Oklahoma County
        # - County|OK, Canadian County
        # - County|OK, Tulsa County
        # - County|OK, Payne County
        # - County|OK, Garfield County
        # - County|OK, Ellis County
    resample: true


workflow_generator:
  type: residential_hpxml
  args:
    build_existing_model:
      simulation_control_timestep: 60
      simulation_control_run_period_begin_month: 1
      simulation_control_run_period_begin_day_of_month: 1
      simulation_control_run_period_end_month: 12
      simulation_control_run_period_end_day_of_month: 31
      simulation_control_run_period_calendar_year: 2018

    emissions:
      - scenario_name: LRMER_LowRECost_15
        type: CO2
        elec_folder: data/cambium/LRMER_LowRECost_15
        gas_value: 117.6
        propane_value: 136.6
        oil_value: 161.0
        wood_value: 200.0

    simulation_output_report:
      timeseries_frequency: hourly
      include_timeseries_fuel_consumptions: true
      include_timeseries_end_use_consumptions: true
      include_timeseries_emissions: true
      include_timeseries_total_loads: true

    reporting_measures:
      - measure_dir_name: QOIReport

    server_directory_cleanup:
      retain_in_idf: false
      retain_schedules_csv: false

baseline:
  n_buildings_represented: 136569411 # American Community Survey 2019 5-year, B25001, does not include AK, HI, and territories

upgrades:
  - upgrade_name: Package with Fuel Switching
    options:
      #ASHP for all homes with ducts
      - option: HVAC Heating Efficiency|ASHP, SEER 22, 10 HSPF
        apply_logic: HVAC Has Ducts|Yes
        costs: &blank_costs
          - value: 0
            multiplier: Fixed (1)
        lifetime: 15
      #MSHP for all homes without ducts
      - option: HVAC Heating Efficiency|MSHP, SEER 25, 12.7 HSPF
        apply_logic: HVAC Has Ducts|No 
        costs: *blank_costs
        lifetime: 15
      #Duct sealing
      - &duct_sealing
        option: Ducts|10% Leakage, R-8
        apply_logic: 
          not: Ducts|10% Leakage, R-8
        costs: *blank_costs
        lifetime: 30
      #HPWHs for all
      - option: Water Heater Efficiency|Electric Heat Pump, 50 gal, 3.45 UEF
        apply_logic: 
          and:
            - or:
              - Bedrooms|1
              - Bedrooms|2
              - Bedrooms|3
            - not:
              - Water Heater Efficiency|Electric Heat Pump, 50 gal, 3.45 UEF
              - Water Heater Efficiency|Electric Heat Pump, 66 gal, 3.35 UEF
              - Water Heater Efficiency|Electric Heat Pump, 80 gal, 3.45 UEF
        costs: *blank_costs
        lifetime: 12
      - option: Water Heater Efficiency|Electric Heat Pump, 66 gal, 3.35 UEF
        apply_logic: 
          and:
            - or:
              - Bedrooms|4
            - not:
              - Water Heater Efficiency|Electric Heat Pump, 50 gal, 3.45 UEF
              - Water Heater Efficiency|Electric Heat Pump, 66 gal, 3.35 UEF
              - Water Heater Efficiency|Electric Heat Pump, 80 gal, 3.45 UEF
        costs: *blank_costs
        lifetime: 12
      - option: Water Heater Efficiency|Electric Heat Pump, 80 gal, 3.45 UEF
        apply_logic: 
          and:
            - or:
              - Bedrooms|5
            - not:
              - Water Heater Efficiency|Electric Heat Pump, 50 gal, 3.45 UEF
              - Water Heater Efficiency|Electric Heat Pump, 66 gal, 3.35 UEF
              - Water Heater Efficiency|Electric Heat Pump, 80 gal, 3.45 UEF
        costs: *blank_costs
        lifetime: 12
      # Clothes washer Upgrade
      - &clothes_washer_80pct
        option: Clothes Washer|EnergyStar, 80% Usage
        apply_logic: Clothes Washer|Standard, 80% Usage
        costs: *blank_costs
        lifetime: 14
      - &clothes_washer_100pct
        option: Clothes Washer|EnergyStar, 100% Usage
        apply_logic: Clothes Washer|Standard, 100% Usage
        costs: *blank_costs
        lifetime: 14
      - &clothes_washer_120pct
        option: Clothes Washer|EnergyStar, 120% Usage
        apply_logic: Clothes Washer|Standard, 120% Usage
        costs: *blank_costs
        lifetime: 14
      # Dishwasher Upgrade
      - &dishwasher_80pct
        option: Dishwasher|199 Rated kWh, 80% Usage
        apply_logic:
          or: 
            - Dishwasher|290 Rated kWh, 80% Usage
            - Dishwasher|318 Rated kWh, 80% Usage
        costs: *blank_costs
        lifetime: 11
      - &dishwasher_100pct
        option: Dishwasher|199 Rated kWh, 100% Usage
        apply_logic:
          or: 
            - Dishwasher|290 Rated kWh, 100% Usage
            - Dishwasher|318 Rated kWh, 100% Usage
        costs: *blank_costs
        lifetime: 11
      - &dishwasher_120pct
        option: Dishwasher|199 Rated kWh, 120% Usage
        apply_logic:
          or: 
            - Dishwasher|290 Rated kWh, 120% Usage
            - Dishwasher|318 Rated kWh, 120% Usage
        costs: *blank_costs
        lifetime: 11
      # Refrigerator Upgrade
      - &refrigerator
        option: Refrigerator|EF 21.9, 100% Usage
        apply_logic:
          not: Refrigerator|EF 21.9, 100% Usage
        costs: *blank_costs
        lifetime: 17.4
      # Clothes Dryer Upgrade
      - option: Clothes Dryer|Electric, EnergyStar 80% Usage
        apply_logic:
          or: 
            - Clothes Dryer|Electric, 80% Usage
            - Clothes Dryer|Gas, 80% Usage
            - Clothes Dryer|Propane, 80% Usage
        costs: *blank_costs
        lifetime: 13
      - option: Clothes Dryer|Electric, EnergyStar 100% Usage
        apply_logic:
          or: 
            - Clothes Dryer|Electric, 100% Usage
            - Clothes Dryer|Gas, 100% Usage
            - Clothes Dryer|Propane, 100% Usage
        costs: *blank_costs
        lifetime: 13
      - option: Clothes Dryer|Electric, EnergyStar 120% Usage
        apply_logic:
          or: 
            - Clothes Dryer|Electric, 120% Usage
            - Clothes Dryer|Gas, 120% Usage
            - Clothes Dryer|Propane, 120% Usage
        costs: *blank_costs
        lifetime: 13
      - &cooking_range
        option: Cooking Range|Electric, Induction, 100% Usage
        apply_logic:
          not: Cooking Range|Electric, Induction, 100% Usage
        costs: *blank_costs
        lifetime: 999


  - upgrade_name: Package without Fuel Switching
    options:
      #If home has AC but non-electric heat, upgrade CAC to SEER 18, and room AC to EER 12
      - option: HVAC Cooling Efficiency|AC, SEER 18
        apply_logic:
          and:
            - or:
              - HVAC Cooling Efficiency|AC, SEER 8
              - HVAC Cooling Efficiency|AC, SEER 10
              - HVAC Cooling Efficiency|AC, SEER 13
              - HVAC Cooling Efficiency|AC, SEER 18
            - not: Heating Fuel|Electricity
        costs:
          - value: 0
            multiplier: Fixed (1)
        lifetime: 999
      - option: HVAC Cooling Efficiency|Room AC, EER 12.0
        apply_logic:
          and:
            - or:
              - HVAC Cooling Efficiency|Room AC, EER 8.5
              - HVAC Cooling Efficiency|Room AC, EER 9.8
              - HVAC Cooling Efficiency|Room AC, EER 10.7
            - not: Heating Fuel|Electricity
        costs:
          - value: 0
            multiplier: Fixed (1)
        lifetime: 999        
      #ASHP for all homes with ducts and electric heating
      - option: HVAC Heating Efficiency|ASHP, SEER 22, 10 HSPF
        apply_logic: 
          and:
          - HVAC Has Ducts|Yes
          - Heating Fuel|Electricity
        costs:
          - value: 0
            multiplier: Fixed (1)
        lifetime: 15
      #MSHP for all homes with electric heating and no ducts
      - option: HVAC Heating Efficiency|MSHP, SEER 25, 12.7 HSPF
        apply_logic:
          and:
          - HVAC Has Ducts|No 
          - Heating Fuel|Electricity
        costs:
          - value: 0
            multiplier: Fixed (1)
        lifetime: 15
      - option: Water Heater Efficiency|Electric Heat Pump, 50 gal, 3.45 UEF
        apply_logic: 
          and:
            - or:
              - Bedrooms|1
              - Bedrooms|2
              - Bedrooms|3
            - not:
              - Water Heater Efficiency|Electric Heat Pump, 50 gal, 3.45 UEF
              - Water Heater Efficiency|Electric Heat Pump, 66 gal, 3.35 UEF
              - Water Heater Efficiency|Electric Heat Pump, 80 gal, 3.45 UEF
            - Water Heater Fuel|Electricity
        costs:
          - value: 0
            multiplier: Fixed (1)
        lifetime: 12
      - option: Water Heater Efficiency|Electric Heat Pump, 66 gal, 3.35 UEF
        apply_logic: 
          and:
            - or:
              - Bedrooms|4
            - not:
              - Water Heater Efficiency|Electric Heat Pump, 50 gal, 3.45 UEF
              - Water Heater Efficiency|Electric Heat Pump, 66 gal, 3.35 UEF
              - Water Heater Efficiency|Electric Heat Pump, 80 gal, 3.45 UEF
            - Water Heater Fuel|Electricity
        costs:
          - value: 0
            multiplier: Fixed (1)
        lifetime: 12
      - option: Water Heater Efficiency|Electric Heat Pump, 80 gal, 3.45 UEF
        apply_logic: 
          and:
            - or:
              - Bedrooms|5
            - not:
              - Water Heater Efficiency|Electric Heat Pump, 50 gal, 3.45 UEF
              - Water Heater Efficiency|Electric Heat Pump, 66 gal, 3.35 UEF
              - Water Heater Efficiency|Electric Heat Pump, 80 gal, 3.45 UEF
            - Water Heater Fuel|Electricity
        costs:
          - value: 0
            multiplier: Fixed (1)
        lifetime: 12
      - *refrigerator
      - *clothes_washer_80pct
      - *clothes_washer_100pct
      - *clothes_washer_120pct
      # Clothes Dryer Upgrade
      - option: Clothes Dryer|Electric, EnergyStar 80% Usage
        apply_logic:
          or: 
            - Clothes Dryer|Electric, 80% Usage
        costs:
          - value: 0
            multiplier: Fixed (1)
        lifetime: 13
      - option: Clothes Dryer|Electric, EnergyStar 100% Usage
        apply_logic:
          or: 
            - Clothes Dryer|Electric, 100% Usage
        costs:
          - value: 0
            multiplier: Fixed (1)
        lifetime: 13
      - option: Clothes Dryer|Electric, EnergyStar 120% Usage
        apply_logic:
          or: 
            - Clothes Dryer|Electric, 120% Usage
        costs:
          - value: 0
            multiplier: Fixed (1)
        lifetime: 13
      - *dishwasher_80pct
      - *dishwasher_100pct
      - *dishwasher_120pct
      - *cooking_range
  - upgrade_name: Envelope Package
    options:
      #Attic insulation - R-values for 2021 IECC for homes with vented attics
      - &R-30_attic_uninsulated
        option: Insulation Ceiling|R-30
        apply_logic:
          - and:
            - or: 
              - ASHRAE IECC Climate Zone 2004|1A
            - or: 
              - Insulation Ceiling|Uninsulated
              - Insulation Ceiling|R-7
              - Insulation Ceiling|R-13
              - Insulation Ceiling|R-19
              - Insulation Ceiling|R-30
              - Insulation Ceiling|R-38
              - Insulation Ceiling|R-49
            - Geometry Attic Type|Vented Attic
        costs: *blank_costs
        lifetime: 999
      - &R-49_attic
        option: Insulation Ceiling|R-49
        apply_logic:
          - and: 
            - or: 
              - ASHRAE IECC Climate Zone 2004|2A
              - ASHRAE IECC Climate Zone 2004|2B
              - ASHRAE IECC Climate Zone 2004|3A
              - ASHRAE IECC Climate Zone 2004|3B
              - ASHRAE IECC Climate Zone 2004|3C
            - or: 
              - Insulation Ceiling|Uninsulated
              - Insulation Ceiling|R-7
              - Insulation Ceiling|R-13
              - Insulation Ceiling|R-19
              - Insulation Ceiling|R-30
              - Insulation Ceiling|R-38
              - Insulation Ceiling|R-49
              - Geometry Attic Type|Vented Attic
        costs: *blank_costs
        lifetime: 999
      - &R-60_attic
        option: Insulation Ceiling|R-60
        apply_logic: 
          - and: 
            - or: 
              - ASHRAE IECC Climate Zone 2004|4A
              - ASHRAE IECC Climate Zone 2004|4B
              - ASHRAE IECC Climate Zone 2004|4C
              - ASHRAE IECC Climate Zone 2004|5A
              - ASHRAE IECC Climate Zone 2004|5B
              - ASHRAE IECC Climate Zone 2004|6A
              - ASHRAE IECC Climate Zone 2004|6B
              - ASHRAE IECC Climate Zone 2004|7A
              - ASHRAE IECC Climate Zone 2004|7B
            - or: 
              - Insulation Ceiling|Uninsulated
              - Insulation Ceiling|R-7
              - Insulation Ceiling|R-13
              - Insulation Ceiling|R-19
              - Insulation Ceiling|R-30
              - Insulation Ceiling|R-38
              - Insulation Ceiling|R-49
            - Geometry Attic Type|Vented Attic
        costs: *blank_costs
        lifetime: 999
      #Add R-6 (polyiso) to homes older than 1990 with <R-19 nominal wall insulation
      - &polyiso_1inch_on_uninsulated_wood
        #1" polyiso continuous insulation, R-6.5, 19% whole home reduction in ACH50, $1.40 per sq ft exterior wall, for all homes older than 1990 with <R-19 wall insulation
        option: Insulation Wall|Wood Stud, Uninsulated, R-6.5 Sheathing
        apply_logic:
          and:
            - Insulation Wall|Wood Stud, Uninsulated
        costs:  *blank_costs
        lifetime: 30
      - &polyiso_1inch_on_R-7_wood
        option: Insulation Wall|Wood Stud, R-7, R-6.5 Sheathing
        apply_logic:
          and:
            - Insulation Wall|Wood Stud, R-7
        costs:  *blank_costs
        lifetime: 30
      - &polyiso_1inch_on_R-11_wood
        option: Insulation Wall|Wood Stud, R-11, R-6.5 Sheathing
        apply_logic:
          and:
            - Insulation Wall|Wood Stud, R-11
        costs:  *blank_costs
        lifetime: 30
      - &polyiso_1inch_on_R-13_wood
        option: Insulation Wall|Wood Stud, R-13, R-6.5 Sheathing
        apply_logic:
          and:
            - Insulation Wall|Wood Stud, R-13
        costs:  *blank_costs
        lifetime: 30
      - &polyiso_1inch_on_R-15_wood
        option: Insulation Wall|Wood Stud, R-15, R-6.5 Sheathing
        apply_logic:
          and:
            - Insulation Wall|Wood Stud, R-15
        costs:  *blank_costs
        lifetime: 30
      - &polyiso_1inch_on_uninsulated_cmu
        option: Insulation Wall|CMU, 6-in Hollow, Uninsulated, R-6.5 Sheathing
        apply_logic:
          and:
            - Insulation Wall|CMU, 6-in Hollow, Uninsulated
        costs:  *blank_costs
        lifetime: 30
      - &polyiso_1inch_on_R-7_cmu
        option: Insulation Wall|CMU, 6-in Hollow, R-7, R-6.5 Sheathing
        apply_logic:
          and:
            - Insulation Wall|CMU, 6-in Hollow, R-7
        costs:  *blank_costs
        lifetime: 30
      - &polyiso_1inch_on_R-11_cmu
        option: Insulation Wall|CMU, 6-in Hollow, R-11, R-6.5 Sheathing
        apply_logic:
          and:
            - Insulation Wall|CMU, 6-in Hollow, R-11
        costs:  *blank_costs
        lifetime: 30
      - &polyiso_1inch_on_R-15_cmu
        option: Insulation Wall|CMU, 6-in Hollow, R-15, R-6.5 Sheathing
        apply_logic:
          and:
            - Insulation Wall|CMU, 6-in Hollow, R-15
        costs:  *blank_costs
        lifetime: 30
      - &polyiso_1inch_on_uninsulated_brick
        option: Insulation Wall|Brick, 12-in, 3-wythe, Uninsulated, R-6.5 Sheathing
        apply_logic:
          and:
            - Insulation Wall|Brick, 12-in, 3-wythe, Uninsulated
        costs:  *blank_costs
        lifetime: 30
      - &polyiso_1inch_on_R-7_brick
        option: Insulation Wall|Brick, 12-in, 3-wythe, R-7, R-6.5 Sheathing
        apply_logic:
          and:
            - Insulation Wall|Brick, 12-in, 3-wythe, R-7
        costs:  *blank_costs
        lifetime: 30
      - &polyiso_1inch_on_R-11_brick
        option: Insulation Wall|Brick, 12-in, 3-wythe, R-11, R-6.5 Sheathing
        apply_logic:
          and:
            - Insulation Wall|Brick, 12-in, 3-wythe, R-11
        costs:  *blank_costs
        lifetime: 30
      - &polyiso_1inch_on_R-15_brick
        option: Insulation Wall|Brick, 12-in, 3-wythe, R-15, R-6.5 Sheathing
        apply_logic:
          and:
            - Insulation Wall|Brick, 12-in, 3-wythe, R-15
        costs:  *blank_costs
        lifetime: 30
      #Add exterior low-E storms for single and double pane windows
      - &low-e_storms_on_single_clear_metal
        option: Windows|Single, Clear, Metal, Exterior Low-E Storm
        apply_logic:
          and:
            - or:
                - Windows|Single, Clear, Metal
                - Windows|Single, Clear, Metal, Exterior Clear Storm
        costs:  *blank_costs
        lifetime: 30
      - &low-e_storms_on_single_clear_nonmetal
        option: Windows|Single, Clear, Non-metal, Exterior Low-E Storm
        apply_logic:
          and:
            - or:
                - Windows|Single, Clear, Non-metal
                - Windows|Single, Clear, Non-metal, Exterior Clear Storm
        costs:  *blank_costs
        lifetime: 30
      - &low-e_storms_on_double_clear_metal
        option: Windows|Double, Clear, Metal, Exterior Low-E Storm
        apply_logic:
          and:
            - Windows|Double, Clear, Metal, Air
        costs:  *blank_costs
        lifetime: 30
      #Non-vented crawlspace air leakage reductions
      #19% for 1" polyiso
      - option: Infiltration Reduction|19%
        apply_logic:
          - and:
            - not: &vented_crawlspace
              - Geometry Foundation Type|Vented Crawlspace
            - not: &walls_ineligible_R-19
              - Insulation Wall|Wood Stud, R-19
              - Insulation Wall|CMU, 6-in Hollow, R-19
              - Insulation Wall|Brick, 12-in, 3-wythe, R-19
            - not: &upgradable_single_pane
              - Windows|Single, Clear, Metal
              - Windows|Single, Clear, Non-metal
            - not: &upgradable_double_pane_or_single_and_storm
              - Windows|Single, Clear, Metal, Exterior Clear Storm
              - Windows|Single, Clear, Non-metal, Exterior Clear Storm
              - Windows|Double, Clear, Metal, Air
            - not: &R-30_attic_eligible
              - and:
                - or: 
                  - ASHRAE IECC Climate Zone 2004|1A
                - or: 
                  - Insulation Ceiling|Uninsulated
                  - Insulation Ceiling|R-7
                  - Insulation Ceiling|R-13
                  - Insulation Ceiling|R-19
                  - Insulation Ceiling|R-30
                  - Insulation Ceiling|R-38
                  - Insulation Ceiling|R-49
                - Geometry Attic Type|Vented Attic
            - not: &R-49_attic_eligible
              - and: 
                - or: 
                  - ASHRAE IECC Climate Zone 2004|2A
                  - ASHRAE IECC Climate Zone 2004|2B
                  - ASHRAE IECC Climate Zone 2004|3A
                  - ASHRAE IECC Climate Zone 2004|3B
                  - ASHRAE IECC Climate Zone 2004|3C
                - or: 
                  - Insulation Ceiling|Uninsulated
                  - Insulation Ceiling|R-7
                  - Insulation Ceiling|R-13
                  - Insulation Ceiling|R-19
                  - Insulation Ceiling|R-30
                  - Insulation Ceiling|R-38
                  - Insulation Ceiling|R-49
                - Geometry Attic Type|Vented Attic
            - not: &R-60_attic_eligible
              - and: 
                - or: 
                  - ASHRAE IECC Climate Zone 2004|4A
                  - ASHRAE IECC Climate Zone 2004|4B
                  - ASHRAE IECC Climate Zone 2004|4C
                  - ASHRAE IECC Climate Zone 2004|5A
                  - ASHRAE IECC Climate Zone 2004|5B
                  - ASHRAE IECC Climate Zone 2004|6A
                  - ASHRAE IECC Climate Zone 2004|6B
                  - ASHRAE IECC Climate Zone 2004|7A
                  - ASHRAE IECC Climate Zone 2004|7B
                - or: 
                  - Insulation Ceiling|Uninsulated
                  - Insulation Ceiling|R-7
                  - Insulation Ceiling|R-13
                  - Insulation Ceiling|R-19
                  - Insulation Ceiling|R-30
                  - Insulation Ceiling|R-38
                  - Insulation Ceiling|R-49
                - Geometry Attic Type|Vented Attic
        costs: *blank_costs
        lifetime: 999
      #30% for exterior storms on single pane
      - option: Infiltration Reduction|30%
        apply_logic:
          - and:
            - not: *vented_crawlspace
            - *walls_ineligible_R-19
            - *upgradable_single_pane
            - not: *upgradable_double_pane_or_single_and_storm
            - not: *R-30_attic_eligible
            - not: *R-49_attic_eligible
            - not: *R-60_attic_eligible
        costs: *blank_costs
        lifetime: 999
      #10% for exterior storms on double pane or single pane + storm
      - option: Infiltration Reduction|10%
        apply_logic:
          - and:
            - not: *vented_crawlspace
            - *walls_ineligible_R-19
            - not: *upgradable_single_pane
            - *upgradable_double_pane_or_single_and_storm
            - not: *R-30_attic_eligible
            - not: *R-49_attic_eligible
            - not: *R-60_attic_eligible
        costs: *blank_costs
        lifetime: 999
      #13% for attic insulation
      - option: Infiltration Reduction|13%
        apply_logic:
          - and:
            - not: *vented_crawlspace
            - *walls_ineligible_R-19
            - not: *upgradable_single_pane
            - not: *upgradable_double_pane_or_single_and_storm
            - or:
              - *R-30_attic_eligible
              - *R-49_attic_eligible
              - *R-60_attic_eligible
        costs: *blank_costs
        lifetime: 999
      #43.3% for 1" polyiso and exterior storms on single pane
      - option: Infiltration Reduction|43.3%
        apply_logic:
          - and:
            - not: *vented_crawlspace
            - not: *walls_ineligible_R-19
            - *upgradable_single_pane
            - not: *upgradable_double_pane_or_single_and_storm
            - not: *R-30_attic_eligible
            - not: *R-49_attic_eligible
            - not: *R-60_attic_eligible
        costs: *blank_costs
        lifetime: 999
      #27.1% for 1" polyiso and exterior storms on double pane or single pane + storm
      - option: Infiltration Reduction|27.1%
        apply_logic:
          - and:
            - not: *vented_crawlspace
            - not: *walls_ineligible_R-19
            - not: *upgradable_single_pane
            - *upgradable_double_pane_or_single_and_storm
            - not: *R-30_attic_eligible
            - not: *R-49_attic_eligible
            - not: *R-60_attic_eligible
        costs: *blank_costs
        lifetime: 999
      #39.1% for attic insulation and exterior storms on single pane
      - option: Infiltration Reduction|39.1%
        apply_logic:
          - and:
            - not: *vented_crawlspace
            - *walls_ineligible_R-19
            - *upgradable_single_pane
            - not: *upgradable_double_pane_or_single_and_storm
            - or:
              - *R-30_attic_eligible
              - *R-49_attic_eligible
              - *R-60_attic_eligible
        costs: *blank_costs
        lifetime: 999
      #21.7% for attic insulation and exterior storms on double pane or single pane + storm
      - option: Infiltration Reduction|21.7%
        apply_logic:
          - and:
            - not: *vented_crawlspace
            - *walls_ineligible_R-19
            - not: *upgradable_single_pane
            - *upgradable_double_pane_or_single_and_storm
            - or:
              - *R-30_attic_eligible
              - *R-49_attic_eligible
              - *R-60_attic_eligible
        costs: *blank_costs
        lifetime: 999
      #29.5% for atiic insulation and 1" polyiso
      - option: Infiltration Reduction|29.5%
        apply_logic:
          - and:
            - not: *vented_crawlspace
            - not: *walls_ineligible_R-19
            - not: *upgradable_single_pane
            - not: *upgradable_double_pane_or_single_and_storm
            - or:
              - *R-30_attic_eligible
              - *R-49_attic_eligible
              - *R-60_attic_eligible
        costs: *blank_costs
        lifetime: 999
      #50.7% for attic insulation and 1" polyiso and exterior storms on single pane
      - option: Infiltration Reduction|50.7%
        apply_logic:
          - and:
            - not: *vented_crawlspace
            - not: *walls_ineligible_R-19
            - *upgradable_single_pane
            - not: *upgradable_double_pane_or_single_and_storm
            - or:
              - *R-30_attic_eligible
              - *R-49_attic_eligible
              - *R-60_attic_eligible
        costs: *blank_costs
        lifetime: 999
      #36.6% for attic insulation and 1" polyiso and exterior clear storms on double pane or single pane + storm
      - option: Infiltration Reduction|36.6%
        apply_logic:
          - and:
            - not: *vented_crawlspace
            - not: *walls_ineligible_R-19
            - not: *upgradable_single_pane
            - *upgradable_double_pane_or_single_and_storm
            - or:
              - *R-30_attic_eligible
              - *R-49_attic_eligible
              - *R-60_attic_eligible
        costs: *blank_costs
        lifetime: 999
      #vented crawlspace air leakage reductions
      #13% for 1" polyiso
      - option: Infiltration Reduction|13%
        apply_logic:
          - and:
            - *vented_crawlspace
            - not: *walls_ineligible_R-19
            - not: *upgradable_single_pane
            - not: *upgradable_double_pane_or_single_and_storm
            - not: *R-30_attic_eligible
            - not: *R-49_attic_eligible
            - not: *R-60_attic_eligible
        costs: *blank_costs
        lifetime: 999
      #10% for exterior storms on single pane
      - option: Infiltration Reduction|10%
        apply_logic:
          - and:
            - *vented_crawlspace
            - *walls_ineligible_R-19
            - *upgradable_single_pane
            - not: *upgradable_double_pane_or_single_and_storm
            - not: *R-30_attic_eligible
            - not: *R-49_attic_eligible
            - not: *R-60_attic_eligible
        costs: *blank_costs
        lifetime: 999
      #7% for exterior storms on double pane or single pane + storm
      - option: Infiltration Reduction|7%
        apply_logic:
          - and:
            - *vented_crawlspace
            - *walls_ineligible_R-19
            - not: *upgradable_single_pane
            - *upgradable_double_pane_or_single_and_storm
            - not: *R-30_attic_eligible
            - not: *R-49_attic_eligible
            - not: *R-60_attic_eligible
        costs: *blank_costs
        lifetime: 999
      #8% for attic insulation
      - option: Infiltration Reduction|8%
        apply_logic:
          - and:
            - *vented_crawlspace
            - *walls_ineligible_R-19
            - not: *upgradable_single_pane
            - not: *upgradable_double_pane_or_single_and_storm
            - or:
              - *R-30_attic_eligible
              - *R-49_attic_eligible
              - *R-60_attic_eligible
        costs: *blank_costs
        lifetime: 999
      #31.3% for 1" polyiso and exterior storms on single pane
      - option: Infiltration Reduction|31.3%
        apply_logic:
          - and:
            - *vented_crawlspace
            - not: *walls_ineligible_R-19
            - *upgradable_single_pane
            - not: *upgradable_double_pane_or_single_and_storm
            - not: *R-30_attic_eligible
            - not: *R-49_attic_eligible
            - not: *R-60_attic_eligible
        costs: *blank_costs
        lifetime: 999
      #19.1% for 1" polyiso and exterior storms on double pane or single pane + storm
      - option: Infiltration Reduction|19.1%
        apply_logic:
          - and:
            - *vented_crawlspace
            - not: *walls_ineligible_R-19
            - not: *upgradable_single_pane
            - *upgradable_double_pane_or_single_and_storm
            - not: *R-30_attic_eligible
            - not: *R-49_attic_eligible
            - not: *R-60_attic_eligible
        costs: *blank_costs
        lifetime: 999
      #27.3% for attic insulation and exterior storms on single pane
      - option: Infiltration Reduction|27.3%
        apply_logic:
          - and:
            - *vented_crawlspace
            - *walls_ineligible_R-19
            - *upgradable_single_pane
            - not: *upgradable_double_pane_or_single_and_storm
            - or:
              - *R-30_attic_eligible
              - *R-49_attic_eligible
              - *R-60_attic_eligible
        costs: *blank_costs
        lifetime: 999
      #14.4% for attic insulation and exterior storms on double pane or single pane + storm
      - option: Infiltration Reduction|14.4%
        apply_logic:
          - and:
            - *vented_crawlspace
            - *walls_ineligible_R-19
            - not: *upgradable_single_pane
            - *upgradable_double_pane_or_single_and_storm
            - or:
              - *R-30_attic_eligible
              - *R-49_attic_eligible
              - *R-60_attic_eligible
        costs: *blank_costs
        lifetime: 999
      #20.0% for atiic insulation and 1" polyiso
      - option: Infiltration Reduction|20.0%
        apply_logic:
          - and:
            - *vented_crawlspace
            - not: *walls_ineligible_R-19
            - not: *upgradable_single_pane
            - not: *upgradable_double_pane_or_single_and_storm
            - or:
              - *R-30_attic_eligible
              - *R-49_attic_eligible
              - *R-60_attic_eligible
        costs: *blank_costs
        lifetime: 999
      #36.8% for attic insulation and 1" polyiso and exterior storms on single pane
      - option: Infiltration Reduction|36.8%
        apply_logic:
          - and:
            - *vented_crawlspace
            - not: *walls_ineligible_R-19
            - *upgradable_single_pane
            - not: *upgradable_double_pane_or_single_and_storm
            - or:
              - *R-30_attic_eligible
              - *R-49_attic_eligible
              - *R-60_attic_eligible
        costs: *blank_costs
        lifetime: 999
      #25.6% for attic insulation and 1" polyiso and exterior clear storms on double pane or single pane + storm
      - option: Infiltration Reduction|25.6%
        apply_logic:
          - and:
            - *vented_crawlspace
            - not: *walls_ineligible_R-19
            - not: *upgradable_single_pane
            - *upgradable_double_pane_or_single_and_storm
            - or:
              - *R-30_attic_eligible
              - *R-49_attic_eligible
              - *R-60_attic_eligible
        costs: *blank_costs
        lifetime: 999


  - upgrade_name: Lighting
      # Lighting Upgrade
      - &lighting
        option: Lighting|100% LED
        apply_logic:
          or:
            - Lighting|100% Incandescent
            - Lighting|60% CFL
            - Lighting|100% CFL
            - Lighting|20% LED
            - Lighting|100% LED
        costs:
          - value: 0
            multiplier: Floor Area, Lighting (ft^2)
        lifetime: 78.28


eagle:
  n_jobs: 50
  minutes_per_sim: 30
  account: enduse
  postprocessing:
    time: 480
    n_workers: 32
  sampling:
    time: 60

postprocessing:
  aws:
    region_name: 'us-west-2'
    s3:
      bucket: resstock-gmlc-bills-lbnl #change this to an NREL bucket if needed for testing
<<<<<<< HEAD
      prefix: upload-test-aps #the folder within whatever bucket, should be specific to the run, can be in heirarchy (like GMLC/APS) in which case only the last part will be used by the athena database namer
=======
      prefix: test_4ups_APS #the folder within whatever bucket, should be specific to the run, can be in heirarchy (like GMLC/APS) in which case only the last part will be used by the athena database namer
>>>>>>> bff72d93
    athena:
      glue_service_role: service-role/AWSGlueServiceRole-default
      database_name: resstock-gmlc #collection of Athena tables (post-crawling), can be constant for the entire analysis
      max_crawling_time: 1200 #time to wait for the crawler to complete before aborting it<|MERGE_RESOLUTION|>--- conflicted
+++ resolved
@@ -1,24 +1,14 @@
 schema_version: '0.3'
 buildstock_directory: /home/epresent/resstock # Relative to this file or absolute
 project_directory: project_national # Relative to buildstock_directory
-<<<<<<< HEAD
 output_directory: /projects/enduse/gmlc-bills/upload-test-aps
-#weather_files_url: https://data.nrel.gov/system/files/156/BuildStock_TMY3_FIPS.zip
-weather_files_path: /shared-projects/buildstock/weather/BuildStock_2018_FIPS.zip
-=======
-output_directory: national_upgrades
 # weather_files_url: https://data.nrel.gov/system/files/156/BuildStock_TMY3_FIPS.zip
 weather_files_path: /shared-projects/buildstock/weather/BuildStock_2019_FIPS.zip
->>>>>>> bff72d93
 
 sampler: 
   type: residential_quota_downselect
   args:
-<<<<<<< HEAD
-    n_datapoints: 100
-=======
     n_datapoints: 10000
->>>>>>> bff72d93
     logic:
       - Vacancy Status|Occupied
       - Geometry Building Type RECS|Single-Family Detached
@@ -36,11 +26,7 @@
         - County|AZ, Yavapai County
         - County|AZ, Maricopa County
         - County|AZ, Yuma County
-<<<<<<< HEAD
         # #Ameren
-=======
-        #Ameren
->>>>>>> bff72d93
         # - County|IL, Christian County
         # - County|IL, Shelby County
         # - County|IL, Crawford County
@@ -1053,11 +1039,7 @@
     region_name: 'us-west-2'
     s3:
       bucket: resstock-gmlc-bills-lbnl #change this to an NREL bucket if needed for testing
-<<<<<<< HEAD
       prefix: upload-test-aps #the folder within whatever bucket, should be specific to the run, can be in heirarchy (like GMLC/APS) in which case only the last part will be used by the athena database namer
-=======
-      prefix: test_4ups_APS #the folder within whatever bucket, should be specific to the run, can be in heirarchy (like GMLC/APS) in which case only the last part will be used by the athena database namer
->>>>>>> bff72d93
     athena:
       glue_service_role: service-role/AWSGlueServiceRole-default
       database_name: resstock-gmlc #collection of Athena tables (post-crawling), can be constant for the entire analysis
