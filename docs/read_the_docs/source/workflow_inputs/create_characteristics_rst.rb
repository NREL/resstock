# frozen_string_literal: true

require 'csv'
require 'oga'

class String
  def to_underscore_case
    gsub(/::/, '/')
      .gsub(/([A-Z]+)([A-Z][a-z])/, '\1_\2')
      .gsub(/([a-z\d])([A-Z])/, '\1_\2')
      .tr('-', '_')
      .tr(' ', '_')
      .downcase
  end
end

def write_subsection(f, row, name, sc, delim)
  return if row[name].nil?

  f.puts(name)
  f.puts(sc * name.size)
  f.puts
  entry = row[name].tr('\\', '/')
  entry = "``#{entry}``" if entry.include?('.py')
  if !delim.nil?
    items = []
    entries = entry.split(delim).map(&:strip)
    entries.each do |entry|
      if entry.start_with?(/\[\d+\]/)
        item = "  - \\#{entry}"
      else
        item = "- \\#{entry}"
      end
      items << item
      items << ''
    end
    entry = items
  end
  f.puts(entry)
  f.puts
end

def href_to_rst(str)
  urls_names = str.scan(/<a href='(.+?)'>(.+?)<\/a>/)
  return str if urls_names.empty?

  urls_names.each do |url_name|
    url, name = url_name

    str = str.gsub("<a href='#{url}'>#{name}</a>", "`#{name} <#{url}>`_")
  end
  return str
end

def get_measure_xml(filepath)
  measure_xml = {}
  parse_xml = Oga.parse_xml(filepath)
  parse_xml.xpath('//measure/arguments/argument').each do |argument|
    name = argument.at_xpath('name').text
    measure_xml[name] = {}
    ['type', 'required', 'units', 'choices', 'description'].each do |property|
      if property != 'choices'
        element = argument.at_xpath(property)
        value = !element.nil? ? element.text : ''
      else
        value = argument.xpath('choices/choice').map { |c| c.at_xpath('value').text }
      end
      measure_xml[name][property] = value
    end
  end
  return measure_xml
end

resources_dir = File.absolute_path(File.join(File.dirname(__FILE__), '../../../../resources'))

filepath = File.read(File.join(resources_dir, 'hpxml-measures/BuildResidentialHPXML/measure.xml'))
buildreshpxmlarguments_xml = get_measure_xml(filepath)

filepath = File.read(File.join(resources_dir, '../measures/ResStockArguments/measure.xml'))
resstockarguments_xml = get_measure_xml(filepath)

# Refine resstockarguments_xml
resstockarguments_xml.each do |name, properties|
  # Get required and type from BuildResidentialHPXML
  ['required', 'type'].each do |property|
    resstockarguments_xml[name][property] = buildreshpxmlarguments_xml[name][property] if buildreshpxmlarguments_xml.keys.include?(name)
  end

  # Add "auto" to Choices for optional String/Double/Integer
  if properties['description'].include?('OS-HPXML default') && ['String', 'Double', 'Integer'].include?(properties['type'])
    resstockarguments_xml[name]['choices'].unshift('auto')
  end

  # Convert href to rst for description
  resstockarguments_xml[name]['description'] = href_to_rst(resstockarguments_xml[name]['description'])
end

source_report_cols = ['Description', 'Created by', 'Source', 'Assumption']
arguments_cols = ['Name', 'Required', 'Units', 'Type', 'Choices', 'Description']

f = File.open(File.join(File.dirname(__FILE__), 'characteristics.rst'), 'w')
f.puts('.. _housing_characteristics:')
f.puts
f.puts('Housing Characteristics')
f.puts('=======================')
f.puts
f.puts('Each parameter sampled by the national project is listed alphabetically as its own subsection below.')
f.puts('For each parameter, the following (if applicable) are reported based on the contents of the `source_report.csv <https://github.com/NREL/resstock/blob/develop/project_national/resources/source_report.csv>`_:')
f.puts
source_report_cols.each do |source_report_col|
  f.puts("- **#{source_report_col}**")
end
f.puts
f.puts('Additionally, for each parameter an **Arguments** table is populated (if applicable) based on the contents of `ResStockArguments <https://github.com/NREL/resstock/blob/develop/measures/ResStockArguments>`_ and `BuildResidentialHPXML <https://github.com/NREL/resstock/blob/develop/resources/hpxml-measures/BuildResidentialHPXML>`_ measure.xml files.')
f.puts
arguments_cols.each do |arguments_col|
  if ['Name', 'Required', 'Type'].include?(arguments_col)
    f.puts("- **#{arguments_col}** [#]_")
  else
    f.puts("- **#{arguments_col}**")
  end
end
f.puts
f.puts('.. [#] Each **Name** entry is an argument that is assigned using defined options from the `options_lookup.tsv <https://github.com/NREL/resstock/blob/develop/resources/options_lookup.tsv>`_.')
f.puts('.. [#] May be "true" or "false".')
f.puts('.. [#] May be "String", "Double", "Integer", "Boolean", or "Choice".')
f.puts
f.puts('Furthermore, all *optional* Choice arguments include "auto" as one of the possible **Choices**.')
f.puts('Most *optional* String/Double/Integer/Boolean arguments can also be assigned a value of "auto" (e.g., ``site_ground_conductivity``).')
f.puts('Assigning "auto" means that downstream OS-HPXML default values (if applicable) will be used.')
f.puts('When applicable, the **Description** field will include link(s) to `OpenStudio-HPXML documentation <https://openstudio-hpxml.readthedocs.io/en/latest/?badge=latest>`_ describing these default values.')
f.puts

lookup_file = File.join(resources_dir, 'options_lookup.tsv')
option_sat_file = File.join('project_national', 'resources', 'options_saturations.csv')
lookup_csv_data = CSV.open(lookup_file, col_sep: "\t").each.to_a
option_sat_csv_data = CSV.open(option_sat_file, quote_char: '"', col_sep: ',').each.to_a

source_report = CSV.read(File.join(File.dirname(__FILE__), '../../../../project_national/resources/source_report.csv'), headers: true)
source_report.each do |row|
  parameter = row['Parameter']

  # ref
  f.puts(".. _#{parameter.to_underscore_case}:")
  f.puts

  # section
  f.puts(parameter)
  f.puts('-' * parameter.size)
  f.puts

  source_report_cols.each do |subsection_name|
    # delim = nil
    delim = ';' if ['Source', 'Assumption'].include?(subsection_name)
    write_subsection(f, row, subsection_name, '*', delim)
  end

  # Arguments
  r_arguments = []
  lookup_csv_data.each do |lookup_row|
    next if lookup_row[0] != parameter
    next if lookup_row[2] != 'ResStockArguments'

    lookup_row[3..-1].each do |argument_value|
      argument, _value = argument_value.split('=')
      r_arguments << argument if !r_arguments.include?(argument)
    end
  end
  if r_arguments.any?

    name = 'Arguments'
    f.puts(name)
    f.puts('*' * name.size)
    f.puts
    f.puts('.. list-table::')
    f.puts('   :header-rows: 1')
    f.puts('   :stub-columns: 1')
    f.puts
    arguments_cols.each_with_index do |arguments_col, i|
      line = "     - #{arguments_col}"
      line = "   * - #{arguments_col}" if i == 0
      f.puts(line)
    end

    r_arguments = r_arguments.sort_by &resstockarguments_xml.keys.method(:index)
    r_arguments.each do |r_argument|
      f.puts("   * - ``#{r_argument}``")
      f.puts("     - #{resstockarguments_xml[r_argument]['required']}")
      f.puts("     - #{resstockarguments_xml[r_argument]['units']}")
      f.puts("     - #{resstockarguments_xml[r_argument]['type']}")
      choices = resstockarguments_xml[r_argument]['choices']
      if choices.empty?
        f.puts('     -')
      else
        f.puts("     - #{choices.join(', ')}")
      end
      f.puts("     - #{resstockarguments_xml[r_argument]['description']}")
    end
    f.puts
  end
  # Options
  name = 'Options'
  f.puts(name)
  f.puts('*' * name.size)
  f.puts
  f.puts("From ``project_national`` the list of options, option stock sturation, and option arguments for the **#{parameter}** characteristic.")
  f.puts
  f.puts('.. list-table::')
  f.puts('   :header-rows: 1')
  f.puts('   :stub-columns: 1')
  f.puts('   :widths: auto')
  f.puts
  f.puts('   * - Option name')
  f.puts('     - Stock saturation')

  # Get arguments for table header
  if !r_arguments.empty?
    r_arguments.each do |r_argument|
      f.puts("     - ``#{r_argument}``")
    end
  end
  f.puts

  # Options and stock saturation
  option_sat_csv_data.each do |param_option_row|
    # If the parameter does not match next
    next if param_option_row[1] != parameter

    # Insert the options and the stock saturation
    option = param_option_row[2]
    f.puts("   * - #{option}")
    sat_percent = Float(param_option_row[3]) * 100.0
    if Integer(sat_percent.truncate()) == 100
      f.puts('     - %.3g%%' % [sat_percent])
    else
      f.puts('     - %.2g%%' % [sat_percent])
    end

    # Check if there are arguments
    next unless !r_arguments.empty?

    # If there are arguments, go through options lookup to find the option
    lookup_csv_data.each do |lookup_row|
      next if lookup_row[0] != parameter
      next if lookup_row[1] != option

      # When the option is found
      if lookup_row[2] != 'ResStockArguments'
        # Put all blank rows if there is no arguments
<<<<<<< HEAD
        for a in 1..r_arguments.length() do
=======
        for _a in 1..r_arguments.length() do
>>>>>>> eb1563f6
          f.puts('     - ')
        end
      else
        # If option specifies arguments, insert arguments according to the order of r_arguements
        r_arguments.each do |argument|
          # Look for each argument in r_arguments
          found_arg = false
          lookup_row[3..-1].each do |argument_value|
            arg, value = argument_value.split('=')
            if argument == arg
              found_arg = true
              f.puts("     - #{value}")
            end
          end
          # if the argument is not found (a not specified optional argument)
          if !found_arg
            f.puts('     - ')
          end
        end
      end
    end
  end
  f.puts
end<|MERGE_RESOLUTION|>--- conflicted
+++ resolved
@@ -247,11 +247,7 @@
       # When the option is found
       if lookup_row[2] != 'ResStockArguments'
         # Put all blank rows if there is no arguments
-<<<<<<< HEAD
-        for a in 1..r_arguments.length() do
-=======
         for _a in 1..r_arguments.length() do
->>>>>>> eb1563f6
           f.puts('     - ')
         end
       else
