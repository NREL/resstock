--- conflicted
+++ resolved
@@ -37,8 +37,15 @@
       include_timeseries_fuel_consumptions: true
       include_timeseries_end_use_consumptions: true
       include_timeseries_emissions: true
-<<<<<<< HEAD
-      include_timeseries_total_loads: false
+      include_timeseries_emission_fuels: true
+      include_timeseries_emission_end_uses: true
+      include_timeseries_hot_water_uses: true
+      include_timeseries_total_loads: true
+      include_timeseries_component_loads: true
+      include_timeseries_unmet_hours: true
+      include_timeseries_zone_temperatures: true
+      include_timeseries_airflows: true
+      include_timeseries_weather: true
       output_variables:
         - name: Zone Thermal Comfort Pierce Model Standard Effective Temperature
 
@@ -53,17 +60,6 @@
           schedules_peak_period_allow_stacking: false
           schedules_peak_period_schedule_rulesets_names: fridge
           schedules_peak_period_schedule_files_column_names: dishwasher, clothes_washer, clothes_dryer, cooking_range
-=======
-      include_timeseries_emission_fuels: true
-      include_timeseries_emission_end_uses: true
-      include_timeseries_hot_water_uses: true
-      include_timeseries_total_loads: true
-      include_timeseries_component_loads: true
-      include_timeseries_unmet_hours: true
-      include_timeseries_zone_temperatures: true
-      include_timeseries_airflows: true
-      include_timeseries_weather: true
->>>>>>> a69e2261
 
     reporting_measures:
       - measure_dir_name: QOIReport
