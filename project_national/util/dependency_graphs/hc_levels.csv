--- conflicted
+++ resolved
@@ -91,7 +91,6 @@
 Insulation Unfinished Basement,7
 Water Heater Efficiency,7
 Cooling Setpoint,8
-Geometry Garage,8
 Geometry Stories,8
 HVAC Has Ducts,8
 HVAC Has Shared System,8
@@ -99,12 +98,8 @@
 Ducts,9
 Geometry Building Level MF,9
 Geometry Building Number Units MF,9
-<<<<<<< HEAD
-Geometry Building Number Units SFA,9
-=======
 Geometry Building Type Height,9
 Geometry Stories Low Rise,9
->>>>>>> edda4442
 HVAC Cooling Efficiency,9
 HVAC Heating Efficiency,9
 HVAC Shared Efficiencies,9
