--- conflicted
+++ resolved
@@ -446,15 +446,8 @@
             - Bedrooms|1
             - Bedrooms|2
             - Bedrooms|3
-<<<<<<< HEAD
-          - Water Heater Efficiency|Electric Standard
-=======
           - not:
-              or:
-                - Water Heater Efficiency|Electric Heat Pump, 50 gal, 3.45 UEF
-                - Water Heater Efficiency|Electric Heat Pump, 66 gal, 3.35 UEF
-                - Water Heater Efficiency|Electric Heat Pump, 80 gal, 3.45 UEF
->>>>>>> c2646ff7
+              - Water Heater Efficiency|Electric Premium
         costs:
           - value: 820.62  # 586.16 * 1.4: Interpolated using REMDB values for EF 0.92 (UEF 0.9174) and 0.95 (UEF 0.9299), inflation adjusted with 1.4 factor - https://remdb.nrel.gov/measures?group_id=6&component_type_id=270&actionId=2084&bcId=4102
             multiplier: Fixed (1)
