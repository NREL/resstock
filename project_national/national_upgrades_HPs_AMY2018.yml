schema_version: '0.4'
os_version: 3.8.0
os_sha: f953b6fcaf
buildstock_directory: ../ # Relative to this file or absolute
project_directory: project_national # Relative to buildstock_directory
# output_directory:  /projects/heatpump/test_runs/n_500_20240530_2007_v1
output_directory:  n_1000_20240729_2007_v1
weather_files_url: https://data.nrel.gov/system/files/156/Buildstock_TMY3_FIPS-1678817889.zip
# weather_files_path: /kfs2/shared-projects/buildstock/weather/BuildStock_2018_FIPS.zip

sampler:
  type: residential_quota
  args:
    n_datapoints: 1000

workflow_generator:
  type: residential_hpxml
  version: 2024.07.20
  args:
    build_existing_model:
      simulation_control_timestep: 15
      simulation_control_run_period_begin_month: 1
      simulation_control_run_period_begin_day_of_month: 1
      simulation_control_run_period_end_month: 12
      simulation_control_run_period_end_day_of_month: 31
      simulation_control_run_period_calendar_year: 2018
      add_component_loads: true

    emissions:
      - scenario_name: LRMER_MidCase_15
        type: CO2e
        elec_folder: data/emissions/cambium/2022/LRMER_MidCase_15

    utility_bills:
      - scenario_name: Bills

    simulation_output_report:
      timeseries_frequency: none
      include_timeseries_total_consumptions: true
      include_timeseries_fuel_consumptions: true
      include_timeseries_end_use_consumptions: true
      include_timeseries_emissions: false
      include_timeseries_emission_fuels: false
      include_timeseries_emission_end_uses: false
      include_timeseries_hot_water_uses: false
      include_timeseries_total_loads: false
      include_timeseries_component_loads: false
      include_timeseries_unmet_hours: false
      include_timeseries_zone_temperatures: false
      include_timeseries_airflows: false
      include_timeseries_weather: false
      include_timeseries_resilience: false
      include_monthly_bills: true

    reporting_measures:
      - measure_dir_name: QOIReport

    server_directory_cleanup:
      retain_schedules_csv: false

kestrel:
  n_jobs: 10
  minutes_per_sim: 5
  account: heatpump
  postprocessing:
    time: 80
    n_workers: 1
  sampling:
    time: 20

postprocessing:
  keep_individual_timeseries: true
  # partition_columns:
  #   - State
  #   - County
  aws:
    region_name: us-west-2
    s3:
      bucket: heat-pump-deployment
      prefix: test_runs
    athena:
      glue_service_role: service-role/AWSGlueServiceRole-default
      database_name: heatpumpdeployment
      max_crawling_time: 1200


baseline:
  n_buildings_represented: 139647020 # American Community Survey 2021 5-year, B25001, does not include territories ( 138765649 without AK and HI )

upgrades:
  # Case 1: Baseline Stock - AMY2018, Furnace over-sizing factor = 1.7 for homes with a ducted fossil fuel furnace, default cooling autosizing factor (1.0)
  #         Updated defrost approach, tweak sampled heat pumps
  - upgrade_name: Case 3 - Baseline Upgrade - EnergyStar Heat Pump, Electric Backup

    package_apply_logic: &remove_non_fossil_non_elec_fuels
      - not: Heating Fuel|Wood
      - not: Heating Fuel|Other Fuel
      - not: Heating Fuel|None

    options:
      - &hvac_heating_efficiency_ashp_case_3
        option: HVAC Heating Efficiency|ASHP, SEER2 15.2, 7.8 HSPF2, Case 3
        apply_logic: &ducted_ASHP_apply_logic
          - HVAC Has Ducts|Yes
        costs: &dummy_cost_values
          - value: 999 # dummy value
            multiplier: Size, Heating System Primary (kBtu/h)
        lifetime: &dummy_lifetime_value 30
      - &hvac_cooling_efficiency_ducted_heat_pump
        option: HVAC Cooling Efficiency|Ducted Heat Pump
        apply_logic: *ducted_ASHP_apply_logic
      - &hvac_distribution_use_autosizing_limits_and_maintain_duct_system_curve
        option: HVAC Distribution|Use Autosizing Limits and Maintain Duct System Curve
        apply_logic: *ducted_ASHP_apply_logic

      - &hvac_heating_efficiency_mshp_case_3
        option: HVAC Heating Efficiency|MSHP, SEER2 15.2, 7.8 HSPF2, Case 3
        apply_logic: &nonducted_MSHP_apply_logic
          - HVAC Has Ducts|No
          - not: HVAC Heating Efficiency|MSHP, SEER 29.3, 14 HSPF
        costs: *dummy_cost_values
        lifetime: *dummy_lifetime_value
      - &hvac_cooling_efficiency_non_ducted_heat_pump
        option: HVAC Cooling Efficiency|Non-Ducted Heat Pump
        apply_logic: *nonducted_MSHP_apply_logic

  - upgrade_name: Case 2 - Baseline Upgrade - EnergyStar Heat Pump, Existing System Backup

    package_apply_logic: *remove_non_fossil_non_elec_fuels

    options:
      - &hvac_heating_efficiency_ashp_case_2
        option: HVAC Heating Efficiency|Dual-Fuel ASHP, SEER2 15.2, 7.8 HSPF2, Case 2
        apply_logic: *ducted_ASHP_apply_logic
        costs: *dummy_cost_values
        lifetime: *dummy_lifetime_value
      - *hvac_cooling_efficiency_ducted_heat_pump
      - *hvac_distribution_use_autosizing_limits_and_maintain_duct_system_curve

      - &hvac_heating_efficiency_mshp_case_2
        option: HVAC Heating Efficiency|Dual-Fuel MSHP, SEER2 15.2, 7.8 HSPF2, Case 2
        apply_logic: *nonducted_MSHP_apply_logic
        costs: *dummy_cost_values
        lifetime: *dummy_lifetime_value
      - *hvac_cooling_efficiency_non_ducted_heat_pump

      - &heat_pump_backup_use_existing_system
        option: Heat Pump Backup|Use Existing System

  - upgrade_name: Case 7 - Heat Pump Selection - EnergyStar Mid Efficiency, Electric Backup

    package_apply_logic: *remove_non_fossil_non_elec_fuels

    options:
      - &hvac_heating_efficiency_ashp_case_7
        option: HVAC Heating Efficiency|ASHP, SEER2 15.2, 8.2 HSPF2, Case 7
        apply_logic: *ducted_ASHP_apply_logic
        costs: *dummy_cost_values
        lifetime: *dummy_lifetime_value
      - *hvac_cooling_efficiency_ducted_heat_pump
      - *hvac_distribution_use_autosizing_limits_and_maintain_duct_system_curve
      - &hvac_performance_data_ashp_case_7
        option: HVAC Detailed Performance Data|CCHP Min Ducted
        apply_logic: *ducted_ASHP_apply_logic

      - &hvac_heating_efficiency_mshp_case_7
        option: HVAC Heating Efficiency|MSHP, SEER2 15.2, 8.5 HSPF2, Case 7
        apply_logic: *nonducted_MSHP_apply_logic
        costs: *dummy_cost_values
        lifetime: *dummy_lifetime_value
      - *hvac_cooling_efficiency_non_ducted_heat_pump
      - &hvac_performance_data_mshp_case_7
        option: HVAC Detailed Performance Data|CCHP Min Non-Ducted
        apply_logic: *nonducted_MSHP_apply_logic

  - upgrade_name: Case 8 - Heat Pump Selection - Typical Cold Climate

    package_apply_logic: *remove_non_fossil_non_elec_fuels

    options:
      - &hvac_heating_efficiency_ashp_case_8
        option: HVAC Heating Efficiency|ASHP, SEER2 17.5, 8.5 HSPF2, Case 8
        apply_logic: *ducted_ASHP_apply_logic
        costs: *dummy_cost_values
        lifetime: *dummy_lifetime_value
      - *hvac_cooling_efficiency_ducted_heat_pump
      - *hvac_distribution_use_autosizing_limits_and_maintain_duct_system_curve
      - &hvac_performance_data_ashp_case_8
        option: HVAC Detailed Performance Data|CCHP Ducted
        apply_logic: *ducted_ASHP_apply_logic

      - &hvac_heating_efficiency_mshp_case_8
        option: HVAC Heating Efficiency|MSHP, SEER2 22.7, 10.3 HSPF2, Case 8
        apply_logic: *nonducted_MSHP_apply_logic
        costs: *dummy_cost_values
        lifetime: *dummy_lifetime_value
      - *hvac_cooling_efficiency_non_ducted_heat_pump
      - &hvac_performance_data_mshp_case_8
        option: HVAC Detailed Performance Data|CCHP Non-Ducted
        apply_logic: *nonducted_MSHP_apply_logic

<<<<<<< HEAD
  - upgrade_name: Case 9 - Heat Pump Selection – High COP, Cold-Temperature
=======
  - upgrade_name: Case 14a - Heat Pump Sizing - Typical Cold Climate
>>>>>>> 1767bfaa

    package_apply_logic: *remove_non_fossil_non_elec_fuels

    options:
<<<<<<< HEAD
      - &hvac_heating_efficiency_ashp_case_8
        option: HVAC Heating Efficiency|ASHP, SEER2 17.5, 8.7 HSPF2, Case 9
        apply_logic: *ducted_ASHP_apply_logic
        costs: *dummy_cost_values
        lifetime: *dummy_lifetime_value
      - *hvac_cooling_efficiency_ducted_heat_pump
      - *hvac_distribution_use_autosizing_limits_and_maintain_duct_system_curve
      - &hvac_performance_data_ashp_case_8
        option: HVAC Detailed Performance Data|High COP Cold Ducted
        apply_logic: *ducted_ASHP_apply_logic

      - &hvac_heating_efficiency_mshp_case_8
        option: HVAC Heating Efficiency|MSHP, SEER2 23.7, 10.3 HSPF2, Case 9
        apply_logic: *nonducted_MSHP_apply_logic
        costs: *dummy_cost_values
        lifetime: *dummy_lifetime_value
      - *hvac_cooling_efficiency_non_ducted_heat_pump
      - &hvac_performance-data_mshp_case_8
        option: HVAC Detailed Performance Data|High COP Cold Non-Ducted
        apply_logic: *nonducted_MSHP_apply_logic

  - upgrade_name: Case 10 - Heat Pump Selection – High COP, Part Load
=======
      - *hvac_heating_efficiency_ashp_case_8
      - *hvac_cooling_efficiency_ducted_heat_pump
      - &hvac_distribution_ashp_25_min_max_range
        option: HVAC Distribution|25 Min Max Range
        apply_logic: *ducted_ASHP_apply_logic
      - *hvac_performance_data_ashp_case_8

      - *hvac_heating_efficiency_mshp_case_8
      - *hvac_cooling_efficiency_non_ducted_heat_pump
      - &hvac_distribution_mshp_25_min_max_range
        option: HVAC Distribution|25 Min Max Range
        apply_logic: *nonducted_MSHP_apply_logic
      - *hvac_performance_data_mshp_case_8

  - upgrade_name: Case 14b - Heat Pump Sizing - Typical Cold Climate
>>>>>>> 1767bfaa

    package_apply_logic: *remove_non_fossil_non_elec_fuels

    options:
<<<<<<< HEAD
      - &hvac_heating_efficiency_ashp_case_8
        option: HVAC Heating Efficiency|ASHP, SEER2 17.3, 8.7 HSPF2, Case 10
        apply_logic: *ducted_ASHP_apply_logic
        costs: *dummy_cost_values
        lifetime: *dummy_lifetime_value
      - *hvac_cooling_efficiency_ducted_heat_pump
      - *hvac_distribution_use_autosizing_limits_and_maintain_duct_system_curve
      - &hvac_performance_data_ashp_case_8
        option: HVAC Detailed Performance Data|High COP Part Load Ducted
        apply_logic: *ducted_ASHP_apply_logic

      - &hvac_heating_efficiency_mshp_case_8
        option: HVAC Heating Efficiency|MSHP, SEER2 20, 10.3 HSPF2, Case 10
        apply_logic: *nonducted_MSHP_apply_logic
        costs: *dummy_cost_values
        lifetime: *dummy_lifetime_value
      - *hvac_cooling_efficiency_non_ducted_heat_pump
      - &hvac_performance-data_mshp_case_8
        option: HVAC Detailed Performance Data|High COP Part Load Non-Ducted
        apply_logic: *nonducted_MSHP_apply_logic

  - upgrade_name: Case 11 - Heat Pump Selection – High Capacity, Cold Temperature
=======
      - *hvac_heating_efficiency_ashp_case_8
      - *hvac_cooling_efficiency_ducted_heat_pump
      - &hvac_distribution_ashp_50_min_max_range
        option: HVAC Distribution|50 Min Max Range
        apply_logic: *ducted_ASHP_apply_logic
      - *hvac_performance_data_ashp_case_8

      - *hvac_heating_efficiency_mshp_case_8
      - *hvac_cooling_efficiency_non_ducted_heat_pump
      - &hvac_distribution_mshp_50_min_max_range
        option: HVAC Distribution|50 Min Max Range
        apply_logic: *nonducted_MSHP_apply_logic
      - *hvac_performance_data_mshp_case_8

  - upgrade_name: Case 14c - Heat Pump Sizing - Typical Cold Climate
>>>>>>> 1767bfaa

    package_apply_logic: *remove_non_fossil_non_elec_fuels

    options:
<<<<<<< HEAD
      - &hvac_heating_efficiency_ashp_case_8
        option: HVAC Heating Efficiency|ASHP, SEER2 15.5, 8.5 HSPF2, Case 11
        apply_logic: *ducted_ASHP_apply_logic
        costs: *dummy_cost_values
        lifetime: *dummy_lifetime_value
      - *hvac_cooling_efficiency_ducted_heat_pump
      - *hvac_distribution_use_autosizing_limits_and_maintain_duct_system_curve
      - &hvac_performance_data_ashp_case_8
        option: HVAC Detailed Performance Data|High Capacity Cold Temp Ducted
        apply_logic: *ducted_ASHP_apply_logic

      - &hvac_heating_efficiency_mshp_case_8
        option: HVAC Heating Efficiency|MSHP, SEER2 21, 10.4 HSPF2, Case 11
=======
      - *hvac_heating_efficiency_ashp_case_8
      - *hvac_cooling_efficiency_ducted_heat_pump
      - *hvac_performance_data_ashp_case_8

      - &hvac_heating_efficiency_mshp_case_8_acca
        option: HVAC Heating Efficiency|MSHP, SEER2 22.7, 10.3 HSPF2, Case 8, ACCA
>>>>>>> 1767bfaa
        apply_logic: *nonducted_MSHP_apply_logic
        costs: *dummy_cost_values
        lifetime: *dummy_lifetime_value
      - *hvac_cooling_efficiency_non_ducted_heat_pump
<<<<<<< HEAD
      - &hvac_performance-data_mshp_case_8
        option: HVAC Detailed Performance Data|High Capacity Cold Temp Non-Ducted
        apply_logic: *nonducted_MSHP_apply_logic     

=======
      - *hvac_performance_data_mshp_case_8
>>>>>>> 1767bfaa


eagle:
  n_jobs: 3
  minutes_per_sim: 5
  account: <account you are authorized to use>
  postprocessing:
    time: 20
    n_workers: 1
  sampling:
    time: 10<|MERGE_RESOLUTION|>--- conflicted
+++ resolved
@@ -199,16 +199,11 @@
         option: HVAC Detailed Performance Data|CCHP Non-Ducted
         apply_logic: *nonducted_MSHP_apply_logic
 
-<<<<<<< HEAD
   - upgrade_name: Case 9 - Heat Pump Selection – High COP, Cold-Temperature
-=======
-  - upgrade_name: Case 14a - Heat Pump Sizing - Typical Cold Climate
->>>>>>> 1767bfaa
-
-    package_apply_logic: *remove_non_fossil_non_elec_fuels
-
-    options:
-<<<<<<< HEAD
+
+    package_apply_logic: *remove_non_fossil_non_elec_fuels
+
+    options:
       - &hvac_heating_efficiency_ashp_case_8
         option: HVAC Heating Efficiency|ASHP, SEER2 17.5, 8.7 HSPF2, Case 9
         apply_logic: *ducted_ASHP_apply_logic
@@ -231,28 +226,10 @@
         apply_logic: *nonducted_MSHP_apply_logic
 
   - upgrade_name: Case 10 - Heat Pump Selection – High COP, Part Load
-=======
-      - *hvac_heating_efficiency_ashp_case_8
-      - *hvac_cooling_efficiency_ducted_heat_pump
-      - &hvac_distribution_ashp_25_min_max_range
-        option: HVAC Distribution|25 Min Max Range
-        apply_logic: *ducted_ASHP_apply_logic
-      - *hvac_performance_data_ashp_case_8
-
-      - *hvac_heating_efficiency_mshp_case_8
-      - *hvac_cooling_efficiency_non_ducted_heat_pump
-      - &hvac_distribution_mshp_25_min_max_range
-        option: HVAC Distribution|25 Min Max Range
-        apply_logic: *nonducted_MSHP_apply_logic
-      - *hvac_performance_data_mshp_case_8
-
-  - upgrade_name: Case 14b - Heat Pump Sizing - Typical Cold Climate
->>>>>>> 1767bfaa
-
-    package_apply_logic: *remove_non_fossil_non_elec_fuels
-
-    options:
-<<<<<<< HEAD
+
+    package_apply_logic: *remove_non_fossil_non_elec_fuels
+
+    options:
       - &hvac_heating_efficiency_ashp_case_8
         option: HVAC Heating Efficiency|ASHP, SEER2 17.3, 8.7 HSPF2, Case 10
         apply_logic: *ducted_ASHP_apply_logic
@@ -275,28 +252,10 @@
         apply_logic: *nonducted_MSHP_apply_logic
 
   - upgrade_name: Case 11 - Heat Pump Selection – High Capacity, Cold Temperature
-=======
-      - *hvac_heating_efficiency_ashp_case_8
-      - *hvac_cooling_efficiency_ducted_heat_pump
-      - &hvac_distribution_ashp_50_min_max_range
-        option: HVAC Distribution|50 Min Max Range
-        apply_logic: *ducted_ASHP_apply_logic
-      - *hvac_performance_data_ashp_case_8
-
-      - *hvac_heating_efficiency_mshp_case_8
-      - *hvac_cooling_efficiency_non_ducted_heat_pump
-      - &hvac_distribution_mshp_50_min_max_range
-        option: HVAC Distribution|50 Min Max Range
-        apply_logic: *nonducted_MSHP_apply_logic
-      - *hvac_performance_data_mshp_case_8
-
-  - upgrade_name: Case 14c - Heat Pump Sizing - Typical Cold Climate
->>>>>>> 1767bfaa
-
-    package_apply_logic: *remove_non_fossil_non_elec_fuels
-
-    options:
-<<<<<<< HEAD
+
+    package_apply_logic: *remove_non_fossil_non_elec_fuels
+
+    options:
       - &hvac_heating_efficiency_ashp_case_8
         option: HVAC Heating Efficiency|ASHP, SEER2 15.5, 8.5 HSPF2, Case 11
         apply_logic: *ducted_ASHP_apply_logic
@@ -310,26 +269,69 @@
 
       - &hvac_heating_efficiency_mshp_case_8
         option: HVAC Heating Efficiency|MSHP, SEER2 21, 10.4 HSPF2, Case 11
-=======
-      - *hvac_heating_efficiency_ashp_case_8
-      - *hvac_cooling_efficiency_ducted_heat_pump
-      - *hvac_performance_data_ashp_case_8
-
-      - &hvac_heating_efficiency_mshp_case_8_acca
-        option: HVAC Heating Efficiency|MSHP, SEER2 22.7, 10.3 HSPF2, Case 8, ACCA
->>>>>>> 1767bfaa
-        apply_logic: *nonducted_MSHP_apply_logic
-        costs: *dummy_cost_values
-        lifetime: *dummy_lifetime_value
-      - *hvac_cooling_efficiency_non_ducted_heat_pump
-<<<<<<< HEAD
+        apply_logic: *nonducted_MSHP_apply_logic
+        costs: *dummy_cost_values
+        lifetime: *dummy_lifetime_value
+      - *hvac_cooling_efficiency_non_ducted_heat_pump
       - &hvac_performance-data_mshp_case_8
         option: HVAC Detailed Performance Data|High Capacity Cold Temp Non-Ducted
         apply_logic: *nonducted_MSHP_apply_logic     
 
-=======
+
+  - upgrade_name: Case 14a - Heat Pump Sizing - Typical Cold Climate
+
+    package_apply_logic: *remove_non_fossil_non_elec_fuels
+
+    options:
+      - *hvac_heating_efficiency_ashp_case_8
+      - *hvac_cooling_efficiency_ducted_heat_pump
+      - &hvac_distribution_ashp_25_min_max_range
+        option: HVAC Distribution|25 Min Max Range
+        apply_logic: *ducted_ASHP_apply_logic
+      - *hvac_performance_data_ashp_case_8
+
+      - *hvac_heating_efficiency_mshp_case_8
+      - *hvac_cooling_efficiency_non_ducted_heat_pump
+      - &hvac_distribution_mshp_25_min_max_range
+        option: HVAC Distribution|25 Min Max Range
+        apply_logic: *nonducted_MSHP_apply_logic
       - *hvac_performance_data_mshp_case_8
->>>>>>> 1767bfaa
+
+  - upgrade_name: Case 14b - Heat Pump Sizing - Typical Cold Climate
+
+    package_apply_logic: *remove_non_fossil_non_elec_fuels
+
+    options:
+      - *hvac_heating_efficiency_ashp_case_8
+      - *hvac_cooling_efficiency_ducted_heat_pump
+      - &hvac_distribution_ashp_50_min_max_range
+        option: HVAC Distribution|50 Min Max Range
+        apply_logic: *ducted_ASHP_apply_logic
+      - *hvac_performance_data_ashp_case_8
+
+      - *hvac_heating_efficiency_mshp_case_8
+      - *hvac_cooling_efficiency_non_ducted_heat_pump
+      - &hvac_distribution_mshp_50_min_max_range
+        option: HVAC Distribution|50 Min Max Range
+        apply_logic: *nonducted_MSHP_apply_logic
+      - *hvac_performance_data_mshp_case_8
+
+  - upgrade_name: Case 14c - Heat Pump Sizing - Typical Cold Climate
+
+    package_apply_logic: *remove_non_fossil_non_elec_fuels
+
+    options:
+      - *hvac_heating_efficiency_ashp_case_8
+      - *hvac_cooling_efficiency_ducted_heat_pump
+      - *hvac_performance_data_ashp_case_8
+
+      - &hvac_heating_efficiency_mshp_case_8_acca
+        option: HVAC Heating Efficiency|MSHP, SEER2 22.7, 10.3 HSPF2, Case 8, ACCA
+        apply_logic: *nonducted_MSHP_apply_logic
+        costs: *dummy_cost_values
+        lifetime: *dummy_lifetime_value
+      - *hvac_cooling_efficiency_non_ducted_heat_pump
+      - *hvac_performance_data_mshp_case_8
 
 
 eagle:
