schema_version: '0.3'
os_version: 3.6.1
os_sha: bb9481519e
buildstock_directory: ../ # Relative to this file or absolute
project_directory: project_national # Relative to buildstock_directory
output_directory: national_upgrades
weather_files_url: https://data.nrel.gov/system/files/156/BuildStock_TMY3_FIPS.zip
# weather_files_path: c:/OpenStudio/BuildStock_TMY3_FIPS.zip

sampler:
  type: residential_quota
  args:
    n_datapoints: 5

workflow_generator:
  type: residential_hpxml
  args:
    build_existing_model:
      simulation_control_timestep: 60
      simulation_control_run_period_begin_month: 1
      simulation_control_run_period_begin_day_of_month: 1
      simulation_control_run_period_end_month: 12
      simulation_control_run_period_end_day_of_month: 31
      simulation_control_run_period_calendar_year: 2007

    emissions:
      - scenario_name: LRMER_MidCase_15
        type: CO2e
        elec_folder: data/cambium/2022/LRMER_MidCase_15

    utility_bills:
      - scenario_name: Bills

    simulation_output_report:
      timeseries_frequency: hourly
      include_timeseries_total_consumptions: true
      include_timeseries_fuel_consumptions: true
      include_timeseries_end_use_consumptions: true
      include_timeseries_emissions: true
      include_timeseries_emission_fuels: true
      include_timeseries_emission_end_uses: true
      include_timeseries_hot_water_uses: true
      include_timeseries_total_loads: true
      include_timeseries_component_loads: true
      include_timeseries_unmet_hours: true
      include_timeseries_zone_temperatures: true
      include_timeseries_airflows: true
      include_timeseries_weather: true

    reporting_measures:
      - measure_dir_name: QOIReport

    server_directory_cleanup:
      retain_in_idf: false
      retain_schedules_csv: false

baseline:
  n_buildings_represented: 139647020 # American Community Survey 2021 5-year, B25001, does not include territories

upgrades:
  - upgrade_name: Windows
    options:
      - &windows_triple_low_e_non_metal_l_gain
        option: Windows|Triple, Low-E, Non-metal, Air, L-Gain
        costs:
          - value: 45.77
            multiplier: Window Area (ft^2)
        lifetime: 30

  - upgrade_name: Walls
    options:
      - &insulation_wall_wood_stud_r_13
        option: Insulation Wall|Wood Stud, R-13
        costs:
          - value: 2.21
            multiplier: Wall Area, Above-Grade, Conditioned (ft^2)
        lifetime: 999

  - upgrade_name: Sheathing
    options:
      - &insulation_sheathing_r_5
        option: Insulation Sheathing|R-5
        costs:
          - value: 2.01
            multiplier: Wall Area, Above-Grade, Conditioned (ft^2)
        lifetime: 999

  - upgrade_name: Foundation Type
    options:
      - &geometry_foundation_type_unvented_crawlspace
        option: Geometry Foundation Type|Unvented Crawlspace
        apply_logic:
          and:
            - Geometry Foundation Type|Vented Crawlspace
            - or: # Ensure that the dwelling unit being modeled is either (1) not in a multifamily building, or (2) on the bottom floor of a multifamily building and therefore above the crawlspace.
                - Geometry Building Level MF|None
                - Geometry Building Level MF|Bottom
        costs:
          - value: 0.84
            multiplier: Floor Area, Foundation (ft^2)
        lifetime: 999
      - &insulation_foundation_wall_wall_r_10_exterior
        option: Insulation Foundation Wall|Wall R-10, Exterior
        apply_logic:
          and:
            - Geometry Foundation Type|Vented Crawlspace
            - or: # Ensure that the dwelling unit being modeled is either (1) not in a multifamily building, or (2) on the bottom floor of a multifamily building and therefore above the crawlspace.
                - Geometry Building Level MF|None
                - Geometry Building Level MF|Bottom
        costs:
          - value: 1.05
            multiplier: Wall Area, Below-Grade (ft^2)
        lifetime: 999

  - upgrade_name: Rim Joists
    options:
      - &insulation_rim_joist_r_13_interior
        option: Insulation Rim Joist|R-13, Interior
        costs:
          - value: 3.11
            multiplier: Rim Joist Area, Above-Grade, Exterior (ft^2)
        lifetime: 999

  - upgrade_name: Ceilings
    options:
      - &insulation_ceiling_r_60
        option: Insulation Ceiling|R-60
        apply_logic:
          or:
            - Insulation Ceiling|R-30
            - Insulation Ceiling|R-19
            - Insulation Ceiling|R-13
            - Insulation Ceiling|R-7
            - Insulation Ceiling|Uninsulated
        costs:
          - value: 0.11
            multiplier: Floor Area, Attic * Insulation Increase (ft^2 * Delta R-value)
        lifetime: 999

  - upgrade_name: Air Leakage
    options:
      - &infiltration_reduction_25_percent
        option: Infiltration Reduction|25%
        costs:
          - value: 1.50
            multiplier: Floor Area, Conditioned * Infiltration Reduction (ft^2 * Delta ACH50)
        lifetime: 999

  - upgrade_name: Refrigerator
    options:
      - &refrigerator_ef_21_pt_9
        option: Refrigerator|EF 21.9
      - &refrigerator_100_percent_usage
        option: Refrigerator Usage Level|100% Usage
        costs:
          - value: 2500.0
            multiplier: Fixed (1)
        lifetime: 17.4

  - upgrade_name: Lighting
    options:
      - &lighting_100_percent_led
        option: Lighting|100% LED
        costs:
          - value: 0.75
            multiplier: Floor Area, Lighting (ft^2)
        lifetime: 25
      - &lighting_interior_use_100_percent_usage
        option: Lighting Interior Use|100% Usage
      - &lighting_other_use_100_percent_usage
        option: Lighting Other Use|100% Usage
      - &holiday_lighting_no_exterior_use
        option: Holiday Lighting|No Exterior Use

  - upgrade_name: ASHP
    options:
      - &hvac_heating_efficiency_ashp_seer_22_10_hspf
        option: HVAC Heating Efficiency|ASHP, SEER 22, 10 HSPF
        costs:
          - value: 50.0
            multiplier: Size, Heating System Primary (kBtu/h)
        lifetime: 30
      - &hvac_cooling_efficiency_ducted_heat_pump
        option: HVAC Cooling Efficiency|Ducted Heat Pump
      - &heat_pump_backup_use_existing_system
        option: Heat Pump Backup|Use Existing System

  - upgrade_name: MSHP
    options:
      - &hvac_heating_efficiency_mshp_seer_25_12_pt_7_hspf_ducted
        option: HVAC Heating Efficiency|MSHP, SEER 25, 12.7 HSPF, Ducted
        apply_logic:
          - HVAC Has Ducts|Yes
        costs:
          - value: 50.0
            multiplier: Size, Heating System Primary (kBtu/h)
        lifetime: 30
      - *hvac_cooling_efficiency_ducted_heat_pump
<<<<<<< HEAD
      - *heat_pump_backup_use_existing_system

  - upgrade_name: Ductless MSHP
    options:
      - &hvac_heating_efficiency_mshp_seer_25_12_pt_7_hspf
        option: HVAC Heating Efficiency|MSHP, SEER 25, 12.7 HSPF
        costs:
          - value: 50.0
            multiplier: Size, Heating System Primary (kBtu/h)
        lifetime: 30
      - &hvac_cooling_efficiency_non_ducted_heat_pump
        option: HVAC Cooling Efficiency|Non-Ducted Heat Pump
      - *heat_pump_backup_use_existing_system
=======
>>>>>>> ec155ed4

  - upgrade_name: HPWH
    options:
      - &water_heater_efficiency_electric_heat_pump_66_gal_3_pt_35_uef
        option: Water Heater Efficiency|Electric Heat Pump, 66 gal, 3.35 UEF
        costs:
          - value: 100.0
            multiplier: Size, Water Heater (gal)
        lifetime: 12
      - &solar_hot_water_40_sqft_south_roof_pitch
        option: Solar Hot Water|40 sqft, South, Roof Pitch

  - upgrade_name: PV
    options:
      - &has_pv_yes
        option: Has PV|Yes
        costs:
          - value: 15000.0
            multiplier: Fixed (1)
        lifetime: 30
      - &pv_system_size_5_pt_0_kwdc
        option: PV System Size|5.0 kWDC
      - &pv_orientation_south
        option: PV Orientation|South

  - upgrade_name: Power Outage
    options:
      - &power_outage_summer
        option: Power Outage|Summer

  - upgrade_name: All Upgrades
    options:
      - *windows_triple_low_e_non_metal_l_gain
      - *insulation_wall_wood_stud_r_13
      - *insulation_sheathing_r_5
      - *geometry_foundation_type_unvented_crawlspace
      - *insulation_foundation_wall_wall_r_10_exterior
      - *insulation_rim_joist_r_13_interior
      - *insulation_ceiling_r_60
      - *infiltration_reduction_25_percent
      - *refrigerator_ef_21_pt_9
      - *refrigerator_100_percent_usage
      - *lighting_100_percent_led
      - *lighting_interior_use_100_percent_usage
      - *lighting_other_use_100_percent_usage
      - *holiday_lighting_no_exterior_use
      - *hvac_heating_efficiency_ashp_seer_22_10_hspf
      - *hvac_cooling_efficiency_ducted_heat_pump
<<<<<<< HEAD
      - *hvac_cooling_efficiency_non_ducted_heat_pump
      - *heat_pump_backup_use_existing_system
=======
>>>>>>> ec155ed4
      - *water_heater_efficiency_electric_heat_pump_66_gal_3_pt_35_uef
      - *solar_hot_water_40_sqft_south_roof_pitch
      - *has_pv_yes
      - *pv_system_size_5_pt_0_kwdc
      - *pv_orientation_south

eagle:
  n_jobs: 3
  minutes_per_sim: 30
  account: <account you are authorized to use>
  postprocessing:
    time: 20
    n_workers: 1
  sampling:
    time: 5<|MERGE_RESOLUTION|>--- conflicted
+++ resolved
@@ -196,7 +196,6 @@
             multiplier: Size, Heating System Primary (kBtu/h)
         lifetime: 30
       - *hvac_cooling_efficiency_ducted_heat_pump
-<<<<<<< HEAD
       - *heat_pump_backup_use_existing_system
 
   - upgrade_name: Ductless MSHP
@@ -210,8 +209,6 @@
       - &hvac_cooling_efficiency_non_ducted_heat_pump
         option: HVAC Cooling Efficiency|Non-Ducted Heat Pump
       - *heat_pump_backup_use_existing_system
-=======
->>>>>>> ec155ed4
 
   - upgrade_name: HPWH
     options:
@@ -260,11 +257,7 @@
       - *holiday_lighting_no_exterior_use
       - *hvac_heating_efficiency_ashp_seer_22_10_hspf
       - *hvac_cooling_efficiency_ducted_heat_pump
-<<<<<<< HEAD
-      - *hvac_cooling_efficiency_non_ducted_heat_pump
       - *heat_pump_backup_use_existing_system
-=======
->>>>>>> ec155ed4
       - *water_heater_efficiency_electric_heat_pump_66_gal_3_pt_35_uef
       - *solar_hot_water_40_sqft_south_roof_pitch
       - *has_pv_yes
