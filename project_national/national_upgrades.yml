schema_version: '0.3'
buildstock_directory: ../ # Relative to this file or absolute
project_directory: project_national # Relative to buildstock_directory
output_directory: national_upgrades
weather_files_url: https://data.nrel.gov/system/files/156/BuildStock_TMY3_FIPS.zip
# weather_files_path: c:/OpenStudio/BuildStock_TMY3_FIPS.zip

sampler:
  type: residential_quota
  args:
    n_datapoints: 5

workflow_generator:
  type: residential_hpxml
  args:
    build_existing_model:
      simulation_control_timestep: 60
      simulation_control_run_period_begin_month: 1
      simulation_control_run_period_begin_day_of_month: 1
      simulation_control_run_period_end_month: 12
      simulation_control_run_period_end_day_of_month: 31
      simulation_control_run_period_calendar_year: 2007

    emissions:
      - scenario_name: LRMER_MidCase_15
        type: CO2
        elec_folder: data/cambium/LRMER_MidCase_15
        gas_value: 117.6
        propane_value: 136.6
        oil_value: 161.0
        wood_value: 200.0

    simulation_output_report:
      timeseries_frequency: hourly
      include_timeseries_fuel_consumptions: true
      include_timeseries_end_use_consumptions: true
      include_timeseries_emissions: true
      include_timeseries_total_loads: false

    reporting_measures:
      - measure_dir_name: QOIReport

    server_directory_cleanup:
      retain_in_idf: false
      retain_schedules_csv: false

baseline:
  n_buildings_represented: 136569411 # American Community Survey 2019 5-year, B25001, does not include AK, HI, and territories

upgrades:
  - upgrade_name: Windows
    options:
      - option: Windows|Triple, Low-E, Non-metal, Air, L-Gain
        costs:
          - value: 45.77
            multiplier: Window Area (ft^2)
        lifetime: 30

  - upgrade_name: Walls
    options:
      - option: Insulation Wall|Wood Stud, R-13
        costs:
          - value: 2.21
            multiplier: Wall Area, Above-Grade, Conditioned (ft^2)
        lifetime: 999
      - option: Geometry Wall Type And Exterior Finish|Wood Frame, Brick, Medium/Dark

  - upgrade_name: Rim Joists
    options:
      - option: Insulation Rim Joist|R-13, Interior
        costs:
          - value: 3.11
            multiplier: Rim Joist Area, Above-Grade, Exterior (ft^2)
        lifetime: 999

  - upgrade_name: Ceilings
    options:
      - option: Insulation Ceiling|R-60
        costs:
<<<<<<< HEAD
          - value: 0.11
            multiplier: Floor Area * Insulation Increase, Attic (ft^2 * Delta R-value)
=======
          - value: 1.11
            multiplier: Floor Area, Attic (ft^2)
>>>>>>> 23b4d7d5
        lifetime: 999

  - upgrade_name: Air Leakage
    options:
      - option: Infiltration|3 ACH50
        costs:
          - value: 3.55
            multiplier: Floor Area, Conditioned (ft^2)
        lifetime: 999

  - upgrade_name: Refrigerator
    options:
      - option: Refrigerator|EF 21.9, 100% Usage
        costs:
          - value: 2500.0
            multiplier: Fixed (1)
        lifetime: 17.4

  - upgrade_name: Lighting
    options:
      - option: Lighting|100% LED
        costs:
          - value: 0.75
            multiplier: Floor Area, Lighting (ft^2)
        lifetime: 25
      - option: Lighting Interior Use|100% Usage
      - option: Lighting Other Use|100% Usage
      - option: Holiday Lighting|No Exterior Use

  - upgrade_name: ASHP
    options:
      - option: HVAC Heating Efficiency|ASHP, SEER 22, 10 HSPF
        costs:
          - value: 50.0
            multiplier: Size, Heating System Primary (kBtu/h)
        lifetime: 30
      - option: HVAC Heating Type And Fuel|Electricity ASHP
      - option: HVAC Cooling Efficiency|None

  - upgrade_name: HPWH
    options:
      - option: Water Heater Efficiency|Electric Heat Pump, 66 gal, 3.35 UEF
        costs:
          - value: 100.0
            multiplier: Size, Water Heater (gal)
        lifetime: 12
      - option: Solar Hot Water|40 sqft, South, Roof Pitch

  - upgrade_name: PV
    options:
      - option: Has PV|Yes
        costs:
          - value: 15000.0
            multiplier: Fixed (1)
        lifetime: 30
      - option: PV System Size|5.0 kWDC
      - option: PV Orientation|South

  - upgrade_name: All Upgrades
    options:
      - option: Windows|Triple, Low-E, Non-metal, Air, L-Gain
        costs:
          - value: 45.77
            multiplier: Window Area (ft^2)
        lifetime: 30
      - option: Insulation Wall|Wood Stud, R-13
        costs:
          - value: 2.21
            multiplier: Wall Area, Above-Grade, Conditioned (ft^2)
        lifetime: 999
      - option: Geometry Wall Type And Exterior Finish|Wood Frame, Brick, Medium/Dark
      - option: Insulation Rim Joist|R-13, Interior
        costs:
          - value: 3.11
            multiplier: Rim Joist Area, Above-Grade, Exterior (ft^2)
        lifetime: 999
      - option: Insulation Ceiling|R-60
        costs:
<<<<<<< HEAD
          - value: 0.11
            multiplier: Floor Area * Insulation Increase, Attic (ft^2 * Delta R-value)
=======
          - value: 1.11
            multiplier: Floor Area, Attic (ft^2)
>>>>>>> 23b4d7d5
        lifetime: 999
      - option: Infiltration|3 ACH50
        costs:
          - value: 3.55
            multiplier: Floor Area, Conditioned (ft^2)
        lifetime: 999
      - option: Refrigerator|EF 21.9, 100% Usage
        costs:
          - value: 2500.0
            multiplier: Fixed (1)
        lifetime: 17.4
      - option: Lighting|100% LED
        costs:
          - value: 0.75
            multiplier: Floor Area, Lighting (ft^2)
        lifetime: 25
      - option: Lighting Interior Use|100% Usage
      - option: Lighting Other Use|100% Usage
      - option: Holiday Lighting|No Exterior Use
      - option: HVAC Heating Efficiency|ASHP, SEER 22, 10 HSPF
        costs:
          - value: 50.0
            multiplier: Size, Heating System Primary (kBtu/h)
        lifetime: 30
      - option: HVAC Heating Type And Fuel|Electricity ASHP
      - option: HVAC Cooling Efficiency|None
      - option: Water Heater Efficiency|Electric Heat Pump, 66 gal, 3.35 UEF
        costs:
          - value: 100.0
            multiplier: Size, Water Heater (gal)
        lifetime: 12
      - option: Solar Hot Water|40 sqft, South, Roof Pitch
      - option: Has PV|Yes
        costs:
          - value: 15000.0
            multiplier: Fixed (1)
        lifetime: 30
      - option: PV System Size|5.0 kWDC
      - option: PV Orientation|South

eagle:
  n_jobs: 3
  minutes_per_sim: 30
  account: <account you are authorized to use>
  postprocessing:
    time: 20
    n_workers: 1
  sampling:
    time: 5<|MERGE_RESOLUTION|>--- conflicted
+++ resolved
@@ -77,13 +77,8 @@
     options:
       - option: Insulation Ceiling|R-60
         costs:
-<<<<<<< HEAD
           - value: 0.11
             multiplier: Floor Area * Insulation Increase, Attic (ft^2 * Delta R-value)
-=======
-          - value: 1.11
-            multiplier: Floor Area, Attic (ft^2)
->>>>>>> 23b4d7d5
         lifetime: 999
 
   - upgrade_name: Air Leakage
@@ -162,13 +157,8 @@
         lifetime: 999
       - option: Insulation Ceiling|R-60
         costs:
-<<<<<<< HEAD
           - value: 0.11
             multiplier: Floor Area * Insulation Increase, Attic (ft^2 * Delta R-value)
-=======
-          - value: 1.11
-            multiplier: Floor Area, Attic (ft^2)
->>>>>>> 23b4d7d5
         lifetime: 999
       - option: Infiltration|3 ACH50
         costs:
