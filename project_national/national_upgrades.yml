--- conflicted
+++ resolved
@@ -140,13 +140,10 @@
 
   - upgrade_name: Refrigerator
     options:
-<<<<<<< HEAD
-      - option: Refrigerator|EF 21.9
-      - option: Refrigerator Usage Level|100% Usage
-=======
-      - &refrigerator_ef_21_pt_9_100_percent_usage
-        option: Refrigerator|EF 21.9, 100% Usage
->>>>>>> 721828d0
+      - &refrigerator_ef_21_pt_9
+        option: Refrigerator|EF 21.9
+      - &refrigerator_100_percent_usage
+        option: Refrigerator Usage Level|100% Usage
         costs:
           - value: 2500.0
             multiplier: Fixed (1)
@@ -175,12 +172,8 @@
           - value: 50.0
             multiplier: Size, Heating System Primary (kBtu/h)
         lifetime: 30
-<<<<<<< HEAD
-      - option: HVAC Cooling Efficiency|Ducted Heat Pump
-=======
-      - &hvac_cooling_efficiency_heat_pump
-        option: HVAC Cooling Efficiency|Heat Pump
->>>>>>> 721828d0
+      - &hvac_cooling_efficiency_ducted_heat_pump
+        option: HVAC Cooling Efficiency|Ducted Heat Pump
 
   - upgrade_name: MSHP
     options:
@@ -192,11 +185,8 @@
           - value: 50.0
             multiplier: Size, Heating System Primary (kBtu/h)
         lifetime: 30
-<<<<<<< HEAD
-      - option: HVAC Cooling Efficiency|Non-Ducted Heat Pump
-=======
-      - *hvac_cooling_efficiency_heat_pump
->>>>>>> 721828d0
+      - &hvac_cooling_efficiency_non_ducted_heat_pump
+        option: HVAC Cooling Efficiency|Non-Ducted Heat Pump
 
   - upgrade_name: HPWH
     options:
@@ -229,98 +219,6 @@
 
   - upgrade_name: All Upgrades
     options:
-<<<<<<< HEAD
-      - option: Windows|Triple, Low-E, Non-metal, Air, L-Gain
-        costs:
-          - value: 45.77
-            multiplier: Window Area (ft^2)
-        lifetime: 30
-      - option: Insulation Wall|Wood Stud, R-13
-        costs:
-          - value: 2.21
-            multiplier: Wall Area, Above-Grade, Conditioned (ft^2)
-        lifetime: 999
-      - option: Insulation Sheathing|R-5
-        costs:
-          - value: 2.01
-            multiplier: Wall Area, Above-Grade, Conditioned (ft^2)
-        lifetime: 999
-      - option: Geometry Foundation Type|Unvented Crawlspace
-        apply_logic:
-          and:
-            - Geometry Foundation Type|Vented Crawlspace
-            - or: # Ensure that the dwelling unit being modeled is either (1) not in a multifamily building, or (2) on the bottom floor of a multifamily building and therefore above the crawlspace.
-                - Geometry Building Level MF|None
-                - Geometry Building Level MF|Bottom
-        costs:
-          - value: 0.84
-            multiplier: Floor Area, Foundation (ft^2)
-        lifetime: 999
-      - option: Insulation Foundation Wall|Wall R-10, Exterior
-        apply_logic:
-          and:
-            - Geometry Foundation Type|Vented Crawlspace
-            - or: # Ensure that the dwelling unit being modeled is either (1) not in a multifamily building, or (2) on the bottom floor of a multifamily building and therefore above the crawlspace.
-                - Geometry Building Level MF|None
-                - Geometry Building Level MF|Bottom
-        costs:
-          - value: 1.05
-            multiplier: Wall Area, Below-Grade (ft^2)
-        lifetime: 999
-      - option: Insulation Rim Joist|R-13, Interior
-        costs:
-          - value: 3.11
-            multiplier: Rim Joist Area, Above-Grade, Exterior (ft^2)
-        lifetime: 999
-      - option: Insulation Ceiling|R-60
-        apply_logic:
-          or:
-            - Insulation Ceiling|R-13
-            - Insulation Ceiling|R-7
-            - Insulation Ceiling|Uninsulated
-        costs:
-          - value: 0.11
-            multiplier: Floor Area, Attic * Insulation Increase (ft^2 * Delta R-value)
-        lifetime: 999
-      - option: Infiltration Reduction|25%
-        costs:
-          - value: 1.50
-            multiplier: Floor Area, Conditioned * Infiltration Reduction (ft^2 * Delta ACH50)
-        lifetime: 999
-      - option: Refrigerator|EF 21.9
-      - option: Refrigerator Usage Level|100% Usage
-        costs:
-          - value: 2500.0
-            multiplier: Fixed (1)
-        lifetime: 17.4
-      - option: Lighting|100% LED
-        costs:
-          - value: 0.75
-            multiplier: Floor Area, Lighting (ft^2)
-        lifetime: 25
-      - option: Lighting Interior Use|100% Usage
-      - option: Lighting Other Use|100% Usage
-      - option: Holiday Lighting|No Exterior Use
-      - option: HVAC Heating Efficiency|ASHP, SEER 22, 10 HSPF
-        costs:
-          - value: 50.0
-            multiplier: Size, Heating System Primary (kBtu/h)
-        lifetime: 30
-      - option: HVAC Cooling Efficiency|Ducted Heat Pump
-      - option: Water Heater Efficiency|Electric Heat Pump, 66 gal, 3.35 UEF
-        costs:
-          - value: 100.0
-            multiplier: Size, Water Heater (gal)
-        lifetime: 12
-      - option: Solar Hot Water|40 sqft, South, Roof Pitch
-      - option: Has PV|Yes
-        costs:
-          - value: 15000.0
-            multiplier: Fixed (1)
-        lifetime: 30
-      - option: PV System Size|5.0 kWDC
-      - option: PV Orientation|South
-=======
       - *windows_triple_low_e_non_metal_l_gain
       - *insulation_wall_wood_stud_r_13
       - *insulation_sheathing_r_5
@@ -329,19 +227,20 @@
       - *insulation_rim_joist_r_13_interior
       - *insulation_ceiling_r_60
       - *infiltration_reduction_25_percent
-      - *refrigerator_ef_21_pt_9_100_percent_usage
+      - *refrigerator_ef_21_pt_9
+      - *refrigerator_100_percent_usage
       - *lighting_100_percent_led
       - *lighting_interior_use_100_percent_usage
       - *lighting_other_use_100_percent_usage
       - *holiday_lighting_no_exterior_use
       - *hvac_heating_efficiency_ashp_seer_22_10_hspf
-      - *hvac_cooling_efficiency_heat_pump
+      - *hvac_cooling_efficiency_ducted_heat_pump
+      - *hvac_cooling_efficiency_non_ducted_heat_pump
       - *water_heater_efficiency_electric_heat_pump_66_gal_3_pt_35_uef
       - *solar_hot_water_40_sqft_south_roof_pitch
       - *has_pv_yes
       - *pv_system_size_5_pt_0_kwdc
       - *pv_orientation_south
->>>>>>> 721828d0
 
 eagle:
   n_jobs: 3
