--- conflicted
+++ resolved
@@ -1,15 +1,4 @@
 Dependency=Geometry Building Type ACS	Option=None	Option=2	Option=3	Option=4	Option=5	Option=6	Option=7	Option=8	Option=9	Option=10	Option=12	Option=15	Option=16	Option=20	Option=24	Option=30	Option=36	Option=50	Option=60	Option=90	Option=144	sampling_probability
-<<<<<<< HEAD
-Single-Family Attached	0	0	0	0	0.122416	0.132617	0.061208	0.193826	0	0.065235	0.096644	0.024161	0.05557	0.045369	0.045369	0.045369	0.045369	0.022886	0.017718	0.014765	0.018456	0.0583876
-10 to 19 Unit	1	0	0	0	0	0	0	0	0	0	0	0	0	0	0	0	0	0	0	0	0	0.0430143
-2 Unit	1	0	0	0	0	0	0	0	0	0	0	0	0	0	0	0	0	0	0	0	0	0.0356061
-20 to 49 Unit	1	0	0	0	0	0	0	0	0	0	0	0	0	0	0	0	0	0	0	0	0	0.0344864
-3 or 4 Unit	1	0	0	0	0	0	0	0	0	0	0	0	0	0	0	0	0	0	0	0	0	0.0430473
-5 to 9 Unit	1	0	0	0	0	0	0	0	0	0	0	0	0	0	0	0	0	0	0	0	0	0.0464329
-50 or more Unit	1	0	0	0	0	0	0	0	0	0	0	0	0	0	0	0	0	0	0	0	0	0.0503384
-Mobile Home	1	0	0	0	0	0	0	0	0	0	0	0	0	0	0	0	0	0	0	0	0	0.0603166
-Single-Family Detached	1	0	0	0	0	0	0	0	0	0	0	0	0	0	0	0	0	0	0	0	0	0.628372
-=======
 Single-Family Attached	0	0	0	0	0.122416	0.132617	0.061208	0.193826	0	0.065235	0.096644	0.024161	0.05557	0.045369	0.045369	0.045369	0.045369	0.022886	0.017718	0.014765	0.018456	0.0583957
 10 to 19 Unit	1	0	0	0	0	0	0	0	0	0	0	0	0	0	0	0	0	0	0	0	0	0.0430213
 2 Unit	1	0	0	0	0	0	0	0	0	0	0	0	0	0	0	0	0	0	0	0	0	0.0356008
@@ -19,5 +8,4 @@
 50 or more Unit	1	0	0	0	0	0	0	0	0	0	0	0	0	0	0	0	0	0	0	0	0	0.0503459
 Mobile Home	1	0	0	0	0	0	0	0	0	0	0	0	0	0	0	0	0	0	0	0	0	0.060304
 Single-Family Detached	1	0	0	0	0	0	0	0	0	0	0	0	0	0	0	0	0	0	0	0	0	0.628352
->>>>>>> ee49ad68
 # Source: U.S. EIA 2009 Residential Energy Consumption Survey (RECS) microdata.