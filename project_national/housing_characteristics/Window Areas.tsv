Dependency=Geometry Building Type Height	Option=F6 B6 L6 R6	Option=F9 B9 L9 R9	Option=F12 B12 L12 R12	Option=F15 B15 L15 R15	Option=F18 B18 L18 R18	Option=F30 B30 L30 R30	sampling_probability
<<<<<<< HEAD
Mobile Home	0.090818	0.285656	0.270077	0.16617	0.149083	0.038196	0.0603039
Multifamily with 2-4 Units	0.097101	0.279345	0.262223	0.164621	0.153756	0.042955	0.0786511
Multifamily with 5+ units, 1-3 stories	0.024149	0.126345	0.200276	0.190842	0.286109	0.17228	0.12472
Multifamily with 5+ units, 4-7 stories	0.013354	0.056033	0.100671	0.12134	0.274932	0.43367	0.0310605
Multifamily with 5+ units, 8+ stories	0	0	0	0	0	1	0.0185182
Single-Family Attached	0.090818	0.285656	0.270077	0.16617	0.149083	0.038196	0.0583956
Single-Family Detached	0.090818	0.285656	0.270077	0.16617	0.149083	0.038196	0.628351
=======
Mobile Home	0.090818	0.285656	0.270077	0.16617	0.149083	0.038196	0.0603164
Multifamily with 2-4 Units	0.097101	0.279345	0.262223	0.164621	0.153756	0.042955	0.0786533
Multifamily with 5+ units, 1-3 stories	0.024149	0.126345	0.200276	0.190842	0.286109	0.17228	0.165023
Multifamily with 5+ units, 4-7 stories	0.013354	0.056033	0.100671	0.12134	0.274932	0.43367	0.00587278
Multifamily with 5+ units, 8+ stories	0	0	0	0	0	1	0.00337546
Single-Family Attached	0.090818	0.285656	0.270077	0.16617	0.149083	0.038196	0.0583875
Single-Family Detached	0.090818	0.285656	0.270077	0.16617	0.149083	0.038196	0.628371
>>>>>>> e1387e3e
# Created by: sources\rbsa_II\tsv_maker.py
# Source: Constructed using 2016-17 Residential Building Stock Assessment (RBSA) II microdata.
# Assumption: The window to wall ratios (WWR) are exponential weibull distributed.
# Assumption: Multi-Family with 2-4 Units distributions are independent of Geometry Stories
# Assumption: Multi-Family with 5+ Units distributions are grouped by 1-3 stories, 4-7 stories, and 8+ stories
# Assumption: High-rise Multi-family buildings (8+ stories) have a 30% window to wall ratio (WWR)
# Assumption: SFD, SFA, and Mobile Homes are represented by the SFD window area distribution<|MERGE_RESOLUTION|>--- conflicted
+++ resolved
@@ -1,13 +1,4 @@
 Dependency=Geometry Building Type Height	Option=F6 B6 L6 R6	Option=F9 B9 L9 R9	Option=F12 B12 L12 R12	Option=F15 B15 L15 R15	Option=F18 B18 L18 R18	Option=F30 B30 L30 R30	sampling_probability
-<<<<<<< HEAD
-Mobile Home	0.090818	0.285656	0.270077	0.16617	0.149083	0.038196	0.0603039
-Multifamily with 2-4 Units	0.097101	0.279345	0.262223	0.164621	0.153756	0.042955	0.0786511
-Multifamily with 5+ units, 1-3 stories	0.024149	0.126345	0.200276	0.190842	0.286109	0.17228	0.12472
-Multifamily with 5+ units, 4-7 stories	0.013354	0.056033	0.100671	0.12134	0.274932	0.43367	0.0310605
-Multifamily with 5+ units, 8+ stories	0	0	0	0	0	1	0.0185182
-Single-Family Attached	0.090818	0.285656	0.270077	0.16617	0.149083	0.038196	0.0583956
-Single-Family Detached	0.090818	0.285656	0.270077	0.16617	0.149083	0.038196	0.628351
-=======
 Mobile Home	0.090818	0.285656	0.270077	0.16617	0.149083	0.038196	0.0603164
 Multifamily with 2-4 Units	0.097101	0.279345	0.262223	0.164621	0.153756	0.042955	0.0786533
 Multifamily with 5+ units, 1-3 stories	0.024149	0.126345	0.200276	0.190842	0.286109	0.17228	0.165023
@@ -15,7 +6,6 @@
 Multifamily with 5+ units, 8+ stories	0	0	0	0	0	1	0.00337546
 Single-Family Attached	0.090818	0.285656	0.270077	0.16617	0.149083	0.038196	0.0583875
 Single-Family Detached	0.090818	0.285656	0.270077	0.16617	0.149083	0.038196	0.628371
->>>>>>> e1387e3e
 # Created by: sources\rbsa_II\tsv_maker.py
 # Source: Constructed using 2016-17 Residential Building Stock Assessment (RBSA) II microdata.
 # Assumption: The window to wall ratios (WWR) are exponential weibull distributed.
