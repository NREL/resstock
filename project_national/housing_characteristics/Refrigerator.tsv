Dependency=Geometry Building Type RECS	Option=EF 6.7, 100% Usage	Option=EF 10.2, 100% Usage	Option=EF 10.5, 100% Usage	Option=EF 15.9, 100% Usage	Option=EF 17.6, 100% Usage	Option=EF 19.9, 100% Usage	Option=None	sampling_probability
<<<<<<< HEAD
Mobile Home	0.054273	0.00869	0.035322	0.195062	0.617901	0.088753	0	0.0603166
Multi-Family with 2 - 4 Units	0.030439	0.005122	0.041124	0.212894	0.642879	0.067543	0	0.0786534
Multi-Family with 5+ Units	0.032757	0.005397	0.033313	0.179132	0.681388	0.065999	0.002014	0.174272
Single-Family Attached	0.03536	0.00551	0.035532	0.187268	0.623666	0.111545	0.001119	0.0583876
Single-Family Detached	0.028144	0.004337	0.03708	0.180561	0.606475	0.141354	0.002049	0.628372
=======
Mobile Home	0.054273	0.00869	0.035322	0.195062	0.617901	0.088753	0	0.060304
Multi-Family with 2 - 4 Units	0.030439	0.005122	0.041124	0.212894	0.642879	0.067543	0	0.0786512
Multi-Family with 5+ Units	0.032757	0.005397	0.033313	0.179132	0.681388	0.065999	0.002014	0.174299
Single-Family Attached	0.03536	0.00551	0.035532	0.187268	0.623666	0.111545	0.001119	0.0583957
Single-Family Detached	0.028144	0.004337	0.03708	0.180561	0.606475	0.141354	0.002049	0.628352
>>>>>>> ee49ad68
# Created by: sources\recs\2009\tsv_maker.py
# Source: Constructed using U.S. EIA 2009 Residential Energy Consumption Survey (RECS) microdata.
# Source: Age of refrigerator converted to efficiency levels using ENERGY STAR shipment-weighted efficiencies by year.<|MERGE_RESOLUTION|>--- conflicted
+++ resolved
@@ -1,17 +1,9 @@
 Dependency=Geometry Building Type RECS	Option=EF 6.7, 100% Usage	Option=EF 10.2, 100% Usage	Option=EF 10.5, 100% Usage	Option=EF 15.9, 100% Usage	Option=EF 17.6, 100% Usage	Option=EF 19.9, 100% Usage	Option=None	sampling_probability
-<<<<<<< HEAD
-Mobile Home	0.054273	0.00869	0.035322	0.195062	0.617901	0.088753	0	0.0603166
-Multi-Family with 2 - 4 Units	0.030439	0.005122	0.041124	0.212894	0.642879	0.067543	0	0.0786534
-Multi-Family with 5+ Units	0.032757	0.005397	0.033313	0.179132	0.681388	0.065999	0.002014	0.174272
-Single-Family Attached	0.03536	0.00551	0.035532	0.187268	0.623666	0.111545	0.001119	0.0583876
-Single-Family Detached	0.028144	0.004337	0.03708	0.180561	0.606475	0.141354	0.002049	0.628372
-=======
 Mobile Home	0.054273	0.00869	0.035322	0.195062	0.617901	0.088753	0	0.060304
 Multi-Family with 2 - 4 Units	0.030439	0.005122	0.041124	0.212894	0.642879	0.067543	0	0.0786512
 Multi-Family with 5+ Units	0.032757	0.005397	0.033313	0.179132	0.681388	0.065999	0.002014	0.174299
 Single-Family Attached	0.03536	0.00551	0.035532	0.187268	0.623666	0.111545	0.001119	0.0583957
 Single-Family Detached	0.028144	0.004337	0.03708	0.180561	0.606475	0.141354	0.002049	0.628352
->>>>>>> ee49ad68
 # Created by: sources\recs\2009\tsv_maker.py
 # Source: Constructed using U.S. EIA 2009 Residential Energy Consumption Survey (RECS) microdata.
 # Source: Age of refrigerator converted to efficiency levels using ENERGY STAR shipment-weighted efficiencies by year.