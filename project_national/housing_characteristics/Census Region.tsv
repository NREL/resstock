--- conflicted
+++ resolved
@@ -1,15 +1,4 @@
 Dependency=Census Division	Option=Midwest	Option=Northeast	Option=South	Option=West	source_count	source_weight	sampling_probability
-<<<<<<< HEAD
-East North Central	1	0	0	0	437	2.04825e+07	0.153755
-East South Central	0	0	1	0	364	8.32914e+06	0.062524
-Middle Atlantic	0	1	0	0	150	1.73702e+07	0.130392
-Mountain	0	0	0	1	281	9.78085e+06	0.0734212
-New England	0	1	0	0	67	6.46778e+06	0.0485513
-Pacific	0	0	0	1	133	1.85848e+07	0.139509
-South Atlantic	0	0	1	0	588	2.74318e+07	0.205921
-West North Central	1	0	0	0	618	9.27421e+06	0.0696181
-West South Central	0	0	1	0	470	1.54942e+07	0.11631
-=======
 East North Central	1	0	0	0	11808	2.04825e+07	0.153805
 East South Central	0	0	1	0	4457	8.32914e+06	0.0625454
 Middle Atlantic	0	1	0	0	10147	1.73451e+07	0.130246
@@ -19,7 +8,5 @@
 South Atlantic	0	0	1	0	13705	2.74288e+07	0.205965
 West North Central	1	0	0	0	5285	9.27421e+06	0.0696414
 West South Central	0	0	1	0	8145	1.54942e+07	0.116347
->>>>>>> ee49ad68
 # Created by: sources\spatial\tsv_maker.py
-# Source: Spatial definitions are from U.S. Census data as of July 1, 2015.
-# Source: Unit counts are from the American Community Survey 5-yr 2016.+# Source: Spatial definitions are from U.S. Census 2010.