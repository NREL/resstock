Dependency=Heating Fuel	Dependency=HVAC Has Shared System	Option=Boiler Baseboards Heating Only, Electricity	Option=Boiler Baseboards Heating Only, Fuel Oil	Option=Boiler Baseboards Heating Only, Natural Gas	Option=Boiler Baseboards Heating Only, Propane	Option=Fan Coil Cooling Only	Option=Fan Coil Heating and Cooling, Electricity	Option=Fan Coil Heating and Cooling, Fuel Oil	Option=Fan Coil Heating and Cooling, Natural Gas	Option=Fan Coil Heating and Cooling, Propane	Option=None	source_count	source_weight	sampling_probability
<<<<<<< HEAD
Electricity	Cooling Only	0	0	0	0	1	0	0	0	0	0	40	324007	0.00173171
Electricity	Heating Only	1	0	0	0	0	0	0	0	0	0	104	1.04751e+06	0.0192128
Electricity	Heating and Cooling	0	0	0	0	0	1	0	0	0	0	49	421888	0.00652758
Electricity	None	0	0	0	0	0	0	0	0	0	1	3838	3.62508e+07	0.367012
Fuel Oil	Cooling Only	0	0	0	0	1	0	0	0	0	0	22	60555.7	0.000218223
Fuel Oil	Heating Only	0	1	0	0	0	0	0	0	0	0	650	1.61462e+06	0.00242112
Fuel Oil	Heating and Cooling	0	0	0	0	0	0	1	0	0	0	74	232520	0.000822578
Fuel Oil	None	0	0	0	0	0	0	0	0	0	1	6815	1.59948e+07	0.0462493
Natural Gas	Cooling Only	0	0	0	0	1	0	0	0	0	0	22	60555.7	0.00207068
Natural Gas	Heating Only	0	0	1	0	0	0	0	0	0	0	650	1.61462e+06	0.0229736
Natural Gas	Heating and Cooling	0	0	0	0	0	0	0	1	0	0	74	232520	0.00780531
Natural Gas	None	0	0	0	0	0	0	0	0	0	1	6815	1.59948e+07	0.438852
None	Cooling Only	0	0	0	0	1	0	0	0	0	0	8	65278.6	4.28146e-05
None	Heating Only	0	0	0	0	0	0	0	0	0	1	0	0	0.000475016
None	Heating and Cooling	0	0	0	0	0	0	0	0	0	1	0	0	0.000161387
None	None	0	0	0	0	0	0	0	0	0	1	384	3.01543e+06	0.00907398
Other Fuel	Cooling Only	0	0	0	0	1	0	0	0	0	0	22	60555.7	0.000119644
Other Fuel	Heating Only	0	0	0	0	0	0	0	0	0	1	650	1.61462e+06	0.00132741
Other Fuel	Heating and Cooling	0	0	0	0	0	0	0	0	0	1	74	232520	0.000450991
Other Fuel	None	0	0	0	0	0	0	0	0	0	1	6815	1.59948e+07	0.0253569
Propane	Cooling Only	0	0	0	0	1	0	0	0	0	0	22	60555.7	0.000206765
Propane	Heating Only	0	0	0	1	0	0	0	0	0	0	650	1.61462e+06	0.002294
Propane	Heating and Cooling	0	0	0	0	0	0	0	0	1	0	74	232520	0.000779391
Propane	None	0	0	0	0	0	0	0	0	0	1	6815	1.59948e+07	0.0438211
=======
Electricity	Cooling Only	0	0	0	0	1	0	0	0	0	0	40	324007	0.00173219
Electricity	Heating Only	1	0	0	0	0	0	0	0	0	0	104	1.04751e+06	0.019215
Electricity	Heating and Cooling	0	0	0	0	0	1	0	0	0	0	49	421888	0.00652906
Electricity	None	0	0	0	0	0	0	0	0	0	1	3838	3.62508e+07	0.367045
Fuel Oil	Cooling Only	0	0	0	0	1	0	0	0	0	0	22	60555.7	0.000218159
Fuel Oil	Heating Only	0	1	0	0	0	0	0	0	0	0	650	1.61462e+06	0.00242001
Fuel Oil	Heating and Cooling	0	0	0	0	0	0	1	0	0	0	74	232520	0.000822297
Fuel Oil	None	0	0	0	0	0	0	0	0	0	1	6815	1.59948e+07	0.0462272
Natural Gas	Cooling Only	0	0	0	0	1	0	0	0	0	0	22	60555.7	0.00207108
Natural Gas	Heating Only	0	0	1	0	0	0	0	0	0	0	650	1.61462e+06	0.0229743
Natural Gas	Heating and Cooling	0	0	0	0	0	0	0	1	0	0	74	232520	0.00780646
Natural Gas	None	0	0	0	0	0	0	0	0	0	1	6815	1.59948e+07	0.438857
None	Cooling Only	0	0	0	0	1	0	0	0	0	0	8	65278.6	4.28258e-05
None	Heating Only	0	0	0	0	0	0	0	0	0	1	0	0	0.000475062
None	Heating and Cooling	0	0	0	0	0	0	0	0	0	1	0	0	0.000161421
None	None	0	0	0	0	0	0	0	0	0	1	384	3.01543e+06	0.00907465
Other Fuel	Cooling Only	0	0	0	0	1	0	0	0	0	0	22	60555.7	0.000119591
Other Fuel	Heating Only	0	0	0	0	0	0	0	0	0	1	650	1.61462e+06	0.00132662
Other Fuel	Heating and Cooling	0	0	0	0	0	0	0	0	0	1	74	232520	0.000450771
Other Fuel	None	0	0	0	0	0	0	0	0	0	1	6815	1.59948e+07	0.0253411
Propane	Cooling Only	0	0	0	0	1	0	0	0	0	0	22	60555.7	0.000206777
Propane	Heating Only	0	0	0	1	0	0	0	0	0	0	650	1.61462e+06	0.00229376
Propane	Heating and Cooling	0	0	0	0	0	0	0	0	1	0	74	232520	0.000779397
Propane	None	0	0	0	0	0	0	0	0	0	1	6815	1.59948e+07	0.0438154
>>>>>>> ee49ad68
# Created by: sources\recs\2009\tsv_maker.py
# Source: The sample counts and sample weights are constructed using U.S. EIA 2009 Residential Energy Consumption Survey (RECS) microdata.
# Assumption: Assume that all Heating and Cooling shared systems are fan coils in each dwelling unit served by a central chiller and boiler.
# Assumption: Assume all Heating Only shared systems are hot water baseboards in each dwelling unit served by a central boiler.
# Assumption: Assume all Cooling Only shared systems are fan coils in each dwelling unit served by a central chiller.<|MERGE_RESOLUTION|>--- conflicted
+++ resolved
@@ -1,30 +1,4 @@
 Dependency=Heating Fuel	Dependency=HVAC Has Shared System	Option=Boiler Baseboards Heating Only, Electricity	Option=Boiler Baseboards Heating Only, Fuel Oil	Option=Boiler Baseboards Heating Only, Natural Gas	Option=Boiler Baseboards Heating Only, Propane	Option=Fan Coil Cooling Only	Option=Fan Coil Heating and Cooling, Electricity	Option=Fan Coil Heating and Cooling, Fuel Oil	Option=Fan Coil Heating and Cooling, Natural Gas	Option=Fan Coil Heating and Cooling, Propane	Option=None	source_count	source_weight	sampling_probability
-<<<<<<< HEAD
-Electricity	Cooling Only	0	0	0	0	1	0	0	0	0	0	40	324007	0.00173171
-Electricity	Heating Only	1	0	0	0	0	0	0	0	0	0	104	1.04751e+06	0.0192128
-Electricity	Heating and Cooling	0	0	0	0	0	1	0	0	0	0	49	421888	0.00652758
-Electricity	None	0	0	0	0	0	0	0	0	0	1	3838	3.62508e+07	0.367012
-Fuel Oil	Cooling Only	0	0	0	0	1	0	0	0	0	0	22	60555.7	0.000218223
-Fuel Oil	Heating Only	0	1	0	0	0	0	0	0	0	0	650	1.61462e+06	0.00242112
-Fuel Oil	Heating and Cooling	0	0	0	0	0	0	1	0	0	0	74	232520	0.000822578
-Fuel Oil	None	0	0	0	0	0	0	0	0	0	1	6815	1.59948e+07	0.0462493
-Natural Gas	Cooling Only	0	0	0	0	1	0	0	0	0	0	22	60555.7	0.00207068
-Natural Gas	Heating Only	0	0	1	0	0	0	0	0	0	0	650	1.61462e+06	0.0229736
-Natural Gas	Heating and Cooling	0	0	0	0	0	0	0	1	0	0	74	232520	0.00780531
-Natural Gas	None	0	0	0	0	0	0	0	0	0	1	6815	1.59948e+07	0.438852
-None	Cooling Only	0	0	0	0	1	0	0	0	0	0	8	65278.6	4.28146e-05
-None	Heating Only	0	0	0	0	0	0	0	0	0	1	0	0	0.000475016
-None	Heating and Cooling	0	0	0	0	0	0	0	0	0	1	0	0	0.000161387
-None	None	0	0	0	0	0	0	0	0	0	1	384	3.01543e+06	0.00907398
-Other Fuel	Cooling Only	0	0	0	0	1	0	0	0	0	0	22	60555.7	0.000119644
-Other Fuel	Heating Only	0	0	0	0	0	0	0	0	0	1	650	1.61462e+06	0.00132741
-Other Fuel	Heating and Cooling	0	0	0	0	0	0	0	0	0	1	74	232520	0.000450991
-Other Fuel	None	0	0	0	0	0	0	0	0	0	1	6815	1.59948e+07	0.0253569
-Propane	Cooling Only	0	0	0	0	1	0	0	0	0	0	22	60555.7	0.000206765
-Propane	Heating Only	0	0	0	1	0	0	0	0	0	0	650	1.61462e+06	0.002294
-Propane	Heating and Cooling	0	0	0	0	0	0	0	0	1	0	74	232520	0.000779391
-Propane	None	0	0	0	0	0	0	0	0	0	1	6815	1.59948e+07	0.0438211
-=======
 Electricity	Cooling Only	0	0	0	0	1	0	0	0	0	0	40	324007	0.00173219
 Electricity	Heating Only	1	0	0	0	0	0	0	0	0	0	104	1.04751e+06	0.019215
 Electricity	Heating and Cooling	0	0	0	0	0	1	0	0	0	0	49	421888	0.00652906
@@ -49,7 +23,6 @@
 Propane	Heating Only	0	0	0	1	0	0	0	0	0	0	650	1.61462e+06	0.00229376
 Propane	Heating and Cooling	0	0	0	0	0	0	0	0	1	0	74	232520	0.000779397
 Propane	None	0	0	0	0	0	0	0	0	0	1	6815	1.59948e+07	0.0438154
->>>>>>> ee49ad68
 # Created by: sources\recs\2009\tsv_maker.py
 # Source: The sample counts and sample weights are constructed using U.S. EIA 2009 Residential Energy Consumption Survey (RECS) microdata.
 # Assumption: Assume that all Heating and Cooling shared systems are fan coils in each dwelling unit served by a central chiller and boiler.
