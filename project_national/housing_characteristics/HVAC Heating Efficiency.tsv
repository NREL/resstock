Dependency=Heating Fuel	Dependency=HVAC Has Shared System	Dependency=HVAC Heating Type	Option=ASHP, SEER 10, 6.2 HSPF	Option=ASHP, SEER 13, 7.7 HSPF	Option=ASHP, SEER 15, 8.5 HSPF	Option=Electric Baseboard, 100% Efficiency	Option=Electric Boiler, 100% AFUE	Option=Electric Furnace, 100% AFUE	Option=Electric Wall Furnace, 100% AFUE	Option=Fuel Boiler, 76% AFUE	Option=Fuel Boiler, 80% AFUE	Option=Fuel Boiler, 90% AFUE	Option=Fuel Furnace, 60% AFUE	Option=Fuel Furnace, 76% AFUE	Option=Fuel Furnace, 80% AFUE	Option=Fuel Furnace, 92.5% AFUE	Option=Fuel Wall/Floor Furnace, 60% AFUE	Option=Fuel Wall/Floor Furnace, 68% AFUE	Option=MSHP, SEER 14.5, 8.2 HSPF	Option=MSHP, SEER 29.3, 14 HSPF	Option=None	Option=Other	Option=Shared Heating	Option=Void	source_count	source_weight	sampling_probability
<<<<<<< HEAD
Electricity	Cooling Only	Ducted Heat Pump	0.072499	0.738385	0.189116	0	0	0	0	0	0	0	0	0	0	0	0	0	0	0	0	0	0	0	1096	5.47585e+06	0.000937743
Electricity	Heating Only	Ducted Heat Pump	0	0	0	0	0	0	0	0	0	0	0	0	0	0	0	0	0	0	0	0	1	0	8	83675.4	0.00107785
Electricity	Heating and Cooling	Ducted Heat Pump	0	0	0	0	0	0	0	0	0	0	0	0	0	0	0	0	0	0	0	0	1	0	8	58568	0.00283855
Electricity	None	Ducted Heat Pump	0.072499	0.738385	0.189116	0	0	0	0	0	0	0	0	0	0	0	0	0	0	0	0	0	0	0	1096	5.47585e+06	0.10752
Electricity	Cooling Only	Ducted Heating	0	0	0	0	0	1	0	0	0	0	0	0	0	0	0	0	0	0	0	0	0	0	1957	8.56165e+06	0.0013306
Electricity	Heating Only	Ducted Heating	0	0	0	0	0	0	0	0	0	0	0	0	0	0	0	0	0	0	0	0	1	0	26	286284	0.00554051
Electricity	Heating and Cooling	Ducted Heating	0	0	0	0	0	0	0	0	0	0	0	0	0	0	0	0	0	0	0	0	1	0	32	285824	0.00367638
Electricity	None	Ducted Heating	0	0	0	0	0	1	0	0	0	0	0	0	0	0	0	0	0	0	0	0	0	0	1957	8.56165e+06	0.171427
Electricity	Cooling Only	Non-Ducted Heat Pump	0	0	0	0	0	0	0	0	0	0	0	0	0	0	0	0	0.5	0.5	0	0	0	0	0	0	0
Electricity	Heating Only	Non-Ducted Heat Pump	0	0	0	0	0	0	0	0	0	0	0	0	0	0	0	0	0	0	0	0	1	0	0	0	0
Electricity	Heating and Cooling	Non-Ducted Heat Pump	0	0	0	0	0	0	0	0	0	0	0	0	0	0	0	0	0	0	0	0	1	0	0	0	0
Electricity	None	Non-Ducted Heat Pump	0	0	0	0	0	0	0	0	0	0	0	0	0	0	0	0	0.5	0.5	0	0	0	0	0	0	0
Electricity	Cooling Only	Non-Ducted Heating	0	0	0	0.963979	0.016397	0	0.019624	0	0	0	0	0	0	0	0	0	0	0	0	0	0	0	825	4.24991e+06	0.000415699
Electricity	Heating Only	Non-Ducted Heating	0	0	0	0	0	0	0	0	0	0	0	0	0	0	0	0	0	0	0	0	1	0	70	677549	0.0139131
Electricity	Heating and Cooling	Non-Ducted Heating	0	0	0	0	0	0	0	0	0	0	0	0	0	0	0	0	0	0	0	0	1	0	9	77496	0.00104426
Electricity	None	Non-Ducted Heating	0	0	0	0.963979	0.016397	0	0.019624	0	0	0	0	0	0	0	0	0	0	0	0	0	0	0	825	4.24991e+06	0.0774749
=======
Electricity	Cooling Only	Ducted Heat Pump	0.072499	0.738385	0.189116	0	0	0	0	0	0	0	0	0	0	0	0	0	0	0	0	0	0	0	1096	5.47585e+06	0.000647823
Electricity	Heating Only	Ducted Heat Pump	0	0	0	0	0	0	0	0	0	0	0	0	0	0	0	0	0	0	0	0	1	0	8	83675.4	0.000768728
Electricity	Heating and Cooling	Ducted Heat Pump	0	0	0	0	0	0	0	0	0	0	0	0	0	0	0	0	0	0	0	0	1	0	8	58568	0.00201092
Electricity	None	Ducted Heat Pump	0.072499	0.738385	0.189116	0	0	0	0	0	0	0	0	0	0	0	0	0	0	0	0	0	0	0	1096	5.47585e+06	0.103369
Electricity	Cooling Only	Ducted Heating	0	0	0	0	0	1	0	0	0	0	0	0	0	0	0	0	0	0	0	0	0	0	1957	8.56165e+06	0.000778961
Electricity	Heating Only	Ducted Heating	0	0	0	0	0	0	0	0	0	0	0	0	0	0	0	0	0	0	0	0	1	0	26	286284	0.00539052
Electricity	Heating and Cooling	Ducted Heating	0	0	0	0	0	0	0	0	0	0	0	0	0	0	0	0	0	0	0	0	1	0	32	285824	0.00305149
Electricity	None	Ducted Heating	0	0	0	0	0	1	0	0	0	0	0	0	0	0	0	0	0	0	0	0	0	0	1957	8.56165e+06	0.155272
Electricity	Cooling Only	Non-Ducted Heat Pump	0	0	0	0	0	0	0	0	0	0	0	0	0	0	0	0	0.5	0.5	0	0	0	0	0	0	
Electricity	Heating Only	Non-Ducted Heat Pump	0	0	0	0	0	0	0	0	0	0	0	0	0	0	0	0	0	0	0	0	1	0	0	0	
Electricity	Heating and Cooling	Non-Ducted Heat Pump	0	0	0	0	0	0	0	0	0	0	0	0	0	0	0	0	0	0	0	0	1	0	0	0	
Electricity	None	Non-Ducted Heat Pump	0	0	0	0	0	0	0	0	0	0	0	0	0	0	0	0	0.5	0.5	0	0	0	0	0	0	
Electricity	Cooling Only	Non-Ducted Heating	0	0	0	0.963979	0.016397	0	0.019624	0	0	0	0	0	0	0	0	0	0	0	0	0	0	0	825	4.24991e+06	0.000372986
Electricity	Heating Only	Non-Ducted Heating	0	0	0	0	0	0	0	0	0	0	0	0	0	0	0	0	0	0	0	0	1	0	70	677549	0.0122202
Electricity	Heating and Cooling	Non-Ducted Heating	0	0	0	0	0	0	0	0	0	0	0	0	0	0	0	0	0	0	0	0	1	0	9	77496	0.00148672
Electricity	None	Non-Ducted Heating	0	0	0	0.963979	0.016397	0	0.019624	0	0	0	0	0	0	0	0	0	0	0	0	0	0	0	825	4.24991e+06	0.109111
>>>>>>> e1387e3e
Electricity	Cooling Only	None	0	0	0	0	0	0	0	0	0	0	0	0	0	0	0	0	0	0	0	0	0	1	0	0	0
Electricity	Heating Only	None	0	0	0	0	0	0	0	0	0	0	0	0	0	0	0	0	0	0	0	0	0	1	0	0	0
Electricity	Heating and Cooling	None	0	0	0	0	0	0	0	0	0	0	0	0	0	0	0	0	0	0	0	0	0	1	0	0	0
Electricity	None	None	0	0	0	0	0	0	0	0	0	0	0	0	0	0	0	0	0	0	0	0	0	1	0	0	0
Fuel Oil	Cooling Only	Ducted Heat Pump	0	0	0	0	0	0	0	0	0	0	0	0	0	0	0	0	0	0	0	0	0	1	0	0	0
Fuel Oil	Heating Only	Ducted Heat Pump	0	0	0	0	0	0	0	0	0	0	0	0	0	0	0	0	0	0	0	0	0	1	0	0	0
Fuel Oil	Heating and Cooling	Ducted Heat Pump	0	0	0	0	0	0	0	0	0	0	0	0	0	0	0	0	0	0	0	0	0	1	0	0	0
Fuel Oil	None	Ducted Heat Pump	0	0	0	0	0	0	0	0	0	0	0	0	0	0	0	0	0	0	0	0	0	1	0	0	0
<<<<<<< HEAD
Fuel Oil	Cooling Only	Ducted Heating	0	0	0	0	0	0	0	0	0	0	0	0.017648	0.919321	0.063031	0	0	0	0	0	0	0	0	277	1.19525e+06	9.42157e-05
Fuel Oil	Heating Only	Ducted Heating	0	0	0	0	0	0	0	0	0	0	0	0	0	0	0	0	0	0	0	0	1	0	28	251641	0.0015589
Fuel Oil	Heating and Cooling	Ducted Heating	0	0	0	0	0	0	0	0	0	0	0	0	0	0	0	0	0	0	0	0	1	0	3	18587.8	0.000437234
Fuel Oil	None	Ducted Heating	0	0	0	0	0	0	0	0	0	0	0	0.017648	0.919321	0.063031	0	0	0	0	0	0	0	0	277	1.19525e+06	0.0313343
Fuel Oil	Cooling Only	Non-Ducted Heat Pump	0	0	0	0	0	0	0	0	0	0	0	0	0	0	0	0	0	0	0	0	0	1	0	0	0
Fuel Oil	Heating Only	Non-Ducted Heat Pump	0	0	0	0	0	0	0	0	0	0	0	0	0	0	0	0	0	0	0	0	0	1	0	0	0
Fuel Oil	Heating and Cooling	Non-Ducted Heat Pump	0	0	0	0	0	0	0	0	0	0	0	0	0	0	0	0	0	0	0	0	0	1	0	0	0
Fuel Oil	None	Non-Ducted Heat Pump	0	0	0	0	0	0	0	0	0	0	0	0	0	0	0	0	0	0	0	0	0	1	0	0	0
Fuel Oil	Cooling Only	Non-Ducted Heating	0	0	0	0	0	0	0	0.026412	0.623016	0.260266	0	0	0	0	0.03079	0.059516	0	0	0	0	0	0	358	1.44063e+06	1.33494e-05
Fuel Oil	Heating Only	Non-Ducted Heating	0	0	0	0	0	0	0	0	0	0	0	0	0	0	0	0	0	0	0	0	1	0	148	1.35148e+06	0.00237848
Fuel Oil	Heating and Cooling	Non-Ducted Heating	0	0	0	0	0	0	0	0	0	0	0	0	0	0	0	0	0	0	0	0	1	0	2	17321.8	8.26248e-05
Fuel Oil	None	Non-Ducted Heating	0	0	0	0	0	0	0	0.026412	0.623016	0.260266	0	0	0	0	0.03079	0.059516	0	0	0	0	0	0	358	1.44063e+06	0.015322
=======
Fuel Oil	Cooling Only	Ducted Heating	0	0	0	0	0	0	0	0	0	0	0	0.017648	0.919321	0.063031	0	0	0	0	0	0	0	0	277	1.19525e+06	0.000159111
Fuel Oil	Heating Only	Ducted Heating	0	0	0	0	0	0	0	0	0	0	0	0	0	0	0	0	0	0	0	0	1	0	28	251641	0.00110107
Fuel Oil	Heating and Cooling	Ducted Heating	0	0	0	0	0	0	0	0	0	0	0	0	0	0	0	0	0	0	0	0	1	0	3	18587.8	0.000623298
Fuel Oil	None	Ducted Heating	0	0	0	0	0	0	0	0	0	0	0	0.017648	0.919321	0.063031	0	0	0	0	0	0	0	0	277	1.19525e+06	0.0317159
Fuel Oil	Cooling Only	Non-Ducted Heat Pump	0	0	0	0	0	0	0	0	0	0	0	0	0	0	0	0	0	0	0	0	0	1	0	0	
Fuel Oil	Heating Only	Non-Ducted Heat Pump	0	0	0	0	0	0	0	0	0	0	0	0	0	0	0	0	0	0	0	0	0	1	0	0	
Fuel Oil	Heating and Cooling	Non-Ducted Heat Pump	0	0	0	0	0	0	0	0	0	0	0	0	0	0	0	0	0	0	0	0	0	1	0	0	
Fuel Oil	None	Non-Ducted Heat Pump	0	0	0	0	0	0	0	0	0	0	0	0	0	0	0	0	0	0	0	0	0	1	0	0	
Fuel Oil	Cooling Only	Non-Ducted Heating	0	0	0	0	0	0	0	0.026412	0.623016	0.260266	0	0	0	0	0.03079	0.059516	0	0	0	0	0	0	358	1.44063e+06	4.87807e-05
Fuel Oil	Heating Only	Non-Ducted Heating	0	0	0	0	0	0	0	0	0	0	0	0	0	0	0	0	0	0	0	0	1	0	148	1.35148e+06	0.00159821
Fuel Oil	Heating and Cooling	Non-Ducted Heating	0	0	0	0	0	0	0	0	0	0	0	0	0	0	0	0	0	0	0	0	1	0	2	17321.8	0.000194441
Fuel Oil	None	Non-Ducted Heating	0	0	0	0	0	0	0	0.026412	0.623016	0.260266	0	0	0	0	0.03079	0.059516	0	0	0	0	0	0	358	1.44063e+06	0.0142701
>>>>>>> e1387e3e
Fuel Oil	Cooling Only	None	0	0	0	0	0	0	0	0	0	0	0	0	0	0	0	0	0	0	0	0	0	1	0	0	0
Fuel Oil	Heating Only	None	0	0	0	0	0	0	0	0	0	0	0	0	0	0	0	0	0	0	0	0	0	1	0	0	0
Fuel Oil	Heating and Cooling	None	0	0	0	0	0	0	0	0	0	0	0	0	0	0	0	0	0	0	0	0	0	1	0	0	0
Fuel Oil	None	None	0	0	0	0	0	0	0	0	0	0	0	0	0	0	0	0	0	0	0	0	0	1	0	0	0
Natural Gas	Cooling Only	Ducted Heat Pump	0	0	0	0	0	0	0	0	0	0	0	0	0	0	0	0	0	0	0	0	0	1	0	0	0
Natural Gas	Heating Only	Ducted Heat Pump	0	0	0	0	0	0	0	0	0	0	0	0	0	0	0	0	0	0	0	0	0	1	0	0	0
Natural Gas	Heating and Cooling	Ducted Heat Pump	0	0	0	0	0	0	0	0	0	0	0	0	0	0	0	0	0	0	0	0	0	1	0	0	0
Natural Gas	None	Ducted Heat Pump	0	0	0	0	0	0	0	0	0	0	0	0	0	0	0	0	0	0	0	0	0	1	0	0	0
<<<<<<< HEAD
Natural Gas	Cooling Only	Ducted Heating	0	0	0	0	0	0	0	0	0	0	0.011016	0.090777	0.605242	0.292965	0	0	0	0	0	0	0	0	4552	2.1357e+07	0.00126379
Natural Gas	Heating Only	Ducted Heating	0	0	0	0	0	0	0	0	0	0	0	0	0	0	0	0	0	0	0	0	1	0	115	1.20831e+06	0.0120396
Natural Gas	Heating and Cooling	Ducted Heating	0	0	0	0	0	0	0	0	0	0	0	0	0	0	0	0	0	0	0	0	1	0	49	636787	0.00444053
Natural Gas	None	Ducted Heating	0	0	0	0	0	0	0	0	0	0	0.011016	0.090777	0.605242	0.292965	0	0	0	0	0	0	0	0	4552	2.1357e+07	0.327643
Natural Gas	Cooling Only	Non-Ducted Heat Pump	0	0	0	0	0	0	0	0	0	0	0	0	0	0	0	0	0	0	0	0	0	1	0	0	0
Natural Gas	Heating Only	Non-Ducted Heat Pump	0	0	0	0	0	0	0	0	0	0	0	0	0	0	0	0	0	0	0	0	0	1	0	0	0
Natural Gas	Heating and Cooling	Non-Ducted Heat Pump	0	0	0	0	0	0	0	0	0	0	0	0	0	0	0	0	0	0	0	0	0	1	0	0	0
Natural Gas	None	Non-Ducted Heat Pump	0	0	0	0	0	0	0	0	0	0	0	0	0	0	0	0	0	0	0	0	0	1	0	0	0
Natural Gas	Cooling Only	Non-Ducted Heating	0	0	0	0	0	0	0	0.062721	0.421429	0	0	0	0	0	0.171807	0.344043	0	0	0	0	0	0	824	3.72993e+06	0.000194266
Natural Gas	Heating Only	Non-Ducted Heating	0	0	0	0	0	0	0	0	0	0	0	0	0	0	0	0	0	0	0	0	1	0	318	3.17739e+06	0.0136845
Natural Gas	Heating and Cooling	Non-Ducted Heating	0	0	0	0	0	0	0	0	0	0	0	0	0	0	0	0	0	0	0	0	1	0	14	175495	0.00056014
Natural Gas	None	Non-Ducted Heating	0	0	0	0	0	0	0	0.062721	0.421429	0	0	0	0	0	0.171807	0.344043	0	0	0	0	0	0	824	3.72993e+06	0.114439
=======
Natural Gas	Cooling Only	Ducted Heating	0	0	0	0	0	0	0	0	0	0	0.011016	0.090777	0.605242	0.292965	0	0	0	0	0	0	0	0	4552	2.1357e+07	0.00162872
Natural Gas	Heating Only	Ducted Heating	0	0	0	0	0	0	0	0	0	0	0	0	0	0	0	0	0	0	0	0	1	0	115	1.20831e+06	0.011271
Natural Gas	Heating and Cooling	Ducted Heating	0	0	0	0	0	0	0	0	0	0	0	0	0	0	0	0	0	0	0	0	1	0	49	636787	0.00638032
Natural Gas	None	Ducted Heating	0	0	0	0	0	0	0	0	0	0	0.011016	0.090777	0.605242	0.292965	0	0	0	0	0	0	0	0	4552	2.1357e+07	0.324656
Natural Gas	Cooling Only	Non-Ducted Heat Pump	0	0	0	0	0	0	0	0	0	0	0	0	0	0	0	0	0	0	0	0	0	1	0	0	
Natural Gas	Heating Only	Non-Ducted Heat Pump	0	0	0	0	0	0	0	0	0	0	0	0	0	0	0	0	0	0	0	0	0	1	0	0	
Natural Gas	Heating and Cooling	Non-Ducted Heat Pump	0	0	0	0	0	0	0	0	0	0	0	0	0	0	0	0	0	0	0	0	0	1	0	0	
Natural Gas	None	Non-Ducted Heat Pump	0	0	0	0	0	0	0	0	0	0	0	0	0	0	0	0	0	0	0	0	0	1	0	0	
Natural Gas	Cooling Only	Non-Ducted Heating	0	0	0	0	0	0	0	0.062721	0.421429	0	0	0	0	0	0.171807	0.344043	0	0	0	0	0	0	824	3.72993e+06	0.00038683
Natural Gas	Heating Only	Non-Ducted Heating	0	0	0	0	0	0	0	0	0	0	0	0	0	0	0	0	0	0	0	0	1	0	318	3.17739e+06	0.0126738
Natural Gas	Heating and Cooling	Non-Ducted Heating	0	0	0	0	0	0	0	0	0	0	0	0	0	0	0	0	0	0	0	0	1	0	14	175495	0.00154191
Natural Gas	None	Non-Ducted Heating	0	0	0	0	0	0	0	0.062721	0.421429	0	0	0	0	0	0.171807	0.344043	0	0	0	0	0	0	824	3.72993e+06	0.113161
>>>>>>> e1387e3e
Natural Gas	Cooling Only	None	0	0	0	0	0	0	0	0	0	0	0	0	0	0	0	0	0	0	0	0	0	1	0	0	0
Natural Gas	Heating Only	None	0	0	0	0	0	0	0	0	0	0	0	0	0	0	0	0	0	0	0	0	0	1	0	0	0
Natural Gas	Heating and Cooling	None	0	0	0	0	0	0	0	0	0	0	0	0	0	0	0	0	0	0	0	0	0	1	0	0	0
Natural Gas	None	None	0	0	0	0	0	0	0	0	0	0	0	0	0	0	0	0	0	0	0	0	0	1	0	0	0
None	Cooling Only	Ducted Heat Pump	0	0	0	0	0	0	0	0	0	0	0	0	0	0	0	0	0	0	0	0	0	1	0	0	0
None	Heating Only	Ducted Heat Pump	0	0	0	0	0	0	0	0	0	0	0	0	0	0	0	0	0	0	0	0	0	1	0	0	0
None	Heating and Cooling	Ducted Heat Pump	0	0	0	0	0	0	0	0	0	0	0	0	0	0	0	0	0	0	0	0	0	1	0	0	0
None	None	Ducted Heat Pump	0	0	0	0	0	0	0	0	0	0	0	0	0	0	0	0	0	0	0	0	0	1	0	0	0
None	Cooling Only	Ducted Heating	0	0	0	0	0	0	0	0	0	0	0	0	0	0	0	0	0	0	0	0	0	1	0	0	0
None	Heating Only	Ducted Heating	0	0	0	0	0	0	0	0	0	0	0	0	0	0	0	0	0	0	0	0	0	1	0	0	0
None	Heating and Cooling	Ducted Heating	0	0	0	0	0	0	0	0	0	0	0	0	0	0	0	0	0	0	0	0	0	1	0	0	0
None	None	Ducted Heating	0	0	0	0	0	0	0	0	0	0	0	0	0	0	0	0	0	0	0	0	0	1	0	0	0
None	Cooling Only	Non-Ducted Heat Pump	0	0	0	0	0	0	0	0	0	0	0	0	0	0	0	0	0	0	0	0	0	1	0	0	0
None	Heating Only	Non-Ducted Heat Pump	0	0	0	0	0	0	0	0	0	0	0	0	0	0	0	0	0	0	0	0	0	1	0	0	0
None	Heating and Cooling	Non-Ducted Heat Pump	0	0	0	0	0	0	0	0	0	0	0	0	0	0	0	0	0	0	0	0	0	1	0	0	0
None	None	Non-Ducted Heat Pump	0	0	0	0	0	0	0	0	0	0	0	0	0	0	0	0	0	0	0	0	0	1	0	0	0
None	Cooling Only	Non-Ducted Heating	0	0	0	0	0	0	0	0	0	0	0	0	0	0	0	0	0	0	0	0	0	1	0	0	0
None	Heating Only	Non-Ducted Heating	0	0	0	0	0	0	0	0	0	0	0	0	0	0	0	0	0	0	0	0	0	1	0	0	0
None	Heating and Cooling	Non-Ducted Heating	0	0	0	0	0	0	0	0	0	0	0	0	0	0	0	0	0	0	0	0	0	1	0	0	0
None	None	Non-Ducted Heating	0	0	0	0	0	0	0	0	0	0	0	0	0	0	0	0	0	0	0	0	0	1	0	0	0
<<<<<<< HEAD
None	Cooling Only	None	0	0	0	0	0	0	0	0	0	0	0	0	0	0	0	0	0	0	1	0	0	0	392	1.54035e+06	8.73099e-05
None	Heating Only	None	0	0	0	0	0	0	0	0	0	0	0	0	0	0	0	0	0	0	0	0	0	1	0	0	0
None	Heating and Cooling	None	0	0	0	0	0	0	0	0	0	0	0	0	0	0	0	0	0	0	0	0	0	1	0	0	0
None	None	None	0	0	0	0	0	0	0	0	0	0	0	0	0	0	0	0	0	0	1	0	0	0	392	1.54035e+06	0.00874225
=======
None	Cooling Only	None	0	0	0	0	0	0	0	0	0	0	0	0	0	0	0	0	0	0	1	0	0	0	392	1.54035e+06	4.64442e-05
None	Heating Only	None	0	0	0	0	0	0	0	0	0	0	0	0	0	0	0	0	0	0	0	0	0	1	0	0	0
None	Heating and Cooling	None	0	0	0	0	0	0	0	0	0	0	0	0	0	0	0	0	0	0	0	0	0	1	0	0	0
None	None	None	0	0	0	0	0	0	0	0	0	0	0	0	0	0	0	0	0	0	1	0	0	0	392	1.54035e+06	0.00970668
>>>>>>> e1387e3e
Other Fuel	Cooling Only	Ducted Heat Pump	0	0	0	0	0	0	0	0	0	0	0	0	0	0	0	0	0	0	0	0	0	1	0	0	0
Other Fuel	Heating Only	Ducted Heat Pump	0	0	0	0	0	0	0	0	0	0	0	0	0	0	0	0	0	0	0	0	0	1	0	0	0
Other Fuel	Heating and Cooling	Ducted Heat Pump	0	0	0	0	0	0	0	0	0	0	0	0	0	0	0	0	0	0	0	0	0	1	0	0	0
Other Fuel	None	Ducted Heat Pump	0	0	0	0	0	0	0	0	0	0	0	0	0	0	0	0	0	0	0	0	0	1	0	0	0
<<<<<<< HEAD
Other Fuel	Cooling Only	Ducted Heating	0	0	0	0	0	0	0	0	0	0	0	0	0	0	0	0	0	0	0	1	0	0	45	164298	2.29488e-05
Other Fuel	Heating Only	Ducted Heating	0	0	0	0	0	0	0	0	0	0	0	0	0	0	0	0	0	0	0	0	1	0	3	32783.7	0.00035961
Other Fuel	Heating and Cooling	Ducted Heating	0	0	0	0	0	0	0	0	0	0	0	0	0	0	0	0	0	0	0	0	1	0	0	0	8.30699e-05
Other Fuel	None	Ducted Heating	0	0	0	0	0	0	0	0	0	0	0	0	0	0	0	0	0	0	0	1	0	0	45	164298	0.0201674
Other Fuel	Cooling Only	Non-Ducted Heat Pump	0	0	0	0	0	0	0	0	0	0	0	0	0	0	0	0	0	0	0	0	0	1	0	0	0
Other Fuel	Heating Only	Non-Ducted Heat Pump	0	0	0	0	0	0	0	0	0	0	0	0	0	0	0	0	0	0	0	0	0	1	0	0	0
Other Fuel	Heating and Cooling	Non-Ducted Heat Pump	0	0	0	0	0	0	0	0	0	0	0	0	0	0	0	0	0	0	0	0	0	1	0	0	0
Other Fuel	None	Non-Ducted Heat Pump	0	0	0	0	0	0	0	0	0	0	0	0	0	0	0	0	0	0	0	0	0	1	0	0	0
Other Fuel	Cooling Only	Non-Ducted Heating	0	0	0	0	0	0	0	0	0	0	0	0	0	0	0	0	0	0	0	1	0	0	312	1.5482e+06	3.22391e-06
Other Fuel	Heating Only	Non-Ducted Heating	0	0	0	0	0	0	0	0	0	0	0	0	0	0	0	0	0	0	0	0	1	0	25	262017	0.000345122
Other Fuel	Heating and Cooling	Non-Ducted Heating	0	0	0	0	0	0	0	0	0	0	0	0	0	0	0	0	0	0	0	0	1	0	1	20120.9	1.39125e-05
Other Fuel	None	Non-Ducted Heating	0	0	0	0	0	0	0	0	0	0	0	0	0	0	0	0	0	0	0	1	0	0	312	1.5482e+06	0.00737936
=======
Other Fuel	Cooling Only	Ducted Heating	0	0	0	0	0	0	0	0	0	0	0	0	0	0	0	0	0	0	0	1	0	0	45	164298	9.37418e-05
Other Fuel	Heating Only	Ducted Heating	0	0	0	0	0	0	0	0	0	0	0	0	0	0	0	0	0	0	0	0	1	0	3	32783.7	0.000648706
Other Fuel	Heating and Cooling	Ducted Heating	0	0	0	0	0	0	0	0	0	0	0	0	0	0	0	0	0	0	0	0	1	0	0	0	0.000367222
Other Fuel	None	Ducted Heating	0	0	0	0	0	0	0	0	0	0	0	0	0	0	0	0	0	0	0	1	0	0	45	164298	0.0186857
Other Fuel	Cooling Only	Non-Ducted Heat Pump	0	0	0	0	0	0	0	0	0	0	0	0	0	0	0	0	0	0	0	0	0	1	0	0	
Other Fuel	Heating Only	Non-Ducted Heat Pump	0	0	0	0	0	0	0	0	0	0	0	0	0	0	0	0	0	0	0	0	0	1	0	0	
Other Fuel	Heating and Cooling	Non-Ducted Heat Pump	0	0	0	0	0	0	0	0	0	0	0	0	0	0	0	0	0	0	0	0	0	1	0	0	
Other Fuel	None	Non-Ducted Heat Pump	0	0	0	0	0	0	0	0	0	0	0	0	0	0	0	0	0	0	0	0	0	1	0	0	
Other Fuel	Cooling Only	Non-Ducted Heating	0	0	0	0	0	0	0	0	0	0	0	0	0	0	0	0	0	0	0	1	0	0	312	1.5482e+06	2.25847e-05
Other Fuel	Heating Only	Non-Ducted Heating	0	0	0	0	0	0	0	0	0	0	0	0	0	0	0	0	0	0	0	0	1	0	25	262017	0.000739945
Other Fuel	Heating and Cooling	Non-Ducted Heating	0	0	0	0	0	0	0	0	0	0	0	0	0	0	0	0	0	0	0	0	1	0	1	20120.9	9.00228e-05
Other Fuel	None	Non-Ducted Heating	0	0	0	0	0	0	0	0	0	0	0	0	0	0	0	0	0	0	0	1	0	0	312	1.5482e+06	0.0066068
>>>>>>> e1387e3e
Other Fuel	Cooling Only	None	0	0	0	0	0	0	0	0	0	0	0	0	0	0	0	0	0	0	0	0	0	1	0	0	0
Other Fuel	Heating Only	None	0	0	0	0	0	0	0	0	0	0	0	0	0	0	0	0	0	0	0	0	0	1	0	0	0
Other Fuel	Heating and Cooling	None	0	0	0	0	0	0	0	0	0	0	0	0	0	0	0	0	0	0	0	0	0	1	0	0	0
Other Fuel	None	None	0	0	0	0	0	0	0	0	0	0	0	0	0	0	0	0	0	0	0	0	0	1	0	0	0
Propane	Cooling Only	Ducted Heat Pump	0	0	0	0	0	0	0	0	0	0	0	0	0	0	0	0	0	0	0	0	0	1	0	0	0
Propane	Heating Only	Ducted Heat Pump	0	0	0	0	0	0	0	0	0	0	0	0	0	0	0	0	0	0	0	0	0	1	0	0	0
Propane	Heating and Cooling	Ducted Heat Pump	0	0	0	0	0	0	0	0	0	0	0	0	0	0	0	0	0	0	0	0	0	1	0	0	0
Propane	None	Ducted Heat Pump	0	0	0	0	0	0	0	0	0	0	0	0	0	0	0	0	0	0	0	0	0	1	0	0	0
<<<<<<< HEAD
Propane	Cooling Only	Ducted Heating	0	0	0	0	0	0	0	0	0	0	0.005015	0.065879	0.626053	0.303052	0	0	0	0	0	0	0	0	352	1.9653e+06	3.76024e-05
Propane	Heating Only	Ducted Heating	0	0	0	0	0	0	0	0	0	0	0	0	0	0	0	0	0	0	0	0	1	0	4	35509.6	0.000414914
Propane	Heating and Cooling	Ducted Heating	0	0	0	0	0	0	0	0	0	0	0	0	0	0	0	0	0	0	0	0	1	0	2	24225.1	0.000125616
Propane	None	Ducted Heating	0	0	0	0	0	0	0	0	0	0	0.005015	0.065879	0.626053	0.303052	0	0	0	0	0	0	0	0	352	1.9653e+06	0.0371135
Propane	Cooling Only	Non-Ducted Heat Pump	0	0	0	0	0	0	0	0	0	0	0	0	0	0	0	0	0	0	0	0	0	1	0	0	0
Propane	Heating Only	Non-Ducted Heat Pump	0	0	0	0	0	0	0	0	0	0	0	0	0	0	0	0	0	0	0	0	0	1	0	0	0
Propane	Heating and Cooling	Non-Ducted Heat Pump	0	0	0	0	0	0	0	0	0	0	0	0	0	0	0	0	0	0	0	0	0	1	0	0	0
Propane	None	Non-Ducted Heat Pump	0	0	0	0	0	0	0	0	0	0	0	0	0	0	0	0	0	0	0	0	0	1	0	0	0
Propane	Cooling Only	Non-Ducted Heating	0	0	0	0	0	0	0	0.00459	0.139942	0.059459	0	0	0	0	0.249112	0.546897	0	0	0	0	0	0	117	710062	5.77257e-06
Propane	Heating Only	Non-Ducted Heating	0	0	0	0	0	0	0	0	0	0	0	0	0	0	0	0	0	0	0	0	1	0	9	139363	0.000424307
Propane	Heating and Cooling	Non-Ducted Heating	0	0	0	0	0	0	0	0	0	0	0	0	0	0	0	0	0	0	0	0	1	0	3	37542	1.77024e-05
Propane	None	Non-Ducted Heating	0	0	0	0	0	0	0	0.00459	0.139942	0.059459	0	0	0	0	0.249112	0.546897	0	0	0	0	0	0	117	710062	0.0119739
=======
Propane	Cooling Only	Ducted Heating	0	0	0	0	0	0	0	0	0	0	0.005015	0.065879	0.626053	0.303052	0	0	0	0	0	0	0	0	352	1.9653e+06	0.000169724
Propane	Heating Only	Ducted Heating	0	0	0	0	0	0	0	0	0	0	0	0	0	0	0	0	0	0	0	0	1	0	4	35509.6	0.00117452
Propane	Heating and Cooling	Ducted Heating	0	0	0	0	0	0	0	0	0	0	0	0	0	0	0	0	0	0	0	0	1	0	2	24225.1	0.000664875
Propane	None	Ducted Heating	0	0	0	0	0	0	0	0	0	0	0.005015	0.065879	0.626053	0.303052	0	0	0	0	0	0	0	0	352	1.9653e+06	0.0338314
Propane	Cooling Only	Non-Ducted Heat Pump	0	0	0	0	0	0	0	0	0	0	0	0	0	0	0	0	0	0	0	0	0	1	0	0	
Propane	Heating Only	Non-Ducted Heat Pump	0	0	0	0	0	0	0	0	0	0	0	0	0	0	0	0	0	0	0	0	0	1	0	0	
Propane	Heating and Cooling	Non-Ducted Heat Pump	0	0	0	0	0	0	0	0	0	0	0	0	0	0	0	0	0	0	0	0	0	1	0	0	
Propane	None	Non-Ducted Heat Pump	0	0	0	0	0	0	0	0	0	0	0	0	0	0	0	0	0	0	0	0	0	1	0	0	
Propane	Cooling Only	Non-Ducted Heating	0	0	0	0	0	0	0	0.00459	0.139942	0.059459	0	0	0	0	0.249112	0.546897	0	0	0	0	0	0	117	710062	3.40933e-05
Propane	Heating Only	Non-Ducted Heating	0	0	0	0	0	0	0	0	0	0	0	0	0	0	0	0	0	0	0	0	1	0	9	139363	0.001117
Propane	Heating and Cooling	Non-Ducted Heating	0	0	0	0	0	0	0	0	0	0	0	0	0	0	0	0	0	0	0	0	1	0	3	37542	0.000135896
Propane	None	Non-Ducted Heating	0	0	0	0	0	0	0	0.00459	0.139942	0.059459	0	0	0	0	0.249112	0.546897	0	0	0	0	0	0	117	710062	0.00997346
>>>>>>> e1387e3e
Propane	Cooling Only	None	0	0	0	0	0	0	0	0	0	0	0	0	0	0	0	0	0	0	0	0	0	1	0	0	0
Propane	Heating Only	None	0	0	0	0	0	0	0	0	0	0	0	0	0	0	0	0	0	0	0	0	0	1	0	0	0
Propane	Heating and Cooling	None	0	0	0	0	0	0	0	0	0	0	0	0	0	0	0	0	0	0	0	0	0	1	0	0	0
Propane	None	None	0	0	0	0	0	0	0	0	0	0	0	0	0	0	0	0	0	0	0	0	0	1	0	0	0
# Created by: sources\recs\2009\tsv_maker.py
# Source: The sample counts and sample weights are constructed using U.S. EIA 2009 Residential Energy Consumption Survey (RECS) microdata.
# Source: Shipment data based on CAC-ASHP-shipments-table.tsv and furnace-shipments-table.tsv
# Source: Efficiency data based on expanded_HESC_HVAC_efficiencies.tsv combined with age of equipment data from RECS
# Assumption: Check the assumptions on the source tsv files.
# Assumption: If a house has a wall furnace with fuel other than natural_gas, efficiency level based on natural_gas from expanded_HESC_HVAC_efficiencies.tsv is assigned.
# Assumption: If a house has a heat pump with fuel other than electricity (presumed dual-fuel heat pump), the heating type is assumed to be furnace and not heat pump.
# Assumption: The shipment volume for boiler was not available, so shipment volume for furnace in furnace-shipments-table.tsv was used instead.
# Assumption: Due to low sample size for some categories, the HVAC Has Shared System categories 'Cooling Only' and 'None' are combined for the purpose of querying Heating Efficiency distributions.
# Assumption: For 'other' heating system types, we assign them to Electric Baseboard if fuel is Electric, and assign them to Wall/Floor Furnace if fuel is natural_gas, fuel_oil or propane.<|MERGE_RESOLUTION|>--- conflicted
+++ resolved
@@ -1,22 +1,4 @@
 Dependency=Heating Fuel	Dependency=HVAC Has Shared System	Dependency=HVAC Heating Type	Option=ASHP, SEER 10, 6.2 HSPF	Option=ASHP, SEER 13, 7.7 HSPF	Option=ASHP, SEER 15, 8.5 HSPF	Option=Electric Baseboard, 100% Efficiency	Option=Electric Boiler, 100% AFUE	Option=Electric Furnace, 100% AFUE	Option=Electric Wall Furnace, 100% AFUE	Option=Fuel Boiler, 76% AFUE	Option=Fuel Boiler, 80% AFUE	Option=Fuel Boiler, 90% AFUE	Option=Fuel Furnace, 60% AFUE	Option=Fuel Furnace, 76% AFUE	Option=Fuel Furnace, 80% AFUE	Option=Fuel Furnace, 92.5% AFUE	Option=Fuel Wall/Floor Furnace, 60% AFUE	Option=Fuel Wall/Floor Furnace, 68% AFUE	Option=MSHP, SEER 14.5, 8.2 HSPF	Option=MSHP, SEER 29.3, 14 HSPF	Option=None	Option=Other	Option=Shared Heating	Option=Void	source_count	source_weight	sampling_probability
-<<<<<<< HEAD
-Electricity	Cooling Only	Ducted Heat Pump	0.072499	0.738385	0.189116	0	0	0	0	0	0	0	0	0	0	0	0	0	0	0	0	0	0	0	1096	5.47585e+06	0.000937743
-Electricity	Heating Only	Ducted Heat Pump	0	0	0	0	0	0	0	0	0	0	0	0	0	0	0	0	0	0	0	0	1	0	8	83675.4	0.00107785
-Electricity	Heating and Cooling	Ducted Heat Pump	0	0	0	0	0	0	0	0	0	0	0	0	0	0	0	0	0	0	0	0	1	0	8	58568	0.00283855
-Electricity	None	Ducted Heat Pump	0.072499	0.738385	0.189116	0	0	0	0	0	0	0	0	0	0	0	0	0	0	0	0	0	0	0	1096	5.47585e+06	0.10752
-Electricity	Cooling Only	Ducted Heating	0	0	0	0	0	1	0	0	0	0	0	0	0	0	0	0	0	0	0	0	0	0	1957	8.56165e+06	0.0013306
-Electricity	Heating Only	Ducted Heating	0	0	0	0	0	0	0	0	0	0	0	0	0	0	0	0	0	0	0	0	1	0	26	286284	0.00554051
-Electricity	Heating and Cooling	Ducted Heating	0	0	0	0	0	0	0	0	0	0	0	0	0	0	0	0	0	0	0	0	1	0	32	285824	0.00367638
-Electricity	None	Ducted Heating	0	0	0	0	0	1	0	0	0	0	0	0	0	0	0	0	0	0	0	0	0	0	1957	8.56165e+06	0.171427
-Electricity	Cooling Only	Non-Ducted Heat Pump	0	0	0	0	0	0	0	0	0	0	0	0	0	0	0	0	0.5	0.5	0	0	0	0	0	0	0
-Electricity	Heating Only	Non-Ducted Heat Pump	0	0	0	0	0	0	0	0	0	0	0	0	0	0	0	0	0	0	0	0	1	0	0	0	0
-Electricity	Heating and Cooling	Non-Ducted Heat Pump	0	0	0	0	0	0	0	0	0	0	0	0	0	0	0	0	0	0	0	0	1	0	0	0	0
-Electricity	None	Non-Ducted Heat Pump	0	0	0	0	0	0	0	0	0	0	0	0	0	0	0	0	0.5	0.5	0	0	0	0	0	0	0
-Electricity	Cooling Only	Non-Ducted Heating	0	0	0	0.963979	0.016397	0	0.019624	0	0	0	0	0	0	0	0	0	0	0	0	0	0	0	825	4.24991e+06	0.000415699
-Electricity	Heating Only	Non-Ducted Heating	0	0	0	0	0	0	0	0	0	0	0	0	0	0	0	0	0	0	0	0	1	0	70	677549	0.0139131
-Electricity	Heating and Cooling	Non-Ducted Heating	0	0	0	0	0	0	0	0	0	0	0	0	0	0	0	0	0	0	0	0	1	0	9	77496	0.00104426
-Electricity	None	Non-Ducted Heating	0	0	0	0.963979	0.016397	0	0.019624	0	0	0	0	0	0	0	0	0	0	0	0	0	0	0	825	4.24991e+06	0.0774749
-=======
 Electricity	Cooling Only	Ducted Heat Pump	0.072499	0.738385	0.189116	0	0	0	0	0	0	0	0	0	0	0	0	0	0	0	0	0	0	0	1096	5.47585e+06	0.000647823
 Electricity	Heating Only	Ducted Heat Pump	0	0	0	0	0	0	0	0	0	0	0	0	0	0	0	0	0	0	0	0	1	0	8	83675.4	0.000768728
 Electricity	Heating and Cooling	Ducted Heat Pump	0	0	0	0	0	0	0	0	0	0	0	0	0	0	0	0	0	0	0	0	1	0	8	58568	0.00201092
@@ -33,7 +15,6 @@
 Electricity	Heating Only	Non-Ducted Heating	0	0	0	0	0	0	0	0	0	0	0	0	0	0	0	0	0	0	0	0	1	0	70	677549	0.0122202
 Electricity	Heating and Cooling	Non-Ducted Heating	0	0	0	0	0	0	0	0	0	0	0	0	0	0	0	0	0	0	0	0	1	0	9	77496	0.00148672
 Electricity	None	Non-Ducted Heating	0	0	0	0.963979	0.016397	0	0.019624	0	0	0	0	0	0	0	0	0	0	0	0	0	0	0	825	4.24991e+06	0.109111
->>>>>>> e1387e3e
 Electricity	Cooling Only	None	0	0	0	0	0	0	0	0	0	0	0	0	0	0	0	0	0	0	0	0	0	1	0	0	0
 Electricity	Heating Only	None	0	0	0	0	0	0	0	0	0	0	0	0	0	0	0	0	0	0	0	0	0	1	0	0	0
 Electricity	Heating and Cooling	None	0	0	0	0	0	0	0	0	0	0	0	0	0	0	0	0	0	0	0	0	0	1	0	0	0
@@ -42,20 +23,6 @@
 Fuel Oil	Heating Only	Ducted Heat Pump	0	0	0	0	0	0	0	0	0	0	0	0	0	0	0	0	0	0	0	0	0	1	0	0	0
 Fuel Oil	Heating and Cooling	Ducted Heat Pump	0	0	0	0	0	0	0	0	0	0	0	0	0	0	0	0	0	0	0	0	0	1	0	0	0
 Fuel Oil	None	Ducted Heat Pump	0	0	0	0	0	0	0	0	0	0	0	0	0	0	0	0	0	0	0	0	0	1	0	0	0
-<<<<<<< HEAD
-Fuel Oil	Cooling Only	Ducted Heating	0	0	0	0	0	0	0	0	0	0	0	0.017648	0.919321	0.063031	0	0	0	0	0	0	0	0	277	1.19525e+06	9.42157e-05
-Fuel Oil	Heating Only	Ducted Heating	0	0	0	0	0	0	0	0	0	0	0	0	0	0	0	0	0	0	0	0	1	0	28	251641	0.0015589
-Fuel Oil	Heating and Cooling	Ducted Heating	0	0	0	0	0	0	0	0	0	0	0	0	0	0	0	0	0	0	0	0	1	0	3	18587.8	0.000437234
-Fuel Oil	None	Ducted Heating	0	0	0	0	0	0	0	0	0	0	0	0.017648	0.919321	0.063031	0	0	0	0	0	0	0	0	277	1.19525e+06	0.0313343
-Fuel Oil	Cooling Only	Non-Ducted Heat Pump	0	0	0	0	0	0	0	0	0	0	0	0	0	0	0	0	0	0	0	0	0	1	0	0	0
-Fuel Oil	Heating Only	Non-Ducted Heat Pump	0	0	0	0	0	0	0	0	0	0	0	0	0	0	0	0	0	0	0	0	0	1	0	0	0
-Fuel Oil	Heating and Cooling	Non-Ducted Heat Pump	0	0	0	0	0	0	0	0	0	0	0	0	0	0	0	0	0	0	0	0	0	1	0	0	0
-Fuel Oil	None	Non-Ducted Heat Pump	0	0	0	0	0	0	0	0	0	0	0	0	0	0	0	0	0	0	0	0	0	1	0	0	0
-Fuel Oil	Cooling Only	Non-Ducted Heating	0	0	0	0	0	0	0	0.026412	0.623016	0.260266	0	0	0	0	0.03079	0.059516	0	0	0	0	0	0	358	1.44063e+06	1.33494e-05
-Fuel Oil	Heating Only	Non-Ducted Heating	0	0	0	0	0	0	0	0	0	0	0	0	0	0	0	0	0	0	0	0	1	0	148	1.35148e+06	0.00237848
-Fuel Oil	Heating and Cooling	Non-Ducted Heating	0	0	0	0	0	0	0	0	0	0	0	0	0	0	0	0	0	0	0	0	1	0	2	17321.8	8.26248e-05
-Fuel Oil	None	Non-Ducted Heating	0	0	0	0	0	0	0	0.026412	0.623016	0.260266	0	0	0	0	0.03079	0.059516	0	0	0	0	0	0	358	1.44063e+06	0.015322
-=======
 Fuel Oil	Cooling Only	Ducted Heating	0	0	0	0	0	0	0	0	0	0	0	0.017648	0.919321	0.063031	0	0	0	0	0	0	0	0	277	1.19525e+06	0.000159111
 Fuel Oil	Heating Only	Ducted Heating	0	0	0	0	0	0	0	0	0	0	0	0	0	0	0	0	0	0	0	0	1	0	28	251641	0.00110107
 Fuel Oil	Heating and Cooling	Ducted Heating	0	0	0	0	0	0	0	0	0	0	0	0	0	0	0	0	0	0	0	0	1	0	3	18587.8	0.000623298
@@ -68,7 +35,6 @@
 Fuel Oil	Heating Only	Non-Ducted Heating	0	0	0	0	0	0	0	0	0	0	0	0	0	0	0	0	0	0	0	0	1	0	148	1.35148e+06	0.00159821
 Fuel Oil	Heating and Cooling	Non-Ducted Heating	0	0	0	0	0	0	0	0	0	0	0	0	0	0	0	0	0	0	0	0	1	0	2	17321.8	0.000194441
 Fuel Oil	None	Non-Ducted Heating	0	0	0	0	0	0	0	0.026412	0.623016	0.260266	0	0	0	0	0.03079	0.059516	0	0	0	0	0	0	358	1.44063e+06	0.0142701
->>>>>>> e1387e3e
 Fuel Oil	Cooling Only	None	0	0	0	0	0	0	0	0	0	0	0	0	0	0	0	0	0	0	0	0	0	1	0	0	0
 Fuel Oil	Heating Only	None	0	0	0	0	0	0	0	0	0	0	0	0	0	0	0	0	0	0	0	0	0	1	0	0	0
 Fuel Oil	Heating and Cooling	None	0	0	0	0	0	0	0	0	0	0	0	0	0	0	0	0	0	0	0	0	0	1	0	0	0
@@ -77,20 +43,6 @@
 Natural Gas	Heating Only	Ducted Heat Pump	0	0	0	0	0	0	0	0	0	0	0	0	0	0	0	0	0	0	0	0	0	1	0	0	0
 Natural Gas	Heating and Cooling	Ducted Heat Pump	0	0	0	0	0	0	0	0	0	0	0	0	0	0	0	0	0	0	0	0	0	1	0	0	0
 Natural Gas	None	Ducted Heat Pump	0	0	0	0	0	0	0	0	0	0	0	0	0	0	0	0	0	0	0	0	0	1	0	0	0
-<<<<<<< HEAD
-Natural Gas	Cooling Only	Ducted Heating	0	0	0	0	0	0	0	0	0	0	0.011016	0.090777	0.605242	0.292965	0	0	0	0	0	0	0	0	4552	2.1357e+07	0.00126379
-Natural Gas	Heating Only	Ducted Heating	0	0	0	0	0	0	0	0	0	0	0	0	0	0	0	0	0	0	0	0	1	0	115	1.20831e+06	0.0120396
-Natural Gas	Heating and Cooling	Ducted Heating	0	0	0	0	0	0	0	0	0	0	0	0	0	0	0	0	0	0	0	0	1	0	49	636787	0.00444053
-Natural Gas	None	Ducted Heating	0	0	0	0	0	0	0	0	0	0	0.011016	0.090777	0.605242	0.292965	0	0	0	0	0	0	0	0	4552	2.1357e+07	0.327643
-Natural Gas	Cooling Only	Non-Ducted Heat Pump	0	0	0	0	0	0	0	0	0	0	0	0	0	0	0	0	0	0	0	0	0	1	0	0	0
-Natural Gas	Heating Only	Non-Ducted Heat Pump	0	0	0	0	0	0	0	0	0	0	0	0	0	0	0	0	0	0	0	0	0	1	0	0	0
-Natural Gas	Heating and Cooling	Non-Ducted Heat Pump	0	0	0	0	0	0	0	0	0	0	0	0	0	0	0	0	0	0	0	0	0	1	0	0	0
-Natural Gas	None	Non-Ducted Heat Pump	0	0	0	0	0	0	0	0	0	0	0	0	0	0	0	0	0	0	0	0	0	1	0	0	0
-Natural Gas	Cooling Only	Non-Ducted Heating	0	0	0	0	0	0	0	0.062721	0.421429	0	0	0	0	0	0.171807	0.344043	0	0	0	0	0	0	824	3.72993e+06	0.000194266
-Natural Gas	Heating Only	Non-Ducted Heating	0	0	0	0	0	0	0	0	0	0	0	0	0	0	0	0	0	0	0	0	1	0	318	3.17739e+06	0.0136845
-Natural Gas	Heating and Cooling	Non-Ducted Heating	0	0	0	0	0	0	0	0	0	0	0	0	0	0	0	0	0	0	0	0	1	0	14	175495	0.00056014
-Natural Gas	None	Non-Ducted Heating	0	0	0	0	0	0	0	0.062721	0.421429	0	0	0	0	0	0.171807	0.344043	0	0	0	0	0	0	824	3.72993e+06	0.114439
-=======
 Natural Gas	Cooling Only	Ducted Heating	0	0	0	0	0	0	0	0	0	0	0.011016	0.090777	0.605242	0.292965	0	0	0	0	0	0	0	0	4552	2.1357e+07	0.00162872
 Natural Gas	Heating Only	Ducted Heating	0	0	0	0	0	0	0	0	0	0	0	0	0	0	0	0	0	0	0	0	1	0	115	1.20831e+06	0.011271
 Natural Gas	Heating and Cooling	Ducted Heating	0	0	0	0	0	0	0	0	0	0	0	0	0	0	0	0	0	0	0	0	1	0	49	636787	0.00638032
@@ -103,7 +55,6 @@
 Natural Gas	Heating Only	Non-Ducted Heating	0	0	0	0	0	0	0	0	0	0	0	0	0	0	0	0	0	0	0	0	1	0	318	3.17739e+06	0.0126738
 Natural Gas	Heating and Cooling	Non-Ducted Heating	0	0	0	0	0	0	0	0	0	0	0	0	0	0	0	0	0	0	0	0	1	0	14	175495	0.00154191
 Natural Gas	None	Non-Ducted Heating	0	0	0	0	0	0	0	0.062721	0.421429	0	0	0	0	0	0.171807	0.344043	0	0	0	0	0	0	824	3.72993e+06	0.113161
->>>>>>> e1387e3e
 Natural Gas	Cooling Only	None	0	0	0	0	0	0	0	0	0	0	0	0	0	0	0	0	0	0	0	0	0	1	0	0	0
 Natural Gas	Heating Only	None	0	0	0	0	0	0	0	0	0	0	0	0	0	0	0	0	0	0	0	0	0	1	0	0	0
 Natural Gas	Heating and Cooling	None	0	0	0	0	0	0	0	0	0	0	0	0	0	0	0	0	0	0	0	0	0	1	0	0	0
@@ -116,43 +67,22 @@
 None	Heating Only	Ducted Heating	0	0	0	0	0	0	0	0	0	0	0	0	0	0	0	0	0	0	0	0	0	1	0	0	0
 None	Heating and Cooling	Ducted Heating	0	0	0	0	0	0	0	0	0	0	0	0	0	0	0	0	0	0	0	0	0	1	0	0	0
 None	None	Ducted Heating	0	0	0	0	0	0	0	0	0	0	0	0	0	0	0	0	0	0	0	0	0	1	0	0	0
-None	Cooling Only	Non-Ducted Heat Pump	0	0	0	0	0	0	0	0	0	0	0	0	0	0	0	0	0	0	0	0	0	1	0	0	0
-None	Heating Only	Non-Ducted Heat Pump	0	0	0	0	0	0	0	0	0	0	0	0	0	0	0	0	0	0	0	0	0	1	0	0	0
-None	Heating and Cooling	Non-Ducted Heat Pump	0	0	0	0	0	0	0	0	0	0	0	0	0	0	0	0	0	0	0	0	0	1	0	0	0
-None	None	Non-Ducted Heat Pump	0	0	0	0	0	0	0	0	0	0	0	0	0	0	0	0	0	0	0	0	0	1	0	0	0
+None	Cooling Only	Non-Ducted Heat Pump	0	0	0	0	0	0	0	0	0	0	0	0	0	0	0	0	0	0	0	0	0	1	0	0	
+None	Heating Only	Non-Ducted Heat Pump	0	0	0	0	0	0	0	0	0	0	0	0	0	0	0	0	0	0	0	0	0	1	0	0	
+None	Heating and Cooling	Non-Ducted Heat Pump	0	0	0	0	0	0	0	0	0	0	0	0	0	0	0	0	0	0	0	0	0	1	0	0	
+None	None	Non-Ducted Heat Pump	0	0	0	0	0	0	0	0	0	0	0	0	0	0	0	0	0	0	0	0	0	1	0	0	
 None	Cooling Only	Non-Ducted Heating	0	0	0	0	0	0	0	0	0	0	0	0	0	0	0	0	0	0	0	0	0	1	0	0	0
 None	Heating Only	Non-Ducted Heating	0	0	0	0	0	0	0	0	0	0	0	0	0	0	0	0	0	0	0	0	0	1	0	0	0
 None	Heating and Cooling	Non-Ducted Heating	0	0	0	0	0	0	0	0	0	0	0	0	0	0	0	0	0	0	0	0	0	1	0	0	0
 None	None	Non-Ducted Heating	0	0	0	0	0	0	0	0	0	0	0	0	0	0	0	0	0	0	0	0	0	1	0	0	0
-<<<<<<< HEAD
-None	Cooling Only	None	0	0	0	0	0	0	0	0	0	0	0	0	0	0	0	0	0	0	1	0	0	0	392	1.54035e+06	8.73099e-05
-None	Heating Only	None	0	0	0	0	0	0	0	0	0	0	0	0	0	0	0	0	0	0	0	0	0	1	0	0	0
-None	Heating and Cooling	None	0	0	0	0	0	0	0	0	0	0	0	0	0	0	0	0	0	0	0	0	0	1	0	0	0
-None	None	None	0	0	0	0	0	0	0	0	0	0	0	0	0	0	0	0	0	0	1	0	0	0	392	1.54035e+06	0.00874225
-=======
 None	Cooling Only	None	0	0	0	0	0	0	0	0	0	0	0	0	0	0	0	0	0	0	1	0	0	0	392	1.54035e+06	4.64442e-05
 None	Heating Only	None	0	0	0	0	0	0	0	0	0	0	0	0	0	0	0	0	0	0	0	0	0	1	0	0	0
 None	Heating and Cooling	None	0	0	0	0	0	0	0	0	0	0	0	0	0	0	0	0	0	0	0	0	0	1	0	0	0
 None	None	None	0	0	0	0	0	0	0	0	0	0	0	0	0	0	0	0	0	0	1	0	0	0	392	1.54035e+06	0.00970668
->>>>>>> e1387e3e
 Other Fuel	Cooling Only	Ducted Heat Pump	0	0	0	0	0	0	0	0	0	0	0	0	0	0	0	0	0	0	0	0	0	1	0	0	0
 Other Fuel	Heating Only	Ducted Heat Pump	0	0	0	0	0	0	0	0	0	0	0	0	0	0	0	0	0	0	0	0	0	1	0	0	0
 Other Fuel	Heating and Cooling	Ducted Heat Pump	0	0	0	0	0	0	0	0	0	0	0	0	0	0	0	0	0	0	0	0	0	1	0	0	0
 Other Fuel	None	Ducted Heat Pump	0	0	0	0	0	0	0	0	0	0	0	0	0	0	0	0	0	0	0	0	0	1	0	0	0
-<<<<<<< HEAD
-Other Fuel	Cooling Only	Ducted Heating	0	0	0	0	0	0	0	0	0	0	0	0	0	0	0	0	0	0	0	1	0	0	45	164298	2.29488e-05
-Other Fuel	Heating Only	Ducted Heating	0	0	0	0	0	0	0	0	0	0	0	0	0	0	0	0	0	0	0	0	1	0	3	32783.7	0.00035961
-Other Fuel	Heating and Cooling	Ducted Heating	0	0	0	0	0	0	0	0	0	0	0	0	0	0	0	0	0	0	0	0	1	0	0	0	8.30699e-05
-Other Fuel	None	Ducted Heating	0	0	0	0	0	0	0	0	0	0	0	0	0	0	0	0	0	0	0	1	0	0	45	164298	0.0201674
-Other Fuel	Cooling Only	Non-Ducted Heat Pump	0	0	0	0	0	0	0	0	0	0	0	0	0	0	0	0	0	0	0	0	0	1	0	0	0
-Other Fuel	Heating Only	Non-Ducted Heat Pump	0	0	0	0	0	0	0	0	0	0	0	0	0	0	0	0	0	0	0	0	0	1	0	0	0
-Other Fuel	Heating and Cooling	Non-Ducted Heat Pump	0	0	0	0	0	0	0	0	0	0	0	0	0	0	0	0	0	0	0	0	0	1	0	0	0
-Other Fuel	None	Non-Ducted Heat Pump	0	0	0	0	0	0	0	0	0	0	0	0	0	0	0	0	0	0	0	0	0	1	0	0	0
-Other Fuel	Cooling Only	Non-Ducted Heating	0	0	0	0	0	0	0	0	0	0	0	0	0	0	0	0	0	0	0	1	0	0	312	1.5482e+06	3.22391e-06
-Other Fuel	Heating Only	Non-Ducted Heating	0	0	0	0	0	0	0	0	0	0	0	0	0	0	0	0	0	0	0	0	1	0	25	262017	0.000345122
-Other Fuel	Heating and Cooling	Non-Ducted Heating	0	0	0	0	0	0	0	0	0	0	0	0	0	0	0	0	0	0	0	0	1	0	1	20120.9	1.39125e-05
-Other Fuel	None	Non-Ducted Heating	0	0	0	0	0	0	0	0	0	0	0	0	0	0	0	0	0	0	0	1	0	0	312	1.5482e+06	0.00737936
-=======
 Other Fuel	Cooling Only	Ducted Heating	0	0	0	0	0	0	0	0	0	0	0	0	0	0	0	0	0	0	0	1	0	0	45	164298	9.37418e-05
 Other Fuel	Heating Only	Ducted Heating	0	0	0	0	0	0	0	0	0	0	0	0	0	0	0	0	0	0	0	0	1	0	3	32783.7	0.000648706
 Other Fuel	Heating and Cooling	Ducted Heating	0	0	0	0	0	0	0	0	0	0	0	0	0	0	0	0	0	0	0	0	1	0	0	0	0.000367222
@@ -165,7 +95,6 @@
 Other Fuel	Heating Only	Non-Ducted Heating	0	0	0	0	0	0	0	0	0	0	0	0	0	0	0	0	0	0	0	0	1	0	25	262017	0.000739945
 Other Fuel	Heating and Cooling	Non-Ducted Heating	0	0	0	0	0	0	0	0	0	0	0	0	0	0	0	0	0	0	0	0	1	0	1	20120.9	9.00228e-05
 Other Fuel	None	Non-Ducted Heating	0	0	0	0	0	0	0	0	0	0	0	0	0	0	0	0	0	0	0	1	0	0	312	1.5482e+06	0.0066068
->>>>>>> e1387e3e
 Other Fuel	Cooling Only	None	0	0	0	0	0	0	0	0	0	0	0	0	0	0	0	0	0	0	0	0	0	1	0	0	0
 Other Fuel	Heating Only	None	0	0	0	0	0	0	0	0	0	0	0	0	0	0	0	0	0	0	0	0	0	1	0	0	0
 Other Fuel	Heating and Cooling	None	0	0	0	0	0	0	0	0	0	0	0	0	0	0	0	0	0	0	0	0	0	1	0	0	0
@@ -174,20 +103,6 @@
 Propane	Heating Only	Ducted Heat Pump	0	0	0	0	0	0	0	0	0	0	0	0	0	0	0	0	0	0	0	0	0	1	0	0	0
 Propane	Heating and Cooling	Ducted Heat Pump	0	0	0	0	0	0	0	0	0	0	0	0	0	0	0	0	0	0	0	0	0	1	0	0	0
 Propane	None	Ducted Heat Pump	0	0	0	0	0	0	0	0	0	0	0	0	0	0	0	0	0	0	0	0	0	1	0	0	0
-<<<<<<< HEAD
-Propane	Cooling Only	Ducted Heating	0	0	0	0	0	0	0	0	0	0	0.005015	0.065879	0.626053	0.303052	0	0	0	0	0	0	0	0	352	1.9653e+06	3.76024e-05
-Propane	Heating Only	Ducted Heating	0	0	0	0	0	0	0	0	0	0	0	0	0	0	0	0	0	0	0	0	1	0	4	35509.6	0.000414914
-Propane	Heating and Cooling	Ducted Heating	0	0	0	0	0	0	0	0	0	0	0	0	0	0	0	0	0	0	0	0	1	0	2	24225.1	0.000125616
-Propane	None	Ducted Heating	0	0	0	0	0	0	0	0	0	0	0.005015	0.065879	0.626053	0.303052	0	0	0	0	0	0	0	0	352	1.9653e+06	0.0371135
-Propane	Cooling Only	Non-Ducted Heat Pump	0	0	0	0	0	0	0	0	0	0	0	0	0	0	0	0	0	0	0	0	0	1	0	0	0
-Propane	Heating Only	Non-Ducted Heat Pump	0	0	0	0	0	0	0	0	0	0	0	0	0	0	0	0	0	0	0	0	0	1	0	0	0
-Propane	Heating and Cooling	Non-Ducted Heat Pump	0	0	0	0	0	0	0	0	0	0	0	0	0	0	0	0	0	0	0	0	0	1	0	0	0
-Propane	None	Non-Ducted Heat Pump	0	0	0	0	0	0	0	0	0	0	0	0	0	0	0	0	0	0	0	0	0	1	0	0	0
-Propane	Cooling Only	Non-Ducted Heating	0	0	0	0	0	0	0	0.00459	0.139942	0.059459	0	0	0	0	0.249112	0.546897	0	0	0	0	0	0	117	710062	5.77257e-06
-Propane	Heating Only	Non-Ducted Heating	0	0	0	0	0	0	0	0	0	0	0	0	0	0	0	0	0	0	0	0	1	0	9	139363	0.000424307
-Propane	Heating and Cooling	Non-Ducted Heating	0	0	0	0	0	0	0	0	0	0	0	0	0	0	0	0	0	0	0	0	1	0	3	37542	1.77024e-05
-Propane	None	Non-Ducted Heating	0	0	0	0	0	0	0	0.00459	0.139942	0.059459	0	0	0	0	0.249112	0.546897	0	0	0	0	0	0	117	710062	0.0119739
-=======
 Propane	Cooling Only	Ducted Heating	0	0	0	0	0	0	0	0	0	0	0.005015	0.065879	0.626053	0.303052	0	0	0	0	0	0	0	0	352	1.9653e+06	0.000169724
 Propane	Heating Only	Ducted Heating	0	0	0	0	0	0	0	0	0	0	0	0	0	0	0	0	0	0	0	0	1	0	4	35509.6	0.00117452
 Propane	Heating and Cooling	Ducted Heating	0	0	0	0	0	0	0	0	0	0	0	0	0	0	0	0	0	0	0	0	1	0	2	24225.1	0.000664875
@@ -200,7 +115,6 @@
 Propane	Heating Only	Non-Ducted Heating	0	0	0	0	0	0	0	0	0	0	0	0	0	0	0	0	0	0	0	0	1	0	9	139363	0.001117
 Propane	Heating and Cooling	Non-Ducted Heating	0	0	0	0	0	0	0	0	0	0	0	0	0	0	0	0	0	0	0	0	1	0	3	37542	0.000135896
 Propane	None	Non-Ducted Heating	0	0	0	0	0	0	0	0.00459	0.139942	0.059459	0	0	0	0	0.249112	0.546897	0	0	0	0	0	0	117	710062	0.00997346
->>>>>>> e1387e3e
 Propane	Cooling Only	None	0	0	0	0	0	0	0	0	0	0	0	0	0	0	0	0	0	0	0	0	0	1	0	0	0
 Propane	Heating Only	None	0	0	0	0	0	0	0	0	0	0	0	0	0	0	0	0	0	0	0	0	0	1	0	0	0
 Propane	Heating and Cooling	None	0	0	0	0	0	0	0	0	0	0	0	0	0	0	0	0	0	0	0	0	0	1	0	0	0
