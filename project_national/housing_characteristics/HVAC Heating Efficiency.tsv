--- conflicted
+++ resolved
@@ -1,14 +1,4 @@
 Dependency=Heating Fuel	Dependency=HVAC Has Shared System	Dependency=HVAC Heating Type	Option=ASHP, SEER 10, 6.2 HSPF	Option=ASHP, SEER 13, 7.7 HSPF	Option=ASHP, SEER 15, 8.5 HSPF	Option=Electric Baseboard, 100% Efficiency	Option=Electric Boiler, 100% AFUE	Option=Electric Furnace, 100% AFUE	Option=Electric Wall Furnace, 100% AFUE	Option=Fuel Boiler, 76% AFUE	Option=Fuel Boiler, 80% AFUE	Option=Fuel Boiler, 90% AFUE	Option=Fuel Furnace, 60% AFUE	Option=Fuel Furnace, 76% AFUE	Option=Fuel Furnace, 80% AFUE	Option=Fuel Furnace, 92.5% AFUE	Option=Fuel Wall/Floor Furnace, 60% AFUE	Option=Fuel Wall/Floor Furnace, 68% AFUE	Option=MSHP, SEER 14.5, 8.2 HSPF	Option=MSHP, SEER 29.3, 14 HSPF	Option=None	Option=Other	Option=Shared Heating	Option=Void	source_count	source_weight	sampling_probability
-<<<<<<< HEAD
-Electricity	Cooling Only	Ducted Heat Pump	0.072499	0.738385	0.189116	0	0	0	0	0	0	0	0	0	0	0	0	0	0	0	0	0	0	0	1096	5.47585e+06	0.000647825
-Electricity	Heating Only	Ducted Heat Pump	0	0	0	0	0	0	0	0	0	0	0	0	0	0	0	0	0	0	0	0	1	0	8	83675.4	0.00076873
-Electricity	Heating and Cooling	Ducted Heat Pump	0	0	0	0	0	0	0	0	0	0	0	0	0	0	0	0	0	0	0	0	1	0	8	58568	0.00201093
-Electricity	None	Ducted Heat Pump	0.072499	0.738385	0.189116	0	0	0	0	0	0	0	0	0	0	0	0	0	0	0	0	0	0	0	1096	5.47585e+06	0.10337
-Electricity	Cooling Only	Ducted Heating	0	0	0	0	0	1	0	0	0	0	0	0	0	0	0	0	0	0	0	0	0	0	1957	8.56165e+06	0.000778966
-Electricity	Heating Only	Ducted Heating	0	0	0	0	0	0	0	0	0	0	0	0	0	0	0	0	0	0	0	0	1	0	26	286284	0.00539055
-Electricity	Heating and Cooling	Ducted Heating	0	0	0	0	0	0	0	0	0	0	0	0	0	0	0	0	0	0	0	0	1	0	32	285824	0.0030515
-Electricity	None	Ducted Heating	0	0	0	0	0	1	0	0	0	0	0	0	0	0	0	0	0	0	0	0	0	0	1957	8.56165e+06	0.155273
-=======
 Electricity	Cooling Only	Ducted Heat Pump	0.072499	0.738385	0.189116	0	0	0	0	0	0	0	0	0	0	0	0	0	0	0	0	0	0	0	1096	5.47585e+06	0.000648001
 Electricity	Heating Only	Ducted Heat Pump	0	0	0	0	0	0	0	0	0	0	0	0	0	0	0	0	0	0	0	0	1	0	8	83675.4	0.000768955
 Electricity	Heating and Cooling	Ducted Heat Pump	0	0	0	0	0	0	0	0	0	0	0	0	0	0	0	0	0	0	0	0	1	0	8	58568	0.00201137
@@ -17,22 +7,14 @@
 Electricity	Heating Only	Ducted Heating	0	0	0	0	0	0	0	0	0	0	0	0	0	0	0	0	0	0	0	0	1	0	26	286284	0.00539101
 Electricity	Heating and Cooling	Ducted Heating	0	0	0	0	0	0	0	0	0	0	0	0	0	0	0	0	0	0	0	0	1	0	32	285824	0.00305227
 Electricity	None	Ducted Heating	0	0	0	0	0	1	0	0	0	0	0	0	0	0	0	0	0	0	0	0	0	0	1957	8.56165e+06	0.155292
->>>>>>> ee49ad68
 Electricity	Cooling Only	Non-Ducted Heat Pump	0	0	0	0	0	0	0	0	0	0	0	0	0	0	0	0	0.5	0.5	0	0	0	0	0	0	
 Electricity	Heating Only	Non-Ducted Heat Pump	0	0	0	0	0	0	0	0	0	0	0	0	0	0	0	0	0	0	0	0	1	0	0	0	
 Electricity	Heating and Cooling	Non-Ducted Heat Pump	0	0	0	0	0	0	0	0	0	0	0	0	0	0	0	0	0	0	0	0	1	0	0	0	
 Electricity	None	Non-Ducted Heat Pump	0	0	0	0	0	0	0	0	0	0	0	0	0	0	0	0	0.5	0.5	0	0	0	0	0	0	
-<<<<<<< HEAD
-Electricity	Cooling Only	Non-Ducted Heating	0	0	0	0.963979	0.016397	0	0.019624	0	0	0	0	0	0	0	0	0	0	0	0	0	0	0	825	4.24991e+06	0.000372988
-Electricity	Heating Only	Non-Ducted Heating	0	0	0	0	0	0	0	0	0	0	0	0	0	0	0	0	0	0	0	0	1	0	70	677549	0.0122202
-Electricity	Heating and Cooling	Non-Ducted Heating	0	0	0	0	0	0	0	0	0	0	0	0	0	0	0	0	0	0	0	0	1	0	9	77496	0.00148673
-Electricity	None	Non-Ducted Heating	0	0	0	0.963979	0.016397	0	0.019624	0	0	0	0	0	0	0	0	0	0	0	0	0	0	0	825	4.24991e+06	0.109112
-=======
 Electricity	Cooling Only	Non-Ducted Heating	0	0	0	0.963979	0.016397	0	0.019624	0	0	0	0	0	0	0	0	0	0	0	0	0	0	0	825	4.24991e+06	0.000373073
 Electricity	Heating Only	Non-Ducted Heating	0	0	0	0	0	0	0	0	0	0	0	0	0	0	0	0	0	0	0	0	1	0	70	677549	0.0122216
 Electricity	Heating and Cooling	Non-Ducted Heating	0	0	0	0	0	0	0	0	0	0	0	0	0	0	0	0	0	0	0	0	1	0	9	77496	0.001487
 Electricity	None	Non-Ducted Heating	0	0	0	0.963979	0.016397	0	0.019624	0	0	0	0	0	0	0	0	0	0	0	0	0	0	0	825	4.24991e+06	0.109111
->>>>>>> ee49ad68
 Electricity	Cooling Only	None	0	0	0	0	0	0	0	0	0	0	0	0	0	0	0	0	0	0	0	0	0	1	0	0	0
 Electricity	Heating Only	None	0	0	0	0	0	0	0	0	0	0	0	0	0	0	0	0	0	0	0	0	0	1	0	0	0
 Electricity	Heating and Cooling	None	0	0	0	0	0	0	0	0	0	0	0	0	0	0	0	0	0	0	0	0	0	1	0	0	0
@@ -41,32 +23,18 @@
 Fuel Oil	Heating Only	Ducted Heat Pump	0	0	0	0	0	0	0	0	0	0	0	0	0	0	0	0	0	0	0	0	0	1	0	0	0
 Fuel Oil	Heating and Cooling	Ducted Heat Pump	0	0	0	0	0	0	0	0	0	0	0	0	0	0	0	0	0	0	0	0	0	1	0	0	0
 Fuel Oil	None	Ducted Heat Pump	0	0	0	0	0	0	0	0	0	0	0	0	0	0	0	0	0	0	0	0	0	1	0	0	0
-<<<<<<< HEAD
-Fuel Oil	Cooling Only	Ducted Heating	0	0	0	0	0	0	0	0	0	0	0	0.017648	0.919321	0.063031	0	0	0	0	0	0	0	0	277	1.19525e+06	0.000159112
-Fuel Oil	Heating Only	Ducted Heating	0	0	0	0	0	0	0	0	0	0	0	0	0	0	0	0	0	0	0	0	1	0	28	251641	0.00110107
-Fuel Oil	Heating and Cooling	Ducted Heating	0	0	0	0	0	0	0	0	0	0	0	0	0	0	0	0	0	0	0	0	1	0	3	18587.8	0.000623301
-Fuel Oil	None	Ducted Heating	0	0	0	0	0	0	0	0	0	0	0	0.017648	0.919321	0.063031	0	0	0	0	0	0	0	0	277	1.19525e+06	0.031716
-=======
 Fuel Oil	Cooling Only	Ducted Heating	0	0	0	0	0	0	0	0	0	0	0	0.017648	0.919321	0.063031	0	0	0	0	0	0	0	0	277	1.19525e+06	0.000159065
 Fuel Oil	Heating Only	Ducted Heating	0	0	0	0	0	0	0	0	0	0	0	0	0	0	0	0	0	0	0	0	1	0	28	251641	0.00110053
 Fuel Oil	Heating and Cooling	Ducted Heating	0	0	0	0	0	0	0	0	0	0	0	0	0	0	0	0	0	0	0	0	1	0	3	18587.8	0.000623094
 Fuel Oil	None	Ducted Heating	0	0	0	0	0	0	0	0	0	0	0	0.017648	0.919321	0.063031	0	0	0	0	0	0	0	0	277	1.19525e+06	0.0317014
->>>>>>> ee49ad68
 Fuel Oil	Cooling Only	Non-Ducted Heat Pump	0	0	0	0	0	0	0	0	0	0	0	0	0	0	0	0	0	0	0	0	0	1	0	0	
 Fuel Oil	Heating Only	Non-Ducted Heat Pump	0	0	0	0	0	0	0	0	0	0	0	0	0	0	0	0	0	0	0	0	0	1	0	0	
 Fuel Oil	Heating and Cooling	Non-Ducted Heat Pump	0	0	0	0	0	0	0	0	0	0	0	0	0	0	0	0	0	0	0	0	0	1	0	0	
 Fuel Oil	None	Non-Ducted Heat Pump	0	0	0	0	0	0	0	0	0	0	0	0	0	0	0	0	0	0	0	0	0	1	0	0	
-<<<<<<< HEAD
-Fuel Oil	Cooling Only	Non-Ducted Heating	0	0	0	0	0	0	0	0.026412	0.623016	0.260266	0	0	0	0	0.03079	0.059516	0	0	0	0	0	0	358	1.44063e+06	4.87811e-05
-Fuel Oil	Heating Only	Non-Ducted Heating	0	0	0	0	0	0	0	0	0	0	0	0	0	0	0	0	0	0	0	0	1	0	148	1.35148e+06	0.00159822
-Fuel Oil	Heating and Cooling	Non-Ducted Heating	0	0	0	0	0	0	0	0	0	0	0	0	0	0	0	0	0	0	0	0	1	0	2	17321.8	0.000194442
-Fuel Oil	None	Non-Ducted Heating	0	0	0	0	0	0	0	0.026412	0.623016	0.260266	0	0	0	0	0.03079	0.059516	0	0	0	0	0	0	358	1.44063e+06	0.0142701
-=======
 Fuel Oil	Cooling Only	Non-Ducted Heating	0	0	0	0	0	0	0	0.026412	0.623016	0.260266	0	0	0	0	0.03079	0.059516	0	0	0	0	0	0	358	1.44063e+06	4.87672e-05
 Fuel Oil	Heating Only	Non-Ducted Heating	0	0	0	0	0	0	0	0	0	0	0	0	0	0	0	0	0	0	0	0	1	0	148	1.35148e+06	0.00159758
 Fuel Oil	Heating and Cooling	Non-Ducted Heating	0	0	0	0	0	0	0	0	0	0	0	0	0	0	0	0	0	0	0	0	1	0	2	17321.8	0.000194376
 Fuel Oil	None	Non-Ducted Heating	0	0	0	0	0	0	0	0.026412	0.623016	0.260266	0	0	0	0	0.03079	0.059516	0	0	0	0	0	0	358	1.44063e+06	0.0142627
->>>>>>> ee49ad68
 Fuel Oil	Cooling Only	None	0	0	0	0	0	0	0	0	0	0	0	0	0	0	0	0	0	0	0	0	0	1	0	0	0
 Fuel Oil	Heating Only	None	0	0	0	0	0	0	0	0	0	0	0	0	0	0	0	0	0	0	0	0	0	1	0	0	0
 Fuel Oil	Heating and Cooling	None	0	0	0	0	0	0	0	0	0	0	0	0	0	0	0	0	0	0	0	0	0	1	0	0	0
@@ -75,32 +43,18 @@
 Natural Gas	Heating Only	Ducted Heat Pump	0	0	0	0	0	0	0	0	0	0	0	0	0	0	0	0	0	0	0	0	0	1	0	0	0
 Natural Gas	Heating and Cooling	Ducted Heat Pump	0	0	0	0	0	0	0	0	0	0	0	0	0	0	0	0	0	0	0	0	0	1	0	0	0
 Natural Gas	None	Ducted Heat Pump	0	0	0	0	0	0	0	0	0	0	0	0	0	0	0	0	0	0	0	0	0	1	0	0	0
-<<<<<<< HEAD
-Natural Gas	Cooling Only	Ducted Heating	0	0	0	0	0	0	0	0	0	0	0.011016	0.090777	0.605242	0.292965	0	0	0	0	0	0	0	0	4552	2.1357e+07	0.00162872
-Natural Gas	Heating Only	Ducted Heating	0	0	0	0	0	0	0	0	0	0	0	0	0	0	0	0	0	0	0	0	1	0	115	1.20831e+06	0.011271
-Natural Gas	Heating and Cooling	Ducted Heating	0	0	0	0	0	0	0	0	0	0	0	0	0	0	0	0	0	0	0	0	1	0	49	636787	0.00638033
-Natural Gas	None	Ducted Heating	0	0	0	0	0	0	0	0	0	0	0.011016	0.090777	0.605242	0.292965	0	0	0	0	0	0	0	0	4552	2.1357e+07	0.324656
-=======
 Natural Gas	Cooling Only	Ducted Heating	0	0	0	0	0	0	0	0	0	0	0.011016	0.090777	0.605242	0.292965	0	0	0	0	0	0	0	0	4552	2.1357e+07	0.00162903
 Natural Gas	Heating Only	Ducted Heating	0	0	0	0	0	0	0	0	0	0	0	0	0	0	0	0	0	0	0	0	1	0	115	1.20831e+06	0.0112708
 Natural Gas	Heating and Cooling	Ducted Heating	0	0	0	0	0	0	0	0	0	0	0	0	0	0	0	0	0	0	0	0	1	0	49	636787	0.00638128
 Natural Gas	None	Ducted Heating	0	0	0	0	0	0	0	0	0	0	0.011016	0.090777	0.605242	0.292965	0	0	0	0	0	0	0	0	4552	2.1357e+07	0.324663
->>>>>>> ee49ad68
 Natural Gas	Cooling Only	Non-Ducted Heat Pump	0	0	0	0	0	0	0	0	0	0	0	0	0	0	0	0	0	0	0	0	0	1	0	0	
 Natural Gas	Heating Only	Non-Ducted Heat Pump	0	0	0	0	0	0	0	0	0	0	0	0	0	0	0	0	0	0	0	0	0	1	0	0	
 Natural Gas	Heating and Cooling	Non-Ducted Heat Pump	0	0	0	0	0	0	0	0	0	0	0	0	0	0	0	0	0	0	0	0	0	1	0	0	
 Natural Gas	None	Non-Ducted Heat Pump	0	0	0	0	0	0	0	0	0	0	0	0	0	0	0	0	0	0	0	0	0	1	0	0	
-<<<<<<< HEAD
-Natural Gas	Cooling Only	Non-Ducted Heating	0	0	0	0	0	0	0	0.062721	0.421429	0	0	0	0	0	0.171807	0.344043	0	0	0	0	0	0	824	3.72993e+06	0.000386831
-Natural Gas	Heating Only	Non-Ducted Heating	0	0	0	0	0	0	0	0	0	0	0	0	0	0	0	0	0	0	0	0	1	0	318	3.17739e+06	0.0126738
-Natural Gas	Heating and Cooling	Non-Ducted Heating	0	0	0	0	0	0	0	0	0	0	0	0	0	0	0	0	0	0	0	0	1	0	14	175495	0.00154191
-Natural Gas	None	Non-Ducted Heating	0	0	0	0	0	0	0	0.062721	0.421429	0	0	0	0	0	0.171807	0.344043	0	0	0	0	0	0	824	3.72993e+06	0.113161
-=======
 Natural Gas	Cooling Only	Non-Ducted Heating	0	0	0	0	0	0	0	0.062721	0.421429	0	0	0	0	0	0.171807	0.344043	0	0	0	0	0	0	824	3.72993e+06	0.000386915
 Natural Gas	Heating Only	Non-Ducted Heating	0	0	0	0	0	0	0	0	0	0	0	0	0	0	0	0	0	0	0	0	1	0	318	3.17739e+06	0.0126751
 Natural Gas	Heating and Cooling	Non-Ducted Heating	0	0	0	0	0	0	0	0	0	0	0	0	0	0	0	0	0	0	0	0	1	0	14	175495	0.00154217
 Natural Gas	None	Non-Ducted Heating	0	0	0	0	0	0	0	0.062721	0.421429	0	0	0	0	0	0.171807	0.344043	0	0	0	0	0	0	824	3.72993e+06	0.113159
->>>>>>> ee49ad68
 Natural Gas	Cooling Only	None	0	0	0	0	0	0	0	0	0	0	0	0	0	0	0	0	0	0	0	0	0	1	0	0	0
 Natural Gas	Heating Only	None	0	0	0	0	0	0	0	0	0	0	0	0	0	0	0	0	0	0	0	0	0	1	0	0	0
 Natural Gas	Heating and Cooling	None	0	0	0	0	0	0	0	0	0	0	0	0	0	0	0	0	0	0	0	0	0	1	0	0	0
@@ -121,47 +75,26 @@
 None	Heating Only	Non-Ducted Heating	0	0	0	0	0	0	0	0	0	0	0	0	0	0	0	0	0	0	0	0	0	1	0	0	0
 None	Heating and Cooling	Non-Ducted Heating	0	0	0	0	0	0	0	0	0	0	0	0	0	0	0	0	0	0	0	0	0	1	0	0	0
 None	None	Non-Ducted Heating	0	0	0	0	0	0	0	0	0	0	0	0	0	0	0	0	0	0	0	0	0	1	0	0	0
-<<<<<<< HEAD
-None	Cooling Only	None	0	0	0	0	0	0	0	0	0	0	0	0	0	0	0	0	0	0	1	0	0	0	392	1.54035e+06	4.64445e-05
-None	Heating Only	None	0	0	0	0	0	0	0	0	0	0	0	0	0	0	0	0	0	0	0	0	0	1	0	0	0
-None	Heating and Cooling	None	0	0	0	0	0	0	0	0	0	0	0	0	0	0	0	0	0	0	0	0	0	1	0	0	0
-None	None	None	0	0	0	0	0	0	0	0	0	0	0	0	0	0	0	0	0	0	1	0	0	0	392	1.54035e+06	0.00970672
-=======
 None	Cooling Only	None	0	0	0	0	0	0	0	0	0	0	0	0	0	0	0	0	0	0	1	0	0	0	392	1.54035e+06	4.64584e-05
 None	Heating Only	None	0	0	0	0	0	0	0	0	0	0	0	0	0	0	0	0	0	0	0	0	0	1	0	0	0
 None	Heating and Cooling	None	0	0	0	0	0	0	0	0	0	0	0	0	0	0	0	0	0	0	0	0	0	1	0	0	0
 None	None	None	0	0	0	0	0	0	0	0	0	0	0	0	0	0	0	0	0	0	1	0	0	0	392	1.54035e+06	0.00970748
->>>>>>> ee49ad68
 Other Fuel	Cooling Only	Ducted Heat Pump	0	0	0	0	0	0	0	0	0	0	0	0	0	0	0	0	0	0	0	0	0	1	0	0	0
 Other Fuel	Heating Only	Ducted Heat Pump	0	0	0	0	0	0	0	0	0	0	0	0	0	0	0	0	0	0	0	0	0	1	0	0	0
 Other Fuel	Heating and Cooling	Ducted Heat Pump	0	0	0	0	0	0	0	0	0	0	0	0	0	0	0	0	0	0	0	0	0	1	0	0	0
 Other Fuel	None	Ducted Heat Pump	0	0	0	0	0	0	0	0	0	0	0	0	0	0	0	0	0	0	0	0	0	1	0	0	0
-<<<<<<< HEAD
-Other Fuel	Cooling Only	Ducted Heating	0	0	0	0	0	0	0	0	0	0	0	0	0	0	0	0	0	0	0	1	0	0	45	164298	9.37421e-05
-Other Fuel	Heating Only	Ducted Heating	0	0	0	0	0	0	0	0	0	0	0	0	0	0	0	0	0	0	0	0	1	0	3	32783.7	0.000648708
-Other Fuel	Heating and Cooling	Ducted Heating	0	0	0	0	0	0	0	0	0	0	0	0	0	0	0	0	0	0	0	0	1	0	0	0	0.000367224
-Other Fuel	None	Ducted Heating	0	0	0	0	0	0	0	0	0	0	0	0	0	0	0	0	0	0	0	1	0	0	45	164298	0.0186858
-=======
 Other Fuel	Cooling Only	Ducted Heating	0	0	0	0	0	0	0	0	0	0	0	0	0	0	0	0	0	0	0	1	0	0	45	164298	9.37056e-05
 Other Fuel	Heating Only	Ducted Heating	0	0	0	0	0	0	0	0	0	0	0	0	0	0	0	0	0	0	0	0	1	0	3	32783.7	0.000648321
 Other Fuel	Heating and Cooling	Ducted Heating	0	0	0	0	0	0	0	0	0	0	0	0	0	0	0	0	0	0	0	0	1	0	0	0	0.000367065
 Other Fuel	None	Ducted Heating	0	0	0	0	0	0	0	0	0	0	0	0	0	0	0	0	0	0	0	1	0	0	45	164298	0.0186753
->>>>>>> ee49ad68
 Other Fuel	Cooling Only	Non-Ducted Heat Pump	0	0	0	0	0	0	0	0	0	0	0	0	0	0	0	0	0	0	0	0	0	1	0	0	
 Other Fuel	Heating Only	Non-Ducted Heat Pump	0	0	0	0	0	0	0	0	0	0	0	0	0	0	0	0	0	0	0	0	0	1	0	0	
 Other Fuel	Heating and Cooling	Non-Ducted Heat Pump	0	0	0	0	0	0	0	0	0	0	0	0	0	0	0	0	0	0	0	0	0	1	0	0	
 Other Fuel	None	Non-Ducted Heat Pump	0	0	0	0	0	0	0	0	0	0	0	0	0	0	0	0	0	0	0	0	0	1	0	0	
-<<<<<<< HEAD
-Other Fuel	Cooling Only	Non-Ducted Heating	0	0	0	0	0	0	0	0	0	0	0	0	0	0	0	0	0	0	0	1	0	0	312	1.5482e+06	2.25848e-05
-Other Fuel	Heating Only	Non-Ducted Heating	0	0	0	0	0	0	0	0	0	0	0	0	0	0	0	0	0	0	0	0	1	0	25	262017	0.000739947
-Other Fuel	Heating and Cooling	Non-Ducted Heating	0	0	0	0	0	0	0	0	0	0	0	0	0	0	0	0	0	0	0	0	1	0	1	20120.9	9.00232e-05
-Other Fuel	None	Non-Ducted Heating	0	0	0	0	0	0	0	0	0	0	0	0	0	0	0	0	0	0	0	1	0	0	312	1.5482e+06	0.00660682
-=======
 Other Fuel	Cooling Only	Non-Ducted Heating	0	0	0	0	0	0	0	0	0	0	0	0	0	0	0	0	0	0	0	1	0	0	312	1.5482e+06	2.25721e-05
 Other Fuel	Heating Only	Non-Ducted Heating	0	0	0	0	0	0	0	0	0	0	0	0	0	0	0	0	0	0	0	0	1	0	25	262017	0.00073945
 Other Fuel	Heating and Cooling	Non-Ducted Heating	0	0	0	0	0	0	0	0	0	0	0	0	0	0	0	0	0	0	0	0	1	0	1	20120.9	8.99681e-05
 Other Fuel	None	Non-Ducted Heating	0	0	0	0	0	0	0	0	0	0	0	0	0	0	0	0	0	0	0	1	0	0	312	1.5482e+06	0.00660155
->>>>>>> ee49ad68
 Other Fuel	Cooling Only	None	0	0	0	0	0	0	0	0	0	0	0	0	0	0	0	0	0	0	0	0	0	1	0	0	0
 Other Fuel	Heating Only	None	0	0	0	0	0	0	0	0	0	0	0	0	0	0	0	0	0	0	0	0	0	1	0	0	0
 Other Fuel	Heating and Cooling	None	0	0	0	0	0	0	0	0	0	0	0	0	0	0	0	0	0	0	0	0	0	1	0	0	0
@@ -170,32 +103,18 @@
 Propane	Heating Only	Ducted Heat Pump	0	0	0	0	0	0	0	0	0	0	0	0	0	0	0	0	0	0	0	0	0	1	0	0	0
 Propane	Heating and Cooling	Ducted Heat Pump	0	0	0	0	0	0	0	0	0	0	0	0	0	0	0	0	0	0	0	0	0	1	0	0	0
 Propane	None	Ducted Heat Pump	0	0	0	0	0	0	0	0	0	0	0	0	0	0	0	0	0	0	0	0	0	1	0	0	0
-<<<<<<< HEAD
-Propane	Cooling Only	Ducted Heating	0	0	0	0	0	0	0	0	0	0	0.005015	0.065879	0.626053	0.303052	0	0	0	0	0	0	0	0	352	1.9653e+06	0.000169725
-Propane	Heating Only	Ducted Heating	0	0	0	0	0	0	0	0	0	0	0	0	0	0	0	0	0	0	0	0	1	0	4	35509.6	0.00117452
-Propane	Heating and Cooling	Ducted Heating	0	0	0	0	0	0	0	0	0	0	0	0	0	0	0	0	0	0	0	0	1	0	2	24225.1	0.000664877
-Propane	None	Ducted Heating	0	0	0	0	0	0	0	0	0	0	0.005015	0.065879	0.626053	0.303052	0	0	0	0	0	0	0	0	352	1.9653e+06	0.0338316
-=======
 Propane	Cooling Only	Ducted Heating	0	0	0	0	0	0	0	0	0	0	0.005015	0.065879	0.626053	0.303052	0	0	0	0	0	0	0	0	352	1.9653e+06	0.000169735
 Propane	Heating Only	Ducted Heating	0	0	0	0	0	0	0	0	0	0	0	0	0	0	0	0	0	0	0	0	1	0	4	35509.6	0.00117434
 Propane	Heating and Cooling	Ducted Heating	0	0	0	0	0	0	0	0	0	0	0	0	0	0	0	0	0	0	0	0	1	0	2	24225.1	0.000664888
 Propane	None	Ducted Heating	0	0	0	0	0	0	0	0	0	0	0.005015	0.065879	0.626053	0.303052	0	0	0	0	0	0	0	0	352	1.9653e+06	0.0338278
->>>>>>> ee49ad68
 Propane	Cooling Only	Non-Ducted Heat Pump	0	0	0	0	0	0	0	0	0	0	0	0	0	0	0	0	0	0	0	0	0	1	0	0	
 Propane	Heating Only	Non-Ducted Heat Pump	0	0	0	0	0	0	0	0	0	0	0	0	0	0	0	0	0	0	0	0	0	1	0	0	
 Propane	Heating and Cooling	Non-Ducted Heat Pump	0	0	0	0	0	0	0	0	0	0	0	0	0	0	0	0	0	0	0	0	0	1	0	0	
 Propane	None	Non-Ducted Heat Pump	0	0	0	0	0	0	0	0	0	0	0	0	0	0	0	0	0	0	0	0	0	1	0	0	
-<<<<<<< HEAD
-Propane	Cooling Only	Non-Ducted Heating	0	0	0	0	0	0	0	0.00459	0.139942	0.059459	0	0	0	0	0.249112	0.546897	0	0	0	0	0	0	117	710062	3.40934e-05
-Propane	Heating Only	Non-Ducted Heating	0	0	0	0	0	0	0	0	0	0	0	0	0	0	0	0	0	0	0	0	1	0	9	139363	0.00111701
-Propane	Heating and Cooling	Non-Ducted Heating	0	0	0	0	0	0	0	0	0	0	0	0	0	0	0	0	0	0	0	0	1	0	3	37542	0.000135897
-Propane	None	Non-Ducted Heating	0	0	0	0	0	0	0	0.00459	0.139942	0.059459	0	0	0	0	0.249112	0.546897	0	0	0	0	0	0	117	710062	0.00997348
-=======
 Propane	Cooling Only	Non-Ducted Heating	0	0	0	0	0	0	0	0.00459	0.139942	0.059459	0	0	0	0	0.249112	0.546897	0	0	0	0	0	0	117	710062	3.40949e-05
 Propane	Heating Only	Non-Ducted Heating	0	0	0	0	0	0	0	0	0	0	0	0	0	0	0	0	0	0	0	0	1	0	9	139363	0.00111693
 Propane	Heating and Cooling	Non-Ducted Heating	0	0	0	0	0	0	0	0	0	0	0	0	0	0	0	0	0	0	0	0	1	0	3	37542	0.000135896
 Propane	None	Non-Ducted Heating	0	0	0	0	0	0	0	0.00459	0.139942	0.059459	0	0	0	0	0.249112	0.546897	0	0	0	0	0	0	117	710062	0.00997155
->>>>>>> ee49ad68
 Propane	Cooling Only	None	0	0	0	0	0	0	0	0	0	0	0	0	0	0	0	0	0	0	0	0	0	1	0	0	0
 Propane	Heating Only	None	0	0	0	0	0	0	0	0	0	0	0	0	0	0	0	0	0	0	0	0	0	1	0	0	0
 Propane	Heating and Cooling	None	0	0	0	0	0	0	0	0	0	0	0	0	0	0	0	0	0	0	0	0	0	1	0	0	0
