--- conflicted
+++ resolved
@@ -1,726 +1,4 @@
 Dependency=AHS Region	Dependency=Geometry Building Type RECS	Dependency=Heating Fuel	Option=None	Option=Yes	source_count	source_weight	sampling_probability
-<<<<<<< HEAD
-CBSA Atlanta-Sandy Springs-Roswell, GA	Mobile Home	Electricity	0.118471	0.881529	40	39136.6	0.000299354
-CBSA Atlanta-Sandy Springs-Roswell, GA	Mobile Home	Fuel Oil	0.5	0.5	0	0	2.07705e-06
-CBSA Atlanta-Sandy Springs-Roswell, GA	Mobile Home	Natural Gas	0.08412	0.91588	12	11419.7	6.61457e-05
-CBSA Atlanta-Sandy Springs-Roswell, GA	Mobile Home	None	0.5	0.5	0	0	3.5562e-06
-CBSA Atlanta-Sandy Springs-Roswell, GA	Mobile Home	Other Fuel	0	1	4	3996.42	1.48928e-05
-CBSA Atlanta-Sandy Springs-Roswell, GA	Mobile Home	Propane	0	1	6	6017.18	8.31519e-05
-CBSA Atlanta-Sandy Springs-Roswell, GA	Multi-Family with 2 - 4 Units	Electricity	0.203298	0.796702	55	56614.1	0.000382553
-CBSA Atlanta-Sandy Springs-Roswell, GA	Multi-Family with 2 - 4 Units	Fuel Oil	0.5	0.5	0	0	1.35319e-06
-CBSA Atlanta-Sandy Springs-Roswell, GA	Multi-Family with 2 - 4 Units	Natural Gas	0.135981	0.864019	25	24848.8	0.000260589
-CBSA Atlanta-Sandy Springs-Roswell, GA	Multi-Family with 2 - 4 Units	None	0.5	0.5	0	0	3.81743e-06
-CBSA Atlanta-Sandy Springs-Roswell, GA	Multi-Family with 2 - 4 Units	Other Fuel	0	1	1	1048	7.47589e-07
-CBSA Atlanta-Sandy Springs-Roswell, GA	Multi-Family with 2 - 4 Units	Propane	0.5	0.5	0	0	6.15299e-06
-CBSA Atlanta-Sandy Springs-Roswell, GA	Multi-Family with 5+ Units	Electricity	0.262813	0.737187	278	278199	0.00237349
-CBSA Atlanta-Sandy Springs-Roswell, GA	Multi-Family with 5+ Units	Fuel Oil	0.5	0.5	0	0	1.55205e-06
-CBSA Atlanta-Sandy Springs-Roswell, GA	Multi-Family with 5+ Units	Natural Gas	0.336096	0.663904	77	79218.1	0.000944652
-CBSA Atlanta-Sandy Springs-Roswell, GA	Multi-Family with 5+ Units	None	0.5	0.5	0	0	1.87268e-05
-CBSA Atlanta-Sandy Springs-Roswell, GA	Multi-Family with 5+ Units	Other Fuel	0.5	0.5	0	0	2.65856e-06
-CBSA Atlanta-Sandy Springs-Roswell, GA	Multi-Family with 5+ Units	Propane	0.5	0.5	0	0	1.96033e-05
-CBSA Atlanta-Sandy Springs-Roswell, GA	Single-Family Attached	Electricity	0.077234	0.922766	86	89373.3	0.000362281
-CBSA Atlanta-Sandy Springs-Roswell, GA	Single-Family Attached	Fuel Oil	0.5	0.5	0	0	1.49711e-06
-CBSA Atlanta-Sandy Springs-Roswell, GA	Single-Family Attached	Natural Gas	0.080982	0.919018	50	52287.8	0.000471311
-CBSA Atlanta-Sandy Springs-Roswell, GA	Single-Family Attached	None	0.5	0.5	0	0	2.11355e-06
-CBSA Atlanta-Sandy Springs-Roswell, GA	Single-Family Attached	Other Fuel	0.5	0.5	0	0	1.18343e-06
-CBSA Atlanta-Sandy Springs-Roswell, GA	Single-Family Attached	Propane	0.5	0.5	0	0	1.22534e-05
-CBSA Atlanta-Sandy Springs-Roswell, GA	Single-Family Detached	Electricity	0.012274	0.987726	522	543715	0.00324111
-CBSA Atlanta-Sandy Springs-Roswell, GA	Single-Family Detached	Fuel Oil	0	1	1	966.441	1.46392e-05
-CBSA Atlanta-Sandy Springs-Roswell, GA	Single-Family Detached	Natural Gas	0.010836	0.989164	835	873703	0.00757552
-CBSA Atlanta-Sandy Springs-Roswell, GA	Single-Family Detached	None	0.5	0.5	0	0	2.46343e-05
-CBSA Atlanta-Sandy Springs-Roswell, GA	Single-Family Detached	Other Fuel	0.099534	0.900466	10	10529.1	7.75026e-05
-CBSA Atlanta-Sandy Springs-Roswell, GA	Single-Family Detached	Propane	0.025647	0.974353	36	37682.9	0.000398119
-CBSA Boston-Cambridge-Newton, MA-NH	Mobile Home	Electricity	0	1	2	1464.07	7.8657e-06
-CBSA Boston-Cambridge-Newton, MA-NH	Mobile Home	Fuel Oil	0	1	9	6212.32	7.70411e-05
-CBSA Boston-Cambridge-Newton, MA-NH	Mobile Home	Natural Gas	0	1	5	3877.73	2.54065e-05
-CBSA Boston-Cambridge-Newton, MA-NH	Mobile Home	None	0.5	0.5	0	0	2.33936e-06
-CBSA Boston-Cambridge-Newton, MA-NH	Mobile Home	Other Fuel	0.144423	0.855577	6	4509.61	5.23838e-06
-CBSA Boston-Cambridge-Newton, MA-NH	Mobile Home	Propane	0	1	2	1685.52	3.27226e-05
-CBSA Boston-Cambridge-Newton, MA-NH	Multi-Family with 2 - 4 Units	Electricity	0.57928	0.42072	62	59596.6	0.000366148
-CBSA Boston-Cambridge-Newton, MA-NH	Multi-Family with 2 - 4 Units	Fuel Oil	0.264222	0.735778	59	54754.4	0.000482655
-CBSA Boston-Cambridge-Newton, MA-NH	Multi-Family with 2 - 4 Units	Natural Gas	0.357538	0.642462	245	243969	0.00200159
-CBSA Boston-Cambridge-Newton, MA-NH	Multi-Family with 2 - 4 Units	None	0.5	0.5	0	0	1.65101e-05
-CBSA Boston-Cambridge-Newton, MA-NH	Multi-Family with 2 - 4 Units	Other Fuel	0.520549	0.479451	5	4347.25	1.52088e-05
-CBSA Boston-Cambridge-Newton, MA-NH	Multi-Family with 2 - 4 Units	Propane	0.600022	0.399978	3	3008.69	8.82989e-05
-CBSA Boston-Cambridge-Newton, MA-NH	Multi-Family with 5+ Units	Electricity	0.672877	0.327123	219	188680	0.00140591
-CBSA Boston-Cambridge-Newton, MA-NH	Multi-Family with 5+ Units	Fuel Oil	0.80112	0.19888	33	29701.5	0.000258425
-CBSA Boston-Cambridge-Newton, MA-NH	Multi-Family with 5+ Units	Natural Gas	0.591942	0.408058	194	175770	0.00150947
-CBSA Boston-Cambridge-Newton, MA-NH	Multi-Family with 5+ Units	None	0.5	0.5	0	0	6.62437e-05
-CBSA Boston-Cambridge-Newton, MA-NH	Multi-Family with 5+ Units	Other Fuel	0	1	1	857.325	3.54461e-05
-CBSA Boston-Cambridge-Newton, MA-NH	Multi-Family with 5+ Units	Propane	0.429477	0.570523	6	5091.35	8.86317e-05
-CBSA Boston-Cambridge-Newton, MA-NH	Single-Family Attached	Electricity	0.109657	0.890343	29	28074.4	0.000141112
-CBSA Boston-Cambridge-Newton, MA-NH	Single-Family Attached	Fuel Oil	0.087716	0.912284	14	12500.6	0.000107103
-CBSA Boston-Cambridge-Newton, MA-NH	Single-Family Attached	Natural Gas	0.106951	0.893049	77	74942	0.000566779
-CBSA Boston-Cambridge-Newton, MA-NH	Single-Family Attached	None	0.5	0.5	0	0	3.26447e-06
-CBSA Boston-Cambridge-Newton, MA-NH	Single-Family Attached	Other Fuel	0	1	2	2101.51	8.44326e-06
-CBSA Boston-Cambridge-Newton, MA-NH	Single-Family Attached	Propane	0.065671	0.934329	6	4667.86	4.43956e-05
-CBSA Boston-Cambridge-Newton, MA-NH	Single-Family Detached	Electricity	0.04158	0.95842	77	74851	0.000236036
-CBSA Boston-Cambridge-Newton, MA-NH	Single-Family Detached	Fuel Oil	0.031168	0.968832	368	343418	0.00289194
-CBSA Boston-Cambridge-Newton, MA-NH	Single-Family Detached	Natural Gas	0.016934	0.983066	483	472878	0.00330628
-CBSA Boston-Cambridge-Newton, MA-NH	Single-Family Detached	None	0.5	0.5	0	0	6.00152e-06
-CBSA Boston-Cambridge-Newton, MA-NH	Single-Family Detached	Other Fuel	0.05745	0.94255	16	14942	0.000214009
-CBSA Boston-Cambridge-Newton, MA-NH	Single-Family Detached	Propane	0.047325	0.952675	46	41872.5	0.000325343
-CBSA Chicago-Naperville-Elgin, IL-IN-WI	Mobile Home	Electricity	0	1	3	4243.83	4.68218e-05
-CBSA Chicago-Naperville-Elgin, IL-IN-WI	Mobile Home	Fuel Oil	0.5	0.5	0	0	5.87437e-07
-CBSA Chicago-Naperville-Elgin, IL-IN-WI	Mobile Home	Natural Gas	0	1	15	25198.1	0.000198817
-CBSA Chicago-Naperville-Elgin, IL-IN-WI	Mobile Home	None	0.5	0.5	0	0	1.66951e-06
-CBSA Chicago-Naperville-Elgin, IL-IN-WI	Mobile Home	Other Fuel	0.5	0.5	0	0	4.73799e-06
-CBSA Chicago-Naperville-Elgin, IL-IN-WI	Mobile Home	Propane	0	1	1	1457.6	2.70754e-05
-CBSA Chicago-Naperville-Elgin, IL-IN-WI	Multi-Family with 2 - 4 Units	Electricity	0.732184	0.267816	29	51927.3	0.000338433
-CBSA Chicago-Naperville-Elgin, IL-IN-WI	Multi-Family with 2 - 4 Units	Fuel Oil	0.5	0.5	0	0	2.34983e-06
-CBSA Chicago-Naperville-Elgin, IL-IN-WI	Multi-Family with 2 - 4 Units	Natural Gas	0.551818	0.448182	201	390017	0.00344727
-CBSA Chicago-Naperville-Elgin, IL-IN-WI	Multi-Family with 2 - 4 Units	None	0.5	0.5	0	0	2.45743e-05
-CBSA Chicago-Naperville-Elgin, IL-IN-WI	Multi-Family with 2 - 4 Units	Other Fuel	0.5	0.5	0	0	1.87998e-05
-CBSA Chicago-Naperville-Elgin, IL-IN-WI	Multi-Family with 2 - 4 Units	Propane	0	1	1	1720.46	4.59995e-05
-CBSA Chicago-Naperville-Elgin, IL-IN-WI	Multi-Family with 5+ Units	Electricity	0.739361	0.260639	183	312546	0.00227544
-CBSA Chicago-Naperville-Elgin, IL-IN-WI	Multi-Family with 5+ Units	Fuel Oil	0.544113	0.455887	4	7633.04	1.52147e-05
-CBSA Chicago-Naperville-Elgin, IL-IN-WI	Multi-Family with 5+ Units	Natural Gas	0.634803	0.365197	287	522073	0.00438945
-CBSA Chicago-Naperville-Elgin, IL-IN-WI	Multi-Family with 5+ Units	None	0.5	0.5	0	0	0.000161104
-CBSA Chicago-Naperville-Elgin, IL-IN-WI	Multi-Family with 5+ Units	Other Fuel	1	0	3	4401.24	0.000114361
-CBSA Chicago-Naperville-Elgin, IL-IN-WI	Multi-Family with 5+ Units	Propane	0.7459	0.2541	4	6022.19	8.9521e-05
-CBSA Chicago-Naperville-Elgin, IL-IN-WI	Single-Family Attached	Electricity	0.079542	0.920458	10	14236	0.000181679
-CBSA Chicago-Naperville-Elgin, IL-IN-WI	Single-Family Attached	Fuel Oil	0.5	0.5	0	0	1.29938e-06
-CBSA Chicago-Naperville-Elgin, IL-IN-WI	Single-Family Attached	Natural Gas	0.040728	0.959272	149	248759	0.00189669
-CBSA Chicago-Naperville-Elgin, IL-IN-WI	Single-Family Attached	None	0.5	0.5	0	0	4.6805e-06
-CBSA Chicago-Naperville-Elgin, IL-IN-WI	Single-Family Attached	Other Fuel	0.5	0.5	0	0	1.70249e-06
-CBSA Chicago-Naperville-Elgin, IL-IN-WI	Single-Family Attached	Propane	0	1	3	4224.16	1.65873e-05
-CBSA Chicago-Naperville-Elgin, IL-IN-WI	Single-Family Detached	Electricity	0.059541	0.940459	57	95434.7	0.000594804
-CBSA Chicago-Naperville-Elgin, IL-IN-WI	Single-Family Detached	Fuel Oil	0	1	1	1530.24	1.53029e-05
-CBSA Chicago-Naperville-Elgin, IL-IN-WI	Single-Family Detached	Natural Gas	0.018024	0.981976	1032	1.7948e+06	0.0143586
-CBSA Chicago-Naperville-Elgin, IL-IN-WI	Single-Family Detached	None	0.5	0.5	0	0	2.03319e-05
-CBSA Chicago-Naperville-Elgin, IL-IN-WI	Single-Family Detached	Other Fuel	0	1	3	3959.25	5.67722e-05
-CBSA Chicago-Naperville-Elgin, IL-IN-WI	Single-Family Detached	Propane	0	1	23	36349.1	0.000235236
-CBSA Dallas-Fort Worth-Arlington, TX	Mobile Home	Electricity	0.102711	0.897289	78	73348	0.000552148
-CBSA Dallas-Fort Worth-Arlington, TX	Mobile Home	Fuel Oil	0.5	0.5	0	0	1.32541e-06
-CBSA Dallas-Fort Worth-Arlington, TX	Mobile Home	Natural Gas	0	1	4	3553.12	5.93463e-05
-CBSA Dallas-Fort Worth-Arlington, TX	Mobile Home	None	0.5	0.5	0	0	4.58355e-06
-CBSA Dallas-Fort Worth-Arlington, TX	Mobile Home	Other Fuel	0	1	1	921.451	1.03252e-05
-CBSA Dallas-Fort Worth-Arlington, TX	Mobile Home	Propane	0.128647	0.871353	8	7619.81	6.76972e-05
-CBSA Dallas-Fort Worth-Arlington, TX	Multi-Family with 2 - 4 Units	Electricity	0.360226	0.639774	119	113960	0.000761212
-CBSA Dallas-Fort Worth-Arlington, TX	Multi-Family with 2 - 4 Units	Fuel Oil	0.5	0.5	0	0	8.95318e-07
-CBSA Dallas-Fort Worth-Arlington, TX	Multi-Family with 2 - 4 Units	Natural Gas	0.750845	0.249155	2	1393.8	0.000131828
-CBSA Dallas-Fort Worth-Arlington, TX	Multi-Family with 2 - 4 Units	None	0.5	0.5	0	0	6.2766e-06
-CBSA Dallas-Fort Worth-Arlington, TX	Multi-Family with 2 - 4 Units	Other Fuel	1	0	1	1107.22	1.84945e-06
-CBSA Dallas-Fort Worth-Arlington, TX	Multi-Family with 2 - 4 Units	Propane	0.5	0.5	0	0	4.73025e-06
-CBSA Dallas-Fort Worth-Arlington, TX	Multi-Family with 5+ Units	Electricity	0.325496	0.674504	607	583313	0.00446819
-CBSA Dallas-Fort Worth-Arlington, TX	Multi-Family with 5+ Units	Fuel Oil	0.5	0.5	0	0	3.43469e-06
-CBSA Dallas-Fort Worth-Arlington, TX	Multi-Family with 5+ Units	Natural Gas	0.355005	0.644995	19	19458.9	0.000271828
-CBSA Dallas-Fort Worth-Arlington, TX	Multi-Family with 5+ Units	None	0.5	0.5	0	0	2.16289e-05
-CBSA Dallas-Fort Worth-Arlington, TX	Multi-Family with 5+ Units	Other Fuel	0	1	1	983.853	6.72104e-06
-CBSA Dallas-Fort Worth-Arlington, TX	Multi-Family with 5+ Units	Propane	0.5	0.5	0	0	1.14376e-05
-CBSA Dallas-Fort Worth-Arlington, TX	Single-Family Attached	Electricity	0.080293	0.919707	92	90214.8	0.000380954
-CBSA Dallas-Fort Worth-Arlington, TX	Single-Family Attached	Fuel Oil	0.5	0.5	0	0	4.75882e-07
-CBSA Dallas-Fort Worth-Arlington, TX	Single-Family Attached	Natural Gas	0.03594	0.96406	32	33124.3	0.000187166
-CBSA Dallas-Fort Worth-Arlington, TX	Single-Family Attached	None	0.5	0.5	0	0	3.58367e-06
-CBSA Dallas-Fort Worth-Arlington, TX	Single-Family Attached	Other Fuel	0	1	1	420.416	7.30625e-07
-CBSA Dallas-Fort Worth-Arlington, TX	Single-Family Attached	Propane	0.5	0.5	0	0	4.50039e-06
-CBSA Dallas-Fort Worth-Arlington, TX	Single-Family Detached	Electricity	0.026371	0.973629	1004	1.02997e+06	0.00600716
-CBSA Dallas-Fort Worth-Arlington, TX	Single-Family Detached	Fuel Oil	0.5	0.5	0	0	5.70623e-06
-CBSA Dallas-Fort Worth-Arlington, TX	Single-Family Detached	Natural Gas	0.026468	0.973533	553	559215	0.00656835
-CBSA Dallas-Fort Worth-Arlington, TX	Single-Family Detached	None	1	0	1	1154.72	2.43812e-05
-CBSA Dallas-Fort Worth-Arlington, TX	Single-Family Detached	Other Fuel	0.10342	0.89658	9	9625.72	4.71104e-05
-CBSA Dallas-Fort Worth-Arlington, TX	Single-Family Detached	Propane	0.028208	0.971792	34	35291	0.00029017
-CBSA Detroit-Warren-Dearborn, MI	Mobile Home	Electricity	0	1	3	2176.42	2.27082e-05
-CBSA Detroit-Warren-Dearborn, MI	Mobile Home	Fuel Oil	0.5	0.5	0	0	1.83051e-06
-CBSA Detroit-Warren-Dearborn, MI	Mobile Home	Natural Gas	0.035341	0.964659	57	42439.1	0.000315418
-CBSA Detroit-Warren-Dearborn, MI	Mobile Home	None	0.5	0.5	0	0	1.19313e-06
-CBSA Detroit-Warren-Dearborn, MI	Mobile Home	Other Fuel	0	1	1	680.035	7.67448e-06
-CBSA Detroit-Warren-Dearborn, MI	Mobile Home	Propane	0	1	2	1580.72	2.2775e-05
-CBSA Detroit-Warren-Dearborn, MI	Multi-Family with 2 - 4 Units	Electricity	0.461209	0.538791	14	11477.7	0.000109219
-CBSA Detroit-Warren-Dearborn, MI	Multi-Family with 2 - 4 Units	Fuel Oil	0.5	0.5	0	0	8.2213e-07
-CBSA Detroit-Warren-Dearborn, MI	Multi-Family with 2 - 4 Units	Natural Gas	0.537523	0.462477	50	43012.2	0.000555069
-CBSA Detroit-Warren-Dearborn, MI	Multi-Family with 2 - 4 Units	None	0.5	0.5	0	0	3.95141e-06
-CBSA Detroit-Warren-Dearborn, MI	Multi-Family with 2 - 4 Units	Other Fuel	0.5	0.5	0	0	4.92206e-06
-CBSA Detroit-Warren-Dearborn, MI	Multi-Family with 2 - 4 Units	Propane	0.5	0.5	0	0	1.02638e-05
-CBSA Detroit-Warren-Dearborn, MI	Multi-Family with 5+ Units	Electricity	0.6718	0.3282	100	80717.2	0.000568946
-CBSA Detroit-Warren-Dearborn, MI	Multi-Family with 5+ Units	Fuel Oil	0.178611	0.821389	4	2460.4	2.78437e-06
-CBSA Detroit-Warren-Dearborn, MI	Multi-Family with 5+ Units	Natural Gas	0.565365	0.434635	184	152135	0.00147435
-CBSA Detroit-Warren-Dearborn, MI	Multi-Family with 5+ Units	None	0.5	0.5	0	0	3.20056e-05
-CBSA Detroit-Warren-Dearborn, MI	Multi-Family with 5+ Units	Other Fuel	0.801784	0.198216	5	4553.2	2.99635e-05
-CBSA Detroit-Warren-Dearborn, MI	Multi-Family with 5+ Units	Propane	1	0	1	320.73	2.22842e-05
-CBSA Detroit-Warren-Dearborn, MI	Single-Family Attached	Electricity	0.121397	0.878603	26	21968.7	7.40972e-05
-CBSA Detroit-Warren-Dearborn, MI	Single-Family Attached	Fuel Oil	0.5	0.5	0	0	7.67476e-07
-CBSA Detroit-Warren-Dearborn, MI	Single-Family Attached	Natural Gas	0.113805	0.886195	169	134799	0.000818538
-CBSA Detroit-Warren-Dearborn, MI	Single-Family Attached	None	0.5	0.5	0	0	3.1359e-06
-CBSA Detroit-Warren-Dearborn, MI	Single-Family Attached	Other Fuel	0.5	0.5	0	0	2.89302e-06
-CBSA Detroit-Warren-Dearborn, MI	Single-Family Attached	Propane	0	1	3	2009.95	7.5279e-06
-CBSA Detroit-Warren-Dearborn, MI	Single-Family Detached	Electricity	0.056233	0.943767	128	108621	0.000448112
-CBSA Detroit-Warren-Dearborn, MI	Single-Family Detached	Fuel Oil	0	1	5	3978.24	4.22826e-05
-CBSA Detroit-Warren-Dearborn, MI	Single-Family Detached	Natural Gas	0.025332	0.974668	1289	1.06959e+06	0.00925617
-CBSA Detroit-Warren-Dearborn, MI	Single-Family Detached	None	0.5	0.5	0	0	1.98172e-05
-CBSA Detroit-Warren-Dearborn, MI	Single-Family Detached	Other Fuel	0.086347	0.913653	11	9426.86	0.000112752
-CBSA Detroit-Warren-Dearborn, MI	Single-Family Detached	Propane	0.024416	0.975584	38	31369.8	0.000245842
-CBSA Houston-The Woodlands-Sugar Land, TX	Mobile Home	Electricity	0.100648	0.899352	100	95081.5	0.000713557
-CBSA Houston-The Woodlands-Sugar Land, TX	Mobile Home	Fuel Oil	0.5	0.5	0	0	2.05373e-06
-CBSA Houston-The Woodlands-Sugar Land, TX	Mobile Home	Natural Gas	0	1	5	4950.23	8.12228e-05
-CBSA Houston-The Woodlands-Sugar Land, TX	Mobile Home	None	0	1	2	1807.37	7.53827e-06
-CBSA Houston-The Woodlands-Sugar Land, TX	Mobile Home	Other Fuel	0.5	0.5	0	0	5.59819e-06
-CBSA Houston-The Woodlands-Sugar Land, TX	Mobile Home	Propane	0	1	2	2019.49	6.92967e-05
-CBSA Houston-The Woodlands-Sugar Land, TX	Multi-Family with 2 - 4 Units	Electricity	0.436133	0.563867	73	71754.8	0.000504651
-CBSA Houston-The Woodlands-Sugar Land, TX	Multi-Family with 2 - 4 Units	Fuel Oil	0.5	0.5	0	0	6.28232e-07
-CBSA Houston-The Woodlands-Sugar Land, TX	Multi-Family with 2 - 4 Units	Natural Gas	0.857499	0.142501	3	2374.35	0.000114172
-CBSA Houston-The Woodlands-Sugar Land, TX	Multi-Family with 2 - 4 Units	None	0.5	0.5	0	0	6.91079e-06
-CBSA Houston-The Woodlands-Sugar Land, TX	Multi-Family with 2 - 4 Units	Other Fuel	0.5	0.5	0	0	1.01689e-06
-CBSA Houston-The Woodlands-Sugar Land, TX	Multi-Family with 2 - 4 Units	Propane	0.5	0.5	0	0	5.13382e-06
-CBSA Houston-The Woodlands-Sugar Land, TX	Multi-Family with 5+ Units	Electricity	0.362075	0.637925	511	511004	0.00425463
-CBSA Houston-The Woodlands-Sugar Land, TX	Multi-Family with 5+ Units	Fuel Oil	0.5	0.5	0	0	3.70755e-06
-CBSA Houston-The Woodlands-Sugar Land, TX	Multi-Family with 5+ Units	Natural Gas	0.450632	0.549368	23	22586.9	0.000275165
-CBSA Houston-The Woodlands-Sugar Land, TX	Multi-Family with 5+ Units	None	1	0	1	1002.96	3.07735e-05
-CBSA Houston-The Woodlands-Sugar Land, TX	Multi-Family with 5+ Units	Other Fuel	1	0	1	1034.1	5.50507e-06
-CBSA Houston-The Woodlands-Sugar Land, TX	Multi-Family with 5+ Units	Propane	0.5	0.5	0	0	1.07659e-05
-CBSA Houston-The Woodlands-Sugar Land, TX	Single-Family Attached	Electricity	0.177219	0.822781	62	61911.4	0.000364633
-CBSA Houston-The Woodlands-Sugar Land, TX	Single-Family Attached	Fuel Oil	0.5	0.5	0	0	3.18393e-07
-CBSA Houston-The Woodlands-Sugar Land, TX	Single-Family Attached	Natural Gas	0.129298	0.870702	30	31119.6	0.000239659
-CBSA Houston-The Woodlands-Sugar Land, TX	Single-Family Attached	None	0.5	0.5	0	0	2.8398e-06
-CBSA Houston-The Woodlands-Sugar Land, TX	Single-Family Attached	Other Fuel	1	0	1	923.462	1.16272e-06
-CBSA Houston-The Woodlands-Sugar Land, TX	Single-Family Attached	Propane	1	0	1	1318.71	5.59865e-06
-CBSA Houston-The Woodlands-Sugar Land, TX	Single-Family Detached	Electricity	0.050554	0.949446	694	733236	0.00402994
-CBSA Houston-The Woodlands-Sugar Land, TX	Single-Family Detached	Fuel Oil	0.5	0.5	0	0	8.12242e-06
-CBSA Houston-The Woodlands-Sugar Land, TX	Single-Family Detached	Natural Gas	0.01575	0.98425	714	744539	0.00728657
-CBSA Houston-The Woodlands-Sugar Land, TX	Single-Family Detached	None	0.653108	0.346892	6	6514.53	3.62944e-05
-CBSA Houston-The Woodlands-Sugar Land, TX	Single-Family Detached	Other Fuel	0	1	8	8527.85	2.84794e-05
-CBSA Houston-The Woodlands-Sugar Land, TX	Single-Family Detached	Propane	0.036808	0.963192	26	27248	0.000290466
-CBSA Los Angeles-Long Beach-Anaheim, CA	Mobile Home	Electricity	0.295614	0.704386	10	18320.4	0.000133822
-CBSA Los Angeles-Long Beach-Anaheim, CA	Mobile Home	Fuel Oil	0.5	0.5	0	0	2.46588e-06
-CBSA Los Angeles-Long Beach-Anaheim, CA	Mobile Home	Natural Gas	0.073738	0.926262	26	45442.4	0.000425326
-CBSA Los Angeles-Long Beach-Anaheim, CA	Mobile Home	None	0.562232	0.437768	5	9921.89	4.0218e-05
-CBSA Los Angeles-Long Beach-Anaheim, CA	Mobile Home	Other Fuel	0.5	0.5	0	0	1.41422e-05
-CBSA Los Angeles-Long Beach-Anaheim, CA	Mobile Home	Propane	0	1	2	3659.1	3.00569e-05
-CBSA Los Angeles-Long Beach-Anaheim, CA	Multi-Family with 2 - 4 Units	Electricity	0.57833	0.42167	82	129945	0.000763855
-CBSA Los Angeles-Long Beach-Anaheim, CA	Multi-Family with 2 - 4 Units	Fuel Oil	0.5	0.5	0	0	1.52464e-06
-CBSA Los Angeles-Long Beach-Anaheim, CA	Multi-Family with 2 - 4 Units	Natural Gas	0.56838	0.43162	128	209089	0.00182158
-CBSA Los Angeles-Long Beach-Anaheim, CA	Multi-Family with 2 - 4 Units	None	0.687977	0.312023	6	11037.3	0.000237306
-CBSA Los Angeles-Long Beach-Anaheim, CA	Multi-Family with 2 - 4 Units	Other Fuel	0.5	0.5	0	0	5.65914e-06
-CBSA Los Angeles-Long Beach-Anaheim, CA	Multi-Family with 2 - 4 Units	Propane	0.5	0.5	0	0	3.62775e-05
-CBSA Los Angeles-Long Beach-Anaheim, CA	Multi-Family with 5+ Units	Electricity	0.665842	0.334158	422	685473	0.00449317
-CBSA Los Angeles-Long Beach-Anaheim, CA	Multi-Family with 5+ Units	Fuel Oil	1	0	1	1674.26	6.50024e-06
-CBSA Los Angeles-Long Beach-Anaheim, CA	Multi-Family with 5+ Units	Natural Gas	0.727645	0.272355	388	627726	0.00547016
-CBSA Los Angeles-Long Beach-Anaheim, CA	Multi-Family with 5+ Units	None	0.833182	0.166818	16	25708.3	0.000851047
-CBSA Los Angeles-Long Beach-Anaheim, CA	Multi-Family with 5+ Units	Other Fuel	0.886032	0.113968	9	17133.1	2.67575e-05
-CBSA Los Angeles-Long Beach-Anaheim, CA	Multi-Family with 5+ Units	Propane	0.857463	0.142537	7	12795.9	0.00011835
-CBSA Los Angeles-Long Beach-Anaheim, CA	Single-Family Attached	Electricity	0.289341	0.710659	79	135893	0.000688133
-CBSA Los Angeles-Long Beach-Anaheim, CA	Single-Family Attached	Fuel Oil	0.5	0.5	0	0	1.16028e-06
-CBSA Los Angeles-Long Beach-Anaheim, CA	Single-Family Attached	Natural Gas	0.231856	0.768144	146	247165	0.0017757
-CBSA Los Angeles-Long Beach-Anaheim, CA	Single-Family Attached	None	0.49244	0.50756	6	11196.4	0.000155231
-CBSA Los Angeles-Long Beach-Anaheim, CA	Single-Family Attached	Other Fuel	0.5	0.5	0	0	8.14686e-06
-CBSA Los Angeles-Long Beach-Anaheim, CA	Single-Family Attached	Propane	0	1	2	3715.81	4.23222e-05
-CBSA Los Angeles-Long Beach-Anaheim, CA	Single-Family Detached	Electricity	0.076163	0.923837	332	592355	0.00272028
-CBSA Los Angeles-Long Beach-Anaheim, CA	Single-Family Detached	Fuel Oil	1	0	1	1901.42	1.03425e-05
-CBSA Los Angeles-Long Beach-Anaheim, CA	Single-Family Detached	Natural Gas	0.037132	0.962868	857	1.53681e+06	0.0133019
-CBSA Los Angeles-Long Beach-Anaheim, CA	Single-Family Detached	None	0.340237	0.659763	21	37550.2	0.000690328
-CBSA Los Angeles-Long Beach-Anaheim, CA	Single-Family Detached	Other Fuel	0.088487	0.911513	10	18263.4	0.000142814
-CBSA Los Angeles-Long Beach-Anaheim, CA	Single-Family Detached	Propane	0	1	8	12883.1	0.000230193
-CBSA Miami-Fort Lauderdale-West Palm Beach, FL	Mobile Home	Electricity	0.125955	0.874045	31	34326.6	0.000372701
-CBSA Miami-Fort Lauderdale-West Palm Beach, FL	Mobile Home	Fuel Oil	0.5	0.5	0	0	7.30404e-07
-CBSA Miami-Fort Lauderdale-West Palm Beach, FL	Mobile Home	Natural Gas	0.5	0.5	0	0	4.88492e-06
-CBSA Miami-Fort Lauderdale-West Palm Beach, FL	Mobile Home	None	0	1	2	2132.77	1.55226e-05
-CBSA Miami-Fort Lauderdale-West Palm Beach, FL	Mobile Home	Other Fuel	0.5	0.5	0	0	1.14059e-06
-CBSA Miami-Fort Lauderdale-West Palm Beach, FL	Mobile Home	Propane	0	1	1	1066.39	7.25499e-06
-CBSA Miami-Fort Lauderdale-West Palm Beach, FL	Multi-Family with 2 - 4 Units	Electricity	0.377745	0.622255	107	105438	0.00129977
-CBSA Miami-Fort Lauderdale-West Palm Beach, FL	Multi-Family with 2 - 4 Units	Fuel Oil	0.5	0.5	0	0	1.64478e-06
-CBSA Miami-Fort Lauderdale-West Palm Beach, FL	Multi-Family with 2 - 4 Units	Natural Gas	0.5	0.5	0	0	3.175e-05
-CBSA Miami-Fort Lauderdale-West Palm Beach, FL	Multi-Family with 2 - 4 Units	None	0.565226	0.434774	9	8919.42	5.59448e-05
-CBSA Miami-Fort Lauderdale-West Palm Beach, FL	Multi-Family with 2 - 4 Units	Other Fuel	0.517219	0.482781	2	1990.14	5.55086e-07
-CBSA Miami-Fort Lauderdale-West Palm Beach, FL	Multi-Family with 2 - 4 Units	Propane	0.5	0.5	0	0	4.40046e-06
-CBSA Miami-Fort Lauderdale-West Palm Beach, FL	Multi-Family with 5+ Units	Electricity	0.488434	0.511566	669	656676	0.00612426
-CBSA Miami-Fort Lauderdale-West Palm Beach, FL	Multi-Family with 5+ Units	Fuel Oil	0.5	0.5	0	0	9.4956e-06
-CBSA Miami-Fort Lauderdale-West Palm Beach, FL	Multi-Family with 5+ Units	Natural Gas	0.5	0.5	0	0	0.000130963
-CBSA Miami-Fort Lauderdale-West Palm Beach, FL	Multi-Family with 5+ Units	None	0.792005	0.207995	30	29870.5	0.000303286
-CBSA Miami-Fort Lauderdale-West Palm Beach, FL	Multi-Family with 5+ Units	Other Fuel	1	0	3	3081.16	6.14639e-06
-CBSA Miami-Fort Lauderdale-West Palm Beach, FL	Multi-Family with 5+ Units	Propane	0.5	0.5	0	0	1.17767e-05
-CBSA Miami-Fort Lauderdale-West Palm Beach, FL	Single-Family Attached	Electricity	0.114345	0.885655	266	264127	0.00174268
-CBSA Miami-Fort Lauderdale-West Palm Beach, FL	Single-Family Attached	Fuel Oil	0.5	0.5	0	0	2.14386e-06
-CBSA Miami-Fort Lauderdale-West Palm Beach, FL	Single-Family Attached	Natural Gas	0.5	0.5	0	0	3.93331e-05
-CBSA Miami-Fort Lauderdale-West Palm Beach, FL	Single-Family Attached	None	0.165671	0.834329	13	13259.2	6.41399e-05
-CBSA Miami-Fort Lauderdale-West Palm Beach, FL	Single-Family Attached	Other Fuel	0.5	0.5	0	0	1.26729e-06
-CBSA Miami-Fort Lauderdale-West Palm Beach, FL	Single-Family Attached	Propane	0.5	0.5	0	0	4.37143e-06
-CBSA Miami-Fort Lauderdale-West Palm Beach, FL	Single-Family Detached	Electricity	0.041144	0.958856	884	915045	0.00790459
-CBSA Miami-Fort Lauderdale-West Palm Beach, FL	Single-Family Detached	Fuel Oil	0.5	0.5	0	0	7.39344e-06
-CBSA Miami-Fort Lauderdale-West Palm Beach, FL	Single-Family Detached	Natural Gas	0	1	6	6457.79	0.000257099
-CBSA Miami-Fort Lauderdale-West Palm Beach, FL	Single-Family Detached	None	0.071094	0.928906	43	43739	0.000269611
-CBSA Miami-Fort Lauderdale-West Palm Beach, FL	Single-Family Detached	Other Fuel	0	1	3	3406.43	1.36559e-05
-CBSA Miami-Fort Lauderdale-West Palm Beach, FL	Single-Family Detached	Propane	0	1	1	1044.98	5.91337e-05
-CBSA New York-Newark-Jersey City, NY-NJ-PA	Mobile Home	Electricity	0	1	1	2527.84	1.85583e-05
-CBSA New York-Newark-Jersey City, NY-NJ-PA	Mobile Home	Fuel Oil	0.5	0.5	0	0	9.92426e-05
-CBSA New York-Newark-Jersey City, NY-NJ-PA	Mobile Home	Natural Gas	0	1	2	5264.88	0.000106196
-CBSA New York-Newark-Jersey City, NY-NJ-PA	Mobile Home	None	0.5	0.5	0	0	4.13416e-06
-CBSA New York-Newark-Jersey City, NY-NJ-PA	Mobile Home	Other Fuel	0	1	2	4614.45	2.04187e-05
-CBSA New York-Newark-Jersey City, NY-NJ-PA	Mobile Home	Propane	0	1	1	4513.13	5.4443e-05
-CBSA New York-Newark-Jersey City, NY-NJ-PA	Multi-Family with 2 - 4 Units	Electricity	0.471951	0.528049	54	196870	0.000910933
-CBSA New York-Newark-Jersey City, NY-NJ-PA	Multi-Family with 2 - 4 Units	Fuel Oil	0.692985	0.307015	35	132510	0.00113834
-CBSA New York-Newark-Jersey City, NY-NJ-PA	Multi-Family with 2 - 4 Units	Natural Gas	0.556416	0.443584	163	605727	0.00837747
-CBSA New York-Newark-Jersey City, NY-NJ-PA	Multi-Family with 2 - 4 Units	None	0.5	0.5	0	0	5.53959e-05
-CBSA New York-Newark-Jersey City, NY-NJ-PA	Multi-Family with 2 - 4 Units	Other Fuel	1	0	2	5599.71	4.69545e-05
-CBSA New York-Newark-Jersey City, NY-NJ-PA	Multi-Family with 2 - 4 Units	Propane	0.5	0.5	0	0	0.000196813
-CBSA New York-Newark-Jersey City, NY-NJ-PA	Multi-Family with 5+ Units	Electricity	0.630291	0.369709	203	635019	0.00419972
-CBSA New York-Newark-Jersey City, NY-NJ-PA	Multi-Family with 5+ Units	Fuel Oil	0.790823	0.209177	283	878229	0.00498303
-CBSA New York-Newark-Jersey City, NY-NJ-PA	Multi-Family with 5+ Units	Natural Gas	0.765549	0.234451	429	1.32972e+06	0.0116594
-CBSA New York-Newark-Jersey City, NY-NJ-PA	Multi-Family with 5+ Units	None	0.5	0.5	0	0	0.000513195
-CBSA New York-Newark-Jersey City, NY-NJ-PA	Multi-Family with 5+ Units	Other Fuel	0.537552	0.462448	13	41468.2	0.000428175
-CBSA New York-Newark-Jersey City, NY-NJ-PA	Multi-Family with 5+ Units	Propane	0.968503	0.031497	5	12409	0.000419379
-CBSA New York-Newark-Jersey City, NY-NJ-PA	Single-Family Attached	Electricity	0.279984	0.720016	46	165766	0.000465535
-CBSA New York-Newark-Jersey City, NY-NJ-PA	Single-Family Attached	Fuel Oil	0.450314	0.549686	10	36895	0.000240736
-CBSA New York-Newark-Jersey City, NY-NJ-PA	Single-Family Attached	Natural Gas	0.23255	0.76745	119	445256	0.00313513
-CBSA New York-Newark-Jersey City, NY-NJ-PA	Single-Family Attached	None	0.5	0.5	0	0	1.15025e-05
-CBSA New York-Newark-Jersey City, NY-NJ-PA	Single-Family Attached	Other Fuel	1	0	1	552.385	1.31708e-05
-CBSA New York-Newark-Jersey City, NY-NJ-PA	Single-Family Attached	Propane	0.409409	0.590591	3	11383.2	6.82846e-05
-CBSA New York-Newark-Jersey City, NY-NJ-PA	Single-Family Detached	Electricity	0.104826	0.895174	87	348114	0.000960211
-CBSA New York-Newark-Jersey City, NY-NJ-PA	Single-Family Detached	Fuel Oil	0.072218	0.927782	164	643861	0.00612121
-CBSA New York-Newark-Jersey City, NY-NJ-PA	Single-Family Detached	Natural Gas	0.089637	0.910363	463	1.83001e+06	0.0139989
-CBSA New York-Newark-Jersey City, NY-NJ-PA	Single-Family Detached	None	0.5	0.5	0	0	3.07449e-05
-CBSA New York-Newark-Jersey City, NY-NJ-PA	Single-Family Detached	Other Fuel	0.182031	0.817969	5	17591.7	0.000328674
-CBSA New York-Newark-Jersey City, NY-NJ-PA	Single-Family Detached	Propane	0.067516	0.932484	18	74087.7	0.000527244
-CBSA Philadelphia-Camden-Wilmington, PA-NJ-DE-MD	Mobile Home	Electricity	0	1	5	5636.21	3.57809e-05
-CBSA Philadelphia-Camden-Wilmington, PA-NJ-DE-MD	Mobile Home	Fuel Oil	0.219384	0.780616	5	6014.52	6.5605e-05
-CBSA Philadelphia-Camden-Wilmington, PA-NJ-DE-MD	Mobile Home	Natural Gas	0	1	5	6752.26	5.46803e-05
-CBSA Philadelphia-Camden-Wilmington, PA-NJ-DE-MD	Mobile Home	None	0.5	0.5	0	0	1.03144e-06
-CBSA Philadelphia-Camden-Wilmington, PA-NJ-DE-MD	Mobile Home	Other Fuel	0	1	2	2241.56	8.70421e-06
-CBSA Philadelphia-Camden-Wilmington, PA-NJ-DE-MD	Mobile Home	Propane	0.099478	0.900522	8	9494.43	5.43272e-05
-CBSA Philadelphia-Camden-Wilmington, PA-NJ-DE-MD	Multi-Family with 2 - 4 Units	Electricity	0.449153	0.550847	66	76712.2	0.000459047
-CBSA Philadelphia-Camden-Wilmington, PA-NJ-DE-MD	Multi-Family with 2 - 4 Units	Fuel Oil	0	1	6	7447.19	8.37624e-05
-CBSA Philadelphia-Camden-Wilmington, PA-NJ-DE-MD	Multi-Family with 2 - 4 Units	Natural Gas	0.412219	0.587781	60	69652.5	0.000936063
-CBSA Philadelphia-Camden-Wilmington, PA-NJ-DE-MD	Multi-Family with 2 - 4 Units	None	0.5	0.5	0	0	7.13126e-06
-CBSA Philadelphia-Camden-Wilmington, PA-NJ-DE-MD	Multi-Family with 2 - 4 Units	Other Fuel	0.5	0.5	0	0	8.45711e-06
-CBSA Philadelphia-Camden-Wilmington, PA-NJ-DE-MD	Multi-Family with 2 - 4 Units	Propane	0.5	0.5	0	0	2.26187e-05
-CBSA Philadelphia-Camden-Wilmington, PA-NJ-DE-MD	Multi-Family with 5+ Units	Electricity	0.486569	0.513431	176	194578	0.00142362
-CBSA Philadelphia-Camden-Wilmington, PA-NJ-DE-MD	Multi-Family with 5+ Units	Fuel Oil	0.541094	0.458906	13	14373.9	7.20674e-05
-CBSA Philadelphia-Camden-Wilmington, PA-NJ-DE-MD	Multi-Family with 5+ Units	Natural Gas	0.641231	0.358769	87	99156.5	0.00124136
-CBSA Philadelphia-Camden-Wilmington, PA-NJ-DE-MD	Multi-Family with 5+ Units	None	0.5	0.5	0	0	3.50475e-05
-CBSA Philadelphia-Camden-Wilmington, PA-NJ-DE-MD	Multi-Family with 5+ Units	Other Fuel	1	0	4	4325.05	2.95007e-05
-CBSA Philadelphia-Camden-Wilmington, PA-NJ-DE-MD	Multi-Family with 5+ Units	Propane	0.29636	0.70364	4	4755.76	3.76157e-05
-CBSA Philadelphia-Camden-Wilmington, PA-NJ-DE-MD	Single-Family Attached	Electricity	0.121221	0.878779	153	172988	0.000874547
-CBSA Philadelphia-Camden-Wilmington, PA-NJ-DE-MD	Single-Family Attached	Fuel Oil	0.111623	0.888377	48	55950	0.000402702
-CBSA Philadelphia-Camden-Wilmington, PA-NJ-DE-MD	Single-Family Attached	Natural Gas	0.105393	0.894607	427	491559	0.00409403
-CBSA Philadelphia-Camden-Wilmington, PA-NJ-DE-MD	Single-Family Attached	None	0	1	2	2383.56	1.51927e-05
-CBSA Philadelphia-Camden-Wilmington, PA-NJ-DE-MD	Single-Family Attached	Other Fuel	0.52626	0.47374	4	4535.38	1.69985e-05
-CBSA Philadelphia-Camden-Wilmington, PA-NJ-DE-MD	Single-Family Attached	Propane	0.184899	0.815101	6	7622.65	5.69795e-05
-CBSA Philadelphia-Camden-Wilmington, PA-NJ-DE-MD	Single-Family Detached	Electricity	0.001423	0.998577	190	218286	0.00111833
-CBSA Philadelphia-Camden-Wilmington, PA-NJ-DE-MD	Single-Family Detached	Fuel Oil	0.010721	0.989279	192	217780	0.00190069
-CBSA Philadelphia-Camden-Wilmington, PA-NJ-DE-MD	Single-Family Detached	Natural Gas	0.009294	0.990706	472	559716	0.00474711
-CBSA Philadelphia-Camden-Wilmington, PA-NJ-DE-MD	Single-Family Detached	None	0.5	0.5	0	0	1.23211e-05
-CBSA Philadelphia-Camden-Wilmington, PA-NJ-DE-MD	Single-Family Detached	Other Fuel	0	1	14	16612.9	0.000174768
-CBSA Philadelphia-Camden-Wilmington, PA-NJ-DE-MD	Single-Family Detached	Propane	0	1	52	59781.2	0.000402089
-CBSA Phoenix-Mesa-Scottsdale, AZ	Mobile Home	Electricity	0.194229	0.805771	83	64993.4	0.000544478
-CBSA Phoenix-Mesa-Scottsdale, AZ	Mobile Home	Fuel Oil	0.5	0.5	0	0	2.25453e-06
-CBSA Phoenix-Mesa-Scottsdale, AZ	Mobile Home	Natural Gas	0.248361	0.751639	17	12783.7	0.000168217
-CBSA Phoenix-Mesa-Scottsdale, AZ	Mobile Home	None	0.758163	0.241837	4	3001.22	1.09434e-05
-CBSA Phoenix-Mesa-Scottsdale, AZ	Mobile Home	Other Fuel	0.190796	0.809204	5	3921.08	1.18545e-05
-CBSA Phoenix-Mesa-Scottsdale, AZ	Mobile Home	Propane	0	1	2	1610.23	4.31573e-05
-CBSA Phoenix-Mesa-Scottsdale, AZ	Multi-Family with 2 - 4 Units	Electricity	0.348764	0.651236	88	69118.4	0.000535315
-CBSA Phoenix-Mesa-Scottsdale, AZ	Multi-Family with 2 - 4 Units	Fuel Oil	0.5	0.5	0	0	1.72495e-07
-CBSA Phoenix-Mesa-Scottsdale, AZ	Multi-Family with 2 - 4 Units	Natural Gas	0.427093	0.572907	10	7354.5	9.51183e-05
-CBSA Phoenix-Mesa-Scottsdale, AZ	Multi-Family with 2 - 4 Units	None	0.5	0.5	0	0	9.26071e-06
-CBSA Phoenix-Mesa-Scottsdale, AZ	Multi-Family with 2 - 4 Units	Other Fuel	1	0	1	712.372	1.68812e-06
-CBSA Phoenix-Mesa-Scottsdale, AZ	Multi-Family with 2 - 4 Units	Propane	0.5	0.5	0	0	3.06004e-06
-CBSA Phoenix-Mesa-Scottsdale, AZ	Multi-Family with 5+ Units	Electricity	0.36078	0.63922	356	276516	0.00222079
-CBSA Phoenix-Mesa-Scottsdale, AZ	Multi-Family with 5+ Units	Fuel Oil	0.5	0.5	0	0	2.04621e-06
-CBSA Phoenix-Mesa-Scottsdale, AZ	Multi-Family with 5+ Units	Natural Gas	0.099795	0.900205	10	8347.65	0.00018603
-CBSA Phoenix-Mesa-Scottsdale, AZ	Multi-Family with 5+ Units	None	0	1	1	856.411	2.95809e-05
-CBSA Phoenix-Mesa-Scottsdale, AZ	Multi-Family with 5+ Units	Other Fuel	1	0	2	1651.08	4.60353e-06
-CBSA Phoenix-Mesa-Scottsdale, AZ	Multi-Family with 5+ Units	Propane	0.5	0.5	0	0	8.1875e-06
-CBSA Phoenix-Mesa-Scottsdale, AZ	Single-Family Attached	Electricity	0.077412	0.922588	100	80510.6	0.000516023
-CBSA Phoenix-Mesa-Scottsdale, AZ	Single-Family Attached	Fuel Oil	0.5	0.5	0	0	1.8655e-07
-CBSA Phoenix-Mesa-Scottsdale, AZ	Single-Family Attached	Natural Gas	0.058176	0.941824	14	11879.8	0.000117069
-CBSA Phoenix-Mesa-Scottsdale, AZ	Single-Family Attached	None	0.5	0.5	0	0	5.20831e-06
-CBSA Phoenix-Mesa-Scottsdale, AZ	Single-Family Attached	Other Fuel	0	1	1	1100.78	2.74214e-06
-CBSA Phoenix-Mesa-Scottsdale, AZ	Single-Family Attached	Propane	0.5	0.5	0	0	4.47727e-06
-CBSA Phoenix-Mesa-Scottsdale, AZ	Single-Family Detached	Electricity	0.006837	0.993163	968	807465	0.00595146
-CBSA Phoenix-Mesa-Scottsdale, AZ	Single-Family Detached	Fuel Oil	0.5	0.5	0	0	5.03824e-06
-CBSA Phoenix-Mesa-Scottsdale, AZ	Single-Family Detached	Natural Gas	0.007591	0.992409	378	322648	0.00317785
-CBSA Phoenix-Mesa-Scottsdale, AZ	Single-Family Detached	None	0	1	3	2355.81	5.82865e-05
-CBSA Phoenix-Mesa-Scottsdale, AZ	Single-Family Detached	Other Fuel	0	1	4	3172.39	8.11493e-05
-CBSA Phoenix-Mesa-Scottsdale, AZ	Single-Family Detached	Propane	0.132959	0.867041	7	5626.77	7.18993e-05
-CBSA Riverside-San Bernardino-Ontario, CA	Mobile Home	Electricity	0.13474	0.86526	60	36316.2	0.000179458
-CBSA Riverside-San Bernardino-Ontario, CA	Mobile Home	Fuel Oil	0.5	0.5	0	0	3.69636e-06
-CBSA Riverside-San Bernardino-Ontario, CA	Mobile Home	Natural Gas	0.055841	0.944159	78	46360.4	0.00050755
-CBSA Riverside-San Bernardino-Ontario, CA	Mobile Home	None	0.5	0.5	0	0	2.7612e-05
-CBSA Riverside-San Bernardino-Ontario, CA	Mobile Home	Other Fuel	0.445276	0.554724	2	1210.58	2.94017e-05
-CBSA Riverside-San Bernardino-Ontario, CA	Mobile Home	Propane	0.128289	0.871711	8	4931.76	8.51982e-05
-CBSA Riverside-San Bernardino-Ontario, CA	Multi-Family with 2 - 4 Units	Electricity	0.514768	0.485232	53	32744.2	0.00020046
-CBSA Riverside-San Bernardino-Ontario, CA	Multi-Family with 2 - 4 Units	Fuel Oil	0.5	0.5	0	0	1.85196e-07
-CBSA Riverside-San Bernardino-Ontario, CA	Multi-Family with 2 - 4 Units	Natural Gas	0.402619	0.597381	52	31772.2	0.000395862
-CBSA Riverside-San Bernardino-Ontario, CA	Multi-Family with 2 - 4 Units	None	1	0	1	679.539	2.42139e-05
-CBSA Riverside-San Bernardino-Ontario, CA	Multi-Family with 2 - 4 Units	Other Fuel	1	0	1	623.384	9.98849e-07
-CBSA Riverside-San Bernardino-Ontario, CA	Multi-Family with 2 - 4 Units	Propane	0.5	0.5	0	0	7.33742e-06
-CBSA Riverside-San Bernardino-Ontario, CA	Multi-Family with 5+ Units	Electricity	0.643767	0.356233	129	75015.2	0.000651071
-CBSA Riverside-San Bernardino-Ontario, CA	Multi-Family with 5+ Units	Fuel Oil	0.5	0.5	0	0	3.74641e-07
-CBSA Riverside-San Bernardino-Ontario, CA	Multi-Family with 5+ Units	Natural Gas	0.492804	0.507196	129	75375	0.000737411
-CBSA Riverside-San Bernardino-Ontario, CA	Multi-Family with 5+ Units	None	1	0	1	614.929	3.4532e-05
-CBSA Riverside-San Bernardino-Ontario, CA	Multi-Family with 5+ Units	Other Fuel	0.666184	0.333816	4	2091.31	2.36506e-06
-CBSA Riverside-San Bernardino-Ontario, CA	Multi-Family with 5+ Units	Propane	1	0	2	994.446	1.5429e-05
-CBSA Riverside-San Bernardino-Ontario, CA	Single-Family Attached	Electricity	0.203383	0.796617	44	26221	0.000130896
-CBSA Riverside-San Bernardino-Ontario, CA	Single-Family Attached	Fuel Oil	0.5	0.5	0	0	3.38852e-07
-CBSA Riverside-San Bernardino-Ontario, CA	Single-Family Attached	Natural Gas	0.076421	0.923579	96	57818.8	0.000353163
-CBSA Riverside-San Bernardino-Ontario, CA	Single-Family Attached	None	0	1	1	680.891	9.31321e-06
-CBSA Riverside-San Bernardino-Ontario, CA	Single-Family Attached	Other Fuel	0	1	2	1421.19	2.46312e-06
-CBSA Riverside-San Bernardino-Ontario, CA	Single-Family Attached	Propane	0.5	0.5	0	0	8.77504e-06
-CBSA Riverside-San Bernardino-Ontario, CA	Single-Family Detached	Electricity	0.013474	0.986526	437	269889	0.00128962
-CBSA Riverside-San Bernardino-Ontario, CA	Single-Family Detached	Fuel Oil	0.5	0.5	0	0	8.06086e-06
-CBSA Riverside-San Bernardino-Ontario, CA	Single-Family Detached	Natural Gas	0.016345	0.983655	999	599788	0.00619674
-CBSA Riverside-San Bernardino-Ontario, CA	Single-Family Detached	None	0.144841	0.855159	7	4691.61	0.000102253
-CBSA Riverside-San Bernardino-Ontario, CA	Single-Family Detached	Other Fuel	0	1	26	16253.2	0.000193237
-CBSA Riverside-San Bernardino-Ontario, CA	Single-Family Detached	Propane	0.019363	0.980637	49	29042.3	0.000281328
-CBSA San Francisco-Oakland-Hayward, CA	Mobile Home	Electricity	0.665146	0.334854	6	5014.04	3.17935e-05
-CBSA San Francisco-Oakland-Hayward, CA	Mobile Home	Fuel Oil	0.5	0.5	0	0	1.18374e-06
-CBSA San Francisco-Oakland-Hayward, CA	Mobile Home	Natural Gas	0.121069	0.878931	9	7454.75	9.43589e-05
-CBSA San Francisco-Oakland-Hayward, CA	Mobile Home	None	1	0	2	1654.42	4.34189e-06
-CBSA San Francisco-Oakland-Hayward, CA	Mobile Home	Other Fuel	0.5	0.5	0	0	6.5933e-06
-CBSA San Francisco-Oakland-Hayward, CA	Mobile Home	Propane	0.619736	0.380264	3	2695.63	1.16272e-05
-CBSA San Francisco-Oakland-Hayward, CA	Multi-Family with 2 - 4 Units	Electricity	0.510077	0.489923	67	53119.8	0.000444954
-CBSA San Francisco-Oakland-Hayward, CA	Multi-Family with 2 - 4 Units	Fuel Oil	0.5	0.5	0	0	9.63186e-07
-CBSA San Francisco-Oakland-Hayward, CA	Multi-Family with 2 - 4 Units	Natural Gas	0.464767	0.535233	140	111180	0.000986147
-CBSA San Francisco-Oakland-Hayward, CA	Multi-Family with 2 - 4 Units	None	1	0	1	976.416	5.45426e-05
-CBSA San Francisco-Oakland-Hayward, CA	Multi-Family with 2 - 4 Units	Other Fuel	0.482789	0.517211	2	1558.84	7.15321e-06
-CBSA San Francisco-Oakland-Hayward, CA	Multi-Family with 2 - 4 Units	Propane	0.5	0.5	0	0	2.46204e-05
-CBSA San Francisco-Oakland-Hayward, CA	Multi-Family with 5+ Units	Electricity	0.595618	0.404382	275	217133	0.00173143
-CBSA San Francisco-Oakland-Hayward, CA	Multi-Family with 5+ Units	Fuel Oil	1	0	7	5930.96	7.6572e-06
-CBSA San Francisco-Oakland-Hayward, CA	Multi-Family with 5+ Units	Natural Gas	0.72819	0.27181	258	199858	0.00170902
-CBSA San Francisco-Oakland-Hayward, CA	Multi-Family with 5+ Units	None	1	0	5	3539.49	0.000192713
-CBSA San Francisco-Oakland-Hayward, CA	Multi-Family with 5+ Units	Other Fuel	0.884161	0.115839	25	19559.2	4.99304e-05
-CBSA San Francisco-Oakland-Hayward, CA	Multi-Family with 5+ Units	Propane	0.5	0.5	0	0	4.40279e-05
-CBSA San Francisco-Oakland-Hayward, CA	Single-Family Attached	Electricity	0.115125	0.884875	64	52794.3	0.00027899
-CBSA San Francisco-Oakland-Hayward, CA	Single-Family Attached	Fuel Oil	0	1	1	754.114	6.87638e-07
-CBSA San Francisco-Oakland-Hayward, CA	Single-Family Attached	Natural Gas	0.109533	0.890467	165	130804	0.000876711
-CBSA San Francisco-Oakland-Hayward, CA	Single-Family Attached	None	0	1	2	1714.93	2.66041e-05
-CBSA San Francisco-Oakland-Hayward, CA	Single-Family Attached	Other Fuel	0.5	0.5	0	0	5.99191e-06
-CBSA San Francisco-Oakland-Hayward, CA	Single-Family Attached	Propane	0	1	1	776.342	1.79787e-05
-CBSA San Francisco-Oakland-Hayward, CA	Single-Family Detached	Electricity	0.049364	0.950636	227	189627	0.00106684
-CBSA San Francisco-Oakland-Hayward, CA	Single-Family Detached	Fuel Oil	0.5	0.5	0	0	5.90195e-06
-CBSA San Francisco-Oakland-Hayward, CA	Single-Family Detached	Natural Gas	0.022969	0.977031	829	683266	0.00533869
-CBSA San Francisco-Oakland-Hayward, CA	Single-Family Detached	None	0	1	1	759.015	6.93619e-05
-CBSA San Francisco-Oakland-Hayward, CA	Single-Family Detached	Other Fuel	0	1	11	9203.79	0.000104865
-CBSA San Francisco-Oakland-Hayward, CA	Single-Family Detached	Propane	0.127392	0.872608	8	6834.32	0.00011354
-CBSA Seattle-Tacoma-Bellevue, WA	Mobile Home	Electricity	0.042579	0.957421	75	44089.7	0.00030386
-CBSA Seattle-Tacoma-Bellevue, WA	Mobile Home	Fuel Oil	0.5	0.5	0	0	2.1539e-06
-CBSA Seattle-Tacoma-Bellevue, WA	Mobile Home	Natural Gas	0	1	5	3026.28	2.43327e-05
-CBSA Seattle-Tacoma-Bellevue, WA	Mobile Home	None	0.5	0.5	0	0	2.59313e-06
-CBSA Seattle-Tacoma-Bellevue, WA	Mobile Home	Other Fuel	0	1	8	4608.09	4.11433e-05
-CBSA Seattle-Tacoma-Bellevue, WA	Mobile Home	Propane	0	1	1	513.021	1.63079e-05
-CBSA Seattle-Tacoma-Bellevue, WA	Multi-Family with 2 - 4 Units	Electricity	0.214137	0.785863	109	69897.8	0.000538891
-CBSA Seattle-Tacoma-Bellevue, WA	Multi-Family with 2 - 4 Units	Fuel Oil	1	0	1	715.594	3.13012e-06
-CBSA Seattle-Tacoma-Bellevue, WA	Multi-Family with 2 - 4 Units	Natural Gas	0.072854	0.927146	14	9822.25	0.000130247
-CBSA Seattle-Tacoma-Bellevue, WA	Multi-Family with 2 - 4 Units	None	0.5	0.5	0	0	2.90425e-06
-CBSA Seattle-Tacoma-Bellevue, WA	Multi-Family with 2 - 4 Units	Other Fuel	0.5	0.5	0	0	2.95585e-06
-CBSA Seattle-Tacoma-Bellevue, WA	Multi-Family with 2 - 4 Units	Propane	0	1	1	715.594	3.82008e-06
-CBSA Seattle-Tacoma-Bellevue, WA	Multi-Family with 5+ Units	Electricity	0.340423	0.659577	578	379043	0.00264763
-CBSA Seattle-Tacoma-Bellevue, WA	Multi-Family with 5+ Units	Fuel Oil	1	0	4	2828.68	8.31929e-06
-CBSA Seattle-Tacoma-Bellevue, WA	Multi-Family with 5+ Units	Natural Gas	0.449794	0.550206	26	16923.6	0.000273627
-CBSA Seattle-Tacoma-Bellevue, WA	Multi-Family with 5+ Units	None	1	0	1	715.594	4.3694e-05
-CBSA Seattle-Tacoma-Bellevue, WA	Multi-Family with 5+ Units	Other Fuel	1	0	3	2267.63	2.89001e-05
-CBSA Seattle-Tacoma-Bellevue, WA	Multi-Family with 5+ Units	Propane	0.306885	0.693115	2	939.411	1.23403e-05
-CBSA Seattle-Tacoma-Bellevue, WA	Single-Family Attached	Electricity	0.045412	0.954588	82	54123.7	0.000273281
-CBSA Seattle-Tacoma-Bellevue, WA	Single-Family Attached	Fuel Oil	0.5	0.5	0	0	4.55772e-06
-CBSA Seattle-Tacoma-Bellevue, WA	Single-Family Attached	Natural Gas	0	1	46	31123.9	0.000232124
-CBSA Seattle-Tacoma-Bellevue, WA	Single-Family Attached	None	0.5	0.5	0	0	1.41974e-06
-CBSA Seattle-Tacoma-Bellevue, WA	Single-Family Attached	Other Fuel	0.5	0.5	0	0	4.33991e-06
-CBSA Seattle-Tacoma-Bellevue, WA	Single-Family Attached	Propane	0	1	2	1322.91	1.01394e-05
-CBSA Seattle-Tacoma-Bellevue, WA	Single-Family Detached	Electricity	0.018633	0.981367	486	323480	0.00210227
-CBSA Seattle-Tacoma-Bellevue, WA	Single-Family Detached	Fuel Oil	0	1	50	33757.4	0.000253133
-CBSA Seattle-Tacoma-Bellevue, WA	Single-Family Detached	Natural Gas	0.00622	0.99378	701	466469	0.00397974
-CBSA Seattle-Tacoma-Bellevue, WA	Single-Family Detached	None	0	1	1	715.594	1.17675e-05
-CBSA Seattle-Tacoma-Bellevue, WA	Single-Family Detached	Other Fuel	0	1	25	15923.2	0.0002143
-CBSA Seattle-Tacoma-Bellevue, WA	Single-Family Detached	Propane	0	1	33	22631.9	0.000189992
-CBSA Washington-Arlington-Alexandria, DC-VA-MD-WV	Mobile Home	Electricity	0.104543	0.895457	10	9787.47	8.60989e-05
-CBSA Washington-Arlington-Alexandria, DC-VA-MD-WV	Mobile Home	Fuel Oil	0	1	1	1049.34	2.05648e-05
-CBSA Washington-Arlington-Alexandria, DC-VA-MD-WV	Mobile Home	Natural Gas	0.5	0.5	0	0	8.66417e-06
-CBSA Washington-Arlington-Alexandria, DC-VA-MD-WV	Mobile Home	None	0.5	0.5	0	0	2.2359e-06
-CBSA Washington-Arlington-Alexandria, DC-VA-MD-WV	Mobile Home	Other Fuel	0	1	2	2072.56	8.54687e-06
-CBSA Washington-Arlington-Alexandria, DC-VA-MD-WV	Mobile Home	Propane	0	1	1	926.725	1.4977e-05
-CBSA Washington-Arlington-Alexandria, DC-VA-MD-WV	Multi-Family with 2 - 4 Units	Electricity	0.566699	0.433301	30	27574.4	0.000286514
-CBSA Washington-Arlington-Alexandria, DC-VA-MD-WV	Multi-Family with 2 - 4 Units	Fuel Oil	1	0	2	2161.4	8.94797e-06
-CBSA Washington-Arlington-Alexandria, DC-VA-MD-WV	Multi-Family with 2 - 4 Units	Natural Gas	0.624112	0.375888	21	19112.5	0.000236873
-CBSA Washington-Arlington-Alexandria, DC-VA-MD-WV	Multi-Family with 2 - 4 Units	None	0.5	0.5	0	0	5.4889e-06
-CBSA Washington-Arlington-Alexandria, DC-VA-MD-WV	Multi-Family with 2 - 4 Units	Other Fuel	0.5	0.5	0	0	3.78701e-06
-CBSA Washington-Arlington-Alexandria, DC-VA-MD-WV	Multi-Family with 2 - 4 Units	Propane	0.5	0.5	0	0	8.41185e-06
-CBSA Washington-Arlington-Alexandria, DC-VA-MD-WV	Multi-Family with 5+ Units	Electricity	0.422542	0.577458	468	417168	0.0028847
-CBSA Washington-Arlington-Alexandria, DC-VA-MD-WV	Multi-Family with 5+ Units	Fuel Oil	0.654608	0.345392	11	10192.5	5.57704e-05
-CBSA Washington-Arlington-Alexandria, DC-VA-MD-WV	Multi-Family with 5+ Units	Natural Gas	0.468598	0.531402	243	216526	0.00202654
-CBSA Washington-Arlington-Alexandria, DC-VA-MD-WV	Multi-Family with 5+ Units	None	0.5	0.5	0	0	5.67527e-05
-CBSA Washington-Arlington-Alexandria, DC-VA-MD-WV	Multi-Family with 5+ Units	Other Fuel	0.509	0.491	4	3610.53	2.92799e-05
-CBSA Washington-Arlington-Alexandria, DC-VA-MD-WV	Multi-Family with 5+ Units	Propane	1	0	2	1833.53	5.30945e-05
-CBSA Washington-Arlington-Alexandria, DC-VA-MD-WV	Single-Family Attached	Electricity	0.039481	0.96052	249	221919	0.00147271
-CBSA Washington-Arlington-Alexandria, DC-VA-MD-WV	Single-Family Attached	Fuel Oil	0	1	1	974.7	2.32667e-05
-CBSA Washington-Arlington-Alexandria, DC-VA-MD-WV	Single-Family Attached	Natural Gas	0.017473	0.982527	240	217570	0.00189086
-CBSA Washington-Arlington-Alexandria, DC-VA-MD-WV	Single-Family Attached	None	0.5	0.5	0	0	1.13028e-05
-CBSA Washington-Arlington-Alexandria, DC-VA-MD-WV	Single-Family Attached	Other Fuel	0.5	0.5	0	0	5.93012e-06
-CBSA Washington-Arlington-Alexandria, DC-VA-MD-WV	Single-Family Attached	Propane	0	1	2	2025.55	2.92903e-05
-CBSA Washington-Arlington-Alexandria, DC-VA-MD-WV	Single-Family Detached	Electricity	0.021754	0.978246	388	366200	0.0025721
-CBSA Washington-Arlington-Alexandria, DC-VA-MD-WV	Single-Family Detached	Fuel Oil	0	1	65	59930.7	0.000547066
-CBSA Washington-Arlington-Alexandria, DC-VA-MD-WV	Single-Family Detached	Natural Gas	0.011159	0.988841	599	547169	0.00443067
-CBSA Washington-Arlington-Alexandria, DC-VA-MD-WV	Single-Family Detached	None	0.5	0.5	0	0	1.48345e-05
-CBSA Washington-Arlington-Alexandria, DC-VA-MD-WV	Single-Family Detached	Other Fuel	0	1	21	19848.5	0.000170144
-CBSA Washington-Arlington-Alexandria, DC-VA-MD-WV	Single-Family Detached	Propane	0	1	32	31184.5	0.000328498
-Non-CBSA East North Central	Mobile Home	Electricity	0.100534	0.899466	54	185590	0.00116918
-Non-CBSA East North Central	Mobile Home	Fuel Oil	0	1	3	8638.74	8.47308e-05
-Non-CBSA East North Central	Mobile Home	Natural Gas	0.06171	0.93829	72	234373	0.00224206
-Non-CBSA East North Central	Mobile Home	None	0.5	0.5	0	0	1.95433e-05
-Non-CBSA East North Central	Mobile Home	Other Fuel	0.249898	0.750102	10	37815.8	0.000312078
-Non-CBSA East North Central	Mobile Home	Propane	0.168559	0.831441	38	109837	0.00106255
-Non-CBSA East North Central	Multi-Family with 2 - 4 Units	Electricity	0.483454	0.516546	116	285959	0.00252104
-Non-CBSA East North Central	Multi-Family with 2 - 4 Units	Fuel Oil	1	0	1	3798.04	2.19236e-05
-Non-CBSA East North Central	Multi-Family with 2 - 4 Units	Natural Gas	0.360003	0.639997	157	465965	0.00527481
-Non-CBSA East North Central	Multi-Family with 2 - 4 Units	None	0.5	0.5	0	0	4.14509e-05
-Non-CBSA East North Central	Multi-Family with 2 - 4 Units	Other Fuel	1	0	1	299.789	5.34596e-05
-Non-CBSA East North Central	Multi-Family with 2 - 4 Units	Propane	0.599643	0.400357	3	12582.8	0.000126503
-Non-CBSA East North Central	Multi-Family with 5+ Units	Electricity	0.637112	0.362888	371	925435	0.00750169
-Non-CBSA East North Central	Multi-Family with 5+ Units	Fuel Oil	0.970792	0.029208	13	23393.7	1.71089e-05
-Non-CBSA East North Central	Multi-Family with 5+ Units	Natural Gas	0.566586	0.433414	219	576432	0.00602703
-Non-CBSA East North Central	Multi-Family with 5+ Units	None	0.5	0.5	0	0	0.000234146
-Non-CBSA East North Central	Multi-Family with 5+ Units	Other Fuel	0.741546	0.258454	3	9629.56	0.000250837
-Non-CBSA East North Central	Multi-Family with 5+ Units	Propane	0	1	1	3984.06	0.000154763
-Non-CBSA East North Central	Single-Family Attached	Electricity	0.254332	0.745668	68	202122	0.000906685
-Non-CBSA East North Central	Single-Family Attached	Fuel Oil	0	1	2	5425.3	1.1449e-05
-Non-CBSA East North Central	Single-Family Attached	Natural Gas	0.10354	0.89646	196	599297	0.00323608
-Non-CBSA East North Central	Single-Family Attached	None	0.5	0.5	0	0	9.60898e-06
-Non-CBSA East North Central	Single-Family Attached	Other Fuel	0.5	0.5	0	0	2.50943e-05
-Non-CBSA East North Central	Single-Family Attached	Propane	0	1	1	3069.14	8.37906e-05
-Non-CBSA East North Central	Single-Family Detached	Electricity	0.03931	0.96069	462	1.55812e+06	0.0110077
-Non-CBSA East North Central	Single-Family Detached	Fuel Oil	0.065593	0.934407	50	161251	0.00174012
-Non-CBSA East North Central	Single-Family Detached	Natural Gas	0.021887	0.978113	1836	6.50989e+06	0.0542526
-Non-CBSA East North Central	Single-Family Detached	None	1	0	1	3115.9	0.000173465
-Non-CBSA East North Central	Single-Family Detached	Other Fuel	0.035764	0.964236	113	366055	0.00381666
-Non-CBSA East North Central	Single-Family Detached	Propane	0.026114	0.973886	288	979732	0.00862241
-Non-CBSA East South Central	Mobile Home	Electricity	0.042363	0.957637	173	586631	0.00550505
-Non-CBSA East South Central	Mobile Home	Fuel Oil	0.5	0.5	0	0	6.85701e-05
-Non-CBSA East South Central	Mobile Home	Natural Gas	0.142138	0.857862	17	53019.2	0.000464167
-Non-CBSA East South Central	Mobile Home	None	1	0	1	3099.02	4.47071e-05
-Non-CBSA East South Central	Mobile Home	Other Fuel	0.127296	0.872704	15	55907.5	0.000243578
-Non-CBSA East South Central	Mobile Home	Propane	0.090127	0.909873	12	44091.7	0.000816074
-Non-CBSA East South Central	Multi-Family with 2 - 4 Units	Electricity	0.242015	0.757985	139	266145	0.00260841
-Non-CBSA East South Central	Multi-Family with 2 - 4 Units	Fuel Oil	0.5	0.5	0	0	3.71696e-06
-Non-CBSA East South Central	Multi-Family with 2 - 4 Units	Natural Gas	0.317328	0.682672	53	106906	0.00102658
-Non-CBSA East South Central	Multi-Family with 2 - 4 Units	None	0.5	0.5	0	0	1.96889e-05
-Non-CBSA East South Central	Multi-Family with 2 - 4 Units	Other Fuel	0	1	1	4856.16	1.15817e-05
-Non-CBSA East South Central	Multi-Family with 2 - 4 Units	Propane	1	0	1	2378.97	2.79131e-05
-Non-CBSA East South Central	Multi-Family with 5+ Units	Electricity	0.425799	0.574201	259	668692	0.00566427
-Non-CBSA East South Central	Multi-Family with 5+ Units	Fuel Oil	1	0	1	288.456	3.87348e-06
-Non-CBSA East South Central	Multi-Family with 5+ Units	Natural Gas	0.33039	0.66961	45	87330.8	0.000944447
-Non-CBSA East South Central	Multi-Family with 5+ Units	None	0.5	0.5	0	0	4.4207e-05
-Non-CBSA East South Central	Multi-Family with 5+ Units	Other Fuel	0	1	1	4115.88	2.79865e-05
-Non-CBSA East South Central	Multi-Family with 5+ Units	Propane	0.5	0.5	0	0	2.57972e-05
-Non-CBSA East South Central	Single-Family Attached	Electricity	0.149877	0.850123	73	185568	0.00080308
-Non-CBSA East South Central	Single-Family Attached	Fuel Oil	0.5	0.5	0	0	1.05198e-06
-Non-CBSA East South Central	Single-Family Attached	Natural Gas	0.119684	0.880316	26	55878.1	0.000575693
-Non-CBSA East South Central	Single-Family Attached	None	0.5	0.5	0	0	5.56231e-06
-Non-CBSA East South Central	Single-Family Attached	Other Fuel	0.5	0.5	0	0	4.59573e-06
-Non-CBSA East South Central	Single-Family Attached	Propane	0	1	1	3278.13	2.3942e-05
-Non-CBSA East South Central	Single-Family Detached	Electricity	0.022612	0.977388	906	3.15414e+06	0.0222631
-Non-CBSA East South Central	Single-Family Detached	Fuel Oil	0.5	0.5	0	0	0.000187516
-Non-CBSA East South Central	Single-Family Detached	Natural Gas	0.017575	0.982425	495	1.70239e+06	0.0169496
-Non-CBSA East South Central	Single-Family Detached	None	0.5	0.5	0	0	0.000101376
-Non-CBSA East South Central	Single-Family Detached	Other Fuel	0.115289	0.884711	39	146141	0.00103331
-Non-CBSA East South Central	Single-Family Detached	Propane	0	1	77	285875	0.00304597
-Non-CBSA Middle Atlantic	Mobile Home	Electricity	0.051154	0.948846	15	55570	0.00029145
-Non-CBSA Middle Atlantic	Mobile Home	Fuel Oil	0.113936	0.886064	16	53969.9	0.000932395
-Non-CBSA Middle Atlantic	Mobile Home	Natural Gas	0.062708	0.937292	27	95777.7	0.000632026
-Non-CBSA Middle Atlantic	Mobile Home	None	0.5	0.5	0	0	8.09217e-06
-Non-CBSA Middle Atlantic	Mobile Home	Other Fuel	0.146856	0.853144	23	74492.5	0.000251938
-Non-CBSA Middle Atlantic	Mobile Home	Propane	0.007368	0.992632	23	77592.4	0.000634044
-Non-CBSA Middle Atlantic	Multi-Family with 2 - 4 Units	Electricity	0.607919	0.392081	71	199822	0.0014115
-Non-CBSA Middle Atlantic	Multi-Family with 2 - 4 Units	Fuel Oil	0.514326	0.485674	18	64655.1	0.000391032
-Non-CBSA Middle Atlantic	Multi-Family with 2 - 4 Units	Natural Gas	0.406497	0.593503	119	364349	0.00379621
-Non-CBSA Middle Atlantic	Multi-Family with 2 - 4 Units	None	0.5	0.5	0	0	2.74686e-05
-Non-CBSA Middle Atlantic	Multi-Family with 2 - 4 Units	Other Fuel	0.050865	0.949135	3	7258.07	6.81491e-05
-Non-CBSA Middle Atlantic	Multi-Family with 2 - 4 Units	Propane	0	1	4	12001.9	0.000151617
-Non-CBSA Middle Atlantic	Multi-Family with 5+ Units	Electricity	0.819516	0.180484	120	266467	0.00288742
-Non-CBSA Middle Atlantic	Multi-Family with 5+ Units	Fuel Oil	0.987145	0.012855	17	59734.4	0.000194366
-Non-CBSA Middle Atlantic	Multi-Family with 5+ Units	Natural Gas	0.604975	0.395025	80	216994	0.00265133
-Non-CBSA Middle Atlantic	Multi-Family with 5+ Units	None	0.5	0.5	0	0	8.04719e-05
-Non-CBSA Middle Atlantic	Multi-Family with 5+ Units	Other Fuel	0.5	0.5	0	0	9.03632e-05
-Non-CBSA Middle Atlantic	Multi-Family with 5+ Units	Propane	0.703455	0.296545	4	13163.1	0.000111612
-Non-CBSA Middle Atlantic	Single-Family Attached	Electricity	0.143131	0.856869	52	148403	0.000913801
-Non-CBSA Middle Atlantic	Single-Family Attached	Fuel Oil	0.060575	0.939425	19	75997.7	0.000545218
-Non-CBSA Middle Atlantic	Single-Family Attached	Natural Gas	0.073541	0.926459	111	356658	0.00266993
-Non-CBSA Middle Atlantic	Single-Family Attached	None	1	0	1	4747.27	1.13664e-05
-Non-CBSA Middle Atlantic	Single-Family Attached	Other Fuel	0	1	2	8457.16	6.98456e-05
-Non-CBSA Middle Atlantic	Single-Family Attached	Propane	0.420226	0.579774	2	1432.39	6.39345e-05
-Non-CBSA Middle Atlantic	Single-Family Detached	Electricity	0.014347	0.985653	154	583318	0.00436389
-Non-CBSA Middle Atlantic	Single-Family Detached	Fuel Oil	0.024806	0.975194	236	879630	0.00674467
-Non-CBSA Middle Atlantic	Single-Family Detached	Natural Gas	0.015531	0.984469	624	2.26167e+06	0.0195352
-Non-CBSA Middle Atlantic	Single-Family Detached	None	0	1	1	2784.31	7.21307e-05
-Non-CBSA Middle Atlantic	Single-Family Detached	Other Fuel	0.031254	0.968746	96	325104	0.00300349
-Non-CBSA Middle Atlantic	Single-Family Detached	Propane	0.009482	0.990518	87	321202	0.00208817
-Non-CBSA Mountain	Mobile Home	Electricity	0.156356	0.843644	48	179487	0.00133387
-Non-CBSA Mountain	Mobile Home	Fuel Oil	0.5	0.5	0	0	2.27099e-05
-Non-CBSA Mountain	Mobile Home	Natural Gas	0.093957	0.906043	82	273000	0.00232664
-Non-CBSA Mountain	Mobile Home	None	1	0	1	3689.98	5.03476e-05
-Non-CBSA Mountain	Mobile Home	Other Fuel	0.064524	0.935476	17	66405.8	0.000558459
-Non-CBSA Mountain	Mobile Home	Propane	0.205488	0.794512	26	97982.2	0.000786012
-Non-CBSA Mountain	Multi-Family with 2 - 4 Units	Electricity	0.388028	0.611972	60	178170	0.00152836
-Non-CBSA Mountain	Multi-Family with 2 - 4 Units	Fuel Oil	0.5	0.5	0	0	4.33013e-06
-Non-CBSA Mountain	Multi-Family with 2 - 4 Units	Natural Gas	0.349334	0.650666	79	231135	0.00192959
-Non-CBSA Mountain	Multi-Family with 2 - 4 Units	None	0.5	0.5	0	0	2.75164e-05
-Non-CBSA Mountain	Multi-Family with 2 - 4 Units	Other Fuel	0.5	0.5	0	0	3.35245e-05
-Non-CBSA Mountain	Multi-Family with 2 - 4 Units	Propane	0.05918	0.94082	2	5166.64	5.88856e-05
-Non-CBSA Mountain	Multi-Family with 5+ Units	Electricity	0.45828	0.54172	197	543048	0.00442934
-Non-CBSA Mountain	Multi-Family with 5+ Units	Fuel Oil	1	0	2	1107.86	1.01449e-05
-Non-CBSA Mountain	Multi-Family with 5+ Units	Natural Gas	0.407562	0.592438	148	412000	0.00389123
-Non-CBSA Mountain	Multi-Family with 5+ Units	None	0.5	0.5	0	0	0.000114575
-Non-CBSA Mountain	Multi-Family with 5+ Units	Other Fuel	0.879334	0.120666	6	12111.3	9.2967e-05
-Non-CBSA Mountain	Multi-Family with 5+ Units	Propane	0.546132	0.453868	2	7087.06	9.63546e-05
-Non-CBSA Mountain	Single-Family Attached	Electricity	0.056285	0.943715	43	135671	0.00089807
-Non-CBSA Mountain	Single-Family Attached	Fuel Oil	0.5	0.5	0	0	4.09878e-06
-Non-CBSA Mountain	Single-Family Attached	Natural Gas	0.065788	0.934212	90	291441	0.00213534
-Non-CBSA Mountain	Single-Family Attached	None	0.5	0.5	0	0	1.25039e-05
-Non-CBSA Mountain	Single-Family Attached	Other Fuel	0	1	1	4643.27	3.81363e-05
-Non-CBSA Mountain	Single-Family Attached	Propane	0	1	4	17951.5	4.32995e-05
-Non-CBSA Mountain	Single-Family Detached	Electricity	0.035462	0.964538	279	1.01471e+06	0.00728712
-Non-CBSA Mountain	Single-Family Detached	Fuel Oil	0	1	1	3253.82	0.000190149
-Non-CBSA Mountain	Single-Family Detached	Natural Gas	0.008713	0.991287	873	3.12448e+06	0.0268172
-Non-CBSA Mountain	Single-Family Detached	None	1	0	1	4869.14	0.000142103
-Non-CBSA Mountain	Single-Family Detached	Other Fuel	0.120094	0.879906	65	284581	0.00233253
-Non-CBSA Mountain	Single-Family Detached	Propane	0.009469	0.990531	80	338709	0.00228009
-Non-CBSA New England	Mobile Home	Electricity	0	1	4	12815.6	3.08349e-05
-Non-CBSA New England	Mobile Home	Fuel Oil	0	1	7	26851.4	0.000723295
-Non-CBSA New England	Mobile Home	Natural Gas	0	1	3	8533.84	5.12424e-05
-Non-CBSA New England	Mobile Home	None	0.5	0.5	0	0	5.33147e-06
-Non-CBSA New England	Mobile Home	Other Fuel	0	1	10	31593.5	0.000109218
-Non-CBSA New England	Mobile Home	Propane	0	1	3	5477.84	0.000159636
-Non-CBSA New England	Multi-Family with 2 - 4 Units	Electricity	0.715973	0.284027	39	110938	0.0008654
-Non-CBSA New England	Multi-Family with 2 - 4 Units	Fuel Oil	0.467803	0.532197	40	135610	0.00140884
-Non-CBSA New England	Multi-Family with 2 - 4 Units	Natural Gas	0.490029	0.509971	110	339469	0.00279162
-Non-CBSA New England	Multi-Family with 2 - 4 Units	None	0.5	0.5	0	0	2.77829e-05
-Non-CBSA New England	Multi-Family with 2 - 4 Units	Other Fuel	0	1	1	3146.7	6.75319e-05
-Non-CBSA New England	Multi-Family with 2 - 4 Units	Propane	0.209501	0.790499	6	19367.1	0.000276952
-Non-CBSA New England	Multi-Family with 5+ Units	Electricity	0.743712	0.256288	114	255371	0.00203599
-Non-CBSA New England	Multi-Family with 5+ Units	Fuel Oil	0.72102	0.27898	31	70160.4	0.000689118
-Non-CBSA New England	Multi-Family with 5+ Units	Natural Gas	0.615055	0.384945	74	164302	0.00199817
-Non-CBSA New England	Multi-Family with 5+ Units	None	0.5	0.5	0	0	5.48045e-05
-Non-CBSA New England	Multi-Family with 5+ Units	Other Fuel	0.519494	0.480506	2	7289.42	5.42864e-05
-Non-CBSA New England	Multi-Family with 5+ Units	Propane	0.665396	0.334604	8	24926.4	0.000207256
-Non-CBSA New England	Single-Family Attached	Electricity	0.31056	0.68944	26	51690.4	0.000273339
-Non-CBSA New England	Single-Family Attached	Fuel Oil	0	1	11	42788.6	0.000265981
-Non-CBSA New England	Single-Family Attached	Natural Gas	0.162449	0.837551	34	98856.6	0.000792747
-Non-CBSA New England	Single-Family Attached	None	0.5	0.5	0	0	4.7549e-06
-Non-CBSA New England	Single-Family Attached	Other Fuel	0.407645	0.592355	4	19441.5	2.77498e-05
-Non-CBSA New England	Single-Family Attached	Propane	0	1	2	12175.7	9.78093e-05
-Non-CBSA New England	Single-Family Detached	Electricity	0.065366	0.934634	50	183000	0.000902352
-Non-CBSA New England	Single-Family Detached	Fuel Oil	0.023017	0.976983	328	1.19948e+06	0.0113122
-Non-CBSA New England	Single-Family Detached	Natural Gas	0.01428	0.98572	192	678352	0.00515963
-Non-CBSA New England	Single-Family Detached	None	0.5	0.5	0	0	2.52579e-05
-Non-CBSA New England	Single-Family Detached	Other Fuel	0.011872	0.988128	64	258677	0.00223306
-Non-CBSA New England	Single-Family Detached	Propane	0	1	51	195180	0.00157908
-Non-CBSA Pacific	Mobile Home	Electricity	0.135591	0.864409	93	284937	0.00214068
-Non-CBSA Pacific	Mobile Home	Fuel Oil	0.5	0.5	0	0	5.35246e-05
-Non-CBSA Pacific	Mobile Home	Natural Gas	0.045434	0.954566	41	161412	0.00124658
-Non-CBSA Pacific	Mobile Home	None	0	1	1	2972.12	6.06696e-05
-Non-CBSA Pacific	Mobile Home	Other Fuel	0	1	18	66709.7	0.000517378
-Non-CBSA Pacific	Mobile Home	Propane	0.277137	0.722863	13	48238.8	0.000397241
-Non-CBSA Pacific	Multi-Family with 2 - 4 Units	Electricity	0.465238	0.534762	139	361132	0.00255431
-Non-CBSA Pacific	Multi-Family with 2 - 4 Units	Fuel Oil	0.5	0.5	0	0	1.11286e-05
-Non-CBSA Pacific	Multi-Family with 2 - 4 Units	Natural Gas	0.472362	0.527638	70	209059	0.0021333
-Non-CBSA Pacific	Multi-Family with 2 - 4 Units	None	0.704787	0.295213	8	23556.1	0.000150663
-Non-CBSA Pacific	Multi-Family with 2 - 4 Units	Other Fuel	0	1	1	4094.05	3.99004e-05
-Non-CBSA Pacific	Multi-Family with 2 - 4 Units	Propane	0	1	2	5873.73	6.61535e-05
-Non-CBSA Pacific	Multi-Family with 5+ Units	Electricity	0.546468	0.453532	398	1.06245e+06	0.00721823
-Non-CBSA Pacific	Multi-Family with 5+ Units	Fuel Oil	1	0	2	3395.77	1.27354e-05
-Non-CBSA Pacific	Multi-Family with 5+ Units	Natural Gas	0.584576	0.415424	137	386650	0.00333545
-Non-CBSA Pacific	Multi-Family with 5+ Units	None	0.619113	0.380887	47	122310	0.000393533
-Non-CBSA Pacific	Multi-Family with 5+ Units	Other Fuel	0.936124	0.063876	4	9154.5	6.15703e-05
-Non-CBSA Pacific	Multi-Family with 5+ Units	Propane	0.619576	0.380424	4	7223.01	9.72437e-05
-Non-CBSA Pacific	Single-Family Attached	Electricity	0.097729	0.902271	107	300683	0.00138584
-Non-CBSA Pacific	Single-Family Attached	Fuel Oil	0	1	1	3047.36	9.90193e-06
-Non-CBSA Pacific	Single-Family Attached	Natural Gas	0.054756	0.945244	113	352615	0.00222669
-Non-CBSA Pacific	Single-Family Attached	None	0	1	3	9138.34	7.84223e-05
-Non-CBSA Pacific	Single-Family Attached	Other Fuel	0.457168	0.542832	3	6497.57	4.49846e-05
-Non-CBSA Pacific	Single-Family Attached	Propane	0.494357	0.505643	2	8178	5.89874e-05
-Non-CBSA Pacific	Single-Family Detached	Electricity	0.035079	0.964921	468	1.61927e+06	0.0124206
-Non-CBSA Pacific	Single-Family Detached	Fuel Oil	0	1	13	43235.1	0.000582472
-Non-CBSA Pacific	Single-Family Detached	Natural Gas	0.015725	0.984275	897	3.2647e+06	0.0255148
-Non-CBSA Pacific	Single-Family Detached	None	0.102484	0.897516	107	382229	0.000394937
-Non-CBSA Pacific	Single-Family Detached	Other Fuel	0.032501	0.9675	104	414150	0.00330102
-Non-CBSA Pacific	Single-Family Detached	Propane	0.017095	0.982905	56	240305	0.00263482
-Non-CBSA South Atlantic	Mobile Home	Electricity	0.07718	0.92282	478	1.58865e+06	0.0144228
-Non-CBSA South Atlantic	Mobile Home	Fuel Oil	0	1	5	15134.6	0.000477121
-Non-CBSA South Atlantic	Mobile Home	Natural Gas	0	1	7	20602	0.000448024
-Non-CBSA South Atlantic	Mobile Home	None	0	1	1	3902.83	0.000161755
-Non-CBSA South Atlantic	Mobile Home	Other Fuel	0.042153	0.957848	23	73055.9	0.000387939
-Non-CBSA South Atlantic	Mobile Home	Propane	0.031871	0.968129	32	107330	0.00118442
-Non-CBSA South Atlantic	Multi-Family with 2 - 4 Units	Electricity	0.282049	0.717951	278	781948	0.00643017
-Non-CBSA South Atlantic	Multi-Family with 2 - 4 Units	Fuel Oil	0.5	0.5	0	0	5.95266e-05
-Non-CBSA South Atlantic	Multi-Family with 2 - 4 Units	Natural Gas	0.239571	0.760429	38	96915.7	0.00130228
-Non-CBSA South Atlantic	Multi-Family with 2 - 4 Units	None	0.540098	0.459902	2	7217.28	8.00103e-05
-Non-CBSA South Atlantic	Multi-Family with 2 - 4 Units	Other Fuel	0.475736	0.524264	2	7432.02	2.15044e-05
-Non-CBSA South Atlantic	Multi-Family with 2 - 4 Units	Propane	0	1	2	1245.75	7.64087e-05
-Non-CBSA South Atlantic	Multi-Family with 5+ Units	Electricity	0.331653	0.668347	681	2.00777e+06	0.0174657
-Non-CBSA South Atlantic	Multi-Family with 5+ Units	Fuel Oil	0	1	1	510.497	4.62173e-05
-Non-CBSA South Atlantic	Multi-Family with 5+ Units	Natural Gas	0.412501	0.587499	66	184062	0.00229656
-Non-CBSA South Atlantic	Multi-Family with 5+ Units	None	0.528226	0.471774	2	6739.81	0.000193654
-Non-CBSA South Atlantic	Multi-Family with 5+ Units	Other Fuel	0.50278	0.49722	3	7295.32	4.65747e-05
-Non-CBSA South Atlantic	Multi-Family with 5+ Units	Propane	0	1	1	3175.5	0.000101517
-Non-CBSA South Atlantic	Single-Family Attached	Electricity	0.057937	0.942063	318	956865	0.00558738
-Non-CBSA South Atlantic	Single-Family Attached	Fuel Oil	0.019203	0.980797	9	26584.4	0.000132864
-Non-CBSA South Atlantic	Single-Family Attached	Natural Gas	0.05755	0.94245	97	279441	0.00294271
-Non-CBSA South Atlantic	Single-Family Attached	None	0	1	2	425.73	6.11923e-05
-Non-CBSA South Atlantic	Single-Family Attached	Other Fuel	0	1	2	4047.82	2.57701e-05
-Non-CBSA South Atlantic	Single-Family Attached	Propane	0	1	1	732.619	8.65919e-05
-Non-CBSA South Atlantic	Single-Family Detached	Electricity	0.022926	0.977075	2198	7.74065e+06	0.0639225
-Non-CBSA South Atlantic	Single-Family Detached	Fuel Oil	0.010132	0.989868	92	315345	0.00343927
-Non-CBSA South Atlantic	Single-Family Detached	Natural Gas	0.023345	0.976655	652	2.32208e+06	0.0216307
-Non-CBSA South Atlantic	Single-Family Detached	None	0.341497	0.658503	7	21134.2	0.000515716
-Non-CBSA South Atlantic	Single-Family Detached	Other Fuel	0.009044	0.990956	88	328221	0.00237793
-Non-CBSA South Atlantic	Single-Family Detached	Propane	0.040438	0.959563	119	439485	0.00535822
-Non-CBSA West North Central	Mobile Home	Electricity	0.056726	0.943274	41	121058	0.000982864
-Non-CBSA West North Central	Mobile Home	Fuel Oil	0	1	1	811.32	2.71695e-05
-Non-CBSA West North Central	Mobile Home	Natural Gas	0.076231	0.923769	48	153698	0.00107955
-Non-CBSA West North Central	Mobile Home	None	1	0	1	2860.5	1.13705e-05
-Non-CBSA West North Central	Mobile Home	Other Fuel	0.142068	0.857932	6	19434.7	0.000187894
-Non-CBSA West North Central	Mobile Home	Propane	0.04334	0.95666	24	68736	0.000756472
-Non-CBSA West North Central	Multi-Family with 2 - 4 Units	Electricity	0.549054	0.450946	59	139728	0.00174127
-Non-CBSA West North Central	Multi-Family with 2 - 4 Units	Fuel Oil	0.5	0.5	0	0	1.03885e-05
-Non-CBSA West North Central	Multi-Family with 2 - 4 Units	Natural Gas	0.458611	0.541389	61	172473	0.00211251
-Non-CBSA West North Central	Multi-Family with 2 - 4 Units	None	0.5	0.5	0	0	2.82989e-05
-Non-CBSA West North Central	Multi-Family with 2 - 4 Units	Other Fuel	0.5	0.5	0	0	3.16925e-05
-Non-CBSA West North Central	Multi-Family with 2 - 4 Units	Propane	0.03302	0.96698	4	8928.81	6.87241e-05
-Non-CBSA West North Central	Multi-Family with 5+ Units	Electricity	0.585225	0.414775	293	791747	0.00557817
-Non-CBSA West North Central	Multi-Family with 5+ Units	Fuel Oil	1	0	4	12848.8	2.20654e-05
-Non-CBSA West North Central	Multi-Family with 5+ Units	Natural Gas	0.641691	0.358309	152	448828	0.00363346
-Non-CBSA West North Central	Multi-Family with 5+ Units	None	0.5	0.5	0	0	0.000182906
-Non-CBSA West North Central	Multi-Family with 5+ Units	Other Fuel	1	0	3	10736.1	0.000187157
-Non-CBSA West North Central	Multi-Family with 5+ Units	Propane	0.5	0.5	0	0	0.000118119
-Non-CBSA West North Central	Single-Family Attached	Electricity	0.134186	0.865814	56	154569	0.000844316
-Non-CBSA West North Central	Single-Family Attached	Fuel Oil	0.5	0.5	0	0	4.27229e-06
-Non-CBSA West North Central	Single-Family Attached	Natural Gas	0.077995	0.922005	110	355945	0.0024252
-Non-CBSA West North Central	Single-Family Attached	None	0.5	0.5	0	0	5.50177e-06
-Non-CBSA West North Central	Single-Family Attached	Other Fuel	0	1	2	4794.07	1.35972e-05
-Non-CBSA West North Central	Single-Family Attached	Propane	0	1	3	11481.7	5.02485e-05
-Non-CBSA West North Central	Single-Family Detached	Electricity	0.018945	0.981055	374	1.24603e+06	0.00963976
-Non-CBSA West North Central	Single-Family Detached	Fuel Oil	0	1	15	46048.8	0.000590474
-Non-CBSA West North Central	Single-Family Detached	Natural Gas	0.01529	0.98471	1127	3.94275e+06	0.0308974
-Non-CBSA West North Central	Single-Family Detached	None	0.5	0.5	0	0	0.000113054
-Non-CBSA West North Central	Single-Family Detached	Other Fuel	0.059068	0.940932	53	168349	0.00194402
-Non-CBSA West North Central	Single-Family Detached	Propane	0.019309	0.980691	197	644900	0.00635342
-Non-CBSA West South Central	Mobile Home	Electricity	0.066531	0.933469	235	783160	0.006024
-Non-CBSA West South Central	Mobile Home	Fuel Oil	0.5	0.5	0	0	2.5483e-05
-Non-CBSA West South Central	Mobile Home	Natural Gas	0.074886	0.925114	18	63354	0.000886087
-Non-CBSA West South Central	Mobile Home	None	1	0	1	3630.87	4.30726e-05
-Non-CBSA West South Central	Mobile Home	Other Fuel	0.247986	0.752014	8	24479.4	0.000220707
-Non-CBSA West South Central	Mobile Home	Propane	0.102457	0.897543	12	40630.3	0.000908877
-Non-CBSA West South Central	Multi-Family with 2 - 4 Units	Electricity	0.422145	0.577855	214	453983	0.00353023
-Non-CBSA West South Central	Multi-Family with 2 - 4 Units	Fuel Oil	0.5	0.5	0	0	2.0616e-06
-Non-CBSA West South Central	Multi-Family with 2 - 4 Units	Natural Gas	0.245739	0.754261	54	120869	0.00127663
-Non-CBSA West South Central	Multi-Family with 2 - 4 Units	None	0.5	0.5	0	0	2.78985e-05
-Non-CBSA West South Central	Multi-Family with 2 - 4 Units	Other Fuel	0	1	1	2952.57	7.67867e-06
-Non-CBSA West South Central	Multi-Family with 2 - 4 Units	Propane	0.480598	0.519402	2	7919.37	3.10872e-05
-Non-CBSA West South Central	Multi-Family with 5+ Units	Electricity	0.436533	0.563467	343	888302	0.00791743
-Non-CBSA West South Central	Multi-Family with 5+ Units	Fuel Oil	0.5	0.5	0	0	4.3046e-06
-Non-CBSA West South Central	Multi-Family with 5+ Units	Natural Gas	0.44064	0.55936	42	94463.8	0.00108543
-Non-CBSA West South Central	Multi-Family with 5+ Units	None	0.5	0.5	0	0	5.9743e-05
-Non-CBSA West South Central	Multi-Family with 5+ Units	Other Fuel	0.5	0.5	0	0	1.44012e-05
-Non-CBSA West South Central	Multi-Family with 5+ Units	Propane	0.5	0.5	0	0	3.42172e-05
-Non-CBSA West South Central	Single-Family Attached	Electricity	0.207331	0.792669	88	200828	0.000996102
-Non-CBSA West South Central	Single-Family Attached	Fuel Oil	0.5	0.5	0	0	1.96514e-06
-Non-CBSA West South Central	Single-Family Attached	Natural Gas	0.1347	0.8653	34	71531.3	0.000652138
-Non-CBSA West South Central	Single-Family Attached	None	1	0	1	489.427	1.17205e-05
-Non-CBSA West South Central	Single-Family Attached	Other Fuel	0	1	2	4186.33	8.44398e-06
-Non-CBSA West South Central	Single-Family Attached	Propane	0	1	2	5910.08	2.69751e-05
-Non-CBSA West South Central	Single-Family Detached	Electricity	0.029916	0.970084	1124	3.75807e+06	0.0258266
-Non-CBSA West South Central	Single-Family Detached	Fuel Oil	0	1	1	3853.59	6.49676e-05
-Non-CBSA West South Central	Single-Family Detached	Natural Gas	0.033795	0.966205	666	2.27278e+06	0.0245324
-Non-CBSA West South Central	Single-Family Detached	None	0.621684	0.378316	3	9823.53	0.000152608
-Non-CBSA West South Central	Single-Family Detached	Other Fuel	0.054951	0.945049	38	128020	0.000975141
-Non-CBSA West South Central	Single-Family Detached	Propane	0.043004	0.956996	73	237225	0.00270609
-=======
 CBSA Atlanta-Sandy Springs-Roswell, GA	Mobile Home	Electricity	0.118471	0.881529	40	39136.6	0.000427455
 CBSA Atlanta-Sandy Springs-Roswell, GA	Mobile Home	Fuel Oil	0.5	0.5	0	0	7.57825e-05
 CBSA Atlanta-Sandy Springs-Roswell, GA	Mobile Home	Natural Gas	0.08412	0.91588	12	11419.7	0.000297189
@@ -1441,7 +719,6 @@
 Non-CBSA West South Central	Single-Family Detached	None	0.621684	0.378316	3	9823.53	0.000269634
 Non-CBSA West South Central	Single-Family Detached	Other Fuel	0.054951	0.945049	38	128020	0.00166214
 Non-CBSA West South Central	Single-Family Detached	Propane	0.043004	0.956996	73	237225	0.00275045
->>>>>>> e1387e3e
 # Created by: sources\ahs\2017\tsv_maker.py
 # Source: Constructed using 2017 American Housing Survey (AHS) microdata.
 # Source: Core Based Statistical Area (CBSA) data based on the Feb 2013 CBSA delineation file.