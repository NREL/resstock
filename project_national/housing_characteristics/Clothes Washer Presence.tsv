Dependency=AHS Region	Dependency=Geometry Building Type RECS	Dependency=Heating Fuel	Option=None	Option=Yes	source_count	source_weight	sampling_probability
<<<<<<< HEAD
CBSA Atlanta-Sandy Springs-Roswell, GA	Mobile Home	Electricity	0.118471	0.881529	40	39136.6	0.000324413
CBSA Atlanta-Sandy Springs-Roswell, GA	Mobile Home	Fuel Oil	0.5	0.5	0	0	4.70206e-06
CBSA Atlanta-Sandy Springs-Roswell, GA	Mobile Home	Natural Gas	0.08412	0.91588	12	11419.7	6.17282e-05
CBSA Atlanta-Sandy Springs-Roswell, GA	Mobile Home	None	0.5	0.5	0	0	4.77448e-06
CBSA Atlanta-Sandy Springs-Roswell, GA	Mobile Home	Other Fuel	0	1	4	3996.42	1.57268e-05
CBSA Atlanta-Sandy Springs-Roswell, GA	Mobile Home	Propane	0	1	6	6017.18	8.1845e-05
CBSA Atlanta-Sandy Springs-Roswell, GA	Multi-Family with 2 - 4 Units	Electricity	0.203298	0.796702	55	56614.1	0.00037364
CBSA Atlanta-Sandy Springs-Roswell, GA	Multi-Family with 2 - 4 Units	Fuel Oil	0.5	0.5	0	0	1.66718e-06
CBSA Atlanta-Sandy Springs-Roswell, GA	Multi-Family with 2 - 4 Units	Natural Gas	0.135981	0.864019	25	24848.8	0.000246137
CBSA Atlanta-Sandy Springs-Roswell, GA	Multi-Family with 2 - 4 Units	None	0.5	0.5	0	0	4.97549e-06
CBSA Atlanta-Sandy Springs-Roswell, GA	Multi-Family with 2 - 4 Units	Other Fuel	0	1	1	1048	4.28464e-07
CBSA Atlanta-Sandy Springs-Roswell, GA	Multi-Family with 2 - 4 Units	Propane	0.5	0.5	0	0	6.86242e-06
CBSA Atlanta-Sandy Springs-Roswell, GA	Multi-Family with 5+ Units	Electricity	0.262813	0.737187	278	278199	0.002523
CBSA Atlanta-Sandy Springs-Roswell, GA	Multi-Family with 5+ Units	Fuel Oil	0.5	0.5	0	0	1.73231e-06
CBSA Atlanta-Sandy Springs-Roswell, GA	Multi-Family with 5+ Units	Natural Gas	0.336096	0.663904	77	79218.1	0.000972932
CBSA Atlanta-Sandy Springs-Roswell, GA	Multi-Family with 5+ Units	None	0.5	0.5	0	0	2.05141e-05
CBSA Atlanta-Sandy Springs-Roswell, GA	Multi-Family with 5+ Units	Other Fuel	0.5	0.5	0	0	4.13741e-06
CBSA Atlanta-Sandy Springs-Roswell, GA	Multi-Family with 5+ Units	Propane	0.5	0.5	0	0	2.33495e-05
CBSA Atlanta-Sandy Springs-Roswell, GA	Single-Family Attached	Electricity	0.077234	0.922766	86	89373.3	0.000371312
CBSA Atlanta-Sandy Springs-Roswell, GA	Single-Family Attached	Fuel Oil	0.5	0.5	0	0	2.06484e-06
CBSA Atlanta-Sandy Springs-Roswell, GA	Single-Family Attached	Natural Gas	0.0809816	0.919018	50	52287.8	0.000499346
CBSA Atlanta-Sandy Springs-Roswell, GA	Single-Family Attached	None	0.5	0.5	0	0	1.87432e-06
CBSA Atlanta-Sandy Springs-Roswell, GA	Single-Family Attached	Other Fuel	0.5	0.5	0	0	8.32617e-07
CBSA Atlanta-Sandy Springs-Roswell, GA	Single-Family Attached	Propane	0.5	0.5	0	0	1.09705e-05
CBSA Atlanta-Sandy Springs-Roswell, GA	Single-Family Detached	Electricity	0.0122741	0.987726	522	543715	0.00328013
CBSA Atlanta-Sandy Springs-Roswell, GA	Single-Family Detached	Fuel Oil	0	1	1	966.441	1.43045e-05
CBSA Atlanta-Sandy Springs-Roswell, GA	Single-Family Detached	Natural Gas	0.0108357	0.989164	835	873703	0.00733414
CBSA Atlanta-Sandy Springs-Roswell, GA	Single-Family Detached	None	0.5	0.5	0	0	2.13831e-05
CBSA Atlanta-Sandy Springs-Roswell, GA	Single-Family Detached	Other Fuel	0.0995336	0.900466	10	10529.1	6.4101e-05
CBSA Atlanta-Sandy Springs-Roswell, GA	Single-Family Detached	Propane	0.0256466	0.974353	36	37682.9	0.000388584
CBSA Boston-Cambridge-Newton, MA-NH	Mobile Home	Electricity	0	1	2	1464.07	1.02563e-05
CBSA Boston-Cambridge-Newton, MA-NH	Mobile Home	Fuel Oil	0	1	9	6212.32	8.24653e-05
CBSA Boston-Cambridge-Newton, MA-NH	Mobile Home	Natural Gas	0	1	5	3877.73	2.91108e-05
CBSA Boston-Cambridge-Newton, MA-NH	Mobile Home	None	0.5	0.5	0	0	1.88817e-06
CBSA Boston-Cambridge-Newton, MA-NH	Mobile Home	Other Fuel	0.144423	0.855577	6	4509.61	7.04835e-06
CBSA Boston-Cambridge-Newton, MA-NH	Mobile Home	Propane	0	1	2	1685.52	3.7646e-05
CBSA Boston-Cambridge-Newton, MA-NH	Multi-Family with 2 - 4 Units	Electricity	0.57928	0.42072	62	59596.6	0.000387671
CBSA Boston-Cambridge-Newton, MA-NH	Multi-Family with 2 - 4 Units	Fuel Oil	0.264222	0.735778	59	54754.4	0.000436535
CBSA Boston-Cambridge-Newton, MA-NH	Multi-Family with 2 - 4 Units	Natural Gas	0.357538	0.642462	245	243969	0.00203008
CBSA Boston-Cambridge-Newton, MA-NH	Multi-Family with 2 - 4 Units	None	0.5	0.5	0	0	1.53991e-05
CBSA Boston-Cambridge-Newton, MA-NH	Multi-Family with 2 - 4 Units	Other Fuel	0.520549	0.479451	5	4347.25	1.81848e-05
CBSA Boston-Cambridge-Newton, MA-NH	Multi-Family with 2 - 4 Units	Propane	0.600022	0.399978	3	3008.69	9.42115e-05
CBSA Boston-Cambridge-Newton, MA-NH	Multi-Family with 5+ Units	Electricity	0.672877	0.327123	219	188680	0.00151578
CBSA Boston-Cambridge-Newton, MA-NH	Multi-Family with 5+ Units	Fuel Oil	0.80112	0.19888	33	29701.5	0.000212253
CBSA Boston-Cambridge-Newton, MA-NH	Multi-Family with 5+ Units	Natural Gas	0.591942	0.408058	194	175770	0.00157819
CBSA Boston-Cambridge-Newton, MA-NH	Multi-Family with 5+ Units	None	0.5	0.5	0	0	6.07118e-05
CBSA Boston-Cambridge-Newton, MA-NH	Multi-Family with 5+ Units	Other Fuel	0	1	1	857.325	3.75404e-05
CBSA Boston-Cambridge-Newton, MA-NH	Multi-Family with 5+ Units	Propane	0.429477	0.570523	6	5091.35	8.4232e-05
CBSA Boston-Cambridge-Newton, MA-NH	Single-Family Attached	Electricity	0.109657	0.890343	29	28074.4	0.000140349
CBSA Boston-Cambridge-Newton, MA-NH	Single-Family Attached	Fuel Oil	0.0877157	0.912284	14	12500.6	9.46044e-05
CBSA Boston-Cambridge-Newton, MA-NH	Single-Family Attached	Natural Gas	0.106951	0.893049	77	74942	0.000575451
CBSA Boston-Cambridge-Newton, MA-NH	Single-Family Attached	None	0.5	0.5	0	0	3.1065e-06
CBSA Boston-Cambridge-Newton, MA-NH	Single-Family Attached	Other Fuel	0	1	2	2101.51	7.15497e-06
CBSA Boston-Cambridge-Newton, MA-NH	Single-Family Attached	Propane	0.0656708	0.934329	6	4667.86	5.08665e-05
CBSA Boston-Cambridge-Newton, MA-NH	Single-Family Detached	Electricity	0.0415804	0.95842	77	74851	0.000241954
CBSA Boston-Cambridge-Newton, MA-NH	Single-Family Detached	Fuel Oil	0.0311679	0.968832	368	343418	0.00271697
CBSA Boston-Cambridge-Newton, MA-NH	Single-Family Detached	Natural Gas	0.0169338	0.983066	483	472878	0.00331656
CBSA Boston-Cambridge-Newton, MA-NH	Single-Family Detached	None	0.5	0.5	0	0	5.23318e-06
CBSA Boston-Cambridge-Newton, MA-NH	Single-Family Detached	Other Fuel	0.0574502	0.94255	16	14942	0.00018516
CBSA Boston-Cambridge-Newton, MA-NH	Single-Family Detached	Propane	0.0473247	0.952675	46	41872.5	0.000354441
CBSA Chicago-Naperville-Elgin, IL-IN-WI	Mobile Home	Electricity	0	1	3	4243.83	5.41464e-05
CBSA Chicago-Naperville-Elgin, IL-IN-WI	Mobile Home	Fuel Oil	0.5	0.5	0	0	8.57753e-07
CBSA Chicago-Naperville-Elgin, IL-IN-WI	Mobile Home	Natural Gas	0	1	15	25198.1	0.000207316
CBSA Chicago-Naperville-Elgin, IL-IN-WI	Mobile Home	None	0.5	0.5	0	0	1.27764e-06
CBSA Chicago-Naperville-Elgin, IL-IN-WI	Mobile Home	Other Fuel	0.5	0.5	0	0	5.98016e-06
CBSA Chicago-Naperville-Elgin, IL-IN-WI	Mobile Home	Propane	0	1	1	1457.6	2.80518e-05
CBSA Chicago-Naperville-Elgin, IL-IN-WI	Multi-Family with 2 - 4 Units	Electricity	0.732184	0.267816	29	51927.3	0.000366246
CBSA Chicago-Naperville-Elgin, IL-IN-WI	Multi-Family with 2 - 4 Units	Fuel Oil	0.5	0.5	0	0	2.13135e-06
CBSA Chicago-Naperville-Elgin, IL-IN-WI	Multi-Family with 2 - 4 Units	Natural Gas	0.551818	0.448182	201	390017	0.00355673
CBSA Chicago-Naperville-Elgin, IL-IN-WI	Multi-Family with 2 - 4 Units	None	0.5	0.5	0	0	2.52193e-05
CBSA Chicago-Naperville-Elgin, IL-IN-WI	Multi-Family with 2 - 4 Units	Other Fuel	0.5	0.5	0	0	1.95999e-05
CBSA Chicago-Naperville-Elgin, IL-IN-WI	Multi-Family with 2 - 4 Units	Propane	0	1	1	1720.46	4.92419e-05
CBSA Chicago-Naperville-Elgin, IL-IN-WI	Multi-Family with 5+ Units	Electricity	0.739361	0.260639	183	312546	0.00245441
CBSA Chicago-Naperville-Elgin, IL-IN-WI	Multi-Family with 5+ Units	Fuel Oil	0.544113	0.455887	4	7633.04	1.5925e-05
CBSA Chicago-Naperville-Elgin, IL-IN-WI	Multi-Family with 5+ Units	Natural Gas	0.634803	0.365197	287	522073	0.00437255
CBSA Chicago-Naperville-Elgin, IL-IN-WI	Multi-Family with 5+ Units	None	0.5	0.5	0	0	0.000161365
CBSA Chicago-Naperville-Elgin, IL-IN-WI	Multi-Family with 5+ Units	Other Fuel	1	0	3	4401.24	0.00011651
CBSA Chicago-Naperville-Elgin, IL-IN-WI	Multi-Family with 5+ Units	Propane	0.7459	0.2541	4	6022.19	9.74895e-05
CBSA Chicago-Naperville-Elgin, IL-IN-WI	Single-Family Attached	Electricity	0.0795424	0.920458	10	14236	0.000193733
CBSA Chicago-Naperville-Elgin, IL-IN-WI	Single-Family Attached	Fuel Oil	0.5	0.5	0	0	9.65378e-07
CBSA Chicago-Naperville-Elgin, IL-IN-WI	Single-Family Attached	Natural Gas	0.0407282	0.959272	149	248759	0.00186954
CBSA Chicago-Naperville-Elgin, IL-IN-WI	Single-Family Attached	None	0.5	0.5	0	0	4.82682e-06
CBSA Chicago-Naperville-Elgin, IL-IN-WI	Single-Family Attached	Other Fuel	0.5	0.5	0	0	2.17128e-06
CBSA Chicago-Naperville-Elgin, IL-IN-WI	Single-Family Attached	Propane	0	1	3	4224.16	1.55865e-05
CBSA Chicago-Naperville-Elgin, IL-IN-WI	Single-Family Detached	Electricity	0.059541	0.940459	57	95434.7	0.000639228
CBSA Chicago-Naperville-Elgin, IL-IN-WI	Single-Family Detached	Fuel Oil	0	1	1	1530.24	1.42319e-05
CBSA Chicago-Naperville-Elgin, IL-IN-WI	Single-Family Detached	Natural Gas	0.0180239	0.981976	1032	1.7948e+06	0.0140001
CBSA Chicago-Naperville-Elgin, IL-IN-WI	Single-Family Detached	None	0.5	0.5	0	0	2.5172e-05
CBSA Chicago-Naperville-Elgin, IL-IN-WI	Single-Family Detached	Other Fuel	0	1	3	3959.25	4.69884e-05
CBSA Chicago-Naperville-Elgin, IL-IN-WI	Single-Family Detached	Propane	0	1	23	36349.1	0.000228615
CBSA Dallas-Fort Worth-Arlington, TX	Mobile Home	Electricity	0.102711	0.897289	78	73348	0.000574693
CBSA Dallas-Fort Worth-Arlington, TX	Mobile Home	Fuel Oil	0.5	0.5	0	0	7.43649e-07
CBSA Dallas-Fort Worth-Arlington, TX	Mobile Home	Natural Gas	0	1	4	3553.12	5.19752e-05
CBSA Dallas-Fort Worth-Arlington, TX	Mobile Home	None	0.5	0.5	0	0	4.03274e-06
CBSA Dallas-Fort Worth-Arlington, TX	Mobile Home	Other Fuel	0	1	1	921.451	7.88024e-06
CBSA Dallas-Fort Worth-Arlington, TX	Mobile Home	Propane	0.128647	0.871353	8	7619.81	6.30101e-05
CBSA Dallas-Fort Worth-Arlington, TX	Multi-Family with 2 - 4 Units	Electricity	0.360226	0.639774	119	113960	0.000758937
CBSA Dallas-Fort Worth-Arlington, TX	Multi-Family with 2 - 4 Units	Fuel Oil	0.5	0.5	0	0	7.99811e-07
CBSA Dallas-Fort Worth-Arlington, TX	Multi-Family with 2 - 4 Units	Natural Gas	0.750845	0.249155	2	1393.8	0.000125767
CBSA Dallas-Fort Worth-Arlington, TX	Multi-Family with 2 - 4 Units	None	0.5	0.5	0	0	6.29509e-06
CBSA Dallas-Fort Worth-Arlington, TX	Multi-Family with 2 - 4 Units	Other Fuel	1	0	1	1107.22	1.10021e-06
CBSA Dallas-Fort Worth-Arlington, TX	Multi-Family with 2 - 4 Units	Propane	0.5	0.5	0	0	4.51792e-06
CBSA Dallas-Fort Worth-Arlington, TX	Multi-Family with 5+ Units	Electricity	0.325496	0.674504	607	583313	0.00481051
CBSA Dallas-Fort Worth-Arlington, TX	Multi-Family with 5+ Units	Fuel Oil	0.5	0.5	0	0	5.10248e-06
CBSA Dallas-Fort Worth-Arlington, TX	Multi-Family with 5+ Units	Natural Gas	0.355005	0.644995	19	19458.9	0.000294466
CBSA Dallas-Fort Worth-Arlington, TX	Multi-Family with 5+ Units	None	0.5	0.5	0	0	2.35631e-05
CBSA Dallas-Fort Worth-Arlington, TX	Multi-Family with 5+ Units	Other Fuel	0	1	1	983.853	8.43489e-06
CBSA Dallas-Fort Worth-Arlington, TX	Multi-Family with 5+ Units	Propane	0.5	0.5	0	0	1.56927e-05
CBSA Dallas-Fort Worth-Arlington, TX	Single-Family Attached	Electricity	0.0802931	0.919707	92	90214.8	0.000363682
CBSA Dallas-Fort Worth-Arlington, TX	Single-Family Attached	Fuel Oil	0.5	0.5	0	0	6.63963e-07
CBSA Dallas-Fort Worth-Arlington, TX	Single-Family Attached	Natural Gas	0.03594	0.96406	32	33124.3	0.000183172
CBSA Dallas-Fort Worth-Arlington, TX	Single-Family Attached	None	0.5	0.5	0	0	3.47472e-06
CBSA Dallas-Fort Worth-Arlington, TX	Single-Family Attached	Other Fuel	0	1	1	420.416	7.50434e-07
CBSA Dallas-Fort Worth-Arlington, TX	Single-Family Attached	Propane	0.5	0.5	0	0	5.16738e-06
CBSA Dallas-Fort Worth-Arlington, TX	Single-Family Detached	Electricity	0.0263714	0.973629	1004	1.02997e+06	0.00590649
CBSA Dallas-Fort Worth-Arlington, TX	Single-Family Detached	Fuel Oil	0.5	0.5	0	0	4.95211e-06
CBSA Dallas-Fort Worth-Arlington, TX	Single-Family Detached	Natural Gas	0.0264675	0.973533	553	559215	0.00632455
CBSA Dallas-Fort Worth-Arlington, TX	Single-Family Detached	None	1	0	1	1154.72	2.53212e-05
CBSA Dallas-Fort Worth-Arlington, TX	Single-Family Detached	Other Fuel	0.10342	0.89658	9	9625.72	4.64697e-05
CBSA Dallas-Fort Worth-Arlington, TX	Single-Family Detached	Propane	0.0282082	0.971792	34	35291	0.000277015
CBSA Detroit-Warren-Dearborn, MI	Mobile Home	Electricity	0	1	3	2176.42	2.46938e-05
CBSA Detroit-Warren-Dearborn, MI	Mobile Home	Fuel Oil	0.5	0.5	0	0	1.61873e-06
CBSA Detroit-Warren-Dearborn, MI	Mobile Home	Natural Gas	0.0353414	0.964659	57	42439.1	0.000329184
CBSA Detroit-Warren-Dearborn, MI	Mobile Home	None	0.5	0.5	0	0	1.68856e-06
CBSA Detroit-Warren-Dearborn, MI	Mobile Home	Other Fuel	0	1	1	680.035	7.66481e-06
CBSA Detroit-Warren-Dearborn, MI	Mobile Home	Propane	0	1	2	1580.72	2.45762e-05
CBSA Detroit-Warren-Dearborn, MI	Multi-Family with 2 - 4 Units	Electricity	0.461209	0.538791	14	11477.7	0.000117844
CBSA Detroit-Warren-Dearborn, MI	Multi-Family with 2 - 4 Units	Fuel Oil	0.5	0.5	0	0	1.83021e-06
CBSA Detroit-Warren-Dearborn, MI	Multi-Family with 2 - 4 Units	Natural Gas	0.537523	0.462477	50	43012.2	0.000586728
CBSA Detroit-Warren-Dearborn, MI	Multi-Family with 2 - 4 Units	None	0.5	0.5	0	0	4.39007e-06
CBSA Detroit-Warren-Dearborn, MI	Multi-Family with 2 - 4 Units	Other Fuel	0.5	0.5	0	0	5.34363e-06
CBSA Detroit-Warren-Dearborn, MI	Multi-Family with 2 - 4 Units	Propane	0.5	0.5	0	0	1.28664e-05
CBSA Detroit-Warren-Dearborn, MI	Multi-Family with 5+ Units	Electricity	0.6718	0.3282	100	80717.2	0.000621307
CBSA Detroit-Warren-Dearborn, MI	Multi-Family with 5+ Units	Fuel Oil	0.178611	0.821389	4	2460.4	2.05248e-06
CBSA Detroit-Warren-Dearborn, MI	Multi-Family with 5+ Units	Natural Gas	0.565365	0.434635	184	152135	0.00149031
CBSA Detroit-Warren-Dearborn, MI	Multi-Family with 5+ Units	None	0.5	0.5	0	0	3.33914e-05
CBSA Detroit-Warren-Dearborn, MI	Multi-Family with 5+ Units	Other Fuel	0.801784	0.198216	5	4553.2	2.9871e-05
CBSA Detroit-Warren-Dearborn, MI	Multi-Family with 5+ Units	Propane	1	0	1	320.73	2.45747e-05
CBSA Detroit-Warren-Dearborn, MI	Single-Family Attached	Electricity	0.121397	0.878603	26	21968.7	7.98737e-05
CBSA Detroit-Warren-Dearborn, MI	Single-Family Attached	Fuel Oil	0.5	0.5	0	0	7.6746e-07
CBSA Detroit-Warren-Dearborn, MI	Single-Family Attached	Natural Gas	0.113805	0.886195	169	134799	0.000841828
CBSA Detroit-Warren-Dearborn, MI	Single-Family Attached	None	0.5	0.5	0	0	2.45697e-06
CBSA Detroit-Warren-Dearborn, MI	Single-Family Attached	Other Fuel	0.5	0.5	0	0	3.17313e-06
CBSA Detroit-Warren-Dearborn, MI	Single-Family Attached	Propane	0	1	3	2009.95	9.81205e-06
CBSA Detroit-Warren-Dearborn, MI	Single-Family Detached	Electricity	0.0562331	0.943767	128	108621	0.000495101
CBSA Detroit-Warren-Dearborn, MI	Single-Family Detached	Fuel Oil	0	1	5	3978.24	3.49525e-05
CBSA Detroit-Warren-Dearborn, MI	Single-Family Detached	Natural Gas	0.0253316	0.974668	1289	1.06959e+06	0.00906274
CBSA Detroit-Warren-Dearborn, MI	Single-Family Detached	None	0.5	0.5	0	0	1.73074e-05
CBSA Detroit-Warren-Dearborn, MI	Single-Family Detached	Other Fuel	0.0863473	0.913653	11	9426.86	0.00010084
CBSA Detroit-Warren-Dearborn, MI	Single-Family Detached	Propane	0.0244163	0.975584	38	31369.8	0.000244648
CBSA Houston-The Woodlands-Sugar Land, TX	Mobile Home	Electricity	0.100648	0.899352	100	95081.5	0.000738913
CBSA Houston-The Woodlands-Sugar Land, TX	Mobile Home	Fuel Oil	0.5	0.5	0	0	2.12427e-06
CBSA Houston-The Woodlands-Sugar Land, TX	Mobile Home	Natural Gas	0	1	5	4950.23	7.44321e-05
CBSA Houston-The Woodlands-Sugar Land, TX	Mobile Home	None	0	1	2	1807.37	6.67709e-06
CBSA Houston-The Woodlands-Sugar Land, TX	Mobile Home	Other Fuel	0.5	0.5	0	0	4.80363e-06
CBSA Houston-The Woodlands-Sugar Land, TX	Mobile Home	Propane	0	1	2	2019.49	6.27428e-05
CBSA Houston-The Woodlands-Sugar Land, TX	Multi-Family with 2 - 4 Units	Electricity	0.436133	0.563867	73	71754.8	0.0005502
CBSA Houston-The Woodlands-Sugar Land, TX	Multi-Family with 2 - 4 Units	Fuel Oil	0.5	0.5	0	0	5.71663e-07
CBSA Houston-The Woodlands-Sugar Land, TX	Multi-Family with 2 - 4 Units	Natural Gas	0.857499	0.142501	3	2374.35	0.000113451
CBSA Houston-The Woodlands-Sugar Land, TX	Multi-Family with 2 - 4 Units	None	0.5	0.5	0	0	8.07527e-06
CBSA Houston-The Woodlands-Sugar Land, TX	Multi-Family with 2 - 4 Units	Other Fuel	0.5	0.5	0	0	7.10805e-07
CBSA Houston-The Woodlands-Sugar Land, TX	Multi-Family with 2 - 4 Units	Propane	0.5	0.5	0	0	4.25871e-06
CBSA Houston-The Woodlands-Sugar Land, TX	Multi-Family with 5+ Units	Electricity	0.362075	0.637925	511	511004	0.00447099
CBSA Houston-The Woodlands-Sugar Land, TX	Multi-Family with 5+ Units	Fuel Oil	0.5	0.5	0	0	3.61144e-06
CBSA Houston-The Woodlands-Sugar Land, TX	Multi-Family with 5+ Units	Natural Gas	0.450632	0.549368	23	22586.9	0.000312353
CBSA Houston-The Woodlands-Sugar Land, TX	Multi-Family with 5+ Units	None	1	0	1	1002.96	3.17638e-05
CBSA Houston-The Woodlands-Sugar Land, TX	Multi-Family with 5+ Units	Other Fuel	1	0	1	1034.1	7.51272e-06
CBSA Houston-The Woodlands-Sugar Land, TX	Multi-Family with 5+ Units	Propane	0.5	0.5	0	0	1.38477e-05
CBSA Houston-The Woodlands-Sugar Land, TX	Single-Family Attached	Electricity	0.177219	0.822781	62	61911.4	0.000350395
CBSA Houston-The Woodlands-Sugar Land, TX	Single-Family Attached	Fuel Oil	0.5	0.5	0	0	3.95747e-07
CBSA Houston-The Woodlands-Sugar Land, TX	Single-Family Attached	Natural Gas	0.129298	0.870702	30	31119.6	0.000223926
CBSA Houston-The Woodlands-Sugar Land, TX	Single-Family Attached	None	0.5	0.5	0	0	3.09253e-06
CBSA Houston-The Woodlands-Sugar Land, TX	Single-Family Attached	Other Fuel	1	0	1	923.462	1.11693e-06
CBSA Houston-The Woodlands-Sugar Land, TX	Single-Family Attached	Propane	1	0	1	1318.71	7.13173e-06
CBSA Houston-The Woodlands-Sugar Land, TX	Single-Family Detached	Electricity	0.0505543	0.949446	694	733236	0.00399445
CBSA Houston-The Woodlands-Sugar Land, TX	Single-Family Detached	Fuel Oil	0.5	0.5	0	0	7.98036e-06
CBSA Houston-The Woodlands-Sugar Land, TX	Single-Family Detached	Natural Gas	0.0157504	0.98425	714	744539	0.00705976
CBSA Houston-The Woodlands-Sugar Land, TX	Single-Family Detached	None	0.653108	0.346892	6	6514.53	3.33291e-05
CBSA Houston-The Woodlands-Sugar Land, TX	Single-Family Detached	Other Fuel	0	1	8	8527.85	2.73973e-05
CBSA Houston-The Woodlands-Sugar Land, TX	Single-Family Detached	Propane	0.0368083	0.963192	26	27248	0.000264393
CBSA Los Angeles-Long Beach-Anaheim, CA	Mobile Home	Electricity	0.295614	0.704386	10	18320.4	0.000139336
CBSA Los Angeles-Long Beach-Anaheim, CA	Mobile Home	Fuel Oil	0.5	0.5	0	0	2.85997e-06
CBSA Los Angeles-Long Beach-Anaheim, CA	Mobile Home	Natural Gas	0.073738	0.926262	26	45442.4	0.000441727
CBSA Los Angeles-Long Beach-Anaheim, CA	Mobile Home	None	0.562232	0.437768	5	9921.89	4.05953e-05
CBSA Los Angeles-Long Beach-Anaheim, CA	Mobile Home	Other Fuel	0.5	0.5	0	0	1.37751e-05
CBSA Los Angeles-Long Beach-Anaheim, CA	Mobile Home	Propane	0	1	2	3659.1	3.0757e-05
CBSA Los Angeles-Long Beach-Anaheim, CA	Multi-Family with 2 - 4 Units	Electricity	0.57833	0.42167	82	129945	0.000769073
CBSA Los Angeles-Long Beach-Anaheim, CA	Multi-Family with 2 - 4 Units	Fuel Oil	0.5	0.5	0	0	1.37119e-06
CBSA Los Angeles-Long Beach-Anaheim, CA	Multi-Family with 2 - 4 Units	Natural Gas	0.56838	0.43162	128	209089	0.00189477
CBSA Los Angeles-Long Beach-Anaheim, CA	Multi-Family with 2 - 4 Units	None	0.687977	0.312023	6	11037.3	0.000233183
CBSA Los Angeles-Long Beach-Anaheim, CA	Multi-Family with 2 - 4 Units	Other Fuel	0.5	0.5	0	0	6.49868e-06
CBSA Los Angeles-Long Beach-Anaheim, CA	Multi-Family with 2 - 4 Units	Propane	0.5	0.5	0	0	3.64915e-05
CBSA Los Angeles-Long Beach-Anaheim, CA	Multi-Family with 5+ Units	Electricity	0.665842	0.334158	422	685473	0.00460936
CBSA Los Angeles-Long Beach-Anaheim, CA	Multi-Family with 5+ Units	Fuel Oil	1	0	1	1674.26	7.53694e-06
CBSA Los Angeles-Long Beach-Anaheim, CA	Multi-Family with 5+ Units	Natural Gas	0.727645	0.272355	388	627726	0.00554124
CBSA Los Angeles-Long Beach-Anaheim, CA	Multi-Family with 5+ Units	None	0.833182	0.166818	16	25708.3	0.000883019
CBSA Los Angeles-Long Beach-Anaheim, CA	Multi-Family with 5+ Units	Other Fuel	0.886032	0.113968	9	17133.1	2.78838e-05
CBSA Los Angeles-Long Beach-Anaheim, CA	Multi-Family with 5+ Units	Propane	0.857463	0.142537	7	12795.9	0.000128553
CBSA Los Angeles-Long Beach-Anaheim, CA	Single-Family Attached	Electricity	0.289341	0.710659	79	135893	0.000671486
CBSA Los Angeles-Long Beach-Anaheim, CA	Single-Family Attached	Fuel Oil	0.5	0.5	0	0	1.16153e-06
CBSA Los Angeles-Long Beach-Anaheim, CA	Single-Family Attached	Natural Gas	0.231856	0.768144	146	247165	0.00174175
CBSA Los Angeles-Long Beach-Anaheim, CA	Single-Family Attached	None	0.49244	0.50756	6	11196.4	0.00015055
CBSA Los Angeles-Long Beach-Anaheim, CA	Single-Family Attached	Other Fuel	0.5	0.5	0	0	8.97005e-06
CBSA Los Angeles-Long Beach-Anaheim, CA	Single-Family Attached	Propane	0	1	2	3715.81	4.14215e-05
CBSA Los Angeles-Long Beach-Anaheim, CA	Single-Family Detached	Electricity	0.0761634	0.923837	332	592355	0.00264805
CBSA Los Angeles-Long Beach-Anaheim, CA	Single-Family Detached	Fuel Oil	1	0	1	1901.42	1.32176e-05
CBSA Los Angeles-Long Beach-Anaheim, CA	Single-Family Detached	Natural Gas	0.0371318	0.962868	857	1.53681e+06	0.0131454
CBSA Los Angeles-Long Beach-Anaheim, CA	Single-Family Detached	None	0.340237	0.659763	21	37550.2	0.000623171
CBSA Los Angeles-Long Beach-Anaheim, CA	Single-Family Detached	Other Fuel	0.0884866	0.911513	10	18263.4	0.000173623
CBSA Los Angeles-Long Beach-Anaheim, CA	Single-Family Detached	Propane	0	1	8	12883.1	0.000220177
CBSA Miami-Fort Lauderdale-West Palm Beach, FL	Mobile Home	Electricity	0.125955	0.874045	31	34326.6	0.00040043
CBSA Miami-Fort Lauderdale-West Palm Beach, FL	Mobile Home	Fuel Oil	0.5	0.5	0	0	4.7625e-07
CBSA Miami-Fort Lauderdale-West Palm Beach, FL	Mobile Home	Natural Gas	0.5	0.5	0	0	6.30159e-06
CBSA Miami-Fort Lauderdale-West Palm Beach, FL	Mobile Home	None	0	1	2	2132.77	1.78647e-05
CBSA Miami-Fort Lauderdale-West Palm Beach, FL	Mobile Home	Other Fuel	0.5	0.5	0	0	9.69811e-07
CBSA Miami-Fort Lauderdale-West Palm Beach, FL	Mobile Home	Propane	0	1	1	1066.39	7.96685e-06
CBSA Miami-Fort Lauderdale-West Palm Beach, FL	Multi-Family with 2 - 4 Units	Electricity	0.377745	0.622255	107	105438	0.00121553
CBSA Miami-Fort Lauderdale-West Palm Beach, FL	Multi-Family with 2 - 4 Units	Fuel Oil	0.5	0.5	0	0	1.5874e-06
CBSA Miami-Fort Lauderdale-West Palm Beach, FL	Multi-Family with 2 - 4 Units	Natural Gas	0.5	0.5	0	0	2.98409e-05
CBSA Miami-Fort Lauderdale-West Palm Beach, FL	Multi-Family with 2 - 4 Units	None	0.565226	0.434774	9	8919.42	5.4666e-05
CBSA Miami-Fort Lauderdale-West Palm Beach, FL	Multi-Family with 2 - 4 Units	Other Fuel	0.517219	0.482781	2	1990.14	1.13573e-06
CBSA Miami-Fort Lauderdale-West Palm Beach, FL	Multi-Family with 2 - 4 Units	Propane	0.5	0.5	0	0	4.73356e-06
CBSA Miami-Fort Lauderdale-West Palm Beach, FL	Multi-Family with 5+ Units	Electricity	0.488434	0.511566	669	656676	0.00689047
CBSA Miami-Fort Lauderdale-West Palm Beach, FL	Multi-Family with 5+ Units	Fuel Oil	0.5	0.5	0	0	1.19034e-05
CBSA Miami-Fort Lauderdale-West Palm Beach, FL	Multi-Family with 5+ Units	Natural Gas	0.5	0.5	0	0	0.000150842
CBSA Miami-Fort Lauderdale-West Palm Beach, FL	Multi-Family with 5+ Units	None	0.792005	0.207995	30	29870.5	0.000315171
CBSA Miami-Fort Lauderdale-West Palm Beach, FL	Multi-Family with 5+ Units	Other Fuel	1	0	3	3081.16	6.54664e-06
CBSA Miami-Fort Lauderdale-West Palm Beach, FL	Multi-Family with 5+ Units	Propane	0.5	0.5	0	0	1.08414e-05
CBSA Miami-Fort Lauderdale-West Palm Beach, FL	Single-Family Attached	Electricity	0.114345	0.885655	266	264127	0.00165009
CBSA Miami-Fort Lauderdale-West Palm Beach, FL	Single-Family Attached	Fuel Oil	0.5	0.5	0	0	2.32359e-06
CBSA Miami-Fort Lauderdale-West Palm Beach, FL	Single-Family Attached	Natural Gas	0.5	0.5	0	0	4.21195e-05
CBSA Miami-Fort Lauderdale-West Palm Beach, FL	Single-Family Attached	None	0.165671	0.834329	13	13259.2	6.59744e-05
CBSA Miami-Fort Lauderdale-West Palm Beach, FL	Single-Family Attached	Other Fuel	0.5	0.5	0	0	1.21255e-06
CBSA Miami-Fort Lauderdale-West Palm Beach, FL	Single-Family Attached	Propane	0.5	0.5	0	0	4.18926e-06
CBSA Miami-Fort Lauderdale-West Palm Beach, FL	Single-Family Detached	Electricity	0.0411438	0.958856	884	915045	0.00730527
CBSA Miami-Fort Lauderdale-West Palm Beach, FL	Single-Family Detached	Fuel Oil	0.5	0.5	0	0	6.85602e-06
CBSA Miami-Fort Lauderdale-West Palm Beach, FL	Single-Family Detached	Natural Gas	0	1	6	6457.79	0.000237956
CBSA Miami-Fort Lauderdale-West Palm Beach, FL	Single-Family Detached	None	0.0710936	0.928906	43	43739	0.000237083
CBSA Miami-Fort Lauderdale-West Palm Beach, FL	Single-Family Detached	Other Fuel	0	1	3	3406.43	1.27937e-05
CBSA Miami-Fort Lauderdale-West Palm Beach, FL	Single-Family Detached	Propane	0	1	1	1044.98	4.85523e-05
CBSA New York-Newark-Jersey City, NY-NJ-PA	Mobile Home	Electricity	0	1	1	2527.84	1.78459e-05
CBSA New York-Newark-Jersey City, NY-NJ-PA	Mobile Home	Fuel Oil	0.5	0.5	0	0	9.72173e-05
CBSA New York-Newark-Jersey City, NY-NJ-PA	Mobile Home	Natural Gas	0	1	2	5264.88	0.000102511
CBSA New York-Newark-Jersey City, NY-NJ-PA	Mobile Home	None	0.5	0.5	0	0	2.68406e-06
CBSA New York-Newark-Jersey City, NY-NJ-PA	Mobile Home	Other Fuel	0	1	2	4614.45	2.03971e-05
CBSA New York-Newark-Jersey City, NY-NJ-PA	Mobile Home	Propane	0	1	1	4513.13	6.61623e-05
CBSA New York-Newark-Jersey City, NY-NJ-PA	Multi-Family with 2 - 4 Units	Electricity	0.471951	0.528049	54	196870	0.000934285
CBSA New York-Newark-Jersey City, NY-NJ-PA	Multi-Family with 2 - 4 Units	Fuel Oil	0.692985	0.307015	35	132510	0.00101429
CBSA New York-Newark-Jersey City, NY-NJ-PA	Multi-Family with 2 - 4 Units	Natural Gas	0.556416	0.443584	163	605727	0.00858633
CBSA New York-Newark-Jersey City, NY-NJ-PA	Multi-Family with 2 - 4 Units	None	0.5	0.5	0	0	6.79859e-05
CBSA New York-Newark-Jersey City, NY-NJ-PA	Multi-Family with 2 - 4 Units	Other Fuel	1	0	2	5599.71	5.5876e-05
CBSA New York-Newark-Jersey City, NY-NJ-PA	Multi-Family with 2 - 4 Units	Propane	0.5	0.5	0	0	0.000200378
CBSA New York-Newark-Jersey City, NY-NJ-PA	Multi-Family with 5+ Units	Electricity	0.630291	0.369709	203	635019	0.00450949
CBSA New York-Newark-Jersey City, NY-NJ-PA	Multi-Family with 5+ Units	Fuel Oil	0.790823	0.209177	283	878229	0.00412926
CBSA New York-Newark-Jersey City, NY-NJ-PA	Multi-Family with 5+ Units	Natural Gas	0.765549	0.234451	429	1.32972e+06	0.0123036
CBSA New York-Newark-Jersey City, NY-NJ-PA	Multi-Family with 5+ Units	None	0.5	0.5	0	0	0.00054248
CBSA New York-Newark-Jersey City, NY-NJ-PA	Multi-Family with 5+ Units	Other Fuel	0.537552	0.462448	13	41468.2	0.000427105
CBSA New York-Newark-Jersey City, NY-NJ-PA	Multi-Family with 5+ Units	Propane	0.968503	0.0314975	5	12409	0.000442674
CBSA New York-Newark-Jersey City, NY-NJ-PA	Single-Family Attached	Electricity	0.279984	0.720016	46	165766	0.000478156
CBSA New York-Newark-Jersey City, NY-NJ-PA	Single-Family Attached	Fuel Oil	0.450314	0.549686	10	36895	0.000212392
CBSA New York-Newark-Jersey City, NY-NJ-PA	Single-Family Attached	Natural Gas	0.23255	0.76745	119	445256	0.00309327
CBSA New York-Newark-Jersey City, NY-NJ-PA	Single-Family Attached	None	0.5	0.5	0	0	1.00143e-05
CBSA New York-Newark-Jersey City, NY-NJ-PA	Single-Family Attached	Other Fuel	1	0	1	552.385	1.55954e-05
CBSA New York-Newark-Jersey City, NY-NJ-PA	Single-Family Attached	Propane	0.409409	0.590591	3	11383.2	7.53748e-05
CBSA New York-Newark-Jersey City, NY-NJ-PA	Single-Family Detached	Electricity	0.104826	0.895174	87	348114	0.000974341
CBSA New York-Newark-Jersey City, NY-NJ-PA	Single-Family Detached	Fuel Oil	0.0722179	0.927782	164	643861	0.00575772
CBSA New York-Newark-Jersey City, NY-NJ-PA	Single-Family Detached	Natural Gas	0.0896368	0.910363	463	1.83001e+06	0.0140784
CBSA New York-Newark-Jersey City, NY-NJ-PA	Single-Family Detached	None	0.5	0.5	0	0	3.35313e-05
CBSA New York-Newark-Jersey City, NY-NJ-PA	Single-Family Detached	Other Fuel	0.182031	0.817969	5	17591.7	0.000306019
CBSA New York-Newark-Jersey City, NY-NJ-PA	Single-Family Detached	Propane	0.0675165	0.932484	18	74087.7	0.000558049
CBSA Philadelphia-Camden-Wilmington, PA-NJ-DE-MD	Mobile Home	Electricity	0	1	5	5636.21	3.89828e-05
CBSA Philadelphia-Camden-Wilmington, PA-NJ-DE-MD	Mobile Home	Fuel Oil	0.219384	0.780616	5	6014.52	6.37296e-05
CBSA Philadelphia-Camden-Wilmington, PA-NJ-DE-MD	Mobile Home	Natural Gas	0	1	5	6752.26	5.77806e-05
CBSA Philadelphia-Camden-Wilmington, PA-NJ-DE-MD	Mobile Home	None	0.5	0.5	0	0	1.55309e-06
CBSA Philadelphia-Camden-Wilmington, PA-NJ-DE-MD	Mobile Home	Other Fuel	0	1	2	2241.56	9.25782e-06
CBSA Philadelphia-Camden-Wilmington, PA-NJ-DE-MD	Mobile Home	Propane	0.0994779	0.900522	8	9494.43	5.4007e-05
CBSA Philadelphia-Camden-Wilmington, PA-NJ-DE-MD	Multi-Family with 2 - 4 Units	Electricity	0.449153	0.550847	66	76712.2	0.00048599
CBSA Philadelphia-Camden-Wilmington, PA-NJ-DE-MD	Multi-Family with 2 - 4 Units	Fuel Oil	0	1	6	7447.19	7.22048e-05
CBSA Philadelphia-Camden-Wilmington, PA-NJ-DE-MD	Multi-Family with 2 - 4 Units	Natural Gas	0.412219	0.587781	60	69652.5	0.000925046
CBSA Philadelphia-Camden-Wilmington, PA-NJ-DE-MD	Multi-Family with 2 - 4 Units	None	0.5	0.5	0	0	7.32694e-06
CBSA Philadelphia-Camden-Wilmington, PA-NJ-DE-MD	Multi-Family with 2 - 4 Units	Other Fuel	0.5	0.5	0	0	7.99229e-06
CBSA Philadelphia-Camden-Wilmington, PA-NJ-DE-MD	Multi-Family with 2 - 4 Units	Propane	0.5	0.5	0	0	2.5986e-05
CBSA Philadelphia-Camden-Wilmington, PA-NJ-DE-MD	Multi-Family with 5+ Units	Electricity	0.486569	0.513431	176	194578	0.00157839
CBSA Philadelphia-Camden-Wilmington, PA-NJ-DE-MD	Multi-Family with 5+ Units	Fuel Oil	0.541094	0.458906	13	14373.9	6.72304e-05
CBSA Philadelphia-Camden-Wilmington, PA-NJ-DE-MD	Multi-Family with 5+ Units	Natural Gas	0.641231	0.358769	87	99156.5	0.00126856
CBSA Philadelphia-Camden-Wilmington, PA-NJ-DE-MD	Multi-Family with 5+ Units	None	0.5	0.5	0	0	4.11136e-05
CBSA Philadelphia-Camden-Wilmington, PA-NJ-DE-MD	Multi-Family with 5+ Units	Other Fuel	1	0	4	4325.05	2.70805e-05
CBSA Philadelphia-Camden-Wilmington, PA-NJ-DE-MD	Multi-Family with 5+ Units	Propane	0.29636	0.70364	4	4755.76	3.69016e-05
CBSA Philadelphia-Camden-Wilmington, PA-NJ-DE-MD	Single-Family Attached	Electricity	0.121221	0.878779	153	172988	0.000920593
CBSA Philadelphia-Camden-Wilmington, PA-NJ-DE-MD	Single-Family Attached	Fuel Oil	0.111623	0.888377	48	55950	0.000370393
CBSA Philadelphia-Camden-Wilmington, PA-NJ-DE-MD	Single-Family Attached	Natural Gas	0.105393	0.894607	427	491559	0.00406439
CBSA Philadelphia-Camden-Wilmington, PA-NJ-DE-MD	Single-Family Attached	None	0	1	2	2383.56	1.78727e-05
CBSA Philadelphia-Camden-Wilmington, PA-NJ-DE-MD	Single-Family Attached	Other Fuel	0.52626	0.47374	4	4535.38	1.78349e-05
CBSA Philadelphia-Camden-Wilmington, PA-NJ-DE-MD	Single-Family Attached	Propane	0.184899	0.815101	6	7622.65	6.37241e-05
CBSA Philadelphia-Camden-Wilmington, PA-NJ-DE-MD	Single-Family Detached	Electricity	0.00142334	0.998577	190	218286	0.00112835
CBSA Philadelphia-Camden-Wilmington, PA-NJ-DE-MD	Single-Family Detached	Fuel Oil	0.0107214	0.989279	192	217780	0.00176362
CBSA Philadelphia-Camden-Wilmington, PA-NJ-DE-MD	Single-Family Detached	Natural Gas	0.00929433	0.990706	472	559716	0.00467376
CBSA Philadelphia-Camden-Wilmington, PA-NJ-DE-MD	Single-Family Detached	None	0.5	0.5	0	0	1.31179e-05
CBSA Philadelphia-Camden-Wilmington, PA-NJ-DE-MD	Single-Family Detached	Other Fuel	0	1	14	16612.9	0.000170468
CBSA Philadelphia-Camden-Wilmington, PA-NJ-DE-MD	Single-Family Detached	Propane	0	1	52	59781.2	0.000413163
CBSA Phoenix-Mesa-Scottsdale, AZ	Mobile Home	Electricity	0.194229	0.805771	83	64993.4	0.000662744
CBSA Phoenix-Mesa-Scottsdale, AZ	Mobile Home	Fuel Oil	0.5	0.5	0	0	2.47467e-06
CBSA Phoenix-Mesa-Scottsdale, AZ	Mobile Home	Natural Gas	0.248361	0.751639	17	12783.7	0.000172729
CBSA Phoenix-Mesa-Scottsdale, AZ	Mobile Home	None	0.758163	0.241837	4	3001.22	1.23999e-05
CBSA Phoenix-Mesa-Scottsdale, AZ	Mobile Home	Other Fuel	0.190796	0.809204	5	3921.08	1.44548e-05
CBSA Phoenix-Mesa-Scottsdale, AZ	Mobile Home	Propane	0	1	2	1610.23	5.02287e-05
CBSA Phoenix-Mesa-Scottsdale, AZ	Multi-Family with 2 - 4 Units	Electricity	0.348764	0.651236	88	69118.4	0.000555099
CBSA Phoenix-Mesa-Scottsdale, AZ	Multi-Family with 2 - 4 Units	Fuel Oil	0.5	0.5	0	0	3.14162e-07
CBSA Phoenix-Mesa-Scottsdale, AZ	Multi-Family with 2 - 4 Units	Natural Gas	0.427093	0.572907	10	7354.5	8.79222e-05
CBSA Phoenix-Mesa-Scottsdale, AZ	Multi-Family with 2 - 4 Units	None	0.5	0.5	0	0	9.36045e-06
CBSA Phoenix-Mesa-Scottsdale, AZ	Multi-Family with 2 - 4 Units	Other Fuel	1	0	1	712.372	1.14506e-06
CBSA Phoenix-Mesa-Scottsdale, AZ	Multi-Family with 2 - 4 Units	Propane	0.5	0.5	0	0	4.33527e-06
CBSA Phoenix-Mesa-Scottsdale, AZ	Multi-Family with 5+ Units	Electricity	0.36078	0.63922	356	276516	0.00233451
CBSA Phoenix-Mesa-Scottsdale, AZ	Multi-Family with 5+ Units	Fuel Oil	0.5	0.5	0	0	2.0599e-06
CBSA Phoenix-Mesa-Scottsdale, AZ	Multi-Family with 5+ Units	Natural Gas	0.0997952	0.900205	10	8347.65	0.000199063
CBSA Phoenix-Mesa-Scottsdale, AZ	Multi-Family with 5+ Units	None	0	1	1	856.411	3.40619e-05
CBSA Phoenix-Mesa-Scottsdale, AZ	Multi-Family with 5+ Units	Other Fuel	1	0	2	1651.08	5.79828e-06
CBSA Phoenix-Mesa-Scottsdale, AZ	Multi-Family with 5+ Units	Propane	0.5	0.5	0	0	1.09236e-05
CBSA Phoenix-Mesa-Scottsdale, AZ	Single-Family Attached	Electricity	0.0774118	0.922588	100	80510.6	0.000543987
CBSA Phoenix-Mesa-Scottsdale, AZ	Single-Family Attached	Fuel Oil	0.5	0.5	0	0	4.68244e-07
CBSA Phoenix-Mesa-Scottsdale, AZ	Single-Family Attached	Natural Gas	0.0581756	0.941824	14	11879.8	0.000125495
CBSA Phoenix-Mesa-Scottsdale, AZ	Single-Family Attached	None	0.5	0.5	0	0	6.12178e-06
CBSA Phoenix-Mesa-Scottsdale, AZ	Single-Family Attached	Other Fuel	0	1	1	1100.78	3.61261e-06
CBSA Phoenix-Mesa-Scottsdale, AZ	Single-Family Attached	Propane	0.5	0.5	0	0	4.51111e-06
CBSA Phoenix-Mesa-Scottsdale, AZ	Single-Family Detached	Electricity	0.0068371	0.993163	968	807465	0.00572062
CBSA Phoenix-Mesa-Scottsdale, AZ	Single-Family Detached	Fuel Oil	0.5	0.5	0	0	4.47851e-06
CBSA Phoenix-Mesa-Scottsdale, AZ	Single-Family Detached	Natural Gas	0.00759053	0.992409	378	322648	0.00307604
CBSA Phoenix-Mesa-Scottsdale, AZ	Single-Family Detached	None	0	1	3	2355.81	5.08792e-05
CBSA Phoenix-Mesa-Scottsdale, AZ	Single-Family Detached	Other Fuel	0	1	4	3172.39	9.96834e-05
CBSA Phoenix-Mesa-Scottsdale, AZ	Single-Family Detached	Propane	0.132959	0.867041	7	5626.77	6.82075e-05
CBSA Riverside-San Bernardino-Ontario, CA	Mobile Home	Electricity	0.13474	0.86526	60	36316.2	0.000201101
CBSA Riverside-San Bernardino-Ontario, CA	Mobile Home	Fuel Oil	0.5	0.5	0	0	3.02788e-06
CBSA Riverside-San Bernardino-Ontario, CA	Mobile Home	Natural Gas	0.0558406	0.944159	78	46360.4	0.00051461
CBSA Riverside-San Bernardino-Ontario, CA	Mobile Home	None	0.5	0.5	0	0	2.80929e-05
CBSA Riverside-San Bernardino-Ontario, CA	Mobile Home	Other Fuel	0.445276	0.554724	2	1210.58	2.88104e-05
CBSA Riverside-San Bernardino-Ontario, CA	Mobile Home	Propane	0.128289	0.871711	8	4931.76	8.33188e-05
CBSA Riverside-San Bernardino-Ontario, CA	Multi-Family with 2 - 4 Units	Electricity	0.514768	0.485232	53	32744.2	0.000212636
CBSA Riverside-San Bernardino-Ontario, CA	Multi-Family with 2 - 4 Units	Fuel Oil	0.5	0.5	0	0	1.80256e-07
CBSA Riverside-San Bernardino-Ontario, CA	Multi-Family with 2 - 4 Units	Natural Gas	0.402619	0.597381	52	31772.2	0.00040242
CBSA Riverside-San Bernardino-Ontario, CA	Multi-Family with 2 - 4 Units	None	1	0	1	679.539	2.39454e-05
CBSA Riverside-San Bernardino-Ontario, CA	Multi-Family with 2 - 4 Units	Other Fuel	1	0	1	623.384	1.63895e-06
CBSA Riverside-San Bernardino-Ontario, CA	Multi-Family with 2 - 4 Units	Propane	0.5	0.5	0	0	8.80723e-06
CBSA Riverside-San Bernardino-Ontario, CA	Multi-Family with 5+ Units	Electricity	0.643767	0.356233	129	75015.2	0.000666696
CBSA Riverside-San Bernardino-Ontario, CA	Multi-Family with 5+ Units	Fuel Oil	0.5	0.5	0	0	3.60532e-07
CBSA Riverside-San Bernardino-Ontario, CA	Multi-Family with 5+ Units	Natural Gas	0.492804	0.507196	129	75375	0.000775612
CBSA Riverside-San Bernardino-Ontario, CA	Multi-Family with 5+ Units	None	1	0	1	614.929	3.60967e-05
CBSA Riverside-San Bernardino-Ontario, CA	Multi-Family with 5+ Units	Other Fuel	0.666184	0.333816	4	2091.31	3.39688e-06
CBSA Riverside-San Bernardino-Ontario, CA	Multi-Family with 5+ Units	Propane	1	0	2	994.446	2.00984e-05
CBSA Riverside-San Bernardino-Ontario, CA	Single-Family Attached	Electricity	0.203383	0.796617	44	26221	0.000141197
CBSA Riverside-San Bernardino-Ontario, CA	Single-Family Attached	Fuel Oil	0.5	0.5	0	0	2.84463e-07
CBSA Riverside-San Bernardino-Ontario, CA	Single-Family Attached	Natural Gas	0.0764213	0.923579	96	57818.8	0.000385962
CBSA Riverside-San Bernardino-Ontario, CA	Single-Family Attached	None	0	1	1	680.891	7.59601e-06
CBSA Riverside-San Bernardino-Ontario, CA	Single-Family Attached	Other Fuel	0	1	2	1421.19	2.798e-06
CBSA Riverside-San Bernardino-Ontario, CA	Single-Family Attached	Propane	0.5	0.5	0	0	9.34848e-06
CBSA Riverside-San Bernardino-Ontario, CA	Single-Family Detached	Electricity	0.0134737	0.986526	437	269889	0.00128743
CBSA Riverside-San Bernardino-Ontario, CA	Single-Family Detached	Fuel Oil	0.5	0.5	0	0	6.71616e-06
CBSA Riverside-San Bernardino-Ontario, CA	Single-Family Detached	Natural Gas	0.0163445	0.983655	999	599788	0.00604377
CBSA Riverside-San Bernardino-Ontario, CA	Single-Family Detached	None	0.144841	0.855159	7	4691.61	0.000105513
CBSA Riverside-San Bernardino-Ontario, CA	Single-Family Detached	Other Fuel	0	1	26	16253.2	0.00020972
CBSA Riverside-San Bernardino-Ontario, CA	Single-Family Detached	Propane	0.0193629	0.980637	49	29042.3	0.0002645
CBSA San Francisco-Oakland-Hayward, CA	Mobile Home	Electricity	0.665146	0.334854	6	5014.04	3.41487e-05
CBSA San Francisco-Oakland-Hayward, CA	Mobile Home	Fuel Oil	0.5	0.5	0	0	1.05797e-06
CBSA San Francisco-Oakland-Hayward, CA	Mobile Home	Natural Gas	0.121069	0.878931	9	7454.75	9.09933e-05
CBSA San Francisco-Oakland-Hayward, CA	Mobile Home	None	1	0	2	1654.42	3.93387e-06
CBSA San Francisco-Oakland-Hayward, CA	Mobile Home	Other Fuel	0.5	0.5	0	0	5.88686e-06
CBSA San Francisco-Oakland-Hayward, CA	Mobile Home	Propane	0.619736	0.380264	3	2695.63	9.23762e-06
CBSA San Francisco-Oakland-Hayward, CA	Multi-Family with 2 - 4 Units	Electricity	0.510077	0.489923	67	53119.8	0.000435916
CBSA San Francisco-Oakland-Hayward, CA	Multi-Family with 2 - 4 Units	Fuel Oil	0.5	0.5	0	0	1.00361e-06
CBSA San Francisco-Oakland-Hayward, CA	Multi-Family with 2 - 4 Units	Natural Gas	0.464767	0.535233	140	111180	0.000993826
CBSA San Francisco-Oakland-Hayward, CA	Multi-Family with 2 - 4 Units	None	1	0	1	976.416	6.09275e-05
CBSA San Francisco-Oakland-Hayward, CA	Multi-Family with 2 - 4 Units	Other Fuel	0.482789	0.517211	2	1558.84	6.09325e-06
CBSA San Francisco-Oakland-Hayward, CA	Multi-Family with 2 - 4 Units	Propane	0.5	0.5	0	0	2.11191e-05
CBSA San Francisco-Oakland-Hayward, CA	Multi-Family with 5+ Units	Electricity	0.595618	0.404382	275	217133	0.00180079
CBSA San Francisco-Oakland-Hayward, CA	Multi-Family with 5+ Units	Fuel Oil	1	0	7	5930.96	6.6504e-06
CBSA San Francisco-Oakland-Hayward, CA	Multi-Family with 5+ Units	Natural Gas	0.72819	0.27181	258	199858	0.00172768
CBSA San Francisco-Oakland-Hayward, CA	Multi-Family with 5+ Units	None	1	0	5	3539.49	0.000199534
CBSA San Francisco-Oakland-Hayward, CA	Multi-Family with 5+ Units	Other Fuel	0.884161	0.115839	25	19559.2	4.69073e-05
CBSA San Francisco-Oakland-Hayward, CA	Multi-Family with 5+ Units	Propane	0.5	0.5	0	0	4.47514e-05
CBSA San Francisco-Oakland-Hayward, CA	Single-Family Attached	Electricity	0.115125	0.884875	64	52794.3	0.000280889
CBSA San Francisco-Oakland-Hayward, CA	Single-Family Attached	Fuel Oil	0	1	1	754.114	3.08689e-07
CBSA San Francisco-Oakland-Hayward, CA	Single-Family Attached	Natural Gas	0.109533	0.890467	165	130804	0.000875441
CBSA San Francisco-Oakland-Hayward, CA	Single-Family Attached	None	0	1	2	1714.93	2.6221e-05
CBSA San Francisco-Oakland-Hayward, CA	Single-Family Attached	Other Fuel	0.5	0.5	0	0	5.20096e-06
CBSA San Francisco-Oakland-Hayward, CA	Single-Family Attached	Propane	0	1	1	776.342	2.10522e-05
CBSA San Francisco-Oakland-Hayward, CA	Single-Family Detached	Electricity	0.0493641	0.950636	227	189627	0.00103964
CBSA San Francisco-Oakland-Hayward, CA	Single-Family Detached	Fuel Oil	0.5	0.5	0	0	4.78776e-06
CBSA San Francisco-Oakland-Hayward, CA	Single-Family Detached	Natural Gas	0.022969	0.977031	829	683266	0.00526217
CBSA San Francisco-Oakland-Hayward, CA	Single-Family Detached	None	0	1	1	759.015	6.78184e-05
CBSA San Francisco-Oakland-Hayward, CA	Single-Family Detached	Other Fuel	0	1	11	9203.79	0.000116664
CBSA San Francisco-Oakland-Hayward, CA	Single-Family Detached	Propane	0.127392	0.872608	8	6834.32	0.000114186
CBSA Seattle-Tacoma-Bellevue, WA	Mobile Home	Electricity	0.0425791	0.957421	75	44089.7	0.000297808
CBSA Seattle-Tacoma-Bellevue, WA	Mobile Home	Fuel Oil	0.5	0.5	0	0	1.48952e-06
CBSA Seattle-Tacoma-Bellevue, WA	Mobile Home	Natural Gas	0	1	5	3026.28	2.21488e-05
CBSA Seattle-Tacoma-Bellevue, WA	Mobile Home	None	0.5	0.5	0	0	2.21876e-06
CBSA Seattle-Tacoma-Bellevue, WA	Mobile Home	Other Fuel	0	1	8	4608.09	3.58921e-05
CBSA Seattle-Tacoma-Bellevue, WA	Mobile Home	Propane	0	1	1	513.021	1.42791e-05
CBSA Seattle-Tacoma-Bellevue, WA	Multi-Family with 2 - 4 Units	Electricity	0.214137	0.785863	109	69897.8	0.000531286
CBSA Seattle-Tacoma-Bellevue, WA	Multi-Family with 2 - 4 Units	Fuel Oil	1	0	1	715.594	2.14941e-06
CBSA Seattle-Tacoma-Bellevue, WA	Multi-Family with 2 - 4 Units	Natural Gas	0.0728544	0.927146	14	9822.25	0.000117139
CBSA Seattle-Tacoma-Bellevue, WA	Multi-Family with 2 - 4 Units	None	0.5	0.5	0	0	4.3084e-06
CBSA Seattle-Tacoma-Bellevue, WA	Multi-Family with 2 - 4 Units	Other Fuel	0.5	0.5	0	0	2.27445e-06
CBSA Seattle-Tacoma-Bellevue, WA	Multi-Family with 2 - 4 Units	Propane	0	1	1	715.594	3.67314e-06
CBSA Seattle-Tacoma-Bellevue, WA	Multi-Family with 5+ Units	Electricity	0.340423	0.659577	578	379043	0.00275652
CBSA Seattle-Tacoma-Bellevue, WA	Multi-Family with 5+ Units	Fuel Oil	1	0	4	2828.68	7.4322e-06
CBSA Seattle-Tacoma-Bellevue, WA	Multi-Family with 5+ Units	Natural Gas	0.449794	0.550206	26	16923.6	0.000298565
CBSA Seattle-Tacoma-Bellevue, WA	Multi-Family with 5+ Units	None	1	0	1	715.594	4.18554e-05
CBSA Seattle-Tacoma-Bellevue, WA	Multi-Family with 5+ Units	Other Fuel	1	0	3	2267.63	2.67148e-05
CBSA Seattle-Tacoma-Bellevue, WA	Multi-Family with 5+ Units	Propane	0.306885	0.693115	2	939.411	1.20464e-05
CBSA Seattle-Tacoma-Bellevue, WA	Single-Family Attached	Electricity	0.0454124	0.954588	82	54123.7	0.00028521
CBSA Seattle-Tacoma-Bellevue, WA	Single-Family Attached	Fuel Oil	0.5	0.5	0	0	3.30753e-06
CBSA Seattle-Tacoma-Bellevue, WA	Single-Family Attached	Natural Gas	0	1	46	31123.9	0.000231941
CBSA Seattle-Tacoma-Bellevue, WA	Single-Family Attached	None	0.5	0.5	0	0	1.86399e-06
CBSA Seattle-Tacoma-Bellevue, WA	Single-Family Attached	Other Fuel	0.5	0.5	0	0	4.81254e-06
CBSA Seattle-Tacoma-Bellevue, WA	Single-Family Attached	Propane	0	1	2	1322.91	9.95142e-06
CBSA Seattle-Tacoma-Bellevue, WA	Single-Family Detached	Electricity	0.0186327	0.981367	486	323480	0.00209495
CBSA Seattle-Tacoma-Bellevue, WA	Single-Family Detached	Fuel Oil	0	1	50	33757.4	0.000226395
CBSA Seattle-Tacoma-Bellevue, WA	Single-Family Detached	Natural Gas	0.00621962	0.99378	701	466469	0.00391915
CBSA Seattle-Tacoma-Bellevue, WA	Single-Family Detached	None	0	1	1	715.594	1.28145e-05
CBSA Seattle-Tacoma-Bellevue, WA	Single-Family Detached	Other Fuel	0	1	25	15923.2	0.000202277
CBSA Seattle-Tacoma-Bellevue, WA	Single-Family Detached	Propane	0	1	33	22631.9	0.000189868
CBSA Washington-Arlington-Alexandria, DC-VA-MD-WV	Mobile Home	Electricity	0.104543	0.895457	10	9787.47	8.69913e-05
CBSA Washington-Arlington-Alexandria, DC-VA-MD-WV	Mobile Home	Fuel Oil	0	1	1	1049.34	1.88255e-05
CBSA Washington-Arlington-Alexandria, DC-VA-MD-WV	Mobile Home	Natural Gas	0.5	0.5	0	0	9.47574e-06
CBSA Washington-Arlington-Alexandria, DC-VA-MD-WV	Mobile Home	None	0.5	0.5	0	0	1.67879e-06
CBSA Washington-Arlington-Alexandria, DC-VA-MD-WV	Mobile Home	Other Fuel	0	1	2	2072.56	9.05533e-06
CBSA Washington-Arlington-Alexandria, DC-VA-MD-WV	Mobile Home	Propane	0	1	1	926.725	1.63762e-05
CBSA Washington-Arlington-Alexandria, DC-VA-MD-WV	Multi-Family with 2 - 4 Units	Electricity	0.566699	0.433301	30	27574.4	0.000298724
CBSA Washington-Arlington-Alexandria, DC-VA-MD-WV	Multi-Family with 2 - 4 Units	Fuel Oil	1	0	2	2161.4	8.99426e-06
CBSA Washington-Arlington-Alexandria, DC-VA-MD-WV	Multi-Family with 2 - 4 Units	Natural Gas	0.624112	0.375888	21	19112.5	0.000233947
CBSA Washington-Arlington-Alexandria, DC-VA-MD-WV	Multi-Family with 2 - 4 Units	None	0.5	0.5	0	0	5.85255e-06
CBSA Washington-Arlington-Alexandria, DC-VA-MD-WV	Multi-Family with 2 - 4 Units	Other Fuel	0.5	0.5	0	0	3.70316e-06
CBSA Washington-Arlington-Alexandria, DC-VA-MD-WV	Multi-Family with 2 - 4 Units	Propane	0.5	0.5	0	0	8.15519e-06
CBSA Washington-Arlington-Alexandria, DC-VA-MD-WV	Multi-Family with 5+ Units	Electricity	0.422542	0.577458	468	417168	0.00307278
CBSA Washington-Arlington-Alexandria, DC-VA-MD-WV	Multi-Family with 5+ Units	Fuel Oil	0.654608	0.345392	11	10192.5	4.17984e-05
CBSA Washington-Arlington-Alexandria, DC-VA-MD-WV	Multi-Family with 5+ Units	Natural Gas	0.468598	0.531402	243	216526	0.00202411
CBSA Washington-Arlington-Alexandria, DC-VA-MD-WV	Multi-Family with 5+ Units	None	0.5	0.5	0	0	6.0914e-05
CBSA Washington-Arlington-Alexandria, DC-VA-MD-WV	Multi-Family with 5+ Units	Other Fuel	0.509	0.491	4	3610.53	2.92999e-05
CBSA Washington-Arlington-Alexandria, DC-VA-MD-WV	Multi-Family with 5+ Units	Propane	1	0	2	1833.53	5.64659e-05
CBSA Washington-Arlington-Alexandria, DC-VA-MD-WV	Single-Family Attached	Electricity	0.0394805	0.96052	249	221919	0.00146956
CBSA Washington-Arlington-Alexandria, DC-VA-MD-WV	Single-Family Attached	Fuel Oil	0	1	1	974.7	2.08007e-05
CBSA Washington-Arlington-Alexandria, DC-VA-MD-WV	Single-Family Attached	Natural Gas	0.0174733	0.982527	240	217570	0.00183269
CBSA Washington-Arlington-Alexandria, DC-VA-MD-WV	Single-Family Attached	None	0.5	0.5	0	0	1.16156e-05
CBSA Washington-Arlington-Alexandria, DC-VA-MD-WV	Single-Family Attached	Other Fuel	0.5	0.5	0	0	6.2359e-06
CBSA Washington-Arlington-Alexandria, DC-VA-MD-WV	Single-Family Attached	Propane	0	1	2	2025.55	2.58067e-05
CBSA Washington-Arlington-Alexandria, DC-VA-MD-WV	Single-Family Detached	Electricity	0.0217543	0.978246	388	366200	0.00254503
CBSA Washington-Arlington-Alexandria, DC-VA-MD-WV	Single-Family Detached	Fuel Oil	0	1	65	59930.7	0.000525498
CBSA Washington-Arlington-Alexandria, DC-VA-MD-WV	Single-Family Detached	Natural Gas	0.0111592	0.988841	599	547169	0.00434696
CBSA Washington-Arlington-Alexandria, DC-VA-MD-WV	Single-Family Detached	None	0.5	0.5	0	0	1.46815e-05
CBSA Washington-Arlington-Alexandria, DC-VA-MD-WV	Single-Family Detached	Other Fuel	0	1	21	19848.5	0.000177302
CBSA Washington-Arlington-Alexandria, DC-VA-MD-WV	Single-Family Detached	Propane	0	1	32	31184.5	0.000325144
Non-CBSA East North Central	Mobile Home	Electricity	0.100534	0.899466	54	185590	0.0012447
Non-CBSA East North Central	Mobile Home	Fuel Oil	0	1	3	8638.74	9.16898e-05
Non-CBSA East North Central	Mobile Home	Natural Gas	0.0617103	0.93829	72	234373	0.00242693
Non-CBSA East North Central	Mobile Home	None	0.5	0.5	0	0	2.15468e-05
Non-CBSA East North Central	Mobile Home	Other Fuel	0.249898	0.750102	10	37815.8	0.000333805
Non-CBSA East North Central	Mobile Home	Propane	0.168559	0.831441	38	109837	0.00114906
Non-CBSA East North Central	Multi-Family with 2 - 4 Units	Electricity	0.483454	0.516546	116	285959	0.00274521
Non-CBSA East North Central	Multi-Family with 2 - 4 Units	Fuel Oil	1	0	1	3798.04	2.10205e-05
Non-CBSA East North Central	Multi-Family with 2 - 4 Units	Natural Gas	0.360003	0.639997	157	465965	0.00545013
Non-CBSA East North Central	Multi-Family with 2 - 4 Units	None	0.5	0.5	0	0	4.15554e-05
Non-CBSA East North Central	Multi-Family with 2 - 4 Units	Other Fuel	1	0	1	299.789	5.17067e-05
Non-CBSA East North Central	Multi-Family with 2 - 4 Units	Propane	0.599643	0.400357	3	12582.8	0.000130595
Non-CBSA East North Central	Multi-Family with 5+ Units	Electricity	0.637112	0.362888	371	925435	0.00798142
Non-CBSA East North Central	Multi-Family with 5+ Units	Fuel Oil	0.970792	0.0292085	13	23393.7	1.6769e-05
Non-CBSA East North Central	Multi-Family with 5+ Units	Natural Gas	0.566586	0.433414	219	576432	0.006167
Non-CBSA East North Central	Multi-Family with 5+ Units	None	0.5	0.5	0	0	0.000233838
Non-CBSA East North Central	Multi-Family with 5+ Units	Other Fuel	0.741546	0.258454	3	9629.56	0.000253173
Non-CBSA East North Central	Multi-Family with 5+ Units	Propane	0	1	1	3984.06	0.0001547
Non-CBSA East North Central	Single-Family Attached	Electricity	0.254332	0.745668	68	202122	0.000943321
Non-CBSA East North Central	Single-Family Attached	Fuel Oil	0	1	2	5425.3	1.06957e-05
Non-CBSA East North Central	Single-Family Attached	Natural Gas	0.10354	0.89646	196	599297	0.00320234
Non-CBSA East North Central	Single-Family Attached	None	0.5	0.5	0	0	8.52643e-06
Non-CBSA East North Central	Single-Family Attached	Other Fuel	0.5	0.5	0	0	2.07502e-05
Non-CBSA East North Central	Single-Family Attached	Propane	0	1	1	3069.14	6.53171e-05
Non-CBSA East North Central	Single-Family Detached	Electricity	0.0393098	0.96069	462	1.55812e+06	0.0109154
Non-CBSA East North Central	Single-Family Detached	Fuel Oil	0.0655931	0.934407	50	161251	0.00158128
Non-CBSA East North Central	Single-Family Detached	Natural Gas	0.0218873	0.978113	1836	6.50989e+06	0.0533227
Non-CBSA East North Central	Single-Family Detached	None	1	0	1	3115.9	0.000174266
Non-CBSA East North Central	Single-Family Detached	Other Fuel	0.0357636	0.964236	113	366055	0.00350149
Non-CBSA East North Central	Single-Family Detached	Propane	0.0261137	0.973886	288	979732	0.00870345
Non-CBSA East South Central	Mobile Home	Electricity	0.042363	0.957637	173	586631	0.00577466
Non-CBSA East South Central	Mobile Home	Fuel Oil	0.5	0.5	0	0	6.9762e-05
Non-CBSA East South Central	Mobile Home	Natural Gas	0.142138	0.857862	17	53019.2	0.00049058
Non-CBSA East South Central	Mobile Home	None	1	0	1	3099.02	4.69172e-05
Non-CBSA East South Central	Mobile Home	Other Fuel	0.127296	0.872704	15	55907.5	0.000251127
Non-CBSA East South Central	Mobile Home	Propane	0.0901271	0.909873	12	44091.7	0.000837725
Non-CBSA East South Central	Multi-Family with 2 - 4 Units	Electricity	0.242015	0.757985	139	266145	0.00267047
Non-CBSA East South Central	Multi-Family with 2 - 4 Units	Fuel Oil	0.5	0.5	0	0	5.02959e-06
Non-CBSA East South Central	Multi-Family with 2 - 4 Units	Natural Gas	0.317328	0.682672	53	106906	0.00101396
Non-CBSA East South Central	Multi-Family with 2 - 4 Units	None	0.5	0.5	0	0	1.88221e-05
Non-CBSA East South Central	Multi-Family with 2 - 4 Units	Other Fuel	0	1	1	4856.16	1.14094e-05
Non-CBSA East South Central	Multi-Family with 2 - 4 Units	Propane	1	0	1	2378.97	2.7645e-05
Non-CBSA East South Central	Multi-Family with 5+ Units	Electricity	0.425799	0.574201	259	668692	0.00620176
Non-CBSA East South Central	Multi-Family with 5+ Units	Fuel Oil	1	0	1	288.456	3.44855e-06
Non-CBSA East South Central	Multi-Family with 5+ Units	Natural Gas	0.33039	0.66961	45	87330.8	0.00095935
Non-CBSA East South Central	Multi-Family with 5+ Units	None	0.5	0.5	0	0	5.24376e-05
Non-CBSA East South Central	Multi-Family with 5+ Units	Other Fuel	0	1	1	4115.88	2.69416e-05
Non-CBSA East South Central	Multi-Family with 5+ Units	Propane	0.5	0.5	0	0	2.9109e-05
Non-CBSA East South Central	Single-Family Attached	Electricity	0.149877	0.850123	73	185568	0.000819025
Non-CBSA East South Central	Single-Family Attached	Fuel Oil	0.5	0.5	0	0	8.90733e-07
Non-CBSA East South Central	Single-Family Attached	Natural Gas	0.119684	0.880316	26	55878.1	0.00055859
Non-CBSA East South Central	Single-Family Attached	None	0.5	0.5	0	0	4.51982e-06
Non-CBSA East South Central	Single-Family Attached	Other Fuel	0.5	0.5	0	0	4.17745e-06
Non-CBSA East South Central	Single-Family Attached	Propane	0	1	1	3278.13	1.88353e-05
Non-CBSA East South Central	Single-Family Detached	Electricity	0.0226116	0.977388	906	3.15414e+06	0.0220051
Non-CBSA East South Central	Single-Family Detached	Fuel Oil	0.5	0.5	0	0	0.000177657
Non-CBSA East South Central	Single-Family Detached	Natural Gas	0.0175747	0.982425	495	1.70239e+06	0.0164732
Non-CBSA East South Central	Single-Family Detached	None	0.5	0.5	0	0	0.000104545
Non-CBSA East South Central	Single-Family Detached	Other Fuel	0.115289	0.884711	39	146141	0.00093147
Non-CBSA East South Central	Single-Family Detached	Propane	0	1	77	285875	0.00293451
Non-CBSA Middle Atlantic	Mobile Home	Electricity	0.0511541	0.948846	15	55570	0.000312059
Non-CBSA Middle Atlantic	Mobile Home	Fuel Oil	0.113936	0.886064	16	53969.9	0.000933363
Non-CBSA Middle Atlantic	Mobile Home	Natural Gas	0.0627077	0.937292	27	95777.7	0.000683415
Non-CBSA Middle Atlantic	Mobile Home	None	0.5	0.5	0	0	1.23404e-05
Non-CBSA Middle Atlantic	Mobile Home	Other Fuel	0.146856	0.853144	23	74492.5	0.000254525
Non-CBSA Middle Atlantic	Mobile Home	Propane	0.00736767	0.992632	23	77592.4	0.000672913
Non-CBSA Middle Atlantic	Multi-Family with 2 - 4 Units	Electricity	0.607919	0.392081	71	199822	0.00150564
Non-CBSA Middle Atlantic	Multi-Family with 2 - 4 Units	Fuel Oil	0.514326	0.485674	18	64655.1	0.000373048
Non-CBSA Middle Atlantic	Multi-Family with 2 - 4 Units	Natural Gas	0.406497	0.593503	119	364349	0.00392305
Non-CBSA Middle Atlantic	Multi-Family with 2 - 4 Units	None	0.5	0.5	0	0	2.96142e-05
Non-CBSA Middle Atlantic	Multi-Family with 2 - 4 Units	Other Fuel	0.0508652	0.949135	3	7258.07	7.26278e-05
Non-CBSA Middle Atlantic	Multi-Family with 2 - 4 Units	Propane	0	1	4	12001.9	0.000171628
Non-CBSA Middle Atlantic	Multi-Family with 5+ Units	Electricity	0.819516	0.180484	120	266467	0.00301409
Non-CBSA Middle Atlantic	Multi-Family with 5+ Units	Fuel Oil	0.987145	0.0128548	17	59734.4	0.000175949
Non-CBSA Middle Atlantic	Multi-Family with 5+ Units	Natural Gas	0.604975	0.395025	80	216994	0.00269828
Non-CBSA Middle Atlantic	Multi-Family with 5+ Units	None	0.5	0.5	0	0	8.92264e-05
Non-CBSA Middle Atlantic	Multi-Family with 5+ Units	Other Fuel	0.5	0.5	0	0	8.79908e-05
Non-CBSA Middle Atlantic	Multi-Family with 5+ Units	Propane	0.703455	0.296545	4	13163.1	0.000105676
Non-CBSA Middle Atlantic	Single-Family Attached	Electricity	0.143131	0.856869	52	148403	0.00095656
Non-CBSA Middle Atlantic	Single-Family Attached	Fuel Oil	0.060575	0.939425	19	75997.7	0.000532637
Non-CBSA Middle Atlantic	Single-Family Attached	Natural Gas	0.073541	0.926459	111	356658	0.00284026
Non-CBSA Middle Atlantic	Single-Family Attached	None	1	0	1	4747.27	9.81688e-06
Non-CBSA Middle Atlantic	Single-Family Attached	Other Fuel	0	1	2	8457.16	6.68045e-05
Non-CBSA Middle Atlantic	Single-Family Attached	Propane	0.420226	0.579774	2	1432.39	7.15299e-05
Non-CBSA Middle Atlantic	Single-Family Detached	Electricity	0.0143469	0.985653	154	583318	0.00436553
Non-CBSA Middle Atlantic	Single-Family Detached	Fuel Oil	0.0248064	0.975194	236	879630	0.00659582
Non-CBSA Middle Atlantic	Single-Family Detached	Natural Gas	0.015531	0.984469	624	2.26167e+06	0.0191714
Non-CBSA Middle Atlantic	Single-Family Detached	None	0	1	1	2784.31	7.88095e-05
Non-CBSA Middle Atlantic	Single-Family Detached	Other Fuel	0.0312539	0.968746	96	325104	0.00282499
Non-CBSA Middle Atlantic	Single-Family Detached	Propane	0.00948206	0.990518	87	321202	0.00223426
Non-CBSA Mountain	Mobile Home	Electricity	0.156356	0.843644	48	179487	0.00146846
Non-CBSA Mountain	Mobile Home	Fuel Oil	0.5	0.5	0	0	2.48264e-05
Non-CBSA Mountain	Mobile Home	Natural Gas	0.0939568	0.906043	82	273000	0.00228561
Non-CBSA Mountain	Mobile Home	None	1	0	1	3689.98	4.70342e-05
Non-CBSA Mountain	Mobile Home	Other Fuel	0.0645237	0.935476	17	66405.8	0.000560194
Non-CBSA Mountain	Mobile Home	Propane	0.205488	0.794512	26	97982.2	0.000797873
Non-CBSA Mountain	Multi-Family with 2 - 4 Units	Electricity	0.388028	0.611972	60	178170	0.00157966
Non-CBSA Mountain	Multi-Family with 2 - 4 Units	Fuel Oil	0.5	0.5	0	0	7.09497e-06
Non-CBSA Mountain	Multi-Family with 2 - 4 Units	Natural Gas	0.349334	0.650666	79	231135	0.00193964
Non-CBSA Mountain	Multi-Family with 2 - 4 Units	None	0.5	0.5	0	0	2.50353e-05
Non-CBSA Mountain	Multi-Family with 2 - 4 Units	Other Fuel	0.5	0.5	0	0	2.9172e-05
Non-CBSA Mountain	Multi-Family with 2 - 4 Units	Propane	0.0591801	0.94082	2	5166.64	6.23079e-05
Non-CBSA Mountain	Multi-Family with 5+ Units	Electricity	0.45828	0.54172	197	543048	0.00495343
Non-CBSA Mountain	Multi-Family with 5+ Units	Fuel Oil	1	0	2	1107.86	1.55942e-05
Non-CBSA Mountain	Multi-Family with 5+ Units	Natural Gas	0.407562	0.592438	148	412000	0.00405818
Non-CBSA Mountain	Multi-Family with 5+ Units	None	0.5	0.5	0	0	0.000123096
Non-CBSA Mountain	Multi-Family with 5+ Units	Other Fuel	0.879334	0.120666	6	12111.3	0.000100933
Non-CBSA Mountain	Multi-Family with 5+ Units	Propane	0.546132	0.453868	2	7087.06	0.000115292
Non-CBSA Mountain	Single-Family Attached	Electricity	0.0562851	0.943715	43	135671	0.000910886
Non-CBSA Mountain	Single-Family Attached	Fuel Oil	0.5	0.5	0	0	4.02039e-06
Non-CBSA Mountain	Single-Family Attached	Natural Gas	0.065788	0.934212	90	291441	0.00209921
Non-CBSA Mountain	Single-Family Attached	None	0.5	0.5	0	0	1.08912e-05
Non-CBSA Mountain	Single-Family Attached	Other Fuel	0	1	1	4643.27	3.62014e-05
Non-CBSA Mountain	Single-Family Attached	Propane	0	1	4	17951.5	4.51193e-05
Non-CBSA Mountain	Single-Family Detached	Electricity	0.035462	0.964538	279	1.01471e+06	0.00739653
Non-CBSA Mountain	Single-Family Detached	Fuel Oil	0	1	1	3253.82	0.000176082
Non-CBSA Mountain	Single-Family Detached	Natural Gas	0.00871265	0.991287	873	3.12448e+06	0.0260142
Non-CBSA Mountain	Single-Family Detached	None	1	0	1	4869.14	0.000111041
Non-CBSA Mountain	Single-Family Detached	Other Fuel	0.120094	0.879906	65	284581	0.00227099
Non-CBSA Mountain	Single-Family Detached	Propane	0.00946919	0.990531	80	338709	0.00228881
Non-CBSA New England	Mobile Home	Electricity	0	1	4	12815.6	3.69033e-05
Non-CBSA New England	Mobile Home	Fuel Oil	0	1	7	26851.4	0.000659188
Non-CBSA New England	Mobile Home	Natural Gas	0	1	3	8533.84	5.61052e-05
Non-CBSA New England	Mobile Home	None	0.5	0.5	0	0	5.62701e-06
Non-CBSA New England	Mobile Home	Other Fuel	0	1	10	31593.5	9.02526e-05
Non-CBSA New England	Mobile Home	Propane	0	1	3	5477.84	0.000164342
Non-CBSA New England	Multi-Family with 2 - 4 Units	Electricity	0.715973	0.284027	39	110938	0.000898549
Non-CBSA New England	Multi-Family with 2 - 4 Units	Fuel Oil	0.467803	0.532197	40	135610	0.00129625
Non-CBSA New England	Multi-Family with 2 - 4 Units	Natural Gas	0.490029	0.509971	110	339469	0.00290374
Non-CBSA New England	Multi-Family with 2 - 4 Units	None	0.5	0.5	0	0	3.02729e-05
Non-CBSA New England	Multi-Family with 2 - 4 Units	Other Fuel	0	1	1	3146.7	6.97678e-05
Non-CBSA New England	Multi-Family with 2 - 4 Units	Propane	0.209501	0.790499	6	19367.1	0.000287778
Non-CBSA New England	Multi-Family with 5+ Units	Electricity	0.743712	0.256288	114	255371	0.00215402
Non-CBSA New England	Multi-Family with 5+ Units	Fuel Oil	0.72102	0.27898	31	70160.4	0.000607102
Non-CBSA New England	Multi-Family with 5+ Units	Natural Gas	0.615055	0.384945	74	164302	0.00205007
Non-CBSA New England	Multi-Family with 5+ Units	None	0.5	0.5	0	0	5.42158e-05
Non-CBSA New England	Multi-Family with 5+ Units	Other Fuel	0.519494	0.480506	2	7289.42	5.71771e-05
Non-CBSA New England	Multi-Family with 5+ Units	Propane	0.665396	0.334604	8	24926.4	0.000207372
Non-CBSA New England	Single-Family Attached	Electricity	0.31056	0.68944	26	51690.4	0.000282719
Non-CBSA New England	Single-Family Attached	Fuel Oil	0	1	11	42788.6	0.000250153
Non-CBSA New England	Single-Family Attached	Natural Gas	0.162449	0.837551	34	98856.6	0.000805965
Non-CBSA New England	Single-Family Attached	None	0.5	0.5	0	0	3.82713e-06
Non-CBSA New England	Single-Family Attached	Other Fuel	0.407645	0.592355	4	19441.5	2.74324e-05
Non-CBSA New England	Single-Family Attached	Propane	0	1	2	12175.7	0.000107719
Non-CBSA New England	Single-Family Detached	Electricity	0.0653663	0.934634	50	183000	0.000943338
Non-CBSA New England	Single-Family Detached	Fuel Oil	0.0230173	0.976983	328	1.19948e+06	0.0111032
Non-CBSA New England	Single-Family Detached	Natural Gas	0.0142795	0.98572	192	678352	0.00525137
Non-CBSA New England	Single-Family Detached	None	0.5	0.5	0	0	2.84945e-05
Non-CBSA New England	Single-Family Detached	Other Fuel	0.0118725	0.988128	64	258677	0.00202084
Non-CBSA New England	Single-Family Detached	Propane	0	1	51	195180	0.0017663
Non-CBSA Pacific	Mobile Home	Electricity	0.135591	0.864409	93	284937	0.00213108
Non-CBSA Pacific	Mobile Home	Fuel Oil	0.5	0.5	0	0	5.30272e-05
Non-CBSA Pacific	Mobile Home	Natural Gas	0.0454336	0.954566	41	161412	0.00128267
Non-CBSA Pacific	Mobile Home	None	0	1	1	2972.12	6.60277e-05
Non-CBSA Pacific	Mobile Home	Other Fuel	0	1	18	66709.7	0.000503498
Non-CBSA Pacific	Mobile Home	Propane	0.277137	0.722863	13	48238.8	0.000393177
Non-CBSA Pacific	Multi-Family with 2 - 4 Units	Electricity	0.465238	0.534762	139	361132	0.00246087
Non-CBSA Pacific	Multi-Family with 2 - 4 Units	Fuel Oil	0.5	0.5	0	0	9.26519e-06
Non-CBSA Pacific	Multi-Family with 2 - 4 Units	Natural Gas	0.472362	0.527638	70	209059	0.0020575
Non-CBSA Pacific	Multi-Family with 2 - 4 Units	None	0.704787	0.295213	8	23556.1	0.000140696
Non-CBSA Pacific	Multi-Family with 2 - 4 Units	Other Fuel	0	1	1	4094.05	4.00046e-05
Non-CBSA Pacific	Multi-Family with 2 - 4 Units	Propane	0	1	2	5873.73	6.65372e-05
Non-CBSA Pacific	Multi-Family with 5+ Units	Electricity	0.546468	0.453532	398	1.06245e+06	0.00756099
Non-CBSA Pacific	Multi-Family with 5+ Units	Fuel Oil	1	0	2	3395.77	1.19134e-05
Non-CBSA Pacific	Multi-Family with 5+ Units	Natural Gas	0.584576	0.415424	137	386650	0.00346974
Non-CBSA Pacific	Multi-Family with 5+ Units	None	0.619113	0.380887	47	122310	0.000418739
Non-CBSA Pacific	Multi-Family with 5+ Units	Other Fuel	0.936124	0.063876	4	9154.5	6.70185e-05
Non-CBSA Pacific	Multi-Family with 5+ Units	Propane	0.619576	0.380424	4	7223.01	0.000107138
Non-CBSA Pacific	Single-Family Attached	Electricity	0.0977294	0.902271	107	300683	0.00139593
Non-CBSA Pacific	Single-Family Attached	Fuel Oil	0	1	1	3047.36	8.608e-06
Non-CBSA Pacific	Single-Family Attached	Natural Gas	0.0547563	0.945244	113	352615	0.00226498
Non-CBSA Pacific	Single-Family Attached	None	0	1	3	9138.34	8.4077e-05
Non-CBSA Pacific	Single-Family Attached	Other Fuel	0.457168	0.542832	3	6497.57	4.85892e-05
Non-CBSA Pacific	Single-Family Attached	Propane	0.494357	0.505643	2	8178	6.69515e-05
Non-CBSA Pacific	Single-Family Detached	Electricity	0.0350786	0.964921	468	1.61927e+06	0.0124531
Non-CBSA Pacific	Single-Family Detached	Fuel Oil	0	1	13	43235.1	0.000538436
Non-CBSA Pacific	Single-Family Detached	Natural Gas	0.0157252	0.984275	897	3.2647e+06	0.0251682
Non-CBSA Pacific	Single-Family Detached	None	0.102484	0.897516	107	382229	0.000370075
Non-CBSA Pacific	Single-Family Detached	Other Fuel	0.0325005	0.9675	104	414150	0.00324624
Non-CBSA Pacific	Single-Family Detached	Propane	0.0170953	0.982905	56	240305	0.00263648
Non-CBSA South Atlantic	Mobile Home	Electricity	0.0771796	0.92282	478	1.58865e+06	0.0149946
Non-CBSA South Atlantic	Mobile Home	Fuel Oil	0	1	5	15134.6	0.000484083
Non-CBSA South Atlantic	Mobile Home	Natural Gas	0	1	7	20602	0.000484477
Non-CBSA South Atlantic	Mobile Home	None	0	1	1	3902.83	0.000172585
Non-CBSA South Atlantic	Mobile Home	Other Fuel	0.0421525	0.957848	23	73055.9	0.00036453
Non-CBSA South Atlantic	Mobile Home	Propane	0.0318707	0.968129	32	107330	0.00118427
Non-CBSA South Atlantic	Multi-Family with 2 - 4 Units	Electricity	0.282049	0.717951	278	781948	0.00652676
Non-CBSA South Atlantic	Multi-Family with 2 - 4 Units	Fuel Oil	0.5	0.5	0	0	5.41903e-05
Non-CBSA South Atlantic	Multi-Family with 2 - 4 Units	Natural Gas	0.239571	0.760429	38	96915.7	0.00130184
Non-CBSA South Atlantic	Multi-Family with 2 - 4 Units	None	0.540098	0.459902	2	7217.28	8.37945e-05
Non-CBSA South Atlantic	Multi-Family with 2 - 4 Units	Other Fuel	0.475736	0.524264	2	7432.02	2.35266e-05
Non-CBSA South Atlantic	Multi-Family with 2 - 4 Units	Propane	0	1	2	1245.75	7.43202e-05
Non-CBSA South Atlantic	Multi-Family with 5+ Units	Electricity	0.331653	0.668347	681	2.00777e+06	0.0198338
Non-CBSA South Atlantic	Multi-Family with 5+ Units	Fuel Oil	0	1	1	510.497	4.15528e-05
Non-CBSA South Atlantic	Multi-Family with 5+ Units	Natural Gas	0.412501	0.587499	66	184062	0.00237916
Non-CBSA South Atlantic	Multi-Family with 5+ Units	None	0.528226	0.471774	2	6739.81	0.000223321
Non-CBSA South Atlantic	Multi-Family with 5+ Units	Other Fuel	0.50278	0.49722	3	7295.32	4.93017e-05
Non-CBSA South Atlantic	Multi-Family with 5+ Units	Propane	0	1	1	3175.5	0.000120325
Non-CBSA South Atlantic	Single-Family Attached	Electricity	0.0579373	0.942063	318	956865	0.00552654
Non-CBSA South Atlantic	Single-Family Attached	Fuel Oil	0.0192029	0.980797	9	26584.4	0.000119925
Non-CBSA South Atlantic	Single-Family Attached	Natural Gas	0.05755	0.94245	97	279441	0.00299943
Non-CBSA South Atlantic	Single-Family Attached	None	0	1	2	425.73	6.42859e-05
Non-CBSA South Atlantic	Single-Family Attached	Other Fuel	0	1	2	4047.82	2.35486e-05
Non-CBSA South Atlantic	Single-Family Attached	Propane	0	1	1	732.619	8.89522e-05
Non-CBSA South Atlantic	Single-Family Detached	Electricity	0.0229255	0.977075	2198	7.74065e+06	0.0619991
Non-CBSA South Atlantic	Single-Family Detached	Fuel Oil	0.0101318	0.989868	92	315345	0.00314384
Non-CBSA South Atlantic	Single-Family Detached	Natural Gas	0.0233449	0.976655	652	2.32208e+06	0.0210926
Non-CBSA South Atlantic	Single-Family Detached	None	0.341497	0.658503	7	21134.2	0.000514308
Non-CBSA South Atlantic	Single-Family Detached	Other Fuel	0.00904358	0.990956	88	328221	0.00216696
Non-CBSA South Atlantic	Single-Family Detached	Propane	0.0404375	0.959563	119	439485	0.00511989
Non-CBSA West North Central	Mobile Home	Electricity	0.0567262	0.943274	41	121058	0.00107129
Non-CBSA West North Central	Mobile Home	Fuel Oil	0	1	1	811.32	2.81131e-05
Non-CBSA West North Central	Mobile Home	Natural Gas	0.0762306	0.923769	48	153698	0.00115428
Non-CBSA West North Central	Mobile Home	None	1	0	1	2860.5	1.45607e-05
Non-CBSA West North Central	Mobile Home	Other Fuel	0.142068	0.857932	6	19434.7	0.000190181
Non-CBSA West North Central	Mobile Home	Propane	0.0433396	0.95666	24	68736	0.000843896
Non-CBSA West North Central	Multi-Family with 2 - 4 Units	Electricity	0.549054	0.450946	59	139728	0.00180316
Non-CBSA West North Central	Multi-Family with 2 - 4 Units	Fuel Oil	0.5	0.5	0	0	8.47199e-06
Non-CBSA West North Central	Multi-Family with 2 - 4 Units	Natural Gas	0.458611	0.541389	61	172473	0.00219192
Non-CBSA West North Central	Multi-Family with 2 - 4 Units	None	0.5	0.5	0	0	2.75674e-05
Non-CBSA West North Central	Multi-Family with 2 - 4 Units	Other Fuel	0.5	0.5	0	0	3.36846e-05
Non-CBSA West North Central	Multi-Family with 2 - 4 Units	Propane	0.0330199	0.96698	4	8928.81	7.34797e-05
Non-CBSA West North Central	Multi-Family with 5+ Units	Electricity	0.585225	0.414775	293	791747	0.00602855
Non-CBSA West North Central	Multi-Family with 5+ Units	Fuel Oil	1	0	4	12848.8	2.05069e-05
Non-CBSA West North Central	Multi-Family with 5+ Units	Natural Gas	0.641691	0.358309	152	448828	0.00370775
Non-CBSA West North Central	Multi-Family with 5+ Units	None	0.5	0.5	0	0	0.000192449
Non-CBSA West North Central	Multi-Family with 5+ Units	Other Fuel	1	0	3	10736.1	0.000180622
Non-CBSA West North Central	Multi-Family with 5+ Units	Propane	0.5	0.5	0	0	0.000125428
Non-CBSA West North Central	Single-Family Attached	Electricity	0.134186	0.865814	56	154569	0.000851446
Non-CBSA West North Central	Single-Family Attached	Fuel Oil	0.5	0.5	0	0	3.4174e-06
Non-CBSA West North Central	Single-Family Attached	Natural Gas	0.0779948	0.922005	110	355945	0.00237199
Non-CBSA West North Central	Single-Family Attached	None	0.5	0.5	0	0	7.81044e-06
Non-CBSA West North Central	Single-Family Attached	Other Fuel	0	1	2	4794.07	1.19721e-05
Non-CBSA West North Central	Single-Family Attached	Propane	0	1	3	11481.7	5.16199e-05
Non-CBSA West North Central	Single-Family Detached	Electricity	0.018945	0.981055	374	1.24603e+06	0.00962297
Non-CBSA West North Central	Single-Family Detached	Fuel Oil	0	1	15	46048.8	0.000553927
Non-CBSA West North Central	Single-Family Detached	Natural Gas	0.0152899	0.98471	1127	3.94275e+06	0.0302037
Non-CBSA West North Central	Single-Family Detached	None	0.5	0.5	0	0	0.00011666
Non-CBSA West North Central	Single-Family Detached	Other Fuel	0.0590682	0.940932	53	168349	0.00174447
Non-CBSA West North Central	Single-Family Detached	Propane	0.0193089	0.980691	197	644900	0.00638444
Non-CBSA West South Central	Mobile Home	Electricity	0.0665306	0.933469	235	783160	0.00643409
Non-CBSA West South Central	Mobile Home	Fuel Oil	0.5	0.5	0	0	2.68504e-05
Non-CBSA West South Central	Mobile Home	Natural Gas	0.0748862	0.925114	18	63354	0.000903907
Non-CBSA West South Central	Mobile Home	None	1	0	1	3630.87	4.46071e-05
Non-CBSA West South Central	Mobile Home	Other Fuel	0.247986	0.752014	8	24479.4	0.000216787
Non-CBSA West South Central	Mobile Home	Propane	0.102457	0.897543	12	40630.3	0.000898378
Non-CBSA West South Central	Multi-Family with 2 - 4 Units	Electricity	0.422145	0.577855	214	453983	0.00364572
Non-CBSA West South Central	Multi-Family with 2 - 4 Units	Fuel Oil	0.5	0.5	0	0	2.4038e-06
Non-CBSA West South Central	Multi-Family with 2 - 4 Units	Natural Gas	0.245739	0.754261	54	120869	0.00123503
Non-CBSA West South Central	Multi-Family with 2 - 4 Units	None	0.5	0.5	0	0	2.98747e-05
Non-CBSA West South Central	Multi-Family with 2 - 4 Units	Other Fuel	0	1	1	2952.57	7.85085e-06
Non-CBSA West South Central	Multi-Family with 2 - 4 Units	Propane	0.480598	0.519402	2	7919.37	2.99859e-05
Non-CBSA West South Central	Multi-Family with 5+ Units	Electricity	0.436533	0.563467	343	888302	0.00856083
Non-CBSA West South Central	Multi-Family with 5+ Units	Fuel Oil	0.5	0.5	0	0	4.8929e-06
Non-CBSA West South Central	Multi-Family with 5+ Units	Natural Gas	0.44064	0.55936	42	94463.8	0.00113322
Non-CBSA West South Central	Multi-Family with 5+ Units	None	0.5	0.5	0	0	6.92367e-05
Non-CBSA West South Central	Multi-Family with 5+ Units	Other Fuel	0.5	0.5	0	0	1.47807e-05
Non-CBSA West South Central	Multi-Family with 5+ Units	Propane	0.5	0.5	0	0	4.62214e-05
Non-CBSA West South Central	Single-Family Attached	Electricity	0.207331	0.792669	88	200828	0.0010209
Non-CBSA West South Central	Single-Family Attached	Fuel Oil	0.5	0.5	0	0	1.62892e-06
Non-CBSA West South Central	Single-Family Attached	Natural Gas	0.1347	0.8653	34	71531.3	0.000625597
Non-CBSA West South Central	Single-Family Attached	None	1	0	1	489.427	1.01983e-05
Non-CBSA West South Central	Single-Family Attached	Other Fuel	0	1	2	4186.33	9.48093e-06
Non-CBSA West South Central	Single-Family Attached	Propane	0	1	2	5910.08	2.73126e-05
Non-CBSA West South Central	Single-Family Detached	Electricity	0.0299162	0.970084	1124	3.75807e+06	0.0257678
Non-CBSA West South Central	Single-Family Detached	Fuel Oil	0	1	1	3853.59	6.18646e-05
Non-CBSA West South Central	Single-Family Detached	Natural Gas	0.0337954	0.966205	666	2.27278e+06	0.0235812
Non-CBSA West South Central	Single-Family Detached	None	0.621684	0.378316	3	9823.53	0.000136622
Non-CBSA West South Central	Single-Family Detached	Other Fuel	0.054951	0.945049	38	128020	0.000903968
Non-CBSA West South Central	Single-Family Detached	Propane	0.0430042	0.956996	73	237225	0.00257795
=======
CBSA Atlanta-Sandy Springs-Roswell, GA	Mobile Home	Electricity	0.118471	0.881529	40	39136.6	0.000299243
CBSA Atlanta-Sandy Springs-Roswell, GA	Mobile Home	Fuel Oil	0.5	0.5	0	0	2.07632e-06
CBSA Atlanta-Sandy Springs-Roswell, GA	Mobile Home	Natural Gas	0.08412	0.91588	12	11419.7	6.61232e-05
CBSA Atlanta-Sandy Springs-Roswell, GA	Mobile Home	None	0.5	0.5	0	0	3.55484e-06
CBSA Atlanta-Sandy Springs-Roswell, GA	Mobile Home	Other Fuel	0	1	4	3996.42	1.48874e-05
CBSA Atlanta-Sandy Springs-Roswell, GA	Mobile Home	Propane	0	1	6	6017.18	8.31229e-05
CBSA Atlanta-Sandy Springs-Roswell, GA	Multi-Family with 2 - 4 Units	Electricity	0.203298	0.796702	55	56614.1	0.000382424
CBSA Atlanta-Sandy Springs-Roswell, GA	Multi-Family with 2 - 4 Units	Fuel Oil	0.5	0.5	0	0	1.35276e-06
CBSA Atlanta-Sandy Springs-Roswell, GA	Multi-Family with 2 - 4 Units	Natural Gas	0.135981	0.864019	25	24848.8	0.000260504
CBSA Atlanta-Sandy Springs-Roswell, GA	Multi-Family with 2 - 4 Units	None	0.5	0.5	0	0	3.81621e-06
CBSA Atlanta-Sandy Springs-Roswell, GA	Multi-Family with 2 - 4 Units	Other Fuel	0	1	1	1048	7.47347e-07
CBSA Atlanta-Sandy Springs-Roswell, GA	Multi-Family with 2 - 4 Units	Propane	0.5	0.5	0	0	6.15099e-06
CBSA Atlanta-Sandy Springs-Roswell, GA	Multi-Family with 5+ Units	Electricity	0.262813	0.737187	278	278199	0.00237271
CBSA Atlanta-Sandy Springs-Roswell, GA	Multi-Family with 5+ Units	Fuel Oil	0.5	0.5	0	0	1.55151e-06
CBSA Atlanta-Sandy Springs-Roswell, GA	Multi-Family with 5+ Units	Natural Gas	0.336096	0.663904	77	79218.1	0.000944342
CBSA Atlanta-Sandy Springs-Roswell, GA	Multi-Family with 5+ Units	None	0.5	0.5	0	0	1.87207e-05
CBSA Atlanta-Sandy Springs-Roswell, GA	Multi-Family with 5+ Units	Other Fuel	0.5	0.5	0	0	2.6577e-06
CBSA Atlanta-Sandy Springs-Roswell, GA	Multi-Family with 5+ Units	Propane	0.5	0.5	0	0	1.95969e-05
CBSA Atlanta-Sandy Springs-Roswell, GA	Single-Family Attached	Electricity	0.077234	0.922766	86	89373.3	0.000362159
CBSA Atlanta-Sandy Springs-Roswell, GA	Single-Family Attached	Fuel Oil	0.5	0.5	0	0	1.49663e-06
CBSA Atlanta-Sandy Springs-Roswell, GA	Single-Family Attached	Natural Gas	0.0809816	0.919018	50	52287.8	0.000471154
CBSA Atlanta-Sandy Springs-Roswell, GA	Single-Family Attached	None	0.5	0.5	0	0	2.11286e-06
CBSA Atlanta-Sandy Springs-Roswell, GA	Single-Family Attached	Other Fuel	0.5	0.5	0	0	1.18303e-06
CBSA Atlanta-Sandy Springs-Roswell, GA	Single-Family Attached	Propane	0.5	0.5	0	0	1.22492e-05
CBSA Atlanta-Sandy Springs-Roswell, GA	Single-Family Detached	Electricity	0.0122741	0.987726	522	543715	0.00323998
CBSA Atlanta-Sandy Springs-Roswell, GA	Single-Family Detached	Fuel Oil	0	1	1	966.441	1.46343e-05
CBSA Atlanta-Sandy Springs-Roswell, GA	Single-Family Detached	Natural Gas	0.0108357	0.989164	835	873703	0.00757298
CBSA Atlanta-Sandy Springs-Roswell, GA	Single-Family Detached	None	0.5	0.5	0	0	2.46255e-05
CBSA Atlanta-Sandy Springs-Roswell, GA	Single-Family Detached	Other Fuel	0.0995336	0.900466	10	10529.1	7.74732e-05
CBSA Atlanta-Sandy Springs-Roswell, GA	Single-Family Detached	Propane	0.0256466	0.974353	36	37682.9	0.000397974
CBSA Boston-Cambridge-Newton, MA-NH	Mobile Home	Electricity	0	1	2	1464.07	7.86308e-06
CBSA Boston-Cambridge-Newton, MA-NH	Mobile Home	Fuel Oil	0	1	9	6212.32	7.70185e-05
CBSA Boston-Cambridge-Newton, MA-NH	Mobile Home	Natural Gas	0	1	5	3877.73	2.53981e-05
CBSA Boston-Cambridge-Newton, MA-NH	Mobile Home	None	0.5	0.5	0	0	2.33852e-06
CBSA Boston-Cambridge-Newton, MA-NH	Mobile Home	Other Fuel	0.144423	0.855577	6	4509.61	5.23687e-06
CBSA Boston-Cambridge-Newton, MA-NH	Mobile Home	Propane	0	1	2	1685.52	3.27124e-05
CBSA Boston-Cambridge-Newton, MA-NH	Multi-Family with 2 - 4 Units	Electricity	0.57928	0.42072	62	59596.6	0.00036603
CBSA Boston-Cambridge-Newton, MA-NH	Multi-Family with 2 - 4 Units	Fuel Oil	0.264222	0.735778	59	54754.4	0.000482497
CBSA Boston-Cambridge-Newton, MA-NH	Multi-Family with 2 - 4 Units	Natural Gas	0.357538	0.642462	245	243969	0.00200094
CBSA Boston-Cambridge-Newton, MA-NH	Multi-Family with 2 - 4 Units	None	0.5	0.5	0	0	1.65051e-05
CBSA Boston-Cambridge-Newton, MA-NH	Multi-Family with 2 - 4 Units	Other Fuel	0.520549	0.479451	5	4347.25	1.52039e-05
CBSA Boston-Cambridge-Newton, MA-NH	Multi-Family with 2 - 4 Units	Propane	0.600022	0.399978	3	3008.69	8.82705e-05
CBSA Boston-Cambridge-Newton, MA-NH	Multi-Family with 5+ Units	Electricity	0.672877	0.327123	219	188680	0.00140544
CBSA Boston-Cambridge-Newton, MA-NH	Multi-Family with 5+ Units	Fuel Oil	0.80112	0.19888	33	29701.5	0.00025834
CBSA Boston-Cambridge-Newton, MA-NH	Multi-Family with 5+ Units	Natural Gas	0.591942	0.408058	194	175770	0.00150898
CBSA Boston-Cambridge-Newton, MA-NH	Multi-Family with 5+ Units	None	0.5	0.5	0	0	6.62232e-05
CBSA Boston-Cambridge-Newton, MA-NH	Multi-Family with 5+ Units	Other Fuel	0	1	1	857.325	3.54346e-05
CBSA Boston-Cambridge-Newton, MA-NH	Multi-Family with 5+ Units	Propane	0.429477	0.570523	6	5091.35	8.86029e-05
CBSA Boston-Cambridge-Newton, MA-NH	Single-Family Attached	Electricity	0.109657	0.890343	29	28074.4	0.000141065
CBSA Boston-Cambridge-Newton, MA-NH	Single-Family Attached	Fuel Oil	0.0877157	0.912284	14	12500.6	0.000107067
CBSA Boston-Cambridge-Newton, MA-NH	Single-Family Attached	Natural Gas	0.106951	0.893049	77	74942	0.00056659
CBSA Boston-Cambridge-Newton, MA-NH	Single-Family Attached	None	0.5	0.5	0	0	3.26339e-06
CBSA Boston-Cambridge-Newton, MA-NH	Single-Family Attached	Other Fuel	0	1	2	2101.51	8.44042e-06
CBSA Boston-Cambridge-Newton, MA-NH	Single-Family Attached	Propane	0.0656708	0.934329	6	4667.86	4.4381e-05
CBSA Boston-Cambridge-Newton, MA-NH	Single-Family Detached	Electricity	0.0415804	0.95842	77	74851	0.000235955
CBSA Boston-Cambridge-Newton, MA-NH	Single-Family Detached	Fuel Oil	0.0311679	0.968832	368	343418	0.00289096
CBSA Boston-Cambridge-Newton, MA-NH	Single-Family Detached	Natural Gas	0.0169338	0.983066	483	472878	0.00330514
CBSA Boston-Cambridge-Newton, MA-NH	Single-Family Detached	None	0.5	0.5	0	0	5.99939e-06
CBSA Boston-Cambridge-Newton, MA-NH	Single-Family Detached	Other Fuel	0.0574502	0.94255	16	14942	0.000213941
CBSA Boston-Cambridge-Newton, MA-NH	Single-Family Detached	Propane	0.0473247	0.952675	46	41872.5	0.000325236
CBSA Chicago-Naperville-Elgin, IL-IN-WI	Mobile Home	Electricity	0	1	3	4243.83	4.68057e-05
CBSA Chicago-Naperville-Elgin, IL-IN-WI	Mobile Home	Fuel Oil	0.5	0.5	0	0	5.87263e-07
CBSA Chicago-Naperville-Elgin, IL-IN-WI	Mobile Home	Natural Gas	0	1	15	25198.1	0.00019875
CBSA Chicago-Naperville-Elgin, IL-IN-WI	Mobile Home	None	0.5	0.5	0	0	1.66892e-06
CBSA Chicago-Naperville-Elgin, IL-IN-WI	Mobile Home	Other Fuel	0.5	0.5	0	0	4.73655e-06
CBSA Chicago-Naperville-Elgin, IL-IN-WI	Mobile Home	Propane	0	1	1	1457.6	2.7069e-05
CBSA Chicago-Naperville-Elgin, IL-IN-WI	Multi-Family with 2 - 4 Units	Electricity	0.732184	0.267816	29	51927.3	0.000338317
CBSA Chicago-Naperville-Elgin, IL-IN-WI	Multi-Family with 2 - 4 Units	Fuel Oil	0.5	0.5	0	0	2.349e-06
CBSA Chicago-Naperville-Elgin, IL-IN-WI	Multi-Family with 2 - 4 Units	Natural Gas	0.551818	0.448182	201	390017	0.00344612
CBSA Chicago-Naperville-Elgin, IL-IN-WI	Multi-Family with 2 - 4 Units	None	0.5	0.5	0	0	2.45659e-05
CBSA Chicago-Naperville-Elgin, IL-IN-WI	Multi-Family with 2 - 4 Units	Other Fuel	0.5	0.5	0	0	1.87935e-05
CBSA Chicago-Naperville-Elgin, IL-IN-WI	Multi-Family with 2 - 4 Units	Propane	0	1	1	1720.46	4.5984e-05
CBSA Chicago-Naperville-Elgin, IL-IN-WI	Multi-Family with 5+ Units	Electricity	0.739361	0.260639	183	312546	0.00227466
CBSA Chicago-Naperville-Elgin, IL-IN-WI	Multi-Family with 5+ Units	Fuel Oil	0.544113	0.455887	4	7633.04	1.52095e-05
CBSA Chicago-Naperville-Elgin, IL-IN-WI	Multi-Family with 5+ Units	Natural Gas	0.634803	0.365197	287	522073	0.00438796
CBSA Chicago-Naperville-Elgin, IL-IN-WI	Multi-Family with 5+ Units	None	0.5	0.5	0	0	0.000161049
CBSA Chicago-Naperville-Elgin, IL-IN-WI	Multi-Family with 5+ Units	Other Fuel	1	0	3	4401.24	0.000114322
CBSA Chicago-Naperville-Elgin, IL-IN-WI	Multi-Family with 5+ Units	Propane	0.7459	0.2541	4	6022.19	8.94905e-05
CBSA Chicago-Naperville-Elgin, IL-IN-WI	Single-Family Attached	Electricity	0.0795424	0.920458	10	14236	0.000181616
CBSA Chicago-Naperville-Elgin, IL-IN-WI	Single-Family Attached	Fuel Oil	0.5	0.5	0	0	1.29899e-06
CBSA Chicago-Naperville-Elgin, IL-IN-WI	Single-Family Attached	Natural Gas	0.0407282	0.959272	149	248759	0.00189604
CBSA Chicago-Naperville-Elgin, IL-IN-WI	Single-Family Attached	None	0.5	0.5	0	0	4.67893e-06
CBSA Chicago-Naperville-Elgin, IL-IN-WI	Single-Family Attached	Other Fuel	0.5	0.5	0	0	1.7019e-06
CBSA Chicago-Naperville-Elgin, IL-IN-WI	Single-Family Attached	Propane	0	1	3	4224.16	1.65816e-05
CBSA Chicago-Naperville-Elgin, IL-IN-WI	Single-Family Detached	Electricity	0.059541	0.940459	57	95434.7	0.000594606
CBSA Chicago-Naperville-Elgin, IL-IN-WI	Single-Family Detached	Fuel Oil	0	1	1	1530.24	1.52975e-05
CBSA Chicago-Naperville-Elgin, IL-IN-WI	Single-Family Detached	Natural Gas	0.0180239	0.981976	1032	1.7948e+06	0.0143537
CBSA Chicago-Naperville-Elgin, IL-IN-WI	Single-Family Detached	None	0.5	0.5	0	0	2.03251e-05
CBSA Chicago-Naperville-Elgin, IL-IN-WI	Single-Family Detached	Other Fuel	0	1	3	3959.25	5.67572e-05
CBSA Chicago-Naperville-Elgin, IL-IN-WI	Single-Family Detached	Propane	0	1	23	36349.1	0.000235173
CBSA Dallas-Fort Worth-Arlington, TX	Mobile Home	Electricity	0.102711	0.897289	78	73348	0.00055196
CBSA Dallas-Fort Worth-Arlington, TX	Mobile Home	Fuel Oil	0.5	0.5	0	0	1.3249e-06
CBSA Dallas-Fort Worth-Arlington, TX	Mobile Home	Natural Gas	0	1	4	3553.12	5.93265e-05
CBSA Dallas-Fort Worth-Arlington, TX	Mobile Home	None	0.5	0.5	0	0	4.58197e-06
CBSA Dallas-Fort Worth-Arlington, TX	Mobile Home	Other Fuel	0	1	1	921.451	1.03217e-05
CBSA Dallas-Fort Worth-Arlington, TX	Mobile Home	Propane	0.128647	0.871353	8	7619.81	6.76731e-05
CBSA Dallas-Fort Worth-Arlington, TX	Multi-Family with 2 - 4 Units	Electricity	0.360226	0.639774	119	113960	0.000760963
CBSA Dallas-Fort Worth-Arlington, TX	Multi-Family with 2 - 4 Units	Fuel Oil	0.5	0.5	0	0	8.95034e-07
CBSA Dallas-Fort Worth-Arlington, TX	Multi-Family with 2 - 4 Units	Natural Gas	0.750845	0.249155	2	1393.8	0.000131785
CBSA Dallas-Fort Worth-Arlington, TX	Multi-Family with 2 - 4 Units	None	0.5	0.5	0	0	6.27453e-06
CBSA Dallas-Fort Worth-Arlington, TX	Multi-Family with 2 - 4 Units	Other Fuel	1	0	1	1107.22	1.84888e-06
CBSA Dallas-Fort Worth-Arlington, TX	Multi-Family with 2 - 4 Units	Propane	0.5	0.5	0	0	4.7287e-06
CBSA Dallas-Fort Worth-Arlington, TX	Multi-Family with 5+ Units	Electricity	0.325496	0.674504	607	583313	0.00446674
CBSA Dallas-Fort Worth-Arlington, TX	Multi-Family with 5+ Units	Fuel Oil	0.5	0.5	0	0	3.43359e-06
CBSA Dallas-Fort Worth-Arlington, TX	Multi-Family with 5+ Units	Natural Gas	0.355005	0.644995	19	19458.9	0.00027174
CBSA Dallas-Fort Worth-Arlington, TX	Multi-Family with 5+ Units	None	0.5	0.5	0	0	2.16219e-05
CBSA Dallas-Fort Worth-Arlington, TX	Multi-Family with 5+ Units	Other Fuel	0	1	1	983.853	6.7189e-06
CBSA Dallas-Fort Worth-Arlington, TX	Multi-Family with 5+ Units	Propane	0.5	0.5	0	0	1.14338e-05
CBSA Dallas-Fort Worth-Arlington, TX	Single-Family Attached	Electricity	0.0802931	0.919707	92	90214.8	0.000380828
CBSA Dallas-Fort Worth-Arlington, TX	Single-Family Attached	Fuel Oil	0.5	0.5	0	0	4.75746e-07
CBSA Dallas-Fort Worth-Arlington, TX	Single-Family Attached	Natural Gas	0.03594	0.96406	32	33124.3	0.000187104
CBSA Dallas-Fort Worth-Arlington, TX	Single-Family Attached	None	0.5	0.5	0	0	3.58249e-06
CBSA Dallas-Fort Worth-Arlington, TX	Single-Family Attached	Other Fuel	0	1	1	420.416	7.30353e-07
CBSA Dallas-Fort Worth-Arlington, TX	Single-Family Attached	Propane	0.5	0.5	0	0	4.49891e-06
CBSA Dallas-Fort Worth-Arlington, TX	Single-Family Detached	Electricity	0.0263714	0.973629	1004	1.02997e+06	0.00600517
CBSA Dallas-Fort Worth-Arlington, TX	Single-Family Detached	Fuel Oil	0.5	0.5	0	0	5.70427e-06
CBSA Dallas-Fort Worth-Arlington, TX	Single-Family Detached	Natural Gas	0.0264675	0.973533	553	559215	0.00656623
CBSA Dallas-Fort Worth-Arlington, TX	Single-Family Detached	None	1	0	1	1154.72	2.43735e-05
CBSA Dallas-Fort Worth-Arlington, TX	Single-Family Detached	Other Fuel	0.10342	0.89658	9	9625.72	4.70942e-05
CBSA Dallas-Fort Worth-Arlington, TX	Single-Family Detached	Propane	0.0282082	0.971792	34	35291	0.00029007
CBSA Detroit-Warren-Dearborn, MI	Mobile Home	Electricity	0	1	3	2176.42	2.27006e-05
CBSA Detroit-Warren-Dearborn, MI	Mobile Home	Fuel Oil	0.5	0.5	0	0	1.82992e-06
CBSA Detroit-Warren-Dearborn, MI	Mobile Home	Natural Gas	0.0353414	0.964659	57	42439.1	0.000315312
CBSA Detroit-Warren-Dearborn, MI	Mobile Home	None	0.5	0.5	0	0	1.19274e-06
CBSA Detroit-Warren-Dearborn, MI	Mobile Home	Other Fuel	0	1	1	680.035	7.67187e-06
CBSA Detroit-Warren-Dearborn, MI	Mobile Home	Propane	0	1	2	1580.72	2.27673e-05
CBSA Detroit-Warren-Dearborn, MI	Multi-Family with 2 - 4 Units	Electricity	0.461209	0.538791	14	11477.7	0.000109183
CBSA Detroit-Warren-Dearborn, MI	Multi-Family with 2 - 4 Units	Fuel Oil	0.5	0.5	0	0	8.21851e-07
CBSA Detroit-Warren-Dearborn, MI	Multi-Family with 2 - 4 Units	Natural Gas	0.537523	0.462477	50	43012.2	0.000554886
CBSA Detroit-Warren-Dearborn, MI	Multi-Family with 2 - 4 Units	None	0.5	0.5	0	0	3.95014e-06
CBSA Detroit-Warren-Dearborn, MI	Multi-Family with 2 - 4 Units	Other Fuel	0.5	0.5	0	0	4.92043e-06
CBSA Detroit-Warren-Dearborn, MI	Multi-Family with 2 - 4 Units	Propane	0.5	0.5	0	0	1.02604e-05
CBSA Detroit-Warren-Dearborn, MI	Multi-Family with 5+ Units	Electricity	0.6718	0.3282	100	80717.2	0.000568758
CBSA Detroit-Warren-Dearborn, MI	Multi-Family with 5+ Units	Fuel Oil	0.178611	0.821389	4	2460.4	2.78346e-06
CBSA Detroit-Warren-Dearborn, MI	Multi-Family with 5+ Units	Natural Gas	0.565365	0.434635	184	152135	0.00147387
CBSA Detroit-Warren-Dearborn, MI	Multi-Family with 5+ Units	None	0.5	0.5	0	0	3.1995e-05
CBSA Detroit-Warren-Dearborn, MI	Multi-Family with 5+ Units	Other Fuel	0.801784	0.198216	5	4553.2	2.99538e-05
CBSA Detroit-Warren-Dearborn, MI	Multi-Family with 5+ Units	Propane	1	0	1	320.73	2.22769e-05
CBSA Detroit-Warren-Dearborn, MI	Single-Family Attached	Electricity	0.121397	0.878603	26	21968.7	7.40732e-05
CBSA Detroit-Warren-Dearborn, MI	Single-Family Attached	Fuel Oil	0.5	0.5	0	0	7.67209e-07
CBSA Detroit-Warren-Dearborn, MI	Single-Family Attached	Natural Gas	0.113805	0.886195	169	134799	0.000818273
CBSA Detroit-Warren-Dearborn, MI	Single-Family Attached	None	0.5	0.5	0	0	3.13487e-06
CBSA Detroit-Warren-Dearborn, MI	Single-Family Attached	Other Fuel	0.5	0.5	0	0	2.89202e-06
CBSA Detroit-Warren-Dearborn, MI	Single-Family Attached	Propane	0	1	3	2009.95	7.52549e-06
CBSA Detroit-Warren-Dearborn, MI	Single-Family Detached	Electricity	0.0562331	0.943767	128	108621	0.000447964
CBSA Detroit-Warren-Dearborn, MI	Single-Family Detached	Fuel Oil	0	1	5	3978.24	4.22677e-05
CBSA Detroit-Warren-Dearborn, MI	Single-Family Detached	Natural Gas	0.0253316	0.974668	1289	1.06959e+06	0.00925313
CBSA Detroit-Warren-Dearborn, MI	Single-Family Detached	None	0.5	0.5	0	0	1.98104e-05
CBSA Detroit-Warren-Dearborn, MI	Single-Family Detached	Other Fuel	0.0863473	0.913653	11	9426.86	0.000112713
CBSA Detroit-Warren-Dearborn, MI	Single-Family Detached	Propane	0.0244163	0.975584	38	31369.8	0.000245754
CBSA Houston-The Woodlands-Sugar Land, TX	Mobile Home	Electricity	0.100648	0.899352	100	95081.5	0.000713323
CBSA Houston-The Woodlands-Sugar Land, TX	Mobile Home	Fuel Oil	0.5	0.5	0	0	2.05306e-06
CBSA Houston-The Woodlands-Sugar Land, TX	Mobile Home	Natural Gas	0	1	5	4950.23	8.11961e-05
CBSA Houston-The Woodlands-Sugar Land, TX	Mobile Home	None	0	1	2	1807.37	7.5358e-06
CBSA Houston-The Woodlands-Sugar Land, TX	Mobile Home	Other Fuel	0.5	0.5	0	0	5.59641e-06
CBSA Houston-The Woodlands-Sugar Land, TX	Mobile Home	Propane	0	1	2	2019.49	6.92742e-05
CBSA Houston-The Woodlands-Sugar Land, TX	Multi-Family with 2 - 4 Units	Electricity	0.436133	0.563867	73	71754.8	0.000504485
CBSA Houston-The Woodlands-Sugar Land, TX	Multi-Family with 2 - 4 Units	Fuel Oil	0.5	0.5	0	0	6.2804e-07
CBSA Houston-The Woodlands-Sugar Land, TX	Multi-Family with 2 - 4 Units	Natural Gas	0.857499	0.142501	3	2374.35	0.000114134
CBSA Houston-The Woodlands-Sugar Land, TX	Multi-Family with 2 - 4 Units	None	0.5	0.5	0	0	6.90852e-06
CBSA Houston-The Woodlands-Sugar Land, TX	Multi-Family with 2 - 4 Units	Other Fuel	0.5	0.5	0	0	1.01657e-06
CBSA Houston-The Woodlands-Sugar Land, TX	Multi-Family with 2 - 4 Units	Propane	0.5	0.5	0	0	5.13215e-06
CBSA Houston-The Woodlands-Sugar Land, TX	Multi-Family with 5+ Units	Electricity	0.362075	0.637925	511	511004	0.00425324
CBSA Houston-The Woodlands-Sugar Land, TX	Multi-Family with 5+ Units	Fuel Oil	0.5	0.5	0	0	3.70629e-06
CBSA Houston-The Woodlands-Sugar Land, TX	Multi-Family with 5+ Units	Natural Gas	0.450632	0.549368	23	22586.9	0.000275075
CBSA Houston-The Woodlands-Sugar Land, TX	Multi-Family with 5+ Units	None	1	0	1	1002.96	3.07634e-05
CBSA Houston-The Woodlands-Sugar Land, TX	Multi-Family with 5+ Units	Other Fuel	1	0	1	1034.1	5.50321e-06
CBSA Houston-The Woodlands-Sugar Land, TX	Multi-Family with 5+ Units	Propane	0.5	0.5	0	0	1.07623e-05
CBSA Houston-The Woodlands-Sugar Land, TX	Single-Family Attached	Electricity	0.177219	0.822781	62	61911.4	0.000364514
CBSA Houston-The Woodlands-Sugar Land, TX	Single-Family Attached	Fuel Oil	0.5	0.5	0	0	3.18311e-07
CBSA Houston-The Woodlands-Sugar Land, TX	Single-Family Attached	Natural Gas	0.129298	0.870702	30	31119.6	0.000239581
CBSA Houston-The Woodlands-Sugar Land, TX	Single-Family Attached	None	0.5	0.5	0	0	2.83889e-06
CBSA Houston-The Woodlands-Sugar Land, TX	Single-Family Attached	Other Fuel	1	0	1	923.462	1.1623e-06
CBSA Houston-The Woodlands-Sugar Land, TX	Single-Family Attached	Propane	1	0	1	1318.71	5.59688e-06
CBSA Houston-The Woodlands-Sugar Land, TX	Single-Family Detached	Electricity	0.0505543	0.949446	694	733236	0.00402863
CBSA Houston-The Woodlands-Sugar Land, TX	Single-Family Detached	Fuel Oil	0.5	0.5	0	0	8.11969e-06
CBSA Houston-The Woodlands-Sugar Land, TX	Single-Family Detached	Natural Gas	0.0157504	0.98425	714	744539	0.0072842
CBSA Houston-The Woodlands-Sugar Land, TX	Single-Family Detached	None	0.653108	0.346892	6	6514.53	3.62829e-05
CBSA Houston-The Woodlands-Sugar Land, TX	Single-Family Detached	Other Fuel	0	1	8	8527.85	2.84698e-05
CBSA Houston-The Woodlands-Sugar Land, TX	Single-Family Detached	Propane	0.0368083	0.963192	26	27248	0.00029037
CBSA Los Angeles-Long Beach-Anaheim, CA	Mobile Home	Electricity	0.295614	0.704386	10	18320.4	0.000133781
CBSA Los Angeles-Long Beach-Anaheim, CA	Mobile Home	Fuel Oil	0.5	0.5	0	0	2.46521e-06
CBSA Los Angeles-Long Beach-Anaheim, CA	Mobile Home	Natural Gas	0.073738	0.926262	26	45442.4	0.000425193
CBSA Los Angeles-Long Beach-Anaheim, CA	Mobile Home	None	0.562232	0.437768	5	9921.89	4.02057e-05
CBSA Los Angeles-Long Beach-Anaheim, CA	Mobile Home	Other Fuel	0.5	0.5	0	0	1.41383e-05
CBSA Los Angeles-Long Beach-Anaheim, CA	Mobile Home	Propane	0	1	2	3659.1	3.00482e-05
CBSA Los Angeles-Long Beach-Anaheim, CA	Multi-Family with 2 - 4 Units	Electricity	0.57833	0.42167	82	129945	0.000763659
CBSA Los Angeles-Long Beach-Anaheim, CA	Multi-Family with 2 - 4 Units	Fuel Oil	0.5	0.5	0	0	1.52424e-06
CBSA Los Angeles-Long Beach-Anaheim, CA	Multi-Family with 2 - 4 Units	Natural Gas	0.56838	0.43162	128	209089	0.00182109
CBSA Los Angeles-Long Beach-Anaheim, CA	Multi-Family with 2 - 4 Units	None	0.687977	0.312023	6	11037.3	0.000237237
CBSA Los Angeles-Long Beach-Anaheim, CA	Multi-Family with 2 - 4 Units	Other Fuel	0.5	0.5	0	0	5.65801e-06
CBSA Los Angeles-Long Beach-Anaheim, CA	Multi-Family with 2 - 4 Units	Propane	0.5	0.5	0	0	3.62681e-05
CBSA Los Angeles-Long Beach-Anaheim, CA	Multi-Family with 5+ Units	Electricity	0.665842	0.334158	422	685473	0.00449479
CBSA Los Angeles-Long Beach-Anaheim, CA	Multi-Family with 5+ Units	Fuel Oil	1	0	1	1674.26	6.50076e-06
CBSA Los Angeles-Long Beach-Anaheim, CA	Multi-Family with 5+ Units	Natural Gas	0.727645	0.272355	388	627726	0.0054703
CBSA Los Angeles-Long Beach-Anaheim, CA	Multi-Family with 5+ Units	None	0.833182	0.166818	16	25708.3	0.000850901
CBSA Los Angeles-Long Beach-Anaheim, CA	Multi-Family with 5+ Units	Other Fuel	0.886032	0.113968	9	17133.1	2.67487e-05
CBSA Los Angeles-Long Beach-Anaheim, CA	Multi-Family with 5+ Units	Propane	0.857463	0.142537	7	12795.9	0.000118348
CBSA Los Angeles-Long Beach-Anaheim, CA	Single-Family Attached	Electricity	0.289341	0.710659	79	135893	0.000688055
CBSA Los Angeles-Long Beach-Anaheim, CA	Single-Family Attached	Fuel Oil	0.5	0.5	0	0	1.15991e-06
CBSA Los Angeles-Long Beach-Anaheim, CA	Single-Family Attached	Natural Gas	0.231856	0.768144	146	247165	0.00177552
CBSA Los Angeles-Long Beach-Anaheim, CA	Single-Family Attached	None	0.49244	0.50756	6	11196.4	0.000155188
CBSA Los Angeles-Long Beach-Anaheim, CA	Single-Family Attached	Other Fuel	0.5	0.5	0	0	8.14468e-06
CBSA Los Angeles-Long Beach-Anaheim, CA	Single-Family Attached	Propane	0	1	2	3715.81	4.2311e-05
CBSA Los Angeles-Long Beach-Anaheim, CA	Single-Family Detached	Electricity	0.0761634	0.923837	332	592355	0.00272057
CBSA Los Angeles-Long Beach-Anaheim, CA	Single-Family Detached	Fuel Oil	1	0	1	1901.42	1.03419e-05
CBSA Los Angeles-Long Beach-Anaheim, CA	Single-Family Detached	Natural Gas	0.0371318	0.962868	857	1.53681e+06	0.0133037
CBSA Los Angeles-Long Beach-Anaheim, CA	Single-Family Detached	None	0.340237	0.659763	21	37550.2	0.00069014
CBSA Los Angeles-Long Beach-Anaheim, CA	Single-Family Detached	Other Fuel	0.0884866	0.911513	10	18263.4	0.00014279
CBSA Los Angeles-Long Beach-Anaheim, CA	Single-Family Detached	Propane	0	1	8	12883.1	0.000230177
CBSA Miami-Fort Lauderdale-West Palm Beach, FL	Mobile Home	Electricity	0.125955	0.874045	31	34326.6	0.000372583
CBSA Miami-Fort Lauderdale-West Palm Beach, FL	Mobile Home	Fuel Oil	0.5	0.5	0	0	7.30155e-07
CBSA Miami-Fort Lauderdale-West Palm Beach, FL	Mobile Home	Natural Gas	0.5	0.5	0	0	4.88338e-06
CBSA Miami-Fort Lauderdale-West Palm Beach, FL	Mobile Home	None	0	1	2	2132.77	1.55178e-05
CBSA Miami-Fort Lauderdale-West Palm Beach, FL	Mobile Home	Other Fuel	0.5	0.5	0	0	1.14023e-06
CBSA Miami-Fort Lauderdale-West Palm Beach, FL	Mobile Home	Propane	0	1	1	1066.39	7.25271e-06
CBSA Miami-Fort Lauderdale-West Palm Beach, FL	Multi-Family with 2 - 4 Units	Electricity	0.377745	0.622255	107	105438	0.00129935
CBSA Miami-Fort Lauderdale-West Palm Beach, FL	Multi-Family with 2 - 4 Units	Fuel Oil	0.5	0.5	0	0	1.64425e-06
CBSA Miami-Fort Lauderdale-West Palm Beach, FL	Multi-Family with 2 - 4 Units	Natural Gas	0.5	0.5	0	0	3.174e-05
CBSA Miami-Fort Lauderdale-West Palm Beach, FL	Multi-Family with 2 - 4 Units	None	0.565226	0.434774	9	8919.42	5.59273e-05
CBSA Miami-Fort Lauderdale-West Palm Beach, FL	Multi-Family with 2 - 4 Units	Other Fuel	0.517219	0.482781	2	1990.14	5.54915e-07
CBSA Miami-Fort Lauderdale-West Palm Beach, FL	Multi-Family with 2 - 4 Units	Propane	0.5	0.5	0	0	4.39907e-06
CBSA Miami-Fort Lauderdale-West Palm Beach, FL	Multi-Family with 5+ Units	Electricity	0.488434	0.511566	669	656676	0.00612232
CBSA Miami-Fort Lauderdale-West Palm Beach, FL	Multi-Family with 5+ Units	Fuel Oil	0.5	0.5	0	0	9.49255e-06
CBSA Miami-Fort Lauderdale-West Palm Beach, FL	Multi-Family with 5+ Units	Natural Gas	0.5	0.5	0	0	0.000130921
CBSA Miami-Fort Lauderdale-West Palm Beach, FL	Multi-Family with 5+ Units	None	0.792005	0.207995	30	29870.5	0.000303191
CBSA Miami-Fort Lauderdale-West Palm Beach, FL	Multi-Family with 5+ Units	Other Fuel	1	0	3	3081.16	6.14464e-06
CBSA Miami-Fort Lauderdale-West Palm Beach, FL	Multi-Family with 5+ Units	Propane	0.5	0.5	0	0	1.1773e-05
CBSA Miami-Fort Lauderdale-West Palm Beach, FL	Single-Family Attached	Electricity	0.114345	0.885655	266	264127	0.00174212
CBSA Miami-Fort Lauderdale-West Palm Beach, FL	Single-Family Attached	Fuel Oil	0.5	0.5	0	0	2.14319e-06
CBSA Miami-Fort Lauderdale-West Palm Beach, FL	Single-Family Attached	Natural Gas	0.5	0.5	0	0	3.93205e-05
CBSA Miami-Fort Lauderdale-West Palm Beach, FL	Single-Family Attached	None	0.165671	0.834329	13	13259.2	6.41197e-05
CBSA Miami-Fort Lauderdale-West Palm Beach, FL	Single-Family Attached	Other Fuel	0.5	0.5	0	0	1.26688e-06
CBSA Miami-Fort Lauderdale-West Palm Beach, FL	Single-Family Attached	Propane	0.5	0.5	0	0	4.37008e-06
CBSA Miami-Fort Lauderdale-West Palm Beach, FL	Single-Family Detached	Electricity	0.0411438	0.958856	884	915045	0.00790208
CBSA Miami-Fort Lauderdale-West Palm Beach, FL	Single-Family Detached	Fuel Oil	0.5	0.5	0	0	7.3911e-06
CBSA Miami-Fort Lauderdale-West Palm Beach, FL	Single-Family Detached	Natural Gas	0	1	6	6457.79	0.000257017
CBSA Miami-Fort Lauderdale-West Palm Beach, FL	Single-Family Detached	None	0.0710936	0.928906	43	43739	0.000269527
CBSA Miami-Fort Lauderdale-West Palm Beach, FL	Single-Family Detached	Other Fuel	0	1	3	3406.43	1.36518e-05
CBSA Miami-Fort Lauderdale-West Palm Beach, FL	Single-Family Detached	Propane	0	1	1	1044.98	5.91149e-05
CBSA New York-Newark-Jersey City, NY-NJ-PA	Mobile Home	Electricity	0	1	1	2527.84	1.85516e-05
CBSA New York-Newark-Jersey City, NY-NJ-PA	Mobile Home	Fuel Oil	0.5	0.5	0	0	9.92067e-05
CBSA New York-Newark-Jersey City, NY-NJ-PA	Mobile Home	Natural Gas	0	1	2	5264.88	0.00010616
CBSA New York-Newark-Jersey City, NY-NJ-PA	Mobile Home	None	0.5	0.5	0	0	4.13266e-06
CBSA New York-Newark-Jersey City, NY-NJ-PA	Mobile Home	Other Fuel	0	1	2	4614.45	2.04113e-05
CBSA New York-Newark-Jersey City, NY-NJ-PA	Mobile Home	Propane	0	1	1	4513.13	5.44224e-05
CBSA New York-Newark-Jersey City, NY-NJ-PA	Multi-Family with 2 - 4 Units	Electricity	0.471951	0.528049	54	196870	0.000910626
CBSA New York-Newark-Jersey City, NY-NJ-PA	Multi-Family with 2 - 4 Units	Fuel Oil	0.692985	0.307015	35	132510	0.00113797
CBSA New York-Newark-Jersey City, NY-NJ-PA	Multi-Family with 2 - 4 Units	Natural Gas	0.556416	0.443584	163	605727	0.00837464
CBSA New York-Newark-Jersey City, NY-NJ-PA	Multi-Family with 2 - 4 Units	None	0.5	0.5	0	0	5.53772e-05
CBSA New York-Newark-Jersey City, NY-NJ-PA	Multi-Family with 2 - 4 Units	Other Fuel	1	0	2	5599.71	4.69389e-05
CBSA New York-Newark-Jersey City, NY-NJ-PA	Multi-Family with 2 - 4 Units	Propane	0.5	0.5	0	0	0.000196746
CBSA New York-Newark-Jersey City, NY-NJ-PA	Multi-Family with 5+ Units	Electricity	0.630291	0.369709	203	635019	0.00419834
CBSA New York-Newark-Jersey City, NY-NJ-PA	Multi-Family with 5+ Units	Fuel Oil	0.790823	0.209177	283	878229	0.0049814
CBSA New York-Newark-Jersey City, NY-NJ-PA	Multi-Family with 5+ Units	Natural Gas	0.765549	0.234451	429	1.32972e+06	0.0116556
CBSA New York-Newark-Jersey City, NY-NJ-PA	Multi-Family with 5+ Units	None	0.5	0.5	0	0	0.000513027
CBSA New York-Newark-Jersey City, NY-NJ-PA	Multi-Family with 5+ Units	Other Fuel	0.537552	0.462448	13	41468.2	0.000428035
CBSA New York-Newark-Jersey City, NY-NJ-PA	Multi-Family with 5+ Units	Propane	0.968503	0.0314975	5	12409	0.000419241
CBSA New York-Newark-Jersey City, NY-NJ-PA	Single-Family Attached	Electricity	0.279984	0.720016	46	165766	0.000465386
CBSA New York-Newark-Jersey City, NY-NJ-PA	Single-Family Attached	Fuel Oil	0.450314	0.549686	10	36895	0.000240656
CBSA New York-Newark-Jersey City, NY-NJ-PA	Single-Family Attached	Natural Gas	0.23255	0.76745	119	445256	0.00313407
CBSA New York-Newark-Jersey City, NY-NJ-PA	Single-Family Attached	None	0.5	0.5	0	0	1.14986e-05
CBSA New York-Newark-Jersey City, NY-NJ-PA	Single-Family Attached	Other Fuel	1	0	1	552.385	1.31663e-05
CBSA New York-Newark-Jersey City, NY-NJ-PA	Single-Family Attached	Propane	0.409409	0.590591	3	11383.2	6.82616e-05
CBSA New York-Newark-Jersey City, NY-NJ-PA	Single-Family Detached	Electricity	0.104826	0.895174	87	348114	0.000959877
CBSA New York-Newark-Jersey City, NY-NJ-PA	Single-Family Detached	Fuel Oil	0.0722179	0.927782	164	643861	0.00611925
CBSA New York-Newark-Jersey City, NY-NJ-PA	Single-Family Detached	Natural Gas	0.0896368	0.910363	463	1.83001e+06	0.0139942
CBSA New York-Newark-Jersey City, NY-NJ-PA	Single-Family Detached	None	0.5	0.5	0	0	3.07345e-05
CBSA New York-Newark-Jersey City, NY-NJ-PA	Single-Family Detached	Other Fuel	0.182031	0.817969	5	17591.7	0.00032855
CBSA New York-Newark-Jersey City, NY-NJ-PA	Single-Family Detached	Propane	0.0675165	0.932484	18	74087.7	0.00052705
CBSA Philadelphia-Camden-Wilmington, PA-NJ-DE-MD	Mobile Home	Electricity	0	1	5	5636.21	3.57692e-05
CBSA Philadelphia-Camden-Wilmington, PA-NJ-DE-MD	Mobile Home	Fuel Oil	0.219384	0.780616	5	6014.52	6.55833e-05
CBSA Philadelphia-Camden-Wilmington, PA-NJ-DE-MD	Mobile Home	Natural Gas	0	1	5	6752.26	5.46629e-05
CBSA Philadelphia-Camden-Wilmington, PA-NJ-DE-MD	Mobile Home	None	0.5	0.5	0	0	1.03112e-06
CBSA Philadelphia-Camden-Wilmington, PA-NJ-DE-MD	Mobile Home	Other Fuel	0	1	2	2241.56	8.70151e-06
CBSA Philadelphia-Camden-Wilmington, PA-NJ-DE-MD	Mobile Home	Propane	0.0994779	0.900522	8	9494.43	5.43093e-05
CBSA Philadelphia-Camden-Wilmington, PA-NJ-DE-MD	Multi-Family with 2 - 4 Units	Electricity	0.449153	0.550847	66	76712.2	0.000458904
CBSA Philadelphia-Camden-Wilmington, PA-NJ-DE-MD	Multi-Family with 2 - 4 Units	Fuel Oil	0	1	6	7447.19	8.37372e-05
CBSA Philadelphia-Camden-Wilmington, PA-NJ-DE-MD	Multi-Family with 2 - 4 Units	Natural Gas	0.412219	0.587781	60	69652.5	0.000935774
CBSA Philadelphia-Camden-Wilmington, PA-NJ-DE-MD	Multi-Family with 2 - 4 Units	None	0.5	0.5	0	0	7.12898e-06
CBSA Philadelphia-Camden-Wilmington, PA-NJ-DE-MD	Multi-Family with 2 - 4 Units	Other Fuel	0.5	0.5	0	0	8.45438e-06
CBSA Philadelphia-Camden-Wilmington, PA-NJ-DE-MD	Multi-Family with 2 - 4 Units	Propane	0.5	0.5	0	0	2.26116e-05
CBSA Philadelphia-Camden-Wilmington, PA-NJ-DE-MD	Multi-Family with 5+ Units	Electricity	0.486569	0.513431	176	194578	0.00142318
CBSA Philadelphia-Camden-Wilmington, PA-NJ-DE-MD	Multi-Family with 5+ Units	Fuel Oil	0.541094	0.458906	13	14373.9	7.20454e-05
CBSA Philadelphia-Camden-Wilmington, PA-NJ-DE-MD	Multi-Family with 5+ Units	Natural Gas	0.641231	0.358769	87	99156.5	0.00124098
CBSA Philadelphia-Camden-Wilmington, PA-NJ-DE-MD	Multi-Family with 5+ Units	None	0.5	0.5	0	0	3.50367e-05
CBSA Philadelphia-Camden-Wilmington, PA-NJ-DE-MD	Multi-Family with 5+ Units	Other Fuel	1	0	4	4325.05	2.94917e-05
CBSA Philadelphia-Camden-Wilmington, PA-NJ-DE-MD	Multi-Family with 5+ Units	Propane	0.29636	0.70364	4	4755.76	3.76042e-05
CBSA Philadelphia-Camden-Wilmington, PA-NJ-DE-MD	Single-Family Attached	Electricity	0.121221	0.878779	153	172988	0.000874273
CBSA Philadelphia-Camden-Wilmington, PA-NJ-DE-MD	Single-Family Attached	Fuel Oil	0.111623	0.888377	48	55950	0.000402579
CBSA Philadelphia-Camden-Wilmington, PA-NJ-DE-MD	Single-Family Attached	Natural Gas	0.105393	0.894607	427	491559	0.00409276
CBSA Philadelphia-Camden-Wilmington, PA-NJ-DE-MD	Single-Family Attached	None	0	1	2	2383.56	1.51877e-05
CBSA Philadelphia-Camden-Wilmington, PA-NJ-DE-MD	Single-Family Attached	Other Fuel	0.52626	0.47374	4	4535.38	1.69932e-05
CBSA Philadelphia-Camden-Wilmington, PA-NJ-DE-MD	Single-Family Attached	Propane	0.184899	0.815101	6	7622.65	5.69618e-05
CBSA Philadelphia-Camden-Wilmington, PA-NJ-DE-MD	Single-Family Detached	Electricity	0.00142334	0.998577	190	218286	0.00111797
CBSA Philadelphia-Camden-Wilmington, PA-NJ-DE-MD	Single-Family Detached	Fuel Oil	0.0107214	0.989279	192	217780	0.00190011
CBSA Philadelphia-Camden-Wilmington, PA-NJ-DE-MD	Single-Family Detached	Natural Gas	0.00929433	0.990706	472	559716	0.00474561
CBSA Philadelphia-Camden-Wilmington, PA-NJ-DE-MD	Single-Family Detached	None	0.5	0.5	0	0	1.23171e-05
CBSA Philadelphia-Camden-Wilmington, PA-NJ-DE-MD	Single-Family Detached	Other Fuel	0	1	14	16612.9	0.000174711
CBSA Philadelphia-Camden-Wilmington, PA-NJ-DE-MD	Single-Family Detached	Propane	0	1	52	59781.2	0.000401954
CBSA Phoenix-Mesa-Scottsdale, AZ	Mobile Home	Electricity	0.194229	0.805771	83	64993.4	0.000544305
CBSA Phoenix-Mesa-Scottsdale, AZ	Mobile Home	Fuel Oil	0.5	0.5	0	0	2.25383e-06
CBSA Phoenix-Mesa-Scottsdale, AZ	Mobile Home	Natural Gas	0.248361	0.751639	17	12783.7	0.000168164
CBSA Phoenix-Mesa-Scottsdale, AZ	Mobile Home	None	0.758163	0.241837	4	3001.22	1.09399e-05
CBSA Phoenix-Mesa-Scottsdale, AZ	Mobile Home	Other Fuel	0.190796	0.809204	5	3921.08	1.18507e-05
CBSA Phoenix-Mesa-Scottsdale, AZ	Mobile Home	Propane	0	1	2	1610.23	4.31435e-05
CBSA Phoenix-Mesa-Scottsdale, AZ	Multi-Family with 2 - 4 Units	Electricity	0.348764	0.651236	88	69118.4	0.000535144
CBSA Phoenix-Mesa-Scottsdale, AZ	Multi-Family with 2 - 4 Units	Fuel Oil	0.5	0.5	0	0	1.72443e-07
CBSA Phoenix-Mesa-Scottsdale, AZ	Multi-Family with 2 - 4 Units	Natural Gas	0.427093	0.572907	10	7354.5	9.50879e-05
CBSA Phoenix-Mesa-Scottsdale, AZ	Multi-Family with 2 - 4 Units	None	0.5	0.5	0	0	9.25775e-06
CBSA Phoenix-Mesa-Scottsdale, AZ	Multi-Family with 2 - 4 Units	Other Fuel	1	0	1	712.372	1.68758e-06
CBSA Phoenix-Mesa-Scottsdale, AZ	Multi-Family with 2 - 4 Units	Propane	0.5	0.5	0	0	3.05906e-06
CBSA Phoenix-Mesa-Scottsdale, AZ	Multi-Family with 5+ Units	Electricity	0.36078	0.63922	356	276516	0.00222009
CBSA Phoenix-Mesa-Scottsdale, AZ	Multi-Family with 5+ Units	Fuel Oil	0.5	0.5	0	0	2.04554e-06
CBSA Phoenix-Mesa-Scottsdale, AZ	Multi-Family with 5+ Units	Natural Gas	0.0997952	0.900205	10	8347.65	0.000185971
CBSA Phoenix-Mesa-Scottsdale, AZ	Multi-Family with 5+ Units	None	0	1	1	856.411	2.95715e-05
CBSA Phoenix-Mesa-Scottsdale, AZ	Multi-Family with 5+ Units	Other Fuel	1	0	2	1651.08	4.60209e-06
CBSA Phoenix-Mesa-Scottsdale, AZ	Multi-Family with 5+ Units	Propane	0.5	0.5	0	0	8.18489e-06
CBSA Phoenix-Mesa-Scottsdale, AZ	Single-Family Attached	Electricity	0.0774118	0.922588	100	80510.6	0.000515859
CBSA Phoenix-Mesa-Scottsdale, AZ	Single-Family Attached	Fuel Oil	0.5	0.5	0	0	1.86485e-07
CBSA Phoenix-Mesa-Scottsdale, AZ	Single-Family Attached	Natural Gas	0.0581756	0.941824	14	11879.8	0.000117032
CBSA Phoenix-Mesa-Scottsdale, AZ	Single-Family Attached	None	0.5	0.5	0	0	5.20665e-06
CBSA Phoenix-Mesa-Scottsdale, AZ	Single-Family Attached	Other Fuel	0	1	1	1100.78	2.74124e-06
CBSA Phoenix-Mesa-Scottsdale, AZ	Single-Family Attached	Propane	0.5	0.5	0	0	4.47585e-06
CBSA Phoenix-Mesa-Scottsdale, AZ	Single-Family Detached	Electricity	0.0068371	0.993163	968	807465	0.00594956
CBSA Phoenix-Mesa-Scottsdale, AZ	Single-Family Detached	Fuel Oil	0.5	0.5	0	0	5.03665e-06
CBSA Phoenix-Mesa-Scottsdale, AZ	Single-Family Detached	Natural Gas	0.00759053	0.992409	378	322648	0.00317684
CBSA Phoenix-Mesa-Scottsdale, AZ	Single-Family Detached	None	0	1	3	2355.81	5.82678e-05
CBSA Phoenix-Mesa-Scottsdale, AZ	Single-Family Detached	Other Fuel	0	1	4	3172.39	8.11237e-05
CBSA Phoenix-Mesa-Scottsdale, AZ	Single-Family Detached	Propane	0.132959	0.867041	7	5626.77	7.1876e-05
CBSA Riverside-San Bernardino-Ontario, CA	Mobile Home	Electricity	0.13474	0.86526	60	36316.2	0.000179401
CBSA Riverside-San Bernardino-Ontario, CA	Mobile Home	Fuel Oil	0.5	0.5	0	0	3.6952e-06
CBSA Riverside-San Bernardino-Ontario, CA	Mobile Home	Natural Gas	0.0558406	0.944159	78	46360.4	0.000507389
CBSA Riverside-San Bernardino-Ontario, CA	Mobile Home	None	0.5	0.5	0	0	2.76032e-05
CBSA Riverside-San Bernardino-Ontario, CA	Mobile Home	Other Fuel	0.445276	0.554724	2	1210.58	2.93923e-05
CBSA Riverside-San Bernardino-Ontario, CA	Mobile Home	Propane	0.128289	0.871711	8	4931.76	8.5171e-05
CBSA Riverside-San Bernardino-Ontario, CA	Multi-Family with 2 - 4 Units	Electricity	0.514768	0.485232	53	32744.2	0.000200396
CBSA Riverside-San Bernardino-Ontario, CA	Multi-Family with 2 - 4 Units	Fuel Oil	0.5	0.5	0	0	1.85138e-07
CBSA Riverside-San Bernardino-Ontario, CA	Multi-Family with 2 - 4 Units	Natural Gas	0.402619	0.597381	52	31772.2	0.000395736
CBSA Riverside-San Bernardino-Ontario, CA	Multi-Family with 2 - 4 Units	None	1	0	1	679.539	2.42061e-05
CBSA Riverside-San Bernardino-Ontario, CA	Multi-Family with 2 - 4 Units	Other Fuel	1	0	1	623.384	9.98522e-07
CBSA Riverside-San Bernardino-Ontario, CA	Multi-Family with 2 - 4 Units	Propane	0.5	0.5	0	0	7.33504e-06
CBSA Riverside-San Bernardino-Ontario, CA	Multi-Family with 5+ Units	Electricity	0.643767	0.356233	129	75015.2	0.000650865
CBSA Riverside-San Bernardino-Ontario, CA	Multi-Family with 5+ Units	Fuel Oil	0.5	0.5	0	0	3.74525e-07
CBSA Riverside-San Bernardino-Ontario, CA	Multi-Family with 5+ Units	Natural Gas	0.492804	0.507196	129	75375	0.000737177
CBSA Riverside-San Bernardino-Ontario, CA	Multi-Family with 5+ Units	None	1	0	1	614.929	3.4521e-05
CBSA Riverside-San Bernardino-Ontario, CA	Multi-Family with 5+ Units	Other Fuel	0.666184	0.333816	4	2091.31	2.36431e-06
CBSA Riverside-San Bernardino-Ontario, CA	Multi-Family with 5+ Units	Propane	1	0	2	994.446	1.54241e-05
CBSA Riverside-San Bernardino-Ontario, CA	Single-Family Attached	Electricity	0.203383	0.796617	44	26221	0.000130854
CBSA Riverside-San Bernardino-Ontario, CA	Single-Family Attached	Fuel Oil	0.5	0.5	0	0	3.38738e-07
CBSA Riverside-San Bernardino-Ontario, CA	Single-Family Attached	Natural Gas	0.0764213	0.923579	96	57818.8	0.000353051
CBSA Riverside-San Bernardino-Ontario, CA	Single-Family Attached	None	0	1	1	680.891	9.31027e-06
CBSA Riverside-San Bernardino-Ontario, CA	Single-Family Attached	Other Fuel	0	1	2	1421.19	2.46235e-06
CBSA Riverside-San Bernardino-Ontario, CA	Single-Family Attached	Propane	0.5	0.5	0	0	8.77229e-06
CBSA Riverside-San Bernardino-Ontario, CA	Single-Family Detached	Electricity	0.0134737	0.986526	437	269889	0.00128921
CBSA Riverside-San Bernardino-Ontario, CA	Single-Family Detached	Fuel Oil	0.5	0.5	0	0	8.05828e-06
CBSA Riverside-San Bernardino-Ontario, CA	Single-Family Detached	Natural Gas	0.0163445	0.983655	999	599788	0.00619477
CBSA Riverside-San Bernardino-Ontario, CA	Single-Family Detached	None	0.144841	0.855159	7	4691.61	0.00010222
CBSA Riverside-San Bernardino-Ontario, CA	Single-Family Detached	Other Fuel	0	1	26	16253.2	0.000193175
CBSA Riverside-San Bernardino-Ontario, CA	Single-Family Detached	Propane	0.0193629	0.980637	49	29042.3	0.000281238
CBSA San Francisco-Oakland-Hayward, CA	Mobile Home	Electricity	0.665146	0.334854	6	5014.04	3.17828e-05
CBSA San Francisco-Oakland-Hayward, CA	Mobile Home	Fuel Oil	0.5	0.5	0	0	1.18334e-06
CBSA San Francisco-Oakland-Hayward, CA	Mobile Home	Natural Gas	0.121069	0.878931	9	7454.75	9.43273e-05
CBSA San Francisco-Oakland-Hayward, CA	Mobile Home	None	1	0	2	1654.42	4.34042e-06
CBSA San Francisco-Oakland-Hayward, CA	Mobile Home	Other Fuel	0.5	0.5	0	0	6.59106e-06
CBSA San Francisco-Oakland-Hayward, CA	Mobile Home	Propane	0.619736	0.380264	3	2695.63	1.16233e-05
CBSA San Francisco-Oakland-Hayward, CA	Multi-Family with 2 - 4 Units	Electricity	0.510077	0.489923	67	53119.8	0.000444808
CBSA San Francisco-Oakland-Hayward, CA	Multi-Family with 2 - 4 Units	Fuel Oil	0.5	0.5	0	0	9.62859e-07
CBSA San Francisco-Oakland-Hayward, CA	Multi-Family with 2 - 4 Units	Natural Gas	0.464767	0.535233	140	111180	0.000985823
CBSA San Francisco-Oakland-Hayward, CA	Multi-Family with 2 - 4 Units	None	1	0	1	976.416	5.45248e-05
CBSA San Francisco-Oakland-Hayward, CA	Multi-Family with 2 - 4 Units	Other Fuel	0.482789	0.517211	2	1558.84	7.15083e-06
CBSA San Francisco-Oakland-Hayward, CA	Multi-Family with 2 - 4 Units	Propane	0.5	0.5	0	0	2.46123e-05
CBSA San Francisco-Oakland-Hayward, CA	Multi-Family with 5+ Units	Electricity	0.595618	0.404382	275	217133	0.00173086
CBSA San Francisco-Oakland-Hayward, CA	Multi-Family with 5+ Units	Fuel Oil	1	0	7	5930.96	7.65479e-06
CBSA San Francisco-Oakland-Hayward, CA	Multi-Family with 5+ Units	Natural Gas	0.72819	0.27181	258	199858	0.00170846
CBSA San Francisco-Oakland-Hayward, CA	Multi-Family with 5+ Units	None	1	0	5	3539.49	0.00019265
CBSA San Francisco-Oakland-Hayward, CA	Multi-Family with 5+ Units	Other Fuel	0.884161	0.115839	25	19559.2	4.9914e-05
CBSA San Francisco-Oakland-Hayward, CA	Multi-Family with 5+ Units	Propane	0.5	0.5	0	0	4.40135e-05
CBSA San Francisco-Oakland-Hayward, CA	Single-Family Attached	Electricity	0.115125	0.884875	64	52794.3	0.000278897
CBSA San Francisco-Oakland-Hayward, CA	Single-Family Attached	Fuel Oil	0	1	1	754.114	6.87396e-07
CBSA San Francisco-Oakland-Hayward, CA	Single-Family Attached	Natural Gas	0.109533	0.890467	165	130804	0.000876423
CBSA San Francisco-Oakland-Hayward, CA	Single-Family Attached	None	0	1	2	1714.93	2.65953e-05
CBSA San Francisco-Oakland-Hayward, CA	Single-Family Attached	Other Fuel	0.5	0.5	0	0	5.98999e-06
CBSA San Francisco-Oakland-Hayward, CA	Single-Family Attached	Propane	0	1	1	776.342	1.79728e-05
CBSA San Francisco-Oakland-Hayward, CA	Single-Family Detached	Electricity	0.0493641	0.950636	227	189627	0.00106648
CBSA San Francisco-Oakland-Hayward, CA	Single-Family Detached	Fuel Oil	0.5	0.5	0	0	5.8999e-06
CBSA San Francisco-Oakland-Hayward, CA	Single-Family Detached	Natural Gas	0.022969	0.977031	829	683266	0.00533692
CBSA San Francisco-Oakland-Hayward, CA	Single-Family Detached	None	0	1	1	759.015	6.93391e-05
CBSA San Francisco-Oakland-Hayward, CA	Single-Family Detached	Other Fuel	0	1	11	9203.79	0.00010483
CBSA San Francisco-Oakland-Hayward, CA	Single-Family Detached	Propane	0.127392	0.872608	8	6834.32	0.000113502
CBSA Seattle-Tacoma-Bellevue, WA	Mobile Home	Electricity	0.0425791	0.957421	75	44089.7	0.000303764
CBSA Seattle-Tacoma-Bellevue, WA	Mobile Home	Fuel Oil	0.5	0.5	0	0	2.15323e-06
CBSA Seattle-Tacoma-Bellevue, WA	Mobile Home	Natural Gas	0	1	5	3026.28	2.4325e-05
CBSA Seattle-Tacoma-Bellevue, WA	Mobile Home	None	0.5	0.5	0	0	2.59233e-06
CBSA Seattle-Tacoma-Bellevue, WA	Mobile Home	Other Fuel	0	1	8	4608.09	4.11304e-05
CBSA Seattle-Tacoma-Bellevue, WA	Mobile Home	Propane	0	1	1	513.021	1.63027e-05
CBSA Seattle-Tacoma-Bellevue, WA	Multi-Family with 2 - 4 Units	Electricity	0.214137	0.785863	109	69897.8	0.000538721
CBSA Seattle-Tacoma-Bellevue, WA	Multi-Family with 2 - 4 Units	Fuel Oil	1	0	1	715.594	3.1291e-06
CBSA Seattle-Tacoma-Bellevue, WA	Multi-Family with 2 - 4 Units	Natural Gas	0.0728544	0.927146	14	9822.25	0.000130206
CBSA Seattle-Tacoma-Bellevue, WA	Multi-Family with 2 - 4 Units	None	0.5	0.5	0	0	2.90333e-06
CBSA Seattle-Tacoma-Bellevue, WA	Multi-Family with 2 - 4 Units	Other Fuel	0.5	0.5	0	0	2.95492e-06
CBSA Seattle-Tacoma-Bellevue, WA	Multi-Family with 2 - 4 Units	Propane	0	1	1	715.594	3.81888e-06
CBSA Seattle-Tacoma-Bellevue, WA	Multi-Family with 5+ Units	Electricity	0.340423	0.659577	578	379043	0.0026468
CBSA Seattle-Tacoma-Bellevue, WA	Multi-Family with 5+ Units	Fuel Oil	1	0	4	2828.68	8.31668e-06
CBSA Seattle-Tacoma-Bellevue, WA	Multi-Family with 5+ Units	Natural Gas	0.449794	0.550206	26	16923.6	0.000273541
CBSA Seattle-Tacoma-Bellevue, WA	Multi-Family with 5+ Units	None	1	0	1	715.594	4.36803e-05
CBSA Seattle-Tacoma-Bellevue, WA	Multi-Family with 5+ Units	Other Fuel	1	0	3	2267.63	2.88911e-05
CBSA Seattle-Tacoma-Bellevue, WA	Multi-Family with 5+ Units	Propane	0.306885	0.693115	2	939.411	1.23363e-05
CBSA Seattle-Tacoma-Bellevue, WA	Single-Family Attached	Electricity	0.0454124	0.954588	82	54123.7	0.000273195
CBSA Seattle-Tacoma-Bellevue, WA	Single-Family Attached	Fuel Oil	0.5	0.5	0	0	4.5563e-06
CBSA Seattle-Tacoma-Bellevue, WA	Single-Family Attached	Natural Gas	0	1	46	31123.9	0.000232051
CBSA Seattle-Tacoma-Bellevue, WA	Single-Family Attached	None	0.5	0.5	0	0	1.41931e-06
CBSA Seattle-Tacoma-Bellevue, WA	Single-Family Attached	Other Fuel	0.5	0.5	0	0	4.33856e-06
CBSA Seattle-Tacoma-Bellevue, WA	Single-Family Attached	Propane	0	1	2	1322.91	1.01362e-05
CBSA Seattle-Tacoma-Bellevue, WA	Single-Family Detached	Electricity	0.0186327	0.981367	486	323480	0.00210161
CBSA Seattle-Tacoma-Bellevue, WA	Single-Family Detached	Fuel Oil	0	1	50	33757.4	0.000253053
CBSA Seattle-Tacoma-Bellevue, WA	Single-Family Detached	Natural Gas	0.00621962	0.99378	701	466469	0.00397848
CBSA Seattle-Tacoma-Bellevue, WA	Single-Family Detached	None	0	1	1	715.594	1.17637e-05
CBSA Seattle-Tacoma-Bellevue, WA	Single-Family Detached	Other Fuel	0	1	25	15923.2	0.000214233
CBSA Seattle-Tacoma-Bellevue, WA	Single-Family Detached	Propane	0	1	33	22631.9	0.000189933
CBSA Washington-Arlington-Alexandria, DC-VA-MD-WV	Mobile Home	Electricity	0.104543	0.895457	10	9787.47	8.60752e-05
CBSA Washington-Arlington-Alexandria, DC-VA-MD-WV	Mobile Home	Fuel Oil	0	1	1	1049.34	2.05606e-05
CBSA Washington-Arlington-Alexandria, DC-VA-MD-WV	Mobile Home	Natural Gas	0.5	0.5	0	0	8.66148e-06
CBSA Washington-Arlington-Alexandria, DC-VA-MD-WV	Mobile Home	None	0.5	0.5	0	0	2.23534e-06
CBSA Washington-Arlington-Alexandria, DC-VA-MD-WV	Mobile Home	Other Fuel	0	1	2	2072.56	8.54538e-06
CBSA Washington-Arlington-Alexandria, DC-VA-MD-WV	Mobile Home	Propane	0	1	1	926.725	1.49739e-05
CBSA Washington-Arlington-Alexandria, DC-VA-MD-WV	Multi-Family with 2 - 4 Units	Electricity	0.566699	0.433301	30	27574.4	0.000286421
CBSA Washington-Arlington-Alexandria, DC-VA-MD-WV	Multi-Family with 2 - 4 Units	Fuel Oil	1	0	2	2161.4	8.94513e-06
CBSA Washington-Arlington-Alexandria, DC-VA-MD-WV	Multi-Family with 2 - 4 Units	Natural Gas	0.624112	0.375888	21	19112.5	0.000236796
CBSA Washington-Arlington-Alexandria, DC-VA-MD-WV	Multi-Family with 2 - 4 Units	None	0.5	0.5	0	0	5.48711e-06
CBSA Washington-Arlington-Alexandria, DC-VA-MD-WV	Multi-Family with 2 - 4 Units	Other Fuel	0.5	0.5	0	0	3.78575e-06
CBSA Washington-Arlington-Alexandria, DC-VA-MD-WV	Multi-Family with 2 - 4 Units	Propane	0.5	0.5	0	0	8.40941e-06
CBSA Washington-Arlington-Alexandria, DC-VA-MD-WV	Multi-Family with 5+ Units	Electricity	0.422542	0.577458	468	417168	0.00288375
CBSA Washington-Arlington-Alexandria, DC-VA-MD-WV	Multi-Family with 5+ Units	Fuel Oil	0.654608	0.345392	11	10192.5	5.57522e-05
CBSA Washington-Arlington-Alexandria, DC-VA-MD-WV	Multi-Family with 5+ Units	Natural Gas	0.468598	0.531402	243	216526	0.00202588
CBSA Washington-Arlington-Alexandria, DC-VA-MD-WV	Multi-Family with 5+ Units	None	0.5	0.5	0	0	5.67343e-05
CBSA Washington-Arlington-Alexandria, DC-VA-MD-WV	Multi-Family with 5+ Units	Other Fuel	0.509	0.491	4	3610.53	2.92704e-05
CBSA Washington-Arlington-Alexandria, DC-VA-MD-WV	Multi-Family with 5+ Units	Propane	1	0	2	1833.53	5.30773e-05
CBSA Washington-Arlington-Alexandria, DC-VA-MD-WV	Single-Family Attached	Electricity	0.0394805	0.96052	249	221919	0.00147223
CBSA Washington-Arlington-Alexandria, DC-VA-MD-WV	Single-Family Attached	Fuel Oil	0	1	1	974.7	2.32595e-05
CBSA Washington-Arlington-Alexandria, DC-VA-MD-WV	Single-Family Attached	Natural Gas	0.0174733	0.982527	240	217570	0.00189024
CBSA Washington-Arlington-Alexandria, DC-VA-MD-WV	Single-Family Attached	None	0.5	0.5	0	0	1.12992e-05
CBSA Washington-Arlington-Alexandria, DC-VA-MD-WV	Single-Family Attached	Other Fuel	0.5	0.5	0	0	5.92842e-06
CBSA Washington-Arlington-Alexandria, DC-VA-MD-WV	Single-Family Attached	Propane	0	1	2	2025.55	2.92809e-05
CBSA Washington-Arlington-Alexandria, DC-VA-MD-WV	Single-Family Detached	Electricity	0.0217543	0.978246	388	366200	0.00257135
CBSA Washington-Arlington-Alexandria, DC-VA-MD-WV	Single-Family Detached	Fuel Oil	0	1	65	59930.7	0.000546927
CBSA Washington-Arlington-Alexandria, DC-VA-MD-WV	Single-Family Detached	Natural Gas	0.0111592	0.988841	599	547169	0.00442923
CBSA Washington-Arlington-Alexandria, DC-VA-MD-WV	Single-Family Detached	None	0.5	0.5	0	0	1.48305e-05
CBSA Washington-Arlington-Alexandria, DC-VA-MD-WV	Single-Family Detached	Other Fuel	0	1	21	19848.5	0.00017011
CBSA Washington-Arlington-Alexandria, DC-VA-MD-WV	Single-Family Detached	Propane	0	1	32	31184.5	0.000328422
Non-CBSA East North Central	Mobile Home	Electricity	0.100534	0.899466	54	185590	0.0011688
Non-CBSA East North Central	Mobile Home	Fuel Oil	0	1	3	8638.74	8.47033e-05
Non-CBSA East North Central	Mobile Home	Natural Gas	0.0617103	0.93829	72	234373	0.00224132
Non-CBSA East North Central	Mobile Home	None	0.5	0.5	0	0	1.9537e-05
Non-CBSA East North Central	Mobile Home	Other Fuel	0.249898	0.750102	10	37815.8	0.000311968
Non-CBSA East North Central	Mobile Home	Propane	0.168559	0.831441	38	109837	0.00106219
Non-CBSA East North Central	Multi-Family with 2 - 4 Units	Electricity	0.483454	0.516546	116	285959	0.0025202
Non-CBSA East North Central	Multi-Family with 2 - 4 Units	Fuel Oil	1	0	1	3798.04	2.19166e-05
Non-CBSA East North Central	Multi-Family with 2 - 4 Units	Natural Gas	0.360003	0.639997	157	465965	0.00527307
Non-CBSA East North Central	Multi-Family with 2 - 4 Units	None	0.5	0.5	0	0	4.14375e-05
Non-CBSA East North Central	Multi-Family with 2 - 4 Units	Other Fuel	1	0	1	299.789	5.3442e-05
Non-CBSA East North Central	Multi-Family with 2 - 4 Units	Propane	0.599643	0.400357	3	12582.8	0.000126461
Non-CBSA East North Central	Multi-Family with 5+ Units	Electricity	0.637112	0.362888	371	925435	0.00749922
Non-CBSA East North Central	Multi-Family with 5+ Units	Fuel Oil	0.970792	0.0292085	13	23393.7	1.71034e-05
Non-CBSA East North Central	Multi-Family with 5+ Units	Natural Gas	0.566586	0.433414	219	576432	0.00602504
Non-CBSA East North Central	Multi-Family with 5+ Units	None	0.5	0.5	0	0	0.000234069
Non-CBSA East North Central	Multi-Family with 5+ Units	Other Fuel	0.741546	0.258454	3	9629.56	0.000250753
Non-CBSA East North Central	Multi-Family with 5+ Units	Propane	0	1	1	3984.06	0.000154712
Non-CBSA East North Central	Single-Family Attached	Electricity	0.254332	0.745668	68	202122	0.000906389
Non-CBSA East North Central	Single-Family Attached	Fuel Oil	0	1	2	5425.3	1.14454e-05
Non-CBSA East North Central	Single-Family Attached	Natural Gas	0.10354	0.89646	196	599297	0.00323503
Non-CBSA East North Central	Single-Family Attached	None	0.5	0.5	0	0	9.60568e-06
Non-CBSA East North Central	Single-Family Attached	Other Fuel	0.5	0.5	0	0	2.50856e-05
Non-CBSA East North Central	Single-Family Attached	Propane	0	1	1	3069.14	8.37628e-05
Non-CBSA East North Central	Single-Family Detached	Electricity	0.0393098	0.96069	462	1.55812e+06	0.0110042
Non-CBSA East North Central	Single-Family Detached	Fuel Oil	0.0655931	0.934407	50	161251	0.00173957
Non-CBSA East North Central	Single-Family Detached	Natural Gas	0.0218873	0.978113	1836	6.50989e+06	0.054235
Non-CBSA East North Central	Single-Family Detached	None	1	0	1	3115.9	0.000173411
Non-CBSA East North Central	Single-Family Detached	Other Fuel	0.0357636	0.964236	113	366055	0.00381535
Non-CBSA East North Central	Single-Family Detached	Propane	0.0261137	0.973886	288	979732	0.00861957
Non-CBSA East South Central	Mobile Home	Electricity	0.042363	0.957637	173	586631	0.00550313
Non-CBSA East South Central	Mobile Home	Fuel Oil	0.5	0.5	0	0	6.85475e-05
Non-CBSA East South Central	Mobile Home	Natural Gas	0.142138	0.857862	17	53019.2	0.000464017
Non-CBSA East South Central	Mobile Home	None	1	0	1	3099.02	4.4692e-05
Non-CBSA East South Central	Mobile Home	Other Fuel	0.127296	0.872704	15	55907.5	0.000243489
Non-CBSA East South Central	Mobile Home	Propane	0.0901271	0.909873	12	44091.7	0.000815817
Non-CBSA East South Central	Multi-Family with 2 - 4 Units	Electricity	0.242015	0.757985	139	266145	0.00260749
Non-CBSA East South Central	Multi-Family with 2 - 4 Units	Fuel Oil	0.5	0.5	0	0	3.71569e-06
Non-CBSA East South Central	Multi-Family with 2 - 4 Units	Natural Gas	0.317328	0.682672	53	106906	0.00102622
Non-CBSA East South Central	Multi-Family with 2 - 4 Units	None	0.5	0.5	0	0	1.96822e-05
Non-CBSA East South Central	Multi-Family with 2 - 4 Units	Other Fuel	0	1	1	4856.16	1.15771e-05
Non-CBSA East South Central	Multi-Family with 2 - 4 Units	Propane	1	0	1	2378.97	2.79029e-05
Non-CBSA East South Central	Multi-Family with 5+ Units	Electricity	0.425799	0.574201	259	668692	0.00566229
Non-CBSA East South Central	Multi-Family with 5+ Units	Fuel Oil	1	0	1	288.456	3.87218e-06
Non-CBSA East South Central	Multi-Family with 5+ Units	Natural Gas	0.33039	0.66961	45	87330.8	0.000944132
Non-CBSA East South Central	Multi-Family with 5+ Units	None	0.5	0.5	0	0	4.41909e-05
Non-CBSA East South Central	Multi-Family with 5+ Units	Other Fuel	0	1	1	4115.88	2.7977e-05
Non-CBSA East South Central	Multi-Family with 5+ Units	Propane	0.5	0.5	0	0	2.57884e-05
Non-CBSA East South Central	Single-Family Attached	Electricity	0.149877	0.850123	73	185568	0.000802799
Non-CBSA East South Central	Single-Family Attached	Fuel Oil	0.5	0.5	0	0	1.0516e-06
Non-CBSA East South Central	Single-Family Attached	Natural Gas	0.119684	0.880316	26	55878.1	0.000575494
Non-CBSA East South Central	Single-Family Attached	None	0.5	0.5	0	0	5.56016e-06
Non-CBSA East South Central	Single-Family Attached	Other Fuel	0.5	0.5	0	0	4.59414e-06
Non-CBSA East South Central	Single-Family Attached	Propane	0	1	1	3278.13	2.39337e-05
Non-CBSA East South Central	Single-Family Detached	Electricity	0.0226116	0.977388	906	3.15414e+06	0.0222552
Non-CBSA East South Central	Single-Family Detached	Fuel Oil	0.5	0.5	0	0	0.000187448
Non-CBSA East South Central	Single-Family Detached	Natural Gas	0.0175747	0.982425	495	1.70239e+06	0.0169439
Non-CBSA East South Central	Single-Family Detached	None	0.5	0.5	0	0	0.000101341
Non-CBSA East South Central	Single-Family Detached	Other Fuel	0.115289	0.884711	39	146141	0.00103293
Non-CBSA East South Central	Single-Family Detached	Propane	0	1	77	285875	0.00304495
Non-CBSA Middle Atlantic	Mobile Home	Electricity	0.0511541	0.948846	15	55570	0.000292132
Non-CBSA Middle Atlantic	Mobile Home	Fuel Oil	0.113936	0.886064	16	53969.9	0.000938091
Non-CBSA Middle Atlantic	Mobile Home	Natural Gas	0.0627077	0.937292	27	95777.7	0.000634513
Non-CBSA Middle Atlantic	Mobile Home	None	0.5	0.5	0	0	8.16509e-06
Non-CBSA Middle Atlantic	Mobile Home	Other Fuel	0.146856	0.853144	23	74492.5	0.000254503
Non-CBSA Middle Atlantic	Mobile Home	Propane	0.00736767	0.992632	23	77592.4	0.000639204
Non-CBSA Middle Atlantic	Multi-Family with 2 - 4 Units	Electricity	0.607919	0.392081	71	199822	0.0014158
Non-CBSA Middle Atlantic	Multi-Family with 2 - 4 Units	Fuel Oil	0.514326	0.485674	18	64655.1	0.000392815
Non-CBSA Middle Atlantic	Multi-Family with 2 - 4 Units	Natural Gas	0.406497	0.593503	119	364349	0.00381056
Non-CBSA Middle Atlantic	Multi-Family with 2 - 4 Units	None	0.5	0.5	0	0	2.75402e-05
Non-CBSA Middle Atlantic	Multi-Family with 2 - 4 Units	Other Fuel	0.0508652	0.949135	3	7258.07	6.8483e-05
Non-CBSA Middle Atlantic	Multi-Family with 2 - 4 Units	Propane	0	1	4	12001.9	0.000152282
Non-CBSA Middle Atlantic	Multi-Family with 5+ Units	Electricity	0.819516	0.180484	120	266467	0.00289298
Non-CBSA Middle Atlantic	Multi-Family with 5+ Units	Fuel Oil	0.987145	0.0128548	17	59734.4	0.000194823
Non-CBSA Middle Atlantic	Multi-Family with 5+ Units	Natural Gas	0.604975	0.395025	80	216994	0.00265635
Non-CBSA Middle Atlantic	Multi-Family with 5+ Units	None	0.5	0.5	0	0	8.07197e-05
Non-CBSA Middle Atlantic	Multi-Family with 5+ Units	Other Fuel	0.5	0.5	0	0	9.06192e-05
Non-CBSA Middle Atlantic	Multi-Family with 5+ Units	Propane	0.703455	0.296545	4	13163.1	0.000111886
Non-CBSA Middle Atlantic	Single-Family Attached	Electricity	0.143131	0.856869	52	148403	0.00091393
Non-CBSA Middle Atlantic	Single-Family Attached	Fuel Oil	0.060575	0.939425	19	75997.7	0.000545315
Non-CBSA Middle Atlantic	Single-Family Attached	Natural Gas	0.073541	0.926459	111	356658	0.00267071
Non-CBSA Middle Atlantic	Single-Family Attached	None	1	0	1	4747.27	1.13681e-05
Non-CBSA Middle Atlantic	Single-Family Attached	Other Fuel	0	1	2	8457.16	6.99151e-05
Non-CBSA Middle Atlantic	Single-Family Attached	Propane	0.420226	0.579774	2	1432.39	6.39544e-05
Non-CBSA Middle Atlantic	Single-Family Detached	Electricity	0.0143469	0.985653	154	583318	0.00437199
Non-CBSA Middle Atlantic	Single-Family Detached	Fuel Oil	0.0248064	0.975194	236	879630	0.00677583
Non-CBSA Middle Atlantic	Single-Family Detached	Natural Gas	0.015531	0.984469	624	2.26167e+06	0.0195835
Non-CBSA Middle Atlantic	Single-Family Detached	None	0	1	1	2784.31	7.23261e-05
Non-CBSA Middle Atlantic	Single-Family Detached	Other Fuel	0.0312539	0.968746	96	325104	0.00302336
Non-CBSA Middle Atlantic	Single-Family Detached	Propane	0.00948206	0.990518	87	321202	0.0021001
Non-CBSA Mountain	Mobile Home	Electricity	0.156356	0.843644	48	179487	0.00133852
Non-CBSA Mountain	Mobile Home	Fuel Oil	0.5	0.5	0	0	2.27607e-05
Non-CBSA Mountain	Mobile Home	Natural Gas	0.0939568	0.906043	82	273000	0.0023297
Non-CBSA Mountain	Mobile Home	None	1	0	1	3689.98	5.0459e-05
Non-CBSA Mountain	Mobile Home	Other Fuel	0.0645237	0.935476	17	66405.8	0.000558705
Non-CBSA Mountain	Mobile Home	Propane	0.205488	0.794512	26	97982.2	0.000787752
Non-CBSA Mountain	Multi-Family with 2 - 4 Units	Electricity	0.388028	0.611972	60	178170	0.0015301
Non-CBSA Mountain	Multi-Family with 2 - 4 Units	Fuel Oil	0.5	0.5	0	0	4.33171e-06
Non-CBSA Mountain	Multi-Family with 2 - 4 Units	Natural Gas	0.349334	0.650666	79	231135	0.00193034
Non-CBSA Mountain	Multi-Family with 2 - 4 Units	None	0.5	0.5	0	0	2.75423e-05
Non-CBSA Mountain	Multi-Family with 2 - 4 Units	Other Fuel	0.5	0.5	0	0	3.35271e-05
Non-CBSA Mountain	Multi-Family with 2 - 4 Units	Propane	0.0591801	0.94082	2	5166.64	5.89044e-05
Non-CBSA Mountain	Multi-Family with 5+ Units	Electricity	0.45828	0.54172	197	543048	0.00443662
Non-CBSA Mountain	Multi-Family with 5+ Units	Fuel Oil	1	0	2	1107.86	1.0142e-05
Non-CBSA Mountain	Multi-Family with 5+ Units	Natural Gas	0.407562	0.592438	148	412000	0.00389139
Non-CBSA Mountain	Multi-Family with 5+ Units	None	0.5	0.5	0	0	0.000114685
Non-CBSA Mountain	Multi-Family with 5+ Units	Other Fuel	0.879334	0.120666	6	12111.3	9.2987e-05
Non-CBSA Mountain	Multi-Family with 5+ Units	Propane	0.546132	0.453868	2	7087.06	9.63657e-05
Non-CBSA Mountain	Single-Family Attached	Electricity	0.0562851	0.943715	43	135671	0.000901794
Non-CBSA Mountain	Single-Family Attached	Fuel Oil	0.5	0.5	0	0	4.09749e-06
Non-CBSA Mountain	Single-Family Attached	Natural Gas	0.065788	0.934212	90	291441	0.0021378
Non-CBSA Mountain	Single-Family Attached	None	0.5	0.5	0	0	1.25069e-05
Non-CBSA Mountain	Single-Family Attached	Other Fuel	0	1	1	4643.27	3.81444e-05
Non-CBSA Mountain	Single-Family Attached	Propane	0	1	4	17951.5	4.33539e-05
Non-CBSA Mountain	Single-Family Detached	Electricity	0.035462	0.964538	279	1.01471e+06	0.00730642
Non-CBSA Mountain	Single-Family Detached	Fuel Oil	0	1	1	3253.82	0.000190131
Non-CBSA Mountain	Single-Family Detached	Natural Gas	0.00871265	0.991287	873	3.12448e+06	0.0268524
Non-CBSA Mountain	Single-Family Detached	None	1	0	1	4869.14	0.000142307
Non-CBSA Mountain	Single-Family Detached	Other Fuel	0.120094	0.879906	65	284581	0.00233274
Non-CBSA Mountain	Single-Family Detached	Propane	0.00946919	0.990531	80	338709	0.00228085
Non-CBSA New England	Mobile Home	Electricity	0	1	4	12815.6	3.0825e-05
Non-CBSA New England	Mobile Home	Fuel Oil	0	1	7	26851.4	0.000723058
Non-CBSA New England	Mobile Home	Natural Gas	0	1	3	8533.84	5.12254e-05
Non-CBSA New England	Mobile Home	None	0.5	0.5	0	0	5.32978e-06
Non-CBSA New England	Mobile Home	Other Fuel	0	1	10	31593.5	0.000109181
Non-CBSA New England	Mobile Home	Propane	0	1	3	5477.84	0.000159583
Non-CBSA New England	Multi-Family with 2 - 4 Units	Electricity	0.715973	0.284027	39	110938	0.000865119
Non-CBSA New England	Multi-Family with 2 - 4 Units	Fuel Oil	0.467803	0.532197	40	135610	0.00140838
Non-CBSA New England	Multi-Family with 2 - 4 Units	Natural Gas	0.490029	0.509971	110	339469	0.00279072
Non-CBSA New England	Multi-Family with 2 - 4 Units	None	0.5	0.5	0	0	2.77741e-05
Non-CBSA New England	Multi-Family with 2 - 4 Units	Other Fuel	0	1	1	3146.7	6.75098e-05
Non-CBSA New England	Multi-Family with 2 - 4 Units	Propane	0.209501	0.790499	6	19367.1	0.000276863
Non-CBSA New England	Multi-Family with 5+ Units	Electricity	0.743712	0.256288	114	255371	0.00203532
Non-CBSA New England	Multi-Family with 5+ Units	Fuel Oil	0.72102	0.27898	31	70160.4	0.00068889
Non-CBSA New England	Multi-Family with 5+ Units	Natural Gas	0.615055	0.384945	74	164302	0.0019975
Non-CBSA New England	Multi-Family with 5+ Units	None	0.5	0.5	0	0	5.47863e-05
Non-CBSA New England	Multi-Family with 5+ Units	Other Fuel	0.519494	0.480506	2	7289.42	5.42682e-05
Non-CBSA New England	Multi-Family with 5+ Units	Propane	0.665396	0.334604	8	24926.4	0.000207189
Non-CBSA New England	Single-Family Attached	Electricity	0.31056	0.68944	26	51690.4	0.000273246
Non-CBSA New England	Single-Family Attached	Fuel Oil	0	1	11	42788.6	0.000265894
Non-CBSA New England	Single-Family Attached	Natural Gas	0.162449	0.837551	34	98856.6	0.000792484
Non-CBSA New England	Single-Family Attached	None	0.5	0.5	0	0	4.75317e-06
Non-CBSA New England	Single-Family Attached	Other Fuel	0.407645	0.592355	4	19441.5	2.77407e-05
Non-CBSA New England	Single-Family Attached	Propane	0	1	2	12175.7	9.77776e-05
Non-CBSA New England	Single-Family Detached	Electricity	0.0653663	0.934634	50	183000	0.000902063
Non-CBSA New England	Single-Family Detached	Fuel Oil	0.0230173	0.976983	328	1.19948e+06	0.0113085
Non-CBSA New England	Single-Family Detached	Natural Gas	0.0142795	0.98572	192	678352	0.00515798
Non-CBSA New England	Single-Family Detached	None	0.5	0.5	0	0	2.52496e-05
Non-CBSA New England	Single-Family Detached	Other Fuel	0.0118725	0.988128	64	258677	0.00223233
Non-CBSA New England	Single-Family Detached	Propane	0	1	51	195180	0.00157857
Non-CBSA Pacific	Mobile Home	Electricity	0.135591	0.864409	93	284937	0.00214
Non-CBSA Pacific	Mobile Home	Fuel Oil	0.5	0.5	0	0	5.35081e-05
Non-CBSA Pacific	Mobile Home	Natural Gas	0.0454336	0.954566	41	161412	0.00124618
Non-CBSA Pacific	Mobile Home	None	0	1	1	2972.12	6.065e-05
Non-CBSA Pacific	Mobile Home	Other Fuel	0	1	18	66709.7	0.000517216
Non-CBSA Pacific	Mobile Home	Propane	0.277137	0.722863	13	48238.8	0.000397115
Non-CBSA Pacific	Multi-Family with 2 - 4 Units	Electricity	0.465238	0.534762	139	361132	0.00255349
Non-CBSA Pacific	Multi-Family with 2 - 4 Units	Fuel Oil	0.5	0.5	0	0	1.11251e-05
Non-CBSA Pacific	Multi-Family with 2 - 4 Units	Natural Gas	0.472362	0.527638	70	209059	0.00213261
Non-CBSA Pacific	Multi-Family with 2 - 4 Units	None	0.704787	0.295213	8	23556.1	0.000150614
Non-CBSA Pacific	Multi-Family with 2 - 4 Units	Other Fuel	0	1	1	4094.05	3.98877e-05
Non-CBSA Pacific	Multi-Family with 2 - 4 Units	Propane	0	1	2	5873.73	6.61319e-05
Non-CBSA Pacific	Multi-Family with 5+ Units	Electricity	0.546468	0.453532	398	1.06245e+06	0.00721591
Non-CBSA Pacific	Multi-Family with 5+ Units	Fuel Oil	1	0	2	3395.77	1.27313e-05
Non-CBSA Pacific	Multi-Family with 5+ Units	Natural Gas	0.584576	0.415424	137	386650	0.00333437
Non-CBSA Pacific	Multi-Family with 5+ Units	None	0.619113	0.380887	47	122310	0.000393405
Non-CBSA Pacific	Multi-Family with 5+ Units	Other Fuel	0.936124	0.063876	4	9154.5	6.15503e-05
Non-CBSA Pacific	Multi-Family with 5+ Units	Propane	0.619576	0.380424	4	7223.01	9.72122e-05
Non-CBSA Pacific	Single-Family Attached	Electricity	0.0977294	0.902271	107	300683	0.00138539
Non-CBSA Pacific	Single-Family Attached	Fuel Oil	0	1	1	3047.36	9.89876e-06
Non-CBSA Pacific	Single-Family Attached	Natural Gas	0.0547563	0.945244	113	352615	0.00222597
Non-CBSA Pacific	Single-Family Attached	None	0	1	3	9138.34	7.83967e-05
Non-CBSA Pacific	Single-Family Attached	Other Fuel	0.457168	0.542832	3	6497.57	4.49702e-05
Non-CBSA Pacific	Single-Family Attached	Propane	0.494357	0.505643	2	8178	5.89683e-05
Non-CBSA Pacific	Single-Family Detached	Electricity	0.0350786	0.964921	468	1.61927e+06	0.0124166
Non-CBSA Pacific	Single-Family Detached	Fuel Oil	0	1	13	43235.1	0.000582288
Non-CBSA Pacific	Single-Family Detached	Natural Gas	0.0157252	0.984275	897	3.2647e+06	0.0255066
Non-CBSA Pacific	Single-Family Detached	None	0.102484	0.897516	107	382229	0.000394809
Non-CBSA Pacific	Single-Family Detached	Other Fuel	0.0325005	0.9675	104	414150	0.00329997
Non-CBSA Pacific	Single-Family Detached	Propane	0.0170953	0.982905	56	240305	0.00263398
Non-CBSA South Atlantic	Mobile Home	Electricity	0.0771796	0.92282	478	1.58865e+06	0.0144207
Non-CBSA South Atlantic	Mobile Home	Fuel Oil	0	1	5	15134.6	0.000477076
Non-CBSA South Atlantic	Mobile Home	Natural Gas	0	1	7	20602	0.000447909
Non-CBSA South Atlantic	Mobile Home	None	0	1	1	3902.83	0.000161734
Non-CBSA South Atlantic	Mobile Home	Other Fuel	0.0421525	0.957848	23	73055.9	0.000387975
Non-CBSA South Atlantic	Mobile Home	Propane	0.0318707	0.968129	32	107330	0.00118417
Non-CBSA South Atlantic	Multi-Family with 2 - 4 Units	Electricity	0.282049	0.717951	278	781948	0.00642864
Non-CBSA South Atlantic	Multi-Family with 2 - 4 Units	Fuel Oil	0.5	0.5	0	0	5.95105e-05
Non-CBSA South Atlantic	Multi-Family with 2 - 4 Units	Natural Gas	0.239571	0.760429	38	96915.7	0.00130195
Non-CBSA South Atlantic	Multi-Family with 2 - 4 Units	None	0.540098	0.459902	2	7217.28	7.9986e-05
Non-CBSA South Atlantic	Multi-Family with 2 - 4 Units	Other Fuel	0.475736	0.524264	2	7432.02	2.15135e-05
Non-CBSA South Atlantic	Multi-Family with 2 - 4 Units	Propane	0	1	2	1245.75	7.63954e-05
Non-CBSA South Atlantic	Multi-Family with 5+ Units	Electricity	0.331653	0.668347	681	2.00777e+06	0.0174607
Non-CBSA South Atlantic	Multi-Family with 5+ Units	Fuel Oil	0	1	1	510.497	4.62064e-05
Non-CBSA South Atlantic	Multi-Family with 5+ Units	Natural Gas	0.412501	0.587499	66	184062	0.00229598
Non-CBSA South Atlantic	Multi-Family with 5+ Units	None	0.528226	0.471774	2	6739.81	0.000193602
Non-CBSA South Atlantic	Multi-Family with 5+ Units	Other Fuel	0.50278	0.49722	3	7295.32	4.65628e-05
Non-CBSA South Atlantic	Multi-Family with 5+ Units	Propane	0	1	1	3175.5	0.000101487
Non-CBSA South Atlantic	Single-Family Attached	Electricity	0.0579373	0.942063	318	956865	0.00558598
Non-CBSA South Atlantic	Single-Family Attached	Fuel Oil	0.0192029	0.980797	9	26584.4	0.000132819
Non-CBSA South Atlantic	Single-Family Attached	Natural Gas	0.05755	0.94245	97	279441	0.0029419
Non-CBSA South Atlantic	Single-Family Attached	None	0	1	2	425.73	6.11734e-05
Non-CBSA South Atlantic	Single-Family Attached	Other Fuel	0	1	2	4047.82	2.57713e-05
Non-CBSA South Atlantic	Single-Family Attached	Propane	0	1	1	732.619	8.65709e-05
Non-CBSA South Atlantic	Single-Family Detached	Electricity	0.0229255	0.977075	2198	7.74065e+06	0.0639144
Non-CBSA South Atlantic	Single-Family Detached	Fuel Oil	0.0101318	0.989868	92	315345	0.00343947
Non-CBSA South Atlantic	Single-Family Detached	Natural Gas	0.0233449	0.976655	652	2.32208e+06	0.0216241
Non-CBSA South Atlantic	Single-Family Detached	None	0.341497	0.658503	7	21134.2	0.000515616
Non-CBSA South Atlantic	Single-Family Detached	Other Fuel	0.00904358	0.990956	88	328221	0.00237837
Non-CBSA South Atlantic	Single-Family Detached	Propane	0.0404375	0.959563	119	439485	0.00535751
Non-CBSA West North Central	Mobile Home	Electricity	0.0567262	0.943274	41	121058	0.000982561
Non-CBSA West North Central	Mobile Home	Fuel Oil	0	1	1	811.32	2.71608e-05
Non-CBSA West North Central	Mobile Home	Natural Gas	0.0762306	0.923769	48	153698	0.00107923
Non-CBSA West North Central	Mobile Home	None	1	0	1	2860.5	1.13679e-05
Non-CBSA West North Central	Mobile Home	Other Fuel	0.142068	0.857932	6	19434.7	0.000187818
Non-CBSA West North Central	Mobile Home	Propane	0.0433396	0.95666	24	68736	0.000756201
Non-CBSA West North Central	Multi-Family with 2 - 4 Units	Electricity	0.549054	0.450946	59	139728	0.00174072
Non-CBSA West North Central	Multi-Family with 2 - 4 Units	Fuel Oil	0.5	0.5	0	0	1.03848e-05
Non-CBSA West North Central	Multi-Family with 2 - 4 Units	Natural Gas	0.458611	0.541389	61	172473	0.00211186
Non-CBSA West North Central	Multi-Family with 2 - 4 Units	None	0.5	0.5	0	0	2.82905e-05
Non-CBSA West North Central	Multi-Family with 2 - 4 Units	Other Fuel	0.5	0.5	0	0	3.1682e-05
Non-CBSA West North Central	Multi-Family with 2 - 4 Units	Propane	0.0330199	0.96698	4	8928.81	6.86982e-05
Non-CBSA West North Central	Multi-Family with 5+ Units	Electricity	0.585225	0.414775	293	791747	0.00557652
Non-CBSA West North Central	Multi-Family with 5+ Units	Fuel Oil	1	0	4	12848.8	2.20579e-05
Non-CBSA West North Central	Multi-Family with 5+ Units	Natural Gas	0.641691	0.358309	152	448828	0.00363232
Non-CBSA West North Central	Multi-Family with 5+ Units	None	0.5	0.5	0	0	0.00018285
Non-CBSA West North Central	Multi-Family with 5+ Units	Other Fuel	1	0	3	10736.1	0.000187096
Non-CBSA West North Central	Multi-Family with 5+ Units	Propane	0.5	0.5	0	0	0.000118081
Non-CBSA West North Central	Single-Family Attached	Electricity	0.134186	0.865814	56	154569	0.000844065
Non-CBSA West North Central	Single-Family Attached	Fuel Oil	0.5	0.5	0	0	4.27089e-06
Non-CBSA West North Central	Single-Family Attached	Natural Gas	0.0779948	0.922005	110	355945	0.00242446
Non-CBSA West North Central	Single-Family Attached	None	0.5	0.5	0	0	5.49995e-06
Non-CBSA West North Central	Single-Family Attached	Other Fuel	0	1	2	4794.07	1.35928e-05
Non-CBSA West North Central	Single-Family Attached	Propane	0	1	3	11481.7	5.02318e-05
Non-CBSA West North Central	Single-Family Detached	Electricity	0.018945	0.981055	374	1.24603e+06	0.0096368
Non-CBSA West North Central	Single-Family Detached	Fuel Oil	0	1	15	46048.8	0.000590266
Non-CBSA West North Central	Single-Family Detached	Natural Gas	0.0152899	0.98471	1127	3.94275e+06	0.0308887
Non-CBSA West North Central	Single-Family Detached	None	0.5	0.5	0	0	0.000113019
Non-CBSA West North Central	Single-Family Detached	Other Fuel	0.0590682	0.940932	53	168349	0.00194333
Non-CBSA West North Central	Single-Family Detached	Propane	0.0193089	0.980691	197	644900	0.00635128
Non-CBSA West South Central	Mobile Home	Electricity	0.0665306	0.933469	235	783160	0.00602214
Non-CBSA West South Central	Mobile Home	Fuel Oil	0.5	0.5	0	0	2.54739e-05
Non-CBSA West South Central	Mobile Home	Natural Gas	0.0748862	0.925114	18	63354	0.000885796
Non-CBSA West South Central	Mobile Home	None	1	0	1	3630.87	4.30589e-05
Non-CBSA West South Central	Mobile Home	Other Fuel	0.247986	0.752014	8	24479.4	0.000220638
Non-CBSA West South Central	Mobile Home	Propane	0.102457	0.897543	12	40630.3	0.000908581
Non-CBSA West South Central	Multi-Family with 2 - 4 Units	Electricity	0.422145	0.577855	214	453983	0.00352909
Non-CBSA West South Central	Multi-Family with 2 - 4 Units	Fuel Oil	0.5	0.5	0	0	2.06101e-06
Non-CBSA West South Central	Multi-Family with 2 - 4 Units	Natural Gas	0.245739	0.754261	54	120869	0.00127621
Non-CBSA West South Central	Multi-Family with 2 - 4 Units	None	0.5	0.5	0	0	2.78892e-05
Non-CBSA West South Central	Multi-Family with 2 - 4 Units	Other Fuel	0	1	1	2952.57	7.67594e-06
Non-CBSA West South Central	Multi-Family with 2 - 4 Units	Propane	0.480598	0.519402	2	7919.37	3.10767e-05
Non-CBSA West South Central	Multi-Family with 5+ Units	Electricity	0.436533	0.563467	343	888302	0.00791483
Non-CBSA West South Central	Multi-Family with 5+ Units	Fuel Oil	0.5	0.5	0	0	4.30309e-06
Non-CBSA West South Central	Multi-Family with 5+ Units	Natural Gas	0.44064	0.55936	42	94463.8	0.00108507
Non-CBSA West South Central	Multi-Family with 5+ Units	None	0.5	0.5	0	0	5.97235e-05
Non-CBSA West South Central	Multi-Family with 5+ Units	Other Fuel	0.5	0.5	0	0	1.43962e-05
Non-CBSA West South Central	Multi-Family with 5+ Units	Propane	0.5	0.5	0	0	3.42062e-05
Non-CBSA West South Central	Single-Family Attached	Electricity	0.207331	0.792669	88	200828	0.000995771
Non-CBSA West South Central	Single-Family Attached	Fuel Oil	0.5	0.5	0	0	1.9646e-06
Non-CBSA West South Central	Single-Family Attached	Natural Gas	0.1347	0.8653	34	71531.3	0.000651922
Non-CBSA West South Central	Single-Family Attached	None	1	0	1	489.427	1.17167e-05
Non-CBSA West South Central	Single-Family Attached	Other Fuel	0	1	2	4186.33	8.44114e-06
Non-CBSA West South Central	Single-Family Attached	Propane	0	1	2	5910.08	2.69661e-05
Non-CBSA West South Central	Single-Family Detached	Electricity	0.0299162	0.970084	1124	3.75807e+06	0.0258183
Non-CBSA West South Central	Single-Family Detached	Fuel Oil	0	1	1	3853.59	6.49443e-05
Non-CBSA West South Central	Single-Family Detached	Natural Gas	0.0337954	0.966205	666	2.27278e+06	0.0245243
Non-CBSA West South Central	Single-Family Detached	None	0.621684	0.378316	3	9823.53	0.000152556
Non-CBSA West South Central	Single-Family Detached	Other Fuel	0.054951	0.945049	38	128020	0.000974818
Non-CBSA West South Central	Single-Family Detached	Propane	0.0430042	0.956996	73	237225	0.00270521
>>>>>>> e0c17adc
# Created by: sources\ahs\2017\tsv_maker.py
# Source: Constructed using 2017 American Housing Survey (AHS) microdata.
# Source: Core Based Statistical Area (CBSA) data based on the Feb 2013 CBSA delineation file.<|MERGE_RESOLUTION|>--- conflicted
+++ resolved
@@ -1,726 +1,4 @@
 Dependency=AHS Region	Dependency=Geometry Building Type RECS	Dependency=Heating Fuel	Option=None	Option=Yes	source_count	source_weight	sampling_probability
-<<<<<<< HEAD
-CBSA Atlanta-Sandy Springs-Roswell, GA	Mobile Home	Electricity	0.118471	0.881529	40	39136.6	0.000324413
-CBSA Atlanta-Sandy Springs-Roswell, GA	Mobile Home	Fuel Oil	0.5	0.5	0	0	4.70206e-06
-CBSA Atlanta-Sandy Springs-Roswell, GA	Mobile Home	Natural Gas	0.08412	0.91588	12	11419.7	6.17282e-05
-CBSA Atlanta-Sandy Springs-Roswell, GA	Mobile Home	None	0.5	0.5	0	0	4.77448e-06
-CBSA Atlanta-Sandy Springs-Roswell, GA	Mobile Home	Other Fuel	0	1	4	3996.42	1.57268e-05
-CBSA Atlanta-Sandy Springs-Roswell, GA	Mobile Home	Propane	0	1	6	6017.18	8.1845e-05
-CBSA Atlanta-Sandy Springs-Roswell, GA	Multi-Family with 2 - 4 Units	Electricity	0.203298	0.796702	55	56614.1	0.00037364
-CBSA Atlanta-Sandy Springs-Roswell, GA	Multi-Family with 2 - 4 Units	Fuel Oil	0.5	0.5	0	0	1.66718e-06
-CBSA Atlanta-Sandy Springs-Roswell, GA	Multi-Family with 2 - 4 Units	Natural Gas	0.135981	0.864019	25	24848.8	0.000246137
-CBSA Atlanta-Sandy Springs-Roswell, GA	Multi-Family with 2 - 4 Units	None	0.5	0.5	0	0	4.97549e-06
-CBSA Atlanta-Sandy Springs-Roswell, GA	Multi-Family with 2 - 4 Units	Other Fuel	0	1	1	1048	4.28464e-07
-CBSA Atlanta-Sandy Springs-Roswell, GA	Multi-Family with 2 - 4 Units	Propane	0.5	0.5	0	0	6.86242e-06
-CBSA Atlanta-Sandy Springs-Roswell, GA	Multi-Family with 5+ Units	Electricity	0.262813	0.737187	278	278199	0.002523
-CBSA Atlanta-Sandy Springs-Roswell, GA	Multi-Family with 5+ Units	Fuel Oil	0.5	0.5	0	0	1.73231e-06
-CBSA Atlanta-Sandy Springs-Roswell, GA	Multi-Family with 5+ Units	Natural Gas	0.336096	0.663904	77	79218.1	0.000972932
-CBSA Atlanta-Sandy Springs-Roswell, GA	Multi-Family with 5+ Units	None	0.5	0.5	0	0	2.05141e-05
-CBSA Atlanta-Sandy Springs-Roswell, GA	Multi-Family with 5+ Units	Other Fuel	0.5	0.5	0	0	4.13741e-06
-CBSA Atlanta-Sandy Springs-Roswell, GA	Multi-Family with 5+ Units	Propane	0.5	0.5	0	0	2.33495e-05
-CBSA Atlanta-Sandy Springs-Roswell, GA	Single-Family Attached	Electricity	0.077234	0.922766	86	89373.3	0.000371312
-CBSA Atlanta-Sandy Springs-Roswell, GA	Single-Family Attached	Fuel Oil	0.5	0.5	0	0	2.06484e-06
-CBSA Atlanta-Sandy Springs-Roswell, GA	Single-Family Attached	Natural Gas	0.0809816	0.919018	50	52287.8	0.000499346
-CBSA Atlanta-Sandy Springs-Roswell, GA	Single-Family Attached	None	0.5	0.5	0	0	1.87432e-06
-CBSA Atlanta-Sandy Springs-Roswell, GA	Single-Family Attached	Other Fuel	0.5	0.5	0	0	8.32617e-07
-CBSA Atlanta-Sandy Springs-Roswell, GA	Single-Family Attached	Propane	0.5	0.5	0	0	1.09705e-05
-CBSA Atlanta-Sandy Springs-Roswell, GA	Single-Family Detached	Electricity	0.0122741	0.987726	522	543715	0.00328013
-CBSA Atlanta-Sandy Springs-Roswell, GA	Single-Family Detached	Fuel Oil	0	1	1	966.441	1.43045e-05
-CBSA Atlanta-Sandy Springs-Roswell, GA	Single-Family Detached	Natural Gas	0.0108357	0.989164	835	873703	0.00733414
-CBSA Atlanta-Sandy Springs-Roswell, GA	Single-Family Detached	None	0.5	0.5	0	0	2.13831e-05
-CBSA Atlanta-Sandy Springs-Roswell, GA	Single-Family Detached	Other Fuel	0.0995336	0.900466	10	10529.1	6.4101e-05
-CBSA Atlanta-Sandy Springs-Roswell, GA	Single-Family Detached	Propane	0.0256466	0.974353	36	37682.9	0.000388584
-CBSA Boston-Cambridge-Newton, MA-NH	Mobile Home	Electricity	0	1	2	1464.07	1.02563e-05
-CBSA Boston-Cambridge-Newton, MA-NH	Mobile Home	Fuel Oil	0	1	9	6212.32	8.24653e-05
-CBSA Boston-Cambridge-Newton, MA-NH	Mobile Home	Natural Gas	0	1	5	3877.73	2.91108e-05
-CBSA Boston-Cambridge-Newton, MA-NH	Mobile Home	None	0.5	0.5	0	0	1.88817e-06
-CBSA Boston-Cambridge-Newton, MA-NH	Mobile Home	Other Fuel	0.144423	0.855577	6	4509.61	7.04835e-06
-CBSA Boston-Cambridge-Newton, MA-NH	Mobile Home	Propane	0	1	2	1685.52	3.7646e-05
-CBSA Boston-Cambridge-Newton, MA-NH	Multi-Family with 2 - 4 Units	Electricity	0.57928	0.42072	62	59596.6	0.000387671
-CBSA Boston-Cambridge-Newton, MA-NH	Multi-Family with 2 - 4 Units	Fuel Oil	0.264222	0.735778	59	54754.4	0.000436535
-CBSA Boston-Cambridge-Newton, MA-NH	Multi-Family with 2 - 4 Units	Natural Gas	0.357538	0.642462	245	243969	0.00203008
-CBSA Boston-Cambridge-Newton, MA-NH	Multi-Family with 2 - 4 Units	None	0.5	0.5	0	0	1.53991e-05
-CBSA Boston-Cambridge-Newton, MA-NH	Multi-Family with 2 - 4 Units	Other Fuel	0.520549	0.479451	5	4347.25	1.81848e-05
-CBSA Boston-Cambridge-Newton, MA-NH	Multi-Family with 2 - 4 Units	Propane	0.600022	0.399978	3	3008.69	9.42115e-05
-CBSA Boston-Cambridge-Newton, MA-NH	Multi-Family with 5+ Units	Electricity	0.672877	0.327123	219	188680	0.00151578
-CBSA Boston-Cambridge-Newton, MA-NH	Multi-Family with 5+ Units	Fuel Oil	0.80112	0.19888	33	29701.5	0.000212253
-CBSA Boston-Cambridge-Newton, MA-NH	Multi-Family with 5+ Units	Natural Gas	0.591942	0.408058	194	175770	0.00157819
-CBSA Boston-Cambridge-Newton, MA-NH	Multi-Family with 5+ Units	None	0.5	0.5	0	0	6.07118e-05
-CBSA Boston-Cambridge-Newton, MA-NH	Multi-Family with 5+ Units	Other Fuel	0	1	1	857.325	3.75404e-05
-CBSA Boston-Cambridge-Newton, MA-NH	Multi-Family with 5+ Units	Propane	0.429477	0.570523	6	5091.35	8.4232e-05
-CBSA Boston-Cambridge-Newton, MA-NH	Single-Family Attached	Electricity	0.109657	0.890343	29	28074.4	0.000140349
-CBSA Boston-Cambridge-Newton, MA-NH	Single-Family Attached	Fuel Oil	0.0877157	0.912284	14	12500.6	9.46044e-05
-CBSA Boston-Cambridge-Newton, MA-NH	Single-Family Attached	Natural Gas	0.106951	0.893049	77	74942	0.000575451
-CBSA Boston-Cambridge-Newton, MA-NH	Single-Family Attached	None	0.5	0.5	0	0	3.1065e-06
-CBSA Boston-Cambridge-Newton, MA-NH	Single-Family Attached	Other Fuel	0	1	2	2101.51	7.15497e-06
-CBSA Boston-Cambridge-Newton, MA-NH	Single-Family Attached	Propane	0.0656708	0.934329	6	4667.86	5.08665e-05
-CBSA Boston-Cambridge-Newton, MA-NH	Single-Family Detached	Electricity	0.0415804	0.95842	77	74851	0.000241954
-CBSA Boston-Cambridge-Newton, MA-NH	Single-Family Detached	Fuel Oil	0.0311679	0.968832	368	343418	0.00271697
-CBSA Boston-Cambridge-Newton, MA-NH	Single-Family Detached	Natural Gas	0.0169338	0.983066	483	472878	0.00331656
-CBSA Boston-Cambridge-Newton, MA-NH	Single-Family Detached	None	0.5	0.5	0	0	5.23318e-06
-CBSA Boston-Cambridge-Newton, MA-NH	Single-Family Detached	Other Fuel	0.0574502	0.94255	16	14942	0.00018516
-CBSA Boston-Cambridge-Newton, MA-NH	Single-Family Detached	Propane	0.0473247	0.952675	46	41872.5	0.000354441
-CBSA Chicago-Naperville-Elgin, IL-IN-WI	Mobile Home	Electricity	0	1	3	4243.83	5.41464e-05
-CBSA Chicago-Naperville-Elgin, IL-IN-WI	Mobile Home	Fuel Oil	0.5	0.5	0	0	8.57753e-07
-CBSA Chicago-Naperville-Elgin, IL-IN-WI	Mobile Home	Natural Gas	0	1	15	25198.1	0.000207316
-CBSA Chicago-Naperville-Elgin, IL-IN-WI	Mobile Home	None	0.5	0.5	0	0	1.27764e-06
-CBSA Chicago-Naperville-Elgin, IL-IN-WI	Mobile Home	Other Fuel	0.5	0.5	0	0	5.98016e-06
-CBSA Chicago-Naperville-Elgin, IL-IN-WI	Mobile Home	Propane	0	1	1	1457.6	2.80518e-05
-CBSA Chicago-Naperville-Elgin, IL-IN-WI	Multi-Family with 2 - 4 Units	Electricity	0.732184	0.267816	29	51927.3	0.000366246
-CBSA Chicago-Naperville-Elgin, IL-IN-WI	Multi-Family with 2 - 4 Units	Fuel Oil	0.5	0.5	0	0	2.13135e-06
-CBSA Chicago-Naperville-Elgin, IL-IN-WI	Multi-Family with 2 - 4 Units	Natural Gas	0.551818	0.448182	201	390017	0.00355673
-CBSA Chicago-Naperville-Elgin, IL-IN-WI	Multi-Family with 2 - 4 Units	None	0.5	0.5	0	0	2.52193e-05
-CBSA Chicago-Naperville-Elgin, IL-IN-WI	Multi-Family with 2 - 4 Units	Other Fuel	0.5	0.5	0	0	1.95999e-05
-CBSA Chicago-Naperville-Elgin, IL-IN-WI	Multi-Family with 2 - 4 Units	Propane	0	1	1	1720.46	4.92419e-05
-CBSA Chicago-Naperville-Elgin, IL-IN-WI	Multi-Family with 5+ Units	Electricity	0.739361	0.260639	183	312546	0.00245441
-CBSA Chicago-Naperville-Elgin, IL-IN-WI	Multi-Family with 5+ Units	Fuel Oil	0.544113	0.455887	4	7633.04	1.5925e-05
-CBSA Chicago-Naperville-Elgin, IL-IN-WI	Multi-Family with 5+ Units	Natural Gas	0.634803	0.365197	287	522073	0.00437255
-CBSA Chicago-Naperville-Elgin, IL-IN-WI	Multi-Family with 5+ Units	None	0.5	0.5	0	0	0.000161365
-CBSA Chicago-Naperville-Elgin, IL-IN-WI	Multi-Family with 5+ Units	Other Fuel	1	0	3	4401.24	0.00011651
-CBSA Chicago-Naperville-Elgin, IL-IN-WI	Multi-Family with 5+ Units	Propane	0.7459	0.2541	4	6022.19	9.74895e-05
-CBSA Chicago-Naperville-Elgin, IL-IN-WI	Single-Family Attached	Electricity	0.0795424	0.920458	10	14236	0.000193733
-CBSA Chicago-Naperville-Elgin, IL-IN-WI	Single-Family Attached	Fuel Oil	0.5	0.5	0	0	9.65378e-07
-CBSA Chicago-Naperville-Elgin, IL-IN-WI	Single-Family Attached	Natural Gas	0.0407282	0.959272	149	248759	0.00186954
-CBSA Chicago-Naperville-Elgin, IL-IN-WI	Single-Family Attached	None	0.5	0.5	0	0	4.82682e-06
-CBSA Chicago-Naperville-Elgin, IL-IN-WI	Single-Family Attached	Other Fuel	0.5	0.5	0	0	2.17128e-06
-CBSA Chicago-Naperville-Elgin, IL-IN-WI	Single-Family Attached	Propane	0	1	3	4224.16	1.55865e-05
-CBSA Chicago-Naperville-Elgin, IL-IN-WI	Single-Family Detached	Electricity	0.059541	0.940459	57	95434.7	0.000639228
-CBSA Chicago-Naperville-Elgin, IL-IN-WI	Single-Family Detached	Fuel Oil	0	1	1	1530.24	1.42319e-05
-CBSA Chicago-Naperville-Elgin, IL-IN-WI	Single-Family Detached	Natural Gas	0.0180239	0.981976	1032	1.7948e+06	0.0140001
-CBSA Chicago-Naperville-Elgin, IL-IN-WI	Single-Family Detached	None	0.5	0.5	0	0	2.5172e-05
-CBSA Chicago-Naperville-Elgin, IL-IN-WI	Single-Family Detached	Other Fuel	0	1	3	3959.25	4.69884e-05
-CBSA Chicago-Naperville-Elgin, IL-IN-WI	Single-Family Detached	Propane	0	1	23	36349.1	0.000228615
-CBSA Dallas-Fort Worth-Arlington, TX	Mobile Home	Electricity	0.102711	0.897289	78	73348	0.000574693
-CBSA Dallas-Fort Worth-Arlington, TX	Mobile Home	Fuel Oil	0.5	0.5	0	0	7.43649e-07
-CBSA Dallas-Fort Worth-Arlington, TX	Mobile Home	Natural Gas	0	1	4	3553.12	5.19752e-05
-CBSA Dallas-Fort Worth-Arlington, TX	Mobile Home	None	0.5	0.5	0	0	4.03274e-06
-CBSA Dallas-Fort Worth-Arlington, TX	Mobile Home	Other Fuel	0	1	1	921.451	7.88024e-06
-CBSA Dallas-Fort Worth-Arlington, TX	Mobile Home	Propane	0.128647	0.871353	8	7619.81	6.30101e-05
-CBSA Dallas-Fort Worth-Arlington, TX	Multi-Family with 2 - 4 Units	Electricity	0.360226	0.639774	119	113960	0.000758937
-CBSA Dallas-Fort Worth-Arlington, TX	Multi-Family with 2 - 4 Units	Fuel Oil	0.5	0.5	0	0	7.99811e-07
-CBSA Dallas-Fort Worth-Arlington, TX	Multi-Family with 2 - 4 Units	Natural Gas	0.750845	0.249155	2	1393.8	0.000125767
-CBSA Dallas-Fort Worth-Arlington, TX	Multi-Family with 2 - 4 Units	None	0.5	0.5	0	0	6.29509e-06
-CBSA Dallas-Fort Worth-Arlington, TX	Multi-Family with 2 - 4 Units	Other Fuel	1	0	1	1107.22	1.10021e-06
-CBSA Dallas-Fort Worth-Arlington, TX	Multi-Family with 2 - 4 Units	Propane	0.5	0.5	0	0	4.51792e-06
-CBSA Dallas-Fort Worth-Arlington, TX	Multi-Family with 5+ Units	Electricity	0.325496	0.674504	607	583313	0.00481051
-CBSA Dallas-Fort Worth-Arlington, TX	Multi-Family with 5+ Units	Fuel Oil	0.5	0.5	0	0	5.10248e-06
-CBSA Dallas-Fort Worth-Arlington, TX	Multi-Family with 5+ Units	Natural Gas	0.355005	0.644995	19	19458.9	0.000294466
-CBSA Dallas-Fort Worth-Arlington, TX	Multi-Family with 5+ Units	None	0.5	0.5	0	0	2.35631e-05
-CBSA Dallas-Fort Worth-Arlington, TX	Multi-Family with 5+ Units	Other Fuel	0	1	1	983.853	8.43489e-06
-CBSA Dallas-Fort Worth-Arlington, TX	Multi-Family with 5+ Units	Propane	0.5	0.5	0	0	1.56927e-05
-CBSA Dallas-Fort Worth-Arlington, TX	Single-Family Attached	Electricity	0.0802931	0.919707	92	90214.8	0.000363682
-CBSA Dallas-Fort Worth-Arlington, TX	Single-Family Attached	Fuel Oil	0.5	0.5	0	0	6.63963e-07
-CBSA Dallas-Fort Worth-Arlington, TX	Single-Family Attached	Natural Gas	0.03594	0.96406	32	33124.3	0.000183172
-CBSA Dallas-Fort Worth-Arlington, TX	Single-Family Attached	None	0.5	0.5	0	0	3.47472e-06
-CBSA Dallas-Fort Worth-Arlington, TX	Single-Family Attached	Other Fuel	0	1	1	420.416	7.50434e-07
-CBSA Dallas-Fort Worth-Arlington, TX	Single-Family Attached	Propane	0.5	0.5	0	0	5.16738e-06
-CBSA Dallas-Fort Worth-Arlington, TX	Single-Family Detached	Electricity	0.0263714	0.973629	1004	1.02997e+06	0.00590649
-CBSA Dallas-Fort Worth-Arlington, TX	Single-Family Detached	Fuel Oil	0.5	0.5	0	0	4.95211e-06
-CBSA Dallas-Fort Worth-Arlington, TX	Single-Family Detached	Natural Gas	0.0264675	0.973533	553	559215	0.00632455
-CBSA Dallas-Fort Worth-Arlington, TX	Single-Family Detached	None	1	0	1	1154.72	2.53212e-05
-CBSA Dallas-Fort Worth-Arlington, TX	Single-Family Detached	Other Fuel	0.10342	0.89658	9	9625.72	4.64697e-05
-CBSA Dallas-Fort Worth-Arlington, TX	Single-Family Detached	Propane	0.0282082	0.971792	34	35291	0.000277015
-CBSA Detroit-Warren-Dearborn, MI	Mobile Home	Electricity	0	1	3	2176.42	2.46938e-05
-CBSA Detroit-Warren-Dearborn, MI	Mobile Home	Fuel Oil	0.5	0.5	0	0	1.61873e-06
-CBSA Detroit-Warren-Dearborn, MI	Mobile Home	Natural Gas	0.0353414	0.964659	57	42439.1	0.000329184
-CBSA Detroit-Warren-Dearborn, MI	Mobile Home	None	0.5	0.5	0	0	1.68856e-06
-CBSA Detroit-Warren-Dearborn, MI	Mobile Home	Other Fuel	0	1	1	680.035	7.66481e-06
-CBSA Detroit-Warren-Dearborn, MI	Mobile Home	Propane	0	1	2	1580.72	2.45762e-05
-CBSA Detroit-Warren-Dearborn, MI	Multi-Family with 2 - 4 Units	Electricity	0.461209	0.538791	14	11477.7	0.000117844
-CBSA Detroit-Warren-Dearborn, MI	Multi-Family with 2 - 4 Units	Fuel Oil	0.5	0.5	0	0	1.83021e-06
-CBSA Detroit-Warren-Dearborn, MI	Multi-Family with 2 - 4 Units	Natural Gas	0.537523	0.462477	50	43012.2	0.000586728
-CBSA Detroit-Warren-Dearborn, MI	Multi-Family with 2 - 4 Units	None	0.5	0.5	0	0	4.39007e-06
-CBSA Detroit-Warren-Dearborn, MI	Multi-Family with 2 - 4 Units	Other Fuel	0.5	0.5	0	0	5.34363e-06
-CBSA Detroit-Warren-Dearborn, MI	Multi-Family with 2 - 4 Units	Propane	0.5	0.5	0	0	1.28664e-05
-CBSA Detroit-Warren-Dearborn, MI	Multi-Family with 5+ Units	Electricity	0.6718	0.3282	100	80717.2	0.000621307
-CBSA Detroit-Warren-Dearborn, MI	Multi-Family with 5+ Units	Fuel Oil	0.178611	0.821389	4	2460.4	2.05248e-06
-CBSA Detroit-Warren-Dearborn, MI	Multi-Family with 5+ Units	Natural Gas	0.565365	0.434635	184	152135	0.00149031
-CBSA Detroit-Warren-Dearborn, MI	Multi-Family with 5+ Units	None	0.5	0.5	0	0	3.33914e-05
-CBSA Detroit-Warren-Dearborn, MI	Multi-Family with 5+ Units	Other Fuel	0.801784	0.198216	5	4553.2	2.9871e-05
-CBSA Detroit-Warren-Dearborn, MI	Multi-Family with 5+ Units	Propane	1	0	1	320.73	2.45747e-05
-CBSA Detroit-Warren-Dearborn, MI	Single-Family Attached	Electricity	0.121397	0.878603	26	21968.7	7.98737e-05
-CBSA Detroit-Warren-Dearborn, MI	Single-Family Attached	Fuel Oil	0.5	0.5	0	0	7.6746e-07
-CBSA Detroit-Warren-Dearborn, MI	Single-Family Attached	Natural Gas	0.113805	0.886195	169	134799	0.000841828
-CBSA Detroit-Warren-Dearborn, MI	Single-Family Attached	None	0.5	0.5	0	0	2.45697e-06
-CBSA Detroit-Warren-Dearborn, MI	Single-Family Attached	Other Fuel	0.5	0.5	0	0	3.17313e-06
-CBSA Detroit-Warren-Dearborn, MI	Single-Family Attached	Propane	0	1	3	2009.95	9.81205e-06
-CBSA Detroit-Warren-Dearborn, MI	Single-Family Detached	Electricity	0.0562331	0.943767	128	108621	0.000495101
-CBSA Detroit-Warren-Dearborn, MI	Single-Family Detached	Fuel Oil	0	1	5	3978.24	3.49525e-05
-CBSA Detroit-Warren-Dearborn, MI	Single-Family Detached	Natural Gas	0.0253316	0.974668	1289	1.06959e+06	0.00906274
-CBSA Detroit-Warren-Dearborn, MI	Single-Family Detached	None	0.5	0.5	0	0	1.73074e-05
-CBSA Detroit-Warren-Dearborn, MI	Single-Family Detached	Other Fuel	0.0863473	0.913653	11	9426.86	0.00010084
-CBSA Detroit-Warren-Dearborn, MI	Single-Family Detached	Propane	0.0244163	0.975584	38	31369.8	0.000244648
-CBSA Houston-The Woodlands-Sugar Land, TX	Mobile Home	Electricity	0.100648	0.899352	100	95081.5	0.000738913
-CBSA Houston-The Woodlands-Sugar Land, TX	Mobile Home	Fuel Oil	0.5	0.5	0	0	2.12427e-06
-CBSA Houston-The Woodlands-Sugar Land, TX	Mobile Home	Natural Gas	0	1	5	4950.23	7.44321e-05
-CBSA Houston-The Woodlands-Sugar Land, TX	Mobile Home	None	0	1	2	1807.37	6.67709e-06
-CBSA Houston-The Woodlands-Sugar Land, TX	Mobile Home	Other Fuel	0.5	0.5	0	0	4.80363e-06
-CBSA Houston-The Woodlands-Sugar Land, TX	Mobile Home	Propane	0	1	2	2019.49	6.27428e-05
-CBSA Houston-The Woodlands-Sugar Land, TX	Multi-Family with 2 - 4 Units	Electricity	0.436133	0.563867	73	71754.8	0.0005502
-CBSA Houston-The Woodlands-Sugar Land, TX	Multi-Family with 2 - 4 Units	Fuel Oil	0.5	0.5	0	0	5.71663e-07
-CBSA Houston-The Woodlands-Sugar Land, TX	Multi-Family with 2 - 4 Units	Natural Gas	0.857499	0.142501	3	2374.35	0.000113451
-CBSA Houston-The Woodlands-Sugar Land, TX	Multi-Family with 2 - 4 Units	None	0.5	0.5	0	0	8.07527e-06
-CBSA Houston-The Woodlands-Sugar Land, TX	Multi-Family with 2 - 4 Units	Other Fuel	0.5	0.5	0	0	7.10805e-07
-CBSA Houston-The Woodlands-Sugar Land, TX	Multi-Family with 2 - 4 Units	Propane	0.5	0.5	0	0	4.25871e-06
-CBSA Houston-The Woodlands-Sugar Land, TX	Multi-Family with 5+ Units	Electricity	0.362075	0.637925	511	511004	0.00447099
-CBSA Houston-The Woodlands-Sugar Land, TX	Multi-Family with 5+ Units	Fuel Oil	0.5	0.5	0	0	3.61144e-06
-CBSA Houston-The Woodlands-Sugar Land, TX	Multi-Family with 5+ Units	Natural Gas	0.450632	0.549368	23	22586.9	0.000312353
-CBSA Houston-The Woodlands-Sugar Land, TX	Multi-Family with 5+ Units	None	1	0	1	1002.96	3.17638e-05
-CBSA Houston-The Woodlands-Sugar Land, TX	Multi-Family with 5+ Units	Other Fuel	1	0	1	1034.1	7.51272e-06
-CBSA Houston-The Woodlands-Sugar Land, TX	Multi-Family with 5+ Units	Propane	0.5	0.5	0	0	1.38477e-05
-CBSA Houston-The Woodlands-Sugar Land, TX	Single-Family Attached	Electricity	0.177219	0.822781	62	61911.4	0.000350395
-CBSA Houston-The Woodlands-Sugar Land, TX	Single-Family Attached	Fuel Oil	0.5	0.5	0	0	3.95747e-07
-CBSA Houston-The Woodlands-Sugar Land, TX	Single-Family Attached	Natural Gas	0.129298	0.870702	30	31119.6	0.000223926
-CBSA Houston-The Woodlands-Sugar Land, TX	Single-Family Attached	None	0.5	0.5	0	0	3.09253e-06
-CBSA Houston-The Woodlands-Sugar Land, TX	Single-Family Attached	Other Fuel	1	0	1	923.462	1.11693e-06
-CBSA Houston-The Woodlands-Sugar Land, TX	Single-Family Attached	Propane	1	0	1	1318.71	7.13173e-06
-CBSA Houston-The Woodlands-Sugar Land, TX	Single-Family Detached	Electricity	0.0505543	0.949446	694	733236	0.00399445
-CBSA Houston-The Woodlands-Sugar Land, TX	Single-Family Detached	Fuel Oil	0.5	0.5	0	0	7.98036e-06
-CBSA Houston-The Woodlands-Sugar Land, TX	Single-Family Detached	Natural Gas	0.0157504	0.98425	714	744539	0.00705976
-CBSA Houston-The Woodlands-Sugar Land, TX	Single-Family Detached	None	0.653108	0.346892	6	6514.53	3.33291e-05
-CBSA Houston-The Woodlands-Sugar Land, TX	Single-Family Detached	Other Fuel	0	1	8	8527.85	2.73973e-05
-CBSA Houston-The Woodlands-Sugar Land, TX	Single-Family Detached	Propane	0.0368083	0.963192	26	27248	0.000264393
-CBSA Los Angeles-Long Beach-Anaheim, CA	Mobile Home	Electricity	0.295614	0.704386	10	18320.4	0.000139336
-CBSA Los Angeles-Long Beach-Anaheim, CA	Mobile Home	Fuel Oil	0.5	0.5	0	0	2.85997e-06
-CBSA Los Angeles-Long Beach-Anaheim, CA	Mobile Home	Natural Gas	0.073738	0.926262	26	45442.4	0.000441727
-CBSA Los Angeles-Long Beach-Anaheim, CA	Mobile Home	None	0.562232	0.437768	5	9921.89	4.05953e-05
-CBSA Los Angeles-Long Beach-Anaheim, CA	Mobile Home	Other Fuel	0.5	0.5	0	0	1.37751e-05
-CBSA Los Angeles-Long Beach-Anaheim, CA	Mobile Home	Propane	0	1	2	3659.1	3.0757e-05
-CBSA Los Angeles-Long Beach-Anaheim, CA	Multi-Family with 2 - 4 Units	Electricity	0.57833	0.42167	82	129945	0.000769073
-CBSA Los Angeles-Long Beach-Anaheim, CA	Multi-Family with 2 - 4 Units	Fuel Oil	0.5	0.5	0	0	1.37119e-06
-CBSA Los Angeles-Long Beach-Anaheim, CA	Multi-Family with 2 - 4 Units	Natural Gas	0.56838	0.43162	128	209089	0.00189477
-CBSA Los Angeles-Long Beach-Anaheim, CA	Multi-Family with 2 - 4 Units	None	0.687977	0.312023	6	11037.3	0.000233183
-CBSA Los Angeles-Long Beach-Anaheim, CA	Multi-Family with 2 - 4 Units	Other Fuel	0.5	0.5	0	0	6.49868e-06
-CBSA Los Angeles-Long Beach-Anaheim, CA	Multi-Family with 2 - 4 Units	Propane	0.5	0.5	0	0	3.64915e-05
-CBSA Los Angeles-Long Beach-Anaheim, CA	Multi-Family with 5+ Units	Electricity	0.665842	0.334158	422	685473	0.00460936
-CBSA Los Angeles-Long Beach-Anaheim, CA	Multi-Family with 5+ Units	Fuel Oil	1	0	1	1674.26	7.53694e-06
-CBSA Los Angeles-Long Beach-Anaheim, CA	Multi-Family with 5+ Units	Natural Gas	0.727645	0.272355	388	627726	0.00554124
-CBSA Los Angeles-Long Beach-Anaheim, CA	Multi-Family with 5+ Units	None	0.833182	0.166818	16	25708.3	0.000883019
-CBSA Los Angeles-Long Beach-Anaheim, CA	Multi-Family with 5+ Units	Other Fuel	0.886032	0.113968	9	17133.1	2.78838e-05
-CBSA Los Angeles-Long Beach-Anaheim, CA	Multi-Family with 5+ Units	Propane	0.857463	0.142537	7	12795.9	0.000128553
-CBSA Los Angeles-Long Beach-Anaheim, CA	Single-Family Attached	Electricity	0.289341	0.710659	79	135893	0.000671486
-CBSA Los Angeles-Long Beach-Anaheim, CA	Single-Family Attached	Fuel Oil	0.5	0.5	0	0	1.16153e-06
-CBSA Los Angeles-Long Beach-Anaheim, CA	Single-Family Attached	Natural Gas	0.231856	0.768144	146	247165	0.00174175
-CBSA Los Angeles-Long Beach-Anaheim, CA	Single-Family Attached	None	0.49244	0.50756	6	11196.4	0.00015055
-CBSA Los Angeles-Long Beach-Anaheim, CA	Single-Family Attached	Other Fuel	0.5	0.5	0	0	8.97005e-06
-CBSA Los Angeles-Long Beach-Anaheim, CA	Single-Family Attached	Propane	0	1	2	3715.81	4.14215e-05
-CBSA Los Angeles-Long Beach-Anaheim, CA	Single-Family Detached	Electricity	0.0761634	0.923837	332	592355	0.00264805
-CBSA Los Angeles-Long Beach-Anaheim, CA	Single-Family Detached	Fuel Oil	1	0	1	1901.42	1.32176e-05
-CBSA Los Angeles-Long Beach-Anaheim, CA	Single-Family Detached	Natural Gas	0.0371318	0.962868	857	1.53681e+06	0.0131454
-CBSA Los Angeles-Long Beach-Anaheim, CA	Single-Family Detached	None	0.340237	0.659763	21	37550.2	0.000623171
-CBSA Los Angeles-Long Beach-Anaheim, CA	Single-Family Detached	Other Fuel	0.0884866	0.911513	10	18263.4	0.000173623
-CBSA Los Angeles-Long Beach-Anaheim, CA	Single-Family Detached	Propane	0	1	8	12883.1	0.000220177
-CBSA Miami-Fort Lauderdale-West Palm Beach, FL	Mobile Home	Electricity	0.125955	0.874045	31	34326.6	0.00040043
-CBSA Miami-Fort Lauderdale-West Palm Beach, FL	Mobile Home	Fuel Oil	0.5	0.5	0	0	4.7625e-07
-CBSA Miami-Fort Lauderdale-West Palm Beach, FL	Mobile Home	Natural Gas	0.5	0.5	0	0	6.30159e-06
-CBSA Miami-Fort Lauderdale-West Palm Beach, FL	Mobile Home	None	0	1	2	2132.77	1.78647e-05
-CBSA Miami-Fort Lauderdale-West Palm Beach, FL	Mobile Home	Other Fuel	0.5	0.5	0	0	9.69811e-07
-CBSA Miami-Fort Lauderdale-West Palm Beach, FL	Mobile Home	Propane	0	1	1	1066.39	7.96685e-06
-CBSA Miami-Fort Lauderdale-West Palm Beach, FL	Multi-Family with 2 - 4 Units	Electricity	0.377745	0.622255	107	105438	0.00121553
-CBSA Miami-Fort Lauderdale-West Palm Beach, FL	Multi-Family with 2 - 4 Units	Fuel Oil	0.5	0.5	0	0	1.5874e-06
-CBSA Miami-Fort Lauderdale-West Palm Beach, FL	Multi-Family with 2 - 4 Units	Natural Gas	0.5	0.5	0	0	2.98409e-05
-CBSA Miami-Fort Lauderdale-West Palm Beach, FL	Multi-Family with 2 - 4 Units	None	0.565226	0.434774	9	8919.42	5.4666e-05
-CBSA Miami-Fort Lauderdale-West Palm Beach, FL	Multi-Family with 2 - 4 Units	Other Fuel	0.517219	0.482781	2	1990.14	1.13573e-06
-CBSA Miami-Fort Lauderdale-West Palm Beach, FL	Multi-Family with 2 - 4 Units	Propane	0.5	0.5	0	0	4.73356e-06
-CBSA Miami-Fort Lauderdale-West Palm Beach, FL	Multi-Family with 5+ Units	Electricity	0.488434	0.511566	669	656676	0.00689047
-CBSA Miami-Fort Lauderdale-West Palm Beach, FL	Multi-Family with 5+ Units	Fuel Oil	0.5	0.5	0	0	1.19034e-05
-CBSA Miami-Fort Lauderdale-West Palm Beach, FL	Multi-Family with 5+ Units	Natural Gas	0.5	0.5	0	0	0.000150842
-CBSA Miami-Fort Lauderdale-West Palm Beach, FL	Multi-Family with 5+ Units	None	0.792005	0.207995	30	29870.5	0.000315171
-CBSA Miami-Fort Lauderdale-West Palm Beach, FL	Multi-Family with 5+ Units	Other Fuel	1	0	3	3081.16	6.54664e-06
-CBSA Miami-Fort Lauderdale-West Palm Beach, FL	Multi-Family with 5+ Units	Propane	0.5	0.5	0	0	1.08414e-05
-CBSA Miami-Fort Lauderdale-West Palm Beach, FL	Single-Family Attached	Electricity	0.114345	0.885655	266	264127	0.00165009
-CBSA Miami-Fort Lauderdale-West Palm Beach, FL	Single-Family Attached	Fuel Oil	0.5	0.5	0	0	2.32359e-06
-CBSA Miami-Fort Lauderdale-West Palm Beach, FL	Single-Family Attached	Natural Gas	0.5	0.5	0	0	4.21195e-05
-CBSA Miami-Fort Lauderdale-West Palm Beach, FL	Single-Family Attached	None	0.165671	0.834329	13	13259.2	6.59744e-05
-CBSA Miami-Fort Lauderdale-West Palm Beach, FL	Single-Family Attached	Other Fuel	0.5	0.5	0	0	1.21255e-06
-CBSA Miami-Fort Lauderdale-West Palm Beach, FL	Single-Family Attached	Propane	0.5	0.5	0	0	4.18926e-06
-CBSA Miami-Fort Lauderdale-West Palm Beach, FL	Single-Family Detached	Electricity	0.0411438	0.958856	884	915045	0.00730527
-CBSA Miami-Fort Lauderdale-West Palm Beach, FL	Single-Family Detached	Fuel Oil	0.5	0.5	0	0	6.85602e-06
-CBSA Miami-Fort Lauderdale-West Palm Beach, FL	Single-Family Detached	Natural Gas	0	1	6	6457.79	0.000237956
-CBSA Miami-Fort Lauderdale-West Palm Beach, FL	Single-Family Detached	None	0.0710936	0.928906	43	43739	0.000237083
-CBSA Miami-Fort Lauderdale-West Palm Beach, FL	Single-Family Detached	Other Fuel	0	1	3	3406.43	1.27937e-05
-CBSA Miami-Fort Lauderdale-West Palm Beach, FL	Single-Family Detached	Propane	0	1	1	1044.98	4.85523e-05
-CBSA New York-Newark-Jersey City, NY-NJ-PA	Mobile Home	Electricity	0	1	1	2527.84	1.78459e-05
-CBSA New York-Newark-Jersey City, NY-NJ-PA	Mobile Home	Fuel Oil	0.5	0.5	0	0	9.72173e-05
-CBSA New York-Newark-Jersey City, NY-NJ-PA	Mobile Home	Natural Gas	0	1	2	5264.88	0.000102511
-CBSA New York-Newark-Jersey City, NY-NJ-PA	Mobile Home	None	0.5	0.5	0	0	2.68406e-06
-CBSA New York-Newark-Jersey City, NY-NJ-PA	Mobile Home	Other Fuel	0	1	2	4614.45	2.03971e-05
-CBSA New York-Newark-Jersey City, NY-NJ-PA	Mobile Home	Propane	0	1	1	4513.13	6.61623e-05
-CBSA New York-Newark-Jersey City, NY-NJ-PA	Multi-Family with 2 - 4 Units	Electricity	0.471951	0.528049	54	196870	0.000934285
-CBSA New York-Newark-Jersey City, NY-NJ-PA	Multi-Family with 2 - 4 Units	Fuel Oil	0.692985	0.307015	35	132510	0.00101429
-CBSA New York-Newark-Jersey City, NY-NJ-PA	Multi-Family with 2 - 4 Units	Natural Gas	0.556416	0.443584	163	605727	0.00858633
-CBSA New York-Newark-Jersey City, NY-NJ-PA	Multi-Family with 2 - 4 Units	None	0.5	0.5	0	0	6.79859e-05
-CBSA New York-Newark-Jersey City, NY-NJ-PA	Multi-Family with 2 - 4 Units	Other Fuel	1	0	2	5599.71	5.5876e-05
-CBSA New York-Newark-Jersey City, NY-NJ-PA	Multi-Family with 2 - 4 Units	Propane	0.5	0.5	0	0	0.000200378
-CBSA New York-Newark-Jersey City, NY-NJ-PA	Multi-Family with 5+ Units	Electricity	0.630291	0.369709	203	635019	0.00450949
-CBSA New York-Newark-Jersey City, NY-NJ-PA	Multi-Family with 5+ Units	Fuel Oil	0.790823	0.209177	283	878229	0.00412926
-CBSA New York-Newark-Jersey City, NY-NJ-PA	Multi-Family with 5+ Units	Natural Gas	0.765549	0.234451	429	1.32972e+06	0.0123036
-CBSA New York-Newark-Jersey City, NY-NJ-PA	Multi-Family with 5+ Units	None	0.5	0.5	0	0	0.00054248
-CBSA New York-Newark-Jersey City, NY-NJ-PA	Multi-Family with 5+ Units	Other Fuel	0.537552	0.462448	13	41468.2	0.000427105
-CBSA New York-Newark-Jersey City, NY-NJ-PA	Multi-Family with 5+ Units	Propane	0.968503	0.0314975	5	12409	0.000442674
-CBSA New York-Newark-Jersey City, NY-NJ-PA	Single-Family Attached	Electricity	0.279984	0.720016	46	165766	0.000478156
-CBSA New York-Newark-Jersey City, NY-NJ-PA	Single-Family Attached	Fuel Oil	0.450314	0.549686	10	36895	0.000212392
-CBSA New York-Newark-Jersey City, NY-NJ-PA	Single-Family Attached	Natural Gas	0.23255	0.76745	119	445256	0.00309327
-CBSA New York-Newark-Jersey City, NY-NJ-PA	Single-Family Attached	None	0.5	0.5	0	0	1.00143e-05
-CBSA New York-Newark-Jersey City, NY-NJ-PA	Single-Family Attached	Other Fuel	1	0	1	552.385	1.55954e-05
-CBSA New York-Newark-Jersey City, NY-NJ-PA	Single-Family Attached	Propane	0.409409	0.590591	3	11383.2	7.53748e-05
-CBSA New York-Newark-Jersey City, NY-NJ-PA	Single-Family Detached	Electricity	0.104826	0.895174	87	348114	0.000974341
-CBSA New York-Newark-Jersey City, NY-NJ-PA	Single-Family Detached	Fuel Oil	0.0722179	0.927782	164	643861	0.00575772
-CBSA New York-Newark-Jersey City, NY-NJ-PA	Single-Family Detached	Natural Gas	0.0896368	0.910363	463	1.83001e+06	0.0140784
-CBSA New York-Newark-Jersey City, NY-NJ-PA	Single-Family Detached	None	0.5	0.5	0	0	3.35313e-05
-CBSA New York-Newark-Jersey City, NY-NJ-PA	Single-Family Detached	Other Fuel	0.182031	0.817969	5	17591.7	0.000306019
-CBSA New York-Newark-Jersey City, NY-NJ-PA	Single-Family Detached	Propane	0.0675165	0.932484	18	74087.7	0.000558049
-CBSA Philadelphia-Camden-Wilmington, PA-NJ-DE-MD	Mobile Home	Electricity	0	1	5	5636.21	3.89828e-05
-CBSA Philadelphia-Camden-Wilmington, PA-NJ-DE-MD	Mobile Home	Fuel Oil	0.219384	0.780616	5	6014.52	6.37296e-05
-CBSA Philadelphia-Camden-Wilmington, PA-NJ-DE-MD	Mobile Home	Natural Gas	0	1	5	6752.26	5.77806e-05
-CBSA Philadelphia-Camden-Wilmington, PA-NJ-DE-MD	Mobile Home	None	0.5	0.5	0	0	1.55309e-06
-CBSA Philadelphia-Camden-Wilmington, PA-NJ-DE-MD	Mobile Home	Other Fuel	0	1	2	2241.56	9.25782e-06
-CBSA Philadelphia-Camden-Wilmington, PA-NJ-DE-MD	Mobile Home	Propane	0.0994779	0.900522	8	9494.43	5.4007e-05
-CBSA Philadelphia-Camden-Wilmington, PA-NJ-DE-MD	Multi-Family with 2 - 4 Units	Electricity	0.449153	0.550847	66	76712.2	0.00048599
-CBSA Philadelphia-Camden-Wilmington, PA-NJ-DE-MD	Multi-Family with 2 - 4 Units	Fuel Oil	0	1	6	7447.19	7.22048e-05
-CBSA Philadelphia-Camden-Wilmington, PA-NJ-DE-MD	Multi-Family with 2 - 4 Units	Natural Gas	0.412219	0.587781	60	69652.5	0.000925046
-CBSA Philadelphia-Camden-Wilmington, PA-NJ-DE-MD	Multi-Family with 2 - 4 Units	None	0.5	0.5	0	0	7.32694e-06
-CBSA Philadelphia-Camden-Wilmington, PA-NJ-DE-MD	Multi-Family with 2 - 4 Units	Other Fuel	0.5	0.5	0	0	7.99229e-06
-CBSA Philadelphia-Camden-Wilmington, PA-NJ-DE-MD	Multi-Family with 2 - 4 Units	Propane	0.5	0.5	0	0	2.5986e-05
-CBSA Philadelphia-Camden-Wilmington, PA-NJ-DE-MD	Multi-Family with 5+ Units	Electricity	0.486569	0.513431	176	194578	0.00157839
-CBSA Philadelphia-Camden-Wilmington, PA-NJ-DE-MD	Multi-Family with 5+ Units	Fuel Oil	0.541094	0.458906	13	14373.9	6.72304e-05
-CBSA Philadelphia-Camden-Wilmington, PA-NJ-DE-MD	Multi-Family with 5+ Units	Natural Gas	0.641231	0.358769	87	99156.5	0.00126856
-CBSA Philadelphia-Camden-Wilmington, PA-NJ-DE-MD	Multi-Family with 5+ Units	None	0.5	0.5	0	0	4.11136e-05
-CBSA Philadelphia-Camden-Wilmington, PA-NJ-DE-MD	Multi-Family with 5+ Units	Other Fuel	1	0	4	4325.05	2.70805e-05
-CBSA Philadelphia-Camden-Wilmington, PA-NJ-DE-MD	Multi-Family with 5+ Units	Propane	0.29636	0.70364	4	4755.76	3.69016e-05
-CBSA Philadelphia-Camden-Wilmington, PA-NJ-DE-MD	Single-Family Attached	Electricity	0.121221	0.878779	153	172988	0.000920593
-CBSA Philadelphia-Camden-Wilmington, PA-NJ-DE-MD	Single-Family Attached	Fuel Oil	0.111623	0.888377	48	55950	0.000370393
-CBSA Philadelphia-Camden-Wilmington, PA-NJ-DE-MD	Single-Family Attached	Natural Gas	0.105393	0.894607	427	491559	0.00406439
-CBSA Philadelphia-Camden-Wilmington, PA-NJ-DE-MD	Single-Family Attached	None	0	1	2	2383.56	1.78727e-05
-CBSA Philadelphia-Camden-Wilmington, PA-NJ-DE-MD	Single-Family Attached	Other Fuel	0.52626	0.47374	4	4535.38	1.78349e-05
-CBSA Philadelphia-Camden-Wilmington, PA-NJ-DE-MD	Single-Family Attached	Propane	0.184899	0.815101	6	7622.65	6.37241e-05
-CBSA Philadelphia-Camden-Wilmington, PA-NJ-DE-MD	Single-Family Detached	Electricity	0.00142334	0.998577	190	218286	0.00112835
-CBSA Philadelphia-Camden-Wilmington, PA-NJ-DE-MD	Single-Family Detached	Fuel Oil	0.0107214	0.989279	192	217780	0.00176362
-CBSA Philadelphia-Camden-Wilmington, PA-NJ-DE-MD	Single-Family Detached	Natural Gas	0.00929433	0.990706	472	559716	0.00467376
-CBSA Philadelphia-Camden-Wilmington, PA-NJ-DE-MD	Single-Family Detached	None	0.5	0.5	0	0	1.31179e-05
-CBSA Philadelphia-Camden-Wilmington, PA-NJ-DE-MD	Single-Family Detached	Other Fuel	0	1	14	16612.9	0.000170468
-CBSA Philadelphia-Camden-Wilmington, PA-NJ-DE-MD	Single-Family Detached	Propane	0	1	52	59781.2	0.000413163
-CBSA Phoenix-Mesa-Scottsdale, AZ	Mobile Home	Electricity	0.194229	0.805771	83	64993.4	0.000662744
-CBSA Phoenix-Mesa-Scottsdale, AZ	Mobile Home	Fuel Oil	0.5	0.5	0	0	2.47467e-06
-CBSA Phoenix-Mesa-Scottsdale, AZ	Mobile Home	Natural Gas	0.248361	0.751639	17	12783.7	0.000172729
-CBSA Phoenix-Mesa-Scottsdale, AZ	Mobile Home	None	0.758163	0.241837	4	3001.22	1.23999e-05
-CBSA Phoenix-Mesa-Scottsdale, AZ	Mobile Home	Other Fuel	0.190796	0.809204	5	3921.08	1.44548e-05
-CBSA Phoenix-Mesa-Scottsdale, AZ	Mobile Home	Propane	0	1	2	1610.23	5.02287e-05
-CBSA Phoenix-Mesa-Scottsdale, AZ	Multi-Family with 2 - 4 Units	Electricity	0.348764	0.651236	88	69118.4	0.000555099
-CBSA Phoenix-Mesa-Scottsdale, AZ	Multi-Family with 2 - 4 Units	Fuel Oil	0.5	0.5	0	0	3.14162e-07
-CBSA Phoenix-Mesa-Scottsdale, AZ	Multi-Family with 2 - 4 Units	Natural Gas	0.427093	0.572907	10	7354.5	8.79222e-05
-CBSA Phoenix-Mesa-Scottsdale, AZ	Multi-Family with 2 - 4 Units	None	0.5	0.5	0	0	9.36045e-06
-CBSA Phoenix-Mesa-Scottsdale, AZ	Multi-Family with 2 - 4 Units	Other Fuel	1	0	1	712.372	1.14506e-06
-CBSA Phoenix-Mesa-Scottsdale, AZ	Multi-Family with 2 - 4 Units	Propane	0.5	0.5	0	0	4.33527e-06
-CBSA Phoenix-Mesa-Scottsdale, AZ	Multi-Family with 5+ Units	Electricity	0.36078	0.63922	356	276516	0.00233451
-CBSA Phoenix-Mesa-Scottsdale, AZ	Multi-Family with 5+ Units	Fuel Oil	0.5	0.5	0	0	2.0599e-06
-CBSA Phoenix-Mesa-Scottsdale, AZ	Multi-Family with 5+ Units	Natural Gas	0.0997952	0.900205	10	8347.65	0.000199063
-CBSA Phoenix-Mesa-Scottsdale, AZ	Multi-Family with 5+ Units	None	0	1	1	856.411	3.40619e-05
-CBSA Phoenix-Mesa-Scottsdale, AZ	Multi-Family with 5+ Units	Other Fuel	1	0	2	1651.08	5.79828e-06
-CBSA Phoenix-Mesa-Scottsdale, AZ	Multi-Family with 5+ Units	Propane	0.5	0.5	0	0	1.09236e-05
-CBSA Phoenix-Mesa-Scottsdale, AZ	Single-Family Attached	Electricity	0.0774118	0.922588	100	80510.6	0.000543987
-CBSA Phoenix-Mesa-Scottsdale, AZ	Single-Family Attached	Fuel Oil	0.5	0.5	0	0	4.68244e-07
-CBSA Phoenix-Mesa-Scottsdale, AZ	Single-Family Attached	Natural Gas	0.0581756	0.941824	14	11879.8	0.000125495
-CBSA Phoenix-Mesa-Scottsdale, AZ	Single-Family Attached	None	0.5	0.5	0	0	6.12178e-06
-CBSA Phoenix-Mesa-Scottsdale, AZ	Single-Family Attached	Other Fuel	0	1	1	1100.78	3.61261e-06
-CBSA Phoenix-Mesa-Scottsdale, AZ	Single-Family Attached	Propane	0.5	0.5	0	0	4.51111e-06
-CBSA Phoenix-Mesa-Scottsdale, AZ	Single-Family Detached	Electricity	0.0068371	0.993163	968	807465	0.00572062
-CBSA Phoenix-Mesa-Scottsdale, AZ	Single-Family Detached	Fuel Oil	0.5	0.5	0	0	4.47851e-06
-CBSA Phoenix-Mesa-Scottsdale, AZ	Single-Family Detached	Natural Gas	0.00759053	0.992409	378	322648	0.00307604
-CBSA Phoenix-Mesa-Scottsdale, AZ	Single-Family Detached	None	0	1	3	2355.81	5.08792e-05
-CBSA Phoenix-Mesa-Scottsdale, AZ	Single-Family Detached	Other Fuel	0	1	4	3172.39	9.96834e-05
-CBSA Phoenix-Mesa-Scottsdale, AZ	Single-Family Detached	Propane	0.132959	0.867041	7	5626.77	6.82075e-05
-CBSA Riverside-San Bernardino-Ontario, CA	Mobile Home	Electricity	0.13474	0.86526	60	36316.2	0.000201101
-CBSA Riverside-San Bernardino-Ontario, CA	Mobile Home	Fuel Oil	0.5	0.5	0	0	3.02788e-06
-CBSA Riverside-San Bernardino-Ontario, CA	Mobile Home	Natural Gas	0.0558406	0.944159	78	46360.4	0.00051461
-CBSA Riverside-San Bernardino-Ontario, CA	Mobile Home	None	0.5	0.5	0	0	2.80929e-05
-CBSA Riverside-San Bernardino-Ontario, CA	Mobile Home	Other Fuel	0.445276	0.554724	2	1210.58	2.88104e-05
-CBSA Riverside-San Bernardino-Ontario, CA	Mobile Home	Propane	0.128289	0.871711	8	4931.76	8.33188e-05
-CBSA Riverside-San Bernardino-Ontario, CA	Multi-Family with 2 - 4 Units	Electricity	0.514768	0.485232	53	32744.2	0.000212636
-CBSA Riverside-San Bernardino-Ontario, CA	Multi-Family with 2 - 4 Units	Fuel Oil	0.5	0.5	0	0	1.80256e-07
-CBSA Riverside-San Bernardino-Ontario, CA	Multi-Family with 2 - 4 Units	Natural Gas	0.402619	0.597381	52	31772.2	0.00040242
-CBSA Riverside-San Bernardino-Ontario, CA	Multi-Family with 2 - 4 Units	None	1	0	1	679.539	2.39454e-05
-CBSA Riverside-San Bernardino-Ontario, CA	Multi-Family with 2 - 4 Units	Other Fuel	1	0	1	623.384	1.63895e-06
-CBSA Riverside-San Bernardino-Ontario, CA	Multi-Family with 2 - 4 Units	Propane	0.5	0.5	0	0	8.80723e-06
-CBSA Riverside-San Bernardino-Ontario, CA	Multi-Family with 5+ Units	Electricity	0.643767	0.356233	129	75015.2	0.000666696
-CBSA Riverside-San Bernardino-Ontario, CA	Multi-Family with 5+ Units	Fuel Oil	0.5	0.5	0	0	3.60532e-07
-CBSA Riverside-San Bernardino-Ontario, CA	Multi-Family with 5+ Units	Natural Gas	0.492804	0.507196	129	75375	0.000775612
-CBSA Riverside-San Bernardino-Ontario, CA	Multi-Family with 5+ Units	None	1	0	1	614.929	3.60967e-05
-CBSA Riverside-San Bernardino-Ontario, CA	Multi-Family with 5+ Units	Other Fuel	0.666184	0.333816	4	2091.31	3.39688e-06
-CBSA Riverside-San Bernardino-Ontario, CA	Multi-Family with 5+ Units	Propane	1	0	2	994.446	2.00984e-05
-CBSA Riverside-San Bernardino-Ontario, CA	Single-Family Attached	Electricity	0.203383	0.796617	44	26221	0.000141197
-CBSA Riverside-San Bernardino-Ontario, CA	Single-Family Attached	Fuel Oil	0.5	0.5	0	0	2.84463e-07
-CBSA Riverside-San Bernardino-Ontario, CA	Single-Family Attached	Natural Gas	0.0764213	0.923579	96	57818.8	0.000385962
-CBSA Riverside-San Bernardino-Ontario, CA	Single-Family Attached	None	0	1	1	680.891	7.59601e-06
-CBSA Riverside-San Bernardino-Ontario, CA	Single-Family Attached	Other Fuel	0	1	2	1421.19	2.798e-06
-CBSA Riverside-San Bernardino-Ontario, CA	Single-Family Attached	Propane	0.5	0.5	0	0	9.34848e-06
-CBSA Riverside-San Bernardino-Ontario, CA	Single-Family Detached	Electricity	0.0134737	0.986526	437	269889	0.00128743
-CBSA Riverside-San Bernardino-Ontario, CA	Single-Family Detached	Fuel Oil	0.5	0.5	0	0	6.71616e-06
-CBSA Riverside-San Bernardino-Ontario, CA	Single-Family Detached	Natural Gas	0.0163445	0.983655	999	599788	0.00604377
-CBSA Riverside-San Bernardino-Ontario, CA	Single-Family Detached	None	0.144841	0.855159	7	4691.61	0.000105513
-CBSA Riverside-San Bernardino-Ontario, CA	Single-Family Detached	Other Fuel	0	1	26	16253.2	0.00020972
-CBSA Riverside-San Bernardino-Ontario, CA	Single-Family Detached	Propane	0.0193629	0.980637	49	29042.3	0.0002645
-CBSA San Francisco-Oakland-Hayward, CA	Mobile Home	Electricity	0.665146	0.334854	6	5014.04	3.41487e-05
-CBSA San Francisco-Oakland-Hayward, CA	Mobile Home	Fuel Oil	0.5	0.5	0	0	1.05797e-06
-CBSA San Francisco-Oakland-Hayward, CA	Mobile Home	Natural Gas	0.121069	0.878931	9	7454.75	9.09933e-05
-CBSA San Francisco-Oakland-Hayward, CA	Mobile Home	None	1	0	2	1654.42	3.93387e-06
-CBSA San Francisco-Oakland-Hayward, CA	Mobile Home	Other Fuel	0.5	0.5	0	0	5.88686e-06
-CBSA San Francisco-Oakland-Hayward, CA	Mobile Home	Propane	0.619736	0.380264	3	2695.63	9.23762e-06
-CBSA San Francisco-Oakland-Hayward, CA	Multi-Family with 2 - 4 Units	Electricity	0.510077	0.489923	67	53119.8	0.000435916
-CBSA San Francisco-Oakland-Hayward, CA	Multi-Family with 2 - 4 Units	Fuel Oil	0.5	0.5	0	0	1.00361e-06
-CBSA San Francisco-Oakland-Hayward, CA	Multi-Family with 2 - 4 Units	Natural Gas	0.464767	0.535233	140	111180	0.000993826
-CBSA San Francisco-Oakland-Hayward, CA	Multi-Family with 2 - 4 Units	None	1	0	1	976.416	6.09275e-05
-CBSA San Francisco-Oakland-Hayward, CA	Multi-Family with 2 - 4 Units	Other Fuel	0.482789	0.517211	2	1558.84	6.09325e-06
-CBSA San Francisco-Oakland-Hayward, CA	Multi-Family with 2 - 4 Units	Propane	0.5	0.5	0	0	2.11191e-05
-CBSA San Francisco-Oakland-Hayward, CA	Multi-Family with 5+ Units	Electricity	0.595618	0.404382	275	217133	0.00180079
-CBSA San Francisco-Oakland-Hayward, CA	Multi-Family with 5+ Units	Fuel Oil	1	0	7	5930.96	6.6504e-06
-CBSA San Francisco-Oakland-Hayward, CA	Multi-Family with 5+ Units	Natural Gas	0.72819	0.27181	258	199858	0.00172768
-CBSA San Francisco-Oakland-Hayward, CA	Multi-Family with 5+ Units	None	1	0	5	3539.49	0.000199534
-CBSA San Francisco-Oakland-Hayward, CA	Multi-Family with 5+ Units	Other Fuel	0.884161	0.115839	25	19559.2	4.69073e-05
-CBSA San Francisco-Oakland-Hayward, CA	Multi-Family with 5+ Units	Propane	0.5	0.5	0	0	4.47514e-05
-CBSA San Francisco-Oakland-Hayward, CA	Single-Family Attached	Electricity	0.115125	0.884875	64	52794.3	0.000280889
-CBSA San Francisco-Oakland-Hayward, CA	Single-Family Attached	Fuel Oil	0	1	1	754.114	3.08689e-07
-CBSA San Francisco-Oakland-Hayward, CA	Single-Family Attached	Natural Gas	0.109533	0.890467	165	130804	0.000875441
-CBSA San Francisco-Oakland-Hayward, CA	Single-Family Attached	None	0	1	2	1714.93	2.6221e-05
-CBSA San Francisco-Oakland-Hayward, CA	Single-Family Attached	Other Fuel	0.5	0.5	0	0	5.20096e-06
-CBSA San Francisco-Oakland-Hayward, CA	Single-Family Attached	Propane	0	1	1	776.342	2.10522e-05
-CBSA San Francisco-Oakland-Hayward, CA	Single-Family Detached	Electricity	0.0493641	0.950636	227	189627	0.00103964
-CBSA San Francisco-Oakland-Hayward, CA	Single-Family Detached	Fuel Oil	0.5	0.5	0	0	4.78776e-06
-CBSA San Francisco-Oakland-Hayward, CA	Single-Family Detached	Natural Gas	0.022969	0.977031	829	683266	0.00526217
-CBSA San Francisco-Oakland-Hayward, CA	Single-Family Detached	None	0	1	1	759.015	6.78184e-05
-CBSA San Francisco-Oakland-Hayward, CA	Single-Family Detached	Other Fuel	0	1	11	9203.79	0.000116664
-CBSA San Francisco-Oakland-Hayward, CA	Single-Family Detached	Propane	0.127392	0.872608	8	6834.32	0.000114186
-CBSA Seattle-Tacoma-Bellevue, WA	Mobile Home	Electricity	0.0425791	0.957421	75	44089.7	0.000297808
-CBSA Seattle-Tacoma-Bellevue, WA	Mobile Home	Fuel Oil	0.5	0.5	0	0	1.48952e-06
-CBSA Seattle-Tacoma-Bellevue, WA	Mobile Home	Natural Gas	0	1	5	3026.28	2.21488e-05
-CBSA Seattle-Tacoma-Bellevue, WA	Mobile Home	None	0.5	0.5	0	0	2.21876e-06
-CBSA Seattle-Tacoma-Bellevue, WA	Mobile Home	Other Fuel	0	1	8	4608.09	3.58921e-05
-CBSA Seattle-Tacoma-Bellevue, WA	Mobile Home	Propane	0	1	1	513.021	1.42791e-05
-CBSA Seattle-Tacoma-Bellevue, WA	Multi-Family with 2 - 4 Units	Electricity	0.214137	0.785863	109	69897.8	0.000531286
-CBSA Seattle-Tacoma-Bellevue, WA	Multi-Family with 2 - 4 Units	Fuel Oil	1	0	1	715.594	2.14941e-06
-CBSA Seattle-Tacoma-Bellevue, WA	Multi-Family with 2 - 4 Units	Natural Gas	0.0728544	0.927146	14	9822.25	0.000117139
-CBSA Seattle-Tacoma-Bellevue, WA	Multi-Family with 2 - 4 Units	None	0.5	0.5	0	0	4.3084e-06
-CBSA Seattle-Tacoma-Bellevue, WA	Multi-Family with 2 - 4 Units	Other Fuel	0.5	0.5	0	0	2.27445e-06
-CBSA Seattle-Tacoma-Bellevue, WA	Multi-Family with 2 - 4 Units	Propane	0	1	1	715.594	3.67314e-06
-CBSA Seattle-Tacoma-Bellevue, WA	Multi-Family with 5+ Units	Electricity	0.340423	0.659577	578	379043	0.00275652
-CBSA Seattle-Tacoma-Bellevue, WA	Multi-Family with 5+ Units	Fuel Oil	1	0	4	2828.68	7.4322e-06
-CBSA Seattle-Tacoma-Bellevue, WA	Multi-Family with 5+ Units	Natural Gas	0.449794	0.550206	26	16923.6	0.000298565
-CBSA Seattle-Tacoma-Bellevue, WA	Multi-Family with 5+ Units	None	1	0	1	715.594	4.18554e-05
-CBSA Seattle-Tacoma-Bellevue, WA	Multi-Family with 5+ Units	Other Fuel	1	0	3	2267.63	2.67148e-05
-CBSA Seattle-Tacoma-Bellevue, WA	Multi-Family with 5+ Units	Propane	0.306885	0.693115	2	939.411	1.20464e-05
-CBSA Seattle-Tacoma-Bellevue, WA	Single-Family Attached	Electricity	0.0454124	0.954588	82	54123.7	0.00028521
-CBSA Seattle-Tacoma-Bellevue, WA	Single-Family Attached	Fuel Oil	0.5	0.5	0	0	3.30753e-06
-CBSA Seattle-Tacoma-Bellevue, WA	Single-Family Attached	Natural Gas	0	1	46	31123.9	0.000231941
-CBSA Seattle-Tacoma-Bellevue, WA	Single-Family Attached	None	0.5	0.5	0	0	1.86399e-06
-CBSA Seattle-Tacoma-Bellevue, WA	Single-Family Attached	Other Fuel	0.5	0.5	0	0	4.81254e-06
-CBSA Seattle-Tacoma-Bellevue, WA	Single-Family Attached	Propane	0	1	2	1322.91	9.95142e-06
-CBSA Seattle-Tacoma-Bellevue, WA	Single-Family Detached	Electricity	0.0186327	0.981367	486	323480	0.00209495
-CBSA Seattle-Tacoma-Bellevue, WA	Single-Family Detached	Fuel Oil	0	1	50	33757.4	0.000226395
-CBSA Seattle-Tacoma-Bellevue, WA	Single-Family Detached	Natural Gas	0.00621962	0.99378	701	466469	0.00391915
-CBSA Seattle-Tacoma-Bellevue, WA	Single-Family Detached	None	0	1	1	715.594	1.28145e-05
-CBSA Seattle-Tacoma-Bellevue, WA	Single-Family Detached	Other Fuel	0	1	25	15923.2	0.000202277
-CBSA Seattle-Tacoma-Bellevue, WA	Single-Family Detached	Propane	0	1	33	22631.9	0.000189868
-CBSA Washington-Arlington-Alexandria, DC-VA-MD-WV	Mobile Home	Electricity	0.104543	0.895457	10	9787.47	8.69913e-05
-CBSA Washington-Arlington-Alexandria, DC-VA-MD-WV	Mobile Home	Fuel Oil	0	1	1	1049.34	1.88255e-05
-CBSA Washington-Arlington-Alexandria, DC-VA-MD-WV	Mobile Home	Natural Gas	0.5	0.5	0	0	9.47574e-06
-CBSA Washington-Arlington-Alexandria, DC-VA-MD-WV	Mobile Home	None	0.5	0.5	0	0	1.67879e-06
-CBSA Washington-Arlington-Alexandria, DC-VA-MD-WV	Mobile Home	Other Fuel	0	1	2	2072.56	9.05533e-06
-CBSA Washington-Arlington-Alexandria, DC-VA-MD-WV	Mobile Home	Propane	0	1	1	926.725	1.63762e-05
-CBSA Washington-Arlington-Alexandria, DC-VA-MD-WV	Multi-Family with 2 - 4 Units	Electricity	0.566699	0.433301	30	27574.4	0.000298724
-CBSA Washington-Arlington-Alexandria, DC-VA-MD-WV	Multi-Family with 2 - 4 Units	Fuel Oil	1	0	2	2161.4	8.99426e-06
-CBSA Washington-Arlington-Alexandria, DC-VA-MD-WV	Multi-Family with 2 - 4 Units	Natural Gas	0.624112	0.375888	21	19112.5	0.000233947
-CBSA Washington-Arlington-Alexandria, DC-VA-MD-WV	Multi-Family with 2 - 4 Units	None	0.5	0.5	0	0	5.85255e-06
-CBSA Washington-Arlington-Alexandria, DC-VA-MD-WV	Multi-Family with 2 - 4 Units	Other Fuel	0.5	0.5	0	0	3.70316e-06
-CBSA Washington-Arlington-Alexandria, DC-VA-MD-WV	Multi-Family with 2 - 4 Units	Propane	0.5	0.5	0	0	8.15519e-06
-CBSA Washington-Arlington-Alexandria, DC-VA-MD-WV	Multi-Family with 5+ Units	Electricity	0.422542	0.577458	468	417168	0.00307278
-CBSA Washington-Arlington-Alexandria, DC-VA-MD-WV	Multi-Family with 5+ Units	Fuel Oil	0.654608	0.345392	11	10192.5	4.17984e-05
-CBSA Washington-Arlington-Alexandria, DC-VA-MD-WV	Multi-Family with 5+ Units	Natural Gas	0.468598	0.531402	243	216526	0.00202411
-CBSA Washington-Arlington-Alexandria, DC-VA-MD-WV	Multi-Family with 5+ Units	None	0.5	0.5	0	0	6.0914e-05
-CBSA Washington-Arlington-Alexandria, DC-VA-MD-WV	Multi-Family with 5+ Units	Other Fuel	0.509	0.491	4	3610.53	2.92999e-05
-CBSA Washington-Arlington-Alexandria, DC-VA-MD-WV	Multi-Family with 5+ Units	Propane	1	0	2	1833.53	5.64659e-05
-CBSA Washington-Arlington-Alexandria, DC-VA-MD-WV	Single-Family Attached	Electricity	0.0394805	0.96052	249	221919	0.00146956
-CBSA Washington-Arlington-Alexandria, DC-VA-MD-WV	Single-Family Attached	Fuel Oil	0	1	1	974.7	2.08007e-05
-CBSA Washington-Arlington-Alexandria, DC-VA-MD-WV	Single-Family Attached	Natural Gas	0.0174733	0.982527	240	217570	0.00183269
-CBSA Washington-Arlington-Alexandria, DC-VA-MD-WV	Single-Family Attached	None	0.5	0.5	0	0	1.16156e-05
-CBSA Washington-Arlington-Alexandria, DC-VA-MD-WV	Single-Family Attached	Other Fuel	0.5	0.5	0	0	6.2359e-06
-CBSA Washington-Arlington-Alexandria, DC-VA-MD-WV	Single-Family Attached	Propane	0	1	2	2025.55	2.58067e-05
-CBSA Washington-Arlington-Alexandria, DC-VA-MD-WV	Single-Family Detached	Electricity	0.0217543	0.978246	388	366200	0.00254503
-CBSA Washington-Arlington-Alexandria, DC-VA-MD-WV	Single-Family Detached	Fuel Oil	0	1	65	59930.7	0.000525498
-CBSA Washington-Arlington-Alexandria, DC-VA-MD-WV	Single-Family Detached	Natural Gas	0.0111592	0.988841	599	547169	0.00434696
-CBSA Washington-Arlington-Alexandria, DC-VA-MD-WV	Single-Family Detached	None	0.5	0.5	0	0	1.46815e-05
-CBSA Washington-Arlington-Alexandria, DC-VA-MD-WV	Single-Family Detached	Other Fuel	0	1	21	19848.5	0.000177302
-CBSA Washington-Arlington-Alexandria, DC-VA-MD-WV	Single-Family Detached	Propane	0	1	32	31184.5	0.000325144
-Non-CBSA East North Central	Mobile Home	Electricity	0.100534	0.899466	54	185590	0.0012447
-Non-CBSA East North Central	Mobile Home	Fuel Oil	0	1	3	8638.74	9.16898e-05
-Non-CBSA East North Central	Mobile Home	Natural Gas	0.0617103	0.93829	72	234373	0.00242693
-Non-CBSA East North Central	Mobile Home	None	0.5	0.5	0	0	2.15468e-05
-Non-CBSA East North Central	Mobile Home	Other Fuel	0.249898	0.750102	10	37815.8	0.000333805
-Non-CBSA East North Central	Mobile Home	Propane	0.168559	0.831441	38	109837	0.00114906
-Non-CBSA East North Central	Multi-Family with 2 - 4 Units	Electricity	0.483454	0.516546	116	285959	0.00274521
-Non-CBSA East North Central	Multi-Family with 2 - 4 Units	Fuel Oil	1	0	1	3798.04	2.10205e-05
-Non-CBSA East North Central	Multi-Family with 2 - 4 Units	Natural Gas	0.360003	0.639997	157	465965	0.00545013
-Non-CBSA East North Central	Multi-Family with 2 - 4 Units	None	0.5	0.5	0	0	4.15554e-05
-Non-CBSA East North Central	Multi-Family with 2 - 4 Units	Other Fuel	1	0	1	299.789	5.17067e-05
-Non-CBSA East North Central	Multi-Family with 2 - 4 Units	Propane	0.599643	0.400357	3	12582.8	0.000130595
-Non-CBSA East North Central	Multi-Family with 5+ Units	Electricity	0.637112	0.362888	371	925435	0.00798142
-Non-CBSA East North Central	Multi-Family with 5+ Units	Fuel Oil	0.970792	0.0292085	13	23393.7	1.6769e-05
-Non-CBSA East North Central	Multi-Family with 5+ Units	Natural Gas	0.566586	0.433414	219	576432	0.006167
-Non-CBSA East North Central	Multi-Family with 5+ Units	None	0.5	0.5	0	0	0.000233838
-Non-CBSA East North Central	Multi-Family with 5+ Units	Other Fuel	0.741546	0.258454	3	9629.56	0.000253173
-Non-CBSA East North Central	Multi-Family with 5+ Units	Propane	0	1	1	3984.06	0.0001547
-Non-CBSA East North Central	Single-Family Attached	Electricity	0.254332	0.745668	68	202122	0.000943321
-Non-CBSA East North Central	Single-Family Attached	Fuel Oil	0	1	2	5425.3	1.06957e-05
-Non-CBSA East North Central	Single-Family Attached	Natural Gas	0.10354	0.89646	196	599297	0.00320234
-Non-CBSA East North Central	Single-Family Attached	None	0.5	0.5	0	0	8.52643e-06
-Non-CBSA East North Central	Single-Family Attached	Other Fuel	0.5	0.5	0	0	2.07502e-05
-Non-CBSA East North Central	Single-Family Attached	Propane	0	1	1	3069.14	6.53171e-05
-Non-CBSA East North Central	Single-Family Detached	Electricity	0.0393098	0.96069	462	1.55812e+06	0.0109154
-Non-CBSA East North Central	Single-Family Detached	Fuel Oil	0.0655931	0.934407	50	161251	0.00158128
-Non-CBSA East North Central	Single-Family Detached	Natural Gas	0.0218873	0.978113	1836	6.50989e+06	0.0533227
-Non-CBSA East North Central	Single-Family Detached	None	1	0	1	3115.9	0.000174266
-Non-CBSA East North Central	Single-Family Detached	Other Fuel	0.0357636	0.964236	113	366055	0.00350149
-Non-CBSA East North Central	Single-Family Detached	Propane	0.0261137	0.973886	288	979732	0.00870345
-Non-CBSA East South Central	Mobile Home	Electricity	0.042363	0.957637	173	586631	0.00577466
-Non-CBSA East South Central	Mobile Home	Fuel Oil	0.5	0.5	0	0	6.9762e-05
-Non-CBSA East South Central	Mobile Home	Natural Gas	0.142138	0.857862	17	53019.2	0.00049058
-Non-CBSA East South Central	Mobile Home	None	1	0	1	3099.02	4.69172e-05
-Non-CBSA East South Central	Mobile Home	Other Fuel	0.127296	0.872704	15	55907.5	0.000251127
-Non-CBSA East South Central	Mobile Home	Propane	0.0901271	0.909873	12	44091.7	0.000837725
-Non-CBSA East South Central	Multi-Family with 2 - 4 Units	Electricity	0.242015	0.757985	139	266145	0.00267047
-Non-CBSA East South Central	Multi-Family with 2 - 4 Units	Fuel Oil	0.5	0.5	0	0	5.02959e-06
-Non-CBSA East South Central	Multi-Family with 2 - 4 Units	Natural Gas	0.317328	0.682672	53	106906	0.00101396
-Non-CBSA East South Central	Multi-Family with 2 - 4 Units	None	0.5	0.5	0	0	1.88221e-05
-Non-CBSA East South Central	Multi-Family with 2 - 4 Units	Other Fuel	0	1	1	4856.16	1.14094e-05
-Non-CBSA East South Central	Multi-Family with 2 - 4 Units	Propane	1	0	1	2378.97	2.7645e-05
-Non-CBSA East South Central	Multi-Family with 5+ Units	Electricity	0.425799	0.574201	259	668692	0.00620176
-Non-CBSA East South Central	Multi-Family with 5+ Units	Fuel Oil	1	0	1	288.456	3.44855e-06
-Non-CBSA East South Central	Multi-Family with 5+ Units	Natural Gas	0.33039	0.66961	45	87330.8	0.00095935
-Non-CBSA East South Central	Multi-Family with 5+ Units	None	0.5	0.5	0	0	5.24376e-05
-Non-CBSA East South Central	Multi-Family with 5+ Units	Other Fuel	0	1	1	4115.88	2.69416e-05
-Non-CBSA East South Central	Multi-Family with 5+ Units	Propane	0.5	0.5	0	0	2.9109e-05
-Non-CBSA East South Central	Single-Family Attached	Electricity	0.149877	0.850123	73	185568	0.000819025
-Non-CBSA East South Central	Single-Family Attached	Fuel Oil	0.5	0.5	0	0	8.90733e-07
-Non-CBSA East South Central	Single-Family Attached	Natural Gas	0.119684	0.880316	26	55878.1	0.00055859
-Non-CBSA East South Central	Single-Family Attached	None	0.5	0.5	0	0	4.51982e-06
-Non-CBSA East South Central	Single-Family Attached	Other Fuel	0.5	0.5	0	0	4.17745e-06
-Non-CBSA East South Central	Single-Family Attached	Propane	0	1	1	3278.13	1.88353e-05
-Non-CBSA East South Central	Single-Family Detached	Electricity	0.0226116	0.977388	906	3.15414e+06	0.0220051
-Non-CBSA East South Central	Single-Family Detached	Fuel Oil	0.5	0.5	0	0	0.000177657
-Non-CBSA East South Central	Single-Family Detached	Natural Gas	0.0175747	0.982425	495	1.70239e+06	0.0164732
-Non-CBSA East South Central	Single-Family Detached	None	0.5	0.5	0	0	0.000104545
-Non-CBSA East South Central	Single-Family Detached	Other Fuel	0.115289	0.884711	39	146141	0.00093147
-Non-CBSA East South Central	Single-Family Detached	Propane	0	1	77	285875	0.00293451
-Non-CBSA Middle Atlantic	Mobile Home	Electricity	0.0511541	0.948846	15	55570	0.000312059
-Non-CBSA Middle Atlantic	Mobile Home	Fuel Oil	0.113936	0.886064	16	53969.9	0.000933363
-Non-CBSA Middle Atlantic	Mobile Home	Natural Gas	0.0627077	0.937292	27	95777.7	0.000683415
-Non-CBSA Middle Atlantic	Mobile Home	None	0.5	0.5	0	0	1.23404e-05
-Non-CBSA Middle Atlantic	Mobile Home	Other Fuel	0.146856	0.853144	23	74492.5	0.000254525
-Non-CBSA Middle Atlantic	Mobile Home	Propane	0.00736767	0.992632	23	77592.4	0.000672913
-Non-CBSA Middle Atlantic	Multi-Family with 2 - 4 Units	Electricity	0.607919	0.392081	71	199822	0.00150564
-Non-CBSA Middle Atlantic	Multi-Family with 2 - 4 Units	Fuel Oil	0.514326	0.485674	18	64655.1	0.000373048
-Non-CBSA Middle Atlantic	Multi-Family with 2 - 4 Units	Natural Gas	0.406497	0.593503	119	364349	0.00392305
-Non-CBSA Middle Atlantic	Multi-Family with 2 - 4 Units	None	0.5	0.5	0	0	2.96142e-05
-Non-CBSA Middle Atlantic	Multi-Family with 2 - 4 Units	Other Fuel	0.0508652	0.949135	3	7258.07	7.26278e-05
-Non-CBSA Middle Atlantic	Multi-Family with 2 - 4 Units	Propane	0	1	4	12001.9	0.000171628
-Non-CBSA Middle Atlantic	Multi-Family with 5+ Units	Electricity	0.819516	0.180484	120	266467	0.00301409
-Non-CBSA Middle Atlantic	Multi-Family with 5+ Units	Fuel Oil	0.987145	0.0128548	17	59734.4	0.000175949
-Non-CBSA Middle Atlantic	Multi-Family with 5+ Units	Natural Gas	0.604975	0.395025	80	216994	0.00269828
-Non-CBSA Middle Atlantic	Multi-Family with 5+ Units	None	0.5	0.5	0	0	8.92264e-05
-Non-CBSA Middle Atlantic	Multi-Family with 5+ Units	Other Fuel	0.5	0.5	0	0	8.79908e-05
-Non-CBSA Middle Atlantic	Multi-Family with 5+ Units	Propane	0.703455	0.296545	4	13163.1	0.000105676
-Non-CBSA Middle Atlantic	Single-Family Attached	Electricity	0.143131	0.856869	52	148403	0.00095656
-Non-CBSA Middle Atlantic	Single-Family Attached	Fuel Oil	0.060575	0.939425	19	75997.7	0.000532637
-Non-CBSA Middle Atlantic	Single-Family Attached	Natural Gas	0.073541	0.926459	111	356658	0.00284026
-Non-CBSA Middle Atlantic	Single-Family Attached	None	1	0	1	4747.27	9.81688e-06
-Non-CBSA Middle Atlantic	Single-Family Attached	Other Fuel	0	1	2	8457.16	6.68045e-05
-Non-CBSA Middle Atlantic	Single-Family Attached	Propane	0.420226	0.579774	2	1432.39	7.15299e-05
-Non-CBSA Middle Atlantic	Single-Family Detached	Electricity	0.0143469	0.985653	154	583318	0.00436553
-Non-CBSA Middle Atlantic	Single-Family Detached	Fuel Oil	0.0248064	0.975194	236	879630	0.00659582
-Non-CBSA Middle Atlantic	Single-Family Detached	Natural Gas	0.015531	0.984469	624	2.26167e+06	0.0191714
-Non-CBSA Middle Atlantic	Single-Family Detached	None	0	1	1	2784.31	7.88095e-05
-Non-CBSA Middle Atlantic	Single-Family Detached	Other Fuel	0.0312539	0.968746	96	325104	0.00282499
-Non-CBSA Middle Atlantic	Single-Family Detached	Propane	0.00948206	0.990518	87	321202	0.00223426
-Non-CBSA Mountain	Mobile Home	Electricity	0.156356	0.843644	48	179487	0.00146846
-Non-CBSA Mountain	Mobile Home	Fuel Oil	0.5	0.5	0	0	2.48264e-05
-Non-CBSA Mountain	Mobile Home	Natural Gas	0.0939568	0.906043	82	273000	0.00228561
-Non-CBSA Mountain	Mobile Home	None	1	0	1	3689.98	4.70342e-05
-Non-CBSA Mountain	Mobile Home	Other Fuel	0.0645237	0.935476	17	66405.8	0.000560194
-Non-CBSA Mountain	Mobile Home	Propane	0.205488	0.794512	26	97982.2	0.000797873
-Non-CBSA Mountain	Multi-Family with 2 - 4 Units	Electricity	0.388028	0.611972	60	178170	0.00157966
-Non-CBSA Mountain	Multi-Family with 2 - 4 Units	Fuel Oil	0.5	0.5	0	0	7.09497e-06
-Non-CBSA Mountain	Multi-Family with 2 - 4 Units	Natural Gas	0.349334	0.650666	79	231135	0.00193964
-Non-CBSA Mountain	Multi-Family with 2 - 4 Units	None	0.5	0.5	0	0	2.50353e-05
-Non-CBSA Mountain	Multi-Family with 2 - 4 Units	Other Fuel	0.5	0.5	0	0	2.9172e-05
-Non-CBSA Mountain	Multi-Family with 2 - 4 Units	Propane	0.0591801	0.94082	2	5166.64	6.23079e-05
-Non-CBSA Mountain	Multi-Family with 5+ Units	Electricity	0.45828	0.54172	197	543048	0.00495343
-Non-CBSA Mountain	Multi-Family with 5+ Units	Fuel Oil	1	0	2	1107.86	1.55942e-05
-Non-CBSA Mountain	Multi-Family with 5+ Units	Natural Gas	0.407562	0.592438	148	412000	0.00405818
-Non-CBSA Mountain	Multi-Family with 5+ Units	None	0.5	0.5	0	0	0.000123096
-Non-CBSA Mountain	Multi-Family with 5+ Units	Other Fuel	0.879334	0.120666	6	12111.3	0.000100933
-Non-CBSA Mountain	Multi-Family with 5+ Units	Propane	0.546132	0.453868	2	7087.06	0.000115292
-Non-CBSA Mountain	Single-Family Attached	Electricity	0.0562851	0.943715	43	135671	0.000910886
-Non-CBSA Mountain	Single-Family Attached	Fuel Oil	0.5	0.5	0	0	4.02039e-06
-Non-CBSA Mountain	Single-Family Attached	Natural Gas	0.065788	0.934212	90	291441	0.00209921
-Non-CBSA Mountain	Single-Family Attached	None	0.5	0.5	0	0	1.08912e-05
-Non-CBSA Mountain	Single-Family Attached	Other Fuel	0	1	1	4643.27	3.62014e-05
-Non-CBSA Mountain	Single-Family Attached	Propane	0	1	4	17951.5	4.51193e-05
-Non-CBSA Mountain	Single-Family Detached	Electricity	0.035462	0.964538	279	1.01471e+06	0.00739653
-Non-CBSA Mountain	Single-Family Detached	Fuel Oil	0	1	1	3253.82	0.000176082
-Non-CBSA Mountain	Single-Family Detached	Natural Gas	0.00871265	0.991287	873	3.12448e+06	0.0260142
-Non-CBSA Mountain	Single-Family Detached	None	1	0	1	4869.14	0.000111041
-Non-CBSA Mountain	Single-Family Detached	Other Fuel	0.120094	0.879906	65	284581	0.00227099
-Non-CBSA Mountain	Single-Family Detached	Propane	0.00946919	0.990531	80	338709	0.00228881
-Non-CBSA New England	Mobile Home	Electricity	0	1	4	12815.6	3.69033e-05
-Non-CBSA New England	Mobile Home	Fuel Oil	0	1	7	26851.4	0.000659188
-Non-CBSA New England	Mobile Home	Natural Gas	0	1	3	8533.84	5.61052e-05
-Non-CBSA New England	Mobile Home	None	0.5	0.5	0	0	5.62701e-06
-Non-CBSA New England	Mobile Home	Other Fuel	0	1	10	31593.5	9.02526e-05
-Non-CBSA New England	Mobile Home	Propane	0	1	3	5477.84	0.000164342
-Non-CBSA New England	Multi-Family with 2 - 4 Units	Electricity	0.715973	0.284027	39	110938	0.000898549
-Non-CBSA New England	Multi-Family with 2 - 4 Units	Fuel Oil	0.467803	0.532197	40	135610	0.00129625
-Non-CBSA New England	Multi-Family with 2 - 4 Units	Natural Gas	0.490029	0.509971	110	339469	0.00290374
-Non-CBSA New England	Multi-Family with 2 - 4 Units	None	0.5	0.5	0	0	3.02729e-05
-Non-CBSA New England	Multi-Family with 2 - 4 Units	Other Fuel	0	1	1	3146.7	6.97678e-05
-Non-CBSA New England	Multi-Family with 2 - 4 Units	Propane	0.209501	0.790499	6	19367.1	0.000287778
-Non-CBSA New England	Multi-Family with 5+ Units	Electricity	0.743712	0.256288	114	255371	0.00215402
-Non-CBSA New England	Multi-Family with 5+ Units	Fuel Oil	0.72102	0.27898	31	70160.4	0.000607102
-Non-CBSA New England	Multi-Family with 5+ Units	Natural Gas	0.615055	0.384945	74	164302	0.00205007
-Non-CBSA New England	Multi-Family with 5+ Units	None	0.5	0.5	0	0	5.42158e-05
-Non-CBSA New England	Multi-Family with 5+ Units	Other Fuel	0.519494	0.480506	2	7289.42	5.71771e-05
-Non-CBSA New England	Multi-Family with 5+ Units	Propane	0.665396	0.334604	8	24926.4	0.000207372
-Non-CBSA New England	Single-Family Attached	Electricity	0.31056	0.68944	26	51690.4	0.000282719
-Non-CBSA New England	Single-Family Attached	Fuel Oil	0	1	11	42788.6	0.000250153
-Non-CBSA New England	Single-Family Attached	Natural Gas	0.162449	0.837551	34	98856.6	0.000805965
-Non-CBSA New England	Single-Family Attached	None	0.5	0.5	0	0	3.82713e-06
-Non-CBSA New England	Single-Family Attached	Other Fuel	0.407645	0.592355	4	19441.5	2.74324e-05
-Non-CBSA New England	Single-Family Attached	Propane	0	1	2	12175.7	0.000107719
-Non-CBSA New England	Single-Family Detached	Electricity	0.0653663	0.934634	50	183000	0.000943338
-Non-CBSA New England	Single-Family Detached	Fuel Oil	0.0230173	0.976983	328	1.19948e+06	0.0111032
-Non-CBSA New England	Single-Family Detached	Natural Gas	0.0142795	0.98572	192	678352	0.00525137
-Non-CBSA New England	Single-Family Detached	None	0.5	0.5	0	0	2.84945e-05
-Non-CBSA New England	Single-Family Detached	Other Fuel	0.0118725	0.988128	64	258677	0.00202084
-Non-CBSA New England	Single-Family Detached	Propane	0	1	51	195180	0.0017663
-Non-CBSA Pacific	Mobile Home	Electricity	0.135591	0.864409	93	284937	0.00213108
-Non-CBSA Pacific	Mobile Home	Fuel Oil	0.5	0.5	0	0	5.30272e-05
-Non-CBSA Pacific	Mobile Home	Natural Gas	0.0454336	0.954566	41	161412	0.00128267
-Non-CBSA Pacific	Mobile Home	None	0	1	1	2972.12	6.60277e-05
-Non-CBSA Pacific	Mobile Home	Other Fuel	0	1	18	66709.7	0.000503498
-Non-CBSA Pacific	Mobile Home	Propane	0.277137	0.722863	13	48238.8	0.000393177
-Non-CBSA Pacific	Multi-Family with 2 - 4 Units	Electricity	0.465238	0.534762	139	361132	0.00246087
-Non-CBSA Pacific	Multi-Family with 2 - 4 Units	Fuel Oil	0.5	0.5	0	0	9.26519e-06
-Non-CBSA Pacific	Multi-Family with 2 - 4 Units	Natural Gas	0.472362	0.527638	70	209059	0.0020575
-Non-CBSA Pacific	Multi-Family with 2 - 4 Units	None	0.704787	0.295213	8	23556.1	0.000140696
-Non-CBSA Pacific	Multi-Family with 2 - 4 Units	Other Fuel	0	1	1	4094.05	4.00046e-05
-Non-CBSA Pacific	Multi-Family with 2 - 4 Units	Propane	0	1	2	5873.73	6.65372e-05
-Non-CBSA Pacific	Multi-Family with 5+ Units	Electricity	0.546468	0.453532	398	1.06245e+06	0.00756099
-Non-CBSA Pacific	Multi-Family with 5+ Units	Fuel Oil	1	0	2	3395.77	1.19134e-05
-Non-CBSA Pacific	Multi-Family with 5+ Units	Natural Gas	0.584576	0.415424	137	386650	0.00346974
-Non-CBSA Pacific	Multi-Family with 5+ Units	None	0.619113	0.380887	47	122310	0.000418739
-Non-CBSA Pacific	Multi-Family with 5+ Units	Other Fuel	0.936124	0.063876	4	9154.5	6.70185e-05
-Non-CBSA Pacific	Multi-Family with 5+ Units	Propane	0.619576	0.380424	4	7223.01	0.000107138
-Non-CBSA Pacific	Single-Family Attached	Electricity	0.0977294	0.902271	107	300683	0.00139593
-Non-CBSA Pacific	Single-Family Attached	Fuel Oil	0	1	1	3047.36	8.608e-06
-Non-CBSA Pacific	Single-Family Attached	Natural Gas	0.0547563	0.945244	113	352615	0.00226498
-Non-CBSA Pacific	Single-Family Attached	None	0	1	3	9138.34	8.4077e-05
-Non-CBSA Pacific	Single-Family Attached	Other Fuel	0.457168	0.542832	3	6497.57	4.85892e-05
-Non-CBSA Pacific	Single-Family Attached	Propane	0.494357	0.505643	2	8178	6.69515e-05
-Non-CBSA Pacific	Single-Family Detached	Electricity	0.0350786	0.964921	468	1.61927e+06	0.0124531
-Non-CBSA Pacific	Single-Family Detached	Fuel Oil	0	1	13	43235.1	0.000538436
-Non-CBSA Pacific	Single-Family Detached	Natural Gas	0.0157252	0.984275	897	3.2647e+06	0.0251682
-Non-CBSA Pacific	Single-Family Detached	None	0.102484	0.897516	107	382229	0.000370075
-Non-CBSA Pacific	Single-Family Detached	Other Fuel	0.0325005	0.9675	104	414150	0.00324624
-Non-CBSA Pacific	Single-Family Detached	Propane	0.0170953	0.982905	56	240305	0.00263648
-Non-CBSA South Atlantic	Mobile Home	Electricity	0.0771796	0.92282	478	1.58865e+06	0.0149946
-Non-CBSA South Atlantic	Mobile Home	Fuel Oil	0	1	5	15134.6	0.000484083
-Non-CBSA South Atlantic	Mobile Home	Natural Gas	0	1	7	20602	0.000484477
-Non-CBSA South Atlantic	Mobile Home	None	0	1	1	3902.83	0.000172585
-Non-CBSA South Atlantic	Mobile Home	Other Fuel	0.0421525	0.957848	23	73055.9	0.00036453
-Non-CBSA South Atlantic	Mobile Home	Propane	0.0318707	0.968129	32	107330	0.00118427
-Non-CBSA South Atlantic	Multi-Family with 2 - 4 Units	Electricity	0.282049	0.717951	278	781948	0.00652676
-Non-CBSA South Atlantic	Multi-Family with 2 - 4 Units	Fuel Oil	0.5	0.5	0	0	5.41903e-05
-Non-CBSA South Atlantic	Multi-Family with 2 - 4 Units	Natural Gas	0.239571	0.760429	38	96915.7	0.00130184
-Non-CBSA South Atlantic	Multi-Family with 2 - 4 Units	None	0.540098	0.459902	2	7217.28	8.37945e-05
-Non-CBSA South Atlantic	Multi-Family with 2 - 4 Units	Other Fuel	0.475736	0.524264	2	7432.02	2.35266e-05
-Non-CBSA South Atlantic	Multi-Family with 2 - 4 Units	Propane	0	1	2	1245.75	7.43202e-05
-Non-CBSA South Atlantic	Multi-Family with 5+ Units	Electricity	0.331653	0.668347	681	2.00777e+06	0.0198338
-Non-CBSA South Atlantic	Multi-Family with 5+ Units	Fuel Oil	0	1	1	510.497	4.15528e-05
-Non-CBSA South Atlantic	Multi-Family with 5+ Units	Natural Gas	0.412501	0.587499	66	184062	0.00237916
-Non-CBSA South Atlantic	Multi-Family with 5+ Units	None	0.528226	0.471774	2	6739.81	0.000223321
-Non-CBSA South Atlantic	Multi-Family with 5+ Units	Other Fuel	0.50278	0.49722	3	7295.32	4.93017e-05
-Non-CBSA South Atlantic	Multi-Family with 5+ Units	Propane	0	1	1	3175.5	0.000120325
-Non-CBSA South Atlantic	Single-Family Attached	Electricity	0.0579373	0.942063	318	956865	0.00552654
-Non-CBSA South Atlantic	Single-Family Attached	Fuel Oil	0.0192029	0.980797	9	26584.4	0.000119925
-Non-CBSA South Atlantic	Single-Family Attached	Natural Gas	0.05755	0.94245	97	279441	0.00299943
-Non-CBSA South Atlantic	Single-Family Attached	None	0	1	2	425.73	6.42859e-05
-Non-CBSA South Atlantic	Single-Family Attached	Other Fuel	0	1	2	4047.82	2.35486e-05
-Non-CBSA South Atlantic	Single-Family Attached	Propane	0	1	1	732.619	8.89522e-05
-Non-CBSA South Atlantic	Single-Family Detached	Electricity	0.0229255	0.977075	2198	7.74065e+06	0.0619991
-Non-CBSA South Atlantic	Single-Family Detached	Fuel Oil	0.0101318	0.989868	92	315345	0.00314384
-Non-CBSA South Atlantic	Single-Family Detached	Natural Gas	0.0233449	0.976655	652	2.32208e+06	0.0210926
-Non-CBSA South Atlantic	Single-Family Detached	None	0.341497	0.658503	7	21134.2	0.000514308
-Non-CBSA South Atlantic	Single-Family Detached	Other Fuel	0.00904358	0.990956	88	328221	0.00216696
-Non-CBSA South Atlantic	Single-Family Detached	Propane	0.0404375	0.959563	119	439485	0.00511989
-Non-CBSA West North Central	Mobile Home	Electricity	0.0567262	0.943274	41	121058	0.00107129
-Non-CBSA West North Central	Mobile Home	Fuel Oil	0	1	1	811.32	2.81131e-05
-Non-CBSA West North Central	Mobile Home	Natural Gas	0.0762306	0.923769	48	153698	0.00115428
-Non-CBSA West North Central	Mobile Home	None	1	0	1	2860.5	1.45607e-05
-Non-CBSA West North Central	Mobile Home	Other Fuel	0.142068	0.857932	6	19434.7	0.000190181
-Non-CBSA West North Central	Mobile Home	Propane	0.0433396	0.95666	24	68736	0.000843896
-Non-CBSA West North Central	Multi-Family with 2 - 4 Units	Electricity	0.549054	0.450946	59	139728	0.00180316
-Non-CBSA West North Central	Multi-Family with 2 - 4 Units	Fuel Oil	0.5	0.5	0	0	8.47199e-06
-Non-CBSA West North Central	Multi-Family with 2 - 4 Units	Natural Gas	0.458611	0.541389	61	172473	0.00219192
-Non-CBSA West North Central	Multi-Family with 2 - 4 Units	None	0.5	0.5	0	0	2.75674e-05
-Non-CBSA West North Central	Multi-Family with 2 - 4 Units	Other Fuel	0.5	0.5	0	0	3.36846e-05
-Non-CBSA West North Central	Multi-Family with 2 - 4 Units	Propane	0.0330199	0.96698	4	8928.81	7.34797e-05
-Non-CBSA West North Central	Multi-Family with 5+ Units	Electricity	0.585225	0.414775	293	791747	0.00602855
-Non-CBSA West North Central	Multi-Family with 5+ Units	Fuel Oil	1	0	4	12848.8	2.05069e-05
-Non-CBSA West North Central	Multi-Family with 5+ Units	Natural Gas	0.641691	0.358309	152	448828	0.00370775
-Non-CBSA West North Central	Multi-Family with 5+ Units	None	0.5	0.5	0	0	0.000192449
-Non-CBSA West North Central	Multi-Family with 5+ Units	Other Fuel	1	0	3	10736.1	0.000180622
-Non-CBSA West North Central	Multi-Family with 5+ Units	Propane	0.5	0.5	0	0	0.000125428
-Non-CBSA West North Central	Single-Family Attached	Electricity	0.134186	0.865814	56	154569	0.000851446
-Non-CBSA West North Central	Single-Family Attached	Fuel Oil	0.5	0.5	0	0	3.4174e-06
-Non-CBSA West North Central	Single-Family Attached	Natural Gas	0.0779948	0.922005	110	355945	0.00237199
-Non-CBSA West North Central	Single-Family Attached	None	0.5	0.5	0	0	7.81044e-06
-Non-CBSA West North Central	Single-Family Attached	Other Fuel	0	1	2	4794.07	1.19721e-05
-Non-CBSA West North Central	Single-Family Attached	Propane	0	1	3	11481.7	5.16199e-05
-Non-CBSA West North Central	Single-Family Detached	Electricity	0.018945	0.981055	374	1.24603e+06	0.00962297
-Non-CBSA West North Central	Single-Family Detached	Fuel Oil	0	1	15	46048.8	0.000553927
-Non-CBSA West North Central	Single-Family Detached	Natural Gas	0.0152899	0.98471	1127	3.94275e+06	0.0302037
-Non-CBSA West North Central	Single-Family Detached	None	0.5	0.5	0	0	0.00011666
-Non-CBSA West North Central	Single-Family Detached	Other Fuel	0.0590682	0.940932	53	168349	0.00174447
-Non-CBSA West North Central	Single-Family Detached	Propane	0.0193089	0.980691	197	644900	0.00638444
-Non-CBSA West South Central	Mobile Home	Electricity	0.0665306	0.933469	235	783160	0.00643409
-Non-CBSA West South Central	Mobile Home	Fuel Oil	0.5	0.5	0	0	2.68504e-05
-Non-CBSA West South Central	Mobile Home	Natural Gas	0.0748862	0.925114	18	63354	0.000903907
-Non-CBSA West South Central	Mobile Home	None	1	0	1	3630.87	4.46071e-05
-Non-CBSA West South Central	Mobile Home	Other Fuel	0.247986	0.752014	8	24479.4	0.000216787
-Non-CBSA West South Central	Mobile Home	Propane	0.102457	0.897543	12	40630.3	0.000898378
-Non-CBSA West South Central	Multi-Family with 2 - 4 Units	Electricity	0.422145	0.577855	214	453983	0.00364572
-Non-CBSA West South Central	Multi-Family with 2 - 4 Units	Fuel Oil	0.5	0.5	0	0	2.4038e-06
-Non-CBSA West South Central	Multi-Family with 2 - 4 Units	Natural Gas	0.245739	0.754261	54	120869	0.00123503
-Non-CBSA West South Central	Multi-Family with 2 - 4 Units	None	0.5	0.5	0	0	2.98747e-05
-Non-CBSA West South Central	Multi-Family with 2 - 4 Units	Other Fuel	0	1	1	2952.57	7.85085e-06
-Non-CBSA West South Central	Multi-Family with 2 - 4 Units	Propane	0.480598	0.519402	2	7919.37	2.99859e-05
-Non-CBSA West South Central	Multi-Family with 5+ Units	Electricity	0.436533	0.563467	343	888302	0.00856083
-Non-CBSA West South Central	Multi-Family with 5+ Units	Fuel Oil	0.5	0.5	0	0	4.8929e-06
-Non-CBSA West South Central	Multi-Family with 5+ Units	Natural Gas	0.44064	0.55936	42	94463.8	0.00113322
-Non-CBSA West South Central	Multi-Family with 5+ Units	None	0.5	0.5	0	0	6.92367e-05
-Non-CBSA West South Central	Multi-Family with 5+ Units	Other Fuel	0.5	0.5	0	0	1.47807e-05
-Non-CBSA West South Central	Multi-Family with 5+ Units	Propane	0.5	0.5	0	0	4.62214e-05
-Non-CBSA West South Central	Single-Family Attached	Electricity	0.207331	0.792669	88	200828	0.0010209
-Non-CBSA West South Central	Single-Family Attached	Fuel Oil	0.5	0.5	0	0	1.62892e-06
-Non-CBSA West South Central	Single-Family Attached	Natural Gas	0.1347	0.8653	34	71531.3	0.000625597
-Non-CBSA West South Central	Single-Family Attached	None	1	0	1	489.427	1.01983e-05
-Non-CBSA West South Central	Single-Family Attached	Other Fuel	0	1	2	4186.33	9.48093e-06
-Non-CBSA West South Central	Single-Family Attached	Propane	0	1	2	5910.08	2.73126e-05
-Non-CBSA West South Central	Single-Family Detached	Electricity	0.0299162	0.970084	1124	3.75807e+06	0.0257678
-Non-CBSA West South Central	Single-Family Detached	Fuel Oil	0	1	1	3853.59	6.18646e-05
-Non-CBSA West South Central	Single-Family Detached	Natural Gas	0.0337954	0.966205	666	2.27278e+06	0.0235812
-Non-CBSA West South Central	Single-Family Detached	None	0.621684	0.378316	3	9823.53	0.000136622
-Non-CBSA West South Central	Single-Family Detached	Other Fuel	0.054951	0.945049	38	128020	0.000903968
-Non-CBSA West South Central	Single-Family Detached	Propane	0.0430042	0.956996	73	237225	0.00257795
-=======
 CBSA Atlanta-Sandy Springs-Roswell, GA	Mobile Home	Electricity	0.118471	0.881529	40	39136.6	0.000299243
 CBSA Atlanta-Sandy Springs-Roswell, GA	Mobile Home	Fuel Oil	0.5	0.5	0	0	2.07632e-06
 CBSA Atlanta-Sandy Springs-Roswell, GA	Mobile Home	Natural Gas	0.08412	0.91588	12	11419.7	6.61232e-05
@@ -1441,7 +719,6 @@
 Non-CBSA West South Central	Single-Family Detached	None	0.621684	0.378316	3	9823.53	0.000152556
 Non-CBSA West South Central	Single-Family Detached	Other Fuel	0.054951	0.945049	38	128020	0.000974818
 Non-CBSA West South Central	Single-Family Detached	Propane	0.0430042	0.956996	73	237225	0.00270521
->>>>>>> e0c17adc
 # Created by: sources\ahs\2017\tsv_maker.py
 # Source: Constructed using 2017 American Housing Survey (AHS) microdata.
 # Source: Core Based Statistical Area (CBSA) data based on the Feb 2013 CBSA delineation file.