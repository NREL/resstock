Dependency=Geometry Building Type RECS	Option=Not Applicable	Option=Double-Loaded Interior	Option=None	Option=Single Exterior Front	Option=Double Exterior	sampling_probability
<<<<<<< HEAD
Mobile Home	1	0	0	0	0	0.0603039
Multi-Family with 2 - 4 Units	0	1	0	0	0	0.0786511
Multi-Family with 5+ Units	0	1	0	0	0	0.174298
Single-Family Attached	1	0	0	0	0	0.0583956
Single-Family Detached	1	0	0	0	0	0.628351
=======
Mobile Home	1	0	0	0	0	0.0603164
Multi-Family with 2 - 4 Units	0	1	0	0	0	0.0786533
Multi-Family with 5+ Units	0	1	0	0	0	0.174272
Single-Family Attached	1	0	0	0	0	0.0583875
Single-Family Detached	1	0	0	0	0	0.628371
>>>>>>> e1387e3e
# Source: Engineering Judgment<|MERGE_RESOLUTION|>--- conflicted
+++ resolved
@@ -1,15 +1,7 @@
 Dependency=Geometry Building Type RECS	Option=Not Applicable	Option=Double-Loaded Interior	Option=None	Option=Single Exterior Front	Option=Double Exterior	sampling_probability
-<<<<<<< HEAD
-Mobile Home	1	0	0	0	0	0.0603039
-Multi-Family with 2 - 4 Units	0	1	0	0	0	0.0786511
-Multi-Family with 5+ Units	0	1	0	0	0	0.174298
-Single-Family Attached	1	0	0	0	0	0.0583956
-Single-Family Detached	1	0	0	0	0	0.628351
-=======
 Mobile Home	1	0	0	0	0	0.0603164
 Multi-Family with 2 - 4 Units	0	1	0	0	0	0.0786533
 Multi-Family with 5+ Units	0	1	0	0	0	0.174272
 Single-Family Attached	1	0	0	0	0	0.0583875
 Single-Family Detached	1	0	0	0	0	0.628371
->>>>>>> e1387e3e
 # Source: Engineering Judgment