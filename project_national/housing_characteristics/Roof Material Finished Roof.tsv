--- conflicted
+++ resolved
@@ -1,12 +1,3 @@
-<<<<<<< HEAD
-Dependency=Geometry Building Type RECS	Option=None	"Option=Asphalt Shingles, Medium"
-Mobile Home	1.000000	0.000000
-Single-Family Detached	1.000000	0.000000
-Single-Family Attached	1.000000	0.000000
-Multi-Family with 2 - 4 Units	0.000000	1.000000
-Multi-Family with 5+ Units	0.000000	1.000000
-# Source: Engineering Judgement		
-=======
 Dependency=Geometry Building Type RECS	Dependency=Location Region	Option=None	"Option=Asphalt Shingles, Medium"	Option=Composition Shingles	"Option=Metal, Dark"	Option=Slate	"Option=Tile, Clay or Ceramic"	"Option=Tile, Concrete"	Option=Wood Shingles	sample_count	sample_weight
 Mobile Home	CR02	1.000000	0.000000	0.000000	0.000000	0.000000	0.000000	0.000000	0.000000	28.000000	246786.515625
 Mobile Home	CR03	1.000000	0.000000	0.000000	0.000000	0.000000	0.000000	0.000000	0.000000	15.000000	73915.578125
@@ -58,5 +49,4 @@
 Multi-Family with 5+ Units	CR09	0.000000	1.000000	0.000000	0.000000	0.000000	0.000000	0.000000	0.000000	475.000000	4572983.500000
 Multi-Family with 5+ Units	CR10	0.000000	1.000000	0.000000	0.000000	0.000000	0.000000	0.000000	0.000000	52.000000	550501.375000
 Multi-Family with 5+ Units	CR11	0.000000	1.000000	0.000000	0.000000	0.000000	0.000000	0.000000	0.000000	330.000000	2871667.750000
-# Created by: \Users\oadekany\Documents\GitDocs\resstock-estimation\sources\recs\2009\tsv_maker.py using U.S. EIA 2009 Residential Energy Consumption Survey (RECS) microdata											
->>>>>>> 4ce160cb
+# Created by: \Users\oadekany\Documents\GitDocs\resstock-estimation\sources\recs\2009\tsv_maker.py using U.S. EIA 2009 Residential Energy Consumption Survey (RECS) microdata