<<<<<<< HEAD
Dependency=Geometry Attic Type	Dependency=Geometry Building Level MF	Dependency=Geometry Foundation Type	Dependency=Geometry Garage	Dependency=HVAC Has Ducts	Option=Garage	Option=Heated Basement	Option=Living Space	Option=None	Option=Unheated Basement	Option=Unvented Attic	Option=Unvented Crawlspace	Option=Vented Attic	Option=Vented Crawlspace	Option=Void	sampling_probability
Finished Attic or Cathedral Ceilings	Bottom	Ambient	1 Car	No	0	0	0	0	0	0	0	0	0	1	0
Finished Attic or Cathedral Ceilings	Middle	Ambient	1 Car	No	0	0	0	0	0	0	0	0	0	1	0
Finished Attic or Cathedral Ceilings	None	Ambient	1 Car	No	0	0	0	1	0	0	0	0	0	0	0
Finished Attic or Cathedral Ceilings	Top	Ambient	1 Car	No	0	0	0	0	0	0	0	0	0	1	0
Finished Attic or Cathedral Ceilings	Bottom	Ambient	2 Car	No	0	0	0	0	0	0	0	0	0	1	0
Finished Attic or Cathedral Ceilings	Middle	Ambient	2 Car	No	0	0	0	0	0	0	0	0	0	1	0
Finished Attic or Cathedral Ceilings	None	Ambient	2 Car	No	0	0	0	1	0	0	0	0	0	0	0
Finished Attic or Cathedral Ceilings	Top	Ambient	2 Car	No	0	0	0	0	0	0	0	0	0	1	0
Finished Attic or Cathedral Ceilings	Bottom	Ambient	3 Car	No	0	0	0	0	0	0	0	0	0	1	0
Finished Attic or Cathedral Ceilings	Middle	Ambient	3 Car	No	0	0	0	0	0	0	0	0	0	1	0
Finished Attic or Cathedral Ceilings	None	Ambient	3 Car	No	0	0	0	1	0	0	0	0	0	0	0
Finished Attic or Cathedral Ceilings	Top	Ambient	3 Car	No	0	0	0	0	0	0	0	0	0	1	0
Finished Attic or Cathedral Ceilings	Bottom	Ambient	None	No	0	0	0	0	0	0	0	0	0	1	0
Finished Attic or Cathedral Ceilings	Middle	Ambient	None	No	0	0	0	0	0	0	0	0	0	1	0
Finished Attic or Cathedral Ceilings	None	Ambient	None	No	0	0	0	1	0	0	0	0	0	0	8.60928e-05
Finished Attic or Cathedral Ceilings	Top	Ambient	None	No	0	0	0	0	0	0	0	0	0	1	0
None	Bottom	Ambient	1 Car	No	0	0	0	0	0	0	0	0	0	1	0
None	Middle	Ambient	1 Car	No	0	0	0	0	0	0	0	0	0	1	0
None	None	Ambient	1 Car	No	0	0	0	1	0	0	0	0	0	0	0
None	Top	Ambient	1 Car	No	0	0	0	0	0	0	0	0	0	1	0
None	Bottom	Ambient	2 Car	No	0	0	0	0	0	0	0	0	0	1	0
None	Middle	Ambient	2 Car	No	0	0	0	0	0	0	0	0	0	1	0
None	None	Ambient	2 Car	No	0	0	0	1	0	0	0	0	0	0	0
None	Top	Ambient	2 Car	No	0	0	0	0	0	0	0	0	0	1	0
None	Bottom	Ambient	3 Car	No	0	0	0	0	0	0	0	0	0	1	0
None	Middle	Ambient	3 Car	No	0	0	0	0	0	0	0	0	0	1	0
None	None	Ambient	3 Car	No	0	0	0	1	0	0	0	0	0	0	0
None	Top	Ambient	3 Car	No	0	0	0	0	0	0	0	0	0	1	0
None	Bottom	Ambient	None	No	0	0	0	1	0	0	0	0	0	0	0
None	Middle	Ambient	None	No	0	0	0	1	0	0	0	0	0	0	0
None	None	Ambient	None	No	0	0	0	1	0	0	0	0	0	0	0.0107971
None	Top	Ambient	None	No	0	0	0	1	0	0	0	0	0	0	0
Unvented Attic	Bottom	Ambient	1 Car	No	0	0	0	0	0	0	0	0	0	1	0
Unvented Attic	Middle	Ambient	1 Car	No	0	0	0	0	0	0	0	0	0	1	0
Unvented Attic	None	Ambient	1 Car	No	0	0	0	1	0	0	0	0	0	0	0
Unvented Attic	Top	Ambient	1 Car	No	0	0	0	0	0	0	0	0	0	1	0
Unvented Attic	Bottom	Ambient	2 Car	No	0	0	0	0	0	0	0	0	0	1	0
Unvented Attic	Middle	Ambient	2 Car	No	0	0	0	0	0	0	0	0	0	1	0
Unvented Attic	None	Ambient	2 Car	No	0	0	0	1	0	0	0	0	0	0	0
Unvented Attic	Top	Ambient	2 Car	No	0	0	0	0	0	0	0	0	0	1	0
Unvented Attic	Bottom	Ambient	3 Car	No	0	0	0	0	0	0	0	0	0	1	0
Unvented Attic	Middle	Ambient	3 Car	No	0	0	0	0	0	0	0	0	0	1	0
Unvented Attic	None	Ambient	3 Car	No	0	0	0	1	0	0	0	0	0	0	0
Unvented Attic	Top	Ambient	3 Car	No	0	0	0	0	0	0	0	0	0	1	0
Unvented Attic	Bottom	Ambient	None	No	0	0	0	0	0	0	0	0	0	1	0
Unvented Attic	Middle	Ambient	None	No	0	0	0	0	0	0	0	0	0	1	0
Unvented Attic	None	Ambient	None	No	0	0	0	1	0	0	0	0	0	0	0.000163399
Unvented Attic	Top	Ambient	None	No	0	0	0	0	0	0	0	0	0	1	0
Vented Attic	Bottom	Ambient	1 Car	No	0	0	0	0	0	0	0	0	0	1	0
Vented Attic	Middle	Ambient	1 Car	No	0	0	0	0	0	0	0	0	0	1	0
Vented Attic	None	Ambient	1 Car	No	0	0	0	1	0	0	0	0	0	0	0
Vented Attic	Top	Ambient	1 Car	No	0	0	0	0	0	0	0	0	0	1	0
Vented Attic	Bottom	Ambient	2 Car	No	0	0	0	0	0	0	0	0	0	1	0
Vented Attic	Middle	Ambient	2 Car	No	0	0	0	0	0	0	0	0	0	1	0
Vented Attic	None	Ambient	2 Car	No	0	0	0	1	0	0	0	0	0	0	0
Vented Attic	Top	Ambient	2 Car	No	0	0	0	0	0	0	0	0	0	1	0
Vented Attic	Bottom	Ambient	3 Car	No	0	0	0	0	0	0	0	0	0	1	0
Vented Attic	Middle	Ambient	3 Car	No	0	0	0	0	0	0	0	0	0	1	0
Vented Attic	None	Ambient	3 Car	No	0	0	0	1	0	0	0	0	0	0	0
Vented Attic	Top	Ambient	3 Car	No	0	0	0	0	0	0	0	0	0	1	0
Vented Attic	Bottom	Ambient	None	No	0	0	0	0	0	0	0	0	0	1	0
Vented Attic	Middle	Ambient	None	No	0	0	0	0	0	0	0	0	0	1	0
Vented Attic	None	Ambient	None	No	0	0	0	1	0	0	0	0	0	0	0.00179896
Vented Attic	Top	Ambient	None	No	0	0	0	0	0	0	0	0	0	1	0
Finished Attic or Cathedral Ceilings	Bottom	Heated Basement	1 Car	No	0	0	0	0	0	0	0	0	0	1	0
Finished Attic or Cathedral Ceilings	Middle	Heated Basement	1 Car	No	0	0	0	0	0	0	0	0	0	1	0
Finished Attic or Cathedral Ceilings	None	Heated Basement	1 Car	No	0	0	0	1	0	0	0	0	0	0	7.27014e-05
Finished Attic or Cathedral Ceilings	Top	Heated Basement	1 Car	No	0	0	0	0	0	0	0	0	0	1	0
Finished Attic or Cathedral Ceilings	Bottom	Heated Basement	2 Car	No	0	0	0	0	0	0	0	0	0	1	0
Finished Attic or Cathedral Ceilings	Middle	Heated Basement	2 Car	No	0	0	0	0	0	0	0	0	0	1	0
Finished Attic or Cathedral Ceilings	None	Heated Basement	2 Car	No	0	0	0	1	0	0	0	0	0	0	9.086e-05
Finished Attic or Cathedral Ceilings	Top	Heated Basement	2 Car	No	0	0	0	0	0	0	0	0	0	1	0
Finished Attic or Cathedral Ceilings	Bottom	Heated Basement	3 Car	No	0	0	0	0	0	0	0	0	0	1	0
Finished Attic or Cathedral Ceilings	Middle	Heated Basement	3 Car	No	0	0	0	0	0	0	0	0	0	1	0
Finished Attic or Cathedral Ceilings	None	Heated Basement	3 Car	No	0	0	0	1	0	0	0	0	0	0	3.20314e-06
Finished Attic or Cathedral Ceilings	Top	Heated Basement	3 Car	No	0	0	0	0	0	0	0	0	0	1	0
Finished Attic or Cathedral Ceilings	Bottom	Heated Basement	None	No	0	0	0	0	0	0	0	0	0	1	0
Finished Attic or Cathedral Ceilings	Middle	Heated Basement	None	No	0	0	0	0	0	0	0	0	0	1	0
Finished Attic or Cathedral Ceilings	None	Heated Basement	None	No	0	0	0	1	0	0	0	0	0	0	0.00039507
Finished Attic or Cathedral Ceilings	Top	Heated Basement	None	No	0	0	0	0	0	0	0	0	0	1	0
None	Bottom	Heated Basement	1 Car	No	0	0	0	0	0	0	0	0	0	1	0
None	Middle	Heated Basement	1 Car	No	0	0	0	0	0	0	0	0	0	1	0
None	None	Heated Basement	1 Car	No	0	0	0	1	0	0	0	0	0	0	0.001357
None	Top	Heated Basement	1 Car	No	0	0	0	0	0	0	0	0	0	1	0
None	Bottom	Heated Basement	2 Car	No	0	0	0	0	0	0	0	0	0	1	0
None	Middle	Heated Basement	2 Car	No	0	0	0	0	0	0	0	0	0	1	0
None	None	Heated Basement	2 Car	No	0	0	0	1	0	0	0	0	0	0	0.00122314
None	Top	Heated Basement	2 Car	No	0	0	0	0	0	0	0	0	0	1	0
None	Bottom	Heated Basement	3 Car	No	0	0	0	0	0	0	0	0	0	1	0
None	Middle	Heated Basement	3 Car	No	0	0	0	0	0	0	0	0	0	1	0
None	None	Heated Basement	3 Car	No	0	0	0	1	0	0	0	0	0	0	3.05687e-05
None	Top	Heated Basement	3 Car	No	0	0	0	0	0	0	0	0	0	1	0
None	Bottom	Heated Basement	None	No	0	0	0	1	0	0	0	0	0	0	0
None	Middle	Heated Basement	None	No	0	0	0	1	0	0	0	0	0	0	0
None	None	Heated Basement	None	No	0	0	0	1	0	0	0	0	0	0	0.00376699
None	Top	Heated Basement	None	No	0	0	0	1	0	0	0	0	0	0	0
Unvented Attic	Bottom	Heated Basement	1 Car	No	0	0	0	0	0	0	0	0	0	1	0
Unvented Attic	Middle	Heated Basement	1 Car	No	0	0	0	0	0	0	0	0	0	1	0
Unvented Attic	None	Heated Basement	1 Car	No	0	0	0	1	0	0	0	0	0	0	0.000183605
Unvented Attic	Top	Heated Basement	1 Car	No	0	0	0	0	0	0	0	0	0	1	0
Unvented Attic	Bottom	Heated Basement	2 Car	No	0	0	0	0	0	0	0	0	0	1	0
Unvented Attic	Middle	Heated Basement	2 Car	No	0	0	0	0	0	0	0	0	0	1	0
Unvented Attic	None	Heated Basement	2 Car	No	0	0	0	1	0	0	0	0	0	0	0.000118336
Unvented Attic	Top	Heated Basement	2 Car	No	0	0	0	0	0	0	0	0	0	1	0
Unvented Attic	Bottom	Heated Basement	3 Car	No	0	0	0	0	0	0	0	0	0	1	0
Unvented Attic	Middle	Heated Basement	3 Car	No	0	0	0	0	0	0	0	0	0	1	0
Unvented Attic	None	Heated Basement	3 Car	No	0	0	0	1	0	0	0	0	0	0	2.57907e-06
Unvented Attic	Top	Heated Basement	3 Car	No	0	0	0	0	0	0	0	0	0	1	0
Unvented Attic	Bottom	Heated Basement	None	No	0	0	0	0	0	0	0	0	0	1	0
Unvented Attic	Middle	Heated Basement	None	No	0	0	0	0	0	0	0	0	0	1	0
Unvented Attic	None	Heated Basement	None	No	0	0	0	1	0	0	0	0	0	0	0.000451565
Unvented Attic	Top	Heated Basement	None	No	0	0	0	0	0	0	0	0	0	1	0
Vented Attic	Bottom	Heated Basement	1 Car	No	0	0	0	0	0	0	0	0	0	1	0
Vented Attic	Middle	Heated Basement	1 Car	No	0	0	0	0	0	0	0	0	0	1	0
Vented Attic	None	Heated Basement	1 Car	No	0	0	0	1	0	0	0	0	0	0	0.00224097
Vented Attic	Top	Heated Basement	1 Car	No	0	0	0	0	0	0	0	0	0	1	0
Vented Attic	Bottom	Heated Basement	2 Car	No	0	0	0	0	0	0	0	0	0	1	0
Vented Attic	Middle	Heated Basement	2 Car	No	0	0	0	0	0	0	0	0	0	1	0
Vented Attic	None	Heated Basement	2 Car	No	0	0	0	1	0	0	0	0	0	0	0.00203852
Vented Attic	Top	Heated Basement	2 Car	No	0	0	0	0	0	0	0	0	0	1	0
Vented Attic	Bottom	Heated Basement	3 Car	No	0	0	0	0	0	0	0	0	0	1	0
Vented Attic	Middle	Heated Basement	3 Car	No	0	0	0	0	0	0	0	0	0	1	0
Vented Attic	None	Heated Basement	3 Car	No	0	0	0	1	0	0	0	0	0	0	5.80188e-05
Vented Attic	Top	Heated Basement	3 Car	No	0	0	0	0	0	0	0	0	0	1	0
Vented Attic	Bottom	Heated Basement	None	No	0	0	0	0	0	0	0	0	0	1	0
Vented Attic	Middle	Heated Basement	None	No	0	0	0	0	0	0	0	0	0	1	0
Vented Attic	None	Heated Basement	None	No	0	0	0	1	0	0	0	0	0	0	0.00529042
Vented Attic	Top	Heated Basement	None	No	0	0	0	0	0	0	0	0	0	1	0
Finished Attic or Cathedral Ceilings	Bottom	Slab	1 Car	No	0	0	0	0	0	0	0	0	0	1	0
Finished Attic or Cathedral Ceilings	Middle	Slab	1 Car	No	0	0	0	0	0	0	0	0	0	1	0
Finished Attic or Cathedral Ceilings	None	Slab	1 Car	No	0	0	0	1	0	0	0	0	0	0	9.91333e-05
Finished Attic or Cathedral Ceilings	Top	Slab	1 Car	No	0	0	0	0	0	0	0	0	0	1	0
Finished Attic or Cathedral Ceilings	Bottom	Slab	2 Car	No	0	0	0	0	0	0	0	0	0	1	0
Finished Attic or Cathedral Ceilings	Middle	Slab	2 Car	No	0	0	0	0	0	0	0	0	0	1	0
Finished Attic or Cathedral Ceilings	None	Slab	2 Car	No	0	0	0	1	0	0	0	0	0	0	0.000159587
Finished Attic or Cathedral Ceilings	Top	Slab	2 Car	No	0	0	0	0	0	0	0	0	0	1	0
Finished Attic or Cathedral Ceilings	Bottom	Slab	3 Car	No	0	0	0	0	0	0	0	0	0	1	0
Finished Attic or Cathedral Ceilings	Middle	Slab	3 Car	No	0	0	0	0	0	0	0	0	0	1	0
Finished Attic or Cathedral Ceilings	None	Slab	3 Car	No	0	0	0	1	0	0	0	0	0	0	2.87635e-05
Finished Attic or Cathedral Ceilings	Top	Slab	3 Car	No	0	0	0	0	0	0	0	0	0	1	0
Finished Attic or Cathedral Ceilings	Bottom	Slab	None	No	0	0	0	0	0	0	0	0	0	1	0
Finished Attic or Cathedral Ceilings	Middle	Slab	None	No	0	0	0	0	0	0	0	0	0	1	0
Finished Attic or Cathedral Ceilings	None	Slab	None	No	0	0	0	1	0	0	0	0	0	0	0.000323001
Finished Attic or Cathedral Ceilings	Top	Slab	None	No	0	0	0	0	0	0	0	0	0	1	0
None	Bottom	Slab	1 Car	No	0	0	0	0	0	0	0	0	0	1	0
None	Middle	Slab	1 Car	No	0	0	0	0	0	0	0	0	0	1	0
None	None	Slab	1 Car	No	0	0	0	1	0	0	0	0	0	0	0.0021863
None	Top	Slab	1 Car	No	0	0	0	0	0	0	0	0	0	1	0
None	Bottom	Slab	2 Car	No	0	0	0	0	0	0	0	0	0	1	0
None	Middle	Slab	2 Car	No	0	0	0	0	0	0	0	0	0	1	0
None	None	Slab	2 Car	No	0	0	0	1	0	0	0	0	0	0	0.00219392
None	Top	Slab	2 Car	No	0	0	0	0	0	0	0	0	0	1	0
None	Bottom	Slab	3 Car	No	0	0	0	0	0	0	0	0	0	1	0
None	Middle	Slab	3 Car	No	0	0	0	0	0	0	0	0	0	1	0
None	None	Slab	3 Car	No	0	0	0	1	0	0	0	0	0	0	0.000295929
None	Top	Slab	3 Car	No	0	0	0	0	0	0	0	0	0	1	0
None	Bottom	Slab	None	No	0	0	0	1	0	0	0	0	0	0	0.0247195
None	Middle	Slab	None	No	0	0	0	1	0	0	0	0	0	0	0.0138275
None	None	Slab	None	No	0	0	0	1	0	0	0	0	0	0	0.00567153
None	Top	Slab	None	No	0	0	0	1	0	0	0	0	0	0	0.0198255
Unvented Attic	Bottom	Slab	1 Car	No	0	0	0	0	0	0	0	0	0	1	0
Unvented Attic	Middle	Slab	1 Car	No	0	0	0	0	0	0	0	0	0	1	0
Unvented Attic	None	Slab	1 Car	No	0	0	0	1	0	0	0	0	0	0	0.00026273
Unvented Attic	Top	Slab	1 Car	No	0	0	0	0	0	0	0	0	0	1	0
Unvented Attic	Bottom	Slab	2 Car	No	0	0	0	0	0	0	0	0	0	1	0
Unvented Attic	Middle	Slab	2 Car	No	0	0	0	0	0	0	0	0	0	1	0
Unvented Attic	None	Slab	2 Car	No	0	0	0	1	0	0	0	0	0	0	0.000282007
Unvented Attic	Top	Slab	2 Car	No	0	0	0	0	0	0	0	0	0	1	0
Unvented Attic	Bottom	Slab	3 Car	No	0	0	0	0	0	0	0	0	0	1	0
Unvented Attic	Middle	Slab	3 Car	No	0	0	0	0	0	0	0	0	0	1	0
Unvented Attic	None	Slab	3 Car	No	0	0	0	1	0	0	0	0	0	0	3.10971e-05
Unvented Attic	Top	Slab	3 Car	No	0	0	0	0	0	0	0	0	0	1	0
Unvented Attic	Bottom	Slab	None	No	0	0	0	0	0	0	0	0	0	1	0
Unvented Attic	Middle	Slab	None	No	0	0	0	0	0	0	0	0	0	1	0
Unvented Attic	None	Slab	None	No	0	0	0	1	0	0	0	0	0	0	0.000648145
Unvented Attic	Top	Slab	None	No	0	0	0	0	0	0	0	0	0	1	0
Vented Attic	Bottom	Slab	1 Car	No	0	0	0	0	0	0	0	0	0	1	0
Vented Attic	Middle	Slab	1 Car	No	0	0	0	0	0	0	0	0	0	1	0
Vented Attic	None	Slab	1 Car	No	0	0	0	1	0	0	0	0	0	0	0.00324273
Vented Attic	Top	Slab	1 Car	No	0	0	0	0	0	0	0	0	0	1	0
Vented Attic	Bottom	Slab	2 Car	No	0	0	0	0	0	0	0	0	0	1	0
Vented Attic	Middle	Slab	2 Car	No	0	0	0	0	0	0	0	0	0	1	0
Vented Attic	None	Slab	2 Car	No	0	0	0	1	0	0	0	0	0	0	0.00365181
Vented Attic	Top	Slab	2 Car	No	0	0	0	0	0	0	0	0	0	1	0
Vented Attic	Bottom	Slab	3 Car	No	0	0	0	0	0	0	0	0	0	1	0
Vented Attic	Middle	Slab	3 Car	No	0	0	0	0	0	0	0	0	0	1	0
Vented Attic	None	Slab	3 Car	No	0	0	0	1	0	0	0	0	0	0	0.000457406
Vented Attic	Top	Slab	3 Car	No	0	0	0	0	0	0	0	0	0	1	0
Vented Attic	Bottom	Slab	None	No	0	0	0	0	0	0	0	0	0	1	0
Vented Attic	Middle	Slab	None	No	0	0	0	0	0	0	0	0	0	1	0
Vented Attic	None	Slab	None	No	0	0	0	1	0	0	0	0	0	0	0.00709578
Vented Attic	Top	Slab	None	No	0	0	0	0	0	0	0	0	0	1	0
Finished Attic or Cathedral Ceilings	Bottom	Unheated Basement	1 Car	No	0	0	0	0	0	0	0	0	0	1	0
Finished Attic or Cathedral Ceilings	Middle	Unheated Basement	1 Car	No	0	0	0	0	0	0	0	0	0	1	0
Finished Attic or Cathedral Ceilings	None	Unheated Basement	1 Car	No	0	0	0	1	0	0	0	0	0	0	8.56351e-05
Finished Attic or Cathedral Ceilings	Top	Unheated Basement	1 Car	No	0	0	0	0	0	0	0	0	0	1	0
Finished Attic or Cathedral Ceilings	Bottom	Unheated Basement	2 Car	No	0	0	0	0	0	0	0	0	0	1	0
Finished Attic or Cathedral Ceilings	Middle	Unheated Basement	2 Car	No	0	0	0	0	0	0	0	0	0	1	0
Finished Attic or Cathedral Ceilings	None	Unheated Basement	2 Car	No	0	0	0	1	0	0	0	0	0	0	6.9689e-05
Finished Attic or Cathedral Ceilings	Top	Unheated Basement	2 Car	No	0	0	0	0	0	0	0	0	0	1	0
Finished Attic or Cathedral Ceilings	Bottom	Unheated Basement	3 Car	No	0	0	0	0	0	0	0	0	0	1	0
Finished Attic or Cathedral Ceilings	Middle	Unheated Basement	3 Car	No	0	0	0	0	0	0	0	0	0	1	0
Finished Attic or Cathedral Ceilings	None	Unheated Basement	3 Car	No	0	0	0	1	0	0	0	0	0	0	5.58335e-06
Finished Attic or Cathedral Ceilings	Top	Unheated Basement	3 Car	No	0	0	0	0	0	0	0	0	0	1	0
Finished Attic or Cathedral Ceilings	Bottom	Unheated Basement	None	No	0	0	0	0	0	0	0	0	0	1	0
Finished Attic or Cathedral Ceilings	Middle	Unheated Basement	None	No	0	0	0	0	0	0	0	0	0	1	0
Finished Attic or Cathedral Ceilings	None	Unheated Basement	None	No	0	0	0	1	0	0	0	0	0	0	0.00062726
Finished Attic or Cathedral Ceilings	Top	Unheated Basement	None	No	0	0	0	0	0	0	0	0	0	1	0
None	Bottom	Unheated Basement	1 Car	No	0	0	0	0	0	0	0	0	0	1	0
None	Middle	Unheated Basement	1 Car	No	0	0	0	0	0	0	0	0	0	1	0
None	None	Unheated Basement	1 Car	No	0	0	0	1	0	0	0	0	0	0	0.000882496
None	Top	Unheated Basement	1 Car	No	0	0	0	0	0	0	0	0	0	1	0
None	Bottom	Unheated Basement	2 Car	No	0	0	0	0	0	0	0	0	0	1	0
None	Middle	Unheated Basement	2 Car	No	0	0	0	0	0	0	0	0	0	1	0
None	None	Unheated Basement	2 Car	No	0	0	0	1	0	0	0	0	0	0	0.000602623
None	Top	Unheated Basement	2 Car	No	0	0	0	0	0	0	0	0	0	1	0
None	Bottom	Unheated Basement	3 Car	No	0	0	0	0	0	0	0	0	0	1	0
None	Middle	Unheated Basement	3 Car	No	0	0	0	0	0	0	0	0	0	1	0
None	None	Unheated Basement	3 Car	No	0	0	0	1	0	0	0	0	0	0	5.45748e-05
None	Top	Unheated Basement	3 Car	No	0	0	0	0	0	0	0	0	0	1	0
None	Bottom	Unheated Basement	None	No	0	0	0	1	0	0	0	0	0	0	0.016133
None	Middle	Unheated Basement	None	No	0	0	0	1	0	0	0	0	0	0	0.00903569
None	None	Unheated Basement	None	No	0	0	0	1	0	0	0	0	0	0	0.00386805
None	Top	Unheated Basement	None	No	0	0	0	1	0	0	0	0	0	0	0.0116361
Unvented Attic	Bottom	Unheated Basement	1 Car	No	0	0	0	0	0	0	0	0	0	1	0
Unvented Attic	Middle	Unheated Basement	1 Car	No	0	0	0	0	0	0	0	0	0	1	0
Unvented Attic	None	Unheated Basement	1 Car	No	0	0	0	1	0	0	0	0	0	0	0.000150673
Unvented Attic	Top	Unheated Basement	1 Car	No	0	0	0	0	0	0	0	0	0	1	0
Unvented Attic	Bottom	Unheated Basement	2 Car	No	0	0	0	0	0	0	0	0	0	1	0
Unvented Attic	Middle	Unheated Basement	2 Car	No	0	0	0	0	0	0	0	0	0	1	0
Unvented Attic	None	Unheated Basement	2 Car	No	0	0	0	1	0	0	0	0	0	0	6.99023e-05
Unvented Attic	Top	Unheated Basement	2 Car	No	0	0	0	0	0	0	0	0	0	1	0
Unvented Attic	Bottom	Unheated Basement	3 Car	No	0	0	0	0	0	0	0	0	0	1	0
Unvented Attic	Middle	Unheated Basement	3 Car	No	0	0	0	0	0	0	0	0	0	1	0
Unvented Attic	None	Unheated Basement	3 Car	No	0	0	0	1	0	0	0	0	0	0	4.31523e-06
Unvented Attic	Top	Unheated Basement	3 Car	No	0	0	0	0	0	0	0	0	0	1	0
Unvented Attic	Bottom	Unheated Basement	None	No	0	0	0	0	0	0	0	0	0	1	0
Unvented Attic	Middle	Unheated Basement	None	No	0	0	0	0	0	0	0	0	0	1	0
Unvented Attic	None	Unheated Basement	None	No	0	0	0	1	0	0	0	0	0	0	0.000573704
Unvented Attic	Top	Unheated Basement	None	No	0	0	0	0	0	0	0	0	0	1	0
Vented Attic	Bottom	Unheated Basement	1 Car	No	0	0	0	0	0	0	0	0	0	1	0
Vented Attic	Middle	Unheated Basement	1 Car	No	0	0	0	0	0	0	0	0	0	1	0
Vented Attic	None	Unheated Basement	1 Car	No	0	0	0	1	0	0	0	0	0	0	0.00163511
Vented Attic	Top	Unheated Basement	1 Car	No	0	0	0	0	0	0	0	0	0	1	0
Vented Attic	Bottom	Unheated Basement	2 Car	No	0	0	0	0	0	0	0	0	0	1	0
Vented Attic	Middle	Unheated Basement	2 Car	No	0	0	0	0	0	0	0	0	0	1	0
Vented Attic	None	Unheated Basement	2 Car	No	0	0	0	1	0	0	0	0	0	0	0.00106554
Vented Attic	Top	Unheated Basement	2 Car	No	0	0	0	0	0	0	0	0	0	1	0
Vented Attic	Bottom	Unheated Basement	3 Car	No	0	0	0	0	0	0	0	0	0	1	0
Vented Attic	Middle	Unheated Basement	3 Car	No	0	0	0	0	0	0	0	0	0	1	0
Vented Attic	None	Unheated Basement	3 Car	No	0	0	0	1	0	0	0	0	0	0	9.16055e-05
Vented Attic	Top	Unheated Basement	3 Car	No	0	0	0	0	0	0	0	0	0	1	0
Vented Attic	Bottom	Unheated Basement	None	No	0	0	0	0	0	0	0	0	0	1	0
Vented Attic	Middle	Unheated Basement	None	No	0	0	0	0	0	0	0	0	0	1	0
Vented Attic	None	Unheated Basement	None	No	0	0	0	1	0	0	0	0	0	0	0.00567424
Vented Attic	Top	Unheated Basement	None	No	0	0	0	0	0	0	0	0	0	1	0
Finished Attic or Cathedral Ceilings	Bottom	Unvented Crawlspace	1 Car	No	0	0	0	0	0	0	0	0	0	1	0
Finished Attic or Cathedral Ceilings	Middle	Unvented Crawlspace	1 Car	No	0	0	0	0	0	0	0	0	0	1	0
Finished Attic or Cathedral Ceilings	None	Unvented Crawlspace	1 Car	No	0	0	0	1	0	0	0	0	0	0	1.54646e-06
Finished Attic or Cathedral Ceilings	Top	Unvented Crawlspace	1 Car	No	0	0	0	0	0	0	0	0	0	1	0
Finished Attic or Cathedral Ceilings	Bottom	Unvented Crawlspace	2 Car	No	0	0	0	0	0	0	0	0	0	1	0
Finished Attic or Cathedral Ceilings	Middle	Unvented Crawlspace	2 Car	No	0	0	0	0	0	0	0	0	0	1	0
Finished Attic or Cathedral Ceilings	None	Unvented Crawlspace	2 Car	No	0	0	0	1	0	0	0	0	0	0	7.79586e-06
Finished Attic or Cathedral Ceilings	Top	Unvented Crawlspace	2 Car	No	0	0	0	0	0	0	0	0	0	1	0
Finished Attic or Cathedral Ceilings	Bottom	Unvented Crawlspace	3 Car	No	0	0	0	0	0	0	0	0	0	1	0
Finished Attic or Cathedral Ceilings	Middle	Unvented Crawlspace	3 Car	No	0	0	0	0	0	0	0	0	0	1	0
Finished Attic or Cathedral Ceilings	None	Unvented Crawlspace	3 Car	No	0	0	0	1	0	0	0	0	0	0	1.89595e-06
Finished Attic or Cathedral Ceilings	Top	Unvented Crawlspace	3 Car	No	0	0	0	0	0	0	0	0	0	1	0
Finished Attic or Cathedral Ceilings	Bottom	Unvented Crawlspace	None	No	0	0	0	0	0	0	0	0	0	1	0
Finished Attic or Cathedral Ceilings	Middle	Unvented Crawlspace	None	No	0	0	0	0	0	0	0	0	0	1	0
Finished Attic or Cathedral Ceilings	None	Unvented Crawlspace	None	No	0	0	0	1	0	0	0	0	0	0	5.62699e-06
Finished Attic or Cathedral Ceilings	Top	Unvented Crawlspace	None	No	0	0	0	0	0	0	0	0	0	1	0
None	Bottom	Unvented Crawlspace	1 Car	No	0	0	0	0	0	0	0	0	0	1	0
None	Middle	Unvented Crawlspace	1 Car	No	0	0	0	0	0	0	0	0	0	1	0
None	None	Unvented Crawlspace	1 Car	No	0	0	0	1	0	0	0	0	0	0	5.7853e-05
None	Top	Unvented Crawlspace	1 Car	No	0	0	0	0	0	0	0	0	0	1	0
None	Bottom	Unvented Crawlspace	2 Car	No	0	0	0	0	0	0	0	0	0	1	0
None	Middle	Unvented Crawlspace	2 Car	No	0	0	0	0	0	0	0	0	0	1	0
None	None	Unvented Crawlspace	2 Car	No	0	0	0	1	0	0	0	0	0	0	0.000125371
None	Top	Unvented Crawlspace	2 Car	No	0	0	0	0	0	0	0	0	0	1	0
None	Bottom	Unvented Crawlspace	3 Car	No	0	0	0	0	0	0	0	0	0	1	0
None	Middle	Unvented Crawlspace	3 Car	No	0	0	0	0	0	0	0	0	0	1	0
None	None	Unvented Crawlspace	3 Car	No	0	0	0	1	0	0	0	0	0	0	2.72179e-05
None	Top	Unvented Crawlspace	3 Car	No	0	0	0	0	0	0	0	0	0	1	0
None	Bottom	Unvented Crawlspace	None	No	0	0	0	1	0	0	0	0	0	0	0.00135247
None	Middle	Unvented Crawlspace	None	No	0	0	0	1	0	0	0	0	0	0	0.000646482
None	None	Unvented Crawlspace	None	No	0	0	0	1	0	0	0	0	0	0	0.000176463
None	Top	Unvented Crawlspace	None	No	0	0	0	1	0	0	0	0	0	0	0.001118
Unvented Attic	Bottom	Unvented Crawlspace	1 Car	No	0	0	0	0	0	0	0	0	0	1	0
Unvented Attic	Middle	Unvented Crawlspace	1 Car	No	0	0	0	0	0	0	0	0	0	1	0
Unvented Attic	None	Unvented Crawlspace	1 Car	No	0	0	0	1	0	0	0	0	0	0	5.76999e-06
Unvented Attic	Top	Unvented Crawlspace	1 Car	No	0	0	0	0	0	0	0	0	0	1	0
Unvented Attic	Bottom	Unvented Crawlspace	2 Car	No	0	0	0	0	0	0	0	0	0	1	0
Unvented Attic	Middle	Unvented Crawlspace	2 Car	No	0	0	0	0	0	0	0	0	0	1	0
Unvented Attic	None	Unvented Crawlspace	2 Car	No	0	0	0	1	0	0	0	0	0	0	1.30335e-05
Unvented Attic	Top	Unvented Crawlspace	2 Car	No	0	0	0	0	0	0	0	0	0	1	0
Unvented Attic	Bottom	Unvented Crawlspace	3 Car	No	0	0	0	0	0	0	0	0	0	1	0
Unvented Attic	Middle	Unvented Crawlspace	3 Car	No	0	0	0	0	0	0	0	0	0	1	0
Unvented Attic	None	Unvented Crawlspace	3 Car	No	0	0	0	1	0	0	0	0	0	0	2.13243e-06
Unvented Attic	Top	Unvented Crawlspace	3 Car	No	0	0	0	0	0	0	0	0	0	1	0
Unvented Attic	Bottom	Unvented Crawlspace	None	No	0	0	0	0	0	0	0	0	0	1	0
Unvented Attic	Middle	Unvented Crawlspace	None	No	0	0	0	0	0	0	0	0	0	1	0
Unvented Attic	None	Unvented Crawlspace	None	No	0	0	0	1	0	0	0	0	0	0	1.64881e-05
Unvented Attic	Top	Unvented Crawlspace	None	No	0	0	0	0	0	0	0	0	0	1	0
Vented Attic	Bottom	Unvented Crawlspace	1 Car	No	0	0	0	0	0	0	0	0	0	1	0
Vented Attic	Middle	Unvented Crawlspace	1 Car	No	0	0	0	0	0	0	0	0	0	1	0
Vented Attic	None	Unvented Crawlspace	1 Car	No	0	0	0	1	0	0	0	0	0	0	8.3281e-05
Vented Attic	Top	Unvented Crawlspace	1 Car	No	0	0	0	0	0	0	0	0	0	1	0
Vented Attic	Bottom	Unvented Crawlspace	2 Car	No	0	0	0	0	0	0	0	0	0	1	0
Vented Attic	Middle	Unvented Crawlspace	2 Car	No	0	0	0	0	0	0	0	0	0	1	0
Vented Attic	None	Unvented Crawlspace	2 Car	No	0	0	0	1	0	0	0	0	0	0	0.000217989
Vented Attic	Top	Unvented Crawlspace	2 Car	No	0	0	0	0	0	0	0	0	0	1	0
Vented Attic	Bottom	Unvented Crawlspace	3 Car	No	0	0	0	0	0	0	0	0	0	1	0
Vented Attic	Middle	Unvented Crawlspace	3 Car	No	0	0	0	0	0	0	0	0	0	1	0
Vented Attic	None	Unvented Crawlspace	3 Car	No	0	0	0	1	0	0	0	0	0	0	4.25579e-05
Vented Attic	Top	Unvented Crawlspace	3 Car	No	0	0	0	0	0	0	0	0	0	1	0
Vented Attic	Bottom	Unvented Crawlspace	None	No	0	0	0	0	0	0	0	0	0	1	0
Vented Attic	Middle	Unvented Crawlspace	None	No	0	0	0	0	0	0	0	0	0	1	0
Vented Attic	None	Unvented Crawlspace	None	No	0	0	0	1	0	0	0	0	0	0	0.000231537
Vented Attic	Top	Unvented Crawlspace	None	No	0	0	0	0	0	0	0	0	0	1	0
Finished Attic or Cathedral Ceilings	Bottom	Vented Crawlspace	1 Car	No	0	0	0	0	0	0	0	0	0	1	0
Finished Attic or Cathedral Ceilings	Middle	Vented Crawlspace	1 Car	No	0	0	0	0	0	0	0	0	0	1	0
Finished Attic or Cathedral Ceilings	None	Vented Crawlspace	1 Car	No	0	0	0	1	0	0	0	0	0	0	0.000100376
Finished Attic or Cathedral Ceilings	Top	Vented Crawlspace	1 Car	No	0	0	0	0	0	0	0	0	0	1	0
Finished Attic or Cathedral Ceilings	Bottom	Vented Crawlspace	2 Car	No	0	0	0	0	0	0	0	0	0	1	0
Finished Attic or Cathedral Ceilings	Middle	Vented Crawlspace	2 Car	No	0	0	0	0	0	0	0	0	0	1	0
Finished Attic or Cathedral Ceilings	None	Vented Crawlspace	2 Car	No	0	0	0	1	0	0	0	0	0	0	9.96562e-05
Finished Attic or Cathedral Ceilings	Top	Vented Crawlspace	2 Car	No	0	0	0	0	0	0	0	0	0	1	0
Finished Attic or Cathedral Ceilings	Bottom	Vented Crawlspace	3 Car	No	0	0	0	0	0	0	0	0	0	1	0
Finished Attic or Cathedral Ceilings	Middle	Vented Crawlspace	3 Car	No	0	0	0	0	0	0	0	0	0	1	0
Finished Attic or Cathedral Ceilings	None	Vented Crawlspace	3 Car	No	0	0	0	1	0	0	0	0	0	0	1.07787e-05
Finished Attic or Cathedral Ceilings	Top	Vented Crawlspace	3 Car	No	0	0	0	0	0	0	0	0	0	1	0
Finished Attic or Cathedral Ceilings	Bottom	Vented Crawlspace	None	No	0	0	0	0	0	0	0	0	0	1	0
Finished Attic or Cathedral Ceilings	Middle	Vented Crawlspace	None	No	0	0	0	0	0	0	0	0	0	1	0
Finished Attic or Cathedral Ceilings	None	Vented Crawlspace	None	No	0	0	0	1	0	0	0	0	0	0	0.000536138
Finished Attic or Cathedral Ceilings	Top	Vented Crawlspace	None	No	0	0	0	0	0	0	0	0	0	1	0
None	Bottom	Vented Crawlspace	1 Car	No	0	0	0	0	0	0	0	0	0	1	0
None	Middle	Vented Crawlspace	1 Car	No	0	0	0	0	0	0	0	0	0	1	0
None	None	Vented Crawlspace	1 Car	No	0	0	0	1	0	0	0	0	0	0	0.00149525
None	Top	Vented Crawlspace	1 Car	No	0	0	0	0	0	0	0	0	0	1	0
None	Bottom	Vented Crawlspace	2 Car	No	0	0	0	0	0	0	0	0	0	1	0
None	Middle	Vented Crawlspace	2 Car	No	0	0	0	0	0	0	0	0	0	1	0
None	None	Vented Crawlspace	2 Car	No	0	0	0	1	0	0	0	0	0	0	0.00125335
None	Top	Vented Crawlspace	2 Car	No	0	0	0	0	0	0	0	0	0	1	0
None	Bottom	Vented Crawlspace	3 Car	No	0	0	0	0	0	0	0	0	0	1	0
None	Middle	Vented Crawlspace	3 Car	No	0	0	0	0	0	0	0	0	0	1	0
None	None	Vented Crawlspace	3 Car	No	0	0	0	1	0	0	0	0	0	0	0.000119094
None	Top	Vented Crawlspace	3 Car	No	0	0	0	0	0	0	0	0	0	1	0
None	Bottom	Vented Crawlspace	None	No	0	0	0	1	0	0	0	0	0	0	0.017396
None	Middle	Vented Crawlspace	None	No	0	0	0	1	0	0	0	0	0	0	0.0100434
None	None	Vented Crawlspace	None	No	0	0	0	1	0	0	0	0	0	0	0.00574489
None	Top	Vented Crawlspace	None	No	0	0	0	1	0	0	0	0	0	0	0.0133466
Unvented Attic	Bottom	Vented Crawlspace	1 Car	No	0	0	0	0	0	0	0	0	0	1	0
Unvented Attic	Middle	Vented Crawlspace	1 Car	No	0	0	0	0	0	0	0	0	0	1	0
Unvented Attic	None	Vented Crawlspace	1 Car	No	0	0	0	1	0	0	0	0	0	0	0.000192208
Unvented Attic	Top	Vented Crawlspace	1 Car	No	0	0	0	0	0	0	0	0	0	1	0
Unvented Attic	Bottom	Vented Crawlspace	2 Car	No	0	0	0	0	0	0	0	0	0	1	0
Unvented Attic	Middle	Vented Crawlspace	2 Car	No	0	0	0	0	0	0	0	0	0	1	0
Unvented Attic	None	Vented Crawlspace	2 Car	No	0	0	0	1	0	0	0	0	0	0	0.000136366
Unvented Attic	Top	Vented Crawlspace	2 Car	No	0	0	0	0	0	0	0	0	0	1	0
Unvented Attic	Bottom	Vented Crawlspace	3 Car	No	0	0	0	0	0	0	0	0	0	1	0
Unvented Attic	Middle	Vented Crawlspace	3 Car	No	0	0	0	0	0	0	0	0	0	1	0
Unvented Attic	None	Vented Crawlspace	3 Car	No	0	0	0	1	0	0	0	0	0	0	1.12324e-05
Unvented Attic	Top	Vented Crawlspace	3 Car	No	0	0	0	0	0	0	0	0	0	1	0
Unvented Attic	Bottom	Vented Crawlspace	None	No	0	0	0	0	0	0	0	0	0	1	0
Unvented Attic	Middle	Vented Crawlspace	None	No	0	0	0	0	0	0	0	0	0	1	0
Unvented Attic	None	Vented Crawlspace	None	No	0	0	0	1	0	0	0	0	0	0	0.000736796
Unvented Attic	Top	Vented Crawlspace	None	No	0	0	0	0	0	0	0	0	0	1	0
Vented Attic	Bottom	Vented Crawlspace	1 Car	No	0	0	0	0	0	0	0	0	0	1	0
Vented Attic	Middle	Vented Crawlspace	1 Car	No	0	0	0	0	0	0	0	0	0	1	0
Vented Attic	None	Vented Crawlspace	1 Car	No	0	0	0	1	0	0	0	0	0	0	0.00217894
Vented Attic	Top	Vented Crawlspace	1 Car	No	0	0	0	0	0	0	0	0	0	1	0
Vented Attic	Bottom	Vented Crawlspace	2 Car	No	0	0	0	0	0	0	0	0	0	1	0
Vented Attic	Middle	Vented Crawlspace	2 Car	No	0	0	0	0	0	0	0	0	0	1	0
Vented Attic	None	Vented Crawlspace	2 Car	No	0	0	0	1	0	0	0	0	0	0	0.00188254
Vented Attic	Top	Vented Crawlspace	2 Car	No	0	0	0	0	0	0	0	0	0	1	0
Vented Attic	Bottom	Vented Crawlspace	3 Car	No	0	0	0	0	0	0	0	0	0	1	0
Vented Attic	Middle	Vented Crawlspace	3 Car	No	0	0	0	0	0	0	0	0	0	1	0
Vented Attic	None	Vented Crawlspace	3 Car	No	0	0	0	1	0	0	0	0	0	0	0.000176035
Vented Attic	Top	Vented Crawlspace	3 Car	No	0	0	0	0	0	0	0	0	0	1	0
Vented Attic	Bottom	Vented Crawlspace	None	No	0	0	0	0	0	0	0	0	0	1	0
Vented Attic	Middle	Vented Crawlspace	None	No	0	0	0	0	0	0	0	0	0	1	0
Vented Attic	None	Vented Crawlspace	None	No	0	0	0	1	0	0	0	0	0	0	0.00760368
Vented Attic	Top	Vented Crawlspace	None	No	0	0	0	0	0	0	0	0	0	1	0
Finished Attic or Cathedral Ceilings	Bottom	Ambient	1 Car	Yes	0	0	0	0	0	0	0	0	0	1	0
Finished Attic or Cathedral Ceilings	Middle	Ambient	1 Car	Yes	0	0	0	0	0	0	0	0	0	1	0
Finished Attic or Cathedral Ceilings	None	Ambient	1 Car	Yes	1	0	0	0	0	0	0	0	0	0	0
Finished Attic or Cathedral Ceilings	Top	Ambient	1 Car	Yes	0	0	0	0	0	0	0	0	0	1	0
Finished Attic or Cathedral Ceilings	Bottom	Ambient	2 Car	Yes	0	0	0	0	0	0	0	0	0	1	0
Finished Attic or Cathedral Ceilings	Middle	Ambient	2 Car	Yes	0	0	0	0	0	0	0	0	0	1	0
Finished Attic or Cathedral Ceilings	None	Ambient	2 Car	Yes	1	0	0	0	0	0	0	0	0	0	0
Finished Attic or Cathedral Ceilings	Top	Ambient	2 Car	Yes	0	0	0	0	0	0	0	0	0	1	0
Finished Attic or Cathedral Ceilings	Bottom	Ambient	3 Car	Yes	0	0	0	0	0	0	0	0	0	1	0
Finished Attic or Cathedral Ceilings	Middle	Ambient	3 Car	Yes	0	0	0	0	0	0	0	0	0	1	0
Finished Attic or Cathedral Ceilings	None	Ambient	3 Car	Yes	1	0	0	0	0	0	0	0	0	0	0
Finished Attic or Cathedral Ceilings	Top	Ambient	3 Car	Yes	0	0	0	0	0	0	0	0	0	1	0
Finished Attic or Cathedral Ceilings	Bottom	Ambient	None	Yes	0	0	0	0	0	0	0	0	0	1	0
Finished Attic or Cathedral Ceilings	Middle	Ambient	None	Yes	0	0	0	0	0	0	0	0	0	1	0
Finished Attic or Cathedral Ceilings	None	Ambient	None	Yes	0	0	1	0	0	0	0	0	0	0	0.000566277
Finished Attic or Cathedral Ceilings	Top	Ambient	None	Yes	0	0	0	0	0	0	0	0	0	1	0
None	Bottom	Ambient	1 Car	Yes	0	0	0	0	0	0	0	0	0	1	0
None	Middle	Ambient	1 Car	Yes	0	0	0	0	0	0	0	0	0	1	0
None	None	Ambient	1 Car	Yes	1	0	0	0	0	0	0	0	0	0	0
None	Top	Ambient	1 Car	Yes	0	0	0	0	0	0	0	0	0	1	0
None	Bottom	Ambient	2 Car	Yes	0	0	0	0	0	0	0	0	0	1	0
None	Middle	Ambient	2 Car	Yes	0	0	0	0	0	0	0	0	0	1	0
None	None	Ambient	2 Car	Yes	1	0	0	0	0	0	0	0	0	0	0
None	Top	Ambient	2 Car	Yes	0	0	0	0	0	0	0	0	0	1	0
None	Bottom	Ambient	3 Car	Yes	0	0	0	0	0	0	0	0	0	1	0
None	Middle	Ambient	3 Car	Yes	0	0	0	0	0	0	0	0	0	1	0
None	None	Ambient	3 Car	Yes	1	0	0	0	0	0	0	0	0	0	0
None	Top	Ambient	3 Car	Yes	0	0	0	0	0	0	0	0	0	1	0
None	Bottom	Ambient	None	Yes	0	0	1	0	0	0	0	0	0	0	0
None	Middle	Ambient	None	Yes	0	0	1	0	0	0	0	0	0	0	0
None	None	Ambient	None	Yes	0	0	1	0	0	0	0	0	0	0	0.0598608
None	Top	Ambient	None	Yes	0	0	1	0	0	0	0	0	0	0	0
Unvented Attic	Bottom	Ambient	1 Car	Yes	0	0	0	0	0	0	0	0	0	1	0
Unvented Attic	Middle	Ambient	1 Car	Yes	0	0	0	0	0	0	0	0	0	1	0
Unvented Attic	None	Ambient	1 Car	Yes	0	0	0	0	0	1	0	0	0	0	0
Unvented Attic	Top	Ambient	1 Car	Yes	0	0	0	0	0	0	0	0	0	1	0
Unvented Attic	Bottom	Ambient	2 Car	Yes	0	0	0	0	0	0	0	0	0	1	0
Unvented Attic	Middle	Ambient	2 Car	Yes	0	0	0	0	0	0	0	0	0	1	0
Unvented Attic	None	Ambient	2 Car	Yes	0	0	0	0	0	1	0	0	0	0	0
Unvented Attic	Top	Ambient	2 Car	Yes	0	0	0	0	0	0	0	0	0	1	0
Unvented Attic	Bottom	Ambient	3 Car	Yes	0	0	0	0	0	0	0	0	0	1	0
Unvented Attic	Middle	Ambient	3 Car	Yes	0	0	0	0	0	0	0	0	0	1	0
Unvented Attic	None	Ambient	3 Car	Yes	0	0	0	0	0	1	0	0	0	0	0
Unvented Attic	Top	Ambient	3 Car	Yes	0	0	0	0	0	0	0	0	0	1	0
Unvented Attic	Bottom	Ambient	None	Yes	0	0	0	0	0	0	0	0	0	1	0
Unvented Attic	Middle	Ambient	None	Yes	0	0	0	0	0	0	0	0	0	1	0
Unvented Attic	None	Ambient	None	Yes	0	0	0	0	0	1	0	0	0	0	0.00125785
Unvented Attic	Top	Ambient	None	Yes	0	0	0	0	0	0	0	0	0	1	0
Vented Attic	Bottom	Ambient	1 Car	Yes	0	0	0	0	0	0	0	0	0	1	0
Vented Attic	Middle	Ambient	1 Car	Yes	0	0	0	0	0	0	0	0	0	1	0
Vented Attic	None	Ambient	1 Car	Yes	0	0	0	0	0	0	0	1	0	0	0
Vented Attic	Top	Ambient	1 Car	Yes	0	0	0	0	0	0	0	0	0	1	0
Vented Attic	Bottom	Ambient	2 Car	Yes	0	0	0	0	0	0	0	0	0	1	0
Vented Attic	Middle	Ambient	2 Car	Yes	0	0	0	0	0	0	0	0	0	1	0
Vented Attic	None	Ambient	2 Car	Yes	0	0	0	0	0	0	0	1	0	0	0
Vented Attic	Top	Ambient	2 Car	Yes	0	0	0	0	0	0	0	0	0	1	0
Vented Attic	Bottom	Ambient	3 Car	Yes	0	0	0	0	0	0	0	0	0	1	0
Vented Attic	Middle	Ambient	3 Car	Yes	0	0	0	0	0	0	0	0	0	1	0
Vented Attic	None	Ambient	3 Car	Yes	0	0	0	0	0	0	0	1	0	0	0
Vented Attic	Top	Ambient	3 Car	Yes	0	0	0	0	0	0	0	0	0	1	0
Vented Attic	Bottom	Ambient	None	Yes	0	0	0	0	0	0	0	0	0	1	0
Vented Attic	Middle	Ambient	None	Yes	0	0	0	0	0	0	0	0	0	1	0
Vented Attic	None	Ambient	None	Yes	0	0	0	0	0	0	0	1	0	0	0.0142282
Vented Attic	Top	Ambient	None	Yes	0	0	0	0	0	0	0	0	0	1	0
Finished Attic or Cathedral Ceilings	Bottom	Heated Basement	1 Car	Yes	0	0	0	0	0	0	0	0	0	1	0
Finished Attic or Cathedral Ceilings	Middle	Heated Basement	1 Car	Yes	0	0	0	0	0	0	0	0	0	1	0
Finished Attic or Cathedral Ceilings	None	Heated Basement	1 Car	Yes	0	1	0	0	0	0	0	0	0	0	0.00027513
Finished Attic or Cathedral Ceilings	Top	Heated Basement	1 Car	Yes	0	0	0	0	0	0	0	0	0	1	0
Finished Attic or Cathedral Ceilings	Bottom	Heated Basement	2 Car	Yes	0	0	0	0	0	0	0	0	0	1	0
Finished Attic or Cathedral Ceilings	Middle	Heated Basement	2 Car	Yes	0	0	0	0	0	0	0	0	0	1	0
Finished Attic or Cathedral Ceilings	None	Heated Basement	2 Car	Yes	0	1	0	0	0	0	0	0	0	0	0.000682574
Finished Attic or Cathedral Ceilings	Top	Heated Basement	2 Car	Yes	0	0	0	0	0	0	0	0	0	1	0
Finished Attic or Cathedral Ceilings	Bottom	Heated Basement	3 Car	Yes	0	0	0	0	0	0	0	0	0	1	0
Finished Attic or Cathedral Ceilings	Middle	Heated Basement	3 Car	Yes	0	0	0	0	0	0	0	0	0	1	0
Finished Attic or Cathedral Ceilings	None	Heated Basement	3 Car	Yes	0	1	0	0	0	0	0	0	0	0	5.16685e-05
Finished Attic or Cathedral Ceilings	Top	Heated Basement	3 Car	Yes	0	0	0	0	0	0	0	0	0	1	0
Finished Attic or Cathedral Ceilings	Bottom	Heated Basement	None	Yes	0	0	0	0	0	0	0	0	0	1	0
Finished Attic or Cathedral Ceilings	Middle	Heated Basement	None	Yes	0	0	0	0	0	0	0	0	0	1	0
Finished Attic or Cathedral Ceilings	None	Heated Basement	None	Yes	0	1	0	0	0	0	0	0	0	0	0.00154508
Finished Attic or Cathedral Ceilings	Top	Heated Basement	None	Yes	0	0	0	0	0	0	0	0	0	1	0
None	Bottom	Heated Basement	1 Car	Yes	0	0	0	0	0	0	0	0	0	1	0
None	Middle	Heated Basement	1 Car	Yes	0	0	0	0	0	0	0	0	0	1	0
None	None	Heated Basement	1 Car	Yes	0	1	0	0	0	0	0	0	0	0	0.00674342
None	Top	Heated Basement	1 Car	Yes	0	0	0	0	0	0	0	0	0	1	0
None	Bottom	Heated Basement	2 Car	Yes	0	0	0	0	0	0	0	0	0	1	0
None	Middle	Heated Basement	2 Car	Yes	0	0	0	0	0	0	0	0	0	1	0
None	None	Heated Basement	2 Car	Yes	0	1	0	0	0	0	0	0	0	0	0.0102619
None	Top	Heated Basement	2 Car	Yes	0	0	0	0	0	0	0	0	0	1	0
None	Bottom	Heated Basement	3 Car	Yes	0	0	0	0	0	0	0	0	0	1	0
None	Middle	Heated Basement	3 Car	Yes	0	0	0	0	0	0	0	0	0	1	0
None	None	Heated Basement	3 Car	Yes	0	1	0	0	0	0	0	0	0	0	0.000484534
None	Top	Heated Basement	3 Car	Yes	0	0	0	0	0	0	0	0	0	1	0
None	Bottom	Heated Basement	None	Yes	0	1	0	0	0	0	0	0	0	0	0
None	Middle	Heated Basement	None	Yes	0	0	1	0	0	0	0	0	0	0	0
None	None	Heated Basement	None	Yes	0	1	0	0	0	0	0	0	0	0	0.0199449
None	Top	Heated Basement	None	Yes	0	0	1	0	0	0	0	0	0	0	0
Unvented Attic	Bottom	Heated Basement	1 Car	Yes	0	0	0	0	0	0	0	0	0	1	0
Unvented Attic	Middle	Heated Basement	1 Car	Yes	0	0	0	0	0	0	0	0	0	1	0
Unvented Attic	None	Heated Basement	1 Car	Yes	0	1	0	0	0	0	0	0	0	0	0.000856142
Unvented Attic	Top	Heated Basement	1 Car	Yes	0	0	0	0	0	0	0	0	0	1	0
Unvented Attic	Bottom	Heated Basement	2 Car	Yes	0	0	0	0	0	0	0	0	0	1	0
Unvented Attic	Middle	Heated Basement	2 Car	Yes	0	0	0	0	0	0	0	0	0	1	0
Unvented Attic	None	Heated Basement	2 Car	Yes	0	1	0	0	0	0	0	0	0	0	0.0011573
Unvented Attic	Top	Heated Basement	2 Car	Yes	0	0	0	0	0	0	0	0	0	1	0
Unvented Attic	Bottom	Heated Basement	3 Car	Yes	0	0	0	0	0	0	0	0	0	1	0
Unvented Attic	Middle	Heated Basement	3 Car	Yes	0	0	0	0	0	0	0	0	0	1	0
Unvented Attic	None	Heated Basement	3 Car	Yes	0	1	0	0	0	0	0	0	0	0	5.43336e-05
Unvented Attic	Top	Heated Basement	3 Car	Yes	0	0	0	0	0	0	0	0	0	1	0
Unvented Attic	Bottom	Heated Basement	None	Yes	0	0	0	0	0	0	0	0	0	1	0
Unvented Attic	Middle	Heated Basement	None	Yes	0	0	0	0	0	0	0	0	0	1	0
Unvented Attic	None	Heated Basement	None	Yes	0	1	0	0	0	0	0	0	0	0	0.00251061
Unvented Attic	Top	Heated Basement	None	Yes	0	0	0	0	0	0	0	0	0	1	0
Vented Attic	Bottom	Heated Basement	1 Car	Yes	0	0	0	0	0	0	0	0	0	1	0
Vented Attic	Middle	Heated Basement	1 Car	Yes	0	0	0	0	0	0	0	0	0	1	0
Vented Attic	None	Heated Basement	1 Car	Yes	0	1	0	0	0	0	0	0	0	0	0.0114854
Vented Attic	Top	Heated Basement	1 Car	Yes	0	0	0	0	0	0	0	0	0	1	0
Vented Attic	Bottom	Heated Basement	2 Car	Yes	0	0	0	0	0	0	0	0	0	1	0
Vented Attic	Middle	Heated Basement	2 Car	Yes	0	0	0	0	0	0	0	0	0	1	0
Vented Attic	None	Heated Basement	2 Car	Yes	0	1	0	0	0	0	0	0	0	0	0.0194373
Vented Attic	Top	Heated Basement	2 Car	Yes	0	0	0	0	0	0	0	0	0	1	0
Vented Attic	Bottom	Heated Basement	3 Car	Yes	0	0	0	0	0	0	0	0	0	1	0
Vented Attic	Middle	Heated Basement	3 Car	Yes	0	0	0	0	0	0	0	0	0	1	0
Vented Attic	None	Heated Basement	3 Car	Yes	0	1	0	0	0	0	0	0	0	0	0.000973231
Vented Attic	Top	Heated Basement	3 Car	Yes	0	0	0	0	0	0	0	0	0	1	0
Vented Attic	Bottom	Heated Basement	None	Yes	0	0	0	0	0	0	0	0	0	1	0
Vented Attic	Middle	Heated Basement	None	Yes	0	0	0	0	0	0	0	0	0	1	0
Vented Attic	None	Heated Basement	None	Yes	0	1	0	0	0	0	0	0	0	0	0.0301887
Vented Attic	Top	Heated Basement	None	Yes	0	0	0	0	0	0	0	0	0	1	0
Finished Attic or Cathedral Ceilings	Bottom	Slab	1 Car	Yes	0	0	0	0	0	0	0	0	0	1	0
Finished Attic or Cathedral Ceilings	Middle	Slab	1 Car	Yes	0	0	0	0	0	0	0	0	0	1	0
Finished Attic or Cathedral Ceilings	None	Slab	1 Car	Yes	1	0	0	0	0	0	0	0	0	0	0.000625924
Finished Attic or Cathedral Ceilings	Top	Slab	1 Car	Yes	0	0	0	0	0	0	0	0	0	1	0
Finished Attic or Cathedral Ceilings	Bottom	Slab	2 Car	Yes	0	0	0	0	0	0	0	0	0	1	0
Finished Attic or Cathedral Ceilings	Middle	Slab	2 Car	Yes	0	0	0	0	0	0	0	0	0	1	0
Finished Attic or Cathedral Ceilings	None	Slab	2 Car	Yes	1	0	0	0	0	0	0	0	0	0	0.00227945
Finished Attic or Cathedral Ceilings	Top	Slab	2 Car	Yes	0	0	0	0	0	0	0	0	0	1	0
Finished Attic or Cathedral Ceilings	Bottom	Slab	3 Car	Yes	0	0	0	0	0	0	0	0	0	1	0
Finished Attic or Cathedral Ceilings	Middle	Slab	3 Car	Yes	0	0	0	0	0	0	0	0	0	1	0
Finished Attic or Cathedral Ceilings	None	Slab	3 Car	Yes	1	0	0	0	0	0	0	0	0	0	0.000581379
Finished Attic or Cathedral Ceilings	Top	Slab	3 Car	Yes	0	0	0	0	0	0	0	0	0	1	0
Finished Attic or Cathedral Ceilings	Bottom	Slab	None	Yes	0	0	0	0	0	0	0	0	0	1	0
Finished Attic or Cathedral Ceilings	Middle	Slab	None	Yes	0	0	0	0	0	0	0	0	0	1	0
Finished Attic or Cathedral Ceilings	None	Slab	None	Yes	0	0	1	0	0	0	0	0	0	0	0.00195011
Finished Attic or Cathedral Ceilings	Top	Slab	None	Yes	0	0	0	0	0	0	0	0	0	1	0
None	Bottom	Slab	1 Car	Yes	0	0	0	0	0	0	0	0	0	1	0
None	Middle	Slab	1 Car	Yes	0	0	0	0	0	0	0	0	0	1	0
None	None	Slab	1 Car	Yes	1	0	0	0	0	0	0	0	0	0	0.0141046
None	Top	Slab	1 Car	Yes	0	0	0	0	0	0	0	0	0	1	0
None	Bottom	Slab	2 Car	Yes	0	0	0	0	0	0	0	0	0	1	0
None	Middle	Slab	2 Car	Yes	0	0	0	0	0	0	0	0	0	1	0
None	None	Slab	2 Car	Yes	1	0	0	0	0	0	0	0	0	0	0.0234983
None	Top	Slab	2 Car	Yes	0	0	0	0	0	0	0	0	0	1	0
None	Bottom	Slab	3 Car	Yes	0	0	0	0	0	0	0	0	0	1	0
None	Middle	Slab	3 Car	Yes	0	0	0	0	0	0	0	0	0	1	0
None	None	Slab	3 Car	Yes	1	0	0	0	0	0	0	0	0	0	0.00424853
None	Top	Slab	3 Car	Yes	0	0	0	0	0	0	0	0	0	1	0
None	Bottom	Slab	None	Yes	0	0	1	0	0	0	0	0	0	0	0.0305031
None	Middle	Slab	None	Yes	0	0	1	0	0	0	0	0	0	0	0.0153839
None	None	Slab	None	Yes	0	0	1	0	0	0	0	0	0	0	0.0356798
None	Top	Slab	None	Yes	0	0	1	0	0	0	0	0	0	0	0.0248205
Unvented Attic	Bottom	Slab	1 Car	Yes	0	0	0	0	0	0	0	0	0	1	0
Unvented Attic	Middle	Slab	1 Car	Yes	0	0	0	0	0	0	0	0	0	1	0
Unvented Attic	None	Slab	1 Car	Yes	0	0	0	0	0	1	0	0	0	0	0.00210613
Unvented Attic	Top	Slab	1 Car	Yes	0	0	0	0	0	0	0	0	0	1	0
Unvented Attic	Bottom	Slab	2 Car	Yes	0	0	0	0	0	0	0	0	0	1	0
Unvented Attic	Middle	Slab	2 Car	Yes	0	0	0	0	0	0	0	0	0	1	0
Unvented Attic	None	Slab	2 Car	Yes	0	0	0	0	0	1	0	0	0	0	0.00425999
Unvented Attic	Top	Slab	2 Car	Yes	0	0	0	0	0	0	0	0	0	1	0
Unvented Attic	Bottom	Slab	3 Car	Yes	0	0	0	0	0	0	0	0	0	1	0
Unvented Attic	Middle	Slab	3 Car	Yes	0	0	0	0	0	0	0	0	0	1	0
Unvented Attic	None	Slab	3 Car	Yes	0	0	0	0	0	1	0	0	0	0	0.000644501
Unvented Attic	Top	Slab	3 Car	Yes	0	0	0	0	0	0	0	0	0	1	0
Unvented Attic	Bottom	Slab	None	Yes	0	0	0	0	0	0	0	0	0	1	0
Unvented Attic	Middle	Slab	None	Yes	0	0	0	0	0	0	0	0	0	1	0
Unvented Attic	None	Slab	None	Yes	0	0	0	0	0	1	0	0	0	0	0.00503237
Unvented Attic	Top	Slab	None	Yes	0	0	0	0	0	0	0	0	0	1	0
Vented Attic	Bottom	Slab	1 Car	Yes	0	0	0	0	0	0	0	0	0	1	0
Vented Attic	Middle	Slab	1 Car	Yes	0	0	0	0	0	0	0	0	0	1	0
Vented Attic	None	Slab	1 Car	Yes	0	0	0	0	0	0	0	1	0	0	0.0259083
Vented Attic	Top	Slab	1 Car	Yes	0	0	0	0	0	0	0	0	0	1	0
Vented Attic	Bottom	Slab	2 Car	Yes	0	0	0	0	0	0	0	0	0	1	0
Vented Attic	Middle	Slab	2 Car	Yes	0	0	0	0	0	0	0	0	0	1	0
Vented Attic	None	Slab	2 Car	Yes	0	0	0	0	0	0	0	1	0	0	0.0524336
Vented Attic	Top	Slab	2 Car	Yes	0	0	0	0	0	0	0	0	0	1	0
Vented Attic	Bottom	Slab	3 Car	Yes	0	0	0	0	0	0	0	0	0	1	0
Vented Attic	Middle	Slab	3 Car	Yes	0	0	0	0	0	0	0	0	0	1	0
Vented Attic	None	Slab	3 Car	Yes	0	0	0	0	0	0	0	1	0	0	0.00869614
Vented Attic	Top	Slab	3 Car	Yes	0	0	0	0	0	0	0	0	0	1	0
Vented Attic	Bottom	Slab	None	Yes	0	0	0	0	0	0	0	0	0	1	0
Vented Attic	Middle	Slab	None	Yes	0	0	0	0	0	0	0	0	0	1	0
Vented Attic	None	Slab	None	Yes	0	0	0	0	0	0	0	1	0	0	0.0553153
Vented Attic	Top	Slab	None	Yes	0	0	0	0	0	0	0	0	0	1	0
Finished Attic or Cathedral Ceilings	Bottom	Unheated Basement	1 Car	Yes	0	0	0	0	0	0	0	0	0	1	0
Finished Attic or Cathedral Ceilings	Middle	Unheated Basement	1 Car	Yes	0	0	0	0	0	0	0	0	0	1	0
Finished Attic or Cathedral Ceilings	None	Unheated Basement	1 Car	Yes	0	0	0	0	1	0	0	0	0	0	0.000299711
Finished Attic or Cathedral Ceilings	Top	Unheated Basement	1 Car	Yes	0	0	0	0	0	0	0	0	0	1	0
Finished Attic or Cathedral Ceilings	Bottom	Unheated Basement	2 Car	Yes	0	0	0	0	0	0	0	0	0	1	0
Finished Attic or Cathedral Ceilings	Middle	Unheated Basement	2 Car	Yes	0	0	0	0	0	0	0	0	0	1	0
Finished Attic or Cathedral Ceilings	None	Unheated Basement	2 Car	Yes	0	0	0	0	1	0	0	0	0	0	0.00040149
Finished Attic or Cathedral Ceilings	Top	Unheated Basement	2 Car	Yes	0	0	0	0	0	0	0	0	0	1	0
Finished Attic or Cathedral Ceilings	Bottom	Unheated Basement	3 Car	Yes	0	0	0	0	0	0	0	0	0	1	0
Finished Attic or Cathedral Ceilings	Middle	Unheated Basement	3 Car	Yes	0	0	0	0	0	0	0	0	0	1	0
Finished Attic or Cathedral Ceilings	None	Unheated Basement	3 Car	Yes	0	0	0	0	1	0	0	0	0	0	7.81931e-05
Finished Attic or Cathedral Ceilings	Top	Unheated Basement	3 Car	Yes	0	0	0	0	0	0	0	0	0	1	0
Finished Attic or Cathedral Ceilings	Bottom	Unheated Basement	None	Yes	0	0	0	0	0	0	0	0	0	1	0
Finished Attic or Cathedral Ceilings	Middle	Unheated Basement	None	Yes	0	0	0	0	0	0	0	0	0	1	0
Finished Attic or Cathedral Ceilings	None	Unheated Basement	None	Yes	0	0	0	0	1	0	0	0	0	0	0.0020217
Finished Attic or Cathedral Ceilings	Top	Unheated Basement	None	Yes	0	0	0	0	0	0	0	0	0	1	0
None	Bottom	Unheated Basement	1 Car	Yes	0	0	0	0	0	0	0	0	0	1	0
None	Middle	Unheated Basement	1 Car	Yes	0	0	0	0	0	0	0	0	0	1	0
None	None	Unheated Basement	1 Car	Yes	0	0	0	0	1	0	0	0	0	0	0.00441128
None	Top	Unheated Basement	1 Car	Yes	0	0	0	0	0	0	0	0	0	1	0
None	Bottom	Unheated Basement	2 Car	Yes	0	0	0	0	0	0	0	0	0	1	0
None	Middle	Unheated Basement	2 Car	Yes	0	0	0	0	0	0	0	0	0	1	0
None	None	Unheated Basement	2 Car	Yes	0	0	0	0	1	0	0	0	0	0	0.00486517
None	Top	Unheated Basement	2 Car	Yes	0	0	0	0	0	0	0	0	0	1	0
None	Bottom	Unheated Basement	3 Car	Yes	0	0	0	0	0	0	0	0	0	1	0
None	Middle	Unheated Basement	3 Car	Yes	0	0	0	0	0	0	0	0	0	1	0
None	None	Unheated Basement	3 Car	Yes	0	0	0	0	1	0	0	0	0	0	0.000850908
None	Top	Unheated Basement	3 Car	Yes	0	0	0	0	0	0	0	0	0	1	0
None	Bottom	Unheated Basement	None	Yes	0	0	0	0	1	0	0	0	0	0	0.00897942
None	Middle	Unheated Basement	None	Yes	0	0	1	0	0	0	0	0	0	0	0.0044662
None	None	Unheated Basement	None	Yes	0	0	0	0	1	0	0	0	0	0	0.017249
None	Top	Unheated Basement	None	Yes	0	0	1	0	0	0	0	0	0	0	0.00674538
Unvented Attic	Bottom	Unheated Basement	1 Car	Yes	0	0	0	0	0	0	0	0	0	1	0
Unvented Attic	Middle	Unheated Basement	1 Car	Yes	0	0	0	0	0	0	0	0	0	1	0
Unvented Attic	None	Unheated Basement	1 Car	Yes	0	0	0	0	1	0	0	0	0	0	0.000671995
Unvented Attic	Top	Unheated Basement	1 Car	Yes	0	0	0	0	0	0	0	0	0	1	0
Unvented Attic	Bottom	Unheated Basement	2 Car	Yes	0	0	0	0	0	0	0	0	0	1	0
Unvented Attic	Middle	Unheated Basement	2 Car	Yes	0	0	0	0	0	0	0	0	0	1	0
Unvented Attic	None	Unheated Basement	2 Car	Yes	0	0	0	0	1	0	0	0	0	0	0.000601367
Unvented Attic	Top	Unheated Basement	2 Car	Yes	0	0	0	0	0	0	0	0	0	1	0
Unvented Attic	Bottom	Unheated Basement	3 Car	Yes	0	0	0	0	0	0	0	0	0	1	0
Unvented Attic	Middle	Unheated Basement	3 Car	Yes	0	0	0	0	0	0	0	0	0	1	0
Unvented Attic	None	Unheated Basement	3 Car	Yes	0	0	0	0	1	0	0	0	0	0	8.97047e-05
Unvented Attic	Top	Unheated Basement	3 Car	Yes	0	0	0	0	0	0	0	0	0	1	0
Unvented Attic	Bottom	Unheated Basement	None	Yes	0	0	0	0	0	0	0	0	0	1	0
Unvented Attic	Middle	Unheated Basement	None	Yes	0	0	0	0	0	0	0	0	0	1	0
Unvented Attic	None	Unheated Basement	None	Yes	0	0	0	0	1	0	0	0	0	0	0.00257861
Unvented Attic	Top	Unheated Basement	None	Yes	0	0	0	0	0	0	0	0	0	1	0
Vented Attic	Bottom	Unheated Basement	1 Car	Yes	0	0	0	0	0	0	0	0	0	1	0
Vented Attic	Middle	Unheated Basement	1 Car	Yes	0	0	0	0	0	0	0	0	0	1	0
Vented Attic	None	Unheated Basement	1 Car	Yes	0	0	0	0	1	0	0	0	0	0	0.00820985
Vented Attic	Top	Unheated Basement	1 Car	Yes	0	0	0	0	0	0	0	0	0	1	0
Vented Attic	Bottom	Unheated Basement	2 Car	Yes	0	0	0	0	0	0	0	0	0	1	0
Vented Attic	Middle	Unheated Basement	2 Car	Yes	0	0	0	0	0	0	0	0	0	1	0
Vented Attic	None	Unheated Basement	2 Car	Yes	0	0	0	0	1	0	0	0	0	0	0.00951598
Vented Attic	Top	Unheated Basement	2 Car	Yes	0	0	0	0	0	0	0	0	0	1	0
Vented Attic	Bottom	Unheated Basement	3 Car	Yes	0	0	0	0	0	0	0	0	0	1	0
Vented Attic	Middle	Unheated Basement	3 Car	Yes	0	0	0	0	0	0	0	0	0	1	0
Vented Attic	None	Unheated Basement	3 Car	Yes	0	0	0	0	1	0	0	0	0	0	0.00161756
Vented Attic	Top	Unheated Basement	3 Car	Yes	0	0	0	0	0	0	0	0	0	1	0
Vented Attic	Bottom	Unheated Basement	None	Yes	0	0	0	0	0	0	0	0	0	1	0
Vented Attic	Middle	Unheated Basement	None	Yes	0	0	0	0	0	0	0	0	0	1	0
Vented Attic	None	Unheated Basement	None	Yes	0	0	0	0	1	0	0	0	0	0	0.0276314
Vented Attic	Top	Unheated Basement	None	Yes	0	0	0	0	0	0	0	0	0	1	0
Finished Attic or Cathedral Ceilings	Bottom	Unvented Crawlspace	1 Car	Yes	0	0	0	0	0	0	0	0	0	1	0
Finished Attic or Cathedral Ceilings	Middle	Unvented Crawlspace	1 Car	Yes	0	0	0	0	0	0	0	0	0	1	0
Finished Attic or Cathedral Ceilings	None	Unvented Crawlspace	1 Car	Yes	0	0	0	0	0	0	1	0	0	0	1.50355e-05
Finished Attic or Cathedral Ceilings	Top	Unvented Crawlspace	1 Car	Yes	0	0	0	0	0	0	0	0	0	1	0
Finished Attic or Cathedral Ceilings	Bottom	Unvented Crawlspace	2 Car	Yes	0	0	0	0	0	0	0	0	0	1	0
Finished Attic or Cathedral Ceilings	Middle	Unvented Crawlspace	2 Car	Yes	0	0	0	0	0	0	0	0	0	1	0
Finished Attic or Cathedral Ceilings	None	Unvented Crawlspace	2 Car	Yes	0	0	0	0	0	0	1	0	0	0	9.5382e-05
Finished Attic or Cathedral Ceilings	Top	Unvented Crawlspace	2 Car	Yes	0	0	0	0	0	0	0	0	0	1	0
Finished Attic or Cathedral Ceilings	Bottom	Unvented Crawlspace	3 Car	Yes	0	0	0	0	0	0	0	0	0	1	0
Finished Attic or Cathedral Ceilings	Middle	Unvented Crawlspace	3 Car	Yes	0	0	0	0	0	0	0	0	0	1	0
Finished Attic or Cathedral Ceilings	None	Unvented Crawlspace	3 Car	Yes	0	0	0	0	0	0	1	0	0	0	2.73764e-05
Finished Attic or Cathedral Ceilings	Top	Unvented Crawlspace	3 Car	Yes	0	0	0	0	0	0	0	0	0	1	0
Finished Attic or Cathedral Ceilings	Bottom	Unvented Crawlspace	None	Yes	0	0	0	0	0	0	0	0	0	1	0
Finished Attic or Cathedral Ceilings	Middle	Unvented Crawlspace	None	Yes	0	0	0	0	0	0	0	0	0	1	0
Finished Attic or Cathedral Ceilings	None	Unvented Crawlspace	None	Yes	0	0	0	0	0	0	1	0	0	0	6.32577e-05
Finished Attic or Cathedral Ceilings	Top	Unvented Crawlspace	None	Yes	0	0	0	0	0	0	0	0	0	1	0
None	Bottom	Unvented Crawlspace	1 Car	Yes	0	0	0	0	0	0	0	0	0	1	0
None	Middle	Unvented Crawlspace	1 Car	Yes	0	0	0	0	0	0	0	0	0	1	0
None	None	Unvented Crawlspace	1 Car	Yes	0	0	0	0	0	0	1	0	0	0	0.000403435
None	Top	Unvented Crawlspace	1 Car	Yes	0	0	0	0	0	0	0	0	0	1	0
None	Bottom	Unvented Crawlspace	2 Car	Yes	0	0	0	0	0	0	0	0	0	1	0
None	Middle	Unvented Crawlspace	2 Car	Yes	0	0	0	0	0	0	0	0	0	1	0
None	None	Unvented Crawlspace	2 Car	Yes	0	0	0	0	0	0	1	0	0	0	0.0013483
None	Top	Unvented Crawlspace	2 Car	Yes	0	0	0	0	0	0	0	0	0	1	0
None	Bottom	Unvented Crawlspace	3 Car	Yes	0	0	0	0	0	0	0	0	0	1	0
None	Middle	Unvented Crawlspace	3 Car	Yes	0	0	0	0	0	0	0	0	0	1	0
None	None	Unvented Crawlspace	3 Car	Yes	0	0	0	0	0	0	1	0	0	0	0.000346032
None	Top	Unvented Crawlspace	3 Car	Yes	0	0	0	0	0	0	0	0	0	1	0
None	Bottom	Unvented Crawlspace	None	Yes	0	0	0	0	0	0	1	0	0	0	0.00161506
None	Middle	Unvented Crawlspace	None	Yes	0	0	1	0	0	0	0	0	0	0	0.00073341
None	None	Unvented Crawlspace	None	Yes	0	0	0	0	0	0	1	0	0	0	0.00160619
None	Top	Unvented Crawlspace	None	Yes	0	0	1	0	0	0	0	0	0	0	0.00133571
Unvented Attic	Bottom	Unvented Crawlspace	1 Car	Yes	0	0	0	0	0	0	0	0	0	1	0
Unvented Attic	Middle	Unvented Crawlspace	1 Car	Yes	0	0	0	0	0	0	0	0	0	1	0
Unvented Attic	None	Unvented Crawlspace	1 Car	Yes	0	0	0	0	0	0	1	0	0	0	5.43205e-05
Unvented Attic	Top	Unvented Crawlspace	1 Car	Yes	0	0	0	0	0	0	0	0	0	1	0
Unvented Attic	Bottom	Unvented Crawlspace	2 Car	Yes	0	0	0	0	0	0	0	0	0	1	0
Unvented Attic	Middle	Unvented Crawlspace	2 Car	Yes	0	0	0	0	0	0	0	0	0	1	0
Unvented Attic	None	Unvented Crawlspace	2 Car	Yes	0	0	0	0	0	0	1	0	0	0	0.00018588
Unvented Attic	Top	Unvented Crawlspace	2 Car	Yes	0	0	0	0	0	0	0	0	0	1	0
Unvented Attic	Bottom	Unvented Crawlspace	3 Car	Yes	0	0	0	0	0	0	0	0	0	1	0
Unvented Attic	Middle	Unvented Crawlspace	3 Car	Yes	0	0	0	0	0	0	0	0	0	1	0
Unvented Attic	None	Unvented Crawlspace	3 Car	Yes	0	0	0	0	0	0	1	0	0	0	3.44357e-05
Unvented Attic	Top	Unvented Crawlspace	3 Car	Yes	0	0	0	0	0	0	0	0	0	1	0
Unvented Attic	Bottom	Unvented Crawlspace	None	Yes	0	0	0	0	0	0	0	0	0	1	0
Unvented Attic	Middle	Unvented Crawlspace	None	Yes	0	0	0	0	0	0	0	0	0	1	0
Unvented Attic	None	Unvented Crawlspace	None	Yes	0	0	0	0	0	0	1	0	0	0	0.000190318
Unvented Attic	Top	Unvented Crawlspace	None	Yes	0	0	0	0	0	0	0	0	0	1	0
Vented Attic	Bottom	Unvented Crawlspace	1 Car	Yes	0	0	0	0	0	0	0	0	0	1	0
Vented Attic	Middle	Unvented Crawlspace	1 Car	Yes	0	0	0	0	0	0	0	0	0	1	0
Vented Attic	None	Unvented Crawlspace	1 Car	Yes	0	0	0	0	0	0	1	0	0	0	0.000760058
Vented Attic	Top	Unvented Crawlspace	1 Car	Yes	0	0	0	0	0	0	0	0	0	1	0
Vented Attic	Bottom	Unvented Crawlspace	2 Car	Yes	0	0	0	0	0	0	0	0	0	1	0
Vented Attic	Middle	Unvented Crawlspace	2 Car	Yes	0	0	0	0	0	0	0	0	0	1	0
Vented Attic	None	Unvented Crawlspace	2 Car	Yes	0	0	0	0	0	0	1	0	0	0	0.00284421
Vented Attic	Top	Unvented Crawlspace	2 Car	Yes	0	0	0	0	0	0	0	0	0	1	0
Vented Attic	Bottom	Unvented Crawlspace	3 Car	Yes	0	0	0	0	0	0	0	0	0	1	0
Vented Attic	Middle	Unvented Crawlspace	3 Car	Yes	0	0	0	0	0	0	0	0	0	1	0
Vented Attic	None	Unvented Crawlspace	3 Car	Yes	0	0	0	0	0	0	1	0	0	0	0.000625327
Vented Attic	Top	Unvented Crawlspace	3 Car	Yes	0	0	0	0	0	0	0	0	0	1	0
Vented Attic	Bottom	Unvented Crawlspace	None	Yes	0	0	0	0	0	0	0	0	0	1	0
Vented Attic	Middle	Unvented Crawlspace	None	Yes	0	0	0	0	0	0	0	0	0	1	0
Vented Attic	None	Unvented Crawlspace	None	Yes	0	0	0	0	0	0	1	0	0	0	0.00241463
Vented Attic	Top	Unvented Crawlspace	None	Yes	0	0	0	0	0	0	0	0	0	1	0
Finished Attic or Cathedral Ceilings	Bottom	Vented Crawlspace	1 Car	Yes	0	0	0	0	0	0	0	0	0	1	0
Finished Attic or Cathedral Ceilings	Middle	Vented Crawlspace	1 Car	Yes	0	0	0	0	0	0	0	0	0	1	0
Finished Attic or Cathedral Ceilings	None	Vented Crawlspace	1 Car	Yes	0	0	0	0	0	0	0	0	1	0	0.000400158
Finished Attic or Cathedral Ceilings	Top	Vented Crawlspace	1 Car	Yes	0	0	0	0	0	0	0	0	0	1	0
Finished Attic or Cathedral Ceilings	Bottom	Vented Crawlspace	2 Car	Yes	0	0	0	0	0	0	0	0	0	1	0
Finished Attic or Cathedral Ceilings	Middle	Vented Crawlspace	2 Car	Yes	0	0	0	0	0	0	0	0	0	1	0
Finished Attic or Cathedral Ceilings	None	Vented Crawlspace	2 Car	Yes	0	0	0	0	0	0	0	0	1	0	0.000790459
Finished Attic or Cathedral Ceilings	Top	Vented Crawlspace	2 Car	Yes	0	0	0	0	0	0	0	0	0	1	0
Finished Attic or Cathedral Ceilings	Bottom	Vented Crawlspace	3 Car	Yes	0	0	0	0	0	0	0	0	0	1	0
Finished Attic or Cathedral Ceilings	Middle	Vented Crawlspace	3 Car	Yes	0	0	0	0	0	0	0	0	0	1	0
Finished Attic or Cathedral Ceilings	None	Vented Crawlspace	3 Car	Yes	0	0	0	0	0	0	0	0	1	0	0.000130829
Finished Attic or Cathedral Ceilings	Top	Vented Crawlspace	3 Car	Yes	0	0	0	0	0	0	0	0	0	1	0
Finished Attic or Cathedral Ceilings	Bottom	Vented Crawlspace	None	Yes	0	0	0	0	0	0	0	0	0	1	0
Finished Attic or Cathedral Ceilings	Middle	Vented Crawlspace	None	Yes	0	0	0	0	0	0	0	0	0	1	0
Finished Attic or Cathedral Ceilings	None	Vented Crawlspace	None	Yes	0	0	0	0	0	0	0	0	1	0	0.00207955
Finished Attic or Cathedral Ceilings	Top	Vented Crawlspace	None	Yes	0	0	0	0	0	0	0	0	0	1	0
None	Bottom	Vented Crawlspace	1 Car	Yes	0	0	0	0	0	0	0	0	0	1	0
None	Middle	Vented Crawlspace	1 Car	Yes	0	0	0	0	0	0	0	0	0	1	0
None	None	Vented Crawlspace	1 Car	Yes	0	0	0	0	0	0	0	0	1	0	0.00678958
None	Top	Vented Crawlspace	1 Car	Yes	0	0	0	0	0	0	0	0	0	1	0
None	Bottom	Vented Crawlspace	2 Car	Yes	0	0	0	0	0	0	0	0	0	1	0
None	Middle	Vented Crawlspace	2 Car	Yes	0	0	0	0	0	0	0	0	0	1	0
None	None	Vented Crawlspace	2 Car	Yes	0	0	0	0	0	0	0	0	1	0	0.00884379
None	Top	Vented Crawlspace	2 Car	Yes	0	0	0	0	0	0	0	0	0	1	0
None	Bottom	Vented Crawlspace	3 Car	Yes	0	0	0	0	0	0	0	0	0	1	0
None	Middle	Vented Crawlspace	3 Car	Yes	0	0	0	0	0	0	0	0	0	1	0
None	None	Vented Crawlspace	3 Car	Yes	0	0	0	0	0	0	0	0	1	0	0.0012249
None	Top	Vented Crawlspace	3 Car	Yes	0	0	0	0	0	0	0	0	0	1	0
None	Bottom	Vented Crawlspace	None	Yes	0	0	0	0	0	0	0	0	1	0	0.0134804
None	Middle	Vented Crawlspace	None	Yes	0	0	1	0	0	0	0	0	0	0	0.00646052
None	None	Vented Crawlspace	None	Yes	0	0	0	0	0	0	0	0	1	0	0.0277213
None	Top	Vented Crawlspace	None	Yes	0	0	1	0	0	0	0	0	0	0	0.0105991
Unvented Attic	Bottom	Vented Crawlspace	1 Car	Yes	0	0	0	0	0	0	0	0	0	1	0
Unvented Attic	Middle	Vented Crawlspace	1 Car	Yes	0	0	0	0	0	0	0	0	0	1	0
Unvented Attic	None	Vented Crawlspace	1 Car	Yes	0	0	0	0	0	0	0	0	1	0	0.000946191
Unvented Attic	Top	Vented Crawlspace	1 Car	Yes	0	0	0	0	0	0	0	0	0	1	0
Unvented Attic	Bottom	Vented Crawlspace	2 Car	Yes	0	0	0	0	0	0	0	0	0	1	0
Unvented Attic	Middle	Vented Crawlspace	2 Car	Yes	0	0	0	0	0	0	0	0	0	1	0
Unvented Attic	None	Vented Crawlspace	2 Car	Yes	0	0	0	0	0	0	0	0	1	0	0.00129422
Unvented Attic	Top	Vented Crawlspace	2 Car	Yes	0	0	0	0	0	0	0	0	0	1	0
Unvented Attic	Bottom	Vented Crawlspace	3 Car	Yes	0	0	0	0	0	0	0	0	0	1	0
Unvented Attic	Middle	Vented Crawlspace	3 Car	Yes	0	0	0	0	0	0	0	0	0	1	0
Unvented Attic	None	Vented Crawlspace	3 Car	Yes	0	0	0	0	0	0	0	0	1	0	0.000154816
Unvented Attic	Top	Vented Crawlspace	3 Car	Yes	0	0	0	0	0	0	0	0	0	1	0
Unvented Attic	Bottom	Vented Crawlspace	None	Yes	0	0	0	0	0	0	0	0	0	1	0
Unvented Attic	Middle	Vented Crawlspace	None	Yes	0	0	0	0	0	0	0	0	0	1	0
Unvented Attic	None	Vented Crawlspace	None	Yes	0	0	0	0	0	0	0	0	1	0	0.00401043
Unvented Attic	Top	Vented Crawlspace	None	Yes	0	0	0	0	0	0	0	0	0	1	0
Vented Attic	Bottom	Vented Crawlspace	1 Car	Yes	0	0	0	0	0	0	0	0	0	1	0
Vented Attic	Middle	Vented Crawlspace	1 Car	Yes	0	0	0	0	0	0	0	0	0	1	0
Vented Attic	None	Vented Crawlspace	1 Car	Yes	0	0	0	0	0	0	0	0	1	0	0.0110939
Vented Attic	Top	Vented Crawlspace	1 Car	Yes	0	0	0	0	0	0	0	0	0	1	0
Vented Attic	Bottom	Vented Crawlspace	2 Car	Yes	0	0	0	0	0	0	0	0	0	1	0
Vented Attic	Middle	Vented Crawlspace	2 Car	Yes	0	0	0	0	0	0	0	0	0	1	0
Vented Attic	None	Vented Crawlspace	2 Car	Yes	0	0	0	0	0	0	0	0	1	0	0.0173139
Vented Attic	Top	Vented Crawlspace	2 Car	Yes	0	0	0	0	0	0	0	0	0	1	0
Vented Attic	Bottom	Vented Crawlspace	3 Car	Yes	0	0	0	0	0	0	0	0	0	1	0
Vented Attic	Middle	Vented Crawlspace	3 Car	Yes	0	0	0	0	0	0	0	0	0	1	0
Vented Attic	None	Vented Crawlspace	3 Car	Yes	0	0	0	0	0	0	0	0	1	0	0.0023079
Vented Attic	Top	Vented Crawlspace	3 Car	Yes	0	0	0	0	0	0	0	0	0	1	0
Vented Attic	Bottom	Vented Crawlspace	None	Yes	0	0	0	0	0	0	0	0	0	1	0
Vented Attic	Middle	Vented Crawlspace	None	Yes	0	0	0	0	0	0	0	0	0	1	0
Vented Attic	None	Vented Crawlspace	None	Yes	0	0	0	0	0	0	0	0	1	0	0.0431034
Vented Attic	Top	Vented Crawlspace	None	Yes	0	0	0	0	0	0	0	0	0	1	0
=======
Dependency=Geometry Attic Type	Dependency=Geometry Building Level MF	Dependency=Geometry Foundation Type	Dependency=Geometry Garage	Dependency=HVAC Has Ducts	Option=Attic	Option=Crawlspace	Option=Garage	Option=Heated Basement	Option=Living Space	Option=None	Option=Unheated Basement	Option=Void	sampling_probability
Finished Attic or Cathedral Ceilings	Bottom	Ambient	1 Car	No	0	0	0	0	0	0	0	1	0
Finished Attic or Cathedral Ceilings	Middle	Ambient	1 Car	No	0	0	0	0	0	0	0	1	0
Finished Attic or Cathedral Ceilings	None	Ambient	1 Car	No	0	0	0	0	0	1	0	0	0
Finished Attic or Cathedral Ceilings	Top	Ambient	1 Car	No	0	0	0	0	0	0	0	1	0
Finished Attic or Cathedral Ceilings	Bottom	Ambient	2 Car	No	0	0	0	0	0	0	0	1	0
Finished Attic or Cathedral Ceilings	Middle	Ambient	2 Car	No	0	0	0	0	0	0	0	1	0
Finished Attic or Cathedral Ceilings	None	Ambient	2 Car	No	0	0	0	0	0	1	0	0	0
Finished Attic or Cathedral Ceilings	Top	Ambient	2 Car	No	0	0	0	0	0	0	0	1	0
Finished Attic or Cathedral Ceilings	Bottom	Ambient	3 Car	No	0	0	0	0	0	0	0	1	0
Finished Attic or Cathedral Ceilings	Middle	Ambient	3 Car	No	0	0	0	0	0	0	0	1	0
Finished Attic or Cathedral Ceilings	None	Ambient	3 Car	No	0	0	0	0	0	1	0	0	0
Finished Attic or Cathedral Ceilings	Top	Ambient	3 Car	No	0	0	0	0	0	0	0	1	0
Finished Attic or Cathedral Ceilings	Bottom	Ambient	None	No	0	0	0	0	0	0	0	1	0
Finished Attic or Cathedral Ceilings	Middle	Ambient	None	No	0	0	0	0	0	0	0	1	0
Finished Attic or Cathedral Ceilings	None	Ambient	None	No	0	0	0	0	0	1	0	0	8.60928e-05
Finished Attic or Cathedral Ceilings	Top	Ambient	None	No	0	0	0	0	0	0	0	1	0
None	Bottom	Ambient	1 Car	No	0	0	0	0	0	0	0	1	0
None	Middle	Ambient	1 Car	No	0	0	0	0	0	0	0	1	0
None	None	Ambient	1 Car	No	0	0	0	0	0	1	0	0	0
None	Top	Ambient	1 Car	No	0	0	0	0	0	0	0	1	0
None	Bottom	Ambient	2 Car	No	0	0	0	0	0	0	0	1	0
None	Middle	Ambient	2 Car	No	0	0	0	0	0	0	0	1	0
None	None	Ambient	2 Car	No	0	0	0	0	0	1	0	0	0
None	Top	Ambient	2 Car	No	0	0	0	0	0	0	0	1	0
None	Bottom	Ambient	3 Car	No	0	0	0	0	0	0	0	1	0
None	Middle	Ambient	3 Car	No	0	0	0	0	0	0	0	1	0
None	None	Ambient	3 Car	No	0	0	0	0	0	1	0	0	0
None	Top	Ambient	3 Car	No	0	0	0	0	0	0	0	1	0
None	Bottom	Ambient	None	No	0	0	0	0	0	1	0	0	0
None	Middle	Ambient	None	No	0	0	0	0	0	1	0	0	0
None	None	Ambient	None	No	0	0	0	0	0	1	0	0	0.0107971
None	Top	Ambient	None	No	0	0	0	0	0	1	0	0	0
Unvented Attic	Bottom	Ambient	1 Car	No	0	0	0	0	0	0	0	1	0
Unvented Attic	Middle	Ambient	1 Car	No	0	0	0	0	0	0	0	1	0
Unvented Attic	None	Ambient	1 Car	No	0	0	0	0	0	1	0	0	0
Unvented Attic	Top	Ambient	1 Car	No	0	0	0	0	0	0	0	1	0
Unvented Attic	Bottom	Ambient	2 Car	No	0	0	0	0	0	0	0	1	0
Unvented Attic	Middle	Ambient	2 Car	No	0	0	0	0	0	0	0	1	0
Unvented Attic	None	Ambient	2 Car	No	0	0	0	0	0	1	0	0	0
Unvented Attic	Top	Ambient	2 Car	No	0	0	0	0	0	0	0	1	0
Unvented Attic	Bottom	Ambient	3 Car	No	0	0	0	0	0	0	0	1	0
Unvented Attic	Middle	Ambient	3 Car	No	0	0	0	0	0	0	0	1	0
Unvented Attic	None	Ambient	3 Car	No	0	0	0	0	0	1	0	0	0
Unvented Attic	Top	Ambient	3 Car	No	0	0	0	0	0	0	0	1	0
Unvented Attic	Bottom	Ambient	None	No	0	0	0	0	0	0	0	1	0
Unvented Attic	Middle	Ambient	None	No	0	0	0	0	0	0	0	1	0
Unvented Attic	None	Ambient	None	No	0	0	0	0	0	1	0	0	0.000163399
Unvented Attic	Top	Ambient	None	No	0	0	0	0	0	0	0	1	0
Vented Attic	Bottom	Ambient	1 Car	No	0	0	0	0	0	0	0	1	0
Vented Attic	Middle	Ambient	1 Car	No	0	0	0	0	0	0	0	1	0
Vented Attic	None	Ambient	1 Car	No	0	0	0	0	0	1	0	0	0
Vented Attic	Top	Ambient	1 Car	No	0	0	0	0	0	0	0	1	0
Vented Attic	Bottom	Ambient	2 Car	No	0	0	0	0	0	0	0	1	0
Vented Attic	Middle	Ambient	2 Car	No	0	0	0	0	0	0	0	1	0
Vented Attic	None	Ambient	2 Car	No	0	0	0	0	0	1	0	0	0
Vented Attic	Top	Ambient	2 Car	No	0	0	0	0	0	0	0	1	0
Vented Attic	Bottom	Ambient	3 Car	No	0	0	0	0	0	0	0	1	0
Vented Attic	Middle	Ambient	3 Car	No	0	0	0	0	0	0	0	1	0
Vented Attic	None	Ambient	3 Car	No	0	0	0	0	0	1	0	0	0
Vented Attic	Top	Ambient	3 Car	No	0	0	0	0	0	0	0	1	0
Vented Attic	Bottom	Ambient	None	No	0	0	0	0	0	0	0	1	0
Vented Attic	Middle	Ambient	None	No	0	0	0	0	0	0	0	1	0
Vented Attic	None	Ambient	None	No	0	0	0	0	0	1	0	0	0.00179896
Vented Attic	Top	Ambient	None	No	0	0	0	0	0	0	0	1	0
Finished Attic or Cathedral Ceilings	Bottom	Heated Basement	1 Car	No	0	0	0	0	0	0	0	1	0
Finished Attic or Cathedral Ceilings	Middle	Heated Basement	1 Car	No	0	0	0	0	0	0	0	1	0
Finished Attic or Cathedral Ceilings	None	Heated Basement	1 Car	No	0	0	0	0	0	1	0	0	7.27014e-05
Finished Attic or Cathedral Ceilings	Top	Heated Basement	1 Car	No	0	0	0	0	0	0	0	1	0
Finished Attic or Cathedral Ceilings	Bottom	Heated Basement	2 Car	No	0	0	0	0	0	0	0	1	0
Finished Attic or Cathedral Ceilings	Middle	Heated Basement	2 Car	No	0	0	0	0	0	0	0	1	0
Finished Attic or Cathedral Ceilings	None	Heated Basement	2 Car	No	0	0	0	0	0	1	0	0	9.086e-05
Finished Attic or Cathedral Ceilings	Top	Heated Basement	2 Car	No	0	0	0	0	0	0	0	1	0
Finished Attic or Cathedral Ceilings	Bottom	Heated Basement	3 Car	No	0	0	0	0	0	0	0	1	0
Finished Attic or Cathedral Ceilings	Middle	Heated Basement	3 Car	No	0	0	0	0	0	0	0	1	0
Finished Attic or Cathedral Ceilings	None	Heated Basement	3 Car	No	0	0	0	0	0	1	0	0	3.20314e-06
Finished Attic or Cathedral Ceilings	Top	Heated Basement	3 Car	No	0	0	0	0	0	0	0	1	0
Finished Attic or Cathedral Ceilings	Bottom	Heated Basement	None	No	0	0	0	0	0	0	0	1	0
Finished Attic or Cathedral Ceilings	Middle	Heated Basement	None	No	0	0	0	0	0	0	0	1	0
Finished Attic or Cathedral Ceilings	None	Heated Basement	None	No	0	0	0	0	0	1	0	0	0.00039507
Finished Attic or Cathedral Ceilings	Top	Heated Basement	None	No	0	0	0	0	0	0	0	1	0
None	Bottom	Heated Basement	1 Car	No	0	0	0	0	0	0	0	1	0
None	Middle	Heated Basement	1 Car	No	0	0	0	0	0	0	0	1	0
None	None	Heated Basement	1 Car	No	0	0	0	0	0	1	0	0	0.001357
None	Top	Heated Basement	1 Car	No	0	0	0	0	0	0	0	1	0
None	Bottom	Heated Basement	2 Car	No	0	0	0	0	0	0	0	1	0
None	Middle	Heated Basement	2 Car	No	0	0	0	0	0	0	0	1	0
None	None	Heated Basement	2 Car	No	0	0	0	0	0	1	0	0	0.00122314
None	Top	Heated Basement	2 Car	No	0	0	0	0	0	0	0	1	0
None	Bottom	Heated Basement	3 Car	No	0	0	0	0	0	0	0	1	0
None	Middle	Heated Basement	3 Car	No	0	0	0	0	0	0	0	1	0
None	None	Heated Basement	3 Car	No	0	0	0	0	0	1	0	0	3.05687e-05
None	Top	Heated Basement	3 Car	No	0	0	0	0	0	0	0	1	0
None	Bottom	Heated Basement	None	No	0	0	0	0	0	1	0	0	0
None	Middle	Heated Basement	None	No	0	0	0	0	0	1	0	0	0
None	None	Heated Basement	None	No	0	0	0	0	0	1	0	0	0.00376699
None	Top	Heated Basement	None	No	0	0	0	0	0	1	0	0	0
Unvented Attic	Bottom	Heated Basement	1 Car	No	0	0	0	0	0	0	0	1	0
Unvented Attic	Middle	Heated Basement	1 Car	No	0	0	0	0	0	0	0	1	0
Unvented Attic	None	Heated Basement	1 Car	No	0	0	0	0	0	1	0	0	0.000183605
Unvented Attic	Top	Heated Basement	1 Car	No	0	0	0	0	0	0	0	1	0
Unvented Attic	Bottom	Heated Basement	2 Car	No	0	0	0	0	0	0	0	1	0
Unvented Attic	Middle	Heated Basement	2 Car	No	0	0	0	0	0	0	0	1	0
Unvented Attic	None	Heated Basement	2 Car	No	0	0	0	0	0	1	0	0	0.000118336
Unvented Attic	Top	Heated Basement	2 Car	No	0	0	0	0	0	0	0	1	0
Unvented Attic	Bottom	Heated Basement	3 Car	No	0	0	0	0	0	0	0	1	0
Unvented Attic	Middle	Heated Basement	3 Car	No	0	0	0	0	0	0	0	1	0
Unvented Attic	None	Heated Basement	3 Car	No	0	0	0	0	0	1	0	0	2.57907e-06
Unvented Attic	Top	Heated Basement	3 Car	No	0	0	0	0	0	0	0	1	0
Unvented Attic	Bottom	Heated Basement	None	No	0	0	0	0	0	0	0	1	0
Unvented Attic	Middle	Heated Basement	None	No	0	0	0	0	0	0	0	1	0
Unvented Attic	None	Heated Basement	None	No	0	0	0	0	0	1	0	0	0.000451565
Unvented Attic	Top	Heated Basement	None	No	0	0	0	0	0	0	0	1	0
Vented Attic	Bottom	Heated Basement	1 Car	No	0	0	0	0	0	0	0	1	0
Vented Attic	Middle	Heated Basement	1 Car	No	0	0	0	0	0	0	0	1	0
Vented Attic	None	Heated Basement	1 Car	No	0	0	0	0	0	1	0	0	0.00224097
Vented Attic	Top	Heated Basement	1 Car	No	0	0	0	0	0	0	0	1	0
Vented Attic	Bottom	Heated Basement	2 Car	No	0	0	0	0	0	0	0	1	0
Vented Attic	Middle	Heated Basement	2 Car	No	0	0	0	0	0	0	0	1	0
Vented Attic	None	Heated Basement	2 Car	No	0	0	0	0	0	1	0	0	0.00203852
Vented Attic	Top	Heated Basement	2 Car	No	0	0	0	0	0	0	0	1	0
Vented Attic	Bottom	Heated Basement	3 Car	No	0	0	0	0	0	0	0	1	0
Vented Attic	Middle	Heated Basement	3 Car	No	0	0	0	0	0	0	0	1	0
Vented Attic	None	Heated Basement	3 Car	No	0	0	0	0	0	1	0	0	5.80188e-05
Vented Attic	Top	Heated Basement	3 Car	No	0	0	0	0	0	0	0	1	0
Vented Attic	Bottom	Heated Basement	None	No	0	0	0	0	0	0	0	1	0
Vented Attic	Middle	Heated Basement	None	No	0	0	0	0	0	0	0	1	0
Vented Attic	None	Heated Basement	None	No	0	0	0	0	0	1	0	0	0.00529042
Vented Attic	Top	Heated Basement	None	No	0	0	0	0	0	0	0	1	0
Finished Attic or Cathedral Ceilings	Bottom	Slab	1 Car	No	0	0	0	0	0	0	0	1	0
Finished Attic or Cathedral Ceilings	Middle	Slab	1 Car	No	0	0	0	0	0	0	0	1	0
Finished Attic or Cathedral Ceilings	None	Slab	1 Car	No	0	0	0	0	0	1	0	0	9.91333e-05
Finished Attic or Cathedral Ceilings	Top	Slab	1 Car	No	0	0	0	0	0	0	0	1	0
Finished Attic or Cathedral Ceilings	Bottom	Slab	2 Car	No	0	0	0	0	0	0	0	1	0
Finished Attic or Cathedral Ceilings	Middle	Slab	2 Car	No	0	0	0	0	0	0	0	1	0
Finished Attic or Cathedral Ceilings	None	Slab	2 Car	No	0	0	0	0	0	1	0	0	0.000159587
Finished Attic or Cathedral Ceilings	Top	Slab	2 Car	No	0	0	0	0	0	0	0	1	0
Finished Attic or Cathedral Ceilings	Bottom	Slab	3 Car	No	0	0	0	0	0	0	0	1	0
Finished Attic or Cathedral Ceilings	Middle	Slab	3 Car	No	0	0	0	0	0	0	0	1	0
Finished Attic or Cathedral Ceilings	None	Slab	3 Car	No	0	0	0	0	0	1	0	0	2.87635e-05
Finished Attic or Cathedral Ceilings	Top	Slab	3 Car	No	0	0	0	0	0	0	0	1	0
Finished Attic or Cathedral Ceilings	Bottom	Slab	None	No	0	0	0	0	0	0	0	1	0
Finished Attic or Cathedral Ceilings	Middle	Slab	None	No	0	0	0	0	0	0	0	1	0
Finished Attic or Cathedral Ceilings	None	Slab	None	No	0	0	0	0	0	1	0	0	0.000323001
Finished Attic or Cathedral Ceilings	Top	Slab	None	No	0	0	0	0	0	0	0	1	0
None	Bottom	Slab	1 Car	No	0	0	0	0	0	0	0	1	0
None	Middle	Slab	1 Car	No	0	0	0	0	0	0	0	1	0
None	None	Slab	1 Car	No	0	0	0	0	0	1	0	0	0.0021863
None	Top	Slab	1 Car	No	0	0	0	0	0	0	0	1	0
None	Bottom	Slab	2 Car	No	0	0	0	0	0	0	0	1	0
None	Middle	Slab	2 Car	No	0	0	0	0	0	0	0	1	0
None	None	Slab	2 Car	No	0	0	0	0	0	1	0	0	0.00219392
None	Top	Slab	2 Car	No	0	0	0	0	0	0	0	1	0
None	Bottom	Slab	3 Car	No	0	0	0	0	0	0	0	1	0
None	Middle	Slab	3 Car	No	0	0	0	0	0	0	0	1	0
None	None	Slab	3 Car	No	0	0	0	0	0	1	0	0	0.000295929
None	Top	Slab	3 Car	No	0	0	0	0	0	0	0	1	0
None	Bottom	Slab	None	No	0	0	0	0	0	1	0	0	0.0247195
None	Middle	Slab	None	No	0	0	0	0	0	1	0	0	0.0138275
None	None	Slab	None	No	0	0	0	0	0	1	0	0	0.00567153
None	Top	Slab	None	No	0	0	0	0	0	1	0	0	0.0198255
Unvented Attic	Bottom	Slab	1 Car	No	0	0	0	0	0	0	0	1	0
Unvented Attic	Middle	Slab	1 Car	No	0	0	0	0	0	0	0	1	0
Unvented Attic	None	Slab	1 Car	No	0	0	0	0	0	1	0	0	0.00026273
Unvented Attic	Top	Slab	1 Car	No	0	0	0	0	0	0	0	1	0
Unvented Attic	Bottom	Slab	2 Car	No	0	0	0	0	0	0	0	1	0
Unvented Attic	Middle	Slab	2 Car	No	0	0	0	0	0	0	0	1	0
Unvented Attic	None	Slab	2 Car	No	0	0	0	0	0	1	0	0	0.000282007
Unvented Attic	Top	Slab	2 Car	No	0	0	0	0	0	0	0	1	0
Unvented Attic	Bottom	Slab	3 Car	No	0	0	0	0	0	0	0	1	0
Unvented Attic	Middle	Slab	3 Car	No	0	0	0	0	0	0	0	1	0
Unvented Attic	None	Slab	3 Car	No	0	0	0	0	0	1	0	0	3.10971e-05
Unvented Attic	Top	Slab	3 Car	No	0	0	0	0	0	0	0	1	0
Unvented Attic	Bottom	Slab	None	No	0	0	0	0	0	0	0	1	0
Unvented Attic	Middle	Slab	None	No	0	0	0	0	0	0	0	1	0
Unvented Attic	None	Slab	None	No	0	0	0	0	0	1	0	0	0.000648145
Unvented Attic	Top	Slab	None	No	0	0	0	0	0	0	0	1	0
Vented Attic	Bottom	Slab	1 Car	No	0	0	0	0	0	0	0	1	0
Vented Attic	Middle	Slab	1 Car	No	0	0	0	0	0	0	0	1	0
Vented Attic	None	Slab	1 Car	No	0	0	0	0	0	1	0	0	0.00324273
Vented Attic	Top	Slab	1 Car	No	0	0	0	0	0	0	0	1	0
Vented Attic	Bottom	Slab	2 Car	No	0	0	0	0	0	0	0	1	0
Vented Attic	Middle	Slab	2 Car	No	0	0	0	0	0	0	0	1	0
Vented Attic	None	Slab	2 Car	No	0	0	0	0	0	1	0	0	0.00365181
Vented Attic	Top	Slab	2 Car	No	0	0	0	0	0	0	0	1	0
Vented Attic	Bottom	Slab	3 Car	No	0	0	0	0	0	0	0	1	0
Vented Attic	Middle	Slab	3 Car	No	0	0	0	0	0	0	0	1	0
Vented Attic	None	Slab	3 Car	No	0	0	0	0	0	1	0	0	0.000457406
Vented Attic	Top	Slab	3 Car	No	0	0	0	0	0	0	0	1	0
Vented Attic	Bottom	Slab	None	No	0	0	0	0	0	0	0	1	0
Vented Attic	Middle	Slab	None	No	0	0	0	0	0	0	0	1	0
Vented Attic	None	Slab	None	No	0	0	0	0	0	1	0	0	0.00709578
Vented Attic	Top	Slab	None	No	0	0	0	0	0	0	0	1	0
Finished Attic or Cathedral Ceilings	Bottom	Unheated Basement	1 Car	No	0	0	0	0	0	0	0	1	0
Finished Attic or Cathedral Ceilings	Middle	Unheated Basement	1 Car	No	0	0	0	0	0	0	0	1	0
Finished Attic or Cathedral Ceilings	None	Unheated Basement	1 Car	No	0	0	0	0	0	1	0	0	8.56351e-05
Finished Attic or Cathedral Ceilings	Top	Unheated Basement	1 Car	No	0	0	0	0	0	0	0	1	0
Finished Attic or Cathedral Ceilings	Bottom	Unheated Basement	2 Car	No	0	0	0	0	0	0	0	1	0
Finished Attic or Cathedral Ceilings	Middle	Unheated Basement	2 Car	No	0	0	0	0	0	0	0	1	0
Finished Attic or Cathedral Ceilings	None	Unheated Basement	2 Car	No	0	0	0	0	0	1	0	0	6.9689e-05
Finished Attic or Cathedral Ceilings	Top	Unheated Basement	2 Car	No	0	0	0	0	0	0	0	1	0
Finished Attic or Cathedral Ceilings	Bottom	Unheated Basement	3 Car	No	0	0	0	0	0	0	0	1	0
Finished Attic or Cathedral Ceilings	Middle	Unheated Basement	3 Car	No	0	0	0	0	0	0	0	1	0
Finished Attic or Cathedral Ceilings	None	Unheated Basement	3 Car	No	0	0	0	0	0	1	0	0	5.58335e-06
Finished Attic or Cathedral Ceilings	Top	Unheated Basement	3 Car	No	0	0	0	0	0	0	0	1	0
Finished Attic or Cathedral Ceilings	Bottom	Unheated Basement	None	No	0	0	0	0	0	0	0	1	0
Finished Attic or Cathedral Ceilings	Middle	Unheated Basement	None	No	0	0	0	0	0	0	0	1	0
Finished Attic or Cathedral Ceilings	None	Unheated Basement	None	No	0	0	0	0	0	1	0	0	0.00062726
Finished Attic or Cathedral Ceilings	Top	Unheated Basement	None	No	0	0	0	0	0	0	0	1	0
None	Bottom	Unheated Basement	1 Car	No	0	0	0	0	0	0	0	1	0
None	Middle	Unheated Basement	1 Car	No	0	0	0	0	0	0	0	1	0
None	None	Unheated Basement	1 Car	No	0	0	0	0	0	1	0	0	0.000882496
None	Top	Unheated Basement	1 Car	No	0	0	0	0	0	0	0	1	0
None	Bottom	Unheated Basement	2 Car	No	0	0	0	0	0	0	0	1	0
None	Middle	Unheated Basement	2 Car	No	0	0	0	0	0	0	0	1	0
None	None	Unheated Basement	2 Car	No	0	0	0	0	0	1	0	0	0.000602623
None	Top	Unheated Basement	2 Car	No	0	0	0	0	0	0	0	1	0
None	Bottom	Unheated Basement	3 Car	No	0	0	0	0	0	0	0	1	0
None	Middle	Unheated Basement	3 Car	No	0	0	0	0	0	0	0	1	0
None	None	Unheated Basement	3 Car	No	0	0	0	0	0	1	0	0	5.45748e-05
None	Top	Unheated Basement	3 Car	No	0	0	0	0	0	0	0	1	0
None	Bottom	Unheated Basement	None	No	0	0	0	0	0	1	0	0	0.016133
None	Middle	Unheated Basement	None	No	0	0	0	0	0	1	0	0	0.00903569
None	None	Unheated Basement	None	No	0	0	0	0	0	1	0	0	0.00386805
None	Top	Unheated Basement	None	No	0	0	0	0	0	1	0	0	0.0116361
Unvented Attic	Bottom	Unheated Basement	1 Car	No	0	0	0	0	0	0	0	1	0
Unvented Attic	Middle	Unheated Basement	1 Car	No	0	0	0	0	0	0	0	1	0
Unvented Attic	None	Unheated Basement	1 Car	No	0	0	0	0	0	1	0	0	0.000150673
Unvented Attic	Top	Unheated Basement	1 Car	No	0	0	0	0	0	0	0	1	0
Unvented Attic	Bottom	Unheated Basement	2 Car	No	0	0	0	0	0	0	0	1	0
Unvented Attic	Middle	Unheated Basement	2 Car	No	0	0	0	0	0	0	0	1	0
Unvented Attic	None	Unheated Basement	2 Car	No	0	0	0	0	0	1	0	0	6.99023e-05
Unvented Attic	Top	Unheated Basement	2 Car	No	0	0	0	0	0	0	0	1	0
Unvented Attic	Bottom	Unheated Basement	3 Car	No	0	0	0	0	0	0	0	1	0
Unvented Attic	Middle	Unheated Basement	3 Car	No	0	0	0	0	0	0	0	1	0
Unvented Attic	None	Unheated Basement	3 Car	No	0	0	0	0	0	1	0	0	4.31523e-06
Unvented Attic	Top	Unheated Basement	3 Car	No	0	0	0	0	0	0	0	1	0
Unvented Attic	Bottom	Unheated Basement	None	No	0	0	0	0	0	0	0	1	0
Unvented Attic	Middle	Unheated Basement	None	No	0	0	0	0	0	0	0	1	0
Unvented Attic	None	Unheated Basement	None	No	0	0	0	0	0	1	0	0	0.000573704
Unvented Attic	Top	Unheated Basement	None	No	0	0	0	0	0	0	0	1	0
Vented Attic	Bottom	Unheated Basement	1 Car	No	0	0	0	0	0	0	0	1	0
Vented Attic	Middle	Unheated Basement	1 Car	No	0	0	0	0	0	0	0	1	0
Vented Attic	None	Unheated Basement	1 Car	No	0	0	0	0	0	1	0	0	0.00163511
Vented Attic	Top	Unheated Basement	1 Car	No	0	0	0	0	0	0	0	1	0
Vented Attic	Bottom	Unheated Basement	2 Car	No	0	0	0	0	0	0	0	1	0
Vented Attic	Middle	Unheated Basement	2 Car	No	0	0	0	0	0	0	0	1	0
Vented Attic	None	Unheated Basement	2 Car	No	0	0	0	0	0	1	0	0	0.00106554
Vented Attic	Top	Unheated Basement	2 Car	No	0	0	0	0	0	0	0	1	0
Vented Attic	Bottom	Unheated Basement	3 Car	No	0	0	0	0	0	0	0	1	0
Vented Attic	Middle	Unheated Basement	3 Car	No	0	0	0	0	0	0	0	1	0
Vented Attic	None	Unheated Basement	3 Car	No	0	0	0	0	0	1	0	0	9.16055e-05
Vented Attic	Top	Unheated Basement	3 Car	No	0	0	0	0	0	0	0	1	0
Vented Attic	Bottom	Unheated Basement	None	No	0	0	0	0	0	0	0	1	0
Vented Attic	Middle	Unheated Basement	None	No	0	0	0	0	0	0	0	1	0
Vented Attic	None	Unheated Basement	None	No	0	0	0	0	0	1	0	0	0.00567424
Vented Attic	Top	Unheated Basement	None	No	0	0	0	0	0	0	0	1	0
Finished Attic or Cathedral Ceilings	Bottom	Unvented Crawlspace	1 Car	No	0	0	0	0	0	0	0	1	0
Finished Attic or Cathedral Ceilings	Middle	Unvented Crawlspace	1 Car	No	0	0	0	0	0	0	0	1	0
Finished Attic or Cathedral Ceilings	None	Unvented Crawlspace	1 Car	No	0	0	0	0	0	1	0	0	1.54646e-06
Finished Attic or Cathedral Ceilings	Top	Unvented Crawlspace	1 Car	No	0	0	0	0	0	0	0	1	0
Finished Attic or Cathedral Ceilings	Bottom	Unvented Crawlspace	2 Car	No	0	0	0	0	0	0	0	1	0
Finished Attic or Cathedral Ceilings	Middle	Unvented Crawlspace	2 Car	No	0	0	0	0	0	0	0	1	0
Finished Attic or Cathedral Ceilings	None	Unvented Crawlspace	2 Car	No	0	0	0	0	0	1	0	0	7.79586e-06
Finished Attic or Cathedral Ceilings	Top	Unvented Crawlspace	2 Car	No	0	0	0	0	0	0	0	1	0
Finished Attic or Cathedral Ceilings	Bottom	Unvented Crawlspace	3 Car	No	0	0	0	0	0	0	0	1	0
Finished Attic or Cathedral Ceilings	Middle	Unvented Crawlspace	3 Car	No	0	0	0	0	0	0	0	1	0
Finished Attic or Cathedral Ceilings	None	Unvented Crawlspace	3 Car	No	0	0	0	0	0	1	0	0	1.89595e-06
Finished Attic or Cathedral Ceilings	Top	Unvented Crawlspace	3 Car	No	0	0	0	0	0	0	0	1	0
Finished Attic or Cathedral Ceilings	Bottom	Unvented Crawlspace	None	No	0	0	0	0	0	0	0	1	0
Finished Attic or Cathedral Ceilings	Middle	Unvented Crawlspace	None	No	0	0	0	0	0	0	0	1	0
Finished Attic or Cathedral Ceilings	None	Unvented Crawlspace	None	No	0	0	0	0	0	1	0	0	5.62699e-06
Finished Attic or Cathedral Ceilings	Top	Unvented Crawlspace	None	No	0	0	0	0	0	0	0	1	0
None	Bottom	Unvented Crawlspace	1 Car	No	0	0	0	0	0	0	0	1	0
None	Middle	Unvented Crawlspace	1 Car	No	0	0	0	0	0	0	0	1	0
None	None	Unvented Crawlspace	1 Car	No	0	0	0	0	0	1	0	0	5.7853e-05
None	Top	Unvented Crawlspace	1 Car	No	0	0	0	0	0	0	0	1	0
None	Bottom	Unvented Crawlspace	2 Car	No	0	0	0	0	0	0	0	1	0
None	Middle	Unvented Crawlspace	2 Car	No	0	0	0	0	0	0	0	1	0
None	None	Unvented Crawlspace	2 Car	No	0	0	0	0	0	1	0	0	0.000125371
None	Top	Unvented Crawlspace	2 Car	No	0	0	0	0	0	0	0	1	0
None	Bottom	Unvented Crawlspace	3 Car	No	0	0	0	0	0	0	0	1	0
None	Middle	Unvented Crawlspace	3 Car	No	0	0	0	0	0	0	0	1	0
None	None	Unvented Crawlspace	3 Car	No	0	0	0	0	0	1	0	0	2.72179e-05
None	Top	Unvented Crawlspace	3 Car	No	0	0	0	0	0	0	0	1	0
None	Bottom	Unvented Crawlspace	None	No	0	0	0	0	0	1	0	0	0.00135247
None	Middle	Unvented Crawlspace	None	No	0	0	0	0	0	1	0	0	0.000646482
None	None	Unvented Crawlspace	None	No	0	0	0	0	0	1	0	0	0.000176463
None	Top	Unvented Crawlspace	None	No	0	0	0	0	0	1	0	0	0.001118
Unvented Attic	Bottom	Unvented Crawlspace	1 Car	No	0	0	0	0	0	0	0	1	0
Unvented Attic	Middle	Unvented Crawlspace	1 Car	No	0	0	0	0	0	0	0	1	0
Unvented Attic	None	Unvented Crawlspace	1 Car	No	0	0	0	0	0	1	0	0	5.76999e-06
Unvented Attic	Top	Unvented Crawlspace	1 Car	No	0	0	0	0	0	0	0	1	0
Unvented Attic	Bottom	Unvented Crawlspace	2 Car	No	0	0	0	0	0	0	0	1	0
Unvented Attic	Middle	Unvented Crawlspace	2 Car	No	0	0	0	0	0	0	0	1	0
Unvented Attic	None	Unvented Crawlspace	2 Car	No	0	0	0	0	0	1	0	0	1.30335e-05
Unvented Attic	Top	Unvented Crawlspace	2 Car	No	0	0	0	0	0	0	0	1	0
Unvented Attic	Bottom	Unvented Crawlspace	3 Car	No	0	0	0	0	0	0	0	1	0
Unvented Attic	Middle	Unvented Crawlspace	3 Car	No	0	0	0	0	0	0	0	1	0
Unvented Attic	None	Unvented Crawlspace	3 Car	No	0	0	0	0	0	1	0	0	2.13243e-06
Unvented Attic	Top	Unvented Crawlspace	3 Car	No	0	0	0	0	0	0	0	1	0
Unvented Attic	Bottom	Unvented Crawlspace	None	No	0	0	0	0	0	0	0	1	0
Unvented Attic	Middle	Unvented Crawlspace	None	No	0	0	0	0	0	0	0	1	0
Unvented Attic	None	Unvented Crawlspace	None	No	0	0	0	0	0	1	0	0	1.64881e-05
Unvented Attic	Top	Unvented Crawlspace	None	No	0	0	0	0	0	0	0	1	0
Vented Attic	Bottom	Unvented Crawlspace	1 Car	No	0	0	0	0	0	0	0	1	0
Vented Attic	Middle	Unvented Crawlspace	1 Car	No	0	0	0	0	0	0	0	1	0
Vented Attic	None	Unvented Crawlspace	1 Car	No	0	0	0	0	0	1	0	0	8.3281e-05
Vented Attic	Top	Unvented Crawlspace	1 Car	No	0	0	0	0	0	0	0	1	0
Vented Attic	Bottom	Unvented Crawlspace	2 Car	No	0	0	0	0	0	0	0	1	0
Vented Attic	Middle	Unvented Crawlspace	2 Car	No	0	0	0	0	0	0	0	1	0
Vented Attic	None	Unvented Crawlspace	2 Car	No	0	0	0	0	0	1	0	0	0.000217989
Vented Attic	Top	Unvented Crawlspace	2 Car	No	0	0	0	0	0	0	0	1	0
Vented Attic	Bottom	Unvented Crawlspace	3 Car	No	0	0	0	0	0	0	0	1	0
Vented Attic	Middle	Unvented Crawlspace	3 Car	No	0	0	0	0	0	0	0	1	0
Vented Attic	None	Unvented Crawlspace	3 Car	No	0	0	0	0	0	1	0	0	4.25579e-05
Vented Attic	Top	Unvented Crawlspace	3 Car	No	0	0	0	0	0	0	0	1	0
Vented Attic	Bottom	Unvented Crawlspace	None	No	0	0	0	0	0	0	0	1	0
Vented Attic	Middle	Unvented Crawlspace	None	No	0	0	0	0	0	0	0	1	0
Vented Attic	None	Unvented Crawlspace	None	No	0	0	0	0	0	1	0	0	0.000231537
Vented Attic	Top	Unvented Crawlspace	None	No	0	0	0	0	0	0	0	1	0
Finished Attic or Cathedral Ceilings	Bottom	Vented Crawlspace	1 Car	No	0	0	0	0	0	0	0	1	0
Finished Attic or Cathedral Ceilings	Middle	Vented Crawlspace	1 Car	No	0	0	0	0	0	0	0	1	0
Finished Attic or Cathedral Ceilings	None	Vented Crawlspace	1 Car	No	0	0	0	0	0	1	0	0	0.000100376
Finished Attic or Cathedral Ceilings	Top	Vented Crawlspace	1 Car	No	0	0	0	0	0	0	0	1	0
Finished Attic or Cathedral Ceilings	Bottom	Vented Crawlspace	2 Car	No	0	0	0	0	0	0	0	1	0
Finished Attic or Cathedral Ceilings	Middle	Vented Crawlspace	2 Car	No	0	0	0	0	0	0	0	1	0
Finished Attic or Cathedral Ceilings	None	Vented Crawlspace	2 Car	No	0	0	0	0	0	1	0	0	9.96562e-05
Finished Attic or Cathedral Ceilings	Top	Vented Crawlspace	2 Car	No	0	0	0	0	0	0	0	1	0
Finished Attic or Cathedral Ceilings	Bottom	Vented Crawlspace	3 Car	No	0	0	0	0	0	0	0	1	0
Finished Attic or Cathedral Ceilings	Middle	Vented Crawlspace	3 Car	No	0	0	0	0	0	0	0	1	0
Finished Attic or Cathedral Ceilings	None	Vented Crawlspace	3 Car	No	0	0	0	0	0	1	0	0	1.07787e-05
Finished Attic or Cathedral Ceilings	Top	Vented Crawlspace	3 Car	No	0	0	0	0	0	0	0	1	0
Finished Attic or Cathedral Ceilings	Bottom	Vented Crawlspace	None	No	0	0	0	0	0	0	0	1	0
Finished Attic or Cathedral Ceilings	Middle	Vented Crawlspace	None	No	0	0	0	0	0	0	0	1	0
Finished Attic or Cathedral Ceilings	None	Vented Crawlspace	None	No	0	0	0	0	0	1	0	0	0.000536138
Finished Attic or Cathedral Ceilings	Top	Vented Crawlspace	None	No	0	0	0	0	0	0	0	1	0
None	Bottom	Vented Crawlspace	1 Car	No	0	0	0	0	0	0	0	1	0
None	Middle	Vented Crawlspace	1 Car	No	0	0	0	0	0	0	0	1	0
None	None	Vented Crawlspace	1 Car	No	0	0	0	0	0	1	0	0	0.00149525
None	Top	Vented Crawlspace	1 Car	No	0	0	0	0	0	0	0	1	0
None	Bottom	Vented Crawlspace	2 Car	No	0	0	0	0	0	0	0	1	0
None	Middle	Vented Crawlspace	2 Car	No	0	0	0	0	0	0	0	1	0
None	None	Vented Crawlspace	2 Car	No	0	0	0	0	0	1	0	0	0.00125335
None	Top	Vented Crawlspace	2 Car	No	0	0	0	0	0	0	0	1	0
None	Bottom	Vented Crawlspace	3 Car	No	0	0	0	0	0	0	0	1	0
None	Middle	Vented Crawlspace	3 Car	No	0	0	0	0	0	0	0	1	0
None	None	Vented Crawlspace	3 Car	No	0	0	0	0	0	1	0	0	0.000119094
None	Top	Vented Crawlspace	3 Car	No	0	0	0	0	0	0	0	1	0
None	Bottom	Vented Crawlspace	None	No	0	0	0	0	0	1	0	0	0.017396
None	Middle	Vented Crawlspace	None	No	0	0	0	0	0	1	0	0	0.0100434
None	None	Vented Crawlspace	None	No	0	0	0	0	0	1	0	0	0.00574489
None	Top	Vented Crawlspace	None	No	0	0	0	0	0	1	0	0	0.0133466
Unvented Attic	Bottom	Vented Crawlspace	1 Car	No	0	0	0	0	0	0	0	1	0
Unvented Attic	Middle	Vented Crawlspace	1 Car	No	0	0	0	0	0	0	0	1	0
Unvented Attic	None	Vented Crawlspace	1 Car	No	0	0	0	0	0	1	0	0	0.000192208
Unvented Attic	Top	Vented Crawlspace	1 Car	No	0	0	0	0	0	0	0	1	0
Unvented Attic	Bottom	Vented Crawlspace	2 Car	No	0	0	0	0	0	0	0	1	0
Unvented Attic	Middle	Vented Crawlspace	2 Car	No	0	0	0	0	0	0	0	1	0
Unvented Attic	None	Vented Crawlspace	2 Car	No	0	0	0	0	0	1	0	0	0.000136366
Unvented Attic	Top	Vented Crawlspace	2 Car	No	0	0	0	0	0	0	0	1	0
Unvented Attic	Bottom	Vented Crawlspace	3 Car	No	0	0	0	0	0	0	0	1	0
Unvented Attic	Middle	Vented Crawlspace	3 Car	No	0	0	0	0	0	0	0	1	0
Unvented Attic	None	Vented Crawlspace	3 Car	No	0	0	0	0	0	1	0	0	1.12324e-05
Unvented Attic	Top	Vented Crawlspace	3 Car	No	0	0	0	0	0	0	0	1	0
Unvented Attic	Bottom	Vented Crawlspace	None	No	0	0	0	0	0	0	0	1	0
Unvented Attic	Middle	Vented Crawlspace	None	No	0	0	0	0	0	0	0	1	0
Unvented Attic	None	Vented Crawlspace	None	No	0	0	0	0	0	1	0	0	0.000736796
Unvented Attic	Top	Vented Crawlspace	None	No	0	0	0	0	0	0	0	1	0
Vented Attic	Bottom	Vented Crawlspace	1 Car	No	0	0	0	0	0	0	0	1	0
Vented Attic	Middle	Vented Crawlspace	1 Car	No	0	0	0	0	0	0	0	1	0
Vented Attic	None	Vented Crawlspace	1 Car	No	0	0	0	0	0	1	0	0	0.00217894
Vented Attic	Top	Vented Crawlspace	1 Car	No	0	0	0	0	0	0	0	1	0
Vented Attic	Bottom	Vented Crawlspace	2 Car	No	0	0	0	0	0	0	0	1	0
Vented Attic	Middle	Vented Crawlspace	2 Car	No	0	0	0	0	0	0	0	1	0
Vented Attic	None	Vented Crawlspace	2 Car	No	0	0	0	0	0	1	0	0	0.00188254
Vented Attic	Top	Vented Crawlspace	2 Car	No	0	0	0	0	0	0	0	1	0
Vented Attic	Bottom	Vented Crawlspace	3 Car	No	0	0	0	0	0	0	0	1	0
Vented Attic	Middle	Vented Crawlspace	3 Car	No	0	0	0	0	0	0	0	1	0
Vented Attic	None	Vented Crawlspace	3 Car	No	0	0	0	0	0	1	0	0	0.000176035
Vented Attic	Top	Vented Crawlspace	3 Car	No	0	0	0	0	0	0	0	1	0
Vented Attic	Bottom	Vented Crawlspace	None	No	0	0	0	0	0	0	0	1	0
Vented Attic	Middle	Vented Crawlspace	None	No	0	0	0	0	0	0	0	1	0
Vented Attic	None	Vented Crawlspace	None	No	0	0	0	0	0	1	0	0	0.00760368
Vented Attic	Top	Vented Crawlspace	None	No	0	0	0	0	0	0	0	1	0
Finished Attic or Cathedral Ceilings	Bottom	Ambient	1 Car	Yes	0	0	0	0	0	0	0	1	0
Finished Attic or Cathedral Ceilings	Middle	Ambient	1 Car	Yes	0	0	0	0	0	0	0	1	0
Finished Attic or Cathedral Ceilings	None	Ambient	1 Car	Yes	0	0	1	0	0	0	0	0	0
Finished Attic or Cathedral Ceilings	Top	Ambient	1 Car	Yes	0	0	0	0	0	0	0	1	0
Finished Attic or Cathedral Ceilings	Bottom	Ambient	2 Car	Yes	0	0	0	0	0	0	0	1	0
Finished Attic or Cathedral Ceilings	Middle	Ambient	2 Car	Yes	0	0	0	0	0	0	0	1	0
Finished Attic or Cathedral Ceilings	None	Ambient	2 Car	Yes	0	0	1	0	0	0	0	0	0
Finished Attic or Cathedral Ceilings	Top	Ambient	2 Car	Yes	0	0	0	0	0	0	0	1	0
Finished Attic or Cathedral Ceilings	Bottom	Ambient	3 Car	Yes	0	0	0	0	0	0	0	1	0
Finished Attic or Cathedral Ceilings	Middle	Ambient	3 Car	Yes	0	0	0	0	0	0	0	1	0
Finished Attic or Cathedral Ceilings	None	Ambient	3 Car	Yes	0	0	1	0	0	0	0	0	0
Finished Attic or Cathedral Ceilings	Top	Ambient	3 Car	Yes	0	0	0	0	0	0	0	1	0
Finished Attic or Cathedral Ceilings	Bottom	Ambient	None	Yes	0	0	0	0	0	0	0	1	0
Finished Attic or Cathedral Ceilings	Middle	Ambient	None	Yes	0	0	0	0	0	0	0	1	0
Finished Attic or Cathedral Ceilings	None	Ambient	None	Yes	0	0	0	0	1	0	0	0	0.000566277
Finished Attic or Cathedral Ceilings	Top	Ambient	None	Yes	0	0	0	0	0	0	0	1	0
None	Bottom	Ambient	1 Car	Yes	0	0	0	0	0	0	0	1	0
None	Middle	Ambient	1 Car	Yes	0	0	0	0	0	0	0	1	0
None	None	Ambient	1 Car	Yes	0	0	1	0	0	0	0	0	0
None	Top	Ambient	1 Car	Yes	0	0	0	0	0	0	0	1	0
None	Bottom	Ambient	2 Car	Yes	0	0	0	0	0	0	0	1	0
None	Middle	Ambient	2 Car	Yes	0	0	0	0	0	0	0	1	0
None	None	Ambient	2 Car	Yes	0	0	1	0	0	0	0	0	0
None	Top	Ambient	2 Car	Yes	0	0	0	0	0	0	0	1	0
None	Bottom	Ambient	3 Car	Yes	0	0	0	0	0	0	0	1	0
None	Middle	Ambient	3 Car	Yes	0	0	0	0	0	0	0	1	0
None	None	Ambient	3 Car	Yes	0	0	1	0	0	0	0	0	0
None	Top	Ambient	3 Car	Yes	0	0	0	0	0	0	0	1	0
None	Bottom	Ambient	None	Yes	0	0	0	0	1	0	0	0	0
None	Middle	Ambient	None	Yes	0	0	0	0	1	0	0	0	0
None	None	Ambient	None	Yes	0	0	0	0	1	0	0	0	0.0598608
None	Top	Ambient	None	Yes	0	0	0	0	1	0	0	0	0
Unvented Attic	Bottom	Ambient	1 Car	Yes	0	0	0	0	0	0	0	1	0
Unvented Attic	Middle	Ambient	1 Car	Yes	0	0	0	0	0	0	0	1	0
Unvented Attic	None	Ambient	1 Car	Yes	1	0	0	0	0	0	0	0	0
Unvented Attic	Top	Ambient	1 Car	Yes	0	0	0	0	0	0	0	1	0
Unvented Attic	Bottom	Ambient	2 Car	Yes	0	0	0	0	0	0	0	1	0
Unvented Attic	Middle	Ambient	2 Car	Yes	0	0	0	0	0	0	0	1	0
Unvented Attic	None	Ambient	2 Car	Yes	1	0	0	0	0	0	0	0	0
Unvented Attic	Top	Ambient	2 Car	Yes	0	0	0	0	0	0	0	1	0
Unvented Attic	Bottom	Ambient	3 Car	Yes	0	0	0	0	0	0	0	1	0
Unvented Attic	Middle	Ambient	3 Car	Yes	0	0	0	0	0	0	0	1	0
Unvented Attic	None	Ambient	3 Car	Yes	1	0	0	0	0	0	0	0	0
Unvented Attic	Top	Ambient	3 Car	Yes	0	0	0	0	0	0	0	1	0
Unvented Attic	Bottom	Ambient	None	Yes	0	0	0	0	0	0	0	1	0
Unvented Attic	Middle	Ambient	None	Yes	0	0	0	0	0	0	0	1	0
Unvented Attic	None	Ambient	None	Yes	1	0	0	0	0	0	0	0	0.00125785
Unvented Attic	Top	Ambient	None	Yes	0	0	0	0	0	0	0	1	0
Vented Attic	Bottom	Ambient	1 Car	Yes	0	0	0	0	0	0	0	1	0
Vented Attic	Middle	Ambient	1 Car	Yes	0	0	0	0	0	0	0	1	0
Vented Attic	None	Ambient	1 Car	Yes	1	0	0	0	0	0	0	0	0
Vented Attic	Top	Ambient	1 Car	Yes	0	0	0	0	0	0	0	1	0
Vented Attic	Bottom	Ambient	2 Car	Yes	0	0	0	0	0	0	0	1	0
Vented Attic	Middle	Ambient	2 Car	Yes	0	0	0	0	0	0	0	1	0
Vented Attic	None	Ambient	2 Car	Yes	1	0	0	0	0	0	0	0	0
Vented Attic	Top	Ambient	2 Car	Yes	0	0	0	0	0	0	0	1	0
Vented Attic	Bottom	Ambient	3 Car	Yes	0	0	0	0	0	0	0	1	0
Vented Attic	Middle	Ambient	3 Car	Yes	0	0	0	0	0	0	0	1	0
Vented Attic	None	Ambient	3 Car	Yes	1	0	0	0	0	0	0	0	0
Vented Attic	Top	Ambient	3 Car	Yes	0	0	0	0	0	0	0	1	0
Vented Attic	Bottom	Ambient	None	Yes	0	0	0	0	0	0	0	1	0
Vented Attic	Middle	Ambient	None	Yes	0	0	0	0	0	0	0	1	0
Vented Attic	None	Ambient	None	Yes	1	0	0	0	0	0	0	0	0.0142282
Vented Attic	Top	Ambient	None	Yes	0	0	0	0	0	0	0	1	0
Finished Attic or Cathedral Ceilings	Bottom	Heated Basement	1 Car	Yes	0	0	0	0	0	0	0	1	0
Finished Attic or Cathedral Ceilings	Middle	Heated Basement	1 Car	Yes	0	0	0	0	0	0	0	1	0
Finished Attic or Cathedral Ceilings	None	Heated Basement	1 Car	Yes	0	0	0	1	0	0	0	0	0.00027513
Finished Attic or Cathedral Ceilings	Top	Heated Basement	1 Car	Yes	0	0	0	0	0	0	0	1	0
Finished Attic or Cathedral Ceilings	Bottom	Heated Basement	2 Car	Yes	0	0	0	0	0	0	0	1	0
Finished Attic or Cathedral Ceilings	Middle	Heated Basement	2 Car	Yes	0	0	0	0	0	0	0	1	0
Finished Attic or Cathedral Ceilings	None	Heated Basement	2 Car	Yes	0	0	0	1	0	0	0	0	0.000682574
Finished Attic or Cathedral Ceilings	Top	Heated Basement	2 Car	Yes	0	0	0	0	0	0	0	1	0
Finished Attic or Cathedral Ceilings	Bottom	Heated Basement	3 Car	Yes	0	0	0	0	0	0	0	1	0
Finished Attic or Cathedral Ceilings	Middle	Heated Basement	3 Car	Yes	0	0	0	0	0	0	0	1	0
Finished Attic or Cathedral Ceilings	None	Heated Basement	3 Car	Yes	0	0	0	1	0	0	0	0	5.16685e-05
Finished Attic or Cathedral Ceilings	Top	Heated Basement	3 Car	Yes	0	0	0	0	0	0	0	1	0
Finished Attic or Cathedral Ceilings	Bottom	Heated Basement	None	Yes	0	0	0	0	0	0	0	1	0
Finished Attic or Cathedral Ceilings	Middle	Heated Basement	None	Yes	0	0	0	0	0	0	0	1	0
Finished Attic or Cathedral Ceilings	None	Heated Basement	None	Yes	0	0	0	1	0	0	0	0	0.00154508
Finished Attic or Cathedral Ceilings	Top	Heated Basement	None	Yes	0	0	0	0	0	0	0	1	0
None	Bottom	Heated Basement	1 Car	Yes	0	0	0	0	0	0	0	1	0
None	Middle	Heated Basement	1 Car	Yes	0	0	0	0	0	0	0	1	0
None	None	Heated Basement	1 Car	Yes	0	0	0	1	0	0	0	0	0.00674342
None	Top	Heated Basement	1 Car	Yes	0	0	0	0	0	0	0	1	0
None	Bottom	Heated Basement	2 Car	Yes	0	0	0	0	0	0	0	1	0
None	Middle	Heated Basement	2 Car	Yes	0	0	0	0	0	0	0	1	0
None	None	Heated Basement	2 Car	Yes	0	0	0	1	0	0	0	0	0.0102619
None	Top	Heated Basement	2 Car	Yes	0	0	0	0	0	0	0	1	0
None	Bottom	Heated Basement	3 Car	Yes	0	0	0	0	0	0	0	1	0
None	Middle	Heated Basement	3 Car	Yes	0	0	0	0	0	0	0	1	0
None	None	Heated Basement	3 Car	Yes	0	0	0	1	0	0	0	0	0.000484534
None	Top	Heated Basement	3 Car	Yes	0	0	0	0	0	0	0	1	0
None	Bottom	Heated Basement	None	Yes	0	0	0	1	0	0	0	0	0
None	Middle	Heated Basement	None	Yes	0	0	0	0	1	0	0	0	0
None	None	Heated Basement	None	Yes	0	0	0	1	0	0	0	0	0.0199449
None	Top	Heated Basement	None	Yes	0	0	0	0	1	0	0	0	0
Unvented Attic	Bottom	Heated Basement	1 Car	Yes	0	0	0	0	0	0	0	1	0
Unvented Attic	Middle	Heated Basement	1 Car	Yes	0	0	0	0	0	0	0	1	0
Unvented Attic	None	Heated Basement	1 Car	Yes	0	0	0	1	0	0	0	0	0.000856142
Unvented Attic	Top	Heated Basement	1 Car	Yes	0	0	0	0	0	0	0	1	0
Unvented Attic	Bottom	Heated Basement	2 Car	Yes	0	0	0	0	0	0	0	1	0
Unvented Attic	Middle	Heated Basement	2 Car	Yes	0	0	0	0	0	0	0	1	0
Unvented Attic	None	Heated Basement	2 Car	Yes	0	0	0	1	0	0	0	0	0.0011573
Unvented Attic	Top	Heated Basement	2 Car	Yes	0	0	0	0	0	0	0	1	0
Unvented Attic	Bottom	Heated Basement	3 Car	Yes	0	0	0	0	0	0	0	1	0
Unvented Attic	Middle	Heated Basement	3 Car	Yes	0	0	0	0	0	0	0	1	0
Unvented Attic	None	Heated Basement	3 Car	Yes	0	0	0	1	0	0	0	0	5.43336e-05
Unvented Attic	Top	Heated Basement	3 Car	Yes	0	0	0	0	0	0	0	1	0
Unvented Attic	Bottom	Heated Basement	None	Yes	0	0	0	0	0	0	0	1	0
Unvented Attic	Middle	Heated Basement	None	Yes	0	0	0	0	0	0	0	1	0
Unvented Attic	None	Heated Basement	None	Yes	0	0	0	1	0	0	0	0	0.00251061
Unvented Attic	Top	Heated Basement	None	Yes	0	0	0	0	0	0	0	1	0
Vented Attic	Bottom	Heated Basement	1 Car	Yes	0	0	0	0	0	0	0	1	0
Vented Attic	Middle	Heated Basement	1 Car	Yes	0	0	0	0	0	0	0	1	0
Vented Attic	None	Heated Basement	1 Car	Yes	0	0	0	1	0	0	0	0	0.0114854
Vented Attic	Top	Heated Basement	1 Car	Yes	0	0	0	0	0	0	0	1	0
Vented Attic	Bottom	Heated Basement	2 Car	Yes	0	0	0	0	0	0	0	1	0
Vented Attic	Middle	Heated Basement	2 Car	Yes	0	0	0	0	0	0	0	1	0
Vented Attic	None	Heated Basement	2 Car	Yes	0	0	0	1	0	0	0	0	0.0194373
Vented Attic	Top	Heated Basement	2 Car	Yes	0	0	0	0	0	0	0	1	0
Vented Attic	Bottom	Heated Basement	3 Car	Yes	0	0	0	0	0	0	0	1	0
Vented Attic	Middle	Heated Basement	3 Car	Yes	0	0	0	0	0	0	0	1	0
Vented Attic	None	Heated Basement	3 Car	Yes	0	0	0	1	0	0	0	0	0.000973231
Vented Attic	Top	Heated Basement	3 Car	Yes	0	0	0	0	0	0	0	1	0
Vented Attic	Bottom	Heated Basement	None	Yes	0	0	0	0	0	0	0	1	0
Vented Attic	Middle	Heated Basement	None	Yes	0	0	0	0	0	0	0	1	0
Vented Attic	None	Heated Basement	None	Yes	0	0	0	1	0	0	0	0	0.0301887
Vented Attic	Top	Heated Basement	None	Yes	0	0	0	0	0	0	0	1	0
Finished Attic or Cathedral Ceilings	Bottom	Slab	1 Car	Yes	0	0	0	0	0	0	0	1	0
Finished Attic or Cathedral Ceilings	Middle	Slab	1 Car	Yes	0	0	0	0	0	0	0	1	0
Finished Attic or Cathedral Ceilings	None	Slab	1 Car	Yes	0	0	1	0	0	0	0	0	0.000625924
Finished Attic or Cathedral Ceilings	Top	Slab	1 Car	Yes	0	0	0	0	0	0	0	1	0
Finished Attic or Cathedral Ceilings	Bottom	Slab	2 Car	Yes	0	0	0	0	0	0	0	1	0
Finished Attic or Cathedral Ceilings	Middle	Slab	2 Car	Yes	0	0	0	0	0	0	0	1	0
Finished Attic or Cathedral Ceilings	None	Slab	2 Car	Yes	0	0	1	0	0	0	0	0	0.00227945
Finished Attic or Cathedral Ceilings	Top	Slab	2 Car	Yes	0	0	0	0	0	0	0	1	0
Finished Attic or Cathedral Ceilings	Bottom	Slab	3 Car	Yes	0	0	0	0	0	0	0	1	0
Finished Attic or Cathedral Ceilings	Middle	Slab	3 Car	Yes	0	0	0	0	0	0	0	1	0
Finished Attic or Cathedral Ceilings	None	Slab	3 Car	Yes	0	0	1	0	0	0	0	0	0.000581379
Finished Attic or Cathedral Ceilings	Top	Slab	3 Car	Yes	0	0	0	0	0	0	0	1	0
Finished Attic or Cathedral Ceilings	Bottom	Slab	None	Yes	0	0	0	0	0	0	0	1	0
Finished Attic or Cathedral Ceilings	Middle	Slab	None	Yes	0	0	0	0	0	0	0	1	0
Finished Attic or Cathedral Ceilings	None	Slab	None	Yes	0	0	0	0	1	0	0	0	0.00195011
Finished Attic or Cathedral Ceilings	Top	Slab	None	Yes	0	0	0	0	0	0	0	1	0
None	Bottom	Slab	1 Car	Yes	0	0	0	0	0	0	0	1	0
None	Middle	Slab	1 Car	Yes	0	0	0	0	0	0	0	1	0
None	None	Slab	1 Car	Yes	0	0	1	0	0	0	0	0	0.0141046
None	Top	Slab	1 Car	Yes	0	0	0	0	0	0	0	1	0
None	Bottom	Slab	2 Car	Yes	0	0	0	0	0	0	0	1	0
None	Middle	Slab	2 Car	Yes	0	0	0	0	0	0	0	1	0
None	None	Slab	2 Car	Yes	0	0	1	0	0	0	0	0	0.0234983
None	Top	Slab	2 Car	Yes	0	0	0	0	0	0	0	1	0
None	Bottom	Slab	3 Car	Yes	0	0	0	0	0	0	0	1	0
None	Middle	Slab	3 Car	Yes	0	0	0	0	0	0	0	1	0
None	None	Slab	3 Car	Yes	0	0	1	0	0	0	0	0	0.00424853
None	Top	Slab	3 Car	Yes	0	0	0	0	0	0	0	1	0
None	Bottom	Slab	None	Yes	0	0	0	0	1	0	0	0	0.0305031
None	Middle	Slab	None	Yes	0	0	0	0	1	0	0	0	0.0153839
None	None	Slab	None	Yes	0	0	0	0	1	0	0	0	0.0356798
None	Top	Slab	None	Yes	0	0	0	0	1	0	0	0	0.0248205
Unvented Attic	Bottom	Slab	1 Car	Yes	0	0	0	0	0	0	0	1	0
Unvented Attic	Middle	Slab	1 Car	Yes	0	0	0	0	0	0	0	1	0
Unvented Attic	None	Slab	1 Car	Yes	1	0	0	0	0	0	0	0	0.00210613
Unvented Attic	Top	Slab	1 Car	Yes	0	0	0	0	0	0	0	1	0
Unvented Attic	Bottom	Slab	2 Car	Yes	0	0	0	0	0	0	0	1	0
Unvented Attic	Middle	Slab	2 Car	Yes	0	0	0	0	0	0	0	1	0
Unvented Attic	None	Slab	2 Car	Yes	1	0	0	0	0	0	0	0	0.00425999
Unvented Attic	Top	Slab	2 Car	Yes	0	0	0	0	0	0	0	1	0
Unvented Attic	Bottom	Slab	3 Car	Yes	0	0	0	0	0	0	0	1	0
Unvented Attic	Middle	Slab	3 Car	Yes	0	0	0	0	0	0	0	1	0
Unvented Attic	None	Slab	3 Car	Yes	1	0	0	0	0	0	0	0	0.000644501
Unvented Attic	Top	Slab	3 Car	Yes	0	0	0	0	0	0	0	1	0
Unvented Attic	Bottom	Slab	None	Yes	0	0	0	0	0	0	0	1	0
Unvented Attic	Middle	Slab	None	Yes	0	0	0	0	0	0	0	1	0
Unvented Attic	None	Slab	None	Yes	1	0	0	0	0	0	0	0	0.00503237
Unvented Attic	Top	Slab	None	Yes	0	0	0	0	0	0	0	1	0
Vented Attic	Bottom	Slab	1 Car	Yes	0	0	0	0	0	0	0	1	0
Vented Attic	Middle	Slab	1 Car	Yes	0	0	0	0	0	0	0	1	0
Vented Attic	None	Slab	1 Car	Yes	1	0	0	0	0	0	0	0	0.0259083
Vented Attic	Top	Slab	1 Car	Yes	0	0	0	0	0	0	0	1	0
Vented Attic	Bottom	Slab	2 Car	Yes	0	0	0	0	0	0	0	1	0
Vented Attic	Middle	Slab	2 Car	Yes	0	0	0	0	0	0	0	1	0
Vented Attic	None	Slab	2 Car	Yes	1	0	0	0	0	0	0	0	0.0524336
Vented Attic	Top	Slab	2 Car	Yes	0	0	0	0	0	0	0	1	0
Vented Attic	Bottom	Slab	3 Car	Yes	0	0	0	0	0	0	0	1	0
Vented Attic	Middle	Slab	3 Car	Yes	0	0	0	0	0	0	0	1	0
Vented Attic	None	Slab	3 Car	Yes	1	0	0	0	0	0	0	0	0.00869614
Vented Attic	Top	Slab	3 Car	Yes	0	0	0	0	0	0	0	1	0
Vented Attic	Bottom	Slab	None	Yes	0	0	0	0	0	0	0	1	0
Vented Attic	Middle	Slab	None	Yes	0	0	0	0	0	0	0	1	0
Vented Attic	None	Slab	None	Yes	1	0	0	0	0	0	0	0	0.0553153
Vented Attic	Top	Slab	None	Yes	0	0	0	0	0	0	0	1	0
Finished Attic or Cathedral Ceilings	Bottom	Unheated Basement	1 Car	Yes	0	0	0	0	0	0	0	1	0
Finished Attic or Cathedral Ceilings	Middle	Unheated Basement	1 Car	Yes	0	0	0	0	0	0	0	1	0
Finished Attic or Cathedral Ceilings	None	Unheated Basement	1 Car	Yes	0	0	0	0	0	0	1	0	0.000299711
Finished Attic or Cathedral Ceilings	Top	Unheated Basement	1 Car	Yes	0	0	0	0	0	0	0	1	0
Finished Attic or Cathedral Ceilings	Bottom	Unheated Basement	2 Car	Yes	0	0	0	0	0	0	0	1	0
Finished Attic or Cathedral Ceilings	Middle	Unheated Basement	2 Car	Yes	0	0	0	0	0	0	0	1	0
Finished Attic or Cathedral Ceilings	None	Unheated Basement	2 Car	Yes	0	0	0	0	0	0	1	0	0.00040149
Finished Attic or Cathedral Ceilings	Top	Unheated Basement	2 Car	Yes	0	0	0	0	0	0	0	1	0
Finished Attic or Cathedral Ceilings	Bottom	Unheated Basement	3 Car	Yes	0	0	0	0	0	0	0	1	0
Finished Attic or Cathedral Ceilings	Middle	Unheated Basement	3 Car	Yes	0	0	0	0	0	0	0	1	0
Finished Attic or Cathedral Ceilings	None	Unheated Basement	3 Car	Yes	0	0	0	0	0	0	1	0	7.81931e-05
Finished Attic or Cathedral Ceilings	Top	Unheated Basement	3 Car	Yes	0	0	0	0	0	0	0	1	0
Finished Attic or Cathedral Ceilings	Bottom	Unheated Basement	None	Yes	0	0	0	0	0	0	0	1	0
Finished Attic or Cathedral Ceilings	Middle	Unheated Basement	None	Yes	0	0	0	0	0	0	0	1	0
Finished Attic or Cathedral Ceilings	None	Unheated Basement	None	Yes	0	0	0	0	0	0	1	0	0.0020217
Finished Attic or Cathedral Ceilings	Top	Unheated Basement	None	Yes	0	0	0	0	0	0	0	1	0
None	Bottom	Unheated Basement	1 Car	Yes	0	0	0	0	0	0	0	1	0
None	Middle	Unheated Basement	1 Car	Yes	0	0	0	0	0	0	0	1	0
None	None	Unheated Basement	1 Car	Yes	0	0	0	0	0	0	1	0	0.00441128
None	Top	Unheated Basement	1 Car	Yes	0	0	0	0	0	0	0	1	0
None	Bottom	Unheated Basement	2 Car	Yes	0	0	0	0	0	0	0	1	0
None	Middle	Unheated Basement	2 Car	Yes	0	0	0	0	0	0	0	1	0
None	None	Unheated Basement	2 Car	Yes	0	0	0	0	0	0	1	0	0.00486517
None	Top	Unheated Basement	2 Car	Yes	0	0	0	0	0	0	0	1	0
None	Bottom	Unheated Basement	3 Car	Yes	0	0	0	0	0	0	0	1	0
None	Middle	Unheated Basement	3 Car	Yes	0	0	0	0	0	0	0	1	0
None	None	Unheated Basement	3 Car	Yes	0	0	0	0	0	0	1	0	0.000850908
None	Top	Unheated Basement	3 Car	Yes	0	0	0	0	0	0	0	1	0
None	Bottom	Unheated Basement	None	Yes	0	0	0	0	0	0	1	0	0.00897942
None	Middle	Unheated Basement	None	Yes	0	0	0	0	1	0	0	0	0.0044662
None	None	Unheated Basement	None	Yes	0	0	0	0	0	0	1	0	0.017249
None	Top	Unheated Basement	None	Yes	0	0	0	0	1	0	0	0	0.00674538
Unvented Attic	Bottom	Unheated Basement	1 Car	Yes	0	0	0	0	0	0	0	1	0
Unvented Attic	Middle	Unheated Basement	1 Car	Yes	0	0	0	0	0	0	0	1	0
Unvented Attic	None	Unheated Basement	1 Car	Yes	0	0	0	0	0	0	1	0	0.000671995
Unvented Attic	Top	Unheated Basement	1 Car	Yes	0	0	0	0	0	0	0	1	0
Unvented Attic	Bottom	Unheated Basement	2 Car	Yes	0	0	0	0	0	0	0	1	0
Unvented Attic	Middle	Unheated Basement	2 Car	Yes	0	0	0	0	0	0	0	1	0
Unvented Attic	None	Unheated Basement	2 Car	Yes	0	0	0	0	0	0	1	0	0.000601367
Unvented Attic	Top	Unheated Basement	2 Car	Yes	0	0	0	0	0	0	0	1	0
Unvented Attic	Bottom	Unheated Basement	3 Car	Yes	0	0	0	0	0	0	0	1	0
Unvented Attic	Middle	Unheated Basement	3 Car	Yes	0	0	0	0	0	0	0	1	0
Unvented Attic	None	Unheated Basement	3 Car	Yes	0	0	0	0	0	0	1	0	8.97047e-05
Unvented Attic	Top	Unheated Basement	3 Car	Yes	0	0	0	0	0	0	0	1	0
Unvented Attic	Bottom	Unheated Basement	None	Yes	0	0	0	0	0	0	0	1	0
Unvented Attic	Middle	Unheated Basement	None	Yes	0	0	0	0	0	0	0	1	0
Unvented Attic	None	Unheated Basement	None	Yes	0	0	0	0	0	0	1	0	0.00257861
Unvented Attic	Top	Unheated Basement	None	Yes	0	0	0	0	0	0	0	1	0
Vented Attic	Bottom	Unheated Basement	1 Car	Yes	0	0	0	0	0	0	0	1	0
Vented Attic	Middle	Unheated Basement	1 Car	Yes	0	0	0	0	0	0	0	1	0
Vented Attic	None	Unheated Basement	1 Car	Yes	0	0	0	0	0	0	1	0	0.00820985
Vented Attic	Top	Unheated Basement	1 Car	Yes	0	0	0	0	0	0	0	1	0
Vented Attic	Bottom	Unheated Basement	2 Car	Yes	0	0	0	0	0	0	0	1	0
Vented Attic	Middle	Unheated Basement	2 Car	Yes	0	0	0	0	0	0	0	1	0
Vented Attic	None	Unheated Basement	2 Car	Yes	0	0	0	0	0	0	1	0	0.00951598
Vented Attic	Top	Unheated Basement	2 Car	Yes	0	0	0	0	0	0	0	1	0
Vented Attic	Bottom	Unheated Basement	3 Car	Yes	0	0	0	0	0	0	0	1	0
Vented Attic	Middle	Unheated Basement	3 Car	Yes	0	0	0	0	0	0	0	1	0
Vented Attic	None	Unheated Basement	3 Car	Yes	0	0	0	0	0	0	1	0	0.00161756
Vented Attic	Top	Unheated Basement	3 Car	Yes	0	0	0	0	0	0	0	1	0
Vented Attic	Bottom	Unheated Basement	None	Yes	0	0	0	0	0	0	0	1	0
Vented Attic	Middle	Unheated Basement	None	Yes	0	0	0	0	0	0	0	1	0
Vented Attic	None	Unheated Basement	None	Yes	0	0	0	0	0	0	1	0	0.0276314
Vented Attic	Top	Unheated Basement	None	Yes	0	0	0	0	0	0	0	1	0
Finished Attic or Cathedral Ceilings	Bottom	Unvented Crawlspace	1 Car	Yes	0	0	0	0	0	0	0	1	0
Finished Attic or Cathedral Ceilings	Middle	Unvented Crawlspace	1 Car	Yes	0	0	0	0	0	0	0	1	0
Finished Attic or Cathedral Ceilings	None	Unvented Crawlspace	1 Car	Yes	0	1	0	0	0	0	0	0	1.50355e-05
Finished Attic or Cathedral Ceilings	Top	Unvented Crawlspace	1 Car	Yes	0	0	0	0	0	0	0	1	0
Finished Attic or Cathedral Ceilings	Bottom	Unvented Crawlspace	2 Car	Yes	0	0	0	0	0	0	0	1	0
Finished Attic or Cathedral Ceilings	Middle	Unvented Crawlspace	2 Car	Yes	0	0	0	0	0	0	0	1	0
Finished Attic or Cathedral Ceilings	None	Unvented Crawlspace	2 Car	Yes	0	1	0	0	0	0	0	0	9.5382e-05
Finished Attic or Cathedral Ceilings	Top	Unvented Crawlspace	2 Car	Yes	0	0	0	0	0	0	0	1	0
Finished Attic or Cathedral Ceilings	Bottom	Unvented Crawlspace	3 Car	Yes	0	0	0	0	0	0	0	1	0
Finished Attic or Cathedral Ceilings	Middle	Unvented Crawlspace	3 Car	Yes	0	0	0	0	0	0	0	1	0
Finished Attic or Cathedral Ceilings	None	Unvented Crawlspace	3 Car	Yes	0	1	0	0	0	0	0	0	2.73764e-05
Finished Attic or Cathedral Ceilings	Top	Unvented Crawlspace	3 Car	Yes	0	0	0	0	0	0	0	1	0
Finished Attic or Cathedral Ceilings	Bottom	Unvented Crawlspace	None	Yes	0	0	0	0	0	0	0	1	0
Finished Attic or Cathedral Ceilings	Middle	Unvented Crawlspace	None	Yes	0	0	0	0	0	0	0	1	0
Finished Attic or Cathedral Ceilings	None	Unvented Crawlspace	None	Yes	0	1	0	0	0	0	0	0	6.32577e-05
Finished Attic or Cathedral Ceilings	Top	Unvented Crawlspace	None	Yes	0	0	0	0	0	0	0	1	0
None	Bottom	Unvented Crawlspace	1 Car	Yes	0	0	0	0	0	0	0	1	0
None	Middle	Unvented Crawlspace	1 Car	Yes	0	0	0	0	0	0	0	1	0
None	None	Unvented Crawlspace	1 Car	Yes	0	1	0	0	0	0	0	0	0.000403435
None	Top	Unvented Crawlspace	1 Car	Yes	0	0	0	0	0	0	0	1	0
None	Bottom	Unvented Crawlspace	2 Car	Yes	0	0	0	0	0	0	0	1	0
None	Middle	Unvented Crawlspace	2 Car	Yes	0	0	0	0	0	0	0	1	0
None	None	Unvented Crawlspace	2 Car	Yes	0	1	0	0	0	0	0	0	0.0013483
None	Top	Unvented Crawlspace	2 Car	Yes	0	0	0	0	0	0	0	1	0
None	Bottom	Unvented Crawlspace	3 Car	Yes	0	0	0	0	0	0	0	1	0
None	Middle	Unvented Crawlspace	3 Car	Yes	0	0	0	0	0	0	0	1	0
None	None	Unvented Crawlspace	3 Car	Yes	0	1	0	0	0	0	0	0	0.000346032
None	Top	Unvented Crawlspace	3 Car	Yes	0	0	0	0	0	0	0	1	0
None	Bottom	Unvented Crawlspace	None	Yes	0	1	0	0	0	0	0	0	0.00161506
None	Middle	Unvented Crawlspace	None	Yes	0	0	0	0	1	0	0	0	0.00073341
None	None	Unvented Crawlspace	None	Yes	0	1	0	0	0	0	0	0	0.00160619
None	Top	Unvented Crawlspace	None	Yes	0	0	0	0	1	0	0	0	0.00133571
Unvented Attic	Bottom	Unvented Crawlspace	1 Car	Yes	0	0	0	0	0	0	0	1	0
Unvented Attic	Middle	Unvented Crawlspace	1 Car	Yes	0	0	0	0	0	0	0	1	0
Unvented Attic	None	Unvented Crawlspace	1 Car	Yes	0	1	0	0	0	0	0	0	5.43205e-05
Unvented Attic	Top	Unvented Crawlspace	1 Car	Yes	0	0	0	0	0	0	0	1	0
Unvented Attic	Bottom	Unvented Crawlspace	2 Car	Yes	0	0	0	0	0	0	0	1	0
Unvented Attic	Middle	Unvented Crawlspace	2 Car	Yes	0	0	0	0	0	0	0	1	0
Unvented Attic	None	Unvented Crawlspace	2 Car	Yes	0	1	0	0	0	0	0	0	0.00018588
Unvented Attic	Top	Unvented Crawlspace	2 Car	Yes	0	0	0	0	0	0	0	1	0
Unvented Attic	Bottom	Unvented Crawlspace	3 Car	Yes	0	0	0	0	0	0	0	1	0
Unvented Attic	Middle	Unvented Crawlspace	3 Car	Yes	0	0	0	0	0	0	0	1	0
Unvented Attic	None	Unvented Crawlspace	3 Car	Yes	0	1	0	0	0	0	0	0	3.44357e-05
Unvented Attic	Top	Unvented Crawlspace	3 Car	Yes	0	0	0	0	0	0	0	1	0
Unvented Attic	Bottom	Unvented Crawlspace	None	Yes	0	0	0	0	0	0	0	1	0
Unvented Attic	Middle	Unvented Crawlspace	None	Yes	0	0	0	0	0	0	0	1	0
Unvented Attic	None	Unvented Crawlspace	None	Yes	0	1	0	0	0	0	0	0	0.000190318
Unvented Attic	Top	Unvented Crawlspace	None	Yes	0	0	0	0	0	0	0	1	0
Vented Attic	Bottom	Unvented Crawlspace	1 Car	Yes	0	0	0	0	0	0	0	1	0
Vented Attic	Middle	Unvented Crawlspace	1 Car	Yes	0	0	0	0	0	0	0	1	0
Vented Attic	None	Unvented Crawlspace	1 Car	Yes	0	1	0	0	0	0	0	0	0.000760058
Vented Attic	Top	Unvented Crawlspace	1 Car	Yes	0	0	0	0	0	0	0	1	0
Vented Attic	Bottom	Unvented Crawlspace	2 Car	Yes	0	0	0	0	0	0	0	1	0
Vented Attic	Middle	Unvented Crawlspace	2 Car	Yes	0	0	0	0	0	0	0	1	0
Vented Attic	None	Unvented Crawlspace	2 Car	Yes	0	1	0	0	0	0	0	0	0.00284421
Vented Attic	Top	Unvented Crawlspace	2 Car	Yes	0	0	0	0	0	0	0	1	0
Vented Attic	Bottom	Unvented Crawlspace	3 Car	Yes	0	0	0	0	0	0	0	1	0
Vented Attic	Middle	Unvented Crawlspace	3 Car	Yes	0	0	0	0	0	0	0	1	0
Vented Attic	None	Unvented Crawlspace	3 Car	Yes	0	1	0	0	0	0	0	0	0.000625327
Vented Attic	Top	Unvented Crawlspace	3 Car	Yes	0	0	0	0	0	0	0	1	0
Vented Attic	Bottom	Unvented Crawlspace	None	Yes	0	0	0	0	0	0	0	1	0
Vented Attic	Middle	Unvented Crawlspace	None	Yes	0	0	0	0	0	0	0	1	0
Vented Attic	None	Unvented Crawlspace	None	Yes	0	1	0	0	0	0	0	0	0.00241463
Vented Attic	Top	Unvented Crawlspace	None	Yes	0	0	0	0	0	0	0	1	0
Finished Attic or Cathedral Ceilings	Bottom	Vented Crawlspace	1 Car	Yes	0	0	0	0	0	0	0	1	0
Finished Attic or Cathedral Ceilings	Middle	Vented Crawlspace	1 Car	Yes	0	0	0	0	0	0	0	1	0
Finished Attic or Cathedral Ceilings	None	Vented Crawlspace	1 Car	Yes	0	1	0	0	0	0	0	0	0.000400158
Finished Attic or Cathedral Ceilings	Top	Vented Crawlspace	1 Car	Yes	0	0	0	0	0	0	0	1	0
Finished Attic or Cathedral Ceilings	Bottom	Vented Crawlspace	2 Car	Yes	0	0	0	0	0	0	0	1	0
Finished Attic or Cathedral Ceilings	Middle	Vented Crawlspace	2 Car	Yes	0	0	0	0	0	0	0	1	0
Finished Attic or Cathedral Ceilings	None	Vented Crawlspace	2 Car	Yes	0	1	0	0	0	0	0	0	0.000790459
Finished Attic or Cathedral Ceilings	Top	Vented Crawlspace	2 Car	Yes	0	0	0	0	0	0	0	1	0
Finished Attic or Cathedral Ceilings	Bottom	Vented Crawlspace	3 Car	Yes	0	0	0	0	0	0	0	1	0
Finished Attic or Cathedral Ceilings	Middle	Vented Crawlspace	3 Car	Yes	0	0	0	0	0	0	0	1	0
Finished Attic or Cathedral Ceilings	None	Vented Crawlspace	3 Car	Yes	0	1	0	0	0	0	0	0	0.000130829
Finished Attic or Cathedral Ceilings	Top	Vented Crawlspace	3 Car	Yes	0	0	0	0	0	0	0	1	0
Finished Attic or Cathedral Ceilings	Bottom	Vented Crawlspace	None	Yes	0	0	0	0	0	0	0	1	0
Finished Attic or Cathedral Ceilings	Middle	Vented Crawlspace	None	Yes	0	0	0	0	0	0	0	1	0
Finished Attic or Cathedral Ceilings	None	Vented Crawlspace	None	Yes	0	1	0	0	0	0	0	0	0.00207955
Finished Attic or Cathedral Ceilings	Top	Vented Crawlspace	None	Yes	0	0	0	0	0	0	0	1	0
None	Bottom	Vented Crawlspace	1 Car	Yes	0	0	0	0	0	0	0	1	0
None	Middle	Vented Crawlspace	1 Car	Yes	0	0	0	0	0	0	0	1	0
None	None	Vented Crawlspace	1 Car	Yes	0	1	0	0	0	0	0	0	0.00678958
None	Top	Vented Crawlspace	1 Car	Yes	0	0	0	0	0	0	0	1	0
None	Bottom	Vented Crawlspace	2 Car	Yes	0	0	0	0	0	0	0	1	0
None	Middle	Vented Crawlspace	2 Car	Yes	0	0	0	0	0	0	0	1	0
None	None	Vented Crawlspace	2 Car	Yes	0	1	0	0	0	0	0	0	0.00884379
None	Top	Vented Crawlspace	2 Car	Yes	0	0	0	0	0	0	0	1	0
None	Bottom	Vented Crawlspace	3 Car	Yes	0	0	0	0	0	0	0	1	0
None	Middle	Vented Crawlspace	3 Car	Yes	0	0	0	0	0	0	0	1	0
None	None	Vented Crawlspace	3 Car	Yes	0	1	0	0	0	0	0	0	0.0012249
None	Top	Vented Crawlspace	3 Car	Yes	0	0	0	0	0	0	0	1	0
None	Bottom	Vented Crawlspace	None	Yes	0	1	0	0	0	0	0	0	0.0134804
None	Middle	Vented Crawlspace	None	Yes	0	0	0	0	1	0	0	0	0.00646052
None	None	Vented Crawlspace	None	Yes	0	1	0	0	0	0	0	0	0.0277213
None	Top	Vented Crawlspace	None	Yes	0	0	0	0	1	0	0	0	0.0105991
Unvented Attic	Bottom	Vented Crawlspace	1 Car	Yes	0	0	0	0	0	0	0	1	0
Unvented Attic	Middle	Vented Crawlspace	1 Car	Yes	0	0	0	0	0	0	0	1	0
Unvented Attic	None	Vented Crawlspace	1 Car	Yes	0	1	0	0	0	0	0	0	0.000946191
Unvented Attic	Top	Vented Crawlspace	1 Car	Yes	0	0	0	0	0	0	0	1	0
Unvented Attic	Bottom	Vented Crawlspace	2 Car	Yes	0	0	0	0	0	0	0	1	0
Unvented Attic	Middle	Vented Crawlspace	2 Car	Yes	0	0	0	0	0	0	0	1	0
Unvented Attic	None	Vented Crawlspace	2 Car	Yes	0	1	0	0	0	0	0	0	0.00129422
Unvented Attic	Top	Vented Crawlspace	2 Car	Yes	0	0	0	0	0	0	0	1	0
Unvented Attic	Bottom	Vented Crawlspace	3 Car	Yes	0	0	0	0	0	0	0	1	0
Unvented Attic	Middle	Vented Crawlspace	3 Car	Yes	0	0	0	0	0	0	0	1	0
Unvented Attic	None	Vented Crawlspace	3 Car	Yes	0	1	0	0	0	0	0	0	0.000154816
Unvented Attic	Top	Vented Crawlspace	3 Car	Yes	0	0	0	0	0	0	0	1	0
Unvented Attic	Bottom	Vented Crawlspace	None	Yes	0	0	0	0	0	0	0	1	0
Unvented Attic	Middle	Vented Crawlspace	None	Yes	0	0	0	0	0	0	0	1	0
Unvented Attic	None	Vented Crawlspace	None	Yes	0	1	0	0	0	0	0	0	0.00401043
Unvented Attic	Top	Vented Crawlspace	None	Yes	0	0	0	0	0	0	0	1	0
Vented Attic	Bottom	Vented Crawlspace	1 Car	Yes	0	0	0	0	0	0	0	1	0
Vented Attic	Middle	Vented Crawlspace	1 Car	Yes	0	0	0	0	0	0	0	1	0
Vented Attic	None	Vented Crawlspace	1 Car	Yes	0	1	0	0	0	0	0	0	0.0110939
Vented Attic	Top	Vented Crawlspace	1 Car	Yes	0	0	0	0	0	0	0	1	0
Vented Attic	Bottom	Vented Crawlspace	2 Car	Yes	0	0	0	0	0	0	0	1	0
Vented Attic	Middle	Vented Crawlspace	2 Car	Yes	0	0	0	0	0	0	0	1	0
Vented Attic	None	Vented Crawlspace	2 Car	Yes	0	1	0	0	0	0	0	0	0.0173139
Vented Attic	Top	Vented Crawlspace	2 Car	Yes	0	0	0	0	0	0	0	1	0
Vented Attic	Bottom	Vented Crawlspace	3 Car	Yes	0	0	0	0	0	0	0	1	0
Vented Attic	Middle	Vented Crawlspace	3 Car	Yes	0	0	0	0	0	0	0	1	0
Vented Attic	None	Vented Crawlspace	3 Car	Yes	0	1	0	0	0	0	0	0	0.0023079
Vented Attic	Top	Vented Crawlspace	3 Car	Yes	0	0	0	0	0	0	0	1	0
Vented Attic	Bottom	Vented Crawlspace	None	Yes	0	0	0	0	0	0	0	1	0
Vented Attic	Middle	Vented Crawlspace	None	Yes	0	0	0	0	0	0	0	1	0
Vented Attic	None	Vented Crawlspace	None	Yes	0	1	0	0	0	0	0	0	0.0431034
Vented Attic	Top	Vented Crawlspace	None	Yes	0	0	0	0	0	0	0	1	0
>>>>>>> 4c40fbf3
# Created by: sources\other\tsv_maker.py
# Description: Location of Duct System
# Source: OpenStudio-HPXML v1.6.0 and Wilson et al., 'Building America House Simulation Protocols', 2014
# Assumption: Based on default duct location assignment in OpenStudio-HPXML: the first present space type in the order of: basement - conditioned, basement - unconditioned, crawlspace - conditioned, crawlspace - vented, crawlspace - unvented, attic - vented, attic - unvented, garage, or living space<|MERGE_RESOLUTION|>--- conflicted
+++ resolved
@@ -1,774 +1,3 @@
-<<<<<<< HEAD
-Dependency=Geometry Attic Type	Dependency=Geometry Building Level MF	Dependency=Geometry Foundation Type	Dependency=Geometry Garage	Dependency=HVAC Has Ducts	Option=Garage	Option=Heated Basement	Option=Living Space	Option=None	Option=Unheated Basement	Option=Unvented Attic	Option=Unvented Crawlspace	Option=Vented Attic	Option=Vented Crawlspace	Option=Void	sampling_probability
-Finished Attic or Cathedral Ceilings	Bottom	Ambient	1 Car	No	0	0	0	0	0	0	0	0	0	1	0
-Finished Attic or Cathedral Ceilings	Middle	Ambient	1 Car	No	0	0	0	0	0	0	0	0	0	1	0
-Finished Attic or Cathedral Ceilings	None	Ambient	1 Car	No	0	0	0	1	0	0	0	0	0	0	0
-Finished Attic or Cathedral Ceilings	Top	Ambient	1 Car	No	0	0	0	0	0	0	0	0	0	1	0
-Finished Attic or Cathedral Ceilings	Bottom	Ambient	2 Car	No	0	0	0	0	0	0	0	0	0	1	0
-Finished Attic or Cathedral Ceilings	Middle	Ambient	2 Car	No	0	0	0	0	0	0	0	0	0	1	0
-Finished Attic or Cathedral Ceilings	None	Ambient	2 Car	No	0	0	0	1	0	0	0	0	0	0	0
-Finished Attic or Cathedral Ceilings	Top	Ambient	2 Car	No	0	0	0	0	0	0	0	0	0	1	0
-Finished Attic or Cathedral Ceilings	Bottom	Ambient	3 Car	No	0	0	0	0	0	0	0	0	0	1	0
-Finished Attic or Cathedral Ceilings	Middle	Ambient	3 Car	No	0	0	0	0	0	0	0	0	0	1	0
-Finished Attic or Cathedral Ceilings	None	Ambient	3 Car	No	0	0	0	1	0	0	0	0	0	0	0
-Finished Attic or Cathedral Ceilings	Top	Ambient	3 Car	No	0	0	0	0	0	0	0	0	0	1	0
-Finished Attic or Cathedral Ceilings	Bottom	Ambient	None	No	0	0	0	0	0	0	0	0	0	1	0
-Finished Attic or Cathedral Ceilings	Middle	Ambient	None	No	0	0	0	0	0	0	0	0	0	1	0
-Finished Attic or Cathedral Ceilings	None	Ambient	None	No	0	0	0	1	0	0	0	0	0	0	8.60928e-05
-Finished Attic or Cathedral Ceilings	Top	Ambient	None	No	0	0	0	0	0	0	0	0	0	1	0
-None	Bottom	Ambient	1 Car	No	0	0	0	0	0	0	0	0	0	1	0
-None	Middle	Ambient	1 Car	No	0	0	0	0	0	0	0	0	0	1	0
-None	None	Ambient	1 Car	No	0	0	0	1	0	0	0	0	0	0	0
-None	Top	Ambient	1 Car	No	0	0	0	0	0	0	0	0	0	1	0
-None	Bottom	Ambient	2 Car	No	0	0	0	0	0	0	0	0	0	1	0
-None	Middle	Ambient	2 Car	No	0	0	0	0	0	0	0	0	0	1	0
-None	None	Ambient	2 Car	No	0	0	0	1	0	0	0	0	0	0	0
-None	Top	Ambient	2 Car	No	0	0	0	0	0	0	0	0	0	1	0
-None	Bottom	Ambient	3 Car	No	0	0	0	0	0	0	0	0	0	1	0
-None	Middle	Ambient	3 Car	No	0	0	0	0	0	0	0	0	0	1	0
-None	None	Ambient	3 Car	No	0	0	0	1	0	0	0	0	0	0	0
-None	Top	Ambient	3 Car	No	0	0	0	0	0	0	0	0	0	1	0
-None	Bottom	Ambient	None	No	0	0	0	1	0	0	0	0	0	0	0
-None	Middle	Ambient	None	No	0	0	0	1	0	0	0	0	0	0	0
-None	None	Ambient	None	No	0	0	0	1	0	0	0	0	0	0	0.0107971
-None	Top	Ambient	None	No	0	0	0	1	0	0	0	0	0	0	0
-Unvented Attic	Bottom	Ambient	1 Car	No	0	0	0	0	0	0	0	0	0	1	0
-Unvented Attic	Middle	Ambient	1 Car	No	0	0	0	0	0	0	0	0	0	1	0
-Unvented Attic	None	Ambient	1 Car	No	0	0	0	1	0	0	0	0	0	0	0
-Unvented Attic	Top	Ambient	1 Car	No	0	0	0	0	0	0	0	0	0	1	0
-Unvented Attic	Bottom	Ambient	2 Car	No	0	0	0	0	0	0	0	0	0	1	0
-Unvented Attic	Middle	Ambient	2 Car	No	0	0	0	0	0	0	0	0	0	1	0
-Unvented Attic	None	Ambient	2 Car	No	0	0	0	1	0	0	0	0	0	0	0
-Unvented Attic	Top	Ambient	2 Car	No	0	0	0	0	0	0	0	0	0	1	0
-Unvented Attic	Bottom	Ambient	3 Car	No	0	0	0	0	0	0	0	0	0	1	0
-Unvented Attic	Middle	Ambient	3 Car	No	0	0	0	0	0	0	0	0	0	1	0
-Unvented Attic	None	Ambient	3 Car	No	0	0	0	1	0	0	0	0	0	0	0
-Unvented Attic	Top	Ambient	3 Car	No	0	0	0	0	0	0	0	0	0	1	0
-Unvented Attic	Bottom	Ambient	None	No	0	0	0	0	0	0	0	0	0	1	0
-Unvented Attic	Middle	Ambient	None	No	0	0	0	0	0	0	0	0	0	1	0
-Unvented Attic	None	Ambient	None	No	0	0	0	1	0	0	0	0	0	0	0.000163399
-Unvented Attic	Top	Ambient	None	No	0	0	0	0	0	0	0	0	0	1	0
-Vented Attic	Bottom	Ambient	1 Car	No	0	0	0	0	0	0	0	0	0	1	0
-Vented Attic	Middle	Ambient	1 Car	No	0	0	0	0	0	0	0	0	0	1	0
-Vented Attic	None	Ambient	1 Car	No	0	0	0	1	0	0	0	0	0	0	0
-Vented Attic	Top	Ambient	1 Car	No	0	0	0	0	0	0	0	0	0	1	0
-Vented Attic	Bottom	Ambient	2 Car	No	0	0	0	0	0	0	0	0	0	1	0
-Vented Attic	Middle	Ambient	2 Car	No	0	0	0	0	0	0	0	0	0	1	0
-Vented Attic	None	Ambient	2 Car	No	0	0	0	1	0	0	0	0	0	0	0
-Vented Attic	Top	Ambient	2 Car	No	0	0	0	0	0	0	0	0	0	1	0
-Vented Attic	Bottom	Ambient	3 Car	No	0	0	0	0	0	0	0	0	0	1	0
-Vented Attic	Middle	Ambient	3 Car	No	0	0	0	0	0	0	0	0	0	1	0
-Vented Attic	None	Ambient	3 Car	No	0	0	0	1	0	0	0	0	0	0	0
-Vented Attic	Top	Ambient	3 Car	No	0	0	0	0	0	0	0	0	0	1	0
-Vented Attic	Bottom	Ambient	None	No	0	0	0	0	0	0	0	0	0	1	0
-Vented Attic	Middle	Ambient	None	No	0	0	0	0	0	0	0	0	0	1	0
-Vented Attic	None	Ambient	None	No	0	0	0	1	0	0	0	0	0	0	0.00179896
-Vented Attic	Top	Ambient	None	No	0	0	0	0	0	0	0	0	0	1	0
-Finished Attic or Cathedral Ceilings	Bottom	Heated Basement	1 Car	No	0	0	0	0	0	0	0	0	0	1	0
-Finished Attic or Cathedral Ceilings	Middle	Heated Basement	1 Car	No	0	0	0	0	0	0	0	0	0	1	0
-Finished Attic or Cathedral Ceilings	None	Heated Basement	1 Car	No	0	0	0	1	0	0	0	0	0	0	7.27014e-05
-Finished Attic or Cathedral Ceilings	Top	Heated Basement	1 Car	No	0	0	0	0	0	0	0	0	0	1	0
-Finished Attic or Cathedral Ceilings	Bottom	Heated Basement	2 Car	No	0	0	0	0	0	0	0	0	0	1	0
-Finished Attic or Cathedral Ceilings	Middle	Heated Basement	2 Car	No	0	0	0	0	0	0	0	0	0	1	0
-Finished Attic or Cathedral Ceilings	None	Heated Basement	2 Car	No	0	0	0	1	0	0	0	0	0	0	9.086e-05
-Finished Attic or Cathedral Ceilings	Top	Heated Basement	2 Car	No	0	0	0	0	0	0	0	0	0	1	0
-Finished Attic or Cathedral Ceilings	Bottom	Heated Basement	3 Car	No	0	0	0	0	0	0	0	0	0	1	0
-Finished Attic or Cathedral Ceilings	Middle	Heated Basement	3 Car	No	0	0	0	0	0	0	0	0	0	1	0
-Finished Attic or Cathedral Ceilings	None	Heated Basement	3 Car	No	0	0	0	1	0	0	0	0	0	0	3.20314e-06
-Finished Attic or Cathedral Ceilings	Top	Heated Basement	3 Car	No	0	0	0	0	0	0	0	0	0	1	0
-Finished Attic or Cathedral Ceilings	Bottom	Heated Basement	None	No	0	0	0	0	0	0	0	0	0	1	0
-Finished Attic or Cathedral Ceilings	Middle	Heated Basement	None	No	0	0	0	0	0	0	0	0	0	1	0
-Finished Attic or Cathedral Ceilings	None	Heated Basement	None	No	0	0	0	1	0	0	0	0	0	0	0.00039507
-Finished Attic or Cathedral Ceilings	Top	Heated Basement	None	No	0	0	0	0	0	0	0	0	0	1	0
-None	Bottom	Heated Basement	1 Car	No	0	0	0	0	0	0	0	0	0	1	0
-None	Middle	Heated Basement	1 Car	No	0	0	0	0	0	0	0	0	0	1	0
-None	None	Heated Basement	1 Car	No	0	0	0	1	0	0	0	0	0	0	0.001357
-None	Top	Heated Basement	1 Car	No	0	0	0	0	0	0	0	0	0	1	0
-None	Bottom	Heated Basement	2 Car	No	0	0	0	0	0	0	0	0	0	1	0
-None	Middle	Heated Basement	2 Car	No	0	0	0	0	0	0	0	0	0	1	0
-None	None	Heated Basement	2 Car	No	0	0	0	1	0	0	0	0	0	0	0.00122314
-None	Top	Heated Basement	2 Car	No	0	0	0	0	0	0	0	0	0	1	0
-None	Bottom	Heated Basement	3 Car	No	0	0	0	0	0	0	0	0	0	1	0
-None	Middle	Heated Basement	3 Car	No	0	0	0	0	0	0	0	0	0	1	0
-None	None	Heated Basement	3 Car	No	0	0	0	1	0	0	0	0	0	0	3.05687e-05
-None	Top	Heated Basement	3 Car	No	0	0	0	0	0	0	0	0	0	1	0
-None	Bottom	Heated Basement	None	No	0	0	0	1	0	0	0	0	0	0	0
-None	Middle	Heated Basement	None	No	0	0	0	1	0	0	0	0	0	0	0
-None	None	Heated Basement	None	No	0	0	0	1	0	0	0	0	0	0	0.00376699
-None	Top	Heated Basement	None	No	0	0	0	1	0	0	0	0	0	0	0
-Unvented Attic	Bottom	Heated Basement	1 Car	No	0	0	0	0	0	0	0	0	0	1	0
-Unvented Attic	Middle	Heated Basement	1 Car	No	0	0	0	0	0	0	0	0	0	1	0
-Unvented Attic	None	Heated Basement	1 Car	No	0	0	0	1	0	0	0	0	0	0	0.000183605
-Unvented Attic	Top	Heated Basement	1 Car	No	0	0	0	0	0	0	0	0	0	1	0
-Unvented Attic	Bottom	Heated Basement	2 Car	No	0	0	0	0	0	0	0	0	0	1	0
-Unvented Attic	Middle	Heated Basement	2 Car	No	0	0	0	0	0	0	0	0	0	1	0
-Unvented Attic	None	Heated Basement	2 Car	No	0	0	0	1	0	0	0	0	0	0	0.000118336
-Unvented Attic	Top	Heated Basement	2 Car	No	0	0	0	0	0	0	0	0	0	1	0
-Unvented Attic	Bottom	Heated Basement	3 Car	No	0	0	0	0	0	0	0	0	0	1	0
-Unvented Attic	Middle	Heated Basement	3 Car	No	0	0	0	0	0	0	0	0	0	1	0
-Unvented Attic	None	Heated Basement	3 Car	No	0	0	0	1	0	0	0	0	0	0	2.57907e-06
-Unvented Attic	Top	Heated Basement	3 Car	No	0	0	0	0	0	0	0	0	0	1	0
-Unvented Attic	Bottom	Heated Basement	None	No	0	0	0	0	0	0	0	0	0	1	0
-Unvented Attic	Middle	Heated Basement	None	No	0	0	0	0	0	0	0	0	0	1	0
-Unvented Attic	None	Heated Basement	None	No	0	0	0	1	0	0	0	0	0	0	0.000451565
-Unvented Attic	Top	Heated Basement	None	No	0	0	0	0	0	0	0	0	0	1	0
-Vented Attic	Bottom	Heated Basement	1 Car	No	0	0	0	0	0	0	0	0	0	1	0
-Vented Attic	Middle	Heated Basement	1 Car	No	0	0	0	0	0	0	0	0	0	1	0
-Vented Attic	None	Heated Basement	1 Car	No	0	0	0	1	0	0	0	0	0	0	0.00224097
-Vented Attic	Top	Heated Basement	1 Car	No	0	0	0	0	0	0	0	0	0	1	0
-Vented Attic	Bottom	Heated Basement	2 Car	No	0	0	0	0	0	0	0	0	0	1	0
-Vented Attic	Middle	Heated Basement	2 Car	No	0	0	0	0	0	0	0	0	0	1	0
-Vented Attic	None	Heated Basement	2 Car	No	0	0	0	1	0	0	0	0	0	0	0.00203852
-Vented Attic	Top	Heated Basement	2 Car	No	0	0	0	0	0	0	0	0	0	1	0
-Vented Attic	Bottom	Heated Basement	3 Car	No	0	0	0	0	0	0	0	0	0	1	0
-Vented Attic	Middle	Heated Basement	3 Car	No	0	0	0	0	0	0	0	0	0	1	0
-Vented Attic	None	Heated Basement	3 Car	No	0	0	0	1	0	0	0	0	0	0	5.80188e-05
-Vented Attic	Top	Heated Basement	3 Car	No	0	0	0	0	0	0	0	0	0	1	0
-Vented Attic	Bottom	Heated Basement	None	No	0	0	0	0	0	0	0	0	0	1	0
-Vented Attic	Middle	Heated Basement	None	No	0	0	0	0	0	0	0	0	0	1	0
-Vented Attic	None	Heated Basement	None	No	0	0	0	1	0	0	0	0	0	0	0.00529042
-Vented Attic	Top	Heated Basement	None	No	0	0	0	0	0	0	0	0	0	1	0
-Finished Attic or Cathedral Ceilings	Bottom	Slab	1 Car	No	0	0	0	0	0	0	0	0	0	1	0
-Finished Attic or Cathedral Ceilings	Middle	Slab	1 Car	No	0	0	0	0	0	0	0	0	0	1	0
-Finished Attic or Cathedral Ceilings	None	Slab	1 Car	No	0	0	0	1	0	0	0	0	0	0	9.91333e-05
-Finished Attic or Cathedral Ceilings	Top	Slab	1 Car	No	0	0	0	0	0	0	0	0	0	1	0
-Finished Attic or Cathedral Ceilings	Bottom	Slab	2 Car	No	0	0	0	0	0	0	0	0	0	1	0
-Finished Attic or Cathedral Ceilings	Middle	Slab	2 Car	No	0	0	0	0	0	0	0	0	0	1	0
-Finished Attic or Cathedral Ceilings	None	Slab	2 Car	No	0	0	0	1	0	0	0	0	0	0	0.000159587
-Finished Attic or Cathedral Ceilings	Top	Slab	2 Car	No	0	0	0	0	0	0	0	0	0	1	0
-Finished Attic or Cathedral Ceilings	Bottom	Slab	3 Car	No	0	0	0	0	0	0	0	0	0	1	0
-Finished Attic or Cathedral Ceilings	Middle	Slab	3 Car	No	0	0	0	0	0	0	0	0	0	1	0
-Finished Attic or Cathedral Ceilings	None	Slab	3 Car	No	0	0	0	1	0	0	0	0	0	0	2.87635e-05
-Finished Attic or Cathedral Ceilings	Top	Slab	3 Car	No	0	0	0	0	0	0	0	0	0	1	0
-Finished Attic or Cathedral Ceilings	Bottom	Slab	None	No	0	0	0	0	0	0	0	0	0	1	0
-Finished Attic or Cathedral Ceilings	Middle	Slab	None	No	0	0	0	0	0	0	0	0	0	1	0
-Finished Attic or Cathedral Ceilings	None	Slab	None	No	0	0	0	1	0	0	0	0	0	0	0.000323001
-Finished Attic or Cathedral Ceilings	Top	Slab	None	No	0	0	0	0	0	0	0	0	0	1	0
-None	Bottom	Slab	1 Car	No	0	0	0	0	0	0	0	0	0	1	0
-None	Middle	Slab	1 Car	No	0	0	0	0	0	0	0	0	0	1	0
-None	None	Slab	1 Car	No	0	0	0	1	0	0	0	0	0	0	0.0021863
-None	Top	Slab	1 Car	No	0	0	0	0	0	0	0	0	0	1	0
-None	Bottom	Slab	2 Car	No	0	0	0	0	0	0	0	0	0	1	0
-None	Middle	Slab	2 Car	No	0	0	0	0	0	0	0	0	0	1	0
-None	None	Slab	2 Car	No	0	0	0	1	0	0	0	0	0	0	0.00219392
-None	Top	Slab	2 Car	No	0	0	0	0	0	0	0	0	0	1	0
-None	Bottom	Slab	3 Car	No	0	0	0	0	0	0	0	0	0	1	0
-None	Middle	Slab	3 Car	No	0	0	0	0	0	0	0	0	0	1	0
-None	None	Slab	3 Car	No	0	0	0	1	0	0	0	0	0	0	0.000295929
-None	Top	Slab	3 Car	No	0	0	0	0	0	0	0	0	0	1	0
-None	Bottom	Slab	None	No	0	0	0	1	0	0	0	0	0	0	0.0247195
-None	Middle	Slab	None	No	0	0	0	1	0	0	0	0	0	0	0.0138275
-None	None	Slab	None	No	0	0	0	1	0	0	0	0	0	0	0.00567153
-None	Top	Slab	None	No	0	0	0	1	0	0	0	0	0	0	0.0198255
-Unvented Attic	Bottom	Slab	1 Car	No	0	0	0	0	0	0	0	0	0	1	0
-Unvented Attic	Middle	Slab	1 Car	No	0	0	0	0	0	0	0	0	0	1	0
-Unvented Attic	None	Slab	1 Car	No	0	0	0	1	0	0	0	0	0	0	0.00026273
-Unvented Attic	Top	Slab	1 Car	No	0	0	0	0	0	0	0	0	0	1	0
-Unvented Attic	Bottom	Slab	2 Car	No	0	0	0	0	0	0	0	0	0	1	0
-Unvented Attic	Middle	Slab	2 Car	No	0	0	0	0	0	0	0	0	0	1	0
-Unvented Attic	None	Slab	2 Car	No	0	0	0	1	0	0	0	0	0	0	0.000282007
-Unvented Attic	Top	Slab	2 Car	No	0	0	0	0	0	0	0	0	0	1	0
-Unvented Attic	Bottom	Slab	3 Car	No	0	0	0	0	0	0	0	0	0	1	0
-Unvented Attic	Middle	Slab	3 Car	No	0	0	0	0	0	0	0	0	0	1	0
-Unvented Attic	None	Slab	3 Car	No	0	0	0	1	0	0	0	0	0	0	3.10971e-05
-Unvented Attic	Top	Slab	3 Car	No	0	0	0	0	0	0	0	0	0	1	0
-Unvented Attic	Bottom	Slab	None	No	0	0	0	0	0	0	0	0	0	1	0
-Unvented Attic	Middle	Slab	None	No	0	0	0	0	0	0	0	0	0	1	0
-Unvented Attic	None	Slab	None	No	0	0	0	1	0	0	0	0	0	0	0.000648145
-Unvented Attic	Top	Slab	None	No	0	0	0	0	0	0	0	0	0	1	0
-Vented Attic	Bottom	Slab	1 Car	No	0	0	0	0	0	0	0	0	0	1	0
-Vented Attic	Middle	Slab	1 Car	No	0	0	0	0	0	0	0	0	0	1	0
-Vented Attic	None	Slab	1 Car	No	0	0	0	1	0	0	0	0	0	0	0.00324273
-Vented Attic	Top	Slab	1 Car	No	0	0	0	0	0	0	0	0	0	1	0
-Vented Attic	Bottom	Slab	2 Car	No	0	0	0	0	0	0	0	0	0	1	0
-Vented Attic	Middle	Slab	2 Car	No	0	0	0	0	0	0	0	0	0	1	0
-Vented Attic	None	Slab	2 Car	No	0	0	0	1	0	0	0	0	0	0	0.00365181
-Vented Attic	Top	Slab	2 Car	No	0	0	0	0	0	0	0	0	0	1	0
-Vented Attic	Bottom	Slab	3 Car	No	0	0	0	0	0	0	0	0	0	1	0
-Vented Attic	Middle	Slab	3 Car	No	0	0	0	0	0	0	0	0	0	1	0
-Vented Attic	None	Slab	3 Car	No	0	0	0	1	0	0	0	0	0	0	0.000457406
-Vented Attic	Top	Slab	3 Car	No	0	0	0	0	0	0	0	0	0	1	0
-Vented Attic	Bottom	Slab	None	No	0	0	0	0	0	0	0	0	0	1	0
-Vented Attic	Middle	Slab	None	No	0	0	0	0	0	0	0	0	0	1	0
-Vented Attic	None	Slab	None	No	0	0	0	1	0	0	0	0	0	0	0.00709578
-Vented Attic	Top	Slab	None	No	0	0	0	0	0	0	0	0	0	1	0
-Finished Attic or Cathedral Ceilings	Bottom	Unheated Basement	1 Car	No	0	0	0	0	0	0	0	0	0	1	0
-Finished Attic or Cathedral Ceilings	Middle	Unheated Basement	1 Car	No	0	0	0	0	0	0	0	0	0	1	0
-Finished Attic or Cathedral Ceilings	None	Unheated Basement	1 Car	No	0	0	0	1	0	0	0	0	0	0	8.56351e-05
-Finished Attic or Cathedral Ceilings	Top	Unheated Basement	1 Car	No	0	0	0	0	0	0	0	0	0	1	0
-Finished Attic or Cathedral Ceilings	Bottom	Unheated Basement	2 Car	No	0	0	0	0	0	0	0	0	0	1	0
-Finished Attic or Cathedral Ceilings	Middle	Unheated Basement	2 Car	No	0	0	0	0	0	0	0	0	0	1	0
-Finished Attic or Cathedral Ceilings	None	Unheated Basement	2 Car	No	0	0	0	1	0	0	0	0	0	0	6.9689e-05
-Finished Attic or Cathedral Ceilings	Top	Unheated Basement	2 Car	No	0	0	0	0	0	0	0	0	0	1	0
-Finished Attic or Cathedral Ceilings	Bottom	Unheated Basement	3 Car	No	0	0	0	0	0	0	0	0	0	1	0
-Finished Attic or Cathedral Ceilings	Middle	Unheated Basement	3 Car	No	0	0	0	0	0	0	0	0	0	1	0
-Finished Attic or Cathedral Ceilings	None	Unheated Basement	3 Car	No	0	0	0	1	0	0	0	0	0	0	5.58335e-06
-Finished Attic or Cathedral Ceilings	Top	Unheated Basement	3 Car	No	0	0	0	0	0	0	0	0	0	1	0
-Finished Attic or Cathedral Ceilings	Bottom	Unheated Basement	None	No	0	0	0	0	0	0	0	0	0	1	0
-Finished Attic or Cathedral Ceilings	Middle	Unheated Basement	None	No	0	0	0	0	0	0	0	0	0	1	0
-Finished Attic or Cathedral Ceilings	None	Unheated Basement	None	No	0	0	0	1	0	0	0	0	0	0	0.00062726
-Finished Attic or Cathedral Ceilings	Top	Unheated Basement	None	No	0	0	0	0	0	0	0	0	0	1	0
-None	Bottom	Unheated Basement	1 Car	No	0	0	0	0	0	0	0	0	0	1	0
-None	Middle	Unheated Basement	1 Car	No	0	0	0	0	0	0	0	0	0	1	0
-None	None	Unheated Basement	1 Car	No	0	0	0	1	0	0	0	0	0	0	0.000882496
-None	Top	Unheated Basement	1 Car	No	0	0	0	0	0	0	0	0	0	1	0
-None	Bottom	Unheated Basement	2 Car	No	0	0	0	0	0	0	0	0	0	1	0
-None	Middle	Unheated Basement	2 Car	No	0	0	0	0	0	0	0	0	0	1	0
-None	None	Unheated Basement	2 Car	No	0	0	0	1	0	0	0	0	0	0	0.000602623
-None	Top	Unheated Basement	2 Car	No	0	0	0	0	0	0	0	0	0	1	0
-None	Bottom	Unheated Basement	3 Car	No	0	0	0	0	0	0	0	0	0	1	0
-None	Middle	Unheated Basement	3 Car	No	0	0	0	0	0	0	0	0	0	1	0
-None	None	Unheated Basement	3 Car	No	0	0	0	1	0	0	0	0	0	0	5.45748e-05
-None	Top	Unheated Basement	3 Car	No	0	0	0	0	0	0	0	0	0	1	0
-None	Bottom	Unheated Basement	None	No	0	0	0	1	0	0	0	0	0	0	0.016133
-None	Middle	Unheated Basement	None	No	0	0	0	1	0	0	0	0	0	0	0.00903569
-None	None	Unheated Basement	None	No	0	0	0	1	0	0	0	0	0	0	0.00386805
-None	Top	Unheated Basement	None	No	0	0	0	1	0	0	0	0	0	0	0.0116361
-Unvented Attic	Bottom	Unheated Basement	1 Car	No	0	0	0	0	0	0	0	0	0	1	0
-Unvented Attic	Middle	Unheated Basement	1 Car	No	0	0	0	0	0	0	0	0	0	1	0
-Unvented Attic	None	Unheated Basement	1 Car	No	0	0	0	1	0	0	0	0	0	0	0.000150673
-Unvented Attic	Top	Unheated Basement	1 Car	No	0	0	0	0	0	0	0	0	0	1	0
-Unvented Attic	Bottom	Unheated Basement	2 Car	No	0	0	0	0	0	0	0	0	0	1	0
-Unvented Attic	Middle	Unheated Basement	2 Car	No	0	0	0	0	0	0	0	0	0	1	0
-Unvented Attic	None	Unheated Basement	2 Car	No	0	0	0	1	0	0	0	0	0	0	6.99023e-05
-Unvented Attic	Top	Unheated Basement	2 Car	No	0	0	0	0	0	0	0	0	0	1	0
-Unvented Attic	Bottom	Unheated Basement	3 Car	No	0	0	0	0	0	0	0	0	0	1	0
-Unvented Attic	Middle	Unheated Basement	3 Car	No	0	0	0	0	0	0	0	0	0	1	0
-Unvented Attic	None	Unheated Basement	3 Car	No	0	0	0	1	0	0	0	0	0	0	4.31523e-06
-Unvented Attic	Top	Unheated Basement	3 Car	No	0	0	0	0	0	0	0	0	0	1	0
-Unvented Attic	Bottom	Unheated Basement	None	No	0	0	0	0	0	0	0	0	0	1	0
-Unvented Attic	Middle	Unheated Basement	None	No	0	0	0	0	0	0	0	0	0	1	0
-Unvented Attic	None	Unheated Basement	None	No	0	0	0	1	0	0	0	0	0	0	0.000573704
-Unvented Attic	Top	Unheated Basement	None	No	0	0	0	0	0	0	0	0	0	1	0
-Vented Attic	Bottom	Unheated Basement	1 Car	No	0	0	0	0	0	0	0	0	0	1	0
-Vented Attic	Middle	Unheated Basement	1 Car	No	0	0	0	0	0	0	0	0	0	1	0
-Vented Attic	None	Unheated Basement	1 Car	No	0	0	0	1	0	0	0	0	0	0	0.00163511
-Vented Attic	Top	Unheated Basement	1 Car	No	0	0	0	0	0	0	0	0	0	1	0
-Vented Attic	Bottom	Unheated Basement	2 Car	No	0	0	0	0	0	0	0	0	0	1	0
-Vented Attic	Middle	Unheated Basement	2 Car	No	0	0	0	0	0	0	0	0	0	1	0
-Vented Attic	None	Unheated Basement	2 Car	No	0	0	0	1	0	0	0	0	0	0	0.00106554
-Vented Attic	Top	Unheated Basement	2 Car	No	0	0	0	0	0	0	0	0	0	1	0
-Vented Attic	Bottom	Unheated Basement	3 Car	No	0	0	0	0	0	0	0	0	0	1	0
-Vented Attic	Middle	Unheated Basement	3 Car	No	0	0	0	0	0	0	0	0	0	1	0
-Vented Attic	None	Unheated Basement	3 Car	No	0	0	0	1	0	0	0	0	0	0	9.16055e-05
-Vented Attic	Top	Unheated Basement	3 Car	No	0	0	0	0	0	0	0	0	0	1	0
-Vented Attic	Bottom	Unheated Basement	None	No	0	0	0	0	0	0	0	0	0	1	0
-Vented Attic	Middle	Unheated Basement	None	No	0	0	0	0	0	0	0	0	0	1	0
-Vented Attic	None	Unheated Basement	None	No	0	0	0	1	0	0	0	0	0	0	0.00567424
-Vented Attic	Top	Unheated Basement	None	No	0	0	0	0	0	0	0	0	0	1	0
-Finished Attic or Cathedral Ceilings	Bottom	Unvented Crawlspace	1 Car	No	0	0	0	0	0	0	0	0	0	1	0
-Finished Attic or Cathedral Ceilings	Middle	Unvented Crawlspace	1 Car	No	0	0	0	0	0	0	0	0	0	1	0
-Finished Attic or Cathedral Ceilings	None	Unvented Crawlspace	1 Car	No	0	0	0	1	0	0	0	0	0	0	1.54646e-06
-Finished Attic or Cathedral Ceilings	Top	Unvented Crawlspace	1 Car	No	0	0	0	0	0	0	0	0	0	1	0
-Finished Attic or Cathedral Ceilings	Bottom	Unvented Crawlspace	2 Car	No	0	0	0	0	0	0	0	0	0	1	0
-Finished Attic or Cathedral Ceilings	Middle	Unvented Crawlspace	2 Car	No	0	0	0	0	0	0	0	0	0	1	0
-Finished Attic or Cathedral Ceilings	None	Unvented Crawlspace	2 Car	No	0	0	0	1	0	0	0	0	0	0	7.79586e-06
-Finished Attic or Cathedral Ceilings	Top	Unvented Crawlspace	2 Car	No	0	0	0	0	0	0	0	0	0	1	0
-Finished Attic or Cathedral Ceilings	Bottom	Unvented Crawlspace	3 Car	No	0	0	0	0	0	0	0	0	0	1	0
-Finished Attic or Cathedral Ceilings	Middle	Unvented Crawlspace	3 Car	No	0	0	0	0	0	0	0	0	0	1	0
-Finished Attic or Cathedral Ceilings	None	Unvented Crawlspace	3 Car	No	0	0	0	1	0	0	0	0	0	0	1.89595e-06
-Finished Attic or Cathedral Ceilings	Top	Unvented Crawlspace	3 Car	No	0	0	0	0	0	0	0	0	0	1	0
-Finished Attic or Cathedral Ceilings	Bottom	Unvented Crawlspace	None	No	0	0	0	0	0	0	0	0	0	1	0
-Finished Attic or Cathedral Ceilings	Middle	Unvented Crawlspace	None	No	0	0	0	0	0	0	0	0	0	1	0
-Finished Attic or Cathedral Ceilings	None	Unvented Crawlspace	None	No	0	0	0	1	0	0	0	0	0	0	5.62699e-06
-Finished Attic or Cathedral Ceilings	Top	Unvented Crawlspace	None	No	0	0	0	0	0	0	0	0	0	1	0
-None	Bottom	Unvented Crawlspace	1 Car	No	0	0	0	0	0	0	0	0	0	1	0
-None	Middle	Unvented Crawlspace	1 Car	No	0	0	0	0	0	0	0	0	0	1	0
-None	None	Unvented Crawlspace	1 Car	No	0	0	0	1	0	0	0	0	0	0	5.7853e-05
-None	Top	Unvented Crawlspace	1 Car	No	0	0	0	0	0	0	0	0	0	1	0
-None	Bottom	Unvented Crawlspace	2 Car	No	0	0	0	0	0	0	0	0	0	1	0
-None	Middle	Unvented Crawlspace	2 Car	No	0	0	0	0	0	0	0	0	0	1	0
-None	None	Unvented Crawlspace	2 Car	No	0	0	0	1	0	0	0	0	0	0	0.000125371
-None	Top	Unvented Crawlspace	2 Car	No	0	0	0	0	0	0	0	0	0	1	0
-None	Bottom	Unvented Crawlspace	3 Car	No	0	0	0	0	0	0	0	0	0	1	0
-None	Middle	Unvented Crawlspace	3 Car	No	0	0	0	0	0	0	0	0	0	1	0
-None	None	Unvented Crawlspace	3 Car	No	0	0	0	1	0	0	0	0	0	0	2.72179e-05
-None	Top	Unvented Crawlspace	3 Car	No	0	0	0	0	0	0	0	0	0	1	0
-None	Bottom	Unvented Crawlspace	None	No	0	0	0	1	0	0	0	0	0	0	0.00135247
-None	Middle	Unvented Crawlspace	None	No	0	0	0	1	0	0	0	0	0	0	0.000646482
-None	None	Unvented Crawlspace	None	No	0	0	0	1	0	0	0	0	0	0	0.000176463
-None	Top	Unvented Crawlspace	None	No	0	0	0	1	0	0	0	0	0	0	0.001118
-Unvented Attic	Bottom	Unvented Crawlspace	1 Car	No	0	0	0	0	0	0	0	0	0	1	0
-Unvented Attic	Middle	Unvented Crawlspace	1 Car	No	0	0	0	0	0	0	0	0	0	1	0
-Unvented Attic	None	Unvented Crawlspace	1 Car	No	0	0	0	1	0	0	0	0	0	0	5.76999e-06
-Unvented Attic	Top	Unvented Crawlspace	1 Car	No	0	0	0	0	0	0	0	0	0	1	0
-Unvented Attic	Bottom	Unvented Crawlspace	2 Car	No	0	0	0	0	0	0	0	0	0	1	0
-Unvented Attic	Middle	Unvented Crawlspace	2 Car	No	0	0	0	0	0	0	0	0	0	1	0
-Unvented Attic	None	Unvented Crawlspace	2 Car	No	0	0	0	1	0	0	0	0	0	0	1.30335e-05
-Unvented Attic	Top	Unvented Crawlspace	2 Car	No	0	0	0	0	0	0	0	0	0	1	0
-Unvented Attic	Bottom	Unvented Crawlspace	3 Car	No	0	0	0	0	0	0	0	0	0	1	0
-Unvented Attic	Middle	Unvented Crawlspace	3 Car	No	0	0	0	0	0	0	0	0	0	1	0
-Unvented Attic	None	Unvented Crawlspace	3 Car	No	0	0	0	1	0	0	0	0	0	0	2.13243e-06
-Unvented Attic	Top	Unvented Crawlspace	3 Car	No	0	0	0	0	0	0	0	0	0	1	0
-Unvented Attic	Bottom	Unvented Crawlspace	None	No	0	0	0	0	0	0	0	0	0	1	0
-Unvented Attic	Middle	Unvented Crawlspace	None	No	0	0	0	0	0	0	0	0	0	1	0
-Unvented Attic	None	Unvented Crawlspace	None	No	0	0	0	1	0	0	0	0	0	0	1.64881e-05
-Unvented Attic	Top	Unvented Crawlspace	None	No	0	0	0	0	0	0	0	0	0	1	0
-Vented Attic	Bottom	Unvented Crawlspace	1 Car	No	0	0	0	0	0	0	0	0	0	1	0
-Vented Attic	Middle	Unvented Crawlspace	1 Car	No	0	0	0	0	0	0	0	0	0	1	0
-Vented Attic	None	Unvented Crawlspace	1 Car	No	0	0	0	1	0	0	0	0	0	0	8.3281e-05
-Vented Attic	Top	Unvented Crawlspace	1 Car	No	0	0	0	0	0	0	0	0	0	1	0
-Vented Attic	Bottom	Unvented Crawlspace	2 Car	No	0	0	0	0	0	0	0	0	0	1	0
-Vented Attic	Middle	Unvented Crawlspace	2 Car	No	0	0	0	0	0	0	0	0	0	1	0
-Vented Attic	None	Unvented Crawlspace	2 Car	No	0	0	0	1	0	0	0	0	0	0	0.000217989
-Vented Attic	Top	Unvented Crawlspace	2 Car	No	0	0	0	0	0	0	0	0	0	1	0
-Vented Attic	Bottom	Unvented Crawlspace	3 Car	No	0	0	0	0	0	0	0	0	0	1	0
-Vented Attic	Middle	Unvented Crawlspace	3 Car	No	0	0	0	0	0	0	0	0	0	1	0
-Vented Attic	None	Unvented Crawlspace	3 Car	No	0	0	0	1	0	0	0	0	0	0	4.25579e-05
-Vented Attic	Top	Unvented Crawlspace	3 Car	No	0	0	0	0	0	0	0	0	0	1	0
-Vented Attic	Bottom	Unvented Crawlspace	None	No	0	0	0	0	0	0	0	0	0	1	0
-Vented Attic	Middle	Unvented Crawlspace	None	No	0	0	0	0	0	0	0	0	0	1	0
-Vented Attic	None	Unvented Crawlspace	None	No	0	0	0	1	0	0	0	0	0	0	0.000231537
-Vented Attic	Top	Unvented Crawlspace	None	No	0	0	0	0	0	0	0	0	0	1	0
-Finished Attic or Cathedral Ceilings	Bottom	Vented Crawlspace	1 Car	No	0	0	0	0	0	0	0	0	0	1	0
-Finished Attic or Cathedral Ceilings	Middle	Vented Crawlspace	1 Car	No	0	0	0	0	0	0	0	0	0	1	0
-Finished Attic or Cathedral Ceilings	None	Vented Crawlspace	1 Car	No	0	0	0	1	0	0	0	0	0	0	0.000100376
-Finished Attic or Cathedral Ceilings	Top	Vented Crawlspace	1 Car	No	0	0	0	0	0	0	0	0	0	1	0
-Finished Attic or Cathedral Ceilings	Bottom	Vented Crawlspace	2 Car	No	0	0	0	0	0	0	0	0	0	1	0
-Finished Attic or Cathedral Ceilings	Middle	Vented Crawlspace	2 Car	No	0	0	0	0	0	0	0	0	0	1	0
-Finished Attic or Cathedral Ceilings	None	Vented Crawlspace	2 Car	No	0	0	0	1	0	0	0	0	0	0	9.96562e-05
-Finished Attic or Cathedral Ceilings	Top	Vented Crawlspace	2 Car	No	0	0	0	0	0	0	0	0	0	1	0
-Finished Attic or Cathedral Ceilings	Bottom	Vented Crawlspace	3 Car	No	0	0	0	0	0	0	0	0	0	1	0
-Finished Attic or Cathedral Ceilings	Middle	Vented Crawlspace	3 Car	No	0	0	0	0	0	0	0	0	0	1	0
-Finished Attic or Cathedral Ceilings	None	Vented Crawlspace	3 Car	No	0	0	0	1	0	0	0	0	0	0	1.07787e-05
-Finished Attic or Cathedral Ceilings	Top	Vented Crawlspace	3 Car	No	0	0	0	0	0	0	0	0	0	1	0
-Finished Attic or Cathedral Ceilings	Bottom	Vented Crawlspace	None	No	0	0	0	0	0	0	0	0	0	1	0
-Finished Attic or Cathedral Ceilings	Middle	Vented Crawlspace	None	No	0	0	0	0	0	0	0	0	0	1	0
-Finished Attic or Cathedral Ceilings	None	Vented Crawlspace	None	No	0	0	0	1	0	0	0	0	0	0	0.000536138
-Finished Attic or Cathedral Ceilings	Top	Vented Crawlspace	None	No	0	0	0	0	0	0	0	0	0	1	0
-None	Bottom	Vented Crawlspace	1 Car	No	0	0	0	0	0	0	0	0	0	1	0
-None	Middle	Vented Crawlspace	1 Car	No	0	0	0	0	0	0	0	0	0	1	0
-None	None	Vented Crawlspace	1 Car	No	0	0	0	1	0	0	0	0	0	0	0.00149525
-None	Top	Vented Crawlspace	1 Car	No	0	0	0	0	0	0	0	0	0	1	0
-None	Bottom	Vented Crawlspace	2 Car	No	0	0	0	0	0	0	0	0	0	1	0
-None	Middle	Vented Crawlspace	2 Car	No	0	0	0	0	0	0	0	0	0	1	0
-None	None	Vented Crawlspace	2 Car	No	0	0	0	1	0	0	0	0	0	0	0.00125335
-None	Top	Vented Crawlspace	2 Car	No	0	0	0	0	0	0	0	0	0	1	0
-None	Bottom	Vented Crawlspace	3 Car	No	0	0	0	0	0	0	0	0	0	1	0
-None	Middle	Vented Crawlspace	3 Car	No	0	0	0	0	0	0	0	0	0	1	0
-None	None	Vented Crawlspace	3 Car	No	0	0	0	1	0	0	0	0	0	0	0.000119094
-None	Top	Vented Crawlspace	3 Car	No	0	0	0	0	0	0	0	0	0	1	0
-None	Bottom	Vented Crawlspace	None	No	0	0	0	1	0	0	0	0	0	0	0.017396
-None	Middle	Vented Crawlspace	None	No	0	0	0	1	0	0	0	0	0	0	0.0100434
-None	None	Vented Crawlspace	None	No	0	0	0	1	0	0	0	0	0	0	0.00574489
-None	Top	Vented Crawlspace	None	No	0	0	0	1	0	0	0	0	0	0	0.0133466
-Unvented Attic	Bottom	Vented Crawlspace	1 Car	No	0	0	0	0	0	0	0	0	0	1	0
-Unvented Attic	Middle	Vented Crawlspace	1 Car	No	0	0	0	0	0	0	0	0	0	1	0
-Unvented Attic	None	Vented Crawlspace	1 Car	No	0	0	0	1	0	0	0	0	0	0	0.000192208
-Unvented Attic	Top	Vented Crawlspace	1 Car	No	0	0	0	0	0	0	0	0	0	1	0
-Unvented Attic	Bottom	Vented Crawlspace	2 Car	No	0	0	0	0	0	0	0	0	0	1	0
-Unvented Attic	Middle	Vented Crawlspace	2 Car	No	0	0	0	0	0	0	0	0	0	1	0
-Unvented Attic	None	Vented Crawlspace	2 Car	No	0	0	0	1	0	0	0	0	0	0	0.000136366
-Unvented Attic	Top	Vented Crawlspace	2 Car	No	0	0	0	0	0	0	0	0	0	1	0
-Unvented Attic	Bottom	Vented Crawlspace	3 Car	No	0	0	0	0	0	0	0	0	0	1	0
-Unvented Attic	Middle	Vented Crawlspace	3 Car	No	0	0	0	0	0	0	0	0	0	1	0
-Unvented Attic	None	Vented Crawlspace	3 Car	No	0	0	0	1	0	0	0	0	0	0	1.12324e-05
-Unvented Attic	Top	Vented Crawlspace	3 Car	No	0	0	0	0	0	0	0	0	0	1	0
-Unvented Attic	Bottom	Vented Crawlspace	None	No	0	0	0	0	0	0	0	0	0	1	0
-Unvented Attic	Middle	Vented Crawlspace	None	No	0	0	0	0	0	0	0	0	0	1	0
-Unvented Attic	None	Vented Crawlspace	None	No	0	0	0	1	0	0	0	0	0	0	0.000736796
-Unvented Attic	Top	Vented Crawlspace	None	No	0	0	0	0	0	0	0	0	0	1	0
-Vented Attic	Bottom	Vented Crawlspace	1 Car	No	0	0	0	0	0	0	0	0	0	1	0
-Vented Attic	Middle	Vented Crawlspace	1 Car	No	0	0	0	0	0	0	0	0	0	1	0
-Vented Attic	None	Vented Crawlspace	1 Car	No	0	0	0	1	0	0	0	0	0	0	0.00217894
-Vented Attic	Top	Vented Crawlspace	1 Car	No	0	0	0	0	0	0	0	0	0	1	0
-Vented Attic	Bottom	Vented Crawlspace	2 Car	No	0	0	0	0	0	0	0	0	0	1	0
-Vented Attic	Middle	Vented Crawlspace	2 Car	No	0	0	0	0	0	0	0	0	0	1	0
-Vented Attic	None	Vented Crawlspace	2 Car	No	0	0	0	1	0	0	0	0	0	0	0.00188254
-Vented Attic	Top	Vented Crawlspace	2 Car	No	0	0	0	0	0	0	0	0	0	1	0
-Vented Attic	Bottom	Vented Crawlspace	3 Car	No	0	0	0	0	0	0	0	0	0	1	0
-Vented Attic	Middle	Vented Crawlspace	3 Car	No	0	0	0	0	0	0	0	0	0	1	0
-Vented Attic	None	Vented Crawlspace	3 Car	No	0	0	0	1	0	0	0	0	0	0	0.000176035
-Vented Attic	Top	Vented Crawlspace	3 Car	No	0	0	0	0	0	0	0	0	0	1	0
-Vented Attic	Bottom	Vented Crawlspace	None	No	0	0	0	0	0	0	0	0	0	1	0
-Vented Attic	Middle	Vented Crawlspace	None	No	0	0	0	0	0	0	0	0	0	1	0
-Vented Attic	None	Vented Crawlspace	None	No	0	0	0	1	0	0	0	0	0	0	0.00760368
-Vented Attic	Top	Vented Crawlspace	None	No	0	0	0	0	0	0	0	0	0	1	0
-Finished Attic or Cathedral Ceilings	Bottom	Ambient	1 Car	Yes	0	0	0	0	0	0	0	0	0	1	0
-Finished Attic or Cathedral Ceilings	Middle	Ambient	1 Car	Yes	0	0	0	0	0	0	0	0	0	1	0
-Finished Attic or Cathedral Ceilings	None	Ambient	1 Car	Yes	1	0	0	0	0	0	0	0	0	0	0
-Finished Attic or Cathedral Ceilings	Top	Ambient	1 Car	Yes	0	0	0	0	0	0	0	0	0	1	0
-Finished Attic or Cathedral Ceilings	Bottom	Ambient	2 Car	Yes	0	0	0	0	0	0	0	0	0	1	0
-Finished Attic or Cathedral Ceilings	Middle	Ambient	2 Car	Yes	0	0	0	0	0	0	0	0	0	1	0
-Finished Attic or Cathedral Ceilings	None	Ambient	2 Car	Yes	1	0	0	0	0	0	0	0	0	0	0
-Finished Attic or Cathedral Ceilings	Top	Ambient	2 Car	Yes	0	0	0	0	0	0	0	0	0	1	0
-Finished Attic or Cathedral Ceilings	Bottom	Ambient	3 Car	Yes	0	0	0	0	0	0	0	0	0	1	0
-Finished Attic or Cathedral Ceilings	Middle	Ambient	3 Car	Yes	0	0	0	0	0	0	0	0	0	1	0
-Finished Attic or Cathedral Ceilings	None	Ambient	3 Car	Yes	1	0	0	0	0	0	0	0	0	0	0
-Finished Attic or Cathedral Ceilings	Top	Ambient	3 Car	Yes	0	0	0	0	0	0	0	0	0	1	0
-Finished Attic or Cathedral Ceilings	Bottom	Ambient	None	Yes	0	0	0	0	0	0	0	0	0	1	0
-Finished Attic or Cathedral Ceilings	Middle	Ambient	None	Yes	0	0	0	0	0	0	0	0	0	1	0
-Finished Attic or Cathedral Ceilings	None	Ambient	None	Yes	0	0	1	0	0	0	0	0	0	0	0.000566277
-Finished Attic or Cathedral Ceilings	Top	Ambient	None	Yes	0	0	0	0	0	0	0	0	0	1	0
-None	Bottom	Ambient	1 Car	Yes	0	0	0	0	0	0	0	0	0	1	0
-None	Middle	Ambient	1 Car	Yes	0	0	0	0	0	0	0	0	0	1	0
-None	None	Ambient	1 Car	Yes	1	0	0	0	0	0	0	0	0	0	0
-None	Top	Ambient	1 Car	Yes	0	0	0	0	0	0	0	0	0	1	0
-None	Bottom	Ambient	2 Car	Yes	0	0	0	0	0	0	0	0	0	1	0
-None	Middle	Ambient	2 Car	Yes	0	0	0	0	0	0	0	0	0	1	0
-None	None	Ambient	2 Car	Yes	1	0	0	0	0	0	0	0	0	0	0
-None	Top	Ambient	2 Car	Yes	0	0	0	0	0	0	0	0	0	1	0
-None	Bottom	Ambient	3 Car	Yes	0	0	0	0	0	0	0	0	0	1	0
-None	Middle	Ambient	3 Car	Yes	0	0	0	0	0	0	0	0	0	1	0
-None	None	Ambient	3 Car	Yes	1	0	0	0	0	0	0	0	0	0	0
-None	Top	Ambient	3 Car	Yes	0	0	0	0	0	0	0	0	0	1	0
-None	Bottom	Ambient	None	Yes	0	0	1	0	0	0	0	0	0	0	0
-None	Middle	Ambient	None	Yes	0	0	1	0	0	0	0	0	0	0	0
-None	None	Ambient	None	Yes	0	0	1	0	0	0	0	0	0	0	0.0598608
-None	Top	Ambient	None	Yes	0	0	1	0	0	0	0	0	0	0	0
-Unvented Attic	Bottom	Ambient	1 Car	Yes	0	0	0	0	0	0	0	0	0	1	0
-Unvented Attic	Middle	Ambient	1 Car	Yes	0	0	0	0	0	0	0	0	0	1	0
-Unvented Attic	None	Ambient	1 Car	Yes	0	0	0	0	0	1	0	0	0	0	0
-Unvented Attic	Top	Ambient	1 Car	Yes	0	0	0	0	0	0	0	0	0	1	0
-Unvented Attic	Bottom	Ambient	2 Car	Yes	0	0	0	0	0	0	0	0	0	1	0
-Unvented Attic	Middle	Ambient	2 Car	Yes	0	0	0	0	0	0	0	0	0	1	0
-Unvented Attic	None	Ambient	2 Car	Yes	0	0	0	0	0	1	0	0	0	0	0
-Unvented Attic	Top	Ambient	2 Car	Yes	0	0	0	0	0	0	0	0	0	1	0
-Unvented Attic	Bottom	Ambient	3 Car	Yes	0	0	0	0	0	0	0	0	0	1	0
-Unvented Attic	Middle	Ambient	3 Car	Yes	0	0	0	0	0	0	0	0	0	1	0
-Unvented Attic	None	Ambient	3 Car	Yes	0	0	0	0	0	1	0	0	0	0	0
-Unvented Attic	Top	Ambient	3 Car	Yes	0	0	0	0	0	0	0	0	0	1	0
-Unvented Attic	Bottom	Ambient	None	Yes	0	0	0	0	0	0	0	0	0	1	0
-Unvented Attic	Middle	Ambient	None	Yes	0	0	0	0	0	0	0	0	0	1	0
-Unvented Attic	None	Ambient	None	Yes	0	0	0	0	0	1	0	0	0	0	0.00125785
-Unvented Attic	Top	Ambient	None	Yes	0	0	0	0	0	0	0	0	0	1	0
-Vented Attic	Bottom	Ambient	1 Car	Yes	0	0	0	0	0	0	0	0	0	1	0
-Vented Attic	Middle	Ambient	1 Car	Yes	0	0	0	0	0	0	0	0	0	1	0
-Vented Attic	None	Ambient	1 Car	Yes	0	0	0	0	0	0	0	1	0	0	0
-Vented Attic	Top	Ambient	1 Car	Yes	0	0	0	0	0	0	0	0	0	1	0
-Vented Attic	Bottom	Ambient	2 Car	Yes	0	0	0	0	0	0	0	0	0	1	0
-Vented Attic	Middle	Ambient	2 Car	Yes	0	0	0	0	0	0	0	0	0	1	0
-Vented Attic	None	Ambient	2 Car	Yes	0	0	0	0	0	0	0	1	0	0	0
-Vented Attic	Top	Ambient	2 Car	Yes	0	0	0	0	0	0	0	0	0	1	0
-Vented Attic	Bottom	Ambient	3 Car	Yes	0	0	0	0	0	0	0	0	0	1	0
-Vented Attic	Middle	Ambient	3 Car	Yes	0	0	0	0	0	0	0	0	0	1	0
-Vented Attic	None	Ambient	3 Car	Yes	0	0	0	0	0	0	0	1	0	0	0
-Vented Attic	Top	Ambient	3 Car	Yes	0	0	0	0	0	0	0	0	0	1	0
-Vented Attic	Bottom	Ambient	None	Yes	0	0	0	0	0	0	0	0	0	1	0
-Vented Attic	Middle	Ambient	None	Yes	0	0	0	0	0	0	0	0	0	1	0
-Vented Attic	None	Ambient	None	Yes	0	0	0	0	0	0	0	1	0	0	0.0142282
-Vented Attic	Top	Ambient	None	Yes	0	0	0	0	0	0	0	0	0	1	0
-Finished Attic or Cathedral Ceilings	Bottom	Heated Basement	1 Car	Yes	0	0	0	0	0	0	0	0	0	1	0
-Finished Attic or Cathedral Ceilings	Middle	Heated Basement	1 Car	Yes	0	0	0	0	0	0	0	0	0	1	0
-Finished Attic or Cathedral Ceilings	None	Heated Basement	1 Car	Yes	0	1	0	0	0	0	0	0	0	0	0.00027513
-Finished Attic or Cathedral Ceilings	Top	Heated Basement	1 Car	Yes	0	0	0	0	0	0	0	0	0	1	0
-Finished Attic or Cathedral Ceilings	Bottom	Heated Basement	2 Car	Yes	0	0	0	0	0	0	0	0	0	1	0
-Finished Attic or Cathedral Ceilings	Middle	Heated Basement	2 Car	Yes	0	0	0	0	0	0	0	0	0	1	0
-Finished Attic or Cathedral Ceilings	None	Heated Basement	2 Car	Yes	0	1	0	0	0	0	0	0	0	0	0.000682574
-Finished Attic or Cathedral Ceilings	Top	Heated Basement	2 Car	Yes	0	0	0	0	0	0	0	0	0	1	0
-Finished Attic or Cathedral Ceilings	Bottom	Heated Basement	3 Car	Yes	0	0	0	0	0	0	0	0	0	1	0
-Finished Attic or Cathedral Ceilings	Middle	Heated Basement	3 Car	Yes	0	0	0	0	0	0	0	0	0	1	0
-Finished Attic or Cathedral Ceilings	None	Heated Basement	3 Car	Yes	0	1	0	0	0	0	0	0	0	0	5.16685e-05
-Finished Attic or Cathedral Ceilings	Top	Heated Basement	3 Car	Yes	0	0	0	0	0	0	0	0	0	1	0
-Finished Attic or Cathedral Ceilings	Bottom	Heated Basement	None	Yes	0	0	0	0	0	0	0	0	0	1	0
-Finished Attic or Cathedral Ceilings	Middle	Heated Basement	None	Yes	0	0	0	0	0	0	0	0	0	1	0
-Finished Attic or Cathedral Ceilings	None	Heated Basement	None	Yes	0	1	0	0	0	0	0	0	0	0	0.00154508
-Finished Attic or Cathedral Ceilings	Top	Heated Basement	None	Yes	0	0	0	0	0	0	0	0	0	1	0
-None	Bottom	Heated Basement	1 Car	Yes	0	0	0	0	0	0	0	0	0	1	0
-None	Middle	Heated Basement	1 Car	Yes	0	0	0	0	0	0	0	0	0	1	0
-None	None	Heated Basement	1 Car	Yes	0	1	0	0	0	0	0	0	0	0	0.00674342
-None	Top	Heated Basement	1 Car	Yes	0	0	0	0	0	0	0	0	0	1	0
-None	Bottom	Heated Basement	2 Car	Yes	0	0	0	0	0	0	0	0	0	1	0
-None	Middle	Heated Basement	2 Car	Yes	0	0	0	0	0	0	0	0	0	1	0
-None	None	Heated Basement	2 Car	Yes	0	1	0	0	0	0	0	0	0	0	0.0102619
-None	Top	Heated Basement	2 Car	Yes	0	0	0	0	0	0	0	0	0	1	0
-None	Bottom	Heated Basement	3 Car	Yes	0	0	0	0	0	0	0	0	0	1	0
-None	Middle	Heated Basement	3 Car	Yes	0	0	0	0	0	0	0	0	0	1	0
-None	None	Heated Basement	3 Car	Yes	0	1	0	0	0	0	0	0	0	0	0.000484534
-None	Top	Heated Basement	3 Car	Yes	0	0	0	0	0	0	0	0	0	1	0
-None	Bottom	Heated Basement	None	Yes	0	1	0	0	0	0	0	0	0	0	0
-None	Middle	Heated Basement	None	Yes	0	0	1	0	0	0	0	0	0	0	0
-None	None	Heated Basement	None	Yes	0	1	0	0	0	0	0	0	0	0	0.0199449
-None	Top	Heated Basement	None	Yes	0	0	1	0	0	0	0	0	0	0	0
-Unvented Attic	Bottom	Heated Basement	1 Car	Yes	0	0	0	0	0	0	0	0	0	1	0
-Unvented Attic	Middle	Heated Basement	1 Car	Yes	0	0	0	0	0	0	0	0	0	1	0
-Unvented Attic	None	Heated Basement	1 Car	Yes	0	1	0	0	0	0	0	0	0	0	0.000856142
-Unvented Attic	Top	Heated Basement	1 Car	Yes	0	0	0	0	0	0	0	0	0	1	0
-Unvented Attic	Bottom	Heated Basement	2 Car	Yes	0	0	0	0	0	0	0	0	0	1	0
-Unvented Attic	Middle	Heated Basement	2 Car	Yes	0	0	0	0	0	0	0	0	0	1	0
-Unvented Attic	None	Heated Basement	2 Car	Yes	0	1	0	0	0	0	0	0	0	0	0.0011573
-Unvented Attic	Top	Heated Basement	2 Car	Yes	0	0	0	0	0	0	0	0	0	1	0
-Unvented Attic	Bottom	Heated Basement	3 Car	Yes	0	0	0	0	0	0	0	0	0	1	0
-Unvented Attic	Middle	Heated Basement	3 Car	Yes	0	0	0	0	0	0	0	0	0	1	0
-Unvented Attic	None	Heated Basement	3 Car	Yes	0	1	0	0	0	0	0	0	0	0	5.43336e-05
-Unvented Attic	Top	Heated Basement	3 Car	Yes	0	0	0	0	0	0	0	0	0	1	0
-Unvented Attic	Bottom	Heated Basement	None	Yes	0	0	0	0	0	0	0	0	0	1	0
-Unvented Attic	Middle	Heated Basement	None	Yes	0	0	0	0	0	0	0	0	0	1	0
-Unvented Attic	None	Heated Basement	None	Yes	0	1	0	0	0	0	0	0	0	0	0.00251061
-Unvented Attic	Top	Heated Basement	None	Yes	0	0	0	0	0	0	0	0	0	1	0
-Vented Attic	Bottom	Heated Basement	1 Car	Yes	0	0	0	0	0	0	0	0	0	1	0
-Vented Attic	Middle	Heated Basement	1 Car	Yes	0	0	0	0	0	0	0	0	0	1	0
-Vented Attic	None	Heated Basement	1 Car	Yes	0	1	0	0	0	0	0	0	0	0	0.0114854
-Vented Attic	Top	Heated Basement	1 Car	Yes	0	0	0	0	0	0	0	0	0	1	0
-Vented Attic	Bottom	Heated Basement	2 Car	Yes	0	0	0	0	0	0	0	0	0	1	0
-Vented Attic	Middle	Heated Basement	2 Car	Yes	0	0	0	0	0	0	0	0	0	1	0
-Vented Attic	None	Heated Basement	2 Car	Yes	0	1	0	0	0	0	0	0	0	0	0.0194373
-Vented Attic	Top	Heated Basement	2 Car	Yes	0	0	0	0	0	0	0	0	0	1	0
-Vented Attic	Bottom	Heated Basement	3 Car	Yes	0	0	0	0	0	0	0	0	0	1	0
-Vented Attic	Middle	Heated Basement	3 Car	Yes	0	0	0	0	0	0	0	0	0	1	0
-Vented Attic	None	Heated Basement	3 Car	Yes	0	1	0	0	0	0	0	0	0	0	0.000973231
-Vented Attic	Top	Heated Basement	3 Car	Yes	0	0	0	0	0	0	0	0	0	1	0
-Vented Attic	Bottom	Heated Basement	None	Yes	0	0	0	0	0	0	0	0	0	1	0
-Vented Attic	Middle	Heated Basement	None	Yes	0	0	0	0	0	0	0	0	0	1	0
-Vented Attic	None	Heated Basement	None	Yes	0	1	0	0	0	0	0	0	0	0	0.0301887
-Vented Attic	Top	Heated Basement	None	Yes	0	0	0	0	0	0	0	0	0	1	0
-Finished Attic or Cathedral Ceilings	Bottom	Slab	1 Car	Yes	0	0	0	0	0	0	0	0	0	1	0
-Finished Attic or Cathedral Ceilings	Middle	Slab	1 Car	Yes	0	0	0	0	0	0	0	0	0	1	0
-Finished Attic or Cathedral Ceilings	None	Slab	1 Car	Yes	1	0	0	0	0	0	0	0	0	0	0.000625924
-Finished Attic or Cathedral Ceilings	Top	Slab	1 Car	Yes	0	0	0	0	0	0	0	0	0	1	0
-Finished Attic or Cathedral Ceilings	Bottom	Slab	2 Car	Yes	0	0	0	0	0	0	0	0	0	1	0
-Finished Attic or Cathedral Ceilings	Middle	Slab	2 Car	Yes	0	0	0	0	0	0	0	0	0	1	0
-Finished Attic or Cathedral Ceilings	None	Slab	2 Car	Yes	1	0	0	0	0	0	0	0	0	0	0.00227945
-Finished Attic or Cathedral Ceilings	Top	Slab	2 Car	Yes	0	0	0	0	0	0	0	0	0	1	0
-Finished Attic or Cathedral Ceilings	Bottom	Slab	3 Car	Yes	0	0	0	0	0	0	0	0	0	1	0
-Finished Attic or Cathedral Ceilings	Middle	Slab	3 Car	Yes	0	0	0	0	0	0	0	0	0	1	0
-Finished Attic or Cathedral Ceilings	None	Slab	3 Car	Yes	1	0	0	0	0	0	0	0	0	0	0.000581379
-Finished Attic or Cathedral Ceilings	Top	Slab	3 Car	Yes	0	0	0	0	0	0	0	0	0	1	0
-Finished Attic or Cathedral Ceilings	Bottom	Slab	None	Yes	0	0	0	0	0	0	0	0	0	1	0
-Finished Attic or Cathedral Ceilings	Middle	Slab	None	Yes	0	0	0	0	0	0	0	0	0	1	0
-Finished Attic or Cathedral Ceilings	None	Slab	None	Yes	0	0	1	0	0	0	0	0	0	0	0.00195011
-Finished Attic or Cathedral Ceilings	Top	Slab	None	Yes	0	0	0	0	0	0	0	0	0	1	0
-None	Bottom	Slab	1 Car	Yes	0	0	0	0	0	0	0	0	0	1	0
-None	Middle	Slab	1 Car	Yes	0	0	0	0	0	0	0	0	0	1	0
-None	None	Slab	1 Car	Yes	1	0	0	0	0	0	0	0	0	0	0.0141046
-None	Top	Slab	1 Car	Yes	0	0	0	0	0	0	0	0	0	1	0
-None	Bottom	Slab	2 Car	Yes	0	0	0	0	0	0	0	0	0	1	0
-None	Middle	Slab	2 Car	Yes	0	0	0	0	0	0	0	0	0	1	0
-None	None	Slab	2 Car	Yes	1	0	0	0	0	0	0	0	0	0	0.0234983
-None	Top	Slab	2 Car	Yes	0	0	0	0	0	0	0	0	0	1	0
-None	Bottom	Slab	3 Car	Yes	0	0	0	0	0	0	0	0	0	1	0
-None	Middle	Slab	3 Car	Yes	0	0	0	0	0	0	0	0	0	1	0
-None	None	Slab	3 Car	Yes	1	0	0	0	0	0	0	0	0	0	0.00424853
-None	Top	Slab	3 Car	Yes	0	0	0	0	0	0	0	0	0	1	0
-None	Bottom	Slab	None	Yes	0	0	1	0	0	0	0	0	0	0	0.0305031
-None	Middle	Slab	None	Yes	0	0	1	0	0	0	0	0	0	0	0.0153839
-None	None	Slab	None	Yes	0	0	1	0	0	0	0	0	0	0	0.0356798
-None	Top	Slab	None	Yes	0	0	1	0	0	0	0	0	0	0	0.0248205
-Unvented Attic	Bottom	Slab	1 Car	Yes	0	0	0	0	0	0	0	0	0	1	0
-Unvented Attic	Middle	Slab	1 Car	Yes	0	0	0	0	0	0	0	0	0	1	0
-Unvented Attic	None	Slab	1 Car	Yes	0	0	0	0	0	1	0	0	0	0	0.00210613
-Unvented Attic	Top	Slab	1 Car	Yes	0	0	0	0	0	0	0	0	0	1	0
-Unvented Attic	Bottom	Slab	2 Car	Yes	0	0	0	0	0	0	0	0	0	1	0
-Unvented Attic	Middle	Slab	2 Car	Yes	0	0	0	0	0	0	0	0	0	1	0
-Unvented Attic	None	Slab	2 Car	Yes	0	0	0	0	0	1	0	0	0	0	0.00425999
-Unvented Attic	Top	Slab	2 Car	Yes	0	0	0	0	0	0	0	0	0	1	0
-Unvented Attic	Bottom	Slab	3 Car	Yes	0	0	0	0	0	0	0	0	0	1	0
-Unvented Attic	Middle	Slab	3 Car	Yes	0	0	0	0	0	0	0	0	0	1	0
-Unvented Attic	None	Slab	3 Car	Yes	0	0	0	0	0	1	0	0	0	0	0.000644501
-Unvented Attic	Top	Slab	3 Car	Yes	0	0	0	0	0	0	0	0	0	1	0
-Unvented Attic	Bottom	Slab	None	Yes	0	0	0	0	0	0	0	0	0	1	0
-Unvented Attic	Middle	Slab	None	Yes	0	0	0	0	0	0	0	0	0	1	0
-Unvented Attic	None	Slab	None	Yes	0	0	0	0	0	1	0	0	0	0	0.00503237
-Unvented Attic	Top	Slab	None	Yes	0	0	0	0	0	0	0	0	0	1	0
-Vented Attic	Bottom	Slab	1 Car	Yes	0	0	0	0	0	0	0	0	0	1	0
-Vented Attic	Middle	Slab	1 Car	Yes	0	0	0	0	0	0	0	0	0	1	0
-Vented Attic	None	Slab	1 Car	Yes	0	0	0	0	0	0	0	1	0	0	0.0259083
-Vented Attic	Top	Slab	1 Car	Yes	0	0	0	0	0	0	0	0	0	1	0
-Vented Attic	Bottom	Slab	2 Car	Yes	0	0	0	0	0	0	0	0	0	1	0
-Vented Attic	Middle	Slab	2 Car	Yes	0	0	0	0	0	0	0	0	0	1	0
-Vented Attic	None	Slab	2 Car	Yes	0	0	0	0	0	0	0	1	0	0	0.0524336
-Vented Attic	Top	Slab	2 Car	Yes	0	0	0	0	0	0	0	0	0	1	0
-Vented Attic	Bottom	Slab	3 Car	Yes	0	0	0	0	0	0	0	0	0	1	0
-Vented Attic	Middle	Slab	3 Car	Yes	0	0	0	0	0	0	0	0	0	1	0
-Vented Attic	None	Slab	3 Car	Yes	0	0	0	0	0	0	0	1	0	0	0.00869614
-Vented Attic	Top	Slab	3 Car	Yes	0	0	0	0	0	0	0	0	0	1	0
-Vented Attic	Bottom	Slab	None	Yes	0	0	0	0	0	0	0	0	0	1	0
-Vented Attic	Middle	Slab	None	Yes	0	0	0	0	0	0	0	0	0	1	0
-Vented Attic	None	Slab	None	Yes	0	0	0	0	0	0	0	1	0	0	0.0553153
-Vented Attic	Top	Slab	None	Yes	0	0	0	0	0	0	0	0	0	1	0
-Finished Attic or Cathedral Ceilings	Bottom	Unheated Basement	1 Car	Yes	0	0	0	0	0	0	0	0	0	1	0
-Finished Attic or Cathedral Ceilings	Middle	Unheated Basement	1 Car	Yes	0	0	0	0	0	0	0	0	0	1	0
-Finished Attic or Cathedral Ceilings	None	Unheated Basement	1 Car	Yes	0	0	0	0	1	0	0	0	0	0	0.000299711
-Finished Attic or Cathedral Ceilings	Top	Unheated Basement	1 Car	Yes	0	0	0	0	0	0	0	0	0	1	0
-Finished Attic or Cathedral Ceilings	Bottom	Unheated Basement	2 Car	Yes	0	0	0	0	0	0	0	0	0	1	0
-Finished Attic or Cathedral Ceilings	Middle	Unheated Basement	2 Car	Yes	0	0	0	0	0	0	0	0	0	1	0
-Finished Attic or Cathedral Ceilings	None	Unheated Basement	2 Car	Yes	0	0	0	0	1	0	0	0	0	0	0.00040149
-Finished Attic or Cathedral Ceilings	Top	Unheated Basement	2 Car	Yes	0	0	0	0	0	0	0	0	0	1	0
-Finished Attic or Cathedral Ceilings	Bottom	Unheated Basement	3 Car	Yes	0	0	0	0	0	0	0	0	0	1	0
-Finished Attic or Cathedral Ceilings	Middle	Unheated Basement	3 Car	Yes	0	0	0	0	0	0	0	0	0	1	0
-Finished Attic or Cathedral Ceilings	None	Unheated Basement	3 Car	Yes	0	0	0	0	1	0	0	0	0	0	7.81931e-05
-Finished Attic or Cathedral Ceilings	Top	Unheated Basement	3 Car	Yes	0	0	0	0	0	0	0	0	0	1	0
-Finished Attic or Cathedral Ceilings	Bottom	Unheated Basement	None	Yes	0	0	0	0	0	0	0	0	0	1	0
-Finished Attic or Cathedral Ceilings	Middle	Unheated Basement	None	Yes	0	0	0	0	0	0	0	0	0	1	0
-Finished Attic or Cathedral Ceilings	None	Unheated Basement	None	Yes	0	0	0	0	1	0	0	0	0	0	0.0020217
-Finished Attic or Cathedral Ceilings	Top	Unheated Basement	None	Yes	0	0	0	0	0	0	0	0	0	1	0
-None	Bottom	Unheated Basement	1 Car	Yes	0	0	0	0	0	0	0	0	0	1	0
-None	Middle	Unheated Basement	1 Car	Yes	0	0	0	0	0	0	0	0	0	1	0
-None	None	Unheated Basement	1 Car	Yes	0	0	0	0	1	0	0	0	0	0	0.00441128
-None	Top	Unheated Basement	1 Car	Yes	0	0	0	0	0	0	0	0	0	1	0
-None	Bottom	Unheated Basement	2 Car	Yes	0	0	0	0	0	0	0	0	0	1	0
-None	Middle	Unheated Basement	2 Car	Yes	0	0	0	0	0	0	0	0	0	1	0
-None	None	Unheated Basement	2 Car	Yes	0	0	0	0	1	0	0	0	0	0	0.00486517
-None	Top	Unheated Basement	2 Car	Yes	0	0	0	0	0	0	0	0	0	1	0
-None	Bottom	Unheated Basement	3 Car	Yes	0	0	0	0	0	0	0	0	0	1	0
-None	Middle	Unheated Basement	3 Car	Yes	0	0	0	0	0	0	0	0	0	1	0
-None	None	Unheated Basement	3 Car	Yes	0	0	0	0	1	0	0	0	0	0	0.000850908
-None	Top	Unheated Basement	3 Car	Yes	0	0	0	0	0	0	0	0	0	1	0
-None	Bottom	Unheated Basement	None	Yes	0	0	0	0	1	0	0	0	0	0	0.00897942
-None	Middle	Unheated Basement	None	Yes	0	0	1	0	0	0	0	0	0	0	0.0044662
-None	None	Unheated Basement	None	Yes	0	0	0	0	1	0	0	0	0	0	0.017249
-None	Top	Unheated Basement	None	Yes	0	0	1	0	0	0	0	0	0	0	0.00674538
-Unvented Attic	Bottom	Unheated Basement	1 Car	Yes	0	0	0	0	0	0	0	0	0	1	0
-Unvented Attic	Middle	Unheated Basement	1 Car	Yes	0	0	0	0	0	0	0	0	0	1	0
-Unvented Attic	None	Unheated Basement	1 Car	Yes	0	0	0	0	1	0	0	0	0	0	0.000671995
-Unvented Attic	Top	Unheated Basement	1 Car	Yes	0	0	0	0	0	0	0	0	0	1	0
-Unvented Attic	Bottom	Unheated Basement	2 Car	Yes	0	0	0	0	0	0	0	0	0	1	0
-Unvented Attic	Middle	Unheated Basement	2 Car	Yes	0	0	0	0	0	0	0	0	0	1	0
-Unvented Attic	None	Unheated Basement	2 Car	Yes	0	0	0	0	1	0	0	0	0	0	0.000601367
-Unvented Attic	Top	Unheated Basement	2 Car	Yes	0	0	0	0	0	0	0	0	0	1	0
-Unvented Attic	Bottom	Unheated Basement	3 Car	Yes	0	0	0	0	0	0	0	0	0	1	0
-Unvented Attic	Middle	Unheated Basement	3 Car	Yes	0	0	0	0	0	0	0	0	0	1	0
-Unvented Attic	None	Unheated Basement	3 Car	Yes	0	0	0	0	1	0	0	0	0	0	8.97047e-05
-Unvented Attic	Top	Unheated Basement	3 Car	Yes	0	0	0	0	0	0	0	0	0	1	0
-Unvented Attic	Bottom	Unheated Basement	None	Yes	0	0	0	0	0	0	0	0	0	1	0
-Unvented Attic	Middle	Unheated Basement	None	Yes	0	0	0	0	0	0	0	0	0	1	0
-Unvented Attic	None	Unheated Basement	None	Yes	0	0	0	0	1	0	0	0	0	0	0.00257861
-Unvented Attic	Top	Unheated Basement	None	Yes	0	0	0	0	0	0	0	0	0	1	0
-Vented Attic	Bottom	Unheated Basement	1 Car	Yes	0	0	0	0	0	0	0	0	0	1	0
-Vented Attic	Middle	Unheated Basement	1 Car	Yes	0	0	0	0	0	0	0	0	0	1	0
-Vented Attic	None	Unheated Basement	1 Car	Yes	0	0	0	0	1	0	0	0	0	0	0.00820985
-Vented Attic	Top	Unheated Basement	1 Car	Yes	0	0	0	0	0	0	0	0	0	1	0
-Vented Attic	Bottom	Unheated Basement	2 Car	Yes	0	0	0	0	0	0	0	0	0	1	0
-Vented Attic	Middle	Unheated Basement	2 Car	Yes	0	0	0	0	0	0	0	0	0	1	0
-Vented Attic	None	Unheated Basement	2 Car	Yes	0	0	0	0	1	0	0	0	0	0	0.00951598
-Vented Attic	Top	Unheated Basement	2 Car	Yes	0	0	0	0	0	0	0	0	0	1	0
-Vented Attic	Bottom	Unheated Basement	3 Car	Yes	0	0	0	0	0	0	0	0	0	1	0
-Vented Attic	Middle	Unheated Basement	3 Car	Yes	0	0	0	0	0	0	0	0	0	1	0
-Vented Attic	None	Unheated Basement	3 Car	Yes	0	0	0	0	1	0	0	0	0	0	0.00161756
-Vented Attic	Top	Unheated Basement	3 Car	Yes	0	0	0	0	0	0	0	0	0	1	0
-Vented Attic	Bottom	Unheated Basement	None	Yes	0	0	0	0	0	0	0	0	0	1	0
-Vented Attic	Middle	Unheated Basement	None	Yes	0	0	0	0	0	0	0	0	0	1	0
-Vented Attic	None	Unheated Basement	None	Yes	0	0	0	0	1	0	0	0	0	0	0.0276314
-Vented Attic	Top	Unheated Basement	None	Yes	0	0	0	0	0	0	0	0	0	1	0
-Finished Attic or Cathedral Ceilings	Bottom	Unvented Crawlspace	1 Car	Yes	0	0	0	0	0	0	0	0	0	1	0
-Finished Attic or Cathedral Ceilings	Middle	Unvented Crawlspace	1 Car	Yes	0	0	0	0	0	0	0	0	0	1	0
-Finished Attic or Cathedral Ceilings	None	Unvented Crawlspace	1 Car	Yes	0	0	0	0	0	0	1	0	0	0	1.50355e-05
-Finished Attic or Cathedral Ceilings	Top	Unvented Crawlspace	1 Car	Yes	0	0	0	0	0	0	0	0	0	1	0
-Finished Attic or Cathedral Ceilings	Bottom	Unvented Crawlspace	2 Car	Yes	0	0	0	0	0	0	0	0	0	1	0
-Finished Attic or Cathedral Ceilings	Middle	Unvented Crawlspace	2 Car	Yes	0	0	0	0	0	0	0	0	0	1	0
-Finished Attic or Cathedral Ceilings	None	Unvented Crawlspace	2 Car	Yes	0	0	0	0	0	0	1	0	0	0	9.5382e-05
-Finished Attic or Cathedral Ceilings	Top	Unvented Crawlspace	2 Car	Yes	0	0	0	0	0	0	0	0	0	1	0
-Finished Attic or Cathedral Ceilings	Bottom	Unvented Crawlspace	3 Car	Yes	0	0	0	0	0	0	0	0	0	1	0
-Finished Attic or Cathedral Ceilings	Middle	Unvented Crawlspace	3 Car	Yes	0	0	0	0	0	0	0	0	0	1	0
-Finished Attic or Cathedral Ceilings	None	Unvented Crawlspace	3 Car	Yes	0	0	0	0	0	0	1	0	0	0	2.73764e-05
-Finished Attic or Cathedral Ceilings	Top	Unvented Crawlspace	3 Car	Yes	0	0	0	0	0	0	0	0	0	1	0
-Finished Attic or Cathedral Ceilings	Bottom	Unvented Crawlspace	None	Yes	0	0	0	0	0	0	0	0	0	1	0
-Finished Attic or Cathedral Ceilings	Middle	Unvented Crawlspace	None	Yes	0	0	0	0	0	0	0	0	0	1	0
-Finished Attic or Cathedral Ceilings	None	Unvented Crawlspace	None	Yes	0	0	0	0	0	0	1	0	0	0	6.32577e-05
-Finished Attic or Cathedral Ceilings	Top	Unvented Crawlspace	None	Yes	0	0	0	0	0	0	0	0	0	1	0
-None	Bottom	Unvented Crawlspace	1 Car	Yes	0	0	0	0	0	0	0	0	0	1	0
-None	Middle	Unvented Crawlspace	1 Car	Yes	0	0	0	0	0	0	0	0	0	1	0
-None	None	Unvented Crawlspace	1 Car	Yes	0	0	0	0	0	0	1	0	0	0	0.000403435
-None	Top	Unvented Crawlspace	1 Car	Yes	0	0	0	0	0	0	0	0	0	1	0
-None	Bottom	Unvented Crawlspace	2 Car	Yes	0	0	0	0	0	0	0	0	0	1	0
-None	Middle	Unvented Crawlspace	2 Car	Yes	0	0	0	0	0	0	0	0	0	1	0
-None	None	Unvented Crawlspace	2 Car	Yes	0	0	0	0	0	0	1	0	0	0	0.0013483
-None	Top	Unvented Crawlspace	2 Car	Yes	0	0	0	0	0	0	0	0	0	1	0
-None	Bottom	Unvented Crawlspace	3 Car	Yes	0	0	0	0	0	0	0	0	0	1	0
-None	Middle	Unvented Crawlspace	3 Car	Yes	0	0	0	0	0	0	0	0	0	1	0
-None	None	Unvented Crawlspace	3 Car	Yes	0	0	0	0	0	0	1	0	0	0	0.000346032
-None	Top	Unvented Crawlspace	3 Car	Yes	0	0	0	0	0	0	0	0	0	1	0
-None	Bottom	Unvented Crawlspace	None	Yes	0	0	0	0	0	0	1	0	0	0	0.00161506
-None	Middle	Unvented Crawlspace	None	Yes	0	0	1	0	0	0	0	0	0	0	0.00073341
-None	None	Unvented Crawlspace	None	Yes	0	0	0	0	0	0	1	0	0	0	0.00160619
-None	Top	Unvented Crawlspace	None	Yes	0	0	1	0	0	0	0	0	0	0	0.00133571
-Unvented Attic	Bottom	Unvented Crawlspace	1 Car	Yes	0	0	0	0	0	0	0	0	0	1	0
-Unvented Attic	Middle	Unvented Crawlspace	1 Car	Yes	0	0	0	0	0	0	0	0	0	1	0
-Unvented Attic	None	Unvented Crawlspace	1 Car	Yes	0	0	0	0	0	0	1	0	0	0	5.43205e-05
-Unvented Attic	Top	Unvented Crawlspace	1 Car	Yes	0	0	0	0	0	0	0	0	0	1	0
-Unvented Attic	Bottom	Unvented Crawlspace	2 Car	Yes	0	0	0	0	0	0	0	0	0	1	0
-Unvented Attic	Middle	Unvented Crawlspace	2 Car	Yes	0	0	0	0	0	0	0	0	0	1	0
-Unvented Attic	None	Unvented Crawlspace	2 Car	Yes	0	0	0	0	0	0	1	0	0	0	0.00018588
-Unvented Attic	Top	Unvented Crawlspace	2 Car	Yes	0	0	0	0	0	0	0	0	0	1	0
-Unvented Attic	Bottom	Unvented Crawlspace	3 Car	Yes	0	0	0	0	0	0	0	0	0	1	0
-Unvented Attic	Middle	Unvented Crawlspace	3 Car	Yes	0	0	0	0	0	0	0	0	0	1	0
-Unvented Attic	None	Unvented Crawlspace	3 Car	Yes	0	0	0	0	0	0	1	0	0	0	3.44357e-05
-Unvented Attic	Top	Unvented Crawlspace	3 Car	Yes	0	0	0	0	0	0	0	0	0	1	0
-Unvented Attic	Bottom	Unvented Crawlspace	None	Yes	0	0	0	0	0	0	0	0	0	1	0
-Unvented Attic	Middle	Unvented Crawlspace	None	Yes	0	0	0	0	0	0	0	0	0	1	0
-Unvented Attic	None	Unvented Crawlspace	None	Yes	0	0	0	0	0	0	1	0	0	0	0.000190318
-Unvented Attic	Top	Unvented Crawlspace	None	Yes	0	0	0	0	0	0	0	0	0	1	0
-Vented Attic	Bottom	Unvented Crawlspace	1 Car	Yes	0	0	0	0	0	0	0	0	0	1	0
-Vented Attic	Middle	Unvented Crawlspace	1 Car	Yes	0	0	0	0	0	0	0	0	0	1	0
-Vented Attic	None	Unvented Crawlspace	1 Car	Yes	0	0	0	0	0	0	1	0	0	0	0.000760058
-Vented Attic	Top	Unvented Crawlspace	1 Car	Yes	0	0	0	0	0	0	0	0	0	1	0
-Vented Attic	Bottom	Unvented Crawlspace	2 Car	Yes	0	0	0	0	0	0	0	0	0	1	0
-Vented Attic	Middle	Unvented Crawlspace	2 Car	Yes	0	0	0	0	0	0	0	0	0	1	0
-Vented Attic	None	Unvented Crawlspace	2 Car	Yes	0	0	0	0	0	0	1	0	0	0	0.00284421
-Vented Attic	Top	Unvented Crawlspace	2 Car	Yes	0	0	0	0	0	0	0	0	0	1	0
-Vented Attic	Bottom	Unvented Crawlspace	3 Car	Yes	0	0	0	0	0	0	0	0	0	1	0
-Vented Attic	Middle	Unvented Crawlspace	3 Car	Yes	0	0	0	0	0	0	0	0	0	1	0
-Vented Attic	None	Unvented Crawlspace	3 Car	Yes	0	0	0	0	0	0	1	0	0	0	0.000625327
-Vented Attic	Top	Unvented Crawlspace	3 Car	Yes	0	0	0	0	0	0	0	0	0	1	0
-Vented Attic	Bottom	Unvented Crawlspace	None	Yes	0	0	0	0	0	0	0	0	0	1	0
-Vented Attic	Middle	Unvented Crawlspace	None	Yes	0	0	0	0	0	0	0	0	0	1	0
-Vented Attic	None	Unvented Crawlspace	None	Yes	0	0	0	0	0	0	1	0	0	0	0.00241463
-Vented Attic	Top	Unvented Crawlspace	None	Yes	0	0	0	0	0	0	0	0	0	1	0
-Finished Attic or Cathedral Ceilings	Bottom	Vented Crawlspace	1 Car	Yes	0	0	0	0	0	0	0	0	0	1	0
-Finished Attic or Cathedral Ceilings	Middle	Vented Crawlspace	1 Car	Yes	0	0	0	0	0	0	0	0	0	1	0
-Finished Attic or Cathedral Ceilings	None	Vented Crawlspace	1 Car	Yes	0	0	0	0	0	0	0	0	1	0	0.000400158
-Finished Attic or Cathedral Ceilings	Top	Vented Crawlspace	1 Car	Yes	0	0	0	0	0	0	0	0	0	1	0
-Finished Attic or Cathedral Ceilings	Bottom	Vented Crawlspace	2 Car	Yes	0	0	0	0	0	0	0	0	0	1	0
-Finished Attic or Cathedral Ceilings	Middle	Vented Crawlspace	2 Car	Yes	0	0	0	0	0	0	0	0	0	1	0
-Finished Attic or Cathedral Ceilings	None	Vented Crawlspace	2 Car	Yes	0	0	0	0	0	0	0	0	1	0	0.000790459
-Finished Attic or Cathedral Ceilings	Top	Vented Crawlspace	2 Car	Yes	0	0	0	0	0	0	0	0	0	1	0
-Finished Attic or Cathedral Ceilings	Bottom	Vented Crawlspace	3 Car	Yes	0	0	0	0	0	0	0	0	0	1	0
-Finished Attic or Cathedral Ceilings	Middle	Vented Crawlspace	3 Car	Yes	0	0	0	0	0	0	0	0	0	1	0
-Finished Attic or Cathedral Ceilings	None	Vented Crawlspace	3 Car	Yes	0	0	0	0	0	0	0	0	1	0	0.000130829
-Finished Attic or Cathedral Ceilings	Top	Vented Crawlspace	3 Car	Yes	0	0	0	0	0	0	0	0	0	1	0
-Finished Attic or Cathedral Ceilings	Bottom	Vented Crawlspace	None	Yes	0	0	0	0	0	0	0	0	0	1	0
-Finished Attic or Cathedral Ceilings	Middle	Vented Crawlspace	None	Yes	0	0	0	0	0	0	0	0	0	1	0
-Finished Attic or Cathedral Ceilings	None	Vented Crawlspace	None	Yes	0	0	0	0	0	0	0	0	1	0	0.00207955
-Finished Attic or Cathedral Ceilings	Top	Vented Crawlspace	None	Yes	0	0	0	0	0	0	0	0	0	1	0
-None	Bottom	Vented Crawlspace	1 Car	Yes	0	0	0	0	0	0	0	0	0	1	0
-None	Middle	Vented Crawlspace	1 Car	Yes	0	0	0	0	0	0	0	0	0	1	0
-None	None	Vented Crawlspace	1 Car	Yes	0	0	0	0	0	0	0	0	1	0	0.00678958
-None	Top	Vented Crawlspace	1 Car	Yes	0	0	0	0	0	0	0	0	0	1	0
-None	Bottom	Vented Crawlspace	2 Car	Yes	0	0	0	0	0	0	0	0	0	1	0
-None	Middle	Vented Crawlspace	2 Car	Yes	0	0	0	0	0	0	0	0	0	1	0
-None	None	Vented Crawlspace	2 Car	Yes	0	0	0	0	0	0	0	0	1	0	0.00884379
-None	Top	Vented Crawlspace	2 Car	Yes	0	0	0	0	0	0	0	0	0	1	0
-None	Bottom	Vented Crawlspace	3 Car	Yes	0	0	0	0	0	0	0	0	0	1	0
-None	Middle	Vented Crawlspace	3 Car	Yes	0	0	0	0	0	0	0	0	0	1	0
-None	None	Vented Crawlspace	3 Car	Yes	0	0	0	0	0	0	0	0	1	0	0.0012249
-None	Top	Vented Crawlspace	3 Car	Yes	0	0	0	0	0	0	0	0	0	1	0
-None	Bottom	Vented Crawlspace	None	Yes	0	0	0	0	0	0	0	0	1	0	0.0134804
-None	Middle	Vented Crawlspace	None	Yes	0	0	1	0	0	0	0	0	0	0	0.00646052
-None	None	Vented Crawlspace	None	Yes	0	0	0	0	0	0	0	0	1	0	0.0277213
-None	Top	Vented Crawlspace	None	Yes	0	0	1	0	0	0	0	0	0	0	0.0105991
-Unvented Attic	Bottom	Vented Crawlspace	1 Car	Yes	0	0	0	0	0	0	0	0	0	1	0
-Unvented Attic	Middle	Vented Crawlspace	1 Car	Yes	0	0	0	0	0	0	0	0	0	1	0
-Unvented Attic	None	Vented Crawlspace	1 Car	Yes	0	0	0	0	0	0	0	0	1	0	0.000946191
-Unvented Attic	Top	Vented Crawlspace	1 Car	Yes	0	0	0	0	0	0	0	0	0	1	0
-Unvented Attic	Bottom	Vented Crawlspace	2 Car	Yes	0	0	0	0	0	0	0	0	0	1	0
-Unvented Attic	Middle	Vented Crawlspace	2 Car	Yes	0	0	0	0	0	0	0	0	0	1	0
-Unvented Attic	None	Vented Crawlspace	2 Car	Yes	0	0	0	0	0	0	0	0	1	0	0.00129422
-Unvented Attic	Top	Vented Crawlspace	2 Car	Yes	0	0	0	0	0	0	0	0	0	1	0
-Unvented Attic	Bottom	Vented Crawlspace	3 Car	Yes	0	0	0	0	0	0	0	0	0	1	0
-Unvented Attic	Middle	Vented Crawlspace	3 Car	Yes	0	0	0	0	0	0	0	0	0	1	0
-Unvented Attic	None	Vented Crawlspace	3 Car	Yes	0	0	0	0	0	0	0	0	1	0	0.000154816
-Unvented Attic	Top	Vented Crawlspace	3 Car	Yes	0	0	0	0	0	0	0	0	0	1	0
-Unvented Attic	Bottom	Vented Crawlspace	None	Yes	0	0	0	0	0	0	0	0	0	1	0
-Unvented Attic	Middle	Vented Crawlspace	None	Yes	0	0	0	0	0	0	0	0	0	1	0
-Unvented Attic	None	Vented Crawlspace	None	Yes	0	0	0	0	0	0	0	0	1	0	0.00401043
-Unvented Attic	Top	Vented Crawlspace	None	Yes	0	0	0	0	0	0	0	0	0	1	0
-Vented Attic	Bottom	Vented Crawlspace	1 Car	Yes	0	0	0	0	0	0	0	0	0	1	0
-Vented Attic	Middle	Vented Crawlspace	1 Car	Yes	0	0	0	0	0	0	0	0	0	1	0
-Vented Attic	None	Vented Crawlspace	1 Car	Yes	0	0	0	0	0	0	0	0	1	0	0.0110939
-Vented Attic	Top	Vented Crawlspace	1 Car	Yes	0	0	0	0	0	0	0	0	0	1	0
-Vented Attic	Bottom	Vented Crawlspace	2 Car	Yes	0	0	0	0	0	0	0	0	0	1	0
-Vented Attic	Middle	Vented Crawlspace	2 Car	Yes	0	0	0	0	0	0	0	0	0	1	0
-Vented Attic	None	Vented Crawlspace	2 Car	Yes	0	0	0	0	0	0	0	0	1	0	0.0173139
-Vented Attic	Top	Vented Crawlspace	2 Car	Yes	0	0	0	0	0	0	0	0	0	1	0
-Vented Attic	Bottom	Vented Crawlspace	3 Car	Yes	0	0	0	0	0	0	0	0	0	1	0
-Vented Attic	Middle	Vented Crawlspace	3 Car	Yes	0	0	0	0	0	0	0	0	0	1	0
-Vented Attic	None	Vented Crawlspace	3 Car	Yes	0	0	0	0	0	0	0	0	1	0	0.0023079
-Vented Attic	Top	Vented Crawlspace	3 Car	Yes	0	0	0	0	0	0	0	0	0	1	0
-Vented Attic	Bottom	Vented Crawlspace	None	Yes	0	0	0	0	0	0	0	0	0	1	0
-Vented Attic	Middle	Vented Crawlspace	None	Yes	0	0	0	0	0	0	0	0	0	1	0
-Vented Attic	None	Vented Crawlspace	None	Yes	0	0	0	0	0	0	0	0	1	0	0.0431034
-Vented Attic	Top	Vented Crawlspace	None	Yes	0	0	0	0	0	0	0	0	0	1	0
-=======
 Dependency=Geometry Attic Type	Dependency=Geometry Building Level MF	Dependency=Geometry Foundation Type	Dependency=Geometry Garage	Dependency=HVAC Has Ducts	Option=Attic	Option=Crawlspace	Option=Garage	Option=Heated Basement	Option=Living Space	Option=None	Option=Unheated Basement	Option=Void	sampling_probability
 Finished Attic or Cathedral Ceilings	Bottom	Ambient	1 Car	No	0	0	0	0	0	0	0	1	0
 Finished Attic or Cathedral Ceilings	Middle	Ambient	1 Car	No	0	0	0	0	0	0	0	1	0
@@ -1538,7 +767,6 @@
 Vented Attic	Middle	Vented Crawlspace	None	Yes	0	0	0	0	0	0	0	1	0
 Vented Attic	None	Vented Crawlspace	None	Yes	0	1	0	0	0	0	0	0	0.0431034
 Vented Attic	Top	Vented Crawlspace	None	Yes	0	0	0	0	0	0	0	1	0
->>>>>>> 4c40fbf3
 # Created by: sources\other\tsv_maker.py
 # Description: Location of Duct System
 # Source: OpenStudio-HPXML v1.6.0 and Wilson et al., 'Building America House Simulation Protocols', 2014
