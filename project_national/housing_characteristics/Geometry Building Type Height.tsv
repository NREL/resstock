Dependency=Geometry Building Type RECS	Dependency=Geometry Stories	Option=Mobile Home	Option=Multifamily with 2-4 Units	Option=Multifamily with 5+ units, 1-3 stories	Option=Multifamily with 5+ units, 4-7 stories	Option=Multifamily with 5+ units, 8+ stories	Option=Single-Family Attached	Option=Single-Family Detached	source_count	source_weight	sampling_probability
<<<<<<< HEAD
Mobile Home	1	1	0	0	0	0	0	0	533	6.84207e+06	0.0318773
Mobile Home	2	1	0	0	0	0	0	0	0	0	0.0207026
Mobile Home	3	1	0	0	0	0	0	0	0	0	0.00453641
Mobile Home	4	1	0	0	0	0	0	0	0	0	0.00103997
Mobile Home	5	1	0	0	0	0	0	0	0	0	0.000487417
Mobile Home	6	1	0	0	0	0	0	0	0	0	0.000416574
Mobile Home	7	1	0	0	0	0	0	0	0	0	8.86632e-05
Mobile Home	8	1	0	0	0	0	0	0	0	0	0.000100777
Mobile Home	9	1	0	0	0	0	0	0	0	0	7.86798e-05
Mobile Home	10	1	0	0	0	0	0	0	0	0	9.34841e-05
Mobile Home	11	1	0	0	0	0	0	0	0	0	5.04073e-05
Mobile Home	12	1	0	0	0	0	0	0	0	0	0.0001044
Mobile Home	13	1	0	0	0	0	0	0	0	0	5.2043e-05
Mobile Home	14	1	0	0	0	0	0	0	0	0	9.60416e-05
Mobile Home	15	1	0	0	0	0	0	0	0	0	6.97833e-05
Mobile Home	20	1	0	0	0	0	0	0	0	0	9.20785e-05
Mobile Home	21	1	0	0	0	0	0	0	0	0	0.000430588
Multi-Family with 2 - 4 Units	1	0	1	0	0	0	0	0	0	0	0.0415683
Multi-Family with 2 - 4 Units	2	0	1	0	0	0	0	0	0	0	0.0269963
Multi-Family with 2 - 4 Units	3	0	1	0	0	0	0	0	0	0	0.00591552
Multi-Family with 2 - 4 Units	4	0	1	0	0	0	0	0	0	0	0.00135614
Multi-Family with 2 - 4 Units	5	0	1	0	0	0	0	0	0	0	0.000635596
Multi-Family with 2 - 4 Units	6	0	1	0	0	0	0	0	0	0	0.000543216
Multi-Family with 2 - 4 Units	7	0	1	0	0	0	0	0	0	0	0.000115618
Multi-Family with 2 - 4 Units	8	0	1	0	0	0	0	0	0	0	0.000131414
Multi-Family with 2 - 4 Units	9	0	1	0	0	0	0	0	0	0	0.000102599
Multi-Family with 2 - 4 Units	10	0	1	0	0	0	0	0	0	0	0.000121904
Multi-Family with 2 - 4 Units	11	0	1	0	0	0	0	0	0	0	6.57316e-05
Multi-Family with 2 - 4 Units	12	0	1	0	0	0	0	0	0	0	0.000136138
Multi-Family with 2 - 4 Units	13	0	1	0	0	0	0	0	0	0	6.78646e-05
Multi-Family with 2 - 4 Units	14	0	1	0	0	0	0	0	0	0	0.000125239
Multi-Family with 2 - 4 Units	15	0	1	0	0	0	0	0	0	0	9.09981e-05
Multi-Family with 2 - 4 Units	20	0	1	0	0	0	0	0	0	0	0.000120071
Multi-Family with 2 - 4 Units	21	0	1	0	0	0	0	0	0	0	0.000561491
Multi-Family with 5+ Units	1	0	0	1	0	0	0	0	149	1.38542e+06	0.0921026
Multi-Family with 5+ Units	2	0	0	1	0	0	0	0	736	7.32161e+06	0.0598157
Multi-Family with 5+ Units	3	0	0	1	0	0	0	0	589	5.84211e+06	0.013107
Multi-Family with 5+ Units	4	0	0	0	1	0	0	0	123	1.32488e+06	0.00300478
Multi-Family with 5+ Units	5	0	0	0	1	0	0	0	74	723449	0.00140829
Multi-Family with 5+ Units	6	0	0	0	1	0	0	0	62	577566	0.0012036
Multi-Family with 5+ Units	7	0	0	0	1	0	0	0	17	151776	0.000256173
Multi-Family with 5+ Units	8	0	0	0	0	1	0	0	13	141790	0.000291173
Multi-Family with 5+ Units	9	0	0	0	0	1	0	0	10	122228	0.000227329
Multi-Family with 5+ Units	10	0	0	0	0	1	0	0	12	106310	0.000270103
Multi-Family with 5+ Units	11	0	0	0	0	1	0	0	8	86678.7	0.000145641
Multi-Family with 5+ Units	12	0	0	0	0	1	0	0	13	149908	0.00030164
Multi-Family with 5+ Units	13	0	0	0	0	1	0	0	8	66141.7	0.000150367
Multi-Family with 5+ Units	14	0	0	0	0	1	0	0	10	95842.6	0.000277492
Multi-Family with 5+ Units	15	0	0	0	0	1	0	0	10	96913	0.000201624
Multi-Family with 5+ Units	20	0	0	0	0	1	0	0	15	120772	0.000266041
Multi-Family with 5+ Units	21	0	0	0	0	1	0	0	51	572630	0.00124409
Single-Family Attached	1	0	0	0	0	0	1	0	382	2.77914e+06	0.0308578
Single-Family Attached	2	0	0	0	0	0	1	0	456	3.5095e+06	0.0200405
Single-Family Attached	3	0	0	0	0	0	1	0	49	409689	0.00439133
Single-Family Attached	4	0	0	0	0	0	1	0	0	0	0.00100671
Single-Family Attached	5	0	0	0	0	0	1	0	0	0	0.000471829
Single-Family Attached	6	0	0	0	0	0	1	0	0	0	0.000403251
Single-Family Attached	7	0	0	0	0	0	1	0	0	0	8.58276e-05
Single-Family Attached	8	0	0	0	0	0	1	0	0	0	9.75537e-05
Single-Family Attached	9	0	0	0	0	0	1	0	0	0	7.61635e-05
Single-Family Attached	10	0	0	0	0	0	1	0	0	0	9.04944e-05
Single-Family Attached	11	0	0	0	0	0	1	0	0	0	4.87952e-05
Single-Family Attached	12	0	0	0	0	0	1	0	0	0	0.000101061
Single-Family Attached	13	0	0	0	0	0	1	0	0	0	5.03786e-05
Single-Family Attached	14	0	0	0	0	0	1	0	0	0	9.29701e-05
Single-Family Attached	15	0	0	0	0	0	1	0	0	0	6.75516e-05
Single-Family Attached	20	0	0	0	0	0	1	0	0	0	8.91337e-05
Single-Family Attached	21	0	0	0	0	0	1	0	0	0	0.000416818
Single-Family Detached	1	0	0	0	0	0	0	1	4704	4.30972e+07	0.332094
Single-Family Detached	2	0	0	0	0	0	0	1	2906	2.70938e+07	0.215677
Single-Family Detached	3	0	0	0	0	0	0	1	133	1.14142e+06	0.0472599
Single-Family Detached	4	0	0	0	0	0	0	1	0	0	0.0108343
Single-Family Detached	5	0	0	0	0	0	0	1	0	0	0.00507786
Single-Family Detached	6	0	0	0	0	0	0	1	0	0	0.00433982
Single-Family Detached	7	0	0	0	0	0	0	1	0	0	0.000923684
Single-Family Detached	8	0	0	0	0	0	0	1	0	0	0.00104988
Single-Family Detached	9	0	0	0	0	0	0	1	0	0	0.000819678
Single-Family Detached	10	0	0	0	0	0	0	1	0	0	0.000973908
Single-Family Detached	11	0	0	0	0	0	0	1	0	0	0.000525138
Single-Family Detached	12	0	0	0	0	0	0	1	0	0	0.00108762
Single-Family Detached	13	0	0	0	0	0	0	1	0	0	0.000542179
Single-Family Detached	14	0	0	0	0	0	0	1	0	0	0.00100055
Single-Family Detached	15	0	0	0	0	0	0	1	0	0	0.000726995
Single-Family Detached	20	0	0	0	0	0	0	1	0	0	0.000959264
Single-Family Detached	21	0	0	0	0	0	0	1	0	0	0.00448582
=======
Mobile Home	1	1	0	0	0	0	0	0	533	6.84207e+06	0.0318698
Mobile Home	2	1	0	0	0	0	0	0	0	0	0.020698
Mobile Home	3	1	0	0	0	0	0	0	0	0	0.00453597
Mobile Home	4	1	0	0	0	0	0	0	0	0	0.00103985
Mobile Home	5	1	0	0	0	0	0	0	0	0	0.00048736
Mobile Home	6	1	0	0	0	0	0	0	0	0	0.000416527
Mobile Home	7	1	0	0	0	0	0	0	0	0	8.86576e-05
Mobile Home	8	1	0	0	0	0	0	0	0	0	0.000100768
Mobile Home	9	1	0	0	0	0	0	0	0	0	7.86746e-05
Mobile Home	10	1	0	0	0	0	0	0	0	0	9.3477e-05
Mobile Home	11	1	0	0	0	0	0	0	0	0	5.04057e-05
Mobile Home	12	1	0	0	0	0	0	0	0	0	0.000104392
Mobile Home	13	1	0	0	0	0	0	0	0	0	5.20389e-05
Mobile Home	14	1	0	0	0	0	0	0	0	0	9.604e-05
Mobile Home	15	1	0	0	0	0	0	0	0	0	6.9778e-05
Mobile Home	20	1	0	0	0	0	0	0	0	0	9.20747e-05
Mobile Home	21	1	0	0	0	0	0	0	0	0	0.000430544
Multi-Family with 2 - 4 Units	1	0	1	0	0	0	0	0	0	0	0.0415661
Multi-Family with 2 - 4 Units	2	0	1	0	0	0	0	0	0	0	0.0269952
Multi-Family with 2 - 4 Units	3	0	1	0	0	0	0	0	0	0	0.00591602
Multi-Family with 2 - 4 Units	4	0	1	0	0	0	0	0	0	0	0.00135622
Multi-Family with 2 - 4 Units	5	0	1	0	0	0	0	0	0	0	0.000635636
Multi-Family with 2 - 4 Units	6	0	1	0	0	0	0	0	0	0	0.000543253
Multi-Family with 2 - 4 Units	7	0	1	0	0	0	0	0	0	0	0.000115631
Multi-Family with 2 - 4 Units	8	0	1	0	0	0	0	0	0	0	0.000131426
Multi-Family with 2 - 4 Units	9	0	1	0	0	0	0	0	0	0	0.000102611
Multi-Family with 2 - 4 Units	10	0	1	0	0	0	0	0	0	0	0.000121917
Multi-Family with 2 - 4 Units	11	0	1	0	0	0	0	0	0	0	6.57414e-05
Multi-Family with 2 - 4 Units	12	0	1	0	0	0	0	0	0	0	0.000136153
Multi-Family with 2 - 4 Units	13	0	1	0	0	0	0	0	0	0	6.78715e-05
Multi-Family with 2 - 4 Units	14	0	1	0	0	0	0	0	0	0	0.00012526
Multi-Family with 2 - 4 Units	15	0	1	0	0	0	0	0	0	0	9.10076e-05
Multi-Family with 2 - 4 Units	20	0	1	0	0	0	0	0	0	0	0.000120088
Multi-Family with 2 - 4 Units	21	0	1	0	0	0	0	0	0	0	0.000561534
Multi-Family with 5+ Units	1	0	0	1	0	0	0	0	149	1.38542e+06	0.0921144
Multi-Family with 5+ Units	2	0	0	1	0	0	0	0	736	7.32161e+06	0.059824
Multi-Family with 5+ Units	3	0	0	1	0	0	0	0	589	5.84211e+06	0.0131105
Multi-Family with 5+ Units	4	0	0	0	1	0	0	0	123	1.32488e+06	0.00300552
Multi-Family with 5+ Units	5	0	0	0	1	0	0	0	74	723449	0.00140863
Multi-Family with 5+ Units	6	0	0	0	1	0	0	0	62	577566	0.0012039
Multi-Family with 5+ Units	7	0	0	0	1	0	0	0	17	151776	0.00025625
Multi-Family with 5+ Units	8	0	0	0	0	1	0	0	13	141790	0.000291253
Multi-Family with 5+ Units	9	0	0	0	0	1	0	0	10	122228	0.000227396
Multi-Family with 5+ Units	10	0	0	0	0	1	0	0	12	106310	0.00027018
Multi-Family with 5+ Units	11	0	0	0	0	1	0	0	8	86678.7	0.000145689
Multi-Family with 5+ Units	12	0	0	0	0	1	0	0	13	149908	0.000301729
Multi-Family with 5+ Units	13	0	0	0	0	1	0	0	8	66141.7	0.00015041
Multi-Family with 5+ Units	14	0	0	0	0	1	0	0	10	95842.6	0.000277587
Multi-Family with 5+ Units	15	0	0	0	0	1	0	0	10	96913	0.000201681
Multi-Family with 5+ Units	20	0	0	0	0	1	0	0	15	120772	0.000266126
Multi-Family with 5+ Units	21	0	0	0	0	1	0	0	51	572630	0.00124441
Single-Family Attached	1	0	0	0	0	0	1	0	382	2.77914e+06	0.0308613
Single-Family Attached	2	0	0	0	0	0	1	0	456	3.5095e+06	0.020043
Single-Family Attached	3	0	0	0	0	0	1	0	49	409689	0.00439243
Single-Family Attached	4	0	0	0	0	0	1	0	0	0	0.00100695
Single-Family Attached	5	0	0	0	0	0	1	0	0	0	0.000471937
Single-Family Attached	6	0	0	0	0	0	1	0	0	0	0.000403346
Single-Family Attached	7	0	0	0	0	0	1	0	0	0	8.58521e-05
Single-Family Attached	8	0	0	0	0	0	1	0	0	0	9.75791e-05
Single-Family Attached	9	0	0	0	0	0	1	0	0	0	7.6185e-05
Single-Family Attached	10	0	0	0	0	0	1	0	0	0	9.0519e-05
Single-Family Attached	11	0	0	0	0	0	1	0	0	0	4.88107e-05
Single-Family Attached	12	0	0	0	0	0	1	0	0	0	0.000101089
Single-Family Attached	13	0	0	0	0	0	1	0	0	0	5.03922e-05
Single-Family Attached	14	0	0	0	0	0	1	0	0	0	9.30008e-05
Single-Family Attached	15	0	0	0	0	0	1	0	0	0	6.75699e-05
Single-Family Attached	20	0	0	0	0	0	1	0	0	0	8.9161e-05
Single-Family Attached	21	0	0	0	0	0	1	0	0	0	0.000416919
Single-Family Detached	1	0	0	0	0	0	0	1	4704	4.30972e+07	0.332075
Single-Family Detached	2	0	0	0	0	0	0	1	2906	2.70938e+07	0.215668
Single-Family Detached	3	0	0	0	0	0	0	1	133	1.14142e+06	0.0472637
Single-Family Detached	4	0	0	0	0	0	0	1	0	0	0.010835
Single-Family Detached	5	0	0	0	0	0	0	1	0	0	0.00507816
Single-Family Detached	6	0	0	0	0	0	0	1	0	0	0.0043401
Single-Family Detached	7	0	0	0	0	0	0	1	0	0	0.000923789
Single-Family Detached	8	0	0	0	0	0	0	1	0	0	0.00104997
Single-Family Detached	9	0	0	0	0	0	0	1	0	0	0.000819769
Single-Family Detached	10	0	0	0	0	0	0	1	0	0	0.000974006
Single-Family Detached	11	0	0	0	0	0	0	1	0	0	0.000525215
Single-Family Detached	12	0	0	0	0	0	0	1	0	0	0.00108774
Single-Family Detached	13	0	0	0	0	0	0	1	0	0	0.000542232
Single-Family Detached	14	0	0	0	0	0	0	1	0	0	0.00100071
Single-Family Detached	15	0	0	0	0	0	0	1	0	0	0.000727068
Single-Family Detached	20	0	0	0	0	0	0	1	0	0	0.000959394
Single-Family Detached	21	0	0	0	0	0	0	1	0	0	0.00448615
>>>>>>> ee49ad68
# Created by: sources\recs\2009\tsv_maker.py
# Source: Calculated directly from other distributions<|MERGE_RESOLUTION|>--- conflicted
+++ resolved
@@ -1,91 +1,4 @@
 Dependency=Geometry Building Type RECS	Dependency=Geometry Stories	Option=Mobile Home	Option=Multifamily with 2-4 Units	Option=Multifamily with 5+ units, 1-3 stories	Option=Multifamily with 5+ units, 4-7 stories	Option=Multifamily with 5+ units, 8+ stories	Option=Single-Family Attached	Option=Single-Family Detached	source_count	source_weight	sampling_probability
-<<<<<<< HEAD
-Mobile Home	1	1	0	0	0	0	0	0	533	6.84207e+06	0.0318773
-Mobile Home	2	1	0	0	0	0	0	0	0	0	0.0207026
-Mobile Home	3	1	0	0	0	0	0	0	0	0	0.00453641
-Mobile Home	4	1	0	0	0	0	0	0	0	0	0.00103997
-Mobile Home	5	1	0	0	0	0	0	0	0	0	0.000487417
-Mobile Home	6	1	0	0	0	0	0	0	0	0	0.000416574
-Mobile Home	7	1	0	0	0	0	0	0	0	0	8.86632e-05
-Mobile Home	8	1	0	0	0	0	0	0	0	0	0.000100777
-Mobile Home	9	1	0	0	0	0	0	0	0	0	7.86798e-05
-Mobile Home	10	1	0	0	0	0	0	0	0	0	9.34841e-05
-Mobile Home	11	1	0	0	0	0	0	0	0	0	5.04073e-05
-Mobile Home	12	1	0	0	0	0	0	0	0	0	0.0001044
-Mobile Home	13	1	0	0	0	0	0	0	0	0	5.2043e-05
-Mobile Home	14	1	0	0	0	0	0	0	0	0	9.60416e-05
-Mobile Home	15	1	0	0	0	0	0	0	0	0	6.97833e-05
-Mobile Home	20	1	0	0	0	0	0	0	0	0	9.20785e-05
-Mobile Home	21	1	0	0	0	0	0	0	0	0	0.000430588
-Multi-Family with 2 - 4 Units	1	0	1	0	0	0	0	0	0	0	0.0415683
-Multi-Family with 2 - 4 Units	2	0	1	0	0	0	0	0	0	0	0.0269963
-Multi-Family with 2 - 4 Units	3	0	1	0	0	0	0	0	0	0	0.00591552
-Multi-Family with 2 - 4 Units	4	0	1	0	0	0	0	0	0	0	0.00135614
-Multi-Family with 2 - 4 Units	5	0	1	0	0	0	0	0	0	0	0.000635596
-Multi-Family with 2 - 4 Units	6	0	1	0	0	0	0	0	0	0	0.000543216
-Multi-Family with 2 - 4 Units	7	0	1	0	0	0	0	0	0	0	0.000115618
-Multi-Family with 2 - 4 Units	8	0	1	0	0	0	0	0	0	0	0.000131414
-Multi-Family with 2 - 4 Units	9	0	1	0	0	0	0	0	0	0	0.000102599
-Multi-Family with 2 - 4 Units	10	0	1	0	0	0	0	0	0	0	0.000121904
-Multi-Family with 2 - 4 Units	11	0	1	0	0	0	0	0	0	0	6.57316e-05
-Multi-Family with 2 - 4 Units	12	0	1	0	0	0	0	0	0	0	0.000136138
-Multi-Family with 2 - 4 Units	13	0	1	0	0	0	0	0	0	0	6.78646e-05
-Multi-Family with 2 - 4 Units	14	0	1	0	0	0	0	0	0	0	0.000125239
-Multi-Family with 2 - 4 Units	15	0	1	0	0	0	0	0	0	0	9.09981e-05
-Multi-Family with 2 - 4 Units	20	0	1	0	0	0	0	0	0	0	0.000120071
-Multi-Family with 2 - 4 Units	21	0	1	0	0	0	0	0	0	0	0.000561491
-Multi-Family with 5+ Units	1	0	0	1	0	0	0	0	149	1.38542e+06	0.0921026
-Multi-Family with 5+ Units	2	0	0	1	0	0	0	0	736	7.32161e+06	0.0598157
-Multi-Family with 5+ Units	3	0	0	1	0	0	0	0	589	5.84211e+06	0.013107
-Multi-Family with 5+ Units	4	0	0	0	1	0	0	0	123	1.32488e+06	0.00300478
-Multi-Family with 5+ Units	5	0	0	0	1	0	0	0	74	723449	0.00140829
-Multi-Family with 5+ Units	6	0	0	0	1	0	0	0	62	577566	0.0012036
-Multi-Family with 5+ Units	7	0	0	0	1	0	0	0	17	151776	0.000256173
-Multi-Family with 5+ Units	8	0	0	0	0	1	0	0	13	141790	0.000291173
-Multi-Family with 5+ Units	9	0	0	0	0	1	0	0	10	122228	0.000227329
-Multi-Family with 5+ Units	10	0	0	0	0	1	0	0	12	106310	0.000270103
-Multi-Family with 5+ Units	11	0	0	0	0	1	0	0	8	86678.7	0.000145641
-Multi-Family with 5+ Units	12	0	0	0	0	1	0	0	13	149908	0.00030164
-Multi-Family with 5+ Units	13	0	0	0	0	1	0	0	8	66141.7	0.000150367
-Multi-Family with 5+ Units	14	0	0	0	0	1	0	0	10	95842.6	0.000277492
-Multi-Family with 5+ Units	15	0	0	0	0	1	0	0	10	96913	0.000201624
-Multi-Family with 5+ Units	20	0	0	0	0	1	0	0	15	120772	0.000266041
-Multi-Family with 5+ Units	21	0	0	0	0	1	0	0	51	572630	0.00124409
-Single-Family Attached	1	0	0	0	0	0	1	0	382	2.77914e+06	0.0308578
-Single-Family Attached	2	0	0	0	0	0	1	0	456	3.5095e+06	0.0200405
-Single-Family Attached	3	0	0	0	0	0	1	0	49	409689	0.00439133
-Single-Family Attached	4	0	0	0	0	0	1	0	0	0	0.00100671
-Single-Family Attached	5	0	0	0	0	0	1	0	0	0	0.000471829
-Single-Family Attached	6	0	0	0	0	0	1	0	0	0	0.000403251
-Single-Family Attached	7	0	0	0	0	0	1	0	0	0	8.58276e-05
-Single-Family Attached	8	0	0	0	0	0	1	0	0	0	9.75537e-05
-Single-Family Attached	9	0	0	0	0	0	1	0	0	0	7.61635e-05
-Single-Family Attached	10	0	0	0	0	0	1	0	0	0	9.04944e-05
-Single-Family Attached	11	0	0	0	0	0	1	0	0	0	4.87952e-05
-Single-Family Attached	12	0	0	0	0	0	1	0	0	0	0.000101061
-Single-Family Attached	13	0	0	0	0	0	1	0	0	0	5.03786e-05
-Single-Family Attached	14	0	0	0	0	0	1	0	0	0	9.29701e-05
-Single-Family Attached	15	0	0	0	0	0	1	0	0	0	6.75516e-05
-Single-Family Attached	20	0	0	0	0	0	1	0	0	0	8.91337e-05
-Single-Family Attached	21	0	0	0	0	0	1	0	0	0	0.000416818
-Single-Family Detached	1	0	0	0	0	0	0	1	4704	4.30972e+07	0.332094
-Single-Family Detached	2	0	0	0	0	0	0	1	2906	2.70938e+07	0.215677
-Single-Family Detached	3	0	0	0	0	0	0	1	133	1.14142e+06	0.0472599
-Single-Family Detached	4	0	0	0	0	0	0	1	0	0	0.0108343
-Single-Family Detached	5	0	0	0	0	0	0	1	0	0	0.00507786
-Single-Family Detached	6	0	0	0	0	0	0	1	0	0	0.00433982
-Single-Family Detached	7	0	0	0	0	0	0	1	0	0	0.000923684
-Single-Family Detached	8	0	0	0	0	0	0	1	0	0	0.00104988
-Single-Family Detached	9	0	0	0	0	0	0	1	0	0	0.000819678
-Single-Family Detached	10	0	0	0	0	0	0	1	0	0	0.000973908
-Single-Family Detached	11	0	0	0	0	0	0	1	0	0	0.000525138
-Single-Family Detached	12	0	0	0	0	0	0	1	0	0	0.00108762
-Single-Family Detached	13	0	0	0	0	0	0	1	0	0	0.000542179
-Single-Family Detached	14	0	0	0	0	0	0	1	0	0	0.00100055
-Single-Family Detached	15	0	0	0	0	0	0	1	0	0	0.000726995
-Single-Family Detached	20	0	0	0	0	0	0	1	0	0	0.000959264
-Single-Family Detached	21	0	0	0	0	0	0	1	0	0	0.00448582
-=======
 Mobile Home	1	1	0	0	0	0	0	0	533	6.84207e+06	0.0318698
 Mobile Home	2	1	0	0	0	0	0	0	0	0	0.020698
 Mobile Home	3	1	0	0	0	0	0	0	0	0	0.00453597
@@ -171,6 +84,5 @@
 Single-Family Detached	15	0	0	0	0	0	0	1	0	0	0.000727068
 Single-Family Detached	20	0	0	0	0	0	0	1	0	0	0.000959394
 Single-Family Detached	21	0	0	0	0	0	0	1	0	0	0.00448615
->>>>>>> ee49ad68
 # Created by: sources\recs\2009\tsv_maker.py
 # Source: Calculated directly from other distributions