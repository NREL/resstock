Dependency=Geometry Attic Type	Dependency=Location Region	Dependency=Vintage	Option=None	Option=Uninsulated	Option=R-7	Option=R-13	Option=R-19	Option=R-30	Option=R-38	Option=R-49	sampling_probability
<<<<<<< HEAD
Vented Attic	CR02	<1940	0	0	0.04	0.14	0.16	0.28	0.13	0.26	0.00805246
Vented Attic	CR02	1940s	0	0	0.04	0.14	0.16	0.28	0.13	0.26	0.00219721
Vented Attic	CR02	1950s	0	0	0.03	0.08	0.14	0.23	0.15	0.36	0.00462553
Vented Attic	CR02	1960s	0	0	0.01	0.04	0.16	0.36	0.09	0.34	0.00390177
Vented Attic	CR02	1970s	0	0	0.01	0.07	0.12	0.22	0.19	0.39	0.00565784
Vented Attic	CR02	1980s	0	0	0	0.01	0.08	0.27	0.4	0.23	0.00384831
Vented Attic	CR02	1990s	0	0	0	0	0.01	0.2	0.26	0.54	0.00511547
Vented Attic	CR02	2000s	0	0	0	0	0.01	0.21	0.25	0.53	0.00523446
Vented Attic	CR02	2010s	0	0	0	0	0.01	0.21	0.25	0.53	0.00169105
Vented Attic	CR03	<1940	0	0.04	0.14	0.16	0.28	0.13	0.22	0.04	0.00642118
Vented Attic	CR03	1940s	0	0.04	0.14	0.16	0.28	0.13	0.22	0.04	0.00176895
Vented Attic	CR03	1950s	0	0.03	0.08	0.14	0.23	0.15	0.28	0.08	0.00417695
Vented Attic	CR03	1960s	0	0.01	0.04	0.16	0.36	0.09	0.26	0.08	0.00361214
Vented Attic	CR03	1970s	0	0.01	0.07	0.12	0.22	0.19	0.31	0.08	0.00392898
Vented Attic	CR03	1980s	0	0	0.01	0.08	0.27	0.4	0.22	0.02	0.00406971
Vented Attic	CR03	1990s	0	0	0	0	0.02	0.57	0.39	0.03	0.00310944
Vented Attic	CR03	2000s	0	0	0	0	0.05	0.54	0.32	0.1	0.00294765
Vented Attic	CR03	2010s	0	0	0	0	0.05	0.54	0.32	0.1	0.000874354
Vented Attic	CR04	<1940	0	0.04	0.14	0.16	0.28	0.13	0.22	0.04	0.018046
Vented Attic	CR04	1940s	0	0.04	0.14	0.16	0.28	0.13	0.22	0.04	0.00712139
Vented Attic	CR04	1950s	0	0.03	0.08	0.14	0.23	0.15	0.28	0.08	0.0155095
Vented Attic	CR04	1960s	0	0.01	0.04	0.16	0.36	0.09	0.26	0.08	0.0117027
Vented Attic	CR04	1970s	0	0.01	0.07	0.12	0.22	0.19	0.31	0.08	0.0132133
Vented Attic	CR04	1980s	0	0	0.01	0.08	0.27	0.4	0.22	0.02	0.00840839
Vented Attic	CR04	1990s	0	0	0	0	0.02	0.48	0.33	0.17	0.0125998
Vented Attic	CR04	2000s	0	0	0	0	0.02	0.34	0.33	0.31	0.0107243
Vented Attic	CR04	2010s	0	0	0	0	0.02	0.34	0.33	0.31	0.00265691
Vented Attic	CR05	<1940	0	0.04	0.14	0.16	0.28	0.13	0.22	0.04	0.00248035
Vented Attic	CR05	1940s	0	0.04	0.14	0.16	0.28	0.13	0.22	0.04	0.00102562
Vented Attic	CR05	1950s	0	0.03	0.08	0.14	0.23	0.15	0.28	0.08	0.00229168
Vented Attic	CR05	1960s	0	0.01	0.04	0.16	0.36	0.09	0.26	0.08	0.00210614
Vented Attic	CR05	1970s	0	0.01	0.07	0.12	0.22	0.19	0.31	0.08	0.00466842
Vented Attic	CR05	1980s	0	0	0.01	0.08	0.27	0.4	0.22	0.02	0.00330264
Vented Attic	CR05	1990s	0	0	0	0	0	0.53	0.44	0.03	0.00454257
Vented Attic	CR05	2000s	0	0	0	0	0.06	0.21	0.5	0.24	0.00511674
Vented Attic	CR05	2010s	0	0	0	0	0.06	0.21	0.5	0.24	0.00179189
Vented Attic	CR06	<1940	0	0.04	0.14	0.16	0.28	0.13	0.22	0.04	0.00297501
Vented Attic	CR06	1940s	0	0.04	0.14	0.16	0.28	0.13	0.22	0.04	0.00148641
Vented Attic	CR06	1950s	0	0.03	0.08	0.14	0.23	0.15	0.28	0.08	0.00228226
Vented Attic	CR06	1960s	0	0.01	0.04	0.16	0.36	0.09	0.26	0.08	0.00239012
Vented Attic	CR06	1970s	0	0.01	0.07	0.12	0.22	0.19	0.31	0.08	0.00427029
Vented Attic	CR06	1980s	0	0	0.01	0.08	0.27	0.4	0.22	0.02	0.00289796
Vented Attic	CR06	1990s	0	0	0.01	0	0.16	0.14	0.58	0.12	0.00425445
Vented Attic	CR06	2000s	0	0	0	0	0.01	0.14	0.65	0.21	0.00390618
Vented Attic	CR06	2010s	0	0	0	0	0.01	0.14	0.65	0.21	0.0013344
Vented Attic	CR07	<1940	0	0.04	0.14	0.16	0.28	0.13	0.22	0.04	0.0189309
Vented Attic	CR07	1940s	0	0.04	0.14	0.16	0.28	0.13	0.22	0.04	0.00602539
Vented Attic	CR07	1950s	0	0.03	0.08	0.14	0.23	0.15	0.28	0.08	0.0128452
Vented Attic	CR07	1960s	0	0.01	0.04	0.16	0.36	0.09	0.26	0.08	0.00916323
Vented Attic	CR07	1970s	0	0.01	0.07	0.12	0.22	0.19	0.31	0.08	0.00896702
Vented Attic	CR07	1980s	0	0	0.01	0.08	0.27	0.4	0.22	0.02	0.00783984
Vented Attic	CR07	1990s	0	0	0	0	0.12	0.6	0.22	0.05	0.00722949
Vented Attic	CR07	2000s	0	0	0	0	0.07	0.52	0.31	0.1	0.00631275
Vented Attic	CR07	2010s	0	0	0	0	0.07	0.52	0.31	0.1	0.00189032
Vented Attic	CR08	<1940	0	0.04	0.14	0.16	0.28	0.13	0.22	0.04	0.0117272
Vented Attic	CR08	1940s	0	0.04	0.14	0.16	0.28	0.13	0.22	0.04	0.00541912
Vented Attic	CR08	1950s	0	0.03	0.08	0.14	0.23	0.15	0.28	0.08	0.0109013
Vented Attic	CR08	1960s	0	0.01	0.04	0.16	0.36	0.09	0.26	0.08	0.0106128
Vented Attic	CR08	1970s	0	0.01	0.07	0.12	0.22	0.19	0.31	0.08	0.0143797
Vented Attic	CR08	1980s	0	0	0.01	0.08	0.27	0.4	0.22	0.02	0.0128676
Vented Attic	CR08	1990s	0	0	0	0	0.09	0.66	0.18	0.06	0.0151076
Vented Attic	CR08	2000s	0	0	0	0	0.05	0.57	0.34	0.04	0.013907
Vented Attic	CR08	2010s	0	0	0	0	0.05	0.57	0.34	0.04	0.00453782
Vented Attic	CR09	<1940	0	0.18	0.16	0.28	0.13	0.22	0.04	0	0.00978991
Vented Attic	CR09	1940s	0	0.18	0.16	0.28	0.13	0.22	0.04	0	0.0080281
Vented Attic	CR09	1950s	0	0.11	0.14	0.23	0.15	0.28	0.08	0	0.0194311
Vented Attic	CR09	1960s	0	0.04	0.16	0.36	0.09	0.26	0.08	0	0.0221468
Vented Attic	CR09	1970s	0	0.08	0.12	0.22	0.19	0.31	0.08	0	0.0334713
Vented Attic	CR09	1980s	0	0.01	0.08	0.27	0.4	0.22	0.02	0	0.0347165
Vented Attic	CR09	1990s	0	0	0	0	0.27	0.64	0.08	0.01	0.0380192
Vented Attic	CR09	2000s	0	0	0	0	0.13	0.7	0.16	0.01	0.0418329
Vented Attic	CR09	2010s	0	0	0	0	0.13	0.7	0.16	0.01	0.0149432
Vented Attic	CR10	<1940	0	0.18	0.16	0.28	0.13	0.22	0.04	0	0.000601773
Vented Attic	CR10	1940s	0	0.18	0.16	0.28	0.13	0.22	0.04	0	0.000600824
Vented Attic	CR10	1950s	0	0.11	0.14	0.23	0.15	0.28	0.08	0	0.00178071
Vented Attic	CR10	1960s	0	0.04	0.16	0.36	0.09	0.26	0.08	0	0.00217702
Vented Attic	CR10	1970s	0	0.08	0.12	0.22	0.19	0.31	0.08	0	0.00452944
Vented Attic	CR10	1980s	0	0.01	0.08	0.27	0.4	0.22	0.02	0	0.00447291
Vented Attic	CR10	1990s	0	0	0	0	0.18	0.54	0.28	0	0.00608326
Vented Attic	CR10	2000s	0	0	0	0	0.01	0.62	0.34	0.03	0.0071463
Vented Attic	CR10	2010s	0	0	0	0	0.01	0.62	0.34	0.03	0.00160647
Vented Attic	CR11	<1940	0	0.18	0.16	0.28	0.13	0.22	0.04	0	0.00621704
Vented Attic	CR11	1940s	0	0.18	0.16	0.28	0.13	0.22	0.04	0	0.00476672
Vented Attic	CR11	1950s	0	0.11	0.14	0.23	0.15	0.28	0.08	0	0.0111369
Vented Attic	CR11	1960s	0	0.04	0.16	0.36	0.09	0.26	0.08	0	0.00908516
Vented Attic	CR11	1970s	0	0.08	0.12	0.22	0.19	0.31	0.08	0	0.0112744
Vented Attic	CR11	1980s	0	0.01	0.08	0.27	0.4	0.22	0.02	0	0.00987548
Vented Attic	CR11	1990s	0	0	0	0	0.17	0.71	0.12	0.01	0.00769055
Vented Attic	CR11	2000s	0	0	0	0	0.11	0.58	0.28	0.04	0.00840085
Vented Attic	CR11	2010s	0	0	0	0	0.11	0.58	0.28	0.04	0.00197479
=======
Vented Attic	CR02	<1940	0	0	0.04	0.14	0.16	0.28	0.13	0.26	0.00816574
Vented Attic	CR02	1940s	0	0	0.04	0.14	0.16	0.28	0.13	0.26	0.0022521
Vented Attic	CR02	1950s	0	0	0.03	0.08	0.14	0.23	0.15	0.36	0.00477045
Vented Attic	CR02	1960s	0	0	0.01	0.04	0.16	0.36	0.09	0.34	0.00393747
Vented Attic	CR02	1970s	0	0	0.01	0.07	0.12	0.22	0.19	0.39	0.00579855
Vented Attic	CR02	1980s	0	0	0	0.01	0.08	0.27	0.4	0.23	0.00387164
Vented Attic	CR02	1990s	0	0	0	0	0.01	0.2	0.26	0.54	0.00521791
Vented Attic	CR02	2000s	0	0	0	0	0.01	0.21	0.25	0.53	0.00549876
Vented Attic	CR02	2010s	0	0	0	0	0.01	0.21	0.25	0.53	0.0011812
Vented Attic	CR03	<1940	0	0.04	0.14	0.16	0.28	0.13	0.22	0.04	0.00635109
Vented Attic	CR03	1940s	0	0.04	0.14	0.16	0.28	0.13	0.22	0.04	0.00179114
Vented Attic	CR03	1950s	0	0.03	0.08	0.14	0.23	0.15	0.28	0.08	0.00421744
Vented Attic	CR03	1960s	0	0.01	0.04	0.16	0.36	0.09	0.26	0.08	0.00362583
Vented Attic	CR03	1970s	0	0.01	0.07	0.12	0.22	0.19	0.31	0.08	0.00405609
Vented Attic	CR03	1980s	0	0	0.01	0.08	0.27	0.4	0.22	0.02	0.00421235
Vented Attic	CR03	1990s	0	0	0	0	0.02	0.57	0.39	0.03	0.00328425
Vented Attic	CR03	2000s	0	0	0	0	0.05	0.54	0.32	0.1	0.00306216
Vented Attic	CR03	2010s	0	0	0	0	0.05	0.54	0.32	0.1	0.000587226
Vented Attic	CR04	<1940	0	0.04	0.14	0.16	0.28	0.13	0.22	0.04	0.0179727
Vented Attic	CR04	1940s	0	0.04	0.14	0.16	0.28	0.13	0.22	0.04	0.00728304
Vented Attic	CR04	1950s	0	0.03	0.08	0.14	0.23	0.15	0.28	0.08	0.015908
Vented Attic	CR04	1960s	0	0.01	0.04	0.16	0.36	0.09	0.26	0.08	0.0120214
Vented Attic	CR04	1970s	0	0.01	0.07	0.12	0.22	0.19	0.31	0.08	0.0134801
Vented Attic	CR04	1980s	0	0	0.01	0.08	0.27	0.4	0.22	0.02	0.00855159
Vented Attic	CR04	1990s	0	0	0	0	0.02	0.48	0.33	0.17	0.0130669
Vented Attic	CR04	2000s	0	0	0	0	0.02	0.34	0.33	0.31	0.0113039
Vented Attic	CR04	2010s	0	0	0	0	0.02	0.34	0.33	0.31	0.00174774
Vented Attic	CR05	<1940	0	0.04	0.14	0.16	0.28	0.13	0.22	0.04	0.00252605
Vented Attic	CR05	1940s	0	0.04	0.14	0.16	0.28	0.13	0.22	0.04	0.00108481
Vented Attic	CR05	1950s	0	0.03	0.08	0.14	0.23	0.15	0.28	0.08	0.00240569
Vented Attic	CR05	1960s	0	0.01	0.04	0.16	0.36	0.09	0.26	0.08	0.00218519
Vented Attic	CR05	1970s	0	0.01	0.07	0.12	0.22	0.19	0.31	0.08	0.00494423
Vented Attic	CR05	1980s	0	0	0.01	0.08	0.27	0.4	0.22	0.02	0.00337688
Vented Attic	CR05	1990s	0	0	0	0	0	0.53	0.44	0.03	0.00471163
Vented Attic	CR05	2000s	0	0	0	0	0.06	0.21	0.5	0.24	0.00544832
Vented Attic	CR05	2010s	0	0	0	0	0.06	0.21	0.5	0.24	0.00116282
Vented Attic	CR06	<1940	0	0.04	0.14	0.16	0.28	0.13	0.22	0.04	0.0030481
Vented Attic	CR06	1940s	0	0.04	0.14	0.16	0.28	0.13	0.22	0.04	0.00149297
Vented Attic	CR06	1950s	0	0.03	0.08	0.14	0.23	0.15	0.28	0.08	0.00237381
Vented Attic	CR06	1960s	0	0.01	0.04	0.16	0.36	0.09	0.26	0.08	0.00244022
Vented Attic	CR06	1970s	0	0.01	0.07	0.12	0.22	0.19	0.31	0.08	0.00440889
Vented Attic	CR06	1980s	0	0	0.01	0.08	0.27	0.4	0.22	0.02	0.00294746
Vented Attic	CR06	1990s	0	0	0.01	0	0.16	0.14	0.58	0.12	0.00436117
Vented Attic	CR06	2000s	0	0	0	0	0.01	0.14	0.65	0.21	0.00403931
Vented Attic	CR06	2010s	0	0	0	0	0.01	0.14	0.65	0.21	0.000885938
Vented Attic	CR07	<1940	0	0.04	0.14	0.16	0.28	0.13	0.22	0.04	0.0189069
Vented Attic	CR07	1940s	0	0.04	0.14	0.16	0.28	0.13	0.22	0.04	0.00622461
Vented Attic	CR07	1950s	0	0.03	0.08	0.14	0.23	0.15	0.28	0.08	0.0132201
Vented Attic	CR07	1960s	0	0.01	0.04	0.16	0.36	0.09	0.26	0.08	0.00930463
Vented Attic	CR07	1970s	0	0.01	0.07	0.12	0.22	0.19	0.31	0.08	0.00910702
Vented Attic	CR07	1980s	0	0	0.01	0.08	0.27	0.4	0.22	0.02	0.00792627
Vented Attic	CR07	1990s	0	0	0	0	0.12	0.6	0.22	0.05	0.00751862
Vented Attic	CR07	2000s	0	0	0	0	0.07	0.52	0.31	0.1	0.00652999
Vented Attic	CR07	2010s	0	0	0	0	0.07	0.52	0.31	0.1	0.0012776
Vented Attic	CR08	<1940	0	0.04	0.14	0.16	0.28	0.13	0.22	0.04	0.0113494
Vented Attic	CR08	1940s	0	0.04	0.14	0.16	0.28	0.13	0.22	0.04	0.00549093
Vented Attic	CR08	1950s	0	0.03	0.08	0.14	0.23	0.15	0.28	0.08	0.0111624
Vented Attic	CR08	1960s	0	0.01	0.04	0.16	0.36	0.09	0.26	0.08	0.0109051
Vented Attic	CR08	1970s	0	0.01	0.07	0.12	0.22	0.19	0.31	0.08	0.0148981
Vented Attic	CR08	1980s	0	0	0.01	0.08	0.27	0.4	0.22	0.02	0.0132529
Vented Attic	CR08	1990s	0	0	0	0	0.09	0.66	0.18	0.06	0.0158339
Vented Attic	CR08	2000s	0	0	0	0	0.05	0.57	0.34	0.04	0.0148043
Vented Attic	CR08	2010s	0	0	0	0	0.05	0.57	0.34	0.04	0.00309702
Vented Attic	CR09	<1940	0	0.18	0.16	0.28	0.13	0.22	0.04	0	0.00968681
Vented Attic	CR09	1940s	0	0.18	0.16	0.28	0.13	0.22	0.04	0	0.00808124
Vented Attic	CR09	1950s	0	0.11	0.14	0.23	0.15	0.28	0.08	0	0.0200591
Vented Attic	CR09	1960s	0	0.04	0.16	0.36	0.09	0.26	0.08	0	0.0230502
Vented Attic	CR09	1970s	0	0.08	0.12	0.22	0.19	0.31	0.08	0	0.034796
Vented Attic	CR09	1980s	0	0.01	0.08	0.27	0.4	0.22	0.02	0	0.0360155
Vented Attic	CR09	1990s	0	0	0	0	0.27	0.64	0.08	0.01	0.0401312
Vented Attic	CR09	2000s	0	0	0	0	0.13	0.7	0.16	0.01	0.0452778
Vented Attic	CR09	2010s	0	0	0	0	0.13	0.7	0.16	0.01	0.0100421
Vented Attic	CR10	<1940	0	0.18	0.16	0.28	0.13	0.22	0.04	0	0.000610887
Vented Attic	CR10	1940s	0	0.18	0.16	0.28	0.13	0.22	0.04	0	0.000612139
Vented Attic	CR10	1950s	0	0.11	0.14	0.23	0.15	0.28	0.08	0	0.00188742
Vented Attic	CR10	1960s	0	0.04	0.16	0.36	0.09	0.26	0.08	0	0.00221305
Vented Attic	CR10	1970s	0	0.08	0.12	0.22	0.19	0.31	0.08	0	0.0046348
Vented Attic	CR10	1980s	0	0.01	0.08	0.27	0.4	0.22	0.02	0	0.00456193
Vented Attic	CR10	1990s	0	0	0	0	0.18	0.54	0.28	0	0.00628266
Vented Attic	CR10	2000s	0	0	0	0	0.01	0.62	0.34	0.03	0.00756629
Vented Attic	CR10	2010s	0	0	0	0	0.01	0.62	0.34	0.03	0.0010286
Vented Attic	CR11	<1940	0	0.18	0.16	0.28	0.13	0.22	0.04	0	0.00626141
Vented Attic	CR11	1940s	0	0.18	0.16	0.28	0.13	0.22	0.04	0	0.004888
Vented Attic	CR11	1950s	0	0.11	0.14	0.23	0.15	0.28	0.08	0	0.0113149
Vented Attic	CR11	1960s	0	0.04	0.16	0.36	0.09	0.26	0.08	0	0.00913859
Vented Attic	CR11	1970s	0	0.08	0.12	0.22	0.19	0.31	0.08	0	0.0114953
Vented Attic	CR11	1980s	0	0.01	0.08	0.27	0.4	0.22	0.02	0	0.0101297
Vented Attic	CR11	1990s	0	0	0	0	0.17	0.71	0.12	0.01	0.00787196
Vented Attic	CR11	2000s	0	0	0	0	0.11	0.58	0.28	0.04	0.0087965
Vented Attic	CR11	2010s	0	0	0	0	0.11	0.58	0.28	0.04	0.00124806
>>>>>>> e0c17adc
Unvented Attic	CR02	<1940	0	1	0	0	0	0	0	0	0
Unvented Attic	CR02	1940s	0	1	0	0	0	0	0	0	0
Unvented Attic	CR02	1950s	0	1	0	0	0	0	0	0	0
Unvented Attic	CR02	1960s	0	1	0	0	0	0	0	0	0
Unvented Attic	CR02	1970s	0	1	0	0	0	0	0	0	0
Unvented Attic	CR02	1980s	0	1	0	0	0	0	0	0	0
Unvented Attic	CR02	1990s	0	1	0	0	0	0	0	0	0
Unvented Attic	CR02	2000s	0	1	0	0	0	0	0	0	0
Unvented Attic	CR02	2010s	0	1	0	0	0	0	0	0	0
Unvented Attic	CR03	<1940	0	1	0	0	0	0	0	0	0
Unvented Attic	CR03	1940s	0	1	0	0	0	0	0	0	0
Unvented Attic	CR03	1950s	0	1	0	0	0	0	0	0	0
Unvented Attic	CR03	1960s	0	1	0	0	0	0	0	0	0
Unvented Attic	CR03	1970s	0	1	0	0	0	0	0	0	0
Unvented Attic	CR03	1980s	0	1	0	0	0	0	0	0	0
Unvented Attic	CR03	1990s	0	1	0	0	0	0	0	0	0
Unvented Attic	CR03	2000s	0	1	0	0	0	0	0	0	0
Unvented Attic	CR03	2010s	0	1	0	0	0	0	0	0	0
Unvented Attic	CR04	<1940	0	1	0	0	0	0	0	0	0
Unvented Attic	CR04	1940s	0	1	0	0	0	0	0	0	0
Unvented Attic	CR04	1950s	0	1	0	0	0	0	0	0	0
Unvented Attic	CR04	1960s	0	1	0	0	0	0	0	0	0
Unvented Attic	CR04	1970s	0	1	0	0	0	0	0	0	0
Unvented Attic	CR04	1980s	0	1	0	0	0	0	0	0	0
Unvented Attic	CR04	1990s	0	1	0	0	0	0	0	0	0
Unvented Attic	CR04	2000s	0	1	0	0	0	0	0	0	0
Unvented Attic	CR04	2010s	0	1	0	0	0	0	0	0	0
Unvented Attic	CR05	<1940	0	1	0	0	0	0	0	0	0
Unvented Attic	CR05	1940s	0	1	0	0	0	0	0	0	0
Unvented Attic	CR05	1950s	0	1	0	0	0	0	0	0	0
Unvented Attic	CR05	1960s	0	1	0	0	0	0	0	0	0
Unvented Attic	CR05	1970s	0	1	0	0	0	0	0	0	0
Unvented Attic	CR05	1980s	0	1	0	0	0	0	0	0	0
Unvented Attic	CR05	1990s	0	1	0	0	0	0	0	0	0
Unvented Attic	CR05	2000s	0	1	0	0	0	0	0	0	0
Unvented Attic	CR05	2010s	0	1	0	0	0	0	0	0	0
Unvented Attic	CR06	<1940	0	1	0	0	0	0	0	0	0
Unvented Attic	CR06	1940s	0	1	0	0	0	0	0	0	0
Unvented Attic	CR06	1950s	0	1	0	0	0	0	0	0	0
Unvented Attic	CR06	1960s	0	1	0	0	0	0	0	0	0
Unvented Attic	CR06	1970s	0	1	0	0	0	0	0	0	0
Unvented Attic	CR06	1980s	0	1	0	0	0	0	0	0	0
Unvented Attic	CR06	1990s	0	1	0	0	0	0	0	0	0
Unvented Attic	CR06	2000s	0	1	0	0	0	0	0	0	0
Unvented Attic	CR06	2010s	0	1	0	0	0	0	0	0	0
Unvented Attic	CR07	<1940	0	1	0	0	0	0	0	0	0
Unvented Attic	CR07	1940s	0	1	0	0	0	0	0	0	0
Unvented Attic	CR07	1950s	0	1	0	0	0	0	0	0	0
Unvented Attic	CR07	1960s	0	1	0	0	0	0	0	0	0
Unvented Attic	CR07	1970s	0	1	0	0	0	0	0	0	0
Unvented Attic	CR07	1980s	0	1	0	0	0	0	0	0	0
Unvented Attic	CR07	1990s	0	1	0	0	0	0	0	0	0
Unvented Attic	CR07	2000s	0	1	0	0	0	0	0	0	0
Unvented Attic	CR07	2010s	0	1	0	0	0	0	0	0	0
Unvented Attic	CR08	<1940	0	1	0	0	0	0	0	0	0
Unvented Attic	CR08	1940s	0	1	0	0	0	0	0	0	0
Unvented Attic	CR08	1950s	0	1	0	0	0	0	0	0	0
Unvented Attic	CR08	1960s	0	1	0	0	0	0	0	0	0
Unvented Attic	CR08	1970s	0	1	0	0	0	0	0	0	0
Unvented Attic	CR08	1980s	0	1	0	0	0	0	0	0	0
Unvented Attic	CR08	1990s	0	1	0	0	0	0	0	0	0
Unvented Attic	CR08	2000s	0	1	0	0	0	0	0	0	0
Unvented Attic	CR08	2010s	0	1	0	0	0	0	0	0	0
Unvented Attic	CR09	<1940	0	1	0	0	0	0	0	0	0
Unvented Attic	CR09	1940s	0	1	0	0	0	0	0	0	0
Unvented Attic	CR09	1950s	0	1	0	0	0	0	0	0	0
Unvented Attic	CR09	1960s	0	1	0	0	0	0	0	0	0
Unvented Attic	CR09	1970s	0	1	0	0	0	0	0	0	0
Unvented Attic	CR09	1980s	0	1	0	0	0	0	0	0	0
Unvented Attic	CR09	1990s	0	1	0	0	0	0	0	0	0
Unvented Attic	CR09	2000s	0	1	0	0	0	0	0	0	0
Unvented Attic	CR09	2010s	0	1	0	0	0	0	0	0	0
Unvented Attic	CR10	<1940	0	1	0	0	0	0	0	0	0
Unvented Attic	CR10	1940s	0	1	0	0	0	0	0	0	0
Unvented Attic	CR10	1950s	0	1	0	0	0	0	0	0	0
Unvented Attic	CR10	1960s	0	1	0	0	0	0	0	0	0
Unvented Attic	CR10	1970s	0	1	0	0	0	0	0	0	0
Unvented Attic	CR10	1980s	0	1	0	0	0	0	0	0	0
Unvented Attic	CR10	1990s	0	1	0	0	0	0	0	0	0
Unvented Attic	CR10	2000s	0	1	0	0	0	0	0	0	0
Unvented Attic	CR10	2010s	0	1	0	0	0	0	0	0	0
Unvented Attic	CR11	<1940	0	1	0	0	0	0	0	0	0
Unvented Attic	CR11	1940s	0	1	0	0	0	0	0	0	0
Unvented Attic	CR11	1950s	0	1	0	0	0	0	0	0	0
Unvented Attic	CR11	1960s	0	1	0	0	0	0	0	0	0
Unvented Attic	CR11	1970s	0	1	0	0	0	0	0	0	0
Unvented Attic	CR11	1980s	0	1	0	0	0	0	0	0	0
Unvented Attic	CR11	1990s	0	1	0	0	0	0	0	0	0
Unvented Attic	CR11	2000s	0	1	0	0	0	0	0	0	0
Unvented Attic	CR11	2010s	0	1	0	0	0	0	0	0	0
<<<<<<< HEAD
None	CR02	<1940	1	0	0	0	0	0	0	0	0.00206715
None	CR02	1940s	1	0	0	0	0	0	0	0	0.000403533
None	CR02	1950s	1	0	0	0	0	0	0	0	0.000728225
None	CR02	1960s	1	0	0	0	0	0	0	0	0.00125324
None	CR02	1970s	1	0	0	0	0	0	0	0	0.00222937
None	CR02	1980s	1	0	0	0	0	0	0	0	0.00167262
None	CR02	1990s	1	0	0	0	0	0	0	0	0.00167993
None	CR02	2000s	1	0	0	0	0	0	0	0	0.00141079
None	CR02	2010s	1	0	0	0	0	0	0	0	0.000993534
None	CR03	<1940	1	0	0	0	0	0	0	0	0.00674616
None	CR03	1940s	1	0	0	0	0	0	0	0	0.000865177
None	CR03	1950s	1	0	0	0	0	0	0	0	0.00113103
None	CR03	1960s	1	0	0	0	0	0	0	0	0.00146016
None	CR03	1970s	1	0	0	0	0	0	0	0	0.00226661
None	CR03	1980s	1	0	0	0	0	0	0	0	0.0020102
None	CR03	1990s	1	0	0	0	0	0	0	0	0.000991857
None	CR03	2000s	1	0	0	0	0	0	0	0	0.00100741
None	CR03	2010s	1	0	0	0	0	0	0	0	0.000608494
None	CR04	<1940	1	0	0	0	0	0	0	0	0.00659008
None	CR04	1940s	1	0	0	0	0	0	0	0	0.00145419
None	CR04	1950s	1	0	0	0	0	0	0	0	0.00231033
None	CR04	1960s	1	0	0	0	0	0	0	0	0.00384782
None	CR04	1970s	1	0	0	0	0	0	0	0	0.00614732
None	CR04	1980s	1	0	0	0	0	0	0	0	0.00397485
None	CR04	1990s	1	0	0	0	0	0	0	0	0.00369271
None	CR04	2000s	1	0	0	0	0	0	0	0	0.00291287
None	CR04	2010s	1	0	0	0	0	0	0	0	0.00134488
None	CR05	<1940	1	0	0	0	0	0	0	0	0.000499014
None	CR05	1940s	1	0	0	0	0	0	0	0	0.000157675
None	CR05	1950s	1	0	0	0	0	0	0	0	0.000370401
None	CR05	1960s	1	0	0	0	0	0	0	0	0.000693957
None	CR05	1970s	1	0	0	0	0	0	0	0	0.00167058
None	CR05	1980s	1	0	0	0	0	0	0	0	0.00132791
None	CR05	1990s	1	0	0	0	0	0	0	0	0.0012386
None	CR05	2000s	1	0	0	0	0	0	0	0	0.00117852
None	CR05	2010s	1	0	0	0	0	0	0	0	0.000791475
None	CR06	<1940	1	0	0	0	0	0	0	0	0.000659867
None	CR06	1940s	1	0	0	0	0	0	0	0	0.000226903
None	CR06	1950s	1	0	0	0	0	0	0	0	0.000379122
None	CR06	1960s	1	0	0	0	0	0	0	0	0.000881779
None	CR06	1970s	1	0	0	0	0	0	0	0	0.00167414
None	CR06	1980s	1	0	0	0	0	0	0	0	0.00138175
None	CR06	1990s	1	0	0	0	0	0	0	0	0.00159745
None	CR06	2000s	1	0	0	0	0	0	0	0	0.00128116
None	CR06	2010s	1	0	0	0	0	0	0	0	0.000820393
None	CR07	<1940	1	0	0	0	0	0	0	0	0.0161135
None	CR07	1940s	1	0	0	0	0	0	0	0	0.00391773
None	CR07	1950s	1	0	0	0	0	0	0	0	0.00569901
None	CR07	1960s	1	0	0	0	0	0	0	0	0.00634934
None	CR07	1970s	1	0	0	0	0	0	0	0	0.00565313
None	CR07	1980s	1	0	0	0	0	0	0	0	0.0038066
None	CR07	1990s	1	0	0	0	0	0	0	0	0.00298635
None	CR07	2000s	1	0	0	0	0	0	0	0	0.00320108
None	CR07	2010s	1	0	0	0	0	0	0	0	0.00183933
None	CR08	<1940	1	0	0	0	0	0	0	0	0.00263004
None	CR08	1940s	1	0	0	0	0	0	0	0	0.00104537
None	CR08	1950s	1	0	0	0	0	0	0	0	0.00177212
None	CR08	1960s	1	0	0	0	0	0	0	0	0.00313115
None	CR08	1970s	1	0	0	0	0	0	0	0	0.00489983
None	CR08	1980s	1	0	0	0	0	0	0	0	0.00430376
None	CR08	1990s	1	0	0	0	0	0	0	0	0.00393639
None	CR08	2000s	1	0	0	0	0	0	0	0	0.00336224
None	CR08	2010s	1	0	0	0	0	0	0	0	0.00221605
None	CR09	<1940	1	0	0	0	0	0	0	0	0.00182993
None	CR09	1940s	1	0	0	0	0	0	0	0	0.00113162
None	CR09	1950s	1	0	0	0	0	0	0	0	0.00249511
None	CR09	1960s	1	0	0	0	0	0	0	0	0.00570584
None	CR09	1970s	1	0	0	0	0	0	0	0	0.013346
None	CR09	1980s	1	0	0	0	0	0	0	0	0.0141095
None	CR09	1990s	1	0	0	0	0	0	0	0	0.0110725
None	CR09	2000s	1	0	0	0	0	0	0	0	0.011235
None	CR09	2010s	1	0	0	0	0	0	0	0	0.00611335
None	CR10	<1940	1	0	0	0	0	0	0	0	0.00011169
None	CR10	1940s	1	0	0	0	0	0	0	0	8.98996e-05
None	CR10	1950s	1	0	0	0	0	0	0	0	0.000312344
None	CR10	1960s	1	0	0	0	0	0	0	0	0.000647673
None	CR10	1970s	1	0	0	0	0	0	0	0	0.00146198
None	CR10	1980s	1	0	0	0	0	0	0	0	0.00190846
None	CR10	1990s	1	0	0	0	0	0	0	0	0.00185901
None	CR10	2000s	1	0	0	0	0	0	0	0	0.00139988
None	CR10	2010s	1	0	0	0	0	0	0	0	0.000534981
None	CR11	<1940	1	0	0	0	0	0	0	0	0.00316496
None	CR11	1940s	1	0	0	0	0	0	0	0	0.00135158
None	CR11	1950s	1	0	0	0	0	0	0	0	0.00287582
None	CR11	1960s	1	0	0	0	0	0	0	0	0.00483546
None	CR11	1970s	1	0	0	0	0	0	0	0	0.00701921
None	CR11	1980s	1	0	0	0	0	0	0	0	0.00569581
None	CR11	1990s	1	0	0	0	0	0	0	0	0.00352189
None	CR11	2000s	1	0	0	0	0	0	0	0	0.00294412
None	CR11	2010s	1	0	0	0	0	0	0	0	0.00153902
Finished Attic or Cathedral Ceilings	CR02	<1940	1	0	0	0	0	0	0	0	0.000205287
Finished Attic or Cathedral Ceilings	CR02	1940s	1	0	0	0	0	0	0	0	2.50498e-05
Finished Attic or Cathedral Ceilings	CR02	1950s	1	0	0	0	0	0	0	0	5.25785e-05
Finished Attic or Cathedral Ceilings	CR02	1960s	1	0	0	0	0	0	0	0	4.24731e-05
Finished Attic or Cathedral Ceilings	CR02	1970s	1	0	0	0	0	0	0	0	6.01607e-05
Finished Attic or Cathedral Ceilings	CR02	1980s	1	0	0	0	0	0	0	0	6.81746e-05
Finished Attic or Cathedral Ceilings	CR02	1990s	1	0	0	0	0	0	0	0	8.99433e-05
Finished Attic or Cathedral Ceilings	CR02	2000s	1	0	0	0	0	0	0	0	0.000113311
Finished Attic or Cathedral Ceilings	CR02	2010s	1	0	0	0	0	0	0	0	3.57578e-05
Finished Attic or Cathedral Ceilings	CR03	<1940	1	0	0	0	0	0	0	0	0.000189504
Finished Attic or Cathedral Ceilings	CR03	1940s	1	0	0	0	0	0	0	0	2.2009e-05
Finished Attic or Cathedral Ceilings	CR03	1950s	1	0	0	0	0	0	0	0	5.12701e-05
Finished Attic or Cathedral Ceilings	CR03	1960s	1	0	0	0	0	0	0	0	4.06279e-05
Finished Attic or Cathedral Ceilings	CR03	1970s	1	0	0	0	0	0	0	0	4.37447e-05
Finished Attic or Cathedral Ceilings	CR03	1980s	1	0	0	0	0	0	0	0	7.91526e-05
Finished Attic or Cathedral Ceilings	CR03	1990s	1	0	0	0	0	0	0	0	5.66111e-05
Finished Attic or Cathedral Ceilings	CR03	2000s	1	0	0	0	0	0	0	0	5.42693e-05
Finished Attic or Cathedral Ceilings	CR03	2010s	1	0	0	0	0	0	0	0	1.75009e-05
Finished Attic or Cathedral Ceilings	CR04	<1940	1	0	0	0	0	0	0	0	0.000459662
Finished Attic or Cathedral Ceilings	CR04	1940s	1	0	0	0	0	0	0	0	7.8324e-05
Finished Attic or Cathedral Ceilings	CR04	1950s	1	0	0	0	0	0	0	0	0.000169158
Finished Attic or Cathedral Ceilings	CR04	1960s	1	0	0	0	0	0	0	0	0.000121602
Finished Attic or Cathedral Ceilings	CR04	1970s	1	0	0	0	0	0	0	0	0.000136567
Finished Attic or Cathedral Ceilings	CR04	1980s	1	0	0	0	0	0	0	0	0.000143092
Finished Attic or Cathedral Ceilings	CR04	1990s	1	0	0	0	0	0	0	0	0.000216904
Finished Attic or Cathedral Ceilings	CR04	2000s	1	0	0	0	0	0	0	0	0.00022837
Finished Attic or Cathedral Ceilings	CR04	2010s	1	0	0	0	0	0	0	0	5.34253e-05
Finished Attic or Cathedral Ceilings	CR05	<1940	1	0	0	0	0	0	0	0	5.9588e-05
Finished Attic or Cathedral Ceilings	CR05	1940s	1	0	0	0	0	0	0	0	1.10813e-05
Finished Attic or Cathedral Ceilings	CR05	1950s	1	0	0	0	0	0	0	0	2.46468e-05
Finished Attic or Cathedral Ceilings	CR05	1960s	1	0	0	0	0	0	0	0	2.41642e-05
Finished Attic or Cathedral Ceilings	CR05	1970s	1	0	0	0	0	0	0	0	5.05409e-05
Finished Attic or Cathedral Ceilings	CR05	1980s	1	0	0	0	0	0	0	0	5.49519e-05
Finished Attic or Cathedral Ceilings	CR05	1990s	1	0	0	0	0	0	0	0	7.38899e-05
Finished Attic or Cathedral Ceilings	CR05	2000s	1	0	0	0	0	0	0	0	0.000100224
Finished Attic or Cathedral Ceilings	CR05	2010s	1	0	0	0	0	0	0	0	3.58165e-05
Finished Attic or Cathedral Ceilings	CR06	<1940	1	0	0	0	0	0	0	0	7.51152e-05
Finished Attic or Cathedral Ceilings	CR06	1940s	1	0	0	0	0	0	0	0	1.75436e-05
Finished Attic or Cathedral Ceilings	CR06	1950s	1	0	0	0	0	0	0	0	2.6607e-05
Finished Attic or Cathedral Ceilings	CR06	1960s	1	0	0	0	0	0	0	0	2.50932e-05
Finished Attic or Cathedral Ceilings	CR06	1970s	1	0	0	0	0	0	0	0	4.08945e-05
Finished Attic or Cathedral Ceilings	CR06	1980s	1	0	0	0	0	0	0	0	3.94552e-05
Finished Attic or Cathedral Ceilings	CR06	1990s	1	0	0	0	0	0	0	0	6.02017e-05
Finished Attic or Cathedral Ceilings	CR06	2000s	1	0	0	0	0	0	0	0	6.99313e-05
Finished Attic or Cathedral Ceilings	CR06	2010s	1	0	0	0	0	0	0	0	2.47656e-05
Finished Attic or Cathedral Ceilings	CR07	<1940	1	0	0	0	0	0	0	0	0.00063279
Finished Attic or Cathedral Ceilings	CR07	1940s	1	0	0	0	0	0	0	0	9.21168e-05
Finished Attic or Cathedral Ceilings	CR07	1950s	1	0	0	0	0	0	0	0	0.000180847
Finished Attic or Cathedral Ceilings	CR07	1960s	1	0	0	0	0	0	0	0	0.000117332
Finished Attic or Cathedral Ceilings	CR07	1970s	1	0	0	0	0	0	0	0	0.000110795
Finished Attic or Cathedral Ceilings	CR07	1980s	1	0	0	0	0	0	0	0	0.000159481
Finished Attic or Cathedral Ceilings	CR07	1990s	1	0	0	0	0	0	0	0	0.000143255
Finished Attic or Cathedral Ceilings	CR07	2000s	1	0	0	0	0	0	0	0	0.000141546
Finished Attic or Cathedral Ceilings	CR07	2010s	1	0	0	0	0	0	0	0	4.30778e-05
Finished Attic or Cathedral Ceilings	CR08	<1940	1	0	0	0	0	0	0	0	0.000334717
Finished Attic or Cathedral Ceilings	CR08	1940s	1	0	0	0	0	0	0	0	6.76353e-05
Finished Attic or Cathedral Ceilings	CR08	1950s	1	0	0	0	0	0	0	0	0.000132501
Finished Attic or Cathedral Ceilings	CR08	1960s	1	0	0	0	0	0	0	0	0.000117491
Finished Attic or Cathedral Ceilings	CR08	1970s	1	0	0	0	0	0	0	0	0.00015714
Finished Attic or Cathedral Ceilings	CR08	1980s	1	0	0	0	0	0	0	0	0.000227533
Finished Attic or Cathedral Ceilings	CR08	1990s	1	0	0	0	0	0	0	0	0.000241199
Finished Attic or Cathedral Ceilings	CR08	2000s	1	0	0	0	0	0	0	0	0.00026212
Finished Attic or Cathedral Ceilings	CR08	2010s	1	0	0	0	0	0	0	0	9.79038e-05
Finished Attic or Cathedral Ceilings	CR09	<1940	1	0	0	0	0	0	0	0	0.00024001
Finished Attic or Cathedral Ceilings	CR09	1940s	1	0	0	0	0	0	0	0	8.71776e-05
Finished Attic or Cathedral Ceilings	CR09	1950s	1	0	0	0	0	0	0	0	0.000209773
Finished Attic or Cathedral Ceilings	CR09	1960s	1	0	0	0	0	0	0	0	0.000220998
Finished Attic or Cathedral Ceilings	CR09	1970s	1	0	0	0	0	0	0	0	0.000318173
Finished Attic or Cathedral Ceilings	CR09	1980s	1	0	0	0	0	0	0	0	0.000477909
Finished Attic or Cathedral Ceilings	CR09	1990s	1	0	0	0	0	0	0	0	0.000473916
Finished Attic or Cathedral Ceilings	CR09	2000s	1	0	0	0	0	0	0	0	0.000681769
Finished Attic or Cathedral Ceilings	CR09	2010s	1	0	0	0	0	0	0	0	0.000284165
Finished Attic or Cathedral Ceilings	CR10	<1940	1	0	0	0	0	0	0	0	1.45227e-05
Finished Attic or Cathedral Ceilings	CR10	1940s	1	0	0	0	0	0	0	0	6.61744e-06
Finished Attic or Cathedral Ceilings	CR10	1950s	1	0	0	0	0	0	0	0	1.94401e-05
Finished Attic or Cathedral Ceilings	CR10	1960s	1	0	0	0	0	0	0	0	2.29277e-05
Finished Attic or Cathedral Ceilings	CR10	1970s	1	0	0	0	0	0	0	0	4.43102e-05
Finished Attic or Cathedral Ceilings	CR10	1980s	1	0	0	0	0	0	0	0	6.38948e-05
Finished Attic or Cathedral Ceilings	CR10	1990s	1	0	0	0	0	0	0	0	8.6252e-05
Finished Attic or Cathedral Ceilings	CR10	2000s	1	0	0	0	0	0	0	0	0.000121911
Finished Attic or Cathedral Ceilings	CR10	2010s	1	0	0	0	0	0	0	0	2.75671e-05
Finished Attic or Cathedral Ceilings	CR11	<1940	1	0	0	0	0	0	0	0	0.000161243
Finished Attic or Cathedral Ceilings	CR11	1940s	1	0	0	0	0	0	0	0	5.52076e-05
Finished Attic or Cathedral Ceilings	CR11	1950s	1	0	0	0	0	0	0	0	0.000122396
Finished Attic or Cathedral Ceilings	CR11	1960s	1	0	0	0	0	0	0	0	0.000100683
Finished Attic or Cathedral Ceilings	CR11	1970s	1	0	0	0	0	0	0	0	0.000126673
Finished Attic or Cathedral Ceilings	CR11	1980s	1	0	0	0	0	0	0	0	0.000174076
Finished Attic or Cathedral Ceilings	CR11	1990s	1	0	0	0	0	0	0	0	0.000126478
Finished Attic or Cathedral Ceilings	CR11	2000s	1	0	0	0	0	0	0	0	0.000154265
Finished Attic or Cathedral Ceilings	CR11	2010s	1	0	0	0	0	0	0	0	3.94486e-05
=======
None	CR02	<1940	1	0	0	0	0	0	0	0	0.00192627
None	CR02	1940s	1	0	0	0	0	0	0	0	0.000408432
None	CR02	1950s	1	0	0	0	0	0	0	0	0.000782826
None	CR02	1960s	1	0	0	0	0	0	0	0	0.00123523
None	CR02	1970s	1	0	0	0	0	0	0	0	0.00227946
None	CR02	1980s	1	0	0	0	0	0	0	0	0.00167215
None	CR02	1990s	1	0	0	0	0	0	0	0	0.00168586
None	CR02	2000s	1	0	0	0	0	0	0	0	0.00147049
None	CR02	2010s	1	0	0	0	0	0	0	0	0.000599081
None	CR03	<1940	1	0	0	0	0	0	0	0	0.00668569
None	CR03	1940s	1	0	0	0	0	0	0	0	0.000893466
None	CR03	1950s	1	0	0	0	0	0	0	0	0.00114754
None	CR03	1960s	1	0	0	0	0	0	0	0	0.00148065
None	CR03	1970s	1	0	0	0	0	0	0	0	0.00224146
None	CR03	1980s	1	0	0	0	0	0	0	0	0.00196532
None	CR03	1990s	1	0	0	0	0	0	0	0	0.00100692
None	CR03	2000s	1	0	0	0	0	0	0	0	0.00102704
None	CR03	2010s	1	0	0	0	0	0	0	0	0.0003587
None	CR04	<1940	1	0	0	0	0	0	0	0	0.00617992
None	CR04	1940s	1	0	0	0	0	0	0	0	0.00142575
None	CR04	1950s	1	0	0	0	0	0	0	0	0.00230343
None	CR04	1960s	1	0	0	0	0	0	0	0	0.00377518
None	CR04	1970s	1	0	0	0	0	0	0	0	0.00594983
None	CR04	1980s	1	0	0	0	0	0	0	0	0.00386637
None	CR04	1990s	1	0	0	0	0	0	0	0	0.00362997
None	CR04	2000s	1	0	0	0	0	0	0	0	0.0029609
None	CR04	2010s	1	0	0	0	0	0	0	0	0.000812827
None	CR05	<1940	1	0	0	0	0	0	0	0	0.000484225
None	CR05	1940s	1	0	0	0	0	0	0	0	0.000172885
None	CR05	1950s	1	0	0	0	0	0	0	0	0.000375291
None	CR05	1960s	1	0	0	0	0	0	0	0	0.000664507
None	CR05	1970s	1	0	0	0	0	0	0	0	0.00164841
None	CR05	1980s	1	0	0	0	0	0	0	0	0.00125798
None	CR05	1990s	1	0	0	0	0	0	0	0	0.00117254
None	CR05	2000s	1	0	0	0	0	0	0	0	0.00116368
None	CR05	2010s	1	0	0	0	0	0	0	0	0.000463914
None	CR06	<1940	1	0	0	0	0	0	0	0	0.000698554
None	CR06	1940s	1	0	0	0	0	0	0	0	0.000234545
None	CR06	1950s	1	0	0	0	0	0	0	0	0.000406207
None	CR06	1960s	1	0	0	0	0	0	0	0	0.00086823
None	CR06	1970s	1	0	0	0	0	0	0	0	0.00173157
None	CR06	1980s	1	0	0	0	0	0	0	0	0.00135912
None	CR06	1990s	1	0	0	0	0	0	0	0	0.00160242
None	CR06	2000s	1	0	0	0	0	0	0	0	0.00131331
None	CR06	2010s	1	0	0	0	0	0	0	0	0.000486898
None	CR07	<1940	1	0	0	0	0	0	0	0	0.0157161
None	CR07	1940s	1	0	0	0	0	0	0	0	0.00410922
None	CR07	1950s	1	0	0	0	0	0	0	0	0.00581903
None	CR07	1960s	1	0	0	0	0	0	0	0	0.00633693
None	CR07	1970s	1	0	0	0	0	0	0	0	0.00566583
None	CR07	1980s	1	0	0	0	0	0	0	0	0.00380588
None	CR07	1990s	1	0	0	0	0	0	0	0	0.00289912
None	CR07	2000s	1	0	0	0	0	0	0	0	0.00331201
None	CR07	2010s	1	0	0	0	0	0	0	0	0.00108504
None	CR08	<1940	1	0	0	0	0	0	0	0	0.00247946
None	CR08	1940s	1	0	0	0	0	0	0	0	0.00099049
None	CR08	1950s	1	0	0	0	0	0	0	0	0.00175298
None	CR08	1960s	1	0	0	0	0	0	0	0	0.00300979
None	CR08	1970s	1	0	0	0	0	0	0	0	0.00485075
None	CR08	1980s	1	0	0	0	0	0	0	0	0.00416652
None	CR08	1990s	1	0	0	0	0	0	0	0	0.00389039
None	CR08	2000s	1	0	0	0	0	0	0	0	0.00345302
None	CR08	2010s	1	0	0	0	0	0	0	0	0.00135653
None	CR09	<1940	1	0	0	0	0	0	0	0	0.00173175
None	CR09	1940s	1	0	0	0	0	0	0	0	0.00117136
None	CR09	1950s	1	0	0	0	0	0	0	0	0.00247918
None	CR09	1960s	1	0	0	0	0	0	0	0	0.00552094
None	CR09	1970s	1	0	0	0	0	0	0	0	0.0125468
None	CR09	1980s	1	0	0	0	0	0	0	0	0.0131495
None	CR09	1990s	1	0	0	0	0	0	0	0	0.0107712
None	CR09	2000s	1	0	0	0	0	0	0	0	0.0110809
None	CR09	2010s	1	0	0	0	0	0	0	0	0.00376322
None	CR10	<1940	1	0	0	0	0	0	0	0	0.000115376
None	CR10	1940s	1	0	0	0	0	0	0	0	9.48656e-05
None	CR10	1950s	1	0	0	0	0	0	0	0	0.000315491
None	CR10	1960s	1	0	0	0	0	0	0	0	0.000640031
None	CR10	1970s	1	0	0	0	0	0	0	0	0.00144164
None	CR10	1980s	1	0	0	0	0	0	0	0	0.00181198
None	CR10	1990s	1	0	0	0	0	0	0	0	0.00181931
None	CR10	2000s	1	0	0	0	0	0	0	0	0.00135894
None	CR10	2010s	1	0	0	0	0	0	0	0	0.000320755
None	CR11	<1940	1	0	0	0	0	0	0	0	0.00313782
None	CR11	1940s	1	0	0	0	0	0	0	0	0.00140253
None	CR11	1950s	1	0	0	0	0	0	0	0	0.00292536
None	CR11	1960s	1	0	0	0	0	0	0	0	0.00469973
None	CR11	1970s	1	0	0	0	0	0	0	0	0.00698871
None	CR11	1980s	1	0	0	0	0	0	0	0	0.00565291
None	CR11	1990s	1	0	0	0	0	0	0	0	0.0034428
None	CR11	2000s	1	0	0	0	0	0	0	0	0.00305529
None	CR11	2010s	1	0	0	0	0	0	0	0	0.000912408
Finished Attic or Cathedral Ceilings	CR02	<1940	1	0	0	0	0	0	0	0	0.000208457
Finished Attic or Cathedral Ceilings	CR02	1940s	1	0	0	0	0	0	0	0	2.56442e-05
Finished Attic or Cathedral Ceilings	CR02	1950s	1	0	0	0	0	0	0	0	5.43138e-05
Finished Attic or Cathedral Ceilings	CR02	1960s	1	0	0	0	0	0	0	0	4.33759e-05
Finished Attic or Cathedral Ceilings	CR02	1970s	1	0	0	0	0	0	0	0	6.21783e-05
Finished Attic or Cathedral Ceilings	CR02	1980s	1	0	0	0	0	0	0	0	6.96087e-05
Finished Attic or Cathedral Ceilings	CR02	1990s	1	0	0	0	0	0	0	0	9.2265e-05
Finished Attic or Cathedral Ceilings	CR02	2000s	1	0	0	0	0	0	0	0	0.000120572
Finished Attic or Cathedral Ceilings	CR02	2010s	1	0	0	0	0	0	0	0	2.51843e-05
Finished Attic or Cathedral Ceilings	CR03	<1940	1	0	0	0	0	0	0	0	0.000188423
Finished Attic or Cathedral Ceilings	CR03	1940s	1	0	0	0	0	0	0	0	2.23097e-05
Finished Attic or Cathedral Ceilings	CR03	1950s	1	0	0	0	0	0	0	0	5.19958e-05
Finished Attic or Cathedral Ceilings	CR03	1960s	1	0	0	0	0	0	0	0	4.07955e-05
Finished Attic or Cathedral Ceilings	CR03	1970s	1	0	0	0	0	0	0	0	4.46985e-05
Finished Attic or Cathedral Ceilings	CR03	1980s	1	0	0	0	0	0	0	0	8.11192e-05
Finished Attic or Cathedral Ceilings	CR03	1990s	1	0	0	0	0	0	0	0	5.93545e-05
Finished Attic or Cathedral Ceilings	CR03	2000s	1	0	0	0	0	0	0	0	5.63052e-05
Finished Attic or Cathedral Ceilings	CR03	2010s	1	0	0	0	0	0	0	0	1.17944e-05
Finished Attic or Cathedral Ceilings	CR04	<1940	1	0	0	0	0	0	0	0	0.000456168
Finished Attic or Cathedral Ceilings	CR04	1940s	1	0	0	0	0	0	0	0	7.99849e-05
Finished Attic or Cathedral Ceilings	CR04	1950s	1	0	0	0	0	0	0	0	0.000173604
Finished Attic or Cathedral Ceilings	CR04	1960s	1	0	0	0	0	0	0	0	0.000125451
Finished Attic or Cathedral Ceilings	CR04	1970s	1	0	0	0	0	0	0	0	0.000140102
Finished Attic or Cathedral Ceilings	CR04	1980s	1	0	0	0	0	0	0	0	0.0001462
Finished Attic or Cathedral Ceilings	CR04	1990s	1	0	0	0	0	0	0	0	0.000225787
Finished Attic or Cathedral Ceilings	CR04	2000s	1	0	0	0	0	0	0	0	0.000242063
Finished Attic or Cathedral Ceilings	CR04	2010s	1	0	0	0	0	0	0	0	3.55776e-05
Finished Attic or Cathedral Ceilings	CR05	<1940	1	0	0	0	0	0	0	0	6.08561e-05
Finished Attic or Cathedral Ceilings	CR05	1940s	1	0	0	0	0	0	0	0	1.17399e-05
Finished Attic or Cathedral Ceilings	CR05	1950s	1	0	0	0	0	0	0	0	2.59157e-05
Finished Attic or Cathedral Ceilings	CR05	1960s	1	0	0	0	0	0	0	0	2.48962e-05
Finished Attic or Cathedral Ceilings	CR05	1970s	1	0	0	0	0	0	0	0	5.3781e-05
Finished Attic or Cathedral Ceilings	CR05	1980s	1	0	0	0	0	0	0	0	5.62769e-05
Finished Attic or Cathedral Ceilings	CR05	1990s	1	0	0	0	0	0	0	0	7.63154e-05
Finished Attic or Cathedral Ceilings	CR05	2000s	1	0	0	0	0	0	0	0	0.000107014
Finished Attic or Cathedral Ceilings	CR05	2010s	1	0	0	0	0	0	0	0	2.3239e-05
Finished Attic or Cathedral Ceilings	CR06	<1940	1	0	0	0	0	0	0	0	7.6904e-05
Finished Attic or Cathedral Ceilings	CR06	1940s	1	0	0	0	0	0	0	0	1.759e-05
Finished Attic or Cathedral Ceilings	CR06	1950s	1	0	0	0	0	0	0	0	2.78072e-05
Finished Attic or Cathedral Ceilings	CR06	1960s	1	0	0	0	0	0	0	0	2.56384e-05
Finished Attic or Cathedral Ceilings	CR06	1970s	1	0	0	0	0	0	0	0	4.21123e-05
Finished Attic or Cathedral Ceilings	CR06	1980s	1	0	0	0	0	0	0	0	3.98804e-05
Finished Attic or Cathedral Ceilings	CR06	1990s	1	0	0	0	0	0	0	0	6.14841e-05
Finished Attic or Cathedral Ceilings	CR06	2000s	1	0	0	0	0	0	0	0	7.25829e-05
Finished Attic or Cathedral Ceilings	CR06	2010s	1	0	0	0	0	0	0	0	1.65264e-05
Finished Attic or Cathedral Ceilings	CR07	<1940	1	0	0	0	0	0	0	0	0.000626969
Finished Attic or Cathedral Ceilings	CR07	1940s	1	0	0	0	0	0	0	0	9.60033e-05
Finished Attic or Cathedral Ceilings	CR07	1950s	1	0	0	0	0	0	0	0	0.000186133
Finished Attic or Cathedral Ceilings	CR07	1960s	1	0	0	0	0	0	0	0	0.000119617
Finished Attic or Cathedral Ceilings	CR07	1970s	1	0	0	0	0	0	0	0	0.000112233
Finished Attic or Cathedral Ceilings	CR07	1980s	1	0	0	0	0	0	0	0	0.000160878
Finished Attic or Cathedral Ceilings	CR07	1990s	1	0	0	0	0	0	0	0	0.000149051
Finished Attic or Cathedral Ceilings	CR07	2000s	1	0	0	0	0	0	0	0	0.000146472
Finished Attic or Cathedral Ceilings	CR07	2010s	1	0	0	0	0	0	0	0	2.9153e-05
Finished Attic or Cathedral Ceilings	CR08	<1940	1	0	0	0	0	0	0	0	0.000324516
Finished Attic or Cathedral Ceilings	CR08	1940s	1	0	0	0	0	0	0	0	6.88058e-05
Finished Attic or Cathedral Ceilings	CR08	1950s	1	0	0	0	0	0	0	0	0.000136034
Finished Attic or Cathedral Ceilings	CR08	1960s	1	0	0	0	0	0	0	0	0.000121276
Finished Attic or Cathedral Ceilings	CR08	1970s	1	0	0	0	0	0	0	0	0.00016507
Finished Attic or Cathedral Ceilings	CR08	1980s	1	0	0	0	0	0	0	0	0.000234311
Finished Attic or Cathedral Ceilings	CR08	1990s	1	0	0	0	0	0	0	0	0.000253048
Finished Attic or Cathedral Ceilings	CR08	2000s	1	0	0	0	0	0	0	0	0.000280781
Finished Attic or Cathedral Ceilings	CR08	2010s	1	0	0	0	0	0	0	0	6.74889e-05
Finished Attic or Cathedral Ceilings	CR09	<1940	1	0	0	0	0	0	0	0	0.000238056
Finished Attic or Cathedral Ceilings	CR09	1940s	1	0	0	0	0	0	0	0	8.80707e-05
Finished Attic or Cathedral Ceilings	CR09	1950s	1	0	0	0	0	0	0	0	0.000217441
Finished Attic or Cathedral Ceilings	CR09	1960s	1	0	0	0	0	0	0	0	0.0002319
Finished Attic or Cathedral Ceilings	CR09	1970s	1	0	0	0	0	0	0	0	0.000336529
Finished Attic or Cathedral Ceilings	CR09	1980s	1	0	0	0	0	0	0	0	0.000502302
Finished Attic or Cathedral Ceilings	CR09	1990s	1	0	0	0	0	0	0	0	0.000506843
Finished Attic or Cathedral Ceilings	CR09	2000s	1	0	0	0	0	0	0	0	0.000743785
Finished Attic or Cathedral Ceilings	CR09	2010s	1	0	0	0	0	0	0	0	0.000192063
Finished Attic or Cathedral Ceilings	CR10	<1940	1	0	0	0	0	0	0	0	1.47161e-05
Finished Attic or Cathedral Ceilings	CR10	1940s	1	0	0	0	0	0	0	0	6.78342e-06
Finished Attic or Cathedral Ceilings	CR10	1950s	1	0	0	0	0	0	0	0	2.06856e-05
Finished Attic or Cathedral Ceilings	CR10	1960s	1	0	0	0	0	0	0	0	2.3561e-05
Finished Attic or Cathedral Ceilings	CR10	1970s	1	0	0	0	0	0	0	0	4.5833e-05
Finished Attic or Cathedral Ceilings	CR10	1980s	1	0	0	0	0	0	0	0	6.64899e-05
Finished Attic or Cathedral Ceilings	CR10	1990s	1	0	0	0	0	0	0	0	8.99361e-05
Finished Attic or Cathedral Ceilings	CR10	2000s	1	0	0	0	0	0	0	0	0.000130277
Finished Attic or Cathedral Ceilings	CR10	2010s	1	0	0	0	0	0	0	0	1.76301e-05
Finished Attic or Cathedral Ceilings	CR11	<1940	1	0	0	0	0	0	0	0	0.000162461
Finished Attic or Cathedral Ceilings	CR11	1940s	1	0	0	0	0	0	0	0	5.65463e-05
Finished Attic or Cathedral Ceilings	CR11	1950s	1	0	0	0	0	0	0	0	0.000124154
Finished Attic or Cathedral Ceilings	CR11	1960s	1	0	0	0	0	0	0	0	0.000101402
Finished Attic or Cathedral Ceilings	CR11	1970s	1	0	0	0	0	0	0	0	0.000129344
Finished Attic or Cathedral Ceilings	CR11	1980s	1	0	0	0	0	0	0	0	0.000178459
Finished Attic or Cathedral Ceilings	CR11	1990s	1	0	0	0	0	0	0	0	0.000129014
Finished Attic or Cathedral Ceilings	CR11	2000s	1	0	0	0	0	0	0	0	0.000161797
Finished Attic or Cathedral Ceilings	CR11	2010s	1	0	0	0	0	0	0	0	2.4979e-05
>>>>>>> e0c17adc
# Source: NEEA Residential Building Stock Assessment, 2012
# Source: Nettleton, G.; Edwards, J. (2012). Data Collection-Data Characterization Summary, NorthernSTAR Building America Partnership, Building Technologies Program. Washington, D.C.: U.S. Department of Energy, as described in Roberts et al., 'Assessment of the U.S. Department of Energy's Home Energy Score Tool', 2012, and Merket 'Building America Field Data Repository', Webinar, 2014
# Source: Derived from Home Innovation Research Labs 1982-2007 Data<|MERGE_RESOLUTION|>--- conflicted
+++ resolved
@@ -1,96 +1,4 @@
 Dependency=Geometry Attic Type	Dependency=Location Region	Dependency=Vintage	Option=None	Option=Uninsulated	Option=R-7	Option=R-13	Option=R-19	Option=R-30	Option=R-38	Option=R-49	sampling_probability
-<<<<<<< HEAD
-Vented Attic	CR02	<1940	0	0	0.04	0.14	0.16	0.28	0.13	0.26	0.00805246
-Vented Attic	CR02	1940s	0	0	0.04	0.14	0.16	0.28	0.13	0.26	0.00219721
-Vented Attic	CR02	1950s	0	0	0.03	0.08	0.14	0.23	0.15	0.36	0.00462553
-Vented Attic	CR02	1960s	0	0	0.01	0.04	0.16	0.36	0.09	0.34	0.00390177
-Vented Attic	CR02	1970s	0	0	0.01	0.07	0.12	0.22	0.19	0.39	0.00565784
-Vented Attic	CR02	1980s	0	0	0	0.01	0.08	0.27	0.4	0.23	0.00384831
-Vented Attic	CR02	1990s	0	0	0	0	0.01	0.2	0.26	0.54	0.00511547
-Vented Attic	CR02	2000s	0	0	0	0	0.01	0.21	0.25	0.53	0.00523446
-Vented Attic	CR02	2010s	0	0	0	0	0.01	0.21	0.25	0.53	0.00169105
-Vented Attic	CR03	<1940	0	0.04	0.14	0.16	0.28	0.13	0.22	0.04	0.00642118
-Vented Attic	CR03	1940s	0	0.04	0.14	0.16	0.28	0.13	0.22	0.04	0.00176895
-Vented Attic	CR03	1950s	0	0.03	0.08	0.14	0.23	0.15	0.28	0.08	0.00417695
-Vented Attic	CR03	1960s	0	0.01	0.04	0.16	0.36	0.09	0.26	0.08	0.00361214
-Vented Attic	CR03	1970s	0	0.01	0.07	0.12	0.22	0.19	0.31	0.08	0.00392898
-Vented Attic	CR03	1980s	0	0	0.01	0.08	0.27	0.4	0.22	0.02	0.00406971
-Vented Attic	CR03	1990s	0	0	0	0	0.02	0.57	0.39	0.03	0.00310944
-Vented Attic	CR03	2000s	0	0	0	0	0.05	0.54	0.32	0.1	0.00294765
-Vented Attic	CR03	2010s	0	0	0	0	0.05	0.54	0.32	0.1	0.000874354
-Vented Attic	CR04	<1940	0	0.04	0.14	0.16	0.28	0.13	0.22	0.04	0.018046
-Vented Attic	CR04	1940s	0	0.04	0.14	0.16	0.28	0.13	0.22	0.04	0.00712139
-Vented Attic	CR04	1950s	0	0.03	0.08	0.14	0.23	0.15	0.28	0.08	0.0155095
-Vented Attic	CR04	1960s	0	0.01	0.04	0.16	0.36	0.09	0.26	0.08	0.0117027
-Vented Attic	CR04	1970s	0	0.01	0.07	0.12	0.22	0.19	0.31	0.08	0.0132133
-Vented Attic	CR04	1980s	0	0	0.01	0.08	0.27	0.4	0.22	0.02	0.00840839
-Vented Attic	CR04	1990s	0	0	0	0	0.02	0.48	0.33	0.17	0.0125998
-Vented Attic	CR04	2000s	0	0	0	0	0.02	0.34	0.33	0.31	0.0107243
-Vented Attic	CR04	2010s	0	0	0	0	0.02	0.34	0.33	0.31	0.00265691
-Vented Attic	CR05	<1940	0	0.04	0.14	0.16	0.28	0.13	0.22	0.04	0.00248035
-Vented Attic	CR05	1940s	0	0.04	0.14	0.16	0.28	0.13	0.22	0.04	0.00102562
-Vented Attic	CR05	1950s	0	0.03	0.08	0.14	0.23	0.15	0.28	0.08	0.00229168
-Vented Attic	CR05	1960s	0	0.01	0.04	0.16	0.36	0.09	0.26	0.08	0.00210614
-Vented Attic	CR05	1970s	0	0.01	0.07	0.12	0.22	0.19	0.31	0.08	0.00466842
-Vented Attic	CR05	1980s	0	0	0.01	0.08	0.27	0.4	0.22	0.02	0.00330264
-Vented Attic	CR05	1990s	0	0	0	0	0	0.53	0.44	0.03	0.00454257
-Vented Attic	CR05	2000s	0	0	0	0	0.06	0.21	0.5	0.24	0.00511674
-Vented Attic	CR05	2010s	0	0	0	0	0.06	0.21	0.5	0.24	0.00179189
-Vented Attic	CR06	<1940	0	0.04	0.14	0.16	0.28	0.13	0.22	0.04	0.00297501
-Vented Attic	CR06	1940s	0	0.04	0.14	0.16	0.28	0.13	0.22	0.04	0.00148641
-Vented Attic	CR06	1950s	0	0.03	0.08	0.14	0.23	0.15	0.28	0.08	0.00228226
-Vented Attic	CR06	1960s	0	0.01	0.04	0.16	0.36	0.09	0.26	0.08	0.00239012
-Vented Attic	CR06	1970s	0	0.01	0.07	0.12	0.22	0.19	0.31	0.08	0.00427029
-Vented Attic	CR06	1980s	0	0	0.01	0.08	0.27	0.4	0.22	0.02	0.00289796
-Vented Attic	CR06	1990s	0	0	0.01	0	0.16	0.14	0.58	0.12	0.00425445
-Vented Attic	CR06	2000s	0	0	0	0	0.01	0.14	0.65	0.21	0.00390618
-Vented Attic	CR06	2010s	0	0	0	0	0.01	0.14	0.65	0.21	0.0013344
-Vented Attic	CR07	<1940	0	0.04	0.14	0.16	0.28	0.13	0.22	0.04	0.0189309
-Vented Attic	CR07	1940s	0	0.04	0.14	0.16	0.28	0.13	0.22	0.04	0.00602539
-Vented Attic	CR07	1950s	0	0.03	0.08	0.14	0.23	0.15	0.28	0.08	0.0128452
-Vented Attic	CR07	1960s	0	0.01	0.04	0.16	0.36	0.09	0.26	0.08	0.00916323
-Vented Attic	CR07	1970s	0	0.01	0.07	0.12	0.22	0.19	0.31	0.08	0.00896702
-Vented Attic	CR07	1980s	0	0	0.01	0.08	0.27	0.4	0.22	0.02	0.00783984
-Vented Attic	CR07	1990s	0	0	0	0	0.12	0.6	0.22	0.05	0.00722949
-Vented Attic	CR07	2000s	0	0	0	0	0.07	0.52	0.31	0.1	0.00631275
-Vented Attic	CR07	2010s	0	0	0	0	0.07	0.52	0.31	0.1	0.00189032
-Vented Attic	CR08	<1940	0	0.04	0.14	0.16	0.28	0.13	0.22	0.04	0.0117272
-Vented Attic	CR08	1940s	0	0.04	0.14	0.16	0.28	0.13	0.22	0.04	0.00541912
-Vented Attic	CR08	1950s	0	0.03	0.08	0.14	0.23	0.15	0.28	0.08	0.0109013
-Vented Attic	CR08	1960s	0	0.01	0.04	0.16	0.36	0.09	0.26	0.08	0.0106128
-Vented Attic	CR08	1970s	0	0.01	0.07	0.12	0.22	0.19	0.31	0.08	0.0143797
-Vented Attic	CR08	1980s	0	0	0.01	0.08	0.27	0.4	0.22	0.02	0.0128676
-Vented Attic	CR08	1990s	0	0	0	0	0.09	0.66	0.18	0.06	0.0151076
-Vented Attic	CR08	2000s	0	0	0	0	0.05	0.57	0.34	0.04	0.013907
-Vented Attic	CR08	2010s	0	0	0	0	0.05	0.57	0.34	0.04	0.00453782
-Vented Attic	CR09	<1940	0	0.18	0.16	0.28	0.13	0.22	0.04	0	0.00978991
-Vented Attic	CR09	1940s	0	0.18	0.16	0.28	0.13	0.22	0.04	0	0.0080281
-Vented Attic	CR09	1950s	0	0.11	0.14	0.23	0.15	0.28	0.08	0	0.0194311
-Vented Attic	CR09	1960s	0	0.04	0.16	0.36	0.09	0.26	0.08	0	0.0221468
-Vented Attic	CR09	1970s	0	0.08	0.12	0.22	0.19	0.31	0.08	0	0.0334713
-Vented Attic	CR09	1980s	0	0.01	0.08	0.27	0.4	0.22	0.02	0	0.0347165
-Vented Attic	CR09	1990s	0	0	0	0	0.27	0.64	0.08	0.01	0.0380192
-Vented Attic	CR09	2000s	0	0	0	0	0.13	0.7	0.16	0.01	0.0418329
-Vented Attic	CR09	2010s	0	0	0	0	0.13	0.7	0.16	0.01	0.0149432
-Vented Attic	CR10	<1940	0	0.18	0.16	0.28	0.13	0.22	0.04	0	0.000601773
-Vented Attic	CR10	1940s	0	0.18	0.16	0.28	0.13	0.22	0.04	0	0.000600824
-Vented Attic	CR10	1950s	0	0.11	0.14	0.23	0.15	0.28	0.08	0	0.00178071
-Vented Attic	CR10	1960s	0	0.04	0.16	0.36	0.09	0.26	0.08	0	0.00217702
-Vented Attic	CR10	1970s	0	0.08	0.12	0.22	0.19	0.31	0.08	0	0.00452944
-Vented Attic	CR10	1980s	0	0.01	0.08	0.27	0.4	0.22	0.02	0	0.00447291
-Vented Attic	CR10	1990s	0	0	0	0	0.18	0.54	0.28	0	0.00608326
-Vented Attic	CR10	2000s	0	0	0	0	0.01	0.62	0.34	0.03	0.0071463
-Vented Attic	CR10	2010s	0	0	0	0	0.01	0.62	0.34	0.03	0.00160647
-Vented Attic	CR11	<1940	0	0.18	0.16	0.28	0.13	0.22	0.04	0	0.00621704
-Vented Attic	CR11	1940s	0	0.18	0.16	0.28	0.13	0.22	0.04	0	0.00476672
-Vented Attic	CR11	1950s	0	0.11	0.14	0.23	0.15	0.28	0.08	0	0.0111369
-Vented Attic	CR11	1960s	0	0.04	0.16	0.36	0.09	0.26	0.08	0	0.00908516
-Vented Attic	CR11	1970s	0	0.08	0.12	0.22	0.19	0.31	0.08	0	0.0112744
-Vented Attic	CR11	1980s	0	0.01	0.08	0.27	0.4	0.22	0.02	0	0.00987548
-Vented Attic	CR11	1990s	0	0	0	0	0.17	0.71	0.12	0.01	0.00769055
-Vented Attic	CR11	2000s	0	0	0	0	0.11	0.58	0.28	0.04	0.00840085
-Vented Attic	CR11	2010s	0	0	0	0	0.11	0.58	0.28	0.04	0.00197479
-=======
 Vented Attic	CR02	<1940	0	0	0.04	0.14	0.16	0.28	0.13	0.26	0.00816574
 Vented Attic	CR02	1940s	0	0	0.04	0.14	0.16	0.28	0.13	0.26	0.0022521
 Vented Attic	CR02	1950s	0	0	0.03	0.08	0.14	0.23	0.15	0.36	0.00477045
@@ -181,7 +89,6 @@
 Vented Attic	CR11	1990s	0	0	0	0	0.17	0.71	0.12	0.01	0.00787196
 Vented Attic	CR11	2000s	0	0	0	0	0.11	0.58	0.28	0.04	0.0087965
 Vented Attic	CR11	2010s	0	0	0	0	0.11	0.58	0.28	0.04	0.00124806
->>>>>>> e0c17adc
 Unvented Attic	CR02	<1940	0	1	0	0	0	0	0	0	0
 Unvented Attic	CR02	1940s	0	1	0	0	0	0	0	0	0
 Unvented Attic	CR02	1950s	0	1	0	0	0	0	0	0	0
@@ -272,188 +179,6 @@
 Unvented Attic	CR11	1990s	0	1	0	0	0	0	0	0	0
 Unvented Attic	CR11	2000s	0	1	0	0	0	0	0	0	0
 Unvented Attic	CR11	2010s	0	1	0	0	0	0	0	0	0
-<<<<<<< HEAD
-None	CR02	<1940	1	0	0	0	0	0	0	0	0.00206715
-None	CR02	1940s	1	0	0	0	0	0	0	0	0.000403533
-None	CR02	1950s	1	0	0	0	0	0	0	0	0.000728225
-None	CR02	1960s	1	0	0	0	0	0	0	0	0.00125324
-None	CR02	1970s	1	0	0	0	0	0	0	0	0.00222937
-None	CR02	1980s	1	0	0	0	0	0	0	0	0.00167262
-None	CR02	1990s	1	0	0	0	0	0	0	0	0.00167993
-None	CR02	2000s	1	0	0	0	0	0	0	0	0.00141079
-None	CR02	2010s	1	0	0	0	0	0	0	0	0.000993534
-None	CR03	<1940	1	0	0	0	0	0	0	0	0.00674616
-None	CR03	1940s	1	0	0	0	0	0	0	0	0.000865177
-None	CR03	1950s	1	0	0	0	0	0	0	0	0.00113103
-None	CR03	1960s	1	0	0	0	0	0	0	0	0.00146016
-None	CR03	1970s	1	0	0	0	0	0	0	0	0.00226661
-None	CR03	1980s	1	0	0	0	0	0	0	0	0.0020102
-None	CR03	1990s	1	0	0	0	0	0	0	0	0.000991857
-None	CR03	2000s	1	0	0	0	0	0	0	0	0.00100741
-None	CR03	2010s	1	0	0	0	0	0	0	0	0.000608494
-None	CR04	<1940	1	0	0	0	0	0	0	0	0.00659008
-None	CR04	1940s	1	0	0	0	0	0	0	0	0.00145419
-None	CR04	1950s	1	0	0	0	0	0	0	0	0.00231033
-None	CR04	1960s	1	0	0	0	0	0	0	0	0.00384782
-None	CR04	1970s	1	0	0	0	0	0	0	0	0.00614732
-None	CR04	1980s	1	0	0	0	0	0	0	0	0.00397485
-None	CR04	1990s	1	0	0	0	0	0	0	0	0.00369271
-None	CR04	2000s	1	0	0	0	0	0	0	0	0.00291287
-None	CR04	2010s	1	0	0	0	0	0	0	0	0.00134488
-None	CR05	<1940	1	0	0	0	0	0	0	0	0.000499014
-None	CR05	1940s	1	0	0	0	0	0	0	0	0.000157675
-None	CR05	1950s	1	0	0	0	0	0	0	0	0.000370401
-None	CR05	1960s	1	0	0	0	0	0	0	0	0.000693957
-None	CR05	1970s	1	0	0	0	0	0	0	0	0.00167058
-None	CR05	1980s	1	0	0	0	0	0	0	0	0.00132791
-None	CR05	1990s	1	0	0	0	0	0	0	0	0.0012386
-None	CR05	2000s	1	0	0	0	0	0	0	0	0.00117852
-None	CR05	2010s	1	0	0	0	0	0	0	0	0.000791475
-None	CR06	<1940	1	0	0	0	0	0	0	0	0.000659867
-None	CR06	1940s	1	0	0	0	0	0	0	0	0.000226903
-None	CR06	1950s	1	0	0	0	0	0	0	0	0.000379122
-None	CR06	1960s	1	0	0	0	0	0	0	0	0.000881779
-None	CR06	1970s	1	0	0	0	0	0	0	0	0.00167414
-None	CR06	1980s	1	0	0	0	0	0	0	0	0.00138175
-None	CR06	1990s	1	0	0	0	0	0	0	0	0.00159745
-None	CR06	2000s	1	0	0	0	0	0	0	0	0.00128116
-None	CR06	2010s	1	0	0	0	0	0	0	0	0.000820393
-None	CR07	<1940	1	0	0	0	0	0	0	0	0.0161135
-None	CR07	1940s	1	0	0	0	0	0	0	0	0.00391773
-None	CR07	1950s	1	0	0	0	0	0	0	0	0.00569901
-None	CR07	1960s	1	0	0	0	0	0	0	0	0.00634934
-None	CR07	1970s	1	0	0	0	0	0	0	0	0.00565313
-None	CR07	1980s	1	0	0	0	0	0	0	0	0.0038066
-None	CR07	1990s	1	0	0	0	0	0	0	0	0.00298635
-None	CR07	2000s	1	0	0	0	0	0	0	0	0.00320108
-None	CR07	2010s	1	0	0	0	0	0	0	0	0.00183933
-None	CR08	<1940	1	0	0	0	0	0	0	0	0.00263004
-None	CR08	1940s	1	0	0	0	0	0	0	0	0.00104537
-None	CR08	1950s	1	0	0	0	0	0	0	0	0.00177212
-None	CR08	1960s	1	0	0	0	0	0	0	0	0.00313115
-None	CR08	1970s	1	0	0	0	0	0	0	0	0.00489983
-None	CR08	1980s	1	0	0	0	0	0	0	0	0.00430376
-None	CR08	1990s	1	0	0	0	0	0	0	0	0.00393639
-None	CR08	2000s	1	0	0	0	0	0	0	0	0.00336224
-None	CR08	2010s	1	0	0	0	0	0	0	0	0.00221605
-None	CR09	<1940	1	0	0	0	0	0	0	0	0.00182993
-None	CR09	1940s	1	0	0	0	0	0	0	0	0.00113162
-None	CR09	1950s	1	0	0	0	0	0	0	0	0.00249511
-None	CR09	1960s	1	0	0	0	0	0	0	0	0.00570584
-None	CR09	1970s	1	0	0	0	0	0	0	0	0.013346
-None	CR09	1980s	1	0	0	0	0	0	0	0	0.0141095
-None	CR09	1990s	1	0	0	0	0	0	0	0	0.0110725
-None	CR09	2000s	1	0	0	0	0	0	0	0	0.011235
-None	CR09	2010s	1	0	0	0	0	0	0	0	0.00611335
-None	CR10	<1940	1	0	0	0	0	0	0	0	0.00011169
-None	CR10	1940s	1	0	0	0	0	0	0	0	8.98996e-05
-None	CR10	1950s	1	0	0	0	0	0	0	0	0.000312344
-None	CR10	1960s	1	0	0	0	0	0	0	0	0.000647673
-None	CR10	1970s	1	0	0	0	0	0	0	0	0.00146198
-None	CR10	1980s	1	0	0	0	0	0	0	0	0.00190846
-None	CR10	1990s	1	0	0	0	0	0	0	0	0.00185901
-None	CR10	2000s	1	0	0	0	0	0	0	0	0.00139988
-None	CR10	2010s	1	0	0	0	0	0	0	0	0.000534981
-None	CR11	<1940	1	0	0	0	0	0	0	0	0.00316496
-None	CR11	1940s	1	0	0	0	0	0	0	0	0.00135158
-None	CR11	1950s	1	0	0	0	0	0	0	0	0.00287582
-None	CR11	1960s	1	0	0	0	0	0	0	0	0.00483546
-None	CR11	1970s	1	0	0	0	0	0	0	0	0.00701921
-None	CR11	1980s	1	0	0	0	0	0	0	0	0.00569581
-None	CR11	1990s	1	0	0	0	0	0	0	0	0.00352189
-None	CR11	2000s	1	0	0	0	0	0	0	0	0.00294412
-None	CR11	2010s	1	0	0	0	0	0	0	0	0.00153902
-Finished Attic or Cathedral Ceilings	CR02	<1940	1	0	0	0	0	0	0	0	0.000205287
-Finished Attic or Cathedral Ceilings	CR02	1940s	1	0	0	0	0	0	0	0	2.50498e-05
-Finished Attic or Cathedral Ceilings	CR02	1950s	1	0	0	0	0	0	0	0	5.25785e-05
-Finished Attic or Cathedral Ceilings	CR02	1960s	1	0	0	0	0	0	0	0	4.24731e-05
-Finished Attic or Cathedral Ceilings	CR02	1970s	1	0	0	0	0	0	0	0	6.01607e-05
-Finished Attic or Cathedral Ceilings	CR02	1980s	1	0	0	0	0	0	0	0	6.81746e-05
-Finished Attic or Cathedral Ceilings	CR02	1990s	1	0	0	0	0	0	0	0	8.99433e-05
-Finished Attic or Cathedral Ceilings	CR02	2000s	1	0	0	0	0	0	0	0	0.000113311
-Finished Attic or Cathedral Ceilings	CR02	2010s	1	0	0	0	0	0	0	0	3.57578e-05
-Finished Attic or Cathedral Ceilings	CR03	<1940	1	0	0	0	0	0	0	0	0.000189504
-Finished Attic or Cathedral Ceilings	CR03	1940s	1	0	0	0	0	0	0	0	2.2009e-05
-Finished Attic or Cathedral Ceilings	CR03	1950s	1	0	0	0	0	0	0	0	5.12701e-05
-Finished Attic or Cathedral Ceilings	CR03	1960s	1	0	0	0	0	0	0	0	4.06279e-05
-Finished Attic or Cathedral Ceilings	CR03	1970s	1	0	0	0	0	0	0	0	4.37447e-05
-Finished Attic or Cathedral Ceilings	CR03	1980s	1	0	0	0	0	0	0	0	7.91526e-05
-Finished Attic or Cathedral Ceilings	CR03	1990s	1	0	0	0	0	0	0	0	5.66111e-05
-Finished Attic or Cathedral Ceilings	CR03	2000s	1	0	0	0	0	0	0	0	5.42693e-05
-Finished Attic or Cathedral Ceilings	CR03	2010s	1	0	0	0	0	0	0	0	1.75009e-05
-Finished Attic or Cathedral Ceilings	CR04	<1940	1	0	0	0	0	0	0	0	0.000459662
-Finished Attic or Cathedral Ceilings	CR04	1940s	1	0	0	0	0	0	0	0	7.8324e-05
-Finished Attic or Cathedral Ceilings	CR04	1950s	1	0	0	0	0	0	0	0	0.000169158
-Finished Attic or Cathedral Ceilings	CR04	1960s	1	0	0	0	0	0	0	0	0.000121602
-Finished Attic or Cathedral Ceilings	CR04	1970s	1	0	0	0	0	0	0	0	0.000136567
-Finished Attic or Cathedral Ceilings	CR04	1980s	1	0	0	0	0	0	0	0	0.000143092
-Finished Attic or Cathedral Ceilings	CR04	1990s	1	0	0	0	0	0	0	0	0.000216904
-Finished Attic or Cathedral Ceilings	CR04	2000s	1	0	0	0	0	0	0	0	0.00022837
-Finished Attic or Cathedral Ceilings	CR04	2010s	1	0	0	0	0	0	0	0	5.34253e-05
-Finished Attic or Cathedral Ceilings	CR05	<1940	1	0	0	0	0	0	0	0	5.9588e-05
-Finished Attic or Cathedral Ceilings	CR05	1940s	1	0	0	0	0	0	0	0	1.10813e-05
-Finished Attic or Cathedral Ceilings	CR05	1950s	1	0	0	0	0	0	0	0	2.46468e-05
-Finished Attic or Cathedral Ceilings	CR05	1960s	1	0	0	0	0	0	0	0	2.41642e-05
-Finished Attic or Cathedral Ceilings	CR05	1970s	1	0	0	0	0	0	0	0	5.05409e-05
-Finished Attic or Cathedral Ceilings	CR05	1980s	1	0	0	0	0	0	0	0	5.49519e-05
-Finished Attic or Cathedral Ceilings	CR05	1990s	1	0	0	0	0	0	0	0	7.38899e-05
-Finished Attic or Cathedral Ceilings	CR05	2000s	1	0	0	0	0	0	0	0	0.000100224
-Finished Attic or Cathedral Ceilings	CR05	2010s	1	0	0	0	0	0	0	0	3.58165e-05
-Finished Attic or Cathedral Ceilings	CR06	<1940	1	0	0	0	0	0	0	0	7.51152e-05
-Finished Attic or Cathedral Ceilings	CR06	1940s	1	0	0	0	0	0	0	0	1.75436e-05
-Finished Attic or Cathedral Ceilings	CR06	1950s	1	0	0	0	0	0	0	0	2.6607e-05
-Finished Attic or Cathedral Ceilings	CR06	1960s	1	0	0	0	0	0	0	0	2.50932e-05
-Finished Attic or Cathedral Ceilings	CR06	1970s	1	0	0	0	0	0	0	0	4.08945e-05
-Finished Attic or Cathedral Ceilings	CR06	1980s	1	0	0	0	0	0	0	0	3.94552e-05
-Finished Attic or Cathedral Ceilings	CR06	1990s	1	0	0	0	0	0	0	0	6.02017e-05
-Finished Attic or Cathedral Ceilings	CR06	2000s	1	0	0	0	0	0	0	0	6.99313e-05
-Finished Attic or Cathedral Ceilings	CR06	2010s	1	0	0	0	0	0	0	0	2.47656e-05
-Finished Attic or Cathedral Ceilings	CR07	<1940	1	0	0	0	0	0	0	0	0.00063279
-Finished Attic or Cathedral Ceilings	CR07	1940s	1	0	0	0	0	0	0	0	9.21168e-05
-Finished Attic or Cathedral Ceilings	CR07	1950s	1	0	0	0	0	0	0	0	0.000180847
-Finished Attic or Cathedral Ceilings	CR07	1960s	1	0	0	0	0	0	0	0	0.000117332
-Finished Attic or Cathedral Ceilings	CR07	1970s	1	0	0	0	0	0	0	0	0.000110795
-Finished Attic or Cathedral Ceilings	CR07	1980s	1	0	0	0	0	0	0	0	0.000159481
-Finished Attic or Cathedral Ceilings	CR07	1990s	1	0	0	0	0	0	0	0	0.000143255
-Finished Attic or Cathedral Ceilings	CR07	2000s	1	0	0	0	0	0	0	0	0.000141546
-Finished Attic or Cathedral Ceilings	CR07	2010s	1	0	0	0	0	0	0	0	4.30778e-05
-Finished Attic or Cathedral Ceilings	CR08	<1940	1	0	0	0	0	0	0	0	0.000334717
-Finished Attic or Cathedral Ceilings	CR08	1940s	1	0	0	0	0	0	0	0	6.76353e-05
-Finished Attic or Cathedral Ceilings	CR08	1950s	1	0	0	0	0	0	0	0	0.000132501
-Finished Attic or Cathedral Ceilings	CR08	1960s	1	0	0	0	0	0	0	0	0.000117491
-Finished Attic or Cathedral Ceilings	CR08	1970s	1	0	0	0	0	0	0	0	0.00015714
-Finished Attic or Cathedral Ceilings	CR08	1980s	1	0	0	0	0	0	0	0	0.000227533
-Finished Attic or Cathedral Ceilings	CR08	1990s	1	0	0	0	0	0	0	0	0.000241199
-Finished Attic or Cathedral Ceilings	CR08	2000s	1	0	0	0	0	0	0	0	0.00026212
-Finished Attic or Cathedral Ceilings	CR08	2010s	1	0	0	0	0	0	0	0	9.79038e-05
-Finished Attic or Cathedral Ceilings	CR09	<1940	1	0	0	0	0	0	0	0	0.00024001
-Finished Attic or Cathedral Ceilings	CR09	1940s	1	0	0	0	0	0	0	0	8.71776e-05
-Finished Attic or Cathedral Ceilings	CR09	1950s	1	0	0	0	0	0	0	0	0.000209773
-Finished Attic or Cathedral Ceilings	CR09	1960s	1	0	0	0	0	0	0	0	0.000220998
-Finished Attic or Cathedral Ceilings	CR09	1970s	1	0	0	0	0	0	0	0	0.000318173
-Finished Attic or Cathedral Ceilings	CR09	1980s	1	0	0	0	0	0	0	0	0.000477909
-Finished Attic or Cathedral Ceilings	CR09	1990s	1	0	0	0	0	0	0	0	0.000473916
-Finished Attic or Cathedral Ceilings	CR09	2000s	1	0	0	0	0	0	0	0	0.000681769
-Finished Attic or Cathedral Ceilings	CR09	2010s	1	0	0	0	0	0	0	0	0.000284165
-Finished Attic or Cathedral Ceilings	CR10	<1940	1	0	0	0	0	0	0	0	1.45227e-05
-Finished Attic or Cathedral Ceilings	CR10	1940s	1	0	0	0	0	0	0	0	6.61744e-06
-Finished Attic or Cathedral Ceilings	CR10	1950s	1	0	0	0	0	0	0	0	1.94401e-05
-Finished Attic or Cathedral Ceilings	CR10	1960s	1	0	0	0	0	0	0	0	2.29277e-05
-Finished Attic or Cathedral Ceilings	CR10	1970s	1	0	0	0	0	0	0	0	4.43102e-05
-Finished Attic or Cathedral Ceilings	CR10	1980s	1	0	0	0	0	0	0	0	6.38948e-05
-Finished Attic or Cathedral Ceilings	CR10	1990s	1	0	0	0	0	0	0	0	8.6252e-05
-Finished Attic or Cathedral Ceilings	CR10	2000s	1	0	0	0	0	0	0	0	0.000121911
-Finished Attic or Cathedral Ceilings	CR10	2010s	1	0	0	0	0	0	0	0	2.75671e-05
-Finished Attic or Cathedral Ceilings	CR11	<1940	1	0	0	0	0	0	0	0	0.000161243
-Finished Attic or Cathedral Ceilings	CR11	1940s	1	0	0	0	0	0	0	0	5.52076e-05
-Finished Attic or Cathedral Ceilings	CR11	1950s	1	0	0	0	0	0	0	0	0.000122396
-Finished Attic or Cathedral Ceilings	CR11	1960s	1	0	0	0	0	0	0	0	0.000100683
-Finished Attic or Cathedral Ceilings	CR11	1970s	1	0	0	0	0	0	0	0	0.000126673
-Finished Attic or Cathedral Ceilings	CR11	1980s	1	0	0	0	0	0	0	0	0.000174076
-Finished Attic or Cathedral Ceilings	CR11	1990s	1	0	0	0	0	0	0	0	0.000126478
-Finished Attic or Cathedral Ceilings	CR11	2000s	1	0	0	0	0	0	0	0	0.000154265
-Finished Attic or Cathedral Ceilings	CR11	2010s	1	0	0	0	0	0	0	0	3.94486e-05
-=======
 None	CR02	<1940	1	0	0	0	0	0	0	0	0.00192627
 None	CR02	1940s	1	0	0	0	0	0	0	0	0.000408432
 None	CR02	1950s	1	0	0	0	0	0	0	0	0.000782826
@@ -634,7 +359,6 @@
 Finished Attic or Cathedral Ceilings	CR11	1990s	1	0	0	0	0	0	0	0	0.000129014
 Finished Attic or Cathedral Ceilings	CR11	2000s	1	0	0	0	0	0	0	0	0.000161797
 Finished Attic or Cathedral Ceilings	CR11	2010s	1	0	0	0	0	0	0	0	2.4979e-05
->>>>>>> e0c17adc
 # Source: NEEA Residential Building Stock Assessment, 2012
 # Source: Nettleton, G.; Edwards, J. (2012). Data Collection-Data Characterization Summary, NorthernSTAR Building America Partnership, Building Technologies Program. Washington, D.C.: U.S. Department of Energy, as described in Roberts et al., 'Assessment of the U.S. Department of Energy's Home Energy Score Tool', 2012, and Merket 'Building America Field Data Repository', Webinar, 2014
 # Source: Derived from Home Innovation Research Labs 1982-2007 Data