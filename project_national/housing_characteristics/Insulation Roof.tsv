--- conflicted
+++ resolved
@@ -1,14 +1,7 @@
 Dependency=Geometry Attic Type	Option=Unfinished, Uninsulated	Option=Finished, Uninsulated	Option=Finished, R-7	Option=Finished, R-13	Option=Finished, R-19	Option=Finished, R-30	Option=Finished, R-38	Option=Finished, R-49	sampling_probability
-<<<<<<< HEAD
-Vented Attic	1	0	0	0	0	0	0	0	0.667982
-Unvented Attic	1	0	0	0	0	0	0	0	0
-Finished Attic or Cathedral Ceilings	0	0.033115	0.064345	0.125917	0.186839	0.331147	0.195809	0.064048	0.0142155
-None	0	0.033115	0.064345	0.125917	0.186839	0.331147	0.195809	0.064048	0.317813
-=======
 Vented Attic	1	0	0	0	0	0	0	0	0.667956
 Unvented Attic	1	0	0	0	0	0	0	0	0
 Finished Attic or Cathedral Ceilings	0	0.033115	0.064345	0.125917	0.186839	0.331147	0.195809	0.064048	0.0142158
 None	0	0.033115	0.064345	0.125917	0.186839	0.331147	0.195809	0.064048	0.317835
->>>>>>> ee49ad68
 # Source: Derived from Home Innovation Research Labs 1982-2007 Data
 # Source: NEEA Residential Building Stock Assessment, 2012