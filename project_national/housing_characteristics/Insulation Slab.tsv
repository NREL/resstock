Dependency=Location Region	Dependency=Vintage	Dependency=Geometry Building Type RECS	Dependency=Geometry Foundation Type	Option=None	Option=Uninsulated	Option=2ft R5 Under, Horizontal	Option=2ft R10 Under, Horizontal	Option=4ft R5 Under, Horizontal	Option=2ft R5 Perimeter, Vertical	Option=2ft R10 Perimeter, Vertical	Option=R10 Whole Slab, Horizontal	sampling_probability
CR02	<1940	Mobile Home	Vented Crawlspace	1	0	0	0	0	0	0	0	0
CR03	<1940	Mobile Home	Vented Crawlspace	1	0	0	0	0	0	0	0	0
CR04	<1940	Mobile Home	Vented Crawlspace	1	0	0	0	0	0	0	0	0
CR05	<1940	Mobile Home	Vented Crawlspace	1	0	0	0	0	0	0	0	0
CR06	<1940	Mobile Home	Vented Crawlspace	1	0	0	0	0	0	0	0	0
CR07	<1940	Mobile Home	Vented Crawlspace	1	0	0	0	0	0	0	0	0
CR08	<1940	Mobile Home	Vented Crawlspace	1	0	0	0	0	0	0	0	0
CR09	<1940	Mobile Home	Vented Crawlspace	1	0	0	0	0	0	0	0	0
CR10	<1940	Mobile Home	Vented Crawlspace	1	0	0	0	0	0	0	0	0
CR11	<1940	Mobile Home	Vented Crawlspace	1	0	0	0	0	0	0	0	0
CR02	1940s	Mobile Home	Vented Crawlspace	1	0	0	0	0	0	0	0	0
CR03	1940s	Mobile Home	Vented Crawlspace	1	0	0	0	0	0	0	0	0
CR04	1940s	Mobile Home	Vented Crawlspace	1	0	0	0	0	0	0	0	0
CR05	1940s	Mobile Home	Vented Crawlspace	1	0	0	0	0	0	0	0	0
CR06	1940s	Mobile Home	Vented Crawlspace	1	0	0	0	0	0	0	0	0
CR07	1940s	Mobile Home	Vented Crawlspace	1	0	0	0	0	0	0	0	0
CR08	1940s	Mobile Home	Vented Crawlspace	1	0	0	0	0	0	0	0	0
CR09	1940s	Mobile Home	Vented Crawlspace	1	0	0	0	0	0	0	0	0
CR10	1940s	Mobile Home	Vented Crawlspace	1	0	0	0	0	0	0	0	0
CR11	1940s	Mobile Home	Vented Crawlspace	1	0	0	0	0	0	0	0	0
CR02	1950s	Mobile Home	Vented Crawlspace	1	0	0	0	0	0	0	0	0
CR03	1950s	Mobile Home	Vented Crawlspace	1	0	0	0	0	0	0	0	0
CR04	1950s	Mobile Home	Vented Crawlspace	1	0	0	0	0	0	0	0	0
CR05	1950s	Mobile Home	Vented Crawlspace	1	0	0	0	0	0	0	0	0
CR06	1950s	Mobile Home	Vented Crawlspace	1	0	0	0	0	0	0	0	0
CR07	1950s	Mobile Home	Vented Crawlspace	1	0	0	0	0	0	0	0	0
CR08	1950s	Mobile Home	Vented Crawlspace	1	0	0	0	0	0	0	0	0
CR09	1950s	Mobile Home	Vented Crawlspace	1	0	0	0	0	0	0	0	0
CR10	1950s	Mobile Home	Vented Crawlspace	1	0	0	0	0	0	0	0	0
CR11	1950s	Mobile Home	Vented Crawlspace	1	0	0	0	0	0	0	0	0
CR02	1960s	Mobile Home	Vented Crawlspace	1	0	0	0	0	0	0	0	0
CR03	1960s	Mobile Home	Vented Crawlspace	1	0	0	0	0	0	0	0	0
CR04	1960s	Mobile Home	Vented Crawlspace	1	0	0	0	0	0	0	0	0
CR05	1960s	Mobile Home	Vented Crawlspace	1	0	0	0	0	0	0	0	0
CR06	1960s	Mobile Home	Vented Crawlspace	1	0	0	0	0	0	0	0	0
CR07	1960s	Mobile Home	Vented Crawlspace	1	0	0	0	0	0	0	0	0
CR08	1960s	Mobile Home	Vented Crawlspace	1	0	0	0	0	0	0	0	0
CR09	1960s	Mobile Home	Vented Crawlspace	1	0	0	0	0	0	0	0	0
CR10	1960s	Mobile Home	Vented Crawlspace	1	0	0	0	0	0	0	0	0
CR11	1960s	Mobile Home	Vented Crawlspace	1	0	0	0	0	0	0	0	0
CR02	1970s	Mobile Home	Vented Crawlspace	1	0	0	0	0	0	0	0	0
CR03	1970s	Mobile Home	Vented Crawlspace	1	0	0	0	0	0	0	0	0
CR04	1970s	Mobile Home	Vented Crawlspace	1	0	0	0	0	0	0	0	0
CR05	1970s	Mobile Home	Vented Crawlspace	1	0	0	0	0	0	0	0	0
CR06	1970s	Mobile Home	Vented Crawlspace	1	0	0	0	0	0	0	0	0
CR07	1970s	Mobile Home	Vented Crawlspace	1	0	0	0	0	0	0	0	0
CR08	1970s	Mobile Home	Vented Crawlspace	1	0	0	0	0	0	0	0	0
CR09	1970s	Mobile Home	Vented Crawlspace	1	0	0	0	0	0	0	0	0
CR10	1970s	Mobile Home	Vented Crawlspace	1	0	0	0	0	0	0	0	0
CR11	1970s	Mobile Home	Vented Crawlspace	1	0	0	0	0	0	0	0	0
CR02	1980s	Mobile Home	Vented Crawlspace	1	0	0	0	0	0	0	0	0
CR03	1980s	Mobile Home	Vented Crawlspace	1	0	0	0	0	0	0	0	0
CR04	1980s	Mobile Home	Vented Crawlspace	1	0	0	0	0	0	0	0	0
CR05	1980s	Mobile Home	Vented Crawlspace	1	0	0	0	0	0	0	0	0
CR06	1980s	Mobile Home	Vented Crawlspace	1	0	0	0	0	0	0	0	0
CR07	1980s	Mobile Home	Vented Crawlspace	1	0	0	0	0	0	0	0	0
CR08	1980s	Mobile Home	Vented Crawlspace	1	0	0	0	0	0	0	0	0
CR09	1980s	Mobile Home	Vented Crawlspace	1	0	0	0	0	0	0	0	0
CR10	1980s	Mobile Home	Vented Crawlspace	1	0	0	0	0	0	0	0	0
CR11	1980s	Mobile Home	Vented Crawlspace	1	0	0	0	0	0	0	0	0
CR02	1990s	Mobile Home	Vented Crawlspace	1	0	0	0	0	0	0	0	0
CR03	1990s	Mobile Home	Vented Crawlspace	1	0	0	0	0	0	0	0	0
CR04	1990s	Mobile Home	Vented Crawlspace	1	0	0	0	0	0	0	0	0
CR05	1990s	Mobile Home	Vented Crawlspace	1	0	0	0	0	0	0	0	0
CR06	1990s	Mobile Home	Vented Crawlspace	1	0	0	0	0	0	0	0	0
CR07	1990s	Mobile Home	Vented Crawlspace	1	0	0	0	0	0	0	0	0
CR08	1990s	Mobile Home	Vented Crawlspace	1	0	0	0	0	0	0	0	0
CR09	1990s	Mobile Home	Vented Crawlspace	1	0	0	0	0	0	0	0	0
CR10	1990s	Mobile Home	Vented Crawlspace	1	0	0	0	0	0	0	0	0
CR11	1990s	Mobile Home	Vented Crawlspace	1	0	0	0	0	0	0	0	0
CR02	2000s	Mobile Home	Vented Crawlspace	1	0	0	0	0	0	0	0	0
CR03	2000s	Mobile Home	Vented Crawlspace	1	0	0	0	0	0	0	0	0
CR04	2000s	Mobile Home	Vented Crawlspace	1	0	0	0	0	0	0	0	0
CR05	2000s	Mobile Home	Vented Crawlspace	1	0	0	0	0	0	0	0	0
CR06	2000s	Mobile Home	Vented Crawlspace	1	0	0	0	0	0	0	0	0
CR07	2000s	Mobile Home	Vented Crawlspace	1	0	0	0	0	0	0	0	0
CR08	2000s	Mobile Home	Vented Crawlspace	1	0	0	0	0	0	0	0	0
CR09	2000s	Mobile Home	Vented Crawlspace	1	0	0	0	0	0	0	0	0
CR10	2000s	Mobile Home	Vented Crawlspace	1	0	0	0	0	0	0	0	0
CR11	2000s	Mobile Home	Vented Crawlspace	1	0	0	0	0	0	0	0	0
CR02	2010s	Mobile Home	Vented Crawlspace	1	0	0	0	0	0	0	0	0
CR03	2010s	Mobile Home	Vented Crawlspace	1	0	0	0	0	0	0	0	0
CR04	2010s	Mobile Home	Vented Crawlspace	1	0	0	0	0	0	0	0	0
CR05	2010s	Mobile Home	Vented Crawlspace	1	0	0	0	0	0	0	0	0
CR06	2010s	Mobile Home	Vented Crawlspace	1	0	0	0	0	0	0	0	0
CR07	2010s	Mobile Home	Vented Crawlspace	1	0	0	0	0	0	0	0	0
CR08	2010s	Mobile Home	Vented Crawlspace	1	0	0	0	0	0	0	0	0
CR09	2010s	Mobile Home	Vented Crawlspace	1	0	0	0	0	0	0	0	0
CR10	2010s	Mobile Home	Vented Crawlspace	1	0	0	0	0	0	0	0	0
CR11	2010s	Mobile Home	Vented Crawlspace	1	0	0	0	0	0	0	0	0
<<<<<<< HEAD
CR02	<1940	Multi-Family with 2 - 4 Units	Vented Crawlspace	1	0	0	0	0	0	0	0	0.00036987
CR03	<1940	Multi-Family with 2 - 4 Units	Vented Crawlspace	1	0	0	0	0	0	0	0	0.00112601
CR04	<1940	Multi-Family with 2 - 4 Units	Vented Crawlspace	1	0	0	0	0	0	0	0	0.000873149
CR05	<1940	Multi-Family with 2 - 4 Units	Vented Crawlspace	1	0	0	0	0	0	0	0	8.27227e-05
CR06	<1940	Multi-Family with 2 - 4 Units	Vented Crawlspace	1	0	0	0	0	0	0	0	0.000126209
CR07	<1940	Multi-Family with 2 - 4 Units	Vented Crawlspace	1	0	0	0	0	0	0	0	0.00203743
CR08	<1940	Multi-Family with 2 - 4 Units	Vented Crawlspace	1	0	0	0	0	0	0	0	0.000352772
CR09	<1940	Multi-Family with 2 - 4 Units	Vented Crawlspace	1	0	0	0	0	0	0	0	0.000595881
CR10	<1940	Multi-Family with 2 - 4 Units	Vented Crawlspace	1	0	0	0	0	0	0	0	2.2921e-05
CR11	<1940	Multi-Family with 2 - 4 Units	Vented Crawlspace	1	0	0	0	0	0	0	0	0.000661466
CR02	1940s	Multi-Family with 2 - 4 Units	Vented Crawlspace	1	0	0	0	0	0	0	0	8.56061e-05
CR03	1940s	Multi-Family with 2 - 4 Units	Vented Crawlspace	1	0	0	0	0	0	0	0	0.000139779
CR04	1940s	Multi-Family with 2 - 4 Units	Vented Crawlspace	1	0	0	0	0	0	0	0	0.000189542
CR05	1940s	Multi-Family with 2 - 4 Units	Vented Crawlspace	1	0	0	0	0	0	0	0	3.664e-05
CR06	1940s	Multi-Family with 2 - 4 Units	Vented Crawlspace	1	0	0	0	0	0	0	0	5.61416e-05
CR07	1940s	Multi-Family with 2 - 4 Units	Vented Crawlspace	1	0	0	0	0	0	0	0	0.00060541
CR08	1940s	Multi-Family with 2 - 4 Units	Vented Crawlspace	1	0	0	0	0	0	0	0	0.000165218
CR09	1940s	Multi-Family with 2 - 4 Units	Vented Crawlspace	1	0	0	0	0	0	0	0	0.000269577
CR10	1940s	Multi-Family with 2 - 4 Units	Vented Crawlspace	1	0	0	0	0	0	0	0	1.36135e-05
CR11	1940s	Multi-Family with 2 - 4 Units	Vented Crawlspace	1	0	0	0	0	0	0	0	0.000283126
CR02	1950s	Multi-Family with 2 - 4 Units	Vented Crawlspace	1	0	0	0	0	0	0	0	0.000131128
CR03	1950s	Multi-Family with 2 - 4 Units	Vented Crawlspace	1	0	0	0	0	0	0	0	0.000160788
CR04	1950s	Multi-Family with 2 - 4 Units	Vented Crawlspace	1	0	0	0	0	0	0	0	0.000244505
CR05	1950s	Multi-Family with 2 - 4 Units	Vented Crawlspace	1	0	0	0	0	0	0	0	7.46079e-05
CR06	1950s	Multi-Family with 2 - 4 Units	Vented Crawlspace	1	0	0	0	0	0	0	0	7.84044e-05
CR07	1950s	Multi-Family with 2 - 4 Units	Vented Crawlspace	1	0	0	0	0	0	0	0	0.000816611
CR08	1950s	Multi-Family with 2 - 4 Units	Vented Crawlspace	1	0	0	0	0	0	0	0	0.000265155
CR09	1950s	Multi-Family with 2 - 4 Units	Vented Crawlspace	1	0	0	0	0	0	0	0	0.000508194
CR10	1950s	Multi-Family with 2 - 4 Units	Vented Crawlspace	1	0	0	0	0	0	0	0	3.67287e-05
CR11	1950s	Multi-Family with 2 - 4 Units	Vented Crawlspace	1	0	0	0	0	0	0	0	0.000486509
CR02	1960s	Multi-Family with 2 - 4 Units	Vented Crawlspace	1	0	0	0	0	0	0	0	7.85532e-05
CR03	1960s	Multi-Family with 2 - 4 Units	Vented Crawlspace	1	0	0	0	0	0	0	0	0.000137681
CR04	1960s	Multi-Family with 2 - 4 Units	Vented Crawlspace	1	0	0	0	0	0	0	0	0.000280723
CR05	1960s	Multi-Family with 2 - 4 Units	Vented Crawlspace	1	0	0	0	0	0	0	0	8.00387e-05
CR06	1960s	Multi-Family with 2 - 4 Units	Vented Crawlspace	1	0	0	0	0	0	0	0	0.00015246
CR07	1960s	Multi-Family with 2 - 4 Units	Vented Crawlspace	1	0	0	0	0	0	0	0	0.000693275
CR08	1960s	Multi-Family with 2 - 4 Units	Vented Crawlspace	1	0	0	0	0	0	0	0	0.000317484
CR09	1960s	Multi-Family with 2 - 4 Units	Vented Crawlspace	1	0	0	0	0	0	0	0	0.000504096
CR10	1960s	Multi-Family with 2 - 4 Units	Vented Crawlspace	1	0	0	0	0	0	0	0	3.82722e-05
CR11	1960s	Multi-Family with 2 - 4 Units	Vented Crawlspace	1	0	0	0	0	0	0	0	0.000379189
CR02	1970s	Multi-Family with 2 - 4 Units	Vented Crawlspace	1	0	0	0	0	0	0	0	0.000113197
CR03	1970s	Multi-Family with 2 - 4 Units	Vented Crawlspace	1	0	0	0	0	0	0	0	0.00016611
CR04	1970s	Multi-Family with 2 - 4 Units	Vented Crawlspace	1	0	0	0	0	0	0	0	0.000374831
CR05	1970s	Multi-Family with 2 - 4 Units	Vented Crawlspace	1	0	0	0	0	0	0	0	0.000203788
CR06	1970s	Multi-Family with 2 - 4 Units	Vented Crawlspace	1	0	0	0	0	0	0	0	0.000343238
CR07	1970s	Multi-Family with 2 - 4 Units	Vented Crawlspace	1	0	0	0	0	0	0	0	0.00055102
CR08	1970s	Multi-Family with 2 - 4 Units	Vented Crawlspace	1	0	0	0	0	0	0	0	0.000511334
CR09	1970s	Multi-Family with 2 - 4 Units	Vented Crawlspace	1	0	0	0	0	0	0	0	0.000947405
CR10	1970s	Multi-Family with 2 - 4 Units	Vented Crawlspace	1	0	0	0	0	0	0	0	7.55824e-05
CR11	1970s	Multi-Family with 2 - 4 Units	Vented Crawlspace	1	0	0	0	0	0	0	0	0.000555225
CR02	1980s	Multi-Family with 2 - 4 Units	Vented Crawlspace	1	0	0	0	0	0	0	0	7.58777e-05
CR03	1980s	Multi-Family with 2 - 4 Units	Vented Crawlspace	1	0	0	0	0	0	0	0	0.00011696
CR04	1980s	Multi-Family with 2 - 4 Units	Vented Crawlspace	1	0	0	0	0	0	0	0	0.000188257
CR05	1980s	Multi-Family with 2 - 4 Units	Vented Crawlspace	1	0	0	0	0	0	0	0	7.96284e-05
CR06	1980s	Multi-Family with 2 - 4 Units	Vented Crawlspace	1	0	0	0	0	0	0	0	0.000210924
CR07	1980s	Multi-Family with 2 - 4 Units	Vented Crawlspace	1	0	0	0	0	0	0	0	0.000319863
CR08	1980s	Multi-Family with 2 - 4 Units	Vented Crawlspace	1	0	0	0	0	0	0	0	0.000369766
CR09	1980s	Multi-Family with 2 - 4 Units	Vented Crawlspace	1	0	0	0	0	0	0	0	0.000584937
CR10	1980s	Multi-Family with 2 - 4 Units	Vented Crawlspace	1	0	0	0	0	0	0	0	5.9715e-05
CR11	1980s	Multi-Family with 2 - 4 Units	Vented Crawlspace	1	0	0	0	0	0	0	0	0.000269644
CR02	1990s	Multi-Family with 2 - 4 Units	Vented Crawlspace	1	0	0	0	0	0	0	0	7.73787e-05
CR03	1990s	Multi-Family with 2 - 4 Units	Vented Crawlspace	1	0	0	0	0	0	0	0	5.82575e-05
CR04	1990s	Multi-Family with 2 - 4 Units	Vented Crawlspace	1	0	0	0	0	0	0	0	0.00016753
CR05	1990s	Multi-Family with 2 - 4 Units	Vented Crawlspace	1	0	0	0	0	0	0	0	6.93267e-05
CR06	1990s	Multi-Family with 2 - 4 Units	Vented Crawlspace	1	0	0	0	0	0	0	0	0.000219839
CR07	1990s	Multi-Family with 2 - 4 Units	Vented Crawlspace	1	0	0	0	0	0	0	0	0.000259891
CR08	1990s	Multi-Family with 2 - 4 Units	Vented Crawlspace	1	0	0	0	0	0	0	0	0.000312216
CR09	1990s	Multi-Family with 2 - 4 Units	Vented Crawlspace	1	0	0	0	0	0	0	0	0.000444032
CR10	1990s	Multi-Family with 2 - 4 Units	Vented Crawlspace	1	0	0	0	0	0	0	0	5.77748e-05
CR11	1990s	Multi-Family with 2 - 4 Units	Vented Crawlspace	1	0	0	0	0	0	0	0	0.00014867
CR02	2000s	Multi-Family with 2 - 4 Units	Vented Crawlspace	1	0	0	0	0	0	0	0	4.37101e-05
CR03	2000s	Multi-Family with 2 - 4 Units	Vented Crawlspace	1	0	0	0	0	0	0	0	2.20085e-05
CR04	2000s	Multi-Family with 2 - 4 Units	Vented Crawlspace	1	0	0	0	0	0	0	0	4.90508e-05
CR05	2000s	Multi-Family with 2 - 4 Units	Vented Crawlspace	1	0	0	0	0	0	0	0	3.36666e-05
CR06	2000s	Multi-Family with 2 - 4 Units	Vented Crawlspace	1	0	0	0	0	0	0	0	0.000130683
CR07	2000s	Multi-Family with 2 - 4 Units	Vented Crawlspace	1	0	0	0	0	0	0	0	0.000172404
CR08	2000s	Multi-Family with 2 - 4 Units	Vented Crawlspace	1	0	0	0	0	0	0	0	0.000145811
CR09	2000s	Multi-Family with 2 - 4 Units	Vented Crawlspace	1	0	0	0	0	0	0	0	0.000292558
CR10	2000s	Multi-Family with 2 - 4 Units	Vented Crawlspace	1	0	0	0	0	0	0	0	2.35329e-05
CR11	2000s	Multi-Family with 2 - 4 Units	Vented Crawlspace	1	0	0	0	0	0	0	0	4.69212e-05
CR02	2010s	Multi-Family with 2 - 4 Units	Vented Crawlspace	1	0	0	0	0	0	0	0	1.00461e-05
CR03	2010s	Multi-Family with 2 - 4 Units	Vented Crawlspace	1	0	0	0	0	0	0	0	6.53044e-06
CR04	2010s	Multi-Family with 2 - 4 Units	Vented Crawlspace	1	0	0	0	0	0	0	0	1.25069e-05
CR05	2010s	Multi-Family with 2 - 4 Units	Vented Crawlspace	1	0	0	0	0	0	0	0	9.03098e-06
CR06	2010s	Multi-Family with 2 - 4 Units	Vented Crawlspace	1	0	0	0	0	0	0	0	3.18517e-05
CR07	2010s	Multi-Family with 2 - 4 Units	Vented Crawlspace	1	0	0	0	0	0	0	0	3.01021e-05
CR08	2010s	Multi-Family with 2 - 4 Units	Vented Crawlspace	1	0	0	0	0	0	0	0	4.90014e-05
CR09	2010s	Multi-Family with 2 - 4 Units	Vented Crawlspace	1	0	0	0	0	0	0	0	8.82181e-05
CR10	2010s	Multi-Family with 2 - 4 Units	Vented Crawlspace	1	0	0	0	0	0	0	0	3.79279e-06
CR11	2010s	Multi-Family with 2 - 4 Units	Vented Crawlspace	1	0	0	0	0	0	0	0	1.21729e-05
CR02	<1940	Multi-Family with 5+ Units	Vented Crawlspace	1	0	0	0	0	0	0	0	0.000228523
CR03	<1940	Multi-Family with 5+ Units	Vented Crawlspace	1	0	0	0	0	0	0	0	0.000504137
CR04	<1940	Multi-Family with 5+ Units	Vented Crawlspace	1	0	0	0	0	0	0	0	0.00060596
CR05	<1940	Multi-Family with 5+ Units	Vented Crawlspace	1	0	0	0	0	0	0	0	0.000103193
CR06	<1940	Multi-Family with 5+ Units	Vented Crawlspace	1	0	0	0	0	0	0	0	0.000299742
CR07	<1940	Multi-Family with 5+ Units	Vented Crawlspace	1	0	0	0	0	0	0	0	0.00251688
CR08	<1940	Multi-Family with 5+ Units	Vented Crawlspace	1	0	0	0	0	0	0	0	0.000413197
CR09	<1940	Multi-Family with 5+ Units	Vented Crawlspace	1	0	0	0	0	0	0	0	0.000613309
CR10	<1940	Multi-Family with 5+ Units	Vented Crawlspace	1	0	0	0	0	0	0	0	2.16464e-05
CR11	<1940	Multi-Family with 5+ Units	Vented Crawlspace	1	0	0	0	0	0	0	0	0.00107119
CR02	1940s	Multi-Family with 5+ Units	Vented Crawlspace	1	0	0	0	0	0	0	0	6.50924e-05
CR03	1940s	Multi-Family with 5+ Units	Vented Crawlspace	1	0	0	0	0	0	0	0	8.67781e-05
CR04	1940s	Multi-Family with 5+ Units	Vented Crawlspace	1	0	0	0	0	0	0	0	0.00017139
CR05	1940s	Multi-Family with 5+ Units	Vented Crawlspace	1	0	0	0	0	0	0	0	3.74141e-05
CR06	1940s	Multi-Family with 5+ Units	Vented Crawlspace	1	0	0	0	0	0	0	0	6.84295e-05
CR07	1940s	Multi-Family with 5+ Units	Vented Crawlspace	1	0	0	0	0	0	0	0	0.000948036
CR08	1940s	Multi-Family with 5+ Units	Vented Crawlspace	1	0	0	0	0	0	0	0	0.000249023
CR09	1940s	Multi-Family with 5+ Units	Vented Crawlspace	1	0	0	0	0	0	0	0	0.000285207
CR10	1940s	Multi-Family with 5+ Units	Vented Crawlspace	1	0	0	0	0	0	0	0	1.33753e-05
CR11	1940s	Multi-Family with 5+ Units	Vented Crawlspace	1	0	0	0	0	0	0	0	0.00043093
CR02	1950s	Multi-Family with 5+ Units	Vented Crawlspace	1	0	0	0	0	0	0	0	0.00015999
CR03	1950s	Multi-Family with 5+ Units	Vented Crawlspace	1	0	0	0	0	0	0	0	0.000129633
CR04	1950s	Multi-Family with 5+ Units	Vented Crawlspace	1	0	0	0	0	0	0	0	0.000337961
CR05	1950s	Multi-Family with 5+ Units	Vented Crawlspace	1	0	0	0	0	0	0	0	8.7251e-05
CR06	1950s	Multi-Family with 5+ Units	Vented Crawlspace	1	0	0	0	0	0	0	0	0.000138593
CR07	1950s	Multi-Family with 5+ Units	Vented Crawlspace	1	0	0	0	0	0	0	0	0.00138329
CR08	1950s	Multi-Family with 5+ Units	Vented Crawlspace	1	0	0	0	0	0	0	0	0.000464037
CR09	1950s	Multi-Family with 5+ Units	Vented Crawlspace	1	0	0	0	0	0	0	0	0.000664435
CR10	1950s	Multi-Family with 5+ Units	Vented Crawlspace	1	0	0	0	0	0	0	0	4.41835e-05
CR11	1950s	Multi-Family with 5+ Units	Vented Crawlspace	1	0	0	0	0	0	0	0	0.000997809
CR02	1960s	Multi-Family with 5+ Units	Vented Crawlspace	1	0	0	0	0	0	0	0	0.000192231
CR03	1960s	Multi-Family with 5+ Units	Vented Crawlspace	1	0	0	0	0	0	0	0	0.000216117
CR04	1960s	Multi-Family with 5+ Units	Vented Crawlspace	1	0	0	0	0	0	0	0	0.00068447
CR05	1960s	Multi-Family with 5+ Units	Vented Crawlspace	1	0	0	0	0	0	0	0	0.000209641
CR06	1960s	Multi-Family with 5+ Units	Vented Crawlspace	1	0	0	0	0	0	0	0	0.000405113
CR07	1960s	Multi-Family with 5+ Units	Vented Crawlspace	1	0	0	0	0	0	0	0	0.001613
CR08	1960s	Multi-Family with 5+ Units	Vented Crawlspace	1	0	0	0	0	0	0	0	0.000887521
CR09	1960s	Multi-Family with 5+ Units	Vented Crawlspace	1	0	0	0	0	0	0	0	0.00098078
CR10	1960s	Multi-Family with 5+ Units	Vented Crawlspace	1	0	0	0	0	0	0	0	6.77761e-05
CR11	1960s	Multi-Family with 5+ Units	Vented Crawlspace	1	0	0	0	0	0	0	0	0.00109382
CR02	1970s	Multi-Family with 5+ Units	Vented Crawlspace	1	0	0	0	0	0	0	0	0.000387579
CR03	1970s	Multi-Family with 5+ Units	Vented Crawlspace	1	0	0	0	0	0	0	0	0.000367588
CR04	1970s	Multi-Family with 5+ Units	Vented Crawlspace	1	0	0	0	0	0	0	0	0.00114251
CR05	1970s	Multi-Family with 5+ Units	Vented Crawlspace	1	0	0	0	0	0	0	0	0.000500683
CR06	1970s	Multi-Family with 5+ Units	Vented Crawlspace	1	0	0	0	0	0	0	0	0.000755452
CR07	1970s	Multi-Family with 5+ Units	Vented Crawlspace	1	0	0	0	0	0	0	0	0.00139273
CR08	1970s	Multi-Family with 5+ Units	Vented Crawlspace	1	0	0	0	0	0	0	0	0.00142039
CR09	1970s	Multi-Family with 5+ Units	Vented Crawlspace	1	0	0	0	0	0	0	0	0.0023152
CR10	1970s	Multi-Family with 5+ Units	Vented Crawlspace	1	0	0	0	0	0	0	0	0.000170245
CR11	1970s	Multi-Family with 5+ Units	Vented Crawlspace	1	0	0	0	0	0	0	0	0.00162348
CR02	1980s	Multi-Family with 5+ Units	Vented Crawlspace	1	0	0	0	0	0	0	0	0.000297168
CR03	1980s	Multi-Family with 5+ Units	Vented Crawlspace	1	0	0	0	0	0	0	0	0.000216844
CR04	1980s	Multi-Family with 5+ Units	Vented Crawlspace	1	0	0	0	0	0	0	0	0.000498803
CR05	1980s	Multi-Family with 5+ Units	Vented Crawlspace	1	0	0	0	0	0	0	0	0.000210357
CR06	1980s	Multi-Family with 5+ Units	Vented Crawlspace	1	0	0	0	0	0	0	0	0.000641352
CR07	1980s	Multi-Family with 5+ Units	Vented Crawlspace	1	0	0	0	0	0	0	0	0.000786151
CR08	1980s	Multi-Family with 5+ Units	Vented Crawlspace	1	0	0	0	0	0	0	0	0.00109405
CR09	1980s	Multi-Family with 5+ Units	Vented Crawlspace	1	0	0	0	0	0	0	0	0.00166576
CR10	1980s	Multi-Family with 5+ Units	Vented Crawlspace	1	0	0	0	0	0	0	0	0.00014019
CR11	1980s	Multi-Family with 5+ Units	Vented Crawlspace	1	0	0	0	0	0	0	0	0.000851898
CR02	1990s	Multi-Family with 5+ Units	Vented Crawlspace	1	0	0	0	0	0	0	0	0.000294563
CR03	1990s	Multi-Family with 5+ Units	Vented Crawlspace	1	0	0	0	0	0	0	0	0.000114158
CR04	1990s	Multi-Family with 5+ Units	Vented Crawlspace	1	0	0	0	0	0	0	0	0.000475853
CR05	1990s	Multi-Family with 5+ Units	Vented Crawlspace	1	0	0	0	0	0	0	0	0.000201544
CR06	1990s	Multi-Family with 5+ Units	Vented Crawlspace	1	0	0	0	0	0	0	0	0.000777452
CR07	1990s	Multi-Family with 5+ Units	Vented Crawlspace	1	0	0	0	0	0	0	0	0.000565426
CR08	1990s	Multi-Family with 5+ Units	Vented Crawlspace	1	0	0	0	0	0	0	0	0.00104777
CR09	1990s	Multi-Family with 5+ Units	Vented Crawlspace	1	0	0	0	0	0	0	0	0.00153825
CR10	1990s	Multi-Family with 5+ Units	Vented Crawlspace	1	0	0	0	0	0	0	0	0.000163475
CR11	1990s	Multi-Family with 5+ Units	Vented Crawlspace	1	0	0	0	0	0	0	0	0.000546465
CR02	2000s	Multi-Family with 5+ Units	Vented Crawlspace	1	0	0	0	0	0	0	0	0.000199344
CR03	2000s	Multi-Family with 5+ Units	Vented Crawlspace	1	0	0	0	0	0	0	0	5.26663e-05
CR04	2000s	Multi-Family with 5+ Units	Vented Crawlspace	1	0	0	0	0	0	0	0	0.000156386
CR05	2000s	Multi-Family with 5+ Units	Vented Crawlspace	1	0	0	0	0	0	0	0	0.000113673
CR06	2000s	Multi-Family with 5+ Units	Vented Crawlspace	1	0	0	0	0	0	0	0	0.000556193
CR07	2000s	Multi-Family with 5+ Units	Vented Crawlspace	1	0	0	0	0	0	0	0	0.000429617
CR08	2000s	Multi-Family with 5+ Units	Vented Crawlspace	1	0	0	0	0	0	0	0	0.000600209
CR09	2000s	Multi-Family with 5+ Units	Vented Crawlspace	1	0	0	0	0	0	0	0	0.00123365
CR10	2000s	Multi-Family with 5+ Units	Vented Crawlspace	1	0	0	0	0	0	0	0	6.54893e-05
CR11	2000s	Multi-Family with 5+ Units	Vented Crawlspace	1	0	0	0	0	0	0	0	0.000238392
CR02	2010s	Multi-Family with 5+ Units	Vented Crawlspace	1	0	0	0	0	0	0	0	7.76641e-05
CR03	2010s	Multi-Family with 5+ Units	Vented Crawlspace	1	0	0	0	0	0	0	0	2.05362e-05
CR04	2010s	Multi-Family with 5+ Units	Vented Crawlspace	1	0	0	0	0	0	0	0	4.87534e-05
CR05	2010s	Multi-Family with 5+ Units	Vented Crawlspace	1	0	0	0	0	0	0	0	4.88543e-05
CR06	2010s	Multi-Family with 5+ Units	Vented Crawlspace	1	0	0	0	0	0	0	0	0.000226416
CR07	2010s	Multi-Family with 5+ Units	Vented Crawlspace	1	0	0	0	0	0	0	0	0.000157416
CR08	2010s	Multi-Family with 5+ Units	Vented Crawlspace	1	0	0	0	0	0	0	0	0.000241266
CR09	2010s	Multi-Family with 5+ Units	Vented Crawlspace	1	0	0	0	0	0	0	0	0.000448917
CR10	2010s	Multi-Family with 5+ Units	Vented Crawlspace	1	0	0	0	0	0	0	0	1.67643e-05
CR11	2010s	Multi-Family with 5+ Units	Vented Crawlspace	1	0	0	0	0	0	0	0	7.45454e-05
CR02	<1940	Single-Family Attached	Vented Crawlspace	1	0	0	0	0	0	0	0	3.58805e-05
CR03	<1940	Single-Family Attached	Vented Crawlspace	1	0	0	0	0	0	0	0	7.77035e-05
CR04	<1940	Single-Family Attached	Vented Crawlspace	1	0	0	0	0	0	0	0	0.000105691
CR05	<1940	Single-Family Attached	Vented Crawlspace	1	0	0	0	0	0	0	0	2.77568e-05
CR06	<1940	Single-Family Attached	Vented Crawlspace	1	0	0	0	0	0	0	0	3.19348e-05
CR07	<1940	Single-Family Attached	Vented Crawlspace	1	0	0	0	0	0	0	0	0.000952067
CR08	<1940	Single-Family Attached	Vented Crawlspace	1	0	0	0	0	0	0	0	0.000325478
CR09	<1940	Single-Family Attached	Vented Crawlspace	1	0	0	0	0	0	0	0	0.000195802
CR10	<1940	Single-Family Attached	Vented Crawlspace	1	0	0	0	0	0	0	0	1.05147e-05
CR11	<1940	Single-Family Attached	Vented Crawlspace	1	0	0	0	0	0	0	0	0.000367283
CR02	1940s	Single-Family Attached	Vented Crawlspace	1	0	0	0	0	0	0	0	1.02837e-05
CR03	1940s	Single-Family Attached	Vented Crawlspace	1	0	0	0	0	0	0	0	1.01561e-05
CR04	1940s	Single-Family Attached	Vented Crawlspace	1	0	0	0	0	0	0	0	3.90349e-05
CR05	1940s	Single-Family Attached	Vented Crawlspace	1	0	0	0	0	0	0	0	1.0183e-05
CR06	1940s	Single-Family Attached	Vented Crawlspace	1	0	0	0	0	0	0	0	1.72609e-05
CR07	1940s	Single-Family Attached	Vented Crawlspace	1	0	0	0	0	0	0	0	0.0003472
CR08	1940s	Single-Family Attached	Vented Crawlspace	1	0	0	0	0	0	0	0	0.000158127
CR09	1940s	Single-Family Attached	Vented Crawlspace	1	0	0	0	0	0	0	0	0.000109543
CR10	1940s	Single-Family Attached	Vented Crawlspace	1	0	0	0	0	0	0	0	5.33304e-06
CR11	1940s	Single-Family Attached	Vented Crawlspace	1	0	0	0	0	0	0	0	0.000211206
CR02	1950s	Single-Family Attached	Vented Crawlspace	1	0	0	0	0	0	0	0	2.14699e-05
CR03	1950s	Single-Family Attached	Vented Crawlspace	1	0	0	0	0	0	0	0	1.88292e-05
CR04	1950s	Single-Family Attached	Vented Crawlspace	1	0	0	0	0	0	0	0	6.04585e-05
CR05	1950s	Single-Family Attached	Vented Crawlspace	1	0	0	0	0	0	0	0	2.0682e-05
CR06	1950s	Single-Family Attached	Vented Crawlspace	1	0	0	0	0	0	0	0	2.54728e-05
CR07	1950s	Single-Family Attached	Vented Crawlspace	1	0	0	0	0	0	0	0	0.000381152
CR08	1950s	Single-Family Attached	Vented Crawlspace	1	0	0	0	0	0	0	0	0.000243236
CR09	1950s	Single-Family Attached	Vented Crawlspace	1	0	0	0	0	0	0	0	0.000216917
CR10	1950s	Single-Family Attached	Vented Crawlspace	1	0	0	0	0	0	0	0	1.64909e-05
CR11	1950s	Single-Family Attached	Vented Crawlspace	1	0	0	0	0	0	0	0	0.00030296
CR02	1960s	Single-Family Attached	Vented Crawlspace	1	0	0	0	0	0	0	0	1.37011e-05
CR03	1960s	Single-Family Attached	Vented Crawlspace	1	0	0	0	0	0	0	0	2.04429e-05
CR04	1960s	Single-Family Attached	Vented Crawlspace	1	0	0	0	0	0	0	0	7.07145e-05
CR05	1960s	Single-Family Attached	Vented Crawlspace	1	0	0	0	0	0	0	0	3.15121e-05
CR06	1960s	Single-Family Attached	Vented Crawlspace	1	0	0	0	0	0	0	0	4.95443e-05
CR07	1960s	Single-Family Attached	Vented Crawlspace	1	0	0	0	0	0	0	0	0.000228349
CR08	1960s	Single-Family Attached	Vented Crawlspace	1	0	0	0	0	0	0	0	0.000174196
CR09	1960s	Single-Family Attached	Vented Crawlspace	1	0	0	0	0	0	0	0	0.000155274
CR10	1960s	Single-Family Attached	Vented Crawlspace	1	0	0	0	0	0	0	0	1.32908e-05
CR11	1960s	Single-Family Attached	Vented Crawlspace	1	0	0	0	0	0	0	0	0.000219843
CR02	1970s	Single-Family Attached	Vented Crawlspace	1	0	0	0	0	0	0	0	3.58455e-05
CR03	1970s	Single-Family Attached	Vented Crawlspace	1	0	0	0	0	0	0	0	3.85855e-05
CR04	1970s	Single-Family Attached	Vented Crawlspace	1	0	0	0	0	0	0	0	0.000143503
CR05	1970s	Single-Family Attached	Vented Crawlspace	1	0	0	0	0	0	0	0	0.000104257
CR06	1970s	Single-Family Attached	Vented Crawlspace	1	0	0	0	0	0	0	0	0.000139367
CR07	1970s	Single-Family Attached	Vented Crawlspace	1	0	0	0	0	0	0	0	0.00025421
CR08	1970s	Single-Family Attached	Vented Crawlspace	1	0	0	0	0	0	0	0	0.000395972
CR09	1970s	Single-Family Attached	Vented Crawlspace	1	0	0	0	0	0	0	0	0.000381708
CR10	1970s	Single-Family Attached	Vented Crawlspace	1	0	0	0	0	0	0	0	4.12968e-05
CR11	1970s	Single-Family Attached	Vented Crawlspace	1	0	0	0	0	0	0	0	0.000523425
CR02	1980s	Single-Family Attached	Vented Crawlspace	1	0	0	0	0	0	0	0	5.53831e-05
CR03	1980s	Single-Family Attached	Vented Crawlspace	1	0	0	0	0	0	0	0	6.57556e-05
CR04	1980s	Single-Family Attached	Vented Crawlspace	1	0	0	0	0	0	0	0	0.000106829
CR05	1980s	Single-Family Attached	Vented Crawlspace	1	0	0	0	0	0	0	0	5.6431e-05
CR06	1980s	Single-Family Attached	Vented Crawlspace	1	0	0	0	0	0	0	0	0.000101271
CR07	1980s	Single-Family Attached	Vented Crawlspace	1	0	0	0	0	0	0	0	0.000309985
CR08	1980s	Single-Family Attached	Vented Crawlspace	1	0	0	0	0	0	0	0	0.000489905
CR09	1980s	Single-Family Attached	Vented Crawlspace	1	0	0	0	0	0	0	0	0.000337421
CR10	1980s	Single-Family Attached	Vented Crawlspace	1	0	0	0	0	0	0	0	3.48599e-05
CR11	1980s	Single-Family Attached	Vented Crawlspace	1	0	0	0	0	0	0	0	0.000325365
CR02	1990s	Single-Family Attached	Vented Crawlspace	1	0	0	0	0	0	0	0	7.31505e-05
CR03	1990s	Single-Family Attached	Vented Crawlspace	1	0	0	0	0	0	0	0	2.65557e-05
CR04	1990s	Single-Family Attached	Vented Crawlspace	1	0	0	0	0	0	0	0	0.000154897
CR05	1990s	Single-Family Attached	Vented Crawlspace	1	0	0	0	0	0	0	0	4.93316e-05
CR06	1990s	Single-Family Attached	Vented Crawlspace	1	0	0	0	0	0	0	0	0.000167756
CR07	1990s	Single-Family Attached	Vented Crawlspace	1	0	0	0	0	0	0	0	0.00026706
CR08	1990s	Single-Family Attached	Vented Crawlspace	1	0	0	0	0	0	0	0	0.000428633
CR09	1990s	Single-Family Attached	Vented Crawlspace	1	0	0	0	0	0	0	0	0.000234615
CR10	1990s	Single-Family Attached	Vented Crawlspace	1	0	0	0	0	0	0	0	3.36276e-05
CR11	1990s	Single-Family Attached	Vented Crawlspace	1	0	0	0	0	0	0	0	0.000152024
CR02	2000s	Single-Family Attached	Vented Crawlspace	1	0	0	0	0	0	0	0	8.73015e-05
CR03	2000s	Single-Family Attached	Vented Crawlspace	1	0	0	0	0	0	0	0	1.69066e-05
CR04	2000s	Single-Family Attached	Vented Crawlspace	1	0	0	0	0	0	0	0	5.74806e-05
CR05	2000s	Single-Family Attached	Vented Crawlspace	1	0	0	0	0	0	0	0	5.74843e-05
CR06	2000s	Single-Family Attached	Vented Crawlspace	1	0	0	0	0	0	0	0	0.00021523
CR07	2000s	Single-Family Attached	Vented Crawlspace	1	0	0	0	0	0	0	0	0.0001379
CR08	2000s	Single-Family Attached	Vented Crawlspace	1	0	0	0	0	0	0	0	0.000299459
CR09	2000s	Single-Family Attached	Vented Crawlspace	1	0	0	0	0	0	0	0	0.00039827
CR10	2000s	Single-Family Attached	Vented Crawlspace	1	0	0	0	0	0	0	0	2.08069e-05
CR11	2000s	Single-Family Attached	Vented Crawlspace	1	0	0	0	0	0	0	0	6.65876e-05
CR02	2010s	Single-Family Attached	Vented Crawlspace	1	0	0	0	0	0	0	0	1.32987e-05
CR03	2010s	Single-Family Attached	Vented Crawlspace	1	0	0	0	0	0	0	0	4.35578e-06
CR04	2010s	Single-Family Attached	Vented Crawlspace	1	0	0	0	0	0	0	0	6.80011e-06
CR05	2010s	Single-Family Attached	Vented Crawlspace	1	0	0	0	0	0	0	0	1.40704e-05
CR06	2010s	Single-Family Attached	Vented Crawlspace	1	0	0	0	0	0	0	0	3.94626e-05
CR07	2010s	Single-Family Attached	Vented Crawlspace	1	0	0	0	0	0	0	0	3.14175e-05
CR08	2010s	Single-Family Attached	Vented Crawlspace	1	0	0	0	0	0	0	0	8.366e-05
CR09	2010s	Single-Family Attached	Vented Crawlspace	1	0	0	0	0	0	0	0	8.44359e-05
CR10	2010s	Single-Family Attached	Vented Crawlspace	1	0	0	0	0	0	0	0	2.77945e-06
CR11	2010s	Single-Family Attached	Vented Crawlspace	1	0	0	0	0	0	0	0	1.82349e-05
CR02	<1940	Single-Family Detached	Vented Crawlspace	1	0	0	0	0	0	0	0	0.00174647
CR03	<1940	Single-Family Detached	Vented Crawlspace	1	0	0	0	0	0	0	0	0.00111362
CR04	<1940	Single-Family Detached	Vented Crawlspace	1	0	0	0	0	0	0	0	0.0032043
CR05	<1940	Single-Family Detached	Vented Crawlspace	1	0	0	0	0	0	0	0	0.000671857
CR06	<1940	Single-Family Detached	Vented Crawlspace	1	0	0	0	0	0	0	0	0.00150812
CR07	<1940	Single-Family Detached	Vented Crawlspace	1	0	0	0	0	0	0	0	0.00302621
CR08	<1940	Single-Family Detached	Vented Crawlspace	1	0	0	0	0	0	0	0	0.00246552
CR09	<1940	Single-Family Detached	Vented Crawlspace	1	0	0	0	0	0	0	0	0.00590451
CR10	<1940	Single-Family Detached	Vented Crawlspace	1	0	0	0	0	0	0	0	0.000216872
CR11	<1940	Single-Family Detached	Vented Crawlspace	1	0	0	0	0	0	0	0	0.00293178
CR02	1940s	Single-Family Detached	Vented Crawlspace	1	0	0	0	0	0	0	0	0.000407912
CR03	1940s	Single-Family Detached	Vented Crawlspace	1	0	0	0	0	0	0	0	0.000267376
CR04	1940s	Single-Family Detached	Vented Crawlspace	1	0	0	0	0	0	0	0	0.00114905
CR05	1940s	Single-Family Detached	Vented Crawlspace	1	0	0	0	0	0	0	0	0.000274516
CR06	1940s	Single-Family Detached	Vented Crawlspace	1	0	0	0	0	0	0	0	0.000525895
CR07	1940s	Single-Family Detached	Vented Crawlspace	1	0	0	0	0	0	0	0	0.00105632
CR08	1940s	Single-Family Detached	Vented Crawlspace	1	0	0	0	0	0	0	0	0.00144972
CR09	1940s	Single-Family Detached	Vented Crawlspace	1	0	0	0	0	0	0	0	0.00331952
CR10	1940s	Single-Family Detached	Vented Crawlspace	1	0	0	0	0	0	0	0	0.000156527
CR11	1940s	Single-Family Detached	Vented Crawlspace	1	0	0	0	0	0	0	0	0.00216192
CR02	1950s	Single-Family Detached	Vented Crawlspace	1	0	0	0	0	0	0	0	0.000876208
CR03	1950s	Single-Family Detached	Vented Crawlspace	1	0	0	0	0	0	0	0	0.000625369
CR04	1950s	Single-Family Detached	Vented Crawlspace	1	0	0	0	0	0	0	0	0.00249342
CR05	1950s	Single-Family Detached	Vented Crawlspace	1	0	0	0	0	0	0	0	0.000617737
CR06	1950s	Single-Family Detached	Vented Crawlspace	1	0	0	0	0	0	0	0	0.000833049
CR07	1950s	Single-Family Detached	Vented Crawlspace	1	0	0	0	0	0	0	0	0.0026098
CR08	1950s	Single-Family Detached	Vented Crawlspace	1	0	0	0	0	0	0	0	0.00306602
CR09	1950s	Single-Family Detached	Vented Crawlspace	1	0	0	0	0	0	0	0	0.00809029
CR10	1950s	Single-Family Detached	Vented Crawlspace	1	0	0	0	0	0	0	0	0.000421218
CR11	1950s	Single-Family Detached	Vented Crawlspace	1	0	0	0	0	0	0	0	0.0051428
CR02	1960s	Single-Family Detached	Vented Crawlspace	1	0	0	0	0	0	0	0	0.000387896
CR03	1960s	Single-Family Detached	Vented Crawlspace	1	0	0	0	0	0	0	0	0.00048941
CR04	1960s	Single-Family Detached	Vented Crawlspace	1	0	0	0	0	0	0	0	0.00185013
CR05	1960s	Single-Family Detached	Vented Crawlspace	1	0	0	0	0	0	0	0	0.0005315
CR06	1960s	Single-Family Detached	Vented Crawlspace	1	0	0	0	0	0	0	0	0.00113623
CR07	1960s	Single-Family Detached	Vented Crawlspace	1	0	0	0	0	0	0	0	0.00173042
CR08	1960s	Single-Family Detached	Vented Crawlspace	1	0	0	0	0	0	0	0	0.00284523
CR09	1960s	Single-Family Detached	Vented Crawlspace	1	0	0	0	0	0	0	0	0.00625171
CR10	1960s	Single-Family Detached	Vented Crawlspace	1	0	0	0	0	0	0	0	0.000316182
CR11	1960s	Single-Family Detached	Vented Crawlspace	1	0	0	0	0	0	0	0	0.0025018
CR02	1970s	Single-Family Detached	Vented Crawlspace	1	0	0	0	0	0	0	0	0.000510976
CR03	1970s	Single-Family Detached	Vented Crawlspace	1	0	0	0	0	0	0	0	0.000483585
CR04	1970s	Single-Family Detached	Vented Crawlspace	1	0	0	0	0	0	0	0	0.00188734
CR05	1970s	Single-Family Detached	Vented Crawlspace	1	0	0	0	0	0	0	0	0.00107253
CR06	1970s	Single-Family Detached	Vented Crawlspace	1	0	0	0	0	0	0	0	0.00175208
CR07	1970s	Single-Family Detached	Vented Crawlspace	1	0	0	0	0	0	0	0	0.00146928
CR08	1970s	Single-Family Detached	Vented Crawlspace	1	0	0	0	0	0	0	0	0.00347617
CR09	1970s	Single-Family Detached	Vented Crawlspace	1	0	0	0	0	0	0	0	0.00833554
CR10	1970s	Single-Family Detached	Vented Crawlspace	1	0	0	0	0	0	0	0	0.000504402
CR11	1970s	Single-Family Detached	Vented Crawlspace	1	0	0	0	0	0	0	0	0.00260465
CR02	1980s	Single-Family Detached	Vented Crawlspace	1	0	0	0	0	0	0	0	0.000375015
CR03	1980s	Single-Family Detached	Vented Crawlspace	1	0	0	0	0	0	0	0	0.000372403
CR04	1980s	Single-Family Detached	Vented Crawlspace	1	0	0	0	0	0	0	0	0.000832622
CR05	1980s	Single-Family Detached	Vented Crawlspace	1	0	0	0	0	0	0	0	0.000391079
CR06	1980s	Single-Family Detached	Vented Crawlspace	1	0	0	0	0	0	0	0	0.00128502
CR07	1980s	Single-Family Detached	Vented Crawlspace	1	0	0	0	0	0	0	0	0.0009332
CR08	1980s	Single-Family Detached	Vented Crawlspace	1	0	0	0	0	0	0	0	0.00238095
CR09	1980s	Single-Family Detached	Vented Crawlspace	1	0	0	0	0	0	0	0	0.00458691
CR10	1980s	Single-Family Detached	Vented Crawlspace	1	0	0	0	0	0	0	0	0.000350169
CR11	1980s	Single-Family Detached	Vented Crawlspace	1	0	0	0	0	0	0	0	0.00147145
CR02	1990s	Single-Family Detached	Vented Crawlspace	1	0	0	0	0	0	0	0	0.000498217
CR03	1990s	Single-Family Detached	Vented Crawlspace	1	0	0	0	0	0	0	0	0.000317036
CR04	1990s	Single-Family Detached	Vented Crawlspace	1	0	0	0	0	0	0	0	0.0012681
CR05	1990s	Single-Family Detached	Vented Crawlspace	1	0	0	0	0	0	0	0	0.00059751
CR06	1990s	Single-Family Detached	Vented Crawlspace	1	0	0	0	0	0	0	0	0.00193225
CR07	1990s	Single-Family Detached	Vented Crawlspace	1	0	0	0	0	0	0	0	0.000890837
CR08	1990s	Single-Family Detached	Vented Crawlspace	1	0	0	0	0	0	0	0	0.0028072
CR09	1990s	Single-Family Detached	Vented Crawlspace	1	0	0	0	0	0	0	0	0.00511779
CR10	1990s	Single-Family Detached	Vented Crawlspace	1	0	0	0	0	0	0	0	0.000543906
CR11	1990s	Single-Family Detached	Vented Crawlspace	1	0	0	0	0	0	0	0	0.00125459
CR02	2000s	Single-Family Detached	Vented Crawlspace	1	0	0	0	0	0	0	0	0.000422717
CR03	2000s	Single-Family Detached	Vented Crawlspace	1	0	0	0	0	0	0	0	0.000162512
CR04	2000s	Single-Family Detached	Vented Crawlspace	1	0	0	0	0	0	0	0	0.000469731
CR05	2000s	Single-Family Detached	Vented Crawlspace	1	0	0	0	0	0	0	0	0.000477929
CR06	2000s	Single-Family Detached	Vented Crawlspace	1	0	0	0	0	0	0	0	0.00147386
CR07	2000s	Single-Family Detached	Vented Crawlspace	1	0	0	0	0	0	0	0	0.00046327
CR08	2000s	Single-Family Detached	Vented Crawlspace	1	0	0	0	0	0	0	0	0.0019758
CR09	2000s	Single-Family Detached	Vented Crawlspace	1	0	0	0	0	0	0	0	0.00517437
CR10	2000s	Single-Family Detached	Vented Crawlspace	1	0	0	0	0	0	0	0	0.000413265
CR11	2000s	Single-Family Detached	Vented Crawlspace	1	0	0	0	0	0	0	0	0.000689367
CR02	2010s	Single-Family Detached	Vented Crawlspace	1	0	0	0	0	0	0	0	8.8216e-05
CR03	2010s	Single-Family Detached	Vented Crawlspace	1	0	0	0	0	0	0	0	2.88609e-05
CR04	2010s	Single-Family Detached	Vented Crawlspace	1	0	0	0	0	0	0	0	8.10833e-05
CR05	2010s	Single-Family Detached	Vented Crawlspace	1	0	0	0	0	0	0	0	0.000103177
CR06	2010s	Single-Family Detached	Vented Crawlspace	1	0	0	0	0	0	0	0	0.000341003
CR07	2010s	Single-Family Detached	Vented Crawlspace	1	0	0	0	0	0	0	0	8.17415e-05
CR08	2010s	Single-Family Detached	Vented Crawlspace	1	0	0	0	0	0	0	0	0.000398998
CR09	2010s	Single-Family Detached	Vented Crawlspace	1	0	0	0	0	0	0	0	0.00115697
CR10	2010s	Single-Family Detached	Vented Crawlspace	1	0	0	0	0	0	0	0	5.40064e-05
CR11	2010s	Single-Family Detached	Vented Crawlspace	1	0	0	0	0	0	0	0	8.99975e-05
=======
CR02	<1940	Multi-Family with 2 - 4 Units	Vented Crawlspace	1	0	0	0	0	0	0	0	0.000156568
CR03	<1940	Multi-Family with 2 - 4 Units	Vented Crawlspace	1	0	0	0	0	0	0	0	0.000142204
CR04	<1940	Multi-Family with 2 - 4 Units	Vented Crawlspace	1	0	0	0	0	0	0	0	0.000392082
CR05	<1940	Multi-Family with 2 - 4 Units	Vented Crawlspace	1	0	0	0	0	0	0	0	0.000104532
CR06	<1940	Multi-Family with 2 - 4 Units	Vented Crawlspace	1	0	0	0	0	0	0	0	0.000102745
CR07	<1940	Multi-Family with 2 - 4 Units	Vented Crawlspace	1	0	0	0	0	0	0	0	0.00038191
CR08	<1940	Multi-Family with 2 - 4 Units	Vented Crawlspace	1	0	0	0	0	0	0	0	0.000376064
CR09	<1940	Multi-Family with 2 - 4 Units	Vented Crawlspace	1	0	0	0	0	0	0	0	0.00085646
CR10	<1940	Multi-Family with 2 - 4 Units	Vented Crawlspace	1	0	0	0	0	0	0	0	0.000110515
CR11	<1940	Multi-Family with 2 - 4 Units	Vented Crawlspace	1	0	0	0	0	0	0	0	0.000305871
CR02	1940s	Multi-Family with 2 - 4 Units	Vented Crawlspace	1	0	0	0	0	0	0	0	6.26535e-05
CR03	1940s	Multi-Family with 2 - 4 Units	Vented Crawlspace	1	0	0	0	0	0	0	0	5.69056e-05
CR04	1940s	Multi-Family with 2 - 4 Units	Vented Crawlspace	1	0	0	0	0	0	0	0	0.000156899
CR05	1940s	Multi-Family with 2 - 4 Units	Vented Crawlspace	1	0	0	0	0	0	0	0	4.18303e-05
CR06	1940s	Multi-Family with 2 - 4 Units	Vented Crawlspace	1	0	0	0	0	0	0	0	4.11154e-05
CR07	1940s	Multi-Family with 2 - 4 Units	Vented Crawlspace	1	0	0	0	0	0	0	0	0.000152828
CR08	1940s	Multi-Family with 2 - 4 Units	Vented Crawlspace	1	0	0	0	0	0	0	0	0.000150489
CR09	1940s	Multi-Family with 2 - 4 Units	Vented Crawlspace	1	0	0	0	0	0	0	0	0.000342728
CR10	1940s	Multi-Family with 2 - 4 Units	Vented Crawlspace	1	0	0	0	0	0	0	0	4.42247e-05
CR11	1940s	Multi-Family with 2 - 4 Units	Vented Crawlspace	1	0	0	0	0	0	0	0	0.0001224
CR02	1950s	Multi-Family with 2 - 4 Units	Vented Crawlspace	1	0	0	0	0	0	0	0	0.000132106
CR03	1950s	Multi-Family with 2 - 4 Units	Vented Crawlspace	1	0	0	0	0	0	0	0	0.000119987
CR04	1950s	Multi-Family with 2 - 4 Units	Vented Crawlspace	1	0	0	0	0	0	0	0	0.000330825
CR05	1950s	Multi-Family with 2 - 4 Units	Vented Crawlspace	1	0	0	0	0	0	0	0	8.82e-05
CR06	1950s	Multi-Family with 2 - 4 Units	Vented Crawlspace	1	0	0	0	0	0	0	0	8.66927e-05
CR07	1950s	Multi-Family with 2 - 4 Units	Vented Crawlspace	1	0	0	0	0	0	0	0	0.000322242
CR08	1950s	Multi-Family with 2 - 4 Units	Vented Crawlspace	1	0	0	0	0	0	0	0	0.000317309
CR09	1950s	Multi-Family with 2 - 4 Units	Vented Crawlspace	1	0	0	0	0	0	0	0	0.00072265
CR10	1950s	Multi-Family with 2 - 4 Units	Vented Crawlspace	1	0	0	0	0	0	0	0	9.32487e-05
CR11	1950s	Multi-Family with 2 - 4 Units	Vented Crawlspace	1	0	0	0	0	0	0	0	0.000258082
CR02	1960s	Multi-Family with 2 - 4 Units	Vented Crawlspace	1	0	0	0	0	0	0	0	0.000133675
CR03	1960s	Multi-Family with 2 - 4 Units	Vented Crawlspace	1	0	0	0	0	0	0	0	0.000121411
CR04	1960s	Multi-Family with 2 - 4 Units	Vented Crawlspace	1	0	0	0	0	0	0	0	0.000334752
CR05	1960s	Multi-Family with 2 - 4 Units	Vented Crawlspace	1	0	0	0	0	0	0	0	8.92471e-05
CR06	1960s	Multi-Family with 2 - 4 Units	Vented Crawlspace	1	0	0	0	0	0	0	0	8.7722e-05
CR07	1960s	Multi-Family with 2 - 4 Units	Vented Crawlspace	1	0	0	0	0	0	0	0	0.000326068
CR08	1960s	Multi-Family with 2 - 4 Units	Vented Crawlspace	1	0	0	0	0	0	0	0	0.000321076
CR09	1960s	Multi-Family with 2 - 4 Units	Vented Crawlspace	1	0	0	0	0	0	0	0	0.000731229
CR10	1960s	Multi-Family with 2 - 4 Units	Vented Crawlspace	1	0	0	0	0	0	0	0	9.43558e-05
CR11	1960s	Multi-Family with 2 - 4 Units	Vented Crawlspace	1	0	0	0	0	0	0	0	0.000261146
CR02	1970s	Multi-Family with 2 - 4 Units	Vented Crawlspace	1	0	0	0	0	0	0	0	0.000190886
CR03	1970s	Multi-Family with 2 - 4 Units	Vented Crawlspace	1	0	0	0	0	0	0	0	0.000173374
CR04	1970s	Multi-Family with 2 - 4 Units	Vented Crawlspace	1	0	0	0	0	0	0	0	0.000478022
CR05	1970s	Multi-Family with 2 - 4 Units	Vented Crawlspace	1	0	0	0	0	0	0	0	0.000127444
CR06	1970s	Multi-Family with 2 - 4 Units	Vented Crawlspace	1	0	0	0	0	0	0	0	0.000125266
CR07	1970s	Multi-Family with 2 - 4 Units	Vented Crawlspace	1	0	0	0	0	0	0	0	0.000465621
CR08	1970s	Multi-Family with 2 - 4 Units	Vented Crawlspace	1	0	0	0	0	0	0	0	0.000458493
CR09	1970s	Multi-Family with 2 - 4 Units	Vented Crawlspace	1	0	0	0	0	0	0	0	0.00104419
CR10	1970s	Multi-Family with 2 - 4 Units	Vented Crawlspace	1	0	0	0	0	0	0	0	0.000134739
CR11	1970s	Multi-Family with 2 - 4 Units	Vented Crawlspace	1	0	0	0	0	0	0	0	0.000372914
CR02	1980s	Multi-Family with 2 - 4 Units	Vented Crawlspace	1	0	0	0	0	0	0	0	0.000167342
CR03	1980s	Multi-Family with 2 - 4 Units	Vented Crawlspace	1	0	0	0	0	0	0	0	0.00015199
CR04	1980s	Multi-Family with 2 - 4 Units	Vented Crawlspace	1	0	0	0	0	0	0	0	0.000419064
CR05	1980s	Multi-Family with 2 - 4 Units	Vented Crawlspace	1	0	0	0	0	0	0	0	0.000111725
CR06	1980s	Multi-Family with 2 - 4 Units	Vented Crawlspace	1	0	0	0	0	0	0	0	0.000109816
CR07	1980s	Multi-Family with 2 - 4 Units	Vented Crawlspace	1	0	0	0	0	0	0	0	0.000408192
CR08	1980s	Multi-Family with 2 - 4 Units	Vented Crawlspace	1	0	0	0	0	0	0	0	0.000401943
CR09	1980s	Multi-Family with 2 - 4 Units	Vented Crawlspace	1	0	0	0	0	0	0	0	0.000915398
CR10	1980s	Multi-Family with 2 - 4 Units	Vented Crawlspace	1	0	0	0	0	0	0	0	0.00011812
CR11	1980s	Multi-Family with 2 - 4 Units	Vented Crawlspace	1	0	0	0	0	0	0	0	0.000326919
CR02	1990s	Multi-Family with 2 - 4 Units	Vented Crawlspace	1	0	0	0	0	0	0	0	0.000175709
CR03	1990s	Multi-Family with 2 - 4 Units	Vented Crawlspace	1	0	0	0	0	0	0	0	0.000159589
CR04	1990s	Multi-Family with 2 - 4 Units	Vented Crawlspace	1	0	0	0	0	0	0	0	0.000440016
CR05	1990s	Multi-Family with 2 - 4 Units	Vented Crawlspace	1	0	0	0	0	0	0	0	0.000117311
CR06	1990s	Multi-Family with 2 - 4 Units	Vented Crawlspace	1	0	0	0	0	0	0	0	0.000115306
CR07	1990s	Multi-Family with 2 - 4 Units	Vented Crawlspace	1	0	0	0	0	0	0	0	0.000428601
CR08	1990s	Multi-Family with 2 - 4 Units	Vented Crawlspace	1	0	0	0	0	0	0	0	0.000422039
CR09	1990s	Multi-Family with 2 - 4 Units	Vented Crawlspace	1	0	0	0	0	0	0	0	0.000961167
CR10	1990s	Multi-Family with 2 - 4 Units	Vented Crawlspace	1	0	0	0	0	0	0	0	0.000124026
CR11	1990s	Multi-Family with 2 - 4 Units	Vented Crawlspace	1	0	0	0	0	0	0	0	0.000343265
CR02	2000s	Multi-Family with 2 - 4 Units	Vented Crawlspace	1	0	0	0	0	0	0	0	0.000179104
CR03	2000s	Multi-Family with 2 - 4 Units	Vented Crawlspace	1	0	0	0	0	0	0	0	0.000162673
CR04	2000s	Multi-Family with 2 - 4 Units	Vented Crawlspace	1	0	0	0	0	0	0	0	0.000448518
CR05	2000s	Multi-Family with 2 - 4 Units	Vented Crawlspace	1	0	0	0	0	0	0	0	0.000119578
CR06	2000s	Multi-Family with 2 - 4 Units	Vented Crawlspace	1	0	0	0	0	0	0	0	0.000117534
CR07	2000s	Multi-Family with 2 - 4 Units	Vented Crawlspace	1	0	0	0	0	0	0	0	0.000436882
CR08	2000s	Multi-Family with 2 - 4 Units	Vented Crawlspace	1	0	0	0	0	0	0	0	0.000430194
CR09	2000s	Multi-Family with 2 - 4 Units	Vented Crawlspace	1	0	0	0	0	0	0	0	0.000979739
CR10	2000s	Multi-Family with 2 - 4 Units	Vented Crawlspace	1	0	0	0	0	0	0	0	0.000126423
CR11	2000s	Multi-Family with 2 - 4 Units	Vented Crawlspace	1	0	0	0	0	0	0	0	0.000349897
CR02	2010s	Multi-Family with 2 - 4 Units	Vented Crawlspace	1	0	0	0	0	0	0	0	4.0707e-05
CR03	2010s	Multi-Family with 2 - 4 Units	Vented Crawlspace	1	0	0	0	0	0	0	0	3.69725e-05
CR04	2010s	Multi-Family with 2 - 4 Units	Vented Crawlspace	1	0	0	0	0	0	0	0	0.00010194
CR05	2010s	Multi-Family with 2 - 4 Units	Vented Crawlspace	1	0	0	0	0	0	0	0	2.71778e-05
CR06	2010s	Multi-Family with 2 - 4 Units	Vented Crawlspace	1	0	0	0	0	0	0	0	2.67134e-05
CR07	2010s	Multi-Family with 2 - 4 Units	Vented Crawlspace	1	0	0	0	0	0	0	0	9.92951e-05
CR08	2010s	Multi-Family with 2 - 4 Units	Vented Crawlspace	1	0	0	0	0	0	0	0	9.7775e-05
CR09	2010s	Multi-Family with 2 - 4 Units	Vented Crawlspace	1	0	0	0	0	0	0	0	0.000222676
CR10	2010s	Multi-Family with 2 - 4 Units	Vented Crawlspace	1	0	0	0	0	0	0	0	2.87335e-05
CR11	2010s	Multi-Family with 2 - 4 Units	Vented Crawlspace	1	0	0	0	0	0	0	0	7.95251e-05
CR02	<1940	Multi-Family with 5+ Units	Vented Crawlspace	1	0	0	0	0	0	0	0	0.000346332
CR03	<1940	Multi-Family with 5+ Units	Vented Crawlspace	1	0	0	0	0	0	0	0	0.000314559
CR04	<1940	Multi-Family with 5+ Units	Vented Crawlspace	1	0	0	0	0	0	0	0	0.000867297
CR05	<1940	Multi-Family with 5+ Units	Vented Crawlspace	1	0	0	0	0	0	0	0	0.000231227
CR06	<1940	Multi-Family with 5+ Units	Vented Crawlspace	1	0	0	0	0	0	0	0	0.000227275
CR07	<1940	Multi-Family with 5+ Units	Vented Crawlspace	1	0	0	0	0	0	0	0	0.000844796
CR08	<1940	Multi-Family with 5+ Units	Vented Crawlspace	1	0	0	0	0	0	0	0	0.000831863
CR09	<1940	Multi-Family with 5+ Units	Vented Crawlspace	1	0	0	0	0	0	0	0	0.00189451
CR10	<1940	Multi-Family with 5+ Units	Vented Crawlspace	1	0	0	0	0	0	0	0	0.000244463
CR11	<1940	Multi-Family with 5+ Units	Vented Crawlspace	1	0	0	0	0	0	0	0	0.000676594
CR02	1940s	Multi-Family with 5+ Units	Vented Crawlspace	1	0	0	0	0	0	0	0	0.000138591
CR03	1940s	Multi-Family with 5+ Units	Vented Crawlspace	1	0	0	0	0	0	0	0	0.000125877
CR04	1940s	Multi-Family with 5+ Units	Vented Crawlspace	1	0	0	0	0	0	0	0	0.000347065
CR05	1940s	Multi-Family with 5+ Units	Vented Crawlspace	1	0	0	0	0	0	0	0	9.25297e-05
CR06	1940s	Multi-Family with 5+ Units	Vented Crawlspace	1	0	0	0	0	0	0	0	9.09485e-05
CR07	1940s	Multi-Family with 5+ Units	Vented Crawlspace	1	0	0	0	0	0	0	0	0.000338061
CR08	1940s	Multi-Family with 5+ Units	Vented Crawlspace	1	0	0	0	0	0	0	0	0.000332885
CR09	1940s	Multi-Family with 5+ Units	Vented Crawlspace	1	0	0	0	0	0	0	0	0.000758125
CR10	1940s	Multi-Family with 5+ Units	Vented Crawlspace	1	0	0	0	0	0	0	0	9.78263e-05
CR11	1940s	Multi-Family with 5+ Units	Vented Crawlspace	1	0	0	0	0	0	0	0	0.000270752
CR02	1950s	Multi-Family with 5+ Units	Vented Crawlspace	1	0	0	0	0	0	0	0	0.000292222
CR03	1950s	Multi-Family with 5+ Units	Vented Crawlspace	1	0	0	0	0	0	0	0	0.000265414
CR04	1950s	Multi-Family with 5+ Units	Vented Crawlspace	1	0	0	0	0	0	0	0	0.000731793
CR05	1950s	Multi-Family with 5+ Units	Vented Crawlspace	1	0	0	0	0	0	0	0	0.000195101
CR06	1950s	Multi-Family with 5+ Units	Vented Crawlspace	1	0	0	0	0	0	0	0	0.000191767
CR07	1950s	Multi-Family with 5+ Units	Vented Crawlspace	1	0	0	0	0	0	0	0	0.000712808
CR08	1950s	Multi-Family with 5+ Units	Vented Crawlspace	1	0	0	0	0	0	0	0	0.000701896
CR09	1950s	Multi-Family with 5+ Units	Vented Crawlspace	1	0	0	0	0	0	0	0	0.00159852
CR10	1950s	Multi-Family with 5+ Units	Vented Crawlspace	1	0	0	0	0	0	0	0	0.000206269
CR11	1950s	Multi-Family with 5+ Units	Vented Crawlspace	1	0	0	0	0	0	0	0	0.000570885
CR02	1960s	Multi-Family with 5+ Units	Vented Crawlspace	1	0	0	0	0	0	0	0	0.000295692
CR03	1960s	Multi-Family with 5+ Units	Vented Crawlspace	1	0	0	0	0	0	0	0	0.000268565
CR04	1960s	Multi-Family with 5+ Units	Vented Crawlspace	1	0	0	0	0	0	0	0	0.000740481
CR05	1960s	Multi-Family with 5+ Units	Vented Crawlspace	1	0	0	0	0	0	0	0	0.000197417
CR06	1960s	Multi-Family with 5+ Units	Vented Crawlspace	1	0	0	0	0	0	0	0	0.000194043
CR07	1960s	Multi-Family with 5+ Units	Vented Crawlspace	1	0	0	0	0	0	0	0	0.000721271
CR08	1960s	Multi-Family with 5+ Units	Vented Crawlspace	1	0	0	0	0	0	0	0	0.000710229
CR09	1960s	Multi-Family with 5+ Units	Vented Crawlspace	1	0	0	0	0	0	0	0	0.0016175
CR10	1960s	Multi-Family with 5+ Units	Vented Crawlspace	1	0	0	0	0	0	0	0	0.000208718
CR11	1960s	Multi-Family with 5+ Units	Vented Crawlspace	1	0	0	0	0	0	0	0	0.000577663
CR02	1970s	Multi-Family with 5+ Units	Vented Crawlspace	1	0	0	0	0	0	0	0	0.000422245
CR03	1970s	Multi-Family with 5+ Units	Vented Crawlspace	1	0	0	0	0	0	0	0	0.000383508
CR04	1970s	Multi-Family with 5+ Units	Vented Crawlspace	1	0	0	0	0	0	0	0	0.0010574
CR05	1970s	Multi-Family with 5+ Units	Vented Crawlspace	1	0	0	0	0	0	0	0	0.000281909
CR06	1970s	Multi-Family with 5+ Units	Vented Crawlspace	1	0	0	0	0	0	0	0	0.000277092
CR07	1970s	Multi-Family with 5+ Units	Vented Crawlspace	1	0	0	0	0	0	0	0	0.00102997
CR08	1970s	Multi-Family with 5+ Units	Vented Crawlspace	1	0	0	0	0	0	0	0	0.0010142
CR09	1970s	Multi-Family with 5+ Units	Vented Crawlspace	1	0	0	0	0	0	0	0	0.00230977
CR10	1970s	Multi-Family with 5+ Units	Vented Crawlspace	1	0	0	0	0	0	0	0	0.000298046
CR11	1970s	Multi-Family with 5+ Units	Vented Crawlspace	1	0	0	0	0	0	0	0	0.000824896
CR02	1980s	Multi-Family with 5+ Units	Vented Crawlspace	1	0	0	0	0	0	0	0	0.000370165
CR03	1980s	Multi-Family with 5+ Units	Vented Crawlspace	1	0	0	0	0	0	0	0	0.000336206
CR04	1980s	Multi-Family with 5+ Units	Vented Crawlspace	1	0	0	0	0	0	0	0	0.00092698
CR05	1980s	Multi-Family with 5+ Units	Vented Crawlspace	1	0	0	0	0	0	0	0	0.000247139
CR06	1980s	Multi-Family with 5+ Units	Vented Crawlspace	1	0	0	0	0	0	0	0	0.000242916
CR07	1980s	Multi-Family with 5+ Units	Vented Crawlspace	1	0	0	0	0	0	0	0	0.000902931
CR08	1980s	Multi-Family with 5+ Units	Vented Crawlspace	1	0	0	0	0	0	0	0	0.000889108
CR09	1980s	Multi-Family with 5+ Units	Vented Crawlspace	1	0	0	0	0	0	0	0	0.00202489
CR10	1980s	Multi-Family with 5+ Units	Vented Crawlspace	1	0	0	0	0	0	0	0	0.000261286
CR11	1980s	Multi-Family with 5+ Units	Vented Crawlspace	1	0	0	0	0	0	0	0	0.000723154
CR02	1990s	Multi-Family with 5+ Units	Vented Crawlspace	1	0	0	0	0	0	0	0	0.000388673
CR03	1990s	Multi-Family with 5+ Units	Vented Crawlspace	1	0	0	0	0	0	0	0	0.000353016
CR04	1990s	Multi-Family with 5+ Units	Vented Crawlspace	1	0	0	0	0	0	0	0	0.000973328
CR05	1990s	Multi-Family with 5+ Units	Vented Crawlspace	1	0	0	0	0	0	0	0	0.000259496
CR06	1990s	Multi-Family with 5+ Units	Vented Crawlspace	1	0	0	0	0	0	0	0	0.000255061
CR07	1990s	Multi-Family with 5+ Units	Vented Crawlspace	1	0	0	0	0	0	0	0	0.000948076
CR08	1990s	Multi-Family with 5+ Units	Vented Crawlspace	1	0	0	0	0	0	0	0	0.000933562
CR09	1990s	Multi-Family with 5+ Units	Vented Crawlspace	1	0	0	0	0	0	0	0	0.00212613
CR10	1990s	Multi-Family with 5+ Units	Vented Crawlspace	1	0	0	0	0	0	0	0	0.00027435
CR11	1990s	Multi-Family with 5+ Units	Vented Crawlspace	1	0	0	0	0	0	0	0	0.000759311
CR02	2000s	Multi-Family with 5+ Units	Vented Crawlspace	1	0	0	0	0	0	0	0	0.000396183
CR03	2000s	Multi-Family with 5+ Units	Vented Crawlspace	1	0	0	0	0	0	0	0	0.000359837
CR04	2000s	Multi-Family with 5+ Units	Vented Crawlspace	1	0	0	0	0	0	0	0	0.000992135
CR05	2000s	Multi-Family with 5+ Units	Vented Crawlspace	1	0	0	0	0	0	0	0	0.00026451
CR06	2000s	Multi-Family with 5+ Units	Vented Crawlspace	1	0	0	0	0	0	0	0	0.000259989
CR07	2000s	Multi-Family with 5+ Units	Vented Crawlspace	1	0	0	0	0	0	0	0	0.000966396
CR08	2000s	Multi-Family with 5+ Units	Vented Crawlspace	1	0	0	0	0	0	0	0	0.000951601
CR09	2000s	Multi-Family with 5+ Units	Vented Crawlspace	1	0	0	0	0	0	0	0	0.00216721
CR10	2000s	Multi-Family with 5+ Units	Vented Crawlspace	1	0	0	0	0	0	0	0	0.000279651
CR11	2000s	Multi-Family with 5+ Units	Vented Crawlspace	1	0	0	0	0	0	0	0	0.000773983
CR02	2010s	Multi-Family with 5+ Units	Vented Crawlspace	1	0	0	0	0	0	0	0	9.00449e-05
CR03	2010s	Multi-Family with 5+ Units	Vented Crawlspace	1	0	0	0	0	0	0	0	8.17842e-05
CR04	2010s	Multi-Family with 5+ Units	Vented Crawlspace	1	0	0	0	0	0	0	0	0.000225494
CR05	2010s	Multi-Family with 5+ Units	Vented Crawlspace	1	0	0	0	0	0	0	0	6.0118e-05
CR06	2010s	Multi-Family with 5+ Units	Vented Crawlspace	1	0	0	0	0	0	0	0	5.90907e-05
CR07	2010s	Multi-Family with 5+ Units	Vented Crawlspace	1	0	0	0	0	0	0	0	0.000219643
CR08	2010s	Multi-Family with 5+ Units	Vented Crawlspace	1	0	0	0	0	0	0	0	0.000216281
CR09	2010s	Multi-Family with 5+ Units	Vented Crawlspace	1	0	0	0	0	0	0	0	0.000492566
CR10	2010s	Multi-Family with 5+ Units	Vented Crawlspace	1	0	0	0	0	0	0	0	6.35593e-05
CR11	2010s	Multi-Family with 5+ Units	Vented Crawlspace	1	0	0	0	0	0	0	0	0.000175912
CR02	<1940	Single-Family Attached	Vented Crawlspace	1	0	0	0	0	0	0	0	9.6405e-05
CR03	<1940	Single-Family Attached	Vented Crawlspace	1	0	0	0	0	0	0	0	8.75607e-05
CR04	<1940	Single-Family Attached	Vented Crawlspace	1	0	0	0	0	0	0	0	0.000241421
CR05	<1940	Single-Family Attached	Vented Crawlspace	1	0	0	0	0	0	0	0	6.43643e-05
CR06	<1940	Single-Family Attached	Vented Crawlspace	1	0	0	0	0	0	0	0	6.32644e-05
CR07	<1940	Single-Family Attached	Vented Crawlspace	1	0	0	0	0	0	0	0	0.000235157
CR08	<1940	Single-Family Attached	Vented Crawlspace	1	0	0	0	0	0	0	0	0.000231557
CR09	<1940	Single-Family Attached	Vented Crawlspace	1	0	0	0	0	0	0	0	0.000527357
CR10	<1940	Single-Family Attached	Vented Crawlspace	1	0	0	0	0	0	0	0	6.80486e-05
CR11	<1940	Single-Family Attached	Vented Crawlspace	1	0	0	0	0	0	0	0	0.000188337
CR02	1940s	Single-Family Attached	Vented Crawlspace	1	0	0	0	0	0	0	0	3.85782e-05
CR03	1940s	Single-Family Attached	Vented Crawlspace	1	0	0	0	0	0	0	0	3.5039e-05
CR04	1940s	Single-Family Attached	Vented Crawlspace	1	0	0	0	0	0	0	0	9.66089e-05
CR05	1940s	Single-Family Attached	Vented Crawlspace	1	0	0	0	0	0	0	0	2.57566e-05
CR06	1940s	Single-Family Attached	Vented Crawlspace	1	0	0	0	0	0	0	0	2.53164e-05
CR07	1940s	Single-Family Attached	Vented Crawlspace	1	0	0	0	0	0	0	0	9.41025e-05
CR08	1940s	Single-Family Attached	Vented Crawlspace	1	0	0	0	0	0	0	0	9.26619e-05
CR09	1940s	Single-Family Attached	Vented Crawlspace	1	0	0	0	0	0	0	0	0.000211031
CR10	1940s	Single-Family Attached	Vented Crawlspace	1	0	0	0	0	0	0	0	2.72309e-05
CR11	1940s	Single-Family Attached	Vented Crawlspace	1	0	0	0	0	0	0	0	7.53664e-05
CR02	1950s	Single-Family Attached	Vented Crawlspace	1	0	0	0	0	0	0	0	8.1343e-05
CR03	1950s	Single-Family Attached	Vented Crawlspace	1	0	0	0	0	0	0	0	7.38805e-05
CR04	1950s	Single-Family Attached	Vented Crawlspace	1	0	0	0	0	0	0	0	0.000203702
CR05	1950s	Single-Family Attached	Vented Crawlspace	1	0	0	0	0	0	0	0	5.43082e-05
CR06	1950s	Single-Family Attached	Vented Crawlspace	1	0	0	0	0	0	0	0	5.33802e-05
CR07	1950s	Single-Family Attached	Vented Crawlspace	1	0	0	0	0	0	0	0	0.000198417
CR08	1950s	Single-Family Attached	Vented Crawlspace	1	0	0	0	0	0	0	0	0.00019538
CR09	1950s	Single-Family Attached	Vented Crawlspace	1	0	0	0	0	0	0	0	0.000444964
CR10	1950s	Single-Family Attached	Vented Crawlspace	1	0	0	0	0	0	0	0	5.74169e-05
CR11	1950s	Single-Family Attached	Vented Crawlspace	1	0	0	0	0	0	0	0	0.000158912
CR02	1960s	Single-Family Attached	Vented Crawlspace	1	0	0	0	0	0	0	0	8.23087e-05
CR03	1960s	Single-Family Attached	Vented Crawlspace	1	0	0	0	0	0	0	0	7.47576e-05
CR04	1960s	Single-Family Attached	Vented Crawlspace	1	0	0	0	0	0	0	0	0.00020612
CR05	1960s	Single-Family Attached	Vented Crawlspace	1	0	0	0	0	0	0	0	5.4953e-05
CR06	1960s	Single-Family Attached	Vented Crawlspace	1	0	0	0	0	0	0	0	5.40139e-05
CR07	1960s	Single-Family Attached	Vented Crawlspace	1	0	0	0	0	0	0	0	0.000200773
CR08	1960s	Single-Family Attached	Vented Crawlspace	1	0	0	0	0	0	0	0	0.000197699
CR09	1960s	Single-Family Attached	Vented Crawlspace	1	0	0	0	0	0	0	0	0.000450247
CR10	1960s	Single-Family Attached	Vented Crawlspace	1	0	0	0	0	0	0	0	5.80986e-05
CR11	1960s	Single-Family Attached	Vented Crawlspace	1	0	0	0	0	0	0	0	0.000160798
CR02	1970s	Single-Family Attached	Vented Crawlspace	1	0	0	0	0	0	0	0	0.000117536
CR03	1970s	Single-Family Attached	Vented Crawlspace	1	0	0	0	0	0	0	0	0.000106753
CR04	1970s	Single-Family Attached	Vented Crawlspace	1	0	0	0	0	0	0	0	0.000294337
CR05	1970s	Single-Family Attached	Vented Crawlspace	1	0	0	0	0	0	0	0	7.84723e-05
CR06	1970s	Single-Family Attached	Vented Crawlspace	1	0	0	0	0	0	0	0	7.71313e-05
CR07	1970s	Single-Family Attached	Vented Crawlspace	1	0	0	0	0	0	0	0	0.000286701
CR08	1970s	Single-Family Attached	Vented Crawlspace	1	0	0	0	0	0	0	0	0.000282312
CR09	1970s	Single-Family Attached	Vented Crawlspace	1	0	0	0	0	0	0	0	0.000642948
CR10	1970s	Single-Family Attached	Vented Crawlspace	1	0	0	0	0	0	0	0	8.29642e-05
CR11	1970s	Single-Family Attached	Vented Crawlspace	1	0	0	0	0	0	0	0	0.000229618
CR02	1980s	Single-Family Attached	Vented Crawlspace	1	0	0	0	0	0	0	0	0.000103039
CR03	1980s	Single-Family Attached	Vented Crawlspace	1	0	0	0	0	0	0	0	9.35863e-05
CR04	1980s	Single-Family Attached	Vented Crawlspace	1	0	0	0	0	0	0	0	0.000258034
CR05	1980s	Single-Family Attached	Vented Crawlspace	1	0	0	0	0	0	0	0	6.87936e-05
CR06	1980s	Single-Family Attached	Vented Crawlspace	1	0	0	0	0	0	0	0	6.7618e-05
CR07	1980s	Single-Family Attached	Vented Crawlspace	1	0	0	0	0	0	0	0	0.00025134
CR08	1980s	Single-Family Attached	Vented Crawlspace	1	0	0	0	0	0	0	0	0.000247492
CR09	1980s	Single-Family Attached	Vented Crawlspace	1	0	0	0	0	0	0	0	0.000563647
CR10	1980s	Single-Family Attached	Vented Crawlspace	1	0	0	0	0	0	0	0	7.27314e-05
CR11	1980s	Single-Family Attached	Vented Crawlspace	1	0	0	0	0	0	0	0	0.000201297
CR02	1990s	Single-Family Attached	Vented Crawlspace	1	0	0	0	0	0	0	0	0.000108191
CR03	1990s	Single-Family Attached	Vented Crawlspace	1	0	0	0	0	0	0	0	9.82654e-05
CR04	1990s	Single-Family Attached	Vented Crawlspace	1	0	0	0	0	0	0	0	0.000270935
CR05	1990s	Single-Family Attached	Vented Crawlspace	1	0	0	0	0	0	0	0	7.22331e-05
CR06	1990s	Single-Family Attached	Vented Crawlspace	1	0	0	0	0	0	0	0	7.09987e-05
CR07	1990s	Single-Family Attached	Vented Crawlspace	1	0	0	0	0	0	0	0	0.000263906
CR08	1990s	Single-Family Attached	Vented Crawlspace	1	0	0	0	0	0	0	0	0.000259866
CR09	1990s	Single-Family Attached	Vented Crawlspace	1	0	0	0	0	0	0	0	0.000591828
CR10	1990s	Single-Family Attached	Vented Crawlspace	1	0	0	0	0	0	0	0	7.63679e-05
CR11	1990s	Single-Family Attached	Vented Crawlspace	1	0	0	0	0	0	0	0	0.000211362
CR02	2000s	Single-Family Attached	Vented Crawlspace	1	0	0	0	0	0	0	0	0.000110281
CR03	2000s	Single-Family Attached	Vented Crawlspace	1	0	0	0	0	0	0	0	0.000100164
CR04	2000s	Single-Family Attached	Vented Crawlspace	1	0	0	0	0	0	0	0	0.000276171
CR05	2000s	Single-Family Attached	Vented Crawlspace	1	0	0	0	0	0	0	0	7.36289e-05
CR06	2000s	Single-Family Attached	Vented Crawlspace	1	0	0	0	0	0	0	0	7.23706e-05
CR07	2000s	Single-Family Attached	Vented Crawlspace	1	0	0	0	0	0	0	0	0.000269006
CR08	2000s	Single-Family Attached	Vented Crawlspace	1	0	0	0	0	0	0	0	0.000264888
CR09	2000s	Single-Family Attached	Vented Crawlspace	1	0	0	0	0	0	0	0	0.000603264
CR10	2000s	Single-Family Attached	Vented Crawlspace	1	0	0	0	0	0	0	0	7.78435e-05
CR11	2000s	Single-Family Attached	Vented Crawlspace	1	0	0	0	0	0	0	0	0.000215446
CR02	2010s	Single-Family Attached	Vented Crawlspace	1	0	0	0	0	0	0	0	2.50649e-05
CR03	2010s	Single-Family Attached	Vented Crawlspace	1	0	0	0	0	0	0	0	2.27654e-05
CR04	2010s	Single-Family Attached	Vented Crawlspace	1	0	0	0	0	0	0	0	6.27684e-05
CR05	2010s	Single-Family Attached	Vented Crawlspace	1	0	0	0	0	0	0	0	1.67345e-05
CR06	2010s	Single-Family Attached	Vented Crawlspace	1	0	0	0	0	0	0	0	1.64485e-05
CR07	2010s	Single-Family Attached	Vented Crawlspace	1	0	0	0	0	0	0	0	6.11399e-05
CR08	2010s	Single-Family Attached	Vented Crawlspace	1	0	0	0	0	0	0	0	6.02039e-05
CR09	2010s	Single-Family Attached	Vented Crawlspace	1	0	0	0	0	0	0	0	0.000137111
CR10	2010s	Single-Family Attached	Vented Crawlspace	1	0	0	0	0	0	0	0	1.76924e-05
CR11	2010s	Single-Family Attached	Vented Crawlspace	1	0	0	0	0	0	0	0	4.89667e-05
CR02	<1940	Single-Family Detached	Vented Crawlspace	1	0	0	0	0	0	0	0	0.000984391
CR03	<1940	Single-Family Detached	Vented Crawlspace	1	0	0	0	0	0	0	0	0.000894082
CR04	<1940	Single-Family Detached	Vented Crawlspace	1	0	0	0	0	0	0	0	0.00246514
CR05	<1940	Single-Family Detached	Vented Crawlspace	1	0	0	0	0	0	0	0	0.000657223
CR06	<1940	Single-Family Detached	Vented Crawlspace	1	0	0	0	0	0	0	0	0.000645992
CR07	<1940	Single-Family Detached	Vented Crawlspace	1	0	0	0	0	0	0	0	0.00240119
CR08	<1940	Single-Family Detached	Vented Crawlspace	1	0	0	0	0	0	0	0	0.00236443
CR09	<1940	Single-Family Detached	Vented Crawlspace	1	0	0	0	0	0	0	0	0.00538483
CR10	<1940	Single-Family Detached	Vented Crawlspace	1	0	0	0	0	0	0	0	0.000694844
CR11	<1940	Single-Family Detached	Vented Crawlspace	1	0	0	0	0	0	0	0	0.0019231
CR02	1940s	Single-Family Detached	Vented Crawlspace	1	0	0	0	0	0	0	0	0.000393922
CR03	1940s	Single-Family Detached	Vented Crawlspace	1	0	0	0	0	0	0	0	0.000357783
CR04	1940s	Single-Family Detached	Vented Crawlspace	1	0	0	0	0	0	0	0	0.000986473
CR05	1940s	Single-Family Detached	Vented Crawlspace	1	0	0	0	0	0	0	0	0.000263
CR06	1940s	Single-Family Detached	Vented Crawlspace	1	0	0	0	0	0	0	0	0.000258506
CR07	1940s	Single-Family Detached	Vented Crawlspace	1	0	0	0	0	0	0	0	0.00096088
CR08	1940s	Single-Family Detached	Vented Crawlspace	1	0	0	0	0	0	0	0	0.00094617
CR09	1940s	Single-Family Detached	Vented Crawlspace	1	0	0	0	0	0	0	0	0.00215484
CR10	1940s	Single-Family Detached	Vented Crawlspace	1	0	0	0	0	0	0	0	0.000278055
CR11	1940s	Single-Family Detached	Vented Crawlspace	1	0	0	0	0	0	0	0	0.000769566
CR02	1950s	Single-Family Detached	Vented Crawlspace	1	0	0	0	0	0	0	0	0.000830593
CR03	1950s	Single-Family Detached	Vented Crawlspace	1	0	0	0	0	0	0	0	0.000754394
CR04	1950s	Single-Family Detached	Vented Crawlspace	1	0	0	0	0	0	0	0	0.00208
CR05	1950s	Single-Family Detached	Vented Crawlspace	1	0	0	0	0	0	0	0	0.000554541
CR06	1950s	Single-Family Detached	Vented Crawlspace	1	0	0	0	0	0	0	0	0.000545065
CR07	1950s	Single-Family Detached	Vented Crawlspace	1	0	0	0	0	0	0	0	0.00202604
CR08	1950s	Single-Family Detached	Vented Crawlspace	1	0	0	0	0	0	0	0	0.00199502
CR09	1950s	Single-Family Detached	Vented Crawlspace	1	0	0	0	0	0	0	0	0.00454353
CR10	1950s	Single-Family Detached	Vented Crawlspace	1	0	0	0	0	0	0	0	0.000586284
CR11	1950s	Single-Family Detached	Vented Crawlspace	1	0	0	0	0	0	0	0	0.00162265
CR02	1960s	Single-Family Detached	Vented Crawlspace	1	0	0	0	0	0	0	0	0.000840454
CR03	1960s	Single-Family Detached	Vented Crawlspace	1	0	0	0	0	0	0	0	0.00076335
CR04	1960s	Single-Family Detached	Vented Crawlspace	1	0	0	0	0	0	0	0	0.00210469
CR05	1960s	Single-Family Detached	Vented Crawlspace	1	0	0	0	0	0	0	0	0.000561125
CR06	1960s	Single-Family Detached	Vented Crawlspace	1	0	0	0	0	0	0	0	0.000551536
CR07	1960s	Single-Family Detached	Vented Crawlspace	1	0	0	0	0	0	0	0	0.00205009
CR08	1960s	Single-Family Detached	Vented Crawlspace	1	0	0	0	0	0	0	0	0.0020187
CR09	1960s	Single-Family Detached	Vented Crawlspace	1	0	0	0	0	0	0	0	0.00459747
CR10	1960s	Single-Family Detached	Vented Crawlspace	1	0	0	0	0	0	0	0	0.000593244
CR11	1960s	Single-Family Detached	Vented Crawlspace	1	0	0	0	0	0	0	0	0.00164191
CR02	1970s	Single-Family Detached	Vented Crawlspace	1	0	0	0	0	0	0	0	0.00120016
CR03	1970s	Single-Family Detached	Vented Crawlspace	1	0	0	0	0	0	0	0	0.00109006
CR04	1970s	Single-Family Detached	Vented Crawlspace	1	0	0	0	0	0	0	0	0.00300548
CR05	1970s	Single-Family Detached	Vented Crawlspace	1	0	0	0	0	0	0	0	0.00080128
CR06	1970s	Single-Family Detached	Vented Crawlspace	1	0	0	0	0	0	0	0	0.000787587
CR07	1970s	Single-Family Detached	Vented Crawlspace	1	0	0	0	0	0	0	0	0.00292751
CR08	1970s	Single-Family Detached	Vented Crawlspace	1	0	0	0	0	0	0	0	0.00288269
CR09	1970s	Single-Family Detached	Vented Crawlspace	1	0	0	0	0	0	0	0	0.00656513
CR10	1970s	Single-Family Detached	Vented Crawlspace	1	0	0	0	0	0	0	0	0.000847147
CR11	1970s	Single-Family Detached	Vented Crawlspace	1	0	0	0	0	0	0	0	0.00234463
CR02	1980s	Single-Family Detached	Vented Crawlspace	1	0	0	0	0	0	0	0	0.00105213
CR03	1980s	Single-Family Detached	Vented Crawlspace	1	0	0	0	0	0	0	0	0.000955609
CR04	1980s	Single-Family Detached	Vented Crawlspace	1	0	0	0	0	0	0	0	0.00263478
CR05	1980s	Single-Family Detached	Vented Crawlspace	1	0	0	0	0	0	0	0	0.000702451
CR06	1980s	Single-Family Detached	Vented Crawlspace	1	0	0	0	0	0	0	0	0.000690447
CR07	1980s	Single-Family Detached	Vented Crawlspace	1	0	0	0	0	0	0	0	0.00256643
CR08	1980s	Single-Family Detached	Vented Crawlspace	1	0	0	0	0	0	0	0	0.00252714
CR09	1980s	Single-Family Detached	Vented Crawlspace	1	0	0	0	0	0	0	0	0.0057554
CR10	1980s	Single-Family Detached	Vented Crawlspace	1	0	0	0	0	0	0	0	0.00074266
CR11	1980s	Single-Family Detached	Vented Crawlspace	1	0	0	0	0	0	0	0	0.00205544
CR02	1990s	Single-Family Detached	Vented Crawlspace	1	0	0	0	0	0	0	0	0.00110474
CR03	1990s	Single-Family Detached	Vented Crawlspace	1	0	0	0	0	0	0	0	0.00100339
CR04	1990s	Single-Family Detached	Vented Crawlspace	1	0	0	0	0	0	0	0	0.00276652
CR05	1990s	Single-Family Detached	Vented Crawlspace	1	0	0	0	0	0	0	0	0.000737572
CR06	1990s	Single-Family Detached	Vented Crawlspace	1	0	0	0	0	0	0	0	0.000724968
CR07	1990s	Single-Family Detached	Vented Crawlspace	1	0	0	0	0	0	0	0	0.00269475
CR08	1990s	Single-Family Detached	Vented Crawlspace	1	0	0	0	0	0	0	0	0.00265349
CR09	1990s	Single-Family Detached	Vented Crawlspace	1	0	0	0	0	0	0	0	0.00604316
CR10	1990s	Single-Family Detached	Vented Crawlspace	1	0	0	0	0	0	0	0	0.000779792
CR11	1990s	Single-Family Detached	Vented Crawlspace	1	0	0	0	0	0	0	0	0.00215821
CR02	2000s	Single-Family Detached	Vented Crawlspace	1	0	0	0	0	0	0	0	0.00112608
CR03	2000s	Single-Family Detached	Vented Crawlspace	1	0	0	0	0	0	0	0	0.00102278
CR04	2000s	Single-Family Detached	Vented Crawlspace	1	0	0	0	0	0	0	0	0.00281998
CR05	2000s	Single-Family Detached	Vented Crawlspace	1	0	0	0	0	0	0	0	0.000751824
CR06	2000s	Single-Family Detached	Vented Crawlspace	1	0	0	0	0	0	0	0	0.000738976
CR07	2000s	Single-Family Detached	Vented Crawlspace	1	0	0	0	0	0	0	0	0.00274682
CR08	2000s	Single-Family Detached	Vented Crawlspace	1	0	0	0	0	0	0	0	0.00270477
CR09	2000s	Single-Family Detached	Vented Crawlspace	1	0	0	0	0	0	0	0	0.00615993
CR10	2000s	Single-Family Detached	Vented Crawlspace	1	0	0	0	0	0	0	0	0.00079486
CR11	2000s	Single-Family Detached	Vented Crawlspace	1	0	0	0	0	0	0	0	0.00219992
CR02	2010s	Single-Family Detached	Vented Crawlspace	1	0	0	0	0	0	0	0	0.000255938
CR03	2010s	Single-Family Detached	Vented Crawlspace	1	0	0	0	0	0	0	0	0.000232458
CR04	2010s	Single-Family Detached	Vented Crawlspace	1	0	0	0	0	0	0	0	0.000640927
CR05	2010s	Single-Family Detached	Vented Crawlspace	1	0	0	0	0	0	0	0	0.000170875
CR06	2010s	Single-Family Detached	Vented Crawlspace	1	0	0	0	0	0	0	0	0.000167955
CR07	2010s	Single-Family Detached	Vented Crawlspace	1	0	0	0	0	0	0	0	0.000624299
CR08	2010s	Single-Family Detached	Vented Crawlspace	1	0	0	0	0	0	0	0	0.000614742
CR09	2010s	Single-Family Detached	Vented Crawlspace	1	0	0	0	0	0	0	0	0.00140003
CR10	2010s	Single-Family Detached	Vented Crawlspace	1	0	0	0	0	0	0	0	0.000180657
CR11	2010s	Single-Family Detached	Vented Crawlspace	1	0	0	0	0	0	0	0	0.000499999
>>>>>>> e1387e3e
CR02	<1940	Mobile Home	Unvented Crawlspace	1	0	0	0	0	0	0	0	0
CR03	<1940	Mobile Home	Unvented Crawlspace	1	0	0	0	0	0	0	0	0
CR04	<1940	Mobile Home	Unvented Crawlspace	1	0	0	0	0	0	0	0	0
CR05	<1940	Mobile Home	Unvented Crawlspace	1	0	0	0	0	0	0	0	0
CR06	<1940	Mobile Home	Unvented Crawlspace	1	0	0	0	0	0	0	0	0
CR07	<1940	Mobile Home	Unvented Crawlspace	1	0	0	0	0	0	0	0	0
CR08	<1940	Mobile Home	Unvented Crawlspace	1	0	0	0	0	0	0	0	0
CR09	<1940	Mobile Home	Unvented Crawlspace	1	0	0	0	0	0	0	0	0
CR10	<1940	Mobile Home	Unvented Crawlspace	1	0	0	0	0	0	0	0	0
CR11	<1940	Mobile Home	Unvented Crawlspace	1	0	0	0	0	0	0	0	0
CR02	1940s	Mobile Home	Unvented Crawlspace	1	0	0	0	0	0	0	0	0
CR03	1940s	Mobile Home	Unvented Crawlspace	1	0	0	0	0	0	0	0	0
CR04	1940s	Mobile Home	Unvented Crawlspace	1	0	0	0	0	0	0	0	0
CR05	1940s	Mobile Home	Unvented Crawlspace	1	0	0	0	0	0	0	0	0
CR06	1940s	Mobile Home	Unvented Crawlspace	1	0	0	0	0	0	0	0	0
CR07	1940s	Mobile Home	Unvented Crawlspace	1	0	0	0	0	0	0	0	0
CR08	1940s	Mobile Home	Unvented Crawlspace	1	0	0	0	0	0	0	0	0
CR09	1940s	Mobile Home	Unvented Crawlspace	1	0	0	0	0	0	0	0	0
CR10	1940s	Mobile Home	Unvented Crawlspace	1	0	0	0	0	0	0	0	0
CR11	1940s	Mobile Home	Unvented Crawlspace	1	0	0	0	0	0	0	0	0
CR02	1950s	Mobile Home	Unvented Crawlspace	1	0	0	0	0	0	0	0	0
CR03	1950s	Mobile Home	Unvented Crawlspace	1	0	0	0	0	0	0	0	0
CR04	1950s	Mobile Home	Unvented Crawlspace	1	0	0	0	0	0	0	0	0
CR05	1950s	Mobile Home	Unvented Crawlspace	1	0	0	0	0	0	0	0	0
CR06	1950s	Mobile Home	Unvented Crawlspace	1	0	0	0	0	0	0	0	0
CR07	1950s	Mobile Home	Unvented Crawlspace	1	0	0	0	0	0	0	0	0
CR08	1950s	Mobile Home	Unvented Crawlspace	1	0	0	0	0	0	0	0	0
CR09	1950s	Mobile Home	Unvented Crawlspace	1	0	0	0	0	0	0	0	0
CR10	1950s	Mobile Home	Unvented Crawlspace	1	0	0	0	0	0	0	0	0
CR11	1950s	Mobile Home	Unvented Crawlspace	1	0	0	0	0	0	0	0	0
CR02	1960s	Mobile Home	Unvented Crawlspace	1	0	0	0	0	0	0	0	0
CR03	1960s	Mobile Home	Unvented Crawlspace	1	0	0	0	0	0	0	0	0
CR04	1960s	Mobile Home	Unvented Crawlspace	1	0	0	0	0	0	0	0	0
CR05	1960s	Mobile Home	Unvented Crawlspace	1	0	0	0	0	0	0	0	0
CR06	1960s	Mobile Home	Unvented Crawlspace	1	0	0	0	0	0	0	0	0
CR07	1960s	Mobile Home	Unvented Crawlspace	1	0	0	0	0	0	0	0	0
CR08	1960s	Mobile Home	Unvented Crawlspace	1	0	0	0	0	0	0	0	0
CR09	1960s	Mobile Home	Unvented Crawlspace	1	0	0	0	0	0	0	0	0
CR10	1960s	Mobile Home	Unvented Crawlspace	1	0	0	0	0	0	0	0	0
CR11	1960s	Mobile Home	Unvented Crawlspace	1	0	0	0	0	0	0	0	0
CR02	1970s	Mobile Home	Unvented Crawlspace	1	0	0	0	0	0	0	0	0
CR03	1970s	Mobile Home	Unvented Crawlspace	1	0	0	0	0	0	0	0	0
CR04	1970s	Mobile Home	Unvented Crawlspace	1	0	0	0	0	0	0	0	0
CR05	1970s	Mobile Home	Unvented Crawlspace	1	0	0	0	0	0	0	0	0
CR06	1970s	Mobile Home	Unvented Crawlspace	1	0	0	0	0	0	0	0	0
CR07	1970s	Mobile Home	Unvented Crawlspace	1	0	0	0	0	0	0	0	0
CR08	1970s	Mobile Home	Unvented Crawlspace	1	0	0	0	0	0	0	0	0
CR09	1970s	Mobile Home	Unvented Crawlspace	1	0	0	0	0	0	0	0	0
CR10	1970s	Mobile Home	Unvented Crawlspace	1	0	0	0	0	0	0	0	0
CR11	1970s	Mobile Home	Unvented Crawlspace	1	0	0	0	0	0	0	0	0
CR02	1980s	Mobile Home	Unvented Crawlspace	1	0	0	0	0	0	0	0	0
CR03	1980s	Mobile Home	Unvented Crawlspace	1	0	0	0	0	0	0	0	0
CR04	1980s	Mobile Home	Unvented Crawlspace	1	0	0	0	0	0	0	0	0
CR05	1980s	Mobile Home	Unvented Crawlspace	1	0	0	0	0	0	0	0	0
CR06	1980s	Mobile Home	Unvented Crawlspace	1	0	0	0	0	0	0	0	0
CR07	1980s	Mobile Home	Unvented Crawlspace	1	0	0	0	0	0	0	0	0
CR08	1980s	Mobile Home	Unvented Crawlspace	1	0	0	0	0	0	0	0	0
CR09	1980s	Mobile Home	Unvented Crawlspace	1	0	0	0	0	0	0	0	0
CR10	1980s	Mobile Home	Unvented Crawlspace	1	0	0	0	0	0	0	0	0
CR11	1980s	Mobile Home	Unvented Crawlspace	1	0	0	0	0	0	0	0	0
CR02	1990s	Mobile Home	Unvented Crawlspace	1	0	0	0	0	0	0	0	0
CR03	1990s	Mobile Home	Unvented Crawlspace	1	0	0	0	0	0	0	0	0
CR04	1990s	Mobile Home	Unvented Crawlspace	1	0	0	0	0	0	0	0	0
CR05	1990s	Mobile Home	Unvented Crawlspace	1	0	0	0	0	0	0	0	0
CR06	1990s	Mobile Home	Unvented Crawlspace	1	0	0	0	0	0	0	0	0
CR07	1990s	Mobile Home	Unvented Crawlspace	1	0	0	0	0	0	0	0	0
CR08	1990s	Mobile Home	Unvented Crawlspace	1	0	0	0	0	0	0	0	0
CR09	1990s	Mobile Home	Unvented Crawlspace	1	0	0	0	0	0	0	0	0
CR10	1990s	Mobile Home	Unvented Crawlspace	1	0	0	0	0	0	0	0	0
CR11	1990s	Mobile Home	Unvented Crawlspace	1	0	0	0	0	0	0	0	0
CR02	2000s	Mobile Home	Unvented Crawlspace	1	0	0	0	0	0	0	0	0
CR03	2000s	Mobile Home	Unvented Crawlspace	1	0	0	0	0	0	0	0	0
CR04	2000s	Mobile Home	Unvented Crawlspace	1	0	0	0	0	0	0	0	0
CR05	2000s	Mobile Home	Unvented Crawlspace	1	0	0	0	0	0	0	0	0
CR06	2000s	Mobile Home	Unvented Crawlspace	1	0	0	0	0	0	0	0	0
CR07	2000s	Mobile Home	Unvented Crawlspace	1	0	0	0	0	0	0	0	0
CR08	2000s	Mobile Home	Unvented Crawlspace	1	0	0	0	0	0	0	0	0
CR09	2000s	Mobile Home	Unvented Crawlspace	1	0	0	0	0	0	0	0	0
CR10	2000s	Mobile Home	Unvented Crawlspace	1	0	0	0	0	0	0	0	0
CR11	2000s	Mobile Home	Unvented Crawlspace	1	0	0	0	0	0	0	0	0
CR02	2010s	Mobile Home	Unvented Crawlspace	1	0	0	0	0	0	0	0	0
CR03	2010s	Mobile Home	Unvented Crawlspace	1	0	0	0	0	0	0	0	0
CR04	2010s	Mobile Home	Unvented Crawlspace	1	0	0	0	0	0	0	0	0
CR05	2010s	Mobile Home	Unvented Crawlspace	1	0	0	0	0	0	0	0	0
CR06	2010s	Mobile Home	Unvented Crawlspace	1	0	0	0	0	0	0	0	0
CR07	2010s	Mobile Home	Unvented Crawlspace	1	0	0	0	0	0	0	0	0
CR08	2010s	Mobile Home	Unvented Crawlspace	1	0	0	0	0	0	0	0	0
CR09	2010s	Mobile Home	Unvented Crawlspace	1	0	0	0	0	0	0	0	0
CR10	2010s	Mobile Home	Unvented Crawlspace	1	0	0	0	0	0	0	0	0
CR11	2010s	Mobile Home	Unvented Crawlspace	1	0	0	0	0	0	0	0	0
<<<<<<< HEAD
CR02	<1940	Multi-Family with 2 - 4 Units	Unvented Crawlspace	1	0	0	0	0	0	0	0	0
CR03	<1940	Multi-Family with 2 - 4 Units	Unvented Crawlspace	1	0	0	0	0	0	0	0	0
CR04	<1940	Multi-Family with 2 - 4 Units	Unvented Crawlspace	1	0	0	0	0	0	0	0	0
CR05	<1940	Multi-Family with 2 - 4 Units	Unvented Crawlspace	1	0	0	0	0	0	0	0	0
CR06	<1940	Multi-Family with 2 - 4 Units	Unvented Crawlspace	1	0	0	0	0	0	0	0	0
CR07	<1940	Multi-Family with 2 - 4 Units	Unvented Crawlspace	1	0	0	0	0	0	0	0	0
CR08	<1940	Multi-Family with 2 - 4 Units	Unvented Crawlspace	1	0	0	0	0	0	0	0	0
CR09	<1940	Multi-Family with 2 - 4 Units	Unvented Crawlspace	1	0	0	0	0	0	0	0	0
CR10	<1940	Multi-Family with 2 - 4 Units	Unvented Crawlspace	1	0	0	0	0	0	0	0	0
CR11	<1940	Multi-Family with 2 - 4 Units	Unvented Crawlspace	1	0	0	0	0	0	0	0	0
CR02	1940s	Multi-Family with 2 - 4 Units	Unvented Crawlspace	1	0	0	0	0	0	0	0	0
CR03	1940s	Multi-Family with 2 - 4 Units	Unvented Crawlspace	1	0	0	0	0	0	0	0	0
CR04	1940s	Multi-Family with 2 - 4 Units	Unvented Crawlspace	1	0	0	0	0	0	0	0	0
CR05	1940s	Multi-Family with 2 - 4 Units	Unvented Crawlspace	1	0	0	0	0	0	0	0	0
CR06	1940s	Multi-Family with 2 - 4 Units	Unvented Crawlspace	1	0	0	0	0	0	0	0	0
CR07	1940s	Multi-Family with 2 - 4 Units	Unvented Crawlspace	1	0	0	0	0	0	0	0	0
CR08	1940s	Multi-Family with 2 - 4 Units	Unvented Crawlspace	1	0	0	0	0	0	0	0	0
CR09	1940s	Multi-Family with 2 - 4 Units	Unvented Crawlspace	1	0	0	0	0	0	0	0	0
CR10	1940s	Multi-Family with 2 - 4 Units	Unvented Crawlspace	1	0	0	0	0	0	0	0	0
CR11	1940s	Multi-Family with 2 - 4 Units	Unvented Crawlspace	1	0	0	0	0	0	0	0	0
CR02	1950s	Multi-Family with 2 - 4 Units	Unvented Crawlspace	1	0	0	0	0	0	0	0	0
CR03	1950s	Multi-Family with 2 - 4 Units	Unvented Crawlspace	1	0	0	0	0	0	0	0	0
CR04	1950s	Multi-Family with 2 - 4 Units	Unvented Crawlspace	1	0	0	0	0	0	0	0	0
CR05	1950s	Multi-Family with 2 - 4 Units	Unvented Crawlspace	1	0	0	0	0	0	0	0	0
CR06	1950s	Multi-Family with 2 - 4 Units	Unvented Crawlspace	1	0	0	0	0	0	0	0	0
CR07	1950s	Multi-Family with 2 - 4 Units	Unvented Crawlspace	1	0	0	0	0	0	0	0	0
CR08	1950s	Multi-Family with 2 - 4 Units	Unvented Crawlspace	1	0	0	0	0	0	0	0	0
CR09	1950s	Multi-Family with 2 - 4 Units	Unvented Crawlspace	1	0	0	0	0	0	0	0	0
CR10	1950s	Multi-Family with 2 - 4 Units	Unvented Crawlspace	1	0	0	0	0	0	0	0	0
CR11	1950s	Multi-Family with 2 - 4 Units	Unvented Crawlspace	1	0	0	0	0	0	0	0	0
CR02	1960s	Multi-Family with 2 - 4 Units	Unvented Crawlspace	1	0	0	0	0	0	0	0	0
CR03	1960s	Multi-Family with 2 - 4 Units	Unvented Crawlspace	1	0	0	0	0	0	0	0	0
CR04	1960s	Multi-Family with 2 - 4 Units	Unvented Crawlspace	1	0	0	0	0	0	0	0	0
CR05	1960s	Multi-Family with 2 - 4 Units	Unvented Crawlspace	1	0	0	0	0	0	0	0	0
CR06	1960s	Multi-Family with 2 - 4 Units	Unvented Crawlspace	1	0	0	0	0	0	0	0	0
CR07	1960s	Multi-Family with 2 - 4 Units	Unvented Crawlspace	1	0	0	0	0	0	0	0	0
CR08	1960s	Multi-Family with 2 - 4 Units	Unvented Crawlspace	1	0	0	0	0	0	0	0	0
CR09	1960s	Multi-Family with 2 - 4 Units	Unvented Crawlspace	1	0	0	0	0	0	0	0	0
CR10	1960s	Multi-Family with 2 - 4 Units	Unvented Crawlspace	1	0	0	0	0	0	0	0	0
CR11	1960s	Multi-Family with 2 - 4 Units	Unvented Crawlspace	1	0	0	0	0	0	0	0	0
CR02	1970s	Multi-Family with 2 - 4 Units	Unvented Crawlspace	1	0	0	0	0	0	0	0	0
CR03	1970s	Multi-Family with 2 - 4 Units	Unvented Crawlspace	1	0	0	0	0	0	0	0	0
CR04	1970s	Multi-Family with 2 - 4 Units	Unvented Crawlspace	1	0	0	0	0	0	0	0	0
CR05	1970s	Multi-Family with 2 - 4 Units	Unvented Crawlspace	1	0	0	0	0	0	0	0	0
CR06	1970s	Multi-Family with 2 - 4 Units	Unvented Crawlspace	1	0	0	0	0	0	0	0	0
CR07	1970s	Multi-Family with 2 - 4 Units	Unvented Crawlspace	1	0	0	0	0	0	0	0	0
CR08	1970s	Multi-Family with 2 - 4 Units	Unvented Crawlspace	1	0	0	0	0	0	0	0	0
CR09	1970s	Multi-Family with 2 - 4 Units	Unvented Crawlspace	1	0	0	0	0	0	0	0	0
CR10	1970s	Multi-Family with 2 - 4 Units	Unvented Crawlspace	1	0	0	0	0	0	0	0	0
CR11	1970s	Multi-Family with 2 - 4 Units	Unvented Crawlspace	1	0	0	0	0	0	0	0	0
CR02	1980s	Multi-Family with 2 - 4 Units	Unvented Crawlspace	1	0	0	0	0	0	0	0	3.17151e-05
CR03	1980s	Multi-Family with 2 - 4 Units	Unvented Crawlspace	1	0	0	0	0	0	0	0	7.95709e-05
CR04	1980s	Multi-Family with 2 - 4 Units	Unvented Crawlspace	1	0	0	0	0	0	0	0	0.0001232
CR05	1980s	Multi-Family with 2 - 4 Units	Unvented Crawlspace	1	0	0	0	0	0	0	0	4.98333e-05
CR06	1980s	Multi-Family with 2 - 4 Units	Unvented Crawlspace	1	0	0	0	0	0	0	0	1.86509e-05
CR07	1980s	Multi-Family with 2 - 4 Units	Unvented Crawlspace	1	0	0	0	0	0	0	0	0.00010627
CR08	1980s	Multi-Family with 2 - 4 Units	Unvented Crawlspace	1	0	0	0	0	0	0	0	8.03539e-05
CR09	1980s	Multi-Family with 2 - 4 Units	Unvented Crawlspace	1	0	0	0	0	0	0	0	0.000127593
CR10	1980s	Multi-Family with 2 - 4 Units	Unvented Crawlspace	1	0	0	0	0	0	0	0	1.25438e-05
CR11	1980s	Multi-Family with 2 - 4 Units	Unvented Crawlspace	1	0	0	0	0	0	0	0	2.05214e-05
CR02	1990s	Multi-Family with 2 - 4 Units	Unvented Crawlspace	1	0	0	0	0	0	0	0	3.14499e-05
CR03	1990s	Multi-Family with 2 - 4 Units	Unvented Crawlspace	1	0	0	0	0	0	0	0	3.86964e-05
CR04	1990s	Multi-Family with 2 - 4 Units	Unvented Crawlspace	1	0	0	0	0	0	0	0	0.000110751
CR05	1990s	Multi-Family with 2 - 4 Units	Unvented Crawlspace	1	0	0	0	0	0	0	0	4.32135e-05
CR06	1990s	Multi-Family with 2 - 4 Units	Unvented Crawlspace	1	0	0	0	0	0	0	0	1.98858e-05
CR07	1990s	Multi-Family with 2 - 4 Units	Unvented Crawlspace	1	0	0	0	0	0	0	0	8.34858e-05
CR08	1990s	Multi-Family with 2 - 4 Units	Unvented Crawlspace	1	0	0	0	0	0	0	0	6.89497e-05
CR09	1990s	Multi-Family with 2 - 4 Units	Unvented Crawlspace	1	0	0	0	0	0	0	0	9.60293e-05
CR10	1990s	Multi-Family with 2 - 4 Units	Unvented Crawlspace	1	0	0	0	0	0	0	0	1.14328e-05
CR11	1990s	Multi-Family with 2 - 4 Units	Unvented Crawlspace	1	0	0	0	0	0	0	0	1.12839e-05
CR02	2000s	Multi-Family with 2 - 4 Units	Unvented Crawlspace	1	0	0	0	0	0	0	0	1.88434e-05
CR03	2000s	Multi-Family with 2 - 4 Units	Unvented Crawlspace	1	0	0	0	0	0	0	0	1.12425e-05
CR04	2000s	Multi-Family with 2 - 4 Units	Unvented Crawlspace	1	0	0	0	0	0	0	0	2.58189e-05
CR05	2000s	Multi-Family with 2 - 4 Units	Unvented Crawlspace	1	0	0	0	0	0	0	0	2.70241e-05
CR06	2000s	Multi-Family with 2 - 4 Units	Unvented Crawlspace	1	0	0	0	0	0	0	0	3.14738e-05
CR07	2000s	Multi-Family with 2 - 4 Units	Unvented Crawlspace	1	0	0	0	0	0	0	0	7.59775e-05
CR08	2000s	Multi-Family with 2 - 4 Units	Unvented Crawlspace	1	0	0	0	0	0	0	0	6.03898e-05
CR09	2000s	Multi-Family with 2 - 4 Units	Unvented Crawlspace	1	0	0	0	0	0	0	0	2.64564e-05
CR10	2000s	Multi-Family with 2 - 4 Units	Unvented Crawlspace	1	0	0	0	0	0	0	0	5.62145e-06
CR11	2000s	Multi-Family with 2 - 4 Units	Unvented Crawlspace	1	0	0	0	0	0	0	0	5.07824e-06
CR02	2010s	Multi-Family with 2 - 4 Units	Unvented Crawlspace	1	0	0	0	0	0	0	0	3.3888e-06
CR03	2010s	Multi-Family with 2 - 4 Units	Unvented Crawlspace	1	0	0	0	0	0	0	0	3.0701e-06
CR04	2010s	Multi-Family with 2 - 4 Units	Unvented Crawlspace	1	0	0	0	0	0	0	0	6.83101e-06
CR05	2010s	Multi-Family with 2 - 4 Units	Unvented Crawlspace	1	0	0	0	0	0	0	0	7.58881e-06
CR06	2010s	Multi-Family with 2 - 4 Units	Unvented Crawlspace	1	0	0	0	0	0	0	0	6.67869e-06
CR07	2010s	Multi-Family with 2 - 4 Units	Unvented Crawlspace	1	0	0	0	0	0	0	0	1.49105e-05
CR08	2010s	Multi-Family with 2 - 4 Units	Unvented Crawlspace	1	0	0	0	0	0	0	0	2.31939e-05
CR09	2010s	Multi-Family with 2 - 4 Units	Unvented Crawlspace	1	0	0	0	0	0	0	0	6.81626e-06
CR10	2010s	Multi-Family with 2 - 4 Units	Unvented Crawlspace	1	0	0	0	0	0	0	0	7.52398e-07
CR11	2010s	Multi-Family with 2 - 4 Units	Unvented Crawlspace	1	0	0	0	0	0	0	0	1.70715e-06
CR02	<1940	Multi-Family with 5+ Units	Unvented Crawlspace	1	0	0	0	0	0	0	0	0
CR03	<1940	Multi-Family with 5+ Units	Unvented Crawlspace	1	0	0	0	0	0	0	0	0
CR04	<1940	Multi-Family with 5+ Units	Unvented Crawlspace	1	0	0	0	0	0	0	0	0
CR05	<1940	Multi-Family with 5+ Units	Unvented Crawlspace	1	0	0	0	0	0	0	0	0
CR06	<1940	Multi-Family with 5+ Units	Unvented Crawlspace	1	0	0	0	0	0	0	0	0
CR07	<1940	Multi-Family with 5+ Units	Unvented Crawlspace	1	0	0	0	0	0	0	0	0
CR08	<1940	Multi-Family with 5+ Units	Unvented Crawlspace	1	0	0	0	0	0	0	0	0
CR09	<1940	Multi-Family with 5+ Units	Unvented Crawlspace	1	0	0	0	0	0	0	0	0
CR10	<1940	Multi-Family with 5+ Units	Unvented Crawlspace	1	0	0	0	0	0	0	0	0
CR11	<1940	Multi-Family with 5+ Units	Unvented Crawlspace	1	0	0	0	0	0	0	0	0
CR02	1940s	Multi-Family with 5+ Units	Unvented Crawlspace	1	0	0	0	0	0	0	0	0
CR03	1940s	Multi-Family with 5+ Units	Unvented Crawlspace	1	0	0	0	0	0	0	0	0
CR04	1940s	Multi-Family with 5+ Units	Unvented Crawlspace	1	0	0	0	0	0	0	0	0
CR05	1940s	Multi-Family with 5+ Units	Unvented Crawlspace	1	0	0	0	0	0	0	0	0
CR06	1940s	Multi-Family with 5+ Units	Unvented Crawlspace	1	0	0	0	0	0	0	0	0
CR07	1940s	Multi-Family with 5+ Units	Unvented Crawlspace	1	0	0	0	0	0	0	0	0
CR08	1940s	Multi-Family with 5+ Units	Unvented Crawlspace	1	0	0	0	0	0	0	0	0
CR09	1940s	Multi-Family with 5+ Units	Unvented Crawlspace	1	0	0	0	0	0	0	0	0
CR10	1940s	Multi-Family with 5+ Units	Unvented Crawlspace	1	0	0	0	0	0	0	0	0
CR11	1940s	Multi-Family with 5+ Units	Unvented Crawlspace	1	0	0	0	0	0	0	0	0
CR02	1950s	Multi-Family with 5+ Units	Unvented Crawlspace	1	0	0	0	0	0	0	0	0
CR03	1950s	Multi-Family with 5+ Units	Unvented Crawlspace	1	0	0	0	0	0	0	0	0
CR04	1950s	Multi-Family with 5+ Units	Unvented Crawlspace	1	0	0	0	0	0	0	0	0
CR05	1950s	Multi-Family with 5+ Units	Unvented Crawlspace	1	0	0	0	0	0	0	0	0
CR06	1950s	Multi-Family with 5+ Units	Unvented Crawlspace	1	0	0	0	0	0	0	0	0
CR07	1950s	Multi-Family with 5+ Units	Unvented Crawlspace	1	0	0	0	0	0	0	0	0
CR08	1950s	Multi-Family with 5+ Units	Unvented Crawlspace	1	0	0	0	0	0	0	0	0
CR09	1950s	Multi-Family with 5+ Units	Unvented Crawlspace	1	0	0	0	0	0	0	0	0
CR10	1950s	Multi-Family with 5+ Units	Unvented Crawlspace	1	0	0	0	0	0	0	0	0
CR11	1950s	Multi-Family with 5+ Units	Unvented Crawlspace	1	0	0	0	0	0	0	0	0
CR02	1960s	Multi-Family with 5+ Units	Unvented Crawlspace	1	0	0	0	0	0	0	0	0
CR03	1960s	Multi-Family with 5+ Units	Unvented Crawlspace	1	0	0	0	0	0	0	0	0
CR04	1960s	Multi-Family with 5+ Units	Unvented Crawlspace	1	0	0	0	0	0	0	0	0
CR05	1960s	Multi-Family with 5+ Units	Unvented Crawlspace	1	0	0	0	0	0	0	0	0
CR06	1960s	Multi-Family with 5+ Units	Unvented Crawlspace	1	0	0	0	0	0	0	0	0
CR07	1960s	Multi-Family with 5+ Units	Unvented Crawlspace	1	0	0	0	0	0	0	0	0
CR08	1960s	Multi-Family with 5+ Units	Unvented Crawlspace	1	0	0	0	0	0	0	0	0
CR09	1960s	Multi-Family with 5+ Units	Unvented Crawlspace	1	0	0	0	0	0	0	0	0
CR10	1960s	Multi-Family with 5+ Units	Unvented Crawlspace	1	0	0	0	0	0	0	0	0
CR11	1960s	Multi-Family with 5+ Units	Unvented Crawlspace	1	0	0	0	0	0	0	0	0
CR02	1970s	Multi-Family with 5+ Units	Unvented Crawlspace	1	0	0	0	0	0	0	0	0
CR03	1970s	Multi-Family with 5+ Units	Unvented Crawlspace	1	0	0	0	0	0	0	0	0
CR04	1970s	Multi-Family with 5+ Units	Unvented Crawlspace	1	0	0	0	0	0	0	0	0
CR05	1970s	Multi-Family with 5+ Units	Unvented Crawlspace	1	0	0	0	0	0	0	0	0
CR06	1970s	Multi-Family with 5+ Units	Unvented Crawlspace	1	0	0	0	0	0	0	0	0
CR07	1970s	Multi-Family with 5+ Units	Unvented Crawlspace	1	0	0	0	0	0	0	0	0
CR08	1970s	Multi-Family with 5+ Units	Unvented Crawlspace	1	0	0	0	0	0	0	0	0
CR09	1970s	Multi-Family with 5+ Units	Unvented Crawlspace	1	0	0	0	0	0	0	0	0
CR10	1970s	Multi-Family with 5+ Units	Unvented Crawlspace	1	0	0	0	0	0	0	0	0
CR11	1970s	Multi-Family with 5+ Units	Unvented Crawlspace	1	0	0	0	0	0	0	0	0
CR02	1980s	Multi-Family with 5+ Units	Unvented Crawlspace	1	0	0	0	0	0	0	0	0.00013425
CR03	1980s	Multi-Family with 5+ Units	Unvented Crawlspace	1	0	0	0	0	0	0	0	0.000178761
CR04	1980s	Multi-Family with 5+ Units	Unvented Crawlspace	1	0	0	0	0	0	0	0	0.000386176
CR05	1980s	Multi-Family with 5+ Units	Unvented Crawlspace	1	0	0	0	0	0	0	0	0.000140642
CR06	1980s	Multi-Family with 5+ Units	Unvented Crawlspace	1	0	0	0	0	0	0	0	4.89016e-05
CR07	1980s	Multi-Family with 5+ Units	Unvented Crawlspace	1	0	0	0	0	0	0	0	0.000249482
CR08	1980s	Multi-Family with 5+ Units	Unvented Crawlspace	1	0	0	0	0	0	0	0	0.000224105
CR09	1980s	Multi-Family with 5+ Units	Unvented Crawlspace	1	0	0	0	0	0	0	0	0.00033179
CR10	1980s	Multi-Family with 5+ Units	Unvented Crawlspace	1	0	0	0	0	0	0	0	2.65868e-05
CR11	1980s	Multi-Family with 5+ Units	Unvented Crawlspace	1	0	0	0	0	0	0	0	5.82171e-05
CR02	1990s	Multi-Family with 5+ Units	Unvented Crawlspace	1	0	0	0	0	0	0	0	0.000137597
CR03	1990s	Multi-Family with 5+ Units	Unvented Crawlspace	1	0	0	0	0	0	0	0	9.30059e-05
CR04	1990s	Multi-Family with 5+ Units	Unvented Crawlspace	1	0	0	0	0	0	0	0	0.000368212
CR05	1990s	Multi-Family with 5+ Units	Unvented Crawlspace	1	0	0	0	0	0	0	0	0.000133954
CR06	1990s	Multi-Family with 5+ Units	Unvented Crawlspace	1	0	0	0	0	0	0	0	6.19573e-05
CR07	1990s	Multi-Family with 5+ Units	Unvented Crawlspace	1	0	0	0	0	0	0	0	0.000193971
CR08	1990s	Multi-Family with 5+ Units	Unvented Crawlspace	1	0	0	0	0	0	0	0	0.00021668
CR09	1990s	Multi-Family with 5+ Units	Unvented Crawlspace	1	0	0	0	0	0	0	0	0.000304229
CR10	1990s	Multi-Family with 5+ Units	Unvented Crawlspace	1	0	0	0	0	0	0	0	2.71993e-05
CR11	1990s	Multi-Family with 5+ Units	Unvented Crawlspace	1	0	0	0	0	0	0	0	3.72135e-05
CR02	2000s	Multi-Family with 5+ Units	Unvented Crawlspace	1	0	0	0	0	0	0	0	0.000101539
CR03	2000s	Multi-Family with 5+ Units	Unvented Crawlspace	1	0	0	0	0	0	0	0	3.02977e-05
CR04	2000s	Multi-Family with 5+ Units	Unvented Crawlspace	1	0	0	0	0	0	0	0	8.67508e-05
CR05	2000s	Multi-Family with 5+ Units	Unvented Crawlspace	1	0	0	0	0	0	0	0	8.27675e-05
CR06	2000s	Multi-Family with 5+ Units	Unvented Crawlspace	1	0	0	0	0	0	0	0	0.000135825
CR07	2000s	Multi-Family with 5+ Units	Unvented Crawlspace	1	0	0	0	0	0	0	0	0.00018425
CR08	2000s	Multi-Family with 5+ Units	Unvented Crawlspace	1	0	0	0	0	0	0	0	0.000240979
CR09	2000s	Multi-Family with 5+ Units	Unvented Crawlspace	1	0	0	0	0	0	0	0	0.000108032
CR10	2000s	Multi-Family with 5+ Units	Unvented Crawlspace	1	0	0	0	0	0	0	0	1.94041e-05
CR11	2000s	Multi-Family with 5+ Units	Unvented Crawlspace	1	0	0	0	0	0	0	0	2.64195e-05
CR02	2010s	Multi-Family with 5+ Units	Unvented Crawlspace	1	0	0	0	0	0	0	0	4.03931e-05
CR03	2010s	Multi-Family with 5+ Units	Unvented Crawlspace	1	0	0	0	0	0	0	0	1.01179e-05
CR04	2010s	Multi-Family with 5+ Units	Unvented Crawlspace	1	0	0	0	0	0	0	0	2.26832e-05
CR05	2010s	Multi-Family with 5+ Units	Unvented Crawlspace	1	0	0	0	0	0	0	0	3.9508e-05
CR06	2010s	Multi-Family with 5+ Units	Unvented Crawlspace	1	0	0	0	0	0	0	0	5.54721e-05
CR07	2010s	Multi-Family with 5+ Units	Unvented Crawlspace	1	0	0	0	0	0	0	0	6.79062e-05
CR08	2010s	Multi-Family with 5+ Units	Unvented Crawlspace	1	0	0	0	0	0	0	0	9.94423e-05
CR09	2010s	Multi-Family with 5+ Units	Unvented Crawlspace	1	0	0	0	0	0	0	0	4.32762e-05
CR10	2010s	Multi-Family with 5+ Units	Unvented Crawlspace	1	0	0	0	0	0	0	0	4.6143e-06
CR11	2010s	Multi-Family with 5+ Units	Unvented Crawlspace	1	0	0	0	0	0	0	0	7.9212e-06
CR02	<1940	Single-Family Attached	Unvented Crawlspace	1	0	0	0	0	0	0	0	0
CR03	<1940	Single-Family Attached	Unvented Crawlspace	1	0	0	0	0	0	0	0	0
CR04	<1940	Single-Family Attached	Unvented Crawlspace	1	0	0	0	0	0	0	0	0
CR05	<1940	Single-Family Attached	Unvented Crawlspace	1	0	0	0	0	0	0	0	0
CR06	<1940	Single-Family Attached	Unvented Crawlspace	1	0	0	0	0	0	0	0	0
CR07	<1940	Single-Family Attached	Unvented Crawlspace	1	0	0	0	0	0	0	0	0
CR08	<1940	Single-Family Attached	Unvented Crawlspace	1	0	0	0	0	0	0	0	0
CR09	<1940	Single-Family Attached	Unvented Crawlspace	1	0	0	0	0	0	0	0	0
CR10	<1940	Single-Family Attached	Unvented Crawlspace	1	0	0	0	0	0	0	0	0
CR11	<1940	Single-Family Attached	Unvented Crawlspace	1	0	0	0	0	0	0	0	0
CR02	1940s	Single-Family Attached	Unvented Crawlspace	1	0	0	0	0	0	0	0	0
CR03	1940s	Single-Family Attached	Unvented Crawlspace	1	0	0	0	0	0	0	0	0
CR04	1940s	Single-Family Attached	Unvented Crawlspace	1	0	0	0	0	0	0	0	0
CR05	1940s	Single-Family Attached	Unvented Crawlspace	1	0	0	0	0	0	0	0	0
CR06	1940s	Single-Family Attached	Unvented Crawlspace	1	0	0	0	0	0	0	0	0
CR07	1940s	Single-Family Attached	Unvented Crawlspace	1	0	0	0	0	0	0	0	0
CR08	1940s	Single-Family Attached	Unvented Crawlspace	1	0	0	0	0	0	0	0	0
CR09	1940s	Single-Family Attached	Unvented Crawlspace	1	0	0	0	0	0	0	0	0
CR10	1940s	Single-Family Attached	Unvented Crawlspace	1	0	0	0	0	0	0	0	0
CR11	1940s	Single-Family Attached	Unvented Crawlspace	1	0	0	0	0	0	0	0	0
CR02	1950s	Single-Family Attached	Unvented Crawlspace	1	0	0	0	0	0	0	0	0
CR03	1950s	Single-Family Attached	Unvented Crawlspace	1	0	0	0	0	0	0	0	0
CR04	1950s	Single-Family Attached	Unvented Crawlspace	1	0	0	0	0	0	0	0	0
CR05	1950s	Single-Family Attached	Unvented Crawlspace	1	0	0	0	0	0	0	0	0
CR06	1950s	Single-Family Attached	Unvented Crawlspace	1	0	0	0	0	0	0	0	0
CR07	1950s	Single-Family Attached	Unvented Crawlspace	1	0	0	0	0	0	0	0	0
CR08	1950s	Single-Family Attached	Unvented Crawlspace	1	0	0	0	0	0	0	0	0
CR09	1950s	Single-Family Attached	Unvented Crawlspace	1	0	0	0	0	0	0	0	0
CR10	1950s	Single-Family Attached	Unvented Crawlspace	1	0	0	0	0	0	0	0	0
CR11	1950s	Single-Family Attached	Unvented Crawlspace	1	0	0	0	0	0	0	0	0
CR02	1960s	Single-Family Attached	Unvented Crawlspace	1	0	0	0	0	0	0	0	0
CR03	1960s	Single-Family Attached	Unvented Crawlspace	1	0	0	0	0	0	0	0	0
CR04	1960s	Single-Family Attached	Unvented Crawlspace	1	0	0	0	0	0	0	0	0
CR05	1960s	Single-Family Attached	Unvented Crawlspace	1	0	0	0	0	0	0	0	0
CR06	1960s	Single-Family Attached	Unvented Crawlspace	1	0	0	0	0	0	0	0	0
CR07	1960s	Single-Family Attached	Unvented Crawlspace	1	0	0	0	0	0	0	0	0
CR08	1960s	Single-Family Attached	Unvented Crawlspace	1	0	0	0	0	0	0	0	0
CR09	1960s	Single-Family Attached	Unvented Crawlspace	1	0	0	0	0	0	0	0	0
CR10	1960s	Single-Family Attached	Unvented Crawlspace	1	0	0	0	0	0	0	0	0
CR11	1960s	Single-Family Attached	Unvented Crawlspace	1	0	0	0	0	0	0	0	0
CR02	1970s	Single-Family Attached	Unvented Crawlspace	1	0	0	0	0	0	0	0	0
CR03	1970s	Single-Family Attached	Unvented Crawlspace	1	0	0	0	0	0	0	0	0
CR04	1970s	Single-Family Attached	Unvented Crawlspace	1	0	0	0	0	0	0	0	0
CR05	1970s	Single-Family Attached	Unvented Crawlspace	1	0	0	0	0	0	0	0	0
CR06	1970s	Single-Family Attached	Unvented Crawlspace	1	0	0	0	0	0	0	0	0
CR07	1970s	Single-Family Attached	Unvented Crawlspace	1	0	0	0	0	0	0	0	0
CR08	1970s	Single-Family Attached	Unvented Crawlspace	1	0	0	0	0	0	0	0	0
CR09	1970s	Single-Family Attached	Unvented Crawlspace	1	0	0	0	0	0	0	0	0
CR10	1970s	Single-Family Attached	Unvented Crawlspace	1	0	0	0	0	0	0	0	0
CR11	1970s	Single-Family Attached	Unvented Crawlspace	1	0	0	0	0	0	0	0	0
CR02	1980s	Single-Family Attached	Unvented Crawlspace	1	0	0	0	0	0	0	0	2.75509e-05
CR03	1980s	Single-Family Attached	Unvented Crawlspace	1	0	0	0	0	0	0	0	4.9782e-05
CR04	1980s	Single-Family Attached	Unvented Crawlspace	1	0	0	0	0	0	0	0	7.52706e-05
CR05	1980s	Single-Family Attached	Unvented Crawlspace	1	0	0	0	0	0	0	0	4.15939e-05
CR06	1980s	Single-Family Attached	Unvented Crawlspace	1	0	0	0	0	0	0	0	6.89151e-06
CR07	1980s	Single-Family Attached	Unvented Crawlspace	1	0	0	0	0	0	0	0	9.34226e-05
CR08	1980s	Single-Family Attached	Unvented Crawlspace	1	0	0	0	0	0	0	0	8.29355e-05
CR09	1980s	Single-Family Attached	Unvented Crawlspace	1	0	0	0	0	0	0	0	7.5168e-05
CR10	1980s	Single-Family Attached	Unvented Crawlspace	1	0	0	0	0	0	0	0	6.28884e-06
CR11	1980s	Single-Family Attached	Unvented Crawlspace	1	0	0	0	0	0	0	0	2.3301e-05
CR02	1990s	Single-Family Attached	Unvented Crawlspace	1	0	0	0	0	0	0	0	3.72614e-05
CR03	1990s	Single-Family Attached	Unvented Crawlspace	1	0	0	0	0	0	0	0	2.0011e-05
CR04	1990s	Single-Family Attached	Unvented Crawlspace	1	0	0	0	0	0	0	0	0.000112868
CR05	1990s	Single-Family Attached	Unvented Crawlspace	1	0	0	0	0	0	0	0	3.63437e-05
CR06	1990s	Single-Family Attached	Unvented Crawlspace	1	0	0	0	0	0	0	0	1.13427e-05
CR07	1990s	Single-Family Attached	Unvented Crawlspace	1	0	0	0	0	0	0	0	8.2423e-05
CR08	1990s	Single-Family Attached	Unvented Crawlspace	1	0	0	0	0	0	0	0	7.33694e-05
CR09	1990s	Single-Family Attached	Unvented Crawlspace	1	0	0	0	0	0	0	0	5.14965e-05
CR10	1990s	Single-Family Attached	Unvented Crawlspace	1	0	0	0	0	0	0	0	5.14102e-06
CR11	1990s	Single-Family Attached	Unvented Crawlspace	1	0	0	0	0	0	0	0	1.1099e-05
CR02	2000s	Single-Family Attached	Unvented Crawlspace	1	0	0	0	0	0	0	0	4.94618e-05
CR03	2000s	Single-Family Attached	Unvented Crawlspace	1	0	0	0	0	0	0	0	9.33341e-06
CR04	2000s	Single-Family Attached	Unvented Crawlspace	1	0	0	0	0	0	0	0	2.96289e-05
CR05	2000s	Single-Family Attached	Unvented Crawlspace	1	0	0	0	0	0	0	0	4.7996e-05
CR06	2000s	Single-Family Attached	Unvented Crawlspace	1	0	0	0	0	0	0	0	5.0696e-05
CR07	2000s	Single-Family Attached	Unvented Crawlspace	1	0	0	0	0	0	0	0	6.14742e-05
CR08	2000s	Single-Family Attached	Unvented Crawlspace	1	0	0	0	0	0	0	0	0.000127538
CR09	2000s	Single-Family Attached	Unvented Crawlspace	1	0	0	0	0	0	0	0	4.06079e-05
CR10	2000s	Single-Family Attached	Unvented Crawlspace	1	0	0	0	0	0	0	0	6.65669e-06
CR11	2000s	Single-Family Attached	Unvented Crawlspace	1	0	0	0	0	0	0	0	6.55815e-06
CR02	2010s	Single-Family Attached	Unvented Crawlspace	1	0	0	0	0	0	0	0	6.17759e-06
CR03	2010s	Single-Family Attached	Unvented Crawlspace	1	0	0	0	0	0	0	0	1.97207e-06
CR04	2010s	Single-Family Attached	Unvented Crawlspace	1	0	0	0	0	0	0	0	3.01018e-06
CR05	2010s	Single-Family Attached	Unvented Crawlspace	1	0	0	0	0	0	0	0	1.0887e-05
CR06	2010s	Single-Family Attached	Unvented Crawlspace	1	0	0	0	0	0	0	0	1.12509e-05
CR07	2010s	Single-Family Attached	Unvented Crawlspace	1	0	0	0	0	0	0	0	1.3771e-05
CR08	2010s	Single-Family Attached	Unvented Crawlspace	1	0	0	0	0	0	0	0	3.63231e-05
CR09	2010s	Single-Family Attached	Unvented Crawlspace	1	0	0	0	0	0	0	0	8.99478e-06
CR10	2010s	Single-Family Attached	Unvented Crawlspace	1	0	0	0	0	0	0	0	7.89965e-07
CR11	2010s	Single-Family Attached	Unvented Crawlspace	1	0	0	0	0	0	0	0	5.91998e-07
CR02	<1940	Single-Family Detached	Unvented Crawlspace	1	0	0	0	0	0	0	0	0
CR03	<1940	Single-Family Detached	Unvented Crawlspace	1	0	0	0	0	0	0	0	0
CR04	<1940	Single-Family Detached	Unvented Crawlspace	1	0	0	0	0	0	0	0	0
CR05	<1940	Single-Family Detached	Unvented Crawlspace	1	0	0	0	0	0	0	0	0
CR06	<1940	Single-Family Detached	Unvented Crawlspace	1	0	0	0	0	0	0	0	0
CR07	<1940	Single-Family Detached	Unvented Crawlspace	1	0	0	0	0	0	0	0	0
CR08	<1940	Single-Family Detached	Unvented Crawlspace	1	0	0	0	0	0	0	0	0
CR09	<1940	Single-Family Detached	Unvented Crawlspace	1	0	0	0	0	0	0	0	0
CR10	<1940	Single-Family Detached	Unvented Crawlspace	1	0	0	0	0	0	0	0	0
CR11	<1940	Single-Family Detached	Unvented Crawlspace	1	0	0	0	0	0	0	0	0
CR02	1940s	Single-Family Detached	Unvented Crawlspace	1	0	0	0	0	0	0	0	0
CR03	1940s	Single-Family Detached	Unvented Crawlspace	1	0	0	0	0	0	0	0	0
CR04	1940s	Single-Family Detached	Unvented Crawlspace	1	0	0	0	0	0	0	0	0
CR05	1940s	Single-Family Detached	Unvented Crawlspace	1	0	0	0	0	0	0	0	0
CR06	1940s	Single-Family Detached	Unvented Crawlspace	1	0	0	0	0	0	0	0	0
CR07	1940s	Single-Family Detached	Unvented Crawlspace	1	0	0	0	0	0	0	0	0
CR08	1940s	Single-Family Detached	Unvented Crawlspace	1	0	0	0	0	0	0	0	0
CR09	1940s	Single-Family Detached	Unvented Crawlspace	1	0	0	0	0	0	0	0	0
CR10	1940s	Single-Family Detached	Unvented Crawlspace	1	0	0	0	0	0	0	0	0
CR11	1940s	Single-Family Detached	Unvented Crawlspace	1	0	0	0	0	0	0	0	0
CR02	1950s	Single-Family Detached	Unvented Crawlspace	1	0	0	0	0	0	0	0	0
CR03	1950s	Single-Family Detached	Unvented Crawlspace	1	0	0	0	0	0	0	0	0
CR04	1950s	Single-Family Detached	Unvented Crawlspace	1	0	0	0	0	0	0	0	0
CR05	1950s	Single-Family Detached	Unvented Crawlspace	1	0	0	0	0	0	0	0	0
CR06	1950s	Single-Family Detached	Unvented Crawlspace	1	0	0	0	0	0	0	0	0
CR07	1950s	Single-Family Detached	Unvented Crawlspace	1	0	0	0	0	0	0	0	0
CR08	1950s	Single-Family Detached	Unvented Crawlspace	1	0	0	0	0	0	0	0	0
CR09	1950s	Single-Family Detached	Unvented Crawlspace	1	0	0	0	0	0	0	0	0
CR10	1950s	Single-Family Detached	Unvented Crawlspace	1	0	0	0	0	0	0	0	0
CR11	1950s	Single-Family Detached	Unvented Crawlspace	1	0	0	0	0	0	0	0	0
CR02	1960s	Single-Family Detached	Unvented Crawlspace	1	0	0	0	0	0	0	0	0
CR03	1960s	Single-Family Detached	Unvented Crawlspace	1	0	0	0	0	0	0	0	0
CR04	1960s	Single-Family Detached	Unvented Crawlspace	1	0	0	0	0	0	0	0	0
CR05	1960s	Single-Family Detached	Unvented Crawlspace	1	0	0	0	0	0	0	0	0
CR06	1960s	Single-Family Detached	Unvented Crawlspace	1	0	0	0	0	0	0	0	0
CR07	1960s	Single-Family Detached	Unvented Crawlspace	1	0	0	0	0	0	0	0	0
CR08	1960s	Single-Family Detached	Unvented Crawlspace	1	0	0	0	0	0	0	0	0
CR09	1960s	Single-Family Detached	Unvented Crawlspace	1	0	0	0	0	0	0	0	0
CR10	1960s	Single-Family Detached	Unvented Crawlspace	1	0	0	0	0	0	0	0	0
CR11	1960s	Single-Family Detached	Unvented Crawlspace	1	0	0	0	0	0	0	0	0
CR02	1970s	Single-Family Detached	Unvented Crawlspace	1	0	0	0	0	0	0	0	0
CR03	1970s	Single-Family Detached	Unvented Crawlspace	1	0	0	0	0	0	0	0	0
CR04	1970s	Single-Family Detached	Unvented Crawlspace	1	0	0	0	0	0	0	0	0
CR05	1970s	Single-Family Detached	Unvented Crawlspace	1	0	0	0	0	0	0	0	0
CR06	1970s	Single-Family Detached	Unvented Crawlspace	1	0	0	0	0	0	0	0	0
CR07	1970s	Single-Family Detached	Unvented Crawlspace	1	0	0	0	0	0	0	0	0
CR08	1970s	Single-Family Detached	Unvented Crawlspace	1	0	0	0	0	0	0	0	0
CR09	1970s	Single-Family Detached	Unvented Crawlspace	1	0	0	0	0	0	0	0	0
CR10	1970s	Single-Family Detached	Unvented Crawlspace	1	0	0	0	0	0	0	0	0
CR11	1970s	Single-Family Detached	Unvented Crawlspace	1	0	0	0	0	0	0	0	0
CR02	1980s	Single-Family Detached	Unvented Crawlspace	1	0	0	0	0	0	0	0	0.00018857
CR03	1980s	Single-Family Detached	Unvented Crawlspace	1	0	0	0	0	0	0	0	0.000262011
CR04	1980s	Single-Family Detached	Unvented Crawlspace	1	0	0	0	0	0	0	0	0.000532966
CR05	1980s	Single-Family Detached	Unvented Crawlspace	1	0	0	0	0	0	0	0	0.000212309
CR06	1980s	Single-Family Detached	Unvented Crawlspace	1	0	0	0	0	0	0	0	8.8671e-05
CR07	1980s	Single-Family Detached	Unvented Crawlspace	1	0	0	0	0	0	0	0	0.000401004
CR08	1980s	Single-Family Detached	Unvented Crawlspace	1	0	0	0	0	0	0	0	0.000525342
CR09	1980s	Single-Family Detached	Unvented Crawlspace	1	0	0	0	0	0	0	0	0.000798828
CR10	1980s	Single-Family Detached	Unvented Crawlspace	1	0	0	0	0	0	0	0	6.86522e-05
CR11	1980s	Single-Family Detached	Unvented Crawlspace	1	0	0	0	0	0	0	0	0.000107463
CR02	1990s	Single-Family Detached	Unvented Crawlspace	1	0	0	0	0	0	0	0	0.000253099
CR03	1990s	Single-Family Detached	Unvented Crawlspace	1	0	0	0	0	0	0	0	0.000224206
CR04	1990s	Single-Family Detached	Unvented Crawlspace	1	0	0	0	0	0	0	0	0.0008405
CR05	1990s	Single-Family Detached	Unvented Crawlspace	1	0	0	0	0	0	0	0	0.000317734
CR06	1990s	Single-Family Detached	Unvented Crawlspace	1	0	0	0	0	0	0	0	0.000140934
CR07	1990s	Single-Family Detached	Unvented Crawlspace	1	0	0	0	0	0	0	0	0.000390062
CR08	1990s	Single-Family Detached	Unvented Crawlspace	1	0	0	0	0	0	0	0	0.000619156
CR09	1990s	Single-Family Detached	Unvented Crawlspace	1	0	0	0	0	0	0	0	0.000898723
CR10	1990s	Single-Family Detached	Unvented Crawlspace	1	0	0	0	0	0	0	0	9.34579e-05
CR11	1990s	Single-Family Detached	Unvented Crawlspace	1	0	0	0	0	0	0	0	9.02822e-05
CR02	2000s	Single-Family Detached	Unvented Crawlspace	1	0	0	0	0	0	0	0	0.00020695
CR03	2000s	Single-Family Detached	Unvented Crawlspace	1	0	0	0	0	0	0	0	8.43047e-05
CR04	2000s	Single-Family Detached	Unvented Crawlspace	1	0	0	0	0	0	0	0	0.000240724
CR05	2000s	Single-Family Detached	Unvented Crawlspace	1	0	0	0	0	0	0	0	0.000336791
CR06	2000s	Single-Family Detached	Unvented Crawlspace	1	0	0	0	0	0	0	0	0.00037445
CR07	2000s	Single-Family Detached	Unvented Crawlspace	1	0	0	0	0	0	0	0	0.000209299
CR08	2000s	Single-Family Detached	Unvented Crawlspace	1	0	0	0	0	0	0	0	0.000782182
CR09	2000s	Single-Family Detached	Unvented Crawlspace	1	0	0	0	0	0	0	0	0.000449031
CR10	2000s	Single-Family Detached	Unvented Crawlspace	1	0	0	0	0	0	0	0	9.78176e-05
CR11	2000s	Single-Family Detached	Unvented Crawlspace	1	0	0	0	0	0	0	0	8.66625e-05
CR02	2010s	Single-Family Detached	Unvented Crawlspace	1	0	0	0	0	0	0	0	4.25921e-05
CR03	2010s	Single-Family Detached	Unvented Crawlspace	1	0	0	0	0	0	0	0	1.51829e-05
CR04	2010s	Single-Family Detached	Unvented Crawlspace	1	0	0	0	0	0	0	0	4.21361e-05
CR05	2010s	Single-Family Detached	Unvented Crawlspace	1	0	0	0	0	0	0	0	7.01222e-05
CR06	2010s	Single-Family Detached	Unvented Crawlspace	1	0	0	0	0	0	0	0	8.52388e-05
CR07	2010s	Single-Family Detached	Unvented Crawlspace	1	0	0	0	0	0	0	0	3.80258e-05
CR08	2010s	Single-Family Detached	Unvented Crawlspace	1	0	0	0	0	0	0	0	0.00016252
CR09	2010s	Single-Family Detached	Unvented Crawlspace	1	0	0	0	0	0	0	0	9.15962e-05
CR10	2010s	Single-Family Detached	Unvented Crawlspace	1	0	0	0	0	0	0	0	1.45065e-05
CR11	2010s	Single-Family Detached	Unvented Crawlspace	1	0	0	0	0	0	0	0	1.18122e-05
=======
CR02	<1940	Multi-Family with 2 - 4 Units	Unvented Crawlspace	1	0	0	0	0	0	0	0	1.4818e-05
CR03	<1940	Multi-Family with 2 - 4 Units	Unvented Crawlspace	1	0	0	0	0	0	0	0	1.34586e-05
CR04	<1940	Multi-Family with 2 - 4 Units	Unvented Crawlspace	1	0	0	0	0	0	0	0	3.71077e-05
CR05	<1940	Multi-Family with 2 - 4 Units	Unvented Crawlspace	1	0	0	0	0	0	0	0	9.89316e-06
CR06	<1940	Multi-Family with 2 - 4 Units	Unvented Crawlspace	1	0	0	0	0	0	0	0	9.72409e-06
CR07	<1940	Multi-Family with 2 - 4 Units	Unvented Crawlspace	1	0	0	0	0	0	0	0	3.6145e-05
CR08	<1940	Multi-Family with 2 - 4 Units	Unvented Crawlspace	1	0	0	0	0	0	0	0	3.55917e-05
CR09	<1940	Multi-Family with 2 - 4 Units	Unvented Crawlspace	1	0	0	0	0	0	0	0	8.10577e-05
CR10	<1940	Multi-Family with 2 - 4 Units	Unvented Crawlspace	1	0	0	0	0	0	0	0	1.04595e-05
CR11	<1940	Multi-Family with 2 - 4 Units	Unvented Crawlspace	1	0	0	0	0	0	0	0	2.89484e-05
CR02	1940s	Multi-Family with 2 - 4 Units	Unvented Crawlspace	1	0	0	0	0	0	0	0	5.92969e-06
CR03	1940s	Multi-Family with 2 - 4 Units	Unvented Crawlspace	1	0	0	0	0	0	0	0	5.3857e-06
CR04	1940s	Multi-Family with 2 - 4 Units	Unvented Crawlspace	1	0	0	0	0	0	0	0	1.48493e-05
CR05	1940s	Multi-Family with 2 - 4 Units	Unvented Crawlspace	1	0	0	0	0	0	0	0	3.95893e-06
CR06	1940s	Multi-Family with 2 - 4 Units	Unvented Crawlspace	1	0	0	0	0	0	0	0	3.89127e-06
CR07	1940s	Multi-Family with 2 - 4 Units	Unvented Crawlspace	1	0	0	0	0	0	0	0	1.44641e-05
CR08	1940s	Multi-Family with 2 - 4 Units	Unvented Crawlspace	1	0	0	0	0	0	0	0	1.42427e-05
CR09	1940s	Multi-Family with 2 - 4 Units	Unvented Crawlspace	1	0	0	0	0	0	0	0	3.24367e-05
CR10	1940s	Multi-Family with 2 - 4 Units	Unvented Crawlspace	1	0	0	0	0	0	0	0	4.18555e-06
CR11	1940s	Multi-Family with 2 - 4 Units	Unvented Crawlspace	1	0	0	0	0	0	0	0	1.15842e-05
CR02	1950s	Multi-Family with 2 - 4 Units	Unvented Crawlspace	1	0	0	0	0	0	0	0	1.25029e-05
CR03	1950s	Multi-Family with 2 - 4 Units	Unvented Crawlspace	1	0	0	0	0	0	0	0	1.13559e-05
CR04	1950s	Multi-Family with 2 - 4 Units	Unvented Crawlspace	1	0	0	0	0	0	0	0	3.13101e-05
CR05	1950s	Multi-Family with 2 - 4 Units	Unvented Crawlspace	1	0	0	0	0	0	0	0	8.34748e-06
CR06	1950s	Multi-Family with 2 - 4 Units	Unvented Crawlspace	1	0	0	0	0	0	0	0	8.20483e-06
CR07	1950s	Multi-Family with 2 - 4 Units	Unvented Crawlspace	1	0	0	0	0	0	0	0	3.04978e-05
CR08	1950s	Multi-Family with 2 - 4 Units	Unvented Crawlspace	1	0	0	0	0	0	0	0	3.00309e-05
CR09	1950s	Multi-Family with 2 - 4 Units	Unvented Crawlspace	1	0	0	0	0	0	0	0	6.83935e-05
CR10	1950s	Multi-Family with 2 - 4 Units	Unvented Crawlspace	1	0	0	0	0	0	0	0	8.82531e-06
CR11	1950s	Multi-Family with 2 - 4 Units	Unvented Crawlspace	1	0	0	0	0	0	0	0	2.44256e-05
CR02	1960s	Multi-Family with 2 - 4 Units	Unvented Crawlspace	1	0	0	0	0	0	0	0	1.26513e-05
CR03	1960s	Multi-Family with 2 - 4 Units	Unvented Crawlspace	1	0	0	0	0	0	0	0	1.14907e-05
CR04	1960s	Multi-Family with 2 - 4 Units	Unvented Crawlspace	1	0	0	0	0	0	0	0	3.16818e-05
CR05	1960s	Multi-Family with 2 - 4 Units	Unvented Crawlspace	1	0	0	0	0	0	0	0	8.44659e-06
CR06	1960s	Multi-Family with 2 - 4 Units	Unvented Crawlspace	1	0	0	0	0	0	0	0	8.30224e-06
CR07	1960s	Multi-Family with 2 - 4 Units	Unvented Crawlspace	1	0	0	0	0	0	0	0	3.08599e-05
CR08	1960s	Multi-Family with 2 - 4 Units	Unvented Crawlspace	1	0	0	0	0	0	0	0	3.03875e-05
CR09	1960s	Multi-Family with 2 - 4 Units	Unvented Crawlspace	1	0	0	0	0	0	0	0	6.92055e-05
CR10	1960s	Multi-Family with 2 - 4 Units	Unvented Crawlspace	1	0	0	0	0	0	0	0	8.93008e-06
CR11	1960s	Multi-Family with 2 - 4 Units	Unvented Crawlspace	1	0	0	0	0	0	0	0	2.47156e-05
CR02	1970s	Multi-Family with 2 - 4 Units	Unvented Crawlspace	1	0	0	0	0	0	0	0	1.80659e-05
CR03	1970s	Multi-Family with 2 - 4 Units	Unvented Crawlspace	1	0	0	0	0	0	0	0	1.64086e-05
CR04	1970s	Multi-Family with 2 - 4 Units	Unvented Crawlspace	1	0	0	0	0	0	0	0	4.52413e-05
CR05	1970s	Multi-Family with 2 - 4 Units	Unvented Crawlspace	1	0	0	0	0	0	0	0	1.20616e-05
CR06	1970s	Multi-Family with 2 - 4 Units	Unvented Crawlspace	1	0	0	0	0	0	0	0	1.18555e-05
CR07	1970s	Multi-Family with 2 - 4 Units	Unvented Crawlspace	1	0	0	0	0	0	0	0	4.40676e-05
CR08	1970s	Multi-Family with 2 - 4 Units	Unvented Crawlspace	1	0	0	0	0	0	0	0	4.3393e-05
CR09	1970s	Multi-Family with 2 - 4 Units	Unvented Crawlspace	1	0	0	0	0	0	0	0	9.88247e-05
CR10	1970s	Multi-Family with 2 - 4 Units	Unvented Crawlspace	1	0	0	0	0	0	0	0	1.27521e-05
CR11	1970s	Multi-Family with 2 - 4 Units	Unvented Crawlspace	1	0	0	0	0	0	0	0	3.52936e-05
CR02	1980s	Multi-Family with 2 - 4 Units	Unvented Crawlspace	1	0	0	0	0	0	0	0	1.58377e-05
CR03	1980s	Multi-Family with 2 - 4 Units	Unvented Crawlspace	1	0	0	0	0	0	0	0	1.43847e-05
CR04	1980s	Multi-Family with 2 - 4 Units	Unvented Crawlspace	1	0	0	0	0	0	0	0	3.96613e-05
CR05	1980s	Multi-Family with 2 - 4 Units	Unvented Crawlspace	1	0	0	0	0	0	0	0	1.0574e-05
CR06	1980s	Multi-Family with 2 - 4 Units	Unvented Crawlspace	1	0	0	0	0	0	0	0	1.03933e-05
CR07	1980s	Multi-Family with 2 - 4 Units	Unvented Crawlspace	1	0	0	0	0	0	0	0	3.86324e-05
CR08	1980s	Multi-Family with 2 - 4 Units	Unvented Crawlspace	1	0	0	0	0	0	0	0	3.80409e-05
CR09	1980s	Multi-Family with 2 - 4 Units	Unvented Crawlspace	1	0	0	0	0	0	0	0	8.66357e-05
CR10	1980s	Multi-Family with 2 - 4 Units	Unvented Crawlspace	1	0	0	0	0	0	0	0	1.11792e-05
CR11	1980s	Multi-Family with 2 - 4 Units	Unvented Crawlspace	1	0	0	0	0	0	0	0	3.09405e-05
CR02	1990s	Multi-Family with 2 - 4 Units	Unvented Crawlspace	1	0	0	0	0	0	0	0	1.66296e-05
CR03	1990s	Multi-Family with 2 - 4 Units	Unvented Crawlspace	1	0	0	0	0	0	0	0	1.5104e-05
CR04	1990s	Multi-Family with 2 - 4 Units	Unvented Crawlspace	1	0	0	0	0	0	0	0	4.16443e-05
CR05	1990s	Multi-Family with 2 - 4 Units	Unvented Crawlspace	1	0	0	0	0	0	0	0	1.11026e-05
CR06	1990s	Multi-Family with 2 - 4 Units	Unvented Crawlspace	1	0	0	0	0	0	0	0	1.09129e-05
CR07	1990s	Multi-Family with 2 - 4 Units	Unvented Crawlspace	1	0	0	0	0	0	0	0	4.05639e-05
CR08	1990s	Multi-Family with 2 - 4 Units	Unvented Crawlspace	1	0	0	0	0	0	0	0	3.99429e-05
CR09	1990s	Multi-Family with 2 - 4 Units	Unvented Crawlspace	1	0	0	0	0	0	0	0	9.09674e-05
CR10	1990s	Multi-Family with 2 - 4 Units	Unvented Crawlspace	1	0	0	0	0	0	0	0	1.17382e-05
CR11	1990s	Multi-Family with 2 - 4 Units	Unvented Crawlspace	1	0	0	0	0	0	0	0	3.24875e-05
CR02	2000s	Multi-Family with 2 - 4 Units	Unvented Crawlspace	1	0	0	0	0	0	0	0	1.69509e-05
CR03	2000s	Multi-Family with 2 - 4 Units	Unvented Crawlspace	1	0	0	0	0	0	0	0	1.53958e-05
CR04	2000s	Multi-Family with 2 - 4 Units	Unvented Crawlspace	1	0	0	0	0	0	0	0	4.2449e-05
CR05	2000s	Multi-Family with 2 - 4 Units	Unvented Crawlspace	1	0	0	0	0	0	0	0	1.13172e-05
CR06	2000s	Multi-Family with 2 - 4 Units	Unvented Crawlspace	1	0	0	0	0	0	0	0	1.11238e-05
CR07	2000s	Multi-Family with 2 - 4 Units	Unvented Crawlspace	1	0	0	0	0	0	0	0	4.13477e-05
CR08	2000s	Multi-Family with 2 - 4 Units	Unvented Crawlspace	1	0	0	0	0	0	0	0	4.07147e-05
CR09	2000s	Multi-Family with 2 - 4 Units	Unvented Crawlspace	1	0	0	0	0	0	0	0	9.27251e-05
CR10	2000s	Multi-Family with 2 - 4 Units	Unvented Crawlspace	1	0	0	0	0	0	0	0	1.1965e-05
CR11	2000s	Multi-Family with 2 - 4 Units	Unvented Crawlspace	1	0	0	0	0	0	0	0	3.31152e-05
CR02	2010s	Multi-Family with 2 - 4 Units	Unvented Crawlspace	1	0	0	0	0	0	0	0	3.85262e-06
CR03	2010s	Multi-Family with 2 - 4 Units	Unvented Crawlspace	1	0	0	0	0	0	0	0	3.49918e-06
CR04	2010s	Multi-Family with 2 - 4 Units	Unvented Crawlspace	1	0	0	0	0	0	0	0	9.64785e-06
CR05	2010s	Multi-Family with 2 - 4 Units	Unvented Crawlspace	1	0	0	0	0	0	0	0	2.57218e-06
CR06	2010s	Multi-Family with 2 - 4 Units	Unvented Crawlspace	1	0	0	0	0	0	0	0	2.52822e-06
CR07	2010s	Multi-Family with 2 - 4 Units	Unvented Crawlspace	1	0	0	0	0	0	0	0	9.39755e-06
CR08	2010s	Multi-Family with 2 - 4 Units	Unvented Crawlspace	1	0	0	0	0	0	0	0	9.25369e-06
CR09	2010s	Multi-Family with 2 - 4 Units	Unvented Crawlspace	1	0	0	0	0	0	0	0	2.10747e-05
CR10	2010s	Multi-Family with 2 - 4 Units	Unvented Crawlspace	1	0	0	0	0	0	0	0	2.71942e-06
CR11	2010s	Multi-Family with 2 - 4 Units	Unvented Crawlspace	1	0	0	0	0	0	0	0	7.52647e-06
CR02	<1940	Multi-Family with 5+ Units	Unvented Crawlspace	1	0	0	0	0	0	0	0	3.34061e-05
CR03	<1940	Multi-Family with 5+ Units	Unvented Crawlspace	1	0	0	0	0	0	0	0	3.03414e-05
CR04	<1940	Multi-Family with 5+ Units	Unvented Crawlspace	1	0	0	0	0	0	0	0	8.36566e-05
CR05	<1940	Multi-Family with 5+ Units	Unvented Crawlspace	1	0	0	0	0	0	0	0	2.23034e-05
CR06	<1940	Multi-Family with 5+ Units	Unvented Crawlspace	1	0	0	0	0	0	0	0	2.19223e-05
CR07	<1940	Multi-Family with 5+ Units	Unvented Crawlspace	1	0	0	0	0	0	0	0	8.14863e-05
CR08	<1940	Multi-Family with 5+ Units	Unvented Crawlspace	1	0	0	0	0	0	0	0	8.02388e-05
CR09	<1940	Multi-Family with 5+ Units	Unvented Crawlspace	1	0	0	0	0	0	0	0	0.000182739
CR10	<1940	Multi-Family with 5+ Units	Unvented Crawlspace	1	0	0	0	0	0	0	0	2.35801e-05
CR11	<1940	Multi-Family with 5+ Units	Unvented Crawlspace	1	0	0	0	0	0	0	0	6.52621e-05
CR02	1940s	Multi-Family with 5+ Units	Unvented Crawlspace	1	0	0	0	0	0	0	0	1.33681e-05
CR03	1940s	Multi-Family with 5+ Units	Unvented Crawlspace	1	0	0	0	0	0	0	0	1.21417e-05
CR04	1940s	Multi-Family with 5+ Units	Unvented Crawlspace	1	0	0	0	0	0	0	0	3.34767e-05
CR05	1940s	Multi-Family with 5+ Units	Unvented Crawlspace	1	0	0	0	0	0	0	0	8.92512e-06
CR06	1940s	Multi-Family with 5+ Units	Unvented Crawlspace	1	0	0	0	0	0	0	0	8.77259e-06
CR07	1940s	Multi-Family with 5+ Units	Unvented Crawlspace	1	0	0	0	0	0	0	0	3.26082e-05
CR08	1940s	Multi-Family with 5+ Units	Unvented Crawlspace	1	0	0	0	0	0	0	0	3.2109e-05
CR09	1940s	Multi-Family with 5+ Units	Unvented Crawlspace	1	0	0	0	0	0	0	0	7.31262e-05
CR10	1940s	Multi-Family with 5+ Units	Unvented Crawlspace	1	0	0	0	0	0	0	0	9.43601e-06
CR11	1940s	Multi-Family with 5+ Units	Unvented Crawlspace	1	0	0	0	0	0	0	0	2.61158e-05
CR02	1950s	Multi-Family with 5+ Units	Unvented Crawlspace	1	0	0	0	0	0	0	0	2.81868e-05
CR03	1950s	Multi-Family with 5+ Units	Unvented Crawlspace	1	0	0	0	0	0	0	0	2.56009e-05
CR04	1950s	Multi-Family with 5+ Units	Unvented Crawlspace	1	0	0	0	0	0	0	0	7.05864e-05
CR05	1950s	Multi-Family with 5+ Units	Unvented Crawlspace	1	0	0	0	0	0	0	0	1.88188e-05
CR06	1950s	Multi-Family with 5+ Units	Unvented Crawlspace	1	0	0	0	0	0	0	0	1.84972e-05
CR07	1950s	Multi-Family with 5+ Units	Unvented Crawlspace	1	0	0	0	0	0	0	0	6.87551e-05
CR08	1950s	Multi-Family with 5+ Units	Unvented Crawlspace	1	0	0	0	0	0	0	0	6.77026e-05
CR09	1950s	Multi-Family with 5+ Units	Unvented Crawlspace	1	0	0	0	0	0	0	0	0.000154188
CR10	1950s	Multi-Family with 5+ Units	Unvented Crawlspace	1	0	0	0	0	0	0	0	1.9896e-05
CR11	1950s	Multi-Family with 5+ Units	Unvented Crawlspace	1	0	0	0	0	0	0	0	5.50657e-05
CR02	1960s	Multi-Family with 5+ Units	Unvented Crawlspace	1	0	0	0	0	0	0	0	2.85215e-05
CR03	1960s	Multi-Family with 5+ Units	Unvented Crawlspace	1	0	0	0	0	0	0	0	2.59049e-05
CR04	1960s	Multi-Family with 5+ Units	Unvented Crawlspace	1	0	0	0	0	0	0	0	7.14244e-05
CR05	1960s	Multi-Family with 5+ Units	Unvented Crawlspace	1	0	0	0	0	0	0	0	1.90422e-05
CR06	1960s	Multi-Family with 5+ Units	Unvented Crawlspace	1	0	0	0	0	0	0	0	1.87168e-05
CR07	1960s	Multi-Family with 5+ Units	Unvented Crawlspace	1	0	0	0	0	0	0	0	6.95714e-05
CR08	1960s	Multi-Family with 5+ Units	Unvented Crawlspace	1	0	0	0	0	0	0	0	6.85063e-05
CR09	1960s	Multi-Family with 5+ Units	Unvented Crawlspace	1	0	0	0	0	0	0	0	0.000156019
CR10	1960s	Multi-Family with 5+ Units	Unvented Crawlspace	1	0	0	0	0	0	0	0	2.01322e-05
CR11	1960s	Multi-Family with 5+ Units	Unvented Crawlspace	1	0	0	0	0	0	0	0	5.57195e-05
CR02	1970s	Multi-Family with 5+ Units	Unvented Crawlspace	1	0	0	0	0	0	0	0	4.07283e-05
CR03	1970s	Multi-Family with 5+ Units	Unvented Crawlspace	1	0	0	0	0	0	0	0	3.69919e-05
CR04	1970s	Multi-Family with 5+ Units	Unvented Crawlspace	1	0	0	0	0	0	0	0	0.000101993
CR05	1970s	Multi-Family with 5+ Units	Unvented Crawlspace	1	0	0	0	0	0	0	0	2.71921e-05
CR06	1970s	Multi-Family with 5+ Units	Unvented Crawlspace	1	0	0	0	0	0	0	0	2.67274e-05
CR07	1970s	Multi-Family with 5+ Units	Unvented Crawlspace	1	0	0	0	0	0	0	0	9.93472e-05
CR08	1970s	Multi-Family with 5+ Units	Unvented Crawlspace	1	0	0	0	0	0	0	0	9.78263e-05
CR09	1970s	Multi-Family with 5+ Units	Unvented Crawlspace	1	0	0	0	0	0	0	0	0.000222793
CR10	1970s	Multi-Family with 5+ Units	Unvented Crawlspace	1	0	0	0	0	0	0	0	2.87486e-05
CR11	1970s	Multi-Family with 5+ Units	Unvented Crawlspace	1	0	0	0	0	0	0	0	7.95668e-05
CR02	1980s	Multi-Family with 5+ Units	Unvented Crawlspace	1	0	0	0	0	0	0	0	3.57049e-05
CR03	1980s	Multi-Family with 5+ Units	Unvented Crawlspace	1	0	0	0	0	0	0	0	3.24293e-05
CR04	1980s	Multi-Family with 5+ Units	Unvented Crawlspace	1	0	0	0	0	0	0	0	8.94135e-05
CR05	1980s	Multi-Family with 5+ Units	Unvented Crawlspace	1	0	0	0	0	0	0	0	2.38382e-05
CR06	1980s	Multi-Family with 5+ Units	Unvented Crawlspace	1	0	0	0	0	0	0	0	2.34309e-05
CR07	1980s	Multi-Family with 5+ Units	Unvented Crawlspace	1	0	0	0	0	0	0	0	8.70938e-05
CR08	1980s	Multi-Family with 5+ Units	Unvented Crawlspace	1	0	0	0	0	0	0	0	8.57605e-05
CR09	1980s	Multi-Family with 5+ Units	Unvented Crawlspace	1	0	0	0	0	0	0	0	0.000195314
CR10	1980s	Multi-Family with 5+ Units	Unvented Crawlspace	1	0	0	0	0	0	0	0	2.52028e-05
CR11	1980s	Multi-Family with 5+ Units	Unvented Crawlspace	1	0	0	0	0	0	0	0	6.97531e-05
CR02	1990s	Multi-Family with 5+ Units	Unvented Crawlspace	1	0	0	0	0	0	0	0	3.74901e-05
CR03	1990s	Multi-Family with 5+ Units	Unvented Crawlspace	1	0	0	0	0	0	0	0	3.40508e-05
CR04	1990s	Multi-Family with 5+ Units	Unvented Crawlspace	1	0	0	0	0	0	0	0	9.3884e-05
CR05	1990s	Multi-Family with 5+ Units	Unvented Crawlspace	1	0	0	0	0	0	0	0	2.50301e-05
CR06	1990s	Multi-Family with 5+ Units	Unvented Crawlspace	1	0	0	0	0	0	0	0	2.46024e-05
CR07	1990s	Multi-Family with 5+ Units	Unvented Crawlspace	1	0	0	0	0	0	0	0	9.14484e-05
CR08	1990s	Multi-Family with 5+ Units	Unvented Crawlspace	1	0	0	0	0	0	0	0	9.00484e-05
CR09	1990s	Multi-Family with 5+ Units	Unvented Crawlspace	1	0	0	0	0	0	0	0	0.000205079
CR10	1990s	Multi-Family with 5+ Units	Unvented Crawlspace	1	0	0	0	0	0	0	0	2.64629e-05
CR11	1990s	Multi-Family with 5+ Units	Unvented Crawlspace	1	0	0	0	0	0	0	0	7.32407e-05
CR02	2000s	Multi-Family with 5+ Units	Unvented Crawlspace	1	0	0	0	0	0	0	0	3.82145e-05
CR03	2000s	Multi-Family with 5+ Units	Unvented Crawlspace	1	0	0	0	0	0	0	0	3.47087e-05
CR04	2000s	Multi-Family with 5+ Units	Unvented Crawlspace	1	0	0	0	0	0	0	0	9.56981e-05
CR05	2000s	Multi-Family with 5+ Units	Unvented Crawlspace	1	0	0	0	0	0	0	0	2.55137e-05
CR06	2000s	Multi-Family with 5+ Units	Unvented Crawlspace	1	0	0	0	0	0	0	0	2.50777e-05
CR07	2000s	Multi-Family with 5+ Units	Unvented Crawlspace	1	0	0	0	0	0	0	0	9.32154e-05
CR08	2000s	Multi-Family with 5+ Units	Unvented Crawlspace	1	0	0	0	0	0	0	0	9.17884e-05
CR09	2000s	Multi-Family with 5+ Units	Unvented Crawlspace	1	0	0	0	0	0	0	0	0.000209042
CR10	2000s	Multi-Family with 5+ Units	Unvented Crawlspace	1	0	0	0	0	0	0	0	2.69742e-05
CR11	2000s	Multi-Family with 5+ Units	Unvented Crawlspace	1	0	0	0	0	0	0	0	7.46559e-05
CR02	2010s	Multi-Family with 5+ Units	Unvented Crawlspace	1	0	0	0	0	0	0	0	8.68544e-06
CR03	2010s	Multi-Family with 5+ Units	Unvented Crawlspace	1	0	0	0	0	0	0	0	7.88863e-06
CR04	2010s	Multi-Family with 5+ Units	Unvented Crawlspace	1	0	0	0	0	0	0	0	2.17504e-05
CR05	2010s	Multi-Family with 5+ Units	Unvented Crawlspace	1	0	0	0	0	0	0	0	5.79879e-06
CR06	2010s	Multi-Family with 5+ Units	Unvented Crawlspace	1	0	0	0	0	0	0	0	5.6997e-06
CR07	2010s	Multi-Family with 5+ Units	Unvented Crawlspace	1	0	0	0	0	0	0	0	2.11861e-05
CR08	2010s	Multi-Family with 5+ Units	Unvented Crawlspace	1	0	0	0	0	0	0	0	2.08618e-05
CR09	2010s	Multi-Family with 5+ Units	Unvented Crawlspace	1	0	0	0	0	0	0	0	4.75113e-05
CR10	2010s	Multi-Family with 5+ Units	Unvented Crawlspace	1	0	0	0	0	0	0	0	6.13072e-06
CR11	2010s	Multi-Family with 5+ Units	Unvented Crawlspace	1	0	0	0	0	0	0	0	1.69679e-05
CR02	<1940	Single-Family Attached	Unvented Crawlspace	1	0	0	0	0	0	0	0	8.0953e-06
CR03	<1940	Single-Family Attached	Unvented Crawlspace	1	0	0	0	0	0	0	0	7.35263e-06
CR04	<1940	Single-Family Attached	Unvented Crawlspace	1	0	0	0	0	0	0	0	2.02725e-05
CR05	<1940	Single-Family Attached	Unvented Crawlspace	1	0	0	0	0	0	0	0	5.40479e-06
CR06	<1940	Single-Family Attached	Unvented Crawlspace	1	0	0	0	0	0	0	0	5.31243e-06
CR07	<1940	Single-Family Attached	Unvented Crawlspace	1	0	0	0	0	0	0	0	1.97466e-05
CR08	<1940	Single-Family Attached	Unvented Crawlspace	1	0	0	0	0	0	0	0	1.94443e-05
CR09	<1940	Single-Family Attached	Unvented Crawlspace	1	0	0	0	0	0	0	0	4.42831e-05
CR10	<1940	Single-Family Attached	Unvented Crawlspace	1	0	0	0	0	0	0	0	5.71417e-06
CR11	<1940	Single-Family Attached	Unvented Crawlspace	1	0	0	0	0	0	0	0	1.5815e-05
CR02	1940s	Single-Family Attached	Unvented Crawlspace	1	0	0	0	0	0	0	0	3.23948e-06
CR03	1940s	Single-Family Attached	Unvented Crawlspace	1	0	0	0	0	0	0	0	2.94229e-06
CR04	1940s	Single-Family Attached	Unvented Crawlspace	1	0	0	0	0	0	0	0	8.11243e-06
CR05	1940s	Single-Family Attached	Unvented Crawlspace	1	0	0	0	0	0	0	0	2.16283e-06
CR06	1940s	Single-Family Attached	Unvented Crawlspace	1	0	0	0	0	0	0	0	2.12586e-06
CR07	1940s	Single-Family Attached	Unvented Crawlspace	1	0	0	0	0	0	0	0	7.90196e-06
CR08	1940s	Single-Family Attached	Unvented Crawlspace	1	0	0	0	0	0	0	0	7.78099e-06
CR09	1940s	Single-Family Attached	Unvented Crawlspace	1	0	0	0	0	0	0	0	1.77207e-05
CR10	1940s	Single-Family Attached	Unvented Crawlspace	1	0	0	0	0	0	0	0	2.28663e-06
CR11	1940s	Single-Family Attached	Unvented Crawlspace	1	0	0	0	0	0	0	0	6.32865e-06
CR02	1950s	Single-Family Attached	Unvented Crawlspace	1	0	0	0	0	0	0	0	6.83052e-06
CR03	1950s	Single-Family Attached	Unvented Crawlspace	1	0	0	0	0	0	0	0	6.20388e-06
CR04	1950s	Single-Family Attached	Unvented Crawlspace	1	0	0	0	0	0	0	0	1.71052e-05
CR05	1950s	Single-Family Attached	Unvented Crawlspace	1	0	0	0	0	0	0	0	4.56036e-06
CR06	1950s	Single-Family Attached	Unvented Crawlspace	1	0	0	0	0	0	0	0	4.48243e-06
CR07	1950s	Single-Family Attached	Unvented Crawlspace	1	0	0	0	0	0	0	0	1.66615e-05
CR08	1950s	Single-Family Attached	Unvented Crawlspace	1	0	0	0	0	0	0	0	1.64064e-05
CR09	1950s	Single-Family Attached	Unvented Crawlspace	1	0	0	0	0	0	0	0	3.73645e-05
CR10	1950s	Single-Family Attached	Unvented Crawlspace	1	0	0	0	0	0	0	0	4.82141e-06
CR11	1950s	Single-Family Attached	Unvented Crawlspace	1	0	0	0	0	0	0	0	1.33441e-05
CR02	1960s	Single-Family Attached	Unvented Crawlspace	1	0	0	0	0	0	0	0	6.91161e-06
CR03	1960s	Single-Family Attached	Unvented Crawlspace	1	0	0	0	0	0	0	0	6.27754e-06
CR04	1960s	Single-Family Attached	Unvented Crawlspace	1	0	0	0	0	0	0	0	1.73083e-05
CR05	1960s	Single-Family Attached	Unvented Crawlspace	1	0	0	0	0	0	0	0	4.6145e-06
CR06	1960s	Single-Family Attached	Unvented Crawlspace	1	0	0	0	0	0	0	0	4.53565e-06
CR07	1960s	Single-Family Attached	Unvented Crawlspace	1	0	0	0	0	0	0	0	1.68593e-05
CR08	1960s	Single-Family Attached	Unvented Crawlspace	1	0	0	0	0	0	0	0	1.66012e-05
CR09	1960s	Single-Family Attached	Unvented Crawlspace	1	0	0	0	0	0	0	0	3.78081e-05
CR10	1960s	Single-Family Attached	Unvented Crawlspace	1	0	0	0	0	0	0	0	4.87865e-06
CR11	1960s	Single-Family Attached	Unvented Crawlspace	1	0	0	0	0	0	0	0	1.35025e-05
CR02	1970s	Single-Family Attached	Unvented Crawlspace	1	0	0	0	0	0	0	0	9.86971e-06
CR03	1970s	Single-Family Attached	Unvented Crawlspace	1	0	0	0	0	0	0	0	8.96425e-06
CR04	1970s	Single-Family Attached	Unvented Crawlspace	1	0	0	0	0	0	0	0	2.47161e-05
CR05	1970s	Single-Family Attached	Unvented Crawlspace	1	0	0	0	0	0	0	0	6.58946e-06
CR06	1970s	Single-Family Attached	Unvented Crawlspace	1	0	0	0	0	0	0	0	6.47685e-06
CR07	1970s	Single-Family Attached	Unvented Crawlspace	1	0	0	0	0	0	0	0	2.40748e-05
CR08	1970s	Single-Family Attached	Unvented Crawlspace	1	0	0	0	0	0	0	0	2.37063e-05
CR09	1970s	Single-Family Attached	Unvented Crawlspace	1	0	0	0	0	0	0	0	5.39895e-05
CR10	1970s	Single-Family Attached	Unvented Crawlspace	1	0	0	0	0	0	0	0	6.96665e-06
CR11	1970s	Single-Family Attached	Unvented Crawlspace	1	0	0	0	0	0	0	0	1.92814e-05
CR02	1980s	Single-Family Attached	Unvented Crawlspace	1	0	0	0	0	0	0	0	8.65239e-06
CR03	1980s	Single-Family Attached	Unvented Crawlspace	1	0	0	0	0	0	0	0	7.85861e-06
CR04	1980s	Single-Family Attached	Unvented Crawlspace	1	0	0	0	0	0	0	0	2.16676e-05
CR05	1980s	Single-Family Attached	Unvented Crawlspace	1	0	0	0	0	0	0	0	5.77672e-06
CR06	1980s	Single-Family Attached	Unvented Crawlspace	1	0	0	0	0	0	0	0	5.678e-06
CR07	1980s	Single-Family Attached	Unvented Crawlspace	1	0	0	0	0	0	0	0	2.11055e-05
CR08	1980s	Single-Family Attached	Unvented Crawlspace	1	0	0	0	0	0	0	0	2.07824e-05
CR09	1980s	Single-Family Attached	Unvented Crawlspace	1	0	0	0	0	0	0	0	4.73305e-05
CR10	1980s	Single-Family Attached	Unvented Crawlspace	1	0	0	0	0	0	0	0	6.10739e-06
CR11	1980s	Single-Family Attached	Unvented Crawlspace	1	0	0	0	0	0	0	0	1.69033e-05
CR02	1990s	Single-Family Attached	Unvented Crawlspace	1	0	0	0	0	0	0	0	9.08499e-06
CR03	1990s	Single-Family Attached	Unvented Crawlspace	1	0	0	0	0	0	0	0	8.25153e-06
CR04	1990s	Single-Family Attached	Unvented Crawlspace	1	0	0	0	0	0	0	0	2.27509e-05
CR05	1990s	Single-Family Attached	Unvented Crawlspace	1	0	0	0	0	0	0	0	6.06555e-06
CR06	1990s	Single-Family Attached	Unvented Crawlspace	1	0	0	0	0	0	0	0	5.96189e-06
CR07	1990s	Single-Family Attached	Unvented Crawlspace	1	0	0	0	0	0	0	0	2.21607e-05
CR08	1990s	Single-Family Attached	Unvented Crawlspace	1	0	0	0	0	0	0	0	2.18214e-05
CR09	1990s	Single-Family Attached	Unvented Crawlspace	1	0	0	0	0	0	0	0	4.96969e-05
CR10	1990s	Single-Family Attached	Unvented Crawlspace	1	0	0	0	0	0	0	0	6.41275e-06
CR11	1990s	Single-Family Attached	Unvented Crawlspace	1	0	0	0	0	0	0	0	1.77484e-05
CR02	2000s	Single-Family Attached	Unvented Crawlspace	1	0	0	0	0	0	0	0	9.26054e-06
CR03	2000s	Single-Family Attached	Unvented Crawlspace	1	0	0	0	0	0	0	0	8.41097e-06
CR04	2000s	Single-Family Attached	Unvented Crawlspace	1	0	0	0	0	0	0	0	2.31906e-05
CR05	2000s	Single-Family Attached	Unvented Crawlspace	1	0	0	0	0	0	0	0	6.18275e-06
CR06	2000s	Single-Family Attached	Unvented Crawlspace	1	0	0	0	0	0	0	0	6.07709e-06
CR07	2000s	Single-Family Attached	Unvented Crawlspace	1	0	0	0	0	0	0	0	2.25889e-05
CR08	2000s	Single-Family Attached	Unvented Crawlspace	1	0	0	0	0	0	0	0	2.22431e-05
CR09	2000s	Single-Family Attached	Unvented Crawlspace	1	0	0	0	0	0	0	0	5.06572e-05
CR10	2000s	Single-Family Attached	Unvented Crawlspace	1	0	0	0	0	0	0	0	6.53666e-06
CR11	2000s	Single-Family Attached	Unvented Crawlspace	1	0	0	0	0	0	0	0	1.80914e-05
CR02	2010s	Single-Family Attached	Unvented Crawlspace	1	0	0	0	0	0	0	0	2.10475e-06
CR03	2010s	Single-Family Attached	Unvented Crawlspace	1	0	0	0	0	0	0	0	1.91165e-06
CR04	2010s	Single-Family Attached	Unvented Crawlspace	1	0	0	0	0	0	0	0	5.27077e-06
CR05	2010s	Single-Family Attached	Unvented Crawlspace	1	0	0	0	0	0	0	0	1.40522e-06
CR06	2010s	Single-Family Attached	Unvented Crawlspace	1	0	0	0	0	0	0	0	1.38121e-06
CR07	2010s	Single-Family Attached	Unvented Crawlspace	1	0	0	0	0	0	0	0	5.13403e-06
CR08	2010s	Single-Family Attached	Unvented Crawlspace	1	0	0	0	0	0	0	0	5.05544e-06
CR09	2010s	Single-Family Attached	Unvented Crawlspace	1	0	0	0	0	0	0	0	1.15134e-05
CR10	2010s	Single-Family Attached	Unvented Crawlspace	1	0	0	0	0	0	0	0	1.48566e-06
CR11	2010s	Single-Family Attached	Unvented Crawlspace	1	0	0	0	0	0	0	0	4.11183e-06
CR02	<1940	Single-Family Detached	Unvented Crawlspace	1	0	0	0	0	0	0	0	8.22615e-05
CR03	<1940	Single-Family Detached	Unvented Crawlspace	1	0	0	0	0	0	0	0	7.47148e-05
CR04	<1940	Single-Family Detached	Unvented Crawlspace	1	0	0	0	0	0	0	0	0.000206002
CR05	<1940	Single-Family Detached	Unvented Crawlspace	1	0	0	0	0	0	0	0	5.49215e-05
CR06	<1940	Single-Family Detached	Unvented Crawlspace	1	0	0	0	0	0	0	0	5.39829e-05
CR07	<1940	Single-Family Detached	Unvented Crawlspace	1	0	0	0	0	0	0	0	0.000200658
CR08	<1940	Single-Family Detached	Unvented Crawlspace	1	0	0	0	0	0	0	0	0.000197586
CR09	<1940	Single-Family Detached	Unvented Crawlspace	1	0	0	0	0	0	0	0	0.000449989
CR10	<1940	Single-Family Detached	Unvented Crawlspace	1	0	0	0	0	0	0	0	5.80653e-05
CR11	<1940	Single-Family Detached	Unvented Crawlspace	1	0	0	0	0	0	0	0	0.000160706
CR02	1940s	Single-Family Detached	Unvented Crawlspace	1	0	0	0	0	0	0	0	3.29185e-05
CR03	1940s	Single-Family Detached	Unvented Crawlspace	1	0	0	0	0	0	0	0	2.98985e-05
CR04	1940s	Single-Family Detached	Unvented Crawlspace	1	0	0	0	0	0	0	0	8.24355e-05
CR05	1940s	Single-Family Detached	Unvented Crawlspace	1	0	0	0	0	0	0	0	2.19778e-05
CR06	1940s	Single-Family Detached	Unvented Crawlspace	1	0	0	0	0	0	0	0	2.16023e-05
CR07	1940s	Single-Family Detached	Unvented Crawlspace	1	0	0	0	0	0	0	0	8.02969e-05
CR08	1940s	Single-Family Detached	Unvented Crawlspace	1	0	0	0	0	0	0	0	7.90676e-05
CR09	1940s	Single-Family Detached	Unvented Crawlspace	1	0	0	0	0	0	0	0	0.000180071
CR10	1940s	Single-Family Detached	Unvented Crawlspace	1	0	0	0	0	0	0	0	2.32359e-05
CR11	1940s	Single-Family Detached	Unvented Crawlspace	1	0	0	0	0	0	0	0	6.43095e-05
CR02	1950s	Single-Family Detached	Unvented Crawlspace	1	0	0	0	0	0	0	0	6.94093e-05
CR03	1950s	Single-Family Detached	Unvented Crawlspace	1	0	0	0	0	0	0	0	6.30416e-05
CR04	1950s	Single-Family Detached	Unvented Crawlspace	1	0	0	0	0	0	0	0	0.000173817
CR05	1950s	Single-Family Detached	Unvented Crawlspace	1	0	0	0	0	0	0	0	4.63408e-05
CR06	1950s	Single-Family Detached	Unvented Crawlspace	1	0	0	0	0	0	0	0	4.55488e-05
CR07	1950s	Single-Family Detached	Unvented Crawlspace	1	0	0	0	0	0	0	0	0.000169308
CR08	1950s	Single-Family Detached	Unvented Crawlspace	1	0	0	0	0	0	0	0	0.000166716
CR09	1950s	Single-Family Detached	Unvented Crawlspace	1	0	0	0	0	0	0	0	0.000379684
CR10	1950s	Single-Family Detached	Unvented Crawlspace	1	0	0	0	0	0	0	0	4.89934e-05
CR11	1950s	Single-Family Detached	Unvented Crawlspace	1	0	0	0	0	0	0	0	0.000135598
CR02	1960s	Single-Family Detached	Unvented Crawlspace	1	0	0	0	0	0	0	0	7.02333e-05
CR03	1960s	Single-Family Detached	Unvented Crawlspace	1	0	0	0	0	0	0	0	6.37901e-05
CR04	1960s	Single-Family Detached	Unvented Crawlspace	1	0	0	0	0	0	0	0	0.000175881
CR05	1960s	Single-Family Detached	Unvented Crawlspace	1	0	0	0	0	0	0	0	4.68909e-05
CR06	1960s	Single-Family Detached	Unvented Crawlspace	1	0	0	0	0	0	0	0	4.60896e-05
CR07	1960s	Single-Family Detached	Unvented Crawlspace	1	0	0	0	0	0	0	0	0.000171318
CR08	1960s	Single-Family Detached	Unvented Crawlspace	1	0	0	0	0	0	0	0	0.000168695
CR09	1960s	Single-Family Detached	Unvented Crawlspace	1	0	0	0	0	0	0	0	0.000384192
CR10	1960s	Single-Family Detached	Unvented Crawlspace	1	0	0	0	0	0	0	0	4.9575e-05
CR11	1960s	Single-Family Detached	Unvented Crawlspace	1	0	0	0	0	0	0	0	0.000137208
CR02	1970s	Single-Family Detached	Unvented Crawlspace	1	0	0	0	0	0	0	0	0.000100292
CR03	1970s	Single-Family Detached	Unvented Crawlspace	1	0	0	0	0	0	0	0	9.10915e-05
CR04	1970s	Single-Family Detached	Unvented Crawlspace	1	0	0	0	0	0	0	0	0.000251156
CR05	1970s	Single-Family Detached	Unvented Crawlspace	1	0	0	0	0	0	0	0	6.69597e-05
CR06	1970s	Single-Family Detached	Unvented Crawlspace	1	0	0	0	0	0	0	0	6.58154e-05
CR07	1970s	Single-Family Detached	Unvented Crawlspace	1	0	0	0	0	0	0	0	0.00024464
CR08	1970s	Single-Family Detached	Unvented Crawlspace	1	0	0	0	0	0	0	0	0.000240895
CR09	1970s	Single-Family Detached	Unvented Crawlspace	1	0	0	0	0	0	0	0	0.000548622
CR10	1970s	Single-Family Detached	Unvented Crawlspace	1	0	0	0	0	0	0	0	7.07926e-05
CR11	1970s	Single-Family Detached	Unvented Crawlspace	1	0	0	0	0	0	0	0	0.000195931
CR02	1980s	Single-Family Detached	Unvented Crawlspace	1	0	0	0	0	0	0	0	8.79224e-05
CR03	1980s	Single-Family Detached	Unvented Crawlspace	1	0	0	0	0	0	0	0	7.98564e-05
CR04	1980s	Single-Family Detached	Unvented Crawlspace	1	0	0	0	0	0	0	0	0.000220178
CR05	1980s	Single-Family Detached	Unvented Crawlspace	1	0	0	0	0	0	0	0	5.8701e-05
CR06	1980s	Single-Family Detached	Unvented Crawlspace	1	0	0	0	0	0	0	0	5.76978e-05
CR07	1980s	Single-Family Detached	Unvented Crawlspace	1	0	0	0	0	0	0	0	0.000214466
CR08	1980s	Single-Family Detached	Unvented Crawlspace	1	0	0	0	0	0	0	0	0.000211183
CR09	1980s	Single-Family Detached	Unvented Crawlspace	1	0	0	0	0	0	0	0	0.000480955
CR10	1980s	Single-Family Detached	Unvented Crawlspace	1	0	0	0	0	0	0	0	6.20611e-05
CR11	1980s	Single-Family Detached	Unvented Crawlspace	1	0	0	0	0	0	0	0	0.000171765
CR02	1990s	Single-Family Detached	Unvented Crawlspace	1	0	0	0	0	0	0	0	9.23184e-05
CR03	1990s	Single-Family Detached	Unvented Crawlspace	1	0	0	0	0	0	0	0	8.3849e-05
CR04	1990s	Single-Family Detached	Unvented Crawlspace	1	0	0	0	0	0	0	0	0.000231187
CR05	1990s	Single-Family Detached	Unvented Crawlspace	1	0	0	0	0	0	0	0	6.16359e-05
CR06	1990s	Single-Family Detached	Unvented Crawlspace	1	0	0	0	0	0	0	0	6.05826e-05
CR07	1990s	Single-Family Detached	Unvented Crawlspace	1	0	0	0	0	0	0	0	0.000225189
CR08	1990s	Single-Family Detached	Unvented Crawlspace	1	0	0	0	0	0	0	0	0.000221742
CR09	1990s	Single-Family Detached	Unvented Crawlspace	1	0	0	0	0	0	0	0	0.000505002
CR10	1990s	Single-Family Detached	Unvented Crawlspace	1	0	0	0	0	0	0	0	6.51641e-05
CR11	1990s	Single-Family Detached	Unvented Crawlspace	1	0	0	0	0	0	0	0	0.000180353
CR02	2000s	Single-Family Detached	Unvented Crawlspace	1	0	0	0	0	0	0	0	9.41022e-05
CR03	2000s	Single-Family Detached	Unvented Crawlspace	1	0	0	0	0	0	0	0	8.54692e-05
CR04	2000s	Single-Family Detached	Unvented Crawlspace	1	0	0	0	0	0	0	0	0.000235654
CR05	2000s	Single-Family Detached	Unvented Crawlspace	1	0	0	0	0	0	0	0	6.28269e-05
CR06	2000s	Single-Family Detached	Unvented Crawlspace	1	0	0	0	0	0	0	0	6.17532e-05
CR07	2000s	Single-Family Detached	Unvented Crawlspace	1	0	0	0	0	0	0	0	0.00022954
CR08	2000s	Single-Family Detached	Unvented Crawlspace	1	0	0	0	0	0	0	0	0.000226026
CR09	2000s	Single-Family Detached	Unvented Crawlspace	1	0	0	0	0	0	0	0	0.00051476
CR10	2000s	Single-Family Detached	Unvented Crawlspace	1	0	0	0	0	0	0	0	6.64232e-05
CR11	2000s	Single-Family Detached	Unvented Crawlspace	1	0	0	0	0	0	0	0	0.000183838
CR02	2010s	Single-Family Detached	Unvented Crawlspace	1	0	0	0	0	0	0	0	2.13877e-05
CR03	2010s	Single-Family Detached	Unvented Crawlspace	1	0	0	0	0	0	0	0	1.94255e-05
CR04	2010s	Single-Family Detached	Unvented Crawlspace	1	0	0	0	0	0	0	0	5.35597e-05
CR05	2010s	Single-Family Detached	Unvented Crawlspace	1	0	0	0	0	0	0	0	1.42794e-05
CR06	2010s	Single-Family Detached	Unvented Crawlspace	1	0	0	0	0	0	0	0	1.40353e-05
CR07	2010s	Single-Family Detached	Unvented Crawlspace	1	0	0	0	0	0	0	0	5.21702e-05
CR08	2010s	Single-Family Detached	Unvented Crawlspace	1	0	0	0	0	0	0	0	5.13715e-05
CR09	2010s	Single-Family Detached	Unvented Crawlspace	1	0	0	0	0	0	0	0	0.000116995
CR10	2010s	Single-Family Detached	Unvented Crawlspace	1	0	0	0	0	0	0	0	1.50967e-05
CR11	2010s	Single-Family Detached	Unvented Crawlspace	1	0	0	0	0	0	0	0	4.17829e-05
>>>>>>> e1387e3e
CR02	<1940	Mobile Home	Heated Basement	1	0	0	0	0	0	0	0	0
CR03	<1940	Mobile Home	Heated Basement	1	0	0	0	0	0	0	0	0
CR04	<1940	Mobile Home	Heated Basement	1	0	0	0	0	0	0	0	0
CR05	<1940	Mobile Home	Heated Basement	1	0	0	0	0	0	0	0	0
CR06	<1940	Mobile Home	Heated Basement	1	0	0	0	0	0	0	0	0
CR07	<1940	Mobile Home	Heated Basement	1	0	0	0	0	0	0	0	0
CR08	<1940	Mobile Home	Heated Basement	1	0	0	0	0	0	0	0	0
CR09	<1940	Mobile Home	Heated Basement	1	0	0	0	0	0	0	0	0
CR10	<1940	Mobile Home	Heated Basement	1	0	0	0	0	0	0	0	0
CR11	<1940	Mobile Home	Heated Basement	1	0	0	0	0	0	0	0	0
CR02	1940s	Mobile Home	Heated Basement	1	0	0	0	0	0	0	0	0
CR03	1940s	Mobile Home	Heated Basement	1	0	0	0	0	0	0	0	0
CR04	1940s	Mobile Home	Heated Basement	1	0	0	0	0	0	0	0	0
CR05	1940s	Mobile Home	Heated Basement	1	0	0	0	0	0	0	0	0
CR06	1940s	Mobile Home	Heated Basement	1	0	0	0	0	0	0	0	0
CR07	1940s	Mobile Home	Heated Basement	1	0	0	0	0	0	0	0	0
CR08	1940s	Mobile Home	Heated Basement	1	0	0	0	0	0	0	0	0
CR09	1940s	Mobile Home	Heated Basement	1	0	0	0	0	0	0	0	0
CR10	1940s	Mobile Home	Heated Basement	1	0	0	0	0	0	0	0	0
CR11	1940s	Mobile Home	Heated Basement	1	0	0	0	0	0	0	0	0
CR02	1950s	Mobile Home	Heated Basement	1	0	0	0	0	0	0	0	0
CR03	1950s	Mobile Home	Heated Basement	1	0	0	0	0	0	0	0	0
CR04	1950s	Mobile Home	Heated Basement	1	0	0	0	0	0	0	0	0
CR05	1950s	Mobile Home	Heated Basement	1	0	0	0	0	0	0	0	0
CR06	1950s	Mobile Home	Heated Basement	1	0	0	0	0	0	0	0	0
CR07	1950s	Mobile Home	Heated Basement	1	0	0	0	0	0	0	0	0
CR08	1950s	Mobile Home	Heated Basement	1	0	0	0	0	0	0	0	0
CR09	1950s	Mobile Home	Heated Basement	1	0	0	0	0	0	0	0	0
CR10	1950s	Mobile Home	Heated Basement	1	0	0	0	0	0	0	0	0
CR11	1950s	Mobile Home	Heated Basement	1	0	0	0	0	0	0	0	0
CR02	1960s	Mobile Home	Heated Basement	1	0	0	0	0	0	0	0	0
CR03	1960s	Mobile Home	Heated Basement	1	0	0	0	0	0	0	0	0
CR04	1960s	Mobile Home	Heated Basement	1	0	0	0	0	0	0	0	0
CR05	1960s	Mobile Home	Heated Basement	1	0	0	0	0	0	0	0	0
CR06	1960s	Mobile Home	Heated Basement	1	0	0	0	0	0	0	0	0
CR07	1960s	Mobile Home	Heated Basement	1	0	0	0	0	0	0	0	0
CR08	1960s	Mobile Home	Heated Basement	1	0	0	0	0	0	0	0	0
CR09	1960s	Mobile Home	Heated Basement	1	0	0	0	0	0	0	0	0
CR10	1960s	Mobile Home	Heated Basement	1	0	0	0	0	0	0	0	0
CR11	1960s	Mobile Home	Heated Basement	1	0	0	0	0	0	0	0	0
CR02	1970s	Mobile Home	Heated Basement	1	0	0	0	0	0	0	0	0
CR03	1970s	Mobile Home	Heated Basement	1	0	0	0	0	0	0	0	0
CR04	1970s	Mobile Home	Heated Basement	1	0	0	0	0	0	0	0	0
CR05	1970s	Mobile Home	Heated Basement	1	0	0	0	0	0	0	0	0
CR06	1970s	Mobile Home	Heated Basement	1	0	0	0	0	0	0	0	0
CR07	1970s	Mobile Home	Heated Basement	1	0	0	0	0	0	0	0	0
CR08	1970s	Mobile Home	Heated Basement	1	0	0	0	0	0	0	0	0
CR09	1970s	Mobile Home	Heated Basement	1	0	0	0	0	0	0	0	0
CR10	1970s	Mobile Home	Heated Basement	1	0	0	0	0	0	0	0	0
CR11	1970s	Mobile Home	Heated Basement	1	0	0	0	0	0	0	0	0
CR02	1980s	Mobile Home	Heated Basement	1	0	0	0	0	0	0	0	0
CR03	1980s	Mobile Home	Heated Basement	1	0	0	0	0	0	0	0	0
CR04	1980s	Mobile Home	Heated Basement	1	0	0	0	0	0	0	0	0
CR05	1980s	Mobile Home	Heated Basement	1	0	0	0	0	0	0	0	0
CR06	1980s	Mobile Home	Heated Basement	1	0	0	0	0	0	0	0	0
CR07	1980s	Mobile Home	Heated Basement	1	0	0	0	0	0	0	0	0
CR08	1980s	Mobile Home	Heated Basement	1	0	0	0	0	0	0	0	0
CR09	1980s	Mobile Home	Heated Basement	1	0	0	0	0	0	0	0	0
CR10	1980s	Mobile Home	Heated Basement	1	0	0	0	0	0	0	0	0
CR11	1980s	Mobile Home	Heated Basement	1	0	0	0	0	0	0	0	0
CR02	1990s	Mobile Home	Heated Basement	1	0	0	0	0	0	0	0	0
CR03	1990s	Mobile Home	Heated Basement	1	0	0	0	0	0	0	0	0
CR04	1990s	Mobile Home	Heated Basement	1	0	0	0	0	0	0	0	0
CR05	1990s	Mobile Home	Heated Basement	1	0	0	0	0	0	0	0	0
CR06	1990s	Mobile Home	Heated Basement	1	0	0	0	0	0	0	0	0
CR07	1990s	Mobile Home	Heated Basement	1	0	0	0	0	0	0	0	0
CR08	1990s	Mobile Home	Heated Basement	1	0	0	0	0	0	0	0	0
CR09	1990s	Mobile Home	Heated Basement	1	0	0	0	0	0	0	0	0
CR10	1990s	Mobile Home	Heated Basement	1	0	0	0	0	0	0	0	0
CR11	1990s	Mobile Home	Heated Basement	1	0	0	0	0	0	0	0	0
CR02	2000s	Mobile Home	Heated Basement	1	0	0	0	0	0	0	0	0
CR03	2000s	Mobile Home	Heated Basement	1	0	0	0	0	0	0	0	0
CR04	2000s	Mobile Home	Heated Basement	1	0	0	0	0	0	0	0	0
CR05	2000s	Mobile Home	Heated Basement	1	0	0	0	0	0	0	0	0
CR06	2000s	Mobile Home	Heated Basement	1	0	0	0	0	0	0	0	0
CR07	2000s	Mobile Home	Heated Basement	1	0	0	0	0	0	0	0	0
CR08	2000s	Mobile Home	Heated Basement	1	0	0	0	0	0	0	0	0
CR09	2000s	Mobile Home	Heated Basement	1	0	0	0	0	0	0	0	0
CR10	2000s	Mobile Home	Heated Basement	1	0	0	0	0	0	0	0	0
CR11	2000s	Mobile Home	Heated Basement	1	0	0	0	0	0	0	0	0
CR02	2010s	Mobile Home	Heated Basement	1	0	0	0	0	0	0	0	0
CR03	2010s	Mobile Home	Heated Basement	1	0	0	0	0	0	0	0	0
CR04	2010s	Mobile Home	Heated Basement	1	0	0	0	0	0	0	0	0
CR05	2010s	Mobile Home	Heated Basement	1	0	0	0	0	0	0	0	0
CR06	2010s	Mobile Home	Heated Basement	1	0	0	0	0	0	0	0	0
CR07	2010s	Mobile Home	Heated Basement	1	0	0	0	0	0	0	0	0
CR08	2010s	Mobile Home	Heated Basement	1	0	0	0	0	0	0	0	0
CR09	2010s	Mobile Home	Heated Basement	1	0	0	0	0	0	0	0	0
CR10	2010s	Mobile Home	Heated Basement	1	0	0	0	0	0	0	0	0
CR11	2010s	Mobile Home	Heated Basement	1	0	0	0	0	0	0	0	0
CR02	<1940	Multi-Family with 2 - 4 Units	Heated Basement	1	0	0	0	0	0	0	0	0
CR03	<1940	Multi-Family with 2 - 4 Units	Heated Basement	1	0	0	0	0	0	0	0	0
CR04	<1940	Multi-Family with 2 - 4 Units	Heated Basement	1	0	0	0	0	0	0	0	0
CR05	<1940	Multi-Family with 2 - 4 Units	Heated Basement	1	0	0	0	0	0	0	0	0
CR06	<1940	Multi-Family with 2 - 4 Units	Heated Basement	1	0	0	0	0	0	0	0	0
CR07	<1940	Multi-Family with 2 - 4 Units	Heated Basement	1	0	0	0	0	0	0	0	0
CR08	<1940	Multi-Family with 2 - 4 Units	Heated Basement	1	0	0	0	0	0	0	0	0
CR09	<1940	Multi-Family with 2 - 4 Units	Heated Basement	1	0	0	0	0	0	0	0	0
CR10	<1940	Multi-Family with 2 - 4 Units	Heated Basement	1	0	0	0	0	0	0	0	0
CR11	<1940	Multi-Family with 2 - 4 Units	Heated Basement	1	0	0	0	0	0	0	0	0
CR02	1940s	Multi-Family with 2 - 4 Units	Heated Basement	1	0	0	0	0	0	0	0	0
CR03	1940s	Multi-Family with 2 - 4 Units	Heated Basement	1	0	0	0	0	0	0	0	0
CR04	1940s	Multi-Family with 2 - 4 Units	Heated Basement	1	0	0	0	0	0	0	0	0
CR05	1940s	Multi-Family with 2 - 4 Units	Heated Basement	1	0	0	0	0	0	0	0	0
CR06	1940s	Multi-Family with 2 - 4 Units	Heated Basement	1	0	0	0	0	0	0	0	0
CR07	1940s	Multi-Family with 2 - 4 Units	Heated Basement	1	0	0	0	0	0	0	0	0
CR08	1940s	Multi-Family with 2 - 4 Units	Heated Basement	1	0	0	0	0	0	0	0	0
CR09	1940s	Multi-Family with 2 - 4 Units	Heated Basement	1	0	0	0	0	0	0	0	0
CR10	1940s	Multi-Family with 2 - 4 Units	Heated Basement	1	0	0	0	0	0	0	0	0
CR11	1940s	Multi-Family with 2 - 4 Units	Heated Basement	1	0	0	0	0	0	0	0	0
CR02	1950s	Multi-Family with 2 - 4 Units	Heated Basement	1	0	0	0	0	0	0	0	0
CR03	1950s	Multi-Family with 2 - 4 Units	Heated Basement	1	0	0	0	0	0	0	0	0
CR04	1950s	Multi-Family with 2 - 4 Units	Heated Basement	1	0	0	0	0	0	0	0	0
CR05	1950s	Multi-Family with 2 - 4 Units	Heated Basement	1	0	0	0	0	0	0	0	0
CR06	1950s	Multi-Family with 2 - 4 Units	Heated Basement	1	0	0	0	0	0	0	0	0
CR07	1950s	Multi-Family with 2 - 4 Units	Heated Basement	1	0	0	0	0	0	0	0	0
CR08	1950s	Multi-Family with 2 - 4 Units	Heated Basement	1	0	0	0	0	0	0	0	0
CR09	1950s	Multi-Family with 2 - 4 Units	Heated Basement	1	0	0	0	0	0	0	0	0
CR10	1950s	Multi-Family with 2 - 4 Units	Heated Basement	1	0	0	0	0	0	0	0	0
CR11	1950s	Multi-Family with 2 - 4 Units	Heated Basement	1	0	0	0	0	0	0	0	0
CR02	1960s	Multi-Family with 2 - 4 Units	Heated Basement	1	0	0	0	0	0	0	0	0
CR03	1960s	Multi-Family with 2 - 4 Units	Heated Basement	1	0	0	0	0	0	0	0	0
CR04	1960s	Multi-Family with 2 - 4 Units	Heated Basement	1	0	0	0	0	0	0	0	0
CR05	1960s	Multi-Family with 2 - 4 Units	Heated Basement	1	0	0	0	0	0	0	0	0
CR06	1960s	Multi-Family with 2 - 4 Units	Heated Basement	1	0	0	0	0	0	0	0	0
CR07	1960s	Multi-Family with 2 - 4 Units	Heated Basement	1	0	0	0	0	0	0	0	0
CR08	1960s	Multi-Family with 2 - 4 Units	Heated Basement	1	0	0	0	0	0	0	0	0
CR09	1960s	Multi-Family with 2 - 4 Units	Heated Basement	1	0	0	0	0	0	0	0	0
CR10	1960s	Multi-Family with 2 - 4 Units	Heated Basement	1	0	0	0	0	0	0	0	0
CR11	1960s	Multi-Family with 2 - 4 Units	Heated Basement	1	0	0	0	0	0	0	0	0
CR02	1970s	Multi-Family with 2 - 4 Units	Heated Basement	1	0	0	0	0	0	0	0	0
CR03	1970s	Multi-Family with 2 - 4 Units	Heated Basement	1	0	0	0	0	0	0	0	0
CR04	1970s	Multi-Family with 2 - 4 Units	Heated Basement	1	0	0	0	0	0	0	0	0
CR05	1970s	Multi-Family with 2 - 4 Units	Heated Basement	1	0	0	0	0	0	0	0	0
CR06	1970s	Multi-Family with 2 - 4 Units	Heated Basement	1	0	0	0	0	0	0	0	0
CR07	1970s	Multi-Family with 2 - 4 Units	Heated Basement	1	0	0	0	0	0	0	0	0
CR08	1970s	Multi-Family with 2 - 4 Units	Heated Basement	1	0	0	0	0	0	0	0	0
CR09	1970s	Multi-Family with 2 - 4 Units	Heated Basement	1	0	0	0	0	0	0	0	0
CR10	1970s	Multi-Family with 2 - 4 Units	Heated Basement	1	0	0	0	0	0	0	0	0
CR11	1970s	Multi-Family with 2 - 4 Units	Heated Basement	1	0	0	0	0	0	0	0	0
CR02	1980s	Multi-Family with 2 - 4 Units	Heated Basement	1	0	0	0	0	0	0	0	0
CR03	1980s	Multi-Family with 2 - 4 Units	Heated Basement	1	0	0	0	0	0	0	0	0
CR04	1980s	Multi-Family with 2 - 4 Units	Heated Basement	1	0	0	0	0	0	0	0	0
CR05	1980s	Multi-Family with 2 - 4 Units	Heated Basement	1	0	0	0	0	0	0	0	0
CR06	1980s	Multi-Family with 2 - 4 Units	Heated Basement	1	0	0	0	0	0	0	0	0
CR07	1980s	Multi-Family with 2 - 4 Units	Heated Basement	1	0	0	0	0	0	0	0	0
CR08	1980s	Multi-Family with 2 - 4 Units	Heated Basement	1	0	0	0	0	0	0	0	0
CR09	1980s	Multi-Family with 2 - 4 Units	Heated Basement	1	0	0	0	0	0	0	0	0
CR10	1980s	Multi-Family with 2 - 4 Units	Heated Basement	1	0	0	0	0	0	0	0	0
CR11	1980s	Multi-Family with 2 - 4 Units	Heated Basement	1	0	0	0	0	0	0	0	0
CR02	1990s	Multi-Family with 2 - 4 Units	Heated Basement	1	0	0	0	0	0	0	0	0
CR03	1990s	Multi-Family with 2 - 4 Units	Heated Basement	1	0	0	0	0	0	0	0	0
CR04	1990s	Multi-Family with 2 - 4 Units	Heated Basement	1	0	0	0	0	0	0	0	0
CR05	1990s	Multi-Family with 2 - 4 Units	Heated Basement	1	0	0	0	0	0	0	0	0
CR06	1990s	Multi-Family with 2 - 4 Units	Heated Basement	1	0	0	0	0	0	0	0	0
CR07	1990s	Multi-Family with 2 - 4 Units	Heated Basement	1	0	0	0	0	0	0	0	0
CR08	1990s	Multi-Family with 2 - 4 Units	Heated Basement	1	0	0	0	0	0	0	0	0
CR09	1990s	Multi-Family with 2 - 4 Units	Heated Basement	1	0	0	0	0	0	0	0	0
CR10	1990s	Multi-Family with 2 - 4 Units	Heated Basement	1	0	0	0	0	0	0	0	0
CR11	1990s	Multi-Family with 2 - 4 Units	Heated Basement	1	0	0	0	0	0	0	0	0
CR02	2000s	Multi-Family with 2 - 4 Units	Heated Basement	1	0	0	0	0	0	0	0	0
CR03	2000s	Multi-Family with 2 - 4 Units	Heated Basement	1	0	0	0	0	0	0	0	0
CR04	2000s	Multi-Family with 2 - 4 Units	Heated Basement	1	0	0	0	0	0	0	0	0
CR05	2000s	Multi-Family with 2 - 4 Units	Heated Basement	1	0	0	0	0	0	0	0	0
CR06	2000s	Multi-Family with 2 - 4 Units	Heated Basement	1	0	0	0	0	0	0	0	0
CR07	2000s	Multi-Family with 2 - 4 Units	Heated Basement	1	0	0	0	0	0	0	0	0
CR08	2000s	Multi-Family with 2 - 4 Units	Heated Basement	1	0	0	0	0	0	0	0	0
CR09	2000s	Multi-Family with 2 - 4 Units	Heated Basement	1	0	0	0	0	0	0	0	0
CR10	2000s	Multi-Family with 2 - 4 Units	Heated Basement	1	0	0	0	0	0	0	0	0
CR11	2000s	Multi-Family with 2 - 4 Units	Heated Basement	1	0	0	0	0	0	0	0	0
CR02	2010s	Multi-Family with 2 - 4 Units	Heated Basement	1	0	0	0	0	0	0	0	0
CR03	2010s	Multi-Family with 2 - 4 Units	Heated Basement	1	0	0	0	0	0	0	0	0
CR04	2010s	Multi-Family with 2 - 4 Units	Heated Basement	1	0	0	0	0	0	0	0	0
CR05	2010s	Multi-Family with 2 - 4 Units	Heated Basement	1	0	0	0	0	0	0	0	0
CR06	2010s	Multi-Family with 2 - 4 Units	Heated Basement	1	0	0	0	0	0	0	0	0
CR07	2010s	Multi-Family with 2 - 4 Units	Heated Basement	1	0	0	0	0	0	0	0	0
CR08	2010s	Multi-Family with 2 - 4 Units	Heated Basement	1	0	0	0	0	0	0	0	0
CR09	2010s	Multi-Family with 2 - 4 Units	Heated Basement	1	0	0	0	0	0	0	0	0
CR10	2010s	Multi-Family with 2 - 4 Units	Heated Basement	1	0	0	0	0	0	0	0	0
CR11	2010s	Multi-Family with 2 - 4 Units	Heated Basement	1	0	0	0	0	0	0	0	0
CR02	<1940	Multi-Family with 5+ Units	Heated Basement	1	0	0	0	0	0	0	0	0
CR03	<1940	Multi-Family with 5+ Units	Heated Basement	1	0	0	0	0	0	0	0	0
CR04	<1940	Multi-Family with 5+ Units	Heated Basement	1	0	0	0	0	0	0	0	0
CR05	<1940	Multi-Family with 5+ Units	Heated Basement	1	0	0	0	0	0	0	0	0
CR06	<1940	Multi-Family with 5+ Units	Heated Basement	1	0	0	0	0	0	0	0	0
CR07	<1940	Multi-Family with 5+ Units	Heated Basement	1	0	0	0	0	0	0	0	0
CR08	<1940	Multi-Family with 5+ Units	Heated Basement	1	0	0	0	0	0	0	0	0
CR09	<1940	Multi-Family with 5+ Units	Heated Basement	1	0	0	0	0	0	0	0	0
CR10	<1940	Multi-Family with 5+ Units	Heated Basement	1	0	0	0	0	0	0	0	0
CR11	<1940	Multi-Family with 5+ Units	Heated Basement	1	0	0	0	0	0	0	0	0
CR02	1940s	Multi-Family with 5+ Units	Heated Basement	1	0	0	0	0	0	0	0	0
CR03	1940s	Multi-Family with 5+ Units	Heated Basement	1	0	0	0	0	0	0	0	0
CR04	1940s	Multi-Family with 5+ Units	Heated Basement	1	0	0	0	0	0	0	0	0
CR05	1940s	Multi-Family with 5+ Units	Heated Basement	1	0	0	0	0	0	0	0	0
CR06	1940s	Multi-Family with 5+ Units	Heated Basement	1	0	0	0	0	0	0	0	0
CR07	1940s	Multi-Family with 5+ Units	Heated Basement	1	0	0	0	0	0	0	0	0
CR08	1940s	Multi-Family with 5+ Units	Heated Basement	1	0	0	0	0	0	0	0	0
CR09	1940s	Multi-Family with 5+ Units	Heated Basement	1	0	0	0	0	0	0	0	0
CR10	1940s	Multi-Family with 5+ Units	Heated Basement	1	0	0	0	0	0	0	0	0
CR11	1940s	Multi-Family with 5+ Units	Heated Basement	1	0	0	0	0	0	0	0	0
CR02	1950s	Multi-Family with 5+ Units	Heated Basement	1	0	0	0	0	0	0	0	0
CR03	1950s	Multi-Family with 5+ Units	Heated Basement	1	0	0	0	0	0	0	0	0
CR04	1950s	Multi-Family with 5+ Units	Heated Basement	1	0	0	0	0	0	0	0	0
CR05	1950s	Multi-Family with 5+ Units	Heated Basement	1	0	0	0	0	0	0	0	0
CR06	1950s	Multi-Family with 5+ Units	Heated Basement	1	0	0	0	0	0	0	0	0
CR07	1950s	Multi-Family with 5+ Units	Heated Basement	1	0	0	0	0	0	0	0	0
CR08	1950s	Multi-Family with 5+ Units	Heated Basement	1	0	0	0	0	0	0	0	0
CR09	1950s	Multi-Family with 5+ Units	Heated Basement	1	0	0	0	0	0	0	0	0
CR10	1950s	Multi-Family with 5+ Units	Heated Basement	1	0	0	0	0	0	0	0	0
CR11	1950s	Multi-Family with 5+ Units	Heated Basement	1	0	0	0	0	0	0	0	0
CR02	1960s	Multi-Family with 5+ Units	Heated Basement	1	0	0	0	0	0	0	0	0
CR03	1960s	Multi-Family with 5+ Units	Heated Basement	1	0	0	0	0	0	0	0	0
CR04	1960s	Multi-Family with 5+ Units	Heated Basement	1	0	0	0	0	0	0	0	0
CR05	1960s	Multi-Family with 5+ Units	Heated Basement	1	0	0	0	0	0	0	0	0
CR06	1960s	Multi-Family with 5+ Units	Heated Basement	1	0	0	0	0	0	0	0	0
CR07	1960s	Multi-Family with 5+ Units	Heated Basement	1	0	0	0	0	0	0	0	0
CR08	1960s	Multi-Family with 5+ Units	Heated Basement	1	0	0	0	0	0	0	0	0
CR09	1960s	Multi-Family with 5+ Units	Heated Basement	1	0	0	0	0	0	0	0	0
CR10	1960s	Multi-Family with 5+ Units	Heated Basement	1	0	0	0	0	0	0	0	0
CR11	1960s	Multi-Family with 5+ Units	Heated Basement	1	0	0	0	0	0	0	0	0
CR02	1970s	Multi-Family with 5+ Units	Heated Basement	1	0	0	0	0	0	0	0	0
CR03	1970s	Multi-Family with 5+ Units	Heated Basement	1	0	0	0	0	0	0	0	0
CR04	1970s	Multi-Family with 5+ Units	Heated Basement	1	0	0	0	0	0	0	0	0
CR05	1970s	Multi-Family with 5+ Units	Heated Basement	1	0	0	0	0	0	0	0	0
CR06	1970s	Multi-Family with 5+ Units	Heated Basement	1	0	0	0	0	0	0	0	0
CR07	1970s	Multi-Family with 5+ Units	Heated Basement	1	0	0	0	0	0	0	0	0
CR08	1970s	Multi-Family with 5+ Units	Heated Basement	1	0	0	0	0	0	0	0	0
CR09	1970s	Multi-Family with 5+ Units	Heated Basement	1	0	0	0	0	0	0	0	0
CR10	1970s	Multi-Family with 5+ Units	Heated Basement	1	0	0	0	0	0	0	0	0
CR11	1970s	Multi-Family with 5+ Units	Heated Basement	1	0	0	0	0	0	0	0	0
CR02	1980s	Multi-Family with 5+ Units	Heated Basement	1	0	0	0	0	0	0	0	0
CR03	1980s	Multi-Family with 5+ Units	Heated Basement	1	0	0	0	0	0	0	0	0
CR04	1980s	Multi-Family with 5+ Units	Heated Basement	1	0	0	0	0	0	0	0	0
CR05	1980s	Multi-Family with 5+ Units	Heated Basement	1	0	0	0	0	0	0	0	0
CR06	1980s	Multi-Family with 5+ Units	Heated Basement	1	0	0	0	0	0	0	0	0
CR07	1980s	Multi-Family with 5+ Units	Heated Basement	1	0	0	0	0	0	0	0	0
CR08	1980s	Multi-Family with 5+ Units	Heated Basement	1	0	0	0	0	0	0	0	0
CR09	1980s	Multi-Family with 5+ Units	Heated Basement	1	0	0	0	0	0	0	0	0
CR10	1980s	Multi-Family with 5+ Units	Heated Basement	1	0	0	0	0	0	0	0	0
CR11	1980s	Multi-Family with 5+ Units	Heated Basement	1	0	0	0	0	0	0	0	0
CR02	1990s	Multi-Family with 5+ Units	Heated Basement	1	0	0	0	0	0	0	0	0
CR03	1990s	Multi-Family with 5+ Units	Heated Basement	1	0	0	0	0	0	0	0	0
CR04	1990s	Multi-Family with 5+ Units	Heated Basement	1	0	0	0	0	0	0	0	0
CR05	1990s	Multi-Family with 5+ Units	Heated Basement	1	0	0	0	0	0	0	0	0
CR06	1990s	Multi-Family with 5+ Units	Heated Basement	1	0	0	0	0	0	0	0	0
CR07	1990s	Multi-Family with 5+ Units	Heated Basement	1	0	0	0	0	0	0	0	0
CR08	1990s	Multi-Family with 5+ Units	Heated Basement	1	0	0	0	0	0	0	0	0
CR09	1990s	Multi-Family with 5+ Units	Heated Basement	1	0	0	0	0	0	0	0	0
CR10	1990s	Multi-Family with 5+ Units	Heated Basement	1	0	0	0	0	0	0	0	0
CR11	1990s	Multi-Family with 5+ Units	Heated Basement	1	0	0	0	0	0	0	0	0
CR02	2000s	Multi-Family with 5+ Units	Heated Basement	1	0	0	0	0	0	0	0	0
CR03	2000s	Multi-Family with 5+ Units	Heated Basement	1	0	0	0	0	0	0	0	0
CR04	2000s	Multi-Family with 5+ Units	Heated Basement	1	0	0	0	0	0	0	0	0
CR05	2000s	Multi-Family with 5+ Units	Heated Basement	1	0	0	0	0	0	0	0	0
CR06	2000s	Multi-Family with 5+ Units	Heated Basement	1	0	0	0	0	0	0	0	0
CR07	2000s	Multi-Family with 5+ Units	Heated Basement	1	0	0	0	0	0	0	0	0
CR08	2000s	Multi-Family with 5+ Units	Heated Basement	1	0	0	0	0	0	0	0	0
CR09	2000s	Multi-Family with 5+ Units	Heated Basement	1	0	0	0	0	0	0	0	0
CR10	2000s	Multi-Family with 5+ Units	Heated Basement	1	0	0	0	0	0	0	0	0
CR11	2000s	Multi-Family with 5+ Units	Heated Basement	1	0	0	0	0	0	0	0	0
CR02	2010s	Multi-Family with 5+ Units	Heated Basement	1	0	0	0	0	0	0	0	0
CR03	2010s	Multi-Family with 5+ Units	Heated Basement	1	0	0	0	0	0	0	0	0
CR04	2010s	Multi-Family with 5+ Units	Heated Basement	1	0	0	0	0	0	0	0	0
CR05	2010s	Multi-Family with 5+ Units	Heated Basement	1	0	0	0	0	0	0	0	0
CR06	2010s	Multi-Family with 5+ Units	Heated Basement	1	0	0	0	0	0	0	0	0
CR07	2010s	Multi-Family with 5+ Units	Heated Basement	1	0	0	0	0	0	0	0	0
CR08	2010s	Multi-Family with 5+ Units	Heated Basement	1	0	0	0	0	0	0	0	0
CR09	2010s	Multi-Family with 5+ Units	Heated Basement	1	0	0	0	0	0	0	0	0
CR10	2010s	Multi-Family with 5+ Units	Heated Basement	1	0	0	0	0	0	0	0	0
CR11	2010s	Multi-Family with 5+ Units	Heated Basement	1	0	0	0	0	0	0	0	0
<<<<<<< HEAD
CR02	<1940	Single-Family Attached	Heated Basement	1	0	0	0	0	0	0	0	4.7943e-05
CR03	<1940	Single-Family Attached	Heated Basement	1	0	0	0	0	0	0	0	0.000119818
CR04	<1940	Single-Family Attached	Heated Basement	1	0	0	0	0	0	0	0	0.000156469
CR05	<1940	Single-Family Attached	Heated Basement	1	0	0	0	0	0	0	0	1.92277e-05
CR06	<1940	Single-Family Attached	Heated Basement	1	0	0	0	0	0	0	0	9.95364e-06
CR07	<1940	Single-Family Attached	Heated Basement	1	0	0	0	0	0	0	0	0.000918826
CR08	<1940	Single-Family Attached	Heated Basement	1	0	0	0	0	0	0	0	0.000244524
CR09	<1940	Single-Family Attached	Heated Basement	1	0	0	0	0	0	0	0	3.3697e-06
CR10	<1940	Single-Family Attached	Heated Basement	1	0	0	0	0	0	0	0	1.89146e-06
CR11	<1940	Single-Family Attached	Heated Basement	1	0	0	0	0	0	0	0	3.69203e-05
CR02	1940s	Single-Family Attached	Heated Basement	1	0	0	0	0	0	0	0	2.50987e-05
CR03	1940s	Single-Family Attached	Heated Basement	1	0	0	0	0	0	0	0	2.55359e-05
CR04	1940s	Single-Family Attached	Heated Basement	1	0	0	0	0	0	0	0	9.2104e-05
CR05	1940s	Single-Family Attached	Heated Basement	1	0	0	0	0	0	0	0	1.3789e-05
CR06	1940s	Single-Family Attached	Heated Basement	1	0	0	0	0	0	0	0	1.48018e-05
CR07	1940s	Single-Family Attached	Heated Basement	1	0	0	0	0	0	0	0	0.000384836
CR08	1940s	Single-Family Attached	Heated Basement	1	0	0	0	0	0	0	0	0.000139125
CR09	1940s	Single-Family Attached	Heated Basement	1	0	0	0	0	0	0	0	4.78269e-06
CR10	1940s	Single-Family Attached	Heated Basement	1	0	0	0	0	0	0	0	1.3526e-06
CR11	1940s	Single-Family Attached	Heated Basement	1	0	0	0	0	0	0	0	7.33646e-06
CR02	1950s	Single-Family Attached	Heated Basement	1	0	0	0	0	0	0	0	5.26639e-05
CR03	1950s	Single-Family Attached	Heated Basement	1	0	0	0	0	0	0	0	4.75626e-05
CR04	1950s	Single-Family Attached	Heated Basement	1	0	0	0	0	0	0	0	0.000141676
CR05	1950s	Single-Family Attached	Heated Basement	1	0	0	0	0	0	0	0	2.75407e-05
CR06	1950s	Single-Family Attached	Heated Basement	1	0	0	0	0	0	0	0	2.21628e-05
CR07	1950s	Single-Family Attached	Heated Basement	1	0	0	0	0	0	0	0	0.000419873
CR08	1950s	Single-Family Attached	Heated Basement	1	0	0	0	0	0	0	0	0.000217349
CR09	1950s	Single-Family Attached	Heated Basement	1	0	0	0	0	0	0	0	7.92448e-06
CR10	1950s	Single-Family Attached	Heated Basement	1	0	0	0	0	0	0	0	5.61734e-06
CR11	1950s	Single-Family Attached	Heated Basement	1	0	0	0	0	0	0	0	8.85524e-06
CR02	1960s	Single-Family Attached	Heated Basement	1	0	0	0	0	0	0	0	7.29448e-05
CR03	1960s	Single-Family Attached	Heated Basement	1	0	0	0	0	0	0	0	5.1013e-05
CR04	1960s	Single-Family Attached	Heated Basement	1	0	0	0	0	0	0	0	0.000155478
CR05	1960s	Single-Family Attached	Heated Basement	1	0	0	0	0	0	0	0	3.07848e-05
CR06	1960s	Single-Family Attached	Heated Basement	1	0	0	0	0	0	0	0	9.14061e-06
CR07	1960s	Single-Family Attached	Heated Basement	1	0	0	0	0	0	0	0	0.000250258
CR08	1960s	Single-Family Attached	Heated Basement	1	0	0	0	0	0	0	0	0.000151688
CR09	1960s	Single-Family Attached	Heated Basement	1	0	0	0	0	0	0	0	1.36723e-05
CR10	1960s	Single-Family Attached	Heated Basement	1	0	0	0	0	0	0	0	4.59427e-06
CR11	1960s	Single-Family Attached	Heated Basement	1	0	0	0	0	0	0	0	3.84266e-06
CR02	1970s	Single-Family Attached	Heated Basement	1	0	0	0	0	0	0	0	0.000189382
CR03	1970s	Single-Family Attached	Heated Basement	1	0	0	0	0	0	0	0	9.71508e-05
CR04	1970s	Single-Family Attached	Heated Basement	1	0	0	0	0	0	0	0	0.000315989
CR05	1970s	Single-Family Attached	Heated Basement	1	0	0	0	0	0	0	0	0.000114
CR06	1970s	Single-Family Attached	Heated Basement	1	0	0	0	0	0	0	0	2.49127e-05
CR07	1970s	Single-Family Attached	Heated Basement	1	0	0	0	0	0	0	0	0.000315043
CR08	1970s	Single-Family Attached	Heated Basement	1	0	0	0	0	0	0	0	0.00034679
CR09	1970s	Single-Family Attached	Heated Basement	1	0	0	0	0	0	0	0	3.25076e-05
CR10	1970s	Single-Family Attached	Heated Basement	1	0	0	0	0	0	0	0	1.12203e-05
CR11	1970s	Single-Family Attached	Heated Basement	1	0	0	0	0	0	0	0	8.21565e-06
CR02	1980s	Single-Family Attached	Heated Basement	1	0	0	0	0	0	0	0	0.000183187
CR03	1980s	Single-Family Attached	Heated Basement	1	0	0	0	0	0	0	0	0.00020676
CR04	1980s	Single-Family Attached	Heated Basement	1	0	0	0	0	0	0	0	0.000301343
CR05	1980s	Single-Family Attached	Heated Basement	1	0	0	0	0	0	0	0	0.00013142
CR06	1980s	Single-Family Attached	Heated Basement	1	0	0	0	0	0	0	0	9.68124e-06
CR07	1980s	Single-Family Attached	Heated Basement	1	0	0	0	0	0	0	0	0.000484733
CR08	1980s	Single-Family Attached	Heated Basement	1	0	0	0	0	0	0	0	0.000547765
CR09	1980s	Single-Family Attached	Heated Basement	1	0	0	0	0	0	0	0	7.94345e-05
CR10	1980s	Single-Family Attached	Heated Basement	1	0	0	0	0	0	0	0	1.50173e-05
CR11	1980s	Single-Family Attached	Heated Basement	1	0	0	0	0	0	0	0	5.3874e-06
CR02	1990s	Single-Family Attached	Heated Basement	1	0	0	0	0	0	0	0	0.000241026
CR03	1990s	Single-Family Attached	Heated Basement	1	0	0	0	0	0	0	0	8.35979e-05
CR04	1990s	Single-Family Attached	Heated Basement	1	0	0	0	0	0	0	0	0.000448555
CR05	1990s	Single-Family Attached	Heated Basement	1	0	0	0	0	0	0	0	0.000117713
CR06	1990s	Single-Family Attached	Heated Basement	1	0	0	0	0	0	0	0	1.58673e-05
CR07	1990s	Single-Family Attached	Heated Basement	1	0	0	0	0	0	0	0	0.000423007
CR08	1990s	Single-Family Attached	Heated Basement	1	0	0	0	0	0	0	0	0.000484308
CR09	1990s	Single-Family Attached	Heated Basement	1	0	0	0	0	0	0	0	6.31521e-05
CR10	1990s	Single-Family Attached	Heated Basement	1	0	0	0	0	0	0	0	1.00733e-05
CR11	1990s	Single-Family Attached	Heated Basement	1	0	0	0	0	0	0	0	3.29599e-06
CR02	2000s	Single-Family Attached	Heated Basement	1	0	0	0	0	0	0	0	0.000337659
CR03	2000s	Single-Family Attached	Heated Basement	1	0	0	0	0	0	0	0	0.000160096
CR04	2000s	Single-Family Attached	Heated Basement	1	0	0	0	0	0	0	0	0.000614013
CR05	2000s	Single-Family Attached	Heated Basement	1	0	0	0	0	0	0	0	0.000103335
CR06	2000s	Single-Family Attached	Heated Basement	1	0	0	0	0	0	0	0	1.62829e-05
CR07	2000s	Single-Family Attached	Heated Basement	1	0	0	0	0	0	0	0	0.000386725
CR08	2000s	Single-Family Attached	Heated Basement	1	0	0	0	0	0	0	0	0.000391245
CR09	2000s	Single-Family Attached	Heated Basement	1	0	0	0	0	0	0	0	8.42864e-05
CR10	2000s	Single-Family Attached	Heated Basement	1	0	0	0	0	0	0	0	5.60503e-06
CR11	2000s	Single-Family Attached	Heated Basement	1	0	0	0	0	0	0	0	2.79716e-06
CR02	2010s	Single-Family Attached	Heated Basement	1	0	0	0	0	0	0	0	5.76802e-05
CR03	2010s	Single-Family Attached	Heated Basement	1	0	0	0	0	0	0	0	4.09591e-05
CR04	2010s	Single-Family Attached	Heated Basement	1	0	0	0	0	0	0	0	6.21647e-05
CR05	2010s	Single-Family Attached	Heated Basement	1	0	0	0	0	0	0	0	2.58581e-05
CR06	2010s	Single-Family Attached	Heated Basement	1	0	0	0	0	0	0	0	3.45662e-06
CR07	2010s	Single-Family Attached	Heated Basement	1	0	0	0	0	0	0	0	9.06127e-05
CR08	2010s	Single-Family Attached	Heated Basement	1	0	0	0	0	0	0	0	0.000112462
CR09	2010s	Single-Family Attached	Heated Basement	1	0	0	0	0	0	0	0	2.12905e-05
CR10	2010s	Single-Family Attached	Heated Basement	1	0	0	0	0	0	0	0	6.12316e-07
CR11	2010s	Single-Family Attached	Heated Basement	1	0	0	0	0	0	0	0	5.6861e-07
CR02	<1940	Single-Family Detached	Heated Basement	1	0	0	0	0	0	0	0	0.00236397
CR03	<1940	Single-Family Detached	Heated Basement	1	0	0	0	0	0	0	0	0.00166515
CR04	<1940	Single-Family Detached	Heated Basement	1	0	0	0	0	0	0	0	0.00460685
CR05	<1940	Single-Family Detached	Heated Basement	1	0	0	0	0	0	0	0	0.000535986
CR06	<1940	Single-Family Detached	Heated Basement	1	0	0	0	0	0	0	0	0.000471298
CR07	<1940	Single-Family Detached	Heated Basement	1	0	0	0	0	0	0	0	0.00370693
CR08	<1940	Single-Family Detached	Heated Basement	1	0	0	0	0	0	0	0	0.00201717
CR09	<1940	Single-Family Detached	Heated Basement	1	0	0	0	0	0	0	0	0.000195118
CR10	<1940	Single-Family Detached	Heated Basement	1	0	0	0	0	0	0	0	3.25608e-05
CR11	<1940	Single-Family Detached	Heated Basement	1	0	0	0	0	0	0	0	0.000278648
CR02	1940s	Single-Family Detached	Heated Basement	1	0	0	0	0	0	0	0	0.00104663
CR03	1940s	Single-Family Detached	Heated Basement	1	0	0	0	0	0	0	0	0.000669648
CR04	1940s	Single-Family Detached	Heated Basement	1	0	0	0	0	0	0	0	0.00255599
CR05	1940s	Single-Family Detached	Heated Basement	1	0	0	0	0	0	0	0	0.000408658
CR06	1940s	Single-Family Detached	Heated Basement	1	0	0	0	0	0	0	0	0.000458829
CR07	1940s	Single-Family Detached	Heated Basement	1	0	0	0	0	0	0	0	0.00166745
CR08	1940s	Single-Family Detached	Heated Basement	1	0	0	0	0	0	0	0	0.00133931
CR09	1940s	Single-Family Detached	Heated Basement	1	0	0	0	0	0	0	0	0.000229112
CR10	1940s	Single-Family Detached	Heated Basement	1	0	0	0	0	0	0	0	3.89479e-05
CR11	1940s	Single-Family Detached	Heated Basement	1	0	0	0	0	0	0	0	7.5658e-05
CR02	1950s	Single-Family Detached	Heated Basement	1	0	0	0	0	0	0	0	0.00220899
CR03	1950s	Single-Family Detached	Heated Basement	1	0	0	0	0	0	0	0	0.00156875
CR04	1950s	Single-Family Detached	Heated Basement	1	0	0	0	0	0	0	0	0.00563379
CR05	1950s	Single-Family Detached	Heated Basement	1	0	0	0	0	0	0	0	0.000894209
CR06	1950s	Single-Family Detached	Heated Basement	1	0	0	0	0	0	0	0	0.000724889
CR07	1950s	Single-Family Detached	Heated Basement	1	0	0	0	0	0	0	0	0.00388929
CR08	1950s	Single-Family Detached	Heated Basement	1	0	0	0	0	0	0	0	0.00274632
CR09	1950s	Single-Family Detached	Heated Basement	1	0	0	0	0	0	0	0	0.00045946
CR10	1950s	Single-Family Detached	Heated Basement	1	0	0	0	0	0	0	0	8.92652e-05
CR11	1950s	Single-Family Detached	Heated Basement	1	0	0	0	0	0	0	0	0.000162848
CR02	1960s	Single-Family Detached	Heated Basement	1	0	0	0	0	0	0	0	0.00194605
CR03	1960s	Single-Family Detached	Heated Basement	1	0	0	0	0	0	0	0	0.00130241
CR04	1960s	Single-Family Detached	Heated Basement	1	0	0	0	0	0	0	0	0.0039657
CR05	1960s	Single-Family Detached	Heated Basement	1	0	0	0	0	0	0	0	0.000673708
CR06	1960s	Single-Family Detached	Heated Basement	1	0	0	0	0	0	0	0	0.000225336
CR07	1960s	Single-Family Detached	Heated Basement	1	0	0	0	0	0	0	0	0.00265472
CR08	1960s	Single-Family Detached	Heated Basement	1	0	0	0	0	0	0	0	0.00253797
CR09	1960s	Single-Family Detached	Heated Basement	1	0	0	0	0	0	0	0	0.000648154
CR10	1960s	Single-Family Detached	Heated Basement	1	0	0	0	0	0	0	0	9.16717e-05
CR11	1960s	Single-Family Detached	Heated Basement	1	0	0	0	0	0	0	0	5.33856e-05
CR02	1970s	Single-Family Detached	Heated Basement	1	0	0	0	0	0	0	0	0.00261841
CR03	1970s	Single-Family Detached	Heated Basement	1	0	0	0	0	0	0	0	0.00142203
CR04	1970s	Single-Family Detached	Heated Basement	1	0	0	0	0	0	0	0	0.00411241
CR05	1970s	Single-Family Detached	Heated Basement	1	0	0	0	0	0	0	0	0.0013651
CR06	1970s	Single-Family Detached	Heated Basement	1	0	0	0	0	0	0	0	0.000369064
CR07	1970s	Single-Family Detached	Heated Basement	1	0	0	0	0	0	0	0	0.00242318
CR08	1970s	Single-Family Detached	Heated Basement	1	0	0	0	0	0	0	0	0.00311979
CR09	1970s	Single-Family Detached	Heated Basement	1	0	0	0	0	0	0	0	0.000871632
CR10	1970s	Single-Family Detached	Heated Basement	1	0	0	0	0	0	0	0	0.000157008
CR11	1970s	Single-Family Detached	Heated Basement	1	0	0	0	0	0	0	0	7.75199e-05
CR02	1980s	Single-Family Detached	Heated Basement	1	0	0	0	0	0	0	0	0.00121822
CR03	1980s	Single-Family Detached	Heated Basement	1	0	0	0	0	0	0	0	0.0011841
CR04	1980s	Single-Family Detached	Heated Basement	1	0	0	0	0	0	0	0	0.00220859
CR05	1980s	Single-Family Detached	Heated Basement	1	0	0	0	0	0	0	0	0.00085797
CR06	1980s	Single-Family Detached	Heated Basement	1	0	0	0	0	0	0	0	0.000150866
CR07	1980s	Single-Family Detached	Heated Basement	1	0	0	0	0	0	0	0	0.00185128
CR08	1980s	Single-Family Detached	Heated Basement	1	0	0	0	0	0	0	0	0.00278959
CR09	1980s	Single-Family Detached	Heated Basement	1	0	0	0	0	0	0	0	0.00105524
CR10	1980s	Single-Family Detached	Heated Basement	1	0	0	0	0	0	0	0	0.000200405
CR11	1980s	Single-Family Detached	Heated Basement	1	0	0	0	0	0	0	0	6.10645e-05
CR02	1990s	Single-Family Detached	Heated Basement	1	0	0	0	0	0	0	0	0.00162062
CR03	1990s	Single-Family Detached	Heated Basement	1	0	0	0	0	0	0	0	0.00100702
CR04	1990s	Single-Family Detached	Heated Basement	1	0	0	0	0	0	0	0	0.00345019
CR05	1990s	Single-Family Detached	Heated Basement	1	0	0	0	0	0	0	0	0.00126539
CR06	1990s	Single-Family Detached	Heated Basement	1	0	0	0	0	0	0	0	0.000256171
CR07	1990s	Single-Family Detached	Heated Basement	1	0	0	0	0	0	0	0	0.00178715
CR08	1990s	Single-Family Detached	Heated Basement	1	0	0	0	0	0	0	0	0.00327973
CR09	1990s	Single-Family Detached	Heated Basement	1	0	0	0	0	0	0	0	0.00131302
CR10	1990s	Single-Family Detached	Heated Basement	1	0	0	0	0	0	0	0	0.000255025
CR11	1990s	Single-Family Detached	Heated Basement	1	0	0	0	0	0	0	0	4.6581e-05
CR02	2000s	Single-Family Detached	Heated Basement	1	0	0	0	0	0	0	0	0.00172997
CR03	2000s	Single-Family Detached	Heated Basement	1	0	0	0	0	0	0	0	0.00104947
CR04	2000s	Single-Family Detached	Heated Basement	1	0	0	0	0	0	0	0	0.00378407
CR05	2000s	Single-Family Detached	Heated Basement	1	0	0	0	0	0	0	0	0.000799095
CR06	2000s	Single-Family Detached	Heated Basement	1	0	0	0	0	0	0	0	0.000170156
CR07	2000s	Single-Family Detached	Heated Basement	1	0	0	0	0	0	0	0	0.00171649
CR08	2000s	Single-Family Detached	Heated Basement	1	0	0	0	0	0	0	0	0.00260582
CR09	2000s	Single-Family Detached	Heated Basement	1	0	0	0	0	0	0	0	0.000908991
CR10	2000s	Single-Family Detached	Heated Basement	1	0	0	0	0	0	0	0	9.77032e-05
CR11	2000s	Single-Family Detached	Heated Basement	1	0	0	0	0	0	0	0	4.60362e-05
CR02	2010s	Single-Family Detached	Heated Basement	1	0	0	0	0	0	0	0	0.000392212
CR03	2010s	Single-Family Detached	Heated Basement	1	0	0	0	0	0	0	0	0.000193758
CR04	2010s	Single-Family Detached	Heated Basement	1	0	0	0	0	0	0	0	0.000595307
CR05	2010s	Single-Family Detached	Heated Basement	1	0	0	0	0	0	0	0	0.000165948
CR06	2010s	Single-Family Detached	Heated Basement	1	0	0	0	0	0	0	0	3.73172e-05
CR07	2010s	Single-Family Detached	Heated Basement	1	0	0	0	0	0	0	0	0.000323704
CR08	2010s	Single-Family Detached	Heated Basement	1	0	0	0	0	0	0	0	0.000545266
CR09	2010s	Single-Family Detached	Heated Basement	1	0	0	0	0	0	0	0	0.000173327
CR10	2010s	Single-Family Detached	Heated Basement	1	0	0	0	0	0	0	0	1.23773e-05
CR11	2010s	Single-Family Detached	Heated Basement	1	0	0	0	0	0	0	0	5.56355e-06
CR02	<1940	Mobile Home	Ambient	1	0	0	0	0	0	0	0	1.86996e-05
CR03	<1940	Mobile Home	Ambient	1	0	0	0	0	0	0	0	1.63224e-05
CR04	<1940	Mobile Home	Ambient	1	0	0	0	0	0	0	0	4.89494e-05
CR05	<1940	Mobile Home	Ambient	1	0	0	0	0	0	0	0	1.72979e-05
CR06	<1940	Mobile Home	Ambient	1	0	0	0	0	0	0	0	1.49903e-05
CR07	<1940	Mobile Home	Ambient	1	0	0	0	0	0	0	0	5.09791e-05
CR08	<1940	Mobile Home	Ambient	1	0	0	0	0	0	0	0	4.21125e-05
CR09	<1940	Mobile Home	Ambient	1	0	0	0	0	0	0	0	9.53758e-05
CR10	<1940	Mobile Home	Ambient	1	0	0	0	0	0	0	0	1.48486e-05
CR11	<1940	Mobile Home	Ambient	1	0	0	0	0	0	0	0	3.49408e-05
CR02	1940s	Mobile Home	Ambient	1	0	0	0	0	0	0	0	5.14332e-06
CR03	1940s	Mobile Home	Ambient	1	0	0	0	0	0	0	0	8.01208e-06
CR04	1940s	Mobile Home	Ambient	1	0	0	0	0	0	0	0	2.30209e-05
CR05	1940s	Mobile Home	Ambient	1	0	0	0	0	0	0	0	8.18815e-06
CR06	1940s	Mobile Home	Ambient	1	0	0	0	0	0	0	0	8.94335e-06
CR07	1940s	Mobile Home	Ambient	1	0	0	0	0	0	0	0	2.18353e-05
CR08	1940s	Mobile Home	Ambient	1	0	0	0	0	0	0	0	2.58356e-05
CR09	1940s	Mobile Home	Ambient	1	0	0	0	0	0	0	0	8.93836e-05
CR10	1940s	Mobile Home	Ambient	1	0	0	0	0	0	0	0	1.22434e-05
CR11	1940s	Mobile Home	Ambient	1	0	0	0	0	0	0	0	3.9332e-05
CR02	1950s	Mobile Home	Ambient	1	0	0	0	0	0	0	0	2.12801e-05
CR03	1950s	Mobile Home	Ambient	1	0	0	0	0	0	0	0	2.18133e-05
CR04	1950s	Mobile Home	Ambient	1	0	0	0	0	0	0	0	6.92456e-05
CR05	1950s	Mobile Home	Ambient	1	0	0	0	0	0	0	0	2.44378e-05
CR06	1950s	Mobile Home	Ambient	1	0	0	0	0	0	0	0	3.0498e-05
CR07	1950s	Mobile Home	Ambient	1	0	0	0	0	0	0	0	5.63576e-05
CR08	1950s	Mobile Home	Ambient	1	0	0	0	0	0	0	0	6.39581e-05
CR09	1950s	Mobile Home	Ambient	1	0	0	0	0	0	0	0	0.000282175
CR10	1950s	Mobile Home	Ambient	1	0	0	0	0	0	0	0	5.62586e-05
CR11	1950s	Mobile Home	Ambient	1	0	0	0	0	0	0	0	0.000140356
CR02	1960s	Mobile Home	Ambient	1	0	0	0	0	0	0	0	9.17483e-05
CR03	1960s	Mobile Home	Ambient	1	0	0	0	0	0	0	0	0.000104846
CR04	1960s	Mobile Home	Ambient	1	0	0	0	0	0	0	0	0.000327226
CR05	1960s	Mobile Home	Ambient	1	0	0	0	0	0	0	0	0.00016005
CR06	1960s	Mobile Home	Ambient	1	0	0	0	0	0	0	0	0.000173352
CR07	1960s	Mobile Home	Ambient	1	0	0	0	0	0	0	0	0.000233367
CR08	1960s	Mobile Home	Ambient	1	0	0	0	0	0	0	0	0.000366784
CR09	1960s	Mobile Home	Ambient	1	0	0	0	0	0	0	0	0.0011307
CR10	1960s	Mobile Home	Ambient	1	0	0	0	0	0	0	0	0.000240983
CR11	1960s	Mobile Home	Ambient	1	0	0	0	0	0	0	0	0.00046441
CR02	1970s	Mobile Home	Ambient	1	0	0	0	0	0	0	0	0.000502669
CR03	1970s	Mobile Home	Ambient	1	0	0	0	0	0	0	0	0.000303848
CR04	1970s	Mobile Home	Ambient	1	0	0	0	0	0	0	0	0.00107793
CR05	1970s	Mobile Home	Ambient	1	0	0	0	0	0	0	0	0.000704176
CR06	1970s	Mobile Home	Ambient	1	0	0	0	0	0	0	0	0.000772123
CR07	1970s	Mobile Home	Ambient	1	0	0	0	0	0	0	0	0.000790424
CR08	1970s	Mobile Home	Ambient	1	0	0	0	0	0	0	0	0.00137667
CR09	1970s	Mobile Home	Ambient	1	0	0	0	0	0	0	0	0.0043118
CR10	1970s	Mobile Home	Ambient	1	0	0	0	0	0	0	0	0.000881739
CR11	1970s	Mobile Home	Ambient	1	0	0	0	0	0	0	0	0.00144057
CR02	1980s	Mobile Home	Ambient	1	0	0	0	0	0	0	0	0.00036152
CR03	1980s	Mobile Home	Ambient	1	0	0	0	0	0	0	0	0.000340042
CR04	1980s	Mobile Home	Ambient	1	0	0	0	0	0	0	0	0.00110734
CR05	1980s	Mobile Home	Ambient	1	0	0	0	0	0	0	0	0.000406601
CR06	1980s	Mobile Home	Ambient	1	0	0	0	0	0	0	0	0.000573247
CR07	1980s	Mobile Home	Ambient	1	0	0	0	0	0	0	0	0.000785363
CR08	1980s	Mobile Home	Ambient	1	0	0	0	0	0	0	0	0.00170613
CR09	1980s	Mobile Home	Ambient	1	0	0	0	0	0	0	0	0.00676933
CR10	1980s	Mobile Home	Ambient	1	0	0	0	0	0	0	0	0.000895827
CR11	1980s	Mobile Home	Ambient	1	0	0	0	0	0	0	0	0.000738686
CR02	1990s	Mobile Home	Ambient	1	0	0	0	0	0	0	0	0.000552808
CR03	1990s	Mobile Home	Ambient	1	0	0	0	0	0	0	0	0.000237892
CR04	1990s	Mobile Home	Ambient	1	0	0	0	0	0	0	0	0.00151842
CR05	1990s	Mobile Home	Ambient	1	0	0	0	0	0	0	0	0.000471338
CR06	1990s	Mobile Home	Ambient	1	0	0	0	0	0	0	0	0.000693485
CR07	1990s	Mobile Home	Ambient	1	0	0	0	0	0	0	0	0.000762863
CR08	1990s	Mobile Home	Ambient	1	0	0	0	0	0	0	0	0.00275934
CR09	1990s	Mobile Home	Ambient	1	0	0	0	0	0	0	0	0.00955867
CR10	1990s	Mobile Home	Ambient	1	0	0	0	0	0	0	0	0.000997598
CR11	1990s	Mobile Home	Ambient	1	0	0	0	0	0	0	0	0.000444748
CR02	2000s	Mobile Home	Ambient	1	0	0	0	0	0	0	0	0.00026483
CR03	2000s	Mobile Home	Ambient	1	0	0	0	0	0	0	0	0.000168427
CR04	2000s	Mobile Home	Ambient	1	0	0	0	0	0	0	0	0.000658234
CR05	2000s	Mobile Home	Ambient	1	0	0	0	0	0	0	0	0.000256628
CR06	2000s	Mobile Home	Ambient	1	0	0	0	0	0	0	0	0.000261764
CR07	2000s	Mobile Home	Ambient	1	0	0	0	0	0	0	0	0.000429178
CR08	2000s	Mobile Home	Ambient	1	0	0	0	0	0	0	0	0.00151222
CR09	2000s	Mobile Home	Ambient	1	0	0	0	0	0	0	0	0.00534843
CR10	2000s	Mobile Home	Ambient	1	0	0	0	0	0	0	0	0.000560028
CR11	2000s	Mobile Home	Ambient	1	0	0	0	0	0	0	0	0.00048634
CR02	2010s	Mobile Home	Ambient	1	0	0	0	0	0	0	0	5.40316e-05
CR03	2010s	Mobile Home	Ambient	1	0	0	0	0	0	0	0	2.89683e-05
CR04	2010s	Mobile Home	Ambient	1	0	0	0	0	0	0	0	0.000120215
CR05	2010s	Mobile Home	Ambient	1	0	0	0	0	0	0	0	5.77413e-05
CR06	2010s	Mobile Home	Ambient	1	0	0	0	0	0	0	0	3.74847e-05
CR07	2010s	Mobile Home	Ambient	1	0	0	0	0	0	0	0	9.21259e-05
CR08	2010s	Mobile Home	Ambient	1	0	0	0	0	0	0	0	0.000245783
CR09	2010s	Mobile Home	Ambient	1	0	0	0	0	0	0	0	0.00104899
CR10	2010s	Mobile Home	Ambient	1	0	0	0	0	0	0	0	9.29554e-05
CR11	2010s	Mobile Home	Ambient	1	0	0	0	0	0	0	0	8.00358e-05
=======
CR02	<1940	Single-Family Attached	Heated Basement	1	0	0	0	0	0	0	0	7.4364e-05
CR03	<1940	Single-Family Attached	Heated Basement	1	0	0	0	0	0	0	0	6.75418e-05
CR04	<1940	Single-Family Attached	Heated Basement	1	0	0	0	0	0	0	0	0.000186225
CR05	<1940	Single-Family Attached	Heated Basement	1	0	0	0	0	0	0	0	4.96487e-05
CR06	<1940	Single-Family Attached	Heated Basement	1	0	0	0	0	0	0	0	4.88003e-05
CR07	<1940	Single-Family Attached	Heated Basement	1	0	0	0	0	0	0	0	0.000181393
CR08	<1940	Single-Family Attached	Heated Basement	1	0	0	0	0	0	0	0	0.000178616
CR09	<1940	Single-Family Attached	Heated Basement	1	0	0	0	0	0	0	0	0.000406787
CR10	<1940	Single-Family Attached	Heated Basement	1	0	0	0	0	0	0	0	5.24907e-05
CR11	<1940	Single-Family Attached	Heated Basement	1	0	0	0	0	0	0	0	0.000145277
CR02	1940s	Single-Family Attached	Heated Basement	1	0	0	0	0	0	0	0	2.97581e-05
CR03	1940s	Single-Family Attached	Heated Basement	1	0	0	0	0	0	0	0	2.70281e-05
CR04	1940s	Single-Family Attached	Heated Basement	1	0	0	0	0	0	0	0	7.45213e-05
CR05	1940s	Single-Family Attached	Heated Basement	1	0	0	0	0	0	0	0	1.98679e-05
CR06	1940s	Single-Family Attached	Heated Basement	1	0	0	0	0	0	0	0	1.95283e-05
CR07	1940s	Single-Family Attached	Heated Basement	1	0	0	0	0	0	0	0	7.25879e-05
CR08	1940s	Single-Family Attached	Heated Basement	1	0	0	0	0	0	0	0	7.14767e-05
CR09	1940s	Single-Family Attached	Heated Basement	1	0	0	0	0	0	0	0	0.000162783
CR10	1940s	Single-Family Attached	Heated Basement	1	0	0	0	0	0	0	0	2.10051e-05
CR11	1940s	Single-Family Attached	Heated Basement	1	0	0	0	0	0	0	0	5.81354e-05
CR02	1950s	Single-Family Attached	Heated Basement	1	0	0	0	0	0	0	0	6.27456e-05
CR03	1950s	Single-Family Attached	Heated Basement	1	0	0	0	0	0	0	0	5.69893e-05
CR04	1950s	Single-Family Attached	Heated Basement	1	0	0	0	0	0	0	0	0.00015713
CR05	1950s	Single-Family Attached	Heated Basement	1	0	0	0	0	0	0	0	4.18918e-05
CR06	1950s	Single-Family Attached	Heated Basement	1	0	0	0	0	0	0	0	4.11759e-05
CR07	1950s	Single-Family Attached	Heated Basement	1	0	0	0	0	0	0	0	0.000153053
CR08	1950s	Single-Family Attached	Heated Basement	1	0	0	0	0	0	0	0	0.00015071
CR09	1950s	Single-Family Attached	Heated Basement	1	0	0	0	0	0	0	0	0.000343232
CR10	1950s	Single-Family Attached	Heated Basement	1	0	0	0	0	0	0	0	4.42897e-05
CR11	1950s	Single-Family Attached	Heated Basement	1	0	0	0	0	0	0	0	0.00012258
CR02	1960s	Single-Family Attached	Heated Basement	1	0	0	0	0	0	0	0	6.34905e-05
CR03	1960s	Single-Family Attached	Heated Basement	1	0	0	0	0	0	0	0	5.76659e-05
CR04	1960s	Single-Family Attached	Heated Basement	1	0	0	0	0	0	0	0	0.000158995
CR05	1960s	Single-Family Attached	Heated Basement	1	0	0	0	0	0	0	0	4.23891e-05
CR06	1960s	Single-Family Attached	Heated Basement	1	0	0	0	0	0	0	0	4.16647e-05
CR07	1960s	Single-Family Attached	Heated Basement	1	0	0	0	0	0	0	0	0.00015487
CR08	1960s	Single-Family Attached	Heated Basement	1	0	0	0	0	0	0	0	0.000152499
CR09	1960s	Single-Family Attached	Heated Basement	1	0	0	0	0	0	0	0	0.000347307
CR10	1960s	Single-Family Attached	Heated Basement	1	0	0	0	0	0	0	0	4.48156e-05
CR11	1960s	Single-Family Attached	Heated Basement	1	0	0	0	0	0	0	0	0.000124035
CR02	1970s	Single-Family Attached	Heated Basement	1	0	0	0	0	0	0	0	9.06638e-05
CR03	1970s	Single-Family Attached	Heated Basement	1	0	0	0	0	0	0	0	8.23462e-05
CR04	1970s	Single-Family Attached	Heated Basement	1	0	0	0	0	0	0	0	0.000227043
CR05	1970s	Single-Family Attached	Heated Basement	1	0	0	0	0	0	0	0	6.05312e-05
CR06	1970s	Single-Family Attached	Heated Basement	1	0	0	0	0	0	0	0	5.94968e-05
CR07	1970s	Single-Family Attached	Heated Basement	1	0	0	0	0	0	0	0	0.000221153
CR08	1970s	Single-Family Attached	Heated Basement	1	0	0	0	0	0	0	0	0.000217767
CR09	1970s	Single-Family Attached	Heated Basement	1	0	0	0	0	0	0	0	0.000495951
CR10	1970s	Single-Family Attached	Heated Basement	1	0	0	0	0	0	0	0	6.39961e-05
CR11	1970s	Single-Family Attached	Heated Basement	1	0	0	0	0	0	0	0	0.000177121
CR02	1980s	Single-Family Attached	Heated Basement	1	0	0	0	0	0	0	0	7.94814e-05
CR03	1980s	Single-Family Attached	Heated Basement	1	0	0	0	0	0	0	0	7.21897e-05
CR04	1980s	Single-Family Attached	Heated Basement	1	0	0	0	0	0	0	0	0.00019904
CR05	1980s	Single-Family Attached	Heated Basement	1	0	0	0	0	0	0	0	5.30653e-05
CR06	1980s	Single-Family Attached	Heated Basement	1	0	0	0	0	0	0	0	5.21585e-05
CR07	1980s	Single-Family Attached	Heated Basement	1	0	0	0	0	0	0	0	0.000193876
CR08	1980s	Single-Family Attached	Heated Basement	1	0	0	0	0	0	0	0	0.000190908
CR09	1980s	Single-Family Attached	Heated Basement	1	0	0	0	0	0	0	0	0.000434781
CR10	1980s	Single-Family Attached	Heated Basement	1	0	0	0	0	0	0	0	5.61029e-05
CR11	1980s	Single-Family Attached	Heated Basement	1	0	0	0	0	0	0	0	0.000155275
CR02	1990s	Single-Family Attached	Heated Basement	1	0	0	0	0	0	0	0	8.34553e-05
CR03	1990s	Single-Family Attached	Heated Basement	1	0	0	0	0	0	0	0	7.57991e-05
CR04	1990s	Single-Family Attached	Heated Basement	1	0	0	0	0	0	0	0	0.000208992
CR05	1990s	Single-Family Attached	Heated Basement	1	0	0	0	0	0	0	0	5.57185e-05
CR06	1990s	Single-Family Attached	Heated Basement	1	0	0	0	0	0	0	0	5.47663e-05
CR07	1990s	Single-Family Attached	Heated Basement	1	0	0	0	0	0	0	0	0.00020357
CR08	1990s	Single-Family Attached	Heated Basement	1	0	0	0	0	0	0	0	0.000200453
CR09	1990s	Single-Family Attached	Heated Basement	1	0	0	0	0	0	0	0	0.000456519
CR10	1990s	Single-Family Attached	Heated Basement	1	0	0	0	0	0	0	0	5.8908e-05
CR11	1990s	Single-Family Attached	Heated Basement	1	0	0	0	0	0	0	0	0.000163038
CR02	2000s	Single-Family Attached	Heated Basement	1	0	0	0	0	0	0	0	8.50679e-05
CR03	2000s	Single-Family Attached	Heated Basement	1	0	0	0	0	0	0	0	7.72637e-05
CR04	2000s	Single-Family Attached	Heated Basement	1	0	0	0	0	0	0	0	0.00021303
CR05	2000s	Single-Family Attached	Heated Basement	1	0	0	0	0	0	0	0	5.67952e-05
CR06	2000s	Single-Family Attached	Heated Basement	1	0	0	0	0	0	0	0	5.58246e-05
CR07	2000s	Single-Family Attached	Heated Basement	1	0	0	0	0	0	0	0	0.000207503
CR08	2000s	Single-Family Attached	Heated Basement	1	0	0	0	0	0	0	0	0.000204327
CR09	2000s	Single-Family Attached	Heated Basement	1	0	0	0	0	0	0	0	0.00046534
CR10	2000s	Single-Family Attached	Heated Basement	1	0	0	0	0	0	0	0	6.00462e-05
CR11	2000s	Single-Family Attached	Heated Basement	1	0	0	0	0	0	0	0	0.000166189
CR02	2010s	Single-Family Attached	Heated Basement	1	0	0	0	0	0	0	0	1.93343e-05
CR03	2010s	Single-Family Attached	Heated Basement	1	0	0	0	0	0	0	0	1.75606e-05
CR04	2010s	Single-Family Attached	Heated Basement	1	0	0	0	0	0	0	0	4.84177e-05
CR05	2010s	Single-Family Attached	Heated Basement	1	0	0	0	0	0	0	0	1.29085e-05
CR06	2010s	Single-Family Attached	Heated Basement	1	0	0	0	0	0	0	0	1.26879e-05
CR07	2010s	Single-Family Attached	Heated Basement	1	0	0	0	0	0	0	0	4.71615e-05
CR08	2010s	Single-Family Attached	Heated Basement	1	0	0	0	0	0	0	0	4.64396e-05
CR09	2010s	Single-Family Attached	Heated Basement	1	0	0	0	0	0	0	0	0.000105763
CR10	2010s	Single-Family Attached	Heated Basement	1	0	0	0	0	0	0	0	1.36474e-05
CR11	2010s	Single-Family Attached	Heated Basement	1	0	0	0	0	0	0	0	3.77715e-05
CR02	<1940	Single-Family Detached	Heated Basement	1	0	0	0	0	0	0	0	0.000781674
CR03	<1940	Single-Family Detached	Heated Basement	1	0	0	0	0	0	0	0	0.000709963
CR04	<1940	Single-Family Detached	Heated Basement	1	0	0	0	0	0	0	0	0.00195749
CR05	<1940	Single-Family Detached	Heated Basement	1	0	0	0	0	0	0	0	0.000521881
CR06	<1940	Single-Family Detached	Heated Basement	1	0	0	0	0	0	0	0	0.000512962
CR07	<1940	Single-Family Detached	Heated Basement	1	0	0	0	0	0	0	0	0.00190671
CR08	<1940	Single-Family Detached	Heated Basement	1	0	0	0	0	0	0	0	0.00187752
CR09	<1940	Single-Family Detached	Heated Basement	1	0	0	0	0	0	0	0	0.00427593
CR10	<1940	Single-Family Detached	Heated Basement	1	0	0	0	0	0	0	0	0.000551754
CR11	<1940	Single-Family Detached	Heated Basement	1	0	0	0	0	0	0	0	0.00152708
CR02	1940s	Single-Family Detached	Heated Basement	1	0	0	0	0	0	0	0	0.000312801
CR03	1940s	Single-Family Detached	Heated Basement	1	0	0	0	0	0	0	0	0.000284105
CR04	1940s	Single-Family Detached	Heated Basement	1	0	0	0	0	0	0	0	0.000783327
CR05	1940s	Single-Family Detached	Heated Basement	1	0	0	0	0	0	0	0	0.00020884
CR06	1940s	Single-Family Detached	Heated Basement	1	0	0	0	0	0	0	0	0.000205271
CR07	1940s	Single-Family Detached	Heated Basement	1	0	0	0	0	0	0	0	0.000763005
CR08	1940s	Single-Family Detached	Heated Basement	1	0	0	0	0	0	0	0	0.000751324
CR09	1940s	Single-Family Detached	Heated Basement	1	0	0	0	0	0	0	0	0.00171109
CR10	1940s	Single-Family Detached	Heated Basement	1	0	0	0	0	0	0	0	0.000220795
CR11	1940s	Single-Family Detached	Heated Basement	1	0	0	0	0	0	0	0	0.000611088
CR02	1950s	Single-Family Detached	Heated Basement	1	0	0	0	0	0	0	0	0.000659548
CR03	1950s	Single-Family Detached	Heated Basement	1	0	0	0	0	0	0	0	0.000599041
CR04	1950s	Single-Family Detached	Heated Basement	1	0	0	0	0	0	0	0	0.00165166
CR05	1950s	Single-Family Detached	Heated Basement	1	0	0	0	0	0	0	0	0.000440344
CR06	1950s	Single-Family Detached	Heated Basement	1	0	0	0	0	0	0	0	0.000432819
CR07	1950s	Single-Family Detached	Heated Basement	1	0	0	0	0	0	0	0	0.00160881
CR08	1950s	Single-Family Detached	Heated Basement	1	0	0	0	0	0	0	0	0.00158418
CR09	1950s	Single-Family Detached	Heated Basement	1	0	0	0	0	0	0	0	0.00360787
CR10	1950s	Single-Family Detached	Heated Basement	1	0	0	0	0	0	0	0	0.00046555
CR11	1950s	Single-Family Detached	Heated Basement	1	0	0	0	0	0	0	0	0.00128849
CR02	1960s	Single-Family Detached	Heated Basement	1	0	0	0	0	0	0	0	0.000667378
CR03	1960s	Single-Family Detached	Heated Basement	1	0	0	0	0	0	0	0	0.000606152
CR04	1960s	Single-Family Detached	Heated Basement	1	0	0	0	0	0	0	0	0.00167127
CR05	1960s	Single-Family Detached	Heated Basement	1	0	0	0	0	0	0	0	0.000445572
CR06	1960s	Single-Family Detached	Heated Basement	1	0	0	0	0	0	0	0	0.000437957
CR07	1960s	Single-Family Detached	Heated Basement	1	0	0	0	0	0	0	0	0.00162791
CR08	1960s	Single-Family Detached	Heated Basement	1	0	0	0	0	0	0	0	0.00160299
CR09	1960s	Single-Family Detached	Heated Basement	1	0	0	0	0	0	0	0	0.00365071
CR10	1960s	Single-Family Detached	Heated Basement	1	0	0	0	0	0	0	0	0.000471077
CR11	1960s	Single-Family Detached	Heated Basement	1	0	0	0	0	0	0	0	0.00130379
CR02	1970s	Single-Family Detached	Heated Basement	1	0	0	0	0	0	0	0	0.000953009
CR03	1970s	Single-Family Detached	Heated Basement	1	0	0	0	0	0	0	0	0.000865579
CR04	1970s	Single-Family Detached	Heated Basement	1	0	0	0	0	0	0	0	0.00238656
CR05	1970s	Single-Family Detached	Heated Basement	1	0	0	0	0	0	0	0	0.000636271
CR06	1970s	Single-Family Detached	Heated Basement	1	0	0	0	0	0	0	0	0.000625398
CR07	1970s	Single-Family Detached	Heated Basement	1	0	0	0	0	0	0	0	0.00232464
CR08	1970s	Single-Family Detached	Heated Basement	1	0	0	0	0	0	0	0	0.00228905
CR09	1970s	Single-Family Detached	Heated Basement	1	0	0	0	0	0	0	0	0.00521317
CR10	1970s	Single-Family Detached	Heated Basement	1	0	0	0	0	0	0	0	0.000672693
CR11	1970s	Single-Family Detached	Heated Basement	1	0	0	0	0	0	0	0	0.0018618
CR02	1980s	Single-Family Detached	Heated Basement	1	0	0	0	0	0	0	0	0.000835466
CR03	1980s	Single-Family Detached	Heated Basement	1	0	0	0	0	0	0	0	0.000758819
CR04	1980s	Single-Family Detached	Heated Basement	1	0	0	0	0	0	0	0	0.0020922
CR05	1980s	Single-Family Detached	Heated Basement	1	0	0	0	0	0	0	0	0.000557794
CR06	1980s	Single-Family Detached	Heated Basement	1	0	0	0	0	0	0	0	0.000548262
CR07	1980s	Single-Family Detached	Heated Basement	1	0	0	0	0	0	0	0	0.00203792
CR08	1980s	Single-Family Detached	Heated Basement	1	0	0	0	0	0	0	0	0.00200672
CR09	1980s	Single-Family Detached	Heated Basement	1	0	0	0	0	0	0	0	0.00457018
CR10	1980s	Single-Family Detached	Heated Basement	1	0	0	0	0	0	0	0	0.000589723
CR11	1980s	Single-Family Detached	Heated Basement	1	0	0	0	0	0	0	0	0.00163216
CR02	1990s	Single-Family Detached	Heated Basement	1	0	0	0	0	0	0	0	0.000877237
CR03	1990s	Single-Family Detached	Heated Basement	1	0	0	0	0	0	0	0	0.000796759
CR04	1990s	Single-Family Detached	Heated Basement	1	0	0	0	0	0	0	0	0.00219681
CR05	1990s	Single-Family Detached	Heated Basement	1	0	0	0	0	0	0	0	0.000585683
CR06	1990s	Single-Family Detached	Heated Basement	1	0	0	0	0	0	0	0	0.000575674
CR07	1990s	Single-Family Detached	Heated Basement	1	0	0	0	0	0	0	0	0.00213981
CR08	1990s	Single-Family Detached	Heated Basement	1	0	0	0	0	0	0	0	0.00210706
CR09	1990s	Single-Family Detached	Heated Basement	1	0	0	0	0	0	0	0	0.00479868
CR10	1990s	Single-Family Detached	Heated Basement	1	0	0	0	0	0	0	0	0.000619209
CR11	1990s	Single-Family Detached	Heated Basement	1	0	0	0	0	0	0	0	0.00171377
CR02	2000s	Single-Family Detached	Heated Basement	1	0	0	0	0	0	0	0	0.000894188
CR03	2000s	Single-Family Detached	Heated Basement	1	0	0	0	0	0	0	0	0.000812154
CR04	2000s	Single-Family Detached	Heated Basement	1	0	0	0	0	0	0	0	0.00223926
CR05	2000s	Single-Family Detached	Heated Basement	1	0	0	0	0	0	0	0	0.000597
CR06	2000s	Single-Family Detached	Heated Basement	1	0	0	0	0	0	0	0	0.000586798
CR07	2000s	Single-Family Detached	Heated Basement	1	0	0	0	0	0	0	0	0.00218116
CR08	2000s	Single-Family Detached	Heated Basement	1	0	0	0	0	0	0	0	0.00214777
CR09	2000s	Single-Family Detached	Heated Basement	1	0	0	0	0	0	0	0	0.00489141
CR10	2000s	Single-Family Detached	Heated Basement	1	0	0	0	0	0	0	0	0.000631173
CR11	2000s	Single-Family Detached	Heated Basement	1	0	0	0	0	0	0	0	0.00174688
CR02	2010s	Single-Family Detached	Heated Basement	1	0	0	0	0	0	0	0	0.000203232
CR03	2010s	Single-Family Detached	Heated Basement	1	0	0	0	0	0	0	0	0.000184587
CR04	2010s	Single-Family Detached	Heated Basement	1	0	0	0	0	0	0	0	0.00050894
CR05	2010s	Single-Family Detached	Heated Basement	1	0	0	0	0	0	0	0	0.000135687
CR06	2010s	Single-Family Detached	Heated Basement	1	0	0	0	0	0	0	0	0.000133368
CR07	2010s	Single-Family Detached	Heated Basement	1	0	0	0	0	0	0	0	0.000495737
CR08	2010s	Single-Family Detached	Heated Basement	1	0	0	0	0	0	0	0	0.000488148
CR09	2010s	Single-Family Detached	Heated Basement	1	0	0	0	0	0	0	0	0.00111172
CR10	2010s	Single-Family Detached	Heated Basement	1	0	0	0	0	0	0	0	0.000143454
CR11	2010s	Single-Family Detached	Heated Basement	1	0	0	0	0	0	0	0	0.000397034
CR02	<1940	Mobile Home	Ambient	1	0	0	0	0	0	0	0	0.000407515
CR03	<1940	Mobile Home	Ambient	1	0	0	0	0	0	0	0	0.00037013
CR04	<1940	Mobile Home	Ambient	1	0	0	0	0	0	0	0	0.00102051
CR05	<1940	Mobile Home	Ambient	1	0	0	0	0	0	0	0	0.000272076
CR06	<1940	Mobile Home	Ambient	1	0	0	0	0	0	0	0	0.000267426
CR07	<1940	Mobile Home	Ambient	1	0	0	0	0	0	0	0	0.000994038
CR08	<1940	Mobile Home	Ambient	1	0	0	0	0	0	0	0	0.00097882
CR09	<1940	Mobile Home	Ambient	1	0	0	0	0	0	0	0	0.0022292
CR10	<1940	Mobile Home	Ambient	1	0	0	0	0	0	0	0	0.00028765
CR11	<1940	Mobile Home	Ambient	1	0	0	0	0	0	0	0	0.000796121
CR02	1940s	Mobile Home	Ambient	1	0	0	0	0	0	0	0	0.000163075
CR03	1940s	Mobile Home	Ambient	1	0	0	0	0	0	0	0	0.000148114
CR04	1940s	Mobile Home	Ambient	1	0	0	0	0	0	0	0	0.000408377
CR05	1940s	Mobile Home	Ambient	1	0	0	0	0	0	0	0	0.000108876
CR06	1940s	Mobile Home	Ambient	1	0	0	0	0	0	0	0	0.000107015
CR07	1940s	Mobile Home	Ambient	1	0	0	0	0	0	0	0	0.000397783
CR08	1940s	Mobile Home	Ambient	1	0	0	0	0	0	0	0	0.000391693
CR09	1940s	Mobile Home	Ambient	1	0	0	0	0	0	0	0	0.000892055
CR10	1940s	Mobile Home	Ambient	1	0	0	0	0	0	0	0	0.000115108
CR11	1940s	Mobile Home	Ambient	1	0	0	0	0	0	0	0	0.000318583
CR02	1950s	Mobile Home	Ambient	1	0	0	0	0	0	0	0	0.000343847
CR03	1950s	Mobile Home	Ambient	1	0	0	0	0	0	0	0	0.000312302
CR04	1950s	Mobile Home	Ambient	1	0	0	0	0	0	0	0	0.000861072
CR05	1950s	Mobile Home	Ambient	1	0	0	0	0	0	0	0	0.000229567
CR06	1950s	Mobile Home	Ambient	1	0	0	0	0	0	0	0	0.000225644
CR07	1950s	Mobile Home	Ambient	1	0	0	0	0	0	0	0	0.000838733
CR08	1950s	Mobile Home	Ambient	1	0	0	0	0	0	0	0	0.000825893
CR09	1950s	Mobile Home	Ambient	1	0	0	0	0	0	0	0	0.00188092
CR10	1950s	Mobile Home	Ambient	1	0	0	0	0	0	0	0	0.000242708
CR11	1950s	Mobile Home	Ambient	1	0	0	0	0	0	0	0	0.000671738
CR02	1960s	Mobile Home	Ambient	1	0	0	0	0	0	0	0	0.000347929
CR03	1960s	Mobile Home	Ambient	1	0	0	0	0	0	0	0	0.00031601
CR04	1960s	Mobile Home	Ambient	1	0	0	0	0	0	0	0	0.000871295
CR05	1960s	Mobile Home	Ambient	1	0	0	0	0	0	0	0	0.000232293
CR06	1960s	Mobile Home	Ambient	1	0	0	0	0	0	0	0	0.000228323
CR07	1960s	Mobile Home	Ambient	1	0	0	0	0	0	0	0	0.00084869
CR08	1960s	Mobile Home	Ambient	1	0	0	0	0	0	0	0	0.000835698
CR09	1960s	Mobile Home	Ambient	1	0	0	0	0	0	0	0	0.00190325
CR10	1960s	Mobile Home	Ambient	1	0	0	0	0	0	0	0	0.00024559
CR11	1960s	Mobile Home	Ambient	1	0	0	0	0	0	0	0	0.000679713
CR02	1970s	Mobile Home	Ambient	1	0	0	0	0	0	0	0	0.000496838
CR03	1970s	Mobile Home	Ambient	1	0	0	0	0	0	0	0	0.000451258
CR04	1970s	Mobile Home	Ambient	1	0	0	0	0	0	0	0	0.0012442
CR05	1970s	Mobile Home	Ambient	1	0	0	0	0	0	0	0	0.000331712
CR06	1970s	Mobile Home	Ambient	1	0	0	0	0	0	0	0	0.000326043
CR07	1970s	Mobile Home	Ambient	1	0	0	0	0	0	0	0	0.00121192
CR08	1970s	Mobile Home	Ambient	1	0	0	0	0	0	0	0	0.00119337
CR09	1970s	Mobile Home	Ambient	1	0	0	0	0	0	0	0	0.00271782
CR10	1970s	Mobile Home	Ambient	1	0	0	0	0	0	0	0	0.000350699
CR11	1970s	Mobile Home	Ambient	1	0	0	0	0	0	0	0	0.000970623
CR02	1980s	Mobile Home	Ambient	1	0	0	0	0	0	0	0	0.000435559
CR03	1980s	Mobile Home	Ambient	1	0	0	0	0	0	0	0	0.0003956
CR04	1980s	Mobile Home	Ambient	1	0	0	0	0	0	0	0	0.00109074
CR05	1980s	Mobile Home	Ambient	1	0	0	0	0	0	0	0	0.000290799
CR06	1980s	Mobile Home	Ambient	1	0	0	0	0	0	0	0	0.000285829
CR07	1980s	Mobile Home	Ambient	1	0	0	0	0	0	0	0	0.00106244
CR08	1980s	Mobile Home	Ambient	1	0	0	0	0	0	0	0	0.00104618
CR09	1980s	Mobile Home	Ambient	1	0	0	0	0	0	0	0	0.0023826
CR10	1980s	Mobile Home	Ambient	1	0	0	0	0	0	0	0	0.000307444
CR11	1980s	Mobile Home	Ambient	1	0	0	0	0	0	0	0	0.000850907
CR02	1990s	Mobile Home	Ambient	1	0	0	0	0	0	0	0	0.000457336
CR03	1990s	Mobile Home	Ambient	1	0	0	0	0	0	0	0	0.00041538
CR04	1990s	Mobile Home	Ambient	1	0	0	0	0	0	0	0	0.00114528
CR05	1990s	Mobile Home	Ambient	1	0	0	0	0	0	0	0	0.000305338
CR06	1990s	Mobile Home	Ambient	1	0	0	0	0	0	0	0	0.00030012
CR07	1990s	Mobile Home	Ambient	1	0	0	0	0	0	0	0	0.00111556
CR08	1990s	Mobile Home	Ambient	1	0	0	0	0	0	0	0	0.00109849
CR09	1990s	Mobile Home	Ambient	1	0	0	0	0	0	0	0	0.00250173
CR10	1990s	Mobile Home	Ambient	1	0	0	0	0	0	0	0	0.000322816
CR11	1990s	Mobile Home	Ambient	1	0	0	0	0	0	0	0	0.000893451
CR02	2000s	Mobile Home	Ambient	1	0	0	0	0	0	0	0	0.000466173
CR03	2000s	Mobile Home	Ambient	1	0	0	0	0	0	0	0	0.000423406
CR04	2000s	Mobile Home	Ambient	1	0	0	0	0	0	0	0	0.00116741
CR05	2000s	Mobile Home	Ambient	1	0	0	0	0	0	0	0	0.000311238
CR06	2000s	Mobile Home	Ambient	1	0	0	0	0	0	0	0	0.000305919
CR07	2000s	Mobile Home	Ambient	1	0	0	0	0	0	0	0	0.00113712
CR08	2000s	Mobile Home	Ambient	1	0	0	0	0	0	0	0	0.00111971
CR09	2000s	Mobile Home	Ambient	1	0	0	0	0	0	0	0	0.00255007
CR10	2000s	Mobile Home	Ambient	1	0	0	0	0	0	0	0	0.000329054
CR11	2000s	Mobile Home	Ambient	1	0	0	0	0	0	0	0	0.000910715
CR02	2010s	Mobile Home	Ambient	1	0	0	0	0	0	0	0	0.000105952
CR03	2010s	Mobile Home	Ambient	1	0	0	0	0	0	0	0	9.62322e-05
CR04	2010s	Mobile Home	Ambient	1	0	0	0	0	0	0	0	0.000265329
CR05	2010s	Mobile Home	Ambient	1	0	0	0	0	0	0	0	7.07385e-05
CR06	2010s	Mobile Home	Ambient	1	0	0	0	0	0	0	0	6.95297e-05
CR07	2010s	Mobile Home	Ambient	1	0	0	0	0	0	0	0	0.000258446
CR08	2010s	Mobile Home	Ambient	1	0	0	0	0	0	0	0	0.000254489
CR09	2010s	Mobile Home	Ambient	1	0	0	0	0	0	0	0	0.000579583
CR10	2010s	Mobile Home	Ambient	1	0	0	0	0	0	0	0	7.47877e-05
CR11	2010s	Mobile Home	Ambient	1	0	0	0	0	0	0	0	0.000206988
>>>>>>> e1387e3e
CR02	<1940	Multi-Family with 2 - 4 Units	Ambient	1	0	0	0	0	0	0	0	0
CR03	<1940	Multi-Family with 2 - 4 Units	Ambient	1	0	0	0	0	0	0	0	0
CR04	<1940	Multi-Family with 2 - 4 Units	Ambient	1	0	0	0	0	0	0	0	0
CR05	<1940	Multi-Family with 2 - 4 Units	Ambient	1	0	0	0	0	0	0	0	0
CR06	<1940	Multi-Family with 2 - 4 Units	Ambient	1	0	0	0	0	0	0	0	0
CR07	<1940	Multi-Family with 2 - 4 Units	Ambient	1	0	0	0	0	0	0	0	0
CR08	<1940	Multi-Family with 2 - 4 Units	Ambient	1	0	0	0	0	0	0	0	0
CR09	<1940	Multi-Family with 2 - 4 Units	Ambient	1	0	0	0	0	0	0	0	0
CR10	<1940	Multi-Family with 2 - 4 Units	Ambient	1	0	0	0	0	0	0	0	0
CR11	<1940	Multi-Family with 2 - 4 Units	Ambient	1	0	0	0	0	0	0	0	0
CR02	1940s	Multi-Family with 2 - 4 Units	Ambient	1	0	0	0	0	0	0	0	0
CR03	1940s	Multi-Family with 2 - 4 Units	Ambient	1	0	0	0	0	0	0	0	0
CR04	1940s	Multi-Family with 2 - 4 Units	Ambient	1	0	0	0	0	0	0	0	0
CR05	1940s	Multi-Family with 2 - 4 Units	Ambient	1	0	0	0	0	0	0	0	0
CR06	1940s	Multi-Family with 2 - 4 Units	Ambient	1	0	0	0	0	0	0	0	0
CR07	1940s	Multi-Family with 2 - 4 Units	Ambient	1	0	0	0	0	0	0	0	0
CR08	1940s	Multi-Family with 2 - 4 Units	Ambient	1	0	0	0	0	0	0	0	0
CR09	1940s	Multi-Family with 2 - 4 Units	Ambient	1	0	0	0	0	0	0	0	0
CR10	1940s	Multi-Family with 2 - 4 Units	Ambient	1	0	0	0	0	0	0	0	0
CR11	1940s	Multi-Family with 2 - 4 Units	Ambient	1	0	0	0	0	0	0	0	0
CR02	1950s	Multi-Family with 2 - 4 Units	Ambient	1	0	0	0	0	0	0	0	0
CR03	1950s	Multi-Family with 2 - 4 Units	Ambient	1	0	0	0	0	0	0	0	0
CR04	1950s	Multi-Family with 2 - 4 Units	Ambient	1	0	0	0	0	0	0	0	0
CR05	1950s	Multi-Family with 2 - 4 Units	Ambient	1	0	0	0	0	0	0	0	0
CR06	1950s	Multi-Family with 2 - 4 Units	Ambient	1	0	0	0	0	0	0	0	0
CR07	1950s	Multi-Family with 2 - 4 Units	Ambient	1	0	0	0	0	0	0	0	0
CR08	1950s	Multi-Family with 2 - 4 Units	Ambient	1	0	0	0	0	0	0	0	0
CR09	1950s	Multi-Family with 2 - 4 Units	Ambient	1	0	0	0	0	0	0	0	0
CR10	1950s	Multi-Family with 2 - 4 Units	Ambient	1	0	0	0	0	0	0	0	0
CR11	1950s	Multi-Family with 2 - 4 Units	Ambient	1	0	0	0	0	0	0	0	0
CR02	1960s	Multi-Family with 2 - 4 Units	Ambient	1	0	0	0	0	0	0	0	0
CR03	1960s	Multi-Family with 2 - 4 Units	Ambient	1	0	0	0	0	0	0	0	0
CR04	1960s	Multi-Family with 2 - 4 Units	Ambient	1	0	0	0	0	0	0	0	0
CR05	1960s	Multi-Family with 2 - 4 Units	Ambient	1	0	0	0	0	0	0	0	0
CR06	1960s	Multi-Family with 2 - 4 Units	Ambient	1	0	0	0	0	0	0	0	0
CR07	1960s	Multi-Family with 2 - 4 Units	Ambient	1	0	0	0	0	0	0	0	0
CR08	1960s	Multi-Family with 2 - 4 Units	Ambient	1	0	0	0	0	0	0	0	0
CR09	1960s	Multi-Family with 2 - 4 Units	Ambient	1	0	0	0	0	0	0	0	0
CR10	1960s	Multi-Family with 2 - 4 Units	Ambient	1	0	0	0	0	0	0	0	0
CR11	1960s	Multi-Family with 2 - 4 Units	Ambient	1	0	0	0	0	0	0	0	0
CR02	1970s	Multi-Family with 2 - 4 Units	Ambient	1	0	0	0	0	0	0	0	0
CR03	1970s	Multi-Family with 2 - 4 Units	Ambient	1	0	0	0	0	0	0	0	0
CR04	1970s	Multi-Family with 2 - 4 Units	Ambient	1	0	0	0	0	0	0	0	0
CR05	1970s	Multi-Family with 2 - 4 Units	Ambient	1	0	0	0	0	0	0	0	0
CR06	1970s	Multi-Family with 2 - 4 Units	Ambient	1	0	0	0	0	0	0	0	0
CR07	1970s	Multi-Family with 2 - 4 Units	Ambient	1	0	0	0	0	0	0	0	0
CR08	1970s	Multi-Family with 2 - 4 Units	Ambient	1	0	0	0	0	0	0	0	0
CR09	1970s	Multi-Family with 2 - 4 Units	Ambient	1	0	0	0	0	0	0	0	0
CR10	1970s	Multi-Family with 2 - 4 Units	Ambient	1	0	0	0	0	0	0	0	0
CR11	1970s	Multi-Family with 2 - 4 Units	Ambient	1	0	0	0	0	0	0	0	0
CR02	1980s	Multi-Family with 2 - 4 Units	Ambient	1	0	0	0	0	0	0	0	0
CR03	1980s	Multi-Family with 2 - 4 Units	Ambient	1	0	0	0	0	0	0	0	0
CR04	1980s	Multi-Family with 2 - 4 Units	Ambient	1	0	0	0	0	0	0	0	0
CR05	1980s	Multi-Family with 2 - 4 Units	Ambient	1	0	0	0	0	0	0	0	0
CR06	1980s	Multi-Family with 2 - 4 Units	Ambient	1	0	0	0	0	0	0	0	0
CR07	1980s	Multi-Family with 2 - 4 Units	Ambient	1	0	0	0	0	0	0	0	0
CR08	1980s	Multi-Family with 2 - 4 Units	Ambient	1	0	0	0	0	0	0	0	0
CR09	1980s	Multi-Family with 2 - 4 Units	Ambient	1	0	0	0	0	0	0	0	0
CR10	1980s	Multi-Family with 2 - 4 Units	Ambient	1	0	0	0	0	0	0	0	0
CR11	1980s	Multi-Family with 2 - 4 Units	Ambient	1	0	0	0	0	0	0	0	0
CR02	1990s	Multi-Family with 2 - 4 Units	Ambient	1	0	0	0	0	0	0	0	0
CR03	1990s	Multi-Family with 2 - 4 Units	Ambient	1	0	0	0	0	0	0	0	0
CR04	1990s	Multi-Family with 2 - 4 Units	Ambient	1	0	0	0	0	0	0	0	0
CR05	1990s	Multi-Family with 2 - 4 Units	Ambient	1	0	0	0	0	0	0	0	0
CR06	1990s	Multi-Family with 2 - 4 Units	Ambient	1	0	0	0	0	0	0	0	0
CR07	1990s	Multi-Family with 2 - 4 Units	Ambient	1	0	0	0	0	0	0	0	0
CR08	1990s	Multi-Family with 2 - 4 Units	Ambient	1	0	0	0	0	0	0	0	0
CR09	1990s	Multi-Family with 2 - 4 Units	Ambient	1	0	0	0	0	0	0	0	0
CR10	1990s	Multi-Family with 2 - 4 Units	Ambient	1	0	0	0	0	0	0	0	0
CR11	1990s	Multi-Family with 2 - 4 Units	Ambient	1	0	0	0	0	0	0	0	0
CR02	2000s	Multi-Family with 2 - 4 Units	Ambient	1	0	0	0	0	0	0	0	0
CR03	2000s	Multi-Family with 2 - 4 Units	Ambient	1	0	0	0	0	0	0	0	0
CR04	2000s	Multi-Family with 2 - 4 Units	Ambient	1	0	0	0	0	0	0	0	0
CR05	2000s	Multi-Family with 2 - 4 Units	Ambient	1	0	0	0	0	0	0	0	0
CR06	2000s	Multi-Family with 2 - 4 Units	Ambient	1	0	0	0	0	0	0	0	0
CR07	2000s	Multi-Family with 2 - 4 Units	Ambient	1	0	0	0	0	0	0	0	0
CR08	2000s	Multi-Family with 2 - 4 Units	Ambient	1	0	0	0	0	0	0	0	0
CR09	2000s	Multi-Family with 2 - 4 Units	Ambient	1	0	0	0	0	0	0	0	0
CR10	2000s	Multi-Family with 2 - 4 Units	Ambient	1	0	0	0	0	0	0	0	0
CR11	2000s	Multi-Family with 2 - 4 Units	Ambient	1	0	0	0	0	0	0	0	0
CR02	2010s	Multi-Family with 2 - 4 Units	Ambient	1	0	0	0	0	0	0	0	0
CR03	2010s	Multi-Family with 2 - 4 Units	Ambient	1	0	0	0	0	0	0	0	0
CR04	2010s	Multi-Family with 2 - 4 Units	Ambient	1	0	0	0	0	0	0	0	0
CR05	2010s	Multi-Family with 2 - 4 Units	Ambient	1	0	0	0	0	0	0	0	0
CR06	2010s	Multi-Family with 2 - 4 Units	Ambient	1	0	0	0	0	0	0	0	0
CR07	2010s	Multi-Family with 2 - 4 Units	Ambient	1	0	0	0	0	0	0	0	0
CR08	2010s	Multi-Family with 2 - 4 Units	Ambient	1	0	0	0	0	0	0	0	0
CR09	2010s	Multi-Family with 2 - 4 Units	Ambient	1	0	0	0	0	0	0	0	0
CR10	2010s	Multi-Family with 2 - 4 Units	Ambient	1	0	0	0	0	0	0	0	0
CR11	2010s	Multi-Family with 2 - 4 Units	Ambient	1	0	0	0	0	0	0	0	0
CR02	<1940	Multi-Family with 5+ Units	Ambient	1	0	0	0	0	0	0	0	0
CR03	<1940	Multi-Family with 5+ Units	Ambient	1	0	0	0	0	0	0	0	0
CR04	<1940	Multi-Family with 5+ Units	Ambient	1	0	0	0	0	0	0	0	0
CR05	<1940	Multi-Family with 5+ Units	Ambient	1	0	0	0	0	0	0	0	0
CR06	<1940	Multi-Family with 5+ Units	Ambient	1	0	0	0	0	0	0	0	0
CR07	<1940	Multi-Family with 5+ Units	Ambient	1	0	0	0	0	0	0	0	0
CR08	<1940	Multi-Family with 5+ Units	Ambient	1	0	0	0	0	0	0	0	0
CR09	<1940	Multi-Family with 5+ Units	Ambient	1	0	0	0	0	0	0	0	0
CR10	<1940	Multi-Family with 5+ Units	Ambient	1	0	0	0	0	0	0	0	0
CR11	<1940	Multi-Family with 5+ Units	Ambient	1	0	0	0	0	0	0	0	0
CR02	1940s	Multi-Family with 5+ Units	Ambient	1	0	0	0	0	0	0	0	0
CR03	1940s	Multi-Family with 5+ Units	Ambient	1	0	0	0	0	0	0	0	0
CR04	1940s	Multi-Family with 5+ Units	Ambient	1	0	0	0	0	0	0	0	0
CR05	1940s	Multi-Family with 5+ Units	Ambient	1	0	0	0	0	0	0	0	0
CR06	1940s	Multi-Family with 5+ Units	Ambient	1	0	0	0	0	0	0	0	0
CR07	1940s	Multi-Family with 5+ Units	Ambient	1	0	0	0	0	0	0	0	0
CR08	1940s	Multi-Family with 5+ Units	Ambient	1	0	0	0	0	0	0	0	0
CR09	1940s	Multi-Family with 5+ Units	Ambient	1	0	0	0	0	0	0	0	0
CR10	1940s	Multi-Family with 5+ Units	Ambient	1	0	0	0	0	0	0	0	0
CR11	1940s	Multi-Family with 5+ Units	Ambient	1	0	0	0	0	0	0	0	0
CR02	1950s	Multi-Family with 5+ Units	Ambient	1	0	0	0	0	0	0	0	0
CR03	1950s	Multi-Family with 5+ Units	Ambient	1	0	0	0	0	0	0	0	0
CR04	1950s	Multi-Family with 5+ Units	Ambient	1	0	0	0	0	0	0	0	0
CR05	1950s	Multi-Family with 5+ Units	Ambient	1	0	0	0	0	0	0	0	0
CR06	1950s	Multi-Family with 5+ Units	Ambient	1	0	0	0	0	0	0	0	0
CR07	1950s	Multi-Family with 5+ Units	Ambient	1	0	0	0	0	0	0	0	0
CR08	1950s	Multi-Family with 5+ Units	Ambient	1	0	0	0	0	0	0	0	0
CR09	1950s	Multi-Family with 5+ Units	Ambient	1	0	0	0	0	0	0	0	0
CR10	1950s	Multi-Family with 5+ Units	Ambient	1	0	0	0	0	0	0	0	0
CR11	1950s	Multi-Family with 5+ Units	Ambient	1	0	0	0	0	0	0	0	0
CR02	1960s	Multi-Family with 5+ Units	Ambient	1	0	0	0	0	0	0	0	0
CR03	1960s	Multi-Family with 5+ Units	Ambient	1	0	0	0	0	0	0	0	0
CR04	1960s	Multi-Family with 5+ Units	Ambient	1	0	0	0	0	0	0	0	0
CR05	1960s	Multi-Family with 5+ Units	Ambient	1	0	0	0	0	0	0	0	0
CR06	1960s	Multi-Family with 5+ Units	Ambient	1	0	0	0	0	0	0	0	0
CR07	1960s	Multi-Family with 5+ Units	Ambient	1	0	0	0	0	0	0	0	0
CR08	1960s	Multi-Family with 5+ Units	Ambient	1	0	0	0	0	0	0	0	0
CR09	1960s	Multi-Family with 5+ Units	Ambient	1	0	0	0	0	0	0	0	0
CR10	1960s	Multi-Family with 5+ Units	Ambient	1	0	0	0	0	0	0	0	0
CR11	1960s	Multi-Family with 5+ Units	Ambient	1	0	0	0	0	0	0	0	0
CR02	1970s	Multi-Family with 5+ Units	Ambient	1	0	0	0	0	0	0	0	0
CR03	1970s	Multi-Family with 5+ Units	Ambient	1	0	0	0	0	0	0	0	0
CR04	1970s	Multi-Family with 5+ Units	Ambient	1	0	0	0	0	0	0	0	0
CR05	1970s	Multi-Family with 5+ Units	Ambient	1	0	0	0	0	0	0	0	0
CR06	1970s	Multi-Family with 5+ Units	Ambient	1	0	0	0	0	0	0	0	0
CR07	1970s	Multi-Family with 5+ Units	Ambient	1	0	0	0	0	0	0	0	0
CR08	1970s	Multi-Family with 5+ Units	Ambient	1	0	0	0	0	0	0	0	0
CR09	1970s	Multi-Family with 5+ Units	Ambient	1	0	0	0	0	0	0	0	0
CR10	1970s	Multi-Family with 5+ Units	Ambient	1	0	0	0	0	0	0	0	0
CR11	1970s	Multi-Family with 5+ Units	Ambient	1	0	0	0	0	0	0	0	0
CR02	1980s	Multi-Family with 5+ Units	Ambient	1	0	0	0	0	0	0	0	0
CR03	1980s	Multi-Family with 5+ Units	Ambient	1	0	0	0	0	0	0	0	0
CR04	1980s	Multi-Family with 5+ Units	Ambient	1	0	0	0	0	0	0	0	0
CR05	1980s	Multi-Family with 5+ Units	Ambient	1	0	0	0	0	0	0	0	0
CR06	1980s	Multi-Family with 5+ Units	Ambient	1	0	0	0	0	0	0	0	0
CR07	1980s	Multi-Family with 5+ Units	Ambient	1	0	0	0	0	0	0	0	0
CR08	1980s	Multi-Family with 5+ Units	Ambient	1	0	0	0	0	0	0	0	0
CR09	1980s	Multi-Family with 5+ Units	Ambient	1	0	0	0	0	0	0	0	0
CR10	1980s	Multi-Family with 5+ Units	Ambient	1	0	0	0	0	0	0	0	0
CR11	1980s	Multi-Family with 5+ Units	Ambient	1	0	0	0	0	0	0	0	0
CR02	1990s	Multi-Family with 5+ Units	Ambient	1	0	0	0	0	0	0	0	0
CR03	1990s	Multi-Family with 5+ Units	Ambient	1	0	0	0	0	0	0	0	0
CR04	1990s	Multi-Family with 5+ Units	Ambient	1	0	0	0	0	0	0	0	0
CR05	1990s	Multi-Family with 5+ Units	Ambient	1	0	0	0	0	0	0	0	0
CR06	1990s	Multi-Family with 5+ Units	Ambient	1	0	0	0	0	0	0	0	0
CR07	1990s	Multi-Family with 5+ Units	Ambient	1	0	0	0	0	0	0	0	0
CR08	1990s	Multi-Family with 5+ Units	Ambient	1	0	0	0	0	0	0	0	0
CR09	1990s	Multi-Family with 5+ Units	Ambient	1	0	0	0	0	0	0	0	0
CR10	1990s	Multi-Family with 5+ Units	Ambient	1	0	0	0	0	0	0	0	0
CR11	1990s	Multi-Family with 5+ Units	Ambient	1	0	0	0	0	0	0	0	0
CR02	2000s	Multi-Family with 5+ Units	Ambient	1	0	0	0	0	0	0	0	0
CR03	2000s	Multi-Family with 5+ Units	Ambient	1	0	0	0	0	0	0	0	0
CR04	2000s	Multi-Family with 5+ Units	Ambient	1	0	0	0	0	0	0	0	0
CR05	2000s	Multi-Family with 5+ Units	Ambient	1	0	0	0	0	0	0	0	0
CR06	2000s	Multi-Family with 5+ Units	Ambient	1	0	0	0	0	0	0	0	0
CR07	2000s	Multi-Family with 5+ Units	Ambient	1	0	0	0	0	0	0	0	0
CR08	2000s	Multi-Family with 5+ Units	Ambient	1	0	0	0	0	0	0	0	0
CR09	2000s	Multi-Family with 5+ Units	Ambient	1	0	0	0	0	0	0	0	0
CR10	2000s	Multi-Family with 5+ Units	Ambient	1	0	0	0	0	0	0	0	0
CR11	2000s	Multi-Family with 5+ Units	Ambient	1	0	0	0	0	0	0	0	0
CR02	2010s	Multi-Family with 5+ Units	Ambient	1	0	0	0	0	0	0	0	0
CR03	2010s	Multi-Family with 5+ Units	Ambient	1	0	0	0	0	0	0	0	0
CR04	2010s	Multi-Family with 5+ Units	Ambient	1	0	0	0	0	0	0	0	0
CR05	2010s	Multi-Family with 5+ Units	Ambient	1	0	0	0	0	0	0	0	0
CR06	2010s	Multi-Family with 5+ Units	Ambient	1	0	0	0	0	0	0	0	0
CR07	2010s	Multi-Family with 5+ Units	Ambient	1	0	0	0	0	0	0	0	0
CR08	2010s	Multi-Family with 5+ Units	Ambient	1	0	0	0	0	0	0	0	0
CR09	2010s	Multi-Family with 5+ Units	Ambient	1	0	0	0	0	0	0	0	0
CR10	2010s	Multi-Family with 5+ Units	Ambient	1	0	0	0	0	0	0	0	0
CR11	2010s	Multi-Family with 5+ Units	Ambient	1	0	0	0	0	0	0	0	0
CR02	<1940	Single-Family Attached	Ambient	1	0	0	0	0	0	0	0	0
CR03	<1940	Single-Family Attached	Ambient	1	0	0	0	0	0	0	0	0
CR04	<1940	Single-Family Attached	Ambient	1	0	0	0	0	0	0	0	0
CR05	<1940	Single-Family Attached	Ambient	1	0	0	0	0	0	0	0	0
CR06	<1940	Single-Family Attached	Ambient	1	0	0	0	0	0	0	0	0
CR07	<1940	Single-Family Attached	Ambient	1	0	0	0	0	0	0	0	0
CR08	<1940	Single-Family Attached	Ambient	1	0	0	0	0	0	0	0	0
CR09	<1940	Single-Family Attached	Ambient	1	0	0	0	0	0	0	0	0
CR10	<1940	Single-Family Attached	Ambient	1	0	0	0	0	0	0	0	0
CR11	<1940	Single-Family Attached	Ambient	1	0	0	0	0	0	0	0	0
CR02	1940s	Single-Family Attached	Ambient	1	0	0	0	0	0	0	0	0
CR03	1940s	Single-Family Attached	Ambient	1	0	0	0	0	0	0	0	0
CR04	1940s	Single-Family Attached	Ambient	1	0	0	0	0	0	0	0	0
CR05	1940s	Single-Family Attached	Ambient	1	0	0	0	0	0	0	0	0
CR06	1940s	Single-Family Attached	Ambient	1	0	0	0	0	0	0	0	0
CR07	1940s	Single-Family Attached	Ambient	1	0	0	0	0	0	0	0	0
CR08	1940s	Single-Family Attached	Ambient	1	0	0	0	0	0	0	0	0
CR09	1940s	Single-Family Attached	Ambient	1	0	0	0	0	0	0	0	0
CR10	1940s	Single-Family Attached	Ambient	1	0	0	0	0	0	0	0	0
CR11	1940s	Single-Family Attached	Ambient	1	0	0	0	0	0	0	0	0
CR02	1950s	Single-Family Attached	Ambient	1	0	0	0	0	0	0	0	0
CR03	1950s	Single-Family Attached	Ambient	1	0	0	0	0	0	0	0	0
CR04	1950s	Single-Family Attached	Ambient	1	0	0	0	0	0	0	0	0
CR05	1950s	Single-Family Attached	Ambient	1	0	0	0	0	0	0	0	0
CR06	1950s	Single-Family Attached	Ambient	1	0	0	0	0	0	0	0	0
CR07	1950s	Single-Family Attached	Ambient	1	0	0	0	0	0	0	0	0
CR08	1950s	Single-Family Attached	Ambient	1	0	0	0	0	0	0	0	0
CR09	1950s	Single-Family Attached	Ambient	1	0	0	0	0	0	0	0	0
CR10	1950s	Single-Family Attached	Ambient	1	0	0	0	0	0	0	0	0
CR11	1950s	Single-Family Attached	Ambient	1	0	0	0	0	0	0	0	0
CR02	1960s	Single-Family Attached	Ambient	1	0	0	0	0	0	0	0	0
CR03	1960s	Single-Family Attached	Ambient	1	0	0	0	0	0	0	0	0
CR04	1960s	Single-Family Attached	Ambient	1	0	0	0	0	0	0	0	0
CR05	1960s	Single-Family Attached	Ambient	1	0	0	0	0	0	0	0	0
CR06	1960s	Single-Family Attached	Ambient	1	0	0	0	0	0	0	0	0
CR07	1960s	Single-Family Attached	Ambient	1	0	0	0	0	0	0	0	0
CR08	1960s	Single-Family Attached	Ambient	1	0	0	0	0	0	0	0	0
CR09	1960s	Single-Family Attached	Ambient	1	0	0	0	0	0	0	0	0
CR10	1960s	Single-Family Attached	Ambient	1	0	0	0	0	0	0	0	0
CR11	1960s	Single-Family Attached	Ambient	1	0	0	0	0	0	0	0	0
CR02	1970s	Single-Family Attached	Ambient	1	0	0	0	0	0	0	0	0
CR03	1970s	Single-Family Attached	Ambient	1	0	0	0	0	0	0	0	0
CR04	1970s	Single-Family Attached	Ambient	1	0	0	0	0	0	0	0	0
CR05	1970s	Single-Family Attached	Ambient	1	0	0	0	0	0	0	0	0
CR06	1970s	Single-Family Attached	Ambient	1	0	0	0	0	0	0	0	0
CR07	1970s	Single-Family Attached	Ambient	1	0	0	0	0	0	0	0	0
CR08	1970s	Single-Family Attached	Ambient	1	0	0	0	0	0	0	0	0
CR09	1970s	Single-Family Attached	Ambient	1	0	0	0	0	0	0	0	0
CR10	1970s	Single-Family Attached	Ambient	1	0	0	0	0	0	0	0	0
CR11	1970s	Single-Family Attached	Ambient	1	0	0	0	0	0	0	0	0
CR02	1980s	Single-Family Attached	Ambient	1	0	0	0	0	0	0	0	0
CR03	1980s	Single-Family Attached	Ambient	1	0	0	0	0	0	0	0	0
CR04	1980s	Single-Family Attached	Ambient	1	0	0	0	0	0	0	0	0
CR05	1980s	Single-Family Attached	Ambient	1	0	0	0	0	0	0	0	0
CR06	1980s	Single-Family Attached	Ambient	1	0	0	0	0	0	0	0	0
CR07	1980s	Single-Family Attached	Ambient	1	0	0	0	0	0	0	0	0
CR08	1980s	Single-Family Attached	Ambient	1	0	0	0	0	0	0	0	0
CR09	1980s	Single-Family Attached	Ambient	1	0	0	0	0	0	0	0	0
CR10	1980s	Single-Family Attached	Ambient	1	0	0	0	0	0	0	0	0
CR11	1980s	Single-Family Attached	Ambient	1	0	0	0	0	0	0	0	0
CR02	1990s	Single-Family Attached	Ambient	1	0	0	0	0	0	0	0	0
CR03	1990s	Single-Family Attached	Ambient	1	0	0	0	0	0	0	0	0
CR04	1990s	Single-Family Attached	Ambient	1	0	0	0	0	0	0	0	0
CR05	1990s	Single-Family Attached	Ambient	1	0	0	0	0	0	0	0	0
CR06	1990s	Single-Family Attached	Ambient	1	0	0	0	0	0	0	0	0
CR07	1990s	Single-Family Attached	Ambient	1	0	0	0	0	0	0	0	0
CR08	1990s	Single-Family Attached	Ambient	1	0	0	0	0	0	0	0	0
CR09	1990s	Single-Family Attached	Ambient	1	0	0	0	0	0	0	0	0
CR10	1990s	Single-Family Attached	Ambient	1	0	0	0	0	0	0	0	0
CR11	1990s	Single-Family Attached	Ambient	1	0	0	0	0	0	0	0	0
CR02	2000s	Single-Family Attached	Ambient	1	0	0	0	0	0	0	0	0
CR03	2000s	Single-Family Attached	Ambient	1	0	0	0	0	0	0	0	0
CR04	2000s	Single-Family Attached	Ambient	1	0	0	0	0	0	0	0	0
CR05	2000s	Single-Family Attached	Ambient	1	0	0	0	0	0	0	0	0
CR06	2000s	Single-Family Attached	Ambient	1	0	0	0	0	0	0	0	0
CR07	2000s	Single-Family Attached	Ambient	1	0	0	0	0	0	0	0	0
CR08	2000s	Single-Family Attached	Ambient	1	0	0	0	0	0	0	0	0
CR09	2000s	Single-Family Attached	Ambient	1	0	0	0	0	0	0	0	0
CR10	2000s	Single-Family Attached	Ambient	1	0	0	0	0	0	0	0	0
CR11	2000s	Single-Family Attached	Ambient	1	0	0	0	0	0	0	0	0
CR02	2010s	Single-Family Attached	Ambient	1	0	0	0	0	0	0	0	0
CR03	2010s	Single-Family Attached	Ambient	1	0	0	0	0	0	0	0	0
CR04	2010s	Single-Family Attached	Ambient	1	0	0	0	0	0	0	0	0
CR05	2010s	Single-Family Attached	Ambient	1	0	0	0	0	0	0	0	0
CR06	2010s	Single-Family Attached	Ambient	1	0	0	0	0	0	0	0	0
CR07	2010s	Single-Family Attached	Ambient	1	0	0	0	0	0	0	0	0
CR08	2010s	Single-Family Attached	Ambient	1	0	0	0	0	0	0	0	0
CR09	2010s	Single-Family Attached	Ambient	1	0	0	0	0	0	0	0	0
CR10	2010s	Single-Family Attached	Ambient	1	0	0	0	0	0	0	0	0
CR11	2010s	Single-Family Attached	Ambient	1	0	0	0	0	0	0	0	0
<<<<<<< HEAD
CR02	<1940	Single-Family Detached	Ambient	1	0	0	0	0	0	0	0	3.69236e-05
CR03	<1940	Single-Family Detached	Ambient	1	0	0	0	0	0	0	0	4.42797e-05
CR04	<1940	Single-Family Detached	Ambient	1	0	0	0	0	0	0	0	0.000162926
CR05	<1940	Single-Family Detached	Ambient	1	0	0	0	0	0	0	0	0.000168038
CR06	<1940	Single-Family Detached	Ambient	1	0	0	0	0	0	0	0	6.7728e-05
CR07	<1940	Single-Family Detached	Ambient	1	0	0	0	0	0	0	0	0.000162792
CR08	<1940	Single-Family Detached	Ambient	1	0	0	0	0	0	0	0	0.000172406
CR09	<1940	Single-Family Detached	Ambient	1	0	0	0	0	0	0	0	0.000723744
CR10	<1940	Single-Family Detached	Ambient	1	0	0	0	0	0	0	0	3.44625e-05
CR11	<1940	Single-Family Detached	Ambient	1	0	0	0	0	0	0	0	0.0002584
CR02	1940s	Single-Family Detached	Ambient	1	0	0	0	0	0	0	0	7.71247e-06
CR03	1940s	Single-Family Detached	Ambient	1	0	0	0	0	0	0	0	3.44774e-05
CR04	1940s	Single-Family Detached	Ambient	1	0	0	0	0	0	0	0	0.000162495
CR05	1940s	Single-Family Detached	Ambient	1	0	0	0	0	0	0	0	5.77734e-07
CR06	1940s	Single-Family Detached	Ambient	1	0	0	0	0	0	0	0	0
CR07	1940s	Single-Family Detached	Ambient	1	0	0	0	0	0	0	0	0.000114941
CR08	1940s	Single-Family Detached	Ambient	1	0	0	0	0	0	0	0	0.000142669
CR09	1940s	Single-Family Detached	Ambient	1	0	0	0	0	0	0	0	0.00100324
CR10	1940s	Single-Family Detached	Ambient	1	0	0	0	0	0	0	0	9.64689e-06
CR11	1940s	Single-Family Detached	Ambient	1	0	0	0	0	0	0	0	0.000160807
CR02	1950s	Single-Family Detached	Ambient	1	0	0	0	0	0	0	0	1.64055e-05
CR03	1950s	Single-Family Detached	Ambient	1	0	0	0	0	0	0	0	8.54578e-05
CR04	1950s	Single-Family Detached	Ambient	1	0	0	0	0	0	0	0	0.000361623
CR05	1950s	Single-Family Detached	Ambient	1	0	0	0	0	0	0	0	6.20851e-07
CR06	1950s	Single-Family Detached	Ambient	1	0	0	0	0	0	0	0	0
CR07	1950s	Single-Family Detached	Ambient	1	0	0	0	0	0	0	0	0.000280052
CR08	1950s	Single-Family Detached	Ambient	1	0	0	0	0	0	0	0	0.000299956
CR09	1950s	Single-Family Detached	Ambient	1	0	0	0	0	0	0	0	0.00269423
CR10	1950s	Single-Family Detached	Ambient	1	0	0	0	0	0	0	0	2.57804e-05
CR11	1950s	Single-Family Detached	Ambient	1	0	0	0	0	0	0	0	0.000385794
CR02	1960s	Single-Family Detached	Ambient	1	0	0	0	0	0	0	0	6.18456e-05
CR03	1960s	Single-Family Detached	Ambient	1	0	0	0	0	0	0	0	7.2176e-05
CR04	1960s	Single-Family Detached	Ambient	1	0	0	0	0	0	0	0	0.000275531
CR05	1960s	Single-Family Detached	Ambient	1	0	0	0	0	0	0	0	4.12869e-05
CR06	1960s	Single-Family Detached	Ambient	1	0	0	0	0	0	0	0	0.000196069
CR07	1960s	Single-Family Detached	Ambient	1	0	0	0	0	0	0	0	0.000249543
CR08	1960s	Single-Family Detached	Ambient	1	0	0	0	0	0	0	0	0.000399072
CR09	1960s	Single-Family Detached	Ambient	1	0	0	0	0	0	0	0	0.00140664
CR10	1960s	Single-Family Detached	Ambient	1	0	0	0	0	0	0	0	2.6554e-05
CR11	1960s	Single-Family Detached	Ambient	1	0	0	0	0	0	0	0	0.000181219
CR02	1970s	Single-Family Detached	Ambient	1	0	0	0	0	0	0	0	8.66387e-05
CR03	1970s	Single-Family Detached	Ambient	1	0	0	0	0	0	0	0	7.03244e-05
CR04	1970s	Single-Family Detached	Ambient	1	0	0	0	0	0	0	0	0.000280807
CR05	1970s	Single-Family Detached	Ambient	1	0	0	0	0	0	0	0	8.39708e-05
CR06	1970s	Single-Family Detached	Ambient	1	0	0	0	0	0	0	0	0.000299108
CR07	1970s	Single-Family Detached	Ambient	1	0	0	0	0	0	0	0	0.000211945
CR08	1970s	Single-Family Detached	Ambient	1	0	0	0	0	0	0	0	0.000487335
CR09	1970s	Single-Family Detached	Ambient	1	0	0	0	0	0	0	0	0.00193883
CR10	1970s	Single-Family Detached	Ambient	1	0	0	0	0	0	0	0	4.16313e-05
CR11	1970s	Single-Family Detached	Ambient	1	0	0	0	0	0	0	0	0.00019631
CR02	1980s	Single-Family Detached	Ambient	1	0	0	0	0	0	0	0	0.000155137
CR03	1980s	Single-Family Detached	Ambient	1	0	0	0	0	0	0	0	9.65882e-05
CR04	1980s	Single-Family Detached	Ambient	1	0	0	0	0	0	0	0	0.000162613
CR05	1980s	Single-Family Detached	Ambient	1	0	0	0	0	0	0	0	0.000183314
CR06	1980s	Single-Family Detached	Ambient	1	0	0	0	0	0	0	0	7.68023e-05
CR07	1980s	Single-Family Detached	Ambient	1	0	0	0	0	0	0	0	0.000142671
CR08	1980s	Single-Family Detached	Ambient	1	0	0	0	0	0	0	0	0.000247804
CR09	1980s	Single-Family Detached	Ambient	1	0	0	0	0	0	0	0	0.00210428
CR10	1980s	Single-Family Detached	Ambient	1	0	0	0	0	0	0	0	0.00017356
CR11	1980s	Single-Family Detached	Ambient	1	0	0	0	0	0	0	0	0.00044555
CR02	1990s	Single-Family Detached	Ambient	1	0	0	0	0	0	0	0	0.000200741
CR03	1990s	Single-Family Detached	Ambient	1	0	0	0	0	0	0	0	8.20525e-05
CR04	1990s	Single-Family Detached	Ambient	1	0	0	0	0	0	0	0	0.000251449
CR05	1990s	Single-Family Detached	Ambient	1	0	0	0	0	0	0	0	0.000279809
CR06	1990s	Single-Family Detached	Ambient	1	0	0	0	0	0	0	0	0.000122753
CR07	1990s	Single-Family Detached	Ambient	1	0	0	0	0	0	0	0	0.000137035
CR08	1990s	Single-Family Detached	Ambient	1	0	0	0	0	0	0	0	0.00029374
CR09	1990s	Single-Family Detached	Ambient	1	0	0	0	0	0	0	0	0.00222897
CR10	1990s	Single-Family Detached	Ambient	1	0	0	0	0	0	0	0	0.000259187
CR11	1990s	Single-Family Detached	Ambient	1	0	0	0	0	0	0	0	0.000378602
CR02	2000s	Single-Family Detached	Ambient	1	0	0	0	0	0	0	0	3.63256e-05
CR03	2000s	Single-Family Detached	Ambient	1	0	0	0	0	0	0	0	2.14626e-05
CR04	2000s	Single-Family Detached	Ambient	1	0	0	0	0	0	0	0	7.72233e-05
CR05	2000s	Single-Family Detached	Ambient	1	0	0	0	0	0	0	0	0.000203263
CR06	2000s	Single-Family Detached	Ambient	1	0	0	0	0	0	0	0	0.000272717
CR07	2000s	Single-Family Detached	Ambient	1	0	0	0	0	0	0	0	4.83723e-05
CR08	2000s	Single-Family Detached	Ambient	1	0	0	0	0	0	0	0	0.000165978
CR09	2000s	Single-Family Detached	Ambient	1	0	0	0	0	0	0	0	0.00217289
CR10	2000s	Single-Family Detached	Ambient	1	0	0	0	0	0	0	0	0.000172471
CR11	2000s	Single-Family Detached	Ambient	1	0	0	0	0	0	0	0	0.00039058
CR02	2010s	Single-Family Detached	Ambient	1	0	0	0	0	0	0	0	7.90349e-06
CR03	2010s	Single-Family Detached	Ambient	1	0	0	0	0	0	0	0	3.92267e-06
CR04	2010s	Single-Family Detached	Ambient	1	0	0	0	0	0	0	0	1.26531e-05
CR05	2010s	Single-Family Detached	Ambient	1	0	0	0	0	0	0	0	4.31258e-05
CR06	2010s	Single-Family Detached	Ambient	1	0	0	0	0	0	0	0	6.26779e-05
CR07	2010s	Single-Family Detached	Ambient	1	0	0	0	0	0	0	0	8.83494e-06
CR08	2010s	Single-Family Detached	Ambient	1	0	0	0	0	0	0	0	3.23422e-05
CR09	2010s	Single-Family Detached	Ambient	1	0	0	0	0	0	0	0	0.000499831
CR10	2010s	Single-Family Detached	Ambient	1	0	0	0	0	0	0	0	2.37893e-05
CR11	2010s	Single-Family Detached	Ambient	1	0	0	0	0	0	0	0	5.09644e-05
=======
CR02	<1940	Single-Family Detached	Ambient	1	0	0	0	0	0	0	0	0.000186313
CR03	<1940	Single-Family Detached	Ambient	1	0	0	0	0	0	0	0	0.000169221
CR04	<1940	Single-Family Detached	Ambient	1	0	0	0	0	0	0	0	0.000466572
CR05	<1940	Single-Family Detached	Ambient	1	0	0	0	0	0	0	0	0.000124391
CR06	<1940	Single-Family Detached	Ambient	1	0	0	0	0	0	0	0	0.000122265
CR07	<1940	Single-Family Detached	Ambient	1	0	0	0	0	0	0	0	0.000454468
CR08	<1940	Single-Family Detached	Ambient	1	0	0	0	0	0	0	0	0.00044751
CR09	<1940	Single-Family Detached	Ambient	1	0	0	0	0	0	0	0	0.00101918
CR10	<1940	Single-Family Detached	Ambient	1	0	0	0	0	0	0	0	0.000131512
CR11	<1940	Single-Family Detached	Ambient	1	0	0	0	0	0	0	0	0.000363982
CR02	1940s	Single-Family Detached	Ambient	1	0	0	0	0	0	0	0	7.45567e-05
CR03	1940s	Single-Family Detached	Ambient	1	0	0	0	0	0	0	0	6.77169e-05
CR04	1940s	Single-Family Detached	Ambient	1	0	0	0	0	0	0	0	0.000186707
CR05	1940s	Single-Family Detached	Ambient	1	0	0	0	0	0	0	0	4.97774e-05
CR06	1940s	Single-Family Detached	Ambient	1	0	0	0	0	0	0	0	4.89268e-05
CR07	1940s	Single-Family Detached	Ambient	1	0	0	0	0	0	0	0	0.000181864
CR08	1940s	Single-Family Detached	Ambient	1	0	0	0	0	0	0	0	0.00017908
CR09	1940s	Single-Family Detached	Ambient	1	0	0	0	0	0	0	0	0.000407842
CR10	1940s	Single-Family Detached	Ambient	1	0	0	0	0	0	0	0	5.26268e-05
CR11	1940s	Single-Family Detached	Ambient	1	0	0	0	0	0	0	0	0.000145654
CR02	1950s	Single-Family Detached	Ambient	1	0	0	0	0	0	0	0	0.000157204
CR03	1950s	Single-Family Detached	Ambient	1	0	0	0	0	0	0	0	0.000142782
CR04	1950s	Single-Family Detached	Ambient	1	0	0	0	0	0	0	0	0.000393677
CR05	1950s	Single-Family Detached	Ambient	1	0	0	0	0	0	0	0	0.000104957
CR06	1950s	Single-Family Detached	Ambient	1	0	0	0	0	0	0	0	0.000103163
CR07	1950s	Single-Family Detached	Ambient	1	0	0	0	0	0	0	0	0.000383463
CR08	1950s	Single-Family Detached	Ambient	1	0	0	0	0	0	0	0	0.000377593
CR09	1950s	Single-Family Detached	Ambient	1	0	0	0	0	0	0	0	0.000859943
CR10	1950s	Single-Family Detached	Ambient	1	0	0	0	0	0	0	0	0.000110965
CR11	1950s	Single-Family Detached	Ambient	1	0	0	0	0	0	0	0	0.000307114
CR02	1960s	Single-Family Detached	Ambient	1	0	0	0	0	0	0	0	0.000159071
CR03	1960s	Single-Family Detached	Ambient	1	0	0	0	0	0	0	0	0.000144478
CR04	1960s	Single-Family Detached	Ambient	1	0	0	0	0	0	0	0	0.00039835
CR05	1960s	Single-Family Detached	Ambient	1	0	0	0	0	0	0	0	0.000106203
CR06	1960s	Single-Family Detached	Ambient	1	0	0	0	0	0	0	0	0.000104388
CR07	1960s	Single-Family Detached	Ambient	1	0	0	0	0	0	0	0	0.000388016
CR08	1960s	Single-Family Detached	Ambient	1	0	0	0	0	0	0	0	0.000382076
CR09	1960s	Single-Family Detached	Ambient	1	0	0	0	0	0	0	0	0.000870152
CR10	1960s	Single-Family Detached	Ambient	1	0	0	0	0	0	0	0	0.000112282
CR11	1960s	Single-Family Detached	Ambient	1	0	0	0	0	0	0	0	0.00031076
CR02	1970s	Single-Family Detached	Ambient	1	0	0	0	0	0	0	0	0.000227151
CR03	1970s	Single-Family Detached	Ambient	1	0	0	0	0	0	0	0	0.000206312
CR04	1970s	Single-Family Detached	Ambient	1	0	0	0	0	0	0	0	0.00056884
CR05	1970s	Single-Family Detached	Ambient	1	0	0	0	0	0	0	0	0.000151656
CR06	1970s	Single-Family Detached	Ambient	1	0	0	0	0	0	0	0	0.000149065
CR07	1970s	Single-Family Detached	Ambient	1	0	0	0	0	0	0	0	0.000554082
CR08	1970s	Single-Family Detached	Ambient	1	0	0	0	0	0	0	0	0.0005456
CR09	1970s	Single-Family Detached	Ambient	1	0	0	0	0	0	0	0	0.00124257
CR10	1970s	Single-Family Detached	Ambient	1	0	0	0	0	0	0	0	0.000160338
CR11	1970s	Single-Family Detached	Ambient	1	0	0	0	0	0	0	0	0.000443763
CR02	1980s	Single-Family Detached	Ambient	1	0	0	0	0	0	0	0	0.000199135
CR03	1980s	Single-Family Detached	Ambient	1	0	0	0	0	0	0	0	0.000180866
CR04	1980s	Single-Family Detached	Ambient	1	0	0	0	0	0	0	0	0.00049868
CR05	1980s	Single-Family Detached	Ambient	1	0	0	0	0	0	0	0	0.000132951
CR06	1980s	Single-Family Detached	Ambient	1	0	0	0	0	0	0	0	0.000130679
CR07	1980s	Single-Family Detached	Ambient	1	0	0	0	0	0	0	0	0.000485742
CR08	1980s	Single-Family Detached	Ambient	1	0	0	0	0	0	0	0	0.000478306
CR09	1980s	Single-Family Detached	Ambient	1	0	0	0	0	0	0	0	0.00108931
CR10	1980s	Single-Family Detached	Ambient	1	0	0	0	0	0	0	0	0.000140562
CR11	1980s	Single-Family Detached	Ambient	1	0	0	0	0	0	0	0	0.000389029
CR02	1990s	Single-Family Detached	Ambient	1	0	0	0	0	0	0	0	0.000209091
CR03	1990s	Single-Family Detached	Ambient	1	0	0	0	0	0	0	0	0.000189909
CR04	1990s	Single-Family Detached	Ambient	1	0	0	0	0	0	0	0	0.000523613
CR05	1990s	Single-Family Detached	Ambient	1	0	0	0	0	0	0	0	0.000139599
CR06	1990s	Single-Family Detached	Ambient	1	0	0	0	0	0	0	0	0.000137213
CR07	1990s	Single-Family Detached	Ambient	1	0	0	0	0	0	0	0	0.000510029
CR08	1990s	Single-Family Detached	Ambient	1	0	0	0	0	0	0	0	0.000502221
CR09	1990s	Single-Family Detached	Ambient	1	0	0	0	0	0	0	0	0.00114377
CR10	1990s	Single-Family Detached	Ambient	1	0	0	0	0	0	0	0	0.000147589
CR11	1990s	Single-Family Detached	Ambient	1	0	0	0	0	0	0	0	0.00040848
CR02	2000s	Single-Family Detached	Ambient	1	0	0	0	0	0	0	0	0.000213131
CR03	2000s	Single-Family Detached	Ambient	1	0	0	0	0	0	0	0	0.000193578
CR04	2000s	Single-Family Detached	Ambient	1	0	0	0	0	0	0	0	0.000533731
CR05	2000s	Single-Family Detached	Ambient	1	0	0	0	0	0	0	0	0.000142296
CR06	2000s	Single-Family Detached	Ambient	1	0	0	0	0	0	0	0	0.000139864
CR07	2000s	Single-Family Detached	Ambient	1	0	0	0	0	0	0	0	0.000519884
CR08	2000s	Single-Family Detached	Ambient	1	0	0	0	0	0	0	0	0.000511925
CR09	2000s	Single-Family Detached	Ambient	1	0	0	0	0	0	0	0	0.00116588
CR10	2000s	Single-Family Detached	Ambient	1	0	0	0	0	0	0	0	0.000150441
CR11	2000s	Single-Family Detached	Ambient	1	0	0	0	0	0	0	0	0.000416373
CR02	2010s	Single-Family Detached	Ambient	1	0	0	0	0	0	0	0	4.84407e-05
CR03	2010s	Single-Family Detached	Ambient	1	0	0	0	0	0	0	0	4.39967e-05
CR04	2010s	Single-Family Detached	Ambient	1	0	0	0	0	0	0	0	0.000121307
CR05	2010s	Single-Family Detached	Ambient	1	0	0	0	0	0	0	0	3.23412e-05
CR06	2010s	Single-Family Detached	Ambient	1	0	0	0	0	0	0	0	3.17885e-05
CR07	2010s	Single-Family Detached	Ambient	1	0	0	0	0	0	0	0	0.00011816
CR08	2010s	Single-Family Detached	Ambient	1	0	0	0	0	0	0	0	0.000116351
CR09	2010s	Single-Family Detached	Ambient	1	0	0	0	0	0	0	0	0.000264981
CR10	2010s	Single-Family Detached	Ambient	1	0	0	0	0	0	0	0	3.41925e-05
CR11	2010s	Single-Family Detached	Ambient	1	0	0	0	0	0	0	0	9.46337e-05
>>>>>>> e1387e3e
CR02	<1940	Mobile Home	Slab	0	1	0	0	0	0	0	0	0
CR03	<1940	Mobile Home	Slab	0	1	0	0	0	0	0	0	0
CR04	<1940	Mobile Home	Slab	0	1	0	0	0	0	0	0	0
CR05	<1940	Mobile Home	Slab	0	1	0	0	0	0	0	0	0
CR06	<1940	Mobile Home	Slab	0	1	0	0	0	0	0	0	0
CR07	<1940	Mobile Home	Slab	0	1	0	0	0	0	0	0	0
CR08	<1940	Mobile Home	Slab	0	1	0	0	0	0	0	0	0
CR09	<1940	Mobile Home	Slab	0	1	0	0	0	0	0	0	0
CR10	<1940	Mobile Home	Slab	0	1	0	0	0	0	0	0	0
CR11	<1940	Mobile Home	Slab	0	1	0	0	0	0	0	0	0
CR02	1940s	Mobile Home	Slab	0	1	0	0	0	0	0	0	0
CR03	1940s	Mobile Home	Slab	0	1	0	0	0	0	0	0	0
CR04	1940s	Mobile Home	Slab	0	1	0	0	0	0	0	0	0
CR05	1940s	Mobile Home	Slab	0	1	0	0	0	0	0	0	0
CR06	1940s	Mobile Home	Slab	0	1	0	0	0	0	0	0	0
CR07	1940s	Mobile Home	Slab	0	1	0	0	0	0	0	0	0
CR08	1940s	Mobile Home	Slab	0	1	0	0	0	0	0	0	0
CR09	1940s	Mobile Home	Slab	0	1	0	0	0	0	0	0	0
CR10	1940s	Mobile Home	Slab	0	1	0	0	0	0	0	0	0
CR11	1940s	Mobile Home	Slab	0	1	0	0	0	0	0	0	0
CR02	1950s	Mobile Home	Slab	0	1	0	0	0	0	0	0	0
CR03	1950s	Mobile Home	Slab	0	1	0	0	0	0	0	0	0
CR04	1950s	Mobile Home	Slab	0	1	0	0	0	0	0	0	0
CR05	1950s	Mobile Home	Slab	0	1	0	0	0	0	0	0	0
CR06	1950s	Mobile Home	Slab	0	1	0	0	0	0	0	0	0
CR07	1950s	Mobile Home	Slab	0	1	0	0	0	0	0	0	0
CR08	1950s	Mobile Home	Slab	0	1	0	0	0	0	0	0	0
CR09	1950s	Mobile Home	Slab	0	1	0	0	0	0	0	0	0
CR10	1950s	Mobile Home	Slab	0	1	0	0	0	0	0	0	0
CR11	1950s	Mobile Home	Slab	0	1	0	0	0	0	0	0	0
CR02	1960s	Mobile Home	Slab	0	1	0	0	0	0	0	0	0
CR03	1960s	Mobile Home	Slab	0	1	0	0	0	0	0	0	0
CR04	1960s	Mobile Home	Slab	0	1	0	0	0	0	0	0	0
CR05	1960s	Mobile Home	Slab	0	1	0	0	0	0	0	0	0
CR06	1960s	Mobile Home	Slab	0	1	0	0	0	0	0	0	0
CR07	1960s	Mobile Home	Slab	0	1	0	0	0	0	0	0	0
CR08	1960s	Mobile Home	Slab	0	1	0	0	0	0	0	0	0
CR09	1960s	Mobile Home	Slab	0	1	0	0	0	0	0	0	0
CR10	1960s	Mobile Home	Slab	0	1	0	0	0	0	0	0	0
CR11	1960s	Mobile Home	Slab	0	1	0	0	0	0	0	0	0
CR02	1970s	Mobile Home	Slab	0	1	0	0	0	0	0	0	0
CR03	1970s	Mobile Home	Slab	0	1	0	0	0	0	0	0	0
CR04	1970s	Mobile Home	Slab	0	1	0	0	0	0	0	0	0
CR05	1970s	Mobile Home	Slab	0	1	0	0	0	0	0	0	0
CR06	1970s	Mobile Home	Slab	0	1	0	0	0	0	0	0	0
CR07	1970s	Mobile Home	Slab	0	1	0	0	0	0	0	0	0
CR08	1970s	Mobile Home	Slab	0	1	0	0	0	0	0	0	0
CR09	1970s	Mobile Home	Slab	0	1	0	0	0	0	0	0	0
CR10	1970s	Mobile Home	Slab	0	1	0	0	0	0	0	0	0
CR11	1970s	Mobile Home	Slab	0	1	0	0	0	0	0	0	0
CR02	1980s	Mobile Home	Slab	0	0.84	0.07	0.09	0	0	0	0	0
CR03	1980s	Mobile Home	Slab	0	1	0	0	0	0	0	0	0
CR04	1980s	Mobile Home	Slab	0	0.26	0.14	0.6	0	0	0	0	0
CR05	1980s	Mobile Home	Slab	0	0.83	0.11	0.06	0	0	0	0	0
CR06	1980s	Mobile Home	Slab	0	1	0	0	0	0	0	0	0
CR07	1980s	Mobile Home	Slab	0	0.45	0.46	0.1	0	0	0	0	0
CR08	1980s	Mobile Home	Slab	0	0.91	0.09	0	0	0	0	0	0
CR09	1980s	Mobile Home	Slab	0	0.86	0.14	0	0	0	0	0	0
CR10	1980s	Mobile Home	Slab	0	0.84	0.16	0	0	0	0	0	0
CR11	1980s	Mobile Home	Slab	0	1	0	0	0	0	0	0	0
CR02	1990s	Mobile Home	Slab	0	0.03	0.39	0.18	0	0.05	0.35	0	0
CR03	1990s	Mobile Home	Slab	0	0.07	0.34	0.32	0	0.02	0.25	0	0
CR04	1990s	Mobile Home	Slab	0	0.02	0.17	0.23	0	0.22	0.36	0	0
CR05	1990s	Mobile Home	Slab	0	0.03	0.39	0.01	0	0	0.57	0	0
CR06	1990s	Mobile Home	Slab	0	0.01	0	0.28	0	0	0.71	0	0
CR07	1990s	Mobile Home	Slab	0	0.01	0.12	0.08	0	0.65	0.14	0	0
CR08	1990s	Mobile Home	Slab	0	0.03	0.05	0.31	0	0.46	0.15	0	0
CR09	1990s	Mobile Home	Slab	0	0.63	0.14	0.12	0	0.06	0.05	0	0
CR10	1990s	Mobile Home	Slab	0	0.87	0.01	0.01	0	0.08	0.03	0	0
CR11	1990s	Mobile Home	Slab	0	0.54	0.31	0.03	0	0.05	0.07	0	0
CR02	2000s	Mobile Home	Slab	0	0.01	0.05	0.04	0	0.19	0.72	0	0
CR03	2000s	Mobile Home	Slab	0	0.05	0	0.5	0	0	0.45	0	0
CR04	2000s	Mobile Home	Slab	0	0.01	0.04	0.14	0	0.2	0.62	0	0
CR05	2000s	Mobile Home	Slab	0	0.01	0.02	0.14	0	0	0.83	0	0
CR06	2000s	Mobile Home	Slab	0	0.01	0	0.29	0	0	0.7	0	0
CR07	2000s	Mobile Home	Slab	0	0.01	0.51	0.03	0	0.03	0.42	0	0
CR08	2000s	Mobile Home	Slab	0	0.11	0.27	0.03	0	0.38	0.21	0	0
CR09	2000s	Mobile Home	Slab	0	0.67	0.02	0.18	0	0.06	0.08	0	0
CR10	2000s	Mobile Home	Slab	0	0.69	0.1	0.07	0	0.06	0.07	0	0
CR11	2000s	Mobile Home	Slab	0	0.74	0.13	0.01	0	0.11	0.01	0	0
CR02	2010s	Mobile Home	Slab	0	0.01	0.05	0.04	0	0.19	0.72	0	0
CR03	2010s	Mobile Home	Slab	0	0.05	0	0.5	0	0	0.45	0	0
CR04	2010s	Mobile Home	Slab	0	0.01	0.04	0.14	0	0.2	0.62	0	0
CR05	2010s	Mobile Home	Slab	0	0.01	0.02	0.14	0	0	0.83	0	0
CR06	2010s	Mobile Home	Slab	0	0.01	0	0.29	0	0	0.7	0	0
CR07	2010s	Mobile Home	Slab	0	0.01	0.51	0.03	0	0.03	0.42	0	0
CR08	2010s	Mobile Home	Slab	0	0.11	0.27	0.03	0	0.38	0.21	0	0
CR09	2010s	Mobile Home	Slab	0	0.67	0.02	0.18	0	0.06	0.08	0	0
CR10	2010s	Mobile Home	Slab	0	0.69	0.1	0.07	0	0.06	0.07	0	0
CR11	2010s	Mobile Home	Slab	0	0.74	0.13	0.01	0	0.11	0.01	0	0
<<<<<<< HEAD
CR02	<1940	Multi-Family with 2 - 4 Units	Slab	0	1	0	0	0	0	0	0	0.000116327
CR03	<1940	Multi-Family with 2 - 4 Units	Slab	0	1	0	0	0	0	0	0	0.000433132
CR04	<1940	Multi-Family with 2 - 4 Units	Slab	0	1	0	0	0	0	0	0	0.000351043
CR05	<1940	Multi-Family with 2 - 4 Units	Slab	0	1	0	0	0	0	0	0	4.02949e-05
CR06	<1940	Multi-Family with 2 - 4 Units	Slab	0	1	0	0	0	0	0	0	4.32706e-05
CR07	<1940	Multi-Family with 2 - 4 Units	Slab	0	1	0	0	0	0	0	0	0.000863755
CR08	<1940	Multi-Family with 2 - 4 Units	Slab	0	1	0	0	0	0	0	0	0.000156471
CR09	<1940	Multi-Family with 2 - 4 Units	Slab	0	1	0	0	0	0	0	0	0.000195775
CR10	<1940	Multi-Family with 2 - 4 Units	Slab	0	1	0	0	0	0	0	0	2.31069e-05
CR11	<1940	Multi-Family with 2 - 4 Units	Slab	0	1	0	0	0	0	0	0	0.000246605
CR02	1940s	Multi-Family with 2 - 4 Units	Slab	0	1	0	0	0	0	0	0	4.8688e-05
CR03	1940s	Multi-Family with 2 - 4 Units	Slab	0	1	0	0	0	0	0	0	0.000161054
CR04	1940s	Multi-Family with 2 - 4 Units	Slab	0	1	0	0	0	0	0	0	0.000220739
CR05	1940s	Multi-Family with 2 - 4 Units	Slab	0	1	0	0	0	0	0	0	3.10144e-05
CR06	1940s	Multi-Family with 2 - 4 Units	Slab	0	1	0	0	0	0	0	0	4.49966e-05
CR07	1940s	Multi-Family with 2 - 4 Units	Slab	0	1	0	0	0	0	0	0	0.000481535
CR08	1940s	Multi-Family with 2 - 4 Units	Slab	0	1	0	0	0	0	0	0	0.000112196
CR09	1940s	Multi-Family with 2 - 4 Units	Slab	0	1	0	0	0	0	0	0	0.000268182
CR10	1940s	Multi-Family with 2 - 4 Units	Slab	0	1	0	0	0	0	0	0	2.78856e-05
CR11	1940s	Multi-Family with 2 - 4 Units	Slab	0	1	0	0	0	0	0	0	0.00025883
CR02	1950s	Multi-Family with 2 - 4 Units	Slab	0	1	0	0	0	0	0	0	7.54532e-05
CR03	1950s	Multi-Family with 2 - 4 Units	Slab	0	1	0	0	0	0	0	0	0.000183082
CR04	1950s	Multi-Family with 2 - 4 Units	Slab	0	1	0	0	0	0	0	0	0.000284428
CR05	1950s	Multi-Family with 2 - 4 Units	Slab	0	1	0	0	0	0	0	0	6.56224e-05
CR06	1950s	Multi-Family with 2 - 4 Units	Slab	0	1	0	0	0	0	0	0	6.28547e-05
CR07	1950s	Multi-Family with 2 - 4 Units	Slab	0	1	0	0	0	0	0	0	0.000638165
CR08	1950s	Multi-Family with 2 - 4 Units	Slab	0	1	0	0	0	0	0	0	0.000181347
CR09	1950s	Multi-Family with 2 - 4 Units	Slab	0	1	0	0	0	0	0	0	0.000509713
CR10	1950s	Multi-Family with 2 - 4 Units	Slab	0	1	0	0	0	0	0	0	9.21948e-05
CR11	1950s	Multi-Family with 2 - 4 Units	Slab	0	1	0	0	0	0	0	0	0.000448946
CR02	1960s	Multi-Family with 2 - 4 Units	Slab	0	1	0	0	0	0	0	0	0.000137125
CR03	1960s	Multi-Family with 2 - 4 Units	Slab	0	1	0	0	0	0	0	0	0.00022246
CR04	1960s	Multi-Family with 2 - 4 Units	Slab	0	1	0	0	0	0	0	0	0.000420726
CR05	1960s	Multi-Family with 2 - 4 Units	Slab	0	1	0	0	0	0	0	0	8.5648e-05
CR06	1960s	Multi-Family with 2 - 4 Units	Slab	0	1	0	0	0	0	0	0	8.571e-05
CR07	1960s	Multi-Family with 2 - 4 Units	Slab	0	1	0	0	0	0	0	0	0.000750214
CR08	1960s	Multi-Family with 2 - 4 Units	Slab	0	1	0	0	0	0	0	0	0.000304166
CR09	1960s	Multi-Family with 2 - 4 Units	Slab	0	1	0	0	0	0	0	0	0.0011544
CR10	1960s	Multi-Family with 2 - 4 Units	Slab	0	1	0	0	0	0	0	0	0.000165442
CR11	1960s	Multi-Family with 2 - 4 Units	Slab	0	1	0	0	0	0	0	0	0.00079201
CR02	1970s	Multi-Family with 2 - 4 Units	Slab	0	1	0	0	0	0	0	0	0.000199421
CR03	1970s	Multi-Family with 2 - 4 Units	Slab	0	1	0	0	0	0	0	0	0.0002697
CR04	1970s	Multi-Family with 2 - 4 Units	Slab	0	1	0	0	0	0	0	0	0.000558137
CR05	1970s	Multi-Family with 2 - 4 Units	Slab	0	1	0	0	0	0	0	0	0.00021755
CR06	1970s	Multi-Family with 2 - 4 Units	Slab	0	1	0	0	0	0	0	0	0.000193545
CR07	1970s	Multi-Family with 2 - 4 Units	Slab	0	1	0	0	0	0	0	0	0.000623891
CR08	1970s	Multi-Family with 2 - 4 Units	Slab	0	1	0	0	0	0	0	0	0.000488839
CR09	1970s	Multi-Family with 2 - 4 Units	Slab	0	1	0	0	0	0	0	0	0.00231614
CR10	1970s	Multi-Family with 2 - 4 Units	Slab	0	1	0	0	0	0	0	0	0.000309122
CR11	1970s	Multi-Family with 2 - 4 Units	Slab	0	1	0	0	0	0	0	0	0.00116451
CR02	1980s	Multi-Family with 2 - 4 Units	Slab	0	0.84	0.07	0.09	0	0	0	0	0.000118554
CR03	1980s	Multi-Family with 2 - 4 Units	Slab	0	1	0	0	0	0	0	0	0.00021859
CR04	1980s	Multi-Family with 2 - 4 Units	Slab	0	0.26	0.14	0.6	0	0	0	0	0.000342973
CR05	1980s	Multi-Family with 2 - 4 Units	Slab	0	0.83	0.11	0.06	0	0	0	0	0.000157489
CR06	1980s	Multi-Family with 2 - 4 Units	Slab	0	1	0	0	0	0	0	0	0.000103837
CR07	1980s	Multi-Family with 2 - 4 Units	Slab	0	0.45	0.46	0.1	0	0	0	0	0.000423271
CR08	1980s	Multi-Family with 2 - 4 Units	Slab	0	0.91	0.09	0	0	0	0	0	0.000439264
CR09	1980s	Multi-Family with 2 - 4 Units	Slab	0	0.86	0.14	0	0	0	0	0	0.00257125
CR10	1980s	Multi-Family with 2 - 4 Units	Slab	0	0.84	0.16	0	0	0	0	0	0.000381133
CR11	1980s	Multi-Family with 2 - 4 Units	Slab	0	1	0	0	0	0	0	0	0.00104549
CR02	1990s	Multi-Family with 2 - 4 Units	Slab	0	0.03	0.39	0.18	0	0.05	0.35	0	0.000119933
CR03	1990s	Multi-Family with 2 - 4 Units	Slab	0	0.07	0.34	0.32	0	0.02	0.25	0	0.000107276
CR04	1990s	Multi-Family with 2 - 4 Units	Slab	0	0.02	0.17	0.23	0	0.22	0.36	0	0.000306599
CR05	1990s	Multi-Family with 2 - 4 Units	Slab	0	0.03	0.39	0.01	0	0	0.57	0	0.000136566
CR06	1990s	Multi-Family with 2 - 4 Units	Slab	0	0.01	0	0.28	0	0	0.71	0	0.000110146
CR07	1990s	Multi-Family with 2 - 4 Units	Slab	0	0.01	0.12	0.08	0	0.65	0.14	0	0.000339501
CR08	1990s	Multi-Family with 2 - 4 Units	Slab	0	0.03	0.05	0.31	0	0.46	0.15	0	0.000372438
CR09	1990s	Multi-Family with 2 - 4 Units	Slab	0	0.63	0.14	0.12	0	0.06	0.05	0	0.00175524
CR10	1990s	Multi-Family with 2 - 4 Units	Slab	0	0.87	0.01	0.01	0	0.08	0.03	0	0.000328728
CR11	1990s	Multi-Family with 2 - 4 Units	Slab	0	0.54	0.31	0.03	0	0.05	0.07	0	0.000564262
CR02	2000s	Multi-Family with 2 - 4 Units	Slab	0	0.01	0.05	0.04	0	0.19	0.72	0	9.38562e-05
CR03	2000s	Multi-Family with 2 - 4 Units	Slab	0	0.05	0	0.5	0	0	0.45	0	0.000142439
CR04	2000s	Multi-Family with 2 - 4 Units	Slab	0	0.01	0.04	0.14	0	0.2	0.62	0	0.000370258
CR05	2000s	Multi-Family with 2 - 4 Units	Slab	0	0.01	0.02	0.14	0	0	0.83	0	0.00013084
CR06	2000s	Multi-Family with 2 - 4 Units	Slab	0	0.01	0	0.29	0	0	0.7	0	8.84634e-05
CR07	2000s	Multi-Family with 2 - 4 Units	Slab	0	0.01	0.51	0.03	0	0.03	0.42	0	0.000489107
CR08	2000s	Multi-Family with 2 - 4 Units	Slab	0	0.11	0.27	0.03	0	0.38	0.21	0	0.00036648
CR09	2000s	Multi-Family with 2 - 4 Units	Slab	0	0.67	0.02	0.18	0	0.06	0.08	0	0.00171991
CR10	2000s	Multi-Family with 2 - 4 Units	Slab	0	0.69	0.1	0.07	0	0.06	0.07	0	0.000268751
CR11	2000s	Multi-Family with 2 - 4 Units	Slab	0	0.74	0.13	0.01	0	0.11	0.01	0	0.000428693
CR02	2010s	Multi-Family with 2 - 4 Units	Slab	0	0.01	0.05	0.04	0	0.19	0.72	0	2.46006e-05
CR03	2010s	Multi-Family with 2 - 4 Units	Slab	0	0.05	0	0.5	0	0	0.45	0	4.03176e-05
CR04	2010s	Multi-Family with 2 - 4 Units	Slab	0	0.01	0.04	0.14	0	0.2	0.62	0	8.48188e-05
CR05	2010s	Multi-Family with 2 - 4 Units	Slab	0	0.01	0.02	0.14	0	0	0.83	0	3.3963e-05
CR06	2010s	Multi-Family with 2 - 4 Units	Slab	0	0.01	0	0.29	0	0	0.7	0	2.05522e-05
CR07	2010s	Multi-Family with 2 - 4 Units	Slab	0	0.01	0.51	0.03	0	0.03	0.42	0	0.000102762
CR08	2010s	Multi-Family with 2 - 4 Units	Slab	0	0.11	0.27	0.03	0	0.38	0.21	0	0.000125986
CR09	2010s	Multi-Family with 2 - 4 Units	Slab	0	0.67	0.02	0.18	0	0.06	0.08	0	0.000491952
CR10	2010s	Multi-Family with 2 - 4 Units	Slab	0	0.69	0.1	0.07	0	0.06	0.07	0	4.28594e-05
CR11	2010s	Multi-Family with 2 - 4 Units	Slab	0	0.74	0.13	0.01	0	0.11	0.01	0	0.000107112
CR02	<1940	Multi-Family with 5+ Units	Slab	0	1	0	0	0	0	0	0	7.3481e-05
CR03	<1940	Multi-Family with 5+ Units	Slab	0	1	0	0	0	0	0	0	0.000192454
CR04	<1940	Multi-Family with 5+ Units	Slab	0	1	0	0	0	0	0	0	0.000244132
CR05	<1940	Multi-Family with 5+ Units	Slab	0	1	0	0	0	0	0	0	5.15144e-05
CR06	<1940	Multi-Family with 5+ Units	Slab	0	1	0	0	0	0	0	0	9.82135e-05
CR07	<1940	Multi-Family with 5+ Units	Slab	0	1	0	0	0	0	0	0	0.00111661
CR08	<1940	Multi-Family with 5+ Units	Slab	0	1	0	0	0	0	0	0	0.000182505
CR09	<1940	Multi-Family with 5+ Units	Slab	0	1	0	0	0	0	0	0	0.000203989
CR10	<1940	Multi-Family with 5+ Units	Slab	0	1	0	0	0	0	0	0	3.10521e-05
CR11	<1940	Multi-Family with 5+ Units	Slab	0	1	0	0	0	0	0	0	0.000401478
CR02	1940s	Multi-Family with 5+ Units	Slab	0	1	0	0	0	0	0	0	3.81768e-05
CR03	1940s	Multi-Family with 5+ Units	Slab	0	1	0	0	0	0	0	0	9.96013e-05
CR04	1940s	Multi-Family with 5+ Units	Slab	0	1	0	0	0	0	0	0	0.000203971
CR05	1940s	Multi-Family with 5+ Units	Slab	0	1	0	0	0	0	0	0	3.40374e-05
CR06	1940s	Multi-Family with 5+ Units	Slab	0	1	0	0	0	0	0	0	5.39347e-05
CR07	1940s	Multi-Family with 5+ Units	Slab	0	1	0	0	0	0	0	0	0.000667144
CR08	1940s	Multi-Family with 5+ Units	Slab	0	1	0	0	0	0	0	0	0.000167221
CR09	1940s	Multi-Family with 5+ Units	Slab	0	1	0	0	0	0	0	0	0.000301792
CR10	1940s	Multi-Family with 5+ Units	Slab	0	1	0	0	0	0	0	0	3.69656e-05
CR11	1940s	Multi-Family with 5+ Units	Slab	0	1	0	0	0	0	0	0	0.000402314
CR02	1950s	Multi-Family with 5+ Units	Slab	0	1	0	0	0	0	0	0	9.21801e-05
CR03	1950s	Multi-Family with 5+ Units	Slab	0	1	0	0	0	0	0	0	0.000151765
CR04	1950s	Multi-Family with 5+ Units	Slab	0	1	0	0	0	0	0	0	0.000401731
CR05	1950s	Multi-Family with 5+ Units	Slab	0	1	0	0	0	0	0	0	8.18102e-05
CR06	1950s	Multi-Family with 5+ Units	Slab	0	1	0	0	0	0	0	0	0.000108158
CR07	1950s	Multi-Family with 5+ Units	Slab	0	1	0	0	0	0	0	0	0.000989305
CR08	1950s	Multi-Family with 5+ Units	Slab	0	1	0	0	0	0	0	0	0.000312113
CR09	1950s	Multi-Family with 5+ Units	Slab	0	1	0	0	0	0	0	0	0.000704434
CR10	1950s	Multi-Family with 5+ Units	Slab	0	1	0	0	0	0	0	0	0.000134287
CR11	1950s	Multi-Family with 5+ Units	Slab	0	1	0	0	0	0	0	0	0.000935556
CR02	1960s	Multi-Family with 5+ Units	Slab	0	1	0	0	0	0	0	0	0.000334916
CR03	1960s	Multi-Family with 5+ Units	Slab	0	1	0	0	0	0	0	0	0.000347822
CR04	1960s	Multi-Family with 5+ Units	Slab	0	1	0	0	0	0	0	0	0.00103646
CR05	1960s	Multi-Family with 5+ Units	Slab	0	1	0	0	0	0	0	0	0.000205959
CR06	1960s	Multi-Family with 5+ Units	Slab	0	1	0	0	0	0	0	0	0.000217486
CR07	1960s	Multi-Family with 5+ Units	Slab	0	1	0	0	0	0	0	0	0.00163771
CR08	1960s	Multi-Family with 5+ Units	Slab	0	1	0	0	0	0	0	0	0.000835135
CR09	1960s	Multi-Family with 5+ Units	Slab	0	1	0	0	0	0	0	0	0.00274575
CR10	1960s	Multi-Family with 5+ Units	Slab	0	1	0	0	0	0	0	0	0.000355154
CR11	1960s	Multi-Family with 5+ Units	Slab	0	1	0	0	0	0	0	0	0.00232827
CR02	1970s	Multi-Family with 5+ Units	Slab	0	1	0	0	0	0	0	0	0.000678305
CR03	1970s	Multi-Family with 5+ Units	Slab	0	1	0	0	0	0	0	0	0.000592787
CR04	1970s	Multi-Family with 5+ Units	Slab	0	1	0	0	0	0	0	0	0.00173759
CR05	1970s	Multi-Family with 5+ Units	Slab	0	1	0	0	0	0	0	0	0.00050382
CR06	1970s	Multi-Family with 5+ Units	Slab	0	1	0	0	0	0	0	0	0.000418902
CR07	1970s	Multi-Family with 5+ Units	Slab	0	1	0	0	0	0	0	0	0.00151795
CR08	1970s	Multi-Family with 5+ Units	Slab	0	1	0	0	0	0	0	0	0.00134962
CR09	1970s	Multi-Family with 5+ Units	Slab	0	1	0	0	0	0	0	0	0.0066705
CR10	1970s	Multi-Family with 5+ Units	Slab	0	1	0	0	0	0	0	0	0.0008546
CR11	1970s	Multi-Family with 5+ Units	Slab	0	1	0	0	0	0	0	0	0.00348756
CR02	1980s	Multi-Family with 5+ Units	Slab	0	0.84	0.07	0.09	0	0	0	0	0.000474602
CR03	1980s	Multi-Family with 5+ Units	Slab	0	1	0	0	0	0	0	0	0.000442719
CR04	1980s	Multi-Family with 5+ Units	Slab	0	0.26	0.14	0.6	0	0	0	0	0.000980462
CR05	1980s	Multi-Family with 5+ Units	Slab	0	0.83	0.11	0.06	0	0	0	0	0.000428291
CR06	1980s	Multi-Family with 5+ Units	Slab	0	1	0	0	0	0	0	0	0.00028762
CR07	1980s	Multi-Family with 5+ Units	Slab	0	0.45	0.46	0.1	0	0	0	0	0.00102099
CR08	1980s	Multi-Family with 5+ Units	Slab	0	0.91	0.09	0	0	0	0	0	0.0012704
CR09	1980s	Multi-Family with 5+ Units	Slab	0	0.86	0.14	0	0	0	0	0	0.00760218
CR10	1980s	Multi-Family with 5+ Units	Slab	0	0.84	0.16	0	0	0	0	0	0.00114191
CR11	1980s	Multi-Family with 5+ Units	Slab	0	1	0	0	0	0	0	0	0.00337067
CR02	1990s	Multi-Family with 5+ Units	Slab	0	0.03	0.39	0.18	0	0.05	0.35	0	0.000481654
CR03	1990s	Multi-Family with 5+ Units	Slab	0	0.07	0.34	0.32	0	0.02	0.25	0	0.000231349
CR04	1990s	Multi-Family with 5+ Units	Slab	0	0.02	0.17	0.23	0	0.22	0.36	0	0.000934847
CR05	1990s	Multi-Family with 5+ Units	Slab	0	0.03	0.39	0.01	0	0	0.57	0	0.00040534
CR06	1990s	Multi-Family with 5+ Units	Slab	0	0.01	0	0.28	0	0	0.71	0	0.000355812
CR07	1990s	Multi-Family with 5+ Units	Slab	0	0.01	0.12	0.08	0	0.65	0.14	0	0.000755402
CR08	1990s	Multi-Family with 5+ Units	Slab	0	0.03	0.05	0.31	0	0.46	0.15	0	0.00122541
CR09	1990s	Multi-Family with 5+ Units	Slab	0	0.63	0.14	0.12	0	0.06	0.05	0	0.00637599
CR10	1990s	Multi-Family with 5+ Units	Slab	0	0.87	0.01	0.01	0	0.08	0.03	0	0.00118648
CR11	1990s	Multi-Family with 5+ Units	Slab	0	0.54	0.31	0.03	0	0.05	0.07	0	0.00211224
CR02	2000s	Multi-Family with 5+ Units	Slab	0	0.01	0.05	0.04	0	0.19	0.72	0	0.000456343
CR03	2000s	Multi-Family with 5+ Units	Slab	0	0.05	0	0.5	0	0	0.45	0	0.000412121
CR04	2000s	Multi-Family with 5+ Units	Slab	0	0.01	0.04	0.14	0	0.2	0.62	0	0.0013078
CR05	2000s	Multi-Family with 5+ Units	Slab	0	0.01	0.02	0.14	0	0	0.83	0	0.00049389
CR06	2000s	Multi-Family with 5+ Units	Slab	0	0.01	0	0.29	0	0	0.7	0	0.000332712
CR07	2000s	Multi-Family with 5+ Units	Slab	0	0.01	0.51	0.03	0	0.03	0.42	0	0.00125956
CR08	2000s	Multi-Family with 5+ Units	Slab	0	0.11	0.27	0.03	0	0.38	0.21	0	0.00146322
CR09	2000s	Multi-Family with 5+ Units	Slab	0	0.67	0.02	0.18	0	0.06	0.08	0	0.00733445
CR10	2000s	Multi-Family with 5+ Units	Slab	0	0.69	0.1	0.07	0	0.06	0.07	0	0.00093614
CR11	2000s	Multi-Family with 5+ Units	Slab	0	0.74	0.13	0.01	0	0.11	0.01	0	0.00226532
CR02	2010s	Multi-Family with 5+ Units	Slab	0	0.01	0.05	0.04	0	0.19	0.72	0	0.000218131
CR03	2010s	Multi-Family with 5+ Units	Slab	0	0.05	0	0.5	0	0	0.45	0	0.000153747
CR04	2010s	Multi-Family with 5+ Units	Slab	0	0.01	0.04	0.14	0	0.2	0.62	0	0.000375121
CR05	2010s	Multi-Family with 5+ Units	Slab	0	0.01	0.02	0.14	0	0	0.83	0	0.000213121
CR06	2010s	Multi-Family with 5+ Units	Slab	0	0.01	0	0.29	0	0	0.7	0	0.000133246
CR07	2010s	Multi-Family with 5+ Units	Slab	0	0.01	0.51	0.03	0	0.03	0.42	0	0.000470937
CR08	2010s	Multi-Family with 5+ Units	Slab	0	0.11	0.27	0.03	0	0.38	0.21	0	0.000591077
CR09	2010s	Multi-Family with 5+ Units	Slab	0	0.67	0.02	0.18	0	0.06	0.08	0	0.00255299
CR10	2010s	Multi-Family with 5+ Units	Slab	0	0.69	0.1	0.07	0	0.06	0.07	0	0.000241794
CR11	2010s	Multi-Family with 5+ Units	Slab	0	0.74	0.13	0.01	0	0.11	0.01	0	0.000695885
CR02	<1940	Single-Family Attached	Slab	0	1	0	0	0	0	0	0	1.14291e-05
CR03	<1940	Single-Family Attached	Slab	0	1	0	0	0	0	0	0	3.0052e-05
CR04	<1940	Single-Family Attached	Slab	0	1	0	0	0	0	0	0	4.26465e-05
CR05	<1940	Single-Family Attached	Slab	0	1	0	0	0	0	0	0	1.41321e-05
CR06	<1940	Single-Family Attached	Slab	0	1	0	0	0	0	0	0	1.08449e-05
CR07	<1940	Single-Family Attached	Slab	0	1	0	0	0	0	0	0	0.000415781
CR08	<1940	Single-Family Attached	Slab	0	1	0	0	0	0	0	0	0.000146228
CR09	<1940	Single-Family Attached	Slab	0	1	0	0	0	0	0	0	6.55526e-05
CR10	<1940	Single-Family Attached	Slab	0	1	0	0	0	0	0	0	1.233e-05
CR11	<1940	Single-Family Attached	Slab	0	1	0	0	0	0	0	0	0.000138169
CR02	1940s	Single-Family Attached	Slab	0	1	0	0	0	0	0	0	5.9151e-06
CR03	1940s	Single-Family Attached	Slab	0	1	0	0	0	0	0	0	1.22066e-05
CR04	1940s	Single-Family Attached	Slab	0	1	0	0	0	0	0	0	4.69027e-05
CR05	1940s	Single-Family Attached	Slab	0	1	0	0	0	0	0	0	9.53372e-06
CR06	1940s	Single-Family Attached	Slab	0	1	0	0	0	0	0	0	1.37316e-05
CR07	1940s	Single-Family Attached	Slab	0	1	0	0	0	0	0	0	0.000255263
CR08	1940s	Single-Family Attached	Slab	0	1	0	0	0	0	0	0	0.000104316
CR09	1940s	Single-Family Attached	Slab	0	1	0	0	0	0	0	0	0.000117322
CR10	1940s	Single-Family Attached	Slab	0	1	0	0	0	0	0	0	1.83284e-05
CR11	1940s	Single-Family Attached	Slab	0	1	0	0	0	0	0	0	0.000185836
CR02	1950s	Single-Family Attached	Slab	0	1	0	0	0	0	0	0	1.26831e-05
CR03	1950s	Single-Family Attached	Slab	0	1	0	0	0	0	0	0	2.28968e-05
CR04	1950s	Single-Family Attached	Slab	0	1	0	0	0	0	0	0	7.17257e-05
CR05	1950s	Single-Family Attached	Slab	0	1	0	0	0	0	0	0	1.95269e-05
CR06	1950s	Single-Family Attached	Slab	0	1	0	0	0	0	0	0	2.0326e-05
CR07	1950s	Single-Family Attached	Slab	0	1	0	0	0	0	0	0	0.000278224
CR08	1950s	Single-Family Attached	Slab	0	1	0	0	0	0	0	0	0.000161533
CR09	1950s	Single-Family Attached	Slab	0	1	0	0	0	0	0	0	0.000236539
CR10	1950s	Single-Family Attached	Slab	0	1	0	0	0	0	0	0	5.62947e-05
CR11	1950s	Single-Family Attached	Slab	0	1	0	0	0	0	0	0	0.000279366
CR02	1960s	Single-Family Attached	Slab	0	1	0	0	0	0	0	0	2.36539e-05
CR03	1960s	Single-Family Attached	Slab	0	1	0	0	0	0	0	0	3.28921e-05
CR04	1960s	Single-Family Attached	Slab	0	1	0	0	0	0	0	0	0.000108038
CR05	1960s	Single-Family Attached	Slab	0	1	0	0	0	0	0	0	3.05124e-05
CR06	1960s	Single-Family Attached	Slab	0	1	0	0	0	0	0	0	2.71432e-05
CR07	1960s	Single-Family Attached	Slab	0	1	0	0	0	0	0	0	0.000232168
CR08	1960s	Single-Family Attached	Slab	0	1	0	0	0	0	0	0	0.000162656
CR09	1960s	Single-Family Attached	Slab	0	1	0	0	0	0	0	0	0.000433189
CR10	1960s	Single-Family Attached	Slab	0	1	0	0	0	0	0	0	0.000120624
CR11	1960s	Single-Family Attached	Slab	0	1	0	0	0	0	0	0	0.000453824
CR02	1970s	Single-Family Attached	Slab	0	1	0	0	0	0	0	0	6.19035e-05
CR03	1970s	Single-Family Attached	Slab	0	1	0	0	0	0	0	0	6.20515e-05
CR04	1970s	Single-Family Attached	Slab	0	1	0	0	0	0	0	0	0.000220908
CR05	1970s	Single-Family Attached	Slab	0	1	0	0	0	0	0	0	0.000104506
CR06	1970s	Single-Family Attached	Slab	0	1	0	0	0	0	0	0	7.58137e-05
CR07	1970s	Single-Family Attached	Slab	0	1	0	0	0	0	0	0	0.000275468
CR08	1970s	Single-Family Attached	Slab	0	1	0	0	0	0	0	0	0.000369628
CR09	1970s	Single-Family Attached	Slab	0	1	0	0	0	0	0	0	0.00118985
CR10	1970s	Single-Family Attached	Slab	0	1	0	0	0	0	0	0	0.000325621
CR11	1970s	Single-Family Attached	Slab	0	1	0	0	0	0	0	0	0.00107379
CR02	1980s	Single-Family Attached	Slab	0	0.84	0.07	0.09	0	0	0	0	8.90948e-05
CR03	1980s	Single-Family Attached	Slab	0	1	0	0	0	0	0	0	0.000129098
CR04	1980s	Single-Family Attached	Slab	0	0.26	0.14	0.6	0	0	0	0	0.00020241
CR05	1980s	Single-Family Attached	Slab	0	0.83	0.11	0.06	0	0	0	0	0.000122167
CR06	1980s	Single-Family Attached	Slab	0	1	0	0	0	0	0	0	4.41789e-05
CR07	1980s	Single-Family Attached	Slab	0	0.45	0.46	0.1	0	0	0	0	0.000400203
CR08	1980s	Single-Family Attached	Slab	0	0.91	0.09	0	0	0	0	0	0.00054532
CR09	1980s	Single-Family Attached	Slab	0	0.86	0.14	0	0	0	0	0	0.0018811
CR10	1980s	Single-Family Attached	Slab	0	0.84	0.16	0	0	0	0	0	0.000322936
CR11	1980s	Single-Family Attached	Slab	0	1	0	0	0	0	0	0	0.00123497
CR02	1990s	Single-Family Attached	Slab	0	0.03	0.39	0.18	0	0.05	0.35	0	0.000119272
CR03	1990s	Single-Family Attached	Slab	0	0.07	0.34	0.32	0	0.02	0.25	0	5.19686e-05
CR04	1990s	Single-Family Attached	Slab	0	0.02	0.17	0.23	0	0.22	0.36	0	0.000299035
CR05	1990s	Single-Family Attached	Slab	0	0.03	0.39	0.01	0	0	0.57	0	0.000109626
CR06	1990s	Single-Family Attached	Slab	0	0.01	0	0.28	0	0	0.71	0	7.29529e-05
CR07	1990s	Single-Family Attached	Slab	0	0.01	0.12	0.08	0	0.65	0.14	0	0.000347715
CR08	1990s	Single-Family Attached	Slab	0	0.03	0.05	0.31	0	0.46	0.15	0	0.000475863
CR09	1990s	Single-Family Attached	Slab	0	0.63	0.14	0.12	0	0.06	0.05	0	0.00118658
CR10	1990s	Single-Family Attached	Slab	0	0.87	0.01	0.01	0	0.08	0.03	0	0.000216241
CR11	1990s	Single-Family Attached	Slab	0	0.54	0.31	0.03	0	0.05	0.07	0	0.000573429
CR02	2000s	Single-Family Attached	Slab	0	0.01	0.05	0.04	0	0.19	0.72	0	0.000195969
CR03	2000s	Single-Family Attached	Slab	0	0.05	0	0.5	0	0	0.45	0	0.0001165
CR04	2000s	Single-Family Attached	Slab	0	0.01	0.04	0.14	0	0.2	0.62	0	0.000485629
CR05	2000s	Single-Family Attached	Slab	0	0.01	0.02	0.14	0	0	0.83	0	0.000263736
CR06	2000s	Single-Family Attached	Slab	0	0.01	0	0.29	0	0	0.7	0	0.000119445
CR07	2000s	Single-Family Attached	Slab	0	0.01	0.51	0.03	0	0.03	0.42	0	0.000456048
CR08	2000s	Single-Family Attached	Slab	0	0.11	0.27	0.03	0	0.38	0.21	0	0.000714491
CR09	2000s	Single-Family Attached	Slab	0	0.67	0.02	0.18	0	0.06	0.08	0	0.0022596
CR10	2000s	Single-Family Attached	Slab	0	0.69	0.1	0.07	0	0.06	0.07	0	0.000269562
CR11	2000s	Single-Family Attached	Slab	0	0.74	0.13	0.01	0	0.11	0.01	0	0.00062213
CR02	2010s	Single-Family Attached	Slab	0	0.01	0.05	0.04	0	0.19	0.72	0	3.60856e-05
CR03	2010s	Single-Family Attached	Slab	0	0.05	0	0.5	0	0	0.45	0	3.00531e-05
CR04	2010s	Single-Family Attached	Slab	0	0.01	0.04	0.14	0	0.2	0.62	0	5.02378e-05
CR05	2010s	Single-Family Attached	Slab	0	0.01	0.02	0.14	0	0	0.83	0	5.71305e-05
CR06	2010s	Single-Family Attached	Slab	0	0.01	0	0.29	0	0	0.7	0	2.36836e-05
CR07	2010s	Single-Family Attached	Slab	0	0.01	0.51	0.03	0	0.03	0.42	0	0.000104295
CR08	2010s	Single-Family Attached	Slab	0	0.11	0.27	0.03	0	0.38	0.21	0	0.00020115
CR09	2010s	Single-Family Attached	Slab	0	0.67	0.02	0.18	0	0.06	0.08	0	0.000465581
CR10	2010s	Single-Family Attached	Slab	0	0.69	0.1	0.07	0	0.06	0.07	0	3.68436e-05
CR11	2010s	Single-Family Attached	Slab	0	0.74	0.13	0.01	0	0.11	0.01	0	0.000157341
CR02	<1940	Single-Family Detached	Slab	0	1	0	0	0	0	0	0	0.000589445
CR03	<1940	Single-Family Detached	Slab	0	1	0	0	0	0	0	0	0.000411902
CR04	<1940	Single-Family Detached	Slab	0	1	0	0	0	0	0	0	0.00129112
CR05	<1940	Single-Family Detached	Slab	0	1	0	0	0	0	0	0	0.000316007
CR06	<1940	Single-Family Detached	Slab	0	1	0	0	0	0	0	0	0.00050702
CR07	<1940	Single-Family Detached	Slab	0	1	0	0	0	0	0	0	0.001222
CR08	<1940	Single-Family Detached	Slab	0	1	0	0	0	0	0	0	0.00107936
CR09	<1940	Single-Family Detached	Slab	0	1	0	0	0	0	0	0	0.00200533
CR10	<1940	Single-Family Detached	Slab	0	1	0	0	0	0	0	0	0.000214814
CR11	<1940	Single-Family Detached	Slab	0	1	0	0	0	0	0	0	0.00111537
CR02	1940s	Single-Family Detached	Slab	0	1	0	0	0	0	0	0	0.000253944
CR03	1940s	Single-Family Detached	Slab	0	1	0	0	0	0	0	0	0.000298608
CR04	1940s	Single-Family Detached	Slab	0	1	0	0	0	0	0	0	0.00128955
CR05	1940s	Single-Family Detached	Slab	0	1	0	0	0	0	0	0	0.000240847
CR06	1940s	Single-Family Detached	Slab	0	1	0	0	0	0	0	0	0.000418596
CR07	1940s	Single-Family Detached	Slab	0	1	0	0	0	0	0	0	0.000915584
CR08	1940s	Single-Family Detached	Slab	0	1	0	0	0	0	0	0	0.000999947
CR09	1940s	Single-Family Detached	Slab	0	1	0	0	0	0	0	0	0.00294728
CR10	1940s	Single-Family Detached	Slab	0	1	0	0	0	0	0	0	0.000362408
CR11	1940s	Single-Family Detached	Slab	0	1	0	0	0	0	0	0	0.00201014
CR02	1950s	Single-Family Detached	Slab	0	1	0	0	0	0	0	0	0.000542431
CR03	1950s	Single-Family Detached	Slab	0	1	0	0	0	0	0	0	0.000720365
CR04	1950s	Single-Family Detached	Slab	0	1	0	0	0	0	0	0	0.00285436
CR05	1950s	Single-Family Detached	Slab	0	1	0	0	0	0	0	0	0.000554465
CR06	1950s	Single-Family Detached	Slab	0	1	0	0	0	0	0	0	0.000663152
CR07	1950s	Single-Family Detached	Slab	0	1	0	0	0	0	0	0	0.00220425
CR08	1950s	Single-Family Detached	Slab	0	1	0	0	0	0	0	0	0.00208771
CR09	1950s	Single-Family Detached	Slab	0	1	0	0	0	0	0	0	0.00754555
CR10	1950s	Single-Family Detached	Slab	0	1	0	0	0	0	0	0	0.00120253
CR11	1950s	Single-Family Detached	Slab	0	1	0	0	0	0	0	0	0.00480478
CR02	1960s	Single-Family Detached	Slab	0	1	0	0	0	0	0	0	0.000671974
CR03	1960s	Single-Family Detached	Slab	0	1	0	0	0	0	0	0	0.00078981
CR04	1960s	Single-Family Detached	Slab	0	1	0	0	0	0	0	0	0.00275326
CR05	1960s	Single-Family Detached	Slab	0	1	0	0	0	0	0	0	0.000543099
CR06	1960s	Single-Family Detached	Slab	0	1	0	0	0	0	0	0	0.000628403
CR07	1960s	Single-Family Detached	Slab	0	1	0	0	0	0	0	0	0.00205468
CR08	1960s	Single-Family Detached	Slab	0	1	0	0	0	0	0	0	0.00271919
CR09	1960s	Single-Family Detached	Slab	0	1	0	0	0	0	0	0	0.012606
CR10	1960s	Single-Family Detached	Slab	0	1	0	0	0	0	0	0	0.00138114
CR11	1960s	Single-Family Detached	Slab	0	1	0	0	0	0	0	0	0.00516365
CR02	1970s	Single-Family Detached	Slab	0	1	0	0	0	0	0	0	0.000893754
CR03	1970s	Single-Family Detached	Slab	0	1	0	0	0	0	0	0	0.000785218
CR04	1970s	Single-Family Detached	Slab	0	1	0	0	0	0	0	0	0.00279696
CR05	1970s	Single-Family Detached	Slab	0	1	0	0	0	0	0	0	0.00109925
CR06	1970s	Single-Family Detached	Slab	0	1	0	0	0	0	0	0	0.000981329
CR07	1970s	Single-Family Detached	Slab	0	1	0	0	0	0	0	0	0.00180136
CR08	1970s	Single-Family Detached	Slab	0	1	0	0	0	0	0	0	0.00333632
CR09	1970s	Single-Family Detached	Slab	0	1	0	0	0	0	0	0	0.01721
CR10	1970s	Single-Family Detached	Slab	0	1	0	0	0	0	0	0	0.00263846
CR11	1970s	Single-Family Detached	Slab	0	1	0	0	0	0	0	0	0.0054721
CR02	1980s	Single-Family Detached	Slab	0	0.84	0.07	0.09	0	0	0	0	0.000646348
CR03	1980s	Single-Family Detached	Slab	0	1	0	0	0	0	0	0	0.000700532
CR04	1980s	Single-Family Detached	Slab	0	0.26	0.14	0.6	0	0	0	0	0.00149412
CR05	1980s	Single-Family Detached	Slab	0	0.83	0.11	0.06	0	0	0	0	0.000740135
CR06	1980s	Single-Family Detached	Slab	0	1	0	0	0	0	0	0	0.000575521
CR07	1980s	Single-Family Detached	Slab	0	0.45	0.46	0.1	0	0	0	0	0.00136725
CR08	1980s	Single-Family Detached	Slab	0	0.91	0.09	0	0	0	0	0	0.00284877
CR09	1980s	Single-Family Detached	Slab	0	0.86	0.14	0	0	0	0	0	0.018266
CR10	1980s	Single-Family Detached	Slab	0	0.84	0.16	0	0	0	0	0	0.00245902
CR11	1980s	Single-Family Detached	Slab	0	1	0	0	0	0	0	0	0.00583078
CR02	1990s	Single-Family Detached	Slab	0	0.03	0.39	0.18	0	0.05	0.35	0	0.000852062
CR03	1990s	Single-Family Detached	Slab	0	0.07	0.34	0.32	0	0.02	0.25	0	0.000599096
CR04	1990s	Single-Family Detached	Slab	0	0.02	0.17	0.23	0	0.22	0.36	0	0.00231812
CR05	1990s	Single-Family Detached	Slab	0	0.03	0.39	0.01	0	0	0.57	0	0.0011449
CR06	1990s	Single-Family Detached	Slab	0	0.01	0	0.28	0	0	0.71	0	0.00088959
CR07	1990s	Single-Family Detached	Slab	0	0.01	0.12	0.08	0	0.65	0.14	0	0.00131641
CR08	1990s	Single-Family Detached	Slab	0	0.03	0.05	0.31	0	0.46	0.15	0	0.0033688
CR09	1990s	Single-Family Detached	Slab	0	0.63	0.14	0.12	0	0.06	0.05	0	0.0193193
CR10	1990s	Single-Family Detached	Slab	0	0.87	0.01	0.01	0	0.08	0.03	0	0.00382414
CR11	1990s	Single-Family Detached	Slab	0	0.54	0.31	0.03	0	0.05	0.07	0	0.00499603
CR02	2000s	Single-Family Detached	Slab	0	0.01	0.05	0.04	0	0.19	0.72	0	0.00106165
CR03	2000s	Single-Family Detached	Slab	0	0.05	0	0.5	0	0	0.45	0	0.000716119
CR04	2000s	Single-Family Detached	Slab	0	0.01	0.04	0.14	0	0.2	0.62	0	0.00308514
CR05	2000s	Single-Family Detached	Slab	0	0.01	0.02	0.14	0	0	0.83	0	0.00202602
CR06	2000s	Single-Family Detached	Slab	0	0.01	0	0.29	0	0	0.7	0	0.00101746
CR07	2000s	Single-Family Detached	Slab	0	0.01	0.51	0.03	0	0.03	0.42	0	0.00170469
CR08	2000s	Single-Family Detached	Slab	0	0.11	0.27	0.03	0	0.38	0.21	0	0.0047975
CR09	2000s	Single-Family Detached	Slab	0	0.67	0.02	0.18	0	0.06	0.08	0	0.0278056
CR10	2000s	Single-Family Detached	Slab	0	0.69	0.1	0.07	0	0.06	0.07	0	0.00583745
CR11	2000s	Single-Family Detached	Slab	0	0.74	0.13	0.01	0	0.11	0.01	0	0.00643387
CR02	2010s	Single-Family Detached	Slab	0	0.01	0.05	0.04	0	0.19	0.72	0	0.000248761
CR03	2010s	Single-Family Detached	Slab	0	0.05	0	0.5	0	0	0.45	0	0.000133227
CR04	2010s	Single-Family Detached	Slab	0	0.01	0.04	0.14	0	0.2	0.62	0	0.000503445
CR05	2010s	Single-Family Detached	Slab	0	0.01	0.02	0.14	0	0	0.83	0	0.000429211
CR06	2010s	Single-Family Detached	Slab	0	0.01	0	0.29	0	0	0.7	0	0.000230675
CR07	2010s	Single-Family Detached	Slab	0	0.01	0.51	0.03	0	0.03	0.42	0	0.000313156
CR08	2010s	Single-Family Detached	Slab	0	0.11	0.27	0.03	0	0.38	0.21	0	0.00097295
CR09	2010s	Single-Family Detached	Slab	0	0.67	0.02	0.18	0	0.06	0.08	0	0.00638874
CR10	2010s	Single-Family Detached	Slab	0	0.69	0.1	0.07	0	0.06	0.07	0	0.00077945
CR11	2010s	Single-Family Detached	Slab	0	0.74	0.13	0.01	0	0.11	0.01	0	0.000840387
=======
CR02	<1940	Multi-Family with 2 - 4 Units	Slab	0	1	0	0	0	0	0	0	0.000255093
CR03	<1940	Multi-Family with 2 - 4 Units	Slab	0	1	0	0	0	0	0	0	0.00023169
CR04	<1940	Multi-Family with 2 - 4 Units	Slab	0	1	0	0	0	0	0	0	0.000638812
CR05	<1940	Multi-Family with 2 - 4 Units	Slab	0	1	0	0	0	0	0	0	0.000170311
CR06	<1940	Multi-Family with 2 - 4 Units	Slab	0	1	0	0	0	0	0	0	0.000167401
CR07	<1940	Multi-Family with 2 - 4 Units	Slab	0	1	0	0	0	0	0	0	0.000622239
CR08	<1940	Multi-Family with 2 - 4 Units	Slab	0	1	0	0	0	0	0	0	0.000612713
CR09	<1940	Multi-Family with 2 - 4 Units	Slab	0	1	0	0	0	0	0	0	0.00139541
CR10	<1940	Multi-Family with 2 - 4 Units	Slab	0	1	0	0	0	0	0	0	0.00018006
CR11	<1940	Multi-Family with 2 - 4 Units	Slab	0	1	0	0	0	0	0	0	0.000498349
CR02	1940s	Multi-Family with 2 - 4 Units	Slab	0	1	0	0	0	0	0	0	0.00010208
CR03	1940s	Multi-Family with 2 - 4 Units	Slab	0	1	0	0	0	0	0	0	9.27152e-05
CR04	1940s	Multi-Family with 2 - 4 Units	Slab	0	1	0	0	0	0	0	0	0.000255632
CR05	1940s	Multi-Family with 2 - 4 Units	Slab	0	1	0	0	0	0	0	0	6.81533e-05
CR06	1940s	Multi-Family with 2 - 4 Units	Slab	0	1	0	0	0	0	0	0	6.69886e-05
CR07	1940s	Multi-Family with 2 - 4 Units	Slab	0	1	0	0	0	0	0	0	0.000249
CR08	1940s	Multi-Family with 2 - 4 Units	Slab	0	1	0	0	0	0	0	0	0.000245189
CR09	1940s	Multi-Family with 2 - 4 Units	Slab	0	1	0	0	0	0	0	0	0.000558401
CR10	1940s	Multi-Family with 2 - 4 Units	Slab	0	1	0	0	0	0	0	0	7.20545e-05
CR11	1940s	Multi-Family with 2 - 4 Units	Slab	0	1	0	0	0	0	0	0	0.000199424
CR02	1950s	Multi-Family with 2 - 4 Units	Slab	0	1	0	0	0	0	0	0	0.000215238
CR03	1950s	Multi-Family with 2 - 4 Units	Slab	0	1	0	0	0	0	0	0	0.000195492
CR04	1950s	Multi-Family with 2 - 4 Units	Slab	0	1	0	0	0	0	0	0	0.000539006
CR05	1950s	Multi-Family with 2 - 4 Units	Slab	0	1	0	0	0	0	0	0	0.000143703
CR06	1950s	Multi-Family with 2 - 4 Units	Slab	0	1	0	0	0	0	0	0	0.000141247
CR07	1950s	Multi-Family with 2 - 4 Units	Slab	0	1	0	0	0	0	0	0	0.000525023
CR08	1950s	Multi-Family with 2 - 4 Units	Slab	0	1	0	0	0	0	0	0	0.000516985
CR09	1950s	Multi-Family with 2 - 4 Units	Slab	0	1	0	0	0	0	0	0	0.0011774
CR10	1950s	Multi-Family with 2 - 4 Units	Slab	0	1	0	0	0	0	0	0	0.000151928
CR11	1950s	Multi-Family with 2 - 4 Units	Slab	0	1	0	0	0	0	0	0	0.000420489
CR02	1960s	Multi-Family with 2 - 4 Units	Slab	0	1	0	0	0	0	0	0	0.000217793
CR03	1960s	Multi-Family with 2 - 4 Units	Slab	0	1	0	0	0	0	0	0	0.000197813
CR04	1960s	Multi-Family with 2 - 4 Units	Slab	0	1	0	0	0	0	0	0	0.000545405
CR05	1960s	Multi-Family with 2 - 4 Units	Slab	0	1	0	0	0	0	0	0	0.000145409
CR06	1960s	Multi-Family with 2 - 4 Units	Slab	0	1	0	0	0	0	0	0	0.000142924
CR07	1960s	Multi-Family with 2 - 4 Units	Slab	0	1	0	0	0	0	0	0	0.000531256
CR08	1960s	Multi-Family with 2 - 4 Units	Slab	0	1	0	0	0	0	0	0	0.000523123
CR09	1960s	Multi-Family with 2 - 4 Units	Slab	0	1	0	0	0	0	0	0	0.00119138
CR10	1960s	Multi-Family with 2 - 4 Units	Slab	0	1	0	0	0	0	0	0	0.000153732
CR11	1960s	Multi-Family with 2 - 4 Units	Slab	0	1	0	0	0	0	0	0	0.000425481
CR02	1970s	Multi-Family with 2 - 4 Units	Slab	0	1	0	0	0	0	0	0	0.000311007
CR03	1970s	Multi-Family with 2 - 4 Units	Slab	0	1	0	0	0	0	0	0	0.000282475
CR04	1970s	Multi-Family with 2 - 4 Units	Slab	0	1	0	0	0	0	0	0	0.000778833
CR05	1970s	Multi-Family with 2 - 4 Units	Slab	0	1	0	0	0	0	0	0	0.000207642
CR06	1970s	Multi-Family with 2 - 4 Units	Slab	0	1	0	0	0	0	0	0	0.000204094
CR07	1970s	Multi-Family with 2 - 4 Units	Slab	0	1	0	0	0	0	0	0	0.000758627
CR08	1970s	Multi-Family with 2 - 4 Units	Slab	0	1	0	0	0	0	0	0	0.000747014
CR09	1970s	Multi-Family with 2 - 4 Units	Slab	0	1	0	0	0	0	0	0	0.00170127
CR10	1970s	Multi-Family with 2 - 4 Units	Slab	0	1	0	0	0	0	0	0	0.000219528
CR11	1970s	Multi-Family with 2 - 4 Units	Slab	0	1	0	0	0	0	0	0	0.000607582
CR02	1980s	Multi-Family with 2 - 4 Units	Slab	0	0.84	0.07	0.09	0	0	0	0	0.000272647
CR03	1980s	Multi-Family with 2 - 4 Units	Slab	0	1	0	0	0	0	0	0	0.000247634
CR04	1980s	Multi-Family with 2 - 4 Units	Slab	0	0.26	0.14	0.6	0	0	0	0	0.000682773
CR05	1980s	Multi-Family with 2 - 4 Units	Slab	0	0.83	0.11	0.06	0	0	0	0	0.000182032
CR06	1980s	Multi-Family with 2 - 4 Units	Slab	0	1	0	0	0	0	0	0	0.000178921
CR07	1980s	Multi-Family with 2 - 4 Units	Slab	0	0.45	0.46	0.1	0	0	0	0	0.000665059
CR08	1980s	Multi-Family with 2 - 4 Units	Slab	0	0.91	0.09	0	0	0	0	0	0.000654878
CR09	1980s	Multi-Family with 2 - 4 Units	Slab	0	0.86	0.14	0	0	0	0	0	0.00149144
CR10	1980s	Multi-Family with 2 - 4 Units	Slab	0	0.84	0.16	0	0	0	0	0	0.000192451
CR11	1980s	Multi-Family with 2 - 4 Units	Slab	0	1	0	0	0	0	0	0	0.000532643
CR02	1990s	Multi-Family with 2 - 4 Units	Slab	0	0.03	0.39	0.18	0	0.05	0.35	0	0.000286279
CR03	1990s	Multi-Family with 2 - 4 Units	Slab	0	0.07	0.34	0.32	0	0.02	0.25	0	0.000260016
CR04	1990s	Multi-Family with 2 - 4 Units	Slab	0	0.02	0.17	0.23	0	0.22	0.36	0	0.00071691
CR05	1990s	Multi-Family with 2 - 4 Units	Slab	0	0.03	0.39	0.01	0	0	0.57	0	0.000191133
CR06	1990s	Multi-Family with 2 - 4 Units	Slab	0	0.01	0	0.28	0	0	0.71	0	0.000187867
CR07	1990s	Multi-Family with 2 - 4 Units	Slab	0	0.01	0.12	0.08	0	0.65	0.14	0	0.000698311
CR08	1990s	Multi-Family with 2 - 4 Units	Slab	0	0.03	0.05	0.31	0	0.46	0.15	0	0.00068762
CR09	1990s	Multi-Family with 2 - 4 Units	Slab	0	0.63	0.14	0.12	0	0.06	0.05	0	0.00156601
CR10	1990s	Multi-Family with 2 - 4 Units	Slab	0	0.87	0.01	0.01	0	0.08	0.03	0	0.000202074
CR11	1990s	Multi-Family with 2 - 4 Units	Slab	0	0.54	0.31	0.03	0	0.05	0.07	0	0.000559275
CR02	2000s	Multi-Family with 2 - 4 Units	Slab	0	0.01	0.05	0.04	0	0.19	0.72	0	0.000291811
CR03	2000s	Multi-Family with 2 - 4 Units	Slab	0	0.05	0	0.5	0	0	0.45	0	0.00026504
CR04	2000s	Multi-Family with 2 - 4 Units	Slab	0	0.01	0.04	0.14	0	0.2	0.62	0	0.000730763
CR05	2000s	Multi-Family with 2 - 4 Units	Slab	0	0.01	0.02	0.14	0	0	0.83	0	0.000194826
CR06	2000s	Multi-Family with 2 - 4 Units	Slab	0	0.01	0	0.29	0	0	0.7	0	0.000191497
CR07	2000s	Multi-Family with 2 - 4 Units	Slab	0	0.01	0.51	0.03	0	0.03	0.42	0	0.000711804
CR08	2000s	Multi-Family with 2 - 4 Units	Slab	0	0.11	0.27	0.03	0	0.38	0.21	0	0.000700907
CR09	2000s	Multi-Family with 2 - 4 Units	Slab	0	0.67	0.02	0.18	0	0.06	0.08	0	0.00159627
CR10	2000s	Multi-Family with 2 - 4 Units	Slab	0	0.69	0.1	0.07	0	0.06	0.07	0	0.000205978
CR11	2000s	Multi-Family with 2 - 4 Units	Slab	0	0.74	0.13	0.01	0	0.11	0.01	0	0.000570081
CR02	2010s	Multi-Family with 2 - 4 Units	Slab	0	0.01	0.05	0.04	0	0.19	0.72	0	6.63231e-05
CR03	2010s	Multi-Family with 2 - 4 Units	Slab	0	0.05	0	0.5	0	0	0.45	0	6.02386e-05
CR04	2010s	Multi-Family with 2 - 4 Units	Slab	0	0.01	0.04	0.14	0	0.2	0.62	0	0.000166089
CR05	2010s	Multi-Family with 2 - 4 Units	Slab	0	0.01	0.02	0.14	0	0	0.83	0	4.42803e-05
CR06	2010s	Multi-Family with 2 - 4 Units	Slab	0	0.01	0	0.29	0	0	0.7	0	4.35236e-05
CR07	2010s	Multi-Family with 2 - 4 Units	Slab	0	0.01	0.51	0.03	0	0.03	0.42	0	0.00016178
CR08	2010s	Multi-Family with 2 - 4 Units	Slab	0	0.11	0.27	0.03	0	0.38	0.21	0	0.000159303
CR09	2010s	Multi-Family with 2 - 4 Units	Slab	0	0.67	0.02	0.18	0	0.06	0.08	0	0.000362802
CR10	2010s	Multi-Family with 2 - 4 Units	Slab	0	0.69	0.1	0.07	0	0.06	0.07	0	4.6815e-05
CR11	2010s	Multi-Family with 2 - 4 Units	Slab	0	0.74	0.13	0.01	0	0.11	0.01	0	0.000129569
CR02	<1940	Multi-Family with 5+ Units	Slab	0	1	0	0	0	0	0	0	0.000565208
CR03	<1940	Multi-Family with 5+ Units	Slab	0	1	0	0	0	0	0	0	0.000513355
CR04	<1940	Multi-Family with 5+ Units	Slab	0	1	0	0	0	0	0	0	0.00141541
CR05	<1940	Multi-Family with 5+ Units	Slab	0	1	0	0	0	0	0	0	0.000377358
CR06	<1940	Multi-Family with 5+ Units	Slab	0	1	0	0	0	0	0	0	0.000370909
CR07	<1940	Multi-Family with 5+ Units	Slab	0	1	0	0	0	0	0	0	0.00137869
CR08	<1940	Multi-Family with 5+ Units	Slab	0	1	0	0	0	0	0	0	0.00135758
CR09	<1940	Multi-Family with 5+ Units	Slab	0	1	0	0	0	0	0	0	0.00309181
CR10	<1940	Multi-Family with 5+ Units	Slab	0	1	0	0	0	0	0	0	0.000398959
CR11	<1940	Multi-Family with 5+ Units	Slab	0	1	0	0	0	0	0	0	0.00110419
CR02	1940s	Multi-Family with 5+ Units	Slab	0	1	0	0	0	0	0	0	0.000226178
CR03	1940s	Multi-Family with 5+ Units	Slab	0	1	0	0	0	0	0	0	0.000205428
CR04	1940s	Multi-Family with 5+ Units	Slab	0	1	0	0	0	0	0	0	0.000566403
CR05	1940s	Multi-Family with 5+ Units	Slab	0	1	0	0	0	0	0	0	0.000151007
CR06	1940s	Multi-Family with 5+ Units	Slab	0	1	0	0	0	0	0	0	0.000148426
CR07	1940s	Multi-Family with 5+ Units	Slab	0	1	0	0	0	0	0	0	0.000551709
CR08	1940s	Multi-Family with 5+ Units	Slab	0	1	0	0	0	0	0	0	0.000543263
CR09	1940s	Multi-Family with 5+ Units	Slab	0	1	0	0	0	0	0	0	0.00123725
CR10	1940s	Multi-Family with 5+ Units	Slab	0	1	0	0	0	0	0	0	0.000159651
CR11	1940s	Multi-Family with 5+ Units	Slab	0	1	0	0	0	0	0	0	0.000441861
CR02	1950s	Multi-Family with 5+ Units	Slab	0	1	0	0	0	0	0	0	0.000476902
CR03	1950s	Multi-Family with 5+ Units	Slab	0	1	0	0	0	0	0	0	0.00043315
CR04	1950s	Multi-Family with 5+ Units	Slab	0	1	0	0	0	0	0	0	0.00119427
CR05	1950s	Multi-Family with 5+ Units	Slab	0	1	0	0	0	0	0	0	0.000318401
CR06	1950s	Multi-Family with 5+ Units	Slab	0	1	0	0	0	0	0	0	0.00031296
CR07	1950s	Multi-Family with 5+ Units	Slab	0	1	0	0	0	0	0	0	0.00116329
CR08	1950s	Multi-Family with 5+ Units	Slab	0	1	0	0	0	0	0	0	0.00114548
CR09	1950s	Multi-Family with 5+ Units	Slab	0	1	0	0	0	0	0	0	0.00260876
CR10	1950s	Multi-Family with 5+ Units	Slab	0	1	0	0	0	0	0	0	0.000336627
CR11	1950s	Multi-Family with 5+ Units	Slab	0	1	0	0	0	0	0	0	0.000931674
CR02	1960s	Multi-Family with 5+ Units	Slab	0	1	0	0	0	0	0	0	0.000482563
CR03	1960s	Multi-Family with 5+ Units	Slab	0	1	0	0	0	0	0	0	0.000438293
CR04	1960s	Multi-Family with 5+ Units	Slab	0	1	0	0	0	0	0	0	0.00120845
CR05	1960s	Multi-Family with 5+ Units	Slab	0	1	0	0	0	0	0	0	0.000322181
CR06	1960s	Multi-Family with 5+ Units	Slab	0	1	0	0	0	0	0	0	0.000316675
CR07	1960s	Multi-Family with 5+ Units	Slab	0	1	0	0	0	0	0	0	0.0011771
CR08	1960s	Multi-Family with 5+ Units	Slab	0	1	0	0	0	0	0	0	0.00115908
CR09	1960s	Multi-Family with 5+ Units	Slab	0	1	0	0	0	0	0	0	0.00263973
CR10	1960s	Multi-Family with 5+ Units	Slab	0	1	0	0	0	0	0	0	0.000340623
CR11	1960s	Multi-Family with 5+ Units	Slab	0	1	0	0	0	0	0	0	0.000942735
CR02	1970s	Multi-Family with 5+ Units	Slab	0	1	0	0	0	0	0	0	0.000689095
CR03	1970s	Multi-Family with 5+ Units	Slab	0	1	0	0	0	0	0	0	0.000625877
CR04	1970s	Multi-Family with 5+ Units	Slab	0	1	0	0	0	0	0	0	0.00172566
CR05	1970s	Multi-Family with 5+ Units	Slab	0	1	0	0	0	0	0	0	0.000460071
CR06	1970s	Multi-Family with 5+ Units	Slab	0	1	0	0	0	0	0	0	0.000452209
CR07	1970s	Multi-Family with 5+ Units	Slab	0	1	0	0	0	0	0	0	0.00168089
CR08	1970s	Multi-Family with 5+ Units	Slab	0	1	0	0	0	0	0	0	0.00165515
CR09	1970s	Multi-Family with 5+ Units	Slab	0	1	0	0	0	0	0	0	0.0037695
CR10	1970s	Multi-Family with 5+ Units	Slab	0	1	0	0	0	0	0	0	0.000486406
CR11	1970s	Multi-Family with 5+ Units	Slab	0	1	0	0	0	0	0	0	0.00134622
CR02	1980s	Multi-Family with 5+ Units	Slab	0	0.84	0.07	0.09	0	0	0	0	0.000604103
CR03	1980s	Multi-Family with 5+ Units	Slab	0	1	0	0	0	0	0	0	0.000548682
CR04	1980s	Multi-Family with 5+ Units	Slab	0	0.26	0.14	0.6	0	0	0	0	0.00151281
CR05	1980s	Multi-Family with 5+ Units	Slab	0	0.83	0.11	0.06	0	0	0	0	0.000403326
CR06	1980s	Multi-Family with 5+ Units	Slab	0	1	0	0	0	0	0	0	0.000396434
CR07	1980s	Multi-Family with 5+ Units	Slab	0	0.45	0.46	0.1	0	0	0	0	0.00147357
CR08	1980s	Multi-Family with 5+ Units	Slab	0	0.91	0.09	0	0	0	0	0	0.00145101
CR09	1980s	Multi-Family with 5+ Units	Slab	0	0.86	0.14	0	0	0	0	0	0.00330458
CR10	1980s	Multi-Family with 5+ Units	Slab	0	0.84	0.16	0	0	0	0	0	0.000426413
CR11	1980s	Multi-Family with 5+ Units	Slab	0	1	0	0	0	0	0	0	0.00118017
CR02	1990s	Multi-Family with 5+ Units	Slab	0	0.03	0.39	0.18	0	0.05	0.35	0	0.000634307
CR03	1990s	Multi-Family with 5+ Units	Slab	0	0.07	0.34	0.32	0	0.02	0.25	0	0.000576115
CR04	1990s	Multi-Family with 5+ Units	Slab	0	0.02	0.17	0.23	0	0.22	0.36	0	0.00158845
CR05	1990s	Multi-Family with 5+ Units	Slab	0	0.03	0.39	0.01	0	0	0.57	0	0.000423492
CR06	1990s	Multi-Family with 5+ Units	Slab	0	0.01	0	0.28	0	0	0.71	0	0.000416255
CR07	1990s	Multi-Family with 5+ Units	Slab	0	0.01	0.12	0.08	0	0.65	0.14	0	0.00154724
CR08	1990s	Multi-Family with 5+ Units	Slab	0	0.03	0.05	0.31	0	0.46	0.15	0	0.00152356
CR09	1990s	Multi-Family with 5+ Units	Slab	0	0.63	0.14	0.12	0	0.06	0.05	0	0.0034698
CR10	1990s	Multi-Family with 5+ Units	Slab	0	0.87	0.01	0.01	0	0.08	0.03	0	0.000447733
CR11	1990s	Multi-Family with 5+ Units	Slab	0	0.54	0.31	0.03	0	0.05	0.07	0	0.00123918
CR02	2000s	Multi-Family with 5+ Units	Slab	0	0.01	0.05	0.04	0	0.19	0.72	0	0.000646563
CR03	2000s	Multi-Family with 5+ Units	Slab	0	0.05	0	0.5	0	0	0.45	0	0.000587247
CR04	2000s	Multi-Family with 5+ Units	Slab	0	0.01	0.04	0.14	0	0.2	0.62	0	0.00161915
CR05	2000s	Multi-Family with 5+ Units	Slab	0	0.01	0.02	0.14	0	0	0.83	0	0.000431675
CR06	2000s	Multi-Family with 5+ Units	Slab	0	0.01	0	0.29	0	0	0.7	0	0.000424298
CR07	2000s	Multi-Family with 5+ Units	Slab	0	0.01	0.51	0.03	0	0.03	0.42	0	0.00157714
CR08	2000s	Multi-Family with 5+ Units	Slab	0	0.11	0.27	0.03	0	0.38	0.21	0	0.001553
CR09	2000s	Multi-Family with 5+ Units	Slab	0	0.67	0.02	0.18	0	0.06	0.08	0	0.00353685
CR10	2000s	Multi-Family with 5+ Units	Slab	0	0.69	0.1	0.07	0	0.06	0.07	0	0.000456385
CR11	2000s	Multi-Family with 5+ Units	Slab	0	0.74	0.13	0.01	0	0.11	0.01	0	0.00126313
CR02	2010s	Multi-Family with 5+ Units	Slab	0	0.01	0.05	0.04	0	0.19	0.72	0	0.000146952
CR03	2010s	Multi-Family with 5+ Units	Slab	0	0.05	0	0.5	0	0	0.45	0	0.00013347
CR04	2010s	Multi-Family with 5+ Units	Slab	0	0.01	0.04	0.14	0	0.2	0.62	0	0.000368001
CR05	2010s	Multi-Family with 5+ Units	Slab	0	0.01	0.02	0.14	0	0	0.83	0	9.81115e-05
CR06	2010s	Multi-Family with 5+ Units	Slab	0	0.01	0	0.29	0	0	0.7	0	9.64349e-05
CR07	2010s	Multi-Family with 5+ Units	Slab	0	0.01	0.51	0.03	0	0.03	0.42	0	0.000358454
CR08	2010s	Multi-Family with 5+ Units	Slab	0	0.11	0.27	0.03	0	0.38	0.21	0	0.000352966
CR09	2010s	Multi-Family with 5+ Units	Slab	0	0.67	0.02	0.18	0	0.06	0.08	0	0.000803858
CR10	2010s	Multi-Family with 5+ Units	Slab	0	0.69	0.1	0.07	0	0.06	0.07	0	0.000103728
CR11	2010s	Multi-Family with 5+ Units	Slab	0	0.74	0.13	0.01	0	0.11	0.01	0	0.000287085
CR02	<1940	Single-Family Attached	Slab	0	1	0	0	0	0	0	0	0.000162069
CR03	<1940	Single-Family Attached	Slab	0	1	0	0	0	0	0	0	0.000147201
CR04	<1940	Single-Family Attached	Slab	0	1	0	0	0	0	0	0	0.000405859
CR05	<1940	Single-Family Attached	Slab	0	1	0	0	0	0	0	0	0.000108205
CR06	<1940	Single-Family Attached	Slab	0	1	0	0	0	0	0	0	0.000106355
CR07	<1940	Single-Family Attached	Slab	0	1	0	0	0	0	0	0	0.000395329
CR08	<1940	Single-Family Attached	Slab	0	1	0	0	0	0	0	0	0.000389277
CR09	<1940	Single-Family Attached	Slab	0	1	0	0	0	0	0	0	0.000886553
CR10	<1940	Single-Family Attached	Slab	0	1	0	0	0	0	0	0	0.000114398
CR11	<1940	Single-Family Attached	Slab	0	1	0	0	0	0	0	0	0.000316618
CR02	1940s	Single-Family Attached	Slab	0	1	0	0	0	0	0	0	6.48549e-05
CR03	1940s	Single-Family Attached	Slab	0	1	0	0	0	0	0	0	5.89051e-05
CR04	1940s	Single-Family Attached	Slab	0	1	0	0	0	0	0	0	0.000162412
CR05	1940s	Single-Family Attached	Slab	0	1	0	0	0	0	0	0	4.33e-05
CR06	1940s	Single-Family Attached	Slab	0	1	0	0	0	0	0	0	4.25601e-05
CR07	1940s	Single-Family Attached	Slab	0	1	0	0	0	0	0	0	0.000158198
CR08	1940s	Single-Family Attached	Slab	0	1	0	0	0	0	0	0	0.000155776
CR09	1940s	Single-Family Attached	Slab	0	1	0	0	0	0	0	0	0.000354771
CR10	1940s	Single-Family Attached	Slab	0	1	0	0	0	0	0	0	4.57786e-05
CR11	1940s	Single-Family Attached	Slab	0	1	0	0	0	0	0	0	0.0001267
CR02	1950s	Single-Family Attached	Slab	0	1	0	0	0	0	0	0	0.000136748
CR03	1950s	Single-Family Attached	Slab	0	1	0	0	0	0	0	0	0.000124203
CR04	1950s	Single-Family Attached	Slab	0	1	0	0	0	0	0	0	0.000342449
CR05	1950s	Single-Family Attached	Slab	0	1	0	0	0	0	0	0	9.1299e-05
CR06	1950s	Single-Family Attached	Slab	0	1	0	0	0	0	0	0	8.97388e-05
CR07	1950s	Single-Family Attached	Slab	0	1	0	0	0	0	0	0	0.000333564
CR08	1950s	Single-Family Attached	Slab	0	1	0	0	0	0	0	0	0.000328458
CR09	1950s	Single-Family Attached	Slab	0	1	0	0	0	0	0	0	0.000748041
CR10	1950s	Single-Family Attached	Slab	0	1	0	0	0	0	0	0	9.65251e-05
CR11	1950s	Single-Family Attached	Slab	0	1	0	0	0	0	0	0	0.00026715
CR02	1960s	Single-Family Attached	Slab	0	1	0	0	0	0	0	0	0.000138371
CR03	1960s	Single-Family Attached	Slab	0	1	0	0	0	0	0	0	0.000125677
CR04	1960s	Single-Family Attached	Slab	0	1	0	0	0	0	0	0	0.000346514
CR05	1960s	Single-Family Attached	Slab	0	1	0	0	0	0	0	0	9.23829e-05
CR06	1960s	Single-Family Attached	Slab	0	1	0	0	0	0	0	0	9.08042e-05
CR07	1960s	Single-Family Attached	Slab	0	1	0	0	0	0	0	0	0.000337524
CR08	1960s	Single-Family Attached	Slab	0	1	0	0	0	0	0	0	0.000332357
CR09	1960s	Single-Family Attached	Slab	0	1	0	0	0	0	0	0	0.000756922
CR10	1960s	Single-Family Attached	Slab	0	1	0	0	0	0	0	0	9.76711e-05
CR11	1960s	Single-Family Attached	Slab	0	1	0	0	0	0	0	0	0.000270322
CR02	1970s	Single-Family Attached	Slab	0	1	0	0	0	0	0	0	0.000197593
CR03	1970s	Single-Family Attached	Slab	0	1	0	0	0	0	0	0	0.000179465
CR04	1970s	Single-Family Attached	Slab	0	1	0	0	0	0	0	0	0.000494818
CR05	1970s	Single-Family Attached	Slab	0	1	0	0	0	0	0	0	0.000131922
CR06	1970s	Single-Family Attached	Slab	0	1	0	0	0	0	0	0	0.000129667
CR07	1970s	Single-Family Attached	Slab	0	1	0	0	0	0	0	0	0.000481981
CR08	1970s	Single-Family Attached	Slab	0	1	0	0	0	0	0	0	0.000474603
CR09	1970s	Single-Family Attached	Slab	0	1	0	0	0	0	0	0	0.00108088
CR10	1970s	Single-Family Attached	Slab	0	1	0	0	0	0	0	0	0.000139473
CR11	1970s	Single-Family Attached	Slab	0	1	0	0	0	0	0	0	0.000386017
CR02	1980s	Single-Family Attached	Slab	0	0.84	0.07	0.09	0	0	0	0	0.000173222
CR03	1980s	Single-Family Attached	Slab	0	1	0	0	0	0	0	0	0.00015733
CR04	1980s	Single-Family Attached	Slab	0	0.26	0.14	0.6	0	0	0	0	0.000433788
CR05	1980s	Single-Family Attached	Slab	0	0.83	0.11	0.06	0	0	0	0	0.000115651
CR06	1980s	Single-Family Attached	Slab	0	1	0	0	0	0	0	0	0.000113674
CR07	1980s	Single-Family Attached	Slab	0	0.45	0.46	0.1	0	0	0	0	0.000422534
CR08	1980s	Single-Family Attached	Slab	0	0.91	0.09	0	0	0	0	0	0.000416065
CR09	1980s	Single-Family Attached	Slab	0	0.86	0.14	0	0	0	0	0	0.000947562
CR10	1980s	Single-Family Attached	Slab	0	0.84	0.16	0	0	0	0	0	0.000122271
CR11	1980s	Single-Family Attached	Slab	0	1	0	0	0	0	0	0	0.000338406
CR02	1990s	Single-Family Attached	Slab	0	0.03	0.39	0.18	0	0.05	0.35	0	0.000181883
CR03	1990s	Single-Family Attached	Slab	0	0.07	0.34	0.32	0	0.02	0.25	0	0.000165197
CR04	1990s	Single-Family Attached	Slab	0	0.02	0.17	0.23	0	0.22	0.36	0	0.000455477
CR05	1990s	Single-Family Attached	Slab	0	0.03	0.39	0.01	0	0	0.57	0	0.000121433
CR06	1990s	Single-Family Attached	Slab	0	0.01	0	0.28	0	0	0.71	0	0.000119358
CR07	1990s	Single-Family Attached	Slab	0	0.01	0.12	0.08	0	0.65	0.14	0	0.00044366
CR08	1990s	Single-Family Attached	Slab	0	0.03	0.05	0.31	0	0.46	0.15	0	0.000436868
CR09	1990s	Single-Family Attached	Slab	0	0.63	0.14	0.12	0	0.06	0.05	0	0.000994938
CR10	1990s	Single-Family Attached	Slab	0	0.87	0.01	0.01	0	0.08	0.03	0	0.000128384
CR11	1990s	Single-Family Attached	Slab	0	0.54	0.31	0.03	0	0.05	0.07	0	0.000355326
CR02	2000s	Single-Family Attached	Slab	0	0.01	0.05	0.04	0	0.19	0.72	0	0.000185397
CR03	2000s	Single-Family Attached	Slab	0	0.05	0	0.5	0	0	0.45	0	0.000168389
CR04	2000s	Single-Family Attached	Slab	0	0.01	0.04	0.14	0	0.2	0.62	0	0.000464278
CR05	2000s	Single-Family Attached	Slab	0	0.01	0.02	0.14	0	0	0.83	0	0.000123779
CR06	2000s	Single-Family Attached	Slab	0	0.01	0	0.29	0	0	0.7	0	0.000121664
CR07	2000s	Single-Family Attached	Slab	0	0.01	0.51	0.03	0	0.03	0.42	0	0.000452233
CR08	2000s	Single-Family Attached	Slab	0	0.11	0.27	0.03	0	0.38	0.21	0	0.00044531
CR09	2000s	Single-Family Attached	Slab	0	0.67	0.02	0.18	0	0.06	0.08	0	0.00101416
CR10	2000s	Single-Family Attached	Slab	0	0.69	0.1	0.07	0	0.06	0.07	0	0.000130865
CR11	2000s	Single-Family Attached	Slab	0	0.74	0.13	0.01	0	0.11	0.01	0	0.000362192
CR02	2010s	Single-Family Attached	Slab	0	0.01	0.05	0.04	0	0.19	0.72	0	4.21373e-05
CR03	2010s	Single-Family Attached	Slab	0	0.05	0	0.5	0	0	0.45	0	3.82716e-05
CR04	2010s	Single-Family Attached	Slab	0	0.01	0.04	0.14	0	0.2	0.62	0	0.000105522
CR05	2010s	Single-Family Attached	Slab	0	0.01	0.02	0.14	0	0	0.83	0	2.81327e-05
CR06	2010s	Single-Family Attached	Slab	0	0.01	0	0.29	0	0	0.7	0	2.7652e-05
CR07	2010s	Single-Family Attached	Slab	0	0.01	0.51	0.03	0	0.03	0.42	0	0.000102784
CR08	2010s	Single-Family Attached	Slab	0	0.11	0.27	0.03	0	0.38	0.21	0	0.00010121
CR09	2010s	Single-Family Attached	Slab	0	0.67	0.02	0.18	0	0.06	0.08	0	0.0002305
CR10	2010s	Single-Family Attached	Slab	0	0.69	0.1	0.07	0	0.06	0.07	0	2.97431e-05
CR11	2010s	Single-Family Attached	Slab	0	0.74	0.13	0.01	0	0.11	0.01	0	8.23193e-05
CR02	<1940	Single-Family Detached	Slab	0	1	0	0	0	0	0	0	0.00164852
CR03	<1940	Single-Family Detached	Slab	0	1	0	0	0	0	0	0	0.00149728
CR04	<1940	Single-Family Detached	Slab	0	1	0	0	0	0	0	0	0.00412828
CR05	<1940	Single-Family Detached	Slab	0	1	0	0	0	0	0	0	0.00110063
CR06	<1940	Single-Family Detached	Slab	0	1	0	0	0	0	0	0	0.00108182
CR07	<1940	Single-Family Detached	Slab	0	1	0	0	0	0	0	0	0.00402118
CR08	<1940	Single-Family Detached	Slab	0	1	0	0	0	0	0	0	0.00395962
CR09	<1940	Single-Family Detached	Slab	0	1	0	0	0	0	0	0	0.00901777
CR10	<1940	Single-Family Detached	Slab	0	1	0	0	0	0	0	0	0.00116363
CR11	<1940	Single-Family Detached	Slab	0	1	0	0	0	0	0	0	0.00322055
CR02	1940s	Single-Family Detached	Slab	0	1	0	0	0	0	0	0	0.000659686
CR03	1940s	Single-Family Detached	Slab	0	1	0	0	0	0	0	0	0.000599166
CR04	1940s	Single-Family Detached	Slab	0	1	0	0	0	0	0	0	0.00165201
CR05	1940s	Single-Family Detached	Slab	0	1	0	0	0	0	0	0	0.000440436
CR06	1940s	Single-Family Detached	Slab	0	1	0	0	0	0	0	0	0.000432909
CR07	1940s	Single-Family Detached	Slab	0	1	0	0	0	0	0	0	0.00160915
CR08	1940s	Single-Family Detached	Slab	0	1	0	0	0	0	0	0	0.00158451
CR09	1940s	Single-Family Detached	Slab	0	1	0	0	0	0	0	0	0.00360863
CR10	1940s	Single-Family Detached	Slab	0	1	0	0	0	0	0	0	0.000465647
CR11	1940s	Single-Family Detached	Slab	0	1	0	0	0	0	0	0	0.00128876
CR02	1950s	Single-Family Detached	Slab	0	1	0	0	0	0	0	0	0.00139096
CR03	1950s	Single-Family Detached	Slab	0	1	0	0	0	0	0	0	0.00126335
CR04	1950s	Single-Family Detached	Slab	0	1	0	0	0	0	0	0	0.00348329
CR05	1950s	Single-Family Detached	Slab	0	1	0	0	0	0	0	0	0.000928668
CR06	1950s	Single-Family Detached	Slab	0	1	0	0	0	0	0	0	0.000912798
CR07	1950s	Single-Family Detached	Slab	0	1	0	0	0	0	0	0	0.00339292
CR08	1950s	Single-Family Detached	Slab	0	1	0	0	0	0	0	0	0.00334098
CR09	1950s	Single-Family Detached	Slab	0	1	0	0	0	0	0	0	0.00760886
CR10	1950s	Single-Family Detached	Slab	0	1	0	0	0	0	0	0	0.000981827
CR11	1950s	Single-Family Detached	Slab	0	1	0	0	0	0	0	0	0.00271738
CR02	1960s	Single-Family Detached	Slab	0	1	0	0	0	0	0	0	0.00140747
CR03	1960s	Single-Family Detached	Slab	0	1	0	0	0	0	0	0	0.00127835
CR04	1960s	Single-Family Detached	Slab	0	1	0	0	0	0	0	0	0.00352464
CR05	1960s	Single-Family Detached	Slab	0	1	0	0	0	0	0	0	0.000939693
CR06	1960s	Single-Family Detached	Slab	0	1	0	0	0	0	0	0	0.000923635
CR07	1960s	Single-Family Detached	Slab	0	1	0	0	0	0	0	0	0.0034332
CR08	1960s	Single-Family Detached	Slab	0	1	0	0	0	0	0	0	0.00338064
CR09	1960s	Single-Family Detached	Slab	0	1	0	0	0	0	0	0	0.0076992
CR10	1960s	Single-Family Detached	Slab	0	1	0	0	0	0	0	0	0.000993483
CR11	1960s	Single-Family Detached	Slab	0	1	0	0	0	0	0	0	0.00274964
CR02	1970s	Single-Family Detached	Slab	0	1	0	0	0	0	0	0	0.00200986
CR03	1970s	Single-Family Detached	Slab	0	1	0	0	0	0	0	0	0.00182547
CR04	1970s	Single-Family Detached	Slab	0	1	0	0	0	0	0	0	0.00503315
CR05	1970s	Single-Family Detached	Slab	0	1	0	0	0	0	0	0	0.00134187
CR06	1970s	Single-Family Detached	Slab	0	1	0	0	0	0	0	0	0.00131894
CR07	1970s	Single-Family Detached	Slab	0	1	0	0	0	0	0	0	0.00490258
CR08	1970s	Single-Family Detached	Slab	0	1	0	0	0	0	0	0	0.00482752
CR09	1970s	Single-Family Detached	Slab	0	1	0	0	0	0	0	0	0.0109944
CR10	1970s	Single-Family Detached	Slab	0	1	0	0	0	0	0	0	0.00141868
CR11	1970s	Single-Family Detached	Slab	0	1	0	0	0	0	0	0	0.00392646
CR02	1980s	Single-Family Detached	Slab	0	0.84	0.07	0.09	0	0	0	0	0.00176196
CR03	1980s	Single-Family Detached	Slab	0	1	0	0	0	0	0	0	0.00160032
CR04	1980s	Single-Family Detached	Slab	0	0.26	0.14	0.6	0	0	0	0	0.00441237
CR05	1980s	Single-Family Detached	Slab	0	0.83	0.11	0.06	0	0	0	0	0.00117637
CR06	1980s	Single-Family Detached	Slab	0	1	0	0	0	0	0	0	0.00115626
CR07	1980s	Single-Family Detached	Slab	0	0.45	0.46	0.1	0	0	0	0	0.0042979
CR08	1980s	Single-Family Detached	Slab	0	0.91	0.09	0	0	0	0	0	0.0042321
CR09	1980s	Single-Family Detached	Slab	0	0.86	0.14	0	0	0	0	0	0.00963833
CR10	1980s	Single-Family Detached	Slab	0	0.84	0.16	0	0	0	0	0	0.0012437
CR11	1980s	Single-Family Detached	Slab	0	1	0	0	0	0	0	0	0.00344217
CR02	1990s	Single-Family Detached	Slab	0	0.03	0.39	0.18	0	0.05	0.35	0	0.00185006
CR03	1990s	Single-Family Detached	Slab	0	0.07	0.34	0.32	0	0.02	0.25	0	0.00168033
CR04	1990s	Single-Family Detached	Slab	0	0.02	0.17	0.23	0	0.22	0.36	0	0.00463298
CR05	1990s	Single-Family Detached	Slab	0	0.03	0.39	0.01	0	0	0.57	0	0.00123518
CR06	1990s	Single-Family Detached	Slab	0	0.01	0	0.28	0	0	0.71	0	0.00121407
CR07	1990s	Single-Family Detached	Slab	0	0.01	0.12	0.08	0	0.65	0.14	0	0.00451278
CR08	1990s	Single-Family Detached	Slab	0	0.03	0.05	0.31	0	0.46	0.15	0	0.0044437
CR09	1990s	Single-Family Detached	Slab	0	0.63	0.14	0.12	0	0.06	0.05	0	0.0101202
CR10	1990s	Single-Family Detached	Slab	0	0.87	0.01	0.01	0	0.08	0.03	0	0.00130589
CR11	1990s	Single-Family Detached	Slab	0	0.54	0.31	0.03	0	0.05	0.07	0	0.00361427
CR02	2000s	Single-Family Detached	Slab	0	0.01	0.05	0.04	0	0.19	0.72	0	0.00188581
CR03	2000s	Single-Family Detached	Slab	0	0.05	0	0.5	0	0	0.45	0	0.0017128
CR04	2000s	Single-Family Detached	Slab	0	0.01	0.04	0.14	0	0.2	0.62	0	0.0047225
CR05	2000s	Single-Family Detached	Slab	0	0.01	0.02	0.14	0	0	0.83	0	0.00125905
CR06	2000s	Single-Family Detached	Slab	0	0.01	0	0.29	0	0	0.7	0	0.00123753
CR07	2000s	Single-Family Detached	Slab	0	0.01	0.51	0.03	0	0.03	0.42	0	0.00459998
CR08	2000s	Single-Family Detached	Slab	0	0.11	0.27	0.03	0	0.38	0.21	0	0.00452956
CR09	2000s	Single-Family Detached	Slab	0	0.67	0.02	0.18	0	0.06	0.08	0	0.0103158
CR10	2000s	Single-Family Detached	Slab	0	0.69	0.1	0.07	0	0.06	0.07	0	0.00133112
CR11	2000s	Single-Family Detached	Slab	0	0.74	0.13	0.01	0	0.11	0.01	0	0.00368411
CR02	2010s	Single-Family Detached	Slab	0	0.01	0.05	0.04	0	0.19	0.72	0	0.000428608
CR03	2010s	Single-Family Detached	Slab	0	0.05	0	0.5	0	0	0.45	0	0.000389288
CR04	2010s	Single-Family Detached	Slab	0	0.01	0.04	0.14	0	0.2	0.62	0	0.00107334
CR05	2010s	Single-Family Detached	Slab	0	0.01	0.02	0.14	0	0	0.83	0	0.000286158
CR06	2010s	Single-Family Detached	Slab	0	0.01	0	0.29	0	0	0.7	0	0.000281268
CR07	2010s	Single-Family Detached	Slab	0	0.01	0.51	0.03	0	0.03	0.42	0	0.00104549
CR08	2010s	Single-Family Detached	Slab	0	0.11	0.27	0.03	0	0.38	0.21	0	0.00102948
CR09	2010s	Single-Family Detached	Slab	0	0.67	0.02	0.18	0	0.06	0.08	0	0.00234458
CR10	2010s	Single-Family Detached	Slab	0	0.69	0.1	0.07	0	0.06	0.07	0	0.000302538
CR11	2010s	Single-Family Detached	Slab	0	0.74	0.13	0.01	0	0.11	0.01	0	0.000837329
>>>>>>> e1387e3e
CR02	<1940	Mobile Home	Unheated Basement	1	0	0	0	0	0	0	0	0
CR03	<1940	Mobile Home	Unheated Basement	1	0	0	0	0	0	0	0	0
CR04	<1940	Mobile Home	Unheated Basement	1	0	0	0	0	0	0	0	0
CR05	<1940	Mobile Home	Unheated Basement	1	0	0	0	0	0	0	0	0
CR06	<1940	Mobile Home	Unheated Basement	1	0	0	0	0	0	0	0	0
CR07	<1940	Mobile Home	Unheated Basement	1	0	0	0	0	0	0	0	0
CR08	<1940	Mobile Home	Unheated Basement	1	0	0	0	0	0	0	0	0
CR09	<1940	Mobile Home	Unheated Basement	1	0	0	0	0	0	0	0	0
CR10	<1940	Mobile Home	Unheated Basement	1	0	0	0	0	0	0	0	0
CR11	<1940	Mobile Home	Unheated Basement	1	0	0	0	0	0	0	0	0
CR02	1940s	Mobile Home	Unheated Basement	1	0	0	0	0	0	0	0	0
CR03	1940s	Mobile Home	Unheated Basement	1	0	0	0	0	0	0	0	0
CR04	1940s	Mobile Home	Unheated Basement	1	0	0	0	0	0	0	0	0
CR05	1940s	Mobile Home	Unheated Basement	1	0	0	0	0	0	0	0	0
CR06	1940s	Mobile Home	Unheated Basement	1	0	0	0	0	0	0	0	0
CR07	1940s	Mobile Home	Unheated Basement	1	0	0	0	0	0	0	0	0
CR08	1940s	Mobile Home	Unheated Basement	1	0	0	0	0	0	0	0	0
CR09	1940s	Mobile Home	Unheated Basement	1	0	0	0	0	0	0	0	0
CR10	1940s	Mobile Home	Unheated Basement	1	0	0	0	0	0	0	0	0
CR11	1940s	Mobile Home	Unheated Basement	1	0	0	0	0	0	0	0	0
CR02	1950s	Mobile Home	Unheated Basement	1	0	0	0	0	0	0	0	0
CR03	1950s	Mobile Home	Unheated Basement	1	0	0	0	0	0	0	0	0
CR04	1950s	Mobile Home	Unheated Basement	1	0	0	0	0	0	0	0	0
CR05	1950s	Mobile Home	Unheated Basement	1	0	0	0	0	0	0	0	0
CR06	1950s	Mobile Home	Unheated Basement	1	0	0	0	0	0	0	0	0
CR07	1950s	Mobile Home	Unheated Basement	1	0	0	0	0	0	0	0	0
CR08	1950s	Mobile Home	Unheated Basement	1	0	0	0	0	0	0	0	0
CR09	1950s	Mobile Home	Unheated Basement	1	0	0	0	0	0	0	0	0
CR10	1950s	Mobile Home	Unheated Basement	1	0	0	0	0	0	0	0	0
CR11	1950s	Mobile Home	Unheated Basement	1	0	0	0	0	0	0	0	0
CR02	1960s	Mobile Home	Unheated Basement	1	0	0	0	0	0	0	0	0
CR03	1960s	Mobile Home	Unheated Basement	1	0	0	0	0	0	0	0	0
CR04	1960s	Mobile Home	Unheated Basement	1	0	0	0	0	0	0	0	0
CR05	1960s	Mobile Home	Unheated Basement	1	0	0	0	0	0	0	0	0
CR06	1960s	Mobile Home	Unheated Basement	1	0	0	0	0	0	0	0	0
CR07	1960s	Mobile Home	Unheated Basement	1	0	0	0	0	0	0	0	0
CR08	1960s	Mobile Home	Unheated Basement	1	0	0	0	0	0	0	0	0
CR09	1960s	Mobile Home	Unheated Basement	1	0	0	0	0	0	0	0	0
CR10	1960s	Mobile Home	Unheated Basement	1	0	0	0	0	0	0	0	0
CR11	1960s	Mobile Home	Unheated Basement	1	0	0	0	0	0	0	0	0
CR02	1970s	Mobile Home	Unheated Basement	1	0	0	0	0	0	0	0	0
CR03	1970s	Mobile Home	Unheated Basement	1	0	0	0	0	0	0	0	0
CR04	1970s	Mobile Home	Unheated Basement	1	0	0	0	0	0	0	0	0
CR05	1970s	Mobile Home	Unheated Basement	1	0	0	0	0	0	0	0	0
CR06	1970s	Mobile Home	Unheated Basement	1	0	0	0	0	0	0	0	0
CR07	1970s	Mobile Home	Unheated Basement	1	0	0	0	0	0	0	0	0
CR08	1970s	Mobile Home	Unheated Basement	1	0	0	0	0	0	0	0	0
CR09	1970s	Mobile Home	Unheated Basement	1	0	0	0	0	0	0	0	0
CR10	1970s	Mobile Home	Unheated Basement	1	0	0	0	0	0	0	0	0
CR11	1970s	Mobile Home	Unheated Basement	1	0	0	0	0	0	0	0	0
CR02	1980s	Mobile Home	Unheated Basement	1	0	0	0	0	0	0	0	0
CR03	1980s	Mobile Home	Unheated Basement	1	0	0	0	0	0	0	0	0
CR04	1980s	Mobile Home	Unheated Basement	1	0	0	0	0	0	0	0	0
CR05	1980s	Mobile Home	Unheated Basement	1	0	0	0	0	0	0	0	0
CR06	1980s	Mobile Home	Unheated Basement	1	0	0	0	0	0	0	0	0
CR07	1980s	Mobile Home	Unheated Basement	1	0	0	0	0	0	0	0	0
CR08	1980s	Mobile Home	Unheated Basement	1	0	0	0	0	0	0	0	0
CR09	1980s	Mobile Home	Unheated Basement	1	0	0	0	0	0	0	0	0
CR10	1980s	Mobile Home	Unheated Basement	1	0	0	0	0	0	0	0	0
CR11	1980s	Mobile Home	Unheated Basement	1	0	0	0	0	0	0	0	0
CR02	1990s	Mobile Home	Unheated Basement	1	0	0	0	0	0	0	0	0
CR03	1990s	Mobile Home	Unheated Basement	1	0	0	0	0	0	0	0	0
CR04	1990s	Mobile Home	Unheated Basement	1	0	0	0	0	0	0	0	0
CR05	1990s	Mobile Home	Unheated Basement	1	0	0	0	0	0	0	0	0
CR06	1990s	Mobile Home	Unheated Basement	1	0	0	0	0	0	0	0	0
CR07	1990s	Mobile Home	Unheated Basement	1	0	0	0	0	0	0	0	0
CR08	1990s	Mobile Home	Unheated Basement	1	0	0	0	0	0	0	0	0
CR09	1990s	Mobile Home	Unheated Basement	1	0	0	0	0	0	0	0	0
CR10	1990s	Mobile Home	Unheated Basement	1	0	0	0	0	0	0	0	0
CR11	1990s	Mobile Home	Unheated Basement	1	0	0	0	0	0	0	0	0
CR02	2000s	Mobile Home	Unheated Basement	1	0	0	0	0	0	0	0	0
CR03	2000s	Mobile Home	Unheated Basement	1	0	0	0	0	0	0	0	0
CR04	2000s	Mobile Home	Unheated Basement	1	0	0	0	0	0	0	0	0
CR05	2000s	Mobile Home	Unheated Basement	1	0	0	0	0	0	0	0	0
CR06	2000s	Mobile Home	Unheated Basement	1	0	0	0	0	0	0	0	0
CR07	2000s	Mobile Home	Unheated Basement	1	0	0	0	0	0	0	0	0
CR08	2000s	Mobile Home	Unheated Basement	1	0	0	0	0	0	0	0	0
CR09	2000s	Mobile Home	Unheated Basement	1	0	0	0	0	0	0	0	0
CR10	2000s	Mobile Home	Unheated Basement	1	0	0	0	0	0	0	0	0
CR11	2000s	Mobile Home	Unheated Basement	1	0	0	0	0	0	0	0	0
CR02	2010s	Mobile Home	Unheated Basement	1	0	0	0	0	0	0	0	0
CR03	2010s	Mobile Home	Unheated Basement	1	0	0	0	0	0	0	0	0
CR04	2010s	Mobile Home	Unheated Basement	1	0	0	0	0	0	0	0	0
CR05	2010s	Mobile Home	Unheated Basement	1	0	0	0	0	0	0	0	0
CR06	2010s	Mobile Home	Unheated Basement	1	0	0	0	0	0	0	0	0
CR07	2010s	Mobile Home	Unheated Basement	1	0	0	0	0	0	0	0	0
CR08	2010s	Mobile Home	Unheated Basement	1	0	0	0	0	0	0	0	0
CR09	2010s	Mobile Home	Unheated Basement	1	0	0	0	0	0	0	0	0
CR10	2010s	Mobile Home	Unheated Basement	1	0	0	0	0	0	0	0	0
CR11	2010s	Mobile Home	Unheated Basement	1	0	0	0	0	0	0	0	0
<<<<<<< HEAD
CR02	<1940	Multi-Family with 2 - 4 Units	Unheated Basement	1	0	0	0	0	0	0	0	0.000701112
CR03	<1940	Multi-Family with 2 - 4 Units	Unheated Basement	1	0	0	0	0	0	0	0	0.00307148
CR04	<1940	Multi-Family with 2 - 4 Units	Unheated Basement	1	0	0	0	0	0	0	0	0.00242165
CR05	<1940	Multi-Family with 2 - 4 Units	Unheated Basement	1	0	0	0	0	0	0	0	9.38952e-05
CR06	<1940	Multi-Family with 2 - 4 Units	Unheated Basement	1	0	0	0	0	0	0	0	4.27557e-05
CR07	<1940	Multi-Family with 2 - 4 Units	Unheated Basement	1	0	0	0	0	0	0	0	0.00433626
CR08	<1940	Multi-Family with 2 - 4 Units	Unheated Basement	1	0	0	0	0	0	0	0	0.000639687
CR09	<1940	Multi-Family with 2 - 4 Units	Unheated Basement	1	0	0	0	0	0	0	0	6.01463e-05
CR10	<1940	Multi-Family with 2 - 4 Units	Unheated Basement	1	0	0	0	0	0	0	0	8.99968e-06
CR11	<1940	Multi-Family with 2 - 4 Units	Unheated Basement	1	0	0	0	0	0	0	0	0.000301577
CR02	1940s	Multi-Family with 2 - 4 Units	Unheated Basement	1	0	0	0	0	0	0	0	9.48222e-05
CR03	1940s	Multi-Family with 2 - 4 Units	Unheated Basement	1	0	0	0	0	0	0	0	0.000250984
CR04	1940s	Multi-Family with 2 - 4 Units	Unheated Basement	1	0	0	0	0	0	0	0	0.000332731
CR05	1940s	Multi-Family with 2 - 4 Units	Unheated Basement	1	0	0	0	0	0	0	0	1.82806e-05
CR06	1940s	Multi-Family with 2 - 4 Units	Unheated Basement	1	0	0	0	0	0	0	0	5.38623e-06
CR07	1940s	Multi-Family with 2 - 4 Units	Unheated Basement	1	0	0	0	0	0	0	0	0.000622969
CR08	1940s	Multi-Family with 2 - 4 Units	Unheated Basement	1	0	0	0	0	0	0	0	0.000119471
CR09	1940s	Multi-Family with 2 - 4 Units	Unheated Basement	1	0	0	0	0	0	0	0	2.57815e-05
CR10	1940s	Multi-Family with 2 - 4 Units	Unheated Basement	1	0	0	0	0	0	0	0	1.441e-06
CR11	1940s	Multi-Family with 2 - 4 Units	Unheated Basement	1	0	0	0	0	0	0	0	1.12e-05
CR02	1950s	Multi-Family with 2 - 4 Units	Unheated Basement	1	0	0	0	0	0	0	0	0.000146026
CR03	1950s	Multi-Family with 2 - 4 Units	Unheated Basement	1	0	0	0	0	0	0	0	0.000286155
CR04	1950s	Multi-Family with 2 - 4 Units	Unheated Basement	1	0	0	0	0	0	0	0	0.000428375
CR05	1950s	Multi-Family with 2 - 4 Units	Unheated Basement	1	0	0	0	0	0	0	0	3.37386e-05
CR06	1950s	Multi-Family with 2 - 4 Units	Unheated Basement	1	0	0	0	0	0	0	0	7.5299e-06
CR07	1950s	Multi-Family with 2 - 4 Units	Unheated Basement	1	0	0	0	0	0	0	0	0.000814373
CR08	1950s	Multi-Family with 2 - 4 Units	Unheated Basement	1	0	0	0	0	0	0	0	0.000197436
CR09	1950s	Multi-Family with 2 - 4 Units	Unheated Basement	1	0	0	0	0	0	0	0	4.53093e-05
CR10	1950s	Multi-Family with 2 - 4 Units	Unheated Basement	1	0	0	0	0	0	0	0	3.3294e-06
CR11	1950s	Multi-Family with 2 - 4 Units	Unheated Basement	1	0	0	0	0	0	0	0	1.91252e-05
CR02	1960s	Multi-Family with 2 - 4 Units	Unheated Basement	1	0	0	0	0	0	0	0	0.000142499
CR03	1960s	Multi-Family with 2 - 4 Units	Unheated Basement	1	0	0	0	0	0	0	0	0.000218153
CR04	1960s	Multi-Family with 2 - 4 Units	Unheated Basement	1	0	0	0	0	0	0	0	0.000388804
CR05	1960s	Multi-Family with 2 - 4 Units	Unheated Basement	1	0	0	0	0	0	0	0	3.1981e-05
CR06	1960s	Multi-Family with 2 - 4 Units	Unheated Basement	1	0	0	0	0	0	0	0	3.10951e-06
CR07	1960s	Multi-Family with 2 - 4 Units	Unheated Basement	1	0	0	0	0	0	0	0	0.000542961
CR08	1960s	Multi-Family with 2 - 4 Units	Unheated Basement	1	0	0	0	0	0	0	0	0.000178963
CR09	1960s	Multi-Family with 2 - 4 Units	Unheated Basement	1	0	0	0	0	0	0	0	5.24176e-05
CR10	1960s	Multi-Family with 2 - 4 Units	Unheated Basement	1	0	0	0	0	0	0	0	4.33687e-06
CR11	1960s	Multi-Family with 2 - 4 Units	Unheated Basement	1	0	0	0	0	0	0	0	2.75621e-05
CR02	1970s	Multi-Family with 2 - 4 Units	Unheated Basement	1	0	0	0	0	0	0	0	0.000201067
CR03	1970s	Multi-Family with 2 - 4 Units	Unheated Basement	1	0	0	0	0	0	0	0	0.000266986
CR04	1970s	Multi-Family with 2 - 4 Units	Unheated Basement	1	0	0	0	0	0	0	0	0.000515264
CR05	1970s	Multi-Family with 2 - 4 Units	Unheated Basement	1	0	0	0	0	0	0	0	8.3194e-05
CR06	1970s	Multi-Family with 2 - 4 Units	Unheated Basement	1	0	0	0	0	0	0	0	7.60081e-06
CR07	1970s	Multi-Family with 2 - 4 Units	Unheated Basement	1	0	0	0	0	0	0	0	0.000473587
CR08	1970s	Multi-Family with 2 - 4 Units	Unheated Basement	1	0	0	0	0	0	0	0	0.000285201
CR09	1970s	Multi-Family with 2 - 4 Units	Unheated Basement	1	0	0	0	0	0	0	0	9.85316e-05
CR10	1970s	Multi-Family with 2 - 4 Units	Unheated Basement	1	0	0	0	0	0	0	0	8.75761e-06
CR11	1970s	Multi-Family with 2 - 4 Units	Unheated Basement	1	0	0	0	0	0	0	0	4.07383e-05
CR02	1980s	Multi-Family with 2 - 4 Units	Unheated Basement	1	0	0	0	0	0	0	0	0.000109058
CR03	1980s	Multi-Family with 2 - 4 Units	Unheated Basement	1	0	0	0	0	0	0	0	0.000234121
CR04	1980s	Multi-Family with 2 - 4 Units	Unheated Basement	1	0	0	0	0	0	0	0	0.00034402
CR05	1980s	Multi-Family with 2 - 4 Units	Unheated Basement	1	0	0	0	0	0	0	0	6.24918e-05
CR06	1980s	Multi-Family with 2 - 4 Units	Unheated Basement	1	0	0	0	0	0	0	0	1.40865e-05
CR07	1980s	Multi-Family with 2 - 4 Units	Unheated Basement	1	0	0	0	0	0	0	0	0.000274089
CR08	1980s	Multi-Family with 2 - 4 Units	Unheated Basement	1	0	0	0	0	0	0	0	0.000173052
CR09	1980s	Multi-Family with 2 - 4 Units	Unheated Basement	1	0	0	0	0	0	0	0	7.60057e-05
CR10	1980s	Multi-Family with 2 - 4 Units	Unheated Basement	1	0	0	0	0	0	0	0	1.26435e-05
CR11	1980s	Multi-Family with 2 - 4 Units	Unheated Basement	1	0	0	0	0	0	0	0	9.5733e-06
CR02	1990s	Multi-Family with 2 - 4 Units	Unheated Basement	1	0	0	0	0	0	0	0	0.000109277
CR03	1990s	Multi-Family with 2 - 4 Units	Unheated Basement	1	0	0	0	0	0	0	0	0.000114717
CR04	1990s	Multi-Family with 2 - 4 Units	Unheated Basement	1	0	0	0	0	0	0	0	0.000309542
CR05	1990s	Multi-Family with 2 - 4 Units	Unheated Basement	1	0	0	0	0	0	0	0	5.41613e-05
CR06	1990s	Multi-Family with 2 - 4 Units	Unheated Basement	1	0	0	0	0	0	0	0	1.487e-05
CR07	1990s	Multi-Family with 2 - 4 Units	Unheated Basement	1	0	0	0	0	0	0	0	0.000212554
CR08	1990s	Multi-Family with 2 - 4 Units	Unheated Basement	1	0	0	0	0	0	0	0	0.00014953
CR09	1990s	Multi-Family with 2 - 4 Units	Unheated Basement	1	0	0	0	0	0	0	0	6.30577e-05
CR10	1990s	Multi-Family with 2 - 4 Units	Unheated Basement	1	0	0	0	0	0	0	0	1.05888e-05
CR11	1990s	Multi-Family with 2 - 4 Units	Unheated Basement	1	0	0	0	0	0	0	0	5.36715e-06
CR02	2000s	Multi-Family with 2 - 4 Units	Unheated Basement	1	0	0	0	0	0	0	0	9.55122e-05
CR03	2000s	Multi-Family with 2 - 4 Units	Unheated Basement	1	0	0	0	0	0	0	0	9.4342e-05
CR04	2000s	Multi-Family with 2 - 4 Units	Unheated Basement	1	0	0	0	0	0	0	0	0.000210337
CR05	2000s	Multi-Family with 2 - 4 Units	Unheated Basement	1	0	0	0	0	0	0	0	6.92764e-05
CR06	2000s	Multi-Family with 2 - 4 Units	Unheated Basement	1	0	0	0	0	0	0	0	1.08866e-05
CR07	2000s	Multi-Family with 2 - 4 Units	Unheated Basement	1	0	0	0	0	0	0	0	0.000196208
CR08	2000s	Multi-Family with 2 - 4 Units	Unheated Basement	1	0	0	0	0	0	0	0	0.000115625
CR09	2000s	Multi-Family with 2 - 4 Units	Unheated Basement	1	0	0	0	0	0	0	0	7.12522e-05
CR10	2000s	Multi-Family with 2 - 4 Units	Unheated Basement	1	0	0	0	0	0	0	0	1.13327e-05
CR11	2000s	Multi-Family with 2 - 4 Units	Unheated Basement	1	0	0	0	0	0	0	0	7.64465e-06
CR02	2010s	Multi-Family with 2 - 4 Units	Unheated Basement	1	0	0	0	0	0	0	0	2.2872e-05
CR03	2010s	Multi-Family with 2 - 4 Units	Unheated Basement	1	0	0	0	0	0	0	0	2.68439e-05
CR04	2010s	Multi-Family with 2 - 4 Units	Unheated Basement	1	0	0	0	0	0	0	0	4.71798e-05
CR05	2010s	Multi-Family with 2 - 4 Units	Unheated Basement	1	0	0	0	0	0	0	0	1.90543e-05
CR06	2010s	Multi-Family with 2 - 4 Units	Unheated Basement	1	0	0	0	0	0	0	0	2.42013e-06
CR07	2010s	Multi-Family with 2 - 4 Units	Unheated Basement	1	0	0	0	0	0	0	0	4.60901e-05
CR08	2010s	Multi-Family with 2 - 4 Units	Unheated Basement	1	0	0	0	0	0	0	0	3.9554e-05
CR09	2010s	Multi-Family with 2 - 4 Units	Unheated Basement	1	0	0	0	0	0	0	0	2.12568e-05
CR10	2010s	Multi-Family with 2 - 4 Units	Unheated Basement	1	0	0	0	0	0	0	0	1.71855e-06
CR11	2010s	Multi-Family with 2 - 4 Units	Unheated Basement	1	0	0	0	0	0	0	0	1.82383e-06
CR02	<1940	Multi-Family with 5+ Units	Unheated Basement	1	0	0	0	0	0	0	0	0.000437591
CR03	<1940	Multi-Family with 5+ Units	Unheated Basement	1	0	0	0	0	0	0	0	0.00136063
CR04	<1940	Multi-Family with 5+ Units	Unheated Basement	1	0	0	0	0	0	0	0	0.00168604
CR05	<1940	Multi-Family with 5+ Units	Unheated Basement	1	0	0	0	0	0	0	0	0.000112763
CR06	<1940	Multi-Family with 5+ Units	Unheated Basement	1	0	0	0	0	0	0	0	8.85843e-05
CR07	<1940	Multi-Family with 5+ Units	Unheated Basement	1	0	0	0	0	0	0	0	0.00483133
CR08	<1940	Multi-Family with 5+ Units	Unheated Basement	1	0	0	0	0	0	0	0	0.000735468
CR09	<1940	Multi-Family with 5+ Units	Unheated Basement	1	0	0	0	0	0	0	0	6.3211e-05
CR10	<1940	Multi-Family with 5+ Units	Unheated Basement	1	0	0	0	0	0	0	0	7.4753e-06
CR11	<1940	Multi-Family with 5+ Units	Unheated Basement	1	0	0	0	0	0	0	0	0.000456405
CR02	1940s	Multi-Family with 5+ Units	Unheated Basement	1	0	0	0	0	0	0	0	7.61808e-05
CR03	1940s	Multi-Family with 5+ Units	Unheated Basement	1	0	0	0	0	0	0	0	0.000155561
CR04	1940s	Multi-Family with 5+ Units	Unheated Basement	1	0	0	0	0	0	0	0	0.000307852
CR05	1940s	Multi-Family with 5+ Units	Unheated Basement	1	0	0	0	0	0	0	0	1.55541e-05
CR06	1940s	Multi-Family with 5+ Units	Unheated Basement	1	0	0	0	0	0	0	0	5.73052e-06
CR07	1940s	Multi-Family with 5+ Units	Unheated Basement	1	0	0	0	0	0	0	0	0.000784197
CR08	1940s	Multi-Family with 5+ Units	Unheated Basement	1	0	0	0	0	0	0	0	0.000177671
CR09	1940s	Multi-Family with 5+ Units	Unheated Basement	1	0	0	0	0	0	0	0	2.1197e-05
CR10	1940s	Multi-Family with 5+ Units	Unheated Basement	1	0	0	0	0	0	0	0	1.32754e-06
CR11	1940s	Multi-Family with 5+ Units	Unheated Basement	1	0	0	0	0	0	0	0	1.64506e-05
CR02	1950s	Multi-Family with 5+ Units	Unheated Basement	1	0	0	0	0	0	0	0	0.000178302
CR03	1950s	Multi-Family with 5+ Units	Unheated Basement	1	0	0	0	0	0	0	0	0.000236492
CR04	1950s	Multi-Family with 5+ Units	Unheated Basement	1	0	0	0	0	0	0	0	0.000607195
CR05	1950s	Multi-Family with 5+ Units	Unheated Basement	1	0	0	0	0	0	0	0	3.23828e-05
CR06	1950s	Multi-Family with 5+ Units	Unheated Basement	1	0	0	0	0	0	0	0	1.07957e-05
CR07	1950s	Multi-Family with 5+ Units	Unheated Basement	1	0	0	0	0	0	0	0	0.00117659
CR08	1950s	Multi-Family with 5+ Units	Unheated Basement	1	0	0	0	0	0	0	0	0.000333405
CR09	1950s	Multi-Family with 5+ Units	Unheated Basement	1	0	0	0	0	0	0	0	4.78971e-05
CR10	1950s	Multi-Family with 5+ Units	Unheated Basement	1	0	0	0	0	0	0	0	3.82854e-06
CR11	1950s	Multi-Family with 5+ Units	Unheated Basement	1	0	0	0	0	0	0	0	3.79701e-05
CR02	1960s	Multi-Family with 5+ Units	Unheated Basement	1	0	0	0	0	0	0	0	0.000350314
CR03	1960s	Multi-Family with 5+ Units	Unheated Basement	1	0	0	0	0	0	0	0	0.000338907
CR04	1960s	Multi-Family with 5+ Units	Unheated Basement	1	0	0	0	0	0	0	0	0.000965241
CR05	1960s	Multi-Family with 5+ Units	Unheated Basement	1	0	0	0	0	0	0	0	5.14537e-05
CR06	1960s	Multi-Family with 5+ Units	Unheated Basement	1	0	0	0	0	0	0	0	4.62724e-06
CR07	1960s	Multi-Family with 5+ Units	Unheated Basement	1	0	0	0	0	0	0	0	0.00109855
CR08	1960s	Multi-Family with 5+ Units	Unheated Basement	1	0	0	0	0	0	0	0	0.000487404
CR09	1960s	Multi-Family with 5+ Units	Unheated Basement	1	0	0	0	0	0	0	0	8.5299e-05
CR10	1960s	Multi-Family with 5+ Units	Unheated Basement	1	0	0	0	0	0	0	0	7.92775e-06
CR11	1960s	Multi-Family with 5+ Units	Unheated Basement	1	0	0	0	0	0	0	0	7.96421e-05
CR02	1970s	Multi-Family with 5+ Units	Unheated Basement	1	0	0	0	0	0	0	0	0.000700651
CR03	1970s	Multi-Family with 5+ Units	Unheated Basement	1	0	0	0	0	0	0	0	0.000579033
CR04	1970s	Multi-Family with 5+ Units	Unheated Basement	1	0	0	0	0	0	0	0	0.00162348
CR05	1970s	Multi-Family with 5+ Units	Unheated Basement	1	0	0	0	0	0	0	0	0.000139903
CR06	1970s	Multi-Family with 5+ Units	Unheated Basement	1	0	0	0	0	0	0	0	1.33797e-05
CR07	1970s	Multi-Family with 5+ Units	Unheated Basement	1	0	0	0	0	0	0	0	0.00110444
CR08	1970s	Multi-Family with 5+ Units	Unheated Basement	1	0	0	0	0	0	0	0	0.000796456
CR09	1970s	Multi-Family with 5+ Units	Unheated Basement	1	0	0	0	0	0	0	0	0.000203127
CR10	1970s	Multi-Family with 5+ Units	Unheated Basement	1	0	0	0	0	0	0	0	2.0558e-05
CR11	1970s	Multi-Family with 5+ Units	Unheated Basement	1	0	0	0	0	0	0	0	0.000118197
CR02	1980s	Multi-Family with 5+ Units	Unheated Basement	1	0	0	0	0	0	0	0	0.000431469
CR03	1980s	Multi-Family with 5+ Units	Unheated Basement	1	0	0	0	0	0	0	0	0.000478413
CR04	1980s	Multi-Family with 5+ Units	Unheated Basement	1	0	0	0	0	0	0	0	0.00100377
CR05	1980s	Multi-Family with 5+ Units	Unheated Basement	1	0	0	0	0	0	0	0	0.000129646
CR06	1980s	Multi-Family with 5+ Units	Unheated Basement	1	0	0	0	0	0	0	0	3.41737e-05
CR07	1980s	Multi-Family with 5+ Units	Unheated Basement	1	0	0	0	0	0	0	0	0.000624194
CR08	1980s	Multi-Family with 5+ Units	Unheated Basement	1	0	0	0	0	0	0	0	0.000516607
CR09	1980s	Multi-Family with 5+ Units	Unheated Basement	1	0	0	0	0	0	0	0	0.000194305
CR10	1980s	Multi-Family with 5+ Units	Unheated Basement	1	0	0	0	0	0	0	0	3.38306e-05
CR11	1980s	Multi-Family with 5+ Units	Unheated Basement	1	0	0	0	0	0	0	0	2.74835e-05
CR02	1990s	Multi-Family with 5+ Units	Unheated Basement	1	0	0	0	0	0	0	0	0.000434557
CR03	1990s	Multi-Family with 5+ Units	Unheated Basement	1	0	0	0	0	0	0	0	0.000249788
CR04	1990s	Multi-Family with 5+ Units	Unheated Basement	1	0	0	0	0	0	0	0	0.000957849
CR05	1990s	Multi-Family with 5+ Units	Unheated Basement	1	0	0	0	0	0	0	0	0.000128804
CR06	1990s	Multi-Family with 5+ Units	Unheated Basement	1	0	0	0	0	0	0	0	4.29636e-05
CR07	1990s	Multi-Family with 5+ Units	Unheated Basement	1	0	0	0	0	0	0	0	0.00048687
CR08	1990s	Multi-Family with 5+ Units	Unheated Basement	1	0	0	0	0	0	0	0	0.000498346
CR09	1990s	Multi-Family with 5+ Units	Unheated Basement	1	0	0	0	0	0	0	0	0.000197899
CR10	1990s	Multi-Family with 5+ Units	Unheated Basement	1	0	0	0	0	0	0	0	3.17823e-05
CR11	1990s	Multi-Family with 5+ Units	Unheated Basement	1	0	0	0	0	0	0	0	1.79543e-05
CR02	2000s	Multi-Family with 5+ Units	Unheated Basement	1	0	0	0	0	0	0	0	0.000461826
CR03	2000s	Multi-Family with 5+ Units	Unheated Basement	1	0	0	0	0	0	0	0	0.000262263
CR04	2000s	Multi-Family with 5+ Units	Unheated Basement	1	0	0	0	0	0	0	0	0.000755495
CR05	2000s	Multi-Family with 5+ Units	Unheated Basement	1	0	0	0	0	0	0	0	0.000212919
CR06	2000s	Multi-Family with 5+ Units	Unheated Basement	1	0	0	0	0	0	0	0	2.74879e-05
CR07	2000s	Multi-Family with 5+ Units	Unheated Basement	1	0	0	0	0	0	0	0	0.000504989
CR08	2000s	Multi-Family with 5+ Units	Unheated Basement	1	0	0	0	0	0	0	0	0.000461281
CR09	2000s	Multi-Family with 5+ Units	Unheated Basement	1	0	0	0	0	0	0	0	0.000298189
CR10	2000s	Multi-Family with 5+ Units	Unheated Basement	1	0	0	0	0	0	0	0	2.79838e-05
CR11	2000s	Multi-Family with 5+ Units	Unheated Basement	1	0	0	0	0	0	0	0	3.72334e-05
CR02	2010s	Multi-Family with 5+ Units	Unheated Basement	1	0	0	0	0	0	0	0	0.00020219
CR03	2010s	Multi-Family with 5+ Units	Unheated Basement	1	0	0	0	0	0	0	0	9.76548e-05
CR04	2010s	Multi-Family with 5+ Units	Unheated Basement	1	0	0	0	0	0	0	0	0.000215201
CR05	2010s	Multi-Family with 5+ Units	Unheated Basement	1	0	0	0	0	0	0	0	9.29445e-05
CR06	2010s	Multi-Family with 5+ Units	Unheated Basement	1	0	0	0	0	0	0	0	1.04145e-05
CR07	2010s	Multi-Family with 5+ Units	Unheated Basement	1	0	0	0	0	0	0	0	0.000195168
CR08	2010s	Multi-Family with 5+ Units	Unheated Basement	1	0	0	0	0	0	0	0	0.000187346
CR09	2010s	Multi-Family with 5+ Units	Unheated Basement	1	0	0	0	0	0	0	0	0.000111024
CR10	2010s	Multi-Family with 5+ Units	Unheated Basement	1	0	0	0	0	0	0	0	8.17467e-06
CR11	2010s	Multi-Family with 5+ Units	Unheated Basement	1	0	0	0	0	0	0	0	1.11616e-05
CR02	<1940	Single-Family Attached	Unheated Basement	1	0	0	0	0	0	0	0	6.85307e-05
CR03	<1940	Single-Family Attached	Unheated Basement	1	0	0	0	0	0	0	0	0.000213598
CR04	<1940	Single-Family Attached	Unheated Basement	1	0	0	0	0	0	0	0	0.000289652
CR05	<1940	Single-Family Attached	Unheated Basement	1	0	0	0	0	0	0	0	2.8857e-05
CR06	<1940	Single-Family Attached	Unheated Basement	1	0	0	0	0	0	0	0	1.04931e-05
CR07	<1940	Single-Family Attached	Unheated Basement	1	0	0	0	0	0	0	0	0.00199102
CR08	<1940	Single-Family Attached	Unheated Basement	1	0	0	0	0	0	0	0	0.000590292
CR09	<1940	Single-Family Attached	Unheated Basement	1	0	0	0	0	0	0	0	1.68032e-05
CR10	<1940	Single-Family Attached	Unheated Basement	1	0	0	0	0	0	0	0	4.23166e-06
CR11	<1940	Single-Family Attached	Unheated Basement	1	0	0	0	0	0	0	0	0.000145408
CR02	1940s	Single-Family Attached	Unheated Basement	1	0	0	0	0	0	0	0	1.11725e-05
CR03	1940s	Single-Family Attached	Unheated Basement	1	0	0	0	0	0	0	0	1.88853e-05
CR04	1940s	Single-Family Attached	Unheated Basement	1	0	0	0	0	0	0	0	7.1003e-05
CR05	1940s	Single-Family Attached	Unheated Basement	1	0	0	0	0	0	0	0	3.77575e-06
CR06	1940s	Single-Family Attached	Unheated Basement	1	0	0	0	0	0	0	0	1.54165e-06
CR07	1940s	Single-Family Attached	Unheated Basement	1	0	0	0	0	0	0	0	0.000307143
CR08	1940s	Single-Family Attached	Unheated Basement	1	0	0	0	0	0	0	0	0.000113361
CR09	1940s	Single-Family Attached	Unheated Basement	1	0	0	0	0	0	0	0	7.90375e-06
CR10	1940s	Single-Family Attached	Unheated Basement	1	0	0	0	0	0	0	0	4.1234e-07
CR11	1940s	Single-Family Attached	Unheated Basement	1	0	0	0	0	0	0	0	8.35837e-06
CR02	1950s	Single-Family Attached	Unheated Basement	1	0	0	0	0	0	0	0	2.39106e-05
CR03	1950s	Single-Family Attached	Unheated Basement	1	0	0	0	0	0	0	0	3.54866e-05
CR04	1950s	Single-Family Attached	Unheated Basement	1	0	0	0	0	0	0	0	0.000108665
CR05	1950s	Single-Family Attached	Unheated Basement	1	0	0	0	0	0	0	0	7.40663e-06
CR06	1950s	Single-Family Attached	Unheated Basement	1	0	0	0	0	0	0	0	2.45362e-06
CR07	1950s	Single-Family Attached	Unheated Basement	1	0	0	0	0	0	0	0	0.000333929
CR08	1950s	Single-Family Attached	Unheated Basement	1	0	0	0	0	0	0	0	0.000176877
CR09	1950s	Single-Family Attached	Unheated Basement	1	0	0	0	0	0	0	0	1.42509e-05
CR10	1950s	Single-Family Attached	Unheated Basement	1	0	0	0	0	0	0	0	1.55525e-06
CR11	1950s	Single-Family Attached	Unheated Basement	1	0	0	0	0	0	0	0	1.17297e-05
CR02	1960s	Single-Family Attached	Unheated Basement	1	0	0	0	0	0	0	0	2.52294e-05
CR03	1960s	Single-Family Attached	Unheated Basement	1	0	0	0	0	0	0	0	3.18601e-05
CR04	1960s	Single-Family Attached	Unheated Basement	1	0	0	0	0	0	0	0	0.000101018
CR05	1960s	Single-Family Attached	Unheated Basement	1	0	0	0	0	0	0	0	6.33179e-06
CR06	1960s	Single-Family Attached	Unheated Basement	1	0	0	0	0	0	0	0	7.04899e-07
CR07	1960s	Single-Family Attached	Unheated Basement	1	0	0	0	0	0	0	0	0.000155624
CR08	1960s	Single-Family Attached	Unheated Basement	1	0	0	0	0	0	0	0	9.35036e-05
CR09	1960s	Single-Family Attached	Unheated Basement	1	0	0	0	0	0	0	0	1.34794e-05
CR10	1960s	Single-Family Attached	Unheated Basement	1	0	0	0	0	0	0	0	2.0671e-06
CR11	1960s	Single-Family Attached	Unheated Basement	1	0	0	0	0	0	0	0	1.59915e-05
CR02	1970s	Single-Family Attached	Unheated Basement	1	0	0	0	0	0	0	0	6.56927e-05
CR03	1970s	Single-Family Attached	Unheated Basement	1	0	0	0	0	0	0	0	6.03635e-05
CR04	1970s	Single-Family Attached	Unheated Basement	1	0	0	0	0	0	0	0	0.000207838
CR05	1970s	Single-Family Attached	Unheated Basement	1	0	0	0	0	0	0	0	2.43138e-05
CR06	1970s	Single-Family Attached	Unheated Basement	1	0	0	0	0	0	0	0	1.83122e-06
CR07	1970s	Single-Family Attached	Unheated Basement	1	0	0	0	0	0	0	0	0.000198284
CR08	1970s	Single-Family Attached	Unheated Basement	1	0	0	0	0	0	0	0	0.000213668
CR09	1970s	Single-Family Attached	Unheated Basement	1	0	0	0	0	0	0	0	3.13361e-05
CR10	1970s	Single-Family Attached	Unheated Basement	1	0	0	0	0	0	0	0	5.74138e-06
CR11	1970s	Single-Family Attached	Unheated Basement	1	0	0	0	0	0	0	0	3.81211e-05
CR02	1980s	Single-Family Attached	Unheated Basement	1	0	0	0	0	0	0	0	8.26862e-05
CR03	1980s	Single-Family Attached	Unheated Basement	1	0	0	0	0	0	0	0	0.000140484
CR04	1980s	Single-Family Attached	Unheated Basement	1	0	0	0	0	0	0	0	0.000210661
CR05	1980s	Single-Family Attached	Unheated Basement	1	0	0	0	0	0	0	0	3.60604e-05
CR06	1980s	Single-Family Attached	Unheated Basement	1	0	0	0	0	0	0	0	4.93864e-06
CR07	1980s	Single-Family Attached	Unheated Basement	1	0	0	0	0	0	0	0	0.000252058
CR08	1980s	Single-Family Attached	Unheated Basement	1	0	0	0	0	0	0	0	0.000207902
CR09	1980s	Single-Family Attached	Unheated Basement	1	0	0	0	0	0	0	0	3.81309e-05
CR10	1980s	Single-Family Attached	Unheated Basement	1	0	0	0	0	0	0	0	8.97554e-06
CR11	1980s	Single-Family Attached	Unheated Basement	1	0	0	0	0	0	0	0	1.04696e-05
CR02	1990s	Single-Family Attached	Unheated Basement	1	0	0	0	0	0	0	0	0.00011142
CR03	1990s	Single-Family Attached	Unheated Basement	1	0	0	0	0	0	0	0	5.64982e-05
CR04	1990s	Single-Family Attached	Unheated Basement	1	0	0	0	0	0	0	0	0.000316158
CR05	1990s	Single-Family Attached	Unheated Basement	1	0	0	0	0	0	0	0	3.40115e-05
CR06	1990s	Single-Family Attached	Unheated Basement	1	0	0	0	0	0	0	0	8.18947e-06
CR07	1990s	Single-Family Attached	Unheated Basement	1	0	0	0	0	0	0	0	0.000222664
CR08	1990s	Single-Family Attached	Unheated Basement	1	0	0	0	0	0	0	0	0.000185269
CR09	1990s	Single-Family Attached	Unheated Basement	1	0	0	0	0	0	0	0	2.94439e-05
CR10	1990s	Single-Family Attached	Unheated Basement	1	0	0	0	0	0	0	0	5.07955e-06
CR11	1990s	Single-Family Attached	Unheated Basement	1	0	0	0	0	0	0	0	5.1135e-06
CR02	2000s	Single-Family Attached	Unheated Basement	1	0	0	0	0	0	0	0	0.000204111
CR03	2000s	Single-Family Attached	Unheated Basement	1	0	0	0	0	0	0	0	7.63557e-05
CR04	2000s	Single-Family Attached	Unheated Basement	1	0	0	0	0	0	0	0	0.00027984
CR05	2000s	Single-Family Attached	Unheated Basement	1	0	0	0	0	0	0	0	0.000114214
CR06	2000s	Single-Family Attached	Unheated Basement	1	0	0	0	0	0	0	0	7.00867e-06
CR07	2000s	Single-Family Attached	Unheated Basement	1	0	0	0	0	0	0	0	0.000195071
CR08	2000s	Single-Family Attached	Unheated Basement	1	0	0	0	0	0	0	0	0.000224534
CR09	2000s	Single-Family Attached	Unheated Basement	1	0	0	0	0	0	0	0	0.000104035
CR10	2000s	Single-Family Attached	Unheated Basement	1	0	0	0	0	0	0	0	1.02274e-05
CR11	2000s	Single-Family Attached	Unheated Basement	1	0	0	0	0	0	0	0	1.02733e-05
CR02	2010s	Single-Family Attached	Unheated Basement	1	0	0	0	0	0	0	0	3.3077e-05
CR03	2010s	Single-Family Attached	Unheated Basement	1	0	0	0	0	0	0	0	1.93447e-05
CR04	2010s	Single-Family Attached	Unheated Basement	1	0	0	0	0	0	0	0	2.8467e-05
CR05	2010s	Single-Family Attached	Unheated Basement	1	0	0	0	0	0	0	0	2.70372e-05
CR06	2010s	Single-Family Attached	Unheated Basement	1	0	0	0	0	0	0	0	1.79332e-06
CR07	2010s	Single-Family Attached	Unheated Basement	1	0	0	0	0	0	0	0	4.57149e-05
CR08	2010s	Single-Family Attached	Unheated Basement	1	0	0	0	0	0	0	0	6.41513e-05
CR09	2010s	Single-Family Attached	Unheated Basement	1	0	0	0	0	0	0	0	2.34486e-05
CR10	2010s	Single-Family Attached	Unheated Basement	1	0	0	0	0	0	0	0	1.14678e-06
CR11	2010s	Single-Family Attached	Unheated Basement	1	0	0	0	0	0	0	0	2.46584e-06
CR02	<1940	Single-Family Detached	Unheated Basement	1	0	0	0	0	0	0	0	0.0034576
CR03	<1940	Single-Family Detached	Unheated Basement	1	0	0	0	0	0	0	0	0.00284922
CR04	<1940	Single-Family Detached	Unheated Basement	1	0	0	0	0	0	0	0	0.00852619
CR05	<1940	Single-Family Detached	Unheated Basement	1	0	0	0	0	0	0	0	0.00078858
CR06	<1940	Single-Family Detached	Unheated Basement	1	0	0	0	0	0	0	0	0.000493609
CR07	<1940	Single-Family Detached	Unheated Basement	1	0	0	0	0	0	0	0	0.00704166
CR08	<1940	Single-Family Detached	Unheated Basement	1	0	0	0	0	0	0	0	0.0045934
CR09	<1940	Single-Family Detached	Unheated Basement	1	0	0	0	0	0	0	0	0.000722509
CR10	<1940	Single-Family Detached	Unheated Basement	1	0	0	0	0	0	0	0	8.20675e-05
CR11	<1940	Single-Family Detached	Unheated Basement	1	0	0	0	0	0	0	0	0.0011189
CR02	1940s	Single-Family Detached	Unheated Basement	1	0	0	0	0	0	0	0	0.000504678
CR03	1940s	Single-Family Detached	Unheated Basement	1	0	0	0	0	0	0	0	0.000469156
CR04	1940s	Single-Family Detached	Unheated Basement	1	0	0	0	0	0	0	0	0.00193627
CR05	1940s	Single-Family Detached	Unheated Basement	1	0	0	0	0	0	0	0	0.000126836
CR06	1940s	Single-Family Detached	Unheated Basement	1	0	0	0	0	0	0	0	5.14373e-05
CR07	1940s	Single-Family Detached	Unheated Basement	1	0	0	0	0	0	0	0	0.00124586
CR08	1940s	Single-Family Detached	Unheated Basement	1	0	0	0	0	0	0	0	0.00108845
CR09	1940s	Single-Family Detached	Unheated Basement	1	0	0	0	0	0	0	0	0.000343878
CR10	1940s	Single-Family Detached	Unheated Basement	1	0	0	0	0	0	0	0	1.23471e-05
CR11	1940s	Single-Family Detached	Unheated Basement	1	0	0	0	0	0	0	0	8.51799e-05
CR02	1950s	Single-Family Detached	Unheated Basement	1	0	0	0	0	0	0	0	0.00105031
CR03	1950s	Single-Family Detached	Unheated Basement	1	0	0	0	0	0	0	0	0.00112433
CR04	1950s	Single-Family Detached	Unheated Basement	1	0	0	0	0	0	0	0	0.00429185
CR05	1950s	Single-Family Detached	Unheated Basement	1	0	0	0	0	0	0	0	0.000265766
CR06	1950s	Single-Family Detached	Unheated Basement	1	0	0	0	0	0	0	0	8.03786e-05
CR07	1950s	Single-Family Detached	Unheated Basement	1	0	0	0	0	0	0	0	0.00294206
CR08	1950s	Single-Family Detached	Unheated Basement	1	0	0	0	0	0	0	0	0.00223747
CR09	1950s	Single-Family Detached	Unheated Basement	1	0	0	0	0	0	0	0	0.000735836
CR10	1950s	Single-Family Detached	Unheated Basement	1	0	0	0	0	0	0	0	2.96936e-05
CR11	1950s	Single-Family Detached	Unheated Basement	1	0	0	0	0	0	0	0	0.000199927
CR02	1960s	Single-Family Detached	Unheated Basement	1	0	0	0	0	0	0	0	0.000687108
CR03	1960s	Single-Family Detached	Unheated Basement	1	0	0	0	0	0	0	0	0.000772973
CR04	1960s	Single-Family Detached	Unheated Basement	1	0	0	0	0	0	0	0	0.00254374
CR05	1960s	Single-Family Detached	Unheated Basement	1	0	0	0	0	0	0	0	0.000162016
CR06	1960s	Single-Family Detached	Unheated Basement	1	0	0	0	0	0	0	0	2.07127e-05
CR07	1960s	Single-Family Detached	Unheated Basement	1	0	0	0	0	0	0	0	0.00162429
CR08	1960s	Single-Family Detached	Unheated Basement	1	0	0	0	0	0	0	0	0.00157793
CR09	1960s	Single-Family Detached	Unheated Basement	1	0	0	0	0	0	0	0	0.000630828
CR10	1960s	Single-Family Detached	Unheated Basement	1	0	0	0	0	0	0	0	3.58503e-05
CR11	1960s	Single-Family Detached	Unheated Basement	1	0	0	0	0	0	0	0	0.000182904
CR02	1970s	Single-Family Detached	Unheated Basement	1	0	0	0	0	0	0	0	0.000897392
CR03	1970s	Single-Family Detached	Unheated Basement	1	0	0	0	0	0	0	0	0.000778974
CR04	1970s	Single-Family Detached	Unheated Basement	1	0	0	0	0	0	0	0	0.002581
CR05	1970s	Single-Family Detached	Unheated Basement	1	0	0	0	0	0	0	0	0.000327504
CR06	1970s	Single-Family Detached	Unheated Basement	1	0	0	0	0	0	0	0	3.67835e-05
CR07	1970s	Single-Family Detached	Unheated Basement	1	0	0	0	0	0	0	0	0.00146658
CR08	1970s	Single-Family Detached	Unheated Basement	1	0	0	0	0	0	0	0	0.00194242
CR09	1970s	Single-Family Detached	Unheated Basement	1	0	0	0	0	0	0	0	0.000840811
CR10	1970s	Single-Family Detached	Unheated Basement	1	0	0	0	0	0	0	0	6.16346e-05
CR11	1970s	Single-Family Detached	Unheated Basement	1	0	0	0	0	0	0	0	0.000192707
CR02	1980s	Single-Family Detached	Unheated Basement	1	0	0	0	0	0	0	0	0.000559853
CR03	1980s	Single-Family Detached	Unheated Basement	1	0	0	0	0	0	0	0	0.000747316
CR04	1980s	Single-Family Detached	Unheated Basement	1	0	0	0	0	0	0	0	0.00146592
CR05	1980s	Single-Family Detached	Unheated Basement	1	0	0	0	0	0	0	0	0.000255175
CR06	1980s	Single-Family Detached	Unheated Basement	1	0	0	0	0	0	0	0	7.12005e-05
CR07	1980s	Single-Family Detached	Unheated Basement	1	0	0	0	0	0	0	0	0.00105211
CR08	1980s	Single-Family Detached	Unheated Basement	1	0	0	0	0	0	0	0	0.0011159
CR09	1980s	Single-Family Detached	Unheated Basement	1	0	0	0	0	0	0	0	0.000537762
CR10	1980s	Single-Family Detached	Unheated Basement	1	0	0	0	0	0	0	0	8.29692e-05
CR11	1980s	Single-Family Detached	Unheated Basement	1	0	0	0	0	0	0	0	5.64288e-05
CR02	1990s	Single-Family Detached	Unheated Basement	1	0	0	0	0	0	0	0	0.000752271
CR03	1990s	Single-Family Detached	Unheated Basement	1	0	0	0	0	0	0	0	0.000638757
CR04	1990s	Single-Family Detached	Unheated Basement	1	0	0	0	0	0	0	0	0.00231882
CR05	1990s	Single-Family Detached	Unheated Basement	1	0	0	0	0	0	0	0	0.000365783
CR06	1990s	Single-Family Detached	Unheated Basement	1	0	0	0	0	0	0	0	0.000112764
CR07	1990s	Single-Family Detached	Unheated Basement	1	0	0	0	0	0	0	0	0.00102571
CR08	1990s	Single-Family Detached	Unheated Basement	1	0	0	0	0	0	0	0	0.00131276
CR09	1990s	Single-Family Detached	Unheated Basement	1	0	0	0	0	0	0	0	0.000649467
CR10	1990s	Single-Family Detached	Unheated Basement	1	0	0	0	0	0	0	0	0.000114779
CR11	1990s	Single-Family Detached	Unheated Basement	1	0	0	0	0	0	0	0	4.75191e-05
CR02	2000s	Single-Family Detached	Unheated Basement	1	0	0	0	0	0	0	0	0.00102423
CR03	2000s	Single-Family Detached	Unheated Basement	1	0	0	0	0	0	0	0	0.00053799
CR04	2000s	Single-Family Detached	Unheated Basement	1	0	0	0	0	0	0	0	0.00176806
CR05	2000s	Single-Family Detached	Unheated Basement	1	0	0	0	0	0	0	0	0.000870627
CR06	2000s	Single-Family Detached	Unheated Basement	1	0	0	0	0	0	0	0	0.000134122
CR07	2000s	Single-Family Detached	Unheated Basement	1	0	0	0	0	0	0	0	0.000859158
CR08	2000s	Single-Family Detached	Unheated Basement	1	0	0	0	0	0	0	0	0.00148908
CR09	2000s	Single-Family Detached	Unheated Basement	1	0	0	0	0	0	0	0	0.0012905
CR10	2000s	Single-Family Detached	Unheated Basement	1	0	0	0	0	0	0	0	0.000177155
CR11	2000s	Single-Family Detached	Unheated Basement	1	0	0	0	0	0	0	0	0.000119795
CR02	2010s	Single-Family Detached	Unheated Basement	1	0	0	0	0	0	0	0	0.000226757
CR03	2010s	Single-Family Detached	Unheated Basement	1	0	0	0	0	0	0	0	9.86131e-05
CR04	2010s	Single-Family Detached	Unheated Basement	1	0	0	0	0	0	0	0	0.000278371
CR05	2010s	Single-Family Detached	Unheated Basement	1	0	0	0	0	0	0	0	0.000182138
CR06	2010s	Single-Family Detached	Unheated Basement	1	0	0	0	0	0	0	0	2.87074e-05
CR07	2010s	Single-Family Detached	Unheated Basement	1	0	0	0	0	0	0	0	0.000161308
CR08	2010s	Single-Family Detached	Unheated Basement	1	0	0	0	0	0	0	0	0.000309143
CR09	2010s	Single-Family Detached	Unheated Basement	1	0	0	0	0	0	0	0	0.000274304
CR10	2010s	Single-Family Detached	Unheated Basement	1	0	0	0	0	0	0	0	2.26729e-05
CR11	2010s	Single-Family Detached	Unheated Basement	1	0	0	0	0	0	0	0	1.54563e-05
=======
CR02	<1940	Multi-Family with 2 - 4 Units	Unheated Basement	1	0	0	0	0	0	0	0	0.000104926
CR03	<1940	Multi-Family with 2 - 4 Units	Unheated Basement	1	0	0	0	0	0	0	0	9.53002e-05
CR04	<1940	Multi-Family with 2 - 4 Units	Unheated Basement	1	0	0	0	0	0	0	0	0.00026276
CR05	<1940	Multi-Family with 2 - 4 Units	Unheated Basement	1	0	0	0	0	0	0	0	7.00535e-05
CR06	<1940	Multi-Family with 2 - 4 Units	Unheated Basement	1	0	0	0	0	0	0	0	6.88563e-05
CR07	<1940	Multi-Family with 2 - 4 Units	Unheated Basement	1	0	0	0	0	0	0	0	0.000255943
CR08	<1940	Multi-Family with 2 - 4 Units	Unheated Basement	1	0	0	0	0	0	0	0	0.000252025
CR09	<1940	Multi-Family with 2 - 4 Units	Unheated Basement	1	0	0	0	0	0	0	0	0.00057397
CR10	<1940	Multi-Family with 2 - 4 Units	Unheated Basement	1	0	0	0	0	0	0	0	7.40635e-05
CR11	<1940	Multi-Family with 2 - 4 Units	Unheated Basement	1	0	0	0	0	0	0	0	0.000204984
CR02	1940s	Multi-Family with 2 - 4 Units	Unheated Basement	1	0	0	0	0	0	0	0	4.19882e-05
CR03	1940s	Multi-Family with 2 - 4 Units	Unheated Basement	1	0	0	0	0	0	0	0	3.81361e-05
CR04	1940s	Multi-Family with 2 - 4 Units	Unheated Basement	1	0	0	0	0	0	0	0	0.000105148
CR05	1940s	Multi-Family with 2 - 4 Units	Unheated Basement	1	0	0	0	0	0	0	0	2.80332e-05
CR06	1940s	Multi-Family with 2 - 4 Units	Unheated Basement	1	0	0	0	0	0	0	0	2.75541e-05
CR07	1940s	Multi-Family with 2 - 4 Units	Unheated Basement	1	0	0	0	0	0	0	0	0.00010242
CR08	1940s	Multi-Family with 2 - 4 Units	Unheated Basement	1	0	0	0	0	0	0	0	0.000100852
CR09	1940s	Multi-Family with 2 - 4 Units	Unheated Basement	1	0	0	0	0	0	0	0	0.000229685
CR10	1940s	Multi-Family with 2 - 4 Units	Unheated Basement	1	0	0	0	0	0	0	0	2.96379e-05
CR11	1940s	Multi-Family with 2 - 4 Units	Unheated Basement	1	0	0	0	0	0	0	0	8.2028e-05
CR02	1950s	Multi-Family with 2 - 4 Units	Unheated Basement	1	0	0	0	0	0	0	0	8.85329e-05
CR03	1950s	Multi-Family with 2 - 4 Units	Unheated Basement	1	0	0	0	0	0	0	0	8.04109e-05
CR04	1950s	Multi-Family with 2 - 4 Units	Unheated Basement	1	0	0	0	0	0	0	0	0.000221707
CR05	1950s	Multi-Family with 2 - 4 Units	Unheated Basement	1	0	0	0	0	0	0	0	5.91086e-05
CR06	1950s	Multi-Family with 2 - 4 Units	Unheated Basement	1	0	0	0	0	0	0	0	5.80985e-05
CR07	1950s	Multi-Family with 2 - 4 Units	Unheated Basement	1	0	0	0	0	0	0	0	0.000215955
CR08	1950s	Multi-Family with 2 - 4 Units	Unheated Basement	1	0	0	0	0	0	0	0	0.000212649
CR09	1950s	Multi-Family with 2 - 4 Units	Unheated Basement	1	0	0	0	0	0	0	0	0.000484295
CR10	1950s	Multi-Family with 2 - 4 Units	Unheated Basement	1	0	0	0	0	0	0	0	6.2492e-05
CR11	1950s	Multi-Family with 2 - 4 Units	Unheated Basement	1	0	0	0	0	0	0	0	0.000172958
CR02	1960s	Multi-Family with 2 - 4 Units	Unheated Basement	1	0	0	0	0	0	0	0	8.9584e-05
CR03	1960s	Multi-Family with 2 - 4 Units	Unheated Basement	1	0	0	0	0	0	0	0	8.13655e-05
CR04	1960s	Multi-Family with 2 - 4 Units	Unheated Basement	1	0	0	0	0	0	0	0	0.000224339
CR05	1960s	Multi-Family with 2 - 4 Units	Unheated Basement	1	0	0	0	0	0	0	0	5.98103e-05
CR06	1960s	Multi-Family with 2 - 4 Units	Unheated Basement	1	0	0	0	0	0	0	0	5.87882e-05
CR07	1960s	Multi-Family with 2 - 4 Units	Unheated Basement	1	0	0	0	0	0	0	0	0.000218519
CR08	1960s	Multi-Family with 2 - 4 Units	Unheated Basement	1	0	0	0	0	0	0	0	0.000215174
CR09	1960s	Multi-Family with 2 - 4 Units	Unheated Basement	1	0	0	0	0	0	0	0	0.000490044
CR10	1960s	Multi-Family with 2 - 4 Units	Unheated Basement	1	0	0	0	0	0	0	0	6.3234e-05
CR11	1960s	Multi-Family with 2 - 4 Units	Unheated Basement	1	0	0	0	0	0	0	0	0.000175011
CR02	1970s	Multi-Family with 2 - 4 Units	Unheated Basement	1	0	0	0	0	0	0	0	0.000127925
CR03	1970s	Multi-Family with 2 - 4 Units	Unheated Basement	1	0	0	0	0	0	0	0	0.000116189
CR04	1970s	Multi-Family with 2 - 4 Units	Unheated Basement	1	0	0	0	0	0	0	0	0.000320354
CR05	1970s	Multi-Family with 2 - 4 Units	Unheated Basement	1	0	0	0	0	0	0	0	8.54085e-05
CR06	1970s	Multi-Family with 2 - 4 Units	Unheated Basement	1	0	0	0	0	0	0	0	8.39489e-05
CR07	1970s	Multi-Family with 2 - 4 Units	Unheated Basement	1	0	0	0	0	0	0	0	0.000312043
CR08	1970s	Multi-Family with 2 - 4 Units	Unheated Basement	1	0	0	0	0	0	0	0	0.000307266
CR09	1970s	Multi-Family with 2 - 4 Units	Unheated Basement	1	0	0	0	0	0	0	0	0.000699778
CR10	1970s	Multi-Family with 2 - 4 Units	Unheated Basement	1	0	0	0	0	0	0	0	9.02974e-05
CR11	1970s	Multi-Family with 2 - 4 Units	Unheated Basement	1	0	0	0	0	0	0	0	0.000249914
CR02	1980s	Multi-Family with 2 - 4 Units	Unheated Basement	1	0	0	0	0	0	0	0	0.000112147
CR03	1980s	Multi-Family with 2 - 4 Units	Unheated Basement	1	0	0	0	0	0	0	0	0.000101858
CR04	1980s	Multi-Family with 2 - 4 Units	Unheated Basement	1	0	0	0	0	0	0	0	0.000280842
CR05	1980s	Multi-Family with 2 - 4 Units	Unheated Basement	1	0	0	0	0	0	0	0	7.48743e-05
CR06	1980s	Multi-Family with 2 - 4 Units	Unheated Basement	1	0	0	0	0	0	0	0	7.35947e-05
CR07	1980s	Multi-Family with 2 - 4 Units	Unheated Basement	1	0	0	0	0	0	0	0	0.000273556
CR08	1980s	Multi-Family with 2 - 4 Units	Unheated Basement	1	0	0	0	0	0	0	0	0.000269368
CR09	1980s	Multi-Family with 2 - 4 Units	Unheated Basement	1	0	0	0	0	0	0	0	0.000613468
CR10	1980s	Multi-Family with 2 - 4 Units	Unheated Basement	1	0	0	0	0	0	0	0	7.91602e-05
CR11	1980s	Multi-Family with 2 - 4 Units	Unheated Basement	1	0	0	0	0	0	0	0	0.00021909
CR02	1990s	Multi-Family with 2 - 4 Units	Unheated Basement	1	0	0	0	0	0	0	0	0.000117754
CR03	1990s	Multi-Family with 2 - 4 Units	Unheated Basement	1	0	0	0	0	0	0	0	0.000106951
CR04	1990s	Multi-Family with 2 - 4 Units	Unheated Basement	1	0	0	0	0	0	0	0	0.000294883
CR05	1990s	Multi-Family with 2 - 4 Units	Unheated Basement	1	0	0	0	0	0	0	0	7.86178e-05
CR06	1990s	Multi-Family with 2 - 4 Units	Unheated Basement	1	0	0	0	0	0	0	0	7.72743e-05
CR07	1990s	Multi-Family with 2 - 4 Units	Unheated Basement	1	0	0	0	0	0	0	0	0.000287233
CR08	1990s	Multi-Family with 2 - 4 Units	Unheated Basement	1	0	0	0	0	0	0	0	0.000282836
CR09	1990s	Multi-Family with 2 - 4 Units	Unheated Basement	1	0	0	0	0	0	0	0	0.00064414
CR10	1990s	Multi-Family with 2 - 4 Units	Unheated Basement	1	0	0	0	0	0	0	0	8.31181e-05
CR11	1990s	Multi-Family with 2 - 4 Units	Unheated Basement	1	0	0	0	0	0	0	0	0.000230044
CR02	2000s	Multi-Family with 2 - 4 Units	Unheated Basement	1	0	0	0	0	0	0	0	0.000120029
CR03	2000s	Multi-Family with 2 - 4 Units	Unheated Basement	1	0	0	0	0	0	0	0	0.000109018
CR04	2000s	Multi-Family with 2 - 4 Units	Unheated Basement	1	0	0	0	0	0	0	0	0.000300581
CR05	2000s	Multi-Family with 2 - 4 Units	Unheated Basement	1	0	0	0	0	0	0	0	8.01369e-05
CR06	2000s	Multi-Family with 2 - 4 Units	Unheated Basement	1	0	0	0	0	0	0	0	7.87675e-05
CR07	2000s	Multi-Family with 2 - 4 Units	Unheated Basement	1	0	0	0	0	0	0	0	0.000292783
CR08	2000s	Multi-Family with 2 - 4 Units	Unheated Basement	1	0	0	0	0	0	0	0	0.000288301
CR09	2000s	Multi-Family with 2 - 4 Units	Unheated Basement	1	0	0	0	0	0	0	0	0.000656587
CR10	2000s	Multi-Family with 2 - 4 Units	Unheated Basement	1	0	0	0	0	0	0	0	8.47241e-05
CR11	2000s	Multi-Family with 2 - 4 Units	Unheated Basement	1	0	0	0	0	0	0	0	0.000234489
CR02	2010s	Multi-Family with 2 - 4 Units	Unheated Basement	1	0	0	0	0	0	0	0	2.72804e-05
CR03	2010s	Multi-Family with 2 - 4 Units	Unheated Basement	1	0	0	0	0	0	0	0	2.47777e-05
CR04	2010s	Multi-Family with 2 - 4 Units	Unheated Basement	1	0	0	0	0	0	0	0	6.83165e-05
CR05	2010s	Multi-Family with 2 - 4 Units	Unheated Basement	1	0	0	0	0	0	0	0	1.82136e-05
CR06	2010s	Multi-Family with 2 - 4 Units	Unheated Basement	1	0	0	0	0	0	0	0	1.79024e-05
CR07	2010s	Multi-Family with 2 - 4 Units	Unheated Basement	1	0	0	0	0	0	0	0	6.65441e-05
CR08	2010s	Multi-Family with 2 - 4 Units	Unheated Basement	1	0	0	0	0	0	0	0	6.55254e-05
CR09	2010s	Multi-Family with 2 - 4 Units	Unheated Basement	1	0	0	0	0	0	0	0	0.00014923
CR10	2010s	Multi-Family with 2 - 4 Units	Unheated Basement	1	0	0	0	0	0	0	0	1.92562e-05
CR11	2010s	Multi-Family with 2 - 4 Units	Unheated Basement	1	0	0	0	0	0	0	0	5.32949e-05
CR02	<1940	Multi-Family with 5+ Units	Unheated Basement	1	0	0	0	0	0	0	0	0.000232484
CR03	<1940	Multi-Family with 5+ Units	Unheated Basement	1	0	0	0	0	0	0	0	0.000211156
CR04	<1940	Multi-Family with 5+ Units	Unheated Basement	1	0	0	0	0	0	0	0	0.000582195
CR05	<1940	Multi-Family with 5+ Units	Unheated Basement	1	0	0	0	0	0	0	0	0.000155217
CR06	<1940	Multi-Family with 5+ Units	Unheated Basement	1	0	0	0	0	0	0	0	0.000152565
CR07	<1940	Multi-Family with 5+ Units	Unheated Basement	1	0	0	0	0	0	0	0	0.000567091
CR08	<1940	Multi-Family with 5+ Units	Unheated Basement	1	0	0	0	0	0	0	0	0.000558409
CR09	<1940	Multi-Family with 5+ Units	Unheated Basement	1	0	0	0	0	0	0	0	0.00127174
CR10	<1940	Multi-Family with 5+ Units	Unheated Basement	1	0	0	0	0	0	0	0	0.000164102
CR11	<1940	Multi-Family with 5+ Units	Unheated Basement	1	0	0	0	0	0	0	0	0.000454181
CR02	1940s	Multi-Family with 5+ Units	Unheated Basement	1	0	0	0	0	0	0	0	9.30329e-05
CR03	1940s	Multi-Family with 5+ Units	Unheated Basement	1	0	0	0	0	0	0	0	8.4498e-05
CR04	1940s	Multi-Family with 5+ Units	Unheated Basement	1	0	0	0	0	0	0	0	0.000232976
CR05	1940s	Multi-Family with 5+ Units	Unheated Basement	1	0	0	0	0	0	0	0	6.2113e-05
CR06	1940s	Multi-Family with 5+ Units	Unheated Basement	1	0	0	0	0	0	0	0	6.10515e-05
CR07	1940s	Multi-Family with 5+ Units	Unheated Basement	1	0	0	0	0	0	0	0	0.000226932
CR08	1940s	Multi-Family with 5+ Units	Unheated Basement	1	0	0	0	0	0	0	0	0.000223458
CR09	1940s	Multi-Family with 5+ Units	Unheated Basement	1	0	0	0	0	0	0	0	0.000508911
CR10	1940s	Multi-Family with 5+ Units	Unheated Basement	1	0	0	0	0	0	0	0	6.56684e-05
CR11	1940s	Multi-Family with 5+ Units	Unheated Basement	1	0	0	0	0	0	0	0	0.000181749
CR02	1950s	Multi-Family with 5+ Units	Unheated Basement	1	0	0	0	0	0	0	0	0.000196162
CR03	1950s	Multi-Family with 5+ Units	Unheated Basement	1	0	0	0	0	0	0	0	0.000178166
CR04	1950s	Multi-Family with 5+ Units	Unheated Basement	1	0	0	0	0	0	0	0	0.000491235
CR05	1950s	Multi-Family with 5+ Units	Unheated Basement	1	0	0	0	0	0	0	0	0.000130966
CR06	1950s	Multi-Family with 5+ Units	Unheated Basement	1	0	0	0	0	0	0	0	0.000128728
CR07	1950s	Multi-Family with 5+ Units	Unheated Basement	1	0	0	0	0	0	0	0	0.000478491
CR08	1950s	Multi-Family with 5+ Units	Unheated Basement	1	0	0	0	0	0	0	0	0.000471166
CR09	1950s	Multi-Family with 5+ Units	Unheated Basement	1	0	0	0	0	0	0	0	0.00107305
CR10	1950s	Multi-Family with 5+ Units	Unheated Basement	1	0	0	0	0	0	0	0	0.000138463
CR11	1950s	Multi-Family with 5+ Units	Unheated Basement	1	0	0	0	0	0	0	0	0.000383222
CR02	1960s	Multi-Family with 5+ Units	Unheated Basement	1	0	0	0	0	0	0	0	0.000198491
CR03	1960s	Multi-Family with 5+ Units	Unheated Basement	1	0	0	0	0	0	0	0	0.000180281
CR04	1960s	Multi-Family with 5+ Units	Unheated Basement	1	0	0	0	0	0	0	0	0.000497067
CR05	1960s	Multi-Family with 5+ Units	Unheated Basement	1	0	0	0	0	0	0	0	0.000132521
CR06	1960s	Multi-Family with 5+ Units	Unheated Basement	1	0	0	0	0	0	0	0	0.000130257
CR07	1960s	Multi-Family with 5+ Units	Unheated Basement	1	0	0	0	0	0	0	0	0.000484171
CR08	1960s	Multi-Family with 5+ Units	Unheated Basement	1	0	0	0	0	0	0	0	0.000476759
CR09	1960s	Multi-Family with 5+ Units	Unheated Basement	1	0	0	0	0	0	0	0	0.00108579
CR10	1960s	Multi-Family with 5+ Units	Unheated Basement	1	0	0	0	0	0	0	0	0.000140107
CR11	1960s	Multi-Family with 5+ Units	Unheated Basement	1	0	0	0	0	0	0	0	0.000387771
CR02	1970s	Multi-Family with 5+ Units	Unheated Basement	1	0	0	0	0	0	0	0	0.000283443
CR03	1970s	Multi-Family with 5+ Units	Unheated Basement	1	0	0	0	0	0	0	0	0.000257439
CR04	1970s	Multi-Family with 5+ Units	Unheated Basement	1	0	0	0	0	0	0	0	0.000709806
CR05	1970s	Multi-Family with 5+ Units	Unheated Basement	1	0	0	0	0	0	0	0	0.000189239
CR06	1970s	Multi-Family with 5+ Units	Unheated Basement	1	0	0	0	0	0	0	0	0.000186005
CR07	1970s	Multi-Family with 5+ Units	Unheated Basement	1	0	0	0	0	0	0	0	0.000691391
CR08	1970s	Multi-Family with 5+ Units	Unheated Basement	1	0	0	0	0	0	0	0	0.000680807
CR09	1970s	Multi-Family with 5+ Units	Unheated Basement	1	0	0	0	0	0	0	0	0.00155049
CR10	1970s	Multi-Family with 5+ Units	Unheated Basement	1	0	0	0	0	0	0	0	0.000200071
CR11	1970s	Multi-Family with 5+ Units	Unheated Basement	1	0	0	0	0	0	0	0	0.000553733
CR02	1980s	Multi-Family with 5+ Units	Unheated Basement	1	0	0	0	0	0	0	0	0.000248483
CR03	1980s	Multi-Family with 5+ Units	Unheated Basement	1	0	0	0	0	0	0	0	0.000225687
CR04	1980s	Multi-Family with 5+ Units	Unheated Basement	1	0	0	0	0	0	0	0	0.000622259
CR05	1980s	Multi-Family with 5+ Units	Unheated Basement	1	0	0	0	0	0	0	0	0.000165898
CR06	1980s	Multi-Family with 5+ Units	Unheated Basement	1	0	0	0	0	0	0	0	0.000163063
CR07	1980s	Multi-Family with 5+ Units	Unheated Basement	1	0	0	0	0	0	0	0	0.000606116
CR08	1980s	Multi-Family with 5+ Units	Unheated Basement	1	0	0	0	0	0	0	0	0.000596837
CR09	1980s	Multi-Family with 5+ Units	Unheated Basement	1	0	0	0	0	0	0	0	0.00135926
CR10	1980s	Multi-Family with 5+ Units	Unheated Basement	1	0	0	0	0	0	0	0	0.000175395
CR11	1980s	Multi-Family with 5+ Units	Unheated Basement	1	0	0	0	0	0	0	0	0.000485436
CR02	1990s	Multi-Family with 5+ Units	Unheated Basement	1	0	0	0	0	0	0	0	0.000260907
CR03	1990s	Multi-Family with 5+ Units	Unheated Basement	1	0	0	0	0	0	0	0	0.000236971
CR04	1990s	Multi-Family with 5+ Units	Unheated Basement	1	0	0	0	0	0	0	0	0.000653371
CR05	1990s	Multi-Family with 5+ Units	Unheated Basement	1	0	0	0	0	0	0	0	0.000174193
CR06	1990s	Multi-Family with 5+ Units	Unheated Basement	1	0	0	0	0	0	0	0	0.000171216
CR07	1990s	Multi-Family with 5+ Units	Unheated Basement	1	0	0	0	0	0	0	0	0.000636421
CR08	1990s	Multi-Family with 5+ Units	Unheated Basement	1	0	0	0	0	0	0	0	0.000626678
CR09	1990s	Multi-Family with 5+ Units	Unheated Basement	1	0	0	0	0	0	0	0	0.00142722
CR10	1990s	Multi-Family with 5+ Units	Unheated Basement	1	0	0	0	0	0	0	0	0.000184164
CR11	1990s	Multi-Family with 5+ Units	Unheated Basement	1	0	0	0	0	0	0	0	0.000509707
CR02	2000s	Multi-Family with 5+ Units	Unheated Basement	1	0	0	0	0	0	0	0	0.000265948
CR03	2000s	Multi-Family with 5+ Units	Unheated Basement	1	0	0	0	0	0	0	0	0.00024155
CR04	2000s	Multi-Family with 5+ Units	Unheated Basement	1	0	0	0	0	0	0	0	0.000665996
CR05	2000s	Multi-Family with 5+ Units	Unheated Basement	1	0	0	0	0	0	0	0	0.000177559
CR06	2000s	Multi-Family with 5+ Units	Unheated Basement	1	0	0	0	0	0	0	0	0.000174525
CR07	2000s	Multi-Family with 5+ Units	Unheated Basement	1	0	0	0	0	0	0	0	0.000648718
CR08	2000s	Multi-Family with 5+ Units	Unheated Basement	1	0	0	0	0	0	0	0	0.000638787
CR09	2000s	Multi-Family with 5+ Units	Unheated Basement	1	0	0	0	0	0	0	0	0.0014548
CR10	2000s	Multi-Family with 5+ Units	Unheated Basement	1	0	0	0	0	0	0	0	0.000187723
CR11	2000s	Multi-Family with 5+ Units	Unheated Basement	1	0	0	0	0	0	0	0	0.000519556
CR02	2010s	Multi-Family with 5+ Units	Unheated Basement	1	0	0	0	0	0	0	0	6.0445e-05
CR03	2010s	Multi-Family with 5+ Units	Unheated Basement	1	0	0	0	0	0	0	0	5.48997e-05
CR04	2010s	Multi-Family with 5+ Units	Unheated Basement	1	0	0	0	0	0	0	0	0.000151368
CR05	2010s	Multi-Family with 5+ Units	Unheated Basement	1	0	0	0	0	0	0	0	4.03558e-05
CR06	2010s	Multi-Family with 5+ Units	Unheated Basement	1	0	0	0	0	0	0	0	3.96661e-05
CR07	2010s	Multi-Family with 5+ Units	Unheated Basement	1	0	0	0	0	0	0	0	0.000147441
CR08	2010s	Multi-Family with 5+ Units	Unheated Basement	1	0	0	0	0	0	0	0	0.000145184
CR09	2010s	Multi-Family with 5+ Units	Unheated Basement	1	0	0	0	0	0	0	0	0.000330647
CR10	2010s	Multi-Family with 5+ Units	Unheated Basement	1	0	0	0	0	0	0	0	4.26658e-05
CR11	2010s	Multi-Family with 5+ Units	Unheated Basement	1	0	0	0	0	0	0	0	0.000118085
CR02	<1940	Single-Family Attached	Unheated Basement	1	0	0	0	0	0	0	0	5.35499e-05
CR03	<1940	Single-Family Attached	Unheated Basement	1	0	0	0	0	0	0	0	4.86372e-05
CR04	<1940	Single-Family Attached	Unheated Basement	1	0	0	0	0	0	0	0	0.000134101
CR05	<1940	Single-Family Attached	Unheated Basement	1	0	0	0	0	0	0	0	3.57523e-05
CR06	<1940	Single-Family Attached	Unheated Basement	1	0	0	0	0	0	0	0	3.51413e-05
CR07	<1940	Single-Family Attached	Unheated Basement	1	0	0	0	0	0	0	0	0.000130622
CR08	<1940	Single-Family Attached	Unheated Basement	1	0	0	0	0	0	0	0	0.000128623
CR09	<1940	Single-Family Attached	Unheated Basement	1	0	0	0	0	0	0	0	0.00029293
CR10	<1940	Single-Family Attached	Unheated Basement	1	0	0	0	0	0	0	0	3.77988e-05
CR11	<1940	Single-Family Attached	Unheated Basement	1	0	0	0	0	0	0	0	0.000104615
CR02	1940s	Single-Family Attached	Unheated Basement	1	0	0	0	0	0	0	0	2.1429e-05
CR03	1940s	Single-Family Attached	Unheated Basement	1	0	0	0	0	0	0	0	1.94631e-05
CR04	1940s	Single-Family Attached	Unheated Basement	1	0	0	0	0	0	0	0	5.36632e-05
CR05	1940s	Single-Family Attached	Unheated Basement	1	0	0	0	0	0	0	0	1.43069e-05
CR06	1940s	Single-Family Attached	Unheated Basement	1	0	0	0	0	0	0	0	1.40625e-05
CR07	1940s	Single-Family Attached	Unheated Basement	1	0	0	0	0	0	0	0	5.2271e-05
CR08	1940s	Single-Family Attached	Unheated Basement	1	0	0	0	0	0	0	0	5.14707e-05
CR09	1940s	Single-Family Attached	Unheated Basement	1	0	0	0	0	0	0	0	0.000117221
CR10	1940s	Single-Family Attached	Unheated Basement	1	0	0	0	0	0	0	0	1.51259e-05
CR11	1940s	Single-Family Attached	Unheated Basement	1	0	0	0	0	0	0	0	4.18636e-05
CR02	1950s	Single-Family Attached	Unheated Basement	1	0	0	0	0	0	0	0	4.51834e-05
CR03	1950s	Single-Family Attached	Unheated Basement	1	0	0	0	0	0	0	0	4.10383e-05
CR04	1950s	Single-Family Attached	Unheated Basement	1	0	0	0	0	0	0	0	0.00011315
CR05	1950s	Single-Family Attached	Unheated Basement	1	0	0	0	0	0	0	0	3.01665e-05
CR06	1950s	Single-Family Attached	Unheated Basement	1	0	0	0	0	0	0	0	2.9651e-05
CR07	1950s	Single-Family Attached	Unheated Basement	1	0	0	0	0	0	0	0	0.000110214
CR08	1950s	Single-Family Attached	Unheated Basement	1	0	0	0	0	0	0	0	0.000108527
CR09	1950s	Single-Family Attached	Unheated Basement	1	0	0	0	0	0	0	0	0.000247163
CR10	1950s	Single-Family Attached	Unheated Basement	1	0	0	0	0	0	0	0	3.18933e-05
CR11	1950s	Single-Family Attached	Unheated Basement	1	0	0	0	0	0	0	0	8.82703e-05
CR02	1960s	Single-Family Attached	Unheated Basement	1	0	0	0	0	0	0	0	4.57199e-05
CR03	1960s	Single-Family Attached	Unheated Basement	1	0	0	0	0	0	0	0	4.15255e-05
CR04	1960s	Single-Family Attached	Unheated Basement	1	0	0	0	0	0	0	0	0.000114493
CR05	1960s	Single-Family Attached	Unheated Basement	1	0	0	0	0	0	0	0	3.05246e-05
CR06	1960s	Single-Family Attached	Unheated Basement	1	0	0	0	0	0	0	0	3.0003e-05
CR07	1960s	Single-Family Attached	Unheated Basement	1	0	0	0	0	0	0	0	0.000111523
CR08	1960s	Single-Family Attached	Unheated Basement	1	0	0	0	0	0	0	0	0.000109816
CR09	1960s	Single-Family Attached	Unheated Basement	1	0	0	0	0	0	0	0	0.000250098
CR10	1960s	Single-Family Attached	Unheated Basement	1	0	0	0	0	0	0	0	3.22719e-05
CR11	1960s	Single-Family Attached	Unheated Basement	1	0	0	0	0	0	0	0	8.93183e-05
CR02	1970s	Single-Family Attached	Unheated Basement	1	0	0	0	0	0	0	0	6.52875e-05
CR03	1970s	Single-Family Attached	Unheated Basement	1	0	0	0	0	0	0	0	5.92979e-05
CR04	1970s	Single-Family Attached	Unheated Basement	1	0	0	0	0	0	0	0	0.000163495
CR05	1970s	Single-Family Attached	Unheated Basement	1	0	0	0	0	0	0	0	4.35888e-05
CR06	1970s	Single-Family Attached	Unheated Basement	1	0	0	0	0	0	0	0	4.2844e-05
CR07	1970s	Single-Family Attached	Unheated Basement	1	0	0	0	0	0	0	0	0.000159253
CR08	1970s	Single-Family Attached	Unheated Basement	1	0	0	0	0	0	0	0	0.000156815
CR09	1970s	Single-Family Attached	Unheated Basement	1	0	0	0	0	0	0	0	0.000357137
CR10	1970s	Single-Family Attached	Unheated Basement	1	0	0	0	0	0	0	0	4.6084e-05
CR11	1970s	Single-Family Attached	Unheated Basement	1	0	0	0	0	0	0	0	0.000127546
CR02	1980s	Single-Family Attached	Unheated Basement	1	0	0	0	0	0	0	0	5.7235e-05
CR03	1980s	Single-Family Attached	Unheated Basement	1	0	0	0	0	0	0	0	5.19842e-05
CR04	1980s	Single-Family Attached	Unheated Basement	1	0	0	0	0	0	0	0	0.00014333
CR05	1980s	Single-Family Attached	Unheated Basement	1	0	0	0	0	0	0	0	3.82126e-05
CR06	1980s	Single-Family Attached	Unheated Basement	1	0	0	0	0	0	0	0	3.75596e-05
CR07	1980s	Single-Family Attached	Unheated Basement	1	0	0	0	0	0	0	0	0.000139611
CR08	1980s	Single-Family Attached	Unheated Basement	1	0	0	0	0	0	0	0	0.000137474
CR09	1980s	Single-Family Attached	Unheated Basement	1	0	0	0	0	0	0	0	0.000313088
CR10	1980s	Single-Family Attached	Unheated Basement	1	0	0	0	0	0	0	0	4.04e-05
CR11	1980s	Single-Family Attached	Unheated Basement	1	0	0	0	0	0	0	0	0.000111814
CR02	1990s	Single-Family Attached	Unheated Basement	1	0	0	0	0	0	0	0	6.00966e-05
CR03	1990s	Single-Family Attached	Unheated Basement	1	0	0	0	0	0	0	0	5.45833e-05
CR04	1990s	Single-Family Attached	Unheated Basement	1	0	0	0	0	0	0	0	0.000150496
CR05	1990s	Single-Family Attached	Unheated Basement	1	0	0	0	0	0	0	0	4.01232e-05
CR06	1990s	Single-Family Attached	Unheated Basement	1	0	0	0	0	0	0	0	3.94375e-05
CR07	1990s	Single-Family Attached	Unheated Basement	1	0	0	0	0	0	0	0	0.000146592
CR08	1990s	Single-Family Attached	Unheated Basement	1	0	0	0	0	0	0	0	0.000144347
CR09	1990s	Single-Family Attached	Unheated Basement	1	0	0	0	0	0	0	0	0.000328742
CR10	1990s	Single-Family Attached	Unheated Basement	1	0	0	0	0	0	0	0	4.24199e-05
CR11	1990s	Single-Family Attached	Unheated Basement	1	0	0	0	0	0	0	0	0.000117405
CR02	2000s	Single-Family Attached	Unheated Basement	1	0	0	0	0	0	0	0	6.12579e-05
CR03	2000s	Single-Family Attached	Unheated Basement	1	0	0	0	0	0	0	0	5.5638e-05
CR04	2000s	Single-Family Attached	Unheated Basement	1	0	0	0	0	0	0	0	0.000153404
CR05	2000s	Single-Family Attached	Unheated Basement	1	0	0	0	0	0	0	0	4.08985e-05
CR06	2000s	Single-Family Attached	Unheated Basement	1	0	0	0	0	0	0	0	4.01996e-05
CR07	2000s	Single-Family Attached	Unheated Basement	1	0	0	0	0	0	0	0	0.000149424
CR08	2000s	Single-Family Attached	Unheated Basement	1	0	0	0	0	0	0	0	0.000147137
CR09	2000s	Single-Family Attached	Unheated Basement	1	0	0	0	0	0	0	0	0.000335094
CR10	2000s	Single-Family Attached	Unheated Basement	1	0	0	0	0	0	0	0	4.32396e-05
CR11	2000s	Single-Family Attached	Unheated Basement	1	0	0	0	0	0	0	0	0.000119673
CR02	2010s	Single-Family Attached	Unheated Basement	1	0	0	0	0	0	0	0	1.39228e-05
CR03	2010s	Single-Family Attached	Unheated Basement	1	0	0	0	0	0	0	0	1.26455e-05
CR04	2010s	Single-Family Attached	Unheated Basement	1	0	0	0	0	0	0	0	3.48658e-05
CR05	2010s	Single-Family Attached	Unheated Basement	1	0	0	0	0	0	0	0	9.29545e-06
CR06	2010s	Single-Family Attached	Unheated Basement	1	0	0	0	0	0	0	0	9.1366e-06
CR07	2010s	Single-Family Attached	Unheated Basement	1	0	0	0	0	0	0	0	3.39613e-05
CR08	2010s	Single-Family Attached	Unheated Basement	1	0	0	0	0	0	0	0	3.34414e-05
CR09	2010s	Single-Family Attached	Unheated Basement	1	0	0	0	0	0	0	0	7.61605e-05
CR10	2010s	Single-Family Attached	Unheated Basement	1	0	0	0	0	0	0	0	9.82754e-06
CR11	2010s	Single-Family Attached	Unheated Basement	1	0	0	0	0	0	0	0	2.71995e-05
CR02	<1940	Single-Family Detached	Unheated Basement	1	0	0	0	0	0	0	0	0.0005623
CR03	<1940	Single-Family Detached	Unheated Basement	1	0	0	0	0	0	0	0	0.000510714
CR04	<1940	Single-Family Detached	Unheated Basement	1	0	0	0	0	0	0	0	0.00140813
CR05	<1940	Single-Family Detached	Unheated Basement	1	0	0	0	0	0	0	0	0.000375417
CR06	<1940	Single-Family Detached	Unheated Basement	1	0	0	0	0	0	0	0	0.000369001
CR07	<1940	Single-Family Detached	Unheated Basement	1	0	0	0	0	0	0	0	0.0013716
CR08	<1940	Single-Family Detached	Unheated Basement	1	0	0	0	0	0	0	0	0.0013506
CR09	<1940	Single-Family Detached	Unheated Basement	1	0	0	0	0	0	0	0	0.00307591
CR10	<1940	Single-Family Detached	Unheated Basement	1	0	0	0	0	0	0	0	0.000396906
CR11	<1940	Single-Family Detached	Unheated Basement	1	0	0	0	0	0	0	0	0.00109851
CR02	1940s	Single-Family Detached	Unheated Basement	1	0	0	0	0	0	0	0	0.000225015
CR03	1940s	Single-Family Detached	Unheated Basement	1	0	0	0	0	0	0	0	0.000204372
CR04	1940s	Single-Family Detached	Unheated Basement	1	0	0	0	0	0	0	0	0.00056349
CR05	1940s	Single-Family Detached	Unheated Basement	1	0	0	0	0	0	0	0	0.00015023
CR06	1940s	Single-Family Detached	Unheated Basement	1	0	0	0	0	0	0	0	0.000147663
CR07	1940s	Single-Family Detached	Unheated Basement	1	0	0	0	0	0	0	0	0.000548871
CR08	1940s	Single-Family Detached	Unheated Basement	1	0	0	0	0	0	0	0	0.000540468
CR09	1940s	Single-Family Detached	Unheated Basement	1	0	0	0	0	0	0	0	0.00123088
CR10	1940s	Single-Family Detached	Unheated Basement	1	0	0	0	0	0	0	0	0.000158829
CR11	1940s	Single-Family Detached	Unheated Basement	1	0	0	0	0	0	0	0	0.000439589
CR02	1950s	Single-Family Detached	Unheated Basement	1	0	0	0	0	0	0	0	0.000474448
CR03	1950s	Single-Family Detached	Unheated Basement	1	0	0	0	0	0	0	0	0.000430922
CR04	1950s	Single-Family Detached	Unheated Basement	1	0	0	0	0	0	0	0	0.00118813
CR05	1950s	Single-Family Detached	Unheated Basement	1	0	0	0	0	0	0	0	0.000316763
CR06	1950s	Single-Family Detached	Unheated Basement	1	0	0	0	0	0	0	0	0.00031135
CR07	1950s	Single-Family Detached	Unheated Basement	1	0	0	0	0	0	0	0	0.00115731
CR08	1950s	Single-Family Detached	Unheated Basement	1	0	0	0	0	0	0	0	0.00113959
CR09	1950s	Single-Family Detached	Unheated Basement	1	0	0	0	0	0	0	0	0.00259534
CR10	1950s	Single-Family Detached	Unheated Basement	1	0	0	0	0	0	0	0	0.000334895
CR11	1950s	Single-Family Detached	Unheated Basement	1	0	0	0	0	0	0	0	0.000926882
CR02	1960s	Single-Family Detached	Unheated Basement	1	0	0	0	0	0	0	0	0.000480081
CR03	1960s	Single-Family Detached	Unheated Basement	1	0	0	0	0	0	0	0	0.000436038
CR04	1960s	Single-Family Detached	Unheated Basement	1	0	0	0	0	0	0	0	0.00120224
CR05	1960s	Single-Family Detached	Unheated Basement	1	0	0	0	0	0	0	0	0.000320524
CR06	1960s	Single-Family Detached	Unheated Basement	1	0	0	0	0	0	0	0	0.000315046
CR07	1960s	Single-Family Detached	Unheated Basement	1	0	0	0	0	0	0	0	0.00117105
CR08	1960s	Single-Family Detached	Unheated Basement	1	0	0	0	0	0	0	0	0.00115312
CR09	1960s	Single-Family Detached	Unheated Basement	1	0	0	0	0	0	0	0	0.00262615
CR10	1960s	Single-Family Detached	Unheated Basement	1	0	0	0	0	0	0	0	0.000338871
CR11	1960s	Single-Family Detached	Unheated Basement	1	0	0	0	0	0	0	0	0.000937886
CR02	1970s	Single-Family Detached	Unheated Basement	1	0	0	0	0	0	0	0	0.000685551
CR03	1970s	Single-Family Detached	Unheated Basement	1	0	0	0	0	0	0	0	0.000622658
CR04	1970s	Single-Family Detached	Unheated Basement	1	0	0	0	0	0	0	0	0.00171678
CR05	1970s	Single-Family Detached	Unheated Basement	1	0	0	0	0	0	0	0	0.000457704
CR06	1970s	Single-Family Detached	Unheated Basement	1	0	0	0	0	0	0	0	0.000449883
CR07	1970s	Single-Family Detached	Unheated Basement	1	0	0	0	0	0	0	0	0.00167224
CR08	1970s	Single-Family Detached	Unheated Basement	1	0	0	0	0	0	0	0	0.00164664
CR09	1970s	Single-Family Detached	Unheated Basement	1	0	0	0	0	0	0	0	0.00375011
CR10	1970s	Single-Family Detached	Unheated Basement	1	0	0	0	0	0	0	0	0.000483904
CR11	1970s	Single-Family Detached	Unheated Basement	1	0	0	0	0	0	0	0	0.00133929
CR02	1980s	Single-Family Detached	Unheated Basement	1	0	0	0	0	0	0	0	0.000600995
CR03	1980s	Single-Family Detached	Unheated Basement	1	0	0	0	0	0	0	0	0.00054586
CR04	1980s	Single-Family Detached	Unheated Basement	1	0	0	0	0	0	0	0	0.00150503
CR05	1980s	Single-Family Detached	Unheated Basement	1	0	0	0	0	0	0	0	0.000401252
CR06	1980s	Single-Family Detached	Unheated Basement	1	0	0	0	0	0	0	0	0.000394395
CR07	1980s	Single-Family Detached	Unheated Basement	1	0	0	0	0	0	0	0	0.00146599
CR08	1980s	Single-Family Detached	Unheated Basement	1	0	0	0	0	0	0	0	0.00144354
CR09	1980s	Single-Family Detached	Unheated Basement	1	0	0	0	0	0	0	0	0.00328758
CR10	1980s	Single-Family Detached	Unheated Basement	1	0	0	0	0	0	0	0	0.00042422
CR11	1980s	Single-Family Detached	Unheated Basement	1	0	0	0	0	0	0	0	0.0011741
CR02	1990s	Single-Family Detached	Unheated Basement	1	0	0	0	0	0	0	0	0.000631044
CR03	1990s	Single-Family Detached	Unheated Basement	1	0	0	0	0	0	0	0	0.000573152
CR04	1990s	Single-Family Detached	Unheated Basement	1	0	0	0	0	0	0	0	0.00158028
CR05	1990s	Single-Family Detached	Unheated Basement	1	0	0	0	0	0	0	0	0.000421313
CR06	1990s	Single-Family Detached	Unheated Basement	1	0	0	0	0	0	0	0	0.000414114
CR07	1990s	Single-Family Detached	Unheated Basement	1	0	0	0	0	0	0	0	0.00153928
CR08	1990s	Single-Family Detached	Unheated Basement	1	0	0	0	0	0	0	0	0.00151572
CR09	1990s	Single-Family Detached	Unheated Basement	1	0	0	0	0	0	0	0	0.00345195
CR10	1990s	Single-Family Detached	Unheated Basement	1	0	0	0	0	0	0	0	0.00044543
CR11	1990s	Single-Family Detached	Unheated Basement	1	0	0	0	0	0	0	0	0.00123281
CR02	2000s	Single-Family Detached	Unheated Basement	1	0	0	0	0	0	0	0	0.000643238
CR03	2000s	Single-Family Detached	Unheated Basement	1	0	0	0	0	0	0	0	0.000584227
CR04	2000s	Single-Family Detached	Unheated Basement	1	0	0	0	0	0	0	0	0.00161082
CR05	2000s	Single-Family Detached	Unheated Basement	1	0	0	0	0	0	0	0	0.000429454
CR06	2000s	Single-Family Detached	Unheated Basement	1	0	0	0	0	0	0	0	0.000422115
CR07	2000s	Single-Family Detached	Unheated Basement	1	0	0	0	0	0	0	0	0.00156903
CR08	2000s	Single-Family Detached	Unheated Basement	1	0	0	0	0	0	0	0	0.00154501
CR09	2000s	Single-Family Detached	Unheated Basement	1	0	0	0	0	0	0	0	0.00351865
CR10	2000s	Single-Family Detached	Unheated Basement	1	0	0	0	0	0	0	0	0.000454037
CR11	2000s	Single-Family Detached	Unheated Basement	1	0	0	0	0	0	0	0	0.00125663
CR02	2010s	Single-Family Detached	Unheated Basement	1	0	0	0	0	0	0	0	0.000146196
CR03	2010s	Single-Family Detached	Unheated Basement	1	0	0	0	0	0	0	0	0.000132784
CR04	2010s	Single-Family Detached	Unheated Basement	1	0	0	0	0	0	0	0	0.000366108
CR05	2010s	Single-Family Detached	Unheated Basement	1	0	0	0	0	0	0	0	9.76069e-05
CR06	2010s	Single-Family Detached	Unheated Basement	1	0	0	0	0	0	0	0	9.59389e-05
CR07	2010s	Single-Family Detached	Unheated Basement	1	0	0	0	0	0	0	0	0.00035661
CR08	2010s	Single-Family Detached	Unheated Basement	1	0	0	0	0	0	0	0	0.000351151
CR09	2010s	Single-Family Detached	Unheated Basement	1	0	0	0	0	0	0	0	0.000799723
CR10	2010s	Single-Family Detached	Unheated Basement	1	0	0	0	0	0	0	0	0.000103194
CR11	2010s	Single-Family Detached	Unheated Basement	1	0	0	0	0	0	0	0	0.000285608
>>>>>>> e1387e3e
# Source: Derived from Home Innovation Research Labs 1982-2007 Data
# Source: (pre-1980) Engineering judgment<|MERGE_RESOLUTION|>--- conflicted
+++ resolved
@@ -89,368 +89,6 @@
 CR09	2010s	Mobile Home	Vented Crawlspace	1	0	0	0	0	0	0	0	0
 CR10	2010s	Mobile Home	Vented Crawlspace	1	0	0	0	0	0	0	0	0
 CR11	2010s	Mobile Home	Vented Crawlspace	1	0	0	0	0	0	0	0	0
-<<<<<<< HEAD
-CR02	<1940	Multi-Family with 2 - 4 Units	Vented Crawlspace	1	0	0	0	0	0	0	0	0.00036987
-CR03	<1940	Multi-Family with 2 - 4 Units	Vented Crawlspace	1	0	0	0	0	0	0	0	0.00112601
-CR04	<1940	Multi-Family with 2 - 4 Units	Vented Crawlspace	1	0	0	0	0	0	0	0	0.000873149
-CR05	<1940	Multi-Family with 2 - 4 Units	Vented Crawlspace	1	0	0	0	0	0	0	0	8.27227e-05
-CR06	<1940	Multi-Family with 2 - 4 Units	Vented Crawlspace	1	0	0	0	0	0	0	0	0.000126209
-CR07	<1940	Multi-Family with 2 - 4 Units	Vented Crawlspace	1	0	0	0	0	0	0	0	0.00203743
-CR08	<1940	Multi-Family with 2 - 4 Units	Vented Crawlspace	1	0	0	0	0	0	0	0	0.000352772
-CR09	<1940	Multi-Family with 2 - 4 Units	Vented Crawlspace	1	0	0	0	0	0	0	0	0.000595881
-CR10	<1940	Multi-Family with 2 - 4 Units	Vented Crawlspace	1	0	0	0	0	0	0	0	2.2921e-05
-CR11	<1940	Multi-Family with 2 - 4 Units	Vented Crawlspace	1	0	0	0	0	0	0	0	0.000661466
-CR02	1940s	Multi-Family with 2 - 4 Units	Vented Crawlspace	1	0	0	0	0	0	0	0	8.56061e-05
-CR03	1940s	Multi-Family with 2 - 4 Units	Vented Crawlspace	1	0	0	0	0	0	0	0	0.000139779
-CR04	1940s	Multi-Family with 2 - 4 Units	Vented Crawlspace	1	0	0	0	0	0	0	0	0.000189542
-CR05	1940s	Multi-Family with 2 - 4 Units	Vented Crawlspace	1	0	0	0	0	0	0	0	3.664e-05
-CR06	1940s	Multi-Family with 2 - 4 Units	Vented Crawlspace	1	0	0	0	0	0	0	0	5.61416e-05
-CR07	1940s	Multi-Family with 2 - 4 Units	Vented Crawlspace	1	0	0	0	0	0	0	0	0.00060541
-CR08	1940s	Multi-Family with 2 - 4 Units	Vented Crawlspace	1	0	0	0	0	0	0	0	0.000165218
-CR09	1940s	Multi-Family with 2 - 4 Units	Vented Crawlspace	1	0	0	0	0	0	0	0	0.000269577
-CR10	1940s	Multi-Family with 2 - 4 Units	Vented Crawlspace	1	0	0	0	0	0	0	0	1.36135e-05
-CR11	1940s	Multi-Family with 2 - 4 Units	Vented Crawlspace	1	0	0	0	0	0	0	0	0.000283126
-CR02	1950s	Multi-Family with 2 - 4 Units	Vented Crawlspace	1	0	0	0	0	0	0	0	0.000131128
-CR03	1950s	Multi-Family with 2 - 4 Units	Vented Crawlspace	1	0	0	0	0	0	0	0	0.000160788
-CR04	1950s	Multi-Family with 2 - 4 Units	Vented Crawlspace	1	0	0	0	0	0	0	0	0.000244505
-CR05	1950s	Multi-Family with 2 - 4 Units	Vented Crawlspace	1	0	0	0	0	0	0	0	7.46079e-05
-CR06	1950s	Multi-Family with 2 - 4 Units	Vented Crawlspace	1	0	0	0	0	0	0	0	7.84044e-05
-CR07	1950s	Multi-Family with 2 - 4 Units	Vented Crawlspace	1	0	0	0	0	0	0	0	0.000816611
-CR08	1950s	Multi-Family with 2 - 4 Units	Vented Crawlspace	1	0	0	0	0	0	0	0	0.000265155
-CR09	1950s	Multi-Family with 2 - 4 Units	Vented Crawlspace	1	0	0	0	0	0	0	0	0.000508194
-CR10	1950s	Multi-Family with 2 - 4 Units	Vented Crawlspace	1	0	0	0	0	0	0	0	3.67287e-05
-CR11	1950s	Multi-Family with 2 - 4 Units	Vented Crawlspace	1	0	0	0	0	0	0	0	0.000486509
-CR02	1960s	Multi-Family with 2 - 4 Units	Vented Crawlspace	1	0	0	0	0	0	0	0	7.85532e-05
-CR03	1960s	Multi-Family with 2 - 4 Units	Vented Crawlspace	1	0	0	0	0	0	0	0	0.000137681
-CR04	1960s	Multi-Family with 2 - 4 Units	Vented Crawlspace	1	0	0	0	0	0	0	0	0.000280723
-CR05	1960s	Multi-Family with 2 - 4 Units	Vented Crawlspace	1	0	0	0	0	0	0	0	8.00387e-05
-CR06	1960s	Multi-Family with 2 - 4 Units	Vented Crawlspace	1	0	0	0	0	0	0	0	0.00015246
-CR07	1960s	Multi-Family with 2 - 4 Units	Vented Crawlspace	1	0	0	0	0	0	0	0	0.000693275
-CR08	1960s	Multi-Family with 2 - 4 Units	Vented Crawlspace	1	0	0	0	0	0	0	0	0.000317484
-CR09	1960s	Multi-Family with 2 - 4 Units	Vented Crawlspace	1	0	0	0	0	0	0	0	0.000504096
-CR10	1960s	Multi-Family with 2 - 4 Units	Vented Crawlspace	1	0	0	0	0	0	0	0	3.82722e-05
-CR11	1960s	Multi-Family with 2 - 4 Units	Vented Crawlspace	1	0	0	0	0	0	0	0	0.000379189
-CR02	1970s	Multi-Family with 2 - 4 Units	Vented Crawlspace	1	0	0	0	0	0	0	0	0.000113197
-CR03	1970s	Multi-Family with 2 - 4 Units	Vented Crawlspace	1	0	0	0	0	0	0	0	0.00016611
-CR04	1970s	Multi-Family with 2 - 4 Units	Vented Crawlspace	1	0	0	0	0	0	0	0	0.000374831
-CR05	1970s	Multi-Family with 2 - 4 Units	Vented Crawlspace	1	0	0	0	0	0	0	0	0.000203788
-CR06	1970s	Multi-Family with 2 - 4 Units	Vented Crawlspace	1	0	0	0	0	0	0	0	0.000343238
-CR07	1970s	Multi-Family with 2 - 4 Units	Vented Crawlspace	1	0	0	0	0	0	0	0	0.00055102
-CR08	1970s	Multi-Family with 2 - 4 Units	Vented Crawlspace	1	0	0	0	0	0	0	0	0.000511334
-CR09	1970s	Multi-Family with 2 - 4 Units	Vented Crawlspace	1	0	0	0	0	0	0	0	0.000947405
-CR10	1970s	Multi-Family with 2 - 4 Units	Vented Crawlspace	1	0	0	0	0	0	0	0	7.55824e-05
-CR11	1970s	Multi-Family with 2 - 4 Units	Vented Crawlspace	1	0	0	0	0	0	0	0	0.000555225
-CR02	1980s	Multi-Family with 2 - 4 Units	Vented Crawlspace	1	0	0	0	0	0	0	0	7.58777e-05
-CR03	1980s	Multi-Family with 2 - 4 Units	Vented Crawlspace	1	0	0	0	0	0	0	0	0.00011696
-CR04	1980s	Multi-Family with 2 - 4 Units	Vented Crawlspace	1	0	0	0	0	0	0	0	0.000188257
-CR05	1980s	Multi-Family with 2 - 4 Units	Vented Crawlspace	1	0	0	0	0	0	0	0	7.96284e-05
-CR06	1980s	Multi-Family with 2 - 4 Units	Vented Crawlspace	1	0	0	0	0	0	0	0	0.000210924
-CR07	1980s	Multi-Family with 2 - 4 Units	Vented Crawlspace	1	0	0	0	0	0	0	0	0.000319863
-CR08	1980s	Multi-Family with 2 - 4 Units	Vented Crawlspace	1	0	0	0	0	0	0	0	0.000369766
-CR09	1980s	Multi-Family with 2 - 4 Units	Vented Crawlspace	1	0	0	0	0	0	0	0	0.000584937
-CR10	1980s	Multi-Family with 2 - 4 Units	Vented Crawlspace	1	0	0	0	0	0	0	0	5.9715e-05
-CR11	1980s	Multi-Family with 2 - 4 Units	Vented Crawlspace	1	0	0	0	0	0	0	0	0.000269644
-CR02	1990s	Multi-Family with 2 - 4 Units	Vented Crawlspace	1	0	0	0	0	0	0	0	7.73787e-05
-CR03	1990s	Multi-Family with 2 - 4 Units	Vented Crawlspace	1	0	0	0	0	0	0	0	5.82575e-05
-CR04	1990s	Multi-Family with 2 - 4 Units	Vented Crawlspace	1	0	0	0	0	0	0	0	0.00016753
-CR05	1990s	Multi-Family with 2 - 4 Units	Vented Crawlspace	1	0	0	0	0	0	0	0	6.93267e-05
-CR06	1990s	Multi-Family with 2 - 4 Units	Vented Crawlspace	1	0	0	0	0	0	0	0	0.000219839
-CR07	1990s	Multi-Family with 2 - 4 Units	Vented Crawlspace	1	0	0	0	0	0	0	0	0.000259891
-CR08	1990s	Multi-Family with 2 - 4 Units	Vented Crawlspace	1	0	0	0	0	0	0	0	0.000312216
-CR09	1990s	Multi-Family with 2 - 4 Units	Vented Crawlspace	1	0	0	0	0	0	0	0	0.000444032
-CR10	1990s	Multi-Family with 2 - 4 Units	Vented Crawlspace	1	0	0	0	0	0	0	0	5.77748e-05
-CR11	1990s	Multi-Family with 2 - 4 Units	Vented Crawlspace	1	0	0	0	0	0	0	0	0.00014867
-CR02	2000s	Multi-Family with 2 - 4 Units	Vented Crawlspace	1	0	0	0	0	0	0	0	4.37101e-05
-CR03	2000s	Multi-Family with 2 - 4 Units	Vented Crawlspace	1	0	0	0	0	0	0	0	2.20085e-05
-CR04	2000s	Multi-Family with 2 - 4 Units	Vented Crawlspace	1	0	0	0	0	0	0	0	4.90508e-05
-CR05	2000s	Multi-Family with 2 - 4 Units	Vented Crawlspace	1	0	0	0	0	0	0	0	3.36666e-05
-CR06	2000s	Multi-Family with 2 - 4 Units	Vented Crawlspace	1	0	0	0	0	0	0	0	0.000130683
-CR07	2000s	Multi-Family with 2 - 4 Units	Vented Crawlspace	1	0	0	0	0	0	0	0	0.000172404
-CR08	2000s	Multi-Family with 2 - 4 Units	Vented Crawlspace	1	0	0	0	0	0	0	0	0.000145811
-CR09	2000s	Multi-Family with 2 - 4 Units	Vented Crawlspace	1	0	0	0	0	0	0	0	0.000292558
-CR10	2000s	Multi-Family with 2 - 4 Units	Vented Crawlspace	1	0	0	0	0	0	0	0	2.35329e-05
-CR11	2000s	Multi-Family with 2 - 4 Units	Vented Crawlspace	1	0	0	0	0	0	0	0	4.69212e-05
-CR02	2010s	Multi-Family with 2 - 4 Units	Vented Crawlspace	1	0	0	0	0	0	0	0	1.00461e-05
-CR03	2010s	Multi-Family with 2 - 4 Units	Vented Crawlspace	1	0	0	0	0	0	0	0	6.53044e-06
-CR04	2010s	Multi-Family with 2 - 4 Units	Vented Crawlspace	1	0	0	0	0	0	0	0	1.25069e-05
-CR05	2010s	Multi-Family with 2 - 4 Units	Vented Crawlspace	1	0	0	0	0	0	0	0	9.03098e-06
-CR06	2010s	Multi-Family with 2 - 4 Units	Vented Crawlspace	1	0	0	0	0	0	0	0	3.18517e-05
-CR07	2010s	Multi-Family with 2 - 4 Units	Vented Crawlspace	1	0	0	0	0	0	0	0	3.01021e-05
-CR08	2010s	Multi-Family with 2 - 4 Units	Vented Crawlspace	1	0	0	0	0	0	0	0	4.90014e-05
-CR09	2010s	Multi-Family with 2 - 4 Units	Vented Crawlspace	1	0	0	0	0	0	0	0	8.82181e-05
-CR10	2010s	Multi-Family with 2 - 4 Units	Vented Crawlspace	1	0	0	0	0	0	0	0	3.79279e-06
-CR11	2010s	Multi-Family with 2 - 4 Units	Vented Crawlspace	1	0	0	0	0	0	0	0	1.21729e-05
-CR02	<1940	Multi-Family with 5+ Units	Vented Crawlspace	1	0	0	0	0	0	0	0	0.000228523
-CR03	<1940	Multi-Family with 5+ Units	Vented Crawlspace	1	0	0	0	0	0	0	0	0.000504137
-CR04	<1940	Multi-Family with 5+ Units	Vented Crawlspace	1	0	0	0	0	0	0	0	0.00060596
-CR05	<1940	Multi-Family with 5+ Units	Vented Crawlspace	1	0	0	0	0	0	0	0	0.000103193
-CR06	<1940	Multi-Family with 5+ Units	Vented Crawlspace	1	0	0	0	0	0	0	0	0.000299742
-CR07	<1940	Multi-Family with 5+ Units	Vented Crawlspace	1	0	0	0	0	0	0	0	0.00251688
-CR08	<1940	Multi-Family with 5+ Units	Vented Crawlspace	1	0	0	0	0	0	0	0	0.000413197
-CR09	<1940	Multi-Family with 5+ Units	Vented Crawlspace	1	0	0	0	0	0	0	0	0.000613309
-CR10	<1940	Multi-Family with 5+ Units	Vented Crawlspace	1	0	0	0	0	0	0	0	2.16464e-05
-CR11	<1940	Multi-Family with 5+ Units	Vented Crawlspace	1	0	0	0	0	0	0	0	0.00107119
-CR02	1940s	Multi-Family with 5+ Units	Vented Crawlspace	1	0	0	0	0	0	0	0	6.50924e-05
-CR03	1940s	Multi-Family with 5+ Units	Vented Crawlspace	1	0	0	0	0	0	0	0	8.67781e-05
-CR04	1940s	Multi-Family with 5+ Units	Vented Crawlspace	1	0	0	0	0	0	0	0	0.00017139
-CR05	1940s	Multi-Family with 5+ Units	Vented Crawlspace	1	0	0	0	0	0	0	0	3.74141e-05
-CR06	1940s	Multi-Family with 5+ Units	Vented Crawlspace	1	0	0	0	0	0	0	0	6.84295e-05
-CR07	1940s	Multi-Family with 5+ Units	Vented Crawlspace	1	0	0	0	0	0	0	0	0.000948036
-CR08	1940s	Multi-Family with 5+ Units	Vented Crawlspace	1	0	0	0	0	0	0	0	0.000249023
-CR09	1940s	Multi-Family with 5+ Units	Vented Crawlspace	1	0	0	0	0	0	0	0	0.000285207
-CR10	1940s	Multi-Family with 5+ Units	Vented Crawlspace	1	0	0	0	0	0	0	0	1.33753e-05
-CR11	1940s	Multi-Family with 5+ Units	Vented Crawlspace	1	0	0	0	0	0	0	0	0.00043093
-CR02	1950s	Multi-Family with 5+ Units	Vented Crawlspace	1	0	0	0	0	0	0	0	0.00015999
-CR03	1950s	Multi-Family with 5+ Units	Vented Crawlspace	1	0	0	0	0	0	0	0	0.000129633
-CR04	1950s	Multi-Family with 5+ Units	Vented Crawlspace	1	0	0	0	0	0	0	0	0.000337961
-CR05	1950s	Multi-Family with 5+ Units	Vented Crawlspace	1	0	0	0	0	0	0	0	8.7251e-05
-CR06	1950s	Multi-Family with 5+ Units	Vented Crawlspace	1	0	0	0	0	0	0	0	0.000138593
-CR07	1950s	Multi-Family with 5+ Units	Vented Crawlspace	1	0	0	0	0	0	0	0	0.00138329
-CR08	1950s	Multi-Family with 5+ Units	Vented Crawlspace	1	0	0	0	0	0	0	0	0.000464037
-CR09	1950s	Multi-Family with 5+ Units	Vented Crawlspace	1	0	0	0	0	0	0	0	0.000664435
-CR10	1950s	Multi-Family with 5+ Units	Vented Crawlspace	1	0	0	0	0	0	0	0	4.41835e-05
-CR11	1950s	Multi-Family with 5+ Units	Vented Crawlspace	1	0	0	0	0	0	0	0	0.000997809
-CR02	1960s	Multi-Family with 5+ Units	Vented Crawlspace	1	0	0	0	0	0	0	0	0.000192231
-CR03	1960s	Multi-Family with 5+ Units	Vented Crawlspace	1	0	0	0	0	0	0	0	0.000216117
-CR04	1960s	Multi-Family with 5+ Units	Vented Crawlspace	1	0	0	0	0	0	0	0	0.00068447
-CR05	1960s	Multi-Family with 5+ Units	Vented Crawlspace	1	0	0	0	0	0	0	0	0.000209641
-CR06	1960s	Multi-Family with 5+ Units	Vented Crawlspace	1	0	0	0	0	0	0	0	0.000405113
-CR07	1960s	Multi-Family with 5+ Units	Vented Crawlspace	1	0	0	0	0	0	0	0	0.001613
-CR08	1960s	Multi-Family with 5+ Units	Vented Crawlspace	1	0	0	0	0	0	0	0	0.000887521
-CR09	1960s	Multi-Family with 5+ Units	Vented Crawlspace	1	0	0	0	0	0	0	0	0.00098078
-CR10	1960s	Multi-Family with 5+ Units	Vented Crawlspace	1	0	0	0	0	0	0	0	6.77761e-05
-CR11	1960s	Multi-Family with 5+ Units	Vented Crawlspace	1	0	0	0	0	0	0	0	0.00109382
-CR02	1970s	Multi-Family with 5+ Units	Vented Crawlspace	1	0	0	0	0	0	0	0	0.000387579
-CR03	1970s	Multi-Family with 5+ Units	Vented Crawlspace	1	0	0	0	0	0	0	0	0.000367588
-CR04	1970s	Multi-Family with 5+ Units	Vented Crawlspace	1	0	0	0	0	0	0	0	0.00114251
-CR05	1970s	Multi-Family with 5+ Units	Vented Crawlspace	1	0	0	0	0	0	0	0	0.000500683
-CR06	1970s	Multi-Family with 5+ Units	Vented Crawlspace	1	0	0	0	0	0	0	0	0.000755452
-CR07	1970s	Multi-Family with 5+ Units	Vented Crawlspace	1	0	0	0	0	0	0	0	0.00139273
-CR08	1970s	Multi-Family with 5+ Units	Vented Crawlspace	1	0	0	0	0	0	0	0	0.00142039
-CR09	1970s	Multi-Family with 5+ Units	Vented Crawlspace	1	0	0	0	0	0	0	0	0.0023152
-CR10	1970s	Multi-Family with 5+ Units	Vented Crawlspace	1	0	0	0	0	0	0	0	0.000170245
-CR11	1970s	Multi-Family with 5+ Units	Vented Crawlspace	1	0	0	0	0	0	0	0	0.00162348
-CR02	1980s	Multi-Family with 5+ Units	Vented Crawlspace	1	0	0	0	0	0	0	0	0.000297168
-CR03	1980s	Multi-Family with 5+ Units	Vented Crawlspace	1	0	0	0	0	0	0	0	0.000216844
-CR04	1980s	Multi-Family with 5+ Units	Vented Crawlspace	1	0	0	0	0	0	0	0	0.000498803
-CR05	1980s	Multi-Family with 5+ Units	Vented Crawlspace	1	0	0	0	0	0	0	0	0.000210357
-CR06	1980s	Multi-Family with 5+ Units	Vented Crawlspace	1	0	0	0	0	0	0	0	0.000641352
-CR07	1980s	Multi-Family with 5+ Units	Vented Crawlspace	1	0	0	0	0	0	0	0	0.000786151
-CR08	1980s	Multi-Family with 5+ Units	Vented Crawlspace	1	0	0	0	0	0	0	0	0.00109405
-CR09	1980s	Multi-Family with 5+ Units	Vented Crawlspace	1	0	0	0	0	0	0	0	0.00166576
-CR10	1980s	Multi-Family with 5+ Units	Vented Crawlspace	1	0	0	0	0	0	0	0	0.00014019
-CR11	1980s	Multi-Family with 5+ Units	Vented Crawlspace	1	0	0	0	0	0	0	0	0.000851898
-CR02	1990s	Multi-Family with 5+ Units	Vented Crawlspace	1	0	0	0	0	0	0	0	0.000294563
-CR03	1990s	Multi-Family with 5+ Units	Vented Crawlspace	1	0	0	0	0	0	0	0	0.000114158
-CR04	1990s	Multi-Family with 5+ Units	Vented Crawlspace	1	0	0	0	0	0	0	0	0.000475853
-CR05	1990s	Multi-Family with 5+ Units	Vented Crawlspace	1	0	0	0	0	0	0	0	0.000201544
-CR06	1990s	Multi-Family with 5+ Units	Vented Crawlspace	1	0	0	0	0	0	0	0	0.000777452
-CR07	1990s	Multi-Family with 5+ Units	Vented Crawlspace	1	0	0	0	0	0	0	0	0.000565426
-CR08	1990s	Multi-Family with 5+ Units	Vented Crawlspace	1	0	0	0	0	0	0	0	0.00104777
-CR09	1990s	Multi-Family with 5+ Units	Vented Crawlspace	1	0	0	0	0	0	0	0	0.00153825
-CR10	1990s	Multi-Family with 5+ Units	Vented Crawlspace	1	0	0	0	0	0	0	0	0.000163475
-CR11	1990s	Multi-Family with 5+ Units	Vented Crawlspace	1	0	0	0	0	0	0	0	0.000546465
-CR02	2000s	Multi-Family with 5+ Units	Vented Crawlspace	1	0	0	0	0	0	0	0	0.000199344
-CR03	2000s	Multi-Family with 5+ Units	Vented Crawlspace	1	0	0	0	0	0	0	0	5.26663e-05
-CR04	2000s	Multi-Family with 5+ Units	Vented Crawlspace	1	0	0	0	0	0	0	0	0.000156386
-CR05	2000s	Multi-Family with 5+ Units	Vented Crawlspace	1	0	0	0	0	0	0	0	0.000113673
-CR06	2000s	Multi-Family with 5+ Units	Vented Crawlspace	1	0	0	0	0	0	0	0	0.000556193
-CR07	2000s	Multi-Family with 5+ Units	Vented Crawlspace	1	0	0	0	0	0	0	0	0.000429617
-CR08	2000s	Multi-Family with 5+ Units	Vented Crawlspace	1	0	0	0	0	0	0	0	0.000600209
-CR09	2000s	Multi-Family with 5+ Units	Vented Crawlspace	1	0	0	0	0	0	0	0	0.00123365
-CR10	2000s	Multi-Family with 5+ Units	Vented Crawlspace	1	0	0	0	0	0	0	0	6.54893e-05
-CR11	2000s	Multi-Family with 5+ Units	Vented Crawlspace	1	0	0	0	0	0	0	0	0.000238392
-CR02	2010s	Multi-Family with 5+ Units	Vented Crawlspace	1	0	0	0	0	0	0	0	7.76641e-05
-CR03	2010s	Multi-Family with 5+ Units	Vented Crawlspace	1	0	0	0	0	0	0	0	2.05362e-05
-CR04	2010s	Multi-Family with 5+ Units	Vented Crawlspace	1	0	0	0	0	0	0	0	4.87534e-05
-CR05	2010s	Multi-Family with 5+ Units	Vented Crawlspace	1	0	0	0	0	0	0	0	4.88543e-05
-CR06	2010s	Multi-Family with 5+ Units	Vented Crawlspace	1	0	0	0	0	0	0	0	0.000226416
-CR07	2010s	Multi-Family with 5+ Units	Vented Crawlspace	1	0	0	0	0	0	0	0	0.000157416
-CR08	2010s	Multi-Family with 5+ Units	Vented Crawlspace	1	0	0	0	0	0	0	0	0.000241266
-CR09	2010s	Multi-Family with 5+ Units	Vented Crawlspace	1	0	0	0	0	0	0	0	0.000448917
-CR10	2010s	Multi-Family with 5+ Units	Vented Crawlspace	1	0	0	0	0	0	0	0	1.67643e-05
-CR11	2010s	Multi-Family with 5+ Units	Vented Crawlspace	1	0	0	0	0	0	0	0	7.45454e-05
-CR02	<1940	Single-Family Attached	Vented Crawlspace	1	0	0	0	0	0	0	0	3.58805e-05
-CR03	<1940	Single-Family Attached	Vented Crawlspace	1	0	0	0	0	0	0	0	7.77035e-05
-CR04	<1940	Single-Family Attached	Vented Crawlspace	1	0	0	0	0	0	0	0	0.000105691
-CR05	<1940	Single-Family Attached	Vented Crawlspace	1	0	0	0	0	0	0	0	2.77568e-05
-CR06	<1940	Single-Family Attached	Vented Crawlspace	1	0	0	0	0	0	0	0	3.19348e-05
-CR07	<1940	Single-Family Attached	Vented Crawlspace	1	0	0	0	0	0	0	0	0.000952067
-CR08	<1940	Single-Family Attached	Vented Crawlspace	1	0	0	0	0	0	0	0	0.000325478
-CR09	<1940	Single-Family Attached	Vented Crawlspace	1	0	0	0	0	0	0	0	0.000195802
-CR10	<1940	Single-Family Attached	Vented Crawlspace	1	0	0	0	0	0	0	0	1.05147e-05
-CR11	<1940	Single-Family Attached	Vented Crawlspace	1	0	0	0	0	0	0	0	0.000367283
-CR02	1940s	Single-Family Attached	Vented Crawlspace	1	0	0	0	0	0	0	0	1.02837e-05
-CR03	1940s	Single-Family Attached	Vented Crawlspace	1	0	0	0	0	0	0	0	1.01561e-05
-CR04	1940s	Single-Family Attached	Vented Crawlspace	1	0	0	0	0	0	0	0	3.90349e-05
-CR05	1940s	Single-Family Attached	Vented Crawlspace	1	0	0	0	0	0	0	0	1.0183e-05
-CR06	1940s	Single-Family Attached	Vented Crawlspace	1	0	0	0	0	0	0	0	1.72609e-05
-CR07	1940s	Single-Family Attached	Vented Crawlspace	1	0	0	0	0	0	0	0	0.0003472
-CR08	1940s	Single-Family Attached	Vented Crawlspace	1	0	0	0	0	0	0	0	0.000158127
-CR09	1940s	Single-Family Attached	Vented Crawlspace	1	0	0	0	0	0	0	0	0.000109543
-CR10	1940s	Single-Family Attached	Vented Crawlspace	1	0	0	0	0	0	0	0	5.33304e-06
-CR11	1940s	Single-Family Attached	Vented Crawlspace	1	0	0	0	0	0	0	0	0.000211206
-CR02	1950s	Single-Family Attached	Vented Crawlspace	1	0	0	0	0	0	0	0	2.14699e-05
-CR03	1950s	Single-Family Attached	Vented Crawlspace	1	0	0	0	0	0	0	0	1.88292e-05
-CR04	1950s	Single-Family Attached	Vented Crawlspace	1	0	0	0	0	0	0	0	6.04585e-05
-CR05	1950s	Single-Family Attached	Vented Crawlspace	1	0	0	0	0	0	0	0	2.0682e-05
-CR06	1950s	Single-Family Attached	Vented Crawlspace	1	0	0	0	0	0	0	0	2.54728e-05
-CR07	1950s	Single-Family Attached	Vented Crawlspace	1	0	0	0	0	0	0	0	0.000381152
-CR08	1950s	Single-Family Attached	Vented Crawlspace	1	0	0	0	0	0	0	0	0.000243236
-CR09	1950s	Single-Family Attached	Vented Crawlspace	1	0	0	0	0	0	0	0	0.000216917
-CR10	1950s	Single-Family Attached	Vented Crawlspace	1	0	0	0	0	0	0	0	1.64909e-05
-CR11	1950s	Single-Family Attached	Vented Crawlspace	1	0	0	0	0	0	0	0	0.00030296
-CR02	1960s	Single-Family Attached	Vented Crawlspace	1	0	0	0	0	0	0	0	1.37011e-05
-CR03	1960s	Single-Family Attached	Vented Crawlspace	1	0	0	0	0	0	0	0	2.04429e-05
-CR04	1960s	Single-Family Attached	Vented Crawlspace	1	0	0	0	0	0	0	0	7.07145e-05
-CR05	1960s	Single-Family Attached	Vented Crawlspace	1	0	0	0	0	0	0	0	3.15121e-05
-CR06	1960s	Single-Family Attached	Vented Crawlspace	1	0	0	0	0	0	0	0	4.95443e-05
-CR07	1960s	Single-Family Attached	Vented Crawlspace	1	0	0	0	0	0	0	0	0.000228349
-CR08	1960s	Single-Family Attached	Vented Crawlspace	1	0	0	0	0	0	0	0	0.000174196
-CR09	1960s	Single-Family Attached	Vented Crawlspace	1	0	0	0	0	0	0	0	0.000155274
-CR10	1960s	Single-Family Attached	Vented Crawlspace	1	0	0	0	0	0	0	0	1.32908e-05
-CR11	1960s	Single-Family Attached	Vented Crawlspace	1	0	0	0	0	0	0	0	0.000219843
-CR02	1970s	Single-Family Attached	Vented Crawlspace	1	0	0	0	0	0	0	0	3.58455e-05
-CR03	1970s	Single-Family Attached	Vented Crawlspace	1	0	0	0	0	0	0	0	3.85855e-05
-CR04	1970s	Single-Family Attached	Vented Crawlspace	1	0	0	0	0	0	0	0	0.000143503
-CR05	1970s	Single-Family Attached	Vented Crawlspace	1	0	0	0	0	0	0	0	0.000104257
-CR06	1970s	Single-Family Attached	Vented Crawlspace	1	0	0	0	0	0	0	0	0.000139367
-CR07	1970s	Single-Family Attached	Vented Crawlspace	1	0	0	0	0	0	0	0	0.00025421
-CR08	1970s	Single-Family Attached	Vented Crawlspace	1	0	0	0	0	0	0	0	0.000395972
-CR09	1970s	Single-Family Attached	Vented Crawlspace	1	0	0	0	0	0	0	0	0.000381708
-CR10	1970s	Single-Family Attached	Vented Crawlspace	1	0	0	0	0	0	0	0	4.12968e-05
-CR11	1970s	Single-Family Attached	Vented Crawlspace	1	0	0	0	0	0	0	0	0.000523425
-CR02	1980s	Single-Family Attached	Vented Crawlspace	1	0	0	0	0	0	0	0	5.53831e-05
-CR03	1980s	Single-Family Attached	Vented Crawlspace	1	0	0	0	0	0	0	0	6.57556e-05
-CR04	1980s	Single-Family Attached	Vented Crawlspace	1	0	0	0	0	0	0	0	0.000106829
-CR05	1980s	Single-Family Attached	Vented Crawlspace	1	0	0	0	0	0	0	0	5.6431e-05
-CR06	1980s	Single-Family Attached	Vented Crawlspace	1	0	0	0	0	0	0	0	0.000101271
-CR07	1980s	Single-Family Attached	Vented Crawlspace	1	0	0	0	0	0	0	0	0.000309985
-CR08	1980s	Single-Family Attached	Vented Crawlspace	1	0	0	0	0	0	0	0	0.000489905
-CR09	1980s	Single-Family Attached	Vented Crawlspace	1	0	0	0	0	0	0	0	0.000337421
-CR10	1980s	Single-Family Attached	Vented Crawlspace	1	0	0	0	0	0	0	0	3.48599e-05
-CR11	1980s	Single-Family Attached	Vented Crawlspace	1	0	0	0	0	0	0	0	0.000325365
-CR02	1990s	Single-Family Attached	Vented Crawlspace	1	0	0	0	0	0	0	0	7.31505e-05
-CR03	1990s	Single-Family Attached	Vented Crawlspace	1	0	0	0	0	0	0	0	2.65557e-05
-CR04	1990s	Single-Family Attached	Vented Crawlspace	1	0	0	0	0	0	0	0	0.000154897
-CR05	1990s	Single-Family Attached	Vented Crawlspace	1	0	0	0	0	0	0	0	4.93316e-05
-CR06	1990s	Single-Family Attached	Vented Crawlspace	1	0	0	0	0	0	0	0	0.000167756
-CR07	1990s	Single-Family Attached	Vented Crawlspace	1	0	0	0	0	0	0	0	0.00026706
-CR08	1990s	Single-Family Attached	Vented Crawlspace	1	0	0	0	0	0	0	0	0.000428633
-CR09	1990s	Single-Family Attached	Vented Crawlspace	1	0	0	0	0	0	0	0	0.000234615
-CR10	1990s	Single-Family Attached	Vented Crawlspace	1	0	0	0	0	0	0	0	3.36276e-05
-CR11	1990s	Single-Family Attached	Vented Crawlspace	1	0	0	0	0	0	0	0	0.000152024
-CR02	2000s	Single-Family Attached	Vented Crawlspace	1	0	0	0	0	0	0	0	8.73015e-05
-CR03	2000s	Single-Family Attached	Vented Crawlspace	1	0	0	0	0	0	0	0	1.69066e-05
-CR04	2000s	Single-Family Attached	Vented Crawlspace	1	0	0	0	0	0	0	0	5.74806e-05
-CR05	2000s	Single-Family Attached	Vented Crawlspace	1	0	0	0	0	0	0	0	5.74843e-05
-CR06	2000s	Single-Family Attached	Vented Crawlspace	1	0	0	0	0	0	0	0	0.00021523
-CR07	2000s	Single-Family Attached	Vented Crawlspace	1	0	0	0	0	0	0	0	0.0001379
-CR08	2000s	Single-Family Attached	Vented Crawlspace	1	0	0	0	0	0	0	0	0.000299459
-CR09	2000s	Single-Family Attached	Vented Crawlspace	1	0	0	0	0	0	0	0	0.00039827
-CR10	2000s	Single-Family Attached	Vented Crawlspace	1	0	0	0	0	0	0	0	2.08069e-05
-CR11	2000s	Single-Family Attached	Vented Crawlspace	1	0	0	0	0	0	0	0	6.65876e-05
-CR02	2010s	Single-Family Attached	Vented Crawlspace	1	0	0	0	0	0	0	0	1.32987e-05
-CR03	2010s	Single-Family Attached	Vented Crawlspace	1	0	0	0	0	0	0	0	4.35578e-06
-CR04	2010s	Single-Family Attached	Vented Crawlspace	1	0	0	0	0	0	0	0	6.80011e-06
-CR05	2010s	Single-Family Attached	Vented Crawlspace	1	0	0	0	0	0	0	0	1.40704e-05
-CR06	2010s	Single-Family Attached	Vented Crawlspace	1	0	0	0	0	0	0	0	3.94626e-05
-CR07	2010s	Single-Family Attached	Vented Crawlspace	1	0	0	0	0	0	0	0	3.14175e-05
-CR08	2010s	Single-Family Attached	Vented Crawlspace	1	0	0	0	0	0	0	0	8.366e-05
-CR09	2010s	Single-Family Attached	Vented Crawlspace	1	0	0	0	0	0	0	0	8.44359e-05
-CR10	2010s	Single-Family Attached	Vented Crawlspace	1	0	0	0	0	0	0	0	2.77945e-06
-CR11	2010s	Single-Family Attached	Vented Crawlspace	1	0	0	0	0	0	0	0	1.82349e-05
-CR02	<1940	Single-Family Detached	Vented Crawlspace	1	0	0	0	0	0	0	0	0.00174647
-CR03	<1940	Single-Family Detached	Vented Crawlspace	1	0	0	0	0	0	0	0	0.00111362
-CR04	<1940	Single-Family Detached	Vented Crawlspace	1	0	0	0	0	0	0	0	0.0032043
-CR05	<1940	Single-Family Detached	Vented Crawlspace	1	0	0	0	0	0	0	0	0.000671857
-CR06	<1940	Single-Family Detached	Vented Crawlspace	1	0	0	0	0	0	0	0	0.00150812
-CR07	<1940	Single-Family Detached	Vented Crawlspace	1	0	0	0	0	0	0	0	0.00302621
-CR08	<1940	Single-Family Detached	Vented Crawlspace	1	0	0	0	0	0	0	0	0.00246552
-CR09	<1940	Single-Family Detached	Vented Crawlspace	1	0	0	0	0	0	0	0	0.00590451
-CR10	<1940	Single-Family Detached	Vented Crawlspace	1	0	0	0	0	0	0	0	0.000216872
-CR11	<1940	Single-Family Detached	Vented Crawlspace	1	0	0	0	0	0	0	0	0.00293178
-CR02	1940s	Single-Family Detached	Vented Crawlspace	1	0	0	0	0	0	0	0	0.000407912
-CR03	1940s	Single-Family Detached	Vented Crawlspace	1	0	0	0	0	0	0	0	0.000267376
-CR04	1940s	Single-Family Detached	Vented Crawlspace	1	0	0	0	0	0	0	0	0.00114905
-CR05	1940s	Single-Family Detached	Vented Crawlspace	1	0	0	0	0	0	0	0	0.000274516
-CR06	1940s	Single-Family Detached	Vented Crawlspace	1	0	0	0	0	0	0	0	0.000525895
-CR07	1940s	Single-Family Detached	Vented Crawlspace	1	0	0	0	0	0	0	0	0.00105632
-CR08	1940s	Single-Family Detached	Vented Crawlspace	1	0	0	0	0	0	0	0	0.00144972
-CR09	1940s	Single-Family Detached	Vented Crawlspace	1	0	0	0	0	0	0	0	0.00331952
-CR10	1940s	Single-Family Detached	Vented Crawlspace	1	0	0	0	0	0	0	0	0.000156527
-CR11	1940s	Single-Family Detached	Vented Crawlspace	1	0	0	0	0	0	0	0	0.00216192
-CR02	1950s	Single-Family Detached	Vented Crawlspace	1	0	0	0	0	0	0	0	0.000876208
-CR03	1950s	Single-Family Detached	Vented Crawlspace	1	0	0	0	0	0	0	0	0.000625369
-CR04	1950s	Single-Family Detached	Vented Crawlspace	1	0	0	0	0	0	0	0	0.00249342
-CR05	1950s	Single-Family Detached	Vented Crawlspace	1	0	0	0	0	0	0	0	0.000617737
-CR06	1950s	Single-Family Detached	Vented Crawlspace	1	0	0	0	0	0	0	0	0.000833049
-CR07	1950s	Single-Family Detached	Vented Crawlspace	1	0	0	0	0	0	0	0	0.0026098
-CR08	1950s	Single-Family Detached	Vented Crawlspace	1	0	0	0	0	0	0	0	0.00306602
-CR09	1950s	Single-Family Detached	Vented Crawlspace	1	0	0	0	0	0	0	0	0.00809029
-CR10	1950s	Single-Family Detached	Vented Crawlspace	1	0	0	0	0	0	0	0	0.000421218
-CR11	1950s	Single-Family Detached	Vented Crawlspace	1	0	0	0	0	0	0	0	0.0051428
-CR02	1960s	Single-Family Detached	Vented Crawlspace	1	0	0	0	0	0	0	0	0.000387896
-CR03	1960s	Single-Family Detached	Vented Crawlspace	1	0	0	0	0	0	0	0	0.00048941
-CR04	1960s	Single-Family Detached	Vented Crawlspace	1	0	0	0	0	0	0	0	0.00185013
-CR05	1960s	Single-Family Detached	Vented Crawlspace	1	0	0	0	0	0	0	0	0.0005315
-CR06	1960s	Single-Family Detached	Vented Crawlspace	1	0	0	0	0	0	0	0	0.00113623
-CR07	1960s	Single-Family Detached	Vented Crawlspace	1	0	0	0	0	0	0	0	0.00173042
-CR08	1960s	Single-Family Detached	Vented Crawlspace	1	0	0	0	0	0	0	0	0.00284523
-CR09	1960s	Single-Family Detached	Vented Crawlspace	1	0	0	0	0	0	0	0	0.00625171
-CR10	1960s	Single-Family Detached	Vented Crawlspace	1	0	0	0	0	0	0	0	0.000316182
-CR11	1960s	Single-Family Detached	Vented Crawlspace	1	0	0	0	0	0	0	0	0.0025018
-CR02	1970s	Single-Family Detached	Vented Crawlspace	1	0	0	0	0	0	0	0	0.000510976
-CR03	1970s	Single-Family Detached	Vented Crawlspace	1	0	0	0	0	0	0	0	0.000483585
-CR04	1970s	Single-Family Detached	Vented Crawlspace	1	0	0	0	0	0	0	0	0.00188734
-CR05	1970s	Single-Family Detached	Vented Crawlspace	1	0	0	0	0	0	0	0	0.00107253
-CR06	1970s	Single-Family Detached	Vented Crawlspace	1	0	0	0	0	0	0	0	0.00175208
-CR07	1970s	Single-Family Detached	Vented Crawlspace	1	0	0	0	0	0	0	0	0.00146928
-CR08	1970s	Single-Family Detached	Vented Crawlspace	1	0	0	0	0	0	0	0	0.00347617
-CR09	1970s	Single-Family Detached	Vented Crawlspace	1	0	0	0	0	0	0	0	0.00833554
-CR10	1970s	Single-Family Detached	Vented Crawlspace	1	0	0	0	0	0	0	0	0.000504402
-CR11	1970s	Single-Family Detached	Vented Crawlspace	1	0	0	0	0	0	0	0	0.00260465
-CR02	1980s	Single-Family Detached	Vented Crawlspace	1	0	0	0	0	0	0	0	0.000375015
-CR03	1980s	Single-Family Detached	Vented Crawlspace	1	0	0	0	0	0	0	0	0.000372403
-CR04	1980s	Single-Family Detached	Vented Crawlspace	1	0	0	0	0	0	0	0	0.000832622
-CR05	1980s	Single-Family Detached	Vented Crawlspace	1	0	0	0	0	0	0	0	0.000391079
-CR06	1980s	Single-Family Detached	Vented Crawlspace	1	0	0	0	0	0	0	0	0.00128502
-CR07	1980s	Single-Family Detached	Vented Crawlspace	1	0	0	0	0	0	0	0	0.0009332
-CR08	1980s	Single-Family Detached	Vented Crawlspace	1	0	0	0	0	0	0	0	0.00238095
-CR09	1980s	Single-Family Detached	Vented Crawlspace	1	0	0	0	0	0	0	0	0.00458691
-CR10	1980s	Single-Family Detached	Vented Crawlspace	1	0	0	0	0	0	0	0	0.000350169
-CR11	1980s	Single-Family Detached	Vented Crawlspace	1	0	0	0	0	0	0	0	0.00147145
-CR02	1990s	Single-Family Detached	Vented Crawlspace	1	0	0	0	0	0	0	0	0.000498217
-CR03	1990s	Single-Family Detached	Vented Crawlspace	1	0	0	0	0	0	0	0	0.000317036
-CR04	1990s	Single-Family Detached	Vented Crawlspace	1	0	0	0	0	0	0	0	0.0012681
-CR05	1990s	Single-Family Detached	Vented Crawlspace	1	0	0	0	0	0	0	0	0.00059751
-CR06	1990s	Single-Family Detached	Vented Crawlspace	1	0	0	0	0	0	0	0	0.00193225
-CR07	1990s	Single-Family Detached	Vented Crawlspace	1	0	0	0	0	0	0	0	0.000890837
-CR08	1990s	Single-Family Detached	Vented Crawlspace	1	0	0	0	0	0	0	0	0.0028072
-CR09	1990s	Single-Family Detached	Vented Crawlspace	1	0	0	0	0	0	0	0	0.00511779
-CR10	1990s	Single-Family Detached	Vented Crawlspace	1	0	0	0	0	0	0	0	0.000543906
-CR11	1990s	Single-Family Detached	Vented Crawlspace	1	0	0	0	0	0	0	0	0.00125459
-CR02	2000s	Single-Family Detached	Vented Crawlspace	1	0	0	0	0	0	0	0	0.000422717
-CR03	2000s	Single-Family Detached	Vented Crawlspace	1	0	0	0	0	0	0	0	0.000162512
-CR04	2000s	Single-Family Detached	Vented Crawlspace	1	0	0	0	0	0	0	0	0.000469731
-CR05	2000s	Single-Family Detached	Vented Crawlspace	1	0	0	0	0	0	0	0	0.000477929
-CR06	2000s	Single-Family Detached	Vented Crawlspace	1	0	0	0	0	0	0	0	0.00147386
-CR07	2000s	Single-Family Detached	Vented Crawlspace	1	0	0	0	0	0	0	0	0.00046327
-CR08	2000s	Single-Family Detached	Vented Crawlspace	1	0	0	0	0	0	0	0	0.0019758
-CR09	2000s	Single-Family Detached	Vented Crawlspace	1	0	0	0	0	0	0	0	0.00517437
-CR10	2000s	Single-Family Detached	Vented Crawlspace	1	0	0	0	0	0	0	0	0.000413265
-CR11	2000s	Single-Family Detached	Vented Crawlspace	1	0	0	0	0	0	0	0	0.000689367
-CR02	2010s	Single-Family Detached	Vented Crawlspace	1	0	0	0	0	0	0	0	8.8216e-05
-CR03	2010s	Single-Family Detached	Vented Crawlspace	1	0	0	0	0	0	0	0	2.88609e-05
-CR04	2010s	Single-Family Detached	Vented Crawlspace	1	0	0	0	0	0	0	0	8.10833e-05
-CR05	2010s	Single-Family Detached	Vented Crawlspace	1	0	0	0	0	0	0	0	0.000103177
-CR06	2010s	Single-Family Detached	Vented Crawlspace	1	0	0	0	0	0	0	0	0.000341003
-CR07	2010s	Single-Family Detached	Vented Crawlspace	1	0	0	0	0	0	0	0	8.17415e-05
-CR08	2010s	Single-Family Detached	Vented Crawlspace	1	0	0	0	0	0	0	0	0.000398998
-CR09	2010s	Single-Family Detached	Vented Crawlspace	1	0	0	0	0	0	0	0	0.00115697
-CR10	2010s	Single-Family Detached	Vented Crawlspace	1	0	0	0	0	0	0	0	5.40064e-05
-CR11	2010s	Single-Family Detached	Vented Crawlspace	1	0	0	0	0	0	0	0	8.99975e-05
-=======
 CR02	<1940	Multi-Family with 2 - 4 Units	Vented Crawlspace	1	0	0	0	0	0	0	0	0.000156568
 CR03	<1940	Multi-Family with 2 - 4 Units	Vented Crawlspace	1	0	0	0	0	0	0	0	0.000142204
 CR04	<1940	Multi-Family with 2 - 4 Units	Vented Crawlspace	1	0	0	0	0	0	0	0	0.000392082
@@ -811,7 +449,6 @@
 CR09	2010s	Single-Family Detached	Vented Crawlspace	1	0	0	0	0	0	0	0	0.00140003
 CR10	2010s	Single-Family Detached	Vented Crawlspace	1	0	0	0	0	0	0	0	0.000180657
 CR11	2010s	Single-Family Detached	Vented Crawlspace	1	0	0	0	0	0	0	0	0.000499999
->>>>>>> e1387e3e
 CR02	<1940	Mobile Home	Unvented Crawlspace	1	0	0	0	0	0	0	0	0
 CR03	<1940	Mobile Home	Unvented Crawlspace	1	0	0	0	0	0	0	0	0
 CR04	<1940	Mobile Home	Unvented Crawlspace	1	0	0	0	0	0	0	0	0
@@ -902,368 +539,6 @@
 CR09	2010s	Mobile Home	Unvented Crawlspace	1	0	0	0	0	0	0	0	0
 CR10	2010s	Mobile Home	Unvented Crawlspace	1	0	0	0	0	0	0	0	0
 CR11	2010s	Mobile Home	Unvented Crawlspace	1	0	0	0	0	0	0	0	0
-<<<<<<< HEAD
-CR02	<1940	Multi-Family with 2 - 4 Units	Unvented Crawlspace	1	0	0	0	0	0	0	0	0
-CR03	<1940	Multi-Family with 2 - 4 Units	Unvented Crawlspace	1	0	0	0	0	0	0	0	0
-CR04	<1940	Multi-Family with 2 - 4 Units	Unvented Crawlspace	1	0	0	0	0	0	0	0	0
-CR05	<1940	Multi-Family with 2 - 4 Units	Unvented Crawlspace	1	0	0	0	0	0	0	0	0
-CR06	<1940	Multi-Family with 2 - 4 Units	Unvented Crawlspace	1	0	0	0	0	0	0	0	0
-CR07	<1940	Multi-Family with 2 - 4 Units	Unvented Crawlspace	1	0	0	0	0	0	0	0	0
-CR08	<1940	Multi-Family with 2 - 4 Units	Unvented Crawlspace	1	0	0	0	0	0	0	0	0
-CR09	<1940	Multi-Family with 2 - 4 Units	Unvented Crawlspace	1	0	0	0	0	0	0	0	0
-CR10	<1940	Multi-Family with 2 - 4 Units	Unvented Crawlspace	1	0	0	0	0	0	0	0	0
-CR11	<1940	Multi-Family with 2 - 4 Units	Unvented Crawlspace	1	0	0	0	0	0	0	0	0
-CR02	1940s	Multi-Family with 2 - 4 Units	Unvented Crawlspace	1	0	0	0	0	0	0	0	0
-CR03	1940s	Multi-Family with 2 - 4 Units	Unvented Crawlspace	1	0	0	0	0	0	0	0	0
-CR04	1940s	Multi-Family with 2 - 4 Units	Unvented Crawlspace	1	0	0	0	0	0	0	0	0
-CR05	1940s	Multi-Family with 2 - 4 Units	Unvented Crawlspace	1	0	0	0	0	0	0	0	0
-CR06	1940s	Multi-Family with 2 - 4 Units	Unvented Crawlspace	1	0	0	0	0	0	0	0	0
-CR07	1940s	Multi-Family with 2 - 4 Units	Unvented Crawlspace	1	0	0	0	0	0	0	0	0
-CR08	1940s	Multi-Family with 2 - 4 Units	Unvented Crawlspace	1	0	0	0	0	0	0	0	0
-CR09	1940s	Multi-Family with 2 - 4 Units	Unvented Crawlspace	1	0	0	0	0	0	0	0	0
-CR10	1940s	Multi-Family with 2 - 4 Units	Unvented Crawlspace	1	0	0	0	0	0	0	0	0
-CR11	1940s	Multi-Family with 2 - 4 Units	Unvented Crawlspace	1	0	0	0	0	0	0	0	0
-CR02	1950s	Multi-Family with 2 - 4 Units	Unvented Crawlspace	1	0	0	0	0	0	0	0	0
-CR03	1950s	Multi-Family with 2 - 4 Units	Unvented Crawlspace	1	0	0	0	0	0	0	0	0
-CR04	1950s	Multi-Family with 2 - 4 Units	Unvented Crawlspace	1	0	0	0	0	0	0	0	0
-CR05	1950s	Multi-Family with 2 - 4 Units	Unvented Crawlspace	1	0	0	0	0	0	0	0	0
-CR06	1950s	Multi-Family with 2 - 4 Units	Unvented Crawlspace	1	0	0	0	0	0	0	0	0
-CR07	1950s	Multi-Family with 2 - 4 Units	Unvented Crawlspace	1	0	0	0	0	0	0	0	0
-CR08	1950s	Multi-Family with 2 - 4 Units	Unvented Crawlspace	1	0	0	0	0	0	0	0	0
-CR09	1950s	Multi-Family with 2 - 4 Units	Unvented Crawlspace	1	0	0	0	0	0	0	0	0
-CR10	1950s	Multi-Family with 2 - 4 Units	Unvented Crawlspace	1	0	0	0	0	0	0	0	0
-CR11	1950s	Multi-Family with 2 - 4 Units	Unvented Crawlspace	1	0	0	0	0	0	0	0	0
-CR02	1960s	Multi-Family with 2 - 4 Units	Unvented Crawlspace	1	0	0	0	0	0	0	0	0
-CR03	1960s	Multi-Family with 2 - 4 Units	Unvented Crawlspace	1	0	0	0	0	0	0	0	0
-CR04	1960s	Multi-Family with 2 - 4 Units	Unvented Crawlspace	1	0	0	0	0	0	0	0	0
-CR05	1960s	Multi-Family with 2 - 4 Units	Unvented Crawlspace	1	0	0	0	0	0	0	0	0
-CR06	1960s	Multi-Family with 2 - 4 Units	Unvented Crawlspace	1	0	0	0	0	0	0	0	0
-CR07	1960s	Multi-Family with 2 - 4 Units	Unvented Crawlspace	1	0	0	0	0	0	0	0	0
-CR08	1960s	Multi-Family with 2 - 4 Units	Unvented Crawlspace	1	0	0	0	0	0	0	0	0
-CR09	1960s	Multi-Family with 2 - 4 Units	Unvented Crawlspace	1	0	0	0	0	0	0	0	0
-CR10	1960s	Multi-Family with 2 - 4 Units	Unvented Crawlspace	1	0	0	0	0	0	0	0	0
-CR11	1960s	Multi-Family with 2 - 4 Units	Unvented Crawlspace	1	0	0	0	0	0	0	0	0
-CR02	1970s	Multi-Family with 2 - 4 Units	Unvented Crawlspace	1	0	0	0	0	0	0	0	0
-CR03	1970s	Multi-Family with 2 - 4 Units	Unvented Crawlspace	1	0	0	0	0	0	0	0	0
-CR04	1970s	Multi-Family with 2 - 4 Units	Unvented Crawlspace	1	0	0	0	0	0	0	0	0
-CR05	1970s	Multi-Family with 2 - 4 Units	Unvented Crawlspace	1	0	0	0	0	0	0	0	0
-CR06	1970s	Multi-Family with 2 - 4 Units	Unvented Crawlspace	1	0	0	0	0	0	0	0	0
-CR07	1970s	Multi-Family with 2 - 4 Units	Unvented Crawlspace	1	0	0	0	0	0	0	0	0
-CR08	1970s	Multi-Family with 2 - 4 Units	Unvented Crawlspace	1	0	0	0	0	0	0	0	0
-CR09	1970s	Multi-Family with 2 - 4 Units	Unvented Crawlspace	1	0	0	0	0	0	0	0	0
-CR10	1970s	Multi-Family with 2 - 4 Units	Unvented Crawlspace	1	0	0	0	0	0	0	0	0
-CR11	1970s	Multi-Family with 2 - 4 Units	Unvented Crawlspace	1	0	0	0	0	0	0	0	0
-CR02	1980s	Multi-Family with 2 - 4 Units	Unvented Crawlspace	1	0	0	0	0	0	0	0	3.17151e-05
-CR03	1980s	Multi-Family with 2 - 4 Units	Unvented Crawlspace	1	0	0	0	0	0	0	0	7.95709e-05
-CR04	1980s	Multi-Family with 2 - 4 Units	Unvented Crawlspace	1	0	0	0	0	0	0	0	0.0001232
-CR05	1980s	Multi-Family with 2 - 4 Units	Unvented Crawlspace	1	0	0	0	0	0	0	0	4.98333e-05
-CR06	1980s	Multi-Family with 2 - 4 Units	Unvented Crawlspace	1	0	0	0	0	0	0	0	1.86509e-05
-CR07	1980s	Multi-Family with 2 - 4 Units	Unvented Crawlspace	1	0	0	0	0	0	0	0	0.00010627
-CR08	1980s	Multi-Family with 2 - 4 Units	Unvented Crawlspace	1	0	0	0	0	0	0	0	8.03539e-05
-CR09	1980s	Multi-Family with 2 - 4 Units	Unvented Crawlspace	1	0	0	0	0	0	0	0	0.000127593
-CR10	1980s	Multi-Family with 2 - 4 Units	Unvented Crawlspace	1	0	0	0	0	0	0	0	1.25438e-05
-CR11	1980s	Multi-Family with 2 - 4 Units	Unvented Crawlspace	1	0	0	0	0	0	0	0	2.05214e-05
-CR02	1990s	Multi-Family with 2 - 4 Units	Unvented Crawlspace	1	0	0	0	0	0	0	0	3.14499e-05
-CR03	1990s	Multi-Family with 2 - 4 Units	Unvented Crawlspace	1	0	0	0	0	0	0	0	3.86964e-05
-CR04	1990s	Multi-Family with 2 - 4 Units	Unvented Crawlspace	1	0	0	0	0	0	0	0	0.000110751
-CR05	1990s	Multi-Family with 2 - 4 Units	Unvented Crawlspace	1	0	0	0	0	0	0	0	4.32135e-05
-CR06	1990s	Multi-Family with 2 - 4 Units	Unvented Crawlspace	1	0	0	0	0	0	0	0	1.98858e-05
-CR07	1990s	Multi-Family with 2 - 4 Units	Unvented Crawlspace	1	0	0	0	0	0	0	0	8.34858e-05
-CR08	1990s	Multi-Family with 2 - 4 Units	Unvented Crawlspace	1	0	0	0	0	0	0	0	6.89497e-05
-CR09	1990s	Multi-Family with 2 - 4 Units	Unvented Crawlspace	1	0	0	0	0	0	0	0	9.60293e-05
-CR10	1990s	Multi-Family with 2 - 4 Units	Unvented Crawlspace	1	0	0	0	0	0	0	0	1.14328e-05
-CR11	1990s	Multi-Family with 2 - 4 Units	Unvented Crawlspace	1	0	0	0	0	0	0	0	1.12839e-05
-CR02	2000s	Multi-Family with 2 - 4 Units	Unvented Crawlspace	1	0	0	0	0	0	0	0	1.88434e-05
-CR03	2000s	Multi-Family with 2 - 4 Units	Unvented Crawlspace	1	0	0	0	0	0	0	0	1.12425e-05
-CR04	2000s	Multi-Family with 2 - 4 Units	Unvented Crawlspace	1	0	0	0	0	0	0	0	2.58189e-05
-CR05	2000s	Multi-Family with 2 - 4 Units	Unvented Crawlspace	1	0	0	0	0	0	0	0	2.70241e-05
-CR06	2000s	Multi-Family with 2 - 4 Units	Unvented Crawlspace	1	0	0	0	0	0	0	0	3.14738e-05
-CR07	2000s	Multi-Family with 2 - 4 Units	Unvented Crawlspace	1	0	0	0	0	0	0	0	7.59775e-05
-CR08	2000s	Multi-Family with 2 - 4 Units	Unvented Crawlspace	1	0	0	0	0	0	0	0	6.03898e-05
-CR09	2000s	Multi-Family with 2 - 4 Units	Unvented Crawlspace	1	0	0	0	0	0	0	0	2.64564e-05
-CR10	2000s	Multi-Family with 2 - 4 Units	Unvented Crawlspace	1	0	0	0	0	0	0	0	5.62145e-06
-CR11	2000s	Multi-Family with 2 - 4 Units	Unvented Crawlspace	1	0	0	0	0	0	0	0	5.07824e-06
-CR02	2010s	Multi-Family with 2 - 4 Units	Unvented Crawlspace	1	0	0	0	0	0	0	0	3.3888e-06
-CR03	2010s	Multi-Family with 2 - 4 Units	Unvented Crawlspace	1	0	0	0	0	0	0	0	3.0701e-06
-CR04	2010s	Multi-Family with 2 - 4 Units	Unvented Crawlspace	1	0	0	0	0	0	0	0	6.83101e-06
-CR05	2010s	Multi-Family with 2 - 4 Units	Unvented Crawlspace	1	0	0	0	0	0	0	0	7.58881e-06
-CR06	2010s	Multi-Family with 2 - 4 Units	Unvented Crawlspace	1	0	0	0	0	0	0	0	6.67869e-06
-CR07	2010s	Multi-Family with 2 - 4 Units	Unvented Crawlspace	1	0	0	0	0	0	0	0	1.49105e-05
-CR08	2010s	Multi-Family with 2 - 4 Units	Unvented Crawlspace	1	0	0	0	0	0	0	0	2.31939e-05
-CR09	2010s	Multi-Family with 2 - 4 Units	Unvented Crawlspace	1	0	0	0	0	0	0	0	6.81626e-06
-CR10	2010s	Multi-Family with 2 - 4 Units	Unvented Crawlspace	1	0	0	0	0	0	0	0	7.52398e-07
-CR11	2010s	Multi-Family with 2 - 4 Units	Unvented Crawlspace	1	0	0	0	0	0	0	0	1.70715e-06
-CR02	<1940	Multi-Family with 5+ Units	Unvented Crawlspace	1	0	0	0	0	0	0	0	0
-CR03	<1940	Multi-Family with 5+ Units	Unvented Crawlspace	1	0	0	0	0	0	0	0	0
-CR04	<1940	Multi-Family with 5+ Units	Unvented Crawlspace	1	0	0	0	0	0	0	0	0
-CR05	<1940	Multi-Family with 5+ Units	Unvented Crawlspace	1	0	0	0	0	0	0	0	0
-CR06	<1940	Multi-Family with 5+ Units	Unvented Crawlspace	1	0	0	0	0	0	0	0	0
-CR07	<1940	Multi-Family with 5+ Units	Unvented Crawlspace	1	0	0	0	0	0	0	0	0
-CR08	<1940	Multi-Family with 5+ Units	Unvented Crawlspace	1	0	0	0	0	0	0	0	0
-CR09	<1940	Multi-Family with 5+ Units	Unvented Crawlspace	1	0	0	0	0	0	0	0	0
-CR10	<1940	Multi-Family with 5+ Units	Unvented Crawlspace	1	0	0	0	0	0	0	0	0
-CR11	<1940	Multi-Family with 5+ Units	Unvented Crawlspace	1	0	0	0	0	0	0	0	0
-CR02	1940s	Multi-Family with 5+ Units	Unvented Crawlspace	1	0	0	0	0	0	0	0	0
-CR03	1940s	Multi-Family with 5+ Units	Unvented Crawlspace	1	0	0	0	0	0	0	0	0
-CR04	1940s	Multi-Family with 5+ Units	Unvented Crawlspace	1	0	0	0	0	0	0	0	0
-CR05	1940s	Multi-Family with 5+ Units	Unvented Crawlspace	1	0	0	0	0	0	0	0	0
-CR06	1940s	Multi-Family with 5+ Units	Unvented Crawlspace	1	0	0	0	0	0	0	0	0
-CR07	1940s	Multi-Family with 5+ Units	Unvented Crawlspace	1	0	0	0	0	0	0	0	0
-CR08	1940s	Multi-Family with 5+ Units	Unvented Crawlspace	1	0	0	0	0	0	0	0	0
-CR09	1940s	Multi-Family with 5+ Units	Unvented Crawlspace	1	0	0	0	0	0	0	0	0
-CR10	1940s	Multi-Family with 5+ Units	Unvented Crawlspace	1	0	0	0	0	0	0	0	0
-CR11	1940s	Multi-Family with 5+ Units	Unvented Crawlspace	1	0	0	0	0	0	0	0	0
-CR02	1950s	Multi-Family with 5+ Units	Unvented Crawlspace	1	0	0	0	0	0	0	0	0
-CR03	1950s	Multi-Family with 5+ Units	Unvented Crawlspace	1	0	0	0	0	0	0	0	0
-CR04	1950s	Multi-Family with 5+ Units	Unvented Crawlspace	1	0	0	0	0	0	0	0	0
-CR05	1950s	Multi-Family with 5+ Units	Unvented Crawlspace	1	0	0	0	0	0	0	0	0
-CR06	1950s	Multi-Family with 5+ Units	Unvented Crawlspace	1	0	0	0	0	0	0	0	0
-CR07	1950s	Multi-Family with 5+ Units	Unvented Crawlspace	1	0	0	0	0	0	0	0	0
-CR08	1950s	Multi-Family with 5+ Units	Unvented Crawlspace	1	0	0	0	0	0	0	0	0
-CR09	1950s	Multi-Family with 5+ Units	Unvented Crawlspace	1	0	0	0	0	0	0	0	0
-CR10	1950s	Multi-Family with 5+ Units	Unvented Crawlspace	1	0	0	0	0	0	0	0	0
-CR11	1950s	Multi-Family with 5+ Units	Unvented Crawlspace	1	0	0	0	0	0	0	0	0
-CR02	1960s	Multi-Family with 5+ Units	Unvented Crawlspace	1	0	0	0	0	0	0	0	0
-CR03	1960s	Multi-Family with 5+ Units	Unvented Crawlspace	1	0	0	0	0	0	0	0	0
-CR04	1960s	Multi-Family with 5+ Units	Unvented Crawlspace	1	0	0	0	0	0	0	0	0
-CR05	1960s	Multi-Family with 5+ Units	Unvented Crawlspace	1	0	0	0	0	0	0	0	0
-CR06	1960s	Multi-Family with 5+ Units	Unvented Crawlspace	1	0	0	0	0	0	0	0	0
-CR07	1960s	Multi-Family with 5+ Units	Unvented Crawlspace	1	0	0	0	0	0	0	0	0
-CR08	1960s	Multi-Family with 5+ Units	Unvented Crawlspace	1	0	0	0	0	0	0	0	0
-CR09	1960s	Multi-Family with 5+ Units	Unvented Crawlspace	1	0	0	0	0	0	0	0	0
-CR10	1960s	Multi-Family with 5+ Units	Unvented Crawlspace	1	0	0	0	0	0	0	0	0
-CR11	1960s	Multi-Family with 5+ Units	Unvented Crawlspace	1	0	0	0	0	0	0	0	0
-CR02	1970s	Multi-Family with 5+ Units	Unvented Crawlspace	1	0	0	0	0	0	0	0	0
-CR03	1970s	Multi-Family with 5+ Units	Unvented Crawlspace	1	0	0	0	0	0	0	0	0
-CR04	1970s	Multi-Family with 5+ Units	Unvented Crawlspace	1	0	0	0	0	0	0	0	0
-CR05	1970s	Multi-Family with 5+ Units	Unvented Crawlspace	1	0	0	0	0	0	0	0	0
-CR06	1970s	Multi-Family with 5+ Units	Unvented Crawlspace	1	0	0	0	0	0	0	0	0
-CR07	1970s	Multi-Family with 5+ Units	Unvented Crawlspace	1	0	0	0	0	0	0	0	0
-CR08	1970s	Multi-Family with 5+ Units	Unvented Crawlspace	1	0	0	0	0	0	0	0	0
-CR09	1970s	Multi-Family with 5+ Units	Unvented Crawlspace	1	0	0	0	0	0	0	0	0
-CR10	1970s	Multi-Family with 5+ Units	Unvented Crawlspace	1	0	0	0	0	0	0	0	0
-CR11	1970s	Multi-Family with 5+ Units	Unvented Crawlspace	1	0	0	0	0	0	0	0	0
-CR02	1980s	Multi-Family with 5+ Units	Unvented Crawlspace	1	0	0	0	0	0	0	0	0.00013425
-CR03	1980s	Multi-Family with 5+ Units	Unvented Crawlspace	1	0	0	0	0	0	0	0	0.000178761
-CR04	1980s	Multi-Family with 5+ Units	Unvented Crawlspace	1	0	0	0	0	0	0	0	0.000386176
-CR05	1980s	Multi-Family with 5+ Units	Unvented Crawlspace	1	0	0	0	0	0	0	0	0.000140642
-CR06	1980s	Multi-Family with 5+ Units	Unvented Crawlspace	1	0	0	0	0	0	0	0	4.89016e-05
-CR07	1980s	Multi-Family with 5+ Units	Unvented Crawlspace	1	0	0	0	0	0	0	0	0.000249482
-CR08	1980s	Multi-Family with 5+ Units	Unvented Crawlspace	1	0	0	0	0	0	0	0	0.000224105
-CR09	1980s	Multi-Family with 5+ Units	Unvented Crawlspace	1	0	0	0	0	0	0	0	0.00033179
-CR10	1980s	Multi-Family with 5+ Units	Unvented Crawlspace	1	0	0	0	0	0	0	0	2.65868e-05
-CR11	1980s	Multi-Family with 5+ Units	Unvented Crawlspace	1	0	0	0	0	0	0	0	5.82171e-05
-CR02	1990s	Multi-Family with 5+ Units	Unvented Crawlspace	1	0	0	0	0	0	0	0	0.000137597
-CR03	1990s	Multi-Family with 5+ Units	Unvented Crawlspace	1	0	0	0	0	0	0	0	9.30059e-05
-CR04	1990s	Multi-Family with 5+ Units	Unvented Crawlspace	1	0	0	0	0	0	0	0	0.000368212
-CR05	1990s	Multi-Family with 5+ Units	Unvented Crawlspace	1	0	0	0	0	0	0	0	0.000133954
-CR06	1990s	Multi-Family with 5+ Units	Unvented Crawlspace	1	0	0	0	0	0	0	0	6.19573e-05
-CR07	1990s	Multi-Family with 5+ Units	Unvented Crawlspace	1	0	0	0	0	0	0	0	0.000193971
-CR08	1990s	Multi-Family with 5+ Units	Unvented Crawlspace	1	0	0	0	0	0	0	0	0.00021668
-CR09	1990s	Multi-Family with 5+ Units	Unvented Crawlspace	1	0	0	0	0	0	0	0	0.000304229
-CR10	1990s	Multi-Family with 5+ Units	Unvented Crawlspace	1	0	0	0	0	0	0	0	2.71993e-05
-CR11	1990s	Multi-Family with 5+ Units	Unvented Crawlspace	1	0	0	0	0	0	0	0	3.72135e-05
-CR02	2000s	Multi-Family with 5+ Units	Unvented Crawlspace	1	0	0	0	0	0	0	0	0.000101539
-CR03	2000s	Multi-Family with 5+ Units	Unvented Crawlspace	1	0	0	0	0	0	0	0	3.02977e-05
-CR04	2000s	Multi-Family with 5+ Units	Unvented Crawlspace	1	0	0	0	0	0	0	0	8.67508e-05
-CR05	2000s	Multi-Family with 5+ Units	Unvented Crawlspace	1	0	0	0	0	0	0	0	8.27675e-05
-CR06	2000s	Multi-Family with 5+ Units	Unvented Crawlspace	1	0	0	0	0	0	0	0	0.000135825
-CR07	2000s	Multi-Family with 5+ Units	Unvented Crawlspace	1	0	0	0	0	0	0	0	0.00018425
-CR08	2000s	Multi-Family with 5+ Units	Unvented Crawlspace	1	0	0	0	0	0	0	0	0.000240979
-CR09	2000s	Multi-Family with 5+ Units	Unvented Crawlspace	1	0	0	0	0	0	0	0	0.000108032
-CR10	2000s	Multi-Family with 5+ Units	Unvented Crawlspace	1	0	0	0	0	0	0	0	1.94041e-05
-CR11	2000s	Multi-Family with 5+ Units	Unvented Crawlspace	1	0	0	0	0	0	0	0	2.64195e-05
-CR02	2010s	Multi-Family with 5+ Units	Unvented Crawlspace	1	0	0	0	0	0	0	0	4.03931e-05
-CR03	2010s	Multi-Family with 5+ Units	Unvented Crawlspace	1	0	0	0	0	0	0	0	1.01179e-05
-CR04	2010s	Multi-Family with 5+ Units	Unvented Crawlspace	1	0	0	0	0	0	0	0	2.26832e-05
-CR05	2010s	Multi-Family with 5+ Units	Unvented Crawlspace	1	0	0	0	0	0	0	0	3.9508e-05
-CR06	2010s	Multi-Family with 5+ Units	Unvented Crawlspace	1	0	0	0	0	0	0	0	5.54721e-05
-CR07	2010s	Multi-Family with 5+ Units	Unvented Crawlspace	1	0	0	0	0	0	0	0	6.79062e-05
-CR08	2010s	Multi-Family with 5+ Units	Unvented Crawlspace	1	0	0	0	0	0	0	0	9.94423e-05
-CR09	2010s	Multi-Family with 5+ Units	Unvented Crawlspace	1	0	0	0	0	0	0	0	4.32762e-05
-CR10	2010s	Multi-Family with 5+ Units	Unvented Crawlspace	1	0	0	0	0	0	0	0	4.6143e-06
-CR11	2010s	Multi-Family with 5+ Units	Unvented Crawlspace	1	0	0	0	0	0	0	0	7.9212e-06
-CR02	<1940	Single-Family Attached	Unvented Crawlspace	1	0	0	0	0	0	0	0	0
-CR03	<1940	Single-Family Attached	Unvented Crawlspace	1	0	0	0	0	0	0	0	0
-CR04	<1940	Single-Family Attached	Unvented Crawlspace	1	0	0	0	0	0	0	0	0
-CR05	<1940	Single-Family Attached	Unvented Crawlspace	1	0	0	0	0	0	0	0	0
-CR06	<1940	Single-Family Attached	Unvented Crawlspace	1	0	0	0	0	0	0	0	0
-CR07	<1940	Single-Family Attached	Unvented Crawlspace	1	0	0	0	0	0	0	0	0
-CR08	<1940	Single-Family Attached	Unvented Crawlspace	1	0	0	0	0	0	0	0	0
-CR09	<1940	Single-Family Attached	Unvented Crawlspace	1	0	0	0	0	0	0	0	0
-CR10	<1940	Single-Family Attached	Unvented Crawlspace	1	0	0	0	0	0	0	0	0
-CR11	<1940	Single-Family Attached	Unvented Crawlspace	1	0	0	0	0	0	0	0	0
-CR02	1940s	Single-Family Attached	Unvented Crawlspace	1	0	0	0	0	0	0	0	0
-CR03	1940s	Single-Family Attached	Unvented Crawlspace	1	0	0	0	0	0	0	0	0
-CR04	1940s	Single-Family Attached	Unvented Crawlspace	1	0	0	0	0	0	0	0	0
-CR05	1940s	Single-Family Attached	Unvented Crawlspace	1	0	0	0	0	0	0	0	0
-CR06	1940s	Single-Family Attached	Unvented Crawlspace	1	0	0	0	0	0	0	0	0
-CR07	1940s	Single-Family Attached	Unvented Crawlspace	1	0	0	0	0	0	0	0	0
-CR08	1940s	Single-Family Attached	Unvented Crawlspace	1	0	0	0	0	0	0	0	0
-CR09	1940s	Single-Family Attached	Unvented Crawlspace	1	0	0	0	0	0	0	0	0
-CR10	1940s	Single-Family Attached	Unvented Crawlspace	1	0	0	0	0	0	0	0	0
-CR11	1940s	Single-Family Attached	Unvented Crawlspace	1	0	0	0	0	0	0	0	0
-CR02	1950s	Single-Family Attached	Unvented Crawlspace	1	0	0	0	0	0	0	0	0
-CR03	1950s	Single-Family Attached	Unvented Crawlspace	1	0	0	0	0	0	0	0	0
-CR04	1950s	Single-Family Attached	Unvented Crawlspace	1	0	0	0	0	0	0	0	0
-CR05	1950s	Single-Family Attached	Unvented Crawlspace	1	0	0	0	0	0	0	0	0
-CR06	1950s	Single-Family Attached	Unvented Crawlspace	1	0	0	0	0	0	0	0	0
-CR07	1950s	Single-Family Attached	Unvented Crawlspace	1	0	0	0	0	0	0	0	0
-CR08	1950s	Single-Family Attached	Unvented Crawlspace	1	0	0	0	0	0	0	0	0
-CR09	1950s	Single-Family Attached	Unvented Crawlspace	1	0	0	0	0	0	0	0	0
-CR10	1950s	Single-Family Attached	Unvented Crawlspace	1	0	0	0	0	0	0	0	0
-CR11	1950s	Single-Family Attached	Unvented Crawlspace	1	0	0	0	0	0	0	0	0
-CR02	1960s	Single-Family Attached	Unvented Crawlspace	1	0	0	0	0	0	0	0	0
-CR03	1960s	Single-Family Attached	Unvented Crawlspace	1	0	0	0	0	0	0	0	0
-CR04	1960s	Single-Family Attached	Unvented Crawlspace	1	0	0	0	0	0	0	0	0
-CR05	1960s	Single-Family Attached	Unvented Crawlspace	1	0	0	0	0	0	0	0	0
-CR06	1960s	Single-Family Attached	Unvented Crawlspace	1	0	0	0	0	0	0	0	0
-CR07	1960s	Single-Family Attached	Unvented Crawlspace	1	0	0	0	0	0	0	0	0
-CR08	1960s	Single-Family Attached	Unvented Crawlspace	1	0	0	0	0	0	0	0	0
-CR09	1960s	Single-Family Attached	Unvented Crawlspace	1	0	0	0	0	0	0	0	0
-CR10	1960s	Single-Family Attached	Unvented Crawlspace	1	0	0	0	0	0	0	0	0
-CR11	1960s	Single-Family Attached	Unvented Crawlspace	1	0	0	0	0	0	0	0	0
-CR02	1970s	Single-Family Attached	Unvented Crawlspace	1	0	0	0	0	0	0	0	0
-CR03	1970s	Single-Family Attached	Unvented Crawlspace	1	0	0	0	0	0	0	0	0
-CR04	1970s	Single-Family Attached	Unvented Crawlspace	1	0	0	0	0	0	0	0	0
-CR05	1970s	Single-Family Attached	Unvented Crawlspace	1	0	0	0	0	0	0	0	0
-CR06	1970s	Single-Family Attached	Unvented Crawlspace	1	0	0	0	0	0	0	0	0
-CR07	1970s	Single-Family Attached	Unvented Crawlspace	1	0	0	0	0	0	0	0	0
-CR08	1970s	Single-Family Attached	Unvented Crawlspace	1	0	0	0	0	0	0	0	0
-CR09	1970s	Single-Family Attached	Unvented Crawlspace	1	0	0	0	0	0	0	0	0
-CR10	1970s	Single-Family Attached	Unvented Crawlspace	1	0	0	0	0	0	0	0	0
-CR11	1970s	Single-Family Attached	Unvented Crawlspace	1	0	0	0	0	0	0	0	0
-CR02	1980s	Single-Family Attached	Unvented Crawlspace	1	0	0	0	0	0	0	0	2.75509e-05
-CR03	1980s	Single-Family Attached	Unvented Crawlspace	1	0	0	0	0	0	0	0	4.9782e-05
-CR04	1980s	Single-Family Attached	Unvented Crawlspace	1	0	0	0	0	0	0	0	7.52706e-05
-CR05	1980s	Single-Family Attached	Unvented Crawlspace	1	0	0	0	0	0	0	0	4.15939e-05
-CR06	1980s	Single-Family Attached	Unvented Crawlspace	1	0	0	0	0	0	0	0	6.89151e-06
-CR07	1980s	Single-Family Attached	Unvented Crawlspace	1	0	0	0	0	0	0	0	9.34226e-05
-CR08	1980s	Single-Family Attached	Unvented Crawlspace	1	0	0	0	0	0	0	0	8.29355e-05
-CR09	1980s	Single-Family Attached	Unvented Crawlspace	1	0	0	0	0	0	0	0	7.5168e-05
-CR10	1980s	Single-Family Attached	Unvented Crawlspace	1	0	0	0	0	0	0	0	6.28884e-06
-CR11	1980s	Single-Family Attached	Unvented Crawlspace	1	0	0	0	0	0	0	0	2.3301e-05
-CR02	1990s	Single-Family Attached	Unvented Crawlspace	1	0	0	0	0	0	0	0	3.72614e-05
-CR03	1990s	Single-Family Attached	Unvented Crawlspace	1	0	0	0	0	0	0	0	2.0011e-05
-CR04	1990s	Single-Family Attached	Unvented Crawlspace	1	0	0	0	0	0	0	0	0.000112868
-CR05	1990s	Single-Family Attached	Unvented Crawlspace	1	0	0	0	0	0	0	0	3.63437e-05
-CR06	1990s	Single-Family Attached	Unvented Crawlspace	1	0	0	0	0	0	0	0	1.13427e-05
-CR07	1990s	Single-Family Attached	Unvented Crawlspace	1	0	0	0	0	0	0	0	8.2423e-05
-CR08	1990s	Single-Family Attached	Unvented Crawlspace	1	0	0	0	0	0	0	0	7.33694e-05
-CR09	1990s	Single-Family Attached	Unvented Crawlspace	1	0	0	0	0	0	0	0	5.14965e-05
-CR10	1990s	Single-Family Attached	Unvented Crawlspace	1	0	0	0	0	0	0	0	5.14102e-06
-CR11	1990s	Single-Family Attached	Unvented Crawlspace	1	0	0	0	0	0	0	0	1.1099e-05
-CR02	2000s	Single-Family Attached	Unvented Crawlspace	1	0	0	0	0	0	0	0	4.94618e-05
-CR03	2000s	Single-Family Attached	Unvented Crawlspace	1	0	0	0	0	0	0	0	9.33341e-06
-CR04	2000s	Single-Family Attached	Unvented Crawlspace	1	0	0	0	0	0	0	0	2.96289e-05
-CR05	2000s	Single-Family Attached	Unvented Crawlspace	1	0	0	0	0	0	0	0	4.7996e-05
-CR06	2000s	Single-Family Attached	Unvented Crawlspace	1	0	0	0	0	0	0	0	5.0696e-05
-CR07	2000s	Single-Family Attached	Unvented Crawlspace	1	0	0	0	0	0	0	0	6.14742e-05
-CR08	2000s	Single-Family Attached	Unvented Crawlspace	1	0	0	0	0	0	0	0	0.000127538
-CR09	2000s	Single-Family Attached	Unvented Crawlspace	1	0	0	0	0	0	0	0	4.06079e-05
-CR10	2000s	Single-Family Attached	Unvented Crawlspace	1	0	0	0	0	0	0	0	6.65669e-06
-CR11	2000s	Single-Family Attached	Unvented Crawlspace	1	0	0	0	0	0	0	0	6.55815e-06
-CR02	2010s	Single-Family Attached	Unvented Crawlspace	1	0	0	0	0	0	0	0	6.17759e-06
-CR03	2010s	Single-Family Attached	Unvented Crawlspace	1	0	0	0	0	0	0	0	1.97207e-06
-CR04	2010s	Single-Family Attached	Unvented Crawlspace	1	0	0	0	0	0	0	0	3.01018e-06
-CR05	2010s	Single-Family Attached	Unvented Crawlspace	1	0	0	0	0	0	0	0	1.0887e-05
-CR06	2010s	Single-Family Attached	Unvented Crawlspace	1	0	0	0	0	0	0	0	1.12509e-05
-CR07	2010s	Single-Family Attached	Unvented Crawlspace	1	0	0	0	0	0	0	0	1.3771e-05
-CR08	2010s	Single-Family Attached	Unvented Crawlspace	1	0	0	0	0	0	0	0	3.63231e-05
-CR09	2010s	Single-Family Attached	Unvented Crawlspace	1	0	0	0	0	0	0	0	8.99478e-06
-CR10	2010s	Single-Family Attached	Unvented Crawlspace	1	0	0	0	0	0	0	0	7.89965e-07
-CR11	2010s	Single-Family Attached	Unvented Crawlspace	1	0	0	0	0	0	0	0	5.91998e-07
-CR02	<1940	Single-Family Detached	Unvented Crawlspace	1	0	0	0	0	0	0	0	0
-CR03	<1940	Single-Family Detached	Unvented Crawlspace	1	0	0	0	0	0	0	0	0
-CR04	<1940	Single-Family Detached	Unvented Crawlspace	1	0	0	0	0	0	0	0	0
-CR05	<1940	Single-Family Detached	Unvented Crawlspace	1	0	0	0	0	0	0	0	0
-CR06	<1940	Single-Family Detached	Unvented Crawlspace	1	0	0	0	0	0	0	0	0
-CR07	<1940	Single-Family Detached	Unvented Crawlspace	1	0	0	0	0	0	0	0	0
-CR08	<1940	Single-Family Detached	Unvented Crawlspace	1	0	0	0	0	0	0	0	0
-CR09	<1940	Single-Family Detached	Unvented Crawlspace	1	0	0	0	0	0	0	0	0
-CR10	<1940	Single-Family Detached	Unvented Crawlspace	1	0	0	0	0	0	0	0	0
-CR11	<1940	Single-Family Detached	Unvented Crawlspace	1	0	0	0	0	0	0	0	0
-CR02	1940s	Single-Family Detached	Unvented Crawlspace	1	0	0	0	0	0	0	0	0
-CR03	1940s	Single-Family Detached	Unvented Crawlspace	1	0	0	0	0	0	0	0	0
-CR04	1940s	Single-Family Detached	Unvented Crawlspace	1	0	0	0	0	0	0	0	0
-CR05	1940s	Single-Family Detached	Unvented Crawlspace	1	0	0	0	0	0	0	0	0
-CR06	1940s	Single-Family Detached	Unvented Crawlspace	1	0	0	0	0	0	0	0	0
-CR07	1940s	Single-Family Detached	Unvented Crawlspace	1	0	0	0	0	0	0	0	0
-CR08	1940s	Single-Family Detached	Unvented Crawlspace	1	0	0	0	0	0	0	0	0
-CR09	1940s	Single-Family Detached	Unvented Crawlspace	1	0	0	0	0	0	0	0	0
-CR10	1940s	Single-Family Detached	Unvented Crawlspace	1	0	0	0	0	0	0	0	0
-CR11	1940s	Single-Family Detached	Unvented Crawlspace	1	0	0	0	0	0	0	0	0
-CR02	1950s	Single-Family Detached	Unvented Crawlspace	1	0	0	0	0	0	0	0	0
-CR03	1950s	Single-Family Detached	Unvented Crawlspace	1	0	0	0	0	0	0	0	0
-CR04	1950s	Single-Family Detached	Unvented Crawlspace	1	0	0	0	0	0	0	0	0
-CR05	1950s	Single-Family Detached	Unvented Crawlspace	1	0	0	0	0	0	0	0	0
-CR06	1950s	Single-Family Detached	Unvented Crawlspace	1	0	0	0	0	0	0	0	0
-CR07	1950s	Single-Family Detached	Unvented Crawlspace	1	0	0	0	0	0	0	0	0
-CR08	1950s	Single-Family Detached	Unvented Crawlspace	1	0	0	0	0	0	0	0	0
-CR09	1950s	Single-Family Detached	Unvented Crawlspace	1	0	0	0	0	0	0	0	0
-CR10	1950s	Single-Family Detached	Unvented Crawlspace	1	0	0	0	0	0	0	0	0
-CR11	1950s	Single-Family Detached	Unvented Crawlspace	1	0	0	0	0	0	0	0	0
-CR02	1960s	Single-Family Detached	Unvented Crawlspace	1	0	0	0	0	0	0	0	0
-CR03	1960s	Single-Family Detached	Unvented Crawlspace	1	0	0	0	0	0	0	0	0
-CR04	1960s	Single-Family Detached	Unvented Crawlspace	1	0	0	0	0	0	0	0	0
-CR05	1960s	Single-Family Detached	Unvented Crawlspace	1	0	0	0	0	0	0	0	0
-CR06	1960s	Single-Family Detached	Unvented Crawlspace	1	0	0	0	0	0	0	0	0
-CR07	1960s	Single-Family Detached	Unvented Crawlspace	1	0	0	0	0	0	0	0	0
-CR08	1960s	Single-Family Detached	Unvented Crawlspace	1	0	0	0	0	0	0	0	0
-CR09	1960s	Single-Family Detached	Unvented Crawlspace	1	0	0	0	0	0	0	0	0
-CR10	1960s	Single-Family Detached	Unvented Crawlspace	1	0	0	0	0	0	0	0	0
-CR11	1960s	Single-Family Detached	Unvented Crawlspace	1	0	0	0	0	0	0	0	0
-CR02	1970s	Single-Family Detached	Unvented Crawlspace	1	0	0	0	0	0	0	0	0
-CR03	1970s	Single-Family Detached	Unvented Crawlspace	1	0	0	0	0	0	0	0	0
-CR04	1970s	Single-Family Detached	Unvented Crawlspace	1	0	0	0	0	0	0	0	0
-CR05	1970s	Single-Family Detached	Unvented Crawlspace	1	0	0	0	0	0	0	0	0
-CR06	1970s	Single-Family Detached	Unvented Crawlspace	1	0	0	0	0	0	0	0	0
-CR07	1970s	Single-Family Detached	Unvented Crawlspace	1	0	0	0	0	0	0	0	0
-CR08	1970s	Single-Family Detached	Unvented Crawlspace	1	0	0	0	0	0	0	0	0
-CR09	1970s	Single-Family Detached	Unvented Crawlspace	1	0	0	0	0	0	0	0	0
-CR10	1970s	Single-Family Detached	Unvented Crawlspace	1	0	0	0	0	0	0	0	0
-CR11	1970s	Single-Family Detached	Unvented Crawlspace	1	0	0	0	0	0	0	0	0
-CR02	1980s	Single-Family Detached	Unvented Crawlspace	1	0	0	0	0	0	0	0	0.00018857
-CR03	1980s	Single-Family Detached	Unvented Crawlspace	1	0	0	0	0	0	0	0	0.000262011
-CR04	1980s	Single-Family Detached	Unvented Crawlspace	1	0	0	0	0	0	0	0	0.000532966
-CR05	1980s	Single-Family Detached	Unvented Crawlspace	1	0	0	0	0	0	0	0	0.000212309
-CR06	1980s	Single-Family Detached	Unvented Crawlspace	1	0	0	0	0	0	0	0	8.8671e-05
-CR07	1980s	Single-Family Detached	Unvented Crawlspace	1	0	0	0	0	0	0	0	0.000401004
-CR08	1980s	Single-Family Detached	Unvented Crawlspace	1	0	0	0	0	0	0	0	0.000525342
-CR09	1980s	Single-Family Detached	Unvented Crawlspace	1	0	0	0	0	0	0	0	0.000798828
-CR10	1980s	Single-Family Detached	Unvented Crawlspace	1	0	0	0	0	0	0	0	6.86522e-05
-CR11	1980s	Single-Family Detached	Unvented Crawlspace	1	0	0	0	0	0	0	0	0.000107463
-CR02	1990s	Single-Family Detached	Unvented Crawlspace	1	0	0	0	0	0	0	0	0.000253099
-CR03	1990s	Single-Family Detached	Unvented Crawlspace	1	0	0	0	0	0	0	0	0.000224206
-CR04	1990s	Single-Family Detached	Unvented Crawlspace	1	0	0	0	0	0	0	0	0.0008405
-CR05	1990s	Single-Family Detached	Unvented Crawlspace	1	0	0	0	0	0	0	0	0.000317734
-CR06	1990s	Single-Family Detached	Unvented Crawlspace	1	0	0	0	0	0	0	0	0.000140934
-CR07	1990s	Single-Family Detached	Unvented Crawlspace	1	0	0	0	0	0	0	0	0.000390062
-CR08	1990s	Single-Family Detached	Unvented Crawlspace	1	0	0	0	0	0	0	0	0.000619156
-CR09	1990s	Single-Family Detached	Unvented Crawlspace	1	0	0	0	0	0	0	0	0.000898723
-CR10	1990s	Single-Family Detached	Unvented Crawlspace	1	0	0	0	0	0	0	0	9.34579e-05
-CR11	1990s	Single-Family Detached	Unvented Crawlspace	1	0	0	0	0	0	0	0	9.02822e-05
-CR02	2000s	Single-Family Detached	Unvented Crawlspace	1	0	0	0	0	0	0	0	0.00020695
-CR03	2000s	Single-Family Detached	Unvented Crawlspace	1	0	0	0	0	0	0	0	8.43047e-05
-CR04	2000s	Single-Family Detached	Unvented Crawlspace	1	0	0	0	0	0	0	0	0.000240724
-CR05	2000s	Single-Family Detached	Unvented Crawlspace	1	0	0	0	0	0	0	0	0.000336791
-CR06	2000s	Single-Family Detached	Unvented Crawlspace	1	0	0	0	0	0	0	0	0.00037445
-CR07	2000s	Single-Family Detached	Unvented Crawlspace	1	0	0	0	0	0	0	0	0.000209299
-CR08	2000s	Single-Family Detached	Unvented Crawlspace	1	0	0	0	0	0	0	0	0.000782182
-CR09	2000s	Single-Family Detached	Unvented Crawlspace	1	0	0	0	0	0	0	0	0.000449031
-CR10	2000s	Single-Family Detached	Unvented Crawlspace	1	0	0	0	0	0	0	0	9.78176e-05
-CR11	2000s	Single-Family Detached	Unvented Crawlspace	1	0	0	0	0	0	0	0	8.66625e-05
-CR02	2010s	Single-Family Detached	Unvented Crawlspace	1	0	0	0	0	0	0	0	4.25921e-05
-CR03	2010s	Single-Family Detached	Unvented Crawlspace	1	0	0	0	0	0	0	0	1.51829e-05
-CR04	2010s	Single-Family Detached	Unvented Crawlspace	1	0	0	0	0	0	0	0	4.21361e-05
-CR05	2010s	Single-Family Detached	Unvented Crawlspace	1	0	0	0	0	0	0	0	7.01222e-05
-CR06	2010s	Single-Family Detached	Unvented Crawlspace	1	0	0	0	0	0	0	0	8.52388e-05
-CR07	2010s	Single-Family Detached	Unvented Crawlspace	1	0	0	0	0	0	0	0	3.80258e-05
-CR08	2010s	Single-Family Detached	Unvented Crawlspace	1	0	0	0	0	0	0	0	0.00016252
-CR09	2010s	Single-Family Detached	Unvented Crawlspace	1	0	0	0	0	0	0	0	9.15962e-05
-CR10	2010s	Single-Family Detached	Unvented Crawlspace	1	0	0	0	0	0	0	0	1.45065e-05
-CR11	2010s	Single-Family Detached	Unvented Crawlspace	1	0	0	0	0	0	0	0	1.18122e-05
-=======
 CR02	<1940	Multi-Family with 2 - 4 Units	Unvented Crawlspace	1	0	0	0	0	0	0	0	1.4818e-05
 CR03	<1940	Multi-Family with 2 - 4 Units	Unvented Crawlspace	1	0	0	0	0	0	0	0	1.34586e-05
 CR04	<1940	Multi-Family with 2 - 4 Units	Unvented Crawlspace	1	0	0	0	0	0	0	0	3.71077e-05
@@ -1624,7 +899,6 @@
 CR09	2010s	Single-Family Detached	Unvented Crawlspace	1	0	0	0	0	0	0	0	0.000116995
 CR10	2010s	Single-Family Detached	Unvented Crawlspace	1	0	0	0	0	0	0	0	1.50967e-05
 CR11	2010s	Single-Family Detached	Unvented Crawlspace	1	0	0	0	0	0	0	0	4.17829e-05
->>>>>>> e1387e3e
 CR02	<1940	Mobile Home	Heated Basement	1	0	0	0	0	0	0	0	0
 CR03	<1940	Mobile Home	Heated Basement	1	0	0	0	0	0	0	0	0
 CR04	<1940	Mobile Home	Heated Basement	1	0	0	0	0	0	0	0	0
@@ -1895,278 +1169,6 @@
 CR09	2010s	Multi-Family with 5+ Units	Heated Basement	1	0	0	0	0	0	0	0	0
 CR10	2010s	Multi-Family with 5+ Units	Heated Basement	1	0	0	0	0	0	0	0	0
 CR11	2010s	Multi-Family with 5+ Units	Heated Basement	1	0	0	0	0	0	0	0	0
-<<<<<<< HEAD
-CR02	<1940	Single-Family Attached	Heated Basement	1	0	0	0	0	0	0	0	4.7943e-05
-CR03	<1940	Single-Family Attached	Heated Basement	1	0	0	0	0	0	0	0	0.000119818
-CR04	<1940	Single-Family Attached	Heated Basement	1	0	0	0	0	0	0	0	0.000156469
-CR05	<1940	Single-Family Attached	Heated Basement	1	0	0	0	0	0	0	0	1.92277e-05
-CR06	<1940	Single-Family Attached	Heated Basement	1	0	0	0	0	0	0	0	9.95364e-06
-CR07	<1940	Single-Family Attached	Heated Basement	1	0	0	0	0	0	0	0	0.000918826
-CR08	<1940	Single-Family Attached	Heated Basement	1	0	0	0	0	0	0	0	0.000244524
-CR09	<1940	Single-Family Attached	Heated Basement	1	0	0	0	0	0	0	0	3.3697e-06
-CR10	<1940	Single-Family Attached	Heated Basement	1	0	0	0	0	0	0	0	1.89146e-06
-CR11	<1940	Single-Family Attached	Heated Basement	1	0	0	0	0	0	0	0	3.69203e-05
-CR02	1940s	Single-Family Attached	Heated Basement	1	0	0	0	0	0	0	0	2.50987e-05
-CR03	1940s	Single-Family Attached	Heated Basement	1	0	0	0	0	0	0	0	2.55359e-05
-CR04	1940s	Single-Family Attached	Heated Basement	1	0	0	0	0	0	0	0	9.2104e-05
-CR05	1940s	Single-Family Attached	Heated Basement	1	0	0	0	0	0	0	0	1.3789e-05
-CR06	1940s	Single-Family Attached	Heated Basement	1	0	0	0	0	0	0	0	1.48018e-05
-CR07	1940s	Single-Family Attached	Heated Basement	1	0	0	0	0	0	0	0	0.000384836
-CR08	1940s	Single-Family Attached	Heated Basement	1	0	0	0	0	0	0	0	0.000139125
-CR09	1940s	Single-Family Attached	Heated Basement	1	0	0	0	0	0	0	0	4.78269e-06
-CR10	1940s	Single-Family Attached	Heated Basement	1	0	0	0	0	0	0	0	1.3526e-06
-CR11	1940s	Single-Family Attached	Heated Basement	1	0	0	0	0	0	0	0	7.33646e-06
-CR02	1950s	Single-Family Attached	Heated Basement	1	0	0	0	0	0	0	0	5.26639e-05
-CR03	1950s	Single-Family Attached	Heated Basement	1	0	0	0	0	0	0	0	4.75626e-05
-CR04	1950s	Single-Family Attached	Heated Basement	1	0	0	0	0	0	0	0	0.000141676
-CR05	1950s	Single-Family Attached	Heated Basement	1	0	0	0	0	0	0	0	2.75407e-05
-CR06	1950s	Single-Family Attached	Heated Basement	1	0	0	0	0	0	0	0	2.21628e-05
-CR07	1950s	Single-Family Attached	Heated Basement	1	0	0	0	0	0	0	0	0.000419873
-CR08	1950s	Single-Family Attached	Heated Basement	1	0	0	0	0	0	0	0	0.000217349
-CR09	1950s	Single-Family Attached	Heated Basement	1	0	0	0	0	0	0	0	7.92448e-06
-CR10	1950s	Single-Family Attached	Heated Basement	1	0	0	0	0	0	0	0	5.61734e-06
-CR11	1950s	Single-Family Attached	Heated Basement	1	0	0	0	0	0	0	0	8.85524e-06
-CR02	1960s	Single-Family Attached	Heated Basement	1	0	0	0	0	0	0	0	7.29448e-05
-CR03	1960s	Single-Family Attached	Heated Basement	1	0	0	0	0	0	0	0	5.1013e-05
-CR04	1960s	Single-Family Attached	Heated Basement	1	0	0	0	0	0	0	0	0.000155478
-CR05	1960s	Single-Family Attached	Heated Basement	1	0	0	0	0	0	0	0	3.07848e-05
-CR06	1960s	Single-Family Attached	Heated Basement	1	0	0	0	0	0	0	0	9.14061e-06
-CR07	1960s	Single-Family Attached	Heated Basement	1	0	0	0	0	0	0	0	0.000250258
-CR08	1960s	Single-Family Attached	Heated Basement	1	0	0	0	0	0	0	0	0.000151688
-CR09	1960s	Single-Family Attached	Heated Basement	1	0	0	0	0	0	0	0	1.36723e-05
-CR10	1960s	Single-Family Attached	Heated Basement	1	0	0	0	0	0	0	0	4.59427e-06
-CR11	1960s	Single-Family Attached	Heated Basement	1	0	0	0	0	0	0	0	3.84266e-06
-CR02	1970s	Single-Family Attached	Heated Basement	1	0	0	0	0	0	0	0	0.000189382
-CR03	1970s	Single-Family Attached	Heated Basement	1	0	0	0	0	0	0	0	9.71508e-05
-CR04	1970s	Single-Family Attached	Heated Basement	1	0	0	0	0	0	0	0	0.000315989
-CR05	1970s	Single-Family Attached	Heated Basement	1	0	0	0	0	0	0	0	0.000114
-CR06	1970s	Single-Family Attached	Heated Basement	1	0	0	0	0	0	0	0	2.49127e-05
-CR07	1970s	Single-Family Attached	Heated Basement	1	0	0	0	0	0	0	0	0.000315043
-CR08	1970s	Single-Family Attached	Heated Basement	1	0	0	0	0	0	0	0	0.00034679
-CR09	1970s	Single-Family Attached	Heated Basement	1	0	0	0	0	0	0	0	3.25076e-05
-CR10	1970s	Single-Family Attached	Heated Basement	1	0	0	0	0	0	0	0	1.12203e-05
-CR11	1970s	Single-Family Attached	Heated Basement	1	0	0	0	0	0	0	0	8.21565e-06
-CR02	1980s	Single-Family Attached	Heated Basement	1	0	0	0	0	0	0	0	0.000183187
-CR03	1980s	Single-Family Attached	Heated Basement	1	0	0	0	0	0	0	0	0.00020676
-CR04	1980s	Single-Family Attached	Heated Basement	1	0	0	0	0	0	0	0	0.000301343
-CR05	1980s	Single-Family Attached	Heated Basement	1	0	0	0	0	0	0	0	0.00013142
-CR06	1980s	Single-Family Attached	Heated Basement	1	0	0	0	0	0	0	0	9.68124e-06
-CR07	1980s	Single-Family Attached	Heated Basement	1	0	0	0	0	0	0	0	0.000484733
-CR08	1980s	Single-Family Attached	Heated Basement	1	0	0	0	0	0	0	0	0.000547765
-CR09	1980s	Single-Family Attached	Heated Basement	1	0	0	0	0	0	0	0	7.94345e-05
-CR10	1980s	Single-Family Attached	Heated Basement	1	0	0	0	0	0	0	0	1.50173e-05
-CR11	1980s	Single-Family Attached	Heated Basement	1	0	0	0	0	0	0	0	5.3874e-06
-CR02	1990s	Single-Family Attached	Heated Basement	1	0	0	0	0	0	0	0	0.000241026
-CR03	1990s	Single-Family Attached	Heated Basement	1	0	0	0	0	0	0	0	8.35979e-05
-CR04	1990s	Single-Family Attached	Heated Basement	1	0	0	0	0	0	0	0	0.000448555
-CR05	1990s	Single-Family Attached	Heated Basement	1	0	0	0	0	0	0	0	0.000117713
-CR06	1990s	Single-Family Attached	Heated Basement	1	0	0	0	0	0	0	0	1.58673e-05
-CR07	1990s	Single-Family Attached	Heated Basement	1	0	0	0	0	0	0	0	0.000423007
-CR08	1990s	Single-Family Attached	Heated Basement	1	0	0	0	0	0	0	0	0.000484308
-CR09	1990s	Single-Family Attached	Heated Basement	1	0	0	0	0	0	0	0	6.31521e-05
-CR10	1990s	Single-Family Attached	Heated Basement	1	0	0	0	0	0	0	0	1.00733e-05
-CR11	1990s	Single-Family Attached	Heated Basement	1	0	0	0	0	0	0	0	3.29599e-06
-CR02	2000s	Single-Family Attached	Heated Basement	1	0	0	0	0	0	0	0	0.000337659
-CR03	2000s	Single-Family Attached	Heated Basement	1	0	0	0	0	0	0	0	0.000160096
-CR04	2000s	Single-Family Attached	Heated Basement	1	0	0	0	0	0	0	0	0.000614013
-CR05	2000s	Single-Family Attached	Heated Basement	1	0	0	0	0	0	0	0	0.000103335
-CR06	2000s	Single-Family Attached	Heated Basement	1	0	0	0	0	0	0	0	1.62829e-05
-CR07	2000s	Single-Family Attached	Heated Basement	1	0	0	0	0	0	0	0	0.000386725
-CR08	2000s	Single-Family Attached	Heated Basement	1	0	0	0	0	0	0	0	0.000391245
-CR09	2000s	Single-Family Attached	Heated Basement	1	0	0	0	0	0	0	0	8.42864e-05
-CR10	2000s	Single-Family Attached	Heated Basement	1	0	0	0	0	0	0	0	5.60503e-06
-CR11	2000s	Single-Family Attached	Heated Basement	1	0	0	0	0	0	0	0	2.79716e-06
-CR02	2010s	Single-Family Attached	Heated Basement	1	0	0	0	0	0	0	0	5.76802e-05
-CR03	2010s	Single-Family Attached	Heated Basement	1	0	0	0	0	0	0	0	4.09591e-05
-CR04	2010s	Single-Family Attached	Heated Basement	1	0	0	0	0	0	0	0	6.21647e-05
-CR05	2010s	Single-Family Attached	Heated Basement	1	0	0	0	0	0	0	0	2.58581e-05
-CR06	2010s	Single-Family Attached	Heated Basement	1	0	0	0	0	0	0	0	3.45662e-06
-CR07	2010s	Single-Family Attached	Heated Basement	1	0	0	0	0	0	0	0	9.06127e-05
-CR08	2010s	Single-Family Attached	Heated Basement	1	0	0	0	0	0	0	0	0.000112462
-CR09	2010s	Single-Family Attached	Heated Basement	1	0	0	0	0	0	0	0	2.12905e-05
-CR10	2010s	Single-Family Attached	Heated Basement	1	0	0	0	0	0	0	0	6.12316e-07
-CR11	2010s	Single-Family Attached	Heated Basement	1	0	0	0	0	0	0	0	5.6861e-07
-CR02	<1940	Single-Family Detached	Heated Basement	1	0	0	0	0	0	0	0	0.00236397
-CR03	<1940	Single-Family Detached	Heated Basement	1	0	0	0	0	0	0	0	0.00166515
-CR04	<1940	Single-Family Detached	Heated Basement	1	0	0	0	0	0	0	0	0.00460685
-CR05	<1940	Single-Family Detached	Heated Basement	1	0	0	0	0	0	0	0	0.000535986
-CR06	<1940	Single-Family Detached	Heated Basement	1	0	0	0	0	0	0	0	0.000471298
-CR07	<1940	Single-Family Detached	Heated Basement	1	0	0	0	0	0	0	0	0.00370693
-CR08	<1940	Single-Family Detached	Heated Basement	1	0	0	0	0	0	0	0	0.00201717
-CR09	<1940	Single-Family Detached	Heated Basement	1	0	0	0	0	0	0	0	0.000195118
-CR10	<1940	Single-Family Detached	Heated Basement	1	0	0	0	0	0	0	0	3.25608e-05
-CR11	<1940	Single-Family Detached	Heated Basement	1	0	0	0	0	0	0	0	0.000278648
-CR02	1940s	Single-Family Detached	Heated Basement	1	0	0	0	0	0	0	0	0.00104663
-CR03	1940s	Single-Family Detached	Heated Basement	1	0	0	0	0	0	0	0	0.000669648
-CR04	1940s	Single-Family Detached	Heated Basement	1	0	0	0	0	0	0	0	0.00255599
-CR05	1940s	Single-Family Detached	Heated Basement	1	0	0	0	0	0	0	0	0.000408658
-CR06	1940s	Single-Family Detached	Heated Basement	1	0	0	0	0	0	0	0	0.000458829
-CR07	1940s	Single-Family Detached	Heated Basement	1	0	0	0	0	0	0	0	0.00166745
-CR08	1940s	Single-Family Detached	Heated Basement	1	0	0	0	0	0	0	0	0.00133931
-CR09	1940s	Single-Family Detached	Heated Basement	1	0	0	0	0	0	0	0	0.000229112
-CR10	1940s	Single-Family Detached	Heated Basement	1	0	0	0	0	0	0	0	3.89479e-05
-CR11	1940s	Single-Family Detached	Heated Basement	1	0	0	0	0	0	0	0	7.5658e-05
-CR02	1950s	Single-Family Detached	Heated Basement	1	0	0	0	0	0	0	0	0.00220899
-CR03	1950s	Single-Family Detached	Heated Basement	1	0	0	0	0	0	0	0	0.00156875
-CR04	1950s	Single-Family Detached	Heated Basement	1	0	0	0	0	0	0	0	0.00563379
-CR05	1950s	Single-Family Detached	Heated Basement	1	0	0	0	0	0	0	0	0.000894209
-CR06	1950s	Single-Family Detached	Heated Basement	1	0	0	0	0	0	0	0	0.000724889
-CR07	1950s	Single-Family Detached	Heated Basement	1	0	0	0	0	0	0	0	0.00388929
-CR08	1950s	Single-Family Detached	Heated Basement	1	0	0	0	0	0	0	0	0.00274632
-CR09	1950s	Single-Family Detached	Heated Basement	1	0	0	0	0	0	0	0	0.00045946
-CR10	1950s	Single-Family Detached	Heated Basement	1	0	0	0	0	0	0	0	8.92652e-05
-CR11	1950s	Single-Family Detached	Heated Basement	1	0	0	0	0	0	0	0	0.000162848
-CR02	1960s	Single-Family Detached	Heated Basement	1	0	0	0	0	0	0	0	0.00194605
-CR03	1960s	Single-Family Detached	Heated Basement	1	0	0	0	0	0	0	0	0.00130241
-CR04	1960s	Single-Family Detached	Heated Basement	1	0	0	0	0	0	0	0	0.0039657
-CR05	1960s	Single-Family Detached	Heated Basement	1	0	0	0	0	0	0	0	0.000673708
-CR06	1960s	Single-Family Detached	Heated Basement	1	0	0	0	0	0	0	0	0.000225336
-CR07	1960s	Single-Family Detached	Heated Basement	1	0	0	0	0	0	0	0	0.00265472
-CR08	1960s	Single-Family Detached	Heated Basement	1	0	0	0	0	0	0	0	0.00253797
-CR09	1960s	Single-Family Detached	Heated Basement	1	0	0	0	0	0	0	0	0.000648154
-CR10	1960s	Single-Family Detached	Heated Basement	1	0	0	0	0	0	0	0	9.16717e-05
-CR11	1960s	Single-Family Detached	Heated Basement	1	0	0	0	0	0	0	0	5.33856e-05
-CR02	1970s	Single-Family Detached	Heated Basement	1	0	0	0	0	0	0	0	0.00261841
-CR03	1970s	Single-Family Detached	Heated Basement	1	0	0	0	0	0	0	0	0.00142203
-CR04	1970s	Single-Family Detached	Heated Basement	1	0	0	0	0	0	0	0	0.00411241
-CR05	1970s	Single-Family Detached	Heated Basement	1	0	0	0	0	0	0	0	0.0013651
-CR06	1970s	Single-Family Detached	Heated Basement	1	0	0	0	0	0	0	0	0.000369064
-CR07	1970s	Single-Family Detached	Heated Basement	1	0	0	0	0	0	0	0	0.00242318
-CR08	1970s	Single-Family Detached	Heated Basement	1	0	0	0	0	0	0	0	0.00311979
-CR09	1970s	Single-Family Detached	Heated Basement	1	0	0	0	0	0	0	0	0.000871632
-CR10	1970s	Single-Family Detached	Heated Basement	1	0	0	0	0	0	0	0	0.000157008
-CR11	1970s	Single-Family Detached	Heated Basement	1	0	0	0	0	0	0	0	7.75199e-05
-CR02	1980s	Single-Family Detached	Heated Basement	1	0	0	0	0	0	0	0	0.00121822
-CR03	1980s	Single-Family Detached	Heated Basement	1	0	0	0	0	0	0	0	0.0011841
-CR04	1980s	Single-Family Detached	Heated Basement	1	0	0	0	0	0	0	0	0.00220859
-CR05	1980s	Single-Family Detached	Heated Basement	1	0	0	0	0	0	0	0	0.00085797
-CR06	1980s	Single-Family Detached	Heated Basement	1	0	0	0	0	0	0	0	0.000150866
-CR07	1980s	Single-Family Detached	Heated Basement	1	0	0	0	0	0	0	0	0.00185128
-CR08	1980s	Single-Family Detached	Heated Basement	1	0	0	0	0	0	0	0	0.00278959
-CR09	1980s	Single-Family Detached	Heated Basement	1	0	0	0	0	0	0	0	0.00105524
-CR10	1980s	Single-Family Detached	Heated Basement	1	0	0	0	0	0	0	0	0.000200405
-CR11	1980s	Single-Family Detached	Heated Basement	1	0	0	0	0	0	0	0	6.10645e-05
-CR02	1990s	Single-Family Detached	Heated Basement	1	0	0	0	0	0	0	0	0.00162062
-CR03	1990s	Single-Family Detached	Heated Basement	1	0	0	0	0	0	0	0	0.00100702
-CR04	1990s	Single-Family Detached	Heated Basement	1	0	0	0	0	0	0	0	0.00345019
-CR05	1990s	Single-Family Detached	Heated Basement	1	0	0	0	0	0	0	0	0.00126539
-CR06	1990s	Single-Family Detached	Heated Basement	1	0	0	0	0	0	0	0	0.000256171
-CR07	1990s	Single-Family Detached	Heated Basement	1	0	0	0	0	0	0	0	0.00178715
-CR08	1990s	Single-Family Detached	Heated Basement	1	0	0	0	0	0	0	0	0.00327973
-CR09	1990s	Single-Family Detached	Heated Basement	1	0	0	0	0	0	0	0	0.00131302
-CR10	1990s	Single-Family Detached	Heated Basement	1	0	0	0	0	0	0	0	0.000255025
-CR11	1990s	Single-Family Detached	Heated Basement	1	0	0	0	0	0	0	0	4.6581e-05
-CR02	2000s	Single-Family Detached	Heated Basement	1	0	0	0	0	0	0	0	0.00172997
-CR03	2000s	Single-Family Detached	Heated Basement	1	0	0	0	0	0	0	0	0.00104947
-CR04	2000s	Single-Family Detached	Heated Basement	1	0	0	0	0	0	0	0	0.00378407
-CR05	2000s	Single-Family Detached	Heated Basement	1	0	0	0	0	0	0	0	0.000799095
-CR06	2000s	Single-Family Detached	Heated Basement	1	0	0	0	0	0	0	0	0.000170156
-CR07	2000s	Single-Family Detached	Heated Basement	1	0	0	0	0	0	0	0	0.00171649
-CR08	2000s	Single-Family Detached	Heated Basement	1	0	0	0	0	0	0	0	0.00260582
-CR09	2000s	Single-Family Detached	Heated Basement	1	0	0	0	0	0	0	0	0.000908991
-CR10	2000s	Single-Family Detached	Heated Basement	1	0	0	0	0	0	0	0	9.77032e-05
-CR11	2000s	Single-Family Detached	Heated Basement	1	0	0	0	0	0	0	0	4.60362e-05
-CR02	2010s	Single-Family Detached	Heated Basement	1	0	0	0	0	0	0	0	0.000392212
-CR03	2010s	Single-Family Detached	Heated Basement	1	0	0	0	0	0	0	0	0.000193758
-CR04	2010s	Single-Family Detached	Heated Basement	1	0	0	0	0	0	0	0	0.000595307
-CR05	2010s	Single-Family Detached	Heated Basement	1	0	0	0	0	0	0	0	0.000165948
-CR06	2010s	Single-Family Detached	Heated Basement	1	0	0	0	0	0	0	0	3.73172e-05
-CR07	2010s	Single-Family Detached	Heated Basement	1	0	0	0	0	0	0	0	0.000323704
-CR08	2010s	Single-Family Detached	Heated Basement	1	0	0	0	0	0	0	0	0.000545266
-CR09	2010s	Single-Family Detached	Heated Basement	1	0	0	0	0	0	0	0	0.000173327
-CR10	2010s	Single-Family Detached	Heated Basement	1	0	0	0	0	0	0	0	1.23773e-05
-CR11	2010s	Single-Family Detached	Heated Basement	1	0	0	0	0	0	0	0	5.56355e-06
-CR02	<1940	Mobile Home	Ambient	1	0	0	0	0	0	0	0	1.86996e-05
-CR03	<1940	Mobile Home	Ambient	1	0	0	0	0	0	0	0	1.63224e-05
-CR04	<1940	Mobile Home	Ambient	1	0	0	0	0	0	0	0	4.89494e-05
-CR05	<1940	Mobile Home	Ambient	1	0	0	0	0	0	0	0	1.72979e-05
-CR06	<1940	Mobile Home	Ambient	1	0	0	0	0	0	0	0	1.49903e-05
-CR07	<1940	Mobile Home	Ambient	1	0	0	0	0	0	0	0	5.09791e-05
-CR08	<1940	Mobile Home	Ambient	1	0	0	0	0	0	0	0	4.21125e-05
-CR09	<1940	Mobile Home	Ambient	1	0	0	0	0	0	0	0	9.53758e-05
-CR10	<1940	Mobile Home	Ambient	1	0	0	0	0	0	0	0	1.48486e-05
-CR11	<1940	Mobile Home	Ambient	1	0	0	0	0	0	0	0	3.49408e-05
-CR02	1940s	Mobile Home	Ambient	1	0	0	0	0	0	0	0	5.14332e-06
-CR03	1940s	Mobile Home	Ambient	1	0	0	0	0	0	0	0	8.01208e-06
-CR04	1940s	Mobile Home	Ambient	1	0	0	0	0	0	0	0	2.30209e-05
-CR05	1940s	Mobile Home	Ambient	1	0	0	0	0	0	0	0	8.18815e-06
-CR06	1940s	Mobile Home	Ambient	1	0	0	0	0	0	0	0	8.94335e-06
-CR07	1940s	Mobile Home	Ambient	1	0	0	0	0	0	0	0	2.18353e-05
-CR08	1940s	Mobile Home	Ambient	1	0	0	0	0	0	0	0	2.58356e-05
-CR09	1940s	Mobile Home	Ambient	1	0	0	0	0	0	0	0	8.93836e-05
-CR10	1940s	Mobile Home	Ambient	1	0	0	0	0	0	0	0	1.22434e-05
-CR11	1940s	Mobile Home	Ambient	1	0	0	0	0	0	0	0	3.9332e-05
-CR02	1950s	Mobile Home	Ambient	1	0	0	0	0	0	0	0	2.12801e-05
-CR03	1950s	Mobile Home	Ambient	1	0	0	0	0	0	0	0	2.18133e-05
-CR04	1950s	Mobile Home	Ambient	1	0	0	0	0	0	0	0	6.92456e-05
-CR05	1950s	Mobile Home	Ambient	1	0	0	0	0	0	0	0	2.44378e-05
-CR06	1950s	Mobile Home	Ambient	1	0	0	0	0	0	0	0	3.0498e-05
-CR07	1950s	Mobile Home	Ambient	1	0	0	0	0	0	0	0	5.63576e-05
-CR08	1950s	Mobile Home	Ambient	1	0	0	0	0	0	0	0	6.39581e-05
-CR09	1950s	Mobile Home	Ambient	1	0	0	0	0	0	0	0	0.000282175
-CR10	1950s	Mobile Home	Ambient	1	0	0	0	0	0	0	0	5.62586e-05
-CR11	1950s	Mobile Home	Ambient	1	0	0	0	0	0	0	0	0.000140356
-CR02	1960s	Mobile Home	Ambient	1	0	0	0	0	0	0	0	9.17483e-05
-CR03	1960s	Mobile Home	Ambient	1	0	0	0	0	0	0	0	0.000104846
-CR04	1960s	Mobile Home	Ambient	1	0	0	0	0	0	0	0	0.000327226
-CR05	1960s	Mobile Home	Ambient	1	0	0	0	0	0	0	0	0.00016005
-CR06	1960s	Mobile Home	Ambient	1	0	0	0	0	0	0	0	0.000173352
-CR07	1960s	Mobile Home	Ambient	1	0	0	0	0	0	0	0	0.000233367
-CR08	1960s	Mobile Home	Ambient	1	0	0	0	0	0	0	0	0.000366784
-CR09	1960s	Mobile Home	Ambient	1	0	0	0	0	0	0	0	0.0011307
-CR10	1960s	Mobile Home	Ambient	1	0	0	0	0	0	0	0	0.000240983
-CR11	1960s	Mobile Home	Ambient	1	0	0	0	0	0	0	0	0.00046441
-CR02	1970s	Mobile Home	Ambient	1	0	0	0	0	0	0	0	0.000502669
-CR03	1970s	Mobile Home	Ambient	1	0	0	0	0	0	0	0	0.000303848
-CR04	1970s	Mobile Home	Ambient	1	0	0	0	0	0	0	0	0.00107793
-CR05	1970s	Mobile Home	Ambient	1	0	0	0	0	0	0	0	0.000704176
-CR06	1970s	Mobile Home	Ambient	1	0	0	0	0	0	0	0	0.000772123
-CR07	1970s	Mobile Home	Ambient	1	0	0	0	0	0	0	0	0.000790424
-CR08	1970s	Mobile Home	Ambient	1	0	0	0	0	0	0	0	0.00137667
-CR09	1970s	Mobile Home	Ambient	1	0	0	0	0	0	0	0	0.0043118
-CR10	1970s	Mobile Home	Ambient	1	0	0	0	0	0	0	0	0.000881739
-CR11	1970s	Mobile Home	Ambient	1	0	0	0	0	0	0	0	0.00144057
-CR02	1980s	Mobile Home	Ambient	1	0	0	0	0	0	0	0	0.00036152
-CR03	1980s	Mobile Home	Ambient	1	0	0	0	0	0	0	0	0.000340042
-CR04	1980s	Mobile Home	Ambient	1	0	0	0	0	0	0	0	0.00110734
-CR05	1980s	Mobile Home	Ambient	1	0	0	0	0	0	0	0	0.000406601
-CR06	1980s	Mobile Home	Ambient	1	0	0	0	0	0	0	0	0.000573247
-CR07	1980s	Mobile Home	Ambient	1	0	0	0	0	0	0	0	0.000785363
-CR08	1980s	Mobile Home	Ambient	1	0	0	0	0	0	0	0	0.00170613
-CR09	1980s	Mobile Home	Ambient	1	0	0	0	0	0	0	0	0.00676933
-CR10	1980s	Mobile Home	Ambient	1	0	0	0	0	0	0	0	0.000895827
-CR11	1980s	Mobile Home	Ambient	1	0	0	0	0	0	0	0	0.000738686
-CR02	1990s	Mobile Home	Ambient	1	0	0	0	0	0	0	0	0.000552808
-CR03	1990s	Mobile Home	Ambient	1	0	0	0	0	0	0	0	0.000237892
-CR04	1990s	Mobile Home	Ambient	1	0	0	0	0	0	0	0	0.00151842
-CR05	1990s	Mobile Home	Ambient	1	0	0	0	0	0	0	0	0.000471338
-CR06	1990s	Mobile Home	Ambient	1	0	0	0	0	0	0	0	0.000693485
-CR07	1990s	Mobile Home	Ambient	1	0	0	0	0	0	0	0	0.000762863
-CR08	1990s	Mobile Home	Ambient	1	0	0	0	0	0	0	0	0.00275934
-CR09	1990s	Mobile Home	Ambient	1	0	0	0	0	0	0	0	0.00955867
-CR10	1990s	Mobile Home	Ambient	1	0	0	0	0	0	0	0	0.000997598
-CR11	1990s	Mobile Home	Ambient	1	0	0	0	0	0	0	0	0.000444748
-CR02	2000s	Mobile Home	Ambient	1	0	0	0	0	0	0	0	0.00026483
-CR03	2000s	Mobile Home	Ambient	1	0	0	0	0	0	0	0	0.000168427
-CR04	2000s	Mobile Home	Ambient	1	0	0	0	0	0	0	0	0.000658234
-CR05	2000s	Mobile Home	Ambient	1	0	0	0	0	0	0	0	0.000256628
-CR06	2000s	Mobile Home	Ambient	1	0	0	0	0	0	0	0	0.000261764
-CR07	2000s	Mobile Home	Ambient	1	0	0	0	0	0	0	0	0.000429178
-CR08	2000s	Mobile Home	Ambient	1	0	0	0	0	0	0	0	0.00151222
-CR09	2000s	Mobile Home	Ambient	1	0	0	0	0	0	0	0	0.00534843
-CR10	2000s	Mobile Home	Ambient	1	0	0	0	0	0	0	0	0.000560028
-CR11	2000s	Mobile Home	Ambient	1	0	0	0	0	0	0	0	0.00048634
-CR02	2010s	Mobile Home	Ambient	1	0	0	0	0	0	0	0	5.40316e-05
-CR03	2010s	Mobile Home	Ambient	1	0	0	0	0	0	0	0	2.89683e-05
-CR04	2010s	Mobile Home	Ambient	1	0	0	0	0	0	0	0	0.000120215
-CR05	2010s	Mobile Home	Ambient	1	0	0	0	0	0	0	0	5.77413e-05
-CR06	2010s	Mobile Home	Ambient	1	0	0	0	0	0	0	0	3.74847e-05
-CR07	2010s	Mobile Home	Ambient	1	0	0	0	0	0	0	0	9.21259e-05
-CR08	2010s	Mobile Home	Ambient	1	0	0	0	0	0	0	0	0.000245783
-CR09	2010s	Mobile Home	Ambient	1	0	0	0	0	0	0	0	0.00104899
-CR10	2010s	Mobile Home	Ambient	1	0	0	0	0	0	0	0	9.29554e-05
-CR11	2010s	Mobile Home	Ambient	1	0	0	0	0	0	0	0	8.00358e-05
-=======
 CR02	<1940	Single-Family Attached	Heated Basement	1	0	0	0	0	0	0	0	7.4364e-05
 CR03	<1940	Single-Family Attached	Heated Basement	1	0	0	0	0	0	0	0	6.75418e-05
 CR04	<1940	Single-Family Attached	Heated Basement	1	0	0	0	0	0	0	0	0.000186225
@@ -2437,7 +1439,6 @@
 CR09	2010s	Mobile Home	Ambient	1	0	0	0	0	0	0	0	0.000579583
 CR10	2010s	Mobile Home	Ambient	1	0	0	0	0	0	0	0	7.47877e-05
 CR11	2010s	Mobile Home	Ambient	1	0	0	0	0	0	0	0	0.000206988
->>>>>>> e1387e3e
 CR02	<1940	Multi-Family with 2 - 4 Units	Ambient	1	0	0	0	0	0	0	0	0
 CR03	<1940	Multi-Family with 2 - 4 Units	Ambient	1	0	0	0	0	0	0	0	0
 CR04	<1940	Multi-Family with 2 - 4 Units	Ambient	1	0	0	0	0	0	0	0	0
@@ -2708,98 +1709,6 @@
 CR09	2010s	Single-Family Attached	Ambient	1	0	0	0	0	0	0	0	0
 CR10	2010s	Single-Family Attached	Ambient	1	0	0	0	0	0	0	0	0
 CR11	2010s	Single-Family Attached	Ambient	1	0	0	0	0	0	0	0	0
-<<<<<<< HEAD
-CR02	<1940	Single-Family Detached	Ambient	1	0	0	0	0	0	0	0	3.69236e-05
-CR03	<1940	Single-Family Detached	Ambient	1	0	0	0	0	0	0	0	4.42797e-05
-CR04	<1940	Single-Family Detached	Ambient	1	0	0	0	0	0	0	0	0.000162926
-CR05	<1940	Single-Family Detached	Ambient	1	0	0	0	0	0	0	0	0.000168038
-CR06	<1940	Single-Family Detached	Ambient	1	0	0	0	0	0	0	0	6.7728e-05
-CR07	<1940	Single-Family Detached	Ambient	1	0	0	0	0	0	0	0	0.000162792
-CR08	<1940	Single-Family Detached	Ambient	1	0	0	0	0	0	0	0	0.000172406
-CR09	<1940	Single-Family Detached	Ambient	1	0	0	0	0	0	0	0	0.000723744
-CR10	<1940	Single-Family Detached	Ambient	1	0	0	0	0	0	0	0	3.44625e-05
-CR11	<1940	Single-Family Detached	Ambient	1	0	0	0	0	0	0	0	0.0002584
-CR02	1940s	Single-Family Detached	Ambient	1	0	0	0	0	0	0	0	7.71247e-06
-CR03	1940s	Single-Family Detached	Ambient	1	0	0	0	0	0	0	0	3.44774e-05
-CR04	1940s	Single-Family Detached	Ambient	1	0	0	0	0	0	0	0	0.000162495
-CR05	1940s	Single-Family Detached	Ambient	1	0	0	0	0	0	0	0	5.77734e-07
-CR06	1940s	Single-Family Detached	Ambient	1	0	0	0	0	0	0	0	0
-CR07	1940s	Single-Family Detached	Ambient	1	0	0	0	0	0	0	0	0.000114941
-CR08	1940s	Single-Family Detached	Ambient	1	0	0	0	0	0	0	0	0.000142669
-CR09	1940s	Single-Family Detached	Ambient	1	0	0	0	0	0	0	0	0.00100324
-CR10	1940s	Single-Family Detached	Ambient	1	0	0	0	0	0	0	0	9.64689e-06
-CR11	1940s	Single-Family Detached	Ambient	1	0	0	0	0	0	0	0	0.000160807
-CR02	1950s	Single-Family Detached	Ambient	1	0	0	0	0	0	0	0	1.64055e-05
-CR03	1950s	Single-Family Detached	Ambient	1	0	0	0	0	0	0	0	8.54578e-05
-CR04	1950s	Single-Family Detached	Ambient	1	0	0	0	0	0	0	0	0.000361623
-CR05	1950s	Single-Family Detached	Ambient	1	0	0	0	0	0	0	0	6.20851e-07
-CR06	1950s	Single-Family Detached	Ambient	1	0	0	0	0	0	0	0	0
-CR07	1950s	Single-Family Detached	Ambient	1	0	0	0	0	0	0	0	0.000280052
-CR08	1950s	Single-Family Detached	Ambient	1	0	0	0	0	0	0	0	0.000299956
-CR09	1950s	Single-Family Detached	Ambient	1	0	0	0	0	0	0	0	0.00269423
-CR10	1950s	Single-Family Detached	Ambient	1	0	0	0	0	0	0	0	2.57804e-05
-CR11	1950s	Single-Family Detached	Ambient	1	0	0	0	0	0	0	0	0.000385794
-CR02	1960s	Single-Family Detached	Ambient	1	0	0	0	0	0	0	0	6.18456e-05
-CR03	1960s	Single-Family Detached	Ambient	1	0	0	0	0	0	0	0	7.2176e-05
-CR04	1960s	Single-Family Detached	Ambient	1	0	0	0	0	0	0	0	0.000275531
-CR05	1960s	Single-Family Detached	Ambient	1	0	0	0	0	0	0	0	4.12869e-05
-CR06	1960s	Single-Family Detached	Ambient	1	0	0	0	0	0	0	0	0.000196069
-CR07	1960s	Single-Family Detached	Ambient	1	0	0	0	0	0	0	0	0.000249543
-CR08	1960s	Single-Family Detached	Ambient	1	0	0	0	0	0	0	0	0.000399072
-CR09	1960s	Single-Family Detached	Ambient	1	0	0	0	0	0	0	0	0.00140664
-CR10	1960s	Single-Family Detached	Ambient	1	0	0	0	0	0	0	0	2.6554e-05
-CR11	1960s	Single-Family Detached	Ambient	1	0	0	0	0	0	0	0	0.000181219
-CR02	1970s	Single-Family Detached	Ambient	1	0	0	0	0	0	0	0	8.66387e-05
-CR03	1970s	Single-Family Detached	Ambient	1	0	0	0	0	0	0	0	7.03244e-05
-CR04	1970s	Single-Family Detached	Ambient	1	0	0	0	0	0	0	0	0.000280807
-CR05	1970s	Single-Family Detached	Ambient	1	0	0	0	0	0	0	0	8.39708e-05
-CR06	1970s	Single-Family Detached	Ambient	1	0	0	0	0	0	0	0	0.000299108
-CR07	1970s	Single-Family Detached	Ambient	1	0	0	0	0	0	0	0	0.000211945
-CR08	1970s	Single-Family Detached	Ambient	1	0	0	0	0	0	0	0	0.000487335
-CR09	1970s	Single-Family Detached	Ambient	1	0	0	0	0	0	0	0	0.00193883
-CR10	1970s	Single-Family Detached	Ambient	1	0	0	0	0	0	0	0	4.16313e-05
-CR11	1970s	Single-Family Detached	Ambient	1	0	0	0	0	0	0	0	0.00019631
-CR02	1980s	Single-Family Detached	Ambient	1	0	0	0	0	0	0	0	0.000155137
-CR03	1980s	Single-Family Detached	Ambient	1	0	0	0	0	0	0	0	9.65882e-05
-CR04	1980s	Single-Family Detached	Ambient	1	0	0	0	0	0	0	0	0.000162613
-CR05	1980s	Single-Family Detached	Ambient	1	0	0	0	0	0	0	0	0.000183314
-CR06	1980s	Single-Family Detached	Ambient	1	0	0	0	0	0	0	0	7.68023e-05
-CR07	1980s	Single-Family Detached	Ambient	1	0	0	0	0	0	0	0	0.000142671
-CR08	1980s	Single-Family Detached	Ambient	1	0	0	0	0	0	0	0	0.000247804
-CR09	1980s	Single-Family Detached	Ambient	1	0	0	0	0	0	0	0	0.00210428
-CR10	1980s	Single-Family Detached	Ambient	1	0	0	0	0	0	0	0	0.00017356
-CR11	1980s	Single-Family Detached	Ambient	1	0	0	0	0	0	0	0	0.00044555
-CR02	1990s	Single-Family Detached	Ambient	1	0	0	0	0	0	0	0	0.000200741
-CR03	1990s	Single-Family Detached	Ambient	1	0	0	0	0	0	0	0	8.20525e-05
-CR04	1990s	Single-Family Detached	Ambient	1	0	0	0	0	0	0	0	0.000251449
-CR05	1990s	Single-Family Detached	Ambient	1	0	0	0	0	0	0	0	0.000279809
-CR06	1990s	Single-Family Detached	Ambient	1	0	0	0	0	0	0	0	0.000122753
-CR07	1990s	Single-Family Detached	Ambient	1	0	0	0	0	0	0	0	0.000137035
-CR08	1990s	Single-Family Detached	Ambient	1	0	0	0	0	0	0	0	0.00029374
-CR09	1990s	Single-Family Detached	Ambient	1	0	0	0	0	0	0	0	0.00222897
-CR10	1990s	Single-Family Detached	Ambient	1	0	0	0	0	0	0	0	0.000259187
-CR11	1990s	Single-Family Detached	Ambient	1	0	0	0	0	0	0	0	0.000378602
-CR02	2000s	Single-Family Detached	Ambient	1	0	0	0	0	0	0	0	3.63256e-05
-CR03	2000s	Single-Family Detached	Ambient	1	0	0	0	0	0	0	0	2.14626e-05
-CR04	2000s	Single-Family Detached	Ambient	1	0	0	0	0	0	0	0	7.72233e-05
-CR05	2000s	Single-Family Detached	Ambient	1	0	0	0	0	0	0	0	0.000203263
-CR06	2000s	Single-Family Detached	Ambient	1	0	0	0	0	0	0	0	0.000272717
-CR07	2000s	Single-Family Detached	Ambient	1	0	0	0	0	0	0	0	4.83723e-05
-CR08	2000s	Single-Family Detached	Ambient	1	0	0	0	0	0	0	0	0.000165978
-CR09	2000s	Single-Family Detached	Ambient	1	0	0	0	0	0	0	0	0.00217289
-CR10	2000s	Single-Family Detached	Ambient	1	0	0	0	0	0	0	0	0.000172471
-CR11	2000s	Single-Family Detached	Ambient	1	0	0	0	0	0	0	0	0.00039058
-CR02	2010s	Single-Family Detached	Ambient	1	0	0	0	0	0	0	0	7.90349e-06
-CR03	2010s	Single-Family Detached	Ambient	1	0	0	0	0	0	0	0	3.92267e-06
-CR04	2010s	Single-Family Detached	Ambient	1	0	0	0	0	0	0	0	1.26531e-05
-CR05	2010s	Single-Family Detached	Ambient	1	0	0	0	0	0	0	0	4.31258e-05
-CR06	2010s	Single-Family Detached	Ambient	1	0	0	0	0	0	0	0	6.26779e-05
-CR07	2010s	Single-Family Detached	Ambient	1	0	0	0	0	0	0	0	8.83494e-06
-CR08	2010s	Single-Family Detached	Ambient	1	0	0	0	0	0	0	0	3.23422e-05
-CR09	2010s	Single-Family Detached	Ambient	1	0	0	0	0	0	0	0	0.000499831
-CR10	2010s	Single-Family Detached	Ambient	1	0	0	0	0	0	0	0	2.37893e-05
-CR11	2010s	Single-Family Detached	Ambient	1	0	0	0	0	0	0	0	5.09644e-05
-=======
 CR02	<1940	Single-Family Detached	Ambient	1	0	0	0	0	0	0	0	0.000186313
 CR03	<1940	Single-Family Detached	Ambient	1	0	0	0	0	0	0	0	0.000169221
 CR04	<1940	Single-Family Detached	Ambient	1	0	0	0	0	0	0	0	0.000466572
@@ -2890,7 +1799,6 @@
 CR09	2010s	Single-Family Detached	Ambient	1	0	0	0	0	0	0	0	0.000264981
 CR10	2010s	Single-Family Detached	Ambient	1	0	0	0	0	0	0	0	3.41925e-05
 CR11	2010s	Single-Family Detached	Ambient	1	0	0	0	0	0	0	0	9.46337e-05
->>>>>>> e1387e3e
 CR02	<1940	Mobile Home	Slab	0	1	0	0	0	0	0	0	0
 CR03	<1940	Mobile Home	Slab	0	1	0	0	0	0	0	0	0
 CR04	<1940	Mobile Home	Slab	0	1	0	0	0	0	0	0	0
@@ -2981,368 +1889,6 @@
 CR09	2010s	Mobile Home	Slab	0	0.67	0.02	0.18	0	0.06	0.08	0	0
 CR10	2010s	Mobile Home	Slab	0	0.69	0.1	0.07	0	0.06	0.07	0	0
 CR11	2010s	Mobile Home	Slab	0	0.74	0.13	0.01	0	0.11	0.01	0	0
-<<<<<<< HEAD
-CR02	<1940	Multi-Family with 2 - 4 Units	Slab	0	1	0	0	0	0	0	0	0.000116327
-CR03	<1940	Multi-Family with 2 - 4 Units	Slab	0	1	0	0	0	0	0	0	0.000433132
-CR04	<1940	Multi-Family with 2 - 4 Units	Slab	0	1	0	0	0	0	0	0	0.000351043
-CR05	<1940	Multi-Family with 2 - 4 Units	Slab	0	1	0	0	0	0	0	0	4.02949e-05
-CR06	<1940	Multi-Family with 2 - 4 Units	Slab	0	1	0	0	0	0	0	0	4.32706e-05
-CR07	<1940	Multi-Family with 2 - 4 Units	Slab	0	1	0	0	0	0	0	0	0.000863755
-CR08	<1940	Multi-Family with 2 - 4 Units	Slab	0	1	0	0	0	0	0	0	0.000156471
-CR09	<1940	Multi-Family with 2 - 4 Units	Slab	0	1	0	0	0	0	0	0	0.000195775
-CR10	<1940	Multi-Family with 2 - 4 Units	Slab	0	1	0	0	0	0	0	0	2.31069e-05
-CR11	<1940	Multi-Family with 2 - 4 Units	Slab	0	1	0	0	0	0	0	0	0.000246605
-CR02	1940s	Multi-Family with 2 - 4 Units	Slab	0	1	0	0	0	0	0	0	4.8688e-05
-CR03	1940s	Multi-Family with 2 - 4 Units	Slab	0	1	0	0	0	0	0	0	0.000161054
-CR04	1940s	Multi-Family with 2 - 4 Units	Slab	0	1	0	0	0	0	0	0	0.000220739
-CR05	1940s	Multi-Family with 2 - 4 Units	Slab	0	1	0	0	0	0	0	0	3.10144e-05
-CR06	1940s	Multi-Family with 2 - 4 Units	Slab	0	1	0	0	0	0	0	0	4.49966e-05
-CR07	1940s	Multi-Family with 2 - 4 Units	Slab	0	1	0	0	0	0	0	0	0.000481535
-CR08	1940s	Multi-Family with 2 - 4 Units	Slab	0	1	0	0	0	0	0	0	0.000112196
-CR09	1940s	Multi-Family with 2 - 4 Units	Slab	0	1	0	0	0	0	0	0	0.000268182
-CR10	1940s	Multi-Family with 2 - 4 Units	Slab	0	1	0	0	0	0	0	0	2.78856e-05
-CR11	1940s	Multi-Family with 2 - 4 Units	Slab	0	1	0	0	0	0	0	0	0.00025883
-CR02	1950s	Multi-Family with 2 - 4 Units	Slab	0	1	0	0	0	0	0	0	7.54532e-05
-CR03	1950s	Multi-Family with 2 - 4 Units	Slab	0	1	0	0	0	0	0	0	0.000183082
-CR04	1950s	Multi-Family with 2 - 4 Units	Slab	0	1	0	0	0	0	0	0	0.000284428
-CR05	1950s	Multi-Family with 2 - 4 Units	Slab	0	1	0	0	0	0	0	0	6.56224e-05
-CR06	1950s	Multi-Family with 2 - 4 Units	Slab	0	1	0	0	0	0	0	0	6.28547e-05
-CR07	1950s	Multi-Family with 2 - 4 Units	Slab	0	1	0	0	0	0	0	0	0.000638165
-CR08	1950s	Multi-Family with 2 - 4 Units	Slab	0	1	0	0	0	0	0	0	0.000181347
-CR09	1950s	Multi-Family with 2 - 4 Units	Slab	0	1	0	0	0	0	0	0	0.000509713
-CR10	1950s	Multi-Family with 2 - 4 Units	Slab	0	1	0	0	0	0	0	0	9.21948e-05
-CR11	1950s	Multi-Family with 2 - 4 Units	Slab	0	1	0	0	0	0	0	0	0.000448946
-CR02	1960s	Multi-Family with 2 - 4 Units	Slab	0	1	0	0	0	0	0	0	0.000137125
-CR03	1960s	Multi-Family with 2 - 4 Units	Slab	0	1	0	0	0	0	0	0	0.00022246
-CR04	1960s	Multi-Family with 2 - 4 Units	Slab	0	1	0	0	0	0	0	0	0.000420726
-CR05	1960s	Multi-Family with 2 - 4 Units	Slab	0	1	0	0	0	0	0	0	8.5648e-05
-CR06	1960s	Multi-Family with 2 - 4 Units	Slab	0	1	0	0	0	0	0	0	8.571e-05
-CR07	1960s	Multi-Family with 2 - 4 Units	Slab	0	1	0	0	0	0	0	0	0.000750214
-CR08	1960s	Multi-Family with 2 - 4 Units	Slab	0	1	0	0	0	0	0	0	0.000304166
-CR09	1960s	Multi-Family with 2 - 4 Units	Slab	0	1	0	0	0	0	0	0	0.0011544
-CR10	1960s	Multi-Family with 2 - 4 Units	Slab	0	1	0	0	0	0	0	0	0.000165442
-CR11	1960s	Multi-Family with 2 - 4 Units	Slab	0	1	0	0	0	0	0	0	0.00079201
-CR02	1970s	Multi-Family with 2 - 4 Units	Slab	0	1	0	0	0	0	0	0	0.000199421
-CR03	1970s	Multi-Family with 2 - 4 Units	Slab	0	1	0	0	0	0	0	0	0.0002697
-CR04	1970s	Multi-Family with 2 - 4 Units	Slab	0	1	0	0	0	0	0	0	0.000558137
-CR05	1970s	Multi-Family with 2 - 4 Units	Slab	0	1	0	0	0	0	0	0	0.00021755
-CR06	1970s	Multi-Family with 2 - 4 Units	Slab	0	1	0	0	0	0	0	0	0.000193545
-CR07	1970s	Multi-Family with 2 - 4 Units	Slab	0	1	0	0	0	0	0	0	0.000623891
-CR08	1970s	Multi-Family with 2 - 4 Units	Slab	0	1	0	0	0	0	0	0	0.000488839
-CR09	1970s	Multi-Family with 2 - 4 Units	Slab	0	1	0	0	0	0	0	0	0.00231614
-CR10	1970s	Multi-Family with 2 - 4 Units	Slab	0	1	0	0	0	0	0	0	0.000309122
-CR11	1970s	Multi-Family with 2 - 4 Units	Slab	0	1	0	0	0	0	0	0	0.00116451
-CR02	1980s	Multi-Family with 2 - 4 Units	Slab	0	0.84	0.07	0.09	0	0	0	0	0.000118554
-CR03	1980s	Multi-Family with 2 - 4 Units	Slab	0	1	0	0	0	0	0	0	0.00021859
-CR04	1980s	Multi-Family with 2 - 4 Units	Slab	0	0.26	0.14	0.6	0	0	0	0	0.000342973
-CR05	1980s	Multi-Family with 2 - 4 Units	Slab	0	0.83	0.11	0.06	0	0	0	0	0.000157489
-CR06	1980s	Multi-Family with 2 - 4 Units	Slab	0	1	0	0	0	0	0	0	0.000103837
-CR07	1980s	Multi-Family with 2 - 4 Units	Slab	0	0.45	0.46	0.1	0	0	0	0	0.000423271
-CR08	1980s	Multi-Family with 2 - 4 Units	Slab	0	0.91	0.09	0	0	0	0	0	0.000439264
-CR09	1980s	Multi-Family with 2 - 4 Units	Slab	0	0.86	0.14	0	0	0	0	0	0.00257125
-CR10	1980s	Multi-Family with 2 - 4 Units	Slab	0	0.84	0.16	0	0	0	0	0	0.000381133
-CR11	1980s	Multi-Family with 2 - 4 Units	Slab	0	1	0	0	0	0	0	0	0.00104549
-CR02	1990s	Multi-Family with 2 - 4 Units	Slab	0	0.03	0.39	0.18	0	0.05	0.35	0	0.000119933
-CR03	1990s	Multi-Family with 2 - 4 Units	Slab	0	0.07	0.34	0.32	0	0.02	0.25	0	0.000107276
-CR04	1990s	Multi-Family with 2 - 4 Units	Slab	0	0.02	0.17	0.23	0	0.22	0.36	0	0.000306599
-CR05	1990s	Multi-Family with 2 - 4 Units	Slab	0	0.03	0.39	0.01	0	0	0.57	0	0.000136566
-CR06	1990s	Multi-Family with 2 - 4 Units	Slab	0	0.01	0	0.28	0	0	0.71	0	0.000110146
-CR07	1990s	Multi-Family with 2 - 4 Units	Slab	0	0.01	0.12	0.08	0	0.65	0.14	0	0.000339501
-CR08	1990s	Multi-Family with 2 - 4 Units	Slab	0	0.03	0.05	0.31	0	0.46	0.15	0	0.000372438
-CR09	1990s	Multi-Family with 2 - 4 Units	Slab	0	0.63	0.14	0.12	0	0.06	0.05	0	0.00175524
-CR10	1990s	Multi-Family with 2 - 4 Units	Slab	0	0.87	0.01	0.01	0	0.08	0.03	0	0.000328728
-CR11	1990s	Multi-Family with 2 - 4 Units	Slab	0	0.54	0.31	0.03	0	0.05	0.07	0	0.000564262
-CR02	2000s	Multi-Family with 2 - 4 Units	Slab	0	0.01	0.05	0.04	0	0.19	0.72	0	9.38562e-05
-CR03	2000s	Multi-Family with 2 - 4 Units	Slab	0	0.05	0	0.5	0	0	0.45	0	0.000142439
-CR04	2000s	Multi-Family with 2 - 4 Units	Slab	0	0.01	0.04	0.14	0	0.2	0.62	0	0.000370258
-CR05	2000s	Multi-Family with 2 - 4 Units	Slab	0	0.01	0.02	0.14	0	0	0.83	0	0.00013084
-CR06	2000s	Multi-Family with 2 - 4 Units	Slab	0	0.01	0	0.29	0	0	0.7	0	8.84634e-05
-CR07	2000s	Multi-Family with 2 - 4 Units	Slab	0	0.01	0.51	0.03	0	0.03	0.42	0	0.000489107
-CR08	2000s	Multi-Family with 2 - 4 Units	Slab	0	0.11	0.27	0.03	0	0.38	0.21	0	0.00036648
-CR09	2000s	Multi-Family with 2 - 4 Units	Slab	0	0.67	0.02	0.18	0	0.06	0.08	0	0.00171991
-CR10	2000s	Multi-Family with 2 - 4 Units	Slab	0	0.69	0.1	0.07	0	0.06	0.07	0	0.000268751
-CR11	2000s	Multi-Family with 2 - 4 Units	Slab	0	0.74	0.13	0.01	0	0.11	0.01	0	0.000428693
-CR02	2010s	Multi-Family with 2 - 4 Units	Slab	0	0.01	0.05	0.04	0	0.19	0.72	0	2.46006e-05
-CR03	2010s	Multi-Family with 2 - 4 Units	Slab	0	0.05	0	0.5	0	0	0.45	0	4.03176e-05
-CR04	2010s	Multi-Family with 2 - 4 Units	Slab	0	0.01	0.04	0.14	0	0.2	0.62	0	8.48188e-05
-CR05	2010s	Multi-Family with 2 - 4 Units	Slab	0	0.01	0.02	0.14	0	0	0.83	0	3.3963e-05
-CR06	2010s	Multi-Family with 2 - 4 Units	Slab	0	0.01	0	0.29	0	0	0.7	0	2.05522e-05
-CR07	2010s	Multi-Family with 2 - 4 Units	Slab	0	0.01	0.51	0.03	0	0.03	0.42	0	0.000102762
-CR08	2010s	Multi-Family with 2 - 4 Units	Slab	0	0.11	0.27	0.03	0	0.38	0.21	0	0.000125986
-CR09	2010s	Multi-Family with 2 - 4 Units	Slab	0	0.67	0.02	0.18	0	0.06	0.08	0	0.000491952
-CR10	2010s	Multi-Family with 2 - 4 Units	Slab	0	0.69	0.1	0.07	0	0.06	0.07	0	4.28594e-05
-CR11	2010s	Multi-Family with 2 - 4 Units	Slab	0	0.74	0.13	0.01	0	0.11	0.01	0	0.000107112
-CR02	<1940	Multi-Family with 5+ Units	Slab	0	1	0	0	0	0	0	0	7.3481e-05
-CR03	<1940	Multi-Family with 5+ Units	Slab	0	1	0	0	0	0	0	0	0.000192454
-CR04	<1940	Multi-Family with 5+ Units	Slab	0	1	0	0	0	0	0	0	0.000244132
-CR05	<1940	Multi-Family with 5+ Units	Slab	0	1	0	0	0	0	0	0	5.15144e-05
-CR06	<1940	Multi-Family with 5+ Units	Slab	0	1	0	0	0	0	0	0	9.82135e-05
-CR07	<1940	Multi-Family with 5+ Units	Slab	0	1	0	0	0	0	0	0	0.00111661
-CR08	<1940	Multi-Family with 5+ Units	Slab	0	1	0	0	0	0	0	0	0.000182505
-CR09	<1940	Multi-Family with 5+ Units	Slab	0	1	0	0	0	0	0	0	0.000203989
-CR10	<1940	Multi-Family with 5+ Units	Slab	0	1	0	0	0	0	0	0	3.10521e-05
-CR11	<1940	Multi-Family with 5+ Units	Slab	0	1	0	0	0	0	0	0	0.000401478
-CR02	1940s	Multi-Family with 5+ Units	Slab	0	1	0	0	0	0	0	0	3.81768e-05
-CR03	1940s	Multi-Family with 5+ Units	Slab	0	1	0	0	0	0	0	0	9.96013e-05
-CR04	1940s	Multi-Family with 5+ Units	Slab	0	1	0	0	0	0	0	0	0.000203971
-CR05	1940s	Multi-Family with 5+ Units	Slab	0	1	0	0	0	0	0	0	3.40374e-05
-CR06	1940s	Multi-Family with 5+ Units	Slab	0	1	0	0	0	0	0	0	5.39347e-05
-CR07	1940s	Multi-Family with 5+ Units	Slab	0	1	0	0	0	0	0	0	0.000667144
-CR08	1940s	Multi-Family with 5+ Units	Slab	0	1	0	0	0	0	0	0	0.000167221
-CR09	1940s	Multi-Family with 5+ Units	Slab	0	1	0	0	0	0	0	0	0.000301792
-CR10	1940s	Multi-Family with 5+ Units	Slab	0	1	0	0	0	0	0	0	3.69656e-05
-CR11	1940s	Multi-Family with 5+ Units	Slab	0	1	0	0	0	0	0	0	0.000402314
-CR02	1950s	Multi-Family with 5+ Units	Slab	0	1	0	0	0	0	0	0	9.21801e-05
-CR03	1950s	Multi-Family with 5+ Units	Slab	0	1	0	0	0	0	0	0	0.000151765
-CR04	1950s	Multi-Family with 5+ Units	Slab	0	1	0	0	0	0	0	0	0.000401731
-CR05	1950s	Multi-Family with 5+ Units	Slab	0	1	0	0	0	0	0	0	8.18102e-05
-CR06	1950s	Multi-Family with 5+ Units	Slab	0	1	0	0	0	0	0	0	0.000108158
-CR07	1950s	Multi-Family with 5+ Units	Slab	0	1	0	0	0	0	0	0	0.000989305
-CR08	1950s	Multi-Family with 5+ Units	Slab	0	1	0	0	0	0	0	0	0.000312113
-CR09	1950s	Multi-Family with 5+ Units	Slab	0	1	0	0	0	0	0	0	0.000704434
-CR10	1950s	Multi-Family with 5+ Units	Slab	0	1	0	0	0	0	0	0	0.000134287
-CR11	1950s	Multi-Family with 5+ Units	Slab	0	1	0	0	0	0	0	0	0.000935556
-CR02	1960s	Multi-Family with 5+ Units	Slab	0	1	0	0	0	0	0	0	0.000334916
-CR03	1960s	Multi-Family with 5+ Units	Slab	0	1	0	0	0	0	0	0	0.000347822
-CR04	1960s	Multi-Family with 5+ Units	Slab	0	1	0	0	0	0	0	0	0.00103646
-CR05	1960s	Multi-Family with 5+ Units	Slab	0	1	0	0	0	0	0	0	0.000205959
-CR06	1960s	Multi-Family with 5+ Units	Slab	0	1	0	0	0	0	0	0	0.000217486
-CR07	1960s	Multi-Family with 5+ Units	Slab	0	1	0	0	0	0	0	0	0.00163771
-CR08	1960s	Multi-Family with 5+ Units	Slab	0	1	0	0	0	0	0	0	0.000835135
-CR09	1960s	Multi-Family with 5+ Units	Slab	0	1	0	0	0	0	0	0	0.00274575
-CR10	1960s	Multi-Family with 5+ Units	Slab	0	1	0	0	0	0	0	0	0.000355154
-CR11	1960s	Multi-Family with 5+ Units	Slab	0	1	0	0	0	0	0	0	0.00232827
-CR02	1970s	Multi-Family with 5+ Units	Slab	0	1	0	0	0	0	0	0	0.000678305
-CR03	1970s	Multi-Family with 5+ Units	Slab	0	1	0	0	0	0	0	0	0.000592787
-CR04	1970s	Multi-Family with 5+ Units	Slab	0	1	0	0	0	0	0	0	0.00173759
-CR05	1970s	Multi-Family with 5+ Units	Slab	0	1	0	0	0	0	0	0	0.00050382
-CR06	1970s	Multi-Family with 5+ Units	Slab	0	1	0	0	0	0	0	0	0.000418902
-CR07	1970s	Multi-Family with 5+ Units	Slab	0	1	0	0	0	0	0	0	0.00151795
-CR08	1970s	Multi-Family with 5+ Units	Slab	0	1	0	0	0	0	0	0	0.00134962
-CR09	1970s	Multi-Family with 5+ Units	Slab	0	1	0	0	0	0	0	0	0.0066705
-CR10	1970s	Multi-Family with 5+ Units	Slab	0	1	0	0	0	0	0	0	0.0008546
-CR11	1970s	Multi-Family with 5+ Units	Slab	0	1	0	0	0	0	0	0	0.00348756
-CR02	1980s	Multi-Family with 5+ Units	Slab	0	0.84	0.07	0.09	0	0	0	0	0.000474602
-CR03	1980s	Multi-Family with 5+ Units	Slab	0	1	0	0	0	0	0	0	0.000442719
-CR04	1980s	Multi-Family with 5+ Units	Slab	0	0.26	0.14	0.6	0	0	0	0	0.000980462
-CR05	1980s	Multi-Family with 5+ Units	Slab	0	0.83	0.11	0.06	0	0	0	0	0.000428291
-CR06	1980s	Multi-Family with 5+ Units	Slab	0	1	0	0	0	0	0	0	0.00028762
-CR07	1980s	Multi-Family with 5+ Units	Slab	0	0.45	0.46	0.1	0	0	0	0	0.00102099
-CR08	1980s	Multi-Family with 5+ Units	Slab	0	0.91	0.09	0	0	0	0	0	0.0012704
-CR09	1980s	Multi-Family with 5+ Units	Slab	0	0.86	0.14	0	0	0	0	0	0.00760218
-CR10	1980s	Multi-Family with 5+ Units	Slab	0	0.84	0.16	0	0	0	0	0	0.00114191
-CR11	1980s	Multi-Family with 5+ Units	Slab	0	1	0	0	0	0	0	0	0.00337067
-CR02	1990s	Multi-Family with 5+ Units	Slab	0	0.03	0.39	0.18	0	0.05	0.35	0	0.000481654
-CR03	1990s	Multi-Family with 5+ Units	Slab	0	0.07	0.34	0.32	0	0.02	0.25	0	0.000231349
-CR04	1990s	Multi-Family with 5+ Units	Slab	0	0.02	0.17	0.23	0	0.22	0.36	0	0.000934847
-CR05	1990s	Multi-Family with 5+ Units	Slab	0	0.03	0.39	0.01	0	0	0.57	0	0.00040534
-CR06	1990s	Multi-Family with 5+ Units	Slab	0	0.01	0	0.28	0	0	0.71	0	0.000355812
-CR07	1990s	Multi-Family with 5+ Units	Slab	0	0.01	0.12	0.08	0	0.65	0.14	0	0.000755402
-CR08	1990s	Multi-Family with 5+ Units	Slab	0	0.03	0.05	0.31	0	0.46	0.15	0	0.00122541
-CR09	1990s	Multi-Family with 5+ Units	Slab	0	0.63	0.14	0.12	0	0.06	0.05	0	0.00637599
-CR10	1990s	Multi-Family with 5+ Units	Slab	0	0.87	0.01	0.01	0	0.08	0.03	0	0.00118648
-CR11	1990s	Multi-Family with 5+ Units	Slab	0	0.54	0.31	0.03	0	0.05	0.07	0	0.00211224
-CR02	2000s	Multi-Family with 5+ Units	Slab	0	0.01	0.05	0.04	0	0.19	0.72	0	0.000456343
-CR03	2000s	Multi-Family with 5+ Units	Slab	0	0.05	0	0.5	0	0	0.45	0	0.000412121
-CR04	2000s	Multi-Family with 5+ Units	Slab	0	0.01	0.04	0.14	0	0.2	0.62	0	0.0013078
-CR05	2000s	Multi-Family with 5+ Units	Slab	0	0.01	0.02	0.14	0	0	0.83	0	0.00049389
-CR06	2000s	Multi-Family with 5+ Units	Slab	0	0.01	0	0.29	0	0	0.7	0	0.000332712
-CR07	2000s	Multi-Family with 5+ Units	Slab	0	0.01	0.51	0.03	0	0.03	0.42	0	0.00125956
-CR08	2000s	Multi-Family with 5+ Units	Slab	0	0.11	0.27	0.03	0	0.38	0.21	0	0.00146322
-CR09	2000s	Multi-Family with 5+ Units	Slab	0	0.67	0.02	0.18	0	0.06	0.08	0	0.00733445
-CR10	2000s	Multi-Family with 5+ Units	Slab	0	0.69	0.1	0.07	0	0.06	0.07	0	0.00093614
-CR11	2000s	Multi-Family with 5+ Units	Slab	0	0.74	0.13	0.01	0	0.11	0.01	0	0.00226532
-CR02	2010s	Multi-Family with 5+ Units	Slab	0	0.01	0.05	0.04	0	0.19	0.72	0	0.000218131
-CR03	2010s	Multi-Family with 5+ Units	Slab	0	0.05	0	0.5	0	0	0.45	0	0.000153747
-CR04	2010s	Multi-Family with 5+ Units	Slab	0	0.01	0.04	0.14	0	0.2	0.62	0	0.000375121
-CR05	2010s	Multi-Family with 5+ Units	Slab	0	0.01	0.02	0.14	0	0	0.83	0	0.000213121
-CR06	2010s	Multi-Family with 5+ Units	Slab	0	0.01	0	0.29	0	0	0.7	0	0.000133246
-CR07	2010s	Multi-Family with 5+ Units	Slab	0	0.01	0.51	0.03	0	0.03	0.42	0	0.000470937
-CR08	2010s	Multi-Family with 5+ Units	Slab	0	0.11	0.27	0.03	0	0.38	0.21	0	0.000591077
-CR09	2010s	Multi-Family with 5+ Units	Slab	0	0.67	0.02	0.18	0	0.06	0.08	0	0.00255299
-CR10	2010s	Multi-Family with 5+ Units	Slab	0	0.69	0.1	0.07	0	0.06	0.07	0	0.000241794
-CR11	2010s	Multi-Family with 5+ Units	Slab	0	0.74	0.13	0.01	0	0.11	0.01	0	0.000695885
-CR02	<1940	Single-Family Attached	Slab	0	1	0	0	0	0	0	0	1.14291e-05
-CR03	<1940	Single-Family Attached	Slab	0	1	0	0	0	0	0	0	3.0052e-05
-CR04	<1940	Single-Family Attached	Slab	0	1	0	0	0	0	0	0	4.26465e-05
-CR05	<1940	Single-Family Attached	Slab	0	1	0	0	0	0	0	0	1.41321e-05
-CR06	<1940	Single-Family Attached	Slab	0	1	0	0	0	0	0	0	1.08449e-05
-CR07	<1940	Single-Family Attached	Slab	0	1	0	0	0	0	0	0	0.000415781
-CR08	<1940	Single-Family Attached	Slab	0	1	0	0	0	0	0	0	0.000146228
-CR09	<1940	Single-Family Attached	Slab	0	1	0	0	0	0	0	0	6.55526e-05
-CR10	<1940	Single-Family Attached	Slab	0	1	0	0	0	0	0	0	1.233e-05
-CR11	<1940	Single-Family Attached	Slab	0	1	0	0	0	0	0	0	0.000138169
-CR02	1940s	Single-Family Attached	Slab	0	1	0	0	0	0	0	0	5.9151e-06
-CR03	1940s	Single-Family Attached	Slab	0	1	0	0	0	0	0	0	1.22066e-05
-CR04	1940s	Single-Family Attached	Slab	0	1	0	0	0	0	0	0	4.69027e-05
-CR05	1940s	Single-Family Attached	Slab	0	1	0	0	0	0	0	0	9.53372e-06
-CR06	1940s	Single-Family Attached	Slab	0	1	0	0	0	0	0	0	1.37316e-05
-CR07	1940s	Single-Family Attached	Slab	0	1	0	0	0	0	0	0	0.000255263
-CR08	1940s	Single-Family Attached	Slab	0	1	0	0	0	0	0	0	0.000104316
-CR09	1940s	Single-Family Attached	Slab	0	1	0	0	0	0	0	0	0.000117322
-CR10	1940s	Single-Family Attached	Slab	0	1	0	0	0	0	0	0	1.83284e-05
-CR11	1940s	Single-Family Attached	Slab	0	1	0	0	0	0	0	0	0.000185836
-CR02	1950s	Single-Family Attached	Slab	0	1	0	0	0	0	0	0	1.26831e-05
-CR03	1950s	Single-Family Attached	Slab	0	1	0	0	0	0	0	0	2.28968e-05
-CR04	1950s	Single-Family Attached	Slab	0	1	0	0	0	0	0	0	7.17257e-05
-CR05	1950s	Single-Family Attached	Slab	0	1	0	0	0	0	0	0	1.95269e-05
-CR06	1950s	Single-Family Attached	Slab	0	1	0	0	0	0	0	0	2.0326e-05
-CR07	1950s	Single-Family Attached	Slab	0	1	0	0	0	0	0	0	0.000278224
-CR08	1950s	Single-Family Attached	Slab	0	1	0	0	0	0	0	0	0.000161533
-CR09	1950s	Single-Family Attached	Slab	0	1	0	0	0	0	0	0	0.000236539
-CR10	1950s	Single-Family Attached	Slab	0	1	0	0	0	0	0	0	5.62947e-05
-CR11	1950s	Single-Family Attached	Slab	0	1	0	0	0	0	0	0	0.000279366
-CR02	1960s	Single-Family Attached	Slab	0	1	0	0	0	0	0	0	2.36539e-05
-CR03	1960s	Single-Family Attached	Slab	0	1	0	0	0	0	0	0	3.28921e-05
-CR04	1960s	Single-Family Attached	Slab	0	1	0	0	0	0	0	0	0.000108038
-CR05	1960s	Single-Family Attached	Slab	0	1	0	0	0	0	0	0	3.05124e-05
-CR06	1960s	Single-Family Attached	Slab	0	1	0	0	0	0	0	0	2.71432e-05
-CR07	1960s	Single-Family Attached	Slab	0	1	0	0	0	0	0	0	0.000232168
-CR08	1960s	Single-Family Attached	Slab	0	1	0	0	0	0	0	0	0.000162656
-CR09	1960s	Single-Family Attached	Slab	0	1	0	0	0	0	0	0	0.000433189
-CR10	1960s	Single-Family Attached	Slab	0	1	0	0	0	0	0	0	0.000120624
-CR11	1960s	Single-Family Attached	Slab	0	1	0	0	0	0	0	0	0.000453824
-CR02	1970s	Single-Family Attached	Slab	0	1	0	0	0	0	0	0	6.19035e-05
-CR03	1970s	Single-Family Attached	Slab	0	1	0	0	0	0	0	0	6.20515e-05
-CR04	1970s	Single-Family Attached	Slab	0	1	0	0	0	0	0	0	0.000220908
-CR05	1970s	Single-Family Attached	Slab	0	1	0	0	0	0	0	0	0.000104506
-CR06	1970s	Single-Family Attached	Slab	0	1	0	0	0	0	0	0	7.58137e-05
-CR07	1970s	Single-Family Attached	Slab	0	1	0	0	0	0	0	0	0.000275468
-CR08	1970s	Single-Family Attached	Slab	0	1	0	0	0	0	0	0	0.000369628
-CR09	1970s	Single-Family Attached	Slab	0	1	0	0	0	0	0	0	0.00118985
-CR10	1970s	Single-Family Attached	Slab	0	1	0	0	0	0	0	0	0.000325621
-CR11	1970s	Single-Family Attached	Slab	0	1	0	0	0	0	0	0	0.00107379
-CR02	1980s	Single-Family Attached	Slab	0	0.84	0.07	0.09	0	0	0	0	8.90948e-05
-CR03	1980s	Single-Family Attached	Slab	0	1	0	0	0	0	0	0	0.000129098
-CR04	1980s	Single-Family Attached	Slab	0	0.26	0.14	0.6	0	0	0	0	0.00020241
-CR05	1980s	Single-Family Attached	Slab	0	0.83	0.11	0.06	0	0	0	0	0.000122167
-CR06	1980s	Single-Family Attached	Slab	0	1	0	0	0	0	0	0	4.41789e-05
-CR07	1980s	Single-Family Attached	Slab	0	0.45	0.46	0.1	0	0	0	0	0.000400203
-CR08	1980s	Single-Family Attached	Slab	0	0.91	0.09	0	0	0	0	0	0.00054532
-CR09	1980s	Single-Family Attached	Slab	0	0.86	0.14	0	0	0	0	0	0.0018811
-CR10	1980s	Single-Family Attached	Slab	0	0.84	0.16	0	0	0	0	0	0.000322936
-CR11	1980s	Single-Family Attached	Slab	0	1	0	0	0	0	0	0	0.00123497
-CR02	1990s	Single-Family Attached	Slab	0	0.03	0.39	0.18	0	0.05	0.35	0	0.000119272
-CR03	1990s	Single-Family Attached	Slab	0	0.07	0.34	0.32	0	0.02	0.25	0	5.19686e-05
-CR04	1990s	Single-Family Attached	Slab	0	0.02	0.17	0.23	0	0.22	0.36	0	0.000299035
-CR05	1990s	Single-Family Attached	Slab	0	0.03	0.39	0.01	0	0	0.57	0	0.000109626
-CR06	1990s	Single-Family Attached	Slab	0	0.01	0	0.28	0	0	0.71	0	7.29529e-05
-CR07	1990s	Single-Family Attached	Slab	0	0.01	0.12	0.08	0	0.65	0.14	0	0.000347715
-CR08	1990s	Single-Family Attached	Slab	0	0.03	0.05	0.31	0	0.46	0.15	0	0.000475863
-CR09	1990s	Single-Family Attached	Slab	0	0.63	0.14	0.12	0	0.06	0.05	0	0.00118658
-CR10	1990s	Single-Family Attached	Slab	0	0.87	0.01	0.01	0	0.08	0.03	0	0.000216241
-CR11	1990s	Single-Family Attached	Slab	0	0.54	0.31	0.03	0	0.05	0.07	0	0.000573429
-CR02	2000s	Single-Family Attached	Slab	0	0.01	0.05	0.04	0	0.19	0.72	0	0.000195969
-CR03	2000s	Single-Family Attached	Slab	0	0.05	0	0.5	0	0	0.45	0	0.0001165
-CR04	2000s	Single-Family Attached	Slab	0	0.01	0.04	0.14	0	0.2	0.62	0	0.000485629
-CR05	2000s	Single-Family Attached	Slab	0	0.01	0.02	0.14	0	0	0.83	0	0.000263736
-CR06	2000s	Single-Family Attached	Slab	0	0.01	0	0.29	0	0	0.7	0	0.000119445
-CR07	2000s	Single-Family Attached	Slab	0	0.01	0.51	0.03	0	0.03	0.42	0	0.000456048
-CR08	2000s	Single-Family Attached	Slab	0	0.11	0.27	0.03	0	0.38	0.21	0	0.000714491
-CR09	2000s	Single-Family Attached	Slab	0	0.67	0.02	0.18	0	0.06	0.08	0	0.0022596
-CR10	2000s	Single-Family Attached	Slab	0	0.69	0.1	0.07	0	0.06	0.07	0	0.000269562
-CR11	2000s	Single-Family Attached	Slab	0	0.74	0.13	0.01	0	0.11	0.01	0	0.00062213
-CR02	2010s	Single-Family Attached	Slab	0	0.01	0.05	0.04	0	0.19	0.72	0	3.60856e-05
-CR03	2010s	Single-Family Attached	Slab	0	0.05	0	0.5	0	0	0.45	0	3.00531e-05
-CR04	2010s	Single-Family Attached	Slab	0	0.01	0.04	0.14	0	0.2	0.62	0	5.02378e-05
-CR05	2010s	Single-Family Attached	Slab	0	0.01	0.02	0.14	0	0	0.83	0	5.71305e-05
-CR06	2010s	Single-Family Attached	Slab	0	0.01	0	0.29	0	0	0.7	0	2.36836e-05
-CR07	2010s	Single-Family Attached	Slab	0	0.01	0.51	0.03	0	0.03	0.42	0	0.000104295
-CR08	2010s	Single-Family Attached	Slab	0	0.11	0.27	0.03	0	0.38	0.21	0	0.00020115
-CR09	2010s	Single-Family Attached	Slab	0	0.67	0.02	0.18	0	0.06	0.08	0	0.000465581
-CR10	2010s	Single-Family Attached	Slab	0	0.69	0.1	0.07	0	0.06	0.07	0	3.68436e-05
-CR11	2010s	Single-Family Attached	Slab	0	0.74	0.13	0.01	0	0.11	0.01	0	0.000157341
-CR02	<1940	Single-Family Detached	Slab	0	1	0	0	0	0	0	0	0.000589445
-CR03	<1940	Single-Family Detached	Slab	0	1	0	0	0	0	0	0	0.000411902
-CR04	<1940	Single-Family Detached	Slab	0	1	0	0	0	0	0	0	0.00129112
-CR05	<1940	Single-Family Detached	Slab	0	1	0	0	0	0	0	0	0.000316007
-CR06	<1940	Single-Family Detached	Slab	0	1	0	0	0	0	0	0	0.00050702
-CR07	<1940	Single-Family Detached	Slab	0	1	0	0	0	0	0	0	0.001222
-CR08	<1940	Single-Family Detached	Slab	0	1	0	0	0	0	0	0	0.00107936
-CR09	<1940	Single-Family Detached	Slab	0	1	0	0	0	0	0	0	0.00200533
-CR10	<1940	Single-Family Detached	Slab	0	1	0	0	0	0	0	0	0.000214814
-CR11	<1940	Single-Family Detached	Slab	0	1	0	0	0	0	0	0	0.00111537
-CR02	1940s	Single-Family Detached	Slab	0	1	0	0	0	0	0	0	0.000253944
-CR03	1940s	Single-Family Detached	Slab	0	1	0	0	0	0	0	0	0.000298608
-CR04	1940s	Single-Family Detached	Slab	0	1	0	0	0	0	0	0	0.00128955
-CR05	1940s	Single-Family Detached	Slab	0	1	0	0	0	0	0	0	0.000240847
-CR06	1940s	Single-Family Detached	Slab	0	1	0	0	0	0	0	0	0.000418596
-CR07	1940s	Single-Family Detached	Slab	0	1	0	0	0	0	0	0	0.000915584
-CR08	1940s	Single-Family Detached	Slab	0	1	0	0	0	0	0	0	0.000999947
-CR09	1940s	Single-Family Detached	Slab	0	1	0	0	0	0	0	0	0.00294728
-CR10	1940s	Single-Family Detached	Slab	0	1	0	0	0	0	0	0	0.000362408
-CR11	1940s	Single-Family Detached	Slab	0	1	0	0	0	0	0	0	0.00201014
-CR02	1950s	Single-Family Detached	Slab	0	1	0	0	0	0	0	0	0.000542431
-CR03	1950s	Single-Family Detached	Slab	0	1	0	0	0	0	0	0	0.000720365
-CR04	1950s	Single-Family Detached	Slab	0	1	0	0	0	0	0	0	0.00285436
-CR05	1950s	Single-Family Detached	Slab	0	1	0	0	0	0	0	0	0.000554465
-CR06	1950s	Single-Family Detached	Slab	0	1	0	0	0	0	0	0	0.000663152
-CR07	1950s	Single-Family Detached	Slab	0	1	0	0	0	0	0	0	0.00220425
-CR08	1950s	Single-Family Detached	Slab	0	1	0	0	0	0	0	0	0.00208771
-CR09	1950s	Single-Family Detached	Slab	0	1	0	0	0	0	0	0	0.00754555
-CR10	1950s	Single-Family Detached	Slab	0	1	0	0	0	0	0	0	0.00120253
-CR11	1950s	Single-Family Detached	Slab	0	1	0	0	0	0	0	0	0.00480478
-CR02	1960s	Single-Family Detached	Slab	0	1	0	0	0	0	0	0	0.000671974
-CR03	1960s	Single-Family Detached	Slab	0	1	0	0	0	0	0	0	0.00078981
-CR04	1960s	Single-Family Detached	Slab	0	1	0	0	0	0	0	0	0.00275326
-CR05	1960s	Single-Family Detached	Slab	0	1	0	0	0	0	0	0	0.000543099
-CR06	1960s	Single-Family Detached	Slab	0	1	0	0	0	0	0	0	0.000628403
-CR07	1960s	Single-Family Detached	Slab	0	1	0	0	0	0	0	0	0.00205468
-CR08	1960s	Single-Family Detached	Slab	0	1	0	0	0	0	0	0	0.00271919
-CR09	1960s	Single-Family Detached	Slab	0	1	0	0	0	0	0	0	0.012606
-CR10	1960s	Single-Family Detached	Slab	0	1	0	0	0	0	0	0	0.00138114
-CR11	1960s	Single-Family Detached	Slab	0	1	0	0	0	0	0	0	0.00516365
-CR02	1970s	Single-Family Detached	Slab	0	1	0	0	0	0	0	0	0.000893754
-CR03	1970s	Single-Family Detached	Slab	0	1	0	0	0	0	0	0	0.000785218
-CR04	1970s	Single-Family Detached	Slab	0	1	0	0	0	0	0	0	0.00279696
-CR05	1970s	Single-Family Detached	Slab	0	1	0	0	0	0	0	0	0.00109925
-CR06	1970s	Single-Family Detached	Slab	0	1	0	0	0	0	0	0	0.000981329
-CR07	1970s	Single-Family Detached	Slab	0	1	0	0	0	0	0	0	0.00180136
-CR08	1970s	Single-Family Detached	Slab	0	1	0	0	0	0	0	0	0.00333632
-CR09	1970s	Single-Family Detached	Slab	0	1	0	0	0	0	0	0	0.01721
-CR10	1970s	Single-Family Detached	Slab	0	1	0	0	0	0	0	0	0.00263846
-CR11	1970s	Single-Family Detached	Slab	0	1	0	0	0	0	0	0	0.0054721
-CR02	1980s	Single-Family Detached	Slab	0	0.84	0.07	0.09	0	0	0	0	0.000646348
-CR03	1980s	Single-Family Detached	Slab	0	1	0	0	0	0	0	0	0.000700532
-CR04	1980s	Single-Family Detached	Slab	0	0.26	0.14	0.6	0	0	0	0	0.00149412
-CR05	1980s	Single-Family Detached	Slab	0	0.83	0.11	0.06	0	0	0	0	0.000740135
-CR06	1980s	Single-Family Detached	Slab	0	1	0	0	0	0	0	0	0.000575521
-CR07	1980s	Single-Family Detached	Slab	0	0.45	0.46	0.1	0	0	0	0	0.00136725
-CR08	1980s	Single-Family Detached	Slab	0	0.91	0.09	0	0	0	0	0	0.00284877
-CR09	1980s	Single-Family Detached	Slab	0	0.86	0.14	0	0	0	0	0	0.018266
-CR10	1980s	Single-Family Detached	Slab	0	0.84	0.16	0	0	0	0	0	0.00245902
-CR11	1980s	Single-Family Detached	Slab	0	1	0	0	0	0	0	0	0.00583078
-CR02	1990s	Single-Family Detached	Slab	0	0.03	0.39	0.18	0	0.05	0.35	0	0.000852062
-CR03	1990s	Single-Family Detached	Slab	0	0.07	0.34	0.32	0	0.02	0.25	0	0.000599096
-CR04	1990s	Single-Family Detached	Slab	0	0.02	0.17	0.23	0	0.22	0.36	0	0.00231812
-CR05	1990s	Single-Family Detached	Slab	0	0.03	0.39	0.01	0	0	0.57	0	0.0011449
-CR06	1990s	Single-Family Detached	Slab	0	0.01	0	0.28	0	0	0.71	0	0.00088959
-CR07	1990s	Single-Family Detached	Slab	0	0.01	0.12	0.08	0	0.65	0.14	0	0.00131641
-CR08	1990s	Single-Family Detached	Slab	0	0.03	0.05	0.31	0	0.46	0.15	0	0.0033688
-CR09	1990s	Single-Family Detached	Slab	0	0.63	0.14	0.12	0	0.06	0.05	0	0.0193193
-CR10	1990s	Single-Family Detached	Slab	0	0.87	0.01	0.01	0	0.08	0.03	0	0.00382414
-CR11	1990s	Single-Family Detached	Slab	0	0.54	0.31	0.03	0	0.05	0.07	0	0.00499603
-CR02	2000s	Single-Family Detached	Slab	0	0.01	0.05	0.04	0	0.19	0.72	0	0.00106165
-CR03	2000s	Single-Family Detached	Slab	0	0.05	0	0.5	0	0	0.45	0	0.000716119
-CR04	2000s	Single-Family Detached	Slab	0	0.01	0.04	0.14	0	0.2	0.62	0	0.00308514
-CR05	2000s	Single-Family Detached	Slab	0	0.01	0.02	0.14	0	0	0.83	0	0.00202602
-CR06	2000s	Single-Family Detached	Slab	0	0.01	0	0.29	0	0	0.7	0	0.00101746
-CR07	2000s	Single-Family Detached	Slab	0	0.01	0.51	0.03	0	0.03	0.42	0	0.00170469
-CR08	2000s	Single-Family Detached	Slab	0	0.11	0.27	0.03	0	0.38	0.21	0	0.0047975
-CR09	2000s	Single-Family Detached	Slab	0	0.67	0.02	0.18	0	0.06	0.08	0	0.0278056
-CR10	2000s	Single-Family Detached	Slab	0	0.69	0.1	0.07	0	0.06	0.07	0	0.00583745
-CR11	2000s	Single-Family Detached	Slab	0	0.74	0.13	0.01	0	0.11	0.01	0	0.00643387
-CR02	2010s	Single-Family Detached	Slab	0	0.01	0.05	0.04	0	0.19	0.72	0	0.000248761
-CR03	2010s	Single-Family Detached	Slab	0	0.05	0	0.5	0	0	0.45	0	0.000133227
-CR04	2010s	Single-Family Detached	Slab	0	0.01	0.04	0.14	0	0.2	0.62	0	0.000503445
-CR05	2010s	Single-Family Detached	Slab	0	0.01	0.02	0.14	0	0	0.83	0	0.000429211
-CR06	2010s	Single-Family Detached	Slab	0	0.01	0	0.29	0	0	0.7	0	0.000230675
-CR07	2010s	Single-Family Detached	Slab	0	0.01	0.51	0.03	0	0.03	0.42	0	0.000313156
-CR08	2010s	Single-Family Detached	Slab	0	0.11	0.27	0.03	0	0.38	0.21	0	0.00097295
-CR09	2010s	Single-Family Detached	Slab	0	0.67	0.02	0.18	0	0.06	0.08	0	0.00638874
-CR10	2010s	Single-Family Detached	Slab	0	0.69	0.1	0.07	0	0.06	0.07	0	0.00077945
-CR11	2010s	Single-Family Detached	Slab	0	0.74	0.13	0.01	0	0.11	0.01	0	0.000840387
-=======
 CR02	<1940	Multi-Family with 2 - 4 Units	Slab	0	1	0	0	0	0	0	0	0.000255093
 CR03	<1940	Multi-Family with 2 - 4 Units	Slab	0	1	0	0	0	0	0	0	0.00023169
 CR04	<1940	Multi-Family with 2 - 4 Units	Slab	0	1	0	0	0	0	0	0	0.000638812
@@ -3703,7 +2249,6 @@
 CR09	2010s	Single-Family Detached	Slab	0	0.67	0.02	0.18	0	0.06	0.08	0	0.00234458
 CR10	2010s	Single-Family Detached	Slab	0	0.69	0.1	0.07	0	0.06	0.07	0	0.000302538
 CR11	2010s	Single-Family Detached	Slab	0	0.74	0.13	0.01	0	0.11	0.01	0	0.000837329
->>>>>>> e1387e3e
 CR02	<1940	Mobile Home	Unheated Basement	1	0	0	0	0	0	0	0	0
 CR03	<1940	Mobile Home	Unheated Basement	1	0	0	0	0	0	0	0	0
 CR04	<1940	Mobile Home	Unheated Basement	1	0	0	0	0	0	0	0	0
@@ -3794,368 +2339,6 @@
 CR09	2010s	Mobile Home	Unheated Basement	1	0	0	0	0	0	0	0	0
 CR10	2010s	Mobile Home	Unheated Basement	1	0	0	0	0	0	0	0	0
 CR11	2010s	Mobile Home	Unheated Basement	1	0	0	0	0	0	0	0	0
-<<<<<<< HEAD
-CR02	<1940	Multi-Family with 2 - 4 Units	Unheated Basement	1	0	0	0	0	0	0	0	0.000701112
-CR03	<1940	Multi-Family with 2 - 4 Units	Unheated Basement	1	0	0	0	0	0	0	0	0.00307148
-CR04	<1940	Multi-Family with 2 - 4 Units	Unheated Basement	1	0	0	0	0	0	0	0	0.00242165
-CR05	<1940	Multi-Family with 2 - 4 Units	Unheated Basement	1	0	0	0	0	0	0	0	9.38952e-05
-CR06	<1940	Multi-Family with 2 - 4 Units	Unheated Basement	1	0	0	0	0	0	0	0	4.27557e-05
-CR07	<1940	Multi-Family with 2 - 4 Units	Unheated Basement	1	0	0	0	0	0	0	0	0.00433626
-CR08	<1940	Multi-Family with 2 - 4 Units	Unheated Basement	1	0	0	0	0	0	0	0	0.000639687
-CR09	<1940	Multi-Family with 2 - 4 Units	Unheated Basement	1	0	0	0	0	0	0	0	6.01463e-05
-CR10	<1940	Multi-Family with 2 - 4 Units	Unheated Basement	1	0	0	0	0	0	0	0	8.99968e-06
-CR11	<1940	Multi-Family with 2 - 4 Units	Unheated Basement	1	0	0	0	0	0	0	0	0.000301577
-CR02	1940s	Multi-Family with 2 - 4 Units	Unheated Basement	1	0	0	0	0	0	0	0	9.48222e-05
-CR03	1940s	Multi-Family with 2 - 4 Units	Unheated Basement	1	0	0	0	0	0	0	0	0.000250984
-CR04	1940s	Multi-Family with 2 - 4 Units	Unheated Basement	1	0	0	0	0	0	0	0	0.000332731
-CR05	1940s	Multi-Family with 2 - 4 Units	Unheated Basement	1	0	0	0	0	0	0	0	1.82806e-05
-CR06	1940s	Multi-Family with 2 - 4 Units	Unheated Basement	1	0	0	0	0	0	0	0	5.38623e-06
-CR07	1940s	Multi-Family with 2 - 4 Units	Unheated Basement	1	0	0	0	0	0	0	0	0.000622969
-CR08	1940s	Multi-Family with 2 - 4 Units	Unheated Basement	1	0	0	0	0	0	0	0	0.000119471
-CR09	1940s	Multi-Family with 2 - 4 Units	Unheated Basement	1	0	0	0	0	0	0	0	2.57815e-05
-CR10	1940s	Multi-Family with 2 - 4 Units	Unheated Basement	1	0	0	0	0	0	0	0	1.441e-06
-CR11	1940s	Multi-Family with 2 - 4 Units	Unheated Basement	1	0	0	0	0	0	0	0	1.12e-05
-CR02	1950s	Multi-Family with 2 - 4 Units	Unheated Basement	1	0	0	0	0	0	0	0	0.000146026
-CR03	1950s	Multi-Family with 2 - 4 Units	Unheated Basement	1	0	0	0	0	0	0	0	0.000286155
-CR04	1950s	Multi-Family with 2 - 4 Units	Unheated Basement	1	0	0	0	0	0	0	0	0.000428375
-CR05	1950s	Multi-Family with 2 - 4 Units	Unheated Basement	1	0	0	0	0	0	0	0	3.37386e-05
-CR06	1950s	Multi-Family with 2 - 4 Units	Unheated Basement	1	0	0	0	0	0	0	0	7.5299e-06
-CR07	1950s	Multi-Family with 2 - 4 Units	Unheated Basement	1	0	0	0	0	0	0	0	0.000814373
-CR08	1950s	Multi-Family with 2 - 4 Units	Unheated Basement	1	0	0	0	0	0	0	0	0.000197436
-CR09	1950s	Multi-Family with 2 - 4 Units	Unheated Basement	1	0	0	0	0	0	0	0	4.53093e-05
-CR10	1950s	Multi-Family with 2 - 4 Units	Unheated Basement	1	0	0	0	0	0	0	0	3.3294e-06
-CR11	1950s	Multi-Family with 2 - 4 Units	Unheated Basement	1	0	0	0	0	0	0	0	1.91252e-05
-CR02	1960s	Multi-Family with 2 - 4 Units	Unheated Basement	1	0	0	0	0	0	0	0	0.000142499
-CR03	1960s	Multi-Family with 2 - 4 Units	Unheated Basement	1	0	0	0	0	0	0	0	0.000218153
-CR04	1960s	Multi-Family with 2 - 4 Units	Unheated Basement	1	0	0	0	0	0	0	0	0.000388804
-CR05	1960s	Multi-Family with 2 - 4 Units	Unheated Basement	1	0	0	0	0	0	0	0	3.1981e-05
-CR06	1960s	Multi-Family with 2 - 4 Units	Unheated Basement	1	0	0	0	0	0	0	0	3.10951e-06
-CR07	1960s	Multi-Family with 2 - 4 Units	Unheated Basement	1	0	0	0	0	0	0	0	0.000542961
-CR08	1960s	Multi-Family with 2 - 4 Units	Unheated Basement	1	0	0	0	0	0	0	0	0.000178963
-CR09	1960s	Multi-Family with 2 - 4 Units	Unheated Basement	1	0	0	0	0	0	0	0	5.24176e-05
-CR10	1960s	Multi-Family with 2 - 4 Units	Unheated Basement	1	0	0	0	0	0	0	0	4.33687e-06
-CR11	1960s	Multi-Family with 2 - 4 Units	Unheated Basement	1	0	0	0	0	0	0	0	2.75621e-05
-CR02	1970s	Multi-Family with 2 - 4 Units	Unheated Basement	1	0	0	0	0	0	0	0	0.000201067
-CR03	1970s	Multi-Family with 2 - 4 Units	Unheated Basement	1	0	0	0	0	0	0	0	0.000266986
-CR04	1970s	Multi-Family with 2 - 4 Units	Unheated Basement	1	0	0	0	0	0	0	0	0.000515264
-CR05	1970s	Multi-Family with 2 - 4 Units	Unheated Basement	1	0	0	0	0	0	0	0	8.3194e-05
-CR06	1970s	Multi-Family with 2 - 4 Units	Unheated Basement	1	0	0	0	0	0	0	0	7.60081e-06
-CR07	1970s	Multi-Family with 2 - 4 Units	Unheated Basement	1	0	0	0	0	0	0	0	0.000473587
-CR08	1970s	Multi-Family with 2 - 4 Units	Unheated Basement	1	0	0	0	0	0	0	0	0.000285201
-CR09	1970s	Multi-Family with 2 - 4 Units	Unheated Basement	1	0	0	0	0	0	0	0	9.85316e-05
-CR10	1970s	Multi-Family with 2 - 4 Units	Unheated Basement	1	0	0	0	0	0	0	0	8.75761e-06
-CR11	1970s	Multi-Family with 2 - 4 Units	Unheated Basement	1	0	0	0	0	0	0	0	4.07383e-05
-CR02	1980s	Multi-Family with 2 - 4 Units	Unheated Basement	1	0	0	0	0	0	0	0	0.000109058
-CR03	1980s	Multi-Family with 2 - 4 Units	Unheated Basement	1	0	0	0	0	0	0	0	0.000234121
-CR04	1980s	Multi-Family with 2 - 4 Units	Unheated Basement	1	0	0	0	0	0	0	0	0.00034402
-CR05	1980s	Multi-Family with 2 - 4 Units	Unheated Basement	1	0	0	0	0	0	0	0	6.24918e-05
-CR06	1980s	Multi-Family with 2 - 4 Units	Unheated Basement	1	0	0	0	0	0	0	0	1.40865e-05
-CR07	1980s	Multi-Family with 2 - 4 Units	Unheated Basement	1	0	0	0	0	0	0	0	0.000274089
-CR08	1980s	Multi-Family with 2 - 4 Units	Unheated Basement	1	0	0	0	0	0	0	0	0.000173052
-CR09	1980s	Multi-Family with 2 - 4 Units	Unheated Basement	1	0	0	0	0	0	0	0	7.60057e-05
-CR10	1980s	Multi-Family with 2 - 4 Units	Unheated Basement	1	0	0	0	0	0	0	0	1.26435e-05
-CR11	1980s	Multi-Family with 2 - 4 Units	Unheated Basement	1	0	0	0	0	0	0	0	9.5733e-06
-CR02	1990s	Multi-Family with 2 - 4 Units	Unheated Basement	1	0	0	0	0	0	0	0	0.000109277
-CR03	1990s	Multi-Family with 2 - 4 Units	Unheated Basement	1	0	0	0	0	0	0	0	0.000114717
-CR04	1990s	Multi-Family with 2 - 4 Units	Unheated Basement	1	0	0	0	0	0	0	0	0.000309542
-CR05	1990s	Multi-Family with 2 - 4 Units	Unheated Basement	1	0	0	0	0	0	0	0	5.41613e-05
-CR06	1990s	Multi-Family with 2 - 4 Units	Unheated Basement	1	0	0	0	0	0	0	0	1.487e-05
-CR07	1990s	Multi-Family with 2 - 4 Units	Unheated Basement	1	0	0	0	0	0	0	0	0.000212554
-CR08	1990s	Multi-Family with 2 - 4 Units	Unheated Basement	1	0	0	0	0	0	0	0	0.00014953
-CR09	1990s	Multi-Family with 2 - 4 Units	Unheated Basement	1	0	0	0	0	0	0	0	6.30577e-05
-CR10	1990s	Multi-Family with 2 - 4 Units	Unheated Basement	1	0	0	0	0	0	0	0	1.05888e-05
-CR11	1990s	Multi-Family with 2 - 4 Units	Unheated Basement	1	0	0	0	0	0	0	0	5.36715e-06
-CR02	2000s	Multi-Family with 2 - 4 Units	Unheated Basement	1	0	0	0	0	0	0	0	9.55122e-05
-CR03	2000s	Multi-Family with 2 - 4 Units	Unheated Basement	1	0	0	0	0	0	0	0	9.4342e-05
-CR04	2000s	Multi-Family with 2 - 4 Units	Unheated Basement	1	0	0	0	0	0	0	0	0.000210337
-CR05	2000s	Multi-Family with 2 - 4 Units	Unheated Basement	1	0	0	0	0	0	0	0	6.92764e-05
-CR06	2000s	Multi-Family with 2 - 4 Units	Unheated Basement	1	0	0	0	0	0	0	0	1.08866e-05
-CR07	2000s	Multi-Family with 2 - 4 Units	Unheated Basement	1	0	0	0	0	0	0	0	0.000196208
-CR08	2000s	Multi-Family with 2 - 4 Units	Unheated Basement	1	0	0	0	0	0	0	0	0.000115625
-CR09	2000s	Multi-Family with 2 - 4 Units	Unheated Basement	1	0	0	0	0	0	0	0	7.12522e-05
-CR10	2000s	Multi-Family with 2 - 4 Units	Unheated Basement	1	0	0	0	0	0	0	0	1.13327e-05
-CR11	2000s	Multi-Family with 2 - 4 Units	Unheated Basement	1	0	0	0	0	0	0	0	7.64465e-06
-CR02	2010s	Multi-Family with 2 - 4 Units	Unheated Basement	1	0	0	0	0	0	0	0	2.2872e-05
-CR03	2010s	Multi-Family with 2 - 4 Units	Unheated Basement	1	0	0	0	0	0	0	0	2.68439e-05
-CR04	2010s	Multi-Family with 2 - 4 Units	Unheated Basement	1	0	0	0	0	0	0	0	4.71798e-05
-CR05	2010s	Multi-Family with 2 - 4 Units	Unheated Basement	1	0	0	0	0	0	0	0	1.90543e-05
-CR06	2010s	Multi-Family with 2 - 4 Units	Unheated Basement	1	0	0	0	0	0	0	0	2.42013e-06
-CR07	2010s	Multi-Family with 2 - 4 Units	Unheated Basement	1	0	0	0	0	0	0	0	4.60901e-05
-CR08	2010s	Multi-Family with 2 - 4 Units	Unheated Basement	1	0	0	0	0	0	0	0	3.9554e-05
-CR09	2010s	Multi-Family with 2 - 4 Units	Unheated Basement	1	0	0	0	0	0	0	0	2.12568e-05
-CR10	2010s	Multi-Family with 2 - 4 Units	Unheated Basement	1	0	0	0	0	0	0	0	1.71855e-06
-CR11	2010s	Multi-Family with 2 - 4 Units	Unheated Basement	1	0	0	0	0	0	0	0	1.82383e-06
-CR02	<1940	Multi-Family with 5+ Units	Unheated Basement	1	0	0	0	0	0	0	0	0.000437591
-CR03	<1940	Multi-Family with 5+ Units	Unheated Basement	1	0	0	0	0	0	0	0	0.00136063
-CR04	<1940	Multi-Family with 5+ Units	Unheated Basement	1	0	0	0	0	0	0	0	0.00168604
-CR05	<1940	Multi-Family with 5+ Units	Unheated Basement	1	0	0	0	0	0	0	0	0.000112763
-CR06	<1940	Multi-Family with 5+ Units	Unheated Basement	1	0	0	0	0	0	0	0	8.85843e-05
-CR07	<1940	Multi-Family with 5+ Units	Unheated Basement	1	0	0	0	0	0	0	0	0.00483133
-CR08	<1940	Multi-Family with 5+ Units	Unheated Basement	1	0	0	0	0	0	0	0	0.000735468
-CR09	<1940	Multi-Family with 5+ Units	Unheated Basement	1	0	0	0	0	0	0	0	6.3211e-05
-CR10	<1940	Multi-Family with 5+ Units	Unheated Basement	1	0	0	0	0	0	0	0	7.4753e-06
-CR11	<1940	Multi-Family with 5+ Units	Unheated Basement	1	0	0	0	0	0	0	0	0.000456405
-CR02	1940s	Multi-Family with 5+ Units	Unheated Basement	1	0	0	0	0	0	0	0	7.61808e-05
-CR03	1940s	Multi-Family with 5+ Units	Unheated Basement	1	0	0	0	0	0	0	0	0.000155561
-CR04	1940s	Multi-Family with 5+ Units	Unheated Basement	1	0	0	0	0	0	0	0	0.000307852
-CR05	1940s	Multi-Family with 5+ Units	Unheated Basement	1	0	0	0	0	0	0	0	1.55541e-05
-CR06	1940s	Multi-Family with 5+ Units	Unheated Basement	1	0	0	0	0	0	0	0	5.73052e-06
-CR07	1940s	Multi-Family with 5+ Units	Unheated Basement	1	0	0	0	0	0	0	0	0.000784197
-CR08	1940s	Multi-Family with 5+ Units	Unheated Basement	1	0	0	0	0	0	0	0	0.000177671
-CR09	1940s	Multi-Family with 5+ Units	Unheated Basement	1	0	0	0	0	0	0	0	2.1197e-05
-CR10	1940s	Multi-Family with 5+ Units	Unheated Basement	1	0	0	0	0	0	0	0	1.32754e-06
-CR11	1940s	Multi-Family with 5+ Units	Unheated Basement	1	0	0	0	0	0	0	0	1.64506e-05
-CR02	1950s	Multi-Family with 5+ Units	Unheated Basement	1	0	0	0	0	0	0	0	0.000178302
-CR03	1950s	Multi-Family with 5+ Units	Unheated Basement	1	0	0	0	0	0	0	0	0.000236492
-CR04	1950s	Multi-Family with 5+ Units	Unheated Basement	1	0	0	0	0	0	0	0	0.000607195
-CR05	1950s	Multi-Family with 5+ Units	Unheated Basement	1	0	0	0	0	0	0	0	3.23828e-05
-CR06	1950s	Multi-Family with 5+ Units	Unheated Basement	1	0	0	0	0	0	0	0	1.07957e-05
-CR07	1950s	Multi-Family with 5+ Units	Unheated Basement	1	0	0	0	0	0	0	0	0.00117659
-CR08	1950s	Multi-Family with 5+ Units	Unheated Basement	1	0	0	0	0	0	0	0	0.000333405
-CR09	1950s	Multi-Family with 5+ Units	Unheated Basement	1	0	0	0	0	0	0	0	4.78971e-05
-CR10	1950s	Multi-Family with 5+ Units	Unheated Basement	1	0	0	0	0	0	0	0	3.82854e-06
-CR11	1950s	Multi-Family with 5+ Units	Unheated Basement	1	0	0	0	0	0	0	0	3.79701e-05
-CR02	1960s	Multi-Family with 5+ Units	Unheated Basement	1	0	0	0	0	0	0	0	0.000350314
-CR03	1960s	Multi-Family with 5+ Units	Unheated Basement	1	0	0	0	0	0	0	0	0.000338907
-CR04	1960s	Multi-Family with 5+ Units	Unheated Basement	1	0	0	0	0	0	0	0	0.000965241
-CR05	1960s	Multi-Family with 5+ Units	Unheated Basement	1	0	0	0	0	0	0	0	5.14537e-05
-CR06	1960s	Multi-Family with 5+ Units	Unheated Basement	1	0	0	0	0	0	0	0	4.62724e-06
-CR07	1960s	Multi-Family with 5+ Units	Unheated Basement	1	0	0	0	0	0	0	0	0.00109855
-CR08	1960s	Multi-Family with 5+ Units	Unheated Basement	1	0	0	0	0	0	0	0	0.000487404
-CR09	1960s	Multi-Family with 5+ Units	Unheated Basement	1	0	0	0	0	0	0	0	8.5299e-05
-CR10	1960s	Multi-Family with 5+ Units	Unheated Basement	1	0	0	0	0	0	0	0	7.92775e-06
-CR11	1960s	Multi-Family with 5+ Units	Unheated Basement	1	0	0	0	0	0	0	0	7.96421e-05
-CR02	1970s	Multi-Family with 5+ Units	Unheated Basement	1	0	0	0	0	0	0	0	0.000700651
-CR03	1970s	Multi-Family with 5+ Units	Unheated Basement	1	0	0	0	0	0	0	0	0.000579033
-CR04	1970s	Multi-Family with 5+ Units	Unheated Basement	1	0	0	0	0	0	0	0	0.00162348
-CR05	1970s	Multi-Family with 5+ Units	Unheated Basement	1	0	0	0	0	0	0	0	0.000139903
-CR06	1970s	Multi-Family with 5+ Units	Unheated Basement	1	0	0	0	0	0	0	0	1.33797e-05
-CR07	1970s	Multi-Family with 5+ Units	Unheated Basement	1	0	0	0	0	0	0	0	0.00110444
-CR08	1970s	Multi-Family with 5+ Units	Unheated Basement	1	0	0	0	0	0	0	0	0.000796456
-CR09	1970s	Multi-Family with 5+ Units	Unheated Basement	1	0	0	0	0	0	0	0	0.000203127
-CR10	1970s	Multi-Family with 5+ Units	Unheated Basement	1	0	0	0	0	0	0	0	2.0558e-05
-CR11	1970s	Multi-Family with 5+ Units	Unheated Basement	1	0	0	0	0	0	0	0	0.000118197
-CR02	1980s	Multi-Family with 5+ Units	Unheated Basement	1	0	0	0	0	0	0	0	0.000431469
-CR03	1980s	Multi-Family with 5+ Units	Unheated Basement	1	0	0	0	0	0	0	0	0.000478413
-CR04	1980s	Multi-Family with 5+ Units	Unheated Basement	1	0	0	0	0	0	0	0	0.00100377
-CR05	1980s	Multi-Family with 5+ Units	Unheated Basement	1	0	0	0	0	0	0	0	0.000129646
-CR06	1980s	Multi-Family with 5+ Units	Unheated Basement	1	0	0	0	0	0	0	0	3.41737e-05
-CR07	1980s	Multi-Family with 5+ Units	Unheated Basement	1	0	0	0	0	0	0	0	0.000624194
-CR08	1980s	Multi-Family with 5+ Units	Unheated Basement	1	0	0	0	0	0	0	0	0.000516607
-CR09	1980s	Multi-Family with 5+ Units	Unheated Basement	1	0	0	0	0	0	0	0	0.000194305
-CR10	1980s	Multi-Family with 5+ Units	Unheated Basement	1	0	0	0	0	0	0	0	3.38306e-05
-CR11	1980s	Multi-Family with 5+ Units	Unheated Basement	1	0	0	0	0	0	0	0	2.74835e-05
-CR02	1990s	Multi-Family with 5+ Units	Unheated Basement	1	0	0	0	0	0	0	0	0.000434557
-CR03	1990s	Multi-Family with 5+ Units	Unheated Basement	1	0	0	0	0	0	0	0	0.000249788
-CR04	1990s	Multi-Family with 5+ Units	Unheated Basement	1	0	0	0	0	0	0	0	0.000957849
-CR05	1990s	Multi-Family with 5+ Units	Unheated Basement	1	0	0	0	0	0	0	0	0.000128804
-CR06	1990s	Multi-Family with 5+ Units	Unheated Basement	1	0	0	0	0	0	0	0	4.29636e-05
-CR07	1990s	Multi-Family with 5+ Units	Unheated Basement	1	0	0	0	0	0	0	0	0.00048687
-CR08	1990s	Multi-Family with 5+ Units	Unheated Basement	1	0	0	0	0	0	0	0	0.000498346
-CR09	1990s	Multi-Family with 5+ Units	Unheated Basement	1	0	0	0	0	0	0	0	0.000197899
-CR10	1990s	Multi-Family with 5+ Units	Unheated Basement	1	0	0	0	0	0	0	0	3.17823e-05
-CR11	1990s	Multi-Family with 5+ Units	Unheated Basement	1	0	0	0	0	0	0	0	1.79543e-05
-CR02	2000s	Multi-Family with 5+ Units	Unheated Basement	1	0	0	0	0	0	0	0	0.000461826
-CR03	2000s	Multi-Family with 5+ Units	Unheated Basement	1	0	0	0	0	0	0	0	0.000262263
-CR04	2000s	Multi-Family with 5+ Units	Unheated Basement	1	0	0	0	0	0	0	0	0.000755495
-CR05	2000s	Multi-Family with 5+ Units	Unheated Basement	1	0	0	0	0	0	0	0	0.000212919
-CR06	2000s	Multi-Family with 5+ Units	Unheated Basement	1	0	0	0	0	0	0	0	2.74879e-05
-CR07	2000s	Multi-Family with 5+ Units	Unheated Basement	1	0	0	0	0	0	0	0	0.000504989
-CR08	2000s	Multi-Family with 5+ Units	Unheated Basement	1	0	0	0	0	0	0	0	0.000461281
-CR09	2000s	Multi-Family with 5+ Units	Unheated Basement	1	0	0	0	0	0	0	0	0.000298189
-CR10	2000s	Multi-Family with 5+ Units	Unheated Basement	1	0	0	0	0	0	0	0	2.79838e-05
-CR11	2000s	Multi-Family with 5+ Units	Unheated Basement	1	0	0	0	0	0	0	0	3.72334e-05
-CR02	2010s	Multi-Family with 5+ Units	Unheated Basement	1	0	0	0	0	0	0	0	0.00020219
-CR03	2010s	Multi-Family with 5+ Units	Unheated Basement	1	0	0	0	0	0	0	0	9.76548e-05
-CR04	2010s	Multi-Family with 5+ Units	Unheated Basement	1	0	0	0	0	0	0	0	0.000215201
-CR05	2010s	Multi-Family with 5+ Units	Unheated Basement	1	0	0	0	0	0	0	0	9.29445e-05
-CR06	2010s	Multi-Family with 5+ Units	Unheated Basement	1	0	0	0	0	0	0	0	1.04145e-05
-CR07	2010s	Multi-Family with 5+ Units	Unheated Basement	1	0	0	0	0	0	0	0	0.000195168
-CR08	2010s	Multi-Family with 5+ Units	Unheated Basement	1	0	0	0	0	0	0	0	0.000187346
-CR09	2010s	Multi-Family with 5+ Units	Unheated Basement	1	0	0	0	0	0	0	0	0.000111024
-CR10	2010s	Multi-Family with 5+ Units	Unheated Basement	1	0	0	0	0	0	0	0	8.17467e-06
-CR11	2010s	Multi-Family with 5+ Units	Unheated Basement	1	0	0	0	0	0	0	0	1.11616e-05
-CR02	<1940	Single-Family Attached	Unheated Basement	1	0	0	0	0	0	0	0	6.85307e-05
-CR03	<1940	Single-Family Attached	Unheated Basement	1	0	0	0	0	0	0	0	0.000213598
-CR04	<1940	Single-Family Attached	Unheated Basement	1	0	0	0	0	0	0	0	0.000289652
-CR05	<1940	Single-Family Attached	Unheated Basement	1	0	0	0	0	0	0	0	2.8857e-05
-CR06	<1940	Single-Family Attached	Unheated Basement	1	0	0	0	0	0	0	0	1.04931e-05
-CR07	<1940	Single-Family Attached	Unheated Basement	1	0	0	0	0	0	0	0	0.00199102
-CR08	<1940	Single-Family Attached	Unheated Basement	1	0	0	0	0	0	0	0	0.000590292
-CR09	<1940	Single-Family Attached	Unheated Basement	1	0	0	0	0	0	0	0	1.68032e-05
-CR10	<1940	Single-Family Attached	Unheated Basement	1	0	0	0	0	0	0	0	4.23166e-06
-CR11	<1940	Single-Family Attached	Unheated Basement	1	0	0	0	0	0	0	0	0.000145408
-CR02	1940s	Single-Family Attached	Unheated Basement	1	0	0	0	0	0	0	0	1.11725e-05
-CR03	1940s	Single-Family Attached	Unheated Basement	1	0	0	0	0	0	0	0	1.88853e-05
-CR04	1940s	Single-Family Attached	Unheated Basement	1	0	0	0	0	0	0	0	7.1003e-05
-CR05	1940s	Single-Family Attached	Unheated Basement	1	0	0	0	0	0	0	0	3.77575e-06
-CR06	1940s	Single-Family Attached	Unheated Basement	1	0	0	0	0	0	0	0	1.54165e-06
-CR07	1940s	Single-Family Attached	Unheated Basement	1	0	0	0	0	0	0	0	0.000307143
-CR08	1940s	Single-Family Attached	Unheated Basement	1	0	0	0	0	0	0	0	0.000113361
-CR09	1940s	Single-Family Attached	Unheated Basement	1	0	0	0	0	0	0	0	7.90375e-06
-CR10	1940s	Single-Family Attached	Unheated Basement	1	0	0	0	0	0	0	0	4.1234e-07
-CR11	1940s	Single-Family Attached	Unheated Basement	1	0	0	0	0	0	0	0	8.35837e-06
-CR02	1950s	Single-Family Attached	Unheated Basement	1	0	0	0	0	0	0	0	2.39106e-05
-CR03	1950s	Single-Family Attached	Unheated Basement	1	0	0	0	0	0	0	0	3.54866e-05
-CR04	1950s	Single-Family Attached	Unheated Basement	1	0	0	0	0	0	0	0	0.000108665
-CR05	1950s	Single-Family Attached	Unheated Basement	1	0	0	0	0	0	0	0	7.40663e-06
-CR06	1950s	Single-Family Attached	Unheated Basement	1	0	0	0	0	0	0	0	2.45362e-06
-CR07	1950s	Single-Family Attached	Unheated Basement	1	0	0	0	0	0	0	0	0.000333929
-CR08	1950s	Single-Family Attached	Unheated Basement	1	0	0	0	0	0	0	0	0.000176877
-CR09	1950s	Single-Family Attached	Unheated Basement	1	0	0	0	0	0	0	0	1.42509e-05
-CR10	1950s	Single-Family Attached	Unheated Basement	1	0	0	0	0	0	0	0	1.55525e-06
-CR11	1950s	Single-Family Attached	Unheated Basement	1	0	0	0	0	0	0	0	1.17297e-05
-CR02	1960s	Single-Family Attached	Unheated Basement	1	0	0	0	0	0	0	0	2.52294e-05
-CR03	1960s	Single-Family Attached	Unheated Basement	1	0	0	0	0	0	0	0	3.18601e-05
-CR04	1960s	Single-Family Attached	Unheated Basement	1	0	0	0	0	0	0	0	0.000101018
-CR05	1960s	Single-Family Attached	Unheated Basement	1	0	0	0	0	0	0	0	6.33179e-06
-CR06	1960s	Single-Family Attached	Unheated Basement	1	0	0	0	0	0	0	0	7.04899e-07
-CR07	1960s	Single-Family Attached	Unheated Basement	1	0	0	0	0	0	0	0	0.000155624
-CR08	1960s	Single-Family Attached	Unheated Basement	1	0	0	0	0	0	0	0	9.35036e-05
-CR09	1960s	Single-Family Attached	Unheated Basement	1	0	0	0	0	0	0	0	1.34794e-05
-CR10	1960s	Single-Family Attached	Unheated Basement	1	0	0	0	0	0	0	0	2.0671e-06
-CR11	1960s	Single-Family Attached	Unheated Basement	1	0	0	0	0	0	0	0	1.59915e-05
-CR02	1970s	Single-Family Attached	Unheated Basement	1	0	0	0	0	0	0	0	6.56927e-05
-CR03	1970s	Single-Family Attached	Unheated Basement	1	0	0	0	0	0	0	0	6.03635e-05
-CR04	1970s	Single-Family Attached	Unheated Basement	1	0	0	0	0	0	0	0	0.000207838
-CR05	1970s	Single-Family Attached	Unheated Basement	1	0	0	0	0	0	0	0	2.43138e-05
-CR06	1970s	Single-Family Attached	Unheated Basement	1	0	0	0	0	0	0	0	1.83122e-06
-CR07	1970s	Single-Family Attached	Unheated Basement	1	0	0	0	0	0	0	0	0.000198284
-CR08	1970s	Single-Family Attached	Unheated Basement	1	0	0	0	0	0	0	0	0.000213668
-CR09	1970s	Single-Family Attached	Unheated Basement	1	0	0	0	0	0	0	0	3.13361e-05
-CR10	1970s	Single-Family Attached	Unheated Basement	1	0	0	0	0	0	0	0	5.74138e-06
-CR11	1970s	Single-Family Attached	Unheated Basement	1	0	0	0	0	0	0	0	3.81211e-05
-CR02	1980s	Single-Family Attached	Unheated Basement	1	0	0	0	0	0	0	0	8.26862e-05
-CR03	1980s	Single-Family Attached	Unheated Basement	1	0	0	0	0	0	0	0	0.000140484
-CR04	1980s	Single-Family Attached	Unheated Basement	1	0	0	0	0	0	0	0	0.000210661
-CR05	1980s	Single-Family Attached	Unheated Basement	1	0	0	0	0	0	0	0	3.60604e-05
-CR06	1980s	Single-Family Attached	Unheated Basement	1	0	0	0	0	0	0	0	4.93864e-06
-CR07	1980s	Single-Family Attached	Unheated Basement	1	0	0	0	0	0	0	0	0.000252058
-CR08	1980s	Single-Family Attached	Unheated Basement	1	0	0	0	0	0	0	0	0.000207902
-CR09	1980s	Single-Family Attached	Unheated Basement	1	0	0	0	0	0	0	0	3.81309e-05
-CR10	1980s	Single-Family Attached	Unheated Basement	1	0	0	0	0	0	0	0	8.97554e-06
-CR11	1980s	Single-Family Attached	Unheated Basement	1	0	0	0	0	0	0	0	1.04696e-05
-CR02	1990s	Single-Family Attached	Unheated Basement	1	0	0	0	0	0	0	0	0.00011142
-CR03	1990s	Single-Family Attached	Unheated Basement	1	0	0	0	0	0	0	0	5.64982e-05
-CR04	1990s	Single-Family Attached	Unheated Basement	1	0	0	0	0	0	0	0	0.000316158
-CR05	1990s	Single-Family Attached	Unheated Basement	1	0	0	0	0	0	0	0	3.40115e-05
-CR06	1990s	Single-Family Attached	Unheated Basement	1	0	0	0	0	0	0	0	8.18947e-06
-CR07	1990s	Single-Family Attached	Unheated Basement	1	0	0	0	0	0	0	0	0.000222664
-CR08	1990s	Single-Family Attached	Unheated Basement	1	0	0	0	0	0	0	0	0.000185269
-CR09	1990s	Single-Family Attached	Unheated Basement	1	0	0	0	0	0	0	0	2.94439e-05
-CR10	1990s	Single-Family Attached	Unheated Basement	1	0	0	0	0	0	0	0	5.07955e-06
-CR11	1990s	Single-Family Attached	Unheated Basement	1	0	0	0	0	0	0	0	5.1135e-06
-CR02	2000s	Single-Family Attached	Unheated Basement	1	0	0	0	0	0	0	0	0.000204111
-CR03	2000s	Single-Family Attached	Unheated Basement	1	0	0	0	0	0	0	0	7.63557e-05
-CR04	2000s	Single-Family Attached	Unheated Basement	1	0	0	0	0	0	0	0	0.00027984
-CR05	2000s	Single-Family Attached	Unheated Basement	1	0	0	0	0	0	0	0	0.000114214
-CR06	2000s	Single-Family Attached	Unheated Basement	1	0	0	0	0	0	0	0	7.00867e-06
-CR07	2000s	Single-Family Attached	Unheated Basement	1	0	0	0	0	0	0	0	0.000195071
-CR08	2000s	Single-Family Attached	Unheated Basement	1	0	0	0	0	0	0	0	0.000224534
-CR09	2000s	Single-Family Attached	Unheated Basement	1	0	0	0	0	0	0	0	0.000104035
-CR10	2000s	Single-Family Attached	Unheated Basement	1	0	0	0	0	0	0	0	1.02274e-05
-CR11	2000s	Single-Family Attached	Unheated Basement	1	0	0	0	0	0	0	0	1.02733e-05
-CR02	2010s	Single-Family Attached	Unheated Basement	1	0	0	0	0	0	0	0	3.3077e-05
-CR03	2010s	Single-Family Attached	Unheated Basement	1	0	0	0	0	0	0	0	1.93447e-05
-CR04	2010s	Single-Family Attached	Unheated Basement	1	0	0	0	0	0	0	0	2.8467e-05
-CR05	2010s	Single-Family Attached	Unheated Basement	1	0	0	0	0	0	0	0	2.70372e-05
-CR06	2010s	Single-Family Attached	Unheated Basement	1	0	0	0	0	0	0	0	1.79332e-06
-CR07	2010s	Single-Family Attached	Unheated Basement	1	0	0	0	0	0	0	0	4.57149e-05
-CR08	2010s	Single-Family Attached	Unheated Basement	1	0	0	0	0	0	0	0	6.41513e-05
-CR09	2010s	Single-Family Attached	Unheated Basement	1	0	0	0	0	0	0	0	2.34486e-05
-CR10	2010s	Single-Family Attached	Unheated Basement	1	0	0	0	0	0	0	0	1.14678e-06
-CR11	2010s	Single-Family Attached	Unheated Basement	1	0	0	0	0	0	0	0	2.46584e-06
-CR02	<1940	Single-Family Detached	Unheated Basement	1	0	0	0	0	0	0	0	0.0034576
-CR03	<1940	Single-Family Detached	Unheated Basement	1	0	0	0	0	0	0	0	0.00284922
-CR04	<1940	Single-Family Detached	Unheated Basement	1	0	0	0	0	0	0	0	0.00852619
-CR05	<1940	Single-Family Detached	Unheated Basement	1	0	0	0	0	0	0	0	0.00078858
-CR06	<1940	Single-Family Detached	Unheated Basement	1	0	0	0	0	0	0	0	0.000493609
-CR07	<1940	Single-Family Detached	Unheated Basement	1	0	0	0	0	0	0	0	0.00704166
-CR08	<1940	Single-Family Detached	Unheated Basement	1	0	0	0	0	0	0	0	0.0045934
-CR09	<1940	Single-Family Detached	Unheated Basement	1	0	0	0	0	0	0	0	0.000722509
-CR10	<1940	Single-Family Detached	Unheated Basement	1	0	0	0	0	0	0	0	8.20675e-05
-CR11	<1940	Single-Family Detached	Unheated Basement	1	0	0	0	0	0	0	0	0.0011189
-CR02	1940s	Single-Family Detached	Unheated Basement	1	0	0	0	0	0	0	0	0.000504678
-CR03	1940s	Single-Family Detached	Unheated Basement	1	0	0	0	0	0	0	0	0.000469156
-CR04	1940s	Single-Family Detached	Unheated Basement	1	0	0	0	0	0	0	0	0.00193627
-CR05	1940s	Single-Family Detached	Unheated Basement	1	0	0	0	0	0	0	0	0.000126836
-CR06	1940s	Single-Family Detached	Unheated Basement	1	0	0	0	0	0	0	0	5.14373e-05
-CR07	1940s	Single-Family Detached	Unheated Basement	1	0	0	0	0	0	0	0	0.00124586
-CR08	1940s	Single-Family Detached	Unheated Basement	1	0	0	0	0	0	0	0	0.00108845
-CR09	1940s	Single-Family Detached	Unheated Basement	1	0	0	0	0	0	0	0	0.000343878
-CR10	1940s	Single-Family Detached	Unheated Basement	1	0	0	0	0	0	0	0	1.23471e-05
-CR11	1940s	Single-Family Detached	Unheated Basement	1	0	0	0	0	0	0	0	8.51799e-05
-CR02	1950s	Single-Family Detached	Unheated Basement	1	0	0	0	0	0	0	0	0.00105031
-CR03	1950s	Single-Family Detached	Unheated Basement	1	0	0	0	0	0	0	0	0.00112433
-CR04	1950s	Single-Family Detached	Unheated Basement	1	0	0	0	0	0	0	0	0.00429185
-CR05	1950s	Single-Family Detached	Unheated Basement	1	0	0	0	0	0	0	0	0.000265766
-CR06	1950s	Single-Family Detached	Unheated Basement	1	0	0	0	0	0	0	0	8.03786e-05
-CR07	1950s	Single-Family Detached	Unheated Basement	1	0	0	0	0	0	0	0	0.00294206
-CR08	1950s	Single-Family Detached	Unheated Basement	1	0	0	0	0	0	0	0	0.00223747
-CR09	1950s	Single-Family Detached	Unheated Basement	1	0	0	0	0	0	0	0	0.000735836
-CR10	1950s	Single-Family Detached	Unheated Basement	1	0	0	0	0	0	0	0	2.96936e-05
-CR11	1950s	Single-Family Detached	Unheated Basement	1	0	0	0	0	0	0	0	0.000199927
-CR02	1960s	Single-Family Detached	Unheated Basement	1	0	0	0	0	0	0	0	0.000687108
-CR03	1960s	Single-Family Detached	Unheated Basement	1	0	0	0	0	0	0	0	0.000772973
-CR04	1960s	Single-Family Detached	Unheated Basement	1	0	0	0	0	0	0	0	0.00254374
-CR05	1960s	Single-Family Detached	Unheated Basement	1	0	0	0	0	0	0	0	0.000162016
-CR06	1960s	Single-Family Detached	Unheated Basement	1	0	0	0	0	0	0	0	2.07127e-05
-CR07	1960s	Single-Family Detached	Unheated Basement	1	0	0	0	0	0	0	0	0.00162429
-CR08	1960s	Single-Family Detached	Unheated Basement	1	0	0	0	0	0	0	0	0.00157793
-CR09	1960s	Single-Family Detached	Unheated Basement	1	0	0	0	0	0	0	0	0.000630828
-CR10	1960s	Single-Family Detached	Unheated Basement	1	0	0	0	0	0	0	0	3.58503e-05
-CR11	1960s	Single-Family Detached	Unheated Basement	1	0	0	0	0	0	0	0	0.000182904
-CR02	1970s	Single-Family Detached	Unheated Basement	1	0	0	0	0	0	0	0	0.000897392
-CR03	1970s	Single-Family Detached	Unheated Basement	1	0	0	0	0	0	0	0	0.000778974
-CR04	1970s	Single-Family Detached	Unheated Basement	1	0	0	0	0	0	0	0	0.002581
-CR05	1970s	Single-Family Detached	Unheated Basement	1	0	0	0	0	0	0	0	0.000327504
-CR06	1970s	Single-Family Detached	Unheated Basement	1	0	0	0	0	0	0	0	3.67835e-05
-CR07	1970s	Single-Family Detached	Unheated Basement	1	0	0	0	0	0	0	0	0.00146658
-CR08	1970s	Single-Family Detached	Unheated Basement	1	0	0	0	0	0	0	0	0.00194242
-CR09	1970s	Single-Family Detached	Unheated Basement	1	0	0	0	0	0	0	0	0.000840811
-CR10	1970s	Single-Family Detached	Unheated Basement	1	0	0	0	0	0	0	0	6.16346e-05
-CR11	1970s	Single-Family Detached	Unheated Basement	1	0	0	0	0	0	0	0	0.000192707
-CR02	1980s	Single-Family Detached	Unheated Basement	1	0	0	0	0	0	0	0	0.000559853
-CR03	1980s	Single-Family Detached	Unheated Basement	1	0	0	0	0	0	0	0	0.000747316
-CR04	1980s	Single-Family Detached	Unheated Basement	1	0	0	0	0	0	0	0	0.00146592
-CR05	1980s	Single-Family Detached	Unheated Basement	1	0	0	0	0	0	0	0	0.000255175
-CR06	1980s	Single-Family Detached	Unheated Basement	1	0	0	0	0	0	0	0	7.12005e-05
-CR07	1980s	Single-Family Detached	Unheated Basement	1	0	0	0	0	0	0	0	0.00105211
-CR08	1980s	Single-Family Detached	Unheated Basement	1	0	0	0	0	0	0	0	0.0011159
-CR09	1980s	Single-Family Detached	Unheated Basement	1	0	0	0	0	0	0	0	0.000537762
-CR10	1980s	Single-Family Detached	Unheated Basement	1	0	0	0	0	0	0	0	8.29692e-05
-CR11	1980s	Single-Family Detached	Unheated Basement	1	0	0	0	0	0	0	0	5.64288e-05
-CR02	1990s	Single-Family Detached	Unheated Basement	1	0	0	0	0	0	0	0	0.000752271
-CR03	1990s	Single-Family Detached	Unheated Basement	1	0	0	0	0	0	0	0	0.000638757
-CR04	1990s	Single-Family Detached	Unheated Basement	1	0	0	0	0	0	0	0	0.00231882
-CR05	1990s	Single-Family Detached	Unheated Basement	1	0	0	0	0	0	0	0	0.000365783
-CR06	1990s	Single-Family Detached	Unheated Basement	1	0	0	0	0	0	0	0	0.000112764
-CR07	1990s	Single-Family Detached	Unheated Basement	1	0	0	0	0	0	0	0	0.00102571
-CR08	1990s	Single-Family Detached	Unheated Basement	1	0	0	0	0	0	0	0	0.00131276
-CR09	1990s	Single-Family Detached	Unheated Basement	1	0	0	0	0	0	0	0	0.000649467
-CR10	1990s	Single-Family Detached	Unheated Basement	1	0	0	0	0	0	0	0	0.000114779
-CR11	1990s	Single-Family Detached	Unheated Basement	1	0	0	0	0	0	0	0	4.75191e-05
-CR02	2000s	Single-Family Detached	Unheated Basement	1	0	0	0	0	0	0	0	0.00102423
-CR03	2000s	Single-Family Detached	Unheated Basement	1	0	0	0	0	0	0	0	0.00053799
-CR04	2000s	Single-Family Detached	Unheated Basement	1	0	0	0	0	0	0	0	0.00176806
-CR05	2000s	Single-Family Detached	Unheated Basement	1	0	0	0	0	0	0	0	0.000870627
-CR06	2000s	Single-Family Detached	Unheated Basement	1	0	0	0	0	0	0	0	0.000134122
-CR07	2000s	Single-Family Detached	Unheated Basement	1	0	0	0	0	0	0	0	0.000859158
-CR08	2000s	Single-Family Detached	Unheated Basement	1	0	0	0	0	0	0	0	0.00148908
-CR09	2000s	Single-Family Detached	Unheated Basement	1	0	0	0	0	0	0	0	0.0012905
-CR10	2000s	Single-Family Detached	Unheated Basement	1	0	0	0	0	0	0	0	0.000177155
-CR11	2000s	Single-Family Detached	Unheated Basement	1	0	0	0	0	0	0	0	0.000119795
-CR02	2010s	Single-Family Detached	Unheated Basement	1	0	0	0	0	0	0	0	0.000226757
-CR03	2010s	Single-Family Detached	Unheated Basement	1	0	0	0	0	0	0	0	9.86131e-05
-CR04	2010s	Single-Family Detached	Unheated Basement	1	0	0	0	0	0	0	0	0.000278371
-CR05	2010s	Single-Family Detached	Unheated Basement	1	0	0	0	0	0	0	0	0.000182138
-CR06	2010s	Single-Family Detached	Unheated Basement	1	0	0	0	0	0	0	0	2.87074e-05
-CR07	2010s	Single-Family Detached	Unheated Basement	1	0	0	0	0	0	0	0	0.000161308
-CR08	2010s	Single-Family Detached	Unheated Basement	1	0	0	0	0	0	0	0	0.000309143
-CR09	2010s	Single-Family Detached	Unheated Basement	1	0	0	0	0	0	0	0	0.000274304
-CR10	2010s	Single-Family Detached	Unheated Basement	1	0	0	0	0	0	0	0	2.26729e-05
-CR11	2010s	Single-Family Detached	Unheated Basement	1	0	0	0	0	0	0	0	1.54563e-05
-=======
 CR02	<1940	Multi-Family with 2 - 4 Units	Unheated Basement	1	0	0	0	0	0	0	0	0.000104926
 CR03	<1940	Multi-Family with 2 - 4 Units	Unheated Basement	1	0	0	0	0	0	0	0	9.53002e-05
 CR04	<1940	Multi-Family with 2 - 4 Units	Unheated Basement	1	0	0	0	0	0	0	0	0.00026276
@@ -4516,6 +2699,5 @@
 CR09	2010s	Single-Family Detached	Unheated Basement	1	0	0	0	0	0	0	0	0.000799723
 CR10	2010s	Single-Family Detached	Unheated Basement	1	0	0	0	0	0	0	0	0.000103194
 CR11	2010s	Single-Family Detached	Unheated Basement	1	0	0	0	0	0	0	0	0.000285608
->>>>>>> e1387e3e
 # Source: Derived from Home Innovation Research Labs 1982-2007 Data
 # Source: (pre-1980) Engineering judgment