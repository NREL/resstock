Dependency=Location Region	Dependency=Vintage	Dependency=Geometry Building Type RECS	Dependency=Geometry Foundation Type	Option=None	Option=Uninsulated	Option=2ft R5 Under, Horizontal	Option=2ft R10 Under, Horizontal	Option=4ft R5 Under, Horizontal	Option=2ft R5 Perimeter, Vertical	Option=2ft R10 Perimeter, Vertical	Option=R10 Whole Slab, Horizontal	sampling_probability
CR02	<1940	Mobile Home	Vented Crawlspace	1	0	0	0	0	0	0	0	0
CR03	<1940	Mobile Home	Vented Crawlspace	1	0	0	0	0	0	0	0	0
CR04	<1940	Mobile Home	Vented Crawlspace	1	0	0	0	0	0	0	0	0
CR05	<1940	Mobile Home	Vented Crawlspace	1	0	0	0	0	0	0	0	0
CR06	<1940	Mobile Home	Vented Crawlspace	1	0	0	0	0	0	0	0	0
CR07	<1940	Mobile Home	Vented Crawlspace	1	0	0	0	0	0	0	0	0
CR08	<1940	Mobile Home	Vented Crawlspace	1	0	0	0	0	0	0	0	0
CR09	<1940	Mobile Home	Vented Crawlspace	1	0	0	0	0	0	0	0	0
CR10	<1940	Mobile Home	Vented Crawlspace	1	0	0	0	0	0	0	0	0
CR11	<1940	Mobile Home	Vented Crawlspace	1	0	0	0	0	0	0	0	0
CR02	1940s	Mobile Home	Vented Crawlspace	1	0	0	0	0	0	0	0	0
CR03	1940s	Mobile Home	Vented Crawlspace	1	0	0	0	0	0	0	0	0
CR04	1940s	Mobile Home	Vented Crawlspace	1	0	0	0	0	0	0	0	0
CR05	1940s	Mobile Home	Vented Crawlspace	1	0	0	0	0	0	0	0	0
CR06	1940s	Mobile Home	Vented Crawlspace	1	0	0	0	0	0	0	0	0
CR07	1940s	Mobile Home	Vented Crawlspace	1	0	0	0	0	0	0	0	0
CR08	1940s	Mobile Home	Vented Crawlspace	1	0	0	0	0	0	0	0	0
CR09	1940s	Mobile Home	Vented Crawlspace	1	0	0	0	0	0	0	0	0
CR10	1940s	Mobile Home	Vented Crawlspace	1	0	0	0	0	0	0	0	0
CR11	1940s	Mobile Home	Vented Crawlspace	1	0	0	0	0	0	0	0	0
CR02	1950s	Mobile Home	Vented Crawlspace	1	0	0	0	0	0	0	0	0
CR03	1950s	Mobile Home	Vented Crawlspace	1	0	0	0	0	0	0	0	0
CR04	1950s	Mobile Home	Vented Crawlspace	1	0	0	0	0	0	0	0	0
CR05	1950s	Mobile Home	Vented Crawlspace	1	0	0	0	0	0	0	0	0
CR06	1950s	Mobile Home	Vented Crawlspace	1	0	0	0	0	0	0	0	0
CR07	1950s	Mobile Home	Vented Crawlspace	1	0	0	0	0	0	0	0	0
CR08	1950s	Mobile Home	Vented Crawlspace	1	0	0	0	0	0	0	0	0
CR09	1950s	Mobile Home	Vented Crawlspace	1	0	0	0	0	0	0	0	0
CR10	1950s	Mobile Home	Vented Crawlspace	1	0	0	0	0	0	0	0	0
CR11	1950s	Mobile Home	Vented Crawlspace	1	0	0	0	0	0	0	0	0
CR02	1960s	Mobile Home	Vented Crawlspace	1	0	0	0	0	0	0	0	0
CR03	1960s	Mobile Home	Vented Crawlspace	1	0	0	0	0	0	0	0	0
CR04	1960s	Mobile Home	Vented Crawlspace	1	0	0	0	0	0	0	0	0
CR05	1960s	Mobile Home	Vented Crawlspace	1	0	0	0	0	0	0	0	0
CR06	1960s	Mobile Home	Vented Crawlspace	1	0	0	0	0	0	0	0	0
CR07	1960s	Mobile Home	Vented Crawlspace	1	0	0	0	0	0	0	0	0
CR08	1960s	Mobile Home	Vented Crawlspace	1	0	0	0	0	0	0	0	0
CR09	1960s	Mobile Home	Vented Crawlspace	1	0	0	0	0	0	0	0	0
CR10	1960s	Mobile Home	Vented Crawlspace	1	0	0	0	0	0	0	0	0
CR11	1960s	Mobile Home	Vented Crawlspace	1	0	0	0	0	0	0	0	0
CR02	1970s	Mobile Home	Vented Crawlspace	1	0	0	0	0	0	0	0	0
CR03	1970s	Mobile Home	Vented Crawlspace	1	0	0	0	0	0	0	0	0
CR04	1970s	Mobile Home	Vented Crawlspace	1	0	0	0	0	0	0	0	0
CR05	1970s	Mobile Home	Vented Crawlspace	1	0	0	0	0	0	0	0	0
CR06	1970s	Mobile Home	Vented Crawlspace	1	0	0	0	0	0	0	0	0
CR07	1970s	Mobile Home	Vented Crawlspace	1	0	0	0	0	0	0	0	0
CR08	1970s	Mobile Home	Vented Crawlspace	1	0	0	0	0	0	0	0	0
CR09	1970s	Mobile Home	Vented Crawlspace	1	0	0	0	0	0	0	0	0
CR10	1970s	Mobile Home	Vented Crawlspace	1	0	0	0	0	0	0	0	0
CR11	1970s	Mobile Home	Vented Crawlspace	1	0	0	0	0	0	0	0	0
CR02	1980s	Mobile Home	Vented Crawlspace	1	0	0	0	0	0	0	0	0
CR03	1980s	Mobile Home	Vented Crawlspace	1	0	0	0	0	0	0	0	0
CR04	1980s	Mobile Home	Vented Crawlspace	1	0	0	0	0	0	0	0	0
CR05	1980s	Mobile Home	Vented Crawlspace	1	0	0	0	0	0	0	0	0
CR06	1980s	Mobile Home	Vented Crawlspace	1	0	0	0	0	0	0	0	0
CR07	1980s	Mobile Home	Vented Crawlspace	1	0	0	0	0	0	0	0	0
CR08	1980s	Mobile Home	Vented Crawlspace	1	0	0	0	0	0	0	0	0
CR09	1980s	Mobile Home	Vented Crawlspace	1	0	0	0	0	0	0	0	0
CR10	1980s	Mobile Home	Vented Crawlspace	1	0	0	0	0	0	0	0	0
CR11	1980s	Mobile Home	Vented Crawlspace	1	0	0	0	0	0	0	0	0
CR02	1990s	Mobile Home	Vented Crawlspace	1	0	0	0	0	0	0	0	0
CR03	1990s	Mobile Home	Vented Crawlspace	1	0	0	0	0	0	0	0	0
CR04	1990s	Mobile Home	Vented Crawlspace	1	0	0	0	0	0	0	0	0
CR05	1990s	Mobile Home	Vented Crawlspace	1	0	0	0	0	0	0	0	0
CR06	1990s	Mobile Home	Vented Crawlspace	1	0	0	0	0	0	0	0	0
CR07	1990s	Mobile Home	Vented Crawlspace	1	0	0	0	0	0	0	0	0
CR08	1990s	Mobile Home	Vented Crawlspace	1	0	0	0	0	0	0	0	0
CR09	1990s	Mobile Home	Vented Crawlspace	1	0	0	0	0	0	0	0	0
CR10	1990s	Mobile Home	Vented Crawlspace	1	0	0	0	0	0	0	0	0
CR11	1990s	Mobile Home	Vented Crawlspace	1	0	0	0	0	0	0	0	0
CR02	2000s	Mobile Home	Vented Crawlspace	1	0	0	0	0	0	0	0	0
CR03	2000s	Mobile Home	Vented Crawlspace	1	0	0	0	0	0	0	0	0
CR04	2000s	Mobile Home	Vented Crawlspace	1	0	0	0	0	0	0	0	0
CR05	2000s	Mobile Home	Vented Crawlspace	1	0	0	0	0	0	0	0	0
CR06	2000s	Mobile Home	Vented Crawlspace	1	0	0	0	0	0	0	0	0
CR07	2000s	Mobile Home	Vented Crawlspace	1	0	0	0	0	0	0	0	0
CR08	2000s	Mobile Home	Vented Crawlspace	1	0	0	0	0	0	0	0	0
CR09	2000s	Mobile Home	Vented Crawlspace	1	0	0	0	0	0	0	0	0
CR10	2000s	Mobile Home	Vented Crawlspace	1	0	0	0	0	0	0	0	0
CR11	2000s	Mobile Home	Vented Crawlspace	1	0	0	0	0	0	0	0	0
CR02	2010s	Mobile Home	Vented Crawlspace	1	0	0	0	0	0	0	0	0
CR03	2010s	Mobile Home	Vented Crawlspace	1	0	0	0	0	0	0	0	0
CR04	2010s	Mobile Home	Vented Crawlspace	1	0	0	0	0	0	0	0	0
CR05	2010s	Mobile Home	Vented Crawlspace	1	0	0	0	0	0	0	0	0
CR06	2010s	Mobile Home	Vented Crawlspace	1	0	0	0	0	0	0	0	0
CR07	2010s	Mobile Home	Vented Crawlspace	1	0	0	0	0	0	0	0	0
CR08	2010s	Mobile Home	Vented Crawlspace	1	0	0	0	0	0	0	0	0
CR09	2010s	Mobile Home	Vented Crawlspace	1	0	0	0	0	0	0	0	0
CR10	2010s	Mobile Home	Vented Crawlspace	1	0	0	0	0	0	0	0	0
CR11	2010s	Mobile Home	Vented Crawlspace	1	0	0	0	0	0	0	0	0
<<<<<<< HEAD
CR02	<1940	Multi-Family with 2 - 4 Units	Vented Crawlspace	1	0	0	0	0	0	0	0	0.000392985
CR03	<1940	Multi-Family with 2 - 4 Units	Vented Crawlspace	1	0	0	0	0	0	0	0	0.00113242
CR04	<1940	Multi-Family with 2 - 4 Units	Vented Crawlspace	1	0	0	0	0	0	0	0	0.000942987
CR05	<1940	Multi-Family with 2 - 4 Units	Vented Crawlspace	1	0	0	0	0	0	0	0	8.71265e-05
CR06	<1940	Multi-Family with 2 - 4 Units	Vented Crawlspace	1	0	0	0	0	0	0	0	0.00012622
CR07	<1940	Multi-Family with 2 - 4 Units	Vented Crawlspace	1	0	0	0	0	0	0	0	0.00213059
CR08	<1940	Multi-Family with 2 - 4 Units	Vented Crawlspace	1	0	0	0	0	0	0	0	0.000389985
CR09	<1940	Multi-Family with 2 - 4 Units	Vented Crawlspace	1	0	0	0	0	0	0	0	0.000647703
CR10	<1940	Multi-Family with 2 - 4 Units	Vented Crawlspace	1	0	0	0	0	0	0	0	2.07065e-05
CR11	<1940	Multi-Family with 2 - 4 Units	Vented Crawlspace	1	0	0	0	0	0	0	0	0.000688192
CR02	1940s	Multi-Family with 2 - 4 Units	Vented Crawlspace	1	0	0	0	0	0	0	0	8.30631e-05
CR03	1940s	Multi-Family with 2 - 4 Units	Vented Crawlspace	1	0	0	0	0	0	0	0	0.000136087
CR04	1940s	Multi-Family with 2 - 4 Units	Vented Crawlspace	1	0	0	0	0	0	0	0	0.000191036
CR05	1940s	Multi-Family with 2 - 4 Units	Vented Crawlspace	1	0	0	0	0	0	0	0	3.2948e-05
CR06	1940s	Multi-Family with 2 - 4 Units	Vented Crawlspace	1	0	0	0	0	0	0	0	5.44452e-05
CR07	1940s	Multi-Family with 2 - 4 Units	Vented Crawlspace	1	0	0	0	0	0	0	0	0.000595149
CR08	1940s	Multi-Family with 2 - 4 Units	Vented Crawlspace	1	0	0	0	0	0	0	0	0.000182945
CR09	1940s	Multi-Family with 2 - 4 Units	Vented Crawlspace	1	0	0	0	0	0	0	0	0.000265628
CR10	1940s	Multi-Family with 2 - 4 Units	Vented Crawlspace	1	0	0	0	0	0	0	0	1.18444e-05
CR11	1940s	Multi-Family with 2 - 4 Units	Vented Crawlspace	1	0	0	0	0	0	0	0	0.00027404
CR02	1950s	Multi-Family with 2 - 4 Units	Vented Crawlspace	1	0	0	0	0	0	0	0	0.000120676
CR03	1950s	Multi-Family with 2 - 4 Units	Vented Crawlspace	1	0	0	0	0	0	0	0	0.000161007
CR04	1950s	Multi-Family with 2 - 4 Units	Vented Crawlspace	1	0	0	0	0	0	0	0	0.000245468
CR05	1950s	Multi-Family with 2 - 4 Units	Vented Crawlspace	1	0	0	0	0	0	0	0	7.47131e-05
CR06	1950s	Multi-Family with 2 - 4 Units	Vented Crawlspace	1	0	0	0	0	0	0	0	7.29696e-05
CR07	1950s	Multi-Family with 2 - 4 Units	Vented Crawlspace	1	0	0	0	0	0	0	0	0.000803714
CR08	1950s	Multi-Family with 2 - 4 Units	Vented Crawlspace	1	0	0	0	0	0	0	0	0.000268528
CR09	1950s	Multi-Family with 2 - 4 Units	Vented Crawlspace	1	0	0	0	0	0	0	0	0.000507908
CR10	1950s	Multi-Family with 2 - 4 Units	Vented Crawlspace	1	0	0	0	0	0	0	0	3.48775e-05
CR11	1950s	Multi-Family with 2 - 4 Units	Vented Crawlspace	1	0	0	0	0	0	0	0	0.000472682
CR02	1960s	Multi-Family with 2 - 4 Units	Vented Crawlspace	1	0	0	0	0	0	0	0	7.74361e-05
CR03	1960s	Multi-Family with 2 - 4 Units	Vented Crawlspace	1	0	0	0	0	0	0	0	0.000136409
CR04	1960s	Multi-Family with 2 - 4 Units	Vented Crawlspace	1	0	0	0	0	0	0	0	0.000290268
CR05	1960s	Multi-Family with 2 - 4 Units	Vented Crawlspace	1	0	0	0	0	0	0	0	7.94104e-05
CR06	1960s	Multi-Family with 2 - 4 Units	Vented Crawlspace	1	0	0	0	0	0	0	0	0.000150123
CR07	1960s	Multi-Family with 2 - 4 Units	Vented Crawlspace	1	0	0	0	0	0	0	0	0.000671837
CR08	1960s	Multi-Family with 2 - 4 Units	Vented Crawlspace	1	0	0	0	0	0	0	0	0.000327669
CR09	1960s	Multi-Family with 2 - 4 Units	Vented Crawlspace	1	0	0	0	0	0	0	0	0.000496496
CR10	1960s	Multi-Family with 2 - 4 Units	Vented Crawlspace	1	0	0	0	0	0	0	0	4.00189e-05
CR11	1960s	Multi-Family with 2 - 4 Units	Vented Crawlspace	1	0	0	0	0	0	0	0	0.000377332
CR02	1970s	Multi-Family with 2 - 4 Units	Vented Crawlspace	1	0	0	0	0	0	0	0	0.000110737
CR03	1970s	Multi-Family with 2 - 4 Units	Vented Crawlspace	1	0	0	0	0	0	0	0	0.000169476
CR04	1970s	Multi-Family with 2 - 4 Units	Vented Crawlspace	1	0	0	0	0	0	0	0	0.000390646
CR05	1970s	Multi-Family with 2 - 4 Units	Vented Crawlspace	1	0	0	0	0	0	0	0	0.000192399
CR06	1970s	Multi-Family with 2 - 4 Units	Vented Crawlspace	1	0	0	0	0	0	0	0	0.000317061
CR07	1970s	Multi-Family with 2 - 4 Units	Vented Crawlspace	1	0	0	0	0	0	0	0	0.000554909
CR08	1970s	Multi-Family with 2 - 4 Units	Vented Crawlspace	1	0	0	0	0	0	0	0	0.000515844
CR09	1970s	Multi-Family with 2 - 4 Units	Vented Crawlspace	1	0	0	0	0	0	0	0	0.000942378
CR10	1970s	Multi-Family with 2 - 4 Units	Vented Crawlspace	1	0	0	0	0	0	0	0	8.24672e-05
CR11	1970s	Multi-Family with 2 - 4 Units	Vented Crawlspace	1	0	0	0	0	0	0	0	0.000535399
CR02	1980s	Multi-Family with 2 - 4 Units	Vented Crawlspace	1	0	0	0	0	0	0	0	7.53366e-05
CR03	1980s	Multi-Family with 2 - 4 Units	Vented Crawlspace	1	0	0	0	0	0	0	0	0.000118595
CR04	1980s	Multi-Family with 2 - 4 Units	Vented Crawlspace	1	0	0	0	0	0	0	0	0.000199206
CR05	1980s	Multi-Family with 2 - 4 Units	Vented Crawlspace	1	0	0	0	0	0	0	0	8.11166e-05
CR06	1980s	Multi-Family with 2 - 4 Units	Vented Crawlspace	1	0	0	0	0	0	0	0	0.00020372
CR07	1980s	Multi-Family with 2 - 4 Units	Vented Crawlspace	1	0	0	0	0	0	0	0	0.000318585
CR08	1980s	Multi-Family with 2 - 4 Units	Vented Crawlspace	1	0	0	0	0	0	0	0	0.000369993
CR09	1980s	Multi-Family with 2 - 4 Units	Vented Crawlspace	1	0	0	0	0	0	0	0	0.000584689
CR10	1980s	Multi-Family with 2 - 4 Units	Vented Crawlspace	1	0	0	0	0	0	0	0	6.36881e-05
CR11	1980s	Multi-Family with 2 - 4 Units	Vented Crawlspace	1	0	0	0	0	0	0	0	0.000266909
CR02	1990s	Multi-Family with 2 - 4 Units	Vented Crawlspace	1	0	0	0	0	0	0	0	7.24688e-05
CR03	1990s	Multi-Family with 2 - 4 Units	Vented Crawlspace	1	0	0	0	0	0	0	0	5.51164e-05
CR04	1990s	Multi-Family with 2 - 4 Units	Vented Crawlspace	1	0	0	0	0	0	0	0	0.000178188
CR05	1990s	Multi-Family with 2 - 4 Units	Vented Crawlspace	1	0	0	0	0	0	0	0	6.90652e-05
CR06	1990s	Multi-Family with 2 - 4 Units	Vented Crawlspace	1	0	0	0	0	0	0	0	0.000201122
CR07	1990s	Multi-Family with 2 - 4 Units	Vented Crawlspace	1	0	0	0	0	0	0	0	0.000271824
CR08	1990s	Multi-Family with 2 - 4 Units	Vented Crawlspace	1	0	0	0	0	0	0	0	0.000302361
CR09	1990s	Multi-Family with 2 - 4 Units	Vented Crawlspace	1	0	0	0	0	0	0	0	0.000428522
CR10	1990s	Multi-Family with 2 - 4 Units	Vented Crawlspace	1	0	0	0	0	0	0	0	6.07947e-05
CR11	1990s	Multi-Family with 2 - 4 Units	Vented Crawlspace	1	0	0	0	0	0	0	0	0.000155207
CR02	2000s	Multi-Family with 2 - 4 Units	Vented Crawlspace	1	0	0	0	0	0	0	0	3.66228e-05
CR03	2000s	Multi-Family with 2 - 4 Units	Vented Crawlspace	1	0	0	0	0	0	0	0	2.11398e-05
CR04	2000s	Multi-Family with 2 - 4 Units	Vented Crawlspace	1	0	0	0	0	0	0	0	4.78464e-05
CR05	2000s	Multi-Family with 2 - 4 Units	Vented Crawlspace	1	0	0	0	0	0	0	0	3.16656e-05
CR06	2000s	Multi-Family with 2 - 4 Units	Vented Crawlspace	1	0	0	0	0	0	0	0	0.000122244
CR07	2000s	Multi-Family with 2 - 4 Units	Vented Crawlspace	1	0	0	0	0	0	0	0	0.000162021
CR08	2000s	Multi-Family with 2 - 4 Units	Vented Crawlspace	1	0	0	0	0	0	0	0	0.00013289
CR09	2000s	Multi-Family with 2 - 4 Units	Vented Crawlspace	1	0	0	0	0	0	0	0	0.000271826
CR10	2000s	Multi-Family with 2 - 4 Units	Vented Crawlspace	1	0	0	0	0	0	0	0	2.27166e-05
CR11	2000s	Multi-Family with 2 - 4 Units	Vented Crawlspace	1	0	0	0	0	0	0	0	4.3354e-05
CR02	2010s	Multi-Family with 2 - 4 Units	Vented Crawlspace	1	0	0	0	0	0	0	0	1.45562e-05
CR03	2010s	Multi-Family with 2 - 4 Units	Vented Crawlspace	1	0	0	0	0	0	0	0	9.53305e-06
CR04	2010s	Multi-Family with 2 - 4 Units	Vented Crawlspace	1	0	0	0	0	0	0	0	2.11054e-05
CR05	2010s	Multi-Family with 2 - 4 Units	Vented Crawlspace	1	0	0	0	0	0	0	0	1.45055e-05
CR06	2010s	Multi-Family with 2 - 4 Units	Vented Crawlspace	1	0	0	0	0	0	0	0	4.67082e-05
CR07	2010s	Multi-Family with 2 - 4 Units	Vented Crawlspace	1	0	0	0	0	0	0	0	4.83755e-05
CR08	2010s	Multi-Family with 2 - 4 Units	Vented Crawlspace	1	0	0	0	0	0	0	0	6.8967e-05
CR09	2010s	Multi-Family with 2 - 4 Units	Vented Crawlspace	1	0	0	0	0	0	0	0	0.000124821
CR10	2010s	Multi-Family with 2 - 4 Units	Vented Crawlspace	1	0	0	0	0	0	0	0	6.00633e-06
CR11	2010s	Multi-Family with 2 - 4 Units	Vented Crawlspace	1	0	0	0	0	0	0	0	1.69508e-05
CR02	<1940	Multi-Family with 5+ Units	Vented Crawlspace	1	0	0	0	0	0	0	0	0.00024632
CR03	<1940	Multi-Family with 5+ Units	Vented Crawlspace	1	0	0	0	0	0	0	0	0.000505206
CR04	<1940	Multi-Family with 5+ Units	Vented Crawlspace	1	0	0	0	0	0	0	0	0.000634802
CR05	<1940	Multi-Family with 5+ Units	Vented Crawlspace	1	0	0	0	0	0	0	0	0.000103423
CR06	<1940	Multi-Family with 5+ Units	Vented Crawlspace	1	0	0	0	0	0	0	0	0.000274201
CR07	<1940	Multi-Family with 5+ Units	Vented Crawlspace	1	0	0	0	0	0	0	0	0.00253433
CR08	<1940	Multi-Family with 5+ Units	Vented Crawlspace	1	0	0	0	0	0	0	0	0.000416543
CR09	<1940	Multi-Family with 5+ Units	Vented Crawlspace	1	0	0	0	0	0	0	0	0.000626426
CR10	<1940	Multi-Family with 5+ Units	Vented Crawlspace	1	0	0	0	0	0	0	0	2.29821e-05
CR11	<1940	Multi-Family with 5+ Units	Vented Crawlspace	1	0	0	0	0	0	0	0	0.00106137
CR02	1940s	Multi-Family with 5+ Units	Vented Crawlspace	1	0	0	0	0	0	0	0	6.66706e-05
CR03	1940s	Multi-Family with 5+ Units	Vented Crawlspace	1	0	0	0	0	0	0	0	8.22385e-05
CR04	1940s	Multi-Family with 5+ Units	Vented Crawlspace	1	0	0	0	0	0	0	0	0.000176082
CR05	1940s	Multi-Family with 5+ Units	Vented Crawlspace	1	0	0	0	0	0	0	0	3.46105e-05
CR06	1940s	Multi-Family with 5+ Units	Vented Crawlspace	1	0	0	0	0	0	0	0	6.608e-05
CR07	1940s	Multi-Family with 5+ Units	Vented Crawlspace	1	0	0	0	0	0	0	0	0.000875803
CR08	1940s	Multi-Family with 5+ Units	Vented Crawlspace	1	0	0	0	0	0	0	0	0.0002515
CR09	1940s	Multi-Family with 5+ Units	Vented Crawlspace	1	0	0	0	0	0	0	0	0.000271554
CR10	1940s	Multi-Family with 5+ Units	Vented Crawlspace	1	0	0	0	0	0	0	0	1.45268e-05
CR11	1940s	Multi-Family with 5+ Units	Vented Crawlspace	1	0	0	0	0	0	0	0	0.000413705
CR02	1950s	Multi-Family with 5+ Units	Vented Crawlspace	1	0	0	0	0	0	0	0	0.000152132
CR03	1950s	Multi-Family with 5+ Units	Vented Crawlspace	1	0	0	0	0	0	0	0	0.000124765
CR04	1950s	Multi-Family with 5+ Units	Vented Crawlspace	1	0	0	0	0	0	0	0	0.000339303
CR05	1950s	Multi-Family with 5+ Units	Vented Crawlspace	1	0	0	0	0	0	0	0	8.49182e-05
CR06	1950s	Multi-Family with 5+ Units	Vented Crawlspace	1	0	0	0	0	0	0	0	0.000129428
CR07	1950s	Multi-Family with 5+ Units	Vented Crawlspace	1	0	0	0	0	0	0	0	0.00134773
CR08	1950s	Multi-Family with 5+ Units	Vented Crawlspace	1	0	0	0	0	0	0	0	0.000469984
CR09	1950s	Multi-Family with 5+ Units	Vented Crawlspace	1	0	0	0	0	0	0	0	0.00067566
CR10	1950s	Multi-Family with 5+ Units	Vented Crawlspace	1	0	0	0	0	0	0	0	4.6239e-05
CR11	1950s	Multi-Family with 5+ Units	Vented Crawlspace	1	0	0	0	0	0	0	0	0.000987814
CR02	1960s	Multi-Family with 5+ Units	Vented Crawlspace	1	0	0	0	0	0	0	0	0.000196788
CR03	1960s	Multi-Family with 5+ Units	Vented Crawlspace	1	0	0	0	0	0	0	0	0.000212831
CR04	1960s	Multi-Family with 5+ Units	Vented Crawlspace	1	0	0	0	0	0	0	0	0.000691179
CR05	1960s	Multi-Family with 5+ Units	Vented Crawlspace	1	0	0	0	0	0	0	0	0.000222067
CR06	1960s	Multi-Family with 5+ Units	Vented Crawlspace	1	0	0	0	0	0	0	0	0.000414795
CR07	1960s	Multi-Family with 5+ Units	Vented Crawlspace	1	0	0	0	0	0	0	0	0.00163314
CR08	1960s	Multi-Family with 5+ Units	Vented Crawlspace	1	0	0	0	0	0	0	0	0.000925984
CR09	1960s	Multi-Family with 5+ Units	Vented Crawlspace	1	0	0	0	0	0	0	0	0.00102464
CR10	1960s	Multi-Family with 5+ Units	Vented Crawlspace	1	0	0	0	0	0	0	0	6.56054e-05
CR11	1960s	Multi-Family with 5+ Units	Vented Crawlspace	1	0	0	0	0	0	0	0	0.00113549
CR02	1970s	Multi-Family with 5+ Units	Vented Crawlspace	1	0	0	0	0	0	0	0	0.000378808
CR03	1970s	Multi-Family with 5+ Units	Vented Crawlspace	1	0	0	0	0	0	0	0	0.000370509
CR04	1970s	Multi-Family with 5+ Units	Vented Crawlspace	1	0	0	0	0	0	0	0	0.00117699
CR05	1970s	Multi-Family with 5+ Units	Vented Crawlspace	1	0	0	0	0	0	0	0	0.000513992
CR06	1970s	Multi-Family with 5+ Units	Vented Crawlspace	1	0	0	0	0	0	0	0	0.000747398
CR07	1970s	Multi-Family with 5+ Units	Vented Crawlspace	1	0	0	0	0	0	0	0	0.00138135
CR08	1970s	Multi-Family with 5+ Units	Vented Crawlspace	1	0	0	0	0	0	0	0	0.00144074
CR09	1970s	Multi-Family with 5+ Units	Vented Crawlspace	1	0	0	0	0	0	0	0	0.00248754
CR10	1970s	Multi-Family with 5+ Units	Vented Crawlspace	1	0	0	0	0	0	0	0	0.000167984
CR11	1970s	Multi-Family with 5+ Units	Vented Crawlspace	1	0	0	0	0	0	0	0	0.00164801
CR02	1980s	Multi-Family with 5+ Units	Vented Crawlspace	1	0	0	0	0	0	0	0	0.000298821
CR03	1980s	Multi-Family with 5+ Units	Vented Crawlspace	1	0	0	0	0	0	0	0	0.000224333
CR04	1980s	Multi-Family with 5+ Units	Vented Crawlspace	1	0	0	0	0	0	0	0	0.000508307
CR05	1980s	Multi-Family with 5+ Units	Vented Crawlspace	1	0	0	0	0	0	0	0	0.000223665
CR06	1980s	Multi-Family with 5+ Units	Vented Crawlspace	1	0	0	0	0	0	0	0	0.000664813
CR07	1980s	Multi-Family with 5+ Units	Vented Crawlspace	1	0	0	0	0	0	0	0	0.000787932
CR08	1980s	Multi-Family with 5+ Units	Vented Crawlspace	1	0	0	0	0	0	0	0	0.00114461
CR09	1980s	Multi-Family with 5+ Units	Vented Crawlspace	1	0	0	0	0	0	0	0	0.00179123
CR10	1980s	Multi-Family with 5+ Units	Vented Crawlspace	1	0	0	0	0	0	0	0	0.00014415
CR11	1980s	Multi-Family with 5+ Units	Vented Crawlspace	1	0	0	0	0	0	0	0	0.000861143
CR02	1990s	Multi-Family with 5+ Units	Vented Crawlspace	1	0	0	0	0	0	0	0	0.00029984
CR03	1990s	Multi-Family with 5+ Units	Vented Crawlspace	1	0	0	0	0	0	0	0	0.000112934
CR04	1990s	Multi-Family with 5+ Units	Vented Crawlspace	1	0	0	0	0	0	0	0	0.000476539
CR05	1990s	Multi-Family with 5+ Units	Vented Crawlspace	1	0	0	0	0	0	0	0	0.000214588
CR06	1990s	Multi-Family with 5+ Units	Vented Crawlspace	1	0	0	0	0	0	0	0	0.000787546
CR07	1990s	Multi-Family with 5+ Units	Vented Crawlspace	1	0	0	0	0	0	0	0	0.000580073
CR08	1990s	Multi-Family with 5+ Units	Vented Crawlspace	1	0	0	0	0	0	0	0	0.00107456
CR09	1990s	Multi-Family with 5+ Units	Vented Crawlspace	1	0	0	0	0	0	0	0	0.0015866
CR10	1990s	Multi-Family with 5+ Units	Vented Crawlspace	1	0	0	0	0	0	0	0	0.000168704
CR11	1990s	Multi-Family with 5+ Units	Vented Crawlspace	1	0	0	0	0	0	0	0	0.000556322
CR02	2000s	Multi-Family with 5+ Units	Vented Crawlspace	1	0	0	0	0	0	0	0	0.000195346
CR03	2000s	Multi-Family with 5+ Units	Vented Crawlspace	1	0	0	0	0	0	0	0	5.26774e-05
CR04	2000s	Multi-Family with 5+ Units	Vented Crawlspace	1	0	0	0	0	0	0	0	0.000150962
CR05	2000s	Multi-Family with 5+ Units	Vented Crawlspace	1	0	0	0	0	0	0	0	0.00011738
CR06	2000s	Multi-Family with 5+ Units	Vented Crawlspace	1	0	0	0	0	0	0	0	0.000549195
CR07	2000s	Multi-Family with 5+ Units	Vented Crawlspace	1	0	0	0	0	0	0	0	0.000421572
CR08	2000s	Multi-Family with 5+ Units	Vented Crawlspace	1	0	0	0	0	0	0	0	0.00059496
CR09	2000s	Multi-Family with 5+ Units	Vented Crawlspace	1	0	0	0	0	0	0	0	0.0012411
CR10	2000s	Multi-Family with 5+ Units	Vented Crawlspace	1	0	0	0	0	0	0	0	7.07441e-05
CR11	2000s	Multi-Family with 5+ Units	Vented Crawlspace	1	0	0	0	0	0	0	0	0.000231736
CR02	2010s	Multi-Family with 5+ Units	Vented Crawlspace	1	0	0	0	0	0	0	0	0.000132147
CR03	2010s	Multi-Family with 5+ Units	Vented Crawlspace	1	0	0	0	0	0	0	0	3.40608e-05
CR04	2010s	Multi-Family with 5+ Units	Vented Crawlspace	1	0	0	0	0	0	0	0	8.00419e-05
CR05	2010s	Multi-Family with 5+ Units	Vented Crawlspace	1	0	0	0	0	0	0	0	8.35784e-05
CR06	2010s	Multi-Family with 5+ Units	Vented Crawlspace	1	0	0	0	0	0	0	0	0.000389301
CR07	2010s	Multi-Family with 5+ Units	Vented Crawlspace	1	0	0	0	0	0	0	0	0.000271038
CR08	2010s	Multi-Family with 5+ Units	Vented Crawlspace	1	0	0	0	0	0	0	0	0.000406565
CR09	2010s	Multi-Family with 5+ Units	Vented Crawlspace	1	0	0	0	0	0	0	0	0.000741671
CR10	2010s	Multi-Family with 5+ Units	Vented Crawlspace	1	0	0	0	0	0	0	0	2.79896e-05
CR11	2010s	Multi-Family with 5+ Units	Vented Crawlspace	1	0	0	0	0	0	0	0	0.000127747
CR02	<1940	Single-Family Attached	Vented Crawlspace	1	0	0	0	0	0	0	0	3.4592e-05
CR03	<1940	Single-Family Attached	Vented Crawlspace	1	0	0	0	0	0	0	0	7.24747e-05
CR04	<1940	Single-Family Attached	Vented Crawlspace	1	0	0	0	0	0	0	0	0.000115835
CR05	<1940	Single-Family Attached	Vented Crawlspace	1	0	0	0	0	0	0	0	2.64865e-05
CR06	<1940	Single-Family Attached	Vented Crawlspace	1	0	0	0	0	0	0	0	3.30446e-05
CR07	<1940	Single-Family Attached	Vented Crawlspace	1	0	0	0	0	0	0	0	0.000988429
CR08	<1940	Single-Family Attached	Vented Crawlspace	1	0	0	0	0	0	0	0	0.00033368
CR09	<1940	Single-Family Attached	Vented Crawlspace	1	0	0	0	0	0	0	0	0.000188799
CR10	<1940	Single-Family Attached	Vented Crawlspace	1	0	0	0	0	0	0	0	1.15733e-05
CR11	<1940	Single-Family Attached	Vented Crawlspace	1	0	0	0	0	0	0	0	0.000362176
CR02	1940s	Single-Family Attached	Vented Crawlspace	1	0	0	0	0	0	0	0	1.00503e-05
CR03	1940s	Single-Family Attached	Vented Crawlspace	1	0	0	0	0	0	0	0	1.03959e-05
CR04	1940s	Single-Family Attached	Vented Crawlspace	1	0	0	0	0	0	0	0	4.19519e-05
CR05	1940s	Single-Family Attached	Vented Crawlspace	1	0	0	0	0	0	0	0	9.42115e-06
CR06	1940s	Single-Family Attached	Vented Crawlspace	1	0	0	0	0	0	0	0	1.70016e-05
CR07	1940s	Single-Family Attached	Vented Crawlspace	1	0	0	0	0	0	0	0	0.000318084
CR08	1940s	Single-Family Attached	Vented Crawlspace	1	0	0	0	0	0	0	0	0.000154916
CR09	1940s	Single-Family Attached	Vented Crawlspace	1	0	0	0	0	0	0	0	0.000104201
CR10	1940s	Single-Family Attached	Vented Crawlspace	1	0	0	0	0	0	0	0	5.38895e-06
CR11	1940s	Single-Family Attached	Vented Crawlspace	1	0	0	0	0	0	0	0	0.000208619
CR02	1950s	Single-Family Attached	Vented Crawlspace	1	0	0	0	0	0	0	0	2.03338e-05
CR03	1950s	Single-Family Attached	Vented Crawlspace	1	0	0	0	0	0	0	0	1.77624e-05
CR04	1950s	Single-Family Attached	Vented Crawlspace	1	0	0	0	0	0	0	0	6.11362e-05
CR05	1950s	Single-Family Attached	Vented Crawlspace	1	0	0	0	0	0	0	0	2.03021e-05
CR06	1950s	Single-Family Attached	Vented Crawlspace	1	0	0	0	0	0	0	0	2.23083e-05
CR07	1950s	Single-Family Attached	Vented Crawlspace	1	0	0	0	0	0	0	0	0.000370956
CR08	1950s	Single-Family Attached	Vented Crawlspace	1	0	0	0	0	0	0	0	0.00024205
CR09	1950s	Single-Family Attached	Vented Crawlspace	1	0	0	0	0	0	0	0	0.000206528
CR10	1950s	Single-Family Attached	Vented Crawlspace	1	0	0	0	0	0	0	0	1.55255e-05
CR11	1950s	Single-Family Attached	Vented Crawlspace	1	0	0	0	0	0	0	0	0.00030599
CR02	1960s	Single-Family Attached	Vented Crawlspace	1	0	0	0	0	0	0	0	1.30746e-05
CR03	1960s	Single-Family Attached	Vented Crawlspace	1	0	0	0	0	0	0	0	1.99799e-05
CR04	1960s	Single-Family Attached	Vented Crawlspace	1	0	0	0	0	0	0	0	7.00073e-05
CR05	1960s	Single-Family Attached	Vented Crawlspace	1	0	0	0	0	0	0	0	3.00027e-05
CR06	1960s	Single-Family Attached	Vented Crawlspace	1	0	0	0	0	0	0	0	4.80612e-05
CR07	1960s	Single-Family Attached	Vented Crawlspace	1	0	0	0	0	0	0	0	0.000227429
CR08	1960s	Single-Family Attached	Vented Crawlspace	1	0	0	0	0	0	0	0	0.000174649
CR09	1960s	Single-Family Attached	Vented Crawlspace	1	0	0	0	0	0	0	0	0.000150947
CR10	1960s	Single-Family Attached	Vented Crawlspace	1	0	0	0	0	0	0	0	1.29048e-05
CR11	1960s	Single-Family Attached	Vented Crawlspace	1	0	0	0	0	0	0	0	0.000217608
CR02	1970s	Single-Family Attached	Vented Crawlspace	1	0	0	0	0	0	0	0	3.52504e-05
CR03	1970s	Single-Family Attached	Vented Crawlspace	1	0	0	0	0	0	0	0	3.97526e-05
CR04	1970s	Single-Family Attached	Vented Crawlspace	1	0	0	0	0	0	0	0	0.00014493
CR05	1970s	Single-Family Attached	Vented Crawlspace	1	0	0	0	0	0	0	0	9.98042e-05
CR06	1970s	Single-Family Attached	Vented Crawlspace	1	0	0	0	0	0	0	0	0.000135106
CR07	1970s	Single-Family Attached	Vented Crawlspace	1	0	0	0	0	0	0	0	0.000261623
CR08	1970s	Single-Family Attached	Vented Crawlspace	1	0	0	0	0	0	0	0	0.000378759
CR09	1970s	Single-Family Attached	Vented Crawlspace	1	0	0	0	0	0	0	0	0.000368689
CR10	1970s	Single-Family Attached	Vented Crawlspace	1	0	0	0	0	0	0	0	4.03196e-05
CR11	1970s	Single-Family Attached	Vented Crawlspace	1	0	0	0	0	0	0	0	0.000510937
CR02	1980s	Single-Family Attached	Vented Crawlspace	1	0	0	0	0	0	0	0	5.32008e-05
CR03	1980s	Single-Family Attached	Vented Crawlspace	1	0	0	0	0	0	0	0	6.69931e-05
CR04	1980s	Single-Family Attached	Vented Crawlspace	1	0	0	0	0	0	0	0	0.000106587
CR05	1980s	Single-Family Attached	Vented Crawlspace	1	0	0	0	0	0	0	0	5.54334e-05
CR06	1980s	Single-Family Attached	Vented Crawlspace	1	0	0	0	0	0	0	0	0.000101991
CR07	1980s	Single-Family Attached	Vented Crawlspace	1	0	0	0	0	0	0	0	0.000314528
CR08	1980s	Single-Family Attached	Vented Crawlspace	1	0	0	0	0	0	0	0	0.000484167
CR09	1980s	Single-Family Attached	Vented Crawlspace	1	0	0	0	0	0	0	0	0.000330612
CR10	1980s	Single-Family Attached	Vented Crawlspace	1	0	0	0	0	0	0	0	3.33947e-05
CR11	1980s	Single-Family Attached	Vented Crawlspace	1	0	0	0	0	0	0	0	0.000323817
CR02	1990s	Single-Family Attached	Vented Crawlspace	1	0	0	0	0	0	0	0	7.25471e-05
CR03	1990s	Single-Family Attached	Vented Crawlspace	1	0	0	0	0	0	0	0	2.65174e-05
CR04	1990s	Single-Family Attached	Vented Crawlspace	1	0	0	0	0	0	0	0	0.00014834
CR05	1990s	Single-Family Attached	Vented Crawlspace	1	0	0	0	0	0	0	0	4.91152e-05
CR06	1990s	Single-Family Attached	Vented Crawlspace	1	0	0	0	0	0	0	0	0.000165686
CR07	1990s	Single-Family Attached	Vented Crawlspace	1	0	0	0	0	0	0	0	0.000260421
CR08	1990s	Single-Family Attached	Vented Crawlspace	1	0	0	0	0	0	0	0	0.000421972
CR09	1990s	Single-Family Attached	Vented Crawlspace	1	0	0	0	0	0	0	0	0.000221763
CR10	1990s	Single-Family Attached	Vented Crawlspace	1	0	0	0	0	0	0	0	3.27677e-05
CR11	1990s	Single-Family Attached	Vented Crawlspace	1	0	0	0	0	0	0	0	0.000156857
CR02	2000s	Single-Family Attached	Vented Crawlspace	1	0	0	0	0	0	0	0	7.96436e-05
CR03	2000s	Single-Family Attached	Vented Crawlspace	1	0	0	0	0	0	0	0	1.69681e-05
CR04	2000s	Single-Family Attached	Vented Crawlspace	1	0	0	0	0	0	0	0	5.38877e-05
CR05	2000s	Single-Family Attached	Vented Crawlspace	1	0	0	0	0	0	0	0	5.27549e-05
CR06	2000s	Single-Family Attached	Vented Crawlspace	1	0	0	0	0	0	0	0	0.000205056
CR07	2000s	Single-Family Attached	Vented Crawlspace	1	0	0	0	0	0	0	0	0.000137015
CR08	2000s	Single-Family Attached	Vented Crawlspace	1	0	0	0	0	0	0	0	0.000280446
CR09	2000s	Single-Family Attached	Vented Crawlspace	1	0	0	0	0	0	0	0	0.000372899
CR10	2000s	Single-Family Attached	Vented Crawlspace	1	0	0	0	0	0	0	0	1.96649e-05
CR11	2000s	Single-Family Attached	Vented Crawlspace	1	0	0	0	0	0	0	0	6.63711e-05
CR02	2010s	Single-Family Attached	Vented Crawlspace	1	0	0	0	0	0	0	0	1.95862e-05
CR03	2010s	Single-Family Attached	Vented Crawlspace	1	0	0	0	0	0	0	0	6.00921e-06
CR04	2010s	Single-Family Attached	Vented Crawlspace	1	0	0	0	0	0	0	0	1.04687e-05
CR05	2010s	Single-Family Attached	Vented Crawlspace	1	0	0	0	0	0	0	0	2.20552e-05
CR06	2010s	Single-Family Attached	Vented Crawlspace	1	0	0	0	0	0	0	0	6.03045e-05
CR07	2010s	Single-Family Attached	Vented Crawlspace	1	0	0	0	0	0	0	0	4.66037e-05
CR08	2010s	Single-Family Attached	Vented Crawlspace	1	0	0	0	0	0	0	0	0.000121069
CR09	2010s	Single-Family Attached	Vented Crawlspace	1	0	0	0	0	0	0	0	0.00012688
CR10	2010s	Single-Family Attached	Vented Crawlspace	1	0	0	0	0	0	0	0	4.73585e-06
CR11	2010s	Single-Family Attached	Vented Crawlspace	1	0	0	0	0	0	0	0	2.79615e-05
CR02	<1940	Single-Family Detached	Vented Crawlspace	1	0	0	0	0	0	0	0	0.00171834
CR03	<1940	Single-Family Detached	Vented Crawlspace	1	0	0	0	0	0	0	0	0.00113268
CR04	<1940	Single-Family Detached	Vented Crawlspace	1	0	0	0	0	0	0	0	0.00320064
CR05	<1940	Single-Family Detached	Vented Crawlspace	1	0	0	0	0	0	0	0	0.000659055
CR06	<1940	Single-Family Detached	Vented Crawlspace	1	0	0	0	0	0	0	0	0.00146473
CR07	<1940	Single-Family Detached	Vented Crawlspace	1	0	0	0	0	0	0	0	0.00301849
CR08	<1940	Single-Family Detached	Vented Crawlspace	1	0	0	0	0	0	0	0	0.00254661
CR09	<1940	Single-Family Detached	Vented Crawlspace	1	0	0	0	0	0	0	0	0.00594997
CR10	<1940	Single-Family Detached	Vented Crawlspace	1	0	0	0	0	0	0	0	0.000213203
CR11	<1940	Single-Family Detached	Vented Crawlspace	1	0	0	0	0	0	0	0	0.00291379
CR02	1940s	Single-Family Detached	Vented Crawlspace	1	0	0	0	0	0	0	0	0.000396176
CR03	1940s	Single-Family Detached	Vented Crawlspace	1	0	0	0	0	0	0	0	0.000264985
CR04	1940s	Single-Family Detached	Vented Crawlspace	1	0	0	0	0	0	0	0	0.00111571
CR05	1940s	Single-Family Detached	Vented Crawlspace	1	0	0	0	0	0	0	0	0.000258019
CR06	1940s	Single-Family Detached	Vented Crawlspace	1	0	0	0	0	0	0	0	0.00052387
CR07	1940s	Single-Family Detached	Vented Crawlspace	1	0	0	0	0	0	0	0	0.0010353
CR08	1940s	Single-Family Detached	Vented Crawlspace	1	0	0	0	0	0	0	0	0.00142873
CR09	1940s	Single-Family Detached	Vented Crawlspace	1	0	0	0	0	0	0	0	0.00330861
CR10	1940s	Single-Family Detached	Vented Crawlspace	1	0	0	0	0	0	0	0	0.000158341
CR11	1940s	Single-Family Detached	Vented Crawlspace	1	0	0	0	0	0	0	0	0.00210217
CR02	1950s	Single-Family Detached	Vented Crawlspace	1	0	0	0	0	0	0	0	0.000847819
CR03	1950s	Single-Family Detached	Vented Crawlspace	1	0	0	0	0	0	0	0	0.000621056
CR04	1950s	Single-Family Detached	Vented Crawlspace	1	0	0	0	0	0	0	0	0.00242371
CR05	1950s	Single-Family Detached	Vented Crawlspace	1	0	0	0	0	0	0	0	0.000587651
CR06	1950s	Single-Family Detached	Vented Crawlspace	1	0	0	0	0	0	0	0	0.000803204
CR07	1950s	Single-Family Detached	Vented Crawlspace	1	0	0	0	0	0	0	0	0.00253294
CR08	1950s	Single-Family Detached	Vented Crawlspace	1	0	0	0	0	0	0	0	0.00298209
CR09	1950s	Single-Family Detached	Vented Crawlspace	1	0	0	0	0	0	0	0	0.00786215
CR10	1950s	Single-Family Detached	Vented Crawlspace	1	0	0	0	0	0	0	0	0.000403381
CR11	1950s	Single-Family Detached	Vented Crawlspace	1	0	0	0	0	0	0	0	0.00504813
CR02	1960s	Single-Family Detached	Vented Crawlspace	1	0	0	0	0	0	0	0	0.000379181
CR03	1960s	Single-Family Detached	Vented Crawlspace	1	0	0	0	0	0	0	0	0.000486353
CR04	1960s	Single-Family Detached	Vented Crawlspace	1	0	0	0	0	0	0	0	0.00178403
CR05	1960s	Single-Family Detached	Vented Crawlspace	1	0	0	0	0	0	0	0	0.00051838
CR06	1960s	Single-Family Detached	Vented Crawlspace	1	0	0	0	0	0	0	0	0.00111836
CR07	1960s	Single-Family Detached	Vented Crawlspace	1	0	0	0	0	0	0	0	0.0016852
CR08	1960s	Single-Family Detached	Vented Crawlspace	1	0	0	0	0	0	0	0	0.00273964
CR09	1960s	Single-Family Detached	Vented Crawlspace	1	0	0	0	0	0	0	0	0.00602107
CR10	1960s	Single-Family Detached	Vented Crawlspace	1	0	0	0	0	0	0	0	0.000303926
CR11	1960s	Single-Family Detached	Vented Crawlspace	1	0	0	0	0	0	0	0	0.00248785
CR02	1970s	Single-Family Detached	Vented Crawlspace	1	0	0	0	0	0	0	0	0.000491146
CR03	1970s	Single-Family Detached	Vented Crawlspace	1	0	0	0	0	0	0	0	0.000465191
CR04	1970s	Single-Family Detached	Vented Crawlspace	1	0	0	0	0	0	0	0	0.00182763
CR05	1970s	Single-Family Detached	Vented Crawlspace	1	0	0	0	0	0	0	0	0.00101298
CR06	1970s	Single-Family Detached	Vented Crawlspace	1	0	0	0	0	0	0	0	0.00170019
CR07	1970s	Single-Family Detached	Vented Crawlspace	1	0	0	0	0	0	0	0	0.00142722
CR08	1970s	Single-Family Detached	Vented Crawlspace	1	0	0	0	0	0	0	0	0.00330328
CR09	1970s	Single-Family Detached	Vented Crawlspace	1	0	0	0	0	0	0	0	0.00794052
CR10	1970s	Single-Family Detached	Vented Crawlspace	1	0	0	0	0	0	0	0	0.000485446
CR11	1970s	Single-Family Detached	Vented Crawlspace	1	0	0	0	0	0	0	0	0.00255723
CR02	1980s	Single-Family Detached	Vented Crawlspace	1	0	0	0	0	0	0	0	0.000368977
CR03	1980s	Single-Family Detached	Vented Crawlspace	1	0	0	0	0	0	0	0	0.000358047
CR04	1980s	Single-Family Detached	Vented Crawlspace	1	0	0	0	0	0	0	0	0.000811647
CR05	1980s	Single-Family Detached	Vented Crawlspace	1	0	0	0	0	0	0	0	0.000379445
CR06	1980s	Single-Family Detached	Vented Crawlspace	1	0	0	0	0	0	0	0	0.00126447
CR07	1980s	Single-Family Detached	Vented Crawlspace	1	0	0	0	0	0	0	0	0.000904786
CR08	1980s	Single-Family Detached	Vented Crawlspace	1	0	0	0	0	0	0	0	0.00229066
CR09	1980s	Single-Family Detached	Vented Crawlspace	1	0	0	0	0	0	0	0	0.00437912
CR10	1980s	Single-Family Detached	Vented Crawlspace	1	0	0	0	0	0	0	0	0.000334036
CR11	1980s	Single-Family Detached	Vented Crawlspace	1	0	0	0	0	0	0	0	0.00141979
CR02	1990s	Single-Family Detached	Vented Crawlspace	1	0	0	0	0	0	0	0	0.000482614
CR03	1990s	Single-Family Detached	Vented Crawlspace	1	0	0	0	0	0	0	0	0.000300069
CR04	1990s	Single-Family Detached	Vented Crawlspace	1	0	0	0	0	0	0	0	0.00121858
CR05	1990s	Single-Family Detached	Vented Crawlspace	1	0	0	0	0	0	0	0	0.000573523
CR06	1990s	Single-Family Detached	Vented Crawlspace	1	0	0	0	0	0	0	0	0.00188113
CR07	1990s	Single-Family Detached	Vented Crawlspace	1	0	0	0	0	0	0	0	0.000851196
CR08	1990s	Single-Family Detached	Vented Crawlspace	1	0	0	0	0	0	0	0	0.00264304
CR09	1990s	Single-Family Detached	Vented Crawlspace	1	0	0	0	0	0	0	0	0.0047916
CR10	1990s	Single-Family Detached	Vented Crawlspace	1	0	0	0	0	0	0	0	0.000518714
CR11	1990s	Single-Family Detached	Vented Crawlspace	1	0	0	0	0	0	0	0	0.00121368
CR02	2000s	Single-Family Detached	Vented Crawlspace	1	0	0	0	0	0	0	0	0.000400645
CR03	2000s	Single-Family Detached	Vented Crawlspace	1	0	0	0	0	0	0	0	0.000155629
CR04	2000s	Single-Family Detached	Vented Crawlspace	1	0	0	0	0	0	0	0	0.000440736
CR05	2000s	Single-Family Detached	Vented Crawlspace	1	0	0	0	0	0	0	0	0.000449734
CR06	2000s	Single-Family Detached	Vented Crawlspace	1	0	0	0	0	0	0	0	0.00142627
CR07	2000s	Single-Family Detached	Vented Crawlspace	1	0	0	0	0	0	0	0	0.000450587
CR08	2000s	Single-Family Detached	Vented Crawlspace	1	0	0	0	0	0	0	0	0.00183965
CR09	2000s	Single-Family Detached	Vented Crawlspace	1	0	0	0	0	0	0	0	0.00473625
CR10	2000s	Single-Family Detached	Vented Crawlspace	1	0	0	0	0	0	0	0	0.000388984
CR11	2000s	Single-Family Detached	Vented Crawlspace	1	0	0	0	0	0	0	0	0.000652182
CR02	2010s	Single-Family Detached	Vented Crawlspace	1	0	0	0	0	0	0	0	0.000127293
CR03	2010s	Single-Family Detached	Vented Crawlspace	1	0	0	0	0	0	0	0	4.31655e-05
CR04	2010s	Single-Family Detached	Vented Crawlspace	1	0	0	0	0	0	0	0	0.000115576
CR05	2010s	Single-Family Detached	Vented Crawlspace	1	0	0	0	0	0	0	0	0.00015849
CR06	2010s	Single-Family Detached	Vented Crawlspace	1	0	0	0	0	0	0	0	0.000504982
CR07	2010s	Single-Family Detached	Vented Crawlspace	1	0	0	0	0	0	0	0	0.000125314
CR08	2010s	Single-Family Detached	Vented Crawlspace	1	0	0	0	0	0	0	0	0.0005825
CR09	2010s	Single-Family Detached	Vented Crawlspace	1	0	0	0	0	0	0	0	0.00170415
CR10	2010s	Single-Family Detached	Vented Crawlspace	1	0	0	0	0	0	0	0	8.28087e-05
CR11	2010s	Single-Family Detached	Vented Crawlspace	1	0	0	0	0	0	0	0	0.000142859
=======
CR02	<1940	Multi-Family with 2 - 4 Units	Vented Crawlspace	1	0	0	0	0	0	0	0	0.000369747
CR03	<1940	Multi-Family with 2 - 4 Units	Vented Crawlspace	1	0	0	0	0	0	0	0	0.00112565
CR04	<1940	Multi-Family with 2 - 4 Units	Vented Crawlspace	1	0	0	0	0	0	0	0	0.00087286
CR05	<1940	Multi-Family with 2 - 4 Units	Vented Crawlspace	1	0	0	0	0	0	0	0	8.26956e-05
CR06	<1940	Multi-Family with 2 - 4 Units	Vented Crawlspace	1	0	0	0	0	0	0	0	0.000126169
CR07	<1940	Multi-Family with 2 - 4 Units	Vented Crawlspace	1	0	0	0	0	0	0	0	0.0020417
CR08	<1940	Multi-Family with 2 - 4 Units	Vented Crawlspace	1	0	0	0	0	0	0	0	0.000352674
CR09	<1940	Multi-Family with 2 - 4 Units	Vented Crawlspace	1	0	0	0	0	0	0	0	0.000595685
CR10	<1940	Multi-Family with 2 - 4 Units	Vented Crawlspace	1	0	0	0	0	0	0	0	2.29353e-05
CR11	<1940	Multi-Family with 2 - 4 Units	Vented Crawlspace	1	0	0	0	0	0	0	0	0.000661267
CR02	1940s	Multi-Family with 2 - 4 Units	Vented Crawlspace	1	0	0	0	0	0	0	0	8.55774e-05
CR03	1940s	Multi-Family with 2 - 4 Units	Vented Crawlspace	1	0	0	0	0	0	0	0	0.000139734
CR04	1940s	Multi-Family with 2 - 4 Units	Vented Crawlspace	1	0	0	0	0	0	0	0	0.000189478
CR05	1940s	Multi-Family with 2 - 4 Units	Vented Crawlspace	1	0	0	0	0	0	0	0	3.66279e-05
CR06	1940s	Multi-Family with 2 - 4 Units	Vented Crawlspace	1	0	0	0	0	0	0	0	5.61238e-05
CR07	1940s	Multi-Family with 2 - 4 Units	Vented Crawlspace	1	0	0	0	0	0	0	0	0.000605547
CR08	1940s	Multi-Family with 2 - 4 Units	Vented Crawlspace	1	0	0	0	0	0	0	0	0.000165164
CR09	1940s	Multi-Family with 2 - 4 Units	Vented Crawlspace	1	0	0	0	0	0	0	0	0.000269489
CR10	1940s	Multi-Family with 2 - 4 Units	Vented Crawlspace	1	0	0	0	0	0	0	0	1.3617e-05
CR11	1940s	Multi-Family with 2 - 4 Units	Vented Crawlspace	1	0	0	0	0	0	0	0	0.000283039
CR02	1950s	Multi-Family with 2 - 4 Units	Vented Crawlspace	1	0	0	0	0	0	0	0	0.000131085
CR03	1950s	Multi-Family with 2 - 4 Units	Vented Crawlspace	1	0	0	0	0	0	0	0	0.000160735
CR04	1950s	Multi-Family with 2 - 4 Units	Vented Crawlspace	1	0	0	0	0	0	0	0	0.000244425
CR05	1950s	Multi-Family with 2 - 4 Units	Vented Crawlspace	1	0	0	0	0	0	0	0	7.45835e-05
CR06	1950s	Multi-Family with 2 - 4 Units	Vented Crawlspace	1	0	0	0	0	0	0	0	7.83794e-05
CR07	1950s	Multi-Family with 2 - 4 Units	Vented Crawlspace	1	0	0	0	0	0	0	0	0.000816984
CR08	1950s	Multi-Family with 2 - 4 Units	Vented Crawlspace	1	0	0	0	0	0	0	0	0.000265083
CR09	1950s	Multi-Family with 2 - 4 Units	Vented Crawlspace	1	0	0	0	0	0	0	0	0.000508029
CR10	1950s	Multi-Family with 2 - 4 Units	Vented Crawlspace	1	0	0	0	0	0	0	0	3.67429e-05
CR11	1950s	Multi-Family with 2 - 4 Units	Vented Crawlspace	1	0	0	0	0	0	0	0	0.00048636
CR02	1960s	Multi-Family with 2 - 4 Units	Vented Crawlspace	1	0	0	0	0	0	0	0	7.85277e-05
CR03	1960s	Multi-Family with 2 - 4 Units	Vented Crawlspace	1	0	0	0	0	0	0	0	0.000137636
CR04	1960s	Multi-Family with 2 - 4 Units	Vented Crawlspace	1	0	0	0	0	0	0	0	0.00028063
CR05	1960s	Multi-Family with 2 - 4 Units	Vented Crawlspace	1	0	0	0	0	0	0	0	8.00128e-05
CR06	1960s	Multi-Family with 2 - 4 Units	Vented Crawlspace	1	0	0	0	0	0	0	0	0.000152412
CR07	1960s	Multi-Family with 2 - 4 Units	Vented Crawlspace	1	0	0	0	0	0	0	0	0.000693326
CR08	1960s	Multi-Family with 2 - 4 Units	Vented Crawlspace	1	0	0	0	0	0	0	0	0.000317404
CR09	1960s	Multi-Family with 2 - 4 Units	Vented Crawlspace	1	0	0	0	0	0	0	0	0.000503931
CR10	1960s	Multi-Family with 2 - 4 Units	Vented Crawlspace	1	0	0	0	0	0	0	0	3.8265e-05
CR11	1960s	Multi-Family with 2 - 4 Units	Vented Crawlspace	1	0	0	0	0	0	0	0	0.000379069
CR02	1970s	Multi-Family with 2 - 4 Units	Vented Crawlspace	1	0	0	0	0	0	0	0	0.000113159
CR03	1970s	Multi-Family with 2 - 4 Units	Vented Crawlspace	1	0	0	0	0	0	0	0	0.000166056
CR04	1970s	Multi-Family with 2 - 4 Units	Vented Crawlspace	1	0	0	0	0	0	0	0	0.000374707
CR05	1970s	Multi-Family with 2 - 4 Units	Vented Crawlspace	1	0	0	0	0	0	0	0	0.000203722
CR06	1970s	Multi-Family with 2 - 4 Units	Vented Crawlspace	1	0	0	0	0	0	0	0	0.000343129
CR07	1970s	Multi-Family with 2 - 4 Units	Vented Crawlspace	1	0	0	0	0	0	0	0	0.000551105
CR08	1970s	Multi-Family with 2 - 4 Units	Vented Crawlspace	1	0	0	0	0	0	0	0	0.000511245
CR09	1970s	Multi-Family with 2 - 4 Units	Vented Crawlspace	1	0	0	0	0	0	0	0	0.000947099
CR10	1970s	Multi-Family with 2 - 4 Units	Vented Crawlspace	1	0	0	0	0	0	0	0	7.55646e-05
CR11	1970s	Multi-Family with 2 - 4 Units	Vented Crawlspace	1	0	0	0	0	0	0	0	0.000555056
CR02	1980s	Multi-Family with 2 - 4 Units	Vented Crawlspace	1	0	0	0	0	0	0	0	7.58526e-05
CR03	1980s	Multi-Family with 2 - 4 Units	Vented Crawlspace	1	0	0	0	0	0	0	0	0.000116922
CR04	1980s	Multi-Family with 2 - 4 Units	Vented Crawlspace	1	0	0	0	0	0	0	0	0.000188195
CR05	1980s	Multi-Family with 2 - 4 Units	Vented Crawlspace	1	0	0	0	0	0	0	0	7.96026e-05
CR06	1980s	Multi-Family with 2 - 4 Units	Vented Crawlspace	1	0	0	0	0	0	0	0	0.000210857
CR07	1980s	Multi-Family with 2 - 4 Units	Vented Crawlspace	1	0	0	0	0	0	0	0	0.000319976
CR08	1980s	Multi-Family with 2 - 4 Units	Vented Crawlspace	1	0	0	0	0	0	0	0	0.000369682
CR09	1980s	Multi-Family with 2 - 4 Units	Vented Crawlspace	1	0	0	0	0	0	0	0	0.000584746
CR10	1980s	Multi-Family with 2 - 4 Units	Vented Crawlspace	1	0	0	0	0	0	0	0	5.97231e-05
CR11	1980s	Multi-Family with 2 - 4 Units	Vented Crawlspace	1	0	0	0	0	0	0	0	0.000269563
CR02	1990s	Multi-Family with 2 - 4 Units	Vented Crawlspace	1	0	0	0	0	0	0	0	7.73533e-05
CR03	1990s	Multi-Family with 2 - 4 Units	Vented Crawlspace	1	0	0	0	0	0	0	0	5.82386e-05
CR04	1990s	Multi-Family with 2 - 4 Units	Vented Crawlspace	1	0	0	0	0	0	0	0	0.000167475
CR05	1990s	Multi-Family with 2 - 4 Units	Vented Crawlspace	1	0	0	0	0	0	0	0	6.93043e-05
CR06	1990s	Multi-Family with 2 - 4 Units	Vented Crawlspace	1	0	0	0	0	0	0	0	0.000219769
CR07	1990s	Multi-Family with 2 - 4 Units	Vented Crawlspace	1	0	0	0	0	0	0	0	0.000260197
CR08	1990s	Multi-Family with 2 - 4 Units	Vented Crawlspace	1	0	0	0	0	0	0	0	0.000312182
CR09	1990s	Multi-Family with 2 - 4 Units	Vented Crawlspace	1	0	0	0	0	0	0	0	0.000443889
CR10	1990s	Multi-Family with 2 - 4 Units	Vented Crawlspace	1	0	0	0	0	0	0	0	5.7771e-05
CR11	1990s	Multi-Family with 2 - 4 Units	Vented Crawlspace	1	0	0	0	0	0	0	0	0.000148623
CR02	2000s	Multi-Family with 2 - 4 Units	Vented Crawlspace	1	0	0	0	0	0	0	0	4.36957e-05
CR03	2000s	Multi-Family with 2 - 4 Units	Vented Crawlspace	1	0	0	0	0	0	0	0	2.20014e-05
CR04	2000s	Multi-Family with 2 - 4 Units	Vented Crawlspace	1	0	0	0	0	0	0	0	4.90344e-05
CR05	2000s	Multi-Family with 2 - 4 Units	Vented Crawlspace	1	0	0	0	0	0	0	0	3.36554e-05
CR06	2000s	Multi-Family with 2 - 4 Units	Vented Crawlspace	1	0	0	0	0	0	0	0	0.000130642
CR07	2000s	Multi-Family with 2 - 4 Units	Vented Crawlspace	1	0	0	0	0	0	0	0	0.000172427
CR08	2000s	Multi-Family with 2 - 4 Units	Vented Crawlspace	1	0	0	0	0	0	0	0	0.000145771
CR09	2000s	Multi-Family with 2 - 4 Units	Vented Crawlspace	1	0	0	0	0	0	0	0	0.000292462
CR10	2000s	Multi-Family with 2 - 4 Units	Vented Crawlspace	1	0	0	0	0	0	0	0	2.35347e-05
CR11	2000s	Multi-Family with 2 - 4 Units	Vented Crawlspace	1	0	0	0	0	0	0	0	4.69064e-05
CR02	2010s	Multi-Family with 2 - 4 Units	Vented Crawlspace	1	0	0	0	0	0	0	0	1.00427e-05
CR03	2010s	Multi-Family with 2 - 4 Units	Vented Crawlspace	1	0	0	0	0	0	0	0	6.52833e-06
CR04	2010s	Multi-Family with 2 - 4 Units	Vented Crawlspace	1	0	0	0	0	0	0	0	1.25027e-05
CR05	2010s	Multi-Family with 2 - 4 Units	Vented Crawlspace	1	0	0	0	0	0	0	0	9.02799e-06
CR06	2010s	Multi-Family with 2 - 4 Units	Vented Crawlspace	1	0	0	0	0	0	0	0	3.18416e-05
CR07	2010s	Multi-Family with 2 - 4 Units	Vented Crawlspace	1	0	0	0	0	0	0	0	3.01067e-05
CR08	2010s	Multi-Family with 2 - 4 Units	Vented Crawlspace	1	0	0	0	0	0	0	0	4.89871e-05
CR09	2010s	Multi-Family with 2 - 4 Units	Vented Crawlspace	1	0	0	0	0	0	0	0	8.81891e-05
CR10	2010s	Multi-Family with 2 - 4 Units	Vented Crawlspace	1	0	0	0	0	0	0	0	3.79446e-06
CR11	2010s	Multi-Family with 2 - 4 Units	Vented Crawlspace	1	0	0	0	0	0	0	0	1.21695e-05
CR02	<1940	Multi-Family with 5+ Units	Vented Crawlspace	1	0	0	0	0	0	0	0	0.000228447
CR03	<1940	Multi-Family with 5+ Units	Vented Crawlspace	1	0	0	0	0	0	0	0	0.000503974
CR04	<1940	Multi-Family with 5+ Units	Vented Crawlspace	1	0	0	0	0	0	0	0	0.000605758
CR05	<1940	Multi-Family with 5+ Units	Vented Crawlspace	1	0	0	0	0	0	0	0	0.000103159
CR06	<1940	Multi-Family with 5+ Units	Vented Crawlspace	1	0	0	0	0	0	0	0	0.000299647
CR07	<1940	Multi-Family with 5+ Units	Vented Crawlspace	1	0	0	0	0	0	0	0	0.00251718
CR08	<1940	Multi-Family with 5+ Units	Vented Crawlspace	1	0	0	0	0	0	0	0	0.000413098
CR09	<1940	Multi-Family with 5+ Units	Vented Crawlspace	1	0	0	0	0	0	0	0	0.00061311
CR10	<1940	Multi-Family with 5+ Units	Vented Crawlspace	1	0	0	0	0	0	0	0	2.1655e-05
CR11	<1940	Multi-Family with 5+ Units	Vented Crawlspace	1	0	0	0	0	0	0	0	0.00107089
CR02	1940s	Multi-Family with 5+ Units	Vented Crawlspace	1	0	0	0	0	0	0	0	6.50712e-05
CR03	1940s	Multi-Family with 5+ Units	Vented Crawlspace	1	0	0	0	0	0	0	0	8.67496e-05
CR04	1940s	Multi-Family with 5+ Units	Vented Crawlspace	1	0	0	0	0	0	0	0	0.000171333
CR05	1940s	Multi-Family with 5+ Units	Vented Crawlspace	1	0	0	0	0	0	0	0	3.74021e-05
CR06	1940s	Multi-Family with 5+ Units	Vented Crawlspace	1	0	0	0	0	0	0	0	6.84079e-05
CR07	1940s	Multi-Family with 5+ Units	Vented Crawlspace	1	0	0	0	0	0	0	0	0.000947908
CR08	1940s	Multi-Family with 5+ Units	Vented Crawlspace	1	0	0	0	0	0	0	0	0.000248947
CR09	1940s	Multi-Family with 5+ Units	Vented Crawlspace	1	0	0	0	0	0	0	0	0.000285114
CR10	1940s	Multi-Family with 5+ Units	Vented Crawlspace	1	0	0	0	0	0	0	0	1.33798e-05
CR11	1940s	Multi-Family with 5+ Units	Vented Crawlspace	1	0	0	0	0	0	0	0	0.000430847
CR02	1950s	Multi-Family with 5+ Units	Vented Crawlspace	1	0	0	0	0	0	0	0	0.000159938
CR03	1950s	Multi-Family with 5+ Units	Vented Crawlspace	1	0	0	0	0	0	0	0	0.00012959
CR04	1950s	Multi-Family with 5+ Units	Vented Crawlspace	1	0	0	0	0	0	0	0	0.000337849
CR05	1950s	Multi-Family with 5+ Units	Vented Crawlspace	1	0	0	0	0	0	0	0	8.72227e-05
CR06	1950s	Multi-Family with 5+ Units	Vented Crawlspace	1	0	0	0	0	0	0	0	0.000138549
CR07	1950s	Multi-Family with 5+ Units	Vented Crawlspace	1	0	0	0	0	0	0	0	0.00138325
CR08	1950s	Multi-Family with 5+ Units	Vented Crawlspace	1	0	0	0	0	0	0	0	0.000463895
CR09	1950s	Multi-Family with 5+ Units	Vented Crawlspace	1	0	0	0	0	0	0	0	0.00066422
CR10	1950s	Multi-Family with 5+ Units	Vented Crawlspace	1	0	0	0	0	0	0	0	4.42041e-05
CR11	1950s	Multi-Family with 5+ Units	Vented Crawlspace	1	0	0	0	0	0	0	0	0.000997669
CR02	1960s	Multi-Family with 5+ Units	Vented Crawlspace	1	0	0	0	0	0	0	0	0.000192168
CR03	1960s	Multi-Family with 5+ Units	Vented Crawlspace	1	0	0	0	0	0	0	0	0.000216046
CR04	1960s	Multi-Family with 5+ Units	Vented Crawlspace	1	0	0	0	0	0	0	0	0.000684243
CR05	1960s	Multi-Family with 5+ Units	Vented Crawlspace	1	0	0	0	0	0	0	0	0.000209574
CR06	1960s	Multi-Family with 5+ Units	Vented Crawlspace	1	0	0	0	0	0	0	0	0.000404985
CR07	1960s	Multi-Family with 5+ Units	Vented Crawlspace	1	0	0	0	0	0	0	0	0.0016129
CR08	1960s	Multi-Family with 5+ Units	Vented Crawlspace	1	0	0	0	0	0	0	0	0.000887249
CR09	1960s	Multi-Family with 5+ Units	Vented Crawlspace	1	0	0	0	0	0	0	0	0.00098046
CR10	1960s	Multi-Family with 5+ Units	Vented Crawlspace	1	0	0	0	0	0	0	0	6.77595e-05
CR11	1960s	Multi-Family with 5+ Units	Vented Crawlspace	1	0	0	0	0	0	0	0	0.00109368
CR02	1970s	Multi-Family with 5+ Units	Vented Crawlspace	1	0	0	0	0	0	0	0	0.000387451
CR03	1970s	Multi-Family with 5+ Units	Vented Crawlspace	1	0	0	0	0	0	0	0	0.000367466
CR04	1970s	Multi-Family with 5+ Units	Vented Crawlspace	1	0	0	0	0	0	0	0	0.00114213
CR05	1970s	Multi-Family with 5+ Units	Vented Crawlspace	1	0	0	0	0	0	0	0	0.000500523
CR06	1970s	Multi-Family with 5+ Units	Vented Crawlspace	1	0	0	0	0	0	0	0	0.000755212
CR07	1970s	Multi-Family with 5+ Units	Vented Crawlspace	1	0	0	0	0	0	0	0	0.00139288
CR08	1970s	Multi-Family with 5+ Units	Vented Crawlspace	1	0	0	0	0	0	0	0	0.00142005
CR09	1970s	Multi-Family with 5+ Units	Vented Crawlspace	1	0	0	0	0	0	0	0	0.00231444
CR10	1970s	Multi-Family with 5+ Units	Vented Crawlspace	1	0	0	0	0	0	0	0	0.000170209
CR11	1970s	Multi-Family with 5+ Units	Vented Crawlspace	1	0	0	0	0	0	0	0	0.0016233
CR02	1980s	Multi-Family with 5+ Units	Vented Crawlspace	1	0	0	0	0	0	0	0	0.00029707
CR03	1980s	Multi-Family with 5+ Units	Vented Crawlspace	1	0	0	0	0	0	0	0	0.000216771
CR04	1980s	Multi-Family with 5+ Units	Vented Crawlspace	1	0	0	0	0	0	0	0	0.000498635
CR05	1980s	Multi-Family with 5+ Units	Vented Crawlspace	1	0	0	0	0	0	0	0	0.00021029
CR06	1980s	Multi-Family with 5+ Units	Vented Crawlspace	1	0	0	0	0	0	0	0	0.00064115
CR07	1980s	Multi-Family with 5+ Units	Vented Crawlspace	1	0	0	0	0	0	0	0	0.000786357
CR08	1980s	Multi-Family with 5+ Units	Vented Crawlspace	1	0	0	0	0	0	0	0	0.00109376
CR09	1980s	Multi-Family with 5+ Units	Vented Crawlspace	1	0	0	0	0	0	0	0	0.00166521
CR10	1980s	Multi-Family with 5+ Units	Vented Crawlspace	1	0	0	0	0	0	0	0	0.000140276
CR11	1980s	Multi-Family with 5+ Units	Vented Crawlspace	1	0	0	0	0	0	0	0	0.000851835
CR02	1990s	Multi-Family with 5+ Units	Vented Crawlspace	1	0	0	0	0	0	0	0	0.000294466
CR03	1990s	Multi-Family with 5+ Units	Vented Crawlspace	1	0	0	0	0	0	0	0	0.00011412
CR04	1990s	Multi-Family with 5+ Units	Vented Crawlspace	1	0	0	0	0	0	0	0	0.000475694
CR05	1990s	Multi-Family with 5+ Units	Vented Crawlspace	1	0	0	0	0	0	0	0	0.000201479
CR06	1990s	Multi-Family with 5+ Units	Vented Crawlspace	1	0	0	0	0	0	0	0	0.000777206
CR07	1990s	Multi-Family with 5+ Units	Vented Crawlspace	1	0	0	0	0	0	0	0	0.000565572
CR08	1990s	Multi-Family with 5+ Units	Vented Crawlspace	1	0	0	0	0	0	0	0	0.00104748
CR09	1990s	Multi-Family with 5+ Units	Vented Crawlspace	1	0	0	0	0	0	0	0	0.00153774
CR10	1990s	Multi-Family with 5+ Units	Vented Crawlspace	1	0	0	0	0	0	0	0	0.000163504
CR11	1990s	Multi-Family with 5+ Units	Vented Crawlspace	1	0	0	0	0	0	0	0	0.000546368
CR02	2000s	Multi-Family with 5+ Units	Vented Crawlspace	1	0	0	0	0	0	0	0	0.000199278
CR03	2000s	Multi-Family with 5+ Units	Vented Crawlspace	1	0	0	0	0	0	0	0	5.26489e-05
CR04	2000s	Multi-Family with 5+ Units	Vented Crawlspace	1	0	0	0	0	0	0	0	0.000156333
CR05	2000s	Multi-Family with 5+ Units	Vented Crawlspace	1	0	0	0	0	0	0	0	0.000113636
CR06	2000s	Multi-Family with 5+ Units	Vented Crawlspace	1	0	0	0	0	0	0	0	0.000556017
CR07	2000s	Multi-Family with 5+ Units	Vented Crawlspace	1	0	0	0	0	0	0	0	0.000429606
CR08	2000s	Multi-Family with 5+ Units	Vented Crawlspace	1	0	0	0	0	0	0	0	0.00060004
CR09	2000s	Multi-Family with 5+ Units	Vented Crawlspace	1	0	0	0	0	0	0	0	0.00123325
CR10	2000s	Multi-Family with 5+ Units	Vented Crawlspace	1	0	0	0	0	0	0	0	6.54888e-05
CR11	2000s	Multi-Family with 5+ Units	Vented Crawlspace	1	0	0	0	0	0	0	0	0.000238369
CR02	2010s	Multi-Family with 5+ Units	Vented Crawlspace	1	0	0	0	0	0	0	0	7.76376e-05
CR03	2010s	Multi-Family with 5+ Units	Vented Crawlspace	1	0	0	0	0	0	0	0	2.05294e-05
CR04	2010s	Multi-Family with 5+ Units	Vented Crawlspace	1	0	0	0	0	0	0	0	4.87373e-05
CR05	2010s	Multi-Family with 5+ Units	Vented Crawlspace	1	0	0	0	0	0	0	0	4.88384e-05
CR06	2010s	Multi-Family with 5+ Units	Vented Crawlspace	1	0	0	0	0	0	0	0	0.000226345
CR07	2010s	Multi-Family with 5+ Units	Vented Crawlspace	1	0	0	0	0	0	0	0	0.000157374
CR08	2010s	Multi-Family with 5+ Units	Vented Crawlspace	1	0	0	0	0	0	0	0	0.000241209
CR09	2010s	Multi-Family with 5+ Units	Vented Crawlspace	1	0	0	0	0	0	0	0	0.000448771
CR10	2010s	Multi-Family with 5+ Units	Vented Crawlspace	1	0	0	0	0	0	0	0	1.67682e-05
CR11	2010s	Multi-Family with 5+ Units	Vented Crawlspace	1	0	0	0	0	0	0	0	7.45561e-05
CR02	<1940	Single-Family Attached	Vented Crawlspace	1	0	0	0	0	0	0	0	3.58687e-05
CR03	<1940	Single-Family Attached	Vented Crawlspace	1	0	0	0	0	0	0	0	7.76781e-05
CR04	<1940	Single-Family Attached	Vented Crawlspace	1	0	0	0	0	0	0	0	0.000105656
CR05	<1940	Single-Family Attached	Vented Crawlspace	1	0	0	0	0	0	0	0	2.77479e-05
CR06	<1940	Single-Family Attached	Vented Crawlspace	1	0	0	0	0	0	0	0	3.19247e-05
CR07	<1940	Single-Family Attached	Vented Crawlspace	1	0	0	0	0	0	0	0	0.000951927
CR08	<1940	Single-Family Attached	Vented Crawlspace	1	0	0	0	0	0	0	0	0.00032537
CR09	<1940	Single-Family Attached	Vented Crawlspace	1	0	0	0	0	0	0	0	0.000195738
CR10	<1940	Single-Family Attached	Vented Crawlspace	1	0	0	0	0	0	0	0	1.05319e-05
CR11	<1940	Single-Family Attached	Vented Crawlspace	1	0	0	0	0	0	0	0	0.000367165
CR02	1940s	Single-Family Attached	Vented Crawlspace	1	0	0	0	0	0	0	0	1.02803e-05
CR03	1940s	Single-Family Attached	Vented Crawlspace	1	0	0	0	0	0	0	0	1.01528e-05
CR04	1940s	Single-Family Attached	Vented Crawlspace	1	0	0	0	0	0	0	0	3.90221e-05
CR05	1940s	Single-Family Attached	Vented Crawlspace	1	0	0	0	0	0	0	0	1.01797e-05
CR06	1940s	Single-Family Attached	Vented Crawlspace	1	0	0	0	0	0	0	0	1.72555e-05
CR07	1940s	Single-Family Attached	Vented Crawlspace	1	0	0	0	0	0	0	0	0.000347093
CR08	1940s	Single-Family Attached	Vented Crawlspace	1	0	0	0	0	0	0	0	0.000158075
CR09	1940s	Single-Family Attached	Vented Crawlspace	1	0	0	0	0	0	0	0	0.000109508
CR10	1940s	Single-Family Attached	Vented Crawlspace	1	0	0	0	0	0	0	0	5.33844e-06
CR11	1940s	Single-Family Attached	Vented Crawlspace	1	0	0	0	0	0	0	0	0.000211142
CR02	1950s	Single-Family Attached	Vented Crawlspace	1	0	0	0	0	0	0	0	2.14628e-05
CR03	1950s	Single-Family Attached	Vented Crawlspace	1	0	0	0	0	0	0	0	1.88229e-05
CR04	1950s	Single-Family Attached	Vented Crawlspace	1	0	0	0	0	0	0	0	6.04384e-05
CR05	1950s	Single-Family Attached	Vented Crawlspace	1	0	0	0	0	0	0	0	2.06752e-05
CR06	1950s	Single-Family Attached	Vented Crawlspace	1	0	0	0	0	0	0	0	2.54648e-05
CR07	1950s	Single-Family Attached	Vented Crawlspace	1	0	0	0	0	0	0	0	0.000381073
CR08	1950s	Single-Family Attached	Vented Crawlspace	1	0	0	0	0	0	0	0	0.000243164
CR09	1950s	Single-Family Attached	Vented Crawlspace	1	0	0	0	0	0	0	0	0.000216847
CR10	1950s	Single-Family Attached	Vented Crawlspace	1	0	0	0	0	0	0	0	1.65015e-05
CR11	1950s	Single-Family Attached	Vented Crawlspace	1	0	0	0	0	0	0	0	0.000302897
CR02	1960s	Single-Family Attached	Vented Crawlspace	1	0	0	0	0	0	0	0	1.36967e-05
CR03	1960s	Single-Family Attached	Vented Crawlspace	1	0	0	0	0	0	0	0	2.04362e-05
CR04	1960s	Single-Family Attached	Vented Crawlspace	1	0	0	0	0	0	0	0	7.06911e-05
CR05	1960s	Single-Family Attached	Vented Crawlspace	1	0	0	0	0	0	0	0	3.1502e-05
CR06	1960s	Single-Family Attached	Vented Crawlspace	1	0	0	0	0	0	0	0	4.95287e-05
CR07	1960s	Single-Family Attached	Vented Crawlspace	1	0	0	0	0	0	0	0	0.000228288
CR08	1960s	Single-Family Attached	Vented Crawlspace	1	0	0	0	0	0	0	0	0.000174147
CR09	1960s	Single-Family Attached	Vented Crawlspace	1	0	0	0	0	0	0	0	0.000155224
CR10	1960s	Single-Family Attached	Vented Crawlspace	1	0	0	0	0	0	0	0	1.3292e-05
CR11	1960s	Single-Family Attached	Vented Crawlspace	1	0	0	0	0	0	0	0	0.00021979
CR02	1970s	Single-Family Attached	Vented Crawlspace	1	0	0	0	0	0	0	0	3.58339e-05
CR03	1970s	Single-Family Attached	Vented Crawlspace	1	0	0	0	0	0	0	0	3.85723e-05
CR04	1970s	Single-Family Attached	Vented Crawlspace	1	0	0	0	0	0	0	0	0.000143456
CR05	1970s	Single-Family Attached	Vented Crawlspace	1	0	0	0	0	0	0	0	0.000104223
CR06	1970s	Single-Family Attached	Vented Crawlspace	1	0	0	0	0	0	0	0	0.000139323
CR07	1970s	Single-Family Attached	Vented Crawlspace	1	0	0	0	0	0	0	0	0.000254166
CR08	1970s	Single-Family Attached	Vented Crawlspace	1	0	0	0	0	0	0	0	0.000395859
CR09	1970s	Single-Family Attached	Vented Crawlspace	1	0	0	0	0	0	0	0	0.000381584
CR10	1970s	Single-Family Attached	Vented Crawlspace	1	0	0	0	0	0	0	0	4.13052e-05
CR11	1970s	Single-Family Attached	Vented Crawlspace	1	0	0	0	0	0	0	0	0.000523308
CR02	1980s	Single-Family Attached	Vented Crawlspace	1	0	0	0	0	0	0	0	5.53646e-05
CR03	1980s	Single-Family Attached	Vented Crawlspace	1	0	0	0	0	0	0	0	6.57334e-05
CR04	1980s	Single-Family Attached	Vented Crawlspace	1	0	0	0	0	0	0	0	0.000106793
CR05	1980s	Single-Family Attached	Vented Crawlspace	1	0	0	0	0	0	0	0	5.64131e-05
CR06	1980s	Single-Family Attached	Vented Crawlspace	1	0	0	0	0	0	0	0	0.000101239
CR07	1980s	Single-Family Attached	Vented Crawlspace	1	0	0	0	0	0	0	0	0.000309927
CR08	1980s	Single-Family Attached	Vented Crawlspace	1	0	0	0	0	0	0	0	0.000489768
CR09	1980s	Single-Family Attached	Vented Crawlspace	1	0	0	0	0	0	0	0	0.000337311
CR10	1980s	Single-Family Attached	Vented Crawlspace	1	0	0	0	0	0	0	0	3.49159e-05
CR11	1980s	Single-Family Attached	Vented Crawlspace	1	0	0	0	0	0	0	0	0.000325291
CR02	1990s	Single-Family Attached	Vented Crawlspace	1	0	0	0	0	0	0	0	7.31261e-05
CR03	1990s	Single-Family Attached	Vented Crawlspace	1	0	0	0	0	0	0	0	2.65469e-05
CR04	1990s	Single-Family Attached	Vented Crawlspace	1	0	0	0	0	0	0	0	0.000154845
CR05	1990s	Single-Family Attached	Vented Crawlspace	1	0	0	0	0	0	0	0	4.9316e-05
CR06	1990s	Single-Family Attached	Vented Crawlspace	1	0	0	0	0	0	0	0	0.000167703
CR07	1990s	Single-Family Attached	Vented Crawlspace	1	0	0	0	0	0	0	0	0.00026703
CR08	1990s	Single-Family Attached	Vented Crawlspace	1	0	0	0	0	0	0	0	0.000428543
CR09	1990s	Single-Family Attached	Vented Crawlspace	1	0	0	0	0	0	0	0	0.000234539
CR10	1990s	Single-Family Attached	Vented Crawlspace	1	0	0	0	0	0	0	0	3.36468e-05
CR11	1990s	Single-Family Attached	Vented Crawlspace	1	0	0	0	0	0	0	0	0.000151976
CR02	2000s	Single-Family Attached	Vented Crawlspace	1	0	0	0	0	0	0	0	8.72724e-05
CR03	2000s	Single-Family Attached	Vented Crawlspace	1	0	0	0	0	0	0	0	1.6901e-05
CR04	2000s	Single-Family Attached	Vented Crawlspace	1	0	0	0	0	0	0	0	5.74615e-05
CR05	2000s	Single-Family Attached	Vented Crawlspace	1	0	0	0	0	0	0	0	5.74655e-05
CR06	2000s	Single-Family Attached	Vented Crawlspace	1	0	0	0	0	0	0	0	0.000215162
CR07	2000s	Single-Family Attached	Vented Crawlspace	1	0	0	0	0	0	0	0	0.000137874
CR08	2000s	Single-Family Attached	Vented Crawlspace	1	0	0	0	0	0	0	0	0.000299401
CR09	2000s	Single-Family Attached	Vented Crawlspace	1	0	0	0	0	0	0	0	0.000398139
CR10	2000s	Single-Family Attached	Vented Crawlspace	1	0	0	0	0	0	0	0	2.08279e-05
CR11	2000s	Single-Family Attached	Vented Crawlspace	1	0	0	0	0	0	0	0	6.6567e-05
CR02	2010s	Single-Family Attached	Vented Crawlspace	1	0	0	0	0	0	0	0	1.32941e-05
CR03	2010s	Single-Family Attached	Vented Crawlspace	1	0	0	0	0	0	0	0	4.35434e-06
CR04	2010s	Single-Family Attached	Vented Crawlspace	1	0	0	0	0	0	0	0	6.79784e-06
CR05	2010s	Single-Family Attached	Vented Crawlspace	1	0	0	0	0	0	0	0	1.40658e-05
CR06	2010s	Single-Family Attached	Vented Crawlspace	1	0	0	0	0	0	0	0	3.94501e-05
CR07	2010s	Single-Family Attached	Vented Crawlspace	1	0	0	0	0	0	0	0	3.14198e-05
CR08	2010s	Single-Family Attached	Vented Crawlspace	1	0	0	0	0	0	0	0	8.3641e-05
CR09	2010s	Single-Family Attached	Vented Crawlspace	1	0	0	0	0	0	0	0	8.44082e-05
CR10	2010s	Single-Family Attached	Vented Crawlspace	1	0	0	0	0	0	0	0	2.78121e-06
CR11	2010s	Single-Family Attached	Vented Crawlspace	1	0	0	0	0	0	0	0	1.82297e-05
CR02	<1940	Single-Family Detached	Vented Crawlspace	1	0	0	0	0	0	0	0	0.0017459
CR03	<1940	Single-Family Detached	Vented Crawlspace	1	0	0	0	0	0	0	0	0.00111325
CR04	<1940	Single-Family Detached	Vented Crawlspace	1	0	0	0	0	0	0	0	0.00320326
CR05	<1940	Single-Family Detached	Vented Crawlspace	1	0	0	0	0	0	0	0	0.00067164
CR06	<1940	Single-Family Detached	Vented Crawlspace	1	0	0	0	0	0	0	0	0.00150765
CR07	<1940	Single-Family Detached	Vented Crawlspace	1	0	0	0	0	0	0	0	0.00303666
CR08	<1940	Single-Family Detached	Vented Crawlspace	1	0	0	0	0	0	0	0	0.00246503
CR09	<1940	Single-Family Detached	Vented Crawlspace	1	0	0	0	0	0	0	0	0.00590258
CR10	<1940	Single-Family Detached	Vented Crawlspace	1	0	0	0	0	0	0	0	0.000216992
CR11	<1940	Single-Family Detached	Vented Crawlspace	1	0	0	0	0	0	0	0	0.0029309
CR02	1940s	Single-Family Detached	Vented Crawlspace	1	0	0	0	0	0	0	0	0.000407778
CR03	1940s	Single-Family Detached	Vented Crawlspace	1	0	0	0	0	0	0	0	0.000267287
CR04	1940s	Single-Family Detached	Vented Crawlspace	1	0	0	0	0	0	0	0	0.00114867
CR05	1940s	Single-Family Detached	Vented Crawlspace	1	0	0	0	0	0	0	0	0.000274427
CR06	1940s	Single-Family Detached	Vented Crawlspace	1	0	0	0	0	0	0	0	0.000525728
CR07	1940s	Single-Family Detached	Vented Crawlspace	1	0	0	0	0	0	0	0	0.00105727
CR08	1940s	Single-Family Detached	Vented Crawlspace	1	0	0	0	0	0	0	0	0.00144945
CR09	1940s	Single-Family Detached	Vented Crawlspace	1	0	0	0	0	0	0	0	0.00331845
CR10	1940s	Single-Family Detached	Vented Crawlspace	1	0	0	0	0	0	0	0	0.000156556
CR11	1940s	Single-Family Detached	Vented Crawlspace	1	0	0	0	0	0	0	0	0.00216139
CR02	1950s	Single-Family Detached	Vented Crawlspace	1	0	0	0	0	0	0	0	0.00087592
CR03	1950s	Single-Family Detached	Vented Crawlspace	1	0	0	0	0	0	0	0	0.00062516
CR04	1950s	Single-Family Detached	Vented Crawlspace	1	0	0	0	0	0	0	0	0.00249261
CR05	1950s	Single-Family Detached	Vented Crawlspace	1	0	0	0	0	0	0	0	0.000617537
CR06	1950s	Single-Family Detached	Vented Crawlspace	1	0	0	0	0	0	0	0	0.000832784
CR07	1950s	Single-Family Detached	Vented Crawlspace	1	0	0	0	0	0	0	0	0.00261211
CR08	1950s	Single-Family Detached	Vented Crawlspace	1	0	0	0	0	0	0	0	0.00306551
CR09	1950s	Single-Family Detached	Vented Crawlspace	1	0	0	0	0	0	0	0	0.00808767
CR10	1950s	Single-Family Detached	Vented Crawlspace	1	0	0	0	0	0	0	0	0.000421289
CR11	1950s	Single-Family Detached	Vented Crawlspace	1	0	0	0	0	0	0	0	0.00514268
CR02	1960s	Single-Family Detached	Vented Crawlspace	1	0	0	0	0	0	0	0	0.000387771
CR03	1960s	Single-Family Detached	Vented Crawlspace	1	0	0	0	0	0	0	0	0.000489248
CR04	1960s	Single-Family Detached	Vented Crawlspace	1	0	0	0	0	0	0	0	0.00184953
CR05	1960s	Single-Family Detached	Vented Crawlspace	1	0	0	0	0	0	0	0	0.00053133
CR06	1960s	Single-Family Detached	Vented Crawlspace	1	0	0	0	0	0	0	0	0.00113587
CR07	1960s	Single-Family Detached	Vented Crawlspace	1	0	0	0	0	0	0	0	0.00173105
CR08	1960s	Single-Family Detached	Vented Crawlspace	1	0	0	0	0	0	0	0	0.00284477
CR09	1960s	Single-Family Detached	Vented Crawlspace	1	0	0	0	0	0	0	0	0.0062497
CR10	1960s	Single-Family Detached	Vented Crawlspace	1	0	0	0	0	0	0	0	0.000316107
CR11	1960s	Single-Family Detached	Vented Crawlspace	1	0	0	0	0	0	0	0	0.00250155
CR02	1970s	Single-Family Detached	Vented Crawlspace	1	0	0	0	0	0	0	0	0.00051081
CR03	1970s	Single-Family Detached	Vented Crawlspace	1	0	0	0	0	0	0	0	0.000483427
CR04	1970s	Single-Family Detached	Vented Crawlspace	1	0	0	0	0	0	0	0	0.00188673
CR05	1970s	Single-Family Detached	Vented Crawlspace	1	0	0	0	0	0	0	0	0.00107219
CR06	1970s	Single-Family Detached	Vented Crawlspace	1	0	0	0	0	0	0	0	0.00175152
CR07	1970s	Single-Family Detached	Vented Crawlspace	1	0	0	0	0	0	0	0	0.00146998
CR08	1970s	Single-Family Detached	Vented Crawlspace	1	0	0	0	0	0	0	0	0.00347585
CR09	1970s	Single-Family Detached	Vented Crawlspace	1	0	0	0	0	0	0	0	0.00833285
CR10	1970s	Single-Family Detached	Vented Crawlspace	1	0	0	0	0	0	0	0	0.000504308
CR11	1970s	Single-Family Detached	Vented Crawlspace	1	0	0	0	0	0	0	0	0.00260403
CR02	1980s	Single-Family Detached	Vented Crawlspace	1	0	0	0	0	0	0	0	0.000374889
CR03	1980s	Single-Family Detached	Vented Crawlspace	1	0	0	0	0	0	0	0	0.000372281
CR04	1980s	Single-Family Detached	Vented Crawlspace	1	0	0	0	0	0	0	0	0.000832347
CR05	1980s	Single-Family Detached	Vented Crawlspace	1	0	0	0	0	0	0	0	0.000390953
CR06	1980s	Single-Family Detached	Vented Crawlspace	1	0	0	0	0	0	0	0	0.00128462
CR07	1980s	Single-Family Detached	Vented Crawlspace	1	0	0	0	0	0	0	0	0.00093433
CR08	1980s	Single-Family Detached	Vented Crawlspace	1	0	0	0	0	0	0	0	0.00238083
CR09	1980s	Single-Family Detached	Vented Crawlspace	1	0	0	0	0	0	0	0	0.00458542
CR10	1980s	Single-Family Detached	Vented Crawlspace	1	0	0	0	0	0	0	0	0.00035033
CR11	1980s	Single-Family Detached	Vented Crawlspace	1	0	0	0	0	0	0	0	0.00147104
CR02	1990s	Single-Family Detached	Vented Crawlspace	1	0	0	0	0	0	0	0	0.000498052
CR03	1990s	Single-Family Detached	Vented Crawlspace	1	0	0	0	0	0	0	0	0.000316933
CR04	1990s	Single-Family Detached	Vented Crawlspace	1	0	0	0	0	0	0	0	0.00126768
CR05	1990s	Single-Family Detached	Vented Crawlspace	1	0	0	0	0	0	0	0	0.000597318
CR06	1990s	Single-Family Detached	Vented Crawlspace	1	0	0	0	0	0	0	0	0.00193164
CR07	1990s	Single-Family Detached	Vented Crawlspace	1	0	0	0	0	0	0	0	0.000891949
CR08	1990s	Single-Family Detached	Vented Crawlspace	1	0	0	0	0	0	0	0	0.00280698
CR09	1990s	Single-Family Detached	Vented Crawlspace	1	0	0	0	0	0	0	0	0.00511613
CR10	1990s	Single-Family Detached	Vented Crawlspace	1	0	0	0	0	0	0	0	0.00054417
CR11	1990s	Single-Family Detached	Vented Crawlspace	1	0	0	0	0	0	0	0	0.00125423
CR02	2000s	Single-Family Detached	Vented Crawlspace	1	0	0	0	0	0	0	0	0.000422578
CR03	2000s	Single-Family Detached	Vented Crawlspace	1	0	0	0	0	0	0	0	0.000162459
CR04	2000s	Single-Family Detached	Vented Crawlspace	1	0	0	0	0	0	0	0	0.000469576
CR05	2000s	Single-Family Detached	Vented Crawlspace	1	0	0	0	0	0	0	0	0.000477773
CR06	2000s	Single-Family Detached	Vented Crawlspace	1	0	0	0	0	0	0	0	0.00147339
CR07	2000s	Single-Family Detached	Vented Crawlspace	1	0	0	0	0	0	0	0	0.000464242
CR08	2000s	Single-Family Detached	Vented Crawlspace	1	0	0	0	0	0	0	0	0.00197576
CR09	2000s	Single-Family Detached	Vented Crawlspace	1	0	0	0	0	0	0	0	0.00517268
CR10	2000s	Single-Family Detached	Vented Crawlspace	1	0	0	0	0	0	0	0	0.000414002
CR11	2000s	Single-Family Detached	Vented Crawlspace	1	0	0	0	0	0	0	0	0.000689159
CR02	2010s	Single-Family Detached	Vented Crawlspace	1	0	0	0	0	0	0	0	8.81865e-05
CR03	2010s	Single-Family Detached	Vented Crawlspace	1	0	0	0	0	0	0	0	2.88513e-05
CR04	2010s	Single-Family Detached	Vented Crawlspace	1	0	0	0	0	0	0	0	8.10572e-05
CR05	2010s	Single-Family Detached	Vented Crawlspace	1	0	0	0	0	0	0	0	0.000103143
CR06	2010s	Single-Family Detached	Vented Crawlspace	1	0	0	0	0	0	0	0	0.000340895
CR07	2010s	Single-Family Detached	Vented Crawlspace	1	0	0	0	0	0	0	0	8.19733e-05
CR08	2010s	Single-Family Detached	Vented Crawlspace	1	0	0	0	0	0	0	0	0.000398989
CR09	2010s	Single-Family Detached	Vented Crawlspace	1	0	0	0	0	0	0	0	0.0011566
CR10	2010s	Single-Family Detached	Vented Crawlspace	1	0	0	0	0	0	0	0	5.4121e-05
CR11	2010s	Single-Family Detached	Vented Crawlspace	1	0	0	0	0	0	0	0	8.997e-05
>>>>>>> e0c17adc
CR02	<1940	Mobile Home	Unvented Crawlspace	1	0	0	0	0	0	0	0	0
CR03	<1940	Mobile Home	Unvented Crawlspace	1	0	0	0	0	0	0	0	0
CR04	<1940	Mobile Home	Unvented Crawlspace	1	0	0	0	0	0	0	0	0
CR05	<1940	Mobile Home	Unvented Crawlspace	1	0	0	0	0	0	0	0	0
CR06	<1940	Mobile Home	Unvented Crawlspace	1	0	0	0	0	0	0	0	0
CR07	<1940	Mobile Home	Unvented Crawlspace	1	0	0	0	0	0	0	0	0
CR08	<1940	Mobile Home	Unvented Crawlspace	1	0	0	0	0	0	0	0	0
CR09	<1940	Mobile Home	Unvented Crawlspace	1	0	0	0	0	0	0	0	0
CR10	<1940	Mobile Home	Unvented Crawlspace	1	0	0	0	0	0	0	0	0
CR11	<1940	Mobile Home	Unvented Crawlspace	1	0	0	0	0	0	0	0	0
CR02	1940s	Mobile Home	Unvented Crawlspace	1	0	0	0	0	0	0	0	0
CR03	1940s	Mobile Home	Unvented Crawlspace	1	0	0	0	0	0	0	0	0
CR04	1940s	Mobile Home	Unvented Crawlspace	1	0	0	0	0	0	0	0	0
CR05	1940s	Mobile Home	Unvented Crawlspace	1	0	0	0	0	0	0	0	0
CR06	1940s	Mobile Home	Unvented Crawlspace	1	0	0	0	0	0	0	0	0
CR07	1940s	Mobile Home	Unvented Crawlspace	1	0	0	0	0	0	0	0	0
CR08	1940s	Mobile Home	Unvented Crawlspace	1	0	0	0	0	0	0	0	0
CR09	1940s	Mobile Home	Unvented Crawlspace	1	0	0	0	0	0	0	0	0
CR10	1940s	Mobile Home	Unvented Crawlspace	1	0	0	0	0	0	0	0	0
CR11	1940s	Mobile Home	Unvented Crawlspace	1	0	0	0	0	0	0	0	0
CR02	1950s	Mobile Home	Unvented Crawlspace	1	0	0	0	0	0	0	0	0
CR03	1950s	Mobile Home	Unvented Crawlspace	1	0	0	0	0	0	0	0	0
CR04	1950s	Mobile Home	Unvented Crawlspace	1	0	0	0	0	0	0	0	0
CR05	1950s	Mobile Home	Unvented Crawlspace	1	0	0	0	0	0	0	0	0
CR06	1950s	Mobile Home	Unvented Crawlspace	1	0	0	0	0	0	0	0	0
CR07	1950s	Mobile Home	Unvented Crawlspace	1	0	0	0	0	0	0	0	0
CR08	1950s	Mobile Home	Unvented Crawlspace	1	0	0	0	0	0	0	0	0
CR09	1950s	Mobile Home	Unvented Crawlspace	1	0	0	0	0	0	0	0	0
CR10	1950s	Mobile Home	Unvented Crawlspace	1	0	0	0	0	0	0	0	0
CR11	1950s	Mobile Home	Unvented Crawlspace	1	0	0	0	0	0	0	0	0
CR02	1960s	Mobile Home	Unvented Crawlspace	1	0	0	0	0	0	0	0	0
CR03	1960s	Mobile Home	Unvented Crawlspace	1	0	0	0	0	0	0	0	0
CR04	1960s	Mobile Home	Unvented Crawlspace	1	0	0	0	0	0	0	0	0
CR05	1960s	Mobile Home	Unvented Crawlspace	1	0	0	0	0	0	0	0	0
CR06	1960s	Mobile Home	Unvented Crawlspace	1	0	0	0	0	0	0	0	0
CR07	1960s	Mobile Home	Unvented Crawlspace	1	0	0	0	0	0	0	0	0
CR08	1960s	Mobile Home	Unvented Crawlspace	1	0	0	0	0	0	0	0	0
CR09	1960s	Mobile Home	Unvented Crawlspace	1	0	0	0	0	0	0	0	0
CR10	1960s	Mobile Home	Unvented Crawlspace	1	0	0	0	0	0	0	0	0
CR11	1960s	Mobile Home	Unvented Crawlspace	1	0	0	0	0	0	0	0	0
CR02	1970s	Mobile Home	Unvented Crawlspace	1	0	0	0	0	0	0	0	0
CR03	1970s	Mobile Home	Unvented Crawlspace	1	0	0	0	0	0	0	0	0
CR04	1970s	Mobile Home	Unvented Crawlspace	1	0	0	0	0	0	0	0	0
CR05	1970s	Mobile Home	Unvented Crawlspace	1	0	0	0	0	0	0	0	0
CR06	1970s	Mobile Home	Unvented Crawlspace	1	0	0	0	0	0	0	0	0
CR07	1970s	Mobile Home	Unvented Crawlspace	1	0	0	0	0	0	0	0	0
CR08	1970s	Mobile Home	Unvented Crawlspace	1	0	0	0	0	0	0	0	0
CR09	1970s	Mobile Home	Unvented Crawlspace	1	0	0	0	0	0	0	0	0
CR10	1970s	Mobile Home	Unvented Crawlspace	1	0	0	0	0	0	0	0	0
CR11	1970s	Mobile Home	Unvented Crawlspace	1	0	0	0	0	0	0	0	0
CR02	1980s	Mobile Home	Unvented Crawlspace	1	0	0	0	0	0	0	0	0
CR03	1980s	Mobile Home	Unvented Crawlspace	1	0	0	0	0	0	0	0	0
CR04	1980s	Mobile Home	Unvented Crawlspace	1	0	0	0	0	0	0	0	0
CR05	1980s	Mobile Home	Unvented Crawlspace	1	0	0	0	0	0	0	0	0
CR06	1980s	Mobile Home	Unvented Crawlspace	1	0	0	0	0	0	0	0	0
CR07	1980s	Mobile Home	Unvented Crawlspace	1	0	0	0	0	0	0	0	0
CR08	1980s	Mobile Home	Unvented Crawlspace	1	0	0	0	0	0	0	0	0
CR09	1980s	Mobile Home	Unvented Crawlspace	1	0	0	0	0	0	0	0	0
CR10	1980s	Mobile Home	Unvented Crawlspace	1	0	0	0	0	0	0	0	0
CR11	1980s	Mobile Home	Unvented Crawlspace	1	0	0	0	0	0	0	0	0
CR02	1990s	Mobile Home	Unvented Crawlspace	1	0	0	0	0	0	0	0	0
CR03	1990s	Mobile Home	Unvented Crawlspace	1	0	0	0	0	0	0	0	0
CR04	1990s	Mobile Home	Unvented Crawlspace	1	0	0	0	0	0	0	0	0
CR05	1990s	Mobile Home	Unvented Crawlspace	1	0	0	0	0	0	0	0	0
CR06	1990s	Mobile Home	Unvented Crawlspace	1	0	0	0	0	0	0	0	0
CR07	1990s	Mobile Home	Unvented Crawlspace	1	0	0	0	0	0	0	0	0
CR08	1990s	Mobile Home	Unvented Crawlspace	1	0	0	0	0	0	0	0	0
CR09	1990s	Mobile Home	Unvented Crawlspace	1	0	0	0	0	0	0	0	0
CR10	1990s	Mobile Home	Unvented Crawlspace	1	0	0	0	0	0	0	0	0
CR11	1990s	Mobile Home	Unvented Crawlspace	1	0	0	0	0	0	0	0	0
CR02	2000s	Mobile Home	Unvented Crawlspace	1	0	0	0	0	0	0	0	0
CR03	2000s	Mobile Home	Unvented Crawlspace	1	0	0	0	0	0	0	0	0
CR04	2000s	Mobile Home	Unvented Crawlspace	1	0	0	0	0	0	0	0	0
CR05	2000s	Mobile Home	Unvented Crawlspace	1	0	0	0	0	0	0	0	0
CR06	2000s	Mobile Home	Unvented Crawlspace	1	0	0	0	0	0	0	0	0
CR07	2000s	Mobile Home	Unvented Crawlspace	1	0	0	0	0	0	0	0	0
CR08	2000s	Mobile Home	Unvented Crawlspace	1	0	0	0	0	0	0	0	0
CR09	2000s	Mobile Home	Unvented Crawlspace	1	0	0	0	0	0	0	0	0
CR10	2000s	Mobile Home	Unvented Crawlspace	1	0	0	0	0	0	0	0	0
CR11	2000s	Mobile Home	Unvented Crawlspace	1	0	0	0	0	0	0	0	0
CR02	2010s	Mobile Home	Unvented Crawlspace	1	0	0	0	0	0	0	0	0
CR03	2010s	Mobile Home	Unvented Crawlspace	1	0	0	0	0	0	0	0	0
CR04	2010s	Mobile Home	Unvented Crawlspace	1	0	0	0	0	0	0	0	0
CR05	2010s	Mobile Home	Unvented Crawlspace	1	0	0	0	0	0	0	0	0
CR06	2010s	Mobile Home	Unvented Crawlspace	1	0	0	0	0	0	0	0	0
CR07	2010s	Mobile Home	Unvented Crawlspace	1	0	0	0	0	0	0	0	0
CR08	2010s	Mobile Home	Unvented Crawlspace	1	0	0	0	0	0	0	0	0
CR09	2010s	Mobile Home	Unvented Crawlspace	1	0	0	0	0	0	0	0	0
CR10	2010s	Mobile Home	Unvented Crawlspace	1	0	0	0	0	0	0	0	0
CR11	2010s	Mobile Home	Unvented Crawlspace	1	0	0	0	0	0	0	0	0
CR02	<1940	Multi-Family with 2 - 4 Units	Unvented Crawlspace	1	0	0	0	0	0	0	0	0
CR03	<1940	Multi-Family with 2 - 4 Units	Unvented Crawlspace	1	0	0	0	0	0	0	0	0
CR04	<1940	Multi-Family with 2 - 4 Units	Unvented Crawlspace	1	0	0	0	0	0	0	0	0
CR05	<1940	Multi-Family with 2 - 4 Units	Unvented Crawlspace	1	0	0	0	0	0	0	0	0
CR06	<1940	Multi-Family with 2 - 4 Units	Unvented Crawlspace	1	0	0	0	0	0	0	0	0
CR07	<1940	Multi-Family with 2 - 4 Units	Unvented Crawlspace	1	0	0	0	0	0	0	0	0
CR08	<1940	Multi-Family with 2 - 4 Units	Unvented Crawlspace	1	0	0	0	0	0	0	0	0
CR09	<1940	Multi-Family with 2 - 4 Units	Unvented Crawlspace	1	0	0	0	0	0	0	0	0
CR10	<1940	Multi-Family with 2 - 4 Units	Unvented Crawlspace	1	0	0	0	0	0	0	0	0
CR11	<1940	Multi-Family with 2 - 4 Units	Unvented Crawlspace	1	0	0	0	0	0	0	0	0
CR02	1940s	Multi-Family with 2 - 4 Units	Unvented Crawlspace	1	0	0	0	0	0	0	0	0
CR03	1940s	Multi-Family with 2 - 4 Units	Unvented Crawlspace	1	0	0	0	0	0	0	0	0
CR04	1940s	Multi-Family with 2 - 4 Units	Unvented Crawlspace	1	0	0	0	0	0	0	0	0
CR05	1940s	Multi-Family with 2 - 4 Units	Unvented Crawlspace	1	0	0	0	0	0	0	0	0
CR06	1940s	Multi-Family with 2 - 4 Units	Unvented Crawlspace	1	0	0	0	0	0	0	0	0
CR07	1940s	Multi-Family with 2 - 4 Units	Unvented Crawlspace	1	0	0	0	0	0	0	0	0
CR08	1940s	Multi-Family with 2 - 4 Units	Unvented Crawlspace	1	0	0	0	0	0	0	0	0
CR09	1940s	Multi-Family with 2 - 4 Units	Unvented Crawlspace	1	0	0	0	0	0	0	0	0
CR10	1940s	Multi-Family with 2 - 4 Units	Unvented Crawlspace	1	0	0	0	0	0	0	0	0
CR11	1940s	Multi-Family with 2 - 4 Units	Unvented Crawlspace	1	0	0	0	0	0	0	0	0
CR02	1950s	Multi-Family with 2 - 4 Units	Unvented Crawlspace	1	0	0	0	0	0	0	0	0
CR03	1950s	Multi-Family with 2 - 4 Units	Unvented Crawlspace	1	0	0	0	0	0	0	0	0
CR04	1950s	Multi-Family with 2 - 4 Units	Unvented Crawlspace	1	0	0	0	0	0	0	0	0
CR05	1950s	Multi-Family with 2 - 4 Units	Unvented Crawlspace	1	0	0	0	0	0	0	0	0
CR06	1950s	Multi-Family with 2 - 4 Units	Unvented Crawlspace	1	0	0	0	0	0	0	0	0
CR07	1950s	Multi-Family with 2 - 4 Units	Unvented Crawlspace	1	0	0	0	0	0	0	0	0
CR08	1950s	Multi-Family with 2 - 4 Units	Unvented Crawlspace	1	0	0	0	0	0	0	0	0
CR09	1950s	Multi-Family with 2 - 4 Units	Unvented Crawlspace	1	0	0	0	0	0	0	0	0
CR10	1950s	Multi-Family with 2 - 4 Units	Unvented Crawlspace	1	0	0	0	0	0	0	0	0
CR11	1950s	Multi-Family with 2 - 4 Units	Unvented Crawlspace	1	0	0	0	0	0	0	0	0
CR02	1960s	Multi-Family with 2 - 4 Units	Unvented Crawlspace	1	0	0	0	0	0	0	0	0
CR03	1960s	Multi-Family with 2 - 4 Units	Unvented Crawlspace	1	0	0	0	0	0	0	0	0
CR04	1960s	Multi-Family with 2 - 4 Units	Unvented Crawlspace	1	0	0	0	0	0	0	0	0
CR05	1960s	Multi-Family with 2 - 4 Units	Unvented Crawlspace	1	0	0	0	0	0	0	0	0
CR06	1960s	Multi-Family with 2 - 4 Units	Unvented Crawlspace	1	0	0	0	0	0	0	0	0
CR07	1960s	Multi-Family with 2 - 4 Units	Unvented Crawlspace	1	0	0	0	0	0	0	0	0
CR08	1960s	Multi-Family with 2 - 4 Units	Unvented Crawlspace	1	0	0	0	0	0	0	0	0
CR09	1960s	Multi-Family with 2 - 4 Units	Unvented Crawlspace	1	0	0	0	0	0	0	0	0
CR10	1960s	Multi-Family with 2 - 4 Units	Unvented Crawlspace	1	0	0	0	0	0	0	0	0
CR11	1960s	Multi-Family with 2 - 4 Units	Unvented Crawlspace	1	0	0	0	0	0	0	0	0
CR02	1970s	Multi-Family with 2 - 4 Units	Unvented Crawlspace	1	0	0	0	0	0	0	0	0
CR03	1970s	Multi-Family with 2 - 4 Units	Unvented Crawlspace	1	0	0	0	0	0	0	0	0
CR04	1970s	Multi-Family with 2 - 4 Units	Unvented Crawlspace	1	0	0	0	0	0	0	0	0
CR05	1970s	Multi-Family with 2 - 4 Units	Unvented Crawlspace	1	0	0	0	0	0	0	0	0
CR06	1970s	Multi-Family with 2 - 4 Units	Unvented Crawlspace	1	0	0	0	0	0	0	0	0
CR07	1970s	Multi-Family with 2 - 4 Units	Unvented Crawlspace	1	0	0	0	0	0	0	0	0
CR08	1970s	Multi-Family with 2 - 4 Units	Unvented Crawlspace	1	0	0	0	0	0	0	0	0
CR09	1970s	Multi-Family with 2 - 4 Units	Unvented Crawlspace	1	0	0	0	0	0	0	0	0
CR10	1970s	Multi-Family with 2 - 4 Units	Unvented Crawlspace	1	0	0	0	0	0	0	0	0
CR11	1970s	Multi-Family with 2 - 4 Units	Unvented Crawlspace	1	0	0	0	0	0	0	0	0
<<<<<<< HEAD
CR02	1980s	Multi-Family with 2 - 4 Units	Unvented Crawlspace	1	0	0	0	0	0	0	0	3.12911e-05
CR03	1980s	Multi-Family with 2 - 4 Units	Unvented Crawlspace	1	0	0	0	0	0	0	0	8.04611e-05
CR04	1980s	Multi-Family with 2 - 4 Units	Unvented Crawlspace	1	0	0	0	0	0	0	0	0.000130535
CR05	1980s	Multi-Family with 2 - 4 Units	Unvented Crawlspace	1	0	0	0	0	0	0	0	4.90281e-05
CR06	1980s	Multi-Family with 2 - 4 Units	Unvented Crawlspace	1	0	0	0	0	0	0	0	1.71265e-05
CR07	1980s	Multi-Family with 2 - 4 Units	Unvented Crawlspace	1	0	0	0	0	0	0	0	0.000107322
CR08	1980s	Multi-Family with 2 - 4 Units	Unvented Crawlspace	1	0	0	0	0	0	0	0	8.05475e-05
CR09	1980s	Multi-Family with 2 - 4 Units	Unvented Crawlspace	1	0	0	0	0	0	0	0	0.000128029
CR10	1980s	Multi-Family with 2 - 4 Units	Unvented Crawlspace	1	0	0	0	0	0	0	0	1.39436e-05
CR11	1980s	Multi-Family with 2 - 4 Units	Unvented Crawlspace	1	0	0	0	0	0	0	0	2.05305e-05
CR02	1990s	Multi-Family with 2 - 4 Units	Unvented Crawlspace	1	0	0	0	0	0	0	0	2.96345e-05
CR03	1990s	Multi-Family with 2 - 4 Units	Unvented Crawlspace	1	0	0	0	0	0	0	0	3.76421e-05
CR04	1990s	Multi-Family with 2 - 4 Units	Unvented Crawlspace	1	0	0	0	0	0	0	0	0.000117826
CR05	1990s	Multi-Family with 2 - 4 Units	Unvented Crawlspace	1	0	0	0	0	0	0	0	4.33362e-05
CR06	1990s	Multi-Family with 2 - 4 Units	Unvented Crawlspace	1	0	0	0	0	0	0	0	1.85443e-05
CR07	1990s	Multi-Family with 2 - 4 Units	Unvented Crawlspace	1	0	0	0	0	0	0	0	8.82492e-05
CR08	1990s	Multi-Family with 2 - 4 Units	Unvented Crawlspace	1	0	0	0	0	0	0	0	6.67568e-05
CR09	1990s	Multi-Family with 2 - 4 Units	Unvented Crawlspace	1	0	0	0	0	0	0	0	9.28497e-05
CR10	1990s	Multi-Family with 2 - 4 Units	Unvented Crawlspace	1	0	0	0	0	0	0	0	1.24315e-05
CR11	1990s	Multi-Family with 2 - 4 Units	Unvented Crawlspace	1	0	0	0	0	0	0	0	1.17384e-05
CR02	2000s	Multi-Family with 2 - 4 Units	Unvented Crawlspace	1	0	0	0	0	0	0	0	1.579e-05
CR03	2000s	Multi-Family with 2 - 4 Units	Unvented Crawlspace	1	0	0	0	0	0	0	0	1.07295e-05
CR04	2000s	Multi-Family with 2 - 4 Units	Unvented Crawlspace	1	0	0	0	0	0	0	0	2.52516e-05
CR05	2000s	Multi-Family with 2 - 4 Units	Unvented Crawlspace	1	0	0	0	0	0	0	0	2.59847e-05
CR06	2000s	Multi-Family with 2 - 4 Units	Unvented Crawlspace	1	0	0	0	0	0	0	0	2.93847e-05
CR07	2000s	Multi-Family with 2 - 4 Units	Unvented Crawlspace	1	0	0	0	0	0	0	0	7.14501e-05
CR08	2000s	Multi-Family with 2 - 4 Units	Unvented Crawlspace	1	0	0	0	0	0	0	0	5.47829e-05
CR09	2000s	Multi-Family with 2 - 4 Units	Unvented Crawlspace	1	0	0	0	0	0	0	0	2.56555e-05
CR10	2000s	Multi-Family with 2 - 4 Units	Unvented Crawlspace	1	0	0	0	0	0	0	0	5.26915e-06
CR11	2000s	Multi-Family with 2 - 4 Units	Unvented Crawlspace	1	0	0	0	0	0	0	0	4.76249e-06
CR02	2010s	Multi-Family with 2 - 4 Units	Unvented Crawlspace	1	0	0	0	0	0	0	0	4.91416e-06
CR03	2010s	Multi-Family with 2 - 4 Units	Unvented Crawlspace	1	0	0	0	0	0	0	0	4.54013e-06
CR04	2010s	Multi-Family with 2 - 4 Units	Unvented Crawlspace	1	0	0	0	0	0	0	0	1.15858e-05
CR05	2010s	Multi-Family with 2 - 4 Units	Unvented Crawlspace	1	0	0	0	0	0	0	0	1.18834e-05
CR06	2010s	Multi-Family with 2 - 4 Units	Unvented Crawlspace	1	0	0	0	0	0	0	0	9.8848e-06
CR07	2010s	Multi-Family with 2 - 4 Units	Unvented Crawlspace	1	0	0	0	0	0	0	0	2.40058e-05
CR08	2010s	Multi-Family with 2 - 4 Units	Unvented Crawlspace	1	0	0	0	0	0	0	0	3.24494e-05
CR09	2010s	Multi-Family with 2 - 4 Units	Unvented Crawlspace	1	0	0	0	0	0	0	0	9.79281e-06
CR10	2010s	Multi-Family with 2 - 4 Units	Unvented Crawlspace	1	0	0	0	0	0	0	0	1.10629e-06
CR11	2010s	Multi-Family with 2 - 4 Units	Unvented Crawlspace	1	0	0	0	0	0	0	0	2.29125e-06
=======
CR02	1980s	Multi-Family with 2 - 4 Units	Unvented Crawlspace	1	0	0	0	0	0	0	0	3.17048e-05
CR03	1980s	Multi-Family with 2 - 4 Units	Unvented Crawlspace	1	0	0	0	0	0	0	0	7.95451e-05
CR04	1980s	Multi-Family with 2 - 4 Units	Unvented Crawlspace	1	0	0	0	0	0	0	0	0.000123159
CR05	1980s	Multi-Family with 2 - 4 Units	Unvented Crawlspace	1	0	0	0	0	0	0	0	4.98172e-05
CR06	1980s	Multi-Family with 2 - 4 Units	Unvented Crawlspace	1	0	0	0	0	0	0	0	1.8645e-05
CR07	1980s	Multi-Family with 2 - 4 Units	Unvented Crawlspace	1	0	0	0	0	0	0	0	0.000106314
CR08	1980s	Multi-Family with 2 - 4 Units	Unvented Crawlspace	1	0	0	0	0	0	0	0	8.03346e-05
CR09	1980s	Multi-Family with 2 - 4 Units	Unvented Crawlspace	1	0	0	0	0	0	0	0	0.000127551
CR10	1980s	Multi-Family with 2 - 4 Units	Unvented Crawlspace	1	0	0	0	0	0	0	0	1.25448e-05
CR11	1980s	Multi-Family with 2 - 4 Units	Unvented Crawlspace	1	0	0	0	0	0	0	0	2.05153e-05
CR02	1990s	Multi-Family with 2 - 4 Units	Unvented Crawlspace	1	0	0	0	0	0	0	0	3.14396e-05
CR03	1990s	Multi-Family with 2 - 4 Units	Unvented Crawlspace	1	0	0	0	0	0	0	0	3.86839e-05
CR04	1990s	Multi-Family with 2 - 4 Units	Unvented Crawlspace	1	0	0	0	0	0	0	0	0.000110714
CR05	1990s	Multi-Family with 2 - 4 Units	Unvented Crawlspace	1	0	0	0	0	0	0	0	4.31995e-05
CR06	1990s	Multi-Family with 2 - 4 Units	Unvented Crawlspace	1	0	0	0	0	0	0	0	1.98795e-05
CR07	1990s	Multi-Family with 2 - 4 Units	Unvented Crawlspace	1	0	0	0	0	0	0	0	8.36003e-05
CR08	1990s	Multi-Family with 2 - 4 Units	Unvented Crawlspace	1	0	0	0	0	0	0	0	6.89403e-05
CR09	1990s	Multi-Family with 2 - 4 Units	Unvented Crawlspace	1	0	0	0	0	0	0	0	9.59983e-05
CR10	1990s	Multi-Family with 2 - 4 Units	Unvented Crawlspace	1	0	0	0	0	0	0	0	1.14318e-05
CR11	1990s	Multi-Family with 2 - 4 Units	Unvented Crawlspace	1	0	0	0	0	0	0	0	1.12804e-05
CR02	2000s	Multi-Family with 2 - 4 Units	Unvented Crawlspace	1	0	0	0	0	0	0	0	1.88372e-05
CR03	2000s	Multi-Family with 2 - 4 Units	Unvented Crawlspace	1	0	0	0	0	0	0	0	1.12389e-05
CR04	2000s	Multi-Family with 2 - 4 Units	Unvented Crawlspace	1	0	0	0	0	0	0	0	2.58102e-05
CR05	2000s	Multi-Family with 2 - 4 Units	Unvented Crawlspace	1	0	0	0	0	0	0	0	2.7015e-05
CR06	2000s	Multi-Family with 2 - 4 Units	Unvented Crawlspace	1	0	0	0	0	0	0	0	3.14638e-05
CR07	2000s	Multi-Family with 2 - 4 Units	Unvented Crawlspace	1	0	0	0	0	0	0	0	7.59861e-05
CR08	2000s	Multi-Family with 2 - 4 Units	Unvented Crawlspace	1	0	0	0	0	0	0	0	6.03732e-05
CR09	2000s	Multi-Family with 2 - 4 Units	Unvented Crawlspace	1	0	0	0	0	0	0	0	2.64474e-05
CR10	2000s	Multi-Family with 2 - 4 Units	Unvented Crawlspace	1	0	0	0	0	0	0	0	5.61965e-06
CR11	2000s	Multi-Family with 2 - 4 Units	Unvented Crawlspace	1	0	0	0	0	0	0	0	5.07663e-06
CR02	2010s	Multi-Family with 2 - 4 Units	Unvented Crawlspace	1	0	0	0	0	0	0	0	3.38767e-06
CR03	2010s	Multi-Family with 2 - 4 Units	Unvented Crawlspace	1	0	0	0	0	0	0	0	3.06911e-06
CR04	2010s	Multi-Family with 2 - 4 Units	Unvented Crawlspace	1	0	0	0	0	0	0	0	6.82868e-06
CR05	2010s	Multi-Family with 2 - 4 Units	Unvented Crawlspace	1	0	0	0	0	0	0	0	7.58627e-06
CR06	2010s	Multi-Family with 2 - 4 Units	Unvented Crawlspace	1	0	0	0	0	0	0	0	6.67657e-06
CR07	2010s	Multi-Family with 2 - 4 Units	Unvented Crawlspace	1	0	0	0	0	0	0	0	1.49102e-05
CR08	2010s	Multi-Family with 2 - 4 Units	Unvented Crawlspace	1	0	0	0	0	0	0	0	2.31871e-05
CR09	2010s	Multi-Family with 2 - 4 Units	Unvented Crawlspace	1	0	0	0	0	0	0	0	6.81394e-06
CR10	2010s	Multi-Family with 2 - 4 Units	Unvented Crawlspace	1	0	0	0	0	0	0	0	7.52161e-07
CR11	2010s	Multi-Family with 2 - 4 Units	Unvented Crawlspace	1	0	0	0	0	0	0	0	1.70669e-06
>>>>>>> e0c17adc
CR02	<1940	Multi-Family with 5+ Units	Unvented Crawlspace	1	0	0	0	0	0	0	0	0
CR03	<1940	Multi-Family with 5+ Units	Unvented Crawlspace	1	0	0	0	0	0	0	0	0
CR04	<1940	Multi-Family with 5+ Units	Unvented Crawlspace	1	0	0	0	0	0	0	0	0
CR05	<1940	Multi-Family with 5+ Units	Unvented Crawlspace	1	0	0	0	0	0	0	0	0
CR06	<1940	Multi-Family with 5+ Units	Unvented Crawlspace	1	0	0	0	0	0	0	0	0
CR07	<1940	Multi-Family with 5+ Units	Unvented Crawlspace	1	0	0	0	0	0	0	0	0
CR08	<1940	Multi-Family with 5+ Units	Unvented Crawlspace	1	0	0	0	0	0	0	0	0
CR09	<1940	Multi-Family with 5+ Units	Unvented Crawlspace	1	0	0	0	0	0	0	0	0
CR10	<1940	Multi-Family with 5+ Units	Unvented Crawlspace	1	0	0	0	0	0	0	0	0
CR11	<1940	Multi-Family with 5+ Units	Unvented Crawlspace	1	0	0	0	0	0	0	0	0
CR02	1940s	Multi-Family with 5+ Units	Unvented Crawlspace	1	0	0	0	0	0	0	0	0
CR03	1940s	Multi-Family with 5+ Units	Unvented Crawlspace	1	0	0	0	0	0	0	0	0
CR04	1940s	Multi-Family with 5+ Units	Unvented Crawlspace	1	0	0	0	0	0	0	0	0
CR05	1940s	Multi-Family with 5+ Units	Unvented Crawlspace	1	0	0	0	0	0	0	0	0
CR06	1940s	Multi-Family with 5+ Units	Unvented Crawlspace	1	0	0	0	0	0	0	0	0
CR07	1940s	Multi-Family with 5+ Units	Unvented Crawlspace	1	0	0	0	0	0	0	0	0
CR08	1940s	Multi-Family with 5+ Units	Unvented Crawlspace	1	0	0	0	0	0	0	0	0
CR09	1940s	Multi-Family with 5+ Units	Unvented Crawlspace	1	0	0	0	0	0	0	0	0
CR10	1940s	Multi-Family with 5+ Units	Unvented Crawlspace	1	0	0	0	0	0	0	0	0
CR11	1940s	Multi-Family with 5+ Units	Unvented Crawlspace	1	0	0	0	0	0	0	0	0
CR02	1950s	Multi-Family with 5+ Units	Unvented Crawlspace	1	0	0	0	0	0	0	0	0
CR03	1950s	Multi-Family with 5+ Units	Unvented Crawlspace	1	0	0	0	0	0	0	0	0
CR04	1950s	Multi-Family with 5+ Units	Unvented Crawlspace	1	0	0	0	0	0	0	0	0
CR05	1950s	Multi-Family with 5+ Units	Unvented Crawlspace	1	0	0	0	0	0	0	0	0
CR06	1950s	Multi-Family with 5+ Units	Unvented Crawlspace	1	0	0	0	0	0	0	0	0
CR07	1950s	Multi-Family with 5+ Units	Unvented Crawlspace	1	0	0	0	0	0	0	0	0
CR08	1950s	Multi-Family with 5+ Units	Unvented Crawlspace	1	0	0	0	0	0	0	0	0
CR09	1950s	Multi-Family with 5+ Units	Unvented Crawlspace	1	0	0	0	0	0	0	0	0
CR10	1950s	Multi-Family with 5+ Units	Unvented Crawlspace	1	0	0	0	0	0	0	0	0
CR11	1950s	Multi-Family with 5+ Units	Unvented Crawlspace	1	0	0	0	0	0	0	0	0
CR02	1960s	Multi-Family with 5+ Units	Unvented Crawlspace	1	0	0	0	0	0	0	0	0
CR03	1960s	Multi-Family with 5+ Units	Unvented Crawlspace	1	0	0	0	0	0	0	0	0
CR04	1960s	Multi-Family with 5+ Units	Unvented Crawlspace	1	0	0	0	0	0	0	0	0
CR05	1960s	Multi-Family with 5+ Units	Unvented Crawlspace	1	0	0	0	0	0	0	0	0
CR06	1960s	Multi-Family with 5+ Units	Unvented Crawlspace	1	0	0	0	0	0	0	0	0
CR07	1960s	Multi-Family with 5+ Units	Unvented Crawlspace	1	0	0	0	0	0	0	0	0
CR08	1960s	Multi-Family with 5+ Units	Unvented Crawlspace	1	0	0	0	0	0	0	0	0
CR09	1960s	Multi-Family with 5+ Units	Unvented Crawlspace	1	0	0	0	0	0	0	0	0
CR10	1960s	Multi-Family with 5+ Units	Unvented Crawlspace	1	0	0	0	0	0	0	0	0
CR11	1960s	Multi-Family with 5+ Units	Unvented Crawlspace	1	0	0	0	0	0	0	0	0
CR02	1970s	Multi-Family with 5+ Units	Unvented Crawlspace	1	0	0	0	0	0	0	0	0
CR03	1970s	Multi-Family with 5+ Units	Unvented Crawlspace	1	0	0	0	0	0	0	0	0
CR04	1970s	Multi-Family with 5+ Units	Unvented Crawlspace	1	0	0	0	0	0	0	0	0
CR05	1970s	Multi-Family with 5+ Units	Unvented Crawlspace	1	0	0	0	0	0	0	0	0
CR06	1970s	Multi-Family with 5+ Units	Unvented Crawlspace	1	0	0	0	0	0	0	0	0
CR07	1970s	Multi-Family with 5+ Units	Unvented Crawlspace	1	0	0	0	0	0	0	0	0
CR08	1970s	Multi-Family with 5+ Units	Unvented Crawlspace	1	0	0	0	0	0	0	0	0
CR09	1970s	Multi-Family with 5+ Units	Unvented Crawlspace	1	0	0	0	0	0	0	0	0
CR10	1970s	Multi-Family with 5+ Units	Unvented Crawlspace	1	0	0	0	0	0	0	0	0
CR11	1970s	Multi-Family with 5+ Units	Unvented Crawlspace	1	0	0	0	0	0	0	0	0
<<<<<<< HEAD
CR02	1980s	Multi-Family with 5+ Units	Unvented Crawlspace	1	0	0	0	0	0	0	0	0.000134614
CR03	1980s	Multi-Family with 5+ Units	Unvented Crawlspace	1	0	0	0	0	0	0	0	0.000182941
CR04	1980s	Multi-Family with 5+ Units	Unvented Crawlspace	1	0	0	0	0	0	0	0	0.000392527
CR05	1980s	Multi-Family with 5+ Units	Unvented Crawlspace	1	0	0	0	0	0	0	0	0.000151084
CR06	1980s	Multi-Family with 5+ Units	Unvented Crawlspace	1	0	0	0	0	0	0	0	5.11262e-05
CR07	1980s	Multi-Family with 5+ Units	Unvented Crawlspace	1	0	0	0	0	0	0	0	0.000248584
CR08	1980s	Multi-Family with 5+ Units	Unvented Crawlspace	1	0	0	0	0	0	0	0	0.000232505
CR09	1980s	Multi-Family with 5+ Units	Unvented Crawlspace	1	0	0	0	0	0	0	0	0.000357569
CR10	1980s	Multi-Family with 5+ Units	Unvented Crawlspace	1	0	0	0	0	0	0	0	2.68376e-05
CR11	1980s	Multi-Family with 5+ Units	Unvented Crawlspace	1	0	0	0	0	0	0	0	5.88774e-05
CR02	1990s	Multi-Family with 5+ Units	Unvented Crawlspace	1	0	0	0	0	0	0	0	0.000138919
CR03	1990s	Multi-Family with 5+ Units	Unvented Crawlspace	1	0	0	0	0	0	0	0	9.30936e-05
CR04	1990s	Multi-Family with 5+ Units	Unvented Crawlspace	1	0	0	0	0	0	0	0	0.000369242
CR05	1990s	Multi-Family with 5+ Units	Unvented Crawlspace	1	0	0	0	0	0	0	0	0.000143882
CR06	1990s	Multi-Family with 5+ Units	Unvented Crawlspace	1	0	0	0	0	0	0	0	6.4564e-05
CR07	1990s	Multi-Family with 5+ Units	Unvented Crawlspace	1	0	0	0	0	0	0	0	0.0001971
CR08	1990s	Multi-Family with 5+ Units	Unvented Crawlspace	1	0	0	0	0	0	0	0	0.000221852
CR09	1990s	Multi-Family with 5+ Units	Unvented Crawlspace	1	0	0	0	0	0	0	0	0.000314051
CR10	1990s	Multi-Family with 5+ Units	Unvented Crawlspace	1	0	0	0	0	0	0	0	2.76146e-05
CR11	1990s	Multi-Family with 5+ Units	Unvented Crawlspace	1	0	0	0	0	0	0	0	3.77346e-05
CR02	2000s	Multi-Family with 5+ Units	Unvented Crawlspace	1	0	0	0	0	0	0	0	9.94188e-05
CR03	2000s	Multi-Family with 5+ Units	Unvented Crawlspace	1	0	0	0	0	0	0	0	3.02823e-05
CR04	2000s	Multi-Family with 5+ Units	Unvented Crawlspace	1	0	0	0	0	0	0	0	8.41171e-05
CR05	2000s	Multi-Family with 5+ Units	Unvented Crawlspace	1	0	0	0	0	0	0	0	8.53027e-05
CR06	2000s	Multi-Family with 5+ Units	Unvented Crawlspace	1	0	0	0	0	0	0	0	0.000133963
CR07	2000s	Multi-Family with 5+ Units	Unvented Crawlspace	1	0	0	0	0	0	0	0	0.000180546
CR08	2000s	Multi-Family with 5+ Units	Unvented Crawlspace	1	0	0	0	0	0	0	0	0.000238769
CR09	2000s	Multi-Family with 5+ Units	Unvented Crawlspace	1	0	0	0	0	0	0	0	0.00010791
CR10	2000s	Multi-Family with 5+ Units	Unvented Crawlspace	1	0	0	0	0	0	0	0	1.89576e-05
CR11	2000s	Multi-Family with 5+ Units	Unvented Crawlspace	1	0	0	0	0	0	0	0	2.54424e-05
CR02	2010s	Multi-Family with 5+ Units	Unvented Crawlspace	1	0	0	0	0	0	0	0	6.87431e-05
CR03	2010s	Multi-Family with 5+ Units	Unvented Crawlspace	1	0	0	0	0	0	0	0	1.66898e-05
CR04	2010s	Multi-Family with 5+ Units	Unvented Crawlspace	1	0	0	0	0	0	0	0	3.71661e-05
CR05	2010s	Multi-Family with 5+ Units	Unvented Crawlspace	1	0	0	0	0	0	0	0	6.74744e-05
CR06	2010s	Multi-Family with 5+ Units	Unvented Crawlspace	1	0	0	0	0	0	0	0	9.5085e-05
CR07	2010s	Multi-Family with 5+ Units	Unvented Crawlspace	1	0	0	0	0	0	0	0	0.000116606
CR08	2010s	Multi-Family with 5+ Units	Unvented Crawlspace	1	0	0	0	0	0	0	0	0.000167819
CR09	2010s	Multi-Family with 5+ Units	Unvented Crawlspace	1	0	0	0	0	0	0	0	7.165e-05
CR10	2010s	Multi-Family with 5+ Units	Unvented Crawlspace	1	0	0	0	0	0	0	0	7.06817e-06
CR11	2010s	Multi-Family with 5+ Units	Unvented Crawlspace	1	0	0	0	0	0	0	0	1.37071e-05
=======
CR02	1980s	Multi-Family with 5+ Units	Unvented Crawlspace	1	0	0	0	0	0	0	0	0.000134206
CR03	1980s	Multi-Family with 5+ Units	Unvented Crawlspace	1	0	0	0	0	0	0	0	0.0001787
CR04	1980s	Multi-Family with 5+ Units	Unvented Crawlspace	1	0	0	0	0	0	0	0	0.000386047
CR05	1980s	Multi-Family with 5+ Units	Unvented Crawlspace	1	0	0	0	0	0	0	0	0.000140597
CR06	1980s	Multi-Family with 5+ Units	Unvented Crawlspace	1	0	0	0	0	0	0	0	4.8886e-05
CR07	1980s	Multi-Family with 5+ Units	Unvented Crawlspace	1	0	0	0	0	0	0	0	0.00024958
CR08	1980s	Multi-Family with 5+ Units	Unvented Crawlspace	1	0	0	0	0	0	0	0	0.000224043
CR09	1980s	Multi-Family with 5+ Units	Unvented Crawlspace	1	0	0	0	0	0	0	0	0.000331681
CR10	1980s	Multi-Family with 5+ Units	Unvented Crawlspace	1	0	0	0	0	0	0	0	2.65802e-05
CR11	1980s	Multi-Family with 5+ Units	Unvented Crawlspace	1	0	0	0	0	0	0	0	5.82132e-05
CR02	1990s	Multi-Family with 5+ Units	Unvented Crawlspace	1	0	0	0	0	0	0	0	0.000137552
CR03	1990s	Multi-Family with 5+ Units	Unvented Crawlspace	1	0	0	0	0	0	0	0	9.29751e-05
CR04	1990s	Multi-Family with 5+ Units	Unvented Crawlspace	1	0	0	0	0	0	0	0	0.00036809
CR05	1990s	Multi-Family with 5+ Units	Unvented Crawlspace	1	0	0	0	0	0	0	0	0.000133911
CR06	1990s	Multi-Family with 5+ Units	Unvented Crawlspace	1	0	0	0	0	0	0	0	6.19377e-05
CR07	1990s	Multi-Family with 5+ Units	Unvented Crawlspace	1	0	0	0	0	0	0	0	0.000194036
CR08	1990s	Multi-Family with 5+ Units	Unvented Crawlspace	1	0	0	0	0	0	0	0	0.000216618
CR09	1990s	Multi-Family with 5+ Units	Unvented Crawlspace	1	0	0	0	0	0	0	0	0.000304129
CR10	1990s	Multi-Family with 5+ Units	Unvented Crawlspace	1	0	0	0	0	0	0	0	2.71917e-05
CR11	1990s	Multi-Family with 5+ Units	Unvented Crawlspace	1	0	0	0	0	0	0	0	3.72071e-05
CR02	2000s	Multi-Family with 5+ Units	Unvented Crawlspace	1	0	0	0	0	0	0	0	0.000101505
CR03	2000s	Multi-Family with 5+ Units	Unvented Crawlspace	1	0	0	0	0	0	0	0	3.02877e-05
CR04	2000s	Multi-Family with 5+ Units	Unvented Crawlspace	1	0	0	0	0	0	0	0	8.67216e-05
CR05	2000s	Multi-Family with 5+ Units	Unvented Crawlspace	1	0	0	0	0	0	0	0	8.27406e-05
CR06	2000s	Multi-Family with 5+ Units	Unvented Crawlspace	1	0	0	0	0	0	0	0	0.000135782
CR07	2000s	Multi-Family with 5+ Units	Unvented Crawlspace	1	0	0	0	0	0	0	0	0.000184254
CR08	2000s	Multi-Family with 5+ Units	Unvented Crawlspace	1	0	0	0	0	0	0	0	0.000240911
CR09	2000s	Multi-Family with 5+ Units	Unvented Crawlspace	1	0	0	0	0	0	0	0	0.000107997
CR10	2000s	Multi-Family with 5+ Units	Unvented Crawlspace	1	0	0	0	0	0	0	0	1.94086e-05
CR11	2000s	Multi-Family with 5+ Units	Unvented Crawlspace	1	0	0	0	0	0	0	0	2.64159e-05
CR02	2010s	Multi-Family with 5+ Units	Unvented Crawlspace	1	0	0	0	0	0	0	0	4.03793e-05
CR03	2010s	Multi-Family with 5+ Units	Unvented Crawlspace	1	0	0	0	0	0	0	0	1.01145e-05
CR04	2010s	Multi-Family with 5+ Units	Unvented Crawlspace	1	0	0	0	0	0	0	0	2.26757e-05
CR05	2010s	Multi-Family with 5+ Units	Unvented Crawlspace	1	0	0	0	0	0	0	0	3.94951e-05
CR06	2010s	Multi-Family with 5+ Units	Unvented Crawlspace	1	0	0	0	0	0	0	0	5.54545e-05
CR07	2010s	Multi-Family with 5+ Units	Unvented Crawlspace	1	0	0	0	0	0	0	0	6.78891e-05
CR08	2010s	Multi-Family with 5+ Units	Unvented Crawlspace	1	0	0	0	0	0	0	0	9.94189e-05
CR09	2010s	Multi-Family with 5+ Units	Unvented Crawlspace	1	0	0	0	0	0	0	0	4.32619e-05
CR10	2010s	Multi-Family with 5+ Units	Unvented Crawlspace	1	0	0	0	0	0	0	0	4.61467e-06
CR11	2010s	Multi-Family with 5+ Units	Unvented Crawlspace	1	0	0	0	0	0	0	0	7.92149e-06
>>>>>>> e0c17adc
CR02	<1940	Single-Family Attached	Unvented Crawlspace	1	0	0	0	0	0	0	0	0
CR03	<1940	Single-Family Attached	Unvented Crawlspace	1	0	0	0	0	0	0	0	0
CR04	<1940	Single-Family Attached	Unvented Crawlspace	1	0	0	0	0	0	0	0	0
CR05	<1940	Single-Family Attached	Unvented Crawlspace	1	0	0	0	0	0	0	0	0
CR06	<1940	Single-Family Attached	Unvented Crawlspace	1	0	0	0	0	0	0	0	0
CR07	<1940	Single-Family Attached	Unvented Crawlspace	1	0	0	0	0	0	0	0	0
CR08	<1940	Single-Family Attached	Unvented Crawlspace	1	0	0	0	0	0	0	0	0
CR09	<1940	Single-Family Attached	Unvented Crawlspace	1	0	0	0	0	0	0	0	0
CR10	<1940	Single-Family Attached	Unvented Crawlspace	1	0	0	0	0	0	0	0	0
CR11	<1940	Single-Family Attached	Unvented Crawlspace	1	0	0	0	0	0	0	0	0
CR02	1940s	Single-Family Attached	Unvented Crawlspace	1	0	0	0	0	0	0	0	0
CR03	1940s	Single-Family Attached	Unvented Crawlspace	1	0	0	0	0	0	0	0	0
CR04	1940s	Single-Family Attached	Unvented Crawlspace	1	0	0	0	0	0	0	0	0
CR05	1940s	Single-Family Attached	Unvented Crawlspace	1	0	0	0	0	0	0	0	0
CR06	1940s	Single-Family Attached	Unvented Crawlspace	1	0	0	0	0	0	0	0	0
CR07	1940s	Single-Family Attached	Unvented Crawlspace	1	0	0	0	0	0	0	0	0
CR08	1940s	Single-Family Attached	Unvented Crawlspace	1	0	0	0	0	0	0	0	0
CR09	1940s	Single-Family Attached	Unvented Crawlspace	1	0	0	0	0	0	0	0	0
CR10	1940s	Single-Family Attached	Unvented Crawlspace	1	0	0	0	0	0	0	0	0
CR11	1940s	Single-Family Attached	Unvented Crawlspace	1	0	0	0	0	0	0	0	0
CR02	1950s	Single-Family Attached	Unvented Crawlspace	1	0	0	0	0	0	0	0	0
CR03	1950s	Single-Family Attached	Unvented Crawlspace	1	0	0	0	0	0	0	0	0
CR04	1950s	Single-Family Attached	Unvented Crawlspace	1	0	0	0	0	0	0	0	0
CR05	1950s	Single-Family Attached	Unvented Crawlspace	1	0	0	0	0	0	0	0	0
CR06	1950s	Single-Family Attached	Unvented Crawlspace	1	0	0	0	0	0	0	0	0
CR07	1950s	Single-Family Attached	Unvented Crawlspace	1	0	0	0	0	0	0	0	0
CR08	1950s	Single-Family Attached	Unvented Crawlspace	1	0	0	0	0	0	0	0	0
CR09	1950s	Single-Family Attached	Unvented Crawlspace	1	0	0	0	0	0	0	0	0
CR10	1950s	Single-Family Attached	Unvented Crawlspace	1	0	0	0	0	0	0	0	0
CR11	1950s	Single-Family Attached	Unvented Crawlspace	1	0	0	0	0	0	0	0	0
CR02	1960s	Single-Family Attached	Unvented Crawlspace	1	0	0	0	0	0	0	0	0
CR03	1960s	Single-Family Attached	Unvented Crawlspace	1	0	0	0	0	0	0	0	0
CR04	1960s	Single-Family Attached	Unvented Crawlspace	1	0	0	0	0	0	0	0	0
CR05	1960s	Single-Family Attached	Unvented Crawlspace	1	0	0	0	0	0	0	0	0
CR06	1960s	Single-Family Attached	Unvented Crawlspace	1	0	0	0	0	0	0	0	0
CR07	1960s	Single-Family Attached	Unvented Crawlspace	1	0	0	0	0	0	0	0	0
CR08	1960s	Single-Family Attached	Unvented Crawlspace	1	0	0	0	0	0	0	0	0
CR09	1960s	Single-Family Attached	Unvented Crawlspace	1	0	0	0	0	0	0	0	0
CR10	1960s	Single-Family Attached	Unvented Crawlspace	1	0	0	0	0	0	0	0	0
CR11	1960s	Single-Family Attached	Unvented Crawlspace	1	0	0	0	0	0	0	0	0
CR02	1970s	Single-Family Attached	Unvented Crawlspace	1	0	0	0	0	0	0	0	0
CR03	1970s	Single-Family Attached	Unvented Crawlspace	1	0	0	0	0	0	0	0	0
CR04	1970s	Single-Family Attached	Unvented Crawlspace	1	0	0	0	0	0	0	0	0
CR05	1970s	Single-Family Attached	Unvented Crawlspace	1	0	0	0	0	0	0	0	0
CR06	1970s	Single-Family Attached	Unvented Crawlspace	1	0	0	0	0	0	0	0	0
CR07	1970s	Single-Family Attached	Unvented Crawlspace	1	0	0	0	0	0	0	0	0
CR08	1970s	Single-Family Attached	Unvented Crawlspace	1	0	0	0	0	0	0	0	0
CR09	1970s	Single-Family Attached	Unvented Crawlspace	1	0	0	0	0	0	0	0	0
CR10	1970s	Single-Family Attached	Unvented Crawlspace	1	0	0	0	0	0	0	0	0
CR11	1970s	Single-Family Attached	Unvented Crawlspace	1	0	0	0	0	0	0	0	0
<<<<<<< HEAD
CR02	1980s	Single-Family Attached	Unvented Crawlspace	1	0	0	0	0	0	0	0	2.64481e-05
CR03	1980s	Single-Family Attached	Unvented Crawlspace	1	0	0	0	0	0	0	0	4.99412e-05
CR04	1980s	Single-Family Attached	Unvented Crawlspace	1	0	0	0	0	0	0	0	7.47284e-05
CR05	1980s	Single-Family Attached	Unvented Crawlspace	1	0	0	0	0	0	0	0	4.09708e-05
CR06	1980s	Single-Family Attached	Unvented Crawlspace	1	0	0	0	0	0	0	0	6.85092e-06
CR07	1980s	Single-Family Attached	Unvented Crawlspace	1	0	0	0	0	0	0	0	9.4264e-05
CR08	1980s	Single-Family Attached	Unvented Crawlspace	1	0	0	0	0	0	0	0	8.21914e-05
CR09	1980s	Single-Family Attached	Unvented Crawlspace	1	0	0	0	0	0	0	0	7.33487e-05
CR10	1980s	Single-Family Attached	Unvented Crawlspace	1	0	0	0	0	0	0	0	6.05599e-06
CR11	1980s	Single-Family Attached	Unvented Crawlspace	1	0	0	0	0	0	0	0	2.3307e-05
CR02	1990s	Single-Family Attached	Unvented Crawlspace	1	0	0	0	0	0	0	0	3.68739e-05
CR03	1990s	Single-Family Attached	Unvented Crawlspace	1	0	0	0	0	0	0	0	1.99482e-05
CR04	1990s	Single-Family Attached	Unvented Crawlspace	1	0	0	0	0	0	0	0	0.000108213
CR05	1990s	Single-Family Attached	Unvented Crawlspace	1	0	0	0	0	0	0	0	3.64426e-05
CR06	1990s	Single-Family Attached	Unvented Crawlspace	1	0	0	0	0	0	0	0	1.14786e-05
CR07	1990s	Single-Family Attached	Unvented Crawlspace	1	0	0	0	0	0	0	0	7.93344e-05
CR08	1990s	Single-Family Attached	Unvented Crawlspace	1	0	0	0	0	0	0	0	7.22313e-05
CR09	1990s	Single-Family Attached	Unvented Crawlspace	1	0	0	0	0	0	0	0	4.85826e-05
CR10	1990s	Single-Family Attached	Unvented Crawlspace	1	0	0	0	0	0	0	0	5.04454e-06
CR11	1990s	Single-Family Attached	Unvented Crawlspace	1	0	0	0	0	0	0	0	1.1378e-05
CR02	2000s	Single-Family Attached	Unvented Crawlspace	1	0	0	0	0	0	0	0	4.51226e-05
CR03	2000s	Single-Family Attached	Unvented Crawlspace	1	0	0	0	0	0	0	0	9.37676e-06
CR04	2000s	Single-Family Attached	Unvented Crawlspace	1	0	0	0	0	0	0	0	2.78169e-05
CR05	2000s	Single-Family Attached	Unvented Crawlspace	1	0	0	0	0	0	0	0	4.39791e-05
CR06	2000s	Single-Family Attached	Unvented Crawlspace	1	0	0	0	0	0	0	0	4.81909e-05
CR07	2000s	Single-Family Attached	Unvented Crawlspace	1	0	0	0	0	0	0	0	6.0923e-05
CR08	2000s	Single-Family Attached	Unvented Crawlspace	1	0	0	0	0	0	0	0	0.000119695
CR09	2000s	Single-Family Attached	Unvented Crawlspace	1	0	0	0	0	0	0	0	3.78774e-05
CR10	2000s	Single-Family Attached	Unvented Crawlspace	1	0	0	0	0	0	0	0	6.24515e-06
CR11	2000s	Single-Family Attached	Unvented Crawlspace	1	0	0	0	0	0	0	0	6.5776e-06
CR02	2010s	Single-Family Attached	Unvented Crawlspace	1	0	0	0	0	0	0	0	9.09816e-06
CR03	2010s	Single-Family Attached	Unvented Crawlspace	1	0	0	0	0	0	0	0	2.71528e-06
CR04	2010s	Single-Family Attached	Unvented Crawlspace	1	0	0	0	0	0	0	0	4.63383e-06
CR05	2010s	Single-Family Attached	Unvented Crawlspace	1	0	0	0	0	0	0	0	1.68467e-05
CR06	2010s	Single-Family Attached	Unvented Crawlspace	1	0	0	0	0	0	0	0	1.72397e-05
CR07	2010s	Single-Family Attached	Unvented Crawlspace	1	0	0	0	0	0	0	0	2.04164e-05
CR08	2010s	Single-Family Attached	Unvented Crawlspace	1	0	0	0	0	0	0	0	5.24089e-05
CR09	2010s	Single-Family Attached	Unvented Crawlspace	1	0	0	0	0	0	0	0	1.30288e-05
CR10	2010s	Single-Family Attached	Unvented Crawlspace	1	0	0	0	0	0	0	0	1.4036e-06
CR11	2010s	Single-Family Attached	Unvented Crawlspace	1	0	0	0	0	0	0	0	8.40004e-07
=======
CR02	1980s	Single-Family Attached	Unvented Crawlspace	1	0	0	0	0	0	0	0	2.75418e-05
CR03	1980s	Single-Family Attached	Unvented Crawlspace	1	0	0	0	0	0	0	0	4.97652e-05
CR04	1980s	Single-Family Attached	Unvented Crawlspace	1	0	0	0	0	0	0	0	7.52456e-05
CR05	1980s	Single-Family Attached	Unvented Crawlspace	1	0	0	0	0	0	0	0	4.15806e-05
CR06	1980s	Single-Family Attached	Unvented Crawlspace	1	0	0	0	0	0	0	0	6.88931e-06
CR07	1980s	Single-Family Attached	Unvented Crawlspace	1	0	0	0	0	0	0	0	9.34131e-05
CR08	1980s	Single-Family Attached	Unvented Crawlspace	1	0	0	0	0	0	0	0	8.29119e-05
CR09	1980s	Single-Family Attached	Unvented Crawlspace	1	0	0	0	0	0	0	0	7.51436e-05
CR10	1980s	Single-Family Attached	Unvented Crawlspace	1	0	0	0	0	0	0	0	6.28921e-06
CR11	1980s	Single-Family Attached	Unvented Crawlspace	1	0	0	0	0	0	0	0	2.32956e-05
CR02	1990s	Single-Family Attached	Unvented Crawlspace	1	0	0	0	0	0	0	0	3.72491e-05
CR03	1990s	Single-Family Attached	Unvented Crawlspace	1	0	0	0	0	0	0	0	2.00044e-05
CR04	1990s	Single-Family Attached	Unvented Crawlspace	1	0	0	0	0	0	0	0	0.00011283
CR05	1990s	Single-Family Attached	Unvented Crawlspace	1	0	0	0	0	0	0	0	3.6332e-05
CR06	1990s	Single-Family Attached	Unvented Crawlspace	1	0	0	0	0	0	0	0	1.13391e-05
CR07	1990s	Single-Family Attached	Unvented Crawlspace	1	0	0	0	0	0	0	0	8.24243e-05
CR08	1990s	Single-Family Attached	Unvented Crawlspace	1	0	0	0	0	0	0	0	7.33535e-05
CR09	1990s	Single-Family Attached	Unvented Crawlspace	1	0	0	0	0	0	0	0	5.14798e-05
CR10	1990s	Single-Family Attached	Unvented Crawlspace	1	0	0	0	0	0	0	0	5.14043e-06
CR11	1990s	Single-Family Attached	Unvented Crawlspace	1	0	0	0	0	0	0	0	1.10955e-05
CR02	2000s	Single-Family Attached	Unvented Crawlspace	1	0	0	0	0	0	0	0	4.94454e-05
CR03	2000s	Single-Family Attached	Unvented Crawlspace	1	0	0	0	0	0	0	0	9.33034e-06
CR04	2000s	Single-Family Attached	Unvented Crawlspace	1	0	0	0	0	0	0	0	2.9619e-05
CR05	2000s	Single-Family Attached	Unvented Crawlspace	1	0	0	0	0	0	0	0	4.79802e-05
CR06	2000s	Single-Family Attached	Unvented Crawlspace	1	0	0	0	0	0	0	0	5.06799e-05
CR07	2000s	Single-Family Attached	Unvented Crawlspace	1	0	0	0	0	0	0	0	6.1465e-05
CR08	2000s	Single-Family Attached	Unvented Crawlspace	1	0	0	0	0	0	0	0	0.000127514
CR09	2000s	Single-Family Attached	Unvented Crawlspace	1	0	0	0	0	0	0	0	4.05945e-05
CR10	2000s	Single-Family Attached	Unvented Crawlspace	1	0	0	0	0	0	0	0	6.66147e-06
CR11	2000s	Single-Family Attached	Unvented Crawlspace	1	0	0	0	0	0	0	0	6.55613e-06
CR02	2010s	Single-Family Attached	Unvented Crawlspace	1	0	0	0	0	0	0	0	6.17545e-06
CR03	2010s	Single-Family Attached	Unvented Crawlspace	1	0	0	0	0	0	0	0	1.97142e-06
CR04	2010s	Single-Family Attached	Unvented Crawlspace	1	0	0	0	0	0	0	0	3.00918e-06
CR05	2010s	Single-Family Attached	Unvented Crawlspace	1	0	0	0	0	0	0	0	1.08834e-05
CR06	2010s	Single-Family Attached	Unvented Crawlspace	1	0	0	0	0	0	0	0	1.12474e-05
CR07	2010s	Single-Family Attached	Unvented Crawlspace	1	0	0	0	0	0	0	0	1.37724e-05
CR08	2010s	Single-Family Attached	Unvented Crawlspace	1	0	0	0	0	0	0	0	3.63149e-05
CR09	2010s	Single-Family Attached	Unvented Crawlspace	1	0	0	0	0	0	0	0	8.99182e-06
CR10	2010s	Single-Family Attached	Unvented Crawlspace	1	0	0	0	0	0	0	0	7.89715e-07
CR11	2010s	Single-Family Attached	Unvented Crawlspace	1	0	0	0	0	0	0	0	5.91836e-07
>>>>>>> e0c17adc
CR02	<1940	Single-Family Detached	Unvented Crawlspace	1	0	0	0	0	0	0	0	0
CR03	<1940	Single-Family Detached	Unvented Crawlspace	1	0	0	0	0	0	0	0	0
CR04	<1940	Single-Family Detached	Unvented Crawlspace	1	0	0	0	0	0	0	0	0
CR05	<1940	Single-Family Detached	Unvented Crawlspace	1	0	0	0	0	0	0	0	0
CR06	<1940	Single-Family Detached	Unvented Crawlspace	1	0	0	0	0	0	0	0	0
CR07	<1940	Single-Family Detached	Unvented Crawlspace	1	0	0	0	0	0	0	0	0
CR08	<1940	Single-Family Detached	Unvented Crawlspace	1	0	0	0	0	0	0	0	0
CR09	<1940	Single-Family Detached	Unvented Crawlspace	1	0	0	0	0	0	0	0	0
CR10	<1940	Single-Family Detached	Unvented Crawlspace	1	0	0	0	0	0	0	0	0
CR11	<1940	Single-Family Detached	Unvented Crawlspace	1	0	0	0	0	0	0	0	0
CR02	1940s	Single-Family Detached	Unvented Crawlspace	1	0	0	0	0	0	0	0	0
CR03	1940s	Single-Family Detached	Unvented Crawlspace	1	0	0	0	0	0	0	0	0
CR04	1940s	Single-Family Detached	Unvented Crawlspace	1	0	0	0	0	0	0	0	0
CR05	1940s	Single-Family Detached	Unvented Crawlspace	1	0	0	0	0	0	0	0	0
CR06	1940s	Single-Family Detached	Unvented Crawlspace	1	0	0	0	0	0	0	0	0
CR07	1940s	Single-Family Detached	Unvented Crawlspace	1	0	0	0	0	0	0	0	0
CR08	1940s	Single-Family Detached	Unvented Crawlspace	1	0	0	0	0	0	0	0	0
CR09	1940s	Single-Family Detached	Unvented Crawlspace	1	0	0	0	0	0	0	0	0
CR10	1940s	Single-Family Detached	Unvented Crawlspace	1	0	0	0	0	0	0	0	0
CR11	1940s	Single-Family Detached	Unvented Crawlspace	1	0	0	0	0	0	0	0	0
CR02	1950s	Single-Family Detached	Unvented Crawlspace	1	0	0	0	0	0	0	0	0
CR03	1950s	Single-Family Detached	Unvented Crawlspace	1	0	0	0	0	0	0	0	0
CR04	1950s	Single-Family Detached	Unvented Crawlspace	1	0	0	0	0	0	0	0	0
CR05	1950s	Single-Family Detached	Unvented Crawlspace	1	0	0	0	0	0	0	0	0
CR06	1950s	Single-Family Detached	Unvented Crawlspace	1	0	0	0	0	0	0	0	0
CR07	1950s	Single-Family Detached	Unvented Crawlspace	1	0	0	0	0	0	0	0	0
CR08	1950s	Single-Family Detached	Unvented Crawlspace	1	0	0	0	0	0	0	0	0
CR09	1950s	Single-Family Detached	Unvented Crawlspace	1	0	0	0	0	0	0	0	0
CR10	1950s	Single-Family Detached	Unvented Crawlspace	1	0	0	0	0	0	0	0	0
CR11	1950s	Single-Family Detached	Unvented Crawlspace	1	0	0	0	0	0	0	0	0
CR02	1960s	Single-Family Detached	Unvented Crawlspace	1	0	0	0	0	0	0	0	0
CR03	1960s	Single-Family Detached	Unvented Crawlspace	1	0	0	0	0	0	0	0	0
CR04	1960s	Single-Family Detached	Unvented Crawlspace	1	0	0	0	0	0	0	0	0
CR05	1960s	Single-Family Detached	Unvented Crawlspace	1	0	0	0	0	0	0	0	0
CR06	1960s	Single-Family Detached	Unvented Crawlspace	1	0	0	0	0	0	0	0	0
CR07	1960s	Single-Family Detached	Unvented Crawlspace	1	0	0	0	0	0	0	0	0
CR08	1960s	Single-Family Detached	Unvented Crawlspace	1	0	0	0	0	0	0	0	0
CR09	1960s	Single-Family Detached	Unvented Crawlspace	1	0	0	0	0	0	0	0	0
CR10	1960s	Single-Family Detached	Unvented Crawlspace	1	0	0	0	0	0	0	0	0
CR11	1960s	Single-Family Detached	Unvented Crawlspace	1	0	0	0	0	0	0	0	0
CR02	1970s	Single-Family Detached	Unvented Crawlspace	1	0	0	0	0	0	0	0	0
CR03	1970s	Single-Family Detached	Unvented Crawlspace	1	0	0	0	0	0	0	0	0
CR04	1970s	Single-Family Detached	Unvented Crawlspace	1	0	0	0	0	0	0	0	0
CR05	1970s	Single-Family Detached	Unvented Crawlspace	1	0	0	0	0	0	0	0	0
CR06	1970s	Single-Family Detached	Unvented Crawlspace	1	0	0	0	0	0	0	0	0
CR07	1970s	Single-Family Detached	Unvented Crawlspace	1	0	0	0	0	0	0	0	0
CR08	1970s	Single-Family Detached	Unvented Crawlspace	1	0	0	0	0	0	0	0	0
CR09	1970s	Single-Family Detached	Unvented Crawlspace	1	0	0	0	0	0	0	0	0
CR10	1970s	Single-Family Detached	Unvented Crawlspace	1	0	0	0	0	0	0	0	0
CR11	1970s	Single-Family Detached	Unvented Crawlspace	1	0	0	0	0	0	0	0	0
<<<<<<< HEAD
CR02	1980s	Single-Family Detached	Unvented Crawlspace	1	0	0	0	0	0	0	0	0.000185775
CR03	1980s	Single-Family Detached	Unvented Crawlspace	1	0	0	0	0	0	0	0	0.000251646
CR04	1980s	Single-Family Detached	Unvented Crawlspace	1	0	0	0	0	0	0	0	0.000517355
CR05	1980s	Single-Family Detached	Unvented Crawlspace	1	0	0	0	0	0	0	0	0.00020622
CR06	1980s	Single-Family Detached	Unvented Crawlspace	1	0	0	0	0	0	0	0	8.80497e-05
CR07	1980s	Single-Family Detached	Unvented Crawlspace	1	0	0	0	0	0	0	0	0.000395611
CR08	1980s	Single-Family Detached	Unvented Crawlspace	1	0	0	0	0	0	0	0	0.000505972
CR09	1980s	Single-Family Detached	Unvented Crawlspace	1	0	0	0	0	0	0	0	0.000763795
CR10	1980s	Single-Family Detached	Unvented Crawlspace	1	0	0	0	0	0	0	0	6.68272e-05
CR11	1980s	Single-Family Detached	Unvented Crawlspace	1	0	0	0	0	0	0	0	0.00010445
CR02	1990s	Single-Family Detached	Unvented Crawlspace	1	0	0	0	0	0	0	0	0.000245273
CR03	1990s	Single-Family Detached	Unvented Crawlspace	1	0	0	0	0	0	0	0	0.000211532
CR04	1990s	Single-Family Detached	Unvented Crawlspace	1	0	0	0	0	0	0	0	0.000806182
CR05	1990s	Single-Family Detached	Unvented Crawlspace	1	0	0	0	0	0	0	0	0.000306091
CR06	1990s	Single-Family Detached	Unvented Crawlspace	1	0	0	0	0	0	0	0	0.000138148
CR07	1990s	Single-Family Detached	Unvented Crawlspace	1	0	0	0	0	0	0	0	0.000374293
CR08	1990s	Single-Family Detached	Unvented Crawlspace	1	0	0	0	0	0	0	0	0.000583741
CR09	1990s	Single-Family Detached	Unvented Crawlspace	1	0	0	0	0	0	0	0	0.000842452
CR10	1990s	Single-Family Detached	Unvented Crawlspace	1	0	0	0	0	0	0	0	9.02584e-05
CR11	1990s	Single-Family Detached	Unvented Crawlspace	1	0	0	0	0	0	0	0	8.79715e-05
CR02	2000s	Single-Family Detached	Unvented Crawlspace	1	0	0	0	0	0	0	0	0.000196099
CR03	2000s	Single-Family Detached	Unvented Crawlspace	1	0	0	0	0	0	0	0	8.07121e-05
CR04	2000s	Single-Family Detached	Unvented Crawlspace	1	0	0	0	0	0	0	0	0.000225916
CR05	2000s	Single-Family Detached	Unvented Crawlspace	1	0	0	0	0	0	0	0	0.000317644
CR06	2000s	Single-Family Detached	Unvented Crawlspace	1	0	0	0	0	0	0	0	0.000362321
CR07	2000s	Single-Family Detached	Unvented Crawlspace	1	0	0	0	0	0	0	0	0.000203398
CR08	2000s	Single-Family Detached	Unvented Crawlspace	1	0	0	0	0	0	0	0	0.000728836
CR09	2000s	Single-Family Detached	Unvented Crawlspace	1	0	0	0	0	0	0	0	0.000414935
CR10	2000s	Single-Family Detached	Unvented Crawlspace	1	0	0	0	0	0	0	0	9.31185e-05
CR11	2000s	Single-Family Detached	Unvented Crawlspace	1	0	0	0	0	0	0	0	8.24332e-05
CR02	2010s	Single-Family Detached	Unvented Crawlspace	1	0	0	0	0	0	0	0	6.14005e-05
CR03	2010s	Single-Family Detached	Unvented Crawlspace	1	0	0	0	0	0	0	0	2.27126e-05
CR04	2010s	Single-Family Detached	Unvented Crawlspace	1	0	0	0	0	0	0	0	6.07878e-05
CR05	2010s	Single-Family Detached	Unvented Crawlspace	1	0	0	0	0	0	0	0	0.00010793
CR06	2010s	Single-Family Detached	Unvented Crawlspace	1	0	0	0	0	0	0	0	0.000126813
CR07	2010s	Single-Family Detached	Unvented Crawlspace	1	0	0	0	0	0	0	0	5.77592e-05
CR08	2010s	Single-Family Detached	Unvented Crawlspace	1	0	0	0	0	0	0	0	0.000236584
CR09	2010s	Single-Family Detached	Unvented Crawlspace	1	0	0	0	0	0	0	0	0.000137581
CR10	2010s	Single-Family Detached	Unvented Crawlspace	1	0	0	0	0	0	0	0	2.18632e-05
CR11	2010s	Single-Family Detached	Unvented Crawlspace	1	0	0	0	0	0	0	0	1.86279e-05
=======
CR02	1980s	Single-Family Detached	Unvented Crawlspace	1	0	0	0	0	0	0	0	0.000188507
CR03	1980s	Single-Family Detached	Unvented Crawlspace	1	0	0	0	0	0	0	0	0.000261926
CR04	1980s	Single-Family Detached	Unvented Crawlspace	1	0	0	0	0	0	0	0	0.000532789
CR05	1980s	Single-Family Detached	Unvented Crawlspace	1	0	0	0	0	0	0	0	0.000212241
CR06	1980s	Single-Family Detached	Unvented Crawlspace	1	0	0	0	0	0	0	0	8.86428e-05
CR07	1980s	Single-Family Detached	Unvented Crawlspace	1	0	0	0	0	0	0	0	0.000401544
CR08	1980s	Single-Family Detached	Unvented Crawlspace	1	0	0	0	0	0	0	0	0.000525303
CR09	1980s	Single-Family Detached	Unvented Crawlspace	1	0	0	0	0	0	0	0	0.000798568
CR10	1980s	Single-Family Detached	Unvented Crawlspace	1	0	0	0	0	0	0	0	6.86462e-05
CR11	1980s	Single-Family Detached	Unvented Crawlspace	1	0	0	0	0	0	0	0	0.000107434
CR02	1990s	Single-Family Detached	Unvented Crawlspace	1	0	0	0	0	0	0	0	0.000253016
CR03	1990s	Single-Family Detached	Unvented Crawlspace	1	0	0	0	0	0	0	0	0.000224133
CR04	1990s	Single-Family Detached	Unvented Crawlspace	1	0	0	0	0	0	0	0	0.000840221
CR05	1990s	Single-Family Detached	Unvented Crawlspace	1	0	0	0	0	0	0	0	0.000317631
CR06	1990s	Single-Family Detached	Unvented Crawlspace	1	0	0	0	0	0	0	0	0.000140889
CR07	1990s	Single-Family Detached	Unvented Crawlspace	1	0	0	0	0	0	0	0	0.000390591
CR08	1990s	Single-Family Detached	Unvented Crawlspace	1	0	0	0	0	0	0	0	0.000619094
CR09	1990s	Single-Family Detached	Unvented Crawlspace	1	0	0	0	0	0	0	0	0.00089843
CR10	1990s	Single-Family Detached	Unvented Crawlspace	1	0	0	0	0	0	0	0	9.34535e-05
CR11	1990s	Single-Family Detached	Unvented Crawlspace	1	0	0	0	0	0	0	0	9.0256e-05
CR02	2000s	Single-Family Detached	Unvented Crawlspace	1	0	0	0	0	0	0	0	0.000206883
CR03	2000s	Single-Family Detached	Unvented Crawlspace	1	0	0	0	0	0	0	0	8.42772e-05
CR04	2000s	Single-Family Detached	Unvented Crawlspace	1	0	0	0	0	0	0	0	0.000240645
CR05	2000s	Single-Family Detached	Unvented Crawlspace	1	0	0	0	0	0	0	0	0.000336681
CR06	2000s	Single-Family Detached	Unvented Crawlspace	1	0	0	0	0	0	0	0	0.000374332
CR07	2000s	Single-Family Detached	Unvented Crawlspace	1	0	0	0	0	0	0	0	0.000209775
CR08	2000s	Single-Family Detached	Unvented Crawlspace	1	0	0	0	0	0	0	0	0.000782173
CR09	2000s	Single-Family Detached	Unvented Crawlspace	1	0	0	0	0	0	0	0	0.000448883
CR10	2000s	Single-Family Detached	Unvented Crawlspace	1	0	0	0	0	0	0	0	9.79181e-05
CR11	2000s	Single-Family Detached	Unvented Crawlspace	1	0	0	0	0	0	0	0	8.66362e-05
CR02	2010s	Single-Family Detached	Unvented Crawlspace	1	0	0	0	0	0	0	0	4.25779e-05
CR03	2010s	Single-Family Detached	Unvented Crawlspace	1	0	0	0	0	0	0	0	1.51779e-05
CR04	2010s	Single-Family Detached	Unvented Crawlspace	1	0	0	0	0	0	0	0	4.21225e-05
CR05	2010s	Single-Family Detached	Unvented Crawlspace	1	0	0	0	0	0	0	0	7.00992e-05
CR06	2010s	Single-Family Detached	Unvented Crawlspace	1	0	0	0	0	0	0	0	8.52116e-05
CR07	2010s	Single-Family Detached	Unvented Crawlspace	1	0	0	0	0	0	0	0	3.81352e-05
CR08	2010s	Single-Family Detached	Unvented Crawlspace	1	0	0	0	0	0	0	0	0.000162517
CR09	2010s	Single-Family Detached	Unvented Crawlspace	1	0	0	0	0	0	0	0	9.1566e-05
CR10	2010s	Single-Family Detached	Unvented Crawlspace	1	0	0	0	0	0	0	0	1.45274e-05
CR11	2010s	Single-Family Detached	Unvented Crawlspace	1	0	0	0	0	0	0	0	1.18086e-05
>>>>>>> e0c17adc
CR02	<1940	Mobile Home	Heated Basement	1	0	0	0	0	0	0	0	0
CR03	<1940	Mobile Home	Heated Basement	1	0	0	0	0	0	0	0	0
CR04	<1940	Mobile Home	Heated Basement	1	0	0	0	0	0	0	0	0
CR05	<1940	Mobile Home	Heated Basement	1	0	0	0	0	0	0	0	0
CR06	<1940	Mobile Home	Heated Basement	1	0	0	0	0	0	0	0	0
CR07	<1940	Mobile Home	Heated Basement	1	0	0	0	0	0	0	0	0
CR08	<1940	Mobile Home	Heated Basement	1	0	0	0	0	0	0	0	0
CR09	<1940	Mobile Home	Heated Basement	1	0	0	0	0	0	0	0	0
CR10	<1940	Mobile Home	Heated Basement	1	0	0	0	0	0	0	0	0
CR11	<1940	Mobile Home	Heated Basement	1	0	0	0	0	0	0	0	0
CR02	1940s	Mobile Home	Heated Basement	1	0	0	0	0	0	0	0	0
CR03	1940s	Mobile Home	Heated Basement	1	0	0	0	0	0	0	0	0
CR04	1940s	Mobile Home	Heated Basement	1	0	0	0	0	0	0	0	0
CR05	1940s	Mobile Home	Heated Basement	1	0	0	0	0	0	0	0	0
CR06	1940s	Mobile Home	Heated Basement	1	0	0	0	0	0	0	0	0
CR07	1940s	Mobile Home	Heated Basement	1	0	0	0	0	0	0	0	0
CR08	1940s	Mobile Home	Heated Basement	1	0	0	0	0	0	0	0	0
CR09	1940s	Mobile Home	Heated Basement	1	0	0	0	0	0	0	0	0
CR10	1940s	Mobile Home	Heated Basement	1	0	0	0	0	0	0	0	0
CR11	1940s	Mobile Home	Heated Basement	1	0	0	0	0	0	0	0	0
CR02	1950s	Mobile Home	Heated Basement	1	0	0	0	0	0	0	0	0
CR03	1950s	Mobile Home	Heated Basement	1	0	0	0	0	0	0	0	0
CR04	1950s	Mobile Home	Heated Basement	1	0	0	0	0	0	0	0	0
CR05	1950s	Mobile Home	Heated Basement	1	0	0	0	0	0	0	0	0
CR06	1950s	Mobile Home	Heated Basement	1	0	0	0	0	0	0	0	0
CR07	1950s	Mobile Home	Heated Basement	1	0	0	0	0	0	0	0	0
CR08	1950s	Mobile Home	Heated Basement	1	0	0	0	0	0	0	0	0
CR09	1950s	Mobile Home	Heated Basement	1	0	0	0	0	0	0	0	0
CR10	1950s	Mobile Home	Heated Basement	1	0	0	0	0	0	0	0	0
CR11	1950s	Mobile Home	Heated Basement	1	0	0	0	0	0	0	0	0
CR02	1960s	Mobile Home	Heated Basement	1	0	0	0	0	0	0	0	0
CR03	1960s	Mobile Home	Heated Basement	1	0	0	0	0	0	0	0	0
CR04	1960s	Mobile Home	Heated Basement	1	0	0	0	0	0	0	0	0
CR05	1960s	Mobile Home	Heated Basement	1	0	0	0	0	0	0	0	0
CR06	1960s	Mobile Home	Heated Basement	1	0	0	0	0	0	0	0	0
CR07	1960s	Mobile Home	Heated Basement	1	0	0	0	0	0	0	0	0
CR08	1960s	Mobile Home	Heated Basement	1	0	0	0	0	0	0	0	0
CR09	1960s	Mobile Home	Heated Basement	1	0	0	0	0	0	0	0	0
CR10	1960s	Mobile Home	Heated Basement	1	0	0	0	0	0	0	0	0
CR11	1960s	Mobile Home	Heated Basement	1	0	0	0	0	0	0	0	0
CR02	1970s	Mobile Home	Heated Basement	1	0	0	0	0	0	0	0	0
CR03	1970s	Mobile Home	Heated Basement	1	0	0	0	0	0	0	0	0
CR04	1970s	Mobile Home	Heated Basement	1	0	0	0	0	0	0	0	0
CR05	1970s	Mobile Home	Heated Basement	1	0	0	0	0	0	0	0	0
CR06	1970s	Mobile Home	Heated Basement	1	0	0	0	0	0	0	0	0
CR07	1970s	Mobile Home	Heated Basement	1	0	0	0	0	0	0	0	0
CR08	1970s	Mobile Home	Heated Basement	1	0	0	0	0	0	0	0	0
CR09	1970s	Mobile Home	Heated Basement	1	0	0	0	0	0	0	0	0
CR10	1970s	Mobile Home	Heated Basement	1	0	0	0	0	0	0	0	0
CR11	1970s	Mobile Home	Heated Basement	1	0	0	0	0	0	0	0	0
CR02	1980s	Mobile Home	Heated Basement	1	0	0	0	0	0	0	0	0
CR03	1980s	Mobile Home	Heated Basement	1	0	0	0	0	0	0	0	0
CR04	1980s	Mobile Home	Heated Basement	1	0	0	0	0	0	0	0	0
CR05	1980s	Mobile Home	Heated Basement	1	0	0	0	0	0	0	0	0
CR06	1980s	Mobile Home	Heated Basement	1	0	0	0	0	0	0	0	0
CR07	1980s	Mobile Home	Heated Basement	1	0	0	0	0	0	0	0	0
CR08	1980s	Mobile Home	Heated Basement	1	0	0	0	0	0	0	0	0
CR09	1980s	Mobile Home	Heated Basement	1	0	0	0	0	0	0	0	0
CR10	1980s	Mobile Home	Heated Basement	1	0	0	0	0	0	0	0	0
CR11	1980s	Mobile Home	Heated Basement	1	0	0	0	0	0	0	0	0
CR02	1990s	Mobile Home	Heated Basement	1	0	0	0	0	0	0	0	0
CR03	1990s	Mobile Home	Heated Basement	1	0	0	0	0	0	0	0	0
CR04	1990s	Mobile Home	Heated Basement	1	0	0	0	0	0	0	0	0
CR05	1990s	Mobile Home	Heated Basement	1	0	0	0	0	0	0	0	0
CR06	1990s	Mobile Home	Heated Basement	1	0	0	0	0	0	0	0	0
CR07	1990s	Mobile Home	Heated Basement	1	0	0	0	0	0	0	0	0
CR08	1990s	Mobile Home	Heated Basement	1	0	0	0	0	0	0	0	0
CR09	1990s	Mobile Home	Heated Basement	1	0	0	0	0	0	0	0	0
CR10	1990s	Mobile Home	Heated Basement	1	0	0	0	0	0	0	0	0
CR11	1990s	Mobile Home	Heated Basement	1	0	0	0	0	0	0	0	0
CR02	2000s	Mobile Home	Heated Basement	1	0	0	0	0	0	0	0	0
CR03	2000s	Mobile Home	Heated Basement	1	0	0	0	0	0	0	0	0
CR04	2000s	Mobile Home	Heated Basement	1	0	0	0	0	0	0	0	0
CR05	2000s	Mobile Home	Heated Basement	1	0	0	0	0	0	0	0	0
CR06	2000s	Mobile Home	Heated Basement	1	0	0	0	0	0	0	0	0
CR07	2000s	Mobile Home	Heated Basement	1	0	0	0	0	0	0	0	0
CR08	2000s	Mobile Home	Heated Basement	1	0	0	0	0	0	0	0	0
CR09	2000s	Mobile Home	Heated Basement	1	0	0	0	0	0	0	0	0
CR10	2000s	Mobile Home	Heated Basement	1	0	0	0	0	0	0	0	0
CR11	2000s	Mobile Home	Heated Basement	1	0	0	0	0	0	0	0	0
CR02	2010s	Mobile Home	Heated Basement	1	0	0	0	0	0	0	0	0
CR03	2010s	Mobile Home	Heated Basement	1	0	0	0	0	0	0	0	0
CR04	2010s	Mobile Home	Heated Basement	1	0	0	0	0	0	0	0	0
CR05	2010s	Mobile Home	Heated Basement	1	0	0	0	0	0	0	0	0
CR06	2010s	Mobile Home	Heated Basement	1	0	0	0	0	0	0	0	0
CR07	2010s	Mobile Home	Heated Basement	1	0	0	0	0	0	0	0	0
CR08	2010s	Mobile Home	Heated Basement	1	0	0	0	0	0	0	0	0
CR09	2010s	Mobile Home	Heated Basement	1	0	0	0	0	0	0	0	0
CR10	2010s	Mobile Home	Heated Basement	1	0	0	0	0	0	0	0	0
CR11	2010s	Mobile Home	Heated Basement	1	0	0	0	0	0	0	0	0
CR02	<1940	Multi-Family with 2 - 4 Units	Heated Basement	1	0	0	0	0	0	0	0	0
CR03	<1940	Multi-Family with 2 - 4 Units	Heated Basement	1	0	0	0	0	0	0	0	0
CR04	<1940	Multi-Family with 2 - 4 Units	Heated Basement	1	0	0	0	0	0	0	0	0
CR05	<1940	Multi-Family with 2 - 4 Units	Heated Basement	1	0	0	0	0	0	0	0	0
CR06	<1940	Multi-Family with 2 - 4 Units	Heated Basement	1	0	0	0	0	0	0	0	0
CR07	<1940	Multi-Family with 2 - 4 Units	Heated Basement	1	0	0	0	0	0	0	0	0
CR08	<1940	Multi-Family with 2 - 4 Units	Heated Basement	1	0	0	0	0	0	0	0	0
CR09	<1940	Multi-Family with 2 - 4 Units	Heated Basement	1	0	0	0	0	0	0	0	0
CR10	<1940	Multi-Family with 2 - 4 Units	Heated Basement	1	0	0	0	0	0	0	0	0
CR11	<1940	Multi-Family with 2 - 4 Units	Heated Basement	1	0	0	0	0	0	0	0	0
CR02	1940s	Multi-Family with 2 - 4 Units	Heated Basement	1	0	0	0	0	0	0	0	0
CR03	1940s	Multi-Family with 2 - 4 Units	Heated Basement	1	0	0	0	0	0	0	0	0
CR04	1940s	Multi-Family with 2 - 4 Units	Heated Basement	1	0	0	0	0	0	0	0	0
CR05	1940s	Multi-Family with 2 - 4 Units	Heated Basement	1	0	0	0	0	0	0	0	0
CR06	1940s	Multi-Family with 2 - 4 Units	Heated Basement	1	0	0	0	0	0	0	0	0
CR07	1940s	Multi-Family with 2 - 4 Units	Heated Basement	1	0	0	0	0	0	0	0	0
CR08	1940s	Multi-Family with 2 - 4 Units	Heated Basement	1	0	0	0	0	0	0	0	0
CR09	1940s	Multi-Family with 2 - 4 Units	Heated Basement	1	0	0	0	0	0	0	0	0
CR10	1940s	Multi-Family with 2 - 4 Units	Heated Basement	1	0	0	0	0	0	0	0	0
CR11	1940s	Multi-Family with 2 - 4 Units	Heated Basement	1	0	0	0	0	0	0	0	0
CR02	1950s	Multi-Family with 2 - 4 Units	Heated Basement	1	0	0	0	0	0	0	0	0
CR03	1950s	Multi-Family with 2 - 4 Units	Heated Basement	1	0	0	0	0	0	0	0	0
CR04	1950s	Multi-Family with 2 - 4 Units	Heated Basement	1	0	0	0	0	0	0	0	0
CR05	1950s	Multi-Family with 2 - 4 Units	Heated Basement	1	0	0	0	0	0	0	0	0
CR06	1950s	Multi-Family with 2 - 4 Units	Heated Basement	1	0	0	0	0	0	0	0	0
CR07	1950s	Multi-Family with 2 - 4 Units	Heated Basement	1	0	0	0	0	0	0	0	0
CR08	1950s	Multi-Family with 2 - 4 Units	Heated Basement	1	0	0	0	0	0	0	0	0
CR09	1950s	Multi-Family with 2 - 4 Units	Heated Basement	1	0	0	0	0	0	0	0	0
CR10	1950s	Multi-Family with 2 - 4 Units	Heated Basement	1	0	0	0	0	0	0	0	0
CR11	1950s	Multi-Family with 2 - 4 Units	Heated Basement	1	0	0	0	0	0	0	0	0
CR02	1960s	Multi-Family with 2 - 4 Units	Heated Basement	1	0	0	0	0	0	0	0	0
CR03	1960s	Multi-Family with 2 - 4 Units	Heated Basement	1	0	0	0	0	0	0	0	0
CR04	1960s	Multi-Family with 2 - 4 Units	Heated Basement	1	0	0	0	0	0	0	0	0
CR05	1960s	Multi-Family with 2 - 4 Units	Heated Basement	1	0	0	0	0	0	0	0	0
CR06	1960s	Multi-Family with 2 - 4 Units	Heated Basement	1	0	0	0	0	0	0	0	0
CR07	1960s	Multi-Family with 2 - 4 Units	Heated Basement	1	0	0	0	0	0	0	0	0
CR08	1960s	Multi-Family with 2 - 4 Units	Heated Basement	1	0	0	0	0	0	0	0	0
CR09	1960s	Multi-Family with 2 - 4 Units	Heated Basement	1	0	0	0	0	0	0	0	0
CR10	1960s	Multi-Family with 2 - 4 Units	Heated Basement	1	0	0	0	0	0	0	0	0
CR11	1960s	Multi-Family with 2 - 4 Units	Heated Basement	1	0	0	0	0	0	0	0	0
CR02	1970s	Multi-Family with 2 - 4 Units	Heated Basement	1	0	0	0	0	0	0	0	0
CR03	1970s	Multi-Family with 2 - 4 Units	Heated Basement	1	0	0	0	0	0	0	0	0
CR04	1970s	Multi-Family with 2 - 4 Units	Heated Basement	1	0	0	0	0	0	0	0	0
CR05	1970s	Multi-Family with 2 - 4 Units	Heated Basement	1	0	0	0	0	0	0	0	0
CR06	1970s	Multi-Family with 2 - 4 Units	Heated Basement	1	0	0	0	0	0	0	0	0
CR07	1970s	Multi-Family with 2 - 4 Units	Heated Basement	1	0	0	0	0	0	0	0	0
CR08	1970s	Multi-Family with 2 - 4 Units	Heated Basement	1	0	0	0	0	0	0	0	0
CR09	1970s	Multi-Family with 2 - 4 Units	Heated Basement	1	0	0	0	0	0	0	0	0
CR10	1970s	Multi-Family with 2 - 4 Units	Heated Basement	1	0	0	0	0	0	0	0	0
CR11	1970s	Multi-Family with 2 - 4 Units	Heated Basement	1	0	0	0	0	0	0	0	0
CR02	1980s	Multi-Family with 2 - 4 Units	Heated Basement	1	0	0	0	0	0	0	0	0
CR03	1980s	Multi-Family with 2 - 4 Units	Heated Basement	1	0	0	0	0	0	0	0	0
CR04	1980s	Multi-Family with 2 - 4 Units	Heated Basement	1	0	0	0	0	0	0	0	0
CR05	1980s	Multi-Family with 2 - 4 Units	Heated Basement	1	0	0	0	0	0	0	0	0
CR06	1980s	Multi-Family with 2 - 4 Units	Heated Basement	1	0	0	0	0	0	0	0	0
CR07	1980s	Multi-Family with 2 - 4 Units	Heated Basement	1	0	0	0	0	0	0	0	0
CR08	1980s	Multi-Family with 2 - 4 Units	Heated Basement	1	0	0	0	0	0	0	0	0
CR09	1980s	Multi-Family with 2 - 4 Units	Heated Basement	1	0	0	0	0	0	0	0	0
CR10	1980s	Multi-Family with 2 - 4 Units	Heated Basement	1	0	0	0	0	0	0	0	0
CR11	1980s	Multi-Family with 2 - 4 Units	Heated Basement	1	0	0	0	0	0	0	0	0
CR02	1990s	Multi-Family with 2 - 4 Units	Heated Basement	1	0	0	0	0	0	0	0	0
CR03	1990s	Multi-Family with 2 - 4 Units	Heated Basement	1	0	0	0	0	0	0	0	0
CR04	1990s	Multi-Family with 2 - 4 Units	Heated Basement	1	0	0	0	0	0	0	0	0
CR05	1990s	Multi-Family with 2 - 4 Units	Heated Basement	1	0	0	0	0	0	0	0	0
CR06	1990s	Multi-Family with 2 - 4 Units	Heated Basement	1	0	0	0	0	0	0	0	0
CR07	1990s	Multi-Family with 2 - 4 Units	Heated Basement	1	0	0	0	0	0	0	0	0
CR08	1990s	Multi-Family with 2 - 4 Units	Heated Basement	1	0	0	0	0	0	0	0	0
CR09	1990s	Multi-Family with 2 - 4 Units	Heated Basement	1	0	0	0	0	0	0	0	0
CR10	1990s	Multi-Family with 2 - 4 Units	Heated Basement	1	0	0	0	0	0	0	0	0
CR11	1990s	Multi-Family with 2 - 4 Units	Heated Basement	1	0	0	0	0	0	0	0	0
CR02	2000s	Multi-Family with 2 - 4 Units	Heated Basement	1	0	0	0	0	0	0	0	0
CR03	2000s	Multi-Family with 2 - 4 Units	Heated Basement	1	0	0	0	0	0	0	0	0
CR04	2000s	Multi-Family with 2 - 4 Units	Heated Basement	1	0	0	0	0	0	0	0	0
CR05	2000s	Multi-Family with 2 - 4 Units	Heated Basement	1	0	0	0	0	0	0	0	0
CR06	2000s	Multi-Family with 2 - 4 Units	Heated Basement	1	0	0	0	0	0	0	0	0
CR07	2000s	Multi-Family with 2 - 4 Units	Heated Basement	1	0	0	0	0	0	0	0	0
CR08	2000s	Multi-Family with 2 - 4 Units	Heated Basement	1	0	0	0	0	0	0	0	0
CR09	2000s	Multi-Family with 2 - 4 Units	Heated Basement	1	0	0	0	0	0	0	0	0
CR10	2000s	Multi-Family with 2 - 4 Units	Heated Basement	1	0	0	0	0	0	0	0	0
CR11	2000s	Multi-Family with 2 - 4 Units	Heated Basement	1	0	0	0	0	0	0	0	0
CR02	2010s	Multi-Family with 2 - 4 Units	Heated Basement	1	0	0	0	0	0	0	0	0
CR03	2010s	Multi-Family with 2 - 4 Units	Heated Basement	1	0	0	0	0	0	0	0	0
CR04	2010s	Multi-Family with 2 - 4 Units	Heated Basement	1	0	0	0	0	0	0	0	0
CR05	2010s	Multi-Family with 2 - 4 Units	Heated Basement	1	0	0	0	0	0	0	0	0
CR06	2010s	Multi-Family with 2 - 4 Units	Heated Basement	1	0	0	0	0	0	0	0	0
CR07	2010s	Multi-Family with 2 - 4 Units	Heated Basement	1	0	0	0	0	0	0	0	0
CR08	2010s	Multi-Family with 2 - 4 Units	Heated Basement	1	0	0	0	0	0	0	0	0
CR09	2010s	Multi-Family with 2 - 4 Units	Heated Basement	1	0	0	0	0	0	0	0	0
CR10	2010s	Multi-Family with 2 - 4 Units	Heated Basement	1	0	0	0	0	0	0	0	0
CR11	2010s	Multi-Family with 2 - 4 Units	Heated Basement	1	0	0	0	0	0	0	0	0
CR02	<1940	Multi-Family with 5+ Units	Heated Basement	1	0	0	0	0	0	0	0	0
CR03	<1940	Multi-Family with 5+ Units	Heated Basement	1	0	0	0	0	0	0	0	0
CR04	<1940	Multi-Family with 5+ Units	Heated Basement	1	0	0	0	0	0	0	0	0
CR05	<1940	Multi-Family with 5+ Units	Heated Basement	1	0	0	0	0	0	0	0	0
CR06	<1940	Multi-Family with 5+ Units	Heated Basement	1	0	0	0	0	0	0	0	0
CR07	<1940	Multi-Family with 5+ Units	Heated Basement	1	0	0	0	0	0	0	0	0
CR08	<1940	Multi-Family with 5+ Units	Heated Basement	1	0	0	0	0	0	0	0	0
CR09	<1940	Multi-Family with 5+ Units	Heated Basement	1	0	0	0	0	0	0	0	0
CR10	<1940	Multi-Family with 5+ Units	Heated Basement	1	0	0	0	0	0	0	0	0
CR11	<1940	Multi-Family with 5+ Units	Heated Basement	1	0	0	0	0	0	0	0	0
CR02	1940s	Multi-Family with 5+ Units	Heated Basement	1	0	0	0	0	0	0	0	0
CR03	1940s	Multi-Family with 5+ Units	Heated Basement	1	0	0	0	0	0	0	0	0
CR04	1940s	Multi-Family with 5+ Units	Heated Basement	1	0	0	0	0	0	0	0	0
CR05	1940s	Multi-Family with 5+ Units	Heated Basement	1	0	0	0	0	0	0	0	0
CR06	1940s	Multi-Family with 5+ Units	Heated Basement	1	0	0	0	0	0	0	0	0
CR07	1940s	Multi-Family with 5+ Units	Heated Basement	1	0	0	0	0	0	0	0	0
CR08	1940s	Multi-Family with 5+ Units	Heated Basement	1	0	0	0	0	0	0	0	0
CR09	1940s	Multi-Family with 5+ Units	Heated Basement	1	0	0	0	0	0	0	0	0
CR10	1940s	Multi-Family with 5+ Units	Heated Basement	1	0	0	0	0	0	0	0	0
CR11	1940s	Multi-Family with 5+ Units	Heated Basement	1	0	0	0	0	0	0	0	0
CR02	1950s	Multi-Family with 5+ Units	Heated Basement	1	0	0	0	0	0	0	0	0
CR03	1950s	Multi-Family with 5+ Units	Heated Basement	1	0	0	0	0	0	0	0	0
CR04	1950s	Multi-Family with 5+ Units	Heated Basement	1	0	0	0	0	0	0	0	0
CR05	1950s	Multi-Family with 5+ Units	Heated Basement	1	0	0	0	0	0	0	0	0
CR06	1950s	Multi-Family with 5+ Units	Heated Basement	1	0	0	0	0	0	0	0	0
CR07	1950s	Multi-Family with 5+ Units	Heated Basement	1	0	0	0	0	0	0	0	0
CR08	1950s	Multi-Family with 5+ Units	Heated Basement	1	0	0	0	0	0	0	0	0
CR09	1950s	Multi-Family with 5+ Units	Heated Basement	1	0	0	0	0	0	0	0	0
CR10	1950s	Multi-Family with 5+ Units	Heated Basement	1	0	0	0	0	0	0	0	0
CR11	1950s	Multi-Family with 5+ Units	Heated Basement	1	0	0	0	0	0	0	0	0
CR02	1960s	Multi-Family with 5+ Units	Heated Basement	1	0	0	0	0	0	0	0	0
CR03	1960s	Multi-Family with 5+ Units	Heated Basement	1	0	0	0	0	0	0	0	0
CR04	1960s	Multi-Family with 5+ Units	Heated Basement	1	0	0	0	0	0	0	0	0
CR05	1960s	Multi-Family with 5+ Units	Heated Basement	1	0	0	0	0	0	0	0	0
CR06	1960s	Multi-Family with 5+ Units	Heated Basement	1	0	0	0	0	0	0	0	0
CR07	1960s	Multi-Family with 5+ Units	Heated Basement	1	0	0	0	0	0	0	0	0
CR08	1960s	Multi-Family with 5+ Units	Heated Basement	1	0	0	0	0	0	0	0	0
CR09	1960s	Multi-Family with 5+ Units	Heated Basement	1	0	0	0	0	0	0	0	0
CR10	1960s	Multi-Family with 5+ Units	Heated Basement	1	0	0	0	0	0	0	0	0
CR11	1960s	Multi-Family with 5+ Units	Heated Basement	1	0	0	0	0	0	0	0	0
CR02	1970s	Multi-Family with 5+ Units	Heated Basement	1	0	0	0	0	0	0	0	0
CR03	1970s	Multi-Family with 5+ Units	Heated Basement	1	0	0	0	0	0	0	0	0
CR04	1970s	Multi-Family with 5+ Units	Heated Basement	1	0	0	0	0	0	0	0	0
CR05	1970s	Multi-Family with 5+ Units	Heated Basement	1	0	0	0	0	0	0	0	0
CR06	1970s	Multi-Family with 5+ Units	Heated Basement	1	0	0	0	0	0	0	0	0
CR07	1970s	Multi-Family with 5+ Units	Heated Basement	1	0	0	0	0	0	0	0	0
CR08	1970s	Multi-Family with 5+ Units	Heated Basement	1	0	0	0	0	0	0	0	0
CR09	1970s	Multi-Family with 5+ Units	Heated Basement	1	0	0	0	0	0	0	0	0
CR10	1970s	Multi-Family with 5+ Units	Heated Basement	1	0	0	0	0	0	0	0	0
CR11	1970s	Multi-Family with 5+ Units	Heated Basement	1	0	0	0	0	0	0	0	0
CR02	1980s	Multi-Family with 5+ Units	Heated Basement	1	0	0	0	0	0	0	0	0
CR03	1980s	Multi-Family with 5+ Units	Heated Basement	1	0	0	0	0	0	0	0	0
CR04	1980s	Multi-Family with 5+ Units	Heated Basement	1	0	0	0	0	0	0	0	0
CR05	1980s	Multi-Family with 5+ Units	Heated Basement	1	0	0	0	0	0	0	0	0
CR06	1980s	Multi-Family with 5+ Units	Heated Basement	1	0	0	0	0	0	0	0	0
CR07	1980s	Multi-Family with 5+ Units	Heated Basement	1	0	0	0	0	0	0	0	0
CR08	1980s	Multi-Family with 5+ Units	Heated Basement	1	0	0	0	0	0	0	0	0
CR09	1980s	Multi-Family with 5+ Units	Heated Basement	1	0	0	0	0	0	0	0	0
CR10	1980s	Multi-Family with 5+ Units	Heated Basement	1	0	0	0	0	0	0	0	0
CR11	1980s	Multi-Family with 5+ Units	Heated Basement	1	0	0	0	0	0	0	0	0
CR02	1990s	Multi-Family with 5+ Units	Heated Basement	1	0	0	0	0	0	0	0	0
CR03	1990s	Multi-Family with 5+ Units	Heated Basement	1	0	0	0	0	0	0	0	0
CR04	1990s	Multi-Family with 5+ Units	Heated Basement	1	0	0	0	0	0	0	0	0
CR05	1990s	Multi-Family with 5+ Units	Heated Basement	1	0	0	0	0	0	0	0	0
CR06	1990s	Multi-Family with 5+ Units	Heated Basement	1	0	0	0	0	0	0	0	0
CR07	1990s	Multi-Family with 5+ Units	Heated Basement	1	0	0	0	0	0	0	0	0
CR08	1990s	Multi-Family with 5+ Units	Heated Basement	1	0	0	0	0	0	0	0	0
CR09	1990s	Multi-Family with 5+ Units	Heated Basement	1	0	0	0	0	0	0	0	0
CR10	1990s	Multi-Family with 5+ Units	Heated Basement	1	0	0	0	0	0	0	0	0
CR11	1990s	Multi-Family with 5+ Units	Heated Basement	1	0	0	0	0	0	0	0	0
CR02	2000s	Multi-Family with 5+ Units	Heated Basement	1	0	0	0	0	0	0	0	0
CR03	2000s	Multi-Family with 5+ Units	Heated Basement	1	0	0	0	0	0	0	0	0
CR04	2000s	Multi-Family with 5+ Units	Heated Basement	1	0	0	0	0	0	0	0	0
CR05	2000s	Multi-Family with 5+ Units	Heated Basement	1	0	0	0	0	0	0	0	0
CR06	2000s	Multi-Family with 5+ Units	Heated Basement	1	0	0	0	0	0	0	0	0
CR07	2000s	Multi-Family with 5+ Units	Heated Basement	1	0	0	0	0	0	0	0	0
CR08	2000s	Multi-Family with 5+ Units	Heated Basement	1	0	0	0	0	0	0	0	0
CR09	2000s	Multi-Family with 5+ Units	Heated Basement	1	0	0	0	0	0	0	0	0
CR10	2000s	Multi-Family with 5+ Units	Heated Basement	1	0	0	0	0	0	0	0	0
CR11	2000s	Multi-Family with 5+ Units	Heated Basement	1	0	0	0	0	0	0	0	0
CR02	2010s	Multi-Family with 5+ Units	Heated Basement	1	0	0	0	0	0	0	0	0
CR03	2010s	Multi-Family with 5+ Units	Heated Basement	1	0	0	0	0	0	0	0	0
CR04	2010s	Multi-Family with 5+ Units	Heated Basement	1	0	0	0	0	0	0	0	0
CR05	2010s	Multi-Family with 5+ Units	Heated Basement	1	0	0	0	0	0	0	0	0
CR06	2010s	Multi-Family with 5+ Units	Heated Basement	1	0	0	0	0	0	0	0	0
CR07	2010s	Multi-Family with 5+ Units	Heated Basement	1	0	0	0	0	0	0	0	0
CR08	2010s	Multi-Family with 5+ Units	Heated Basement	1	0	0	0	0	0	0	0	0
CR09	2010s	Multi-Family with 5+ Units	Heated Basement	1	0	0	0	0	0	0	0	0
CR10	2010s	Multi-Family with 5+ Units	Heated Basement	1	0	0	0	0	0	0	0	0
CR11	2010s	Multi-Family with 5+ Units	Heated Basement	1	0	0	0	0	0	0	0	0
<<<<<<< HEAD
CR02	<1940	Single-Family Attached	Heated Basement	1	0	0	0	0	0	0	0	4.65651e-05
CR03	<1940	Single-Family Attached	Heated Basement	1	0	0	0	0	0	0	0	0.000111548
CR04	<1940	Single-Family Attached	Heated Basement	1	0	0	0	0	0	0	0	0.000172733
CR05	<1940	Single-Family Attached	Heated Basement	1	0	0	0	0	0	0	0	1.85853e-05
CR06	<1940	Single-Family Attached	Heated Basement	1	0	0	0	0	0	0	0	1.04527e-05
CR07	<1940	Single-Family Attached	Heated Basement	1	0	0	0	0	0	0	0	0.000953042
CR08	<1940	Single-Family Attached	Heated Basement	1	0	0	0	0	0	0	0	0.000250786
CR09	<1940	Single-Family Attached	Heated Basement	1	0	0	0	0	0	0	0	3.28348e-06
CR10	<1940	Single-Family Attached	Heated Basement	1	0	0	0	0	0	0	0	2.33126e-06
CR11	<1940	Single-Family Attached	Heated Basement	1	0	0	0	0	0	0	0	3.64516e-05
CR02	1940s	Single-Family Attached	Heated Basement	1	0	0	0	0	0	0	0	2.47036e-05
CR03	1940s	Single-Family Attached	Heated Basement	1	0	0	0	0	0	0	0	2.62238e-05
CR04	1940s	Single-Family Attached	Heated Basement	1	0	0	0	0	0	0	0	9.93547e-05
CR05	1940s	Single-Family Attached	Heated Basement	1	0	0	0	0	0	0	0	1.29062e-05
CR06	1940s	Single-Family Attached	Heated Basement	1	0	0	0	0	0	0	0	1.44939e-05
CR07	1940s	Single-Family Attached	Heated Basement	1	0	0	0	0	0	0	0	0.000354484
CR08	1940s	Single-Family Attached	Heated Basement	1	0	0	0	0	0	0	0	0.000134352
CR09	1940s	Single-Family Attached	Heated Basement	1	0	0	0	0	0	0	0	4.3646e-06
CR10	1940s	Single-Family Attached	Heated Basement	1	0	0	0	0	0	0	0	1.8734e-06
CR11	1940s	Single-Family Attached	Heated Basement	1	0	0	0	0	0	0	0	6.80385e-06
CR02	1950s	Single-Family Attached	Heated Basement	1	0	0	0	0	0	0	0	4.90717e-05
CR03	1950s	Single-Family Attached	Heated Basement	1	0	0	0	0	0	0	0	4.4779e-05
CR04	1950s	Single-Family Attached	Heated Basement	1	0	0	0	0	0	0	0	0.000142966
CR05	1950s	Single-Family Attached	Heated Basement	1	0	0	0	0	0	0	0	2.6975e-05
CR06	1950s	Single-Family Attached	Heated Basement	1	0	0	0	0	0	0	0	1.90575e-05
CR07	1950s	Single-Family Attached	Heated Basement	1	0	0	0	0	0	0	0	0.000408727
CR08	1950s	Single-Family Attached	Heated Basement	1	0	0	0	0	0	0	0	0.00021064
CR09	1950s	Single-Family Attached	Heated Basement	1	0	0	0	0	0	0	0	7.14798e-06
CR10	1950s	Single-Family Attached	Heated Basement	1	0	0	0	0	0	0	0	5.13854e-06
CR11	1950s	Single-Family Attached	Heated Basement	1	0	0	0	0	0	0	0	8.9059e-06
CR02	1960s	Single-Family Attached	Heated Basement	1	0	0	0	0	0	0	0	7.04068e-05
CR03	1960s	Single-Family Attached	Heated Basement	1	0	0	0	0	0	0	0	4.9585e-05
CR04	1960s	Single-Family Attached	Heated Basement	1	0	0	0	0	0	0	0	0.000153658
CR05	1960s	Single-Family Attached	Heated Basement	1	0	0	0	0	0	0	0	3.03424e-05
CR06	1960s	Single-Family Attached	Heated Basement	1	0	0	0	0	0	0	0	8.91857e-06
CR07	1960s	Single-Family Attached	Heated Basement	1	0	0	0	0	0	0	0	0.000250385
CR08	1960s	Single-Family Attached	Heated Basement	1	0	0	0	0	0	0	0	0.000151538
CR09	1960s	Single-Family Attached	Heated Basement	1	0	0	0	0	0	0	0	1.36958e-05
CR10	1960s	Single-Family Attached	Heated Basement	1	0	0	0	0	0	0	0	4.32079e-06
CR11	1960s	Single-Family Attached	Heated Basement	1	0	0	0	0	0	0	0	3.57327e-06
CR02	1970s	Single-Family Attached	Heated Basement	1	0	0	0	0	0	0	0	0.000185461
CR03	1970s	Single-Family Attached	Heated Basement	1	0	0	0	0	0	0	0	0.000104926
CR04	1970s	Single-Family Attached	Heated Basement	1	0	0	0	0	0	0	0	0.000318094
CR05	1970s	Single-Family Attached	Heated Basement	1	0	0	0	0	0	0	0	0.00010464
CR06	1970s	Single-Family Attached	Heated Basement	1	0	0	0	0	0	0	0	2.44855e-05
CR07	1970s	Single-Family Attached	Heated Basement	1	0	0	0	0	0	0	0	0.000324396
CR08	1970s	Single-Family Attached	Heated Basement	1	0	0	0	0	0	0	0	0.00033243
CR09	1970s	Single-Family Attached	Heated Basement	1	0	0	0	0	0	0	0	3.02951e-05
CR10	1970s	Single-Family Attached	Heated Basement	1	0	0	0	0	0	0	0	1.19527e-05
CR11	1970s	Single-Family Attached	Heated Basement	1	0	0	0	0	0	0	0	7.93329e-06
CR02	1980s	Single-Family Attached	Heated Basement	1	0	0	0	0	0	0	0	0.000176207
CR03	1980s	Single-Family Attached	Heated Basement	1	0	0	0	0	0	0	0	0.000211421
CR04	1980s	Single-Family Attached	Heated Basement	1	0	0	0	0	0	0	0	0.000299804
CR05	1980s	Single-Family Attached	Heated Basement	1	0	0	0	0	0	0	0	0.000130007
CR06	1980s	Single-Family Attached	Heated Basement	1	0	0	0	0	0	0	0	9.46744e-06
CR07	1980s	Single-Family Attached	Heated Basement	1	0	0	0	0	0	0	0	0.000489999
CR08	1980s	Single-Family Attached	Heated Basement	1	0	0	0	0	0	0	0	0.000541621
CR09	1980s	Single-Family Attached	Heated Basement	1	0	0	0	0	0	0	0	7.83395e-05
CR10	1980s	Single-Family Attached	Heated Basement	1	0	0	0	0	0	0	0	1.48051e-05
CR11	1980s	Single-Family Attached	Heated Basement	1	0	0	0	0	0	0	0	5.82381e-06
CR02	1990s	Single-Family Attached	Heated Basement	1	0	0	0	0	0	0	0	0.000238647
CR03	1990s	Single-Family Attached	Heated Basement	1	0	0	0	0	0	0	0	8.35197e-05
CR04	1990s	Single-Family Attached	Heated Basement	1	0	0	0	0	0	0	0	0.00043028
CR05	1990s	Single-Family Attached	Heated Basement	1	0	0	0	0	0	0	0	0.000117939
CR06	1990s	Single-Family Attached	Heated Basement	1	0	0	0	0	0	0	0	1.6501e-05
CR07	1990s	Single-Family Attached	Heated Basement	1	0	0	0	0	0	0	0	0.000409161
CR08	1990s	Single-Family Attached	Heated Basement	1	0	0	0	0	0	0	0	0.000477613
CR09	1990s	Single-Family Attached	Heated Basement	1	0	0	0	0	0	0	0	6.04466e-05
CR10	1990s	Single-Family Attached	Heated Basement	1	0	0	0	0	0	0	0	1.0139e-05
CR11	1990s	Single-Family Attached	Heated Basement	1	0	0	0	0	0	0	0	3.14683e-06
CR02	2000s	Single-Family Attached	Heated Basement	1	0	0	0	0	0	0	0	0.00030493
CR03	2000s	Single-Family Attached	Heated Basement	1	0	0	0	0	0	0	0	0.000156747
CR04	2000s	Single-Family Attached	Heated Basement	1	0	0	0	0	0	0	0	0.000579693
CR05	2000s	Single-Family Attached	Heated Basement	1	0	0	0	0	0	0	0	9.34438e-05
CR06	2000s	Single-Family Attached	Heated Basement	1	0	0	0	0	0	0	0	1.53091e-05
CR07	2000s	Single-Family Attached	Heated Basement	1	0	0	0	0	0	0	0	0.000374157
CR08	2000s	Single-Family Attached	Heated Basement	1	0	0	0	0	0	0	0	0.000368165
CR09	2000s	Single-Family Attached	Heated Basement	1	0	0	0	0	0	0	0	7.80595e-05
CR10	2000s	Single-Family Attached	Heated Basement	1	0	0	0	0	0	0	0	5.23768e-06
CR11	2000s	Single-Family Attached	Heated Basement	1	0	0	0	0	0	0	0	2.91304e-06
CR02	2010s	Single-Family Attached	Heated Basement	1	0	0	0	0	0	0	0	8.29947e-05
CR03	2010s	Single-Family Attached	Heated Basement	1	0	0	0	0	0	0	0	5.90667e-05
CR04	2010s	Single-Family Attached	Heated Basement	1	0	0	0	0	0	0	0	9.9034e-05
CR05	2010s	Single-Family Attached	Heated Basement	1	0	0	0	0	0	0	0	3.60803e-05
CR06	2010s	Single-Family Attached	Heated Basement	1	0	0	0	0	0	0	0	5.3137e-06
CR07	2010s	Single-Family Attached	Heated Basement	1	0	0	0	0	0	0	0	0.00013662
CR08	2010s	Single-Family Attached	Heated Basement	1	0	0	0	0	0	0	0	0.00016096
CR09	2010s	Single-Family Attached	Heated Basement	1	0	0	0	0	0	0	0	3.0282e-05
CR10	2010s	Single-Family Attached	Heated Basement	1	0	0	0	0	0	0	0	1.20288e-06
CR11	2010s	Single-Family Attached	Heated Basement	1	0	0	0	0	0	0	0	8.7585e-07
CR02	<1940	Single-Family Detached	Heated Basement	1	0	0	0	0	0	0	0	0.00232764
CR03	<1940	Single-Family Detached	Heated Basement	1	0	0	0	0	0	0	0	0.00169253
CR04	<1940	Single-Family Detached	Heated Basement	1	0	0	0	0	0	0	0	0.00460351
CR05	<1940	Single-Family Detached	Heated Basement	1	0	0	0	0	0	0	0	0.000525239
CR06	<1940	Single-Family Detached	Heated Basement	1	0	0	0	0	0	0	0	0.00045929
CR07	<1940	Single-Family Detached	Heated Basement	1	0	0	0	0	0	0	0	0.00368013
CR08	<1940	Single-Family Detached	Heated Basement	1	0	0	0	0	0	0	0	0.00208249
CR09	<1940	Single-Family Detached	Heated Basement	1	0	0	0	0	0	0	0	0.000205152
CR10	<1940	Single-Family Detached	Heated Basement	1	0	0	0	0	0	0	0	3.38627e-05
CR11	<1940	Single-Family Detached	Heated Basement	1	0	0	0	0	0	0	0	0.000276567
CR02	1940s	Single-Family Detached	Heated Basement	1	0	0	0	0	0	0	0	0.00102097
CR03	1940s	Single-Family Detached	Heated Basement	1	0	0	0	0	0	0	0	0.000662743
CR04	1940s	Single-Family Detached	Heated Basement	1	0	0	0	0	0	0	0	0.00249174
CR05	1940s	Single-Family Detached	Heated Basement	1	0	0	0	0	0	0	0	0.00038825
CR06	1940s	Single-Family Detached	Heated Basement	1	0	0	0	0	0	0	0	0.000457203
CR07	1940s	Single-Family Detached	Heated Basement	1	0	0	0	0	0	0	0	0.00164421
CR08	1940s	Single-Family Detached	Heated Basement	1	0	0	0	0	0	0	0	0.0013212
CR09	1940s	Single-Family Detached	Heated Basement	1	0	0	0	0	0	0	0	0.000233269
CR10	1940s	Single-Family Detached	Heated Basement	1	0	0	0	0	0	0	0	4.09331e-05
CR11	1940s	Single-Family Detached	Heated Basement	1	0	0	0	0	0	0	0	7.30938e-05
CR02	1950s	Single-Family Detached	Heated Basement	1	0	0	0	0	0	0	0	0.00214216
CR03	1950s	Single-Family Detached	Heated Basement	1	0	0	0	0	0	0	0	0.00155704
CR04	1950s	Single-Family Detached	Heated Basement	1	0	0	0	0	0	0	0	0.00548484
CR05	1950s	Single-Family Detached	Heated Basement	1	0	0	0	0	0	0	0	0.000846953
CR06	1950s	Single-Family Detached	Heated Basement	1	0	0	0	0	0	0	0	0.000697378
CR07	1950s	Single-Family Detached	Heated Basement	1	0	0	0	0	0	0	0	0.00378088
CR08	1950s	Single-Family Detached	Heated Basement	1	0	0	0	0	0	0	0	0.00267441
CR09	1950s	Single-Family Detached	Heated Basement	1	0	0	0	0	0	0	0	0.000446451
CR10	1950s	Single-Family Detached	Heated Basement	1	0	0	0	0	0	0	0	8.53992e-05
CR11	1950s	Single-Family Detached	Heated Basement	1	0	0	0	0	0	0	0	0.000158682
CR02	1960s	Single-Family Detached	Heated Basement	1	0	0	0	0	0	0	0	0.00191538
CR03	1960s	Single-Family Detached	Heated Basement	1	0	0	0	0	0	0	0	0.00130751
CR04	1960s	Single-Family Detached	Heated Basement	1	0	0	0	0	0	0	0	0.00384978
CR05	1960s	Single-Family Detached	Heated Basement	1	0	0	0	0	0	0	0	0.000651294
CR06	1960s	Single-Family Detached	Heated Basement	1	0	0	0	0	0	0	0	0.000214209
CR07	1960s	Single-Family Detached	Heated Basement	1	0	0	0	0	0	0	0	0.00261361
CR08	1960s	Single-Family Detached	Heated Basement	1	0	0	0	0	0	0	0	0.00244782
CR09	1960s	Single-Family Detached	Heated Basement	1	0	0	0	0	0	0	0	0.00062584
CR10	1960s	Single-Family Detached	Heated Basement	1	0	0	0	0	0	0	0	8.81226e-05
CR11	1960s	Single-Family Detached	Heated Basement	1	0	0	0	0	0	0	0	5.53461e-05
CR02	1970s	Single-Family Detached	Heated Basement	1	0	0	0	0	0	0	0	0.00253416
CR03	1970s	Single-Family Detached	Heated Basement	1	0	0	0	0	0	0	0	0.00138151
CR04	1970s	Single-Family Detached	Heated Basement	1	0	0	0	0	0	0	0	0.00397851
CR05	1970s	Single-Family Detached	Heated Basement	1	0	0	0	0	0	0	0	0.00127628
CR06	1970s	Single-Family Detached	Heated Basement	1	0	0	0	0	0	0	0	0.000359722
CR07	1970s	Single-Family Detached	Heated Basement	1	0	0	0	0	0	0	0	0.00237372
CR08	1970s	Single-Family Detached	Heated Basement	1	0	0	0	0	0	0	0	0.00296259
CR09	1970s	Single-Family Detached	Heated Basement	1	0	0	0	0	0	0	0	0.000830321
CR10	1970s	Single-Family Detached	Heated Basement	1	0	0	0	0	0	0	0	0.0001513
CR11	1970s	Single-Family Detached	Heated Basement	1	0	0	0	0	0	0	0	7.65284e-05
CR02	1980s	Single-Family Detached	Heated Basement	1	0	0	0	0	0	0	0	0.00119721
CR03	1980s	Single-Family Detached	Heated Basement	1	0	0	0	0	0	0	0	0.00113865
CR04	1980s	Single-Family Detached	Heated Basement	1	0	0	0	0	0	0	0	0.00215375
CR05	1980s	Single-Family Detached	Heated Basement	1	0	0	0	0	0	0	0	0.000835206
CR06	1980s	Single-Family Detached	Heated Basement	1	0	0	0	0	0	0	0	0.000151866
CR07	1980s	Single-Family Detached	Heated Basement	1	0	0	0	0	0	0	0	0.00182645
CR08	1980s	Single-Family Detached	Heated Basement	1	0	0	0	0	0	0	0	0.00268167
CR09	1980s	Single-Family Detached	Heated Basement	1	0	0	0	0	0	0	0	0.00101909
CR10	1980s	Single-Family Detached	Heated Basement	1	0	0	0	0	0	0	0	0.000196676
CR11	1980s	Single-Family Detached	Heated Basement	1	0	0	0	0	0	0	0	6.21186e-05
CR02	1990s	Single-Family Detached	Heated Basement	1	0	0	0	0	0	0	0	0.00156794
CR03	1990s	Single-Family Detached	Heated Basement	1	0	0	0	0	0	0	0	0.000953449
CR04	1990s	Single-Family Detached	Heated Basement	1	0	0	0	0	0	0	0	0.00331662
CR05	1990s	Single-Family Detached	Heated Basement	1	0	0	0	0	0	0	0	0.0012218
CR06	1990s	Single-Family Detached	Heated Basement	1	0	0	0	0	0	0	0	0.000253346
CR07	1990s	Single-Family Detached	Heated Basement	1	0	0	0	0	0	0	0	0.00171618
CR08	1990s	Single-Family Detached	Heated Basement	1	0	0	0	0	0	0	0	0.00309143
CR09	1990s	Single-Family Detached	Heated Basement	1	0	0	0	0	0	0	0	0.00125084
CR10	1990s	Single-Family Detached	Heated Basement	1	0	0	0	0	0	0	0	0.000247964
CR11	1990s	Single-Family Detached	Heated Basement	1	0	0	0	0	0	0	0	4.819e-05
CR02	2000s	Single-Family Detached	Heated Basement	1	0	0	0	0	0	0	0	0.00164988
CR03	2000s	Single-Family Detached	Heated Basement	1	0	0	0	0	0	0	0	0.00100502
CR04	2000s	Single-Family Detached	Heated Basement	1	0	0	0	0	0	0	0	0.00356722
CR05	2000s	Single-Family Detached	Heated Basement	1	0	0	0	0	0	0	0	0.00075919
CR06	2000s	Single-Family Detached	Heated Basement	1	0	0	0	0	0	0	0	0.000165765
CR07	2000s	Single-Family Detached	Heated Basement	1	0	0	0	0	0	0	0	0.00164576
CR08	2000s	Single-Family Detached	Heated Basement	1	0	0	0	0	0	0	0	0.00243061
CR09	2000s	Single-Family Detached	Heated Basement	1	0	0	0	0	0	0	0	0.00085049
CR10	2000s	Single-Family Detached	Heated Basement	1	0	0	0	0	0	0	0	9.39754e-05
CR11	2000s	Single-Family Detached	Heated Basement	1	0	0	0	0	0	0	0	4.35255e-05
CR02	2010s	Single-Family Detached	Heated Basement	1	0	0	0	0	0	0	0	0.000553557
CR03	2010s	Single-Family Detached	Heated Basement	1	0	0	0	0	0	0	0	0.00029028
CR04	2010s	Single-Family Detached	Heated Basement	1	0	0	0	0	0	0	0	0.000889077
CR05	2010s	Single-Family Detached	Heated Basement	1	0	0	0	0	0	0	0	0.000248718
CR06	2010s	Single-Family Detached	Heated Basement	1	0	0	0	0	0	0	0	5.72962e-05
CR07	2010s	Single-Family Detached	Heated Basement	1	0	0	0	0	0	0	0	0.000465628
CR08	2010s	Single-Family Detached	Heated Basement	1	0	0	0	0	0	0	0	0.000791178
CR09	2010s	Single-Family Detached	Heated Basement	1	0	0	0	0	0	0	0	0.000263013
CR10	2010s	Single-Family Detached	Heated Basement	1	0	0	0	0	0	0	0	1.81957e-05
CR11	2010s	Single-Family Detached	Heated Basement	1	0	0	0	0	0	0	0	8.32463e-06
CR02	<1940	Mobile Home	Ambient	1	0	0	0	0	0	0	0	2.82742e-05
CR03	<1940	Mobile Home	Ambient	1	0	0	0	0	0	0	0	1.81389e-05
CR04	<1940	Mobile Home	Ambient	1	0	0	0	0	0	0	0	5.6e-05
CR05	<1940	Mobile Home	Ambient	1	0	0	0	0	0	0	0	2.14737e-05
CR06	<1940	Mobile Home	Ambient	1	0	0	0	0	0	0	0	1.58432e-05
CR07	<1940	Mobile Home	Ambient	1	0	0	0	0	0	0	0	3.66569e-05
CR08	<1940	Mobile Home	Ambient	1	0	0	0	0	0	0	0	5.32573e-05
CR09	<1940	Mobile Home	Ambient	1	0	0	0	0	0	0	0	0.000106545
CR10	<1940	Mobile Home	Ambient	1	0	0	0	0	0	0	0	1.73152e-05
CR11	<1940	Mobile Home	Ambient	1	0	0	0	0	0	0	0	3.40067e-05
CR02	1940s	Mobile Home	Ambient	1	0	0	0	0	0	0	0	6.23042e-06
CR03	1940s	Mobile Home	Ambient	1	0	0	0	0	0	0	0	1.04789e-05
CR04	1940s	Mobile Home	Ambient	1	0	0	0	0	0	0	0	2.59075e-05
CR05	1940s	Mobile Home	Ambient	1	0	0	0	0	0	0	0	9.07852e-06
CR06	1940s	Mobile Home	Ambient	1	0	0	0	0	0	0	0	8.19534e-06
CR07	1940s	Mobile Home	Ambient	1	0	0	0	0	0	0	0	1.83722e-05
CR08	1940s	Mobile Home	Ambient	1	0	0	0	0	0	0	0	3.6153e-05
CR09	1940s	Mobile Home	Ambient	1	0	0	0	0	0	0	0	9.76895e-05
CR10	1940s	Mobile Home	Ambient	1	0	0	0	0	0	0	0	8.22911e-06
CR11	1940s	Mobile Home	Ambient	1	0	0	0	0	0	0	0	3.95546e-05
CR02	1950s	Mobile Home	Ambient	1	0	0	0	0	0	0	0	2.59765e-05
CR03	1950s	Mobile Home	Ambient	1	0	0	0	0	0	0	0	2.98122e-05
CR04	1950s	Mobile Home	Ambient	1	0	0	0	0	0	0	0	8.35266e-05
CR05	1950s	Mobile Home	Ambient	1	0	0	0	0	0	0	0	2.84855e-05
CR06	1950s	Mobile Home	Ambient	1	0	0	0	0	0	0	0	3.25273e-05
CR07	1950s	Mobile Home	Ambient	1	0	0	0	0	0	0	0	6.66636e-05
CR08	1950s	Mobile Home	Ambient	1	0	0	0	0	0	0	0	9.12229e-05
CR09	1950s	Mobile Home	Ambient	1	0	0	0	0	0	0	0	0.000326587
CR10	1950s	Mobile Home	Ambient	1	0	0	0	0	0	0	0	5.75131e-05
CR11	1950s	Mobile Home	Ambient	1	0	0	0	0	0	0	0	0.000145803
CR02	1960s	Mobile Home	Ambient	1	0	0	0	0	0	0	0	0.000128783
CR03	1960s	Mobile Home	Ambient	1	0	0	0	0	0	0	0	9.9449e-05
CR04	1960s	Mobile Home	Ambient	1	0	0	0	0	0	0	0	0.000382922
CR05	1960s	Mobile Home	Ambient	1	0	0	0	0	0	0	0	0.000140249
CR06	1960s	Mobile Home	Ambient	1	0	0	0	0	0	0	0	0.000171543
CR07	1960s	Mobile Home	Ambient	1	0	0	0	0	0	0	0	0.000278513
CR08	1960s	Mobile Home	Ambient	1	0	0	0	0	0	0	0	0.000433443
CR09	1960s	Mobile Home	Ambient	1	0	0	0	0	0	0	0	0.0012569
CR10	1960s	Mobile Home	Ambient	1	0	0	0	0	0	0	0	0.000253864
CR11	1960s	Mobile Home	Ambient	1	0	0	0	0	0	0	0	0.000468207
CR02	1970s	Mobile Home	Ambient	1	0	0	0	0	0	0	0	0.000539244
CR03	1970s	Mobile Home	Ambient	1	0	0	0	0	0	0	0	0.000280239
CR04	1970s	Mobile Home	Ambient	1	0	0	0	0	0	0	0	0.0011763
CR05	1970s	Mobile Home	Ambient	1	0	0	0	0	0	0	0	0.000683717
CR06	1970s	Mobile Home	Ambient	1	0	0	0	0	0	0	0	0.000736827
CR07	1970s	Mobile Home	Ambient	1	0	0	0	0	0	0	0	0.000816211
CR08	1970s	Mobile Home	Ambient	1	0	0	0	0	0	0	0	0.00152799
CR09	1970s	Mobile Home	Ambient	1	0	0	0	0	0	0	0	0.00466506
CR10	1970s	Mobile Home	Ambient	1	0	0	0	0	0	0	0	0.000924973
CR11	1970s	Mobile Home	Ambient	1	0	0	0	0	0	0	0	0.00141379
CR02	1980s	Mobile Home	Ambient	1	0	0	0	0	0	0	0	0.000399574
CR03	1980s	Mobile Home	Ambient	1	0	0	0	0	0	0	0	0.000316941
CR04	1980s	Mobile Home	Ambient	1	0	0	0	0	0	0	0	0.00113956
CR05	1980s	Mobile Home	Ambient	1	0	0	0	0	0	0	0	0.000407177
CR06	1980s	Mobile Home	Ambient	1	0	0	0	0	0	0	0	0.000549699
CR07	1980s	Mobile Home	Ambient	1	0	0	0	0	0	0	0	0.000794984
CR08	1980s	Mobile Home	Ambient	1	0	0	0	0	0	0	0	0.00170336
CR09	1980s	Mobile Home	Ambient	1	0	0	0	0	0	0	0	0.0069546
CR10	1980s	Mobile Home	Ambient	1	0	0	0	0	0	0	0	0.00097291
CR11	1980s	Mobile Home	Ambient	1	0	0	0	0	0	0	0	0.000760016
CR02	1990s	Mobile Home	Ambient	1	0	0	0	0	0	0	0	0.000577468
CR03	1990s	Mobile Home	Ambient	1	0	0	0	0	0	0	0	0.000215623
CR04	1990s	Mobile Home	Ambient	1	0	0	0	0	0	0	0	0.00150371
CR05	1990s	Mobile Home	Ambient	1	0	0	0	0	0	0	0	0.000449335
CR06	1990s	Mobile Home	Ambient	1	0	0	0	0	0	0	0	0.000667407
CR07	1990s	Mobile Home	Ambient	1	0	0	0	0	0	0	0	0.000753127
CR08	1990s	Mobile Home	Ambient	1	0	0	0	0	0	0	0	0.00272132
CR09	1990s	Mobile Home	Ambient	1	0	0	0	0	0	0	0	0.00944522
CR10	1990s	Mobile Home	Ambient	1	0	0	0	0	0	0	0	0.00103837
CR11	1990s	Mobile Home	Ambient	1	0	0	0	0	0	0	0	0.000469651
CR02	2000s	Mobile Home	Ambient	1	0	0	0	0	0	0	0	0.000284104
CR03	2000s	Mobile Home	Ambient	1	0	0	0	0	0	0	0	0.000166807
CR04	2000s	Mobile Home	Ambient	1	0	0	0	0	0	0	0	0.000685465
CR05	2000s	Mobile Home	Ambient	1	0	0	0	0	0	0	0	0.000238638
CR06	2000s	Mobile Home	Ambient	1	0	0	0	0	0	0	0	0.000260391
CR07	2000s	Mobile Home	Ambient	1	0	0	0	0	0	0	0	0.000436347
CR08	2000s	Mobile Home	Ambient	1	0	0	0	0	0	0	0	0.00151138
CR09	2000s	Mobile Home	Ambient	1	0	0	0	0	0	0	0	0.00526931
CR10	2000s	Mobile Home	Ambient	1	0	0	0	0	0	0	0	0.000608095
CR11	2000s	Mobile Home	Ambient	1	0	0	0	0	0	0	0	0.000510952
CR02	2010s	Mobile Home	Ambient	1	0	0	0	0	0	0	0	9.31764e-05
CR03	2010s	Mobile Home	Ambient	1	0	0	0	0	0	0	0	4.33445e-05
CR04	2010s	Mobile Home	Ambient	1	0	0	0	0	0	0	0	0.000230267
CR05	2010s	Mobile Home	Ambient	1	0	0	0	0	0	0	0	9.11094e-05
CR06	2010s	Mobile Home	Ambient	1	0	0	0	0	0	0	0	6.40562e-05
CR07	2010s	Mobile Home	Ambient	1	0	0	0	0	0	0	0	0.00014768
CR08	2010s	Mobile Home	Ambient	1	0	0	0	0	0	0	0	0.000391625
CR09	2010s	Mobile Home	Ambient	1	0	0	0	0	0	0	0	0.00169269
CR10	2010s	Mobile Home	Ambient	1	0	0	0	0	0	0	0	0.000148496
CR11	2010s	Mobile Home	Ambient	1	0	0	0	0	0	0	0	0.000128118
=======
CR02	<1940	Single-Family Attached	Heated Basement	1	0	0	0	0	0	0	0	4.79272e-05
CR03	<1940	Single-Family Attached	Heated Basement	1	0	0	0	0	0	0	0	0.000119779
CR04	<1940	Single-Family Attached	Heated Basement	1	0	0	0	0	0	0	0	0.000156417
CR05	<1940	Single-Family Attached	Heated Basement	1	0	0	0	0	0	0	0	1.92215e-05
CR06	<1940	Single-Family Attached	Heated Basement	1	0	0	0	0	0	0	0	9.95049e-06
CR07	<1940	Single-Family Attached	Heated Basement	1	0	0	0	0	0	0	0	0.000918748
CR08	<1940	Single-Family Attached	Heated Basement	1	0	0	0	0	0	0	0	0.000244442
CR09	<1940	Single-Family Attached	Heated Basement	1	0	0	0	0	0	0	0	3.36851e-06
CR10	<1940	Single-Family Attached	Heated Basement	1	0	0	0	0	0	0	0	1.89084e-06
CR11	<1940	Single-Family Attached	Heated Basement	1	0	0	0	0	0	0	0	3.69083e-05
CR02	1940s	Single-Family Attached	Heated Basement	1	0	0	0	0	0	0	0	2.50903e-05
CR03	1940s	Single-Family Attached	Heated Basement	1	0	0	0	0	0	0	0	2.55275e-05
CR04	1940s	Single-Family Attached	Heated Basement	1	0	0	0	0	0	0	0	9.20737e-05
CR05	1940s	Single-Family Attached	Heated Basement	1	0	0	0	0	0	0	0	1.37845e-05
CR06	1940s	Single-Family Attached	Heated Basement	1	0	0	0	0	0	0	0	1.47971e-05
CR07	1940s	Single-Family Attached	Heated Basement	1	0	0	0	0	0	0	0	0.00038472
CR08	1940s	Single-Family Attached	Heated Basement	1	0	0	0	0	0	0	0	0.00013908
CR09	1940s	Single-Family Attached	Heated Basement	1	0	0	0	0	0	0	0	4.78103e-06
CR10	1940s	Single-Family Attached	Heated Basement	1	0	0	0	0	0	0	0	1.35215e-06
CR11	1940s	Single-Family Attached	Heated Basement	1	0	0	0	0	0	0	0	7.33412e-06
CR02	1950s	Single-Family Attached	Heated Basement	1	0	0	0	0	0	0	0	5.26464e-05
CR03	1950s	Single-Family Attached	Heated Basement	1	0	0	0	0	0	0	0	4.75467e-05
CR04	1950s	Single-Family Attached	Heated Basement	1	0	0	0	0	0	0	0	0.000141629
CR05	1950s	Single-Family Attached	Heated Basement	1	0	0	0	0	0	0	0	2.75318e-05
CR06	1950s	Single-Family Attached	Heated Basement	1	0	0	0	0	0	0	0	2.21558e-05
CR07	1950s	Single-Family Attached	Heated Basement	1	0	0	0	0	0	0	0	0.000419836
CR08	1950s	Single-Family Attached	Heated Basement	1	0	0	0	0	0	0	0	0.000217285
CR09	1950s	Single-Family Attached	Heated Basement	1	0	0	0	0	0	0	0	7.92192e-06
CR10	1950s	Single-Family Attached	Heated Basement	1	0	0	0	0	0	0	0	5.61547e-06
CR11	1950s	Single-Family Attached	Heated Basement	1	0	0	0	0	0	0	0	8.85277e-06
CR02	1960s	Single-Family Attached	Heated Basement	1	0	0	0	0	0	0	0	7.29208e-05
CR03	1960s	Single-Family Attached	Heated Basement	1	0	0	0	0	0	0	0	5.09961e-05
CR04	1960s	Single-Family Attached	Heated Basement	1	0	0	0	0	0	0	0	0.000155426
CR05	1960s	Single-Family Attached	Heated Basement	1	0	0	0	0	0	0	0	3.0775e-05
CR06	1960s	Single-Family Attached	Heated Basement	1	0	0	0	0	0	0	0	9.13774e-06
CR07	1960s	Single-Family Attached	Heated Basement	1	0	0	0	0	0	0	0	0.00025025
CR08	1960s	Single-Family Attached	Heated Basement	1	0	0	0	0	0	0	0	0.000151645
CR09	1960s	Single-Family Attached	Heated Basement	1	0	0	0	0	0	0	0	1.36676e-05
CR10	1960s	Single-Family Attached	Heated Basement	1	0	0	0	0	0	0	0	4.59276e-06
CR11	1960s	Single-Family Attached	Heated Basement	1	0	0	0	0	0	0	0	3.84167e-06
CR02	1970s	Single-Family Attached	Heated Basement	1	0	0	0	0	0	0	0	0.00018932
CR03	1970s	Single-Family Attached	Heated Basement	1	0	0	0	0	0	0	0	9.71176e-05
CR04	1970s	Single-Family Attached	Heated Basement	1	0	0	0	0	0	0	0	0.000315885
CR05	1970s	Single-Family Attached	Heated Basement	1	0	0	0	0	0	0	0	0.000113965
CR06	1970s	Single-Family Attached	Heated Basement	1	0	0	0	0	0	0	0	2.49047e-05
CR07	1970s	Single-Family Attached	Heated Basement	1	0	0	0	0	0	0	0	0.000315159
CR08	1970s	Single-Family Attached	Heated Basement	1	0	0	0	0	0	0	0	0.00034669
CR09	1970s	Single-Family Attached	Heated Basement	1	0	0	0	0	0	0	0	3.24966e-05
CR10	1970s	Single-Family Attached	Heated Basement	1	0	0	0	0	0	0	0	1.12167e-05
CR11	1970s	Single-Family Attached	Heated Basement	1	0	0	0	0	0	0	0	8.21363e-06
CR02	1980s	Single-Family Attached	Heated Basement	1	0	0	0	0	0	0	0	0.000183126
CR03	1980s	Single-Family Attached	Heated Basement	1	0	0	0	0	0	0	0	0.000206691
CR04	1980s	Single-Family Attached	Heated Basement	1	0	0	0	0	0	0	0	0.000301243
CR05	1980s	Single-Family Attached	Heated Basement	1	0	0	0	0	0	0	0	0.000131378
CR06	1980s	Single-Family Attached	Heated Basement	1	0	0	0	0	0	0	0	9.67813e-06
CR07	1980s	Single-Family Attached	Heated Basement	1	0	0	0	0	0	0	0	0.000484718
CR08	1980s	Single-Family Attached	Heated Basement	1	0	0	0	0	0	0	0	0.000547611
CR09	1980s	Single-Family Attached	Heated Basement	1	0	0	0	0	0	0	0	7.94079e-05
CR10	1980s	Single-Family Attached	Heated Basement	1	0	0	0	0	0	0	0	1.5026e-05
CR11	1980s	Single-Family Attached	Heated Basement	1	0	0	0	0	0	0	0	5.38567e-06
CR02	1990s	Single-Family Attached	Heated Basement	1	0	0	0	0	0	0	0	0.000240946
CR03	1990s	Single-Family Attached	Heated Basement	1	0	0	0	0	0	0	0	8.35703e-05
CR04	1990s	Single-Family Attached	Heated Basement	1	0	0	0	0	0	0	0	0.000448406
CR05	1990s	Single-Family Attached	Heated Basement	1	0	0	0	0	0	0	0	0.000117676
CR06	1990s	Single-Family Attached	Heated Basement	1	0	0	0	0	0	0	0	1.58622e-05
CR07	1990s	Single-Family Attached	Heated Basement	1	0	0	0	0	0	0	0	0.000423063
CR08	1990s	Single-Family Attached	Heated Basement	1	0	0	0	0	0	0	0	0.000484205
CR09	1990s	Single-Family Attached	Heated Basement	1	0	0	0	0	0	0	0	6.3131e-05
CR10	1990s	Single-Family Attached	Heated Basement	1	0	0	0	0	0	0	0	1.00761e-05
CR11	1990s	Single-Family Attached	Heated Basement	1	0	0	0	0	0	0	0	3.29495e-06
CR02	2000s	Single-Family Attached	Heated Basement	1	0	0	0	0	0	0	0	0.000337547
CR03	2000s	Single-Family Attached	Heated Basement	1	0	0	0	0	0	0	0	0.000160044
CR04	2000s	Single-Family Attached	Heated Basement	1	0	0	0	0	0	0	0	0.000613812
CR05	2000s	Single-Family Attached	Heated Basement	1	0	0	0	0	0	0	0	0.000103302
CR06	2000s	Single-Family Attached	Heated Basement	1	0	0	0	0	0	0	0	1.62777e-05
CR07	2000s	Single-Family Attached	Heated Basement	1	0	0	0	0	0	0	0	0.000386654
CR08	2000s	Single-Family Attached	Heated Basement	1	0	0	0	0	0	0	0	0.000391167
CR09	2000s	Single-Family Attached	Heated Basement	1	0	0	0	0	0	0	0	8.42583e-05
CR10	2000s	Single-Family Attached	Heated Basement	1	0	0	0	0	0	0	0	5.60321e-06
CR11	2000s	Single-Family Attached	Heated Basement	1	0	0	0	0	0	0	0	2.79632e-06
CR02	2010s	Single-Family Attached	Heated Basement	1	0	0	0	0	0	0	0	5.76608e-05
CR03	2010s	Single-Family Attached	Heated Basement	1	0	0	0	0	0	0	0	4.09456e-05
CR04	2010s	Single-Family Attached	Heated Basement	1	0	0	0	0	0	0	0	6.21446e-05
CR05	2010s	Single-Family Attached	Heated Basement	1	0	0	0	0	0	0	0	2.58495e-05
CR06	2010s	Single-Family Attached	Heated Basement	1	0	0	0	0	0	0	0	3.45553e-06
CR07	2010s	Single-Family Attached	Heated Basement	1	0	0	0	0	0	0	0	9.06181e-05
CR08	2010s	Single-Family Attached	Heated Basement	1	0	0	0	0	0	0	0	0.000112435
CR09	2010s	Single-Family Attached	Heated Basement	1	0	0	0	0	0	0	0	2.12834e-05
CR10	2010s	Single-Family Attached	Heated Basement	1	0	0	0	0	0	0	0	6.1213e-07
CR11	2010s	Single-Family Attached	Heated Basement	1	0	0	0	0	0	0	0	5.68463e-07
CR02	<1940	Single-Family Detached	Heated Basement	1	0	0	0	0	0	0	0	0.00236321
CR03	<1940	Single-Family Detached	Heated Basement	1	0	0	0	0	0	0	0	0.0016646
CR04	<1940	Single-Family Detached	Heated Basement	1	0	0	0	0	0	0	0	0.00460535
CR05	<1940	Single-Family Detached	Heated Basement	1	0	0	0	0	0	0	0	0.000535812
CR06	<1940	Single-Family Detached	Heated Basement	1	0	0	0	0	0	0	0	0.000471148
CR07	<1940	Single-Family Detached	Heated Basement	1	0	0	0	0	0	0	0	0.00372081
CR08	<1940	Single-Family Detached	Heated Basement	1	0	0	0	0	0	0	0	0.00201672
CR09	<1940	Single-Family Detached	Heated Basement	1	0	0	0	0	0	0	0	0.000195053
CR10	<1940	Single-Family Detached	Heated Basement	1	0	0	0	0	0	0	0	3.25503e-05
CR11	<1940	Single-Family Detached	Heated Basement	1	0	0	0	0	0	0	0	0.00027856
CR02	1940s	Single-Family Detached	Heated Basement	1	0	0	0	0	0	0	0	0.00104628
CR03	1940s	Single-Family Detached	Heated Basement	1	0	0	0	0	0	0	0	0.000669424
CR04	1940s	Single-Family Detached	Heated Basement	1	0	0	0	0	0	0	0	0.00255516
CR05	1940s	Single-Family Detached	Heated Basement	1	0	0	0	0	0	0	0	0.000408525
CR06	1940s	Single-Family Detached	Heated Basement	1	0	0	0	0	0	0	0	0.000458684
CR07	1940s	Single-Family Detached	Heated Basement	1	0	0	0	0	0	0	0	0.00166993
CR08	1940s	Single-Family Detached	Heated Basement	1	0	0	0	0	0	0	0	0.00133905
CR09	1940s	Single-Family Detached	Heated Basement	1	0	0	0	0	0	0	0	0.000229037
CR10	1940s	Single-Family Detached	Heated Basement	1	0	0	0	0	0	0	0	3.89353e-05
CR11	1940s	Single-Family Detached	Heated Basement	1	0	0	0	0	0	0	0	7.56358e-05
CR02	1950s	Single-Family Detached	Heated Basement	1	0	0	0	0	0	0	0	0.00220826
CR03	1950s	Single-Family Detached	Heated Basement	1	0	0	0	0	0	0	0	0.00156823
CR04	1950s	Single-Family Detached	Heated Basement	1	0	0	0	0	0	0	0	0.00563196
CR05	1950s	Single-Family Detached	Heated Basement	1	0	0	0	0	0	0	0	0.000893919
CR06	1950s	Single-Family Detached	Heated Basement	1	0	0	0	0	0	0	0	0.000724658
CR07	1950s	Single-Family Detached	Heated Basement	1	0	0	0	0	0	0	0	0.00389538
CR08	1950s	Single-Family Detached	Heated Basement	1	0	0	0	0	0	0	0	0.00274585
CR09	1950s	Single-Family Detached	Heated Basement	1	0	0	0	0	0	0	0	0.000459309
CR10	1950s	Single-Family Detached	Heated Basement	1	0	0	0	0	0	0	0	8.92361e-05
CR11	1950s	Single-Family Detached	Heated Basement	1	0	0	0	0	0	0	0	0.000162813
CR02	1960s	Single-Family Detached	Heated Basement	1	0	0	0	0	0	0	0	0.00194541
CR03	1960s	Single-Family Detached	Heated Basement	1	0	0	0	0	0	0	0	0.00130198
CR04	1960s	Single-Family Detached	Heated Basement	1	0	0	0	0	0	0	0	0.00396441
CR05	1960s	Single-Family Detached	Heated Basement	1	0	0	0	0	0	0	0	0.00067349
CR06	1960s	Single-Family Detached	Heated Basement	1	0	0	0	0	0	0	0	0.000225264
CR07	1960s	Single-Family Detached	Heated Basement	1	0	0	0	0	0	0	0	0.00266075
CR08	1960s	Single-Family Detached	Heated Basement	1	0	0	0	0	0	0	0	0.00253754
CR09	1960s	Single-Family Detached	Heated Basement	1	0	0	0	0	0	0	0	0.000647942
CR10	1960s	Single-Family Detached	Heated Basement	1	0	0	0	0	0	0	0	9.16419e-05
CR11	1960s	Single-Family Detached	Heated Basement	1	0	0	0	0	0	0	0	5.33755e-05
CR02	1970s	Single-Family Detached	Heated Basement	1	0	0	0	0	0	0	0	0.00261754
CR03	1970s	Single-Family Detached	Heated Basement	1	0	0	0	0	0	0	0	0.00142156
CR04	1970s	Single-Family Detached	Heated Basement	1	0	0	0	0	0	0	0	0.00411106
CR05	1970s	Single-Family Detached	Heated Basement	1	0	0	0	0	0	0	0	0.00136466
CR06	1970s	Single-Family Detached	Heated Basement	1	0	0	0	0	0	0	0	0.000368946
CR07	1970s	Single-Family Detached	Heated Basement	1	0	0	0	0	0	0	0	0.00242925
CR08	1970s	Single-Family Detached	Heated Basement	1	0	0	0	0	0	0	0	0.00311947
CR09	1970s	Single-Family Detached	Heated Basement	1	0	0	0	0	0	0	0	0.000871338
CR10	1970s	Single-Family Detached	Heated Basement	1	0	0	0	0	0	0	0	0.000156958
CR11	1970s	Single-Family Detached	Heated Basement	1	0	0	0	0	0	0	0	7.74988e-05
CR02	1980s	Single-Family Detached	Heated Basement	1	0	0	0	0	0	0	0	0.00121782
CR03	1980s	Single-Family Detached	Heated Basement	1	0	0	0	0	0	0	0	0.00118372
CR04	1980s	Single-Family Detached	Heated Basement	1	0	0	0	0	0	0	0	0.00220785
CR05	1980s	Single-Family Detached	Heated Basement	1	0	0	0	0	0	0	0	0.000857693
CR06	1980s	Single-Family Detached	Heated Basement	1	0	0	0	0	0	0	0	0.000150818
CR07	1980s	Single-Family Detached	Heated Basement	1	0	0	0	0	0	0	0	0.00185546
CR08	1980s	Single-Family Detached	Heated Basement	1	0	0	0	0	0	0	0	0.00278943
CR09	1980s	Single-Family Detached	Heated Basement	1	0	0	0	0	0	0	0	0.00105489
CR10	1980s	Single-Family Detached	Heated Basement	1	0	0	0	0	0	0	0	0.000200397
CR11	1980s	Single-Family Detached	Heated Basement	1	0	0	0	0	0	0	0	6.10464e-05
CR02	1990s	Single-Family Detached	Heated Basement	1	0	0	0	0	0	0	0	0.00162008
CR03	1990s	Single-Family Detached	Heated Basement	1	0	0	0	0	0	0	0	0.0010067
CR04	1990s	Single-Family Detached	Heated Basement	1	0	0	0	0	0	0	0	0.00344905
CR05	1990s	Single-Family Detached	Heated Basement	1	0	0	0	0	0	0	0	0.00126498
CR06	1990s	Single-Family Detached	Heated Basement	1	0	0	0	0	0	0	0	0.00025609
CR07	1990s	Single-Family Detached	Heated Basement	1	0	0	0	0	0	0	0	0.00179124
CR08	1990s	Single-Family Detached	Heated Basement	1	0	0	0	0	0	0	0	0.00327946
CR09	1990s	Single-Family Detached	Heated Basement	1	0	0	0	0	0	0	0	0.00131258
CR10	1990s	Single-Family Detached	Heated Basement	1	0	0	0	0	0	0	0	0.000255033
CR11	1990s	Single-Family Detached	Heated Basement	1	0	0	0	0	0	0	0	4.65671e-05
CR02	2000s	Single-Family Detached	Heated Basement	1	0	0	0	0	0	0	0	0.00172941
CR03	2000s	Single-Family Detached	Heated Basement	1	0	0	0	0	0	0	0	0.00104913
CR04	2000s	Single-Family Detached	Heated Basement	1	0	0	0	0	0	0	0	0.00378281
CR05	2000s	Single-Family Detached	Heated Basement	1	0	0	0	0	0	0	0	0.000798836
CR06	2000s	Single-Family Detached	Heated Basement	1	0	0	0	0	0	0	0	0.000170102
CR07	2000s	Single-Family Detached	Heated Basement	1	0	0	0	0	0	0	0	0.00171917
CR08	2000s	Single-Family Detached	Heated Basement	1	0	0	0	0	0	0	0	0.00260569
CR09	2000s	Single-Family Detached	Heated Basement	1	0	0	0	0	0	0	0	0.000908684
CR10	2000s	Single-Family Detached	Heated Basement	1	0	0	0	0	0	0	0	9.76718e-05
CR11	2000s	Single-Family Detached	Heated Basement	1	0	0	0	0	0	0	0	4.60225e-05
CR02	2010s	Single-Family Detached	Heated Basement	1	0	0	0	0	0	0	0	0.000392081
CR03	2010s	Single-Family Detached	Heated Basement	1	0	0	0	0	0	0	0	0.000193694
CR04	2010s	Single-Family Detached	Heated Basement	1	0	0	0	0	0	0	0	0.000595114
CR05	2010s	Single-Family Detached	Heated Basement	1	0	0	0	0	0	0	0	0.000165894
CR06	2010s	Single-Family Detached	Heated Basement	1	0	0	0	0	0	0	0	3.73053e-05
CR07	2010s	Single-Family Detached	Heated Basement	1	0	0	0	0	0	0	0	0.000324335
CR08	2010s	Single-Family Detached	Heated Basement	1	0	0	0	0	0	0	0	0.000545231
CR09	2010s	Single-Family Detached	Heated Basement	1	0	0	0	0	0	0	0	0.000173268
CR10	2010s	Single-Family Detached	Heated Basement	1	0	0	0	0	0	0	0	1.23733e-05
CR11	2010s	Single-Family Detached	Heated Basement	1	0	0	0	0	0	0	0	5.5619e-06
CR02	<1940	Mobile Home	Ambient	1	0	0	0	0	0	0	0	1.86933e-05
CR03	<1940	Mobile Home	Ambient	1	0	0	0	0	0	0	0	1.63169e-05
CR04	<1940	Mobile Home	Ambient	1	0	0	0	0	0	0	0	4.89317e-05
CR05	<1940	Mobile Home	Ambient	1	0	0	0	0	0	0	0	1.72924e-05
CR06	<1940	Mobile Home	Ambient	1	0	0	0	0	0	0	0	1.49857e-05
CR07	<1940	Mobile Home	Ambient	1	0	0	0	0	0	0	0	5.0981e-05
CR08	<1940	Mobile Home	Ambient	1	0	0	0	0	0	0	0	4.2098e-05
CR09	<1940	Mobile Home	Ambient	1	0	0	0	0	0	0	0	9.53443e-05
CR10	<1940	Mobile Home	Ambient	1	0	0	0	0	0	0	0	1.4872e-05
CR11	<1940	Mobile Home	Ambient	1	0	0	0	0	0	0	0	3.49324e-05
CR02	1940s	Mobile Home	Ambient	1	0	0	0	0	0	0	0	5.1415e-06
CR03	1940s	Mobile Home	Ambient	1	0	0	0	0	0	0	0	8.00965e-06
CR04	1940s	Mobile Home	Ambient	1	0	0	0	0	0	0	0	2.30134e-05
CR05	1940s	Mobile Home	Ambient	1	0	0	0	0	0	0	0	8.18565e-06
CR06	1940s	Mobile Home	Ambient	1	0	0	0	0	0	0	0	8.9405e-06
CR07	1940s	Mobile Home	Ambient	1	0	0	0	0	0	0	0	2.18343e-05
CR08	1940s	Mobile Home	Ambient	1	0	0	0	0	0	0	0	2.58267e-05
CR09	1940s	Mobile Home	Ambient	1	0	0	0	0	0	0	0	8.93545e-05
CR10	1940s	Mobile Home	Ambient	1	0	0	0	0	0	0	0	1.2319e-05
CR11	1940s	Mobile Home	Ambient	1	0	0	0	0	0	0	0	3.93193e-05
CR02	1950s	Mobile Home	Ambient	1	0	0	0	0	0	0	0	2.12733e-05
CR03	1950s	Mobile Home	Ambient	1	0	0	0	0	0	0	0	2.18059e-05
CR04	1950s	Mobile Home	Ambient	1	0	0	0	0	0	0	0	6.92221e-05
CR05	1950s	Mobile Home	Ambient	1	0	0	0	0	0	0	0	2.44296e-05
CR06	1950s	Mobile Home	Ambient	1	0	0	0	0	0	0	0	3.04883e-05
CR07	1950s	Mobile Home	Ambient	1	0	0	0	0	0	0	0	5.65708e-05
CR08	1950s	Mobile Home	Ambient	1	0	0	0	0	0	0	0	6.39965e-05
CR09	1950s	Mobile Home	Ambient	1	0	0	0	0	0	0	0	0.000282085
CR10	1950s	Mobile Home	Ambient	1	0	0	0	0	0	0	0	5.64796e-05
CR11	1950s	Mobile Home	Ambient	1	0	0	0	0	0	0	0	0.000140311
CR02	1960s	Mobile Home	Ambient	1	0	0	0	0	0	0	0	9.1717e-05
CR03	1960s	Mobile Home	Ambient	1	0	0	0	0	0	0	0	0.000104812
CR04	1960s	Mobile Home	Ambient	1	0	0	0	0	0	0	0	0.000327118
CR05	1960s	Mobile Home	Ambient	1	0	0	0	0	0	0	0	0.000159998
CR06	1960s	Mobile Home	Ambient	1	0	0	0	0	0	0	0	0.000173298
CR07	1960s	Mobile Home	Ambient	1	0	0	0	0	0	0	0	0.000234493
CR08	1960s	Mobile Home	Ambient	1	0	0	0	0	0	0	0	0.000366807
CR09	1960s	Mobile Home	Ambient	1	0	0	0	0	0	0	0	0.00113034
CR10	1960s	Mobile Home	Ambient	1	0	0	0	0	0	0	0	0.000241386
CR11	1960s	Mobile Home	Ambient	1	0	0	0	0	0	0	0	0.00046426
CR02	1970s	Mobile Home	Ambient	1	0	0	0	0	0	0	0	0.000502491
CR03	1970s	Mobile Home	Ambient	1	0	0	0	0	0	0	0	0.000303748
CR04	1970s	Mobile Home	Ambient	1	0	0	0	0	0	0	0	0.00107758
CR05	1970s	Mobile Home	Ambient	1	0	0	0	0	0	0	0	0.000703949
CR06	1970s	Mobile Home	Ambient	1	0	0	0	0	0	0	0	0.000771879
CR07	1970s	Mobile Home	Ambient	1	0	0	0	0	0	0	0	0.000793751
CR08	1970s	Mobile Home	Ambient	1	0	0	0	0	0	0	0	0.00137667
CR09	1970s	Mobile Home	Ambient	1	0	0	0	0	0	0	0	0.00431042
CR10	1970s	Mobile Home	Ambient	1	0	0	0	0	0	0	0	0.00088401
CR11	1970s	Mobile Home	Ambient	1	0	0	0	0	0	0	0	0.00144012
CR02	1980s	Mobile Home	Ambient	1	0	0	0	0	0	0	0	0.000361395
CR03	1980s	Mobile Home	Ambient	1	0	0	0	0	0	0	0	0.000339934
CR04	1980s	Mobile Home	Ambient	1	0	0	0	0	0	0	0	0.00110697
CR05	1980s	Mobile Home	Ambient	1	0	0	0	0	0	0	0	0.000406469
CR06	1980s	Mobile Home	Ambient	1	0	0	0	0	0	0	0	0.000573066
CR07	1980s	Mobile Home	Ambient	1	0	0	0	0	0	0	0	0.000789667
CR08	1980s	Mobile Home	Ambient	1	0	0	0	0	0	0	0	0.00170622
CR09	1980s	Mobile Home	Ambient	1	0	0	0	0	0	0	0	0.00676717
CR10	1980s	Mobile Home	Ambient	1	0	0	0	0	0	0	0	0.000897681
CR11	1980s	Mobile Home	Ambient	1	0	0	0	0	0	0	0	0.000738449
CR02	1990s	Mobile Home	Ambient	1	0	0	0	0	0	0	0	0.000552618
CR03	1990s	Mobile Home	Ambient	1	0	0	0	0	0	0	0	0.000237813
CR04	1990s	Mobile Home	Ambient	1	0	0	0	0	0	0	0	0.00151791
CR05	1990s	Mobile Home	Ambient	1	0	0	0	0	0	0	0	0.000471186
CR06	1990s	Mobile Home	Ambient	1	0	0	0	0	0	0	0	0.000693265
CR07	1990s	Mobile Home	Ambient	1	0	0	0	0	0	0	0	0.000768058
CR08	1990s	Mobile Home	Ambient	1	0	0	0	0	0	0	0	0.00275947
CR09	1990s	Mobile Home	Ambient	1	0	0	0	0	0	0	0	0.0095556
CR10	1990s	Mobile Home	Ambient	1	0	0	0	0	0	0	0	0.00100103
CR11	1990s	Mobile Home	Ambient	1	0	0	0	0	0	0	0	0.000444608
CR02	2000s	Mobile Home	Ambient	1	0	0	0	0	0	0	0	0.000264739
CR03	2000s	Mobile Home	Ambient	1	0	0	0	0	0	0	0	0.000168372
CR04	2000s	Mobile Home	Ambient	1	0	0	0	0	0	0	0	0.000658013
CR05	2000s	Mobile Home	Ambient	1	0	0	0	0	0	0	0	0.000256547
CR06	2000s	Mobile Home	Ambient	1	0	0	0	0	0	0	0	0.000261681
CR07	2000s	Mobile Home	Ambient	1	0	0	0	0	0	0	0	0.000431148
CR08	2000s	Mobile Home	Ambient	1	0	0	0	0	0	0	0	0.00151226
CR09	2000s	Mobile Home	Ambient	1	0	0	0	0	0	0	0	0.00534672
CR10	2000s	Mobile Home	Ambient	1	0	0	0	0	0	0	0	0.000561819
CR11	2000s	Mobile Home	Ambient	1	0	0	0	0	0	0	0	0.000486186
CR02	2010s	Mobile Home	Ambient	1	0	0	0	0	0	0	0	5.40101e-05
CR03	2010s	Mobile Home	Ambient	1	0	0	0	0	0	0	0	2.8959e-05
CR04	2010s	Mobile Home	Ambient	1	0	0	0	0	0	0	0	0.000120176
CR05	2010s	Mobile Home	Ambient	1	0	0	0	0	0	0	0	5.77228e-05
CR06	2010s	Mobile Home	Ambient	1	0	0	0	0	0	0	0	3.7473e-05
CR07	2010s	Mobile Home	Ambient	1	0	0	0	0	0	0	0	9.24921e-05
CR08	2010s	Mobile Home	Ambient	1	0	0	0	0	0	0	0	0.00024577
CR09	2010s	Mobile Home	Ambient	1	0	0	0	0	0	0	0	0.00104865
CR10	2010s	Mobile Home	Ambient	1	0	0	0	0	0	0	0	9.31847e-05
CR11	2010s	Mobile Home	Ambient	1	0	0	0	0	0	0	0	8.00098e-05
>>>>>>> e0c17adc
CR02	<1940	Multi-Family with 2 - 4 Units	Ambient	1	0	0	0	0	0	0	0	0
CR03	<1940	Multi-Family with 2 - 4 Units	Ambient	1	0	0	0	0	0	0	0	0
CR04	<1940	Multi-Family with 2 - 4 Units	Ambient	1	0	0	0	0	0	0	0	0
CR05	<1940	Multi-Family with 2 - 4 Units	Ambient	1	0	0	0	0	0	0	0	0
CR06	<1940	Multi-Family with 2 - 4 Units	Ambient	1	0	0	0	0	0	0	0	0
CR07	<1940	Multi-Family with 2 - 4 Units	Ambient	1	0	0	0	0	0	0	0	0
CR08	<1940	Multi-Family with 2 - 4 Units	Ambient	1	0	0	0	0	0	0	0	0
CR09	<1940	Multi-Family with 2 - 4 Units	Ambient	1	0	0	0	0	0	0	0	0
CR10	<1940	Multi-Family with 2 - 4 Units	Ambient	1	0	0	0	0	0	0	0	0
CR11	<1940	Multi-Family with 2 - 4 Units	Ambient	1	0	0	0	0	0	0	0	0
CR02	1940s	Multi-Family with 2 - 4 Units	Ambient	1	0	0	0	0	0	0	0	0
CR03	1940s	Multi-Family with 2 - 4 Units	Ambient	1	0	0	0	0	0	0	0	0
CR04	1940s	Multi-Family with 2 - 4 Units	Ambient	1	0	0	0	0	0	0	0	0
CR05	1940s	Multi-Family with 2 - 4 Units	Ambient	1	0	0	0	0	0	0	0	0
CR06	1940s	Multi-Family with 2 - 4 Units	Ambient	1	0	0	0	0	0	0	0	0
CR07	1940s	Multi-Family with 2 - 4 Units	Ambient	1	0	0	0	0	0	0	0	0
CR08	1940s	Multi-Family with 2 - 4 Units	Ambient	1	0	0	0	0	0	0	0	0
CR09	1940s	Multi-Family with 2 - 4 Units	Ambient	1	0	0	0	0	0	0	0	0
CR10	1940s	Multi-Family with 2 - 4 Units	Ambient	1	0	0	0	0	0	0	0	0
CR11	1940s	Multi-Family with 2 - 4 Units	Ambient	1	0	0	0	0	0	0	0	0
CR02	1950s	Multi-Family with 2 - 4 Units	Ambient	1	0	0	0	0	0	0	0	0
CR03	1950s	Multi-Family with 2 - 4 Units	Ambient	1	0	0	0	0	0	0	0	0
CR04	1950s	Multi-Family with 2 - 4 Units	Ambient	1	0	0	0	0	0	0	0	0
CR05	1950s	Multi-Family with 2 - 4 Units	Ambient	1	0	0	0	0	0	0	0	0
CR06	1950s	Multi-Family with 2 - 4 Units	Ambient	1	0	0	0	0	0	0	0	0
CR07	1950s	Multi-Family with 2 - 4 Units	Ambient	1	0	0	0	0	0	0	0	0
CR08	1950s	Multi-Family with 2 - 4 Units	Ambient	1	0	0	0	0	0	0	0	0
CR09	1950s	Multi-Family with 2 - 4 Units	Ambient	1	0	0	0	0	0	0	0	0
CR10	1950s	Multi-Family with 2 - 4 Units	Ambient	1	0	0	0	0	0	0	0	0
CR11	1950s	Multi-Family with 2 - 4 Units	Ambient	1	0	0	0	0	0	0	0	0
CR02	1960s	Multi-Family with 2 - 4 Units	Ambient	1	0	0	0	0	0	0	0	0
CR03	1960s	Multi-Family with 2 - 4 Units	Ambient	1	0	0	0	0	0	0	0	0
CR04	1960s	Multi-Family with 2 - 4 Units	Ambient	1	0	0	0	0	0	0	0	0
CR05	1960s	Multi-Family with 2 - 4 Units	Ambient	1	0	0	0	0	0	0	0	0
CR06	1960s	Multi-Family with 2 - 4 Units	Ambient	1	0	0	0	0	0	0	0	0
CR07	1960s	Multi-Family with 2 - 4 Units	Ambient	1	0	0	0	0	0	0	0	0
CR08	1960s	Multi-Family with 2 - 4 Units	Ambient	1	0	0	0	0	0	0	0	0
CR09	1960s	Multi-Family with 2 - 4 Units	Ambient	1	0	0	0	0	0	0	0	0
CR10	1960s	Multi-Family with 2 - 4 Units	Ambient	1	0	0	0	0	0	0	0	0
CR11	1960s	Multi-Family with 2 - 4 Units	Ambient	1	0	0	0	0	0	0	0	0
CR02	1970s	Multi-Family with 2 - 4 Units	Ambient	1	0	0	0	0	0	0	0	0
CR03	1970s	Multi-Family with 2 - 4 Units	Ambient	1	0	0	0	0	0	0	0	0
CR04	1970s	Multi-Family with 2 - 4 Units	Ambient	1	0	0	0	0	0	0	0	0
CR05	1970s	Multi-Family with 2 - 4 Units	Ambient	1	0	0	0	0	0	0	0	0
CR06	1970s	Multi-Family with 2 - 4 Units	Ambient	1	0	0	0	0	0	0	0	0
CR07	1970s	Multi-Family with 2 - 4 Units	Ambient	1	0	0	0	0	0	0	0	0
CR08	1970s	Multi-Family with 2 - 4 Units	Ambient	1	0	0	0	0	0	0	0	0
CR09	1970s	Multi-Family with 2 - 4 Units	Ambient	1	0	0	0	0	0	0	0	0
CR10	1970s	Multi-Family with 2 - 4 Units	Ambient	1	0	0	0	0	0	0	0	0
CR11	1970s	Multi-Family with 2 - 4 Units	Ambient	1	0	0	0	0	0	0	0	0
CR02	1980s	Multi-Family with 2 - 4 Units	Ambient	1	0	0	0	0	0	0	0	0
CR03	1980s	Multi-Family with 2 - 4 Units	Ambient	1	0	0	0	0	0	0	0	0
CR04	1980s	Multi-Family with 2 - 4 Units	Ambient	1	0	0	0	0	0	0	0	0
CR05	1980s	Multi-Family with 2 - 4 Units	Ambient	1	0	0	0	0	0	0	0	0
CR06	1980s	Multi-Family with 2 - 4 Units	Ambient	1	0	0	0	0	0	0	0	0
CR07	1980s	Multi-Family with 2 - 4 Units	Ambient	1	0	0	0	0	0	0	0	0
CR08	1980s	Multi-Family with 2 - 4 Units	Ambient	1	0	0	0	0	0	0	0	0
CR09	1980s	Multi-Family with 2 - 4 Units	Ambient	1	0	0	0	0	0	0	0	0
CR10	1980s	Multi-Family with 2 - 4 Units	Ambient	1	0	0	0	0	0	0	0	0
CR11	1980s	Multi-Family with 2 - 4 Units	Ambient	1	0	0	0	0	0	0	0	0
CR02	1990s	Multi-Family with 2 - 4 Units	Ambient	1	0	0	0	0	0	0	0	0
CR03	1990s	Multi-Family with 2 - 4 Units	Ambient	1	0	0	0	0	0	0	0	0
CR04	1990s	Multi-Family with 2 - 4 Units	Ambient	1	0	0	0	0	0	0	0	0
CR05	1990s	Multi-Family with 2 - 4 Units	Ambient	1	0	0	0	0	0	0	0	0
CR06	1990s	Multi-Family with 2 - 4 Units	Ambient	1	0	0	0	0	0	0	0	0
CR07	1990s	Multi-Family with 2 - 4 Units	Ambient	1	0	0	0	0	0	0	0	0
CR08	1990s	Multi-Family with 2 - 4 Units	Ambient	1	0	0	0	0	0	0	0	0
CR09	1990s	Multi-Family with 2 - 4 Units	Ambient	1	0	0	0	0	0	0	0	0
CR10	1990s	Multi-Family with 2 - 4 Units	Ambient	1	0	0	0	0	0	0	0	0
CR11	1990s	Multi-Family with 2 - 4 Units	Ambient	1	0	0	0	0	0	0	0	0
CR02	2000s	Multi-Family with 2 - 4 Units	Ambient	1	0	0	0	0	0	0	0	0
CR03	2000s	Multi-Family with 2 - 4 Units	Ambient	1	0	0	0	0	0	0	0	0
CR04	2000s	Multi-Family with 2 - 4 Units	Ambient	1	0	0	0	0	0	0	0	0
CR05	2000s	Multi-Family with 2 - 4 Units	Ambient	1	0	0	0	0	0	0	0	0
CR06	2000s	Multi-Family with 2 - 4 Units	Ambient	1	0	0	0	0	0	0	0	0
CR07	2000s	Multi-Family with 2 - 4 Units	Ambient	1	0	0	0	0	0	0	0	0
CR08	2000s	Multi-Family with 2 - 4 Units	Ambient	1	0	0	0	0	0	0	0	0
CR09	2000s	Multi-Family with 2 - 4 Units	Ambient	1	0	0	0	0	0	0	0	0
CR10	2000s	Multi-Family with 2 - 4 Units	Ambient	1	0	0	0	0	0	0	0	0
CR11	2000s	Multi-Family with 2 - 4 Units	Ambient	1	0	0	0	0	0	0	0	0
CR02	2010s	Multi-Family with 2 - 4 Units	Ambient	1	0	0	0	0	0	0	0	0
CR03	2010s	Multi-Family with 2 - 4 Units	Ambient	1	0	0	0	0	0	0	0	0
CR04	2010s	Multi-Family with 2 - 4 Units	Ambient	1	0	0	0	0	0	0	0	0
CR05	2010s	Multi-Family with 2 - 4 Units	Ambient	1	0	0	0	0	0	0	0	0
CR06	2010s	Multi-Family with 2 - 4 Units	Ambient	1	0	0	0	0	0	0	0	0
CR07	2010s	Multi-Family with 2 - 4 Units	Ambient	1	0	0	0	0	0	0	0	0
CR08	2010s	Multi-Family with 2 - 4 Units	Ambient	1	0	0	0	0	0	0	0	0
CR09	2010s	Multi-Family with 2 - 4 Units	Ambient	1	0	0	0	0	0	0	0	0
CR10	2010s	Multi-Family with 2 - 4 Units	Ambient	1	0	0	0	0	0	0	0	0
CR11	2010s	Multi-Family with 2 - 4 Units	Ambient	1	0	0	0	0	0	0	0	0
CR02	<1940	Multi-Family with 5+ Units	Ambient	1	0	0	0	0	0	0	0	0
CR03	<1940	Multi-Family with 5+ Units	Ambient	1	0	0	0	0	0	0	0	0
CR04	<1940	Multi-Family with 5+ Units	Ambient	1	0	0	0	0	0	0	0	0
CR05	<1940	Multi-Family with 5+ Units	Ambient	1	0	0	0	0	0	0	0	0
CR06	<1940	Multi-Family with 5+ Units	Ambient	1	0	0	0	0	0	0	0	0
CR07	<1940	Multi-Family with 5+ Units	Ambient	1	0	0	0	0	0	0	0	0
CR08	<1940	Multi-Family with 5+ Units	Ambient	1	0	0	0	0	0	0	0	0
CR09	<1940	Multi-Family with 5+ Units	Ambient	1	0	0	0	0	0	0	0	0
CR10	<1940	Multi-Family with 5+ Units	Ambient	1	0	0	0	0	0	0	0	0
CR11	<1940	Multi-Family with 5+ Units	Ambient	1	0	0	0	0	0	0	0	0
CR02	1940s	Multi-Family with 5+ Units	Ambient	1	0	0	0	0	0	0	0	0
CR03	1940s	Multi-Family with 5+ Units	Ambient	1	0	0	0	0	0	0	0	0
CR04	1940s	Multi-Family with 5+ Units	Ambient	1	0	0	0	0	0	0	0	0
CR05	1940s	Multi-Family with 5+ Units	Ambient	1	0	0	0	0	0	0	0	0
CR06	1940s	Multi-Family with 5+ Units	Ambient	1	0	0	0	0	0	0	0	0
CR07	1940s	Multi-Family with 5+ Units	Ambient	1	0	0	0	0	0	0	0	0
CR08	1940s	Multi-Family with 5+ Units	Ambient	1	0	0	0	0	0	0	0	0
CR09	1940s	Multi-Family with 5+ Units	Ambient	1	0	0	0	0	0	0	0	0
CR10	1940s	Multi-Family with 5+ Units	Ambient	1	0	0	0	0	0	0	0	0
CR11	1940s	Multi-Family with 5+ Units	Ambient	1	0	0	0	0	0	0	0	0
CR02	1950s	Multi-Family with 5+ Units	Ambient	1	0	0	0	0	0	0	0	0
CR03	1950s	Multi-Family with 5+ Units	Ambient	1	0	0	0	0	0	0	0	0
CR04	1950s	Multi-Family with 5+ Units	Ambient	1	0	0	0	0	0	0	0	0
CR05	1950s	Multi-Family with 5+ Units	Ambient	1	0	0	0	0	0	0	0	0
CR06	1950s	Multi-Family with 5+ Units	Ambient	1	0	0	0	0	0	0	0	0
CR07	1950s	Multi-Family with 5+ Units	Ambient	1	0	0	0	0	0	0	0	0
CR08	1950s	Multi-Family with 5+ Units	Ambient	1	0	0	0	0	0	0	0	0
CR09	1950s	Multi-Family with 5+ Units	Ambient	1	0	0	0	0	0	0	0	0
CR10	1950s	Multi-Family with 5+ Units	Ambient	1	0	0	0	0	0	0	0	0
CR11	1950s	Multi-Family with 5+ Units	Ambient	1	0	0	0	0	0	0	0	0
CR02	1960s	Multi-Family with 5+ Units	Ambient	1	0	0	0	0	0	0	0	0
CR03	1960s	Multi-Family with 5+ Units	Ambient	1	0	0	0	0	0	0	0	0
CR04	1960s	Multi-Family with 5+ Units	Ambient	1	0	0	0	0	0	0	0	0
CR05	1960s	Multi-Family with 5+ Units	Ambient	1	0	0	0	0	0	0	0	0
CR06	1960s	Multi-Family with 5+ Units	Ambient	1	0	0	0	0	0	0	0	0
CR07	1960s	Multi-Family with 5+ Units	Ambient	1	0	0	0	0	0	0	0	0
CR08	1960s	Multi-Family with 5+ Units	Ambient	1	0	0	0	0	0	0	0	0
CR09	1960s	Multi-Family with 5+ Units	Ambient	1	0	0	0	0	0	0	0	0
CR10	1960s	Multi-Family with 5+ Units	Ambient	1	0	0	0	0	0	0	0	0
CR11	1960s	Multi-Family with 5+ Units	Ambient	1	0	0	0	0	0	0	0	0
CR02	1970s	Multi-Family with 5+ Units	Ambient	1	0	0	0	0	0	0	0	0
CR03	1970s	Multi-Family with 5+ Units	Ambient	1	0	0	0	0	0	0	0	0
CR04	1970s	Multi-Family with 5+ Units	Ambient	1	0	0	0	0	0	0	0	0
CR05	1970s	Multi-Family with 5+ Units	Ambient	1	0	0	0	0	0	0	0	0
CR06	1970s	Multi-Family with 5+ Units	Ambient	1	0	0	0	0	0	0	0	0
CR07	1970s	Multi-Family with 5+ Units	Ambient	1	0	0	0	0	0	0	0	0
CR08	1970s	Multi-Family with 5+ Units	Ambient	1	0	0	0	0	0	0	0	0
CR09	1970s	Multi-Family with 5+ Units	Ambient	1	0	0	0	0	0	0	0	0
CR10	1970s	Multi-Family with 5+ Units	Ambient	1	0	0	0	0	0	0	0	0
CR11	1970s	Multi-Family with 5+ Units	Ambient	1	0	0	0	0	0	0	0	0
CR02	1980s	Multi-Family with 5+ Units	Ambient	1	0	0	0	0	0	0	0	0
CR03	1980s	Multi-Family with 5+ Units	Ambient	1	0	0	0	0	0	0	0	0
CR04	1980s	Multi-Family with 5+ Units	Ambient	1	0	0	0	0	0	0	0	0
CR05	1980s	Multi-Family with 5+ Units	Ambient	1	0	0	0	0	0	0	0	0
CR06	1980s	Multi-Family with 5+ Units	Ambient	1	0	0	0	0	0	0	0	0
CR07	1980s	Multi-Family with 5+ Units	Ambient	1	0	0	0	0	0	0	0	0
CR08	1980s	Multi-Family with 5+ Units	Ambient	1	0	0	0	0	0	0	0	0
CR09	1980s	Multi-Family with 5+ Units	Ambient	1	0	0	0	0	0	0	0	0
CR10	1980s	Multi-Family with 5+ Units	Ambient	1	0	0	0	0	0	0	0	0
CR11	1980s	Multi-Family with 5+ Units	Ambient	1	0	0	0	0	0	0	0	0
CR02	1990s	Multi-Family with 5+ Units	Ambient	1	0	0	0	0	0	0	0	0
CR03	1990s	Multi-Family with 5+ Units	Ambient	1	0	0	0	0	0	0	0	0
CR04	1990s	Multi-Family with 5+ Units	Ambient	1	0	0	0	0	0	0	0	0
CR05	1990s	Multi-Family with 5+ Units	Ambient	1	0	0	0	0	0	0	0	0
CR06	1990s	Multi-Family with 5+ Units	Ambient	1	0	0	0	0	0	0	0	0
CR07	1990s	Multi-Family with 5+ Units	Ambient	1	0	0	0	0	0	0	0	0
CR08	1990s	Multi-Family with 5+ Units	Ambient	1	0	0	0	0	0	0	0	0
CR09	1990s	Multi-Family with 5+ Units	Ambient	1	0	0	0	0	0	0	0	0
CR10	1990s	Multi-Family with 5+ Units	Ambient	1	0	0	0	0	0	0	0	0
CR11	1990s	Multi-Family with 5+ Units	Ambient	1	0	0	0	0	0	0	0	0
CR02	2000s	Multi-Family with 5+ Units	Ambient	1	0	0	0	0	0	0	0	0
CR03	2000s	Multi-Family with 5+ Units	Ambient	1	0	0	0	0	0	0	0	0
CR04	2000s	Multi-Family with 5+ Units	Ambient	1	0	0	0	0	0	0	0	0
CR05	2000s	Multi-Family with 5+ Units	Ambient	1	0	0	0	0	0	0	0	0
CR06	2000s	Multi-Family with 5+ Units	Ambient	1	0	0	0	0	0	0	0	0
CR07	2000s	Multi-Family with 5+ Units	Ambient	1	0	0	0	0	0	0	0	0
CR08	2000s	Multi-Family with 5+ Units	Ambient	1	0	0	0	0	0	0	0	0
CR09	2000s	Multi-Family with 5+ Units	Ambient	1	0	0	0	0	0	0	0	0
CR10	2000s	Multi-Family with 5+ Units	Ambient	1	0	0	0	0	0	0	0	0
CR11	2000s	Multi-Family with 5+ Units	Ambient	1	0	0	0	0	0	0	0	0
CR02	2010s	Multi-Family with 5+ Units	Ambient	1	0	0	0	0	0	0	0	0
CR03	2010s	Multi-Family with 5+ Units	Ambient	1	0	0	0	0	0	0	0	0
CR04	2010s	Multi-Family with 5+ Units	Ambient	1	0	0	0	0	0	0	0	0
CR05	2010s	Multi-Family with 5+ Units	Ambient	1	0	0	0	0	0	0	0	0
CR06	2010s	Multi-Family with 5+ Units	Ambient	1	0	0	0	0	0	0	0	0
CR07	2010s	Multi-Family with 5+ Units	Ambient	1	0	0	0	0	0	0	0	0
CR08	2010s	Multi-Family with 5+ Units	Ambient	1	0	0	0	0	0	0	0	0
CR09	2010s	Multi-Family with 5+ Units	Ambient	1	0	0	0	0	0	0	0	0
CR10	2010s	Multi-Family with 5+ Units	Ambient	1	0	0	0	0	0	0	0	0
CR11	2010s	Multi-Family with 5+ Units	Ambient	1	0	0	0	0	0	0	0	0
CR02	<1940	Single-Family Attached	Ambient	1	0	0	0	0	0	0	0	0
CR03	<1940	Single-Family Attached	Ambient	1	0	0	0	0	0	0	0	0
CR04	<1940	Single-Family Attached	Ambient	1	0	0	0	0	0	0	0	0
CR05	<1940	Single-Family Attached	Ambient	1	0	0	0	0	0	0	0	0
CR06	<1940	Single-Family Attached	Ambient	1	0	0	0	0	0	0	0	0
CR07	<1940	Single-Family Attached	Ambient	1	0	0	0	0	0	0	0	0
CR08	<1940	Single-Family Attached	Ambient	1	0	0	0	0	0	0	0	0
CR09	<1940	Single-Family Attached	Ambient	1	0	0	0	0	0	0	0	0
CR10	<1940	Single-Family Attached	Ambient	1	0	0	0	0	0	0	0	0
CR11	<1940	Single-Family Attached	Ambient	1	0	0	0	0	0	0	0	0
CR02	1940s	Single-Family Attached	Ambient	1	0	0	0	0	0	0	0	0
CR03	1940s	Single-Family Attached	Ambient	1	0	0	0	0	0	0	0	0
CR04	1940s	Single-Family Attached	Ambient	1	0	0	0	0	0	0	0	0
CR05	1940s	Single-Family Attached	Ambient	1	0	0	0	0	0	0	0	0
CR06	1940s	Single-Family Attached	Ambient	1	0	0	0	0	0	0	0	0
CR07	1940s	Single-Family Attached	Ambient	1	0	0	0	0	0	0	0	0
CR08	1940s	Single-Family Attached	Ambient	1	0	0	0	0	0	0	0	0
CR09	1940s	Single-Family Attached	Ambient	1	0	0	0	0	0	0	0	0
CR10	1940s	Single-Family Attached	Ambient	1	0	0	0	0	0	0	0	0
CR11	1940s	Single-Family Attached	Ambient	1	0	0	0	0	0	0	0	0
CR02	1950s	Single-Family Attached	Ambient	1	0	0	0	0	0	0	0	0
CR03	1950s	Single-Family Attached	Ambient	1	0	0	0	0	0	0	0	0
CR04	1950s	Single-Family Attached	Ambient	1	0	0	0	0	0	0	0	0
CR05	1950s	Single-Family Attached	Ambient	1	0	0	0	0	0	0	0	0
CR06	1950s	Single-Family Attached	Ambient	1	0	0	0	0	0	0	0	0
CR07	1950s	Single-Family Attached	Ambient	1	0	0	0	0	0	0	0	0
CR08	1950s	Single-Family Attached	Ambient	1	0	0	0	0	0	0	0	0
CR09	1950s	Single-Family Attached	Ambient	1	0	0	0	0	0	0	0	0
CR10	1950s	Single-Family Attached	Ambient	1	0	0	0	0	0	0	0	0
CR11	1950s	Single-Family Attached	Ambient	1	0	0	0	0	0	0	0	0
CR02	1960s	Single-Family Attached	Ambient	1	0	0	0	0	0	0	0	0
CR03	1960s	Single-Family Attached	Ambient	1	0	0	0	0	0	0	0	0
CR04	1960s	Single-Family Attached	Ambient	1	0	0	0	0	0	0	0	0
CR05	1960s	Single-Family Attached	Ambient	1	0	0	0	0	0	0	0	0
CR06	1960s	Single-Family Attached	Ambient	1	0	0	0	0	0	0	0	0
CR07	1960s	Single-Family Attached	Ambient	1	0	0	0	0	0	0	0	0
CR08	1960s	Single-Family Attached	Ambient	1	0	0	0	0	0	0	0	0
CR09	1960s	Single-Family Attached	Ambient	1	0	0	0	0	0	0	0	0
CR10	1960s	Single-Family Attached	Ambient	1	0	0	0	0	0	0	0	0
CR11	1960s	Single-Family Attached	Ambient	1	0	0	0	0	0	0	0	0
CR02	1970s	Single-Family Attached	Ambient	1	0	0	0	0	0	0	0	0
CR03	1970s	Single-Family Attached	Ambient	1	0	0	0	0	0	0	0	0
CR04	1970s	Single-Family Attached	Ambient	1	0	0	0	0	0	0	0	0
CR05	1970s	Single-Family Attached	Ambient	1	0	0	0	0	0	0	0	0
CR06	1970s	Single-Family Attached	Ambient	1	0	0	0	0	0	0	0	0
CR07	1970s	Single-Family Attached	Ambient	1	0	0	0	0	0	0	0	0
CR08	1970s	Single-Family Attached	Ambient	1	0	0	0	0	0	0	0	0
CR09	1970s	Single-Family Attached	Ambient	1	0	0	0	0	0	0	0	0
CR10	1970s	Single-Family Attached	Ambient	1	0	0	0	0	0	0	0	0
CR11	1970s	Single-Family Attached	Ambient	1	0	0	0	0	0	0	0	0
CR02	1980s	Single-Family Attached	Ambient	1	0	0	0	0	0	0	0	0
CR03	1980s	Single-Family Attached	Ambient	1	0	0	0	0	0	0	0	0
CR04	1980s	Single-Family Attached	Ambient	1	0	0	0	0	0	0	0	0
CR05	1980s	Single-Family Attached	Ambient	1	0	0	0	0	0	0	0	0
CR06	1980s	Single-Family Attached	Ambient	1	0	0	0	0	0	0	0	0
CR07	1980s	Single-Family Attached	Ambient	1	0	0	0	0	0	0	0	0
CR08	1980s	Single-Family Attached	Ambient	1	0	0	0	0	0	0	0	0
CR09	1980s	Single-Family Attached	Ambient	1	0	0	0	0	0	0	0	0
CR10	1980s	Single-Family Attached	Ambient	1	0	0	0	0	0	0	0	0
CR11	1980s	Single-Family Attached	Ambient	1	0	0	0	0	0	0	0	0
CR02	1990s	Single-Family Attached	Ambient	1	0	0	0	0	0	0	0	0
CR03	1990s	Single-Family Attached	Ambient	1	0	0	0	0	0	0	0	0
CR04	1990s	Single-Family Attached	Ambient	1	0	0	0	0	0	0	0	0
CR05	1990s	Single-Family Attached	Ambient	1	0	0	0	0	0	0	0	0
CR06	1990s	Single-Family Attached	Ambient	1	0	0	0	0	0	0	0	0
CR07	1990s	Single-Family Attached	Ambient	1	0	0	0	0	0	0	0	0
CR08	1990s	Single-Family Attached	Ambient	1	0	0	0	0	0	0	0	0
CR09	1990s	Single-Family Attached	Ambient	1	0	0	0	0	0	0	0	0
CR10	1990s	Single-Family Attached	Ambient	1	0	0	0	0	0	0	0	0
CR11	1990s	Single-Family Attached	Ambient	1	0	0	0	0	0	0	0	0
CR02	2000s	Single-Family Attached	Ambient	1	0	0	0	0	0	0	0	0
CR03	2000s	Single-Family Attached	Ambient	1	0	0	0	0	0	0	0	0
CR04	2000s	Single-Family Attached	Ambient	1	0	0	0	0	0	0	0	0
CR05	2000s	Single-Family Attached	Ambient	1	0	0	0	0	0	0	0	0
CR06	2000s	Single-Family Attached	Ambient	1	0	0	0	0	0	0	0	0
CR07	2000s	Single-Family Attached	Ambient	1	0	0	0	0	0	0	0	0
CR08	2000s	Single-Family Attached	Ambient	1	0	0	0	0	0	0	0	0
CR09	2000s	Single-Family Attached	Ambient	1	0	0	0	0	0	0	0	0
CR10	2000s	Single-Family Attached	Ambient	1	0	0	0	0	0	0	0	0
CR11	2000s	Single-Family Attached	Ambient	1	0	0	0	0	0	0	0	0
CR02	2010s	Single-Family Attached	Ambient	1	0	0	0	0	0	0	0	0
CR03	2010s	Single-Family Attached	Ambient	1	0	0	0	0	0	0	0	0
CR04	2010s	Single-Family Attached	Ambient	1	0	0	0	0	0	0	0	0
CR05	2010s	Single-Family Attached	Ambient	1	0	0	0	0	0	0	0	0
CR06	2010s	Single-Family Attached	Ambient	1	0	0	0	0	0	0	0	0
CR07	2010s	Single-Family Attached	Ambient	1	0	0	0	0	0	0	0	0
CR08	2010s	Single-Family Attached	Ambient	1	0	0	0	0	0	0	0	0
CR09	2010s	Single-Family Attached	Ambient	1	0	0	0	0	0	0	0	0
CR10	2010s	Single-Family Attached	Ambient	1	0	0	0	0	0	0	0	0
CR11	2010s	Single-Family Attached	Ambient	1	0	0	0	0	0	0	0	0
<<<<<<< HEAD
CR02	<1940	Single-Family Detached	Ambient	1	0	0	0	0	0	0	0	3.67139e-05
CR03	<1940	Single-Family Detached	Ambient	1	0	0	0	0	0	0	0	4.48896e-05
CR04	<1940	Single-Family Detached	Ambient	1	0	0	0	0	0	0	0	0.000163596
CR05	<1940	Single-Family Detached	Ambient	1	0	0	0	0	0	0	0	0.000164959
CR06	<1940	Single-Family Detached	Ambient	1	0	0	0	0	0	0	0	6.77839e-05
CR07	<1940	Single-Family Detached	Ambient	1	0	0	0	0	0	0	0	0.000163039
CR08	<1940	Single-Family Detached	Ambient	1	0	0	0	0	0	0	0	0.000178182
CR09	<1940	Single-Family Detached	Ambient	1	0	0	0	0	0	0	0	0.000721814
CR10	<1940	Single-Family Detached	Ambient	1	0	0	0	0	0	0	0	3.49798e-05
CR11	<1940	Single-Family Detached	Ambient	1	0	0	0	0	0	0	0	0.000256425
CR02	1940s	Single-Family Detached	Ambient	1	0	0	0	0	0	0	0	7.38597e-06
CR03	1940s	Single-Family Detached	Ambient	1	0	0	0	0	0	0	0	3.32123e-05
CR04	1940s	Single-Family Detached	Ambient	1	0	0	0	0	0	0	0	0.000157928
CR05	1940s	Single-Family Detached	Ambient	1	0	0	0	0	0	0	0	4.89192e-07
CR06	1940s	Single-Family Detached	Ambient	1	0	0	0	0	0	0	0	0
CR07	1940s	Single-Family Detached	Ambient	1	0	0	0	0	0	0	0	0.000111978
CR08	1940s	Single-Family Detached	Ambient	1	0	0	0	0	0	0	0	0.000140464
CR09	1940s	Single-Family Detached	Ambient	1	0	0	0	0	0	0	0	0.000987069
CR10	1940s	Single-Family Detached	Ambient	1	0	0	0	0	0	0	0	9.71646e-06
CR11	1940s	Single-Family Detached	Ambient	1	0	0	0	0	0	0	0	0.000156991
CR02	1950s	Single-Family Detached	Ambient	1	0	0	0	0	0	0	0	1.56453e-05
CR03	1950s	Single-Family Detached	Ambient	1	0	0	0	0	0	0	0	8.36627e-05
CR04	1950s	Single-Family Detached	Ambient	1	0	0	0	0	0	0	0	0.000351232
CR05	1950s	Single-Family Detached	Ambient	1	0	0	0	0	0	0	0	5.89323e-07
CR06	1950s	Single-Family Detached	Ambient	1	0	0	0	0	0	0	0	0
CR07	1950s	Single-Family Detached	Ambient	1	0	0	0	0	0	0	0	0.000271663
CR08	1950s	Single-Family Detached	Ambient	1	0	0	0	0	0	0	0	0.000291653
CR09	1950s	Single-Family Detached	Ambient	1	0	0	0	0	0	0	0	0.00257207
CR10	1950s	Single-Family Detached	Ambient	1	0	0	0	0	0	0	0	2.48607e-05
CR11	1950s	Single-Family Detached	Ambient	1	0	0	0	0	0	0	0	0.000379504
CR02	1960s	Single-Family Detached	Ambient	1	0	0	0	0	0	0	0	6.10606e-05
CR03	1960s	Single-Family Detached	Ambient	1	0	0	0	0	0	0	0	7.15709e-05
CR04	1960s	Single-Family Detached	Ambient	1	0	0	0	0	0	0	0	0.000265647
CR05	1960s	Single-Family Detached	Ambient	1	0	0	0	0	0	0	0	4.00356e-05
CR06	1960s	Single-Family Detached	Ambient	1	0	0	0	0	0	0	0	0.000194059
CR07	1960s	Single-Family Detached	Ambient	1	0	0	0	0	0	0	0	0.000242835
CR08	1960s	Single-Family Detached	Ambient	1	0	0	0	0	0	0	0	0.000384277
CR09	1960s	Single-Family Detached	Ambient	1	0	0	0	0	0	0	0	0.00132973
CR10	1960s	Single-Family Detached	Ambient	1	0	0	0	0	0	0	0	2.55005e-05
CR11	1960s	Single-Family Detached	Ambient	1	0	0	0	0	0	0	0	0.000180283
CR02	1970s	Single-Family Detached	Ambient	1	0	0	0	0	0	0	0	8.35947e-05
CR03	1970s	Single-Family Detached	Ambient	1	0	0	0	0	0	0	0	6.75532e-05
CR04	1970s	Single-Family Detached	Ambient	1	0	0	0	0	0	0	0	0.000271818
CR05	1970s	Single-Family Detached	Ambient	1	0	0	0	0	0	0	0	7.88021e-05
CR06	1970s	Single-Family Detached	Ambient	1	0	0	0	0	0	0	0	0.00028994
CR07	1970s	Single-Family Detached	Ambient	1	0	0	0	0	0	0	0	0.000205724
CR08	1970s	Single-Family Detached	Ambient	1	0	0	0	0	0	0	0	0.000463298
CR09	1970s	Single-Family Detached	Ambient	1	0	0	0	0	0	0	0	0.00182029
CR10	1970s	Single-Family Detached	Ambient	1	0	0	0	0	0	0	0	4.0071e-05
CR11	1970s	Single-Family Detached	Ambient	1	0	0	0	0	0	0	0	0.000192605
CR02	1980s	Single-Family Detached	Ambient	1	0	0	0	0	0	0	0	0.000153911
CR03	1980s	Single-Family Detached	Ambient	1	0	0	0	0	0	0	0	9.29596e-05
CR04	1980s	Single-Family Detached	Ambient	1	0	0	0	0	0	0	0	0.000159938
CR05	1980s	Single-Family Detached	Ambient	1	0	0	0	0	0	0	0	0.000177796
CR06	1980s	Single-Family Detached	Ambient	1	0	0	0	0	0	0	0	7.62494e-05
CR07	1980s	Single-Family Detached	Ambient	1	0	0	0	0	0	0	0	0.000141175
CR08	1980s	Single-Family Detached	Ambient	1	0	0	0	0	0	0	0	0.000239262
CR09	1980s	Single-Family Detached	Ambient	1	0	0	0	0	0	0	0	0.00198604
CR10	1980s	Single-Family Detached	Ambient	1	0	0	0	0	0	0	0	0.000165806
CR11	1980s	Single-Family Detached	Ambient	1	0	0	0	0	0	0	0	0.000431147
CR02	1990s	Single-Family Detached	Ambient	1	0	0	0	0	0	0	0	0.000196458
CR03	1990s	Single-Family Detached	Ambient	1	0	0	0	0	0	0	0	7.8082e-05
CR04	1990s	Single-Family Detached	Ambient	1	0	0	0	0	0	0	0	0.00024334
CR05	1990s	Single-Family Detached	Ambient	1	0	0	0	0	0	0	0	0.000268749
CR06	1990s	Single-Family Detached	Ambient	1	0	0	0	0	0	0	0	0.000120326
CR07	1990s	Single-Family Detached	Ambient	1	0	0	0	0	0	0	0	0.000131795
CR08	1990s	Single-Family Detached	Ambient	1	0	0	0	0	0	0	0	0.000276544
CR09	1990s	Single-Family Detached	Ambient	1	0	0	0	0	0	0	0	0.00207469
CR10	1990s	Single-Family Detached	Ambient	1	0	0	0	0	0	0	0	0.000247755
CR11	1990s	Single-Family Detached	Ambient	1	0	0	0	0	0	0	0	0.000365646
CR02	2000s	Single-Family Detached	Ambient	1	0	0	0	0	0	0	0	3.43567e-05
CR03	2000s	Single-Family Detached	Ambient	1	0	0	0	0	0	0	0	2.05191e-05
CR04	2000s	Single-Family Detached	Ambient	1	0	0	0	0	0	0	0	7.27112e-05
CR05	2000s	Single-Family Detached	Ambient	1	0	0	0	0	0	0	0	0.000190451
CR06	2000s	Single-Family Detached	Ambient	1	0	0	0	0	0	0	0	0.000263483
CR07	2000s	Single-Family Detached	Ambient	1	0	0	0	0	0	0	0	4.66612e-05
CR08	2000s	Single-Family Detached	Ambient	1	0	0	0	0	0	0	0	0.000154269
CR09	2000s	Single-Family Detached	Ambient	1	0	0	0	0	0	0	0	0.00198243
CR10	2000s	Single-Family Detached	Ambient	1	0	0	0	0	0	0	0	0.000163238
CR11	2000s	Single-Family Detached	Ambient	1	0	0	0	0	0	0	0	0.000369248
CR02	2010s	Single-Family Detached	Ambient	1	0	0	0	0	0	0	0	1.13418e-05
CR03	2010s	Single-Family Detached	Ambient	1	0	0	0	0	0	0	0	5.87161e-06
CR04	2010s	Single-Family Detached	Ambient	1	0	0	0	0	0	0	0	1.85884e-05
CR05	2010s	Single-Family Detached	Ambient	1	0	0	0	0	0	0	0	6.74144e-05
CR06	2010s	Single-Family Detached	Ambient	1	0	0	0	0	0	0	0	9.30944e-05
CR07	2010s	Single-Family Detached	Ambient	1	0	0	0	0	0	0	0	1.31274e-05
CR08	2010s	Single-Family Detached	Ambient	1	0	0	0	0	0	0	0	4.7551e-05
CR09	2010s	Single-Family Detached	Ambient	1	0	0	0	0	0	0	0	0.000733046
CR10	2010s	Single-Family Detached	Ambient	1	0	0	0	0	0	0	0	3.59159e-05
CR11	2010s	Single-Family Detached	Ambient	1	0	0	0	0	0	0	0	8.04593e-05
=======
CR02	<1940	Single-Family Detached	Ambient	1	0	0	0	0	0	0	0	3.69121e-05
CR03	<1940	Single-Family Detached	Ambient	1	0	0	0	0	0	0	0	4.42651e-05
CR04	<1940	Single-Family Detached	Ambient	1	0	0	0	0	0	0	0	0.000162874
CR05	<1940	Single-Family Detached	Ambient	1	0	0	0	0	0	0	0	0.000167984
CR06	<1940	Single-Family Detached	Ambient	1	0	0	0	0	0	0	0	6.77064e-05
CR07	<1940	Single-Family Detached	Ambient	1	0	0	0	0	0	0	0	0.000162953
CR08	<1940	Single-Family Detached	Ambient	1	0	0	0	0	0	0	0	0.000172374
CR09	<1940	Single-Family Detached	Ambient	1	0	0	0	0	0	0	0	0.000723507
CR10	<1940	Single-Family Detached	Ambient	1	0	0	0	0	0	0	0	3.44515e-05
CR11	<1940	Single-Family Detached	Ambient	1	0	0	0	0	0	0	0	0.000258324
CR02	1940s	Single-Family Detached	Ambient	1	0	0	0	0	0	0	0	7.71029e-06
CR03	1940s	Single-Family Detached	Ambient	1	0	0	0	0	0	0	0	3.44659e-05
CR04	1940s	Single-Family Detached	Ambient	1	0	0	0	0	0	0	0	0.000162442
CR05	1940s	Single-Family Detached	Ambient	1	0	0	0	0	0	0	0	5.77536e-07
CR06	1940s	Single-Family Detached	Ambient	1	0	0	0	0	0	0	0	0
CR07	1940s	Single-Family Detached	Ambient	1	0	0	0	0	0	0	0	0.000114904
CR08	1940s	Single-Family Detached	Ambient	1	0	0	0	0	0	0	0	0.000142641
CR09	1940s	Single-Family Detached	Ambient	1	0	0	0	0	0	0	0	0.00100292
CR10	1940s	Single-Family Detached	Ambient	1	0	0	0	0	0	0	0	9.6437e-06
CR11	1940s	Single-Family Detached	Ambient	1	0	0	0	0	0	0	0	0.00016077
CR02	1950s	Single-Family Detached	Ambient	1	0	0	0	0	0	0	0	1.64007e-05
CR03	1950s	Single-Family Detached	Ambient	1	0	0	0	0	0	0	0	8.54293e-05
CR04	1950s	Single-Family Detached	Ambient	1	0	0	0	0	0	0	0	0.000361505
CR05	1950s	Single-Family Detached	Ambient	1	0	0	0	0	0	0	0	6.20633e-07
CR06	1950s	Single-Family Detached	Ambient	1	0	0	0	0	0	0	0	0
CR07	1950s	Single-Family Detached	Ambient	1	0	0	0	0	0	0	0	0.00027996
CR08	1950s	Single-Family Detached	Ambient	1	0	0	0	0	0	0	0	0.000299902
CR09	1950s	Single-Family Detached	Ambient	1	0	0	0	0	0	0	0	0.00269335
CR10	1950s	Single-Family Detached	Ambient	1	0	0	0	0	0	0	0	2.57721e-05
CR11	1950s	Single-Family Detached	Ambient	1	0	0	0	0	0	0	0	0.000385803
CR02	1960s	Single-Family Detached	Ambient	1	0	0	0	0	0	0	0	6.18253e-05
CR03	1960s	Single-Family Detached	Ambient	1	0	0	0	0	0	0	0	7.2152e-05
CR04	1960s	Single-Family Detached	Ambient	1	0	0	0	0	0	0	0	0.000275441
CR05	1960s	Single-Family Detached	Ambient	1	0	0	0	0	0	0	0	4.12739e-05
CR06	1960s	Single-Family Detached	Ambient	1	0	0	0	0	0	0	0	0.000196007
CR07	1960s	Single-Family Detached	Ambient	1	0	0	0	0	0	0	0	0.000249593
CR08	1960s	Single-Family Detached	Ambient	1	0	0	0	0	0	0	0	0.000399008
CR09	1960s	Single-Family Detached	Ambient	1	0	0	0	0	0	0	0	0.00140618
CR10	1960s	Single-Family Detached	Ambient	1	0	0	0	0	0	0	0	2.65454e-05
CR11	1960s	Single-Family Detached	Ambient	1	0	0	0	0	0	0	0	0.000181214
CR02	1970s	Single-Family Detached	Ambient	1	0	0	0	0	0	0	0	8.66098e-05
CR03	1970s	Single-Family Detached	Ambient	1	0	0	0	0	0	0	0	7.03015e-05
CR04	1970s	Single-Family Detached	Ambient	1	0	0	0	0	0	0	0	0.000280716
CR05	1970s	Single-Family Detached	Ambient	1	0	0	0	0	0	0	0	8.39444e-05
CR06	1970s	Single-Family Detached	Ambient	1	0	0	0	0	0	0	0	0.000299014
CR07	1970s	Single-Family Detached	Ambient	1	0	0	0	0	0	0	0	0.000212007
CR08	1970s	Single-Family Detached	Ambient	1	0	0	0	0	0	0	0	0.000487293
CR09	1970s	Single-Family Detached	Ambient	1	0	0	0	0	0	0	0	0.00193819
CR10	1970s	Single-Family Detached	Ambient	1	0	0	0	0	0	0	0	4.1618e-05
CR11	1970s	Single-Family Detached	Ambient	1	0	0	0	0	0	0	0	0.000196268
CR02	1980s	Single-Family Detached	Ambient	1	0	0	0	0	0	0	0	0.000155084
CR03	1980s	Single-Family Detached	Ambient	1	0	0	0	0	0	0	0	9.65566e-05
CR04	1980s	Single-Family Detached	Ambient	1	0	0	0	0	0	0	0	0.000162559
CR05	1980s	Single-Family Detached	Ambient	1	0	0	0	0	0	0	0	0.000183256
CR06	1980s	Single-Family Detached	Ambient	1	0	0	0	0	0	0	0	7.67779e-05
CR07	1980s	Single-Family Detached	Ambient	1	0	0	0	0	0	0	0	0.000143136
CR08	1980s	Single-Family Detached	Ambient	1	0	0	0	0	0	0	0	0.000247784
CR09	1980s	Single-Family Detached	Ambient	1	0	0	0	0	0	0	0	0.0021036
CR10	1980s	Single-Family Detached	Ambient	1	0	0	0	0	0	0	0	0.000173859
CR11	1980s	Single-Family Detached	Ambient	1	0	0	0	0	0	0	0	0.000445425
CR02	1990s	Single-Family Detached	Ambient	1	0	0	0	0	0	0	0	0.000200673
CR03	1990s	Single-Family Detached	Ambient	1	0	0	0	0	0	0	0	8.20256e-05
CR04	1990s	Single-Family Detached	Ambient	1	0	0	0	0	0	0	0	0.000251365
CR05	1990s	Single-Family Detached	Ambient	1	0	0	0	0	0	0	0	0.00027972
CR06	1990s	Single-Family Detached	Ambient	1	0	0	0	0	0	0	0	0.000122714
CR07	1990s	Single-Family Detached	Ambient	1	0	0	0	0	0	0	0	0.000137491
CR08	1990s	Single-Family Detached	Ambient	1	0	0	0	0	0	0	0	0.00029371
CR09	1990s	Single-Family Detached	Ambient	1	0	0	0	0	0	0	0	0.00222824
CR10	1990s	Single-Family Detached	Ambient	1	0	0	0	0	0	0	0	0.000259673
CR11	1990s	Single-Family Detached	Ambient	1	0	0	0	0	0	0	0	0.00037849
CR02	2000s	Single-Family Detached	Ambient	1	0	0	0	0	0	0	0	3.63138e-05
CR03	2000s	Single-Family Detached	Ambient	1	0	0	0	0	0	0	0	2.14556e-05
CR04	2000s	Single-Family Detached	Ambient	1	0	0	0	0	0	0	0	7.71978e-05
CR05	2000s	Single-Family Detached	Ambient	1	0	0	0	0	0	0	0	0.000203198
CR06	2000s	Single-Family Detached	Ambient	1	0	0	0	0	0	0	0	0.000272631
CR07	2000s	Single-Family Detached	Ambient	1	0	0	0	0	0	0	0	4.84438e-05
CR08	2000s	Single-Family Detached	Ambient	1	0	0	0	0	0	0	0	0.000165968
CR09	2000s	Single-Family Detached	Ambient	1	0	0	0	0	0	0	0	0.00217218
CR10	2000s	Single-Family Detached	Ambient	1	0	0	0	0	0	0	0	0.000172415
CR11	2000s	Single-Family Detached	Ambient	1	0	0	0	0	0	0	0	0.000390463
CR02	2010s	Single-Family Detached	Ambient	1	0	0	0	0	0	0	0	7.90089e-06
CR03	2010s	Single-Family Detached	Ambient	1	0	0	0	0	0	0	0	3.92138e-06
CR04	2010s	Single-Family Detached	Ambient	1	0	0	0	0	0	0	0	1.2649e-05
CR05	2010s	Single-Family Detached	Ambient	1	0	0	0	0	0	0	0	4.31118e-05
CR06	2010s	Single-Family Detached	Ambient	1	0	0	0	0	0	0	0	6.26579e-05
CR07	2010s	Single-Family Detached	Ambient	1	0	0	0	0	0	0	0	8.85196e-06
CR08	2010s	Single-Family Detached	Ambient	1	0	0	0	0	0	0	0	3.23404e-05
CR09	2010s	Single-Family Detached	Ambient	1	0	0	0	0	0	0	0	0.000499669
CR10	2010s	Single-Family Detached	Ambient	1	0	0	0	0	0	0	0	2.37816e-05
CR11	2010s	Single-Family Detached	Ambient	1	0	0	0	0	0	0	0	5.09489e-05
>>>>>>> e0c17adc
CR02	<1940	Mobile Home	Slab	0	1	0	0	0	0	0	0	0
CR03	<1940	Mobile Home	Slab	0	1	0	0	0	0	0	0	0
CR04	<1940	Mobile Home	Slab	0	1	0	0	0	0	0	0	0
CR05	<1940	Mobile Home	Slab	0	1	0	0	0	0	0	0	0
CR06	<1940	Mobile Home	Slab	0	1	0	0	0	0	0	0	0
CR07	<1940	Mobile Home	Slab	0	1	0	0	0	0	0	0	0
CR08	<1940	Mobile Home	Slab	0	1	0	0	0	0	0	0	0
CR09	<1940	Mobile Home	Slab	0	1	0	0	0	0	0	0	0
CR10	<1940	Mobile Home	Slab	0	1	0	0	0	0	0	0	0
CR11	<1940	Mobile Home	Slab	0	1	0	0	0	0	0	0	0
CR02	1940s	Mobile Home	Slab	0	1	0	0	0	0	0	0	0
CR03	1940s	Mobile Home	Slab	0	1	0	0	0	0	0	0	0
CR04	1940s	Mobile Home	Slab	0	1	0	0	0	0	0	0	0
CR05	1940s	Mobile Home	Slab	0	1	0	0	0	0	0	0	0
CR06	1940s	Mobile Home	Slab	0	1	0	0	0	0	0	0	0
CR07	1940s	Mobile Home	Slab	0	1	0	0	0	0	0	0	0
CR08	1940s	Mobile Home	Slab	0	1	0	0	0	0	0	0	0
CR09	1940s	Mobile Home	Slab	0	1	0	0	0	0	0	0	0
CR10	1940s	Mobile Home	Slab	0	1	0	0	0	0	0	0	0
CR11	1940s	Mobile Home	Slab	0	1	0	0	0	0	0	0	0
CR02	1950s	Mobile Home	Slab	0	1	0	0	0	0	0	0	0
CR03	1950s	Mobile Home	Slab	0	1	0	0	0	0	0	0	0
CR04	1950s	Mobile Home	Slab	0	1	0	0	0	0	0	0	0
CR05	1950s	Mobile Home	Slab	0	1	0	0	0	0	0	0	0
CR06	1950s	Mobile Home	Slab	0	1	0	0	0	0	0	0	0
CR07	1950s	Mobile Home	Slab	0	1	0	0	0	0	0	0	0
CR08	1950s	Mobile Home	Slab	0	1	0	0	0	0	0	0	0
CR09	1950s	Mobile Home	Slab	0	1	0	0	0	0	0	0	0
CR10	1950s	Mobile Home	Slab	0	1	0	0	0	0	0	0	0
CR11	1950s	Mobile Home	Slab	0	1	0	0	0	0	0	0	0
CR02	1960s	Mobile Home	Slab	0	1	0	0	0	0	0	0	0
CR03	1960s	Mobile Home	Slab	0	1	0	0	0	0	0	0	0
CR04	1960s	Mobile Home	Slab	0	1	0	0	0	0	0	0	0
CR05	1960s	Mobile Home	Slab	0	1	0	0	0	0	0	0	0
CR06	1960s	Mobile Home	Slab	0	1	0	0	0	0	0	0	0
CR07	1960s	Mobile Home	Slab	0	1	0	0	0	0	0	0	0
CR08	1960s	Mobile Home	Slab	0	1	0	0	0	0	0	0	0
CR09	1960s	Mobile Home	Slab	0	1	0	0	0	0	0	0	0
CR10	1960s	Mobile Home	Slab	0	1	0	0	0	0	0	0	0
CR11	1960s	Mobile Home	Slab	0	1	0	0	0	0	0	0	0
CR02	1970s	Mobile Home	Slab	0	1	0	0	0	0	0	0	0
CR03	1970s	Mobile Home	Slab	0	1	0	0	0	0	0	0	0
CR04	1970s	Mobile Home	Slab	0	1	0	0	0	0	0	0	0
CR05	1970s	Mobile Home	Slab	0	1	0	0	0	0	0	0	0
CR06	1970s	Mobile Home	Slab	0	1	0	0	0	0	0	0	0
CR07	1970s	Mobile Home	Slab	0	1	0	0	0	0	0	0	0
CR08	1970s	Mobile Home	Slab	0	1	0	0	0	0	0	0	0
CR09	1970s	Mobile Home	Slab	0	1	0	0	0	0	0	0	0
CR10	1970s	Mobile Home	Slab	0	1	0	0	0	0	0	0	0
CR11	1970s	Mobile Home	Slab	0	1	0	0	0	0	0	0	0
CR02	1980s	Mobile Home	Slab	0	0.84	0.07	0.09	0	0	0	0	0
CR03	1980s	Mobile Home	Slab	0	1	0	0	0	0	0	0	0
CR04	1980s	Mobile Home	Slab	0	0.26	0.14	0.6	0	0	0	0	0
CR05	1980s	Mobile Home	Slab	0	0.83	0.11	0.06	0	0	0	0	0
CR06	1980s	Mobile Home	Slab	0	1	0	0	0	0	0	0	0
CR07	1980s	Mobile Home	Slab	0	0.45	0.46	0.1	0	0	0	0	0
CR08	1980s	Mobile Home	Slab	0	0.91	0.09	0	0	0	0	0	0
CR09	1980s	Mobile Home	Slab	0	0.86	0.14	0	0	0	0	0	0
CR10	1980s	Mobile Home	Slab	0	0.84	0.16	0	0	0	0	0	0
CR11	1980s	Mobile Home	Slab	0	1	0	0	0	0	0	0	0
CR02	1990s	Mobile Home	Slab	0	0.03	0.39	0.18	0	0.05	0.35	0	0
CR03	1990s	Mobile Home	Slab	0	0.07	0.34	0.32	0	0.02	0.25	0	0
CR04	1990s	Mobile Home	Slab	0	0.02	0.17	0.23	0	0.22	0.36	0	0
CR05	1990s	Mobile Home	Slab	0	0.03	0.39	0.01	0	0	0.57	0	0
CR06	1990s	Mobile Home	Slab	0	0.01	0	0.28	0	0	0.71	0	0
CR07	1990s	Mobile Home	Slab	0	0.01	0.12	0.08	0	0.65	0.14	0	0
CR08	1990s	Mobile Home	Slab	0	0.03	0.05	0.31	0	0.46	0.15	0	0
CR09	1990s	Mobile Home	Slab	0	0.63	0.14	0.12	0	0.06	0.05	0	0
CR10	1990s	Mobile Home	Slab	0	0.87	0.01	0.01	0	0.08	0.03	0	0
CR11	1990s	Mobile Home	Slab	0	0.54	0.31	0.03	0	0.05	0.07	0	0
CR02	2000s	Mobile Home	Slab	0	0.01	0.05	0.04	0	0.19	0.72	0	0
CR03	2000s	Mobile Home	Slab	0	0.05	0	0.5	0	0	0.45	0	0
CR04	2000s	Mobile Home	Slab	0	0.01	0.04	0.14	0	0.2	0.62	0	0
CR05	2000s	Mobile Home	Slab	0	0.01	0.02	0.14	0	0	0.83	0	0
CR06	2000s	Mobile Home	Slab	0	0.01	0	0.29	0	0	0.7	0	0
CR07	2000s	Mobile Home	Slab	0	0.01	0.51	0.03	0	0.03	0.42	0	0
CR08	2000s	Mobile Home	Slab	0	0.11	0.27	0.03	0	0.38	0.21	0	0
CR09	2000s	Mobile Home	Slab	0	0.67	0.02	0.18	0	0.06	0.08	0	0
CR10	2000s	Mobile Home	Slab	0	0.69	0.1	0.07	0	0.06	0.07	0	0
CR11	2000s	Mobile Home	Slab	0	0.74	0.13	0.01	0	0.11	0.01	0	0
CR02	2010s	Mobile Home	Slab	0	0.01	0.05	0.04	0	0.19	0.72	0	0
CR03	2010s	Mobile Home	Slab	0	0.05	0	0.5	0	0	0.45	0	0
CR04	2010s	Mobile Home	Slab	0	0.01	0.04	0.14	0	0.2	0.62	0	0
CR05	2010s	Mobile Home	Slab	0	0.01	0.02	0.14	0	0	0.83	0	0
CR06	2010s	Mobile Home	Slab	0	0.01	0	0.29	0	0	0.7	0	0
CR07	2010s	Mobile Home	Slab	0	0.01	0.51	0.03	0	0.03	0.42	0	0
CR08	2010s	Mobile Home	Slab	0	0.11	0.27	0.03	0	0.38	0.21	0	0
CR09	2010s	Mobile Home	Slab	0	0.67	0.02	0.18	0	0.06	0.08	0	0
CR10	2010s	Mobile Home	Slab	0	0.69	0.1	0.07	0	0.06	0.07	0	0
CR11	2010s	Mobile Home	Slab	0	0.74	0.13	0.01	0	0.11	0.01	0	0
<<<<<<< HEAD
CR02	<1940	Multi-Family with 2 - 4 Units	Slab	0	1	0	0	0	0	0	0	0.00012351
CR03	<1940	Multi-Family with 2 - 4 Units	Slab	0	1	0	0	0	0	0	0	0.000437142
CR04	<1940	Multi-Family with 2 - 4 Units	Slab	0	1	0	0	0	0	0	0	0.000379749
CR05	<1940	Multi-Family with 2 - 4 Units	Slab	0	1	0	0	0	0	0	0	4.16473e-05
CR06	<1940	Multi-Family with 2 - 4 Units	Slab	0	1	0	0	0	0	0	0	4.3252e-05
CR07	<1940	Multi-Family with 2 - 4 Units	Slab	0	1	0	0	0	0	0	0	0.000904036
CR08	<1940	Multi-Family with 2 - 4 Units	Slab	0	1	0	0	0	0	0	0	0.000173356
CR09	<1940	Multi-Family with 2 - 4 Units	Slab	0	1	0	0	0	0	0	0	0.000212881
CR10	<1940	Multi-Family with 2 - 4 Units	Slab	0	1	0	0	0	0	0	0	2.19289e-05
CR11	<1940	Multi-Family with 2 - 4 Units	Slab	0	1	0	0	0	0	0	0	0.000257111
CR02	1940s	Multi-Family with 2 - 4 Units	Slab	0	1	0	0	0	0	0	0	4.73503e-05
CR03	1940s	Multi-Family with 2 - 4 Units	Slab	0	1	0	0	0	0	0	0	0.000158274
CR04	1940s	Multi-Family with 2 - 4 Units	Slab	0	1	0	0	0	0	0	0	0.000224341
CR05	1940s	Multi-Family with 2 - 4 Units	Slab	0	1	0	0	0	0	0	0	2.7824e-05
CR06	1940s	Multi-Family with 2 - 4 Units	Slab	0	1	0	0	0	0	0	0	4.3644e-05
CR07	1940s	Multi-Family with 2 - 4 Units	Slab	0	1	0	0	0	0	0	0	0.000475728
CR08	1940s	Multi-Family with 2 - 4 Units	Slab	0	1	0	0	0	0	0	0	0.00012512
CR09	1940s	Multi-Family with 2 - 4 Units	Slab	0	1	0	0	0	0	0	0	0.00026317
CR10	1940s	Multi-Family with 2 - 4 Units	Slab	0	1	0	0	0	0	0	0	2.52896e-05
CR11	1940s	Multi-Family with 2 - 4 Units	Slab	0	1	0	0	0	0	0	0	0.000249681
CR02	1950s	Multi-Family with 2 - 4 Units	Slab	0	1	0	0	0	0	0	0	6.89491e-05
CR03	1950s	Multi-Family with 2 - 4 Units	Slab	0	1	0	0	0	0	0	0	0.000184651
CR04	1950s	Multi-Family with 2 - 4 Units	Slab	0	1	0	0	0	0	0	0	0.000285159
CR05	1950s	Multi-Family with 2 - 4 Units	Slab	0	1	0	0	0	0	0	0	6.49564e-05
CR06	1950s	Multi-Family with 2 - 4 Units	Slab	0	1	0	0	0	0	0	0	5.80091e-05
CR07	1950s	Multi-Family with 2 - 4 Units	Slab	0	1	0	0	0	0	0	0	0.00062905
CR08	1950s	Multi-Family with 2 - 4 Units	Slab	0	1	0	0	0	0	0	0	0.000183784
CR09	1950s	Multi-Family with 2 - 4 Units	Slab	0	1	0	0	0	0	0	0	0.000506203
CR10	1950s	Multi-Family with 2 - 4 Units	Slab	0	1	0	0	0	0	0	0	8.53222e-05
CR11	1950s	Multi-Family with 2 - 4 Units	Slab	0	1	0	0	0	0	0	0	0.00043584
CR02	1960s	Multi-Family with 2 - 4 Units	Slab	0	1	0	0	0	0	0	0	0.000135022
CR03	1960s	Multi-Family with 2 - 4 Units	Slab	0	1	0	0	0	0	0	0	0.00022028
CR04	1960s	Multi-Family with 2 - 4 Units	Slab	0	1	0	0	0	0	0	0	0.000434226
CR05	1960s	Multi-Family with 2 - 4 Units	Slab	0	1	0	0	0	0	0	0	8.3477e-05
CR06	1960s	Multi-Family with 2 - 4 Units	Slab	0	1	0	0	0	0	0	0	8.48513e-05
CR07	1960s	Multi-Family with 2 - 4 Units	Slab	0	1	0	0	0	0	0	0	0.00073301
CR08	1960s	Multi-Family with 2 - 4 Units	Slab	0	1	0	0	0	0	0	0	0.000313781
CR09	1960s	Multi-Family with 2 - 4 Units	Slab	0	1	0	0	0	0	0	0	0.001136
CR10	1960s	Multi-Family with 2 - 4 Units	Slab	0	1	0	0	0	0	0	0	0.000171716
CR11	1960s	Multi-Family with 2 - 4 Units	Slab	0	1	0	0	0	0	0	0	0.000790271
CR02	1970s	Multi-Family with 2 - 4 Units	Slab	0	1	0	0	0	0	0	0	0.000193017
CR03	1970s	Multi-Family with 2 - 4 Units	Slab	0	1	0	0	0	0	0	0	0.0002748
CR04	1970s	Multi-Family with 2 - 4 Units	Slab	0	1	0	0	0	0	0	0	0.000580984
CR05	1970s	Multi-Family with 2 - 4 Units	Slab	0	1	0	0	0	0	0	0	0.000203615
CR06	1970s	Multi-Family with 2 - 4 Units	Slab	0	1	0	0	0	0	0	0	0.000177499
CR07	1970s	Multi-Family with 2 - 4 Units	Slab	0	1	0	0	0	0	0	0	0.000630187
CR08	1970s	Multi-Family with 2 - 4 Units	Slab	0	1	0	0	0	0	0	0	0.000492069
CR09	1970s	Multi-Family with 2 - 4 Units	Slab	0	1	0	0	0	0	0	0	0.00228377
CR10	1970s	Multi-Family with 2 - 4 Units	Slab	0	1	0	0	0	0	0	0	0.000326653
CR11	1970s	Multi-Family with 2 - 4 Units	Slab	0	1	0	0	0	0	0	0	0.00113446
CR02	1980s	Multi-Family with 2 - 4 Units	Slab	0	0.84	0.07	0.09	0	0	0	0	0.000116967
CR03	1980s	Multi-Family with 2 - 4 Units	Slab	0	1	0	0	0	0	0	0	0.000220898
CR04	1980s	Multi-Family with 2 - 4 Units	Slab	0	0.26	0.14	0.6	0	0	0	0	0.000362998
CR05	1980s	Multi-Family with 2 - 4 Units	Slab	0	0.83	0.11	0.06	0	0	0	0	0.000158996
CR06	1980s	Multi-Family with 2 - 4 Units	Slab	0	1	0	0	0	0	0	0	9.75297e-05
CR07	1980s	Multi-Family with 2 - 4 Units	Slab	0	0.45	0.46	0.1	0	0	0	0	0.000423851
CR08	1980s	Multi-Family with 2 - 4 Units	Slab	0	0.91	0.09	0	0	0	0	0	0.000439253
CR09	1980s	Multi-Family with 2 - 4 Units	Slab	0	0.86	0.14	0	0	0	0	0	0.00258448
CR10	1980s	Multi-Family with 2 - 4 Units	Slab	0	0.84	0.16	0	0	0	0	0	0.000401197
CR11	1980s	Multi-Family with 2 - 4 Units	Slab	0	1	0	0	0	0	0	0	0.00103854
CR02	1990s	Multi-Family with 2 - 4 Units	Slab	0	0.03	0.39	0.18	0	0.05	0.35	0	0.000110554
CR03	1990s	Multi-Family with 2 - 4 Units	Slab	0	0.07	0.34	0.32	0	0.02	0.25	0	0.000103008
CR04	1990s	Multi-Family with 2 - 4 Units	Slab	0	0.02	0.17	0.23	0	0.22	0.36	0	0.000326098
CR05	1990s	Multi-Family with 2 - 4 Units	Slab	0	0.03	0.39	0.01	0	0	0.57	0	0.00013655
CR06	1990s	Multi-Family with 2 - 4 Units	Slab	0	0.01	0	0.28	0	0	0.71	0	0.000102084
CR07	1990s	Multi-Family with 2 - 4 Units	Slab	0	0.01	0.12	0.08	0	0.65	0.14	0	0.000356517
CR08	1990s	Multi-Family with 2 - 4 Units	Slab	0	0.03	0.05	0.31	0	0.46	0.15	0	0.000360582
CR09	1990s	Multi-Family with 2 - 4 Units	Slab	0	0.63	0.14	0.12	0	0.06	0.05	0	0.00170907
CR10	1990s	Multi-Family with 2 - 4 Units	Slab	0	0.87	0.01	0.01	0	0.08	0.03	0	0.000339186
CR11	1990s	Multi-Family with 2 - 4 Units	Slab	0	0.54	0.31	0.03	0	0.05	0.07	0	0.00059371
CR02	2000s	Multi-Family with 2 - 4 Units	Slab	0	0.01	0.05	0.04	0	0.19	0.72	0	8.31045e-05
CR03	2000s	Multi-Family with 2 - 4 Units	Slab	0	0.05	0	0.5	0	0	0.45	0	0.000132631
CR04	2000s	Multi-Family with 2 - 4 Units	Slab	0	0.01	0.04	0.14	0	0.2	0.62	0	0.000364756
CR05	2000s	Multi-Family with 2 - 4 Units	Slab	0	0.01	0.02	0.14	0	0	0.83	0	0.000121786
CR06	2000s	Multi-Family with 2 - 4 Units	Slab	0	0.01	0	0.29	0	0	0.7	0	8.21818e-05
CR07	2000s	Multi-Family with 2 - 4 Units	Slab	0	0.01	0.51	0.03	0	0.03	0.42	0	0.000462766
CR08	2000s	Multi-Family with 2 - 4 Units	Slab	0	0.11	0.27	0.03	0	0.38	0.21	0	0.000334394
CR09	2000s	Multi-Family with 2 - 4 Units	Slab	0	0.67	0.02	0.18	0	0.06	0.08	0	0.00160813
CR10	2000s	Multi-Family with 2 - 4 Units	Slab	0	0.69	0.1	0.07	0	0.06	0.07	0	0.000261345
CR11	2000s	Multi-Family with 2 - 4 Units	Slab	0	0.74	0.13	0.01	0	0.11	0.01	0	0.00039343
CR02	2010s	Multi-Family with 2 - 4 Units	Slab	0	0.01	0.05	0.04	0	0.19	0.72	0	3.5717e-05
CR03	2010s	Multi-Family with 2 - 4 Units	Slab	0	0.05	0	0.5	0	0	0.45	0	6.06648e-05
CR04	2010s	Multi-Family with 2 - 4 Units	Slab	0	0.01	0.04	0.14	0	0.2	0.62	0	0.00014358
CR05	2010s	Multi-Family with 2 - 4 Units	Slab	0	0.01	0.02	0.14	0	0	0.83	0	5.44602e-05
CR06	2010s	Multi-Family with 2 - 4 Units	Slab	0	0.01	0	0.29	0	0	0.7	0	3.12382e-05
CR07	2010s	Multi-Family with 2 - 4 Units	Slab	0	0.01	0.51	0.03	0	0.03	0.42	0	0.000163299
CR08	2010s	Multi-Family with 2 - 4 Units	Slab	0	0.11	0.27	0.03	0	0.38	0.21	0	0.000178669
CR09	2010s	Multi-Family with 2 - 4 Units	Slab	0	0.67	0.02	0.18	0	0.06	0.08	0	0.000698391
CR10	2010s	Multi-Family with 2 - 4 Units	Slab	0	0.69	0.1	0.07	0	0.06	0.07	0	7.07023e-05
CR11	2010s	Multi-Family with 2 - 4 Units	Slab	0	0.74	0.13	0.01	0	0.11	0.01	0	0.000154963
CR02	<1940	Multi-Family with 5+ Units	Slab	0	1	0	0	0	0	0	0	7.94607e-05
CR03	<1940	Multi-Family with 5+ Units	Slab	0	1	0	0	0	0	0	0	0.000193774
CR04	<1940	Multi-Family with 5+ Units	Slab	0	1	0	0	0	0	0	0	0.000255903
CR05	<1940	Multi-Family with 5+ Units	Slab	0	1	0	0	0	0	0	0	5.14223e-05
CR06	<1940	Multi-Family with 5+ Units	Slab	0	1	0	0	0	0	0	0	9.05361e-05
CR07	<1940	Multi-Family with 5+ Units	Slab	0	1	0	0	0	0	0	0	0.00112442
CR08	<1940	Multi-Family with 5+ Units	Slab	0	1	0	0	0	0	0	0	0.000184244
CR09	<1940	Multi-Family with 5+ Units	Slab	0	1	0	0	0	0	0	0	0.000208785
CR10	<1940	Multi-Family with 5+ Units	Slab	0	1	0	0	0	0	0	0	2.98886e-05
CR11	<1940	Multi-Family with 5+ Units	Slab	0	1	0	0	0	0	0	0	0.000397545
CR02	1940s	Multi-Family with 5+ Units	Slab	0	1	0	0	0	0	0	0	3.92853e-05
CR03	1940s	Multi-Family with 5+ Units	Slab	0	1	0	0	0	0	0	0	9.43809e-05
CR04	1940s	Multi-Family with 5+ Units	Slab	0	1	0	0	0	0	0	0	0.000209084
CR05	1940s	Multi-Family with 5+ Units	Slab	0	1	0	0	0	0	0	0	3.16658e-05
CR06	1940s	Multi-Family with 5+ Units	Slab	0	1	0	0	0	0	0	0	5.19426e-05
CR07	1940s	Multi-Family with 5+ Units	Slab	0	1	0	0	0	0	0	0	0.000620677
CR08	1940s	Multi-Family with 5+ Units	Slab	0	1	0	0	0	0	0	0	0.000169027
CR09	1940s	Multi-Family with 5+ Units	Slab	0	1	0	0	0	0	0	0	0.000286331
CR10	1940s	Multi-Family with 5+ Units	Slab	0	1	0	0	0	0	0	0	3.55515e-05
CR11	1940s	Multi-Family with 5+ Units	Slab	0	1	0	0	0	0	0	0	0.000387619
CR02	1950s	Multi-Family with 5+ Units	Slab	0	1	0	0	0	0	0	0	8.73756e-05
CR03	1950s	Multi-Family with 5+ Units	Slab	0	1	0	0	0	0	0	0	0.000145601
CR04	1950s	Multi-Family with 5+ Units	Slab	0	1	0	0	0	0	0	0	0.000402536
CR05	1950s	Multi-Family with 5+ Units	Slab	0	1	0	0	0	0	0	0	7.9292e-05
CR06	1950s	Multi-Family with 5+ Units	Slab	0	1	0	0	0	0	0	0	0.000101332
CR07	1950s	Multi-Family with 5+ Units	Slab	0	1	0	0	0	0	0	0	0.000965484
CR08	1950s	Multi-Family with 5+ Units	Slab	0	1	0	0	0	0	0	0	0.000316279
CR09	1950s	Multi-Family with 5+ Units	Slab	0	1	0	0	0	0	0	0	0.000706927
CR10	1950s	Multi-Family with 5+ Units	Slab	0	1	0	0	0	0	0	0	0.000139174
CR11	1950s	Multi-Family with 5+ Units	Slab	0	1	0	0	0	0	0	0	0.000923417
CR02	1960s	Multi-Family with 5+ Units	Slab	0	1	0	0	0	0	0	0	0.000341276
CR03	1960s	Multi-Family with 5+ Units	Slab	0	1	0	0	0	0	0	0	0.000342263
CR04	1960s	Multi-Family with 5+ Units	Slab	0	1	0	0	0	0	0	0	0.00105058
CR05	1960s	Multi-Family with 5+ Units	Slab	0	1	0	0	0	0	0	0	0.000220691
CR06	1960s	Multi-Family with 5+ Units	Slab	0	1	0	0	0	0	0	0	0.000223729
CR07	1960s	Multi-Family with 5+ Units	Slab	0	1	0	0	0	0	0	0	0.00166055
CR08	1960s	Multi-Family with 5+ Units	Slab	0	1	0	0	0	0	0	0	0.000871936
CR09	1960s	Multi-Family with 5+ Units	Slab	0	1	0	0	0	0	0	0	0.00290896
CR10	1960s	Multi-Family with 5+ Units	Slab	0	1	0	0	0	0	0	0	0.000357829
CR11	1960s	Multi-Family with 5+ Units	Slab	0	1	0	0	0	0	0	0	0.00242226
CR02	1970s	Multi-Family with 5+ Units	Slab	0	1	0	0	0	0	0	0	0.000660139
CR03	1970s	Multi-Family with 5+ Units	Slab	0	1	0	0	0	0	0	0	0.000597235
CR04	1970s	Multi-Family with 5+ Units	Slab	0	1	0	0	0	0	0	0	0.00179027
CR05	1970s	Multi-Family with 5+ Units	Slab	0	1	0	0	0	0	0	0	0.000527972
CR06	1970s	Multi-Family with 5+ Units	Slab	0	1	0	0	0	0	0	0	0.000413112
CR07	1970s	Multi-Family with 5+ Units	Slab	0	1	0	0	0	0	0	0	0.00150806
CR08	1970s	Multi-Family with 5+ Units	Slab	0	1	0	0	0	0	0	0	0.00136874
CR09	1970s	Multi-Family with 5+ Units	Slab	0	1	0	0	0	0	0	0	0.00732086
CR10	1970s	Multi-Family with 5+ Units	Slab	0	1	0	0	0	0	0	0	0.000855117
CR11	1970s	Multi-Family with 5+ Units	Slab	0	1	0	0	0	0	0	0	0.00354116
CR02	1980s	Multi-Family with 5+ Units	Slab	0	0.84	0.07	0.09	0	0	0	0	0.000473046
CR03	1980s	Multi-Family with 5+ Units	Slab	0	1	0	0	0	0	0	0	0.000454662
CR04	1980s	Multi-Family with 5+ Units	Slab	0	0.26	0.14	0.6	0	0	0	0	0.000997071
CR05	1980s	Multi-Family with 5+ Units	Slab	0	0.83	0.11	0.06	0	0	0	0	0.000460448
CR06	1980s	Multi-Family with 5+ Units	Slab	0	1	0	0	0	0	0	0	0.000299352
CR07	1980s	Multi-Family with 5+ Units	Slab	0	0.45	0.46	0.1	0	0	0	0	0.00102118
CR08	1980s	Multi-Family with 5+ Units	Slab	0	0.91	0.09	0	0	0	0	0	0.00132859
CR09	1980s	Multi-Family with 5+ Units	Slab	0	0.86	0.14	0	0	0	0	0	0.00838373
CR10	1980s	Multi-Family with 5+ Units	Slab	0	0.84	0.16	0	0	0	0	0	0.00120928
CR11	1980s	Multi-Family with 5+ Units	Slab	0	1	0	0	0	0	0	0	0.00341229
CR02	1990s	Multi-Family with 5+ Units	Slab	0	0.03	0.39	0.18	0	0.05	0.35	0	0.000482927
CR03	1990s	Multi-Family with 5+ Units	Slab	0	0.07	0.34	0.32	0	0.02	0.25	0	0.000230025
CR04	1990s	Multi-Family with 5+ Units	Slab	0	0.02	0.17	0.23	0	0.22	0.36	0	0.000936758
CR05	1990s	Multi-Family with 5+ Units	Slab	0	0.03	0.39	0.01	0	0	0.57	0	0.000435384
CR06	1990s	Multi-Family with 5+ Units	Slab	0	0.01	0	0.28	0	0	0.71	0	0.000365261
CR07	1990s	Multi-Family with 5+ Units	Slab	0	0.01	0.12	0.08	0	0.65	0.14	0	0.000772223
CR08	1990s	Multi-Family with 5+ Units	Slab	0	0.03	0.05	0.31	0	0.46	0.15	0	0.00125499
CR09	1990s	Multi-Family with 5+ Units	Slab	0	0.63	0.14	0.12	0	0.06	0.05	0	0.00668061
CR10	1990s	Multi-Family with 5+ Units	Slab	0	0.87	0.01	0.01	0	0.08	0.03	0	0.00120692
CR11	1990s	Multi-Family with 5+ Units	Slab	0	0.54	0.31	0.03	0	0.05	0.07	0	0.00214335
CR02	2000s	Multi-Family with 5+ Units	Slab	0	0.01	0.05	0.04	0	0.19	0.72	0	0.000445831
CR03	2000s	Multi-Family with 5+ Units	Slab	0	0.05	0	0.5	0	0	0.45	0	0.000410103
CR04	2000s	Multi-Family with 5+ Units	Slab	0	0.01	0.04	0.14	0	0.2	0.62	0	0.00128967
CR05	2000s	Multi-Family with 5+ Units	Slab	0	0.01	0.02	0.14	0	0	0.83	0	0.000506025
CR06	2000s	Multi-Family with 5+ Units	Slab	0	0.01	0	0.29	0	0	0.7	0	0.000327683
CR07	2000s	Multi-Family with 5+ Units	Slab	0	0.01	0.51	0.03	0	0.03	0.42	0	0.00122845
CR08	2000s	Multi-Family with 5+ Units	Slab	0	0.11	0.27	0.03	0	0.38	0.21	0	0.00144674
CR09	2000s	Multi-Family with 5+ Units	Slab	0	0.67	0.02	0.18	0	0.06	0.08	0	0.00761648
CR10	2000s	Multi-Family with 5+ Units	Slab	0	0.69	0.1	0.07	0	0.06	0.07	0	0.000983166
CR11	2000s	Multi-Family with 5+ Units	Slab	0	0.74	0.13	0.01	0	0.11	0.01	0	0.00220273
CR02	2010s	Multi-Family with 5+ Units	Slab	0	0.01	0.05	0.04	0	0.19	0.72	0	0.000363958
CR03	2010s	Multi-Family with 5+ Units	Slab	0	0.05	0	0.5	0	0	0.45	0	0.000272662
CR04	2010s	Multi-Family with 5+ Units	Slab	0	0.01	0.04	0.14	0	0.2	0.62	0	0.000618526
CR05	2010s	Multi-Family with 5+ Units	Slab	0	0.01	0.02	0.14	0	0	0.83	0	0.000371828
CR06	2010s	Multi-Family with 5+ Units	Slab	0	0.01	0	0.29	0	0	0.7	0	0.000227288
CR07	2010s	Multi-Family with 5+ Units	Slab	0	0.01	0.51	0.03	0	0.03	0.42	0	0.000812334
CR08	2010s	Multi-Family with 5+ Units	Slab	0	0.11	0.27	0.03	0	0.38	0.21	0	0.000991809
CR09	2010s	Multi-Family with 5+ Units	Slab	0	0.67	0.02	0.18	0	0.06	0.08	0	0.00425438
CR10	2010s	Multi-Family with 5+ Units	Slab	0	0.69	0.1	0.07	0	0.06	0.07	0	0.0004074
CR11	2010s	Multi-Family with 5+ Units	Slab	0	0.74	0.13	0.01	0	0.11	0.01	0	0.00120151
CR02	<1940	Single-Family Attached	Slab	0	1	0	0	0	0	0	0	1.1041e-05
CR03	<1940	Single-Family Attached	Slab	0	1	0	0	0	0	0	0	2.79387e-05
CR04	<1940	Single-Family Attached	Slab	0	1	0	0	0	0	0	0	4.67128e-05
CR05	<1940	Single-Family Attached	Slab	0	1	0	0	0	0	0	0	1.33779e-05
CR06	<1940	Single-Family Attached	Slab	0	1	0	0	0	0	0	0	1.1297e-05
CR07	<1940	Single-Family Attached	Slab	0	1	0	0	0	0	0	0	0.000431892
CR08	<1940	Single-Family Attached	Slab	0	1	0	0	0	0	0	0	0.000149889
CR09	<1940	Single-Family Attached	Slab	0	1	0	0	0	0	0	0	6.3583e-05
CR10	<1940	Single-Family Attached	Slab	0	1	0	0	0	0	0	0	1.29365e-05
CR11	<1940	Single-Family Attached	Slab	0	1	0	0	0	0	0	0	0.000136027
CR02	1940s	Single-Family Attached	Slab	0	1	0	0	0	0	0	0	5.83122e-06
CR03	1940s	Single-Family Attached	Slab	0	1	0	0	0	0	0	0	1.26037e-05
CR04	1940s	Single-Family Attached	Slab	0	1	0	0	0	0	0	0	5.04996e-05
CR05	1940s	Single-Family Attached	Slab	0	1	0	0	0	0	0	0	8.7958e-06
CR06	1940s	Single-Family Attached	Slab	0	1	0	0	0	0	0	0	1.34805e-05
CR07	1940s	Single-Family Attached	Slab	0	1	0	0	0	0	0	0	0.000234276
CR08	1940s	Single-Family Attached	Slab	0	1	0	0	0	0	0	0	0.000102218
CR09	1940s	Single-Family Attached	Slab	0	1	0	0	0	0	0	0	0.000109784
CR10	1940s	Single-Family Attached	Slab	0	1	0	0	0	0	0	0	1.51986e-05
CR11	1940s	Single-Family Attached	Slab	0	1	0	0	0	0	0	0	0.000185136
CR02	1950s	Single-Family Attached	Slab	0	1	0	0	0	0	0	0	1.19556e-05
CR03	1950s	Single-Family Attached	Slab	0	1	0	0	0	0	0	0	2.14295e-05
CR04	1950s	Single-Family Attached	Slab	0	1	0	0	0	0	0	0	7.24145e-05
CR05	1950s	Single-Family Attached	Slab	0	1	0	0	0	0	0	0	1.92508e-05
CR06	1950s	Single-Family Attached	Slab	0	1	0	0	0	0	0	0	1.76917e-05
CR07	1950s	Single-Family Attached	Slab	0	1	0	0	0	0	0	0	0.000271181
CR08	1950s	Single-Family Attached	Slab	0	1	0	0	0	0	0	0	0.000160062
CR09	1950s	Single-Family Attached	Slab	0	1	0	0	0	0	0	0	0.000223837
CR10	1950s	Single-Family Attached	Slab	0	1	0	0	0	0	0	0	5.5074e-05
CR11	1950s	Single-Family Attached	Slab	0	1	0	0	0	0	0	0	0.000281293
CR02	1960s	Single-Family Attached	Slab	0	1	0	0	0	0	0	0	2.25821e-05
CR03	1960s	Single-Family Attached	Slab	0	1	0	0	0	0	0	0	3.21262e-05
CR04	1960s	Single-Family Attached	Slab	0	1	0	0	0	0	0	0	0.000107045
CR05	1960s	Single-Family Attached	Slab	0	1	0	0	0	0	0	0	2.91294e-05
CR06	1960s	Single-Family Attached	Slab	0	1	0	0	0	0	0	0	2.64091e-05
CR07	1960s	Single-Family Attached	Slab	0	1	0	0	0	0	0	0	0.000231791
CR08	1960s	Single-Family Attached	Slab	0	1	0	0	0	0	0	0	0.00016297
CR09	1960s	Single-Family Attached	Slab	0	1	0	0	0	0	0	0	0.000411969
CR10	1960s	Single-Family Attached	Slab	0	1	0	0	0	0	0	0	0.000118014
CR11	1960s	Single-Family Attached	Slab	0	1	0	0	0	0	0	0	0.000450815
CR02	1970s	Single-Family Attached	Slab	0	1	0	0	0	0	0	0	6.07014e-05
CR03	1970s	Single-Family Attached	Slab	0	1	0	0	0	0	0	0	6.40858e-05
CR04	1970s	Single-Family Attached	Slab	0	1	0	0	0	0	0	0	0.000222856
CR05	1970s	Single-Family Attached	Slab	0	1	0	0	0	0	0	0	9.94504e-05
CR06	1970s	Single-Family Attached	Slab	0	1	0	0	0	0	0	0	7.37171e-05
CR07	1970s	Single-Family Attached	Slab	0	1	0	0	0	0	0	0	0.000283408
CR08	1970s	Single-Family Attached	Slab	0	1	0	0	0	0	0	0	0.000353813
CR09	1970s	Single-Family Attached	Slab	0	1	0	0	0	0	0	0	0.00113397
CR10	1970s	Single-Family Attached	Slab	0	1	0	0	0	0	0	0	0.000328375
CR11	1970s	Single-Family Attached	Slab	0	1	0	0	0	0	0	0	0.00105163
CR02	1980s	Single-Family Attached	Slab	0	0.84	0.07	0.09	0	0	0	0	8.53195e-05
CR03	1980s	Single-Family Attached	Slab	0	1	0	0	0	0	0	0	0.000130167
CR04	1980s	Single-Family Attached	Slab	0	0.26	0.14	0.6	0	0	0	0	0.000201301
CR05	1980s	Single-Family Attached	Slab	0	0.83	0.11	0.06	0	0	0	0	0.00012022
CR06	1980s	Single-Family Attached	Slab	0	1	0	0	0	0	0	0	4.42733e-05
CR07	1980s	Single-Family Attached	Slab	0	0.45	0.46	0.1	0	0	0	0	0.00040529
CR08	1980s	Single-Family Attached	Slab	0	0.91	0.09	0	0	0	0	0	0.000539694
CR09	1980s	Single-Family Attached	Slab	0	0.86	0.14	0	0	0	0	0	0.00180757
CR10	1980s	Single-Family Attached	Slab	0	0.84	0.16	0	0	0	0	0	0.000326773
CR11	1980s	Single-Family Attached	Slab	0	1	0	0	0	0	0	0	0.00122437
CR02	1990s	Single-Family Attached	Slab	0	0.03	0.39	0.18	0	0.05	0.35	0	0.000118647
CR03	1990s	Single-Family Attached	Slab	0	0.07	0.34	0.32	0	0.02	0.25	0	5.18251e-05
CR04	1990s	Single-Family Attached	Slab	0	0.02	0.17	0.23	0	0.22	0.36	0	0.000286479
CR05	1990s	Single-Family Attached	Slab	0	0.03	0.39	0.01	0	0	0.57	0	0.000108726
CR06	1990s	Single-Family Attached	Slab	0	0.01	0	0.28	0	0	0.71	0	7.27632e-05
CR07	1990s	Single-Family Attached	Slab	0	0.01	0.12	0.08	0	0.65	0.14	0	0.000337523
CR08	1990s	Single-Family Attached	Slab	0	0.03	0.05	0.31	0	0.46	0.15	0	0.000467672
CR09	1990s	Single-Family Attached	Slab	0	0.63	0.14	0.12	0	0.06	0.05	0	0.0011182
CR10	1990s	Single-Family Attached	Slab	0	0.87	0.01	0.01	0	0.08	0.03	0	0.00022198
CR11	1990s	Single-Family Attached	Slab	0	0.54	0.31	0.03	0	0.05	0.07	0	0.000593151
CR02	2000s	Single-Family Attached	Slab	0	0.01	0.05	0.04	0	0.19	0.72	0	0.000175882
CR03	2000s	Single-Family Attached	Slab	0	0.05	0	0.5	0	0	0.45	0	0.000113636
CR04	2000s	Single-Family Attached	Slab	0	0.01	0.04	0.14	0	0.2	0.62	0	0.000457814
CR05	2000s	Single-Family Attached	Slab	0	0.01	0.02	0.14	0	0	0.83	0	0.000242234
CR06	2000s	Single-Family Attached	Slab	0	0.01	0	0.29	0	0	0.7	0	0.00011293
CR07	2000s	Single-Family Attached	Slab	0	0.01	0.51	0.03	0	0.03	0.42	0	0.000447634
CR08	2000s	Single-Family Attached	Slab	0	0.11	0.27	0.03	0	0.38	0.21	0	0.000669206
CR09	2000s	Single-Family Attached	Slab	0	0.67	0.02	0.18	0	0.06	0.08	0	0.00209341
CR10	2000s	Single-Family Attached	Slab	0	0.69	0.1	0.07	0	0.06	0.07	0	0.000263768
CR11	2000s	Single-Family Attached	Slab	0	0.74	0.13	0.01	0	0.11	0.01	0	0.000620061
CR02	2010s	Single-Family Attached	Slab	0	0.01	0.05	0.04	0	0.19	0.72	0	5.13316e-05
CR03	2010s	Single-Family Attached	Slab	0	0.05	0	0.5	0	0	0.45	0	4.36004e-05
CR04	2010s	Single-Family Attached	Slab	0	0.01	0.04	0.14	0	0.2	0.62	0	7.96501e-05
CR05	2010s	Single-Family Attached	Slab	0	0.01	0.02	0.14	0	0	0.83	0	9.37795e-05
CR06	2010s	Single-Family Attached	Slab	0	0.01	0	0.29	0	0	0.7	0	3.67427e-05
CR07	2010s	Single-Family Attached	Slab	0	0.01	0.51	0.03	0	0.03	0.42	0	0.000156974
CR08	2010s	Single-Family Attached	Slab	0	0.11	0.27	0.03	0	0.38	0.21	0	0.000290552
CR09	2010s	Single-Family Attached	Slab	0	0.67	0.02	0.18	0	0.06	0.08	0	0.000710024
CR10	2010s	Single-Family Attached	Slab	0	0.69	0.1	0.07	0	0.06	0.07	0	6.27506e-05
CR11	2010s	Single-Family Attached	Slab	0	0.74	0.13	0.01	0	0.11	0.01	0	0.000244826
CR02	<1940	Single-Family Detached	Slab	0	1	0	0	0	0	0	0	0.000577825
CR03	<1940	Single-Family Detached	Slab	0	1	0	0	0	0	0	0	0.000418697
CR04	<1940	Single-Family Detached	Slab	0	1	0	0	0	0	0	0	0.00129164
CR05	<1940	Single-Family Detached	Slab	0	1	0	0	0	0	0	0	0.000309693
CR06	<1940	Single-Family Detached	Slab	0	1	0	0	0	0	0	0	0.000493757
CR07	<1940	Single-Family Detached	Slab	0	1	0	0	0	0	0	0	0.00122051
CR08	<1940	Single-Family Detached	Slab	0	1	0	0	0	0	0	0	0.00111554
CR09	<1940	Single-Family Detached	Slab	0	1	0	0	0	0	0	0	0.00202474
CR10	<1940	Single-Family Detached	Slab	0	1	0	0	0	0	0	0	0.000201775
CR11	<1940	Single-Family Detached	Slab	0	1	0	0	0	0	0	0	0.00110565
CR02	1940s	Single-Family Detached	Slab	0	1	0	0	0	0	0	0	0.000246429
CR03	1940s	Single-Family Detached	Slab	0	1	0	0	0	0	0	0	0.000291554
CR04	1940s	Single-Family Detached	Slab	0	1	0	0	0	0	0	0	0.00125466
CR05	1940s	Single-Family Detached	Slab	0	1	0	0	0	0	0	0	0.000224841
CR06	1940s	Single-Family Detached	Slab	0	1	0	0	0	0	0	0	0.00041691
CR07	1940s	Single-Family Detached	Slab	0	1	0	0	0	0	0	0	0.000896153
CR08	1940s	Single-Family Detached	Slab	0	1	0	0	0	0	0	0	0.000985457
CR09	1940s	Single-Family Detached	Slab	0	1	0	0	0	0	0	0	0.00291513
CR10	1940s	Single-Family Detached	Slab	0	1	0	0	0	0	0	0	0.000354422
CR11	1940s	Single-Family Detached	Slab	0	1	0	0	0	0	0	0	0.00195862
CR02	1950s	Single-Family Detached	Slab	0	1	0	0	0	0	0	0	0.000524102
CR03	1950s	Single-Family Detached	Slab	0	1	0	0	0	0	0	0	0.000709888
CR04	1950s	Single-Family Detached	Slab	0	1	0	0	0	0	0	0	0.00277494
CR05	1950s	Single-Family Detached	Slab	0	1	0	0	0	0	0	0	0.000528539
CR06	1950s	Single-Family Detached	Slab	0	1	0	0	0	0	0	0	0.000638057
CR07	1950s	Single-Family Detached	Slab	0	1	0	0	0	0	0	0	0.0021398
CR08	1950s	Single-Family Detached	Slab	0	1	0	0	0	0	0	0	0.00203119
CR09	1950s	Single-Family Detached	Slab	0	1	0	0	0	0	0	0	0.0072626
CR10	1950s	Single-Family Detached	Slab	0	1	0	0	0	0	0	0	0.00112335
CR11	1950s	Single-Family Detached	Slab	0	1	0	0	0	0	0	0	0.00472317
CR02	1960s	Single-Family Detached	Slab	0	1	0	0	0	0	0	0	0.000658172
CR03	1960s	Single-Family Detached	Slab	0	1	0	0	0	0	0	0	0.00078528
CR04	1960s	Single-Family Detached	Slab	0	1	0	0	0	0	0	0	0.00265586
CR05	1960s	Single-Family Detached	Slab	0	1	0	0	0	0	0	0	0.000528031
CR06	1960s	Single-Family Detached	Slab	0	1	0	0	0	0	0	0	0.000614345
CR07	1960s	Single-Family Detached	Slab	0	1	0	0	0	0	0	0	0.00200527
CR08	1960s	Single-Family Detached	Slab	0	1	0	0	0	0	0	0	0.00262032
CR09	1960s	Single-Family Detached	Slab	0	1	0	0	0	0	0	0	0.0119344
CR10	1960s	Single-Family Detached	Slab	0	1	0	0	0	0	0	0	0.00135661
CR11	1960s	Single-Family Detached	Slab	0	1	0	0	0	0	0	0	0.00512432
CR02	1970s	Single-Family Detached	Slab	0	1	0	0	0	0	0	0	0.000860216
CR03	1970s	Single-Family Detached	Slab	0	1	0	0	0	0	0	0	0.000755838
CR04	1970s	Single-Family Detached	Slab	0	1	0	0	0	0	0	0	0.00270525
CR05	1970s	Single-Family Detached	Slab	0	1	0	0	0	0	0	0	0.00103532
CR06	1970s	Single-Family Detached	Slab	0	1	0	0	0	0	0	0	0.000953366
CR07	1970s	Single-Family Detached	Slab	0	1	0	0	0	0	0	0	0.0017522
CR08	1970s	Single-Family Detached	Slab	0	1	0	0	0	0	0	0	0.00316626
CR09	1970s	Single-Family Detached	Slab	0	1	0	0	0	0	0	0	0.0161682
CR10	1970s	Single-Family Detached	Slab	0	1	0	0	0	0	0	0	0.00252629
CR11	1970s	Single-Family Detached	Slab	0	1	0	0	0	0	0	0	0.00536366
CR02	1980s	Single-Family Detached	Slab	0	0.84	0.07	0.09	0	0	0	0	0.000639863
CR03	1980s	Single-Family Detached	Slab	0	1	0	0	0	0	0	0	0.000673041
CR04	1980s	Single-Family Detached	Slab	0	0.26	0.14	0.6	0	0	0	0	0.00145417
CR05	1980s	Single-Family Detached	Slab	0	0.83	0.11	0.06	0	0	0	0	0.000719499
CR06	1980s	Single-Family Detached	Slab	0	1	0	0	0	0	0	0	0.000568596
CR07	1980s	Single-Family Detached	Slab	0	0.45	0.46	0.1	0	0	0	0	0.00133573
CR08	1980s	Single-Family Detached	Slab	0	0.91	0.09	0	0	0	0	0	0.00274637
CR09	1980s	Single-Family Detached	Slab	0	0.86	0.14	0	0	0	0	0	0.0172443
CR10	1980s	Single-Family Detached	Slab	0	0.84	0.16	0	0	0	0	0	0.00233023
CR11	1980s	Single-Family Detached	Slab	0	1	0	0	0	0	0	0	0.00562892
CR02	1990s	Single-Family Detached	Slab	0	0.03	0.39	0.18	0	0.05	0.35	0	0.000830784
CR03	1990s	Single-Family Detached	Slab	0	0.07	0.34	0.32	0	0.02	0.25	0	0.000566253
CR04	1990s	Single-Family Detached	Slab	0	0.02	0.17	0.23	0	0.22	0.36	0	0.00222741
CR05	1990s	Single-Family Detached	Slab	0	0.03	0.39	0.01	0	0	0.57	0	0.00109592
CR06	1990s	Single-Family Detached	Slab	0	0.01	0	0.28	0	0	0.71	0	0.000868813
CR07	1990s	Single-Family Detached	Slab	0	0.01	0.12	0.08	0	0.65	0.14	0	0.00126014
CR08	1990s	Single-Family Detached	Slab	0	0.03	0.05	0.31	0	0.46	0.15	0	0.00317189
CR09	1990s	Single-Family Detached	Slab	0	0.63	0.14	0.12	0	0.06	0.05	0	0.0179946
CR10	1990s	Single-Family Detached	Slab	0	0.87	0.01	0.01	0	0.08	0.03	0	0.0036407
CR11	1990s	Single-Family Detached	Slab	0	0.54	0.31	0.03	0	0.05	0.07	0	0.00481542
CR02	2000s	Single-Family Detached	Slab	0	0.01	0.05	0.04	0	0.19	0.72	0	0.00101615
CR03	2000s	Single-Family Detached	Slab	0	0.05	0	0.5	0	0	0.45	0	0.000686005
CR04	2000s	Single-Family Detached	Slab	0	0.01	0.04	0.14	0	0.2	0.62	0	0.00291223
CR05	2000s	Single-Family Detached	Slab	0	0.01	0.02	0.14	0	0	0.83	0	0.00190267
CR06	2000s	Single-Family Detached	Slab	0	0.01	0	0.29	0	0	0.7	0	0.000980715
CR07	2000s	Single-Family Detached	Slab	0	0.01	0.51	0.03	0	0.03	0.42	0	0.00163606
CR08	2000s	Single-Family Detached	Slab	0	0.11	0.27	0.03	0	0.38	0.21	0	0.00446746
CR09	2000s	Single-Family Detached	Slab	0	0.67	0.02	0.18	0	0.06	0.08	0	0.025392
CR10	2000s	Single-Family Detached	Slab	0	0.69	0.1	0.07	0	0.06	0.07	0	0.00544626
CR11	2000s	Single-Family Detached	Slab	0	0.74	0.13	0.01	0	0.11	0.01	0	0.00607623
CR02	2010s	Single-Family Detached	Slab	0	0.01	0.05	0.04	0	0.19	0.72	0	0.000347899
CR03	2010s	Single-Family Detached	Slab	0	0.05	0	0.5	0	0	0.45	0	0.000199681
CR04	2010s	Single-Family Detached	Slab	0	0.01	0.04	0.14	0	0.2	0.62	0	0.000741944
CR05	2010s	Single-Family Detached	Slab	0	0.01	0.02	0.14	0	0	0.83	0	0.000665061
CR06	2010s	Single-Family Detached	Slab	0	0.01	0	0.29	0	0	0.7	0	0.000345664
CR07	2010s	Single-Family Detached	Slab	0	0.01	0.51	0.03	0	0.03	0.42	0	0.000461122
CR08	2010s	Single-Family Detached	Slab	0	0.11	0.27	0.03	0	0.38	0.21	0	0.00142
CR09	2010s	Single-Family Detached	Slab	0	0.67	0.02	0.18	0	0.06	0.08	0	0.00937475
CR10	2010s	Single-Family Detached	Slab	0	0.69	0.1	0.07	0	0.06	0.07	0	0.00122102
CR11	2010s	Single-Family Detached	Slab	0	0.74	0.13	0.01	0	0.11	0.01	0	0.00133355
=======
CR02	<1940	Multi-Family with 2 - 4 Units	Slab	0	1	0	0	0	0	0	0	0.000116289
CR03	<1940	Multi-Family with 2 - 4 Units	Slab	0	1	0	0	0	0	0	0	0.000432992
CR04	<1940	Multi-Family with 2 - 4 Units	Slab	0	1	0	0	0	0	0	0	0.000350927
CR05	<1940	Multi-Family with 2 - 4 Units	Slab	0	1	0	0	0	0	0	0	4.02817e-05
CR06	<1940	Multi-Family with 2 - 4 Units	Slab	0	1	0	0	0	0	0	0	4.32569e-05
CR07	<1940	Multi-Family with 2 - 4 Units	Slab	0	1	0	0	0	0	0	0	0.000864931
CR08	<1940	Multi-Family with 2 - 4 Units	Slab	0	1	0	0	0	0	0	0	0.000156428
CR09	<1940	Multi-Family with 2 - 4 Units	Slab	0	1	0	0	0	0	0	0	0.000195711
CR10	<1940	Multi-Family with 2 - 4 Units	Slab	0	1	0	0	0	0	0	0	2.32012e-05
CR11	<1940	Multi-Family with 2 - 4 Units	Slab	0	1	0	0	0	0	0	0	0.000246532
CR02	1940s	Multi-Family with 2 - 4 Units	Slab	0	1	0	0	0	0	0	0	4.86719e-05
CR03	1940s	Multi-Family with 2 - 4 Units	Slab	0	1	0	0	0	0	0	0	0.000161002
CR04	1940s	Multi-Family with 2 - 4 Units	Slab	0	1	0	0	0	0	0	0	0.000220666
CR05	1940s	Multi-Family with 2 - 4 Units	Slab	0	1	0	0	0	0	0	0	3.10043e-05
CR06	1940s	Multi-Family with 2 - 4 Units	Slab	0	1	0	0	0	0	0	0	4.49823e-05
CR07	1940s	Multi-Family with 2 - 4 Units	Slab	0	1	0	0	0	0	0	0	0.000481551
CR08	1940s	Multi-Family with 2 - 4 Units	Slab	0	1	0	0	0	0	0	0	0.000112159
CR09	1940s	Multi-Family with 2 - 4 Units	Slab	0	1	0	0	0	0	0	0	0.000268094
CR10	1940s	Multi-Family with 2 - 4 Units	Slab	0	1	0	0	0	0	0	0	2.80044e-05
CR11	1940s	Multi-Family with 2 - 4 Units	Slab	0	1	0	0	0	0	0	0	0.000258751
CR02	1950s	Multi-Family with 2 - 4 Units	Slab	0	1	0	0	0	0	0	0	7.5429e-05
CR03	1950s	Multi-Family with 2 - 4 Units	Slab	0	1	0	0	0	0	0	0	0.000183022
CR04	1950s	Multi-Family with 2 - 4 Units	Slab	0	1	0	0	0	0	0	0	0.000284334
CR05	1950s	Multi-Family with 2 - 4 Units	Slab	0	1	0	0	0	0	0	0	6.56011e-05
CR06	1950s	Multi-Family with 2 - 4 Units	Slab	0	1	0	0	0	0	0	0	6.28347e-05
CR07	1950s	Multi-Family with 2 - 4 Units	Slab	0	1	0	0	0	0	0	0	0.000638289
CR08	1950s	Multi-Family with 2 - 4 Units	Slab	0	1	0	0	0	0	0	0	0.000181296
CR09	1950s	Multi-Family with 2 - 4 Units	Slab	0	1	0	0	0	0	0	0	0.000509547
CR10	1950s	Multi-Family with 2 - 4 Units	Slab	0	1	0	0	0	0	0	0	9.25825e-05
CR11	1950s	Multi-Family with 2 - 4 Units	Slab	0	1	0	0	0	0	0	0	0.000448809
CR02	1960s	Multi-Family with 2 - 4 Units	Slab	0	1	0	0	0	0	0	0	0.00013708
CR03	1960s	Multi-Family with 2 - 4 Units	Slab	0	1	0	0	0	0	0	0	0.000222387
CR04	1960s	Multi-Family with 2 - 4 Units	Slab	0	1	0	0	0	0	0	0	0.000420587
CR05	1960s	Multi-Family with 2 - 4 Units	Slab	0	1	0	0	0	0	0	0	8.56203e-05
CR06	1960s	Multi-Family with 2 - 4 Units	Slab	0	1	0	0	0	0	0	0	8.56826e-05
CR07	1960s	Multi-Family with 2 - 4 Units	Slab	0	1	0	0	0	0	0	0	0.000750445
CR08	1960s	Multi-Family with 2 - 4 Units	Slab	0	1	0	0	0	0	0	0	0.000304088
CR09	1960s	Multi-Family with 2 - 4 Units	Slab	0	1	0	0	0	0	0	0	0.00115403
CR10	1960s	Multi-Family with 2 - 4 Units	Slab	0	1	0	0	0	0	0	0	0.000166012
CR11	1960s	Multi-Family with 2 - 4 Units	Slab	0	1	0	0	0	0	0	0	0.000791761
CR02	1970s	Multi-Family with 2 - 4 Units	Slab	0	1	0	0	0	0	0	0	0.000199355
CR03	1970s	Multi-Family with 2 - 4 Units	Slab	0	1	0	0	0	0	0	0	0.000269611
CR04	1970s	Multi-Family with 2 - 4 Units	Slab	0	1	0	0	0	0	0	0	0.000557953
CR05	1970s	Multi-Family with 2 - 4 Units	Slab	0	1	0	0	0	0	0	0	0.00021748
CR06	1970s	Multi-Family with 2 - 4 Units	Slab	0	1	0	0	0	0	0	0	0.000193483
CR07	1970s	Multi-Family with 2 - 4 Units	Slab	0	1	0	0	0	0	0	0	0.000624142
CR08	1970s	Multi-Family with 2 - 4 Units	Slab	0	1	0	0	0	0	0	0	0.000488752
CR09	1970s	Multi-Family with 2 - 4 Units	Slab	0	1	0	0	0	0	0	0	0.00231537
CR10	1970s	Multi-Family with 2 - 4 Units	Slab	0	1	0	0	0	0	0	0	0.000309816
CR11	1970s	Multi-Family with 2 - 4 Units	Slab	0	1	0	0	0	0	0	0	0.00116416
CR02	1980s	Multi-Family with 2 - 4 Units	Slab	0	0.84	0.07	0.09	0	0	0	0	0.000118515
CR03	1980s	Multi-Family with 2 - 4 Units	Slab	0	1	0	0	0	0	0	0	0.000218519
CR04	1980s	Multi-Family with 2 - 4 Units	Slab	0	0.26	0.14	0.6	0	0	0	0	0.00034286
CR05	1980s	Multi-Family with 2 - 4 Units	Slab	0	0.83	0.11	0.06	0	0	0	0	0.000157439
CR06	1980s	Multi-Family with 2 - 4 Units	Slab	0	1	0	0	0	0	0	0	0.000103804
CR07	1980s	Multi-Family with 2 - 4 Units	Slab	0	0.45	0.46	0.1	0	0	0	0	0.000423432
CR08	1980s	Multi-Family with 2 - 4 Units	Slab	0	0.91	0.09	0	0	0	0	0	0.000439161
CR09	1980s	Multi-Family with 2 - 4 Units	Slab	0	0.86	0.14	0	0	0	0	0	0.0025704
CR10	1980s	Multi-Family with 2 - 4 Units	Slab	0	0.84	0.16	0	0	0	0	0	0.000381747
CR11	1980s	Multi-Family with 2 - 4 Units	Slab	0	1	0	0	0	0	0	0	0.00104518
CR02	1990s	Multi-Family with 2 - 4 Units	Slab	0	0.03	0.39	0.18	0	0.05	0.35	0	0.000119893
CR03	1990s	Multi-Family with 2 - 4 Units	Slab	0	0.07	0.34	0.32	0	0.02	0.25	0	0.000107242
CR04	1990s	Multi-Family with 2 - 4 Units	Slab	0	0.02	0.17	0.23	0	0.22	0.36	0	0.000306497
CR05	1990s	Multi-Family with 2 - 4 Units	Slab	0	0.03	0.39	0.01	0	0	0.57	0	0.000136522
CR06	1990s	Multi-Family with 2 - 4 Units	Slab	0	0.01	0	0.28	0	0	0.71	0	0.00011011
CR07	1990s	Multi-Family with 2 - 4 Units	Slab	0	0.01	0.12	0.08	0	0.65	0.14	0	0.000339928
CR08	1990s	Multi-Family with 2 - 4 Units	Slab	0	0.03	0.05	0.31	0	0.46	0.15	0	0.000372392
CR09	1990s	Multi-Family with 2 - 4 Units	Slab	0	0.63	0.14	0.12	0	0.06	0.05	0	0.00175467
CR10	1990s	Multi-Family with 2 - 4 Units	Slab	0	0.87	0.01	0.01	0	0.08	0.03	0	0.00032902
CR11	1990s	Multi-Family with 2 - 4 Units	Slab	0	0.54	0.31	0.03	0	0.05	0.07	0	0.000564087
CR02	2000s	Multi-Family with 2 - 4 Units	Slab	0	0.01	0.05	0.04	0	0.19	0.72	0	9.38253e-05
CR03	2000s	Multi-Family with 2 - 4 Units	Slab	0	0.05	0	0.5	0	0	0.45	0	0.000142393
CR04	2000s	Multi-Family with 2 - 4 Units	Slab	0	0.01	0.04	0.14	0	0.2	0.62	0	0.000370133
CR05	2000s	Multi-Family with 2 - 4 Units	Slab	0	0.01	0.02	0.14	0	0	0.83	0	0.000130798
CR06	2000s	Multi-Family with 2 - 4 Units	Slab	0	0.01	0	0.29	0	0	0.7	0	8.84353e-05
CR07	2000s	Multi-Family with 2 - 4 Units	Slab	0	0.01	0.51	0.03	0	0.03	0.42	0	0.000489053
CR08	2000s	Multi-Family with 2 - 4 Units	Slab	0	0.11	0.27	0.03	0	0.38	0.21	0	0.000366377
CR09	2000s	Multi-Family with 2 - 4 Units	Slab	0	0.67	0.02	0.18	0	0.06	0.08	0	0.00171934
CR10	2000s	Multi-Family with 2 - 4 Units	Slab	0	0.69	0.1	0.07	0	0.06	0.07	0	0.000268913
CR11	2000s	Multi-Family with 2 - 4 Units	Slab	0	0.74	0.13	0.01	0	0.11	0.01	0	0.000428558
CR02	2010s	Multi-Family with 2 - 4 Units	Slab	0	0.01	0.05	0.04	0	0.19	0.72	0	2.45921e-05
CR03	2010s	Multi-Family with 2 - 4 Units	Slab	0	0.05	0	0.5	0	0	0.45	0	4.03047e-05
CR04	2010s	Multi-Family with 2 - 4 Units	Slab	0	0.01	0.04	0.14	0	0.2	0.62	0	8.47897e-05
CR05	2010s	Multi-Family with 2 - 4 Units	Slab	0	0.01	0.02	0.14	0	0	0.83	0	3.3952e-05
CR06	2010s	Multi-Family with 2 - 4 Units	Slab	0	0.01	0	0.29	0	0	0.7	0	2.05457e-05
CR07	2010s	Multi-Family with 2 - 4 Units	Slab	0	0.01	0.51	0.03	0	0.03	0.42	0	0.000102746
CR08	2010s	Multi-Family with 2 - 4 Units	Slab	0	0.11	0.27	0.03	0	0.38	0.21	0	0.000125948
CR09	2010s	Multi-Family with 2 - 4 Units	Slab	0	0.67	0.02	0.18	0	0.06	0.08	0	0.00049179
CR10	2010s	Multi-Family with 2 - 4 Units	Slab	0	0.69	0.1	0.07	0	0.06	0.07	0	4.29212e-05
CR11	2010s	Multi-Family with 2 - 4 Units	Slab	0	0.74	0.13	0.01	0	0.11	0.01	0	0.000107082
CR02	<1940	Multi-Family with 5+ Units	Slab	0	1	0	0	0	0	0	0	7.34566e-05
CR03	<1940	Multi-Family with 5+ Units	Slab	0	1	0	0	0	0	0	0	0.000192392
CR04	<1940	Multi-Family with 5+ Units	Slab	0	1	0	0	0	0	0	0	0.00024405
CR05	<1940	Multi-Family with 5+ Units	Slab	0	1	0	0	0	0	0	0	5.14978e-05
CR06	<1940	Multi-Family with 5+ Units	Slab	0	1	0	0	0	0	0	0	9.81824e-05
CR07	<1940	Multi-Family with 5+ Units	Slab	0	1	0	0	0	0	0	0	0.00111658
CR08	<1940	Multi-Family with 5+ Units	Slab	0	1	0	0	0	0	0	0	0.000182461
CR09	<1940	Multi-Family with 5+ Units	Slab	0	1	0	0	0	0	0	0	0.000203923
CR10	<1940	Multi-Family with 5+ Units	Slab	0	1	0	0	0	0	0	0	3.11152e-05
CR11	<1940	Multi-Family with 5+ Units	Slab	0	1	0	0	0	0	0	0	0.000401367
CR02	1940s	Multi-Family with 5+ Units	Slab	0	1	0	0	0	0	0	0	3.81646e-05
CR03	1940s	Multi-Family with 5+ Units	Slab	0	1	0	0	0	0	0	0	9.95686e-05
CR04	1940s	Multi-Family with 5+ Units	Slab	0	1	0	0	0	0	0	0	0.000203904
CR05	1940s	Multi-Family with 5+ Units	Slab	0	1	0	0	0	0	0	0	3.40265e-05
CR06	1940s	Multi-Family with 5+ Units	Slab	0	1	0	0	0	0	0	0	5.39177e-05
CR07	1940s	Multi-Family with 5+ Units	Slab	0	1	0	0	0	0	0	0	0.000667021
CR08	1940s	Multi-Family with 5+ Units	Slab	0	1	0	0	0	0	0	0	0.00016717
CR09	1940s	Multi-Family with 5+ Units	Slab	0	1	0	0	0	0	0	0	0.000301694
CR10	1940s	Multi-Family with 5+ Units	Slab	0	1	0	0	0	0	0	0	3.70968e-05
CR11	1940s	Multi-Family with 5+ Units	Slab	0	1	0	0	0	0	0	0	0.000402242
CR02	1950s	Multi-Family with 5+ Units	Slab	0	1	0	0	0	0	0	0	9.21503e-05
CR03	1950s	Multi-Family with 5+ Units	Slab	0	1	0	0	0	0	0	0	0.000151715
CR04	1950s	Multi-Family with 5+ Units	Slab	0	1	0	0	0	0	0	0	0.000401598
CR05	1950s	Multi-Family with 5+ Units	Slab	0	1	0	0	0	0	0	0	8.17837e-05
CR06	1950s	Multi-Family with 5+ Units	Slab	0	1	0	0	0	0	0	0	0.000108123
CR07	1950s	Multi-Family with 5+ Units	Slab	0	1	0	0	0	0	0	0	0.000989197
CR08	1950s	Multi-Family with 5+ Units	Slab	0	1	0	0	0	0	0	0	0.000312017
CR09	1950s	Multi-Family with 5+ Units	Slab	0	1	0	0	0	0	0	0	0.000704206
CR10	1950s	Multi-Family with 5+ Units	Slab	0	1	0	0	0	0	0	0	0.000134805
CR11	1950s	Multi-Family with 5+ Units	Slab	0	1	0	0	0	0	0	0	0.000935438
CR02	1960s	Multi-Family with 5+ Units	Slab	0	1	0	0	0	0	0	0	0.000334806
CR03	1960s	Multi-Family with 5+ Units	Slab	0	1	0	0	0	0	0	0	0.000347706
CR04	1960s	Multi-Family with 5+ Units	Slab	0	1	0	0	0	0	0	0	0.00103612
CR05	1960s	Multi-Family with 5+ Units	Slab	0	1	0	0	0	0	0	0	0.000205893
CR06	1960s	Multi-Family with 5+ Units	Slab	0	1	0	0	0	0	0	0	0.000217417
CR07	1960s	Multi-Family with 5+ Units	Slab	0	1	0	0	0	0	0	0	0.0016379
CR08	1960s	Multi-Family with 5+ Units	Slab	0	1	0	0	0	0	0	0	0.000834878
CR09	1960s	Multi-Family with 5+ Units	Slab	0	1	0	0	0	0	0	0	0.00274486
CR10	1960s	Multi-Family with 5+ Units	Slab	0	1	0	0	0	0	0	0	0.000355723
CR11	1960s	Multi-Family with 5+ Units	Slab	0	1	0	0	0	0	0	0	0.00232804
CR02	1970s	Multi-Family with 5+ Units	Slab	0	1	0	0	0	0	0	0	0.00067808
CR03	1970s	Multi-Family with 5+ Units	Slab	0	1	0	0	0	0	0	0	0.00059259
CR04	1970s	Multi-Family with 5+ Units	Slab	0	1	0	0	0	0	0	0	0.00173701
CR05	1970s	Multi-Family with 5+ Units	Slab	0	1	0	0	0	0	0	0	0.00050366
CR06	1970s	Multi-Family with 5+ Units	Slab	0	1	0	0	0	0	0	0	0.000418769
CR07	1970s	Multi-Family with 5+ Units	Slab	0	1	0	0	0	0	0	0	0.00151848
CR08	1970s	Multi-Family with 5+ Units	Slab	0	1	0	0	0	0	0	0	0.00134929
CR09	1970s	Multi-Family with 5+ Units	Slab	0	1	0	0	0	0	0	0	0.00666832
CR10	1970s	Multi-Family with 5+ Units	Slab	0	1	0	0	0	0	0	0	0.000856721
CR11	1970s	Multi-Family with 5+ Units	Slab	0	1	0	0	0	0	0	0	0.00348728
CR02	1980s	Multi-Family with 5+ Units	Slab	0	0.84	0.07	0.09	0	0	0	0	0.000474445
CR03	1980s	Multi-Family with 5+ Units	Slab	0	1	0	0	0	0	0	0	0.00044257
CR04	1980s	Multi-Family with 5+ Units	Slab	0	0.26	0.14	0.6	0	0	0	0	0.000980133
CR05	1980s	Multi-Family with 5+ Units	Slab	0	0.83	0.11	0.06	0	0	0	0	0.000428156
CR06	1980s	Multi-Family with 5+ Units	Slab	0	1	0	0	0	0	0	0	0.000287528
CR07	1980s	Multi-Family with 5+ Units	Slab	0	0.45	0.46	0.1	0	0	0	0	0.00102131
CR08	1980s	Multi-Family with 5+ Units	Slab	0	0.91	0.09	0	0	0	0	0	0.00127006
CR09	1980s	Multi-Family with 5+ Units	Slab	0	0.86	0.14	0	0	0	0	0	0.00759971
CR10	1980s	Multi-Family with 5+ Units	Slab	0	0.84	0.16	0	0	0	0	0	0.00114456
CR11	1980s	Multi-Family with 5+ Units	Slab	0	1	0	0	0	0	0	0	0.00337055
CR02	1990s	Multi-Family with 5+ Units	Slab	0	0.03	0.39	0.18	0	0.05	0.35	0	0.000481495
CR03	1990s	Multi-Family with 5+ Units	Slab	0	0.07	0.34	0.32	0	0.02	0.25	0	0.000231273
CR04	1990s	Multi-Family with 5+ Units	Slab	0	0.02	0.17	0.23	0	0.22	0.36	0	0.000934535
CR05	1990s	Multi-Family with 5+ Units	Slab	0	0.03	0.39	0.01	0	0	0.57	0	0.000405211
CR06	1990s	Multi-Family with 5+ Units	Slab	0	0.01	0	0.28	0	0	0.71	0	0.000355699
CR07	1990s	Multi-Family with 5+ Units	Slab	0	0.01	0.12	0.08	0	0.65	0.14	0	0.000755618
CR08	1990s	Multi-Family with 5+ Units	Slab	0	0.03	0.05	0.31	0	0.46	0.15	0	0.00122506
CR09	1990s	Multi-Family with 5+ Units	Slab	0	0.63	0.14	0.12	0	0.06	0.05	0	0.0063739
CR10	1990s	Multi-Family with 5+ Units	Slab	0	0.87	0.01	0.01	0	0.08	0.03	0	0.00118797
CR11	1990s	Multi-Family with 5+ Units	Slab	0	0.54	0.31	0.03	0	0.05	0.07	0	0.00211192
CR02	2000s	Multi-Family with 5+ Units	Slab	0	0.01	0.05	0.04	0	0.19	0.72	0	0.000456195
CR03	2000s	Multi-Family with 5+ Units	Slab	0	0.05	0	0.5	0	0	0.45	0	0.000411985
CR04	2000s	Multi-Family with 5+ Units	Slab	0	0.01	0.04	0.14	0	0.2	0.62	0	0.00130736
CR05	2000s	Multi-Family with 5+ Units	Slab	0	0.01	0.02	0.14	0	0	0.83	0	0.000493733
CR06	2000s	Multi-Family with 5+ Units	Slab	0	0.01	0	0.29	0	0	0.7	0	0.000332606
CR07	2000s	Multi-Family with 5+ Units	Slab	0	0.01	0.51	0.03	0	0.03	0.42	0	0.00125933
CR08	2000s	Multi-Family with 5+ Units	Slab	0	0.11	0.27	0.03	0	0.38	0.21	0	0.0014628
CR09	2000s	Multi-Family with 5+ Units	Slab	0	0.67	0.02	0.18	0	0.06	0.08	0	0.00733204
CR10	2000s	Multi-Family with 5+ Units	Slab	0	0.69	0.1	0.07	0	0.06	0.07	0	0.000936669
CR11	2000s	Multi-Family with 5+ Units	Slab	0	0.74	0.13	0.01	0	0.11	0.01	0	0.00226509
CR02	2010s	Multi-Family with 5+ Units	Slab	0	0.01	0.05	0.04	0	0.19	0.72	0	0.000218057
CR03	2010s	Multi-Family with 5+ Units	Slab	0	0.05	0	0.5	0	0	0.45	0	0.000153696
CR04	2010s	Multi-Family with 5+ Units	Slab	0	0.01	0.04	0.14	0	0.2	0.62	0	0.000374998
CR05	2010s	Multi-Family with 5+ Units	Slab	0	0.01	0.02	0.14	0	0	0.83	0	0.000213052
CR06	2010s	Multi-Family with 5+ Units	Slab	0	0.01	0	0.29	0	0	0.7	0	0.000133204
CR07	2010s	Multi-Family with 5+ Units	Slab	0	0.01	0.51	0.03	0	0.03	0.42	0	0.000470794
CR08	2010s	Multi-Family with 5+ Units	Slab	0	0.11	0.27	0.03	0	0.38	0.21	0	0.000590933
CR09	2010s	Multi-Family with 5+ Units	Slab	0	0.67	0.02	0.18	0	0.06	0.08	0	0.00255216
CR10	2010s	Multi-Family with 5+ Units	Slab	0	0.69	0.1	0.07	0	0.06	0.07	0	0.000242014
CR11	2010s	Multi-Family with 5+ Units	Slab	0	0.74	0.13	0.01	0	0.11	0.01	0	0.000695985
CR02	<1940	Single-Family Attached	Slab	0	1	0	0	0	0	0	0	1.14253e-05
CR03	<1940	Single-Family Attached	Slab	0	1	0	0	0	0	0	0	3.00422e-05
CR04	<1940	Single-Family Attached	Slab	0	1	0	0	0	0	0	0	4.26324e-05
CR05	<1940	Single-Family Attached	Slab	0	1	0	0	0	0	0	0	1.41276e-05
CR06	<1940	Single-Family Attached	Slab	0	1	0	0	0	0	0	0	1.08414e-05
CR07	<1940	Single-Family Attached	Slab	0	1	0	0	0	0	0	0	0.000415697
CR08	<1940	Single-Family Attached	Slab	0	1	0	0	0	0	0	0	0.000146179
CR09	<1940	Single-Family Attached	Slab	0	1	0	0	0	0	0	0	6.55313e-05
CR10	<1940	Single-Family Attached	Slab	0	1	0	0	0	0	0	0	1.2422e-05
CR11	<1940	Single-Family Attached	Slab	0	1	0	0	0	0	0	0	0.000138125
CR02	1940s	Single-Family Attached	Slab	0	1	0	0	0	0	0	0	5.91316e-06
CR03	1940s	Single-Family Attached	Slab	0	1	0	0	0	0	0	0	1.22026e-05
CR04	1940s	Single-Family Attached	Slab	0	1	0	0	0	0	0	0	4.68872e-05
CR05	1940s	Single-Family Attached	Slab	0	1	0	0	0	0	0	0	9.53065e-06
CR06	1940s	Single-Family Attached	Slab	0	1	0	0	0	0	0	0	1.37273e-05
CR07	1940s	Single-Family Attached	Slab	0	1	0	0	0	0	0	0	0.000255183
CR08	1940s	Single-Family Attached	Slab	0	1	0	0	0	0	0	0	0.000104282
CR09	1940s	Single-Family Attached	Slab	0	1	0	0	0	0	0	0	0.000117284
CR10	1940s	Single-Family Attached	Slab	0	1	0	0	0	0	0	0	1.84366e-05
CR11	1940s	Single-Family Attached	Slab	0	1	0	0	0	0	0	0	0.00018578
CR02	1950s	Single-Family Attached	Slab	0	1	0	0	0	0	0	0	1.26791e-05
CR03	1950s	Single-Family Attached	Slab	0	1	0	0	0	0	0	0	2.28892e-05
CR04	1950s	Single-Family Attached	Slab	0	1	0	0	0	0	0	0	7.1702e-05
CR05	1950s	Single-Family Attached	Slab	0	1	0	0	0	0	0	0	1.95206e-05
CR06	1950s	Single-Family Attached	Slab	0	1	0	0	0	0	0	0	2.03196e-05
CR07	1950s	Single-Family Attached	Slab	0	1	0	0	0	0	0	0	0.000278157
CR08	1950s	Single-Family Attached	Slab	0	1	0	0	0	0	0	0	0.000161485
CR09	1950s	Single-Family Attached	Slab	0	1	0	0	0	0	0	0	0.000236462
CR10	1950s	Single-Family Attached	Slab	0	1	0	0	0	0	0	0	5.65337e-05
CR11	1950s	Single-Family Attached	Slab	0	1	0	0	0	0	0	0	0.000279311
CR02	1960s	Single-Family Attached	Slab	0	1	0	0	0	0	0	0	2.36462e-05
CR03	1960s	Single-Family Attached	Slab	0	1	0	0	0	0	0	0	3.28812e-05
CR04	1960s	Single-Family Attached	Slab	0	1	0	0	0	0	0	0	0.000108002
CR05	1960s	Single-Family Attached	Slab	0	1	0	0	0	0	0	0	3.05026e-05
CR06	1960s	Single-Family Attached	Slab	0	1	0	0	0	0	0	0	2.71347e-05
CR07	1960s	Single-Family Attached	Slab	0	1	0	0	0	0	0	0	0.000232114
CR08	1960s	Single-Family Attached	Slab	0	1	0	0	0	0	0	0	0.00016261
CR09	1960s	Single-Family Attached	Slab	0	1	0	0	0	0	0	0	0.000433048
CR10	1960s	Single-Family Attached	Slab	0	1	0	0	0	0	0	0	0.000121241
CR11	1960s	Single-Family Attached	Slab	0	1	0	0	0	0	0	0	0.000453723
CR02	1970s	Single-Family Attached	Slab	0	1	0	0	0	0	0	0	6.18835e-05
CR03	1970s	Single-Family Attached	Slab	0	1	0	0	0	0	0	0	6.20303e-05
CR04	1970s	Single-Family Attached	Slab	0	1	0	0	0	0	0	0	0.000220835
CR05	1970s	Single-Family Attached	Slab	0	1	0	0	0	0	0	0	0.000104473
CR06	1970s	Single-Family Attached	Slab	0	1	0	0	0	0	0	0	7.57897e-05
CR07	1970s	Single-Family Attached	Slab	0	1	0	0	0	0	0	0	0.000275443
CR08	1970s	Single-Family Attached	Slab	0	1	0	0	0	0	0	0	0.000369522
CR09	1970s	Single-Family Attached	Slab	0	1	0	0	0	0	0	0	0.00118946
CR10	1970s	Single-Family Attached	Slab	0	1	0	0	0	0	0	0	0.000328077
CR11	1970s	Single-Family Attached	Slab	0	1	0	0	0	0	0	0	0.00107357
CR02	1980s	Single-Family Attached	Slab	0	0.84	0.07	0.09	0	0	0	0	8.9065e-05
CR03	1980s	Single-Family Attached	Slab	0	1	0	0	0	0	0	0	0.000129054
CR04	1980s	Single-Family Attached	Slab	0	0.26	0.14	0.6	0	0	0	0	0.000202342
CR05	1980s	Single-Family Attached	Slab	0	0.83	0.11	0.06	0	0	0	0	0.000122129
CR06	1980s	Single-Family Attached	Slab	0	1	0	0	0	0	0	0	4.41649e-05
CR07	1980s	Single-Family Attached	Slab	0	0.45	0.46	0.1	0	0	0	0	0.000400136
CR08	1980s	Single-Family Attached	Slab	0	0.91	0.09	0	0	0	0	0	0.000545165
CR09	1980s	Single-Family Attached	Slab	0	0.86	0.14	0	0	0	0	0	0.00188049
CR10	1980s	Single-Family Attached	Slab	0	0.84	0.16	0	0	0	0	0	0.000324403
CR11	1980s	Single-Family Attached	Slab	0	1	0	0	0	0	0	0	0.00123471
CR02	1990s	Single-Family Attached	Slab	0	0.03	0.39	0.18	0	0.05	0.35	0	0.000119232
CR03	1990s	Single-Family Attached	Slab	0	0.07	0.34	0.32	0	0.02	0.25	0	5.19514e-05
CR04	1990s	Single-Family Attached	Slab	0	0.02	0.17	0.23	0	0.22	0.36	0	0.000298935
CR05	1990s	Single-Family Attached	Slab	0	0.03	0.39	0.01	0	0	0.57	0	0.000109591
CR06	1990s	Single-Family Attached	Slab	0	0.01	0	0.28	0	0	0.71	0	7.29299e-05
CR07	1990s	Single-Family Attached	Slab	0	0.01	0.12	0.08	0	0.65	0.14	0	0.000347688
CR08	1990s	Single-Family Attached	Slab	0	0.03	0.05	0.31	0	0.46	0.15	0	0.000475762
CR09	1990s	Single-Family Attached	Slab	0	0.63	0.14	0.12	0	0.06	0.05	0	0.00118619
CR10	1990s	Single-Family Attached	Slab	0	0.87	0.01	0.01	0	0.08	0.03	0	0.000216876
CR11	1990s	Single-Family Attached	Slab	0	0.54	0.31	0.03	0	0.05	0.07	0	0.000573254
CR02	2000s	Single-Family Attached	Slab	0	0.01	0.05	0.04	0	0.19	0.72	0	0.000195904
CR03	2000s	Single-Family Attached	Slab	0	0.05	0	0.5	0	0	0.45	0	0.000116462
CR04	2000s	Single-Family Attached	Slab	0	0.01	0.04	0.14	0	0.2	0.62	0	0.000485469
CR05	2000s	Single-Family Attached	Slab	0	0.01	0.02	0.14	0	0	0.83	0	0.000263652
CR06	2000s	Single-Family Attached	Slab	0	0.01	0	0.29	0	0	0.7	0	0.000119407
CR07	2000s	Single-Family Attached	Slab	0	0.01	0.51	0.03	0	0.03	0.42	0	0.000455926
CR08	2000s	Single-Family Attached	Slab	0	0.11	0.27	0.03	0	0.38	0.21	0	0.000714351
CR09	2000s	Single-Family Attached	Slab	0	0.67	0.02	0.18	0	0.06	0.08	0	0.00225886
CR10	2000s	Single-Family Attached	Slab	0	0.69	0.1	0.07	0	0.06	0.07	0	0.000270387
CR11	2000s	Single-Family Attached	Slab	0	0.74	0.13	0.01	0	0.11	0.01	0	0.000621938
CR02	2010s	Single-Family Attached	Slab	0	0.01	0.05	0.04	0	0.19	0.72	0	3.60735e-05
CR03	2010s	Single-Family Attached	Slab	0	0.05	0	0.5	0	0	0.45	0	3.00432e-05
CR04	2010s	Single-Family Attached	Slab	0	0.01	0.04	0.14	0	0.2	0.62	0	5.02215e-05
CR05	2010s	Single-Family Attached	Slab	0	0.01	0.02	0.14	0	0	0.83	0	5.7112e-05
CR06	2010s	Single-Family Attached	Slab	0	0.01	0	0.29	0	0	0.7	0	2.36762e-05
CR07	2010s	Single-Family Attached	Slab	0	0.01	0.51	0.03	0	0.03	0.42	0	0.000104279
CR08	2010s	Single-Family Attached	Slab	0	0.11	0.27	0.03	0	0.38	0.21	0	0.000201103
CR09	2010s	Single-Family Attached	Slab	0	0.67	0.02	0.18	0	0.06	0.08	0	0.000465429
CR10	2010s	Single-Family Attached	Slab	0	0.69	0.1	0.07	0	0.06	0.07	0	3.69015e-05
CR11	2010s	Single-Family Attached	Slab	0	0.74	0.13	0.01	0	0.11	0.01	0	0.000157297
CR02	<1940	Single-Family Detached	Slab	0	1	0	0	0	0	0	0	0.000589254
CR03	<1940	Single-Family Detached	Slab	0	1	0	0	0	0	0	0	0.000411766
CR04	<1940	Single-Family Detached	Slab	0	1	0	0	0	0	0	0	0.00129071
CR05	<1940	Single-Family Detached	Slab	0	1	0	0	0	0	0	0	0.000315905
CR06	<1940	Single-Family Detached	Slab	0	1	0	0	0	0	0	0	0.000506859
CR07	<1940	Single-Family Detached	Slab	0	1	0	0	0	0	0	0	0.00122499
CR08	<1940	Single-Family Detached	Slab	0	1	0	0	0	0	0	0	0.00107915
CR09	<1940	Single-Family Detached	Slab	0	1	0	0	0	0	0	0	0.00200468
CR10	<1940	Single-Family Detached	Slab	0	1	0	0	0	0	0	0	0.000215622
CR11	<1940	Single-Family Detached	Slab	0	1	0	0	0	0	0	0	0.00111503
CR02	1940s	Single-Family Detached	Slab	0	1	0	0	0	0	0	0	0.000253863
CR03	1940s	Single-Family Detached	Slab	0	1	0	0	0	0	0	0	0.000298508
CR04	1940s	Single-Family Detached	Slab	0	1	0	0	0	0	0	0	0.00128913
CR05	1940s	Single-Family Detached	Slab	0	1	0	0	0	0	0	0	0.000240769
CR06	1940s	Single-Family Detached	Slab	0	1	0	0	0	0	0	0	0.000418463
CR07	1940s	Single-Family Detached	Slab	0	1	0	0	0	0	0	0	0.000915962
CR08	1940s	Single-Family Detached	Slab	0	1	0	0	0	0	0	0	0.000999757
CR09	1940s	Single-Family Detached	Slab	0	1	0	0	0	0	0	0	0.00294632
CR10	1940s	Single-Family Detached	Slab	0	1	0	0	0	0	0	0	0.000363586
CR11	1940s	Single-Family Detached	Slab	0	1	0	0	0	0	0	0	0.00200966
CR02	1950s	Single-Family Detached	Slab	0	1	0	0	0	0	0	0	0.000542255
CR03	1950s	Single-Family Detached	Slab	0	1	0	0	0	0	0	0	0.000720124
CR04	1950s	Single-Family Detached	Slab	0	1	0	0	0	0	0	0	0.00285343
CR05	1950s	Single-Family Detached	Slab	0	1	0	0	0	0	0	0	0.000554286
CR06	1950s	Single-Family Detached	Slab	0	1	0	0	0	0	0	0	0.000662941
CR07	1950s	Single-Family Detached	Slab	0	1	0	0	0	0	0	0	0.00220518
CR08	1950s	Single-Family Detached	Slab	0	1	0	0	0	0	0	0	0.00208735
CR09	1950s	Single-Family Detached	Slab	0	1	0	0	0	0	0	0	0.0075431
CR10	1950s	Single-Family Detached	Slab	0	1	0	0	0	0	0	0	0.00120544
CR11	1950s	Single-Family Detached	Slab	0	1	0	0	0	0	0	0	0.00480478
CR02	1960s	Single-Family Detached	Slab	0	1	0	0	0	0	0	0	0.000671757
CR03	1960s	Single-Family Detached	Slab	0	1	0	0	0	0	0	0	0.000789548
CR04	1960s	Single-Family Detached	Slab	0	1	0	0	0	0	0	0	0.00275236
CR05	1960s	Single-Family Detached	Slab	0	1	0	0	0	0	0	0	0.000542925
CR06	1960s	Single-Family Detached	Slab	0	1	0	0	0	0	0	0	0.000628204
CR07	1960s	Single-Family Detached	Slab	0	1	0	0	0	0	0	0	0.00205604
CR08	1960s	Single-Family Detached	Slab	0	1	0	0	0	0	0	0	0.00271874
CR09	1960s	Single-Family Detached	Slab	0	1	0	0	0	0	0	0	0.0126018
CR10	1960s	Single-Family Detached	Slab	0	1	0	0	0	0	0	0	0.00138387
CR11	1960s	Single-Family Detached	Slab	0	1	0	0	0	0	0	0	0.00516337
CR02	1970s	Single-Family Detached	Slab	0	1	0	0	0	0	0	0	0.000893462
CR03	1970s	Single-Family Detached	Slab	0	1	0	0	0	0	0	0	0.000784962
CR04	1970s	Single-Family Detached	Slab	0	1	0	0	0	0	0	0	0.00279605
CR05	1970s	Single-Family Detached	Slab	0	1	0	0	0	0	0	0	0.0010989
CR06	1970s	Single-Family Detached	Slab	0	1	0	0	0	0	0	0	0.000981017
CR07	1970s	Single-Family Detached	Slab	0	1	0	0	0	0	0	0	0.00180278
CR08	1970s	Single-Family Detached	Slab	0	1	0	0	0	0	0	0	0.00333598
CR09	1970s	Single-Family Detached	Slab	0	1	0	0	0	0	0	0	0.0172043
CR10	1970s	Single-Family Detached	Slab	0	1	0	0	0	0	0	0	0.0026457
CR11	1970s	Single-Family Detached	Slab	0	1	0	0	0	0	0	0	0.00547089
CR02	1980s	Single-Family Detached	Slab	0	0.84	0.07	0.09	0	0	0	0	0.00064613
CR03	1980s	Single-Family Detached	Slab	0	1	0	0	0	0	0	0	0.000700304
CR04	1980s	Single-Family Detached	Slab	0	0.26	0.14	0.6	0	0	0	0	0.00149362
CR05	1980s	Single-Family Detached	Slab	0	0.83	0.11	0.06	0	0	0	0	0.000739899
CR06	1980s	Single-Family Detached	Slab	0	1	0	0	0	0	0	0	0.000575339
CR07	1980s	Single-Family Detached	Slab	0	0.45	0.46	0.1	0	0	0	0	0.00136894
CR08	1980s	Single-Family Detached	Slab	0	0.91	0.09	0	0	0	0	0	0.00284858
CR09	1980s	Single-Family Detached	Slab	0	0.86	0.14	0	0	0	0	0	0.0182601
CR10	1980s	Single-Family Detached	Slab	0	0.84	0.16	0	0	0	0	0	0.00246476
CR11	1980s	Single-Family Detached	Slab	0	1	0	0	0	0	0	0	0.00582922
CR02	1990s	Single-Family Detached	Slab	0	0.03	0.39	0.18	0	0.05	0.35	0	0.000851779
CR03	1990s	Single-Family Detached	Slab	0	0.07	0.34	0.32	0	0.02	0.25	0	0.0005989
CR04	1990s	Single-Family Detached	Slab	0	0.02	0.17	0.23	0	0.22	0.36	0	0.00231735
CR05	1990s	Single-Family Detached	Slab	0	0.03	0.39	0.01	0	0	0.57	0	0.00114453
CR06	1990s	Single-Family Detached	Slab	0	0.01	0	0.28	0	0	0.71	0	0.000889308
CR07	1990s	Single-Family Detached	Slab	0	0.01	0.12	0.08	0	0.65	0.14	0	0.00131806
CR08	1990s	Single-Family Detached	Slab	0	0.03	0.05	0.31	0	0.46	0.15	0	0.00336849
CR09	1990s	Single-Family Detached	Slab	0	0.63	0.14	0.12	0	0.06	0.05	0	0.019313
CR10	1990s	Single-Family Detached	Slab	0	0.87	0.01	0.01	0	0.08	0.03	0	0.00383341
CR11	1990s	Single-Family Detached	Slab	0	0.54	0.31	0.03	0	0.05	0.07	0	0.0049946
CR02	2000s	Single-Family Detached	Slab	0	0.01	0.05	0.04	0	0.19	0.72	0	0.00106131
CR03	2000s	Single-Family Detached	Slab	0	0.05	0	0.5	0	0	0.45	0	0.000715888
CR04	2000s	Single-Family Detached	Slab	0	0.01	0.04	0.14	0	0.2	0.62	0	0.00308412
CR05	2000s	Single-Family Detached	Slab	0	0.01	0.02	0.14	0	0	0.83	0	0.00202537
CR06	2000s	Single-Family Detached	Slab	0	0.01	0	0.29	0	0	0.7	0	0.00101714
CR07	2000s	Single-Family Detached	Slab	0	0.01	0.51	0.03	0	0.03	0.42	0	0.00170575
CR08	2000s	Single-Family Detached	Slab	0	0.11	0.27	0.03	0	0.38	0.21	0	0.00479731
CR09	2000s	Single-Family Detached	Slab	0	0.67	0.02	0.18	0	0.06	0.08	0	0.0277965
CR10	2000s	Single-Family Detached	Slab	0	0.69	0.1	0.07	0	0.06	0.07	0	0.00586193
CR11	2000s	Single-Family Detached	Slab	0	0.74	0.13	0.01	0	0.11	0.01	0	0.00643194
CR02	2010s	Single-Family Detached	Slab	0	0.01	0.05	0.04	0	0.19	0.72	0	0.000248678
CR03	2010s	Single-Family Detached	Slab	0	0.05	0	0.5	0	0	0.45	0	0.000133183
CR04	2010s	Single-Family Detached	Slab	0	0.01	0.04	0.14	0	0.2	0.62	0	0.000503282
CR05	2010s	Single-Family Detached	Slab	0	0.01	0.02	0.14	0	0	0.83	0	0.000429073
CR06	2010s	Single-Family Detached	Slab	0	0.01	0	0.29	0	0	0.7	0	0.000230601
CR07	2010s	Single-Family Detached	Slab	0	0.01	0.51	0.03	0	0.03	0.42	0	0.000313423
CR08	2010s	Single-Family Detached	Slab	0	0.11	0.27	0.03	0	0.38	0.21	0	0.000972908
CR09	2010s	Single-Family Detached	Slab	0	0.67	0.02	0.18	0	0.06	0.08	0	0.00638667
CR10	2010s	Single-Family Detached	Slab	0	0.69	0.1	0.07	0	0.06	0.07	0	0.000783343
CR11	2010s	Single-Family Detached	Slab	0	0.74	0.13	0.01	0	0.11	0.01	0	0.000840131
>>>>>>> e0c17adc
CR02	<1940	Mobile Home	Unheated Basement	1	0	0	0	0	0	0	0	0
CR03	<1940	Mobile Home	Unheated Basement	1	0	0	0	0	0	0	0	0
CR04	<1940	Mobile Home	Unheated Basement	1	0	0	0	0	0	0	0	0
CR05	<1940	Mobile Home	Unheated Basement	1	0	0	0	0	0	0	0	0
CR06	<1940	Mobile Home	Unheated Basement	1	0	0	0	0	0	0	0	0
CR07	<1940	Mobile Home	Unheated Basement	1	0	0	0	0	0	0	0	0
CR08	<1940	Mobile Home	Unheated Basement	1	0	0	0	0	0	0	0	0
CR09	<1940	Mobile Home	Unheated Basement	1	0	0	0	0	0	0	0	0
CR10	<1940	Mobile Home	Unheated Basement	1	0	0	0	0	0	0	0	0
CR11	<1940	Mobile Home	Unheated Basement	1	0	0	0	0	0	0	0	0
CR02	1940s	Mobile Home	Unheated Basement	1	0	0	0	0	0	0	0	0
CR03	1940s	Mobile Home	Unheated Basement	1	0	0	0	0	0	0	0	0
CR04	1940s	Mobile Home	Unheated Basement	1	0	0	0	0	0	0	0	0
CR05	1940s	Mobile Home	Unheated Basement	1	0	0	0	0	0	0	0	0
CR06	1940s	Mobile Home	Unheated Basement	1	0	0	0	0	0	0	0	0
CR07	1940s	Mobile Home	Unheated Basement	1	0	0	0	0	0	0	0	0
CR08	1940s	Mobile Home	Unheated Basement	1	0	0	0	0	0	0	0	0
CR09	1940s	Mobile Home	Unheated Basement	1	0	0	0	0	0	0	0	0
CR10	1940s	Mobile Home	Unheated Basement	1	0	0	0	0	0	0	0	0
CR11	1940s	Mobile Home	Unheated Basement	1	0	0	0	0	0	0	0	0
CR02	1950s	Mobile Home	Unheated Basement	1	0	0	0	0	0	0	0	0
CR03	1950s	Mobile Home	Unheated Basement	1	0	0	0	0	0	0	0	0
CR04	1950s	Mobile Home	Unheated Basement	1	0	0	0	0	0	0	0	0
CR05	1950s	Mobile Home	Unheated Basement	1	0	0	0	0	0	0	0	0
CR06	1950s	Mobile Home	Unheated Basement	1	0	0	0	0	0	0	0	0
CR07	1950s	Mobile Home	Unheated Basement	1	0	0	0	0	0	0	0	0
CR08	1950s	Mobile Home	Unheated Basement	1	0	0	0	0	0	0	0	0
CR09	1950s	Mobile Home	Unheated Basement	1	0	0	0	0	0	0	0	0
CR10	1950s	Mobile Home	Unheated Basement	1	0	0	0	0	0	0	0	0
CR11	1950s	Mobile Home	Unheated Basement	1	0	0	0	0	0	0	0	0
CR02	1960s	Mobile Home	Unheated Basement	1	0	0	0	0	0	0	0	0
CR03	1960s	Mobile Home	Unheated Basement	1	0	0	0	0	0	0	0	0
CR04	1960s	Mobile Home	Unheated Basement	1	0	0	0	0	0	0	0	0
CR05	1960s	Mobile Home	Unheated Basement	1	0	0	0	0	0	0	0	0
CR06	1960s	Mobile Home	Unheated Basement	1	0	0	0	0	0	0	0	0
CR07	1960s	Mobile Home	Unheated Basement	1	0	0	0	0	0	0	0	0
CR08	1960s	Mobile Home	Unheated Basement	1	0	0	0	0	0	0	0	0
CR09	1960s	Mobile Home	Unheated Basement	1	0	0	0	0	0	0	0	0
CR10	1960s	Mobile Home	Unheated Basement	1	0	0	0	0	0	0	0	0
CR11	1960s	Mobile Home	Unheated Basement	1	0	0	0	0	0	0	0	0
CR02	1970s	Mobile Home	Unheated Basement	1	0	0	0	0	0	0	0	0
CR03	1970s	Mobile Home	Unheated Basement	1	0	0	0	0	0	0	0	0
CR04	1970s	Mobile Home	Unheated Basement	1	0	0	0	0	0	0	0	0
CR05	1970s	Mobile Home	Unheated Basement	1	0	0	0	0	0	0	0	0
CR06	1970s	Mobile Home	Unheated Basement	1	0	0	0	0	0	0	0	0
CR07	1970s	Mobile Home	Unheated Basement	1	0	0	0	0	0	0	0	0
CR08	1970s	Mobile Home	Unheated Basement	1	0	0	0	0	0	0	0	0
CR09	1970s	Mobile Home	Unheated Basement	1	0	0	0	0	0	0	0	0
CR10	1970s	Mobile Home	Unheated Basement	1	0	0	0	0	0	0	0	0
CR11	1970s	Mobile Home	Unheated Basement	1	0	0	0	0	0	0	0	0
CR02	1980s	Mobile Home	Unheated Basement	1	0	0	0	0	0	0	0	0
CR03	1980s	Mobile Home	Unheated Basement	1	0	0	0	0	0	0	0	0
CR04	1980s	Mobile Home	Unheated Basement	1	0	0	0	0	0	0	0	0
CR05	1980s	Mobile Home	Unheated Basement	1	0	0	0	0	0	0	0	0
CR06	1980s	Mobile Home	Unheated Basement	1	0	0	0	0	0	0	0	0
CR07	1980s	Mobile Home	Unheated Basement	1	0	0	0	0	0	0	0	0
CR08	1980s	Mobile Home	Unheated Basement	1	0	0	0	0	0	0	0	0
CR09	1980s	Mobile Home	Unheated Basement	1	0	0	0	0	0	0	0	0
CR10	1980s	Mobile Home	Unheated Basement	1	0	0	0	0	0	0	0	0
CR11	1980s	Mobile Home	Unheated Basement	1	0	0	0	0	0	0	0	0
CR02	1990s	Mobile Home	Unheated Basement	1	0	0	0	0	0	0	0	0
CR03	1990s	Mobile Home	Unheated Basement	1	0	0	0	0	0	0	0	0
CR04	1990s	Mobile Home	Unheated Basement	1	0	0	0	0	0	0	0	0
CR05	1990s	Mobile Home	Unheated Basement	1	0	0	0	0	0	0	0	0
CR06	1990s	Mobile Home	Unheated Basement	1	0	0	0	0	0	0	0	0
CR07	1990s	Mobile Home	Unheated Basement	1	0	0	0	0	0	0	0	0
CR08	1990s	Mobile Home	Unheated Basement	1	0	0	0	0	0	0	0	0
CR09	1990s	Mobile Home	Unheated Basement	1	0	0	0	0	0	0	0	0
CR10	1990s	Mobile Home	Unheated Basement	1	0	0	0	0	0	0	0	0
CR11	1990s	Mobile Home	Unheated Basement	1	0	0	0	0	0	0	0	0
CR02	2000s	Mobile Home	Unheated Basement	1	0	0	0	0	0	0	0	0
CR03	2000s	Mobile Home	Unheated Basement	1	0	0	0	0	0	0	0	0
CR04	2000s	Mobile Home	Unheated Basement	1	0	0	0	0	0	0	0	0
CR05	2000s	Mobile Home	Unheated Basement	1	0	0	0	0	0	0	0	0
CR06	2000s	Mobile Home	Unheated Basement	1	0	0	0	0	0	0	0	0
CR07	2000s	Mobile Home	Unheated Basement	1	0	0	0	0	0	0	0	0
CR08	2000s	Mobile Home	Unheated Basement	1	0	0	0	0	0	0	0	0
CR09	2000s	Mobile Home	Unheated Basement	1	0	0	0	0	0	0	0	0
CR10	2000s	Mobile Home	Unheated Basement	1	0	0	0	0	0	0	0	0
CR11	2000s	Mobile Home	Unheated Basement	1	0	0	0	0	0	0	0	0
CR02	2010s	Mobile Home	Unheated Basement	1	0	0	0	0	0	0	0	0
CR03	2010s	Mobile Home	Unheated Basement	1	0	0	0	0	0	0	0	0
CR04	2010s	Mobile Home	Unheated Basement	1	0	0	0	0	0	0	0	0
CR05	2010s	Mobile Home	Unheated Basement	1	0	0	0	0	0	0	0	0
CR06	2010s	Mobile Home	Unheated Basement	1	0	0	0	0	0	0	0	0
CR07	2010s	Mobile Home	Unheated Basement	1	0	0	0	0	0	0	0	0
CR08	2010s	Mobile Home	Unheated Basement	1	0	0	0	0	0	0	0	0
CR09	2010s	Mobile Home	Unheated Basement	1	0	0	0	0	0	0	0	0
CR10	2010s	Mobile Home	Unheated Basement	1	0	0	0	0	0	0	0	0
CR11	2010s	Mobile Home	Unheated Basement	1	0	0	0	0	0	0	0	0
<<<<<<< HEAD
CR02	<1940	Multi-Family with 2 - 4 Units	Unheated Basement	1	0	0	0	0	0	0	0	0.000749733
CR03	<1940	Multi-Family with 2 - 4 Units	Unheated Basement	1	0	0	0	0	0	0	0	0.00310495
CR04	<1940	Multi-Family with 2 - 4 Units	Unheated Basement	1	0	0	0	0	0	0	0	0.00261204
CR05	<1940	Multi-Family with 2 - 4 Units	Unheated Basement	1	0	0	0	0	0	0	0	0.000101565
CR06	<1940	Multi-Family with 2 - 4 Units	Unheated Basement	1	0	0	0	0	0	0	0	4.27225e-05
CR07	<1940	Multi-Family with 2 - 4 Units	Unheated Basement	1	0	0	0	0	0	0	0	0.00454494
CR08	<1940	Multi-Family with 2 - 4 Units	Unheated Basement	1	0	0	0	0	0	0	0	0.000718132
CR09	<1940	Multi-Family with 2 - 4 Units	Unheated Basement	1	0	0	0	0	0	0	0	6.58991e-05
CR10	<1940	Multi-Family with 2 - 4 Units	Unheated Basement	1	0	0	0	0	0	0	0	8.45275e-06
CR11	<1940	Multi-Family with 2 - 4 Units	Unheated Basement	1	0	0	0	0	0	0	0	0.000312051
CR02	1940s	Multi-Family with 2 - 4 Units	Unheated Basement	1	0	0	0	0	0	0	0	9.06269e-05
CR03	1940s	Multi-Family with 2 - 4 Units	Unheated Basement	1	0	0	0	0	0	0	0	0.000246528
CR04	1940s	Multi-Family with 2 - 4 Units	Unheated Basement	1	0	0	0	0	0	0	0	0.000338688
CR05	1940s	Multi-Family with 2 - 4 Units	Unheated Basement	1	0	0	0	0	0	0	0	1.66361e-05
CR06	1940s	Multi-Family with 2 - 4 Units	Unheated Basement	1	0	0	0	0	0	0	0	5.38116e-06
CR07	1940s	Multi-Family with 2 - 4 Units	Unheated Basement	1	0	0	0	0	0	0	0	0.000617437
CR08	1940s	Multi-Family with 2 - 4 Units	Unheated Basement	1	0	0	0	0	0	0	0	0.000136139
CR09	1940s	Multi-Family with 2 - 4 Units	Unheated Basement	1	0	0	0	0	0	0	0	2.47091e-05
CR10	1940s	Multi-Family with 2 - 4 Units	Unheated Basement	1	0	0	0	0	0	0	0	1.20653e-06
CR11	1940s	Multi-Family with 2 - 4 Units	Unheated Basement	1	0	0	0	0	0	0	0	1.07756e-05
CR02	1950s	Multi-Family with 2 - 4 Units	Unheated Basement	1	0	0	0	0	0	0	0	0.000130855
CR03	1950s	Multi-Family with 2 - 4 Units	Unheated Basement	1	0	0	0	0	0	0	0	0.000288141
CR04	1950s	Multi-Family with 2 - 4 Units	Unheated Basement	1	0	0	0	0	0	0	0	0.000429977
CR05	1950s	Multi-Family with 2 - 4 Units	Unheated Basement	1	0	0	0	0	0	0	0	3.47429e-05
CR06	1950s	Multi-Family with 2 - 4 Units	Unheated Basement	1	0	0	0	0	0	0	0	6.83832e-06
CR07	1950s	Multi-Family with 2 - 4 Units	Unheated Basement	1	0	0	0	0	0	0	0	0.000804374
CR08	1950s	Multi-Family with 2 - 4 Units	Unheated Basement	1	0	0	0	0	0	0	0	0.000198069
CR09	1950s	Multi-Family with 2 - 4 Units	Unheated Basement	1	0	0	0	0	0	0	0	4.71014e-05
CR10	1950s	Multi-Family with 2 - 4 Units	Unheated Basement	1	0	0	0	0	0	0	0	2.75784e-06
CR11	1950s	Multi-Family with 2 - 4 Units	Unheated Basement	1	0	0	0	0	0	0	0	1.85144e-05
CR02	1960s	Multi-Family with 2 - 4 Units	Unheated Basement	1	0	0	0	0	0	0	0	0.000140923
CR03	1960s	Multi-Family with 2 - 4 Units	Unheated Basement	1	0	0	0	0	0	0	0	0.000215715
CR04	1960s	Multi-Family with 2 - 4 Units	Unheated Basement	1	0	0	0	0	0	0	0	0.000401155
CR05	1960s	Multi-Family with 2 - 4 Units	Unheated Basement	1	0	0	0	0	0	0	0	3.03498e-05
CR06	1960s	Multi-Family with 2 - 4 Units	Unheated Basement	1	0	0	0	0	0	0	0	3.2909e-06
CR07	1960s	Multi-Family with 2 - 4 Units	Unheated Basement	1	0	0	0	0	0	0	0	0.000534944
CR08	1960s	Multi-Family with 2 - 4 Units	Unheated Basement	1	0	0	0	0	0	0	0	0.000184534
CR09	1960s	Multi-Family with 2 - 4 Units	Unheated Basement	1	0	0	0	0	0	0	0	5.22255e-05
CR10	1960s	Multi-Family with 2 - 4 Units	Unheated Basement	1	0	0	0	0	0	0	0	4.5606e-06
CR11	1960s	Multi-Family with 2 - 4 Units	Unheated Basement	1	0	0	0	0	0	0	0	2.75051e-05
CR02	1970s	Multi-Family with 2 - 4 Units	Unheated Basement	1	0	0	0	0	0	0	0	0.000198778
CR03	1970s	Multi-Family with 2 - 4 Units	Unheated Basement	1	0	0	0	0	0	0	0	0.000271236
CR04	1970s	Multi-Family with 2 - 4 Units	Unheated Basement	1	0	0	0	0	0	0	0	0.000535807
CR05	1970s	Multi-Family with 2 - 4 Units	Unheated Basement	1	0	0	0	0	0	0	0	7.6014e-05
CR06	1970s	Multi-Family with 2 - 4 Units	Unheated Basement	1	0	0	0	0	0	0	0	6.50717e-06
CR07	1970s	Multi-Family with 2 - 4 Units	Unheated Basement	1	0	0	0	0	0	0	0	0.000479566
CR08	1970s	Multi-Family with 2 - 4 Units	Unheated Basement	1	0	0	0	0	0	0	0	0.000283434
CR09	1970s	Multi-Family with 2 - 4 Units	Unheated Basement	1	0	0	0	0	0	0	0	9.99544e-05
CR10	1970s	Multi-Family with 2 - 4 Units	Unheated Basement	1	0	0	0	0	0	0	0	9.35103e-06
CR11	1970s	Multi-Family with 2 - 4 Units	Unheated Basement	1	0	0	0	0	0	0	0	3.93301e-05
CR02	1980s	Multi-Family with 2 - 4 Units	Unheated Basement	1	0	0	0	0	0	0	0	0.000107975
CR03	1980s	Multi-Family with 2 - 4 Units	Unheated Basement	1	0	0	0	0	0	0	0	0.000237031
CR04	1980s	Multi-Family with 2 - 4 Units	Unheated Basement	1	0	0	0	0	0	0	0	0.000364457
CR05	1980s	Multi-Family with 2 - 4 Units	Unheated Basement	1	0	0	0	0	0	0	0	5.98095e-05
CR06	1980s	Multi-Family with 2 - 4 Units	Unheated Basement	1	0	0	0	0	0	0	0	1.26796e-05
CR07	1980s	Multi-Family with 2 - 4 Units	Unheated Basement	1	0	0	0	0	0	0	0	0.000277856
CR08	1980s	Multi-Family with 2 - 4 Units	Unheated Basement	1	0	0	0	0	0	0	0	0.000173768
CR09	1980s	Multi-Family with 2 - 4 Units	Unheated Basement	1	0	0	0	0	0	0	0	7.58903e-05
CR10	1980s	Multi-Family with 2 - 4 Units	Unheated Basement	1	0	0	0	0	0	0	0	1.39612e-05
CR11	1980s	Multi-Family with 2 - 4 Units	Unheated Basement	1	0	0	0	0	0	0	0	9.67434e-06
CR02	1990s	Multi-Family with 2 - 4 Units	Unheated Basement	1	0	0	0	0	0	0	0	0.000103198
CR03	1990s	Multi-Family with 2 - 4 Units	Unheated Basement	1	0	0	0	0	0	0	0	0.000110679
CR04	1990s	Multi-Family with 2 - 4 Units	Unheated Basement	1	0	0	0	0	0	0	0	0.00032885
CR05	1990s	Multi-Family with 2 - 4 Units	Unheated Basement	1	0	0	0	0	0	0	0	5.44885e-05
CR06	1990s	Multi-Family with 2 - 4 Units	Unheated Basement	1	0	0	0	0	0	0	0	1.3854e-05
CR07	1990s	Multi-Family with 2 - 4 Units	Unheated Basement	1	0	0	0	0	0	0	0	0.000225226
CR08	1990s	Multi-Family with 2 - 4 Units	Unheated Basement	1	0	0	0	0	0	0	0	0.000144785
CR09	1990s	Multi-Family with 2 - 4 Units	Unheated Basement	1	0	0	0	0	0	0	0	6.08837e-05
CR10	1990s	Multi-Family with 2 - 4 Units	Unheated Basement	1	0	0	0	0	0	0	0	1.1475e-05
CR11	1990s	Multi-Family with 2 - 4 Units	Unheated Basement	1	0	0	0	0	0	0	0	5.57413e-06
CR02	2000s	Multi-Family with 2 - 4 Units	Unheated Basement	1	0	0	0	0	0	0	0	8.24339e-05
CR03	2000s	Multi-Family with 2 - 4 Units	Unheated Basement	1	0	0	0	0	0	0	0	8.85609e-05
CR04	2000s	Multi-Family with 2 - 4 Units	Unheated Basement	1	0	0	0	0	0	0	0	0.000206711
CR05	2000s	Multi-Family with 2 - 4 Units	Unheated Basement	1	0	0	0	0	0	0	0	6.67951e-05
CR06	2000s	Multi-Family with 2 - 4 Units	Unheated Basement	1	0	0	0	0	0	0	0	9.94602e-06
CR07	2000s	Multi-Family with 2 - 4 Units	Unheated Basement	1	0	0	0	0	0	0	0	0.000185033
CR08	2000s	Multi-Family with 2 - 4 Units	Unheated Basement	1	0	0	0	0	0	0	0	0.000104943
CR09	2000s	Multi-Family with 2 - 4 Units	Unheated Basement	1	0	0	0	0	0	0	0	6.83955e-05
CR10	2000s	Multi-Family with 2 - 4 Units	Unheated Basement	1	0	0	0	0	0	0	0	1.08682e-05
CR11	2000s	Multi-Family with 2 - 4 Units	Unheated Basement	1	0	0	0	0	0	0	0	7.10849e-06
CR02	2010s	Multi-Family with 2 - 4 Units	Unheated Basement	1	0	0	0	0	0	0	0	3.31738e-05
CR03	2010s	Multi-Family with 2 - 4 Units	Unheated Basement	1	0	0	0	0	0	0	0	4.00856e-05
CR04	2010s	Multi-Family with 2 - 4 Units	Unheated Basement	1	0	0	0	0	0	0	0	7.93248e-05
CR05	2010s	Multi-Family with 2 - 4 Units	Unheated Basement	1	0	0	0	0	0	0	0	2.98632e-05
CR06	2010s	Multi-Family with 2 - 4 Units	Unheated Basement	1	0	0	0	0	0	0	0	3.94416e-06
CR07	2010s	Multi-Family with 2 - 4 Units	Unheated Basement	1	0	0	0	0	0	0	0	7.20391e-05
CR08	2010s	Multi-Family with 2 - 4 Units	Unheated Basement	1	0	0	0	0	0	0	0	5.61011e-05
CR09	2010s	Multi-Family with 2 - 4 Units	Unheated Basement	1	0	0	0	0	0	0	0	2.96493e-05
CR10	2010s	Multi-Family with 2 - 4 Units	Unheated Basement	1	0	0	0	0	0	0	0	2.48657e-06
CR11	2010s	Multi-Family with 2 - 4 Units	Unheated Basement	1	0	0	0	0	0	0	0	2.6773e-06
CR02	<1940	Multi-Family with 5+ Units	Unheated Basement	1	0	0	0	0	0	0	0	0.000475141
CR03	<1940	Multi-Family with 5+ Units	Unheated Basement	1	0	0	0	0	0	0	0	0.00137267
CR04	<1940	Multi-Family with 5+ Units	Unheated Basement	1	0	0	0	0	0	0	0	0.00176459
CR05	<1940	Multi-Family with 5+ Units	Unheated Basement	1	0	0	0	0	0	0	0	0.00011383
CR06	<1940	Multi-Family with 5+ Units	Unheated Basement	1	0	0	0	0	0	0	0	8.29339e-05
CR07	<1940	Multi-Family with 5+ Units	Unheated Basement	1	0	0	0	0	0	0	0	0.00487521
CR08	<1940	Multi-Family with 5+ Units	Unheated Basement	1	0	0	0	0	0	0	0	0.000747775
CR09	<1940	Multi-Family with 5+ Units	Unheated Basement	1	0	0	0	0	0	0	0	6.82296e-05
CR10	<1940	Multi-Family with 5+ Units	Unheated Basement	1	0	0	0	0	0	0	0	7.7314e-06
CR11	<1940	Multi-Family with 5+ Units	Unheated Basement	1	0	0	0	0	0	0	0	0.00044869
CR02	1940s	Multi-Family with 5+ Units	Unheated Basement	1	0	0	0	0	0	0	0	7.65361e-05
CR03	1940s	Multi-Family with 5+ Units	Unheated Basement	1	0	0	0	0	0	0	0	0.000147668
CR04	1940s	Multi-Family with 5+ Units	Unheated Basement	1	0	0	0	0	0	0	0	0.000314959
CR05	1940s	Multi-Family with 5+ Units	Unheated Basement	1	0	0	0	0	0	0	0	1.39904e-05
CR06	1940s	Multi-Family with 5+ Units	Unheated Basement	1	0	0	0	0	0	0	0	5.4097e-06
CR07	1940s	Multi-Family with 5+ Units	Unheated Basement	1	0	0	0	0	0	0	0	0.00073294
CR08	1940s	Multi-Family with 5+ Units	Unheated Basement	1	0	0	0	0	0	0	0	0.000180636
CR09	1940s	Multi-Family with 5+ Units	Unheated Basement	1	0	0	0	0	0	0	0	2.02222e-05
CR10	1940s	Multi-Family with 5+ Units	Unheated Basement	1	0	0	0	0	0	0	0	1.48077e-06
CR11	1940s	Multi-Family with 5+ Units	Unheated Basement	1	0	0	0	0	0	0	0	1.5753e-05
CR02	1950s	Multi-Family with 5+ Units	Unheated Basement	1	0	0	0	0	0	0	0	0.000168238
CR03	1950s	Multi-Family with 5+ Units	Unheated Basement	1	0	0	0	0	0	0	0	0.00022687
CR04	1950s	Multi-Family with 5+ Units	Unheated Basement	1	0	0	0	0	0	0	0	0.000607887
CR05	1950s	Multi-Family with 5+ Units	Unheated Basement	1	0	0	0	0	0	0	0	3.17788e-05
CR06	1950s	Multi-Family with 5+ Units	Unheated Basement	1	0	0	0	0	0	0	0	1.05446e-05
CR07	1950s	Multi-Family with 5+ Units	Unheated Basement	1	0	0	0	0	0	0	0	0.00114866
CR08	1950s	Multi-Family with 5+ Units	Unheated Basement	1	0	0	0	0	0	0	0	0.000335479
CR09	1950s	Multi-Family with 5+ Units	Unheated Basement	1	0	0	0	0	0	0	0	5.1307e-05
CR10	1950s	Multi-Family with 5+ Units	Unheated Basement	1	0	0	0	0	0	0	0	3.97341e-06
CR11	1950s	Multi-Family with 5+ Units	Unheated Basement	1	0	0	0	0	0	0	0	3.75516e-05
CR02	1960s	Multi-Family with 5+ Units	Unheated Basement	1	0	0	0	0	0	0	0	0.000361793
CR03	1960s	Multi-Family with 5+ Units	Unheated Basement	1	0	0	0	0	0	0	0	0.000332662
CR04	1960s	Multi-Family with 5+ Units	Unheated Basement	1	0	0	0	0	0	0	0	0.000980413
CR05	1960s	Multi-Family with 5+ Units	Unheated Basement	1	0	0	0	0	0	0	0	5.79615e-05
CR06	1960s	Multi-Family with 5+ Units	Unheated Basement	1	0	0	0	0	0	0	0	4.98962e-06
CR07	1960s	Multi-Family with 5+ Units	Unheated Basement	1	0	0	0	0	0	0	0	0.00111586
CR08	1960s	Multi-Family with 5+ Units	Unheated Basement	1	0	0	0	0	0	0	0	0.000507248
CR09	1960s	Multi-Family with 5+ Units	Unheated Basement	1	0	0	0	0	0	0	0	8.75231e-05
CR10	1960s	Multi-Family with 5+ Units	Unheated Basement	1	0	0	0	0	0	0	0	7.94347e-06
CR11	1960s	Multi-Family with 5+ Units	Unheated Basement	1	0	0	0	0	0	0	0	8.26025e-05
CR02	1970s	Multi-Family with 5+ Units	Unheated Basement	1	0	0	0	0	0	0	0	0.000687893
CR03	1970s	Multi-Family with 5+ Units	Unheated Basement	1	0	0	0	0	0	0	0	0.000583351
CR04	1970s	Multi-Family with 5+ Units	Unheated Basement	1	0	0	0	0	0	0	0	0.00167262
CR05	1970s	Multi-Family with 5+ Units	Unheated Basement	1	0	0	0	0	0	0	0	0.000156588
CR06	1970s	Multi-Family with 5+ Units	Unheated Basement	1	0	0	0	0	0	0	0	1.25608e-05
CR07	1970s	Multi-Family with 5+ Units	Unheated Basement	1	0	0	0	0	0	0	0	0.00109906
CR08	1970s	Multi-Family with 5+ Units	Unheated Basement	1	0	0	0	0	0	0	0	0.000798999
CR09	1970s	Multi-Family with 5+ Units	Unheated Basement	1	0	0	0	0	0	0	0	0.000211506
CR10	1970s	Multi-Family with 5+ Units	Unheated Basement	1	0	0	0	0	0	0	0	2.04041e-05
CR11	1970s	Multi-Family with 5+ Units	Unheated Basement	1	0	0	0	0	0	0	0	0.000120862
CR02	1980s	Multi-Family with 5+ Units	Unheated Basement	1	0	0	0	0	0	0	0	0.000434565
CR03	1980s	Multi-Family with 5+ Units	Unheated Basement	1	0	0	0	0	0	0	0	0.000491281
CR04	1980s	Multi-Family with 5+ Units	Unheated Basement	1	0	0	0	0	0	0	0	0.00101975
CR05	1980s	Multi-Family with 5+ Units	Unheated Basement	1	0	0	0	0	0	0	0	0.000143762
CR06	1980s	Multi-Family with 5+ Units	Unheated Basement	1	0	0	0	0	0	0	0	3.53999e-05
CR07	1980s	Multi-Family with 5+ Units	Unheated Basement	1	0	0	0	0	0	0	0	0.000621286
CR08	1980s	Multi-Family with 5+ Units	Unheated Basement	1	0	0	0	0	0	0	0	0.000534493
CR09	1980s	Multi-Family with 5+ Units	Unheated Basement	1	0	0	0	0	0	0	0	0.00020384
CR10	1980s	Multi-Family with 5+ Units	Unheated Basement	1	0	0	0	0	0	0	0	3.54061e-05
CR11	1980s	Multi-Family with 5+ Units	Unheated Basement	1	0	0	0	0	0	0	0	2.78561e-05
CR02	1990s	Multi-Family with 5+ Units	Unheated Basement	1	0	0	0	0	0	0	0	0.000442387
CR03	1990s	Multi-Family with 5+ Units	Unheated Basement	1	0	0	0	0	0	0	0	0.000249361
CR04	1990s	Multi-Family with 5+ Units	Unheated Basement	1	0	0	0	0	0	0	0	0.000959212
CR05	1990s	Multi-Family with 5+ Units	Unheated Basement	1	0	0	0	0	0	0	0	0.000141304
CR06	1990s	Multi-Family with 5+ Units	Unheated Basement	1	0	0	0	0	0	0	0	4.44779e-05
CR07	1990s	Multi-Family with 5+ Units	Unheated Basement	1	0	0	0	0	0	0	0	0.000495141
CR08	1990s	Multi-Family with 5+ Units	Unheated Basement	1	0	0	0	0	0	0	0	0.000510506
CR09	1990s	Multi-Family with 5+ Units	Unheated Basement	1	0	0	0	0	0	0	0	0.000199938
CR10	1990s	Multi-Family with 5+ Units	Unheated Basement	1	0	0	0	0	0	0	0	3.18787e-05
CR11	1990s	Multi-Family with 5+ Units	Unheated Basement	1	0	0	0	0	0	0	0	1.82555e-05
CR02	2000s	Multi-Family with 5+ Units	Unheated Basement	1	0	0	0	0	0	0	0	0.000452248
CR03	2000s	Multi-Family with 5+ Units	Unheated Basement	1	0	0	0	0	0	0	0	0.000261289
CR04	2000s	Multi-Family with 5+ Units	Unheated Basement	1	0	0	0	0	0	0	0	0.000743547
CR05	2000s	Multi-Family with 5+ Units	Unheated Basement	1	0	0	0	0	0	0	0	0.000223578
CR06	2000s	Multi-Family with 5+ Units	Unheated Basement	1	0	0	0	0	0	0	0	2.65577e-05
CR07	2000s	Multi-Family with 5+ Units	Unheated Basement	1	0	0	0	0	0	0	0	0.000489244
CR08	2000s	Multi-Family with 5+ Units	Unheated Basement	1	0	0	0	0	0	0	0	0.00045476
CR09	2000s	Multi-Family with 5+ Units	Unheated Basement	1	0	0	0	0	0	0	0	0.000295481
CR10	2000s	Multi-Family with 5+ Units	Unheated Basement	1	0	0	0	0	0	0	0	2.68158e-05
CR11	2000s	Multi-Family with 5+ Units	Unheated Basement	1	0	0	0	0	0	0	0	3.55552e-05
CR02	2010s	Multi-Family with 5+ Units	Unheated Basement	1	0	0	0	0	0	0	0	0.000340325
CR03	2010s	Multi-Family with 5+ Units	Unheated Basement	1	0	0	0	0	0	0	0	0.000170258
CR04	2010s	Multi-Family with 5+ Units	Unheated Basement	1	0	0	0	0	0	0	0	0.000353553
CR05	2010s	Multi-Family with 5+ Units	Unheated Basement	1	0	0	0	0	0	0	0	0.000157882
CR06	2010s	Multi-Family with 5+ Units	Unheated Basement	1	0	0	0	0	0	0	0	1.69443e-05
CR07	2010s	Multi-Family with 5+ Units	Unheated Basement	1	0	0	0	0	0	0	0	0.000331631
CR08	2010s	Multi-Family with 5+ Units	Unheated Basement	1	0	0	0	0	0	0	0	0.000313668
CR09	2010s	Multi-Family with 5+ Units	Unheated Basement	1	0	0	0	0	0	0	0	0.000182989
CR10	2010s	Multi-Family with 5+ Units	Unheated Basement	1	0	0	0	0	0	0	0	1.22223e-05
CR11	2010s	Multi-Family with 5+ Units	Unheated Basement	1	0	0	0	0	0	0	0	1.91773e-05
CR02	<1940	Single-Family Attached	Unheated Basement	1	0	0	0	0	0	0	0	6.74786e-05
CR03	<1940	Single-Family Attached	Unheated Basement	1	0	0	0	0	0	0	0	0.000198382
CR04	<1940	Single-Family Attached	Unheated Basement	1	0	0	0	0	0	0	0	0.000319726
CR05	<1940	Single-Family Attached	Unheated Basement	1	0	0	0	0	0	0	0	2.78644e-05
CR06	<1940	Single-Family Attached	Unheated Basement	1	0	0	0	0	0	0	0	1.11489e-05
CR07	<1940	Single-Family Attached	Unheated Basement	1	0	0	0	0	0	0	0	0.00206698
CR08	<1940	Single-Family Attached	Unheated Basement	1	0	0	0	0	0	0	0	0.000605208
CR09	<1940	Single-Family Attached	Unheated Basement	1	0	0	0	0	0	0	0	1.63299e-05
CR10	<1940	Single-Family Attached	Unheated Basement	1	0	0	0	0	0	0	0	4.98045e-06
CR11	<1940	Single-Family Attached	Unheated Basement	1	0	0	0	0	0	0	0	0.000143469
CR02	1940s	Single-Family Attached	Unheated Basement	1	0	0	0	0	0	0	0	1.11112e-05
CR03	1940s	Single-Family Attached	Unheated Basement	1	0	0	0	0	0	0	0	1.95213e-05
CR04	1940s	Single-Family Attached	Unheated Basement	1	0	0	0	0	0	0	0	7.65316e-05
CR05	1940s	Single-Family Attached	Unheated Basement	1	0	0	0	0	0	0	0	3.56818e-06
CR06	1940s	Single-Family Attached	Unheated Basement	1	0	0	0	0	0	0	0	1.47221e-06
CR07	1940s	Single-Family Attached	Unheated Basement	1	0	0	0	0	0	0	0	0.000282441
CR08	1940s	Single-Family Attached	Unheated Basement	1	0	0	0	0	0	0	0	0.000109639
CR09	1940s	Single-Family Attached	Unheated Basement	1	0	0	0	0	0	0	0	7.50732e-06
CR10	1940s	Single-Family Attached	Unheated Basement	1	0	0	0	0	0	0	0	5.22702e-07
CR11	1940s	Single-Family Attached	Unheated Basement	1	0	0	0	0	0	0	0	8.20438e-06
CR02	1950s	Single-Family Attached	Unheated Basement	1	0	0	0	0	0	0	0	2.19589e-05
CR03	1950s	Single-Family Attached	Unheated Basement	1	0	0	0	0	0	0	0	3.32131e-05
CR04	1950s	Single-Family Attached	Unheated Basement	1	0	0	0	0	0	0	0	0.000109667
CR05	1950s	Single-Family Attached	Unheated Basement	1	0	0	0	0	0	0	0	7.20397e-06
CR06	1950s	Single-Family Attached	Unheated Basement	1	0	0	0	0	0	0	0	1.95411e-06
CR07	1950s	Single-Family Attached	Unheated Basement	1	0	0	0	0	0	0	0	0.000325529
CR08	1950s	Single-Family Attached	Unheated Basement	1	0	0	0	0	0	0	0	0.000171853
CR09	1950s	Single-Family Attached	Unheated Basement	1	0	0	0	0	0	0	0	1.33468e-05
CR10	1950s	Single-Family Attached	Unheated Basement	1	0	0	0	0	0	0	0	1.43038e-06
CR11	1950s	Single-Family Attached	Unheated Basement	1	0	0	0	0	0	0	0	1.17944e-05
CR02	1960s	Single-Family Attached	Unheated Basement	1	0	0	0	0	0	0	0	2.42048e-05
CR03	1960s	Single-Family Attached	Unheated Basement	1	0	0	0	0	0	0	0	3.11317e-05
CR04	1960s	Single-Family Attached	Unheated Basement	1	0	0	0	0	0	0	0	0.000100122
CR05	1960s	Single-Family Attached	Unheated Basement	1	0	0	0	0	0	0	0	6.48184e-06
CR06	1960s	Single-Family Attached	Unheated Basement	1	0	0	0	0	0	0	0	6.78984e-07
CR07	1960s	Single-Family Attached	Unheated Basement	1	0	0	0	0	0	0	0	0.000155814
CR08	1960s	Single-Family Attached	Unheated Basement	1	0	0	0	0	0	0	0	9.34038e-05
CR09	1960s	Single-Family Attached	Unheated Basement	1	0	0	0	0	0	0	0	1.3357e-05
CR10	1960s	Single-Family Attached	Unheated Basement	1	0	0	0	0	0	0	0	2.00036e-06
CR11	1960s	Single-Family Attached	Unheated Basement	1	0	0	0	0	0	0	0	1.57616e-05
CR02	1970s	Single-Family Attached	Unheated Basement	1	0	0	0	0	0	0	0	6.48236e-05
CR03	1970s	Single-Family Attached	Unheated Basement	1	0	0	0	0	0	0	0	6.27647e-05
CR04	1970s	Single-Family Attached	Unheated Basement	1	0	0	0	0	0	0	0	0.000209538
CR05	1970s	Single-Family Attached	Unheated Basement	1	0	0	0	0	0	0	0	2.22809e-05
CR06	1970s	Single-Family Attached	Unheated Basement	1	0	0	0	0	0	0	0	1.84018e-06
CR07	1970s	Single-Family Attached	Unheated Basement	1	0	0	0	0	0	0	0	0.000203959
CR08	1970s	Single-Family Attached	Unheated Basement	1	0	0	0	0	0	0	0	0.000204858
CR09	1970s	Single-Family Attached	Unheated Basement	1	0	0	0	0	0	0	0	2.97773e-05
CR10	1970s	Single-Family Attached	Unheated Basement	1	0	0	0	0	0	0	0	5.78442e-06
CR11	1970s	Single-Family Attached	Unheated Basement	1	0	0	0	0	0	0	0	3.72906e-05
CR02	1980s	Single-Family Attached	Unheated Basement	1	0	0	0	0	0	0	0	7.9358e-05
CR03	1980s	Single-Family Attached	Unheated Basement	1	0	0	0	0	0	0	0	0.000141166
CR04	1980s	Single-Family Attached	Unheated Basement	1	0	0	0	0	0	0	0	0.000209126
CR05	1980s	Single-Family Attached	Unheated Basement	1	0	0	0	0	0	0	0	3.60056e-05
CR06	1980s	Single-Family Attached	Unheated Basement	1	0	0	0	0	0	0	0	4.90818e-06
CR07	1980s	Single-Family Attached	Unheated Basement	1	0	0	0	0	0	0	0	0.000254219
CR08	1980s	Single-Family Attached	Unheated Basement	1	0	0	0	0	0	0	0	0.00020594
CR09	1980s	Single-Family Attached	Unheated Basement	1	0	0	0	0	0	0	0	3.7612e-05
CR10	1980s	Single-Family Attached	Unheated Basement	1	0	0	0	0	0	0	0	9.15826e-06
CR11	1980s	Single-Family Attached	Unheated Basement	1	0	0	0	0	0	0	0	1.05595e-05
CR02	1990s	Single-Family Attached	Unheated Basement	1	0	0	0	0	0	0	0	0.000110356
CR03	1990s	Single-Family Attached	Unheated Basement	1	0	0	0	0	0	0	0	5.63301e-05
CR04	1990s	Single-Family Attached	Unheated Basement	1	0	0	0	0	0	0	0	0.000303144
CR05	1990s	Single-Family Attached	Unheated Basement	1	0	0	0	0	0	0	0	3.41296e-05
CR06	1990s	Single-Family Attached	Unheated Basement	1	0	0	0	0	0	0	0	8.24881e-06
CR07	1990s	Single-Family Attached	Unheated Basement	1	0	0	0	0	0	0	0	0.000214134
CR08	1990s	Single-Family Attached	Unheated Basement	1	0	0	0	0	0	0	0	0.000182738
CR09	1990s	Single-Family Attached	Unheated Basement	1	0	0	0	0	0	0	0	2.81148e-05
CR10	1990s	Single-Family Attached	Unheated Basement	1	0	0	0	0	0	0	0	5.32506e-06
CR11	1990s	Single-Family Attached	Unheated Basement	1	0	0	0	0	0	0	0	5.25884e-06
CR02	2000s	Single-Family Attached	Unheated Basement	1	0	0	0	0	0	0	0	0.000184628
CR03	2000s	Single-Family Attached	Unheated Basement	1	0	0	0	0	0	0	0	7.50721e-05
CR04	2000s	Single-Family Attached	Unheated Basement	1	0	0	0	0	0	0	0	0.000264112
CR05	2000s	Single-Family Attached	Unheated Basement	1	0	0	0	0	0	0	0	0.000104529
CR06	2000s	Single-Family Attached	Unheated Basement	1	0	0	0	0	0	0	0	6.33092e-06
CR07	2000s	Single-Family Attached	Unheated Basement	1	0	0	0	0	0	0	0	0.000189142
CR08	2000s	Single-Family Attached	Unheated Basement	1	0	0	0	0	0	0	0	0.000211033
CR09	2000s	Single-Family Attached	Unheated Basement	1	0	0	0	0	0	0	0	9.73253e-05
CR10	2000s	Single-Family Attached	Unheated Basement	1	0	0	0	0	0	0	0	9.53609e-06
CR11	2000s	Single-Family Attached	Unheated Basement	1	0	0	0	0	0	0	0	1.03601e-05
CR02	2010s	Single-Family Attached	Unheated Basement	1	0	0	0	0	0	0	0	4.77312e-05
CR03	2010s	Single-Family Attached	Unheated Basement	1	0	0	0	0	0	0	0	2.7703e-05
CR04	2010s	Single-Family Attached	Unheated Basement	1	0	0	0	0	0	0	0	4.52309e-05
CR05	2010s	Single-Family Attached	Unheated Basement	1	0	0	0	0	0	0	0	4.11329e-05
CR06	2010s	Single-Family Attached	Unheated Basement	1	0	0	0	0	0	0	0	2.90656e-06
CR07	2010s	Single-Family Attached	Unheated Basement	1	0	0	0	0	0	0	0	6.85933e-05
CR08	2010s	Single-Family Attached	Unheated Basement	1	0	0	0	0	0	0	0	9.20632e-05
CR09	2010s	Single-Family Attached	Unheated Basement	1	0	0	0	0	0	0	0	3.43987e-05
CR10	2010s	Single-Family Attached	Unheated Basement	1	0	0	0	0	0	0	0	2.20094e-06
CR11	2010s	Single-Family Attached	Unheated Basement	1	0	0	0	0	0	0	0	3.86928e-06
CR02	<1940	Single-Family Detached	Unheated Basement	1	0	0	0	0	0	0	0	0.00340927
CR03	<1940	Single-Family Detached	Unheated Basement	1	0	0	0	0	0	0	0	0.0028934
CR04	<1940	Single-Family Detached	Unheated Basement	1	0	0	0	0	0	0	0	0.00853526
CR05	<1940	Single-Family Detached	Unheated Basement	1	0	0	0	0	0	0	0	0.000773203
CR06	<1940	Single-Family Detached	Unheated Basement	1	0	0	0	0	0	0	0	0.000482778
CR07	<1940	Single-Family Detached	Unheated Basement	1	0	0	0	0	0	0	0	0.00700455
CR08	<1940	Single-Family Detached	Unheated Basement	1	0	0	0	0	0	0	0	0.00474626
CR09	<1940	Single-Family Detached	Unheated Basement	1	0	0	0	0	0	0	0	0.000749709
CR10	<1940	Single-Family Detached	Unheated Basement	1	0	0	0	0	0	0	0	8.33399e-05
CR11	<1940	Single-Family Detached	Unheated Basement	1	0	0	0	0	0	0	0	0.00111372
CR02	1940s	Single-Family Detached	Unheated Basement	1	0	0	0	0	0	0	0	0.000493364
CR03	1940s	Single-Family Detached	Unheated Basement	1	0	0	0	0	0	0	0	0.000459245
CR04	1940s	Single-Family Detached	Unheated Basement	1	0	0	0	0	0	0	0	0.00188544
CR05	1940s	Single-Family Detached	Unheated Basement	1	0	0	0	0	0	0	0	0.000121333
CR06	1940s	Single-Family Detached	Unheated Basement	1	0	0	0	0	0	0	0	5.13229e-05
CR07	1940s	Single-Family Detached	Unheated Basement	1	0	0	0	0	0	0	0	0.00122222
CR08	1940s	Single-Family Detached	Unheated Basement	1	0	0	0	0	0	0	0	0.00107362
CR09	1940s	Single-Family Detached	Unheated Basement	1	0	0	0	0	0	0	0	0.000347652
CR10	1940s	Single-Family Detached	Unheated Basement	1	0	0	0	0	0	0	0	1.2816e-05
CR11	1940s	Single-Family Detached	Unheated Basement	1	0	0	0	0	0	0	0	8.2731e-05
CR02	1950s	Single-Family Detached	Unheated Basement	1	0	0	0	0	0	0	0	0.00101908
CR03	1950s	Single-Family Detached	Unheated Basement	1	0	0	0	0	0	0	0	0.00110959
CR04	1950s	Single-Family Detached	Unheated Basement	1	0	0	0	0	0	0	0	0.00417421
CR05	1950s	Single-Family Detached	Unheated Basement	1	0	0	0	0	0	0	0	0.000250375
CR06	1950s	Single-Family Detached	Unheated Basement	1	0	0	0	0	0	0	0	7.66939e-05
CR07	1950s	Single-Family Detached	Unheated Basement	1	0	0	0	0	0	0	0	0.00285767
CR08	1950s	Single-Family Detached	Unheated Basement	1	0	0	0	0	0	0	0	0.00217865
CR09	1950s	Single-Family Detached	Unheated Basement	1	0	0	0	0	0	0	0	0.000720218
CR10	1950s	Single-Family Detached	Unheated Basement	1	0	0	0	0	0	0	0	2.84824e-05
CR11	1950s	Single-Family Detached	Unheated Basement	1	0	0	0	0	0	0	0	0.000196031
CR02	1960s	Single-Family Detached	Unheated Basement	1	0	0	0	0	0	0	0	0.000671391
CR03	1960s	Single-Family Detached	Unheated Basement	1	0	0	0	0	0	0	0	0.000769776
CR04	1960s	Single-Family Detached	Unheated Basement	1	0	0	0	0	0	0	0	0.0024552
CR05	1960s	Single-Family Detached	Unheated Basement	1	0	0	0	0	0	0	0	0.000156357
CR06	1960s	Single-Family Detached	Unheated Basement	1	0	0	0	0	0	0	0	1.86336e-05
CR07	1960s	Single-Family Detached	Unheated Basement	1	0	0	0	0	0	0	0	0.0015897
CR08	1960s	Single-Family Detached	Unheated Basement	1	0	0	0	0	0	0	0	0.00152222
CR09	1960s	Single-Family Detached	Unheated Basement	1	0	0	0	0	0	0	0	0.000609838
CR10	1960s	Single-Family Detached	Unheated Basement	1	0	0	0	0	0	0	0	3.46872e-05
CR11	1960s	Single-Family Detached	Unheated Basement	1	0	0	0	0	0	0	0	0.000182082
CR02	1970s	Single-Family Detached	Unheated Basement	1	0	0	0	0	0	0	0	0.000863406
CR03	1970s	Single-Family Detached	Unheated Basement	1	0	0	0	0	0	0	0	0.000750863
CR04	1970s	Single-Family Detached	Unheated Basement	1	0	0	0	0	0	0	0	0.00249498
CR05	1970s	Single-Family Detached	Unheated Basement	1	0	0	0	0	0	0	0	0.000305687
CR06	1970s	Single-Family Detached	Unheated Basement	1	0	0	0	0	0	0	0	3.59862e-05
CR07	1970s	Single-Family Detached	Unheated Basement	1	0	0	0	0	0	0	0	0.00142935
CR08	1970s	Single-Family Detached	Unheated Basement	1	0	0	0	0	0	0	0	0.00184359
CR09	1970s	Single-Family Detached	Unheated Basement	1	0	0	0	0	0	0	0	0.000802335
CR10	1970s	Single-Family Detached	Unheated Basement	1	0	0	0	0	0	0	0	5.92356e-05
CR11	1970s	Single-Family Detached	Unheated Basement	1	0	0	0	0	0	0	0	0.000189434
CR02	1980s	Single-Family Detached	Unheated Basement	1	0	0	0	0	0	0	0	0.000550644
CR03	1980s	Single-Family Detached	Unheated Basement	1	0	0	0	0	0	0	0	0.000717891
CR04	1980s	Single-Family Detached	Unheated Basement	1	0	0	0	0	0	0	0	0.0014235
CR05	1980s	Single-Family Detached	Unheated Basement	1	0	0	0	0	0	0	0	0.000249612
CR06	1980s	Single-Family Detached	Unheated Basement	1	0	0	0	0	0	0	0	7.09925e-05
CR07	1980s	Single-Family Detached	Unheated Basement	1	0	0	0	0	0	0	0	0.00104229
CR08	1980s	Single-Family Detached	Unheated Basement	1	0	0	0	0	0	0	0	0.00107424
CR09	1980s	Single-Family Detached	Unheated Basement	1	0	0	0	0	0	0	0	0.000520045
CR10	1980s	Single-Family Detached	Unheated Basement	1	0	0	0	0	0	0	0	8.01339e-05
CR11	1980s	Single-Family Detached	Unheated Basement	1	0	0	0	0	0	0	0	5.52366e-05
CR02	1990s	Single-Family Detached	Unheated Basement	1	0	0	0	0	0	0	0	0.000727805
CR03	1990s	Single-Family Detached	Unheated Basement	1	0	0	0	0	0	0	0	0.000602899
CR04	1990s	Single-Family Detached	Unheated Basement	1	0	0	0	0	0	0	0	0.00222439
CR05	1990s	Single-Family Detached	Unheated Basement	1	0	0	0	0	0	0	0	0.00035469
CR06	1990s	Single-Family Detached	Unheated Basement	1	0	0	0	0	0	0	0	0.000110799
CR07	1990s	Single-Family Detached	Unheated Basement	1	0	0	0	0	0	0	0	0.000985444
CR08	1990s	Single-Family Detached	Unheated Basement	1	0	0	0	0	0	0	0	0.00123863
CR09	1990s	Single-Family Detached	Unheated Basement	1	0	0	0	0	0	0	0	0.000616673
CR10	1990s	Single-Family Detached	Unheated Basement	1	0	0	0	0	0	0	0	0.000110499
CR11	1990s	Single-Family Detached	Unheated Basement	1	0	0	0	0	0	0	0	4.66853e-05
CR02	2000s	Single-Family Detached	Unheated Basement	1	0	0	0	0	0	0	0	0.000976332
CR03	2000s	Single-Family Detached	Unheated Basement	1	0	0	0	0	0	0	0	0.000515424
CR04	2000s	Single-Family Detached	Unheated Basement	1	0	0	0	0	0	0	0	0.00166509
CR05	2000s	Single-Family Detached	Unheated Basement	1	0	0	0	0	0	0	0	0.00082169
CR06	2000s	Single-Family Detached	Unheated Basement	1	0	0	0	0	0	0	0	0.000129344
CR07	2000s	Single-Family Detached	Unheated Basement	1	0	0	0	0	0	0	0	0.000826621
CR08	2000s	Single-Family Detached	Unheated Basement	1	0	0	0	0	0	0	0	0.00138834
CR09	2000s	Single-Family Detached	Unheated Basement	1	0	0	0	0	0	0	0	0.00118965
CR10	2000s	Single-Family Detached	Unheated Basement	1	0	0	0	0	0	0	0	0.000170081
CR11	2000s	Single-Family Detached	Unheated Basement	1	0	0	0	0	0	0	0	0.000114263
CR02	2010s	Single-Family Detached	Unheated Basement	1	0	0	0	0	0	0	0	0.000321396
CR03	2010s	Single-Family Detached	Unheated Basement	1	0	0	0	0	0	0	0	0.000147705
CR04	2010s	Single-Family Detached	Unheated Basement	1	0	0	0	0	0	0	0	0.000415074
CR05	2010s	Single-Family Detached	Unheated Basement	1	0	0	0	0	0	0	0	0.000279091
CR06	2010s	Single-Family Detached	Unheated Basement	1	0	0	0	0	0	0	0	4.47481e-05
CR07	2010s	Single-Family Detached	Unheated Basement	1	0	0	0	0	0	0	0	0.000233559
CR08	2010s	Single-Family Detached	Unheated Basement	1	0	0	0	0	0	0	0	0.000449233
CR09	2010s	Single-Family Detached	Unheated Basement	1	0	0	0	0	0	0	0	0.000407527
CR10	2010s	Single-Family Detached	Unheated Basement	1	0	0	0	0	0	0	0	3.34431e-05
CR11	2010s	Single-Family Detached	Unheated Basement	1	0	0	0	0	0	0	0	2.39254e-05
=======
CR02	<1940	Multi-Family with 2 - 4 Units	Unheated Basement	1	0	0	0	0	0	0	0	0.000700881
CR03	<1940	Multi-Family with 2 - 4 Units	Unheated Basement	1	0	0	0	0	0	0	0	0.00307049
CR04	<1940	Multi-Family with 2 - 4 Units	Unheated Basement	1	0	0	0	0	0	0	0	0.00242084
CR05	<1940	Multi-Family with 2 - 4 Units	Unheated Basement	1	0	0	0	0	0	0	0	9.38642e-05
CR06	<1940	Multi-Family with 2 - 4 Units	Unheated Basement	1	0	0	0	0	0	0	0	4.27421e-05
CR07	<1940	Multi-Family with 2 - 4 Units	Unheated Basement	1	0	0	0	0	0	0	0	0.00434393
CR08	<1940	Multi-Family with 2 - 4 Units	Unheated Basement	1	0	0	0	0	0	0	0	0.000639509
CR09	<1940	Multi-Family with 2 - 4 Units	Unheated Basement	1	0	0	0	0	0	0	0	6.01263e-05
CR10	<1940	Multi-Family with 2 - 4 Units	Unheated Basement	1	0	0	0	0	0	0	0	8.99671e-06
CR11	<1940	Multi-Family with 2 - 4 Units	Unheated Basement	1	0	0	0	0	0	0	0	0.000301484
CR02	1940s	Multi-Family with 2 - 4 Units	Unheated Basement	1	0	0	0	0	0	0	0	9.47905e-05
CR03	1940s	Multi-Family with 2 - 4 Units	Unheated Basement	1	0	0	0	0	0	0	0	0.000250903
CR04	1940s	Multi-Family with 2 - 4 Units	Unheated Basement	1	0	0	0	0	0	0	0	0.00033262
CR05	1940s	Multi-Family with 2 - 4 Units	Unheated Basement	1	0	0	0	0	0	0	0	1.82745e-05
CR06	1940s	Multi-Family with 2 - 4 Units	Unheated Basement	1	0	0	0	0	0	0	0	5.38451e-06
CR07	1940s	Multi-Family with 2 - 4 Units	Unheated Basement	1	0	0	0	0	0	0	0	0.000623082
CR08	1940s	Multi-Family with 2 - 4 Units	Unheated Basement	1	0	0	0	0	0	0	0	0.000119432
CR09	1940s	Multi-Family with 2 - 4 Units	Unheated Basement	1	0	0	0	0	0	0	0	2.57732e-05
CR10	1940s	Multi-Family with 2 - 4 Units	Unheated Basement	1	0	0	0	0	0	0	0	1.44053e-06
CR11	1940s	Multi-Family with 2 - 4 Units	Unheated Basement	1	0	0	0	0	0	0	0	1.11966e-05
CR02	1950s	Multi-Family with 2 - 4 Units	Unheated Basement	1	0	0	0	0	0	0	0	0.000145979
CR03	1950s	Multi-Family with 2 - 4 Units	Unheated Basement	1	0	0	0	0	0	0	0	0.000286061
CR04	1950s	Multi-Family with 2 - 4 Units	Unheated Basement	1	0	0	0	0	0	0	0	0.000428234
CR05	1950s	Multi-Family with 2 - 4 Units	Unheated Basement	1	0	0	0	0	0	0	0	3.37275e-05
CR06	1950s	Multi-Family with 2 - 4 Units	Unheated Basement	1	0	0	0	0	0	0	0	7.52749e-06
CR07	1950s	Multi-Family with 2 - 4 Units	Unheated Basement	1	0	0	0	0	0	0	0	0.000814712
CR08	1950s	Multi-Family with 2 - 4 Units	Unheated Basement	1	0	0	0	0	0	0	0	0.000197381
CR09	1950s	Multi-Family with 2 - 4 Units	Unheated Basement	1	0	0	0	0	0	0	0	4.52947e-05
CR10	1950s	Multi-Family with 2 - 4 Units	Unheated Basement	1	0	0	0	0	0	0	0	3.32832e-06
CR11	1950s	Multi-Family with 2 - 4 Units	Unheated Basement	1	0	0	0	0	0	0	0	1.91193e-05
CR02	1960s	Multi-Family with 2 - 4 Units	Unheated Basement	1	0	0	0	0	0	0	0	0.000142453
CR03	1960s	Multi-Family with 2 - 4 Units	Unheated Basement	1	0	0	0	0	0	0	0	0.000218081
CR04	1960s	Multi-Family with 2 - 4 Units	Unheated Basement	1	0	0	0	0	0	0	0	0.000388676
CR05	1960s	Multi-Family with 2 - 4 Units	Unheated Basement	1	0	0	0	0	0	0	0	3.19703e-05
CR06	1960s	Multi-Family with 2 - 4 Units	Unheated Basement	1	0	0	0	0	0	0	0	3.10851e-06
CR07	1960s	Multi-Family with 2 - 4 Units	Unheated Basement	1	0	0	0	0	0	0	0	0.000543333
CR08	1960s	Multi-Family with 2 - 4 Units	Unheated Basement	1	0	0	0	0	0	0	0	0.000178916
CR09	1960s	Multi-Family with 2 - 4 Units	Unheated Basement	1	0	0	0	0	0	0	0	5.24003e-05
CR10	1960s	Multi-Family with 2 - 4 Units	Unheated Basement	1	0	0	0	0	0	0	0	4.3406e-06
CR11	1960s	Multi-Family with 2 - 4 Units	Unheated Basement	1	0	0	0	0	0	0	0	2.75534e-05
CR02	1970s	Multi-Family with 2 - 4 Units	Unheated Basement	1	0	0	0	0	0	0	0	0.000201
CR03	1970s	Multi-Family with 2 - 4 Units	Unheated Basement	1	0	0	0	0	0	0	0	0.000266898
CR04	1970s	Multi-Family with 2 - 4 Units	Unheated Basement	1	0	0	0	0	0	0	0	0.000515094
CR05	1970s	Multi-Family with 2 - 4 Units	Unheated Basement	1	0	0	0	0	0	0	0	8.31664e-05
CR06	1970s	Multi-Family with 2 - 4 Units	Unheated Basement	1	0	0	0	0	0	0	0	7.59838e-06
CR07	1970s	Multi-Family with 2 - 4 Units	Unheated Basement	1	0	0	0	0	0	0	0	0.000473956
CR08	1970s	Multi-Family with 2 - 4 Units	Unheated Basement	1	0	0	0	0	0	0	0	0.00028515
CR09	1970s	Multi-Family with 2 - 4 Units	Unheated Basement	1	0	0	0	0	0	0	0	9.84989e-05
CR10	1970s	Multi-Family with 2 - 4 Units	Unheated Basement	1	0	0	0	0	0	0	0	8.7613e-06
CR11	1970s	Multi-Family with 2 - 4 Units	Unheated Basement	1	0	0	0	0	0	0	0	4.0726e-05
CR02	1980s	Multi-Family with 2 - 4 Units	Unheated Basement	1	0	0	0	0	0	0	0	0.000109023
CR03	1980s	Multi-Family with 2 - 4 Units	Unheated Basement	1	0	0	0	0	0	0	0	0.000234045
CR04	1980s	Multi-Family with 2 - 4 Units	Unheated Basement	1	0	0	0	0	0	0	0	0.000343906
CR05	1980s	Multi-Family with 2 - 4 Units	Unheated Basement	1	0	0	0	0	0	0	0	6.24713e-05
CR06	1980s	Multi-Family with 2 - 4 Units	Unheated Basement	1	0	0	0	0	0	0	0	1.40821e-05
CR07	1980s	Multi-Family with 2 - 4 Units	Unheated Basement	1	0	0	0	0	0	0	0	0.000274293
CR08	1980s	Multi-Family with 2 - 4 Units	Unheated Basement	1	0	0	0	0	0	0	0	0.00017301
CR09	1980s	Multi-Family with 2 - 4 Units	Unheated Basement	1	0	0	0	0	0	0	0	7.59803e-05
CR10	1980s	Multi-Family with 2 - 4 Units	Unheated Basement	1	0	0	0	0	0	0	0	1.26574e-05
CR11	1980s	Multi-Family with 2 - 4 Units	Unheated Basement	1	0	0	0	0	0	0	0	9.57042e-06
CR02	1990s	Multi-Family with 2 - 4 Units	Unheated Basement	1	0	0	0	0	0	0	0	0.000109242
CR03	1990s	Multi-Family with 2 - 4 Units	Unheated Basement	1	0	0	0	0	0	0	0	0.00011468
CR04	1990s	Multi-Family with 2 - 4 Units	Unheated Basement	1	0	0	0	0	0	0	0	0.000309439
CR05	1990s	Multi-Family with 2 - 4 Units	Unheated Basement	1	0	0	0	0	0	0	0	5.41436e-05
CR06	1990s	Multi-Family with 2 - 4 Units	Unheated Basement	1	0	0	0	0	0	0	0	1.48653e-05
CR07	1990s	Multi-Family with 2 - 4 Units	Unheated Basement	1	0	0	0	0	0	0	0	0.000213012
CR08	1990s	Multi-Family with 2 - 4 Units	Unheated Basement	1	0	0	0	0	0	0	0	0.000149509
CR09	1990s	Multi-Family with 2 - 4 Units	Unheated Basement	1	0	0	0	0	0	0	0	6.30371e-05
CR10	1990s	Multi-Family with 2 - 4 Units	Unheated Basement	1	0	0	0	0	0	0	0	1.05951e-05
CR11	1990s	Multi-Family with 2 - 4 Units	Unheated Basement	1	0	0	0	0	0	0	0	5.36548e-06
CR02	2000s	Multi-Family with 2 - 4 Units	Unheated Basement	1	0	0	0	0	0	0	0	9.54807e-05
CR03	2000s	Multi-Family with 2 - 4 Units	Unheated Basement	1	0	0	0	0	0	0	0	9.43116e-05
CR04	2000s	Multi-Family with 2 - 4 Units	Unheated Basement	1	0	0	0	0	0	0	0	0.000210266
CR05	2000s	Multi-Family with 2 - 4 Units	Unheated Basement	1	0	0	0	0	0	0	0	6.92537e-05
CR06	2000s	Multi-Family with 2 - 4 Units	Unheated Basement	1	0	0	0	0	0	0	0	1.08831e-05
CR07	2000s	Multi-Family with 2 - 4 Units	Unheated Basement	1	0	0	0	0	0	0	0	0.000196286
CR08	2000s	Multi-Family with 2 - 4 Units	Unheated Basement	1	0	0	0	0	0	0	0	0.000115592
CR09	2000s	Multi-Family with 2 - 4 Units	Unheated Basement	1	0	0	0	0	0	0	0	7.12284e-05
CR10	2000s	Multi-Family with 2 - 4 Units	Unheated Basement	1	0	0	0	0	0	0	0	1.13291e-05
CR11	2000s	Multi-Family with 2 - 4 Units	Unheated Basement	1	0	0	0	0	0	0	0	7.64227e-06
CR02	2010s	Multi-Family with 2 - 4 Units	Unheated Basement	1	0	0	0	0	0	0	0	2.28642e-05
CR03	2010s	Multi-Family with 2 - 4 Units	Unheated Basement	1	0	0	0	0	0	0	0	2.68353e-05
CR04	2010s	Multi-Family with 2 - 4 Units	Unheated Basement	1	0	0	0	0	0	0	0	4.71636e-05
CR05	2010s	Multi-Family with 2 - 4 Units	Unheated Basement	1	0	0	0	0	0	0	0	1.90481e-05
CR06	2010s	Multi-Family with 2 - 4 Units	Unheated Basement	1	0	0	0	0	0	0	0	2.41937e-06
CR07	2010s	Multi-Family with 2 - 4 Units	Unheated Basement	1	0	0	0	0	0	0	0	4.60989e-05
CR08	2010s	Multi-Family with 2 - 4 Units	Unheated Basement	1	0	0	0	0	0	0	0	3.95421e-05
CR09	2010s	Multi-Family with 2 - 4 Units	Unheated Basement	1	0	0	0	0	0	0	0	2.12494e-05
CR10	2010s	Multi-Family with 2 - 4 Units	Unheated Basement	1	0	0	0	0	0	0	0	1.718e-06
CR11	2010s	Multi-Family with 2 - 4 Units	Unheated Basement	1	0	0	0	0	0	0	0	1.82333e-06
CR02	<1940	Multi-Family with 5+ Units	Unheated Basement	1	0	0	0	0	0	0	0	0.000437447
CR03	<1940	Multi-Family with 5+ Units	Unheated Basement	1	0	0	0	0	0	0	0	0.00136019
CR04	<1940	Multi-Family with 5+ Units	Unheated Basement	1	0	0	0	0	0	0	0	0.00168548
CR05	<1940	Multi-Family with 5+ Units	Unheated Basement	1	0	0	0	0	0	0	0	0.000112726
CR06	<1940	Multi-Family with 5+ Units	Unheated Basement	1	0	0	0	0	0	0	0	8.85561e-05
CR07	<1940	Multi-Family with 5+ Units	Unheated Basement	1	0	0	0	0	0	0	0	0.00483182
CR08	<1940	Multi-Family with 5+ Units	Unheated Basement	1	0	0	0	0	0	0	0	0.000735292
CR09	<1940	Multi-Family with 5+ Units	Unheated Basement	1	0	0	0	0	0	0	0	6.31904e-05
CR10	<1940	Multi-Family with 5+ Units	Unheated Basement	1	0	0	0	0	0	0	0	7.47284e-06
CR11	<1940	Multi-Family with 5+ Units	Unheated Basement	1	0	0	0	0	0	0	0	0.000456271
CR02	1940s	Multi-Family with 5+ Units	Unheated Basement	1	0	0	0	0	0	0	0	7.61559e-05
CR03	1940s	Multi-Family with 5+ Units	Unheated Basement	1	0	0	0	0	0	0	0	0.000155509
CR04	1940s	Multi-Family with 5+ Units	Unheated Basement	1	0	0	0	0	0	0	0	0.00030775
CR05	1940s	Multi-Family with 5+ Units	Unheated Basement	1	0	0	0	0	0	0	0	1.55492e-05
CR06	1940s	Multi-Family with 5+ Units	Unheated Basement	1	0	0	0	0	0	0	0	5.72871e-06
CR07	1940s	Multi-Family with 5+ Units	Unheated Basement	1	0	0	0	0	0	0	0	0.000784113
CR08	1940s	Multi-Family with 5+ Units	Unheated Basement	1	0	0	0	0	0	0	0	0.000177617
CR09	1940s	Multi-Family with 5+ Units	Unheated Basement	1	0	0	0	0	0	0	0	2.11901e-05
CR10	1940s	Multi-Family with 5+ Units	Unheated Basement	1	0	0	0	0	0	0	0	1.3271e-06
CR11	1940s	Multi-Family with 5+ Units	Unheated Basement	1	0	0	0	0	0	0	0	1.64473e-05
CR02	1950s	Multi-Family with 5+ Units	Unheated Basement	1	0	0	0	0	0	0	0	0.000178244
CR03	1950s	Multi-Family with 5+ Units	Unheated Basement	1	0	0	0	0	0	0	0	0.000236413
CR04	1950s	Multi-Family with 5+ Units	Unheated Basement	1	0	0	0	0	0	0	0	0.000606994
CR05	1950s	Multi-Family with 5+ Units	Unheated Basement	1	0	0	0	0	0	0	0	3.23723e-05
CR06	1950s	Multi-Family with 5+ Units	Unheated Basement	1	0	0	0	0	0	0	0	1.07923e-05
CR07	1950s	Multi-Family with 5+ Units	Unheated Basement	1	0	0	0	0	0	0	0	0.0011766
CR08	1950s	Multi-Family with 5+ Units	Unheated Basement	1	0	0	0	0	0	0	0	0.000333302
CR09	1950s	Multi-Family with 5+ Units	Unheated Basement	1	0	0	0	0	0	0	0	4.78812e-05
CR10	1950s	Multi-Family with 5+ Units	Unheated Basement	1	0	0	0	0	0	0	0	3.82729e-06
CR11	1950s	Multi-Family with 5+ Units	Unheated Basement	1	0	0	0	0	0	0	0	3.79643e-05
CR02	1960s	Multi-Family with 5+ Units	Unheated Basement	1	0	0	0	0	0	0	0	0.000350199
CR03	1960s	Multi-Family with 5+ Units	Unheated Basement	1	0	0	0	0	0	0	0	0.000338795
CR04	1960s	Multi-Family with 5+ Units	Unheated Basement	1	0	0	0	0	0	0	0	0.000964922
CR05	1960s	Multi-Family with 5+ Units	Unheated Basement	1	0	0	0	0	0	0	0	5.14369e-05
CR06	1960s	Multi-Family with 5+ Units	Unheated Basement	1	0	0	0	0	0	0	0	4.62572e-06
CR07	1960s	Multi-Family with 5+ Units	Unheated Basement	1	0	0	0	0	0	0	0	0.00109902
CR08	1960s	Multi-Family with 5+ Units	Unheated Basement	1	0	0	0	0	0	0	0	0.000487253
CR09	1960s	Multi-Family with 5+ Units	Unheated Basement	1	0	0	0	0	0	0	0	8.52701e-05
CR10	1960s	Multi-Family with 5+ Units	Unheated Basement	1	0	0	0	0	0	0	0	7.93078e-06
CR11	1960s	Multi-Family with 5+ Units	Unheated Basement	1	0	0	0	0	0	0	0	7.96315e-05
CR02	1970s	Multi-Family with 5+ Units	Unheated Basement	1	0	0	0	0	0	0	0	0.00070042
CR03	1970s	Multi-Family with 5+ Units	Unheated Basement	1	0	0	0	0	0	0	0	0.00057884
CR04	1970s	Multi-Family with 5+ Units	Unheated Basement	1	0	0	0	0	0	0	0	0.00162294
CR05	1970s	Multi-Family with 5+ Units	Unheated Basement	1	0	0	0	0	0	0	0	0.000139858
CR06	1970s	Multi-Family with 5+ Units	Unheated Basement	1	0	0	0	0	0	0	0	1.33753e-05
CR07	1970s	Multi-Family with 5+ Units	Unheated Basement	1	0	0	0	0	0	0	0	0.00110527
CR08	1970s	Multi-Family with 5+ Units	Unheated Basement	1	0	0	0	0	0	0	0	0.000796261
CR09	1970s	Multi-Family with 5+ Units	Unheated Basement	1	0	0	0	0	0	0	0	0.000203059
CR10	1970s	Multi-Family with 5+ Units	Unheated Basement	1	0	0	0	0	0	0	0	2.05711e-05
CR11	1970s	Multi-Family with 5+ Units	Unheated Basement	1	0	0	0	0	0	0	0	0.000118184
CR02	1980s	Multi-Family with 5+ Units	Unheated Basement	1	0	0	0	0	0	0	0	0.000431328
CR03	1980s	Multi-Family with 5+ Units	Unheated Basement	1	0	0	0	0	0	0	0	0.000478252
CR04	1980s	Multi-Family with 5+ Units	Unheated Basement	1	0	0	0	0	0	0	0	0.00100344
CR05	1980s	Multi-Family with 5+ Units	Unheated Basement	1	0	0	0	0	0	0	0	0.000129605
CR06	1980s	Multi-Family with 5+ Units	Unheated Basement	1	0	0	0	0	0	0	0	3.41629e-05
CR07	1980s	Multi-Family with 5+ Units	Unheated Basement	1	0	0	0	0	0	0	0	0.000624624
CR08	1980s	Multi-Family with 5+ Units	Unheated Basement	1	0	0	0	0	0	0	0	0.000516464
CR09	1980s	Multi-Family with 5+ Units	Unheated Basement	1	0	0	0	0	0	0	0	0.00019424
CR10	1980s	Multi-Family with 5+ Units	Unheated Basement	1	0	0	0	0	0	0	0	3.38931e-05
CR11	1980s	Multi-Family with 5+ Units	Unheated Basement	1	0	0	0	0	0	0	0	2.74806e-05
CR02	1990s	Multi-Family with 5+ Units	Unheated Basement	1	0	0	0	0	0	0	0	0.000434416
CR03	1990s	Multi-Family with 5+ Units	Unheated Basement	1	0	0	0	0	0	0	0	0.000249706
CR04	1990s	Multi-Family with 5+ Units	Unheated Basement	1	0	0	0	0	0	0	0	0.000957531
CR05	1990s	Multi-Family with 5+ Units	Unheated Basement	1	0	0	0	0	0	0	0	0.000128762
CR06	1990s	Multi-Family with 5+ Units	Unheated Basement	1	0	0	0	0	0	0	0	4.29499e-05
CR07	1990s	Multi-Family with 5+ Units	Unheated Basement	1	0	0	0	0	0	0	0	0.000487162
CR08	1990s	Multi-Family with 5+ Units	Unheated Basement	1	0	0	0	0	0	0	0	0.000498203
CR09	1990s	Multi-Family with 5+ Units	Unheated Basement	1	0	0	0	0	0	0	0	0.000197833
CR10	1990s	Multi-Family with 5+ Units	Unheated Basement	1	0	0	0	0	0	0	0	3.18179e-05
CR11	1990s	Multi-Family with 5+ Units	Unheated Basement	1	0	0	0	0	0	0	0	1.79507e-05
CR02	2000s	Multi-Family with 5+ Units	Unheated Basement	1	0	0	0	0	0	0	0	0.000461675
CR03	2000s	Multi-Family with 5+ Units	Unheated Basement	1	0	0	0	0	0	0	0	0.000262176
CR04	2000s	Multi-Family with 5+ Units	Unheated Basement	1	0	0	0	0	0	0	0	0.000755243
CR05	2000s	Multi-Family with 5+ Units	Unheated Basement	1	0	0	0	0	0	0	0	0.000212851
CR06	2000s	Multi-Family with 5+ Units	Unheated Basement	1	0	0	0	0	0	0	0	2.74791e-05
CR07	2000s	Multi-Family with 5+ Units	Unheated Basement	1	0	0	0	0	0	0	0	0.000505066
CR08	2000s	Multi-Family with 5+ Units	Unheated Basement	1	0	0	0	0	0	0	0	0.000461146
CR09	2000s	Multi-Family with 5+ Units	Unheated Basement	1	0	0	0	0	0	0	0	0.00029809
CR10	2000s	Multi-Family with 5+ Units	Unheated Basement	1	0	0	0	0	0	0	0	2.79747e-05
CR11	2000s	Multi-Family with 5+ Units	Unheated Basement	1	0	0	0	0	0	0	0	3.72296e-05
CR02	2010s	Multi-Family with 5+ Units	Unheated Basement	1	0	0	0	0	0	0	0	0.000202121
CR03	2010s	Multi-Family with 5+ Units	Unheated Basement	1	0	0	0	0	0	0	0	9.76223e-05
CR04	2010s	Multi-Family with 5+ Units	Unheated Basement	1	0	0	0	0	0	0	0	0.000215131
CR05	2010s	Multi-Family with 5+ Units	Unheated Basement	1	0	0	0	0	0	0	0	9.29142e-05
CR06	2010s	Multi-Family with 5+ Units	Unheated Basement	1	0	0	0	0	0	0	0	1.04112e-05
CR07	2010s	Multi-Family with 5+ Units	Unheated Basement	1	0	0	0	0	0	0	0	0.000195122
CR08	2010s	Multi-Family with 5+ Units	Unheated Basement	1	0	0	0	0	0	0	0	0.000187299
CR09	2010s	Multi-Family with 5+ Units	Unheated Basement	1	0	0	0	0	0	0	0	0.000110988
CR10	2010s	Multi-Family with 5+ Units	Unheated Basement	1	0	0	0	0	0	0	0	8.17196e-06
CR11	2010s	Multi-Family with 5+ Units	Unheated Basement	1	0	0	0	0	0	0	0	1.11632e-05
CR02	<1940	Single-Family Attached	Unheated Basement	1	0	0	0	0	0	0	0	6.85083e-05
CR03	<1940	Single-Family Attached	Unheated Basement	1	0	0	0	0	0	0	0	0.000213529
CR04	<1940	Single-Family Attached	Unheated Basement	1	0	0	0	0	0	0	0	0.000289556
CR05	<1940	Single-Family Attached	Unheated Basement	1	0	0	0	0	0	0	0	2.88476e-05
CR06	<1940	Single-Family Attached	Unheated Basement	1	0	0	0	0	0	0	0	1.04898e-05
CR07	<1940	Single-Family Attached	Unheated Basement	1	0	0	0	0	0	0	0	0.00199068
CR08	<1940	Single-Family Attached	Unheated Basement	1	0	0	0	0	0	0	0	0.000590096
CR09	<1940	Single-Family Attached	Unheated Basement	1	0	0	0	0	0	0	0	1.67975e-05
CR10	<1940	Single-Family Attached	Unheated Basement	1	0	0	0	0	0	0	0	4.23026e-06
CR11	<1940	Single-Family Attached	Unheated Basement	1	0	0	0	0	0	0	0	0.000145361
CR02	1940s	Single-Family Attached	Unheated Basement	1	0	0	0	0	0	0	0	1.11688e-05
CR03	1940s	Single-Family Attached	Unheated Basement	1	0	0	0	0	0	0	0	1.88791e-05
CR04	1940s	Single-Family Attached	Unheated Basement	1	0	0	0	0	0	0	0	7.09797e-05
CR05	1940s	Single-Family Attached	Unheated Basement	1	0	0	0	0	0	0	0	3.77453e-06
CR06	1940s	Single-Family Attached	Unheated Basement	1	0	0	0	0	0	0	0	1.54116e-06
CR07	1940s	Single-Family Attached	Unheated Basement	1	0	0	0	0	0	0	0	0.000307048
CR08	1940s	Single-Family Attached	Unheated Basement	1	0	0	0	0	0	0	0	0.000113324
CR09	1940s	Single-Family Attached	Unheated Basement	1	0	0	0	0	0	0	0	7.90113e-06
CR10	1940s	Single-Family Attached	Unheated Basement	1	0	0	0	0	0	0	0	4.12204e-07
CR11	1940s	Single-Family Attached	Unheated Basement	1	0	0	0	0	0	0	0	8.35581e-06
CR02	1950s	Single-Family Attached	Unheated Basement	1	0	0	0	0	0	0	0	2.39028e-05
CR03	1950s	Single-Family Attached	Unheated Basement	1	0	0	0	0	0	0	0	3.54747e-05
CR04	1950s	Single-Family Attached	Unheated Basement	1	0	0	0	0	0	0	0	0.000108629
CR05	1950s	Single-Family Attached	Unheated Basement	1	0	0	0	0	0	0	0	7.40423e-06
CR06	1950s	Single-Family Attached	Unheated Basement	1	0	0	0	0	0	0	0	2.45285e-06
CR07	1950s	Single-Family Attached	Unheated Basement	1	0	0	0	0	0	0	0	0.000333862
CR08	1950s	Single-Family Attached	Unheated Basement	1	0	0	0	0	0	0	0	0.000176825
CR09	1950s	Single-Family Attached	Unheated Basement	1	0	0	0	0	0	0	0	1.42463e-05
CR10	1950s	Single-Family Attached	Unheated Basement	1	0	0	0	0	0	0	0	1.55473e-06
CR11	1950s	Single-Family Attached	Unheated Basement	1	0	0	0	0	0	0	0	1.17271e-05
CR02	1960s	Single-Family Attached	Unheated Basement	1	0	0	0	0	0	0	0	2.52212e-05
CR03	1960s	Single-Family Attached	Unheated Basement	1	0	0	0	0	0	0	0	3.18496e-05
CR04	1960s	Single-Family Attached	Unheated Basement	1	0	0	0	0	0	0	0	0.000100985
CR05	1960s	Single-Family Attached	Unheated Basement	1	0	0	0	0	0	0	0	6.32975e-06
CR06	1960s	Single-Family Attached	Unheated Basement	1	0	0	0	0	0	0	0	7.04679e-07
CR07	1960s	Single-Family Attached	Unheated Basement	1	0	0	0	0	0	0	0	0.000155598
CR08	1960s	Single-Family Attached	Unheated Basement	1	0	0	0	0	0	0	0	9.3477e-05
CR09	1960s	Single-Family Attached	Unheated Basement	1	0	0	0	0	0	0	0	1.34749e-05
CR10	1960s	Single-Family Attached	Unheated Basement	1	0	0	0	0	0	0	0	2.07182e-06
CR11	1960s	Single-Family Attached	Unheated Basement	1	0	0	0	0	0	0	0	1.59877e-05
CR02	1970s	Single-Family Attached	Unheated Basement	1	0	0	0	0	0	0	0	6.56715e-05
CR03	1970s	Single-Family Attached	Unheated Basement	1	0	0	0	0	0	0	0	6.03429e-05
CR04	1970s	Single-Family Attached	Unheated Basement	1	0	0	0	0	0	0	0	0.000207769
CR05	1970s	Single-Family Attached	Unheated Basement	1	0	0	0	0	0	0	0	2.4306e-05
CR06	1970s	Single-Family Attached	Unheated Basement	1	0	0	0	0	0	0	0	1.83063e-06
CR07	1970s	Single-Family Attached	Unheated Basement	1	0	0	0	0	0	0	0	0.000198293
CR08	1970s	Single-Family Attached	Unheated Basement	1	0	0	0	0	0	0	0	0.000213606
CR09	1970s	Single-Family Attached	Unheated Basement	1	0	0	0	0	0	0	0	3.13257e-05
CR10	1970s	Single-Family Attached	Unheated Basement	1	0	0	0	0	0	0	0	5.76061e-06
CR11	1970s	Single-Family Attached	Unheated Basement	1	0	0	0	0	0	0	0	3.81125e-05
CR02	1980s	Single-Family Attached	Unheated Basement	1	0	0	0	0	0	0	0	8.26587e-05
CR03	1980s	Single-Family Attached	Unheated Basement	1	0	0	0	0	0	0	0	0.000140436
CR04	1980s	Single-Family Attached	Unheated Basement	1	0	0	0	0	0	0	0	0.000210592
CR05	1980s	Single-Family Attached	Unheated Basement	1	0	0	0	0	0	0	0	3.60489e-05
CR06	1980s	Single-Family Attached	Unheated Basement	1	0	0	0	0	0	0	0	4.93707e-06
CR07	1980s	Single-Family Attached	Unheated Basement	1	0	0	0	0	0	0	0	0.000252038
CR08	1980s	Single-Family Attached	Unheated Basement	1	0	0	0	0	0	0	0	0.000207843
CR09	1980s	Single-Family Attached	Unheated Basement	1	0	0	0	0	0	0	0	3.81182e-05
CR10	1980s	Single-Family Attached	Unheated Basement	1	0	0	0	0	0	0	0	9.01101e-06
CR11	1980s	Single-Family Attached	Unheated Basement	1	0	0	0	0	0	0	0	1.04671e-05
CR02	1990s	Single-Family Attached	Unheated Basement	1	0	0	0	0	0	0	0	0.000111383
CR03	1990s	Single-Family Attached	Unheated Basement	1	0	0	0	0	0	0	0	5.64795e-05
CR04	1990s	Single-Family Attached	Unheated Basement	1	0	0	0	0	0	0	0	0.000316053
CR05	1990s	Single-Family Attached	Unheated Basement	1	0	0	0	0	0	0	0	3.40006e-05
CR06	1990s	Single-Family Attached	Unheated Basement	1	0	0	0	0	0	0	0	8.18688e-06
CR07	1990s	Single-Family Attached	Unheated Basement	1	0	0	0	0	0	0	0	0.000222676
CR08	1990s	Single-Family Attached	Unheated Basement	1	0	0	0	0	0	0	0	0.000185229
CR09	1990s	Single-Family Attached	Unheated Basement	1	0	0	0	0	0	0	0	2.94341e-05
CR10	1990s	Single-Family Attached	Unheated Basement	1	0	0	0	0	0	0	0	5.09514e-06
CR11	1990s	Single-Family Attached	Unheated Basement	1	0	0	0	0	0	0	0	5.11191e-06
CR02	2000s	Single-Family Attached	Unheated Basement	1	0	0	0	0	0	0	0	0.000204043
CR03	2000s	Single-Family Attached	Unheated Basement	1	0	0	0	0	0	0	0	7.63307e-05
CR04	2000s	Single-Family Attached	Unheated Basement	1	0	0	0	0	0	0	0	0.000279749
CR05	2000s	Single-Family Attached	Unheated Basement	1	0	0	0	0	0	0	0	0.000114177
CR06	2000s	Single-Family Attached	Unheated Basement	1	0	0	0	0	0	0	0	7.00643e-06
CR07	2000s	Single-Family Attached	Unheated Basement	1	0	0	0	0	0	0	0	0.000195045
CR08	2000s	Single-Family Attached	Unheated Basement	1	0	0	0	0	0	0	0	0.00022449
CR09	2000s	Single-Family Attached	Unheated Basement	1	0	0	0	0	0	0	0	0.000104001
CR10	2000s	Single-Family Attached	Unheated Basement	1	0	0	0	0	0	0	0	1.02241e-05
CR11	2000s	Single-Family Attached	Unheated Basement	1	0	0	0	0	0	0	0	1.02702e-05
CR02	2010s	Single-Family Attached	Unheated Basement	1	0	0	0	0	0	0	0	3.30657e-05
CR03	2010s	Single-Family Attached	Unheated Basement	1	0	0	0	0	0	0	0	1.93383e-05
CR04	2010s	Single-Family Attached	Unheated Basement	1	0	0	0	0	0	0	0	2.84577e-05
CR05	2010s	Single-Family Attached	Unheated Basement	1	0	0	0	0	0	0	0	2.70284e-05
CR06	2010s	Single-Family Attached	Unheated Basement	1	0	0	0	0	0	0	0	1.79275e-06
CR07	2010s	Single-Family Attached	Unheated Basement	1	0	0	0	0	0	0	0	4.57229e-05
CR08	2010s	Single-Family Attached	Unheated Basement	1	0	0	0	0	0	0	0	6.4136e-05
CR09	2010s	Single-Family Attached	Unheated Basement	1	0	0	0	0	0	0	0	2.34408e-05
CR10	2010s	Single-Family Attached	Unheated Basement	1	0	0	0	0	0	0	0	1.14643e-06
CR11	2010s	Single-Family Attached	Unheated Basement	1	0	0	0	0	0	0	0	2.46515e-06
CR02	<1940	Single-Family Detached	Unheated Basement	1	0	0	0	0	0	0	0	0.00345649
CR03	<1940	Single-Family Detached	Unheated Basement	1	0	0	0	0	0	0	0	0.00284828
CR04	<1940	Single-Family Detached	Unheated Basement	1	0	0	0	0	0	0	0	0.00852342
CR05	<1940	Single-Family Detached	Unheated Basement	1	0	0	0	0	0	0	0	0.000788323
CR06	<1940	Single-Family Detached	Unheated Basement	1	0	0	0	0	0	0	0	0.000493452
CR07	<1940	Single-Family Detached	Unheated Basement	1	0	0	0	0	0	0	0	0.00706045
CR08	<1940	Single-Family Detached	Unheated Basement	1	0	0	0	0	0	0	0	0.00459244
CR09	<1940	Single-Family Detached	Unheated Basement	1	0	0	0	0	0	0	0	0.000722268
CR10	<1940	Single-Family Detached	Unheated Basement	1	0	0	0	0	0	0	0	8.20413e-05
CR11	<1940	Single-Family Detached	Unheated Basement	1	0	0	0	0	0	0	0	0.00111856
CR02	1940s	Single-Family Detached	Unheated Basement	1	0	0	0	0	0	0	0	0.000504513
CR03	1940s	Single-Family Detached	Unheated Basement	1	0	0	0	0	0	0	0	0.000468999
CR04	1940s	Single-Family Detached	Unheated Basement	1	0	0	0	0	0	0	0	0.00193564
CR05	1940s	Single-Family Detached	Unheated Basement	1	0	0	0	0	0	0	0	0.000126795
CR06	1940s	Single-Family Detached	Unheated Basement	1	0	0	0	0	0	0	0	5.14208e-05
CR07	1940s	Single-Family Detached	Unheated Basement	1	0	0	0	0	0	0	0	0.00124668
CR08	1940s	Single-Family Detached	Unheated Basement	1	0	0	0	0	0	0	0	0.00108824
CR09	1940s	Single-Family Detached	Unheated Basement	1	0	0	0	0	0	0	0	0.000343767
CR10	1940s	Single-Family Detached	Unheated Basement	1	0	0	0	0	0	0	0	1.23431e-05
CR11	1940s	Single-Family Detached	Unheated Basement	1	0	0	0	0	0	0	0	8.51585e-05
CR02	1950s	Single-Family Detached	Unheated Basement	1	0	0	0	0	0	0	0	0.00104996
CR03	1950s	Single-Family Detached	Unheated Basement	1	0	0	0	0	0	0	0	0.00112396
CR04	1950s	Single-Family Detached	Unheated Basement	1	0	0	0	0	0	0	0	0.00429045
CR05	1950s	Single-Family Detached	Unheated Basement	1	0	0	0	0	0	0	0	0.00026568
CR06	1950s	Single-Family Detached	Unheated Basement	1	0	0	0	0	0	0	0	8.03529e-05
CR07	1950s	Single-Family Detached	Unheated Basement	1	0	0	0	0	0	0	0	0.00294409
CR08	1950s	Single-Family Detached	Unheated Basement	1	0	0	0	0	0	0	0	0.00223709
CR09	1950s	Single-Family Detached	Unheated Basement	1	0	0	0	0	0	0	0	0.000735597
CR10	1950s	Single-Family Detached	Unheated Basement	1	0	0	0	0	0	0	0	2.9684e-05
CR11	1950s	Single-Family Detached	Unheated Basement	1	0	0	0	0	0	0	0	0.000199917
CR02	1960s	Single-Family Detached	Unheated Basement	1	0	0	0	0	0	0	0	0.000686886
CR03	1960s	Single-Family Detached	Unheated Basement	1	0	0	0	0	0	0	0	0.000772717
CR04	1960s	Single-Family Detached	Unheated Basement	1	0	0	0	0	0	0	0	0.00254291
CR05	1960s	Single-Family Detached	Unheated Basement	1	0	0	0	0	0	0	0	0.000161963
CR06	1960s	Single-Family Detached	Unheated Basement	1	0	0	0	0	0	0	0	2.07059e-05
CR07	1960s	Single-Family Detached	Unheated Basement	1	0	0	0	0	0	0	0	0.00162608
CR08	1960s	Single-Family Detached	Unheated Basement	1	0	0	0	0	0	0	0	0.00157766
CR09	1960s	Single-Family Detached	Unheated Basement	1	0	0	0	0	0	0	0	0.000630622
CR10	1960s	Single-Family Detached	Unheated Basement	1	0	0	0	0	0	0	0	3.58648e-05
CR11	1960s	Single-Family Detached	Unheated Basement	1	0	0	0	0	0	0	0	0.000182885
CR02	1970s	Single-Family Detached	Unheated Basement	1	0	0	0	0	0	0	0	0.0008971
CR03	1970s	Single-Family Detached	Unheated Basement	1	0	0	0	0	0	0	0	0.00077872
CR04	1970s	Single-Family Detached	Unheated Basement	1	0	0	0	0	0	0	0	0.00258016
CR05	1970s	Single-Family Detached	Unheated Basement	1	0	0	0	0	0	0	0	0.000327396
CR06	1970s	Single-Family Detached	Unheated Basement	1	0	0	0	0	0	0	0	3.67715e-05
CR07	1970s	Single-Family Detached	Unheated Basement	1	0	0	0	0	0	0	0	0.00146842
CR08	1970s	Single-Family Detached	Unheated Basement	1	0	0	0	0	0	0	0	0.00194221
CR09	1970s	Single-Family Detached	Unheated Basement	1	0	0	0	0	0	0	0	0.000840532
CR10	1970s	Single-Family Detached	Unheated Basement	1	0	0	0	0	0	0	0	6.16814e-05
CR11	1970s	Single-Family Detached	Unheated Basement	1	0	0	0	0	0	0	0	0.000192661
CR02	1980s	Single-Family Detached	Unheated Basement	1	0	0	0	0	0	0	0	0.000559667
CR03	1980s	Single-Family Detached	Unheated Basement	1	0	0	0	0	0	0	0	0.000747073
CR04	1980s	Single-Family Detached	Unheated Basement	1	0	0	0	0	0	0	0	0.00146543
CR05	1980s	Single-Family Detached	Unheated Basement	1	0	0	0	0	0	0	0	0.000255093
CR06	1980s	Single-Family Detached	Unheated Basement	1	0	0	0	0	0	0	0	7.11778e-05
CR07	1980s	Single-Family Detached	Unheated Basement	1	0	0	0	0	0	0	0	0.00105384
CR08	1980s	Single-Family Detached	Unheated Basement	1	0	0	0	0	0	0	0	0.00111581
CR09	1980s	Single-Family Detached	Unheated Basement	1	0	0	0	0	0	0	0	0.000537584
CR10	1980s	Single-Family Detached	Unheated Basement	1	0	0	0	0	0	0	0	8.3102e-05
CR11	1980s	Single-Family Detached	Unheated Basement	1	0	0	0	0	0	0	0	5.6413e-05
CR02	1990s	Single-Family Detached	Unheated Basement	1	0	0	0	0	0	0	0	0.000752024
CR03	1990s	Single-Family Detached	Unheated Basement	1	0	0	0	0	0	0	0	0.000638549
CR04	1990s	Single-Family Detached	Unheated Basement	1	0	0	0	0	0	0	0	0.00231805
CR05	1990s	Single-Family Detached	Unheated Basement	1	0	0	0	0	0	0	0	0.000365665
CR06	1990s	Single-Family Detached	Unheated Basement	1	0	0	0	0	0	0	0	0.000112728
CR07	1990s	Single-Family Detached	Unheated Basement	1	0	0	0	0	0	0	0	0.00102741
CR08	1990s	Single-Family Detached	Unheated Basement	1	0	0	0	0	0	0	0	0.00131263
CR09	1990s	Single-Family Detached	Unheated Basement	1	0	0	0	0	0	0	0	0.000649252
CR10	1990s	Single-Family Detached	Unheated Basement	1	0	0	0	0	0	0	0	0.000114998
CR11	1990s	Single-Family Detached	Unheated Basement	1	0	0	0	0	0	0	0	4.7505e-05
CR02	2000s	Single-Family Detached	Unheated Basement	1	0	0	0	0	0	0	0	0.00102389
CR03	2000s	Single-Family Detached	Unheated Basement	1	0	0	0	0	0	0	0	0.000537816
CR04	2000s	Single-Family Detached	Unheated Basement	1	0	0	0	0	0	0	0	0.00176747
CR05	2000s	Single-Family Detached	Unheated Basement	1	0	0	0	0	0	0	0	0.000870344
CR06	2000s	Single-Family Detached	Unheated Basement	1	0	0	0	0	0	0	0	0.000134079
CR07	2000s	Single-Family Detached	Unheated Basement	1	0	0	0	0	0	0	0	0.000860977
CR08	2000s	Single-Family Detached	Unheated Basement	1	0	0	0	0	0	0	0	0.00148902
CR09	2000s	Single-Family Detached	Unheated Basement	1	0	0	0	0	0	0	0	0.00129007
CR10	2000s	Single-Family Detached	Unheated Basement	1	0	0	0	0	0	0	0	0.000177098
CR11	2000s	Single-Family Detached	Unheated Basement	1	0	0	0	0	0	0	0	0.000119759
CR02	2010s	Single-Family Detached	Unheated Basement	1	0	0	0	0	0	0	0	0.000226681
CR03	2010s	Single-Family Detached	Unheated Basement	1	0	0	0	0	0	0	0	9.85807e-05
CR04	2010s	Single-Family Detached	Unheated Basement	1	0	0	0	0	0	0	0	0.000278281
CR05	2010s	Single-Family Detached	Unheated Basement	1	0	0	0	0	0	0	0	0.000182079
CR06	2010s	Single-Family Detached	Unheated Basement	1	0	0	0	0	0	0	0	2.86982e-05
CR07	2010s	Single-Family Detached	Unheated Basement	1	0	0	0	0	0	0	0	0.000161734
CR08	2010s	Single-Family Detached	Unheated Basement	1	0	0	0	0	0	0	0	0.000309126
CR09	2010s	Single-Family Detached	Unheated Basement	1	0	0	0	0	0	0	0	0.000274215
CR10	2010s	Single-Family Detached	Unheated Basement	1	0	0	0	0	0	0	0	2.26655e-05
CR11	2010s	Single-Family Detached	Unheated Basement	1	0	0	0	0	0	0	0	1.54517e-05
>>>>>>> e0c17adc
# Source: Derived from Home Innovation Research Labs 1982-2007 Data
# Source: (pre-1980) Engineering judgment<|MERGE_RESOLUTION|>--- conflicted
+++ resolved
@@ -89,368 +89,6 @@
 CR09	2010s	Mobile Home	Vented Crawlspace	1	0	0	0	0	0	0	0	0
 CR10	2010s	Mobile Home	Vented Crawlspace	1	0	0	0	0	0	0	0	0
 CR11	2010s	Mobile Home	Vented Crawlspace	1	0	0	0	0	0	0	0	0
-<<<<<<< HEAD
-CR02	<1940	Multi-Family with 2 - 4 Units	Vented Crawlspace	1	0	0	0	0	0	0	0	0.000392985
-CR03	<1940	Multi-Family with 2 - 4 Units	Vented Crawlspace	1	0	0	0	0	0	0	0	0.00113242
-CR04	<1940	Multi-Family with 2 - 4 Units	Vented Crawlspace	1	0	0	0	0	0	0	0	0.000942987
-CR05	<1940	Multi-Family with 2 - 4 Units	Vented Crawlspace	1	0	0	0	0	0	0	0	8.71265e-05
-CR06	<1940	Multi-Family with 2 - 4 Units	Vented Crawlspace	1	0	0	0	0	0	0	0	0.00012622
-CR07	<1940	Multi-Family with 2 - 4 Units	Vented Crawlspace	1	0	0	0	0	0	0	0	0.00213059
-CR08	<1940	Multi-Family with 2 - 4 Units	Vented Crawlspace	1	0	0	0	0	0	0	0	0.000389985
-CR09	<1940	Multi-Family with 2 - 4 Units	Vented Crawlspace	1	0	0	0	0	0	0	0	0.000647703
-CR10	<1940	Multi-Family with 2 - 4 Units	Vented Crawlspace	1	0	0	0	0	0	0	0	2.07065e-05
-CR11	<1940	Multi-Family with 2 - 4 Units	Vented Crawlspace	1	0	0	0	0	0	0	0	0.000688192
-CR02	1940s	Multi-Family with 2 - 4 Units	Vented Crawlspace	1	0	0	0	0	0	0	0	8.30631e-05
-CR03	1940s	Multi-Family with 2 - 4 Units	Vented Crawlspace	1	0	0	0	0	0	0	0	0.000136087
-CR04	1940s	Multi-Family with 2 - 4 Units	Vented Crawlspace	1	0	0	0	0	0	0	0	0.000191036
-CR05	1940s	Multi-Family with 2 - 4 Units	Vented Crawlspace	1	0	0	0	0	0	0	0	3.2948e-05
-CR06	1940s	Multi-Family with 2 - 4 Units	Vented Crawlspace	1	0	0	0	0	0	0	0	5.44452e-05
-CR07	1940s	Multi-Family with 2 - 4 Units	Vented Crawlspace	1	0	0	0	0	0	0	0	0.000595149
-CR08	1940s	Multi-Family with 2 - 4 Units	Vented Crawlspace	1	0	0	0	0	0	0	0	0.000182945
-CR09	1940s	Multi-Family with 2 - 4 Units	Vented Crawlspace	1	0	0	0	0	0	0	0	0.000265628
-CR10	1940s	Multi-Family with 2 - 4 Units	Vented Crawlspace	1	0	0	0	0	0	0	0	1.18444e-05
-CR11	1940s	Multi-Family with 2 - 4 Units	Vented Crawlspace	1	0	0	0	0	0	0	0	0.00027404
-CR02	1950s	Multi-Family with 2 - 4 Units	Vented Crawlspace	1	0	0	0	0	0	0	0	0.000120676
-CR03	1950s	Multi-Family with 2 - 4 Units	Vented Crawlspace	1	0	0	0	0	0	0	0	0.000161007
-CR04	1950s	Multi-Family with 2 - 4 Units	Vented Crawlspace	1	0	0	0	0	0	0	0	0.000245468
-CR05	1950s	Multi-Family with 2 - 4 Units	Vented Crawlspace	1	0	0	0	0	0	0	0	7.47131e-05
-CR06	1950s	Multi-Family with 2 - 4 Units	Vented Crawlspace	1	0	0	0	0	0	0	0	7.29696e-05
-CR07	1950s	Multi-Family with 2 - 4 Units	Vented Crawlspace	1	0	0	0	0	0	0	0	0.000803714
-CR08	1950s	Multi-Family with 2 - 4 Units	Vented Crawlspace	1	0	0	0	0	0	0	0	0.000268528
-CR09	1950s	Multi-Family with 2 - 4 Units	Vented Crawlspace	1	0	0	0	0	0	0	0	0.000507908
-CR10	1950s	Multi-Family with 2 - 4 Units	Vented Crawlspace	1	0	0	0	0	0	0	0	3.48775e-05
-CR11	1950s	Multi-Family with 2 - 4 Units	Vented Crawlspace	1	0	0	0	0	0	0	0	0.000472682
-CR02	1960s	Multi-Family with 2 - 4 Units	Vented Crawlspace	1	0	0	0	0	0	0	0	7.74361e-05
-CR03	1960s	Multi-Family with 2 - 4 Units	Vented Crawlspace	1	0	0	0	0	0	0	0	0.000136409
-CR04	1960s	Multi-Family with 2 - 4 Units	Vented Crawlspace	1	0	0	0	0	0	0	0	0.000290268
-CR05	1960s	Multi-Family with 2 - 4 Units	Vented Crawlspace	1	0	0	0	0	0	0	0	7.94104e-05
-CR06	1960s	Multi-Family with 2 - 4 Units	Vented Crawlspace	1	0	0	0	0	0	0	0	0.000150123
-CR07	1960s	Multi-Family with 2 - 4 Units	Vented Crawlspace	1	0	0	0	0	0	0	0	0.000671837
-CR08	1960s	Multi-Family with 2 - 4 Units	Vented Crawlspace	1	0	0	0	0	0	0	0	0.000327669
-CR09	1960s	Multi-Family with 2 - 4 Units	Vented Crawlspace	1	0	0	0	0	0	0	0	0.000496496
-CR10	1960s	Multi-Family with 2 - 4 Units	Vented Crawlspace	1	0	0	0	0	0	0	0	4.00189e-05
-CR11	1960s	Multi-Family with 2 - 4 Units	Vented Crawlspace	1	0	0	0	0	0	0	0	0.000377332
-CR02	1970s	Multi-Family with 2 - 4 Units	Vented Crawlspace	1	0	0	0	0	0	0	0	0.000110737
-CR03	1970s	Multi-Family with 2 - 4 Units	Vented Crawlspace	1	0	0	0	0	0	0	0	0.000169476
-CR04	1970s	Multi-Family with 2 - 4 Units	Vented Crawlspace	1	0	0	0	0	0	0	0	0.000390646
-CR05	1970s	Multi-Family with 2 - 4 Units	Vented Crawlspace	1	0	0	0	0	0	0	0	0.000192399
-CR06	1970s	Multi-Family with 2 - 4 Units	Vented Crawlspace	1	0	0	0	0	0	0	0	0.000317061
-CR07	1970s	Multi-Family with 2 - 4 Units	Vented Crawlspace	1	0	0	0	0	0	0	0	0.000554909
-CR08	1970s	Multi-Family with 2 - 4 Units	Vented Crawlspace	1	0	0	0	0	0	0	0	0.000515844
-CR09	1970s	Multi-Family with 2 - 4 Units	Vented Crawlspace	1	0	0	0	0	0	0	0	0.000942378
-CR10	1970s	Multi-Family with 2 - 4 Units	Vented Crawlspace	1	0	0	0	0	0	0	0	8.24672e-05
-CR11	1970s	Multi-Family with 2 - 4 Units	Vented Crawlspace	1	0	0	0	0	0	0	0	0.000535399
-CR02	1980s	Multi-Family with 2 - 4 Units	Vented Crawlspace	1	0	0	0	0	0	0	0	7.53366e-05
-CR03	1980s	Multi-Family with 2 - 4 Units	Vented Crawlspace	1	0	0	0	0	0	0	0	0.000118595
-CR04	1980s	Multi-Family with 2 - 4 Units	Vented Crawlspace	1	0	0	0	0	0	0	0	0.000199206
-CR05	1980s	Multi-Family with 2 - 4 Units	Vented Crawlspace	1	0	0	0	0	0	0	0	8.11166e-05
-CR06	1980s	Multi-Family with 2 - 4 Units	Vented Crawlspace	1	0	0	0	0	0	0	0	0.00020372
-CR07	1980s	Multi-Family with 2 - 4 Units	Vented Crawlspace	1	0	0	0	0	0	0	0	0.000318585
-CR08	1980s	Multi-Family with 2 - 4 Units	Vented Crawlspace	1	0	0	0	0	0	0	0	0.000369993
-CR09	1980s	Multi-Family with 2 - 4 Units	Vented Crawlspace	1	0	0	0	0	0	0	0	0.000584689
-CR10	1980s	Multi-Family with 2 - 4 Units	Vented Crawlspace	1	0	0	0	0	0	0	0	6.36881e-05
-CR11	1980s	Multi-Family with 2 - 4 Units	Vented Crawlspace	1	0	0	0	0	0	0	0	0.000266909
-CR02	1990s	Multi-Family with 2 - 4 Units	Vented Crawlspace	1	0	0	0	0	0	0	0	7.24688e-05
-CR03	1990s	Multi-Family with 2 - 4 Units	Vented Crawlspace	1	0	0	0	0	0	0	0	5.51164e-05
-CR04	1990s	Multi-Family with 2 - 4 Units	Vented Crawlspace	1	0	0	0	0	0	0	0	0.000178188
-CR05	1990s	Multi-Family with 2 - 4 Units	Vented Crawlspace	1	0	0	0	0	0	0	0	6.90652e-05
-CR06	1990s	Multi-Family with 2 - 4 Units	Vented Crawlspace	1	0	0	0	0	0	0	0	0.000201122
-CR07	1990s	Multi-Family with 2 - 4 Units	Vented Crawlspace	1	0	0	0	0	0	0	0	0.000271824
-CR08	1990s	Multi-Family with 2 - 4 Units	Vented Crawlspace	1	0	0	0	0	0	0	0	0.000302361
-CR09	1990s	Multi-Family with 2 - 4 Units	Vented Crawlspace	1	0	0	0	0	0	0	0	0.000428522
-CR10	1990s	Multi-Family with 2 - 4 Units	Vented Crawlspace	1	0	0	0	0	0	0	0	6.07947e-05
-CR11	1990s	Multi-Family with 2 - 4 Units	Vented Crawlspace	1	0	0	0	0	0	0	0	0.000155207
-CR02	2000s	Multi-Family with 2 - 4 Units	Vented Crawlspace	1	0	0	0	0	0	0	0	3.66228e-05
-CR03	2000s	Multi-Family with 2 - 4 Units	Vented Crawlspace	1	0	0	0	0	0	0	0	2.11398e-05
-CR04	2000s	Multi-Family with 2 - 4 Units	Vented Crawlspace	1	0	0	0	0	0	0	0	4.78464e-05
-CR05	2000s	Multi-Family with 2 - 4 Units	Vented Crawlspace	1	0	0	0	0	0	0	0	3.16656e-05
-CR06	2000s	Multi-Family with 2 - 4 Units	Vented Crawlspace	1	0	0	0	0	0	0	0	0.000122244
-CR07	2000s	Multi-Family with 2 - 4 Units	Vented Crawlspace	1	0	0	0	0	0	0	0	0.000162021
-CR08	2000s	Multi-Family with 2 - 4 Units	Vented Crawlspace	1	0	0	0	0	0	0	0	0.00013289
-CR09	2000s	Multi-Family with 2 - 4 Units	Vented Crawlspace	1	0	0	0	0	0	0	0	0.000271826
-CR10	2000s	Multi-Family with 2 - 4 Units	Vented Crawlspace	1	0	0	0	0	0	0	0	2.27166e-05
-CR11	2000s	Multi-Family with 2 - 4 Units	Vented Crawlspace	1	0	0	0	0	0	0	0	4.3354e-05
-CR02	2010s	Multi-Family with 2 - 4 Units	Vented Crawlspace	1	0	0	0	0	0	0	0	1.45562e-05
-CR03	2010s	Multi-Family with 2 - 4 Units	Vented Crawlspace	1	0	0	0	0	0	0	0	9.53305e-06
-CR04	2010s	Multi-Family with 2 - 4 Units	Vented Crawlspace	1	0	0	0	0	0	0	0	2.11054e-05
-CR05	2010s	Multi-Family with 2 - 4 Units	Vented Crawlspace	1	0	0	0	0	0	0	0	1.45055e-05
-CR06	2010s	Multi-Family with 2 - 4 Units	Vented Crawlspace	1	0	0	0	0	0	0	0	4.67082e-05
-CR07	2010s	Multi-Family with 2 - 4 Units	Vented Crawlspace	1	0	0	0	0	0	0	0	4.83755e-05
-CR08	2010s	Multi-Family with 2 - 4 Units	Vented Crawlspace	1	0	0	0	0	0	0	0	6.8967e-05
-CR09	2010s	Multi-Family with 2 - 4 Units	Vented Crawlspace	1	0	0	0	0	0	0	0	0.000124821
-CR10	2010s	Multi-Family with 2 - 4 Units	Vented Crawlspace	1	0	0	0	0	0	0	0	6.00633e-06
-CR11	2010s	Multi-Family with 2 - 4 Units	Vented Crawlspace	1	0	0	0	0	0	0	0	1.69508e-05
-CR02	<1940	Multi-Family with 5+ Units	Vented Crawlspace	1	0	0	0	0	0	0	0	0.00024632
-CR03	<1940	Multi-Family with 5+ Units	Vented Crawlspace	1	0	0	0	0	0	0	0	0.000505206
-CR04	<1940	Multi-Family with 5+ Units	Vented Crawlspace	1	0	0	0	0	0	0	0	0.000634802
-CR05	<1940	Multi-Family with 5+ Units	Vented Crawlspace	1	0	0	0	0	0	0	0	0.000103423
-CR06	<1940	Multi-Family with 5+ Units	Vented Crawlspace	1	0	0	0	0	0	0	0	0.000274201
-CR07	<1940	Multi-Family with 5+ Units	Vented Crawlspace	1	0	0	0	0	0	0	0	0.00253433
-CR08	<1940	Multi-Family with 5+ Units	Vented Crawlspace	1	0	0	0	0	0	0	0	0.000416543
-CR09	<1940	Multi-Family with 5+ Units	Vented Crawlspace	1	0	0	0	0	0	0	0	0.000626426
-CR10	<1940	Multi-Family with 5+ Units	Vented Crawlspace	1	0	0	0	0	0	0	0	2.29821e-05
-CR11	<1940	Multi-Family with 5+ Units	Vented Crawlspace	1	0	0	0	0	0	0	0	0.00106137
-CR02	1940s	Multi-Family with 5+ Units	Vented Crawlspace	1	0	0	0	0	0	0	0	6.66706e-05
-CR03	1940s	Multi-Family with 5+ Units	Vented Crawlspace	1	0	0	0	0	0	0	0	8.22385e-05
-CR04	1940s	Multi-Family with 5+ Units	Vented Crawlspace	1	0	0	0	0	0	0	0	0.000176082
-CR05	1940s	Multi-Family with 5+ Units	Vented Crawlspace	1	0	0	0	0	0	0	0	3.46105e-05
-CR06	1940s	Multi-Family with 5+ Units	Vented Crawlspace	1	0	0	0	0	0	0	0	6.608e-05
-CR07	1940s	Multi-Family with 5+ Units	Vented Crawlspace	1	0	0	0	0	0	0	0	0.000875803
-CR08	1940s	Multi-Family with 5+ Units	Vented Crawlspace	1	0	0	0	0	0	0	0	0.0002515
-CR09	1940s	Multi-Family with 5+ Units	Vented Crawlspace	1	0	0	0	0	0	0	0	0.000271554
-CR10	1940s	Multi-Family with 5+ Units	Vented Crawlspace	1	0	0	0	0	0	0	0	1.45268e-05
-CR11	1940s	Multi-Family with 5+ Units	Vented Crawlspace	1	0	0	0	0	0	0	0	0.000413705
-CR02	1950s	Multi-Family with 5+ Units	Vented Crawlspace	1	0	0	0	0	0	0	0	0.000152132
-CR03	1950s	Multi-Family with 5+ Units	Vented Crawlspace	1	0	0	0	0	0	0	0	0.000124765
-CR04	1950s	Multi-Family with 5+ Units	Vented Crawlspace	1	0	0	0	0	0	0	0	0.000339303
-CR05	1950s	Multi-Family with 5+ Units	Vented Crawlspace	1	0	0	0	0	0	0	0	8.49182e-05
-CR06	1950s	Multi-Family with 5+ Units	Vented Crawlspace	1	0	0	0	0	0	0	0	0.000129428
-CR07	1950s	Multi-Family with 5+ Units	Vented Crawlspace	1	0	0	0	0	0	0	0	0.00134773
-CR08	1950s	Multi-Family with 5+ Units	Vented Crawlspace	1	0	0	0	0	0	0	0	0.000469984
-CR09	1950s	Multi-Family with 5+ Units	Vented Crawlspace	1	0	0	0	0	0	0	0	0.00067566
-CR10	1950s	Multi-Family with 5+ Units	Vented Crawlspace	1	0	0	0	0	0	0	0	4.6239e-05
-CR11	1950s	Multi-Family with 5+ Units	Vented Crawlspace	1	0	0	0	0	0	0	0	0.000987814
-CR02	1960s	Multi-Family with 5+ Units	Vented Crawlspace	1	0	0	0	0	0	0	0	0.000196788
-CR03	1960s	Multi-Family with 5+ Units	Vented Crawlspace	1	0	0	0	0	0	0	0	0.000212831
-CR04	1960s	Multi-Family with 5+ Units	Vented Crawlspace	1	0	0	0	0	0	0	0	0.000691179
-CR05	1960s	Multi-Family with 5+ Units	Vented Crawlspace	1	0	0	0	0	0	0	0	0.000222067
-CR06	1960s	Multi-Family with 5+ Units	Vented Crawlspace	1	0	0	0	0	0	0	0	0.000414795
-CR07	1960s	Multi-Family with 5+ Units	Vented Crawlspace	1	0	0	0	0	0	0	0	0.00163314
-CR08	1960s	Multi-Family with 5+ Units	Vented Crawlspace	1	0	0	0	0	0	0	0	0.000925984
-CR09	1960s	Multi-Family with 5+ Units	Vented Crawlspace	1	0	0	0	0	0	0	0	0.00102464
-CR10	1960s	Multi-Family with 5+ Units	Vented Crawlspace	1	0	0	0	0	0	0	0	6.56054e-05
-CR11	1960s	Multi-Family with 5+ Units	Vented Crawlspace	1	0	0	0	0	0	0	0	0.00113549
-CR02	1970s	Multi-Family with 5+ Units	Vented Crawlspace	1	0	0	0	0	0	0	0	0.000378808
-CR03	1970s	Multi-Family with 5+ Units	Vented Crawlspace	1	0	0	0	0	0	0	0	0.000370509
-CR04	1970s	Multi-Family with 5+ Units	Vented Crawlspace	1	0	0	0	0	0	0	0	0.00117699
-CR05	1970s	Multi-Family with 5+ Units	Vented Crawlspace	1	0	0	0	0	0	0	0	0.000513992
-CR06	1970s	Multi-Family with 5+ Units	Vented Crawlspace	1	0	0	0	0	0	0	0	0.000747398
-CR07	1970s	Multi-Family with 5+ Units	Vented Crawlspace	1	0	0	0	0	0	0	0	0.00138135
-CR08	1970s	Multi-Family with 5+ Units	Vented Crawlspace	1	0	0	0	0	0	0	0	0.00144074
-CR09	1970s	Multi-Family with 5+ Units	Vented Crawlspace	1	0	0	0	0	0	0	0	0.00248754
-CR10	1970s	Multi-Family with 5+ Units	Vented Crawlspace	1	0	0	0	0	0	0	0	0.000167984
-CR11	1970s	Multi-Family with 5+ Units	Vented Crawlspace	1	0	0	0	0	0	0	0	0.00164801
-CR02	1980s	Multi-Family with 5+ Units	Vented Crawlspace	1	0	0	0	0	0	0	0	0.000298821
-CR03	1980s	Multi-Family with 5+ Units	Vented Crawlspace	1	0	0	0	0	0	0	0	0.000224333
-CR04	1980s	Multi-Family with 5+ Units	Vented Crawlspace	1	0	0	0	0	0	0	0	0.000508307
-CR05	1980s	Multi-Family with 5+ Units	Vented Crawlspace	1	0	0	0	0	0	0	0	0.000223665
-CR06	1980s	Multi-Family with 5+ Units	Vented Crawlspace	1	0	0	0	0	0	0	0	0.000664813
-CR07	1980s	Multi-Family with 5+ Units	Vented Crawlspace	1	0	0	0	0	0	0	0	0.000787932
-CR08	1980s	Multi-Family with 5+ Units	Vented Crawlspace	1	0	0	0	0	0	0	0	0.00114461
-CR09	1980s	Multi-Family with 5+ Units	Vented Crawlspace	1	0	0	0	0	0	0	0	0.00179123
-CR10	1980s	Multi-Family with 5+ Units	Vented Crawlspace	1	0	0	0	0	0	0	0	0.00014415
-CR11	1980s	Multi-Family with 5+ Units	Vented Crawlspace	1	0	0	0	0	0	0	0	0.000861143
-CR02	1990s	Multi-Family with 5+ Units	Vented Crawlspace	1	0	0	0	0	0	0	0	0.00029984
-CR03	1990s	Multi-Family with 5+ Units	Vented Crawlspace	1	0	0	0	0	0	0	0	0.000112934
-CR04	1990s	Multi-Family with 5+ Units	Vented Crawlspace	1	0	0	0	0	0	0	0	0.000476539
-CR05	1990s	Multi-Family with 5+ Units	Vented Crawlspace	1	0	0	0	0	0	0	0	0.000214588
-CR06	1990s	Multi-Family with 5+ Units	Vented Crawlspace	1	0	0	0	0	0	0	0	0.000787546
-CR07	1990s	Multi-Family with 5+ Units	Vented Crawlspace	1	0	0	0	0	0	0	0	0.000580073
-CR08	1990s	Multi-Family with 5+ Units	Vented Crawlspace	1	0	0	0	0	0	0	0	0.00107456
-CR09	1990s	Multi-Family with 5+ Units	Vented Crawlspace	1	0	0	0	0	0	0	0	0.0015866
-CR10	1990s	Multi-Family with 5+ Units	Vented Crawlspace	1	0	0	0	0	0	0	0	0.000168704
-CR11	1990s	Multi-Family with 5+ Units	Vented Crawlspace	1	0	0	0	0	0	0	0	0.000556322
-CR02	2000s	Multi-Family with 5+ Units	Vented Crawlspace	1	0	0	0	0	0	0	0	0.000195346
-CR03	2000s	Multi-Family with 5+ Units	Vented Crawlspace	1	0	0	0	0	0	0	0	5.26774e-05
-CR04	2000s	Multi-Family with 5+ Units	Vented Crawlspace	1	0	0	0	0	0	0	0	0.000150962
-CR05	2000s	Multi-Family with 5+ Units	Vented Crawlspace	1	0	0	0	0	0	0	0	0.00011738
-CR06	2000s	Multi-Family with 5+ Units	Vented Crawlspace	1	0	0	0	0	0	0	0	0.000549195
-CR07	2000s	Multi-Family with 5+ Units	Vented Crawlspace	1	0	0	0	0	0	0	0	0.000421572
-CR08	2000s	Multi-Family with 5+ Units	Vented Crawlspace	1	0	0	0	0	0	0	0	0.00059496
-CR09	2000s	Multi-Family with 5+ Units	Vented Crawlspace	1	0	0	0	0	0	0	0	0.0012411
-CR10	2000s	Multi-Family with 5+ Units	Vented Crawlspace	1	0	0	0	0	0	0	0	7.07441e-05
-CR11	2000s	Multi-Family with 5+ Units	Vented Crawlspace	1	0	0	0	0	0	0	0	0.000231736
-CR02	2010s	Multi-Family with 5+ Units	Vented Crawlspace	1	0	0	0	0	0	0	0	0.000132147
-CR03	2010s	Multi-Family with 5+ Units	Vented Crawlspace	1	0	0	0	0	0	0	0	3.40608e-05
-CR04	2010s	Multi-Family with 5+ Units	Vented Crawlspace	1	0	0	0	0	0	0	0	8.00419e-05
-CR05	2010s	Multi-Family with 5+ Units	Vented Crawlspace	1	0	0	0	0	0	0	0	8.35784e-05
-CR06	2010s	Multi-Family with 5+ Units	Vented Crawlspace	1	0	0	0	0	0	0	0	0.000389301
-CR07	2010s	Multi-Family with 5+ Units	Vented Crawlspace	1	0	0	0	0	0	0	0	0.000271038
-CR08	2010s	Multi-Family with 5+ Units	Vented Crawlspace	1	0	0	0	0	0	0	0	0.000406565
-CR09	2010s	Multi-Family with 5+ Units	Vented Crawlspace	1	0	0	0	0	0	0	0	0.000741671
-CR10	2010s	Multi-Family with 5+ Units	Vented Crawlspace	1	0	0	0	0	0	0	0	2.79896e-05
-CR11	2010s	Multi-Family with 5+ Units	Vented Crawlspace	1	0	0	0	0	0	0	0	0.000127747
-CR02	<1940	Single-Family Attached	Vented Crawlspace	1	0	0	0	0	0	0	0	3.4592e-05
-CR03	<1940	Single-Family Attached	Vented Crawlspace	1	0	0	0	0	0	0	0	7.24747e-05
-CR04	<1940	Single-Family Attached	Vented Crawlspace	1	0	0	0	0	0	0	0	0.000115835
-CR05	<1940	Single-Family Attached	Vented Crawlspace	1	0	0	0	0	0	0	0	2.64865e-05
-CR06	<1940	Single-Family Attached	Vented Crawlspace	1	0	0	0	0	0	0	0	3.30446e-05
-CR07	<1940	Single-Family Attached	Vented Crawlspace	1	0	0	0	0	0	0	0	0.000988429
-CR08	<1940	Single-Family Attached	Vented Crawlspace	1	0	0	0	0	0	0	0	0.00033368
-CR09	<1940	Single-Family Attached	Vented Crawlspace	1	0	0	0	0	0	0	0	0.000188799
-CR10	<1940	Single-Family Attached	Vented Crawlspace	1	0	0	0	0	0	0	0	1.15733e-05
-CR11	<1940	Single-Family Attached	Vented Crawlspace	1	0	0	0	0	0	0	0	0.000362176
-CR02	1940s	Single-Family Attached	Vented Crawlspace	1	0	0	0	0	0	0	0	1.00503e-05
-CR03	1940s	Single-Family Attached	Vented Crawlspace	1	0	0	0	0	0	0	0	1.03959e-05
-CR04	1940s	Single-Family Attached	Vented Crawlspace	1	0	0	0	0	0	0	0	4.19519e-05
-CR05	1940s	Single-Family Attached	Vented Crawlspace	1	0	0	0	0	0	0	0	9.42115e-06
-CR06	1940s	Single-Family Attached	Vented Crawlspace	1	0	0	0	0	0	0	0	1.70016e-05
-CR07	1940s	Single-Family Attached	Vented Crawlspace	1	0	0	0	0	0	0	0	0.000318084
-CR08	1940s	Single-Family Attached	Vented Crawlspace	1	0	0	0	0	0	0	0	0.000154916
-CR09	1940s	Single-Family Attached	Vented Crawlspace	1	0	0	0	0	0	0	0	0.000104201
-CR10	1940s	Single-Family Attached	Vented Crawlspace	1	0	0	0	0	0	0	0	5.38895e-06
-CR11	1940s	Single-Family Attached	Vented Crawlspace	1	0	0	0	0	0	0	0	0.000208619
-CR02	1950s	Single-Family Attached	Vented Crawlspace	1	0	0	0	0	0	0	0	2.03338e-05
-CR03	1950s	Single-Family Attached	Vented Crawlspace	1	0	0	0	0	0	0	0	1.77624e-05
-CR04	1950s	Single-Family Attached	Vented Crawlspace	1	0	0	0	0	0	0	0	6.11362e-05
-CR05	1950s	Single-Family Attached	Vented Crawlspace	1	0	0	0	0	0	0	0	2.03021e-05
-CR06	1950s	Single-Family Attached	Vented Crawlspace	1	0	0	0	0	0	0	0	2.23083e-05
-CR07	1950s	Single-Family Attached	Vented Crawlspace	1	0	0	0	0	0	0	0	0.000370956
-CR08	1950s	Single-Family Attached	Vented Crawlspace	1	0	0	0	0	0	0	0	0.00024205
-CR09	1950s	Single-Family Attached	Vented Crawlspace	1	0	0	0	0	0	0	0	0.000206528
-CR10	1950s	Single-Family Attached	Vented Crawlspace	1	0	0	0	0	0	0	0	1.55255e-05
-CR11	1950s	Single-Family Attached	Vented Crawlspace	1	0	0	0	0	0	0	0	0.00030599
-CR02	1960s	Single-Family Attached	Vented Crawlspace	1	0	0	0	0	0	0	0	1.30746e-05
-CR03	1960s	Single-Family Attached	Vented Crawlspace	1	0	0	0	0	0	0	0	1.99799e-05
-CR04	1960s	Single-Family Attached	Vented Crawlspace	1	0	0	0	0	0	0	0	7.00073e-05
-CR05	1960s	Single-Family Attached	Vented Crawlspace	1	0	0	0	0	0	0	0	3.00027e-05
-CR06	1960s	Single-Family Attached	Vented Crawlspace	1	0	0	0	0	0	0	0	4.80612e-05
-CR07	1960s	Single-Family Attached	Vented Crawlspace	1	0	0	0	0	0	0	0	0.000227429
-CR08	1960s	Single-Family Attached	Vented Crawlspace	1	0	0	0	0	0	0	0	0.000174649
-CR09	1960s	Single-Family Attached	Vented Crawlspace	1	0	0	0	0	0	0	0	0.000150947
-CR10	1960s	Single-Family Attached	Vented Crawlspace	1	0	0	0	0	0	0	0	1.29048e-05
-CR11	1960s	Single-Family Attached	Vented Crawlspace	1	0	0	0	0	0	0	0	0.000217608
-CR02	1970s	Single-Family Attached	Vented Crawlspace	1	0	0	0	0	0	0	0	3.52504e-05
-CR03	1970s	Single-Family Attached	Vented Crawlspace	1	0	0	0	0	0	0	0	3.97526e-05
-CR04	1970s	Single-Family Attached	Vented Crawlspace	1	0	0	0	0	0	0	0	0.00014493
-CR05	1970s	Single-Family Attached	Vented Crawlspace	1	0	0	0	0	0	0	0	9.98042e-05
-CR06	1970s	Single-Family Attached	Vented Crawlspace	1	0	0	0	0	0	0	0	0.000135106
-CR07	1970s	Single-Family Attached	Vented Crawlspace	1	0	0	0	0	0	0	0	0.000261623
-CR08	1970s	Single-Family Attached	Vented Crawlspace	1	0	0	0	0	0	0	0	0.000378759
-CR09	1970s	Single-Family Attached	Vented Crawlspace	1	0	0	0	0	0	0	0	0.000368689
-CR10	1970s	Single-Family Attached	Vented Crawlspace	1	0	0	0	0	0	0	0	4.03196e-05
-CR11	1970s	Single-Family Attached	Vented Crawlspace	1	0	0	0	0	0	0	0	0.000510937
-CR02	1980s	Single-Family Attached	Vented Crawlspace	1	0	0	0	0	0	0	0	5.32008e-05
-CR03	1980s	Single-Family Attached	Vented Crawlspace	1	0	0	0	0	0	0	0	6.69931e-05
-CR04	1980s	Single-Family Attached	Vented Crawlspace	1	0	0	0	0	0	0	0	0.000106587
-CR05	1980s	Single-Family Attached	Vented Crawlspace	1	0	0	0	0	0	0	0	5.54334e-05
-CR06	1980s	Single-Family Attached	Vented Crawlspace	1	0	0	0	0	0	0	0	0.000101991
-CR07	1980s	Single-Family Attached	Vented Crawlspace	1	0	0	0	0	0	0	0	0.000314528
-CR08	1980s	Single-Family Attached	Vented Crawlspace	1	0	0	0	0	0	0	0	0.000484167
-CR09	1980s	Single-Family Attached	Vented Crawlspace	1	0	0	0	0	0	0	0	0.000330612
-CR10	1980s	Single-Family Attached	Vented Crawlspace	1	0	0	0	0	0	0	0	3.33947e-05
-CR11	1980s	Single-Family Attached	Vented Crawlspace	1	0	0	0	0	0	0	0	0.000323817
-CR02	1990s	Single-Family Attached	Vented Crawlspace	1	0	0	0	0	0	0	0	7.25471e-05
-CR03	1990s	Single-Family Attached	Vented Crawlspace	1	0	0	0	0	0	0	0	2.65174e-05
-CR04	1990s	Single-Family Attached	Vented Crawlspace	1	0	0	0	0	0	0	0	0.00014834
-CR05	1990s	Single-Family Attached	Vented Crawlspace	1	0	0	0	0	0	0	0	4.91152e-05
-CR06	1990s	Single-Family Attached	Vented Crawlspace	1	0	0	0	0	0	0	0	0.000165686
-CR07	1990s	Single-Family Attached	Vented Crawlspace	1	0	0	0	0	0	0	0	0.000260421
-CR08	1990s	Single-Family Attached	Vented Crawlspace	1	0	0	0	0	0	0	0	0.000421972
-CR09	1990s	Single-Family Attached	Vented Crawlspace	1	0	0	0	0	0	0	0	0.000221763
-CR10	1990s	Single-Family Attached	Vented Crawlspace	1	0	0	0	0	0	0	0	3.27677e-05
-CR11	1990s	Single-Family Attached	Vented Crawlspace	1	0	0	0	0	0	0	0	0.000156857
-CR02	2000s	Single-Family Attached	Vented Crawlspace	1	0	0	0	0	0	0	0	7.96436e-05
-CR03	2000s	Single-Family Attached	Vented Crawlspace	1	0	0	0	0	0	0	0	1.69681e-05
-CR04	2000s	Single-Family Attached	Vented Crawlspace	1	0	0	0	0	0	0	0	5.38877e-05
-CR05	2000s	Single-Family Attached	Vented Crawlspace	1	0	0	0	0	0	0	0	5.27549e-05
-CR06	2000s	Single-Family Attached	Vented Crawlspace	1	0	0	0	0	0	0	0	0.000205056
-CR07	2000s	Single-Family Attached	Vented Crawlspace	1	0	0	0	0	0	0	0	0.000137015
-CR08	2000s	Single-Family Attached	Vented Crawlspace	1	0	0	0	0	0	0	0	0.000280446
-CR09	2000s	Single-Family Attached	Vented Crawlspace	1	0	0	0	0	0	0	0	0.000372899
-CR10	2000s	Single-Family Attached	Vented Crawlspace	1	0	0	0	0	0	0	0	1.96649e-05
-CR11	2000s	Single-Family Attached	Vented Crawlspace	1	0	0	0	0	0	0	0	6.63711e-05
-CR02	2010s	Single-Family Attached	Vented Crawlspace	1	0	0	0	0	0	0	0	1.95862e-05
-CR03	2010s	Single-Family Attached	Vented Crawlspace	1	0	0	0	0	0	0	0	6.00921e-06
-CR04	2010s	Single-Family Attached	Vented Crawlspace	1	0	0	0	0	0	0	0	1.04687e-05
-CR05	2010s	Single-Family Attached	Vented Crawlspace	1	0	0	0	0	0	0	0	2.20552e-05
-CR06	2010s	Single-Family Attached	Vented Crawlspace	1	0	0	0	0	0	0	0	6.03045e-05
-CR07	2010s	Single-Family Attached	Vented Crawlspace	1	0	0	0	0	0	0	0	4.66037e-05
-CR08	2010s	Single-Family Attached	Vented Crawlspace	1	0	0	0	0	0	0	0	0.000121069
-CR09	2010s	Single-Family Attached	Vented Crawlspace	1	0	0	0	0	0	0	0	0.00012688
-CR10	2010s	Single-Family Attached	Vented Crawlspace	1	0	0	0	0	0	0	0	4.73585e-06
-CR11	2010s	Single-Family Attached	Vented Crawlspace	1	0	0	0	0	0	0	0	2.79615e-05
-CR02	<1940	Single-Family Detached	Vented Crawlspace	1	0	0	0	0	0	0	0	0.00171834
-CR03	<1940	Single-Family Detached	Vented Crawlspace	1	0	0	0	0	0	0	0	0.00113268
-CR04	<1940	Single-Family Detached	Vented Crawlspace	1	0	0	0	0	0	0	0	0.00320064
-CR05	<1940	Single-Family Detached	Vented Crawlspace	1	0	0	0	0	0	0	0	0.000659055
-CR06	<1940	Single-Family Detached	Vented Crawlspace	1	0	0	0	0	0	0	0	0.00146473
-CR07	<1940	Single-Family Detached	Vented Crawlspace	1	0	0	0	0	0	0	0	0.00301849
-CR08	<1940	Single-Family Detached	Vented Crawlspace	1	0	0	0	0	0	0	0	0.00254661
-CR09	<1940	Single-Family Detached	Vented Crawlspace	1	0	0	0	0	0	0	0	0.00594997
-CR10	<1940	Single-Family Detached	Vented Crawlspace	1	0	0	0	0	0	0	0	0.000213203
-CR11	<1940	Single-Family Detached	Vented Crawlspace	1	0	0	0	0	0	0	0	0.00291379
-CR02	1940s	Single-Family Detached	Vented Crawlspace	1	0	0	0	0	0	0	0	0.000396176
-CR03	1940s	Single-Family Detached	Vented Crawlspace	1	0	0	0	0	0	0	0	0.000264985
-CR04	1940s	Single-Family Detached	Vented Crawlspace	1	0	0	0	0	0	0	0	0.00111571
-CR05	1940s	Single-Family Detached	Vented Crawlspace	1	0	0	0	0	0	0	0	0.000258019
-CR06	1940s	Single-Family Detached	Vented Crawlspace	1	0	0	0	0	0	0	0	0.00052387
-CR07	1940s	Single-Family Detached	Vented Crawlspace	1	0	0	0	0	0	0	0	0.0010353
-CR08	1940s	Single-Family Detached	Vented Crawlspace	1	0	0	0	0	0	0	0	0.00142873
-CR09	1940s	Single-Family Detached	Vented Crawlspace	1	0	0	0	0	0	0	0	0.00330861
-CR10	1940s	Single-Family Detached	Vented Crawlspace	1	0	0	0	0	0	0	0	0.000158341
-CR11	1940s	Single-Family Detached	Vented Crawlspace	1	0	0	0	0	0	0	0	0.00210217
-CR02	1950s	Single-Family Detached	Vented Crawlspace	1	0	0	0	0	0	0	0	0.000847819
-CR03	1950s	Single-Family Detached	Vented Crawlspace	1	0	0	0	0	0	0	0	0.000621056
-CR04	1950s	Single-Family Detached	Vented Crawlspace	1	0	0	0	0	0	0	0	0.00242371
-CR05	1950s	Single-Family Detached	Vented Crawlspace	1	0	0	0	0	0	0	0	0.000587651
-CR06	1950s	Single-Family Detached	Vented Crawlspace	1	0	0	0	0	0	0	0	0.000803204
-CR07	1950s	Single-Family Detached	Vented Crawlspace	1	0	0	0	0	0	0	0	0.00253294
-CR08	1950s	Single-Family Detached	Vented Crawlspace	1	0	0	0	0	0	0	0	0.00298209
-CR09	1950s	Single-Family Detached	Vented Crawlspace	1	0	0	0	0	0	0	0	0.00786215
-CR10	1950s	Single-Family Detached	Vented Crawlspace	1	0	0	0	0	0	0	0	0.000403381
-CR11	1950s	Single-Family Detached	Vented Crawlspace	1	0	0	0	0	0	0	0	0.00504813
-CR02	1960s	Single-Family Detached	Vented Crawlspace	1	0	0	0	0	0	0	0	0.000379181
-CR03	1960s	Single-Family Detached	Vented Crawlspace	1	0	0	0	0	0	0	0	0.000486353
-CR04	1960s	Single-Family Detached	Vented Crawlspace	1	0	0	0	0	0	0	0	0.00178403
-CR05	1960s	Single-Family Detached	Vented Crawlspace	1	0	0	0	0	0	0	0	0.00051838
-CR06	1960s	Single-Family Detached	Vented Crawlspace	1	0	0	0	0	0	0	0	0.00111836
-CR07	1960s	Single-Family Detached	Vented Crawlspace	1	0	0	0	0	0	0	0	0.0016852
-CR08	1960s	Single-Family Detached	Vented Crawlspace	1	0	0	0	0	0	0	0	0.00273964
-CR09	1960s	Single-Family Detached	Vented Crawlspace	1	0	0	0	0	0	0	0	0.00602107
-CR10	1960s	Single-Family Detached	Vented Crawlspace	1	0	0	0	0	0	0	0	0.000303926
-CR11	1960s	Single-Family Detached	Vented Crawlspace	1	0	0	0	0	0	0	0	0.00248785
-CR02	1970s	Single-Family Detached	Vented Crawlspace	1	0	0	0	0	0	0	0	0.000491146
-CR03	1970s	Single-Family Detached	Vented Crawlspace	1	0	0	0	0	0	0	0	0.000465191
-CR04	1970s	Single-Family Detached	Vented Crawlspace	1	0	0	0	0	0	0	0	0.00182763
-CR05	1970s	Single-Family Detached	Vented Crawlspace	1	0	0	0	0	0	0	0	0.00101298
-CR06	1970s	Single-Family Detached	Vented Crawlspace	1	0	0	0	0	0	0	0	0.00170019
-CR07	1970s	Single-Family Detached	Vented Crawlspace	1	0	0	0	0	0	0	0	0.00142722
-CR08	1970s	Single-Family Detached	Vented Crawlspace	1	0	0	0	0	0	0	0	0.00330328
-CR09	1970s	Single-Family Detached	Vented Crawlspace	1	0	0	0	0	0	0	0	0.00794052
-CR10	1970s	Single-Family Detached	Vented Crawlspace	1	0	0	0	0	0	0	0	0.000485446
-CR11	1970s	Single-Family Detached	Vented Crawlspace	1	0	0	0	0	0	0	0	0.00255723
-CR02	1980s	Single-Family Detached	Vented Crawlspace	1	0	0	0	0	0	0	0	0.000368977
-CR03	1980s	Single-Family Detached	Vented Crawlspace	1	0	0	0	0	0	0	0	0.000358047
-CR04	1980s	Single-Family Detached	Vented Crawlspace	1	0	0	0	0	0	0	0	0.000811647
-CR05	1980s	Single-Family Detached	Vented Crawlspace	1	0	0	0	0	0	0	0	0.000379445
-CR06	1980s	Single-Family Detached	Vented Crawlspace	1	0	0	0	0	0	0	0	0.00126447
-CR07	1980s	Single-Family Detached	Vented Crawlspace	1	0	0	0	0	0	0	0	0.000904786
-CR08	1980s	Single-Family Detached	Vented Crawlspace	1	0	0	0	0	0	0	0	0.00229066
-CR09	1980s	Single-Family Detached	Vented Crawlspace	1	0	0	0	0	0	0	0	0.00437912
-CR10	1980s	Single-Family Detached	Vented Crawlspace	1	0	0	0	0	0	0	0	0.000334036
-CR11	1980s	Single-Family Detached	Vented Crawlspace	1	0	0	0	0	0	0	0	0.00141979
-CR02	1990s	Single-Family Detached	Vented Crawlspace	1	0	0	0	0	0	0	0	0.000482614
-CR03	1990s	Single-Family Detached	Vented Crawlspace	1	0	0	0	0	0	0	0	0.000300069
-CR04	1990s	Single-Family Detached	Vented Crawlspace	1	0	0	0	0	0	0	0	0.00121858
-CR05	1990s	Single-Family Detached	Vented Crawlspace	1	0	0	0	0	0	0	0	0.000573523
-CR06	1990s	Single-Family Detached	Vented Crawlspace	1	0	0	0	0	0	0	0	0.00188113
-CR07	1990s	Single-Family Detached	Vented Crawlspace	1	0	0	0	0	0	0	0	0.000851196
-CR08	1990s	Single-Family Detached	Vented Crawlspace	1	0	0	0	0	0	0	0	0.00264304
-CR09	1990s	Single-Family Detached	Vented Crawlspace	1	0	0	0	0	0	0	0	0.0047916
-CR10	1990s	Single-Family Detached	Vented Crawlspace	1	0	0	0	0	0	0	0	0.000518714
-CR11	1990s	Single-Family Detached	Vented Crawlspace	1	0	0	0	0	0	0	0	0.00121368
-CR02	2000s	Single-Family Detached	Vented Crawlspace	1	0	0	0	0	0	0	0	0.000400645
-CR03	2000s	Single-Family Detached	Vented Crawlspace	1	0	0	0	0	0	0	0	0.000155629
-CR04	2000s	Single-Family Detached	Vented Crawlspace	1	0	0	0	0	0	0	0	0.000440736
-CR05	2000s	Single-Family Detached	Vented Crawlspace	1	0	0	0	0	0	0	0	0.000449734
-CR06	2000s	Single-Family Detached	Vented Crawlspace	1	0	0	0	0	0	0	0	0.00142627
-CR07	2000s	Single-Family Detached	Vented Crawlspace	1	0	0	0	0	0	0	0	0.000450587
-CR08	2000s	Single-Family Detached	Vented Crawlspace	1	0	0	0	0	0	0	0	0.00183965
-CR09	2000s	Single-Family Detached	Vented Crawlspace	1	0	0	0	0	0	0	0	0.00473625
-CR10	2000s	Single-Family Detached	Vented Crawlspace	1	0	0	0	0	0	0	0	0.000388984
-CR11	2000s	Single-Family Detached	Vented Crawlspace	1	0	0	0	0	0	0	0	0.000652182
-CR02	2010s	Single-Family Detached	Vented Crawlspace	1	0	0	0	0	0	0	0	0.000127293
-CR03	2010s	Single-Family Detached	Vented Crawlspace	1	0	0	0	0	0	0	0	4.31655e-05
-CR04	2010s	Single-Family Detached	Vented Crawlspace	1	0	0	0	0	0	0	0	0.000115576
-CR05	2010s	Single-Family Detached	Vented Crawlspace	1	0	0	0	0	0	0	0	0.00015849
-CR06	2010s	Single-Family Detached	Vented Crawlspace	1	0	0	0	0	0	0	0	0.000504982
-CR07	2010s	Single-Family Detached	Vented Crawlspace	1	0	0	0	0	0	0	0	0.000125314
-CR08	2010s	Single-Family Detached	Vented Crawlspace	1	0	0	0	0	0	0	0	0.0005825
-CR09	2010s	Single-Family Detached	Vented Crawlspace	1	0	0	0	0	0	0	0	0.00170415
-CR10	2010s	Single-Family Detached	Vented Crawlspace	1	0	0	0	0	0	0	0	8.28087e-05
-CR11	2010s	Single-Family Detached	Vented Crawlspace	1	0	0	0	0	0	0	0	0.000142859
-=======
 CR02	<1940	Multi-Family with 2 - 4 Units	Vented Crawlspace	1	0	0	0	0	0	0	0	0.000369747
 CR03	<1940	Multi-Family with 2 - 4 Units	Vented Crawlspace	1	0	0	0	0	0	0	0	0.00112565
 CR04	<1940	Multi-Family with 2 - 4 Units	Vented Crawlspace	1	0	0	0	0	0	0	0	0.00087286
@@ -811,7 +449,6 @@
 CR09	2010s	Single-Family Detached	Vented Crawlspace	1	0	0	0	0	0	0	0	0.0011566
 CR10	2010s	Single-Family Detached	Vented Crawlspace	1	0	0	0	0	0	0	0	5.4121e-05
 CR11	2010s	Single-Family Detached	Vented Crawlspace	1	0	0	0	0	0	0	0	8.997e-05
->>>>>>> e0c17adc
 CR02	<1940	Mobile Home	Unvented Crawlspace	1	0	0	0	0	0	0	0	0
 CR03	<1940	Mobile Home	Unvented Crawlspace	1	0	0	0	0	0	0	0	0
 CR04	<1940	Mobile Home	Unvented Crawlspace	1	0	0	0	0	0	0	0	0
@@ -952,48 +589,6 @@
 CR09	1970s	Multi-Family with 2 - 4 Units	Unvented Crawlspace	1	0	0	0	0	0	0	0	0
 CR10	1970s	Multi-Family with 2 - 4 Units	Unvented Crawlspace	1	0	0	0	0	0	0	0	0
 CR11	1970s	Multi-Family with 2 - 4 Units	Unvented Crawlspace	1	0	0	0	0	0	0	0	0
-<<<<<<< HEAD
-CR02	1980s	Multi-Family with 2 - 4 Units	Unvented Crawlspace	1	0	0	0	0	0	0	0	3.12911e-05
-CR03	1980s	Multi-Family with 2 - 4 Units	Unvented Crawlspace	1	0	0	0	0	0	0	0	8.04611e-05
-CR04	1980s	Multi-Family with 2 - 4 Units	Unvented Crawlspace	1	0	0	0	0	0	0	0	0.000130535
-CR05	1980s	Multi-Family with 2 - 4 Units	Unvented Crawlspace	1	0	0	0	0	0	0	0	4.90281e-05
-CR06	1980s	Multi-Family with 2 - 4 Units	Unvented Crawlspace	1	0	0	0	0	0	0	0	1.71265e-05
-CR07	1980s	Multi-Family with 2 - 4 Units	Unvented Crawlspace	1	0	0	0	0	0	0	0	0.000107322
-CR08	1980s	Multi-Family with 2 - 4 Units	Unvented Crawlspace	1	0	0	0	0	0	0	0	8.05475e-05
-CR09	1980s	Multi-Family with 2 - 4 Units	Unvented Crawlspace	1	0	0	0	0	0	0	0	0.000128029
-CR10	1980s	Multi-Family with 2 - 4 Units	Unvented Crawlspace	1	0	0	0	0	0	0	0	1.39436e-05
-CR11	1980s	Multi-Family with 2 - 4 Units	Unvented Crawlspace	1	0	0	0	0	0	0	0	2.05305e-05
-CR02	1990s	Multi-Family with 2 - 4 Units	Unvented Crawlspace	1	0	0	0	0	0	0	0	2.96345e-05
-CR03	1990s	Multi-Family with 2 - 4 Units	Unvented Crawlspace	1	0	0	0	0	0	0	0	3.76421e-05
-CR04	1990s	Multi-Family with 2 - 4 Units	Unvented Crawlspace	1	0	0	0	0	0	0	0	0.000117826
-CR05	1990s	Multi-Family with 2 - 4 Units	Unvented Crawlspace	1	0	0	0	0	0	0	0	4.33362e-05
-CR06	1990s	Multi-Family with 2 - 4 Units	Unvented Crawlspace	1	0	0	0	0	0	0	0	1.85443e-05
-CR07	1990s	Multi-Family with 2 - 4 Units	Unvented Crawlspace	1	0	0	0	0	0	0	0	8.82492e-05
-CR08	1990s	Multi-Family with 2 - 4 Units	Unvented Crawlspace	1	0	0	0	0	0	0	0	6.67568e-05
-CR09	1990s	Multi-Family with 2 - 4 Units	Unvented Crawlspace	1	0	0	0	0	0	0	0	9.28497e-05
-CR10	1990s	Multi-Family with 2 - 4 Units	Unvented Crawlspace	1	0	0	0	0	0	0	0	1.24315e-05
-CR11	1990s	Multi-Family with 2 - 4 Units	Unvented Crawlspace	1	0	0	0	0	0	0	0	1.17384e-05
-CR02	2000s	Multi-Family with 2 - 4 Units	Unvented Crawlspace	1	0	0	0	0	0	0	0	1.579e-05
-CR03	2000s	Multi-Family with 2 - 4 Units	Unvented Crawlspace	1	0	0	0	0	0	0	0	1.07295e-05
-CR04	2000s	Multi-Family with 2 - 4 Units	Unvented Crawlspace	1	0	0	0	0	0	0	0	2.52516e-05
-CR05	2000s	Multi-Family with 2 - 4 Units	Unvented Crawlspace	1	0	0	0	0	0	0	0	2.59847e-05
-CR06	2000s	Multi-Family with 2 - 4 Units	Unvented Crawlspace	1	0	0	0	0	0	0	0	2.93847e-05
-CR07	2000s	Multi-Family with 2 - 4 Units	Unvented Crawlspace	1	0	0	0	0	0	0	0	7.14501e-05
-CR08	2000s	Multi-Family with 2 - 4 Units	Unvented Crawlspace	1	0	0	0	0	0	0	0	5.47829e-05
-CR09	2000s	Multi-Family with 2 - 4 Units	Unvented Crawlspace	1	0	0	0	0	0	0	0	2.56555e-05
-CR10	2000s	Multi-Family with 2 - 4 Units	Unvented Crawlspace	1	0	0	0	0	0	0	0	5.26915e-06
-CR11	2000s	Multi-Family with 2 - 4 Units	Unvented Crawlspace	1	0	0	0	0	0	0	0	4.76249e-06
-CR02	2010s	Multi-Family with 2 - 4 Units	Unvented Crawlspace	1	0	0	0	0	0	0	0	4.91416e-06
-CR03	2010s	Multi-Family with 2 - 4 Units	Unvented Crawlspace	1	0	0	0	0	0	0	0	4.54013e-06
-CR04	2010s	Multi-Family with 2 - 4 Units	Unvented Crawlspace	1	0	0	0	0	0	0	0	1.15858e-05
-CR05	2010s	Multi-Family with 2 - 4 Units	Unvented Crawlspace	1	0	0	0	0	0	0	0	1.18834e-05
-CR06	2010s	Multi-Family with 2 - 4 Units	Unvented Crawlspace	1	0	0	0	0	0	0	0	9.8848e-06
-CR07	2010s	Multi-Family with 2 - 4 Units	Unvented Crawlspace	1	0	0	0	0	0	0	0	2.40058e-05
-CR08	2010s	Multi-Family with 2 - 4 Units	Unvented Crawlspace	1	0	0	0	0	0	0	0	3.24494e-05
-CR09	2010s	Multi-Family with 2 - 4 Units	Unvented Crawlspace	1	0	0	0	0	0	0	0	9.79281e-06
-CR10	2010s	Multi-Family with 2 - 4 Units	Unvented Crawlspace	1	0	0	0	0	0	0	0	1.10629e-06
-CR11	2010s	Multi-Family with 2 - 4 Units	Unvented Crawlspace	1	0	0	0	0	0	0	0	2.29125e-06
-=======
 CR02	1980s	Multi-Family with 2 - 4 Units	Unvented Crawlspace	1	0	0	0	0	0	0	0	3.17048e-05
 CR03	1980s	Multi-Family with 2 - 4 Units	Unvented Crawlspace	1	0	0	0	0	0	0	0	7.95451e-05
 CR04	1980s	Multi-Family with 2 - 4 Units	Unvented Crawlspace	1	0	0	0	0	0	0	0	0.000123159
@@ -1034,7 +629,6 @@
 CR09	2010s	Multi-Family with 2 - 4 Units	Unvented Crawlspace	1	0	0	0	0	0	0	0	6.81394e-06
 CR10	2010s	Multi-Family with 2 - 4 Units	Unvented Crawlspace	1	0	0	0	0	0	0	0	7.52161e-07
 CR11	2010s	Multi-Family with 2 - 4 Units	Unvented Crawlspace	1	0	0	0	0	0	0	0	1.70669e-06
->>>>>>> e0c17adc
 CR02	<1940	Multi-Family with 5+ Units	Unvented Crawlspace	1	0	0	0	0	0	0	0	0
 CR03	<1940	Multi-Family with 5+ Units	Unvented Crawlspace	1	0	0	0	0	0	0	0	0
 CR04	<1940	Multi-Family with 5+ Units	Unvented Crawlspace	1	0	0	0	0	0	0	0	0
@@ -1085,48 +679,6 @@
 CR09	1970s	Multi-Family with 5+ Units	Unvented Crawlspace	1	0	0	0	0	0	0	0	0
 CR10	1970s	Multi-Family with 5+ Units	Unvented Crawlspace	1	0	0	0	0	0	0	0	0
 CR11	1970s	Multi-Family with 5+ Units	Unvented Crawlspace	1	0	0	0	0	0	0	0	0
-<<<<<<< HEAD
-CR02	1980s	Multi-Family with 5+ Units	Unvented Crawlspace	1	0	0	0	0	0	0	0	0.000134614
-CR03	1980s	Multi-Family with 5+ Units	Unvented Crawlspace	1	0	0	0	0	0	0	0	0.000182941
-CR04	1980s	Multi-Family with 5+ Units	Unvented Crawlspace	1	0	0	0	0	0	0	0	0.000392527
-CR05	1980s	Multi-Family with 5+ Units	Unvented Crawlspace	1	0	0	0	0	0	0	0	0.000151084
-CR06	1980s	Multi-Family with 5+ Units	Unvented Crawlspace	1	0	0	0	0	0	0	0	5.11262e-05
-CR07	1980s	Multi-Family with 5+ Units	Unvented Crawlspace	1	0	0	0	0	0	0	0	0.000248584
-CR08	1980s	Multi-Family with 5+ Units	Unvented Crawlspace	1	0	0	0	0	0	0	0	0.000232505
-CR09	1980s	Multi-Family with 5+ Units	Unvented Crawlspace	1	0	0	0	0	0	0	0	0.000357569
-CR10	1980s	Multi-Family with 5+ Units	Unvented Crawlspace	1	0	0	0	0	0	0	0	2.68376e-05
-CR11	1980s	Multi-Family with 5+ Units	Unvented Crawlspace	1	0	0	0	0	0	0	0	5.88774e-05
-CR02	1990s	Multi-Family with 5+ Units	Unvented Crawlspace	1	0	0	0	0	0	0	0	0.000138919
-CR03	1990s	Multi-Family with 5+ Units	Unvented Crawlspace	1	0	0	0	0	0	0	0	9.30936e-05
-CR04	1990s	Multi-Family with 5+ Units	Unvented Crawlspace	1	0	0	0	0	0	0	0	0.000369242
-CR05	1990s	Multi-Family with 5+ Units	Unvented Crawlspace	1	0	0	0	0	0	0	0	0.000143882
-CR06	1990s	Multi-Family with 5+ Units	Unvented Crawlspace	1	0	0	0	0	0	0	0	6.4564e-05
-CR07	1990s	Multi-Family with 5+ Units	Unvented Crawlspace	1	0	0	0	0	0	0	0	0.0001971
-CR08	1990s	Multi-Family with 5+ Units	Unvented Crawlspace	1	0	0	0	0	0	0	0	0.000221852
-CR09	1990s	Multi-Family with 5+ Units	Unvented Crawlspace	1	0	0	0	0	0	0	0	0.000314051
-CR10	1990s	Multi-Family with 5+ Units	Unvented Crawlspace	1	0	0	0	0	0	0	0	2.76146e-05
-CR11	1990s	Multi-Family with 5+ Units	Unvented Crawlspace	1	0	0	0	0	0	0	0	3.77346e-05
-CR02	2000s	Multi-Family with 5+ Units	Unvented Crawlspace	1	0	0	0	0	0	0	0	9.94188e-05
-CR03	2000s	Multi-Family with 5+ Units	Unvented Crawlspace	1	0	0	0	0	0	0	0	3.02823e-05
-CR04	2000s	Multi-Family with 5+ Units	Unvented Crawlspace	1	0	0	0	0	0	0	0	8.41171e-05
-CR05	2000s	Multi-Family with 5+ Units	Unvented Crawlspace	1	0	0	0	0	0	0	0	8.53027e-05
-CR06	2000s	Multi-Family with 5+ Units	Unvented Crawlspace	1	0	0	0	0	0	0	0	0.000133963
-CR07	2000s	Multi-Family with 5+ Units	Unvented Crawlspace	1	0	0	0	0	0	0	0	0.000180546
-CR08	2000s	Multi-Family with 5+ Units	Unvented Crawlspace	1	0	0	0	0	0	0	0	0.000238769
-CR09	2000s	Multi-Family with 5+ Units	Unvented Crawlspace	1	0	0	0	0	0	0	0	0.00010791
-CR10	2000s	Multi-Family with 5+ Units	Unvented Crawlspace	1	0	0	0	0	0	0	0	1.89576e-05
-CR11	2000s	Multi-Family with 5+ Units	Unvented Crawlspace	1	0	0	0	0	0	0	0	2.54424e-05
-CR02	2010s	Multi-Family with 5+ Units	Unvented Crawlspace	1	0	0	0	0	0	0	0	6.87431e-05
-CR03	2010s	Multi-Family with 5+ Units	Unvented Crawlspace	1	0	0	0	0	0	0	0	1.66898e-05
-CR04	2010s	Multi-Family with 5+ Units	Unvented Crawlspace	1	0	0	0	0	0	0	0	3.71661e-05
-CR05	2010s	Multi-Family with 5+ Units	Unvented Crawlspace	1	0	0	0	0	0	0	0	6.74744e-05
-CR06	2010s	Multi-Family with 5+ Units	Unvented Crawlspace	1	0	0	0	0	0	0	0	9.5085e-05
-CR07	2010s	Multi-Family with 5+ Units	Unvented Crawlspace	1	0	0	0	0	0	0	0	0.000116606
-CR08	2010s	Multi-Family with 5+ Units	Unvented Crawlspace	1	0	0	0	0	0	0	0	0.000167819
-CR09	2010s	Multi-Family with 5+ Units	Unvented Crawlspace	1	0	0	0	0	0	0	0	7.165e-05
-CR10	2010s	Multi-Family with 5+ Units	Unvented Crawlspace	1	0	0	0	0	0	0	0	7.06817e-06
-CR11	2010s	Multi-Family with 5+ Units	Unvented Crawlspace	1	0	0	0	0	0	0	0	1.37071e-05
-=======
 CR02	1980s	Multi-Family with 5+ Units	Unvented Crawlspace	1	0	0	0	0	0	0	0	0.000134206
 CR03	1980s	Multi-Family with 5+ Units	Unvented Crawlspace	1	0	0	0	0	0	0	0	0.0001787
 CR04	1980s	Multi-Family with 5+ Units	Unvented Crawlspace	1	0	0	0	0	0	0	0	0.000386047
@@ -1167,7 +719,6 @@
 CR09	2010s	Multi-Family with 5+ Units	Unvented Crawlspace	1	0	0	0	0	0	0	0	4.32619e-05
 CR10	2010s	Multi-Family with 5+ Units	Unvented Crawlspace	1	0	0	0	0	0	0	0	4.61467e-06
 CR11	2010s	Multi-Family with 5+ Units	Unvented Crawlspace	1	0	0	0	0	0	0	0	7.92149e-06
->>>>>>> e0c17adc
 CR02	<1940	Single-Family Attached	Unvented Crawlspace	1	0	0	0	0	0	0	0	0
 CR03	<1940	Single-Family Attached	Unvented Crawlspace	1	0	0	0	0	0	0	0	0
 CR04	<1940	Single-Family Attached	Unvented Crawlspace	1	0	0	0	0	0	0	0	0
@@ -1218,48 +769,6 @@
 CR09	1970s	Single-Family Attached	Unvented Crawlspace	1	0	0	0	0	0	0	0	0
 CR10	1970s	Single-Family Attached	Unvented Crawlspace	1	0	0	0	0	0	0	0	0
 CR11	1970s	Single-Family Attached	Unvented Crawlspace	1	0	0	0	0	0	0	0	0
-<<<<<<< HEAD
-CR02	1980s	Single-Family Attached	Unvented Crawlspace	1	0	0	0	0	0	0	0	2.64481e-05
-CR03	1980s	Single-Family Attached	Unvented Crawlspace	1	0	0	0	0	0	0	0	4.99412e-05
-CR04	1980s	Single-Family Attached	Unvented Crawlspace	1	0	0	0	0	0	0	0	7.47284e-05
-CR05	1980s	Single-Family Attached	Unvented Crawlspace	1	0	0	0	0	0	0	0	4.09708e-05
-CR06	1980s	Single-Family Attached	Unvented Crawlspace	1	0	0	0	0	0	0	0	6.85092e-06
-CR07	1980s	Single-Family Attached	Unvented Crawlspace	1	0	0	0	0	0	0	0	9.4264e-05
-CR08	1980s	Single-Family Attached	Unvented Crawlspace	1	0	0	0	0	0	0	0	8.21914e-05
-CR09	1980s	Single-Family Attached	Unvented Crawlspace	1	0	0	0	0	0	0	0	7.33487e-05
-CR10	1980s	Single-Family Attached	Unvented Crawlspace	1	0	0	0	0	0	0	0	6.05599e-06
-CR11	1980s	Single-Family Attached	Unvented Crawlspace	1	0	0	0	0	0	0	0	2.3307e-05
-CR02	1990s	Single-Family Attached	Unvented Crawlspace	1	0	0	0	0	0	0	0	3.68739e-05
-CR03	1990s	Single-Family Attached	Unvented Crawlspace	1	0	0	0	0	0	0	0	1.99482e-05
-CR04	1990s	Single-Family Attached	Unvented Crawlspace	1	0	0	0	0	0	0	0	0.000108213
-CR05	1990s	Single-Family Attached	Unvented Crawlspace	1	0	0	0	0	0	0	0	3.64426e-05
-CR06	1990s	Single-Family Attached	Unvented Crawlspace	1	0	0	0	0	0	0	0	1.14786e-05
-CR07	1990s	Single-Family Attached	Unvented Crawlspace	1	0	0	0	0	0	0	0	7.93344e-05
-CR08	1990s	Single-Family Attached	Unvented Crawlspace	1	0	0	0	0	0	0	0	7.22313e-05
-CR09	1990s	Single-Family Attached	Unvented Crawlspace	1	0	0	0	0	0	0	0	4.85826e-05
-CR10	1990s	Single-Family Attached	Unvented Crawlspace	1	0	0	0	0	0	0	0	5.04454e-06
-CR11	1990s	Single-Family Attached	Unvented Crawlspace	1	0	0	0	0	0	0	0	1.1378e-05
-CR02	2000s	Single-Family Attached	Unvented Crawlspace	1	0	0	0	0	0	0	0	4.51226e-05
-CR03	2000s	Single-Family Attached	Unvented Crawlspace	1	0	0	0	0	0	0	0	9.37676e-06
-CR04	2000s	Single-Family Attached	Unvented Crawlspace	1	0	0	0	0	0	0	0	2.78169e-05
-CR05	2000s	Single-Family Attached	Unvented Crawlspace	1	0	0	0	0	0	0	0	4.39791e-05
-CR06	2000s	Single-Family Attached	Unvented Crawlspace	1	0	0	0	0	0	0	0	4.81909e-05
-CR07	2000s	Single-Family Attached	Unvented Crawlspace	1	0	0	0	0	0	0	0	6.0923e-05
-CR08	2000s	Single-Family Attached	Unvented Crawlspace	1	0	0	0	0	0	0	0	0.000119695
-CR09	2000s	Single-Family Attached	Unvented Crawlspace	1	0	0	0	0	0	0	0	3.78774e-05
-CR10	2000s	Single-Family Attached	Unvented Crawlspace	1	0	0	0	0	0	0	0	6.24515e-06
-CR11	2000s	Single-Family Attached	Unvented Crawlspace	1	0	0	0	0	0	0	0	6.5776e-06
-CR02	2010s	Single-Family Attached	Unvented Crawlspace	1	0	0	0	0	0	0	0	9.09816e-06
-CR03	2010s	Single-Family Attached	Unvented Crawlspace	1	0	0	0	0	0	0	0	2.71528e-06
-CR04	2010s	Single-Family Attached	Unvented Crawlspace	1	0	0	0	0	0	0	0	4.63383e-06
-CR05	2010s	Single-Family Attached	Unvented Crawlspace	1	0	0	0	0	0	0	0	1.68467e-05
-CR06	2010s	Single-Family Attached	Unvented Crawlspace	1	0	0	0	0	0	0	0	1.72397e-05
-CR07	2010s	Single-Family Attached	Unvented Crawlspace	1	0	0	0	0	0	0	0	2.04164e-05
-CR08	2010s	Single-Family Attached	Unvented Crawlspace	1	0	0	0	0	0	0	0	5.24089e-05
-CR09	2010s	Single-Family Attached	Unvented Crawlspace	1	0	0	0	0	0	0	0	1.30288e-05
-CR10	2010s	Single-Family Attached	Unvented Crawlspace	1	0	0	0	0	0	0	0	1.4036e-06
-CR11	2010s	Single-Family Attached	Unvented Crawlspace	1	0	0	0	0	0	0	0	8.40004e-07
-=======
 CR02	1980s	Single-Family Attached	Unvented Crawlspace	1	0	0	0	0	0	0	0	2.75418e-05
 CR03	1980s	Single-Family Attached	Unvented Crawlspace	1	0	0	0	0	0	0	0	4.97652e-05
 CR04	1980s	Single-Family Attached	Unvented Crawlspace	1	0	0	0	0	0	0	0	7.52456e-05
@@ -1300,7 +809,6 @@
 CR09	2010s	Single-Family Attached	Unvented Crawlspace	1	0	0	0	0	0	0	0	8.99182e-06
 CR10	2010s	Single-Family Attached	Unvented Crawlspace	1	0	0	0	0	0	0	0	7.89715e-07
 CR11	2010s	Single-Family Attached	Unvented Crawlspace	1	0	0	0	0	0	0	0	5.91836e-07
->>>>>>> e0c17adc
 CR02	<1940	Single-Family Detached	Unvented Crawlspace	1	0	0	0	0	0	0	0	0
 CR03	<1940	Single-Family Detached	Unvented Crawlspace	1	0	0	0	0	0	0	0	0
 CR04	<1940	Single-Family Detached	Unvented Crawlspace	1	0	0	0	0	0	0	0	0
@@ -1351,48 +859,6 @@
 CR09	1970s	Single-Family Detached	Unvented Crawlspace	1	0	0	0	0	0	0	0	0
 CR10	1970s	Single-Family Detached	Unvented Crawlspace	1	0	0	0	0	0	0	0	0
 CR11	1970s	Single-Family Detached	Unvented Crawlspace	1	0	0	0	0	0	0	0	0
-<<<<<<< HEAD
-CR02	1980s	Single-Family Detached	Unvented Crawlspace	1	0	0	0	0	0	0	0	0.000185775
-CR03	1980s	Single-Family Detached	Unvented Crawlspace	1	0	0	0	0	0	0	0	0.000251646
-CR04	1980s	Single-Family Detached	Unvented Crawlspace	1	0	0	0	0	0	0	0	0.000517355
-CR05	1980s	Single-Family Detached	Unvented Crawlspace	1	0	0	0	0	0	0	0	0.00020622
-CR06	1980s	Single-Family Detached	Unvented Crawlspace	1	0	0	0	0	0	0	0	8.80497e-05
-CR07	1980s	Single-Family Detached	Unvented Crawlspace	1	0	0	0	0	0	0	0	0.000395611
-CR08	1980s	Single-Family Detached	Unvented Crawlspace	1	0	0	0	0	0	0	0	0.000505972
-CR09	1980s	Single-Family Detached	Unvented Crawlspace	1	0	0	0	0	0	0	0	0.000763795
-CR10	1980s	Single-Family Detached	Unvented Crawlspace	1	0	0	0	0	0	0	0	6.68272e-05
-CR11	1980s	Single-Family Detached	Unvented Crawlspace	1	0	0	0	0	0	0	0	0.00010445
-CR02	1990s	Single-Family Detached	Unvented Crawlspace	1	0	0	0	0	0	0	0	0.000245273
-CR03	1990s	Single-Family Detached	Unvented Crawlspace	1	0	0	0	0	0	0	0	0.000211532
-CR04	1990s	Single-Family Detached	Unvented Crawlspace	1	0	0	0	0	0	0	0	0.000806182
-CR05	1990s	Single-Family Detached	Unvented Crawlspace	1	0	0	0	0	0	0	0	0.000306091
-CR06	1990s	Single-Family Detached	Unvented Crawlspace	1	0	0	0	0	0	0	0	0.000138148
-CR07	1990s	Single-Family Detached	Unvented Crawlspace	1	0	0	0	0	0	0	0	0.000374293
-CR08	1990s	Single-Family Detached	Unvented Crawlspace	1	0	0	0	0	0	0	0	0.000583741
-CR09	1990s	Single-Family Detached	Unvented Crawlspace	1	0	0	0	0	0	0	0	0.000842452
-CR10	1990s	Single-Family Detached	Unvented Crawlspace	1	0	0	0	0	0	0	0	9.02584e-05
-CR11	1990s	Single-Family Detached	Unvented Crawlspace	1	0	0	0	0	0	0	0	8.79715e-05
-CR02	2000s	Single-Family Detached	Unvented Crawlspace	1	0	0	0	0	0	0	0	0.000196099
-CR03	2000s	Single-Family Detached	Unvented Crawlspace	1	0	0	0	0	0	0	0	8.07121e-05
-CR04	2000s	Single-Family Detached	Unvented Crawlspace	1	0	0	0	0	0	0	0	0.000225916
-CR05	2000s	Single-Family Detached	Unvented Crawlspace	1	0	0	0	0	0	0	0	0.000317644
-CR06	2000s	Single-Family Detached	Unvented Crawlspace	1	0	0	0	0	0	0	0	0.000362321
-CR07	2000s	Single-Family Detached	Unvented Crawlspace	1	0	0	0	0	0	0	0	0.000203398
-CR08	2000s	Single-Family Detached	Unvented Crawlspace	1	0	0	0	0	0	0	0	0.000728836
-CR09	2000s	Single-Family Detached	Unvented Crawlspace	1	0	0	0	0	0	0	0	0.000414935
-CR10	2000s	Single-Family Detached	Unvented Crawlspace	1	0	0	0	0	0	0	0	9.31185e-05
-CR11	2000s	Single-Family Detached	Unvented Crawlspace	1	0	0	0	0	0	0	0	8.24332e-05
-CR02	2010s	Single-Family Detached	Unvented Crawlspace	1	0	0	0	0	0	0	0	6.14005e-05
-CR03	2010s	Single-Family Detached	Unvented Crawlspace	1	0	0	0	0	0	0	0	2.27126e-05
-CR04	2010s	Single-Family Detached	Unvented Crawlspace	1	0	0	0	0	0	0	0	6.07878e-05
-CR05	2010s	Single-Family Detached	Unvented Crawlspace	1	0	0	0	0	0	0	0	0.00010793
-CR06	2010s	Single-Family Detached	Unvented Crawlspace	1	0	0	0	0	0	0	0	0.000126813
-CR07	2010s	Single-Family Detached	Unvented Crawlspace	1	0	0	0	0	0	0	0	5.77592e-05
-CR08	2010s	Single-Family Detached	Unvented Crawlspace	1	0	0	0	0	0	0	0	0.000236584
-CR09	2010s	Single-Family Detached	Unvented Crawlspace	1	0	0	0	0	0	0	0	0.000137581
-CR10	2010s	Single-Family Detached	Unvented Crawlspace	1	0	0	0	0	0	0	0	2.18632e-05
-CR11	2010s	Single-Family Detached	Unvented Crawlspace	1	0	0	0	0	0	0	0	1.86279e-05
-=======
 CR02	1980s	Single-Family Detached	Unvented Crawlspace	1	0	0	0	0	0	0	0	0.000188507
 CR03	1980s	Single-Family Detached	Unvented Crawlspace	1	0	0	0	0	0	0	0	0.000261926
 CR04	1980s	Single-Family Detached	Unvented Crawlspace	1	0	0	0	0	0	0	0	0.000532789
@@ -1433,7 +899,6 @@
 CR09	2010s	Single-Family Detached	Unvented Crawlspace	1	0	0	0	0	0	0	0	9.1566e-05
 CR10	2010s	Single-Family Detached	Unvented Crawlspace	1	0	0	0	0	0	0	0	1.45274e-05
 CR11	2010s	Single-Family Detached	Unvented Crawlspace	1	0	0	0	0	0	0	0	1.18086e-05
->>>>>>> e0c17adc
 CR02	<1940	Mobile Home	Heated Basement	1	0	0	0	0	0	0	0	0
 CR03	<1940	Mobile Home	Heated Basement	1	0	0	0	0	0	0	0	0
 CR04	<1940	Mobile Home	Heated Basement	1	0	0	0	0	0	0	0	0
@@ -1704,278 +1169,6 @@
 CR09	2010s	Multi-Family with 5+ Units	Heated Basement	1	0	0	0	0	0	0	0	0
 CR10	2010s	Multi-Family with 5+ Units	Heated Basement	1	0	0	0	0	0	0	0	0
 CR11	2010s	Multi-Family with 5+ Units	Heated Basement	1	0	0	0	0	0	0	0	0
-<<<<<<< HEAD
-CR02	<1940	Single-Family Attached	Heated Basement	1	0	0	0	0	0	0	0	4.65651e-05
-CR03	<1940	Single-Family Attached	Heated Basement	1	0	0	0	0	0	0	0	0.000111548
-CR04	<1940	Single-Family Attached	Heated Basement	1	0	0	0	0	0	0	0	0.000172733
-CR05	<1940	Single-Family Attached	Heated Basement	1	0	0	0	0	0	0	0	1.85853e-05
-CR06	<1940	Single-Family Attached	Heated Basement	1	0	0	0	0	0	0	0	1.04527e-05
-CR07	<1940	Single-Family Attached	Heated Basement	1	0	0	0	0	0	0	0	0.000953042
-CR08	<1940	Single-Family Attached	Heated Basement	1	0	0	0	0	0	0	0	0.000250786
-CR09	<1940	Single-Family Attached	Heated Basement	1	0	0	0	0	0	0	0	3.28348e-06
-CR10	<1940	Single-Family Attached	Heated Basement	1	0	0	0	0	0	0	0	2.33126e-06
-CR11	<1940	Single-Family Attached	Heated Basement	1	0	0	0	0	0	0	0	3.64516e-05
-CR02	1940s	Single-Family Attached	Heated Basement	1	0	0	0	0	0	0	0	2.47036e-05
-CR03	1940s	Single-Family Attached	Heated Basement	1	0	0	0	0	0	0	0	2.62238e-05
-CR04	1940s	Single-Family Attached	Heated Basement	1	0	0	0	0	0	0	0	9.93547e-05
-CR05	1940s	Single-Family Attached	Heated Basement	1	0	0	0	0	0	0	0	1.29062e-05
-CR06	1940s	Single-Family Attached	Heated Basement	1	0	0	0	0	0	0	0	1.44939e-05
-CR07	1940s	Single-Family Attached	Heated Basement	1	0	0	0	0	0	0	0	0.000354484
-CR08	1940s	Single-Family Attached	Heated Basement	1	0	0	0	0	0	0	0	0.000134352
-CR09	1940s	Single-Family Attached	Heated Basement	1	0	0	0	0	0	0	0	4.3646e-06
-CR10	1940s	Single-Family Attached	Heated Basement	1	0	0	0	0	0	0	0	1.8734e-06
-CR11	1940s	Single-Family Attached	Heated Basement	1	0	0	0	0	0	0	0	6.80385e-06
-CR02	1950s	Single-Family Attached	Heated Basement	1	0	0	0	0	0	0	0	4.90717e-05
-CR03	1950s	Single-Family Attached	Heated Basement	1	0	0	0	0	0	0	0	4.4779e-05
-CR04	1950s	Single-Family Attached	Heated Basement	1	0	0	0	0	0	0	0	0.000142966
-CR05	1950s	Single-Family Attached	Heated Basement	1	0	0	0	0	0	0	0	2.6975e-05
-CR06	1950s	Single-Family Attached	Heated Basement	1	0	0	0	0	0	0	0	1.90575e-05
-CR07	1950s	Single-Family Attached	Heated Basement	1	0	0	0	0	0	0	0	0.000408727
-CR08	1950s	Single-Family Attached	Heated Basement	1	0	0	0	0	0	0	0	0.00021064
-CR09	1950s	Single-Family Attached	Heated Basement	1	0	0	0	0	0	0	0	7.14798e-06
-CR10	1950s	Single-Family Attached	Heated Basement	1	0	0	0	0	0	0	0	5.13854e-06
-CR11	1950s	Single-Family Attached	Heated Basement	1	0	0	0	0	0	0	0	8.9059e-06
-CR02	1960s	Single-Family Attached	Heated Basement	1	0	0	0	0	0	0	0	7.04068e-05
-CR03	1960s	Single-Family Attached	Heated Basement	1	0	0	0	0	0	0	0	4.9585e-05
-CR04	1960s	Single-Family Attached	Heated Basement	1	0	0	0	0	0	0	0	0.000153658
-CR05	1960s	Single-Family Attached	Heated Basement	1	0	0	0	0	0	0	0	3.03424e-05
-CR06	1960s	Single-Family Attached	Heated Basement	1	0	0	0	0	0	0	0	8.91857e-06
-CR07	1960s	Single-Family Attached	Heated Basement	1	0	0	0	0	0	0	0	0.000250385
-CR08	1960s	Single-Family Attached	Heated Basement	1	0	0	0	0	0	0	0	0.000151538
-CR09	1960s	Single-Family Attached	Heated Basement	1	0	0	0	0	0	0	0	1.36958e-05
-CR10	1960s	Single-Family Attached	Heated Basement	1	0	0	0	0	0	0	0	4.32079e-06
-CR11	1960s	Single-Family Attached	Heated Basement	1	0	0	0	0	0	0	0	3.57327e-06
-CR02	1970s	Single-Family Attached	Heated Basement	1	0	0	0	0	0	0	0	0.000185461
-CR03	1970s	Single-Family Attached	Heated Basement	1	0	0	0	0	0	0	0	0.000104926
-CR04	1970s	Single-Family Attached	Heated Basement	1	0	0	0	0	0	0	0	0.000318094
-CR05	1970s	Single-Family Attached	Heated Basement	1	0	0	0	0	0	0	0	0.00010464
-CR06	1970s	Single-Family Attached	Heated Basement	1	0	0	0	0	0	0	0	2.44855e-05
-CR07	1970s	Single-Family Attached	Heated Basement	1	0	0	0	0	0	0	0	0.000324396
-CR08	1970s	Single-Family Attached	Heated Basement	1	0	0	0	0	0	0	0	0.00033243
-CR09	1970s	Single-Family Attached	Heated Basement	1	0	0	0	0	0	0	0	3.02951e-05
-CR10	1970s	Single-Family Attached	Heated Basement	1	0	0	0	0	0	0	0	1.19527e-05
-CR11	1970s	Single-Family Attached	Heated Basement	1	0	0	0	0	0	0	0	7.93329e-06
-CR02	1980s	Single-Family Attached	Heated Basement	1	0	0	0	0	0	0	0	0.000176207
-CR03	1980s	Single-Family Attached	Heated Basement	1	0	0	0	0	0	0	0	0.000211421
-CR04	1980s	Single-Family Attached	Heated Basement	1	0	0	0	0	0	0	0	0.000299804
-CR05	1980s	Single-Family Attached	Heated Basement	1	0	0	0	0	0	0	0	0.000130007
-CR06	1980s	Single-Family Attached	Heated Basement	1	0	0	0	0	0	0	0	9.46744e-06
-CR07	1980s	Single-Family Attached	Heated Basement	1	0	0	0	0	0	0	0	0.000489999
-CR08	1980s	Single-Family Attached	Heated Basement	1	0	0	0	0	0	0	0	0.000541621
-CR09	1980s	Single-Family Attached	Heated Basement	1	0	0	0	0	0	0	0	7.83395e-05
-CR10	1980s	Single-Family Attached	Heated Basement	1	0	0	0	0	0	0	0	1.48051e-05
-CR11	1980s	Single-Family Attached	Heated Basement	1	0	0	0	0	0	0	0	5.82381e-06
-CR02	1990s	Single-Family Attached	Heated Basement	1	0	0	0	0	0	0	0	0.000238647
-CR03	1990s	Single-Family Attached	Heated Basement	1	0	0	0	0	0	0	0	8.35197e-05
-CR04	1990s	Single-Family Attached	Heated Basement	1	0	0	0	0	0	0	0	0.00043028
-CR05	1990s	Single-Family Attached	Heated Basement	1	0	0	0	0	0	0	0	0.000117939
-CR06	1990s	Single-Family Attached	Heated Basement	1	0	0	0	0	0	0	0	1.6501e-05
-CR07	1990s	Single-Family Attached	Heated Basement	1	0	0	0	0	0	0	0	0.000409161
-CR08	1990s	Single-Family Attached	Heated Basement	1	0	0	0	0	0	0	0	0.000477613
-CR09	1990s	Single-Family Attached	Heated Basement	1	0	0	0	0	0	0	0	6.04466e-05
-CR10	1990s	Single-Family Attached	Heated Basement	1	0	0	0	0	0	0	0	1.0139e-05
-CR11	1990s	Single-Family Attached	Heated Basement	1	0	0	0	0	0	0	0	3.14683e-06
-CR02	2000s	Single-Family Attached	Heated Basement	1	0	0	0	0	0	0	0	0.00030493
-CR03	2000s	Single-Family Attached	Heated Basement	1	0	0	0	0	0	0	0	0.000156747
-CR04	2000s	Single-Family Attached	Heated Basement	1	0	0	0	0	0	0	0	0.000579693
-CR05	2000s	Single-Family Attached	Heated Basement	1	0	0	0	0	0	0	0	9.34438e-05
-CR06	2000s	Single-Family Attached	Heated Basement	1	0	0	0	0	0	0	0	1.53091e-05
-CR07	2000s	Single-Family Attached	Heated Basement	1	0	0	0	0	0	0	0	0.000374157
-CR08	2000s	Single-Family Attached	Heated Basement	1	0	0	0	0	0	0	0	0.000368165
-CR09	2000s	Single-Family Attached	Heated Basement	1	0	0	0	0	0	0	0	7.80595e-05
-CR10	2000s	Single-Family Attached	Heated Basement	1	0	0	0	0	0	0	0	5.23768e-06
-CR11	2000s	Single-Family Attached	Heated Basement	1	0	0	0	0	0	0	0	2.91304e-06
-CR02	2010s	Single-Family Attached	Heated Basement	1	0	0	0	0	0	0	0	8.29947e-05
-CR03	2010s	Single-Family Attached	Heated Basement	1	0	0	0	0	0	0	0	5.90667e-05
-CR04	2010s	Single-Family Attached	Heated Basement	1	0	0	0	0	0	0	0	9.9034e-05
-CR05	2010s	Single-Family Attached	Heated Basement	1	0	0	0	0	0	0	0	3.60803e-05
-CR06	2010s	Single-Family Attached	Heated Basement	1	0	0	0	0	0	0	0	5.3137e-06
-CR07	2010s	Single-Family Attached	Heated Basement	1	0	0	0	0	0	0	0	0.00013662
-CR08	2010s	Single-Family Attached	Heated Basement	1	0	0	0	0	0	0	0	0.00016096
-CR09	2010s	Single-Family Attached	Heated Basement	1	0	0	0	0	0	0	0	3.0282e-05
-CR10	2010s	Single-Family Attached	Heated Basement	1	0	0	0	0	0	0	0	1.20288e-06
-CR11	2010s	Single-Family Attached	Heated Basement	1	0	0	0	0	0	0	0	8.7585e-07
-CR02	<1940	Single-Family Detached	Heated Basement	1	0	0	0	0	0	0	0	0.00232764
-CR03	<1940	Single-Family Detached	Heated Basement	1	0	0	0	0	0	0	0	0.00169253
-CR04	<1940	Single-Family Detached	Heated Basement	1	0	0	0	0	0	0	0	0.00460351
-CR05	<1940	Single-Family Detached	Heated Basement	1	0	0	0	0	0	0	0	0.000525239
-CR06	<1940	Single-Family Detached	Heated Basement	1	0	0	0	0	0	0	0	0.00045929
-CR07	<1940	Single-Family Detached	Heated Basement	1	0	0	0	0	0	0	0	0.00368013
-CR08	<1940	Single-Family Detached	Heated Basement	1	0	0	0	0	0	0	0	0.00208249
-CR09	<1940	Single-Family Detached	Heated Basement	1	0	0	0	0	0	0	0	0.000205152
-CR10	<1940	Single-Family Detached	Heated Basement	1	0	0	0	0	0	0	0	3.38627e-05
-CR11	<1940	Single-Family Detached	Heated Basement	1	0	0	0	0	0	0	0	0.000276567
-CR02	1940s	Single-Family Detached	Heated Basement	1	0	0	0	0	0	0	0	0.00102097
-CR03	1940s	Single-Family Detached	Heated Basement	1	0	0	0	0	0	0	0	0.000662743
-CR04	1940s	Single-Family Detached	Heated Basement	1	0	0	0	0	0	0	0	0.00249174
-CR05	1940s	Single-Family Detached	Heated Basement	1	0	0	0	0	0	0	0	0.00038825
-CR06	1940s	Single-Family Detached	Heated Basement	1	0	0	0	0	0	0	0	0.000457203
-CR07	1940s	Single-Family Detached	Heated Basement	1	0	0	0	0	0	0	0	0.00164421
-CR08	1940s	Single-Family Detached	Heated Basement	1	0	0	0	0	0	0	0	0.0013212
-CR09	1940s	Single-Family Detached	Heated Basement	1	0	0	0	0	0	0	0	0.000233269
-CR10	1940s	Single-Family Detached	Heated Basement	1	0	0	0	0	0	0	0	4.09331e-05
-CR11	1940s	Single-Family Detached	Heated Basement	1	0	0	0	0	0	0	0	7.30938e-05
-CR02	1950s	Single-Family Detached	Heated Basement	1	0	0	0	0	0	0	0	0.00214216
-CR03	1950s	Single-Family Detached	Heated Basement	1	0	0	0	0	0	0	0	0.00155704
-CR04	1950s	Single-Family Detached	Heated Basement	1	0	0	0	0	0	0	0	0.00548484
-CR05	1950s	Single-Family Detached	Heated Basement	1	0	0	0	0	0	0	0	0.000846953
-CR06	1950s	Single-Family Detached	Heated Basement	1	0	0	0	0	0	0	0	0.000697378
-CR07	1950s	Single-Family Detached	Heated Basement	1	0	0	0	0	0	0	0	0.00378088
-CR08	1950s	Single-Family Detached	Heated Basement	1	0	0	0	0	0	0	0	0.00267441
-CR09	1950s	Single-Family Detached	Heated Basement	1	0	0	0	0	0	0	0	0.000446451
-CR10	1950s	Single-Family Detached	Heated Basement	1	0	0	0	0	0	0	0	8.53992e-05
-CR11	1950s	Single-Family Detached	Heated Basement	1	0	0	0	0	0	0	0	0.000158682
-CR02	1960s	Single-Family Detached	Heated Basement	1	0	0	0	0	0	0	0	0.00191538
-CR03	1960s	Single-Family Detached	Heated Basement	1	0	0	0	0	0	0	0	0.00130751
-CR04	1960s	Single-Family Detached	Heated Basement	1	0	0	0	0	0	0	0	0.00384978
-CR05	1960s	Single-Family Detached	Heated Basement	1	0	0	0	0	0	0	0	0.000651294
-CR06	1960s	Single-Family Detached	Heated Basement	1	0	0	0	0	0	0	0	0.000214209
-CR07	1960s	Single-Family Detached	Heated Basement	1	0	0	0	0	0	0	0	0.00261361
-CR08	1960s	Single-Family Detached	Heated Basement	1	0	0	0	0	0	0	0	0.00244782
-CR09	1960s	Single-Family Detached	Heated Basement	1	0	0	0	0	0	0	0	0.00062584
-CR10	1960s	Single-Family Detached	Heated Basement	1	0	0	0	0	0	0	0	8.81226e-05
-CR11	1960s	Single-Family Detached	Heated Basement	1	0	0	0	0	0	0	0	5.53461e-05
-CR02	1970s	Single-Family Detached	Heated Basement	1	0	0	0	0	0	0	0	0.00253416
-CR03	1970s	Single-Family Detached	Heated Basement	1	0	0	0	0	0	0	0	0.00138151
-CR04	1970s	Single-Family Detached	Heated Basement	1	0	0	0	0	0	0	0	0.00397851
-CR05	1970s	Single-Family Detached	Heated Basement	1	0	0	0	0	0	0	0	0.00127628
-CR06	1970s	Single-Family Detached	Heated Basement	1	0	0	0	0	0	0	0	0.000359722
-CR07	1970s	Single-Family Detached	Heated Basement	1	0	0	0	0	0	0	0	0.00237372
-CR08	1970s	Single-Family Detached	Heated Basement	1	0	0	0	0	0	0	0	0.00296259
-CR09	1970s	Single-Family Detached	Heated Basement	1	0	0	0	0	0	0	0	0.000830321
-CR10	1970s	Single-Family Detached	Heated Basement	1	0	0	0	0	0	0	0	0.0001513
-CR11	1970s	Single-Family Detached	Heated Basement	1	0	0	0	0	0	0	0	7.65284e-05
-CR02	1980s	Single-Family Detached	Heated Basement	1	0	0	0	0	0	0	0	0.00119721
-CR03	1980s	Single-Family Detached	Heated Basement	1	0	0	0	0	0	0	0	0.00113865
-CR04	1980s	Single-Family Detached	Heated Basement	1	0	0	0	0	0	0	0	0.00215375
-CR05	1980s	Single-Family Detached	Heated Basement	1	0	0	0	0	0	0	0	0.000835206
-CR06	1980s	Single-Family Detached	Heated Basement	1	0	0	0	0	0	0	0	0.000151866
-CR07	1980s	Single-Family Detached	Heated Basement	1	0	0	0	0	0	0	0	0.00182645
-CR08	1980s	Single-Family Detached	Heated Basement	1	0	0	0	0	0	0	0	0.00268167
-CR09	1980s	Single-Family Detached	Heated Basement	1	0	0	0	0	0	0	0	0.00101909
-CR10	1980s	Single-Family Detached	Heated Basement	1	0	0	0	0	0	0	0	0.000196676
-CR11	1980s	Single-Family Detached	Heated Basement	1	0	0	0	0	0	0	0	6.21186e-05
-CR02	1990s	Single-Family Detached	Heated Basement	1	0	0	0	0	0	0	0	0.00156794
-CR03	1990s	Single-Family Detached	Heated Basement	1	0	0	0	0	0	0	0	0.000953449
-CR04	1990s	Single-Family Detached	Heated Basement	1	0	0	0	0	0	0	0	0.00331662
-CR05	1990s	Single-Family Detached	Heated Basement	1	0	0	0	0	0	0	0	0.0012218
-CR06	1990s	Single-Family Detached	Heated Basement	1	0	0	0	0	0	0	0	0.000253346
-CR07	1990s	Single-Family Detached	Heated Basement	1	0	0	0	0	0	0	0	0.00171618
-CR08	1990s	Single-Family Detached	Heated Basement	1	0	0	0	0	0	0	0	0.00309143
-CR09	1990s	Single-Family Detached	Heated Basement	1	0	0	0	0	0	0	0	0.00125084
-CR10	1990s	Single-Family Detached	Heated Basement	1	0	0	0	0	0	0	0	0.000247964
-CR11	1990s	Single-Family Detached	Heated Basement	1	0	0	0	0	0	0	0	4.819e-05
-CR02	2000s	Single-Family Detached	Heated Basement	1	0	0	0	0	0	0	0	0.00164988
-CR03	2000s	Single-Family Detached	Heated Basement	1	0	0	0	0	0	0	0	0.00100502
-CR04	2000s	Single-Family Detached	Heated Basement	1	0	0	0	0	0	0	0	0.00356722
-CR05	2000s	Single-Family Detached	Heated Basement	1	0	0	0	0	0	0	0	0.00075919
-CR06	2000s	Single-Family Detached	Heated Basement	1	0	0	0	0	0	0	0	0.000165765
-CR07	2000s	Single-Family Detached	Heated Basement	1	0	0	0	0	0	0	0	0.00164576
-CR08	2000s	Single-Family Detached	Heated Basement	1	0	0	0	0	0	0	0	0.00243061
-CR09	2000s	Single-Family Detached	Heated Basement	1	0	0	0	0	0	0	0	0.00085049
-CR10	2000s	Single-Family Detached	Heated Basement	1	0	0	0	0	0	0	0	9.39754e-05
-CR11	2000s	Single-Family Detached	Heated Basement	1	0	0	0	0	0	0	0	4.35255e-05
-CR02	2010s	Single-Family Detached	Heated Basement	1	0	0	0	0	0	0	0	0.000553557
-CR03	2010s	Single-Family Detached	Heated Basement	1	0	0	0	0	0	0	0	0.00029028
-CR04	2010s	Single-Family Detached	Heated Basement	1	0	0	0	0	0	0	0	0.000889077
-CR05	2010s	Single-Family Detached	Heated Basement	1	0	0	0	0	0	0	0	0.000248718
-CR06	2010s	Single-Family Detached	Heated Basement	1	0	0	0	0	0	0	0	5.72962e-05
-CR07	2010s	Single-Family Detached	Heated Basement	1	0	0	0	0	0	0	0	0.000465628
-CR08	2010s	Single-Family Detached	Heated Basement	1	0	0	0	0	0	0	0	0.000791178
-CR09	2010s	Single-Family Detached	Heated Basement	1	0	0	0	0	0	0	0	0.000263013
-CR10	2010s	Single-Family Detached	Heated Basement	1	0	0	0	0	0	0	0	1.81957e-05
-CR11	2010s	Single-Family Detached	Heated Basement	1	0	0	0	0	0	0	0	8.32463e-06
-CR02	<1940	Mobile Home	Ambient	1	0	0	0	0	0	0	0	2.82742e-05
-CR03	<1940	Mobile Home	Ambient	1	0	0	0	0	0	0	0	1.81389e-05
-CR04	<1940	Mobile Home	Ambient	1	0	0	0	0	0	0	0	5.6e-05
-CR05	<1940	Mobile Home	Ambient	1	0	0	0	0	0	0	0	2.14737e-05
-CR06	<1940	Mobile Home	Ambient	1	0	0	0	0	0	0	0	1.58432e-05
-CR07	<1940	Mobile Home	Ambient	1	0	0	0	0	0	0	0	3.66569e-05
-CR08	<1940	Mobile Home	Ambient	1	0	0	0	0	0	0	0	5.32573e-05
-CR09	<1940	Mobile Home	Ambient	1	0	0	0	0	0	0	0	0.000106545
-CR10	<1940	Mobile Home	Ambient	1	0	0	0	0	0	0	0	1.73152e-05
-CR11	<1940	Mobile Home	Ambient	1	0	0	0	0	0	0	0	3.40067e-05
-CR02	1940s	Mobile Home	Ambient	1	0	0	0	0	0	0	0	6.23042e-06
-CR03	1940s	Mobile Home	Ambient	1	0	0	0	0	0	0	0	1.04789e-05
-CR04	1940s	Mobile Home	Ambient	1	0	0	0	0	0	0	0	2.59075e-05
-CR05	1940s	Mobile Home	Ambient	1	0	0	0	0	0	0	0	9.07852e-06
-CR06	1940s	Mobile Home	Ambient	1	0	0	0	0	0	0	0	8.19534e-06
-CR07	1940s	Mobile Home	Ambient	1	0	0	0	0	0	0	0	1.83722e-05
-CR08	1940s	Mobile Home	Ambient	1	0	0	0	0	0	0	0	3.6153e-05
-CR09	1940s	Mobile Home	Ambient	1	0	0	0	0	0	0	0	9.76895e-05
-CR10	1940s	Mobile Home	Ambient	1	0	0	0	0	0	0	0	8.22911e-06
-CR11	1940s	Mobile Home	Ambient	1	0	0	0	0	0	0	0	3.95546e-05
-CR02	1950s	Mobile Home	Ambient	1	0	0	0	0	0	0	0	2.59765e-05
-CR03	1950s	Mobile Home	Ambient	1	0	0	0	0	0	0	0	2.98122e-05
-CR04	1950s	Mobile Home	Ambient	1	0	0	0	0	0	0	0	8.35266e-05
-CR05	1950s	Mobile Home	Ambient	1	0	0	0	0	0	0	0	2.84855e-05
-CR06	1950s	Mobile Home	Ambient	1	0	0	0	0	0	0	0	3.25273e-05
-CR07	1950s	Mobile Home	Ambient	1	0	0	0	0	0	0	0	6.66636e-05
-CR08	1950s	Mobile Home	Ambient	1	0	0	0	0	0	0	0	9.12229e-05
-CR09	1950s	Mobile Home	Ambient	1	0	0	0	0	0	0	0	0.000326587
-CR10	1950s	Mobile Home	Ambient	1	0	0	0	0	0	0	0	5.75131e-05
-CR11	1950s	Mobile Home	Ambient	1	0	0	0	0	0	0	0	0.000145803
-CR02	1960s	Mobile Home	Ambient	1	0	0	0	0	0	0	0	0.000128783
-CR03	1960s	Mobile Home	Ambient	1	0	0	0	0	0	0	0	9.9449e-05
-CR04	1960s	Mobile Home	Ambient	1	0	0	0	0	0	0	0	0.000382922
-CR05	1960s	Mobile Home	Ambient	1	0	0	0	0	0	0	0	0.000140249
-CR06	1960s	Mobile Home	Ambient	1	0	0	0	0	0	0	0	0.000171543
-CR07	1960s	Mobile Home	Ambient	1	0	0	0	0	0	0	0	0.000278513
-CR08	1960s	Mobile Home	Ambient	1	0	0	0	0	0	0	0	0.000433443
-CR09	1960s	Mobile Home	Ambient	1	0	0	0	0	0	0	0	0.0012569
-CR10	1960s	Mobile Home	Ambient	1	0	0	0	0	0	0	0	0.000253864
-CR11	1960s	Mobile Home	Ambient	1	0	0	0	0	0	0	0	0.000468207
-CR02	1970s	Mobile Home	Ambient	1	0	0	0	0	0	0	0	0.000539244
-CR03	1970s	Mobile Home	Ambient	1	0	0	0	0	0	0	0	0.000280239
-CR04	1970s	Mobile Home	Ambient	1	0	0	0	0	0	0	0	0.0011763
-CR05	1970s	Mobile Home	Ambient	1	0	0	0	0	0	0	0	0.000683717
-CR06	1970s	Mobile Home	Ambient	1	0	0	0	0	0	0	0	0.000736827
-CR07	1970s	Mobile Home	Ambient	1	0	0	0	0	0	0	0	0.000816211
-CR08	1970s	Mobile Home	Ambient	1	0	0	0	0	0	0	0	0.00152799
-CR09	1970s	Mobile Home	Ambient	1	0	0	0	0	0	0	0	0.00466506
-CR10	1970s	Mobile Home	Ambient	1	0	0	0	0	0	0	0	0.000924973
-CR11	1970s	Mobile Home	Ambient	1	0	0	0	0	0	0	0	0.00141379
-CR02	1980s	Mobile Home	Ambient	1	0	0	0	0	0	0	0	0.000399574
-CR03	1980s	Mobile Home	Ambient	1	0	0	0	0	0	0	0	0.000316941
-CR04	1980s	Mobile Home	Ambient	1	0	0	0	0	0	0	0	0.00113956
-CR05	1980s	Mobile Home	Ambient	1	0	0	0	0	0	0	0	0.000407177
-CR06	1980s	Mobile Home	Ambient	1	0	0	0	0	0	0	0	0.000549699
-CR07	1980s	Mobile Home	Ambient	1	0	0	0	0	0	0	0	0.000794984
-CR08	1980s	Mobile Home	Ambient	1	0	0	0	0	0	0	0	0.00170336
-CR09	1980s	Mobile Home	Ambient	1	0	0	0	0	0	0	0	0.0069546
-CR10	1980s	Mobile Home	Ambient	1	0	0	0	0	0	0	0	0.00097291
-CR11	1980s	Mobile Home	Ambient	1	0	0	0	0	0	0	0	0.000760016
-CR02	1990s	Mobile Home	Ambient	1	0	0	0	0	0	0	0	0.000577468
-CR03	1990s	Mobile Home	Ambient	1	0	0	0	0	0	0	0	0.000215623
-CR04	1990s	Mobile Home	Ambient	1	0	0	0	0	0	0	0	0.00150371
-CR05	1990s	Mobile Home	Ambient	1	0	0	0	0	0	0	0	0.000449335
-CR06	1990s	Mobile Home	Ambient	1	0	0	0	0	0	0	0	0.000667407
-CR07	1990s	Mobile Home	Ambient	1	0	0	0	0	0	0	0	0.000753127
-CR08	1990s	Mobile Home	Ambient	1	0	0	0	0	0	0	0	0.00272132
-CR09	1990s	Mobile Home	Ambient	1	0	0	0	0	0	0	0	0.00944522
-CR10	1990s	Mobile Home	Ambient	1	0	0	0	0	0	0	0	0.00103837
-CR11	1990s	Mobile Home	Ambient	1	0	0	0	0	0	0	0	0.000469651
-CR02	2000s	Mobile Home	Ambient	1	0	0	0	0	0	0	0	0.000284104
-CR03	2000s	Mobile Home	Ambient	1	0	0	0	0	0	0	0	0.000166807
-CR04	2000s	Mobile Home	Ambient	1	0	0	0	0	0	0	0	0.000685465
-CR05	2000s	Mobile Home	Ambient	1	0	0	0	0	0	0	0	0.000238638
-CR06	2000s	Mobile Home	Ambient	1	0	0	0	0	0	0	0	0.000260391
-CR07	2000s	Mobile Home	Ambient	1	0	0	0	0	0	0	0	0.000436347
-CR08	2000s	Mobile Home	Ambient	1	0	0	0	0	0	0	0	0.00151138
-CR09	2000s	Mobile Home	Ambient	1	0	0	0	0	0	0	0	0.00526931
-CR10	2000s	Mobile Home	Ambient	1	0	0	0	0	0	0	0	0.000608095
-CR11	2000s	Mobile Home	Ambient	1	0	0	0	0	0	0	0	0.000510952
-CR02	2010s	Mobile Home	Ambient	1	0	0	0	0	0	0	0	9.31764e-05
-CR03	2010s	Mobile Home	Ambient	1	0	0	0	0	0	0	0	4.33445e-05
-CR04	2010s	Mobile Home	Ambient	1	0	0	0	0	0	0	0	0.000230267
-CR05	2010s	Mobile Home	Ambient	1	0	0	0	0	0	0	0	9.11094e-05
-CR06	2010s	Mobile Home	Ambient	1	0	0	0	0	0	0	0	6.40562e-05
-CR07	2010s	Mobile Home	Ambient	1	0	0	0	0	0	0	0	0.00014768
-CR08	2010s	Mobile Home	Ambient	1	0	0	0	0	0	0	0	0.000391625
-CR09	2010s	Mobile Home	Ambient	1	0	0	0	0	0	0	0	0.00169269
-CR10	2010s	Mobile Home	Ambient	1	0	0	0	0	0	0	0	0.000148496
-CR11	2010s	Mobile Home	Ambient	1	0	0	0	0	0	0	0	0.000128118
-=======
 CR02	<1940	Single-Family Attached	Heated Basement	1	0	0	0	0	0	0	0	4.79272e-05
 CR03	<1940	Single-Family Attached	Heated Basement	1	0	0	0	0	0	0	0	0.000119779
 CR04	<1940	Single-Family Attached	Heated Basement	1	0	0	0	0	0	0	0	0.000156417
@@ -2246,7 +1439,6 @@
 CR09	2010s	Mobile Home	Ambient	1	0	0	0	0	0	0	0	0.00104865
 CR10	2010s	Mobile Home	Ambient	1	0	0	0	0	0	0	0	9.31847e-05
 CR11	2010s	Mobile Home	Ambient	1	0	0	0	0	0	0	0	8.00098e-05
->>>>>>> e0c17adc
 CR02	<1940	Multi-Family with 2 - 4 Units	Ambient	1	0	0	0	0	0	0	0	0
 CR03	<1940	Multi-Family with 2 - 4 Units	Ambient	1	0	0	0	0	0	0	0	0
 CR04	<1940	Multi-Family with 2 - 4 Units	Ambient	1	0	0	0	0	0	0	0	0
@@ -2517,98 +1709,6 @@
 CR09	2010s	Single-Family Attached	Ambient	1	0	0	0	0	0	0	0	0
 CR10	2010s	Single-Family Attached	Ambient	1	0	0	0	0	0	0	0	0
 CR11	2010s	Single-Family Attached	Ambient	1	0	0	0	0	0	0	0	0
-<<<<<<< HEAD
-CR02	<1940	Single-Family Detached	Ambient	1	0	0	0	0	0	0	0	3.67139e-05
-CR03	<1940	Single-Family Detached	Ambient	1	0	0	0	0	0	0	0	4.48896e-05
-CR04	<1940	Single-Family Detached	Ambient	1	0	0	0	0	0	0	0	0.000163596
-CR05	<1940	Single-Family Detached	Ambient	1	0	0	0	0	0	0	0	0.000164959
-CR06	<1940	Single-Family Detached	Ambient	1	0	0	0	0	0	0	0	6.77839e-05
-CR07	<1940	Single-Family Detached	Ambient	1	0	0	0	0	0	0	0	0.000163039
-CR08	<1940	Single-Family Detached	Ambient	1	0	0	0	0	0	0	0	0.000178182
-CR09	<1940	Single-Family Detached	Ambient	1	0	0	0	0	0	0	0	0.000721814
-CR10	<1940	Single-Family Detached	Ambient	1	0	0	0	0	0	0	0	3.49798e-05
-CR11	<1940	Single-Family Detached	Ambient	1	0	0	0	0	0	0	0	0.000256425
-CR02	1940s	Single-Family Detached	Ambient	1	0	0	0	0	0	0	0	7.38597e-06
-CR03	1940s	Single-Family Detached	Ambient	1	0	0	0	0	0	0	0	3.32123e-05
-CR04	1940s	Single-Family Detached	Ambient	1	0	0	0	0	0	0	0	0.000157928
-CR05	1940s	Single-Family Detached	Ambient	1	0	0	0	0	0	0	0	4.89192e-07
-CR06	1940s	Single-Family Detached	Ambient	1	0	0	0	0	0	0	0	0
-CR07	1940s	Single-Family Detached	Ambient	1	0	0	0	0	0	0	0	0.000111978
-CR08	1940s	Single-Family Detached	Ambient	1	0	0	0	0	0	0	0	0.000140464
-CR09	1940s	Single-Family Detached	Ambient	1	0	0	0	0	0	0	0	0.000987069
-CR10	1940s	Single-Family Detached	Ambient	1	0	0	0	0	0	0	0	9.71646e-06
-CR11	1940s	Single-Family Detached	Ambient	1	0	0	0	0	0	0	0	0.000156991
-CR02	1950s	Single-Family Detached	Ambient	1	0	0	0	0	0	0	0	1.56453e-05
-CR03	1950s	Single-Family Detached	Ambient	1	0	0	0	0	0	0	0	8.36627e-05
-CR04	1950s	Single-Family Detached	Ambient	1	0	0	0	0	0	0	0	0.000351232
-CR05	1950s	Single-Family Detached	Ambient	1	0	0	0	0	0	0	0	5.89323e-07
-CR06	1950s	Single-Family Detached	Ambient	1	0	0	0	0	0	0	0	0
-CR07	1950s	Single-Family Detached	Ambient	1	0	0	0	0	0	0	0	0.000271663
-CR08	1950s	Single-Family Detached	Ambient	1	0	0	0	0	0	0	0	0.000291653
-CR09	1950s	Single-Family Detached	Ambient	1	0	0	0	0	0	0	0	0.00257207
-CR10	1950s	Single-Family Detached	Ambient	1	0	0	0	0	0	0	0	2.48607e-05
-CR11	1950s	Single-Family Detached	Ambient	1	0	0	0	0	0	0	0	0.000379504
-CR02	1960s	Single-Family Detached	Ambient	1	0	0	0	0	0	0	0	6.10606e-05
-CR03	1960s	Single-Family Detached	Ambient	1	0	0	0	0	0	0	0	7.15709e-05
-CR04	1960s	Single-Family Detached	Ambient	1	0	0	0	0	0	0	0	0.000265647
-CR05	1960s	Single-Family Detached	Ambient	1	0	0	0	0	0	0	0	4.00356e-05
-CR06	1960s	Single-Family Detached	Ambient	1	0	0	0	0	0	0	0	0.000194059
-CR07	1960s	Single-Family Detached	Ambient	1	0	0	0	0	0	0	0	0.000242835
-CR08	1960s	Single-Family Detached	Ambient	1	0	0	0	0	0	0	0	0.000384277
-CR09	1960s	Single-Family Detached	Ambient	1	0	0	0	0	0	0	0	0.00132973
-CR10	1960s	Single-Family Detached	Ambient	1	0	0	0	0	0	0	0	2.55005e-05
-CR11	1960s	Single-Family Detached	Ambient	1	0	0	0	0	0	0	0	0.000180283
-CR02	1970s	Single-Family Detached	Ambient	1	0	0	0	0	0	0	0	8.35947e-05
-CR03	1970s	Single-Family Detached	Ambient	1	0	0	0	0	0	0	0	6.75532e-05
-CR04	1970s	Single-Family Detached	Ambient	1	0	0	0	0	0	0	0	0.000271818
-CR05	1970s	Single-Family Detached	Ambient	1	0	0	0	0	0	0	0	7.88021e-05
-CR06	1970s	Single-Family Detached	Ambient	1	0	0	0	0	0	0	0	0.00028994
-CR07	1970s	Single-Family Detached	Ambient	1	0	0	0	0	0	0	0	0.000205724
-CR08	1970s	Single-Family Detached	Ambient	1	0	0	0	0	0	0	0	0.000463298
-CR09	1970s	Single-Family Detached	Ambient	1	0	0	0	0	0	0	0	0.00182029
-CR10	1970s	Single-Family Detached	Ambient	1	0	0	0	0	0	0	0	4.0071e-05
-CR11	1970s	Single-Family Detached	Ambient	1	0	0	0	0	0	0	0	0.000192605
-CR02	1980s	Single-Family Detached	Ambient	1	0	0	0	0	0	0	0	0.000153911
-CR03	1980s	Single-Family Detached	Ambient	1	0	0	0	0	0	0	0	9.29596e-05
-CR04	1980s	Single-Family Detached	Ambient	1	0	0	0	0	0	0	0	0.000159938
-CR05	1980s	Single-Family Detached	Ambient	1	0	0	0	0	0	0	0	0.000177796
-CR06	1980s	Single-Family Detached	Ambient	1	0	0	0	0	0	0	0	7.62494e-05
-CR07	1980s	Single-Family Detached	Ambient	1	0	0	0	0	0	0	0	0.000141175
-CR08	1980s	Single-Family Detached	Ambient	1	0	0	0	0	0	0	0	0.000239262
-CR09	1980s	Single-Family Detached	Ambient	1	0	0	0	0	0	0	0	0.00198604
-CR10	1980s	Single-Family Detached	Ambient	1	0	0	0	0	0	0	0	0.000165806
-CR11	1980s	Single-Family Detached	Ambient	1	0	0	0	0	0	0	0	0.000431147
-CR02	1990s	Single-Family Detached	Ambient	1	0	0	0	0	0	0	0	0.000196458
-CR03	1990s	Single-Family Detached	Ambient	1	0	0	0	0	0	0	0	7.8082e-05
-CR04	1990s	Single-Family Detached	Ambient	1	0	0	0	0	0	0	0	0.00024334
-CR05	1990s	Single-Family Detached	Ambient	1	0	0	0	0	0	0	0	0.000268749
-CR06	1990s	Single-Family Detached	Ambient	1	0	0	0	0	0	0	0	0.000120326
-CR07	1990s	Single-Family Detached	Ambient	1	0	0	0	0	0	0	0	0.000131795
-CR08	1990s	Single-Family Detached	Ambient	1	0	0	0	0	0	0	0	0.000276544
-CR09	1990s	Single-Family Detached	Ambient	1	0	0	0	0	0	0	0	0.00207469
-CR10	1990s	Single-Family Detached	Ambient	1	0	0	0	0	0	0	0	0.000247755
-CR11	1990s	Single-Family Detached	Ambient	1	0	0	0	0	0	0	0	0.000365646
-CR02	2000s	Single-Family Detached	Ambient	1	0	0	0	0	0	0	0	3.43567e-05
-CR03	2000s	Single-Family Detached	Ambient	1	0	0	0	0	0	0	0	2.05191e-05
-CR04	2000s	Single-Family Detached	Ambient	1	0	0	0	0	0	0	0	7.27112e-05
-CR05	2000s	Single-Family Detached	Ambient	1	0	0	0	0	0	0	0	0.000190451
-CR06	2000s	Single-Family Detached	Ambient	1	0	0	0	0	0	0	0	0.000263483
-CR07	2000s	Single-Family Detached	Ambient	1	0	0	0	0	0	0	0	4.66612e-05
-CR08	2000s	Single-Family Detached	Ambient	1	0	0	0	0	0	0	0	0.000154269
-CR09	2000s	Single-Family Detached	Ambient	1	0	0	0	0	0	0	0	0.00198243
-CR10	2000s	Single-Family Detached	Ambient	1	0	0	0	0	0	0	0	0.000163238
-CR11	2000s	Single-Family Detached	Ambient	1	0	0	0	0	0	0	0	0.000369248
-CR02	2010s	Single-Family Detached	Ambient	1	0	0	0	0	0	0	0	1.13418e-05
-CR03	2010s	Single-Family Detached	Ambient	1	0	0	0	0	0	0	0	5.87161e-06
-CR04	2010s	Single-Family Detached	Ambient	1	0	0	0	0	0	0	0	1.85884e-05
-CR05	2010s	Single-Family Detached	Ambient	1	0	0	0	0	0	0	0	6.74144e-05
-CR06	2010s	Single-Family Detached	Ambient	1	0	0	0	0	0	0	0	9.30944e-05
-CR07	2010s	Single-Family Detached	Ambient	1	0	0	0	0	0	0	0	1.31274e-05
-CR08	2010s	Single-Family Detached	Ambient	1	0	0	0	0	0	0	0	4.7551e-05
-CR09	2010s	Single-Family Detached	Ambient	1	0	0	0	0	0	0	0	0.000733046
-CR10	2010s	Single-Family Detached	Ambient	1	0	0	0	0	0	0	0	3.59159e-05
-CR11	2010s	Single-Family Detached	Ambient	1	0	0	0	0	0	0	0	8.04593e-05
-=======
 CR02	<1940	Single-Family Detached	Ambient	1	0	0	0	0	0	0	0	3.69121e-05
 CR03	<1940	Single-Family Detached	Ambient	1	0	0	0	0	0	0	0	4.42651e-05
 CR04	<1940	Single-Family Detached	Ambient	1	0	0	0	0	0	0	0	0.000162874
@@ -2699,7 +1799,6 @@
 CR09	2010s	Single-Family Detached	Ambient	1	0	0	0	0	0	0	0	0.000499669
 CR10	2010s	Single-Family Detached	Ambient	1	0	0	0	0	0	0	0	2.37816e-05
 CR11	2010s	Single-Family Detached	Ambient	1	0	0	0	0	0	0	0	5.09489e-05
->>>>>>> e0c17adc
 CR02	<1940	Mobile Home	Slab	0	1	0	0	0	0	0	0	0
 CR03	<1940	Mobile Home	Slab	0	1	0	0	0	0	0	0	0
 CR04	<1940	Mobile Home	Slab	0	1	0	0	0	0	0	0	0
@@ -2790,368 +1889,6 @@
 CR09	2010s	Mobile Home	Slab	0	0.67	0.02	0.18	0	0.06	0.08	0	0
 CR10	2010s	Mobile Home	Slab	0	0.69	0.1	0.07	0	0.06	0.07	0	0
 CR11	2010s	Mobile Home	Slab	0	0.74	0.13	0.01	0	0.11	0.01	0	0
-<<<<<<< HEAD
-CR02	<1940	Multi-Family with 2 - 4 Units	Slab	0	1	0	0	0	0	0	0	0.00012351
-CR03	<1940	Multi-Family with 2 - 4 Units	Slab	0	1	0	0	0	0	0	0	0.000437142
-CR04	<1940	Multi-Family with 2 - 4 Units	Slab	0	1	0	0	0	0	0	0	0.000379749
-CR05	<1940	Multi-Family with 2 - 4 Units	Slab	0	1	0	0	0	0	0	0	4.16473e-05
-CR06	<1940	Multi-Family with 2 - 4 Units	Slab	0	1	0	0	0	0	0	0	4.3252e-05
-CR07	<1940	Multi-Family with 2 - 4 Units	Slab	0	1	0	0	0	0	0	0	0.000904036
-CR08	<1940	Multi-Family with 2 - 4 Units	Slab	0	1	0	0	0	0	0	0	0.000173356
-CR09	<1940	Multi-Family with 2 - 4 Units	Slab	0	1	0	0	0	0	0	0	0.000212881
-CR10	<1940	Multi-Family with 2 - 4 Units	Slab	0	1	0	0	0	0	0	0	2.19289e-05
-CR11	<1940	Multi-Family with 2 - 4 Units	Slab	0	1	0	0	0	0	0	0	0.000257111
-CR02	1940s	Multi-Family with 2 - 4 Units	Slab	0	1	0	0	0	0	0	0	4.73503e-05
-CR03	1940s	Multi-Family with 2 - 4 Units	Slab	0	1	0	0	0	0	0	0	0.000158274
-CR04	1940s	Multi-Family with 2 - 4 Units	Slab	0	1	0	0	0	0	0	0	0.000224341
-CR05	1940s	Multi-Family with 2 - 4 Units	Slab	0	1	0	0	0	0	0	0	2.7824e-05
-CR06	1940s	Multi-Family with 2 - 4 Units	Slab	0	1	0	0	0	0	0	0	4.3644e-05
-CR07	1940s	Multi-Family with 2 - 4 Units	Slab	0	1	0	0	0	0	0	0	0.000475728
-CR08	1940s	Multi-Family with 2 - 4 Units	Slab	0	1	0	0	0	0	0	0	0.00012512
-CR09	1940s	Multi-Family with 2 - 4 Units	Slab	0	1	0	0	0	0	0	0	0.00026317
-CR10	1940s	Multi-Family with 2 - 4 Units	Slab	0	1	0	0	0	0	0	0	2.52896e-05
-CR11	1940s	Multi-Family with 2 - 4 Units	Slab	0	1	0	0	0	0	0	0	0.000249681
-CR02	1950s	Multi-Family with 2 - 4 Units	Slab	0	1	0	0	0	0	0	0	6.89491e-05
-CR03	1950s	Multi-Family with 2 - 4 Units	Slab	0	1	0	0	0	0	0	0	0.000184651
-CR04	1950s	Multi-Family with 2 - 4 Units	Slab	0	1	0	0	0	0	0	0	0.000285159
-CR05	1950s	Multi-Family with 2 - 4 Units	Slab	0	1	0	0	0	0	0	0	6.49564e-05
-CR06	1950s	Multi-Family with 2 - 4 Units	Slab	0	1	0	0	0	0	0	0	5.80091e-05
-CR07	1950s	Multi-Family with 2 - 4 Units	Slab	0	1	0	0	0	0	0	0	0.00062905
-CR08	1950s	Multi-Family with 2 - 4 Units	Slab	0	1	0	0	0	0	0	0	0.000183784
-CR09	1950s	Multi-Family with 2 - 4 Units	Slab	0	1	0	0	0	0	0	0	0.000506203
-CR10	1950s	Multi-Family with 2 - 4 Units	Slab	0	1	0	0	0	0	0	0	8.53222e-05
-CR11	1950s	Multi-Family with 2 - 4 Units	Slab	0	1	0	0	0	0	0	0	0.00043584
-CR02	1960s	Multi-Family with 2 - 4 Units	Slab	0	1	0	0	0	0	0	0	0.000135022
-CR03	1960s	Multi-Family with 2 - 4 Units	Slab	0	1	0	0	0	0	0	0	0.00022028
-CR04	1960s	Multi-Family with 2 - 4 Units	Slab	0	1	0	0	0	0	0	0	0.000434226
-CR05	1960s	Multi-Family with 2 - 4 Units	Slab	0	1	0	0	0	0	0	0	8.3477e-05
-CR06	1960s	Multi-Family with 2 - 4 Units	Slab	0	1	0	0	0	0	0	0	8.48513e-05
-CR07	1960s	Multi-Family with 2 - 4 Units	Slab	0	1	0	0	0	0	0	0	0.00073301
-CR08	1960s	Multi-Family with 2 - 4 Units	Slab	0	1	0	0	0	0	0	0	0.000313781
-CR09	1960s	Multi-Family with 2 - 4 Units	Slab	0	1	0	0	0	0	0	0	0.001136
-CR10	1960s	Multi-Family with 2 - 4 Units	Slab	0	1	0	0	0	0	0	0	0.000171716
-CR11	1960s	Multi-Family with 2 - 4 Units	Slab	0	1	0	0	0	0	0	0	0.000790271
-CR02	1970s	Multi-Family with 2 - 4 Units	Slab	0	1	0	0	0	0	0	0	0.000193017
-CR03	1970s	Multi-Family with 2 - 4 Units	Slab	0	1	0	0	0	0	0	0	0.0002748
-CR04	1970s	Multi-Family with 2 - 4 Units	Slab	0	1	0	0	0	0	0	0	0.000580984
-CR05	1970s	Multi-Family with 2 - 4 Units	Slab	0	1	0	0	0	0	0	0	0.000203615
-CR06	1970s	Multi-Family with 2 - 4 Units	Slab	0	1	0	0	0	0	0	0	0.000177499
-CR07	1970s	Multi-Family with 2 - 4 Units	Slab	0	1	0	0	0	0	0	0	0.000630187
-CR08	1970s	Multi-Family with 2 - 4 Units	Slab	0	1	0	0	0	0	0	0	0.000492069
-CR09	1970s	Multi-Family with 2 - 4 Units	Slab	0	1	0	0	0	0	0	0	0.00228377
-CR10	1970s	Multi-Family with 2 - 4 Units	Slab	0	1	0	0	0	0	0	0	0.000326653
-CR11	1970s	Multi-Family with 2 - 4 Units	Slab	0	1	0	0	0	0	0	0	0.00113446
-CR02	1980s	Multi-Family with 2 - 4 Units	Slab	0	0.84	0.07	0.09	0	0	0	0	0.000116967
-CR03	1980s	Multi-Family with 2 - 4 Units	Slab	0	1	0	0	0	0	0	0	0.000220898
-CR04	1980s	Multi-Family with 2 - 4 Units	Slab	0	0.26	0.14	0.6	0	0	0	0	0.000362998
-CR05	1980s	Multi-Family with 2 - 4 Units	Slab	0	0.83	0.11	0.06	0	0	0	0	0.000158996
-CR06	1980s	Multi-Family with 2 - 4 Units	Slab	0	1	0	0	0	0	0	0	9.75297e-05
-CR07	1980s	Multi-Family with 2 - 4 Units	Slab	0	0.45	0.46	0.1	0	0	0	0	0.000423851
-CR08	1980s	Multi-Family with 2 - 4 Units	Slab	0	0.91	0.09	0	0	0	0	0	0.000439253
-CR09	1980s	Multi-Family with 2 - 4 Units	Slab	0	0.86	0.14	0	0	0	0	0	0.00258448
-CR10	1980s	Multi-Family with 2 - 4 Units	Slab	0	0.84	0.16	0	0	0	0	0	0.000401197
-CR11	1980s	Multi-Family with 2 - 4 Units	Slab	0	1	0	0	0	0	0	0	0.00103854
-CR02	1990s	Multi-Family with 2 - 4 Units	Slab	0	0.03	0.39	0.18	0	0.05	0.35	0	0.000110554
-CR03	1990s	Multi-Family with 2 - 4 Units	Slab	0	0.07	0.34	0.32	0	0.02	0.25	0	0.000103008
-CR04	1990s	Multi-Family with 2 - 4 Units	Slab	0	0.02	0.17	0.23	0	0.22	0.36	0	0.000326098
-CR05	1990s	Multi-Family with 2 - 4 Units	Slab	0	0.03	0.39	0.01	0	0	0.57	0	0.00013655
-CR06	1990s	Multi-Family with 2 - 4 Units	Slab	0	0.01	0	0.28	0	0	0.71	0	0.000102084
-CR07	1990s	Multi-Family with 2 - 4 Units	Slab	0	0.01	0.12	0.08	0	0.65	0.14	0	0.000356517
-CR08	1990s	Multi-Family with 2 - 4 Units	Slab	0	0.03	0.05	0.31	0	0.46	0.15	0	0.000360582
-CR09	1990s	Multi-Family with 2 - 4 Units	Slab	0	0.63	0.14	0.12	0	0.06	0.05	0	0.00170907
-CR10	1990s	Multi-Family with 2 - 4 Units	Slab	0	0.87	0.01	0.01	0	0.08	0.03	0	0.000339186
-CR11	1990s	Multi-Family with 2 - 4 Units	Slab	0	0.54	0.31	0.03	0	0.05	0.07	0	0.00059371
-CR02	2000s	Multi-Family with 2 - 4 Units	Slab	0	0.01	0.05	0.04	0	0.19	0.72	0	8.31045e-05
-CR03	2000s	Multi-Family with 2 - 4 Units	Slab	0	0.05	0	0.5	0	0	0.45	0	0.000132631
-CR04	2000s	Multi-Family with 2 - 4 Units	Slab	0	0.01	0.04	0.14	0	0.2	0.62	0	0.000364756
-CR05	2000s	Multi-Family with 2 - 4 Units	Slab	0	0.01	0.02	0.14	0	0	0.83	0	0.000121786
-CR06	2000s	Multi-Family with 2 - 4 Units	Slab	0	0.01	0	0.29	0	0	0.7	0	8.21818e-05
-CR07	2000s	Multi-Family with 2 - 4 Units	Slab	0	0.01	0.51	0.03	0	0.03	0.42	0	0.000462766
-CR08	2000s	Multi-Family with 2 - 4 Units	Slab	0	0.11	0.27	0.03	0	0.38	0.21	0	0.000334394
-CR09	2000s	Multi-Family with 2 - 4 Units	Slab	0	0.67	0.02	0.18	0	0.06	0.08	0	0.00160813
-CR10	2000s	Multi-Family with 2 - 4 Units	Slab	0	0.69	0.1	0.07	0	0.06	0.07	0	0.000261345
-CR11	2000s	Multi-Family with 2 - 4 Units	Slab	0	0.74	0.13	0.01	0	0.11	0.01	0	0.00039343
-CR02	2010s	Multi-Family with 2 - 4 Units	Slab	0	0.01	0.05	0.04	0	0.19	0.72	0	3.5717e-05
-CR03	2010s	Multi-Family with 2 - 4 Units	Slab	0	0.05	0	0.5	0	0	0.45	0	6.06648e-05
-CR04	2010s	Multi-Family with 2 - 4 Units	Slab	0	0.01	0.04	0.14	0	0.2	0.62	0	0.00014358
-CR05	2010s	Multi-Family with 2 - 4 Units	Slab	0	0.01	0.02	0.14	0	0	0.83	0	5.44602e-05
-CR06	2010s	Multi-Family with 2 - 4 Units	Slab	0	0.01	0	0.29	0	0	0.7	0	3.12382e-05
-CR07	2010s	Multi-Family with 2 - 4 Units	Slab	0	0.01	0.51	0.03	0	0.03	0.42	0	0.000163299
-CR08	2010s	Multi-Family with 2 - 4 Units	Slab	0	0.11	0.27	0.03	0	0.38	0.21	0	0.000178669
-CR09	2010s	Multi-Family with 2 - 4 Units	Slab	0	0.67	0.02	0.18	0	0.06	0.08	0	0.000698391
-CR10	2010s	Multi-Family with 2 - 4 Units	Slab	0	0.69	0.1	0.07	0	0.06	0.07	0	7.07023e-05
-CR11	2010s	Multi-Family with 2 - 4 Units	Slab	0	0.74	0.13	0.01	0	0.11	0.01	0	0.000154963
-CR02	<1940	Multi-Family with 5+ Units	Slab	0	1	0	0	0	0	0	0	7.94607e-05
-CR03	<1940	Multi-Family with 5+ Units	Slab	0	1	0	0	0	0	0	0	0.000193774
-CR04	<1940	Multi-Family with 5+ Units	Slab	0	1	0	0	0	0	0	0	0.000255903
-CR05	<1940	Multi-Family with 5+ Units	Slab	0	1	0	0	0	0	0	0	5.14223e-05
-CR06	<1940	Multi-Family with 5+ Units	Slab	0	1	0	0	0	0	0	0	9.05361e-05
-CR07	<1940	Multi-Family with 5+ Units	Slab	0	1	0	0	0	0	0	0	0.00112442
-CR08	<1940	Multi-Family with 5+ Units	Slab	0	1	0	0	0	0	0	0	0.000184244
-CR09	<1940	Multi-Family with 5+ Units	Slab	0	1	0	0	0	0	0	0	0.000208785
-CR10	<1940	Multi-Family with 5+ Units	Slab	0	1	0	0	0	0	0	0	2.98886e-05
-CR11	<1940	Multi-Family with 5+ Units	Slab	0	1	0	0	0	0	0	0	0.000397545
-CR02	1940s	Multi-Family with 5+ Units	Slab	0	1	0	0	0	0	0	0	3.92853e-05
-CR03	1940s	Multi-Family with 5+ Units	Slab	0	1	0	0	0	0	0	0	9.43809e-05
-CR04	1940s	Multi-Family with 5+ Units	Slab	0	1	0	0	0	0	0	0	0.000209084
-CR05	1940s	Multi-Family with 5+ Units	Slab	0	1	0	0	0	0	0	0	3.16658e-05
-CR06	1940s	Multi-Family with 5+ Units	Slab	0	1	0	0	0	0	0	0	5.19426e-05
-CR07	1940s	Multi-Family with 5+ Units	Slab	0	1	0	0	0	0	0	0	0.000620677
-CR08	1940s	Multi-Family with 5+ Units	Slab	0	1	0	0	0	0	0	0	0.000169027
-CR09	1940s	Multi-Family with 5+ Units	Slab	0	1	0	0	0	0	0	0	0.000286331
-CR10	1940s	Multi-Family with 5+ Units	Slab	0	1	0	0	0	0	0	0	3.55515e-05
-CR11	1940s	Multi-Family with 5+ Units	Slab	0	1	0	0	0	0	0	0	0.000387619
-CR02	1950s	Multi-Family with 5+ Units	Slab	0	1	0	0	0	0	0	0	8.73756e-05
-CR03	1950s	Multi-Family with 5+ Units	Slab	0	1	0	0	0	0	0	0	0.000145601
-CR04	1950s	Multi-Family with 5+ Units	Slab	0	1	0	0	0	0	0	0	0.000402536
-CR05	1950s	Multi-Family with 5+ Units	Slab	0	1	0	0	0	0	0	0	7.9292e-05
-CR06	1950s	Multi-Family with 5+ Units	Slab	0	1	0	0	0	0	0	0	0.000101332
-CR07	1950s	Multi-Family with 5+ Units	Slab	0	1	0	0	0	0	0	0	0.000965484
-CR08	1950s	Multi-Family with 5+ Units	Slab	0	1	0	0	0	0	0	0	0.000316279
-CR09	1950s	Multi-Family with 5+ Units	Slab	0	1	0	0	0	0	0	0	0.000706927
-CR10	1950s	Multi-Family with 5+ Units	Slab	0	1	0	0	0	0	0	0	0.000139174
-CR11	1950s	Multi-Family with 5+ Units	Slab	0	1	0	0	0	0	0	0	0.000923417
-CR02	1960s	Multi-Family with 5+ Units	Slab	0	1	0	0	0	0	0	0	0.000341276
-CR03	1960s	Multi-Family with 5+ Units	Slab	0	1	0	0	0	0	0	0	0.000342263
-CR04	1960s	Multi-Family with 5+ Units	Slab	0	1	0	0	0	0	0	0	0.00105058
-CR05	1960s	Multi-Family with 5+ Units	Slab	0	1	0	0	0	0	0	0	0.000220691
-CR06	1960s	Multi-Family with 5+ Units	Slab	0	1	0	0	0	0	0	0	0.000223729
-CR07	1960s	Multi-Family with 5+ Units	Slab	0	1	0	0	0	0	0	0	0.00166055
-CR08	1960s	Multi-Family with 5+ Units	Slab	0	1	0	0	0	0	0	0	0.000871936
-CR09	1960s	Multi-Family with 5+ Units	Slab	0	1	0	0	0	0	0	0	0.00290896
-CR10	1960s	Multi-Family with 5+ Units	Slab	0	1	0	0	0	0	0	0	0.000357829
-CR11	1960s	Multi-Family with 5+ Units	Slab	0	1	0	0	0	0	0	0	0.00242226
-CR02	1970s	Multi-Family with 5+ Units	Slab	0	1	0	0	0	0	0	0	0.000660139
-CR03	1970s	Multi-Family with 5+ Units	Slab	0	1	0	0	0	0	0	0	0.000597235
-CR04	1970s	Multi-Family with 5+ Units	Slab	0	1	0	0	0	0	0	0	0.00179027
-CR05	1970s	Multi-Family with 5+ Units	Slab	0	1	0	0	0	0	0	0	0.000527972
-CR06	1970s	Multi-Family with 5+ Units	Slab	0	1	0	0	0	0	0	0	0.000413112
-CR07	1970s	Multi-Family with 5+ Units	Slab	0	1	0	0	0	0	0	0	0.00150806
-CR08	1970s	Multi-Family with 5+ Units	Slab	0	1	0	0	0	0	0	0	0.00136874
-CR09	1970s	Multi-Family with 5+ Units	Slab	0	1	0	0	0	0	0	0	0.00732086
-CR10	1970s	Multi-Family with 5+ Units	Slab	0	1	0	0	0	0	0	0	0.000855117
-CR11	1970s	Multi-Family with 5+ Units	Slab	0	1	0	0	0	0	0	0	0.00354116
-CR02	1980s	Multi-Family with 5+ Units	Slab	0	0.84	0.07	0.09	0	0	0	0	0.000473046
-CR03	1980s	Multi-Family with 5+ Units	Slab	0	1	0	0	0	0	0	0	0.000454662
-CR04	1980s	Multi-Family with 5+ Units	Slab	0	0.26	0.14	0.6	0	0	0	0	0.000997071
-CR05	1980s	Multi-Family with 5+ Units	Slab	0	0.83	0.11	0.06	0	0	0	0	0.000460448
-CR06	1980s	Multi-Family with 5+ Units	Slab	0	1	0	0	0	0	0	0	0.000299352
-CR07	1980s	Multi-Family with 5+ Units	Slab	0	0.45	0.46	0.1	0	0	0	0	0.00102118
-CR08	1980s	Multi-Family with 5+ Units	Slab	0	0.91	0.09	0	0	0	0	0	0.00132859
-CR09	1980s	Multi-Family with 5+ Units	Slab	0	0.86	0.14	0	0	0	0	0	0.00838373
-CR10	1980s	Multi-Family with 5+ Units	Slab	0	0.84	0.16	0	0	0	0	0	0.00120928
-CR11	1980s	Multi-Family with 5+ Units	Slab	0	1	0	0	0	0	0	0	0.00341229
-CR02	1990s	Multi-Family with 5+ Units	Slab	0	0.03	0.39	0.18	0	0.05	0.35	0	0.000482927
-CR03	1990s	Multi-Family with 5+ Units	Slab	0	0.07	0.34	0.32	0	0.02	0.25	0	0.000230025
-CR04	1990s	Multi-Family with 5+ Units	Slab	0	0.02	0.17	0.23	0	0.22	0.36	0	0.000936758
-CR05	1990s	Multi-Family with 5+ Units	Slab	0	0.03	0.39	0.01	0	0	0.57	0	0.000435384
-CR06	1990s	Multi-Family with 5+ Units	Slab	0	0.01	0	0.28	0	0	0.71	0	0.000365261
-CR07	1990s	Multi-Family with 5+ Units	Slab	0	0.01	0.12	0.08	0	0.65	0.14	0	0.000772223
-CR08	1990s	Multi-Family with 5+ Units	Slab	0	0.03	0.05	0.31	0	0.46	0.15	0	0.00125499
-CR09	1990s	Multi-Family with 5+ Units	Slab	0	0.63	0.14	0.12	0	0.06	0.05	0	0.00668061
-CR10	1990s	Multi-Family with 5+ Units	Slab	0	0.87	0.01	0.01	0	0.08	0.03	0	0.00120692
-CR11	1990s	Multi-Family with 5+ Units	Slab	0	0.54	0.31	0.03	0	0.05	0.07	0	0.00214335
-CR02	2000s	Multi-Family with 5+ Units	Slab	0	0.01	0.05	0.04	0	0.19	0.72	0	0.000445831
-CR03	2000s	Multi-Family with 5+ Units	Slab	0	0.05	0	0.5	0	0	0.45	0	0.000410103
-CR04	2000s	Multi-Family with 5+ Units	Slab	0	0.01	0.04	0.14	0	0.2	0.62	0	0.00128967
-CR05	2000s	Multi-Family with 5+ Units	Slab	0	0.01	0.02	0.14	0	0	0.83	0	0.000506025
-CR06	2000s	Multi-Family with 5+ Units	Slab	0	0.01	0	0.29	0	0	0.7	0	0.000327683
-CR07	2000s	Multi-Family with 5+ Units	Slab	0	0.01	0.51	0.03	0	0.03	0.42	0	0.00122845
-CR08	2000s	Multi-Family with 5+ Units	Slab	0	0.11	0.27	0.03	0	0.38	0.21	0	0.00144674
-CR09	2000s	Multi-Family with 5+ Units	Slab	0	0.67	0.02	0.18	0	0.06	0.08	0	0.00761648
-CR10	2000s	Multi-Family with 5+ Units	Slab	0	0.69	0.1	0.07	0	0.06	0.07	0	0.000983166
-CR11	2000s	Multi-Family with 5+ Units	Slab	0	0.74	0.13	0.01	0	0.11	0.01	0	0.00220273
-CR02	2010s	Multi-Family with 5+ Units	Slab	0	0.01	0.05	0.04	0	0.19	0.72	0	0.000363958
-CR03	2010s	Multi-Family with 5+ Units	Slab	0	0.05	0	0.5	0	0	0.45	0	0.000272662
-CR04	2010s	Multi-Family with 5+ Units	Slab	0	0.01	0.04	0.14	0	0.2	0.62	0	0.000618526
-CR05	2010s	Multi-Family with 5+ Units	Slab	0	0.01	0.02	0.14	0	0	0.83	0	0.000371828
-CR06	2010s	Multi-Family with 5+ Units	Slab	0	0.01	0	0.29	0	0	0.7	0	0.000227288
-CR07	2010s	Multi-Family with 5+ Units	Slab	0	0.01	0.51	0.03	0	0.03	0.42	0	0.000812334
-CR08	2010s	Multi-Family with 5+ Units	Slab	0	0.11	0.27	0.03	0	0.38	0.21	0	0.000991809
-CR09	2010s	Multi-Family with 5+ Units	Slab	0	0.67	0.02	0.18	0	0.06	0.08	0	0.00425438
-CR10	2010s	Multi-Family with 5+ Units	Slab	0	0.69	0.1	0.07	0	0.06	0.07	0	0.0004074
-CR11	2010s	Multi-Family with 5+ Units	Slab	0	0.74	0.13	0.01	0	0.11	0.01	0	0.00120151
-CR02	<1940	Single-Family Attached	Slab	0	1	0	0	0	0	0	0	1.1041e-05
-CR03	<1940	Single-Family Attached	Slab	0	1	0	0	0	0	0	0	2.79387e-05
-CR04	<1940	Single-Family Attached	Slab	0	1	0	0	0	0	0	0	4.67128e-05
-CR05	<1940	Single-Family Attached	Slab	0	1	0	0	0	0	0	0	1.33779e-05
-CR06	<1940	Single-Family Attached	Slab	0	1	0	0	0	0	0	0	1.1297e-05
-CR07	<1940	Single-Family Attached	Slab	0	1	0	0	0	0	0	0	0.000431892
-CR08	<1940	Single-Family Attached	Slab	0	1	0	0	0	0	0	0	0.000149889
-CR09	<1940	Single-Family Attached	Slab	0	1	0	0	0	0	0	0	6.3583e-05
-CR10	<1940	Single-Family Attached	Slab	0	1	0	0	0	0	0	0	1.29365e-05
-CR11	<1940	Single-Family Attached	Slab	0	1	0	0	0	0	0	0	0.000136027
-CR02	1940s	Single-Family Attached	Slab	0	1	0	0	0	0	0	0	5.83122e-06
-CR03	1940s	Single-Family Attached	Slab	0	1	0	0	0	0	0	0	1.26037e-05
-CR04	1940s	Single-Family Attached	Slab	0	1	0	0	0	0	0	0	5.04996e-05
-CR05	1940s	Single-Family Attached	Slab	0	1	0	0	0	0	0	0	8.7958e-06
-CR06	1940s	Single-Family Attached	Slab	0	1	0	0	0	0	0	0	1.34805e-05
-CR07	1940s	Single-Family Attached	Slab	0	1	0	0	0	0	0	0	0.000234276
-CR08	1940s	Single-Family Attached	Slab	0	1	0	0	0	0	0	0	0.000102218
-CR09	1940s	Single-Family Attached	Slab	0	1	0	0	0	0	0	0	0.000109784
-CR10	1940s	Single-Family Attached	Slab	0	1	0	0	0	0	0	0	1.51986e-05
-CR11	1940s	Single-Family Attached	Slab	0	1	0	0	0	0	0	0	0.000185136
-CR02	1950s	Single-Family Attached	Slab	0	1	0	0	0	0	0	0	1.19556e-05
-CR03	1950s	Single-Family Attached	Slab	0	1	0	0	0	0	0	0	2.14295e-05
-CR04	1950s	Single-Family Attached	Slab	0	1	0	0	0	0	0	0	7.24145e-05
-CR05	1950s	Single-Family Attached	Slab	0	1	0	0	0	0	0	0	1.92508e-05
-CR06	1950s	Single-Family Attached	Slab	0	1	0	0	0	0	0	0	1.76917e-05
-CR07	1950s	Single-Family Attached	Slab	0	1	0	0	0	0	0	0	0.000271181
-CR08	1950s	Single-Family Attached	Slab	0	1	0	0	0	0	0	0	0.000160062
-CR09	1950s	Single-Family Attached	Slab	0	1	0	0	0	0	0	0	0.000223837
-CR10	1950s	Single-Family Attached	Slab	0	1	0	0	0	0	0	0	5.5074e-05
-CR11	1950s	Single-Family Attached	Slab	0	1	0	0	0	0	0	0	0.000281293
-CR02	1960s	Single-Family Attached	Slab	0	1	0	0	0	0	0	0	2.25821e-05
-CR03	1960s	Single-Family Attached	Slab	0	1	0	0	0	0	0	0	3.21262e-05
-CR04	1960s	Single-Family Attached	Slab	0	1	0	0	0	0	0	0	0.000107045
-CR05	1960s	Single-Family Attached	Slab	0	1	0	0	0	0	0	0	2.91294e-05
-CR06	1960s	Single-Family Attached	Slab	0	1	0	0	0	0	0	0	2.64091e-05
-CR07	1960s	Single-Family Attached	Slab	0	1	0	0	0	0	0	0	0.000231791
-CR08	1960s	Single-Family Attached	Slab	0	1	0	0	0	0	0	0	0.00016297
-CR09	1960s	Single-Family Attached	Slab	0	1	0	0	0	0	0	0	0.000411969
-CR10	1960s	Single-Family Attached	Slab	0	1	0	0	0	0	0	0	0.000118014
-CR11	1960s	Single-Family Attached	Slab	0	1	0	0	0	0	0	0	0.000450815
-CR02	1970s	Single-Family Attached	Slab	0	1	0	0	0	0	0	0	6.07014e-05
-CR03	1970s	Single-Family Attached	Slab	0	1	0	0	0	0	0	0	6.40858e-05
-CR04	1970s	Single-Family Attached	Slab	0	1	0	0	0	0	0	0	0.000222856
-CR05	1970s	Single-Family Attached	Slab	0	1	0	0	0	0	0	0	9.94504e-05
-CR06	1970s	Single-Family Attached	Slab	0	1	0	0	0	0	0	0	7.37171e-05
-CR07	1970s	Single-Family Attached	Slab	0	1	0	0	0	0	0	0	0.000283408
-CR08	1970s	Single-Family Attached	Slab	0	1	0	0	0	0	0	0	0.000353813
-CR09	1970s	Single-Family Attached	Slab	0	1	0	0	0	0	0	0	0.00113397
-CR10	1970s	Single-Family Attached	Slab	0	1	0	0	0	0	0	0	0.000328375
-CR11	1970s	Single-Family Attached	Slab	0	1	0	0	0	0	0	0	0.00105163
-CR02	1980s	Single-Family Attached	Slab	0	0.84	0.07	0.09	0	0	0	0	8.53195e-05
-CR03	1980s	Single-Family Attached	Slab	0	1	0	0	0	0	0	0	0.000130167
-CR04	1980s	Single-Family Attached	Slab	0	0.26	0.14	0.6	0	0	0	0	0.000201301
-CR05	1980s	Single-Family Attached	Slab	0	0.83	0.11	0.06	0	0	0	0	0.00012022
-CR06	1980s	Single-Family Attached	Slab	0	1	0	0	0	0	0	0	4.42733e-05
-CR07	1980s	Single-Family Attached	Slab	0	0.45	0.46	0.1	0	0	0	0	0.00040529
-CR08	1980s	Single-Family Attached	Slab	0	0.91	0.09	0	0	0	0	0	0.000539694
-CR09	1980s	Single-Family Attached	Slab	0	0.86	0.14	0	0	0	0	0	0.00180757
-CR10	1980s	Single-Family Attached	Slab	0	0.84	0.16	0	0	0	0	0	0.000326773
-CR11	1980s	Single-Family Attached	Slab	0	1	0	0	0	0	0	0	0.00122437
-CR02	1990s	Single-Family Attached	Slab	0	0.03	0.39	0.18	0	0.05	0.35	0	0.000118647
-CR03	1990s	Single-Family Attached	Slab	0	0.07	0.34	0.32	0	0.02	0.25	0	5.18251e-05
-CR04	1990s	Single-Family Attached	Slab	0	0.02	0.17	0.23	0	0.22	0.36	0	0.000286479
-CR05	1990s	Single-Family Attached	Slab	0	0.03	0.39	0.01	0	0	0.57	0	0.000108726
-CR06	1990s	Single-Family Attached	Slab	0	0.01	0	0.28	0	0	0.71	0	7.27632e-05
-CR07	1990s	Single-Family Attached	Slab	0	0.01	0.12	0.08	0	0.65	0.14	0	0.000337523
-CR08	1990s	Single-Family Attached	Slab	0	0.03	0.05	0.31	0	0.46	0.15	0	0.000467672
-CR09	1990s	Single-Family Attached	Slab	0	0.63	0.14	0.12	0	0.06	0.05	0	0.0011182
-CR10	1990s	Single-Family Attached	Slab	0	0.87	0.01	0.01	0	0.08	0.03	0	0.00022198
-CR11	1990s	Single-Family Attached	Slab	0	0.54	0.31	0.03	0	0.05	0.07	0	0.000593151
-CR02	2000s	Single-Family Attached	Slab	0	0.01	0.05	0.04	0	0.19	0.72	0	0.000175882
-CR03	2000s	Single-Family Attached	Slab	0	0.05	0	0.5	0	0	0.45	0	0.000113636
-CR04	2000s	Single-Family Attached	Slab	0	0.01	0.04	0.14	0	0.2	0.62	0	0.000457814
-CR05	2000s	Single-Family Attached	Slab	0	0.01	0.02	0.14	0	0	0.83	0	0.000242234
-CR06	2000s	Single-Family Attached	Slab	0	0.01	0	0.29	0	0	0.7	0	0.00011293
-CR07	2000s	Single-Family Attached	Slab	0	0.01	0.51	0.03	0	0.03	0.42	0	0.000447634
-CR08	2000s	Single-Family Attached	Slab	0	0.11	0.27	0.03	0	0.38	0.21	0	0.000669206
-CR09	2000s	Single-Family Attached	Slab	0	0.67	0.02	0.18	0	0.06	0.08	0	0.00209341
-CR10	2000s	Single-Family Attached	Slab	0	0.69	0.1	0.07	0	0.06	0.07	0	0.000263768
-CR11	2000s	Single-Family Attached	Slab	0	0.74	0.13	0.01	0	0.11	0.01	0	0.000620061
-CR02	2010s	Single-Family Attached	Slab	0	0.01	0.05	0.04	0	0.19	0.72	0	5.13316e-05
-CR03	2010s	Single-Family Attached	Slab	0	0.05	0	0.5	0	0	0.45	0	4.36004e-05
-CR04	2010s	Single-Family Attached	Slab	0	0.01	0.04	0.14	0	0.2	0.62	0	7.96501e-05
-CR05	2010s	Single-Family Attached	Slab	0	0.01	0.02	0.14	0	0	0.83	0	9.37795e-05
-CR06	2010s	Single-Family Attached	Slab	0	0.01	0	0.29	0	0	0.7	0	3.67427e-05
-CR07	2010s	Single-Family Attached	Slab	0	0.01	0.51	0.03	0	0.03	0.42	0	0.000156974
-CR08	2010s	Single-Family Attached	Slab	0	0.11	0.27	0.03	0	0.38	0.21	0	0.000290552
-CR09	2010s	Single-Family Attached	Slab	0	0.67	0.02	0.18	0	0.06	0.08	0	0.000710024
-CR10	2010s	Single-Family Attached	Slab	0	0.69	0.1	0.07	0	0.06	0.07	0	6.27506e-05
-CR11	2010s	Single-Family Attached	Slab	0	0.74	0.13	0.01	0	0.11	0.01	0	0.000244826
-CR02	<1940	Single-Family Detached	Slab	0	1	0	0	0	0	0	0	0.000577825
-CR03	<1940	Single-Family Detached	Slab	0	1	0	0	0	0	0	0	0.000418697
-CR04	<1940	Single-Family Detached	Slab	0	1	0	0	0	0	0	0	0.00129164
-CR05	<1940	Single-Family Detached	Slab	0	1	0	0	0	0	0	0	0.000309693
-CR06	<1940	Single-Family Detached	Slab	0	1	0	0	0	0	0	0	0.000493757
-CR07	<1940	Single-Family Detached	Slab	0	1	0	0	0	0	0	0	0.00122051
-CR08	<1940	Single-Family Detached	Slab	0	1	0	0	0	0	0	0	0.00111554
-CR09	<1940	Single-Family Detached	Slab	0	1	0	0	0	0	0	0	0.00202474
-CR10	<1940	Single-Family Detached	Slab	0	1	0	0	0	0	0	0	0.000201775
-CR11	<1940	Single-Family Detached	Slab	0	1	0	0	0	0	0	0	0.00110565
-CR02	1940s	Single-Family Detached	Slab	0	1	0	0	0	0	0	0	0.000246429
-CR03	1940s	Single-Family Detached	Slab	0	1	0	0	0	0	0	0	0.000291554
-CR04	1940s	Single-Family Detached	Slab	0	1	0	0	0	0	0	0	0.00125466
-CR05	1940s	Single-Family Detached	Slab	0	1	0	0	0	0	0	0	0.000224841
-CR06	1940s	Single-Family Detached	Slab	0	1	0	0	0	0	0	0	0.00041691
-CR07	1940s	Single-Family Detached	Slab	0	1	0	0	0	0	0	0	0.000896153
-CR08	1940s	Single-Family Detached	Slab	0	1	0	0	0	0	0	0	0.000985457
-CR09	1940s	Single-Family Detached	Slab	0	1	0	0	0	0	0	0	0.00291513
-CR10	1940s	Single-Family Detached	Slab	0	1	0	0	0	0	0	0	0.000354422
-CR11	1940s	Single-Family Detached	Slab	0	1	0	0	0	0	0	0	0.00195862
-CR02	1950s	Single-Family Detached	Slab	0	1	0	0	0	0	0	0	0.000524102
-CR03	1950s	Single-Family Detached	Slab	0	1	0	0	0	0	0	0	0.000709888
-CR04	1950s	Single-Family Detached	Slab	0	1	0	0	0	0	0	0	0.00277494
-CR05	1950s	Single-Family Detached	Slab	0	1	0	0	0	0	0	0	0.000528539
-CR06	1950s	Single-Family Detached	Slab	0	1	0	0	0	0	0	0	0.000638057
-CR07	1950s	Single-Family Detached	Slab	0	1	0	0	0	0	0	0	0.0021398
-CR08	1950s	Single-Family Detached	Slab	0	1	0	0	0	0	0	0	0.00203119
-CR09	1950s	Single-Family Detached	Slab	0	1	0	0	0	0	0	0	0.0072626
-CR10	1950s	Single-Family Detached	Slab	0	1	0	0	0	0	0	0	0.00112335
-CR11	1950s	Single-Family Detached	Slab	0	1	0	0	0	0	0	0	0.00472317
-CR02	1960s	Single-Family Detached	Slab	0	1	0	0	0	0	0	0	0.000658172
-CR03	1960s	Single-Family Detached	Slab	0	1	0	0	0	0	0	0	0.00078528
-CR04	1960s	Single-Family Detached	Slab	0	1	0	0	0	0	0	0	0.00265586
-CR05	1960s	Single-Family Detached	Slab	0	1	0	0	0	0	0	0	0.000528031
-CR06	1960s	Single-Family Detached	Slab	0	1	0	0	0	0	0	0	0.000614345
-CR07	1960s	Single-Family Detached	Slab	0	1	0	0	0	0	0	0	0.00200527
-CR08	1960s	Single-Family Detached	Slab	0	1	0	0	0	0	0	0	0.00262032
-CR09	1960s	Single-Family Detached	Slab	0	1	0	0	0	0	0	0	0.0119344
-CR10	1960s	Single-Family Detached	Slab	0	1	0	0	0	0	0	0	0.00135661
-CR11	1960s	Single-Family Detached	Slab	0	1	0	0	0	0	0	0	0.00512432
-CR02	1970s	Single-Family Detached	Slab	0	1	0	0	0	0	0	0	0.000860216
-CR03	1970s	Single-Family Detached	Slab	0	1	0	0	0	0	0	0	0.000755838
-CR04	1970s	Single-Family Detached	Slab	0	1	0	0	0	0	0	0	0.00270525
-CR05	1970s	Single-Family Detached	Slab	0	1	0	0	0	0	0	0	0.00103532
-CR06	1970s	Single-Family Detached	Slab	0	1	0	0	0	0	0	0	0.000953366
-CR07	1970s	Single-Family Detached	Slab	0	1	0	0	0	0	0	0	0.0017522
-CR08	1970s	Single-Family Detached	Slab	0	1	0	0	0	0	0	0	0.00316626
-CR09	1970s	Single-Family Detached	Slab	0	1	0	0	0	0	0	0	0.0161682
-CR10	1970s	Single-Family Detached	Slab	0	1	0	0	0	0	0	0	0.00252629
-CR11	1970s	Single-Family Detached	Slab	0	1	0	0	0	0	0	0	0.00536366
-CR02	1980s	Single-Family Detached	Slab	0	0.84	0.07	0.09	0	0	0	0	0.000639863
-CR03	1980s	Single-Family Detached	Slab	0	1	0	0	0	0	0	0	0.000673041
-CR04	1980s	Single-Family Detached	Slab	0	0.26	0.14	0.6	0	0	0	0	0.00145417
-CR05	1980s	Single-Family Detached	Slab	0	0.83	0.11	0.06	0	0	0	0	0.000719499
-CR06	1980s	Single-Family Detached	Slab	0	1	0	0	0	0	0	0	0.000568596
-CR07	1980s	Single-Family Detached	Slab	0	0.45	0.46	0.1	0	0	0	0	0.00133573
-CR08	1980s	Single-Family Detached	Slab	0	0.91	0.09	0	0	0	0	0	0.00274637
-CR09	1980s	Single-Family Detached	Slab	0	0.86	0.14	0	0	0	0	0	0.0172443
-CR10	1980s	Single-Family Detached	Slab	0	0.84	0.16	0	0	0	0	0	0.00233023
-CR11	1980s	Single-Family Detached	Slab	0	1	0	0	0	0	0	0	0.00562892
-CR02	1990s	Single-Family Detached	Slab	0	0.03	0.39	0.18	0	0.05	0.35	0	0.000830784
-CR03	1990s	Single-Family Detached	Slab	0	0.07	0.34	0.32	0	0.02	0.25	0	0.000566253
-CR04	1990s	Single-Family Detached	Slab	0	0.02	0.17	0.23	0	0.22	0.36	0	0.00222741
-CR05	1990s	Single-Family Detached	Slab	0	0.03	0.39	0.01	0	0	0.57	0	0.00109592
-CR06	1990s	Single-Family Detached	Slab	0	0.01	0	0.28	0	0	0.71	0	0.000868813
-CR07	1990s	Single-Family Detached	Slab	0	0.01	0.12	0.08	0	0.65	0.14	0	0.00126014
-CR08	1990s	Single-Family Detached	Slab	0	0.03	0.05	0.31	0	0.46	0.15	0	0.00317189
-CR09	1990s	Single-Family Detached	Slab	0	0.63	0.14	0.12	0	0.06	0.05	0	0.0179946
-CR10	1990s	Single-Family Detached	Slab	0	0.87	0.01	0.01	0	0.08	0.03	0	0.0036407
-CR11	1990s	Single-Family Detached	Slab	0	0.54	0.31	0.03	0	0.05	0.07	0	0.00481542
-CR02	2000s	Single-Family Detached	Slab	0	0.01	0.05	0.04	0	0.19	0.72	0	0.00101615
-CR03	2000s	Single-Family Detached	Slab	0	0.05	0	0.5	0	0	0.45	0	0.000686005
-CR04	2000s	Single-Family Detached	Slab	0	0.01	0.04	0.14	0	0.2	0.62	0	0.00291223
-CR05	2000s	Single-Family Detached	Slab	0	0.01	0.02	0.14	0	0	0.83	0	0.00190267
-CR06	2000s	Single-Family Detached	Slab	0	0.01	0	0.29	0	0	0.7	0	0.000980715
-CR07	2000s	Single-Family Detached	Slab	0	0.01	0.51	0.03	0	0.03	0.42	0	0.00163606
-CR08	2000s	Single-Family Detached	Slab	0	0.11	0.27	0.03	0	0.38	0.21	0	0.00446746
-CR09	2000s	Single-Family Detached	Slab	0	0.67	0.02	0.18	0	0.06	0.08	0	0.025392
-CR10	2000s	Single-Family Detached	Slab	0	0.69	0.1	0.07	0	0.06	0.07	0	0.00544626
-CR11	2000s	Single-Family Detached	Slab	0	0.74	0.13	0.01	0	0.11	0.01	0	0.00607623
-CR02	2010s	Single-Family Detached	Slab	0	0.01	0.05	0.04	0	0.19	0.72	0	0.000347899
-CR03	2010s	Single-Family Detached	Slab	0	0.05	0	0.5	0	0	0.45	0	0.000199681
-CR04	2010s	Single-Family Detached	Slab	0	0.01	0.04	0.14	0	0.2	0.62	0	0.000741944
-CR05	2010s	Single-Family Detached	Slab	0	0.01	0.02	0.14	0	0	0.83	0	0.000665061
-CR06	2010s	Single-Family Detached	Slab	0	0.01	0	0.29	0	0	0.7	0	0.000345664
-CR07	2010s	Single-Family Detached	Slab	0	0.01	0.51	0.03	0	0.03	0.42	0	0.000461122
-CR08	2010s	Single-Family Detached	Slab	0	0.11	0.27	0.03	0	0.38	0.21	0	0.00142
-CR09	2010s	Single-Family Detached	Slab	0	0.67	0.02	0.18	0	0.06	0.08	0	0.00937475
-CR10	2010s	Single-Family Detached	Slab	0	0.69	0.1	0.07	0	0.06	0.07	0	0.00122102
-CR11	2010s	Single-Family Detached	Slab	0	0.74	0.13	0.01	0	0.11	0.01	0	0.00133355
-=======
 CR02	<1940	Multi-Family with 2 - 4 Units	Slab	0	1	0	0	0	0	0	0	0.000116289
 CR03	<1940	Multi-Family with 2 - 4 Units	Slab	0	1	0	0	0	0	0	0	0.000432992
 CR04	<1940	Multi-Family with 2 - 4 Units	Slab	0	1	0	0	0	0	0	0	0.000350927
@@ -3512,7 +2249,6 @@
 CR09	2010s	Single-Family Detached	Slab	0	0.67	0.02	0.18	0	0.06	0.08	0	0.00638667
 CR10	2010s	Single-Family Detached	Slab	0	0.69	0.1	0.07	0	0.06	0.07	0	0.000783343
 CR11	2010s	Single-Family Detached	Slab	0	0.74	0.13	0.01	0	0.11	0.01	0	0.000840131
->>>>>>> e0c17adc
 CR02	<1940	Mobile Home	Unheated Basement	1	0	0	0	0	0	0	0	0
 CR03	<1940	Mobile Home	Unheated Basement	1	0	0	0	0	0	0	0	0
 CR04	<1940	Mobile Home	Unheated Basement	1	0	0	0	0	0	0	0	0
@@ -3603,368 +2339,6 @@
 CR09	2010s	Mobile Home	Unheated Basement	1	0	0	0	0	0	0	0	0
 CR10	2010s	Mobile Home	Unheated Basement	1	0	0	0	0	0	0	0	0
 CR11	2010s	Mobile Home	Unheated Basement	1	0	0	0	0	0	0	0	0
-<<<<<<< HEAD
-CR02	<1940	Multi-Family with 2 - 4 Units	Unheated Basement	1	0	0	0	0	0	0	0	0.000749733
-CR03	<1940	Multi-Family with 2 - 4 Units	Unheated Basement	1	0	0	0	0	0	0	0	0.00310495
-CR04	<1940	Multi-Family with 2 - 4 Units	Unheated Basement	1	0	0	0	0	0	0	0	0.00261204
-CR05	<1940	Multi-Family with 2 - 4 Units	Unheated Basement	1	0	0	0	0	0	0	0	0.000101565
-CR06	<1940	Multi-Family with 2 - 4 Units	Unheated Basement	1	0	0	0	0	0	0	0	4.27225e-05
-CR07	<1940	Multi-Family with 2 - 4 Units	Unheated Basement	1	0	0	0	0	0	0	0	0.00454494
-CR08	<1940	Multi-Family with 2 - 4 Units	Unheated Basement	1	0	0	0	0	0	0	0	0.000718132
-CR09	<1940	Multi-Family with 2 - 4 Units	Unheated Basement	1	0	0	0	0	0	0	0	6.58991e-05
-CR10	<1940	Multi-Family with 2 - 4 Units	Unheated Basement	1	0	0	0	0	0	0	0	8.45275e-06
-CR11	<1940	Multi-Family with 2 - 4 Units	Unheated Basement	1	0	0	0	0	0	0	0	0.000312051
-CR02	1940s	Multi-Family with 2 - 4 Units	Unheated Basement	1	0	0	0	0	0	0	0	9.06269e-05
-CR03	1940s	Multi-Family with 2 - 4 Units	Unheated Basement	1	0	0	0	0	0	0	0	0.000246528
-CR04	1940s	Multi-Family with 2 - 4 Units	Unheated Basement	1	0	0	0	0	0	0	0	0.000338688
-CR05	1940s	Multi-Family with 2 - 4 Units	Unheated Basement	1	0	0	0	0	0	0	0	1.66361e-05
-CR06	1940s	Multi-Family with 2 - 4 Units	Unheated Basement	1	0	0	0	0	0	0	0	5.38116e-06
-CR07	1940s	Multi-Family with 2 - 4 Units	Unheated Basement	1	0	0	0	0	0	0	0	0.000617437
-CR08	1940s	Multi-Family with 2 - 4 Units	Unheated Basement	1	0	0	0	0	0	0	0	0.000136139
-CR09	1940s	Multi-Family with 2 - 4 Units	Unheated Basement	1	0	0	0	0	0	0	0	2.47091e-05
-CR10	1940s	Multi-Family with 2 - 4 Units	Unheated Basement	1	0	0	0	0	0	0	0	1.20653e-06
-CR11	1940s	Multi-Family with 2 - 4 Units	Unheated Basement	1	0	0	0	0	0	0	0	1.07756e-05
-CR02	1950s	Multi-Family with 2 - 4 Units	Unheated Basement	1	0	0	0	0	0	0	0	0.000130855
-CR03	1950s	Multi-Family with 2 - 4 Units	Unheated Basement	1	0	0	0	0	0	0	0	0.000288141
-CR04	1950s	Multi-Family with 2 - 4 Units	Unheated Basement	1	0	0	0	0	0	0	0	0.000429977
-CR05	1950s	Multi-Family with 2 - 4 Units	Unheated Basement	1	0	0	0	0	0	0	0	3.47429e-05
-CR06	1950s	Multi-Family with 2 - 4 Units	Unheated Basement	1	0	0	0	0	0	0	0	6.83832e-06
-CR07	1950s	Multi-Family with 2 - 4 Units	Unheated Basement	1	0	0	0	0	0	0	0	0.000804374
-CR08	1950s	Multi-Family with 2 - 4 Units	Unheated Basement	1	0	0	0	0	0	0	0	0.000198069
-CR09	1950s	Multi-Family with 2 - 4 Units	Unheated Basement	1	0	0	0	0	0	0	0	4.71014e-05
-CR10	1950s	Multi-Family with 2 - 4 Units	Unheated Basement	1	0	0	0	0	0	0	0	2.75784e-06
-CR11	1950s	Multi-Family with 2 - 4 Units	Unheated Basement	1	0	0	0	0	0	0	0	1.85144e-05
-CR02	1960s	Multi-Family with 2 - 4 Units	Unheated Basement	1	0	0	0	0	0	0	0	0.000140923
-CR03	1960s	Multi-Family with 2 - 4 Units	Unheated Basement	1	0	0	0	0	0	0	0	0.000215715
-CR04	1960s	Multi-Family with 2 - 4 Units	Unheated Basement	1	0	0	0	0	0	0	0	0.000401155
-CR05	1960s	Multi-Family with 2 - 4 Units	Unheated Basement	1	0	0	0	0	0	0	0	3.03498e-05
-CR06	1960s	Multi-Family with 2 - 4 Units	Unheated Basement	1	0	0	0	0	0	0	0	3.2909e-06
-CR07	1960s	Multi-Family with 2 - 4 Units	Unheated Basement	1	0	0	0	0	0	0	0	0.000534944
-CR08	1960s	Multi-Family with 2 - 4 Units	Unheated Basement	1	0	0	0	0	0	0	0	0.000184534
-CR09	1960s	Multi-Family with 2 - 4 Units	Unheated Basement	1	0	0	0	0	0	0	0	5.22255e-05
-CR10	1960s	Multi-Family with 2 - 4 Units	Unheated Basement	1	0	0	0	0	0	0	0	4.5606e-06
-CR11	1960s	Multi-Family with 2 - 4 Units	Unheated Basement	1	0	0	0	0	0	0	0	2.75051e-05
-CR02	1970s	Multi-Family with 2 - 4 Units	Unheated Basement	1	0	0	0	0	0	0	0	0.000198778
-CR03	1970s	Multi-Family with 2 - 4 Units	Unheated Basement	1	0	0	0	0	0	0	0	0.000271236
-CR04	1970s	Multi-Family with 2 - 4 Units	Unheated Basement	1	0	0	0	0	0	0	0	0.000535807
-CR05	1970s	Multi-Family with 2 - 4 Units	Unheated Basement	1	0	0	0	0	0	0	0	7.6014e-05
-CR06	1970s	Multi-Family with 2 - 4 Units	Unheated Basement	1	0	0	0	0	0	0	0	6.50717e-06
-CR07	1970s	Multi-Family with 2 - 4 Units	Unheated Basement	1	0	0	0	0	0	0	0	0.000479566
-CR08	1970s	Multi-Family with 2 - 4 Units	Unheated Basement	1	0	0	0	0	0	0	0	0.000283434
-CR09	1970s	Multi-Family with 2 - 4 Units	Unheated Basement	1	0	0	0	0	0	0	0	9.99544e-05
-CR10	1970s	Multi-Family with 2 - 4 Units	Unheated Basement	1	0	0	0	0	0	0	0	9.35103e-06
-CR11	1970s	Multi-Family with 2 - 4 Units	Unheated Basement	1	0	0	0	0	0	0	0	3.93301e-05
-CR02	1980s	Multi-Family with 2 - 4 Units	Unheated Basement	1	0	0	0	0	0	0	0	0.000107975
-CR03	1980s	Multi-Family with 2 - 4 Units	Unheated Basement	1	0	0	0	0	0	0	0	0.000237031
-CR04	1980s	Multi-Family with 2 - 4 Units	Unheated Basement	1	0	0	0	0	0	0	0	0.000364457
-CR05	1980s	Multi-Family with 2 - 4 Units	Unheated Basement	1	0	0	0	0	0	0	0	5.98095e-05
-CR06	1980s	Multi-Family with 2 - 4 Units	Unheated Basement	1	0	0	0	0	0	0	0	1.26796e-05
-CR07	1980s	Multi-Family with 2 - 4 Units	Unheated Basement	1	0	0	0	0	0	0	0	0.000277856
-CR08	1980s	Multi-Family with 2 - 4 Units	Unheated Basement	1	0	0	0	0	0	0	0	0.000173768
-CR09	1980s	Multi-Family with 2 - 4 Units	Unheated Basement	1	0	0	0	0	0	0	0	7.58903e-05
-CR10	1980s	Multi-Family with 2 - 4 Units	Unheated Basement	1	0	0	0	0	0	0	0	1.39612e-05
-CR11	1980s	Multi-Family with 2 - 4 Units	Unheated Basement	1	0	0	0	0	0	0	0	9.67434e-06
-CR02	1990s	Multi-Family with 2 - 4 Units	Unheated Basement	1	0	0	0	0	0	0	0	0.000103198
-CR03	1990s	Multi-Family with 2 - 4 Units	Unheated Basement	1	0	0	0	0	0	0	0	0.000110679
-CR04	1990s	Multi-Family with 2 - 4 Units	Unheated Basement	1	0	0	0	0	0	0	0	0.00032885
-CR05	1990s	Multi-Family with 2 - 4 Units	Unheated Basement	1	0	0	0	0	0	0	0	5.44885e-05
-CR06	1990s	Multi-Family with 2 - 4 Units	Unheated Basement	1	0	0	0	0	0	0	0	1.3854e-05
-CR07	1990s	Multi-Family with 2 - 4 Units	Unheated Basement	1	0	0	0	0	0	0	0	0.000225226
-CR08	1990s	Multi-Family with 2 - 4 Units	Unheated Basement	1	0	0	0	0	0	0	0	0.000144785
-CR09	1990s	Multi-Family with 2 - 4 Units	Unheated Basement	1	0	0	0	0	0	0	0	6.08837e-05
-CR10	1990s	Multi-Family with 2 - 4 Units	Unheated Basement	1	0	0	0	0	0	0	0	1.1475e-05
-CR11	1990s	Multi-Family with 2 - 4 Units	Unheated Basement	1	0	0	0	0	0	0	0	5.57413e-06
-CR02	2000s	Multi-Family with 2 - 4 Units	Unheated Basement	1	0	0	0	0	0	0	0	8.24339e-05
-CR03	2000s	Multi-Family with 2 - 4 Units	Unheated Basement	1	0	0	0	0	0	0	0	8.85609e-05
-CR04	2000s	Multi-Family with 2 - 4 Units	Unheated Basement	1	0	0	0	0	0	0	0	0.000206711
-CR05	2000s	Multi-Family with 2 - 4 Units	Unheated Basement	1	0	0	0	0	0	0	0	6.67951e-05
-CR06	2000s	Multi-Family with 2 - 4 Units	Unheated Basement	1	0	0	0	0	0	0	0	9.94602e-06
-CR07	2000s	Multi-Family with 2 - 4 Units	Unheated Basement	1	0	0	0	0	0	0	0	0.000185033
-CR08	2000s	Multi-Family with 2 - 4 Units	Unheated Basement	1	0	0	0	0	0	0	0	0.000104943
-CR09	2000s	Multi-Family with 2 - 4 Units	Unheated Basement	1	0	0	0	0	0	0	0	6.83955e-05
-CR10	2000s	Multi-Family with 2 - 4 Units	Unheated Basement	1	0	0	0	0	0	0	0	1.08682e-05
-CR11	2000s	Multi-Family with 2 - 4 Units	Unheated Basement	1	0	0	0	0	0	0	0	7.10849e-06
-CR02	2010s	Multi-Family with 2 - 4 Units	Unheated Basement	1	0	0	0	0	0	0	0	3.31738e-05
-CR03	2010s	Multi-Family with 2 - 4 Units	Unheated Basement	1	0	0	0	0	0	0	0	4.00856e-05
-CR04	2010s	Multi-Family with 2 - 4 Units	Unheated Basement	1	0	0	0	0	0	0	0	7.93248e-05
-CR05	2010s	Multi-Family with 2 - 4 Units	Unheated Basement	1	0	0	0	0	0	0	0	2.98632e-05
-CR06	2010s	Multi-Family with 2 - 4 Units	Unheated Basement	1	0	0	0	0	0	0	0	3.94416e-06
-CR07	2010s	Multi-Family with 2 - 4 Units	Unheated Basement	1	0	0	0	0	0	0	0	7.20391e-05
-CR08	2010s	Multi-Family with 2 - 4 Units	Unheated Basement	1	0	0	0	0	0	0	0	5.61011e-05
-CR09	2010s	Multi-Family with 2 - 4 Units	Unheated Basement	1	0	0	0	0	0	0	0	2.96493e-05
-CR10	2010s	Multi-Family with 2 - 4 Units	Unheated Basement	1	0	0	0	0	0	0	0	2.48657e-06
-CR11	2010s	Multi-Family with 2 - 4 Units	Unheated Basement	1	0	0	0	0	0	0	0	2.6773e-06
-CR02	<1940	Multi-Family with 5+ Units	Unheated Basement	1	0	0	0	0	0	0	0	0.000475141
-CR03	<1940	Multi-Family with 5+ Units	Unheated Basement	1	0	0	0	0	0	0	0	0.00137267
-CR04	<1940	Multi-Family with 5+ Units	Unheated Basement	1	0	0	0	0	0	0	0	0.00176459
-CR05	<1940	Multi-Family with 5+ Units	Unheated Basement	1	0	0	0	0	0	0	0	0.00011383
-CR06	<1940	Multi-Family with 5+ Units	Unheated Basement	1	0	0	0	0	0	0	0	8.29339e-05
-CR07	<1940	Multi-Family with 5+ Units	Unheated Basement	1	0	0	0	0	0	0	0	0.00487521
-CR08	<1940	Multi-Family with 5+ Units	Unheated Basement	1	0	0	0	0	0	0	0	0.000747775
-CR09	<1940	Multi-Family with 5+ Units	Unheated Basement	1	0	0	0	0	0	0	0	6.82296e-05
-CR10	<1940	Multi-Family with 5+ Units	Unheated Basement	1	0	0	0	0	0	0	0	7.7314e-06
-CR11	<1940	Multi-Family with 5+ Units	Unheated Basement	1	0	0	0	0	0	0	0	0.00044869
-CR02	1940s	Multi-Family with 5+ Units	Unheated Basement	1	0	0	0	0	0	0	0	7.65361e-05
-CR03	1940s	Multi-Family with 5+ Units	Unheated Basement	1	0	0	0	0	0	0	0	0.000147668
-CR04	1940s	Multi-Family with 5+ Units	Unheated Basement	1	0	0	0	0	0	0	0	0.000314959
-CR05	1940s	Multi-Family with 5+ Units	Unheated Basement	1	0	0	0	0	0	0	0	1.39904e-05
-CR06	1940s	Multi-Family with 5+ Units	Unheated Basement	1	0	0	0	0	0	0	0	5.4097e-06
-CR07	1940s	Multi-Family with 5+ Units	Unheated Basement	1	0	0	0	0	0	0	0	0.00073294
-CR08	1940s	Multi-Family with 5+ Units	Unheated Basement	1	0	0	0	0	0	0	0	0.000180636
-CR09	1940s	Multi-Family with 5+ Units	Unheated Basement	1	0	0	0	0	0	0	0	2.02222e-05
-CR10	1940s	Multi-Family with 5+ Units	Unheated Basement	1	0	0	0	0	0	0	0	1.48077e-06
-CR11	1940s	Multi-Family with 5+ Units	Unheated Basement	1	0	0	0	0	0	0	0	1.5753e-05
-CR02	1950s	Multi-Family with 5+ Units	Unheated Basement	1	0	0	0	0	0	0	0	0.000168238
-CR03	1950s	Multi-Family with 5+ Units	Unheated Basement	1	0	0	0	0	0	0	0	0.00022687
-CR04	1950s	Multi-Family with 5+ Units	Unheated Basement	1	0	0	0	0	0	0	0	0.000607887
-CR05	1950s	Multi-Family with 5+ Units	Unheated Basement	1	0	0	0	0	0	0	0	3.17788e-05
-CR06	1950s	Multi-Family with 5+ Units	Unheated Basement	1	0	0	0	0	0	0	0	1.05446e-05
-CR07	1950s	Multi-Family with 5+ Units	Unheated Basement	1	0	0	0	0	0	0	0	0.00114866
-CR08	1950s	Multi-Family with 5+ Units	Unheated Basement	1	0	0	0	0	0	0	0	0.000335479
-CR09	1950s	Multi-Family with 5+ Units	Unheated Basement	1	0	0	0	0	0	0	0	5.1307e-05
-CR10	1950s	Multi-Family with 5+ Units	Unheated Basement	1	0	0	0	0	0	0	0	3.97341e-06
-CR11	1950s	Multi-Family with 5+ Units	Unheated Basement	1	0	0	0	0	0	0	0	3.75516e-05
-CR02	1960s	Multi-Family with 5+ Units	Unheated Basement	1	0	0	0	0	0	0	0	0.000361793
-CR03	1960s	Multi-Family with 5+ Units	Unheated Basement	1	0	0	0	0	0	0	0	0.000332662
-CR04	1960s	Multi-Family with 5+ Units	Unheated Basement	1	0	0	0	0	0	0	0	0.000980413
-CR05	1960s	Multi-Family with 5+ Units	Unheated Basement	1	0	0	0	0	0	0	0	5.79615e-05
-CR06	1960s	Multi-Family with 5+ Units	Unheated Basement	1	0	0	0	0	0	0	0	4.98962e-06
-CR07	1960s	Multi-Family with 5+ Units	Unheated Basement	1	0	0	0	0	0	0	0	0.00111586
-CR08	1960s	Multi-Family with 5+ Units	Unheated Basement	1	0	0	0	0	0	0	0	0.000507248
-CR09	1960s	Multi-Family with 5+ Units	Unheated Basement	1	0	0	0	0	0	0	0	8.75231e-05
-CR10	1960s	Multi-Family with 5+ Units	Unheated Basement	1	0	0	0	0	0	0	0	7.94347e-06
-CR11	1960s	Multi-Family with 5+ Units	Unheated Basement	1	0	0	0	0	0	0	0	8.26025e-05
-CR02	1970s	Multi-Family with 5+ Units	Unheated Basement	1	0	0	0	0	0	0	0	0.000687893
-CR03	1970s	Multi-Family with 5+ Units	Unheated Basement	1	0	0	0	0	0	0	0	0.000583351
-CR04	1970s	Multi-Family with 5+ Units	Unheated Basement	1	0	0	0	0	0	0	0	0.00167262
-CR05	1970s	Multi-Family with 5+ Units	Unheated Basement	1	0	0	0	0	0	0	0	0.000156588
-CR06	1970s	Multi-Family with 5+ Units	Unheated Basement	1	0	0	0	0	0	0	0	1.25608e-05
-CR07	1970s	Multi-Family with 5+ Units	Unheated Basement	1	0	0	0	0	0	0	0	0.00109906
-CR08	1970s	Multi-Family with 5+ Units	Unheated Basement	1	0	0	0	0	0	0	0	0.000798999
-CR09	1970s	Multi-Family with 5+ Units	Unheated Basement	1	0	0	0	0	0	0	0	0.000211506
-CR10	1970s	Multi-Family with 5+ Units	Unheated Basement	1	0	0	0	0	0	0	0	2.04041e-05
-CR11	1970s	Multi-Family with 5+ Units	Unheated Basement	1	0	0	0	0	0	0	0	0.000120862
-CR02	1980s	Multi-Family with 5+ Units	Unheated Basement	1	0	0	0	0	0	0	0	0.000434565
-CR03	1980s	Multi-Family with 5+ Units	Unheated Basement	1	0	0	0	0	0	0	0	0.000491281
-CR04	1980s	Multi-Family with 5+ Units	Unheated Basement	1	0	0	0	0	0	0	0	0.00101975
-CR05	1980s	Multi-Family with 5+ Units	Unheated Basement	1	0	0	0	0	0	0	0	0.000143762
-CR06	1980s	Multi-Family with 5+ Units	Unheated Basement	1	0	0	0	0	0	0	0	3.53999e-05
-CR07	1980s	Multi-Family with 5+ Units	Unheated Basement	1	0	0	0	0	0	0	0	0.000621286
-CR08	1980s	Multi-Family with 5+ Units	Unheated Basement	1	0	0	0	0	0	0	0	0.000534493
-CR09	1980s	Multi-Family with 5+ Units	Unheated Basement	1	0	0	0	0	0	0	0	0.00020384
-CR10	1980s	Multi-Family with 5+ Units	Unheated Basement	1	0	0	0	0	0	0	0	3.54061e-05
-CR11	1980s	Multi-Family with 5+ Units	Unheated Basement	1	0	0	0	0	0	0	0	2.78561e-05
-CR02	1990s	Multi-Family with 5+ Units	Unheated Basement	1	0	0	0	0	0	0	0	0.000442387
-CR03	1990s	Multi-Family with 5+ Units	Unheated Basement	1	0	0	0	0	0	0	0	0.000249361
-CR04	1990s	Multi-Family with 5+ Units	Unheated Basement	1	0	0	0	0	0	0	0	0.000959212
-CR05	1990s	Multi-Family with 5+ Units	Unheated Basement	1	0	0	0	0	0	0	0	0.000141304
-CR06	1990s	Multi-Family with 5+ Units	Unheated Basement	1	0	0	0	0	0	0	0	4.44779e-05
-CR07	1990s	Multi-Family with 5+ Units	Unheated Basement	1	0	0	0	0	0	0	0	0.000495141
-CR08	1990s	Multi-Family with 5+ Units	Unheated Basement	1	0	0	0	0	0	0	0	0.000510506
-CR09	1990s	Multi-Family with 5+ Units	Unheated Basement	1	0	0	0	0	0	0	0	0.000199938
-CR10	1990s	Multi-Family with 5+ Units	Unheated Basement	1	0	0	0	0	0	0	0	3.18787e-05
-CR11	1990s	Multi-Family with 5+ Units	Unheated Basement	1	0	0	0	0	0	0	0	1.82555e-05
-CR02	2000s	Multi-Family with 5+ Units	Unheated Basement	1	0	0	0	0	0	0	0	0.000452248
-CR03	2000s	Multi-Family with 5+ Units	Unheated Basement	1	0	0	0	0	0	0	0	0.000261289
-CR04	2000s	Multi-Family with 5+ Units	Unheated Basement	1	0	0	0	0	0	0	0	0.000743547
-CR05	2000s	Multi-Family with 5+ Units	Unheated Basement	1	0	0	0	0	0	0	0	0.000223578
-CR06	2000s	Multi-Family with 5+ Units	Unheated Basement	1	0	0	0	0	0	0	0	2.65577e-05
-CR07	2000s	Multi-Family with 5+ Units	Unheated Basement	1	0	0	0	0	0	0	0	0.000489244
-CR08	2000s	Multi-Family with 5+ Units	Unheated Basement	1	0	0	0	0	0	0	0	0.00045476
-CR09	2000s	Multi-Family with 5+ Units	Unheated Basement	1	0	0	0	0	0	0	0	0.000295481
-CR10	2000s	Multi-Family with 5+ Units	Unheated Basement	1	0	0	0	0	0	0	0	2.68158e-05
-CR11	2000s	Multi-Family with 5+ Units	Unheated Basement	1	0	0	0	0	0	0	0	3.55552e-05
-CR02	2010s	Multi-Family with 5+ Units	Unheated Basement	1	0	0	0	0	0	0	0	0.000340325
-CR03	2010s	Multi-Family with 5+ Units	Unheated Basement	1	0	0	0	0	0	0	0	0.000170258
-CR04	2010s	Multi-Family with 5+ Units	Unheated Basement	1	0	0	0	0	0	0	0	0.000353553
-CR05	2010s	Multi-Family with 5+ Units	Unheated Basement	1	0	0	0	0	0	0	0	0.000157882
-CR06	2010s	Multi-Family with 5+ Units	Unheated Basement	1	0	0	0	0	0	0	0	1.69443e-05
-CR07	2010s	Multi-Family with 5+ Units	Unheated Basement	1	0	0	0	0	0	0	0	0.000331631
-CR08	2010s	Multi-Family with 5+ Units	Unheated Basement	1	0	0	0	0	0	0	0	0.000313668
-CR09	2010s	Multi-Family with 5+ Units	Unheated Basement	1	0	0	0	0	0	0	0	0.000182989
-CR10	2010s	Multi-Family with 5+ Units	Unheated Basement	1	0	0	0	0	0	0	0	1.22223e-05
-CR11	2010s	Multi-Family with 5+ Units	Unheated Basement	1	0	0	0	0	0	0	0	1.91773e-05
-CR02	<1940	Single-Family Attached	Unheated Basement	1	0	0	0	0	0	0	0	6.74786e-05
-CR03	<1940	Single-Family Attached	Unheated Basement	1	0	0	0	0	0	0	0	0.000198382
-CR04	<1940	Single-Family Attached	Unheated Basement	1	0	0	0	0	0	0	0	0.000319726
-CR05	<1940	Single-Family Attached	Unheated Basement	1	0	0	0	0	0	0	0	2.78644e-05
-CR06	<1940	Single-Family Attached	Unheated Basement	1	0	0	0	0	0	0	0	1.11489e-05
-CR07	<1940	Single-Family Attached	Unheated Basement	1	0	0	0	0	0	0	0	0.00206698
-CR08	<1940	Single-Family Attached	Unheated Basement	1	0	0	0	0	0	0	0	0.000605208
-CR09	<1940	Single-Family Attached	Unheated Basement	1	0	0	0	0	0	0	0	1.63299e-05
-CR10	<1940	Single-Family Attached	Unheated Basement	1	0	0	0	0	0	0	0	4.98045e-06
-CR11	<1940	Single-Family Attached	Unheated Basement	1	0	0	0	0	0	0	0	0.000143469
-CR02	1940s	Single-Family Attached	Unheated Basement	1	0	0	0	0	0	0	0	1.11112e-05
-CR03	1940s	Single-Family Attached	Unheated Basement	1	0	0	0	0	0	0	0	1.95213e-05
-CR04	1940s	Single-Family Attached	Unheated Basement	1	0	0	0	0	0	0	0	7.65316e-05
-CR05	1940s	Single-Family Attached	Unheated Basement	1	0	0	0	0	0	0	0	3.56818e-06
-CR06	1940s	Single-Family Attached	Unheated Basement	1	0	0	0	0	0	0	0	1.47221e-06
-CR07	1940s	Single-Family Attached	Unheated Basement	1	0	0	0	0	0	0	0	0.000282441
-CR08	1940s	Single-Family Attached	Unheated Basement	1	0	0	0	0	0	0	0	0.000109639
-CR09	1940s	Single-Family Attached	Unheated Basement	1	0	0	0	0	0	0	0	7.50732e-06
-CR10	1940s	Single-Family Attached	Unheated Basement	1	0	0	0	0	0	0	0	5.22702e-07
-CR11	1940s	Single-Family Attached	Unheated Basement	1	0	0	0	0	0	0	0	8.20438e-06
-CR02	1950s	Single-Family Attached	Unheated Basement	1	0	0	0	0	0	0	0	2.19589e-05
-CR03	1950s	Single-Family Attached	Unheated Basement	1	0	0	0	0	0	0	0	3.32131e-05
-CR04	1950s	Single-Family Attached	Unheated Basement	1	0	0	0	0	0	0	0	0.000109667
-CR05	1950s	Single-Family Attached	Unheated Basement	1	0	0	0	0	0	0	0	7.20397e-06
-CR06	1950s	Single-Family Attached	Unheated Basement	1	0	0	0	0	0	0	0	1.95411e-06
-CR07	1950s	Single-Family Attached	Unheated Basement	1	0	0	0	0	0	0	0	0.000325529
-CR08	1950s	Single-Family Attached	Unheated Basement	1	0	0	0	0	0	0	0	0.000171853
-CR09	1950s	Single-Family Attached	Unheated Basement	1	0	0	0	0	0	0	0	1.33468e-05
-CR10	1950s	Single-Family Attached	Unheated Basement	1	0	0	0	0	0	0	0	1.43038e-06
-CR11	1950s	Single-Family Attached	Unheated Basement	1	0	0	0	0	0	0	0	1.17944e-05
-CR02	1960s	Single-Family Attached	Unheated Basement	1	0	0	0	0	0	0	0	2.42048e-05
-CR03	1960s	Single-Family Attached	Unheated Basement	1	0	0	0	0	0	0	0	3.11317e-05
-CR04	1960s	Single-Family Attached	Unheated Basement	1	0	0	0	0	0	0	0	0.000100122
-CR05	1960s	Single-Family Attached	Unheated Basement	1	0	0	0	0	0	0	0	6.48184e-06
-CR06	1960s	Single-Family Attached	Unheated Basement	1	0	0	0	0	0	0	0	6.78984e-07
-CR07	1960s	Single-Family Attached	Unheated Basement	1	0	0	0	0	0	0	0	0.000155814
-CR08	1960s	Single-Family Attached	Unheated Basement	1	0	0	0	0	0	0	0	9.34038e-05
-CR09	1960s	Single-Family Attached	Unheated Basement	1	0	0	0	0	0	0	0	1.3357e-05
-CR10	1960s	Single-Family Attached	Unheated Basement	1	0	0	0	0	0	0	0	2.00036e-06
-CR11	1960s	Single-Family Attached	Unheated Basement	1	0	0	0	0	0	0	0	1.57616e-05
-CR02	1970s	Single-Family Attached	Unheated Basement	1	0	0	0	0	0	0	0	6.48236e-05
-CR03	1970s	Single-Family Attached	Unheated Basement	1	0	0	0	0	0	0	0	6.27647e-05
-CR04	1970s	Single-Family Attached	Unheated Basement	1	0	0	0	0	0	0	0	0.000209538
-CR05	1970s	Single-Family Attached	Unheated Basement	1	0	0	0	0	0	0	0	2.22809e-05
-CR06	1970s	Single-Family Attached	Unheated Basement	1	0	0	0	0	0	0	0	1.84018e-06
-CR07	1970s	Single-Family Attached	Unheated Basement	1	0	0	0	0	0	0	0	0.000203959
-CR08	1970s	Single-Family Attached	Unheated Basement	1	0	0	0	0	0	0	0	0.000204858
-CR09	1970s	Single-Family Attached	Unheated Basement	1	0	0	0	0	0	0	0	2.97773e-05
-CR10	1970s	Single-Family Attached	Unheated Basement	1	0	0	0	0	0	0	0	5.78442e-06
-CR11	1970s	Single-Family Attached	Unheated Basement	1	0	0	0	0	0	0	0	3.72906e-05
-CR02	1980s	Single-Family Attached	Unheated Basement	1	0	0	0	0	0	0	0	7.9358e-05
-CR03	1980s	Single-Family Attached	Unheated Basement	1	0	0	0	0	0	0	0	0.000141166
-CR04	1980s	Single-Family Attached	Unheated Basement	1	0	0	0	0	0	0	0	0.000209126
-CR05	1980s	Single-Family Attached	Unheated Basement	1	0	0	0	0	0	0	0	3.60056e-05
-CR06	1980s	Single-Family Attached	Unheated Basement	1	0	0	0	0	0	0	0	4.90818e-06
-CR07	1980s	Single-Family Attached	Unheated Basement	1	0	0	0	0	0	0	0	0.000254219
-CR08	1980s	Single-Family Attached	Unheated Basement	1	0	0	0	0	0	0	0	0.00020594
-CR09	1980s	Single-Family Attached	Unheated Basement	1	0	0	0	0	0	0	0	3.7612e-05
-CR10	1980s	Single-Family Attached	Unheated Basement	1	0	0	0	0	0	0	0	9.15826e-06
-CR11	1980s	Single-Family Attached	Unheated Basement	1	0	0	0	0	0	0	0	1.05595e-05
-CR02	1990s	Single-Family Attached	Unheated Basement	1	0	0	0	0	0	0	0	0.000110356
-CR03	1990s	Single-Family Attached	Unheated Basement	1	0	0	0	0	0	0	0	5.63301e-05
-CR04	1990s	Single-Family Attached	Unheated Basement	1	0	0	0	0	0	0	0	0.000303144
-CR05	1990s	Single-Family Attached	Unheated Basement	1	0	0	0	0	0	0	0	3.41296e-05
-CR06	1990s	Single-Family Attached	Unheated Basement	1	0	0	0	0	0	0	0	8.24881e-06
-CR07	1990s	Single-Family Attached	Unheated Basement	1	0	0	0	0	0	0	0	0.000214134
-CR08	1990s	Single-Family Attached	Unheated Basement	1	0	0	0	0	0	0	0	0.000182738
-CR09	1990s	Single-Family Attached	Unheated Basement	1	0	0	0	0	0	0	0	2.81148e-05
-CR10	1990s	Single-Family Attached	Unheated Basement	1	0	0	0	0	0	0	0	5.32506e-06
-CR11	1990s	Single-Family Attached	Unheated Basement	1	0	0	0	0	0	0	0	5.25884e-06
-CR02	2000s	Single-Family Attached	Unheated Basement	1	0	0	0	0	0	0	0	0.000184628
-CR03	2000s	Single-Family Attached	Unheated Basement	1	0	0	0	0	0	0	0	7.50721e-05
-CR04	2000s	Single-Family Attached	Unheated Basement	1	0	0	0	0	0	0	0	0.000264112
-CR05	2000s	Single-Family Attached	Unheated Basement	1	0	0	0	0	0	0	0	0.000104529
-CR06	2000s	Single-Family Attached	Unheated Basement	1	0	0	0	0	0	0	0	6.33092e-06
-CR07	2000s	Single-Family Attached	Unheated Basement	1	0	0	0	0	0	0	0	0.000189142
-CR08	2000s	Single-Family Attached	Unheated Basement	1	0	0	0	0	0	0	0	0.000211033
-CR09	2000s	Single-Family Attached	Unheated Basement	1	0	0	0	0	0	0	0	9.73253e-05
-CR10	2000s	Single-Family Attached	Unheated Basement	1	0	0	0	0	0	0	0	9.53609e-06
-CR11	2000s	Single-Family Attached	Unheated Basement	1	0	0	0	0	0	0	0	1.03601e-05
-CR02	2010s	Single-Family Attached	Unheated Basement	1	0	0	0	0	0	0	0	4.77312e-05
-CR03	2010s	Single-Family Attached	Unheated Basement	1	0	0	0	0	0	0	0	2.7703e-05
-CR04	2010s	Single-Family Attached	Unheated Basement	1	0	0	0	0	0	0	0	4.52309e-05
-CR05	2010s	Single-Family Attached	Unheated Basement	1	0	0	0	0	0	0	0	4.11329e-05
-CR06	2010s	Single-Family Attached	Unheated Basement	1	0	0	0	0	0	0	0	2.90656e-06
-CR07	2010s	Single-Family Attached	Unheated Basement	1	0	0	0	0	0	0	0	6.85933e-05
-CR08	2010s	Single-Family Attached	Unheated Basement	1	0	0	0	0	0	0	0	9.20632e-05
-CR09	2010s	Single-Family Attached	Unheated Basement	1	0	0	0	0	0	0	0	3.43987e-05
-CR10	2010s	Single-Family Attached	Unheated Basement	1	0	0	0	0	0	0	0	2.20094e-06
-CR11	2010s	Single-Family Attached	Unheated Basement	1	0	0	0	0	0	0	0	3.86928e-06
-CR02	<1940	Single-Family Detached	Unheated Basement	1	0	0	0	0	0	0	0	0.00340927
-CR03	<1940	Single-Family Detached	Unheated Basement	1	0	0	0	0	0	0	0	0.0028934
-CR04	<1940	Single-Family Detached	Unheated Basement	1	0	0	0	0	0	0	0	0.00853526
-CR05	<1940	Single-Family Detached	Unheated Basement	1	0	0	0	0	0	0	0	0.000773203
-CR06	<1940	Single-Family Detached	Unheated Basement	1	0	0	0	0	0	0	0	0.000482778
-CR07	<1940	Single-Family Detached	Unheated Basement	1	0	0	0	0	0	0	0	0.00700455
-CR08	<1940	Single-Family Detached	Unheated Basement	1	0	0	0	0	0	0	0	0.00474626
-CR09	<1940	Single-Family Detached	Unheated Basement	1	0	0	0	0	0	0	0	0.000749709
-CR10	<1940	Single-Family Detached	Unheated Basement	1	0	0	0	0	0	0	0	8.33399e-05
-CR11	<1940	Single-Family Detached	Unheated Basement	1	0	0	0	0	0	0	0	0.00111372
-CR02	1940s	Single-Family Detached	Unheated Basement	1	0	0	0	0	0	0	0	0.000493364
-CR03	1940s	Single-Family Detached	Unheated Basement	1	0	0	0	0	0	0	0	0.000459245
-CR04	1940s	Single-Family Detached	Unheated Basement	1	0	0	0	0	0	0	0	0.00188544
-CR05	1940s	Single-Family Detached	Unheated Basement	1	0	0	0	0	0	0	0	0.000121333
-CR06	1940s	Single-Family Detached	Unheated Basement	1	0	0	0	0	0	0	0	5.13229e-05
-CR07	1940s	Single-Family Detached	Unheated Basement	1	0	0	0	0	0	0	0	0.00122222
-CR08	1940s	Single-Family Detached	Unheated Basement	1	0	0	0	0	0	0	0	0.00107362
-CR09	1940s	Single-Family Detached	Unheated Basement	1	0	0	0	0	0	0	0	0.000347652
-CR10	1940s	Single-Family Detached	Unheated Basement	1	0	0	0	0	0	0	0	1.2816e-05
-CR11	1940s	Single-Family Detached	Unheated Basement	1	0	0	0	0	0	0	0	8.2731e-05
-CR02	1950s	Single-Family Detached	Unheated Basement	1	0	0	0	0	0	0	0	0.00101908
-CR03	1950s	Single-Family Detached	Unheated Basement	1	0	0	0	0	0	0	0	0.00110959
-CR04	1950s	Single-Family Detached	Unheated Basement	1	0	0	0	0	0	0	0	0.00417421
-CR05	1950s	Single-Family Detached	Unheated Basement	1	0	0	0	0	0	0	0	0.000250375
-CR06	1950s	Single-Family Detached	Unheated Basement	1	0	0	0	0	0	0	0	7.66939e-05
-CR07	1950s	Single-Family Detached	Unheated Basement	1	0	0	0	0	0	0	0	0.00285767
-CR08	1950s	Single-Family Detached	Unheated Basement	1	0	0	0	0	0	0	0	0.00217865
-CR09	1950s	Single-Family Detached	Unheated Basement	1	0	0	0	0	0	0	0	0.000720218
-CR10	1950s	Single-Family Detached	Unheated Basement	1	0	0	0	0	0	0	0	2.84824e-05
-CR11	1950s	Single-Family Detached	Unheated Basement	1	0	0	0	0	0	0	0	0.000196031
-CR02	1960s	Single-Family Detached	Unheated Basement	1	0	0	0	0	0	0	0	0.000671391
-CR03	1960s	Single-Family Detached	Unheated Basement	1	0	0	0	0	0	0	0	0.000769776
-CR04	1960s	Single-Family Detached	Unheated Basement	1	0	0	0	0	0	0	0	0.0024552
-CR05	1960s	Single-Family Detached	Unheated Basement	1	0	0	0	0	0	0	0	0.000156357
-CR06	1960s	Single-Family Detached	Unheated Basement	1	0	0	0	0	0	0	0	1.86336e-05
-CR07	1960s	Single-Family Detached	Unheated Basement	1	0	0	0	0	0	0	0	0.0015897
-CR08	1960s	Single-Family Detached	Unheated Basement	1	0	0	0	0	0	0	0	0.00152222
-CR09	1960s	Single-Family Detached	Unheated Basement	1	0	0	0	0	0	0	0	0.000609838
-CR10	1960s	Single-Family Detached	Unheated Basement	1	0	0	0	0	0	0	0	3.46872e-05
-CR11	1960s	Single-Family Detached	Unheated Basement	1	0	0	0	0	0	0	0	0.000182082
-CR02	1970s	Single-Family Detached	Unheated Basement	1	0	0	0	0	0	0	0	0.000863406
-CR03	1970s	Single-Family Detached	Unheated Basement	1	0	0	0	0	0	0	0	0.000750863
-CR04	1970s	Single-Family Detached	Unheated Basement	1	0	0	0	0	0	0	0	0.00249498
-CR05	1970s	Single-Family Detached	Unheated Basement	1	0	0	0	0	0	0	0	0.000305687
-CR06	1970s	Single-Family Detached	Unheated Basement	1	0	0	0	0	0	0	0	3.59862e-05
-CR07	1970s	Single-Family Detached	Unheated Basement	1	0	0	0	0	0	0	0	0.00142935
-CR08	1970s	Single-Family Detached	Unheated Basement	1	0	0	0	0	0	0	0	0.00184359
-CR09	1970s	Single-Family Detached	Unheated Basement	1	0	0	0	0	0	0	0	0.000802335
-CR10	1970s	Single-Family Detached	Unheated Basement	1	0	0	0	0	0	0	0	5.92356e-05
-CR11	1970s	Single-Family Detached	Unheated Basement	1	0	0	0	0	0	0	0	0.000189434
-CR02	1980s	Single-Family Detached	Unheated Basement	1	0	0	0	0	0	0	0	0.000550644
-CR03	1980s	Single-Family Detached	Unheated Basement	1	0	0	0	0	0	0	0	0.000717891
-CR04	1980s	Single-Family Detached	Unheated Basement	1	0	0	0	0	0	0	0	0.0014235
-CR05	1980s	Single-Family Detached	Unheated Basement	1	0	0	0	0	0	0	0	0.000249612
-CR06	1980s	Single-Family Detached	Unheated Basement	1	0	0	0	0	0	0	0	7.09925e-05
-CR07	1980s	Single-Family Detached	Unheated Basement	1	0	0	0	0	0	0	0	0.00104229
-CR08	1980s	Single-Family Detached	Unheated Basement	1	0	0	0	0	0	0	0	0.00107424
-CR09	1980s	Single-Family Detached	Unheated Basement	1	0	0	0	0	0	0	0	0.000520045
-CR10	1980s	Single-Family Detached	Unheated Basement	1	0	0	0	0	0	0	0	8.01339e-05
-CR11	1980s	Single-Family Detached	Unheated Basement	1	0	0	0	0	0	0	0	5.52366e-05
-CR02	1990s	Single-Family Detached	Unheated Basement	1	0	0	0	0	0	0	0	0.000727805
-CR03	1990s	Single-Family Detached	Unheated Basement	1	0	0	0	0	0	0	0	0.000602899
-CR04	1990s	Single-Family Detached	Unheated Basement	1	0	0	0	0	0	0	0	0.00222439
-CR05	1990s	Single-Family Detached	Unheated Basement	1	0	0	0	0	0	0	0	0.00035469
-CR06	1990s	Single-Family Detached	Unheated Basement	1	0	0	0	0	0	0	0	0.000110799
-CR07	1990s	Single-Family Detached	Unheated Basement	1	0	0	0	0	0	0	0	0.000985444
-CR08	1990s	Single-Family Detached	Unheated Basement	1	0	0	0	0	0	0	0	0.00123863
-CR09	1990s	Single-Family Detached	Unheated Basement	1	0	0	0	0	0	0	0	0.000616673
-CR10	1990s	Single-Family Detached	Unheated Basement	1	0	0	0	0	0	0	0	0.000110499
-CR11	1990s	Single-Family Detached	Unheated Basement	1	0	0	0	0	0	0	0	4.66853e-05
-CR02	2000s	Single-Family Detached	Unheated Basement	1	0	0	0	0	0	0	0	0.000976332
-CR03	2000s	Single-Family Detached	Unheated Basement	1	0	0	0	0	0	0	0	0.000515424
-CR04	2000s	Single-Family Detached	Unheated Basement	1	0	0	0	0	0	0	0	0.00166509
-CR05	2000s	Single-Family Detached	Unheated Basement	1	0	0	0	0	0	0	0	0.00082169
-CR06	2000s	Single-Family Detached	Unheated Basement	1	0	0	0	0	0	0	0	0.000129344
-CR07	2000s	Single-Family Detached	Unheated Basement	1	0	0	0	0	0	0	0	0.000826621
-CR08	2000s	Single-Family Detached	Unheated Basement	1	0	0	0	0	0	0	0	0.00138834
-CR09	2000s	Single-Family Detached	Unheated Basement	1	0	0	0	0	0	0	0	0.00118965
-CR10	2000s	Single-Family Detached	Unheated Basement	1	0	0	0	0	0	0	0	0.000170081
-CR11	2000s	Single-Family Detached	Unheated Basement	1	0	0	0	0	0	0	0	0.000114263
-CR02	2010s	Single-Family Detached	Unheated Basement	1	0	0	0	0	0	0	0	0.000321396
-CR03	2010s	Single-Family Detached	Unheated Basement	1	0	0	0	0	0	0	0	0.000147705
-CR04	2010s	Single-Family Detached	Unheated Basement	1	0	0	0	0	0	0	0	0.000415074
-CR05	2010s	Single-Family Detached	Unheated Basement	1	0	0	0	0	0	0	0	0.000279091
-CR06	2010s	Single-Family Detached	Unheated Basement	1	0	0	0	0	0	0	0	4.47481e-05
-CR07	2010s	Single-Family Detached	Unheated Basement	1	0	0	0	0	0	0	0	0.000233559
-CR08	2010s	Single-Family Detached	Unheated Basement	1	0	0	0	0	0	0	0	0.000449233
-CR09	2010s	Single-Family Detached	Unheated Basement	1	0	0	0	0	0	0	0	0.000407527
-CR10	2010s	Single-Family Detached	Unheated Basement	1	0	0	0	0	0	0	0	3.34431e-05
-CR11	2010s	Single-Family Detached	Unheated Basement	1	0	0	0	0	0	0	0	2.39254e-05
-=======
 CR02	<1940	Multi-Family with 2 - 4 Units	Unheated Basement	1	0	0	0	0	0	0	0	0.000700881
 CR03	<1940	Multi-Family with 2 - 4 Units	Unheated Basement	1	0	0	0	0	0	0	0	0.00307049
 CR04	<1940	Multi-Family with 2 - 4 Units	Unheated Basement	1	0	0	0	0	0	0	0	0.00242084
@@ -4325,6 +2699,5 @@
 CR09	2010s	Single-Family Detached	Unheated Basement	1	0	0	0	0	0	0	0	0.000274215
 CR10	2010s	Single-Family Detached	Unheated Basement	1	0	0	0	0	0	0	0	2.26655e-05
 CR11	2010s	Single-Family Detached	Unheated Basement	1	0	0	0	0	0	0	0	1.54517e-05
->>>>>>> e0c17adc
 # Source: Derived from Home Innovation Research Labs 1982-2007 Data
 # Source: (pre-1980) Engineering judgment