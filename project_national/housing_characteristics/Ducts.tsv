Dependency=HVAC Has Ducts	Dependency=Geometry Building Type RECS	Dependency=Vintage	Dependency=Geometry Foundation Type	Option=None	Option=10% Leakage, Uninsulated	Option=20% Leakage, Uninsulated	Option=30% Leakage, Uninsulated	Option=10% Leakage, R-4	Option=20% Leakage, R-4	Option=30% Leakage, R-4	Option=10% Leakage, R-6	Option=20% Leakage, R-6	Option=30% Leakage, R-6	Option=10% Leakage, R-8	Option=20% Leakage, R-8	Option=30% Leakage, R-8	Option=0% Leakage, Uninsulated	sampling_probability
<<<<<<< HEAD
Yes	Single-Family Detached	<1940	Vented Crawlspace	0	0.26	0.47	0.27	0	0	0	0	0	0	0	0	0	0	0.0133135
Yes	Single-Family Detached	1950s	Vented Crawlspace	0	0.26	0.47	0.27	0	0	0	0	0	0	0	0	0	0	0.0177252
Yes	Single-Family Detached	1960s	Vented Crawlspace	0	0.26	0.47	0.27	0	0	0	0	0	0	0	0	0	0	0.0138898
Yes	Single-Family Detached	1970s	Vented Crawlspace	0	0.26	0.47	0.27	0	0	0	0	0	0	0	0	0	0	0.0178147
Yes	Single-Family Detached	1980s	Vented Crawlspace	0	0.26	0.47	0.27	0	0	0	0	0	0	0	0	0	0	0.0111376
Yes	Single-Family Detached	1990s	Vented Crawlspace	0	0.26	0.47	0.27	0	0	0	0	0	0	0	0	0	0	0.0138001
Yes	Single-Family Detached	2000s	Vented Crawlspace	0	0	0	0	0	0	0	0.26	0.47	0.27	0	0	0	0	0.0110205
Yes	Single-Family Attached	<1940	Vented Crawlspace	0	0.26	0.47	0.27	0	0	0	0	0	0	0	0	0	0	0.00112888
Yes	Single-Family Attached	1950s	Vented Crawlspace	0	0.26	0.47	0.27	0	0	0	0	0	0	0	0	0	0	0.000895207
Yes	Single-Family Attached	1960s	Vented Crawlspace	0	0.26	0.47	0.27	0	0	0	0	0	0	0	0	0	0	0.00070742
Yes	Single-Family Attached	1970s	Vented Crawlspace	0	0.26	0.47	0.27	0	0	0	0	0	0	0	0	0	0	0.00160308
Yes	Single-Family Attached	1980s	Vented Crawlspace	0	0.26	0.47	0.27	0	0	0	0	0	0	0	0	0	0	0.00159429
Yes	Single-Family Attached	1990s	Vented Crawlspace	0	0.26	0.47	0.27	0	0	0	0	0	0	0	0	0	0	0.00141835
Yes	Single-Family Attached	2000s	Vented Crawlspace	0	0	0	0	0	0	0	0.26	0.47	0.27	0	0	0	0	0.00125812
Yes	Multi-Family with 2 - 4 Units	<1940	Vented Crawlspace	0	0.26	0.47	0.27	0	0	0	0	0	0	0	0	0	0	0.00327226
Yes	Multi-Family with 2 - 4 Units	1950s	Vented Crawlspace	0	0.26	0.47	0.27	0	0	0	0	0	0	0	0	0	0	0.00176664
Yes	Multi-Family with 2 - 4 Units	1960s	Vented Crawlspace	0	0.26	0.47	0.27	0	0	0	0	0	0	0	0	0	0	0.00175358
Yes	Multi-Family with 2 - 4 Units	1970s	Vented Crawlspace	0	0.26	0.47	0.27	0	0	0	0	0	0	0	0	0	0	0.00278281
Yes	Multi-Family with 2 - 4 Units	1980s	Vented Crawlspace	0	0.26	0.47	0.27	0	0	0	0	0	0	0	0	0	0	0.00174963
Yes	Multi-Family with 2 - 4 Units	1990s	Vented Crawlspace	0	0.26	0.47	0.27	0	0	0	0	0	0	0	0	0	0	0.00150216
Yes	Multi-Family with 2 - 4 Units	2000s	Vented Crawlspace	0	0	0	0	0	0	0	0.26	0.47	0.27	0	0	0	0	0.000877991
Yes	Multi-Family with 5+ Units	<1940	Vented Crawlspace	0	0.26	0.47	0.27	0	0	0	0	0	0	0	0	0	0	0.00301921
Yes	Multi-Family with 5+ Units	1950s	Vented Crawlspace	0	0.26	0.47	0.27	0	0	0	0	0	0	0	0	0	0	0.00258901
Yes	Multi-Family with 5+ Units	1960s	Vented Crawlspace	0	0.26	0.47	0.27	0	0	0	0	0	0	0	0	0	0	0.00395713
Yes	Multi-Family with 5+ Units	1970s	Vented Crawlspace	0	0.26	0.47	0.27	0	0	0	0	0	0	0	0	0	0	0.00708859
Yes	Multi-Family with 5+ Units	1980s	Vented Crawlspace	0	0.26	0.47	0.27	0	0	0	0	0	0	0	0	0	0	0.00483415
Yes	Multi-Family with 5+ Units	1990s	Vented Crawlspace	0	0.26	0.47	0.27	0	0	0	0	0	0	0	0	0	0	0.0046141
Yes	Multi-Family with 5+ Units	2000s	Vented Crawlspace	0	0	0	0	0	0	0	0.26	0.47	0.27	0	0	0	0	0.0033129
=======
Yes	Single-Family Detached	<1940	Vented Crawlspace	0	0.26	0.47	0.27	0	0	0	0	0	0	0	0	0	0	0.0144538
Yes	Single-Family Detached	1950s	Vented Crawlspace	0	0.26	0.47	0.27	0	0	0	0	0	0	0	0	0	0	0.0121956
Yes	Single-Family Detached	1960s	Vented Crawlspace	0	0.26	0.47	0.27	0	0	0	0	0	0	0	0	0	0	0.0123403
Yes	Single-Family Detached	1970s	Vented Crawlspace	0	0.26	0.47	0.27	0	0	0	0	0	0	0	0	0	0	0.0176219
Yes	Single-Family Detached	1980s	Vented Crawlspace	0	0.26	0.47	0.27	0	0	0	0	0	0	0	0	0	0	0.0154484
Yes	Single-Family Detached	1990s	Vented Crawlspace	0	0.26	0.47	0.27	0	0	0	0	0	0	0	0	0	0	0.0162208
Yes	Single-Family Detached	2000s	Vented Crawlspace	0	0	0	0	0	0	0	0.26	0.47	0.27	0	0	0	0	0.0165342
Yes	Single-Family Attached	<1940	Vented Crawlspace	0	0.26	0.47	0.27	0	0	0	0	0	0	0	0	0	0	0.00141551
Yes	Single-Family Attached	1950s	Vented Crawlspace	0	0.26	0.47	0.27	0	0	0	0	0	0	0	0	0	0	0.00119436
Yes	Single-Family Attached	1960s	Vented Crawlspace	0	0.26	0.47	0.27	0	0	0	0	0	0	0	0	0	0	0.00120854
Yes	Single-Family Attached	1970s	Vented Crawlspace	0	0.26	0.47	0.27	0	0	0	0	0	0	0	0	0	0	0.00172577
Yes	Single-Family Attached	1980s	Vented Crawlspace	0	0.26	0.47	0.27	0	0	0	0	0	0	0	0	0	0	0.00151292
Yes	Single-Family Attached	1990s	Vented Crawlspace	0	0.26	0.47	0.27	0	0	0	0	0	0	0	0	0	0	0.00158856
Yes	Single-Family Attached	2000s	Vented Crawlspace	0	0	0	0	0	0	0	0.26	0.47	0.27	0	0	0	0	0.00161926
Yes	Multi-Family with 2 - 4 Units	<1940	Vented Crawlspace	0	0.26	0.47	0.27	0	0	0	0	0	0	0	0	0	0	0.00229888
Yes	Multi-Family with 2 - 4 Units	1950s	Vented Crawlspace	0	0.26	0.47	0.27	0	0	0	0	0	0	0	0	0	0	0.00193971
Yes	Multi-Family with 2 - 4 Units	1960s	Vented Crawlspace	0	0.26	0.47	0.27	0	0	0	0	0	0	0	0	0	0	0.00196274
Yes	Multi-Family with 2 - 4 Units	1970s	Vented Crawlspace	0	0.26	0.47	0.27	0	0	0	0	0	0	0	0	0	0	0.00280277
Yes	Multi-Family with 2 - 4 Units	1980s	Vented Crawlspace	0	0.26	0.47	0.27	0	0	0	0	0	0	0	0	0	0	0.00245708
Yes	Multi-Family with 2 - 4 Units	1990s	Vented Crawlspace	0	0.26	0.47	0.27	0	0	0	0	0	0	0	0	0	0	0.00257993
Yes	Multi-Family with 2 - 4 Units	2000s	Vented Crawlspace	0	0	0	0	0	0	0	0.26	0.47	0.27	0	0	0	0	0.00262978
Yes	Multi-Family with 5+ Units	<1940	Vented Crawlspace	0	0.26	0.47	0.27	0	0	0	0	0	0	0	0	0	0	0.00508518
Yes	Multi-Family with 5+ Units	1950s	Vented Crawlspace	0	0.26	0.47	0.27	0	0	0	0	0	0	0	0	0	0	0.00429069
Yes	Multi-Family with 5+ Units	1960s	Vented Crawlspace	0	0.26	0.47	0.27	0	0	0	0	0	0	0	0	0	0	0.00434163
Yes	Multi-Family with 5+ Units	1970s	Vented Crawlspace	0	0.26	0.47	0.27	0	0	0	0	0	0	0	0	0	0	0.0061998
Yes	Multi-Family with 5+ Units	1980s	Vented Crawlspace	0	0.26	0.47	0.27	0	0	0	0	0	0	0	0	0	0	0.00543512
Yes	Multi-Family with 5+ Units	1990s	Vented Crawlspace	0	0.26	0.47	0.27	0	0	0	0	0	0	0	0	0	0	0.00570687
Yes	Multi-Family with 5+ Units	2000s	Vented Crawlspace	0	0	0	0	0	0	0	0.26	0.47	0.27	0	0	0	0	0.00581714
>>>>>>> e1387e3e
Yes	Mobile Home	<1940	Vented Crawlspace	0	0.26	0.47	0.27	0	0	0	0	0	0	0	0	0	0	0
Yes	Mobile Home	1950s	Vented Crawlspace	0	0.26	0.47	0.27	0	0	0	0	0	0	0	0	0	0	0
Yes	Mobile Home	1960s	Vented Crawlspace	0	0.26	0.47	0.27	0	0	0	0	0	0	0	0	0	0	0
Yes	Mobile Home	1970s	Vented Crawlspace	0	0.26	0.47	0.27	0	0	0	0	0	0	0	0	0	0	0
Yes	Mobile Home	1980s	Vented Crawlspace	0	0.26	0.47	0.27	0	0	0	0	0	0	0	0	0	0	0
Yes	Mobile Home	1990s	Vented Crawlspace	0	0.26	0.47	0.27	0	0	0	0	0	0	0	0	0	0	0
Yes	Mobile Home	2000s	Vented Crawlspace	0	0	0	0	0	0	0	0.26	0.47	0.27	0	0	0	0	0
<<<<<<< HEAD
Yes	Single-Family Detached	1940s	Vented Crawlspace	0	0.26	0.47	0.27	0	0	0	0	0	0	0	0	0	0	0.00676553
Yes	Single-Family Attached	1940s	Vented Crawlspace	0	0.26	0.47	0.27	0	0	0	0	0	0	0	0	0	0	0.00053556
Yes	Multi-Family with 2 - 4 Units	1940s	Vented Crawlspace	0	0.26	0.47	0.27	0	0	0	0	0	0	0	0	0	0	0.00101386
Yes	Multi-Family with 5+ Units	1940s	Vented Crawlspace	0	0.26	0.47	0.27	0	0	0	0	0	0	0	0	0	0	0.00114324
Yes	Mobile Home	1940s	Vented Crawlspace	0	0.26	0.47	0.27	0	0	0	0	0	0	0	0	0	0	0
Yes	Single-Family Detached	2010s	Vented Crawlspace	0	0	0	0	0	0	0	0.26	0.47	0.27	0	0	0	0	0.00227231
Yes	Single-Family Attached	2010s	Vented Crawlspace	0	0	0	0	0	0	0	0.26	0.47	0.27	0	0	0	0	0.000278765
Yes	Multi-Family with 2 - 4 Units	2010s	Vented Crawlspace	0	0	0	0	0	0	0	0.26	0.47	0.27	0	0	0	0	0.000232065
Yes	Multi-Family with 5+ Units	2010s	Vented Crawlspace	0	0	0	0	0	0	0	0.26	0.47	0.27	0	0	0	0	0.00122759
Yes	Mobile Home	2010s	Vented Crawlspace	0	0	0	0	0	0	0	0.26	0.47	0.27	0	0	0	0	0
No	Single-Family Detached	<1940	Vented Crawlspace	1	0	0	0	0	0	0	0	0	0	0	0	0	0	0.00947575
No	Single-Family Detached	1950s	Vented Crawlspace	1	0	0	0	0	0	0	0	0	0	0	0	0	0	0.00705073
No	Single-Family Detached	1960s	Vented Crawlspace	1	0	0	0	0	0	0	0	0	0	0	0	0	0	0.00415076
No	Single-Family Detached	1970s	Vented Crawlspace	1	0	0	0	0	0	0	0	0	0	0	0	0	0	0.00428184
No	Single-Family Detached	1980s	Vented Crawlspace	1	0	0	0	0	0	0	0	0	0	0	0	0	0	0.00184121
No	Single-Family Detached	1990s	Vented Crawlspace	1	0	0	0	0	0	0	0	0	0	0	0	0	0	0.00142734
No	Single-Family Detached	2000s	Vented Crawlspace	1	0	0	0	0	0	0	0	0	0	0	0	0	0	0.000702301
No	Single-Family Attached	<1940	Vented Crawlspace	1	0	0	0	0	0	0	0	0	0	0	0	0	0	0.00100123
No	Single-Family Attached	1950s	Vented Crawlspace	1	0	0	0	0	0	0	0	0	0	0	0	0	0	0.000412462
No	Single-Family Attached	1960s	Vented Crawlspace	1	0	0	0	0	0	0	0	0	0	0	0	0	0	0.000269449
No	Single-Family Attached	1970s	Vented Crawlspace	1	0	0	0	0	0	0	0	0	0	0	0	0	0	0.00045509
No	Single-Family Attached	1980s	Vented Crawlspace	1	0	0	0	0	0	0	0	0	0	0	0	0	0	0.000288921
No	Single-Family Attached	1990s	Vented Crawlspace	1	0	0	0	0	0	0	0	0	0	0	0	0	0	0.000169298
No	Single-Family Attached	2000s	Vented Crawlspace	1	0	0	0	0	0	0	0	0	0	0	0	0	0	9.93026e-05
No	Multi-Family with 2 - 4 Units	<1940	Vented Crawlspace	1	0	0	0	0	0	0	0	0	0	0	0	0	0	0.00297616
No	Multi-Family with 2 - 4 Units	1950s	Vented Crawlspace	1	0	0	0	0	0	0	0	0	0	0	0	0	0	0.00103599
No	Multi-Family with 2 - 4 Units	1960s	Vented Crawlspace	1	0	0	0	0	0	0	0	0	0	0	0	0	0	0.00090819
No	Multi-Family with 2 - 4 Units	1970s	Vented Crawlspace	1	0	0	0	0	0	0	0	0	0	0	0	0	0	0.00105892
No	Multi-Family with 2 - 4 Units	1980s	Vented Crawlspace	1	0	0	0	0	0	0	0	0	0	0	0	0	0	0.000525942
No	Multi-Family with 2 - 4 Units	1990s	Vented Crawlspace	1	0	0	0	0	0	0	0	0	0	0	0	0	0	0.000312755
No	Multi-Family with 2 - 4 Units	2000s	Vented Crawlspace	1	0	0	0	0	0	0	0	0	0	0	0	0	0	8.23555e-05
No	Multi-Family with 5+ Units	<1940	Vented Crawlspace	1	0	0	0	0	0	0	0	0	0	0	0	0	0	0.00335856
No	Multi-Family with 5+ Units	1950s	Vented Crawlspace	1	0	0	0	0	0	0	0	0	0	0	0	0	0	0.00181817
No	Multi-Family with 5+ Units	1960s	Vented Crawlspace	1	0	0	0	0	0	0	0	0	0	0	0	0	0	0.00239334
No	Multi-Family with 5+ Units	1970s	Vented Crawlspace	1	0	0	0	0	0	0	0	0	0	0	0	0	0	0.00298726
No	Multi-Family with 5+ Units	1980s	Vented Crawlspace	1	0	0	0	0	0	0	0	0	0	0	0	0	0	0.00156842
No	Multi-Family with 5+ Units	1990s	Vented Crawlspace	1	0	0	0	0	0	0	0	0	0	0	0	0	0	0.00111085
No	Multi-Family with 5+ Units	2000s	Vented Crawlspace	1	0	0	0	0	0	0	0	0	0	0	0	0	0	0.000332716
=======
Yes	Single-Family Detached	1940s	Vented Crawlspace	0	0.26	0.47	0.27	0	0	0	0	0	0	0	0	0	0	0.00578394
Yes	Single-Family Attached	1940s	Vented Crawlspace	0	0.26	0.47	0.27	0	0	0	0	0	0	0	0	0	0	0.000566442
Yes	Multi-Family with 2 - 4 Units	1940s	Vented Crawlspace	0	0.26	0.47	0.27	0	0	0	0	0	0	0	0	0	0	0.000919938
Yes	Multi-Family with 5+ Units	1940s	Vented Crawlspace	0	0.26	0.47	0.27	0	0	0	0	0	0	0	0	0	0	0.00203493
Yes	Mobile Home	1940s	Vented Crawlspace	0	0.26	0.47	0.27	0	0	0	0	0	0	0	0	0	0	0
Yes	Single-Family Detached	2010s	Vented Crawlspace	0	0	0	0	0	0	0	0.26	0.47	0.27	0	0	0	0	0.00375792
Yes	Single-Family Attached	2010s	Vented Crawlspace	0	0	0	0	0	0	0	0.26	0.47	0.27	0	0	0	0	0.000368027
Yes	Multi-Family with 2 - 4 Units	2010s	Vented Crawlspace	0	0	0	0	0	0	0	0.26	0.47	0.27	0	0	0	0	0.000597699
Yes	Multi-Family with 5+ Units	2010s	Vented Crawlspace	0	0	0	0	0	0	0	0.26	0.47	0.27	0	0	0	0	0.00132213
Yes	Mobile Home	2010s	Vented Crawlspace	0	0	0	0	0	0	0	0.26	0.47	0.27	0	0	0	0	0
No	Single-Family Detached	<1940	Vented Crawlspace	1	0	0	0	0	0	0	0	0	0	0	0	0	0	0.00396147
No	Single-Family Detached	1950s	Vented Crawlspace	1	0	0	0	0	0	0	0	0	0	0	0	0	0	0.00334255
No	Single-Family Detached	1960s	Vented Crawlspace	1	0	0	0	0	0	0	0	0	0	0	0	0	0	0.00338223
No	Single-Family Detached	1970s	Vented Crawlspace	1	0	0	0	0	0	0	0	0	0	0	0	0	0	0.00482979
No	Single-Family Detached	1980s	Vented Crawlspace	1	0	0	0	0	0	0	0	0	0	0	0	0	0	0.00423409
No	Single-Family Detached	1990s	Vented Crawlspace	1	0	0	0	0	0	0	0	0	0	0	0	0	0	0.00444578
No	Single-Family Detached	2000s	Vented Crawlspace	1	0	0	0	0	0	0	0	0	0	0	0	0	0	0.00453169
No	Single-Family Attached	<1940	Vented Crawlspace	1	0	0	0	0	0	0	0	0	0	0	0	0	0	0.000387962
No	Single-Family Attached	1950s	Vented Crawlspace	1	0	0	0	0	0	0	0	0	0	0	0	0	0	0.000327348
No	Single-Family Attached	1960s	Vented Crawlspace	1	0	0	0	0	0	0	0	0	0	0	0	0	0	0.000331234
No	Single-Family Attached	1970s	Vented Crawlspace	1	0	0	0	0	0	0	0	0	0	0	0	0	0	0.000472999
No	Single-Family Attached	1980s	Vented Crawlspace	1	0	0	0	0	0	0	0	0	0	0	0	0	0	0.00041466
No	Single-Family Attached	1990s	Vented Crawlspace	1	0	0	0	0	0	0	0	0	0	0	0	0	0	0.000435392
No	Single-Family Attached	2000s	Vented Crawlspace	1	0	0	0	0	0	0	0	0	0	0	0	0	0	0.000443805
No	Multi-Family with 2 - 4 Units	<1940	Vented Crawlspace	1	0	0	0	0	0	0	0	0	0	0	0	0	0	0.000630074
No	Multi-Family with 2 - 4 Units	1950s	Vented Crawlspace	1	0	0	0	0	0	0	0	0	0	0	0	0	0	0.000531634
No	Multi-Family with 2 - 4 Units	1960s	Vented Crawlspace	1	0	0	0	0	0	0	0	0	0	0	0	0	0	0.000537945
No	Multi-Family with 2 - 4 Units	1970s	Vented Crawlspace	1	0	0	0	0	0	0	0	0	0	0	0	0	0	0.00076818
No	Multi-Family with 2 - 4 Units	1980s	Vented Crawlspace	1	0	0	0	0	0	0	0	0	0	0	0	0	0	0.000673433
No	Multi-Family with 2 - 4 Units	1990s	Vented Crawlspace	1	0	0	0	0	0	0	0	0	0	0	0	0	0	0.000707104
No	Multi-Family with 2 - 4 Units	2000s	Vented Crawlspace	1	0	0	0	0	0	0	0	0	0	0	0	0	0	0.000720767
No	Multi-Family with 5+ Units	<1940	Vented Crawlspace	1	0	0	0	0	0	0	0	0	0	0	0	0	0	0.00139374
No	Multi-Family with 5+ Units	1950s	Vented Crawlspace	1	0	0	0	0	0	0	0	0	0	0	0	0	0	0.00117599
No	Multi-Family with 5+ Units	1960s	Vented Crawlspace	1	0	0	0	0	0	0	0	0	0	0	0	0	0	0.00118995
No	Multi-Family with 5+ Units	1970s	Vented Crawlspace	1	0	0	0	0	0	0	0	0	0	0	0	0	0	0.00169924
No	Multi-Family with 5+ Units	1980s	Vented Crawlspace	1	0	0	0	0	0	0	0	0	0	0	0	0	0	0.00148965
No	Multi-Family with 5+ Units	1990s	Vented Crawlspace	1	0	0	0	0	0	0	0	0	0	0	0	0	0	0.00156413
No	Multi-Family with 5+ Units	2000s	Vented Crawlspace	1	0	0	0	0	0	0	0	0	0	0	0	0	0	0.00159436
>>>>>>> e1387e3e
No	Mobile Home	<1940	Vented Crawlspace	1	0	0	0	0	0	0	0	0	0	0	0	0	0	0
No	Mobile Home	1950s	Vented Crawlspace	1	0	0	0	0	0	0	0	0	0	0	0	0	0	0
No	Mobile Home	1960s	Vented Crawlspace	1	0	0	0	0	0	0	0	0	0	0	0	0	0	0
No	Mobile Home	1970s	Vented Crawlspace	1	0	0	0	0	0	0	0	0	0	0	0	0	0	0
No	Mobile Home	1980s	Vented Crawlspace	1	0	0	0	0	0	0	0	0	0	0	0	0	0	0
No	Mobile Home	1990s	Vented Crawlspace	1	0	0	0	0	0	0	0	0	0	0	0	0	0	0
No	Mobile Home	2000s	Vented Crawlspace	1	0	0	0	0	0	0	0	0	0	0	0	0	0	0
<<<<<<< HEAD
No	Single-Family Detached	1940s	Vented Crawlspace	1	0	0	0	0	0	0	0	0	0	0	0	0	0	0.00400322
No	Single-Family Attached	1940s	Vented Crawlspace	1	0	0	0	0	0	0	0	0	0	0	0	0	0	0.000382768
No	Multi-Family with 2 - 4 Units	1940s	Vented Crawlspace	1	0	0	0	0	0	0	0	0	0	0	0	0	0	0.000830791
No	Multi-Family with 5+ Units	1940s	Vented Crawlspace	1	0	0	0	0	0	0	0	0	0	0	0	0	0	0.00121244
No	Mobile Home	1940s	Vented Crawlspace	1	0	0	0	0	0	0	0	0	0	0	0	0	0	0
No	Single-Family Detached	2010s	Vented Crawlspace	1	0	0	0	0	0	0	0	0	0	0	0	0	0	0.000151745
No	Single-Family Attached	2010s	Vented Crawlspace	1	0	0	0	0	0	0	0	0	0	0	0	0	0	1.97506e-05
No	Multi-Family with 2 - 4 Units	2010s	Vented Crawlspace	1	0	0	0	0	0	0	0	0	0	0	0	0	0	2.11886e-05
No	Multi-Family with 5+ Units	2010s	Vented Crawlspace	1	0	0	0	0	0	0	0	0	0	0	0	0	0	0.000133542
No	Mobile Home	2010s	Vented Crawlspace	1	0	0	0	0	0	0	0	0	0	0	0	0	0	0
Yes	Single-Family Detached	<1940	Unvented Crawlspace	0	0.26	0.47	0.27	0	0	0	0	0	0	0	0	0	0	0
Yes	Single-Family Detached	1950s	Unvented Crawlspace	0	0.26	0.47	0.27	0	0	0	0	0	0	0	0	0	0	0
Yes	Single-Family Detached	1960s	Unvented Crawlspace	0	0.26	0.47	0.27	0	0	0	0	0	0	0	0	0	0	0
Yes	Single-Family Detached	1970s	Unvented Crawlspace	0	0.26	0.47	0.27	0	0	0	0	0	0	0	0	0	0	0
Yes	Single-Family Detached	1980s	Unvented Crawlspace	0	0.26	0.47	0.27	0	0	0	0	0	0	0	0	0	0	0.00270771
Yes	Single-Family Detached	1990s	Unvented Crawlspace	0	0.26	0.47	0.27	0	0	0	0	0	0	0	0	0	0	0.00346726
Yes	Single-Family Detached	2000s	Unvented Crawlspace	0	0	0	0	0	0	0	0.26	0.47	0.27	0	0	0	0	0.00263092
Yes	Single-Family Attached	<1940	Unvented Crawlspace	0	0.26	0.47	0.27	0	0	0	0	0	0	0	0	0	0	0
Yes	Single-Family Attached	1950s	Unvented Crawlspace	0	0.26	0.47	0.27	0	0	0	0	0	0	0	0	0	0	0
Yes	Single-Family Attached	1960s	Unvented Crawlspace	0	0.26	0.47	0.27	0	0	0	0	0	0	0	0	0	0	0
Yes	Single-Family Attached	1970s	Unvented Crawlspace	0	0.26	0.47	0.27	0	0	0	0	0	0	0	0	0	0	0
Yes	Single-Family Attached	1980s	Unvented Crawlspace	0	0.26	0.47	0.27	0	0	0	0	0	0	0	0	0	0	0.000403174
Yes	Single-Family Attached	1990s	Unvented Crawlspace	0	0.26	0.47	0.27	0	0	0	0	0	0	0	0	0	0	0.000390431
Yes	Single-Family Attached	2000s	Unvented Crawlspace	0	0	0	0	0	0	0	0.26	0.47	0.27	0	0	0	0	0.000393522
Yes	Multi-Family with 2 - 4 Units	<1940	Unvented Crawlspace	0	0.26	0.47	0.27	0	0	0	0	0	0	0	0	0	0	0
Yes	Multi-Family with 2 - 4 Units	1950s	Unvented Crawlspace	0	0.26	0.47	0.27	0	0	0	0	0	0	0	0	0	0	0
Yes	Multi-Family with 2 - 4 Units	1960s	Unvented Crawlspace	0	0.26	0.47	0.27	0	0	0	0	0	0	0	0	0	0	0
Yes	Multi-Family with 2 - 4 Units	1970s	Unvented Crawlspace	0	0.26	0.47	0.27	0	0	0	0	0	0	0	0	0	0	0
Yes	Multi-Family with 2 - 4 Units	1980s	Unvented Crawlspace	0	0.26	0.47	0.27	0	0	0	0	0	0	0	0	0	0	0.00048516
Yes	Multi-Family with 2 - 4 Units	1990s	Unvented Crawlspace	0	0.26	0.47	0.27	0	0	0	0	0	0	0	0	0	0	0.000421013
Yes	Multi-Family with 2 - 4 Units	2000s	Unvented Crawlspace	0	0	0	0	0	0	0	0.26	0.47	0.27	0	0	0	0	0.000260264
Yes	Multi-Family with 5+ Units	<1940	Unvented Crawlspace	0	0.26	0.47	0.27	0	0	0	0	0	0	0	0	0	0	0
Yes	Multi-Family with 5+ Units	1950s	Unvented Crawlspace	0	0.26	0.47	0.27	0	0	0	0	0	0	0	0	0	0	0
Yes	Multi-Family with 5+ Units	1960s	Unvented Crawlspace	0	0.26	0.47	0.27	0	0	0	0	0	0	0	0	0	0	0
Yes	Multi-Family with 5+ Units	1970s	Unvented Crawlspace	0	0.26	0.47	0.27	0	0	0	0	0	0	0	0	0	0	0
Yes	Multi-Family with 5+ Units	1980s	Unvented Crawlspace	0	0.26	0.47	0.27	0	0	0	0	0	0	0	0	0	0	0.00128743
Yes	Multi-Family with 5+ Units	1990s	Unvented Crawlspace	0	0.26	0.47	0.27	0	0	0	0	0	0	0	0	0	0	0.0012564
Yes	Multi-Family with 5+ Units	2000s	Unvented Crawlspace	0	0	0	0	0	0	0	0.26	0.47	0.27	0	0	0	0	0.000911253
=======
No	Single-Family Detached	1940s	Vented Crawlspace	1	0	0	0	0	0	0	0	0	0	0	0	0	0	0.00158526
No	Single-Family Attached	1940s	Vented Crawlspace	1	0	0	0	0	0	0	0	0	0	0	0	0	0	0.00015525
No	Multi-Family with 2 - 4 Units	1940s	Vented Crawlspace	1	0	0	0	0	0	0	0	0	0	0	0	0	0	0.000252136
No	Multi-Family with 5+ Units	1940s	Vented Crawlspace	1	0	0	0	0	0	0	0	0	0	0	0	0	0	0.000557731
No	Mobile Home	1940s	Vented Crawlspace	1	0	0	0	0	0	0	0	0	0	0	0	0	0	0
No	Single-Family Detached	2010s	Vented Crawlspace	1	0	0	0	0	0	0	0	0	0	0	0	0	0	0.00102997
No	Single-Family Attached	2010s	Vented Crawlspace	1	0	0	0	0	0	0	0	0	0	0	0	0	0	0.000100868
No	Multi-Family with 2 - 4 Units	2010s	Vented Crawlspace	1	0	0	0	0	0	0	0	0	0	0	0	0	0	0.000163817
No	Multi-Family with 5+ Units	2010s	Vented Crawlspace	1	0	0	0	0	0	0	0	0	0	0	0	0	0	0.000362367
No	Mobile Home	2010s	Vented Crawlspace	1	0	0	0	0	0	0	0	0	0	0	0	0	0	0
Yes	Single-Family Detached	<1940	Unvented Crawlspace	0	0.26	0.47	0.27	0	0	0	0	0	0	0	0	0	0	0.00120784
Yes	Single-Family Detached	1950s	Unvented Crawlspace	0	0.26	0.47	0.27	0	0	0	0	0	0	0	0	0	0	0.00101913
Yes	Single-Family Detached	1960s	Unvented Crawlspace	0	0.26	0.47	0.27	0	0	0	0	0	0	0	0	0	0	0.00103123
Yes	Single-Family Detached	1970s	Unvented Crawlspace	0	0.26	0.47	0.27	0	0	0	0	0	0	0	0	0	0	0.00147259
Yes	Single-Family Detached	1980s	Unvented Crawlspace	0	0.26	0.47	0.27	0	0	0	0	0	0	0	0	0	0	0.00129096
Yes	Single-Family Detached	1990s	Unvented Crawlspace	0	0.26	0.47	0.27	0	0	0	0	0	0	0	0	0	0	0.00135551
Yes	Single-Family Detached	2000s	Unvented Crawlspace	0	0	0	0	0	0	0	0.26	0.47	0.27	0	0	0	0	0.0013817
Yes	Single-Family Attached	<1940	Unvented Crawlspace	0	0.26	0.47	0.27	0	0	0	0	0	0	0	0	0	0	0.000118863
Yes	Single-Family Attached	1950s	Unvented Crawlspace	0	0.26	0.47	0.27	0	0	0	0	0	0	0	0	0	0	0.000100292
Yes	Single-Family Attached	1960s	Unvented Crawlspace	0	0.26	0.47	0.27	0	0	0	0	0	0	0	0	0	0	0.000101483
Yes	Single-Family Attached	1970s	Unvented Crawlspace	0	0.26	0.47	0.27	0	0	0	0	0	0	0	0	0	0	0.000144916
Yes	Single-Family Attached	1980s	Unvented Crawlspace	0	0.26	0.47	0.27	0	0	0	0	0	0	0	0	0	0	0.000127043
Yes	Single-Family Attached	1990s	Unvented Crawlspace	0	0.26	0.47	0.27	0	0	0	0	0	0	0	0	0	0	0.000133395
Yes	Single-Family Attached	2000s	Unvented Crawlspace	0	0	0	0	0	0	0	0.26	0.47	0.27	0	0	0	0	0.000135972
Yes	Multi-Family with 2 - 4 Units	<1940	Unvented Crawlspace	0	0.26	0.47	0.27	0	0	0	0	0	0	0	0	0	0	0.000217572
Yes	Multi-Family with 2 - 4 Units	1950s	Unvented Crawlspace	0	0.26	0.47	0.27	0	0	0	0	0	0	0	0	0	0	0.000183579
Yes	Multi-Family with 2 - 4 Units	1960s	Unvented Crawlspace	0	0.26	0.47	0.27	0	0	0	0	0	0	0	0	0	0	0.000185759
Yes	Multi-Family with 2 - 4 Units	1970s	Unvented Crawlspace	0	0.26	0.47	0.27	0	0	0	0	0	0	0	0	0	0	0.000265261
Yes	Multi-Family with 2 - 4 Units	1980s	Unvented Crawlspace	0	0.26	0.47	0.27	0	0	0	0	0	0	0	0	0	0	0.000232544
Yes	Multi-Family with 2 - 4 Units	1990s	Unvented Crawlspace	0	0.26	0.47	0.27	0	0	0	0	0	0	0	0	0	0	0.000244171
Yes	Multi-Family with 2 - 4 Units	2000s	Unvented Crawlspace	0	0	0	0	0	0	0	0.26	0.47	0.27	0	0	0	0	0.000248889
Yes	Multi-Family with 5+ Units	<1940	Unvented Crawlspace	0	0.26	0.47	0.27	0	0	0	0	0	0	0	0	0	0	0.0004905
Yes	Multi-Family with 5+ Units	1950s	Unvented Crawlspace	0	0.26	0.47	0.27	0	0	0	0	0	0	0	0	0	0	0.000413866
Yes	Multi-Family with 5+ Units	1960s	Unvented Crawlspace	0	0.26	0.47	0.27	0	0	0	0	0	0	0	0	0	0	0.000418779
Yes	Multi-Family with 5+ Units	1970s	Unvented Crawlspace	0	0.26	0.47	0.27	0	0	0	0	0	0	0	0	0	0	0.000598012
Yes	Multi-Family with 5+ Units	1980s	Unvented Crawlspace	0	0.26	0.47	0.27	0	0	0	0	0	0	0	0	0	0	0.000524254
Yes	Multi-Family with 5+ Units	1990s	Unvented Crawlspace	0	0.26	0.47	0.27	0	0	0	0	0	0	0	0	0	0	0.000550466
Yes	Multi-Family with 5+ Units	2000s	Unvented Crawlspace	0	0	0	0	0	0	0	0.26	0.47	0.27	0	0	0	0	0.000561102
>>>>>>> e1387e3e
Yes	Mobile Home	<1940	Unvented Crawlspace	0	0.26	0.47	0.27	0	0	0	0	0	0	0	0	0	0	0
Yes	Mobile Home	1950s	Unvented Crawlspace	0	0.26	0.47	0.27	0	0	0	0	0	0	0	0	0	0	0
Yes	Mobile Home	1960s	Unvented Crawlspace	0	0.26	0.47	0.27	0	0	0	0	0	0	0	0	0	0	0
Yes	Mobile Home	1970s	Unvented Crawlspace	0	0.26	0.47	0.27	0	0	0	0	0	0	0	0	0	0	0
Yes	Mobile Home	1980s	Unvented Crawlspace	0	0.26	0.47	0.27	0	0	0	0	0	0	0	0	0	0	0
Yes	Mobile Home	1990s	Unvented Crawlspace	0	0.26	0.47	0.27	0	0	0	0	0	0	0	0	0	0	0
Yes	Mobile Home	2000s	Unvented Crawlspace	0	0	0	0	0	0	0	0.26	0.47	0.27	0	0	0	0	0
<<<<<<< HEAD
Yes	Single-Family Detached	1940s	Unvented Crawlspace	0	0.26	0.47	0.27	0	0	0	0	0	0	0	0	0	0	0
Yes	Single-Family Attached	1940s	Unvented Crawlspace	0	0.26	0.47	0.27	0	0	0	0	0	0	0	0	0	0	0
Yes	Multi-Family with 2 - 4 Units	1940s	Unvented Crawlspace	0	0.26	0.47	0.27	0	0	0	0	0	0	0	0	0	0	0
Yes	Multi-Family with 5+ Units	1940s	Unvented Crawlspace	0	0.26	0.47	0.27	0	0	0	0	0	0	0	0	0	0	0
Yes	Mobile Home	1940s	Unvented Crawlspace	0	0.26	0.47	0.27	0	0	0	0	0	0	0	0	0	0	0
Yes	Single-Family Detached	2010s	Unvented Crawlspace	0	0	0	0	0	0	0	0.26	0.47	0.27	0	0	0	0	0.000525901
Yes	Single-Family Attached	2010s	Unvented Crawlspace	0	0	0	0	0	0	0	0.26	0.47	0.27	0	0	0	0	8.67494e-05
Yes	Multi-Family with 2 - 4 Units	2010s	Unvented Crawlspace	0	0	0	0	0	0	0	0.26	0.47	0.27	0	0	0	0	6.81899e-05
Yes	Multi-Family with 5+ Units	2010s	Unvented Crawlspace	0	0	0	0	0	0	0	0.26	0.47	0.27	0	0	0	0	0.000349556
Yes	Mobile Home	2010s	Unvented Crawlspace	0	0	0	0	0	0	0	0.26	0.47	0.27	0	0	0	0	0
No	Single-Family Detached	<1940	Unvented Crawlspace	1	0	0	0	0	0	0	0	0	0	0	0	0	0	0
No	Single-Family Detached	1950s	Unvented Crawlspace	1	0	0	0	0	0	0	0	0	0	0	0	0	0	0
No	Single-Family Detached	1960s	Unvented Crawlspace	1	0	0	0	0	0	0	0	0	0	0	0	0	0	0
No	Single-Family Detached	1970s	Unvented Crawlspace	1	0	0	0	0	0	0	0	0	0	0	0	0	0	0
No	Single-Family Detached	1980s	Unvented Crawlspace	1	0	0	0	0	0	0	0	0	0	0	0	0	0	0.000478105
No	Single-Family Detached	1990s	Unvented Crawlspace	1	0	0	0	0	0	0	0	0	0	0	0	0	0	0.000400896
No	Single-Family Detached	2000s	Unvented Crawlspace	1	0	0	0	0	0	0	0	0	0	0	0	0	0	0.000237292
No	Single-Family Attached	<1940	Unvented Crawlspace	1	0	0	0	0	0	0	0	0	0	0	0	0	0	0
No	Single-Family Attached	1950s	Unvented Crawlspace	1	0	0	0	0	0	0	0	0	0	0	0	0	0	0
No	Single-Family Attached	1960s	Unvented Crawlspace	1	0	0	0	0	0	0	0	0	0	0	0	0	0	0
No	Single-Family Attached	1970s	Unvented Crawlspace	1	0	0	0	0	0	0	0	0	0	0	0	0	0	0
No	Single-Family Attached	1980s	Unvented Crawlspace	1	0	0	0	0	0	0	0	0	0	0	0	0	0	7.90306e-05
No	Single-Family Attached	1990s	Unvented Crawlspace	1	0	0	0	0	0	0	0	0	0	0	0	0	0	5.09246e-05
No	Single-Family Attached	2000s	Unvented Crawlspace	1	0	0	0	0	0	0	0	0	0	0	0	0	0	3.64294e-05
No	Multi-Family with 2 - 4 Units	<1940	Unvented Crawlspace	1	0	0	0	0	0	0	0	0	0	0	0	0	0	0
No	Multi-Family with 2 - 4 Units	1950s	Unvented Crawlspace	1	0	0	0	0	0	0	0	0	0	0	0	0	0	0
No	Multi-Family with 2 - 4 Units	1960s	Unvented Crawlspace	1	0	0	0	0	0	0	0	0	0	0	0	0	0	0
No	Multi-Family with 2 - 4 Units	1970s	Unvented Crawlspace	1	0	0	0	0	0	0	0	0	0	0	0	0	0	0
No	Multi-Family with 2 - 4 Units	1980s	Unvented Crawlspace	1	0	0	0	0	0	0	0	0	0	0	0	0	0	0.000165092
No	Multi-Family with 2 - 4 Units	1990s	Unvented Crawlspace	1	0	0	0	0	0	0	0	0	0	0	0	0	0	9.41645e-05
No	Multi-Family with 2 - 4 Units	2000s	Unvented Crawlspace	1	0	0	0	0	0	0	0	0	0	0	0	0	0	2.76615e-05
No	Multi-Family with 5+ Units	<1940	Unvented Crawlspace	1	0	0	0	0	0	0	0	0	0	0	0	0	0	0
No	Multi-Family with 5+ Units	1950s	Unvented Crawlspace	1	0	0	0	0	0	0	0	0	0	0	0	0	0	0
No	Multi-Family with 5+ Units	1960s	Unvented Crawlspace	1	0	0	0	0	0	0	0	0	0	0	0	0	0	0
No	Multi-Family with 5+ Units	1970s	Unvented Crawlspace	1	0	0	0	0	0	0	0	0	0	0	0	0	0	0
No	Multi-Family with 5+ Units	1980s	Unvented Crawlspace	1	0	0	0	0	0	0	0	0	0	0	0	0	0	0.000491479
No	Multi-Family with 5+ Units	1990s	Unvented Crawlspace	1	0	0	0	0	0	0	0	0	0	0	0	0	0	0.000317616
No	Multi-Family with 5+ Units	2000s	Unvented Crawlspace	1	0	0	0	0	0	0	0	0	0	0	0	0	0	0.000105011
=======
Yes	Single-Family Detached	1940s	Unvented Crawlspace	0	0.26	0.47	0.27	0	0	0	0	0	0	0	0	0	0	0.00048334
Yes	Single-Family Attached	1940s	Unvented Crawlspace	0	0.26	0.47	0.27	0	0	0	0	0	0	0	0	0	0	4.75652e-05
Yes	Multi-Family with 2 - 4 Units	1940s	Unvented Crawlspace	0	0.26	0.47	0.27	0	0	0	0	0	0	0	0	0	0	8.70654e-05
Yes	Multi-Family with 5+ Units	1940s	Unvented Crawlspace	0	0.26	0.47	0.27	0	0	0	0	0	0	0	0	0	0	0.000196283
Yes	Mobile Home	1940s	Unvented Crawlspace	0	0.26	0.47	0.27	0	0	0	0	0	0	0	0	0	0	0
Yes	Single-Family Detached	2010s	Unvented Crawlspace	0	0	0	0	0	0	0	0.26	0.47	0.27	0	0	0	0	0.000314034
Yes	Single-Family Attached	2010s	Unvented Crawlspace	0	0	0	0	0	0	0	0.26	0.47	0.27	0	0	0	0	3.09039e-05
Yes	Multi-Family with 2 - 4 Units	2010s	Unvented Crawlspace	0	0	0	0	0	0	0	0.26	0.47	0.27	0	0	0	0	5.65678e-05
Yes	Multi-Family with 5+ Units	2010s	Unvented Crawlspace	0	0	0	0	0	0	0	0.26	0.47	0.27	0	0	0	0	0.000127528
Yes	Mobile Home	2010s	Unvented Crawlspace	0	0	0	0	0	0	0	0.26	0.47	0.27	0	0	0	0	0
No	Single-Family Detached	<1940	Unvented Crawlspace	1	0	0	0	0	0	0	0	0	0	0	0	0	0	0.000331044
No	Single-Family Detached	1950s	Unvented Crawlspace	1	0	0	0	0	0	0	0	0	0	0	0	0	0	0.000279323
No	Single-Family Detached	1960s	Unvented Crawlspace	1	0	0	0	0	0	0	0	0	0	0	0	0	0	0.000282639
No	Single-Family Detached	1970s	Unvented Crawlspace	1	0	0	0	0	0	0	0	0	0	0	0	0	0	0.000403606
No	Single-Family Detached	1980s	Unvented Crawlspace	1	0	0	0	0	0	0	0	0	0	0	0	0	0	0.000353825
No	Single-Family Detached	1990s	Unvented Crawlspace	1	0	0	0	0	0	0	0	0	0	0	0	0	0	0.000371516
No	Single-Family Detached	2000s	Unvented Crawlspace	1	0	0	0	0	0	0	0	0	0	0	0	0	0	0.000378695
No	Single-Family Attached	<1940	Unvented Crawlspace	1	0	0	0	0	0	0	0	0	0	0	0	0	0	3.25779e-05
No	Single-Family Attached	1950s	Unvented Crawlspace	1	0	0	0	0	0	0	0	0	0	0	0	0	0	2.7488e-05
No	Single-Family Attached	1960s	Unvented Crawlspace	1	0	0	0	0	0	0	0	0	0	0	0	0	0	2.78143e-05
No	Single-Family Attached	1970s	Unvented Crawlspace	1	0	0	0	0	0	0	0	0	0	0	0	0	0	3.97186e-05
No	Single-Family Attached	1980s	Unvented Crawlspace	1	0	0	0	0	0	0	0	0	0	0	0	0	0	3.48197e-05
No	Single-Family Attached	1990s	Unvented Crawlspace	1	0	0	0	0	0	0	0	0	0	0	0	0	0	3.65607e-05
No	Single-Family Attached	2000s	Unvented Crawlspace	1	0	0	0	0	0	0	0	0	0	0	0	0	0	3.72671e-05
No	Multi-Family with 2 - 4 Units	<1940	Unvented Crawlspace	1	0	0	0	0	0	0	0	0	0	0	0	0	0	5.96319e-05
No	Multi-Family with 2 - 4 Units	1950s	Unvented Crawlspace	1	0	0	0	0	0	0	0	0	0	0	0	0	0	5.03152e-05
No	Multi-Family with 2 - 4 Units	1960s	Unvented Crawlspace	1	0	0	0	0	0	0	0	0	0	0	0	0	0	5.09126e-05
No	Multi-Family with 2 - 4 Units	1970s	Unvented Crawlspace	1	0	0	0	0	0	0	0	0	0	0	0	0	0	7.27026e-05
No	Multi-Family with 2 - 4 Units	1980s	Unvented Crawlspace	1	0	0	0	0	0	0	0	0	0	0	0	0	0	6.37355e-05
No	Multi-Family with 2 - 4 Units	1990s	Unvented Crawlspace	1	0	0	0	0	0	0	0	0	0	0	0	0	0	6.69222e-05
No	Multi-Family with 2 - 4 Units	2000s	Unvented Crawlspace	1	0	0	0	0	0	0	0	0	0	0	0	0	0	6.82153e-05
No	Multi-Family with 5+ Units	<1940	Unvented Crawlspace	1	0	0	0	0	0	0	0	0	0	0	0	0	0	0.000134436
No	Multi-Family with 5+ Units	1950s	Unvented Crawlspace	1	0	0	0	0	0	0	0	0	0	0	0	0	0	0.000113432
No	Multi-Family with 5+ Units	1960s	Unvented Crawlspace	1	0	0	0	0	0	0	0	0	0	0	0	0	0	0.000114779
No	Multi-Family with 5+ Units	1970s	Unvented Crawlspace	1	0	0	0	0	0	0	0	0	0	0	0	0	0	0.000163903
No	Multi-Family with 5+ Units	1980s	Unvented Crawlspace	1	0	0	0	0	0	0	0	0	0	0	0	0	0	0.000143687
No	Multi-Family with 5+ Units	1990s	Unvented Crawlspace	1	0	0	0	0	0	0	0	0	0	0	0	0	0	0.000150871
No	Multi-Family with 5+ Units	2000s	Unvented Crawlspace	1	0	0	0	0	0	0	0	0	0	0	0	0	0	0.000153786
>>>>>>> e1387e3e
No	Mobile Home	<1940	Unvented Crawlspace	1	0	0	0	0	0	0	0	0	0	0	0	0	0	0
No	Mobile Home	1950s	Unvented Crawlspace	1	0	0	0	0	0	0	0	0	0	0	0	0	0	0
No	Mobile Home	1960s	Unvented Crawlspace	1	0	0	0	0	0	0	0	0	0	0	0	0	0	0
No	Mobile Home	1970s	Unvented Crawlspace	1	0	0	0	0	0	0	0	0	0	0	0	0	0	0
No	Mobile Home	1980s	Unvented Crawlspace	1	0	0	0	0	0	0	0	0	0	0	0	0	0	0
No	Mobile Home	1990s	Unvented Crawlspace	1	0	0	0	0	0	0	0	0	0	0	0	0	0	0
No	Mobile Home	2000s	Unvented Crawlspace	1	0	0	0	0	0	0	0	0	0	0	0	0	0	0
<<<<<<< HEAD
No	Single-Family Detached	1940s	Unvented Crawlspace	1	0	0	0	0	0	0	0	0	0	0	0	0	0	0
No	Single-Family Attached	1940s	Unvented Crawlspace	1	0	0	0	0	0	0	0	0	0	0	0	0	0	0
No	Multi-Family with 2 - 4 Units	1940s	Unvented Crawlspace	1	0	0	0	0	0	0	0	0	0	0	0	0	0	0
No	Multi-Family with 5+ Units	1940s	Unvented Crawlspace	1	0	0	0	0	0	0	0	0	0	0	0	0	0	0
No	Mobile Home	1940s	Unvented Crawlspace	1	0	0	0	0	0	0	0	0	0	0	0	0	0	0
No	Single-Family Detached	2010s	Unvented Crawlspace	1	0	0	0	0	0	0	0	0	0	0	0	0	0	4.78315e-05
No	Single-Family Attached	2010s	Unvented Crawlspace	1	0	0	0	0	0	0	0	0	0	0	0	0	0	7.01927e-06
No	Multi-Family with 2 - 4 Units	2010s	Unvented Crawlspace	1	0	0	0	0	0	0	0	0	0	0	0	0	0	6.74767e-06
No	Multi-Family with 5+ Units	2010s	Unvented Crawlspace	1	0	0	0	0	0	0	0	0	0	0	0	0	0	4.17777e-05
No	Mobile Home	2010s	Unvented Crawlspace	1	0	0	0	0	0	0	0	0	0	0	0	0	0	0
Yes	Single-Family Detached	<1940	Heated Basement	0	0	0	0	0	0	0	0	0	0	0	0	0	1	0.00948139
Yes	Single-Family Detached	1950s	Heated Basement	0	0	0	0	0	0	0	0	0	0	0	0	0	1	0.0137315
Yes	Single-Family Detached	1960s	Heated Basement	0	0	0	0	0	0	0	0	0	0	0	0	0	1	0.0105054
Yes	Single-Family Detached	1970s	Heated Basement	0	0	0	0	0	0	0	0	0	0	0	0	0	1	0.0126265
Yes	Single-Family Detached	1980s	Heated Basement	0	0	0	0	0	0	0	0	0	0	0	0	0	1	0.00966362
Yes	Single-Family Detached	1990s	Heated Basement	0	0	0	0	0	0	0	0	0	0	0	0	0	1	0.0125825
Yes	Single-Family Detached	2000s	Heated Basement	0	0	0	0	0	0	0	0	0	0	0	0	0	1	0.0116954
Yes	Single-Family Attached	<1940	Heated Basement	0	0	0	0	0	0	0	0	0	0	0	0	0	1	0.00083767
Yes	Single-Family Attached	1950s	Heated Basement	0	0	0	0	0	0	0	0	0	0	0	0	0	1	0.000676653
Yes	Single-Family Attached	1960s	Heated Basement	0	0	0	0	0	0	0	0	0	0	0	0	0	1	0.000541845
Yes	Single-Family Attached	1970s	Heated Basement	0	0	0	0	0	0	0	0	0	0	0	0	0	1	0.00110864
Yes	Single-Family Attached	1980s	Heated Basement	0	0	0	0	0	0	0	0	0	0	0	0	0	1	0.00164067
Yes	Single-Family Attached	1990s	Heated Basement	0	0	0	0	0	0	0	0	0	0	0	0	0	1	0.00166906
Yes	Single-Family Attached	2000s	Heated Basement	0	0	0	0	0	0	0	0	0	0	0	0	0	1	0.00191638
=======
No	Single-Family Detached	1940s	Unvented Crawlspace	1	0	0	0	0	0	0	0	0	0	0	0	0	0	0.000132474
No	Single-Family Attached	1940s	Unvented Crawlspace	1	0	0	0	0	0	0	0	0	0	0	0	0	0	1.30366e-05
No	Multi-Family with 2 - 4 Units	1940s	Unvented Crawlspace	1	0	0	0	0	0	0	0	0	0	0	0	0	0	2.38628e-05
No	Multi-Family with 5+ Units	1940s	Unvented Crawlspace	1	0	0	0	0	0	0	0	0	0	0	0	0	0	5.3797e-05
No	Mobile Home	1940s	Unvented Crawlspace	1	0	0	0	0	0	0	0	0	0	0	0	0	0	0
No	Single-Family Detached	2010s	Unvented Crawlspace	1	0	0	0	0	0	0	0	0	0	0	0	0	0	8.60702e-05
No	Single-Family Attached	2010s	Unvented Crawlspace	1	0	0	0	0	0	0	0	0	0	0	0	0	0	8.47011e-06
No	Multi-Family with 2 - 4 Units	2010s	Unvented Crawlspace	1	0	0	0	0	0	0	0	0	0	0	0	0	0	1.55041e-05
No	Multi-Family with 5+ Units	2010s	Unvented Crawlspace	1	0	0	0	0	0	0	0	0	0	0	0	0	0	3.49527e-05
No	Mobile Home	2010s	Unvented Crawlspace	1	0	0	0	0	0	0	0	0	0	0	0	0	0	0
Yes	Single-Family Detached	<1940	Heated Basement	0	0	0	0	0	0	0	0	0	0	0	0	0	1	0.0114773
Yes	Single-Family Detached	1950s	Heated Basement	0	0	0	0	0	0	0	0	0	0	0	0	0	1	0.00968411
Yes	Single-Family Detached	1960s	Heated Basement	0	0	0	0	0	0	0	0	0	0	0	0	0	1	0.00979908
Yes	Single-Family Detached	1970s	Heated Basement	0	0	0	0	0	0	0	0	0	0	0	0	0	1	0.013993
Yes	Single-Family Detached	1980s	Heated Basement	0	0	0	0	0	0	0	0	0	0	0	0	0	1	0.0122671
Yes	Single-Family Detached	1990s	Heated Basement	0	0	0	0	0	0	0	0	0	0	0	0	0	1	0.0128804
Yes	Single-Family Detached	2000s	Heated Basement	0	0	0	0	0	0	0	0	0	0	0	0	0	1	0.0131293
Yes	Single-Family Attached	<1940	Heated Basement	0	0	0	0	0	0	0	0	0	0	0	0	0	1	0.00109188
Yes	Single-Family Attached	1950s	Heated Basement	0	0	0	0	0	0	0	0	0	0	0	0	0	1	0.000921291
Yes	Single-Family Attached	1960s	Heated Basement	0	0	0	0	0	0	0	0	0	0	0	0	0	1	0.000932229
Yes	Single-Family Attached	1970s	Heated Basement	0	0	0	0	0	0	0	0	0	0	0	0	0	1	0.00133121
Yes	Single-Family Attached	1980s	Heated Basement	0	0	0	0	0	0	0	0	0	0	0	0	0	1	0.00116702
Yes	Single-Family Attached	1990s	Heated Basement	0	0	0	0	0	0	0	0	0	0	0	0	0	1	0.00122537
Yes	Single-Family Attached	2000s	Heated Basement	0	0	0	0	0	0	0	0	0	0	0	0	0	1	0.00124905
>>>>>>> e1387e3e
Yes	Multi-Family with 2 - 4 Units	<1940	Heated Basement	0	0	0	0	0	0	0	0	0	0	0	0	0	1	0
Yes	Multi-Family with 2 - 4 Units	1950s	Heated Basement	0	0	0	0	0	0	0	0	0	0	0	0	0	1	0
Yes	Multi-Family with 2 - 4 Units	1960s	Heated Basement	0	0	0	0	0	0	0	0	0	0	0	0	0	1	0
Yes	Multi-Family with 2 - 4 Units	1970s	Heated Basement	0	0	0	0	0	0	0	0	0	0	0	0	0	1	0
Yes	Multi-Family with 2 - 4 Units	1980s	Heated Basement	0	0	0	0	0	0	0	0	0	0	0	0	0	1	0
Yes	Multi-Family with 2 - 4 Units	1990s	Heated Basement	0	0	0	0	0	0	0	0	0	0	0	0	0	1	0
Yes	Multi-Family with 2 - 4 Units	2000s	Heated Basement	0	0	0	0	0	0	0	0	0	0	0	0	0	1	0
Yes	Multi-Family with 5+ Units	<1940	Heated Basement	0	0	0	0	0	0	0	0	0	0	0	0	0	1	0
Yes	Multi-Family with 5+ Units	1950s	Heated Basement	0	0	0	0	0	0	0	0	0	0	0	0	0	1	0
Yes	Multi-Family with 5+ Units	1960s	Heated Basement	0	0	0	0	0	0	0	0	0	0	0	0	0	1	0
Yes	Multi-Family with 5+ Units	1970s	Heated Basement	0	0	0	0	0	0	0	0	0	0	0	0	0	1	0
Yes	Multi-Family with 5+ Units	1980s	Heated Basement	0	0	0	0	0	0	0	0	0	0	0	0	0	1	0
Yes	Multi-Family with 5+ Units	1990s	Heated Basement	0	0	0	0	0	0	0	0	0	0	0	0	0	1	0
Yes	Multi-Family with 5+ Units	2000s	Heated Basement	0	0	0	0	0	0	0	0	0	0	0	0	0	1	0
Yes	Mobile Home	<1940	Heated Basement	0	0	0	0	0	0	0	0	0	0	0	0	0	1	0
Yes	Mobile Home	1950s	Heated Basement	0	0	0	0	0	0	0	0	0	0	0	0	0	1	0
Yes	Mobile Home	1960s	Heated Basement	0	0	0	0	0	0	0	0	0	0	0	0	0	1	0
Yes	Mobile Home	1970s	Heated Basement	0	0	0	0	0	0	0	0	0	0	0	0	0	1	0
Yes	Mobile Home	1980s	Heated Basement	0	0	0	0	0	0	0	0	0	0	0	0	0	1	0
Yes	Mobile Home	1990s	Heated Basement	0	0	0	0	0	0	0	0	0	0	0	0	0	1	0
Yes	Mobile Home	2000s	Heated Basement	0	0	0	0	0	0	0	0	0	0	0	0	0	1	0
<<<<<<< HEAD
Yes	Single-Family Detached	1940s	Heated Basement	0	0	0	0	0	0	0	0	0	0	0	0	0	1	0.00606519
Yes	Single-Family Attached	1940s	Heated Basement	0	0	0	0	0	0	0	0	0	0	0	0	0	1	0.000465107
Yes	Multi-Family with 2 - 4 Units	1940s	Heated Basement	0	0	0	0	0	0	0	0	0	0	0	0	0	1	0
Yes	Multi-Family with 5+ Units	1940s	Heated Basement	0	0	0	0	0	0	0	0	0	0	0	0	0	1	0
Yes	Mobile Home	1940s	Heated Basement	0	0	0	0	0	0	0	0	0	0	0	0	0	1	0
Yes	Single-Family Detached	2010s	Heated Basement	0	0	0	0	0	0	0	0	0	0	0	0	0	1	0.00220451
Yes	Single-Family Attached	2010s	Heated Basement	0	0	0	0	0	0	0	0	0	0	0	0	0	1	0.000382632
Yes	Multi-Family with 2 - 4 Units	2010s	Heated Basement	0	0	0	0	0	0	0	0	0	0	0	0	0	1	0
Yes	Multi-Family with 5+ Units	2010s	Heated Basement	0	0	0	0	0	0	0	0	0	0	0	0	0	1	0
Yes	Mobile Home	2010s	Heated Basement	0	0	0	0	0	0	0	0	0	0	0	0	0	1	0
No	Single-Family Detached	<1940	Heated Basement	1	0	0	0	0	0	0	0	0	0	0	0	0	0	0.00639229
No	Single-Family Detached	1950s	Heated Basement	1	0	0	0	0	0	0	0	0	0	0	0	0	0	0.0046463
No	Single-Family Detached	1960s	Heated Basement	1	0	0	0	0	0	0	0	0	0	0	0	0	0	0.00359375
No	Single-Family Detached	1970s	Heated Basement	1	0	0	0	0	0	0	0	0	0	0	0	0	0	0.00390963
No	Single-Family Detached	1980s	Heated Basement	1	0	0	0	0	0	0	0	0	0	0	0	0	0	0.00191372
No	Single-Family Detached	1990s	Heated Basement	1	0	0	0	0	0	0	0	0	0	0	0	0	0	0.00169837
No	Single-Family Detached	2000s	Heated Basement	1	0	0	0	0	0	0	0	0	0	0	0	0	0	0.00121237
No	Single-Family Attached	<1940	Heated Basement	1	0	0	0	0	0	0	0	0	0	0	0	0	0	0.000721272
No	Single-Family Attached	1950s	Heated Basement	1	0	0	0	0	0	0	0	0	0	0	0	0	0	0.000274572
No	Single-Family Attached	1960s	Heated Basement	1	0	0	0	0	0	0	0	0	0	0	0	0	0	0.000201571
No	Single-Family Attached	1970s	Heated Basement	1	0	0	0	0	0	0	0	0	0	0	0	0	0	0.000346573
No	Single-Family Attached	1980s	Heated Basement	1	0	0	0	0	0	0	0	0	0	0	0	0	0	0.000324062
No	Single-Family Attached	1990s	Heated Basement	1	0	0	0	0	0	0	0	0	0	0	0	0	0	0.000221537
No	Single-Family Attached	2000s	Heated Basement	1	0	0	0	0	0	0	0	0	0	0	0	0	0	0.00018566
=======
Yes	Single-Family Detached	1940s	Heated Basement	0	0	0	0	0	0	0	0	0	0	0	0	0	1	0.00459285
Yes	Single-Family Attached	1940s	Heated Basement	0	0	0	0	0	0	0	0	0	0	0	0	0	1	0.000436937
Yes	Multi-Family with 2 - 4 Units	1940s	Heated Basement	0	0	0	0	0	0	0	0	0	0	0	0	0	1	0
Yes	Multi-Family with 5+ Units	1940s	Heated Basement	0	0	0	0	0	0	0	0	0	0	0	0	0	1	0
Yes	Mobile Home	1940s	Heated Basement	0	0	0	0	0	0	0	0	0	0	0	0	0	1	0
Yes	Single-Family Detached	2010s	Heated Basement	0	0	0	0	0	0	0	0	0	0	0	0	0	1	0.00298405
Yes	Single-Family Attached	2010s	Heated Basement	0	0	0	0	0	0	0	0	0	0	0	0	0	1	0.000283885
Yes	Multi-Family with 2 - 4 Units	2010s	Heated Basement	0	0	0	0	0	0	0	0	0	0	0	0	0	1	0
Yes	Multi-Family with 5+ Units	2010s	Heated Basement	0	0	0	0	0	0	0	0	0	0	0	0	0	1	0
Yes	Mobile Home	2010s	Heated Basement	0	0	0	0	0	0	0	0	0	0	0	0	0	1	0
No	Single-Family Detached	<1940	Heated Basement	1	0	0	0	0	0	0	0	0	0	0	0	0	0	0.00314568
No	Single-Family Detached	1950s	Heated Basement	1	0	0	0	0	0	0	0	0	0	0	0	0	0	0.00265421
No	Single-Family Detached	1960s	Heated Basement	1	0	0	0	0	0	0	0	0	0	0	0	0	0	0.00268572
No	Single-Family Detached	1970s	Heated Basement	1	0	0	0	0	0	0	0	0	0	0	0	0	0	0.00383518
No	Single-Family Detached	1980s	Heated Basement	1	0	0	0	0	0	0	0	0	0	0	0	0	0	0.00336216
No	Single-Family Detached	1990s	Heated Basement	1	0	0	0	0	0	0	0	0	0	0	0	0	0	0.00353026
No	Single-Family Detached	2000s	Heated Basement	1	0	0	0	0	0	0	0	0	0	0	0	0	0	0.00359847
No	Single-Family Attached	<1940	Heated Basement	1	0	0	0	0	0	0	0	0	0	0	0	0	0	0.000299262
No	Single-Family Attached	1950s	Heated Basement	1	0	0	0	0	0	0	0	0	0	0	0	0	0	0.000252507
No	Single-Family Attached	1960s	Heated Basement	1	0	0	0	0	0	0	0	0	0	0	0	0	0	0.000255504
No	Single-Family Attached	1970s	Heated Basement	1	0	0	0	0	0	0	0	0	0	0	0	0	0	0.000364857
No	Single-Family Attached	1980s	Heated Basement	1	0	0	0	0	0	0	0	0	0	0	0	0	0	0.000319856
No	Single-Family Attached	1990s	Heated Basement	1	0	0	0	0	0	0	0	0	0	0	0	0	0	0.000335849
No	Single-Family Attached	2000s	Heated Basement	1	0	0	0	0	0	0	0	0	0	0	0	0	0	0.000342338
>>>>>>> e1387e3e
No	Multi-Family with 2 - 4 Units	<1940	Heated Basement	1	0	0	0	0	0	0	0	0	0	0	0	0	0	0
No	Multi-Family with 2 - 4 Units	1950s	Heated Basement	1	0	0	0	0	0	0	0	0	0	0	0	0	0	0
No	Multi-Family with 2 - 4 Units	1960s	Heated Basement	1	0	0	0	0	0	0	0	0	0	0	0	0	0	0
No	Multi-Family with 2 - 4 Units	1970s	Heated Basement	1	0	0	0	0	0	0	0	0	0	0	0	0	0	0
No	Multi-Family with 2 - 4 Units	1980s	Heated Basement	1	0	0	0	0	0	0	0	0	0	0	0	0	0	0
No	Multi-Family with 2 - 4 Units	1990s	Heated Basement	1	0	0	0	0	0	0	0	0	0	0	0	0	0	0
No	Multi-Family with 2 - 4 Units	2000s	Heated Basement	1	0	0	0	0	0	0	0	0	0	0	0	0	0	0
No	Multi-Family with 5+ Units	<1940	Heated Basement	1	0	0	0	0	0	0	0	0	0	0	0	0	0	0
No	Multi-Family with 5+ Units	1950s	Heated Basement	1	0	0	0	0	0	0	0	0	0	0	0	0	0	0
No	Multi-Family with 5+ Units	1960s	Heated Basement	1	0	0	0	0	0	0	0	0	0	0	0	0	0	0
No	Multi-Family with 5+ Units	1970s	Heated Basement	1	0	0	0	0	0	0	0	0	0	0	0	0	0	0
No	Multi-Family with 5+ Units	1980s	Heated Basement	1	0	0	0	0	0	0	0	0	0	0	0	0	0	0
No	Multi-Family with 5+ Units	1990s	Heated Basement	1	0	0	0	0	0	0	0	0	0	0	0	0	0	0
No	Multi-Family with 5+ Units	2000s	Heated Basement	1	0	0	0	0	0	0	0	0	0	0	0	0	0	0
No	Mobile Home	<1940	Heated Basement	1	0	0	0	0	0	0	0	0	0	0	0	0	0	0
No	Mobile Home	1950s	Heated Basement	1	0	0	0	0	0	0	0	0	0	0	0	0	0	0
No	Mobile Home	1960s	Heated Basement	1	0	0	0	0	0	0	0	0	0	0	0	0	0	0
No	Mobile Home	1970s	Heated Basement	1	0	0	0	0	0	0	0	0	0	0	0	0	0	0
No	Mobile Home	1980s	Heated Basement	1	0	0	0	0	0	0	0	0	0	0	0	0	0	0
No	Mobile Home	1990s	Heated Basement	1	0	0	0	0	0	0	0	0	0	0	0	0	0	0
No	Mobile Home	2000s	Heated Basement	1	0	0	0	0	0	0	0	0	0	0	0	0	0	0
<<<<<<< HEAD
No	Single-Family Detached	1940s	Heated Basement	1	0	0	0	0	0	0	0	0	0	0	0	0	0	0.00242504
No	Single-Family Attached	1940s	Heated Basement	1	0	0	0	0	0	0	0	0	0	0	0	0	0	0.000243655
No	Multi-Family with 2 - 4 Units	1940s	Heated Basement	1	0	0	0	0	0	0	0	0	0	0	0	0	0	0
No	Multi-Family with 5+ Units	1940s	Heated Basement	1	0	0	0	0	0	0	0	0	0	0	0	0	0	0
No	Mobile Home	1940s	Heated Basement	1	0	0	0	0	0	0	0	0	0	0	0	0	0	0
No	Single-Family Detached	2010s	Heated Basement	1	0	0	0	0	0	0	0	0	0	0	0	0	0	0.000240268
No	Single-Family Attached	2010s	Heated Basement	1	0	0	0	0	0	0	0	0	0	0	0	0	0	3.3033e-05
No	Multi-Family with 2 - 4 Units	2010s	Heated Basement	1	0	0	0	0	0	0	0	0	0	0	0	0	0	0
No	Multi-Family with 5+ Units	2010s	Heated Basement	1	0	0	0	0	0	0	0	0	0	0	0	0	0	0
No	Mobile Home	2010s	Heated Basement	1	0	0	0	0	0	0	0	0	0	0	0	0	0	0
Yes	Single-Family Detached	<1940	Ambient	0	0	0	0	0.26	0.47	0.27	0	0	0	0	0	0	0	0.00112489
Yes	Single-Family Detached	1950s	Ambient	0	0	0	0	0.26	0.47	0.27	0	0	0	0	0	0	0	0.00295298
Yes	Single-Family Detached	1960s	Ambient	0	0	0	0	0.26	0.47	0.27	0	0	0	0	0	0	0	0.0023093
Yes	Single-Family Detached	1970s	Ambient	0	0	0	0	0.26	0.47	0.27	0	0	0	0	0	0	0	0.00303739
Yes	Single-Family Detached	1980s	Ambient	0	0	0	0	0.26	0.47	0.27	0	0	0	0	0	0	0	0.00335448
Yes	Single-Family Detached	1990s	Ambient	0	0	0	0	0.26	0.47	0.27	0	0	0	0	0	0	0	0.00390115
Yes	Single-Family Detached	2000s	Ambient	0	0	0	0	0	0	0	0	0	0	0.26	0.47	0.27	0	0.00341392
=======
No	Single-Family Detached	1940s	Heated Basement	1	0	0	0	0	0	0	0	0	0	0	0	0	0	0.0012588
No	Single-Family Attached	1940s	Heated Basement	1	0	0	0	0	0	0	0	0	0	0	0	0	0	0.000119755
No	Multi-Family with 2 - 4 Units	1940s	Heated Basement	1	0	0	0	0	0	0	0	0	0	0	0	0	0	0
No	Multi-Family with 5+ Units	1940s	Heated Basement	1	0	0	0	0	0	0	0	0	0	0	0	0	0	0
No	Mobile Home	1940s	Heated Basement	1	0	0	0	0	0	0	0	0	0	0	0	0	0	0
No	Single-Family Detached	2010s	Heated Basement	1	0	0	0	0	0	0	0	0	0	0	0	0	0	0.000817865
No	Single-Family Attached	2010s	Heated Basement	1	0	0	0	0	0	0	0	0	0	0	0	0	0	7.7807e-05
No	Multi-Family with 2 - 4 Units	2010s	Heated Basement	1	0	0	0	0	0	0	0	0	0	0	0	0	0	0
No	Multi-Family with 5+ Units	2010s	Heated Basement	1	0	0	0	0	0	0	0	0	0	0	0	0	0	0
No	Mobile Home	2010s	Heated Basement	1	0	0	0	0	0	0	0	0	0	0	0	0	0	0
Yes	Single-Family Detached	<1940	Ambient	0	0	0	0	0.26	0.47	0.27	0	0	0	0	0	0	0	0.00273563
Yes	Single-Family Detached	1950s	Ambient	0	0	0	0	0.26	0.47	0.27	0	0	0	0	0	0	0	0.00230823
Yes	Single-Family Detached	1960s	Ambient	0	0	0	0	0.26	0.47	0.27	0	0	0	0	0	0	0	0.00233563
Yes	Single-Family Detached	1970s	Ambient	0	0	0	0	0.26	0.47	0.27	0	0	0	0	0	0	0	0.00333525
Yes	Single-Family Detached	1980s	Ambient	0	0	0	0	0.26	0.47	0.27	0	0	0	0	0	0	0	0.00292389
Yes	Single-Family Detached	1990s	Ambient	0	0	0	0	0.26	0.47	0.27	0	0	0	0	0	0	0	0.00307008
Yes	Single-Family Detached	2000s	Ambient	0	0	0	0	0	0	0	0	0	0	0.26	0.47	0.27	0	0.0031294
>>>>>>> e1387e3e
Yes	Single-Family Attached	<1940	Ambient	0	0	0	0	0.26	0.47	0.27	0	0	0	0	0	0	0	0
Yes	Single-Family Attached	1950s	Ambient	0	0	0	0	0.26	0.47	0.27	0	0	0	0	0	0	0	0
Yes	Single-Family Attached	1960s	Ambient	0	0	0	0	0.26	0.47	0.27	0	0	0	0	0	0	0	0
Yes	Single-Family Attached	1970s	Ambient	0	0	0	0	0.26	0.47	0.27	0	0	0	0	0	0	0	0
Yes	Single-Family Attached	1980s	Ambient	0	0	0	0	0.26	0.47	0.27	0	0	0	0	0	0	0	0
Yes	Single-Family Attached	1990s	Ambient	0	0	0	0	0.26	0.47	0.27	0	0	0	0	0	0	0	0
Yes	Single-Family Attached	2000s	Ambient	0	0	0	0	0	0	0	0	0	0	0.26	0.47	0.27	0	0
Yes	Multi-Family with 2 - 4 Units	<1940	Ambient	0	0	0	0	0.26	0.47	0.27	0	0	0	0	0	0	0	0
Yes	Multi-Family with 2 - 4 Units	1950s	Ambient	0	0	0	0	0.26	0.47	0.27	0	0	0	0	0	0	0	0
Yes	Multi-Family with 2 - 4 Units	1960s	Ambient	0	0	0	0	0.26	0.47	0.27	0	0	0	0	0	0	0	0
Yes	Multi-Family with 2 - 4 Units	1970s	Ambient	0	0	0	0	0.26	0.47	0.27	0	0	0	0	0	0	0	0
Yes	Multi-Family with 2 - 4 Units	1980s	Ambient	0	0	0	0	0.26	0.47	0.27	0	0	0	0	0	0	0	0
Yes	Multi-Family with 2 - 4 Units	1990s	Ambient	0	0	0	0	0.26	0.47	0.27	0	0	0	0	0	0	0	0
Yes	Multi-Family with 2 - 4 Units	2000s	Ambient	0	0	0	0	0	0	0	0	0	0	0.26	0.47	0.27	0	0
Yes	Multi-Family with 5+ Units	<1940	Ambient	0	0	0	0	0.26	0.47	0.27	0	0	0	0	0	0	0	0
Yes	Multi-Family with 5+ Units	1950s	Ambient	0	0	0	0	0.26	0.47	0.27	0	0	0	0	0	0	0	0
Yes	Multi-Family with 5+ Units	1960s	Ambient	0	0	0	0	0.26	0.47	0.27	0	0	0	0	0	0	0	0
Yes	Multi-Family with 5+ Units	1970s	Ambient	0	0	0	0	0.26	0.47	0.27	0	0	0	0	0	0	0	0
Yes	Multi-Family with 5+ Units	1980s	Ambient	0	0	0	0	0.26	0.47	0.27	0	0	0	0	0	0	0	0
Yes	Multi-Family with 5+ Units	1990s	Ambient	0	0	0	0	0.26	0.47	0.27	0	0	0	0	0	0	0	0
Yes	Multi-Family with 5+ Units	2000s	Ambient	0	0	0	0	0	0	0	0	0	0	0.26	0.47	0.27	0	0
<<<<<<< HEAD
Yes	Mobile Home	<1940	Ambient	0	0	0	0	0.26	0.47	0.27	0	0	0	0	0	0	0	0.000228168
Yes	Mobile Home	1950s	Ambient	0	0	0	0	0.26	0.47	0.27	0	0	0	0	0	0	0	0.000539161
Yes	Mobile Home	1960s	Ambient	0	0	0	0	0.26	0.47	0.27	0	0	0	0	0	0	0	0.00240924
Yes	Mobile Home	1970s	Ambient	0	0	0	0	0.26	0.47	0.27	0	0	0	0	0	0	0	0.00967335
Yes	Mobile Home	1980s	Ambient	0	0	0	0	0.26	0.47	0.27	0	0	0	0	0	0	0	0.0116968
Yes	Mobile Home	1990s	Ambient	0	0	0	0	0.26	0.47	0.27	0	0	0	0	0	0	0	0.0162253
Yes	Mobile Home	2000s	Ambient	0	0	0	0	0	0	0	0	0	0	0.26	0.47	0.27	0	0.00945185
Yes	Single-Family Detached	1940s	Ambient	0	0	0	0	0.26	0.47	0.27	0	0	0	0	0	0	0	0.00113986
Yes	Single-Family Attached	1940s	Ambient	0	0	0	0	0.26	0.47	0.27	0	0	0	0	0	0	0	0
Yes	Multi-Family with 2 - 4 Units	1940s	Ambient	0	0	0	0	0.26	0.47	0.27	0	0	0	0	0	0	0	0
Yes	Multi-Family with 5+ Units	1940s	Ambient	0	0	0	0	0.26	0.47	0.27	0	0	0	0	0	0	0	0
Yes	Mobile Home	1940s	Ambient	0	0	0	0	0.26	0.47	0.27	0	0	0	0	0	0	0	0.000164148
Yes	Single-Family Detached	2010s	Ambient	0	0	0	0	0	0	0	0	0	0	0.26	0.47	0.27	0	0.000713417
Yes	Single-Family Attached	2010s	Ambient	0	0	0	0	0	0	0	0	0	0	0.26	0.47	0.27	0	0
Yes	Multi-Family with 2 - 4 Units	2010s	Ambient	0	0	0	0	0	0	0	0	0	0	0.26	0.47	0.27	0	0
Yes	Multi-Family with 5+ Units	2010s	Ambient	0	0	0	0	0	0	0	0	0	0	0.26	0.47	0.27	0	0
Yes	Mobile Home	2010s	Ambient	0	0	0	0	0	0	0	0	0	0	0.26	0.47	0.27	0	0.0017644
No	Single-Family Detached	<1940	Ambient	1	0	0	0	0	0	0	0	0	0	0	0	0	0	0.000706812
No	Single-Family Detached	1950s	Ambient	1	0	0	0	0	0	0	0	0	0	0	0	0	0	0.00119694
No	Single-Family Detached	1960s	Ambient	1	0	0	0	0	0	0	0	0	0	0	0	0	0	0.000600642
No	Single-Family Detached	1970s	Ambient	1	0	0	0	0	0	0	0	0	0	0	0	0	0	0.000659511
No	Single-Family Detached	1980s	Ambient	1	0	0	0	0	0	0	0	0	0	0	0	0	0	0.000433834
No	Single-Family Detached	1990s	Ambient	1	0	0	0	0	0	0	0	0	0	0	0	0	0	0.000333189
No	Single-Family Detached	2000s	Ambient	1	0	0	0	0	0	0	0	0	0	0	0	0	0	0.000147365
=======
Yes	Mobile Home	<1940	Ambient	0	0	0	0	0.26	0.47	0.27	0	0	0	0	0	0	0	0.00598353
Yes	Mobile Home	1950s	Ambient	0	0	0	0	0.26	0.47	0.27	0	0	0	0	0	0	0	0.00504868
Yes	Mobile Home	1960s	Ambient	0	0	0	0	0.26	0.47	0.27	0	0	0	0	0	0	0	0.00510862
Yes	Mobile Home	1970s	Ambient	0	0	0	0	0.26	0.47	0.27	0	0	0	0	0	0	0	0.00729506
Yes	Mobile Home	1980s	Ambient	0	0	0	0	0.26	0.47	0.27	0	0	0	0	0	0	0	0.00639529
Yes	Mobile Home	1990s	Ambient	0	0	0	0	0.26	0.47	0.27	0	0	0	0	0	0	0	0.00671505
Yes	Mobile Home	2000s	Ambient	0	0	0	0	0	0	0	0	0	0	0.26	0.47	0.27	0	0.0068448
Yes	Single-Family Detached	1940s	Ambient	0	0	0	0	0.26	0.47	0.27	0	0	0	0	0	0	0	0.00109471
Yes	Single-Family Attached	1940s	Ambient	0	0	0	0	0.26	0.47	0.27	0	0	0	0	0	0	0	0
Yes	Multi-Family with 2 - 4 Units	1940s	Ambient	0	0	0	0	0.26	0.47	0.27	0	0	0	0	0	0	0	0
Yes	Multi-Family with 5+ Units	1940s	Ambient	0	0	0	0	0.26	0.47	0.27	0	0	0	0	0	0	0	0
Yes	Mobile Home	1940s	Ambient	0	0	0	0	0.26	0.47	0.27	0	0	0	0	0	0	0	0.00239442
Yes	Single-Family Detached	2010s	Ambient	0	0	0	0	0	0	0	0	0	0	0.26	0.47	0.27	0	0.000711253
Yes	Single-Family Attached	2010s	Ambient	0	0	0	0	0	0	0	0	0	0	0.26	0.47	0.27	0	0
Yes	Multi-Family with 2 - 4 Units	2010s	Ambient	0	0	0	0	0	0	0	0	0	0	0.26	0.47	0.27	0	0
Yes	Multi-Family with 5+ Units	2010s	Ambient	0	0	0	0	0	0	0	0	0	0	0.26	0.47	0.27	0	0
Yes	Mobile Home	2010s	Ambient	0	0	0	0	0	0	0	0	0	0	0.26	0.47	0.27	0	0.00155569
No	Single-Family Detached	<1940	Ambient	1	0	0	0	0	0	0	0	0	0	0	0	0	0	0.000749779
No	Single-Family Detached	1950s	Ambient	1	0	0	0	0	0	0	0	0	0	0	0	0	0	0.000632636
No	Single-Family Detached	1960s	Ambient	1	0	0	0	0	0	0	0	0	0	0	0	0	0	0.000640147
No	Single-Family Detached	1970s	Ambient	1	0	0	0	0	0	0	0	0	0	0	0	0	0	0.000914123
No	Single-Family Detached	1980s	Ambient	1	0	0	0	0	0	0	0	0	0	0	0	0	0	0.000801376
No	Single-Family Detached	1990s	Ambient	1	0	0	0	0	0	0	0	0	0	0	0	0	0	0.000841443
No	Single-Family Detached	2000s	Ambient	1	0	0	0	0	0	0	0	0	0	0	0	0	0	0.000857702
>>>>>>> e1387e3e
No	Single-Family Attached	<1940	Ambient	1	0	0	0	0	0	0	0	0	0	0	0	0	0	0
No	Single-Family Attached	1950s	Ambient	1	0	0	0	0	0	0	0	0	0	0	0	0	0	0
No	Single-Family Attached	1960s	Ambient	1	0	0	0	0	0	0	0	0	0	0	0	0	0	0
No	Single-Family Attached	1970s	Ambient	1	0	0	0	0	0	0	0	0	0	0	0	0	0	0
No	Single-Family Attached	1980s	Ambient	1	0	0	0	0	0	0	0	0	0	0	0	0	0	0
No	Single-Family Attached	1990s	Ambient	1	0	0	0	0	0	0	0	0	0	0	0	0	0	0
No	Single-Family Attached	2000s	Ambient	1	0	0	0	0	0	0	0	0	0	0	0	0	0	0
No	Multi-Family with 2 - 4 Units	<1940	Ambient	1	0	0	0	0	0	0	0	0	0	0	0	0	0	0
No	Multi-Family with 2 - 4 Units	1950s	Ambient	1	0	0	0	0	0	0	0	0	0	0	0	0	0	0
No	Multi-Family with 2 - 4 Units	1960s	Ambient	1	0	0	0	0	0	0	0	0	0	0	0	0	0	0
No	Multi-Family with 2 - 4 Units	1970s	Ambient	1	0	0	0	0	0	0	0	0	0	0	0	0	0	0
No	Multi-Family with 2 - 4 Units	1980s	Ambient	1	0	0	0	0	0	0	0	0	0	0	0	0	0	0
No	Multi-Family with 2 - 4 Units	1990s	Ambient	1	0	0	0	0	0	0	0	0	0	0	0	0	0	0
No	Multi-Family with 2 - 4 Units	2000s	Ambient	1	0	0	0	0	0	0	0	0	0	0	0	0	0	0
No	Multi-Family with 5+ Units	<1940	Ambient	1	0	0	0	0	0	0	0	0	0	0	0	0	0	0
No	Multi-Family with 5+ Units	1950s	Ambient	1	0	0	0	0	0	0	0	0	0	0	0	0	0	0
No	Multi-Family with 5+ Units	1960s	Ambient	1	0	0	0	0	0	0	0	0	0	0	0	0	0	0
No	Multi-Family with 5+ Units	1970s	Ambient	1	0	0	0	0	0	0	0	0	0	0	0	0	0	0
No	Multi-Family with 5+ Units	1980s	Ambient	1	0	0	0	0	0	0	0	0	0	0	0	0	0	0
No	Multi-Family with 5+ Units	1990s	Ambient	1	0	0	0	0	0	0	0	0	0	0	0	0	0	0
No	Multi-Family with 5+ Units	2000s	Ambient	1	0	0	0	0	0	0	0	0	0	0	0	0	0	0
<<<<<<< HEAD
No	Mobile Home	<1940	Ambient	1	0	0	0	0	0	0	0	0	0	0	0	0	0	0.000126348
No	Mobile Home	1950s	Ambient	1	0	0	0	0	0	0	0	0	0	0	0	0	0	0.000227219
No	Mobile Home	1960s	Ambient	1	0	0	0	0	0	0	0	0	0	0	0	0	0	0.000884235
No	Mobile Home	1970s	Ambient	1	0	0	0	0	0	0	0	0	0	0	0	0	0	0.0024886
No	Mobile Home	1980s	Ambient	1	0	0	0	0	0	0	0	0	0	0	0	0	0	0.00198726
No	Mobile Home	1990s	Ambient	1	0	0	0	0	0	0	0	0	0	0	0	0	0	0.00177184
No	Mobile Home	2000s	Ambient	1	0	0	0	0	0	0	0	0	0	0	0	0	0	0.000494226
No	Single-Family Detached	1940s	Ambient	1	0	0	0	0	0	0	0	0	0	0	0	0	0	0.000496709
No	Single-Family Attached	1940s	Ambient	1	0	0	0	0	0	0	0	0	0	0	0	0	0	0
No	Multi-Family with 2 - 4 Units	1940s	Ambient	1	0	0	0	0	0	0	0	0	0	0	0	0	0	0
No	Multi-Family with 5+ Units	1940s	Ambient	1	0	0	0	0	0	0	0	0	0	0	0	0	0	0
No	Mobile Home	1940s	Ambient	1	0	0	0	0	0	0	0	0	0	0	0	0	0	7.77897e-05
No	Single-Family Detached	2010s	Ambient	1	0	0	0	0	0	0	0	0	0	0	0	0	0	3.26271e-05
No	Single-Family Attached	2010s	Ambient	1	0	0	0	0	0	0	0	0	0	0	0	0	0	0
No	Multi-Family with 2 - 4 Units	2010s	Ambient	1	0	0	0	0	0	0	0	0	0	0	0	0	0	0
No	Multi-Family with 5+ Units	2010s	Ambient	1	0	0	0	0	0	0	0	0	0	0	0	0	0	0
No	Mobile Home	2010s	Ambient	1	0	0	0	0	0	0	0	0	0	0	0	0	0	9.393e-05
Yes	Single-Family Detached	<1940	Slab	0	0	0	0	0.26	0.47	0.27	0	0	0	0	0	0	0	0.00504497
Yes	Single-Family Detached	1950s	Slab	0	0	0	0	0.26	0.47	0.27	0	0	0	0	0	0	0	0.016253
Yes	Single-Family Detached	1960s	Slab	0	0	0	0	0.26	0.47	0.27	0	0	0	0	0	0	0	0.0231929
Yes	Single-Family Detached	1970s	Slab	0	0	0	0	0.26	0.47	0.27	0	0	0	0	0	0	0	0.0309813
Yes	Single-Family Detached	1980s	Slab	0	0	0	0	0.26	0.47	0.27	0	0	0	0	0	0	0	0.0311016
Yes	Single-Family Detached	1990s	Slab	0	0	0	0	0.26	0.47	0.27	0	0	0	0	0	0	0	0.0359828
Yes	Single-Family Detached	2000s	Slab	0	0	0	0	0	0	0	0	0	0	0.26	0.47	0.27	0	0.0526186
Yes	Single-Family Attached	<1940	Slab	0	0	0	0	0.26	0.47	0.27	0	0	0	0	0	0	0	0.000463184
Yes	Single-Family Attached	1950s	Slab	0	0	0	0	0.26	0.47	0.27	0	0	0	0	0	0	0	0.000778554
Yes	Single-Family Attached	1960s	Slab	0	0	0	0	0.26	0.47	0.27	0	0	0	0	0	0	0	0.00122856
Yes	Single-Family Attached	1970s	Slab	0	0	0	0	0.26	0.47	0.27	0	0	0	0	0	0	0	0.00308546
Yes	Single-Family Attached	1980s	Slab	0	0	0	0	0.26	0.47	0.27	0	0	0	0	0	0	0	0.00433752
Yes	Single-Family Attached	1990s	Slab	0	0	0	0	0.26	0.47	0.27	0	0	0	0	0	0	0	0.0031523
Yes	Single-Family Attached	2000s	Slab	0	0	0	0	0	0	0	0	0	0	0.26	0.47	0.27	0	0.00525654
Yes	Multi-Family with 2 - 4 Units	<1940	Slab	0	0	0	0	0.26	0.47	0.27	0	0	0	0	0	0	0	0.00127511
Yes	Multi-Family with 2 - 4 Units	1950s	Slab	0	0	0	0	0.26	0.47	0.27	0	0	0	0	0	0	0	0.00160924
Yes	Multi-Family with 2 - 4 Units	1960s	Slab	0	0	0	0	0.26	0.47	0.27	0	0	0	0	0	0	0	0.00290324
Yes	Multi-Family with 2 - 4 Units	1970s	Slab	0	0	0	0	0.26	0.47	0.27	0	0	0	0	0	0	0	0.00488787
Yes	Multi-Family with 2 - 4 Units	1980s	Slab	0	0	0	0	0.26	0.47	0.27	0	0	0	0	0	0	0	0.00485885
Yes	Multi-Family with 2 - 4 Units	1990s	Slab	0	0	0	0	0.26	0.47	0.27	0	0	0	0	0	0	0	0.00364069
Yes	Multi-Family with 2 - 4 Units	2000s	Slab	0	0	0	0	0	0	0	0	0	0	0.26	0.47	0.27	0	0.0039109
Yes	Multi-Family with 5+ Units	<1940	Slab	0	0	0	0	0.26	0.47	0.27	0	0	0	0	0	0	0	0.00121856
Yes	Multi-Family with 5+ Units	1950s	Slab	0	0	0	0	0.26	0.47	0.27	0	0	0	0	0	0	0	0.00229597
Yes	Multi-Family with 5+ Units	1960s	Slab	0	0	0	0	0.26	0.47	0.27	0	0	0	0	0	0	0	0.00685391
Yes	Multi-Family with 5+ Units	1970s	Slab	0	0	0	0	0.26	0.47	0.27	0	0	0	0	0	0	0	0.0135182
Yes	Multi-Family with 5+ Units	1980s	Slab	0	0	0	0	0.26	0.47	0.27	0	0	0	0	0	0	0	0.0141732
Yes	Multi-Family with 5+ Units	1990s	Slab	0	0	0	0	0.26	0.47	0.27	0	0	0	0	0	0	0	0.0122719
Yes	Multi-Family with 5+ Units	2000s	Slab	0	0	0	0	0	0	0	0	0	0	0.26	0.47	0.27	0	0.0154904
=======
No	Mobile Home	<1940	Ambient	1	0	0	0	0	0	0	0	0	0	0	0	0	0	0.00163996
No	Mobile Home	1950s	Ambient	1	0	0	0	0	0	0	0	0	0	0	0	0	0	0.00138374
No	Mobile Home	1960s	Ambient	1	0	0	0	0	0	0	0	0	0	0	0	0	0	0.00140017
No	Mobile Home	1970s	Ambient	1	0	0	0	0	0	0	0	0	0	0	0	0	0	0.00199942
No	Mobile Home	1980s	Ambient	1	0	0	0	0	0	0	0	0	0	0	0	0	0	0.00175282
No	Mobile Home	1990s	Ambient	1	0	0	0	0	0	0	0	0	0	0	0	0	0	0.00184045
No	Mobile Home	2000s	Ambient	1	0	0	0	0	0	0	0	0	0	0	0	0	0	0.00187602
No	Single-Family Detached	1940s	Ambient	1	0	0	0	0	0	0	0	0	0	0	0	0	0	0.000300038
No	Single-Family Attached	1940s	Ambient	1	0	0	0	0	0	0	0	0	0	0	0	0	0	0
No	Multi-Family with 2 - 4 Units	1940s	Ambient	1	0	0	0	0	0	0	0	0	0	0	0	0	0	0
No	Multi-Family with 5+ Units	1940s	Ambient	1	0	0	0	0	0	0	0	0	0	0	0	0	0	0
No	Mobile Home	1940s	Ambient	1	0	0	0	0	0	0	0	0	0	0	0	0	0	0.00065626
No	Single-Family Detached	2010s	Ambient	1	0	0	0	0	0	0	0	0	0	0	0	0	0	0.00019494
No	Single-Family Attached	2010s	Ambient	1	0	0	0	0	0	0	0	0	0	0	0	0	0	0
No	Multi-Family with 2 - 4 Units	2010s	Ambient	1	0	0	0	0	0	0	0	0	0	0	0	0	0	0
No	Multi-Family with 5+ Units	2010s	Ambient	1	0	0	0	0	0	0	0	0	0	0	0	0	0	0
No	Mobile Home	2010s	Ambient	1	0	0	0	0	0	0	0	0	0	0	0	0	0	0.000426383
Yes	Single-Family Detached	<1940	Slab	0	0	0	0	0.26	0.47	0.27	0	0	0	0	0	0	0	0.0242051
Yes	Single-Family Detached	1950s	Slab	0	0	0	0	0.26	0.47	0.27	0	0	0	0	0	0	0	0.0204234
Yes	Single-Family Detached	1960s	Slab	0	0	0	0	0.26	0.47	0.27	0	0	0	0	0	0	0	0.0206659
Yes	Single-Family Detached	1970s	Slab	0	0	0	0	0.26	0.47	0.27	0	0	0	0	0	0	0	0.0295107
Yes	Single-Family Detached	1980s	Slab	0	0	0	0	0.26	0.47	0.27	0	0	0	0	0	0	0	0.0258708
Yes	Single-Family Detached	1990s	Slab	0	0	0	0	0.26	0.47	0.27	0	0	0	0	0	0	0	0.0271643
Yes	Single-Family Detached	2000s	Slab	0	0	0	0	0	0	0	0	0	0	0.26	0.47	0.27	0	0.0276892
Yes	Single-Family Attached	<1940	Slab	0	0	0	0	0.26	0.47	0.27	0	0	0	0	0	0	0	0.00237965
Yes	Single-Family Attached	1950s	Slab	0	0	0	0	0.26	0.47	0.27	0	0	0	0	0	0	0	0.00200786
Yes	Single-Family Attached	1960s	Slab	0	0	0	0	0.26	0.47	0.27	0	0	0	0	0	0	0	0.0020317
Yes	Single-Family Attached	1970s	Slab	0	0	0	0	0.26	0.47	0.27	0	0	0	0	0	0	0	0.00290125
Yes	Single-Family Attached	1980s	Slab	0	0	0	0	0.26	0.47	0.27	0	0	0	0	0	0	0	0.00254341
Yes	Single-Family Attached	1990s	Slab	0	0	0	0	0.26	0.47	0.27	0	0	0	0	0	0	0	0.00267058
Yes	Single-Family Attached	2000s	Slab	0	0	0	0	0	0	0	0	0	0	0.26	0.47	0.27	0	0.00272218
Yes	Multi-Family with 2 - 4 Units	<1940	Slab	0	0	0	0	0.26	0.47	0.27	0	0	0	0	0	0	0	0.00374552
Yes	Multi-Family with 2 - 4 Units	1950s	Slab	0	0	0	0	0.26	0.47	0.27	0	0	0	0	0	0	0	0.00316033
Yes	Multi-Family with 2 - 4 Units	1960s	Slab	0	0	0	0	0.26	0.47	0.27	0	0	0	0	0	0	0	0.00319785
Yes	Multi-Family with 2 - 4 Units	1970s	Slab	0	0	0	0	0.26	0.47	0.27	0	0	0	0	0	0	0	0.0045665
Yes	Multi-Family with 2 - 4 Units	1980s	Slab	0	0	0	0	0.26	0.47	0.27	0	0	0	0	0	0	0	0.00400327
Yes	Multi-Family with 2 - 4 Units	1990s	Slab	0	0	0	0	0.26	0.47	0.27	0	0	0	0	0	0	0	0.00420342
Yes	Multi-Family with 2 - 4 Units	2000s	Slab	0	0	0	0	0	0	0	0	0	0	0.26	0.47	0.27	0	0.00428465
Yes	Multi-Family with 5+ Units	<1940	Slab	0	0	0	0	0.26	0.47	0.27	0	0	0	0	0	0	0	0.00829892
Yes	Multi-Family with 5+ Units	1950s	Slab	0	0	0	0	0.26	0.47	0.27	0	0	0	0	0	0	0	0.00700232
Yes	Multi-Family with 5+ Units	1960s	Slab	0	0	0	0	0.26	0.47	0.27	0	0	0	0	0	0	0	0.00708546
Yes	Multi-Family with 5+ Units	1970s	Slab	0	0	0	0	0.26	0.47	0.27	0	0	0	0	0	0	0	0.010118
Yes	Multi-Family with 5+ Units	1980s	Slab	0	0	0	0	0.26	0.47	0.27	0	0	0	0	0	0	0	0.00887002
Yes	Multi-Family with 5+ Units	1990s	Slab	0	0	0	0	0.26	0.47	0.27	0	0	0	0	0	0	0	0.0093135
Yes	Multi-Family with 5+ Units	2000s	Slab	0	0	0	0	0	0	0	0	0	0	0.26	0.47	0.27	0	0.00949346
>>>>>>> e1387e3e
Yes	Mobile Home	<1940	Slab	0	0	0	0	0.26	0.47	0.27	0	0	0	0	0	0	0	0
Yes	Mobile Home	1950s	Slab	0	0	0	0	0.26	0.47	0.27	0	0	0	0	0	0	0	0
Yes	Mobile Home	1960s	Slab	0	0	0	0	0.26	0.47	0.27	0	0	0	0	0	0	0	0
Yes	Mobile Home	1970s	Slab	0	0	0	0	0.26	0.47	0.27	0	0	0	0	0	0	0	0
Yes	Mobile Home	1980s	Slab	0	0	0	0	0.26	0.47	0.27	0	0	0	0	0	0	0	0
Yes	Mobile Home	1990s	Slab	0	0	0	0	0.26	0.47	0.27	0	0	0	0	0	0	0	0
Yes	Mobile Home	2000s	Slab	0	0	0	0	0	0	0	0	0	0	0.26	0.47	0.27	0	0
<<<<<<< HEAD
Yes	Single-Family Detached	1940s	Slab	0	0	0	0	0.26	0.47	0.27	0	0	0	0	0	0	0	0.00627585
Yes	Single-Family Attached	1940s	Slab	0	0	0	0	0.26	0.47	0.27	0	0	0	0	0	0	0	0.000463231
Yes	Multi-Family with 2 - 4 Units	1940s	Slab	0	0	0	0	0.26	0.47	0.27	0	0	0	0	0	0	0	0.000956162
Yes	Multi-Family with 5+ Units	1940s	Slab	0	0	0	0	0.26	0.47	0.27	0	0	0	0	0	0	0	0.00102259
Yes	Mobile Home	1940s	Slab	0	0	0	0	0.26	0.47	0.27	0	0	0	0	0	0	0	0
Yes	Single-Family Detached	2010s	Slab	0	0	0	0	0	0	0	0	0	0	0.26	0.47	0.27	0	0.0104413
Yes	Single-Family Attached	2010s	Slab	0	0	0	0	0	0	0	0	0	0	0.26	0.47	0.27	0	0.00111368
Yes	Multi-Family with 2 - 4 Units	2010s	Slab	0	0	0	0	0	0	0	0	0	0	0.26	0.47	0.27	0	0.00102395
Yes	Multi-Family with 5+ Units	2010s	Slab	0	0	0	0	0	0	0	0	0	0	0.26	0.47	0.27	0	0.00533247
Yes	Mobile Home	2010s	Slab	0	0	0	0	0	0	0	0	0	0	0.26	0.47	0.27	0	0
No	Single-Family Detached	<1940	Slab	1	0	0	0	0	0	0	0	0	0	0	0	0	0	0.00370741
No	Single-Family Detached	1950s	Slab	1	0	0	0	0	0	0	0	0	0	0	0	0	0	0.00692661
No	Single-Family Detached	1960s	Slab	1	0	0	0	0	0	0	0	0	0	0	0	0	0	0.00611831
No	Single-Family Detached	1970s	Slab	1	0	0	0	0	0	0	0	0	0	0	0	0	0	0.00603346
No	Single-Family Detached	1980s	Slab	1	0	0	0	0	0	0	0	0	0	0	0	0	0	0.00382692
No	Single-Family Detached	1990s	Slab	1	0	0	0	0	0	0	0	0	0	0	0	0	0	0.00264567
No	Single-Family Detached	2000s	Slab	1	0	0	0	0	0	0	0	0	0	0	0	0	0	0.00186689
No	Single-Family Attached	<1940	Slab	1	0	0	0	0	0	0	0	0	0	0	0	0	0	0.000423981
No	Single-Family Attached	1950s	Slab	1	0	0	0	0	0	0	0	0	0	0	0	0	0	0.00038056
No	Single-Family Attached	1960s	Slab	1	0	0	0	0	0	0	0	0	0	0	0	0	0	0.000396146
No	Single-Family Attached	1970s	Slab	1	0	0	0	0	0	0	0	0	0	0	0	0	0	0.000674084
No	Single-Family Attached	1980s	Slab	1	0	0	0	0	0	0	0	0	0	0	0	0	0	0.000633955
No	Single-Family Attached	1990s	Slab	1	0	0	0	0	0	0	0	0	0	0	0	0	0	0.000300385
No	Single-Family Attached	2000s	Slab	1	0	0	0	0	0	0	0	0	0	0	0	0	0	0.000246567
No	Multi-Family with 2 - 4 Units	<1940	Slab	1	0	0	0	0	0	0	0	0	0	0	0	0	0	0.00119467
No	Multi-Family with 2 - 4 Units	1950s	Slab	1	0	0	0	0	0	0	0	0	0	0	0	0	0	0.000932562
No	Multi-Family with 2 - 4 Units	1960s	Slab	1	0	0	0	0	0	0	0	0	0	0	0	0	0	0.00121466
No	Multi-Family with 2 - 4 Units	1970s	Slab	1	0	0	0	0	0	0	0	0	0	0	0	0	0	0.00145298
No	Multi-Family with 2 - 4 Units	1980s	Slab	1	0	0	0	0	0	0	0	0	0	0	0	0	0	0.000942992
No	Multi-Family with 2 - 4 Units	1990s	Slab	1	0	0	0	0	0	0	0	0	0	0	0	0	0	0.000499996
No	Multi-Family with 2 - 4 Units	2000s	Slab	1	0	0	0	0	0	0	0	0	0	0	0	0	0	0.000187891
No	Multi-Family with 5+ Units	<1940	Slab	1	0	0	0	0	0	0	0	0	0	0	0	0	0	0.00137688
No	Multi-Family with 5+ Units	1950s	Slab	1	0	0	0	0	0	0	0	0	0	0	0	0	0	0.00161537
No	Multi-Family with 5+ Units	1960s	Slab	1	0	0	0	0	0	0	0	0	0	0	0	0	0	0.00319076
No	Multi-Family with 5+ Units	1970s	Slab	1	0	0	0	0	0	0	0	0	0	0	0	0	0	0.00429345
No	Multi-Family with 5+ Units	1980s	Slab	1	0	0	0	0	0	0	0	0	0	0	0	0	0	0.00284662
No	Multi-Family with 5+ Units	1990s	Slab	1	0	0	0	0	0	0	0	0	0	0	0	0	0	0.00179267
No	Multi-Family with 5+ Units	2000s	Slab	1	0	0	0	0	0	0	0	0	0	0	0	0	0	0.000771149
=======
Yes	Single-Family Detached	1940s	Slab	0	0	0	0	0.26	0.47	0.27	0	0	0	0	0	0	0	0.00968614
Yes	Single-Family Attached	1940s	Slab	0	0	0	0	0.26	0.47	0.27	0	0	0	0	0	0	0	0.000952261
Yes	Multi-Family with 2 - 4 Units	1940s	Slab	0	0	0	0	0.26	0.47	0.27	0	0	0	0	0	0	0	0.00149884
Yes	Multi-Family with 5+ Units	1940s	Slab	0	0	0	0	0.26	0.47	0.27	0	0	0	0	0	0	0	0.00332097
Yes	Mobile Home	1940s	Slab	0	0	0	0	0.26	0.47	0.27	0	0	0	0	0	0	0	0
Yes	Single-Family Detached	2010s	Slab	0	0	0	0	0	0	0	0	0	0	0.26	0.47	0.27	0	0.00629324
Yes	Single-Family Attached	2010s	Slab	0	0	0	0	0	0	0	0	0	0	0.26	0.47	0.27	0	0.0006187
Yes	Multi-Family with 2 - 4 Units	2010s	Slab	0	0	0	0	0	0	0	0	0	0	0.26	0.47	0.27	0	0.000973819
Yes	Multi-Family with 5+ Units	2010s	Slab	0	0	0	0	0	0	0	0	0	0	0.26	0.47	0.27	0	0.00215768
Yes	Mobile Home	2010s	Slab	0	0	0	0	0	0	0	0	0	0	0.26	0.47	0.27	0	0
No	Single-Family Detached	<1940	Slab	1	0	0	0	0	0	0	0	0	0	0	0	0	0	0.00663412
No	Single-Family Detached	1950s	Slab	1	0	0	0	0	0	0	0	0	0	0	0	0	0	0.00559763
No	Single-Family Detached	1960s	Slab	1	0	0	0	0	0	0	0	0	0	0	0	0	0	0.00566409
No	Single-Family Detached	1970s	Slab	1	0	0	0	0	0	0	0	0	0	0	0	0	0	0.00808825
No	Single-Family Detached	1980s	Slab	1	0	0	0	0	0	0	0	0	0	0	0	0	0	0.00709066
No	Single-Family Detached	1990s	Slab	1	0	0	0	0	0	0	0	0	0	0	0	0	0	0.00744518
No	Single-Family Detached	2000s	Slab	1	0	0	0	0	0	0	0	0	0	0	0	0	0	0.00758904
No	Single-Family Attached	<1940	Slab	1	0	0	0	0	0	0	0	0	0	0	0	0	0	0.000652213
No	Single-Family Attached	1950s	Slab	1	0	0	0	0	0	0	0	0	0	0	0	0	0	0.000550313
No	Single-Family Attached	1960s	Slab	1	0	0	0	0	0	0	0	0	0	0	0	0	0	0.000556847
No	Single-Family Attached	1970s	Slab	1	0	0	0	0	0	0	0	0	0	0	0	0	0	0.000795171
No	Single-Family Attached	1980s	Slab	1	0	0	0	0	0	0	0	0	0	0	0	0	0	0.000697095
No	Single-Family Attached	1990s	Slab	1	0	0	0	0	0	0	0	0	0	0	0	0	0	0.000731949
No	Single-Family Attached	2000s	Slab	1	0	0	0	0	0	0	0	0	0	0	0	0	0	0.000746092
No	Multi-Family with 2 - 4 Units	<1940	Slab	1	0	0	0	0	0	0	0	0	0	0	0	0	0	0.00102657
No	Multi-Family with 2 - 4 Units	1950s	Slab	1	0	0	0	0	0	0	0	0	0	0	0	0	0	0.000866181
No	Multi-Family with 2 - 4 Units	1960s	Slab	1	0	0	0	0	0	0	0	0	0	0	0	0	0	0.000876464
No	Multi-Family with 2 - 4 Units	1970s	Slab	1	0	0	0	0	0	0	0	0	0	0	0	0	0	0.00125158
No	Multi-Family with 2 - 4 Units	1980s	Slab	1	0	0	0	0	0	0	0	0	0	0	0	0	0	0.00109721
No	Multi-Family with 2 - 4 Units	1990s	Slab	1	0	0	0	0	0	0	0	0	0	0	0	0	0	0.00115207
No	Multi-Family with 2 - 4 Units	2000s	Slab	1	0	0	0	0	0	0	0	0	0	0	0	0	0	0.00117433
No	Multi-Family with 5+ Units	<1940	Slab	1	0	0	0	0	0	0	0	0	0	0	0	0	0	0.00227456
No	Multi-Family with 5+ Units	1950s	Slab	1	0	0	0	0	0	0	0	0	0	0	0	0	0	0.00191919
No	Multi-Family with 5+ Units	1960s	Slab	1	0	0	0	0	0	0	0	0	0	0	0	0	0	0.00194198
No	Multi-Family with 5+ Units	1970s	Slab	1	0	0	0	0	0	0	0	0	0	0	0	0	0	0.00277312
No	Multi-Family with 5+ Units	1980s	Slab	1	0	0	0	0	0	0	0	0	0	0	0	0	0	0.00243109
No	Multi-Family with 5+ Units	1990s	Slab	1	0	0	0	0	0	0	0	0	0	0	0	0	0	0.00255264
No	Multi-Family with 5+ Units	2000s	Slab	1	0	0	0	0	0	0	0	0	0	0	0	0	0	0.00260196
>>>>>>> e1387e3e
No	Mobile Home	<1940	Slab	1	0	0	0	0	0	0	0	0	0	0	0	0	0	0
No	Mobile Home	1950s	Slab	1	0	0	0	0	0	0	0	0	0	0	0	0	0	0
No	Mobile Home	1960s	Slab	1	0	0	0	0	0	0	0	0	0	0	0	0	0	0
No	Mobile Home	1970s	Slab	1	0	0	0	0	0	0	0	0	0	0	0	0	0	0
No	Mobile Home	1980s	Slab	1	0	0	0	0	0	0	0	0	0	0	0	0	0	0
No	Mobile Home	1990s	Slab	1	0	0	0	0	0	0	0	0	0	0	0	0	0	0
No	Mobile Home	2000s	Slab	1	0	0	0	0	0	0	0	0	0	0	0	0	0	0
<<<<<<< HEAD
No	Single-Family Detached	1940s	Slab	1	0	0	0	0	0	0	0	0	0	0	0	0	0	0.00346105
No	Single-Family Attached	1940s	Slab	1	0	0	0	0	0	0	0	0	0	0	0	0	0	0.000306125
No	Multi-Family with 2 - 4 Units	1940s	Slab	1	0	0	0	0	0	0	0	0	0	0	0	0	0	0.000698958
No	Multi-Family with 5+ Units	1940s	Slab	1	0	0	0	0	0	0	0	0	0	0	0	0	0	0.000982567
No	Mobile Home	1940s	Slab	1	0	0	0	0	0	0	0	0	0	0	0	0	0	0
No	Single-Family Detached	2010s	Slab	1	0	0	0	0	0	0	0	0	0	0	0	0	0	0.000398653
No	Single-Family Attached	2010s	Slab	1	0	0	0	0	0	0	0	0	0	0	0	0	0	4.87174e-05
No	Multi-Family with 2 - 4 Units	2010s	Slab	1	0	0	0	0	0	0	0	0	0	0	0	0	0	5.09769e-05
No	Multi-Family with 5+ Units	2010s	Slab	1	0	0	0	0	0	0	0	0	0	0	0	0	0	0.000313573
No	Mobile Home	2010s	Slab	1	0	0	0	0	0	0	0	0	0	0	0	0	0	0
Yes	Single-Family Detached	<1940	Unheated Basement	0	0.26	0.47	0.27	0	0	0	0	0	0	0	0	0	0	0.0173557
Yes	Single-Family Detached	1950s	Unheated Basement	0	0.26	0.47	0.27	0	0	0	0	0	0	0	0	0	0	0.00973501
Yes	Single-Family Detached	1960s	Unheated Basement	0	0.26	0.47	0.27	0	0	0	0	0	0	0	0	0	0	0.00626214
Yes	Single-Family Detached	1970s	Unheated Basement	0	0.26	0.47	0.27	0	0	0	0	0	0	0	0	0	0	0.00708664
Yes	Single-Family Detached	1980s	Unheated Basement	0	0.26	0.47	0.27	0	0	0	0	0	0	0	0	0	0	0.00490447
Yes	Single-Family Detached	1990s	Unheated Basement	0	0.26	0.47	0.27	0	0	0	0	0	0	0	0	0	0	0.00648157
Yes	Single-Family Detached	2000s	Unheated Basement	0	0	0	0	0	0	0	0.26	0.47	0.27	0	0	0	0	0.00754706
Yes	Single-Family Attached	<1940	Unheated Basement	0	0.26	0.47	0.27	0	0	0	0	0	0	0	0	0	0	0.00176595
Yes	Single-Family Attached	1950s	Unheated Basement	0	0.26	0.47	0.27	0	0	0	0	0	0	0	0	0	0	0.000511608
Yes	Single-Family Attached	1960s	Unheated Basement	0	0.26	0.47	0.27	0	0	0	0	0	0	0	0	0	0	0.000329974
Yes	Single-Family Attached	1970s	Unheated Basement	0	0.26	0.47	0.27	0	0	0	0	0	0	0	0	0	0	0.000651989
Yes	Single-Family Attached	1980s	Unheated Basement	0	0.26	0.47	0.27	0	0	0	0	0	0	0	0	0	0	0.00081443
Yes	Single-Family Attached	1990s	Unheated Basement	0	0.26	0.47	0.27	0	0	0	0	0	0	0	0	0	0	0.0008579
Yes	Single-Family Attached	2000s	Unheated Basement	0	0	0	0	0	0	0	0.26	0.47	0.27	0	0	0	0	0.00111904
Yes	Multi-Family with 2 - 4 Units	<1940	Unheated Basement	0	0.26	0.47	0.27	0	0	0	0	0	0	0	0	0	0	0.00601023
Yes	Multi-Family with 2 - 4 Units	1950s	Unheated Basement	0	0.26	0.47	0.27	0	0	0	0	0	0	0	0	0	0	0.00127619
Yes	Multi-Family with 2 - 4 Units	1960s	Unheated Basement	0	0.26	0.47	0.27	0	0	0	0	0	0	0	0	0	0	0.00101164
Yes	Multi-Family with 2 - 4 Units	1970s	Unheated Basement	0	0.26	0.47	0.27	0	0	0	0	0	0	0	0	0	0	0.00128187
Yes	Multi-Family with 2 - 4 Units	1980s	Unheated Basement	0	0.26	0.47	0.27	0	0	0	0	0	0	0	0	0	0	0.000913393
Yes	Multi-Family with 2 - 4 Units	1990s	Unheated Basement	0	0.26	0.47	0.27	0	0	0	0	0	0	0	0	0	0	0.000818587
Yes	Multi-Family with 2 - 4 Units	2000s	Unheated Basement	0	0	0	0	0	0	0	0.26	0.47	0.27	0	0	0	0	0.000800077
Yes	Multi-Family with 5+ Units	<1940	Unheated Basement	0	0.26	0.47	0.27	0	0	0	0	0	0	0	0	0	0	0.00440844
Yes	Multi-Family with 5+ Units	1950s	Unheated Basement	0	0.26	0.47	0.27	0	0	0	0	0	0	0	0	0	0	0.00153875
Yes	Multi-Family with 5+ Units	1960s	Unheated Basement	0	0.26	0.47	0.27	0	0	0	0	0	0	0	0	0	0	0.00205825
Yes	Multi-Family with 5+ Units	1970s	Unheated Basement	0	0.26	0.47	0.27	0	0	0	0	0	0	0	0	0	0	0.00320413
Yes	Multi-Family with 5+ Units	1980s	Unheated Basement	0	0.26	0.47	0.27	0	0	0	0	0	0	0	0	0	0	0.00232645
Yes	Multi-Family with 5+ Units	1990s	Unheated Basement	0	0.26	0.47	0.27	0	0	0	0	0	0	0	0	0	0	0.00230914
Yes	Multi-Family with 5+ Units	2000s	Unheated Basement	0	0	0	0	0	0	0	0.26	0.47	0.27	0	0	0	0	0.00275035
=======
No	Single-Family Detached	1940s	Slab	1	0	0	0	0	0	0	0	0	0	0	0	0	0	0.00265477
No	Single-Family Attached	1940s	Slab	1	0	0	0	0	0	0	0	0	0	0	0	0	0	0.000260995
No	Multi-Family with 2 - 4 Units	1940s	Slab	1	0	0	0	0	0	0	0	0	0	0	0	0	0	0.0004108
No	Multi-Family with 5+ Units	1940s	Slab	1	0	0	0	0	0	0	0	0	0	0	0	0	0	0.000910207
No	Mobile Home	1940s	Slab	1	0	0	0	0	0	0	0	0	0	0	0	0	0	0
No	Single-Family Detached	2010s	Slab	1	0	0	0	0	0	0	0	0	0	0	0	0	0	0.00172484
No	Single-Family Attached	2010s	Slab	1	0	0	0	0	0	0	0	0	0	0	0	0	0	0.000169573
No	Multi-Family with 2 - 4 Units	2010s	Slab	1	0	0	0	0	0	0	0	0	0	0	0	0	0	0.000266903
No	Multi-Family with 5+ Units	2010s	Slab	1	0	0	0	0	0	0	0	0	0	0	0	0	0	0.000591376
No	Mobile Home	2010s	Slab	1	0	0	0	0	0	0	0	0	0	0	0	0	0	0
Yes	Single-Family Detached	<1940	Unheated Basement	0	0.26	0.47	0.27	0	0	0	0	0	0	0	0	0	0	0.00825623
Yes	Single-Family Detached	1950s	Unheated Basement	0	0.26	0.47	0.27	0	0	0	0	0	0	0	0	0	0	0.00696631
Yes	Single-Family Detached	1960s	Unheated Basement	0	0.26	0.47	0.27	0	0	0	0	0	0	0	0	0	0	0.00704901
Yes	Single-Family Detached	1970s	Unheated Basement	0	0.26	0.47	0.27	0	0	0	0	0	0	0	0	0	0	0.0100659
Yes	Single-Family Detached	1980s	Unheated Basement	0	0.26	0.47	0.27	0	0	0	0	0	0	0	0	0	0	0.00882439
Yes	Single-Family Detached	1990s	Unheated Basement	0	0.26	0.47	0.27	0	0	0	0	0	0	0	0	0	0	0.00926559
Yes	Single-Family Detached	2000s	Unheated Basement	0	0	0	0	0	0	0	0.26	0.47	0.27	0	0	0	0	0.00944463
Yes	Single-Family Attached	<1940	Unheated Basement	0	0.26	0.47	0.27	0	0	0	0	0	0	0	0	0	0	0.000786271
Yes	Single-Family Attached	1950s	Unheated Basement	0	0.26	0.47	0.27	0	0	0	0	0	0	0	0	0	0	0.000663427
Yes	Single-Family Attached	1960s	Unheated Basement	0	0.26	0.47	0.27	0	0	0	0	0	0	0	0	0	0	0.000671303
Yes	Single-Family Attached	1970s	Unheated Basement	0	0.26	0.47	0.27	0	0	0	0	0	0	0	0	0	0	0.000958613
Yes	Single-Family Attached	1980s	Unheated Basement	0	0.26	0.47	0.27	0	0	0	0	0	0	0	0	0	0	0.000840379
Yes	Single-Family Attached	1990s	Unheated Basement	0	0.26	0.47	0.27	0	0	0	0	0	0	0	0	0	0	0.000882396
Yes	Single-Family Attached	2000s	Unheated Basement	0	0	0	0	0	0	0	0.26	0.47	0.27	0	0	0	0	0.000899446
Yes	Multi-Family with 2 - 4 Units	<1940	Unheated Basement	0	0.26	0.47	0.27	0	0	0	0	0	0	0	0	0	0	0.00154063
Yes	Multi-Family with 2 - 4 Units	1950s	Unheated Basement	0	0.26	0.47	0.27	0	0	0	0	0	0	0	0	0	0	0.00129993
Yes	Multi-Family with 2 - 4 Units	1960s	Unheated Basement	0	0.26	0.47	0.27	0	0	0	0	0	0	0	0	0	0	0.00131536
Yes	Multi-Family with 2 - 4 Units	1970s	Unheated Basement	0	0.26	0.47	0.27	0	0	0	0	0	0	0	0	0	0	0.00187832
Yes	Multi-Family with 2 - 4 Units	1980s	Unheated Basement	0	0.26	0.47	0.27	0	0	0	0	0	0	0	0	0	0	0.00164665
Yes	Multi-Family with 2 - 4 Units	1990s	Unheated Basement	0	0.26	0.47	0.27	0	0	0	0	0	0	0	0	0	0	0.00172898
Yes	Multi-Family with 2 - 4 Units	2000s	Unheated Basement	0	0	0	0	0	0	0	0.26	0.47	0.27	0	0	0	0	0.00176238
Yes	Multi-Family with 5+ Units	<1940	Unheated Basement	0	0.26	0.47	0.27	0	0	0	0	0	0	0	0	0	0	0.00341356
Yes	Multi-Family with 5+ Units	1950s	Unheated Basement	0	0.26	0.47	0.27	0	0	0	0	0	0	0	0	0	0	0.00288024
Yes	Multi-Family with 5+ Units	1960s	Unheated Basement	0	0.26	0.47	0.27	0	0	0	0	0	0	0	0	0	0	0.00291443
Yes	Multi-Family with 5+ Units	1970s	Unheated Basement	0	0.26	0.47	0.27	0	0	0	0	0	0	0	0	0	0	0.00416177
Yes	Multi-Family with 5+ Units	1980s	Unheated Basement	0	0.26	0.47	0.27	0	0	0	0	0	0	0	0	0	0	0.00364847
Yes	Multi-Family with 5+ Units	1990s	Unheated Basement	0	0.26	0.47	0.27	0	0	0	0	0	0	0	0	0	0	0.00383088
Yes	Multi-Family with 5+ Units	2000s	Unheated Basement	0	0	0	0	0	0	0	0.26	0.47	0.27	0	0	0	0	0.0039049
>>>>>>> e1387e3e
Yes	Mobile Home	<1940	Unheated Basement	0	0.26	0.47	0.27	0	0	0	0	0	0	0	0	0	0	0
Yes	Mobile Home	1950s	Unheated Basement	0	0.26	0.47	0.27	0	0	0	0	0	0	0	0	0	0	0
Yes	Mobile Home	1960s	Unheated Basement	0	0.26	0.47	0.27	0	0	0	0	0	0	0	0	0	0	0
Yes	Mobile Home	1970s	Unheated Basement	0	0.26	0.47	0.27	0	0	0	0	0	0	0	0	0	0	0
Yes	Mobile Home	1980s	Unheated Basement	0	0.26	0.47	0.27	0	0	0	0	0	0	0	0	0	0	0
Yes	Mobile Home	1990s	Unheated Basement	0	0.26	0.47	0.27	0	0	0	0	0	0	0	0	0	0	0
Yes	Mobile Home	2000s	Unheated Basement	0	0	0	0	0	0	0	0.26	0.47	0.27	0	0	0	0	0
<<<<<<< HEAD
Yes	Single-Family Detached	1940s	Unheated Basement	0	0.26	0.47	0.27	0	0	0	0	0	0	0	0	0	0	0.00419125
Yes	Single-Family Attached	1940s	Unheated Basement	0	0.26	0.47	0.27	0	0	0	0	0	0	0	0	0	0	0.000357115
Yes	Multi-Family with 2 - 4 Units	1940s	Unheated Basement	0	0.26	0.47	0.27	0	0	0	0	0	0	0	0	0	0	0.000923734
Yes	Multi-Family with 5+ Units	1940s	Unheated Basement	0	0.26	0.47	0.27	0	0	0	0	0	0	0	0	0	0	0.000834883
Yes	Mobile Home	1940s	Unheated Basement	0	0.26	0.47	0.27	0	0	0	0	0	0	0	0	0	0	0
Yes	Single-Family Detached	2010s	Unheated Basement	0	0	0	0	0	0	0	0.26	0.47	0.27	0	0	0	0	0.00145474
Yes	Single-Family Attached	2010s	Unheated Basement	0	0	0	0	0	0	0	0.26	0.47	0.27	0	0	0	0	0.00022768
Yes	Multi-Family with 2 - 4 Units	2010s	Unheated Basement	0	0	0	0	0	0	0	0.26	0.47	0.27	0	0	0	0	0.000206328
Yes	Multi-Family with 5+ Units	2010s	Unheated Basement	0	0	0	0	0	0	0	0.26	0.47	0.27	0	0	0	0	0.00100334
Yes	Mobile Home	2010s	Unheated Basement	0	0	0	0	0	0	0	0.26	0.47	0.27	0	0	0	0	0
No	Single-Family Detached	<1940	Unheated Basement	1	0	0	0	0	0	0	0	0	0	0	0	0	0	0.0123181
No	Single-Family Detached	1950s	Unheated Basement	1	0	0	0	0	0	0	0	0	0	0	0	0	0	0.00322262
No	Single-Family Detached	1960s	Unheated Basement	1	0	0	0	0	0	0	0	0	0	0	0	0	0	0.00197621
No	Single-Family Detached	1970s	Unheated Basement	1	0	0	0	0	0	0	0	0	0	0	0	0	0	0.00203917
No	Single-Family Detached	1980s	Unheated Basement	1	0	0	0	0	0	0	0	0	0	0	0	0	0	0.00104016
No	Single-Family Detached	1990s	Unheated Basement	1	0	0	0	0	0	0	0	0	0	0	0	0	0	0.000857059
No	Single-Family Detached	2000s	Unheated Basement	1	0	0	0	0	0	0	0	0	0	0	0	0	0	0.000723666
No	Single-Family Attached	<1940	Unheated Basement	1	0	0	0	0	0	0	0	0	0	0	0	0	0	0.00159293
No	Single-Family Attached	1950s	Unheated Basement	1	0	0	0	0	0	0	0	0	0	0	0	0	0	0.000204656
No	Single-Family Attached	1960s	Unheated Basement	1	0	0	0	0	0	0	0	0	0	0	0	0	0	0.000115836
No	Single-Family Attached	1970s	Unheated Basement	1	0	0	0	0	0	0	0	0	0	0	0	0	0	0.000195201
No	Single-Family Attached	1980s	Unheated Basement	1	0	0	0	0	0	0	0	0	0	0	0	0	0	0.000177937
No	Single-Family Attached	1990s	Unheated Basement	1	0	0	0	0	0	0	0	0	0	0	0	0	0	0.000115948
No	Single-Family Attached	2000s	Unheated Basement	1	0	0	0	0	0	0	0	0	0	0	0	0	0	0.000106629
No	Multi-Family with 2 - 4 Units	<1940	Unheated Basement	1	0	0	0	0	0	0	0	0	0	0	0	0	0	0.00566732
No	Multi-Family with 2 - 4 Units	1950s	Unheated Basement	1	0	0	0	0	0	0	0	0	0	0	0	0	0	0.000705209
No	Multi-Family with 2 - 4 Units	1960s	Unheated Basement	1	0	0	0	0	0	0	0	0	0	0	0	0	0	0.000579149
No	Multi-Family with 2 - 4 Units	1970s	Unheated Basement	1	0	0	0	0	0	0	0	0	0	0	0	0	0	0.000699054
No	Multi-Family with 2 - 4 Units	1980s	Unheated Basement	1	0	0	0	0	0	0	0	0	0	0	0	0	0	0.000395747
No	Multi-Family with 2 - 4 Units	1990s	Unheated Basement	1	0	0	0	0	0	0	0	0	0	0	0	0	0	0.000225079
No	Multi-Family with 2 - 4 Units	2000s	Unheated Basement	1	0	0	0	0	0	0	0	0	0	0	0	0	0	8.23387e-05
No	Multi-Family with 5+ Units	<1940	Unheated Basement	1	0	0	0	0	0	0	0	0	0	0	0	0	0	0.00537106
No	Multi-Family with 5+ Units	1950s	Unheated Basement	1	0	0	0	0	0	0	0	0	0	0	0	0	0	0.00112612
No	Multi-Family with 5+ Units	1960s	Unheated Basement	1	0	0	0	0	0	0	0	0	0	0	0	0	0	0.00141111
No	Multi-Family with 5+ Units	1970s	Unheated Basement	1	0	0	0	0	0	0	0	0	0	0	0	0	0	0.00209509
No	Multi-Family with 5+ Units	1980s	Unheated Basement	1	0	0	0	0	0	0	0	0	0	0	0	0	0	0.00114744
No	Multi-Family with 5+ Units	1990s	Unheated Basement	1	0	0	0	0	0	0	0	0	0	0	0	0	0	0.000737669
No	Multi-Family with 5+ Units	2000s	Unheated Basement	1	0	0	0	0	0	0	0	0	0	0	0	0	0	0.000299315
=======
Yes	Single-Family Detached	1940s	Unheated Basement	0	0.26	0.47	0.27	0	0	0	0	0	0	0	0	0	0	0.00330388
Yes	Single-Family Attached	1940s	Unheated Basement	0	0.26	0.47	0.27	0	0	0	0	0	0	0	0	0	0	0.000314641
Yes	Multi-Family with 2 - 4 Units	1940s	Unheated Basement	0	0.26	0.47	0.27	0	0	0	0	0	0	0	0	0	0	0.00061651
Yes	Multi-Family with 5+ Units	1940s	Unheated Basement	0	0.26	0.47	0.27	0	0	0	0	0	0	0	0	0	0	0.001366
Yes	Mobile Home	1940s	Unheated Basement	0	0.26	0.47	0.27	0	0	0	0	0	0	0	0	0	0	0
Yes	Single-Family Detached	2010s	Unheated Basement	0	0	0	0	0	0	0	0.26	0.47	0.27	0	0	0	0	0.00214659
Yes	Single-Family Attached	2010s	Unheated Basement	0	0	0	0	0	0	0	0.26	0.47	0.27	0	0	0	0	0.000204427
Yes	Multi-Family with 2 - 4 Units	2010s	Unheated Basement	0	0	0	0	0	0	0	0.26	0.47	0.27	0	0	0	0	0.000400557
Yes	Multi-Family with 5+ Units	2010s	Unheated Basement	0	0	0	0	0	0	0	0.26	0.47	0.27	0	0	0	0	0.000887511
Yes	Mobile Home	2010s	Unheated Basement	0	0	0	0	0	0	0	0.26	0.47	0.27	0	0	0	0	0
No	Single-Family Detached	<1940	Unheated Basement	1	0	0	0	0	0	0	0	0	0	0	0	0	0	0.00226286
No	Single-Family Detached	1950s	Unheated Basement	1	0	0	0	0	0	0	0	0	0	0	0	0	0	0.00190932
No	Single-Family Detached	1960s	Unheated Basement	1	0	0	0	0	0	0	0	0	0	0	0	0	0	0.00193199
No	Single-Family Detached	1970s	Unheated Basement	1	0	0	0	0	0	0	0	0	0	0	0	0	0	0.00275886
No	Single-Family Detached	1980s	Unheated Basement	1	0	0	0	0	0	0	0	0	0	0	0	0	0	0.00241858
No	Single-Family Detached	1990s	Unheated Basement	1	0	0	0	0	0	0	0	0	0	0	0	0	0	0.00253951
No	Single-Family Detached	2000s	Unheated Basement	1	0	0	0	0	0	0	0	0	0	0	0	0	0	0.00258858
No	Single-Family Attached	<1940	Unheated Basement	1	0	0	0	0	0	0	0	0	0	0	0	0	0	0.0002155
No	Single-Family Attached	1950s	Unheated Basement	1	0	0	0	0	0	0	0	0	0	0	0	0	0	0.000181831
No	Single-Family Attached	1960s	Unheated Basement	1	0	0	0	0	0	0	0	0	0	0	0	0	0	0.00018399
No	Single-Family Attached	1970s	Unheated Basement	1	0	0	0	0	0	0	0	0	0	0	0	0	0	0.000262736
No	Single-Family Attached	1980s	Unheated Basement	1	0	0	0	0	0	0	0	0	0	0	0	0	0	0.00023033
No	Single-Family Attached	1990s	Unheated Basement	1	0	0	0	0	0	0	0	0	0	0	0	0	0	0.000241846
No	Single-Family Attached	2000s	Unheated Basement	1	0	0	0	0	0	0	0	0	0	0	0	0	0	0.000246519
No	Multi-Family with 2 - 4 Units	<1940	Unheated Basement	1	0	0	0	0	0	0	0	0	0	0	0	0	0	0.000422254
No	Multi-Family with 2 - 4 Units	1950s	Unheated Basement	1	0	0	0	0	0	0	0	0	0	0	0	0	0	0.000356282
No	Multi-Family with 2 - 4 Units	1960s	Unheated Basement	1	0	0	0	0	0	0	0	0	0	0	0	0	0	0.000360512
No	Multi-Family with 2 - 4 Units	1970s	Unheated Basement	1	0	0	0	0	0	0	0	0	0	0	0	0	0	0.000514807
No	Multi-Family with 2 - 4 Units	1980s	Unheated Basement	1	0	0	0	0	0	0	0	0	0	0	0	0	0	0.000451311
No	Multi-Family with 2 - 4 Units	1990s	Unheated Basement	1	0	0	0	0	0	0	0	0	0	0	0	0	0	0.000473876
No	Multi-Family with 2 - 4 Units	2000s	Unheated Basement	1	0	0	0	0	0	0	0	0	0	0	0	0	0	0.000483033
No	Multi-Family with 5+ Units	<1940	Unheated Basement	1	0	0	0	0	0	0	0	0	0	0	0	0	0	0.000935585
No	Multi-Family with 5+ Units	1950s	Unheated Basement	1	0	0	0	0	0	0	0	0	0	0	0	0	0	0.000789412
No	Multi-Family with 5+ Units	1960s	Unheated Basement	1	0	0	0	0	0	0	0	0	0	0	0	0	0	0.000798784
No	Multi-Family with 5+ Units	1970s	Unheated Basement	1	0	0	0	0	0	0	0	0	0	0	0	0	0	0.00114066
No	Multi-Family with 5+ Units	1980s	Unheated Basement	1	0	0	0	0	0	0	0	0	0	0	0	0	0	0.000999968
No	Multi-Family with 5+ Units	1990s	Unheated Basement	1	0	0	0	0	0	0	0	0	0	0	0	0	0	0.00104996
No	Multi-Family with 5+ Units	2000s	Unheated Basement	1	0	0	0	0	0	0	0	0	0	0	0	0	0	0.00107025
>>>>>>> e1387e3e
No	Mobile Home	<1940	Unheated Basement	1	0	0	0	0	0	0	0	0	0	0	0	0	0	0
No	Mobile Home	1950s	Unheated Basement	1	0	0	0	0	0	0	0	0	0	0	0	0	0	0
No	Mobile Home	1960s	Unheated Basement	1	0	0	0	0	0	0	0	0	0	0	0	0	0	0
No	Mobile Home	1970s	Unheated Basement	1	0	0	0	0	0	0	0	0	0	0	0	0	0	0
No	Mobile Home	1980s	Unheated Basement	1	0	0	0	0	0	0	0	0	0	0	0	0	0	0
No	Mobile Home	1990s	Unheated Basement	1	0	0	0	0	0	0	0	0	0	0	0	0	0	0
No	Mobile Home	2000s	Unheated Basement	1	0	0	0	0	0	0	0	0	0	0	0	0	0	0
<<<<<<< HEAD
No	Single-Family Detached	1940s	Unheated Basement	1	0	0	0	0	0	0	0	0	0	0	0	0	0	0.00167285
No	Single-Family Attached	1940s	Unheated Basement	1	0	0	0	0	0	0	0	0	0	0	0	0	0	0.000186442
No	Multi-Family with 2 - 4 Units	1940s	Unheated Basement	1	0	0	0	0	0	0	0	0	0	0	0	0	0	0.000559333
No	Multi-Family with 5+ Units	1940s	Unheated Basement	1	0	0	0	0	0	0	0	0	0	0	0	0	0	0.000726839
No	Mobile Home	1940s	Unheated Basement	1	0	0	0	0	0	0	0	0	0	0	0	0	0	0
No	Single-Family Detached	2010s	Unheated Basement	1	0	0	0	0	0	0	0	0	0	0	0	0	0	0.00014273
No	Single-Family Attached	2010s	Unheated Basement	1	0	0	0	0	0	0	0	0	0	0	0	0	0	1.89671e-05
No	Multi-Family with 2 - 4 Units	2010s	Unheated Basement	1	0	0	0	0	0	0	0	0	0	0	0	0	0	2.24856e-05
No	Multi-Family with 5+ Units	2010s	Unheated Basement	1	0	0	0	0	0	0	0	0	0	0	0	0	0	0.000127934
=======
No	Single-Family Detached	1940s	Unheated Basement	1	0	0	0	0	0	0	0	0	0	0	0	0	0	0.000905525
No	Single-Family Attached	1940s	Unheated Basement	1	0	0	0	0	0	0	0	0	0	0	0	0	0	8.62364e-05
No	Multi-Family with 2 - 4 Units	1940s	Unheated Basement	1	0	0	0	0	0	0	0	0	0	0	0	0	0	0.000168973
No	Multi-Family with 5+ Units	1940s	Unheated Basement	1	0	0	0	0	0	0	0	0	0	0	0	0	0	0.000374392
No	Mobile Home	1940s	Unheated Basement	1	0	0	0	0	0	0	0	0	0	0	0	0	0	0
No	Single-Family Detached	2010s	Unheated Basement	1	0	0	0	0	0	0	0	0	0	0	0	0	0	0.000588334
No	Single-Family Attached	2010s	Unheated Basement	1	0	0	0	0	0	0	0	0	0	0	0	0	0	5.60292e-05
No	Multi-Family with 2 - 4 Units	2010s	Unheated Basement	1	0	0	0	0	0	0	0	0	0	0	0	0	0	0.000109784
No	Multi-Family with 5+ Units	2010s	Unheated Basement	1	0	0	0	0	0	0	0	0	0	0	0	0	0	0.000243248
>>>>>>> e1387e3e
No	Mobile Home	2010s	Unheated Basement	1	0	0	0	0	0	0	0	0	0	0	0	0	0	0
# Source, duct insulation as a function of location: IECC 2009
# Source, leakage distribution: Lucas and Cole, 'Impacts of the 2009 IECC for Residential Buildings at State Level', 2009
# Source, duct location: Wilson et al., 'Building America House Simulation Protocols', 2014<|MERGE_RESOLUTION|>--- conflicted
+++ resolved
@@ -1,34 +1,4 @@
 Dependency=HVAC Has Ducts	Dependency=Geometry Building Type RECS	Dependency=Vintage	Dependency=Geometry Foundation Type	Option=None	Option=10% Leakage, Uninsulated	Option=20% Leakage, Uninsulated	Option=30% Leakage, Uninsulated	Option=10% Leakage, R-4	Option=20% Leakage, R-4	Option=30% Leakage, R-4	Option=10% Leakage, R-6	Option=20% Leakage, R-6	Option=30% Leakage, R-6	Option=10% Leakage, R-8	Option=20% Leakage, R-8	Option=30% Leakage, R-8	Option=0% Leakage, Uninsulated	sampling_probability
-<<<<<<< HEAD
-Yes	Single-Family Detached	<1940	Vented Crawlspace	0	0.26	0.47	0.27	0	0	0	0	0	0	0	0	0	0	0.0133135
-Yes	Single-Family Detached	1950s	Vented Crawlspace	0	0.26	0.47	0.27	0	0	0	0	0	0	0	0	0	0	0.0177252
-Yes	Single-Family Detached	1960s	Vented Crawlspace	0	0.26	0.47	0.27	0	0	0	0	0	0	0	0	0	0	0.0138898
-Yes	Single-Family Detached	1970s	Vented Crawlspace	0	0.26	0.47	0.27	0	0	0	0	0	0	0	0	0	0	0.0178147
-Yes	Single-Family Detached	1980s	Vented Crawlspace	0	0.26	0.47	0.27	0	0	0	0	0	0	0	0	0	0	0.0111376
-Yes	Single-Family Detached	1990s	Vented Crawlspace	0	0.26	0.47	0.27	0	0	0	0	0	0	0	0	0	0	0.0138001
-Yes	Single-Family Detached	2000s	Vented Crawlspace	0	0	0	0	0	0	0	0.26	0.47	0.27	0	0	0	0	0.0110205
-Yes	Single-Family Attached	<1940	Vented Crawlspace	0	0.26	0.47	0.27	0	0	0	0	0	0	0	0	0	0	0.00112888
-Yes	Single-Family Attached	1950s	Vented Crawlspace	0	0.26	0.47	0.27	0	0	0	0	0	0	0	0	0	0	0.000895207
-Yes	Single-Family Attached	1960s	Vented Crawlspace	0	0.26	0.47	0.27	0	0	0	0	0	0	0	0	0	0	0.00070742
-Yes	Single-Family Attached	1970s	Vented Crawlspace	0	0.26	0.47	0.27	0	0	0	0	0	0	0	0	0	0	0.00160308
-Yes	Single-Family Attached	1980s	Vented Crawlspace	0	0.26	0.47	0.27	0	0	0	0	0	0	0	0	0	0	0.00159429
-Yes	Single-Family Attached	1990s	Vented Crawlspace	0	0.26	0.47	0.27	0	0	0	0	0	0	0	0	0	0	0.00141835
-Yes	Single-Family Attached	2000s	Vented Crawlspace	0	0	0	0	0	0	0	0.26	0.47	0.27	0	0	0	0	0.00125812
-Yes	Multi-Family with 2 - 4 Units	<1940	Vented Crawlspace	0	0.26	0.47	0.27	0	0	0	0	0	0	0	0	0	0	0.00327226
-Yes	Multi-Family with 2 - 4 Units	1950s	Vented Crawlspace	0	0.26	0.47	0.27	0	0	0	0	0	0	0	0	0	0	0.00176664
-Yes	Multi-Family with 2 - 4 Units	1960s	Vented Crawlspace	0	0.26	0.47	0.27	0	0	0	0	0	0	0	0	0	0	0.00175358
-Yes	Multi-Family with 2 - 4 Units	1970s	Vented Crawlspace	0	0.26	0.47	0.27	0	0	0	0	0	0	0	0	0	0	0.00278281
-Yes	Multi-Family with 2 - 4 Units	1980s	Vented Crawlspace	0	0.26	0.47	0.27	0	0	0	0	0	0	0	0	0	0	0.00174963
-Yes	Multi-Family with 2 - 4 Units	1990s	Vented Crawlspace	0	0.26	0.47	0.27	0	0	0	0	0	0	0	0	0	0	0.00150216
-Yes	Multi-Family with 2 - 4 Units	2000s	Vented Crawlspace	0	0	0	0	0	0	0	0.26	0.47	0.27	0	0	0	0	0.000877991
-Yes	Multi-Family with 5+ Units	<1940	Vented Crawlspace	0	0.26	0.47	0.27	0	0	0	0	0	0	0	0	0	0	0.00301921
-Yes	Multi-Family with 5+ Units	1950s	Vented Crawlspace	0	0.26	0.47	0.27	0	0	0	0	0	0	0	0	0	0	0.00258901
-Yes	Multi-Family with 5+ Units	1960s	Vented Crawlspace	0	0.26	0.47	0.27	0	0	0	0	0	0	0	0	0	0	0.00395713
-Yes	Multi-Family with 5+ Units	1970s	Vented Crawlspace	0	0.26	0.47	0.27	0	0	0	0	0	0	0	0	0	0	0.00708859
-Yes	Multi-Family with 5+ Units	1980s	Vented Crawlspace	0	0.26	0.47	0.27	0	0	0	0	0	0	0	0	0	0	0.00483415
-Yes	Multi-Family with 5+ Units	1990s	Vented Crawlspace	0	0.26	0.47	0.27	0	0	0	0	0	0	0	0	0	0	0.0046141
-Yes	Multi-Family with 5+ Units	2000s	Vented Crawlspace	0	0	0	0	0	0	0	0.26	0.47	0.27	0	0	0	0	0.0033129
-=======
 Yes	Single-Family Detached	<1940	Vented Crawlspace	0	0.26	0.47	0.27	0	0	0	0	0	0	0	0	0	0	0.0144538
 Yes	Single-Family Detached	1950s	Vented Crawlspace	0	0.26	0.47	0.27	0	0	0	0	0	0	0	0	0	0	0.0121956
 Yes	Single-Family Detached	1960s	Vented Crawlspace	0	0.26	0.47	0.27	0	0	0	0	0	0	0	0	0	0	0.0123403
@@ -57,7 +27,6 @@
 Yes	Multi-Family with 5+ Units	1980s	Vented Crawlspace	0	0.26	0.47	0.27	0	0	0	0	0	0	0	0	0	0	0.00543512
 Yes	Multi-Family with 5+ Units	1990s	Vented Crawlspace	0	0.26	0.47	0.27	0	0	0	0	0	0	0	0	0	0	0.00570687
 Yes	Multi-Family with 5+ Units	2000s	Vented Crawlspace	0	0	0	0	0	0	0	0.26	0.47	0.27	0	0	0	0	0.00581714
->>>>>>> e1387e3e
 Yes	Mobile Home	<1940	Vented Crawlspace	0	0.26	0.47	0.27	0	0	0	0	0	0	0	0	0	0	0
 Yes	Mobile Home	1950s	Vented Crawlspace	0	0.26	0.47	0.27	0	0	0	0	0	0	0	0	0	0	0
 Yes	Mobile Home	1960s	Vented Crawlspace	0	0.26	0.47	0.27	0	0	0	0	0	0	0	0	0	0	0
@@ -65,46 +34,6 @@
 Yes	Mobile Home	1980s	Vented Crawlspace	0	0.26	0.47	0.27	0	0	0	0	0	0	0	0	0	0	0
 Yes	Mobile Home	1990s	Vented Crawlspace	0	0.26	0.47	0.27	0	0	0	0	0	0	0	0	0	0	0
 Yes	Mobile Home	2000s	Vented Crawlspace	0	0	0	0	0	0	0	0.26	0.47	0.27	0	0	0	0	0
-<<<<<<< HEAD
-Yes	Single-Family Detached	1940s	Vented Crawlspace	0	0.26	0.47	0.27	0	0	0	0	0	0	0	0	0	0	0.00676553
-Yes	Single-Family Attached	1940s	Vented Crawlspace	0	0.26	0.47	0.27	0	0	0	0	0	0	0	0	0	0	0.00053556
-Yes	Multi-Family with 2 - 4 Units	1940s	Vented Crawlspace	0	0.26	0.47	0.27	0	0	0	0	0	0	0	0	0	0	0.00101386
-Yes	Multi-Family with 5+ Units	1940s	Vented Crawlspace	0	0.26	0.47	0.27	0	0	0	0	0	0	0	0	0	0	0.00114324
-Yes	Mobile Home	1940s	Vented Crawlspace	0	0.26	0.47	0.27	0	0	0	0	0	0	0	0	0	0	0
-Yes	Single-Family Detached	2010s	Vented Crawlspace	0	0	0	0	0	0	0	0.26	0.47	0.27	0	0	0	0	0.00227231
-Yes	Single-Family Attached	2010s	Vented Crawlspace	0	0	0	0	0	0	0	0.26	0.47	0.27	0	0	0	0	0.000278765
-Yes	Multi-Family with 2 - 4 Units	2010s	Vented Crawlspace	0	0	0	0	0	0	0	0.26	0.47	0.27	0	0	0	0	0.000232065
-Yes	Multi-Family with 5+ Units	2010s	Vented Crawlspace	0	0	0	0	0	0	0	0.26	0.47	0.27	0	0	0	0	0.00122759
-Yes	Mobile Home	2010s	Vented Crawlspace	0	0	0	0	0	0	0	0.26	0.47	0.27	0	0	0	0	0
-No	Single-Family Detached	<1940	Vented Crawlspace	1	0	0	0	0	0	0	0	0	0	0	0	0	0	0.00947575
-No	Single-Family Detached	1950s	Vented Crawlspace	1	0	0	0	0	0	0	0	0	0	0	0	0	0	0.00705073
-No	Single-Family Detached	1960s	Vented Crawlspace	1	0	0	0	0	0	0	0	0	0	0	0	0	0	0.00415076
-No	Single-Family Detached	1970s	Vented Crawlspace	1	0	0	0	0	0	0	0	0	0	0	0	0	0	0.00428184
-No	Single-Family Detached	1980s	Vented Crawlspace	1	0	0	0	0	0	0	0	0	0	0	0	0	0	0.00184121
-No	Single-Family Detached	1990s	Vented Crawlspace	1	0	0	0	0	0	0	0	0	0	0	0	0	0	0.00142734
-No	Single-Family Detached	2000s	Vented Crawlspace	1	0	0	0	0	0	0	0	0	0	0	0	0	0	0.000702301
-No	Single-Family Attached	<1940	Vented Crawlspace	1	0	0	0	0	0	0	0	0	0	0	0	0	0	0.00100123
-No	Single-Family Attached	1950s	Vented Crawlspace	1	0	0	0	0	0	0	0	0	0	0	0	0	0	0.000412462
-No	Single-Family Attached	1960s	Vented Crawlspace	1	0	0	0	0	0	0	0	0	0	0	0	0	0	0.000269449
-No	Single-Family Attached	1970s	Vented Crawlspace	1	0	0	0	0	0	0	0	0	0	0	0	0	0	0.00045509
-No	Single-Family Attached	1980s	Vented Crawlspace	1	0	0	0	0	0	0	0	0	0	0	0	0	0	0.000288921
-No	Single-Family Attached	1990s	Vented Crawlspace	1	0	0	0	0	0	0	0	0	0	0	0	0	0	0.000169298
-No	Single-Family Attached	2000s	Vented Crawlspace	1	0	0	0	0	0	0	0	0	0	0	0	0	0	9.93026e-05
-No	Multi-Family with 2 - 4 Units	<1940	Vented Crawlspace	1	0	0	0	0	0	0	0	0	0	0	0	0	0	0.00297616
-No	Multi-Family with 2 - 4 Units	1950s	Vented Crawlspace	1	0	0	0	0	0	0	0	0	0	0	0	0	0	0.00103599
-No	Multi-Family with 2 - 4 Units	1960s	Vented Crawlspace	1	0	0	0	0	0	0	0	0	0	0	0	0	0	0.00090819
-No	Multi-Family with 2 - 4 Units	1970s	Vented Crawlspace	1	0	0	0	0	0	0	0	0	0	0	0	0	0	0.00105892
-No	Multi-Family with 2 - 4 Units	1980s	Vented Crawlspace	1	0	0	0	0	0	0	0	0	0	0	0	0	0	0.000525942
-No	Multi-Family with 2 - 4 Units	1990s	Vented Crawlspace	1	0	0	0	0	0	0	0	0	0	0	0	0	0	0.000312755
-No	Multi-Family with 2 - 4 Units	2000s	Vented Crawlspace	1	0	0	0	0	0	0	0	0	0	0	0	0	0	8.23555e-05
-No	Multi-Family with 5+ Units	<1940	Vented Crawlspace	1	0	0	0	0	0	0	0	0	0	0	0	0	0	0.00335856
-No	Multi-Family with 5+ Units	1950s	Vented Crawlspace	1	0	0	0	0	0	0	0	0	0	0	0	0	0	0.00181817
-No	Multi-Family with 5+ Units	1960s	Vented Crawlspace	1	0	0	0	0	0	0	0	0	0	0	0	0	0	0.00239334
-No	Multi-Family with 5+ Units	1970s	Vented Crawlspace	1	0	0	0	0	0	0	0	0	0	0	0	0	0	0.00298726
-No	Multi-Family with 5+ Units	1980s	Vented Crawlspace	1	0	0	0	0	0	0	0	0	0	0	0	0	0	0.00156842
-No	Multi-Family with 5+ Units	1990s	Vented Crawlspace	1	0	0	0	0	0	0	0	0	0	0	0	0	0	0.00111085
-No	Multi-Family with 5+ Units	2000s	Vented Crawlspace	1	0	0	0	0	0	0	0	0	0	0	0	0	0	0.000332716
-=======
 Yes	Single-Family Detached	1940s	Vented Crawlspace	0	0.26	0.47	0.27	0	0	0	0	0	0	0	0	0	0	0.00578394
 Yes	Single-Family Attached	1940s	Vented Crawlspace	0	0.26	0.47	0.27	0	0	0	0	0	0	0	0	0	0	0.000566442
 Yes	Multi-Family with 2 - 4 Units	1940s	Vented Crawlspace	0	0.26	0.47	0.27	0	0	0	0	0	0	0	0	0	0	0.000919938
@@ -143,7 +72,6 @@
 No	Multi-Family with 5+ Units	1980s	Vented Crawlspace	1	0	0	0	0	0	0	0	0	0	0	0	0	0	0.00148965
 No	Multi-Family with 5+ Units	1990s	Vented Crawlspace	1	0	0	0	0	0	0	0	0	0	0	0	0	0	0.00156413
 No	Multi-Family with 5+ Units	2000s	Vented Crawlspace	1	0	0	0	0	0	0	0	0	0	0	0	0	0	0.00159436
->>>>>>> e1387e3e
 No	Mobile Home	<1940	Vented Crawlspace	1	0	0	0	0	0	0	0	0	0	0	0	0	0	0
 No	Mobile Home	1950s	Vented Crawlspace	1	0	0	0	0	0	0	0	0	0	0	0	0	0	0
 No	Mobile Home	1960s	Vented Crawlspace	1	0	0	0	0	0	0	0	0	0	0	0	0	0	0
@@ -151,46 +79,6 @@
 No	Mobile Home	1980s	Vented Crawlspace	1	0	0	0	0	0	0	0	0	0	0	0	0	0	0
 No	Mobile Home	1990s	Vented Crawlspace	1	0	0	0	0	0	0	0	0	0	0	0	0	0	0
 No	Mobile Home	2000s	Vented Crawlspace	1	0	0	0	0	0	0	0	0	0	0	0	0	0	0
-<<<<<<< HEAD
-No	Single-Family Detached	1940s	Vented Crawlspace	1	0	0	0	0	0	0	0	0	0	0	0	0	0	0.00400322
-No	Single-Family Attached	1940s	Vented Crawlspace	1	0	0	0	0	0	0	0	0	0	0	0	0	0	0.000382768
-No	Multi-Family with 2 - 4 Units	1940s	Vented Crawlspace	1	0	0	0	0	0	0	0	0	0	0	0	0	0	0.000830791
-No	Multi-Family with 5+ Units	1940s	Vented Crawlspace	1	0	0	0	0	0	0	0	0	0	0	0	0	0	0.00121244
-No	Mobile Home	1940s	Vented Crawlspace	1	0	0	0	0	0	0	0	0	0	0	0	0	0	0
-No	Single-Family Detached	2010s	Vented Crawlspace	1	0	0	0	0	0	0	0	0	0	0	0	0	0	0.000151745
-No	Single-Family Attached	2010s	Vented Crawlspace	1	0	0	0	0	0	0	0	0	0	0	0	0	0	1.97506e-05
-No	Multi-Family with 2 - 4 Units	2010s	Vented Crawlspace	1	0	0	0	0	0	0	0	0	0	0	0	0	0	2.11886e-05
-No	Multi-Family with 5+ Units	2010s	Vented Crawlspace	1	0	0	0	0	0	0	0	0	0	0	0	0	0	0.000133542
-No	Mobile Home	2010s	Vented Crawlspace	1	0	0	0	0	0	0	0	0	0	0	0	0	0	0
-Yes	Single-Family Detached	<1940	Unvented Crawlspace	0	0.26	0.47	0.27	0	0	0	0	0	0	0	0	0	0	0
-Yes	Single-Family Detached	1950s	Unvented Crawlspace	0	0.26	0.47	0.27	0	0	0	0	0	0	0	0	0	0	0
-Yes	Single-Family Detached	1960s	Unvented Crawlspace	0	0.26	0.47	0.27	0	0	0	0	0	0	0	0	0	0	0
-Yes	Single-Family Detached	1970s	Unvented Crawlspace	0	0.26	0.47	0.27	0	0	0	0	0	0	0	0	0	0	0
-Yes	Single-Family Detached	1980s	Unvented Crawlspace	0	0.26	0.47	0.27	0	0	0	0	0	0	0	0	0	0	0.00270771
-Yes	Single-Family Detached	1990s	Unvented Crawlspace	0	0.26	0.47	0.27	0	0	0	0	0	0	0	0	0	0	0.00346726
-Yes	Single-Family Detached	2000s	Unvented Crawlspace	0	0	0	0	0	0	0	0.26	0.47	0.27	0	0	0	0	0.00263092
-Yes	Single-Family Attached	<1940	Unvented Crawlspace	0	0.26	0.47	0.27	0	0	0	0	0	0	0	0	0	0	0
-Yes	Single-Family Attached	1950s	Unvented Crawlspace	0	0.26	0.47	0.27	0	0	0	0	0	0	0	0	0	0	0
-Yes	Single-Family Attached	1960s	Unvented Crawlspace	0	0.26	0.47	0.27	0	0	0	0	0	0	0	0	0	0	0
-Yes	Single-Family Attached	1970s	Unvented Crawlspace	0	0.26	0.47	0.27	0	0	0	0	0	0	0	0	0	0	0
-Yes	Single-Family Attached	1980s	Unvented Crawlspace	0	0.26	0.47	0.27	0	0	0	0	0	0	0	0	0	0	0.000403174
-Yes	Single-Family Attached	1990s	Unvented Crawlspace	0	0.26	0.47	0.27	0	0	0	0	0	0	0	0	0	0	0.000390431
-Yes	Single-Family Attached	2000s	Unvented Crawlspace	0	0	0	0	0	0	0	0.26	0.47	0.27	0	0	0	0	0.000393522
-Yes	Multi-Family with 2 - 4 Units	<1940	Unvented Crawlspace	0	0.26	0.47	0.27	0	0	0	0	0	0	0	0	0	0	0
-Yes	Multi-Family with 2 - 4 Units	1950s	Unvented Crawlspace	0	0.26	0.47	0.27	0	0	0	0	0	0	0	0	0	0	0
-Yes	Multi-Family with 2 - 4 Units	1960s	Unvented Crawlspace	0	0.26	0.47	0.27	0	0	0	0	0	0	0	0	0	0	0
-Yes	Multi-Family with 2 - 4 Units	1970s	Unvented Crawlspace	0	0.26	0.47	0.27	0	0	0	0	0	0	0	0	0	0	0
-Yes	Multi-Family with 2 - 4 Units	1980s	Unvented Crawlspace	0	0.26	0.47	0.27	0	0	0	0	0	0	0	0	0	0	0.00048516
-Yes	Multi-Family with 2 - 4 Units	1990s	Unvented Crawlspace	0	0.26	0.47	0.27	0	0	0	0	0	0	0	0	0	0	0.000421013
-Yes	Multi-Family with 2 - 4 Units	2000s	Unvented Crawlspace	0	0	0	0	0	0	0	0.26	0.47	0.27	0	0	0	0	0.000260264
-Yes	Multi-Family with 5+ Units	<1940	Unvented Crawlspace	0	0.26	0.47	0.27	0	0	0	0	0	0	0	0	0	0	0
-Yes	Multi-Family with 5+ Units	1950s	Unvented Crawlspace	0	0.26	0.47	0.27	0	0	0	0	0	0	0	0	0	0	0
-Yes	Multi-Family with 5+ Units	1960s	Unvented Crawlspace	0	0.26	0.47	0.27	0	0	0	0	0	0	0	0	0	0	0
-Yes	Multi-Family with 5+ Units	1970s	Unvented Crawlspace	0	0.26	0.47	0.27	0	0	0	0	0	0	0	0	0	0	0
-Yes	Multi-Family with 5+ Units	1980s	Unvented Crawlspace	0	0.26	0.47	0.27	0	0	0	0	0	0	0	0	0	0	0.00128743
-Yes	Multi-Family with 5+ Units	1990s	Unvented Crawlspace	0	0.26	0.47	0.27	0	0	0	0	0	0	0	0	0	0	0.0012564
-Yes	Multi-Family with 5+ Units	2000s	Unvented Crawlspace	0	0	0	0	0	0	0	0.26	0.47	0.27	0	0	0	0	0.000911253
-=======
 No	Single-Family Detached	1940s	Vented Crawlspace	1	0	0	0	0	0	0	0	0	0	0	0	0	0	0.00158526
 No	Single-Family Attached	1940s	Vented Crawlspace	1	0	0	0	0	0	0	0	0	0	0	0	0	0	0.00015525
 No	Multi-Family with 2 - 4 Units	1940s	Vented Crawlspace	1	0	0	0	0	0	0	0	0	0	0	0	0	0	0.000252136
@@ -229,7 +117,6 @@
 Yes	Multi-Family with 5+ Units	1980s	Unvented Crawlspace	0	0.26	0.47	0.27	0	0	0	0	0	0	0	0	0	0	0.000524254
 Yes	Multi-Family with 5+ Units	1990s	Unvented Crawlspace	0	0.26	0.47	0.27	0	0	0	0	0	0	0	0	0	0	0.000550466
 Yes	Multi-Family with 5+ Units	2000s	Unvented Crawlspace	0	0	0	0	0	0	0	0.26	0.47	0.27	0	0	0	0	0.000561102
->>>>>>> e1387e3e
 Yes	Mobile Home	<1940	Unvented Crawlspace	0	0.26	0.47	0.27	0	0	0	0	0	0	0	0	0	0	0
 Yes	Mobile Home	1950s	Unvented Crawlspace	0	0.26	0.47	0.27	0	0	0	0	0	0	0	0	0	0	0
 Yes	Mobile Home	1960s	Unvented Crawlspace	0	0.26	0.47	0.27	0	0	0	0	0	0	0	0	0	0	0
@@ -237,46 +124,6 @@
 Yes	Mobile Home	1980s	Unvented Crawlspace	0	0.26	0.47	0.27	0	0	0	0	0	0	0	0	0	0	0
 Yes	Mobile Home	1990s	Unvented Crawlspace	0	0.26	0.47	0.27	0	0	0	0	0	0	0	0	0	0	0
 Yes	Mobile Home	2000s	Unvented Crawlspace	0	0	0	0	0	0	0	0.26	0.47	0.27	0	0	0	0	0
-<<<<<<< HEAD
-Yes	Single-Family Detached	1940s	Unvented Crawlspace	0	0.26	0.47	0.27	0	0	0	0	0	0	0	0	0	0	0
-Yes	Single-Family Attached	1940s	Unvented Crawlspace	0	0.26	0.47	0.27	0	0	0	0	0	0	0	0	0	0	0
-Yes	Multi-Family with 2 - 4 Units	1940s	Unvented Crawlspace	0	0.26	0.47	0.27	0	0	0	0	0	0	0	0	0	0	0
-Yes	Multi-Family with 5+ Units	1940s	Unvented Crawlspace	0	0.26	0.47	0.27	0	0	0	0	0	0	0	0	0	0	0
-Yes	Mobile Home	1940s	Unvented Crawlspace	0	0.26	0.47	0.27	0	0	0	0	0	0	0	0	0	0	0
-Yes	Single-Family Detached	2010s	Unvented Crawlspace	0	0	0	0	0	0	0	0.26	0.47	0.27	0	0	0	0	0.000525901
-Yes	Single-Family Attached	2010s	Unvented Crawlspace	0	0	0	0	0	0	0	0.26	0.47	0.27	0	0	0	0	8.67494e-05
-Yes	Multi-Family with 2 - 4 Units	2010s	Unvented Crawlspace	0	0	0	0	0	0	0	0.26	0.47	0.27	0	0	0	0	6.81899e-05
-Yes	Multi-Family with 5+ Units	2010s	Unvented Crawlspace	0	0	0	0	0	0	0	0.26	0.47	0.27	0	0	0	0	0.000349556
-Yes	Mobile Home	2010s	Unvented Crawlspace	0	0	0	0	0	0	0	0.26	0.47	0.27	0	0	0	0	0
-No	Single-Family Detached	<1940	Unvented Crawlspace	1	0	0	0	0	0	0	0	0	0	0	0	0	0	0
-No	Single-Family Detached	1950s	Unvented Crawlspace	1	0	0	0	0	0	0	0	0	0	0	0	0	0	0
-No	Single-Family Detached	1960s	Unvented Crawlspace	1	0	0	0	0	0	0	0	0	0	0	0	0	0	0
-No	Single-Family Detached	1970s	Unvented Crawlspace	1	0	0	0	0	0	0	0	0	0	0	0	0	0	0
-No	Single-Family Detached	1980s	Unvented Crawlspace	1	0	0	0	0	0	0	0	0	0	0	0	0	0	0.000478105
-No	Single-Family Detached	1990s	Unvented Crawlspace	1	0	0	0	0	0	0	0	0	0	0	0	0	0	0.000400896
-No	Single-Family Detached	2000s	Unvented Crawlspace	1	0	0	0	0	0	0	0	0	0	0	0	0	0	0.000237292
-No	Single-Family Attached	<1940	Unvented Crawlspace	1	0	0	0	0	0	0	0	0	0	0	0	0	0	0
-No	Single-Family Attached	1950s	Unvented Crawlspace	1	0	0	0	0	0	0	0	0	0	0	0	0	0	0
-No	Single-Family Attached	1960s	Unvented Crawlspace	1	0	0	0	0	0	0	0	0	0	0	0	0	0	0
-No	Single-Family Attached	1970s	Unvented Crawlspace	1	0	0	0	0	0	0	0	0	0	0	0	0	0	0
-No	Single-Family Attached	1980s	Unvented Crawlspace	1	0	0	0	0	0	0	0	0	0	0	0	0	0	7.90306e-05
-No	Single-Family Attached	1990s	Unvented Crawlspace	1	0	0	0	0	0	0	0	0	0	0	0	0	0	5.09246e-05
-No	Single-Family Attached	2000s	Unvented Crawlspace	1	0	0	0	0	0	0	0	0	0	0	0	0	0	3.64294e-05
-No	Multi-Family with 2 - 4 Units	<1940	Unvented Crawlspace	1	0	0	0	0	0	0	0	0	0	0	0	0	0	0
-No	Multi-Family with 2 - 4 Units	1950s	Unvented Crawlspace	1	0	0	0	0	0	0	0	0	0	0	0	0	0	0
-No	Multi-Family with 2 - 4 Units	1960s	Unvented Crawlspace	1	0	0	0	0	0	0	0	0	0	0	0	0	0	0
-No	Multi-Family with 2 - 4 Units	1970s	Unvented Crawlspace	1	0	0	0	0	0	0	0	0	0	0	0	0	0	0
-No	Multi-Family with 2 - 4 Units	1980s	Unvented Crawlspace	1	0	0	0	0	0	0	0	0	0	0	0	0	0	0.000165092
-No	Multi-Family with 2 - 4 Units	1990s	Unvented Crawlspace	1	0	0	0	0	0	0	0	0	0	0	0	0	0	9.41645e-05
-No	Multi-Family with 2 - 4 Units	2000s	Unvented Crawlspace	1	0	0	0	0	0	0	0	0	0	0	0	0	0	2.76615e-05
-No	Multi-Family with 5+ Units	<1940	Unvented Crawlspace	1	0	0	0	0	0	0	0	0	0	0	0	0	0	0
-No	Multi-Family with 5+ Units	1950s	Unvented Crawlspace	1	0	0	0	0	0	0	0	0	0	0	0	0	0	0
-No	Multi-Family with 5+ Units	1960s	Unvented Crawlspace	1	0	0	0	0	0	0	0	0	0	0	0	0	0	0
-No	Multi-Family with 5+ Units	1970s	Unvented Crawlspace	1	0	0	0	0	0	0	0	0	0	0	0	0	0	0
-No	Multi-Family with 5+ Units	1980s	Unvented Crawlspace	1	0	0	0	0	0	0	0	0	0	0	0	0	0	0.000491479
-No	Multi-Family with 5+ Units	1990s	Unvented Crawlspace	1	0	0	0	0	0	0	0	0	0	0	0	0	0	0.000317616
-No	Multi-Family with 5+ Units	2000s	Unvented Crawlspace	1	0	0	0	0	0	0	0	0	0	0	0	0	0	0.000105011
-=======
 Yes	Single-Family Detached	1940s	Unvented Crawlspace	0	0.26	0.47	0.27	0	0	0	0	0	0	0	0	0	0	0.00048334
 Yes	Single-Family Attached	1940s	Unvented Crawlspace	0	0.26	0.47	0.27	0	0	0	0	0	0	0	0	0	0	4.75652e-05
 Yes	Multi-Family with 2 - 4 Units	1940s	Unvented Crawlspace	0	0.26	0.47	0.27	0	0	0	0	0	0	0	0	0	0	8.70654e-05
@@ -315,7 +162,6 @@
 No	Multi-Family with 5+ Units	1980s	Unvented Crawlspace	1	0	0	0	0	0	0	0	0	0	0	0	0	0	0.000143687
 No	Multi-Family with 5+ Units	1990s	Unvented Crawlspace	1	0	0	0	0	0	0	0	0	0	0	0	0	0	0.000150871
 No	Multi-Family with 5+ Units	2000s	Unvented Crawlspace	1	0	0	0	0	0	0	0	0	0	0	0	0	0	0.000153786
->>>>>>> e1387e3e
 No	Mobile Home	<1940	Unvented Crawlspace	1	0	0	0	0	0	0	0	0	0	0	0	0	0	0
 No	Mobile Home	1950s	Unvented Crawlspace	1	0	0	0	0	0	0	0	0	0	0	0	0	0	0
 No	Mobile Home	1960s	Unvented Crawlspace	1	0	0	0	0	0	0	0	0	0	0	0	0	0	0
@@ -323,32 +169,6 @@
 No	Mobile Home	1980s	Unvented Crawlspace	1	0	0	0	0	0	0	0	0	0	0	0	0	0	0
 No	Mobile Home	1990s	Unvented Crawlspace	1	0	0	0	0	0	0	0	0	0	0	0	0	0	0
 No	Mobile Home	2000s	Unvented Crawlspace	1	0	0	0	0	0	0	0	0	0	0	0	0	0	0
-<<<<<<< HEAD
-No	Single-Family Detached	1940s	Unvented Crawlspace	1	0	0	0	0	0	0	0	0	0	0	0	0	0	0
-No	Single-Family Attached	1940s	Unvented Crawlspace	1	0	0	0	0	0	0	0	0	0	0	0	0	0	0
-No	Multi-Family with 2 - 4 Units	1940s	Unvented Crawlspace	1	0	0	0	0	0	0	0	0	0	0	0	0	0	0
-No	Multi-Family with 5+ Units	1940s	Unvented Crawlspace	1	0	0	0	0	0	0	0	0	0	0	0	0	0	0
-No	Mobile Home	1940s	Unvented Crawlspace	1	0	0	0	0	0	0	0	0	0	0	0	0	0	0
-No	Single-Family Detached	2010s	Unvented Crawlspace	1	0	0	0	0	0	0	0	0	0	0	0	0	0	4.78315e-05
-No	Single-Family Attached	2010s	Unvented Crawlspace	1	0	0	0	0	0	0	0	0	0	0	0	0	0	7.01927e-06
-No	Multi-Family with 2 - 4 Units	2010s	Unvented Crawlspace	1	0	0	0	0	0	0	0	0	0	0	0	0	0	6.74767e-06
-No	Multi-Family with 5+ Units	2010s	Unvented Crawlspace	1	0	0	0	0	0	0	0	0	0	0	0	0	0	4.17777e-05
-No	Mobile Home	2010s	Unvented Crawlspace	1	0	0	0	0	0	0	0	0	0	0	0	0	0	0
-Yes	Single-Family Detached	<1940	Heated Basement	0	0	0	0	0	0	0	0	0	0	0	0	0	1	0.00948139
-Yes	Single-Family Detached	1950s	Heated Basement	0	0	0	0	0	0	0	0	0	0	0	0	0	1	0.0137315
-Yes	Single-Family Detached	1960s	Heated Basement	0	0	0	0	0	0	0	0	0	0	0	0	0	1	0.0105054
-Yes	Single-Family Detached	1970s	Heated Basement	0	0	0	0	0	0	0	0	0	0	0	0	0	1	0.0126265
-Yes	Single-Family Detached	1980s	Heated Basement	0	0	0	0	0	0	0	0	0	0	0	0	0	1	0.00966362
-Yes	Single-Family Detached	1990s	Heated Basement	0	0	0	0	0	0	0	0	0	0	0	0	0	1	0.0125825
-Yes	Single-Family Detached	2000s	Heated Basement	0	0	0	0	0	0	0	0	0	0	0	0	0	1	0.0116954
-Yes	Single-Family Attached	<1940	Heated Basement	0	0	0	0	0	0	0	0	0	0	0	0	0	1	0.00083767
-Yes	Single-Family Attached	1950s	Heated Basement	0	0	0	0	0	0	0	0	0	0	0	0	0	1	0.000676653
-Yes	Single-Family Attached	1960s	Heated Basement	0	0	0	0	0	0	0	0	0	0	0	0	0	1	0.000541845
-Yes	Single-Family Attached	1970s	Heated Basement	0	0	0	0	0	0	0	0	0	0	0	0	0	1	0.00110864
-Yes	Single-Family Attached	1980s	Heated Basement	0	0	0	0	0	0	0	0	0	0	0	0	0	1	0.00164067
-Yes	Single-Family Attached	1990s	Heated Basement	0	0	0	0	0	0	0	0	0	0	0	0	0	1	0.00166906
-Yes	Single-Family Attached	2000s	Heated Basement	0	0	0	0	0	0	0	0	0	0	0	0	0	1	0.00191638
-=======
 No	Single-Family Detached	1940s	Unvented Crawlspace	1	0	0	0	0	0	0	0	0	0	0	0	0	0	0.000132474
 No	Single-Family Attached	1940s	Unvented Crawlspace	1	0	0	0	0	0	0	0	0	0	0	0	0	0	1.30366e-05
 No	Multi-Family with 2 - 4 Units	1940s	Unvented Crawlspace	1	0	0	0	0	0	0	0	0	0	0	0	0	0	2.38628e-05
@@ -373,7 +193,6 @@
 Yes	Single-Family Attached	1980s	Heated Basement	0	0	0	0	0	0	0	0	0	0	0	0	0	1	0.00116702
 Yes	Single-Family Attached	1990s	Heated Basement	0	0	0	0	0	0	0	0	0	0	0	0	0	1	0.00122537
 Yes	Single-Family Attached	2000s	Heated Basement	0	0	0	0	0	0	0	0	0	0	0	0	0	1	0.00124905
->>>>>>> e1387e3e
 Yes	Multi-Family with 2 - 4 Units	<1940	Heated Basement	0	0	0	0	0	0	0	0	0	0	0	0	0	1	0
 Yes	Multi-Family with 2 - 4 Units	1950s	Heated Basement	0	0	0	0	0	0	0	0	0	0	0	0	0	1	0
 Yes	Multi-Family with 2 - 4 Units	1960s	Heated Basement	0	0	0	0	0	0	0	0	0	0	0	0	0	1	0
@@ -395,32 +214,6 @@
 Yes	Mobile Home	1980s	Heated Basement	0	0	0	0	0	0	0	0	0	0	0	0	0	1	0
 Yes	Mobile Home	1990s	Heated Basement	0	0	0	0	0	0	0	0	0	0	0	0	0	1	0
 Yes	Mobile Home	2000s	Heated Basement	0	0	0	0	0	0	0	0	0	0	0	0	0	1	0
-<<<<<<< HEAD
-Yes	Single-Family Detached	1940s	Heated Basement	0	0	0	0	0	0	0	0	0	0	0	0	0	1	0.00606519
-Yes	Single-Family Attached	1940s	Heated Basement	0	0	0	0	0	0	0	0	0	0	0	0	0	1	0.000465107
-Yes	Multi-Family with 2 - 4 Units	1940s	Heated Basement	0	0	0	0	0	0	0	0	0	0	0	0	0	1	0
-Yes	Multi-Family with 5+ Units	1940s	Heated Basement	0	0	0	0	0	0	0	0	0	0	0	0	0	1	0
-Yes	Mobile Home	1940s	Heated Basement	0	0	0	0	0	0	0	0	0	0	0	0	0	1	0
-Yes	Single-Family Detached	2010s	Heated Basement	0	0	0	0	0	0	0	0	0	0	0	0	0	1	0.00220451
-Yes	Single-Family Attached	2010s	Heated Basement	0	0	0	0	0	0	0	0	0	0	0	0	0	1	0.000382632
-Yes	Multi-Family with 2 - 4 Units	2010s	Heated Basement	0	0	0	0	0	0	0	0	0	0	0	0	0	1	0
-Yes	Multi-Family with 5+ Units	2010s	Heated Basement	0	0	0	0	0	0	0	0	0	0	0	0	0	1	0
-Yes	Mobile Home	2010s	Heated Basement	0	0	0	0	0	0	0	0	0	0	0	0	0	1	0
-No	Single-Family Detached	<1940	Heated Basement	1	0	0	0	0	0	0	0	0	0	0	0	0	0	0.00639229
-No	Single-Family Detached	1950s	Heated Basement	1	0	0	0	0	0	0	0	0	0	0	0	0	0	0.0046463
-No	Single-Family Detached	1960s	Heated Basement	1	0	0	0	0	0	0	0	0	0	0	0	0	0	0.00359375
-No	Single-Family Detached	1970s	Heated Basement	1	0	0	0	0	0	0	0	0	0	0	0	0	0	0.00390963
-No	Single-Family Detached	1980s	Heated Basement	1	0	0	0	0	0	0	0	0	0	0	0	0	0	0.00191372
-No	Single-Family Detached	1990s	Heated Basement	1	0	0	0	0	0	0	0	0	0	0	0	0	0	0.00169837
-No	Single-Family Detached	2000s	Heated Basement	1	0	0	0	0	0	0	0	0	0	0	0	0	0	0.00121237
-No	Single-Family Attached	<1940	Heated Basement	1	0	0	0	0	0	0	0	0	0	0	0	0	0	0.000721272
-No	Single-Family Attached	1950s	Heated Basement	1	0	0	0	0	0	0	0	0	0	0	0	0	0	0.000274572
-No	Single-Family Attached	1960s	Heated Basement	1	0	0	0	0	0	0	0	0	0	0	0	0	0	0.000201571
-No	Single-Family Attached	1970s	Heated Basement	1	0	0	0	0	0	0	0	0	0	0	0	0	0	0.000346573
-No	Single-Family Attached	1980s	Heated Basement	1	0	0	0	0	0	0	0	0	0	0	0	0	0	0.000324062
-No	Single-Family Attached	1990s	Heated Basement	1	0	0	0	0	0	0	0	0	0	0	0	0	0	0.000221537
-No	Single-Family Attached	2000s	Heated Basement	1	0	0	0	0	0	0	0	0	0	0	0	0	0	0.00018566
-=======
 Yes	Single-Family Detached	1940s	Heated Basement	0	0	0	0	0	0	0	0	0	0	0	0	0	1	0.00459285
 Yes	Single-Family Attached	1940s	Heated Basement	0	0	0	0	0	0	0	0	0	0	0	0	0	1	0.000436937
 Yes	Multi-Family with 2 - 4 Units	1940s	Heated Basement	0	0	0	0	0	0	0	0	0	0	0	0	0	1	0
@@ -445,7 +238,6 @@
 No	Single-Family Attached	1980s	Heated Basement	1	0	0	0	0	0	0	0	0	0	0	0	0	0	0.000319856
 No	Single-Family Attached	1990s	Heated Basement	1	0	0	0	0	0	0	0	0	0	0	0	0	0	0.000335849
 No	Single-Family Attached	2000s	Heated Basement	1	0	0	0	0	0	0	0	0	0	0	0	0	0	0.000342338
->>>>>>> e1387e3e
 No	Multi-Family with 2 - 4 Units	<1940	Heated Basement	1	0	0	0	0	0	0	0	0	0	0	0	0	0	0
 No	Multi-Family with 2 - 4 Units	1950s	Heated Basement	1	0	0	0	0	0	0	0	0	0	0	0	0	0	0
 No	Multi-Family with 2 - 4 Units	1960s	Heated Basement	1	0	0	0	0	0	0	0	0	0	0	0	0	0	0
@@ -467,25 +259,6 @@
 No	Mobile Home	1980s	Heated Basement	1	0	0	0	0	0	0	0	0	0	0	0	0	0	0
 No	Mobile Home	1990s	Heated Basement	1	0	0	0	0	0	0	0	0	0	0	0	0	0	0
 No	Mobile Home	2000s	Heated Basement	1	0	0	0	0	0	0	0	0	0	0	0	0	0	0
-<<<<<<< HEAD
-No	Single-Family Detached	1940s	Heated Basement	1	0	0	0	0	0	0	0	0	0	0	0	0	0	0.00242504
-No	Single-Family Attached	1940s	Heated Basement	1	0	0	0	0	0	0	0	0	0	0	0	0	0	0.000243655
-No	Multi-Family with 2 - 4 Units	1940s	Heated Basement	1	0	0	0	0	0	0	0	0	0	0	0	0	0	0
-No	Multi-Family with 5+ Units	1940s	Heated Basement	1	0	0	0	0	0	0	0	0	0	0	0	0	0	0
-No	Mobile Home	1940s	Heated Basement	1	0	0	0	0	0	0	0	0	0	0	0	0	0	0
-No	Single-Family Detached	2010s	Heated Basement	1	0	0	0	0	0	0	0	0	0	0	0	0	0	0.000240268
-No	Single-Family Attached	2010s	Heated Basement	1	0	0	0	0	0	0	0	0	0	0	0	0	0	3.3033e-05
-No	Multi-Family with 2 - 4 Units	2010s	Heated Basement	1	0	0	0	0	0	0	0	0	0	0	0	0	0	0
-No	Multi-Family with 5+ Units	2010s	Heated Basement	1	0	0	0	0	0	0	0	0	0	0	0	0	0	0
-No	Mobile Home	2010s	Heated Basement	1	0	0	0	0	0	0	0	0	0	0	0	0	0	0
-Yes	Single-Family Detached	<1940	Ambient	0	0	0	0	0.26	0.47	0.27	0	0	0	0	0	0	0	0.00112489
-Yes	Single-Family Detached	1950s	Ambient	0	0	0	0	0.26	0.47	0.27	0	0	0	0	0	0	0	0.00295298
-Yes	Single-Family Detached	1960s	Ambient	0	0	0	0	0.26	0.47	0.27	0	0	0	0	0	0	0	0.0023093
-Yes	Single-Family Detached	1970s	Ambient	0	0	0	0	0.26	0.47	0.27	0	0	0	0	0	0	0	0.00303739
-Yes	Single-Family Detached	1980s	Ambient	0	0	0	0	0.26	0.47	0.27	0	0	0	0	0	0	0	0.00335448
-Yes	Single-Family Detached	1990s	Ambient	0	0	0	0	0.26	0.47	0.27	0	0	0	0	0	0	0	0.00390115
-Yes	Single-Family Detached	2000s	Ambient	0	0	0	0	0	0	0	0	0	0	0.26	0.47	0.27	0	0.00341392
-=======
 No	Single-Family Detached	1940s	Heated Basement	1	0	0	0	0	0	0	0	0	0	0	0	0	0	0.0012588
 No	Single-Family Attached	1940s	Heated Basement	1	0	0	0	0	0	0	0	0	0	0	0	0	0	0.000119755
 No	Multi-Family with 2 - 4 Units	1940s	Heated Basement	1	0	0	0	0	0	0	0	0	0	0	0	0	0	0
@@ -503,7 +276,6 @@
 Yes	Single-Family Detached	1980s	Ambient	0	0	0	0	0.26	0.47	0.27	0	0	0	0	0	0	0	0.00292389
 Yes	Single-Family Detached	1990s	Ambient	0	0	0	0	0.26	0.47	0.27	0	0	0	0	0	0	0	0.00307008
 Yes	Single-Family Detached	2000s	Ambient	0	0	0	0	0	0	0	0	0	0	0.26	0.47	0.27	0	0.0031294
->>>>>>> e1387e3e
 Yes	Single-Family Attached	<1940	Ambient	0	0	0	0	0.26	0.47	0.27	0	0	0	0	0	0	0	0
 Yes	Single-Family Attached	1950s	Ambient	0	0	0	0	0.26	0.47	0.27	0	0	0	0	0	0	0	0
 Yes	Single-Family Attached	1960s	Ambient	0	0	0	0	0.26	0.47	0.27	0	0	0	0	0	0	0	0
@@ -525,32 +297,6 @@
 Yes	Multi-Family with 5+ Units	1980s	Ambient	0	0	0	0	0.26	0.47	0.27	0	0	0	0	0	0	0	0
 Yes	Multi-Family with 5+ Units	1990s	Ambient	0	0	0	0	0.26	0.47	0.27	0	0	0	0	0	0	0	0
 Yes	Multi-Family with 5+ Units	2000s	Ambient	0	0	0	0	0	0	0	0	0	0	0.26	0.47	0.27	0	0
-<<<<<<< HEAD
-Yes	Mobile Home	<1940	Ambient	0	0	0	0	0.26	0.47	0.27	0	0	0	0	0	0	0	0.000228168
-Yes	Mobile Home	1950s	Ambient	0	0	0	0	0.26	0.47	0.27	0	0	0	0	0	0	0	0.000539161
-Yes	Mobile Home	1960s	Ambient	0	0	0	0	0.26	0.47	0.27	0	0	0	0	0	0	0	0.00240924
-Yes	Mobile Home	1970s	Ambient	0	0	0	0	0.26	0.47	0.27	0	0	0	0	0	0	0	0.00967335
-Yes	Mobile Home	1980s	Ambient	0	0	0	0	0.26	0.47	0.27	0	0	0	0	0	0	0	0.0116968
-Yes	Mobile Home	1990s	Ambient	0	0	0	0	0.26	0.47	0.27	0	0	0	0	0	0	0	0.0162253
-Yes	Mobile Home	2000s	Ambient	0	0	0	0	0	0	0	0	0	0	0.26	0.47	0.27	0	0.00945185
-Yes	Single-Family Detached	1940s	Ambient	0	0	0	0	0.26	0.47	0.27	0	0	0	0	0	0	0	0.00113986
-Yes	Single-Family Attached	1940s	Ambient	0	0	0	0	0.26	0.47	0.27	0	0	0	0	0	0	0	0
-Yes	Multi-Family with 2 - 4 Units	1940s	Ambient	0	0	0	0	0.26	0.47	0.27	0	0	0	0	0	0	0	0
-Yes	Multi-Family with 5+ Units	1940s	Ambient	0	0	0	0	0.26	0.47	0.27	0	0	0	0	0	0	0	0
-Yes	Mobile Home	1940s	Ambient	0	0	0	0	0.26	0.47	0.27	0	0	0	0	0	0	0	0.000164148
-Yes	Single-Family Detached	2010s	Ambient	0	0	0	0	0	0	0	0	0	0	0.26	0.47	0.27	0	0.000713417
-Yes	Single-Family Attached	2010s	Ambient	0	0	0	0	0	0	0	0	0	0	0.26	0.47	0.27	0	0
-Yes	Multi-Family with 2 - 4 Units	2010s	Ambient	0	0	0	0	0	0	0	0	0	0	0.26	0.47	0.27	0	0
-Yes	Multi-Family with 5+ Units	2010s	Ambient	0	0	0	0	0	0	0	0	0	0	0.26	0.47	0.27	0	0
-Yes	Mobile Home	2010s	Ambient	0	0	0	0	0	0	0	0	0	0	0.26	0.47	0.27	0	0.0017644
-No	Single-Family Detached	<1940	Ambient	1	0	0	0	0	0	0	0	0	0	0	0	0	0	0.000706812
-No	Single-Family Detached	1950s	Ambient	1	0	0	0	0	0	0	0	0	0	0	0	0	0	0.00119694
-No	Single-Family Detached	1960s	Ambient	1	0	0	0	0	0	0	0	0	0	0	0	0	0	0.000600642
-No	Single-Family Detached	1970s	Ambient	1	0	0	0	0	0	0	0	0	0	0	0	0	0	0.000659511
-No	Single-Family Detached	1980s	Ambient	1	0	0	0	0	0	0	0	0	0	0	0	0	0	0.000433834
-No	Single-Family Detached	1990s	Ambient	1	0	0	0	0	0	0	0	0	0	0	0	0	0	0.000333189
-No	Single-Family Detached	2000s	Ambient	1	0	0	0	0	0	0	0	0	0	0	0	0	0	0.000147365
-=======
 Yes	Mobile Home	<1940	Ambient	0	0	0	0	0.26	0.47	0.27	0	0	0	0	0	0	0	0.00598353
 Yes	Mobile Home	1950s	Ambient	0	0	0	0	0.26	0.47	0.27	0	0	0	0	0	0	0	0.00504868
 Yes	Mobile Home	1960s	Ambient	0	0	0	0	0.26	0.47	0.27	0	0	0	0	0	0	0	0.00510862
@@ -575,7 +321,6 @@
 No	Single-Family Detached	1980s	Ambient	1	0	0	0	0	0	0	0	0	0	0	0	0	0	0.000801376
 No	Single-Family Detached	1990s	Ambient	1	0	0	0	0	0	0	0	0	0	0	0	0	0	0.000841443
 No	Single-Family Detached	2000s	Ambient	1	0	0	0	0	0	0	0	0	0	0	0	0	0	0.000857702
->>>>>>> e1387e3e
 No	Single-Family Attached	<1940	Ambient	1	0	0	0	0	0	0	0	0	0	0	0	0	0	0
 No	Single-Family Attached	1950s	Ambient	1	0	0	0	0	0	0	0	0	0	0	0	0	0	0
 No	Single-Family Attached	1960s	Ambient	1	0	0	0	0	0	0	0	0	0	0	0	0	0	0
@@ -597,53 +342,6 @@
 No	Multi-Family with 5+ Units	1980s	Ambient	1	0	0	0	0	0	0	0	0	0	0	0	0	0	0
 No	Multi-Family with 5+ Units	1990s	Ambient	1	0	0	0	0	0	0	0	0	0	0	0	0	0	0
 No	Multi-Family with 5+ Units	2000s	Ambient	1	0	0	0	0	0	0	0	0	0	0	0	0	0	0
-<<<<<<< HEAD
-No	Mobile Home	<1940	Ambient	1	0	0	0	0	0	0	0	0	0	0	0	0	0	0.000126348
-No	Mobile Home	1950s	Ambient	1	0	0	0	0	0	0	0	0	0	0	0	0	0	0.000227219
-No	Mobile Home	1960s	Ambient	1	0	0	0	0	0	0	0	0	0	0	0	0	0	0.000884235
-No	Mobile Home	1970s	Ambient	1	0	0	0	0	0	0	0	0	0	0	0	0	0	0.0024886
-No	Mobile Home	1980s	Ambient	1	0	0	0	0	0	0	0	0	0	0	0	0	0	0.00198726
-No	Mobile Home	1990s	Ambient	1	0	0	0	0	0	0	0	0	0	0	0	0	0	0.00177184
-No	Mobile Home	2000s	Ambient	1	0	0	0	0	0	0	0	0	0	0	0	0	0	0.000494226
-No	Single-Family Detached	1940s	Ambient	1	0	0	0	0	0	0	0	0	0	0	0	0	0	0.000496709
-No	Single-Family Attached	1940s	Ambient	1	0	0	0	0	0	0	0	0	0	0	0	0	0	0
-No	Multi-Family with 2 - 4 Units	1940s	Ambient	1	0	0	0	0	0	0	0	0	0	0	0	0	0	0
-No	Multi-Family with 5+ Units	1940s	Ambient	1	0	0	0	0	0	0	0	0	0	0	0	0	0	0
-No	Mobile Home	1940s	Ambient	1	0	0	0	0	0	0	0	0	0	0	0	0	0	7.77897e-05
-No	Single-Family Detached	2010s	Ambient	1	0	0	0	0	0	0	0	0	0	0	0	0	0	3.26271e-05
-No	Single-Family Attached	2010s	Ambient	1	0	0	0	0	0	0	0	0	0	0	0	0	0	0
-No	Multi-Family with 2 - 4 Units	2010s	Ambient	1	0	0	0	0	0	0	0	0	0	0	0	0	0	0
-No	Multi-Family with 5+ Units	2010s	Ambient	1	0	0	0	0	0	0	0	0	0	0	0	0	0	0
-No	Mobile Home	2010s	Ambient	1	0	0	0	0	0	0	0	0	0	0	0	0	0	9.393e-05
-Yes	Single-Family Detached	<1940	Slab	0	0	0	0	0.26	0.47	0.27	0	0	0	0	0	0	0	0.00504497
-Yes	Single-Family Detached	1950s	Slab	0	0	0	0	0.26	0.47	0.27	0	0	0	0	0	0	0	0.016253
-Yes	Single-Family Detached	1960s	Slab	0	0	0	0	0.26	0.47	0.27	0	0	0	0	0	0	0	0.0231929
-Yes	Single-Family Detached	1970s	Slab	0	0	0	0	0.26	0.47	0.27	0	0	0	0	0	0	0	0.0309813
-Yes	Single-Family Detached	1980s	Slab	0	0	0	0	0.26	0.47	0.27	0	0	0	0	0	0	0	0.0311016
-Yes	Single-Family Detached	1990s	Slab	0	0	0	0	0.26	0.47	0.27	0	0	0	0	0	0	0	0.0359828
-Yes	Single-Family Detached	2000s	Slab	0	0	0	0	0	0	0	0	0	0	0.26	0.47	0.27	0	0.0526186
-Yes	Single-Family Attached	<1940	Slab	0	0	0	0	0.26	0.47	0.27	0	0	0	0	0	0	0	0.000463184
-Yes	Single-Family Attached	1950s	Slab	0	0	0	0	0.26	0.47	0.27	0	0	0	0	0	0	0	0.000778554
-Yes	Single-Family Attached	1960s	Slab	0	0	0	0	0.26	0.47	0.27	0	0	0	0	0	0	0	0.00122856
-Yes	Single-Family Attached	1970s	Slab	0	0	0	0	0.26	0.47	0.27	0	0	0	0	0	0	0	0.00308546
-Yes	Single-Family Attached	1980s	Slab	0	0	0	0	0.26	0.47	0.27	0	0	0	0	0	0	0	0.00433752
-Yes	Single-Family Attached	1990s	Slab	0	0	0	0	0.26	0.47	0.27	0	0	0	0	0	0	0	0.0031523
-Yes	Single-Family Attached	2000s	Slab	0	0	0	0	0	0	0	0	0	0	0.26	0.47	0.27	0	0.00525654
-Yes	Multi-Family with 2 - 4 Units	<1940	Slab	0	0	0	0	0.26	0.47	0.27	0	0	0	0	0	0	0	0.00127511
-Yes	Multi-Family with 2 - 4 Units	1950s	Slab	0	0	0	0	0.26	0.47	0.27	0	0	0	0	0	0	0	0.00160924
-Yes	Multi-Family with 2 - 4 Units	1960s	Slab	0	0	0	0	0.26	0.47	0.27	0	0	0	0	0	0	0	0.00290324
-Yes	Multi-Family with 2 - 4 Units	1970s	Slab	0	0	0	0	0.26	0.47	0.27	0	0	0	0	0	0	0	0.00488787
-Yes	Multi-Family with 2 - 4 Units	1980s	Slab	0	0	0	0	0.26	0.47	0.27	0	0	0	0	0	0	0	0.00485885
-Yes	Multi-Family with 2 - 4 Units	1990s	Slab	0	0	0	0	0.26	0.47	0.27	0	0	0	0	0	0	0	0.00364069
-Yes	Multi-Family with 2 - 4 Units	2000s	Slab	0	0	0	0	0	0	0	0	0	0	0.26	0.47	0.27	0	0.0039109
-Yes	Multi-Family with 5+ Units	<1940	Slab	0	0	0	0	0.26	0.47	0.27	0	0	0	0	0	0	0	0.00121856
-Yes	Multi-Family with 5+ Units	1950s	Slab	0	0	0	0	0.26	0.47	0.27	0	0	0	0	0	0	0	0.00229597
-Yes	Multi-Family with 5+ Units	1960s	Slab	0	0	0	0	0.26	0.47	0.27	0	0	0	0	0	0	0	0.00685391
-Yes	Multi-Family with 5+ Units	1970s	Slab	0	0	0	0	0.26	0.47	0.27	0	0	0	0	0	0	0	0.0135182
-Yes	Multi-Family with 5+ Units	1980s	Slab	0	0	0	0	0.26	0.47	0.27	0	0	0	0	0	0	0	0.0141732
-Yes	Multi-Family with 5+ Units	1990s	Slab	0	0	0	0	0.26	0.47	0.27	0	0	0	0	0	0	0	0.0122719
-Yes	Multi-Family with 5+ Units	2000s	Slab	0	0	0	0	0	0	0	0	0	0	0.26	0.47	0.27	0	0.0154904
-=======
 No	Mobile Home	<1940	Ambient	1	0	0	0	0	0	0	0	0	0	0	0	0	0	0.00163996
 No	Mobile Home	1950s	Ambient	1	0	0	0	0	0	0	0	0	0	0	0	0	0	0.00138374
 No	Mobile Home	1960s	Ambient	1	0	0	0	0	0	0	0	0	0	0	0	0	0	0.00140017
@@ -689,7 +387,6 @@
 Yes	Multi-Family with 5+ Units	1980s	Slab	0	0	0	0	0.26	0.47	0.27	0	0	0	0	0	0	0	0.00887002
 Yes	Multi-Family with 5+ Units	1990s	Slab	0	0	0	0	0.26	0.47	0.27	0	0	0	0	0	0	0	0.0093135
 Yes	Multi-Family with 5+ Units	2000s	Slab	0	0	0	0	0	0	0	0	0	0	0.26	0.47	0.27	0	0.00949346
->>>>>>> e1387e3e
 Yes	Mobile Home	<1940	Slab	0	0	0	0	0.26	0.47	0.27	0	0	0	0	0	0	0	0
 Yes	Mobile Home	1950s	Slab	0	0	0	0	0.26	0.47	0.27	0	0	0	0	0	0	0	0
 Yes	Mobile Home	1960s	Slab	0	0	0	0	0.26	0.47	0.27	0	0	0	0	0	0	0	0
@@ -697,46 +394,6 @@
 Yes	Mobile Home	1980s	Slab	0	0	0	0	0.26	0.47	0.27	0	0	0	0	0	0	0	0
 Yes	Mobile Home	1990s	Slab	0	0	0	0	0.26	0.47	0.27	0	0	0	0	0	0	0	0
 Yes	Mobile Home	2000s	Slab	0	0	0	0	0	0	0	0	0	0	0.26	0.47	0.27	0	0
-<<<<<<< HEAD
-Yes	Single-Family Detached	1940s	Slab	0	0	0	0	0.26	0.47	0.27	0	0	0	0	0	0	0	0.00627585
-Yes	Single-Family Attached	1940s	Slab	0	0	0	0	0.26	0.47	0.27	0	0	0	0	0	0	0	0.000463231
-Yes	Multi-Family with 2 - 4 Units	1940s	Slab	0	0	0	0	0.26	0.47	0.27	0	0	0	0	0	0	0	0.000956162
-Yes	Multi-Family with 5+ Units	1940s	Slab	0	0	0	0	0.26	0.47	0.27	0	0	0	0	0	0	0	0.00102259
-Yes	Mobile Home	1940s	Slab	0	0	0	0	0.26	0.47	0.27	0	0	0	0	0	0	0	0
-Yes	Single-Family Detached	2010s	Slab	0	0	0	0	0	0	0	0	0	0	0.26	0.47	0.27	0	0.0104413
-Yes	Single-Family Attached	2010s	Slab	0	0	0	0	0	0	0	0	0	0	0.26	0.47	0.27	0	0.00111368
-Yes	Multi-Family with 2 - 4 Units	2010s	Slab	0	0	0	0	0	0	0	0	0	0	0.26	0.47	0.27	0	0.00102395
-Yes	Multi-Family with 5+ Units	2010s	Slab	0	0	0	0	0	0	0	0	0	0	0.26	0.47	0.27	0	0.00533247
-Yes	Mobile Home	2010s	Slab	0	0	0	0	0	0	0	0	0	0	0.26	0.47	0.27	0	0
-No	Single-Family Detached	<1940	Slab	1	0	0	0	0	0	0	0	0	0	0	0	0	0	0.00370741
-No	Single-Family Detached	1950s	Slab	1	0	0	0	0	0	0	0	0	0	0	0	0	0	0.00692661
-No	Single-Family Detached	1960s	Slab	1	0	0	0	0	0	0	0	0	0	0	0	0	0	0.00611831
-No	Single-Family Detached	1970s	Slab	1	0	0	0	0	0	0	0	0	0	0	0	0	0	0.00603346
-No	Single-Family Detached	1980s	Slab	1	0	0	0	0	0	0	0	0	0	0	0	0	0	0.00382692
-No	Single-Family Detached	1990s	Slab	1	0	0	0	0	0	0	0	0	0	0	0	0	0	0.00264567
-No	Single-Family Detached	2000s	Slab	1	0	0	0	0	0	0	0	0	0	0	0	0	0	0.00186689
-No	Single-Family Attached	<1940	Slab	1	0	0	0	0	0	0	0	0	0	0	0	0	0	0.000423981
-No	Single-Family Attached	1950s	Slab	1	0	0	0	0	0	0	0	0	0	0	0	0	0	0.00038056
-No	Single-Family Attached	1960s	Slab	1	0	0	0	0	0	0	0	0	0	0	0	0	0	0.000396146
-No	Single-Family Attached	1970s	Slab	1	0	0	0	0	0	0	0	0	0	0	0	0	0	0.000674084
-No	Single-Family Attached	1980s	Slab	1	0	0	0	0	0	0	0	0	0	0	0	0	0	0.000633955
-No	Single-Family Attached	1990s	Slab	1	0	0	0	0	0	0	0	0	0	0	0	0	0	0.000300385
-No	Single-Family Attached	2000s	Slab	1	0	0	0	0	0	0	0	0	0	0	0	0	0	0.000246567
-No	Multi-Family with 2 - 4 Units	<1940	Slab	1	0	0	0	0	0	0	0	0	0	0	0	0	0	0.00119467
-No	Multi-Family with 2 - 4 Units	1950s	Slab	1	0	0	0	0	0	0	0	0	0	0	0	0	0	0.000932562
-No	Multi-Family with 2 - 4 Units	1960s	Slab	1	0	0	0	0	0	0	0	0	0	0	0	0	0	0.00121466
-No	Multi-Family with 2 - 4 Units	1970s	Slab	1	0	0	0	0	0	0	0	0	0	0	0	0	0	0.00145298
-No	Multi-Family with 2 - 4 Units	1980s	Slab	1	0	0	0	0	0	0	0	0	0	0	0	0	0	0.000942992
-No	Multi-Family with 2 - 4 Units	1990s	Slab	1	0	0	0	0	0	0	0	0	0	0	0	0	0	0.000499996
-No	Multi-Family with 2 - 4 Units	2000s	Slab	1	0	0	0	0	0	0	0	0	0	0	0	0	0	0.000187891
-No	Multi-Family with 5+ Units	<1940	Slab	1	0	0	0	0	0	0	0	0	0	0	0	0	0	0.00137688
-No	Multi-Family with 5+ Units	1950s	Slab	1	0	0	0	0	0	0	0	0	0	0	0	0	0	0.00161537
-No	Multi-Family with 5+ Units	1960s	Slab	1	0	0	0	0	0	0	0	0	0	0	0	0	0	0.00319076
-No	Multi-Family with 5+ Units	1970s	Slab	1	0	0	0	0	0	0	0	0	0	0	0	0	0	0.00429345
-No	Multi-Family with 5+ Units	1980s	Slab	1	0	0	0	0	0	0	0	0	0	0	0	0	0	0.00284662
-No	Multi-Family with 5+ Units	1990s	Slab	1	0	0	0	0	0	0	0	0	0	0	0	0	0	0.00179267
-No	Multi-Family with 5+ Units	2000s	Slab	1	0	0	0	0	0	0	0	0	0	0	0	0	0	0.000771149
-=======
 Yes	Single-Family Detached	1940s	Slab	0	0	0	0	0.26	0.47	0.27	0	0	0	0	0	0	0	0.00968614
 Yes	Single-Family Attached	1940s	Slab	0	0	0	0	0.26	0.47	0.27	0	0	0	0	0	0	0	0.000952261
 Yes	Multi-Family with 2 - 4 Units	1940s	Slab	0	0	0	0	0.26	0.47	0.27	0	0	0	0	0	0	0	0.00149884
@@ -775,7 +432,6 @@
 No	Multi-Family with 5+ Units	1980s	Slab	1	0	0	0	0	0	0	0	0	0	0	0	0	0	0.00243109
 No	Multi-Family with 5+ Units	1990s	Slab	1	0	0	0	0	0	0	0	0	0	0	0	0	0	0.00255264
 No	Multi-Family with 5+ Units	2000s	Slab	1	0	0	0	0	0	0	0	0	0	0	0	0	0	0.00260196
->>>>>>> e1387e3e
 No	Mobile Home	<1940	Slab	1	0	0	0	0	0	0	0	0	0	0	0	0	0	0
 No	Mobile Home	1950s	Slab	1	0	0	0	0	0	0	0	0	0	0	0	0	0	0
 No	Mobile Home	1960s	Slab	1	0	0	0	0	0	0	0	0	0	0	0	0	0	0
@@ -783,46 +439,6 @@
 No	Mobile Home	1980s	Slab	1	0	0	0	0	0	0	0	0	0	0	0	0	0	0
 No	Mobile Home	1990s	Slab	1	0	0	0	0	0	0	0	0	0	0	0	0	0	0
 No	Mobile Home	2000s	Slab	1	0	0	0	0	0	0	0	0	0	0	0	0	0	0
-<<<<<<< HEAD
-No	Single-Family Detached	1940s	Slab	1	0	0	0	0	0	0	0	0	0	0	0	0	0	0.00346105
-No	Single-Family Attached	1940s	Slab	1	0	0	0	0	0	0	0	0	0	0	0	0	0	0.000306125
-No	Multi-Family with 2 - 4 Units	1940s	Slab	1	0	0	0	0	0	0	0	0	0	0	0	0	0	0.000698958
-No	Multi-Family with 5+ Units	1940s	Slab	1	0	0	0	0	0	0	0	0	0	0	0	0	0	0.000982567
-No	Mobile Home	1940s	Slab	1	0	0	0	0	0	0	0	0	0	0	0	0	0	0
-No	Single-Family Detached	2010s	Slab	1	0	0	0	0	0	0	0	0	0	0	0	0	0	0.000398653
-No	Single-Family Attached	2010s	Slab	1	0	0	0	0	0	0	0	0	0	0	0	0	0	4.87174e-05
-No	Multi-Family with 2 - 4 Units	2010s	Slab	1	0	0	0	0	0	0	0	0	0	0	0	0	0	5.09769e-05
-No	Multi-Family with 5+ Units	2010s	Slab	1	0	0	0	0	0	0	0	0	0	0	0	0	0	0.000313573
-No	Mobile Home	2010s	Slab	1	0	0	0	0	0	0	0	0	0	0	0	0	0	0
-Yes	Single-Family Detached	<1940	Unheated Basement	0	0.26	0.47	0.27	0	0	0	0	0	0	0	0	0	0	0.0173557
-Yes	Single-Family Detached	1950s	Unheated Basement	0	0.26	0.47	0.27	0	0	0	0	0	0	0	0	0	0	0.00973501
-Yes	Single-Family Detached	1960s	Unheated Basement	0	0.26	0.47	0.27	0	0	0	0	0	0	0	0	0	0	0.00626214
-Yes	Single-Family Detached	1970s	Unheated Basement	0	0.26	0.47	0.27	0	0	0	0	0	0	0	0	0	0	0.00708664
-Yes	Single-Family Detached	1980s	Unheated Basement	0	0.26	0.47	0.27	0	0	0	0	0	0	0	0	0	0	0.00490447
-Yes	Single-Family Detached	1990s	Unheated Basement	0	0.26	0.47	0.27	0	0	0	0	0	0	0	0	0	0	0.00648157
-Yes	Single-Family Detached	2000s	Unheated Basement	0	0	0	0	0	0	0	0.26	0.47	0.27	0	0	0	0	0.00754706
-Yes	Single-Family Attached	<1940	Unheated Basement	0	0.26	0.47	0.27	0	0	0	0	0	0	0	0	0	0	0.00176595
-Yes	Single-Family Attached	1950s	Unheated Basement	0	0.26	0.47	0.27	0	0	0	0	0	0	0	0	0	0	0.000511608
-Yes	Single-Family Attached	1960s	Unheated Basement	0	0.26	0.47	0.27	0	0	0	0	0	0	0	0	0	0	0.000329974
-Yes	Single-Family Attached	1970s	Unheated Basement	0	0.26	0.47	0.27	0	0	0	0	0	0	0	0	0	0	0.000651989
-Yes	Single-Family Attached	1980s	Unheated Basement	0	0.26	0.47	0.27	0	0	0	0	0	0	0	0	0	0	0.00081443
-Yes	Single-Family Attached	1990s	Unheated Basement	0	0.26	0.47	0.27	0	0	0	0	0	0	0	0	0	0	0.0008579
-Yes	Single-Family Attached	2000s	Unheated Basement	0	0	0	0	0	0	0	0.26	0.47	0.27	0	0	0	0	0.00111904
-Yes	Multi-Family with 2 - 4 Units	<1940	Unheated Basement	0	0.26	0.47	0.27	0	0	0	0	0	0	0	0	0	0	0.00601023
-Yes	Multi-Family with 2 - 4 Units	1950s	Unheated Basement	0	0.26	0.47	0.27	0	0	0	0	0	0	0	0	0	0	0.00127619
-Yes	Multi-Family with 2 - 4 Units	1960s	Unheated Basement	0	0.26	0.47	0.27	0	0	0	0	0	0	0	0	0	0	0.00101164
-Yes	Multi-Family with 2 - 4 Units	1970s	Unheated Basement	0	0.26	0.47	0.27	0	0	0	0	0	0	0	0	0	0	0.00128187
-Yes	Multi-Family with 2 - 4 Units	1980s	Unheated Basement	0	0.26	0.47	0.27	0	0	0	0	0	0	0	0	0	0	0.000913393
-Yes	Multi-Family with 2 - 4 Units	1990s	Unheated Basement	0	0.26	0.47	0.27	0	0	0	0	0	0	0	0	0	0	0.000818587
-Yes	Multi-Family with 2 - 4 Units	2000s	Unheated Basement	0	0	0	0	0	0	0	0.26	0.47	0.27	0	0	0	0	0.000800077
-Yes	Multi-Family with 5+ Units	<1940	Unheated Basement	0	0.26	0.47	0.27	0	0	0	0	0	0	0	0	0	0	0.00440844
-Yes	Multi-Family with 5+ Units	1950s	Unheated Basement	0	0.26	0.47	0.27	0	0	0	0	0	0	0	0	0	0	0.00153875
-Yes	Multi-Family with 5+ Units	1960s	Unheated Basement	0	0.26	0.47	0.27	0	0	0	0	0	0	0	0	0	0	0.00205825
-Yes	Multi-Family with 5+ Units	1970s	Unheated Basement	0	0.26	0.47	0.27	0	0	0	0	0	0	0	0	0	0	0.00320413
-Yes	Multi-Family with 5+ Units	1980s	Unheated Basement	0	0.26	0.47	0.27	0	0	0	0	0	0	0	0	0	0	0.00232645
-Yes	Multi-Family with 5+ Units	1990s	Unheated Basement	0	0.26	0.47	0.27	0	0	0	0	0	0	0	0	0	0	0.00230914
-Yes	Multi-Family with 5+ Units	2000s	Unheated Basement	0	0	0	0	0	0	0	0.26	0.47	0.27	0	0	0	0	0.00275035
-=======
 No	Single-Family Detached	1940s	Slab	1	0	0	0	0	0	0	0	0	0	0	0	0	0	0.00265477
 No	Single-Family Attached	1940s	Slab	1	0	0	0	0	0	0	0	0	0	0	0	0	0	0.000260995
 No	Multi-Family with 2 - 4 Units	1940s	Slab	1	0	0	0	0	0	0	0	0	0	0	0	0	0	0.0004108
@@ -861,7 +477,6 @@
 Yes	Multi-Family with 5+ Units	1980s	Unheated Basement	0	0.26	0.47	0.27	0	0	0	0	0	0	0	0	0	0	0.00364847
 Yes	Multi-Family with 5+ Units	1990s	Unheated Basement	0	0.26	0.47	0.27	0	0	0	0	0	0	0	0	0	0	0.00383088
 Yes	Multi-Family with 5+ Units	2000s	Unheated Basement	0	0	0	0	0	0	0	0.26	0.47	0.27	0	0	0	0	0.0039049
->>>>>>> e1387e3e
 Yes	Mobile Home	<1940	Unheated Basement	0	0.26	0.47	0.27	0	0	0	0	0	0	0	0	0	0	0
 Yes	Mobile Home	1950s	Unheated Basement	0	0.26	0.47	0.27	0	0	0	0	0	0	0	0	0	0	0
 Yes	Mobile Home	1960s	Unheated Basement	0	0.26	0.47	0.27	0	0	0	0	0	0	0	0	0	0	0
@@ -869,46 +484,6 @@
 Yes	Mobile Home	1980s	Unheated Basement	0	0.26	0.47	0.27	0	0	0	0	0	0	0	0	0	0	0
 Yes	Mobile Home	1990s	Unheated Basement	0	0.26	0.47	0.27	0	0	0	0	0	0	0	0	0	0	0
 Yes	Mobile Home	2000s	Unheated Basement	0	0	0	0	0	0	0	0.26	0.47	0.27	0	0	0	0	0
-<<<<<<< HEAD
-Yes	Single-Family Detached	1940s	Unheated Basement	0	0.26	0.47	0.27	0	0	0	0	0	0	0	0	0	0	0.00419125
-Yes	Single-Family Attached	1940s	Unheated Basement	0	0.26	0.47	0.27	0	0	0	0	0	0	0	0	0	0	0.000357115
-Yes	Multi-Family with 2 - 4 Units	1940s	Unheated Basement	0	0.26	0.47	0.27	0	0	0	0	0	0	0	0	0	0	0.000923734
-Yes	Multi-Family with 5+ Units	1940s	Unheated Basement	0	0.26	0.47	0.27	0	0	0	0	0	0	0	0	0	0	0.000834883
-Yes	Mobile Home	1940s	Unheated Basement	0	0.26	0.47	0.27	0	0	0	0	0	0	0	0	0	0	0
-Yes	Single-Family Detached	2010s	Unheated Basement	0	0	0	0	0	0	0	0.26	0.47	0.27	0	0	0	0	0.00145474
-Yes	Single-Family Attached	2010s	Unheated Basement	0	0	0	0	0	0	0	0.26	0.47	0.27	0	0	0	0	0.00022768
-Yes	Multi-Family with 2 - 4 Units	2010s	Unheated Basement	0	0	0	0	0	0	0	0.26	0.47	0.27	0	0	0	0	0.000206328
-Yes	Multi-Family with 5+ Units	2010s	Unheated Basement	0	0	0	0	0	0	0	0.26	0.47	0.27	0	0	0	0	0.00100334
-Yes	Mobile Home	2010s	Unheated Basement	0	0	0	0	0	0	0	0.26	0.47	0.27	0	0	0	0	0
-No	Single-Family Detached	<1940	Unheated Basement	1	0	0	0	0	0	0	0	0	0	0	0	0	0	0.0123181
-No	Single-Family Detached	1950s	Unheated Basement	1	0	0	0	0	0	0	0	0	0	0	0	0	0	0.00322262
-No	Single-Family Detached	1960s	Unheated Basement	1	0	0	0	0	0	0	0	0	0	0	0	0	0	0.00197621
-No	Single-Family Detached	1970s	Unheated Basement	1	0	0	0	0	0	0	0	0	0	0	0	0	0	0.00203917
-No	Single-Family Detached	1980s	Unheated Basement	1	0	0	0	0	0	0	0	0	0	0	0	0	0	0.00104016
-No	Single-Family Detached	1990s	Unheated Basement	1	0	0	0	0	0	0	0	0	0	0	0	0	0	0.000857059
-No	Single-Family Detached	2000s	Unheated Basement	1	0	0	0	0	0	0	0	0	0	0	0	0	0	0.000723666
-No	Single-Family Attached	<1940	Unheated Basement	1	0	0	0	0	0	0	0	0	0	0	0	0	0	0.00159293
-No	Single-Family Attached	1950s	Unheated Basement	1	0	0	0	0	0	0	0	0	0	0	0	0	0	0.000204656
-No	Single-Family Attached	1960s	Unheated Basement	1	0	0	0	0	0	0	0	0	0	0	0	0	0	0.000115836
-No	Single-Family Attached	1970s	Unheated Basement	1	0	0	0	0	0	0	0	0	0	0	0	0	0	0.000195201
-No	Single-Family Attached	1980s	Unheated Basement	1	0	0	0	0	0	0	0	0	0	0	0	0	0	0.000177937
-No	Single-Family Attached	1990s	Unheated Basement	1	0	0	0	0	0	0	0	0	0	0	0	0	0	0.000115948
-No	Single-Family Attached	2000s	Unheated Basement	1	0	0	0	0	0	0	0	0	0	0	0	0	0	0.000106629
-No	Multi-Family with 2 - 4 Units	<1940	Unheated Basement	1	0	0	0	0	0	0	0	0	0	0	0	0	0	0.00566732
-No	Multi-Family with 2 - 4 Units	1950s	Unheated Basement	1	0	0	0	0	0	0	0	0	0	0	0	0	0	0.000705209
-No	Multi-Family with 2 - 4 Units	1960s	Unheated Basement	1	0	0	0	0	0	0	0	0	0	0	0	0	0	0.000579149
-No	Multi-Family with 2 - 4 Units	1970s	Unheated Basement	1	0	0	0	0	0	0	0	0	0	0	0	0	0	0.000699054
-No	Multi-Family with 2 - 4 Units	1980s	Unheated Basement	1	0	0	0	0	0	0	0	0	0	0	0	0	0	0.000395747
-No	Multi-Family with 2 - 4 Units	1990s	Unheated Basement	1	0	0	0	0	0	0	0	0	0	0	0	0	0	0.000225079
-No	Multi-Family with 2 - 4 Units	2000s	Unheated Basement	1	0	0	0	0	0	0	0	0	0	0	0	0	0	8.23387e-05
-No	Multi-Family with 5+ Units	<1940	Unheated Basement	1	0	0	0	0	0	0	0	0	0	0	0	0	0	0.00537106
-No	Multi-Family with 5+ Units	1950s	Unheated Basement	1	0	0	0	0	0	0	0	0	0	0	0	0	0	0.00112612
-No	Multi-Family with 5+ Units	1960s	Unheated Basement	1	0	0	0	0	0	0	0	0	0	0	0	0	0	0.00141111
-No	Multi-Family with 5+ Units	1970s	Unheated Basement	1	0	0	0	0	0	0	0	0	0	0	0	0	0	0.00209509
-No	Multi-Family with 5+ Units	1980s	Unheated Basement	1	0	0	0	0	0	0	0	0	0	0	0	0	0	0.00114744
-No	Multi-Family with 5+ Units	1990s	Unheated Basement	1	0	0	0	0	0	0	0	0	0	0	0	0	0	0.000737669
-No	Multi-Family with 5+ Units	2000s	Unheated Basement	1	0	0	0	0	0	0	0	0	0	0	0	0	0	0.000299315
-=======
 Yes	Single-Family Detached	1940s	Unheated Basement	0	0.26	0.47	0.27	0	0	0	0	0	0	0	0	0	0	0.00330388
 Yes	Single-Family Attached	1940s	Unheated Basement	0	0.26	0.47	0.27	0	0	0	0	0	0	0	0	0	0	0.000314641
 Yes	Multi-Family with 2 - 4 Units	1940s	Unheated Basement	0	0.26	0.47	0.27	0	0	0	0	0	0	0	0	0	0	0.00061651
@@ -947,7 +522,6 @@
 No	Multi-Family with 5+ Units	1980s	Unheated Basement	1	0	0	0	0	0	0	0	0	0	0	0	0	0	0.000999968
 No	Multi-Family with 5+ Units	1990s	Unheated Basement	1	0	0	0	0	0	0	0	0	0	0	0	0	0	0.00104996
 No	Multi-Family with 5+ Units	2000s	Unheated Basement	1	0	0	0	0	0	0	0	0	0	0	0	0	0	0.00107025
->>>>>>> e1387e3e
 No	Mobile Home	<1940	Unheated Basement	1	0	0	0	0	0	0	0	0	0	0	0	0	0	0
 No	Mobile Home	1950s	Unheated Basement	1	0	0	0	0	0	0	0	0	0	0	0	0	0	0
 No	Mobile Home	1960s	Unheated Basement	1	0	0	0	0	0	0	0	0	0	0	0	0	0	0
@@ -955,17 +529,6 @@
 No	Mobile Home	1980s	Unheated Basement	1	0	0	0	0	0	0	0	0	0	0	0	0	0	0
 No	Mobile Home	1990s	Unheated Basement	1	0	0	0	0	0	0	0	0	0	0	0	0	0	0
 No	Mobile Home	2000s	Unheated Basement	1	0	0	0	0	0	0	0	0	0	0	0	0	0	0
-<<<<<<< HEAD
-No	Single-Family Detached	1940s	Unheated Basement	1	0	0	0	0	0	0	0	0	0	0	0	0	0	0.00167285
-No	Single-Family Attached	1940s	Unheated Basement	1	0	0	0	0	0	0	0	0	0	0	0	0	0	0.000186442
-No	Multi-Family with 2 - 4 Units	1940s	Unheated Basement	1	0	0	0	0	0	0	0	0	0	0	0	0	0	0.000559333
-No	Multi-Family with 5+ Units	1940s	Unheated Basement	1	0	0	0	0	0	0	0	0	0	0	0	0	0	0.000726839
-No	Mobile Home	1940s	Unheated Basement	1	0	0	0	0	0	0	0	0	0	0	0	0	0	0
-No	Single-Family Detached	2010s	Unheated Basement	1	0	0	0	0	0	0	0	0	0	0	0	0	0	0.00014273
-No	Single-Family Attached	2010s	Unheated Basement	1	0	0	0	0	0	0	0	0	0	0	0	0	0	1.89671e-05
-No	Multi-Family with 2 - 4 Units	2010s	Unheated Basement	1	0	0	0	0	0	0	0	0	0	0	0	0	0	2.24856e-05
-No	Multi-Family with 5+ Units	2010s	Unheated Basement	1	0	0	0	0	0	0	0	0	0	0	0	0	0	0.000127934
-=======
 No	Single-Family Detached	1940s	Unheated Basement	1	0	0	0	0	0	0	0	0	0	0	0	0	0	0.000905525
 No	Single-Family Attached	1940s	Unheated Basement	1	0	0	0	0	0	0	0	0	0	0	0	0	0	8.62364e-05
 No	Multi-Family with 2 - 4 Units	1940s	Unheated Basement	1	0	0	0	0	0	0	0	0	0	0	0	0	0	0.000168973
@@ -975,7 +538,6 @@
 No	Single-Family Attached	2010s	Unheated Basement	1	0	0	0	0	0	0	0	0	0	0	0	0	0	5.60292e-05
 No	Multi-Family with 2 - 4 Units	2010s	Unheated Basement	1	0	0	0	0	0	0	0	0	0	0	0	0	0	0.000109784
 No	Multi-Family with 5+ Units	2010s	Unheated Basement	1	0	0	0	0	0	0	0	0	0	0	0	0	0	0.000243248
->>>>>>> e1387e3e
 No	Mobile Home	2010s	Unheated Basement	1	0	0	0	0	0	0	0	0	0	0	0	0	0	0
 # Source, duct insulation as a function of location: IECC 2009
 # Source, leakage distribution: Lucas and Cole, 'Impacts of the 2009 IECC for Residential Buildings at State Level', 2009
