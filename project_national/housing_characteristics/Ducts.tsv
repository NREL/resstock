--- conflicted
+++ resolved
@@ -1,34 +1,4 @@
 Dependency=HVAC Has Ducts	Dependency=Geometry Building Type RECS	Dependency=Vintage	Dependency=Geometry Foundation Type	Option=None	Option=10% Leakage, Uninsulated	Option=20% Leakage, Uninsulated	Option=30% Leakage, Uninsulated	Option=10% Leakage, R-4	Option=20% Leakage, R-4	Option=30% Leakage, R-4	Option=10% Leakage, R-6	Option=20% Leakage, R-6	Option=30% Leakage, R-6	Option=10% Leakage, R-8	Option=20% Leakage, R-8	Option=30% Leakage, R-8	Option=0% Leakage, Uninsulated	sampling_probability
-<<<<<<< HEAD
-Yes	Single-Family Detached	<1940	Vented Crawlspace	0	0.26	0.47	0.27	0	0	0	0	0	0	0	0	0	0	0.0133077
-Yes	Single-Family Detached	1950s	Vented Crawlspace	0	0.26	0.47	0.27	0	0	0	0	0	0	0	0	0	0	0.0172387
-Yes	Single-Family Detached	1960s	Vented Crawlspace	0	0.26	0.47	0.27	0	0	0	0	0	0	0	0	0	0	0.0134714
-Yes	Single-Family Detached	1970s	Vented Crawlspace	0	0.26	0.47	0.27	0	0	0	0	0	0	0	0	0	0	0.0170867
-Yes	Single-Family Detached	1980s	Vented Crawlspace	0	0.26	0.47	0.27	0	0	0	0	0	0	0	0	0	0	0.0107182
-Yes	Single-Family Detached	1990s	Vented Crawlspace	0	0.26	0.47	0.27	0	0	0	0	0	0	0	0	0	0	0.0130943
-Yes	Single-Family Detached	2000s	Vented Crawlspace	0	0	0	0	0	0	0	0.26	0.47	0.27	0	0	0	0	0.0102711
-Yes	Single-Family Attached	<1940	Vented Crawlspace	0	0.26	0.47	0.27	0	0	0	0	0	0	0	0	0	0	0.00114187
-Yes	Single-Family Attached	1950s	Vented Crawlspace	0	0.26	0.47	0.27	0	0	0	0	0	0	0	0	0	0	0.000878679
-Yes	Single-Family Attached	1960s	Vented Crawlspace	0	0.26	0.47	0.27	0	0	0	0	0	0	0	0	0	0	0.000698782
-Yes	Single-Family Attached	1970s	Vented Crawlspace	0	0.26	0.47	0.27	0	0	0	0	0	0	0	0	0	0	0.00157128
-Yes	Single-Family Attached	1980s	Vented Crawlspace	0	0.26	0.47	0.27	0	0	0	0	0	0	0	0	0	0	0.00158046
-Yes	Single-Family Attached	1990s	Vented Crawlspace	0	0.26	0.47	0.27	0	0	0	0	0	0	0	0	0	0	0.00138764
-Yes	Single-Family Attached	2000s	Vented Crawlspace	0	0	0	0	0	0	0	0.26	0.47	0.27	0	0	0	0	0.00119058
-Yes	Multi-Family with 2 - 4 Units	<1940	Vented Crawlspace	0	0.26	0.47	0.27	0	0	0	0	0	0	0	0	0	0	0.00343324
-Yes	Multi-Family with 2 - 4 Units	1950s	Vented Crawlspace	0	0.26	0.47	0.27	0	0	0	0	0	0	0	0	0	0	0.00173936
-Yes	Multi-Family with 2 - 4 Units	1960s	Vented Crawlspace	0	0.26	0.47	0.27	0	0	0	0	0	0	0	0	0	0	0.00173597
-Yes	Multi-Family with 2 - 4 Units	1970s	Vented Crawlspace	0	0.26	0.47	0.27	0	0	0	0	0	0	0	0	0	0	0.002765
-Yes	Multi-Family with 2 - 4 Units	1980s	Vented Crawlspace	0	0.26	0.47	0.27	0	0	0	0	0	0	0	0	0	0	0.00175538
-Yes	Multi-Family with 2 - 4 Units	1990s	Vented Crawlspace	0	0.26	0.47	0.27	0	0	0	0	0	0	0	0	0	0	0.00148771
-Yes	Multi-Family with 2 - 4 Units	2000s	Vented Crawlspace	0	0	0	0	0	0	0	0.26	0.47	0.27	0	0	0	0	0.000814868
-Yes	Multi-Family with 5+ Units	<1940	Vented Crawlspace	0	0.26	0.47	0.27	0	0	0	0	0	0	0	0	0	0	0.00304111
-Yes	Multi-Family with 5+ Units	1950s	Vented Crawlspace	0	0.26	0.47	0.27	0	0	0	0	0	0	0	0	0	0	0.00255626
-Yes	Multi-Family with 5+ Units	1960s	Vented Crawlspace	0	0.26	0.47	0.27	0	0	0	0	0	0	0	0	0	0	0.00406699
-Yes	Multi-Family with 5+ Units	1970s	Vented Crawlspace	0	0.26	0.47	0.27	0	0	0	0	0	0	0	0	0	0	0.00727778
-Yes	Multi-Family with 5+ Units	1980s	Vented Crawlspace	0	0.26	0.47	0.27	0	0	0	0	0	0	0	0	0	0	0.00503363
-Yes	Multi-Family with 5+ Units	1990s	Vented Crawlspace	0	0.26	0.47	0.27	0	0	0	0	0	0	0	0	0	0	0.00472039
-Yes	Multi-Family with 5+ Units	2000s	Vented Crawlspace	0	0	0	0	0	0	0	0.26	0.47	0.27	0	0	0	0	0.00329654
-=======
 Yes	Single-Family Detached	<1940	Vented Crawlspace	0	0.26	0.47	0.27	0	0	0	0	0	0	0	0	0	0	0.013317
 Yes	Single-Family Detached	1950s	Vented Crawlspace	0	0.26	0.47	0.27	0	0	0	0	0	0	0	0	0	0	0.0177235
 Yes	Single-Family Detached	1960s	Vented Crawlspace	0	0.26	0.47	0.27	0	0	0	0	0	0	0	0	0	0	0.0138869
@@ -57,7 +27,6 @@
 Yes	Multi-Family with 5+ Units	1980s	Vented Crawlspace	0	0.26	0.47	0.27	0	0	0	0	0	0	0	0	0	0	0.00483308
 Yes	Multi-Family with 5+ Units	1990s	Vented Crawlspace	0	0.26	0.47	0.27	0	0	0	0	0	0	0	0	0	0	0.00461292
 Yes	Multi-Family with 5+ Units	2000s	Vented Crawlspace	0	0	0	0	0	0	0	0.26	0.47	0.27	0	0	0	0	0.00331203
->>>>>>> e0c17adc
 Yes	Mobile Home	<1940	Vented Crawlspace	0	0.26	0.47	0.27	0	0	0	0	0	0	0	0	0	0	0
 Yes	Mobile Home	1950s	Vented Crawlspace	0	0.26	0.47	0.27	0	0	0	0	0	0	0	0	0	0	0
 Yes	Mobile Home	1960s	Vented Crawlspace	0	0.26	0.47	0.27	0	0	0	0	0	0	0	0	0	0	0
@@ -65,46 +34,6 @@
 Yes	Mobile Home	1980s	Vented Crawlspace	0	0.26	0.47	0.27	0	0	0	0	0	0	0	0	0	0	0
 Yes	Mobile Home	1990s	Vented Crawlspace	0	0.26	0.47	0.27	0	0	0	0	0	0	0	0	0	0	0
 Yes	Mobile Home	2000s	Vented Crawlspace	0	0	0	0	0	0	0	0.26	0.47	0.27	0	0	0	0	0
-<<<<<<< HEAD
-Yes	Single-Family Detached	1940s	Vented Crawlspace	0	0.26	0.47	0.27	0	0	0	0	0	0	0	0	0	0	0.00665864
-Yes	Single-Family Attached	1940s	Vented Crawlspace	0	0.26	0.47	0.27	0	0	0	0	0	0	0	0	0	0	0.000512334
-Yes	Multi-Family with 2 - 4 Units	1940s	Vented Crawlspace	0	0.26	0.47	0.27	0	0	0	0	0	0	0	0	0	0	0.00100643
-Yes	Multi-Family with 5+ Units	1940s	Vented Crawlspace	0	0.26	0.47	0.27	0	0	0	0	0	0	0	0	0	0	0.00109528
-Yes	Mobile Home	1940s	Vented Crawlspace	0	0.26	0.47	0.27	0	0	0	0	0	0	0	0	0	0	0
-Yes	Single-Family Detached	2010s	Vented Crawlspace	0	0	0	0	0	0	0	0.26	0.47	0.27	0	0	0	0	0.00336226
-Yes	Single-Family Attached	2010s	Vented Crawlspace	0	0	0	0	0	0	0	0.26	0.47	0.27	0	0	0	0	0.000415782
-Yes	Multi-Family with 2 - 4 Units	2010s	Vented Crawlspace	0	0	0	0	0	0	0	0.26	0.47	0.27	0	0	0	0	0.000340854
-Yes	Multi-Family with 5+ Units	2010s	Vented Crawlspace	0	0	0	0	0	0	0	0.26	0.47	0.27	0	0	0	0	0.0020677
-Yes	Mobile Home	2010s	Vented Crawlspace	0	0	0	0	0	0	0	0.26	0.47	0.27	0	0	0	0	0
-No	Single-Family Detached	<1940	Vented Crawlspace	1	0	0	0	0	0	0	0	0	0	0	0	0	0	0.00950975
-No	Single-Family Detached	1950s	Vented Crawlspace	1	0	0	0	0	0	0	0	0	0	0	0	0	0	0.00687344
-No	Single-Family Detached	1960s	Vented Crawlspace	1	0	0	0	0	0	0	0	0	0	0	0	0	0	0.00405259
-No	Single-Family Detached	1970s	Vented Crawlspace	1	0	0	0	0	0	0	0	0	0	0	0	0	0	0.00412409
-No	Single-Family Detached	1980s	Vented Crawlspace	1	0	0	0	0	0	0	0	0	0	0	0	0	0	0.00179275
-No	Single-Family Detached	1990s	Vented Crawlspace	1	0	0	0	0	0	0	0	0	0	0	0	0	0	0.00137983
-No	Single-Family Detached	2000s	Vented Crawlspace	1	0	0	0	0	0	0	0	0	0	0	0	0	0	0.000669608
-No	Single-Family Attached	<1940	Vented Crawlspace	1	0	0	0	0	0	0	0	0	0	0	0	0	0	0.00102522
-No	Single-Family Attached	1950s	Vented Crawlspace	1	0	0	0	0	0	0	0	0	0	0	0	0	0	0.000404213
-No	Single-Family Attached	1960s	Vented Crawlspace	1	0	0	0	0	0	0	0	0	0	0	0	0	0	0.000265881
-No	Single-Family Attached	1970s	Vented Crawlspace	1	0	0	0	0	0	0	0	0	0	0	0	0	0	0.000443894
-No	Single-Family Attached	1980s	Vented Crawlspace	1	0	0	0	0	0	0	0	0	0	0	0	0	0	0.000290266
-No	Single-Family Attached	1990s	Vented Crawlspace	1	0	0	0	0	0	0	0	0	0	0	0	0	0	0.000168345
-No	Single-Family Attached	2000s	Vented Crawlspace	1	0	0	0	0	0	0	0	0	0	0	0	0	0	9.41244e-05
-No	Multi-Family with 2 - 4 Units	<1940	Vented Crawlspace	1	0	0	0	0	0	0	0	0	0	0	0	0	0	0.00312567
-No	Multi-Family with 2 - 4 Units	1950s	Vented Crawlspace	1	0	0	0	0	0	0	0	0	0	0	0	0	0	0.00102318
-No	Multi-Family with 2 - 4 Units	1960s	Vented Crawlspace	1	0	0	0	0	0	0	0	0	0	0	0	0	0	0.000911027
-No	Multi-Family with 2 - 4 Units	1970s	Vented Crawlspace	1	0	0	0	0	0	0	0	0	0	0	0	0	0	0.00104631
-No	Multi-Family with 2 - 4 Units	1980s	Vented Crawlspace	1	0	0	0	0	0	0	0	0	0	0	0	0	0	0.000526453
-No	Multi-Family with 2 - 4 Units	1990s	Vented Crawlspace	1	0	0	0	0	0	0	0	0	0	0	0	0	0	0.000306955
-No	Multi-Family with 2 - 4 Units	2000s	Vented Crawlspace	1	0	0	0	0	0	0	0	0	0	0	0	0	0	7.74587e-05
-No	Multi-Family with 5+ Units	<1940	Vented Crawlspace	1	0	0	0	0	0	0	0	0	0	0	0	0	0	0.00338449
-No	Multi-Family with 5+ Units	1950s	Vented Crawlspace	1	0	0	0	0	0	0	0	0	0	0	0	0	0	0.00180172
-No	Multi-Family with 5+ Units	1960s	Vented Crawlspace	1	0	0	0	0	0	0	0	0	0	0	0	0	0	0.00245554
-No	Multi-Family with 5+ Units	1970s	Vented Crawlspace	1	0	0	0	0	0	0	0	0	0	0	0	0	0	0.00303555
-No	Multi-Family with 5+ Units	1980s	Vented Crawlspace	1	0	0	0	0	0	0	0	0	0	0	0	0	0	0.00161537
-No	Multi-Family with 5+ Units	1990s	Vented Crawlspace	1	0	0	0	0	0	0	0	0	0	0	0	0	0	0.00113731
-No	Multi-Family with 5+ Units	2000s	Vented Crawlspace	1	0	0	0	0	0	0	0	0	0	0	0	0	0	0.000329136
-=======
 Yes	Single-Family Detached	1940s	Vented Crawlspace	0	0.26	0.47	0.27	0	0	0	0	0	0	0	0	0	0	0.00676452
 Yes	Single-Family Attached	1940s	Vented Crawlspace	0	0.26	0.47	0.27	0	0	0	0	0	0	0	0	0	0	0.000535398
 Yes	Multi-Family with 2 - 4 Units	1940s	Vented Crawlspace	0	0.26	0.47	0.27	0	0	0	0	0	0	0	0	0	0	0.00101375
@@ -143,7 +72,6 @@
 No	Multi-Family with 5+ Units	1980s	Vented Crawlspace	1	0	0	0	0	0	0	0	0	0	0	0	0	0	0.00156827
 No	Multi-Family with 5+ Units	1990s	Vented Crawlspace	1	0	0	0	0	0	0	0	0	0	0	0	0	0	0.00111071
 No	Multi-Family with 5+ Units	2000s	Vented Crawlspace	1	0	0	0	0	0	0	0	0	0	0	0	0	0	0.000332628
->>>>>>> e0c17adc
 No	Mobile Home	<1940	Vented Crawlspace	1	0	0	0	0	0	0	0	0	0	0	0	0	0	0
 No	Mobile Home	1950s	Vented Crawlspace	1	0	0	0	0	0	0	0	0	0	0	0	0	0	0
 No	Mobile Home	1960s	Vented Crawlspace	1	0	0	0	0	0	0	0	0	0	0	0	0	0	0
@@ -151,17 +79,6 @@
 No	Mobile Home	1980s	Vented Crawlspace	1	0	0	0	0	0	0	0	0	0	0	0	0	0	0
 No	Mobile Home	1990s	Vented Crawlspace	1	0	0	0	0	0	0	0	0	0	0	0	0	0	0
 No	Mobile Home	2000s	Vented Crawlspace	1	0	0	0	0	0	0	0	0	0	0	0	0	0	0
-<<<<<<< HEAD
-No	Single-Family Detached	1940s	Vented Crawlspace	1	0	0	0	0	0	0	0	0	0	0	0	0	0	0.00393327
-No	Single-Family Attached	1940s	Vented Crawlspace	1	0	0	0	0	0	0	0	0	0	0	0	0	0	0.000367695
-No	Multi-Family with 2 - 4 Units	1940s	Vented Crawlspace	1	0	0	0	0	0	0	0	0	0	0	0	0	0	0.000820757
-No	Multi-Family with 5+ Units	1940s	Vented Crawlspace	1	0	0	0	0	0	0	0	0	0	0	0	0	0	0.0011575
-No	Mobile Home	1940s	Vented Crawlspace	1	0	0	0	0	0	0	0	0	0	0	0	0	0	0
-No	Single-Family Detached	2010s	Vented Crawlspace	1	0	0	0	0	0	0	0	0	0	0	0	0	0	0.000224876
-No	Single-Family Attached	2010s	Vented Crawlspace	1	0	0	0	0	0	0	0	0	0	0	0	0	0	2.98924e-05
-No	Multi-Family with 2 - 4 Units	2010s	Vented Crawlspace	1	0	0	0	0	0	0	0	0	0	0	0	0	0	3.06749e-05
-No	Multi-Family with 5+ Units	2010s	Vented Crawlspace	1	0	0	0	0	0	0	0	0	0	0	0	0	0	0.000226435
-=======
 No	Single-Family Detached	1940s	Vented Crawlspace	1	0	0	0	0	0	0	0	0	0	0	0	0	0	0.00400249
 No	Single-Family Attached	1940s	Vented Crawlspace	1	0	0	0	0	0	0	0	0	0	0	0	0	0	0.000382649
 No	Multi-Family with 2 - 4 Units	1940s	Vented Crawlspace	1	0	0	0	0	0	0	0	0	0	0	0	0	0	0.000830642
@@ -171,60 +88,35 @@
 No	Single-Family Attached	2010s	Vented Crawlspace	1	0	0	0	0	0	0	0	0	0	0	0	0	0	1.97471e-05
 No	Multi-Family with 2 - 4 Units	2010s	Vented Crawlspace	1	0	0	0	0	0	0	0	0	0	0	0	0	0	2.11845e-05
 No	Multi-Family with 5+ Units	2010s	Vented Crawlspace	1	0	0	0	0	0	0	0	0	0	0	0	0	0	0.000133502
->>>>>>> e0c17adc
 No	Mobile Home	2010s	Vented Crawlspace	1	0	0	0	0	0	0	0	0	0	0	0	0	0	0
 Yes	Single-Family Detached	<1940	Unvented Crawlspace	0	0.26	0.47	0.27	0	0	0	0	0	0	0	0	0	0	0
 Yes	Single-Family Detached	1950s	Unvented Crawlspace	0	0.26	0.47	0.27	0	0	0	0	0	0	0	0	0	0	0
 Yes	Single-Family Detached	1960s	Unvented Crawlspace	0	0.26	0.47	0.27	0	0	0	0	0	0	0	0	0	0	0
 Yes	Single-Family Detached	1970s	Unvented Crawlspace	0	0.26	0.47	0.27	0	0	0	0	0	0	0	0	0	0	0
-<<<<<<< HEAD
-Yes	Single-Family Detached	1980s	Unvented Crawlspace	0	0.26	0.47	0.27	0	0	0	0	0	0	0	0	0	0	0.0026184
-Yes	Single-Family Detached	1990s	Unvented Crawlspace	0	0.26	0.47	0.27	0	0	0	0	0	0	0	0	0	0	0.00329939
-Yes	Single-Family Detached	2000s	Unvented Crawlspace	0	0	0	0	0	0	0	0.26	0.47	0.27	0	0	0	0	0.00247889
-=======
 Yes	Single-Family Detached	1980s	Unvented Crawlspace	0	0.26	0.47	0.27	0	0	0	0	0	0	0	0	0	0	0.00270748
 Yes	Single-Family Detached	1990s	Unvented Crawlspace	0	0.26	0.47	0.27	0	0	0	0	0	0	0	0	0	0	0.00346677
 Yes	Single-Family Detached	2000s	Unvented Crawlspace	0	0	0	0	0	0	0	0.26	0.47	0.27	0	0	0	0	0.00263086
->>>>>>> e0c17adc
 Yes	Single-Family Attached	<1940	Unvented Crawlspace	0	0.26	0.47	0.27	0	0	0	0	0	0	0	0	0	0	0
 Yes	Single-Family Attached	1950s	Unvented Crawlspace	0	0.26	0.47	0.27	0	0	0	0	0	0	0	0	0	0	0
 Yes	Single-Family Attached	1960s	Unvented Crawlspace	0	0.26	0.47	0.27	0	0	0	0	0	0	0	0	0	0	0
 Yes	Single-Family Attached	1970s	Unvented Crawlspace	0	0.26	0.47	0.27	0	0	0	0	0	0	0	0	0	0	0
-<<<<<<< HEAD
-Yes	Single-Family Attached	1980s	Unvented Crawlspace	0	0.26	0.47	0.27	0	0	0	0	0	0	0	0	0	0	0.000399169
-Yes	Single-Family Attached	1990s	Unvented Crawlspace	0	0.26	0.47	0.27	0	0	0	0	0	0	0	0	0	0	0.000379321
-Yes	Single-Family Attached	2000s	Unvented Crawlspace	0	0	0	0	0	0	0	0.26	0.47	0.27	0	0	0	0	0.000371684
-=======
 Yes	Single-Family Attached	1980s	Unvented Crawlspace	0	0.26	0.47	0.27	0	0	0	0	0	0	0	0	0	0	0.000403064
 Yes	Single-Family Attached	1990s	Unvented Crawlspace	0	0.26	0.47	0.27	0	0	0	0	0	0	0	0	0	0	0.000390331
 Yes	Single-Family Attached	2000s	Unvented Crawlspace	0	0	0	0	0	0	0	0.26	0.47	0.27	0	0	0	0	0.000393425
->>>>>>> e0c17adc
 Yes	Multi-Family with 2 - 4 Units	<1940	Unvented Crawlspace	0	0.26	0.47	0.27	0	0	0	0	0	0	0	0	0	0	0
 Yes	Multi-Family with 2 - 4 Units	1950s	Unvented Crawlspace	0	0.26	0.47	0.27	0	0	0	0	0	0	0	0	0	0	0
 Yes	Multi-Family with 2 - 4 Units	1960s	Unvented Crawlspace	0	0.26	0.47	0.27	0	0	0	0	0	0	0	0	0	0	0
 Yes	Multi-Family with 2 - 4 Units	1970s	Unvented Crawlspace	0	0.26	0.47	0.27	0	0	0	0	0	0	0	0	0	0	0
-<<<<<<< HEAD
-Yes	Multi-Family with 2 - 4 Units	1980s	Unvented Crawlspace	0	0.26	0.47	0.27	0	0	0	0	0	0	0	0	0	0	0.000491965
-Yes	Multi-Family with 2 - 4 Units	1990s	Unvented Crawlspace	0	0.26	0.47	0.27	0	0	0	0	0	0	0	0	0	0	0.000422769
-Yes	Multi-Family with 2 - 4 Units	2000s	Unvented Crawlspace	0	0	0	0	0	0	0	0.26	0.47	0.27	0	0	0	0	0.000242903
-=======
 Yes	Multi-Family with 2 - 4 Units	1980s	Unvented Crawlspace	0	0.26	0.47	0.27	0	0	0	0	0	0	0	0	0	0	0.000485053
 Yes	Multi-Family with 2 - 4 Units	1990s	Unvented Crawlspace	0	0.26	0.47	0.27	0	0	0	0	0	0	0	0	0	0	0.00042097
 Yes	Multi-Family with 2 - 4 Units	2000s	Unvented Crawlspace	0	0	0	0	0	0	0	0.26	0.47	0.27	0	0	0	0	0.000260209
->>>>>>> e0c17adc
 Yes	Multi-Family with 5+ Units	<1940	Unvented Crawlspace	0	0.26	0.47	0.27	0	0	0	0	0	0	0	0	0	0	0
 Yes	Multi-Family with 5+ Units	1950s	Unvented Crawlspace	0	0.26	0.47	0.27	0	0	0	0	0	0	0	0	0	0	0
 Yes	Multi-Family with 5+ Units	1960s	Unvented Crawlspace	0	0.26	0.47	0.27	0	0	0	0	0	0	0	0	0	0	0
 Yes	Multi-Family with 5+ Units	1970s	Unvented Crawlspace	0	0.26	0.47	0.27	0	0	0	0	0	0	0	0	0	0	0
-<<<<<<< HEAD
-Yes	Multi-Family with 5+ Units	1980s	Unvented Crawlspace	0	0.26	0.47	0.27	0	0	0	0	0	0	0	0	0	0	0.00133009
-Yes	Multi-Family with 5+ Units	1990s	Unvented Crawlspace	0	0.26	0.47	0.27	0	0	0	0	0	0	0	0	0	0	0.00128113
-Yes	Multi-Family with 5+ Units	2000s	Unvented Crawlspace	0	0	0	0	0	0	0	0.26	0.47	0.27	0	0	0	0	0.000900738
-=======
 Yes	Multi-Family with 5+ Units	1980s	Unvented Crawlspace	0	0.26	0.47	0.27	0	0	0	0	0	0	0	0	0	0	0.0012871
 Yes	Multi-Family with 5+ Units	1990s	Unvented Crawlspace	0	0.26	0.47	0.27	0	0	0	0	0	0	0	0	0	0	0.00125606
 Yes	Multi-Family with 5+ Units	2000s	Unvented Crawlspace	0	0	0	0	0	0	0	0.26	0.47	0.27	0	0	0	0	0.000911037
->>>>>>> e0c17adc
 Yes	Mobile Home	<1940	Unvented Crawlspace	0	0.26	0.47	0.27	0	0	0	0	0	0	0	0	0	0	0
 Yes	Mobile Home	1950s	Unvented Crawlspace	0	0.26	0.47	0.27	0	0	0	0	0	0	0	0	0	0	0
 Yes	Mobile Home	1960s	Unvented Crawlspace	0	0.26	0.47	0.27	0	0	0	0	0	0	0	0	0	0	0
@@ -237,70 +129,39 @@
 Yes	Multi-Family with 2 - 4 Units	1940s	Unvented Crawlspace	0	0.26	0.47	0.27	0	0	0	0	0	0	0	0	0	0	0
 Yes	Multi-Family with 5+ Units	1940s	Unvented Crawlspace	0	0.26	0.47	0.27	0	0	0	0	0	0	0	0	0	0	0
 Yes	Mobile Home	1940s	Unvented Crawlspace	0	0.26	0.47	0.27	0	0	0	0	0	0	0	0	0	0	0
-<<<<<<< HEAD
-Yes	Single-Family Detached	2010s	Unvented Crawlspace	0	0	0	0	0	0	0	0.26	0.47	0.27	0	0	0	0	0.000781207
-Yes	Single-Family Attached	2010s	Unvented Crawlspace	0	0	0	0	0	0	0	0.26	0.47	0.27	0	0	0	0	0.000128175
-Yes	Multi-Family with 2 - 4 Units	2010s	Unvented Crawlspace	0	0	0	0	0	0	0	0.26	0.47	0.27	0	0	0	0	0.000102684
-Yes	Multi-Family with 5+ Units	2010s	Unvented Crawlspace	0	0	0	0	0	0	0	0.26	0.47	0.27	0	0	0	0	0.000592106
-=======
 Yes	Single-Family Detached	2010s	Unvented Crawlspace	0	0	0	0	0	0	0	0.26	0.47	0.27	0	0	0	0	0.000525898
 Yes	Single-Family Attached	2010s	Unvented Crawlspace	0	0	0	0	0	0	0	0.26	0.47	0.27	0	0	0	0	8.67291e-05
 Yes	Multi-Family with 2 - 4 Units	2010s	Unvented Crawlspace	0	0	0	0	0	0	0	0.26	0.47	0.27	0	0	0	0	6.81721e-05
 Yes	Multi-Family with 5+ Units	2010s	Unvented Crawlspace	0	0	0	0	0	0	0	0.26	0.47	0.27	0	0	0	0	0.000349459
->>>>>>> e0c17adc
 Yes	Mobile Home	2010s	Unvented Crawlspace	0	0	0	0	0	0	0	0.26	0.47	0.27	0	0	0	0	0
 No	Single-Family Detached	<1940	Unvented Crawlspace	1	0	0	0	0	0	0	0	0	0	0	0	0	0	0
 No	Single-Family Detached	1950s	Unvented Crawlspace	1	0	0	0	0	0	0	0	0	0	0	0	0	0	0
 No	Single-Family Detached	1960s	Unvented Crawlspace	1	0	0	0	0	0	0	0	0	0	0	0	0	0	0
 No	Single-Family Detached	1970s	Unvented Crawlspace	1	0	0	0	0	0	0	0	0	0	0	0	0	0	0
-<<<<<<< HEAD
-No	Single-Family Detached	1980s	Unvented Crawlspace	1	0	0	0	0	0	0	0	0	0	0	0	0	0	0.000467296
-No	Single-Family Detached	1990s	Unvented Crawlspace	1	0	0	0	0	0	0	0	0	0	0	0	0	0	0.000386553
-No	Single-Family Detached	2000s	Unvented Crawlspace	1	0	0	0	0	0	0	0	0	0	0	0	0	0	0.000226527
-=======
 No	Single-Family Detached	1980s	Unvented Crawlspace	1	0	0	0	0	0	0	0	0	0	0	0	0	0	0.000478125
 No	Single-Family Detached	1990s	Unvented Crawlspace	1	0	0	0	0	0	0	0	0	0	0	0	0	0	0.000400945
 No	Single-Family Detached	2000s	Unvented Crawlspace	1	0	0	0	0	0	0	0	0	0	0	0	0	0	0.000237345
->>>>>>> e0c17adc
 No	Single-Family Attached	<1940	Unvented Crawlspace	1	0	0	0	0	0	0	0	0	0	0	0	0	0	0
 No	Single-Family Attached	1950s	Unvented Crawlspace	1	0	0	0	0	0	0	0	0	0	0	0	0	0	0
 No	Single-Family Attached	1960s	Unvented Crawlspace	1	0	0	0	0	0	0	0	0	0	0	0	0	0	0
 No	Single-Family Attached	1970s	Unvented Crawlspace	1	0	0	0	0	0	0	0	0	0	0	0	0	0	0
-<<<<<<< HEAD
-No	Single-Family Attached	1980s	Unvented Crawlspace	1	0	0	0	0	0	0	0	0	0	0	0	0	0	7.89379e-05
-No	Single-Family Attached	1990s	Unvented Crawlspace	1	0	0	0	0	0	0	0	0	0	0	0	0	0	5.02062e-05
-No	Single-Family Attached	2000s	Unvented Crawlspace	1	0	0	0	0	0	0	0	0	0	0	0	0	0	3.41203e-05
-=======
 No	Single-Family Attached	1980s	Unvented Crawlspace	1	0	0	0	0	0	0	0	0	0	0	0	0	0	7.90116e-05
 No	Single-Family Attached	1990s	Unvented Crawlspace	1	0	0	0	0	0	0	0	0	0	0	0	0	0	5.09165e-05
 No	Single-Family Attached	2000s	Unvented Crawlspace	1	0	0	0	0	0	0	0	0	0	0	0	0	0	3.64203e-05
->>>>>>> e0c17adc
 No	Multi-Family with 2 - 4 Units	<1940	Unvented Crawlspace	1	0	0	0	0	0	0	0	0	0	0	0	0	0	0
 No	Multi-Family with 2 - 4 Units	1950s	Unvented Crawlspace	1	0	0	0	0	0	0	0	0	0	0	0	0	0	0
 No	Multi-Family with 2 - 4 Units	1960s	Unvented Crawlspace	1	0	0	0	0	0	0	0	0	0	0	0	0	0	0
 No	Multi-Family with 2 - 4 Units	1970s	Unvented Crawlspace	1	0	0	0	0	0	0	0	0	0	0	0	0	0	0
-<<<<<<< HEAD
-No	Multi-Family with 2 - 4 Units	1980s	Unvented Crawlspace	1	0	0	0	0	0	0	0	0	0	0	0	0	0	0.000166849
-No	Multi-Family with 2 - 4 Units	1990s	Unvented Crawlspace	1	0	0	0	0	0	0	0	0	0	0	0	0	0	9.624e-05
-No	Multi-Family with 2 - 4 Units	2000s	Unvented Crawlspace	1	0	0	0	0	0	0	0	0	0	0	0	0	0	2.61576e-05
-=======
 No	Multi-Family with 2 - 4 Units	1980s	Unvented Crawlspace	1	0	0	0	0	0	0	0	0	0	0	0	0	0	0.000165078
 No	Multi-Family with 2 - 4 Units	1990s	Unvented Crawlspace	1	0	0	0	0	0	0	0	0	0	0	0	0	0	9.4198e-05
 No	Multi-Family with 2 - 4 Units	2000s	Unvented Crawlspace	1	0	0	0	0	0	0	0	0	0	0	0	0	0	2.76593e-05
->>>>>>> e0c17adc
 No	Multi-Family with 5+ Units	<1940	Unvented Crawlspace	1	0	0	0	0	0	0	0	0	0	0	0	0	0	0
 No	Multi-Family with 5+ Units	1950s	Unvented Crawlspace	1	0	0	0	0	0	0	0	0	0	0	0	0	0	0
 No	Multi-Family with 5+ Units	1960s	Unvented Crawlspace	1	0	0	0	0	0	0	0	0	0	0	0	0	0	0
 No	Multi-Family with 5+ Units	1970s	Unvented Crawlspace	1	0	0	0	0	0	0	0	0	0	0	0	0	0	0
-<<<<<<< HEAD
-No	Multi-Family with 5+ Units	1980s	Unvented Crawlspace	1	0	0	0	0	0	0	0	0	0	0	0	0	0	0.000506572
-No	Multi-Family with 5+ Units	1990s	Unvented Crawlspace	1	0	0	0	0	0	0	0	0	0	0	0	0	0	0.000326923
-No	Multi-Family with 5+ Units	2000s	Unvented Crawlspace	1	0	0	0	0	0	0	0	0	0	0	0	0	0	0.000103971
-=======
 No	Multi-Family with 5+ Units	1980s	Unvented Crawlspace	1	0	0	0	0	0	0	0	0	0	0	0	0	0	0.000491436
 No	Multi-Family with 5+ Units	1990s	Unvented Crawlspace	1	0	0	0	0	0	0	0	0	0	0	0	0	0	0.000317591
 No	Multi-Family with 5+ Units	2000s	Unvented Crawlspace	1	0	0	0	0	0	0	0	0	0	0	0	0	0	0.000104986
->>>>>>> e0c17adc
 No	Mobile Home	<1940	Unvented Crawlspace	1	0	0	0	0	0	0	0	0	0	0	0	0	0	0
 No	Mobile Home	1950s	Unvented Crawlspace	1	0	0	0	0	0	0	0	0	0	0	0	0	0	0
 No	Mobile Home	1960s	Unvented Crawlspace	1	0	0	0	0	0	0	0	0	0	0	0	0	0	0
@@ -313,27 +174,6 @@
 No	Multi-Family with 2 - 4 Units	1940s	Unvented Crawlspace	1	0	0	0	0	0	0	0	0	0	0	0	0	0	0
 No	Multi-Family with 5+ Units	1940s	Unvented Crawlspace	1	0	0	0	0	0	0	0	0	0	0	0	0	0	0
 No	Mobile Home	1940s	Unvented Crawlspace	1	0	0	0	0	0	0	0	0	0	0	0	0	0	0
-<<<<<<< HEAD
-No	Single-Family Detached	2010s	Unvented Crawlspace	1	0	0	0	0	0	0	0	0	0	0	0	0	0	7.08509e-05
-No	Single-Family Attached	2010s	Unvented Crawlspace	1	0	0	0	0	0	0	0	0	0	0	0	0	0	1.04569e-05
-No	Multi-Family with 2 - 4 Units	2010s	Unvented Crawlspace	1	0	0	0	0	0	0	0	0	0	0	0	0	0	9.77023e-06
-No	Multi-Family with 5+ Units	2010s	Unvented Crawlspace	1	0	0	0	0	0	0	0	0	0	0	0	0	0	6.99026e-05
-No	Mobile Home	2010s	Unvented Crawlspace	1	0	0	0	0	0	0	0	0	0	0	0	0	0	0
-Yes	Single-Family Detached	<1940	Heated Basement	0	0	0	0	0	0	0	0	0	0	0	0	0	1	0.00946223
-Yes	Single-Family Detached	1950s	Heated Basement	0	0	0	0	0	0	0	0	0	0	0	0	0	1	0.0133385
-Yes	Single-Family Detached	1960s	Heated Basement	0	0	0	0	0	0	0	0	0	0	0	0	0	1	0.0102439
-Yes	Single-Family Detached	1970s	Heated Basement	0	0	0	0	0	0	0	0	0	0	0	0	0	1	0.0121586
-Yes	Single-Family Detached	1980s	Heated Basement	0	0	0	0	0	0	0	0	0	0	0	0	0	1	0.00938535
-Yes	Single-Family Detached	1990s	Heated Basement	0	0	0	0	0	0	0	0	0	0	0	0	0	1	0.0120272
-Yes	Single-Family Detached	2000s	Heated Basement	0	0	0	0	0	0	0	0	0	0	0	0	0	1	0.0110524
-Yes	Single-Family Attached	<1940	Heated Basement	0	0	0	0	0	0	0	0	0	0	0	0	0	1	0.000861499
-Yes	Single-Family Attached	1950s	Heated Basement	0	0	0	0	0	0	0	0	0	0	0	0	0	1	0.000655225
-Yes	Single-Family Attached	1960s	Heated Basement	0	0	0	0	0	0	0	0	0	0	0	0	0	1	0.000536351
-Yes	Single-Family Attached	1970s	Heated Basement	0	0	0	0	0	0	0	0	0	0	0	0	0	1	0.00109986
-Yes	Single-Family Attached	1980s	Heated Basement	0	0	0	0	0	0	0	0	0	0	0	0	0	1	0.00163304
-Yes	Single-Family Attached	1990s	Heated Basement	0	0	0	0	0	0	0	0	0	0	0	0	0	1	0.00162862
-Yes	Single-Family Attached	2000s	Heated Basement	0	0	0	0	0	0	0	0	0	0	0	0	0	1	0.00180718
-=======
 No	Single-Family Detached	2010s	Unvented Crawlspace	1	0	0	0	0	0	0	0	0	0	0	0	0	0	4.78449e-05
 No	Single-Family Attached	2010s	Unvented Crawlspace	1	0	0	0	0	0	0	0	0	0	0	0	0	0	7.01834e-06
 No	Multi-Family with 2 - 4 Units	2010s	Unvented Crawlspace	1	0	0	0	0	0	0	0	0	0	0	0	0	0	6.74639e-06
@@ -353,7 +193,6 @@
 Yes	Single-Family Attached	1980s	Heated Basement	0	0	0	0	0	0	0	0	0	0	0	0	0	1	0.00164027
 Yes	Single-Family Attached	1990s	Heated Basement	0	0	0	0	0	0	0	0	0	0	0	0	0	1	0.00166871
 Yes	Single-Family Attached	2000s	Heated Basement	0	0	0	0	0	0	0	0	0	0	0	0	0	1	0.00191585
->>>>>>> e0c17adc
 Yes	Multi-Family with 2 - 4 Units	<1940	Heated Basement	0	0	0	0	0	0	0	0	0	0	0	0	0	1	0
 Yes	Multi-Family with 2 - 4 Units	1950s	Heated Basement	0	0	0	0	0	0	0	0	0	0	0	0	0	1	0
 Yes	Multi-Family with 2 - 4 Units	1960s	Heated Basement	0	0	0	0	0	0	0	0	0	0	0	0	0	1	0
@@ -375,32 +214,6 @@
 Yes	Mobile Home	1980s	Heated Basement	0	0	0	0	0	0	0	0	0	0	0	0	0	1	0
 Yes	Mobile Home	1990s	Heated Basement	0	0	0	0	0	0	0	0	0	0	0	0	0	1	0
 Yes	Mobile Home	2000s	Heated Basement	0	0	0	0	0	0	0	0	0	0	0	0	0	1	0
-<<<<<<< HEAD
-Yes	Single-Family Detached	1940s	Heated Basement	0	0	0	0	0	0	0	0	0	0	0	0	0	1	0.00593501
-Yes	Single-Family Attached	1940s	Heated Basement	0	0	0	0	0	0	0	0	0	0	0	0	0	1	0.000447511
-Yes	Multi-Family with 2 - 4 Units	1940s	Heated Basement	0	0	0	0	0	0	0	0	0	0	0	0	0	1	0
-Yes	Multi-Family with 5+ Units	1940s	Heated Basement	0	0	0	0	0	0	0	0	0	0	0	0	0	1	0
-Yes	Mobile Home	1940s	Heated Basement	0	0	0	0	0	0	0	0	0	0	0	0	0	1	0
-Yes	Single-Family Detached	2010s	Heated Basement	0	0	0	0	0	0	0	0	0	0	0	0	0	1	0.00324057
-Yes	Single-Family Attached	2010s	Heated Basement	0	0	0	0	0	0	0	0	0	0	0	0	0	1	0.000565545
-Yes	Multi-Family with 2 - 4 Units	2010s	Heated Basement	0	0	0	0	0	0	0	0	0	0	0	0	0	1	0
-Yes	Multi-Family with 5+ Units	2010s	Heated Basement	0	0	0	0	0	0	0	0	0	0	0	0	0	1	0
-Yes	Mobile Home	2010s	Heated Basement	0	0	0	0	0	0	0	0	0	0	0	0	0	1	0
-No	Single-Family Detached	<1940	Heated Basement	1	0	0	0	0	0	0	0	0	0	0	0	0	0	0.00642419
-No	Single-Family Detached	1950s	Heated Basement	1	0	0	0	0	0	0	0	0	0	0	0	0	0	0.00453569
-No	Single-Family Detached	1960s	Heated Basement	1	0	0	0	0	0	0	0	0	0	0	0	0	0	0.00352503
-No	Single-Family Detached	1970s	Heated Basement	1	0	0	0	0	0	0	0	0	0	0	0	0	0	0.00376601
-No	Single-Family Detached	1980s	Heated Basement	1	0	0	0	0	0	0	0	0	0	0	0	0	0	0.00187734
-No	Single-Family Detached	1990s	Heated Basement	1	0	0	0	0	0	0	0	0	0	0	0	0	0	0.00164054
-No	Single-Family Detached	2000s	Heated Basement	1	0	0	0	0	0	0	0	0	0	0	0	0	0	0.00115906
-No	Single-Family Attached	<1940	Heated Basement	1	0	0	0	0	0	0	0	0	0	0	0	0	0	0.00074428
-No	Single-Family Attached	1950s	Heated Basement	1	0	0	0	0	0	0	0	0	0	0	0	0	0	0.000268182
-No	Single-Family Attached	1960s	Heated Basement	1	0	0	0	0	0	0	0	0	0	0	0	0	0	0.000200073
-No	Single-Family Attached	1970s	Heated Basement	1	0	0	0	0	0	0	0	0	0	0	0	0	0	0.000344752
-No	Single-Family Attached	1980s	Heated Basement	1	0	0	0	0	0	0	0	0	0	0	0	0	0	0.000324459
-No	Single-Family Attached	1990s	Heated Basement	1	0	0	0	0	0	0	0	0	0	0	0	0	0	0.000218772
-No	Single-Family Attached	2000s	Heated Basement	1	0	0	0	0	0	0	0	0	0	0	0	0	0	0.000171473
-=======
 Yes	Single-Family Detached	1940s	Heated Basement	0	0	0	0	0	0	0	0	0	0	0	0	0	1	0.00606546
 Yes	Single-Family Attached	1940s	Heated Basement	0	0	0	0	0	0	0	0	0	0	0	0	0	1	0.000464961
 Yes	Multi-Family with 2 - 4 Units	1940s	Heated Basement	0	0	0	0	0	0	0	0	0	0	0	0	0	1	0
@@ -425,7 +238,6 @@
 No	Single-Family Attached	1980s	Heated Basement	1	0	0	0	0	0	0	0	0	0	0	0	0	0	0.000324
 No	Single-Family Attached	1990s	Heated Basement	1	0	0	0	0	0	0	0	0	0	0	0	0	0	0.000221523
 No	Single-Family Attached	2000s	Heated Basement	1	0	0	0	0	0	0	0	0	0	0	0	0	0	0.000185613
->>>>>>> e0c17adc
 No	Multi-Family with 2 - 4 Units	<1940	Heated Basement	1	0	0	0	0	0	0	0	0	0	0	0	0	0	0
 No	Multi-Family with 2 - 4 Units	1950s	Heated Basement	1	0	0	0	0	0	0	0	0	0	0	0	0	0	0
 No	Multi-Family with 2 - 4 Units	1960s	Heated Basement	1	0	0	0	0	0	0	0	0	0	0	0	0	0	0
@@ -447,25 +259,6 @@
 No	Mobile Home	1980s	Heated Basement	1	0	0	0	0	0	0	0	0	0	0	0	0	0	0
 No	Mobile Home	1990s	Heated Basement	1	0	0	0	0	0	0	0	0	0	0	0	0	0	0
 No	Mobile Home	2000s	Heated Basement	1	0	0	0	0	0	0	0	0	0	0	0	0	0	0
-<<<<<<< HEAD
-No	Single-Family Detached	1940s	Heated Basement	1	0	0	0	0	0	0	0	0	0	0	0	0	0	0.0023986
-No	Single-Family Attached	1940s	Heated Basement	1	0	0	0	0	0	0	0	0	0	0	0	0	0	0.000232049
-No	Multi-Family with 2 - 4 Units	1940s	Heated Basement	1	0	0	0	0	0	0	0	0	0	0	0	0	0	0
-No	Multi-Family with 5+ Units	1940s	Heated Basement	1	0	0	0	0	0	0	0	0	0	0	0	0	0	0
-No	Mobile Home	1940s	Heated Basement	1	0	0	0	0	0	0	0	0	0	0	0	0	0	0
-No	Single-Family Detached	2010s	Heated Basement	1	0	0	0	0	0	0	0	0	0	0	0	0	0	0.000344699
-No	Single-Family Attached	2010s	Heated Basement	1	0	0	0	0	0	0	0	0	0	0	0	0	0	4.68854e-05
-No	Multi-Family with 2 - 4 Units	2010s	Heated Basement	1	0	0	0	0	0	0	0	0	0	0	0	0	0	0
-No	Multi-Family with 5+ Units	2010s	Heated Basement	1	0	0	0	0	0	0	0	0	0	0	0	0	0	0
-No	Mobile Home	2010s	Heated Basement	1	0	0	0	0	0	0	0	0	0	0	0	0	0	0
-Yes	Single-Family Detached	<1940	Ambient	0	0	0	0	0.26	0.47	0.27	0	0	0	0	0	0	0	0.00112433
-Yes	Single-Family Detached	1950s	Ambient	0	0	0	0	0.26	0.47	0.27	0	0	0	0	0	0	0	0.00284338
-Yes	Single-Family Detached	1960s	Ambient	0	0	0	0	0.26	0.47	0.27	0	0	0	0	0	0	0	0.00221278
-Yes	Single-Family Detached	1970s	Ambient	0	0	0	0	0.26	0.47	0.27	0	0	0	0	0	0	0	0.00288284
-Yes	Single-Family Detached	1980s	Ambient	0	0	0	0	0.26	0.47	0.27	0	0	0	0	0	0	0	0.00320409
-Yes	Single-Family Detached	1990s	Ambient	0	0	0	0	0.26	0.47	0.27	0	0	0	0	0	0	0	0.00368383
-Yes	Single-Family Detached	2000s	Ambient	0	0	0	0	0	0	0	0	0	0	0.26	0.47	0.27	0	0.0031581
-=======
 No	Single-Family Detached	1940s	Heated Basement	1	0	0	0	0	0	0	0	0	0	0	0	0	0	0.0024252
 No	Single-Family Attached	1940s	Heated Basement	1	0	0	0	0	0	0	0	0	0	0	0	0	0	0.000243579
 No	Multi-Family with 2 - 4 Units	1940s	Heated Basement	1	0	0	0	0	0	0	0	0	0	0	0	0	0	0
@@ -483,7 +276,6 @@
 Yes	Single-Family Detached	1980s	Ambient	0	0	0	0	0.26	0.47	0.27	0	0	0	0	0	0	0	0.00335419
 Yes	Single-Family Detached	1990s	Ambient	0	0	0	0	0.26	0.47	0.27	0	0	0	0	0	0	0	0.00390089
 Yes	Single-Family Detached	2000s	Ambient	0	0	0	0	0	0	0	0	0	0	0.26	0.47	0.27	0	0.00341293
->>>>>>> e0c17adc
 Yes	Single-Family Attached	<1940	Ambient	0	0	0	0	0.26	0.47	0.27	0	0	0	0	0	0	0	0
 Yes	Single-Family Attached	1950s	Ambient	0	0	0	0	0.26	0.47	0.27	0	0	0	0	0	0	0	0
 Yes	Single-Family Attached	1960s	Ambient	0	0	0	0	0.26	0.47	0.27	0	0	0	0	0	0	0	0
@@ -505,32 +297,6 @@
 Yes	Multi-Family with 5+ Units	1980s	Ambient	0	0	0	0	0.26	0.47	0.27	0	0	0	0	0	0	0	0
 Yes	Multi-Family with 5+ Units	1990s	Ambient	0	0	0	0	0.26	0.47	0.27	0	0	0	0	0	0	0	0
 Yes	Multi-Family with 5+ Units	2000s	Ambient	0	0	0	0	0	0	0	0	0	0	0.26	0.47	0.27	0	0
-<<<<<<< HEAD
-Yes	Mobile Home	<1940	Ambient	0	0	0	0	0.26	0.47	0.27	0	0	0	0	0	0	0	0.000250507
-Yes	Mobile Home	1950s	Ambient	0	0	0	0	0.26	0.47	0.27	0	0	0	0	0	0	0	0.000628411
-Yes	Mobile Home	1960s	Ambient	0	0	0	0	0.26	0.47	0.27	0	0	0	0	0	0	0	0.00265703
-Yes	Mobile Home	1970s	Ambient	0	0	0	0	0.26	0.47	0.27	0	0	0	0	0	0	0	0.0101997
-Yes	Mobile Home	1980s	Ambient	0	0	0	0	0.26	0.47	0.27	0	0	0	0	0	0	0	0.0119772
-Yes	Mobile Home	1990s	Ambient	0	0	0	0	0.26	0.47	0.27	0	0	0	0	0	0	0	0.0160898
-Yes	Mobile Home	2000s	Ambient	0	0	0	0	0	0	0	0	0	0	0.26	0.47	0.27	0	0.00947411
-Yes	Single-Family Detached	1940s	Ambient	0	0	0	0	0.26	0.47	0.27	0	0	0	0	0	0	0	0.00112403
-Yes	Single-Family Attached	1940s	Ambient	0	0	0	0	0.26	0.47	0.27	0	0	0	0	0	0	0	0
-Yes	Multi-Family with 2 - 4 Units	1940s	Ambient	0	0	0	0	0.26	0.47	0.27	0	0	0	0	0	0	0	0
-Yes	Multi-Family with 5+ Units	1940s	Ambient	0	0	0	0	0.26	0.47	0.27	0	0	0	0	0	0	0	0
-Yes	Mobile Home	1940s	Ambient	0	0	0	0	0.26	0.47	0.27	0	0	0	0	0	0	0	0.000177508
-Yes	Single-Family Detached	2010s	Ambient	0	0	0	0	0	0	0	0	0	0	0.26	0.47	0.27	0	0.00105782
-Yes	Single-Family Attached	2010s	Ambient	0	0	0	0	0	0	0	0	0	0	0.26	0.47	0.27	0	0
-Yes	Multi-Family with 2 - 4 Units	2010s	Ambient	0	0	0	0	0	0	0	0	0	0	0.26	0.47	0.27	0	0
-Yes	Multi-Family with 5+ Units	2010s	Ambient	0	0	0	0	0	0	0	0	0	0	0.26	0.47	0.27	0	0
-Yes	Mobile Home	2010s	Ambient	0	0	0	0	0	0	0	0	0	0	0.26	0.47	0.27	0	0.00288057
-No	Single-Family Detached	<1940	Ambient	1	0	0	0	0	0	0	0	0	0	0	0	0	0	0.000708048
-No	Single-Family Detached	1950s	Ambient	1	0	0	0	0	0	0	0	0	0	0	0	0	0	0.0011475
-No	Single-Family Detached	1960s	Ambient	1	0	0	0	0	0	0	0	0	0	0	0	0	0	0.000582222
-No	Single-Family Detached	1970s	Ambient	1	0	0	0	0	0	0	0	0	0	0	0	0	0	0.00063085
-No	Single-Family Detached	1980s	Ambient	1	0	0	0	0	0	0	0	0	0	0	0	0	0	0.000420194
-No	Single-Family Detached	1990s	Ambient	1	0	0	0	0	0	0	0	0	0	0	0	0	0	0.000319558
-No	Single-Family Detached	2000s	Ambient	1	0	0	0	0	0	0	0	0	0	0	0	0	0	0.000139266
-=======
 Yes	Mobile Home	<1940	Ambient	0	0	0	0	0.26	0.47	0.27	0	0	0	0	0	0	0	0.000228125
 Yes	Mobile Home	1950s	Ambient	0	0	0	0	0.26	0.47	0.27	0	0	0	0	0	0	0	0.000539369
 Yes	Mobile Home	1960s	Ambient	0	0	0	0	0.26	0.47	0.27	0	0	0	0	0	0	0	0.00240972
@@ -555,7 +321,6 @@
 No	Single-Family Detached	1980s	Ambient	1	0	0	0	0	0	0	0	0	0	0	0	0	0	0.000433844
 No	Single-Family Detached	1990s	Ambient	1	0	0	0	0	0	0	0	0	0	0	0	0	0	0.000333218
 No	Single-Family Detached	2000s	Ambient	1	0	0	0	0	0	0	0	0	0	0	0	0	0	0.000147339
->>>>>>> e0c17adc
 No	Single-Family Attached	<1940	Ambient	1	0	0	0	0	0	0	0	0	0	0	0	0	0	0
 No	Single-Family Attached	1950s	Ambient	1	0	0	0	0	0	0	0	0	0	0	0	0	0	0
 No	Single-Family Attached	1960s	Ambient	1	0	0	0	0	0	0	0	0	0	0	0	0	0	0
@@ -577,53 +342,6 @@
 No	Multi-Family with 5+ Units	1980s	Ambient	1	0	0	0	0	0	0	0	0	0	0	0	0	0	0
 No	Multi-Family with 5+ Units	1990s	Ambient	1	0	0	0	0	0	0	0	0	0	0	0	0	0	0
 No	Multi-Family with 5+ Units	2000s	Ambient	1	0	0	0	0	0	0	0	0	0	0	0	0	0	0
-<<<<<<< HEAD
-No	Mobile Home	<1940	Ambient	1	0	0	0	0	0	0	0	0	0	0	0	0	0	0.000137004
-No	Mobile Home	1950s	Ambient	1	0	0	0	0	0	0	0	0	0	0	0	0	0	0.000259706
-No	Mobile Home	1960s	Ambient	1	0	0	0	0	0	0	0	0	0	0	0	0	0	0.000956836
-No	Mobile Home	1970s	Ambient	1	0	0	0	0	0	0	0	0	0	0	0	0	0	0.00256461
-No	Mobile Home	1980s	Ambient	1	0	0	0	0	0	0	0	0	0	0	0	0	0	0.00202166
-No	Mobile Home	1990s	Ambient	1	0	0	0	0	0	0	0	0	0	0	0	0	0	0.0017514
-No	Mobile Home	2000s	Ambient	1	0	0	0	0	0	0	0	0	0	0	0	0	0	0.000497377
-No	Single-Family Detached	1940s	Ambient	1	0	0	0	0	0	0	0	0	0	0	0	0	0	0.000481208
-No	Single-Family Attached	1940s	Ambient	1	0	0	0	0	0	0	0	0	0	0	0	0	0	0
-No	Multi-Family with 2 - 4 Units	1940s	Ambient	1	0	0	0	0	0	0	0	0	0	0	0	0	0	0
-No	Multi-Family with 5+ Units	1940s	Ambient	1	0	0	0	0	0	0	0	0	0	0	0	0	0	0
-No	Mobile Home	1940s	Ambient	1	0	0	0	0	0	0	0	0	0	0	0	0	0	8.23807e-05
-No	Single-Family Detached	2010s	Ambient	1	0	0	0	0	0	0	0	0	0	0	0	0	0	4.85876e-05
-No	Single-Family Attached	2010s	Ambient	1	0	0	0	0	0	0	0	0	0	0	0	0	0	0
-No	Multi-Family with 2 - 4 Units	2010s	Ambient	1	0	0	0	0	0	0	0	0	0	0	0	0	0	0
-No	Multi-Family with 5+ Units	2010s	Ambient	1	0	0	0	0	0	0	0	0	0	0	0	0	0	0
-No	Mobile Home	2010s	Ambient	1	0	0	0	0	0	0	0	0	0	0	0	0	0	0.000149995
-Yes	Single-Family Detached	<1940	Slab	0	0	0	0	0.26	0.47	0.27	0	0	0	0	0	0	0	0.00504152
-Yes	Single-Family Detached	1950s	Slab	0	0	0	0	0.26	0.47	0.27	0	0	0	0	0	0	0	0.0157524
-Yes	Single-Family Detached	1960s	Slab	0	0	0	0	0.26	0.47	0.27	0	0	0	0	0	0	0	0.0223355
-Yes	Single-Family Detached	1970s	Slab	0	0	0	0	0.26	0.47	0.27	0	0	0	0	0	0	0	0.0295052
-Yes	Single-Family Detached	1980s	Slab	0	0	0	0	0.26	0.47	0.27	0	0	0	0	0	0	0	0.0296584
-Yes	Single-Family Detached	1990s	Slab	0	0	0	0	0.26	0.47	0.27	0	0	0	0	0	0	0	0.0339453
-Yes	Single-Family Detached	2000s	Slab	0	0	0	0	0	0	0	0	0	0	0.26	0.47	0.27	0	0.0487562
-Yes	Single-Family Attached	<1940	Slab	0	0	0	0	0.26	0.47	0.27	0	0	0	0	0	0	0	0.00047016
-Yes	Single-Family Attached	1950s	Slab	0	0	0	0	0.26	0.47	0.27	0	0	0	0	0	0	0	0.000762523
-Yes	Single-Family Attached	1960s	Slab	0	0	0	0	0.26	0.47	0.27	0	0	0	0	0	0	0	0.0012023
-Yes	Single-Family Attached	1970s	Slab	0	0	0	0	0.26	0.47	0.27	0	0	0	0	0	0	0	0.00301337
-Yes	Single-Family Attached	1980s	Slab	0	0	0	0	0.26	0.47	0.27	0	0	0	0	0	0	0	0.00425785
-Yes	Single-Family Attached	1990s	Slab	0	0	0	0	0.26	0.47	0.27	0	0	0	0	0	0	0	0.00307712
-Yes	Single-Family Attached	2000s	Slab	0	0	0	0	0	0	0	0	0	0	0.26	0.47	0.27	0	0.00496605
-Yes	Multi-Family with 2 - 4 Units	<1940	Slab	0	0	0	0	0.26	0.47	0.27	0	0	0	0	0	0	0	0.00133831
-Yes	Multi-Family with 2 - 4 Units	1950s	Slab	0	0	0	0	0.26	0.47	0.27	0	0	0	0	0	0	0	0.00158215
-Yes	Multi-Family with 2 - 4 Units	1960s	Slab	0	0	0	0	0.26	0.47	0.27	0	0	0	0	0	0	0	0.00288375
-Yes	Multi-Family with 2 - 4 Units	1970s	Slab	0	0	0	0	0.26	0.47	0.27	0	0	0	0	0	0	0	0.0048515
-Yes	Multi-Family with 2 - 4 Units	1980s	Slab	0	0	0	0	0.26	0.47	0.27	0	0	0	0	0	0	0	0.00489838
-Yes	Multi-Family with 2 - 4 Units	1990s	Slab	0	0	0	0	0.26	0.47	0.27	0	0	0	0	0	0	0	0.00363413
-Yes	Multi-Family with 2 - 4 Units	2000s	Slab	0	0	0	0	0	0	0	0	0	0	0.26	0.47	0.27	0	0.00366588
-Yes	Multi-Family with 5+ Units	<1940	Slab	0	0	0	0	0.26	0.47	0.27	0	0	0	0	0	0	0	0.00122549
-Yes	Multi-Family with 5+ Units	1950s	Slab	0	0	0	0	0.26	0.47	0.27	0	0	0	0	0	0	0	0.00226444
-Yes	Multi-Family with 5+ Units	1960s	Slab	0	0	0	0	0.26	0.47	0.27	0	0	0	0	0	0	0	0.0071125
-Yes	Multi-Family with 5+ Units	1970s	Slab	0	0	0	0	0.26	0.47	0.27	0	0	0	0	0	0	0	0.0141912
-Yes	Multi-Family with 5+ Units	1980s	Slab	0	0	0	0	0.26	0.47	0.27	0	0	0	0	0	0	0	0.0150969
-Yes	Multi-Family with 5+ Units	1990s	Slab	0	0	0	0	0.26	0.47	0.27	0	0	0	0	0	0	0	0.0126567
-Yes	Multi-Family with 5+ Units	2000s	Slab	0	0	0	0	0	0	0	0	0	0	0.26	0.47	0.27	0	0.0156867
-=======
 No	Mobile Home	<1940	Ambient	1	0	0	0	0	0	0	0	0	0	0	0	0	0	0.000126322
 No	Mobile Home	1950s	Ambient	1	0	0	0	0	0	0	0	0	0	0	0	0	0	0.000227292
 No	Mobile Home	1960s	Ambient	1	0	0	0	0	0	0	0	0	0	0	0	0	0	0.000884507
@@ -669,7 +387,6 @@
 Yes	Multi-Family with 5+ Units	1980s	Slab	0	0	0	0	0.26	0.47	0.27	0	0	0	0	0	0	0	0.0141723
 Yes	Multi-Family with 5+ Units	1990s	Slab	0	0	0	0	0.26	0.47	0.27	0	0	0	0	0	0	0	0.0122702
 Yes	Multi-Family with 5+ Units	2000s	Slab	0	0	0	0	0	0	0	0	0	0	0.26	0.47	0.27	0	0.0154869
->>>>>>> e0c17adc
 Yes	Mobile Home	<1940	Slab	0	0	0	0	0.26	0.47	0.27	0	0	0	0	0	0	0	0
 Yes	Mobile Home	1950s	Slab	0	0	0	0	0.26	0.47	0.27	0	0	0	0	0	0	0	0
 Yes	Mobile Home	1960s	Slab	0	0	0	0	0.26	0.47	0.27	0	0	0	0	0	0	0	0
@@ -677,46 +394,6 @@
 Yes	Mobile Home	1980s	Slab	0	0	0	0	0.26	0.47	0.27	0	0	0	0	0	0	0	0
 Yes	Mobile Home	1990s	Slab	0	0	0	0	0.26	0.47	0.27	0	0	0	0	0	0	0	0
 Yes	Mobile Home	2000s	Slab	0	0	0	0	0	0	0	0	0	0	0.26	0.47	0.27	0	0
-<<<<<<< HEAD
-Yes	Single-Family Detached	1940s	Slab	0	0	0	0	0.26	0.47	0.27	0	0	0	0	0	0	0	0.00615452
-Yes	Single-Family Attached	1940s	Slab	0	0	0	0	0.26	0.47	0.27	0	0	0	0	0	0	0	0.000442189
-Yes	Multi-Family with 2 - 4 Units	1940s	Slab	0	0	0	0	0.26	0.47	0.27	0	0	0	0	0	0	0	0.000950538
-Yes	Multi-Family with 5+ Units	1940s	Slab	0	0	0	0	0.26	0.47	0.27	0	0	0	0	0	0	0	0.000981664
-Yes	Mobile Home	1940s	Slab	0	0	0	0	0.26	0.47	0.27	0	0	0	0	0	0	0	0
-Yes	Single-Family Detached	2010s	Slab	0	0	0	0	0	0	0	0	0	0	0.26	0.47	0.27	0	0.0155268
-Yes	Single-Family Attached	2010s	Slab	0	0	0	0	0	0	0	0	0	0	0.26	0.47	0.27	0	0.00169609
-Yes	Multi-Family with 2 - 4 Units	2010s	Slab	0	0	0	0	0	0	0	0	0	0	0.26	0.47	0.27	0	0.00151609
-Yes	Multi-Family with 5+ Units	2010s	Slab	0	0	0	0	0	0	0	0	0	0	0.26	0.47	0.27	0	0.00898625
-Yes	Mobile Home	2010s	Slab	0	0	0	0	0	0	0	0	0	0	0.26	0.47	0.27	0	0
-No	Single-Family Detached	<1940	Slab	1	0	0	0	0	0	0	0	0	0	0	0	0	0	0.00371831
-No	Single-Family Detached	1950s	Slab	1	0	0	0	0	0	0	0	0	0	0	0	0	0	0.00670321
-No	Single-Family Detached	1960s	Slab	1	0	0	0	0	0	0	0	0	0	0	0	0	0	0.00594716
-No	Single-Family Detached	1970s	Slab	1	0	0	0	0	0	0	0	0	0	0	0	0	0	0.0057814
-No	Single-Family Detached	1980s	Slab	1	0	0	0	0	0	0	0	0	0	0	0	0	0	0.00368227
-No	Single-Family Detached	1990s	Slab	1	0	0	0	0	0	0	0	0	0	0	0	0	0	0.00252659
-No	Single-Family Detached	2000s	Slab	1	0	0	0	0	0	0	0	0	0	0	0	0	0	0.00175964
-No	Single-Family Attached	<1940	Slab	1	0	0	0	0	0	0	0	0	0	0	0	0	0	0.000434534
-No	Single-Family Attached	1950s	Slab	1	0	0	0	0	0	0	0	0	0	0	0	0	0	0.000371666
-No	Single-Family Attached	1960s	Slab	1	0	0	0	0	0	0	0	0	0	0	0	0	0	0.000390545
-No	Single-Family Attached	1970s	Slab	1	0	0	0	0	0	0	0	0	0	0	0	0	0	0.000658637
-No	Single-Family Attached	1980s	Slab	1	0	0	0	0	0	0	0	0	0	0	0	0	0	0.000627136
-No	Single-Family Attached	1990s	Slab	1	0	0	0	0	0	0	0	0	0	0	0	0	0	0.000299853
-No	Single-Family Attached	2000s	Slab	1	0	0	0	0	0	0	0	0	0	0	0	0	0	0.000230521
-No	Multi-Family with 2 - 4 Units	<1940	Slab	1	0	0	0	0	0	0	0	0	0	0	0	0	0	0.00125631
-No	Multi-Family with 2 - 4 Units	1950s	Slab	1	0	0	0	0	0	0	0	0	0	0	0	0	0	0.000919774
-No	Multi-Family with 2 - 4 Units	1960s	Slab	1	0	0	0	0	0	0	0	0	0	0	0	0	0	0.00121889
-No	Multi-Family with 2 - 4 Units	1970s	Slab	1	0	0	0	0	0	0	0	0	0	0	0	0	0	0.00144555
-No	Multi-Family with 2 - 4 Units	1980s	Slab	1	0	0	0	0	0	0	0	0	0	0	0	0	0	0.000946326
-No	Multi-Family with 2 - 4 Units	1990s	Slab	1	0	0	0	0	0	0	0	0	0	0	0	0	0	0.000503225
-No	Multi-Family with 2 - 4 Units	2000s	Slab	1	0	0	0	0	0	0	0	0	0	0	0	0	0	0.000178647
-No	Multi-Family with 5+ Units	<1940	Slab	1	0	0	0	0	0	0	0	0	0	0	0	0	0	0.00139048
-No	Multi-Family with 5+ Units	1950s	Slab	1	0	0	0	0	0	0	0	0	0	0	0	0	0	0.00160298
-No	Multi-Family with 5+ Units	1960s	Slab	1	0	0	0	0	0	0	0	0	0	0	0	0	0	0.00328758
-No	Multi-Family with 5+ Units	1970s	Slab	1	0	0	0	0	0	0	0	0	0	0	0	0	0	0.00439143
-No	Multi-Family with 5+ Units	1980s	Slab	1	0	0	0	0	0	0	0	0	0	0	0	0	0	0.00294275
-No	Multi-Family with 5+ Units	1990s	Slab	1	0	0	0	0	0	0	0	0	0	0	0	0	0	0.00185178
-No	Multi-Family with 5+ Units	2000s	Slab	1	0	0	0	0	0	0	0	0	0	0	0	0	0	0.000770195
-=======
 Yes	Single-Family Detached	1940s	Slab	0	0	0	0	0.26	0.47	0.27	0	0	0	0	0	0	0	0.00627572
 Yes	Single-Family Attached	1940s	Slab	0	0	0	0	0.26	0.47	0.27	0	0	0	0	0	0	0	0.000463194
 Yes	Multi-Family with 2 - 4 Units	1940s	Slab	0	0	0	0	0.26	0.47	0.27	0	0	0	0	0	0	0	0.000956089
@@ -755,7 +432,6 @@
 No	Multi-Family with 5+ Units	1980s	Slab	1	0	0	0	0	0	0	0	0	0	0	0	0	0	0.00284668
 No	Multi-Family with 5+ Units	1990s	Slab	1	0	0	0	0	0	0	0	0	0	0	0	0	0	0.00179249
 No	Multi-Family with 5+ Units	2000s	Slab	1	0	0	0	0	0	0	0	0	0	0	0	0	0	0.000770929
->>>>>>> e0c17adc
 No	Mobile Home	<1940	Slab	1	0	0	0	0	0	0	0	0	0	0	0	0	0	0
 No	Mobile Home	1950s	Slab	1	0	0	0	0	0	0	0	0	0	0	0	0	0	0
 No	Mobile Home	1960s	Slab	1	0	0	0	0	0	0	0	0	0	0	0	0	0	0
@@ -763,46 +439,6 @@
 No	Mobile Home	1980s	Slab	1	0	0	0	0	0	0	0	0	0	0	0	0	0	0
 No	Mobile Home	1990s	Slab	1	0	0	0	0	0	0	0	0	0	0	0	0	0	0
 No	Mobile Home	2000s	Slab	1	0	0	0	0	0	0	0	0	0	0	0	0	0	0
-<<<<<<< HEAD
-No	Single-Family Detached	1940s	Slab	1	0	0	0	0	0	0	0	0	0	0	0	0	0	0.00338966
-No	Single-Family Attached	1940s	Slab	1	0	0	0	0	0	0	0	0	0	0	0	0	0	0.000295636
-No	Multi-Family with 2 - 4 Units	1940s	Slab	1	0	0	0	0	0	0	0	0	0	0	0	0	0	0.000689884
-No	Multi-Family with 5+ Units	1940s	Slab	1	0	0	0	0	0	0	0	0	0	0	0	0	0	0.0009439
-No	Mobile Home	1940s	Slab	1	0	0	0	0	0	0	0	0	0	0	0	0	0	0
-No	Single-Family Detached	2010s	Slab	1	0	0	0	0	0	0	0	0	0	0	0	0	0	0.00058385
-No	Single-Family Attached	2010s	Slab	1	0	0	0	0	0	0	0	0	0	0	0	0	0	7.41362e-05
-No	Multi-Family with 2 - 4 Units	2010s	Slab	1	0	0	0	0	0	0	0	0	0	0	0	0	0	7.55925e-05
-No	Multi-Family with 5+ Units	2010s	Slab	1	0	0	0	0	0	0	0	0	0	0	0	0	0	0.000535443
-No	Mobile Home	2010s	Slab	1	0	0	0	0	0	0	0	0	0	0	0	0	0	0
-Yes	Single-Family Detached	<1940	Unheated Basement	0	0.26	0.47	0.27	0	0	0	0	0	0	0	0	0	0	0.0173784
-Yes	Single-Family Detached	1950s	Unheated Basement	0	0.26	0.47	0.27	0	0	0	0	0	0	0	0	0	0	0.00946156
-Yes	Single-Family Detached	1960s	Unheated Basement	0	0.26	0.47	0.27	0	0	0	0	0	0	0	0	0	0	0.00608235
-Yes	Single-Family Detached	1970s	Unheated Basement	0	0.26	0.47	0.27	0	0	0	0	0	0	0	0	0	0	0.00681372
-Yes	Single-Family Detached	1980s	Unheated Basement	0	0.26	0.47	0.27	0	0	0	0	0	0	0	0	0	0	0.00476557
-Yes	Single-Family Detached	1990s	Unheated Basement	0	0.26	0.47	0.27	0	0	0	0	0	0	0	0	0	0	0.00619151
-Yes	Single-Family Detached	2000s	Unheated Basement	0	0	0	0	0	0	0	0.26	0.47	0.27	0	0	0	0	0.00710647
-Yes	Single-Family Attached	<1940	Unheated Basement	0	0.26	0.47	0.27	0	0	0	0	0	0	0	0	0	0	0.00181789
-Yes	Single-Family Attached	1950s	Unheated Basement	0	0.26	0.47	0.27	0	0	0	0	0	0	0	0	0	0	0.000497041
-Yes	Single-Family Attached	1960s	Unheated Basement	0	0.26	0.47	0.27	0	0	0	0	0	0	0	0	0	0	0.000327165
-Yes	Single-Family Attached	1970s	Unheated Basement	0	0.26	0.47	0.27	0	0	0	0	0	0	0	0	0	0	0.000647273
-Yes	Single-Family Attached	1980s	Unheated Basement	0	0.26	0.47	0.27	0	0	0	0	0	0	0	0	0	0	0.000810012
-Yes	Single-Family Attached	1990s	Unheated Basement	0	0.26	0.47	0.27	0	0	0	0	0	0	0	0	0	0	0.000833929
-Yes	Single-Family Attached	2000s	Unheated Basement	0	0	0	0	0	0	0	0.26	0.47	0.27	0	0	0	0	0.0010538
-Yes	Multi-Family with 2 - 4 Units	<1940	Unheated Basement	0	0.26	0.47	0.27	0	0	0	0	0	0	0	0	0	0	0.00629598
-Yes	Multi-Family with 2 - 4 Units	1950s	Unheated Basement	0	0.26	0.47	0.27	0	0	0	0	0	0	0	0	0	0	0.00125805
-Yes	Multi-Family with 2 - 4 Units	1960s	Unheated Basement	0	0.26	0.47	0.27	0	0	0	0	0	0	0	0	0	0	0.00100895
-Yes	Multi-Family with 2 - 4 Units	1970s	Unheated Basement	0	0.26	0.47	0.27	0	0	0	0	0	0	0	0	0	0	0.00128726
-Yes	Multi-Family with 2 - 4 Units	1980s	Unheated Basement	0	0.26	0.47	0.27	0	0	0	0	0	0	0	0	0	0	0.000930144
-Yes	Multi-Family with 2 - 4 Units	1990s	Unheated Basement	0	0.26	0.47	0.27	0	0	0	0	0	0	0	0	0	0	0.000828421
-Yes	Multi-Family with 2 - 4 Units	2000s	Unheated Basement	0	0	0	0	0	0	0	0.26	0.47	0.27	0	0	0	0	0.000752316
-Yes	Multi-Family with 5+ Units	<1940	Unheated Basement	0	0.26	0.47	0.27	0	0	0	0	0	0	0	0	0	0	0.0044781
-Yes	Multi-Family with 5+ Units	1950s	Unheated Basement	0	0.26	0.47	0.27	0	0	0	0	0	0	0	0	0	0	0.00150138
-Yes	Multi-Family with 5+ Units	1960s	Unheated Basement	0	0.26	0.47	0.27	0	0	0	0	0	0	0	0	0	0	0.00209607
-Yes	Multi-Family with 5+ Units	1970s	Unheated Basement	0	0.26	0.47	0.27	0	0	0	0	0	0	0	0	0	0	0.00322118
-Yes	Multi-Family with 5+ Units	1980s	Unheated Basement	0	0.26	0.47	0.27	0	0	0	0	0	0	0	0	0	0	0.00237137
-Yes	Multi-Family with 5+ Units	1990s	Unheated Basement	0	0.26	0.47	0.27	0	0	0	0	0	0	0	0	0	0	0.00233567
-Yes	Multi-Family with 5+ Units	2000s	Unheated Basement	0	0	0	0	0	0	0	0.26	0.47	0.27	0	0	0	0	0.00270821
-=======
 No	Single-Family Detached	1940s	Slab	1	0	0	0	0	0	0	0	0	0	0	0	0	0	0.0034603
 No	Single-Family Attached	1940s	Slab	1	0	0	0	0	0	0	0	0	0	0	0	0	0	0.000306033
 No	Multi-Family with 2 - 4 Units	1940s	Slab	1	0	0	0	0	0	0	0	0	0	0	0	0	0	0.000698797
@@ -841,7 +477,6 @@
 Yes	Multi-Family with 5+ Units	1980s	Unheated Basement	0	0.26	0.47	0.27	0	0	0	0	0	0	0	0	0	0	0.00232601
 Yes	Multi-Family with 5+ Units	1990s	Unheated Basement	0	0.26	0.47	0.27	0	0	0	0	0	0	0	0	0	0	0.00230863
 Yes	Multi-Family with 5+ Units	2000s	Unheated Basement	0	0	0	0	0	0	0	0.26	0.47	0.27	0	0	0	0	0.00274968
->>>>>>> e0c17adc
 Yes	Mobile Home	<1940	Unheated Basement	0	0.26	0.47	0.27	0	0	0	0	0	0	0	0	0	0	0
 Yes	Mobile Home	1950s	Unheated Basement	0	0.26	0.47	0.27	0	0	0	0	0	0	0	0	0	0	0
 Yes	Mobile Home	1960s	Unheated Basement	0	0.26	0.47	0.27	0	0	0	0	0	0	0	0	0	0	0
@@ -849,46 +484,6 @@
 Yes	Mobile Home	1980s	Unheated Basement	0	0.26	0.47	0.27	0	0	0	0	0	0	0	0	0	0	0
 Yes	Mobile Home	1990s	Unheated Basement	0	0.26	0.47	0.27	0	0	0	0	0	0	0	0	0	0	0
 Yes	Mobile Home	2000s	Unheated Basement	0	0	0	0	0	0	0	0.26	0.47	0.27	0	0	0	0	0
-<<<<<<< HEAD
-Yes	Single-Family Detached	1940s	Unheated Basement	0	0.26	0.47	0.27	0	0	0	0	0	0	0	0	0	0	0.00410384
-Yes	Single-Family Attached	1940s	Unheated Basement	0	0.26	0.47	0.27	0	0	0	0	0	0	0	0	0	0	0.000343591
-Yes	Multi-Family with 2 - 4 Units	1940s	Unheated Basement	0	0.26	0.47	0.27	0	0	0	0	0	0	0	0	0	0	0.000927169
-Yes	Multi-Family with 5+ Units	1940s	Unheated Basement	0	0.26	0.47	0.27	0	0	0	0	0	0	0	0	0	0	0.000807331
-Yes	Mobile Home	1940s	Unheated Basement	0	0.26	0.47	0.27	0	0	0	0	0	0	0	0	0	0	0
-Yes	Single-Family Detached	2010s	Unheated Basement	0	0	0	0	0	0	0	0.26	0.47	0.27	0	0	0	0	0.00214937
-Yes	Single-Family Attached	2010s	Unheated Basement	0	0	0	0	0	0	0	0.26	0.47	0.27	0	0	0	0	0.000338656
-Yes	Multi-Family with 2 - 4 Units	2010s	Unheated Basement	0	0	0	0	0	0	0	0.26	0.47	0.27	0	0	0	0	0.000316065
-Yes	Multi-Family with 5+ Units	2010s	Unheated Basement	0	0	0	0	0	0	0	0.26	0.47	0.27	0	0	0	0	0.00168842
-Yes	Mobile Home	2010s	Unheated Basement	0	0	0	0	0	0	0	0.26	0.47	0.27	0	0	0	0	0
-No	Single-Family Detached	<1940	Unheated Basement	1	0	0	0	0	0	0	0	0	0	0	0	0	0	0.0124131
-No	Single-Family Detached	1950s	Unheated Basement	1	0	0	0	0	0	0	0	0	0	0	0	0	0	0.00314944
-No	Single-Family Detached	1960s	Unheated Basement	1	0	0	0	0	0	0	0	0	0	0	0	0	0	0.00192755
-No	Single-Family Detached	1970s	Unheated Basement	1	0	0	0	0	0	0	0	0	0	0	0	0	0	0.00196115
-No	Single-Family Detached	1980s	Unheated Basement	1	0	0	0	0	0	0	0	0	0	0	0	0	0	0.00101902
-No	Single-Family Detached	1990s	Unheated Basement	1	0	0	0	0	0	0	0	0	0	0	0	0	0	0.000827005
-No	Single-Family Detached	2000s	Unheated Basement	1	0	0	0	0	0	0	0	0	0	0	0	0	0	0.000690368
-No	Single-Family Attached	<1940	Unheated Basement	1	0	0	0	0	0	0	0	0	0	0	0	0	0	0.00164368
-No	Single-Family Attached	1950s	Unheated Basement	1	0	0	0	0	0	0	0	0	0	0	0	0	0	0.00020091
-No	Single-Family Attached	1960s	Unheated Basement	1	0	0	0	0	0	0	0	0	0	0	0	0	0	0.000115791
-No	Single-Family Attached	1970s	Unheated Basement	1	0	0	0	0	0	0	0	0	0	0	0	0	0	0.000195644
-No	Single-Family Attached	1980s	Unheated Basement	1	0	0	0	0	0	0	0	0	0	0	0	0	0	0.00017804
-No	Single-Family Attached	1990s	Unheated Basement	1	0	0	0	0	0	0	0	0	0	0	0	0	0	0.00011385
-No	Single-Family Attached	2000s	Unheated Basement	1	0	0	0	0	0	0	0	0	0	0	0	0	0	9.82702e-05
-No	Multi-Family with 2 - 4 Units	<1940	Unheated Basement	1	0	0	0	0	0	0	0	0	0	0	0	0	0	0.0059645
-No	Multi-Family with 2 - 4 Units	1950s	Unheated Basement	1	0	0	0	0	0	0	0	0	0	0	0	0	0	0.000703322
-No	Multi-Family with 2 - 4 Units	1960s	Unheated Basement	1	0	0	0	0	0	0	0	0	0	0	0	0	0	0.000586256
-No	Multi-Family with 2 - 4 Units	1970s	Unheated Basement	1	0	0	0	0	0	0	0	0	0	0	0	0	0	0.000712716
-No	Multi-Family with 2 - 4 Units	1980s	Unheated Basement	1	0	0	0	0	0	0	0	0	0	0	0	0	0	0.000402957
-No	Multi-Family with 2 - 4 Units	1990s	Unheated Basement	1	0	0	0	0	0	0	0	0	0	0	0	0	0	0.000230591
-No	Multi-Family with 2 - 4 Units	2000s	Unheated Basement	1	0	0	0	0	0	0	0	0	0	0	0	0	0	7.84791e-05
-No	Multi-Family with 5+ Units	<1940	Unheated Basement	1	0	0	0	0	0	0	0	0	0	0	0	0	0	0.00547869
-No	Multi-Family with 5+ Units	1950s	Unheated Basement	1	0	0	0	0	0	0	0	0	0	0	0	0	0	0.0011209
-No	Multi-Family with 5+ Units	1960s	Unheated Basement	1	0	0	0	0	0	0	0	0	0	0	0	0	0	0.00144293
-No	Multi-Family with 5+ Units	1970s	Unheated Basement	1	0	0	0	0	0	0	0	0	0	0	0	0	0	0.00214267
-No	Multi-Family with 5+ Units	1980s	Unheated Basement	1	0	0	0	0	0	0	0	0	0	0	0	0	0	0.00117628
-No	Multi-Family with 5+ Units	1990s	Unheated Basement	1	0	0	0	0	0	0	0	0	0	0	0	0	0	0.00075679
-No	Multi-Family with 5+ Units	2000s	Unheated Basement	1	0	0	0	0	0	0	0	0	0	0	0	0	0	0.000300862
-=======
 Yes	Single-Family Detached	1940s	Unheated Basement	0	0.26	0.47	0.27	0	0	0	0	0	0	0	0	0	0	0.00419084
 Yes	Single-Family Attached	1940s	Unheated Basement	0	0.26	0.47	0.27	0	0	0	0	0	0	0	0	0	0	0.000357002
 Yes	Multi-Family with 2 - 4 Units	1940s	Unheated Basement	0	0.26	0.47	0.27	0	0	0	0	0	0	0	0	0	0	0.000923634
@@ -927,7 +522,6 @@
 No	Multi-Family with 5+ Units	1980s	Unheated Basement	1	0	0	0	0	0	0	0	0	0	0	0	0	0	0.00114748
 No	Multi-Family with 5+ Units	1990s	Unheated Basement	1	0	0	0	0	0	0	0	0	0	0	0	0	0	0.000737703
 No	Multi-Family with 5+ Units	2000s	Unheated Basement	1	0	0	0	0	0	0	0	0	0	0	0	0	0	0.00029925
->>>>>>> e0c17adc
 No	Mobile Home	<1940	Unheated Basement	1	0	0	0	0	0	0	0	0	0	0	0	0	0	0
 No	Mobile Home	1950s	Unheated Basement	1	0	0	0	0	0	0	0	0	0	0	0	0	0	0
 No	Mobile Home	1960s	Unheated Basement	1	0	0	0	0	0	0	0	0	0	0	0	0	0	0
@@ -935,17 +529,6 @@
 No	Mobile Home	1980s	Unheated Basement	1	0	0	0	0	0	0	0	0	0	0	0	0	0	0
 No	Mobile Home	1990s	Unheated Basement	1	0	0	0	0	0	0	0	0	0	0	0	0	0	0
 No	Mobile Home	2000s	Unheated Basement	1	0	0	0	0	0	0	0	0	0	0	0	0	0	0
-<<<<<<< HEAD
-No	Single-Family Detached	1940s	Unheated Basement	1	0	0	0	0	0	0	0	0	0	0	0	0	0	0.0016459
-No	Single-Family Attached	1940s	Unheated Basement	1	0	0	0	0	0	0	0	0	0	0	0	0	0	0.000176928
-No	Multi-Family with 2 - 4 Units	1940s	Unheated Basement	1	0	0	0	0	0	0	0	0	0	0	0	0	0	0.000560958
-No	Multi-Family with 5+ Units	1940s	Unheated Basement	1	0	0	0	0	0	0	0	0	0	0	0	0	0	0.000702264
-No	Mobile Home	1940s	Unheated Basement	1	0	0	0	0	0	0	0	0	0	0	0	0	0	0
-No	Single-Family Detached	2010s	Unheated Basement	1	0	0	0	0	0	0	0	0	0	0	0	0	0	0.000206327
-No	Single-Family Attached	2010s	Unheated Basement	1	0	0	0	0	0	0	0	0	0	0	0	0	0	2.71739e-05
-No	Multi-Family with 2 - 4 Units	2010s	Unheated Basement	1	0	0	0	0	0	0	0	0	0	0	0	0	0	3.32801e-05
-No	Multi-Family with 5+ Units	2010s	Unheated Basement	1	0	0	0	0	0	0	0	0	0	0	0	0	0	0.000210226
-=======
 No	Single-Family Detached	1940s	Unheated Basement	1	0	0	0	0	0	0	0	0	0	0	0	0	0	0.00167272
 No	Single-Family Attached	1940s	Unheated Basement	1	0	0	0	0	0	0	0	0	0	0	0	0	0	0.000186383
 No	Multi-Family with 2 - 4 Units	1940s	Unheated Basement	1	0	0	0	0	0	0	0	0	0	0	0	0	0	0.000559262
@@ -955,7 +538,6 @@
 No	Single-Family Attached	2010s	Unheated Basement	1	0	0	0	0	0	0	0	0	0	0	0	0	0	1.89659e-05
 No	Multi-Family with 2 - 4 Units	2010s	Unheated Basement	1	0	0	0	0	0	0	0	0	0	0	0	0	0	2.24826e-05
 No	Multi-Family with 5+ Units	2010s	Unheated Basement	1	0	0	0	0	0	0	0	0	0	0	0	0	0	0.000127895
->>>>>>> e0c17adc
 No	Mobile Home	2010s	Unheated Basement	1	0	0	0	0	0	0	0	0	0	0	0	0	0	0
 # Source, duct insulation as a function of location: IECC 2009
 # Source, leakage distribution: Lucas and Cole, 'Impacts of the 2009 IECC for Residential Buildings at State Level', 2009
