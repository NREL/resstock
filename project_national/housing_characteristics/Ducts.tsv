--- conflicted
+++ resolved
@@ -1,34 +1,4 @@
 Dependency=HVAC Has Ducts	Dependency=Geometry Building Type RECS	Dependency=Vintage	Dependency=Geometry Foundation Type	Option=None	Option=10% Leakage, Uninsulated	Option=20% Leakage, Uninsulated	Option=30% Leakage, Uninsulated	Option=10% Leakage, R-4	Option=20% Leakage, R-4	Option=30% Leakage, R-4	Option=10% Leakage, R-6	Option=20% Leakage, R-6	Option=30% Leakage, R-6	Option=10% Leakage, R-8	Option=20% Leakage, R-8	Option=30% Leakage, R-8	Option=0% Leakage, Uninsulated	sampling_probability
-<<<<<<< HEAD
-Yes	Single-Family Detached	<1940	Vented Crawlspace	0	0.26	0.47	0.27	0	0	0	0	0	0	0	0	0	0	0.0144539
-Yes	Single-Family Detached	1950s	Vented Crawlspace	0	0.26	0.47	0.27	0	0	0	0	0	0	0	0	0	0	0.0121956
-Yes	Single-Family Detached	1960s	Vented Crawlspace	0	0.26	0.47	0.27	0	0	0	0	0	0	0	0	0	0	0.0123404
-Yes	Single-Family Detached	1970s	Vented Crawlspace	0	0.26	0.47	0.27	0	0	0	0	0	0	0	0	0	0	0.017622
-Yes	Single-Family Detached	1980s	Vented Crawlspace	0	0.26	0.47	0.27	0	0	0	0	0	0	0	0	0	0	0.0154485
-Yes	Single-Family Detached	1990s	Vented Crawlspace	0	0.26	0.47	0.27	0	0	0	0	0	0	0	0	0	0	0.0162209
-Yes	Single-Family Detached	2000s	Vented Crawlspace	0	0	0	0	0	0	0	0.26	0.47	0.27	0	0	0	0	0.0165343
-Yes	Single-Family Attached	<1940	Vented Crawlspace	0	0.26	0.47	0.27	0	0	0	0	0	0	0	0	0	0	0.00141552
-Yes	Single-Family Attached	1950s	Vented Crawlspace	0	0.26	0.47	0.27	0	0	0	0	0	0	0	0	0	0	0.00119436
-Yes	Single-Family Attached	1960s	Vented Crawlspace	0	0.26	0.47	0.27	0	0	0	0	0	0	0	0	0	0	0.00120854
-Yes	Single-Family Attached	1970s	Vented Crawlspace	0	0.26	0.47	0.27	0	0	0	0	0	0	0	0	0	0	0.00172579
-Yes	Single-Family Attached	1980s	Vented Crawlspace	0	0.26	0.47	0.27	0	0	0	0	0	0	0	0	0	0	0.00151293
-Yes	Single-Family Attached	1990s	Vented Crawlspace	0	0.26	0.47	0.27	0	0	0	0	0	0	0	0	0	0	0.00158857
-Yes	Single-Family Attached	2000s	Vented Crawlspace	0	0	0	0	0	0	0	0.26	0.47	0.27	0	0	0	0	0.00161927
-Yes	Multi-Family with 2 - 4 Units	<1940	Vented Crawlspace	0	0.26	0.47	0.27	0	0	0	0	0	0	0	0	0	0	0.00229889
-Yes	Multi-Family with 2 - 4 Units	1950s	Vented Crawlspace	0	0.26	0.47	0.27	0	0	0	0	0	0	0	0	0	0	0.00193972
-Yes	Multi-Family with 2 - 4 Units	1960s	Vented Crawlspace	0	0.26	0.47	0.27	0	0	0	0	0	0	0	0	0	0	0.00196275
-Yes	Multi-Family with 2 - 4 Units	1970s	Vented Crawlspace	0	0.26	0.47	0.27	0	0	0	0	0	0	0	0	0	0	0.00280278
-Yes	Multi-Family with 2 - 4 Units	1980s	Vented Crawlspace	0	0.26	0.47	0.27	0	0	0	0	0	0	0	0	0	0	0.00245709
-Yes	Multi-Family with 2 - 4 Units	1990s	Vented Crawlspace	0	0.26	0.47	0.27	0	0	0	0	0	0	0	0	0	0	0.00257994
-Yes	Multi-Family with 2 - 4 Units	2000s	Vented Crawlspace	0	0	0	0	0	0	0	0.26	0.47	0.27	0	0	0	0	0.00262979
-Yes	Multi-Family with 5+ Units	<1940	Vented Crawlspace	0	0.26	0.47	0.27	0	0	0	0	0	0	0	0	0	0	0.00508521
-Yes	Multi-Family with 5+ Units	1950s	Vented Crawlspace	0	0.26	0.47	0.27	0	0	0	0	0	0	0	0	0	0	0.00429071
-Yes	Multi-Family with 5+ Units	1960s	Vented Crawlspace	0	0.26	0.47	0.27	0	0	0	0	0	0	0	0	0	0	0.00434166
-Yes	Multi-Family with 5+ Units	1970s	Vented Crawlspace	0	0.26	0.47	0.27	0	0	0	0	0	0	0	0	0	0	0.00619984
-Yes	Multi-Family with 5+ Units	1980s	Vented Crawlspace	0	0.26	0.47	0.27	0	0	0	0	0	0	0	0	0	0	0.00543516
-Yes	Multi-Family with 5+ Units	1990s	Vented Crawlspace	0	0.26	0.47	0.27	0	0	0	0	0	0	0	0	0	0	0.0057069
-Yes	Multi-Family with 5+ Units	2000s	Vented Crawlspace	0	0	0	0	0	0	0	0.26	0.47	0.27	0	0	0	0	0.00581718
-=======
 Yes	Single-Family Detached	<1940	Vented Crawlspace	0	0.26	0.47	0.27	0	0	0	0	0	0	0	0	0	0	0.0144517
 Yes	Single-Family Detached	1950s	Vented Crawlspace	0	0.26	0.47	0.27	0	0	0	0	0	0	0	0	0	0	0.0121977
 Yes	Single-Family Detached	1960s	Vented Crawlspace	0	0.26	0.47	0.27	0	0	0	0	0	0	0	0	0	0	0.0123427
@@ -57,7 +27,6 @@
 Yes	Multi-Family with 5+ Units	1980s	Vented Crawlspace	0	0.26	0.47	0.27	0	0	0	0	0	0	0	0	0	0	0.0054367
 Yes	Multi-Family with 5+ Units	1990s	Vented Crawlspace	0	0.26	0.47	0.27	0	0	0	0	0	0	0	0	0	0	0.00570845
 Yes	Multi-Family with 5+ Units	2000s	Vented Crawlspace	0	0	0	0	0	0	0	0.26	0.47	0.27	0	0	0	0	0.00581861
->>>>>>> ee49ad68
 Yes	Mobile Home	<1940	Vented Crawlspace	0	0.26	0.47	0.27	0	0	0	0	0	0	0	0	0	0	0
 Yes	Mobile Home	1950s	Vented Crawlspace	0	0.26	0.47	0.27	0	0	0	0	0	0	0	0	0	0	0
 Yes	Mobile Home	1960s	Vented Crawlspace	0	0.26	0.47	0.27	0	0	0	0	0	0	0	0	0	0	0
@@ -65,46 +34,6 @@
 Yes	Mobile Home	1980s	Vented Crawlspace	0	0.26	0.47	0.27	0	0	0	0	0	0	0	0	0	0	0
 Yes	Mobile Home	1990s	Vented Crawlspace	0	0.26	0.47	0.27	0	0	0	0	0	0	0	0	0	0	0
 Yes	Mobile Home	2000s	Vented Crawlspace	0	0	0	0	0	0	0	0.26	0.47	0.27	0	0	0	0	0
-<<<<<<< HEAD
-Yes	Single-Family Detached	1940s	Vented Crawlspace	0	0.26	0.47	0.27	0	0	0	0	0	0	0	0	0	0	0.00578398
-Yes	Single-Family Attached	1940s	Vented Crawlspace	0	0.26	0.47	0.27	0	0	0	0	0	0	0	0	0	0	0.000566446
-Yes	Multi-Family with 2 - 4 Units	1940s	Vented Crawlspace	0	0.26	0.47	0.27	0	0	0	0	0	0	0	0	0	0	0.000919943
-Yes	Multi-Family with 5+ Units	1940s	Vented Crawlspace	0	0.26	0.47	0.27	0	0	0	0	0	0	0	0	0	0	0.00203494
-Yes	Mobile Home	1940s	Vented Crawlspace	0	0.26	0.47	0.27	0	0	0	0	0	0	0	0	0	0	0
-Yes	Single-Family Detached	2010s	Vented Crawlspace	0	0	0	0	0	0	0	0.26	0.47	0.27	0	0	0	0	0.00375794
-Yes	Single-Family Attached	2010s	Vented Crawlspace	0	0	0	0	0	0	0	0.26	0.47	0.27	0	0	0	0	0.000368029
-Yes	Multi-Family with 2 - 4 Units	2010s	Vented Crawlspace	0	0	0	0	0	0	0	0.26	0.47	0.27	0	0	0	0	0.000597702
-Yes	Multi-Family with 5+ Units	2010s	Vented Crawlspace	0	0	0	0	0	0	0	0.26	0.47	0.27	0	0	0	0	0.00132213
-Yes	Mobile Home	2010s	Vented Crawlspace	0	0	0	0	0	0	0	0.26	0.47	0.27	0	0	0	0	0
-No	Single-Family Detached	<1940	Vented Crawlspace	1	0	0	0	0	0	0	0	0	0	0	0	0	0	0.00396149
-No	Single-Family Detached	1950s	Vented Crawlspace	1	0	0	0	0	0	0	0	0	0	0	0	0	0	0.00334256
-No	Single-Family Detached	1960s	Vented Crawlspace	1	0	0	0	0	0	0	0	0	0	0	0	0	0	0.00338225
-No	Single-Family Detached	1970s	Vented Crawlspace	1	0	0	0	0	0	0	0	0	0	0	0	0	0	0.00482981
-No	Single-Family Detached	1980s	Vented Crawlspace	1	0	0	0	0	0	0	0	0	0	0	0	0	0	0.00423411
-No	Single-Family Detached	1990s	Vented Crawlspace	1	0	0	0	0	0	0	0	0	0	0	0	0	0	0.0044458
-No	Single-Family Detached	2000s	Vented Crawlspace	1	0	0	0	0	0	0	0	0	0	0	0	0	0	0.00453171
-No	Single-Family Attached	<1940	Vented Crawlspace	1	0	0	0	0	0	0	0	0	0	0	0	0	0	0.000387964
-No	Single-Family Attached	1950s	Vented Crawlspace	1	0	0	0	0	0	0	0	0	0	0	0	0	0	0.000327349
-No	Single-Family Attached	1960s	Vented Crawlspace	1	0	0	0	0	0	0	0	0	0	0	0	0	0	0.000331236
-No	Single-Family Attached	1970s	Vented Crawlspace	1	0	0	0	0	0	0	0	0	0	0	0	0	0	0.000473001
-No	Single-Family Attached	1980s	Vented Crawlspace	1	0	0	0	0	0	0	0	0	0	0	0	0	0	0.000414662
-No	Single-Family Attached	1990s	Vented Crawlspace	1	0	0	0	0	0	0	0	0	0	0	0	0	0	0.000435394
-No	Single-Family Attached	2000s	Vented Crawlspace	1	0	0	0	0	0	0	0	0	0	0	0	0	0	0.000443807
-No	Multi-Family with 2 - 4 Units	<1940	Vented Crawlspace	1	0	0	0	0	0	0	0	0	0	0	0	0	0	0.000630077
-No	Multi-Family with 2 - 4 Units	1950s	Vented Crawlspace	1	0	0	0	0	0	0	0	0	0	0	0	0	0	0.000531635
-No	Multi-Family with 2 - 4 Units	1960s	Vented Crawlspace	1	0	0	0	0	0	0	0	0	0	0	0	0	0	0.000537948
-No	Multi-Family with 2 - 4 Units	1970s	Vented Crawlspace	1	0	0	0	0	0	0	0	0	0	0	0	0	0	0.000768183
-No	Multi-Family with 2 - 4 Units	1980s	Vented Crawlspace	1	0	0	0	0	0	0	0	0	0	0	0	0	0	0.000673436
-No	Multi-Family with 2 - 4 Units	1990s	Vented Crawlspace	1	0	0	0	0	0	0	0	0	0	0	0	0	0	0.000707106
-No	Multi-Family with 2 - 4 Units	2000s	Vented Crawlspace	1	0	0	0	0	0	0	0	0	0	0	0	0	0	0.00072077
-No	Multi-Family with 5+ Units	<1940	Vented Crawlspace	1	0	0	0	0	0	0	0	0	0	0	0	0	0	0.00139375
-No	Multi-Family with 5+ Units	1950s	Vented Crawlspace	1	0	0	0	0	0	0	0	0	0	0	0	0	0	0.00117599
-No	Multi-Family with 5+ Units	1960s	Vented Crawlspace	1	0	0	0	0	0	0	0	0	0	0	0	0	0	0.00118996
-No	Multi-Family with 5+ Units	1970s	Vented Crawlspace	1	0	0	0	0	0	0	0	0	0	0	0	0	0	0.00169924
-No	Multi-Family with 5+ Units	1980s	Vented Crawlspace	1	0	0	0	0	0	0	0	0	0	0	0	0	0	0.00148966
-No	Multi-Family with 5+ Units	1990s	Vented Crawlspace	1	0	0	0	0	0	0	0	0	0	0	0	0	0	0.00156414
-No	Multi-Family with 5+ Units	2000s	Vented Crawlspace	1	0	0	0	0	0	0	0	0	0	0	0	0	0	0.00159436
-=======
 Yes	Single-Family Detached	1940s	Vented Crawlspace	0	0.26	0.47	0.27	0	0	0	0	0	0	0	0	0	0	0.0057853
 Yes	Single-Family Attached	1940s	Vented Crawlspace	0	0.26	0.47	0.27	0	0	0	0	0	0	0	0	0	0	0.000566676
 Yes	Multi-Family with 2 - 4 Units	1940s	Vented Crawlspace	0	0.26	0.47	0.27	0	0	0	0	0	0	0	0	0	0	0.000920117
@@ -143,7 +72,6 @@
 No	Multi-Family with 5+ Units	1980s	Vented Crawlspace	1	0	0	0	0	0	0	0	0	0	0	0	0	0	0.00148996
 No	Multi-Family with 5+ Units	1990s	Vented Crawlspace	1	0	0	0	0	0	0	0	0	0	0	0	0	0	0.00156444
 No	Multi-Family with 5+ Units	2000s	Vented Crawlspace	1	0	0	0	0	0	0	0	0	0	0	0	0	0	0.00159463
->>>>>>> ee49ad68
 No	Mobile Home	<1940	Vented Crawlspace	1	0	0	0	0	0	0	0	0	0	0	0	0	0	0
 No	Mobile Home	1950s	Vented Crawlspace	1	0	0	0	0	0	0	0	0	0	0	0	0	0	0
 No	Mobile Home	1960s	Vented Crawlspace	1	0	0	0	0	0	0	0	0	0	0	0	0	0	0
@@ -151,46 +79,6 @@
 No	Mobile Home	1980s	Vented Crawlspace	1	0	0	0	0	0	0	0	0	0	0	0	0	0	0
 No	Mobile Home	1990s	Vented Crawlspace	1	0	0	0	0	0	0	0	0	0	0	0	0	0	0
 No	Mobile Home	2000s	Vented Crawlspace	1	0	0	0	0	0	0	0	0	0	0	0	0	0	0
-<<<<<<< HEAD
-No	Single-Family Detached	1940s	Vented Crawlspace	1	0	0	0	0	0	0	0	0	0	0	0	0	0	0.00158526
-No	Single-Family Attached	1940s	Vented Crawlspace	1	0	0	0	0	0	0	0	0	0	0	0	0	0	0.000155251
-No	Multi-Family with 2 - 4 Units	1940s	Vented Crawlspace	1	0	0	0	0	0	0	0	0	0	0	0	0	0	0.000252137
-No	Multi-Family with 5+ Units	1940s	Vented Crawlspace	1	0	0	0	0	0	0	0	0	0	0	0	0	0	0.000557734
-No	Mobile Home	1940s	Vented Crawlspace	1	0	0	0	0	0	0	0	0	0	0	0	0	0	0
-No	Single-Family Detached	2010s	Vented Crawlspace	1	0	0	0	0	0	0	0	0	0	0	0	0	0	0.00102997
-No	Single-Family Attached	2010s	Vented Crawlspace	1	0	0	0	0	0	0	0	0	0	0	0	0	0	0.000100869
-No	Multi-Family with 2 - 4 Units	2010s	Vented Crawlspace	1	0	0	0	0	0	0	0	0	0	0	0	0	0	0.000163817
-No	Multi-Family with 5+ Units	2010s	Vented Crawlspace	1	0	0	0	0	0	0	0	0	0	0	0	0	0	0.000362369
-No	Mobile Home	2010s	Vented Crawlspace	1	0	0	0	0	0	0	0	0	0	0	0	0	0	0
-Yes	Single-Family Detached	<1940	Unvented Crawlspace	0	0.26	0.47	0.27	0	0	0	0	0	0	0	0	0	0	0.00120785
-Yes	Single-Family Detached	1950s	Unvented Crawlspace	0	0.26	0.47	0.27	0	0	0	0	0	0	0	0	0	0	0.00101914
-Yes	Single-Family Detached	1960s	Unvented Crawlspace	0	0.26	0.47	0.27	0	0	0	0	0	0	0	0	0	0	0.00103124
-Yes	Single-Family Detached	1970s	Unvented Crawlspace	0	0.26	0.47	0.27	0	0	0	0	0	0	0	0	0	0	0.0014726
-Yes	Single-Family Detached	1980s	Unvented Crawlspace	0	0.26	0.47	0.27	0	0	0	0	0	0	0	0	0	0	0.00129097
-Yes	Single-Family Detached	1990s	Unvented Crawlspace	0	0.26	0.47	0.27	0	0	0	0	0	0	0	0	0	0	0.00135551
-Yes	Single-Family Detached	2000s	Unvented Crawlspace	0	0	0	0	0	0	0	0.26	0.47	0.27	0	0	0	0	0.00138171
-Yes	Single-Family Attached	<1940	Unvented Crawlspace	0	0.26	0.47	0.27	0	0	0	0	0	0	0	0	0	0	0.000118864
-Yes	Single-Family Attached	1950s	Unvented Crawlspace	0	0.26	0.47	0.27	0	0	0	0	0	0	0	0	0	0	0.000100293
-Yes	Single-Family Attached	1960s	Unvented Crawlspace	0	0.26	0.47	0.27	0	0	0	0	0	0	0	0	0	0	0.000101484
-Yes	Single-Family Attached	1970s	Unvented Crawlspace	0	0.26	0.47	0.27	0	0	0	0	0	0	0	0	0	0	0.000144917
-Yes	Single-Family Attached	1980s	Unvented Crawlspace	0	0.26	0.47	0.27	0	0	0	0	0	0	0	0	0	0	0.000127043
-Yes	Single-Family Attached	1990s	Unvented Crawlspace	0	0.26	0.47	0.27	0	0	0	0	0	0	0	0	0	0	0.000133395
-Yes	Single-Family Attached	2000s	Unvented Crawlspace	0	0	0	0	0	0	0	0.26	0.47	0.27	0	0	0	0	0.000135973
-Yes	Multi-Family with 2 - 4 Units	<1940	Unvented Crawlspace	0	0.26	0.47	0.27	0	0	0	0	0	0	0	0	0	0	0.000217573
-Yes	Multi-Family with 2 - 4 Units	1950s	Unvented Crawlspace	0	0.26	0.47	0.27	0	0	0	0	0	0	0	0	0	0	0.00018358
-Yes	Multi-Family with 2 - 4 Units	1960s	Unvented Crawlspace	0	0.26	0.47	0.27	0	0	0	0	0	0	0	0	0	0	0.00018576
-Yes	Multi-Family with 2 - 4 Units	1970s	Unvented Crawlspace	0	0.26	0.47	0.27	0	0	0	0	0	0	0	0	0	0	0.000265263
-Yes	Multi-Family with 2 - 4 Units	1980s	Unvented Crawlspace	0	0.26	0.47	0.27	0	0	0	0	0	0	0	0	0	0	0.000232545
-Yes	Multi-Family with 2 - 4 Units	1990s	Unvented Crawlspace	0	0.26	0.47	0.27	0	0	0	0	0	0	0	0	0	0	0.000244172
-Yes	Multi-Family with 2 - 4 Units	2000s	Unvented Crawlspace	0	0	0	0	0	0	0	0.26	0.47	0.27	0	0	0	0	0.00024889
-Yes	Multi-Family with 5+ Units	<1940	Unvented Crawlspace	0	0.26	0.47	0.27	0	0	0	0	0	0	0	0	0	0	0.000490503
-Yes	Multi-Family with 5+ Units	1950s	Unvented Crawlspace	0	0.26	0.47	0.27	0	0	0	0	0	0	0	0	0	0	0.000413868
-Yes	Multi-Family with 5+ Units	1960s	Unvented Crawlspace	0	0.26	0.47	0.27	0	0	0	0	0	0	0	0	0	0	0.000418782
-Yes	Multi-Family with 5+ Units	1970s	Unvented Crawlspace	0	0.26	0.47	0.27	0	0	0	0	0	0	0	0	0	0	0.000598016
-Yes	Multi-Family with 5+ Units	1980s	Unvented Crawlspace	0	0.26	0.47	0.27	0	0	0	0	0	0	0	0	0	0	0.000524257
-Yes	Multi-Family with 5+ Units	1990s	Unvented Crawlspace	0	0.26	0.47	0.27	0	0	0	0	0	0	0	0	0	0	0.000550469
-Yes	Multi-Family with 5+ Units	2000s	Unvented Crawlspace	0	0	0	0	0	0	0	0.26	0.47	0.27	0	0	0	0	0.000561106
-=======
 No	Single-Family Detached	1940s	Vented Crawlspace	1	0	0	0	0	0	0	0	0	0	0	0	0	0	0.0015855
 No	Single-Family Attached	1940s	Vented Crawlspace	1	0	0	0	0	0	0	0	0	0	0	0	0	0	0.000155301
 No	Multi-Family with 2 - 4 Units	1940s	Vented Crawlspace	1	0	0	0	0	0	0	0	0	0	0	0	0	0	0.000252164
@@ -229,7 +117,6 @@
 Yes	Multi-Family with 5+ Units	1980s	Unvented Crawlspace	0	0.26	0.47	0.27	0	0	0	0	0	0	0	0	0	0	0.000524366
 Yes	Multi-Family with 5+ Units	1990s	Unvented Crawlspace	0	0.26	0.47	0.27	0	0	0	0	0	0	0	0	0	0	0.000550576
 Yes	Multi-Family with 5+ Units	2000s	Unvented Crawlspace	0	0	0	0	0	0	0	0.26	0.47	0.27	0	0	0	0	0.000561201
->>>>>>> ee49ad68
 Yes	Mobile Home	<1940	Unvented Crawlspace	0	0.26	0.47	0.27	0	0	0	0	0	0	0	0	0	0	0
 Yes	Mobile Home	1950s	Unvented Crawlspace	0	0.26	0.47	0.27	0	0	0	0	0	0	0	0	0	0	0
 Yes	Mobile Home	1960s	Unvented Crawlspace	0	0.26	0.47	0.27	0	0	0	0	0	0	0	0	0	0	0
@@ -237,46 +124,6 @@
 Yes	Mobile Home	1980s	Unvented Crawlspace	0	0.26	0.47	0.27	0	0	0	0	0	0	0	0	0	0	0
 Yes	Mobile Home	1990s	Unvented Crawlspace	0	0.26	0.47	0.27	0	0	0	0	0	0	0	0	0	0	0
 Yes	Mobile Home	2000s	Unvented Crawlspace	0	0	0	0	0	0	0	0.26	0.47	0.27	0	0	0	0	0
-<<<<<<< HEAD
-Yes	Single-Family Detached	1940s	Unvented Crawlspace	0	0.26	0.47	0.27	0	0	0	0	0	0	0	0	0	0	0.000483343
-Yes	Single-Family Attached	1940s	Unvented Crawlspace	0	0.26	0.47	0.27	0	0	0	0	0	0	0	0	0	0	4.75655e-05
-Yes	Multi-Family with 2 - 4 Units	1940s	Unvented Crawlspace	0	0.26	0.47	0.27	0	0	0	0	0	0	0	0	0	0	8.70658e-05
-Yes	Multi-Family with 5+ Units	1940s	Unvented Crawlspace	0	0.26	0.47	0.27	0	0	0	0	0	0	0	0	0	0	0.000196284
-Yes	Mobile Home	1940s	Unvented Crawlspace	0	0.26	0.47	0.27	0	0	0	0	0	0	0	0	0	0	0
-Yes	Single-Family Detached	2010s	Unvented Crawlspace	0	0	0	0	0	0	0	0.26	0.47	0.27	0	0	0	0	0.000314036
-Yes	Single-Family Attached	2010s	Unvented Crawlspace	0	0	0	0	0	0	0	0.26	0.47	0.27	0	0	0	0	3.09041e-05
-Yes	Multi-Family with 2 - 4 Units	2010s	Unvented Crawlspace	0	0	0	0	0	0	0	0.26	0.47	0.27	0	0	0	0	5.65681e-05
-Yes	Multi-Family with 5+ Units	2010s	Unvented Crawlspace	0	0	0	0	0	0	0	0.26	0.47	0.27	0	0	0	0	0.000127529
-Yes	Mobile Home	2010s	Unvented Crawlspace	0	0	0	0	0	0	0	0.26	0.47	0.27	0	0	0	0	0
-No	Single-Family Detached	<1940	Unvented Crawlspace	1	0	0	0	0	0	0	0	0	0	0	0	0	0	0.000331046
-No	Single-Family Detached	1950s	Unvented Crawlspace	1	0	0	0	0	0	0	0	0	0	0	0	0	0	0.000279324
-No	Single-Family Detached	1960s	Unvented Crawlspace	1	0	0	0	0	0	0	0	0	0	0	0	0	0	0.000282641
-No	Single-Family Detached	1970s	Unvented Crawlspace	1	0	0	0	0	0	0	0	0	0	0	0	0	0	0.000403608
-No	Single-Family Detached	1980s	Unvented Crawlspace	1	0	0	0	0	0	0	0	0	0	0	0	0	0	0.000353827
-No	Single-Family Detached	1990s	Unvented Crawlspace	1	0	0	0	0	0	0	0	0	0	0	0	0	0	0.000371518
-No	Single-Family Detached	2000s	Unvented Crawlspace	1	0	0	0	0	0	0	0	0	0	0	0	0	0	0.000378697
-No	Single-Family Attached	<1940	Unvented Crawlspace	1	0	0	0	0	0	0	0	0	0	0	0	0	0	3.2578e-05
-No	Single-Family Attached	1950s	Unvented Crawlspace	1	0	0	0	0	0	0	0	0	0	0	0	0	0	2.74881e-05
-No	Single-Family Attached	1960s	Unvented Crawlspace	1	0	0	0	0	0	0	0	0	0	0	0	0	0	2.78145e-05
-No	Single-Family Attached	1970s	Unvented Crawlspace	1	0	0	0	0	0	0	0	0	0	0	0	0	0	3.97188e-05
-No	Single-Family Attached	1980s	Unvented Crawlspace	1	0	0	0	0	0	0	0	0	0	0	0	0	0	3.48199e-05
-No	Single-Family Attached	1990s	Unvented Crawlspace	1	0	0	0	0	0	0	0	0	0	0	0	0	0	3.65608e-05
-No	Single-Family Attached	2000s	Unvented Crawlspace	1	0	0	0	0	0	0	0	0	0	0	0	0	0	3.72673e-05
-No	Multi-Family with 2 - 4 Units	<1940	Unvented Crawlspace	1	0	0	0	0	0	0	0	0	0	0	0	0	0	5.96321e-05
-No	Multi-Family with 2 - 4 Units	1950s	Unvented Crawlspace	1	0	0	0	0	0	0	0	0	0	0	0	0	0	5.03153e-05
-No	Multi-Family with 2 - 4 Units	1960s	Unvented Crawlspace	1	0	0	0	0	0	0	0	0	0	0	0	0	0	5.09128e-05
-No	Multi-Family with 2 - 4 Units	1970s	Unvented Crawlspace	1	0	0	0	0	0	0	0	0	0	0	0	0	0	7.27029e-05
-No	Multi-Family with 2 - 4 Units	1980s	Unvented Crawlspace	1	0	0	0	0	0	0	0	0	0	0	0	0	0	6.37357e-05
-No	Multi-Family with 2 - 4 Units	1990s	Unvented Crawlspace	1	0	0	0	0	0	0	0	0	0	0	0	0	0	6.69224e-05
-No	Multi-Family with 2 - 4 Units	2000s	Unvented Crawlspace	1	0	0	0	0	0	0	0	0	0	0	0	0	0	6.82155e-05
-No	Multi-Family with 5+ Units	<1940	Unvented Crawlspace	1	0	0	0	0	0	0	0	0	0	0	0	0	0	0.000134436
-No	Multi-Family with 5+ Units	1950s	Unvented Crawlspace	1	0	0	0	0	0	0	0	0	0	0	0	0	0	0.000113432
-No	Multi-Family with 5+ Units	1960s	Unvented Crawlspace	1	0	0	0	0	0	0	0	0	0	0	0	0	0	0.000114779
-No	Multi-Family with 5+ Units	1970s	Unvented Crawlspace	1	0	0	0	0	0	0	0	0	0	0	0	0	0	0.000163903
-No	Multi-Family with 5+ Units	1980s	Unvented Crawlspace	1	0	0	0	0	0	0	0	0	0	0	0	0	0	0.000143688
-No	Multi-Family with 5+ Units	1990s	Unvented Crawlspace	1	0	0	0	0	0	0	0	0	0	0	0	0	0	0.000150872
-No	Multi-Family with 5+ Units	2000s	Unvented Crawlspace	1	0	0	0	0	0	0	0	0	0	0	0	0	0	0.000153787
-=======
 Yes	Single-Family Detached	1940s	Unvented Crawlspace	0	0.26	0.47	0.27	0	0	0	0	0	0	0	0	0	0	0.00048341
 Yes	Single-Family Attached	1940s	Unvented Crawlspace	0	0.26	0.47	0.27	0	0	0	0	0	0	0	0	0	0	4.75799e-05
 Yes	Multi-Family with 2 - 4 Units	1940s	Unvented Crawlspace	0	0.26	0.47	0.27	0	0	0	0	0	0	0	0	0	0	8.70776e-05
@@ -315,7 +162,6 @@
 No	Multi-Family with 5+ Units	1980s	Unvented Crawlspace	1	0	0	0	0	0	0	0	0	0	0	0	0	0	0.000143706
 No	Multi-Family with 5+ Units	1990s	Unvented Crawlspace	1	0	0	0	0	0	0	0	0	0	0	0	0	0	0.000150889
 No	Multi-Family with 5+ Units	2000s	Unvented Crawlspace	1	0	0	0	0	0	0	0	0	0	0	0	0	0	0.000153801
->>>>>>> ee49ad68
 No	Mobile Home	<1940	Unvented Crawlspace	1	0	0	0	0	0	0	0	0	0	0	0	0	0	0
 No	Mobile Home	1950s	Unvented Crawlspace	1	0	0	0	0	0	0	0	0	0	0	0	0	0	0
 No	Mobile Home	1960s	Unvented Crawlspace	1	0	0	0	0	0	0	0	0	0	0	0	0	0	0
@@ -323,32 +169,6 @@
 No	Mobile Home	1980s	Unvented Crawlspace	1	0	0	0	0	0	0	0	0	0	0	0	0	0	0
 No	Mobile Home	1990s	Unvented Crawlspace	1	0	0	0	0	0	0	0	0	0	0	0	0	0	0
 No	Mobile Home	2000s	Unvented Crawlspace	1	0	0	0	0	0	0	0	0	0	0	0	0	0	0
-<<<<<<< HEAD
-No	Single-Family Detached	1940s	Unvented Crawlspace	1	0	0	0	0	0	0	0	0	0	0	0	0	0	0.000132474
-No	Single-Family Attached	1940s	Unvented Crawlspace	1	0	0	0	0	0	0	0	0	0	0	0	0	0	1.30367e-05
-No	Multi-Family with 2 - 4 Units	1940s	Unvented Crawlspace	1	0	0	0	0	0	0	0	0	0	0	0	0	0	2.38629e-05
-No	Multi-Family with 5+ Units	1940s	Unvented Crawlspace	1	0	0	0	0	0	0	0	0	0	0	0	0	0	5.37972e-05
-No	Mobile Home	1940s	Unvented Crawlspace	1	0	0	0	0	0	0	0	0	0	0	0	0	0	0
-No	Single-Family Detached	2010s	Unvented Crawlspace	1	0	0	0	0	0	0	0	0	0	0	0	0	0	8.60706e-05
-No	Single-Family Attached	2010s	Unvented Crawlspace	1	0	0	0	0	0	0	0	0	0	0	0	0	0	8.47014e-06
-No	Multi-Family with 2 - 4 Units	2010s	Unvented Crawlspace	1	0	0	0	0	0	0	0	0	0	0	0	0	0	1.55041e-05
-No	Multi-Family with 5+ Units	2010s	Unvented Crawlspace	1	0	0	0	0	0	0	0	0	0	0	0	0	0	3.49529e-05
-No	Mobile Home	2010s	Unvented Crawlspace	1	0	0	0	0	0	0	0	0	0	0	0	0	0	0
-Yes	Single-Family Detached	<1940	Heated Basement	0	0	0	0	0	0	0	0	0	0	0	0	0	1	0.0114773
-Yes	Single-Family Detached	1950s	Heated Basement	0	0	0	0	0	0	0	0	0	0	0	0	0	1	0.00968415
-Yes	Single-Family Detached	1960s	Heated Basement	0	0	0	0	0	0	0	0	0	0	0	0	0	1	0.00979913
-Yes	Single-Family Detached	1970s	Heated Basement	0	0	0	0	0	0	0	0	0	0	0	0	0	1	0.0139931
-Yes	Single-Family Detached	1980s	Heated Basement	0	0	0	0	0	0	0	0	0	0	0	0	0	1	0.0122672
-Yes	Single-Family Detached	1990s	Heated Basement	0	0	0	0	0	0	0	0	0	0	0	0	0	1	0.0128805
-Yes	Single-Family Detached	2000s	Heated Basement	0	0	0	0	0	0	0	0	0	0	0	0	0	1	0.0131294
-Yes	Single-Family Attached	<1940	Heated Basement	0	0	0	0	0	0	0	0	0	0	0	0	0	1	0.00109189
-Yes	Single-Family Attached	1950s	Heated Basement	0	0	0	0	0	0	0	0	0	0	0	0	0	1	0.000921294
-Yes	Single-Family Attached	1960s	Heated Basement	0	0	0	0	0	0	0	0	0	0	0	0	0	1	0.000932234
-Yes	Single-Family Attached	1970s	Heated Basement	0	0	0	0	0	0	0	0	0	0	0	0	0	1	0.00133122
-Yes	Single-Family Attached	1980s	Heated Basement	0	0	0	0	0	0	0	0	0	0	0	0	0	1	0.00116703
-Yes	Single-Family Attached	1990s	Heated Basement	0	0	0	0	0	0	0	0	0	0	0	0	0	1	0.00122538
-Yes	Single-Family Attached	2000s	Heated Basement	0	0	0	0	0	0	0	0	0	0	0	0	0	1	0.00124905
-=======
 No	Single-Family Detached	1940s	Unvented Crawlspace	1	0	0	0	0	0	0	0	0	0	0	0	0	0	0.000132481
 No	Single-Family Attached	1940s	Unvented Crawlspace	1	0	0	0	0	0	0	0	0	0	0	0	0	0	1.30396e-05
 No	Multi-Family with 2 - 4 Units	1940s	Unvented Crawlspace	1	0	0	0	0	0	0	0	0	0	0	0	0	0	2.38642e-05
@@ -373,7 +193,6 @@
 Yes	Single-Family Attached	1980s	Heated Basement	0	0	0	0	0	0	0	0	0	0	0	0	0	1	0.00116708
 Yes	Single-Family Attached	1990s	Heated Basement	0	0	0	0	0	0	0	0	0	0	0	0	0	1	0.00122541
 Yes	Single-Family Attached	2000s	Heated Basement	0	0	0	0	0	0	0	0	0	0	0	0	0	1	0.00124906
->>>>>>> ee49ad68
 Yes	Multi-Family with 2 - 4 Units	<1940	Heated Basement	0	0	0	0	0	0	0	0	0	0	0	0	0	1	0
 Yes	Multi-Family with 2 - 4 Units	1950s	Heated Basement	0	0	0	0	0	0	0	0	0	0	0	0	0	1	0
 Yes	Multi-Family with 2 - 4 Units	1960s	Heated Basement	0	0	0	0	0	0	0	0	0	0	0	0	0	1	0
@@ -395,32 +214,6 @@
 Yes	Mobile Home	1980s	Heated Basement	0	0	0	0	0	0	0	0	0	0	0	0	0	1	0
 Yes	Mobile Home	1990s	Heated Basement	0	0	0	0	0	0	0	0	0	0	0	0	0	1	0
 Yes	Mobile Home	2000s	Heated Basement	0	0	0	0	0	0	0	0	0	0	0	0	0	1	0
-<<<<<<< HEAD
-Yes	Single-Family Detached	1940s	Heated Basement	0	0	0	0	0	0	0	0	0	0	0	0	0	1	0.00459287
-Yes	Single-Family Attached	1940s	Heated Basement	0	0	0	0	0	0	0	0	0	0	0	0	0	1	0.000436939
-Yes	Multi-Family with 2 - 4 Units	1940s	Heated Basement	0	0	0	0	0	0	0	0	0	0	0	0	0	1	0
-Yes	Multi-Family with 5+ Units	1940s	Heated Basement	0	0	0	0	0	0	0	0	0	0	0	0	0	1	0
-Yes	Mobile Home	1940s	Heated Basement	0	0	0	0	0	0	0	0	0	0	0	0	0	1	0
-Yes	Single-Family Detached	2010s	Heated Basement	0	0	0	0	0	0	0	0	0	0	0	0	0	1	0.00298406
-Yes	Single-Family Attached	2010s	Heated Basement	0	0	0	0	0	0	0	0	0	0	0	0	0	1	0.000283887
-Yes	Multi-Family with 2 - 4 Units	2010s	Heated Basement	0	0	0	0	0	0	0	0	0	0	0	0	0	1	0
-Yes	Multi-Family with 5+ Units	2010s	Heated Basement	0	0	0	0	0	0	0	0	0	0	0	0	0	1	0
-Yes	Mobile Home	2010s	Heated Basement	0	0	0	0	0	0	0	0	0	0	0	0	0	1	0
-No	Single-Family Detached	<1940	Heated Basement	1	0	0	0	0	0	0	0	0	0	0	0	0	0	0.00314569
-No	Single-Family Detached	1950s	Heated Basement	1	0	0	0	0	0	0	0	0	0	0	0	0	0	0.00265422
-No	Single-Family Detached	1960s	Heated Basement	1	0	0	0	0	0	0	0	0	0	0	0	0	0	0.00268573
-No	Single-Family Detached	1970s	Heated Basement	1	0	0	0	0	0	0	0	0	0	0	0	0	0	0.0038352
-No	Single-Family Detached	1980s	Heated Basement	1	0	0	0	0	0	0	0	0	0	0	0	0	0	0.00336217
-No	Single-Family Detached	1990s	Heated Basement	1	0	0	0	0	0	0	0	0	0	0	0	0	0	0.00353027
-No	Single-Family Detached	2000s	Heated Basement	1	0	0	0	0	0	0	0	0	0	0	0	0	0	0.00359848
-No	Single-Family Attached	<1940	Heated Basement	1	0	0	0	0	0	0	0	0	0	0	0	0	0	0.000299263
-No	Single-Family Attached	1950s	Heated Basement	1	0	0	0	0	0	0	0	0	0	0	0	0	0	0.000252507
-No	Single-Family Attached	1960s	Heated Basement	1	0	0	0	0	0	0	0	0	0	0	0	0	0	0.000255505
-No	Single-Family Attached	1970s	Heated Basement	1	0	0	0	0	0	0	0	0	0	0	0	0	0	0.000364859
-No	Single-Family Attached	1980s	Heated Basement	1	0	0	0	0	0	0	0	0	0	0	0	0	0	0.000319857
-No	Single-Family Attached	1990s	Heated Basement	1	0	0	0	0	0	0	0	0	0	0	0	0	0	0.00033585
-No	Single-Family Attached	2000s	Heated Basement	1	0	0	0	0	0	0	0	0	0	0	0	0	0	0.000342339
-=======
 Yes	Single-Family Detached	1940s	Heated Basement	0	0	0	0	0	0	0	0	0	0	0	0	0	1	0.00459268
 Yes	Single-Family Attached	1940s	Heated Basement	0	0	0	0	0	0	0	0	0	0	0	0	0	1	0.000436997
 Yes	Multi-Family with 2 - 4 Units	1940s	Heated Basement	0	0	0	0	0	0	0	0	0	0	0	0	0	1	0
@@ -445,7 +238,6 @@
 No	Single-Family Attached	1980s	Heated Basement	1	0	0	0	0	0	0	0	0	0	0	0	0	0	0.000319846
 No	Single-Family Attached	1990s	Heated Basement	1	0	0	0	0	0	0	0	0	0	0	0	0	0	0.000335833
 No	Single-Family Attached	2000s	Heated Basement	1	0	0	0	0	0	0	0	0	0	0	0	0	0	0.000342314
->>>>>>> ee49ad68
 No	Multi-Family with 2 - 4 Units	<1940	Heated Basement	1	0	0	0	0	0	0	0	0	0	0	0	0	0	0
 No	Multi-Family with 2 - 4 Units	1950s	Heated Basement	1	0	0	0	0	0	0	0	0	0	0	0	0	0	0
 No	Multi-Family with 2 - 4 Units	1960s	Heated Basement	1	0	0	0	0	0	0	0	0	0	0	0	0	0	0
@@ -467,25 +259,6 @@
 No	Mobile Home	1980s	Heated Basement	1	0	0	0	0	0	0	0	0	0	0	0	0	0	0
 No	Mobile Home	1990s	Heated Basement	1	0	0	0	0	0	0	0	0	0	0	0	0	0	0
 No	Mobile Home	2000s	Heated Basement	1	0	0	0	0	0	0	0	0	0	0	0	0	0	0
-<<<<<<< HEAD
-No	Single-Family Detached	1940s	Heated Basement	1	0	0	0	0	0	0	0	0	0	0	0	0	0	0.00125881
-No	Single-Family Attached	1940s	Heated Basement	1	0	0	0	0	0	0	0	0	0	0	0	0	0	0.000119756
-No	Multi-Family with 2 - 4 Units	1940s	Heated Basement	1	0	0	0	0	0	0	0	0	0	0	0	0	0	0
-No	Multi-Family with 5+ Units	1940s	Heated Basement	1	0	0	0	0	0	0	0	0	0	0	0	0	0	0
-No	Mobile Home	1940s	Heated Basement	1	0	0	0	0	0	0	0	0	0	0	0	0	0	0
-No	Single-Family Detached	2010s	Heated Basement	1	0	0	0	0	0	0	0	0	0	0	0	0	0	0.000817867
-No	Single-Family Attached	2010s	Heated Basement	1	0	0	0	0	0	0	0	0	0	0	0	0	0	7.78072e-05
-No	Multi-Family with 2 - 4 Units	2010s	Heated Basement	1	0	0	0	0	0	0	0	0	0	0	0	0	0	0
-No	Multi-Family with 5+ Units	2010s	Heated Basement	1	0	0	0	0	0	0	0	0	0	0	0	0	0	0
-No	Mobile Home	2010s	Heated Basement	1	0	0	0	0	0	0	0	0	0	0	0	0	0	0
-Yes	Single-Family Detached	<1940	Ambient	0	0	0	0	0.26	0.47	0.27	0	0	0	0	0	0	0	0.00273566
-Yes	Single-Family Detached	1950s	Ambient	0	0	0	0	0.26	0.47	0.27	0	0	0	0	0	0	0	0.00230824
-Yes	Single-Family Detached	1960s	Ambient	0	0	0	0	0.26	0.47	0.27	0	0	0	0	0	0	0	0.00233565
-Yes	Single-Family Detached	1970s	Ambient	0	0	0	0	0.26	0.47	0.27	0	0	0	0	0	0	0	0.00333529
-Yes	Single-Family Detached	1980s	Ambient	0	0	0	0	0.26	0.47	0.27	0	0	0	0	0	0	0	0.00292391
-Yes	Single-Family Detached	1990s	Ambient	0	0	0	0	0.26	0.47	0.27	0	0	0	0	0	0	0	0.0030701
-Yes	Single-Family Detached	2000s	Ambient	0	0	0	0	0	0	0	0	0	0	0.26	0.47	0.27	0	0.00312943
-=======
 No	Single-Family Detached	1940s	Heated Basement	1	0	0	0	0	0	0	0	0	0	0	0	0	0	0.00125865
 No	Single-Family Attached	1940s	Heated Basement	1	0	0	0	0	0	0	0	0	0	0	0	0	0	0.000119762
 No	Multi-Family with 2 - 4 Units	1940s	Heated Basement	1	0	0	0	0	0	0	0	0	0	0	0	0	0	0
@@ -503,7 +276,6 @@
 Yes	Single-Family Detached	1980s	Ambient	0	0	0	0	0.26	0.47	0.27	0	0	0	0	0	0	0	0.00292453
 Yes	Single-Family Detached	1990s	Ambient	0	0	0	0	0.26	0.47	0.27	0	0	0	0	0	0	0	0.00307071
 Yes	Single-Family Detached	2000s	Ambient	0	0	0	0	0	0	0	0	0	0	0.26	0.47	0.27	0	0.00312997
->>>>>>> ee49ad68
 Yes	Single-Family Attached	<1940	Ambient	0	0	0	0	0.26	0.47	0.27	0	0	0	0	0	0	0	0
 Yes	Single-Family Attached	1950s	Ambient	0	0	0	0	0.26	0.47	0.27	0	0	0	0	0	0	0	0
 Yes	Single-Family Attached	1960s	Ambient	0	0	0	0	0.26	0.47	0.27	0	0	0	0	0	0	0	0
@@ -525,32 +297,6 @@
 Yes	Multi-Family with 5+ Units	1980s	Ambient	0	0	0	0	0.26	0.47	0.27	0	0	0	0	0	0	0	0
 Yes	Multi-Family with 5+ Units	1990s	Ambient	0	0	0	0	0.26	0.47	0.27	0	0	0	0	0	0	0	0
 Yes	Multi-Family with 5+ Units	2000s	Ambient	0	0	0	0	0	0	0	0	0	0	0.26	0.47	0.27	0	0
-<<<<<<< HEAD
-Yes	Mobile Home	<1940	Ambient	0	0	0	0	0.26	0.47	0.27	0	0	0	0	0	0	0	0.00598358
-Yes	Mobile Home	1950s	Ambient	0	0	0	0	0.26	0.47	0.27	0	0	0	0	0	0	0	0.00504872
-Yes	Mobile Home	1960s	Ambient	0	0	0	0	0.26	0.47	0.27	0	0	0	0	0	0	0	0.00510867
-Yes	Mobile Home	1970s	Ambient	0	0	0	0	0.26	0.47	0.27	0	0	0	0	0	0	0	0.00729512
-Yes	Mobile Home	1980s	Ambient	0	0	0	0	0.26	0.47	0.27	0	0	0	0	0	0	0	0.00639534
-Yes	Mobile Home	1990s	Ambient	0	0	0	0	0.26	0.47	0.27	0	0	0	0	0	0	0	0.0067151
-Yes	Mobile Home	2000s	Ambient	0	0	0	0	0	0	0	0	0	0	0.26	0.47	0.27	0	0.00684485
-Yes	Single-Family Detached	1940s	Ambient	0	0	0	0	0.26	0.47	0.27	0	0	0	0	0	0	0	0.00109472
-Yes	Single-Family Attached	1940s	Ambient	0	0	0	0	0.26	0.47	0.27	0	0	0	0	0	0	0	0
-Yes	Multi-Family with 2 - 4 Units	1940s	Ambient	0	0	0	0	0.26	0.47	0.27	0	0	0	0	0	0	0	0
-Yes	Multi-Family with 5+ Units	1940s	Ambient	0	0	0	0	0.26	0.47	0.27	0	0	0	0	0	0	0	0
-Yes	Mobile Home	1940s	Ambient	0	0	0	0	0.26	0.47	0.27	0	0	0	0	0	0	0	0.00239444
-Yes	Single-Family Detached	2010s	Ambient	0	0	0	0	0	0	0	0	0	0	0.26	0.47	0.27	0	0.00071126
-Yes	Single-Family Attached	2010s	Ambient	0	0	0	0	0	0	0	0	0	0	0.26	0.47	0.27	0	0
-Yes	Multi-Family with 2 - 4 Units	2010s	Ambient	0	0	0	0	0	0	0	0	0	0	0.26	0.47	0.27	0	0
-Yes	Multi-Family with 5+ Units	2010s	Ambient	0	0	0	0	0	0	0	0	0	0	0.26	0.47	0.27	0	0
-Yes	Mobile Home	2010s	Ambient	0	0	0	0	0	0	0	0	0	0	0.26	0.47	0.27	0	0.00155571
-No	Single-Family Detached	<1940	Ambient	1	0	0	0	0	0	0	0	0	0	0	0	0	0	0.000749785
-No	Single-Family Detached	1950s	Ambient	1	0	0	0	0	0	0	0	0	0	0	0	0	0	0.00063264
-No	Single-Family Detached	1960s	Ambient	1	0	0	0	0	0	0	0	0	0	0	0	0	0	0.000640152
-No	Single-Family Detached	1970s	Ambient	1	0	0	0	0	0	0	0	0	0	0	0	0	0	0.00091413
-No	Single-Family Detached	1980s	Ambient	1	0	0	0	0	0	0	0	0	0	0	0	0	0	0.000801382
-No	Single-Family Detached	1990s	Ambient	1	0	0	0	0	0	0	0	0	0	0	0	0	0	0.00084145
-No	Single-Family Detached	2000s	Ambient	1	0	0	0	0	0	0	0	0	0	0	0	0	0	0.000857709
-=======
 Yes	Mobile Home	<1940	Ambient	0	0	0	0	0.26	0.47	0.27	0	0	0	0	0	0	0	0.00598087
 Yes	Mobile Home	1950s	Ambient	0	0	0	0	0.26	0.47	0.27	0	0	0	0	0	0	0	0.00504804
 Yes	Mobile Home	1960s	Ambient	0	0	0	0	0.26	0.47	0.27	0	0	0	0	0	0	0	0.00510804
@@ -575,7 +321,6 @@
 No	Single-Family Detached	1980s	Ambient	1	0	0	0	0	0	0	0	0	0	0	0	0	0	0.000801487
 No	Single-Family Detached	1990s	Ambient	1	0	0	0	0	0	0	0	0	0	0	0	0	0	0.000841548
 No	Single-Family Detached	2000s	Ambient	1	0	0	0	0	0	0	0	0	0	0	0	0	0	0.000857788
->>>>>>> ee49ad68
 No	Single-Family Attached	<1940	Ambient	1	0	0	0	0	0	0	0	0	0	0	0	0	0	0
 No	Single-Family Attached	1950s	Ambient	1	0	0	0	0	0	0	0	0	0	0	0	0	0	0
 No	Single-Family Attached	1960s	Ambient	1	0	0	0	0	0	0	0	0	0	0	0	0	0	0
@@ -597,53 +342,6 @@
 No	Multi-Family with 5+ Units	1980s	Ambient	1	0	0	0	0	0	0	0	0	0	0	0	0	0	0
 No	Multi-Family with 5+ Units	1990s	Ambient	1	0	0	0	0	0	0	0	0	0	0	0	0	0	0
 No	Multi-Family with 5+ Units	2000s	Ambient	1	0	0	0	0	0	0	0	0	0	0	0	0	0	0
-<<<<<<< HEAD
-No	Mobile Home	<1940	Ambient	1	0	0	0	0	0	0	0	0	0	0	0	0	0	0.00163997
-No	Mobile Home	1950s	Ambient	1	0	0	0	0	0	0	0	0	0	0	0	0	0	0.00138375
-No	Mobile Home	1960s	Ambient	1	0	0	0	0	0	0	0	0	0	0	0	0	0	0.00140018
-No	Mobile Home	1970s	Ambient	1	0	0	0	0	0	0	0	0	0	0	0	0	0	0.00199944
-No	Mobile Home	1980s	Ambient	1	0	0	0	0	0	0	0	0	0	0	0	0	0	0.00175283
-No	Mobile Home	1990s	Ambient	1	0	0	0	0	0	0	0	0	0	0	0	0	0	0.00184046
-No	Mobile Home	2000s	Ambient	1	0	0	0	0	0	0	0	0	0	0	0	0	0	0.00187603
-No	Single-Family Detached	1940s	Ambient	1	0	0	0	0	0	0	0	0	0	0	0	0	0	0.00030004
-No	Single-Family Attached	1940s	Ambient	1	0	0	0	0	0	0	0	0	0	0	0	0	0	0
-No	Multi-Family with 2 - 4 Units	1940s	Ambient	1	0	0	0	0	0	0	0	0	0	0	0	0	0	0
-No	Multi-Family with 5+ Units	1940s	Ambient	1	0	0	0	0	0	0	0	0	0	0	0	0	0	0
-No	Mobile Home	1940s	Ambient	1	0	0	0	0	0	0	0	0	0	0	0	0	0	0.000656265
-No	Single-Family Detached	2010s	Ambient	1	0	0	0	0	0	0	0	0	0	0	0	0	0	0.000194941
-No	Single-Family Attached	2010s	Ambient	1	0	0	0	0	0	0	0	0	0	0	0	0	0	0
-No	Multi-Family with 2 - 4 Units	2010s	Ambient	1	0	0	0	0	0	0	0	0	0	0	0	0	0	0
-No	Multi-Family with 5+ Units	2010s	Ambient	1	0	0	0	0	0	0	0	0	0	0	0	0	0	0
-No	Mobile Home	2010s	Ambient	1	0	0	0	0	0	0	0	0	0	0	0	0	0	0.000426386
-Yes	Single-Family Detached	<1940	Slab	0	0	0	0	0.26	0.47	0.27	0	0	0	0	0	0	0	0.0242053
-Yes	Single-Family Detached	1950s	Slab	0	0	0	0	0.26	0.47	0.27	0	0	0	0	0	0	0	0.0204235
-Yes	Single-Family Detached	1960s	Slab	0	0	0	0	0.26	0.47	0.27	0	0	0	0	0	0	0	0.0206661
-Yes	Single-Family Detached	1970s	Slab	0	0	0	0	0.26	0.47	0.27	0	0	0	0	0	0	0	0.0295109
-Yes	Single-Family Detached	1980s	Slab	0	0	0	0	0.26	0.47	0.27	0	0	0	0	0	0	0	0.025871
-Yes	Single-Family Detached	1990s	Slab	0	0	0	0	0.26	0.47	0.27	0	0	0	0	0	0	0	0.0271645
-Yes	Single-Family Detached	2000s	Slab	0	0	0	0	0	0	0	0	0	0	0.26	0.47	0.27	0	0.0276894
-Yes	Single-Family Attached	<1940	Slab	0	0	0	0	0.26	0.47	0.27	0	0	0	0	0	0	0	0.00237967
-Yes	Single-Family Attached	1950s	Slab	0	0	0	0	0.26	0.47	0.27	0	0	0	0	0	0	0	0.00200788
-Yes	Single-Family Attached	1960s	Slab	0	0	0	0	0.26	0.47	0.27	0	0	0	0	0	0	0	0.00203172
-Yes	Single-Family Attached	1970s	Slab	0	0	0	0	0.26	0.47	0.27	0	0	0	0	0	0	0	0.00290127
-Yes	Single-Family Attached	1980s	Slab	0	0	0	0	0.26	0.47	0.27	0	0	0	0	0	0	0	0.00254343
-Yes	Single-Family Attached	1990s	Slab	0	0	0	0	0.26	0.47	0.27	0	0	0	0	0	0	0	0.0026706
-Yes	Single-Family Attached	2000s	Slab	0	0	0	0	0	0	0	0	0	0	0.26	0.47	0.27	0	0.0027222
-Yes	Multi-Family with 2 - 4 Units	<1940	Slab	0	0	0	0	0.26	0.47	0.27	0	0	0	0	0	0	0	0.00374554
-Yes	Multi-Family with 2 - 4 Units	1950s	Slab	0	0	0	0	0.26	0.47	0.27	0	0	0	0	0	0	0	0.00316035
-Yes	Multi-Family with 2 - 4 Units	1960s	Slab	0	0	0	0	0.26	0.47	0.27	0	0	0	0	0	0	0	0.00319788
-Yes	Multi-Family with 2 - 4 Units	1970s	Slab	0	0	0	0	0.26	0.47	0.27	0	0	0	0	0	0	0	0.00456653
-Yes	Multi-Family with 2 - 4 Units	1980s	Slab	0	0	0	0	0.26	0.47	0.27	0	0	0	0	0	0	0	0.0040033
-Yes	Multi-Family with 2 - 4 Units	1990s	Slab	0	0	0	0	0.26	0.47	0.27	0	0	0	0	0	0	0	0.00420345
-Yes	Multi-Family with 2 - 4 Units	2000s	Slab	0	0	0	0	0	0	0	0	0	0	0.26	0.47	0.27	0	0.00428468
-Yes	Multi-Family with 5+ Units	<1940	Slab	0	0	0	0	0.26	0.47	0.27	0	0	0	0	0	0	0	0.00829899
-Yes	Multi-Family with 5+ Units	1950s	Slab	0	0	0	0	0.26	0.47	0.27	0	0	0	0	0	0	0	0.00700237
-Yes	Multi-Family with 5+ Units	1960s	Slab	0	0	0	0	0.26	0.47	0.27	0	0	0	0	0	0	0	0.00708552
-Yes	Multi-Family with 5+ Units	1970s	Slab	0	0	0	0	0.26	0.47	0.27	0	0	0	0	0	0	0	0.010118
-Yes	Multi-Family with 5+ Units	1980s	Slab	0	0	0	0	0.26	0.47	0.27	0	0	0	0	0	0	0	0.00887009
-Yes	Multi-Family with 5+ Units	1990s	Slab	0	0	0	0	0.26	0.47	0.27	0	0	0	0	0	0	0	0.00931358
-Yes	Multi-Family with 5+ Units	2000s	Slab	0	0	0	0	0	0	0	0	0	0	0.26	0.47	0.27	0	0.00949354
-=======
 No	Mobile Home	<1940	Ambient	1	0	0	0	0	0	0	0	0	0	0	0	0	0	0.0016391
 No	Mobile Home	1950s	Ambient	1	0	0	0	0	0	0	0	0	0	0	0	0	0	0.00138345
 No	Mobile Home	1960s	Ambient	1	0	0	0	0	0	0	0	0	0	0	0	0	0	0.00139989
@@ -689,7 +387,6 @@
 Yes	Multi-Family with 5+ Units	1980s	Slab	0	0	0	0	0.26	0.47	0.27	0	0	0	0	0	0	0	0.00887184
 Yes	Multi-Family with 5+ Units	1990s	Slab	0	0	0	0	0.26	0.47	0.27	0	0	0	0	0	0	0	0.00931528
 Yes	Multi-Family with 5+ Units	2000s	Slab	0	0	0	0	0	0	0	0	0	0	0.26	0.47	0.27	0	0.00949505
->>>>>>> ee49ad68
 Yes	Mobile Home	<1940	Slab	0	0	0	0	0.26	0.47	0.27	0	0	0	0	0	0	0	0
 Yes	Mobile Home	1950s	Slab	0	0	0	0	0.26	0.47	0.27	0	0	0	0	0	0	0	0
 Yes	Mobile Home	1960s	Slab	0	0	0	0	0.26	0.47	0.27	0	0	0	0	0	0	0	0
@@ -697,46 +394,6 @@
 Yes	Mobile Home	1980s	Slab	0	0	0	0	0.26	0.47	0.27	0	0	0	0	0	0	0	0
 Yes	Mobile Home	1990s	Slab	0	0	0	0	0.26	0.47	0.27	0	0	0	0	0	0	0	0
 Yes	Mobile Home	2000s	Slab	0	0	0	0	0	0	0	0	0	0	0.26	0.47	0.27	0	0
-<<<<<<< HEAD
-Yes	Single-Family Detached	1940s	Slab	0	0	0	0	0.26	0.47	0.27	0	0	0	0	0	0	0	0.00968621
-Yes	Single-Family Attached	1940s	Slab	0	0	0	0	0.26	0.47	0.27	0	0	0	0	0	0	0	0.000952269
-Yes	Multi-Family with 2 - 4 Units	1940s	Slab	0	0	0	0	0.26	0.47	0.27	0	0	0	0	0	0	0	0.00149885
-Yes	Multi-Family with 5+ Units	1940s	Slab	0	0	0	0	0.26	0.47	0.27	0	0	0	0	0	0	0	0.00332099
-Yes	Mobile Home	1940s	Slab	0	0	0	0	0.26	0.47	0.27	0	0	0	0	0	0	0	0
-Yes	Single-Family Detached	2010s	Slab	0	0	0	0	0	0	0	0	0	0	0.26	0.47	0.27	0	0.00629329
-Yes	Single-Family Attached	2010s	Slab	0	0	0	0	0	0	0	0	0	0	0.26	0.47	0.27	0	0.000618705
-Yes	Multi-Family with 2 - 4 Units	2010s	Slab	0	0	0	0	0	0	0	0	0	0	0.26	0.47	0.27	0	0.000973826
-Yes	Multi-Family with 5+ Units	2010s	Slab	0	0	0	0	0	0	0	0	0	0	0.26	0.47	0.27	0	0.0021577
-Yes	Mobile Home	2010s	Slab	0	0	0	0	0	0	0	0	0	0	0.26	0.47	0.27	0	0
-No	Single-Family Detached	<1940	Slab	1	0	0	0	0	0	0	0	0	0	0	0	0	0	0.00663416
-No	Single-Family Detached	1950s	Slab	1	0	0	0	0	0	0	0	0	0	0	0	0	0	0.00559766
-No	Single-Family Detached	1960s	Slab	1	0	0	0	0	0	0	0	0	0	0	0	0	0	0.00566412
-No	Single-Family Detached	1970s	Slab	1	0	0	0	0	0	0	0	0	0	0	0	0	0	0.00808831
-No	Single-Family Detached	1980s	Slab	1	0	0	0	0	0	0	0	0	0	0	0	0	0	0.0070907
-No	Single-Family Detached	1990s	Slab	1	0	0	0	0	0	0	0	0	0	0	0	0	0	0.00744522
-No	Single-Family Detached	2000s	Slab	1	0	0	0	0	0	0	0	0	0	0	0	0	0	0.00758908
-No	Single-Family Attached	<1940	Slab	1	0	0	0	0	0	0	0	0	0	0	0	0	0	0.000652217
-No	Single-Family Attached	1950s	Slab	1	0	0	0	0	0	0	0	0	0	0	0	0	0	0.000550316
-No	Single-Family Attached	1960s	Slab	1	0	0	0	0	0	0	0	0	0	0	0	0	0	0.00055685
-No	Single-Family Attached	1970s	Slab	1	0	0	0	0	0	0	0	0	0	0	0	0	0	0.000795176
-No	Single-Family Attached	1980s	Slab	1	0	0	0	0	0	0	0	0	0	0	0	0	0	0.0006971
-No	Single-Family Attached	1990s	Slab	1	0	0	0	0	0	0	0	0	0	0	0	0	0	0.000731953
-No	Single-Family Attached	2000s	Slab	1	0	0	0	0	0	0	0	0	0	0	0	0	0	0.000746097
-No	Multi-Family with 2 - 4 Units	<1940	Slab	1	0	0	0	0	0	0	0	0	0	0	0	0	0	0.00102657
-No	Multi-Family with 2 - 4 Units	1950s	Slab	1	0	0	0	0	0	0	0	0	0	0	0	0	0	0.000866184
-No	Multi-Family with 2 - 4 Units	1960s	Slab	1	0	0	0	0	0	0	0	0	0	0	0	0	0	0.000876469
-No	Multi-Family with 2 - 4 Units	1970s	Slab	1	0	0	0	0	0	0	0	0	0	0	0	0	0	0.00125159
-No	Multi-Family with 2 - 4 Units	1980s	Slab	1	0	0	0	0	0	0	0	0	0	0	0	0	0	0.00109722
-No	Multi-Family with 2 - 4 Units	1990s	Slab	1	0	0	0	0	0	0	0	0	0	0	0	0	0	0.00115208
-No	Multi-Family with 2 - 4 Units	2000s	Slab	1	0	0	0	0	0	0	0	0	0	0	0	0	0	0.00117434
-No	Multi-Family with 5+ Units	<1940	Slab	1	0	0	0	0	0	0	0	0	0	0	0	0	0	0.00227458
-No	Multi-Family with 5+ Units	1950s	Slab	1	0	0	0	0	0	0	0	0	0	0	0	0	0	0.0019192
-No	Multi-Family with 5+ Units	1960s	Slab	1	0	0	0	0	0	0	0	0	0	0	0	0	0	0.00194199
-No	Multi-Family with 5+ Units	1970s	Slab	1	0	0	0	0	0	0	0	0	0	0	0	0	0	0.00277314
-No	Multi-Family with 5+ Units	1980s	Slab	1	0	0	0	0	0	0	0	0	0	0	0	0	0	0.0024311
-No	Multi-Family with 5+ Units	1990s	Slab	1	0	0	0	0	0	0	0	0	0	0	0	0	0	0.00255265
-No	Multi-Family with 5+ Units	2000s	Slab	1	0	0	0	0	0	0	0	0	0	0	0	0	0	0.00260198
-=======
 Yes	Single-Family Detached	1940s	Slab	0	0	0	0	0.26	0.47	0.27	0	0	0	0	0	0	0	0.00968711
 Yes	Single-Family Attached	1940s	Slab	0	0	0	0	0.26	0.47	0.27	0	0	0	0	0	0	0	0.000952533
 Yes	Multi-Family with 2 - 4 Units	1940s	Slab	0	0	0	0	0.26	0.47	0.27	0	0	0	0	0	0	0	0.001499
@@ -775,7 +432,6 @@
 No	Multi-Family with 5+ Units	1980s	Slab	1	0	0	0	0	0	0	0	0	0	0	0	0	0	0.00243138
 No	Multi-Family with 5+ Units	1990s	Slab	1	0	0	0	0	0	0	0	0	0	0	0	0	0	0.00255291
 No	Multi-Family with 5+ Units	2000s	Slab	1	0	0	0	0	0	0	0	0	0	0	0	0	0	0.00260218
->>>>>>> ee49ad68
 No	Mobile Home	<1940	Slab	1	0	0	0	0	0	0	0	0	0	0	0	0	0	0
 No	Mobile Home	1950s	Slab	1	0	0	0	0	0	0	0	0	0	0	0	0	0	0
 No	Mobile Home	1960s	Slab	1	0	0	0	0	0	0	0	0	0	0	0	0	0	0
@@ -783,46 +439,6 @@
 No	Mobile Home	1980s	Slab	1	0	0	0	0	0	0	0	0	0	0	0	0	0	0
 No	Mobile Home	1990s	Slab	1	0	0	0	0	0	0	0	0	0	0	0	0	0	0
 No	Mobile Home	2000s	Slab	1	0	0	0	0	0	0	0	0	0	0	0	0	0	0
-<<<<<<< HEAD
-No	Single-Family Detached	1940s	Slab	1	0	0	0	0	0	0	0	0	0	0	0	0	0	0.00265478
-No	Single-Family Attached	1940s	Slab	1	0	0	0	0	0	0	0	0	0	0	0	0	0	0.000260997
-No	Multi-Family with 2 - 4 Units	1940s	Slab	1	0	0	0	0	0	0	0	0	0	0	0	0	0	0.000410802
-No	Multi-Family with 5+ Units	1940s	Slab	1	0	0	0	0	0	0	0	0	0	0	0	0	0	0.000910213
-No	Mobile Home	1940s	Slab	1	0	0	0	0	0	0	0	0	0	0	0	0	0	0
-No	Single-Family Detached	2010s	Slab	1	0	0	0	0	0	0	0	0	0	0	0	0	0	0.00172486
-No	Single-Family Attached	2010s	Slab	1	0	0	0	0	0	0	0	0	0	0	0	0	0	0.000169574
-No	Multi-Family with 2 - 4 Units	2010s	Slab	1	0	0	0	0	0	0	0	0	0	0	0	0	0	0.000266905
-No	Multi-Family with 5+ Units	2010s	Slab	1	0	0	0	0	0	0	0	0	0	0	0	0	0	0.00059138
-No	Mobile Home	2010s	Slab	1	0	0	0	0	0	0	0	0	0	0	0	0	0	0
-Yes	Single-Family Detached	<1940	Unheated Basement	0	0.26	0.47	0.27	0	0	0	0	0	0	0	0	0	0	0.00825627
-Yes	Single-Family Detached	1950s	Unheated Basement	0	0.26	0.47	0.27	0	0	0	0	0	0	0	0	0	0	0.00696633
-Yes	Single-Family Detached	1960s	Unheated Basement	0	0.26	0.47	0.27	0	0	0	0	0	0	0	0	0	0	0.00704905
-Yes	Single-Family Detached	1970s	Unheated Basement	0	0.26	0.47	0.27	0	0	0	0	0	0	0	0	0	0	0.010066
-Yes	Single-Family Detached	1980s	Unheated Basement	0	0.26	0.47	0.27	0	0	0	0	0	0	0	0	0	0	0.00882443
-Yes	Single-Family Detached	1990s	Unheated Basement	0	0.26	0.47	0.27	0	0	0	0	0	0	0	0	0	0	0.00926563
-Yes	Single-Family Detached	2000s	Unheated Basement	0	0	0	0	0	0	0	0.26	0.47	0.27	0	0	0	0	0.00944467
-Yes	Single-Family Attached	<1940	Unheated Basement	0	0.26	0.47	0.27	0	0	0	0	0	0	0	0	0	0	0.000786274
-Yes	Single-Family Attached	1950s	Unheated Basement	0	0.26	0.47	0.27	0	0	0	0	0	0	0	0	0	0	0.000663429
-Yes	Single-Family Attached	1960s	Unheated Basement	0	0.26	0.47	0.27	0	0	0	0	0	0	0	0	0	0	0.000671306
-Yes	Single-Family Attached	1970s	Unheated Basement	0	0.26	0.47	0.27	0	0	0	0	0	0	0	0	0	0	0.000958618
-Yes	Single-Family Attached	1980s	Unheated Basement	0	0.26	0.47	0.27	0	0	0	0	0	0	0	0	0	0	0.000840383
-Yes	Single-Family Attached	1990s	Unheated Basement	0	0.26	0.47	0.27	0	0	0	0	0	0	0	0	0	0	0.0008824
-Yes	Single-Family Attached	2000s	Unheated Basement	0	0	0	0	0	0	0	0.26	0.47	0.27	0	0	0	0	0.000899451
-Yes	Multi-Family with 2 - 4 Units	<1940	Unheated Basement	0	0.26	0.47	0.27	0	0	0	0	0	0	0	0	0	0	0.00154063
-Yes	Multi-Family with 2 - 4 Units	1950s	Unheated Basement	0	0.26	0.47	0.27	0	0	0	0	0	0	0	0	0	0	0.00129993
-Yes	Multi-Family with 2 - 4 Units	1960s	Unheated Basement	0	0.26	0.47	0.27	0	0	0	0	0	0	0	0	0	0	0.00131536
-Yes	Multi-Family with 2 - 4 Units	1970s	Unheated Basement	0	0.26	0.47	0.27	0	0	0	0	0	0	0	0	0	0	0.00187833
-Yes	Multi-Family with 2 - 4 Units	1980s	Unheated Basement	0	0.26	0.47	0.27	0	0	0	0	0	0	0	0	0	0	0.00164665
-Yes	Multi-Family with 2 - 4 Units	1990s	Unheated Basement	0	0.26	0.47	0.27	0	0	0	0	0	0	0	0	0	0	0.00172898
-Yes	Multi-Family with 2 - 4 Units	2000s	Unheated Basement	0	0	0	0	0	0	0	0.26	0.47	0.27	0	0	0	0	0.00176239
-Yes	Multi-Family with 5+ Units	<1940	Unheated Basement	0	0.26	0.47	0.27	0	0	0	0	0	0	0	0	0	0	0.00341358
-Yes	Multi-Family with 5+ Units	1950s	Unheated Basement	0	0.26	0.47	0.27	0	0	0	0	0	0	0	0	0	0	0.00288025
-Yes	Multi-Family with 5+ Units	1960s	Unheated Basement	0	0.26	0.47	0.27	0	0	0	0	0	0	0	0	0	0	0.00291445
-Yes	Multi-Family with 5+ Units	1970s	Unheated Basement	0	0.26	0.47	0.27	0	0	0	0	0	0	0	0	0	0	0.0041618
-Yes	Multi-Family with 5+ Units	1980s	Unheated Basement	0	0.26	0.47	0.27	0	0	0	0	0	0	0	0	0	0	0.00364848
-Yes	Multi-Family with 5+ Units	1990s	Unheated Basement	0	0.26	0.47	0.27	0	0	0	0	0	0	0	0	0	0	0.0038309
-Yes	Multi-Family with 5+ Units	2000s	Unheated Basement	0	0	0	0	0	0	0	0.26	0.47	0.27	0	0	0	0	0.00390492
-=======
 No	Single-Family Detached	1940s	Slab	1	0	0	0	0	0	0	0	0	0	0	0	0	0	0.00265481
 No	Single-Family Attached	1940s	Slab	1	0	0	0	0	0	0	0	0	0	0	0	0	0	0.000261048
 No	Multi-Family with 2 - 4 Units	1940s	Slab	1	0	0	0	0	0	0	0	0	0	0	0	0	0	0.000410811
@@ -861,7 +477,6 @@
 Yes	Multi-Family with 5+ Units	1980s	Unheated Basement	0	0.26	0.47	0.27	0	0	0	0	0	0	0	0	0	0	0.00364875
 Yes	Multi-Family with 5+ Units	1990s	Unheated Basement	0	0.26	0.47	0.27	0	0	0	0	0	0	0	0	0	0	0.00383113
 Yes	Multi-Family with 5+ Units	2000s	Unheated Basement	0	0	0	0	0	0	0	0.26	0.47	0.27	0	0	0	0	0.00390506
->>>>>>> ee49ad68
 Yes	Mobile Home	<1940	Unheated Basement	0	0.26	0.47	0.27	0	0	0	0	0	0	0	0	0	0	0
 Yes	Mobile Home	1950s	Unheated Basement	0	0.26	0.47	0.27	0	0	0	0	0	0	0	0	0	0	0
 Yes	Mobile Home	1960s	Unheated Basement	0	0.26	0.47	0.27	0	0	0	0	0	0	0	0	0	0	0
@@ -869,46 +484,6 @@
 Yes	Mobile Home	1980s	Unheated Basement	0	0.26	0.47	0.27	0	0	0	0	0	0	0	0	0	0	0
 Yes	Mobile Home	1990s	Unheated Basement	0	0.26	0.47	0.27	0	0	0	0	0	0	0	0	0	0	0
 Yes	Mobile Home	2000s	Unheated Basement	0	0	0	0	0	0	0	0.26	0.47	0.27	0	0	0	0	0
-<<<<<<< HEAD
-Yes	Single-Family Detached	1940s	Unheated Basement	0	0.26	0.47	0.27	0	0	0	0	0	0	0	0	0	0	0.0033039
-Yes	Single-Family Attached	1940s	Unheated Basement	0	0.26	0.47	0.27	0	0	0	0	0	0	0	0	0	0	0.000314642
-Yes	Multi-Family with 2 - 4 Units	1940s	Unheated Basement	0	0.26	0.47	0.27	0	0	0	0	0	0	0	0	0	0	0.000616513
-Yes	Multi-Family with 5+ Units	1940s	Unheated Basement	0	0.26	0.47	0.27	0	0	0	0	0	0	0	0	0	0	0.001366
-Yes	Mobile Home	1940s	Unheated Basement	0	0.26	0.47	0.27	0	0	0	0	0	0	0	0	0	0	0
-Yes	Single-Family Detached	2010s	Unheated Basement	0	0	0	0	0	0	0	0.26	0.47	0.27	0	0	0	0	0.0021466
-Yes	Single-Family Attached	2010s	Unheated Basement	0	0	0	0	0	0	0	0.26	0.47	0.27	0	0	0	0	0.000204428
-Yes	Multi-Family with 2 - 4 Units	2010s	Unheated Basement	0	0	0	0	0	0	0	0.26	0.47	0.27	0	0	0	0	0.000400559
-Yes	Multi-Family with 5+ Units	2010s	Unheated Basement	0	0	0	0	0	0	0	0.26	0.47	0.27	0	0	0	0	0.000887516
-Yes	Mobile Home	2010s	Unheated Basement	0	0	0	0	0	0	0	0.26	0.47	0.27	0	0	0	0	0
-No	Single-Family Detached	<1940	Unheated Basement	1	0	0	0	0	0	0	0	0	0	0	0	0	0	0.00226287
-No	Single-Family Detached	1950s	Unheated Basement	1	0	0	0	0	0	0	0	0	0	0	0	0	0	0.00190932
-No	Single-Family Detached	1960s	Unheated Basement	1	0	0	0	0	0	0	0	0	0	0	0	0	0	0.00193199
-No	Single-Family Detached	1970s	Unheated Basement	1	0	0	0	0	0	0	0	0	0	0	0	0	0	0.00275886
-No	Single-Family Detached	1980s	Unheated Basement	1	0	0	0	0	0	0	0	0	0	0	0	0	0	0.00241859
-No	Single-Family Detached	1990s	Unheated Basement	1	0	0	0	0	0	0	0	0	0	0	0	0	0	0.00253951
-No	Single-Family Detached	2000s	Unheated Basement	1	0	0	0	0	0	0	0	0	0	0	0	0	0	0.00258858
-No	Single-Family Attached	<1940	Unheated Basement	1	0	0	0	0	0	0	0	0	0	0	0	0	0	0.000215501
-No	Single-Family Attached	1950s	Unheated Basement	1	0	0	0	0	0	0	0	0	0	0	0	0	0	0.000181832
-No	Single-Family Attached	1960s	Unheated Basement	1	0	0	0	0	0	0	0	0	0	0	0	0	0	0.000183991
-No	Single-Family Attached	1970s	Unheated Basement	1	0	0	0	0	0	0	0	0	0	0	0	0	0	0.000262737
-No	Single-Family Attached	1980s	Unheated Basement	1	0	0	0	0	0	0	0	0	0	0	0	0	0	0.000230331
-No	Single-Family Attached	1990s	Unheated Basement	1	0	0	0	0	0	0	0	0	0	0	0	0	0	0.000241847
-No	Single-Family Attached	2000s	Unheated Basement	1	0	0	0	0	0	0	0	0	0	0	0	0	0	0.00024652
-No	Multi-Family with 2 - 4 Units	<1940	Unheated Basement	1	0	0	0	0	0	0	0	0	0	0	0	0	0	0.000422255
-No	Multi-Family with 2 - 4 Units	1950s	Unheated Basement	1	0	0	0	0	0	0	0	0	0	0	0	0	0	0.000356283
-No	Multi-Family with 2 - 4 Units	1960s	Unheated Basement	1	0	0	0	0	0	0	0	0	0	0	0	0	0	0.000360513
-No	Multi-Family with 2 - 4 Units	1970s	Unheated Basement	1	0	0	0	0	0	0	0	0	0	0	0	0	0	0.000514809
-No	Multi-Family with 2 - 4 Units	1980s	Unheated Basement	1	0	0	0	0	0	0	0	0	0	0	0	0	0	0.000451313
-No	Multi-Family with 2 - 4 Units	1990s	Unheated Basement	1	0	0	0	0	0	0	0	0	0	0	0	0	0	0.000473878
-No	Multi-Family with 2 - 4 Units	2000s	Unheated Basement	1	0	0	0	0	0	0	0	0	0	0	0	0	0	0.000483034
-No	Multi-Family with 5+ Units	<1940	Unheated Basement	1	0	0	0	0	0	0	0	0	0	0	0	0	0	0.000935588
-No	Multi-Family with 5+ Units	1950s	Unheated Basement	1	0	0	0	0	0	0	0	0	0	0	0	0	0	0.000789414
-No	Multi-Family with 5+ Units	1960s	Unheated Basement	1	0	0	0	0	0	0	0	0	0	0	0	0	0	0.000798787
-No	Multi-Family with 5+ Units	1970s	Unheated Basement	1	0	0	0	0	0	0	0	0	0	0	0	0	0	0.00114066
-No	Multi-Family with 5+ Units	1980s	Unheated Basement	1	0	0	0	0	0	0	0	0	0	0	0	0	0	0.000999971
-No	Multi-Family with 5+ Units	1990s	Unheated Basement	1	0	0	0	0	0	0	0	0	0	0	0	0	0	0.00104997
-No	Multi-Family with 5+ Units	2000s	Unheated Basement	1	0	0	0	0	0	0	0	0	0	0	0	0	0	0.00107026
-=======
 Yes	Single-Family Detached	1940s	Unheated Basement	0	0.26	0.47	0.27	0	0	0	0	0	0	0	0	0	0	0.00330399
 Yes	Single-Family Attached	1940s	Unheated Basement	0	0.26	0.47	0.27	0	0	0	0	0	0	0	0	0	0	0.000314706
 Yes	Multi-Family with 2 - 4 Units	1940s	Unheated Basement	0	0.26	0.47	0.27	0	0	0	0	0	0	0	0	0	0	0.000616501
@@ -947,7 +522,6 @@
 No	Multi-Family with 5+ Units	1980s	Unheated Basement	1	0	0	0	0	0	0	0	0	0	0	0	0	0	0.000999964
 No	Multi-Family with 5+ Units	1990s	Unheated Basement	1	0	0	0	0	0	0	0	0	0	0	0	0	0	0.00104995
 No	Multi-Family with 5+ Units	2000s	Unheated Basement	1	0	0	0	0	0	0	0	0	0	0	0	0	0	0.00107021
->>>>>>> ee49ad68
 No	Mobile Home	<1940	Unheated Basement	1	0	0	0	0	0	0	0	0	0	0	0	0	0	0
 No	Mobile Home	1950s	Unheated Basement	1	0	0	0	0	0	0	0	0	0	0	0	0	0	0
 No	Mobile Home	1960s	Unheated Basement	1	0	0	0	0	0	0	0	0	0	0	0	0	0	0
@@ -955,17 +529,6 @@
 No	Mobile Home	1980s	Unheated Basement	1	0	0	0	0	0	0	0	0	0	0	0	0	0	0
 No	Mobile Home	1990s	Unheated Basement	1	0	0	0	0	0	0	0	0	0	0	0	0	0	0
 No	Mobile Home	2000s	Unheated Basement	1	0	0	0	0	0	0	0	0	0	0	0	0	0	0
-<<<<<<< HEAD
-No	Single-Family Detached	1940s	Unheated Basement	1	0	0	0	0	0	0	0	0	0	0	0	0	0	0.000905528
-No	Single-Family Attached	1940s	Unheated Basement	1	0	0	0	0	0	0	0	0	0	0	0	0	0	8.62367e-05
-No	Multi-Family with 2 - 4 Units	1940s	Unheated Basement	1	0	0	0	0	0	0	0	0	0	0	0	0	0	0.000168973
-No	Multi-Family with 5+ Units	1940s	Unheated Basement	1	0	0	0	0	0	0	0	0	0	0	0	0	0	0.000374393
-No	Mobile Home	1940s	Unheated Basement	1	0	0	0	0	0	0	0	0	0	0	0	0	0	0
-No	Single-Family Detached	2010s	Unheated Basement	1	0	0	0	0	0	0	0	0	0	0	0	0	0	0.000588336
-No	Single-Family Attached	2010s	Unheated Basement	1	0	0	0	0	0	0	0	0	0	0	0	0	0	5.60294e-05
-No	Multi-Family with 2 - 4 Units	2010s	Unheated Basement	1	0	0	0	0	0	0	0	0	0	0	0	0	0	0.000109785
-No	Multi-Family with 5+ Units	2010s	Unheated Basement	1	0	0	0	0	0	0	0	0	0	0	0	0	0	0.000243249
-=======
 No	Single-Family Detached	1940s	Unheated Basement	1	0	0	0	0	0	0	0	0	0	0	0	0	0	0.000905479
 No	Single-Family Attached	1940s	Unheated Basement	1	0	0	0	0	0	0	0	0	0	0	0	0	0	8.62471e-05
 No	Multi-Family with 2 - 4 Units	1940s	Unheated Basement	1	0	0	0	0	0	0	0	0	0	0	0	0	0	0.000168956
@@ -975,7 +538,6 @@
 No	Single-Family Attached	2010s	Unheated Basement	1	0	0	0	0	0	0	0	0	0	0	0	0	0	5.60327e-05
 No	Multi-Family with 2 - 4 Units	2010s	Unheated Basement	1	0	0	0	0	0	0	0	0	0	0	0	0	0	0.000109767
 No	Multi-Family with 5+ Units	2010s	Unheated Basement	1	0	0	0	0	0	0	0	0	0	0	0	0	0	0.000243254
->>>>>>> ee49ad68
 No	Mobile Home	2010s	Unheated Basement	1	0	0	0	0	0	0	0	0	0	0	0	0	0	0
 # Source, duct insulation as a function of location: IECC 2009
 # Source, leakage distribution: Lucas and Cole, 'Impacts of the 2009 IECC for Residential Buildings at State Level', 2009
