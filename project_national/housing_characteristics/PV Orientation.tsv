--- conflicted
+++ resolved
@@ -1,11 +1,6 @@
 Dependency=Has PV	Option=East	Option=None	Option=North	Option=Northeast	Option=Northwest	Option=South	Option=Southeast	Option=Southwest	Option=West	source_count	source_weight	sampling_probability
-<<<<<<< HEAD
-No	0	1	0	0	0	0	0	0	0	0	0	0.990275
-Yes	0.158286	0	0.016721	0.014551	0.009884	0.449425	0.143045	0.121028	0.08706	903007	903007	0.00972747
-=======
 No	0	1	0	0	0	0	0	0	0	0	0	0.990279
 Yes	0.158286	0	0.016721	0.014551	0.009884	0.449425	0.143045	0.121028	0.08706	903007	903007	0.00972407
->>>>>>> ee49ad68
 # Created by: sources\dpv\tsv_maker.py
 # Source: Constructed using LBNL's 2020 Tracking the Sun (TTS).
 # Assumption: PV orientation mapped based on azimuth angle of primary array (180 deg is South-facing).