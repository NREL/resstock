Dependency=Vacancy Status	Option=None	Option=Standard Efficiency	Option=Standard Efficiency, No usage	sampling_probability
<<<<<<< HEAD
Occupied	0.28	0.72	0	0.882072
Vacant	0.28	0	0.72	0.117931
=======
Occupied	0.28	0.72	0	0.882084
Vacant	0.28	0	0.72	0.117918
>>>>>>> ee49ad68
# Source: Wilson et al. 'Building America House Simulation Protocols' 2014, national average used as saturation
# Assumption: If the unit is vacant there is no ceiling fan energy<|MERGE_RESOLUTION|>--- conflicted
+++ resolved
@@ -1,10 +1,5 @@
 Dependency=Vacancy Status	Option=None	Option=Standard Efficiency	Option=Standard Efficiency, No usage	sampling_probability
-<<<<<<< HEAD
-Occupied	0.28	0.72	0	0.882072
-Vacant	0.28	0	0.72	0.117931
-=======
 Occupied	0.28	0.72	0	0.882084
 Vacant	0.28	0	0.72	0.117918
->>>>>>> ee49ad68
 # Source: Wilson et al. 'Building America House Simulation Protocols' 2014, national average used as saturation
 # Assumption: If the unit is vacant there is no ceiling fan energy