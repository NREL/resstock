Dependency=Geometry Building Type RECS	Dependency=Location Region	Option=Has Pool	Option=None	source_count	source_weight	sampling_probability
<<<<<<< HEAD
Mobile Home	CR02	0	1	29	253875	0.00208283
Mobile Home	CR03	0	1	17	84436.8	0.00118083
Mobile Home	CR04	0	1	23	509127	0.00528366
Mobile Home	CR05	0	1	19	241471	0.00206926
Mobile Home	CR06	0	1	26	285405	0.00250649
Mobile Home	CR07	0	1	32	435344	0.00334855
Mobile Home	CR08	0	1	98	1.2585e+06	0.00846975
Mobile Home	CR09	0	1	203	2.95849e+06	0.0298146
Mobile Home	CR10	0	1	39	421342	0.00402976
Mobile Home	CR11	0	1	47	394079	0.0039701
Multi-Family with 2 - 4 Units	CR02	0	1	46	411912	0.0036174
Multi-Family with 2 - 4 Units	CR03	0	1	160	1.02701e+06	0.00846843
Multi-Family with 2 - 4 Units	CR04	0	1	55	1.27692e+06	0.0111909
Multi-Family with 2 - 4 Units	CR05	0	1	20	190449	0.00215676
Multi-Family with 2 - 4 Units	CR06	0	1	33	337684	0.00219501
Multi-Family with 2 - 4 Units	CR07	0	1	172	2.11247e+06	0.0183679
Multi-Family with 2 - 4 Units	CR08	0	1	91	676013	0.00739463
Multi-Family with 2 - 4 Units	CR09	0	1	190	1.76933e+06	0.0160531
Multi-Family with 2 - 4 Units	CR10	0	1	13	139944	0.00214433
Multi-Family with 2 - 4 Units	CR11	0	1	141	1.03423e+06	0.0083506
Multi-Family with 5+ Units	CR02	0	1	114	839194	0.00882099
Multi-Family with 5+ Units	CR03	0	1	159	1.02505e+06	0.00861867
Multi-Family with 5+ Units	CR04	0	1	121	2.40161e+06	0.0210842
Multi-Family with 5+ Units	CR05	0	1	48	377623	0.00577136
Multi-Family with 5+ Units	CR06	0	1	60	722522	0.00670755
Multi-Family with 5+ Units	CR07	0	1	316	3.42427e+06	0.0311982
Multi-Family with 5+ Units	CR08	0	1	225	2.1006e+06	0.0199023
Multi-Family with 5+ Units	CR09	0	1	475	4.57298e+06	0.0509857
Multi-Family with 5+ Units	CR10	0	1	52	550501	0.00618158
Multi-Family with 5+ Units	CR11	0	1	330	2.87167e+06	0.0245973
Single-Family Attached	CR02	0.0147714	0.985229	64	354897	0.00278975
Single-Family Attached	CR03	0	1	67	285479	0.00234935
Single-Family Attached	CR04	0	1	43	690747	0.00642613
Single-Family Attached	CR05	0	1	55	295265	0.00209269
Single-Family Attached	CR06	0	1	22	171122	0.00144511
Single-Family Attached	CR07	0.0235982	0.976402	154	1.52336e+06	0.0134418
Single-Family Attached	CR08	0.0181706	0.981829	160	1.17196e+06	0.0103192
Single-Family Attached	CR09	0.0145441	0.985456	158	1.17468e+06	0.0105002
Single-Family Attached	CR10	0.0461757	0.953824	20	174125	0.00169783
Single-Family Attached	CR11	0.0121293	0.987871	144	856699	0.00733275
Single-Family Detached	CR02	0.0514946	0.948505	688	4.32062e+06	0.0361442
Single-Family Detached	CR03	0.119015	0.880985	535	3.08912e+06	0.0279339
Single-Family Detached	CR04	0.0791754	0.920825	666	1.07027e+07	0.0898796
Single-Family Detached	CR05	0.0253936	0.974606	303	2.81578e+06	0.023599
Single-Family Detached	CR06	0.0359082	0.964092	226	2.32973e+06	0.0222251
Single-Family Detached	CR07	0.173149	0.826851	654	7.76391e+06	0.0640351
Single-Family Detached	CR08	0.0804547	0.919545	1306	9.23049e+06	0.0823095
Single-Family Detached	CR09	0.114957	0.885043	2178	2.1323e+07	0.185058
Single-Family Detached	CR10	0.192343	0.807657	243	2.69877e+06	0.0236786
Single-Family Detached	CR11	0.167064	0.832936	944	7.05821e+06	0.0601795
# Created by: \sources\recs\2009\tsv_maker.py
=======
Mobile Home	CR02	0	1	29	253875	0.00187208
Mobile Home	CR03	0	1	17	84436.8	0.00122977
Mobile Home	CR04	0	1	23	509127	0.00494893
Mobile Home	CR05	0	1	19	241471	0.00210578
Mobile Home	CR06	0	1	26	285405	0.00256508
Mobile Home	CR07	0	1	32	435344	0.003239
Mobile Home	CR08	0	1	98	1.2585e+06	0.00809912
Mobile Home	CR09	0	1	203	2.95849e+06	0.0286257
Mobile Home	CR10	0	1	39	421342	0.00376278
Mobile Home	CR11	0	1	47	394079	0.00386819
Multi-Family with 2 - 4 Units	CR02	0	1	46	411912	0.00362577
Multi-Family with 2 - 4 Units	CR03	0	1	160	1.02701e+06	0.00840581
Multi-Family with 2 - 4 Units	CR04	0	1	55	1.27692e+06	0.0105808
Multi-Family with 2 - 4 Units	CR05	0	1	20	190449	0.00216147
Multi-Family with 2 - 4 Units	CR06	0	1	33	337684	0.00228773
Multi-Family with 2 - 4 Units	CR07	0	1	172	2.11247e+06	0.0180154
Multi-Family with 2 - 4 Units	CR08	0	1	91	676013	0.00716567
Multi-Family with 2 - 4 Units	CR09	0	1	190	1.76933e+06	0.0159829
Multi-Family with 2 - 4 Units	CR10	0	1	13	139944	0.00206768
Multi-Family with 2 - 4 Units	CR11	0	1	141	1.03423e+06	0.00836004
Multi-Family with 5+ Units	CR02	0	1	114	839194	0.00843402
Multi-Family with 5+ Units	CR03	0	1	159	1.02505e+06	0.00840098
Multi-Family with 5+ Units	CR04	0	1	121	2.40161e+06	0.0203234
Multi-Family with 5+ Units	CR05	0	1	48	377623	0.00524196
Multi-Family with 5+ Units	CR06	0	1	60	722522	0.00641311
Multi-Family with 5+ Units	CR07	0	1	316	3.42427e+06	0.0307338
Multi-Family with 5+ Units	CR08	0	1	225	2.1006e+06	0.0187842
Multi-Family with 5+ Units	CR09	0	1	475	4.57298e+06	0.0462319
Multi-Family with 5+ Units	CR10	0	1	52	550501	0.0058507
Multi-Family with 5+ Units	CR11	0	1	330	2.87167e+06	0.0238575
Single-Family Attached	CR02	0.0147714	0.985229	64	354897	0.00285524
Single-Family Attached	CR03	0	1	67	285479	0.0023327
Single-Family Attached	CR04	0	1	43	690747	0.0063927
Single-Family Attached	CR05	0	1	55	295265	0.0021044
Single-Family Attached	CR06	0	1	22	171122	0.00144036
Single-Family Attached	CR07	0.0235982	0.976402	154	1.52336e+06	0.0132992
Single-Family Attached	CR08	0.0181706	0.981829	160	1.17196e+06	0.0103021
Single-Family Attached	CR09	0.0145441	0.985456	158	1.17468e+06	0.0107113
Single-Family Attached	CR10	0.0461757	0.953824	20	174125	0.00167879
Single-Family Attached	CR11	0.0121293	0.987871	144	856699	0.00727066
Single-Family Detached	CR02	0.0514946	0.948505	688	4.32062e+06	0.0366681
Single-Family Detached	CR03	0.119015	0.880985	535	3.08912e+06	0.0281819
Single-Family Detached	CR04	0.0791754	0.920825	666	1.07027e+07	0.0916186
Single-Family Detached	CR05	0.0253936	0.974606	303	2.81578e+06	0.0240755
Single-Family Detached	CR06	0.0359082	0.964092	226	2.32973e+06	0.022373
Single-Family Detached	CR07	0.173149	0.826851	654	7.76391e+06	0.0651041
Single-Family Detached	CR08	0.0804547	0.919545	1306	9.23049e+06	0.0840442
Single-Family Detached	CR09	0.114957	0.885043	2178	2.1323e+07	0.19086
Single-Family Detached	CR10	0.192343	0.807657	243	2.69877e+06	0.0243721
Single-Family Detached	CR11	0.167064	0.832936	944	7.05821e+06	0.0610738
# Created by: sources\recs\2009\tsv_maker.py
>>>>>>> e0c17adc
# Source: Constructed using U.S. EIA 2009 Residential Energy Consumption Survey (RECS) microdata.<|MERGE_RESOLUTION|>--- conflicted
+++ resolved
@@ -1,57 +1,4 @@
 Dependency=Geometry Building Type RECS	Dependency=Location Region	Option=Has Pool	Option=None	source_count	source_weight	sampling_probability
-<<<<<<< HEAD
-Mobile Home	CR02	0	1	29	253875	0.00208283
-Mobile Home	CR03	0	1	17	84436.8	0.00118083
-Mobile Home	CR04	0	1	23	509127	0.00528366
-Mobile Home	CR05	0	1	19	241471	0.00206926
-Mobile Home	CR06	0	1	26	285405	0.00250649
-Mobile Home	CR07	0	1	32	435344	0.00334855
-Mobile Home	CR08	0	1	98	1.2585e+06	0.00846975
-Mobile Home	CR09	0	1	203	2.95849e+06	0.0298146
-Mobile Home	CR10	0	1	39	421342	0.00402976
-Mobile Home	CR11	0	1	47	394079	0.0039701
-Multi-Family with 2 - 4 Units	CR02	0	1	46	411912	0.0036174
-Multi-Family with 2 - 4 Units	CR03	0	1	160	1.02701e+06	0.00846843
-Multi-Family with 2 - 4 Units	CR04	0	1	55	1.27692e+06	0.0111909
-Multi-Family with 2 - 4 Units	CR05	0	1	20	190449	0.00215676
-Multi-Family with 2 - 4 Units	CR06	0	1	33	337684	0.00219501
-Multi-Family with 2 - 4 Units	CR07	0	1	172	2.11247e+06	0.0183679
-Multi-Family with 2 - 4 Units	CR08	0	1	91	676013	0.00739463
-Multi-Family with 2 - 4 Units	CR09	0	1	190	1.76933e+06	0.0160531
-Multi-Family with 2 - 4 Units	CR10	0	1	13	139944	0.00214433
-Multi-Family with 2 - 4 Units	CR11	0	1	141	1.03423e+06	0.0083506
-Multi-Family with 5+ Units	CR02	0	1	114	839194	0.00882099
-Multi-Family with 5+ Units	CR03	0	1	159	1.02505e+06	0.00861867
-Multi-Family with 5+ Units	CR04	0	1	121	2.40161e+06	0.0210842
-Multi-Family with 5+ Units	CR05	0	1	48	377623	0.00577136
-Multi-Family with 5+ Units	CR06	0	1	60	722522	0.00670755
-Multi-Family with 5+ Units	CR07	0	1	316	3.42427e+06	0.0311982
-Multi-Family with 5+ Units	CR08	0	1	225	2.1006e+06	0.0199023
-Multi-Family with 5+ Units	CR09	0	1	475	4.57298e+06	0.0509857
-Multi-Family with 5+ Units	CR10	0	1	52	550501	0.00618158
-Multi-Family with 5+ Units	CR11	0	1	330	2.87167e+06	0.0245973
-Single-Family Attached	CR02	0.0147714	0.985229	64	354897	0.00278975
-Single-Family Attached	CR03	0	1	67	285479	0.00234935
-Single-Family Attached	CR04	0	1	43	690747	0.00642613
-Single-Family Attached	CR05	0	1	55	295265	0.00209269
-Single-Family Attached	CR06	0	1	22	171122	0.00144511
-Single-Family Attached	CR07	0.0235982	0.976402	154	1.52336e+06	0.0134418
-Single-Family Attached	CR08	0.0181706	0.981829	160	1.17196e+06	0.0103192
-Single-Family Attached	CR09	0.0145441	0.985456	158	1.17468e+06	0.0105002
-Single-Family Attached	CR10	0.0461757	0.953824	20	174125	0.00169783
-Single-Family Attached	CR11	0.0121293	0.987871	144	856699	0.00733275
-Single-Family Detached	CR02	0.0514946	0.948505	688	4.32062e+06	0.0361442
-Single-Family Detached	CR03	0.119015	0.880985	535	3.08912e+06	0.0279339
-Single-Family Detached	CR04	0.0791754	0.920825	666	1.07027e+07	0.0898796
-Single-Family Detached	CR05	0.0253936	0.974606	303	2.81578e+06	0.023599
-Single-Family Detached	CR06	0.0359082	0.964092	226	2.32973e+06	0.0222251
-Single-Family Detached	CR07	0.173149	0.826851	654	7.76391e+06	0.0640351
-Single-Family Detached	CR08	0.0804547	0.919545	1306	9.23049e+06	0.0823095
-Single-Family Detached	CR09	0.114957	0.885043	2178	2.1323e+07	0.185058
-Single-Family Detached	CR10	0.192343	0.807657	243	2.69877e+06	0.0236786
-Single-Family Detached	CR11	0.167064	0.832936	944	7.05821e+06	0.0601795
-# Created by: \sources\recs\2009\tsv_maker.py
-=======
 Mobile Home	CR02	0	1	29	253875	0.00187208
 Mobile Home	CR03	0	1	17	84436.8	0.00122977
 Mobile Home	CR04	0	1	23	509127	0.00494893
@@ -103,5 +50,4 @@
 Single-Family Detached	CR10	0.192343	0.807657	243	2.69877e+06	0.0243721
 Single-Family Detached	CR11	0.167064	0.832936	944	7.05821e+06	0.0610738
 # Created by: sources\recs\2009\tsv_maker.py
->>>>>>> e0c17adc
 # Source: Constructed using U.S. EIA 2009 Residential Energy Consumption Survey (RECS) microdata.