Dependency=HVAC Cooling Efficiency	Dependency=HVAC System Is Faulted	Option=0.570 Charge Frac	Option=0.709 Charge Frac	Option=0.848 Charge Frac	Option=0.988 Charge Frac	Option=1.127 Charge Frac	Option=1.266 Charge Frac	Option=1.405 Charge Frac	Option=None	sampling_probability
AC, SEER 8	Yes	0.038835	0.072816	0.31068	0.276699	0.247573	0.024272	0.029126	0	0
AC, SEER 10	Yes	0.038835	0.072816	0.31068	0.276699	0.247573	0.024272	0.029126	0	0
AC, SEER 13	Yes	0.038835	0.072816	0.31068	0.276699	0.247573	0.024272	0.029126	0	0
AC, SEER 15	Yes	0	0	0	0	0	0	0	1	0
Heat Pump	Yes	0	0	0	0	0	0	0	1	0
None	Yes	0	0	0	0	0	0	0	1	0
Room AC, EER 8.5	Yes	0	0	0	0	0	0	0	1	0
Room AC, EER 9.8	Yes	0	0	0	0	0	0	0	1	0
Room AC, EER 10.7	Yes	0	0	0	0	0	0	0	1	0
Room AC, EER 12.0	Yes	0	0	0	0	0	0	0	1	0
Shared Cooling	Yes	0	0	0	0	0	0	0	1	0
<<<<<<< HEAD
AC, SEER 8	No	0	0	0	0	0	0	0	1	0.0144849
AC, SEER 10	No	0	0	0	0	0	0	0	1	0.106703
AC, SEER 13	No	0	0	0	0	0	0	0	1	0.27227
AC, SEER 15	No	0	0	0	0	0	0	0	1	0.12284
Heat Pump	No	0	0	0	0	0	0	0	1	0.102975
None	No	0	0	0	0	0	0	0	1	0.161334
Room AC, EER 8.5	No	0	0	0	0	0	0	0	1	0.0107573
Room AC, EER 9.8	No	0	0	0	0	0	0	0	1	0.0573265
Room AC, EER 10.7	No	0	0	0	0	0	0	0	1	0.094203
Room AC, EER 12.0	No	0	0	0	0	0	0	0	1	0.0345421
Shared Cooling	No	0	0	0	0	0	0	0	1	0.0225713
=======
AC, SEER 8	No	0	0	0	0	0	0	0	1	0.0144855
AC, SEER 10	No	0	0	0	0	0	0	0	1	0.106707
AC, SEER 13	No	0	0	0	0	0	0	0	1	0.272277
AC, SEER 15	No	0	0	0	0	0	0	0	1	0.122843
Heat Pump	No	0	0	0	0	0	0	0	1	0.10299
None	No	0	0	0	0	0	0	0	1	0.161309
Room AC, EER 8.5	No	0	0	0	0	0	0	0	1	0.0107567
Room AC, EER 9.8	No	0	0	0	0	0	0	0	1	0.057323
Room AC, EER 10.7	No	0	0	0	0	0	0	0	1	0.0941976
Room AC, EER 12.0	No	0	0	0	0	0	0	0	1	0.0345403
Shared Cooling	No	0	0	0	0	0	0	0	1	0.0225744
>>>>>>> ee49ad68
# Created by: manually created
# Source: Winkler et al. 'Impact of installation faults in air conditioners and heat pumps in single-family homes on US energy usage' 2020<|MERGE_RESOLUTION|>--- conflicted
+++ resolved
@@ -10,19 +10,6 @@
 Room AC, EER 10.7	Yes	0	0	0	0	0	0	0	1	0
 Room AC, EER 12.0	Yes	0	0	0	0	0	0	0	1	0
 Shared Cooling	Yes	0	0	0	0	0	0	0	1	0
-<<<<<<< HEAD
-AC, SEER 8	No	0	0	0	0	0	0	0	1	0.0144849
-AC, SEER 10	No	0	0	0	0	0	0	0	1	0.106703
-AC, SEER 13	No	0	0	0	0	0	0	0	1	0.27227
-AC, SEER 15	No	0	0	0	0	0	0	0	1	0.12284
-Heat Pump	No	0	0	0	0	0	0	0	1	0.102975
-None	No	0	0	0	0	0	0	0	1	0.161334
-Room AC, EER 8.5	No	0	0	0	0	0	0	0	1	0.0107573
-Room AC, EER 9.8	No	0	0	0	0	0	0	0	1	0.0573265
-Room AC, EER 10.7	No	0	0	0	0	0	0	0	1	0.094203
-Room AC, EER 12.0	No	0	0	0	0	0	0	0	1	0.0345421
-Shared Cooling	No	0	0	0	0	0	0	0	1	0.0225713
-=======
 AC, SEER 8	No	0	0	0	0	0	0	0	1	0.0144855
 AC, SEER 10	No	0	0	0	0	0	0	0	1	0.106707
 AC, SEER 13	No	0	0	0	0	0	0	0	1	0.272277
@@ -34,6 +21,5 @@
 Room AC, EER 10.7	No	0	0	0	0	0	0	0	1	0.0941976
 Room AC, EER 12.0	No	0	0	0	0	0	0	0	1	0.0345403
 Shared Cooling	No	0	0	0	0	0	0	0	1	0.0225744
->>>>>>> ee49ad68
 # Created by: manually created
 # Source: Winkler et al. 'Impact of installation faults in air conditioners and heat pumps in single-family homes on US energy usage' 2020