Dependency=HVAC Cooling Type	Dependency=HVAC Has Shared System	Dependency=Vintage	Option=AC, SEER 8	Option=AC, SEER 10	Option=AC, SEER 13	Option=AC, SEER 15	Option=Heat Pump	Option=None	Option=Room AC, EER 8.5	Option=Room AC, EER 9.8	Option=Room AC, EER 10.7	Option=Room AC, EER 12.0	Option=Shared Cooling	source_count	source_weight	sampling_probability
<<<<<<< HEAD
Central AC	Cooling Only	1940s	0	0	0	0	0	0	0	0	0	0	1	3	20096.3	0.000279121
Central AC	Heating Only	1940s	0	0.498442	0.41294	0.088619	0	0	0	0	0	0	0	2	25052.1	9.19375e-05
Central AC	Heating and Cooling	1940s	0	0	0	0	0	0	0	0	0	0	1	3	19471.5	0.000743125
Central AC	None	1940s	0.030449	0.261849	0.508199	0.199504	0	0	0	0	0	0	0	188	1.85178e+06	0.0259474
Heat Pump	Cooling Only	1940s	0	0	0	0	0	0	0	0	0	0	1	0	0	3.2644e-05
Heat Pump	Heating Only	1940s	0	0	0	0	1	0	0	0	0	0	0	0	0	2.57878e-05
Heat Pump	Heating and Cooling	1940s	0	0	0	0	0	0	0	0	0	0	1	1	7872.64	0.000164831
Heat Pump	None	1940s	0	0	0	0	1	0	0	0	0	0	0	21	231761	0.00517835
None	Cooling Only	1940s	0	0	0	0	0	0	0	0	0	0	1	0	0	0
None	Heating Only	1940s	0	0	0	0	0	1	0	0	0	0	0	24	206980	0.0015096
None	Heating and Cooling	1940s	0	0	0	0	0	0	0	0	0	0	1	0	0	0
None	None	1940s	0	0	0	0	0	1	0	0	0	0	0	110	967848	0.00665034
Room AC	Cooling Only	1940s	0	0	0	0	0	0	0	0	0	0	1	0	0	0
Room AC	Heating Only	1940s	0	0	0	0	0	0	0.049414	0.233254	0.526762	0.19057	0	44	452738	0.00191605
Room AC	Heating and Cooling	1940s	0	0	0	0	0	0	0	0	0	0	1	0	0	0
Room AC	None	1940s	0	0	0	0	0	0	0.054012	0.277626	0.487469	0.180892	0	147	1.37282e+06	0.00803915
Central AC	Cooling Only	1950s	0	0	0	0	0	0	0	0	0	0	1	2	12811.2	0.000123903
Central AC	Heating Only	1950s	0.077552	0.22837	0.447146	0.246933	0	0	0	0	0	0	0	3	31062.9	0.000443666
Central AC	Heating and Cooling	1950s	0	0	0	0	0	0	0	0	0	0	1	8	86537.9	0.00266256
Central AC	None	1950s	0.032994	0.246097	0.504403	0.216506	0	0	0	0	0	0	0	636	5.7748e+06	0.0538297
Heat Pump	Cooling Only	1950s	0	0	0	0	0	0	0	0	0	0	1	0	0	3.27814e-05
Heat Pump	Heating Only	1950s	0	0	0	0	1	0	0	0	0	0	0	0	0	0.000117382
Heat Pump	Heating and Cooling	1950s	0	0	0	0	0	0	0	0	0	0	1	2	17394	0.000480127
Heat Pump	None	1950s	0	0	0	0	1	0	0	0	0	0	0	57	538538	0.0107591
None	Cooling Only	1950s	0	0	0	0	0	0	0	0	0	0	1	0	0	0
None	Heating Only	1950s	0	0	0	0	0	1	0	0	0	0	0	20	213469	0.0022488
None	Heating and Cooling	1950s	0	0	0	0	0	0	0	0	0	0	1	0	0	0
None	None	1950s	0	0	0	0	0	1	0	0	0	0	0	291	2.62476e+06	0.0149566
Room AC	Cooling Only	1950s	0	0	0	0	0	0	0	0	0	0	1	0	0	0
Room AC	Heating Only	1950s	0	0	0	0	0	0	0.062048	0.293201	0.483151	0.161601	0	65	688917	0.00292882
Room AC	Heating and Cooling	1950s	0	0	0	0	0	0	0	0	0	0	1	0	0	0
Room AC	None	1950s	0	0	0	0	0	0	0.066706	0.299076	0.452643	0.181576	0	357	3.46252e+06	0.0180619
Central AC	Cooling Only	1960s	0	0	0	0	0	0	0	0	0	0	1	12	120604	0.000914251
Central AC	Heating Only	1960s	0.117786	0.34685	0.35637	0.178993	0	0	0	0	0	0	0	8	82341	0.000800633
Central AC	Heating and Cooling	1960s	0	0	0	0	0	0	0	0	0	0	1	20	224548	0.00205771
Central AC	None	1960s	0.030766	0.224836	0.521047	0.223351	0	0	0	0	0	0	0	648	5.96466e+06	0.0539648
Heat Pump	Cooling Only	1960s	0	0	0	0	0	0	0	0	0	0	1	0	0	0.000176738
Heat Pump	Heating Only	1960s	0	0	0	0	1	0	0	0	0	0	0	1	6565.87	0.000165594
Heat Pump	Heating and Cooling	1960s	0	0	0	0	0	0	0	0	0	0	1	1	8426.01	0.000336175
Heat Pump	None	1960s	0	0	0	0	1	0	0	0	0	0	0	81	778149	0.0108461
None	Cooling Only	1960s	0	0	0	0	0	0	0	0	0	0	1	0	0	0
None	Heating Only	1960s	0	0	0	0	0	1	0	0	0	0	0	35	348835	0.00239824
None	Heating and Cooling	1960s	0	0	0	0	0	0	0	0	0	0	1	0	0	0
None	None	1960s	0	0	0	0	0	1	0	0	0	0	0	268	2.41152e+06	0.0150115
Room AC	Cooling Only	1960s	0	0	0	0	0	0	0	0	0	0	1	0	0	0
Room AC	Heating Only	1960s	0	0	0	0	0	0	0.05346	0.299573	0.450777	0.196191	0	77	790990	0.00299255
Room AC	Heating and Cooling	1960s	0	0	0	0	0	0	0	0	0	0	1	0	0	0
Room AC	None	1960s	0	0	0	0	0	0	0.079981	0.326709	0.441062	0.152248	0	256	2.45307e+06	0.0182474
Central AC	Cooling Only	1970s	0	0	0	0	0	0	0	0	0	0	1	16	118385	0.000715695
Central AC	Heating Only	1970s	0	0.092843	0.614492	0.292665	0	0	0	0	0	0	0	11	107022	0.00054926
Central AC	Heating and Cooling	1970s	0	0	0	0	0	0	0	0	0	0	1	25	298277	0.00190185
Central AC	None	1970s	0.048766	0.258062	0.481955	0.211217	0	0	0	0	0	0	0	1026	9.23078e+06	0.0792815
Heat Pump	Cooling Only	1970s	0	0	0	0	0	0	0	0	0	0	1	2	17027.6	0.00013224
Heat Pump	Heating Only	1970s	0	0	0	0	1	0	0	0	0	0	0	1	6297.04	9.6692e-05
Heat Pump	Heating and Cooling	1970s	0	0	0	0	0	0	0	0	0	0	1	2	18913.7	0.000375003
Heat Pump	None	1970s	0	0	0	0	1	0	0	0	0	0	0	164	1.62727e+06	0.0158531
None	Cooling Only	1970s	0	0	0	0	0	0	0	0	0	0	1	0	0	0
None	Heating Only	1970s	0	0	0	0	0	1	0	0	0	0	0	34	269516	0.00242458
None	Heating and Cooling	1970s	0	0	0	0	0	0	0	0	0	0	1	0	0	0
None	None	1970s	0	0	0	0	0	1	0	0	0	0	0	327	2.76613e+06	0.0224363
Room AC	Cooling Only	1970s	0	0	0	0	0	0	0	0	0	0	1	0	0	0
Room AC	Heating Only	1970s	0	0	0	0	0	0	0.056814	0.233442	0.528725	0.181019	0	71	645169	0.00310936
Room AC	Heating and Cooling	1970s	0	0	0	0	0	0	0	0	0	0	1	0	0	0
Room AC	None	1970s	0	0	0	0	0	0	0.083449	0.294579	0.446344	0.175628	0	308	2.8916e+06	0.0272211
Central AC	Cooling Only	1980s	0	0	0	0	0	0	0	0	0	0	1	10	76819.1	0.000463883
Central AC	Heating Only	1980s	0.013268	0.163597	0.581957	0.241178	0	0	0	0	0	0	0	11	123182	0.000635373
Central AC	Heating and Cooling	1980s	0	0	0	0	0	0	0	0	0	0	1	21	198679	0.00120699
Central AC	None	1980s	0.066372	0.279885	0.454284	0.199459	0	0	0	0	0	0	0	990	8.85342e+06	0.069973
Heat Pump	Cooling Only	1980s	0	0	0	0	0	0	0	0	0	0	1	1	6443.75	8.05261e-05
Heat Pump	Heating Only	1980s	0	0	0	0	1	0	0	0	0	0	0	1	12816.8	0.000157181
Heat Pump	Heating and Cooling	1980s	0	0	0	0	0	0	0	0	0	0	1	2	10737.9	0.000244759
Heat Pump	None	1980s	0	0	0	0	1	0	0	0	0	0	0	210	2.14095e+06	0.0139448
None	Cooling Only	1980s	0	0	0	0	0	0	0	0	0	0	1	0	0	0
None	Heating Only	1980s	0	0	0	0	0	1	0	0	0	0	0	22	184571	0.00163011
None	Heating and Cooling	1980s	0	0	0	0	0	0	0	0	0	0	1	0	0	0
None	None	1980s	0	0	0	0	0	1	0	0	0	0	0	258	2.53867e+06	0.0201644
Room AC	Cooling Only	1980s	0	0	0	0	0	0	0	0	0	0	1	0	0	0
Room AC	Heating Only	1980s	0	0	0	0	0	0	0.080526	0.289587	0.440141	0.189746	0	45	366406	0.00204171
Room AC	Heating and Cooling	1980s	0	0	0	0	0	0	0	0	0	0	1	0	0	0
Room AC	None	1980s	0	0	0	0	0	0	0.092325	0.27044	0.455514	0.181721	0	218	2.29479e+06	0.0245478
Central AC	Cooling Only	1990s	0	0	0	0	0	0	0	0	0	0	1	7	80312.1	0.000466764
Central AC	Heating Only	1990s	0	0.237083	0.571718	0.191199	0	0	0	0	0	0	0	9	104987	0.000499269
Central AC	Heating and Cooling	1990s	0	0	0	0	0	0	0	0	0	0	1	13	129768	0.000867997
Central AC	None	1990s	0.004238	0.27486	0.54189	0.179013	0	0	0	0	0	0	0	1083	1.04537e+07	0.074059
Heat Pump	Cooling Only	1990s	0	0	0	0	0	0	0	0	0	0	1	2	24088.5	7.09856e-05
Heat Pump	Heating Only	1990s	0	0	0	0	1	0	0	0	0	0	0	1	7706.01	0.000116965
Heat Pump	Heating and Cooling	1990s	0	0	0	0	0	0	0	0	0	0	1	0	0	0.000167147
Heat Pump	None	1990s	0	0	0	0	1	0	0	0	0	0	0	232	2.43067e+06	0.0147935
None	Cooling Only	1990s	0	0	0	0	0	0	0	0	0	0	1	0	0	0
None	Heating Only	1990s	0	0	0	0	0	1	0	0	0	0	0	6	104378	0.00179489
None	Heating and Cooling	1990s	0	0	0	0	0	0	0	0	0	0	1	0	0	0
None	None	1990s	0	0	0	0	0	1	0	0	0	0	0	159	1.45928e+06	0.0210893
Room AC	Cooling Only	1990s	0	0	0	0	0	0	0	0	0	0	1	0	0	0
Room AC	Heating Only	1990s	0	0	0	0	0	0	0.024758	0.31465	0.404234	0.256358	0	17	164420	0.00224564
Room AC	Heating and Cooling	1990s	0	0	0	0	0	0	0	0	0	0	1	0	0	0
Room AC	None	1990s	0	0	0	0	0	0	0.033126	0.308076	0.465467	0.193331	0	127	1.29795e+06	0.0256733
Central AC	Cooling Only	2000s	0	0	0	0	0	0	0	0	0	0	1	5	21393.4	0.000336678
Central AC	Heating Only	2000s	0	0	0.622115	0.377885	0	0	0	0	0	0	0	5	19762.2	0.00035953
Central AC	Heating and Cooling	2000s	0	0	0	0	0	0	0	0	0	0	1	10	48711.5	0.000444631
Central AC	None	2000s	0	0.017904	0.620645	0.361452	0	0	0	0	0	0	0	1175	5.44249e+06	0.0762187
Heat Pump	Cooling Only	2000s	0	0	0	0	0	0	0	0	0	0	1	5	31381.4	7.20241e-05
Heat Pump	Heating Only	2000s	0	0	0	0	1	0	0	0	0	0	0	4	27981.8	7.0754e-05
Heat Pump	Heating and Cooling	2000s	0	0	0	0	0	0	0	0	0	0	1	1	2691.21	8.60465e-05
Heat Pump	None	2000s	0	0	0	0	1	0	0	0	0	0	0	241	1.17087e+06	0.0152125
None	Cooling Only	2000s	0	0	0	0	0	0	0	0	0	0	1	0	0	0
None	Heating Only	2000s	0	0	0	0	0	1	0	0	0	0	0	7	30769.4	0.00209561
None	Heating and Cooling	2000s	0	0	0	0	0	0	0	0	0	0	1	0	0	0
None	None	2000s	0	0	0	0	0	1	0	0	0	0	0	108	497008	0.0212308
Room AC	Cooling Only	2000s	0	0	0	0	0	0	0	0	0	0	1	0	0	0
Room AC	Heating Only	2000s	0	0	0	0	0	0	0.000859	0.19641	0.605167	0.197564	0	15	70349.2	0.00264124
Room AC	Heating and Cooling	2000s	0	0	0	0	0	0	0	0	0	0	1	0	0	0
Room AC	None	2000s	0	0	0	0	0	0	0.000834	0.270989	0.562609	0.165567	0	71	359112	0.0258172
Central AC	Cooling Only	2010s	0	0	0	0	0	0	0	0	0	0	1	5	21393.4	7.65267e-05
Central AC	Heating Only	2010s	0	0	0.622115	0.377885	0	0	0	0	0	0	0	5	19762.2	8.17885e-05
Central AC	Heating and Cooling	2010s	0	0	0	0	0	0	0	0	0	0	1	10	48711.5	0.000101159
Central AC	None	2010s	0	0.017904	0.620645	0.361452	0	0	0	0	0	0	0	1175	5.44249e+06	0.0173229
Heat Pump	Cooling Only	2010s	0	0	0	0	0	0	0	0	0	0	1	5	31381.4	1.63697e-05
Heat Pump	Heating Only	2010s	0	0	0	0	1	0	0	0	0	0	0	4	27981.8	1.6081e-05
Heat Pump	Heating and Cooling	2010s	0	0	0	0	0	0	0	0	0	0	1	1	2691.21	1.95567e-05
Heat Pump	None	2010s	0	0	0	0	1	0	0	0	0	0	0	241	1.17087e+06	0.00345751
None	Cooling Only	2010s	0	0	0	0	0	0	0	0	0	0	1	0	0	0
None	Heating Only	2010s	0	0	0	0	0	1	0	0	0	0	0	7	30769.4	0.000475623
None	Heating and Cooling	2010s	0	0	0	0	0	0	0	0	0	0	1	0	0	0
None	None	2010s	0	0	0	0	0	1	0	0	0	0	0	108	497008	0.00482603
Room AC	Cooling Only	2010s	0	0	0	0	0	0	0	0	0	0	1	0	0	0
Room AC	Heating Only	2010s	0	0	0	0	0	0	0.000859	0.19641	0.605167	0.197564	0	15	70349.2	0.000599181
Room AC	Heating and Cooling	2010s	0	0	0	0	0	0	0	0	0	0	1	0	0	0
Room AC	None	2010s	0	0	0	0	0	0	0.000834	0.270989	0.562609	0.165567	0	71	359112	0.00586888
Central AC	Cooling Only	<1940	0	0	0	0	0	0	0	0	0	0	1	5	49372.1	0.000371576
Central AC	Heating Only	<1940	0.010415	0.102907	0.592685	0.293992	0	0	0	0	0	0	0	7	83993.7	0.00088924
Central AC	Heating and Cooling	<1940	0	0	0	0	0	0	0	0	0	0	1	13	220664	0.00501402
Central AC	None	<1940	0.020989	0.190122	0.542976	0.245913	0	0	0	0	0	0	0	383	3.45604e+06	0.0613507
Heat Pump	Cooling Only	<1940	0	0	0	0	0	0	0	0	0	0	1	0	0	0.000107593
Heat Pump	Heating Only	<1940	0	0	0	0	1	0	0	0	0	0	0	0	0	4.16497e-05
Heat Pump	Heating and Cooling	<1940	0	0	0	0	0	0	0	0	0	0	1	1	7872.64	0.00122733
Heat Pump	None	<1940	0	0	0	0	1	0	0	0	0	0	0	35	326364	0.0121218
None	Cooling Only	<1940	0	0	0	0	0	0	0	0	0	0	1	0	0	0
None	Heating Only	<1940	0	0	0	0	0	1	0	0	0	0	0	70	779478	0.00357794
None	Heating and Cooling	<1940	0	0	0	0	0	0	0	0	0	0	1	0	0	0
None	None	<1940	0	0	0	0	0	1	0	0	0	0	0	342	3.13812e+06	0.0168133
Room AC	Cooling Only	<1940	0	0	0	0	0	0	0	0	0	0	1	0	0	0
Room AC	Heating Only	<1940	0	0	0	0	0	0	0.039747	0.248166	0.527012	0.185075	0	138	1.40139e+06	0.00462027
Room AC	Heating and Cooling	<1940	0	0	0	0	0	0	0	0	0	0	1	0	0	0
Room AC	None	<1940	0	0	0	0	0	0	0.060446	0.324271	0.460665	0.154618	0	520	4.96834e+06	0.0202573
=======
Central AC	Cooling Only	1940s	0	0	0	0	0	0	0	0	0	0	1	3	20096.3	0.000279223
Central AC	Heating Only	1940s	0	0.498442	0.41294	0.088619	0	0	0	0	0	0	0	2	25052.1	9.19463e-05
Central AC	Heating and Cooling	1940s	0	0	0	0	0	0	0	0	0	0	1	3	19471.5	0.000743323
Central AC	None	1940s	0.030449	0.261849	0.508199	0.199504	0	0	0	0	0	0	0	188	1.85178e+06	0.0259511
Heat Pump	Cooling Only	1940s	0	0	0	0	0	0	0	0	0	0	1	0	0	3.26578e-05
Heat Pump	Heating Only	1940s	0	0	0	0	1	0	0	0	0	0	0	0	0	2.5794e-05
Heat Pump	Heating and Cooling	1940s	0	0	0	0	0	0	0	0	0	0	1	1	7872.64	0.000164892
Heat Pump	None	1940s	0	0	0	0	1	0	0	0	0	0	0	21	231761	0.00517972
None	Cooling Only	1940s	0	0	0	0	0	0	0	0	0	0	1	0	0	0
None	Heating Only	1940s	0	0	0	0	0	1	0	0	0	0	0	24	206980	0.00150971
None	Heating and Cooling	1940s	0	0	0	0	0	0	0	0	0	0	1	0	0	0
None	None	1940s	0	0	0	0	0	1	0	0	0	0	0	110	967848	0.0066499
Room AC	Cooling Only	1940s	0	0	0	0	0	0	0	0	0	0	1	0	0	0
Room AC	Heating Only	1940s	0	0	0	0	0	0	0.049414	0.233254	0.526762	0.19057	0	44	452738	0.00191632
Room AC	Heating and Cooling	1940s	0	0	0	0	0	0	0	0	0	0	1	0	0	0
Room AC	None	1940s	0	0	0	0	0	0	0.054012	0.277626	0.487469	0.180892	0	147	1.37282e+06	0.00803948
Central AC	Cooling Only	1950s	0	0	0	0	0	0	0	0	0	0	1	2	12811.2	0.000123912
Central AC	Heating Only	1950s	0.077552	0.22837	0.447146	0.246933	0	0	0	0	0	0	0	3	31062.9	0.000443742
Central AC	Heating and Cooling	1950s	0	0	0	0	0	0	0	0	0	0	1	8	86537.9	0.00266317
Central AC	None	1950s	0.032994	0.246097	0.504403	0.216506	0	0	0	0	0	0	0	636	5.7748e+06	0.0538341
Heat Pump	Cooling Only	1950s	0	0	0	0	0	0	0	0	0	0	1	0	0	3.27873e-05
Heat Pump	Heating Only	1950s	0	0	0	0	1	0	0	0	0	0	0	0	0	0.000117415
Heat Pump	Heating and Cooling	1950s	0	0	0	0	0	0	0	0	0	0	1	2	17394	0.000480282
Heat Pump	None	1950s	0	0	0	0	1	0	0	0	0	0	0	57	538538	0.0107613
None	Cooling Only	1950s	0	0	0	0	0	0	0	0	0	0	1	0	0	0
None	Heating Only	1950s	0	0	0	0	0	1	0	0	0	0	0	20	213469	0.00224885
None	Heating and Cooling	1950s	0	0	0	0	0	0	0	0	0	0	1	0	0	0
None	None	1950s	0	0	0	0	0	1	0	0	0	0	0	291	2.62476e+06	0.0149548
Room AC	Cooling Only	1950s	0	0	0	0	0	0	0	0	0	0	1	0	0	0
Room AC	Heating Only	1950s	0	0	0	0	0	0	0.062048	0.293201	0.483151	0.161601	0	65	688917	0.0029291
Room AC	Heating and Cooling	1950s	0	0	0	0	0	0	0	0	0	0	1	0	0	0
Room AC	None	1950s	0	0	0	0	0	0	0.066706	0.299076	0.452643	0.181576	0	357	3.46252e+06	0.0180616
Central AC	Cooling Only	1960s	0	0	0	0	0	0	0	0	0	0	1	12	120604	0.000914493
Central AC	Heating Only	1960s	0.117786	0.34685	0.35637	0.178993	0	0	0	0	0	0	0	8	82341	0.000800857
Central AC	Heating and Cooling	1960s	0	0	0	0	0	0	0	0	0	0	1	20	224548	0.00205828
Central AC	None	1960s	0.030766	0.224836	0.521047	0.223351	0	0	0	0	0	0	0	648	5.96466e+06	0.0539695
Heat Pump	Cooling Only	1960s	0	0	0	0	0	0	0	0	0	0	1	0	0	0.0001768
Heat Pump	Heating Only	1960s	0	0	0	0	1	0	0	0	0	0	0	1	6565.87	0.000165656
Heat Pump	Heating and Cooling	1960s	0	0	0	0	0	0	0	0	0	0	1	1	8426.01	0.0003363
Heat Pump	None	1960s	0	0	0	0	1	0	0	0	0	0	0	81	778149	0.0108484
None	Cooling Only	1960s	0	0	0	0	0	0	0	0	0	0	1	0	0	0
None	Heating Only	1960s	0	0	0	0	0	1	0	0	0	0	0	35	348835	0.00239828
None	Heating and Cooling	1960s	0	0	0	0	0	0	0	0	0	0	1	0	0	0
None	None	1960s	0	0	0	0	0	1	0	0	0	0	0	268	2.41152e+06	0.0150099
Room AC	Cooling Only	1960s	0	0	0	0	0	0	0	0	0	0	1	0	0	0
Room AC	Heating Only	1960s	0	0	0	0	0	0	0.05346	0.299573	0.450777	0.196191	0	77	790990	0.00299285
Room AC	Heating and Cooling	1960s	0	0	0	0	0	0	0	0	0	0	1	0	0	0
Room AC	None	1960s	0	0	0	0	0	0	0.079981	0.326709	0.441062	0.152248	0	256	2.45307e+06	0.0182474
Central AC	Cooling Only	1970s	0	0	0	0	0	0	0	0	0	0	1	16	118385	0.000715855
Central AC	Heating Only	1970s	0	0.092843	0.614492	0.292665	0	0	0	0	0	0	0	11	107022	0.000549362
Central AC	Heating and Cooling	1970s	0	0	0	0	0	0	0	0	0	0	1	25	298277	0.00190227
Central AC	None	1970s	0.048766	0.258062	0.481955	0.211217	0	0	0	0	0	0	0	1026	9.23078e+06	0.0792871
Heat Pump	Cooling Only	1970s	0	0	0	0	0	0	0	0	0	0	1	2	17027.6	0.000132281
Heat Pump	Heating Only	1970s	0	0	0	0	1	0	0	0	0	0	0	1	6297.04	9.67172e-05
Heat Pump	Heating and Cooling	1970s	0	0	0	0	0	0	0	0	0	0	1	2	18913.7	0.000375122
Heat Pump	None	1970s	0	0	0	0	1	0	0	0	0	0	0	164	1.62727e+06	0.0158562
None	Cooling Only	1970s	0	0	0	0	0	0	0	0	0	0	1	0	0	0
None	Heating Only	1970s	0	0	0	0	0	1	0	0	0	0	0	34	269516	0.00242457
None	Heating and Cooling	1970s	0	0	0	0	0	0	0	0	0	0	1	0	0	0
None	None	1970s	0	0	0	0	0	1	0	0	0	0	0	327	2.76613e+06	0.0224335
Room AC	Cooling Only	1970s	0	0	0	0	0	0	0	0	0	0	1	0	0	0
Room AC	Heating Only	1970s	0	0	0	0	0	0	0.056814	0.233442	0.528725	0.181019	0	71	645169	0.0031096
Room AC	Heating and Cooling	1970s	0	0	0	0	0	0	0	0	0	0	1	0	0	0
Room AC	None	1970s	0	0	0	0	0	0	0.083449	0.294579	0.446344	0.175628	0	308	2.8916e+06	0.0272205
Central AC	Cooling Only	1980s	0	0	0	0	0	0	0	0	0	0	1	10	76819.1	0.000463968
Central AC	Heating Only	1980s	0.013268	0.163597	0.581957	0.241178	0	0	0	0	0	0	0	11	123182	0.000635497
Central AC	Heating and Cooling	1980s	0	0	0	0	0	0	0	0	0	0	1	21	198679	0.00120721
Central AC	None	1980s	0.066372	0.279885	0.454284	0.199459	0	0	0	0	0	0	0	990	8.85342e+06	0.0699769
Heat Pump	Cooling Only	1980s	0	0	0	0	0	0	0	0	0	0	1	1	6443.75	8.05534e-05
Heat Pump	Heating Only	1980s	0	0	0	0	1	0	0	0	0	0	0	1	12816.8	0.000157222
Heat Pump	Heating and Cooling	1980s	0	0	0	0	0	0	0	0	0	0	1	2	10737.9	0.000244838
Heat Pump	None	1980s	0	0	0	0	1	0	0	0	0	0	0	210	2.14095e+06	0.0139473
None	Cooling Only	1980s	0	0	0	0	0	0	0	0	0	0	1	0	0	0
None	Heating Only	1980s	0	0	0	0	0	1	0	0	0	0	0	22	184571	0.00163009
None	Heating and Cooling	1980s	0	0	0	0	0	0	0	0	0	0	1	0	0	0
None	None	1980s	0	0	0	0	0	1	0	0	0	0	0	258	2.53867e+06	0.0201616
Room AC	Cooling Only	1980s	0	0	0	0	0	0	0	0	0	0	1	0	0	0
Room AC	Heating Only	1980s	0	0	0	0	0	0	0.080526	0.289587	0.440141	0.189746	0	45	366406	0.00204187
Room AC	Heating and Cooling	1980s	0	0	0	0	0	0	0	0	0	0	1	0	0	0
Room AC	None	1980s	0	0	0	0	0	0	0.092325	0.27044	0.455514	0.181721	0	218	2.29479e+06	0.0245469
Central AC	Cooling Only	1990s	0	0	0	0	0	0	0	0	0	0	1	7	80312.1	0.000466776
Central AC	Heating Only	1990s	0	0.237083	0.571718	0.191199	0	0	0	0	0	0	0	9	104987	0.00049936
Central AC	Heating and Cooling	1990s	0	0	0	0	0	0	0	0	0	0	1	13	129768	0.00086816
Central AC	None	1990s	0.004238	0.27486	0.54189	0.179013	0	0	0	0	0	0	0	1083	1.04537e+07	0.0740623
Heat Pump	Cooling Only	1990s	0	0	0	0	0	0	0	0	0	0	1	2	24088.5	7.09978e-05
Heat Pump	Heating Only	1990s	0	0	0	0	1	0	0	0	0	0	0	1	7706.01	0.000116994
Heat Pump	Heating and Cooling	1990s	0	0	0	0	0	0	0	0	0	0	1	0	0	0.000167201
Heat Pump	None	1990s	0	0	0	0	1	0	0	0	0	0	0	232	2.43067e+06	0.0147959
None	Cooling Only	1990s	0	0	0	0	0	0	0	0	0	0	1	0	0	0
None	Heating Only	1990s	0	0	0	0	0	1	0	0	0	0	0	6	104378	0.00179483
None	Heating and Cooling	1990s	0	0	0	0	0	0	0	0	0	0	1	0	0	0
None	None	1990s	0	0	0	0	0	1	0	0	0	0	0	159	1.45928e+06	0.0210861
Room AC	Cooling Only	1990s	0	0	0	0	0	0	0	0	0	0	1	0	0	0
Room AC	Heating Only	1990s	0	0	0	0	0	0	0.024758	0.31465	0.404234	0.256358	0	17	164420	0.00224575
Room AC	Heating and Cooling	1990s	0	0	0	0	0	0	0	0	0	0	1	0	0	0
Room AC	None	1990s	0	0	0	0	0	0	0.033126	0.308076	0.465467	0.193331	0	127	1.29795e+06	0.025672
Central AC	Cooling Only	2000s	0	0	0	0	0	0	0	0	0	0	1	5	21393.4	0.000336744
Central AC	Heating Only	2000s	0	0	0.622115	0.377885	0	0	0	0	0	0	0	5	19762.2	0.000359597
Central AC	Heating and Cooling	2000s	0	0	0	0	0	0	0	0	0	0	1	10	48711.5	0.000444711
Central AC	None	2000s	0	0.017904	0.620645	0.361452	0	0	0	0	0	0	0	1175	5.44249e+06	0.0762202
Heat Pump	Cooling Only	2000s	0	0	0	0	0	0	0	0	0	0	1	5	31381.4	7.20455e-05
Heat Pump	Heating Only	2000s	0	0	0	0	1	0	0	0	0	0	0	4	27981.8	7.0775e-05
Heat Pump	Heating and Cooling	2000s	0	0	0	0	0	0	0	0	0	0	1	1	2691.21	8.6072e-05
Heat Pump	None	2000s	0	0	0	0	1	0	0	0	0	0	0	241	1.17087e+06	0.0152146
None	Cooling Only	2000s	0	0	0	0	0	0	0	0	0	0	1	0	0	0
None	Heating Only	2000s	0	0	0	0	0	1	0	0	0	0	0	7	30769.4	0.00209541
None	Heating and Cooling	2000s	0	0	0	0	0	0	0	0	0	0	1	0	0	0
None	None	2000s	0	0	0	0	0	1	0	0	0	0	0	108	497008	0.0212271
Room AC	Cooling Only	2000s	0	0	0	0	0	0	0	0	0	0	1	0	0	0
Room AC	Heating Only	2000s	0	0	0	0	0	0	0.000859	0.19641	0.605167	0.197564	0	15	70349.2	0.00264136
Room AC	Heating and Cooling	2000s	0	0	0	0	0	0	0	0	0	0	1	0	0	0
Room AC	None	2000s	0	0	0	0	0	0	0.000834	0.270989	0.562609	0.165567	0	71	359112	0.0258152
Central AC	Cooling Only	2010s	0	0	0	0	0	0	0	0	0	0	1	5	21393.4	7.65469e-05
Central AC	Heating Only	2010s	0	0	0.622115	0.377885	0	0	0	0	0	0	0	5	19762.2	8.18091e-05
Central AC	Heating and Cooling	2010s	0	0	0	0	0	0	0	0	0	0	1	10	48711.5	0.000101184
Central AC	None	2010s	0	0.017904	0.620645	0.361452	0	0	0	0	0	0	0	1175	5.44249e+06	0.0173243
Heat Pump	Cooling Only	2010s	0	0	0	0	0	0	0	0	0	0	1	5	31381.4	1.63756e-05
Heat Pump	Heating Only	2010s	0	0	0	0	1	0	0	0	0	0	0	4	27981.8	1.60869e-05
Heat Pump	Heating and Cooling	2010s	0	0	0	0	0	0	0	0	0	0	1	1	2691.21	1.95638e-05
Heat Pump	None	2010s	0	0	0	0	1	0	0	0	0	0	0	241	1.17087e+06	0.00345822
None	Cooling Only	2010s	0	0	0	0	0	0	0	0	0	0	1	0	0	0
None	Heating Only	2010s	0	0	0	0	0	1	0	0	0	0	0	7	30769.4	0.00047561
None	Heating and Cooling	2010s	0	0	0	0	0	0	0	0	0	0	1	0	0	0
None	None	2010s	0	0	0	0	0	1	0	0	0	0	0	108	497008	0.0048255
Room AC	Cooling Only	2010s	0	0	0	0	0	0	0	0	0	0	1	0	0	0
Room AC	Heating Only	2010s	0	0	0	0	0	0	0.000859	0.19641	0.605167	0.197564	0	15	70349.2	0.000599251
Room AC	Heating and Cooling	2010s	0	0	0	0	0	0	0	0	0	0	1	0	0	0
Room AC	None	2010s	0	0	0	0	0	0	0.000834	0.270989	0.562609	0.165567	0	71	359112	0.0058688
Central AC	Cooling Only	<1940	0	0	0	0	0	0	0	0	0	0	1	5	49372.1	0.000371514
Central AC	Heating Only	<1940	0.010415	0.102907	0.592685	0.293992	0	0	0	0	0	0	0	7	83993.7	0.000889087
Central AC	Heating and Cooling	<1940	0	0	0	0	0	0	0	0	0	0	1	13	220664	0.00501339
Central AC	None	<1940	0.020989	0.190122	0.542976	0.245913	0	0	0	0	0	0	0	383	3.45604e+06	0.061336
Heat Pump	Cooling Only	<1940	0	0	0	0	0	0	0	0	0	0	1	0	0	0.000107583
Heat Pump	Heating Only	<1940	0	0	0	0	1	0	0	0	0	0	0	0	0	4.1651e-05
Heat Pump	Heating and Cooling	<1940	0	0	0	0	0	0	0	0	0	0	1	1	7872.64	0.00122728
Heat Pump	None	<1940	0	0	0	0	1	0	0	0	0	0	0	35	326364	0.0121204
None	Cooling Only	<1940	0	0	0	0	0	0	0	0	0	0	1	0	0	0
None	Heating Only	<1940	0	0	0	0	0	1	0	0	0	0	0	70	779478	0.003577
None	Heating and Cooling	<1940	0	0	0	0	0	0	0	0	0	0	1	0	0	0
None	None	<1940	0	0	0	0	0	1	0	0	0	0	0	342	3.13812e+06	0.0168058
Room AC	Cooling Only	<1940	0	0	0	0	0	0	0	0	0	0	1	0	0	0
Room AC	Heating Only	<1940	0	0	0	0	0	0	0.039747	0.248166	0.527012	0.185075	0	138	1.40139e+06	0.00461925
Room AC	Heating and Cooling	<1940	0	0	0	0	0	0	0	0	0	0	1	0	0	0
Room AC	None	<1940	0	0	0	0	0	0	0.060446	0.324271	0.460665	0.154618	0	520	4.96834e+06	0.0202504
>>>>>>> ee49ad68
# Created by: sources\recs\2009\tsv_maker.py
# Source: The sample counts and sample weights are constructed using U.S. EIA 2009 Residential Energy Consumption Survey (RECS) microdata.
# Source: Efficiency data based on CAC-ASHP-shipments-table.tsv, room_AC_efficiency_vs_age.tsv and expanded_HESC_HVAC_efficiencies.tsv combined with age of equipment data from RECS
# Assumption: Check the assumptions on the source tsv files.<|MERGE_RESOLUTION|>--- conflicted
+++ resolved
@@ -1,150 +1,4 @@
 Dependency=HVAC Cooling Type	Dependency=HVAC Has Shared System	Dependency=Vintage	Option=AC, SEER 8	Option=AC, SEER 10	Option=AC, SEER 13	Option=AC, SEER 15	Option=Heat Pump	Option=None	Option=Room AC, EER 8.5	Option=Room AC, EER 9.8	Option=Room AC, EER 10.7	Option=Room AC, EER 12.0	Option=Shared Cooling	source_count	source_weight	sampling_probability
-<<<<<<< HEAD
-Central AC	Cooling Only	1940s	0	0	0	0	0	0	0	0	0	0	1	3	20096.3	0.000279121
-Central AC	Heating Only	1940s	0	0.498442	0.41294	0.088619	0	0	0	0	0	0	0	2	25052.1	9.19375e-05
-Central AC	Heating and Cooling	1940s	0	0	0	0	0	0	0	0	0	0	1	3	19471.5	0.000743125
-Central AC	None	1940s	0.030449	0.261849	0.508199	0.199504	0	0	0	0	0	0	0	188	1.85178e+06	0.0259474
-Heat Pump	Cooling Only	1940s	0	0	0	0	0	0	0	0	0	0	1	0	0	3.2644e-05
-Heat Pump	Heating Only	1940s	0	0	0	0	1	0	0	0	0	0	0	0	0	2.57878e-05
-Heat Pump	Heating and Cooling	1940s	0	0	0	0	0	0	0	0	0	0	1	1	7872.64	0.000164831
-Heat Pump	None	1940s	0	0	0	0	1	0	0	0	0	0	0	21	231761	0.00517835
-None	Cooling Only	1940s	0	0	0	0	0	0	0	0	0	0	1	0	0	0
-None	Heating Only	1940s	0	0	0	0	0	1	0	0	0	0	0	24	206980	0.0015096
-None	Heating and Cooling	1940s	0	0	0	0	0	0	0	0	0	0	1	0	0	0
-None	None	1940s	0	0	0	0	0	1	0	0	0	0	0	110	967848	0.00665034
-Room AC	Cooling Only	1940s	0	0	0	0	0	0	0	0	0	0	1	0	0	0
-Room AC	Heating Only	1940s	0	0	0	0	0	0	0.049414	0.233254	0.526762	0.19057	0	44	452738	0.00191605
-Room AC	Heating and Cooling	1940s	0	0	0	0	0	0	0	0	0	0	1	0	0	0
-Room AC	None	1940s	0	0	0	0	0	0	0.054012	0.277626	0.487469	0.180892	0	147	1.37282e+06	0.00803915
-Central AC	Cooling Only	1950s	0	0	0	0	0	0	0	0	0	0	1	2	12811.2	0.000123903
-Central AC	Heating Only	1950s	0.077552	0.22837	0.447146	0.246933	0	0	0	0	0	0	0	3	31062.9	0.000443666
-Central AC	Heating and Cooling	1950s	0	0	0	0	0	0	0	0	0	0	1	8	86537.9	0.00266256
-Central AC	None	1950s	0.032994	0.246097	0.504403	0.216506	0	0	0	0	0	0	0	636	5.7748e+06	0.0538297
-Heat Pump	Cooling Only	1950s	0	0	0	0	0	0	0	0	0	0	1	0	0	3.27814e-05
-Heat Pump	Heating Only	1950s	0	0	0	0	1	0	0	0	0	0	0	0	0	0.000117382
-Heat Pump	Heating and Cooling	1950s	0	0	0	0	0	0	0	0	0	0	1	2	17394	0.000480127
-Heat Pump	None	1950s	0	0	0	0	1	0	0	0	0	0	0	57	538538	0.0107591
-None	Cooling Only	1950s	0	0	0	0	0	0	0	0	0	0	1	0	0	0
-None	Heating Only	1950s	0	0	0	0	0	1	0	0	0	0	0	20	213469	0.0022488
-None	Heating and Cooling	1950s	0	0	0	0	0	0	0	0	0	0	1	0	0	0
-None	None	1950s	0	0	0	0	0	1	0	0	0	0	0	291	2.62476e+06	0.0149566
-Room AC	Cooling Only	1950s	0	0	0	0	0	0	0	0	0	0	1	0	0	0
-Room AC	Heating Only	1950s	0	0	0	0	0	0	0.062048	0.293201	0.483151	0.161601	0	65	688917	0.00292882
-Room AC	Heating and Cooling	1950s	0	0	0	0	0	0	0	0	0	0	1	0	0	0
-Room AC	None	1950s	0	0	0	0	0	0	0.066706	0.299076	0.452643	0.181576	0	357	3.46252e+06	0.0180619
-Central AC	Cooling Only	1960s	0	0	0	0	0	0	0	0	0	0	1	12	120604	0.000914251
-Central AC	Heating Only	1960s	0.117786	0.34685	0.35637	0.178993	0	0	0	0	0	0	0	8	82341	0.000800633
-Central AC	Heating and Cooling	1960s	0	0	0	0	0	0	0	0	0	0	1	20	224548	0.00205771
-Central AC	None	1960s	0.030766	0.224836	0.521047	0.223351	0	0	0	0	0	0	0	648	5.96466e+06	0.0539648
-Heat Pump	Cooling Only	1960s	0	0	0	0	0	0	0	0	0	0	1	0	0	0.000176738
-Heat Pump	Heating Only	1960s	0	0	0	0	1	0	0	0	0	0	0	1	6565.87	0.000165594
-Heat Pump	Heating and Cooling	1960s	0	0	0	0	0	0	0	0	0	0	1	1	8426.01	0.000336175
-Heat Pump	None	1960s	0	0	0	0	1	0	0	0	0	0	0	81	778149	0.0108461
-None	Cooling Only	1960s	0	0	0	0	0	0	0	0	0	0	1	0	0	0
-None	Heating Only	1960s	0	0	0	0	0	1	0	0	0	0	0	35	348835	0.00239824
-None	Heating and Cooling	1960s	0	0	0	0	0	0	0	0	0	0	1	0	0	0
-None	None	1960s	0	0	0	0	0	1	0	0	0	0	0	268	2.41152e+06	0.0150115
-Room AC	Cooling Only	1960s	0	0	0	0	0	0	0	0	0	0	1	0	0	0
-Room AC	Heating Only	1960s	0	0	0	0	0	0	0.05346	0.299573	0.450777	0.196191	0	77	790990	0.00299255
-Room AC	Heating and Cooling	1960s	0	0	0	0	0	0	0	0	0	0	1	0	0	0
-Room AC	None	1960s	0	0	0	0	0	0	0.079981	0.326709	0.441062	0.152248	0	256	2.45307e+06	0.0182474
-Central AC	Cooling Only	1970s	0	0	0	0	0	0	0	0	0	0	1	16	118385	0.000715695
-Central AC	Heating Only	1970s	0	0.092843	0.614492	0.292665	0	0	0	0	0	0	0	11	107022	0.00054926
-Central AC	Heating and Cooling	1970s	0	0	0	0	0	0	0	0	0	0	1	25	298277	0.00190185
-Central AC	None	1970s	0.048766	0.258062	0.481955	0.211217	0	0	0	0	0	0	0	1026	9.23078e+06	0.0792815
-Heat Pump	Cooling Only	1970s	0	0	0	0	0	0	0	0	0	0	1	2	17027.6	0.00013224
-Heat Pump	Heating Only	1970s	0	0	0	0	1	0	0	0	0	0	0	1	6297.04	9.6692e-05
-Heat Pump	Heating and Cooling	1970s	0	0	0	0	0	0	0	0	0	0	1	2	18913.7	0.000375003
-Heat Pump	None	1970s	0	0	0	0	1	0	0	0	0	0	0	164	1.62727e+06	0.0158531
-None	Cooling Only	1970s	0	0	0	0	0	0	0	0	0	0	1	0	0	0
-None	Heating Only	1970s	0	0	0	0	0	1	0	0	0	0	0	34	269516	0.00242458
-None	Heating and Cooling	1970s	0	0	0	0	0	0	0	0	0	0	1	0	0	0
-None	None	1970s	0	0	0	0	0	1	0	0	0	0	0	327	2.76613e+06	0.0224363
-Room AC	Cooling Only	1970s	0	0	0	0	0	0	0	0	0	0	1	0	0	0
-Room AC	Heating Only	1970s	0	0	0	0	0	0	0.056814	0.233442	0.528725	0.181019	0	71	645169	0.00310936
-Room AC	Heating and Cooling	1970s	0	0	0	0	0	0	0	0	0	0	1	0	0	0
-Room AC	None	1970s	0	0	0	0	0	0	0.083449	0.294579	0.446344	0.175628	0	308	2.8916e+06	0.0272211
-Central AC	Cooling Only	1980s	0	0	0	0	0	0	0	0	0	0	1	10	76819.1	0.000463883
-Central AC	Heating Only	1980s	0.013268	0.163597	0.581957	0.241178	0	0	0	0	0	0	0	11	123182	0.000635373
-Central AC	Heating and Cooling	1980s	0	0	0	0	0	0	0	0	0	0	1	21	198679	0.00120699
-Central AC	None	1980s	0.066372	0.279885	0.454284	0.199459	0	0	0	0	0	0	0	990	8.85342e+06	0.069973
-Heat Pump	Cooling Only	1980s	0	0	0	0	0	0	0	0	0	0	1	1	6443.75	8.05261e-05
-Heat Pump	Heating Only	1980s	0	0	0	0	1	0	0	0	0	0	0	1	12816.8	0.000157181
-Heat Pump	Heating and Cooling	1980s	0	0	0	0	0	0	0	0	0	0	1	2	10737.9	0.000244759
-Heat Pump	None	1980s	0	0	0	0	1	0	0	0	0	0	0	210	2.14095e+06	0.0139448
-None	Cooling Only	1980s	0	0	0	0	0	0	0	0	0	0	1	0	0	0
-None	Heating Only	1980s	0	0	0	0	0	1	0	0	0	0	0	22	184571	0.00163011
-None	Heating and Cooling	1980s	0	0	0	0	0	0	0	0	0	0	1	0	0	0
-None	None	1980s	0	0	0	0	0	1	0	0	0	0	0	258	2.53867e+06	0.0201644
-Room AC	Cooling Only	1980s	0	0	0	0	0	0	0	0	0	0	1	0	0	0
-Room AC	Heating Only	1980s	0	0	0	0	0	0	0.080526	0.289587	0.440141	0.189746	0	45	366406	0.00204171
-Room AC	Heating and Cooling	1980s	0	0	0	0	0	0	0	0	0	0	1	0	0	0
-Room AC	None	1980s	0	0	0	0	0	0	0.092325	0.27044	0.455514	0.181721	0	218	2.29479e+06	0.0245478
-Central AC	Cooling Only	1990s	0	0	0	0	0	0	0	0	0	0	1	7	80312.1	0.000466764
-Central AC	Heating Only	1990s	0	0.237083	0.571718	0.191199	0	0	0	0	0	0	0	9	104987	0.000499269
-Central AC	Heating and Cooling	1990s	0	0	0	0	0	0	0	0	0	0	1	13	129768	0.000867997
-Central AC	None	1990s	0.004238	0.27486	0.54189	0.179013	0	0	0	0	0	0	0	1083	1.04537e+07	0.074059
-Heat Pump	Cooling Only	1990s	0	0	0	0	0	0	0	0	0	0	1	2	24088.5	7.09856e-05
-Heat Pump	Heating Only	1990s	0	0	0	0	1	0	0	0	0	0	0	1	7706.01	0.000116965
-Heat Pump	Heating and Cooling	1990s	0	0	0	0	0	0	0	0	0	0	1	0	0	0.000167147
-Heat Pump	None	1990s	0	0	0	0	1	0	0	0	0	0	0	232	2.43067e+06	0.0147935
-None	Cooling Only	1990s	0	0	0	0	0	0	0	0	0	0	1	0	0	0
-None	Heating Only	1990s	0	0	0	0	0	1	0	0	0	0	0	6	104378	0.00179489
-None	Heating and Cooling	1990s	0	0	0	0	0	0	0	0	0	0	1	0	0	0
-None	None	1990s	0	0	0	0	0	1	0	0	0	0	0	159	1.45928e+06	0.0210893
-Room AC	Cooling Only	1990s	0	0	0	0	0	0	0	0	0	0	1	0	0	0
-Room AC	Heating Only	1990s	0	0	0	0	0	0	0.024758	0.31465	0.404234	0.256358	0	17	164420	0.00224564
-Room AC	Heating and Cooling	1990s	0	0	0	0	0	0	0	0	0	0	1	0	0	0
-Room AC	None	1990s	0	0	0	0	0	0	0.033126	0.308076	0.465467	0.193331	0	127	1.29795e+06	0.0256733
-Central AC	Cooling Only	2000s	0	0	0	0	0	0	0	0	0	0	1	5	21393.4	0.000336678
-Central AC	Heating Only	2000s	0	0	0.622115	0.377885	0	0	0	0	0	0	0	5	19762.2	0.00035953
-Central AC	Heating and Cooling	2000s	0	0	0	0	0	0	0	0	0	0	1	10	48711.5	0.000444631
-Central AC	None	2000s	0	0.017904	0.620645	0.361452	0	0	0	0	0	0	0	1175	5.44249e+06	0.0762187
-Heat Pump	Cooling Only	2000s	0	0	0	0	0	0	0	0	0	0	1	5	31381.4	7.20241e-05
-Heat Pump	Heating Only	2000s	0	0	0	0	1	0	0	0	0	0	0	4	27981.8	7.0754e-05
-Heat Pump	Heating and Cooling	2000s	0	0	0	0	0	0	0	0	0	0	1	1	2691.21	8.60465e-05
-Heat Pump	None	2000s	0	0	0	0	1	0	0	0	0	0	0	241	1.17087e+06	0.0152125
-None	Cooling Only	2000s	0	0	0	0	0	0	0	0	0	0	1	0	0	0
-None	Heating Only	2000s	0	0	0	0	0	1	0	0	0	0	0	7	30769.4	0.00209561
-None	Heating and Cooling	2000s	0	0	0	0	0	0	0	0	0	0	1	0	0	0
-None	None	2000s	0	0	0	0	0	1	0	0	0	0	0	108	497008	0.0212308
-Room AC	Cooling Only	2000s	0	0	0	0	0	0	0	0	0	0	1	0	0	0
-Room AC	Heating Only	2000s	0	0	0	0	0	0	0.000859	0.19641	0.605167	0.197564	0	15	70349.2	0.00264124
-Room AC	Heating and Cooling	2000s	0	0	0	0	0	0	0	0	0	0	1	0	0	0
-Room AC	None	2000s	0	0	0	0	0	0	0.000834	0.270989	0.562609	0.165567	0	71	359112	0.0258172
-Central AC	Cooling Only	2010s	0	0	0	0	0	0	0	0	0	0	1	5	21393.4	7.65267e-05
-Central AC	Heating Only	2010s	0	0	0.622115	0.377885	0	0	0	0	0	0	0	5	19762.2	8.17885e-05
-Central AC	Heating and Cooling	2010s	0	0	0	0	0	0	0	0	0	0	1	10	48711.5	0.000101159
-Central AC	None	2010s	0	0.017904	0.620645	0.361452	0	0	0	0	0	0	0	1175	5.44249e+06	0.0173229
-Heat Pump	Cooling Only	2010s	0	0	0	0	0	0	0	0	0	0	1	5	31381.4	1.63697e-05
-Heat Pump	Heating Only	2010s	0	0	0	0	1	0	0	0	0	0	0	4	27981.8	1.6081e-05
-Heat Pump	Heating and Cooling	2010s	0	0	0	0	0	0	0	0	0	0	1	1	2691.21	1.95567e-05
-Heat Pump	None	2010s	0	0	0	0	1	0	0	0	0	0	0	241	1.17087e+06	0.00345751
-None	Cooling Only	2010s	0	0	0	0	0	0	0	0	0	0	1	0	0	0
-None	Heating Only	2010s	0	0	0	0	0	1	0	0	0	0	0	7	30769.4	0.000475623
-None	Heating and Cooling	2010s	0	0	0	0	0	0	0	0	0	0	1	0	0	0
-None	None	2010s	0	0	0	0	0	1	0	0	0	0	0	108	497008	0.00482603
-Room AC	Cooling Only	2010s	0	0	0	0	0	0	0	0	0	0	1	0	0	0
-Room AC	Heating Only	2010s	0	0	0	0	0	0	0.000859	0.19641	0.605167	0.197564	0	15	70349.2	0.000599181
-Room AC	Heating and Cooling	2010s	0	0	0	0	0	0	0	0	0	0	1	0	0	0
-Room AC	None	2010s	0	0	0	0	0	0	0.000834	0.270989	0.562609	0.165567	0	71	359112	0.00586888
-Central AC	Cooling Only	<1940	0	0	0	0	0	0	0	0	0	0	1	5	49372.1	0.000371576
-Central AC	Heating Only	<1940	0.010415	0.102907	0.592685	0.293992	0	0	0	0	0	0	0	7	83993.7	0.00088924
-Central AC	Heating and Cooling	<1940	0	0	0	0	0	0	0	0	0	0	1	13	220664	0.00501402
-Central AC	None	<1940	0.020989	0.190122	0.542976	0.245913	0	0	0	0	0	0	0	383	3.45604e+06	0.0613507
-Heat Pump	Cooling Only	<1940	0	0	0	0	0	0	0	0	0	0	1	0	0	0.000107593
-Heat Pump	Heating Only	<1940	0	0	0	0	1	0	0	0	0	0	0	0	0	4.16497e-05
-Heat Pump	Heating and Cooling	<1940	0	0	0	0	0	0	0	0	0	0	1	1	7872.64	0.00122733
-Heat Pump	None	<1940	0	0	0	0	1	0	0	0	0	0	0	35	326364	0.0121218
-None	Cooling Only	<1940	0	0	0	0	0	0	0	0	0	0	1	0	0	0
-None	Heating Only	<1940	0	0	0	0	0	1	0	0	0	0	0	70	779478	0.00357794
-None	Heating and Cooling	<1940	0	0	0	0	0	0	0	0	0	0	1	0	0	0
-None	None	<1940	0	0	0	0	0	1	0	0	0	0	0	342	3.13812e+06	0.0168133
-Room AC	Cooling Only	<1940	0	0	0	0	0	0	0	0	0	0	1	0	0	0
-Room AC	Heating Only	<1940	0	0	0	0	0	0	0.039747	0.248166	0.527012	0.185075	0	138	1.40139e+06	0.00462027
-Room AC	Heating and Cooling	<1940	0	0	0	0	0	0	0	0	0	0	1	0	0	0
-Room AC	None	<1940	0	0	0	0	0	0	0.060446	0.324271	0.460665	0.154618	0	520	4.96834e+06	0.0202573
-=======
 Central AC	Cooling Only	1940s	0	0	0	0	0	0	0	0	0	0	1	3	20096.3	0.000279223
 Central AC	Heating Only	1940s	0	0.498442	0.41294	0.088619	0	0	0	0	0	0	0	2	25052.1	9.19463e-05
 Central AC	Heating and Cooling	1940s	0	0	0	0	0	0	0	0	0	0	1	3	19471.5	0.000743323
@@ -289,7 +143,6 @@
 Room AC	Heating Only	<1940	0	0	0	0	0	0	0.039747	0.248166	0.527012	0.185075	0	138	1.40139e+06	0.00461925
 Room AC	Heating and Cooling	<1940	0	0	0	0	0	0	0	0	0	0	1	0	0	0
 Room AC	None	<1940	0	0	0	0	0	0	0.060446	0.324271	0.460665	0.154618	0	520	4.96834e+06	0.0202504
->>>>>>> ee49ad68
 # Created by: sources\recs\2009\tsv_maker.py
 # Source: The sample counts and sample weights are constructed using U.S. EIA 2009 Residential Energy Consumption Survey (RECS) microdata.
 # Source: Efficiency data based on CAC-ASHP-shipments-table.tsv, room_AC_efficiency_vs_age.tsv and expanded_HESC_HVAC_efficiencies.tsv combined with age of equipment data from RECS
