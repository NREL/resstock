Dependency=HVAC Cooling Type	Dependency=HVAC Has Shared System	Dependency=Vintage	Option=AC, SEER 8	Option=AC, SEER 10	Option=AC, SEER 13	Option=AC, SEER 15	Option=Heat Pump	Option=None	Option=Room AC, EER 8.5	Option=Room AC, EER 9.8	Option=Room AC, EER 10.7	Option=Room AC, EER 12.0	Option=Shared Cooling	source_count	source_weight	sampling_probability
<<<<<<< HEAD
Central AC	Cooling Only	1940s	0	0	0	0	0	0	0	0	0	0	1	3	20096.3	5.61811e-05
Central AC	Heating Only	1940s	0	0.498442	0.41294	0.088619	0	0	0	0	0	0	0	2	25052.1	6.2184e-05
Central AC	Heating and Cooling	1940s	0	0	0	0	0	0	0	0	0	0	1	3	19471.5	0.000272329
Central AC	None	1940s	0.030449	0.261849	0.508199	0.199504	0	0	0	0	0	0	0	188	1.85178e+06	0.0187224
Heat Pump	Cooling Only	1940s	0	0	0	0	0	0	0	0	0	0	1	0	0	1.83638e-05
Heat Pump	Heating Only	1940s	0	0	0	0	1	0	0	0	0	0	0	0	0	1.95199e-05
Heat Pump	Heating and Cooling	1940s	0	0	0	0	0	0	0	0	0	0	1	1	7872.64	0.000102649
Heat Pump	None	1940s	0	0	0	0	1	0	0	0	0	0	0	21	231761	0.00284188
None	Cooling Only	1940s	0	0	0	0	0	0	0	0	0	0	1	0	0	0
None	Heating Only	1940s	0	0	0	0	0	1	0	0	0	0	0	24	206980	0.00172623
None	Heating and Cooling	1940s	0	0	0	0	0	0	0	0	0	0	1	0	0	0
None	None	1940s	0	0	0	0	0	1	0	0	0	0	0	110	967848	0.00996133
Room AC	Cooling Only	1940s	0	0	0	0	0	0	0	0	0	0	1	0	0	0
Room AC	Heating Only	1940s	0	0	0	0	0	0	0.049414	0.233254	0.526762	0.19057	0	44	452738	0.00302097
Room AC	Heating and Cooling	1940s	0	0	0	0	0	0	0	0	0	0	1	0	0	0
Room AC	None	1940s	0	0	0	0	0	0	0.054012	0.277626	0.487469	0.180892	0	147	1.37282e+06	0.0137799
Central AC	Cooling Only	1950s	0	0	0	0	0	0	0	0	0	0	1	2	12811.2	6.56372e-05
Central AC	Heating Only	1950s	0.077552	0.22837	0.447146	0.246933	0	0	0	0	0	0	0	3	31062.9	0.000190259
Central AC	Heating and Cooling	1950s	0	0	0	0	0	0	0	0	0	0	1	8	86537.9	0.000801407
Central AC	None	1950s	0.032994	0.246097	0.504403	0.216506	0	0	0	0	0	0	0	636	5.7748e+06	0.0453123
Heat Pump	Cooling Only	1950s	0	0	0	0	0	0	0	0	0	0	1	0	0	1.53877e-05
Heat Pump	Heating Only	1950s	0	0	0	0	1	0	0	0	0	0	0	0	0	5.24011e-05
Heat Pump	Heating and Cooling	1950s	0	0	0	0	0	0	0	0	0	0	1	2	17394	0.000209185
Heat Pump	None	1950s	0	0	0	0	1	0	0	0	0	0	0	57	538538	0.00520844
None	Cooling Only	1950s	0	0	0	0	0	0	0	0	0	0	1	0	0	0
None	Heating Only	1950s	0	0	0	0	0	1	0	0	0	0	0	20	213469	0.00206144
None	Heating and Cooling	1950s	0	0	0	0	0	0	0	0	0	0	1	0	0	0
None	None	1950s	0	0	0	0	0	1	0	0	0	0	0	291	2.62476e+06	0.020258
Room AC	Cooling Only	1950s	0	0	0	0	0	0	0	0	0	0	1	0	0	0
Room AC	Heating Only	1950s	0	0	0	0	0	0	0.062048	0.293201	0.483151	0.161601	0	65	688917	0.00331941
Room AC	Heating and Cooling	1950s	0	0	0	0	0	0	0	0	0	0	1	0	0	0
Room AC	None	1950s	0	0	0	0	0	0	0.066706	0.299076	0.452643	0.181576	0	357	3.46252e+06	0.0291569
Central AC	Cooling Only	1960s	0	0	0	0	0	0	0	0	0	0	1	12	120604	0.000795169
Central AC	Heating Only	1960s	0.117786	0.34685	0.35637	0.178993	0	0	0	0	0	0	0	8	82341	0.000687736
Central AC	Heating and Cooling	1960s	0	0	0	0	0	0	0	0	0	0	1	20	224548	0.00183106
Central AC	None	1960s	0.030766	0.224836	0.521047	0.223351	0	0	0	0	0	0	0	648	5.96466e+06	0.0543707
Heat Pump	Cooling Only	1960s	0	0	0	0	0	0	0	0	0	0	1	0	0	0.000172086
Heat Pump	Heating Only	1960s	0	0	0	0	1	0	0	0	0	0	0	1	6565.87	0.000167215
Heat Pump	Heating and Cooling	1960s	0	0	0	0	0	0	0	0	0	0	1	1	8426.01	0.000339465
Heat Pump	None	1960s	0	0	0	0	1	0	0	0	0	0	0	81	778149	0.0070382
None	Cooling Only	1960s	0	0	0	0	0	0	0	0	0	0	1	0	0	0
None	Heating Only	1960s	0	0	0	0	0	1	0	0	0	0	0	35	348835	0.00260303
None	Heating and Cooling	1960s	0	0	0	0	0	0	0	0	0	0	1	0	0	0
None	None	1960s	0	0	0	0	0	1	0	0	0	0	0	268	2.41152e+06	0.0166684
Room AC	Cooling Only	1960s	0	0	0	0	0	0	0	0	0	0	1	0	0	0
Room AC	Heating Only	1960s	0	0	0	0	0	0	0.05346	0.299573	0.450777	0.196191	0	77	790990	0.00354974
Room AC	Heating and Cooling	1960s	0	0	0	0	0	0	0	0	0	0	1	0	0	0
Room AC	None	1960s	0	0	0	0	0	0	0.079981	0.326709	0.441062	0.152248	0	256	2.45307e+06	0.0196955
Central AC	Cooling Only	1970s	0	0	0	0	0	0	0	0	0	0	1	16	118385	0.000751858
Central AC	Heating Only	1970s	0	0.092843	0.614492	0.292665	0	0	0	0	0	0	0	11	107022	0.000541859
Central AC	Heating and Cooling	1970s	0	0	0	0	0	0	0	0	0	0	1	25	298277	0.0020079
Central AC	None	1970s	0.048766	0.258062	0.481955	0.211217	0	0	0	0	0	0	0	1026	9.23078e+06	0.0764751
Heat Pump	Cooling Only	1970s	0	0	0	0	0	0	0	0	0	0	1	2	17027.6	0.000200915
Heat Pump	Heating Only	1970s	0	0	0	0	1	0	0	0	0	0	0	1	6297.04	0.00013461
Heat Pump	Heating and Cooling	1970s	0	0	0	0	0	0	0	0	0	0	1	2	18913.7	0.000573577
Heat Pump	None	1970s	0	0	0	0	1	0	0	0	0	0	0	164	1.62727e+06	0.0164643
None	Cooling Only	1970s	0	0	0	0	0	0	0	0	0	0	1	0	0	0
None	Heating Only	1970s	0	0	0	0	0	1	0	0	0	0	0	34	269516	0.00292913
None	Heating and Cooling	1970s	0	0	0	0	0	0	0	0	0	0	1	0	0	0
None	None	1970s	0	0	0	0	0	1	0	0	0	0	0	327	2.76613e+06	0.0239073
Room AC	Cooling Only	1970s	0	0	0	0	0	0	0	0	0	0	1	0	0	0
Room AC	Heating Only	1970s	0	0	0	0	0	0	0.056814	0.233442	0.528725	0.181019	0	71	645169	0.00354471
Room AC	Heating and Cooling	1970s	0	0	0	0	0	0	0	0	0	0	1	0	0	0
Room AC	None	1970s	0	0	0	0	0	0	0.083449	0.294579	0.446344	0.175628	0	308	2.8916e+06	0.0265712
Central AC	Cooling Only	1980s	0	0	0	0	0	0	0	0	0	0	1	10	76819.1	0.000599044
Central AC	Heating Only	1980s	0.013268	0.163597	0.581957	0.241178	0	0	0	0	0	0	0	11	123182	0.000770908
Central AC	Heating and Cooling	1980s	0	0	0	0	0	0	0	0	0	0	1	21	198679	0.00150204
Central AC	None	1980s	0.066372	0.279885	0.454284	0.199459	0	0	0	0	0	0	0	990	8.85342e+06	0.0770699
Heat Pump	Cooling Only	1980s	0	0	0	0	0	0	0	0	0	0	1	1	6443.75	0.000166077
Heat Pump	Heating Only	1980s	0	0	0	0	1	0	0	0	0	0	0	1	12816.8	0.000276583
Heat Pump	Heating and Cooling	1980s	0	0	0	0	0	0	0	0	0	0	1	2	10737.9	0.000488855
Heat Pump	None	1980s	0	0	0	0	1	0	0	0	0	0	0	210	2.14095e+06	0.0190883
=======
Central AC	Cooling Only	1940s	0	0	0	0	0	0	0	0	0	0	1	3	20096.3	0.000279119
Central AC	Heating Only	1940s	0	0.498442	0.41294	0.088619	0	0	0	0	0	0	0	2	25052.1	9.19367e-05
Central AC	Heating and Cooling	1940s	0	0	0	0	0	0	0	0	0	0	1	3	19471.5	0.000743119
Central AC	None	1940s	0.030449	0.261849	0.508199	0.199504	0	0	0	0	0	0	0	188	1.85178e+06	0.0259472
Heat Pump	Cooling Only	1940s	0	0	0	0	0	0	0	0	0	0	1	0	0	3.26437e-05
Heat Pump	Heating Only	1940s	0	0	0	0	1	0	0	0	0	0	0	0	0	2.57876e-05
Heat Pump	Heating and Cooling	1940s	0	0	0	0	0	0	0	0	0	0	1	1	7872.64	0.00016483
Heat Pump	None	1940s	0	0	0	0	1	0	0	0	0	0	0	21	231761	0.0051783
None	Cooling Only	1940s	0	0	0	0	0	0	0	0	0	0	1	0	0	0
None	Heating Only	1940s	0	0	0	0	0	1	0	0	0	0	0	24	206980	0.00150959
None	Heating and Cooling	1940s	0	0	0	0	0	0	0	0	0	0	1	0	0	0
None	None	1940s	0	0	0	0	0	1	0	0	0	0	0	110	967848	0.00665029
Room AC	Cooling Only	1940s	0	0	0	0	0	0	0	0	0	0	1	0	0	0
Room AC	Heating Only	1940s	0	0	0	0	0	0	0.049414	0.233254	0.526762	0.19057	0	44	452738	0.00191603
Room AC	Heating and Cooling	1940s	0	0	0	0	0	0	0	0	0	0	1	0	0	0
Room AC	None	1940s	0	0	0	0	0	0	0.054012	0.277626	0.487469	0.180892	0	147	1.37282e+06	0.0080391
Central AC	Cooling Only	1950s	0	0	0	0	0	0	0	0	0	0	1	2	12811.2	0.000123902
Central AC	Heating Only	1950s	0.077552	0.22837	0.447146	0.246933	0	0	0	0	0	0	0	3	31062.9	0.000443663
Central AC	Heating and Cooling	1950s	0	0	0	0	0	0	0	0	0	0	1	8	86537.9	0.00266254
Central AC	None	1950s	0.032994	0.246097	0.504403	0.216506	0	0	0	0	0	0	0	636	5.7748e+06	0.0538294
Heat Pump	Cooling Only	1950s	0	0	0	0	0	0	0	0	0	0	1	0	0	3.27812e-05
Heat Pump	Heating Only	1950s	0	0	0	0	1	0	0	0	0	0	0	0	0	0.000117381
Heat Pump	Heating and Cooling	1950s	0	0	0	0	0	0	0	0	0	0	1	2	17394	0.000480122
Heat Pump	None	1950s	0	0	0	0	1	0	0	0	0	0	0	57	538538	0.010759
None	Cooling Only	1950s	0	0	0	0	0	0	0	0	0	0	1	0	0	0
None	Heating Only	1950s	0	0	0	0	0	1	0	0	0	0	0	20	213469	0.00224879
None	Heating and Cooling	1950s	0	0	0	0	0	0	0	0	0	0	1	0	0	0
None	None	1950s	0	0	0	0	0	1	0	0	0	0	0	291	2.62476e+06	0.0149565
Room AC	Cooling Only	1950s	0	0	0	0	0	0	0	0	0	0	1	0	0	0
Room AC	Heating Only	1950s	0	0	0	0	0	0	0.062048	0.293201	0.483151	0.161601	0	65	688917	0.0029288
Room AC	Heating and Cooling	1950s	0	0	0	0	0	0	0	0	0	0	1	0	0	0
Room AC	None	1950s	0	0	0	0	0	0	0.066706	0.299076	0.452643	0.181576	0	357	3.46252e+06	0.0180618
Central AC	Cooling Only	1960s	0	0	0	0	0	0	0	0	0	0	1	12	120604	0.000914244
Central AC	Heating Only	1960s	0.117786	0.34685	0.35637	0.178993	0	0	0	0	0	0	0	8	82341	0.000800626
Central AC	Heating and Cooling	1960s	0	0	0	0	0	0	0	0	0	0	1	20	224548	0.00205769
Central AC	None	1960s	0.030766	0.224836	0.521047	0.223351	0	0	0	0	0	0	0	648	5.96466e+06	0.0539643
Heat Pump	Cooling Only	1960s	0	0	0	0	0	0	0	0	0	0	1	0	0	0.000176736
Heat Pump	Heating Only	1960s	0	0	0	0	1	0	0	0	0	0	0	1	6565.87	0.000165592
Heat Pump	Heating and Cooling	1960s	0	0	0	0	0	0	0	0	0	0	1	1	8426.01	0.000336171
Heat Pump	None	1960s	0	0	0	0	1	0	0	0	0	0	0	81	778149	0.010846
None	Cooling Only	1960s	0	0	0	0	0	0	0	0	0	0	1	0	0	0
None	Heating Only	1960s	0	0	0	0	0	1	0	0	0	0	0	35	348835	0.00239822
None	Heating and Cooling	1960s	0	0	0	0	0	0	0	0	0	0	1	0	0	0
None	None	1960s	0	0	0	0	0	1	0	0	0	0	0	268	2.41152e+06	0.0150113
Room AC	Cooling Only	1960s	0	0	0	0	0	0	0	0	0	0	1	0	0	0
Room AC	Heating Only	1960s	0	0	0	0	0	0	0.05346	0.299573	0.450777	0.196191	0	77	790990	0.00299253
Room AC	Heating and Cooling	1960s	0	0	0	0	0	0	0	0	0	0	1	0	0	0
Room AC	None	1960s	0	0	0	0	0	0	0.079981	0.326709	0.441062	0.152248	0	256	2.45307e+06	0.0182473
Central AC	Cooling Only	1970s	0	0	0	0	0	0	0	0	0	0	1	16	118385	0.00071569
Central AC	Heating Only	1970s	0	0.092843	0.614492	0.292665	0	0	0	0	0	0	0	11	107022	0.000549256
Central AC	Heating and Cooling	1970s	0	0	0	0	0	0	0	0	0	0	1	25	298277	0.00190184
Central AC	None	1970s	0.048766	0.258062	0.481955	0.211217	0	0	0	0	0	0	0	1026	9.23078e+06	0.0792809
Heat Pump	Cooling Only	1970s	0	0	0	0	0	0	0	0	0	0	1	2	17027.6	0.000132238
Heat Pump	Heating Only	1970s	0	0	0	0	1	0	0	0	0	0	0	1	6297.04	9.66909e-05
Heat Pump	Heating and Cooling	1970s	0	0	0	0	0	0	0	0	0	0	1	2	18913.7	0.000375
Heat Pump	None	1970s	0	0	0	0	1	0	0	0	0	0	0	164	1.62727e+06	0.015853
None	Cooling Only	1970s	0	0	0	0	0	0	0	0	0	0	1	0	0	0
None	Heating Only	1970s	0	0	0	0	0	1	0	0	0	0	0	34	269516	0.00242456
None	Heating and Cooling	1970s	0	0	0	0	0	0	0	0	0	0	1	0	0	0
None	None	1970s	0	0	0	0	0	1	0	0	0	0	0	327	2.76613e+06	0.0224361
Room AC	Cooling Only	1970s	0	0	0	0	0	0	0	0	0	0	1	0	0	0
Room AC	Heating Only	1970s	0	0	0	0	0	0	0.056814	0.233442	0.528725	0.181019	0	71	645169	0.00310933
Room AC	Heating and Cooling	1970s	0	0	0	0	0	0	0	0	0	0	1	0	0	0
Room AC	None	1970s	0	0	0	0	0	0	0.083449	0.294579	0.446344	0.175628	0	308	2.8916e+06	0.0272209
Central AC	Cooling Only	1980s	0	0	0	0	0	0	0	0	0	0	1	10	76819.1	0.000463879
Central AC	Heating Only	1980s	0.013268	0.163597	0.581957	0.241178	0	0	0	0	0	0	0	11	123182	0.000635369
Central AC	Heating and Cooling	1980s	0	0	0	0	0	0	0	0	0	0	1	21	198679	0.00120698
Central AC	None	1980s	0.066372	0.279885	0.454284	0.199459	0	0	0	0	0	0	0	990	8.85342e+06	0.0699724
Heat Pump	Cooling Only	1980s	0	0	0	0	0	0	0	0	0	0	1	1	6443.75	8.05255e-05
Heat Pump	Heating Only	1980s	0	0	0	0	1	0	0	0	0	0	0	1	12816.8	0.000157181
Heat Pump	Heating and Cooling	1980s	0	0	0	0	0	0	0	0	0	0	1	2	10737.9	0.000244758
Heat Pump	None	1980s	0	0	0	0	1	0	0	0	0	0	0	210	2.14095e+06	0.0139447
>>>>>>> e1387e3e
None	Cooling Only	1980s	0	0	0	0	0	0	0	0	0	0	1	0	0	0
None	Heating Only	1980s	0	0	0	0	0	1	0	0	0	0	0	22	184571	0.00155514
None	Heating and Cooling	1980s	0	0	0	0	0	0	0	0	0	0	1	0	0	0
<<<<<<< HEAD
None	None	1980s	0	0	0	0	0	1	0	0	0	0	0	258	2.53867e+06	0.0163335
Room AC	Cooling Only	1980s	0	0	0	0	0	0	0	0	0	0	1	0	0	0
Room AC	Heating Only	1980s	0	0	0	0	0	0	0.080526	0.289587	0.440141	0.189746	0	45	366406	0.00152456
Room AC	Heating and Cooling	1980s	0	0	0	0	0	0	0	0	0	0	1	0	0	0
Room AC	None	1980s	0	0	0	0	0	0	0.092325	0.27044	0.455514	0.181721	0	218	2.29479e+06	0.0157186
Central AC	Cooling Only	1990s	0	0	0	0	0	0	0	0	0	0	1	7	80312.1	0.000412517
Central AC	Heating Only	1990s	0	0.237083	0.571718	0.191199	0	0	0	0	0	0	0	9	104987	0.000469093
Central AC	Heating and Cooling	1990s	0	0	0	0	0	0	0	0	0	0	1	13	129768	0.000914128
Central AC	None	1990s	0.004238	0.27486	0.54189	0.179013	0	0	0	0	0	0	0	1083	1.04537e+07	0.0854611
Heat Pump	Cooling Only	1990s	0	0	0	0	0	0	0	0	0	0	1	2	24088.5	9.10203e-05
Heat Pump	Heating Only	1990s	0	0	0	0	1	0	0	0	0	0	0	1	7706.01	0.000193462
Heat Pump	Heating and Cooling	1990s	0	0	0	0	0	0	0	0	0	0	1	0	0	0.000324437
Heat Pump	None	1990s	0	0	0	0	1	0	0	0	0	0	0	232	2.43067e+06	0.0221612
None	Cooling Only	1990s	0	0	0	0	0	0	0	0	0	0	1	0	0	0
None	Heating Only	1990s	0	0	0	0	0	1	0	0	0	0	0	6	104378	0.00123286
None	Heating and Cooling	1990s	0	0	0	0	0	0	0	0	0	0	1	0	0	0
None	None	1990s	0	0	0	0	0	1	0	0	0	0	0	159	1.45928e+06	0.0156748
Room AC	Cooling Only	1990s	0	0	0	0	0	0	0	0	0	0	1	0	0	0
Room AC	Heating Only	1990s	0	0	0	0	0	0	0.024758	0.31465	0.404234	0.256358	0	17	164420	0.00103856
Room AC	Heating and Cooling	1990s	0	0	0	0	0	0	0	0	0	0	1	0	0	0
Room AC	None	1990s	0	0	0	0	0	0	0.033126	0.308076	0.465467	0.193331	0	127	1.29795e+06	0.0138728
Central AC	Cooling Only	2000s	0	0	0	0	0	0	0	0	0	0	1	5	21393.4	0.000381275
Central AC	Heating Only	2000s	0	0	0.622115	0.377885	0	0	0	0	0	0	0	5	19762.2	0.000407733
Central AC	Heating and Cooling	2000s	0	0	0	0	0	0	0	0	0	0	1	10	48711.5	0.00052371
Central AC	None	2000s	0	0.017904	0.620645	0.361452	0	0	0	0	0	0	0	1175	5.44249e+06	0.099616
Heat Pump	Cooling Only	2000s	0	0	0	0	0	0	0	0	0	0	1	5	31381.4	0.000164068
Heat Pump	Heating Only	2000s	0	0	0	0	1	0	0	0	0	0	0	4	27981.8	0.000161174
Heat Pump	Heating and Cooling	2000s	0	0	0	0	0	0	0	0	0	0	1	1	2691.21	0.000191415
Heat Pump	None	2000s	0	0	0	0	1	0	0	0	0	0	0	241	1.17087e+06	0.0249651
None	Cooling Only	2000s	0	0	0	0	0	0	0	0	0	0	1	0	0	0
None	Heating Only	2000s	0	0	0	0	0	1	0	0	0	0	0	7	30769.4	0.000859372
None	Heating and Cooling	2000s	0	0	0	0	0	0	0	0	0	0	1	0	0	0
None	None	2000s	0	0	0	0	0	1	0	0	0	0	0	108	497008	0.00952902
Room AC	Cooling Only	2000s	0	0	0	0	0	0	0	0	0	0	1	0	0	0
Room AC	Heating Only	2000s	0	0	0	0	0	0	0.000859	0.19641	0.605167	0.197564	0	15	70349.2	0.000764333
Room AC	Heating and Cooling	2000s	0	0	0	0	0	0	0	0	0	0	1	0	0	0
Room AC	None	2000s	0	0	0	0	0	0	0.000834	0.270989	0.562609	0.165567	0	71	359112	0.00702006
Central AC	Cooling Only	2010s	0	0	0	0	0	0	0	0	0	0	1	5	21393.4	0.000127467
Central AC	Heating Only	2010s	0	0	0.622115	0.377885	0	0	0	0	0	0	0	5	19762.2	0.00013688
Central AC	Heating and Cooling	2010s	0	0	0	0	0	0	0	0	0	0	1	10	48711.5	0.000168468
Central AC	None	2010s	0	0.017904	0.620645	0.361452	0	0	0	0	0	0	0	1175	5.44249e+06	0.0214461
Heat Pump	Cooling Only	2010s	0	0	0	0	0	0	0	0	0	0	1	5	31381.4	6.35716e-05
Heat Pump	Heating Only	2010s	0	0	0	0	1	0	0	0	0	0	0	4	27981.8	6.24505e-05
Heat Pump	Heating and Cooling	2010s	0	0	0	0	0	0	0	0	0	0	1	1	2691.21	7.2575e-05
Heat Pump	None	2010s	0	0	0	0	1	0	0	0	0	0	0	241	1.17087e+06	0.00644844
None	Cooling Only	2010s	0	0	0	0	0	0	0	0	0	0	1	0	0	0
None	Heating Only	2010s	0	0	0	0	0	1	0	0	0	0	0	7	30769.4	0.00029316
None	Heating and Cooling	2010s	0	0	0	0	0	0	0	0	0	0	1	0	0	0
None	None	2010s	0	0	0	0	0	1	0	0	0	0	0	108	497008	0.00214629
Room AC	Cooling Only	2010s	0	0	0	0	0	0	0	0	0	0	1	0	0	0
Room AC	Heating Only	2010s	0	0	0	0	0	0	0.000859	0.19641	0.605167	0.197564	0	15	70349.2	0.000294955
Room AC	Heating and Cooling	2010s	0	0	0	0	0	0	0	0	0	0	1	0	0	0
Room AC	None	2010s	0	0	0	0	0	0	0.000834	0.270989	0.562609	0.165567	0	71	359112	0.00160278
Central AC	Cooling Only	<1940	0	0	0	0	0	0	0	0	0	0	1	5	49372.1	0.00027963
Central AC	Heating Only	<1940	0.010415	0.102907	0.592685	0.293992	0	0	0	0	0	0	0	7	83993.7	0.000223493
Central AC	Heating and Cooling	<1940	0	0	0	0	0	0	0	0	0	0	1	13	220664	0.00246044
Central AC	None	<1940	0.020989	0.190122	0.542976	0.245913	0	0	0	0	0	0	0	383	3.45604e+06	0.0292733
Heat Pump	Cooling Only	<1940	0	0	0	0	0	0	0	0	0	0	1	0	0	4.62547e-05
Heat Pump	Heating Only	<1940	0	0	0	0	1	0	0	0	0	0	0	0	0	1.0435e-05
Heat Pump	Heating and Cooling	<1940	0	0	0	0	0	0	0	0	0	0	1	1	7872.64	0.000536391
Heat Pump	None	<1940	0	0	0	0	1	0	0	0	0	0	0	35	326364	0.003304
None	Cooling Only	<1940	0	0	0	0	0	0	0	0	0	0	1	0	0	0
None	Heating Only	<1940	0	0	0	0	0	1	0	0	0	0	0	70	779478	0.00676183
None	Heating and Cooling	<1940	0	0	0	0	0	0	0	0	0	0	1	0	0	0
None	None	<1940	0	0	0	0	0	1	0	0	0	0	0	342	3.13812e+06	0.026547
Room AC	Cooling Only	<1940	0	0	0	0	0	0	0	0	0	0	1	0	0	0
Room AC	Heating Only	<1940	0	0	0	0	0	0	0.039747	0.248166	0.527012	0.185075	0	138	1.40139e+06	0.0100894
Room AC	Heating and Cooling	<1940	0	0	0	0	0	0	0	0	0	0	1	0	0	0
Room AC	None	<1940	0	0	0	0	0	0	0.060446	0.324271	0.460665	0.154618	0	520	4.96834e+06	0.0468267
=======
None	None	1980s	0	0	0	0	0	1	0	0	0	0	0	258	2.53867e+06	0.0201643
Room AC	Cooling Only	1980s	0	0	0	0	0	0	0	0	0	0	1	0	0	0
Room AC	Heating Only	1980s	0	0	0	0	0	0	0.080526	0.289587	0.440141	0.189746	0	45	366406	0.0020417
Room AC	Heating and Cooling	1980s	0	0	0	0	0	0	0	0	0	0	1	0	0	0
Room AC	None	1980s	0	0	0	0	0	0	0.092325	0.27044	0.455514	0.181721	0	218	2.29479e+06	0.0245476
Central AC	Cooling Only	1990s	0	0	0	0	0	0	0	0	0	0	1	7	80312.1	0.00046676
Central AC	Heating Only	1990s	0	0.237083	0.571718	0.191199	0	0	0	0	0	0	0	9	104987	0.000499267
Central AC	Heating and Cooling	1990s	0	0	0	0	0	0	0	0	0	0	1	13	129768	0.000867992
Central AC	None	1990s	0.004238	0.27486	0.54189	0.179013	0	0	0	0	0	0	0	1083	1.04537e+07	0.0740584
Heat Pump	Cooling Only	1990s	0	0	0	0	0	0	0	0	0	0	1	2	24088.5	7.09854e-05
Heat Pump	Heating Only	1990s	0	0	0	0	1	0	0	0	0	0	0	1	7706.01	0.000116965
Heat Pump	Heating and Cooling	1990s	0	0	0	0	0	0	0	0	0	0	1	0	0	0.000167146
Heat Pump	None	1990s	0	0	0	0	1	0	0	0	0	0	0	232	2.43067e+06	0.0147934
None	Cooling Only	1990s	0	0	0	0	0	0	0	0	0	0	1	0	0	0
None	Heating Only	1990s	0	0	0	0	0	1	0	0	0	0	0	6	104378	0.00179488
None	Heating and Cooling	1990s	0	0	0	0	0	0	0	0	0	0	1	0	0	0
None	None	1990s	0	0	0	0	0	1	0	0	0	0	0	159	1.45928e+06	0.0210892
Room AC	Cooling Only	1990s	0	0	0	0	0	0	0	0	0	0	1	0	0	0
Room AC	Heating Only	1990s	0	0	0	0	0	0	0.024758	0.31465	0.404234	0.256358	0	17	164420	0.00224563
Room AC	Heating and Cooling	1990s	0	0	0	0	0	0	0	0	0	0	1	0	0	0
Room AC	None	1990s	0	0	0	0	0	0	0.033126	0.308076	0.465467	0.193331	0	127	1.29795e+06	0.0256731
Central AC	Cooling Only	2000s	0	0	0	0	0	0	0	0	0	0	1	5	21393.4	0.000336674
Central AC	Heating Only	2000s	0	0	0.622115	0.377885	0	0	0	0	0	0	0	5	19762.2	0.000359526
Central AC	Heating and Cooling	2000s	0	0	0	0	0	0	0	0	0	0	1	10	48711.5	0.000444627
Central AC	None	2000s	0	0.017904	0.620645	0.361452	0	0	0	0	0	0	0	1175	5.44249e+06	0.0762181
Heat Pump	Cooling Only	2000s	0	0	0	0	0	0	0	0	0	0	1	5	31381.4	7.20234e-05
Heat Pump	Heating Only	2000s	0	0	0	0	1	0	0	0	0	0	0	4	27981.8	7.07533e-05
Heat Pump	Heating and Cooling	2000s	0	0	0	0	0	0	0	0	0	0	1	1	2691.21	8.60457e-05
Heat Pump	None	2000s	0	0	0	0	1	0	0	0	0	0	0	241	1.17087e+06	0.0152123
None	Cooling Only	2000s	0	0	0	0	0	0	0	0	0	0	1	0	0	0
None	Heating Only	2000s	0	0	0	0	0	1	0	0	0	0	0	7	30769.4	0.0020956
None	Heating and Cooling	2000s	0	0	0	0	0	0	0	0	0	0	1	0	0	0
None	None	2000s	0	0	0	0	0	1	0	0	0	0	0	108	497008	0.0212306
Room AC	Cooling Only	2000s	0	0	0	0	0	0	0	0	0	0	1	0	0	0
Room AC	Heating Only	2000s	0	0	0	0	0	0	0.000859	0.19641	0.605167	0.197564	0	15	70349.2	0.00264122
Room AC	Heating and Cooling	2000s	0	0	0	0	0	0	0	0	0	0	1	0	0	0
Room AC	None	2000s	0	0	0	0	0	0	0.000834	0.270989	0.562609	0.165567	0	71	359112	0.025817
Central AC	Cooling Only	2010s	0	0	0	0	0	0	0	0	0	0	1	5	21393.4	7.6526e-05
Central AC	Heating Only	2010s	0	0	0.622115	0.377885	0	0	0	0	0	0	0	5	19762.2	8.17877e-05
Central AC	Heating and Cooling	2010s	0	0	0	0	0	0	0	0	0	0	1	10	48711.5	0.000101158
Central AC	None	2010s	0	0.017904	0.620645	0.361452	0	0	0	0	0	0	0	1175	5.44249e+06	0.0173227
Heat Pump	Cooling Only	2010s	0	0	0	0	0	0	0	0	0	0	1	5	31381.4	1.63696e-05
Heat Pump	Heating Only	2010s	0	0	0	0	1	0	0	0	0	0	0	4	27981.8	1.60809e-05
Heat Pump	Heating and Cooling	2010s	0	0	0	0	0	0	0	0	0	0	1	1	2691.21	1.95566e-05
Heat Pump	None	2010s	0	0	0	0	1	0	0	0	0	0	0	241	1.17087e+06	0.00345748
None	Cooling Only	2010s	0	0	0	0	0	0	0	0	0	0	1	0	0	0
None	Heating Only	2010s	0	0	0	0	0	1	0	0	0	0	0	7	30769.4	0.000475619
None	Heating and Cooling	2010s	0	0	0	0	0	0	0	0	0	0	1	0	0	0
None	None	2010s	0	0	0	0	0	1	0	0	0	0	0	108	497008	0.00482599
Room AC	Cooling Only	2010s	0	0	0	0	0	0	0	0	0	0	1	0	0	0
Room AC	Heating Only	2010s	0	0	0	0	0	0	0.000859	0.19641	0.605167	0.197564	0	15	70349.2	0.000599177
Room AC	Heating and Cooling	2010s	0	0	0	0	0	0	0	0	0	0	1	0	0	0
Room AC	None	2010s	0	0	0	0	0	0	0.000834	0.270989	0.562609	0.165567	0	71	359112	0.00586884
Central AC	Cooling Only	<1940	0	0	0	0	0	0	0	0	0	0	1	5	49372.1	0.000371573
Central AC	Heating Only	<1940	0.010415	0.102907	0.592685	0.293992	0	0	0	0	0	0	0	7	83993.7	0.000889231
Central AC	Heating and Cooling	<1940	0	0	0	0	0	0	0	0	0	0	1	13	220664	0.00501398
Central AC	None	<1940	0.020989	0.190122	0.542976	0.245913	0	0	0	0	0	0	0	383	3.45604e+06	0.0613502
Heat Pump	Cooling Only	<1940	0	0	0	0	0	0	0	0	0	0	1	0	0	0.000107592
Heat Pump	Heating Only	<1940	0	0	0	0	1	0	0	0	0	0	0	0	0	4.16494e-05
Heat Pump	Heating and Cooling	<1940	0	0	0	0	0	0	0	0	0	0	1	1	7872.64	0.00122732
Heat Pump	None	<1940	0	0	0	0	1	0	0	0	0	0	0	35	326364	0.0121217
None	Cooling Only	<1940	0	0	0	0	0	0	0	0	0	0	1	0	0	0
None	Heating Only	<1940	0	0	0	0	0	1	0	0	0	0	0	70	779478	0.00357792
None	Heating and Cooling	<1940	0	0	0	0	0	0	0	0	0	0	1	0	0	0
None	None	<1940	0	0	0	0	0	1	0	0	0	0	0	342	3.13812e+06	0.0168132
Room AC	Cooling Only	<1940	0	0	0	0	0	0	0	0	0	0	1	0	0	0
Room AC	Heating Only	<1940	0	0	0	0	0	0	0.039747	0.248166	0.527012	0.185075	0	138	1.40139e+06	0.00462025
Room AC	Heating and Cooling	<1940	0	0	0	0	0	0	0	0	0	0	1	0	0	0
Room AC	None	<1940	0	0	0	0	0	0	0.060446	0.324271	0.460665	0.154618	0	520	4.96834e+06	0.0202571
>>>>>>> e1387e3e
# Created by: sources\recs\2009\tsv_maker.py
# Source: The sample counts and sample weights are constructed using U.S. EIA 2009 Residential Energy Consumption Survey (RECS) microdata.
# Source: Efficiency data based on CAC-ASHP-shipments-table.tsv, room_AC_efficiency_vs_age.tsv and expanded_HESC_HVAC_efficiencies.tsv combined with age of equipment data from RECS
# Assumption: Check the assumptions on the source tsv files.<|MERGE_RESOLUTION|>--- conflicted
+++ resolved
@@ -1,78 +1,4 @@
 Dependency=HVAC Cooling Type	Dependency=HVAC Has Shared System	Dependency=Vintage	Option=AC, SEER 8	Option=AC, SEER 10	Option=AC, SEER 13	Option=AC, SEER 15	Option=Heat Pump	Option=None	Option=Room AC, EER 8.5	Option=Room AC, EER 9.8	Option=Room AC, EER 10.7	Option=Room AC, EER 12.0	Option=Shared Cooling	source_count	source_weight	sampling_probability
-<<<<<<< HEAD
-Central AC	Cooling Only	1940s	0	0	0	0	0	0	0	0	0	0	1	3	20096.3	5.61811e-05
-Central AC	Heating Only	1940s	0	0.498442	0.41294	0.088619	0	0	0	0	0	0	0	2	25052.1	6.2184e-05
-Central AC	Heating and Cooling	1940s	0	0	0	0	0	0	0	0	0	0	1	3	19471.5	0.000272329
-Central AC	None	1940s	0.030449	0.261849	0.508199	0.199504	0	0	0	0	0	0	0	188	1.85178e+06	0.0187224
-Heat Pump	Cooling Only	1940s	0	0	0	0	0	0	0	0	0	0	1	0	0	1.83638e-05
-Heat Pump	Heating Only	1940s	0	0	0	0	1	0	0	0	0	0	0	0	0	1.95199e-05
-Heat Pump	Heating and Cooling	1940s	0	0	0	0	0	0	0	0	0	0	1	1	7872.64	0.000102649
-Heat Pump	None	1940s	0	0	0	0	1	0	0	0	0	0	0	21	231761	0.00284188
-None	Cooling Only	1940s	0	0	0	0	0	0	0	0	0	0	1	0	0	0
-None	Heating Only	1940s	0	0	0	0	0	1	0	0	0	0	0	24	206980	0.00172623
-None	Heating and Cooling	1940s	0	0	0	0	0	0	0	0	0	0	1	0	0	0
-None	None	1940s	0	0	0	0	0	1	0	0	0	0	0	110	967848	0.00996133
-Room AC	Cooling Only	1940s	0	0	0	0	0	0	0	0	0	0	1	0	0	0
-Room AC	Heating Only	1940s	0	0	0	0	0	0	0.049414	0.233254	0.526762	0.19057	0	44	452738	0.00302097
-Room AC	Heating and Cooling	1940s	0	0	0	0	0	0	0	0	0	0	1	0	0	0
-Room AC	None	1940s	0	0	0	0	0	0	0.054012	0.277626	0.487469	0.180892	0	147	1.37282e+06	0.0137799
-Central AC	Cooling Only	1950s	0	0	0	0	0	0	0	0	0	0	1	2	12811.2	6.56372e-05
-Central AC	Heating Only	1950s	0.077552	0.22837	0.447146	0.246933	0	0	0	0	0	0	0	3	31062.9	0.000190259
-Central AC	Heating and Cooling	1950s	0	0	0	0	0	0	0	0	0	0	1	8	86537.9	0.000801407
-Central AC	None	1950s	0.032994	0.246097	0.504403	0.216506	0	0	0	0	0	0	0	636	5.7748e+06	0.0453123
-Heat Pump	Cooling Only	1950s	0	0	0	0	0	0	0	0	0	0	1	0	0	1.53877e-05
-Heat Pump	Heating Only	1950s	0	0	0	0	1	0	0	0	0	0	0	0	0	5.24011e-05
-Heat Pump	Heating and Cooling	1950s	0	0	0	0	0	0	0	0	0	0	1	2	17394	0.000209185
-Heat Pump	None	1950s	0	0	0	0	1	0	0	0	0	0	0	57	538538	0.00520844
-None	Cooling Only	1950s	0	0	0	0	0	0	0	0	0	0	1	0	0	0
-None	Heating Only	1950s	0	0	0	0	0	1	0	0	0	0	0	20	213469	0.00206144
-None	Heating and Cooling	1950s	0	0	0	0	0	0	0	0	0	0	1	0	0	0
-None	None	1950s	0	0	0	0	0	1	0	0	0	0	0	291	2.62476e+06	0.020258
-Room AC	Cooling Only	1950s	0	0	0	0	0	0	0	0	0	0	1	0	0	0
-Room AC	Heating Only	1950s	0	0	0	0	0	0	0.062048	0.293201	0.483151	0.161601	0	65	688917	0.00331941
-Room AC	Heating and Cooling	1950s	0	0	0	0	0	0	0	0	0	0	1	0	0	0
-Room AC	None	1950s	0	0	0	0	0	0	0.066706	0.299076	0.452643	0.181576	0	357	3.46252e+06	0.0291569
-Central AC	Cooling Only	1960s	0	0	0	0	0	0	0	0	0	0	1	12	120604	0.000795169
-Central AC	Heating Only	1960s	0.117786	0.34685	0.35637	0.178993	0	0	0	0	0	0	0	8	82341	0.000687736
-Central AC	Heating and Cooling	1960s	0	0	0	0	0	0	0	0	0	0	1	20	224548	0.00183106
-Central AC	None	1960s	0.030766	0.224836	0.521047	0.223351	0	0	0	0	0	0	0	648	5.96466e+06	0.0543707
-Heat Pump	Cooling Only	1960s	0	0	0	0	0	0	0	0	0	0	1	0	0	0.000172086
-Heat Pump	Heating Only	1960s	0	0	0	0	1	0	0	0	0	0	0	1	6565.87	0.000167215
-Heat Pump	Heating and Cooling	1960s	0	0	0	0	0	0	0	0	0	0	1	1	8426.01	0.000339465
-Heat Pump	None	1960s	0	0	0	0	1	0	0	0	0	0	0	81	778149	0.0070382
-None	Cooling Only	1960s	0	0	0	0	0	0	0	0	0	0	1	0	0	0
-None	Heating Only	1960s	0	0	0	0	0	1	0	0	0	0	0	35	348835	0.00260303
-None	Heating and Cooling	1960s	0	0	0	0	0	0	0	0	0	0	1	0	0	0
-None	None	1960s	0	0	0	0	0	1	0	0	0	0	0	268	2.41152e+06	0.0166684
-Room AC	Cooling Only	1960s	0	0	0	0	0	0	0	0	0	0	1	0	0	0
-Room AC	Heating Only	1960s	0	0	0	0	0	0	0.05346	0.299573	0.450777	0.196191	0	77	790990	0.00354974
-Room AC	Heating and Cooling	1960s	0	0	0	0	0	0	0	0	0	0	1	0	0	0
-Room AC	None	1960s	0	0	0	0	0	0	0.079981	0.326709	0.441062	0.152248	0	256	2.45307e+06	0.0196955
-Central AC	Cooling Only	1970s	0	0	0	0	0	0	0	0	0	0	1	16	118385	0.000751858
-Central AC	Heating Only	1970s	0	0.092843	0.614492	0.292665	0	0	0	0	0	0	0	11	107022	0.000541859
-Central AC	Heating and Cooling	1970s	0	0	0	0	0	0	0	0	0	0	1	25	298277	0.0020079
-Central AC	None	1970s	0.048766	0.258062	0.481955	0.211217	0	0	0	0	0	0	0	1026	9.23078e+06	0.0764751
-Heat Pump	Cooling Only	1970s	0	0	0	0	0	0	0	0	0	0	1	2	17027.6	0.000200915
-Heat Pump	Heating Only	1970s	0	0	0	0	1	0	0	0	0	0	0	1	6297.04	0.00013461
-Heat Pump	Heating and Cooling	1970s	0	0	0	0	0	0	0	0	0	0	1	2	18913.7	0.000573577
-Heat Pump	None	1970s	0	0	0	0	1	0	0	0	0	0	0	164	1.62727e+06	0.0164643
-None	Cooling Only	1970s	0	0	0	0	0	0	0	0	0	0	1	0	0	0
-None	Heating Only	1970s	0	0	0	0	0	1	0	0	0	0	0	34	269516	0.00292913
-None	Heating and Cooling	1970s	0	0	0	0	0	0	0	0	0	0	1	0	0	0
-None	None	1970s	0	0	0	0	0	1	0	0	0	0	0	327	2.76613e+06	0.0239073
-Room AC	Cooling Only	1970s	0	0	0	0	0	0	0	0	0	0	1	0	0	0
-Room AC	Heating Only	1970s	0	0	0	0	0	0	0.056814	0.233442	0.528725	0.181019	0	71	645169	0.00354471
-Room AC	Heating and Cooling	1970s	0	0	0	0	0	0	0	0	0	0	1	0	0	0
-Room AC	None	1970s	0	0	0	0	0	0	0.083449	0.294579	0.446344	0.175628	0	308	2.8916e+06	0.0265712
-Central AC	Cooling Only	1980s	0	0	0	0	0	0	0	0	0	0	1	10	76819.1	0.000599044
-Central AC	Heating Only	1980s	0.013268	0.163597	0.581957	0.241178	0	0	0	0	0	0	0	11	123182	0.000770908
-Central AC	Heating and Cooling	1980s	0	0	0	0	0	0	0	0	0	0	1	21	198679	0.00150204
-Central AC	None	1980s	0.066372	0.279885	0.454284	0.199459	0	0	0	0	0	0	0	990	8.85342e+06	0.0770699
-Heat Pump	Cooling Only	1980s	0	0	0	0	0	0	0	0	0	0	1	1	6443.75	0.000166077
-Heat Pump	Heating Only	1980s	0	0	0	0	1	0	0	0	0	0	0	1	12816.8	0.000276583
-Heat Pump	Heating and Cooling	1980s	0	0	0	0	0	0	0	0	0	0	1	2	10737.9	0.000488855
-Heat Pump	None	1980s	0	0	0	0	1	0	0	0	0	0	0	210	2.14095e+06	0.0190883
-=======
 Central AC	Cooling Only	1940s	0	0	0	0	0	0	0	0	0	0	1	3	20096.3	0.000279119
 Central AC	Heating Only	1940s	0	0.498442	0.41294	0.088619	0	0	0	0	0	0	0	2	25052.1	9.19367e-05
 Central AC	Heating and Cooling	1940s	0	0	0	0	0	0	0	0	0	0	1	3	19471.5	0.000743119
@@ -145,81 +71,9 @@
 Heat Pump	Heating Only	1980s	0	0	0	0	1	0	0	0	0	0	0	1	12816.8	0.000157181
 Heat Pump	Heating and Cooling	1980s	0	0	0	0	0	0	0	0	0	0	1	2	10737.9	0.000244758
 Heat Pump	None	1980s	0	0	0	0	1	0	0	0	0	0	0	210	2.14095e+06	0.0139447
->>>>>>> e1387e3e
 None	Cooling Only	1980s	0	0	0	0	0	0	0	0	0	0	1	0	0	0
-None	Heating Only	1980s	0	0	0	0	0	1	0	0	0	0	0	22	184571	0.00155514
+None	Heating Only	1980s	0	0	0	0	0	1	0	0	0	0	0	22	184571	0.00163009
 None	Heating and Cooling	1980s	0	0	0	0	0	0	0	0	0	0	1	0	0	0
-<<<<<<< HEAD
-None	None	1980s	0	0	0	0	0	1	0	0	0	0	0	258	2.53867e+06	0.0163335
-Room AC	Cooling Only	1980s	0	0	0	0	0	0	0	0	0	0	1	0	0	0
-Room AC	Heating Only	1980s	0	0	0	0	0	0	0.080526	0.289587	0.440141	0.189746	0	45	366406	0.00152456
-Room AC	Heating and Cooling	1980s	0	0	0	0	0	0	0	0	0	0	1	0	0	0
-Room AC	None	1980s	0	0	0	0	0	0	0.092325	0.27044	0.455514	0.181721	0	218	2.29479e+06	0.0157186
-Central AC	Cooling Only	1990s	0	0	0	0	0	0	0	0	0	0	1	7	80312.1	0.000412517
-Central AC	Heating Only	1990s	0	0.237083	0.571718	0.191199	0	0	0	0	0	0	0	9	104987	0.000469093
-Central AC	Heating and Cooling	1990s	0	0	0	0	0	0	0	0	0	0	1	13	129768	0.000914128
-Central AC	None	1990s	0.004238	0.27486	0.54189	0.179013	0	0	0	0	0	0	0	1083	1.04537e+07	0.0854611
-Heat Pump	Cooling Only	1990s	0	0	0	0	0	0	0	0	0	0	1	2	24088.5	9.10203e-05
-Heat Pump	Heating Only	1990s	0	0	0	0	1	0	0	0	0	0	0	1	7706.01	0.000193462
-Heat Pump	Heating and Cooling	1990s	0	0	0	0	0	0	0	0	0	0	1	0	0	0.000324437
-Heat Pump	None	1990s	0	0	0	0	1	0	0	0	0	0	0	232	2.43067e+06	0.0221612
-None	Cooling Only	1990s	0	0	0	0	0	0	0	0	0	0	1	0	0	0
-None	Heating Only	1990s	0	0	0	0	0	1	0	0	0	0	0	6	104378	0.00123286
-None	Heating and Cooling	1990s	0	0	0	0	0	0	0	0	0	0	1	0	0	0
-None	None	1990s	0	0	0	0	0	1	0	0	0	0	0	159	1.45928e+06	0.0156748
-Room AC	Cooling Only	1990s	0	0	0	0	0	0	0	0	0	0	1	0	0	0
-Room AC	Heating Only	1990s	0	0	0	0	0	0	0.024758	0.31465	0.404234	0.256358	0	17	164420	0.00103856
-Room AC	Heating and Cooling	1990s	0	0	0	0	0	0	0	0	0	0	1	0	0	0
-Room AC	None	1990s	0	0	0	0	0	0	0.033126	0.308076	0.465467	0.193331	0	127	1.29795e+06	0.0138728
-Central AC	Cooling Only	2000s	0	0	0	0	0	0	0	0	0	0	1	5	21393.4	0.000381275
-Central AC	Heating Only	2000s	0	0	0.622115	0.377885	0	0	0	0	0	0	0	5	19762.2	0.000407733
-Central AC	Heating and Cooling	2000s	0	0	0	0	0	0	0	0	0	0	1	10	48711.5	0.00052371
-Central AC	None	2000s	0	0.017904	0.620645	0.361452	0	0	0	0	0	0	0	1175	5.44249e+06	0.099616
-Heat Pump	Cooling Only	2000s	0	0	0	0	0	0	0	0	0	0	1	5	31381.4	0.000164068
-Heat Pump	Heating Only	2000s	0	0	0	0	1	0	0	0	0	0	0	4	27981.8	0.000161174
-Heat Pump	Heating and Cooling	2000s	0	0	0	0	0	0	0	0	0	0	1	1	2691.21	0.000191415
-Heat Pump	None	2000s	0	0	0	0	1	0	0	0	0	0	0	241	1.17087e+06	0.0249651
-None	Cooling Only	2000s	0	0	0	0	0	0	0	0	0	0	1	0	0	0
-None	Heating Only	2000s	0	0	0	0	0	1	0	0	0	0	0	7	30769.4	0.000859372
-None	Heating and Cooling	2000s	0	0	0	0	0	0	0	0	0	0	1	0	0	0
-None	None	2000s	0	0	0	0	0	1	0	0	0	0	0	108	497008	0.00952902
-Room AC	Cooling Only	2000s	0	0	0	0	0	0	0	0	0	0	1	0	0	0
-Room AC	Heating Only	2000s	0	0	0	0	0	0	0.000859	0.19641	0.605167	0.197564	0	15	70349.2	0.000764333
-Room AC	Heating and Cooling	2000s	0	0	0	0	0	0	0	0	0	0	1	0	0	0
-Room AC	None	2000s	0	0	0	0	0	0	0.000834	0.270989	0.562609	0.165567	0	71	359112	0.00702006
-Central AC	Cooling Only	2010s	0	0	0	0	0	0	0	0	0	0	1	5	21393.4	0.000127467
-Central AC	Heating Only	2010s	0	0	0.622115	0.377885	0	0	0	0	0	0	0	5	19762.2	0.00013688
-Central AC	Heating and Cooling	2010s	0	0	0	0	0	0	0	0	0	0	1	10	48711.5	0.000168468
-Central AC	None	2010s	0	0.017904	0.620645	0.361452	0	0	0	0	0	0	0	1175	5.44249e+06	0.0214461
-Heat Pump	Cooling Only	2010s	0	0	0	0	0	0	0	0	0	0	1	5	31381.4	6.35716e-05
-Heat Pump	Heating Only	2010s	0	0	0	0	1	0	0	0	0	0	0	4	27981.8	6.24505e-05
-Heat Pump	Heating and Cooling	2010s	0	0	0	0	0	0	0	0	0	0	1	1	2691.21	7.2575e-05
-Heat Pump	None	2010s	0	0	0	0	1	0	0	0	0	0	0	241	1.17087e+06	0.00644844
-None	Cooling Only	2010s	0	0	0	0	0	0	0	0	0	0	1	0	0	0
-None	Heating Only	2010s	0	0	0	0	0	1	0	0	0	0	0	7	30769.4	0.00029316
-None	Heating and Cooling	2010s	0	0	0	0	0	0	0	0	0	0	1	0	0	0
-None	None	2010s	0	0	0	0	0	1	0	0	0	0	0	108	497008	0.00214629
-Room AC	Cooling Only	2010s	0	0	0	0	0	0	0	0	0	0	1	0	0	0
-Room AC	Heating Only	2010s	0	0	0	0	0	0	0.000859	0.19641	0.605167	0.197564	0	15	70349.2	0.000294955
-Room AC	Heating and Cooling	2010s	0	0	0	0	0	0	0	0	0	0	1	0	0	0
-Room AC	None	2010s	0	0	0	0	0	0	0.000834	0.270989	0.562609	0.165567	0	71	359112	0.00160278
-Central AC	Cooling Only	<1940	0	0	0	0	0	0	0	0	0	0	1	5	49372.1	0.00027963
-Central AC	Heating Only	<1940	0.010415	0.102907	0.592685	0.293992	0	0	0	0	0	0	0	7	83993.7	0.000223493
-Central AC	Heating and Cooling	<1940	0	0	0	0	0	0	0	0	0	0	1	13	220664	0.00246044
-Central AC	None	<1940	0.020989	0.190122	0.542976	0.245913	0	0	0	0	0	0	0	383	3.45604e+06	0.0292733
-Heat Pump	Cooling Only	<1940	0	0	0	0	0	0	0	0	0	0	1	0	0	4.62547e-05
-Heat Pump	Heating Only	<1940	0	0	0	0	1	0	0	0	0	0	0	0	0	1.0435e-05
-Heat Pump	Heating and Cooling	<1940	0	0	0	0	0	0	0	0	0	0	1	1	7872.64	0.000536391
-Heat Pump	None	<1940	0	0	0	0	1	0	0	0	0	0	0	35	326364	0.003304
-None	Cooling Only	<1940	0	0	0	0	0	0	0	0	0	0	1	0	0	0
-None	Heating Only	<1940	0	0	0	0	0	1	0	0	0	0	0	70	779478	0.00676183
-None	Heating and Cooling	<1940	0	0	0	0	0	0	0	0	0	0	1	0	0	0
-None	None	<1940	0	0	0	0	0	1	0	0	0	0	0	342	3.13812e+06	0.026547
-Room AC	Cooling Only	<1940	0	0	0	0	0	0	0	0	0	0	1	0	0	0
-Room AC	Heating Only	<1940	0	0	0	0	0	0	0.039747	0.248166	0.527012	0.185075	0	138	1.40139e+06	0.0100894
-Room AC	Heating and Cooling	<1940	0	0	0	0	0	0	0	0	0	0	1	0	0	0
-Room AC	None	<1940	0	0	0	0	0	0	0.060446	0.324271	0.460665	0.154618	0	520	4.96834e+06	0.0468267
-=======
 None	None	1980s	0	0	0	0	0	1	0	0	0	0	0	258	2.53867e+06	0.0201643
 Room AC	Cooling Only	1980s	0	0	0	0	0	0	0	0	0	0	1	0	0	0
 Room AC	Heating Only	1980s	0	0	0	0	0	0	0.080526	0.289587	0.440141	0.189746	0	45	366406	0.0020417
@@ -289,7 +143,6 @@
 Room AC	Heating Only	<1940	0	0	0	0	0	0	0.039747	0.248166	0.527012	0.185075	0	138	1.40139e+06	0.00462025
 Room AC	Heating and Cooling	<1940	0	0	0	0	0	0	0	0	0	0	1	0	0	0
 Room AC	None	<1940	0	0	0	0	0	0	0.060446	0.324271	0.460665	0.154618	0	520	4.96834e+06	0.0202571
->>>>>>> e1387e3e
 # Created by: sources\recs\2009\tsv_maker.py
 # Source: The sample counts and sample weights are constructed using U.S. EIA 2009 Residential Energy Consumption Survey (RECS) microdata.
 # Source: Efficiency data based on CAC-ASHP-shipments-table.tsv, room_AC_efficiency_vs_age.tsv and expanded_HESC_HVAC_efficiencies.tsv combined with age of equipment data from RECS
