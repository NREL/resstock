--- conflicted
+++ resolved
@@ -1,26 +1,4 @@
 Dependency=Geometry Building Type RECS	Dependency=Geometry Stories Low Rise	Option=Finished Attic or Cathedral Ceilings	Option=None	Option=Vented Attic	Option=Unvented Attic	sampling_probability
-<<<<<<< HEAD
-Mobile Home	1	0	0	1	0	0.0603039
-Mobile Home	2	0	1	0	0	0
-Mobile Home	3	0	1	0	0	0
-Mobile Home	4+	0	1	0	0	0
-Multi-Family with 2 - 4 Units	1	0	1	0	0	0.0127547
-Multi-Family with 2 - 4 Units	2	0	1	0	0	0.0528472
-Multi-Family with 2 - 4 Units	3	0	1	0	0	0.0110439
-Multi-Family with 2 - 4 Units	4+	0	1	0	0	0.00200539
-Multi-Family with 5+ Units	1	0	1	0	0	0.0114141
-Multi-Family with 5+ Units	2	0	1	0	0	0.0597205
-Multi-Family with 5+ Units	3	0	1	0	0	0.0535851
-Multi-Family with 5+ Units	4+	0	1	0	0	0.0495787
-Single-Family Attached	1	0	0	1	0	0.0245649
-Single-Family Attached	2	0.056475	0	0.943525	0	0.0299683
-Single-Family Attached	3	0.110061	0	0.889939	0	0.00386244
-Single-Family Attached	4+	0	1	0	0	0
-Single-Family Detached	1	0	0	1	0	0.382385
-Single-Family Detached	2	0.035722	0	0.964278	0	0.236855
-Single-Family Detached	3	0.103598	0	0.896402	0	0.00911134
-Single-Family Detached	4+	0	1	0	0	0
-=======
 Mobile Home	1	0	0	1	0	0.0318769
 Mobile Home	2	0	1	0	0	0.0207023
 Mobile Home	3	0	1	0	0	0.00453635
@@ -41,7 +19,6 @@
 Single-Family Detached	2	0.035722	0	0.964278	0	0.215675
 Single-Family Detached	3	0.103598	0	0.896402	0	0.0472593
 Single-Family Detached	4+	0	1	0	0	0.0333464
->>>>>>> e1387e3e
 # Created by: sources\recs\2009\tsv_maker.py (manually modified by Joe Robertson)
 # Source: Not Applicable
 # Assumption: Mobile Homes have an unfinished attic because mobile homes are modeled as single-family detached homes.
