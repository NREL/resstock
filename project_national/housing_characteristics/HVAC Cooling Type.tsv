--- conflicted
+++ resolved
@@ -1,2256 +1,4 @@
 Dependency=ASHRAE IECC Climate Zone 2004	Dependency=Geometry Building Type RECS	Dependency=HVAC Heating Type	Dependency=Vintage ACS	Option=Central AC	Option=Heat Pump	Option=None	Option=Room AC	source_count	source_weight	sampling_probability
-<<<<<<< HEAD
-1A	Mobile Home	Ducted Heat Pump	1940-59	0	1	0	0	0	0	1.48953e-05
-1A	Mobile Home	Ducted Heating	1940-59	0.333333	0	0.333333	0.333333	0	0	9.03324e-05
-1A	Mobile Home	Non-Ducted Heat Pump	1940-59	0	1	0	0	0	0	0
-1A	Mobile Home	Non-Ducted Heating	1940-59	0	0	0	1	3	2610.67	2.69243e-05
-1A	Mobile Home	None	1940-59	0	0	0	1	3	2610.67	1.30159e-06
-1A	Multi-Family with 2 - 4 Units	Ducted Heat Pump	1940-59	0	1	0	0	1	432.995	1.94237e-05
-1A	Multi-Family with 2 - 4 Units	Ducted Heating	1940-59	0.895813	0	0	0.104187	16	7585.65	0.000117794
-1A	Multi-Family with 2 - 4 Units	Non-Ducted Heat Pump	1940-59	0	1	0	0	0	0	0
-1A	Multi-Family with 2 - 4 Units	Non-Ducted Heating	1940-59	0.157615	0	0.192165	0.65022	19	4222.51	3.51096e-05
-1A	Multi-Family with 2 - 4 Units	None	1940-59	0.157615	0	0.192165	0.65022	19	4222.51	1.69729e-06
-1A	Multi-Family with 5+ Units	Ducted Heat Pump	1940-59	0	1	0	0	1	432.995	4.30369e-05
-1A	Multi-Family with 5+ Units	Ducted Heating	1940-59	0.895813	0	0	0.104187	16	7585.65	0.000260996
-1A	Multi-Family with 5+ Units	Non-Ducted Heat Pump	1940-59	0	1	0	0	0	0	0
-1A	Multi-Family with 5+ Units	Non-Ducted Heating	1940-59	0.157615	0	0.192165	0.65022	19	4222.51	7.77922e-05
-1A	Multi-Family with 5+ Units	None	1940-59	0.157615	0	0.192165	0.65022	19	4222.51	3.76067e-06
-1A	Single-Family Attached	Ducted Heat Pump	1940-59	0	1	0	0	32	13993.9	1.4419e-05
-1A	Single-Family Attached	Ducted Heating	1940-59	0.90322	0	0.011928	0.084853	83	38482.4	8.74435e-05
-1A	Single-Family Attached	Non-Ducted Heat Pump	1940-59	0	1	0	0	0	0	0
-1A	Single-Family Attached	Non-Ducted Heating	1940-59	0.098591	0	0.032055	0.869354	56	14740.1	2.60633e-05
-1A	Single-Family Attached	None	1940-59	0.098591	0	0.032055	0.869354	56	14740.1	1.25997e-06
-1A	Single-Family Detached	Ducted Heat Pump	1940-59	0	1	0	0	32	13993.9	0.000155178
-1A	Single-Family Detached	Ducted Heating	1940-59	0.90322	0	0.011928	0.084853	83	38482.4	0.000941074
-1A	Single-Family Detached	Non-Ducted Heat Pump	1940-59	0	1	0	0	0	0	0
-1A	Single-Family Detached	Non-Ducted Heating	1940-59	0.098591	0	0.032055	0.869354	56	14740.1	0.000280495
-1A	Single-Family Detached	None	1940-59	0.098591	0	0.032055	0.869354	56	14740.1	1.35599e-05
-1A	Mobile Home	Ducted Heat Pump	1960-79	0	1	0	0	9	10553.8	2.48226e-05
-1A	Mobile Home	Ducted Heating	1960-79	0.784691	0	0	0.215309	10	12178.1	0.000150536
-1A	Mobile Home	Non-Ducted Heat Pump	1960-79	0	1	0	0	0	0	0
-1A	Mobile Home	Non-Ducted Heating	1960-79	0.338418	0	0.104256	0.557326	20	11804.4	4.48685e-05
-1A	Mobile Home	None	1960-79	0.338418	0	0.104256	0.557326	20	11804.4	2.16906e-06
-1A	Multi-Family with 2 - 4 Units	Ducted Heat Pump	1960-79	0	1	0	0	11	5825.86	3.23689e-05
-1A	Multi-Family with 2 - 4 Units	Ducted Heating	1960-79	0.968885	0	0.019153	0.011962	92	42970.6	0.0001963
-1A	Multi-Family with 2 - 4 Units	Non-Ducted Heat Pump	1960-79	0	1	0	0	0	0	0
-1A	Multi-Family with 2 - 4 Units	Non-Ducted Heating	1960-79	0.579164	0	0.043206	0.37763	21	4643.04	5.85089e-05
-1A	Multi-Family with 2 - 4 Units	None	1960-79	0.579164	0	0.043206	0.37763	21	4643.04	2.82847e-06
-1A	Multi-Family with 5+ Units	Ducted Heat Pump	1960-79	0	1	0	0	11	5825.86	7.17195e-05
-1A	Multi-Family with 5+ Units	Ducted Heating	1960-79	0.968885	0	0.019153	0.011962	92	42970.6	0.000434942
-1A	Multi-Family with 5+ Units	Non-Ducted Heat Pump	1960-79	0	1	0	0	0	0	0
-1A	Multi-Family with 5+ Units	Non-Ducted Heating	1960-79	0.579164	0	0.043206	0.37763	21	4643.04	0.000129638
-1A	Multi-Family with 5+ Units	None	1960-79	0.579164	0	0.043206	0.37763	21	4643.04	6.26704e-06
-1A	Single-Family Attached	Ducted Heat Pump	1960-79	0	1	0	0	69	29376	2.40287e-05
-1A	Single-Family Attached	Ducted Heating	1960-79	0.93991	0	0.028352	0.031739	193	84994.8	0.000145722
-1A	Single-Family Attached	Non-Ducted Heat Pump	1960-79	0	1	0	0	0	0	0
-1A	Single-Family Attached	Non-Ducted Heating	1960-79	0.338891	0	0.143602	0.517507	57	13119.6	4.34335e-05
-1A	Single-Family Attached	None	1960-79	0.338891	0	0.143602	0.517507	57	13119.6	2.09969e-06
-1A	Single-Family Detached	Ducted Heat Pump	1960-79	0	1	0	0	69	29376	0.000258599
-1A	Single-Family Detached	Ducted Heating	1960-79	0.93991	0	0.028352	0.031739	193	84994.8	0.00156827
-1A	Single-Family Detached	Non-Ducted Heat Pump	1960-79	0	1	0	0	0	0	0
-1A	Single-Family Detached	Non-Ducted Heating	1960-79	0.338891	0	0.143602	0.517507	57	13119.6	0.000467435
-1A	Single-Family Detached	None	1960-79	0.338891	0	0.143602	0.517507	57	13119.6	2.2597e-05
-1A	Mobile Home	Ducted Heat Pump	1980-99	0	1	0	0	13	16266.3	2.62368e-05
-1A	Mobile Home	Ducted Heating	1980-99	0.822492	0	0	0.177508	27	37188	0.000159112
-1A	Mobile Home	Non-Ducted Heat Pump	1980-99	0	1	0	0	0	0	0
-1A	Mobile Home	Non-Ducted Heating	1980-99	0.047955	0	0.215389	0.736656	24	16548.5	4.74247e-05
-1A	Mobile Home	None	1980-99	0.047955	0	0.215389	0.736656	24	16548.5	2.29263e-06
-1A	Multi-Family with 2 - 4 Units	Ducted Heat Pump	1980-99	0	1	0	0	13	4943.8	3.4213e-05
-1A	Multi-Family with 2 - 4 Units	Ducted Heating	1980-99	0.966721	0	0.020607	0.012673	90	40560.1	0.000207484
-1A	Multi-Family with 2 - 4 Units	Non-Ducted Heat Pump	1980-99	0	1	0	0	0	0	0
-1A	Multi-Family with 2 - 4 Units	Non-Ducted Heating	1980-99	0.722156	0	0.18475	0.093094	32	6711.08	6.18423e-05
-1A	Multi-Family with 2 - 4 Units	None	1980-99	0.722156	0	0.18475	0.093094	32	6711.08	2.98962e-06
-1A	Multi-Family with 5+ Units	Ducted Heat Pump	1980-99	0	1	0	0	13	4943.8	7.58055e-05
-1A	Multi-Family with 5+ Units	Ducted Heating	1980-99	0.966721	0	0.020607	0.012673	90	40560.1	0.000459721
-1A	Multi-Family with 5+ Units	Non-Ducted Heat Pump	1980-99	0	1	0	0	0	0	0
-1A	Multi-Family with 5+ Units	Non-Ducted Heating	1980-99	0.722156	0	0.18475	0.093094	32	6711.08	0.000137024
-1A	Multi-Family with 5+ Units	None	1980-99	0.722156	0	0.18475	0.093094	32	6711.08	6.62408e-06
-1A	Single-Family Attached	Ducted Heat Pump	1980-99	0	1	0	0	116	49206.8	2.53977e-05
-1A	Single-Family Attached	Ducted Heating	1980-99	0.966617	0	0.010114	0.023269	245	113449	0.000154024
-1A	Single-Family Attached	Non-Ducted Heat Pump	1980-99	0	1	0	0	0	0	0
-1A	Single-Family Attached	Non-Ducted Heating	1980-99	0.569054	0	0.112543	0.318403	37	8731.22	4.5908e-05
-1A	Single-Family Attached	None	1980-99	0.569054	0	0.112543	0.318403	37	8731.22	2.21931e-06
-1A	Single-Family Detached	Ducted Heat Pump	1980-99	0	1	0	0	116	49206.8	0.000273332
-1A	Single-Family Detached	Ducted Heating	1980-99	0.966617	0	0.010114	0.023269	245	113449	0.00165761
-1A	Single-Family Detached	Non-Ducted Heat Pump	1980-99	0	1	0	0	0	0	0
-1A	Single-Family Detached	Non-Ducted Heating	1980-99	0.569054	0	0.112543	0.318403	37	8731.22	0.000494066
-1A	Single-Family Detached	None	1980-99	0.569054	0	0.112543	0.318403	37	8731.22	2.38844e-05
-1A	Mobile Home	Ducted Heat Pump	2000-09	0	1	0	0	6	3353.9	1.3698e-05
-1A	Mobile Home	Ducted Heating	2000-09	1	0	0	0	11	6929.97	8.30712e-05
-1A	Mobile Home	Non-Ducted Heat Pump	2000-09	0	1	0	0	0	0	0
-1A	Mobile Home	Non-Ducted Heating	2000-09	0.726896	0	0.136552	0.136552	6	1955.37	2.47601e-05
-1A	Mobile Home	None	2000-09	0.726896	0	0.136552	0.136552	6	1955.37	1.19697e-06
-1A	Multi-Family with 2 - 4 Units	Ducted Heat Pump	2000-09	0	1	0	0	5	1072.14	1.78623e-05
-1A	Multi-Family with 2 - 4 Units	Ducted Heating	2000-09	0.9789	0	0.0211	0	40	8845.52	0.000108326
-1A	Multi-Family with 2 - 4 Units	Non-Ducted Heat Pump	2000-09	0	1	0	0	0	0	0
-1A	Multi-Family with 2 - 4 Units	Non-Ducted Heating	2000-09	1	0	0	0	13	1359.47	3.22874e-05
-1A	Multi-Family with 2 - 4 Units	None	2000-09	1	0	0	0	13	1359.47	1.56085e-06
-1A	Multi-Family with 5+ Units	Ducted Heat Pump	2000-09	0	1	0	0	5	1072.14	3.95775e-05
-1A	Multi-Family with 5+ Units	Ducted Heating	2000-09	0.9789	0	0.0211	0	40	8845.52	0.000240017
-1A	Multi-Family with 5+ Units	Non-Ducted Heat Pump	2000-09	0	1	0	0	0	0	0
-1A	Multi-Family with 5+ Units	Non-Ducted Heating	2000-09	1	0	0	0	13	1359.47	7.1539e-05
-1A	Multi-Family with 5+ Units	None	2000-09	1	0	0	0	13	1359.47	3.45838e-06
-1A	Single-Family Attached	Ducted Heat Pump	2000-09	0	1	0	0	66	12880	1.32599e-05
-1A	Single-Family Attached	Ducted Heating	2000-09	0.985765	0	0.005381	0.008854	177	41406.6	8.04145e-05
-1A	Single-Family Attached	Non-Ducted Heat Pump	2000-09	0	1	0	0	0	0	0
-1A	Single-Family Attached	Non-Ducted Heating	2000-09	0.578514	0	0.100669	0.320817	17	2141.6	2.39682e-05
-1A	Single-Family Attached	None	2000-09	0.578514	0	0.100669	0.320817	17	2141.6	1.15869e-06
-1A	Single-Family Detached	Ducted Heat Pump	2000-09	0	1	0	0	66	12880	0.000142704
-1A	Single-Family Detached	Ducted Heating	2000-09	0.985765	0	0.005381	0.008854	177	41406.6	0.000865427
-1A	Single-Family Detached	Non-Ducted Heat Pump	2000-09	0	1	0	0	0	0	0
-1A	Single-Family Detached	Non-Ducted Heating	2000-09	0.578514	0	0.100669	0.320817	17	2141.6	0.000257948
-1A	Single-Family Detached	None	2000-09	0.578514	0	0.100669	0.320817	17	2141.6	1.24699e-05
-1A	Mobile Home	Ducted Heat Pump	2010s	0	1	0	0	6	3353.9	3.11329e-06
-1A	Mobile Home	Ducted Heating	2010s	1	0	0	0	11	6929.97	1.88805e-05
-1A	Mobile Home	Non-Ducted Heat Pump	2010s	0	1	0	0	0	0	0
-1A	Mobile Home	Non-Ducted Heating	2010s	0.726896	0	0.136552	0.136552	6	1955.37	5.62749e-06
-1A	Mobile Home	None	2010s	0.726896	0	0.136552	0.136552	6	1955.37	2.72047e-07
-1A	Multi-Family with 2 - 4 Units	Ducted Heat Pump	2010s	0	1	0	0	5	1072.14	4.05976e-06
-1A	Multi-Family with 2 - 4 Units	Ducted Heating	2010s	0.9789	0	0.0211	0	40	8845.52	2.46203e-05
-1A	Multi-Family with 2 - 4 Units	Non-Ducted Heat Pump	2010s	0	1	0	0	0	0	0
-1A	Multi-Family with 2 - 4 Units	Non-Ducted Heating	2010s	1	0	0	0	13	1359.47	7.3383e-06
-1A	Multi-Family with 2 - 4 Units	None	2010s	1	0	0	0	13	1359.47	3.54752e-07
-1A	Multi-Family with 5+ Units	Ducted Heat Pump	2010s	0	1	0	0	5	1072.14	8.9952e-06
-1A	Multi-Family with 5+ Units	Ducted Heating	2010s	0.9789	0	0.0211	0	40	8845.52	5.45512e-05
-1A	Multi-Family with 5+ Units	Non-Ducted Heat Pump	2010s	0	1	0	0	0	0	0
-1A	Multi-Family with 5+ Units	Non-Ducted Heating	2010s	1	0	0	0	13	1359.47	1.62594e-05
-1A	Multi-Family with 5+ Units	None	2010s	1	0	0	0	13	1359.47	7.86023e-07
-1A	Single-Family Attached	Ducted Heat Pump	2010s	0	1	0	0	66	12880	3.01373e-06
-1A	Single-Family Attached	Ducted Heating	2010s	0.985765	0	0.005381	0.008854	177	41406.6	1.82767e-05
-1A	Single-Family Attached	Non-Ducted Heat Pump	2010s	0	1	0	0	0	0	0
-1A	Single-Family Attached	Non-Ducted Heating	2010s	0.578514	0	0.100669	0.320817	17	2141.6	5.44752e-06
-1A	Single-Family Attached	None	2010s	0.578514	0	0.100669	0.320817	17	2141.6	2.63347e-07
-1A	Single-Family Detached	Ducted Heat Pump	2010s	0	1	0	0	66	12880	3.2434e-05
-1A	Single-Family Detached	Ducted Heating	2010s	0.985765	0	0.005381	0.008854	177	41406.6	0.000196695
-1A	Single-Family Detached	Non-Ducted Heat Pump	2010s	0	1	0	0	0	0	0
-1A	Single-Family Detached	Non-Ducted Heating	2010s	0.578514	0	0.100669	0.320817	17	2141.6	5.86266e-05
-1A	Single-Family Detached	None	2010s	0.578514	0	0.100669	0.320817	17	2141.6	2.83416e-06
-1A	Mobile Home	Ducted Heat Pump	<1940	0	1	0	0	0	0	1.19744e-05
-1A	Mobile Home	Ducted Heating	<1940	0.333333	0	0.333333	0.333333	0	0	7.26184e-05
-1A	Mobile Home	Non-Ducted Heat Pump	<1940	0	1	0	0	0	0	0
-1A	Mobile Home	Non-Ducted Heating	<1940	0.333333	0	0.333333	0.333333	0	0	2.16445e-05
-1A	Mobile Home	None	<1940	0.333333	0	0.333333	0.333333	0	0	1.04635e-06
-1A	Multi-Family with 2 - 4 Units	Ducted Heat Pump	<1940	0	1	0	0	1	432.995	1.56147e-05
-1A	Multi-Family with 2 - 4 Units	Ducted Heating	<1940	1	0	0	0	4	1941.21	9.46951e-05
-1A	Multi-Family with 2 - 4 Units	Non-Ducted Heat Pump	<1940	0	1	0	0	0	0	0
-1A	Multi-Family with 2 - 4 Units	Non-Ducted Heating	<1940	0	0	0.273746	0.726254	6	1338.74	2.82247e-05
-1A	Multi-Family with 2 - 4 Units	None	<1940	0	0	0.273746	0.726254	6	1338.74	1.36445e-06
-1A	Multi-Family with 5+ Units	Ducted Heat Pump	<1940	0	1	0	0	1	432.995	3.45975e-05
-1A	Multi-Family with 5+ Units	Ducted Heating	<1940	1	0	0	0	4	1941.21	0.000209816
-1A	Multi-Family with 5+ Units	Non-Ducted Heat Pump	<1940	0	1	0	0	0	0	0
-1A	Multi-Family with 5+ Units	Non-Ducted Heating	<1940	0	0	0.273746	0.726254	6	1338.74	6.25373e-05
-1A	Multi-Family with 5+ Units	None	<1940	0	0	0.273746	0.726254	6	1338.74	3.02321e-06
-1A	Single-Family Attached	Ducted Heat Pump	<1940	0	1	0	0	10	3923.69	1.15914e-05
-1A	Single-Family Attached	Ducted Heating	<1940	0.913242	0	0.024712	0.062046	25	13363.4	7.0296e-05
-1A	Single-Family Attached	Non-Ducted Heat Pump	<1940	0	1	0	0	0	0	0
-1A	Single-Family Attached	Non-Ducted Heating	<1940	0.219372	0	0.157263	0.623365	10	2904.22	2.09523e-05
-1A	Single-Family Attached	None	<1940	0.219372	0	0.157263	0.623365	10	2904.22	1.01289e-06
-1A	Single-Family Detached	Ducted Heat Pump	<1940	0	1	0	0	10	3923.69	0.000124748
-1A	Single-Family Detached	Ducted Heating	<1940	0.913242	0	0.024712	0.062046	25	13363.4	0.000756531
-1A	Single-Family Detached	Non-Ducted Heat Pump	<1940	0	1	0	0	0	0	0
-1A	Single-Family Detached	Non-Ducted Heating	<1940	0.219372	0	0.157263	0.623365	10	2904.22	0.00022549
-1A	Single-Family Detached	None	<1940	0.219372	0	0.157263	0.623365	10	2904.22	1.09008e-05
-2A	Mobile Home	Ducted Heat Pump	1940-59	0	1	0	0	0	0	0.000123486
-2A	Mobile Home	Ducted Heating	1940-59	0.333333	0	0.333333	0.333333	0	0	0.000748877
-2A	Mobile Home	Non-Ducted Heat Pump	1940-59	0	1	0	0	0	0	0
-2A	Mobile Home	Non-Ducted Heating	1940-59	0	0	0	1	3	21122.7	0.000223209
-2A	Mobile Home	None	1940-59	0	0	0	1	3	21122.7	1.07905e-05
-2A	Multi-Family with 2 - 4 Units	Ducted Heat Pump	1940-59	0	1	0	0	1	3503.32	0.000161027
-2A	Multi-Family with 2 - 4 Units	Ducted Heating	1940-59	0.895813	0	0	0.104187	16	61374.8	0.000976543
-2A	Multi-Family with 2 - 4 Units	Non-Ducted Heat Pump	1940-59	0	1	0	0	0	0	0
-2A	Multi-Family with 2 - 4 Units	Non-Ducted Heating	1940-59	0.157615	0	0.192165	0.65022	19	34164	0.000291067
-2A	Multi-Family with 2 - 4 Units	None	1940-59	0.157615	0	0.192165	0.65022	19	34164	1.40709e-05
-2A	Multi-Family with 5+ Units	Ducted Heat Pump	1940-59	0	1	0	0	1	3503.32	0.000356786
-2A	Multi-Family with 5+ Units	Ducted Heating	1940-59	0.895813	0	0	0.104187	16	61374.8	0.00216372
-2A	Multi-Family with 5+ Units	Non-Ducted Heat Pump	1940-59	0	1	0	0	0	0	0
-2A	Multi-Family with 5+ Units	Non-Ducted Heating	1940-59	0.157615	0	0.192165	0.65022	19	34164	0.000644915
-2A	Multi-Family with 5+ Units	None	1940-59	0.157615	0	0.192165	0.65022	19	34164	3.11769e-05
-2A	Single-Family Attached	Ducted Heat Pump	1940-59	0	1	0	0	32	113224	0.000119537
-2A	Single-Family Attached	Ducted Heating	1940-59	0.90322	0	0.011928	0.084853	83	311358	0.000724927
-2A	Single-Family Attached	Non-Ducted Heat Pump	1940-59	0	1	0	0	0	0	0
-2A	Single-Family Attached	Non-Ducted Heating	1940-59	0.098591	0	0.032055	0.869354	56	119261	0.000216071
-2A	Single-Family Attached	None	1940-59	0.098591	0	0.032055	0.869354	56	119261	1.04454e-05
-2A	Single-Family Detached	Ducted Heat Pump	1940-59	0	1	0	0	32	113224	0.00128646
-2A	Single-Family Detached	Ducted Heating	1940-59	0.90322	0	0.011928	0.084853	83	311358	0.00780172
-2A	Single-Family Detached	Non-Ducted Heat Pump	1940-59	0	1	0	0	0	0	0
-2A	Single-Family Detached	Non-Ducted Heating	1940-59	0.098591	0	0.032055	0.869354	56	119261	0.00232537
-2A	Single-Family Detached	None	1940-59	0.098591	0	0.032055	0.869354	56	119261	0.000112414
-2A	Mobile Home	Ducted Heat Pump	1960-79	0	1	0	0	9	85389.5	0.000205785
-2A	Mobile Home	Ducted Heating	1960-79	0.784691	0	0	0.215309	10	98531.8	0.00124798
-2A	Mobile Home	Non-Ducted Heat Pump	1960-79	0	1	0	0	0	0	0
-2A	Mobile Home	Non-Ducted Heating	1960-79	0.338418	0	0.104256	0.557326	20	95508.2	0.00037197
-2A	Mobile Home	None	1960-79	0.338418	0	0.104256	0.557326	20	95508.2	1.7982e-05
-2A	Multi-Family with 2 - 4 Units	Ducted Heat Pump	1960-79	0	1	0	0	11	47136.5	0.000268345
-2A	Multi-Family with 2 - 4 Units	Ducted Heating	1960-79	0.968885	0	0.019153	0.011962	92	347672	0.00162738
-2A	Multi-Family with 2 - 4 Units	Non-Ducted Heat Pump	1960-79	0	1	0	0	0	0	0
-2A	Multi-Family with 2 - 4 Units	Non-Ducted Heating	1960-79	0.579164	0	0.043206	0.37763	21	37566.4	0.000485053
-2A	Multi-Family with 2 - 4 Units	None	1960-79	0.579164	0	0.043206	0.37763	21	37566.4	2.34487e-05
-2A	Multi-Family with 5+ Units	Ducted Heat Pump	1960-79	0	1	0	0	11	47136.5	0.000594572
-2A	Multi-Family with 5+ Units	Ducted Heating	1960-79	0.968885	0	0.019153	0.011962	92	347672	0.00360577
-2A	Multi-Family with 5+ Units	Non-Ducted Heat Pump	1960-79	0	1	0	0	0	0	0
-2A	Multi-Family with 5+ Units	Non-Ducted Heating	1960-79	0.579164	0	0.043206	0.37763	21	37566.4	0.00107473
-2A	Multi-Family with 5+ Units	None	1960-79	0.579164	0	0.043206	0.37763	21	37566.4	5.19552e-05
-2A	Single-Family Attached	Ducted Heat Pump	1960-79	0	1	0	0	69	237678	0.000199204
-2A	Single-Family Attached	Ducted Heating	1960-79	0.93991	0	0.028352	0.031739	193	687685	0.00120807
-2A	Single-Family Attached	Non-Ducted Heat Pump	1960-79	0	1	0	0	0	0	0
-2A	Single-Family Attached	Non-Ducted Heating	1960-79	0.338891	0	0.143602	0.517507	57	106150	0.000360074
-2A	Single-Family Attached	None	1960-79	0.338891	0	0.143602	0.517507	57	106150	1.74069e-05
-2A	Single-Family Detached	Ducted Heat Pump	1960-79	0	1	0	0	69	237678	0.00214385
-2A	Single-Family Detached	Ducted Heating	1960-79	0.93991	0	0.028352	0.031739	193	687685	0.0130013
-2A	Single-Family Detached	Non-Ducted Heat Pump	1960-79	0	1	0	0	0	0	0
-2A	Single-Family Detached	Non-Ducted Heating	1960-79	0.338891	0	0.143602	0.517507	57	106150	0.00387515
-2A	Single-Family Detached	None	1960-79	0.338891	0	0.143602	0.517507	57	106150	0.000187335
-2A	Mobile Home	Ducted Heat Pump	1980-99	0	1	0	0	13	131609	0.000217509
-2A	Mobile Home	Ducted Heating	1980-99	0.822492	0	0	0.177508	27	300884	0.00131908
-2A	Mobile Home	Non-Ducted Heat Pump	1980-99	0	1	0	0	0	0	0
-2A	Mobile Home	Non-Ducted Heating	1980-99	0.047955	0	0.215389	0.736656	24	133892	0.000393162
-2A	Mobile Home	None	1980-99	0.047955	0	0.215389	0.736656	24	133892	1.90065e-05
-2A	Multi-Family with 2 - 4 Units	Ducted Heat Pump	1980-99	0	1	0	0	13	39999.9	0.000283634
-2A	Multi-Family with 2 - 4 Units	Ducted Heating	1980-99	0.966721	0	0.020607	0.012673	90	328168	0.00172009
-2A	Multi-Family with 2 - 4 Units	Non-Ducted Heat Pump	1980-99	0	1	0	0	0	0	0
-2A	Multi-Family with 2 - 4 Units	Non-Ducted Heating	1980-99	0.722156	0	0.18475	0.093094	32	54298.7	0.000512687
-2A	Multi-Family with 2 - 4 Units	None	1980-99	0.722156	0	0.18475	0.093094	32	54298.7	2.47846e-05
-2A	Multi-Family with 5+ Units	Ducted Heat Pump	1980-99	0	1	0	0	13	39999.9	0.000628446
-2A	Multi-Family with 5+ Units	Ducted Heating	1980-99	0.966721	0	0.020607	0.012673	90	328168	0.0038112
-2A	Multi-Family with 5+ Units	Non-Ducted Heat Pump	1980-99	0	1	0	0	0	0	0
-2A	Multi-Family with 5+ Units	Non-Ducted Heating	1980-99	0.722156	0	0.18475	0.093094	32	54298.7	0.00113596
-2A	Multi-Family with 5+ Units	None	1980-99	0.722156	0	0.18475	0.093094	32	54298.7	5.49152e-05
-2A	Single-Family Attached	Ducted Heat Pump	1980-99	0	1	0	0	116	398127	0.000210553
-2A	Single-Family Attached	Ducted Heating	1980-99	0.966617	0	0.010114	0.023269	245	917907	0.00127689
-2A	Single-Family Attached	Non-Ducted Heat Pump	1980-99	0	1	0	0	0	0	0
-2A	Single-Family Attached	Non-Ducted Heating	1980-99	0.569054	0	0.112543	0.318403	37	70643.5	0.000380588
-2A	Single-Family Attached	None	1980-99	0.569054	0	0.112543	0.318403	37	70643.5	1.83986e-05
-2A	Single-Family Detached	Ducted Heat Pump	1980-99	0	1	0	0	116	398127	0.00226598
-2A	Single-Family Detached	Ducted Heating	1980-99	0.966617	0	0.010114	0.023269	245	917907	0.013742
-2A	Single-Family Detached	Non-Ducted Heat Pump	1980-99	0	1	0	0	0	0	0
-2A	Single-Family Detached	Non-Ducted Heating	1980-99	0.569054	0	0.112543	0.318403	37	70643.5	0.00409592
-2A	Single-Family Detached	None	1980-99	0.569054	0	0.112543	0.318403	37	70643.5	0.000198008
-2A	Mobile Home	Ducted Heat Pump	2000-09	0	1	0	0	6	27136.1	0.00011356
-2A	Mobile Home	Ducted Heating	2000-09	1	0	0	0	11	56069.8	0.00068868
-2A	Mobile Home	Non-Ducted Heat Pump	2000-09	0	1	0	0	0	0	0
-2A	Mobile Home	Non-Ducted Heating	2000-09	0.726896	0	0.136552	0.136552	6	15820.7	0.000205267
-2A	Mobile Home	None	2000-09	0.726896	0	0.136552	0.136552	6	15820.7	9.92313e-06
-2A	Multi-Family with 2 - 4 Units	Ducted Heat Pump	2000-09	0	1	0	0	5	8674.59	0.000148083
-2A	Multi-Family with 2 - 4 Units	Ducted Heating	2000-09	0.9789	0	0.0211	0	40	71568.3	0.000898045
-2A	Multi-Family with 2 - 4 Units	Non-Ducted Heat Pump	2000-09	0	1	0	0	0	0	0
-2A	Multi-Family with 2 - 4 Units	Non-Ducted Heating	2000-09	1	0	0	0	13	10999.4	0.00026767
-2A	Multi-Family with 2 - 4 Units	None	2000-09	1	0	0	0	13	10999.4	1.29399e-05
-2A	Multi-Family with 5+ Units	Ducted Heat Pump	2000-09	0	1	0	0	5	8674.59	0.000328106
-2A	Multi-Family with 5+ Units	Ducted Heating	2000-09	0.9789	0	0.0211	0	40	71568.3	0.00198979
-2A	Multi-Family with 5+ Units	Non-Ducted Heat Pump	2000-09	0	1	0	0	0	0	0
-2A	Multi-Family with 5+ Units	Non-Ducted Heating	2000-09	1	0	0	0	13	10999.4	0.000593075
-2A	Multi-Family with 5+ Units	None	2000-09	1	0	0	0	13	10999.4	2.86708e-05
-2A	Single-Family Attached	Ducted Heat Pump	2000-09	0	1	0	0	66	104211	0.000109928
-2A	Single-Family Attached	Ducted Heating	2000-09	0.985765	0	0.005381	0.008854	177	335017	0.000666655
-2A	Single-Family Attached	Non-Ducted Heat Pump	2000-09	0	1	0	0	0	0	0
-2A	Single-Family Attached	Non-Ducted Heating	2000-09	0.578514	0	0.100669	0.320817	17	17327.5	0.000198702
-2A	Single-Family Attached	None	2000-09	0.578514	0	0.100669	0.320817	17	17327.5	9.60577e-06
-2A	Single-Family Detached	Ducted Heat Pump	2000-09	0	1	0	0	66	104211	0.00118305
-2A	Single-Family Detached	Ducted Heating	2000-09	0.985765	0	0.005381	0.008854	177	335017	0.0071746
-2A	Single-Family Detached	Non-Ducted Heat Pump	2000-09	0	1	0	0	0	0	0
-2A	Single-Family Detached	Non-Ducted Heating	2000-09	0.578514	0	0.100669	0.320817	17	17327.5	0.00213845
-2A	Single-Family Detached	None	2000-09	0.578514	0	0.100669	0.320817	17	17327.5	0.000103378
-2A	Mobile Home	Ducted Heat Pump	2010s	0	1	0	0	6	27136.1	2.58099e-05
-2A	Mobile Home	Ducted Heating	2010s	1	0	0	0	11	56069.8	0.000156524
-2A	Mobile Home	Non-Ducted Heat Pump	2010s	0	1	0	0	0	0	0
-2A	Mobile Home	Non-Ducted Heating	2010s	0.726896	0	0.136552	0.136552	6	15820.7	4.66532e-05
-2A	Mobile Home	None	2010s	0.726896	0	0.136552	0.136552	6	15820.7	2.25534e-06
-2A	Multi-Family with 2 - 4 Units	Ducted Heat Pump	2010s	0	1	0	0	5	8674.59	3.36564e-05
-2A	Multi-Family with 2 - 4 Units	Ducted Heating	2010s	0.9789	0	0.0211	0	40	71568.3	0.000204108
-2A	Multi-Family with 2 - 4 Units	Non-Ducted Heat Pump	2010s	0	1	0	0	0	0	0
-2A	Multi-Family with 2 - 4 Units	Non-Ducted Heating	2010s	1	0	0	0	13	10999.4	6.08362e-05
-2A	Multi-Family with 2 - 4 Units	None	2010s	1	0	0	0	13	10999.4	2.94098e-06
-2A	Multi-Family with 5+ Units	Ducted Heat Pump	2010s	0	1	0	0	5	8674.59	7.45723e-05
-2A	Multi-Family with 5+ Units	Ducted Heating	2010s	0.9789	0	0.0211	0	40	71568.3	0.000452242
-2A	Multi-Family with 5+ Units	Non-Ducted Heat Pump	2010s	0	1	0	0	0	0	0
-2A	Multi-Family with 5+ Units	Non-Ducted Heating	2010s	1	0	0	0	13	10999.4	0.000134795
-2A	Multi-Family with 5+ Units	None	2010s	1	0	0	0	13	10999.4	6.51632e-06
-2A	Single-Family Attached	Ducted Heat Pump	2010s	0	1	0	0	66	104211	2.49845e-05
-2A	Single-Family Attached	Ducted Heating	2010s	0.985765	0	0.005381	0.008854	177	335017	0.000151518
-2A	Single-Family Attached	Non-Ducted Heat Pump	2010s	0	1	0	0	0	0	0
-2A	Single-Family Attached	Non-Ducted Heating	2010s	0.578514	0	0.100669	0.320817	17	17327.5	4.51612e-05
-2A	Single-Family Attached	None	2010s	0.578514	0	0.100669	0.320817	17	17327.5	2.18321e-06
-2A	Single-Family Detached	Ducted Heat Pump	2010s	0	1	0	0	66	104211	0.000268885
-2A	Single-Family Detached	Ducted Heating	2010s	0.985765	0	0.005381	0.008854	177	335017	0.00163065
-2A	Single-Family Detached	Non-Ducted Heat Pump	2010s	0	1	0	0	0	0	0
-2A	Single-Family Detached	Non-Ducted Heating	2010s	0.578514	0	0.100669	0.320817	17	17327.5	0.000486028
-2A	Single-Family Detached	None	2010s	0.578514	0	0.100669	0.320817	17	17327.5	2.34959e-05
-2A	Mobile Home	Ducted Heat Pump	<1940	0	1	0	0	0	0	9.92705e-05
-2A	Mobile Home	Ducted Heating	<1940	0.333333	0	0.333333	0.333333	0	0	0.000602024
-2A	Mobile Home	Non-Ducted Heat Pump	<1940	0	1	0	0	0	0	0
-2A	Mobile Home	Non-Ducted Heating	<1940	0.333333	0	0.333333	0.333333	0	0	0.000179438
-2A	Mobile Home	None	<1940	0.333333	0	0.333333	0.333333	0	0	8.67451e-06
-2A	Multi-Family with 2 - 4 Units	Ducted Heat Pump	<1940	0	1	0	0	1	3503.32	0.00012945
-2A	Multi-Family with 2 - 4 Units	Ducted Heating	<1940	1	0	0	0	4	15706.1	0.000785045
-2A	Multi-Family with 2 - 4 Units	Non-Ducted Heat Pump	<1940	0	1	0	0	0	0	0
-2A	Multi-Family with 2 - 4 Units	Non-Ducted Heating	<1940	0	0	0.273746	0.726254	6	10831.6	0.000233989
-2A	Multi-Family with 2 - 4 Units	None	<1940	0	0	0.273746	0.726254	6	10831.6	1.13116e-05
-2A	Multi-Family with 5+ Units	Ducted Heat Pump	<1940	0	1	0	0	1	3503.32	0.000286821
-2A	Multi-Family with 5+ Units	Ducted Heating	<1940	1	0	0	0	4	15706.1	0.00173942
-2A	Multi-Family with 5+ Units	Non-Ducted Heat Pump	<1940	0	1	0	0	0	0	0
-2A	Multi-Family with 5+ Units	Non-Ducted Heating	<1940	0	0	0.273746	0.726254	6	10831.6	0.000518449
-2A	Multi-Family with 5+ Units	None	<1940	0	0	0.273746	0.726254	6	10831.6	2.50632e-05
-2A	Single-Family Attached	Ducted Heat Pump	<1940	0	1	0	0	10	31746.2	9.60957e-05
-2A	Single-Family Attached	Ducted Heating	<1940	0.913242	0	0.024712	0.062046	25	108122	0.000582771
-2A	Single-Family Attached	Non-Ducted Heat Pump	<1940	0	1	0	0	0	0	0
-2A	Single-Family Attached	Non-Ducted Heating	<1940	0.219372	0	0.157263	0.623365	10	23497.8	0.0001737
-2A	Single-Family Attached	None	<1940	0.219372	0	0.157263	0.623365	10	23497.8	8.39709e-06
-2A	Single-Family Detached	Ducted Heat Pump	<1940	0	1	0	0	10	31746.2	0.00103419
-2A	Single-Family Detached	Ducted Heating	<1940	0.913242	0	0.024712	0.062046	25	108122	0.00627182
-2A	Single-Family Detached	Non-Ducted Heat Pump	<1940	0	1	0	0	0	0	0
-2A	Single-Family Detached	Non-Ducted Heating	<1940	0.219372	0	0.157263	0.623365	10	23497.8	0.00186937
-2A	Single-Family Detached	None	<1940	0.219372	0	0.157263	0.623365	10	23497.8	9.03701e-05
-2B	Mobile Home	Ducted Heat Pump	1940-59	0	1	0	0	0	0	2.96769e-05
-2B	Mobile Home	Ducted Heating	1940-59	0.333333	0	0.333333	0.333333	0	0	0.000118744
-2B	Mobile Home	Non-Ducted Heat Pump	1940-59	0	1	0	0	0	0	0
-2B	Mobile Home	Non-Ducted Heating	1940-59	0.333333	0	0.333333	0.333333	0	0	3.81506e-05
-2B	Mobile Home	None	1940-59	0.333333	0	0.333333	0.333333	0	0	1.83758e-06
-2B	Multi-Family with 2 - 4 Units	Ducted Heat Pump	1940-59	0	1	0	0	0	0	3.8699e-05
-2B	Multi-Family with 2 - 4 Units	Ducted Heating	1940-59	1	0	0	0	1	2701.95	0.000154844
-2B	Multi-Family with 2 - 4 Units	Non-Ducted Heat Pump	1940-59	0	1	0	0	0	0	0
-2B	Multi-Family with 2 - 4 Units	Non-Ducted Heating	1940-59	0.333333	0	0.333333	0.333333	0	0	4.97487e-05
-2B	Multi-Family with 2 - 4 Units	None	1940-59	0.333333	0	0.333333	0.333333	0	0	2.39623e-06
-2B	Multi-Family with 5+ Units	Ducted Heat Pump	1940-59	0	1	0	0	0	0	8.57452e-05
-2B	Multi-Family with 5+ Units	Ducted Heating	1940-59	1	0	0	0	1	2701.95	0.000343087
-2B	Multi-Family with 5+ Units	Non-Ducted Heat Pump	1940-59	0	1	0	0	0	0	0
-2B	Multi-Family with 5+ Units	Non-Ducted Heating	1940-59	0.333333	0	0.333333	0.333333	0	0	0.000110228
-2B	Multi-Family with 5+ Units	None	1940-59	0.333333	0	0.333333	0.333333	0	0	5.30931e-06
-2B	Single-Family Attached	Ducted Heat Pump	1940-59	0	1	0	0	0	0	2.87278e-05
-2B	Single-Family Attached	Ducted Heating	1940-59	0.600475	0	0.399525	0	5	26393.9	0.000114947
-2B	Single-Family Attached	Non-Ducted Heat Pump	1940-59	0	1	0	0	0	0	0
-2B	Single-Family Attached	Non-Ducted Heating	1940-59	0	0	0.578355	0.421645	2	5117.36	3.69305e-05
-2B	Single-Family Attached	None	1940-59	0	0	0.578355	0.421645	2	5117.36	1.77882e-06
-2B	Single-Family Detached	Ducted Heat Pump	1940-59	0	1	0	0	0	0	0.000309171
-2B	Single-Family Detached	Ducted Heating	1940-59	0.600475	0	0.399525	0	5	26393.9	0.00123707
-2B	Single-Family Detached	Non-Ducted Heat Pump	1940-59	0	1	0	0	0	0	0
-2B	Single-Family Detached	Non-Ducted Heating	1940-59	0	0	0.578355	0.421645	2	5117.36	0.000397449
-2B	Single-Family Detached	None	1940-59	0	0	0.578355	0.421645	2	5117.36	1.91438e-05
-2B	Mobile Home	Ducted Heat Pump	1960-79	0	1	0	0	2	22399.8	4.94556e-05
-2B	Mobile Home	Ducted Heating	1960-79	0.788764	0	0	0.211236	5	52528.2	0.000197884
-2B	Mobile Home	Non-Ducted Heat Pump	1960-79	0	1	0	0	0	0	0
-2B	Mobile Home	Non-Ducted Heating	1960-79	0.266057	0	0	0.733943	3	18079.5	6.35767e-05
-2B	Mobile Home	None	1960-79	0.266057	0	0	0.733943	3	18079.5	3.06227e-06
-2B	Multi-Family with 2 - 4 Units	Ducted Heat Pump	1960-79	0	1	0	0	1	2701.95	6.44906e-05
-2B	Multi-Family with 2 - 4 Units	Ducted Heating	1960-79	1	0	0	0	13	48748.7	0.000258042
-2B	Multi-Family with 2 - 4 Units	Non-Ducted Heat Pump	1960-79	0	1	0	0	0	0	0
-2B	Multi-Family with 2 - 4 Units	Non-Ducted Heating	1960-79	1	0	0	0	1	1350.97	8.29046e-05
-2B	Multi-Family with 2 - 4 Units	None	1960-79	1	0	0	0	1	1350.97	3.99323e-06
-2B	Multi-Family with 5+ Units	Ducted Heat Pump	1960-79	0	1	0	0	1	2701.95	0.000142892
-2B	Multi-Family with 5+ Units	Ducted Heating	1960-79	1	0	0	0	13	48748.7	0.000571743
-2B	Multi-Family with 5+ Units	Non-Ducted Heat Pump	1960-79	0	1	0	0	0	0	0
-2B	Multi-Family with 5+ Units	Non-Ducted Heating	1960-79	1	0	0	0	1	1350.97	0.000183691
-2B	Multi-Family with 5+ Units	None	1960-79	1	0	0	0	1	1350.97	8.84778e-06
-2B	Single-Family Attached	Ducted Heat Pump	1960-79	0	1	0	0	9	46739.7	4.7874e-05
-2B	Single-Family Attached	Ducted Heating	1960-79	0.763121	0	0.110439	0.126439	21	109408	0.000191555
-2B	Single-Family Attached	Non-Ducted Heat Pump	1960-79	0	1	0	0	0	0	0
-2B	Single-Family Attached	Non-Ducted Heating	1960-79	0.265455	0	0.386205	0.348341	3	7949.54	6.15434e-05
-2B	Single-Family Attached	None	1960-79	0.265455	0	0.386205	0.348341	3	7949.54	2.96434e-06
-2B	Single-Family Detached	Ducted Heat Pump	1960-79	0	1	0	0	9	46739.7	0.000515224
-2B	Single-Family Detached	Ducted Heating	1960-79	0.763121	0	0.110439	0.126439	21	109408	0.00206153
-2B	Single-Family Detached	Non-Ducted Heat Pump	1960-79	0	1	0	0	0	0	0
-2B	Single-Family Detached	Non-Ducted Heating	1960-79	0.265455	0	0.386205	0.348341	3	7949.54	0.000662335
-2B	Single-Family Detached	None	1960-79	0.265455	0	0.386205	0.348341	3	7949.54	3.19024e-05
-2B	Mobile Home	Ducted Heat Pump	1980-99	0	1	0	0	2	19628.3	5.22732e-05
-2B	Mobile Home	Ducted Heating	1980-99	0.850472	0	0	0.149528	6	64338	0.000209157
-2B	Mobile Home	Non-Ducted Heat Pump	1980-99	0	1	0	0	0	0	0
-2B	Mobile Home	Non-Ducted Heating	1980-99	0.179763	0	0	0.820237	5	25203.5	6.71987e-05
-2B	Mobile Home	None	1980-99	0.179763	0	0	0.820237	5	25203.5	3.23673e-06
-2B	Multi-Family with 2 - 4 Units	Ducted Heat Pump	1980-99	0	1	0	0	1	5387.86	6.81647e-05
-2B	Multi-Family with 2 - 4 Units	Ducted Heating	1980-99	1	0	0	0	12	67003.5	0.000272743
-2B	Multi-Family with 2 - 4 Units	Non-Ducted Heat Pump	1980-99	0	1	0	0	0	0	0
-2B	Multi-Family with 2 - 4 Units	Non-Ducted Heating	1980-99	0.35581	0	0.161047	0.483142	6	11390.7	8.76278e-05
-2B	Multi-Family with 2 - 4 Units	None	1980-99	0.35581	0	0.161047	0.483142	6	11390.7	4.22073e-06
-2B	Multi-Family with 5+ Units	Ducted Heat Pump	1980-99	0	1	0	0	1	5387.86	0.000151032
-2B	Multi-Family with 5+ Units	Ducted Heating	1980-99	1	0	0	0	12	67003.5	0.000604316
-2B	Multi-Family with 5+ Units	Non-Ducted Heat Pump	1980-99	0	1	0	0	0	0	0
-2B	Multi-Family with 5+ Units	Non-Ducted Heating	1980-99	0.35581	0	0.161047	0.483142	6	11390.7	0.000194156
-2B	Multi-Family with 5+ Units	None	1980-99	0.35581	0	0.161047	0.483142	6	11390.7	9.35186e-06
-2B	Single-Family Attached	Ducted Heat Pump	1980-99	0	1	0	0	27	141496	5.06014e-05
-2B	Single-Family Attached	Ducted Heating	1980-99	0.938156	0	0.03308	0.028764	30	159385	0.000202468
-2B	Single-Family Attached	Non-Ducted Heat Pump	1980-99	0	1	0	0	0	0	0
-2B	Single-Family Attached	Non-Ducted Heating	1980-99	0.800729	0	0.199271	0	5	16298.9	6.50496e-05
-2B	Single-Family Attached	None	1980-99	0.800729	0	0.199271	0	5	16298.9	3.13322e-06
-2B	Single-Family Detached	Ducted Heat Pump	1980-99	0	1	0	0	27	141496	0.000544577
-2B	Single-Family Detached	Ducted Heating	1980-99	0.938156	0	0.03308	0.028764	30	159385	0.00217898
-2B	Single-Family Detached	Non-Ducted Heat Pump	1980-99	0	1	0	0	0	0	0
-2B	Single-Family Detached	Non-Ducted Heating	1980-99	0.800729	0	0.199271	0	5	16298.9	0.000700069
-2B	Single-Family Detached	None	1980-99	0.800729	0	0.199271	0	5	16298.9	3.372e-05
-2B	Mobile Home	Ducted Heat Pump	2000-09	0	1	0	0	1	5003.99	2.72914e-05
-2B	Mobile Home	Ducted Heating	2000-09	0	0	0	1	1	4810.18	0.000109199
-2B	Mobile Home	Non-Ducted Heat Pump	2000-09	0	1	0	0	0	0	0
-2B	Mobile Home	Non-Ducted Heating	2000-09	0.5	0	0	0.5	2	4810.18	3.50839e-05
-2B	Mobile Home	None	2000-09	0.5	0	0	0.5	2	4810.18	1.68987e-06
-2B	Multi-Family with 2 - 4 Units	Ducted Heat Pump	2000-09	0	1	0	0	3	8893.94	3.55883e-05
-2B	Multi-Family with 2 - 4 Units	Ducted Heating	2000-09	1	0	0	0	6	19163.4	0.000142397
-2B	Multi-Family with 2 - 4 Units	Non-Ducted Heat Pump	2000-09	0	1	0	0	0	0	0
-2B	Multi-Family with 2 - 4 Units	Non-Ducted Heating	2000-09	1	0	0	0	1	1350.97	4.57498e-05
-2B	Multi-Family with 2 - 4 Units	None	2000-09	1	0	0	0	1	1350.97	2.20361e-06
-2B	Multi-Family with 5+ Units	Ducted Heat Pump	2000-09	0	1	0	0	3	8893.94	7.88528e-05
-2B	Multi-Family with 5+ Units	Ducted Heating	2000-09	1	0	0	0	6	19163.4	0.000315508
-2B	Multi-Family with 5+ Units	Non-Ducted Heat Pump	2000-09	0	1	0	0	0	0	0
-2B	Multi-Family with 5+ Units	Non-Ducted Heating	2000-09	1	0	0	0	1	1350.97	0.000101368
-2B	Multi-Family with 5+ Units	None	2000-09	1	0	0	0	1	1350.97	4.88253e-06
-2B	Single-Family Attached	Ducted Heat Pump	2000-09	0	1	0	0	9	20711.6	2.64186e-05
-2B	Single-Family Attached	Ducted Heating	2000-09	0.946238	0	0.053761	0	22	57106.8	0.000105707
-2B	Single-Family Attached	Non-Ducted Heat Pump	2000-09	0	1	0	0	0	0	0
-2B	Single-Family Attached	Non-Ducted Heating	2000-09	1	0	0	0	1	1479.82	3.39619e-05
-2B	Single-Family Attached	None	2000-09	1	0	0	0	1	1479.82	1.63583e-06
-2B	Single-Family Detached	Ducted Heat Pump	2000-09	0	1	0	0	9	20711.6	0.000284319
-2B	Single-Family Detached	Ducted Heating	2000-09	0.946238	0	0.053761	0	22	57106.8	0.00113763
-2B	Single-Family Detached	Non-Ducted Heat Pump	2000-09	0	1	0	0	0	0	0
-2B	Single-Family Detached	Non-Ducted Heating	2000-09	1	0	0	0	1	1479.82	0.000365501
-2B	Single-Family Detached	None	2000-09	1	0	0	0	1	1479.82	1.76049e-05
-2B	Mobile Home	Ducted Heat Pump	2010s	0	1	0	0	1	5003.99	6.20282e-06
-2B	Mobile Home	Ducted Heating	2010s	0	0	0	1	1	4810.18	2.48189e-05
-2B	Mobile Home	Non-Ducted Heat Pump	2010s	0	1	0	0	0	0	0
-2B	Mobile Home	Non-Ducted Heating	2010s	0.5	0	0	0.5	2	4810.18	7.9739e-06
-2B	Mobile Home	None	2010s	0.5	0	0	0.5	2	4810.18	3.84076e-07
-2B	Multi-Family with 2 - 4 Units	Ducted Heat Pump	2010s	0	1	0	0	3	8893.94	8.08853e-06
-2B	Multi-Family with 2 - 4 Units	Ducted Heating	2010s	1	0	0	0	6	19163.4	3.23641e-05
-2B	Multi-Family with 2 - 4 Units	Non-Ducted Heat Pump	2010s	0	1	0	0	0	0	0
-2B	Multi-Family with 2 - 4 Units	Non-Ducted Heating	2010s	1	0	0	0	1	1350.97	1.0398e-05
-2B	Multi-Family with 2 - 4 Units	None	2010s	1	0	0	0	1	1350.97	5.00838e-07
-2B	Multi-Family with 5+ Units	Ducted Heat Pump	2010s	0	1	0	0	3	8893.94	1.79217e-05
-2B	Multi-Family with 5+ Units	Ducted Heating	2010s	1	0	0	0	6	19163.4	7.1709e-05
-2B	Multi-Family with 5+ Units	Non-Ducted Heat Pump	2010s	0	1	0	0	0	0	0
-2B	Multi-Family with 5+ Units	Non-Ducted Heating	2010s	1	0	0	0	1	1350.97	2.30389e-05
-2B	Multi-Family with 5+ Units	None	2010s	1	0	0	0	1	1350.97	1.10971e-06
-2B	Single-Family Attached	Ducted Heat Pump	2010s	0	1	0	0	9	20711.6	6.00444e-06
-2B	Single-Family Attached	Ducted Heating	2010s	0.946238	0	0.053761	0	22	57106.8	2.40252e-05
-2B	Single-Family Attached	Non-Ducted Heat Pump	2010s	0	1	0	0	0	0	0
-2B	Single-Family Attached	Non-Ducted Heating	2010s	1	0	0	0	1	1479.82	7.71889e-06
-2B	Single-Family Attached	None	2010s	1	0	0	0	1	1479.82	3.71792e-07
-2B	Single-Family Detached	Ducted Heat Pump	2010s	0	1	0	0	9	20711.6	6.46203e-05
-2B	Single-Family Detached	Ducted Heating	2010s	0.946238	0	0.053761	0	22	57106.8	0.000258561
-2B	Single-Family Detached	Non-Ducted Heat Pump	2010s	0	1	0	0	0	0	0
-2B	Single-Family Detached	Non-Ducted Heating	2010s	1	0	0	0	1	1479.82	8.30713e-05
-2B	Single-Family Detached	None	2010s	1	0	0	0	1	1479.82	4.00126e-06
-2B	Mobile Home	Ducted Heat Pump	<1940	0	1	0	0	0	0	2.38574e-05
-2B	Mobile Home	Ducted Heating	<1940	0.333333	0	0.333333	0.333333	0	0	9.54589e-05
-2B	Mobile Home	Non-Ducted Heat Pump	<1940	0	1	0	0	0	0	0
-2B	Mobile Home	Non-Ducted Heating	<1940	0.333333	0	0.333333	0.333333	0	0	3.06693e-05
-2B	Mobile Home	None	<1940	0.333333	0	0.333333	0.333333	0	0	1.47724e-06
-2B	Multi-Family with 2 - 4 Units	Ducted Heat Pump	<1940	0	1	0	0	0	0	3.11102e-05
-2B	Multi-Family with 2 - 4 Units	Ducted Heating	<1940	0.333333	0	0.333333	0.333333	0	0	0.000124479
-2B	Multi-Family with 2 - 4 Units	Non-Ducted Heat Pump	<1940	0	1	0	0	0	0	0
-2B	Multi-Family with 2 - 4 Units	Non-Ducted Heating	<1940	0.333333	0	0.333333	0.333333	0	0	3.99931e-05
-2B	Multi-Family with 2 - 4 Units	None	<1940	0.333333	0	0.333333	0.333333	0	0	1.92633e-06
-2B	Multi-Family with 5+ Units	Ducted Heat Pump	<1940	0	1	0	0	0	0	6.89308e-05
-2B	Multi-Family with 5+ Units	Ducted Heating	<1940	0.333333	0	0.333333	0.333333	0	0	0.000275808
-2B	Multi-Family with 5+ Units	Non-Ducted Heat Pump	<1940	0	1	0	0	0	0	0
-2B	Multi-Family with 5+ Units	Non-Ducted Heating	<1940	0.333333	0	0.333333	0.333333	0	0	8.86125e-05
-2B	Multi-Family with 5+ Units	None	<1940	0.333333	0	0.333333	0.333333	0	0	4.26816e-06
-2B	Single-Family Attached	Ducted Heat Pump	<1940	0	1	0	0	2	9354.71	2.30944e-05
-2B	Single-Family Attached	Ducted Heating	<1940	0.333333	0	0.333333	0.333333	0	0	9.2406e-05
-2B	Single-Family Attached	Non-Ducted Heat Pump	<1940	0	1	0	0	0	0	0
-2B	Single-Family Attached	Non-Ducted Heating	<1940	0	0	0	1	1	1804.35	2.96885e-05
-2B	Single-Family Attached	None	<1940	0	0	0	1	1	1804.35	1.42999e-06
-2B	Single-Family Detached	Ducted Heat Pump	<1940	0	1	0	0	2	9354.71	0.000248544
-2B	Single-Family Detached	Ducted Heating	<1940	0.333333	0	0.333333	0.333333	0	0	0.000994481
-2B	Single-Family Detached	Non-Ducted Heat Pump	<1940	0	1	0	0	0	0	0
-2B	Single-Family Detached	Non-Ducted Heating	<1940	0	0	0	1	1	1804.35	0.00031951
-2B	Single-Family Detached	None	<1940	0	0	0	1	1	1804.35	1.53897e-05
-3A	Mobile Home	Ducted Heat Pump	1940-59	0	1	0	0	0	0	0.000168821
-3A	Mobile Home	Ducted Heating	1940-59	1	0	0	0	1	18408.6	0.000846084
-3A	Mobile Home	Non-Ducted Heat Pump	1940-59	0	1	0	0	0	0	0
-3A	Mobile Home	Non-Ducted Heating	1940-59	0.333333	0	0.333333	0.333333	0	0	0.000242403
-3A	Mobile Home	None	1940-59	0.333333	0	0.333333	0.333333	0	0	1.23835e-05
-3A	Multi-Family with 2 - 4 Units	Ducted Heat Pump	1940-59	0	1	0	0	2	12238.2	0.000220144
-3A	Multi-Family with 2 - 4 Units	Ducted Heating	1940-59	0.619845	0	0.110288	0.269867	8	34487.8	0.0011033
-3A	Multi-Family with 2 - 4 Units	Non-Ducted Heat Pump	1940-59	0	1	0	0	0	0	0
-3A	Multi-Family with 2 - 4 Units	Non-Ducted Heating	1940-59	0	0	0.128759	0.871241	5	11892.7	0.000316095
-3A	Multi-Family with 2 - 4 Units	None	1940-59	0	0	0.128759	0.871241	5	11892.7	1.61481e-05
-3A	Multi-Family with 5+ Units	Ducted Heat Pump	1940-59	0	1	0	0	2	12238.2	0.000487773
-3A	Multi-Family with 5+ Units	Ducted Heating	1940-59	0.619845	0	0.110288	0.269867	8	34487.8	0.00244458
-3A	Multi-Family with 5+ Units	Non-Ducted Heat Pump	1940-59	0	1	0	0	0	0	0
-3A	Multi-Family with 5+ Units	Non-Ducted Heating	1940-59	0	0	0.128759	0.871241	5	11892.7	0.000700371
-3A	Multi-Family with 5+ Units	None	1940-59	0	0	0.128759	0.871241	5	11892.7	3.57794e-05
-3A	Single-Family Attached	Ducted Heat Pump	1940-59	0	1	0	0	8	58972.3	0.000163422
-3A	Single-Family Attached	Ducted Heating	1940-59	0.92846	0	0.025929	0.045611	79	411199	0.000819025
-3A	Single-Family Attached	Non-Ducted Heat Pump	1940-59	0	1	0	0	0	0	0
-3A	Single-Family Attached	Non-Ducted Heating	1940-59	0.040348	0	0.252933	0.70672	29	76412.6	0.00023465
-3A	Single-Family Attached	None	1940-59	0.040348	0	0.252933	0.70672	29	76412.6	1.19874e-05
-3A	Single-Family Detached	Ducted Heat Pump	1940-59	0	1	0	0	8	58972.3	0.00175876
-3A	Single-Family Detached	Ducted Heating	1940-59	0.92846	0	0.025929	0.045611	79	411199	0.00881441
-3A	Single-Family Detached	Non-Ducted Heat Pump	1940-59	0	1	0	0	0	0	0
-3A	Single-Family Detached	Non-Ducted Heating	1940-59	0.040348	0	0.252933	0.70672	29	76412.6	0.00252533
-3A	Single-Family Detached	None	1940-59	0.040348	0	0.252933	0.70672	29	76412.6	0.00012901
-3A	Mobile Home	Ducted Heat Pump	1960-79	0	1	0	0	0	0	0.000281335
-3A	Mobile Home	Ducted Heating	1960-79	1	0	0	0	2	69039.1	0.00140997
-3A	Mobile Home	Non-Ducted Heat Pump	1960-79	0	1	0	0	0	0	0
-3A	Mobile Home	Non-Ducted Heating	1960-79	0	0	0	1	1	7273.62	0.000403956
-3A	Mobile Home	None	1960-79	0	0	0	1	1	7273.62	2.06366e-05
-3A	Multi-Family with 2 - 4 Units	Ducted Heat Pump	1960-79	0	1	0	0	7	45609.4	0.000366863
-3A	Multi-Family with 2 - 4 Units	Ducted Heating	1960-79	0.944233	0	0.028117	0.02765	61	323955	0.00183861
-3A	Multi-Family with 2 - 4 Units	Non-Ducted Heat Pump	1960-79	0	1	0	0	0	0	0
-3A	Multi-Family with 2 - 4 Units	Non-Ducted Heating	1960-79	0.556057	0	0	0.443943	16	40048.2	0.000526762
-3A	Multi-Family with 2 - 4 Units	None	1960-79	0.556057	0	0	0.443943	16	40048.2	2.69103e-05
-3A	Multi-Family with 5+ Units	Ducted Heat Pump	1960-79	0	1	0	0	7	45609.4	0.000812858
-3A	Multi-Family with 5+ Units	Ducted Heating	1960-79	0.944233	0	0.028117	0.02765	61	323955	0.00407381
-3A	Multi-Family with 5+ Units	Non-Ducted Heat Pump	1960-79	0	1	0	0	0	0	0
-3A	Multi-Family with 5+ Units	Non-Ducted Heating	1960-79	0.556057	0	0	0.443943	16	40048.2	0.00116715
-3A	Multi-Family with 5+ Units	None	1960-79	0.556057	0	0	0.443943	16	40048.2	5.96251e-05
-3A	Single-Family Attached	Ducted Heat Pump	1960-79	0	1	0	0	36	233351	0.000272338
-3A	Single-Family Attached	Ducted Heating	1960-79	0.925065	0	0.013102	0.061833	151	844331	0.00136488
-3A	Single-Family Attached	Non-Ducted Heat Pump	1960-79	0	1	0	0	0	0	0
-3A	Single-Family Attached	Non-Ducted Heating	1960-79	0.321724	0	0.017938	0.660338	38	123030	0.000391037
-3A	Single-Family Attached	None	1960-79	0.321724	0	0.017938	0.660338	38	123030	1.99766e-05
-3A	Single-Family Detached	Ducted Heat Pump	1960-79	0	1	0	0	36	233351	0.00293092
-3A	Single-Family Detached	Ducted Heating	1960-79	0.925065	0	0.013102	0.061833	151	844331	0.0146889
-3A	Single-Family Detached	Non-Ducted Heat Pump	1960-79	0	1	0	0	0	0	0
-3A	Single-Family Detached	Non-Ducted Heating	1960-79	0.321724	0	0.017938	0.660338	38	123030	0.00420837
-3A	Single-Family Detached	None	1960-79	0.321724	0	0.017938	0.660338	38	123030	0.00021499
-3A	Mobile Home	Ducted Heat Pump	1980-99	0	1	0	0	7	152663	0.000297363
-3A	Mobile Home	Ducted Heating	1980-99	0.755141	0	0.071261	0.173599	16	329394	0.0014903
-3A	Mobile Home	Non-Ducted Heat Pump	1980-99	0	1	0	0	0	0	0
-3A	Mobile Home	Non-Ducted Heating	1980-99	0	0	0.578888	0.421112	4	49640.6	0.00042697
-3A	Mobile Home	None	1980-99	0	0	0.578888	0.421112	4	49640.6	2.18123e-05
-3A	Multi-Family with 2 - 4 Units	Ducted Heat Pump	1980-99	0	1	0	0	15	102485	0.000387764
-3A	Multi-Family with 2 - 4 Units	Ducted Heating	1980-99	0.958902	0	0.019864	0.021234	97	509254	0.00194336
-3A	Multi-Family with 2 - 4 Units	Non-Ducted Heat Pump	1980-99	0	1	0	0	0	0	0
-3A	Multi-Family with 2 - 4 Units	Non-Ducted Heating	1980-99	0.574163	0	0	0.425837	6	12062.3	0.000556773
-3A	Multi-Family with 2 - 4 Units	None	1980-99	0.574163	0	0	0.425837	6	12062.3	2.84435e-05
-3A	Multi-Family with 5+ Units	Ducted Heat Pump	1980-99	0	1	0	0	15	102485	0.000859168
-3A	Multi-Family with 5+ Units	Ducted Heating	1980-99	0.958902	0	0.019864	0.021234	97	509254	0.0043059
-3A	Multi-Family with 5+ Units	Non-Ducted Heat Pump	1980-99	0	1	0	0	0	0	0
-3A	Multi-Family with 5+ Units	Non-Ducted Heating	1980-99	0.574163	0	0	0.425837	6	12062.3	0.00123364
-3A	Multi-Family with 5+ Units	None	1980-99	0.574163	0	0	0.425837	6	12062.3	6.30221e-05
-3A	Single-Family Attached	Ducted Heat Pump	1980-99	0	1	0	0	62	353779	0.000287853
-3A	Single-Family Attached	Ducted Heating	1980-99	0.949293	0	0.002506	0.048201	257	1.29824e+06	0.00144264
-3A	Single-Family Attached	Non-Ducted Heat Pump	1980-99	0	1	0	0	0	0	0
-3A	Single-Family Attached	Non-Ducted Heating	1980-99	0.424571	0	0.029861	0.545567	20	64529.7	0.000413315
-3A	Single-Family Attached	None	1980-99	0.424571	0	0.029861	0.545567	20	64529.7	2.11147e-05
-3A	Single-Family Detached	Ducted Heat Pump	1980-99	0	1	0	0	62	353779	0.0030979
-3A	Single-Family Detached	Ducted Heating	1980-99	0.949293	0	0.002506	0.048201	257	1.29824e+06	0.0155258
-3A	Single-Family Detached	Non-Ducted Heat Pump	1980-99	0	1	0	0	0	0	0
-3A	Single-Family Detached	Non-Ducted Heating	1980-99	0.424571	0	0.029861	0.545567	20	64529.7	0.00444813
-3A	Single-Family Detached	None	1980-99	0.424571	0	0.029861	0.545567	20	64529.7	0.000227238
-3A	Mobile Home	Ducted Heat Pump	2000-09	0	1	0	0	3	21732	0.000155251
-3A	Mobile Home	Ducted Heating	2000-09	1	0	0	0	5	35839.9	0.000778073
-3A	Mobile Home	Non-Ducted Heat Pump	2000-09	0	1	0	0	0	0	0
-3A	Mobile Home	Non-Ducted Heating	2000-09	0.333333	0	0.333333	0.333333	0	0	0.000222918
-3A	Mobile Home	None	2000-09	0.333333	0	0.333333	0.333333	0	0	1.1388e-05
-3A	Multi-Family with 2 - 4 Units	Ducted Heat Pump	2000-09	0	1	0	0	6	22382.5	0.000202449
-3A	Multi-Family with 2 - 4 Units	Ducted Heating	2000-09	0.949815	0	0.050185	0	24	75786.9	0.00101461
-3A	Multi-Family with 2 - 4 Units	Non-Ducted Heat Pump	2000-09	0	1	0	0	0	0	0
-3A	Multi-Family with 2 - 4 Units	Non-Ducted Heating	2000-09	0.333333	0	0.333333	0.333333	1	1901.68	0.000290687
-3A	Multi-Family with 2 - 4 Units	None	2000-09	0.333333	0	0.333333	0.333333	1	1901.68	1.48501e-05
-3A	Multi-Family with 5+ Units	Ducted Heat Pump	2000-09	0	1	0	0	6	22382.5	0.000448564
-3A	Multi-Family with 5+ Units	Ducted Heating	2000-09	0.949815	0	0.050185	0	24	75786.9	0.00224808
-3A	Multi-Family with 5+ Units	Non-Ducted Heat Pump	2000-09	0	1	0	0	0	0	0
-3A	Multi-Family with 5+ Units	Non-Ducted Heating	2000-09	0.333333	0	0.333333	0.333333	1	1901.68	0.000644073
-3A	Multi-Family with 5+ Units	None	2000-09	0.333333	0	0.333333	0.333333	1	1901.68	3.29033e-05
-3A	Single-Family Attached	Ducted Heat Pump	2000-09	0	1	0	0	44	118411	0.000150286
-3A	Single-Family Attached	Ducted Heating	2000-09	0.975671	0	0.024329	0	171	418028	0.000753189
-3A	Single-Family Attached	Non-Ducted Heat Pump	2000-09	0	1	0	0	0	0	0
-3A	Single-Family Attached	Non-Ducted Heating	2000-09	0.588438	0	0.073719	0.337842	6	12853.1	0.000215789
-3A	Single-Family Attached	None	2000-09	0.588438	0	0.073719	0.337842	6	12853.1	1.10238e-05
-3A	Single-Family Detached	Ducted Heat Pump	2000-09	0	1	0	0	44	118411	0.00161739
-3A	Single-Family Detached	Ducted Heating	2000-09	0.975671	0	0.024329	0	171	418028	0.00810588
-3A	Single-Family Detached	Non-Ducted Heat Pump	2000-09	0	1	0	0	0	0	0
-3A	Single-Family Detached	Non-Ducted Heating	2000-09	0.588438	0	0.073719	0.337842	6	12853.1	0.00232233
-3A	Single-Family Detached	None	2000-09	0.588438	0	0.073719	0.337842	6	12853.1	0.000118639
-3A	Mobile Home	Ducted Heat Pump	2010s	0	1	0	0	3	21732	3.52855e-05
-3A	Mobile Home	Ducted Heating	2010s	1	0	0	0	5	35839.9	0.000176841
-3A	Mobile Home	Non-Ducted Heat Pump	2010s	0	1	0	0	0	0	0
-3A	Mobile Home	Non-Ducted Heating	2010s	0.333333	0	0.333333	0.333333	0	0	5.06649e-05
-3A	Mobile Home	None	2010s	0.333333	0	0.333333	0.333333	0	0	2.58828e-06
-3A	Multi-Family with 2 - 4 Units	Ducted Heat Pump	2010s	0	1	0	0	6	22382.5	4.60127e-05
-3A	Multi-Family with 2 - 4 Units	Ducted Heating	2010s	0.949815	0	0.050185	0	24	75786.9	0.000230602
-3A	Multi-Family with 2 - 4 Units	Non-Ducted Heat Pump	2010s	0	1	0	0	0	0	0
-3A	Multi-Family with 2 - 4 Units	Non-Ducted Heating	2010s	0.333333	0	0.333333	0.333333	1	1901.68	6.60675e-05
-3A	Multi-Family with 2 - 4 Units	None	2010s	0.333333	0	0.333333	0.333333	1	1901.68	3.37514e-06
-3A	Multi-Family with 5+ Units	Ducted Heat Pump	2010s	0	1	0	0	6	22382.5	0.00010195
-3A	Multi-Family with 5+ Units	Ducted Heating	2010s	0.949815	0	0.050185	0	24	75786.9	0.000510944
-3A	Multi-Family with 5+ Units	Non-Ducted Heat Pump	2010s	0	1	0	0	0	0	0
-3A	Multi-Family with 5+ Units	Non-Ducted Heating	2010s	0.333333	0	0.333333	0.333333	1	1901.68	0.000146386
-3A	Multi-Family with 5+ Units	None	2010s	0.333333	0	0.333333	0.333333	1	1901.68	7.47829e-06
-3A	Single-Family Attached	Ducted Heat Pump	2010s	0	1	0	0	44	118411	3.41571e-05
-3A	Single-Family Attached	Ducted Heating	2010s	0.975671	0	0.024329	0	171	418028	0.000171185
-3A	Single-Family Attached	Non-Ducted Heat Pump	2010s	0	1	0	0	0	0	0
-3A	Single-Family Attached	Non-Ducted Heating	2010s	0.588438	0	0.073719	0.337842	6	12853.1	4.90446e-05
-3A	Single-Family Attached	None	2010s	0.588438	0	0.073719	0.337842	6	12853.1	2.50551e-06
-3A	Single-Family Detached	Ducted Heat Pump	2010s	0	1	0	0	44	118411	0.000367601
-3A	Single-Family Detached	Ducted Heating	2010s	0.975671	0	0.024329	0	171	418028	0.00184231
-3A	Single-Family Detached	Non-Ducted Heat Pump	2010s	0	1	0	0	0	0	0
-3A	Single-Family Detached	Non-Ducted Heating	2010s	0.588438	0	0.073719	0.337842	6	12853.1	0.000527822
-3A	Single-Family Detached	None	2010s	0.588438	0	0.073719	0.337842	6	12853.1	2.69645e-05
-3A	Mobile Home	Ducted Heat Pump	<1940	0	1	0	0	0	0	0.000135716
-3A	Mobile Home	Ducted Heating	<1940	0.333333	0	0.333333	0.333333	0	0	0.000680168
-3A	Mobile Home	Non-Ducted Heat Pump	<1940	0	1	0	0	0	0	0
-3A	Mobile Home	Non-Ducted Heating	<1940	0.333333	0	0.333333	0.333333	0	0	0.000194868
-3A	Mobile Home	None	<1940	0.333333	0	0.333333	0.333333	0	0	9.95509e-06
-3A	Multi-Family with 2 - 4 Units	Ducted Heat Pump	<1940	0	1	0	0	0	0	0.000176975
-3A	Multi-Family with 2 - 4 Units	Ducted Heating	<1940	1	0	0	0	3	19101.1	0.000886946
-3A	Multi-Family with 2 - 4 Units	Non-Ducted Heat Pump	<1940	0	1	0	0	0	0	0
-3A	Multi-Family with 2 - 4 Units	Non-Ducted Heating	<1940	0	0	0.530266	0.469734	2	7075.56	0.00025411
-3A	Multi-Family with 2 - 4 Units	None	<1940	0	0	0.530266	0.469734	2	7075.56	1.29815e-05
-3A	Multi-Family with 5+ Units	Ducted Heat Pump	<1940	0	1	0	0	0	0	0.000392122
-3A	Multi-Family with 5+ Units	Ducted Heating	<1940	1	0	0	0	3	19101.1	0.0019652
-3A	Multi-Family with 5+ Units	Non-Ducted Heat Pump	<1940	0	1	0	0	0	0	0
-3A	Multi-Family with 5+ Units	Non-Ducted Heating	<1940	0	0	0.530266	0.469734	2	7075.56	0.00056303
-3A	Multi-Family with 5+ Units	None	<1940	0	0	0.530266	0.469734	2	7075.56	2.87631e-05
-3A	Single-Family Attached	Ducted Heat Pump	<1940	0	1	0	0	3	30690.1	0.000131375
-3A	Single-Family Attached	Ducted Heating	<1940	0.952834	0	0.047166	0	13	76758.4	0.000658416
-3A	Single-Family Attached	Non-Ducted Heat Pump	<1940	0	1	0	0	0	0	0
-3A	Single-Family Attached	Non-Ducted Heating	<1940	0.127381	0	0.065324	0.807295	26	80369.2	0.000188636
-3A	Single-Family Attached	None	<1940	0.127381	0	0.065324	0.807295	26	80369.2	9.63671e-06
-3A	Single-Family Detached	Ducted Heat Pump	<1940	0	1	0	0	3	30690.1	0.00141387
-3A	Single-Family Detached	Ducted Heating	<1940	0.952834	0	0.047166	0	13	76758.4	0.00708592
-3A	Single-Family Detached	Non-Ducted Heat Pump	<1940	0	1	0	0	0	0	0
-3A	Single-Family Detached	Non-Ducted Heating	<1940	0.127381	0	0.065324	0.807295	26	80369.2	0.00203012
-3A	Single-Family Detached	None	<1940	0.127381	0	0.065324	0.807295	26	80369.2	0.000103711
-3B	Mobile Home	Ducted Heat Pump	1940-59	0	1	0	0	0	0	6.55769e-05
-3B	Mobile Home	Ducted Heating	1940-59	0.530737	0	0.469263	0	3	30287.7	0.000564538
-3B	Mobile Home	Non-Ducted Heat Pump	1940-59	0	1	0	0	0	0	0
-3B	Mobile Home	Non-Ducted Heating	1940-59	0	0	0.718815	0.281185	4	13956.9	0.000247895
-3B	Mobile Home	None	1940-59	0	0	0.718815	0.281185	4	13956.9	8.6477e-06
-3B	Multi-Family with 2 - 4 Units	Ducted Heat Pump	1940-59	0	1	0	0	0	0	8.55128e-05
-3B	Multi-Family with 2 - 4 Units	Ducted Heating	1940-59	0.665879	0	0.269697	0.064424	13	58626.7	0.000736163
-3B	Multi-Family with 2 - 4 Units	Non-Ducted Heat Pump	1940-59	0	1	0	0	0	0	0
-3B	Multi-Family with 2 - 4 Units	Non-Ducted Heating	1940-59	0	0	0.496003	0.503997	49	90247.6	0.000323257
-3B	Multi-Family with 2 - 4 Units	None	1940-59	0	0	0.496003	0.503997	49	90247.6	1.12767e-05
-3B	Multi-Family with 5+ Units	Ducted Heat Pump	1940-59	0	1	0	0	0	0	0.00018947
-3B	Multi-Family with 5+ Units	Ducted Heating	1940-59	0.665879	0	0.269697	0.064424	13	58626.7	0.00163111
-3B	Multi-Family with 5+ Units	Non-Ducted Heat Pump	1940-59	0	1	0	0	0	0	0
-3B	Multi-Family with 5+ Units	Non-Ducted Heating	1940-59	0	0	0.496003	0.503997	49	90247.6	0.00071624
-3B	Multi-Family with 5+ Units	None	1940-59	0	0	0.496003	0.503997	49	90247.6	2.49857e-05
-3B	Single-Family Attached	Ducted Heat Pump	1940-59	0	1	0	0	6	22415.9	6.34796e-05
-3B	Single-Family Attached	Ducted Heating	1940-59	0.752624	0	0.192956	0.05442	130	465370	0.000546484
-3B	Single-Family Attached	Non-Ducted Heat Pump	1940-59	0	1	0	0	0	0	0
-3B	Single-Family Attached	Non-Ducted Heating	1940-59	0.145703	0	0.464832	0.389465	120	207613	0.000239967
-3B	Single-Family Attached	None	1940-59	0.145703	0	0.464832	0.389465	120	207613	8.37113e-06
-3B	Single-Family Detached	Ducted Heat Pump	1940-59	0	1	0	0	6	22415.9	0.000683173
-3B	Single-Family Detached	Ducted Heating	1940-59	0.752624	0	0.192956	0.05442	130	465370	0.0058813
-3B	Single-Family Detached	Non-Ducted Heat Pump	1940-59	0	1	0	0	0	0	0
-3B	Single-Family Detached	Non-Ducted Heating	1940-59	0.145703	0	0.464832	0.389465	120	207613	0.00258254
-3B	Single-Family Detached	None	1940-59	0.145703	0	0.464832	0.389465	120	207613	9.00908e-05
-3B	Mobile Home	Ducted Heat Pump	1960-79	0	1	0	0	1	17381.3	0.000109282
-3B	Mobile Home	Ducted Heating	1960-79	0.481329	0	0.377059	0.141612	13	100667	0.000940784
-3B	Mobile Home	Non-Ducted Heat Pump	1960-79	0	1	0	0	0	0	0
-3B	Mobile Home	Non-Ducted Heating	1960-79	0.125176	0	0.220953	0.653872	15	55583	0.000413109
-3B	Mobile Home	None	1960-79	0.125176	0	0.220953	0.653872	15	55583	1.44111e-05
-3B	Multi-Family with 2 - 4 Units	Ducted Heat Pump	1960-79	0	1	0	0	4	15100.1	0.000142504
-3B	Multi-Family with 2 - 4 Units	Ducted Heating	1960-79	0.705631	0	0.263484	0.030885	69	264286	0.00122679
-3B	Multi-Family with 2 - 4 Units	Non-Ducted Heat Pump	1960-79	0	1	0	0	0	0	0
-3B	Multi-Family with 2 - 4 Units	Non-Ducted Heating	1960-79	0.099359	0	0.550005	0.350637	105	201167	0.000538697
-3B	Multi-Family with 2 - 4 Units	None	1960-79	0.099359	0	0.550005	0.350637	105	201167	1.87922e-05
-3B	Multi-Family with 5+ Units	Ducted Heat Pump	1960-79	0	1	0	0	4	15100.1	0.000315746
-3B	Multi-Family with 5+ Units	Ducted Heating	1960-79	0.705631	0	0.263484	0.030885	69	264286	0.0027182
-3B	Multi-Family with 5+ Units	Non-Ducted Heat Pump	1960-79	0	1	0	0	0	0	0
-3B	Multi-Family with 5+ Units	Non-Ducted Heating	1960-79	0.099359	0	0.550005	0.350637	105	201167	0.00119359
-3B	Multi-Family with 5+ Units	None	1960-79	0.099359	0	0.550005	0.350637	105	201167	4.16378e-05
-3B	Single-Family Attached	Ducted Heat Pump	1960-79	0	1	0	0	14	52306.1	0.000105787
-3B	Single-Family Attached	Ducted Heating	1960-79	0.719046	0	0.197064	0.08389	217	793657	0.000910696
-3B	Single-Family Attached	Non-Ducted Heat Pump	1960-79	0	1	0	0	0	0	0
-3B	Single-Family Attached	Non-Ducted Heating	1960-79	0.277285	0	0.501232	0.221483	105	175442	0.000399897
-3B	Single-Family Attached	None	1960-79	0.277285	0	0.501232	0.221483	105	175442	1.39502e-05
-3B	Single-Family Detached	Ducted Heat Pump	1960-79	0	1	0	0	14	52306.1	0.00113848
-3B	Single-Family Detached	Ducted Heating	1960-79	0.719046	0	0.197064	0.08389	217	793657	0.00980099
-3B	Single-Family Detached	Non-Ducted Heat Pump	1960-79	0	1	0	0	0	0	0
-3B	Single-Family Detached	Non-Ducted Heating	1960-79	0.277285	0	0.501232	0.221483	105	175442	0.00430372
-3B	Single-Family Detached	None	1960-79	0.277285	0	0.501232	0.221483	105	175442	0.000150133
-3B	Mobile Home	Ducted Heat Pump	1980-99	0	1	0	0	2	16983.9	0.000115508
-3B	Mobile Home	Ducted Heating	1980-99	0.345566	0	0.654434	0	5	42579.1	0.000994382
-3B	Mobile Home	Non-Ducted Heat Pump	1980-99	0	1	0	0	0	0	0
-3B	Mobile Home	Non-Ducted Heating	1980-99	0	0	0.55506	0.44494	5	30002.9	0.000436644
-3B	Mobile Home	None	1980-99	0	0	0.55506	0.44494	5	30002.9	1.52321e-05
-3B	Multi-Family with 2 - 4 Units	Ducted Heat Pump	1980-99	0	1	0	0	5	20384.8	0.000150623
-3B	Multi-Family with 2 - 4 Units	Ducted Heating	1980-99	0.71841	0	0.262143	0.019447	49	200284	0.00129668
-3B	Multi-Family with 2 - 4 Units	Non-Ducted Heat Pump	1980-99	0	1	0	0	0	0	0
-3B	Multi-Family with 2 - 4 Units	Non-Ducted Heating	1980-99	0.187348	0	0.498406	0.314246	50	96901.4	0.000569388
-3B	Multi-Family with 2 - 4 Units	None	1980-99	0.187348	0	0.498406	0.314246	50	96901.4	1.98628e-05
-3B	Multi-Family with 5+ Units	Ducted Heat Pump	1980-99	0	1	0	0	5	20384.8	0.000333735
-3B	Multi-Family with 5+ Units	Ducted Heating	1980-99	0.71841	0	0.262143	0.019447	49	200284	0.00287306
-3B	Multi-Family with 5+ Units	Non-Ducted Heat Pump	1980-99	0	1	0	0	0	0	0
-3B	Multi-Family with 5+ Units	Non-Ducted Heating	1980-99	0.187348	0	0.498406	0.314246	50	96901.4	0.00126159
-3B	Multi-Family with 5+ Units	None	1980-99	0.187348	0	0.498406	0.314246	50	96901.4	4.401e-05
-3B	Single-Family Attached	Ducted Heat Pump	1980-99	0	1	0	0	13	46974.5	0.000111814
-3B	Single-Family Attached	Ducted Heating	1980-99	0.857237	0	0.132145	0.010618	239	868051	0.00096258
-3B	Single-Family Attached	Non-Ducted Heat Pump	1980-99	0	1	0	0	0	0	0
-3B	Single-Family Attached	Non-Ducted Heating	1980-99	0.207702	0	0.450492	0.341806	44	77275.1	0.00042268
-3B	Single-Family Attached	None	1980-99	0.207702	0	0.450492	0.341806	44	77275.1	1.4745e-05
-3B	Single-Family Detached	Ducted Heat Pump	1980-99	0	1	0	0	13	46974.5	0.00120335
-3B	Single-Family Detached	Ducted Heating	1980-99	0.857237	0	0.132145	0.010618	239	868051	0.0103594
-3B	Single-Family Detached	Non-Ducted Heat Pump	1980-99	0	1	0	0	0	0	0
-3B	Single-Family Detached	Non-Ducted Heating	1980-99	0.207702	0	0.450492	0.341806	44	77275.1	0.00454891
-3B	Single-Family Detached	None	1980-99	0.207702	0	0.450492	0.341806	44	77275.1	0.000158687
-3B	Mobile Home	Ducted Heat Pump	2000-09	0	1	0	0	1	4473.46	6.03056e-05
-3B	Mobile Home	Ducted Heating	2000-09	0.863013	0	0.136987	0	5	25531.4	0.000519159
-3B	Mobile Home	Non-Ducted Heat Pump	2000-09	0	1	0	0	0	0	0
-3B	Mobile Home	Non-Ducted Heating	2000-09	0	0	1	0	1	1848.21	0.000227968
-3B	Mobile Home	None	2000-09	0	0	1	0	1	1848.21	7.95257e-06
-3B	Multi-Family with 2 - 4 Units	Ducted Heat Pump	2000-09	0	1	0	0	4	8996.16	7.8639e-05
-3B	Multi-Family with 2 - 4 Units	Ducted Heating	2000-09	1	0	0	0	24	54214.4	0.000676988
-3B	Multi-Family with 2 - 4 Units	Non-Ducted Heat Pump	2000-09	0	1	0	0	0	0	0
-3B	Multi-Family with 2 - 4 Units	Non-Ducted Heating	2000-09	0.87314	0	0.12686	0	7	6049.15	0.000297273
-3B	Multi-Family with 2 - 4 Units	None	2000-09	0.87314	0	0.12686	0	7	6049.15	1.03702e-05
-3B	Multi-Family with 5+ Units	Ducted Heat Pump	2000-09	0	1	0	0	4	8996.16	0.00017424
-3B	Multi-Family with 5+ Units	Ducted Heating	2000-09	1	0	0	0	24	54214.4	0.0015
-3B	Multi-Family with 5+ Units	Non-Ducted Heat Pump	2000-09	0	1	0	0	0	0	0
-3B	Multi-Family with 5+ Units	Non-Ducted Heating	2000-09	0.87314	0	0.12686	0	7	6049.15	0.000658666
-3B	Multi-Family with 5+ Units	None	2000-09	0.87314	0	0.12686	0	7	6049.15	2.29773e-05
-3B	Single-Family Attached	Ducted Heat Pump	2000-09	0	1	0	0	8	15514.5	5.83769e-05
-3B	Single-Family Attached	Ducted Heating	2000-09	0.910927	0	0.0543	0.034774	87	158244	0.000502555
-3B	Single-Family Attached	Non-Ducted Heat Pump	2000-09	0	1	0	0	0	0	0
-3B	Single-Family Attached	Non-Ducted Heating	2000-09	0.906552	0	0.093448	0	7	6211.57	0.000220678
-3B	Single-Family Attached	None	2000-09	0.906552	0	0.093448	0	7	6211.57	7.69823e-06
-3B	Single-Family Detached	Ducted Heat Pump	2000-09	0	1	0	0	8	15514.5	0.000628257
-3B	Single-Family Detached	Ducted Heating	2000-09	0.910927	0	0.0543	0.034774	87	158244	0.00540854
-3B	Single-Family Detached	Non-Ducted Heat Pump	2000-09	0	1	0	0	0	0	0
-3B	Single-Family Detached	Non-Ducted Heating	2000-09	0.906552	0	0.093448	0	7	6211.57	0.00237495
-3B	Single-Family Detached	None	2000-09	0.906552	0	0.093448	0	7	6211.57	8.2849e-05
-3B	Mobile Home	Ducted Heat Pump	2010s	0	1	0	0	1	4473.46	1.37063e-05
-3B	Mobile Home	Ducted Heating	2010s	0.863013	0	0.136987	0	5	25531.4	0.000117995
-3B	Mobile Home	Non-Ducted Heat Pump	2010s	0	1	0	0	0	0	0
-3B	Mobile Home	Non-Ducted Heating	2010s	0	0	1	0	1	1848.21	5.18128e-05
-3B	Mobile Home	None	2010s	0	0	1	0	1	1848.21	1.80747e-06
-3B	Multi-Family with 2 - 4 Units	Ducted Heat Pump	2010s	0	1	0	0	4	8996.16	1.78731e-05
-3B	Multi-Family with 2 - 4 Units	Ducted Heating	2010s	1	0	0	0	24	54214.4	0.000153866
-3B	Multi-Family with 2 - 4 Units	Non-Ducted Heat Pump	2010s	0	1	0	0	0	0	0
-3B	Multi-Family with 2 - 4 Units	Non-Ducted Heating	2010s	0.87314	0	0.12686	0	7	6049.15	6.75644e-05
-3B	Multi-Family with 2 - 4 Units	None	2010s	0.87314	0	0.12686	0	7	6049.15	2.35695e-06
-3B	Multi-Family with 5+ Units	Ducted Heat Pump	2010s	0	1	0	0	4	8996.16	3.96015e-05
-3B	Multi-Family with 5+ Units	Ducted Heating	2010s	1	0	0	0	24	54214.4	0.000340921
-3B	Multi-Family with 5+ Units	Non-Ducted Heat Pump	2010s	0	1	0	0	0	0	0
-3B	Multi-Family with 5+ Units	Non-Ducted Heating	2010s	0.87314	0	0.12686	0	7	6049.15	0.000149702
-3B	Multi-Family with 5+ Units	None	2010s	0.87314	0	0.12686	0	7	6049.15	5.22229e-06
-3B	Single-Family Attached	Ducted Heat Pump	2010s	0	1	0	0	8	15514.5	1.3268e-05
-3B	Single-Family Attached	Ducted Heating	2010s	0.910927	0	0.0543	0.034774	87	158244	0.000114221
-3B	Single-Family Attached	Non-Ducted Heat Pump	2010s	0	1	0	0	0	0	0
-3B	Single-Family Attached	Non-Ducted Heating	2010s	0.906552	0	0.093448	0	7	6211.57	5.01558e-05
-3B	Single-Family Attached	None	2010s	0.906552	0	0.093448	0	7	6211.57	1.74966e-06
-3B	Single-Family Detached	Ducted Heat Pump	2010s	0	1	0	0	8	15514.5	0.000142791
-3B	Single-Family Detached	Ducted Heating	2010s	0.910927	0	0.0543	0.034774	87	158244	0.00122926
-3B	Single-Family Detached	Non-Ducted Heat Pump	2010s	0	1	0	0	0	0	0
-3B	Single-Family Detached	Non-Ducted Heating	2010s	0.906552	0	0.093448	0	7	6211.57	0.000539781
-3B	Single-Family Detached	None	2010s	0.906552	0	0.093448	0	7	6211.57	1.883e-05
-3B	Mobile Home	Ducted Heat Pump	<1940	0	1	0	0	0	0	5.27174e-05
-3B	Mobile Home	Ducted Heating	<1940	1	0	0	0	2	12858.3	0.000453834
-3B	Mobile Home	Non-Ducted Heat Pump	<1940	0	1	0	0	0	0	0
-3B	Mobile Home	Non-Ducted Heating	<1940	0.333333	0	0.333333	0.333333	0	0	0.000199283
-3B	Mobile Home	None	<1940	0.333333	0	0.333333	0.333333	0	0	6.9519e-06
-3B	Multi-Family with 2 - 4 Units	Ducted Heat Pump	<1940	0	1	0	0	0	0	6.8744e-05
-3B	Multi-Family with 2 - 4 Units	Ducted Heating	<1940	0.768676	0	0.231324	0	4	15924.1	0.000591803
-3B	Multi-Family with 2 - 4 Units	Non-Ducted Heat Pump	<1940	0	1	0	0	0	0	0
-3B	Multi-Family with 2 - 4 Units	Non-Ducted Heating	<1940	0.100793	0	0.641262	0.257945	22	41100.7	0.000259867
-3B	Multi-Family with 2 - 4 Units	None	<1940	0.100793	0	0.641262	0.257945	22	41100.7	9.06534e-06
-3B	Multi-Family with 5+ Units	Ducted Heat Pump	<1940	0	1	0	0	0	0	0.000152316
-3B	Multi-Family with 5+ Units	Ducted Heating	<1940	0.768676	0	0.231324	0	4	15924.1	0.00131126
-3B	Multi-Family with 5+ Units	Non-Ducted Heat Pump	<1940	0	1	0	0	0	0	0
-3B	Multi-Family with 5+ Units	Non-Ducted Heating	<1940	0.100793	0	0.641262	0.257945	22	41100.7	0.000575787
-3B	Multi-Family with 5+ Units	None	<1940	0.100793	0	0.641262	0.257945	22	41100.7	2.0086e-05
-3B	Single-Family Attached	Ducted Heat Pump	<1940	0	1	0	0	1	3161.42	5.10314e-05
-3B	Single-Family Attached	Ducted Heating	<1940	0.643757	0	0.200774	0.155469	36	131882	0.000439319
-3B	Single-Family Attached	Non-Ducted Heat Pump	<1940	0	1	0	0	0	0	0
-3B	Single-Family Attached	Non-Ducted Heating	<1940	0.022289	0	0.697324	0.280387	34	64375.1	0.00019291
-3B	Single-Family Attached	None	<1940	0.022289	0	0.697324	0.280387	34	64375.1	6.72957e-06
-3B	Single-Family Detached	Ducted Heat Pump	<1940	0	1	0	0	1	3161.42	0.000549204
-3B	Single-Family Detached	Ducted Heating	<1940	0.643757	0	0.200774	0.155469	36	131882	0.00472799
-3B	Single-Family Detached	Non-Ducted Heat Pump	<1940	0	1	0	0	0	0	0
-3B	Single-Family Detached	Non-Ducted Heating	<1940	0.022289	0	0.697324	0.280387	34	64375.1	0.00207611
-3B	Single-Family Detached	None	<1940	0.022289	0	0.697324	0.280387	34	64375.1	7.24242e-05
-3C	Mobile Home	Ducted Heat Pump	1940-59	0	1	0	0	0	0	0
-3C	Mobile Home	Ducted Heating	1940-59	0.333333	0	0.333333	0.333333	0	0	0.000143449
-3C	Mobile Home	Non-Ducted Heat Pump	1940-59	0	1	0	0	0	0	0
-3C	Mobile Home	Non-Ducted Heating	1940-59	0.333333	0	0.333333	0.333333	0	0	7.80985e-05
-3C	Mobile Home	None	1940-59	0.333333	0	0.333333	0.333333	0	0	2.18207e-06
-3C	Multi-Family with 2 - 4 Units	Ducted Heat Pump	1940-59	0	1	0	0	0	0	0
-3C	Multi-Family with 2 - 4 Units	Ducted Heating	1940-59	0	0	1	0	7	29181.4	0.000187059
-3C	Multi-Family with 2 - 4 Units	Non-Ducted Heat Pump	1940-59	0	1	0	0	0	0	0
-3C	Multi-Family with 2 - 4 Units	Non-Ducted Heating	1940-59	0	0	0.615464	0.384536	13	31638.7	0.000101841
-3C	Multi-Family with 2 - 4 Units	None	1940-59	0	0	0.615464	0.384536	13	31638.7	2.84543e-06
-3C	Multi-Family with 5+ Units	Ducted Heat Pump	1940-59	0	1	0	0	0	0	0
-3C	Multi-Family with 5+ Units	Ducted Heating	1940-59	0	0	1	0	7	29181.4	0.000414466
-3C	Multi-Family with 5+ Units	Non-Ducted Heat Pump	1940-59	0	1	0	0	0	0	0
-3C	Multi-Family with 5+ Units	Non-Ducted Heating	1940-59	0	0	0.615464	0.384536	13	31638.7	0.000225649
-3C	Multi-Family with 5+ Units	None	1940-59	0	0	0.615464	0.384536	13	31638.7	6.30461e-06
-3C	Single-Family Attached	Ducted Heat Pump	1940-59	0	1	0	0	0	0	0
-3C	Single-Family Attached	Ducted Heating	1940-59	0.212086	0	0.684829	0.103085	32	122926	0.000138861
-3C	Single-Family Attached	Non-Ducted Heat Pump	1940-59	0	1	0	0	0	0	0
-3C	Single-Family Attached	Non-Ducted Heating	1940-59	0	0	0.813196	0.186804	15	30862.3	7.56008e-05
-3C	Single-Family Attached	None	1940-59	0	0	0.813196	0.186804	15	30862.3	2.11228e-06
-3C	Single-Family Detached	Ducted Heat Pump	1940-59	0	1	0	0	0	0	0
-3C	Single-Family Detached	Ducted Heating	1940-59	0.212086	0	0.684829	0.103085	32	122926	0.00149444
-3C	Single-Family Detached	Non-Ducted Heat Pump	1940-59	0	1	0	0	0	0	0
-3C	Single-Family Detached	Non-Ducted Heating	1940-59	0	0	0.813196	0.186804	15	30862.3	0.000813622
-3C	Single-Family Detached	None	1940-59	0	0	0.813196	0.186804	15	30862.3	2.27325e-05
-3C	Mobile Home	Ducted Heat Pump	1960-79	0	1	0	0	0	0	0
-3C	Mobile Home	Ducted Heating	1960-79	0	0	1	0	2	20268.3	0.000239053
-3C	Mobile Home	Non-Ducted Heat Pump	1960-79	0	1	0	0	0	0	0
-3C	Mobile Home	Non-Ducted Heating	1960-79	0.333333	0	0.333333	0.333333	0	0	0.000130148
-3C	Mobile Home	None	1960-79	0.333333	0	0.333333	0.333333	0	0	3.63634e-06
-3C	Multi-Family with 2 - 4 Units	Ducted Heat Pump	1960-79	0	1	0	0	0	0	0
-3C	Multi-Family with 2 - 4 Units	Ducted Heating	1960-79	0.116629	0	0.799004	0.084367	10	42315.2	0.000311727
-3C	Multi-Family with 2 - 4 Units	Non-Ducted Heat Pump	1960-79	0	1	0	0	0	0	0
-3C	Multi-Family with 2 - 4 Units	Non-Ducted Heating	1960-79	0	0	0.840568	0.159432	37	81025.3	0.000169715
-3C	Multi-Family with 2 - 4 Units	None	1960-79	0	0	0.840568	0.159432	37	81025.3	4.74182e-06
-3C	Multi-Family with 5+ Units	Ducted Heat Pump	1960-79	0	1	0	0	0	0	0
-3C	Multi-Family with 5+ Units	Ducted Heating	1960-79	0.116629	0	0.799004	0.084367	10	42315.2	0.000690693
-3C	Multi-Family with 5+ Units	Non-Ducted Heat Pump	1960-79	0	1	0	0	0	0	0
-3C	Multi-Family with 5+ Units	Non-Ducted Heating	1960-79	0	0	0.840568	0.159432	37	81025.3	0.000376036
-3C	Multi-Family with 5+ Units	None	1960-79	0	0	0.840568	0.159432	37	81025.3	1.05064e-05
-3C	Single-Family Attached	Ducted Heat Pump	1960-79	0	1	0	0	0	0	0
-3C	Single-Family Attached	Ducted Heating	1960-79	0.31791	0	0.589026	0.093064	63	240247	0.000231408
-3C	Single-Family Attached	Non-Ducted Heat Pump	1960-79	0	1	0	0	0	0	0
-3C	Single-Family Attached	Non-Ducted Heating	1960-79	0.043025	0	0.920623	0.036352	22	40648.1	0.000125986
-3C	Single-Family Attached	None	1960-79	0.043025	0	0.920623	0.036352	22	40648.1	3.52004e-06
-3C	Single-Family Detached	Ducted Heat Pump	1960-79	0	1	0	0	0	0	0
-3C	Single-Family Detached	Ducted Heating	1960-79	0.31791	0	0.589026	0.093064	63	240247	0.00249043
-3C	Single-Family Detached	Non-Ducted Heat Pump	1960-79	0	1	0	0	0	0	0
-3C	Single-Family Detached	Non-Ducted Heating	1960-79	0.043025	0	0.920623	0.036352	22	40648.1	0.00135587
-3C	Single-Family Detached	None	1960-79	0.043025	0	0.920623	0.036352	22	40648.1	3.7883e-05
-3C	Mobile Home	Ducted Heat Pump	1980-99	0	1	0	0	0	0	0
-3C	Mobile Home	Ducted Heating	1980-99	0	0	1	0	2	18692.5	0.000252672
-3C	Mobile Home	Non-Ducted Heat Pump	1980-99	0	1	0	0	0	0	0
-3C	Mobile Home	Non-Ducted Heating	1980-99	0.333333	0	0.333333	0.333333	0	0	0.000137563
-3C	Mobile Home	None	1980-99	0.333333	0	0.333333	0.333333	0	0	3.84351e-06
-3C	Multi-Family with 2 - 4 Units	Ducted Heat Pump	1980-99	0	1	0	0	0	0	0
-3C	Multi-Family with 2 - 4 Units	Ducted Heating	1980-99	0.487566	0	0.456986	0.055448	15	69138.9	0.000329487
-3C	Multi-Family with 2 - 4 Units	Non-Ducted Heat Pump	1980-99	0	1	0	0	0	0	0
-3C	Multi-Family with 2 - 4 Units	Non-Ducted Heating	1980-99	0	0	0.893746	0.106254	18	37874	0.000179384
-3C	Multi-Family with 2 - 4 Units	None	1980-99	0	0	0.893746	0.106254	18	37874	5.01197e-06
-3C	Multi-Family with 5+ Units	Ducted Heat Pump	1980-99	0	1	0	0	0	0	0
-3C	Multi-Family with 5+ Units	Ducted Heating	1980-99	0.487566	0	0.456986	0.055448	15	69138.9	0.000730043
-3C	Multi-Family with 5+ Units	Non-Ducted Heat Pump	1980-99	0	1	0	0	0	0	0
-3C	Multi-Family with 5+ Units	Non-Ducted Heating	1980-99	0	0	0.893746	0.106254	18	37874	0.00039746
-3C	Multi-Family with 5+ Units	None	1980-99	0	0	0.893746	0.106254	18	37874	1.1105e-05
-3C	Single-Family Attached	Ducted Heat Pump	1980-99	0	1	0	0	0	0	0
-3C	Single-Family Attached	Ducted Heating	1980-99	0.210663	0	0.699315	0.090023	46	174974	0.000244592
-3C	Single-Family Attached	Non-Ducted Heat Pump	1980-99	0	1	0	0	0	0	0
-3C	Single-Family Attached	Non-Ducted Heating	1980-99	0.106181	0	0.893819	0	9	15933.7	0.000133164
-3C	Single-Family Attached	None	1980-99	0.106181	0	0.893819	0	9	15933.7	3.72059e-06
-3C	Single-Family Detached	Ducted Heat Pump	1980-99	0	1	0	0	0	0	0
-3C	Single-Family Detached	Ducted Heating	1980-99	0.210663	0	0.699315	0.090023	46	174974	0.00263231
-3C	Single-Family Detached	Non-Ducted Heat Pump	1980-99	0	1	0	0	0	0	0
-3C	Single-Family Detached	Non-Ducted Heating	1980-99	0.106181	0	0.893819	0	9	15933.7	0.00143312
-3C	Single-Family Detached	None	1980-99	0.106181	0	0.893819	0	9	15933.7	4.00413e-05
-3C	Mobile Home	Ducted Heat Pump	2000-09	0	1	0	0	0	0	0
-3C	Mobile Home	Ducted Heating	2000-09	0.333333	0	0.333333	0.333333	0	0	0.000131918
-3C	Mobile Home	Non-Ducted Heat Pump	2000-09	0	1	0	0	0	0	0
-3C	Mobile Home	Non-Ducted Heating	2000-09	0.333333	0	0.333333	0.333333	0	0	7.18207e-05
-3C	Mobile Home	None	2000-09	0.333333	0	0.333333	0.333333	0	0	2.00666e-06
-3C	Multi-Family with 2 - 4 Units	Ducted Heat Pump	2000-09	0	1	0	0	0	0	0
-3C	Multi-Family with 2 - 4 Units	Ducted Heating	2000-09	0	0	0.559602	0.440398	2	5621.93	0.000172023
-3C	Multi-Family with 2 - 4 Units	Non-Ducted Heat Pump	2000-09	0	1	0	0	0	0	0
-3C	Multi-Family with 2 - 4 Units	Non-Ducted Heating	2000-09	0	0	1	0	2	2163.51	9.36548e-05
-3C	Multi-Family with 2 - 4 Units	None	2000-09	0	0	1	0	2	2163.51	2.61671e-06
-3C	Multi-Family with 5+ Units	Ducted Heat Pump	2000-09	0	1	0	0	0	0	0
-3C	Multi-Family with 5+ Units	Ducted Heating	2000-09	0	0	0.559602	0.440398	2	5621.93	0.00038115
-3C	Multi-Family with 5+ Units	Non-Ducted Heat Pump	2000-09	0	1	0	0	0	0	0
-3C	Multi-Family with 5+ Units	Non-Ducted Heating	2000-09	0	0	1	0	2	2163.51	0.000207511
-3C	Multi-Family with 5+ Units	None	2000-09	0	0	1	0	2	2163.51	5.79783e-06
-3C	Single-Family Attached	Ducted Heat Pump	2000-09	0	1	0	0	0	0	0
-3C	Single-Family Attached	Ducted Heating	2000-09	0.522237	0	0.477763	0	23	42509.9	0.000127699
-3C	Single-Family Attached	Non-Ducted Heat Pump	2000-09	0	1	0	0	0	0	0
-3C	Single-Family Attached	Non-Ducted Heating	2000-09	0	0	1	0	2	2037.86	6.95237e-05
-3C	Single-Family Attached	None	2000-09	0	0	1	0	2	2037.86	1.94249e-06
-3C	Single-Family Detached	Ducted Heat Pump	2000-09	0	1	0	0	0	0	0
-3C	Single-Family Detached	Ducted Heating	2000-09	0.522237	0	0.477763	0	23	42509.9	0.00137431
-3C	Single-Family Detached	Non-Ducted Heat Pump	2000-09	0	1	0	0	0	0	0
-3C	Single-Family Detached	Non-Ducted Heating	2000-09	0	0	1	0	2	2037.86	0.00074822
-3C	Single-Family Detached	None	2000-09	0	0	1	0	2	2037.86	2.09052e-05
-3C	Mobile Home	Ducted Heat Pump	2010s	0	1	0	0	0	0	0
-3C	Mobile Home	Ducted Heating	2010s	0.333333	0	0.333333	0.333333	0	0	2.99825e-05
-3C	Mobile Home	Non-Ducted Heat Pump	2010s	0	1	0	0	0	0	0
-3C	Mobile Home	Non-Ducted Heating	2010s	0.333333	0	0.333333	0.333333	0	0	1.63235e-05
-3C	Mobile Home	None	2010s	0.333333	0	0.333333	0.333333	0	0	4.56076e-07
-3C	Multi-Family with 2 - 4 Units	Ducted Heat Pump	2010s	0	1	0	0	0	0	0
-3C	Multi-Family with 2 - 4 Units	Ducted Heating	2010s	0	0	0.559602	0.440398	2	5621.93	3.90974e-05
-3C	Multi-Family with 2 - 4 Units	Non-Ducted Heat Pump	2010s	0	1	0	0	0	0	0
-3C	Multi-Family with 2 - 4 Units	Non-Ducted Heating	2010s	0	0	1	0	2	2163.51	2.12859e-05
-3C	Multi-Family with 2 - 4 Units	None	2010s	0	0	1	0	2	2163.51	5.94728e-07
-3C	Multi-Family with 5+ Units	Ducted Heat Pump	2010s	0	1	0	0	0	0	0
-3C	Multi-Family with 5+ Units	Ducted Heating	2010s	0	0	0.559602	0.440398	2	5621.93	8.6628e-05
-3C	Multi-Family with 5+ Units	Non-Ducted Heat Pump	2010s	0	1	0	0	0	0	0
-3C	Multi-Family with 5+ Units	Non-Ducted Heating	2010s	0	0	1	0	2	2163.51	4.71632e-05
-3C	Multi-Family with 5+ Units	None	2010s	0	0	1	0	2	2163.51	1.31774e-06
-3C	Single-Family Attached	Ducted Heat Pump	2010s	0	1	0	0	0	0	0
-3C	Single-Family Attached	Ducted Heating	2010s	0.522237	0	0.477763	0	23	42509.9	2.90236e-05
-3C	Single-Family Attached	Non-Ducted Heat Pump	2010s	0	1	0	0	0	0	0
-3C	Single-Family Attached	Non-Ducted Heating	2010s	0	0	1	0	2	2037.86	1.58014e-05
-3C	Single-Family Attached	None	2010s	0	0	1	0	2	2037.86	4.4149e-07
-3C	Single-Family Detached	Ducted Heat Pump	2010s	0	1	0	0	0	0	0
-3C	Single-Family Detached	Ducted Heating	2010s	0.522237	0	0.477763	0	23	42509.9	0.000312354
-3C	Single-Family Detached	Non-Ducted Heat Pump	2010s	0	1	0	0	0	0	0
-3C	Single-Family Detached	Non-Ducted Heating	2010s	0	0	1	0	2	2037.86	0.000170056
-3C	Single-Family Detached	None	2010s	0	0	1	0	2	2037.86	4.75135e-06
-3C	Mobile Home	Ducted Heat Pump	<1940	0	1	0	0	0	0	0
-3C	Mobile Home	Ducted Heating	<1940	0.333333	0	0.333333	0.333333	0	0	0.000115319
-3C	Mobile Home	Non-Ducted Heat Pump	<1940	0	1	0	0	0	0	0
-3C	Mobile Home	Non-Ducted Heating	<1940	0.333333	0	0.333333	0.333333	0	0	6.27835e-05
-3C	Mobile Home	None	<1940	0.333333	0	0.333333	0.333333	0	0	1.75417e-06
-3C	Multi-Family with 2 - 4 Units	Ducted Heat Pump	<1940	0	1	0	0	0	0	0
-3C	Multi-Family with 2 - 4 Units	Ducted Heating	<1940	0	0	1	0	3	11724.4	0.000150377
-3C	Multi-Family with 2 - 4 Units	Non-Ducted Heat Pump	<1940	0	1	0	0	0	0	0
-3C	Multi-Family with 2 - 4 Units	Non-Ducted Heating	<1940	0	0	1	0	10	23854.6	8.18703e-05
-3C	Multi-Family with 2 - 4 Units	None	<1940	0	0	1	0	10	23854.6	2.28745e-06
-3C	Multi-Family with 5+ Units	Ducted Heat Pump	<1940	0	1	0	0	0	0	0
-3C	Multi-Family with 5+ Units	Ducted Heating	<1940	0	0	1	0	3	11724.4	0.00033319
-3C	Multi-Family with 5+ Units	Non-Ducted Heat Pump	<1940	0	1	0	0	0	0	0
-3C	Multi-Family with 5+ Units	Non-Ducted Heating	<1940	0	0	1	0	10	23854.6	0.0001814
-3C	Multi-Family with 5+ Units	None	<1940	0	0	1	0	10	23854.6	5.06829e-06
-3C	Single-Family Attached	Ducted Heat Pump	<1940	0	1	0	0	0	0	0
-3C	Single-Family Attached	Ducted Heating	<1940	0.100426	0	0.825527	0.074047	27	101400	0.000111631
-3C	Single-Family Attached	Non-Ducted Heat Pump	<1940	0	1	0	0	0	0	0
-3C	Single-Family Attached	Non-Ducted Heating	<1940	0	0	0.888608	0.111392	8	18503.3	6.07756e-05
-3C	Single-Family Attached	None	<1940	0	0	0.888608	0.111392	8	18503.3	1.69807e-06
-3C	Single-Family Detached	Ducted Heat Pump	<1940	0	1	0	0	0	0	0
-3C	Single-Family Detached	Ducted Heating	<1940	0.100426	0	0.825527	0.074047	27	101400	0.00120138
-3C	Single-Family Detached	Non-Ducted Heat Pump	<1940	0	1	0	0	0	0	0
-3C	Single-Family Detached	Non-Ducted Heating	<1940	0	0	0.888608	0.111392	8	18503.3	0.000654072
-3C	Single-Family Detached	None	<1940	0	0	0.888608	0.111392	8	18503.3	1.82747e-05
-4A	Mobile Home	Ducted Heat Pump	1940-59	0	1	0	0	0	0	0.000326107
-4A	Mobile Home	Ducted Heating	1940-59	0.333333	0	0.333333	0.333333	0	0	0.00112706
-4A	Mobile Home	Non-Ducted Heat Pump	1940-59	0	1	0	0	0	0	0
-4A	Mobile Home	Non-Ducted Heating	1940-59	0.333333	0	0.333333	0.333333	0	0	0.000581392
-4A	Mobile Home	None	1940-59	0.333333	0	0.333333	0.333333	0	0	2.00387e-05
-4A	Multi-Family with 2 - 4 Units	Ducted Heat Pump	1940-59	0	1	0	0	3	14577.9	0.000425246
-4A	Multi-Family with 2 - 4 Units	Ducted Heating	1940-59	0.469225	0	0.133423	0.397352	34	137536	0.00146969
-4A	Multi-Family with 2 - 4 Units	Non-Ducted Heat Pump	1940-59	0	1	0	0	0	0	0
-4A	Multi-Family with 2 - 4 Units	Non-Ducted Heating	1940-59	0.041793	0	0.211082	0.747125	95	241427	0.00075814
-4A	Multi-Family with 2 - 4 Units	None	1940-59	0.041793	0	0.211082	0.747125	95	241427	2.61307e-05
-4A	Multi-Family with 5+ Units	Ducted Heat Pump	1940-59	0	1	0	0	3	14577.9	0.000942217
-4A	Multi-Family with 5+ Units	Ducted Heating	1940-59	0.469225	0	0.133423	0.397352	34	137536	0.00325639
-4A	Multi-Family with 5+ Units	Non-Ducted Heat Pump	1940-59	0	1	0	0	0	0	0
-4A	Multi-Family with 5+ Units	Non-Ducted Heating	1940-59	0.041793	0	0.211082	0.747125	95	241427	0.00167981
-4A	Multi-Family with 5+ Units	None	1940-59	0.041793	0	0.211082	0.747125	95	241427	5.78976e-05
-4A	Single-Family Attached	Ducted Heat Pump	1940-59	0	1	0	0	23	110508	0.000315678
-4A	Single-Family Attached	Ducted Heating	1940-59	0.716264	0	0.057992	0.225744	231	937772	0.00109101
-4A	Single-Family Attached	Non-Ducted Heat Pump	1940-59	0	1	0	0	0	0	0
-4A	Single-Family Attached	Non-Ducted Heating	1940-59	0.281414	0	0.197097	0.521489	110	272567	0.000562798
-4A	Single-Family Attached	None	1940-59	0.281414	0	0.197097	0.521489	110	272567	1.93979e-05
-4A	Single-Family Detached	Ducted Heat Pump	1940-59	0	1	0	0	23	110508	0.00339735
-4A	Single-Family Detached	Ducted Heating	1940-59	0.716264	0	0.057992	0.225744	231	937772	0.0117416
-4A	Single-Family Detached	Non-Ducted Heat Pump	1940-59	0	1	0	0	0	0	0
-4A	Single-Family Detached	Non-Ducted Heating	1940-59	0.281414	0	0.197097	0.521489	110	272567	0.00605688
-4A	Single-Family Detached	None	1940-59	0.281414	0	0.197097	0.521489	110	272567	0.000208761
-4A	Mobile Home	Ducted Heat Pump	1960-79	0	1	0	0	2	18999.6	0.000543446
-4A	Mobile Home	Ducted Heating	1960-79	0.351047	0	0.04495	0.604004	27	327997	0.0018782
-4A	Mobile Home	Non-Ducted Heat Pump	1960-79	0	1	0	0	0	0	0
-4A	Mobile Home	Non-Ducted Heating	1960-79	0.176055	0	0.132593	0.691352	12	83699.8	0.000968869
-4A	Mobile Home	None	1960-79	0.176055	0	0.132593	0.691352	12	83699.8	3.33939e-05
-4A	Multi-Family with 2 - 4 Units	Ducted Heat Pump	1960-79	0	1	0	0	5	28174	0.000708659
-4A	Multi-Family with 2 - 4 Units	Ducted Heating	1960-79	0.813335	0	0.052531	0.134134	87	428388	0.00244919
-4A	Multi-Family with 2 - 4 Units	Non-Ducted Heat Pump	1960-79	0	1	0	0	0	0	0
-4A	Multi-Family with 2 - 4 Units	Non-Ducted Heating	1960-79	0.188929	0	0.16789	0.643181	74	198908	0.00126341
-4A	Multi-Family with 2 - 4 Units	None	1960-79	0.188929	0	0.16789	0.643181	74	198908	4.35459e-05
-4A	Multi-Family with 5+ Units	Ducted Heat Pump	1960-79	0	1	0	0	5	28174	0.00157017
-4A	Multi-Family with 5+ Units	Ducted Heating	1960-79	0.813335	0	0.052531	0.134134	87	428388	0.00542666
-4A	Multi-Family with 5+ Units	Non-Ducted Heat Pump	1960-79	0	1	0	0	0	0	0
-4A	Multi-Family with 5+ Units	Non-Ducted Heating	1960-79	0.188929	0	0.16789	0.643181	74	198908	0.00279934
-4A	Multi-Family with 5+ Units	None	1960-79	0.188929	0	0.16789	0.643181	74	198908	9.64845e-05
-4A	Single-Family Attached	Ducted Heat Pump	1960-79	0	1	0	0	65	322560	0.000526066
-4A	Single-Family Attached	Ducted Heating	1960-79	0.924326	0	0.021654	0.05402	324	1.18352e+06	0.00181813
-4A	Single-Family Attached	Non-Ducted Heat Pump	1960-79	0	1	0	0	0	0	0
-4A	Single-Family Attached	Non-Ducted Heating	1960-79	0.434808	0	0.112858	0.452333	108	270972	0.000937884
-4A	Single-Family Attached	None	1960-79	0.434808	0	0.112858	0.452333	108	270972	3.23259e-05
-4A	Single-Family Detached	Ducted Heat Pump	1960-79	0	1	0	0	65	322560	0.00566157
-4A	Single-Family Detached	Ducted Heating	1960-79	0.924326	0	0.021654	0.05402	324	1.18352e+06	0.0195669
-4A	Single-Family Detached	Non-Ducted Heat Pump	1960-79	0	1	0	0	0	0	0
-4A	Single-Family Detached	Non-Ducted Heating	1960-79	0.434808	0	0.112858	0.452333	108	270972	0.0100936
-4A	Single-Family Detached	None	1960-79	0.434808	0	0.112858	0.452333	108	270972	0.000347894
-4A	Mobile Home	Ducted Heat Pump	1980-99	0	1	0	0	15	281834	0.000574407
-4A	Mobile Home	Ducted Heating	1980-99	0.653043	0	0.12239	0.224566	50	767710	0.00198521
-4A	Mobile Home	Non-Ducted Heat Pump	1980-99	0	1	0	0	0	0	0
-4A	Mobile Home	Non-Ducted Heating	1980-99	0.24852	0	0.081383	0.670096	11	84428.9	0.00102407
-4A	Mobile Home	None	1980-99	0.24852	0	0.081383	0.670096	11	84428.9	3.52964e-05
-4A	Multi-Family with 2 - 4 Units	Ducted Heat Pump	1980-99	0	1	0	0	18	105192	0.000749032
-4A	Multi-Family with 2 - 4 Units	Ducted Heating	1980-99	0.919258	0	0.034031	0.046711	84	377662	0.00258873
-4A	Multi-Family with 2 - 4 Units	Non-Ducted Heat Pump	1980-99	0	1	0	0	0	0	0
-4A	Multi-Family with 2 - 4 Units	Non-Ducted Heating	1980-99	0.163011	0	0.310843	0.526146	35	112425	0.00133539
-4A	Multi-Family with 2 - 4 Units	None	1980-99	0.163011	0	0.310843	0.526146	35	112425	4.60268e-05
-4A	Multi-Family with 5+ Units	Ducted Heat Pump	1980-99	0	1	0	0	18	105192	0.00165963
-4A	Multi-Family with 5+ Units	Ducted Heating	1980-99	0.919258	0	0.034031	0.046711	84	377662	0.00573583
-4A	Multi-Family with 5+ Units	Non-Ducted Heat Pump	1980-99	0	1	0	0	0	0	0
-4A	Multi-Family with 5+ Units	Non-Ducted Heating	1980-99	0.163011	0	0.310843	0.526146	35	112425	0.00295883
-4A	Multi-Family with 5+ Units	None	1980-99	0.163011	0	0.310843	0.526146	35	112425	0.000101981
-4A	Single-Family Attached	Ducted Heat Pump	1980-99	0	1	0	0	123	654413	0.000556037
-4A	Single-Family Attached	Ducted Heating	1980-99	0.947487	0	0.032862	0.019652	319	1.38618e+06	0.00192172
-4A	Single-Family Attached	Non-Ducted Heat Pump	1980-99	0	1	0	0	0	0	0
-4A	Single-Family Attached	Non-Ducted Heating	1980-99	0.524734	0	0.096155	0.379111	47	108464	0.000991317
-4A	Single-Family Attached	None	1980-99	0.524734	0	0.096155	0.379111	47	108464	3.41675e-05
-4A	Single-Family Detached	Ducted Heat Pump	1980-99	0	1	0	0	123	654413	0.00598412
-4A	Single-Family Detached	Ducted Heating	1980-99	0.947487	0	0.032862	0.019652	319	1.38618e+06	0.0206817
-4A	Single-Family Detached	Non-Ducted Heat Pump	1980-99	0	1	0	0	0	0	0
-4A	Single-Family Detached	Non-Ducted Heating	1980-99	0.524734	0	0.096155	0.379111	47	108464	0.0106686
-4A	Single-Family Detached	None	1980-99	0.524734	0	0.096155	0.379111	47	108464	0.000367714
-4A	Mobile Home	Ducted Heat Pump	2000-09	0	1	0	0	5	29236.8	0.000299893
-4A	Mobile Home	Ducted Heating	2000-09	0.684667	0	0	0.315333	11	97539.8	0.00103646
-4A	Mobile Home	Non-Ducted Heat Pump	2000-09	0	1	0	0	0	0	0
-4A	Mobile Home	Non-Ducted Heating	2000-09	0	0	0	1	1	5663.45	0.000534657
-4A	Mobile Home	None	2000-09	0	0	0	1	1	5663.45	1.84279e-05
-4A	Multi-Family with 2 - 4 Units	Ducted Heat Pump	2000-09	0	1	0	0	11	28793.5	0.000391064
-4A	Multi-Family with 2 - 4 Units	Ducted Heating	2000-09	0.896241	0	0.028486	0.075273	53	133618	0.00135155
-4A	Multi-Family with 2 - 4 Units	Non-Ducted Heat Pump	2000-09	0	1	0	0	0	0	0
-4A	Multi-Family with 2 - 4 Units	Non-Ducted Heating	2000-09	0.177715	0	0.130619	0.691666	14	15780.3	0.000697198
-4A	Multi-Family with 2 - 4 Units	None	2000-09	0.177715	0	0.130619	0.691666	14	15780.3	2.40302e-05
-4A	Multi-Family with 5+ Units	Ducted Heat Pump	2000-09	0	1	0	0	11	28793.5	0.000866478
-4A	Multi-Family with 5+ Units	Ducted Heating	2000-09	0.896241	0	0.028486	0.075273	53	133618	0.00299463
-4A	Multi-Family with 5+ Units	Non-Ducted Heat Pump	2000-09	0	1	0	0	0	0	0
-4A	Multi-Family with 5+ Units	Non-Ducted Heating	2000-09	0.177715	0	0.130619	0.691666	14	15780.3	0.00154478
-4A	Multi-Family with 5+ Units	None	2000-09	0.177715	0	0.130619	0.691666	14	15780.3	5.32436e-05
-4A	Single-Family Attached	Ducted Heat Pump	2000-09	0	1	0	0	54	125203	0.000290302
-4A	Single-Family Attached	Ducted Heating	2000-09	0.971015	0	0.01633	0.012655	226	516869	0.00100331
-4A	Single-Family Attached	Non-Ducted Heat Pump	2000-09	0	1	0	0	0	0	0
-4A	Single-Family Attached	Non-Ducted Heating	2000-09	0.642054	0	0	0.357946	13	12260.1	0.000517558
-4A	Single-Family Attached	None	2000-09	0.642054	0	0	0.357946	13	12260.1	1.78386e-05
-4A	Single-Family Detached	Ducted Heat Pump	2000-09	0	1	0	0	54	125203	0.00312426
-4A	Single-Family Detached	Ducted Heating	2000-09	0.971015	0	0.01633	0.012655	226	516869	0.0107977
-4A	Single-Family Detached	Non-Ducted Heat Pump	2000-09	0	1	0	0	0	0	0
-4A	Single-Family Detached	Non-Ducted Heating	2000-09	0.642054	0	0	0.357946	13	12260.1	0.00557
-4A	Single-Family Detached	None	2000-09	0.642054	0	0	0.357946	13	12260.1	0.00019198
-4A	Mobile Home	Ducted Heat Pump	2010s	0	1	0	0	5	29236.8	6.816e-05
-4A	Mobile Home	Ducted Heating	2010s	0.684667	0	0	0.315333	11	97539.8	0.000235567
-4A	Mobile Home	Non-Ducted Heat Pump	2010s	0	1	0	0	0	0	0
-4A	Mobile Home	Non-Ducted Heating	2010s	0	0	0	1	1	5663.45	0.000121517
-4A	Mobile Home	None	2010s	0	0	0	1	1	5663.45	4.18832e-06
-4A	Multi-Family with 2 - 4 Units	Ducted Heat Pump	2010s	0	1	0	0	11	28793.5	8.88813e-05
-4A	Multi-Family with 2 - 4 Units	Ducted Heating	2010s	0.896241	0	0.028486	0.075273	53	133618	0.000307182
-4A	Multi-Family with 2 - 4 Units	Non-Ducted Heat Pump	2010s	0	1	0	0	0	0	0
-4A	Multi-Family with 2 - 4 Units	Non-Ducted Heating	2010s	0.177715	0	0.130619	0.691666	14	15780.3	0.00015846
-4A	Multi-Family with 2 - 4 Units	None	2010s	0.177715	0	0.130619	0.691666	14	15780.3	5.46161e-06
-4A	Multi-Family with 5+ Units	Ducted Heat Pump	2010s	0	1	0	0	11	28793.5	0.000196934
-4A	Multi-Family with 5+ Units	Ducted Heating	2010s	0.896241	0	0.028486	0.075273	53	133618	0.000680622
-4A	Multi-Family with 5+ Units	Non-Ducted Heat Pump	2010s	0	1	0	0	0	0	0
-4A	Multi-Family with 5+ Units	Non-Ducted Heating	2010s	0.177715	0	0.130619	0.691666	14	15780.3	0.000351099
-4A	Multi-Family with 5+ Units	None	2010s	0.177715	0	0.130619	0.691666	14	15780.3	1.21013e-05
-4A	Single-Family Attached	Ducted Heat Pump	2010s	0	1	0	0	54	125203	6.59802e-05
-4A	Single-Family Attached	Ducted Heating	2010s	0.971015	0	0.01633	0.012655	226	516869	0.000228034
-4A	Single-Family Attached	Non-Ducted Heat Pump	2010s	0	1	0	0	0	0	0
-4A	Single-Family Attached	Non-Ducted Heating	2010s	0.642054	0	0	0.357946	13	12260.1	0.000117631
-4A	Single-Family Attached	None	2010s	0.642054	0	0	0.357946	13	12260.1	4.05437e-06
-4A	Single-Family Detached	Ducted Heat Pump	2010s	0	1	0	0	54	125203	0.000710084
-4A	Single-Family Detached	Ducted Heating	2010s	0.971015	0	0.01633	0.012655	226	516869	0.00245412
-4A	Single-Family Detached	Non-Ducted Heat Pump	2010s	0	1	0	0	0	0	0
-4A	Single-Family Detached	Non-Ducted Heating	2010s	0.642054	0	0	0.357946	13	12260.1	0.00126596
-4A	Single-Family Detached	None	2010s	0.642054	0	0	0.357946	13	12260.1	4.36335e-05
-4A	Mobile Home	Ducted Heat Pump	<1940	0	1	0	0	0	0	0.000262158
-4A	Mobile Home	Ducted Heating	<1940	0.333333	0	0.333333	0.333333	0	0	0.000906043
-4A	Mobile Home	Non-Ducted Heat Pump	<1940	0	1	0	0	0	0	0
-4A	Mobile Home	Non-Ducted Heating	<1940	0.333333	0	0.333333	0.333333	0	0	0.000467382
-4A	Mobile Home	None	<1940	0.333333	0	0.333333	0.333333	0	0	1.61092e-05
-4A	Multi-Family with 2 - 4 Units	Ducted Heat Pump	<1940	0	1	0	0	1	4672.45	0.000341857
-4A	Multi-Family with 2 - 4 Units	Ducted Heating	<1940	0.281247	0	0.144575	0.574178	13	73152.8	0.00118149
-4A	Multi-Family with 2 - 4 Units	Non-Ducted Heat Pump	<1940	0	1	0	0	0	0	0
-4A	Multi-Family with 2 - 4 Units	Non-Ducted Heating	<1940	0.040953	0	0.289487	0.66956	119	332357	0.00060947
-4A	Multi-Family with 2 - 4 Units	None	<1940	0.040953	0	0.289487	0.66956	119	332357	2.10065e-05
-4A	Multi-Family with 5+ Units	Ducted Heat Pump	<1940	0	1	0	0	1	4672.45	0.00075745
-4A	Multi-Family with 5+ Units	Ducted Heating	<1940	0.281247	0	0.144575	0.574178	13	73152.8	0.00261782
-4A	Multi-Family with 5+ Units	Non-Ducted Heat Pump	<1940	0	1	0	0	0	0	0
-4A	Multi-Family with 5+ Units	Non-Ducted Heating	<1940	0.040953	0	0.289487	0.66956	119	332357	0.0013504
-4A	Multi-Family with 5+ Units	None	<1940	0.040953	0	0.289487	0.66956	119	332357	4.6544e-05
-4A	Single-Family Attached	Ducted Heat Pump	<1940	0	1	0	0	12	52792.2	0.000253774
-4A	Single-Family Attached	Ducted Heating	<1940	0.654692	0	0.063956	0.281352	152	611369	0.000877067
-4A	Single-Family Attached	Non-Ducted Heat Pump	<1940	0	1	0	0	0	0	0
-4A	Single-Family Attached	Non-Ducted Heating	<1940	0.155031	0	0.114077	0.730892	116	302024	0.000452435
-4A	Single-Family Attached	None	<1940	0.155031	0	0.114077	0.730892	116	302024	1.5594e-05
-4A	Single-Family Detached	Ducted Heat Pump	<1940	0	1	0	0	12	52792.2	0.00273114
-4A	Single-Family Detached	Ducted Heating	<1940	0.654692	0	0.063956	0.281352	152	611369	0.00943906
-4A	Single-Family Detached	Non-Ducted Heat Pump	<1940	0	1	0	0	0	0	0
-4A	Single-Family Detached	Non-Ducted Heating	<1940	0.155031	0	0.114077	0.730892	116	302024	0.00486914
-4A	Single-Family Detached	None	<1940	0.155031	0	0.114077	0.730892	116	302024	0.000167824
-4B	Mobile Home	Ducted Heat Pump	1940-59	0	1	0	0	0	0	5.45627e-06
-4B	Mobile Home	Ducted Heating	1940-59	0.530737	0	0.469263	0	3	2279.72	4.6972e-05
-4B	Mobile Home	Non-Ducted Heat Pump	1940-59	0	1	0	0	0	0	0
-4B	Mobile Home	Non-Ducted Heating	1940-59	0	0	0.718815	0.281185	4	1050.52	2.06259e-05
-4B	Mobile Home	None	1940-59	0	0	0.718815	0.281185	4	1050.52	7.19524e-07
-4B	Multi-Family with 2 - 4 Units	Ducted Heat Pump	1940-59	0	1	0	0	0	0	7.11503e-06
-4B	Multi-Family with 2 - 4 Units	Ducted Heating	1940-59	0.665879	0	0.269697	0.064424	13	4412.76	6.12519e-05
-4B	Multi-Family with 2 - 4 Units	Non-Ducted Heat Pump	1940-59	0	1	0	0	0	0	0
-4B	Multi-Family with 2 - 4 Units	Non-Ducted Heating	1940-59	0	0	0.496003	0.503997	49	6792.83	2.68964e-05
-4B	Multi-Family with 2 - 4 Units	None	1940-59	0	0	0.496003	0.503997	49	6792.83	9.38267e-07
-4B	Multi-Family with 5+ Units	Ducted Heat Pump	1940-59	0	1	0	0	0	0	1.57647e-05
-4B	Multi-Family with 5+ Units	Ducted Heating	1940-59	0.665879	0	0.269697	0.064424	13	4412.76	0.000135716
-4B	Multi-Family with 5+ Units	Non-Ducted Heat Pump	1940-59	0	1	0	0	0	0	0
-4B	Multi-Family with 5+ Units	Non-Ducted Heating	1940-59	0	0	0.496003	0.503997	49	6792.83	5.95942e-05
-4B	Multi-Family with 5+ Units	None	1940-59	0	0	0.496003	0.503997	49	6792.83	2.07891e-06
-4B	Single-Family Attached	Ducted Heat Pump	1940-59	0	1	0	0	6	1687.22	5.28178e-06
-4B	Single-Family Attached	Ducted Heating	1940-59	0.752624	0	0.192956	0.05442	130	35027.8	4.54698e-05
-4B	Single-Family Attached	Non-Ducted Heat Pump	1940-59	0	1	0	0	0	0	0
-4B	Single-Family Attached	Non-Ducted Heating	1940-59	0.145703	0	0.464832	0.389465	120	15626.8	1.99663e-05
-4B	Single-Family Attached	None	1940-59	0.145703	0	0.464832	0.389465	120	15626.8	6.96513e-07
-4B	Single-Family Detached	Ducted Heat Pump	1940-59	0	1	0	0	6	1687.22	5.68429e-05
-4B	Single-Family Detached	Ducted Heating	1940-59	0.752624	0	0.192956	0.05442	130	35027.8	0.000489349
-4B	Single-Family Detached	Non-Ducted Heat Pump	1940-59	0	1	0	0	0	0	0
-4B	Single-Family Detached	Non-Ducted Heating	1940-59	0.145703	0	0.464832	0.389465	120	15626.8	0.000214879
-4B	Single-Family Detached	None	1940-59	0.145703	0	0.464832	0.389465	120	15626.8	7.49593e-06
-4B	Mobile Home	Ducted Heat Pump	1960-79	0	1	0	0	1	1308.27	9.0927e-06
-4B	Mobile Home	Ducted Heating	1960-79	0.481329	0	0.377059	0.141612	13	7577.08	7.82772e-05
-4B	Mobile Home	Non-Ducted Heat Pump	1960-79	0	1	0	0	0	0	0
-4B	Mobile Home	Non-Ducted Heating	1960-79	0.125176	0	0.220953	0.653872	15	4183.67	3.43724e-05
-4B	Mobile Home	None	1960-79	0.125176	0	0.220953	0.653872	15	4183.67	1.19906e-06
-4B	Multi-Family with 2 - 4 Units	Ducted Heat Pump	1960-79	0	1	0	0	4	1136.56	1.1857e-05
-4B	Multi-Family with 2 - 4 Units	Ducted Heating	1960-79	0.705631	0	0.263484	0.030885	69	19892.5	0.000102074
-4B	Multi-Family with 2 - 4 Units	Non-Ducted Heat Pump	1960-79	0	1	0	0	0	0	0
-4B	Multi-Family with 2 - 4 Units	Non-Ducted Heating	1960-79	0.099359	0	0.550005	0.350637	105	15141.6	4.48219e-05
-4B	Multi-Family with 2 - 4 Units	None	1960-79	0.099359	0	0.550005	0.350637	105	15141.6	1.56359e-06
-4B	Multi-Family with 5+ Units	Ducted Heat Pump	1960-79	0	1	0	0	4	1136.56	2.62714e-05
-4B	Multi-Family with 5+ Units	Ducted Heating	1960-79	0.705631	0	0.263484	0.030885	69	19892.5	0.000226165
-4B	Multi-Family with 5+ Units	Non-Ducted Heat Pump	1960-79	0	1	0	0	0	0	0
-4B	Multi-Family with 5+ Units	Non-Ducted Heating	1960-79	0.099359	0	0.550005	0.350637	105	15141.6	9.93117e-05
-4B	Multi-Family with 5+ Units	None	1960-79	0.099359	0	0.550005	0.350637	105	15141.6	3.46444e-06
-4B	Single-Family Attached	Ducted Heat Pump	1960-79	0	1	0	0	14	3937.02	8.8019e-06
-4B	Single-Family Attached	Ducted Heating	1960-79	0.719046	0	0.197064	0.08389	217	59737.6	7.57738e-05
-4B	Single-Family Attached	Non-Ducted Heat Pump	1960-79	0	1	0	0	0	0	0
-4B	Single-Family Attached	Non-Ducted Heating	1960-79	0.277285	0	0.501232	0.221483	105	13205.3	3.32731e-05
-4B	Single-Family Attached	None	1960-79	0.277285	0	0.501232	0.221483	105	13205.3	1.16072e-06
-4B	Single-Family Detached	Ducted Heat Pump	1960-79	0	1	0	0	14	3937.02	9.47268e-05
-4B	Single-Family Detached	Ducted Heating	1960-79	0.719046	0	0.197064	0.08389	217	59737.6	0.000815484
-4B	Single-Family Detached	Non-Ducted Heat Pump	1960-79	0	1	0	0	0	0	0
-4B	Single-Family Detached	Non-Ducted Heating	1960-79	0.277285	0	0.501232	0.221483	105	13205.3	0.000358088
-4B	Single-Family Detached	None	1960-79	0.277285	0	0.501232	0.221483	105	13205.3	1.24917e-05
-4B	Mobile Home	Ducted Heat Pump	1980-99	0	1	0	0	2	1278.36	9.61072e-06
-4B	Mobile Home	Ducted Heating	1980-99	0.345566	0	0.654434	0	5	3204.88	8.27368e-05
-4B	Mobile Home	Non-Ducted Heat Pump	1980-99	0	1	0	0	0	0	0
-4B	Mobile Home	Non-Ducted Heating	1980-99	0	0	0.55506	0.44494	5	2258.29	3.63307e-05
-4B	Mobile Home	None	1980-99	0	0	0.55506	0.44494	5	2258.29	1.26738e-06
-4B	Multi-Family with 2 - 4 Units	Ducted Heat Pump	1980-99	0	1	0	0	5	1534.34	1.25325e-05
-4B	Multi-Family with 2 - 4 Units	Ducted Heating	1980-99	0.71841	0	0.262143	0.019447	49	15075.1	0.00010789
-4B	Multi-Family with 2 - 4 Units	Non-Ducted Heat Pump	1980-99	0	1	0	0	0	0	0
-4B	Multi-Family with 2 - 4 Units	Non-Ducted Heating	1980-99	0.187348	0	0.498406	0.314246	50	7293.65	4.73755e-05
-4B	Multi-Family with 2 - 4 Units	None	1980-99	0.187348	0	0.498406	0.314246	50	7293.65	1.65267e-06
-4B	Multi-Family with 5+ Units	Ducted Heat Pump	1980-99	0	1	0	0	5	1534.34	2.77681e-05
-4B	Multi-Family with 5+ Units	Ducted Heating	1980-99	0.71841	0	0.262143	0.019447	49	15075.1	0.00023905
-4B	Multi-Family with 5+ Units	Non-Ducted Heat Pump	1980-99	0	1	0	0	0	0	0
-4B	Multi-Family with 5+ Units	Non-Ducted Heating	1980-99	0.187348	0	0.498406	0.314246	50	7293.65	0.00010497
-4B	Multi-Family with 5+ Units	None	1980-99	0.187348	0	0.498406	0.314246	50	7293.65	3.66181e-06
-4B	Single-Family Attached	Ducted Heat Pump	1980-99	0	1	0	0	13	3535.71	9.30336e-06
-4B	Single-Family Attached	Ducted Heating	1980-99	0.857237	0	0.132145	0.010618	239	65337.2	8.00908e-05
-4B	Single-Family Attached	Non-Ducted Heat Pump	1980-99	0	1	0	0	0	0	0
-4B	Single-Family Attached	Non-Ducted Heating	1980-99	0.207702	0	0.450492	0.341806	44	5816.4	3.51688e-05
-4B	Single-Family Attached	None	1980-99	0.207702	0	0.450492	0.341806	44	5816.4	1.22684e-06
-4B	Single-Family Detached	Ducted Heat Pump	1980-99	0	1	0	0	13	3535.71	0.000100123
-4B	Single-Family Detached	Ducted Heating	1980-99	0.857237	0	0.132145	0.010618	239	65337.2	0.000861943
-4B	Single-Family Detached	Non-Ducted Heat Pump	1980-99	0	1	0	0	0	0	0
-4B	Single-Family Detached	Non-Ducted Heating	1980-99	0.207702	0	0.450492	0.341806	44	5816.4	0.000378489
-4B	Single-Family Detached	None	1980-99	0.207702	0	0.450492	0.341806	44	5816.4	1.32034e-05
-4B	Mobile Home	Ducted Heat Pump	2000-09	0	1	0	0	1	336.712	5.01768e-06
-4B	Mobile Home	Ducted Heating	2000-09	0.863013	0	0.136987	0	5	1921.72	4.31962e-05
-4B	Mobile Home	Non-Ducted Heat Pump	2000-09	0	1	0	0	0	0	0
-4B	Mobile Home	Non-Ducted Heating	2000-09	0	0	1	0	1	139.113	1.89679e-05
-4B	Mobile Home	None	2000-09	0	0	1	0	1	139.113	6.61687e-07
-4B	Multi-Family with 2 - 4 Units	Ducted Heat Pump	2000-09	0	1	0	0	4	677.13	6.5431e-06
-4B	Multi-Family with 2 - 4 Units	Ducted Heating	2000-09	1	0	0	0	24	4080.65	5.63283e-05
-4B	Multi-Family with 2 - 4 Units	Non-Ducted Heat Pump	2000-09	0	1	0	0	0	0	0
-4B	Multi-Family with 2 - 4 Units	Non-Ducted Heating	2000-09	0.87314	0	0.12686	0	7	455.312	2.47344e-05
-4B	Multi-Family with 2 - 4 Units	None	2000-09	0.87314	0	0.12686	0	7	455.312	8.62846e-07
-4B	Multi-Family with 5+ Units	Ducted Heat Pump	2000-09	0	1	0	0	4	677.13	1.44975e-05
-4B	Multi-Family with 5+ Units	Ducted Heating	2000-09	1	0	0	0	24	4080.65	0.000124806
-4B	Multi-Family with 5+ Units	Non-Ducted Heat Pump	2000-09	0	1	0	0	0	0	0
-4B	Multi-Family with 5+ Units	Non-Ducted Heating	2000-09	0.87314	0	0.12686	0	7	455.312	5.48038e-05
-4B	Multi-Family with 5+ Units	None	2000-09	0.87314	0	0.12686	0	7	455.312	1.9118e-06
-4B	Single-Family Attached	Ducted Heat Pump	2000-09	0	1	0	0	8	1167.76	4.85721e-06
-4B	Single-Family Attached	Ducted Heating	2000-09	0.910927	0	0.0543	0.034774	87	11910.9	4.18148e-05
-4B	Single-Family Attached	Non-Ducted Heat Pump	2000-09	0	1	0	0	0	0	0
-4B	Single-Family Attached	Non-Ducted Heating	2000-09	0.906552	0	0.093448	0	7	467.537	1.83613e-05
-4B	Single-Family Attached	None	2000-09	0.906552	0	0.093448	0	7	467.537	6.40525e-07
-4B	Single-Family Detached	Ducted Heat Pump	2000-09	0	1	0	0	8	1167.76	5.22737e-05
-4B	Single-Family Detached	Ducted Heating	2000-09	0.910927	0	0.0543	0.034774	87	11910.9	0.000450014
-4B	Single-Family Detached	Non-Ducted Heat Pump	2000-09	0	1	0	0	0	0	0
-4B	Single-Family Detached	Non-Ducted Heating	2000-09	0.906552	0	0.093448	0	7	467.537	0.000197606
-4B	Single-Family Detached	None	2000-09	0.906552	0	0.093448	0	7	467.537	6.89338e-06
-4B	Mobile Home	Ducted Heat Pump	2010s	0	1	0	0	1	336.712	1.14042e-06
-4B	Mobile Home	Ducted Heating	2010s	0.863013	0	0.136987	0	5	1921.72	9.81767e-06
-4B	Mobile Home	Non-Ducted Heat Pump	2010s	0	1	0	0	0	0	0
-4B	Mobile Home	Non-Ducted Heating	2010s	0	0	1	0	1	139.113	4.31105e-06
-4B	Mobile Home	None	2010s	0	0	1	0	1	139.113	1.50389e-07
-4B	Multi-Family with 2 - 4 Units	Ducted Heat Pump	2010s	0	1	0	0	4	677.13	1.48712e-06
-4B	Multi-Family with 2 - 4 Units	Ducted Heating	2010s	1	0	0	0	24	4080.65	1.28023e-05
-4B	Multi-Family with 2 - 4 Units	Non-Ducted Heat Pump	2010s	0	1	0	0	0	0	0
-4B	Multi-Family with 2 - 4 Units	Non-Ducted Heating	2010s	0.87314	0	0.12686	0	7	455.312	5.62165e-06
-4B	Multi-Family with 2 - 4 Units	None	2010s	0.87314	0	0.12686	0	7	455.312	1.96108e-07
-4B	Multi-Family with 5+ Units	Ducted Heat Pump	2010s	0	1	0	0	4	677.13	3.29501e-06
-4B	Multi-Family with 5+ Units	Ducted Heating	2010s	1	0	0	0	24	4080.65	2.83661e-05
-4B	Multi-Family with 5+ Units	Non-Ducted Heat Pump	2010s	0	1	0	0	0	0	0
-4B	Multi-Family with 5+ Units	Non-Ducted Heating	2010s	0.87314	0	0.12686	0	7	455.312	1.24559e-05
-4B	Multi-Family with 5+ Units	None	2010s	0.87314	0	0.12686	0	7	455.312	4.34516e-07
-4B	Single-Family Attached	Ducted Heat Pump	2010s	0	1	0	0	8	1167.76	1.10395e-06
-4B	Single-Family Attached	Ducted Heating	2010s	0.910927	0	0.0543	0.034774	87	11910.9	9.50369e-06
-4B	Single-Family Attached	Non-Ducted Heat Pump	2010s	0	1	0	0	0	0	0
-4B	Single-Family Attached	Non-Ducted Heating	2010s	0.906552	0	0.093448	0	7	467.537	4.17318e-06
-4B	Single-Family Attached	None	2010s	0.906552	0	0.093448	0	7	467.537	1.45579e-07
-4B	Single-Family Detached	Ducted Heat Pump	2010s	0	1	0	0	8	1167.76	1.18808e-05
-4B	Single-Family Detached	Ducted Heating	2010s	0.910927	0	0.0543	0.034774	87	11910.9	0.000102279
-4B	Single-Family Detached	Non-Ducted Heat Pump	2010s	0	1	0	0	0	0	0
-4B	Single-Family Detached	Non-Ducted Heating	2010s	0.906552	0	0.093448	0	7	467.537	4.49121e-05
-4B	Single-Family Detached	None	2010s	0.906552	0	0.093448	0	7	467.537	1.56673e-06
-4B	Mobile Home	Ducted Heat Pump	<1940	0	1	0	0	0	0	4.38631e-06
-4B	Mobile Home	Ducted Heating	<1940	1	0	0	0	2	967.828	3.77609e-05
-4B	Mobile Home	Non-Ducted Heat Pump	<1940	0	1	0	0	0	0	0
-4B	Mobile Home	Non-Ducted Heating	<1940	0.333333	0	0.333333	0.333333	0	0	1.65812e-05
-4B	Mobile Home	None	<1940	0.333333	0	0.333333	0.333333	0	0	5.78427e-07
-4B	Multi-Family with 2 - 4 Units	Ducted Heat Pump	<1940	0	1	0	0	0	0	5.71979e-06
-4B	Multi-Family with 2 - 4 Units	Ducted Heating	<1940	0.768676	0	0.231324	0	4	1198.59	4.92405e-05
-4B	Multi-Family with 2 - 4 Units	Non-Ducted Heat Pump	<1940	0	1	0	0	0	0	0
-4B	Multi-Family with 2 - 4 Units	Non-Ducted Heating	<1940	0.100793	0	0.641262	0.257945	22	3093.6	2.16221e-05
-4B	Multi-Family with 2 - 4 Units	None	<1940	0.100793	0	0.641262	0.257945	22	3093.6	7.54275e-07
-4B	Multi-Family with 5+ Units	Ducted Heat Pump	<1940	0	1	0	0	0	0	1.26733e-05
-4B	Multi-Family with 5+ Units	Ducted Heating	<1940	0.768676	0	0.231324	0	4	1198.59	0.000109102
-4B	Multi-Family with 5+ Units	Non-Ducted Heat Pump	<1940	0	1	0	0	0	0	0
-4B	Multi-Family with 5+ Units	Non-Ducted Heating	<1940	0.100793	0	0.641262	0.257945	22	3093.6	4.79079e-05
-4B	Multi-Family with 5+ Units	None	<1940	0.100793	0	0.641262	0.257945	22	3093.6	1.67124e-06
-4B	Single-Family Attached	Ducted Heat Pump	<1940	0	1	0	0	1	237.956	4.24603e-06
-4B	Single-Family Attached	Ducted Heating	<1940	0.643757	0	0.200774	0.155469	36	9926.61	3.65532e-05
-4B	Single-Family Attached	Non-Ducted Heat Pump	<1940	0	1	0	0	0	0	0
-4B	Single-Family Attached	Non-Ducted Heating	<1940	0.022289	0	0.697324	0.280387	34	4845.44	1.60509e-05
-4B	Single-Family Attached	None	<1940	0.022289	0	0.697324	0.280387	34	4845.44	5.59928e-07
-4B	Single-Family Detached	Ducted Heat Pump	<1940	0	1	0	0	1	237.956	4.56961e-05
-4B	Single-Family Detached	Ducted Heating	<1940	0.643757	0	0.200774	0.155469	36	9926.61	0.000393389
-4B	Single-Family Detached	Non-Ducted Heat Pump	<1940	0	1	0	0	0	0	0
-4B	Single-Family Detached	Non-Ducted Heating	<1940	0.022289	0	0.697324	0.280387	34	4845.44	0.000172741
-4B	Single-Family Detached	None	<1940	0.022289	0	0.697324	0.280387	34	4845.44	6.026e-06
-4C	Mobile Home	Ducted Heat Pump	1940-59	0	1	0	0	0	0	2.25482e-05
-4C	Mobile Home	Ducted Heating	1940-59	0.333333	0	0.333333	0.333333	0	0	0.000148151
-4C	Mobile Home	Non-Ducted Heat Pump	1940-59	0	1	0	0	0	0	0
-4C	Mobile Home	Non-Ducted Heating	1940-59	0.333333	0	0.333333	0.333333	0	0	0.000101461
-4C	Mobile Home	None	1940-59	0.333333	0	0.333333	0.333333	0	0	2.68055e-06
-4C	Multi-Family with 2 - 4 Units	Ducted Heat Pump	1940-59	0	1	0	0	0	0	2.9403e-05
-4C	Multi-Family with 2 - 4 Units	Ducted Heating	1940-59	0	0	1	0	2	9997.47	0.00019319
-4C	Multi-Family with 2 - 4 Units	Non-Ducted Heat Pump	1940-59	0	1	0	0	0	0	0
-4C	Multi-Family with 2 - 4 Units	Non-Ducted Heating	1940-59	0	0	0.837611	0.162389	6	16680.6	0.000132306
-4C	Multi-Family with 2 - 4 Units	None	1940-59	0	0	0.837611	0.162389	6	16680.6	3.49546e-06
-4C	Multi-Family with 5+ Units	Ducted Heat Pump	1940-59	0	1	0	0	0	0	6.51481e-05
-4C	Multi-Family with 5+ Units	Ducted Heating	1940-59	0	0	1	0	2	9997.47	0.00042805
-4C	Multi-Family with 5+ Units	Non-Ducted Heat Pump	1940-59	0	1	0	0	0	0	0
-4C	Multi-Family with 5+ Units	Non-Ducted Heating	1940-59	0	0	0.837611	0.162389	6	16680.6	0.00029315
-4C	Multi-Family with 5+ Units	None	1940-59	0	0	0.837611	0.162389	6	16680.6	7.74488e-06
-4C	Single-Family Attached	Ducted Heat Pump	1940-59	0	1	0	0	1	4700.6	2.1827e-05
-4C	Single-Family Attached	Ducted Heating	1940-59	0.266805	0	0.410636	0.322559	12	61527.6	0.000143413
-4C	Single-Family Attached	Non-Ducted Heat Pump	1940-59	0	1	0	0	0	0	0
-4C	Single-Family Attached	Non-Ducted Heating	1940-59	0.091906	0	0.693779	0.214314	12	33443.1	9.8216e-05
-4C	Single-Family Attached	None	1940-59	0.091906	0	0.693779	0.214314	12	33443.1	2.59482e-06
-4C	Single-Family Detached	Ducted Heat Pump	1940-59	0	1	0	0	1	4700.6	0.000234904
-4C	Single-Family Detached	Ducted Heating	1940-59	0.266805	0	0.410636	0.322559	12	61527.6	0.00154342
-4C	Single-Family Detached	Non-Ducted Heat Pump	1940-59	0	1	0	0	0	0	0
-4C	Single-Family Detached	Non-Ducted Heating	1940-59	0.091906	0	0.693779	0.214314	12	33443.1	0.00105701
-4C	Single-Family Detached	None	1940-59	0.091906	0	0.693779	0.214314	12	33443.1	2.79257e-05
-4C	Mobile Home	Ducted Heat Pump	1960-79	0	1	0	0	1	12102.5	3.75757e-05
-4C	Mobile Home	Ducted Heating	1960-79	0.476367	0	0.523633	0	2	21061.8	0.000246888
-4C	Mobile Home	Non-Ducted Heat Pump	1960-79	0	1	0	0	0	0	0
-4C	Mobile Home	Non-Ducted Heating	1960-79	0	0	0	1	2	14292.1	0.000169081
-4C	Mobile Home	None	1960-79	0	0	0	1	2	14292.1	4.46705e-06
-4C	Multi-Family with 2 - 4 Units	Ducted Heat Pump	1960-79	0	1	0	0	0	0	4.89991e-05
-4C	Multi-Family with 2 - 4 Units	Ducted Heating	1960-79	0	0	1	0	1	6590.59	0.000321944
-4C	Multi-Family with 2 - 4 Units	Non-Ducted Heat Pump	1960-79	0	1	0	0	0	0	0
-4C	Multi-Family with 2 - 4 Units	Non-Ducted Heating	1960-79	0	0	0.902712	0.097288	24	67539	0.000220483
-4C	Multi-Family with 2 - 4 Units	None	1960-79	0	0	0.902712	0.097288	24	67539	5.82507e-06
-4C	Multi-Family with 5+ Units	Ducted Heat Pump	1960-79	0	1	0	0	0	0	0.000108567
-4C	Multi-Family with 5+ Units	Ducted Heating	1960-79	0	0	1	0	1	6590.59	0.00071333
-4C	Multi-Family with 5+ Units	Non-Ducted Heat Pump	1960-79	0	1	0	0	0	0	0
-4C	Multi-Family with 5+ Units	Non-Ducted Heating	1960-79	0	0	0.902712	0.097288	24	67539	0.000488524
-4C	Multi-Family with 5+ Units	None	1960-79	0	0	0.902712	0.097288	24	67539	1.29066e-05
-4C	Single-Family Attached	Ducted Heat Pump	1960-79	0	1	0	0	9	41946.9	3.6374e-05
-4C	Single-Family Attached	Ducted Heating	1960-79	0.330476	0	0.628772	0.040751	21	112040	0.000238992
-4C	Single-Family Attached	Non-Ducted Heat Pump	1960-79	0	1	0	0	0	0	0
-4C	Single-Family Attached	Non-Ducted Heating	1960-79	0	0	0.593206	0.406794	17	40586.5	0.000163674
-4C	Single-Family Attached	None	1960-79	0	0	0.593206	0.406794	17	40586.5	4.32419e-06
-4C	Single-Family Detached	Ducted Heat Pump	1960-79	0	1	0	0	9	41946.9	0.00039146
-4C	Single-Family Detached	Ducted Heating	1960-79	0.330476	0	0.628772	0.040751	21	112040	0.00257205
-4C	Single-Family Detached	Non-Ducted Heat Pump	1960-79	0	1	0	0	0	0	0
-4C	Single-Family Detached	Non-Ducted Heating	1960-79	0	0	0.593206	0.406794	17	40586.5	0.00176147
-4C	Single-Family Detached	None	1960-79	0	0	0.593206	0.406794	17	40586.5	4.65372e-05
-4C	Mobile Home	Ducted Heat Pump	1980-99	0	1	0	0	4	39739.6	3.97165e-05
-4C	Mobile Home	Ducted Heating	1980-99	0	0	0	1	1	10774.6	0.000260954
-4C	Mobile Home	Non-Ducted Heat Pump	1980-99	0	1	0	0	0	0	0
-4C	Mobile Home	Non-Ducted Heating	1980-99	0.45211	0	0.54789	0	2	9000.83	0.000178714
-4C	Mobile Home	None	1980-99	0.45211	0	0.54789	0	2	9000.83	4.72154e-06
-4C	Multi-Family with 2 - 4 Units	Ducted Heat Pump	1980-99	0	1	0	0	0	0	5.17907e-05
-4C	Multi-Family with 2 - 4 Units	Ducted Heating	1980-99	0	0	0.684068	0.315932	4	24835.9	0.000340286
-4C	Multi-Family with 2 - 4 Units	Non-Ducted Heat Pump	1980-99	0	1	0	0	0	0	0
-4C	Multi-Family with 2 - 4 Units	Non-Ducted Heating	1980-99	0	0	0.752226	0.247774	31	88473.2	0.000233045
-4C	Multi-Family with 2 - 4 Units	None	1980-99	0	0	0.752226	0.247774	31	88473.2	6.15694e-06
-4C	Multi-Family with 5+ Units	Ducted Heat Pump	1980-99	0	1	0	0	0	0	0.000114752
-4C	Multi-Family with 5+ Units	Ducted Heating	1980-99	0	0	0.684068	0.315932	4	24835.9	0.00075397
-4C	Multi-Family with 5+ Units	Non-Ducted Heat Pump	1980-99	0	1	0	0	0	0	0
-4C	Multi-Family with 5+ Units	Non-Ducted Heating	1980-99	0	0	0.752226	0.247774	31	88473.2	0.000516356
-4C	Multi-Family with 5+ Units	None	1980-99	0	0	0.752226	0.247774	31	88473.2	1.36419e-05
-4C	Single-Family Attached	Ducted Heat Pump	1980-99	0	1	0	0	17	79985.3	3.84463e-05
-4C	Single-Family Attached	Ducted Heating	1980-99	0.250788	0	0.510747	0.238465	40	208776	0.000252608
-4C	Single-Family Attached	Non-Ducted Heat Pump	1980-99	0	1	0	0	0	0	0
-4C	Single-Family Attached	Non-Ducted Heating	1980-99	0	0	0.805317	0.194683	15	36595.5	0.000172998
-4C	Single-Family Attached	None	1980-99	0	0	0.805317	0.194683	15	36595.5	4.57054e-06
-4C	Single-Family Detached	Ducted Heat Pump	1980-99	0	1	0	0	17	79985.3	0.000413762
-4C	Single-Family Detached	Ducted Heating	1980-99	0.250788	0	0.510747	0.238465	40	208776	0.00271859
-4C	Single-Family Detached	Non-Ducted Heat Pump	1980-99	0	1	0	0	0	0	0
-4C	Single-Family Detached	Non-Ducted Heating	1980-99	0	0	0.805317	0.194683	15	36595.5	0.00186182
-4C	Single-Family Detached	None	1980-99	0	0	0.805317	0.194683	15	36595.5	4.91885e-05
-4C	Mobile Home	Ducted Heat Pump	2000-09	0	1	0	0	1	6051.27	2.07357e-05
-4C	Mobile Home	Ducted Heating	2000-09	0.333333	0	0.333333	0.333333	0	0	0.000136242
-4C	Mobile Home	Non-Ducted Heat Pump	2000-09	0	1	0	0	0	0	0
-4C	Mobile Home	Non-Ducted Heating	2000-09	0.333333	0	0.333333	0.333333	0	0	9.33051e-05
-4C	Mobile Home	None	2000-09	0.333333	0	0.333333	0.333333	0	0	2.46508e-06
-4C	Multi-Family with 2 - 4 Units	Ducted Heat Pump	2000-09	0	1	0	0	0	0	2.70395e-05
-4C	Multi-Family with 2 - 4 Units	Ducted Heating	2000-09	0	0	1	0	2	4796.49	0.00017766
-4C	Multi-Family with 2 - 4 Units	Non-Ducted Heat Pump	2000-09	0	1	0	0	0	0	0
-4C	Multi-Family with 2 - 4 Units	Non-Ducted Heating	2000-09	0	0	0.539287	0.460713	6	8524.31	0.000121671
-4C	Multi-Family with 2 - 4 Units	None	2000-09	0	0	0.539287	0.460713	6	8524.31	3.21449e-06
-4C	Multi-Family with 5+ Units	Ducted Heat Pump	2000-09	0	1	0	0	0	0	5.99113e-05
-4C	Multi-Family with 5+ Units	Ducted Heating	2000-09	0	0	1	0	2	4796.49	0.000393642
-4C	Multi-Family with 5+ Units	Non-Ducted Heat Pump	2000-09	0	1	0	0	0	0	0
-4C	Multi-Family with 5+ Units	Non-Ducted Heating	2000-09	0	0	0.539287	0.460713	6	8524.31	0.000269585
-4C	Multi-Family with 5+ Units	None	2000-09	0	0	0.539287	0.460713	6	8524.31	7.12232e-06
-4C	Single-Family Attached	Ducted Heat Pump	2000-09	0	1	0	0	5	11703.6	2.00725e-05
-4C	Single-Family Attached	Ducted Heating	2000-09	0.200566	0	0.592278	0.207156	26	68114.9	0.000131885
-4C	Single-Family Attached	Non-Ducted Heat Pump	2000-09	0	1	0	0	0	0	0
-4C	Single-Family Attached	Non-Ducted Heating	2000-09	0.120593	0	0.35585	0.523556	8	9043.81	9.03211e-05
-4C	Single-Family Attached	None	2000-09	0.120593	0	0.35585	0.523556	8	9043.81	2.38624e-06
-4C	Single-Family Detached	Ducted Heat Pump	2000-09	0	1	0	0	5	11703.6	0.000216022
-4C	Single-Family Detached	Ducted Heating	2000-09	0.200566	0	0.592278	0.207156	26	68114.9	0.00141935
-4C	Single-Family Detached	Non-Ducted Heat Pump	2000-09	0	1	0	0	0	0	0
-4C	Single-Family Detached	Non-Ducted Heating	2000-09	0.120593	0	0.35585	0.523556	8	9043.81	0.000972043
-4C	Single-Family Detached	None	2000-09	0.120593	0	0.35585	0.523556	8	9043.81	2.56809e-05
-4C	Mobile Home	Ducted Heat Pump	2010s	0	1	0	0	1	6051.27	4.71282e-06
-4C	Mobile Home	Ducted Heating	2010s	0.333333	0	0.333333	0.333333	0	0	3.09651e-05
-4C	Mobile Home	Non-Ducted Heat Pump	2010s	0	1	0	0	0	0	0
-4C	Mobile Home	Non-Ducted Heating	2010s	0.333333	0	0.333333	0.333333	0	0	2.12065e-05
-4C	Mobile Home	None	2010s	0.333333	0	0.333333	0.333333	0	0	5.60265e-07
-4C	Multi-Family with 2 - 4 Units	Ducted Heat Pump	2010s	0	1	0	0	0	0	6.14556e-06
-4C	Multi-Family with 2 - 4 Units	Ducted Heating	2010s	0	0	1	0	2	4796.49	4.03788e-05
-4C	Multi-Family with 2 - 4 Units	Non-Ducted Heat Pump	2010s	0	1	0	0	0	0	0
-4C	Multi-Family with 2 - 4 Units	Non-Ducted Heating	2010s	0	0	0.539287	0.460713	6	8524.31	2.76534e-05
-4C	Multi-Family with 2 - 4 Units	None	2010s	0	0	0.539287	0.460713	6	8524.31	7.30591e-07
-4C	Multi-Family with 5+ Units	Ducted Heat Pump	2010s	0	1	0	0	0	0	1.36167e-05
-4C	Multi-Family with 5+ Units	Ducted Heating	2010s	0	0	1	0	2	4796.49	8.94672e-05
-4C	Multi-Family with 5+ Units	Non-Ducted Heat Pump	2010s	0	1	0	0	0	0	0
-4C	Multi-Family with 5+ Units	Non-Ducted Heating	2010s	0	0	0.539287	0.460713	6	8524.31	6.12716e-05
-4C	Multi-Family with 5+ Units	None	2010s	0	0	0.539287	0.460713	6	8524.31	1.61877e-06
-4C	Single-Family Attached	Ducted Heat Pump	2010s	0	1	0	0	5	11703.6	4.5621e-06
-4C	Single-Family Attached	Ducted Heating	2010s	0.200566	0	0.592278	0.207156	26	68114.9	2.99748e-05
-4C	Single-Family Attached	Non-Ducted Heat Pump	2010s	0	1	0	0	0	0	0
-4C	Single-Family Attached	Non-Ducted Heating	2010s	0.120593	0	0.35585	0.523556	8	9043.81	2.05282e-05
-4C	Single-Family Attached	None	2010s	0.120593	0	0.35585	0.523556	8	9043.81	5.42347e-07
-4C	Single-Family Detached	Ducted Heat Pump	2010s	0	1	0	0	5	11703.6	4.90976e-05
-4C	Single-Family Detached	Ducted Heating	2010s	0.200566	0	0.592278	0.207156	26	68114.9	0.000322592
-4C	Single-Family Detached	Non-Ducted Heat Pump	2010s	0	1	0	0	0	0	0
-4C	Single-Family Detached	Non-Ducted Heating	2010s	0.120593	0	0.35585	0.523556	8	9043.81	0.000220927
-4C	Single-Family Detached	None	2010s	0.120593	0	0.35585	0.523556	8	9043.81	5.83679e-06
-4C	Mobile Home	Ducted Heat Pump	<1940	0	1	0	0	0	0	1.81265e-05
-4C	Mobile Home	Ducted Heating	<1940	0.333333	0	0.333333	0.333333	0	0	0.000119099
-4C	Mobile Home	Non-Ducted Heat Pump	<1940	0	1	0	0	0	0	0
-4C	Mobile Home	Non-Ducted Heating	<1940	0.333333	0	0.333333	0.333333	0	0	8.15646e-05
-4C	Mobile Home	None	<1940	0.333333	0	0.333333	0.333333	0	0	2.1549e-06
-4C	Multi-Family with 2 - 4 Units	Ducted Heat Pump	<1940	0	1	0	0	0	0	2.36371e-05
-4C	Multi-Family with 2 - 4 Units	Ducted Heating	<1940	0.333333	0	0.333333	0.333333	0	0	0.000155306
-4C	Multi-Family with 2 - 4 Units	Non-Ducted Heat Pump	<1940	0	1	0	0	0	0	0
-4C	Multi-Family with 2 - 4 Units	Non-Ducted Heating	<1940	0	0	1	0	7	19631.3	0.000106361
-4C	Multi-Family with 2 - 4 Units	None	<1940	0	0	1	0	7	19631.3	2.81001e-06
-4C	Multi-Family with 5+ Units	Ducted Heat Pump	<1940	0	1	0	0	0	0	5.23727e-05
-4C	Multi-Family with 5+ Units	Ducted Heating	<1940	0.333333	0	0.333333	0.333333	0	0	0.00034411
-4C	Multi-Family with 5+ Units	Non-Ducted Heat Pump	<1940	0	1	0	0	0	0	0
-4C	Multi-Family with 5+ Units	Non-Ducted Heating	<1940	0	0	1	0	7	19631.3	0.000235664
-4C	Multi-Family with 5+ Units	None	<1940	0	0	1	0	7	19631.3	6.22613e-06
-4C	Single-Family Attached	Ducted Heat Pump	<1940	0	1	0	0	1	4631.63	1.75468e-05
-4C	Single-Family Attached	Ducted Heating	<1940	0	0	0.771098	0.228902	16	85852.4	0.00011529
-4C	Single-Family Attached	Non-Ducted Heat Pump	<1940	0	1	0	0	0	0	0
-4C	Single-Family Attached	Non-Ducted Heating	<1940	0	0	0.597163	0.402837	10	23529	7.8956e-05
-4C	Single-Family Attached	None	<1940	0	0	0.597163	0.402837	10	23529	2.08598e-06
-4C	Single-Family Detached	Ducted Heat Pump	<1940	0	1	0	0	1	4631.63	0.00018884
-4C	Single-Family Detached	Ducted Heating	<1940	0	0	0.771098	0.228902	16	85852.4	0.00124076
-4C	Single-Family Detached	Non-Ducted Heat Pump	<1940	0	1	0	0	0	0	0
-4C	Single-Family Detached	Non-Ducted Heating	<1940	0	0	0.597163	0.402837	10	23529	0.000849731
-4C	Single-Family Detached	None	<1940	0	0	0.597163	0.402837	10	23529	2.24495e-05
-5A	Mobile Home	Ducted Heat Pump	1940-59	0	1	0	0	0	0	0.000194642
-5A	Mobile Home	Ducted Heating	1940-59	0.333333	0	0.333333	0.333333	0	0	0.00118768
-5A	Mobile Home	Non-Ducted Heat Pump	1940-59	0	1	0	0	0	0	0
-5A	Mobile Home	Non-Ducted Heating	1940-59	0.333333	0	0.333333	0.333333	0	0	0.000747368
-5A	Mobile Home	None	1940-59	0.333333	0	0.333333	0.333333	0	0	2.09758e-05
-5A	Multi-Family with 2 - 4 Units	Ducted Heat Pump	1940-59	0	1	0	0	1	3557.12	0.000253815
-5A	Multi-Family with 2 - 4 Units	Ducted Heating	1940-59	0.336503	0	0.34408	0.319417	29	199803	0.00154875
-5A	Multi-Family with 2 - 4 Units	Non-Ducted Heat Pump	1940-59	0	1	0	0	0	0	0
-5A	Multi-Family with 2 - 4 Units	Non-Ducted Heating	1940-59	0.023774	0	0.291477	0.684749	54	147745	0.000974574
-5A	Multi-Family with 2 - 4 Units	None	1940-59	0.023774	0	0.291477	0.684749	54	147745	2.73526e-05
-5A	Multi-Family with 5+ Units	Ducted Heat Pump	1940-59	0	1	0	0	1	3557.12	0.000562376
-5A	Multi-Family with 5+ Units	Ducted Heating	1940-59	0.336503	0	0.34408	0.319417	29	199803	0.00343156
-5A	Multi-Family with 5+ Units	Non-Ducted Heat Pump	1940-59	0	1	0	0	0	0	0
-5A	Multi-Family with 5+ Units	Non-Ducted Heating	1940-59	0.023774	0	0.291477	0.684749	54	147745	0.00215936
-5A	Multi-Family with 5+ Units	None	1940-59	0.023774	0	0.291477	0.684749	54	147745	6.0605e-05
-5A	Single-Family Attached	Ducted Heat Pump	1940-59	0	1	0	0	2	16714.3	0.000188417
-5A	Single-Family Attached	Ducted Heating	1940-59	0.640739	0	0.154566	0.204695	300	1.80622e+06	0.0011497
-5A	Single-Family Attached	Non-Ducted Heat Pump	1940-59	0	1	0	0	0	0	0
-5A	Single-Family Attached	Non-Ducted Heating	1940-59	0.216379	0	0.154599	0.629022	101	238678	0.000723466
-5A	Single-Family Attached	None	1940-59	0.216379	0	0.154599	0.629022	101	238678	2.03049e-05
-5A	Single-Family Detached	Ducted Heat Pump	1940-59	0	1	0	0	2	16714.3	0.00202776
-5A	Single-Family Detached	Ducted Heating	1940-59	0.640739	0	0.154566	0.204695	300	1.80622e+06	0.0123732
-5A	Single-Family Detached	Non-Ducted Heat Pump	1940-59	0	1	0	0	0	0	0
-5A	Single-Family Detached	Non-Ducted Heating	1940-59	0.216379	0	0.154599	0.629022	101	238678	0.007786
-5A	Single-Family Detached	None	1940-59	0.216379	0	0.154599	0.629022	101	238678	0.000218523
-5A	Mobile Home	Ducted Heat Pump	1960-79	0	1	0	0	0	0	0.000324364
-5A	Mobile Home	Ducted Heating	1960-79	0.053951	0	0.425138	0.520911	14	163956	0.00197923
-5A	Mobile Home	Non-Ducted Heat Pump	1960-79	0	1	0	0	0	0	0
-5A	Mobile Home	Non-Ducted Heating	1960-79	0.592232	0	0.208563	0.199205	6	50273	0.00124546
-5A	Mobile Home	None	1960-79	0.592232	0	0.208563	0.199205	6	50273	3.49554e-05
-5A	Multi-Family with 2 - 4 Units	Ducted Heat Pump	1960-79	0	1	0	0	0	0	0.000422974
-5A	Multi-Family with 2 - 4 Units	Ducted Heating	1960-79	0.600691	0	0.147569	0.25174	92	626216	0.00258094
-5A	Multi-Family with 2 - 4 Units	Non-Ducted Heat Pump	1960-79	0	1	0	0	0	0	0
-5A	Multi-Family with 2 - 4 Units	Non-Ducted Heating	1960-79	0.024817	0	0.190011	0.785172	118	327273	0.0016241
-5A	Multi-Family with 2 - 4 Units	None	1960-79	0.024817	0	0.190011	0.785172	118	327273	4.55822e-05
-5A	Multi-Family with 5+ Units	Ducted Heat Pump	1960-79	0	1	0	0	0	0	0.000937181
-5A	Multi-Family with 5+ Units	Ducted Heating	1960-79	0.600691	0	0.147569	0.25174	92	626216	0.00571857
-5A	Multi-Family with 5+ Units	Non-Ducted Heat Pump	1960-79	0	1	0	0	0	0	0
-5A	Multi-Family with 5+ Units	Non-Ducted Heating	1960-79	0.024817	0	0.190011	0.785172	118	327273	0.0035985
-5A	Multi-Family with 5+ Units	None	1960-79	0.024817	0	0.190011	0.785172	118	327273	0.000100996
-5A	Single-Family Attached	Ducted Heat Pump	1960-79	0	1	0	0	7	39240.8	0.000313991
-5A	Single-Family Attached	Ducted Heating	1960-79	0.761423	0	0.103735	0.134842	263	1.45966e+06	0.00191593
-5A	Single-Family Attached	Non-Ducted Heat Pump	1960-79	0	1	0	0	0	0	0
-5A	Single-Family Attached	Non-Ducted Heating	1960-79	0.288216	0	0.28849	0.423294	132	313860	0.00120563
-5A	Single-Family Attached	None	1960-79	0.288216	0	0.28849	0.423294	132	313860	3.38375e-05
-5A	Single-Family Detached	Ducted Heat Pump	1960-79	0	1	0	0	7	39240.8	0.00337919
-5A	Single-Family Detached	Ducted Heating	1960-79	0.761423	0	0.103735	0.134842	263	1.45966e+06	0.0206194
-5A	Single-Family Detached	Non-Ducted Heat Pump	1960-79	0	1	0	0	0	0	0
-5A	Single-Family Detached	Non-Ducted Heating	1960-79	0.288216	0	0.28849	0.423294	132	313860	0.0129751
-5A	Single-Family Detached	None	1960-79	0.288216	0	0.28849	0.423294	132	313860	0.000364162
-5A	Mobile Home	Ducted Heat Pump	1980-99	0	1	0	0	0	0	0.000342844
-5A	Mobile Home	Ducted Heating	1980-99	0.62361	0	0.061995	0.314395	21	219741	0.00209199
-5A	Mobile Home	Non-Ducted Heat Pump	1980-99	0	1	0	0	0	0	0
-5A	Mobile Home	Non-Ducted Heating	1980-99	0.82906	0	0.11808	0.05286	10	58327.6	0.00131642
-5A	Mobile Home	None	1980-99	0.82906	0	0.11808	0.05286	10	58327.6	3.69469e-05
-5A	Multi-Family with 2 - 4 Units	Ducted Heat Pump	1980-99	0	1	0	0	3	8579.9	0.000447071
-5A	Multi-Family with 2 - 4 Units	Ducted Heating	1980-99	0.849294	0	0.085951	0.064755	72	477885	0.00272798
-5A	Multi-Family with 2 - 4 Units	Non-Ducted Heat Pump	1980-99	0	1	0	0	0	0	0
-5A	Multi-Family with 2 - 4 Units	Non-Ducted Heating	1980-99	0.108714	0	0.14405	0.747236	68	171981	0.00171662
-5A	Multi-Family with 2 - 4 Units	None	1980-99	0.108714	0	0.14405	0.747236	68	171981	4.81791e-05
-5A	Multi-Family with 5+ Units	Ducted Heat Pump	1980-99	0	1	0	0	3	8579.9	0.000990574
-5A	Multi-Family with 5+ Units	Ducted Heating	1980-99	0.849294	0	0.085951	0.064755	72	477885	0.00604437
-5A	Multi-Family with 5+ Units	Non-Ducted Heat Pump	1980-99	0	1	0	0	0	0	0
-5A	Multi-Family with 5+ Units	Non-Ducted Heating	1980-99	0.108714	0	0.14405	0.747236	68	171981	0.00380351
-5A	Multi-Family with 5+ Units	None	1980-99	0.108714	0	0.14405	0.747236	68	171981	0.00010675
-5A	Single-Family Attached	Ducted Heat Pump	1980-99	0	1	0	0	14	84565.7	0.000331879
-5A	Single-Family Attached	Ducted Heating	1980-99	0.87539	0	0.063321	0.061289	240	1.35237e+06	0.00202509
-5A	Single-Family Attached	Non-Ducted Heat Pump	1980-99	0	1	0	0	0	0	0
-5A	Single-Family Attached	Non-Ducted Heating	1980-99	0.356001	0	0.208892	0.435107	89	167238	0.00127432
-5A	Single-Family Attached	None	1980-99	0.356001	0	0.208892	0.435107	89	167238	3.57653e-05
-5A	Single-Family Detached	Ducted Heat Pump	1980-99	0	1	0	0	14	84565.7	0.00357171
-5A	Single-Family Detached	Ducted Heating	1980-99	0.87539	0	0.063321	0.061289	240	1.35237e+06	0.0217942
-5A	Single-Family Detached	Non-Ducted Heat Pump	1980-99	0	1	0	0	0	0	0
-5A	Single-Family Detached	Non-Ducted Heating	1980-99	0.356001	0	0.208892	0.435107	89	167238	0.0137143
-5A	Single-Family Detached	None	1980-99	0.356001	0	0.208892	0.435107	89	167238	0.000384909
-5A	Mobile Home	Ducted Heat Pump	2000-09	0	1	0	0	0	0	0.000178996
-5A	Mobile Home	Ducted Heating	2000-09	1	0	0	0	2	25240.6	0.00109221
-5A	Mobile Home	Non-Ducted Heat Pump	2000-09	0	1	0	0	0	0	0
-5A	Mobile Home	Non-Ducted Heating	2000-09	0.333333	0	0.333333	0.333333	0	0	0.000687292
-5A	Mobile Home	None	2000-09	0.333333	0	0.333333	0.333333	0	0	1.92897e-05
-5A	Multi-Family with 2 - 4 Units	Ducted Heat Pump	2000-09	0	1	0	0	4	20113.3	0.000233412
-5A	Multi-Family with 2 - 4 Units	Ducted Heating	2000-09	0.944866	0	0	0.055134	23	52760.8	0.00142426
-5A	Multi-Family with 2 - 4 Units	Non-Ducted Heat Pump	2000-09	0	1	0	0	0	0	0
-5A	Multi-Family with 2 - 4 Units	Non-Ducted Heating	2000-09	0.268718	0	0.211001	0.520281	13	17191.1	0.000896235
-5A	Multi-Family with 2 - 4 Units	None	2000-09	0.268718	0	0.211001	0.520281	13	17191.1	2.51539e-05
-5A	Multi-Family with 5+ Units	Ducted Heat Pump	2000-09	0	1	0	0	4	20113.3	0.000517171
-5A	Multi-Family with 5+ Units	Ducted Heating	2000-09	0.944866	0	0	0.055134	23	52760.8	0.00315572
-5A	Multi-Family with 5+ Units	Non-Ducted Heat Pump	2000-09	0	1	0	0	0	0	0
-5A	Multi-Family with 5+ Units	Non-Ducted Heating	2000-09	0.268718	0	0.211001	0.520281	13	17191.1	0.00198578
-5A	Multi-Family with 5+ Units	None	2000-09	0.268718	0	0.211001	0.520281	13	17191.1	5.57334e-05
-5A	Single-Family Attached	Ducted Heat Pump	2000-09	0	1	0	0	12	44963.9	0.000173271
-5A	Single-Family Attached	Ducted Heating	2000-09	0.928403	0	0.035474	0.036123	121	343319	0.00105728
-5A	Single-Family Attached	Non-Ducted Heat Pump	2000-09	0	1	0	0	0	0	0
-5A	Single-Family Attached	Non-Ducted Heating	2000-09	0.384954	0	0.21281	0.402236	19	14136.1	0.000665311
-5A	Single-Family Attached	None	2000-09	0.384954	0	0.21281	0.402236	19	14136.1	1.86728e-05
-5A	Single-Family Detached	Ducted Heat Pump	2000-09	0	1	0	0	12	44963.9	0.00186476
-5A	Single-Family Detached	Ducted Heating	2000-09	0.928403	0	0.035474	0.036123	121	343319	0.0113786
-5A	Single-Family Detached	Non-Ducted Heat Pump	2000-09	0	1	0	0	0	0	0
-5A	Single-Family Detached	Non-Ducted Heating	2000-09	0.384954	0	0.21281	0.402236	19	14136.1	0.00716013
-5A	Single-Family Detached	None	2000-09	0.384954	0	0.21281	0.402236	19	14136.1	0.000200958
-5A	Mobile Home	Ducted Heat Pump	2010s	0	1	0	0	0	0	4.06823e-05
-5A	Mobile Home	Ducted Heating	2010s	1	0	0	0	2	25240.6	0.000248239
-5A	Mobile Home	Non-Ducted Heat Pump	2010s	0	1	0	0	0	0	0
-5A	Mobile Home	Non-Ducted Heating	2010s	0.333333	0	0.333333	0.333333	0	0	0.000156208
-5A	Mobile Home	None	2010s	0.333333	0	0.333333	0.333333	0	0	4.38417e-06
-5A	Multi-Family with 2 - 4 Units	Ducted Heat Pump	2010s	0	1	0	0	4	20113.3	5.30501e-05
-5A	Multi-Family with 2 - 4 Units	Ducted Heating	2010s	0.944866	0	0	0.055134	23	52760.8	0.000323706
-5A	Multi-Family with 2 - 4 Units	Non-Ducted Heat Pump	2010s	0	1	0	0	0	0	0
-5A	Multi-Family with 2 - 4 Units	Non-Ducted Heating	2010s	0.268718	0	0.211001	0.520281	13	17191.1	0.000203697
-5A	Multi-Family with 2 - 4 Units	None	2010s	0.268718	0	0.211001	0.520281	13	17191.1	5.717e-06
-5A	Multi-Family with 5+ Units	Ducted Heat Pump	2010s	0	1	0	0	4	20113.3	0.000117543
-5A	Multi-Family with 5+ Units	Ducted Heating	2010s	0.944866	0	0	0.055134	23	52760.8	0.000717234
-5A	Multi-Family with 5+ Units	Non-Ducted Heat Pump	2010s	0	1	0	0	0	0	0
-5A	Multi-Family with 5+ Units	Non-Ducted Heating	2010s	0.268718	0	0.211001	0.520281	13	17191.1	0.000451331
-5A	Multi-Family with 5+ Units	None	2010s	0.268718	0	0.211001	0.520281	13	17191.1	1.26671e-05
-5A	Single-Family Attached	Ducted Heat Pump	2010s	0	1	0	0	12	44963.9	3.93813e-05
-5A	Single-Family Attached	Ducted Heating	2010s	0.928403	0	0.035474	0.036123	121	343319	0.0002403
-5A	Single-Family Attached	Non-Ducted Heat Pump	2010s	0	1	0	0	0	0	0
-5A	Single-Family Attached	Non-Ducted Heating	2010s	0.384954	0	0.21281	0.402236	19	14136.1	0.000151213
-5A	Single-Family Attached	None	2010s	0.384954	0	0.21281	0.402236	19	14136.1	4.24396e-06
-5A	Single-Family Detached	Ducted Heat Pump	2010s	0	1	0	0	12	44963.9	0.000423824
-5A	Single-Family Detached	Ducted Heating	2010s	0.928403	0	0.035474	0.036123	121	343319	0.00258613
-5A	Single-Family Detached	Non-Ducted Heat Pump	2010s	0	1	0	0	0	0	0
-5A	Single-Family Detached	Non-Ducted Heating	2010s	0.384954	0	0.21281	0.402236	19	14136.1	0.00162736
-5A	Single-Family Detached	None	2010s	0.384954	0	0.21281	0.402236	19	14136.1	4.56738e-05
-5A	Mobile Home	Ducted Heat Pump	<1940	0	1	0	0	0	0	0.000156473
-5A	Mobile Home	Ducted Heating	<1940	0.333333	0	0.333333	0.333333	0	0	0.000954781
-5A	Mobile Home	Non-Ducted Heat Pump	<1940	0	1	0	0	0	0	0
-5A	Mobile Home	Non-Ducted Heating	<1940	0.333333	0	0.333333	0.333333	0	0	0.00060081
-5A	Mobile Home	None	<1940	0.333333	0	0.333333	0.333333	0	0	1.68625e-05
-5A	Multi-Family with 2 - 4 Units	Ducted Heat Pump	<1940	0	1	0	0	1	2032.91	0.000204042
-5A	Multi-Family with 2 - 4 Units	Ducted Heating	<1940	0.314347	0	0.285475	0.400177	55	319744	0.00124504
-5A	Multi-Family with 2 - 4 Units	Non-Ducted Heat Pump	<1940	0	1	0	0	0	0	0
-5A	Multi-Family with 2 - 4 Units	Non-Ducted Heating	<1940	0.020404	0	0.401157	0.578438	135	321150	0.000783462
-5A	Multi-Family with 2 - 4 Units	None	<1940	0.020404	0	0.401157	0.578438	135	321150	2.19888e-05
-5A	Multi-Family with 5+ Units	Ducted Heat Pump	<1940	0	1	0	0	1	2032.91	0.000452096
-5A	Multi-Family with 5+ Units	Ducted Heating	<1940	0.314347	0	0.285475	0.400177	55	319744	0.00275864
-5A	Multi-Family with 5+ Units	Non-Ducted Heat Pump	<1940	0	1	0	0	0	0	0
-5A	Multi-Family with 5+ Units	Non-Ducted Heating	<1940	0.020404	0	0.401157	0.578438	135	321150	0.00173591
-5A	Multi-Family with 5+ Units	None	<1940	0.020404	0	0.401157	0.578438	135	321150	4.87205e-05
-5A	Single-Family Attached	Ducted Heat Pump	<1940	0	1	0	0	5	30873.8	0.000151469
-5A	Single-Family Attached	Ducted Heating	<1940	0.452004	0	0.178232	0.369764	228	1.24069e+06	0.000924246
-5A	Single-Family Attached	Non-Ducted Heat Pump	<1940	0	1	0	0	0	0	0
-5A	Single-Family Attached	Non-Ducted Heating	<1940	0.135745	0	0.213615	0.65064	148	334557	0.000581596
-5A	Single-Family Attached	None	<1940	0.135745	0	0.213615	0.65064	148	334557	1.63232e-05
-5A	Single-Family Detached	Ducted Heat Pump	<1940	0	1	0	0	5	30873.8	0.00163012
-5A	Single-Family Detached	Ducted Heating	<1940	0.452004	0	0.178232	0.369764	228	1.24069e+06	0.0099468
-5A	Single-Family Detached	Non-Ducted Heat Pump	<1940	0	1	0	0	0	0	0
-5A	Single-Family Detached	Non-Ducted Heating	<1940	0.135745	0	0.213615	0.65064	148	334557	0.00625918
-5A	Single-Family Detached	None	<1940	0.135745	0	0.213615	0.65064	148	334557	0.000175671
-5B	Mobile Home	Ducted Heat Pump	1940-59	0	1	0	0	0	0	3.17866e-05
-5B	Mobile Home	Ducted Heating	1940-59	0	0	0	1	1	16873.1	0.000231329
-5B	Mobile Home	Non-Ducted Heat Pump	1940-59	0	1	0	0	0	0	0
-5B	Mobile Home	Non-Ducted Heating	1940-59	0.333333	0	0.333333	0.333333	0	0	9.49674e-05
-5B	Mobile Home	None	1940-59	0.333333	0	0.333333	0.333333	0	0	3.52683e-06
-5B	Multi-Family with 2 - 4 Units	Ducted Heat Pump	1940-59	0	1	0	0	0	0	4.145e-05
-5B	Multi-Family with 2 - 4 Units	Ducted Heating	1940-59	0.232631	0	0.450666	0.316703	3	11962.2	0.000301655
-5B	Multi-Family with 2 - 4 Units	Non-Ducted Heat Pump	1940-59	0	1	0	0	0	0	0
-5B	Multi-Family with 2 - 4 Units	Non-Ducted Heating	1940-59	0	0	0	1	2	6021.3	0.000123838
-5B	Multi-Family with 2 - 4 Units	None	1940-59	0	0	0	1	2	6021.3	4.59902e-06
-5B	Multi-Family with 5+ Units	Ducted Heat Pump	1940-59	0	1	0	0	0	0	9.18407e-05
-5B	Multi-Family with 5+ Units	Ducted Heating	1940-59	0.232631	0	0.450666	0.316703	3	11962.2	0.000668377
-5B	Multi-Family with 5+ Units	Non-Ducted Heat Pump	1940-59	0	1	0	0	0	0	0
-5B	Multi-Family with 5+ Units	Non-Ducted Heating	1940-59	0	0	0	1	2	6021.3	0.000274388
-5B	Multi-Family with 5+ Units	None	1940-59	0	0	0	1	2	6021.3	1.019e-05
-5B	Single-Family Attached	Ducted Heat Pump	1940-59	0	1	0	0	1	17758.5	3.077e-05
-5B	Single-Family Attached	Ducted Heating	1940-59	0	0	0.875991	0.124009	21	103044	0.000223931
-5B	Single-Family Attached	Non-Ducted Heat Pump	1940-59	0	1	0	0	0	0	0
-5B	Single-Family Attached	Non-Ducted Heating	1940-59	0.095008	0	0.493517	0.411474	12	28750.3	9.19302e-05
-5B	Single-Family Attached	None	1940-59	0.095008	0	0.493517	0.411474	12	28750.3	3.41404e-06
-5B	Single-Family Detached	Ducted Heat Pump	1940-59	0	1	0	0	1	17758.5	0.00033115
-5B	Single-Family Detached	Ducted Heating	1940-59	0	0	0.875991	0.124009	21	103044	0.00240996
-5B	Single-Family Detached	Non-Ducted Heat Pump	1940-59	0	1	0	0	0	0	0
-5B	Single-Family Detached	Non-Ducted Heating	1940-59	0.095008	0	0.493517	0.411474	12	28750.3	0.00098936
-5B	Single-Family Detached	None	1940-59	0.095008	0	0.493517	0.411474	12	28750.3	3.67422e-05
-5B	Mobile Home	Ducted Heat Pump	1960-79	0	1	0	0	1	10033.2	5.29713e-05
-5B	Mobile Home	Ducted Heating	1960-79	0.265864	0	0.346554	0.387582	10	87158.8	0.000385502
-5B	Mobile Home	Non-Ducted Heat Pump	1960-79	0	1	0	0	0	0	0
-5B	Mobile Home	Non-Ducted Heating	1960-79	0	0	0.758591	0.241409	3	25999.1	0.00015826
-5B	Mobile Home	None	1960-79	0	0	0.758591	0.241409	3	25999.1	5.87735e-06
-5B	Multi-Family with 2 - 4 Units	Ducted Heat Pump	1960-79	0	1	0	0	0	0	6.90751e-05
-5B	Multi-Family with 2 - 4 Units	Ducted Heating	1960-79	0.501097	0	0.4001	0.098803	17	57850	0.000502699
-5B	Multi-Family with 2 - 4 Units	Non-Ducted Heat Pump	1960-79	0	1	0	0	0	0	0
-5B	Multi-Family with 2 - 4 Units	Non-Ducted Heating	1960-79	0	0	0.485401	0.514599	13	29878.7	0.000206372
-5B	Multi-Family with 2 - 4 Units	None	1960-79	0	0	0.485401	0.514599	13	29878.7	7.66412e-06
-5B	Multi-Family with 5+ Units	Ducted Heat Pump	1960-79	0	1	0	0	0	0	0.000153049
-5B	Multi-Family with 5+ Units	Ducted Heating	1960-79	0.501097	0	0.4001	0.098803	17	57850	0.00111383
-5B	Multi-Family with 5+ Units	Non-Ducted Heat Pump	1960-79	0	1	0	0	0	0	0
-5B	Multi-Family with 5+ Units	Non-Ducted Heating	1960-79	0	0	0.485401	0.514599	13	29878.7	0.000457258
-5B	Multi-Family with 5+ Units	None	1960-79	0	0	0.485401	0.514599	13	29878.7	1.69813e-05
-5B	Single-Family Attached	Ducted Heat Pump	1960-79	0	1	0	0	0	0	5.12772e-05
-5B	Single-Family Attached	Ducted Heating	1960-79	0.406512	0	0.48898	0.104508	90	310946	0.000373174
-5B	Single-Family Attached	Non-Ducted Heat Pump	1960-79	0	1	0	0	0	0	0
-5B	Single-Family Attached	Non-Ducted Heating	1960-79	0.048341	0	0.829034	0.122625	21	31290.2	0.000153199
-5B	Single-Family Attached	None	1960-79	0.048341	0	0.829034	0.122625	21	31290.2	5.68938e-06
-5B	Single-Family Detached	Ducted Heat Pump	1960-79	0	1	0	0	0	0	0.00055185
-5B	Single-Family Detached	Ducted Heating	1960-79	0.406512	0	0.48898	0.104508	90	310946	0.00401612
-5B	Single-Family Detached	Non-Ducted Heat Pump	1960-79	0	1	0	0	0	0	0
-5B	Single-Family Detached	Non-Ducted Heating	1960-79	0.048341	0	0.829034	0.122625	21	31290.2	0.00164874
-5B	Single-Family Detached	None	1960-79	0.048341	0	0.829034	0.122625	21	31290.2	6.12296e-05
-5B	Mobile Home	Ducted Heat Pump	1980-99	0	1	0	0	0	0	5.59892e-05
-5B	Mobile Home	Ducted Heating	1980-99	0.130056	0	0.622828	0.247116	16	164195	0.000407465
-5B	Mobile Home	Non-Ducted Heat Pump	1980-99	0	1	0	0	0	0	0
-5B	Mobile Home	Non-Ducted Heating	1980-99	0.333333	0	0.333333	0.333333	0	0	0.000167276
-5B	Mobile Home	None	1980-99	0.333333	0	0.333333	0.333333	0	0	6.21219e-06
-5B	Multi-Family with 2 - 4 Units	Ducted Heat Pump	1980-99	0	1	0	0	0	0	7.30104e-05
-5B	Multi-Family with 2 - 4 Units	Ducted Heating	1980-99	0.746944	0	0.068248	0.184808	30	131043	0.000531338
-5B	Multi-Family with 2 - 4 Units	Non-Ducted Heat Pump	1980-99	0	1	0	0	0	0	0
-5B	Multi-Family with 2 - 4 Units	Non-Ducted Heating	1980-99	0	0	0.159946	0.840054	5	8073.59	0.00021813
-5B	Multi-Family with 2 - 4 Units	None	1980-99	0	0	0.159946	0.840054	5	8073.59	8.10075e-06
-5B	Multi-Family with 5+ Units	Ducted Heat Pump	1980-99	0	1	0	0	0	0	0.000161769
-5B	Multi-Family with 5+ Units	Ducted Heating	1980-99	0.746944	0	0.068248	0.184808	30	131043	0.00117728
-5B	Multi-Family with 5+ Units	Non-Ducted Heat Pump	1980-99	0	1	0	0	0	0	0
-5B	Multi-Family with 5+ Units	Non-Ducted Heating	1980-99	0	0	0.159946	0.840054	5	8073.59	0.000483309
-5B	Multi-Family with 5+ Units	None	1980-99	0	0	0.159946	0.840054	5	8073.59	1.79488e-05
-5B	Single-Family Attached	Ducted Heat Pump	1980-99	0	1	0	0	2	8749.78	5.41986e-05
-5B	Single-Family Attached	Ducted Heating	1980-99	0.643647	0	0.319954	0.036399	98	369632	0.000394434
-5B	Single-Family Attached	Non-Ducted Heat Pump	1980-99	0	1	0	0	0	0	0
-5B	Single-Family Attached	Non-Ducted Heating	1980-99	0.198394	0	0.471529	0.330077	22	58087.4	0.000161927
-5B	Single-Family Attached	None	1980-99	0.198394	0	0.471529	0.330077	22	58087.4	6.01352e-06
-5B	Single-Family Detached	Ducted Heat Pump	1980-99	0	1	0	0	2	8749.78	0.000583289
-5B	Single-Family Detached	Ducted Heating	1980-99	0.643647	0	0.319954	0.036399	98	369632	0.00424493
-5B	Single-Family Detached	Non-Ducted Heat Pump	1980-99	0	1	0	0	0	0	0
-5B	Single-Family Detached	Non-Ducted Heating	1980-99	0.198394	0	0.471529	0.330077	22	58087.4	0.00174267
-5B	Single-Family Detached	None	1980-99	0.198394	0	0.471529	0.330077	22	58087.4	6.47179e-05
-5B	Mobile Home	Ducted Heat Pump	2000-09	0	1	0	0	1	18630.7	2.92315e-05
-5B	Mobile Home	Ducted Heating	2000-09	0.333333	0	0.333333	0.333333	0	0	0.000212734
-5B	Mobile Home	Non-Ducted Heat Pump	2000-09	0	1	0	0	0	0	0
-5B	Mobile Home	Non-Ducted Heating	2000-09	0.333333	0	0.333333	0.333333	0	0	8.73336e-05
-5B	Mobile Home	None	2000-09	0.333333	0	0.333333	0.333333	0	0	3.24333e-06
-5B	Multi-Family with 2 - 4 Units	Ducted Heat Pump	2000-09	0	1	0	0	0	0	3.81181e-05
-5B	Multi-Family with 2 - 4 Units	Ducted Heating	2000-09	0.844325	0	0.155675	0	5	6720.54	0.000277407
-5B	Multi-Family with 2 - 4 Units	Non-Ducted Heat Pump	2000-09	0	1	0	0	0	0	0
-5B	Multi-Family with 2 - 4 Units	Non-Ducted Heating	2000-09	0.333333	0	0.333333	0.333333	0	0	0.000113884
-5B	Multi-Family with 2 - 4 Units	None	2000-09	0.333333	0	0.333333	0.333333	0	0	4.22934e-06
-5B	Multi-Family with 5+ Units	Ducted Heat Pump	2000-09	0	1	0	0	0	0	8.44582e-05
-5B	Multi-Family with 5+ Units	Ducted Heating	2000-09	0.844325	0	0.155675	0	5	6720.54	0.00061465
-5B	Multi-Family with 5+ Units	Non-Ducted Heat Pump	2000-09	0	1	0	0	0	0	0
-5B	Multi-Family with 5+ Units	Non-Ducted Heating	2000-09	0.333333	0	0.333333	0.333333	0	0	0.000252332
-5B	Multi-Family with 5+ Units	None	2000-09	0.333333	0	0.333333	0.333333	0	0	9.37093e-06
-5B	Single-Family Attached	Ducted Heat Pump	2000-09	0	1	0	0	4	9951.98	2.82966e-05
-5B	Single-Family Attached	Ducted Heating	2000-09	0.923575	0	0.076425	0	55	117240	0.000205931
-5B	Single-Family Attached	Non-Ducted Heat Pump	2000-09	0	1	0	0	0	0	0
-5B	Single-Family Attached	Non-Ducted Heating	2000-09	0	0	1	0	2	5701.99	8.45406e-05
-5B	Single-Family Attached	None	2000-09	0	0	1	0	2	5701.99	3.13961e-06
-5B	Single-Family Detached	Ducted Heat Pump	2000-09	0	1	0	0	4	9951.98	0.000304531
-5B	Single-Family Detached	Ducted Heating	2000-09	0.923575	0	0.076425	0	55	117240	0.00221624
-5B	Single-Family Detached	Non-Ducted Heat Pump	2000-09	0	1	0	0	0	0	0
-5B	Single-Family Detached	Non-Ducted Heating	2000-09	0	0	1	0	2	5701.99	0.000909832
-5B	Single-Family Detached	None	2000-09	0	0	1	0	2	5701.99	3.37887e-05
-5B	Mobile Home	Ducted Heat Pump	2010s	0	1	0	0	1	18630.7	6.64376e-06
-5B	Mobile Home	Ducted Heating	2010s	0.333333	0	0.333333	0.333333	0	0	4.83504e-05
-5B	Mobile Home	Non-Ducted Heat Pump	2010s	0	1	0	0	0	0	0
-5B	Mobile Home	Non-Ducted Heating	2010s	0.333333	0	0.333333	0.333333	0	0	1.98493e-05
-5B	Mobile Home	None	2010s	0.333333	0	0.333333	0.333333	0	0	7.37148e-07
-5B	Multi-Family with 2 - 4 Units	Ducted Heat Pump	2010s	0	1	0	0	0	0	8.66352e-06
-5B	Multi-Family with 2 - 4 Units	Ducted Heating	2010s	0.844325	0	0.155675	0	5	6720.54	6.30494e-05
-5B	Multi-Family with 2 - 4 Units	Non-Ducted Heat Pump	2010s	0	1	0	0	0	0	0
-5B	Multi-Family with 2 - 4 Units	Non-Ducted Heating	2010s	0.333333	0	0.333333	0.333333	0	0	2.58836e-05
-5B	Multi-Family with 2 - 4 Units	None	2010s	0.333333	0	0.333333	0.333333	0	0	9.61247e-07
-5B	Multi-Family with 5+ Units	Ducted Heat Pump	2010s	0	1	0	0	0	0	1.91957e-05
-5B	Multi-Family with 5+ Units	Ducted Heating	2010s	0.844325	0	0.155675	0	5	6720.54	0.000139698
-5B	Multi-Family with 5+ Units	Non-Ducted Heat Pump	2010s	0	1	0	0	0	0	0
-5B	Multi-Family with 5+ Units	Non-Ducted Heating	2010s	0.333333	0	0.333333	0.333333	0	0	5.73502e-05
-5B	Multi-Family with 5+ Units	None	2010s	0.333333	0	0.333333	0.333333	0	0	2.12983e-06
-5B	Single-Family Attached	Ducted Heat Pump	2010s	0	1	0	0	4	9951.98	6.43128e-06
-5B	Single-Family Attached	Ducted Heating	2010s	0.923575	0	0.076425	0	55	117240	4.68041e-05
-5B	Single-Family Attached	Non-Ducted Heat Pump	2010s	0	1	0	0	0	0	0
-5B	Single-Family Attached	Non-Ducted Heating	2010s	0	0	1	0	2	5701.99	1.92144e-05
-5B	Single-Family Attached	None	2010s	0	0	1	0	2	5701.99	7.13573e-07
-5B	Single-Family Detached	Ducted Heat Pump	2010s	0	1	0	0	4	9951.98	6.9214e-05
-5B	Single-Family Detached	Ducted Heating	2010s	0.923575	0	0.076425	0	55	117240	0.00050371
-5B	Single-Family Detached	Non-Ducted Heat Pump	2010s	0	1	0	0	0	0	0
-5B	Single-Family Detached	Non-Ducted Heating	2010s	0	0	1	0	2	5701.99	0.000206787
-5B	Single-Family Detached	None	2010s	0	0	1	0	2	5701.99	7.67953e-06
-5B	Mobile Home	Ducted Heat Pump	<1940	0	1	0	0	0	0	2.55533e-05
-5B	Mobile Home	Ducted Heating	<1940	0.333333	0	0.333333	0.333333	0	0	0.000185966
-5B	Mobile Home	Non-Ducted Heat Pump	<1940	0	1	0	0	0	0	0
-5B	Mobile Home	Non-Ducted Heating	<1940	0.333333	0	0.333333	0.333333	0	0	7.63445e-05
-5B	Mobile Home	None	<1940	0.333333	0	0.333333	0.333333	0	0	2.83523e-06
-5B	Multi-Family with 2 - 4 Units	Ducted Heat Pump	<1940	0	1	0	0	0	0	3.33218e-05
-5B	Multi-Family with 2 - 4 Units	Ducted Heating	<1940	0	0	1	0	1	4633.17	0.000242501
-5B	Multi-Family with 2 - 4 Units	Non-Ducted Heat Pump	<1940	0	1	0	0	0	0	0
-5B	Multi-Family with 2 - 4 Units	Non-Ducted Heating	<1940	0.333333	0	0.333333	0.333333	0	0	9.95539e-05
-5B	Multi-Family with 2 - 4 Units	None	<1940	0.333333	0	0.333333	0.333333	0	0	3.69716e-06
-5B	Multi-Family with 5+ Units	Ducted Heat Pump	<1940	0	1	0	0	0	0	7.38309e-05
-5B	Multi-Family with 5+ Units	Ducted Heating	<1940	0	0	1	0	1	4633.17	0.00053731
-5B	Multi-Family with 5+ Units	Non-Ducted Heat Pump	<1940	0	1	0	0	0	0	0
-5B	Multi-Family with 5+ Units	Non-Ducted Heating	<1940	0.333333	0	0.333333	0.333333	0	0	0.000220581
-5B	Multi-Family with 5+ Units	None	<1940	0.333333	0	0.333333	0.333333	0	0	8.19179e-06
-5B	Single-Family Attached	Ducted Heat Pump	<1940	0	1	0	0	0	0	2.47361e-05
-5B	Single-Family Attached	Ducted Heating	<1940	0.214776	0	0.570471	0.214753	23	118101	0.000180019
-5B	Single-Family Attached	Non-Ducted Heat Pump	<1940	0	1	0	0	0	0	0
-5B	Single-Family Attached	Non-Ducted Heating	<1940	0	0	0.488871	0.511129	6	20151.4	7.39029e-05
-5B	Single-Family Attached	None	<1940	0	0	0.488871	0.511129	6	20151.4	2.74455e-06
-5B	Single-Family Detached	Ducted Heat Pump	<1940	0	1	0	0	0	0	0.000266212
-5B	Single-Family Detached	Ducted Heating	<1940	0.214776	0	0.570471	0.214753	23	118101	0.00193738
-5B	Single-Family Detached	Non-Ducted Heat Pump	<1940	0	1	0	0	0	0	0
-5B	Single-Family Detached	Non-Ducted Heating	<1940	0	0	0.488871	0.511129	6	20151.4	0.000795349
-5B	Single-Family Detached	None	<1940	0	0	0.488871	0.511129	6	20151.4	2.95371e-05
-6A	Mobile Home	Ducted Heat Pump	1940-59	0	1	0	0	0	0	2.30452e-05
-6A	Mobile Home	Ducted Heating	1940-59	0	0	1	0	1	7378.98	0.000321642
-6A	Mobile Home	Non-Ducted Heat Pump	1940-59	0	1	0	0	0	0	0
-6A	Mobile Home	Non-Ducted Heating	1940-59	0.333333	0	0.333333	0.333333	0	0	0.000234752
-6A	Mobile Home	None	1940-59	0.333333	0	0.333333	0.333333	0	0	5.707e-06
-6A	Multi-Family with 2 - 4 Units	Ducted Heat Pump	1940-59	0	1	0	0	0	0	3.00512e-05
-6A	Multi-Family with 2 - 4 Units	Ducted Heating	1940-59	0.20767	0	0.45804	0.33429	10	42927.5	0.000419424
-6A	Multi-Family with 2 - 4 Units	Non-Ducted Heat Pump	1940-59	0	1	0	0	0	0	0
-6A	Multi-Family with 2 - 4 Units	Non-Ducted Heating	1940-59	0	0	0.243967	0.756033	7	11640.9	0.000306118
-6A	Multi-Family with 2 - 4 Units	None	1940-59	0	0	0.243967	0.756033	7	11640.9	7.44198e-06
-6A	Multi-Family with 5+ Units	Ducted Heat Pump	1940-59	0	1	0	0	0	0	6.65842e-05
-6A	Multi-Family with 5+ Units	Ducted Heating	1940-59	0.20767	0	0.45804	0.33429	10	42927.5	0.000929315
-6A	Multi-Family with 5+ Units	Non-Ducted Heat Pump	1940-59	0	1	0	0	0	0	0
-6A	Multi-Family with 5+ Units	Non-Ducted Heating	1940-59	0	0	0.243967	0.756033	7	11640.9	0.000678265
-6A	Multi-Family with 5+ Units	None	1940-59	0	0	0.243967	0.756033	7	11640.9	1.64892e-05
-6A	Single-Family Attached	Ducted Heat Pump	1940-59	0	1	0	0	2	6615.57	2.23082e-05
-6A	Single-Family Attached	Ducted Heating	1940-59	0.522328	0	0.298171	0.179501	108	337235	0.000311355
-6A	Single-Family Attached	Non-Ducted Heat Pump	1940-59	0	1	0	0	0	0	0
-6A	Single-Family Attached	Non-Ducted Heating	1940-59	0.155557	0	0.330426	0.514017	31	60469.6	0.000227244
-6A	Single-Family Attached	None	1940-59	0.155557	0	0.330426	0.514017	31	60469.6	5.52448e-06
-6A	Single-Family Detached	Ducted Heat Pump	1940-59	0	1	0	0	2	6615.57	0.000240083
-6A	Single-Family Detached	Ducted Heating	1940-59	0.522328	0	0.298171	0.179501	108	337235	0.00335083
-6A	Single-Family Detached	Non-Ducted Heat Pump	1940-59	0	1	0	0	0	0	0
-6A	Single-Family Detached	Non-Ducted Heating	1940-59	0.155557	0	0.330426	0.514017	31	60469.6	0.00244562
-6A	Single-Family Detached	None	1940-59	0.155557	0	0.330426	0.514017	31	60469.6	5.94549e-05
-6A	Mobile Home	Ducted Heat Pump	1960-79	0	1	0	0	0	0	3.84041e-05
-6A	Mobile Home	Ducted Heating	1960-79	0.112174	0	0.547376	0.34045	14	120448	0.000536005
-6A	Mobile Home	Non-Ducted Heat Pump	1960-79	0	1	0	0	0	0	0
-6A	Mobile Home	Non-Ducted Heating	1960-79	0	0	0	1	2	12497.1	0.000391206
-6A	Mobile Home	None	1960-79	0	0	0	1	2	12497.1	9.51052e-06
-6A	Multi-Family with 2 - 4 Units	Ducted Heat Pump	1960-79	0	1	0	0	0	0	5.00792e-05
-6A	Multi-Family with 2 - 4 Units	Ducted Heating	1960-79	0.442563	0	0.353045	0.204392	22	99065.9	0.000698955
-6A	Multi-Family with 2 - 4 Units	Non-Ducted Heat Pump	1960-79	0	1	0	0	0	0	0
-6A	Multi-Family with 2 - 4 Units	Non-Ducted Heating	1960-79	0.053454	0	0.303064	0.643482	32	51314	0.000510136
-6A	Multi-Family with 2 - 4 Units	None	1960-79	0.053454	0	0.303064	0.643482	32	51314	1.24018e-05
-6A	Multi-Family with 5+ Units	Ducted Heat Pump	1960-79	0	1	0	0	0	0	0.00011096
-6A	Multi-Family with 5+ Units	Ducted Heating	1960-79	0.442563	0	0.353045	0.204392	22	99065.9	0.00154867
-6A	Multi-Family with 5+ Units	Non-Ducted Heat Pump	1960-79	0	1	0	0	0	0	0
-6A	Multi-Family with 5+ Units	Non-Ducted Heating	1960-79	0.053454	0	0.303064	0.643482	32	51314	0.00113031
-6A	Multi-Family with 5+ Units	None	1960-79	0.053454	0	0.303064	0.643482	32	51314	2.74786e-05
-6A	Single-Family Attached	Ducted Heat Pump	1960-79	0	1	0	0	2	4821.64	3.71758e-05
-6A	Single-Family Attached	Ducted Heating	1960-79	0.712806	0	0.165126	0.122068	132	424716	0.000518863
-6A	Single-Family Attached	Non-Ducted Heat Pump	1960-79	0	1	0	0	0	0	0
-6A	Single-Family Attached	Non-Ducted Heating	1960-79	0.234763	0	0.428984	0.336253	59	98557.1	0.000378694
-6A	Single-Family Attached	None	1960-79	0.234763	0	0.428984	0.336253	59	98557.1	9.20636e-06
-6A	Single-Family Detached	Ducted Heat Pump	1960-79	0	1	0	0	2	4821.64	0.000400089
-6A	Single-Family Detached	Ducted Heating	1960-79	0.712806	0	0.165126	0.122068	132	424716	0.00558404
-6A	Single-Family Detached	Non-Ducted Heat Pump	1960-79	0	1	0	0	0	0	0
-6A	Single-Family Detached	Non-Ducted Heating	1960-79	0.234763	0	0.428984	0.336253	59	98557.1	0.00407554
-6A	Single-Family Detached	None	1960-79	0.234763	0	0.428984	0.336253	59	98557.1	9.90796e-05
-6A	Mobile Home	Ducted Heat Pump	1980-99	0	1	0	0	0	0	4.0592e-05
-6A	Mobile Home	Ducted Heating	1980-99	0.327046	0	0.365829	0.307125	14	162831	0.000566542
-6A	Mobile Home	Non-Ducted Heat Pump	1980-99	0	1	0	0	0	0	0
-6A	Mobile Home	Non-Ducted Heating	1980-99	0	0	0.5	0.5	2	16816.4	0.000413493
-6A	Mobile Home	None	1980-99	0	0	0.5	0.5	2	16816.4	1.00524e-05
-6A	Multi-Family with 2 - 4 Units	Ducted Heat Pump	1980-99	0	1	0	0	0	0	5.29323e-05
-6A	Multi-Family with 2 - 4 Units	Ducted Heating	1980-99	0.4017	0	0.5983	0	5	18175.2	0.000738776
-6A	Multi-Family with 2 - 4 Units	Non-Ducted Heat Pump	1980-99	0	1	0	0	0	0	0
-6A	Multi-Family with 2 - 4 Units	Non-Ducted Heating	1980-99	0.047467	0	0.33861	0.613923	24	52154.6	0.000539199
-6A	Multi-Family with 2 - 4 Units	None	1980-99	0.047467	0	0.33861	0.613923	24	52154.6	1.31084e-05
-6A	Multi-Family with 5+ Units	Ducted Heat Pump	1980-99	0	1	0	0	0	0	0.000117282
-6A	Multi-Family with 5+ Units	Ducted Heating	1980-99	0.4017	0	0.5983	0	5	18175.2	0.0016369
-6A	Multi-Family with 5+ Units	Non-Ducted Heat Pump	1980-99	0	1	0	0	0	0	0
-6A	Multi-Family with 5+ Units	Non-Ducted Heating	1980-99	0.047467	0	0.33861	0.613923	24	52154.6	0.0011947
-6A	Multi-Family with 5+ Units	None	1980-99	0.047467	0	0.33861	0.613923	24	52154.6	2.90441e-05
-6A	Single-Family Attached	Ducted Heat Pump	1980-99	0	1	0	0	1	1931.15	3.92938e-05
-6A	Single-Family Attached	Ducted Heating	1980-99	0.827728	0	0.1127	0.059572	151	461399	0.000548423
-6A	Single-Family Attached	Non-Ducted Heat Pump	1980-99	0	1	0	0	0	0	0
-6A	Single-Family Attached	Non-Ducted Heating	1980-99	0.275509	0	0.384298	0.340193	43	100104	0.000400269
-6A	Single-Family Attached	None	1980-99	0.275509	0	0.384298	0.340193	43	100104	9.73086e-06
-6A	Single-Family Detached	Ducted Heat Pump	1980-99	0	1	0	0	1	1931.15	0.000422883
-6A	Single-Family Detached	Ducted Heating	1980-99	0.827728	0	0.1127	0.059572	151	461399	0.00590217
-6A	Single-Family Detached	Non-Ducted Heat Pump	1980-99	0	1	0	0	0	0	0
-6A	Single-Family Detached	Non-Ducted Heating	1980-99	0.275509	0	0.384298	0.340193	43	100104	0.00430773
-6A	Single-Family Detached	None	1980-99	0.275509	0	0.384298	0.340193	43	100104	0.000104724
-6A	Mobile Home	Ducted Heat Pump	2000-09	0	1	0	0	0	0	2.11928e-05
-6A	Mobile Home	Ducted Heating	2000-09	0	0	0.749975	0.250025	3	20918.2	0.000295787
-6A	Mobile Home	Non-Ducted Heat Pump	2000-09	0	1	0	0	0	0	0
-6A	Mobile Home	Non-Ducted Heating	2000-09	0.333333	0	0.333333	0.333333	0	0	0.000215881
-6A	Mobile Home	None	2000-09	0.333333	0	0.333333	0.333333	0	0	5.24825e-06
-6A	Multi-Family with 2 - 4 Units	Ducted Heat Pump	2000-09	0	1	0	0	1	1184.13	2.76355e-05
-6A	Multi-Family with 2 - 4 Units	Ducted Heating	2000-09	0.244517	0	0.656092	0.09939	4	11217.8	0.000385709
-6A	Multi-Family with 2 - 4 Units	Non-Ducted Heat Pump	2000-09	0	1	0	0	0	0	0
-6A	Multi-Family with 2 - 4 Units	Non-Ducted Heating	2000-09	0.179126	0	0	0.820874	4	3627.39	0.000281511
-6A	Multi-Family with 2 - 4 Units	None	2000-09	0.179126	0	0	0.820874	4	3627.39	6.84377e-06
-6A	Multi-Family with 5+ Units	Ducted Heat Pump	2000-09	0	1	0	0	1	1184.13	6.1232e-05
-6A	Multi-Family with 5+ Units	Ducted Heating	2000-09	0.244517	0	0.656092	0.09939	4	11217.8	0.000854614
-6A	Multi-Family with 5+ Units	Non-Ducted Heat Pump	2000-09	0	1	0	0	0	0	0
-6A	Multi-Family with 5+ Units	Non-Ducted Heating	2000-09	0.179126	0	0	0.820874	4	3627.39	0.000623744
-6A	Multi-Family with 5+ Units	None	2000-09	0.179126	0	0	0.820874	4	3627.39	1.51637e-05
-6A	Single-Family Attached	Ducted Heat Pump	2000-09	0	1	0	0	5	7055.39	2.0515e-05
-6A	Single-Family Attached	Ducted Heating	2000-09	0.926104	0	0.066636	0.00726	81	121819	0.000286327
-6A	Single-Family Attached	Non-Ducted Heat Pump	2000-09	0	1	0	0	0	0	0
-6A	Single-Family Attached	Non-Ducted Heating	2000-09	0.065974	0	0.595983	0.338043	24	19257.5	0.000208977
-6A	Single-Family Attached	None	2000-09	0.065974	0	0.595983	0.338043	24	19257.5	5.08041e-06
-6A	Single-Family Detached	Ducted Heat Pump	2000-09	0	1	0	0	5	7055.39	0.000220784
-6A	Single-Family Detached	Ducted Heating	2000-09	0.926104	0	0.066636	0.00726	81	121819	0.00308148
-6A	Single-Family Detached	Non-Ducted Heat Pump	2000-09	0	1	0	0	0	0	0
-6A	Single-Family Detached	Non-Ducted Heating	2000-09	0.065974	0	0.595983	0.338043	24	19257.5	0.00224903
-6A	Single-Family Detached	None	2000-09	0.065974	0	0.595983	0.338043	24	19257.5	5.46757e-05
-6A	Mobile Home	Ducted Heat Pump	2010s	0	1	0	0	0	0	4.81671e-06
-6A	Mobile Home	Ducted Heating	2010s	0	0	0.749975	0.250025	3	20918.2	6.72267e-05
-6A	Mobile Home	Non-Ducted Heat Pump	2010s	0	1	0	0	0	0	0
-6A	Mobile Home	Non-Ducted Heating	2010s	0.333333	0	0.333333	0.333333	0	0	4.90657e-05
-6A	Mobile Home	None	2010s	0.333333	0	0.333333	0.333333	0	0	1.19283e-06
-6A	Multi-Family with 2 - 4 Units	Ducted Heat Pump	2010s	0	1	0	0	1	1184.13	6.28103e-06
-6A	Multi-Family with 2 - 4 Units	Ducted Heating	2010s	0.244517	0	0.656092	0.09939	4	11217.8	8.76643e-05
-6A	Multi-Family with 2 - 4 Units	Non-Ducted Heat Pump	2010s	0	1	0	0	0	0	0
-6A	Multi-Family with 2 - 4 Units	Non-Ducted Heating	2010s	0.179126	0	0	0.820874	4	3627.39	6.39821e-05
-6A	Multi-Family with 2 - 4 Units	None	2010s	0.179126	0	0	0.820874	4	3627.39	1.55546e-06
-6A	Multi-Family with 5+ Units	Ducted Heat Pump	2010s	0	1	0	0	1	1184.13	1.39169e-05
-6A	Multi-Family with 5+ Units	Ducted Heating	2010s	0.244517	0	0.656092	0.09939	4	11217.8	0.000194237
-6A	Multi-Family with 5+ Units	Non-Ducted Heat Pump	2010s	0	1	0	0	0	0	0
-6A	Multi-Family with 5+ Units	Non-Ducted Heating	2010s	0.179126	0	0	0.820874	4	3627.39	0.000141765
-6A	Multi-Family with 5+ Units	None	2010s	0.179126	0	0	0.820874	4	3627.39	3.44642e-06
-6A	Single-Family Attached	Ducted Heat Pump	2010s	0	1	0	0	5	7055.39	4.66266e-06
-6A	Single-Family Attached	Ducted Heating	2010s	0.926104	0	0.066636	0.00726	81	121819	6.50767e-05
-6A	Single-Family Attached	Non-Ducted Heat Pump	2010s	0	1	0	0	0	0	0
-6A	Single-Family Attached	Non-Ducted Heating	2010s	0.065974	0	0.595983	0.338043	24	19257.5	4.74965e-05
-6A	Single-Family Attached	None	2010s	0.065974	0	0.595983	0.338043	24	19257.5	1.15468e-06
-6A	Single-Family Detached	Ducted Heat Pump	2010s	0	1	0	0	5	7055.39	5.018e-05
-6A	Single-Family Detached	Ducted Heating	2010s	0.926104	0	0.066636	0.00726	81	121819	0.000700361
-6A	Single-Family Detached	Non-Ducted Heat Pump	2010s	0	1	0	0	0	0	0
-6A	Single-Family Detached	Non-Ducted Heating	2010s	0.065974	0	0.595983	0.338043	24	19257.5	0.000511161
-6A	Single-Family Detached	None	2010s	0.065974	0	0.595983	0.338043	24	19257.5	1.24267e-05
-6A	Mobile Home	Ducted Heat Pump	<1940	0	1	0	0	0	0	1.85261e-05
-6A	Mobile Home	Ducted Heating	<1940	0.333333	0	0.333333	0.333333	0	0	0.000258568
-6A	Mobile Home	Non-Ducted Heat Pump	<1940	0	1	0	0	0	0	0
-6A	Mobile Home	Non-Ducted Heating	<1940	0.333333	0	0.333333	0.333333	0	0	0.000188717
-6A	Mobile Home	None	<1940	0.333333	0	0.333333	0.333333	0	0	4.58787e-06
-6A	Multi-Family with 2 - 4 Units	Ducted Heat Pump	<1940	0	1	0	0	0	0	2.41582e-05
-6A	Multi-Family with 2 - 4 Units	Ducted Heating	<1940	0	0	0.354697	0.645303	11	49614.2	0.000337176
-6A	Multi-Family with 2 - 4 Units	Non-Ducted Heat Pump	<1940	0	1	0	0	0	0	0
-6A	Multi-Family with 2 - 4 Units	Non-Ducted Heating	<1940	0	0	0.516409	0.483591	27	52221.4	0.000246089
-6A	Multi-Family with 2 - 4 Units	None	<1940	0	0	0.516409	0.483591	27	52221.4	5.98262e-06
-6A	Multi-Family with 5+ Units	Ducted Heat Pump	<1940	0	1	0	0	0	0	5.35272e-05
-6A	Multi-Family with 5+ Units	Ducted Heating	<1940	0	0	0.354697	0.645303	11	49614.2	0.000747078
-6A	Multi-Family with 5+ Units	Non-Ducted Heat Pump	<1940	0	1	0	0	0	0	0
-6A	Multi-Family with 5+ Units	Non-Ducted Heating	<1940	0	0	0.516409	0.483591	27	52221.4	0.000545258
-6A	Multi-Family with 5+ Units	None	<1940	0	0	0.516409	0.483591	27	52221.4	1.32557e-05
-6A	Single-Family Attached	Ducted Heat Pump	<1940	0	1	0	0	2	4821.63	1.79336e-05
-6A	Single-Family Attached	Ducted Heating	<1940	0.421276	0	0.267904	0.31082	100	317670	0.000250299
-6A	Single-Family Attached	Non-Ducted Heat Pump	<1940	0	1	0	0	0	0	0
-6A	Single-Family Attached	Non-Ducted Heating	<1940	0.136753	0	0.428377	0.43487	47	79394.8	0.000182682
-6A	Single-Family Attached	None	<1940	0.136753	0	0.428377	0.43487	47	79394.8	4.44114e-06
-6A	Single-Family Detached	Ducted Heat Pump	<1940	0	1	0	0	2	4821.63	0.000193003
-6A	Single-Family Detached	Ducted Heating	<1940	0.421276	0	0.267904	0.31082	100	317670	0.00269374
-6A	Single-Family Detached	Non-Ducted Heat Pump	<1940	0	1	0	0	0	0	0
-6A	Single-Family Detached	Non-Ducted Heating	<1940	0.136753	0	0.428377	0.43487	47	79394.8	0.00196604
-6A	Single-Family Detached	None	<1940	0.136753	0	0.428377	0.43487	47	79394.8	4.77959e-05
-6B	Mobile Home	Ducted Heat Pump	1940-59	0	1	0	0	0	0	3.4692e-06
-6B	Mobile Home	Ducted Heating	1940-59	0	0	1	0	1	1006.23	4.84196e-05
-6B	Mobile Home	Non-Ducted Heat Pump	1940-59	0	1	0	0	0	0	0
-6B	Mobile Home	Non-Ducted Heating	1940-59	0.333333	0	0.333333	0.333333	0	0	3.53392e-05
-6B	Mobile Home	None	1940-59	0.333333	0	0.333333	0.333333	0	0	8.59125e-07
-6B	Multi-Family with 2 - 4 Units	Ducted Heat Pump	1940-59	0	1	0	0	0	0	4.52387e-06
-6B	Multi-Family with 2 - 4 Units	Ducted Heating	1940-59	0.20767	0	0.45804	0.33429	10	5853.75	6.31396e-05
-6B	Multi-Family with 2 - 4 Units	Non-Ducted Heat Pump	1940-59	0	1	0	0	0	0	0
-6B	Multi-Family with 2 - 4 Units	Non-Ducted Heating	1940-59	0	0	0.243967	0.756033	7	1587.4	4.60827e-05
-6B	Multi-Family with 2 - 4 Units	None	1940-59	0	0	0.243967	0.756033	7	1587.4	1.12031e-06
-6B	Multi-Family with 5+ Units	Ducted Heat Pump	1940-59	0	1	0	0	0	0	1.00235e-05
-6B	Multi-Family with 5+ Units	Ducted Heating	1940-59	0.20767	0	0.45804	0.33429	10	5853.75	0.000139898
-6B	Multi-Family with 5+ Units	Non-Ducted Heat Pump	1940-59	0	1	0	0	0	0	0
-6B	Multi-Family with 5+ Units	Non-Ducted Heating	1940-59	0	0	0.243967	0.756033	7	1587.4	0.000102105
-6B	Multi-Family with 5+ Units	None	1940-59	0	0	0.243967	0.756033	7	1587.4	2.48226e-06
-6B	Single-Family Attached	Ducted Heat Pump	1940-59	0	1	0	0	2	902.123	3.35825e-06
-6B	Single-Family Attached	Ducted Heating	1940-59	0.522328	0	0.298171	0.179501	108	45986.5	4.6871e-05
-6B	Single-Family Attached	Non-Ducted Heat Pump	1940-59	0	1	0	0	0	0	0
-6B	Single-Family Attached	Non-Ducted Heating	1940-59	0.155557	0	0.330426	0.514017	31	8245.85	3.4209e-05
-6B	Single-Family Attached	None	1940-59	0.155557	0	0.330426	0.514017	31	8245.85	8.31649e-07
-6B	Single-Family Detached	Ducted Heat Pump	1940-59	0	1	0	0	2	902.123	3.61417e-05
-6B	Single-Family Detached	Ducted Heating	1940-59	0.522328	0	0.298171	0.179501	108	45986.5	0.00050443
-6B	Single-Family Detached	Non-Ducted Heat Pump	1940-59	0	1	0	0	0	0	0
-6B	Single-Family Detached	Non-Ducted Heating	1940-59	0.155557	0	0.330426	0.514017	31	8245.85	0.00036816
-6B	Single-Family Detached	None	1940-59	0.155557	0	0.330426	0.514017	31	8245.85	8.95027e-06
-6B	Mobile Home	Ducted Heat Pump	1960-79	0	1	0	0	0	0	5.7813e-06
-6B	Mobile Home	Ducted Heating	1960-79	0.112174	0	0.547376	0.34045	14	16424.7	8.06896e-05
-6B	Mobile Home	Non-Ducted Heat Pump	1960-79	0	1	0	0	0	0	0
-6B	Mobile Home	Non-Ducted Heating	1960-79	0	0	0	1	2	1704.15	5.88916e-05
-6B	Mobile Home	None	1960-79	0	0	0	1	2	1704.15	1.4317e-06
-6B	Multi-Family with 2 - 4 Units	Ducted Heat Pump	1960-79	0	1	0	0	0	0	7.53887e-06
-6B	Multi-Family with 2 - 4 Units	Ducted Heating	1960-79	0.442563	0	0.353045	0.204392	22	13509	0.00010522
-6B	Multi-Family with 2 - 4 Units	Non-Ducted Heat Pump	1960-79	0	1	0	0	0	0	0
-6B	Multi-Family with 2 - 4 Units	Non-Ducted Heating	1960-79	0.053454	0	0.303064	0.643482	32	6997.36	7.67952e-05
-6B	Multi-Family with 2 - 4 Units	None	1960-79	0.053454	0	0.303064	0.643482	32	6997.36	1.86695e-06
-6B	Multi-Family with 5+ Units	Ducted Heat Pump	1960-79	0	1	0	0	0	0	1.67038e-05
-6B	Multi-Family with 5+ Units	Ducted Heating	1960-79	0.442563	0	0.353045	0.204392	22	13509	0.000233135
-6B	Multi-Family with 5+ Units	Non-Ducted Heat Pump	1960-79	0	1	0	0	0	0	0
-6B	Multi-Family with 5+ Units	Non-Ducted Heating	1960-79	0.053454	0	0.303064	0.643482	32	6997.36	0.000170155
-6B	Multi-Family with 5+ Units	None	1960-79	0.053454	0	0.303064	0.643482	32	6997.36	4.1366e-06
-6B	Single-Family Attached	Ducted Heat Pump	1960-79	0	1	0	0	2	657.496	5.59641e-06
-6B	Single-Family Attached	Ducted Heating	1960-79	0.712806	0	0.165126	0.122068	132	57915.8	7.8109e-05
-6B	Single-Family Attached	Non-Ducted Heat Pump	1960-79	0	1	0	0	0	0	0
-6B	Single-Family Attached	Non-Ducted Heating	1960-79	0.234763	0	0.428984	0.336253	59	13439.6	5.70082e-05
-6B	Single-Family Attached	None	1960-79	0.234763	0	0.428984	0.336253	59	13439.6	1.38592e-06
-6B	Single-Family Detached	Ducted Heat Pump	1960-79	0	1	0	0	2	657.496	6.0229e-05
-6B	Single-Family Detached	Ducted Heating	1960-79	0.712806	0	0.165126	0.122068	132	57915.8	0.000840615
-6B	Single-Family Detached	Non-Ducted Heat Pump	1960-79	0	1	0	0	0	0	0
-6B	Single-Family Detached	Non-Ducted Heating	1960-79	0.234763	0	0.428984	0.336253	59	13439.6	0.000613527
-6B	Single-Family Detached	None	1960-79	0.234763	0	0.428984	0.336253	59	13439.6	1.49153e-05
-6B	Mobile Home	Ducted Heat Pump	1980-99	0	1	0	0	0	0	6.11067e-06
-6B	Mobile Home	Ducted Heating	1980-99	0.327046	0	0.365829	0.307125	14	22204.3	8.52866e-05
-6B	Mobile Home	Non-Ducted Heat Pump	1980-99	0	1	0	0	0	0	0
-6B	Mobile Home	Non-Ducted Heating	1980-99	0	0	0.5	0.5	2	2293.14	6.22468e-05
-6B	Mobile Home	None	1980-99	0	0	0.5	0.5	2	2293.14	1.51327e-06
-6B	Multi-Family with 2 - 4 Units	Ducted Heat Pump	1980-99	0	1	0	0	0	0	7.96837e-06
-6B	Multi-Family with 2 - 4 Units	Ducted Heating	1980-99	0.4017	0	0.5983	0	5	2478.43	0.000111215
-6B	Multi-Family with 2 - 4 Units	Non-Ducted Heat Pump	1980-99	0	1	0	0	0	0	0
-6B	Multi-Family with 2 - 4 Units	Non-Ducted Heating	1980-99	0.047467	0	0.33861	0.613923	24	7112	8.11704e-05
-6B	Multi-Family with 2 - 4 Units	None	1980-99	0.047467	0	0.33861	0.613923	24	7112	1.97332e-06
-6B	Multi-Family with 5+ Units	Ducted Heat Pump	1980-99	0	1	0	0	0	0	1.76555e-05
-6B	Multi-Family with 5+ Units	Ducted Heating	1980-99	0.4017	0	0.5983	0	5	2478.43	0.000246418
-6B	Multi-Family with 5+ Units	Non-Ducted Heat Pump	1980-99	0	1	0	0	0	0	0
-6B	Multi-Family with 5+ Units	Non-Ducted Heating	1980-99	0.047467	0	0.33861	0.613923	24	7112	0.000179849
-6B	Multi-Family with 5+ Units	None	1980-99	0.047467	0	0.33861	0.613923	24	7112	4.37227e-06
-6B	Single-Family Attached	Ducted Heat Pump	1980-99	0	1	0	0	1	263.339	5.91525e-06
-6B	Single-Family Attached	Ducted Heating	1980-99	0.827728	0	0.1127	0.059572	151	62918	8.2559e-05
-6B	Single-Family Attached	Non-Ducted Heat Pump	1980-99	0	1	0	0	0	0	0
-6B	Single-Family Attached	Non-Ducted Heating	1980-99	0.275509	0	0.384298	0.340193	43	13650.5	6.02561e-05
-6B	Single-Family Attached	None	1980-99	0.275509	0	0.384298	0.340193	43	13650.5	1.46487e-06
-6B	Single-Family Detached	Ducted Heat Pump	1980-99	0	1	0	0	1	263.339	6.36603e-05
-6B	Single-Family Detached	Ducted Heating	1980-99	0.827728	0	0.1127	0.059572	151	62918	0.000888507
-6B	Single-Family Detached	Non-Ducted Heat Pump	1980-99	0	1	0	0	0	0	0
-6B	Single-Family Detached	Non-Ducted Heating	1980-99	0.275509	0	0.384298	0.340193	43	13650.5	0.00064848
-6B	Single-Family Detached	None	1980-99	0.275509	0	0.384298	0.340193	43	13650.5	1.57651e-05
-6B	Mobile Home	Ducted Heat Pump	2000-09	0	1	0	0	0	0	3.19033e-06
-6B	Mobile Home	Ducted Heating	2000-09	0	0	0.749975	0.250025	3	2852.48	4.45274e-05
-6B	Mobile Home	Non-Ducted Heat Pump	2000-09	0	1	0	0	0	0	0
-6B	Mobile Home	Non-Ducted Heating	2000-09	0.333333	0	0.333333	0.333333	0	0	3.24985e-05
-6B	Mobile Home	None	2000-09	0.333333	0	0.333333	0.333333	0	0	7.90066e-07
-6B	Multi-Family with 2 - 4 Units	Ducted Heat Pump	2000-09	0	1	0	0	1	161.473	4.16022e-06
-6B	Multi-Family with 2 - 4 Units	Ducted Heating	2000-09	0.244517	0	0.656092	0.09939	4	1529.7	5.80642e-05
-6B	Multi-Family with 2 - 4 Units	Non-Ducted Heat Pump	2000-09	0	1	0	0	0	0	0
-6B	Multi-Family with 2 - 4 Units	Non-Ducted Heating	2000-09	0.179126	0	0	0.820874	4	494.645	4.23784e-05
-6B	Multi-Family with 2 - 4 Units	None	2000-09	0.179126	0	0	0.820874	4	494.645	1.03025e-06
-6B	Multi-Family with 5+ Units	Ducted Heat Pump	2000-09	0	1	0	0	1	161.473	9.21779e-06
-6B	Multi-Family with 5+ Units	Ducted Heating	2000-09	0.244517	0	0.656092	0.09939	4	1529.7	0.000128653
-6B	Multi-Family with 5+ Units	Non-Ducted Heat Pump	2000-09	0	1	0	0	0	0	0
-6B	Multi-Family with 5+ Units	Non-Ducted Heating	2000-09	0.179126	0	0	0.820874	4	494.645	9.38976e-05
-6B	Multi-Family with 5+ Units	None	2000-09	0.179126	0	0	0.820874	4	494.645	2.28273e-06
-6B	Single-Family Attached	Ducted Heat Pump	2000-09	0	1	0	0	5	962.098	3.0883e-06
-6B	Single-Family Attached	Ducted Heating	2000-09	0.926104	0	0.066636	0.00726	81	16611.7	4.31034e-05
-6B	Single-Family Attached	Non-Ducted Heat Pump	2000-09	0	1	0	0	0	0	0
-6B	Single-Family Attached	Non-Ducted Heating	2000-09	0.065974	0	0.595983	0.338043	24	2626.03	3.14592e-05
-6B	Single-Family Attached	None	2000-09	0.065974	0	0.595983	0.338043	24	2626.03	7.64798e-07
-6B	Single-Family Detached	Ducted Heat Pump	2000-09	0	1	0	0	5	962.098	3.32366e-05
-6B	Single-Family Detached	Ducted Heating	2000-09	0.926104	0	0.066636	0.00726	81	16611.7	0.000463882
-6B	Single-Family Detached	Non-Ducted Heat Pump	2000-09	0	1	0	0	0	0	0
-6B	Single-Family Detached	Non-Ducted Heating	2000-09	0.065974	0	0.595983	0.338043	24	2626.03	0.000338566
-6B	Single-Family Detached	None	2000-09	0.065974	0	0.595983	0.338043	24	2626.03	8.23082e-06
-6B	Mobile Home	Ducted Heat Pump	2010s	0	1	0	0	0	0	7.25102e-07
-6B	Mobile Home	Ducted Heating	2010s	0	0	0.749975	0.250025	3	2852.48	1.01202e-05
-6B	Mobile Home	Non-Ducted Heat Pump	2010s	0	1	0	0	0	0	0
-6B	Mobile Home	Non-Ducted Heating	2010s	0.333333	0	0.333333	0.333333	0	0	7.3863e-06
-6B	Mobile Home	None	2010s	0.333333	0	0.333333	0.333333	0	0	1.79567e-07
-6B	Multi-Family with 2 - 4 Units	Ducted Heat Pump	2010s	0	1	0	0	1	161.473	9.45539e-07
-6B	Multi-Family with 2 - 4 Units	Ducted Heating	2010s	0.244517	0	0.656092	0.09939	4	1529.7	1.31969e-05
-6B	Multi-Family with 2 - 4 Units	Non-Ducted Heat Pump	2010s	0	1	0	0	0	0	0
-6B	Multi-Family with 2 - 4 Units	Non-Ducted Heating	2010s	0.179126	0	0	0.820874	4	494.645	9.6318e-06
-6B	Multi-Family with 2 - 4 Units	None	2010s	0.179126	0	0	0.820874	4	494.645	2.34157e-07
-6B	Multi-Family with 5+ Units	Ducted Heat Pump	2010s	0	1	0	0	1	161.473	2.09503e-06
-6B	Multi-Family with 5+ Units	Ducted Heating	2010s	0.244517	0	0.656092	0.09939	4	1529.7	2.92403e-05
-6B	Multi-Family with 5+ Units	Non-Ducted Heat Pump	2010s	0	1	0	0	0	0	0
-6B	Multi-Family with 5+ Units	Non-Ducted Heating	2010s	0.179126	0	0	0.820874	4	494.645	2.13411e-05
-6B	Multi-Family with 5+ Units	None	2010s	0.179126	0	0	0.820874	4	494.645	5.1882e-07
-6B	Single-Family Attached	Ducted Heat Pump	2010s	0	1	0	0	5	962.098	7.01912e-07
-6B	Single-Family Attached	Ducted Heating	2010s	0.926104	0	0.066636	0.00726	81	16611.7	9.79658e-06
-6B	Single-Family Attached	Non-Ducted Heat Pump	2010s	0	1	0	0	0	0	0
-6B	Single-Family Attached	Non-Ducted Heating	2010s	0.065974	0	0.595983	0.338043	24	2626.03	7.15007e-06
-6B	Single-Family Attached	None	2010s	0.065974	0	0.595983	0.338043	24	2626.03	1.73824e-07
-6B	Single-Family Detached	Ducted Heat Pump	2010s	0	1	0	0	5	962.098	7.55403e-06
-6B	Single-Family Detached	Ducted Heating	2010s	0.926104	0	0.066636	0.00726	81	16611.7	0.000105432
-6B	Single-Family Detached	Non-Ducted Heat Pump	2010s	0	1	0	0	0	0	0
-6B	Single-Family Detached	Non-Ducted Heating	2010s	0.065974	0	0.595983	0.338043	24	2626.03	7.69497e-05
-6B	Single-Family Detached	None	2010s	0.065974	0	0.595983	0.338043	24	2626.03	1.87071e-06
-6B	Mobile Home	Ducted Heat Pump	<1940	0	1	0	0	0	0	2.7889e-06
-6B	Mobile Home	Ducted Heating	<1940	0.333333	0	0.333333	0.333333	0	0	3.89246e-05
-6B	Mobile Home	Non-Ducted Heat Pump	<1940	0	1	0	0	0	0	0
-6B	Mobile Home	Non-Ducted Heating	<1940	0.333333	0	0.333333	0.333333	0	0	2.84093e-05
-6B	Mobile Home	None	<1940	0.333333	0	0.333333	0.333333	0	0	6.90652e-07
-6B	Multi-Family with 2 - 4 Units	Ducted Heat Pump	<1940	0	1	0	0	0	0	3.63675e-06
-6B	Multi-Family with 2 - 4 Units	Ducted Heating	<1940	0	0	0.354697	0.645303	11	6765.57	5.0758e-05
-6B	Multi-Family with 2 - 4 Units	Non-Ducted Heat Pump	<1940	0	1	0	0	0	0	0
-6B	Multi-Family with 2 - 4 Units	Non-Ducted Heating	<1940	0	0	0.516409	0.483591	27	7121.1	3.7046e-05
-6B	Multi-Family with 2 - 4 Units	None	<1940	0	0	0.516409	0.483591	27	7121.1	9.00617e-07
-6B	Multi-Family with 5+ Units	Ducted Heat Pump	<1940	0	1	0	0	0	0	8.05792e-06
-6B	Multi-Family with 5+ Units	Ducted Heating	<1940	0	0	0.354697	0.645303	11	6765.57	0.000112464
-6B	Multi-Family with 5+ Units	Non-Ducted Heat Pump	<1940	0	1	0	0	0	0	0
-6B	Multi-Family with 5+ Units	Non-Ducted Heating	<1940	0	0	0.516409	0.483591	27	7121.1	8.20826e-05
-6B	Multi-Family with 5+ Units	None	<1940	0	0	0.516409	0.483591	27	7121.1	1.99549e-06
-6B	Single-Family Attached	Ducted Heat Pump	<1940	0	1	0	0	2	657.496	2.6997e-06
-6B	Single-Family Attached	Ducted Heating	<1940	0.421276	0	0.267904	0.31082	100	43318.7	3.76797e-05
-6B	Single-Family Attached	Non-Ducted Heat Pump	<1940	0	1	0	0	0	0	0
-6B	Single-Family Attached	Non-Ducted Heating	<1940	0.136753	0	0.428377	0.43487	47	10826.6	2.75007e-05
-6B	Single-Family Attached	None	<1940	0.136753	0	0.428377	0.43487	47	10826.6	6.68564e-07
-6B	Single-Family Detached	Ducted Heat Pump	<1940	0	1	0	0	2	657.496	2.90544e-05
-6B	Single-Family Detached	Ducted Heating	<1940	0.421276	0	0.267904	0.31082	100	43318.7	0.000405512
-6B	Single-Family Detached	Non-Ducted Heat Pump	<1940	0	1	0	0	0	0	0
-6B	Single-Family Detached	Non-Ducted Heating	<1940	0.136753	0	0.428377	0.43487	47	10826.6	0.000295965
-6B	Single-Family Detached	None	<1940	0.136753	0	0.428377	0.43487	47	10826.6	7.19514e-06
-7A	Mobile Home	Ducted Heat Pump	1940-59	0	1	0	0	0	0	2.85412e-06
-7A	Mobile Home	Ducted Heating	1940-59	0.333333	0	0.333333	0.333333	0	0	3.89006e-05
-7A	Mobile Home	Non-Ducted Heat Pump	1940-59	0	1	0	0	0	0	0
-7A	Mobile Home	Non-Ducted Heating	1940-59	0.333333	0	0.333333	0.333333	0	0	3.28646e-05
-7A	Mobile Home	None	1940-59	0.333333	0	0.333333	0.333333	0	0	7.34941e-07
-7A	Multi-Family with 2 - 4 Units	Ducted Heat Pump	1940-59	0	1	0	0	0	0	3.72179e-06
-7A	Multi-Family with 2 - 4 Units	Ducted Heating	1940-59	0.333333	0	0.333333	0.333333	0	0	5.07268e-05
-7A	Multi-Family with 2 - 4 Units	Non-Ducted Heat Pump	1940-59	0	1	0	0	0	0	0
-7A	Multi-Family with 2 - 4 Units	Non-Ducted Heating	1940-59	0	0	1	0	1	1698.17	4.28557e-05
-7A	Multi-Family with 2 - 4 Units	None	1940-59	0	0	1	0	1	1698.17	9.58369e-07
-7A	Multi-Family with 5+ Units	Ducted Heat Pump	1940-59	0	1	0	0	0	0	8.24636e-06
-7A	Multi-Family with 5+ Units	Ducted Heating	1940-59	0.333333	0	0.333333	0.333333	0	0	0.000112395
-7A	Multi-Family with 5+ Units	Non-Ducted Heat Pump	1940-59	0	1	0	0	0	0	0
-7A	Multi-Family with 5+ Units	Non-Ducted Heating	1940-59	0	0	1	0	1	1698.17	9.49552e-05
-7A	Multi-Family with 5+ Units	None	1940-59	0	0	1	0	1	1698.17	2.12346e-06
-7A	Single-Family Attached	Ducted Heat Pump	1940-59	0	1	0	0	0	0	2.76284e-06
-7A	Single-Family Attached	Ducted Heating	1940-59	0.414601	0	0.507223	0.078176	21	58426.8	3.76565e-05
-7A	Single-Family Attached	Non-Ducted Heat Pump	1940-59	0	1	0	0	0	0	0
-7A	Single-Family Attached	Non-Ducted Heating	1940-59	0	0	1	0	5	7430.99	3.18135e-05
-7A	Single-Family Attached	None	1940-59	0	0	1	0	5	7430.99	7.11436e-07
-7A	Single-Family Detached	Ducted Heat Pump	1940-59	0	1	0	0	0	0	2.97339e-05
-7A	Single-Family Detached	Ducted Heating	1940-59	0.414601	0	0.507223	0.078176	21	58426.8	0.000405263
-7A	Single-Family Detached	Non-Ducted Heat Pump	1940-59	0	1	0	0	0	0	0
-7A	Single-Family Detached	Non-Ducted Heating	1940-59	0	0	1	0	5	7430.99	0.00034238
-7A	Single-Family Detached	None	1940-59	0	0	1	0	5	7430.99	7.65654e-06
-7A	Mobile Home	Ducted Heat Pump	1960-79	0	1	0	0	0	0	4.75629e-06
-7A	Mobile Home	Ducted Heating	1960-79	0	0	0.347327	0.652673	3	22497.1	6.48266e-05
-7A	Mobile Home	Non-Ducted Heat Pump	1960-79	0	1	0	0	0	0	0
-7A	Mobile Home	Non-Ducted Heating	1960-79	0.333333	0	0.333333	0.333333	0	0	5.47677e-05
-7A	Mobile Home	None	1960-79	0.333333	0	0.333333	0.333333	0	0	1.22475e-06
-7A	Multi-Family with 2 - 4 Units	Ducted Heat Pump	1960-79	0	1	0	0	0	0	6.20225e-06
-7A	Multi-Family with 2 - 4 Units	Ducted Heating	1960-79	1	0	0	0	1	3049	8.45345e-05
-7A	Multi-Family with 2 - 4 Units	Non-Ducted Heat Pump	1960-79	0	1	0	0	0	0	0
-7A	Multi-Family with 2 - 4 Units	Non-Ducted Heating	1960-79	0	0	0.791371	0.208629	8	11280	7.14176e-05
-7A	Multi-Family with 2 - 4 Units	None	1960-79	0	0	0.791371	0.208629	8	11280	1.59709e-06
-7A	Multi-Family with 5+ Units	Ducted Heat Pump	1960-79	0	1	0	0	0	0	1.37423e-05
-7A	Multi-Family with 5+ Units	Ducted Heating	1960-79	1	0	0	0	1	3049	0.000187303
-7A	Multi-Family with 5+ Units	Non-Ducted Heat Pump	1960-79	0	1	0	0	0	0	0
-7A	Multi-Family with 5+ Units	Non-Ducted Heating	1960-79	0	0	0.791371	0.208629	8	11280	0.00015824
-7A	Multi-Family with 5+ Units	None	1960-79	0	0	0.791371	0.208629	8	11280	3.53867e-06
-7A	Single-Family Attached	Ducted Heat Pump	1960-79	0	1	0	0	4	8543.36	4.60418e-06
-7A	Single-Family Attached	Ducted Heating	1960-79	0.444375	0	0.555625	0	9	22942.6	6.27534e-05
-7A	Single-Family Attached	Non-Ducted Heat Pump	1960-79	0	1	0	0	0	0	0
-7A	Single-Family Attached	Non-Ducted Heating	1960-79	0.078303	0	0.378628	0.543068	9	12843.2	5.30161e-05
-7A	Single-Family Attached	None	1960-79	0.078303	0	0.378628	0.543068	9	12843.2	1.18558e-06
-7A	Single-Family Detached	Ducted Heat Pump	1960-79	0	1	0	0	4	8543.36	4.95505e-05
-7A	Single-Family Detached	Ducted Heating	1960-79	0.444375	0	0.555625	0	9	22942.6	0.000675357
-7A	Single-Family Detached	Non-Ducted Heat Pump	1960-79	0	1	0	0	0	0	0
-7A	Single-Family Detached	Non-Ducted Heating	1960-79	0.078303	0	0.378628	0.543068	9	12843.2	0.000570564
-7A	Single-Family Detached	None	1960-79	0.078303	0	0.378628	0.543068	9	12843.2	1.27594e-05
-7A	Mobile Home	Ducted Heat Pump	1980-99	0	1	0	0	0	0	5.02726e-06
-7A	Mobile Home	Ducted Heating	1980-99	0.660045	0	0	0.339955	5	31851.5	6.85199e-05
-7A	Mobile Home	Non-Ducted Heat Pump	1980-99	0	1	0	0	0	0	0
-7A	Mobile Home	Non-Ducted Heating	1980-99	0.333333	0	0.333333	0.333333	0	0	5.78879e-05
-7A	Mobile Home	None	1980-99	0.333333	0	0.333333	0.333333	0	0	1.29453e-06
-7A	Multi-Family with 2 - 4 Units	Ducted Heat Pump	1980-99	0	1	0	0	0	0	6.5556e-06
-7A	Multi-Family with 2 - 4 Units	Ducted Heating	1980-99	0	0	1	0	1	4097.68	8.93506e-05
-7A	Multi-Family with 2 - 4 Units	Non-Ducted Heat Pump	1980-99	0	1	0	0	0	0	0
-7A	Multi-Family with 2 - 4 Units	Non-Ducted Heating	1980-99	0	0	0.43484	0.56516	3	4269.77	7.54863e-05
-7A	Multi-Family with 2 - 4 Units	None	1980-99	0	0	0.43484	0.56516	3	4269.77	1.68808e-06
-7A	Multi-Family with 5+ Units	Ducted Heat Pump	1980-99	0	1	0	0	0	0	1.45252e-05
-7A	Multi-Family with 5+ Units	Ducted Heating	1980-99	0	0	1	0	1	4097.68	0.000197974
-7A	Multi-Family with 5+ Units	Non-Ducted Heat Pump	1980-99	0	1	0	0	0	0	0
-7A	Multi-Family with 5+ Units	Non-Ducted Heating	1980-99	0	0	0.43484	0.56516	3	4269.77	0.000167255
-7A	Multi-Family with 5+ Units	None	1980-99	0	0	0.43484	0.56516	3	4269.77	3.74027e-06
-7A	Single-Family Attached	Ducted Heat Pump	1980-99	0	1	0	0	0	0	4.86649e-06
-7A	Single-Family Attached	Ducted Heating	1980-99	0.46919	0	0.442711	0.088099	11	29125.6	6.63285e-05
-7A	Single-Family Attached	Non-Ducted Heat Pump	1980-99	0	1	0	0	0	0	0
-7A	Single-Family Attached	Non-Ducted Heating	1980-99	0	0	0.582068	0.417932	2	3069.78	5.60366e-05
-7A	Single-Family Attached	None	1980-99	0	0	0.582068	0.417932	2	3069.78	1.25313e-06
-7A	Single-Family Detached	Ducted Heat Pump	1980-99	0	1	0	0	0	0	5.23735e-05
-7A	Single-Family Detached	Ducted Heating	1980-99	0.46919	0	0.442711	0.088099	11	29125.6	0.000713833
-7A	Single-Family Detached	Non-Ducted Heat Pump	1980-99	0	1	0	0	0	0	0
-7A	Single-Family Detached	Non-Ducted Heating	1980-99	0	0	0.582068	0.417932	2	3069.78	0.00060307
-7A	Single-Family Detached	None	1980-99	0	0	0.582068	0.417932	2	3069.78	1.34863e-05
-7A	Mobile Home	Ducted Heat Pump	2000-09	0	1	0	0	0	0	2.62469e-06
-7A	Mobile Home	Ducted Heating	2000-09	1	0	0	0	1	3764.02	3.57737e-05
-7A	Mobile Home	Non-Ducted Heat Pump	2000-09	0	1	0	0	0	0	0
-7A	Mobile Home	Non-Ducted Heating	2000-09	0.333333	0	0.333333	0.333333	0	0	3.02228e-05
-7A	Mobile Home	None	2000-09	0.333333	0	0.333333	0.333333	0	0	6.75864e-07
-7A	Multi-Family with 2 - 4 Units	Ducted Heat Pump	2000-09	0	1	0	0	0	0	3.42262e-06
-7A	Multi-Family with 2 - 4 Units	Ducted Heating	2000-09	0.333333	0	0.333333	0.333333	0	0	4.66492e-05
-7A	Multi-Family with 2 - 4 Units	Non-Ducted Heat Pump	2000-09	0	1	0	0	0	0	0
-7A	Multi-Family with 2 - 4 Units	Non-Ducted Heating	2000-09	0	0	0	1	2	1316.89	3.94108e-05
-7A	Multi-Family with 2 - 4 Units	None	2000-09	0	0	0	1	2	1316.89	8.81333e-07
-7A	Multi-Family with 5+ Units	Ducted Heat Pump	2000-09	0	1	0	0	0	0	7.58349e-06
-7A	Multi-Family with 5+ Units	Ducted Heating	2000-09	0.333333	0	0.333333	0.333333	0	0	0.00010336
-7A	Multi-Family with 5+ Units	Non-Ducted Heat Pump	2000-09	0	1	0	0	0	0	0
-7A	Multi-Family with 5+ Units	Non-Ducted Heating	2000-09	0	0	0	1	2	1316.89	8.73224e-05
-7A	Multi-Family with 5+ Units	None	2000-09	0	0	0	1	2	1316.89	1.95276e-06
-7A	Single-Family Attached	Ducted Heat Pump	2000-09	0	1	0	0	0	0	2.54075e-06
-7A	Single-Family Attached	Ducted Heating	2000-09	0.649138	0	0.350862	0	3	3510.8	3.46296e-05
-7A	Single-Family Attached	Non-Ducted Heat Pump	2000-09	0	1	0	0	0	0	0
-7A	Single-Family Attached	Non-Ducted Heating	2000-09	0	0	0.5	0.5	2	1231.81	2.92562e-05
-7A	Single-Family Attached	None	2000-09	0	0	0.5	0.5	2	1231.81	6.54249e-07
-7A	Single-Family Detached	Ducted Heat Pump	2000-09	0	1	0	0	0	0	2.73438e-05
-7A	Single-Family Detached	Ducted Heating	2000-09	0.649138	0	0.350862	0	3	3510.8	0.000372686
-7A	Single-Family Detached	Non-Ducted Heat Pump	2000-09	0	1	0	0	0	0	0
-7A	Single-Family Detached	Non-Ducted Heating	2000-09	0	0	0.5	0.5	2	1231.81	0.000314858
-7A	Single-Family Detached	None	2000-09	0	0	0.5	0.5	2	1231.81	7.04108e-06
-7A	Mobile Home	Ducted Heat Pump	2010s	0	1	0	0	0	0	5.96543e-07
-7A	Mobile Home	Ducted Heating	2010s	1	0	0	0	1	3764.02	8.13067e-06
-7A	Mobile Home	Non-Ducted Heat Pump	2010s	0	1	0	0	0	0	0
-7A	Mobile Home	Non-Ducted Heating	2010s	0.333333	0	0.333333	0.333333	0	0	6.86906e-06
-7A	Mobile Home	None	2010s	0.333333	0	0.333333	0.333333	0	0	1.53611e-07
-7A	Multi-Family with 2 - 4 Units	Ducted Heat Pump	2010s	0	1	0	0	0	0	7.77897e-07
-7A	Multi-Family with 2 - 4 Units	Ducted Heating	2010s	0.333333	0	0.333333	0.333333	0	0	1.06025e-05
-7A	Multi-Family with 2 - 4 Units	Non-Ducted Heat Pump	2010s	0	1	0	0	0	0	0
-7A	Multi-Family with 2 - 4 Units	Non-Ducted Heating	2010s	0	0	0	1	2	1316.89	8.95732e-06
-7A	Multi-Family with 2 - 4 Units	None	2010s	0	0	0	1	2	1316.89	2.0031e-07
-7A	Multi-Family with 5+ Units	Ducted Heat Pump	2010s	0	1	0	0	0	0	1.72358e-06
-7A	Multi-Family with 5+ Units	Ducted Heating	2010s	0.333333	0	0.333333	0.333333	0	0	2.34918e-05
-7A	Multi-Family with 5+ Units	Non-Ducted Heat Pump	2010s	0	1	0	0	0	0	0
-7A	Multi-Family with 5+ Units	Non-Ducted Heating	2010s	0	0	0	1	2	1316.89	1.98467e-05
-7A	Multi-Family with 5+ Units	None	2010s	0	0	0	1	2	1316.89	4.43826e-07
-7A	Single-Family Attached	Ducted Heat Pump	2010s	0	1	0	0	0	0	5.77464e-07
-7A	Single-Family Attached	Ducted Heating	2010s	0.649138	0	0.350862	0	3	3510.8	7.87064e-06
-7A	Single-Family Attached	Non-Ducted Heat Pump	2010s	0	1	0	0	0	0	0
-7A	Single-Family Attached	Non-Ducted Heating	2010s	0	0	0.5	0.5	2	1231.81	6.64938e-06
-7A	Single-Family Attached	None	2010s	0	0	0.5	0.5	2	1231.81	1.48698e-07
-7A	Single-Family Detached	Ducted Heat Pump	2010s	0	1	0	0	0	0	6.21472e-06
-7A	Single-Family Detached	Ducted Heating	2010s	0.649138	0	0.350862	0	3	3510.8	8.47045e-05
-7A	Single-Family Detached	Non-Ducted Heat Pump	2010s	0	1	0	0	0	0	0
-7A	Single-Family Detached	Non-Ducted Heating	2010s	0	0	0.5	0.5	2	1231.81	7.15612e-05
-7A	Single-Family Detached	None	2010s	0	0	0.5	0.5	2	1231.81	1.6003e-06
-7A	Mobile Home	Ducted Heat Pump	<1940	0	1	0	0	0	0	2.29443e-06
-7A	Mobile Home	Ducted Heating	<1940	0.333333	0	0.333333	0.333333	0	0	3.12723e-05
-7A	Mobile Home	Non-Ducted Heat Pump	<1940	0	1	0	0	0	0	0
-7A	Mobile Home	Non-Ducted Heating	<1940	0.333333	0	0.333333	0.333333	0	0	2.64199e-05
-7A	Mobile Home	None	<1940	0.333333	0	0.333333	0.333333	0	0	5.90821e-07
-7A	Multi-Family with 2 - 4 Units	Ducted Heat Pump	<1940	0	1	0	0	0	0	2.99196e-06
-7A	Multi-Family with 2 - 4 Units	Ducted Heating	<1940	0.333333	0	0.333333	0.333333	0	0	4.07794e-05
-7A	Multi-Family with 2 - 4 Units	Non-Ducted Heat Pump	<1940	0	1	0	0	0	0	0
-7A	Multi-Family with 2 - 4 Units	Non-Ducted Heating	<1940	0	0	0	1	1	1412.44	3.44518e-05
-7A	Multi-Family with 2 - 4 Units	None	<1940	0	0	0	1	1	1412.44	7.70435e-07
-7A	Multi-Family with 5+ Units	Ducted Heat Pump	<1940	0	1	0	0	0	0	6.62927e-06
-7A	Multi-Family with 5+ Units	Ducted Heating	<1940	0.333333	0	0.333333	0.333333	0	0	9.03547e-05
-7A	Multi-Family with 5+ Units	Non-Ducted Heat Pump	<1940	0	1	0	0	0	0	0
-7A	Multi-Family with 5+ Units	Non-Ducted Heating	<1940	0	0	0	1	1	1412.44	7.63347e-05
-7A	Multi-Family with 5+ Units	None	<1940	0	0	0	1	1	1412.44	1.70705e-06
-7A	Single-Family Attached	Ducted Heat Pump	<1940	0	1	0	0	0	0	2.22105e-06
-7A	Single-Family Attached	Ducted Heating	<1940	0.141129	0	0.409195	0.449675	15	41207.3	3.02722e-05
-7A	Single-Family Attached	Non-Ducted Heat Pump	<1940	0	1	0	0	0	0	0
-7A	Single-Family Attached	Non-Ducted Heating	<1940	0	0	0.816404	0.183596	9	11785.3	2.5575e-05
-7A	Single-Family Attached	None	<1940	0	0	0.816404	0.183596	9	11785.3	5.71925e-07
-7A	Single-Family Detached	Ducted Heat Pump	<1940	0	1	0	0	0	0	2.39031e-05
-7A	Single-Family Detached	Ducted Heating	<1940	0.141129	0	0.409195	0.449675	15	41207.3	0.000325792
-7A	Single-Family Detached	Non-Ducted Heat Pump	<1940	0	1	0	0	0	0	0
-7A	Single-Family Detached	Non-Ducted Heating	<1940	0	0	0.816404	0.183596	9	11785.3	0.00027524
-7A	Single-Family Detached	None	<1940	0	0	0.816404	0.183596	9	11785.3	6.15511e-06
-7B	Mobile Home	Ducted Heat Pump	1940-59	0	1	0	0	0	0	4.09036e-07
-7B	Mobile Home	Ducted Heating	1940-59	0.333333	0	0.333333	0.333333	0	0	5.57501e-06
-7B	Mobile Home	Non-Ducted Heat Pump	1940-59	0	1	0	0	0	0	0
-7B	Mobile Home	Non-Ducted Heating	1940-59	0.333333	0	0.333333	0.333333	0	0	4.70996e-06
-7B	Mobile Home	None	1940-59	0.333333	0	0.333333	0.333333	0	0	1.05327e-07
-7B	Multi-Family with 2 - 4 Units	Ducted Heat Pump	1940-59	0	1	0	0	0	0	5.33386e-07
-7B	Multi-Family with 2 - 4 Units	Ducted Heating	1940-59	0.333333	0	0.333333	0.333333	0	0	7.26987e-06
-7B	Multi-Family with 2 - 4 Units	Non-Ducted Heat Pump	1940-59	0	1	0	0	0	0	0
-7B	Multi-Family with 2 - 4 Units	Non-Ducted Heating	1940-59	0	0	1	0	1	167.951	6.14183e-06
-7B	Multi-Family with 2 - 4 Units	None	1940-59	0	0	1	0	1	167.951	1.37348e-07
-7B	Multi-Family with 5+ Units	Ducted Heat Pump	1940-59	0	1	0	0	0	0	1.18182e-06
-7B	Multi-Family with 5+ Units	Ducted Heating	1940-59	0.333333	0	0.333333	0.333333	0	0	1.61078e-05
-7B	Multi-Family with 5+ Units	Non-Ducted Heat Pump	1940-59	0	1	0	0	0	0	0
-7B	Multi-Family with 5+ Units	Non-Ducted Heating	1940-59	0	0	1	0	1	167.951	1.36084e-05
-7B	Multi-Family with 5+ Units	None	1940-59	0	0	1	0	1	167.951	3.04321e-07
-7B	Single-Family Attached	Ducted Heat Pump	1940-59	0	1	0	0	0	0	3.95954e-07
-7B	Single-Family Attached	Ducted Heating	1940-59	0.414601	0	0.507223	0.078176	21	5778.48	5.39672e-06
-7B	Single-Family Attached	Non-Ducted Heat Pump	1940-59	0	1	0	0	0	0	0
-7B	Single-Family Attached	Non-Ducted Heating	1940-59	0	0	1	0	5	734.933	4.55933e-06
-7B	Single-Family Attached	None	1940-59	0	0	1	0	5	734.933	1.01959e-07
-7B	Single-Family Detached	Ducted Heat Pump	1940-59	0	1	0	0	0	0	4.26129e-06
-7B	Single-Family Detached	Ducted Heating	1940-59	0.414601	0	0.507223	0.078176	21	5778.48	5.80799e-05
-7B	Single-Family Detached	Non-Ducted Heat Pump	1940-59	0	1	0	0	0	0	0
-7B	Single-Family Detached	Non-Ducted Heating	1940-59	0	0	1	0	5	734.933	4.90678e-05
-7B	Single-Family Detached	None	1940-59	0	0	1	0	5	734.933	1.09729e-06
-7B	Mobile Home	Ducted Heat Pump	1960-79	0	1	0	0	0	0	6.81644e-07
-7B	Mobile Home	Ducted Heating	1960-79	0	0	0.347327	0.652673	3	2224.99	9.29057e-06
-7B	Mobile Home	Non-Ducted Heat Pump	1960-79	0	1	0	0	0	0	0
-7B	Mobile Home	Non-Ducted Heating	1960-79	0.333333	0	0.333333	0.333333	0	0	7.84898e-06
-7B	Mobile Home	None	1960-79	0.333333	0	0.333333	0.333333	0	0	1.75524e-07
-7B	Multi-Family with 2 - 4 Units	Ducted Heat Pump	1960-79	0	1	0	0	0	0	8.8887e-07
-7B	Multi-Family with 2 - 4 Units	Ducted Heating	1960-79	1	0	0	0	1	301.549	1.2115e-05
-7B	Multi-Family with 2 - 4 Units	Non-Ducted Heat Pump	1960-79	0	1	0	0	0	0	0
-7B	Multi-Family with 2 - 4 Units	Non-Ducted Heating	1960-79	0	0	0.791371	0.208629	8	1115.6	1.02351e-05
-7B	Multi-Family with 2 - 4 Units	None	1960-79	0	0	0.791371	0.208629	8	1115.6	2.28885e-07
-7B	Multi-Family with 5+ Units	Ducted Heat Pump	1960-79	0	1	0	0	0	0	1.96947e-06
-7B	Multi-Family with 5+ Units	Ducted Heating	1960-79	1	0	0	0	1	301.549	2.68431e-05
-7B	Multi-Family with 5+ Units	Non-Ducted Heat Pump	1960-79	0	1	0	0	0	0	0
-7B	Multi-Family with 5+ Units	Non-Ducted Heating	1960-79	0	0	0.791371	0.208629	8	1115.6	2.2678e-05
-7B	Multi-Family with 5+ Units	None	1960-79	0	0	0.791371	0.208629	8	1115.6	5.0714e-07
-7B	Single-Family Attached	Ducted Heat Pump	1960-79	0	1	0	0	4	844.948	6.59845e-07
-7B	Single-Family Attached	Ducted Heating	1960-79	0.444375	0	0.555625	0	9	2269.05	8.99344e-06
-7B	Single-Family Attached	Non-Ducted Heat Pump	1960-79	0	1	0	0	0	0	0
-7B	Single-Family Attached	Non-Ducted Heating	1960-79	0.078303	0	0.378628	0.543068	9	1270.21	7.59796e-06
-7B	Single-Family Attached	None	1960-79	0.078303	0	0.378628	0.543068	9	1270.21	1.69911e-07
-7B	Single-Family Detached	Ducted Heat Pump	1960-79	0	1	0	0	4	844.948	7.1013e-06
-7B	Single-Family Detached	Ducted Heating	1960-79	0.444375	0	0.555625	0	9	2269.05	9.67882e-05
-7B	Single-Family Detached	Non-Ducted Heat Pump	1960-79	0	1	0	0	0	0	0
-7B	Single-Family Detached	Non-Ducted Heating	1960-79	0.078303	0	0.378628	0.543068	9	1270.21	8.17699e-05
-7B	Single-Family Detached	None	1960-79	0.078303	0	0.378628	0.543068	9	1270.21	1.82859e-06
-7B	Mobile Home	Ducted Heat Pump	1980-99	0	1	0	0	0	0	7.20479e-07
-7B	Mobile Home	Ducted Heating	1980-99	0.660045	0	0	0.339955	5	3150.15	9.81987e-06
-7B	Mobile Home	Non-Ducted Heat Pump	1980-99	0	1	0	0	0	0	0
-7B	Mobile Home	Non-Ducted Heating	1980-99	0.333333	0	0.333333	0.333333	0	0	8.29615e-06
-7B	Mobile Home	None	1980-99	0.333333	0	0.333333	0.333333	0	0	1.85524e-07
-7B	Multi-Family with 2 - 4 Units	Ducted Heat Pump	1980-99	0	1	0	0	0	0	9.39511e-07
-7B	Multi-Family with 2 - 4 Units	Ducted Heating	1980-99	0	0	1	0	1	405.265	1.28052e-05
-7B	Multi-Family with 2 - 4 Units	Non-Ducted Heat Pump	1980-99	0	1	0	0	0	0	0
-7B	Multi-Family with 2 - 4 Units	Non-Ducted Heating	1980-99	0	0	0.43484	0.56516	3	422.285	1.08183e-05
-7B	Multi-Family with 2 - 4 Units	None	1980-99	0	0	0.43484	0.56516	3	422.285	2.41925e-07
-7B	Multi-Family with 5+ Units	Ducted Heat Pump	1980-99	0	1	0	0	0	0	2.08167e-06
-7B	Multi-Family with 5+ Units	Ducted Heating	1980-99	0	0	1	0	1	405.265	2.83724e-05
-7B	Multi-Family with 5+ Units	Non-Ducted Heat Pump	1980-99	0	1	0	0	0	0	0
-7B	Multi-Family with 5+ Units	Non-Ducted Heating	1980-99	0	0	0.43484	0.56516	3	422.285	2.397e-05
-7B	Multi-Family with 5+ Units	None	1980-99	0	0	0.43484	0.56516	3	422.285	5.36033e-07
-7B	Single-Family Attached	Ducted Heat Pump	1980-99	0	1	0	0	0	0	6.97437e-07
-7B	Single-Family Attached	Ducted Heating	1980-99	0.46919	0	0.442711	0.088099	11	2880.55	9.50582e-06
-7B	Single-Family Attached	Non-Ducted Heat Pump	1980-99	0	1	0	0	0	0	0
-7B	Single-Family Attached	Non-Ducted Heating	1980-99	0	0	0.582068	0.417932	2	303.605	8.03083e-06
-7B	Single-Family Attached	None	1980-99	0	0	0.582068	0.417932	2	303.605	1.79591e-07
-7B	Single-Family Detached	Ducted Heat Pump	1980-99	0	1	0	0	0	0	7.50587e-06
-7B	Single-Family Detached	Ducted Heating	1980-99	0.46919	0	0.442711	0.088099	11	2880.55	0.000102302
-7B	Single-Family Detached	Non-Ducted Heat Pump	1980-99	0	1	0	0	0	0	0
-7B	Single-Family Detached	Non-Ducted Heating	1980-99	0	0	0.582068	0.417932	2	303.605	8.64285e-05
-7B	Single-Family Detached	None	1980-99	0	0	0.582068	0.417932	2	303.605	1.93277e-06
-7B	Mobile Home	Ducted Heat Pump	2000-09	0	1	0	0	0	0	3.76156e-07
-7B	Mobile Home	Ducted Heating	2000-09	1	0	0	0	1	372.266	5.12687e-06
-7B	Mobile Home	Non-Ducted Heat Pump	2000-09	0	1	0	0	0	0	0
-7B	Mobile Home	Non-Ducted Heating	2000-09	0.333333	0	0.333333	0.333333	0	0	4.33135e-06
-7B	Mobile Home	None	2000-09	0.333333	0	0.333333	0.333333	0	0	9.68607e-08
-7B	Multi-Family with 2 - 4 Units	Ducted Heat Pump	2000-09	0	1	0	0	0	0	4.90511e-07
-7B	Multi-Family with 2 - 4 Units	Ducted Heating	2000-09	0.333333	0	0.333333	0.333333	0	0	6.68549e-06
-7B	Multi-Family with 2 - 4 Units	Non-Ducted Heat Pump	2000-09	0	1	0	0	0	0	0
-7B	Multi-Family with 2 - 4 Units	Non-Ducted Heating	2000-09	0	0	0	1	2	130.241	5.64813e-06
-7B	Multi-Family with 2 - 4 Units	None	2000-09	0	0	0	1	2	130.241	1.26307e-07
-7B	Multi-Family with 5+ Units	Ducted Heat Pump	2000-09	0	1	0	0	0	0	1.08682e-06
-7B	Multi-Family with 5+ Units	Ducted Heating	2000-09	0.333333	0	0.333333	0.333333	0	0	1.4813e-05
-7B	Multi-Family with 5+ Units	Non-Ducted Heat Pump	2000-09	0	1	0	0	0	0	0
-7B	Multi-Family with 5+ Units	Non-Ducted Heating	2000-09	0	0	0	1	2	130.241	1.25145e-05
-7B	Multi-Family with 5+ Units	None	2000-09	0	0	0	1	2	130.241	2.79858e-07
-7B	Single-Family Attached	Ducted Heat Pump	2000-09	0	1	0	0	0	0	3.64126e-07
-7B	Single-Family Attached	Ducted Heating	2000-09	0.649138	0	0.350862	0	3	347.222	4.96291e-06
-7B	Single-Family Attached	Non-Ducted Heat Pump	2000-09	0	1	0	0	0	0	0
-7B	Single-Family Attached	Non-Ducted Heating	2000-09	0	0	0.5	0.5	2	121.827	4.19283e-06
-7B	Single-Family Attached	None	2000-09	0	0	0.5	0.5	2	121.827	9.3763e-08
-7B	Single-Family Detached	Ducted Heat Pump	2000-09	0	1	0	0	0	0	3.91876e-06
-7B	Single-Family Detached	Ducted Heating	2000-09	0.649138	0	0.350862	0	3	347.222	5.34112e-05
-7B	Single-Family Detached	Non-Ducted Heat Pump	2000-09	0	1	0	0	0	0	0
-7B	Single-Family Detached	Non-Ducted Heating	2000-09	0	0	0.5	0.5	2	121.827	4.51236e-05
-7B	Single-Family Detached	None	2000-09	0	0	0.5	0.5	2	121.827	1.00908e-06
-7B	Mobile Home	Ducted Heat Pump	2010s	0	1	0	0	0	0	8.54931e-08
-7B	Mobile Home	Ducted Heating	2010s	1	0	0	0	1	372.266	1.16524e-06
-7B	Mobile Home	Non-Ducted Heat Pump	2010s	0	1	0	0	0	0	0
-7B	Mobile Home	Non-Ducted Heating	2010s	0.333333	0	0.333333	0.333333	0	0	9.84434e-07
-7B	Mobile Home	None	2010s	0.333333	0	0.333333	0.333333	0	0	2.20146e-08
-7B	Multi-Family with 2 - 4 Units	Ducted Heat Pump	2010s	0	1	0	0	0	0	1.11484e-07
-7B	Multi-Family with 2 - 4 Units	Ducted Heating	2010s	0.333333	0	0.333333	0.333333	0	0	1.51948e-06
-7B	Multi-Family with 2 - 4 Units	Non-Ducted Heat Pump	2010s	0	1	0	0	0	0	0
-7B	Multi-Family with 2 - 4 Units	Non-Ducted Heating	2010s	0	0	0	1	2	130.241	1.28371e-06
-7B	Multi-Family with 2 - 4 Units	None	2010s	0	0	0	1	2	130.241	2.87072e-08
-7B	Multi-Family with 5+ Units	Ducted Heat Pump	2010s	0	1	0	0	0	0	2.47014e-07
-7B	Multi-Family with 5+ Units	Ducted Heating	2010s	0.333333	0	0.333333	0.333333	0	0	3.36671e-06
-7B	Multi-Family with 5+ Units	Non-Ducted Heat Pump	2010s	0	1	0	0	0	0	0
-7B	Multi-Family with 5+ Units	Non-Ducted Heating	2010s	0	0	0	1	2	130.241	2.84431e-06
-7B	Multi-Family with 5+ Units	None	2010s	0	0	0	1	2	130.241	6.36065e-08
-7B	Single-Family Attached	Ducted Heat Pump	2010s	0	1	0	0	0	0	8.27589e-08
-7B	Single-Family Attached	Ducted Heating	2010s	0.649138	0	0.350862	0	3	347.222	1.12797e-06
-7B	Single-Family Attached	Non-Ducted Heat Pump	2010s	0	1	0	0	0	0	0
-7B	Single-Family Attached	Non-Ducted Heating	2010s	0	0	0.5	0.5	2	121.827	9.52951e-07
-7B	Single-Family Attached	None	2010s	0	0	0.5	0.5	2	121.827	2.13105e-08
-7B	Single-Family Detached	Ducted Heat Pump	2010s	0	1	0	0	0	0	8.90658e-07
-7B	Single-Family Detached	Ducted Heating	2010s	0.649138	0	0.350862	0	3	347.222	1.21393e-05
-7B	Single-Family Detached	Non-Ducted Heat Pump	2010s	0	1	0	0	0	0	0
-7B	Single-Family Detached	Non-Ducted Heating	2010s	0	0	0.5	0.5	2	121.827	1.02557e-05
-7B	Single-Family Detached	None	2010s	0	0	0.5	0.5	2	121.827	2.29346e-07
-7B	Mobile Home	Ducted Heat Pump	<1940	0	1	0	0	0	0	3.28825e-07
-7B	Mobile Home	Ducted Heating	<1940	0.333333	0	0.333333	0.333333	0	0	4.48176e-06
-7B	Mobile Home	Non-Ducted Heat Pump	<1940	0	1	0	0	0	0	0
-7B	Mobile Home	Non-Ducted Heating	<1940	0.333333	0	0.333333	0.333333	0	0	3.78634e-06
-7B	Mobile Home	None	<1940	0.333333	0	0.333333	0.333333	0	0	8.46728e-08
-7B	Multi-Family with 2 - 4 Units	Ducted Heat Pump	<1940	0	1	0	0	0	0	4.28791e-07
-7B	Multi-Family with 2 - 4 Units	Ducted Heating	<1940	0.333333	0	0.333333	0.333333	0	0	5.84426e-06
-7B	Multi-Family with 2 - 4 Units	Non-Ducted Heat Pump	<1940	0	1	0	0	0	0	0
-7B	Multi-Family with 2 - 4 Units	Non-Ducted Heating	<1940	0	0	0	1	1	139.692	4.93743e-06
-7B	Multi-Family with 2 - 4 Units	None	<1940	0	0	0	1	1	139.692	1.10414e-07
-7B	Multi-Family with 5+ Units	Ducted Heat Pump	<1940	0	1	0	0	0	0	9.50069e-07
-7B	Multi-Family with 5+ Units	Ducted Heating	<1940	0.333333	0	0.333333	0.333333	0	0	1.29491e-05
-7B	Multi-Family with 5+ Units	Non-Ducted Heat Pump	<1940	0	1	0	0	0	0	0
-7B	Multi-Family with 5+ Units	Non-Ducted Heating	<1940	0	0	0	1	1	139.692	1.09398e-05
-7B	Multi-Family with 5+ Units	None	<1940	0	0	0	1	1	139.692	2.44644e-07
-7B	Single-Family Attached	Ducted Heat Pump	<1940	0	1	0	0	0	0	3.18309e-07
-7B	Single-Family Attached	Ducted Heating	<1940	0.141129	0	0.409195	0.449675	15	4075.45	4.33843e-06
-7B	Single-Family Attached	Non-Ducted Heat Pump	<1940	0	1	0	0	0	0	0
-7B	Single-Family Attached	Non-Ducted Heating	<1940	0	0	0.816404	0.183596	9	1165.58	3.66525e-06
-7B	Single-Family Attached	None	<1940	0	0	0.816404	0.183596	9	1165.58	8.19649e-08
-7B	Single-Family Detached	Ducted Heat Pump	<1940	0	1	0	0	0	0	3.42566e-06
-7B	Single-Family Detached	Ducted Heating	<1940	0.141129	0	0.409195	0.449675	15	4075.45	4.66905e-05
-7B	Single-Family Detached	Non-Ducted Heat Pump	<1940	0	1	0	0	0	0	0
-7B	Single-Family Detached	Non-Ducted Heating	<1940	0	0	0.816404	0.183596	9	1165.58	3.94457e-05
-7B	Single-Family Detached	None	<1940	0	0	0.816404	0.183596	9	1165.58	8.82112e-07
-=======
 1A	Mobile Home	Ducted Heat Pump	1940-59	0	1	0	0	0	0	1.48993e-05
 1A	Mobile Home	Ducted Heating	1940-59	0.333333	0	0.333333	0.333333	0	0	9.03473e-05
 1A	Mobile Home	Non-Ducted Heat Pump	1940-59	0	1	0	0	0	0	0
@@ -4501,7 +2249,6 @@
 7B	Single-Family Detached	Non-Ducted Heat Pump	<1940	0	1	0	0	0	0	0
 7B	Single-Family Detached	Non-Ducted Heating	<1940	0	0	0.816404	0.183596	9	1165.58	3.94422e-05
 7B	Single-Family Detached	None	<1940	0	0	0.816404	0.183596	9	1165.58	8.82088e-07
->>>>>>> ee49ad68
 # Created by: sources\recs\2009\tsv_maker.py
 # Source: The sample counts and sample weights are constructed using U.S. EIA 2009 Residential Energy Consumption Survey (RECS) microdata.
 # Assumption: If a sample has both Central AC and Room AC, we assume it has Central AC only
