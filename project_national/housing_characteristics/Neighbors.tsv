--- conflicted
+++ resolved
@@ -1,16 +1,8 @@
 Dependency=Geometry Building Type RECS	Option=Left/Right at 15ft	Option=2	Option=4	Option=7	Option=12	Option=27	Option=None	sampling_probability
-<<<<<<< HEAD
-Mobile Home	1	0	0	0	0	0	0	0.0603166
-Single-Family Detached	1	0	0	0	0	0	0	0.628372
-Single-Family Attached	0	0.005808	0.104524	0.154273	0.286172	0.4101	0.039122	0.0583876
-Multi-Family with 2 - 4 Units	0	0.005808	0.104524	0.154273	0.286172	0.4101	0.039122	0.0786534
-Multi-Family with 5+ Units	0	0.005808	0.104524	0.154273	0.286172	0.4101	0.039122	0.174272
-=======
 Mobile Home	1	0	0	0	0	0	0	0.060304
 Single-Family Detached	1	0	0	0	0	0	0	0.628352
 Single-Family Attached	0	0.005808	0.104524	0.154273	0.286172	0.4101	0.039122	0.0583957
 Multi-Family with 2 - 4 Units	0	0.005808	0.104524	0.154273	0.286172	0.4101	0.039122	0.0786512
 Multi-Family with 5+ Units	0	0.005808	0.104524	0.154273	0.286172	0.4101	0.039122	0.174299
->>>>>>> ee49ad68
 # Source: OpenStreetMap data queried by Radiant Labs for Multi-Family and Single-Family Attached
 # Source: Engineering Judgement for others