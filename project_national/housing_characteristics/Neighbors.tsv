Dependency=Geometry Building Type RECS	Option=Left/Right at 15ft	Option=2	Option=4	Option=7	Option=12	Option=27	Option=None	sampling_probability
<<<<<<< HEAD
Mobile Home	1	0	0	0	0	0	0	0.0603039
Single-Family Detached	1	0	0	0	0	0	0	0.628351
Single-Family Attached	0	0.005808	0.104524	0.154273	0.286172	0.4101	0.039122	0.0583956
Multi-Family with 2 - 4 Units	0	0.005808	0.104524	0.154273	0.286172	0.4101	0.039122	0.0786511
Multi-Family with 5+ Units	0	0.005808	0.104524	0.154273	0.286172	0.4101	0.039122	0.174298
=======
Mobile Home	1	0	0	0	0	0	0	0.0603164
Single-Family Detached	1	0	0	0	0	0	0	0.628371
Single-Family Attached	0	0.005808	0.104524	0.154273	0.286172	0.4101	0.039122	0.0583875
Multi-Family with 2 - 4 Units	0	0.005808	0.104524	0.154273	0.286172	0.4101	0.039122	0.0786533
Multi-Family with 5+ Units	0	0.005808	0.104524	0.154273	0.286172	0.4101	0.039122	0.174272
>>>>>>> e1387e3e
# Source: OpenStreetMap data queried by Radiant Labs for Multi-Family and Single-Family Attached
# Source: Engineering Judgement for others<|MERGE_RESOLUTION|>--- conflicted
+++ resolved
@@ -1,16 +1,8 @@
 Dependency=Geometry Building Type RECS	Option=Left/Right at 15ft	Option=2	Option=4	Option=7	Option=12	Option=27	Option=None	sampling_probability
-<<<<<<< HEAD
-Mobile Home	1	0	0	0	0	0	0	0.0603039
-Single-Family Detached	1	0	0	0	0	0	0	0.628351
-Single-Family Attached	0	0.005808	0.104524	0.154273	0.286172	0.4101	0.039122	0.0583956
-Multi-Family with 2 - 4 Units	0	0.005808	0.104524	0.154273	0.286172	0.4101	0.039122	0.0786511
-Multi-Family with 5+ Units	0	0.005808	0.104524	0.154273	0.286172	0.4101	0.039122	0.174298
-=======
 Mobile Home	1	0	0	0	0	0	0	0.0603164
 Single-Family Detached	1	0	0	0	0	0	0	0.628371
 Single-Family Attached	0	0.005808	0.104524	0.154273	0.286172	0.4101	0.039122	0.0583875
 Multi-Family with 2 - 4 Units	0	0.005808	0.104524	0.154273	0.286172	0.4101	0.039122	0.0786533
 Multi-Family with 5+ Units	0	0.005808	0.104524	0.154273	0.286172	0.4101	0.039122	0.174272
->>>>>>> e1387e3e
 # Source: OpenStreetMap data queried by Radiant Labs for Multi-Family and Single-Family Attached
 # Source: Engineering Judgement for others