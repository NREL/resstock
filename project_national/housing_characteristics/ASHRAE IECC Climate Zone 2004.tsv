--- conflicted
+++ resolved
@@ -1,10 +1,6 @@
 Option=1A	Option=2A	Option=2B	Option=3A	Option=3B	Option=3C	Option=4A	Option=4B	Option=4C	Option=5A	Option=5B	Option=6A	Option=6B	Option=7A	Option=7B	source_count	source_weight	sampling_probability
-<<<<<<< HEAD
-0.0140727	0.116666	0.0198678	0.133889	0.0934981	0.0235923	0.216657	0.00777944	0.0289819	0.226788	0.0381318	0.0617036	0.00928879	0.00794611	0.00113879	3108	1.33215e+08	1
-=======
 0.014077	0.116704	0.019773	0.133932	0.093515	0.0236	0.216705	0.007782	0.028991	0.226862	0.038144	0.061535	0.009292	0.007949	0.001139	72538	1.33172e+08	1
->>>>>>> ee49ad68
 # Created by: sources\spatial\tsv_maker.py
-# Source: Spatial definitions are from U.S. Census data as of July 1, 2015.
 # Source: Unit counts are from the American Community Survey 5-yr 2016.
-# Source: Climate zone data are from ASHRAE 169 2006, IECC 2012, and M.C. Baechler 2015.+# Source: Spatial definitions are from U.S. Census 2010.
+# Source: Climate zone data are from ASHRAE 169 2006, IECC 2004, and M.C. Baechler 2015.