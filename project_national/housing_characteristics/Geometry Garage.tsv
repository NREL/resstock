Dependency=Geometry Building Type RECS	Dependency=Geometry Floor Area Bin	Dependency=Geometry Foundation Type	Dependency=Geometry Stories Low Rise	Dependency=Vintage	Option=1 Car	Option=2 Car	Option=3 Car	Option=None	sampling_probability
Mobile Home	0-1499	Vented Crawlspace	1	1940s	0	0	0	1	0
Mobile Home	0-1499	Vented Crawlspace	2	1940s	0	0	0	1	0
Mobile Home	0-1499	Vented Crawlspace	3	1940s	0	0	0	1	0
Mobile Home	0-1499	Vented Crawlspace	4+	1940s	0	0	0	1	0
Mobile Home	1500-2499	Vented Crawlspace	1	1940s	0	0	0	1	0
Mobile Home	1500-2499	Vented Crawlspace	2	1940s	0	0	0	1	0
Mobile Home	1500-2499	Vented Crawlspace	3	1940s	0	0	0	1	0
Mobile Home	1500-2499	Vented Crawlspace	4+	1940s	0	0	0	1	0
Mobile Home	2500-3999	Vented Crawlspace	1	1940s	0	0	0	1	0
Mobile Home	2500-3999	Vented Crawlspace	2	1940s	0	0	0	1	0
Mobile Home	2500-3999	Vented Crawlspace	3	1940s	0	0	0	1	0
Mobile Home	2500-3999	Vented Crawlspace	4+	1940s	0	0	0	1	0
Mobile Home	4000+	Vented Crawlspace	1	1940s	0	0	0	1	0
Mobile Home	4000+	Vented Crawlspace	2	1940s	0	0	0	1	0
Mobile Home	4000+	Vented Crawlspace	3	1940s	0	0	0	1	0
Mobile Home	4000+	Vented Crawlspace	4+	1940s	0	0	0	1	0
Mobile Home	0-1499	Vented Crawlspace	1	1950s	0	0	0	1	0
Mobile Home	0-1499	Vented Crawlspace	2	1950s	0	0	0	1	0
Mobile Home	0-1499	Vented Crawlspace	3	1950s	0	0	0	1	0
Mobile Home	0-1499	Vented Crawlspace	4+	1950s	0	0	0	1	0
Mobile Home	1500-2499	Vented Crawlspace	1	1950s	0	0	0	1	0
Mobile Home	1500-2499	Vented Crawlspace	2	1950s	0	0	0	1	0
Mobile Home	1500-2499	Vented Crawlspace	3	1950s	0	0	0	1	0
Mobile Home	1500-2499	Vented Crawlspace	4+	1950s	0	0	0	1	0
Mobile Home	2500-3999	Vented Crawlspace	1	1950s	0	0	0	1	0
Mobile Home	2500-3999	Vented Crawlspace	2	1950s	0	0	0	1	0
Mobile Home	2500-3999	Vented Crawlspace	3	1950s	0	0	0	1	0
Mobile Home	2500-3999	Vented Crawlspace	4+	1950s	0	0	0	1	0
Mobile Home	4000+	Vented Crawlspace	1	1950s	0	0	0	1	0
Mobile Home	4000+	Vented Crawlspace	2	1950s	0	0	0	1	0
Mobile Home	4000+	Vented Crawlspace	3	1950s	0	0	0	1	0
Mobile Home	4000+	Vented Crawlspace	4+	1950s	0	0	0	1	0
Mobile Home	0-1499	Vented Crawlspace	1	1960s	0	0	0	1	0
Mobile Home	0-1499	Vented Crawlspace	2	1960s	0	0	0	1	0
Mobile Home	0-1499	Vented Crawlspace	3	1960s	0	0	0	1	0
Mobile Home	0-1499	Vented Crawlspace	4+	1960s	0	0	0	1	0
Mobile Home	1500-2499	Vented Crawlspace	1	1960s	0	0	0	1	0
Mobile Home	1500-2499	Vented Crawlspace	2	1960s	0	0	0	1	0
Mobile Home	1500-2499	Vented Crawlspace	3	1960s	0	0	0	1	0
Mobile Home	1500-2499	Vented Crawlspace	4+	1960s	0	0	0	1	0
Mobile Home	2500-3999	Vented Crawlspace	1	1960s	0	0	0	1	0
Mobile Home	2500-3999	Vented Crawlspace	2	1960s	0	0	0	1	0
Mobile Home	2500-3999	Vented Crawlspace	3	1960s	0	0	0	1	0
Mobile Home	2500-3999	Vented Crawlspace	4+	1960s	0	0	0	1	0
Mobile Home	4000+	Vented Crawlspace	1	1960s	0	0	0	1	0
Mobile Home	4000+	Vented Crawlspace	2	1960s	0	0	0	1	0
Mobile Home	4000+	Vented Crawlspace	3	1960s	0	0	0	1	0
Mobile Home	4000+	Vented Crawlspace	4+	1960s	0	0	0	1	0
Mobile Home	0-1499	Vented Crawlspace	1	1970s	0	0	0	1	0
Mobile Home	0-1499	Vented Crawlspace	2	1970s	0	0	0	1	0
Mobile Home	0-1499	Vented Crawlspace	3	1970s	0	0	0	1	0
Mobile Home	0-1499	Vented Crawlspace	4+	1970s	0	0	0	1	0
Mobile Home	1500-2499	Vented Crawlspace	1	1970s	0	0	0	1	0
Mobile Home	1500-2499	Vented Crawlspace	2	1970s	0	0	0	1	0
Mobile Home	1500-2499	Vented Crawlspace	3	1970s	0	0	0	1	0
Mobile Home	1500-2499	Vented Crawlspace	4+	1970s	0	0	0	1	0
Mobile Home	2500-3999	Vented Crawlspace	1	1970s	0	0	0	1	0
Mobile Home	2500-3999	Vented Crawlspace	2	1970s	0	0	0	1	0
Mobile Home	2500-3999	Vented Crawlspace	3	1970s	0	0	0	1	0
Mobile Home	2500-3999	Vented Crawlspace	4+	1970s	0	0	0	1	0
Mobile Home	4000+	Vented Crawlspace	1	1970s	0	0	0	1	0
Mobile Home	4000+	Vented Crawlspace	2	1970s	0	0	0	1	0
Mobile Home	4000+	Vented Crawlspace	3	1970s	0	0	0	1	0
Mobile Home	4000+	Vented Crawlspace	4+	1970s	0	0	0	1	0
Mobile Home	0-1499	Vented Crawlspace	1	1980s	0	0	0	1	0
Mobile Home	0-1499	Vented Crawlspace	2	1980s	0	0	0	1	0
Mobile Home	0-1499	Vented Crawlspace	3	1980s	0	0	0	1	0
Mobile Home	0-1499	Vented Crawlspace	4+	1980s	0	0	0	1	0
Mobile Home	1500-2499	Vented Crawlspace	1	1980s	0	0	0	1	0
Mobile Home	1500-2499	Vented Crawlspace	2	1980s	0	0	0	1	0
Mobile Home	1500-2499	Vented Crawlspace	3	1980s	0	0	0	1	0
Mobile Home	1500-2499	Vented Crawlspace	4+	1980s	0	0	0	1	0
Mobile Home	2500-3999	Vented Crawlspace	1	1980s	0	0	0	1	0
Mobile Home	2500-3999	Vented Crawlspace	2	1980s	0	0	0	1	0
Mobile Home	2500-3999	Vented Crawlspace	3	1980s	0	0	0	1	0
Mobile Home	2500-3999	Vented Crawlspace	4+	1980s	0	0	0	1	0
Mobile Home	4000+	Vented Crawlspace	1	1980s	0	0	0	1	0
Mobile Home	4000+	Vented Crawlspace	2	1980s	0	0	0	1	0
Mobile Home	4000+	Vented Crawlspace	3	1980s	0	0	0	1	0
Mobile Home	4000+	Vented Crawlspace	4+	1980s	0	0	0	1	0
Mobile Home	0-1499	Vented Crawlspace	1	1990s	0	0	0	1	0
Mobile Home	0-1499	Vented Crawlspace	2	1990s	0	0	0	1	0
Mobile Home	0-1499	Vented Crawlspace	3	1990s	0	0	0	1	0
Mobile Home	0-1499	Vented Crawlspace	4+	1990s	0	0	0	1	0
Mobile Home	1500-2499	Vented Crawlspace	1	1990s	0	0	0	1	0
Mobile Home	1500-2499	Vented Crawlspace	2	1990s	0	0	0	1	0
Mobile Home	1500-2499	Vented Crawlspace	3	1990s	0	0	0	1	0
Mobile Home	1500-2499	Vented Crawlspace	4+	1990s	0	0	0	1	0
Mobile Home	2500-3999	Vented Crawlspace	1	1990s	0	0	0	1	0
Mobile Home	2500-3999	Vented Crawlspace	2	1990s	0	0	0	1	0
Mobile Home	2500-3999	Vented Crawlspace	3	1990s	0	0	0	1	0
Mobile Home	2500-3999	Vented Crawlspace	4+	1990s	0	0	0	1	0
Mobile Home	4000+	Vented Crawlspace	1	1990s	0	0	0	1	0
Mobile Home	4000+	Vented Crawlspace	2	1990s	0	0	0	1	0
Mobile Home	4000+	Vented Crawlspace	3	1990s	0	0	0	1	0
Mobile Home	4000+	Vented Crawlspace	4+	1990s	0	0	0	1	0
Mobile Home	0-1499	Vented Crawlspace	1	2000s	0	0	0	1	0
Mobile Home	0-1499	Vented Crawlspace	2	2000s	0	0	0	1	0
Mobile Home	0-1499	Vented Crawlspace	3	2000s	0	0	0	1	0
Mobile Home	0-1499	Vented Crawlspace	4+	2000s	0	0	0	1	0
Mobile Home	1500-2499	Vented Crawlspace	1	2000s	0	0	0	1	0
Mobile Home	1500-2499	Vented Crawlspace	2	2000s	0	0	0	1	0
Mobile Home	1500-2499	Vented Crawlspace	3	2000s	0	0	0	1	0
Mobile Home	1500-2499	Vented Crawlspace	4+	2000s	0	0	0	1	0
Mobile Home	2500-3999	Vented Crawlspace	1	2000s	0	0	0	1	0
Mobile Home	2500-3999	Vented Crawlspace	2	2000s	0	0	0	1	0
Mobile Home	2500-3999	Vented Crawlspace	3	2000s	0	0	0	1	0
Mobile Home	2500-3999	Vented Crawlspace	4+	2000s	0	0	0	1	0
Mobile Home	4000+	Vented Crawlspace	1	2000s	0	0	0	1	0
Mobile Home	4000+	Vented Crawlspace	2	2000s	0	0	0	1	0
Mobile Home	4000+	Vented Crawlspace	3	2000s	0	0	0	1	0
Mobile Home	4000+	Vented Crawlspace	4+	2000s	0	0	0	1	0
Mobile Home	0-1499	Vented Crawlspace	1	2010s	0	0	0	1	0
Mobile Home	0-1499	Vented Crawlspace	2	2010s	0	0	0	1	0
Mobile Home	0-1499	Vented Crawlspace	3	2010s	0	0	0	1	0
Mobile Home	0-1499	Vented Crawlspace	4+	2010s	0	0	0	1	0
Mobile Home	1500-2499	Vented Crawlspace	1	2010s	0	0	0	1	0
Mobile Home	1500-2499	Vented Crawlspace	2	2010s	0	0	0	1	0
Mobile Home	1500-2499	Vented Crawlspace	3	2010s	0	0	0	1	0
Mobile Home	1500-2499	Vented Crawlspace	4+	2010s	0	0	0	1	0
Mobile Home	2500-3999	Vented Crawlspace	1	2010s	0	0	0	1	0
Mobile Home	2500-3999	Vented Crawlspace	2	2010s	0	0	0	1	0
Mobile Home	2500-3999	Vented Crawlspace	3	2010s	0	0	0	1	0
Mobile Home	2500-3999	Vented Crawlspace	4+	2010s	0	0	0	1	0
Mobile Home	4000+	Vented Crawlspace	1	2010s	0	0	0	1	0
Mobile Home	4000+	Vented Crawlspace	2	2010s	0	0	0	1	0
Mobile Home	4000+	Vented Crawlspace	3	2010s	0	0	0	1	0
Mobile Home	4000+	Vented Crawlspace	4+	2010s	0	0	0	1	0
Mobile Home	0-1499	Vented Crawlspace	1	<1940	0	0	0	1	0
Mobile Home	0-1499	Vented Crawlspace	2	<1940	0	0	0	1	0
Mobile Home	0-1499	Vented Crawlspace	3	<1940	0	0	0	1	0
Mobile Home	0-1499	Vented Crawlspace	4+	<1940	0	0	0	1	0
Mobile Home	1500-2499	Vented Crawlspace	1	<1940	0	0	0	1	0
Mobile Home	1500-2499	Vented Crawlspace	2	<1940	0	0	0	1	0
Mobile Home	1500-2499	Vented Crawlspace	3	<1940	0	0	0	1	0
Mobile Home	1500-2499	Vented Crawlspace	4+	<1940	0	0	0	1	0
Mobile Home	2500-3999	Vented Crawlspace	1	<1940	0	0	0	1	0
Mobile Home	2500-3999	Vented Crawlspace	2	<1940	0	0	0	1	0
Mobile Home	2500-3999	Vented Crawlspace	3	<1940	0	0	0	1	0
Mobile Home	2500-3999	Vented Crawlspace	4+	<1940	0	0	0	1	0
Mobile Home	4000+	Vented Crawlspace	1	<1940	0	0	0	1	0
Mobile Home	4000+	Vented Crawlspace	2	<1940	0	0	0	1	0
Mobile Home	4000+	Vented Crawlspace	3	<1940	0	0	0	1	0
Mobile Home	4000+	Vented Crawlspace	4+	<1940	0	0	0	1	0
<<<<<<< HEAD
Multi-Family with 2 - 4 Units	0-1499	Vented Crawlspace	1	1940s	0	0	0	1	0.000151968
Multi-Family with 2 - 4 Units	0-1499	Vented Crawlspace	2	1940s	0	0	0	1	0.00114676
Multi-Family with 2 - 4 Units	0-1499	Vented Crawlspace	3	1940s	0	0	0	1	0.000267241
Multi-Family with 2 - 4 Units	0-1499	Vented Crawlspace	4+	1940s	0	0	0	1	4.96154e-05
Multi-Family with 2 - 4 Units	1500-2499	Vented Crawlspace	1	1940s	0	0	0	1	1.74308e-05
Multi-Family with 2 - 4 Units	1500-2499	Vented Crawlspace	2	1940s	0	0	0	1	0.000131534
Multi-Family with 2 - 4 Units	1500-2499	Vented Crawlspace	3	1940s	0	0	0	1	2.78187e-05
Multi-Family with 2 - 4 Units	1500-2499	Vented Crawlspace	4+	1940s	0	0	0	1	5.16476e-06
Multi-Family with 2 - 4 Units	2500-3999	Vented Crawlspace	1	1940s	0	0	0	1	1.84748e-06
Multi-Family with 2 - 4 Units	2500-3999	Vented Crawlspace	2	1940s	0	0	0	1	1.39412e-05
Multi-Family with 2 - 4 Units	2500-3999	Vented Crawlspace	3	1940s	0	0	0	1	3.83626e-06
Multi-Family with 2 - 4 Units	2500-3999	Vented Crawlspace	4+	1940s	0	0	0	1	7.12231e-07
Multi-Family with 2 - 4 Units	4000+	Vented Crawlspace	1	1940s	0	0	0	1	8.46186e-07
Multi-Family with 2 - 4 Units	4000+	Vented Crawlspace	2	1940s	0	0	0	1	6.38537e-06
Multi-Family with 2 - 4 Units	4000+	Vented Crawlspace	3	1940s	0	0	0	1	1.76199e-06
Multi-Family with 2 - 4 Units	4000+	Vented Crawlspace	4+	1940s	0	0	0	1	3.27126e-07
Multi-Family with 2 - 4 Units	0-1499	Vented Crawlspace	1	1950s	0	0	0	1	0.000227109
Multi-Family with 2 - 4 Units	0-1499	Vented Crawlspace	2	1950s	0	0	0	1	0.00171378
Multi-Family with 2 - 4 Units	0-1499	Vented Crawlspace	3	1950s	0	0	0	1	0.000428402
Multi-Family with 2 - 4 Units	0-1499	Vented Crawlspace	4+	1950s	0	0	0	1	7.95362e-05
Multi-Family with 2 - 4 Units	1500-2499	Vented Crawlspace	1	1950s	0	0	0	1	2.53329e-05
Multi-Family with 2 - 4 Units	1500-2499	Vented Crawlspace	2	1950s	0	0	0	1	0.000191163
Multi-Family with 2 - 4 Units	1500-2499	Vented Crawlspace	3	1950s	0	0	0	1	4.28605e-05
Multi-Family with 2 - 4 Units	1500-2499	Vented Crawlspace	4+	1950s	0	0	0	1	7.95738e-06
Multi-Family with 2 - 4 Units	2500-3999	Vented Crawlspace	1	1950s	0	0	0	1	2.67107e-06
Multi-Family with 2 - 4 Units	2500-3999	Vented Crawlspace	2	1950s	0	0	0	1	2.01561e-05
Multi-Family with 2 - 4 Units	2500-3999	Vented Crawlspace	3	1950s	0	0	0	1	5.84213e-06
Multi-Family with 2 - 4 Units	2500-3999	Vented Crawlspace	4+	1950s	0	0	0	1	1.08464e-06
Multi-Family with 2 - 4 Units	4000+	Vented Crawlspace	1	1950s	0	0	0	1	1.53568e-06
Multi-Family with 2 - 4 Units	4000+	Vented Crawlspace	2	1950s	0	0	0	1	1.15883e-05
Multi-Family with 2 - 4 Units	4000+	Vented Crawlspace	3	1950s	0	0	0	1	2.97534e-06
Multi-Family with 2 - 4 Units	4000+	Vented Crawlspace	4+	1950s	0	0	0	1	5.52395e-07
Multi-Family with 2 - 4 Units	0-1499	Vented Crawlspace	1	1960s	0	0	0	1	0.000374911
Multi-Family with 2 - 4 Units	0-1499	Vented Crawlspace	2	1960s	0	0	0	1	0.00170077
Multi-Family with 2 - 4 Units	0-1499	Vented Crawlspace	3	1960s	0	0	0	1	0.000354453
Multi-Family with 2 - 4 Units	0-1499	Vented Crawlspace	4+	1960s	0	0	0	1	3.19379e-06
Multi-Family with 2 - 4 Units	1500-2499	Vented Crawlspace	1	1960s	0	0	0	1	2.41951e-05
Multi-Family with 2 - 4 Units	1500-2499	Vented Crawlspace	2	1960s	0	0	0	1	0.00010976
Multi-Family with 2 - 4 Units	1500-2499	Vented Crawlspace	3	1960s	0	0	0	1	2.33734e-05
Multi-Family with 2 - 4 Units	1500-2499	Vented Crawlspace	4+	1960s	0	0	0	1	2.10605e-07
Multi-Family with 2 - 4 Units	2500-3999	Vented Crawlspace	1	1960s	0	0	0	1	6.77302e-06
Multi-Family with 2 - 4 Units	2500-3999	Vented Crawlspace	2	1960s	0	0	0	1	3.07254e-05
Multi-Family with 2 - 4 Units	2500-3999	Vented Crawlspace	3	1960s	0	0	0	1	4.49684e-06
Multi-Family with 2 - 4 Units	2500-3999	Vented Crawlspace	4+	1960s	0	0	0	1	4.05187e-08
Multi-Family with 2 - 4 Units	4000+	Vented Crawlspace	1	1960s	0	0	0	1	2.16096e-06
Multi-Family with 2 - 4 Units	4000+	Vented Crawlspace	2	1960s	0	0	0	1	9.80306e-06
Multi-Family with 2 - 4 Units	4000+	Vented Crawlspace	3	1960s	0	0	0	1	2.1185e-06
Multi-Family with 2 - 4 Units	4000+	Vented Crawlspace	4+	1960s	0	0	0	1	1.90887e-08
Multi-Family with 2 - 4 Units	0-1499	Vented Crawlspace	1	1970s	0	0	0	1	0.000529338
Multi-Family with 2 - 4 Units	0-1499	Vented Crawlspace	2	1970s	0	0	0	1	0.00240131
Multi-Family with 2 - 4 Units	0-1499	Vented Crawlspace	3	1970s	0	0	0	1	0.000576755
Multi-Family with 2 - 4 Units	0-1499	Vented Crawlspace	4+	1970s	0	0	0	1	5.19684e-06
Multi-Family with 2 - 4 Units	1500-2499	Vented Crawlspace	1	1970s	0	0	0	1	3.61287e-05
Multi-Family with 2 - 4 Units	1500-2499	Vented Crawlspace	2	1970s	0	0	0	1	0.000163896
Multi-Family with 2 - 4 Units	1500-2499	Vented Crawlspace	3	1970s	0	0	0	1	3.98506e-05
Multi-Family with 2 - 4 Units	1500-2499	Vented Crawlspace	4+	1970s	0	0	0	1	3.59073e-07
Multi-Family with 2 - 4 Units	2500-3999	Vented Crawlspace	1	1970s	0	0	0	1	5.22949e-06
Multi-Family with 2 - 4 Units	2500-3999	Vented Crawlspace	2	1970s	0	0	0	1	2.37233e-05
Multi-Family with 2 - 4 Units	2500-3999	Vented Crawlspace	3	1970s	0	0	0	1	4.29309e-06
Multi-Family with 2 - 4 Units	2500-3999	Vented Crawlspace	4+	1970s	0	0	0	1	3.86829e-08
Multi-Family with 2 - 4 Units	4000+	Vented Crawlspace	1	1970s	0	0	0	1	3.79522e-06
Multi-Family with 2 - 4 Units	4000+	Vented Crawlspace	2	1970s	0	0	0	1	1.72168e-05
Multi-Family with 2 - 4 Units	4000+	Vented Crawlspace	3	1970s	0	0	0	1	4.14519e-06
Multi-Family with 2 - 4 Units	4000+	Vented Crawlspace	4+	1970s	0	0	0	1	3.73502e-08
Multi-Family with 2 - 4 Units	0-1499	Vented Crawlspace	1	1980s	0	0	0	1	0.000245168
Multi-Family with 2 - 4 Units	0-1499	Vented Crawlspace	2	1980s	0	0	0	1	0.00164005
Multi-Family with 2 - 4 Units	0-1499	Vented Crawlspace	3	1980s	0	0	0	1	0.000183902
Multi-Family with 2 - 4 Units	0-1499	Vented Crawlspace	4+	1980s	0	0	0	1	9.39433e-06
Multi-Family with 2 - 4 Units	1500-2499	Vented Crawlspace	1	1980s	0	0	0	1	2.0762e-05
Multi-Family with 2 - 4 Units	1500-2499	Vented Crawlspace	2	1980s	0	0	0	1	0.000138887
Multi-Family with 2 - 4 Units	1500-2499	Vented Crawlspace	3	1980s	0	0	0	1	1.54759e-05
Multi-Family with 2 - 4 Units	1500-2499	Vented Crawlspace	4+	1980s	0	0	0	1	7.90562e-07
Multi-Family with 2 - 4 Units	2500-3999	Vented Crawlspace	1	1980s	0	0	0	1	1.51893e-06
Multi-Family with 2 - 4 Units	2500-3999	Vented Crawlspace	2	1980s	0	0	0	1	1.01609e-05
Multi-Family with 2 - 4 Units	2500-3999	Vented Crawlspace	3	1980s	0	0	0	1	1.22593e-06
Multi-Family with 2 - 4 Units	2500-3999	Vented Crawlspace	4+	1980s	0	0	0	1	6.26247e-08
Multi-Family with 2 - 4 Units	4000+	Vented Crawlspace	1	1980s	0	0	0	1	1.73874e-06
Multi-Family with 2 - 4 Units	4000+	Vented Crawlspace	2	1980s	0	0	0	1	1.16313e-05
Multi-Family with 2 - 4 Units	4000+	Vented Crawlspace	3	1980s	0	0	0	1	1.01432e-06
Multi-Family with 2 - 4 Units	4000+	Vented Crawlspace	4+	1980s	0	0	0	1	5.1815e-08
Multi-Family with 2 - 4 Units	0-1499	Vented Crawlspace	1	1990s	0	0	0	1	0.000192731
Multi-Family with 2 - 4 Units	0-1499	Vented Crawlspace	2	1990s	0	0	0	1	0.00128927
Multi-Family with 2 - 4 Units	0-1499	Vented Crawlspace	3	1990s	0	0	0	1	0.000140675
Multi-Family with 2 - 4 Units	0-1499	Vented Crawlspace	4+	1990s	0	0	0	1	7.18616e-06
Multi-Family with 2 - 4 Units	1500-2499	Vented Crawlspace	1	1990s	0	0	0	1	1.69509e-05
Multi-Family with 2 - 4 Units	1500-2499	Vented Crawlspace	2	1990s	0	0	0	1	0.000113393
Multi-Family with 2 - 4 Units	1500-2499	Vented Crawlspace	3	1990s	0	0	0	1	1.22633e-05
Multi-Family with 2 - 4 Units	1500-2499	Vented Crawlspace	4+	1990s	0	0	0	1	6.26448e-07
Multi-Family with 2 - 4 Units	2500-3999	Vented Crawlspace	1	1990s	0	0	0	1	1.16867e-06
Multi-Family with 2 - 4 Units	2500-3999	Vented Crawlspace	2	1990s	0	0	0	1	7.81782e-06
Multi-Family with 2 - 4 Units	2500-3999	Vented Crawlspace	3	1990s	0	0	0	1	9.15159e-07
Multi-Family with 2 - 4 Units	2500-3999	Vented Crawlspace	4+	1990s	0	0	0	1	4.67493e-08
Multi-Family with 2 - 4 Units	4000+	Vented Crawlspace	1	1990s	0	0	0	1	1.40326e-06
Multi-Family with 2 - 4 Units	4000+	Vented Crawlspace	2	1990s	0	0	0	1	9.38709e-06
Multi-Family with 2 - 4 Units	4000+	Vented Crawlspace	3	1990s	0	0	0	1	7.91035e-07
Multi-Family with 2 - 4 Units	4000+	Vented Crawlspace	4+	1990s	0	0	0	1	4.04086e-08
Multi-Family with 2 - 4 Units	0-1499	Vented Crawlspace	1	2000s	0	0	0	1	7.50148e-05
Multi-Family with 2 - 4 Units	0-1499	Vented Crawlspace	2	2000s	0	0	0	1	0.000583402
Multi-Family with 2 - 4 Units	0-1499	Vented Crawlspace	3	2000s	0	0	0	1	6.10807e-05
Multi-Family with 2 - 4 Units	0-1499	Vented Crawlspace	4+	2000s	0	0	0	1	4.01546e-06
Multi-Family with 2 - 4 Units	1500-2499	Vented Crawlspace	1	2000s	0	0	0	1	1.5056e-05
Multi-Family with 2 - 4 Units	1500-2499	Vented Crawlspace	2	2000s	0	0	0	1	0.000117093
Multi-Family with 2 - 4 Units	1500-2499	Vented Crawlspace	3	2000s	0	0	0	1	1.21597e-05
Multi-Family with 2 - 4 Units	1500-2499	Vented Crawlspace	4+	2000s	0	0	0	1	7.99382e-07
Multi-Family with 2 - 4 Units	2500-3999	Vented Crawlspace	1	2000s	0	0	0	1	1.14003e-06
Multi-Family with 2 - 4 Units	2500-3999	Vented Crawlspace	2	2000s	0	0	0	1	8.86618e-06
Multi-Family with 2 - 4 Units	2500-3999	Vented Crawlspace	3	2000s	0	0	0	1	9.35259e-07
Multi-Family with 2 - 4 Units	2500-3999	Vented Crawlspace	4+	2000s	0	0	0	1	6.14842e-08
Multi-Family with 2 - 4 Units	4000+	Vented Crawlspace	1	2000s	0	0	0	1	1.34061e-06
Multi-Family with 2 - 4 Units	4000+	Vented Crawlspace	2	2000s	0	0	0	1	1.04261e-05
Multi-Family with 2 - 4 Units	4000+	Vented Crawlspace	3	2000s	0	0	0	1	8.77558e-07
Multi-Family with 2 - 4 Units	4000+	Vented Crawlspace	4+	2000s	0	0	0	1	5.76909e-08
Multi-Family with 2 - 4 Units	0-1499	Vented Crawlspace	1	2010s	0	0	0	1	2.77571e-05
Multi-Family with 2 - 4 Units	0-1499	Vented Crawlspace	2	2010s	0	0	0	1	0.000215872
Multi-Family with 2 - 4 Units	0-1499	Vented Crawlspace	3	2010s	0	0	0	1	2.17637e-05
Multi-Family with 2 - 4 Units	0-1499	Vented Crawlspace	4+	2010s	0	0	0	1	1.43075e-06
Multi-Family with 2 - 4 Units	1500-2499	Vented Crawlspace	1	2010s	0	0	0	1	1.0056e-05
Multi-Family with 2 - 4 Units	1500-2499	Vented Crawlspace	2	2010s	0	0	0	1	7.82074e-05
Multi-Family with 2 - 4 Units	1500-2499	Vented Crawlspace	3	2010s	0	0	0	1	7.76476e-06
Multi-Family with 2 - 4 Units	1500-2499	Vented Crawlspace	4+	2010s	0	0	0	1	5.10457e-07
Multi-Family with 2 - 4 Units	2500-3999	Vented Crawlspace	1	2010s	0	0	0	1	7.90443e-07
Multi-Family with 2 - 4 Units	2500-3999	Vented Crawlspace	2	2010s	0	0	0	1	6.1474e-06
Multi-Family with 2 - 4 Units	2500-3999	Vented Crawlspace	3	2010s	0	0	0	1	5.78601e-07
Multi-Family with 2 - 4 Units	2500-3999	Vented Crawlspace	4+	2010s	0	0	0	1	3.80374e-08
Multi-Family with 2 - 4 Units	4000+	Vented Crawlspace	1	2010s	0	0	0	1	6.30909e-08
Multi-Family with 2 - 4 Units	4000+	Vented Crawlspace	2	2010s	0	0	0	1	4.90668e-07
Multi-Family with 2 - 4 Units	4000+	Vented Crawlspace	3	2010s	0	0	0	1	5.48908e-08
Multi-Family with 2 - 4 Units	4000+	Vented Crawlspace	4+	2010s	0	0	0	1	3.60853e-09
Multi-Family with 2 - 4 Units	0-1499	Vented Crawlspace	1	<1940	0	0	0	1	0.00154834
Multi-Family with 2 - 4 Units	0-1499	Vented Crawlspace	2	<1940	0	0	0	1	0.00271236
Multi-Family with 2 - 4 Units	0-1499	Vented Crawlspace	3	<1940	0	0	0	1	0.00100722
Multi-Family with 2 - 4 Units	0-1499	Vented Crawlspace	4+	<1940	0	0	0	1	0.00041871
Multi-Family with 2 - 4 Units	1500-2499	Vented Crawlspace	1	<1940	0	0	0	1	0.000184172
Multi-Family with 2 - 4 Units	1500-2499	Vented Crawlspace	2	<1940	0	0	0	1	0.00032263
Multi-Family with 2 - 4 Units	1500-2499	Vented Crawlspace	3	<1940	0	0	0	1	0.000121037
Multi-Family with 2 - 4 Units	1500-2499	Vented Crawlspace	4+	<1940	0	0	0	1	5.03163e-05
Multi-Family with 2 - 4 Units	2500-3999	Vented Crawlspace	1	<1940	0	0	0	1	4.25241e-05
Multi-Family with 2 - 4 Units	2500-3999	Vented Crawlspace	2	<1940	0	0	0	1	7.44933e-05
Multi-Family with 2 - 4 Units	2500-3999	Vented Crawlspace	3	<1940	0	0	0	1	2.53333e-05
Multi-Family with 2 - 4 Units	2500-3999	Vented Crawlspace	4+	<1940	0	0	0	1	1.05313e-05
Multi-Family with 2 - 4 Units	4000+	Vented Crawlspace	1	<1940	0	0	0	1	1.10412e-05
Multi-Family with 2 - 4 Units	4000+	Vented Crawlspace	2	<1940	0	0	0	1	1.93419e-05
Multi-Family with 2 - 4 Units	4000+	Vented Crawlspace	3	<1940	0	0	0	1	7.67561e-06
Multi-Family with 2 - 4 Units	4000+	Vented Crawlspace	4+	<1940	0	0	0	1	3.19083e-06
Multi-Family with 5+ Units	0-1499	Vented Crawlspace	1	1940s	0	0	0	1	0.000134752
Multi-Family with 5+ Units	0-1499	Vented Crawlspace	2	1940s	0	0	0	1	0.000652071
Multi-Family with 5+ Units	0-1499	Vented Crawlspace	3	1940s	0	0	0	1	0.000499946
Multi-Family with 5+ Units	0-1499	Vented Crawlspace	4+	1940s	0	0	0	1	0.000861252
Multi-Family with 5+ Units	1500-2499	Vented Crawlspace	1	1940s	0	0	0	1	5.80246e-06
Multi-Family with 5+ Units	1500-2499	Vented Crawlspace	2	1940s	0	0	0	1	2.87567e-05
Multi-Family with 5+ Units	1500-2499	Vented Crawlspace	3	1940s	0	0	0	1	2.1948e-05
Multi-Family with 5+ Units	1500-2499	Vented Crawlspace	4+	1940s	0	0	0	1	3.65862e-05
Multi-Family with 5+ Units	2500-3999	Vented Crawlspace	1	1940s	0	0	0	1	4.30637e-07
Multi-Family with 5+ Units	2500-3999	Vented Crawlspace	2	1940s	0	0	0	1	2.09466e-06
Multi-Family with 5+ Units	2500-3999	Vented Crawlspace	3	1940s	0	0	0	1	1.59688e-06
Multi-Family with 5+ Units	2500-3999	Vented Crawlspace	4+	1940s	0	0	0	1	2.11391e-06
Multi-Family with 5+ Units	4000+	Vented Crawlspace	1	1940s	0	0	0	1	3.66625e-07
Multi-Family with 5+ Units	4000+	Vented Crawlspace	2	1940s	0	0	0	1	1.92323e-06
Multi-Family with 5+ Units	4000+	Vented Crawlspace	3	1940s	0	0	0	1	1.46121e-06
Multi-Family with 5+ Units	4000+	Vented Crawlspace	4+	1940s	0	0	0	1	1.66971e-06
Multi-Family with 5+ Units	0-1499	Vented Crawlspace	1	1950s	0	0	0	1	0.000256005
Multi-Family with 5+ Units	0-1499	Vented Crawlspace	2	1950s	0	0	0	1	0.00125611
Multi-Family with 5+ Units	0-1499	Vented Crawlspace	3	1950s	0	0	0	1	0.00096766
Multi-Family with 5+ Units	0-1499	Vented Crawlspace	4+	1950s	0	0	0	1	0.0016829
Multi-Family with 5+ Units	1500-2499	Vented Crawlspace	1	1950s	0	0	0	1	1.03207e-05
Multi-Family with 5+ Units	1500-2499	Vented Crawlspace	2	1950s	0	0	0	1	5.20572e-05
Multi-Family with 5+ Units	1500-2499	Vented Crawlspace	3	1950s	0	0	0	1	3.99278e-05
Multi-Family with 5+ Units	1500-2499	Vented Crawlspace	4+	1950s	0	0	0	1	6.81133e-05
Multi-Family with 5+ Units	2500-3999	Vented Crawlspace	1	1950s	0	0	0	1	9.11252e-07
Multi-Family with 5+ Units	2500-3999	Vented Crawlspace	2	1950s	0	0	0	1	4.37677e-06
Multi-Family with 5+ Units	2500-3999	Vented Crawlspace	3	1950s	0	0	0	1	3.34762e-06
Multi-Family with 5+ Units	2500-3999	Vented Crawlspace	4+	1950s	0	0	0	1	4.39967e-06
Multi-Family with 5+ Units	4000+	Vented Crawlspace	1	1950s	0	0	0	1	8.41017e-07
Multi-Family with 5+ Units	4000+	Vented Crawlspace	2	1950s	0	0	0	1	4.27802e-06
Multi-Family with 5+ Units	4000+	Vented Crawlspace	3	1950s	0	0	0	1	3.25832e-06
Multi-Family with 5+ Units	4000+	Vented Crawlspace	4+	1950s	0	0	0	1	3.46783e-06
Multi-Family with 5+ Units	0-1499	Vented Crawlspace	1	1960s	0	0	0	1	0.000448748
Multi-Family with 5+ Units	0-1499	Vented Crawlspace	2	1960s	0	0	0	1	0.00224001
Multi-Family with 5+ Units	0-1499	Vented Crawlspace	3	1960s	0	0	0	1	0.00190186
Multi-Family with 5+ Units	0-1499	Vented Crawlspace	4+	1960s	0	0	0	1	0.00165739
Multi-Family with 5+ Units	1500-2499	Vented Crawlspace	1	1960s	0	0	0	1	1.45448e-05
Multi-Family with 5+ Units	1500-2499	Vented Crawlspace	2	1960s	0	0	0	1	7.20689e-05
Multi-Family with 5+ Units	1500-2499	Vented Crawlspace	3	1960s	0	0	0	1	6.37212e-05
Multi-Family with 5+ Units	1500-2499	Vented Crawlspace	4+	1960s	0	0	0	1	6.13269e-05
Multi-Family with 5+ Units	2500-3999	Vented Crawlspace	1	1960s	0	0	0	1	1.7304e-06
Multi-Family with 5+ Units	2500-3999	Vented Crawlspace	2	1960s	0	0	0	1	7.91722e-06
Multi-Family with 5+ Units	2500-3999	Vented Crawlspace	3	1960s	0	0	0	1	8.41319e-06
Multi-Family with 5+ Units	2500-3999	Vented Crawlspace	4+	1960s	0	0	0	1	1.23556e-05
Multi-Family with 5+ Units	4000+	Vented Crawlspace	1	1960s	0	0	0	1	1.88506e-06
Multi-Family with 5+ Units	4000+	Vented Crawlspace	2	1960s	0	0	0	1	8.81018e-06
Multi-Family with 5+ Units	4000+	Vented Crawlspace	3	1960s	0	0	0	1	9.17068e-06
Multi-Family with 5+ Units	4000+	Vented Crawlspace	4+	1960s	0	0	0	1	1.25632e-05
Multi-Family with 5+ Units	0-1499	Vented Crawlspace	1	1970s	0	0	0	1	0.000768182
Multi-Family with 5+ Units	0-1499	Vented Crawlspace	2	1970s	0	0	0	1	0.00388908
Multi-Family with 5+ Units	0-1499	Vented Crawlspace	3	1970s	0	0	0	1	0.00309511
Multi-Family with 5+ Units	0-1499	Vented Crawlspace	4+	1970s	0	0	0	1	0.00219623
Multi-Family with 5+ Units	1500-2499	Vented Crawlspace	1	1970s	0	0	0	1	2.2761e-05
Multi-Family with 5+ Units	1500-2499	Vented Crawlspace	2	1970s	0	0	0	1	0.000115201
Multi-Family with 5+ Units	1500-2499	Vented Crawlspace	3	1970s	0	0	0	1	9.46932e-05
Multi-Family with 5+ Units	1500-2499	Vented Crawlspace	4+	1970s	0	0	0	1	7.24131e-05
Multi-Family with 5+ Units	2500-3999	Vented Crawlspace	1	1970s	0	0	0	1	1.86835e-06
Multi-Family with 5+ Units	2500-3999	Vented Crawlspace	2	1970s	0	0	0	1	9.08583e-06
Multi-Family with 5+ Units	2500-3999	Vented Crawlspace	3	1970s	0	0	0	1	8.34338e-06
Multi-Family with 5+ Units	2500-3999	Vented Crawlspace	4+	1970s	0	0	0	1	9.02995e-06
Multi-Family with 5+ Units	4000+	Vented Crawlspace	1	1970s	0	0	0	1	2.10381e-06
Multi-Family with 5+ Units	4000+	Vented Crawlspace	2	1970s	0	0	0	1	1.03347e-05
Multi-Family with 5+ Units	4000+	Vented Crawlspace	3	1970s	0	0	0	1	9.34474e-06
Multi-Family with 5+ Units	4000+	Vented Crawlspace	4+	1970s	0	0	0	1	9.54293e-06
Multi-Family with 5+ Units	0-1499	Vented Crawlspace	1	1980s	0	0	0	1	0.000442394
Multi-Family with 5+ Units	0-1499	Vented Crawlspace	2	1980s	0	0	0	1	0.00261215
Multi-Family with 5+ Units	0-1499	Vented Crawlspace	3	1980s	0	0	0	1	0.00236064
Multi-Family with 5+ Units	0-1499	Vented Crawlspace	4+	1980s	0	0	0	1	0.000805314
Multi-Family with 5+ Units	1500-2499	Vented Crawlspace	1	1980s	0	0	0	1	2.57844e-05
Multi-Family with 5+ Units	1500-2499	Vented Crawlspace	2	1980s	0	0	0	1	0.000151521
Multi-Family with 5+ Units	1500-2499	Vented Crawlspace	3	1980s	0	0	0	1	0.00013699
Multi-Family with 5+ Units	1500-2499	Vented Crawlspace	4+	1980s	0	0	0	1	4.77425e-05
Multi-Family with 5+ Units	2500-3999	Vented Crawlspace	1	1980s	0	0	0	1	2.27585e-06
Multi-Family with 5+ Units	2500-3999	Vented Crawlspace	2	1980s	0	0	0	1	1.31078e-05
Multi-Family with 5+ Units	2500-3999	Vented Crawlspace	3	1980s	0	0	0	1	1.37338e-05
Multi-Family with 5+ Units	2500-3999	Vented Crawlspace	4+	1980s	0	0	0	1	5.91605e-06
Multi-Family with 5+ Units	4000+	Vented Crawlspace	1	1980s	0	0	0	1	2.34013e-06
Multi-Family with 5+ Units	4000+	Vented Crawlspace	2	1980s	0	0	0	1	1.39863e-05
Multi-Family with 5+ Units	4000+	Vented Crawlspace	3	1980s	0	0	0	1	1.15281e-05
Multi-Family with 5+ Units	4000+	Vented Crawlspace	4+	1980s	0	0	0	1	3.58492e-06
Multi-Family with 5+ Units	0-1499	Vented Crawlspace	1	1990s	0	0	0	1	0.000384851
Multi-Family with 5+ Units	0-1499	Vented Crawlspace	2	1990s	0	0	0	1	0.00225453
Multi-Family with 5+ Units	0-1499	Vented Crawlspace	3	1990s	0	0	0	1	0.00212181
Multi-Family with 5+ Units	0-1499	Vented Crawlspace	4+	1990s	0	0	0	1	0.000738925
Multi-Family with 5+ Units	1500-2499	Vented Crawlspace	1	1990s	0	0	0	1	2.14244e-05
Multi-Family with 5+ Units	1500-2499	Vented Crawlspace	2	1990s	0	0	0	1	0.000125326
Multi-Family with 5+ Units	1500-2499	Vented Crawlspace	3	1990s	0	0	0	1	0.000116742
Multi-Family with 5+ Units	1500-2499	Vented Crawlspace	4+	1990s	0	0	0	1	3.98389e-05
Multi-Family with 5+ Units	2500-3999	Vented Crawlspace	1	1990s	0	0	0	1	1.88828e-06
Multi-Family with 5+ Units	2500-3999	Vented Crawlspace	2	1990s	0	0	0	1	1.09467e-05
Multi-Family with 5+ Units	2500-3999	Vented Crawlspace	3	1990s	0	0	0	1	1.14228e-05
Multi-Family with 5+ Units	2500-3999	Vented Crawlspace	4+	1990s	0	0	0	1	4.67253e-06
Multi-Family with 5+ Units	4000+	Vented Crawlspace	1	1990s	0	0	0	1	1.84834e-06
Multi-Family with 5+ Units	4000+	Vented Crawlspace	2	1990s	0	0	0	1	1.10068e-05
Multi-Family with 5+ Units	4000+	Vented Crawlspace	3	1990s	0	0	0	1	9.44739e-06
Multi-Family with 5+ Units	4000+	Vented Crawlspace	4+	1990s	0	0	0	1	3.01944e-06
Multi-Family with 5+ Units	0-1499	Vented Crawlspace	1	2000s	0	0	0	1	0.000173034
Multi-Family with 5+ Units	0-1499	Vented Crawlspace	2	2000s	0	0	0	1	0.00103062
Multi-Family with 5+ Units	0-1499	Vented Crawlspace	3	2000s	0	0	0	1	0.000871676
Multi-Family with 5+ Units	0-1499	Vented Crawlspace	4+	2000s	0	0	0	1	0.00126496
Multi-Family with 5+ Units	1500-2499	Vented Crawlspace	1	2000s	0	0	0	1	1.34206e-05
Multi-Family with 5+ Units	1500-2499	Vented Crawlspace	2	2000s	0	0	0	1	8.01333e-05
Multi-Family with 5+ Units	1500-2499	Vented Crawlspace	3	2000s	0	0	0	1	6.79821e-05
Multi-Family with 5+ Units	1500-2499	Vented Crawlspace	4+	2000s	0	0	0	1	9.47663e-05
Multi-Family with 5+ Units	2500-3999	Vented Crawlspace	1	2000s	0	0	0	1	1.2905e-06
Multi-Family with 5+ Units	2500-3999	Vented Crawlspace	2	2000s	0	0	0	1	7.45259e-06
Multi-Family with 5+ Units	2500-3999	Vented Crawlspace	3	2000s	0	0	0	1	6.82841e-06
Multi-Family with 5+ Units	2500-3999	Vented Crawlspace	4+	2000s	0	0	0	1	1.05802e-05
Multi-Family with 5+ Units	4000+	Vented Crawlspace	1	2000s	0	0	0	1	1.36647e-07
Multi-Family with 5+ Units	4000+	Vented Crawlspace	2	2000s	0	0	0	1	7.6262e-07
Multi-Family with 5+ Units	4000+	Vented Crawlspace	3	2000s	0	0	0	1	6.66023e-07
Multi-Family with 5+ Units	4000+	Vented Crawlspace	4+	2000s	0	0	0	1	1.3706e-06
Multi-Family with 5+ Units	0-1499	Vented Crawlspace	1	2010s	0	0	0	1	9.60817e-05
Multi-Family with 5+ Units	0-1499	Vented Crawlspace	2	2010s	0	0	0	1	0.000518912
Multi-Family with 5+ Units	0-1499	Vented Crawlspace	3	2010s	0	0	0	1	0.000531337
Multi-Family with 5+ Units	0-1499	Vented Crawlspace	4+	2010s	0	0	0	1	0.000973081
Multi-Family with 5+ Units	1500-2499	Vented Crawlspace	1	2010s	0	0	0	1	7.88692e-06
Multi-Family with 5+ Units	1500-2499	Vented Crawlspace	2	2010s	0	0	0	1	4.5231e-05
Multi-Family with 5+ Units	1500-2499	Vented Crawlspace	3	2010s	0	0	0	1	4.08848e-05
Multi-Family with 5+ Units	1500-2499	Vented Crawlspace	4+	2010s	0	0	0	1	6.1643e-05
Multi-Family with 5+ Units	2500-3999	Vented Crawlspace	1	2010s	0	0	0	1	8.68693e-07
Multi-Family with 5+ Units	2500-3999	Vented Crawlspace	2	2010s	0	0	0	1	4.54689e-06
Multi-Family with 5+ Units	2500-3999	Vented Crawlspace	3	2010s	0	0	0	1	4.80522e-06
Multi-Family with 5+ Units	2500-3999	Vented Crawlspace	4+	2010s	0	0	0	1	8.75503e-06
Multi-Family with 5+ Units	4000+	Vented Crawlspace	1	2010s	0	0	0	1	6.03046e-09
Multi-Family with 5+ Units	4000+	Vented Crawlspace	2	2010s	0	0	0	1	3.81849e-08
Multi-Family with 5+ Units	4000+	Vented Crawlspace	3	2010s	0	0	0	1	3.01782e-08
Multi-Family with 5+ Units	4000+	Vented Crawlspace	4+	2010s	0	0	0	1	3.28216e-08
Multi-Family with 5+ Units	0-1499	Vented Crawlspace	1	<1940	0	0	0	1	0.000294328
Multi-Family with 5+ Units	0-1499	Vented Crawlspace	2	<1940	0	0	0	1	0.00072482
Multi-Family with 5+ Units	0-1499	Vented Crawlspace	3	<1940	0	0	0	1	0.00142465
Multi-Family with 5+ Units	0-1499	Vented Crawlspace	4+	<1940	0	0	0	1	0.00353692
Multi-Family with 5+ Units	1500-2499	Vented Crawlspace	1	<1940	0	0	0	1	1.6076e-05
Multi-Family with 5+ Units	1500-2499	Vented Crawlspace	2	<1940	0	0	0	1	3.92236e-05
Multi-Family with 5+ Units	1500-2499	Vented Crawlspace	3	<1940	0	0	0	1	7.66939e-05
Multi-Family with 5+ Units	1500-2499	Vented Crawlspace	4+	<1940	0	0	0	1	0.000193609
Multi-Family with 5+ Units	2500-3999	Vented Crawlspace	1	<1940	0	0	0	1	4.18359e-06
Multi-Family with 5+ Units	2500-3999	Vented Crawlspace	2	<1940	0	0	0	1	1.01327e-05
Multi-Family with 5+ Units	2500-3999	Vented Crawlspace	3	<1940	0	0	0	1	1.98484e-05
Multi-Family with 5+ Units	2500-3999	Vented Crawlspace	4+	<1940	0	0	0	1	5.03789e-05
Multi-Family with 5+ Units	4000+	Vented Crawlspace	1	<1940	0	0	0	1	1.79092e-06
Multi-Family with 5+ Units	4000+	Vented Crawlspace	2	<1940	0	0	0	1	4.24232e-06
Multi-Family with 5+ Units	4000+	Vented Crawlspace	3	<1940	0	0	0	1	8.17626e-06
Multi-Family with 5+ Units	4000+	Vented Crawlspace	4+	<1940	0	0	0	1	2.05311e-05
Single-Family Attached	0-1499	Vented Crawlspace	1	1940s	0	0	0	1	0.000447045
Single-Family Attached	0-1499	Vented Crawlspace	2	1940s	0	0	0	1	0.000199152
Single-Family Attached	0-1499	Vented Crawlspace	3	1940s	0	0	0	1	0
Single-Family Attached	0-1499	Vented Crawlspace	4+	1940s	0	0	0	1	0
Single-Family Attached	1500-2499	Vented Crawlspace	1	1940s	0	0	0	1	4.55065e-05
Single-Family Attached	1500-2499	Vented Crawlspace	2	1940s	0	0	0	1	0.000118537
Single-Family Attached	1500-2499	Vented Crawlspace	3	1940s	0	0	0	1	1.42253e-05
Single-Family Attached	1500-2499	Vented Crawlspace	4+	1940s	0	0	0	1	0
Single-Family Attached	2500-3999	Vented Crawlspace	1	1940s	0	0	0	1	6.11577e-06
Single-Family Attached	2500-3999	Vented Crawlspace	2	1940s	0	0	0	1	4.35273e-05
Single-Family Attached	2500-3999	Vented Crawlspace	3	1940s	0	0	0	1	0
Single-Family Attached	2500-3999	Vented Crawlspace	4+	1940s	0	0	0	1	0
Single-Family Attached	4000+	Vented Crawlspace	1	1940s	0	0	0	1	1.97358e-06
Single-Family Attached	4000+	Vented Crawlspace	2	1940s	0	0	0	1	1.97358e-06
Single-Family Attached	4000+	Vented Crawlspace	3	1940s	0	0	0	1	1.97358e-06
Single-Family Attached	4000+	Vented Crawlspace	4+	1940s	0	0	0	1	0
Single-Family Attached	0-1499	Vented Crawlspace	1	1950s	0	0	0	1	0.000668001
Single-Family Attached	0-1499	Vented Crawlspace	2	1950s	0	0	0	1	0.000297585
Single-Family Attached	0-1499	Vented Crawlspace	3	1950s	0	0	0	1	0
Single-Family Attached	0-1499	Vented Crawlspace	4+	1950s	0	0	0	1	0
Single-Family Attached	1500-2499	Vented Crawlspace	1	1950s	0	0	0	1	6.22485e-05
Single-Family Attached	1500-2499	Vented Crawlspace	2	1950s	0	0	0	1	0.000162147
Single-Family Attached	1500-2499	Vented Crawlspace	3	1950s	0	0	0	1	1.94589e-05
Single-Family Attached	1500-2499	Vented Crawlspace	4+	1950s	0	0	0	1	0
Single-Family Attached	2500-3999	Vented Crawlspace	1	1950s	0	0	0	1	8.27967e-06
Single-Family Attached	2500-3999	Vented Crawlspace	2	1950s	0	0	0	1	5.89282e-05
Single-Family Attached	2500-3999	Vented Crawlspace	3	1950s	0	0	0	1	0
Single-Family Attached	2500-3999	Vented Crawlspace	4+	1950s	0	0	0	1	0
Single-Family Attached	4000+	Vented Crawlspace	1	1950s	0	0	0	1	2.08141e-06
Single-Family Attached	4000+	Vented Crawlspace	2	1950s	0	0	0	1	2.08141e-06
Single-Family Attached	4000+	Vented Crawlspace	3	1950s	0	0	0	1	2.08141e-06
Single-Family Attached	4000+	Vented Crawlspace	4+	1950s	0	0	0	1	0
Single-Family Attached	0-1499	Vented Crawlspace	1	1960s	0	0	0	1	0.00041019
Single-Family Attached	0-1499	Vented Crawlspace	2	1960s	0	0	0	1	0.000223222
Single-Family Attached	0-1499	Vented Crawlspace	3	1960s	0	0	0	1	5.61305e-06
Single-Family Attached	0-1499	Vented Crawlspace	4+	1960s	0	0	0	1	0
Single-Family Attached	1500-2499	Vented Crawlspace	1	1960s	0	0	0	1	7.98772e-05
Single-Family Attached	1500-2499	Vented Crawlspace	2	1960s	0	0	0	1	0.000183212
Single-Family Attached	1500-2499	Vented Crawlspace	3	1960s	0	0	0	1	7.5224e-06
Single-Family Attached	1500-2499	Vented Crawlspace	4+	1960s	0	0	0	1	0
Single-Family Attached	2500-3999	Vented Crawlspace	1	1960s	0	0	0	1	3.07737e-05
Single-Family Attached	2500-3999	Vented Crawlspace	2	1960s	0	0	0	1	1.58196e-05
Single-Family Attached	2500-3999	Vented Crawlspace	3	1960s	0	0	0	1	0
Single-Family Attached	2500-3999	Vented Crawlspace	4+	1960s	0	0	0	1	0
Single-Family Attached	4000+	Vented Crawlspace	1	1960s	0	0	0	1	2.81107e-06
Single-Family Attached	4000+	Vented Crawlspace	2	1960s	0	0	0	1	2.81107e-06
Single-Family Attached	4000+	Vented Crawlspace	3	1960s	0	0	0	1	2.81107e-06
Single-Family Attached	4000+	Vented Crawlspace	4+	1960s	0	0	0	1	0
Single-Family Attached	0-1499	Vented Crawlspace	1	1970s	0	0	0	1	0.000875583
Single-Family Attached	0-1499	Vented Crawlspace	2	1970s	0	0	0	1	0.000476484
Single-Family Attached	0-1499	Vented Crawlspace	3	1970s	0	0	0	1	1.19815e-05
Single-Family Attached	0-1499	Vented Crawlspace	4+	1970s	0	0	0	1	0
Single-Family Attached	1500-2499	Vented Crawlspace	1	1970s	0	0	0	1	0.000157863
Single-Family Attached	1500-2499	Vented Crawlspace	2	1970s	0	0	0	1	0.000362086
Single-Family Attached	1500-2499	Vented Crawlspace	3	1970s	0	0	0	1	1.48667e-05
Single-Family Attached	1500-2499	Vented Crawlspace	4+	1970s	0	0	0	1	0
Single-Family Attached	2500-3999	Vented Crawlspace	1	1970s	0	0	0	1	6.66213e-05
Single-Family Attached	2500-3999	Vented Crawlspace	2	1970s	0	0	0	1	3.42476e-05
Single-Family Attached	2500-3999	Vented Crawlspace	3	1970s	0	0	0	1	0
Single-Family Attached	2500-3999	Vented Crawlspace	4+	1970s	0	0	0	1	0
Single-Family Attached	4000+	Vented Crawlspace	1	1970s	0	0	0	1	5.1455e-06
Single-Family Attached	4000+	Vented Crawlspace	2	1970s	0	0	0	1	5.1455e-06
Single-Family Attached	4000+	Vented Crawlspace	3	1970s	0	0	0	1	5.1455e-06
Single-Family Attached	4000+	Vented Crawlspace	4+	1970s	0	0	0	1	0
Single-Family Attached	0-1499	Vented Crawlspace	1	1980s	0	0	0	1	0.000491902
Single-Family Attached	0-1499	Vented Crawlspace	2	1980s	0	0	0	1	0.00053259
Single-Family Attached	0-1499	Vented Crawlspace	3	1980s	0	0	0	1	8.55217e-06
Single-Family Attached	0-1499	Vented Crawlspace	4+	1980s	0	0	0	1	0
Single-Family Attached	1500-2499	Vented Crawlspace	1	1980s	0	0	0	1	0.000196428
Single-Family Attached	1500-2499	Vented Crawlspace	2	1980s	0	0	0	1	0.000437785
Single-Family Attached	1500-2499	Vented Crawlspace	3	1980s	0	0	0	1	8.50174e-05
Single-Family Attached	1500-2499	Vented Crawlspace	4+	1980s	0	0	0	1	0
Single-Family Attached	2500-3999	Vented Crawlspace	1	1980s	0	0	0	1	2.11193e-05
Single-Family Attached	2500-3999	Vented Crawlspace	2	1980s	0	0	0	1	6.9625e-05
Single-Family Attached	2500-3999	Vented Crawlspace	3	1980s	0	0	0	1	2.59651e-06
Single-Family Attached	2500-3999	Vented Crawlspace	4+	1980s	0	0	0	1	0
Single-Family Attached	4000+	Vented Crawlspace	1	1980s	0	0	0	1	0
Single-Family Attached	4000+	Vented Crawlspace	2	1980s	0	0	0	1	2.51087e-05
Single-Family Attached	4000+	Vented Crawlspace	3	1980s	0	0	0	1	0
Single-Family Attached	4000+	Vented Crawlspace	4+	1980s	0	0	0	1	0
Single-Family Attached	0-1499	Vented Crawlspace	1	1990s	0	0	0	1	0.000409814
Single-Family Attached	0-1499	Vented Crawlspace	2	1990s	0	0	0	1	0.000443712
Single-Family Attached	0-1499	Vented Crawlspace	3	1990s	0	0	0	1	7.12499e-06
Single-Family Attached	0-1499	Vented Crawlspace	4+	1990s	0	0	0	1	0
Single-Family Attached	1500-2499	Vented Crawlspace	1	1990s	0	0	0	1	0.000162284
Single-Family Attached	1500-2499	Vented Crawlspace	2	1990s	0	0	0	1	0.000361687
Single-Family Attached	1500-2499	Vented Crawlspace	3	1990s	0	0	0	1	7.0239e-05
Single-Family Attached	1500-2499	Vented Crawlspace	4+	1990s	0	0	0	1	0
Single-Family Attached	2500-3999	Vented Crawlspace	1	1990s	0	0	0	1	1.83326e-05
Single-Family Attached	2500-3999	Vented Crawlspace	2	1990s	0	0	0	1	6.04381e-05
Single-Family Attached	2500-3999	Vented Crawlspace	3	1990s	0	0	0	1	2.2539e-06
Single-Family Attached	2500-3999	Vented Crawlspace	4+	1990s	0	0	0	1	0
Single-Family Attached	4000+	Vented Crawlspace	1	1990s	0	0	0	1	0
Single-Family Attached	4000+	Vented Crawlspace	2	1990s	0	0	0	1	2.01025e-05
Single-Family Attached	4000+	Vented Crawlspace	3	1990s	0	0	0	1	0
Single-Family Attached	4000+	Vented Crawlspace	4+	1990s	0	0	0	1	0
Single-Family Attached	0-1499	Vented Crawlspace	1	2000s	0	0	0	1	0.000283102
Single-Family Attached	0-1499	Vented Crawlspace	2	2000s	0	0	0	1	0.000282901
Single-Family Attached	0-1499	Vented Crawlspace	3	2000s	0	0	0	1	1.40422e-05
Single-Family Attached	0-1499	Vented Crawlspace	4+	2000s	0	0	0	1	0
Single-Family Attached	1500-2499	Vented Crawlspace	1	2000s	0	0	0	1	0.000181326
Single-Family Attached	1500-2499	Vented Crawlspace	2	2000s	0	0	0	1	0.000280807
Single-Family Attached	1500-2499	Vented Crawlspace	3	2000s	0	0	0	1	5.62886e-05
Single-Family Attached	1500-2499	Vented Crawlspace	4+	2000s	0	0	0	1	0
Single-Family Attached	2500-3999	Vented Crawlspace	1	2000s	0	0	0	1	5.67416e-05
Single-Family Attached	2500-3999	Vented Crawlspace	2	2000s	0	0	0	1	5.47596e-05
Single-Family Attached	2500-3999	Vented Crawlspace	3	2000s	0	0	0	1	4.40338e-05
Single-Family Attached	2500-3999	Vented Crawlspace	4+	2000s	0	0	0	1	0
Single-Family Attached	4000+	Vented Crawlspace	1	2000s	0	0	0	1	5.23517e-06
Single-Family Attached	4000+	Vented Crawlspace	2	2000s	0	0	0	1	1.44823e-05
Single-Family Attached	4000+	Vented Crawlspace	3	2000s	0	0	0	1	1.09885e-05
Single-Family Attached	4000+	Vented Crawlspace	4+	2000s	0	0	0	1	0
Single-Family Attached	0-1499	Vented Crawlspace	1	2010s	0	0	0	1	8.22089e-05
Single-Family Attached	0-1499	Vented Crawlspace	2	2010s	0	0	0	1	8.21504e-05
Single-Family Attached	0-1499	Vented Crawlspace	3	2010s	0	0	0	1	4.07766e-06
Single-Family Attached	0-1499	Vented Crawlspace	4+	2010s	0	0	0	1	0
Single-Family Attached	1500-2499	Vented Crawlspace	1	2010s	0	0	0	1	7.44803e-05
Single-Family Attached	1500-2499	Vented Crawlspace	2	2010s	0	0	0	1	0.000115342
Single-Family Attached	1500-2499	Vented Crawlspace	3	2010s	0	0	0	1	2.31207e-05
Single-Family Attached	1500-2499	Vented Crawlspace	4+	2010s	0	0	0	1	0
Single-Family Attached	2500-3999	Vented Crawlspace	1	2010s	0	0	0	1	1.9861e-05
Single-Family Attached	2500-3999	Vented Crawlspace	2	2010s	0	0	0	1	1.91672e-05
Single-Family Attached	2500-3999	Vented Crawlspace	3	2010s	0	0	0	1	1.54129e-05
Single-Family Attached	2500-3999	Vented Crawlspace	4+	2010s	0	0	0	1	0
Single-Family Attached	4000+	Vented Crawlspace	1	2010s	0	0	0	1	1.67991e-06
Single-Family Attached	4000+	Vented Crawlspace	2	2010s	0	0	0	1	4.64719e-06
Single-Family Attached	4000+	Vented Crawlspace	3	2010s	0	0	0	1	3.52607e-06
Single-Family Attached	4000+	Vented Crawlspace	4+	2010s	0	0	0	1	0
Single-Family Attached	0-1499	Vented Crawlspace	1	<1940	0	0	0	1	0.000415849
Single-Family Attached	0-1499	Vented Crawlspace	2	<1940	0	0	0	1	0.000825237
Single-Family Attached	0-1499	Vented Crawlspace	3	<1940	0	0	0	1	0.000138061
Single-Family Attached	0-1499	Vented Crawlspace	4+	<1940	0	0	0	1	0
Single-Family Attached	1500-2499	Vented Crawlspace	1	<1940	0	0	0	1	4.17736e-05
Single-Family Attached	1500-2499	Vented Crawlspace	2	<1940	0	0	0	1	0.000409913
Single-Family Attached	1500-2499	Vented Crawlspace	3	<1940	0	0	0	1	0.000112914
Single-Family Attached	1500-2499	Vented Crawlspace	4+	<1940	0	0	0	1	0
Single-Family Attached	2500-3999	Vented Crawlspace	1	<1940	0	0	0	1	0
Single-Family Attached	2500-3999	Vented Crawlspace	2	<1940	0	0	0	1	9.34454e-05
Single-Family Attached	2500-3999	Vented Crawlspace	3	<1940	0	0	0	1	7.42931e-05
Single-Family Attached	2500-3999	Vented Crawlspace	4+	<1940	0	0	0	1	0
Single-Family Attached	4000+	Vented Crawlspace	1	<1940	0	0	0	1	1.8534e-05
Single-Family Attached	4000+	Vented Crawlspace	2	<1940	0	0	0	1	1.8534e-05
Single-Family Attached	4000+	Vented Crawlspace	3	<1940	0	0	0	1	1.8534e-05
Single-Family Attached	4000+	Vented Crawlspace	4+	<1940	0	0	0	1	0
Single-Family Detached	0-1499	Vented Crawlspace	1	1940s	0.196591	0	0	0.803409	0.00480882
Single-Family Detached	0-1499	Vented Crawlspace	2	1940s	0.196591	0	0	0.803409	0.000659448
Single-Family Detached	0-1499	Vented Crawlspace	3	1940s	0	0	0	1	5.82767e-06
Single-Family Detached	0-1499	Vented Crawlspace	4+	1940s	0	0	0	1	0
Single-Family Detached	1500-2499	Vented Crawlspace	1	1940s	0.11077	0.111944	0	0.777286	0.00242156
Single-Family Detached	1500-2499	Vented Crawlspace	2	1940s	0.11077	0.111944	0	0.777286	0.00157972
Single-Family Detached	1500-2499	Vented Crawlspace	3	1940s	0.11077	0.111944	0	0.777286	5.67832e-05
Single-Family Detached	1500-2499	Vented Crawlspace	4+	1940s	0	0	0	1	0
Single-Family Detached	2500-3999	Vented Crawlspace	1	1940s	0.172587	0.21513	0.012879	0.599405	0.000311123
Single-Family Detached	2500-3999	Vented Crawlspace	2	1940s	0.172587	0.21513	0.012879	0.599405	0.000518847
Single-Family Detached	2500-3999	Vented Crawlspace	3	1940s	0.172587	0.21513	0.012879	0.599405	4.27936e-05
Single-Family Detached	2500-3999	Vented Crawlspace	4+	1940s	0	0	0	1	0
Single-Family Detached	4000+	Vented Crawlspace	1	1940s	0.195053	0.530143	0.051523	0.223281	5.67363e-05
Single-Family Detached	4000+	Vented Crawlspace	2	1940s	0.195053	0.530143	0.051523	0.223281	0.000125821
Single-Family Detached	4000+	Vented Crawlspace	3	1940s	0.195053	0.530143	0.051523	0.223281	4.42743e-06
Single-Family Detached	4000+	Vented Crawlspace	4+	1940s	0	0	0	1	0
Single-Family Detached	0-1499	Vented Crawlspace	1	1950s	0.222291	0	0	0.777709	0.01091
Single-Family Detached	0-1499	Vented Crawlspace	2	1950s	0.222291	0	0	0.777709	0.00149612
Single-Family Detached	0-1499	Vented Crawlspace	3	1950s	0	0	0	1	1.32215e-05
Single-Family Detached	0-1499	Vented Crawlspace	4+	1950s	0	0	0	1	0
Single-Family Detached	1500-2499	Vented Crawlspace	1	1950s	0.239907	0.188864	0	0.571229	0.00552469
Single-Family Detached	1500-2499	Vented Crawlspace	2	1950s	0.239907	0.188864	0	0.571229	0.00360406
Single-Family Detached	1500-2499	Vented Crawlspace	3	1950s	0.239907	0.188864	0	0.571229	0.000129549
Single-Family Detached	1500-2499	Vented Crawlspace	4+	1950s	0	0	0	1	0
Single-Family Detached	2500-3999	Vented Crawlspace	1	1950s	0.227037	0.261214	0.037333	0.474416	0.000713062
Single-Family Detached	2500-3999	Vented Crawlspace	2	1950s	0.227037	0.261214	0.037333	0.474416	0.00118914
Single-Family Detached	2500-3999	Vented Crawlspace	3	1950s	0.227037	0.261214	0.037333	0.474416	9.80784e-05
Single-Family Detached	2500-3999	Vented Crawlspace	4+	1950s	0	0	0	1	0
Single-Family Detached	4000+	Vented Crawlspace	1	1950s	0.129754	0.60732	0.125466	0.137459	0.000131743
Single-Family Detached	4000+	Vented Crawlspace	2	1950s	0.129754	0.60732	0.125466	0.137459	0.000292159
Single-Family Detached	4000+	Vented Crawlspace	3	1950s	0.129754	0.60732	0.125466	0.137459	1.02806e-05
Single-Family Detached	4000+	Vented Crawlspace	4+	1950s	0	0	0	1	0
Single-Family Detached	0-1499	Vented Crawlspace	1	1960s	0.265337	0	0	0.734663	0.00524075
Single-Family Detached	0-1499	Vented Crawlspace	2	1960s	0.265337	0	0	0.734663	0.00051606
Single-Family Detached	0-1499	Vented Crawlspace	3	1960s	0	0	0	1	4.55085e-05
Single-Family Detached	0-1499	Vented Crawlspace	4+	1960s	0	0	0	1	0
Single-Family Detached	1500-2499	Vented Crawlspace	1	1960s	0.201802	0.374534	0	0.423664	0.00619441
Single-Family Detached	1500-2499	Vented Crawlspace	2	1960s	0.201802	0.374534	0	0.423664	0.00218673
Single-Family Detached	1500-2499	Vented Crawlspace	3	1960s	0.201802	0.374534	0	0.423664	0.000130635
Single-Family Detached	1500-2499	Vented Crawlspace	4+	1960s	0	0	0	1	0
Single-Family Detached	2500-3999	Vented Crawlspace	1	1960s	0.161953	0.551133	0.046972	0.239942	0.00140389
Single-Family Detached	2500-3999	Vented Crawlspace	2	1960s	0.161953	0.551133	0.046972	0.239942	0.00136866
Single-Family Detached	2500-3999	Vented Crawlspace	3	1960s	0.161953	0.551133	0.046972	0.239942	7.92472e-05
Single-Family Detached	2500-3999	Vented Crawlspace	4+	1960s	0	0	0	1	0
Single-Family Detached	4000+	Vented Crawlspace	1	1960s	0.024774	0.633439	0.075546	0.266241	0.000100545
Single-Family Detached	4000+	Vented Crawlspace	2	1960s	0.024774	0.633439	0.075546	0.266241	0.000238253
Single-Family Detached	4000+	Vented Crawlspace	3	1960s	0.024774	0.633439	0.075546	0.266241	1.92958e-05
Single-Family Detached	4000+	Vented Crawlspace	4+	1960s	0	0	0	1	0
Single-Family Detached	0-1499	Vented Crawlspace	1	1970s	0.23845	0	0	0.76155	0.00643162
Single-Family Detached	0-1499	Vented Crawlspace	2	1970s	0.23845	0	0	0.76155	0.000633325
Single-Family Detached	0-1499	Vented Crawlspace	3	1970s	0	0	0	1	5.58495e-05
Single-Family Detached	0-1499	Vented Crawlspace	4+	1970s	0	0	0	1	0
Single-Family Detached	1500-2499	Vented Crawlspace	1	1970s	0.106728	0.524768	0	0.368504	0.00746027
Single-Family Detached	1500-2499	Vented Crawlspace	2	1970s	0.106728	0.524768	0	0.368504	0.00263359
Single-Family Detached	1500-2499	Vented Crawlspace	3	1970s	0.106728	0.524768	0	0.368504	0.00015733
Single-Family Detached	1500-2499	Vented Crawlspace	4+	1970s	0	0	0	1	0
Single-Family Detached	2500-3999	Vented Crawlspace	1	1970s	0.075678	0.687491	0.035486	0.201346	0.00167669
Single-Family Detached	2500-3999	Vented Crawlspace	2	1970s	0.075678	0.687491	0.035486	0.201346	0.00163461
Single-Family Detached	2500-3999	Vented Crawlspace	3	1970s	0.075678	0.687491	0.035486	0.201346	9.46462e-05
Single-Family Detached	2500-3999	Vented Crawlspace	4+	1970s	0	0	0	1	0
Single-Family Detached	4000+	Vented Crawlspace	1	1970s	0.068886	0.560453	0.208862	0.161799	0.000121546
Single-Family Detached	4000+	Vented Crawlspace	2	1970s	0.068886	0.560453	0.208862	0.161799	0.000288017
Single-Family Detached	4000+	Vented Crawlspace	3	1970s	0.068886	0.560453	0.208862	0.161799	2.33262e-05
Single-Family Detached	4000+	Vented Crawlspace	4+	1970s	0	0	0	1	0
Single-Family Detached	0-1499	Vented Crawlspace	1	1980s	0.216117	0	0	0.783883	0.00234304
Single-Family Detached	0-1499	Vented Crawlspace	2	1980s	0.216117	0	0	0.783883	0.000416635
Single-Family Detached	0-1499	Vented Crawlspace	3	1980s	0	0	0	1	1.80448e-05
Single-Family Detached	0-1499	Vented Crawlspace	4+	1980s	0	0	0	1	0
Single-Family Detached	1500-2499	Vented Crawlspace	1	1980s	0.127131	0.588891	0	0.283978	0.00387959
Single-Family Detached	1500-2499	Vented Crawlspace	2	1980s	0.127131	0.588891	0	0.283978	0.00205786
Single-Family Detached	1500-2499	Vented Crawlspace	3	1980s	0.127131	0.588891	0	0.283978	4.02427e-05
Single-Family Detached	1500-2499	Vented Crawlspace	4+	1980s	0	0	0	1	0
Single-Family Detached	2500-3999	Vented Crawlspace	1	1980s	0.10817	0.685353	0.085808	0.120669	0.00097857
Single-Family Detached	2500-3999	Vented Crawlspace	2	1980s	0.10817	0.685353	0.085808	0.120669	0.00203281
Single-Family Detached	2500-3999	Vented Crawlspace	3	1980s	0.10817	0.685353	0.085808	0.120669	9.83888e-05
Single-Family Detached	2500-3999	Vented Crawlspace	4+	1980s	0	0	0	1	0
Single-Family Detached	4000+	Vented Crawlspace	1	1980s	0.033671	0.661581	0.226548	0.0782	0.000101276
Single-Family Detached	4000+	Vented Crawlspace	2	1980s	0.033671	0.661581	0.226548	0.0782	0.000524843
Single-Family Detached	4000+	Vented Crawlspace	3	1980s	0.033671	0.661581	0.226548	0.0782	1.96782e-05
Single-Family Detached	4000+	Vented Crawlspace	4+	1980s	0	0	0	1	0
Single-Family Detached	0-1499	Vented Crawlspace	1	1990s	0.163762	0	0	0.836238	0.00272758
Single-Family Detached	0-1499	Vented Crawlspace	2	1990s	0.163762	0	0	0.836238	0.000485015
Single-Family Detached	0-1499	Vented Crawlspace	3	1990s	0	0	0	1	2.10063e-05
Single-Family Detached	0-1499	Vented Crawlspace	4+	1990s	0	0	0	1	0
Single-Family Detached	1500-2499	Vented Crawlspace	1	1990s	0.055472	0.703147	0	0.241381	0.00447741
Single-Family Detached	1500-2499	Vented Crawlspace	2	1990s	0.055472	0.703147	0	0.241381	0.00237497
Single-Family Detached	1500-2499	Vented Crawlspace	3	1990s	0.055472	0.703147	0	0.241381	4.64438e-05
Single-Family Detached	1500-2499	Vented Crawlspace	4+	1990s	0	0	0	1	0
Single-Family Detached	2500-3999	Vented Crawlspace	1	1990s	0.047959	0.658559	0.177539	0.115943	0.00112822
Single-Family Detached	2500-3999	Vented Crawlspace	2	1990s	0.047959	0.658559	0.177539	0.115943	0.00234369
Single-Family Detached	2500-3999	Vented Crawlspace	3	1990s	0.047959	0.658559	0.177539	0.115943	0.000113436
Single-Family Detached	2500-3999	Vented Crawlspace	4+	1990s	0	0	0	1	0
Single-Family Detached	4000+	Vented Crawlspace	1	1990s	0.00721	0.602911	0.342193	0.047687	0.000118619
Single-Family Detached	4000+	Vented Crawlspace	2	1990s	0.00721	0.602911	0.342193	0.047687	0.000614719
Single-Family Detached	4000+	Vented Crawlspace	3	1990s	0.00721	0.602911	0.342193	0.047687	2.3048e-05
Single-Family Detached	4000+	Vented Crawlspace	4+	1990s	0	0	0	1	0
Single-Family Detached	0-1499	Vented Crawlspace	1	2000s	0.136224	0	0	0.863776	0.00134085
Single-Family Detached	0-1499	Vented Crawlspace	2	2000s	0.136224	0	0	0.863776	0.000258024
Single-Family Detached	0-1499	Vented Crawlspace	3	2000s	0	0	0	1	0
Single-Family Detached	0-1499	Vented Crawlspace	4+	2000s	0	0	0	1	0
Single-Family Detached	1500-2499	Vented Crawlspace	1	2000s	0.057359	0.753987	0	0.188653	0.00322471
Single-Family Detached	1500-2499	Vented Crawlspace	2	2000s	0.057359	0.753987	0	0.188653	0.00171363
Single-Family Detached	1500-2499	Vented Crawlspace	3	2000s	0.057359	0.753987	0	0.188653	1.98946e-05
Single-Family Detached	1500-2499	Vented Crawlspace	4+	2000s	0	0	0	1	0
Single-Family Detached	2500-3999	Vented Crawlspace	1	2000s	0.039918	0.649167	0.234644	0.076271	0.00099948
Single-Family Detached	2500-3999	Vented Crawlspace	2	2000s	0.039918	0.649167	0.234644	0.076271	0.00231742
Single-Family Detached	2500-3999	Vented Crawlspace	3	2000s	0.039918	0.649167	0.234644	0.076271	3.83888e-05
Single-Family Detached	2500-3999	Vented Crawlspace	4+	2000s	0	0	0	1	0
Single-Family Detached	4000+	Vented Crawlspace	1	2000s	0.010732	0.44749	0.498077	0.0437	0.00020994
Single-Family Detached	4000+	Vented Crawlspace	2	2000s	0.010732	0.44749	0.498077	0.0437	0.000787264
Single-Family Detached	4000+	Vented Crawlspace	3	2000s	0.010732	0.44749	0.498077	0.0437	3.10649e-05
Single-Family Detached	4000+	Vented Crawlspace	4+	2000s	0	0	0	1	0
Single-Family Detached	0-1499	Vented Crawlspace	1	2010s	0.136224	0	0	0.863776	0.000316183
Single-Family Detached	0-1499	Vented Crawlspace	2	2010s	0.136224	0	0	0.863776	6.08439e-05
Single-Family Detached	0-1499	Vented Crawlspace	3	2010s	0	0	0	1	0
Single-Family Detached	0-1499	Vented Crawlspace	4+	2010s	0	0	0	1	0
Single-Family Detached	1500-2499	Vented Crawlspace	1	2010s	0.057359	0.753987	0	0.188653	0.000911613
Single-Family Detached	1500-2499	Vented Crawlspace	2	2010s	0.057359	0.753987	0	0.188653	0.000484435
Single-Family Detached	1500-2499	Vented Crawlspace	3	2010s	0.057359	0.753987	0	0.188653	5.62413e-06
Single-Family Detached	1500-2499	Vented Crawlspace	4+	2010s	0	0	0	1	0
Single-Family Detached	2500-3999	Vented Crawlspace	1	2010s	0.039918	0.649167	0.234644	0.076271	0.000423902
Single-Family Detached	2500-3999	Vented Crawlspace	2	2010s	0.039918	0.649167	0.234644	0.076271	0.00098287
Single-Family Detached	2500-3999	Vented Crawlspace	3	2010s	0.039918	0.649167	0.234644	0.076271	1.62816e-05
Single-Family Detached	2500-3999	Vented Crawlspace	4+	2010s	0	0	0	1	0
Single-Family Detached	4000+	Vented Crawlspace	1	2010s	0.010732	0.44749	0.498077	0.0437	7.8682e-05
Single-Family Detached	4000+	Vented Crawlspace	2	2010s	0.010732	0.44749	0.498077	0.0437	0.000295054
Single-Family Detached	4000+	Vented Crawlspace	3	2010s	0.010732	0.44749	0.498077	0.0437	1.16426e-05
Single-Family Detached	4000+	Vented Crawlspace	4+	2010s	0	0	0	1	0
Single-Family Detached	0-1499	Vented Crawlspace	1	<1940	0.075776	0	0	0.924224	0.00592359
Single-Family Detached	0-1499	Vented Crawlspace	2	<1940	0.075776	0	0	0.924224	0.00363702
Single-Family Detached	0-1499	Vented Crawlspace	3	<1940	0	0	0	1	6.62242e-05
Single-Family Detached	0-1499	Vented Crawlspace	4+	<1940	0	0	0	1	0
Single-Family Detached	1500-2499	Vented Crawlspace	1	<1940	0.065978	0.09478	0	0.839242	0.00228736
Single-Family Detached	1500-2499	Vented Crawlspace	2	<1940	0.065978	0.09478	0	0.839242	0.00645187
Single-Family Detached	1500-2499	Vented Crawlspace	3	<1940	0.065978	0.09478	0	0.839242	0.000138203
Single-Family Detached	1500-2499	Vented Crawlspace	4+	<1940	0	0	0	1	0
Single-Family Detached	2500-3999	Vented Crawlspace	1	<1940	0.046238	0.091001	0.008446	0.854315	0.000278356
Single-Family Detached	2500-3999	Vented Crawlspace	2	<1940	0.046238	0.091001	0.008446	0.854315	0.00288412
Single-Family Detached	2500-3999	Vented Crawlspace	3	<1940	0.046238	0.091001	0.008446	0.854315	0.000241586
Single-Family Detached	2500-3999	Vented Crawlspace	4+	<1940	0	0	0	1	0
Single-Family Detached	4000+	Vented Crawlspace	1	<1940	0.21222	0.194644	0.040975	0.552162	6.43562e-05
Single-Family Detached	4000+	Vented Crawlspace	2	<1940	0.21222	0.194644	0.040975	0.552162	0.000683852
Single-Family Detached	4000+	Vented Crawlspace	3	<1940	0.21222	0.194644	0.040975	0.552162	0.00016097
=======
Multi-Family with 2 - 4 Units	0-1499	Vented Crawlspace	1	1940s	0	0	0	1	0.000153537
Multi-Family with 2 - 4 Units	0-1499	Vented Crawlspace	2	1940s	0	0	0	1	0.0011586
Multi-Family with 2 - 4 Units	0-1499	Vented Crawlspace	3	1940s	0	0	0	1	0.000268348
Multi-Family with 2 - 4 Units	0-1499	Vented Crawlspace	4+	1940s	0	0	0	1	4.98209e-05
Multi-Family with 2 - 4 Units	1500-2499	Vented Crawlspace	1	1940s	0	0	0	1	1.77309e-05
Multi-Family with 2 - 4 Units	1500-2499	Vented Crawlspace	2	1940s	0	0	0	1	0.000133798
Multi-Family with 2 - 4 Units	1500-2499	Vented Crawlspace	3	1940s	0	0	0	1	2.87407e-05
Multi-Family with 2 - 4 Units	1500-2499	Vented Crawlspace	4+	1940s	0	0	0	1	5.33593e-06
Multi-Family with 2 - 4 Units	2500-3999	Vented Crawlspace	1	1940s	0	0	0	1	1.8034e-06
Multi-Family with 2 - 4 Units	2500-3999	Vented Crawlspace	2	1940s	0	0	0	1	1.36086e-05
Multi-Family with 2 - 4 Units	2500-3999	Vented Crawlspace	3	1940s	0	0	0	1	3.6418e-06
Multi-Family with 2 - 4 Units	2500-3999	Vented Crawlspace	4+	1940s	0	0	0	1	6.76129e-07
Multi-Family with 2 - 4 Units	4000+	Vented Crawlspace	1	1940s	0	0	0	1	8.15017e-07
Multi-Family with 2 - 4 Units	4000+	Vented Crawlspace	2	1940s	0	0	0	1	6.15017e-06
Multi-Family with 2 - 4 Units	4000+	Vented Crawlspace	3	1940s	0	0	0	1	1.51154e-06
Multi-Family with 2 - 4 Units	4000+	Vented Crawlspace	4+	1940s	0	0	0	1	2.80629e-07
Multi-Family with 2 - 4 Units	0-1499	Vented Crawlspace	1	1950s	0	0	0	1	0.000229902
Multi-Family with 2 - 4 Units	0-1499	Vented Crawlspace	2	1950s	0	0	0	1	0.00173485
Multi-Family with 2 - 4 Units	0-1499	Vented Crawlspace	3	1950s	0	0	0	1	0.00043819
Multi-Family with 2 - 4 Units	0-1499	Vented Crawlspace	4+	1950s	0	0	0	1	8.13533e-05
Multi-Family with 2 - 4 Units	1500-2499	Vented Crawlspace	1	1950s	0	0	0	1	2.55828e-05
Multi-Family with 2 - 4 Units	1500-2499	Vented Crawlspace	2	1950s	0	0	0	1	0.00019305
Multi-Family with 2 - 4 Units	1500-2499	Vented Crawlspace	3	1950s	0	0	0	1	4.42722e-05
Multi-Family with 2 - 4 Units	1500-2499	Vented Crawlspace	4+	1950s	0	0	0	1	8.21947e-06
Multi-Family with 2 - 4 Units	2500-3999	Vented Crawlspace	1	1950s	0	0	0	1	2.73419e-06
Multi-Family with 2 - 4 Units	2500-3999	Vented Crawlspace	2	1950s	0	0	0	1	2.06323e-05
Multi-Family with 2 - 4 Units	2500-3999	Vented Crawlspace	3	1950s	0	0	0	1	6.00017e-06
Multi-Family with 2 - 4 Units	2500-3999	Vented Crawlspace	4+	1950s	0	0	0	1	1.11398e-06
Multi-Family with 2 - 4 Units	4000+	Vented Crawlspace	1	1950s	0	0	0	1	1.54459e-06
Multi-Family with 2 - 4 Units	4000+	Vented Crawlspace	2	1950s	0	0	0	1	1.16556e-05
Multi-Family with 2 - 4 Units	4000+	Vented Crawlspace	3	1950s	0	0	0	1	2.78795e-06
Multi-Family with 2 - 4 Units	4000+	Vented Crawlspace	4+	1950s	0	0	0	1	5.17605e-07
Multi-Family with 2 - 4 Units	0-1499	Vented Crawlspace	1	1960s	0	0	0	1	0.000377586
Multi-Family with 2 - 4 Units	0-1499	Vented Crawlspace	2	1960s	0	0	0	1	0.0017129
Multi-Family with 2 - 4 Units	0-1499	Vented Crawlspace	3	1960s	0	0	0	1	0.000351187
Multi-Family with 2 - 4 Units	0-1499	Vented Crawlspace	4+	1960s	0	0	0	1	3.16436e-06
Multi-Family with 2 - 4 Units	1500-2499	Vented Crawlspace	1	1960s	0	0	0	1	2.43077e-05
Multi-Family with 2 - 4 Units	1500-2499	Vented Crawlspace	2	1960s	0	0	0	1	0.000110271
Multi-Family with 2 - 4 Units	1500-2499	Vented Crawlspace	3	1960s	0	0	0	1	2.33606e-05
Multi-Family with 2 - 4 Units	1500-2499	Vented Crawlspace	4+	1960s	0	0	0	1	2.10491e-07
Multi-Family with 2 - 4 Units	2500-3999	Vented Crawlspace	1	1960s	0	0	0	1	7.06082e-06
Multi-Family with 2 - 4 Units	2500-3999	Vented Crawlspace	2	1960s	0	0	0	1	3.20311e-05
Multi-Family with 2 - 4 Units	2500-3999	Vented Crawlspace	3	1960s	0	0	0	1	4.72071e-06
Multi-Family with 2 - 4 Units	2500-3999	Vented Crawlspace	4+	1960s	0	0	0	1	4.25359e-08
Multi-Family with 2 - 4 Units	4000+	Vented Crawlspace	1	1960s	0	0	0	1	2.20604e-06
Multi-Family with 2 - 4 Units	4000+	Vented Crawlspace	2	1960s	0	0	0	1	1.00076e-05
Multi-Family with 2 - 4 Units	4000+	Vented Crawlspace	3	1960s	0	0	0	1	2.14041e-06
Multi-Family with 2 - 4 Units	4000+	Vented Crawlspace	4+	1960s	0	0	0	1	1.92861e-08
Multi-Family with 2 - 4 Units	0-1499	Vented Crawlspace	1	1970s	0	0	0	1	0.000533737
Multi-Family with 2 - 4 Units	0-1499	Vented Crawlspace	2	1970s	0	0	0	1	0.00242127
Multi-Family with 2 - 4 Units	0-1499	Vented Crawlspace	3	1970s	0	0	0	1	0.000578548
Multi-Family with 2 - 4 Units	0-1499	Vented Crawlspace	4+	1970s	0	0	0	1	5.213e-06
Multi-Family with 2 - 4 Units	1500-2499	Vented Crawlspace	1	1970s	0	0	0	1	3.66751e-05
Multi-Family with 2 - 4 Units	1500-2499	Vented Crawlspace	2	1970s	0	0	0	1	0.000166375
Multi-Family with 2 - 4 Units	1500-2499	Vented Crawlspace	3	1970s	0	0	0	1	4.01071e-05
Multi-Family with 2 - 4 Units	1500-2499	Vented Crawlspace	4+	1970s	0	0	0	1	3.61384e-07
Multi-Family with 2 - 4 Units	2500-3999	Vented Crawlspace	1	1970s	0	0	0	1	5.15414e-06
Multi-Family with 2 - 4 Units	2500-3999	Vented Crawlspace	2	1970s	0	0	0	1	2.33815e-05
Multi-Family with 2 - 4 Units	2500-3999	Vented Crawlspace	3	1970s	0	0	0	1	4.27519e-06
Multi-Family with 2 - 4 Units	2500-3999	Vented Crawlspace	4+	1970s	0	0	0	1	3.85215e-08
Multi-Family with 2 - 4 Units	4000+	Vented Crawlspace	1	1970s	0	0	0	1	3.87383e-06
Multi-Family with 2 - 4 Units	4000+	Vented Crawlspace	2	1970s	0	0	0	1	1.75734e-05
Multi-Family with 2 - 4 Units	4000+	Vented Crawlspace	3	1970s	0	0	0	1	4.22024e-06
Multi-Family with 2 - 4 Units	4000+	Vented Crawlspace	4+	1970s	0	0	0	1	3.80264e-08
Multi-Family with 2 - 4 Units	0-1499	Vented Crawlspace	1	1980s	0	0	0	1	0.000244608
Multi-Family with 2 - 4 Units	0-1499	Vented Crawlspace	2	1980s	0	0	0	1	0.0016363
Multi-Family with 2 - 4 Units	0-1499	Vented Crawlspace	3	1980s	0	0	0	1	0.000183305
Multi-Family with 2 - 4 Units	0-1499	Vented Crawlspace	4+	1980s	0	0	0	1	9.36385e-06
Multi-Family with 2 - 4 Units	1500-2499	Vented Crawlspace	1	1980s	0	0	0	1	2.05769e-05
Multi-Family with 2 - 4 Units	1500-2499	Vented Crawlspace	2	1980s	0	0	0	1	0.000137649
Multi-Family with 2 - 4 Units	1500-2499	Vented Crawlspace	3	1980s	0	0	0	1	1.53028e-05
Multi-Family with 2 - 4 Units	1500-2499	Vented Crawlspace	4+	1980s	0	0	0	1	7.81715e-07
Multi-Family with 2 - 4 Units	2500-3999	Vented Crawlspace	1	1980s	0	0	0	1	1.49454e-06
Multi-Family with 2 - 4 Units	2500-3999	Vented Crawlspace	2	1980s	0	0	0	1	9.99772e-06
Multi-Family with 2 - 4 Units	2500-3999	Vented Crawlspace	3	1980s	0	0	0	1	1.19987e-06
Multi-Family with 2 - 4 Units	2500-3999	Vented Crawlspace	4+	1980s	0	0	0	1	6.12931e-08
Multi-Family with 2 - 4 Units	4000+	Vented Crawlspace	1	1980s	0	0	0	1	1.7439e-06
Multi-Family with 2 - 4 Units	4000+	Vented Crawlspace	2	1980s	0	0	0	1	1.16659e-05
Multi-Family with 2 - 4 Units	4000+	Vented Crawlspace	3	1980s	0	0	0	1	1.01497e-06
Multi-Family with 2 - 4 Units	4000+	Vented Crawlspace	4+	1980s	0	0	0	1	5.18482e-08
Multi-Family with 2 - 4 Units	0-1499	Vented Crawlspace	1	1990s	0	0	0	1	0.000195143
Multi-Family with 2 - 4 Units	0-1499	Vented Crawlspace	2	1990s	0	0	0	1	0.00130541
Multi-Family with 2 - 4 Units	0-1499	Vented Crawlspace	3	1990s	0	0	0	1	0.000142034
Multi-Family with 2 - 4 Units	0-1499	Vented Crawlspace	4+	1990s	0	0	0	1	7.25555e-06
Multi-Family with 2 - 4 Units	1500-2499	Vented Crawlspace	1	1990s	0	0	0	1	1.69904e-05
Multi-Family with 2 - 4 Units	1500-2499	Vented Crawlspace	2	1990s	0	0	0	1	0.000113657
Multi-Family with 2 - 4 Units	1500-2499	Vented Crawlspace	3	1990s	0	0	0	1	1.22971e-05
Multi-Family with 2 - 4 Units	1500-2499	Vented Crawlspace	4+	1990s	0	0	0	1	6.28175e-07
Multi-Family with 2 - 4 Units	2500-3999	Vented Crawlspace	1	1990s	0	0	0	1	1.16032e-06
Multi-Family with 2 - 4 Units	2500-3999	Vented Crawlspace	2	1990s	0	0	0	1	7.76197e-06
Multi-Family with 2 - 4 Units	2500-3999	Vented Crawlspace	3	1990s	0	0	0	1	9.03508e-07
Multi-Family with 2 - 4 Units	2500-3999	Vented Crawlspace	4+	1990s	0	0	0	1	4.61541e-08
Multi-Family with 2 - 4 Units	4000+	Vented Crawlspace	1	1990s	0	0	0	1	1.39448e-06
Multi-Family with 2 - 4 Units	4000+	Vented Crawlspace	2	1990s	0	0	0	1	9.32839e-06
Multi-Family with 2 - 4 Units	4000+	Vented Crawlspace	3	1990s	0	0	0	1	7.5751e-07
Multi-Family with 2 - 4 Units	4000+	Vented Crawlspace	4+	1990s	0	0	0	1	3.86961e-08
Multi-Family with 2 - 4 Units	0-1499	Vented Crawlspace	1	2000s	0	0	0	1	8.08737e-05
Multi-Family with 2 - 4 Units	0-1499	Vented Crawlspace	2	2000s	0	0	0	1	0.000628968
Multi-Family with 2 - 4 Units	0-1499	Vented Crawlspace	3	2000s	0	0	0	1	6.58604e-05
Multi-Family with 2 - 4 Units	0-1499	Vented Crawlspace	4+	2000s	0	0	0	1	4.32968e-06
Multi-Family with 2 - 4 Units	1500-2499	Vented Crawlspace	1	2000s	0	0	0	1	1.6071e-05
Multi-Family with 2 - 4 Units	1500-2499	Vented Crawlspace	2	2000s	0	0	0	1	0.000124987
Multi-Family with 2 - 4 Units	1500-2499	Vented Crawlspace	3	2000s	0	0	0	1	1.31145e-05
Multi-Family with 2 - 4 Units	1500-2499	Vented Crawlspace	4+	2000s	0	0	0	1	8.62151e-07
Multi-Family with 2 - 4 Units	2500-3999	Vented Crawlspace	1	2000s	0	0	0	1	1.22577e-06
Multi-Family with 2 - 4 Units	2500-3999	Vented Crawlspace	2	2000s	0	0	0	1	9.53301e-06
Multi-Family with 2 - 4 Units	2500-3999	Vented Crawlspace	3	2000s	0	0	0	1	1.00902e-06
Multi-Family with 2 - 4 Units	2500-3999	Vented Crawlspace	4+	2000s	0	0	0	1	6.63332e-08
Multi-Family with 2 - 4 Units	4000+	Vented Crawlspace	1	2000s	0	0	0	1	1.39718e-06
Multi-Family with 2 - 4 Units	4000+	Vented Crawlspace	2	2000s	0	0	0	1	1.08661e-05
Multi-Family with 2 - 4 Units	4000+	Vented Crawlspace	3	2000s	0	0	0	1	9.06565e-07
Multi-Family with 2 - 4 Units	4000+	Vented Crawlspace	4+	2000s	0	0	0	1	5.95978e-08
Multi-Family with 2 - 4 Units	0-1499	Vented Crawlspace	1	2010s	0	0	0	1	1.87278e-05
Multi-Family with 2 - 4 Units	0-1499	Vented Crawlspace	2	2010s	0	0	0	1	0.000145649
Multi-Family with 2 - 4 Units	0-1499	Vented Crawlspace	3	2010s	0	0	0	1	1.50342e-05
Multi-Family with 2 - 4 Units	0-1499	Vented Crawlspace	4+	2010s	0	0	0	1	9.88351e-07
Multi-Family with 2 - 4 Units	1500-2499	Vented Crawlspace	1	2010s	0	0	0	1	7.04473e-06
Multi-Family with 2 - 4 Units	1500-2499	Vented Crawlspace	2	2010s	0	0	0	1	5.4788e-05
Multi-Family with 2 - 4 Units	1500-2499	Vented Crawlspace	3	2010s	0	0	0	1	5.6077e-06
Multi-Family with 2 - 4 Units	1500-2499	Vented Crawlspace	4+	2010s	0	0	0	1	3.68652e-07
Multi-Family with 2 - 4 Units	2500-3999	Vented Crawlspace	1	2010s	0	0	0	1	4.81826e-07
Multi-Family with 2 - 4 Units	2500-3999	Vented Crawlspace	2	2010s	0	0	0	1	3.74724e-06
Multi-Family with 2 - 4 Units	2500-3999	Vented Crawlspace	3	2010s	0	0	0	1	3.43904e-07
Multi-Family with 2 - 4 Units	2500-3999	Vented Crawlspace	4+	2010s	0	0	0	1	2.26084e-08
Multi-Family with 2 - 4 Units	4000+	Vented Crawlspace	1	2010s	0	0	0	1	3.96654e-08
Multi-Family with 2 - 4 Units	4000+	Vented Crawlspace	2	2010s	0	0	0	1	3.08485e-07
Multi-Family with 2 - 4 Units	4000+	Vented Crawlspace	3	2010s	0	0	0	1	3.55139e-08
Multi-Family with 2 - 4 Units	4000+	Vented Crawlspace	4+	2010s	0	0	0	1	2.33469e-09
Multi-Family with 2 - 4 Units	0-1499	Vented Crawlspace	1	<1940	0	0	0	1	0.00147724
Multi-Family with 2 - 4 Units	0-1499	Vented Crawlspace	2	<1940	0	0	0	1	0.00258782
Multi-Family with 2 - 4 Units	0-1499	Vented Crawlspace	3	<1940	0	0	0	1	0.000956655
Multi-Family with 2 - 4 Units	0-1499	Vented Crawlspace	4+	<1940	0	0	0	1	0.000397691
Multi-Family with 2 - 4 Units	1500-2499	Vented Crawlspace	1	<1940	0	0	0	1	0.000176204
Multi-Family with 2 - 4 Units	1500-2499	Vented Crawlspace	2	<1940	0	0	0	1	0.000308673
Multi-Family with 2 - 4 Units	1500-2499	Vented Crawlspace	3	<1940	0	0	0	1	0.000114855
Multi-Family with 2 - 4 Units	1500-2499	Vented Crawlspace	4+	<1940	0	0	0	1	4.77466e-05
Multi-Family with 2 - 4 Units	2500-3999	Vented Crawlspace	1	<1940	0	0	0	1	4.01187e-05
Multi-Family with 2 - 4 Units	2500-3999	Vented Crawlspace	2	<1940	0	0	0	1	7.02796e-05
Multi-Family with 2 - 4 Units	2500-3999	Vented Crawlspace	3	<1940	0	0	0	1	2.41744e-05
Multi-Family with 2 - 4 Units	2500-3999	Vented Crawlspace	4+	<1940	0	0	0	1	1.00496e-05
Multi-Family with 2 - 4 Units	4000+	Vented Crawlspace	1	<1940	0	0	0	1	1.06872e-05
Multi-Family with 2 - 4 Units	4000+	Vented Crawlspace	2	<1940	0	0	0	1	1.87217e-05
Multi-Family with 2 - 4 Units	4000+	Vented Crawlspace	3	<1940	0	0	0	1	7.39055e-06
Multi-Family with 2 - 4 Units	4000+	Vented Crawlspace	4+	<1940	0	0	0	1	3.07233e-06
Multi-Family with 5+ Units	0-1499	Vented Crawlspace	1	1940s	0	0	0	1	0.000141878
Multi-Family with 5+ Units	0-1499	Vented Crawlspace	2	1940s	0	0	0	1	0.000682738
Multi-Family with 5+ Units	0-1499	Vented Crawlspace	3	1940s	0	0	0	1	0.000523565
Multi-Family with 5+ Units	0-1499	Vented Crawlspace	4+	1940s	0	0	0	1	0.000897576
Multi-Family with 5+ Units	1500-2499	Vented Crawlspace	1	1940s	0	0	0	1	6.15875e-06
Multi-Family with 5+ Units	1500-2499	Vented Crawlspace	2	1940s	0	0	0	1	3.01025e-05
Multi-Family with 5+ Units	1500-2499	Vented Crawlspace	3	1940s	0	0	0	1	2.30128e-05
Multi-Family with 5+ Units	1500-2499	Vented Crawlspace	4+	1940s	0	0	0	1	3.80119e-05
Multi-Family with 5+ Units	2500-3999	Vented Crawlspace	1	1940s	0	0	0	1	4.56702e-07
Multi-Family with 5+ Units	2500-3999	Vented Crawlspace	2	1940s	0	0	0	1	2.23131e-06
Multi-Family with 5+ Units	2500-3999	Vented Crawlspace	3	1940s	0	0	0	1	1.70055e-06
Multi-Family with 5+ Units	2500-3999	Vented Crawlspace	4+	1940s	0	0	0	1	2.12848e-06
Multi-Family with 5+ Units	4000+	Vented Crawlspace	1	1940s	0	0	0	1	3.80582e-07
Multi-Family with 5+ Units	4000+	Vented Crawlspace	2	1940s	0	0	0	1	2.01292e-06
Multi-Family with 5+ Units	4000+	Vented Crawlspace	3	1940s	0	0	0	1	1.53175e-06
Multi-Family with 5+ Units	4000+	Vented Crawlspace	4+	1940s	0	0	0	1	1.67576e-06
Multi-Family with 5+ Units	0-1499	Vented Crawlspace	1	1950s	0	0	0	1	0.000260128
Multi-Family with 5+ Units	0-1499	Vented Crawlspace	2	1950s	0	0	0	1	0.00126918
Multi-Family with 5+ Units	0-1499	Vented Crawlspace	3	1950s	0	0	0	1	0.000978031
Multi-Family with 5+ Units	0-1499	Vented Crawlspace	4+	1950s	0	0	0	1	0.0017026
Multi-Family with 5+ Units	1500-2499	Vented Crawlspace	1	1950s	0	0	0	1	1.04246e-05
Multi-Family with 5+ Units	1500-2499	Vented Crawlspace	2	1950s	0	0	0	1	5.22426e-05
Multi-Family with 5+ Units	1500-2499	Vented Crawlspace	3	1950s	0	0	0	1	4.00911e-05
Multi-Family with 5+ Units	1500-2499	Vented Crawlspace	4+	1950s	0	0	0	1	6.87384e-05
Multi-Family with 5+ Units	2500-3999	Vented Crawlspace	1	1950s	0	0	0	1	9.25014e-07
Multi-Family with 5+ Units	2500-3999	Vented Crawlspace	2	1950s	0	0	0	1	4.38026e-06
Multi-Family with 5+ Units	2500-3999	Vented Crawlspace	3	1950s	0	0	0	1	3.35582e-06
Multi-Family with 5+ Units	2500-3999	Vented Crawlspace	4+	1950s	0	0	0	1	4.39612e-06
Multi-Family with 5+ Units	4000+	Vented Crawlspace	1	1950s	0	0	0	1	8.44652e-07
Multi-Family with 5+ Units	4000+	Vented Crawlspace	2	1950s	0	0	0	1	4.29385e-06
Multi-Family with 5+ Units	4000+	Vented Crawlspace	3	1950s	0	0	0	1	3.27359e-06
Multi-Family with 5+ Units	4000+	Vented Crawlspace	4+	1950s	0	0	0	1	3.47737e-06
Multi-Family with 5+ Units	0-1499	Vented Crawlspace	1	1960s	0	0	0	1	0.000439287
Multi-Family with 5+ Units	0-1499	Vented Crawlspace	2	1960s	0	0	0	1	0.00219437
Multi-Family with 5+ Units	0-1499	Vented Crawlspace	3	1960s	0	0	0	1	0.00185422
Multi-Family with 5+ Units	0-1499	Vented Crawlspace	4+	1960s	0	0	0	1	0.00159368
Multi-Family with 5+ Units	1500-2499	Vented Crawlspace	1	1960s	0	0	0	1	1.41835e-05
Multi-Family with 5+ Units	1500-2499	Vented Crawlspace	2	1960s	0	0	0	1	7.03862e-05
Multi-Family with 5+ Units	1500-2499	Vented Crawlspace	3	1960s	0	0	0	1	6.19848e-05
Multi-Family with 5+ Units	1500-2499	Vented Crawlspace	4+	1960s	0	0	0	1	5.88764e-05
Multi-Family with 5+ Units	2500-3999	Vented Crawlspace	1	1960s	0	0	0	1	1.71537e-06
Multi-Family with 5+ Units	2500-3999	Vented Crawlspace	2	1960s	0	0	0	1	7.87633e-06
Multi-Family with 5+ Units	2500-3999	Vented Crawlspace	3	1960s	0	0	0	1	8.34177e-06
Multi-Family with 5+ Units	2500-3999	Vented Crawlspace	4+	1960s	0	0	0	1	1.2128e-05
Multi-Family with 5+ Units	4000+	Vented Crawlspace	1	1960s	0	0	0	1	1.86892e-06
Multi-Family with 5+ Units	4000+	Vented Crawlspace	2	1960s	0	0	0	1	8.75159e-06
Multi-Family with 5+ Units	4000+	Vented Crawlspace	3	1960s	0	0	0	1	9.06618e-06
Multi-Family with 5+ Units	4000+	Vented Crawlspace	4+	1960s	0	0	0	1	1.23211e-05
Multi-Family with 5+ Units	0-1499	Vented Crawlspace	1	1970s	0	0	0	1	0.000754582
Multi-Family with 5+ Units	0-1499	Vented Crawlspace	2	1970s	0	0	0	1	0.00381251
Multi-Family with 5+ Units	0-1499	Vented Crawlspace	3	1970s	0	0	0	1	0.00301691
Multi-Family with 5+ Units	0-1499	Vented Crawlspace	4+	1970s	0	0	0	1	0.0021334
Multi-Family with 5+ Units	1500-2499	Vented Crawlspace	1	1970s	0	0	0	1	2.23272e-05
Multi-Family with 5+ Units	1500-2499	Vented Crawlspace	2	1970s	0	0	0	1	0.00011275
Multi-Family with 5+ Units	1500-2499	Vented Crawlspace	3	1970s	0	0	0	1	9.18672e-05
Multi-Family with 5+ Units	1500-2499	Vented Crawlspace	4+	1970s	0	0	0	1	6.9776e-05
Multi-Family with 5+ Units	2500-3999	Vented Crawlspace	1	1970s	0	0	0	1	1.84261e-06
Multi-Family with 5+ Units	2500-3999	Vented Crawlspace	2	1970s	0	0	0	1	8.94204e-06
Multi-Family with 5+ Units	2500-3999	Vented Crawlspace	3	1970s	0	0	0	1	8.25766e-06
Multi-Family with 5+ Units	2500-3999	Vented Crawlspace	4+	1970s	0	0	0	1	9.07544e-06
Multi-Family with 5+ Units	4000+	Vented Crawlspace	1	1970s	0	0	0	1	2.08804e-06
Multi-Family with 5+ Units	4000+	Vented Crawlspace	2	1970s	0	0	0	1	1.02576e-05
Multi-Family with 5+ Units	4000+	Vented Crawlspace	3	1970s	0	0	0	1	9.37964e-06
Multi-Family with 5+ Units	4000+	Vented Crawlspace	4+	1970s	0	0	0	1	9.70118e-06
Multi-Family with 5+ Units	0-1499	Vented Crawlspace	1	1980s	0	0	0	1	0.00042802
Multi-Family with 5+ Units	0-1499	Vented Crawlspace	2	1980s	0	0	0	1	0.00254101
Multi-Family with 5+ Units	0-1499	Vented Crawlspace	3	1980s	0	0	0	1	0.00225519
Multi-Family with 5+ Units	0-1499	Vented Crawlspace	4+	1980s	0	0	0	1	0.000765417
Multi-Family with 5+ Units	1500-2499	Vented Crawlspace	1	1980s	0	0	0	1	2.48553e-05
Multi-Family with 5+ Units	1500-2499	Vented Crawlspace	2	1980s	0	0	0	1	0.000146815
Multi-Family with 5+ Units	1500-2499	Vented Crawlspace	3	1980s	0	0	0	1	0.000130642
Multi-Family with 5+ Units	1500-2499	Vented Crawlspace	4+	1980s	0	0	0	1	4.52404e-05
Multi-Family with 5+ Units	2500-3999	Vented Crawlspace	1	1980s	0	0	0	1	2.20975e-06
Multi-Family with 5+ Units	2500-3999	Vented Crawlspace	2	1980s	0	0	0	1	1.28064e-05
Multi-Family with 5+ Units	2500-3999	Vented Crawlspace	3	1980s	0	0	0	1	1.31676e-05
Multi-Family with 5+ Units	2500-3999	Vented Crawlspace	4+	1980s	0	0	0	1	5.61673e-06
Multi-Family with 5+ Units	4000+	Vented Crawlspace	1	1980s	0	0	0	1	2.26251e-06
Multi-Family with 5+ Units	4000+	Vented Crawlspace	2	1980s	0	0	0	1	1.35649e-05
Multi-Family with 5+ Units	4000+	Vented Crawlspace	3	1980s	0	0	0	1	1.11053e-05
Multi-Family with 5+ Units	4000+	Vented Crawlspace	4+	1980s	0	0	0	1	3.43773e-06
Multi-Family with 5+ Units	0-1499	Vented Crawlspace	1	1990s	0	0	0	1	0.000377165
Multi-Family with 5+ Units	0-1499	Vented Crawlspace	2	1990s	0	0	0	1	0.0022203
Multi-Family with 5+ Units	0-1499	Vented Crawlspace	3	1990s	0	0	0	1	0.00206252
Multi-Family with 5+ Units	0-1499	Vented Crawlspace	4+	1990s	0	0	0	1	0.000714294
Multi-Family with 5+ Units	1500-2499	Vented Crawlspace	1	1990s	0	0	0	1	2.09904e-05
Multi-Family with 5+ Units	1500-2499	Vented Crawlspace	2	1990s	0	0	0	1	0.000123378
Multi-Family with 5+ Units	1500-2499	Vented Crawlspace	3	1990s	0	0	0	1	0.000113508
Multi-Family with 5+ Units	1500-2499	Vented Crawlspace	4+	1990s	0	0	0	1	3.8533e-05
Multi-Family with 5+ Units	2500-3999	Vented Crawlspace	1	1990s	0	0	0	1	1.83442e-06
Multi-Family with 5+ Units	2500-3999	Vented Crawlspace	2	1990s	0	0	0	1	1.07158e-05
Multi-Family with 5+ Units	2500-3999	Vented Crawlspace	3	1990s	0	0	0	1	1.10291e-05
Multi-Family with 5+ Units	2500-3999	Vented Crawlspace	4+	1990s	0	0	0	1	4.43705e-06
Multi-Family with 5+ Units	4000+	Vented Crawlspace	1	1990s	0	0	0	1	1.82679e-06
Multi-Family with 5+ Units	4000+	Vented Crawlspace	2	1990s	0	0	0	1	1.09262e-05
Multi-Family with 5+ Units	4000+	Vented Crawlspace	3	1990s	0	0	0	1	9.20084e-06
Multi-Family with 5+ Units	4000+	Vented Crawlspace	4+	1990s	0	0	0	1	2.97918e-06
Multi-Family with 5+ Units	0-1499	Vented Crawlspace	1	2000s	0	0	0	1	0.000176962
Multi-Family with 5+ Units	0-1499	Vented Crawlspace	2	2000s	0	0	0	1	0.00107198
Multi-Family with 5+ Units	0-1499	Vented Crawlspace	3	2000s	0	0	0	1	0.000878824
Multi-Family with 5+ Units	0-1499	Vented Crawlspace	4+	2000s	0	0	0	1	0.00123327
Multi-Family with 5+ Units	1500-2499	Vented Crawlspace	1	2000s	0	0	0	1	1.36652e-05
Multi-Family with 5+ Units	1500-2499	Vented Crawlspace	2	2000s	0	0	0	1	8.31282e-05
Multi-Family with 5+ Units	1500-2499	Vented Crawlspace	3	2000s	0	0	0	1	6.79172e-05
Multi-Family with 5+ Units	1500-2499	Vented Crawlspace	4+	2000s	0	0	0	1	9.00952e-05
Multi-Family with 5+ Units	2500-3999	Vented Crawlspace	1	2000s	0	0	0	1	1.31506e-06
Multi-Family with 5+ Units	2500-3999	Vented Crawlspace	2	2000s	0	0	0	1	7.77627e-06
Multi-Family with 5+ Units	2500-3999	Vented Crawlspace	3	2000s	0	0	0	1	6.80124e-06
Multi-Family with 5+ Units	2500-3999	Vented Crawlspace	4+	2000s	0	0	0	1	9.99166e-06
Multi-Family with 5+ Units	4000+	Vented Crawlspace	1	2000s	0	0	0	1	1.38572e-07
Multi-Family with 5+ Units	4000+	Vented Crawlspace	2	2000s	0	0	0	1	7.82115e-07
Multi-Family with 5+ Units	4000+	Vented Crawlspace	3	2000s	0	0	0	1	6.71443e-07
Multi-Family with 5+ Units	4000+	Vented Crawlspace	4+	2000s	0	0	0	1	1.34808e-06
Multi-Family with 5+ Units	0-1499	Vented Crawlspace	1	2010s	0	0	0	1	5.92739e-05
Multi-Family with 5+ Units	0-1499	Vented Crawlspace	2	2010s	0	0	0	1	0.000333016
Multi-Family with 5+ Units	0-1499	Vented Crawlspace	3	2010s	0	0	0	1	0.000317819
Multi-Family with 5+ Units	0-1499	Vented Crawlspace	4+	2010s	0	0	0	1	0.000546044
Multi-Family with 5+ Units	1500-2499	Vented Crawlspace	1	2010s	0	0	0	1	4.91102e-06
Multi-Family with 5+ Units	1500-2499	Vented Crawlspace	2	2010s	0	0	0	1	2.91898e-05
Multi-Family with 5+ Units	1500-2499	Vented Crawlspace	3	2010s	0	0	0	1	2.47796e-05
Multi-Family with 5+ Units	1500-2499	Vented Crawlspace	4+	2010s	0	0	0	1	3.4486e-05
Multi-Family with 5+ Units	2500-3999	Vented Crawlspace	1	2010s	0	0	0	1	5.21805e-07
Multi-Family with 5+ Units	2500-3999	Vented Crawlspace	2	2010s	0	0	0	1	2.79334e-06
Multi-Family with 5+ Units	2500-3999	Vented Crawlspace	3	2010s	0	0	0	1	2.86384e-06
Multi-Family with 5+ Units	2500-3999	Vented Crawlspace	4+	2010s	0	0	0	1	4.99732e-06
Multi-Family with 5+ Units	4000+	Vented Crawlspace	1	2010s	0	0	0	1	3.98829e-09
Multi-Family with 5+ Units	4000+	Vented Crawlspace	2	2010s	0	0	0	1	2.587e-08
Multi-Family with 5+ Units	4000+	Vented Crawlspace	3	2010s	0	0	0	1	2.00396e-08
Multi-Family with 5+ Units	4000+	Vented Crawlspace	4+	2010s	0	0	0	1	1.99146e-08
Multi-Family with 5+ Units	0-1499	Vented Crawlspace	1	<1940	0	0	0	1	0.000289333
Multi-Family with 5+ Units	0-1499	Vented Crawlspace	2	<1940	0	0	0	1	0.000716287
Multi-Family with 5+ Units	0-1499	Vented Crawlspace	3	<1940	0	0	0	1	0.00141365
Multi-Family with 5+ Units	0-1499	Vented Crawlspace	4+	<1940	0	0	0	1	0.00351557
Multi-Family with 5+ Units	1500-2499	Vented Crawlspace	1	<1940	0	0	0	1	1.58799e-05
Multi-Family with 5+ Units	1500-2499	Vented Crawlspace	2	<1940	0	0	0	1	3.88964e-05
Multi-Family with 5+ Units	1500-2499	Vented Crawlspace	3	<1940	0	0	0	1	7.6322e-05
Multi-Family with 5+ Units	1500-2499	Vented Crawlspace	4+	<1940	0	0	0	1	0.000192932
Multi-Family with 5+ Units	2500-3999	Vented Crawlspace	1	<1940	0	0	0	1	4.11425e-06
Multi-Family with 5+ Units	2500-3999	Vented Crawlspace	2	<1940	0	0	0	1	1.00115e-05
Multi-Family with 5+ Units	2500-3999	Vented Crawlspace	3	<1940	0	0	0	1	1.96821e-05
Multi-Family with 5+ Units	2500-3999	Vented Crawlspace	4+	<1940	0	0	0	1	4.97833e-05
Multi-Family with 5+ Units	4000+	Vented Crawlspace	1	<1940	0	0	0	1	1.80405e-06
Multi-Family with 5+ Units	4000+	Vented Crawlspace	2	<1940	0	0	0	1	4.24856e-06
Multi-Family with 5+ Units	4000+	Vented Crawlspace	3	<1940	0	0	0	1	8.17446e-06
Multi-Family with 5+ Units	4000+	Vented Crawlspace	4+	<1940	0	0	0	1	2.023e-05
Single-Family Attached	0-1499	Vented Crawlspace	1	1940s	0	0	0	1	0.000465319
Single-Family Attached	0-1499	Vented Crawlspace	2	1940s	0	0	0	1	0.000207293
Single-Family Attached	0-1499	Vented Crawlspace	3	1940s	0	0	0	1	0
Single-Family Attached	0-1499	Vented Crawlspace	4+	1940s	0	0	0	1	0
Single-Family Attached	1500-2499	Vented Crawlspace	1	1940s	0	0	0	1	4.78164e-05
Single-Family Attached	1500-2499	Vented Crawlspace	2	1940s	0	0	0	1	0.000124554
Single-Family Attached	1500-2499	Vented Crawlspace	3	1940s	0	0	0	1	1.49474e-05
Single-Family Attached	1500-2499	Vented Crawlspace	4+	1940s	0	0	0	1	0
Single-Family Attached	2500-3999	Vented Crawlspace	1	1940s	0	0	0	1	6.37479e-06
Single-Family Attached	2500-3999	Vented Crawlspace	2	1940s	0	0	0	1	4.53707e-05
Single-Family Attached	2500-3999	Vented Crawlspace	3	1940s	0	0	0	1	0
Single-Family Attached	2500-3999	Vented Crawlspace	4+	1940s	0	0	0	1	0
Single-Family Attached	4000+	Vented Crawlspace	1	1940s	0	0	0	1	2.12368e-06
Single-Family Attached	4000+	Vented Crawlspace	2	1940s	0	0	0	1	2.12368e-06
Single-Family Attached	4000+	Vented Crawlspace	3	1940s	0	0	0	1	2.12368e-06
Single-Family Attached	4000+	Vented Crawlspace	4+	1940s	0	0	0	1	0
Single-Family Attached	0-1499	Vented Crawlspace	1	1950s	0	0	0	1	0.000681278
Single-Family Attached	0-1499	Vented Crawlspace	2	1950s	0	0	0	1	0.0003035
Single-Family Attached	0-1499	Vented Crawlspace	3	1950s	0	0	0	1	0
Single-Family Attached	0-1499	Vented Crawlspace	4+	1950s	0	0	0	1	0
Single-Family Attached	1500-2499	Vented Crawlspace	1	1950s	0	0	0	1	6.33498e-05
Single-Family Attached	1500-2499	Vented Crawlspace	2	1950s	0	0	0	1	0.000165016
Single-Family Attached	1500-2499	Vented Crawlspace	3	1950s	0	0	0	1	1.98032e-05
Single-Family Attached	1500-2499	Vented Crawlspace	4+	1950s	0	0	0	1	0
Single-Family Attached	2500-3999	Vented Crawlspace	1	1950s	0	0	0	1	8.39427e-06
Single-Family Attached	2500-3999	Vented Crawlspace	2	1950s	0	0	0	1	5.97438e-05
Single-Family Attached	2500-3999	Vented Crawlspace	3	1950s	0	0	0	1	0
Single-Family Attached	2500-3999	Vented Crawlspace	4+	1950s	0	0	0	1	0
Single-Family Attached	4000+	Vented Crawlspace	1	1950s	0	0	0	1	2.08782e-06
Single-Family Attached	4000+	Vented Crawlspace	2	1950s	0	0	0	1	2.08782e-06
Single-Family Attached	4000+	Vented Crawlspace	3	1950s	0	0	0	1	2.08782e-06
Single-Family Attached	4000+	Vented Crawlspace	4+	1950s	0	0	0	1	0
Single-Family Attached	0-1499	Vented Crawlspace	1	1960s	0	0	0	1	0.00041446
Single-Family Attached	0-1499	Vented Crawlspace	2	1960s	0	0	0	1	0.000225545
Single-Family Attached	0-1499	Vented Crawlspace	3	1960s	0	0	0	1	5.67148e-06
Single-Family Attached	0-1499	Vented Crawlspace	4+	1960s	0	0	0	1	0
Single-Family Attached	1500-2499	Vented Crawlspace	1	1960s	0	0	0	1	8.11049e-05
Single-Family Attached	1500-2499	Vented Crawlspace	2	1960s	0	0	0	1	0.000186028
Single-Family Attached	1500-2499	Vented Crawlspace	3	1960s	0	0	0	1	7.63802e-06
Single-Family Attached	1500-2499	Vented Crawlspace	4+	1960s	0	0	0	1	0
Single-Family Attached	2500-3999	Vented Crawlspace	1	1960s	0	0	0	1	3.14381e-05
Single-Family Attached	2500-3999	Vented Crawlspace	2	1960s	0	0	0	1	1.61612e-05
Single-Family Attached	2500-3999	Vented Crawlspace	3	1960s	0	0	0	1	0
Single-Family Attached	2500-3999	Vented Crawlspace	4+	1960s	0	0	0	1	0
Single-Family Attached	4000+	Vented Crawlspace	1	1960s	0	0	0	1	2.84969e-06
Single-Family Attached	4000+	Vented Crawlspace	2	1960s	0	0	0	1	2.84969e-06
Single-Family Attached	4000+	Vented Crawlspace	3	1960s	0	0	0	1	2.84969e-06
Single-Family Attached	4000+	Vented Crawlspace	4+	1960s	0	0	0	1	0
Single-Family Attached	0-1499	Vented Crawlspace	1	1970s	0	0	0	1	0.000891557
Single-Family Attached	0-1499	Vented Crawlspace	2	1970s	0	0	0	1	0.000485177
Single-Family Attached	0-1499	Vented Crawlspace	3	1970s	0	0	0	1	1.22001e-05
Single-Family Attached	0-1499	Vented Crawlspace	4+	1970s	0	0	0	1	0
Single-Family Attached	1500-2499	Vented Crawlspace	1	1970s	0	0	0	1	0.000162237
Single-Family Attached	1500-2499	Vented Crawlspace	2	1970s	0	0	0	1	0.000372117
Single-Family Attached	1500-2499	Vented Crawlspace	3	1970s	0	0	0	1	1.52786e-05
Single-Family Attached	1500-2499	Vented Crawlspace	4+	1970s	0	0	0	1	0
Single-Family Attached	2500-3999	Vented Crawlspace	1	1970s	0	0	0	1	6.82513e-05
Single-Family Attached	2500-3999	Vented Crawlspace	2	1970s	0	0	0	1	3.50856e-05
Single-Family Attached	2500-3999	Vented Crawlspace	3	1970s	0	0	0	1	0
Single-Family Attached	2500-3999	Vented Crawlspace	4+	1970s	0	0	0	1	0
Single-Family Attached	4000+	Vented Crawlspace	1	1970s	0	0	0	1	5.24223e-06
Single-Family Attached	4000+	Vented Crawlspace	2	1970s	0	0	0	1	5.24223e-06
Single-Family Attached	4000+	Vented Crawlspace	3	1970s	0	0	0	1	5.24223e-06
Single-Family Attached	4000+	Vented Crawlspace	4+	1970s	0	0	0	1	0
Single-Family Attached	0-1499	Vented Crawlspace	1	1980s	0	0	0	1	0.00049588
Single-Family Attached	0-1499	Vented Crawlspace	2	1980s	0	0	0	1	0.000536898
Single-Family Attached	0-1499	Vented Crawlspace	3	1980s	0	0	0	1	8.62134e-06
Single-Family Attached	0-1499	Vented Crawlspace	4+	1980s	0	0	0	1	0
Single-Family Attached	1500-2499	Vented Crawlspace	1	1980s	0	0	0	1	0.000197269
Single-Family Attached	1500-2499	Vented Crawlspace	2	1980s	0	0	0	1	0.000439658
Single-Family Attached	1500-2499	Vented Crawlspace	3	1980s	0	0	0	1	8.5381e-05
Single-Family Attached	1500-2499	Vented Crawlspace	4+	1980s	0	0	0	1	0
Single-Family Attached	2500-3999	Vented Crawlspace	1	1980s	0	0	0	1	2.11953e-05
Single-Family Attached	2500-3999	Vented Crawlspace	2	1980s	0	0	0	1	6.98755e-05
Single-Family Attached	2500-3999	Vented Crawlspace	3	1980s	0	0	0	1	2.60585e-06
Single-Family Attached	2500-3999	Vented Crawlspace	4+	1980s	0	0	0	1	0
Single-Family Attached	4000+	Vented Crawlspace	1	1980s	0	0	0	1	0
Single-Family Attached	4000+	Vented Crawlspace	2	1980s	0	0	0	1	2.53721e-05
Single-Family Attached	4000+	Vented Crawlspace	3	1980s	0	0	0	1	0
Single-Family Attached	4000+	Vented Crawlspace	4+	1980s	0	0	0	1	0
Single-Family Attached	0-1499	Vented Crawlspace	1	1990s	0	0	0	1	0.000417837
Single-Family Attached	0-1499	Vented Crawlspace	2	1990s	0	0	0	1	0.000452399
Single-Family Attached	0-1499	Vented Crawlspace	3	1990s	0	0	0	1	7.26448e-06
Single-Family Attached	0-1499	Vented Crawlspace	4+	1990s	0	0	0	1	0
Single-Family Attached	1500-2499	Vented Crawlspace	1	1990s	0	0	0	1	0.00016566
Single-Family Attached	1500-2499	Vented Crawlspace	2	1990s	0	0	0	1	0.00036921
Single-Family Attached	1500-2499	Vented Crawlspace	3	1990s	0	0	0	1	7.17001e-05
Single-Family Attached	1500-2499	Vented Crawlspace	4+	1990s	0	0	0	1	0
Single-Family Attached	2500-3999	Vented Crawlspace	1	1990s	0	0	0	1	1.87542e-05
Single-Family Attached	2500-3999	Vented Crawlspace	2	1990s	0	0	0	1	6.18278e-05
Single-Family Attached	2500-3999	Vented Crawlspace	3	1990s	0	0	0	1	2.30573e-06
Single-Family Attached	2500-3999	Vented Crawlspace	4+	1990s	0	0	0	1	0
Single-Family Attached	4000+	Vented Crawlspace	1	1990s	0	0	0	1	0
Single-Family Attached	4000+	Vented Crawlspace	2	1990s	0	0	0	1	2.03147e-05
Single-Family Attached	4000+	Vented Crawlspace	3	1990s	0	0	0	1	0
Single-Family Attached	4000+	Vented Crawlspace	4+	1990s	0	0	0	1	0
Single-Family Attached	0-1499	Vented Crawlspace	1	2000s	0	0	0	1	0.000299397
Single-Family Attached	0-1499	Vented Crawlspace	2	2000s	0	0	0	1	0.000299184
Single-Family Attached	0-1499	Vented Crawlspace	3	2000s	0	0	0	1	1.48505e-05
Single-Family Attached	0-1499	Vented Crawlspace	4+	2000s	0	0	0	1	0
Single-Family Attached	1500-2499	Vented Crawlspace	1	2000s	0	0	0	1	0.000191216
Single-Family Attached	1500-2499	Vented Crawlspace	2	2000s	0	0	0	1	0.000296122
Single-Family Attached	1500-2499	Vented Crawlspace	3	2000s	0	0	0	1	5.93586e-05
Single-Family Attached	1500-2499	Vented Crawlspace	4+	2000s	0	0	0	1	0
Single-Family Attached	2500-3999	Vented Crawlspace	1	2000s	0	0	0	1	6.00324e-05
Single-Family Attached	2500-3999	Vented Crawlspace	2	2000s	0	0	0	1	5.79355e-05
Single-Family Attached	2500-3999	Vented Crawlspace	3	2000s	0	0	0	1	4.65876e-05
Single-Family Attached	2500-3999	Vented Crawlspace	4+	2000s	0	0	0	1	0
Single-Family Attached	4000+	Vented Crawlspace	1	2000s	0	0	0	1	5.52208e-06
Single-Family Attached	4000+	Vented Crawlspace	2	2000s	0	0	0	1	1.52759e-05
Single-Family Attached	4000+	Vented Crawlspace	3	2000s	0	0	0	1	1.15907e-05
Single-Family Attached	4000+	Vented Crawlspace	4+	2000s	0	0	0	1	0
Single-Family Attached	0-1499	Vented Crawlspace	1	2010s	0	0	0	1	5.42626e-05
Single-Family Attached	0-1499	Vented Crawlspace	2	2010s	0	0	0	1	5.4224e-05
Single-Family Attached	0-1499	Vented Crawlspace	3	2010s	0	0	0	1	2.69149e-06
Single-Family Attached	0-1499	Vented Crawlspace	4+	2010s	0	0	0	1	0
Single-Family Attached	1500-2499	Vented Crawlspace	1	2010s	0	0	0	1	5.04956e-05
Single-Family Attached	1500-2499	Vented Crawlspace	2	2010s	0	0	0	1	7.8199e-05
Single-Family Attached	1500-2499	Vented Crawlspace	3	2010s	0	0	0	1	1.56752e-05
Single-Family Attached	1500-2499	Vented Crawlspace	4+	2010s	0	0	0	1	0
Single-Family Attached	2500-3999	Vented Crawlspace	1	2010s	0	0	0	1	1.32181e-05
Single-Family Attached	2500-3999	Vented Crawlspace	2	2010s	0	0	0	1	1.27564e-05
Single-Family Attached	2500-3999	Vented Crawlspace	3	2010s	0	0	0	1	1.02578e-05
Single-Family Attached	2500-3999	Vented Crawlspace	4+	2010s	0	0	0	1	0
Single-Family Attached	4000+	Vented Crawlspace	1	2010s	0	0	0	1	1.13587e-06
Single-Family Attached	4000+	Vented Crawlspace	2	2010s	0	0	0	1	3.14221e-06
Single-Family Attached	4000+	Vented Crawlspace	3	2010s	0	0	0	1	2.38417e-06
Single-Family Attached	4000+	Vented Crawlspace	4+	2010s	0	0	0	1	0
Single-Family Attached	0-1499	Vented Crawlspace	1	<1940	0	0	0	1	0.000409216
Single-Family Attached	0-1499	Vented Crawlspace	2	<1940	0	0	0	1	0.000812075
Single-Family Attached	0-1499	Vented Crawlspace	3	<1940	0	0	0	1	0.000135859
Single-Family Attached	0-1499	Vented Crawlspace	4+	<1940	0	0	0	1	0
Single-Family Attached	1500-2499	Vented Crawlspace	1	<1940	0	0	0	1	4.09513e-05
Single-Family Attached	1500-2499	Vented Crawlspace	2	<1940	0	0	0	1	0.000401844
Single-Family Attached	1500-2499	Vented Crawlspace	3	<1940	0	0	0	1	0.000110691
Single-Family Attached	1500-2499	Vented Crawlspace	4+	<1940	0	0	0	1	0
Single-Family Attached	2500-3999	Vented Crawlspace	1	<1940	0	0	0	1	0
Single-Family Attached	2500-3999	Vented Crawlspace	2	<1940	0	0	0	1	9.15441e-05
Single-Family Attached	2500-3999	Vented Crawlspace	3	<1940	0	0	0	1	7.27814e-05
Single-Family Attached	2500-3999	Vented Crawlspace	4+	<1940	0	0	0	1	0
Single-Family Attached	4000+	Vented Crawlspace	1	<1940	0	0	0	1	1.82148e-05
Single-Family Attached	4000+	Vented Crawlspace	2	<1940	0	0	0	1	1.82148e-05
Single-Family Attached	4000+	Vented Crawlspace	3	<1940	0	0	0	1	1.82148e-05
Single-Family Attached	4000+	Vented Crawlspace	4+	<1940	0	0	0	1	0
Single-Family Detached	0-1499	Vented Crawlspace	1	1940s	0.196591	0	0	0.803409	0.00488643
Single-Family Detached	0-1499	Vented Crawlspace	2	1940s	0.196591	0	0	0.803409	0.000670091
Single-Family Detached	0-1499	Vented Crawlspace	3	1940s	0	0	0	1	5.92173e-06
Single-Family Detached	0-1499	Vented Crawlspace	4+	1940s	0	0	0	1	0
Single-Family Detached	1500-2499	Vented Crawlspace	1	1940s	0.11077	0.111944	0	0.777286	0.00246246
Single-Family Detached	1500-2499	Vented Crawlspace	2	1940s	0.11077	0.111944	0	0.777286	0.0016064
Single-Family Detached	1500-2499	Vented Crawlspace	3	1940s	0.11077	0.111944	0	0.777286	5.77423e-05
Single-Family Detached	1500-2499	Vented Crawlspace	4+	1940s	0	0	0	1	0
Single-Family Detached	2500-3999	Vented Crawlspace	1	1940s	0.172587	0.21513	0.012879	0.599405	0.000316401
Single-Family Detached	2500-3999	Vented Crawlspace	2	1940s	0.172587	0.21513	0.012879	0.599405	0.000527649
Single-Family Detached	2500-3999	Vented Crawlspace	3	1940s	0.172587	0.21513	0.012879	0.599405	4.35195e-05
Single-Family Detached	2500-3999	Vented Crawlspace	4+	1940s	0	0	0	1	0
Single-Family Detached	4000+	Vented Crawlspace	1	1940s	0.195053	0.530143	0.051523	0.223281	5.77725e-05
Single-Family Detached	4000+	Vented Crawlspace	2	1940s	0.195053	0.530143	0.051523	0.223281	0.000128118
Single-Family Detached	4000+	Vented Crawlspace	3	1940s	0.195053	0.530143	0.051523	0.223281	4.50829e-06
Single-Family Detached	4000+	Vented Crawlspace	4+	1940s	0	0	0	1	0
Single-Family Detached	0-1499	Vented Crawlspace	1	1950s	0.222291	0	0	0.777709	0.0112039
Single-Family Detached	0-1499	Vented Crawlspace	2	1950s	0.222291	0	0	0.777709	0.00153642
Single-Family Detached	0-1499	Vented Crawlspace	3	1950s	0	0	0	1	1.35776e-05
Single-Family Detached	0-1499	Vented Crawlspace	4+	1950s	0	0	0	1	0
Single-Family Detached	1500-2499	Vented Crawlspace	1	1950s	0.239907	0.188864	0	0.571229	0.00567779
Single-Family Detached	1500-2499	Vented Crawlspace	2	1950s	0.239907	0.188864	0	0.571229	0.00370394
Single-Family Detached	1500-2499	Vented Crawlspace	3	1950s	0.239907	0.188864	0	0.571229	0.000133139
Single-Family Detached	1500-2499	Vented Crawlspace	4+	1950s	0	0	0	1	0
Single-Family Detached	2500-3999	Vented Crawlspace	1	1950s	0.227037	0.261214	0.037333	0.474416	0.000733862
Single-Family Detached	2500-3999	Vented Crawlspace	2	1950s	0.227037	0.261214	0.037333	0.474416	0.00122383
Single-Family Detached	2500-3999	Vented Crawlspace	3	1950s	0.227037	0.261214	0.037333	0.474416	0.000100939
Single-Family Detached	2500-3999	Vented Crawlspace	4+	1950s	0	0	0	1	0
Single-Family Detached	4000+	Vented Crawlspace	1	1950s	0.129754	0.60732	0.125466	0.137459	0.000135302
Single-Family Detached	4000+	Vented Crawlspace	2	1950s	0.129754	0.60732	0.125466	0.137459	0.000300051
Single-Family Detached	4000+	Vented Crawlspace	3	1950s	0.129754	0.60732	0.125466	0.137459	1.05583e-05
Single-Family Detached	4000+	Vented Crawlspace	4+	1950s	0	0	0	1	0
Single-Family Detached	0-1499	Vented Crawlspace	1	1960s	0.265337	0	0	0.734663	0.00539517
Single-Family Detached	0-1499	Vented Crawlspace	2	1960s	0.265337	0	0	0.734663	0.000531265
Single-Family Detached	0-1499	Vented Crawlspace	3	1960s	0	0	0	1	4.68494e-05
Single-Family Detached	0-1499	Vented Crawlspace	4+	1960s	0	0	0	1	0
Single-Family Detached	1500-2499	Vented Crawlspace	1	1960s	0.201802	0.374534	0	0.423664	0.00637531
Single-Family Detached	1500-2499	Vented Crawlspace	2	1960s	0.201802	0.374534	0	0.423664	0.00225059
Single-Family Detached	1500-2499	Vented Crawlspace	3	1960s	0.201802	0.374534	0	0.423664	0.000134449
Single-Family Detached	1500-2499	Vented Crawlspace	4+	1960s	0	0	0	1	0
Single-Family Detached	2500-3999	Vented Crawlspace	1	1960s	0.161953	0.551133	0.046972	0.239942	0.00144476
Single-Family Detached	2500-3999	Vented Crawlspace	2	1960s	0.161953	0.551133	0.046972	0.239942	0.0014085
Single-Family Detached	2500-3999	Vented Crawlspace	3	1960s	0.161953	0.551133	0.046972	0.239942	8.1554e-05
Single-Family Detached	2500-3999	Vented Crawlspace	4+	1960s	0	0	0	1	0
Single-Family Detached	4000+	Vented Crawlspace	1	1960s	0.024774	0.633439	0.075546	0.266241	0.000103463
Single-Family Detached	4000+	Vented Crawlspace	2	1960s	0.024774	0.633439	0.075546	0.266241	0.000245167
Single-Family Detached	4000+	Vented Crawlspace	3	1960s	0.024774	0.633439	0.075546	0.266241	1.98558e-05
Single-Family Detached	4000+	Vented Crawlspace	4+	1960s	0	0	0	1	0
Single-Family Detached	0-1499	Vented Crawlspace	1	1970s	0.23845	0	0	0.76155	0.0067023
Single-Family Detached	0-1499	Vented Crawlspace	2	1970s	0.23845	0	0	0.76155	0.000659978
Single-Family Detached	0-1499	Vented Crawlspace	3	1970s	0	0	0	1	5.81999e-05
Single-Family Detached	0-1499	Vented Crawlspace	4+	1970s	0	0	0	1	0
Single-Family Detached	1500-2499	Vented Crawlspace	1	1970s	0.106728	0.524768	0	0.368504	0.00776794
Single-Family Detached	1500-2499	Vented Crawlspace	2	1970s	0.106728	0.524768	0	0.368504	0.00274221
Single-Family Detached	1500-2499	Vented Crawlspace	3	1970s	0.106728	0.524768	0	0.368504	0.000163819
Single-Family Detached	1500-2499	Vented Crawlspace	4+	1970s	0	0	0	1	0
Single-Family Detached	2500-3999	Vented Crawlspace	1	1970s	0.075678	0.687491	0.035486	0.201346	0.0017459
Single-Family Detached	2500-3999	Vented Crawlspace	2	1970s	0.075678	0.687491	0.035486	0.201346	0.00170208
Single-Family Detached	2500-3999	Vented Crawlspace	3	1970s	0.075678	0.687491	0.035486	0.201346	9.8553e-05
Single-Family Detached	2500-3999	Vented Crawlspace	4+	1970s	0	0	0	1	0
Single-Family Detached	4000+	Vented Crawlspace	1	1970s	0.068886	0.560453	0.208862	0.161799	0.00012655
Single-Family Detached	4000+	Vented Crawlspace	2	1970s	0.068886	0.560453	0.208862	0.161799	0.000299874
Single-Family Detached	4000+	Vented Crawlspace	3	1970s	0.068886	0.560453	0.208862	0.161799	2.42865e-05
Single-Family Detached	4000+	Vented Crawlspace	4+	1970s	0	0	0	1	0
Single-Family Detached	0-1499	Vented Crawlspace	1	1980s	0.216117	0	0	0.783883	0.00243122
Single-Family Detached	0-1499	Vented Crawlspace	2	1980s	0.216117	0	0	0.783883	0.000432316
Single-Family Detached	0-1499	Vented Crawlspace	3	1980s	0	0	0	1	1.87239e-05
Single-Family Detached	0-1499	Vented Crawlspace	4+	1980s	0	0	0	1	0
Single-Family Detached	1500-2499	Vented Crawlspace	1	1980s	0.127131	0.588891	0	0.283978	0.00402563
Single-Family Detached	1500-2499	Vented Crawlspace	2	1980s	0.127131	0.588891	0	0.283978	0.00213533
Single-Family Detached	1500-2499	Vented Crawlspace	3	1980s	0.127131	0.588891	0	0.283978	4.17575e-05
Single-Family Detached	1500-2499	Vented Crawlspace	4+	1980s	0	0	0	1	0
Single-Family Detached	2500-3999	Vented Crawlspace	1	1980s	0.10817	0.685353	0.085808	0.120669	0.00101445
Single-Family Detached	2500-3999	Vented Crawlspace	2	1980s	0.10817	0.685353	0.085808	0.120669	0.00210734
Single-Family Detached	2500-3999	Vented Crawlspace	3	1980s	0.10817	0.685353	0.085808	0.120669	0.000101996
Single-Family Detached	2500-3999	Vented Crawlspace	4+	1980s	0	0	0	1	0
Single-Family Detached	4000+	Vented Crawlspace	1	1980s	0.033671	0.661581	0.226548	0.0782	0.000104801
Single-Family Detached	4000+	Vented Crawlspace	2	1980s	0.033671	0.661581	0.226548	0.0782	0.000543114
Single-Family Detached	4000+	Vented Crawlspace	3	1980s	0.033671	0.661581	0.226548	0.0782	2.03633e-05
Single-Family Detached	4000+	Vented Crawlspace	4+	1980s	0	0	0	1	0
Single-Family Detached	0-1499	Vented Crawlspace	1	1990s	0.163762	0	0	0.836238	0.00286799
Single-Family Detached	0-1499	Vented Crawlspace	2	1990s	0.163762	0	0	0.836238	0.000509982
Single-Family Detached	0-1499	Vented Crawlspace	3	1990s	0	0	0	1	2.20877e-05
Single-Family Detached	0-1499	Vented Crawlspace	4+	1990s	0	0	0	1	0
Single-Family Detached	1500-2499	Vented Crawlspace	1	1990s	0.055472	0.703147	0	0.241381	0.00470951
Single-Family Detached	1500-2499	Vented Crawlspace	2	1990s	0.055472	0.703147	0	0.241381	0.00249808
Single-Family Detached	1500-2499	Vented Crawlspace	3	1990s	0.055472	0.703147	0	0.241381	4.88514e-05
Single-Family Detached	1500-2499	Vented Crawlspace	4+	1990s	0	0	0	1	0
Single-Family Detached	2500-3999	Vented Crawlspace	1	1990s	0.047959	0.658559	0.177539	0.115943	0.00118714
Single-Family Detached	2500-3999	Vented Crawlspace	2	1990s	0.047959	0.658559	0.177539	0.115943	0.00246609
Single-Family Detached	2500-3999	Vented Crawlspace	3	1990s	0.047959	0.658559	0.177539	0.115943	0.00011936
Single-Family Detached	2500-3999	Vented Crawlspace	4+	1990s	0	0	0	1	0
Single-Family Detached	4000+	Vented Crawlspace	1	1990s	0.00721	0.602911	0.342193	0.047687	0.000124829
Single-Family Detached	4000+	Vented Crawlspace	2	1990s	0.00721	0.602911	0.342193	0.047687	0.000646903
Single-Family Detached	4000+	Vented Crawlspace	3	1990s	0.00721	0.602911	0.342193	0.047687	2.42547e-05
Single-Family Detached	4000+	Vented Crawlspace	4+	1990s	0	0	0	1	0
Single-Family Detached	0-1499	Vented Crawlspace	1	2000s	0.136224	0	0	0.863776	0.00143674
Single-Family Detached	0-1499	Vented Crawlspace	2	2000s	0.136224	0	0	0.863776	0.000276475
Single-Family Detached	0-1499	Vented Crawlspace	3	2000s	0	0	0	1	0
Single-Family Detached	0-1499	Vented Crawlspace	4+	2000s	0	0	0	1	0
Single-Family Detached	1500-2499	Vented Crawlspace	1	2000s	0.057359	0.753987	0	0.188653	0.00345817
Single-Family Detached	1500-2499	Vented Crawlspace	2	2000s	0.057359	0.753987	0	0.188653	0.00183769
Single-Family Detached	1500-2499	Vented Crawlspace	3	2000s	0.057359	0.753987	0	0.188653	2.13349e-05
Single-Family Detached	1500-2499	Vented Crawlspace	4+	2000s	0	0	0	1	0
Single-Family Detached	2500-3999	Vented Crawlspace	1	2000s	0.039918	0.649167	0.234644	0.076271	0.0010698
Single-Family Detached	2500-3999	Vented Crawlspace	2	2000s	0.039918	0.649167	0.234644	0.076271	0.00248047
Single-Family Detached	2500-3999	Vented Crawlspace	3	2000s	0.039918	0.649167	0.234644	0.076271	4.10898e-05
Single-Family Detached	2500-3999	Vented Crawlspace	4+	2000s	0	0	0	1	0
Single-Family Detached	4000+	Vented Crawlspace	1	2000s	0.010732	0.44749	0.498077	0.0437	0.000224556
Single-Family Detached	4000+	Vented Crawlspace	2	2000s	0.010732	0.44749	0.498077	0.0437	0.000842075
Single-Family Detached	4000+	Vented Crawlspace	3	2000s	0.010732	0.44749	0.498077	0.0437	3.32277e-05
Single-Family Detached	4000+	Vented Crawlspace	4+	2000s	0	0	0	1	0
Single-Family Detached	0-1499	Vented Crawlspace	1	2010s	0.136224	0	0	0.863776	0.00021524
Single-Family Detached	0-1499	Vented Crawlspace	2	2010s	0.136224	0	0	0.863776	4.14192e-05
Single-Family Detached	0-1499	Vented Crawlspace	3	2010s	0	0	0	1	0
Single-Family Detached	0-1499	Vented Crawlspace	4+	2010s	0	0	0	1	0
Single-Family Detached	1500-2499	Vented Crawlspace	1	2010s	0.057359	0.753987	0	0.188653	0.000616323
Single-Family Detached	1500-2499	Vented Crawlspace	2	2010s	0.057359	0.753987	0	0.188653	0.000327516
Single-Family Detached	1500-2499	Vented Crawlspace	3	2010s	0.057359	0.753987	0	0.188653	3.80236e-06
Single-Family Detached	1500-2499	Vented Crawlspace	4+	2010s	0	0	0	1	0
Single-Family Detached	2500-3999	Vented Crawlspace	1	2010s	0.039918	0.649167	0.234644	0.076271	0.000286355
Single-Family Detached	2500-3999	Vented Crawlspace	2	2010s	0.039918	0.649167	0.234644	0.076271	0.000663951
Single-Family Detached	2500-3999	Vented Crawlspace	3	2010s	0.039918	0.649167	0.234644	0.076271	1.09986e-05
Single-Family Detached	2500-3999	Vented Crawlspace	4+	2010s	0	0	0	1	0
Single-Family Detached	4000+	Vented Crawlspace	1	2010s	0.010732	0.44749	0.498077	0.0437	5.27119e-05
Single-Family Detached	4000+	Vented Crawlspace	2	2010s	0.010732	0.44749	0.498077	0.0437	0.000197667
Single-Family Detached	4000+	Vented Crawlspace	3	2010s	0.010732	0.44749	0.498077	0.0437	7.79982e-06
Single-Family Detached	4000+	Vented Crawlspace	4+	2010s	0	0	0	1	0
Single-Family Detached	0-1499	Vented Crawlspace	1	<1940	0.075776	0	0	0.924224	0.00591744
Single-Family Detached	0-1499	Vented Crawlspace	2	<1940	0.075776	0	0	0.924224	0.00363324
Single-Family Detached	0-1499	Vented Crawlspace	3	<1940	0	0	0	1	6.61554e-05
Single-Family Detached	0-1499	Vented Crawlspace	4+	<1940	0	0	0	1	0
Single-Family Detached	1500-2499	Vented Crawlspace	1	<1940	0.065978	0.09478	0	0.839242	0.00228814
Single-Family Detached	1500-2499	Vented Crawlspace	2	<1940	0.065978	0.09478	0	0.839242	0.00645409
Single-Family Detached	1500-2499	Vented Crawlspace	3	<1940	0.065978	0.09478	0	0.839242	0.00013825
Single-Family Detached	1500-2499	Vented Crawlspace	4+	<1940	0	0	0	1	0
Single-Family Detached	2500-3999	Vented Crawlspace	1	<1940	0.046238	0.091001	0.008446	0.854315	0.000277232
Single-Family Detached	2500-3999	Vented Crawlspace	2	<1940	0.046238	0.091001	0.008446	0.854315	0.00287248
Single-Family Detached	2500-3999	Vented Crawlspace	3	<1940	0.046238	0.091001	0.008446	0.854315	0.00024061
Single-Family Detached	2500-3999	Vented Crawlspace	4+	<1940	0	0	0	1	0
Single-Family Detached	4000+	Vented Crawlspace	1	<1940	0.21222	0.194644	0.040975	0.552162	6.41476e-05
Single-Family Detached	4000+	Vented Crawlspace	2	<1940	0.21222	0.194644	0.040975	0.552162	0.000681635
Single-Family Detached	4000+	Vented Crawlspace	3	<1940	0.21222	0.194644	0.040975	0.552162	0.000160448
>>>>>>> e0c17adc
Single-Family Detached	4000+	Vented Crawlspace	4+	<1940	0	0	0	1	0
Mobile Home	0-1499	Unvented Crawlspace	1	1940s	0	0	0	1	0
Mobile Home	0-1499	Unvented Crawlspace	2	1940s	0	0	0	1	0
Mobile Home	0-1499	Unvented Crawlspace	3	1940s	0	0	0	1	0
Mobile Home	0-1499	Unvented Crawlspace	4+	1940s	0	0	0	1	0
Mobile Home	1500-2499	Unvented Crawlspace	1	1940s	0	0	0	1	0
Mobile Home	1500-2499	Unvented Crawlspace	2	1940s	0	0	0	1	0
Mobile Home	1500-2499	Unvented Crawlspace	3	1940s	0	0	0	1	0
Mobile Home	1500-2499	Unvented Crawlspace	4+	1940s	0	0	0	1	0
Mobile Home	2500-3999	Unvented Crawlspace	1	1940s	0	0	0	1	0
Mobile Home	2500-3999	Unvented Crawlspace	2	1940s	0	0	0	1	0
Mobile Home	2500-3999	Unvented Crawlspace	3	1940s	0	0	0	1	0
Mobile Home	2500-3999	Unvented Crawlspace	4+	1940s	0	0	0	1	0
Mobile Home	4000+	Unvented Crawlspace	1	1940s	0	0	0	1	0
Mobile Home	4000+	Unvented Crawlspace	2	1940s	0	0	0	1	0
Mobile Home	4000+	Unvented Crawlspace	3	1940s	0	0	0	1	0
Mobile Home	4000+	Unvented Crawlspace	4+	1940s	0	0	0	1	0
Mobile Home	0-1499	Unvented Crawlspace	1	1950s	0	0	0	1	0
Mobile Home	0-1499	Unvented Crawlspace	2	1950s	0	0	0	1	0
Mobile Home	0-1499	Unvented Crawlspace	3	1950s	0	0	0	1	0
Mobile Home	0-1499	Unvented Crawlspace	4+	1950s	0	0	0	1	0
Mobile Home	1500-2499	Unvented Crawlspace	1	1950s	0	0	0	1	0
Mobile Home	1500-2499	Unvented Crawlspace	2	1950s	0	0	0	1	0
Mobile Home	1500-2499	Unvented Crawlspace	3	1950s	0	0	0	1	0
Mobile Home	1500-2499	Unvented Crawlspace	4+	1950s	0	0	0	1	0
Mobile Home	2500-3999	Unvented Crawlspace	1	1950s	0	0	0	1	0
Mobile Home	2500-3999	Unvented Crawlspace	2	1950s	0	0	0	1	0
Mobile Home	2500-3999	Unvented Crawlspace	3	1950s	0	0	0	1	0
Mobile Home	2500-3999	Unvented Crawlspace	4+	1950s	0	0	0	1	0
Mobile Home	4000+	Unvented Crawlspace	1	1950s	0	0	0	1	0
Mobile Home	4000+	Unvented Crawlspace	2	1950s	0	0	0	1	0
Mobile Home	4000+	Unvented Crawlspace	3	1950s	0	0	0	1	0
Mobile Home	4000+	Unvented Crawlspace	4+	1950s	0	0	0	1	0
Mobile Home	0-1499	Unvented Crawlspace	1	1960s	0	0	0	1	0
Mobile Home	0-1499	Unvented Crawlspace	2	1960s	0	0	0	1	0
Mobile Home	0-1499	Unvented Crawlspace	3	1960s	0	0	0	1	0
Mobile Home	0-1499	Unvented Crawlspace	4+	1960s	0	0	0	1	0
Mobile Home	1500-2499	Unvented Crawlspace	1	1960s	0	0	0	1	0
Mobile Home	1500-2499	Unvented Crawlspace	2	1960s	0	0	0	1	0
Mobile Home	1500-2499	Unvented Crawlspace	3	1960s	0	0	0	1	0
Mobile Home	1500-2499	Unvented Crawlspace	4+	1960s	0	0	0	1	0
Mobile Home	2500-3999	Unvented Crawlspace	1	1960s	0	0	0	1	0
Mobile Home	2500-3999	Unvented Crawlspace	2	1960s	0	0	0	1	0
Mobile Home	2500-3999	Unvented Crawlspace	3	1960s	0	0	0	1	0
Mobile Home	2500-3999	Unvented Crawlspace	4+	1960s	0	0	0	1	0
Mobile Home	4000+	Unvented Crawlspace	1	1960s	0	0	0	1	0
Mobile Home	4000+	Unvented Crawlspace	2	1960s	0	0	0	1	0
Mobile Home	4000+	Unvented Crawlspace	3	1960s	0	0	0	1	0
Mobile Home	4000+	Unvented Crawlspace	4+	1960s	0	0	0	1	0
Mobile Home	0-1499	Unvented Crawlspace	1	1970s	0	0	0	1	0
Mobile Home	0-1499	Unvented Crawlspace	2	1970s	0	0	0	1	0
Mobile Home	0-1499	Unvented Crawlspace	3	1970s	0	0	0	1	0
Mobile Home	0-1499	Unvented Crawlspace	4+	1970s	0	0	0	1	0
Mobile Home	1500-2499	Unvented Crawlspace	1	1970s	0	0	0	1	0
Mobile Home	1500-2499	Unvented Crawlspace	2	1970s	0	0	0	1	0
Mobile Home	1500-2499	Unvented Crawlspace	3	1970s	0	0	0	1	0
Mobile Home	1500-2499	Unvented Crawlspace	4+	1970s	0	0	0	1	0
Mobile Home	2500-3999	Unvented Crawlspace	1	1970s	0	0	0	1	0
Mobile Home	2500-3999	Unvented Crawlspace	2	1970s	0	0	0	1	0
Mobile Home	2500-3999	Unvented Crawlspace	3	1970s	0	0	0	1	0
Mobile Home	2500-3999	Unvented Crawlspace	4+	1970s	0	0	0	1	0
Mobile Home	4000+	Unvented Crawlspace	1	1970s	0	0	0	1	0
Mobile Home	4000+	Unvented Crawlspace	2	1970s	0	0	0	1	0
Mobile Home	4000+	Unvented Crawlspace	3	1970s	0	0	0	1	0
Mobile Home	4000+	Unvented Crawlspace	4+	1970s	0	0	0	1	0
Mobile Home	0-1499	Unvented Crawlspace	1	1980s	0	0	0	1	0
Mobile Home	0-1499	Unvented Crawlspace	2	1980s	0	0	0	1	0
Mobile Home	0-1499	Unvented Crawlspace	3	1980s	0	0	0	1	0
Mobile Home	0-1499	Unvented Crawlspace	4+	1980s	0	0	0	1	0
Mobile Home	1500-2499	Unvented Crawlspace	1	1980s	0	0	0	1	0
Mobile Home	1500-2499	Unvented Crawlspace	2	1980s	0	0	0	1	0
Mobile Home	1500-2499	Unvented Crawlspace	3	1980s	0	0	0	1	0
Mobile Home	1500-2499	Unvented Crawlspace	4+	1980s	0	0	0	1	0
Mobile Home	2500-3999	Unvented Crawlspace	1	1980s	0	0	0	1	0
Mobile Home	2500-3999	Unvented Crawlspace	2	1980s	0	0	0	1	0
Mobile Home	2500-3999	Unvented Crawlspace	3	1980s	0	0	0	1	0
Mobile Home	2500-3999	Unvented Crawlspace	4+	1980s	0	0	0	1	0
Mobile Home	4000+	Unvented Crawlspace	1	1980s	0	0	0	1	0
Mobile Home	4000+	Unvented Crawlspace	2	1980s	0	0	0	1	0
Mobile Home	4000+	Unvented Crawlspace	3	1980s	0	0	0	1	0
Mobile Home	4000+	Unvented Crawlspace	4+	1980s	0	0	0	1	0
Mobile Home	0-1499	Unvented Crawlspace	1	1990s	0	0	0	1	0
Mobile Home	0-1499	Unvented Crawlspace	2	1990s	0	0	0	1	0
Mobile Home	0-1499	Unvented Crawlspace	3	1990s	0	0	0	1	0
Mobile Home	0-1499	Unvented Crawlspace	4+	1990s	0	0	0	1	0
Mobile Home	1500-2499	Unvented Crawlspace	1	1990s	0	0	0	1	0
Mobile Home	1500-2499	Unvented Crawlspace	2	1990s	0	0	0	1	0
Mobile Home	1500-2499	Unvented Crawlspace	3	1990s	0	0	0	1	0
Mobile Home	1500-2499	Unvented Crawlspace	4+	1990s	0	0	0	1	0
Mobile Home	2500-3999	Unvented Crawlspace	1	1990s	0	0	0	1	0
Mobile Home	2500-3999	Unvented Crawlspace	2	1990s	0	0	0	1	0
Mobile Home	2500-3999	Unvented Crawlspace	3	1990s	0	0	0	1	0
Mobile Home	2500-3999	Unvented Crawlspace	4+	1990s	0	0	0	1	0
Mobile Home	4000+	Unvented Crawlspace	1	1990s	0	0	0	1	0
Mobile Home	4000+	Unvented Crawlspace	2	1990s	0	0	0	1	0
Mobile Home	4000+	Unvented Crawlspace	3	1990s	0	0	0	1	0
Mobile Home	4000+	Unvented Crawlspace	4+	1990s	0	0	0	1	0
Mobile Home	0-1499	Unvented Crawlspace	1	2000s	0	0	0	1	0
Mobile Home	0-1499	Unvented Crawlspace	2	2000s	0	0	0	1	0
Mobile Home	0-1499	Unvented Crawlspace	3	2000s	0	0	0	1	0
Mobile Home	0-1499	Unvented Crawlspace	4+	2000s	0	0	0	1	0
Mobile Home	1500-2499	Unvented Crawlspace	1	2000s	0	0	0	1	0
Mobile Home	1500-2499	Unvented Crawlspace	2	2000s	0	0	0	1	0
Mobile Home	1500-2499	Unvented Crawlspace	3	2000s	0	0	0	1	0
Mobile Home	1500-2499	Unvented Crawlspace	4+	2000s	0	0	0	1	0
Mobile Home	2500-3999	Unvented Crawlspace	1	2000s	0	0	0	1	0
Mobile Home	2500-3999	Unvented Crawlspace	2	2000s	0	0	0	1	0
Mobile Home	2500-3999	Unvented Crawlspace	3	2000s	0	0	0	1	0
Mobile Home	2500-3999	Unvented Crawlspace	4+	2000s	0	0	0	1	0
Mobile Home	4000+	Unvented Crawlspace	1	2000s	0	0	0	1	0
Mobile Home	4000+	Unvented Crawlspace	2	2000s	0	0	0	1	0
Mobile Home	4000+	Unvented Crawlspace	3	2000s	0	0	0	1	0
Mobile Home	4000+	Unvented Crawlspace	4+	2000s	0	0	0	1	0
Mobile Home	0-1499	Unvented Crawlspace	1	2010s	0	0	0	1	0
Mobile Home	0-1499	Unvented Crawlspace	2	2010s	0	0	0	1	0
Mobile Home	0-1499	Unvented Crawlspace	3	2010s	0	0	0	1	0
Mobile Home	0-1499	Unvented Crawlspace	4+	2010s	0	0	0	1	0
Mobile Home	1500-2499	Unvented Crawlspace	1	2010s	0	0	0	1	0
Mobile Home	1500-2499	Unvented Crawlspace	2	2010s	0	0	0	1	0
Mobile Home	1500-2499	Unvented Crawlspace	3	2010s	0	0	0	1	0
Mobile Home	1500-2499	Unvented Crawlspace	4+	2010s	0	0	0	1	0
Mobile Home	2500-3999	Unvented Crawlspace	1	2010s	0	0	0	1	0
Mobile Home	2500-3999	Unvented Crawlspace	2	2010s	0	0	0	1	0
Mobile Home	2500-3999	Unvented Crawlspace	3	2010s	0	0	0	1	0
Mobile Home	2500-3999	Unvented Crawlspace	4+	2010s	0	0	0	1	0
Mobile Home	4000+	Unvented Crawlspace	1	2010s	0	0	0	1	0
Mobile Home	4000+	Unvented Crawlspace	2	2010s	0	0	0	1	0
Mobile Home	4000+	Unvented Crawlspace	3	2010s	0	0	0	1	0
Mobile Home	4000+	Unvented Crawlspace	4+	2010s	0	0	0	1	0
Mobile Home	0-1499	Unvented Crawlspace	1	<1940	0	0	0	1	0
Mobile Home	0-1499	Unvented Crawlspace	2	<1940	0	0	0	1	0
Mobile Home	0-1499	Unvented Crawlspace	3	<1940	0	0	0	1	0
Mobile Home	0-1499	Unvented Crawlspace	4+	<1940	0	0	0	1	0
Mobile Home	1500-2499	Unvented Crawlspace	1	<1940	0	0	0	1	0
Mobile Home	1500-2499	Unvented Crawlspace	2	<1940	0	0	0	1	0
Mobile Home	1500-2499	Unvented Crawlspace	3	<1940	0	0	0	1	0
Mobile Home	1500-2499	Unvented Crawlspace	4+	<1940	0	0	0	1	0
Mobile Home	2500-3999	Unvented Crawlspace	1	<1940	0	0	0	1	0
Mobile Home	2500-3999	Unvented Crawlspace	2	<1940	0	0	0	1	0
Mobile Home	2500-3999	Unvented Crawlspace	3	<1940	0	0	0	1	0
Mobile Home	2500-3999	Unvented Crawlspace	4+	<1940	0	0	0	1	0
Mobile Home	4000+	Unvented Crawlspace	1	<1940	0	0	0	1	0
Mobile Home	4000+	Unvented Crawlspace	2	<1940	0	0	0	1	0
Mobile Home	4000+	Unvented Crawlspace	3	<1940	0	0	0	1	0
Mobile Home	4000+	Unvented Crawlspace	4+	<1940	0	0	0	1	0
Multi-Family with 2 - 4 Units	0-1499	Unvented Crawlspace	1	1940s	0	0	0	1	0
Multi-Family with 2 - 4 Units	0-1499	Unvented Crawlspace	2	1940s	0	0	0	1	0
Multi-Family with 2 - 4 Units	0-1499	Unvented Crawlspace	3	1940s	0	0	0	1	0
Multi-Family with 2 - 4 Units	0-1499	Unvented Crawlspace	4+	1940s	0	0	0	1	0
Multi-Family with 2 - 4 Units	1500-2499	Unvented Crawlspace	1	1940s	0	0	0	1	0
Multi-Family with 2 - 4 Units	1500-2499	Unvented Crawlspace	2	1940s	0	0	0	1	0
Multi-Family with 2 - 4 Units	1500-2499	Unvented Crawlspace	3	1940s	0	0	0	1	0
Multi-Family with 2 - 4 Units	1500-2499	Unvented Crawlspace	4+	1940s	0	0	0	1	0
Multi-Family with 2 - 4 Units	2500-3999	Unvented Crawlspace	1	1940s	0	0	0	1	0
Multi-Family with 2 - 4 Units	2500-3999	Unvented Crawlspace	2	1940s	0	0	0	1	0
Multi-Family with 2 - 4 Units	2500-3999	Unvented Crawlspace	3	1940s	0	0	0	1	0
Multi-Family with 2 - 4 Units	2500-3999	Unvented Crawlspace	4+	1940s	0	0	0	1	0
Multi-Family with 2 - 4 Units	4000+	Unvented Crawlspace	1	1940s	0	0	0	1	0
Multi-Family with 2 - 4 Units	4000+	Unvented Crawlspace	2	1940s	0	0	0	1	0
Multi-Family with 2 - 4 Units	4000+	Unvented Crawlspace	3	1940s	0	0	0	1	0
Multi-Family with 2 - 4 Units	4000+	Unvented Crawlspace	4+	1940s	0	0	0	1	0
Multi-Family with 2 - 4 Units	0-1499	Unvented Crawlspace	1	1950s	0	0	0	1	0
Multi-Family with 2 - 4 Units	0-1499	Unvented Crawlspace	2	1950s	0	0	0	1	0
Multi-Family with 2 - 4 Units	0-1499	Unvented Crawlspace	3	1950s	0	0	0	1	0
Multi-Family with 2 - 4 Units	0-1499	Unvented Crawlspace	4+	1950s	0	0	0	1	0
Multi-Family with 2 - 4 Units	1500-2499	Unvented Crawlspace	1	1950s	0	0	0	1	0
Multi-Family with 2 - 4 Units	1500-2499	Unvented Crawlspace	2	1950s	0	0	0	1	0
Multi-Family with 2 - 4 Units	1500-2499	Unvented Crawlspace	3	1950s	0	0	0	1	0
Multi-Family with 2 - 4 Units	1500-2499	Unvented Crawlspace	4+	1950s	0	0	0	1	0
Multi-Family with 2 - 4 Units	2500-3999	Unvented Crawlspace	1	1950s	0	0	0	1	0
Multi-Family with 2 - 4 Units	2500-3999	Unvented Crawlspace	2	1950s	0	0	0	1	0
Multi-Family with 2 - 4 Units	2500-3999	Unvented Crawlspace	3	1950s	0	0	0	1	0
Multi-Family with 2 - 4 Units	2500-3999	Unvented Crawlspace	4+	1950s	0	0	0	1	0
Multi-Family with 2 - 4 Units	4000+	Unvented Crawlspace	1	1950s	0	0	0	1	0
Multi-Family with 2 - 4 Units	4000+	Unvented Crawlspace	2	1950s	0	0	0	1	0
Multi-Family with 2 - 4 Units	4000+	Unvented Crawlspace	3	1950s	0	0	0	1	0
Multi-Family with 2 - 4 Units	4000+	Unvented Crawlspace	4+	1950s	0	0	0	1	0
Multi-Family with 2 - 4 Units	0-1499	Unvented Crawlspace	1	1960s	0	0	0	1	0
Multi-Family with 2 - 4 Units	0-1499	Unvented Crawlspace	2	1960s	0	0	0	1	0
Multi-Family with 2 - 4 Units	0-1499	Unvented Crawlspace	3	1960s	0	0	0	1	0
Multi-Family with 2 - 4 Units	0-1499	Unvented Crawlspace	4+	1960s	0	0	0	1	0
Multi-Family with 2 - 4 Units	1500-2499	Unvented Crawlspace	1	1960s	0	0	0	1	0
Multi-Family with 2 - 4 Units	1500-2499	Unvented Crawlspace	2	1960s	0	0	0	1	0
Multi-Family with 2 - 4 Units	1500-2499	Unvented Crawlspace	3	1960s	0	0	0	1	0
Multi-Family with 2 - 4 Units	1500-2499	Unvented Crawlspace	4+	1960s	0	0	0	1	0
Multi-Family with 2 - 4 Units	2500-3999	Unvented Crawlspace	1	1960s	0	0	0	1	0
Multi-Family with 2 - 4 Units	2500-3999	Unvented Crawlspace	2	1960s	0	0	0	1	0
Multi-Family with 2 - 4 Units	2500-3999	Unvented Crawlspace	3	1960s	0	0	0	1	0
Multi-Family with 2 - 4 Units	2500-3999	Unvented Crawlspace	4+	1960s	0	0	0	1	0
Multi-Family with 2 - 4 Units	4000+	Unvented Crawlspace	1	1960s	0	0	0	1	0
Multi-Family with 2 - 4 Units	4000+	Unvented Crawlspace	2	1960s	0	0	0	1	0
Multi-Family with 2 - 4 Units	4000+	Unvented Crawlspace	3	1960s	0	0	0	1	0
Multi-Family with 2 - 4 Units	4000+	Unvented Crawlspace	4+	1960s	0	0	0	1	0
Multi-Family with 2 - 4 Units	0-1499	Unvented Crawlspace	1	1970s	0	0	0	1	0
Multi-Family with 2 - 4 Units	0-1499	Unvented Crawlspace	2	1970s	0	0	0	1	0
Multi-Family with 2 - 4 Units	0-1499	Unvented Crawlspace	3	1970s	0	0	0	1	0
Multi-Family with 2 - 4 Units	0-1499	Unvented Crawlspace	4+	1970s	0	0	0	1	0
Multi-Family with 2 - 4 Units	1500-2499	Unvented Crawlspace	1	1970s	0	0	0	1	0
Multi-Family with 2 - 4 Units	1500-2499	Unvented Crawlspace	2	1970s	0	0	0	1	0
Multi-Family with 2 - 4 Units	1500-2499	Unvented Crawlspace	3	1970s	0	0	0	1	0
Multi-Family with 2 - 4 Units	1500-2499	Unvented Crawlspace	4+	1970s	0	0	0	1	0
Multi-Family with 2 - 4 Units	2500-3999	Unvented Crawlspace	1	1970s	0	0	0	1	0
Multi-Family with 2 - 4 Units	2500-3999	Unvented Crawlspace	2	1970s	0	0	0	1	0
Multi-Family with 2 - 4 Units	2500-3999	Unvented Crawlspace	3	1970s	0	0	0	1	0
Multi-Family with 2 - 4 Units	2500-3999	Unvented Crawlspace	4+	1970s	0	0	0	1	0
Multi-Family with 2 - 4 Units	4000+	Unvented Crawlspace	1	1970s	0	0	0	1	0
Multi-Family with 2 - 4 Units	4000+	Unvented Crawlspace	2	1970s	0	0	0	1	0
Multi-Family with 2 - 4 Units	4000+	Unvented Crawlspace	3	1970s	0	0	0	1	0
Multi-Family with 2 - 4 Units	4000+	Unvented Crawlspace	4+	1970s	0	0	0	1	0
<<<<<<< HEAD
Multi-Family with 2 - 4 Units	0-1499	Unvented Crawlspace	1	1980s	0	0	0	1	7.05263e-05
Multi-Family with 2 - 4 Units	0-1499	Unvented Crawlspace	2	1980s	0	0	0	1	0.000471786
Multi-Family with 2 - 4 Units	0-1499	Unvented Crawlspace	3	1980s	0	0	0	1	5.15275e-05
Multi-Family with 2 - 4 Units	0-1499	Unvented Crawlspace	4+	1980s	0	0	0	1	2.63219e-06
Multi-Family with 2 - 4 Units	1500-2499	Unvented Crawlspace	1	1980s	0	0	0	1	6.37444e-06
Multi-Family with 2 - 4 Units	1500-2499	Unvented Crawlspace	2	1980s	0	0	0	1	4.26418e-05
Multi-Family with 2 - 4 Units	1500-2499	Unvented Crawlspace	3	1980s	0	0	0	1	4.72967e-06
Multi-Family with 2 - 4 Units	1500-2499	Unvented Crawlspace	4+	1980s	0	0	0	1	2.41607e-07
Multi-Family with 2 - 4 Units	2500-3999	Unvented Crawlspace	1	1980s	0	0	0	1	4.09957e-07
Multi-Family with 2 - 4 Units	2500-3999	Unvented Crawlspace	2	1980s	0	0	0	1	2.74241e-06
Multi-Family with 2 - 4 Units	2500-3999	Unvented Crawlspace	3	1980s	0	0	0	1	3.2583e-07
Multi-Family with 2 - 4 Units	2500-3999	Unvented Crawlspace	4+	1980s	0	0	0	1	1.66445e-08
Multi-Family with 2 - 4 Units	4000+	Unvented Crawlspace	1	1980s	0	0	0	1	5.83813e-07
Multi-Family with 2 - 4 Units	4000+	Unvented Crawlspace	2	1980s	0	0	0	1	3.90542e-06
Multi-Family with 2 - 4 Units	4000+	Unvented Crawlspace	3	1980s	0	0	0	1	3.52645e-07
Multi-Family with 2 - 4 Units	4000+	Unvented Crawlspace	4+	1980s	0	0	0	1	1.80143e-08
Multi-Family with 2 - 4 Units	0-1499	Unvented Crawlspace	1	1990s	0	0	0	1	5.53031e-05
Multi-Family with 2 - 4 Units	0-1499	Unvented Crawlspace	2	1990s	0	0	0	1	0.00036995
Multi-Family with 2 - 4 Units	0-1499	Unvented Crawlspace	3	1990s	0	0	0	1	3.99974e-05
Multi-Family with 2 - 4 Units	0-1499	Unvented Crawlspace	4+	1990s	0	0	0	1	2.0432e-06
Multi-Family with 2 - 4 Units	1500-2499	Unvented Crawlspace	1	1990s	0	0	0	1	5.38055e-06
Multi-Family with 2 - 4 Units	1500-2499	Unvented Crawlspace	2	1990s	0	0	0	1	3.59932e-05
Multi-Family with 2 - 4 Units	1500-2499	Unvented Crawlspace	3	1990s	0	0	0	1	3.92744e-06
Multi-Family with 2 - 4 Units	1500-2499	Unvented Crawlspace	4+	1990s	0	0	0	1	2.00626e-07
Multi-Family with 2 - 4 Units	2500-3999	Unvented Crawlspace	1	1990s	0	0	0	1	3.35032e-07
Multi-Family with 2 - 4 Units	2500-3999	Unvented Crawlspace	2	1990s	0	0	0	1	2.2412e-06
Multi-Family with 2 - 4 Units	2500-3999	Unvented Crawlspace	3	1990s	0	0	0	1	2.58917e-07
Multi-Family with 2 - 4 Units	2500-3999	Unvented Crawlspace	4+	1990s	0	0	0	1	1.32263e-08
Multi-Family with 2 - 4 Units	4000+	Unvented Crawlspace	1	1990s	0	0	0	1	4.05855e-07
Multi-Family with 2 - 4 Units	4000+	Unvented Crawlspace	2	1990s	0	0	0	1	2.71497e-06
Multi-Family with 2 - 4 Units	4000+	Unvented Crawlspace	3	1990s	0	0	0	1	2.32467e-07
Multi-Family with 2 - 4 Units	4000+	Unvented Crawlspace	4+	1990s	0	0	0	1	1.18752e-08
Multi-Family with 2 - 4 Units	0-1499	Unvented Crawlspace	1	2000s	0	0	0	1	2.19547e-05
Multi-Family with 2 - 4 Units	0-1499	Unvented Crawlspace	2	2000s	0	0	0	1	0.000170745
Multi-Family with 2 - 4 Units	0-1499	Unvented Crawlspace	3	2000s	0	0	0	1	1.70178e-05
Multi-Family with 2 - 4 Units	0-1499	Unvented Crawlspace	4+	2000s	0	0	0	1	1.11876e-06
Multi-Family with 2 - 4 Units	1500-2499	Unvented Crawlspace	1	2000s	0	0	0	1	5.19537e-06
Multi-Family with 2 - 4 Units	1500-2499	Unvented Crawlspace	2	2000s	0	0	0	1	4.04053e-05
Multi-Family with 2 - 4 Units	1500-2499	Unvented Crawlspace	3	2000s	0	0	0	1	4.07063e-06
Multi-Family with 2 - 4 Units	1500-2499	Unvented Crawlspace	4+	2000s	0	0	0	1	2.67604e-07
Multi-Family with 2 - 4 Units	2500-3999	Unvented Crawlspace	1	2000s	0	0	0	1	4.07176e-07
Multi-Family with 2 - 4 Units	2500-3999	Unvented Crawlspace	2	2000s	0	0	0	1	3.16667e-06
Multi-Family with 2 - 4 Units	2500-3999	Unvented Crawlspace	3	2000s	0	0	0	1	3.30053e-07
Multi-Family with 2 - 4 Units	2500-3999	Unvented Crawlspace	4+	2000s	0	0	0	1	2.16978e-08
Multi-Family with 2 - 4 Units	4000+	Unvented Crawlspace	1	2000s	0	0	0	1	4.62567e-07
Multi-Family with 2 - 4 Units	4000+	Unvented Crawlspace	2	2000s	0	0	0	1	3.59746e-06
Multi-Family with 2 - 4 Units	4000+	Unvented Crawlspace	3	2000s	0	0	0	1	2.81102e-07
Multi-Family with 2 - 4 Units	4000+	Unvented Crawlspace	4+	2000s	0	0	0	1	1.84797e-08
Multi-Family with 2 - 4 Units	0-1499	Unvented Crawlspace	1	2010s	0	0	0	1	7.95189e-06
Multi-Family with 2 - 4 Units	0-1499	Unvented Crawlspace	2	2010s	0	0	0	1	6.18431e-05
Multi-Family with 2 - 4 Units	0-1499	Unvented Crawlspace	3	2010s	0	0	0	1	6.1123e-06
Multi-Family with 2 - 4 Units	0-1499	Unvented Crawlspace	4+	2010s	0	0	0	1	4.01824e-07
Multi-Family with 2 - 4 Units	1500-2499	Unvented Crawlspace	1	2010s	0	0	0	1	3.35186e-06
Multi-Family with 2 - 4 Units	1500-2499	Unvented Crawlspace	2	2010s	0	0	0	1	2.6068e-05
Multi-Family with 2 - 4 Units	1500-2499	Unvented Crawlspace	3	2010s	0	0	0	1	2.5636e-06
Multi-Family with 2 - 4 Units	1500-2499	Unvented Crawlspace	4+	2010s	0	0	0	1	1.68532e-07
Multi-Family with 2 - 4 Units	2500-3999	Unvented Crawlspace	1	2010s	0	0	0	1	3.77355e-07
Multi-Family with 2 - 4 Units	2500-3999	Unvented Crawlspace	2	2010s	0	0	0	1	2.93476e-06
Multi-Family with 2 - 4 Units	2500-3999	Unvented Crawlspace	3	2010s	0	0	0	1	2.76927e-07
Multi-Family with 2 - 4 Units	2500-3999	Unvented Crawlspace	4+	2010s	0	0	0	1	1.82053e-08
Multi-Family with 2 - 4 Units	4000+	Unvented Crawlspace	1	2010s	0	0	0	1	3.97249e-08
Multi-Family with 2 - 4 Units	4000+	Unvented Crawlspace	2	2010s	0	0	0	1	3.08947e-07
Multi-Family with 2 - 4 Units	4000+	Unvented Crawlspace	3	2010s	0	0	0	1	3.45617e-08
Multi-Family with 2 - 4 Units	4000+	Unvented Crawlspace	4+	2010s	0	0	0	1	2.2721e-09
=======
Multi-Family with 2 - 4 Units	0-1499	Unvented Crawlspace	1	1980s	0	0	0	1	6.95648e-05
Multi-Family with 2 - 4 Units	0-1499	Unvented Crawlspace	2	1980s	0	0	0	1	0.000465354
Multi-Family with 2 - 4 Units	0-1499	Unvented Crawlspace	3	1980s	0	0	0	1	5.11096e-05
Multi-Family with 2 - 4 Units	0-1499	Unvented Crawlspace	4+	1980s	0	0	0	1	2.61085e-06
Multi-Family with 2 - 4 Units	1500-2499	Unvented Crawlspace	1	1980s	0	0	0	1	6.27784e-06
Multi-Family with 2 - 4 Units	1500-2499	Unvented Crawlspace	2	1980s	0	0	0	1	4.19956e-05
Multi-Family with 2 - 4 Units	1500-2499	Unvented Crawlspace	3	1980s	0	0	0	1	4.67703e-06
Multi-Family with 2 - 4 Units	1500-2499	Unvented Crawlspace	4+	1980s	0	0	0	1	2.38918e-07
Multi-Family with 2 - 4 Units	2500-3999	Unvented Crawlspace	1	1980s	0	0	0	1	4.05637e-07
Multi-Family with 2 - 4 Units	2500-3999	Unvented Crawlspace	2	1980s	0	0	0	1	2.71351e-06
Multi-Family with 2 - 4 Units	2500-3999	Unvented Crawlspace	3	1980s	0	0	0	1	3.19767e-07
Multi-Family with 2 - 4 Units	2500-3999	Unvented Crawlspace	4+	1980s	0	0	0	1	1.63347e-08
Multi-Family with 2 - 4 Units	4000+	Unvented Crawlspace	1	1980s	0	0	0	1	5.8278e-07
Multi-Family with 2 - 4 Units	4000+	Unvented Crawlspace	2	1980s	0	0	0	1	3.89851e-06
Multi-Family with 2 - 4 Units	4000+	Unvented Crawlspace	3	1980s	0	0	0	1	3.48951e-07
Multi-Family with 2 - 4 Units	4000+	Unvented Crawlspace	4+	1980s	0	0	0	1	1.78255e-08
Multi-Family with 2 - 4 Units	0-1499	Unvented Crawlspace	1	1990s	0	0	0	1	5.49389e-05
Multi-Family with 2 - 4 Units	0-1499	Unvented Crawlspace	2	1990s	0	0	0	1	0.000367514
Multi-Family with 2 - 4 Units	0-1499	Unvented Crawlspace	3	1990s	0	0	0	1	3.96625e-05
Multi-Family with 2 - 4 Units	0-1499	Unvented Crawlspace	4+	1990s	0	0	0	1	2.02609e-06
Multi-Family with 2 - 4 Units	1500-2499	Unvented Crawlspace	1	1990s	0	0	0	1	5.30206e-06
Multi-Family with 2 - 4 Units	1500-2499	Unvented Crawlspace	2	1990s	0	0	0	1	3.54682e-05
Multi-Family with 2 - 4 Units	1500-2499	Unvented Crawlspace	3	1990s	0	0	0	1	3.88446e-06
Multi-Family with 2 - 4 Units	1500-2499	Unvented Crawlspace	4+	1990s	0	0	0	1	1.98431e-07
Multi-Family with 2 - 4 Units	2500-3999	Unvented Crawlspace	1	1990s	0	0	0	1	3.31867e-07
Multi-Family with 2 - 4 Units	2500-3999	Unvented Crawlspace	2	1990s	0	0	0	1	2.22002e-06
Multi-Family with 2 - 4 Units	2500-3999	Unvented Crawlspace	3	1990s	0	0	0	1	2.56898e-07
Multi-Family with 2 - 4 Units	2500-3999	Unvented Crawlspace	4+	1990s	0	0	0	1	1.31232e-08
Multi-Family with 2 - 4 Units	4000+	Unvented Crawlspace	1	1990s	0	0	0	1	4.05001e-07
Multi-Family with 2 - 4 Units	4000+	Unvented Crawlspace	2	1990s	0	0	0	1	2.70926e-06
Multi-Family with 2 - 4 Units	4000+	Unvented Crawlspace	3	1990s	0	0	0	1	2.26105e-07
Multi-Family with 2 - 4 Units	4000+	Unvented Crawlspace	4+	1990s	0	0	0	1	1.15502e-08
Multi-Family with 2 - 4 Units	0-1499	Unvented Crawlspace	1	2000s	0	0	0	1	2.35508e-05
Multi-Family with 2 - 4 Units	0-1499	Unvented Crawlspace	2	2000s	0	0	0	1	0.000183159
Multi-Family with 2 - 4 Units	0-1499	Unvented Crawlspace	3	2000s	0	0	0	1	1.83243e-05
Multi-Family with 2 - 4 Units	0-1499	Unvented Crawlspace	4+	2000s	0	0	0	1	1.20465e-06
Multi-Family with 2 - 4 Units	1500-2499	Unvented Crawlspace	1	2000s	0	0	0	1	5.49335e-06
Multi-Family with 2 - 4 Units	1500-2499	Unvented Crawlspace	2	2000s	0	0	0	1	4.27227e-05
Multi-Family with 2 - 4 Units	1500-2499	Unvented Crawlspace	3	2000s	0	0	0	1	4.39967e-06
Multi-Family with 2 - 4 Units	1500-2499	Unvented Crawlspace	4+	2000s	0	0	0	1	2.89235e-07
Multi-Family with 2 - 4 Units	2500-3999	Unvented Crawlspace	1	2000s	0	0	0	1	4.32721e-07
Multi-Family with 2 - 4 Units	2500-3999	Unvented Crawlspace	2	2000s	0	0	0	1	3.36534e-06
Multi-Family with 2 - 4 Units	2500-3999	Unvented Crawlspace	3	2000s	0	0	0	1	3.55054e-07
Multi-Family with 2 - 4 Units	2500-3999	Unvented Crawlspace	4+	2000s	0	0	0	1	2.33413e-08
Multi-Family with 2 - 4 Units	4000+	Unvented Crawlspace	1	2000s	0	0	0	1	4.82489e-07
Multi-Family with 2 - 4 Units	4000+	Unvented Crawlspace	2	2000s	0	0	0	1	3.7524e-06
Multi-Family with 2 - 4 Units	4000+	Unvented Crawlspace	3	2000s	0	0	0	1	2.94017e-07
Multi-Family with 2 - 4 Units	4000+	Unvented Crawlspace	4+	2000s	0	0	0	1	1.93288e-08
Multi-Family with 2 - 4 Units	0-1499	Unvented Crawlspace	1	2010s	0	0	0	1	5.16524e-06
Multi-Family with 2 - 4 Units	0-1499	Unvented Crawlspace	2	2010s	0	0	0	1	4.01709e-05
Multi-Family with 2 - 4 Units	0-1499	Unvented Crawlspace	3	2010s	0	0	0	1	4.02778e-06
Multi-Family with 2 - 4 Units	0-1499	Unvented Crawlspace	4+	2010s	0	0	0	1	2.64787e-07
Multi-Family with 2 - 4 Units	1500-2499	Unvented Crawlspace	1	2010s	0	0	0	1	2.3805e-06
Multi-Family with 2 - 4 Units	1500-2499	Unvented Crawlspace	2	2010s	0	0	0	1	1.85136e-05
Multi-Family with 2 - 4 Units	1500-2499	Unvented Crawlspace	3	2010s	0	0	0	1	1.85766e-06
Multi-Family with 2 - 4 Units	1500-2499	Unvented Crawlspace	4+	2010s	0	0	0	1	1.22123e-07
Multi-Family with 2 - 4 Units	2500-3999	Unvented Crawlspace	1	2010s	0	0	0	1	2.27551e-07
Multi-Family with 2 - 4 Units	2500-3999	Unvented Crawlspace	2	2010s	0	0	0	1	1.7697e-06
Multi-Family with 2 - 4 Units	2500-3999	Unvented Crawlspace	3	2010s	0	0	0	1	1.6475e-07
Multi-Family with 2 - 4 Units	2500-3999	Unvented Crawlspace	4+	2010s	0	0	0	1	1.08307e-08
Multi-Family with 2 - 4 Units	4000+	Unvented Crawlspace	1	2010s	0	0	0	1	2.49751e-08
Multi-Family with 2 - 4 Units	4000+	Unvented Crawlspace	2	2010s	0	0	0	1	1.94236e-07
Multi-Family with 2 - 4 Units	4000+	Unvented Crawlspace	3	2010s	0	0	0	1	2.23611e-08
Multi-Family with 2 - 4 Units	4000+	Unvented Crawlspace	4+	2010s	0	0	0	1	1.47003e-09
>>>>>>> e0c17adc
Multi-Family with 2 - 4 Units	0-1499	Unvented Crawlspace	1	<1940	0	0	0	1	0
Multi-Family with 2 - 4 Units	0-1499	Unvented Crawlspace	2	<1940	0	0	0	1	0
Multi-Family with 2 - 4 Units	0-1499	Unvented Crawlspace	3	<1940	0	0	0	1	0
Multi-Family with 2 - 4 Units	0-1499	Unvented Crawlspace	4+	<1940	0	0	0	1	0
Multi-Family with 2 - 4 Units	1500-2499	Unvented Crawlspace	1	<1940	0	0	0	1	0
Multi-Family with 2 - 4 Units	1500-2499	Unvented Crawlspace	2	<1940	0	0	0	1	0
Multi-Family with 2 - 4 Units	1500-2499	Unvented Crawlspace	3	<1940	0	0	0	1	0
Multi-Family with 2 - 4 Units	1500-2499	Unvented Crawlspace	4+	<1940	0	0	0	1	0
Multi-Family with 2 - 4 Units	2500-3999	Unvented Crawlspace	1	<1940	0	0	0	1	0
Multi-Family with 2 - 4 Units	2500-3999	Unvented Crawlspace	2	<1940	0	0	0	1	0
Multi-Family with 2 - 4 Units	2500-3999	Unvented Crawlspace	3	<1940	0	0	0	1	0
Multi-Family with 2 - 4 Units	2500-3999	Unvented Crawlspace	4+	<1940	0	0	0	1	0
Multi-Family with 2 - 4 Units	4000+	Unvented Crawlspace	1	<1940	0	0	0	1	0
Multi-Family with 2 - 4 Units	4000+	Unvented Crawlspace	2	<1940	0	0	0	1	0
Multi-Family with 2 - 4 Units	4000+	Unvented Crawlspace	3	<1940	0	0	0	1	0
Multi-Family with 2 - 4 Units	4000+	Unvented Crawlspace	4+	<1940	0	0	0	1	0
Multi-Family with 5+ Units	0-1499	Unvented Crawlspace	1	1940s	0	0	0	1	0
Multi-Family with 5+ Units	0-1499	Unvented Crawlspace	2	1940s	0	0	0	1	0
Multi-Family with 5+ Units	0-1499	Unvented Crawlspace	3	1940s	0	0	0	1	0
Multi-Family with 5+ Units	0-1499	Unvented Crawlspace	4+	1940s	0	0	0	1	0
Multi-Family with 5+ Units	1500-2499	Unvented Crawlspace	1	1940s	0	0	0	1	0
Multi-Family with 5+ Units	1500-2499	Unvented Crawlspace	2	1940s	0	0	0	1	0
Multi-Family with 5+ Units	1500-2499	Unvented Crawlspace	3	1940s	0	0	0	1	0
Multi-Family with 5+ Units	1500-2499	Unvented Crawlspace	4+	1940s	0	0	0	1	0
Multi-Family with 5+ Units	2500-3999	Unvented Crawlspace	1	1940s	0	0	0	1	0
Multi-Family with 5+ Units	2500-3999	Unvented Crawlspace	2	1940s	0	0	0	1	0
Multi-Family with 5+ Units	2500-3999	Unvented Crawlspace	3	1940s	0	0	0	1	0
Multi-Family with 5+ Units	2500-3999	Unvented Crawlspace	4+	1940s	0	0	0	1	0
Multi-Family with 5+ Units	4000+	Unvented Crawlspace	1	1940s	0	0	0	1	0
Multi-Family with 5+ Units	4000+	Unvented Crawlspace	2	1940s	0	0	0	1	0
Multi-Family with 5+ Units	4000+	Unvented Crawlspace	3	1940s	0	0	0	1	0
Multi-Family with 5+ Units	4000+	Unvented Crawlspace	4+	1940s	0	0	0	1	0
Multi-Family with 5+ Units	0-1499	Unvented Crawlspace	1	1950s	0	0	0	1	0
Multi-Family with 5+ Units	0-1499	Unvented Crawlspace	2	1950s	0	0	0	1	0
Multi-Family with 5+ Units	0-1499	Unvented Crawlspace	3	1950s	0	0	0	1	0
Multi-Family with 5+ Units	0-1499	Unvented Crawlspace	4+	1950s	0	0	0	1	0
Multi-Family with 5+ Units	1500-2499	Unvented Crawlspace	1	1950s	0	0	0	1	0
Multi-Family with 5+ Units	1500-2499	Unvented Crawlspace	2	1950s	0	0	0	1	0
Multi-Family with 5+ Units	1500-2499	Unvented Crawlspace	3	1950s	0	0	0	1	0
Multi-Family with 5+ Units	1500-2499	Unvented Crawlspace	4+	1950s	0	0	0	1	0
Multi-Family with 5+ Units	2500-3999	Unvented Crawlspace	1	1950s	0	0	0	1	0
Multi-Family with 5+ Units	2500-3999	Unvented Crawlspace	2	1950s	0	0	0	1	0
Multi-Family with 5+ Units	2500-3999	Unvented Crawlspace	3	1950s	0	0	0	1	0
Multi-Family with 5+ Units	2500-3999	Unvented Crawlspace	4+	1950s	0	0	0	1	0
Multi-Family with 5+ Units	4000+	Unvented Crawlspace	1	1950s	0	0	0	1	0
Multi-Family with 5+ Units	4000+	Unvented Crawlspace	2	1950s	0	0	0	1	0
Multi-Family with 5+ Units	4000+	Unvented Crawlspace	3	1950s	0	0	0	1	0
Multi-Family with 5+ Units	4000+	Unvented Crawlspace	4+	1950s	0	0	0	1	0
Multi-Family with 5+ Units	0-1499	Unvented Crawlspace	1	1960s	0	0	0	1	0
Multi-Family with 5+ Units	0-1499	Unvented Crawlspace	2	1960s	0	0	0	1	0
Multi-Family with 5+ Units	0-1499	Unvented Crawlspace	3	1960s	0	0	0	1	0
Multi-Family with 5+ Units	0-1499	Unvented Crawlspace	4+	1960s	0	0	0	1	0
Multi-Family with 5+ Units	1500-2499	Unvented Crawlspace	1	1960s	0	0	0	1	0
Multi-Family with 5+ Units	1500-2499	Unvented Crawlspace	2	1960s	0	0	0	1	0
Multi-Family with 5+ Units	1500-2499	Unvented Crawlspace	3	1960s	0	0	0	1	0
Multi-Family with 5+ Units	1500-2499	Unvented Crawlspace	4+	1960s	0	0	0	1	0
Multi-Family with 5+ Units	2500-3999	Unvented Crawlspace	1	1960s	0	0	0	1	0
Multi-Family with 5+ Units	2500-3999	Unvented Crawlspace	2	1960s	0	0	0	1	0
Multi-Family with 5+ Units	2500-3999	Unvented Crawlspace	3	1960s	0	0	0	1	0
Multi-Family with 5+ Units	2500-3999	Unvented Crawlspace	4+	1960s	0	0	0	1	0
Multi-Family with 5+ Units	4000+	Unvented Crawlspace	1	1960s	0	0	0	1	0
Multi-Family with 5+ Units	4000+	Unvented Crawlspace	2	1960s	0	0	0	1	0
Multi-Family with 5+ Units	4000+	Unvented Crawlspace	3	1960s	0	0	0	1	0
Multi-Family with 5+ Units	4000+	Unvented Crawlspace	4+	1960s	0	0	0	1	0
Multi-Family with 5+ Units	0-1499	Unvented Crawlspace	1	1970s	0	0	0	1	0
Multi-Family with 5+ Units	0-1499	Unvented Crawlspace	2	1970s	0	0	0	1	0
Multi-Family with 5+ Units	0-1499	Unvented Crawlspace	3	1970s	0	0	0	1	0
Multi-Family with 5+ Units	0-1499	Unvented Crawlspace	4+	1970s	0	0	0	1	0
Multi-Family with 5+ Units	1500-2499	Unvented Crawlspace	1	1970s	0	0	0	1	0
Multi-Family with 5+ Units	1500-2499	Unvented Crawlspace	2	1970s	0	0	0	1	0
Multi-Family with 5+ Units	1500-2499	Unvented Crawlspace	3	1970s	0	0	0	1	0
Multi-Family with 5+ Units	1500-2499	Unvented Crawlspace	4+	1970s	0	0	0	1	0
Multi-Family with 5+ Units	2500-3999	Unvented Crawlspace	1	1970s	0	0	0	1	0
Multi-Family with 5+ Units	2500-3999	Unvented Crawlspace	2	1970s	0	0	0	1	0
Multi-Family with 5+ Units	2500-3999	Unvented Crawlspace	3	1970s	0	0	0	1	0
Multi-Family with 5+ Units	2500-3999	Unvented Crawlspace	4+	1970s	0	0	0	1	0
Multi-Family with 5+ Units	4000+	Unvented Crawlspace	1	1970s	0	0	0	1	0
Multi-Family with 5+ Units	4000+	Unvented Crawlspace	2	1970s	0	0	0	1	0
Multi-Family with 5+ Units	4000+	Unvented Crawlspace	3	1970s	0	0	0	1	0
Multi-Family with 5+ Units	4000+	Unvented Crawlspace	4+	1970s	0	0	0	1	0
<<<<<<< HEAD
Multi-Family with 5+ Units	0-1499	Unvented Crawlspace	1	1980s	0	0	0	1	0.000122064
Multi-Family with 5+ Units	0-1499	Unvented Crawlspace	2	1980s	0	0	0	1	0.000716686
Multi-Family with 5+ Units	0-1499	Unvented Crawlspace	3	1980s	0	0	0	1	0.000644526
Multi-Family with 5+ Units	0-1499	Unvented Crawlspace	4+	1980s	0	0	0	1	0.000218932
Multi-Family with 5+ Units	1500-2499	Unvented Crawlspace	1	1980s	0	0	0	1	8.30023e-06
Multi-Family with 5+ Units	1500-2499	Unvented Crawlspace	2	1980s	0	0	0	1	4.83099e-05
Multi-Family with 5+ Units	1500-2499	Unvented Crawlspace	3	1980s	0	0	0	1	4.40547e-05
Multi-Family with 5+ Units	1500-2499	Unvented Crawlspace	4+	1980s	0	0	0	1	1.56725e-05
Multi-Family with 5+ Units	2500-3999	Unvented Crawlspace	1	1980s	0	0	0	1	5.5325e-07
Multi-Family with 5+ Units	2500-3999	Unvented Crawlspace	2	1980s	0	0	0	1	3.19824e-06
Multi-Family with 5+ Units	2500-3999	Unvented Crawlspace	3	1980s	0	0	0	1	3.21702e-06
Multi-Family with 5+ Units	2500-3999	Unvented Crawlspace	4+	1980s	0	0	0	1	1.28285e-06
Multi-Family with 5+ Units	4000+	Unvented Crawlspace	1	1980s	0	0	0	1	7.3079e-07
Multi-Family with 5+ Units	4000+	Unvented Crawlspace	2	1980s	0	0	0	1	4.3052e-06
Multi-Family with 5+ Units	4000+	Unvented Crawlspace	3	1980s	0	0	0	1	3.62726e-06
Multi-Family with 5+ Units	4000+	Unvented Crawlspace	4+	1980s	0	0	0	1	1.20573e-06
Multi-Family with 5+ Units	0-1499	Unvented Crawlspace	1	1990s	0	0	0	1	0.000106549
Multi-Family with 5+ Units	0-1499	Unvented Crawlspace	2	1990s	0	0	0	1	0.000620366
Multi-Family with 5+ Units	0-1499	Unvented Crawlspace	3	1990s	0	0	0	1	0.000577231
Multi-Family with 5+ Units	0-1499	Unvented Crawlspace	4+	1990s	0	0	0	1	0.000194669
Multi-Family with 5+ Units	1500-2499	Unvented Crawlspace	1	1990s	0	0	0	1	6.73399e-06
Multi-Family with 5+ Units	1500-2499	Unvented Crawlspace	2	1990s	0	0	0	1	3.89101e-05
Multi-Family with 5+ Units	1500-2499	Unvented Crawlspace	3	1990s	0	0	0	1	3.67914e-05
Multi-Family with 5+ Units	1500-2499	Unvented Crawlspace	4+	1990s	0	0	0	1	1.28765e-05
Multi-Family with 5+ Units	2500-3999	Unvented Crawlspace	1	1990s	0	0	0	1	4.61509e-07
Multi-Family with 5+ Units	2500-3999	Unvented Crawlspace	2	1990s	0	0	0	1	2.67048e-06
Multi-Family with 5+ Units	2500-3999	Unvented Crawlspace	3	1990s	0	0	0	1	2.72058e-06
Multi-Family with 5+ Units	2500-3999	Unvented Crawlspace	4+	1990s	0	0	0	1	1.0677e-06
Multi-Family with 5+ Units	4000+	Unvented Crawlspace	1	1990s	0	0	0	1	5.01568e-07
Multi-Family with 5+ Units	4000+	Unvented Crawlspace	2	1990s	0	0	0	1	2.92816e-06
Multi-Family with 5+ Units	4000+	Unvented Crawlspace	3	1990s	0	0	0	1	2.64208e-06
Multi-Family with 5+ Units	4000+	Unvented Crawlspace	4+	1990s	0	0	0	1	9.35293e-07
Multi-Family with 5+ Units	0-1499	Unvented Crawlspace	1	2000s	0	0	0	1	4.80331e-05
Multi-Family with 5+ Units	0-1499	Unvented Crawlspace	2	2000s	0	0	0	1	0.000283642
Multi-Family with 5+ Units	0-1499	Unvented Crawlspace	3	2000s	0	0	0	1	0.000241218
Multi-Family with 5+ Units	0-1499	Unvented Crawlspace	4+	2000s	0	0	0	1	0.000354561
Multi-Family with 5+ Units	1500-2499	Unvented Crawlspace	1	2000s	0	0	0	1	3.55682e-06
Multi-Family with 5+ Units	1500-2499	Unvented Crawlspace	2	2000s	0	0	0	1	2.10195e-05
Multi-Family with 5+ Units	1500-2499	Unvented Crawlspace	3	2000s	0	0	0	1	1.8243e-05
Multi-Family with 5+ Units	1500-2499	Unvented Crawlspace	4+	2000s	0	0	0	1	2.69823e-05
Multi-Family with 5+ Units	2500-3999	Unvented Crawlspace	1	2000s	0	0	0	1	2.72334e-07
Multi-Family with 5+ Units	2500-3999	Unvented Crawlspace	2	2000s	0	0	0	1	1.54601e-06
Multi-Family with 5+ Units	2500-3999	Unvented Crawlspace	3	2000s	0	0	0	1	1.47413e-06
Multi-Family with 5+ Units	2500-3999	Unvented Crawlspace	4+	2000s	0	0	0	1	2.43188e-06
Multi-Family with 5+ Units	4000+	Unvented Crawlspace	1	2000s	0	0	0	1	7.92273e-08
Multi-Family with 5+ Units	4000+	Unvented Crawlspace	2	2000s	0	0	0	1	4.38601e-07
Multi-Family with 5+ Units	4000+	Unvented Crawlspace	3	2000s	0	0	0	1	3.88441e-07
Multi-Family with 5+ Units	4000+	Unvented Crawlspace	4+	2000s	0	0	0	1	8.22781e-07
Multi-Family with 5+ Units	0-1499	Unvented Crawlspace	1	2010s	0	0	0	1	2.76832e-05
Multi-Family with 5+ Units	0-1499	Unvented Crawlspace	2	2010s	0	0	0	1	0.000148027
Multi-Family with 5+ Units	0-1499	Unvented Crawlspace	3	2010s	0	0	0	1	0.00015279
Multi-Family with 5+ Units	0-1499	Unvented Crawlspace	4+	2010s	0	0	0	1	0.000279455
Multi-Family with 5+ Units	1500-2499	Unvented Crawlspace	1	2010s	0	0	0	1	2.39891e-06
Multi-Family with 5+ Units	1500-2499	Unvented Crawlspace	2	2010s	0	0	0	1	1.34856e-05
Multi-Family with 5+ Units	1500-2499	Unvented Crawlspace	3	2010s	0	0	0	1	1.25102e-05
Multi-Family with 5+ Units	1500-2499	Unvented Crawlspace	4+	2010s	0	0	0	1	1.93281e-05
Multi-Family with 5+ Units	2500-3999	Unvented Crawlspace	1	2010s	0	0	0	1	2.71816e-07
Multi-Family with 5+ Units	2500-3999	Unvented Crawlspace	2	2010s	0	0	0	1	1.36692e-06
Multi-Family with 5+ Units	2500-3999	Unvented Crawlspace	3	2010s	0	0	0	1	1.54717e-06
Multi-Family with 5+ Units	2500-3999	Unvented Crawlspace	4+	2010s	0	0	0	1	3.13665e-06
Multi-Family with 5+ Units	4000+	Unvented Crawlspace	1	2010s	0	0	0	1	4.62364e-10
Multi-Family with 5+ Units	4000+	Unvented Crawlspace	2	2010s	0	0	0	1	2.98752e-09
Multi-Family with 5+ Units	4000+	Unvented Crawlspace	3	2010s	0	0	0	1	2.32971e-09
Multi-Family with 5+ Units	4000+	Unvented Crawlspace	4+	2010s	0	0	0	1	2.29077e-09
=======
Multi-Family with 5+ Units	0-1499	Unvented Crawlspace	1	1980s	0	0	0	1	0.000118482
Multi-Family with 5+ Units	0-1499	Unvented Crawlspace	2	1980s	0	0	0	1	0.000699385
Multi-Family with 5+ Units	0-1499	Unvented Crawlspace	3	1980s	0	0	0	1	0.000620552
Multi-Family with 5+ Units	0-1499	Unvented Crawlspace	4+	1980s	0	0	0	1	0.000209781
Multi-Family with 5+ Units	1500-2499	Unvented Crawlspace	1	1980s	0	0	0	1	8.0716e-06
Multi-Family with 5+ Units	1500-2499	Unvented Crawlspace	2	1980s	0	0	0	1	4.7158e-05
Multi-Family with 5+ Units	1500-2499	Unvented Crawlspace	3	1980s	0	0	0	1	4.26183e-05
Multi-Family with 5+ Units	1500-2499	Unvented Crawlspace	4+	1980s	0	0	0	1	1.50942e-05
Multi-Family with 5+ Units	2500-3999	Unvented Crawlspace	1	1980s	0	0	0	1	5.32207e-07
Multi-Family with 5+ Units	2500-3999	Unvented Crawlspace	2	1980s	0	0	0	1	3.11042e-06
Multi-Family with 5+ Units	2500-3999	Unvented Crawlspace	3	1980s	0	0	0	1	3.04446e-06
Multi-Family with 5+ Units	2500-3999	Unvented Crawlspace	4+	1980s	0	0	0	1	1.19179e-06
Multi-Family with 5+ Units	4000+	Unvented Crawlspace	1	1980s	0	0	0	1	7.04434e-07
Multi-Family with 5+ Units	4000+	Unvented Crawlspace	2	1980s	0	0	0	1	4.15007e-06
Multi-Family with 5+ Units	4000+	Unvented Crawlspace	3	1980s	0	0	0	1	3.49841e-06
Multi-Family with 5+ Units	4000+	Unvented Crawlspace	4+	1980s	0	0	0	1	1.16137e-06
Multi-Family with 5+ Units	0-1499	Unvented Crawlspace	1	1990s	0	0	0	1	0.000104651
Multi-Family with 5+ Units	0-1499	Unvented Crawlspace	2	1990s	0	0	0	1	0.00061152
Multi-Family with 5+ Units	0-1499	Unvented Crawlspace	3	1990s	0	0	0	1	0.000563023
Multi-Family with 5+ Units	0-1499	Unvented Crawlspace	4+	1990s	0	0	0	1	0.000187357
Multi-Family with 5+ Units	1500-2499	Unvented Crawlspace	1	1990s	0	0	0	1	6.63005e-06
Multi-Family with 5+ Units	1500-2499	Unvented Crawlspace	2	1990s	0	0	0	1	3.83995e-05
Multi-Family with 5+ Units	1500-2499	Unvented Crawlspace	3	1990s	0	0	0	1	3.60313e-05
Multi-Family with 5+ Units	1500-2499	Unvented Crawlspace	4+	1990s	0	0	0	1	1.24676e-05
Multi-Family with 5+ Units	2500-3999	Unvented Crawlspace	1	1990s	0	0	0	1	4.45984e-07
Multi-Family with 5+ Units	2500-3999	Unvented Crawlspace	2	1990s	0	0	0	1	2.60171e-06
Multi-Family with 5+ Units	2500-3999	Unvented Crawlspace	3	1990s	0	0	0	1	2.59985e-06
Multi-Family with 5+ Units	2500-3999	Unvented Crawlspace	4+	1990s	0	0	0	1	9.9056e-07
Multi-Family with 5+ Units	4000+	Unvented Crawlspace	1	1990s	0	0	0	1	4.97756e-07
Multi-Family with 5+ Units	4000+	Unvented Crawlspace	2	1990s	0	0	0	1	2.9137e-06
Multi-Family with 5+ Units	4000+	Unvented Crawlspace	3	1990s	0	0	0	1	2.59021e-06
Multi-Family with 5+ Units	4000+	Unvented Crawlspace	4+	1990s	0	0	0	1	9.28459e-07
Multi-Family with 5+ Units	0-1499	Unvented Crawlspace	1	2000s	0	0	0	1	4.89462e-05
Multi-Family with 5+ Units	0-1499	Unvented Crawlspace	2	2000s	0	0	0	1	0.000293216
Multi-Family with 5+ Units	0-1499	Unvented Crawlspace	3	2000s	0	0	0	1	0.000243657
Multi-Family with 5+ Units	0-1499	Unvented Crawlspace	4+	2000s	0	0	0	1	0.00035235
Multi-Family with 5+ Units	1500-2499	Unvented Crawlspace	1	2000s	0	0	0	1	3.62924e-06
Multi-Family with 5+ Units	1500-2499	Unvented Crawlspace	2	2000s	0	0	0	1	2.17088e-05
Multi-Family with 5+ Units	1500-2499	Unvented Crawlspace	3	2000s	0	0	0	1	1.83994e-05
Multi-Family with 5+ Units	1500-2499	Unvented Crawlspace	4+	2000s	0	0	0	1	2.66223e-05
Multi-Family with 5+ Units	2500-3999	Unvented Crawlspace	1	2000s	0	0	0	1	2.77293e-07
Multi-Family with 5+ Units	2500-3999	Unvented Crawlspace	2	2000s	0	0	0	1	1.59981e-06
Multi-Family with 5+ Units	2500-3999	Unvented Crawlspace	3	2000s	0	0	0	1	1.47847e-06
Multi-Family with 5+ Units	2500-3999	Unvented Crawlspace	4+	2000s	0	0	0	1	2.40794e-06
Multi-Family with 5+ Units	4000+	Unvented Crawlspace	1	2000s	0	0	0	1	8.05908e-08
Multi-Family with 5+ Units	4000+	Unvented Crawlspace	2	2000s	0	0	0	1	4.51646e-07
Multi-Family with 5+ Units	4000+	Unvented Crawlspace	3	2000s	0	0	0	1	3.9211e-07
Multi-Family with 5+ Units	4000+	Unvented Crawlspace	4+	2000s	0	0	0	1	8.06985e-07
Multi-Family with 5+ Units	0-1499	Unvented Crawlspace	1	2010s	0	0	0	1	1.68954e-05
Multi-Family with 5+ Units	0-1499	Unvented Crawlspace	2	2010s	0	0	0	1	9.35465e-05
Multi-Family with 5+ Units	0-1499	Unvented Crawlspace	3	2010s	0	0	0	1	9.09353e-05
Multi-Family with 5+ Units	0-1499	Unvented Crawlspace	4+	2010s	0	0	0	1	0.000157672
Multi-Family with 5+ Units	1500-2499	Unvented Crawlspace	1	2010s	0	0	0	1	1.47664e-06
Multi-Family with 5+ Units	1500-2499	Unvented Crawlspace	2	2010s	0	0	0	1	8.57918e-06
Multi-Family with 5+ Units	1500-2499	Unvented Crawlspace	3	2010s	0	0	0	1	7.51866e-06
Multi-Family with 5+ Units	1500-2499	Unvented Crawlspace	4+	2010s	0	0	0	1	1.08974e-05
Multi-Family with 5+ Units	2500-3999	Unvented Crawlspace	1	2010s	0	0	0	1	1.60137e-07
Multi-Family with 5+ Units	2500-3999	Unvented Crawlspace	2	2010s	0	0	0	1	8.14303e-07
Multi-Family with 5+ Units	2500-3999	Unvented Crawlspace	3	2010s	0	0	0	1	9.17731e-07
Multi-Family with 5+ Units	2500-3999	Unvented Crawlspace	4+	2010s	0	0	0	1	1.8068e-06
Multi-Family with 5+ Units	4000+	Unvented Crawlspace	1	2010s	0	0	0	1	2.91754e-10
Multi-Family with 5+ Units	4000+	Unvented Crawlspace	2	2010s	0	0	0	1	1.87445e-09
Multi-Family with 5+ Units	4000+	Unvented Crawlspace	3	2010s	0	0	0	1	1.45008e-09
Multi-Family with 5+ Units	4000+	Unvented Crawlspace	4+	2010s	0	0	0	1	1.44227e-09
>>>>>>> e0c17adc
Multi-Family with 5+ Units	0-1499	Unvented Crawlspace	1	<1940	0	0	0	1	0
Multi-Family with 5+ Units	0-1499	Unvented Crawlspace	2	<1940	0	0	0	1	0
Multi-Family with 5+ Units	0-1499	Unvented Crawlspace	3	<1940	0	0	0	1	0
Multi-Family with 5+ Units	0-1499	Unvented Crawlspace	4+	<1940	0	0	0	1	0
Multi-Family with 5+ Units	1500-2499	Unvented Crawlspace	1	<1940	0	0	0	1	0
Multi-Family with 5+ Units	1500-2499	Unvented Crawlspace	2	<1940	0	0	0	1	0
Multi-Family with 5+ Units	1500-2499	Unvented Crawlspace	3	<1940	0	0	0	1	0
Multi-Family with 5+ Units	1500-2499	Unvented Crawlspace	4+	<1940	0	0	0	1	0
Multi-Family with 5+ Units	2500-3999	Unvented Crawlspace	1	<1940	0	0	0	1	0
Multi-Family with 5+ Units	2500-3999	Unvented Crawlspace	2	<1940	0	0	0	1	0
Multi-Family with 5+ Units	2500-3999	Unvented Crawlspace	3	<1940	0	0	0	1	0
Multi-Family with 5+ Units	2500-3999	Unvented Crawlspace	4+	<1940	0	0	0	1	0
Multi-Family with 5+ Units	4000+	Unvented Crawlspace	1	<1940	0	0	0	1	0
Multi-Family with 5+ Units	4000+	Unvented Crawlspace	2	<1940	0	0	0	1	0
Multi-Family with 5+ Units	4000+	Unvented Crawlspace	3	<1940	0	0	0	1	0
Multi-Family with 5+ Units	4000+	Unvented Crawlspace	4+	<1940	0	0	0	1	0
Single-Family Attached	0-1499	Unvented Crawlspace	1	1940s	0	0	0	1	0
Single-Family Attached	0-1499	Unvented Crawlspace	2	1940s	0	0	0	1	0
Single-Family Attached	0-1499	Unvented Crawlspace	3	1940s	0	0	0	1	0
Single-Family Attached	0-1499	Unvented Crawlspace	4+	1940s	0	0	0	1	0
Single-Family Attached	1500-2499	Unvented Crawlspace	1	1940s	0	0	0	1	0
Single-Family Attached	1500-2499	Unvented Crawlspace	2	1940s	0	0	0	1	0
Single-Family Attached	1500-2499	Unvented Crawlspace	3	1940s	0	0	0	1	0
Single-Family Attached	1500-2499	Unvented Crawlspace	4+	1940s	0	0	0	1	0
Single-Family Attached	2500-3999	Unvented Crawlspace	1	1940s	0	0	0	1	0
Single-Family Attached	2500-3999	Unvented Crawlspace	2	1940s	0	0	0	1	0
Single-Family Attached	2500-3999	Unvented Crawlspace	3	1940s	0	0	0	1	0
Single-Family Attached	2500-3999	Unvented Crawlspace	4+	1940s	0	0	0	1	0
Single-Family Attached	4000+	Unvented Crawlspace	1	1940s	0	0	0	1	0
Single-Family Attached	4000+	Unvented Crawlspace	2	1940s	0	0	0	1	0
Single-Family Attached	4000+	Unvented Crawlspace	3	1940s	0	0	0	1	0
Single-Family Attached	4000+	Unvented Crawlspace	4+	1940s	0	0	0	1	0
Single-Family Attached	0-1499	Unvented Crawlspace	1	1950s	0	0	0	1	0
Single-Family Attached	0-1499	Unvented Crawlspace	2	1950s	0	0	0	1	0
Single-Family Attached	0-1499	Unvented Crawlspace	3	1950s	0	0	0	1	0
Single-Family Attached	0-1499	Unvented Crawlspace	4+	1950s	0	0	0	1	0
Single-Family Attached	1500-2499	Unvented Crawlspace	1	1950s	0	0	0	1	0
Single-Family Attached	1500-2499	Unvented Crawlspace	2	1950s	0	0	0	1	0
Single-Family Attached	1500-2499	Unvented Crawlspace	3	1950s	0	0	0	1	0
Single-Family Attached	1500-2499	Unvented Crawlspace	4+	1950s	0	0	0	1	0
Single-Family Attached	2500-3999	Unvented Crawlspace	1	1950s	0	0	0	1	0
Single-Family Attached	2500-3999	Unvented Crawlspace	2	1950s	0	0	0	1	0
Single-Family Attached	2500-3999	Unvented Crawlspace	3	1950s	0	0	0	1	0
Single-Family Attached	2500-3999	Unvented Crawlspace	4+	1950s	0	0	0	1	0
Single-Family Attached	4000+	Unvented Crawlspace	1	1950s	0	0	0	1	0
Single-Family Attached	4000+	Unvented Crawlspace	2	1950s	0	0	0	1	0
Single-Family Attached	4000+	Unvented Crawlspace	3	1950s	0	0	0	1	0
Single-Family Attached	4000+	Unvented Crawlspace	4+	1950s	0	0	0	1	0
Single-Family Attached	0-1499	Unvented Crawlspace	1	1960s	0	0	0	1	0
Single-Family Attached	0-1499	Unvented Crawlspace	2	1960s	0	0	0	1	0
Single-Family Attached	0-1499	Unvented Crawlspace	3	1960s	0	0	0	1	0
Single-Family Attached	0-1499	Unvented Crawlspace	4+	1960s	0	0	0	1	0
Single-Family Attached	1500-2499	Unvented Crawlspace	1	1960s	0	0	0	1	0
Single-Family Attached	1500-2499	Unvented Crawlspace	2	1960s	0	0	0	1	0
Single-Family Attached	1500-2499	Unvented Crawlspace	3	1960s	0	0	0	1	0
Single-Family Attached	1500-2499	Unvented Crawlspace	4+	1960s	0	0	0	1	0
Single-Family Attached	2500-3999	Unvented Crawlspace	1	1960s	0	0	0	1	0
Single-Family Attached	2500-3999	Unvented Crawlspace	2	1960s	0	0	0	1	0
Single-Family Attached	2500-3999	Unvented Crawlspace	3	1960s	0	0	0	1	0
Single-Family Attached	2500-3999	Unvented Crawlspace	4+	1960s	0	0	0	1	0
Single-Family Attached	4000+	Unvented Crawlspace	1	1960s	0	0	0	1	0
Single-Family Attached	4000+	Unvented Crawlspace	2	1960s	0	0	0	1	0
Single-Family Attached	4000+	Unvented Crawlspace	3	1960s	0	0	0	1	0
Single-Family Attached	4000+	Unvented Crawlspace	4+	1960s	0	0	0	1	0
Single-Family Attached	0-1499	Unvented Crawlspace	1	1970s	0	0	0	1	0
Single-Family Attached	0-1499	Unvented Crawlspace	2	1970s	0	0	0	1	0
Single-Family Attached	0-1499	Unvented Crawlspace	3	1970s	0	0	0	1	0
Single-Family Attached	0-1499	Unvented Crawlspace	4+	1970s	0	0	0	1	0
Single-Family Attached	1500-2499	Unvented Crawlspace	1	1970s	0	0	0	1	0
Single-Family Attached	1500-2499	Unvented Crawlspace	2	1970s	0	0	0	1	0
Single-Family Attached	1500-2499	Unvented Crawlspace	3	1970s	0	0	0	1	0
Single-Family Attached	1500-2499	Unvented Crawlspace	4+	1970s	0	0	0	1	0
Single-Family Attached	2500-3999	Unvented Crawlspace	1	1970s	0	0	0	1	0
Single-Family Attached	2500-3999	Unvented Crawlspace	2	1970s	0	0	0	1	0
Single-Family Attached	2500-3999	Unvented Crawlspace	3	1970s	0	0	0	1	0
Single-Family Attached	2500-3999	Unvented Crawlspace	4+	1970s	0	0	0	1	0
Single-Family Attached	4000+	Unvented Crawlspace	1	1970s	0	0	0	1	0
Single-Family Attached	4000+	Unvented Crawlspace	2	1970s	0	0	0	1	0
Single-Family Attached	4000+	Unvented Crawlspace	3	1970s	0	0	0	1	0
Single-Family Attached	4000+	Unvented Crawlspace	4+	1970s	0	0	0	1	0
<<<<<<< HEAD
Single-Family Attached	0-1499	Unvented Crawlspace	1	1980s	0	0	0	1	0.000127985
Single-Family Attached	0-1499	Unvented Crawlspace	2	1980s	0	0	0	1	0.000138572
Single-Family Attached	0-1499	Unvented Crawlspace	3	1980s	0	0	0	1	2.22514e-06
Single-Family Attached	0-1499	Unvented Crawlspace	4+	1980s	0	0	0	1	0
Single-Family Attached	1500-2499	Unvented Crawlspace	1	1980s	0	0	0	1	4.76348e-05
Single-Family Attached	1500-2499	Unvented Crawlspace	2	1980s	0	0	0	1	0.000106165
Single-Family Attached	1500-2499	Unvented Crawlspace	3	1980s	0	0	0	1	2.06171e-05
Single-Family Attached	1500-2499	Unvented Crawlspace	4+	1980s	0	0	0	1	0
Single-Family Attached	2500-3999	Unvented Crawlspace	1	1980s	0	0	0	1	6.3315e-06
Single-Family Attached	2500-3999	Unvented Crawlspace	2	1980s	0	0	0	1	2.08734e-05
Single-Family Attached	2500-3999	Unvented Crawlspace	3	1980s	0	0	0	1	7.78426e-07
Single-Family Attached	2500-3999	Unvented Crawlspace	4+	1980s	0	0	0	1	0
Single-Family Attached	4000+	Unvented Crawlspace	1	1980s	0	0	0	1	0
Single-Family Attached	4000+	Unvented Crawlspace	2	1980s	0	0	0	1	6.92433e-06
Single-Family Attached	4000+	Unvented Crawlspace	3	1980s	0	0	0	1	0
Single-Family Attached	4000+	Unvented Crawlspace	4+	1980s	0	0	0	1	0
Single-Family Attached	0-1499	Unvented Crawlspace	1	1990s	0	0	0	1	0.000115622
Single-Family Attached	0-1499	Unvented Crawlspace	2	1990s	0	0	0	1	0.000125186
Single-Family Attached	0-1499	Unvented Crawlspace	3	1990s	0	0	0	1	2.01019e-06
Single-Family Attached	0-1499	Unvented Crawlspace	4+	1990s	0	0	0	1	0
Single-Family Attached	1500-2499	Unvented Crawlspace	1	1990s	0	0	0	1	4.2207e-05
Single-Family Attached	1500-2499	Unvented Crawlspace	2	1990s	0	0	0	1	9.4068e-05
Single-Family Attached	1500-2499	Unvented Crawlspace	3	1990s	0	0	0	1	1.82679e-05
Single-Family Attached	1500-2499	Unvented Crawlspace	4+	1990s	0	0	0	1	0
Single-Family Attached	2500-3999	Unvented Crawlspace	1	1990s	0	0	0	1	6.02894e-06
Single-Family Attached	2500-3999	Unvented Crawlspace	2	1990s	0	0	0	1	1.98759e-05
Single-Family Attached	2500-3999	Unvented Crawlspace	3	1990s	0	0	0	1	7.41227e-07
Single-Family Attached	2500-3999	Unvented Crawlspace	4+	1990s	0	0	0	1	0
Single-Family Attached	4000+	Unvented Crawlspace	1	1990s	0	0	0	1	0
Single-Family Attached	4000+	Unvented Crawlspace	2	1990s	0	0	0	1	5.52046e-06
Single-Family Attached	4000+	Unvented Crawlspace	3	1990s	0	0	0	1	0
Single-Family Attached	4000+	Unvented Crawlspace	4+	1990s	0	0	0	1	0
Single-Family Attached	0-1499	Unvented Crawlspace	1	2000s	0	0	0	1	8.46955e-05
Single-Family Attached	0-1499	Unvented Crawlspace	2	2000s	0	0	0	1	8.46353e-05
Single-Family Attached	0-1499	Unvented Crawlspace	3	2000s	0	0	0	1	4.201e-06
Single-Family Attached	0-1499	Unvented Crawlspace	4+	2000s	0	0	0	1	0
Single-Family Attached	1500-2499	Unvented Crawlspace	1	2000s	0	0	0	1	5.84412e-05
Single-Family Attached	1500-2499	Unvented Crawlspace	2	2000s	0	0	0	1	9.05039e-05
Single-Family Attached	1500-2499	Unvented Crawlspace	3	2000s	0	0	0	1	1.81418e-05
Single-Family Attached	1500-2499	Unvented Crawlspace	4+	2000s	0	0	0	1	0
Single-Family Attached	2500-3999	Unvented Crawlspace	1	2000s	0	0	0	1	2.03244e-05
Single-Family Attached	2500-3999	Unvented Crawlspace	2	2000s	0	0	0	1	1.96144e-05
Single-Family Attached	2500-3999	Unvented Crawlspace	3	2000s	0	0	0	1	1.57725e-05
Single-Family Attached	2500-3999	Unvented Crawlspace	4+	2000s	0	0	0	1	0
Single-Family Attached	4000+	Unvented Crawlspace	1	2000s	0	0	0	1	1.61541e-06
Single-Family Attached	4000+	Unvented Crawlspace	2	2000s	0	0	0	1	4.46878e-06
Single-Family Attached	4000+	Unvented Crawlspace	3	2000s	0	0	0	1	3.3907e-06
Single-Family Attached	4000+	Unvented Crawlspace	4+	2000s	0	0	0	1	0
Single-Family Attached	0-1499	Unvented Crawlspace	1	2010s	0	0	0	1	2.35834e-05
Single-Family Attached	0-1499	Unvented Crawlspace	2	2010s	0	0	0	1	2.35666e-05
Single-Family Attached	0-1499	Unvented Crawlspace	3	2010s	0	0	0	1	1.16976e-06
Single-Family Attached	0-1499	Unvented Crawlspace	4+	2010s	0	0	0	1	0
Single-Family Attached	1500-2499	Unvented Crawlspace	1	2010s	0	0	0	1	2.35823e-05
Single-Family Attached	1500-2499	Unvented Crawlspace	2	2010s	0	0	0	1	3.65202e-05
Single-Family Attached	1500-2499	Unvented Crawlspace	3	2010s	0	0	0	1	7.32059e-06
Single-Family Attached	1500-2499	Unvented Crawlspace	4+	2010s	0	0	0	1	0
Single-Family Attached	2500-3999	Unvented Crawlspace	1	2010s	0	0	0	1	7.33805e-06
Single-Family Attached	2500-3999	Unvented Crawlspace	2	2010s	0	0	0	1	7.08173e-06
Single-Family Attached	2500-3999	Unvented Crawlspace	3	2010s	0	0	0	1	5.69463e-06
Single-Family Attached	2500-3999	Unvented Crawlspace	4+	2010s	0	0	0	1	0
Single-Family Attached	4000+	Unvented Crawlspace	1	2010s	0	0	0	1	4.72992e-07
Single-Family Attached	4000+	Unvented Crawlspace	2	2010s	0	0	0	1	1.30846e-06
Single-Family Attached	4000+	Unvented Crawlspace	3	2010s	0	0	0	1	9.92797e-07
=======
Single-Family Attached	0-1499	Unvented Crawlspace	1	1980s	0	0	0	1	0.000129256
Single-Family Attached	0-1499	Unvented Crawlspace	2	1980s	0	0	0	1	0.000139947
Single-Family Attached	0-1499	Unvented Crawlspace	3	1980s	0	0	0	1	2.24723e-06
Single-Family Attached	0-1499	Unvented Crawlspace	4+	1980s	0	0	0	1	0
Single-Family Attached	1500-2499	Unvented Crawlspace	1	1980s	0	0	0	1	4.79269e-05
Single-Family Attached	1500-2499	Unvented Crawlspace	2	1980s	0	0	0	1	0.000106816
Single-Family Attached	1500-2499	Unvented Crawlspace	3	1980s	0	0	0	1	2.07435e-05
Single-Family Attached	1500-2499	Unvented Crawlspace	4+	1980s	0	0	0	1	0
Single-Family Attached	2500-3999	Unvented Crawlspace	1	1980s	0	0	0	1	6.36323e-06
Single-Family Attached	2500-3999	Unvented Crawlspace	2	1980s	0	0	0	1	2.0978e-05
Single-Family Attached	2500-3999	Unvented Crawlspace	3	1980s	0	0	0	1	7.82326e-07
Single-Family Attached	2500-3999	Unvented Crawlspace	4+	1980s	0	0	0	1	0
Single-Family Attached	4000+	Unvented Crawlspace	1	1980s	0	0	0	1	0
Single-Family Attached	4000+	Unvented Crawlspace	2	1980s	0	0	0	1	7.01603e-06
Single-Family Attached	4000+	Unvented Crawlspace	3	1980s	0	0	0	1	0
Single-Family Attached	4000+	Unvented Crawlspace	4+	1980s	0	0	0	1	0
Single-Family Attached	0-1499	Unvented Crawlspace	1	1990s	0	0	0	1	0.000118639
Single-Family Attached	0-1499	Unvented Crawlspace	2	1990s	0	0	0	1	0.000128452
Single-Family Attached	0-1499	Unvented Crawlspace	3	1990s	0	0	0	1	2.06264e-06
Single-Family Attached	0-1499	Unvented Crawlspace	4+	1990s	0	0	0	1	0
Single-Family Attached	1500-2499	Unvented Crawlspace	1	1990s	0	0	0	1	4.34329e-05
Single-Family Attached	1500-2499	Unvented Crawlspace	2	1990s	0	0	0	1	9.68002e-05
Single-Family Attached	1500-2499	Unvented Crawlspace	3	1990s	0	0	0	1	1.87985e-05
Single-Family Attached	1500-2499	Unvented Crawlspace	4+	1990s	0	0	0	1	0
Single-Family Attached	2500-3999	Unvented Crawlspace	1	1990s	0	0	0	1	6.21434e-06
Single-Family Attached	2500-3999	Unvented Crawlspace	2	1990s	0	0	0	1	2.04871e-05
Single-Family Attached	2500-3999	Unvented Crawlspace	3	1990s	0	0	0	1	7.64021e-07
Single-Family Attached	2500-3999	Unvented Crawlspace	4+	1990s	0	0	0	1	0
Single-Family Attached	4000+	Unvented Crawlspace	1	1990s	0	0	0	1	0
Single-Family Attached	4000+	Unvented Crawlspace	2	1990s	0	0	0	1	5.59764e-06
Single-Family Attached	4000+	Unvented Crawlspace	3	1990s	0	0	0	1	0
Single-Family Attached	4000+	Unvented Crawlspace	4+	1990s	0	0	0	1	0
Single-Family Attached	0-1499	Unvented Crawlspace	1	2000s	0	0	0	1	8.98531e-05
Single-Family Attached	0-1499	Unvented Crawlspace	2	2000s	0	0	0	1	8.97892e-05
Single-Family Attached	0-1499	Unvented Crawlspace	3	2000s	0	0	0	1	4.45682e-06
Single-Family Attached	0-1499	Unvented Crawlspace	4+	2000s	0	0	0	1	0
Single-Family Attached	1500-2499	Unvented Crawlspace	1	2000s	0	0	0	1	6.17589e-05
Single-Family Attached	1500-2499	Unvented Crawlspace	2	2000s	0	0	0	1	9.56417e-05
Single-Family Attached	1500-2499	Unvented Crawlspace	3	2000s	0	0	0	1	1.91717e-05
Single-Family Attached	1500-2499	Unvented Crawlspace	4+	2000s	0	0	0	1	0
Single-Family Attached	2500-3999	Unvented Crawlspace	1	2000s	0	0	0	1	2.15406e-05
Single-Family Attached	2500-3999	Unvented Crawlspace	2	2000s	0	0	0	1	2.07882e-05
Single-Family Attached	2500-3999	Unvented Crawlspace	3	2000s	0	0	0	1	1.67164e-05
Single-Family Attached	2500-3999	Unvented Crawlspace	4+	2000s	0	0	0	1	0
Single-Family Attached	4000+	Unvented Crawlspace	1	2000s	0	0	0	1	1.72698e-06
Single-Family Attached	4000+	Unvented Crawlspace	2	2000s	0	0	0	1	4.7774e-06
Single-Family Attached	4000+	Unvented Crawlspace	3	2000s	0	0	0	1	3.62487e-06
Single-Family Attached	4000+	Unvented Crawlspace	4+	2000s	0	0	0	1	0
Single-Family Attached	0-1499	Unvented Crawlspace	1	2010s	0	0	0	1	1.58481e-05
Single-Family Attached	0-1499	Unvented Crawlspace	2	2010s	0	0	0	1	1.58369e-05
Single-Family Attached	0-1499	Unvented Crawlspace	3	2010s	0	0	0	1	7.86087e-07
Single-Family Attached	0-1499	Unvented Crawlspace	4+	2010s	0	0	0	1	0
Single-Family Attached	1500-2499	Unvented Crawlspace	1	2010s	0	0	0	1	1.60461e-05
Single-Family Attached	1500-2499	Unvented Crawlspace	2	2010s	0	0	0	1	2.48495e-05
Single-Family Attached	1500-2499	Unvented Crawlspace	3	2010s	0	0	0	1	4.98115e-06
Single-Family Attached	1500-2499	Unvented Crawlspace	4+	2010s	0	0	0	1	0
Single-Family Attached	2500-3999	Unvented Crawlspace	1	2010s	0	0	0	1	4.92395e-06
Single-Family Attached	2500-3999	Unvented Crawlspace	2	2010s	0	0	0	1	4.75196e-06
Single-Family Attached	2500-3999	Unvented Crawlspace	3	2010s	0	0	0	1	3.82118e-06
Single-Family Attached	2500-3999	Unvented Crawlspace	4+	2010s	0	0	0	1	0
Single-Family Attached	4000+	Unvented Crawlspace	1	2010s	0	0	0	1	3.24379e-07
Single-Family Attached	4000+	Unvented Crawlspace	2	2010s	0	0	0	1	8.97342e-07
Single-Family Attached	4000+	Unvented Crawlspace	3	2010s	0	0	0	1	6.80862e-07
>>>>>>> e0c17adc
Single-Family Attached	4000+	Unvented Crawlspace	4+	2010s	0	0	0	1	0
Single-Family Attached	0-1499	Unvented Crawlspace	1	<1940	0	0	0	1	0
Single-Family Attached	0-1499	Unvented Crawlspace	2	<1940	0	0	0	1	0
Single-Family Attached	0-1499	Unvented Crawlspace	3	<1940	0	0	0	1	0
Single-Family Attached	0-1499	Unvented Crawlspace	4+	<1940	0	0	0	1	0
Single-Family Attached	1500-2499	Unvented Crawlspace	1	<1940	0	0	0	1	0
Single-Family Attached	1500-2499	Unvented Crawlspace	2	<1940	0	0	0	1	0
Single-Family Attached	1500-2499	Unvented Crawlspace	3	<1940	0	0	0	1	0
Single-Family Attached	1500-2499	Unvented Crawlspace	4+	<1940	0	0	0	1	0
Single-Family Attached	2500-3999	Unvented Crawlspace	1	<1940	0	0	0	1	0
Single-Family Attached	2500-3999	Unvented Crawlspace	2	<1940	0	0	0	1	0
Single-Family Attached	2500-3999	Unvented Crawlspace	3	<1940	0	0	0	1	0
Single-Family Attached	2500-3999	Unvented Crawlspace	4+	<1940	0	0	0	1	0
Single-Family Attached	4000+	Unvented Crawlspace	1	<1940	0	0	0	1	0
Single-Family Attached	4000+	Unvented Crawlspace	2	<1940	0	0	0	1	0
Single-Family Attached	4000+	Unvented Crawlspace	3	<1940	0	0	0	1	0
Single-Family Attached	4000+	Unvented Crawlspace	4+	<1940	0	0	0	1	0
Single-Family Detached	0-1499	Unvented Crawlspace	1	1940s	0.196591	0	0	0.803409	0
Single-Family Detached	0-1499	Unvented Crawlspace	2	1940s	0.196591	0	0	0.803409	0
Single-Family Detached	0-1499	Unvented Crawlspace	3	1940s	0	0	0	1	0
Single-Family Detached	0-1499	Unvented Crawlspace	4+	1940s	0	0	0	1	0
Single-Family Detached	1500-2499	Unvented Crawlspace	1	1940s	0.11077	0.111944	0	0.777286	0
Single-Family Detached	1500-2499	Unvented Crawlspace	2	1940s	0.11077	0.111944	0	0.777286	0
Single-Family Detached	1500-2499	Unvented Crawlspace	3	1940s	0.11077	0.111944	0	0.777286	0
Single-Family Detached	1500-2499	Unvented Crawlspace	4+	1940s	0	0	0	1	0
Single-Family Detached	2500-3999	Unvented Crawlspace	1	1940s	0.172587	0.21513	0.012879	0.599405	0
Single-Family Detached	2500-3999	Unvented Crawlspace	2	1940s	0.172587	0.21513	0.012879	0.599405	0
Single-Family Detached	2500-3999	Unvented Crawlspace	3	1940s	0.172587	0.21513	0.012879	0.599405	0
Single-Family Detached	2500-3999	Unvented Crawlspace	4+	1940s	0	0	0	1	0
Single-Family Detached	4000+	Unvented Crawlspace	1	1940s	0.195053	0.530143	0.051523	0.223281	0
Single-Family Detached	4000+	Unvented Crawlspace	2	1940s	0.195053	0.530143	0.051523	0.223281	0
Single-Family Detached	4000+	Unvented Crawlspace	3	1940s	0.195053	0.530143	0.051523	0.223281	0
Single-Family Detached	4000+	Unvented Crawlspace	4+	1940s	0	0	0	1	0
Single-Family Detached	0-1499	Unvented Crawlspace	1	1950s	0.222291	0	0	0.777709	0
Single-Family Detached	0-1499	Unvented Crawlspace	2	1950s	0.222291	0	0	0.777709	0
Single-Family Detached	0-1499	Unvented Crawlspace	3	1950s	0	0	0	1	0
Single-Family Detached	0-1499	Unvented Crawlspace	4+	1950s	0	0	0	1	0
Single-Family Detached	1500-2499	Unvented Crawlspace	1	1950s	0.239907	0.188864	0	0.571229	0
Single-Family Detached	1500-2499	Unvented Crawlspace	2	1950s	0.239907	0.188864	0	0.571229	0
Single-Family Detached	1500-2499	Unvented Crawlspace	3	1950s	0.239907	0.188864	0	0.571229	0
Single-Family Detached	1500-2499	Unvented Crawlspace	4+	1950s	0	0	0	1	0
Single-Family Detached	2500-3999	Unvented Crawlspace	1	1950s	0.227037	0.261214	0.037333	0.474416	0
Single-Family Detached	2500-3999	Unvented Crawlspace	2	1950s	0.227037	0.261214	0.037333	0.474416	0
Single-Family Detached	2500-3999	Unvented Crawlspace	3	1950s	0.227037	0.261214	0.037333	0.474416	0
Single-Family Detached	2500-3999	Unvented Crawlspace	4+	1950s	0	0	0	1	0
Single-Family Detached	4000+	Unvented Crawlspace	1	1950s	0.129754	0.60732	0.125466	0.137459	0
Single-Family Detached	4000+	Unvented Crawlspace	2	1950s	0.129754	0.60732	0.125466	0.137459	0
Single-Family Detached	4000+	Unvented Crawlspace	3	1950s	0.129754	0.60732	0.125466	0.137459	0
Single-Family Detached	4000+	Unvented Crawlspace	4+	1950s	0	0	0	1	0
Single-Family Detached	0-1499	Unvented Crawlspace	1	1960s	0.265337	0	0	0.734663	0
Single-Family Detached	0-1499	Unvented Crawlspace	2	1960s	0.265337	0	0	0.734663	0
Single-Family Detached	0-1499	Unvented Crawlspace	3	1960s	0	0	0	1	0
Single-Family Detached	0-1499	Unvented Crawlspace	4+	1960s	0	0	0	1	0
Single-Family Detached	1500-2499	Unvented Crawlspace	1	1960s	0.201802	0.374534	0	0.423664	0
Single-Family Detached	1500-2499	Unvented Crawlspace	2	1960s	0.201802	0.374534	0	0.423664	0
Single-Family Detached	1500-2499	Unvented Crawlspace	3	1960s	0.201802	0.374534	0	0.423664	0
Single-Family Detached	1500-2499	Unvented Crawlspace	4+	1960s	0	0	0	1	0
Single-Family Detached	2500-3999	Unvented Crawlspace	1	1960s	0.161953	0.551133	0.046972	0.239942	0
Single-Family Detached	2500-3999	Unvented Crawlspace	2	1960s	0.161953	0.551133	0.046972	0.239942	0
Single-Family Detached	2500-3999	Unvented Crawlspace	3	1960s	0.161953	0.551133	0.046972	0.239942	0
Single-Family Detached	2500-3999	Unvented Crawlspace	4+	1960s	0	0	0	1	0
Single-Family Detached	4000+	Unvented Crawlspace	1	1960s	0.024774	0.633439	0.075546	0.266241	0
Single-Family Detached	4000+	Unvented Crawlspace	2	1960s	0.024774	0.633439	0.075546	0.266241	0
Single-Family Detached	4000+	Unvented Crawlspace	3	1960s	0.024774	0.633439	0.075546	0.266241	0
Single-Family Detached	4000+	Unvented Crawlspace	4+	1960s	0	0	0	1	0
Single-Family Detached	0-1499	Unvented Crawlspace	1	1970s	0.23845	0	0	0.76155	0
Single-Family Detached	0-1499	Unvented Crawlspace	2	1970s	0.23845	0	0	0.76155	0
Single-Family Detached	0-1499	Unvented Crawlspace	3	1970s	0	0	0	1	0
Single-Family Detached	0-1499	Unvented Crawlspace	4+	1970s	0	0	0	1	0
Single-Family Detached	1500-2499	Unvented Crawlspace	1	1970s	0.106728	0.524768	0	0.368504	0
Single-Family Detached	1500-2499	Unvented Crawlspace	2	1970s	0.106728	0.524768	0	0.368504	0
Single-Family Detached	1500-2499	Unvented Crawlspace	3	1970s	0.106728	0.524768	0	0.368504	0
Single-Family Detached	1500-2499	Unvented Crawlspace	4+	1970s	0	0	0	1	0
Single-Family Detached	2500-3999	Unvented Crawlspace	1	1970s	0.075678	0.687491	0.035486	0.201346	0
Single-Family Detached	2500-3999	Unvented Crawlspace	2	1970s	0.075678	0.687491	0.035486	0.201346	0
Single-Family Detached	2500-3999	Unvented Crawlspace	3	1970s	0.075678	0.687491	0.035486	0.201346	0
Single-Family Detached	2500-3999	Unvented Crawlspace	4+	1970s	0	0	0	1	0
Single-Family Detached	4000+	Unvented Crawlspace	1	1970s	0.068886	0.560453	0.208862	0.161799	0
Single-Family Detached	4000+	Unvented Crawlspace	2	1970s	0.068886	0.560453	0.208862	0.161799	0
Single-Family Detached	4000+	Unvented Crawlspace	3	1970s	0.068886	0.560453	0.208862	0.161799	0
Single-Family Detached	4000+	Unvented Crawlspace	4+	1970s	0	0	0	1	0
<<<<<<< HEAD
Single-Family Detached	0-1499	Unvented Crawlspace	1	1980s	0.216117	0	0	0.783883	0.000544274
Single-Family Detached	0-1499	Unvented Crawlspace	2	1980s	0.216117	0	0	0.783883	9.6782e-05
Single-Family Detached	0-1499	Unvented Crawlspace	3	1980s	0	0	0	1	4.1917e-06
Single-Family Detached	0-1499	Unvented Crawlspace	4+	1980s	0	0	0	1	0
Single-Family Detached	1500-2499	Unvented Crawlspace	1	1980s	0.127131	0.588891	0	0.283978	0.000934524
Single-Family Detached	1500-2499	Unvented Crawlspace	2	1980s	0.127131	0.588891	0	0.283978	0.000495702
Single-Family Detached	1500-2499	Unvented Crawlspace	3	1980s	0.127131	0.588891	0	0.283978	9.69374e-06
Single-Family Detached	1500-2499	Unvented Crawlspace	4+	1980s	0	0	0	1	0
Single-Family Detached	2500-3999	Unvented Crawlspace	1	1980s	0.10817	0.685353	0.085808	0.120669	0.000258929
Single-Family Detached	2500-3999	Unvented Crawlspace	2	1980s	0.10817	0.685353	0.085808	0.120669	0.00053788
Single-Family Detached	2500-3999	Unvented Crawlspace	3	1980s	0.10817	0.685353	0.085808	0.120669	2.60336e-05
Single-Family Detached	2500-3999	Unvented Crawlspace	4+	1980s	0	0	0	1	0
Single-Family Detached	4000+	Unvented Crawlspace	1	1980s	0.033671	0.661581	0.226548	0.0782	2.78659e-05
Single-Family Detached	4000+	Unvented Crawlspace	2	1980s	0.033671	0.661581	0.226548	0.0782	0.00014441
Single-Family Detached	4000+	Unvented Crawlspace	3	1980s	0.033671	0.661581	0.226548	0.0782	5.41443e-06
Single-Family Detached	4000+	Unvented Crawlspace	4+	1980s	0	0	0	1	0
Single-Family Detached	0-1499	Unvented Crawlspace	1	1990s	0.163762	0	0	0.836238	0.00065399
Single-Family Detached	0-1499	Unvented Crawlspace	2	1990s	0.163762	0	0	0.836238	0.000116292
Single-Family Detached	0-1499	Unvented Crawlspace	3	1990s	0	0	0	1	5.03667e-06
Single-Family Detached	0-1499	Unvented Crawlspace	4+	1990s	0	0	0	1	0
Single-Family Detached	1500-2499	Unvented Crawlspace	1	1990s	0.055472	0.703147	0	0.241381	0.00111233
Single-Family Detached	1500-2499	Unvented Crawlspace	2	1990s	0.055472	0.703147	0	0.241381	0.000590017
Single-Family Detached	1500-2499	Unvented Crawlspace	3	1990s	0.055472	0.703147	0	0.241381	1.15381e-05
Single-Family Detached	1500-2499	Unvented Crawlspace	4+	1990s	0	0	0	1	0
Single-Family Detached	2500-3999	Unvented Crawlspace	1	1990s	0.047959	0.658559	0.177539	0.115943	0.000308802
Single-Family Detached	2500-3999	Unvented Crawlspace	2	1990s	0.047959	0.658559	0.177539	0.115943	0.000641482
Single-Family Detached	2500-3999	Unvented Crawlspace	3	1990s	0.047959	0.658559	0.177539	0.115943	3.1048e-05
Single-Family Detached	2500-3999	Unvented Crawlspace	4+	1990s	0	0	0	1	0
Single-Family Detached	4000+	Unvented Crawlspace	1	1990s	0.00721	0.602911	0.342193	0.047687	3.37807e-05
Single-Family Detached	4000+	Unvented Crawlspace	2	1990s	0.00721	0.602911	0.342193	0.047687	0.000175062
Single-Family Detached	4000+	Unvented Crawlspace	3	1990s	0.00721	0.602911	0.342193	0.047687	6.56369e-06
Single-Family Detached	4000+	Unvented Crawlspace	4+	1990s	0	0	0	1	0
Single-Family Detached	0-1499	Unvented Crawlspace	1	2000s	0.136224	0	0	0.863776	0.000327694
Single-Family Detached	0-1499	Unvented Crawlspace	2	2000s	0.136224	0	0	0.863776	6.3059e-05
Single-Family Detached	0-1499	Unvented Crawlspace	3	2000s	0	0	0	1	0
Single-Family Detached	0-1499	Unvented Crawlspace	4+	2000s	0	0	0	1	0
Single-Family Detached	1500-2499	Unvented Crawlspace	1	2000s	0.057359	0.753987	0	0.188653	0.000759717
Single-Family Detached	1500-2499	Unvented Crawlspace	2	2000s	0.057359	0.753987	0	0.188653	0.000403717
Single-Family Detached	1500-2499	Unvented Crawlspace	3	2000s	0.057359	0.753987	0	0.188653	4.68702e-06
Single-Family Detached	1500-2499	Unvented Crawlspace	4+	2000s	0	0	0	1	0
Single-Family Detached	2500-3999	Unvented Crawlspace	1	2000s	0.039918	0.649167	0.234644	0.076271	0.000250923
Single-Family Detached	2500-3999	Unvented Crawlspace	2	2000s	0.039918	0.649167	0.234644	0.076271	0.000581797
Single-Family Detached	2500-3999	Unvented Crawlspace	3	2000s	0.039918	0.649167	0.234644	0.076271	9.63767e-06
Single-Family Detached	2500-3999	Unvented Crawlspace	4+	2000s	0	0	0	1	0
Single-Family Detached	4000+	Unvented Crawlspace	1	2000s	0.010732	0.44749	0.498077	0.0437	6.2104e-05
Single-Family Detached	4000+	Unvented Crawlspace	2	2000s	0.010732	0.44749	0.498077	0.0437	0.000232887
Single-Family Detached	4000+	Unvented Crawlspace	3	2000s	0.010732	0.44749	0.498077	0.0437	9.18957e-06
Single-Family Detached	4000+	Unvented Crawlspace	4+	2000s	0	0	0	1	0
Single-Family Detached	0-1499	Unvented Crawlspace	1	2010s	0.136224	0	0	0.863776	8.34173e-05
Single-Family Detached	0-1499	Unvented Crawlspace	2	2010s	0.136224	0	0	0.863776	1.60522e-05
Single-Family Detached	0-1499	Unvented Crawlspace	3	2010s	0	0	0	1	0
Single-Family Detached	0-1499	Unvented Crawlspace	4+	2010s	0	0	0	1	0
Single-Family Detached	1500-2499	Unvented Crawlspace	1	2010s	0.057359	0.753987	0	0.188653	0.000217697
Single-Family Detached	1500-2499	Unvented Crawlspace	2	2010s	0.057359	0.753987	0	0.188653	0.000115685
Single-Family Detached	1500-2499	Unvented Crawlspace	3	2010s	0.057359	0.753987	0	0.188653	1.34306e-06
Single-Family Detached	1500-2499	Unvented Crawlspace	4+	2010s	0	0	0	1	0
Single-Family Detached	2500-3999	Unvented Crawlspace	1	2010s	0.039918	0.649167	0.234644	0.076271	9.97704e-05
Single-Family Detached	2500-3999	Unvented Crawlspace	2	2010s	0.039918	0.649167	0.234644	0.076271	0.00023133
Single-Family Detached	2500-3999	Unvented Crawlspace	3	2010s	0.039918	0.649167	0.234644	0.076271	3.83207e-06
Single-Family Detached	2500-3999	Unvented Crawlspace	4+	2010s	0	0	0	1	0
Single-Family Detached	4000+	Unvented Crawlspace	1	2010s	0.010732	0.44749	0.498077	0.0437	1.69319e-05
Single-Family Detached	4000+	Unvented Crawlspace	2	2010s	0.010732	0.44749	0.498077	0.0437	6.34939e-05
Single-Family Detached	4000+	Unvented Crawlspace	3	2010s	0.010732	0.44749	0.498077	0.0437	2.50543e-06
=======
Single-Family Detached	0-1499	Unvented Crawlspace	1	1980s	0.216117	0	0	0.783883	0.000562132
Single-Family Detached	0-1499	Unvented Crawlspace	2	1980s	0.216117	0	0	0.783883	9.99575e-05
Single-Family Detached	0-1499	Unvented Crawlspace	3	1980s	0	0	0	1	4.32923e-06
Single-Family Detached	0-1499	Unvented Crawlspace	4+	1980s	0	0	0	1	0
Single-Family Detached	1500-2499	Unvented Crawlspace	1	1980s	0.127131	0.588891	0	0.283978	0.000964828
Single-Family Detached	1500-2499	Unvented Crawlspace	2	1980s	0.127131	0.588891	0	0.283978	0.000511777
Single-Family Detached	1500-2499	Unvented Crawlspace	3	1980s	0.127131	0.588891	0	0.283978	1.00081e-05
Single-Family Detached	1500-2499	Unvented Crawlspace	4+	1980s	0	0	0	1	0
Single-Family Detached	2500-3999	Unvented Crawlspace	1	1980s	0.10817	0.685353	0.085808	0.120669	0.00026726
Single-Family Detached	2500-3999	Unvented Crawlspace	2	1980s	0.10817	0.685353	0.085808	0.120669	0.000555186
Single-Family Detached	2500-3999	Unvented Crawlspace	3	1980s	0.10817	0.685353	0.085808	0.120669	2.68712e-05
Single-Family Detached	2500-3999	Unvented Crawlspace	4+	1980s	0	0	0	1	0
Single-Family Detached	4000+	Unvented Crawlspace	1	1980s	0.033671	0.661581	0.226548	0.0782	2.87381e-05
Single-Family Detached	4000+	Unvented Crawlspace	2	1980s	0.033671	0.661581	0.226548	0.0782	0.00014893
Single-Family Detached	4000+	Unvented Crawlspace	3	1980s	0.033671	0.661581	0.226548	0.0782	5.5839e-06
Single-Family Detached	4000+	Unvented Crawlspace	4+	1980s	0	0	0	1	0
Single-Family Detached	0-1499	Unvented Crawlspace	1	1990s	0.163762	0	0	0.836238	0.000686381
Single-Family Detached	0-1499	Unvented Crawlspace	2	1990s	0.163762	0	0	0.836238	0.000122051
Single-Family Detached	0-1499	Unvented Crawlspace	3	1990s	0	0	0	1	5.28612e-06
Single-Family Detached	0-1499	Unvented Crawlspace	4+	1990s	0	0	0	1	0
Single-Family Detached	1500-2499	Unvented Crawlspace	1	1990s	0.055472	0.703147	0	0.241381	0.00116736
Single-Family Detached	1500-2499	Unvented Crawlspace	2	1990s	0.055472	0.703147	0	0.241381	0.000619204
Single-Family Detached	1500-2499	Unvented Crawlspace	3	1990s	0.055472	0.703147	0	0.241381	1.21089e-05
Single-Family Detached	1500-2499	Unvented Crawlspace	4+	1990s	0	0	0	1	0
Single-Family Detached	2500-3999	Unvented Crawlspace	1	1990s	0.047959	0.658559	0.177539	0.115943	0.000323937
Single-Family Detached	2500-3999	Unvented Crawlspace	2	1990s	0.047959	0.658559	0.177539	0.115943	0.000672924
Single-Family Detached	2500-3999	Unvented Crawlspace	3	1990s	0.047959	0.658559	0.177539	0.115943	3.25698e-05
Single-Family Detached	2500-3999	Unvented Crawlspace	4+	1990s	0	0	0	1	0
Single-Family Detached	4000+	Unvented Crawlspace	1	1990s	0.00721	0.602911	0.342193	0.047687	3.54262e-05
Single-Family Detached	4000+	Unvented Crawlspace	2	1990s	0.00721	0.602911	0.342193	0.047687	0.00018359
Single-Family Detached	4000+	Unvented Crawlspace	3	1990s	0.00721	0.602911	0.342193	0.047687	6.88343e-06
Single-Family Detached	4000+	Unvented Crawlspace	4+	1990s	0	0	0	1	0
Single-Family Detached	0-1499	Unvented Crawlspace	1	2000s	0.136224	0	0	0.863776	0.000347628
Single-Family Detached	0-1499	Unvented Crawlspace	2	2000s	0.136224	0	0	0.863776	6.68949e-05
Single-Family Detached	0-1499	Unvented Crawlspace	3	2000s	0	0	0	1	0
Single-Family Detached	0-1499	Unvented Crawlspace	4+	2000s	0	0	0	1	0
Single-Family Detached	1500-2499	Unvented Crawlspace	1	2000s	0.057359	0.753987	0	0.188653	0.000805791
Single-Family Detached	1500-2499	Unvented Crawlspace	2	2000s	0.057359	0.753987	0	0.188653	0.000428201
Single-Family Detached	1500-2499	Unvented Crawlspace	3	2000s	0.057359	0.753987	0	0.188653	4.97127e-06
Single-Family Detached	1500-2499	Unvented Crawlspace	4+	2000s	0	0	0	1	0
Single-Family Detached	2500-3999	Unvented Crawlspace	1	2000s	0.039918	0.649167	0.234644	0.076271	0.000265782
Single-Family Detached	2500-3999	Unvented Crawlspace	2	2000s	0.039918	0.649167	0.234644	0.076271	0.000616248
Single-Family Detached	2500-3999	Unvented Crawlspace	3	2000s	0.039918	0.649167	0.234644	0.076271	1.02084e-05
Single-Family Detached	2500-3999	Unvented Crawlspace	4+	2000s	0	0	0	1	0
Single-Family Detached	4000+	Unvented Crawlspace	1	2000s	0.010732	0.44749	0.498077	0.0437	6.58397e-05
Single-Family Detached	4000+	Unvented Crawlspace	2	2000s	0.010732	0.44749	0.498077	0.0437	0.000246896
Single-Family Detached	4000+	Unvented Crawlspace	3	2000s	0.010732	0.44749	0.498077	0.0437	9.74235e-06
Single-Family Detached	4000+	Unvented Crawlspace	4+	2000s	0	0	0	1	0
Single-Family Detached	0-1499	Unvented Crawlspace	1	2010s	0.136224	0	0	0.863776	5.63224e-05
Single-Family Detached	0-1499	Unvented Crawlspace	2	2010s	0.136224	0	0	0.863776	1.08383e-05
Single-Family Detached	0-1499	Unvented Crawlspace	3	2010s	0	0	0	1	0
Single-Family Detached	0-1499	Unvented Crawlspace	4+	2010s	0	0	0	1	0
Single-Family Detached	1500-2499	Unvented Crawlspace	1	2010s	0.057359	0.753987	0	0.188653	0.000146094
Single-Family Detached	1500-2499	Unvented Crawlspace	2	2010s	0.057359	0.753987	0	0.188653	7.76347e-05
Single-Family Detached	1500-2499	Unvented Crawlspace	3	2010s	0.057359	0.753987	0	0.188653	9.01313e-07
Single-Family Detached	1500-2499	Unvented Crawlspace	4+	2010s	0	0	0	1	0
Single-Family Detached	2500-3999	Unvented Crawlspace	1	2010s	0.039918	0.649167	0.234644	0.076271	6.72889e-05
Single-Family Detached	2500-3999	Unvented Crawlspace	2	2010s	0.039918	0.649167	0.234644	0.076271	0.000156018
Single-Family Detached	2500-3999	Unvented Crawlspace	3	2010s	0.039918	0.649167	0.234644	0.076271	2.58449e-06
Single-Family Detached	2500-3999	Unvented Crawlspace	4+	2010s	0	0	0	1	0
Single-Family Detached	4000+	Unvented Crawlspace	1	2010s	0.010732	0.44749	0.498077	0.0437	1.1446e-05
Single-Family Detached	4000+	Unvented Crawlspace	2	2010s	0.010732	0.44749	0.498077	0.0437	4.29219e-05
Single-Family Detached	4000+	Unvented Crawlspace	3	2010s	0.010732	0.44749	0.498077	0.0437	1.69367e-06
>>>>>>> e0c17adc
Single-Family Detached	4000+	Unvented Crawlspace	4+	2010s	0	0	0	1	0
Single-Family Detached	0-1499	Unvented Crawlspace	1	<1940	0.075776	0	0	0.924224	0
Single-Family Detached	0-1499	Unvented Crawlspace	2	<1940	0.075776	0	0	0.924224	0
Single-Family Detached	0-1499	Unvented Crawlspace	3	<1940	0	0	0	1	0
Single-Family Detached	0-1499	Unvented Crawlspace	4+	<1940	0	0	0	1	0
Single-Family Detached	1500-2499	Unvented Crawlspace	1	<1940	0.065978	0.09478	0	0.839242	0
Single-Family Detached	1500-2499	Unvented Crawlspace	2	<1940	0.065978	0.09478	0	0.839242	0
Single-Family Detached	1500-2499	Unvented Crawlspace	3	<1940	0.065978	0.09478	0	0.839242	0
Single-Family Detached	1500-2499	Unvented Crawlspace	4+	<1940	0	0	0	1	0
Single-Family Detached	2500-3999	Unvented Crawlspace	1	<1940	0.046238	0.091001	0.008446	0.854315	0
Single-Family Detached	2500-3999	Unvented Crawlspace	2	<1940	0.046238	0.091001	0.008446	0.854315	0
Single-Family Detached	2500-3999	Unvented Crawlspace	3	<1940	0.046238	0.091001	0.008446	0.854315	0
Single-Family Detached	2500-3999	Unvented Crawlspace	4+	<1940	0	0	0	1	0
Single-Family Detached	4000+	Unvented Crawlspace	1	<1940	0.21222	0.194644	0.040975	0.552162	0
Single-Family Detached	4000+	Unvented Crawlspace	2	<1940	0.21222	0.194644	0.040975	0.552162	0
Single-Family Detached	4000+	Unvented Crawlspace	3	<1940	0.21222	0.194644	0.040975	0.552162	0
Single-Family Detached	4000+	Unvented Crawlspace	4+	<1940	0	0	0	1	0
Mobile Home	0-1499	Heated Basement	1	1940s	0	0	0	1	0
Mobile Home	0-1499	Heated Basement	2	1940s	0	0	0	1	0
Mobile Home	0-1499	Heated Basement	3	1940s	0	0	0	1	0
Mobile Home	0-1499	Heated Basement	4+	1940s	0	0	0	1	0
Mobile Home	1500-2499	Heated Basement	1	1940s	0	0	0	1	0
Mobile Home	1500-2499	Heated Basement	2	1940s	0	0	0	1	0
Mobile Home	1500-2499	Heated Basement	3	1940s	0	0	0	1	0
Mobile Home	1500-2499	Heated Basement	4+	1940s	0	0	0	1	0
Mobile Home	2500-3999	Heated Basement	1	1940s	0	0	0	1	0
Mobile Home	2500-3999	Heated Basement	2	1940s	0	0	0	1	0
Mobile Home	2500-3999	Heated Basement	3	1940s	0	0	0	1	0
Mobile Home	2500-3999	Heated Basement	4+	1940s	0	0	0	1	0
Mobile Home	4000+	Heated Basement	1	1940s	0	0	0	1	0
Mobile Home	4000+	Heated Basement	2	1940s	0	0	0	1	0
Mobile Home	4000+	Heated Basement	3	1940s	0	0	0	1	0
Mobile Home	4000+	Heated Basement	4+	1940s	0	0	0	1	0
Mobile Home	0-1499	Heated Basement	1	1950s	0	0	0	1	0
Mobile Home	0-1499	Heated Basement	2	1950s	0	0	0	1	0
Mobile Home	0-1499	Heated Basement	3	1950s	0	0	0	1	0
Mobile Home	0-1499	Heated Basement	4+	1950s	0	0	0	1	0
Mobile Home	1500-2499	Heated Basement	1	1950s	0	0	0	1	0
Mobile Home	1500-2499	Heated Basement	2	1950s	0	0	0	1	0
Mobile Home	1500-2499	Heated Basement	3	1950s	0	0	0	1	0
Mobile Home	1500-2499	Heated Basement	4+	1950s	0	0	0	1	0
Mobile Home	2500-3999	Heated Basement	1	1950s	0	0	0	1	0
Mobile Home	2500-3999	Heated Basement	2	1950s	0	0	0	1	0
Mobile Home	2500-3999	Heated Basement	3	1950s	0	0	0	1	0
Mobile Home	2500-3999	Heated Basement	4+	1950s	0	0	0	1	0
Mobile Home	4000+	Heated Basement	1	1950s	0	0	0	1	0
Mobile Home	4000+	Heated Basement	2	1950s	0	0	0	1	0
Mobile Home	4000+	Heated Basement	3	1950s	0	0	0	1	0
Mobile Home	4000+	Heated Basement	4+	1950s	0	0	0	1	0
Mobile Home	0-1499	Heated Basement	1	1960s	0	0	0	1	0
Mobile Home	0-1499	Heated Basement	2	1960s	0	0	0	1	0
Mobile Home	0-1499	Heated Basement	3	1960s	0	0	0	1	0
Mobile Home	0-1499	Heated Basement	4+	1960s	0	0	0	1	0
Mobile Home	1500-2499	Heated Basement	1	1960s	0	0	0	1	0
Mobile Home	1500-2499	Heated Basement	2	1960s	0	0	0	1	0
Mobile Home	1500-2499	Heated Basement	3	1960s	0	0	0	1	0
Mobile Home	1500-2499	Heated Basement	4+	1960s	0	0	0	1	0
Mobile Home	2500-3999	Heated Basement	1	1960s	0	0	0	1	0
Mobile Home	2500-3999	Heated Basement	2	1960s	0	0	0	1	0
Mobile Home	2500-3999	Heated Basement	3	1960s	0	0	0	1	0
Mobile Home	2500-3999	Heated Basement	4+	1960s	0	0	0	1	0
Mobile Home	4000+	Heated Basement	1	1960s	0	0	0	1	0
Mobile Home	4000+	Heated Basement	2	1960s	0	0	0	1	0
Mobile Home	4000+	Heated Basement	3	1960s	0	0	0	1	0
Mobile Home	4000+	Heated Basement	4+	1960s	0	0	0	1	0
Mobile Home	0-1499	Heated Basement	1	1970s	0	0	0	1	0
Mobile Home	0-1499	Heated Basement	2	1970s	0	0	0	1	0
Mobile Home	0-1499	Heated Basement	3	1970s	0	0	0	1	0
Mobile Home	0-1499	Heated Basement	4+	1970s	0	0	0	1	0
Mobile Home	1500-2499	Heated Basement	1	1970s	0	0	0	1	0
Mobile Home	1500-2499	Heated Basement	2	1970s	0	0	0	1	0
Mobile Home	1500-2499	Heated Basement	3	1970s	0	0	0	1	0
Mobile Home	1500-2499	Heated Basement	4+	1970s	0	0	0	1	0
Mobile Home	2500-3999	Heated Basement	1	1970s	0	0	0	1	0
Mobile Home	2500-3999	Heated Basement	2	1970s	0	0	0	1	0
Mobile Home	2500-3999	Heated Basement	3	1970s	0	0	0	1	0
Mobile Home	2500-3999	Heated Basement	4+	1970s	0	0	0	1	0
Mobile Home	4000+	Heated Basement	1	1970s	0	0	0	1	0
Mobile Home	4000+	Heated Basement	2	1970s	0	0	0	1	0
Mobile Home	4000+	Heated Basement	3	1970s	0	0	0	1	0
Mobile Home	4000+	Heated Basement	4+	1970s	0	0	0	1	0
Mobile Home	0-1499	Heated Basement	1	1980s	0	0	0	1	0
Mobile Home	0-1499	Heated Basement	2	1980s	0	0	0	1	0
Mobile Home	0-1499	Heated Basement	3	1980s	0	0	0	1	0
Mobile Home	0-1499	Heated Basement	4+	1980s	0	0	0	1	0
Mobile Home	1500-2499	Heated Basement	1	1980s	0	0	0	1	0
Mobile Home	1500-2499	Heated Basement	2	1980s	0	0	0	1	0
Mobile Home	1500-2499	Heated Basement	3	1980s	0	0	0	1	0
Mobile Home	1500-2499	Heated Basement	4+	1980s	0	0	0	1	0
Mobile Home	2500-3999	Heated Basement	1	1980s	0	0	0	1	0
Mobile Home	2500-3999	Heated Basement	2	1980s	0	0	0	1	0
Mobile Home	2500-3999	Heated Basement	3	1980s	0	0	0	1	0
Mobile Home	2500-3999	Heated Basement	4+	1980s	0	0	0	1	0
Mobile Home	4000+	Heated Basement	1	1980s	0	0	0	1	0
Mobile Home	4000+	Heated Basement	2	1980s	0	0	0	1	0
Mobile Home	4000+	Heated Basement	3	1980s	0	0	0	1	0
Mobile Home	4000+	Heated Basement	4+	1980s	0	0	0	1	0
Mobile Home	0-1499	Heated Basement	1	1990s	0	0	0	1	0
Mobile Home	0-1499	Heated Basement	2	1990s	0	0	0	1	0
Mobile Home	0-1499	Heated Basement	3	1990s	0	0	0	1	0
Mobile Home	0-1499	Heated Basement	4+	1990s	0	0	0	1	0
Mobile Home	1500-2499	Heated Basement	1	1990s	0	0	0	1	0
Mobile Home	1500-2499	Heated Basement	2	1990s	0	0	0	1	0
Mobile Home	1500-2499	Heated Basement	3	1990s	0	0	0	1	0
Mobile Home	1500-2499	Heated Basement	4+	1990s	0	0	0	1	0
Mobile Home	2500-3999	Heated Basement	1	1990s	0	0	0	1	0
Mobile Home	2500-3999	Heated Basement	2	1990s	0	0	0	1	0
Mobile Home	2500-3999	Heated Basement	3	1990s	0	0	0	1	0
Mobile Home	2500-3999	Heated Basement	4+	1990s	0	0	0	1	0
Mobile Home	4000+	Heated Basement	1	1990s	0	0	0	1	0
Mobile Home	4000+	Heated Basement	2	1990s	0	0	0	1	0
Mobile Home	4000+	Heated Basement	3	1990s	0	0	0	1	0
Mobile Home	4000+	Heated Basement	4+	1990s	0	0	0	1	0
Mobile Home	0-1499	Heated Basement	1	2000s	0	0	0	1	0
Mobile Home	0-1499	Heated Basement	2	2000s	0	0	0	1	0
Mobile Home	0-1499	Heated Basement	3	2000s	0	0	0	1	0
Mobile Home	0-1499	Heated Basement	4+	2000s	0	0	0	1	0
Mobile Home	1500-2499	Heated Basement	1	2000s	0	0	0	1	0
Mobile Home	1500-2499	Heated Basement	2	2000s	0	0	0	1	0
Mobile Home	1500-2499	Heated Basement	3	2000s	0	0	0	1	0
Mobile Home	1500-2499	Heated Basement	4+	2000s	0	0	0	1	0
Mobile Home	2500-3999	Heated Basement	1	2000s	0	0	0	1	0
Mobile Home	2500-3999	Heated Basement	2	2000s	0	0	0	1	0
Mobile Home	2500-3999	Heated Basement	3	2000s	0	0	0	1	0
Mobile Home	2500-3999	Heated Basement	4+	2000s	0	0	0	1	0
Mobile Home	4000+	Heated Basement	1	2000s	0	0	0	1	0
Mobile Home	4000+	Heated Basement	2	2000s	0	0	0	1	0
Mobile Home	4000+	Heated Basement	3	2000s	0	0	0	1	0
Mobile Home	4000+	Heated Basement	4+	2000s	0	0	0	1	0
Mobile Home	0-1499	Heated Basement	1	2010s	0	0	0	1	0
Mobile Home	0-1499	Heated Basement	2	2010s	0	0	0	1	0
Mobile Home	0-1499	Heated Basement	3	2010s	0	0	0	1	0
Mobile Home	0-1499	Heated Basement	4+	2010s	0	0	0	1	0
Mobile Home	1500-2499	Heated Basement	1	2010s	0	0	0	1	0
Mobile Home	1500-2499	Heated Basement	2	2010s	0	0	0	1	0
Mobile Home	1500-2499	Heated Basement	3	2010s	0	0	0	1	0
Mobile Home	1500-2499	Heated Basement	4+	2010s	0	0	0	1	0
Mobile Home	2500-3999	Heated Basement	1	2010s	0	0	0	1	0
Mobile Home	2500-3999	Heated Basement	2	2010s	0	0	0	1	0
Mobile Home	2500-3999	Heated Basement	3	2010s	0	0	0	1	0
Mobile Home	2500-3999	Heated Basement	4+	2010s	0	0	0	1	0
Mobile Home	4000+	Heated Basement	1	2010s	0	0	0	1	0
Mobile Home	4000+	Heated Basement	2	2010s	0	0	0	1	0
Mobile Home	4000+	Heated Basement	3	2010s	0	0	0	1	0
Mobile Home	4000+	Heated Basement	4+	2010s	0	0	0	1	0
Mobile Home	0-1499	Heated Basement	1	<1940	0	0	0	1	0
Mobile Home	0-1499	Heated Basement	2	<1940	0	0	0	1	0
Mobile Home	0-1499	Heated Basement	3	<1940	0	0	0	1	0
Mobile Home	0-1499	Heated Basement	4+	<1940	0	0	0	1	0
Mobile Home	1500-2499	Heated Basement	1	<1940	0	0	0	1	0
Mobile Home	1500-2499	Heated Basement	2	<1940	0	0	0	1	0
Mobile Home	1500-2499	Heated Basement	3	<1940	0	0	0	1	0
Mobile Home	1500-2499	Heated Basement	4+	<1940	0	0	0	1	0
Mobile Home	2500-3999	Heated Basement	1	<1940	0	0	0	1	0
Mobile Home	2500-3999	Heated Basement	2	<1940	0	0	0	1	0
Mobile Home	2500-3999	Heated Basement	3	<1940	0	0	0	1	0
Mobile Home	2500-3999	Heated Basement	4+	<1940	0	0	0	1	0
Mobile Home	4000+	Heated Basement	1	<1940	0	0	0	1	0
Mobile Home	4000+	Heated Basement	2	<1940	0	0	0	1	0
Mobile Home	4000+	Heated Basement	3	<1940	0	0	0	1	0
Mobile Home	4000+	Heated Basement	4+	<1940	0	0	0	1	0
Multi-Family with 2 - 4 Units	0-1499	Heated Basement	1	1940s	0	0	0	1	0
Multi-Family with 2 - 4 Units	0-1499	Heated Basement	2	1940s	0	0	0	1	0
Multi-Family with 2 - 4 Units	0-1499	Heated Basement	3	1940s	0	0	0	1	0
Multi-Family with 2 - 4 Units	0-1499	Heated Basement	4+	1940s	0	0	0	1	0
Multi-Family with 2 - 4 Units	1500-2499	Heated Basement	1	1940s	0	0	0	1	0
Multi-Family with 2 - 4 Units	1500-2499	Heated Basement	2	1940s	0	0	0	1	0
Multi-Family with 2 - 4 Units	1500-2499	Heated Basement	3	1940s	0	0	0	1	0
Multi-Family with 2 - 4 Units	1500-2499	Heated Basement	4+	1940s	0	0	0	1	0
Multi-Family with 2 - 4 Units	2500-3999	Heated Basement	1	1940s	0	0	0	1	0
Multi-Family with 2 - 4 Units	2500-3999	Heated Basement	2	1940s	0	0	0	1	0
Multi-Family with 2 - 4 Units	2500-3999	Heated Basement	3	1940s	0	0	0	1	0
Multi-Family with 2 - 4 Units	2500-3999	Heated Basement	4+	1940s	0	0	0	1	0
Multi-Family with 2 - 4 Units	4000+	Heated Basement	1	1940s	0	0	0	1	0
Multi-Family with 2 - 4 Units	4000+	Heated Basement	2	1940s	0	0	0	1	0
Multi-Family with 2 - 4 Units	4000+	Heated Basement	3	1940s	0	0	0	1	0
Multi-Family with 2 - 4 Units	4000+	Heated Basement	4+	1940s	0	0	0	1	0
Multi-Family with 2 - 4 Units	0-1499	Heated Basement	1	1950s	0	0	0	1	0
Multi-Family with 2 - 4 Units	0-1499	Heated Basement	2	1950s	0	0	0	1	0
Multi-Family with 2 - 4 Units	0-1499	Heated Basement	3	1950s	0	0	0	1	0
Multi-Family with 2 - 4 Units	0-1499	Heated Basement	4+	1950s	0	0	0	1	0
Multi-Family with 2 - 4 Units	1500-2499	Heated Basement	1	1950s	0	0	0	1	0
Multi-Family with 2 - 4 Units	1500-2499	Heated Basement	2	1950s	0	0	0	1	0
Multi-Family with 2 - 4 Units	1500-2499	Heated Basement	3	1950s	0	0	0	1	0
Multi-Family with 2 - 4 Units	1500-2499	Heated Basement	4+	1950s	0	0	0	1	0
Multi-Family with 2 - 4 Units	2500-3999	Heated Basement	1	1950s	0	0	0	1	0
Multi-Family with 2 - 4 Units	2500-3999	Heated Basement	2	1950s	0	0	0	1	0
Multi-Family with 2 - 4 Units	2500-3999	Heated Basement	3	1950s	0	0	0	1	0
Multi-Family with 2 - 4 Units	2500-3999	Heated Basement	4+	1950s	0	0	0	1	0
Multi-Family with 2 - 4 Units	4000+	Heated Basement	1	1950s	0	0	0	1	0
Multi-Family with 2 - 4 Units	4000+	Heated Basement	2	1950s	0	0	0	1	0
Multi-Family with 2 - 4 Units	4000+	Heated Basement	3	1950s	0	0	0	1	0
Multi-Family with 2 - 4 Units	4000+	Heated Basement	4+	1950s	0	0	0	1	0
Multi-Family with 2 - 4 Units	0-1499	Heated Basement	1	1960s	0	0	0	1	0
Multi-Family with 2 - 4 Units	0-1499	Heated Basement	2	1960s	0	0	0	1	0
Multi-Family with 2 - 4 Units	0-1499	Heated Basement	3	1960s	0	0	0	1	0
Multi-Family with 2 - 4 Units	0-1499	Heated Basement	4+	1960s	0	0	0	1	0
Multi-Family with 2 - 4 Units	1500-2499	Heated Basement	1	1960s	0	0	0	1	0
Multi-Family with 2 - 4 Units	1500-2499	Heated Basement	2	1960s	0	0	0	1	0
Multi-Family with 2 - 4 Units	1500-2499	Heated Basement	3	1960s	0	0	0	1	0
Multi-Family with 2 - 4 Units	1500-2499	Heated Basement	4+	1960s	0	0	0	1	0
Multi-Family with 2 - 4 Units	2500-3999	Heated Basement	1	1960s	0	0	0	1	0
Multi-Family with 2 - 4 Units	2500-3999	Heated Basement	2	1960s	0	0	0	1	0
Multi-Family with 2 - 4 Units	2500-3999	Heated Basement	3	1960s	0	0	0	1	0
Multi-Family with 2 - 4 Units	2500-3999	Heated Basement	4+	1960s	0	0	0	1	0
Multi-Family with 2 - 4 Units	4000+	Heated Basement	1	1960s	0	0	0	1	0
Multi-Family with 2 - 4 Units	4000+	Heated Basement	2	1960s	0	0	0	1	0
Multi-Family with 2 - 4 Units	4000+	Heated Basement	3	1960s	0	0	0	1	0
Multi-Family with 2 - 4 Units	4000+	Heated Basement	4+	1960s	0	0	0	1	0
Multi-Family with 2 - 4 Units	0-1499	Heated Basement	1	1970s	0	0	0	1	0
Multi-Family with 2 - 4 Units	0-1499	Heated Basement	2	1970s	0	0	0	1	0
Multi-Family with 2 - 4 Units	0-1499	Heated Basement	3	1970s	0	0	0	1	0
Multi-Family with 2 - 4 Units	0-1499	Heated Basement	4+	1970s	0	0	0	1	0
Multi-Family with 2 - 4 Units	1500-2499	Heated Basement	1	1970s	0	0	0	1	0
Multi-Family with 2 - 4 Units	1500-2499	Heated Basement	2	1970s	0	0	0	1	0
Multi-Family with 2 - 4 Units	1500-2499	Heated Basement	3	1970s	0	0	0	1	0
Multi-Family with 2 - 4 Units	1500-2499	Heated Basement	4+	1970s	0	0	0	1	0
Multi-Family with 2 - 4 Units	2500-3999	Heated Basement	1	1970s	0	0	0	1	0
Multi-Family with 2 - 4 Units	2500-3999	Heated Basement	2	1970s	0	0	0	1	0
Multi-Family with 2 - 4 Units	2500-3999	Heated Basement	3	1970s	0	0	0	1	0
Multi-Family with 2 - 4 Units	2500-3999	Heated Basement	4+	1970s	0	0	0	1	0
Multi-Family with 2 - 4 Units	4000+	Heated Basement	1	1970s	0	0	0	1	0
Multi-Family with 2 - 4 Units	4000+	Heated Basement	2	1970s	0	0	0	1	0
Multi-Family with 2 - 4 Units	4000+	Heated Basement	3	1970s	0	0	0	1	0
Multi-Family with 2 - 4 Units	4000+	Heated Basement	4+	1970s	0	0	0	1	0
Multi-Family with 2 - 4 Units	0-1499	Heated Basement	1	1980s	0	0	0	1	0
Multi-Family with 2 - 4 Units	0-1499	Heated Basement	2	1980s	0	0	0	1	0
Multi-Family with 2 - 4 Units	0-1499	Heated Basement	3	1980s	0	0	0	1	0
Multi-Family with 2 - 4 Units	0-1499	Heated Basement	4+	1980s	0	0	0	1	0
Multi-Family with 2 - 4 Units	1500-2499	Heated Basement	1	1980s	0	0	0	1	0
Multi-Family with 2 - 4 Units	1500-2499	Heated Basement	2	1980s	0	0	0	1	0
Multi-Family with 2 - 4 Units	1500-2499	Heated Basement	3	1980s	0	0	0	1	0
Multi-Family with 2 - 4 Units	1500-2499	Heated Basement	4+	1980s	0	0	0	1	0
Multi-Family with 2 - 4 Units	2500-3999	Heated Basement	1	1980s	0	0	0	1	0
Multi-Family with 2 - 4 Units	2500-3999	Heated Basement	2	1980s	0	0	0	1	0
Multi-Family with 2 - 4 Units	2500-3999	Heated Basement	3	1980s	0	0	0	1	0
Multi-Family with 2 - 4 Units	2500-3999	Heated Basement	4+	1980s	0	0	0	1	0
Multi-Family with 2 - 4 Units	4000+	Heated Basement	1	1980s	0	0	0	1	0
Multi-Family with 2 - 4 Units	4000+	Heated Basement	2	1980s	0	0	0	1	0
Multi-Family with 2 - 4 Units	4000+	Heated Basement	3	1980s	0	0	0	1	0
Multi-Family with 2 - 4 Units	4000+	Heated Basement	4+	1980s	0	0	0	1	0
Multi-Family with 2 - 4 Units	0-1499	Heated Basement	1	1990s	0	0	0	1	0
Multi-Family with 2 - 4 Units	0-1499	Heated Basement	2	1990s	0	0	0	1	0
Multi-Family with 2 - 4 Units	0-1499	Heated Basement	3	1990s	0	0	0	1	0
Multi-Family with 2 - 4 Units	0-1499	Heated Basement	4+	1990s	0	0	0	1	0
Multi-Family with 2 - 4 Units	1500-2499	Heated Basement	1	1990s	0	0	0	1	0
Multi-Family with 2 - 4 Units	1500-2499	Heated Basement	2	1990s	0	0	0	1	0
Multi-Family with 2 - 4 Units	1500-2499	Heated Basement	3	1990s	0	0	0	1	0
Multi-Family with 2 - 4 Units	1500-2499	Heated Basement	4+	1990s	0	0	0	1	0
Multi-Family with 2 - 4 Units	2500-3999	Heated Basement	1	1990s	0	0	0	1	0
Multi-Family with 2 - 4 Units	2500-3999	Heated Basement	2	1990s	0	0	0	1	0
Multi-Family with 2 - 4 Units	2500-3999	Heated Basement	3	1990s	0	0	0	1	0
Multi-Family with 2 - 4 Units	2500-3999	Heated Basement	4+	1990s	0	0	0	1	0
Multi-Family with 2 - 4 Units	4000+	Heated Basement	1	1990s	0	0	0	1	0
Multi-Family with 2 - 4 Units	4000+	Heated Basement	2	1990s	0	0	0	1	0
Multi-Family with 2 - 4 Units	4000+	Heated Basement	3	1990s	0	0	0	1	0
Multi-Family with 2 - 4 Units	4000+	Heated Basement	4+	1990s	0	0	0	1	0
Multi-Family with 2 - 4 Units	0-1499	Heated Basement	1	2000s	0	0	0	1	0
Multi-Family with 2 - 4 Units	0-1499	Heated Basement	2	2000s	0	0	0	1	0
Multi-Family with 2 - 4 Units	0-1499	Heated Basement	3	2000s	0	0	0	1	0
Multi-Family with 2 - 4 Units	0-1499	Heated Basement	4+	2000s	0	0	0	1	0
Multi-Family with 2 - 4 Units	1500-2499	Heated Basement	1	2000s	0	0	0	1	0
Multi-Family with 2 - 4 Units	1500-2499	Heated Basement	2	2000s	0	0	0	1	0
Multi-Family with 2 - 4 Units	1500-2499	Heated Basement	3	2000s	0	0	0	1	0
Multi-Family with 2 - 4 Units	1500-2499	Heated Basement	4+	2000s	0	0	0	1	0
Multi-Family with 2 - 4 Units	2500-3999	Heated Basement	1	2000s	0	0	0	1	0
Multi-Family with 2 - 4 Units	2500-3999	Heated Basement	2	2000s	0	0	0	1	0
Multi-Family with 2 - 4 Units	2500-3999	Heated Basement	3	2000s	0	0	0	1	0
Multi-Family with 2 - 4 Units	2500-3999	Heated Basement	4+	2000s	0	0	0	1	0
Multi-Family with 2 - 4 Units	4000+	Heated Basement	1	2000s	0	0	0	1	0
Multi-Family with 2 - 4 Units	4000+	Heated Basement	2	2000s	0	0	0	1	0
Multi-Family with 2 - 4 Units	4000+	Heated Basement	3	2000s	0	0	0	1	0
Multi-Family with 2 - 4 Units	4000+	Heated Basement	4+	2000s	0	0	0	1	0
Multi-Family with 2 - 4 Units	0-1499	Heated Basement	1	2010s	0	0	0	1	0
Multi-Family with 2 - 4 Units	0-1499	Heated Basement	2	2010s	0	0	0	1	0
Multi-Family with 2 - 4 Units	0-1499	Heated Basement	3	2010s	0	0	0	1	0
Multi-Family with 2 - 4 Units	0-1499	Heated Basement	4+	2010s	0	0	0	1	0
Multi-Family with 2 - 4 Units	1500-2499	Heated Basement	1	2010s	0	0	0	1	0
Multi-Family with 2 - 4 Units	1500-2499	Heated Basement	2	2010s	0	0	0	1	0
Multi-Family with 2 - 4 Units	1500-2499	Heated Basement	3	2010s	0	0	0	1	0
Multi-Family with 2 - 4 Units	1500-2499	Heated Basement	4+	2010s	0	0	0	1	0
Multi-Family with 2 - 4 Units	2500-3999	Heated Basement	1	2010s	0	0	0	1	0
Multi-Family with 2 - 4 Units	2500-3999	Heated Basement	2	2010s	0	0	0	1	0
Multi-Family with 2 - 4 Units	2500-3999	Heated Basement	3	2010s	0	0	0	1	0
Multi-Family with 2 - 4 Units	2500-3999	Heated Basement	4+	2010s	0	0	0	1	0
Multi-Family with 2 - 4 Units	4000+	Heated Basement	1	2010s	0	0	0	1	0
Multi-Family with 2 - 4 Units	4000+	Heated Basement	2	2010s	0	0	0	1	0
Multi-Family with 2 - 4 Units	4000+	Heated Basement	3	2010s	0	0	0	1	0
Multi-Family with 2 - 4 Units	4000+	Heated Basement	4+	2010s	0	0	0	1	0
Multi-Family with 2 - 4 Units	0-1499	Heated Basement	1	<1940	0	0	0	1	0
Multi-Family with 2 - 4 Units	0-1499	Heated Basement	2	<1940	0	0	0	1	0
Multi-Family with 2 - 4 Units	0-1499	Heated Basement	3	<1940	0	0	0	1	0
Multi-Family with 2 - 4 Units	0-1499	Heated Basement	4+	<1940	0	0	0	1	0
Multi-Family with 2 - 4 Units	1500-2499	Heated Basement	1	<1940	0	0	0	1	0
Multi-Family with 2 - 4 Units	1500-2499	Heated Basement	2	<1940	0	0	0	1	0
Multi-Family with 2 - 4 Units	1500-2499	Heated Basement	3	<1940	0	0	0	1	0
Multi-Family with 2 - 4 Units	1500-2499	Heated Basement	4+	<1940	0	0	0	1	0
Multi-Family with 2 - 4 Units	2500-3999	Heated Basement	1	<1940	0	0	0	1	0
Multi-Family with 2 - 4 Units	2500-3999	Heated Basement	2	<1940	0	0	0	1	0
Multi-Family with 2 - 4 Units	2500-3999	Heated Basement	3	<1940	0	0	0	1	0
Multi-Family with 2 - 4 Units	2500-3999	Heated Basement	4+	<1940	0	0	0	1	0
Multi-Family with 2 - 4 Units	4000+	Heated Basement	1	<1940	0	0	0	1	0
Multi-Family with 2 - 4 Units	4000+	Heated Basement	2	<1940	0	0	0	1	0
Multi-Family with 2 - 4 Units	4000+	Heated Basement	3	<1940	0	0	0	1	0
Multi-Family with 2 - 4 Units	4000+	Heated Basement	4+	<1940	0	0	0	1	0
Multi-Family with 5+ Units	0-1499	Heated Basement	1	1940s	0	0	0	1	0
Multi-Family with 5+ Units	0-1499	Heated Basement	2	1940s	0	0	0	1	0
Multi-Family with 5+ Units	0-1499	Heated Basement	3	1940s	0	0	0	1	0
Multi-Family with 5+ Units	0-1499	Heated Basement	4+	1940s	0	0	0	1	0
Multi-Family with 5+ Units	1500-2499	Heated Basement	1	1940s	0	0	0	1	0
Multi-Family with 5+ Units	1500-2499	Heated Basement	2	1940s	0	0	0	1	0
Multi-Family with 5+ Units	1500-2499	Heated Basement	3	1940s	0	0	0	1	0
Multi-Family with 5+ Units	1500-2499	Heated Basement	4+	1940s	0	0	0	1	0
Multi-Family with 5+ Units	2500-3999	Heated Basement	1	1940s	0	0	0	1	0
Multi-Family with 5+ Units	2500-3999	Heated Basement	2	1940s	0	0	0	1	0
Multi-Family with 5+ Units	2500-3999	Heated Basement	3	1940s	0	0	0	1	0
Multi-Family with 5+ Units	2500-3999	Heated Basement	4+	1940s	0	0	0	1	0
Multi-Family with 5+ Units	4000+	Heated Basement	1	1940s	0	0	0	1	0
Multi-Family with 5+ Units	4000+	Heated Basement	2	1940s	0	0	0	1	0
Multi-Family with 5+ Units	4000+	Heated Basement	3	1940s	0	0	0	1	0
Multi-Family with 5+ Units	4000+	Heated Basement	4+	1940s	0	0	0	1	0
Multi-Family with 5+ Units	0-1499	Heated Basement	1	1950s	0	0	0	1	0
Multi-Family with 5+ Units	0-1499	Heated Basement	2	1950s	0	0	0	1	0
Multi-Family with 5+ Units	0-1499	Heated Basement	3	1950s	0	0	0	1	0
Multi-Family with 5+ Units	0-1499	Heated Basement	4+	1950s	0	0	0	1	0
Multi-Family with 5+ Units	1500-2499	Heated Basement	1	1950s	0	0	0	1	0
Multi-Family with 5+ Units	1500-2499	Heated Basement	2	1950s	0	0	0	1	0
Multi-Family with 5+ Units	1500-2499	Heated Basement	3	1950s	0	0	0	1	0
Multi-Family with 5+ Units	1500-2499	Heated Basement	4+	1950s	0	0	0	1	0
Multi-Family with 5+ Units	2500-3999	Heated Basement	1	1950s	0	0	0	1	0
Multi-Family with 5+ Units	2500-3999	Heated Basement	2	1950s	0	0	0	1	0
Multi-Family with 5+ Units	2500-3999	Heated Basement	3	1950s	0	0	0	1	0
Multi-Family with 5+ Units	2500-3999	Heated Basement	4+	1950s	0	0	0	1	0
Multi-Family with 5+ Units	4000+	Heated Basement	1	1950s	0	0	0	1	0
Multi-Family with 5+ Units	4000+	Heated Basement	2	1950s	0	0	0	1	0
Multi-Family with 5+ Units	4000+	Heated Basement	3	1950s	0	0	0	1	0
Multi-Family with 5+ Units	4000+	Heated Basement	4+	1950s	0	0	0	1	0
Multi-Family with 5+ Units	0-1499	Heated Basement	1	1960s	0	0	0	1	0
Multi-Family with 5+ Units	0-1499	Heated Basement	2	1960s	0	0	0	1	0
Multi-Family with 5+ Units	0-1499	Heated Basement	3	1960s	0	0	0	1	0
Multi-Family with 5+ Units	0-1499	Heated Basement	4+	1960s	0	0	0	1	0
Multi-Family with 5+ Units	1500-2499	Heated Basement	1	1960s	0	0	0	1	0
Multi-Family with 5+ Units	1500-2499	Heated Basement	2	1960s	0	0	0	1	0
Multi-Family with 5+ Units	1500-2499	Heated Basement	3	1960s	0	0	0	1	0
Multi-Family with 5+ Units	1500-2499	Heated Basement	4+	1960s	0	0	0	1	0
Multi-Family with 5+ Units	2500-3999	Heated Basement	1	1960s	0	0	0	1	0
Multi-Family with 5+ Units	2500-3999	Heated Basement	2	1960s	0	0	0	1	0
Multi-Family with 5+ Units	2500-3999	Heated Basement	3	1960s	0	0	0	1	0
Multi-Family with 5+ Units	2500-3999	Heated Basement	4+	1960s	0	0	0	1	0
Multi-Family with 5+ Units	4000+	Heated Basement	1	1960s	0	0	0	1	0
Multi-Family with 5+ Units	4000+	Heated Basement	2	1960s	0	0	0	1	0
Multi-Family with 5+ Units	4000+	Heated Basement	3	1960s	0	0	0	1	0
Multi-Family with 5+ Units	4000+	Heated Basement	4+	1960s	0	0	0	1	0
Multi-Family with 5+ Units	0-1499	Heated Basement	1	1970s	0	0	0	1	0
Multi-Family with 5+ Units	0-1499	Heated Basement	2	1970s	0	0	0	1	0
Multi-Family with 5+ Units	0-1499	Heated Basement	3	1970s	0	0	0	1	0
Multi-Family with 5+ Units	0-1499	Heated Basement	4+	1970s	0	0	0	1	0
Multi-Family with 5+ Units	1500-2499	Heated Basement	1	1970s	0	0	0	1	0
Multi-Family with 5+ Units	1500-2499	Heated Basement	2	1970s	0	0	0	1	0
Multi-Family with 5+ Units	1500-2499	Heated Basement	3	1970s	0	0	0	1	0
Multi-Family with 5+ Units	1500-2499	Heated Basement	4+	1970s	0	0	0	1	0
Multi-Family with 5+ Units	2500-3999	Heated Basement	1	1970s	0	0	0	1	0
Multi-Family with 5+ Units	2500-3999	Heated Basement	2	1970s	0	0	0	1	0
Multi-Family with 5+ Units	2500-3999	Heated Basement	3	1970s	0	0	0	1	0
Multi-Family with 5+ Units	2500-3999	Heated Basement	4+	1970s	0	0	0	1	0
Multi-Family with 5+ Units	4000+	Heated Basement	1	1970s	0	0	0	1	0
Multi-Family with 5+ Units	4000+	Heated Basement	2	1970s	0	0	0	1	0
Multi-Family with 5+ Units	4000+	Heated Basement	3	1970s	0	0	0	1	0
Multi-Family with 5+ Units	4000+	Heated Basement	4+	1970s	0	0	0	1	0
Multi-Family with 5+ Units	0-1499	Heated Basement	1	1980s	0	0	0	1	0
Multi-Family with 5+ Units	0-1499	Heated Basement	2	1980s	0	0	0	1	0
Multi-Family with 5+ Units	0-1499	Heated Basement	3	1980s	0	0	0	1	0
Multi-Family with 5+ Units	0-1499	Heated Basement	4+	1980s	0	0	0	1	0
Multi-Family with 5+ Units	1500-2499	Heated Basement	1	1980s	0	0	0	1	0
Multi-Family with 5+ Units	1500-2499	Heated Basement	2	1980s	0	0	0	1	0
Multi-Family with 5+ Units	1500-2499	Heated Basement	3	1980s	0	0	0	1	0
Multi-Family with 5+ Units	1500-2499	Heated Basement	4+	1980s	0	0	0	1	0
Multi-Family with 5+ Units	2500-3999	Heated Basement	1	1980s	0	0	0	1	0
Multi-Family with 5+ Units	2500-3999	Heated Basement	2	1980s	0	0	0	1	0
Multi-Family with 5+ Units	2500-3999	Heated Basement	3	1980s	0	0	0	1	0
Multi-Family with 5+ Units	2500-3999	Heated Basement	4+	1980s	0	0	0	1	0
Multi-Family with 5+ Units	4000+	Heated Basement	1	1980s	0	0	0	1	0
Multi-Family with 5+ Units	4000+	Heated Basement	2	1980s	0	0	0	1	0
Multi-Family with 5+ Units	4000+	Heated Basement	3	1980s	0	0	0	1	0
Multi-Family with 5+ Units	4000+	Heated Basement	4+	1980s	0	0	0	1	0
Multi-Family with 5+ Units	0-1499	Heated Basement	1	1990s	0	0	0	1	0
Multi-Family with 5+ Units	0-1499	Heated Basement	2	1990s	0	0	0	1	0
Multi-Family with 5+ Units	0-1499	Heated Basement	3	1990s	0	0	0	1	0
Multi-Family with 5+ Units	0-1499	Heated Basement	4+	1990s	0	0	0	1	0
Multi-Family with 5+ Units	1500-2499	Heated Basement	1	1990s	0	0	0	1	0
Multi-Family with 5+ Units	1500-2499	Heated Basement	2	1990s	0	0	0	1	0
Multi-Family with 5+ Units	1500-2499	Heated Basement	3	1990s	0	0	0	1	0
Multi-Family with 5+ Units	1500-2499	Heated Basement	4+	1990s	0	0	0	1	0
Multi-Family with 5+ Units	2500-3999	Heated Basement	1	1990s	0	0	0	1	0
Multi-Family with 5+ Units	2500-3999	Heated Basement	2	1990s	0	0	0	1	0
Multi-Family with 5+ Units	2500-3999	Heated Basement	3	1990s	0	0	0	1	0
Multi-Family with 5+ Units	2500-3999	Heated Basement	4+	1990s	0	0	0	1	0
Multi-Family with 5+ Units	4000+	Heated Basement	1	1990s	0	0	0	1	0
Multi-Family with 5+ Units	4000+	Heated Basement	2	1990s	0	0	0	1	0
Multi-Family with 5+ Units	4000+	Heated Basement	3	1990s	0	0	0	1	0
Multi-Family with 5+ Units	4000+	Heated Basement	4+	1990s	0	0	0	1	0
Multi-Family with 5+ Units	0-1499	Heated Basement	1	2000s	0	0	0	1	0
Multi-Family with 5+ Units	0-1499	Heated Basement	2	2000s	0	0	0	1	0
Multi-Family with 5+ Units	0-1499	Heated Basement	3	2000s	0	0	0	1	0
Multi-Family with 5+ Units	0-1499	Heated Basement	4+	2000s	0	0	0	1	0
Multi-Family with 5+ Units	1500-2499	Heated Basement	1	2000s	0	0	0	1	0
Multi-Family with 5+ Units	1500-2499	Heated Basement	2	2000s	0	0	0	1	0
Multi-Family with 5+ Units	1500-2499	Heated Basement	3	2000s	0	0	0	1	0
Multi-Family with 5+ Units	1500-2499	Heated Basement	4+	2000s	0	0	0	1	0
Multi-Family with 5+ Units	2500-3999	Heated Basement	1	2000s	0	0	0	1	0
Multi-Family with 5+ Units	2500-3999	Heated Basement	2	2000s	0	0	0	1	0
Multi-Family with 5+ Units	2500-3999	Heated Basement	3	2000s	0	0	0	1	0
Multi-Family with 5+ Units	2500-3999	Heated Basement	4+	2000s	0	0	0	1	0
Multi-Family with 5+ Units	4000+	Heated Basement	1	2000s	0	0	0	1	0
Multi-Family with 5+ Units	4000+	Heated Basement	2	2000s	0	0	0	1	0
Multi-Family with 5+ Units	4000+	Heated Basement	3	2000s	0	0	0	1	0
Multi-Family with 5+ Units	4000+	Heated Basement	4+	2000s	0	0	0	1	0
Multi-Family with 5+ Units	0-1499	Heated Basement	1	2010s	0	0	0	1	0
Multi-Family with 5+ Units	0-1499	Heated Basement	2	2010s	0	0	0	1	0
Multi-Family with 5+ Units	0-1499	Heated Basement	3	2010s	0	0	0	1	0
Multi-Family with 5+ Units	0-1499	Heated Basement	4+	2010s	0	0	0	1	0
Multi-Family with 5+ Units	1500-2499	Heated Basement	1	2010s	0	0	0	1	0
Multi-Family with 5+ Units	1500-2499	Heated Basement	2	2010s	0	0	0	1	0
Multi-Family with 5+ Units	1500-2499	Heated Basement	3	2010s	0	0	0	1	0
Multi-Family with 5+ Units	1500-2499	Heated Basement	4+	2010s	0	0	0	1	0
Multi-Family with 5+ Units	2500-3999	Heated Basement	1	2010s	0	0	0	1	0
Multi-Family with 5+ Units	2500-3999	Heated Basement	2	2010s	0	0	0	1	0
Multi-Family with 5+ Units	2500-3999	Heated Basement	3	2010s	0	0	0	1	0
Multi-Family with 5+ Units	2500-3999	Heated Basement	4+	2010s	0	0	0	1	0
Multi-Family with 5+ Units	4000+	Heated Basement	1	2010s	0	0	0	1	0
Multi-Family with 5+ Units	4000+	Heated Basement	2	2010s	0	0	0	1	0
Multi-Family with 5+ Units	4000+	Heated Basement	3	2010s	0	0	0	1	0
Multi-Family with 5+ Units	4000+	Heated Basement	4+	2010s	0	0	0	1	0
Multi-Family with 5+ Units	0-1499	Heated Basement	1	<1940	0	0	0	1	0
Multi-Family with 5+ Units	0-1499	Heated Basement	2	<1940	0	0	0	1	0
Multi-Family with 5+ Units	0-1499	Heated Basement	3	<1940	0	0	0	1	0
Multi-Family with 5+ Units	0-1499	Heated Basement	4+	<1940	0	0	0	1	0
Multi-Family with 5+ Units	1500-2499	Heated Basement	1	<1940	0	0	0	1	0
Multi-Family with 5+ Units	1500-2499	Heated Basement	2	<1940	0	0	0	1	0
Multi-Family with 5+ Units	1500-2499	Heated Basement	3	<1940	0	0	0	1	0
Multi-Family with 5+ Units	1500-2499	Heated Basement	4+	<1940	0	0	0	1	0
Multi-Family with 5+ Units	2500-3999	Heated Basement	1	<1940	0	0	0	1	0
Multi-Family with 5+ Units	2500-3999	Heated Basement	2	<1940	0	0	0	1	0
Multi-Family with 5+ Units	2500-3999	Heated Basement	3	<1940	0	0	0	1	0
Multi-Family with 5+ Units	2500-3999	Heated Basement	4+	<1940	0	0	0	1	0
Multi-Family with 5+ Units	4000+	Heated Basement	1	<1940	0	0	0	1	0
Multi-Family with 5+ Units	4000+	Heated Basement	2	<1940	0	0	0	1	0
Multi-Family with 5+ Units	4000+	Heated Basement	3	<1940	0	0	0	1	0
Multi-Family with 5+ Units	4000+	Heated Basement	4+	<1940	0	0	0	1	0
<<<<<<< HEAD
Single-Family Attached	0-1499	Heated Basement	1	1940s	0	0	0	1	0.000347123
Single-Family Attached	0-1499	Heated Basement	2	1940s	0	0	0	1	0.000154638
Single-Family Attached	0-1499	Heated Basement	3	1940s	0	0	0	1	0
Single-Family Attached	0-1499	Heated Basement	4+	1940s	0	0	0	1	0
Single-Family Attached	1500-2499	Heated Basement	1	1940s	0	0	0	1	3.52355e-05
Single-Family Attached	1500-2499	Heated Basement	2	1940s	0	0	0	1	9.17828e-05
Single-Family Attached	1500-2499	Heated Basement	3	1940s	0	0	0	1	1.10146e-05
Single-Family Attached	1500-2499	Heated Basement	4+	1940s	0	0	0	1	0
Single-Family Attached	2500-3999	Heated Basement	1	1940s	0	0	0	1	4.47077e-06
Single-Family Attached	2500-3999	Heated Basement	2	1940s	0	0	0	1	3.18194e-05
Single-Family Attached	2500-3999	Heated Basement	3	1940s	0	0	0	1	0
Single-Family Attached	2500-3999	Heated Basement	4+	1940s	0	0	0	1	0
Single-Family Attached	4000+	Heated Basement	1	1940s	0	0	0	1	1.15848e-06
Single-Family Attached	4000+	Heated Basement	2	1940s	0	0	0	1	1.15848e-06
Single-Family Attached	4000+	Heated Basement	3	1940s	0	0	0	1	1.15848e-06
Single-Family Attached	4000+	Heated Basement	4+	1940s	0	0	0	1	0
Single-Family Attached	0-1499	Heated Basement	1	1950s	0	0	0	1	0.000481723
Single-Family Attached	0-1499	Heated Basement	2	1950s	0	0	0	1	0.000214601
Single-Family Attached	0-1499	Heated Basement	3	1950s	0	0	0	1	0
Single-Family Attached	0-1499	Heated Basement	4+	1950s	0	0	0	1	0
Single-Family Attached	1500-2499	Heated Basement	1	1950s	0	0	0	1	4.4363e-05
Single-Family Attached	1500-2499	Heated Basement	2	1950s	0	0	0	1	0.000115558
Single-Family Attached	1500-2499	Heated Basement	3	1950s	0	0	0	1	1.38679e-05
Single-Family Attached	1500-2499	Heated Basement	4+	1950s	0	0	0	1	0
Single-Family Attached	2500-3999	Heated Basement	1	1950s	0	0	0	1	6.06742e-06
Single-Family Attached	2500-3999	Heated Basement	2	1950s	0	0	0	1	4.31831e-05
Single-Family Attached	2500-3999	Heated Basement	3	1950s	0	0	0	1	0
Single-Family Attached	2500-3999	Heated Basement	4+	1950s	0	0	0	1	0
Single-Family Attached	4000+	Heated Basement	1	1950s	0	0	0	1	1.3481e-06
Single-Family Attached	4000+	Heated Basement	2	1950s	0	0	0	1	1.3481e-06
Single-Family Attached	4000+	Heated Basement	3	1950s	0	0	0	1	1.3481e-06
Single-Family Attached	4000+	Heated Basement	4+	1950s	0	0	0	1	0
Single-Family Attached	0-1499	Heated Basement	1	1960s	0	0	0	1	0.000316486
Single-Family Attached	0-1499	Heated Basement	2	1960s	0	0	0	1	0.000172229
Single-Family Attached	0-1499	Heated Basement	3	1960s	0	0	0	1	4.3308e-06
Single-Family Attached	0-1499	Heated Basement	4+	1960s	0	0	0	1	0
Single-Family Attached	1500-2499	Heated Basement	1	1960s	0	0	0	1	5.93756e-05
Single-Family Attached	1500-2499	Heated Basement	2	1960s	0	0	0	1	0.000136188
Single-Family Attached	1500-2499	Heated Basement	3	1960s	0	0	0	1	5.59168e-06
Single-Family Attached	1500-2499	Heated Basement	4+	1960s	0	0	0	1	0
Single-Family Attached	2500-3999	Heated Basement	1	1960s	0	0	0	1	2.14479e-05
Single-Family Attached	2500-3999	Heated Basement	2	1960s	0	0	0	1	1.10256e-05
Single-Family Attached	2500-3999	Heated Basement	3	1960s	0	0	0	1	0
Single-Family Attached	2500-3999	Heated Basement	4+	1960s	0	0	0	1	0
Single-Family Attached	4000+	Heated Basement	1	1960s	0	0	0	1	3.24972e-06
Single-Family Attached	4000+	Heated Basement	2	1960s	0	0	0	1	3.24972e-06
Single-Family Attached	4000+	Heated Basement	3	1960s	0	0	0	1	3.24972e-06
Single-Family Attached	4000+	Heated Basement	4+	1960s	0	0	0	1	0
Single-Family Attached	0-1499	Heated Basement	1	1970s	0	0	0	1	0.000630503
Single-Family Attached	0-1499	Heated Basement	2	1970s	0	0	0	1	0.000343114
Single-Family Attached	0-1499	Heated Basement	3	1970s	0	0	0	1	8.62782e-06
Single-Family Attached	0-1499	Heated Basement	4+	1970s	0	0	0	1	0
Single-Family Attached	1500-2499	Heated Basement	1	1970s	0	0	0	1	0.000110972
Single-Family Attached	1500-2499	Heated Basement	2	1970s	0	0	0	1	0.000254533
Single-Family Attached	1500-2499	Heated Basement	3	1970s	0	0	0	1	1.04508e-05
Single-Family Attached	1500-2499	Heated Basement	4+	1970s	0	0	0	1	0
Single-Family Attached	2500-3999	Heated Basement	1	1970s	0	0	0	1	4.47817e-05
Single-Family Attached	2500-3999	Heated Basement	2	1970s	0	0	0	1	2.30207e-05
Single-Family Attached	2500-3999	Heated Basement	3	1970s	0	0	0	1	0
Single-Family Attached	2500-3999	Heated Basement	4+	1970s	0	0	0	1	0
Single-Family Attached	4000+	Heated Basement	1	1970s	0	0	0	1	6.20363e-06
Single-Family Attached	4000+	Heated Basement	2	1970s	0	0	0	1	6.20363e-06
Single-Family Attached	4000+	Heated Basement	3	1970s	0	0	0	1	6.20363e-06
Single-Family Attached	4000+	Heated Basement	4+	1970s	0	0	0	1	0
Single-Family Attached	0-1499	Heated Basement	1	1980s	0	0	0	1	0.000502344
Single-Family Attached	0-1499	Heated Basement	2	1980s	0	0	0	1	0.000543897
Single-Family Attached	0-1499	Heated Basement	3	1980s	0	0	0	1	8.73373e-06
Single-Family Attached	0-1499	Heated Basement	4+	1980s	0	0	0	1	0
Single-Family Attached	1500-2499	Heated Basement	1	1980s	0	0	0	1	0.000206201
Single-Family Attached	1500-2499	Heated Basement	2	1980s	0	0	0	1	0.000459566
Single-Family Attached	1500-2499	Heated Basement	3	1980s	0	0	0	1	8.92471e-05
Single-Family Attached	1500-2499	Heated Basement	4+	1980s	0	0	0	1	0
Single-Family Attached	2500-3999	Heated Basement	1	1980s	0	0	0	1	2.71175e-05
Single-Family Attached	2500-3999	Heated Basement	2	1980s	0	0	0	1	8.93998e-05
Single-Family Attached	2500-3999	Heated Basement	3	1980s	0	0	0	1	3.33396e-06
Single-Family Attached	2500-3999	Heated Basement	4+	1980s	0	0	0	1	0
Single-Family Attached	4000+	Heated Basement	1	1980s	0	0	0	1	0
Single-Family Attached	4000+	Heated Basement	2	1980s	0	0	0	1	2.76552e-05
Single-Family Attached	4000+	Heated Basement	3	1980s	0	0	0	1	0
Single-Family Attached	4000+	Heated Basement	4+	1980s	0	0	0	1	0
Single-Family Attached	0-1499	Heated Basement	1	1990s	0	0	0	1	0.000482621
Single-Family Attached	0-1499	Heated Basement	2	1990s	0	0	0	1	0.000522542
Single-Family Attached	0-1499	Heated Basement	3	1990s	0	0	0	1	8.39082e-06
Single-Family Attached	0-1499	Heated Basement	4+	1990s	0	0	0	1	0
Single-Family Attached	1500-2499	Heated Basement	1	1990s	0	0	0	1	0.000189269
Single-Family Attached	1500-2499	Heated Basement	2	1990s	0	0	0	1	0.00042183
Single-Family Attached	1500-2499	Heated Basement	3	1990s	0	0	0	1	8.19188e-05
Single-Family Attached	1500-2499	Heated Basement	4+	1990s	0	0	0	1	0
Single-Family Attached	2500-3999	Heated Basement	1	1990s	0	0	0	1	2.67333e-05
Single-Family Attached	2500-3999	Heated Basement	2	1990s	0	0	0	1	8.8133e-05
Single-Family Attached	2500-3999	Heated Basement	3	1990s	0	0	0	1	3.28672e-06
Single-Family Attached	2500-3999	Heated Basement	4+	1990s	0	0	0	1	0
Single-Family Attached	4000+	Heated Basement	1	1990s	0	0	0	1	0
Single-Family Attached	4000+	Heated Basement	2	1990s	0	0	0	1	2.26685e-05
Single-Family Attached	4000+	Heated Basement	3	1990s	0	0	0	1	0
Single-Family Attached	4000+	Heated Basement	4+	1990s	0	0	0	1	0
Single-Family Attached	0-1499	Heated Basement	1	2000s	0	0	0	1	0.000393507
Single-Family Attached	0-1499	Heated Basement	2	2000s	0	0	0	1	0.000393227
Single-Family Attached	0-1499	Heated Basement	3	2000s	0	0	0	1	1.95184e-05
Single-Family Attached	0-1499	Heated Basement	4+	2000s	0	0	0	1	0
Single-Family Attached	1500-2499	Heated Basement	1	2000s	0	0	0	1	0.000293131
Single-Family Attached	1500-2499	Heated Basement	2	2000s	0	0	0	1	0.000453951
Single-Family Attached	1500-2499	Heated Basement	3	2000s	0	0	0	1	9.09958e-05
Single-Family Attached	1500-2499	Heated Basement	4+	2000s	0	0	0	1	0
Single-Family Attached	2500-3999	Heated Basement	1	2000s	0	0	0	1	0.000107257
Single-Family Attached	2500-3999	Heated Basement	2	2000s	0	0	0	1	0.000103511
Single-Family Attached	2500-3999	Heated Basement	3	2000s	0	0	0	1	8.32358e-05
Single-Family Attached	2500-3999	Heated Basement	4+	2000s	0	0	0	1	0
Single-Family Attached	4000+	Heated Basement	1	2000s	0	0	0	1	6.87482e-06
Single-Family Attached	4000+	Heated Basement	2	2000s	0	0	0	1	1.90181e-05
Single-Family Attached	4000+	Heated Basement	3	2000s	0	0	0	1	1.44301e-05
Single-Family Attached	4000+	Heated Basement	4+	2000s	0	0	0	1	0
Single-Family Attached	0-1499	Heated Basement	1	2010s	0	0	0	1	9.34245e-05
Single-Family Attached	0-1499	Heated Basement	2	2010s	0	0	0	1	9.33581e-05
Single-Family Attached	0-1499	Heated Basement	3	2010s	0	0	0	1	4.63397e-06
Single-Family Attached	0-1499	Heated Basement	4+	2010s	0	0	0	1	0
Single-Family Attached	1500-2499	Heated Basement	1	2010s	0	0	0	1	0.000114681
Single-Family Attached	1500-2499	Heated Basement	2	2010s	0	0	0	1	0.000177598
Single-Family Attached	1500-2499	Heated Basement	3	2010s	0	0	0	1	3.56e-05
Single-Family Attached	1500-2499	Heated Basement	4+	2010s	0	0	0	1	0
Single-Family Attached	2500-3999	Heated Basement	1	2010s	0	0	0	1	3.0564e-05
Single-Family Attached	2500-3999	Heated Basement	2	2010s	0	0	0	1	2.94964e-05
Single-Family Attached	2500-3999	Heated Basement	3	2010s	0	0	0	1	2.37189e-05
Single-Family Attached	2500-3999	Heated Basement	4+	2010s	0	0	0	1	0
Single-Family Attached	4000+	Heated Basement	1	2010s	0	0	0	1	1.59514e-06
Single-Family Attached	4000+	Heated Basement	2	2010s	0	0	0	1	4.4127e-06
Single-Family Attached	4000+	Heated Basement	3	2010s	0	0	0	1	3.34815e-06
Single-Family Attached	4000+	Heated Basement	4+	2010s	0	0	0	1	0
Single-Family Attached	0-1499	Heated Basement	1	<1940	0	0	0	1	0.000280258
Single-Family Attached	0-1499	Heated Basement	2	<1940	0	0	0	1	0.000556162
Single-Family Attached	0-1499	Heated Basement	3	<1940	0	0	0	1	9.30452e-05
Single-Family Attached	0-1499	Heated Basement	4+	<1940	0	0	0	1	0
Single-Family Attached	1500-2499	Heated Basement	1	<1940	0	0	0	1	3.63859e-05
Single-Family Attached	1500-2499	Heated Basement	2	<1940	0	0	0	1	0.000357045
Single-Family Attached	1500-2499	Heated Basement	3	<1940	0	0	0	1	9.83509e-05
Single-Family Attached	1500-2499	Heated Basement	4+	<1940	0	0	0	1	0
Single-Family Attached	2500-3999	Heated Basement	1	<1940	0	0	0	1	0
Single-Family Attached	2500-3999	Heated Basement	2	<1940	0	0	0	1	7.95667e-05
Single-Family Attached	2500-3999	Heated Basement	3	<1940	0	0	0	1	6.32589e-05
Single-Family Attached	2500-3999	Heated Basement	4+	<1940	0	0	0	1	0
Single-Family Attached	4000+	Heated Basement	1	<1940	0	0	0	1	1.3902e-05
Single-Family Attached	4000+	Heated Basement	2	<1940	0	0	0	1	1.3902e-05
Single-Family Attached	4000+	Heated Basement	3	<1940	0	0	0	1	1.3902e-05
Single-Family Attached	4000+	Heated Basement	4+	<1940	0	0	0	1	0
Single-Family Detached	0-1499	Heated Basement	1	1940s	0.196591	0	0	0.803409	0.00361001
Single-Family Detached	0-1499	Heated Basement	2	1940s	0.196591	0	0	0.803409	0.000495051
Single-Family Detached	0-1499	Heated Basement	3	1940s	0	0	0	1	4.37486e-06
Single-Family Detached	0-1499	Heated Basement	4+	1940s	0	0	0	1	0
Single-Family Detached	1500-2499	Heated Basement	1	1940s	0.11077	0.111944	0	0.777286	0.00197742
Single-Family Detached	1500-2499	Heated Basement	2	1940s	0.11077	0.111944	0	0.777286	0.00128998
Single-Family Detached	1500-2499	Heated Basement	3	1940s	0.11077	0.111944	0	0.777286	4.63686e-05
Single-Family Detached	1500-2499	Heated Basement	4+	1940s	0	0	0	1	0
Single-Family Detached	2500-3999	Heated Basement	1	1940s	0.174838	0.217937	0	0.607225	0.0002645
Single-Family Detached	2500-3999	Heated Basement	2	1940s	0.174838	0.217937	0	0.607225	0.000441095
Single-Family Detached	2500-3999	Heated Basement	3	1940s	0.174838	0.217937	0	0.607225	3.63807e-05
Single-Family Detached	2500-3999	Heated Basement	4+	1940s	0	0	0	1	0
Single-Family Detached	4000+	Heated Basement	1	1940s	0.195053	0.530143	0.051523	0.223281	5.11062e-05
Single-Family Detached	4000+	Heated Basement	2	1940s	0.195053	0.530143	0.051523	0.223281	0.000113335
Single-Family Detached	4000+	Heated Basement	3	1940s	0.195053	0.530143	0.051523	0.223281	3.98809e-06
Single-Family Detached	4000+	Heated Basement	4+	1940s	0	0	0	1	0
Single-Family Detached	0-1499	Heated Basement	1	1950s	0.222291	0	0	0.777709	0.00767171
Single-Family Detached	0-1499	Heated Basement	2	1950s	0.222291	0	0	0.777709	0.00105205
Single-Family Detached	0-1499	Heated Basement	3	1950s	0	0	0	1	9.29713e-06
Single-Family Detached	0-1499	Heated Basement	4+	1950s	0	0	0	1	0
Single-Family Detached	1500-2499	Heated Basement	1	1950s	0.239907	0.188864	0	0.571229	0.00427171
Single-Family Detached	1500-2499	Heated Basement	2	1950s	0.239907	0.188864	0	0.571229	0.00278668
Single-Family Detached	1500-2499	Heated Basement	3	1950s	0.239907	0.188864	0	0.571229	0.000100168
Single-Family Detached	1500-2499	Heated Basement	4+	1950s	0	0	0	1	0
Single-Family Detached	2500-3999	Heated Basement	1	1950s	0.235842	0.271344	0	0.492814	0.000573699
Single-Family Detached	2500-3999	Heated Basement	2	1950s	0.235842	0.271344	0	0.492814	0.000956734
Single-Family Detached	2500-3999	Heated Basement	3	1950s	0.235842	0.271344	0	0.492814	7.89096e-05
Single-Family Detached	2500-3999	Heated Basement	4+	1950s	0	0	0	1	0
Single-Family Detached	4000+	Heated Basement	1	1950s	0.129754	0.60732	0.125466	0.137459	0.000113252
Single-Family Detached	4000+	Heated Basement	2	1950s	0.129754	0.60732	0.125466	0.137459	0.000251153
Single-Family Detached	4000+	Heated Basement	3	1950s	0.129754	0.60732	0.125466	0.137459	8.83769e-06
Single-Family Detached	4000+	Heated Basement	4+	1950s	0	0	0	1	0
Single-Family Detached	0-1499	Heated Basement	1	1960s	0.265337	0	0	0.734663	0.00403222
Single-Family Detached	0-1499	Heated Basement	2	1960s	0.265337	0	0	0.734663	0.000397055
Single-Family Detached	0-1499	Heated Basement	3	1960s	0	0	0	1	3.50141e-05
Single-Family Detached	0-1499	Heated Basement	4+	1960s	0	0	0	1	0
Single-Family Detached	1500-2499	Heated Basement	1	1960s	0.201802	0.374534	0	0.423664	0.00481495
Single-Family Detached	1500-2499	Heated Basement	2	1960s	0.201802	0.374534	0	0.423664	0.00169976
Single-Family Detached	1500-2499	Heated Basement	3	1960s	0.201802	0.374534	0	0.423664	0.000101543
Single-Family Detached	1500-2499	Heated Basement	4+	1960s	0	0	0	1	0
Single-Family Detached	2500-3999	Heated Basement	1	1960s	0.169935	0.578297	0	0.251768	0.00116355
Single-Family Detached	2500-3999	Heated Basement	2	1960s	0.169935	0.578297	0	0.251768	0.00113434
Single-Family Detached	2500-3999	Heated Basement	3	1960s	0.169935	0.578297	0	0.251768	6.56801e-05
Single-Family Detached	2500-3999	Heated Basement	4+	1960s	0	0	0	1	0
Single-Family Detached	4000+	Heated Basement	1	1960s	0.024774	0.633439	0.075546	0.266241	9.11974e-05
Single-Family Detached	4000+	Heated Basement	2	1960s	0.024774	0.633439	0.075546	0.266241	0.000216103
Single-Family Detached	4000+	Heated Basement	3	1960s	0.024774	0.633439	0.075546	0.266241	1.7502e-05
Single-Family Detached	4000+	Heated Basement	4+	1960s	0	0	0	1	0
Single-Family Detached	0-1499	Heated Basement	1	1970s	0.23845	0	0	0.76155	0.00470043
Single-Family Detached	0-1499	Heated Basement	2	1970s	0.23845	0	0	0.76155	0.000462854
Single-Family Detached	0-1499	Heated Basement	3	1970s	0	0	0	1	4.08166e-05
Single-Family Detached	0-1499	Heated Basement	4+	1970s	0	0	0	1	0
Single-Family Detached	1500-2499	Heated Basement	1	1970s	0.106728	0.524768	0	0.368504	0.00555308
Single-Family Detached	1500-2499	Heated Basement	2	1970s	0.106728	0.524768	0	0.368504	0.00196033
Single-Family Detached	1500-2499	Heated Basement	3	1970s	0.106728	0.524768	0	0.368504	0.000117109
Single-Family Detached	1500-2499	Heated Basement	4+	1970s	0	0	0	1	0
Single-Family Detached	2500-3999	Heated Basement	1	1970s	0.078462	0.712784	0	0.208754	0.00134064
Single-Family Detached	2500-3999	Heated Basement	2	1970s	0.078462	0.712784	0	0.208754	0.00130699
Single-Family Detached	2500-3999	Heated Basement	3	1970s	0.078462	0.712784	0	0.208754	7.56767e-05
Single-Family Detached	2500-3999	Heated Basement	4+	1970s	0	0	0	1	0
Single-Family Detached	4000+	Heated Basement	1	1970s	0.068886	0.560453	0.208862	0.161799	0.000102964
Single-Family Detached	4000+	Heated Basement	2	1970s	0.068886	0.560453	0.208862	0.161799	0.000243985
Single-Family Detached	4000+	Heated Basement	3	1970s	0.068886	0.560453	0.208862	0.161799	1.97601e-05
Single-Family Detached	4000+	Heated Basement	4+	1970s	0	0	0	1	0
Single-Family Detached	0-1499	Heated Basement	1	1980s	0.216117	0	0	0.783883	0.00190466
Single-Family Detached	0-1499	Heated Basement	2	1980s	0.216117	0	0	0.783883	0.000338684
Single-Family Detached	0-1499	Heated Basement	3	1980s	0	0	0	1	1.46687e-05
Single-Family Detached	0-1499	Heated Basement	4+	1980s	0	0	0	1	0
Single-Family Detached	1500-2499	Heated Basement	1	1980s	0.127131	0.588891	0	0.283978	0.00334108
Single-Family Detached	1500-2499	Heated Basement	2	1980s	0.127131	0.588891	0	0.283978	0.00177222
Single-Family Detached	1500-2499	Heated Basement	3	1980s	0.127131	0.588891	0	0.283978	3.46568e-05
Single-Family Detached	1500-2499	Heated Basement	4+	1980s	0	0	0	1	0
Single-Family Detached	2500-3999	Heated Basement	1	1980s	0.118323	0.749682	0	0.131995	0.000996754
Single-Family Detached	2500-3999	Heated Basement	2	1980s	0.118323	0.749682	0	0.131995	0.00207058
Single-Family Detached	2500-3999	Heated Basement	3	1980s	0.118323	0.749682	0	0.131995	0.000100217
Single-Family Detached	2500-3999	Heated Basement	4+	1980s	0	0	0	1	0
Single-Family Detached	4000+	Heated Basement	1	1980s	0.033671	0.661581	0.226548	0.0782	0.000108075
Single-Family Detached	4000+	Heated Basement	2	1980s	0.033671	0.661581	0.226548	0.0782	0.000560081
Single-Family Detached	4000+	Heated Basement	3	1980s	0.033671	0.661581	0.226548	0.0782	2.09994e-05
Single-Family Detached	4000+	Heated Basement	4+	1980s	0	0	0	1	0
Single-Family Detached	0-1499	Heated Basement	1	1990s	0.163762	0	0	0.836238	0.0023512
Single-Family Detached	0-1499	Heated Basement	2	1990s	0.163762	0	0	0.836238	0.000418087
Single-Family Detached	0-1499	Heated Basement	3	1990s	0	0	0	1	1.81076e-05
Single-Family Detached	0-1499	Heated Basement	4+	1990s	0	0	0	1	0
Single-Family Detached	1500-2499	Heated Basement	1	1990s	0.055472	0.703147	0	0.241381	0.00405279
Single-Family Detached	1500-2499	Heated Basement	2	1990s	0.055472	0.703147	0	0.241381	0.00214974
Single-Family Detached	1500-2499	Heated Basement	3	1990s	0.055472	0.703147	0	0.241381	4.20393e-05
Single-Family Detached	1500-2499	Heated Basement	4+	1990s	0	0	0	1	0
Single-Family Detached	2500-3999	Heated Basement	1	1990s	0.058311	0.800717	0	0.140971	0.00119513
Single-Family Detached	2500-3999	Heated Basement	2	1990s	0.058311	0.800717	0	0.140971	0.00248268
Single-Family Detached	2500-3999	Heated Basement	3	1990s	0.058311	0.800717	0	0.140971	0.000120163
Single-Family Detached	2500-3999	Heated Basement	4+	1990s	0	0	0	1	0
Single-Family Detached	4000+	Heated Basement	1	1990s	0.00721	0.602911	0.342193	0.047687	0.000131389
Single-Family Detached	4000+	Heated Basement	2	1990s	0.00721	0.602911	0.342193	0.047687	0.0006809
Single-Family Detached	4000+	Heated Basement	3	1990s	0.00721	0.602911	0.342193	0.047687	2.55293e-05
Single-Family Detached	4000+	Heated Basement	4+	1990s	0	0	0	1	0
Single-Family Detached	0-1499	Heated Basement	1	2000s	0.136224	0	0	0.863776	0.00133325
Single-Family Detached	0-1499	Heated Basement	2	2000s	0.136224	0	0	0.863776	0.000256561
Single-Family Detached	0-1499	Heated Basement	3	2000s	0	0	0	1	0
Single-Family Detached	0-1499	Heated Basement	4+	2000s	0	0	0	1	0
Single-Family Detached	1500-2499	Heated Basement	1	2000s	0.057359	0.753987	0	0.188653	0.00324084
Single-Family Detached	1500-2499	Heated Basement	2	2000s	0.057359	0.753987	0	0.188653	0.00172219
Single-Family Detached	1500-2499	Heated Basement	3	2000s	0.057359	0.753987	0	0.188653	1.99941e-05
Single-Family Detached	1500-2499	Heated Basement	4+	2000s	0	0	0	1	0
Single-Family Detached	2500-3999	Heated Basement	1	2000s	0.052157	0.848189	0	0.099654	0.00120044
Single-Family Detached	2500-3999	Heated Basement	2	2000s	0.052157	0.848189	0	0.099654	0.00278338
Single-Family Detached	2500-3999	Heated Basement	3	2000s	0.052157	0.848189	0	0.099654	4.61076e-05
Single-Family Detached	2500-3999	Heated Basement	4+	2000s	0	0	0	1	0
Single-Family Detached	4000+	Heated Basement	1	2000s	0.010732	0.44749	0.498077	0.0437	0.000328437
Single-Family Detached	4000+	Heated Basement	2	2000s	0.010732	0.44749	0.498077	0.0437	0.00123162
Single-Family Detached	4000+	Heated Basement	3	2000s	0.010732	0.44749	0.498077	0.0437	4.85991e-05
Single-Family Detached	4000+	Heated Basement	4+	2000s	0	0	0	1	0
Single-Family Detached	0-1499	Heated Basement	1	2010s	0.136224	0	0	0.863776	0.000370111
Single-Family Detached	0-1499	Heated Basement	2	2010s	0.136224	0	0	0.863776	7.12214e-05
Single-Family Detached	0-1499	Heated Basement	3	2010s	0	0	0	1	0
Single-Family Detached	0-1499	Heated Basement	4+	2010s	0	0	0	1	0
Single-Family Detached	1500-2499	Heated Basement	1	2010s	0.057359	0.753987	0	0.188653	0.000867161
Single-Family Detached	1500-2499	Heated Basement	2	2010s	0.057359	0.753987	0	0.188653	0.000460813
Single-Family Detached	1500-2499	Heated Basement	3	2010s	0.057359	0.753987	0	0.188653	5.34989e-06
Single-Family Detached	1500-2499	Heated Basement	4+	2010s	0	0	0	1	0
Single-Family Detached	2500-3999	Heated Basement	1	2010s	0.052157	0.848189	0	0.099654	0.00041868
Single-Family Detached	2500-3999	Heated Basement	2	2010s	0.052157	0.848189	0	0.099654	0.000970763
Single-Family Detached	2500-3999	Heated Basement	3	2010s	0.052157	0.848189	0	0.099654	1.6081e-05
Single-Family Detached	2500-3999	Heated Basement	4+	2010s	0	0	0	1	0
Single-Family Detached	4000+	Heated Basement	1	2010s	0.010732	0.44749	0.498077	0.0437	8.27055e-05
Single-Family Detached	4000+	Heated Basement	2	2010s	0.010732	0.44749	0.498077	0.0437	0.000310142
Single-Family Detached	4000+	Heated Basement	3	2010s	0.010732	0.44749	0.498077	0.0437	1.2238e-05
Single-Family Detached	4000+	Heated Basement	4+	2010s	0	0	0	1	0
Single-Family Detached	0-1499	Heated Basement	1	<1940	0.075776	0	0	0.924224	0.00373926
Single-Family Detached	0-1499	Heated Basement	2	<1940	0.075776	0	0	0.924224	0.00229586
Single-Family Detached	0-1499	Heated Basement	3	<1940	0	0	0	1	4.18039e-05
Single-Family Detached	0-1499	Heated Basement	4+	<1940	0	0	0	1	0
Single-Family Detached	1500-2499	Heated Basement	1	<1940	0.065978	0.09478	0	0.839242	0.00168423
Single-Family Detached	1500-2499	Heated Basement	2	<1940	0.065978	0.09478	0	0.839242	0.00475066
Single-Family Detached	1500-2499	Heated Basement	3	<1940	0.065978	0.09478	0	0.839242	0.000101762
Single-Family Detached	1500-2499	Heated Basement	4+	<1940	0	0	0	1	0
Single-Family Detached	2500-3999	Heated Basement	1	<1940	0.046631	0.091776	0	0.861593	0.000218171
Single-Family Detached	2500-3999	Heated Basement	2	<1940	0.046631	0.091776	0	0.861593	0.00226052
Single-Family Detached	2500-3999	Heated Basement	3	<1940	0.046631	0.091776	0	0.861593	0.000189351
Single-Family Detached	2500-3999	Heated Basement	4+	<1940	0	0	0	1	0
Single-Family Detached	4000+	Heated Basement	1	<1940	0.21222	0.194644	0.040975	0.552162	4.28105e-05
Single-Family Detached	4000+	Heated Basement	2	<1940	0.21222	0.194644	0.040975	0.552162	0.000454906
Single-Family Detached	4000+	Heated Basement	3	<1940	0.21222	0.194644	0.040975	0.552162	0.000107079
Single-Family Detached	4000+	Heated Basement	4+	<1940	0	0	0	1	0
Mobile Home	0-1499	Ambient	1	1940s	0	0	0	1	0.000205552
Mobile Home	0-1499	Ambient	2	1940s	0	0	0	1	0
Mobile Home	0-1499	Ambient	3	1940s	0	0	0	1	0
Mobile Home	0-1499	Ambient	4+	1940s	0	0	0	1	0
Mobile Home	1500-2499	Ambient	1	1940s	0	0	0	1	4.08798e-05
Mobile Home	1500-2499	Ambient	2	1940s	0	0	0	1	0
Mobile Home	1500-2499	Ambient	3	1940s	0	0	0	1	0
Mobile Home	1500-2499	Ambient	4+	1940s	0	0	0	1	0
Mobile Home	2500-3999	Ambient	1	1940s	0	0	0	1	8.97177e-06
Mobile Home	2500-3999	Ambient	2	1940s	0	0	0	1	0
Mobile Home	2500-3999	Ambient	3	1940s	0	0	0	1	0
Mobile Home	2500-3999	Ambient	4+	1940s	0	0	0	1	0
Mobile Home	4000+	Ambient	1	1940s	0	0	0	1	4.48588e-06
Mobile Home	4000+	Ambient	2	1940s	0	0	0	1	0
Mobile Home	4000+	Ambient	3	1940s	0	0	0	1	0
Mobile Home	4000+	Ambient	4+	1940s	0	0	0	1	0
Mobile Home	0-1499	Ambient	1	1950s	0	0	0	1	0.000698241
Mobile Home	0-1499	Ambient	2	1950s	0	0	0	1	0
Mobile Home	0-1499	Ambient	3	1950s	0	0	0	1	0
Mobile Home	0-1499	Ambient	4+	1950s	0	0	0	1	0
Mobile Home	1500-2499	Ambient	1	1950s	0	0	0	1	0.000141108
Mobile Home	1500-2499	Ambient	2	1950s	0	0	0	1	0
Mobile Home	1500-2499	Ambient	3	1950s	0	0	0	1	0
Mobile Home	1500-2499	Ambient	4+	1950s	0	0	0	1	0
Mobile Home	2500-3999	Ambient	1	1950s	0	0	0	1	3.25124e-05
Mobile Home	2500-3999	Ambient	2	1950s	0	0	0	1	0
Mobile Home	2500-3999	Ambient	3	1950s	0	0	0	1	0
Mobile Home	2500-3999	Ambient	4+	1950s	0	0	0	1	0
Mobile Home	4000+	Ambient	1	1950s	0	0	0	1	1.62562e-05
Mobile Home	4000+	Ambient	2	1950s	0	0	0	1	0
Mobile Home	4000+	Ambient	3	1950s	0	0	0	1	0
Mobile Home	4000+	Ambient	4+	1950s	0	0	0	1	0
Mobile Home	0-1499	Ambient	1	1960s	0	0	0	1	0.00315449
Mobile Home	0-1499	Ambient	2	1960s	0	0	0	1	0
Mobile Home	0-1499	Ambient	3	1960s	0	0	0	1	0
Mobile Home	0-1499	Ambient	4+	1960s	0	0	0	1	0
Mobile Home	1500-2499	Ambient	1	1960s	0	0	0	1	0.000427283
Mobile Home	1500-2499	Ambient	2	1960s	0	0	0	1	0
Mobile Home	1500-2499	Ambient	3	1960s	0	0	0	1	0
Mobile Home	1500-2499	Ambient	4+	1960s	0	0	0	1	0
Mobile Home	2500-3999	Ambient	1	1960s	0	0	0	1	1.30389e-05
Mobile Home	2500-3999	Ambient	2	1960s	0	0	0	1	0
Mobile Home	2500-3999	Ambient	3	1960s	0	0	0	1	0
Mobile Home	2500-3999	Ambient	4+	1960s	0	0	0	1	0
Mobile Home	4000+	Ambient	1	1960s	0	0	0	1	1.90542e-05
Mobile Home	4000+	Ambient	2	1960s	0	0	0	1	0
Mobile Home	4000+	Ambient	3	1960s	0	0	0	1	0
Mobile Home	4000+	Ambient	4+	1960s	0	0	0	1	0
Mobile Home	0-1499	Ambient	1	1970s	0	0	0	1	0.0111743
Mobile Home	0-1499	Ambient	2	1970s	0	0	0	1	0
Mobile Home	0-1499	Ambient	3	1970s	0	0	0	1	0
Mobile Home	0-1499	Ambient	4+	1970s	0	0	0	1	0
Mobile Home	1500-2499	Ambient	1	1970s	0	0	0	1	0.00146527
Mobile Home	1500-2499	Ambient	2	1970s	0	0	0	1	0
Mobile Home	1500-2499	Ambient	3	1970s	0	0	0	1	0
Mobile Home	1500-2499	Ambient	4+	1970s	0	0	0	1	0
Mobile Home	2500-3999	Ambient	1	1970s	0	0	0	1	5.27981e-05
Mobile Home	2500-3999	Ambient	2	1970s	0	0	0	1	0
Mobile Home	2500-3999	Ambient	3	1970s	0	0	0	1	0
Mobile Home	2500-3999	Ambient	4+	1970s	0	0	0	1	0
Mobile Home	4000+	Ambient	1	1970s	0	0	0	1	7.19913e-05
Mobile Home	4000+	Ambient	2	1970s	0	0	0	1	0
Mobile Home	4000+	Ambient	3	1970s	0	0	0	1	0
Mobile Home	4000+	Ambient	4+	1970s	0	0	0	1	0
Mobile Home	0-1499	Ambient	1	1980s	0	0	0	1	0.0100968
Mobile Home	0-1499	Ambient	2	1980s	0	0	0	1	0
Mobile Home	0-1499	Ambient	3	1980s	0	0	0	1	0
Mobile Home	0-1499	Ambient	4+	1980s	0	0	0	1	0
Mobile Home	1500-2499	Ambient	1	1980s	0	0	0	1	0.00362054
Mobile Home	1500-2499	Ambient	2	1980s	0	0	0	1	0
Mobile Home	1500-2499	Ambient	3	1980s	0	0	0	1	0
Mobile Home	1500-2499	Ambient	4+	1980s	0	0	0	1	0
Mobile Home	2500-3999	Ambient	1	1980s	0	0	0	1	0.000202556
Mobile Home	2500-3999	Ambient	2	1980s	0	0	0	1	0
Mobile Home	2500-3999	Ambient	3	1980s	0	0	0	1	0
Mobile Home	2500-3999	Ambient	4+	1980s	0	0	0	1	0
Mobile Home	4000+	Ambient	1	1980s	0	0	0	1	7.88907e-05
Mobile Home	4000+	Ambient	2	1980s	0	0	0	1	0
Mobile Home	4000+	Ambient	3	1980s	0	0	0	1	0
Mobile Home	4000+	Ambient	4+	1980s	0	0	0	1	0
Mobile Home	0-1499	Ambient	1	1990s	0	0	0	1	0.012874
Mobile Home	0-1499	Ambient	2	1990s	0	0	0	1	0
Mobile Home	0-1499	Ambient	3	1990s	0	0	0	1	0
Mobile Home	0-1499	Ambient	4+	1990s	0	0	0	1	0
Mobile Home	1500-2499	Ambient	1	1990s	0	0	0	1	0.00459124
Mobile Home	1500-2499	Ambient	2	1990s	0	0	0	1	0
Mobile Home	1500-2499	Ambient	3	1990s	0	0	0	1	0
Mobile Home	1500-2499	Ambient	4+	1990s	0	0	0	1	0
Mobile Home	2500-3999	Ambient	1	1990s	0	0	0	1	0.000264439
Mobile Home	2500-3999	Ambient	2	1990s	0	0	0	1	0
Mobile Home	2500-3999	Ambient	3	1990s	0	0	0	1	0
Mobile Home	2500-3999	Ambient	4+	1990s	0	0	0	1	0
Mobile Home	4000+	Ambient	1	1990s	0	0	0	1	0.00011154
Mobile Home	4000+	Ambient	2	1990s	0	0	0	1	0
Mobile Home	4000+	Ambient	3	1990s	0	0	0	1	0
Mobile Home	4000+	Ambient	4+	1990s	0	0	0	1	0
Mobile Home	0-1499	Ambient	1	2000s	0	0	0	1	0.00600234
Mobile Home	0-1499	Ambient	2	2000s	0	0	0	1	0
Mobile Home	0-1499	Ambient	3	2000s	0	0	0	1	0
Mobile Home	0-1499	Ambient	4+	2000s	0	0	0	1	0
Mobile Home	1500-2499	Ambient	1	2000s	0	0	0	1	0.00350316
Mobile Home	1500-2499	Ambient	2	2000s	0	0	0	1	0
Mobile Home	1500-2499	Ambient	3	2000s	0	0	0	1	0
Mobile Home	1500-2499	Ambient	4+	2000s	0	0	0	1	0
Mobile Home	2500-3999	Ambient	1	2000s	0	0	0	1	0.000434975
Mobile Home	2500-3999	Ambient	2	2000s	0	0	0	1	0
Mobile Home	2500-3999	Ambient	3	2000s	0	0	0	1	0
Mobile Home	2500-3999	Ambient	4+	2000s	0	0	0	1	0
Mobile Home	4000+	Ambient	1	2000s	0	0	0	1	3.1019e-05
Mobile Home	4000+	Ambient	2	2000s	0	0	0	1	0
Mobile Home	4000+	Ambient	3	2000s	0	0	0	1	0
Mobile Home	4000+	Ambient	4+	2000s	0	0	0	1	0
Mobile Home	0-1499	Ambient	1	2010s	0	0	0	1	0.00170688
Mobile Home	0-1499	Ambient	2	2010s	0	0	0	1	0
Mobile Home	0-1499	Ambient	3	2010s	0	0	0	1	0
Mobile Home	0-1499	Ambient	4+	2010s	0	0	0	1	0
Mobile Home	1500-2499	Ambient	1	2010s	0	0	0	1	0.00121727
Mobile Home	1500-2499	Ambient	2	2010s	0	0	0	1	0
Mobile Home	1500-2499	Ambient	3	2010s	0	0	0	1	0
Mobile Home	1500-2499	Ambient	4+	2010s	0	0	0	1	0
Mobile Home	2500-3999	Ambient	1	2010s	0	0	0	1	9.15753e-05
Mobile Home	2500-3999	Ambient	2	2010s	0	0	0	1	0
Mobile Home	2500-3999	Ambient	3	2010s	0	0	0	1	0
Mobile Home	2500-3999	Ambient	4+	2010s	0	0	0	1	0
Mobile Home	4000+	Ambient	1	2010s	0	0	0	1	1.48332e-05
Mobile Home	4000+	Ambient	2	2010s	0	0	0	1	0
Mobile Home	4000+	Ambient	3	2010s	0	0	0	1	0
Mobile Home	4000+	Ambient	4+	2010s	0	0	0	1	0
Mobile Home	0-1499	Ambient	1	<1940	0	0	0	1	0.000237813
Mobile Home	0-1499	Ambient	2	<1940	0	0	0	1	0
Mobile Home	0-1499	Ambient	3	<1940	0	0	0	1	0
Mobile Home	0-1499	Ambient	4+	<1940	0	0	0	1	0
Mobile Home	1500-2499	Ambient	1	<1940	0	0	0	1	5.34975e-05
Mobile Home	1500-2499	Ambient	2	<1940	0	0	0	1	0
Mobile Home	1500-2499	Ambient	3	<1940	0	0	0	1	0
Mobile Home	1500-2499	Ambient	4+	<1940	0	0	0	1	0
Mobile Home	2500-3999	Ambient	1	<1940	0	0	0	1	7.85229e-05
Mobile Home	2500-3999	Ambient	2	<1940	0	0	0	1	0
Mobile Home	2500-3999	Ambient	3	<1940	0	0	0	1	0
Mobile Home	2500-3999	Ambient	4+	<1940	0	0	0	1	0
Mobile Home	4000+	Ambient	1	<1940	0	0	0	1	1.76779e-05
=======
Single-Family Attached	0-1499	Heated Basement	1	1940s	0	0	0	1	0.000360666
Single-Family Attached	0-1499	Heated Basement	2	1940s	0	0	0	1	0.000160671
Single-Family Attached	0-1499	Heated Basement	3	1940s	0	0	0	1	0
Single-Family Attached	0-1499	Heated Basement	4+	1940s	0	0	0	1	0
Single-Family Attached	1500-2499	Heated Basement	1	1940s	0	0	0	1	3.72221e-05
Single-Family Attached	1500-2499	Heated Basement	2	1940s	0	0	0	1	9.69574e-05
Single-Family Attached	1500-2499	Heated Basement	3	1940s	0	0	0	1	1.16356e-05
Single-Family Attached	1500-2499	Heated Basement	4+	1940s	0	0	0	1	0
Single-Family Attached	2500-3999	Heated Basement	1	1940s	0	0	0	1	4.62699e-06
Single-Family Attached	2500-3999	Heated Basement	2	1940s	0	0	0	1	3.29313e-05
Single-Family Attached	2500-3999	Heated Basement	3	1940s	0	0	0	1	0
Single-Family Attached	2500-3999	Heated Basement	4+	1940s	0	0	0	1	0
Single-Family Attached	4000+	Heated Basement	1	1940s	0	0	0	1	1.27652e-06
Single-Family Attached	4000+	Heated Basement	2	1940s	0	0	0	1	1.27652e-06
Single-Family Attached	4000+	Heated Basement	3	1940s	0	0	0	1	1.27652e-06
Single-Family Attached	4000+	Heated Basement	4+	1940s	0	0	0	1	0
Single-Family Attached	0-1499	Heated Basement	1	1950s	0	0	0	1	0.000496028
Single-Family Attached	0-1499	Heated Basement	2	1950s	0	0	0	1	0.000220973
Single-Family Attached	0-1499	Heated Basement	3	1950s	0	0	0	1	0
Single-Family Attached	0-1499	Heated Basement	4+	1950s	0	0	0	1	0
Single-Family Attached	1500-2499	Heated Basement	1	1950s	0	0	0	1	4.57889e-05
Single-Family Attached	1500-2499	Heated Basement	2	1950s	0	0	0	1	0.000119273
Single-Family Attached	1500-2499	Heated Basement	3	1950s	0	0	0	1	1.43136e-05
Single-Family Attached	1500-2499	Heated Basement	4+	1950s	0	0	0	1	0
Single-Family Attached	2500-3999	Heated Basement	1	1950s	0	0	0	1	6.22312e-06
Single-Family Attached	2500-3999	Heated Basement	2	1950s	0	0	0	1	4.42913e-05
Single-Family Attached	2500-3999	Heated Basement	3	1950s	0	0	0	1	0
Single-Family Attached	2500-3999	Heated Basement	4+	1950s	0	0	0	1	0
Single-Family Attached	4000+	Heated Basement	1	1950s	0	0	0	1	1.37687e-06
Single-Family Attached	4000+	Heated Basement	2	1950s	0	0	0	1	1.37687e-06
Single-Family Attached	4000+	Heated Basement	3	1950s	0	0	0	1	1.37687e-06
Single-Family Attached	4000+	Heated Basement	4+	1950s	0	0	0	1	0
Single-Family Attached	0-1499	Heated Basement	1	1960s	0	0	0	1	0.000318171
Single-Family Attached	0-1499	Heated Basement	2	1960s	0	0	0	1	0.000173145
Single-Family Attached	0-1499	Heated Basement	3	1960s	0	0	0	1	4.35385e-06
Single-Family Attached	0-1499	Heated Basement	4+	1960s	0	0	0	1	0
Single-Family Attached	1500-2499	Heated Basement	1	1960s	0	0	0	1	6.04097e-05
Single-Family Attached	1500-2499	Heated Basement	2	1960s	0	0	0	1	0.00013856
Single-Family Attached	1500-2499	Heated Basement	3	1960s	0	0	0	1	5.68906e-06
Single-Family Attached	1500-2499	Heated Basement	4+	1960s	0	0	0	1	0
Single-Family Attached	2500-3999	Heated Basement	1	1960s	0	0	0	1	2.17343e-05
Single-Family Attached	2500-3999	Heated Basement	2	1960s	0	0	0	1	1.11728e-05
Single-Family Attached	2500-3999	Heated Basement	3	1960s	0	0	0	1	0
Single-Family Attached	2500-3999	Heated Basement	4+	1960s	0	0	0	1	0
Single-Family Attached	4000+	Heated Basement	1	1960s	0	0	0	1	3.33902e-06
Single-Family Attached	4000+	Heated Basement	2	1960s	0	0	0	1	3.33902e-06
Single-Family Attached	4000+	Heated Basement	3	1960s	0	0	0	1	3.33902e-06
Single-Family Attached	4000+	Heated Basement	4+	1960s	0	0	0	1	0
Single-Family Attached	0-1499	Heated Basement	1	1970s	0	0	0	1	0.000634142
Single-Family Attached	0-1499	Heated Basement	2	1970s	0	0	0	1	0.000345094
Single-Family Attached	0-1499	Heated Basement	3	1970s	0	0	0	1	8.67761e-06
Single-Family Attached	0-1499	Heated Basement	4+	1970s	0	0	0	1	0
Single-Family Attached	1500-2499	Heated Basement	1	1970s	0	0	0	1	0.000112217
Single-Family Attached	1500-2499	Heated Basement	2	1970s	0	0	0	1	0.00025739
Single-Family Attached	1500-2499	Heated Basement	3	1970s	0	0	0	1	1.0568e-05
Single-Family Attached	1500-2499	Heated Basement	4+	1970s	0	0	0	1	0
Single-Family Attached	2500-3999	Heated Basement	1	1970s	0	0	0	1	4.53852e-05
Single-Family Attached	2500-3999	Heated Basement	2	1970s	0	0	0	1	2.33309e-05
Single-Family Attached	2500-3999	Heated Basement	3	1970s	0	0	0	1	0
Single-Family Attached	2500-3999	Heated Basement	4+	1970s	0	0	0	1	0
Single-Family Attached	4000+	Heated Basement	1	1970s	0	0	0	1	6.05379e-06
Single-Family Attached	4000+	Heated Basement	2	1970s	0	0	0	1	6.05379e-06
Single-Family Attached	4000+	Heated Basement	3	1970s	0	0	0	1	6.05379e-06
Single-Family Attached	4000+	Heated Basement	4+	1970s	0	0	0	1	0
Single-Family Attached	0-1499	Heated Basement	1	1980s	0	0	0	1	0.000505077
Single-Family Attached	0-1499	Heated Basement	2	1980s	0	0	0	1	0.000546855
Single-Family Attached	0-1499	Heated Basement	3	1980s	0	0	0	1	8.78124e-06
Single-Family Attached	0-1499	Heated Basement	4+	1980s	0	0	0	1	0
Single-Family Attached	1500-2499	Heated Basement	1	1980s	0	0	0	1	0.000206529
Single-Family Attached	1500-2499	Heated Basement	2	1980s	0	0	0	1	0.000460297
Single-Family Attached	1500-2499	Heated Basement	3	1980s	0	0	0	1	8.93892e-05
Single-Family Attached	1500-2499	Heated Basement	4+	1980s	0	0	0	1	0
Single-Family Attached	2500-3999	Heated Basement	1	1980s	0	0	0	1	2.70403e-05
Single-Family Attached	2500-3999	Heated Basement	2	1980s	0	0	0	1	8.9145e-05
Single-Family Attached	2500-3999	Heated Basement	3	1980s	0	0	0	1	3.32446e-06
Single-Family Attached	2500-3999	Heated Basement	4+	1980s	0	0	0	1	0
Single-Family Attached	4000+	Heated Basement	1	1980s	0	0	0	1	0
Single-Family Attached	4000+	Heated Basement	2	1980s	0	0	0	1	2.78265e-05
Single-Family Attached	4000+	Heated Basement	3	1980s	0	0	0	1	0
Single-Family Attached	4000+	Heated Basement	4+	1980s	0	0	0	1	0
Single-Family Attached	0-1499	Heated Basement	1	1990s	0	0	0	1	0.000493125
Single-Family Attached	0-1499	Heated Basement	2	1990s	0	0	0	1	0.000533914
Single-Family Attached	0-1499	Heated Basement	3	1990s	0	0	0	1	8.57343e-06
Single-Family Attached	0-1499	Heated Basement	4+	1990s	0	0	0	1	0
Single-Family Attached	1500-2499	Heated Basement	1	1990s	0	0	0	1	0.00019406
Single-Family Attached	1500-2499	Heated Basement	2	1990s	0	0	0	1	0.000432508
Single-Family Attached	1500-2499	Heated Basement	3	1990s	0	0	0	1	8.39925e-05
Single-Family Attached	1500-2499	Heated Basement	4+	1990s	0	0	0	1	0
Single-Family Attached	2500-3999	Heated Basement	1	1990s	0	0	0	1	2.73874e-05
Single-Family Attached	2500-3999	Heated Basement	2	1990s	0	0	0	1	9.02895e-05
Single-Family Attached	2500-3999	Heated Basement	3	1990s	0	0	0	1	3.36714e-06
Single-Family Attached	2500-3999	Heated Basement	4+	1990s	0	0	0	1	0
Single-Family Attached	4000+	Heated Basement	1	1990s	0	0	0	1	0
Single-Family Attached	4000+	Heated Basement	2	1990s	0	0	0	1	2.30123e-05
Single-Family Attached	4000+	Heated Basement	3	1990s	0	0	0	1	0
Single-Family Attached	4000+	Heated Basement	4+	1990s	0	0	0	1	0
Single-Family Attached	0-1499	Heated Basement	1	2000s	0	0	0	1	0.000418361
Single-Family Attached	0-1499	Heated Basement	2	2000s	0	0	0	1	0.000418063
Single-Family Attached	0-1499	Heated Basement	3	2000s	0	0	0	1	2.07512e-05
Single-Family Attached	0-1499	Heated Basement	4+	2000s	0	0	0	1	0
Single-Family Attached	1500-2499	Heated Basement	1	2000s	0	0	0	1	0.000311103
Single-Family Attached	1500-2499	Heated Basement	2	2000s	0	0	0	1	0.000481784
Single-Family Attached	1500-2499	Heated Basement	3	2000s	0	0	0	1	9.6575e-05
Single-Family Attached	1500-2499	Heated Basement	4+	2000s	0	0	0	1	0
Single-Family Attached	2500-3999	Heated Basement	1	2000s	0	0	0	1	0.000113732
Single-Family Attached	2500-3999	Heated Basement	2	2000s	0	0	0	1	0.00010976
Single-Family Attached	2500-3999	Heated Basement	3	2000s	0	0	0	1	8.82609e-05
Single-Family Attached	2500-3999	Heated Basement	4+	2000s	0	0	0	1	0
Single-Family Attached	4000+	Heated Basement	1	2000s	0	0	0	1	7.34351e-06
Single-Family Attached	4000+	Heated Basement	2	2000s	0	0	0	1	2.03146e-05
Single-Family Attached	4000+	Heated Basement	3	2000s	0	0	0	1	1.54138e-05
Single-Family Attached	4000+	Heated Basement	4+	2000s	0	0	0	1	0
Single-Family Attached	0-1499	Heated Basement	1	2010s	0	0	0	1	6.37177e-05
Single-Family Attached	0-1499	Heated Basement	2	2010s	0	0	0	1	6.36724e-05
Single-Family Attached	0-1499	Heated Basement	3	2010s	0	0	0	1	3.16047e-06
Single-Family Attached	0-1499	Heated Basement	4+	2010s	0	0	0	1	0
Single-Family Attached	1500-2499	Heated Basement	1	2010s	0	0	0	1	7.7522e-05
Single-Family Attached	1500-2499	Heated Basement	2	2010s	0	0	0	1	0.000120053
Single-Family Attached	1500-2499	Heated Basement	3	2010s	0	0	0	1	2.4065e-05
Single-Family Attached	1500-2499	Heated Basement	4+	2010s	0	0	0	1	0
Single-Family Attached	2500-3999	Heated Basement	1	2010s	0	0	0	1	2.07504e-05
Single-Family Attached	2500-3999	Heated Basement	2	2010s	0	0	0	1	2.00256e-05
Single-Family Attached	2500-3999	Heated Basement	3	2010s	0	0	0	1	1.61032e-05
Single-Family Attached	2500-3999	Heated Basement	4+	2010s	0	0	0	1	0
Single-Family Attached	4000+	Heated Basement	1	2010s	0	0	0	1	1.1088e-06
Single-Family Attached	4000+	Heated Basement	2	2010s	0	0	0	1	3.0673e-06
Single-Family Attached	4000+	Heated Basement	3	2010s	0	0	0	1	2.32733e-06
Single-Family Attached	4000+	Heated Basement	4+	2010s	0	0	0	1	0
Single-Family Attached	0-1499	Heated Basement	1	<1940	0	0	0	1	0.00027178
Single-Family Attached	0-1499	Heated Basement	2	<1940	0	0	0	1	0.000539337
Single-Family Attached	0-1499	Heated Basement	3	<1940	0	0	0	1	9.02303e-05
Single-Family Attached	0-1499	Heated Basement	4+	<1940	0	0	0	1	0
Single-Family Attached	1500-2499	Heated Basement	1	<1940	0	0	0	1	3.53004e-05
Single-Family Attached	1500-2499	Heated Basement	2	<1940	0	0	0	1	0.000346393
Single-Family Attached	1500-2499	Heated Basement	3	<1940	0	0	0	1	9.54168e-05
Single-Family Attached	1500-2499	Heated Basement	4+	<1940	0	0	0	1	0
Single-Family Attached	2500-3999	Heated Basement	1	<1940	0	0	0	1	0
Single-Family Attached	2500-3999	Heated Basement	2	<1940	0	0	0	1	7.75316e-05
Single-Family Attached	2500-3999	Heated Basement	3	<1940	0	0	0	1	6.16409e-05
Single-Family Attached	2500-3999	Heated Basement	4+	<1940	0	0	0	1	0
Single-Family Attached	4000+	Heated Basement	1	<1940	0	0	0	1	1.36747e-05
Single-Family Attached	4000+	Heated Basement	2	<1940	0	0	0	1	1.36747e-05
Single-Family Attached	4000+	Heated Basement	3	<1940	0	0	0	1	1.36747e-05
Single-Family Attached	4000+	Heated Basement	4+	<1940	0	0	0	1	0
Single-Family Detached	0-1499	Heated Basement	1	1940s	0.196591	0	0	0.803409	0.00367731
Single-Family Detached	0-1499	Heated Basement	2	1940s	0.196591	0	0	0.803409	0.000504281
Single-Family Detached	0-1499	Heated Basement	3	1940s	0	0	0	1	4.45643e-06
Single-Family Detached	0-1499	Heated Basement	4+	1940s	0	0	0	1	0
Single-Family Detached	1500-2499	Heated Basement	1	1940s	0.11077	0.111944	0	0.777286	0.0020151
Single-Family Detached	1500-2499	Heated Basement	2	1940s	0.11077	0.111944	0	0.777286	0.00131456
Single-Family Detached	1500-2499	Heated Basement	3	1940s	0.11077	0.111944	0	0.777286	4.72522e-05
Single-Family Detached	1500-2499	Heated Basement	4+	1940s	0	0	0	1	0
Single-Family Detached	2500-3999	Heated Basement	1	1940s	0.174838	0.217937	0	0.607225	0.0002695
Single-Family Detached	2500-3999	Heated Basement	2	1940s	0.174838	0.217937	0	0.607225	0.000449433
Single-Family Detached	2500-3999	Heated Basement	3	1940s	0.174838	0.217937	0	0.607225	3.70685e-05
Single-Family Detached	2500-3999	Heated Basement	4+	1940s	0	0	0	1	0
Single-Family Detached	4000+	Heated Basement	1	1940s	0.195053	0.530143	0.051523	0.223281	5.20946e-05
Single-Family Detached	4000+	Heated Basement	2	1940s	0.195053	0.530143	0.051523	0.223281	0.000115527
Single-Family Detached	4000+	Heated Basement	3	1940s	0.195053	0.530143	0.051523	0.223281	4.06522e-06
Single-Family Detached	4000+	Heated Basement	4+	1940s	0	0	0	1	0
Single-Family Detached	0-1499	Heated Basement	1	1950s	0.222291	0	0	0.777709	0.00788817
Single-Family Detached	0-1499	Heated Basement	2	1950s	0.222291	0	0	0.777709	0.00108173
Single-Family Detached	0-1499	Heated Basement	3	1950s	0	0	0	1	9.55945e-06
Single-Family Detached	0-1499	Heated Basement	4+	1950s	0	0	0	1	0
Single-Family Detached	1500-2499	Heated Basement	1	1950s	0.239907	0.188864	0	0.571229	0.0043931
Single-Family Detached	1500-2499	Heated Basement	2	1950s	0.239907	0.188864	0	0.571229	0.00286586
Single-Family Detached	1500-2499	Heated Basement	3	1950s	0.239907	0.188864	0	0.571229	0.000103014
Single-Family Detached	1500-2499	Heated Basement	4+	1950s	0	0	0	1	0
Single-Family Detached	2500-3999	Heated Basement	1	1950s	0.235842	0.271344	0	0.492814	0.000590095
Single-Family Detached	2500-3999	Heated Basement	2	1950s	0.235842	0.271344	0	0.492814	0.000984076
Single-Family Detached	2500-3999	Heated Basement	3	1950s	0.235842	0.271344	0	0.492814	8.11648e-05
Single-Family Detached	2500-3999	Heated Basement	4+	1950s	0	0	0	1	0
Single-Family Detached	4000+	Heated Basement	1	1950s	0.129754	0.60732	0.125466	0.137459	0.000116161
Single-Family Detached	4000+	Heated Basement	2	1950s	0.129754	0.60732	0.125466	0.137459	0.000257602
Single-Family Detached	4000+	Heated Basement	3	1950s	0.129754	0.60732	0.125466	0.137459	9.06463e-06
Single-Family Detached	4000+	Heated Basement	4+	1950s	0	0	0	1	0
Single-Family Detached	0-1499	Heated Basement	1	1960s	0.265337	0	0	0.734663	0.00412859
Single-Family Detached	0-1499	Heated Basement	2	1960s	0.265337	0	0	0.734663	0.000406544
Single-Family Detached	0-1499	Heated Basement	3	1960s	0	0	0	1	3.5851e-05
Single-Family Detached	0-1499	Heated Basement	4+	1960s	0	0	0	1	0
Single-Family Detached	1500-2499	Heated Basement	1	1960s	0.201802	0.374534	0	0.423664	0.00493308
Single-Family Detached	1500-2499	Heated Basement	2	1960s	0.201802	0.374534	0	0.423664	0.00174146
Single-Family Detached	1500-2499	Heated Basement	3	1960s	0.201802	0.374534	0	0.423664	0.000104034
Single-Family Detached	1500-2499	Heated Basement	4+	1960s	0	0	0	1	0
Single-Family Detached	2500-3999	Heated Basement	1	1960s	0.169935	0.578297	0	0.251768	0.0011913
Single-Family Detached	2500-3999	Heated Basement	2	1960s	0.169935	0.578297	0	0.251768	0.0011614
Single-Family Detached	2500-3999	Heated Basement	3	1960s	0.169935	0.578297	0	0.251768	6.72469e-05
Single-Family Detached	2500-3999	Heated Basement	4+	1960s	0	0	0	1	0
Single-Family Detached	4000+	Heated Basement	1	1960s	0.024774	0.633439	0.075546	0.266241	9.32969e-05
Single-Family Detached	4000+	Heated Basement	2	1960s	0.024774	0.633439	0.075546	0.266241	0.000221078
Single-Family Detached	4000+	Heated Basement	3	1960s	0.024774	0.633439	0.075546	0.266241	1.79049e-05
Single-Family Detached	4000+	Heated Basement	4+	1960s	0	0	0	1	0
Single-Family Detached	0-1499	Heated Basement	1	1970s	0.23845	0	0	0.76155	0.00488176
Single-Family Detached	0-1499	Heated Basement	2	1970s	0.23845	0	0	0.76155	0.00048071
Single-Family Detached	0-1499	Heated Basement	3	1970s	0	0	0	1	4.23912e-05
Single-Family Detached	0-1499	Heated Basement	4+	1970s	0	0	0	1	0
Single-Family Detached	1500-2499	Heated Basement	1	1970s	0.106728	0.524768	0	0.368504	0.00576623
Single-Family Detached	1500-2499	Heated Basement	2	1970s	0.106728	0.524768	0	0.368504	0.00203557
Single-Family Detached	1500-2499	Heated Basement	3	1970s	0.106728	0.524768	0	0.368504	0.000121605
Single-Family Detached	1500-2499	Heated Basement	4+	1970s	0	0	0	1	0
Single-Family Detached	2500-3999	Heated Basement	1	1970s	0.078462	0.712784	0	0.208754	0.00139273
Single-Family Detached	2500-3999	Heated Basement	2	1970s	0.078462	0.712784	0	0.208754	0.00135778
Single-Family Detached	2500-3999	Heated Basement	3	1970s	0.078462	0.712784	0	0.208754	7.86172e-05
Single-Family Detached	2500-3999	Heated Basement	4+	1970s	0	0	0	1	0
Single-Family Detached	4000+	Heated Basement	1	1970s	0.068886	0.560453	0.208862	0.161799	0.000106943
Single-Family Detached	4000+	Heated Basement	2	1970s	0.068886	0.560453	0.208862	0.161799	0.000253414
Single-Family Detached	4000+	Heated Basement	3	1970s	0.068886	0.560453	0.208862	0.161799	2.05237e-05
Single-Family Detached	4000+	Heated Basement	4+	1970s	0	0	0	1	0
Single-Family Detached	0-1499	Heated Basement	1	1980s	0.216117	0	0	0.783883	0.00195749
Single-Family Detached	0-1499	Heated Basement	2	1980s	0.216117	0	0	0.783883	0.000348078
Single-Family Detached	0-1499	Heated Basement	3	1980s	0	0	0	1	1.50755e-05
Single-Family Detached	0-1499	Heated Basement	4+	1980s	0	0	0	1	0
Single-Family Detached	1500-2499	Heated Basement	1	1980s	0.127131	0.588891	0	0.283978	0.00343318
Single-Family Detached	1500-2499	Heated Basement	2	1980s	0.127131	0.588891	0	0.283978	0.00182107
Single-Family Detached	1500-2499	Heated Basement	3	1980s	0.127131	0.588891	0	0.283978	3.56121e-05
Single-Family Detached	1500-2499	Heated Basement	4+	1980s	0	0	0	1	0
Single-Family Detached	2500-3999	Heated Basement	1	1980s	0.118323	0.749682	0	0.131995	0.00102564
Single-Family Detached	2500-3999	Heated Basement	2	1980s	0.118323	0.749682	0	0.131995	0.00213059
Single-Family Detached	2500-3999	Heated Basement	3	1980s	0.118323	0.749682	0	0.131995	0.000103121
Single-Family Detached	2500-3999	Heated Basement	4+	1980s	0	0	0	1	0
Single-Family Detached	4000+	Heated Basement	1	1980s	0.033671	0.661581	0.226548	0.0782	0.00011123
Single-Family Detached	4000+	Heated Basement	2	1980s	0.033671	0.661581	0.226548	0.0782	0.000576429
Single-Family Detached	4000+	Heated Basement	3	1980s	0.033671	0.661581	0.226548	0.0782	2.16124e-05
Single-Family Detached	4000+	Heated Basement	4+	1980s	0	0	0	1	0
Single-Family Detached	0-1499	Heated Basement	1	1990s	0.163762	0	0	0.836238	0.00245683
Single-Family Detached	0-1499	Heated Basement	2	1990s	0.163762	0	0	0.836238	0.00043687
Single-Family Detached	0-1499	Heated Basement	3	1990s	0	0	0	1	1.89212e-05
Single-Family Detached	0-1499	Heated Basement	4+	1990s	0	0	0	1	0
Single-Family Detached	1500-2499	Heated Basement	1	1990s	0.055472	0.703147	0	0.241381	0.0042347
Single-Family Detached	1500-2499	Heated Basement	2	1990s	0.055472	0.703147	0	0.241381	0.00224623
Single-Family Detached	1500-2499	Heated Basement	3	1990s	0.055472	0.703147	0	0.241381	4.39263e-05
Single-Family Detached	1500-2499	Heated Basement	4+	1990s	0	0	0	1	0
Single-Family Detached	2500-3999	Heated Basement	1	1990s	0.058311	0.800717	0	0.140971	0.00124895
Single-Family Detached	2500-3999	Heated Basement	2	1990s	0.058311	0.800717	0	0.140971	0.00259448
Single-Family Detached	2500-3999	Heated Basement	3	1990s	0.058311	0.800717	0	0.140971	0.000125574
Single-Family Detached	2500-3999	Heated Basement	4+	1990s	0	0	0	1	0
Single-Family Detached	4000+	Heated Basement	1	1990s	0.00721	0.602911	0.342193	0.047687	0.000137265
Single-Family Detached	4000+	Heated Basement	2	1990s	0.00721	0.602911	0.342193	0.047687	0.000711349
Single-Family Detached	4000+	Heated Basement	3	1990s	0.00721	0.602911	0.342193	0.047687	2.6671e-05
Single-Family Detached	4000+	Heated Basement	4+	1990s	0	0	0	1	0
Single-Family Detached	0-1499	Heated Basement	1	2000s	0.136224	0	0	0.863776	0.00141003
Single-Family Detached	0-1499	Heated Basement	2	2000s	0.136224	0	0	0.863776	0.000271336
Single-Family Detached	0-1499	Heated Basement	3	2000s	0	0	0	1	0
Single-Family Detached	0-1499	Heated Basement	4+	2000s	0	0	0	1	0
Single-Family Detached	1500-2499	Heated Basement	1	2000s	0.057359	0.753987	0	0.188653	0.00342668
Single-Family Detached	1500-2499	Heated Basement	2	2000s	0.057359	0.753987	0	0.188653	0.00182095
Single-Family Detached	1500-2499	Heated Basement	3	2000s	0.057359	0.753987	0	0.188653	2.11406e-05
Single-Family Detached	1500-2499	Heated Basement	4+	2000s	0	0	0	1	0
Single-Family Detached	2500-3999	Heated Basement	1	2000s	0.052157	0.848189	0	0.099654	0.00126827
Single-Family Detached	2500-3999	Heated Basement	2	2000s	0.052157	0.848189	0	0.099654	0.00294065
Single-Family Detached	2500-3999	Heated Basement	3	2000s	0.052157	0.848189	0	0.099654	4.87129e-05
Single-Family Detached	2500-3999	Heated Basement	4+	2000s	0	0	0	1	0
Single-Family Detached	4000+	Heated Basement	1	2000s	0.010732	0.44749	0.498077	0.0437	0.000347033
Single-Family Detached	4000+	Heated Basement	2	2000s	0.010732	0.44749	0.498077	0.0437	0.00130136
Single-Family Detached	4000+	Heated Basement	3	2000s	0.010732	0.44749	0.498077	0.0437	5.13507e-05
Single-Family Detached	4000+	Heated Basement	4+	2000s	0	0	0	1	0
Single-Family Detached	0-1499	Heated Basement	1	2010s	0.136224	0	0	0.863776	0.000253187
Single-Family Detached	0-1499	Heated Basement	2	2010s	0.136224	0	0	0.863776	4.87214e-05
Single-Family Detached	0-1499	Heated Basement	3	2010s	0	0	0	1	0
Single-Family Detached	0-1499	Heated Basement	4+	2010s	0	0	0	1	0
Single-Family Detached	1500-2499	Heated Basement	1	2010s	0.057359	0.753987	0	0.188653	0.000590944
Single-Family Detached	1500-2499	Heated Basement	2	2010s	0.057359	0.753987	0	0.188653	0.00031403
Single-Family Detached	1500-2499	Heated Basement	3	2010s	0.057359	0.753987	0	0.188653	3.64579e-06
Single-Family Detached	1500-2499	Heated Basement	4+	2010s	0	0	0	1	0
Single-Family Detached	2500-3999	Heated Basement	1	2010s	0.052157	0.848189	0	0.099654	0.000285874
Single-Family Detached	2500-3999	Heated Basement	2	2010s	0.052157	0.848189	0	0.099654	0.000662836
Single-Family Detached	2500-3999	Heated Basement	3	2010s	0.052157	0.848189	0	0.099654	1.09801e-05
Single-Family Detached	2500-3999	Heated Basement	4+	2010s	0	0	0	1	0
Single-Family Detached	4000+	Heated Basement	1	2010s	0.010732	0.44749	0.498077	0.0437	5.60725e-05
Single-Family Detached	4000+	Heated Basement	2	2010s	0.010732	0.44749	0.498077	0.0437	0.000210269
Single-Family Detached	4000+	Heated Basement	3	2010s	0.010732	0.44749	0.498077	0.0437	8.29709e-06
Single-Family Detached	4000+	Heated Basement	4+	2010s	0	0	0	1	0
Single-Family Detached	0-1499	Heated Basement	1	<1940	0.075776	0	0	0.924224	0.00373905
Single-Family Detached	0-1499	Heated Basement	2	<1940	0.075776	0	0	0.924224	0.00229573
Single-Family Detached	0-1499	Heated Basement	3	<1940	0	0	0	1	4.18016e-05
Single-Family Detached	0-1499	Heated Basement	4+	<1940	0	0	0	1	0
Single-Family Detached	1500-2499	Heated Basement	1	<1940	0.065978	0.09478	0	0.839242	0.00168598
Single-Family Detached	1500-2499	Heated Basement	2	<1940	0.065978	0.09478	0	0.839242	0.00475559
Single-Family Detached	1500-2499	Heated Basement	3	<1940	0.065978	0.09478	0	0.839242	0.000101868
Single-Family Detached	1500-2499	Heated Basement	4+	<1940	0	0	0	1	0
Single-Family Detached	2500-3999	Heated Basement	1	<1940	0.046631	0.091776	0	0.861593	0.000217543
Single-Family Detached	2500-3999	Heated Basement	2	<1940	0.046631	0.091776	0	0.861593	0.00225402
Single-Family Detached	2500-3999	Heated Basement	3	<1940	0.046631	0.091776	0	0.861593	0.000188806
Single-Family Detached	2500-3999	Heated Basement	4+	<1940	0	0	0	1	0
Single-Family Detached	4000+	Heated Basement	1	<1940	0.21222	0.194644	0.040975	0.552162	4.27137e-05
Single-Family Detached	4000+	Heated Basement	2	<1940	0.21222	0.194644	0.040975	0.552162	0.000453877
Single-Family Detached	4000+	Heated Basement	3	<1940	0.21222	0.194644	0.040975	0.552162	0.000106837
Single-Family Detached	4000+	Heated Basement	4+	<1940	0	0	0	1	0
Mobile Home	0-1499	Ambient	1	1940s	0	0	0	1	0.000189898
Mobile Home	0-1499	Ambient	2	1940s	0	0	0	1	0
Mobile Home	0-1499	Ambient	3	1940s	0	0	0	1	0
Mobile Home	0-1499	Ambient	4+	1940s	0	0	0	1	0
Mobile Home	1500-2499	Ambient	1	1940s	0	0	0	1	3.85324e-05
Mobile Home	1500-2499	Ambient	2	1940s	0	0	0	1	0
Mobile Home	1500-2499	Ambient	3	1940s	0	0	0	1	0
Mobile Home	1500-2499	Ambient	4+	1940s	0	0	0	1	0
Mobile Home	2500-3999	Ambient	1	1940s	0	0	0	1	9.00951e-06
Mobile Home	2500-3999	Ambient	2	1940s	0	0	0	1	0
Mobile Home	2500-3999	Ambient	3	1940s	0	0	0	1	0
Mobile Home	2500-3999	Ambient	4+	1940s	0	0	0	1	0
Mobile Home	4000+	Ambient	1	1940s	0	0	0	1	4.50475e-06
Mobile Home	4000+	Ambient	2	1940s	0	0	0	1	0
Mobile Home	4000+	Ambient	3	1940s	0	0	0	1	0
Mobile Home	4000+	Ambient	4+	1940s	0	0	0	1	0
Mobile Home	0-1499	Ambient	1	1950s	0	0	0	1	0.000601972
Mobile Home	0-1499	Ambient	2	1950s	0	0	0	1	0
Mobile Home	0-1499	Ambient	3	1950s	0	0	0	1	0
Mobile Home	0-1499	Ambient	4+	1950s	0	0	0	1	0
Mobile Home	1500-2499	Ambient	1	1950s	0	0	0	1	0.00012349
Mobile Home	1500-2499	Ambient	2	1950s	0	0	0	1	0
Mobile Home	1500-2499	Ambient	3	1950s	0	0	0	1	0
Mobile Home	1500-2499	Ambient	4+	1950s	0	0	0	1	0
Mobile Home	2500-3999	Ambient	1	1950s	0	0	0	1	2.74662e-05
Mobile Home	2500-3999	Ambient	2	1950s	0	0	0	1	0
Mobile Home	2500-3999	Ambient	3	1950s	0	0	0	1	0
Mobile Home	2500-3999	Ambient	4+	1950s	0	0	0	1	0
Mobile Home	4000+	Ambient	1	1950s	0	0	0	1	1.37331e-05
Mobile Home	4000+	Ambient	2	1950s	0	0	0	1	0
Mobile Home	4000+	Ambient	3	1950s	0	0	0	1	0
Mobile Home	4000+	Ambient	4+	1950s	0	0	0	1	0
Mobile Home	0-1499	Ambient	1	1960s	0	0	0	1	0.00287239
Mobile Home	0-1499	Ambient	2	1960s	0	0	0	1	0
Mobile Home	0-1499	Ambient	3	1960s	0	0	0	1	0
Mobile Home	0-1499	Ambient	4+	1960s	0	0	0	1	0
Mobile Home	1500-2499	Ambient	1	1960s	0	0	0	1	0.000391454
Mobile Home	1500-2499	Ambient	2	1960s	0	0	0	1	0
Mobile Home	1500-2499	Ambient	3	1960s	0	0	0	1	0
Mobile Home	1500-2499	Ambient	4+	1960s	0	0	0	1	0
Mobile Home	2500-3999	Ambient	1	1960s	0	0	0	1	1.24158e-05
Mobile Home	2500-3999	Ambient	2	1960s	0	0	0	1	0
Mobile Home	2500-3999	Ambient	3	1960s	0	0	0	1	0
Mobile Home	2500-3999	Ambient	4+	1960s	0	0	0	1	0
Mobile Home	4000+	Ambient	1	1960s	0	0	0	1	1.79711e-05
Mobile Home	4000+	Ambient	2	1960s	0	0	0	1	0
Mobile Home	4000+	Ambient	3	1960s	0	0	0	1	0
Mobile Home	4000+	Ambient	4+	1960s	0	0	0	1	0
Mobile Home	0-1499	Ambient	1	1970s	0	0	0	1	0.0106397
Mobile Home	0-1499	Ambient	2	1970s	0	0	0	1	0
Mobile Home	0-1499	Ambient	3	1970s	0	0	0	1	0
Mobile Home	0-1499	Ambient	4+	1970s	0	0	0	1	0
Mobile Home	1500-2499	Ambient	1	1970s	0	0	0	1	0.00140573
Mobile Home	1500-2499	Ambient	2	1970s	0	0	0	1	0
Mobile Home	1500-2499	Ambient	3	1970s	0	0	0	1	0
Mobile Home	1500-2499	Ambient	4+	1970s	0	0	0	1	0
Mobile Home	2500-3999	Ambient	1	1970s	0	0	0	1	5.02958e-05
Mobile Home	2500-3999	Ambient	2	1970s	0	0	0	1	0
Mobile Home	2500-3999	Ambient	3	1970s	0	0	0	1	0
Mobile Home	2500-3999	Ambient	4+	1970s	0	0	0	1	0
Mobile Home	4000+	Ambient	1	1970s	0	0	0	1	6.8923e-05
Mobile Home	4000+	Ambient	2	1970s	0	0	0	1	0
Mobile Home	4000+	Ambient	3	1970s	0	0	0	1	0
Mobile Home	4000+	Ambient	4+	1970s	0	0	0	1	0
Mobile Home	0-1499	Ambient	1	1980s	0	0	0	1	0.00986843
Mobile Home	0-1499	Ambient	2	1980s	0	0	0	1	0
Mobile Home	0-1499	Ambient	3	1980s	0	0	0	1	0
Mobile Home	0-1499	Ambient	4+	1980s	0	0	0	1	0
Mobile Home	1500-2499	Ambient	1	1980s	0	0	0	1	0.00354483
Mobile Home	1500-2499	Ambient	2	1980s	0	0	0	1	0
Mobile Home	1500-2499	Ambient	3	1980s	0	0	0	1	0
Mobile Home	1500-2499	Ambient	4+	1980s	0	0	0	1	0
Mobile Home	2500-3999	Ambient	1	1980s	0	0	0	1	0.00019717
Mobile Home	2500-3999	Ambient	2	1980s	0	0	0	1	0
Mobile Home	2500-3999	Ambient	3	1980s	0	0	0	1	0
Mobile Home	2500-3999	Ambient	4+	1980s	0	0	0	1	0
Mobile Home	4000+	Ambient	1	1980s	0	0	0	1	7.65869e-05
Mobile Home	4000+	Ambient	2	1980s	0	0	0	1	0
Mobile Home	4000+	Ambient	3	1980s	0	0	0	1	0
Mobile Home	4000+	Ambient	4+	1980s	0	0	0	1	0
Mobile Home	0-1499	Ambient	1	1990s	0	0	0	1	0.0129819
Mobile Home	0-1499	Ambient	2	1990s	0	0	0	1	0
Mobile Home	0-1499	Ambient	3	1990s	0	0	0	1	0
Mobile Home	0-1499	Ambient	4+	1990s	0	0	0	1	0
Mobile Home	1500-2499	Ambient	1	1990s	0	0	0	1	0.00464264
Mobile Home	1500-2499	Ambient	2	1990s	0	0	0	1	0
Mobile Home	1500-2499	Ambient	3	1990s	0	0	0	1	0
Mobile Home	1500-2499	Ambient	4+	1990s	0	0	0	1	0
Mobile Home	2500-3999	Ambient	1	1990s	0	0	0	1	0.000266823
Mobile Home	2500-3999	Ambient	2	1990s	0	0	0	1	0
Mobile Home	2500-3999	Ambient	3	1990s	0	0	0	1	0
Mobile Home	2500-3999	Ambient	4+	1990s	0	0	0	1	0
Mobile Home	4000+	Ambient	1	1990s	0	0	0	1	0.000110207
Mobile Home	4000+	Ambient	2	1990s	0	0	0	1	0
Mobile Home	4000+	Ambient	3	1990s	0	0	0	1	0
Mobile Home	4000+	Ambient	4+	1990s	0	0	0	1	0
Mobile Home	0-1499	Ambient	1	2000s	0	0	0	1	0.00598282
Mobile Home	0-1499	Ambient	2	2000s	0	0	0	1	0
Mobile Home	0-1499	Ambient	3	2000s	0	0	0	1	0
Mobile Home	0-1499	Ambient	4+	2000s	0	0	0	1	0
Mobile Home	1500-2499	Ambient	1	2000s	0	0	0	1	0.00349476
Mobile Home	1500-2499	Ambient	2	2000s	0	0	0	1	0
Mobile Home	1500-2499	Ambient	3	2000s	0	0	0	1	0
Mobile Home	1500-2499	Ambient	4+	2000s	0	0	0	1	0
Mobile Home	2500-3999	Ambient	1	2000s	0	0	0	1	0.000437915
Mobile Home	2500-3999	Ambient	2	2000s	0	0	0	1	0
Mobile Home	2500-3999	Ambient	3	2000s	0	0	0	1	0
Mobile Home	2500-3999	Ambient	4+	2000s	0	0	0	1	0
Mobile Home	4000+	Ambient	1	2000s	0	0	0	1	3.19908e-05
Mobile Home	4000+	Ambient	2	2000s	0	0	0	1	0
Mobile Home	4000+	Ambient	3	2000s	0	0	0	1	0
Mobile Home	4000+	Ambient	4+	2000s	0	0	0	1	0
Mobile Home	0-1499	Ambient	1	2010s	0	0	0	1	0.00104316
Mobile Home	0-1499	Ambient	2	2010s	0	0	0	1	0
Mobile Home	0-1499	Ambient	3	2010s	0	0	0	1	0
Mobile Home	0-1499	Ambient	4+	2010s	0	0	0	1	0
Mobile Home	1500-2499	Ambient	1	2010s	0	0	0	1	0.000751258
Mobile Home	1500-2499	Ambient	2	2010s	0	0	0	1	0
Mobile Home	1500-2499	Ambient	3	2010s	0	0	0	1	0
Mobile Home	1500-2499	Ambient	4+	2010s	0	0	0	1	0
Mobile Home	2500-3999	Ambient	1	2010s	0	0	0	1	5.5377e-05
Mobile Home	2500-3999	Ambient	2	2010s	0	0	0	1	0
Mobile Home	2500-3999	Ambient	3	2010s	0	0	0	1	0
Mobile Home	2500-3999	Ambient	4+	2010s	0	0	0	1	0
Mobile Home	4000+	Ambient	1	2010s	0	0	0	1	8.65251e-06
Mobile Home	4000+	Ambient	2	2010s	0	0	0	1	0
Mobile Home	4000+	Ambient	3	2010s	0	0	0	1	0
Mobile Home	4000+	Ambient	4+	2010s	0	0	0	1	0
Mobile Home	0-1499	Ambient	1	<1940	0	0	0	1	0.000214908
Mobile Home	0-1499	Ambient	2	<1940	0	0	0	1	0
Mobile Home	0-1499	Ambient	3	<1940	0	0	0	1	0
Mobile Home	0-1499	Ambient	4+	<1940	0	0	0	1	0
Mobile Home	1500-2499	Ambient	1	<1940	0	0	0	1	5.23791e-05
Mobile Home	1500-2499	Ambient	2	<1940	0	0	0	1	0
Mobile Home	1500-2499	Ambient	3	<1940	0	0	0	1	0
Mobile Home	1500-2499	Ambient	4+	<1940	0	0	0	1	0
Mobile Home	2500-3999	Ambient	1	<1940	0	0	0	1	6.87113e-05
Mobile Home	2500-3999	Ambient	2	<1940	0	0	0	1	0
Mobile Home	2500-3999	Ambient	3	<1940	0	0	0	1	0
Mobile Home	2500-3999	Ambient	4+	<1940	0	0	0	1	0
Mobile Home	4000+	Ambient	1	<1940	0	0	0	1	1.84492e-05
>>>>>>> e0c17adc
Mobile Home	4000+	Ambient	2	<1940	0	0	0	1	0
Mobile Home	4000+	Ambient	3	<1940	0	0	0	1	0
Mobile Home	4000+	Ambient	4+	<1940	0	0	0	1	0
Multi-Family with 2 - 4 Units	0-1499	Ambient	1	1940s	0	0	0	1	0
Multi-Family with 2 - 4 Units	0-1499	Ambient	2	1940s	0	0	0	1	0
Multi-Family with 2 - 4 Units	0-1499	Ambient	3	1940s	0	0	0	1	0
Multi-Family with 2 - 4 Units	0-1499	Ambient	4+	1940s	0	0	0	1	0
Multi-Family with 2 - 4 Units	1500-2499	Ambient	1	1940s	0	0	0	1	0
Multi-Family with 2 - 4 Units	1500-2499	Ambient	2	1940s	0	0	0	1	0
Multi-Family with 2 - 4 Units	1500-2499	Ambient	3	1940s	0	0	0	1	0
Multi-Family with 2 - 4 Units	1500-2499	Ambient	4+	1940s	0	0	0	1	0
Multi-Family with 2 - 4 Units	2500-3999	Ambient	1	1940s	0	0	0	1	0
Multi-Family with 2 - 4 Units	2500-3999	Ambient	2	1940s	0	0	0	1	0
Multi-Family with 2 - 4 Units	2500-3999	Ambient	3	1940s	0	0	0	1	0
Multi-Family with 2 - 4 Units	2500-3999	Ambient	4+	1940s	0	0	0	1	0
Multi-Family with 2 - 4 Units	4000+	Ambient	1	1940s	0	0	0	1	0
Multi-Family with 2 - 4 Units	4000+	Ambient	2	1940s	0	0	0	1	0
Multi-Family with 2 - 4 Units	4000+	Ambient	3	1940s	0	0	0	1	0
Multi-Family with 2 - 4 Units	4000+	Ambient	4+	1940s	0	0	0	1	0
Multi-Family with 2 - 4 Units	0-1499	Ambient	1	1950s	0	0	0	1	0
Multi-Family with 2 - 4 Units	0-1499	Ambient	2	1950s	0	0	0	1	0
Multi-Family with 2 - 4 Units	0-1499	Ambient	3	1950s	0	0	0	1	0
Multi-Family with 2 - 4 Units	0-1499	Ambient	4+	1950s	0	0	0	1	0
Multi-Family with 2 - 4 Units	1500-2499	Ambient	1	1950s	0	0	0	1	0
Multi-Family with 2 - 4 Units	1500-2499	Ambient	2	1950s	0	0	0	1	0
Multi-Family with 2 - 4 Units	1500-2499	Ambient	3	1950s	0	0	0	1	0
Multi-Family with 2 - 4 Units	1500-2499	Ambient	4+	1950s	0	0	0	1	0
Multi-Family with 2 - 4 Units	2500-3999	Ambient	1	1950s	0	0	0	1	0
Multi-Family with 2 - 4 Units	2500-3999	Ambient	2	1950s	0	0	0	1	0
Multi-Family with 2 - 4 Units	2500-3999	Ambient	3	1950s	0	0	0	1	0
Multi-Family with 2 - 4 Units	2500-3999	Ambient	4+	1950s	0	0	0	1	0
Multi-Family with 2 - 4 Units	4000+	Ambient	1	1950s	0	0	0	1	0
Multi-Family with 2 - 4 Units	4000+	Ambient	2	1950s	0	0	0	1	0
Multi-Family with 2 - 4 Units	4000+	Ambient	3	1950s	0	0	0	1	0
Multi-Family with 2 - 4 Units	4000+	Ambient	4+	1950s	0	0	0	1	0
Multi-Family with 2 - 4 Units	0-1499	Ambient	1	1960s	0	0	0	1	0
Multi-Family with 2 - 4 Units	0-1499	Ambient	2	1960s	0	0	0	1	0
Multi-Family with 2 - 4 Units	0-1499	Ambient	3	1960s	0	0	0	1	0
Multi-Family with 2 - 4 Units	0-1499	Ambient	4+	1960s	0	0	0	1	0
Multi-Family with 2 - 4 Units	1500-2499	Ambient	1	1960s	0	0	0	1	0
Multi-Family with 2 - 4 Units	1500-2499	Ambient	2	1960s	0	0	0	1	0
Multi-Family with 2 - 4 Units	1500-2499	Ambient	3	1960s	0	0	0	1	0
Multi-Family with 2 - 4 Units	1500-2499	Ambient	4+	1960s	0	0	0	1	0
Multi-Family with 2 - 4 Units	2500-3999	Ambient	1	1960s	0	0	0	1	0
Multi-Family with 2 - 4 Units	2500-3999	Ambient	2	1960s	0	0	0	1	0
Multi-Family with 2 - 4 Units	2500-3999	Ambient	3	1960s	0	0	0	1	0
Multi-Family with 2 - 4 Units	2500-3999	Ambient	4+	1960s	0	0	0	1	0
Multi-Family with 2 - 4 Units	4000+	Ambient	1	1960s	0	0	0	1	0
Multi-Family with 2 - 4 Units	4000+	Ambient	2	1960s	0	0	0	1	0
Multi-Family with 2 - 4 Units	4000+	Ambient	3	1960s	0	0	0	1	0
Multi-Family with 2 - 4 Units	4000+	Ambient	4+	1960s	0	0	0	1	0
Multi-Family with 2 - 4 Units	0-1499	Ambient	1	1970s	0	0	0	1	0
Multi-Family with 2 - 4 Units	0-1499	Ambient	2	1970s	0	0	0	1	0
Multi-Family with 2 - 4 Units	0-1499	Ambient	3	1970s	0	0	0	1	0
Multi-Family with 2 - 4 Units	0-1499	Ambient	4+	1970s	0	0	0	1	0
Multi-Family with 2 - 4 Units	1500-2499	Ambient	1	1970s	0	0	0	1	0
Multi-Family with 2 - 4 Units	1500-2499	Ambient	2	1970s	0	0	0	1	0
Multi-Family with 2 - 4 Units	1500-2499	Ambient	3	1970s	0	0	0	1	0
Multi-Family with 2 - 4 Units	1500-2499	Ambient	4+	1970s	0	0	0	1	0
Multi-Family with 2 - 4 Units	2500-3999	Ambient	1	1970s	0	0	0	1	0
Multi-Family with 2 - 4 Units	2500-3999	Ambient	2	1970s	0	0	0	1	0
Multi-Family with 2 - 4 Units	2500-3999	Ambient	3	1970s	0	0	0	1	0
Multi-Family with 2 - 4 Units	2500-3999	Ambient	4+	1970s	0	0	0	1	0
Multi-Family with 2 - 4 Units	4000+	Ambient	1	1970s	0	0	0	1	0
Multi-Family with 2 - 4 Units	4000+	Ambient	2	1970s	0	0	0	1	0
Multi-Family with 2 - 4 Units	4000+	Ambient	3	1970s	0	0	0	1	0
Multi-Family with 2 - 4 Units	4000+	Ambient	4+	1970s	0	0	0	1	0
Multi-Family with 2 - 4 Units	0-1499	Ambient	1	1980s	0	0	0	1	0
Multi-Family with 2 - 4 Units	0-1499	Ambient	2	1980s	0	0	0	1	0
Multi-Family with 2 - 4 Units	0-1499	Ambient	3	1980s	0	0	0	1	0
Multi-Family with 2 - 4 Units	0-1499	Ambient	4+	1980s	0	0	0	1	0
Multi-Family with 2 - 4 Units	1500-2499	Ambient	1	1980s	0	0	0	1	0
Multi-Family with 2 - 4 Units	1500-2499	Ambient	2	1980s	0	0	0	1	0
Multi-Family with 2 - 4 Units	1500-2499	Ambient	3	1980s	0	0	0	1	0
Multi-Family with 2 - 4 Units	1500-2499	Ambient	4+	1980s	0	0	0	1	0
Multi-Family with 2 - 4 Units	2500-3999	Ambient	1	1980s	0	0	0	1	0
Multi-Family with 2 - 4 Units	2500-3999	Ambient	2	1980s	0	0	0	1	0
Multi-Family with 2 - 4 Units	2500-3999	Ambient	3	1980s	0	0	0	1	0
Multi-Family with 2 - 4 Units	2500-3999	Ambient	4+	1980s	0	0	0	1	0
Multi-Family with 2 - 4 Units	4000+	Ambient	1	1980s	0	0	0	1	0
Multi-Family with 2 - 4 Units	4000+	Ambient	2	1980s	0	0	0	1	0
Multi-Family with 2 - 4 Units	4000+	Ambient	3	1980s	0	0	0	1	0
Multi-Family with 2 - 4 Units	4000+	Ambient	4+	1980s	0	0	0	1	0
Multi-Family with 2 - 4 Units	0-1499	Ambient	1	1990s	0	0	0	1	0
Multi-Family with 2 - 4 Units	0-1499	Ambient	2	1990s	0	0	0	1	0
Multi-Family with 2 - 4 Units	0-1499	Ambient	3	1990s	0	0	0	1	0
Multi-Family with 2 - 4 Units	0-1499	Ambient	4+	1990s	0	0	0	1	0
Multi-Family with 2 - 4 Units	1500-2499	Ambient	1	1990s	0	0	0	1	0
Multi-Family with 2 - 4 Units	1500-2499	Ambient	2	1990s	0	0	0	1	0
Multi-Family with 2 - 4 Units	1500-2499	Ambient	3	1990s	0	0	0	1	0
Multi-Family with 2 - 4 Units	1500-2499	Ambient	4+	1990s	0	0	0	1	0
Multi-Family with 2 - 4 Units	2500-3999	Ambient	1	1990s	0	0	0	1	0
Multi-Family with 2 - 4 Units	2500-3999	Ambient	2	1990s	0	0	0	1	0
Multi-Family with 2 - 4 Units	2500-3999	Ambient	3	1990s	0	0	0	1	0
Multi-Family with 2 - 4 Units	2500-3999	Ambient	4+	1990s	0	0	0	1	0
Multi-Family with 2 - 4 Units	4000+	Ambient	1	1990s	0	0	0	1	0
Multi-Family with 2 - 4 Units	4000+	Ambient	2	1990s	0	0	0	1	0
Multi-Family with 2 - 4 Units	4000+	Ambient	3	1990s	0	0	0	1	0
Multi-Family with 2 - 4 Units	4000+	Ambient	4+	1990s	0	0	0	1	0
Multi-Family with 2 - 4 Units	0-1499	Ambient	1	2000s	0	0	0	1	0
Multi-Family with 2 - 4 Units	0-1499	Ambient	2	2000s	0	0	0	1	0
Multi-Family with 2 - 4 Units	0-1499	Ambient	3	2000s	0	0	0	1	0
Multi-Family with 2 - 4 Units	0-1499	Ambient	4+	2000s	0	0	0	1	0
Multi-Family with 2 - 4 Units	1500-2499	Ambient	1	2000s	0	0	0	1	0
Multi-Family with 2 - 4 Units	1500-2499	Ambient	2	2000s	0	0	0	1	0
Multi-Family with 2 - 4 Units	1500-2499	Ambient	3	2000s	0	0	0	1	0
Multi-Family with 2 - 4 Units	1500-2499	Ambient	4+	2000s	0	0	0	1	0
Multi-Family with 2 - 4 Units	2500-3999	Ambient	1	2000s	0	0	0	1	0
Multi-Family with 2 - 4 Units	2500-3999	Ambient	2	2000s	0	0	0	1	0
Multi-Family with 2 - 4 Units	2500-3999	Ambient	3	2000s	0	0	0	1	0
Multi-Family with 2 - 4 Units	2500-3999	Ambient	4+	2000s	0	0	0	1	0
Multi-Family with 2 - 4 Units	4000+	Ambient	1	2000s	0	0	0	1	0
Multi-Family with 2 - 4 Units	4000+	Ambient	2	2000s	0	0	0	1	0
Multi-Family with 2 - 4 Units	4000+	Ambient	3	2000s	0	0	0	1	0
Multi-Family with 2 - 4 Units	4000+	Ambient	4+	2000s	0	0	0	1	0
Multi-Family with 2 - 4 Units	0-1499	Ambient	1	2010s	0	0	0	1	0
Multi-Family with 2 - 4 Units	0-1499	Ambient	2	2010s	0	0	0	1	0
Multi-Family with 2 - 4 Units	0-1499	Ambient	3	2010s	0	0	0	1	0
Multi-Family with 2 - 4 Units	0-1499	Ambient	4+	2010s	0	0	0	1	0
Multi-Family with 2 - 4 Units	1500-2499	Ambient	1	2010s	0	0	0	1	0
Multi-Family with 2 - 4 Units	1500-2499	Ambient	2	2010s	0	0	0	1	0
Multi-Family with 2 - 4 Units	1500-2499	Ambient	3	2010s	0	0	0	1	0
Multi-Family with 2 - 4 Units	1500-2499	Ambient	4+	2010s	0	0	0	1	0
Multi-Family with 2 - 4 Units	2500-3999	Ambient	1	2010s	0	0	0	1	0
Multi-Family with 2 - 4 Units	2500-3999	Ambient	2	2010s	0	0	0	1	0
Multi-Family with 2 - 4 Units	2500-3999	Ambient	3	2010s	0	0	0	1	0
Multi-Family with 2 - 4 Units	2500-3999	Ambient	4+	2010s	0	0	0	1	0
Multi-Family with 2 - 4 Units	4000+	Ambient	1	2010s	0	0	0	1	0
Multi-Family with 2 - 4 Units	4000+	Ambient	2	2010s	0	0	0	1	0
Multi-Family with 2 - 4 Units	4000+	Ambient	3	2010s	0	0	0	1	0
Multi-Family with 2 - 4 Units	4000+	Ambient	4+	2010s	0	0	0	1	0
Multi-Family with 2 - 4 Units	0-1499	Ambient	1	<1940	0	0	0	1	0
Multi-Family with 2 - 4 Units	0-1499	Ambient	2	<1940	0	0	0	1	0
Multi-Family with 2 - 4 Units	0-1499	Ambient	3	<1940	0	0	0	1	0
Multi-Family with 2 - 4 Units	0-1499	Ambient	4+	<1940	0	0	0	1	0
Multi-Family with 2 - 4 Units	1500-2499	Ambient	1	<1940	0	0	0	1	0
Multi-Family with 2 - 4 Units	1500-2499	Ambient	2	<1940	0	0	0	1	0
Multi-Family with 2 - 4 Units	1500-2499	Ambient	3	<1940	0	0	0	1	0
Multi-Family with 2 - 4 Units	1500-2499	Ambient	4+	<1940	0	0	0	1	0
Multi-Family with 2 - 4 Units	2500-3999	Ambient	1	<1940	0	0	0	1	0
Multi-Family with 2 - 4 Units	2500-3999	Ambient	2	<1940	0	0	0	1	0
Multi-Family with 2 - 4 Units	2500-3999	Ambient	3	<1940	0	0	0	1	0
Multi-Family with 2 - 4 Units	2500-3999	Ambient	4+	<1940	0	0	0	1	0
Multi-Family with 2 - 4 Units	4000+	Ambient	1	<1940	0	0	0	1	0
Multi-Family with 2 - 4 Units	4000+	Ambient	2	<1940	0	0	0	1	0
Multi-Family with 2 - 4 Units	4000+	Ambient	3	<1940	0	0	0	1	0
Multi-Family with 2 - 4 Units	4000+	Ambient	4+	<1940	0	0	0	1	0
Multi-Family with 5+ Units	0-1499	Ambient	1	1940s	0	0	0	1	0
Multi-Family with 5+ Units	0-1499	Ambient	2	1940s	0	0	0	1	0
Multi-Family with 5+ Units	0-1499	Ambient	3	1940s	0	0	0	1	0
Multi-Family with 5+ Units	0-1499	Ambient	4+	1940s	0	0	0	1	0
Multi-Family with 5+ Units	1500-2499	Ambient	1	1940s	0	0	0	1	0
Multi-Family with 5+ Units	1500-2499	Ambient	2	1940s	0	0	0	1	0
Multi-Family with 5+ Units	1500-2499	Ambient	3	1940s	0	0	0	1	0
Multi-Family with 5+ Units	1500-2499	Ambient	4+	1940s	0	0	0	1	0
Multi-Family with 5+ Units	2500-3999	Ambient	1	1940s	0	0	0	1	0
Multi-Family with 5+ Units	2500-3999	Ambient	2	1940s	0	0	0	1	0
Multi-Family with 5+ Units	2500-3999	Ambient	3	1940s	0	0	0	1	0
Multi-Family with 5+ Units	2500-3999	Ambient	4+	1940s	0	0	0	1	0
Multi-Family with 5+ Units	4000+	Ambient	1	1940s	0	0	0	1	0
Multi-Family with 5+ Units	4000+	Ambient	2	1940s	0	0	0	1	0
Multi-Family with 5+ Units	4000+	Ambient	3	1940s	0	0	0	1	0
Multi-Family with 5+ Units	4000+	Ambient	4+	1940s	0	0	0	1	0
Multi-Family with 5+ Units	0-1499	Ambient	1	1950s	0	0	0	1	0
Multi-Family with 5+ Units	0-1499	Ambient	2	1950s	0	0	0	1	0
Multi-Family with 5+ Units	0-1499	Ambient	3	1950s	0	0	0	1	0
Multi-Family with 5+ Units	0-1499	Ambient	4+	1950s	0	0	0	1	0
Multi-Family with 5+ Units	1500-2499	Ambient	1	1950s	0	0	0	1	0
Multi-Family with 5+ Units	1500-2499	Ambient	2	1950s	0	0	0	1	0
Multi-Family with 5+ Units	1500-2499	Ambient	3	1950s	0	0	0	1	0
Multi-Family with 5+ Units	1500-2499	Ambient	4+	1950s	0	0	0	1	0
Multi-Family with 5+ Units	2500-3999	Ambient	1	1950s	0	0	0	1	0
Multi-Family with 5+ Units	2500-3999	Ambient	2	1950s	0	0	0	1	0
Multi-Family with 5+ Units	2500-3999	Ambient	3	1950s	0	0	0	1	0
Multi-Family with 5+ Units	2500-3999	Ambient	4+	1950s	0	0	0	1	0
Multi-Family with 5+ Units	4000+	Ambient	1	1950s	0	0	0	1	0
Multi-Family with 5+ Units	4000+	Ambient	2	1950s	0	0	0	1	0
Multi-Family with 5+ Units	4000+	Ambient	3	1950s	0	0	0	1	0
Multi-Family with 5+ Units	4000+	Ambient	4+	1950s	0	0	0	1	0
Multi-Family with 5+ Units	0-1499	Ambient	1	1960s	0	0	0	1	0
Multi-Family with 5+ Units	0-1499	Ambient	2	1960s	0	0	0	1	0
Multi-Family with 5+ Units	0-1499	Ambient	3	1960s	0	0	0	1	0
Multi-Family with 5+ Units	0-1499	Ambient	4+	1960s	0	0	0	1	0
Multi-Family with 5+ Units	1500-2499	Ambient	1	1960s	0	0	0	1	0
Multi-Family with 5+ Units	1500-2499	Ambient	2	1960s	0	0	0	1	0
Multi-Family with 5+ Units	1500-2499	Ambient	3	1960s	0	0	0	1	0
Multi-Family with 5+ Units	1500-2499	Ambient	4+	1960s	0	0	0	1	0
Multi-Family with 5+ Units	2500-3999	Ambient	1	1960s	0	0	0	1	0
Multi-Family with 5+ Units	2500-3999	Ambient	2	1960s	0	0	0	1	0
Multi-Family with 5+ Units	2500-3999	Ambient	3	1960s	0	0	0	1	0
Multi-Family with 5+ Units	2500-3999	Ambient	4+	1960s	0	0	0	1	0
Multi-Family with 5+ Units	4000+	Ambient	1	1960s	0	0	0	1	0
Multi-Family with 5+ Units	4000+	Ambient	2	1960s	0	0	0	1	0
Multi-Family with 5+ Units	4000+	Ambient	3	1960s	0	0	0	1	0
Multi-Family with 5+ Units	4000+	Ambient	4+	1960s	0	0	0	1	0
Multi-Family with 5+ Units	0-1499	Ambient	1	1970s	0	0	0	1	0
Multi-Family with 5+ Units	0-1499	Ambient	2	1970s	0	0	0	1	0
Multi-Family with 5+ Units	0-1499	Ambient	3	1970s	0	0	0	1	0
Multi-Family with 5+ Units	0-1499	Ambient	4+	1970s	0	0	0	1	0
Multi-Family with 5+ Units	1500-2499	Ambient	1	1970s	0	0	0	1	0
Multi-Family with 5+ Units	1500-2499	Ambient	2	1970s	0	0	0	1	0
Multi-Family with 5+ Units	1500-2499	Ambient	3	1970s	0	0	0	1	0
Multi-Family with 5+ Units	1500-2499	Ambient	4+	1970s	0	0	0	1	0
Multi-Family with 5+ Units	2500-3999	Ambient	1	1970s	0	0	0	1	0
Multi-Family with 5+ Units	2500-3999	Ambient	2	1970s	0	0	0	1	0
Multi-Family with 5+ Units	2500-3999	Ambient	3	1970s	0	0	0	1	0
Multi-Family with 5+ Units	2500-3999	Ambient	4+	1970s	0	0	0	1	0
Multi-Family with 5+ Units	4000+	Ambient	1	1970s	0	0	0	1	0
Multi-Family with 5+ Units	4000+	Ambient	2	1970s	0	0	0	1	0
Multi-Family with 5+ Units	4000+	Ambient	3	1970s	0	0	0	1	0
Multi-Family with 5+ Units	4000+	Ambient	4+	1970s	0	0	0	1	0
Multi-Family with 5+ Units	0-1499	Ambient	1	1980s	0	0	0	1	0
Multi-Family with 5+ Units	0-1499	Ambient	2	1980s	0	0	0	1	0
Multi-Family with 5+ Units	0-1499	Ambient	3	1980s	0	0	0	1	0
Multi-Family with 5+ Units	0-1499	Ambient	4+	1980s	0	0	0	1	0
Multi-Family with 5+ Units	1500-2499	Ambient	1	1980s	0	0	0	1	0
Multi-Family with 5+ Units	1500-2499	Ambient	2	1980s	0	0	0	1	0
Multi-Family with 5+ Units	1500-2499	Ambient	3	1980s	0	0	0	1	0
Multi-Family with 5+ Units	1500-2499	Ambient	4+	1980s	0	0	0	1	0
Multi-Family with 5+ Units	2500-3999	Ambient	1	1980s	0	0	0	1	0
Multi-Family with 5+ Units	2500-3999	Ambient	2	1980s	0	0	0	1	0
Multi-Family with 5+ Units	2500-3999	Ambient	3	1980s	0	0	0	1	0
Multi-Family with 5+ Units	2500-3999	Ambient	4+	1980s	0	0	0	1	0
Multi-Family with 5+ Units	4000+	Ambient	1	1980s	0	0	0	1	0
Multi-Family with 5+ Units	4000+	Ambient	2	1980s	0	0	0	1	0
Multi-Family with 5+ Units	4000+	Ambient	3	1980s	0	0	0	1	0
Multi-Family with 5+ Units	4000+	Ambient	4+	1980s	0	0	0	1	0
Multi-Family with 5+ Units	0-1499	Ambient	1	1990s	0	0	0	1	0
Multi-Family with 5+ Units	0-1499	Ambient	2	1990s	0	0	0	1	0
Multi-Family with 5+ Units	0-1499	Ambient	3	1990s	0	0	0	1	0
Multi-Family with 5+ Units	0-1499	Ambient	4+	1990s	0	0	0	1	0
Multi-Family with 5+ Units	1500-2499	Ambient	1	1990s	0	0	0	1	0
Multi-Family with 5+ Units	1500-2499	Ambient	2	1990s	0	0	0	1	0
Multi-Family with 5+ Units	1500-2499	Ambient	3	1990s	0	0	0	1	0
Multi-Family with 5+ Units	1500-2499	Ambient	4+	1990s	0	0	0	1	0
Multi-Family with 5+ Units	2500-3999	Ambient	1	1990s	0	0	0	1	0
Multi-Family with 5+ Units	2500-3999	Ambient	2	1990s	0	0	0	1	0
Multi-Family with 5+ Units	2500-3999	Ambient	3	1990s	0	0	0	1	0
Multi-Family with 5+ Units	2500-3999	Ambient	4+	1990s	0	0	0	1	0
Multi-Family with 5+ Units	4000+	Ambient	1	1990s	0	0	0	1	0
Multi-Family with 5+ Units	4000+	Ambient	2	1990s	0	0	0	1	0
Multi-Family with 5+ Units	4000+	Ambient	3	1990s	0	0	0	1	0
Multi-Family with 5+ Units	4000+	Ambient	4+	1990s	0	0	0	1	0
Multi-Family with 5+ Units	0-1499	Ambient	1	2000s	0	0	0	1	0
Multi-Family with 5+ Units	0-1499	Ambient	2	2000s	0	0	0	1	0
Multi-Family with 5+ Units	0-1499	Ambient	3	2000s	0	0	0	1	0
Multi-Family with 5+ Units	0-1499	Ambient	4+	2000s	0	0	0	1	0
Multi-Family with 5+ Units	1500-2499	Ambient	1	2000s	0	0	0	1	0
Multi-Family with 5+ Units	1500-2499	Ambient	2	2000s	0	0	0	1	0
Multi-Family with 5+ Units	1500-2499	Ambient	3	2000s	0	0	0	1	0
Multi-Family with 5+ Units	1500-2499	Ambient	4+	2000s	0	0	0	1	0
Multi-Family with 5+ Units	2500-3999	Ambient	1	2000s	0	0	0	1	0
Multi-Family with 5+ Units	2500-3999	Ambient	2	2000s	0	0	0	1	0
Multi-Family with 5+ Units	2500-3999	Ambient	3	2000s	0	0	0	1	0
Multi-Family with 5+ Units	2500-3999	Ambient	4+	2000s	0	0	0	1	0
Multi-Family with 5+ Units	4000+	Ambient	1	2000s	0	0	0	1	0
Multi-Family with 5+ Units	4000+	Ambient	2	2000s	0	0	0	1	0
Multi-Family with 5+ Units	4000+	Ambient	3	2000s	0	0	0	1	0
Multi-Family with 5+ Units	4000+	Ambient	4+	2000s	0	0	0	1	0
Multi-Family with 5+ Units	0-1499	Ambient	1	2010s	0	0	0	1	0
Multi-Family with 5+ Units	0-1499	Ambient	2	2010s	0	0	0	1	0
Multi-Family with 5+ Units	0-1499	Ambient	3	2010s	0	0	0	1	0
Multi-Family with 5+ Units	0-1499	Ambient	4+	2010s	0	0	0	1	0
Multi-Family with 5+ Units	1500-2499	Ambient	1	2010s	0	0	0	1	0
Multi-Family with 5+ Units	1500-2499	Ambient	2	2010s	0	0	0	1	0
Multi-Family with 5+ Units	1500-2499	Ambient	3	2010s	0	0	0	1	0
Multi-Family with 5+ Units	1500-2499	Ambient	4+	2010s	0	0	0	1	0
Multi-Family with 5+ Units	2500-3999	Ambient	1	2010s	0	0	0	1	0
Multi-Family with 5+ Units	2500-3999	Ambient	2	2010s	0	0	0	1	0
Multi-Family with 5+ Units	2500-3999	Ambient	3	2010s	0	0	0	1	0
Multi-Family with 5+ Units	2500-3999	Ambient	4+	2010s	0	0	0	1	0
Multi-Family with 5+ Units	4000+	Ambient	1	2010s	0	0	0	1	0
Multi-Family with 5+ Units	4000+	Ambient	2	2010s	0	0	0	1	0
Multi-Family with 5+ Units	4000+	Ambient	3	2010s	0	0	0	1	0
Multi-Family with 5+ Units	4000+	Ambient	4+	2010s	0	0	0	1	0
Multi-Family with 5+ Units	0-1499	Ambient	1	<1940	0	0	0	1	0
Multi-Family with 5+ Units	0-1499	Ambient	2	<1940	0	0	0	1	0
Multi-Family with 5+ Units	0-1499	Ambient	3	<1940	0	0	0	1	0
Multi-Family with 5+ Units	0-1499	Ambient	4+	<1940	0	0	0	1	0
Multi-Family with 5+ Units	1500-2499	Ambient	1	<1940	0	0	0	1	0
Multi-Family with 5+ Units	1500-2499	Ambient	2	<1940	0	0	0	1	0
Multi-Family with 5+ Units	1500-2499	Ambient	3	<1940	0	0	0	1	0
Multi-Family with 5+ Units	1500-2499	Ambient	4+	<1940	0	0	0	1	0
Multi-Family with 5+ Units	2500-3999	Ambient	1	<1940	0	0	0	1	0
Multi-Family with 5+ Units	2500-3999	Ambient	2	<1940	0	0	0	1	0
Multi-Family with 5+ Units	2500-3999	Ambient	3	<1940	0	0	0	1	0
Multi-Family with 5+ Units	2500-3999	Ambient	4+	<1940	0	0	0	1	0
Multi-Family with 5+ Units	4000+	Ambient	1	<1940	0	0	0	1	0
Multi-Family with 5+ Units	4000+	Ambient	2	<1940	0	0	0	1	0
Multi-Family with 5+ Units	4000+	Ambient	3	<1940	0	0	0	1	0
Multi-Family with 5+ Units	4000+	Ambient	4+	<1940	0	0	0	1	0
Single-Family Attached	0-1499	Ambient	1	1940s	0	0	0	1	0
Single-Family Attached	0-1499	Ambient	2	1940s	0	0	0	1	0
Single-Family Attached	0-1499	Ambient	3	1940s	0	0	0	1	0
Single-Family Attached	0-1499	Ambient	4+	1940s	0	0	0	1	0
Single-Family Attached	1500-2499	Ambient	1	1940s	0	0	0	1	0
Single-Family Attached	1500-2499	Ambient	2	1940s	0	0	0	1	0
Single-Family Attached	1500-2499	Ambient	3	1940s	0	0	0	1	0
Single-Family Attached	1500-2499	Ambient	4+	1940s	0	0	0	1	0
Single-Family Attached	2500-3999	Ambient	1	1940s	0	0	0	1	0
Single-Family Attached	2500-3999	Ambient	2	1940s	0	0	0	1	0
Single-Family Attached	2500-3999	Ambient	3	1940s	0	0	0	1	0
Single-Family Attached	2500-3999	Ambient	4+	1940s	0	0	0	1	0
Single-Family Attached	4000+	Ambient	1	1940s	0	0	0	1	0
Single-Family Attached	4000+	Ambient	2	1940s	0	0	0	1	0
Single-Family Attached	4000+	Ambient	3	1940s	0	0	0	1	0
Single-Family Attached	4000+	Ambient	4+	1940s	0	0	0	1	0
Single-Family Attached	0-1499	Ambient	1	1950s	0	0	0	1	0
Single-Family Attached	0-1499	Ambient	2	1950s	0	0	0	1	0
Single-Family Attached	0-1499	Ambient	3	1950s	0	0	0	1	0
Single-Family Attached	0-1499	Ambient	4+	1950s	0	0	0	1	0
Single-Family Attached	1500-2499	Ambient	1	1950s	0	0	0	1	0
Single-Family Attached	1500-2499	Ambient	2	1950s	0	0	0	1	0
Single-Family Attached	1500-2499	Ambient	3	1950s	0	0	0	1	0
Single-Family Attached	1500-2499	Ambient	4+	1950s	0	0	0	1	0
Single-Family Attached	2500-3999	Ambient	1	1950s	0	0	0	1	0
Single-Family Attached	2500-3999	Ambient	2	1950s	0	0	0	1	0
Single-Family Attached	2500-3999	Ambient	3	1950s	0	0	0	1	0
Single-Family Attached	2500-3999	Ambient	4+	1950s	0	0	0	1	0
Single-Family Attached	4000+	Ambient	1	1950s	0	0	0	1	0
Single-Family Attached	4000+	Ambient	2	1950s	0	0	0	1	0
Single-Family Attached	4000+	Ambient	3	1950s	0	0	0	1	0
Single-Family Attached	4000+	Ambient	4+	1950s	0	0	0	1	0
Single-Family Attached	0-1499	Ambient	1	1960s	0	0	0	1	0
Single-Family Attached	0-1499	Ambient	2	1960s	0	0	0	1	0
Single-Family Attached	0-1499	Ambient	3	1960s	0	0	0	1	0
Single-Family Attached	0-1499	Ambient	4+	1960s	0	0	0	1	0
Single-Family Attached	1500-2499	Ambient	1	1960s	0	0	0	1	0
Single-Family Attached	1500-2499	Ambient	2	1960s	0	0	0	1	0
Single-Family Attached	1500-2499	Ambient	3	1960s	0	0	0	1	0
Single-Family Attached	1500-2499	Ambient	4+	1960s	0	0	0	1	0
Single-Family Attached	2500-3999	Ambient	1	1960s	0	0	0	1	0
Single-Family Attached	2500-3999	Ambient	2	1960s	0	0	0	1	0
Single-Family Attached	2500-3999	Ambient	3	1960s	0	0	0	1	0
Single-Family Attached	2500-3999	Ambient	4+	1960s	0	0	0	1	0
Single-Family Attached	4000+	Ambient	1	1960s	0	0	0	1	0
Single-Family Attached	4000+	Ambient	2	1960s	0	0	0	1	0
Single-Family Attached	4000+	Ambient	3	1960s	0	0	0	1	0
Single-Family Attached	4000+	Ambient	4+	1960s	0	0	0	1	0
Single-Family Attached	0-1499	Ambient	1	1970s	0	0	0	1	0
Single-Family Attached	0-1499	Ambient	2	1970s	0	0	0	1	0
Single-Family Attached	0-1499	Ambient	3	1970s	0	0	0	1	0
Single-Family Attached	0-1499	Ambient	4+	1970s	0	0	0	1	0
Single-Family Attached	1500-2499	Ambient	1	1970s	0	0	0	1	0
Single-Family Attached	1500-2499	Ambient	2	1970s	0	0	0	1	0
Single-Family Attached	1500-2499	Ambient	3	1970s	0	0	0	1	0
Single-Family Attached	1500-2499	Ambient	4+	1970s	0	0	0	1	0
Single-Family Attached	2500-3999	Ambient	1	1970s	0	0	0	1	0
Single-Family Attached	2500-3999	Ambient	2	1970s	0	0	0	1	0
Single-Family Attached	2500-3999	Ambient	3	1970s	0	0	0	1	0
Single-Family Attached	2500-3999	Ambient	4+	1970s	0	0	0	1	0
Single-Family Attached	4000+	Ambient	1	1970s	0	0	0	1	0
Single-Family Attached	4000+	Ambient	2	1970s	0	0	0	1	0
Single-Family Attached	4000+	Ambient	3	1970s	0	0	0	1	0
Single-Family Attached	4000+	Ambient	4+	1970s	0	0	0	1	0
Single-Family Attached	0-1499	Ambient	1	1980s	0	0	0	1	0
Single-Family Attached	0-1499	Ambient	2	1980s	0	0	0	1	0
Single-Family Attached	0-1499	Ambient	3	1980s	0	0	0	1	0
Single-Family Attached	0-1499	Ambient	4+	1980s	0	0	0	1	0
Single-Family Attached	1500-2499	Ambient	1	1980s	0	0	0	1	0
Single-Family Attached	1500-2499	Ambient	2	1980s	0	0	0	1	0
Single-Family Attached	1500-2499	Ambient	3	1980s	0	0	0	1	0
Single-Family Attached	1500-2499	Ambient	4+	1980s	0	0	0	1	0
Single-Family Attached	2500-3999	Ambient	1	1980s	0	0	0	1	0
Single-Family Attached	2500-3999	Ambient	2	1980s	0	0	0	1	0
Single-Family Attached	2500-3999	Ambient	3	1980s	0	0	0	1	0
Single-Family Attached	2500-3999	Ambient	4+	1980s	0	0	0	1	0
Single-Family Attached	4000+	Ambient	1	1980s	0	0	0	1	0
Single-Family Attached	4000+	Ambient	2	1980s	0	0	0	1	0
Single-Family Attached	4000+	Ambient	3	1980s	0	0	0	1	0
Single-Family Attached	4000+	Ambient	4+	1980s	0	0	0	1	0
Single-Family Attached	0-1499	Ambient	1	1990s	0	0	0	1	0
Single-Family Attached	0-1499	Ambient	2	1990s	0	0	0	1	0
Single-Family Attached	0-1499	Ambient	3	1990s	0	0	0	1	0
Single-Family Attached	0-1499	Ambient	4+	1990s	0	0	0	1	0
Single-Family Attached	1500-2499	Ambient	1	1990s	0	0	0	1	0
Single-Family Attached	1500-2499	Ambient	2	1990s	0	0	0	1	0
Single-Family Attached	1500-2499	Ambient	3	1990s	0	0	0	1	0
Single-Family Attached	1500-2499	Ambient	4+	1990s	0	0	0	1	0
Single-Family Attached	2500-3999	Ambient	1	1990s	0	0	0	1	0
Single-Family Attached	2500-3999	Ambient	2	1990s	0	0	0	1	0
Single-Family Attached	2500-3999	Ambient	3	1990s	0	0	0	1	0
Single-Family Attached	2500-3999	Ambient	4+	1990s	0	0	0	1	0
Single-Family Attached	4000+	Ambient	1	1990s	0	0	0	1	0
Single-Family Attached	4000+	Ambient	2	1990s	0	0	0	1	0
Single-Family Attached	4000+	Ambient	3	1990s	0	0	0	1	0
Single-Family Attached	4000+	Ambient	4+	1990s	0	0	0	1	0
Single-Family Attached	0-1499	Ambient	1	2000s	0	0	0	1	0
Single-Family Attached	0-1499	Ambient	2	2000s	0	0	0	1	0
Single-Family Attached	0-1499	Ambient	3	2000s	0	0	0	1	0
Single-Family Attached	0-1499	Ambient	4+	2000s	0	0	0	1	0
Single-Family Attached	1500-2499	Ambient	1	2000s	0	0	0	1	0
Single-Family Attached	1500-2499	Ambient	2	2000s	0	0	0	1	0
Single-Family Attached	1500-2499	Ambient	3	2000s	0	0	0	1	0
Single-Family Attached	1500-2499	Ambient	4+	2000s	0	0	0	1	0
Single-Family Attached	2500-3999	Ambient	1	2000s	0	0	0	1	0
Single-Family Attached	2500-3999	Ambient	2	2000s	0	0	0	1	0
Single-Family Attached	2500-3999	Ambient	3	2000s	0	0	0	1	0
Single-Family Attached	2500-3999	Ambient	4+	2000s	0	0	0	1	0
Single-Family Attached	4000+	Ambient	1	2000s	0	0	0	1	0
Single-Family Attached	4000+	Ambient	2	2000s	0	0	0	1	0
Single-Family Attached	4000+	Ambient	3	2000s	0	0	0	1	0
Single-Family Attached	4000+	Ambient	4+	2000s	0	0	0	1	0
Single-Family Attached	0-1499	Ambient	1	2010s	0	0	0	1	0
Single-Family Attached	0-1499	Ambient	2	2010s	0	0	0	1	0
Single-Family Attached	0-1499	Ambient	3	2010s	0	0	0	1	0
Single-Family Attached	0-1499	Ambient	4+	2010s	0	0	0	1	0
Single-Family Attached	1500-2499	Ambient	1	2010s	0	0	0	1	0
Single-Family Attached	1500-2499	Ambient	2	2010s	0	0	0	1	0
Single-Family Attached	1500-2499	Ambient	3	2010s	0	0	0	1	0
Single-Family Attached	1500-2499	Ambient	4+	2010s	0	0	0	1	0
Single-Family Attached	2500-3999	Ambient	1	2010s	0	0	0	1	0
Single-Family Attached	2500-3999	Ambient	2	2010s	0	0	0	1	0
Single-Family Attached	2500-3999	Ambient	3	2010s	0	0	0	1	0
Single-Family Attached	2500-3999	Ambient	4+	2010s	0	0	0	1	0
Single-Family Attached	4000+	Ambient	1	2010s	0	0	0	1	0
Single-Family Attached	4000+	Ambient	2	2010s	0	0	0	1	0
Single-Family Attached	4000+	Ambient	3	2010s	0	0	0	1	0
Single-Family Attached	4000+	Ambient	4+	2010s	0	0	0	1	0
Single-Family Attached	0-1499	Ambient	1	<1940	0	0	0	1	0
Single-Family Attached	0-1499	Ambient	2	<1940	0	0	0	1	0
Single-Family Attached	0-1499	Ambient	3	<1940	0	0	0	1	0
Single-Family Attached	0-1499	Ambient	4+	<1940	0	0	0	1	0
Single-Family Attached	1500-2499	Ambient	1	<1940	0	0	0	1	0
Single-Family Attached	1500-2499	Ambient	2	<1940	0	0	0	1	0
Single-Family Attached	1500-2499	Ambient	3	<1940	0	0	0	1	0
Single-Family Attached	1500-2499	Ambient	4+	<1940	0	0	0	1	0
Single-Family Attached	2500-3999	Ambient	1	<1940	0	0	0	1	0
Single-Family Attached	2500-3999	Ambient	2	<1940	0	0	0	1	0
Single-Family Attached	2500-3999	Ambient	3	<1940	0	0	0	1	0
Single-Family Attached	2500-3999	Ambient	4+	<1940	0	0	0	1	0
Single-Family Attached	4000+	Ambient	1	<1940	0	0	0	1	0
Single-Family Attached	4000+	Ambient	2	<1940	0	0	0	1	0
Single-Family Attached	4000+	Ambient	3	<1940	0	0	0	1	0
Single-Family Attached	4000+	Ambient	4+	<1940	0	0	0	1	0
<<<<<<< HEAD
Single-Family Detached	0-1499	Ambient	1	1940s	0	0	0	1	0.000735027
Single-Family Detached	0-1499	Ambient	2	1940s	0	0	0	1	0.000100797
Single-Family Detached	0-1499	Ambient	3	1940s	0	0	0	1	8.90758e-07
Single-Family Detached	0-1499	Ambient	4+	1940s	0	0	0	1	0
Single-Family Detached	1500-2499	Ambient	1	1940s	0	0	0	1	0.000364468
Single-Family Detached	1500-2499	Ambient	2	1940s	0	0	0	1	0.000237763
Single-Family Detached	1500-2499	Ambient	3	1940s	0	0	0	1	8.54642e-06
Single-Family Detached	1500-2499	Ambient	4+	1940s	0	0	0	1	0
Single-Family Detached	2500-3999	Ambient	1	1940s	0	0	0	1	4.66967e-05
Single-Family Detached	2500-3999	Ambient	2	1940s	0	0	0	1	7.78741e-05
Single-Family Detached	2500-3999	Ambient	3	1940s	0	0	0	1	6.42292e-06
Single-Family Detached	2500-3999	Ambient	4+	1940s	0	0	0	1	0
Single-Family Detached	4000+	Ambient	1	1940s	0	0	0	1	8.11624e-06
Single-Family Detached	4000+	Ambient	2	1940s	0	0	0	1	1.79989e-05
Single-Family Detached	4000+	Ambient	3	1940s	0	0	0	1	6.33354e-07
Single-Family Detached	4000+	Ambient	4+	1940s	0	0	0	1	0
Single-Family Detached	0-1499	Ambient	1	1950s	0	0	0	1	0.00181467
Single-Family Detached	0-1499	Ambient	2	1950s	0	0	0	1	0.000248851
Single-Family Detached	0-1499	Ambient	3	1950s	0	0	0	1	2.19914e-06
Single-Family Detached	0-1499	Ambient	4+	1950s	0	0	0	1	0
Single-Family Detached	1500-2499	Ambient	1	1950s	0	0	0	1	0.000908491
Single-Family Detached	1500-2499	Ambient	2	1950s	0	0	0	1	0.00059266
Single-Family Detached	1500-2499	Ambient	3	1950s	0	0	0	1	2.13033e-05
Single-Family Detached	1500-2499	Ambient	4+	1950s	0	0	0	1	0
Single-Family Detached	2500-3999	Ambient	1	1950s	0	0	0	1	0.000119413
Single-Family Detached	2500-3999	Ambient	2	1950s	0	0	0	1	0.00019914
Single-Family Detached	2500-3999	Ambient	3	1950s	0	0	0	1	1.64247e-05
Single-Family Detached	2500-3999	Ambient	4+	1950s	0	0	0	1	0
Single-Family Detached	4000+	Ambient	1	1950s	0	0	0	1	2.05509e-05
Single-Family Detached	4000+	Ambient	2	1950s	0	0	0	1	4.55746e-05
Single-Family Detached	4000+	Ambient	3	1950s	0	0	0	1	1.6037e-06
Single-Family Detached	4000+	Ambient	4+	1950s	0	0	0	1	0
Single-Family Detached	0-1499	Ambient	1	1960s	0	0	0	1	0.000840221
Single-Family Detached	0-1499	Ambient	2	1960s	0	0	0	1	8.2737e-05
Single-Family Detached	0-1499	Ambient	3	1960s	0	0	0	1	7.29613e-06
Single-Family Detached	0-1499	Ambient	4+	1960s	0	0	0	1	0
Single-Family Detached	1500-2499	Ambient	1	1960s	0	0	0	1	0.000989714
Single-Family Detached	1500-2499	Ambient	2	1960s	0	0	0	1	0.000349385
Single-Family Detached	1500-2499	Ambient	3	1960s	0	0	0	1	2.08722e-05
Single-Family Detached	1500-2499	Ambient	4+	1960s	0	0	0	1	0
Single-Family Detached	2500-3999	Ambient	1	1960s	0	0	0	1	0.000221231
Single-Family Detached	2500-3999	Ambient	2	1960s	0	0	0	1	0.000215678
Single-Family Detached	2500-3999	Ambient	3	1960s	0	0	0	1	1.24881e-05
Single-Family Detached	2500-3999	Ambient	4+	1960s	0	0	0	1	0
Single-Family Detached	4000+	Ambient	1	1960s	0	0	0	1	1.55489e-05
Single-Family Detached	4000+	Ambient	2	1960s	0	0	0	1	3.68449e-05
Single-Family Detached	4000+	Ambient	3	1960s	0	0	0	1	2.98403e-06
Single-Family Detached	4000+	Ambient	4+	1960s	0	0	0	1	0
Single-Family Detached	0-1499	Ambient	1	1970s	0	0	0	1	0.00106926
Single-Family Detached	0-1499	Ambient	2	1970s	0	0	0	1	0.00010529
Single-Family Detached	0-1499	Ambient	3	1970s	0	0	0	1	9.285e-06
Single-Family Detached	0-1499	Ambient	4+	1970s	0	0	0	1	0
Single-Family Detached	1500-2499	Ambient	1	1970s	0	0	0	1	0.00124075
Single-Family Detached	1500-2499	Ambient	2	1970s	0	0	0	1	0.000438006
Single-Family Detached	1500-2499	Ambient	3	1970s	0	0	0	1	2.61664e-05
Single-Family Detached	1500-2499	Ambient	4+	1970s	0	0	0	1	0
Single-Family Detached	2500-3999	Ambient	1	1970s	0	0	0	1	0.000274184
Single-Family Detached	2500-3999	Ambient	2	1970s	0	0	0	1	0.000267302
Single-Family Detached	2500-3999	Ambient	3	1970s	0	0	0	1	1.54772e-05
Single-Family Detached	2500-3999	Ambient	4+	1970s	0	0	0	1	0
Single-Family Detached	4000+	Ambient	1	1970s	0	0	0	1	1.90837e-05
Single-Family Detached	4000+	Ambient	2	1970s	0	0	0	1	4.52212e-05
Single-Family Detached	4000+	Ambient	3	1970s	0	0	0	1	3.66242e-06
Single-Family Detached	4000+	Ambient	4+	1970s	0	0	0	1	0
Single-Family Detached	0-1499	Ambient	1	1980s	0	0	0	1	0.00069787
Single-Family Detached	0-1499	Ambient	2	1980s	0	0	0	1	0.000124094
Single-Family Detached	0-1499	Ambient	3	1980s	0	0	0	1	5.37461e-06
Single-Family Detached	0-1499	Ambient	4+	1980s	0	0	0	1	0
Single-Family Detached	1500-2499	Ambient	1	1980s	0	0	0	1	0.00114511
Single-Family Detached	1500-2499	Ambient	2	1980s	0	0	0	1	0.000607402
Single-Family Detached	1500-2499	Ambient	3	1980s	0	0	0	1	1.18781e-05
Single-Family Detached	1500-2499	Ambient	4+	1980s	0	0	0	1	0
Single-Family Detached	2500-3999	Ambient	1	1980s	0	0	0	1	0.000270577
Single-Family Detached	2500-3999	Ambient	2	1980s	0	0	0	1	0.000562076
Single-Family Detached	2500-3999	Ambient	3	1980s	0	0	0	1	2.72047e-05
Single-Family Detached	2500-3999	Ambient	4+	1980s	0	0	0	1	0
Single-Family Detached	4000+	Ambient	1	1980s	0	0	0	1	2.70841e-05
Single-Family Detached	4000+	Ambient	2	1980s	0	0	0	1	0.000140358
Single-Family Detached	4000+	Ambient	3	1980s	0	0	0	1	5.26252e-06
Single-Family Detached	4000+	Ambient	4+	1980s	0	0	0	1	0
Single-Family Detached	0-1499	Ambient	1	1990s	0	0	0	1	0.000767171
Single-Family Detached	0-1499	Ambient	2	1990s	0	0	0	1	0.000136417
Single-Family Detached	0-1499	Ambient	3	1990s	0	0	0	1	5.90832e-06
Single-Family Detached	0-1499	Ambient	4+	1990s	0	0	0	1	0
Single-Family Detached	1500-2499	Ambient	1	1990s	0	0	0	1	0.00125725
Single-Family Detached	1500-2499	Ambient	2	1990s	0	0	0	1	0.000666887
Single-Family Detached	1500-2499	Ambient	3	1990s	0	0	0	1	1.30414e-05
Single-Family Detached	1500-2499	Ambient	4+	1990s	0	0	0	1	0
Single-Family Detached	2500-3999	Ambient	1	1990s	0	0	0	1	0.000302023
Single-Family Detached	2500-3999	Ambient	2	1990s	0	0	0	1	0.000627401
Single-Family Detached	2500-3999	Ambient	3	1990s	0	0	0	1	3.03664e-05
Single-Family Detached	2500-3999	Ambient	4+	1990s	0	0	0	1	0
Single-Family Detached	4000+	Ambient	1	1990s	0	0	0	1	3.08817e-05
Single-Family Detached	4000+	Ambient	2	1990s	0	0	0	1	0.000160039
Single-Family Detached	4000+	Ambient	3	1990s	0	0	0	1	6.00041e-06
Single-Family Detached	4000+	Ambient	4+	1990s	0	0	0	1	0
Single-Family Detached	0-1499	Ambient	1	2000s	0	0	0	1	0.000408574
Single-Family Detached	0-1499	Ambient	2	2000s	0	0	0	1	7.86228e-05
Single-Family Detached	0-1499	Ambient	3	2000s	0	0	0	1	0
Single-Family Detached	0-1499	Ambient	4+	2000s	0	0	0	1	0
Single-Family Detached	1500-2499	Ambient	1	2000s	0	0	0	1	0.00100356
Single-Family Detached	1500-2499	Ambient	2	2000s	0	0	0	1	0.000533296
Single-Family Detached	1500-2499	Ambient	3	2000s	0	0	0	1	6.19139e-06
Single-Family Detached	1500-2499	Ambient	4+	2000s	0	0	0	1	0
Single-Family Detached	2500-3999	Ambient	1	2000s	0	0	0	1	0.000297165
Single-Family Detached	2500-3999	Ambient	2	2000s	0	0	0	1	0.000689014
Single-Family Detached	2500-3999	Ambient	3	2000s	0	0	0	1	1.14138e-05
Single-Family Detached	2500-3999	Ambient	4+	2000s	0	0	0	1	0
Single-Family Detached	4000+	Ambient	1	2000s	0	0	0	1	5.50298e-05
Single-Family Detached	4000+	Ambient	2	2000s	0	0	0	1	0.000206359
Single-Family Detached	4000+	Ambient	3	2000s	0	0	0	1	8.1428e-06
Single-Family Detached	4000+	Ambient	4+	2000s	0	0	0	1	0
Single-Family Detached	0-1499	Ambient	1	2010s	0	0	0	1	9.59199e-05
Single-Family Detached	0-1499	Ambient	2	2010s	0	0	0	1	1.84581e-05
Single-Family Detached	0-1499	Ambient	3	2010s	0	0	0	1	0
Single-Family Detached	0-1499	Ambient	4+	2010s	0	0	0	1	0
Single-Family Detached	1500-2499	Ambient	1	2010s	0	0	0	1	0.00028247
Single-Family Detached	1500-2499	Ambient	2	2010s	0	0	0	1	0.000150106
Single-Family Detached	1500-2499	Ambient	3	2010s	0	0	0	1	1.74268e-06
Single-Family Detached	1500-2499	Ambient	4+	2010s	0	0	0	1	0
Single-Family Detached	2500-3999	Ambient	1	2010s	0	0	0	1	0.000129373
Single-Family Detached	2500-3999	Ambient	2	2010s	0	0	0	1	0.000299967
Single-Family Detached	2500-3999	Ambient	3	2010s	0	0	0	1	4.96906e-06
Single-Family Detached	2500-3999	Ambient	4+	2010s	0	0	0	1	0
Single-Family Detached	4000+	Ambient	1	2010s	0	0	0	1	2.51952e-05
Single-Family Detached	4000+	Ambient	2	2010s	0	0	0	1	9.44809e-05
Single-Family Detached	4000+	Ambient	3	2010s	0	0	0	1	3.72815e-06
Single-Family Detached	4000+	Ambient	4+	2010s	0	0	0	1	0
Single-Family Detached	0-1499	Ambient	1	<1940	0	0	0	1	0.000502335
Single-Family Detached	0-1499	Ambient	2	<1940	0	0	0	1	0.000308428
Single-Family Detached	0-1499	Ambient	3	<1940	0	0	0	1	5.61597e-06
Single-Family Detached	0-1499	Ambient	4+	<1940	0	0	0	1	0
Single-Family Detached	1500-2499	Ambient	1	<1940	0	0	0	1	0.00017647
Single-Family Detached	1500-2499	Ambient	2	<1940	0	0	0	1	0.000497764
Single-Family Detached	1500-2499	Ambient	3	<1940	0	0	0	1	1.06624e-05
Single-Family Detached	1500-2499	Ambient	4+	<1940	0	0	0	1	0
Single-Family Detached	2500-3999	Ambient	1	<1940	0	0	0	1	2.11219e-05
Single-Family Detached	2500-3999	Ambient	2	<1940	0	0	0	1	0.00021885
Single-Family Detached	2500-3999	Ambient	3	<1940	0	0	0	1	1.83317e-05
Single-Family Detached	2500-3999	Ambient	4+	<1940	0	0	0	1	0
Single-Family Detached	4000+	Ambient	1	<1940	0	0	0	1	5.15341e-06
Single-Family Detached	4000+	Ambient	2	<1940	0	0	0	1	5.47604e-05
Single-Family Detached	4000+	Ambient	3	<1940	0	0	0	1	1.28899e-05
=======
Single-Family Detached	0-1499	Ambient	1	1940s	0	0	0	1	0.000748531
Single-Family Detached	0-1499	Ambient	2	1940s	0	0	0	1	0.000102648
Single-Family Detached	0-1499	Ambient	3	1940s	0	0	0	1	9.07123e-07
Single-Family Detached	0-1499	Ambient	4+	1940s	0	0	0	1	0
Single-Family Detached	1500-2499	Ambient	1	1940s	0	0	0	1	0.000371581
Single-Family Detached	1500-2499	Ambient	2	1940s	0	0	0	1	0.000242403
Single-Family Detached	1500-2499	Ambient	3	1940s	0	0	0	1	8.71321e-06
Single-Family Detached	1500-2499	Ambient	4+	1940s	0	0	0	1	0
Single-Family Detached	2500-3999	Ambient	1	1940s	0	0	0	1	4.77314e-05
Single-Family Detached	2500-3999	Ambient	2	1940s	0	0	0	1	7.95996e-05
Single-Family Detached	2500-3999	Ambient	3	1940s	0	0	0	1	6.56523e-06
Single-Family Detached	2500-3999	Ambient	4+	1940s	0	0	0	1	0
Single-Family Detached	4000+	Ambient	1	1940s	0	0	0	1	8.31231e-06
Single-Family Detached	4000+	Ambient	2	1940s	0	0	0	1	1.84337e-05
Single-Family Detached	4000+	Ambient	3	1940s	0	0	0	1	6.48654e-07
Single-Family Detached	4000+	Ambient	4+	1940s	0	0	0	1	0
Single-Family Detached	0-1499	Ambient	1	1950s	0	0	0	1	0.00188486
Single-Family Detached	0-1499	Ambient	2	1950s	0	0	0	1	0.000258477
Single-Family Detached	0-1499	Ambient	3	1950s	0	0	0	1	2.28421e-06
Single-Family Detached	0-1499	Ambient	4+	1950s	0	0	0	1	0
Single-Family Detached	1500-2499	Ambient	1	1950s	0	0	0	1	0.00094462
Single-Family Detached	1500-2499	Ambient	2	1950s	0	0	0	1	0.000616228
Single-Family Detached	1500-2499	Ambient	3	1950s	0	0	0	1	2.21504e-05
Single-Family Detached	1500-2499	Ambient	4+	1950s	0	0	0	1	0
Single-Family Detached	2500-3999	Ambient	1	1950s	0	0	0	1	0.000124618
Single-Family Detached	2500-3999	Ambient	2	1950s	0	0	0	1	0.000207821
Single-Family Detached	2500-3999	Ambient	3	1950s	0	0	0	1	1.71407e-05
Single-Family Detached	2500-3999	Ambient	4+	1950s	0	0	0	1	0
Single-Family Detached	4000+	Ambient	1	1950s	0	0	0	1	2.14029e-05
Single-Family Detached	4000+	Ambient	2	1950s	0	0	0	1	4.74639e-05
Single-Family Detached	4000+	Ambient	3	1950s	0	0	0	1	1.67018e-06
Single-Family Detached	4000+	Ambient	4+	1950s	0	0	0	1	0
Single-Family Detached	0-1499	Ambient	1	1960s	0	0	0	1	0.000874536
Single-Family Detached	0-1499	Ambient	2	1960s	0	0	0	1	8.61159e-05
Single-Family Detached	0-1499	Ambient	3	1960s	0	0	0	1	7.5941e-06
Single-Family Detached	0-1499	Ambient	4+	1960s	0	0	0	1	0
Single-Family Detached	1500-2499	Ambient	1	1960s	0	0	0	1	0.00103075
Single-Family Detached	1500-2499	Ambient	2	1960s	0	0	0	1	0.00036387
Single-Family Detached	1500-2499	Ambient	3	1960s	0	0	0	1	2.17375e-05
Single-Family Detached	1500-2499	Ambient	4+	1960s	0	0	0	1	0
Single-Family Detached	2500-3999	Ambient	1	1960s	0	0	0	1	0.000229978
Single-Family Detached	2500-3999	Ambient	2	1960s	0	0	0	1	0.000224205
Single-Family Detached	2500-3999	Ambient	3	1960s	0	0	0	1	1.29818e-05
Single-Family Detached	2500-3999	Ambient	4+	1960s	0	0	0	1	0
Single-Family Detached	4000+	Ambient	1	1960s	0	0	0	1	1.6139e-05
Single-Family Detached	4000+	Ambient	2	1960s	0	0	0	1	3.82432e-05
Single-Family Detached	4000+	Ambient	3	1960s	0	0	0	1	3.09728e-06
Single-Family Detached	4000+	Ambient	4+	1960s	0	0	0	1	0
Single-Family Detached	0-1499	Ambient	1	1970s	0	0	0	1	0.001125
Single-Family Detached	0-1499	Ambient	2	1970s	0	0	0	1	0.00011078
Single-Family Detached	0-1499	Ambient	3	1970s	0	0	0	1	9.76905e-06
Single-Family Detached	0-1499	Ambient	4+	1970s	0	0	0	1	0
Single-Family Detached	1500-2499	Ambient	1	1970s	0	0	0	1	0.0013053
Single-Family Detached	1500-2499	Ambient	2	1970s	0	0	0	1	0.000460792
Single-Family Detached	1500-2499	Ambient	3	1970s	0	0	0	1	2.75276e-05
Single-Family Detached	1500-2499	Ambient	4+	1970s	0	0	0	1	0
Single-Family Detached	2500-3999	Ambient	1	1970s	0	0	0	1	0.000288214
Single-Family Detached	2500-3999	Ambient	2	1970s	0	0	0	1	0.00028098
Single-Family Detached	2500-3999	Ambient	3	1970s	0	0	0	1	1.62691e-05
Single-Family Detached	2500-3999	Ambient	4+	1970s	0	0	0	1	0
Single-Family Detached	4000+	Ambient	1	1970s	0	0	0	1	2.0027e-05
Single-Family Detached	4000+	Ambient	2	1970s	0	0	0	1	4.74563e-05
Single-Family Detached	4000+	Ambient	3	1970s	0	0	0	1	3.84344e-06
Single-Family Detached	4000+	Ambient	4+	1970s	0	0	0	1	0
Single-Family Detached	0-1499	Ambient	1	1980s	0	0	0	1	0.000730142
Single-Family Detached	0-1499	Ambient	2	1980s	0	0	0	1	0.000129833
Single-Family Detached	0-1499	Ambient	3	1980s	0	0	0	1	5.62315e-06
Single-Family Detached	0-1499	Ambient	4+	1980s	0	0	0	1	0
Single-Family Detached	1500-2499	Ambient	1	1980s	0	0	0	1	0.00119799
Single-Family Detached	1500-2499	Ambient	2	1980s	0	0	0	1	0.000635456
Single-Family Detached	1500-2499	Ambient	3	1980s	0	0	0	1	1.24267e-05
Single-Family Detached	1500-2499	Ambient	4+	1980s	0	0	0	1	0
Single-Family Detached	2500-3999	Ambient	1	1980s	0	0	0	1	0.000282286
Single-Family Detached	2500-3999	Ambient	2	1980s	0	0	0	1	0.0005864
Single-Family Detached	2500-3999	Ambient	3	1980s	0	0	0	1	2.8382e-05
Single-Family Detached	2500-3999	Ambient	4+	1980s	0	0	0	1	0
Single-Family Detached	4000+	Ambient	1	1980s	0	0	0	1	2.81482e-05
Single-Family Detached	4000+	Ambient	2	1980s	0	0	0	1	0.000145873
Single-Family Detached	4000+	Ambient	3	1980s	0	0	0	1	5.46928e-06
Single-Family Detached	4000+	Ambient	4+	1980s	0	0	0	1	0
Single-Family Detached	0-1499	Ambient	1	1990s	0	0	0	1	0.000811746
Single-Family Detached	0-1499	Ambient	2	1990s	0	0	0	1	0.000144343
Single-Family Detached	0-1499	Ambient	3	1990s	0	0	0	1	6.25161e-06
Single-Family Detached	0-1499	Ambient	4+	1990s	0	0	0	1	0
Single-Family Detached	1500-2499	Ambient	1	1990s	0	0	0	1	0.00133036
Single-Family Detached	1500-2499	Ambient	2	1990s	0	0	0	1	0.000705667
Single-Family Detached	1500-2499	Ambient	3	1990s	0	0	0	1	1.37997e-05
Single-Family Detached	1500-2499	Ambient	4+	1990s	0	0	0	1	0
Single-Family Detached	2500-3999	Ambient	1	1990s	0	0	0	1	0.000319107
Single-Family Detached	2500-3999	Ambient	2	1990s	0	0	0	1	0.000662889
Single-Family Detached	2500-3999	Ambient	3	1990s	0	0	0	1	3.20841e-05
Single-Family Detached	2500-3999	Ambient	4+	1990s	0	0	0	1	0
Single-Family Detached	4000+	Ambient	1	1990s	0	0	0	1	3.25971e-05
Single-Family Detached	4000+	Ambient	2	1990s	0	0	0	1	0.000168928
Single-Family Detached	4000+	Ambient	3	1990s	0	0	0	1	6.33371e-06
Single-Family Detached	4000+	Ambient	4+	1990s	0	0	0	1	0
Single-Family Detached	0-1499	Ambient	1	2000s	0	0	0	1	0.000441258
Single-Family Detached	0-1499	Ambient	2	2000s	0	0	0	1	8.49123e-05
Single-Family Detached	0-1499	Ambient	3	2000s	0	0	0	1	0
Single-Family Detached	0-1499	Ambient	4+	2000s	0	0	0	1	0
Single-Family Detached	1500-2499	Ambient	1	2000s	0	0	0	1	0.00108442
Single-Family Detached	1500-2499	Ambient	2	2000s	0	0	0	1	0.000576265
Single-Family Detached	1500-2499	Ambient	3	2000s	0	0	0	1	6.69024e-06
Single-Family Detached	1500-2499	Ambient	4+	2000s	0	0	0	1	0
Single-Family Detached	2500-3999	Ambient	1	2000s	0	0	0	1	0.000320601
Single-Family Detached	2500-3999	Ambient	2	2000s	0	0	0	1	0.000743354
Single-Family Detached	2500-3999	Ambient	3	2000s	0	0	0	1	1.23139e-05
Single-Family Detached	2500-3999	Ambient	4+	2000s	0	0	0	1	0
Single-Family Detached	4000+	Ambient	1	2000s	0	0	0	1	5.9302e-05
Single-Family Detached	4000+	Ambient	2	2000s	0	0	0	1	0.00022238
Single-Family Detached	4000+	Ambient	3	2000s	0	0	0	1	8.77497e-06
Single-Family Detached	4000+	Ambient	4+	2000s	0	0	0	1	0
Single-Family Detached	0-1499	Ambient	1	2010s	0	0	0	1	6.50615e-05
Single-Family Detached	0-1499	Ambient	2	2010s	0	0	0	1	1.25199e-05
Single-Family Detached	0-1499	Ambient	3	2010s	0	0	0	1	0
Single-Family Detached	0-1499	Ambient	4+	2010s	0	0	0	1	0
Single-Family Detached	1500-2499	Ambient	1	2010s	0	0	0	1	0.000190741
Single-Family Detached	1500-2499	Ambient	2	2010s	0	0	0	1	0.000101361
Single-Family Detached	1500-2499	Ambient	3	2010s	0	0	0	1	1.17676e-06
Single-Family Detached	1500-2499	Ambient	4+	2010s	0	0	0	1	0
Single-Family Detached	2500-3999	Ambient	1	2010s	0	0	0	1	8.72039e-05
Single-Family Detached	2500-3999	Ambient	2	2010s	0	0	0	1	0.000202193
Single-Family Detached	2500-3999	Ambient	3	2010s	0	0	0	1	3.3494e-06
Single-Family Detached	2500-3999	Ambient	4+	2010s	0	0	0	1	0
Single-Family Detached	4000+	Ambient	1	2010s	0	0	0	1	1.67878e-05
Single-Family Detached	4000+	Ambient	2	2010s	0	0	0	1	6.29535e-05
Single-Family Detached	4000+	Ambient	3	2010s	0	0	0	1	2.4841e-06
Single-Family Detached	4000+	Ambient	4+	2010s	0	0	0	1	0
Single-Family Detached	0-1499	Ambient	1	<1940	0	0	0	1	0.000502386
Single-Family Detached	0-1499	Ambient	2	<1940	0	0	0	1	0.00030846
Single-Family Detached	0-1499	Ambient	3	<1940	0	0	0	1	5.61655e-06
Single-Family Detached	0-1499	Ambient	4+	<1940	0	0	0	1	0
Single-Family Detached	1500-2499	Ambient	1	<1940	0	0	0	1	0.000176444
Single-Family Detached	1500-2499	Ambient	2	<1940	0	0	0	1	0.00049769
Single-Family Detached	1500-2499	Ambient	3	<1940	0	0	0	1	1.06608e-05
Single-Family Detached	1500-2499	Ambient	4+	<1940	0	0	0	1	0
Single-Family Detached	2500-3999	Ambient	1	<1940	0	0	0	1	2.10463e-05
Single-Family Detached	2500-3999	Ambient	2	<1940	0	0	0	1	0.000218066
Single-Family Detached	2500-3999	Ambient	3	<1940	0	0	0	1	1.82661e-05
Single-Family Detached	2500-3999	Ambient	4+	<1940	0	0	0	1	0
Single-Family Detached	4000+	Ambient	1	<1940	0	0	0	1	5.14726e-06
Single-Family Detached	4000+	Ambient	2	<1940	0	0	0	1	5.4695e-05
Single-Family Detached	4000+	Ambient	3	<1940	0	0	0	1	1.28745e-05
>>>>>>> e0c17adc
Single-Family Detached	4000+	Ambient	4+	<1940	0	0	0	1	0
Mobile Home	0-1499	Slab	1	1940s	0	0	0	1	0
Mobile Home	0-1499	Slab	2	1940s	0	0	0	1	0
Mobile Home	0-1499	Slab	3	1940s	0	0	0	1	0
Mobile Home	0-1499	Slab	4+	1940s	0	0	0	1	0
Mobile Home	1500-2499	Slab	1	1940s	0	0	0	1	0
Mobile Home	1500-2499	Slab	2	1940s	0	0	0	1	0
Mobile Home	1500-2499	Slab	3	1940s	0	0	0	1	0
Mobile Home	1500-2499	Slab	4+	1940s	0	0	0	1	0
Mobile Home	2500-3999	Slab	1	1940s	0	0	0	1	0
Mobile Home	2500-3999	Slab	2	1940s	0	0	0	1	0
Mobile Home	2500-3999	Slab	3	1940s	0	0	0	1	0
Mobile Home	2500-3999	Slab	4+	1940s	0	0	0	1	0
Mobile Home	4000+	Slab	1	1940s	0	0	0	1	0
Mobile Home	4000+	Slab	2	1940s	0	0	0	1	0
Mobile Home	4000+	Slab	3	1940s	0	0	0	1	0
Mobile Home	4000+	Slab	4+	1940s	0	0	0	1	0
Mobile Home	0-1499	Slab	1	1950s	0	0	0	1	0
Mobile Home	0-1499	Slab	2	1950s	0	0	0	1	0
Mobile Home	0-1499	Slab	3	1950s	0	0	0	1	0
Mobile Home	0-1499	Slab	4+	1950s	0	0	0	1	0
Mobile Home	1500-2499	Slab	1	1950s	0	0	0	1	0
Mobile Home	1500-2499	Slab	2	1950s	0	0	0	1	0
Mobile Home	1500-2499	Slab	3	1950s	0	0	0	1	0
Mobile Home	1500-2499	Slab	4+	1950s	0	0	0	1	0
Mobile Home	2500-3999	Slab	1	1950s	0	0	0	1	0
Mobile Home	2500-3999	Slab	2	1950s	0	0	0	1	0
Mobile Home	2500-3999	Slab	3	1950s	0	0	0	1	0
Mobile Home	2500-3999	Slab	4+	1950s	0	0	0	1	0
Mobile Home	4000+	Slab	1	1950s	0	0	0	1	0
Mobile Home	4000+	Slab	2	1950s	0	0	0	1	0
Mobile Home	4000+	Slab	3	1950s	0	0	0	1	0
Mobile Home	4000+	Slab	4+	1950s	0	0	0	1	0
Mobile Home	0-1499	Slab	1	1960s	0	0	0	1	0
Mobile Home	0-1499	Slab	2	1960s	0	0	0	1	0
Mobile Home	0-1499	Slab	3	1960s	0	0	0	1	0
Mobile Home	0-1499	Slab	4+	1960s	0	0	0	1	0
Mobile Home	1500-2499	Slab	1	1960s	0	0	0	1	0
Mobile Home	1500-2499	Slab	2	1960s	0	0	0	1	0
Mobile Home	1500-2499	Slab	3	1960s	0	0	0	1	0
Mobile Home	1500-2499	Slab	4+	1960s	0	0	0	1	0
Mobile Home	2500-3999	Slab	1	1960s	0	0	0	1	0
Mobile Home	2500-3999	Slab	2	1960s	0	0	0	1	0
Mobile Home	2500-3999	Slab	3	1960s	0	0	0	1	0
Mobile Home	2500-3999	Slab	4+	1960s	0	0	0	1	0
Mobile Home	4000+	Slab	1	1960s	0	0	0	1	0
Mobile Home	4000+	Slab	2	1960s	0	0	0	1	0
Mobile Home	4000+	Slab	3	1960s	0	0	0	1	0
Mobile Home	4000+	Slab	4+	1960s	0	0	0	1	0
Mobile Home	0-1499	Slab	1	1970s	0	0	0	1	0
Mobile Home	0-1499	Slab	2	1970s	0	0	0	1	0
Mobile Home	0-1499	Slab	3	1970s	0	0	0	1	0
Mobile Home	0-1499	Slab	4+	1970s	0	0	0	1	0
Mobile Home	1500-2499	Slab	1	1970s	0	0	0	1	0
Mobile Home	1500-2499	Slab	2	1970s	0	0	0	1	0
Mobile Home	1500-2499	Slab	3	1970s	0	0	0	1	0
Mobile Home	1500-2499	Slab	4+	1970s	0	0	0	1	0
Mobile Home	2500-3999	Slab	1	1970s	0	0	0	1	0
Mobile Home	2500-3999	Slab	2	1970s	0	0	0	1	0
Mobile Home	2500-3999	Slab	3	1970s	0	0	0	1	0
Mobile Home	2500-3999	Slab	4+	1970s	0	0	0	1	0
Mobile Home	4000+	Slab	1	1970s	0	0	0	1	0
Mobile Home	4000+	Slab	2	1970s	0	0	0	1	0
Mobile Home	4000+	Slab	3	1970s	0	0	0	1	0
Mobile Home	4000+	Slab	4+	1970s	0	0	0	1	0
Mobile Home	0-1499	Slab	1	1980s	0	0	0	1	0
Mobile Home	0-1499	Slab	2	1980s	0	0	0	1	0
Mobile Home	0-1499	Slab	3	1980s	0	0	0	1	0
Mobile Home	0-1499	Slab	4+	1980s	0	0	0	1	0
Mobile Home	1500-2499	Slab	1	1980s	0	0	0	1	0
Mobile Home	1500-2499	Slab	2	1980s	0	0	0	1	0
Mobile Home	1500-2499	Slab	3	1980s	0	0	0	1	0
Mobile Home	1500-2499	Slab	4+	1980s	0	0	0	1	0
Mobile Home	2500-3999	Slab	1	1980s	0	0	0	1	0
Mobile Home	2500-3999	Slab	2	1980s	0	0	0	1	0
Mobile Home	2500-3999	Slab	3	1980s	0	0	0	1	0
Mobile Home	2500-3999	Slab	4+	1980s	0	0	0	1	0
Mobile Home	4000+	Slab	1	1980s	0	0	0	1	0
Mobile Home	4000+	Slab	2	1980s	0	0	0	1	0
Mobile Home	4000+	Slab	3	1980s	0	0	0	1	0
Mobile Home	4000+	Slab	4+	1980s	0	0	0	1	0
Mobile Home	0-1499	Slab	1	1990s	0	0	0	1	0
Mobile Home	0-1499	Slab	2	1990s	0	0	0	1	0
Mobile Home	0-1499	Slab	3	1990s	0	0	0	1	0
Mobile Home	0-1499	Slab	4+	1990s	0	0	0	1	0
Mobile Home	1500-2499	Slab	1	1990s	0	0	0	1	0
Mobile Home	1500-2499	Slab	2	1990s	0	0	0	1	0
Mobile Home	1500-2499	Slab	3	1990s	0	0	0	1	0
Mobile Home	1500-2499	Slab	4+	1990s	0	0	0	1	0
Mobile Home	2500-3999	Slab	1	1990s	0	0	0	1	0
Mobile Home	2500-3999	Slab	2	1990s	0	0	0	1	0
Mobile Home	2500-3999	Slab	3	1990s	0	0	0	1	0
Mobile Home	2500-3999	Slab	4+	1990s	0	0	0	1	0
Mobile Home	4000+	Slab	1	1990s	0	0	0	1	0
Mobile Home	4000+	Slab	2	1990s	0	0	0	1	0
Mobile Home	4000+	Slab	3	1990s	0	0	0	1	0
Mobile Home	4000+	Slab	4+	1990s	0	0	0	1	0
Mobile Home	0-1499	Slab	1	2000s	0	0	0	1	0
Mobile Home	0-1499	Slab	2	2000s	0	0	0	1	0
Mobile Home	0-1499	Slab	3	2000s	0	0	0	1	0
Mobile Home	0-1499	Slab	4+	2000s	0	0	0	1	0
Mobile Home	1500-2499	Slab	1	2000s	0	0	0	1	0
Mobile Home	1500-2499	Slab	2	2000s	0	0	0	1	0
Mobile Home	1500-2499	Slab	3	2000s	0	0	0	1	0
Mobile Home	1500-2499	Slab	4+	2000s	0	0	0	1	0
Mobile Home	2500-3999	Slab	1	2000s	0	0	0	1	0
Mobile Home	2500-3999	Slab	2	2000s	0	0	0	1	0
Mobile Home	2500-3999	Slab	3	2000s	0	0	0	1	0
Mobile Home	2500-3999	Slab	4+	2000s	0	0	0	1	0
Mobile Home	4000+	Slab	1	2000s	0	0	0	1	0
Mobile Home	4000+	Slab	2	2000s	0	0	0	1	0
Mobile Home	4000+	Slab	3	2000s	0	0	0	1	0
Mobile Home	4000+	Slab	4+	2000s	0	0	0	1	0
Mobile Home	0-1499	Slab	1	2010s	0	0	0	1	0
Mobile Home	0-1499	Slab	2	2010s	0	0	0	1	0
Mobile Home	0-1499	Slab	3	2010s	0	0	0	1	0
Mobile Home	0-1499	Slab	4+	2010s	0	0	0	1	0
Mobile Home	1500-2499	Slab	1	2010s	0	0	0	1	0
Mobile Home	1500-2499	Slab	2	2010s	0	0	0	1	0
Mobile Home	1500-2499	Slab	3	2010s	0	0	0	1	0
Mobile Home	1500-2499	Slab	4+	2010s	0	0	0	1	0
Mobile Home	2500-3999	Slab	1	2010s	0	0	0	1	0
Mobile Home	2500-3999	Slab	2	2010s	0	0	0	1	0
Mobile Home	2500-3999	Slab	3	2010s	0	0	0	1	0
Mobile Home	2500-3999	Slab	4+	2010s	0	0	0	1	0
Mobile Home	4000+	Slab	1	2010s	0	0	0	1	0
Mobile Home	4000+	Slab	2	2010s	0	0	0	1	0
Mobile Home	4000+	Slab	3	2010s	0	0	0	1	0
Mobile Home	4000+	Slab	4+	2010s	0	0	0	1	0
Mobile Home	0-1499	Slab	1	<1940	0	0	0	1	0
Mobile Home	0-1499	Slab	2	<1940	0	0	0	1	0
Mobile Home	0-1499	Slab	3	<1940	0	0	0	1	0
Mobile Home	0-1499	Slab	4+	<1940	0	0	0	1	0
Mobile Home	1500-2499	Slab	1	<1940	0	0	0	1	0
Mobile Home	1500-2499	Slab	2	<1940	0	0	0	1	0
Mobile Home	1500-2499	Slab	3	<1940	0	0	0	1	0
Mobile Home	1500-2499	Slab	4+	<1940	0	0	0	1	0
Mobile Home	2500-3999	Slab	1	<1940	0	0	0	1	0
Mobile Home	2500-3999	Slab	2	<1940	0	0	0	1	0
Mobile Home	2500-3999	Slab	3	<1940	0	0	0	1	0
Mobile Home	2500-3999	Slab	4+	<1940	0	0	0	1	0
Mobile Home	4000+	Slab	1	<1940	0	0	0	1	0
Mobile Home	4000+	Slab	2	<1940	0	0	0	1	0
Mobile Home	4000+	Slab	3	<1940	0	0	0	1	0
Mobile Home	4000+	Slab	4+	<1940	0	0	0	1	0
<<<<<<< HEAD
Multi-Family with 2 - 4 Units	0-1499	Slab	1	1940s	0	0	0	1	0.000137014
Multi-Family with 2 - 4 Units	0-1499	Slab	2	1940s	0	0	0	1	0.00103391
Multi-Family with 2 - 4 Units	0-1499	Slab	3	1940s	0	0	0	1	0.000243454
Multi-Family with 2 - 4 Units	0-1499	Slab	4+	1940s	0	0	0	1	4.51991e-05
Multi-Family with 2 - 4 Units	1500-2499	Slab	1	1940s	0	0	0	1	1.50543e-05
Multi-Family with 2 - 4 Units	1500-2499	Slab	2	1940s	0	0	0	1	0.000113601
Multi-Family with 2 - 4 Units	1500-2499	Slab	3	1940s	0	0	0	1	2.47006e-05
Multi-Family with 2 - 4 Units	1500-2499	Slab	4+	1940s	0	0	0	1	4.58586e-06
Multi-Family with 2 - 4 Units	2500-3999	Slab	1	1940s	0	0	0	1	1.508e-06
Multi-Family with 2 - 4 Units	2500-3999	Slab	2	1940s	0	0	0	1	1.13794e-05
Multi-Family with 2 - 4 Units	2500-3999	Slab	3	1940s	0	0	0	1	3.14971e-06
Multi-Family with 2 - 4 Units	2500-3999	Slab	4+	1940s	0	0	0	1	5.84769e-07
Multi-Family with 2 - 4 Units	4000+	Slab	1	1940s	0	0	0	1	5.69646e-07
Multi-Family with 2 - 4 Units	4000+	Slab	2	1940s	0	0	0	1	4.29858e-06
Multi-Family with 2 - 4 Units	4000+	Slab	3	1940s	0	0	0	1	1.18996e-06
Multi-Family with 2 - 4 Units	4000+	Slab	4+	1940s	0	0	0	1	2.20925e-07
Multi-Family with 2 - 4 Units	0-1499	Slab	1	1950s	0	0	0	1	0.000206089
Multi-Family with 2 - 4 Units	0-1499	Slab	2	1950s	0	0	0	1	0.00155516
Multi-Family with 2 - 4 Units	0-1499	Slab	3	1950s	0	0	0	1	0.000397641
Multi-Family with 2 - 4 Units	0-1499	Slab	4+	1950s	0	0	0	1	7.38252e-05
Multi-Family with 2 - 4 Units	1500-2499	Slab	1	1950s	0	0	0	1	2.19628e-05
Multi-Family with 2 - 4 Units	1500-2499	Slab	2	1950s	0	0	0	1	0.000165733
Multi-Family with 2 - 4 Units	1500-2499	Slab	3	1950s	0	0	0	1	3.856e-05
Multi-Family with 2 - 4 Units	1500-2499	Slab	4+	1950s	0	0	0	1	7.15897e-06
Multi-Family with 2 - 4 Units	2500-3999	Slab	1	1950s	0	0	0	1	2.19709e-06
Multi-Family with 2 - 4 Units	2500-3999	Slab	2	1950s	0	0	0	1	1.65794e-05
Multi-Family with 2 - 4 Units	2500-3999	Slab	3	1950s	0	0	0	1	4.91641e-06
Multi-Family with 2 - 4 Units	2500-3999	Slab	4+	1950s	0	0	0	1	9.12769e-07
Multi-Family with 2 - 4 Units	4000+	Slab	1	1950s	0	0	0	1	1.03393e-06
Multi-Family with 2 - 4 Units	4000+	Slab	2	1950s	0	0	0	1	7.80213e-06
Multi-Family with 2 - 4 Units	4000+	Slab	3	1950s	0	0	0	1	1.98303e-06
Multi-Family with 2 - 4 Units	4000+	Slab	4+	1950s	0	0	0	1	3.68164e-07
Multi-Family with 2 - 4 Units	0-1499	Slab	1	1960s	0	0	0	1	0.000580663
Multi-Family with 2 - 4 Units	0-1499	Slab	2	1960s	0	0	0	1	0.00263415
Multi-Family with 2 - 4 Units	0-1499	Slab	3	1960s	0	0	0	1	0.00057107
Multi-Family with 2 - 4 Units	0-1499	Slab	4+	1960s	0	0	0	1	5.14562e-06
Multi-Family with 2 - 4 Units	1500-2499	Slab	1	1960s	0	0	0	1	3.62699e-05
Multi-Family with 2 - 4 Units	1500-2499	Slab	2	1960s	0	0	0	1	0.000164536
Multi-Family with 2 - 4 Units	1500-2499	Slab	3	1960s	0	0	0	1	3.65889e-05
Multi-Family with 2 - 4 Units	1500-2499	Slab	4+	1960s	0	0	0	1	3.29684e-07
Multi-Family with 2 - 4 Units	2500-3999	Slab	1	1960s	0	0	0	1	7.43957e-06
Multi-Family with 2 - 4 Units	2500-3999	Slab	2	1960s	0	0	0	1	3.37492e-05
Multi-Family with 2 - 4 Units	2500-3999	Slab	3	1960s	0	0	0	1	5.19015e-06
Multi-Family with 2 - 4 Units	2500-3999	Slab	4+	1960s	0	0	0	1	4.67658e-08
Multi-Family with 2 - 4 Units	4000+	Slab	1	1960s	0	0	0	1	4.2148e-06
Multi-Family with 2 - 4 Units	4000+	Slab	2	1960s	0	0	0	1	1.91202e-05
Multi-Family with 2 - 4 Units	4000+	Slab	3	1960s	0	0	0	1	4.08797e-06
Multi-Family with 2 - 4 Units	4000+	Slab	4+	1960s	0	0	0	1	3.68346e-08
Multi-Family with 2 - 4 Units	0-1499	Slab	1	1970s	0	0	0	1	0.000872246
Multi-Family with 2 - 4 Units	0-1499	Slab	2	1970s	0	0	0	1	0.00395689
Multi-Family with 2 - 4 Units	0-1499	Slab	3	1970s	0	0	0	1	0.000986479
Multi-Family with 2 - 4 Units	0-1499	Slab	4+	1970s	0	0	0	1	8.88865e-06
Multi-Family with 2 - 4 Units	1500-2499	Slab	1	1970s	0	0	0	1	5.70535e-05
Multi-Family with 2 - 4 Units	1500-2499	Slab	2	1970s	0	0	0	1	0.00025882
Multi-Family with 2 - 4 Units	1500-2499	Slab	3	1970s	0	0	0	1	6.60193e-05
Multi-Family with 2 - 4 Units	1500-2499	Slab	4+	1970s	0	0	0	1	5.94866e-07
Multi-Family with 2 - 4 Units	2500-3999	Slab	1	1970s	0	0	0	1	6.33128e-06
Multi-Family with 2 - 4 Units	2500-3999	Slab	2	1970s	0	0	0	1	2.87215e-05
Multi-Family with 2 - 4 Units	2500-3999	Slab	3	1970s	0	0	0	1	5.67406e-06
Multi-Family with 2 - 4 Units	2500-3999	Slab	4+	1970s	0	0	0	1	5.1126e-08
Multi-Family with 2 - 4 Units	4000+	Slab	1	1970s	0	0	0	1	7.41189e-06
Multi-Family with 2 - 4 Units	4000+	Slab	2	1970s	0	0	0	1	3.36236e-05
Multi-Family with 2 - 4 Units	4000+	Slab	3	1970s	0	0	0	1	8.16366e-06
Multi-Family with 2 - 4 Units	4000+	Slab	4+	1970s	0	0	0	1	7.35586e-08
Multi-Family with 2 - 4 Units	0-1499	Slab	1	1980s	0	0	0	1	0.000624486
Multi-Family with 2 - 4 Units	0-1499	Slab	2	1980s	0	0	0	1	0.0041775
Multi-Family with 2 - 4 Units	0-1499	Slab	3	1980s	0	0	0	1	0.000490884
Multi-Family with 2 - 4 Units	0-1499	Slab	4+	1980s	0	0	0	1	2.5076e-05
Multi-Family with 2 - 4 Units	1500-2499	Slab	1	1980s	0	0	0	1	5.41704e-05
Multi-Family with 2 - 4 Units	1500-2499	Slab	2	1980s	0	0	0	1	0.000362373
Multi-Family with 2 - 4 Units	1500-2499	Slab	3	1980s	0	0	0	1	4.26338e-05
Multi-Family with 2 - 4 Units	1500-2499	Slab	4+	1980s	0	0	0	1	2.17788e-06
Multi-Family with 2 - 4 Units	2500-3999	Slab	1	1980s	0	0	0	1	5.23918e-06
Multi-Family with 2 - 4 Units	2500-3999	Slab	2	1980s	0	0	0	1	3.50475e-05
Multi-Family with 2 - 4 Units	2500-3999	Slab	3	1980s	0	0	0	1	4.32706e-06
Multi-Family with 2 - 4 Units	2500-3999	Slab	4+	1980s	0	0	0	1	2.2104e-07
Multi-Family with 2 - 4 Units	4000+	Slab	1	1980s	0	0	0	1	2.46924e-06
Multi-Family with 2 - 4 Units	4000+	Slab	2	1980s	0	0	0	1	1.6518e-05
Multi-Family with 2 - 4 Units	4000+	Slab	3	1980s	0	0	0	1	1.50964e-06
Multi-Family with 2 - 4 Units	4000+	Slab	4+	1980s	0	0	0	1	7.71172e-08
Multi-Family with 2 - 4 Units	0-1499	Slab	1	1990s	0	0	0	1	0.000441329
Multi-Family with 2 - 4 Units	0-1499	Slab	2	1990s	0	0	0	1	0.00295227
Multi-Family with 2 - 4 Units	0-1499	Slab	3	1990s	0	0	0	1	0.000339373
Multi-Family with 2 - 4 Units	0-1499	Slab	4+	1990s	0	0	0	1	1.73363e-05
Multi-Family with 2 - 4 Units	1500-2499	Slab	1	1990s	0	0	0	1	4.00756e-05
Multi-Family with 2 - 4 Units	1500-2499	Slab	2	1990s	0	0	0	1	0.000268086
Multi-Family with 2 - 4 Units	1500-2499	Slab	3	1990s	0	0	0	1	3.07228e-05
Multi-Family with 2 - 4 Units	1500-2499	Slab	4+	1990s	0	0	0	1	1.56942e-06
Multi-Family with 2 - 4 Units	2500-3999	Slab	1	1990s	0	0	0	1	3.65988e-06
Multi-Family with 2 - 4 Units	2500-3999	Slab	2	1990s	0	0	0	1	2.44828e-05
Multi-Family with 2 - 4 Units	2500-3999	Slab	3	1990s	0	0	0	1	2.97121e-06
Multi-Family with 2 - 4 Units	2500-3999	Slab	4+	1990s	0	0	0	1	1.51779e-07
Multi-Family with 2 - 4 Units	4000+	Slab	1	1990s	0	0	0	1	1.84682e-06
Multi-Family with 2 - 4 Units	4000+	Slab	2	1990s	0	0	0	1	1.23543e-05
Multi-Family with 2 - 4 Units	4000+	Slab	3	1990s	0	0	0	1	1.07521e-06
Multi-Family with 2 - 4 Units	4000+	Slab	4+	1990s	0	0	0	1	5.49254e-08
Multi-Family with 2 - 4 Units	0-1499	Slab	1	2000s	0	0	0	1	0.000318512
Multi-Family with 2 - 4 Units	0-1499	Slab	2	2000s	0	0	0	1	0.00247712
Multi-Family with 2 - 4 Units	0-1499	Slab	3	2000s	0	0	0	1	0.000273255
Multi-Family with 2 - 4 Units	0-1499	Slab	4+	2000s	0	0	0	1	1.79638e-05
Multi-Family with 2 - 4 Units	1500-2499	Slab	1	2000s	0	0	0	1	6.74663e-05
Multi-Family with 2 - 4 Units	1500-2499	Slab	2	2000s	0	0	0	1	0.000524697
Multi-Family with 2 - 4 Units	1500-2499	Slab	3	2000s	0	0	0	1	5.7402e-05
Multi-Family with 2 - 4 Units	1500-2499	Slab	4+	2000s	0	0	0	1	3.77362e-06
Multi-Family with 2 - 4 Units	2500-3999	Slab	1	2000s	0	0	0	1	5.57785e-06
Multi-Family with 2 - 4 Units	2500-3999	Slab	2	2000s	0	0	0	1	4.33799e-05
Multi-Family with 2 - 4 Units	2500-3999	Slab	3	2000s	0	0	0	1	4.87645e-06
Multi-Family with 2 - 4 Units	2500-3999	Slab	4+	2000s	0	0	0	1	3.20579e-07
Multi-Family with 2 - 4 Units	4000+	Slab	1	2000s	0	0	0	1	5.25343e-06
Multi-Family with 2 - 4 Units	4000+	Slab	2	2000s	0	0	0	1	4.08568e-05
Multi-Family with 2 - 4 Units	4000+	Slab	3	2000s	0	0	0	1	3.82154e-06
Multi-Family with 2 - 4 Units	4000+	Slab	4+	2000s	0	0	0	1	2.51229e-07
Multi-Family with 2 - 4 Units	0-1499	Slab	1	2010s	0	0	0	1	0.000125347
Multi-Family with 2 - 4 Units	0-1499	Slab	2	2010s	0	0	0	1	0.000974847
Multi-Family with 2 - 4 Units	0-1499	Slab	3	2010s	0	0	0	1	0.0001024
Multi-Family with 2 - 4 Units	0-1499	Slab	4+	2010s	0	0	0	1	6.73181e-06
Multi-Family with 2 - 4 Units	1500-2499	Slab	1	2010s	0	0	0	1	3.58315e-05
Multi-Family with 2 - 4 Units	1500-2499	Slab	2	2010s	0	0	0	1	0.000278668
Multi-Family with 2 - 4 Units	1500-2499	Slab	3	2010s	0	0	0	1	2.85178e-05
Multi-Family with 2 - 4 Units	1500-2499	Slab	4+	2010s	0	0	0	1	1.87477e-06
Multi-Family with 2 - 4 Units	2500-3999	Slab	1	2010s	0	0	0	1	3.16802e-06
Multi-Family with 2 - 4 Units	2500-3999	Slab	2	2010s	0	0	0	1	2.46382e-05
Multi-Family with 2 - 4 Units	2500-3999	Slab	3	2010s	0	0	0	1	2.4814e-06
Multi-Family with 2 - 4 Units	2500-3999	Slab	4+	2010s	0	0	0	1	1.63128e-07
Multi-Family with 2 - 4 Units	4000+	Slab	1	2010s	0	0	0	1	7.22951e-07
Multi-Family with 2 - 4 Units	4000+	Slab	2	2010s	0	0	0	1	5.62251e-06
Multi-Family with 2 - 4 Units	4000+	Slab	3	2010s	0	0	0	1	6.28987e-07
Multi-Family with 2 - 4 Units	4000+	Slab	4+	2010s	0	0	0	1	4.13498e-08
Multi-Family with 2 - 4 Units	0-1499	Slab	1	<1940	0	0	0	1	0.000610548
Multi-Family with 2 - 4 Units	0-1499	Slab	2	<1940	0	0	0	1	0.00106955
Multi-Family with 2 - 4 Units	0-1499	Slab	3	<1940	0	0	0	1	0.000400242
Multi-Family with 2 - 4 Units	0-1499	Slab	4+	<1940	0	0	0	1	0.000166385
Multi-Family with 2 - 4 Units	1500-2499	Slab	1	<1940	0	0	0	1	7.39914e-05
Multi-Family with 2 - 4 Units	1500-2499	Slab	2	<1940	0	0	0	1	0.000129617
Multi-Family with 2 - 4 Units	1500-2499	Slab	3	<1940	0	0	0	1	4.88402e-05
Multi-Family with 2 - 4 Units	1500-2499	Slab	4+	<1940	0	0	0	1	2.03034e-05
Multi-Family with 2 - 4 Units	2500-3999	Slab	1	<1940	0	0	0	1	1.60594e-05
Multi-Family with 2 - 4 Units	2500-3999	Slab	2	<1940	0	0	0	1	2.81326e-05
Multi-Family with 2 - 4 Units	2500-3999	Slab	3	<1940	0	0	0	1	9.73188e-06
Multi-Family with 2 - 4 Units	2500-3999	Slab	4+	<1940	0	0	0	1	4.04564e-06
Multi-Family with 2 - 4 Units	4000+	Slab	1	<1940	0	0	0	1	4.60325e-06
Multi-Family with 2 - 4 Units	4000+	Slab	2	<1940	0	0	0	1	8.06392e-06
Multi-Family with 2 - 4 Units	4000+	Slab	3	<1940	0	0	0	1	3.17698e-06
Multi-Family with 2 - 4 Units	4000+	Slab	4+	<1940	0	0	0	1	1.3207e-06
Multi-Family with 5+ Units	0-1499	Slab	1	1940s	0	0	0	1	0.000116637
Multi-Family with 5+ Units	0-1499	Slab	2	1940s	0	0	0	1	0.000568437
Multi-Family with 5+ Units	0-1499	Slab	3	1940s	0	0	0	1	0.000435406
Multi-Family with 5+ Units	0-1499	Slab	4+	1940s	0	0	0	1	0.000711414
Multi-Family with 5+ Units	1500-2499	Slab	1	1940s	0	0	0	1	5.2648e-06
Multi-Family with 5+ Units	1500-2499	Slab	2	1940s	0	0	0	1	2.63795e-05
Multi-Family with 5+ Units	1500-2499	Slab	3	1940s	0	0	0	1	2.00912e-05
Multi-Family with 5+ Units	1500-2499	Slab	4+	1940s	0	0	0	1	3.14752e-05
Multi-Family with 5+ Units	2500-3999	Slab	1	1940s	0	0	0	1	4.38905e-07
Multi-Family with 5+ Units	2500-3999	Slab	2	1940s	0	0	0	1	2.1574e-06
Multi-Family with 5+ Units	2500-3999	Slab	3	1940s	0	0	0	1	1.64152e-06
Multi-Family with 5+ Units	2500-3999	Slab	4+	1940s	0	0	0	1	2.18607e-06
Multi-Family with 5+ Units	4000+	Slab	1	1940s	0	0	0	1	2.73962e-07
Multi-Family with 5+ Units	4000+	Slab	2	1940s	0	0	0	1	1.41497e-06
Multi-Family with 5+ Units	4000+	Slab	3	1940s	0	0	0	1	1.07707e-06
Multi-Family with 5+ Units	4000+	Slab	4+	1940s	0	0	0	1	1.26819e-06
Multi-Family with 5+ Units	0-1499	Slab	1	1950s	0	0	0	1	0.000233121
Multi-Family with 5+ Units	0-1499	Slab	2	1950s	0	0	0	1	0.00113808
Multi-Family with 5+ Units	0-1499	Slab	3	1950s	0	0	0	1	0.000876334
Multi-Family with 5+ Units	0-1499	Slab	4+	1950s	0	0	0	1	0.00144393
Multi-Family with 5+ Units	1500-2499	Slab	1	1950s	0	0	0	1	9.49025e-06
Multi-Family with 5+ Units	1500-2499	Slab	2	1950s	0	0	0	1	4.79197e-05
Multi-Family with 5+ Units	1500-2499	Slab	3	1950s	0	0	0	1	3.67084e-05
Multi-Family with 5+ Units	1500-2499	Slab	4+	1950s	0	0	0	1	5.95038e-05
Multi-Family with 5+ Units	2500-3999	Slab	1	1950s	0	0	0	1	9.22845e-07
Multi-Family with 5+ Units	2500-3999	Slab	2	1950s	0	0	0	1	4.4481e-06
Multi-Family with 5+ Units	2500-3999	Slab	3	1950s	0	0	0	1	3.40156e-06
Multi-Family with 5+ Units	2500-3999	Slab	4+	1950s	0	0	0	1	4.54906e-06
Multi-Family with 5+ Units	4000+	Slab	1	1950s	0	0	0	1	6.4406e-07
Multi-Family with 5+ Units	4000+	Slab	2	1950s	0	0	0	1	3.23616e-06
Multi-Family with 5+ Units	4000+	Slab	3	1950s	0	0	0	1	2.46778e-06
Multi-Family with 5+ Units	4000+	Slab	4+	1950s	0	0	0	1	2.65637e-06
Multi-Family with 5+ Units	0-1499	Slab	1	1960s	0	0	0	1	0.000715016
Multi-Family with 5+ Units	0-1499	Slab	2	1960s	0	0	0	1	0.00360783
Multi-Family with 5+ Units	0-1499	Slab	3	1960s	0	0	0	1	0.00308701
Multi-Family with 5+ Units	0-1499	Slab	4+	1960s	0	0	0	1	0.0025653
Multi-Family with 5+ Units	1500-2499	Slab	1	1960s	0	0	0	1	2.40719e-05
Multi-Family with 5+ Units	1500-2499	Slab	2	1960s	0	0	0	1	0.00012128
Multi-Family with 5+ Units	1500-2499	Slab	3	1960s	0	0	0	1	0.000108929
Multi-Family with 5+ Units	1500-2499	Slab	4+	1960s	0	0	0	1	9.88119e-05
Multi-Family with 5+ Units	2500-3999	Slab	1	1960s	0	0	0	1	2.0157e-06
Multi-Family with 5+ Units	2500-3999	Slab	2	1960s	0	0	0	1	9.41889e-06
Multi-Family with 5+ Units	2500-3999	Slab	3	1960s	0	0	0	1	9.7809e-06
Multi-Family with 5+ Units	2500-3999	Slab	4+	1960s	0	0	0	1	1.33717e-05
Multi-Family with 5+ Units	4000+	Slab	1	1960s	0	0	0	1	2.27982e-06
Multi-Family with 5+ Units	4000+	Slab	2	1960s	0	0	0	1	1.0942e-05
Multi-Family with 5+ Units	4000+	Slab	3	1960s	0	0	0	1	1.08374e-05
Multi-Family with 5+ Units	4000+	Slab	4+	1960s	0	0	0	1	1.31751e-05
Multi-Family with 5+ Units	0-1499	Slab	1	1970s	0	0	0	1	0.00134003
Multi-Family with 5+ Units	0-1499	Slab	2	1970s	0	0	0	1	0.00682199
Multi-Family with 5+ Units	0-1499	Slab	3	1970s	0	0	0	1	0.00561087
Multi-Family with 5+ Units	0-1499	Slab	4+	1970s	0	0	0	1	0.00412089
Multi-Family with 5+ Units	1500-2499	Slab	1	1970s	0	0	0	1	4.32671e-05
Multi-Family with 5+ Units	1500-2499	Slab	2	1970s	0	0	0	1	0.00022105
Multi-Family with 5+ Units	1500-2499	Slab	3	1970s	0	0	0	1	0.000192291
Multi-Family with 5+ Units	1500-2499	Slab	4+	1970s	0	0	0	1	0.000154191
Multi-Family with 5+ Units	2500-3999	Slab	1	1970s	0	0	0	1	2.47769e-06
Multi-Family with 5+ Units	2500-3999	Slab	2	1970s	0	0	0	1	1.223e-05
Multi-Family with 5+ Units	2500-3999	Slab	3	1970s	0	0	0	1	1.15372e-05
Multi-Family with 5+ Units	2500-3999	Slab	4+	1970s	0	0	0	1	1.20822e-05
Multi-Family with 5+ Units	4000+	Slab	1	1970s	0	0	0	1	2.73162e-06
Multi-Family with 5+ Units	4000+	Slab	2	1970s	0	0	0	1	1.357e-05
Multi-Family with 5+ Units	4000+	Slab	3	1970s	0	0	0	1	1.20442e-05
Multi-Family with 5+ Units	4000+	Slab	4+	1970s	0	0	0	1	1.14047e-05
Multi-Family with 5+ Units	0-1499	Slab	1	1980s	0	0	0	1	0.00119988
Multi-Family with 5+ Units	0-1499	Slab	2	1980s	0	0	0	1	0.00702033
Multi-Family with 5+ Units	0-1499	Slab	3	1980s	0	0	0	1	0.00647808
Multi-Family with 5+ Units	0-1499	Slab	4+	1980s	0	0	0	1	0.00221846
Multi-Family with 5+ Units	1500-2499	Slab	1	1980s	0	0	0	1	6.86445e-05
Multi-Family with 5+ Units	1500-2499	Slab	2	1980s	0	0	0	1	0.000396459
Multi-Family with 5+ Units	1500-2499	Slab	3	1980s	0	0	0	1	0.000373109
Multi-Family with 5+ Units	1500-2499	Slab	4+	1980s	0	0	0	1	0.000131977
Multi-Family with 5+ Units	2500-3999	Slab	1	1980s	0	0	0	1	5.73201e-06
Multi-Family with 5+ Units	2500-3999	Slab	2	1980s	0	0	0	1	3.27762e-05
Multi-Family with 5+ Units	2500-3999	Slab	3	1980s	0	0	0	1	3.29364e-05
Multi-Family with 5+ Units	2500-3999	Slab	4+	1980s	0	0	0	1	1.27873e-05
Multi-Family with 5+ Units	4000+	Slab	1	1980s	0	0	0	1	5.00488e-06
Multi-Family with 5+ Units	4000+	Slab	2	1980s	0	0	0	1	2.94059e-05
Multi-Family with 5+ Units	4000+	Slab	3	1980s	0	0	0	1	2.54903e-05
Multi-Family with 5+ Units	4000+	Slab	4+	1980s	0	0	0	1	8.58657e-06
Multi-Family with 5+ Units	0-1499	Slab	1	1990s	0	0	0	1	0.000950848
Multi-Family with 5+ Units	0-1499	Slab	2	1990s	0	0	0	1	0.00553658
Multi-Family with 5+ Units	0-1499	Slab	3	1990s	0	0	0	1	0.00529814
Multi-Family with 5+ Units	0-1499	Slab	4+	1990s	0	0	0	1	0.00185151
Multi-Family with 5+ Units	1500-2499	Slab	1	1990s	0	0	0	1	5.27317e-05
Multi-Family with 5+ Units	1500-2499	Slab	2	1990s	0	0	0	1	0.000304412
Multi-Family with 5+ Units	1500-2499	Slab	3	1990s	0	0	0	1	0.000294327
Multi-Family with 5+ Units	1500-2499	Slab	4+	1990s	0	0	0	1	0.000102072
Multi-Family with 5+ Units	2500-3999	Slab	1	1990s	0	0	0	1	4.54412e-06
Multi-Family with 5+ Units	2500-3999	Slab	2	1990s	0	0	0	1	2.62059e-05
Multi-Family with 5+ Units	2500-3999	Slab	3	1990s	0	0	0	1	2.62429e-05
Multi-Family with 5+ Units	2500-3999	Slab	4+	1990s	0	0	0	1	9.76217e-06
Multi-Family with 5+ Units	4000+	Slab	1	1990s	0	0	0	1	3.6418e-06
Multi-Family with 5+ Units	4000+	Slab	2	1990s	0	0	0	1	2.13649e-05
Multi-Family with 5+ Units	4000+	Slab	3	1990s	0	0	0	1	1.93365e-05
Multi-Family with 5+ Units	4000+	Slab	4+	1990s	0	0	0	1	6.72517e-06
Multi-Family with 5+ Units	0-1499	Slab	1	2000s	0	0	0	1	0.000782075
Multi-Family with 5+ Units	0-1499	Slab	2	2000s	0	0	0	1	0.00469973
Multi-Family with 5+ Units	0-1499	Slab	3	2000s	0	0	0	1	0.00393279
Multi-Family with 5+ Units	0-1499	Slab	4+	2000s	0	0	0	1	0.005549
Multi-Family with 5+ Units	1500-2499	Slab	1	2000s	0	0	0	1	6.85719e-05
Multi-Family with 5+ Units	1500-2499	Slab	2	2000s	0	0	0	1	0.000406706
Multi-Family with 5+ Units	1500-2499	Slab	3	2000s	0	0	0	1	0.000346264
Multi-Family with 5+ Units	1500-2499	Slab	4+	2000s	0	0	0	1	0.000496508
Multi-Family with 5+ Units	2500-3999	Slab	1	2000s	0	0	0	1	6.99102e-06
Multi-Family with 5+ Units	2500-3999	Slab	2	2000s	0	0	0	1	3.98432e-05
Multi-Family with 5+ Units	2500-3999	Slab	3	2000s	0	0	0	1	3.73582e-05
Multi-Family with 5+ Units	2500-3999	Slab	4+	2000s	0	0	0	1	6.04766e-05
Multi-Family with 5+ Units	4000+	Slab	1	2000s	0	0	0	1	1.36484e-06
Multi-Family with 5+ Units	4000+	Slab	2	2000s	0	0	0	1	7.51783e-06
Multi-Family with 5+ Units	4000+	Slab	3	2000s	0	0	0	1	6.82729e-06
Multi-Family with 5+ Units	4000+	Slab	4+	2000s	0	0	0	1	1.48596e-05
Multi-Family with 5+ Units	0-1499	Slab	1	2010s	0	0	0	1	0.000407615
Multi-Family with 5+ Units	0-1499	Slab	2	2010s	0	0	0	1	0.00223651
Multi-Family with 5+ Units	0-1499	Slab	3	2010s	0	0	0	1	0.00221335
Multi-Family with 5+ Units	0-1499	Slab	4+	2010s	0	0	0	1	0.00383726
Multi-Family with 5+ Units	1500-2499	Slab	1	2010s	0	0	0	1	3.76634e-05
Multi-Family with 5+ Units	1500-2499	Slab	2	2010s	0	0	0	1	0.000213931
Multi-Family with 5+ Units	1500-2499	Slab	3	2010s	0	0	0	1	0.000197037
Multi-Family with 5+ Units	1500-2499	Slab	4+	2010s	0	0	0	1	0.00030263
Multi-Family with 5+ Units	2500-3999	Slab	1	2010s	0	0	0	1	3.57665e-06
Multi-Family with 5+ Units	2500-3999	Slab	2	2010s	0	0	0	1	1.93092e-05
Multi-Family with 5+ Units	2500-3999	Slab	3	2010s	0	0	0	1	1.93144e-05
Multi-Family with 5+ Units	2500-3999	Slab	4+	2010s	0	0	0	1	3.26424e-05
Multi-Family with 5+ Units	4000+	Slab	1	2010s	0	0	0	1	4.62355e-08
Multi-Family with 5+ Units	4000+	Slab	2	2010s	0	0	0	1	2.81303e-07
Multi-Family with 5+ Units	4000+	Slab	3	2010s	0	0	0	1	2.35585e-07
Multi-Family with 5+ Units	4000+	Slab	4+	2010s	0	0	0	1	2.9228e-07
Multi-Family with 5+ Units	0-1499	Slab	1	<1940	0	0	0	1	0.000117811
Multi-Family with 5+ Units	0-1499	Slab	2	<1940	0	0	0	1	0.00029103
Multi-Family with 5+ Units	0-1499	Slab	3	<1940	0	0	0	1	0.00057397
Multi-Family with 5+ Units	0-1499	Slab	4+	<1940	0	0	0	1	0.00145084
Multi-Family with 5+ Units	1500-2499	Slab	1	<1940	0	0	0	1	6.44382e-06
Multi-Family with 5+ Units	1500-2499	Slab	2	<1940	0	0	0	1	1.57708e-05
Multi-Family with 5+ Units	1500-2499	Slab	3	<1940	0	0	0	1	3.09659e-05
Multi-Family with 5+ Units	1500-2499	Slab	4+	<1940	0	0	0	1	7.94034e-05
Multi-Family with 5+ Units	2500-3999	Slab	1	<1940	0	0	0	1	1.69659e-06
Multi-Family with 5+ Units	2500-3999	Slab	2	<1940	0	0	0	1	4.13163e-06
Multi-Family with 5+ Units	2500-3999	Slab	3	<1940	0	0	0	1	8.13728e-06
Multi-Family with 5+ Units	2500-3999	Slab	4+	<1940	0	0	0	1	2.10783e-05
Multi-Family with 5+ Units	4000+	Slab	1	<1940	0	0	0	1	7.32075e-07
Multi-Family with 5+ Units	4000+	Slab	2	<1940	0	0	0	1	1.75203e-06
Multi-Family with 5+ Units	4000+	Slab	3	<1940	0	0	0	1	3.40684e-06
Multi-Family with 5+ Units	4000+	Slab	4+	<1940	0	0	0	1	8.80152e-06
Single-Family Attached	0-1499	Slab	1	1940s	0	0	0	1	0.000375309
Single-Family Attached	0-1499	Slab	2	1940s	0	0	0	1	0.000167195
Single-Family Attached	0-1499	Slab	3	1940s	0	0	0	1	0
Single-Family Attached	0-1499	Slab	4+	1940s	0	0	0	1	0
Single-Family Attached	1500-2499	Slab	1	1940s	0	0	0	1	3.8713e-05
Single-Family Attached	1500-2499	Slab	2	1940s	0	0	0	1	0.000100841
Single-Family Attached	1500-2499	Slab	3	1940s	0	0	0	1	1.21017e-05
Single-Family Attached	1500-2499	Slab	4+	1940s	0	0	0	1	0
Single-Family Attached	2500-3999	Slab	1	1940s	0	0	0	1	4.8858e-06
Single-Family Attached	2500-3999	Slab	2	1940s	0	0	0	1	3.47733e-05
Single-Family Attached	2500-3999	Slab	3	1940s	0	0	0	1	0
Single-Family Attached	2500-3999	Slab	4+	1940s	0	0	0	1	0
Single-Family Attached	4000+	Slab	1	1940s	0	0	0	1	1.3355e-06
Single-Family Attached	4000+	Slab	2	1940s	0	0	0	1	1.3355e-06
Single-Family Attached	4000+	Slab	3	1940s	0	0	0	1	1.3355e-06
Single-Family Attached	4000+	Slab	4+	1940s	0	0	0	1	0
Single-Family Attached	0-1499	Slab	1	1950s	0	0	0	1	0.000584926
Single-Family Attached	0-1499	Slab	2	1950s	0	0	0	1	0.000260576
Single-Family Attached	0-1499	Slab	3	1950s	0	0	0	1	0
Single-Family Attached	0-1499	Slab	4+	1950s	0	0	0	1	0
Single-Family Attached	1500-2499	Slab	1	1950s	0	0	0	1	5.84962e-05
Single-Family Attached	1500-2499	Slab	2	1950s	0	0	0	1	0.000152373
Single-Family Attached	1500-2499	Slab	3	1950s	0	0	0	1	1.82859e-05
Single-Family Attached	1500-2499	Slab	4+	1950s	0	0	0	1	0
Single-Family Attached	2500-3999	Slab	1	1950s	0	0	0	1	6.81508e-06
Single-Family Attached	2500-3999	Slab	2	1950s	0	0	0	1	4.85044e-05
Single-Family Attached	2500-3999	Slab	3	1950s	0	0	0	1	0
Single-Family Attached	2500-3999	Slab	4+	1950s	0	0	0	1	0
Single-Family Attached	4000+	Slab	1	1950s	0	0	0	1	1.40411e-06
Single-Family Attached	4000+	Slab	2	1950s	0	0	0	1	1.40411e-06
Single-Family Attached	4000+	Slab	3	1950s	0	0	0	1	1.40411e-06
Single-Family Attached	4000+	Slab	4+	1950s	0	0	0	1	0
Single-Family Attached	0-1499	Slab	1	1960s	0	0	0	1	0.000692989
Single-Family Attached	0-1499	Slab	2	1960s	0	0	0	1	0.000377118
Single-Family Attached	0-1499	Slab	3	1960s	0	0	0	1	9.48288e-06
Single-Family Attached	0-1499	Slab	4+	1960s	0	0	0	1	0
Single-Family Attached	1500-2499	Slab	1	1960s	0	0	0	1	0.000126889
Single-Family Attached	1500-2499	Slab	2	1960s	0	0	0	1	0.000291041
Single-Family Attached	1500-2499	Slab	3	1960s	0	0	0	1	1.19497e-05
Single-Family Attached	1500-2499	Slab	4+	1960s	0	0	0	1	0
Single-Family Attached	2500-3999	Slab	1	1960s	0	0	0	1	4.58155e-05
Single-Family Attached	2500-3999	Slab	2	1960s	0	0	0	1	2.35521e-05
Single-Family Attached	2500-3999	Slab	3	1960s	0	0	0	1	0
Single-Family Attached	2500-3999	Slab	4+	1960s	0	0	0	1	0
Single-Family Attached	4000+	Slab	1	1960s	0	0	0	1	4.6705e-06
Single-Family Attached	4000+	Slab	2	1960s	0	0	0	1	4.6705e-06
Single-Family Attached	4000+	Slab	3	1960s	0	0	0	1	4.6705e-06
Single-Family Attached	4000+	Slab	4+	1960s	0	0	0	1	0
Single-Family Attached	0-1499	Slab	1	1970s	0	0	0	1	0.00161994
Single-Family Attached	0-1499	Slab	2	1970s	0	0	0	1	0.000881557
Single-Family Attached	0-1499	Slab	3	1970s	0	0	0	1	2.21673e-05
Single-Family Attached	0-1499	Slab	4+	1970s	0	0	0	1	0
Single-Family Attached	1500-2499	Slab	1	1970s	0	0	0	1	0.000282794
Single-Family Attached	1500-2499	Slab	2	1970s	0	0	0	1	0.000648635
Single-Family Attached	1500-2499	Slab	3	1970s	0	0	0	1	2.6632e-05
Single-Family Attached	1500-2499	Slab	4+	1970s	0	0	0	1	0
Single-Family Attached	2500-3999	Slab	1	1970s	0	0	0	1	0.000104604
Single-Family Attached	2500-3999	Slab	2	1970s	0	0	0	1	5.37732e-05
Single-Family Attached	2500-3999	Slab	3	1970s	0	0	0	1	0
Single-Family Attached	2500-3999	Slab	4+	1970s	0	0	0	1	0
Single-Family Attached	4000+	Slab	1	1970s	0	0	0	1	1.06335e-05
Single-Family Attached	4000+	Slab	2	1970s	0	0	0	1	1.06335e-05
Single-Family Attached	4000+	Slab	3	1970s	0	0	0	1	1.06335e-05
Single-Family Attached	4000+	Slab	4+	1970s	0	0	0	1	0
Single-Family Attached	0-1499	Slab	1	1980s	0	0	0	1	0.00135556
Single-Family Attached	0-1499	Slab	2	1980s	0	0	0	1	0.00146769
Single-Family Attached	0-1499	Slab	3	1980s	0	0	0	1	2.35678e-05
Single-Family Attached	0-1499	Slab	4+	1980s	0	0	0	1	0
Single-Family Attached	1500-2499	Slab	1	1980s	0	0	0	1	0.000476148
Single-Family Attached	1500-2499	Slab	2	1980s	0	0	0	1	0.00106121
Single-Family Attached	1500-2499	Slab	3	1980s	0	0	0	1	0.000206085
Single-Family Attached	1500-2499	Slab	4+	1980s	0	0	0	1	0
Single-Family Attached	2500-3999	Slab	1	1980s	0	0	0	1	5.19071e-05
Single-Family Attached	2500-3999	Slab	2	1980s	0	0	0	1	0.000171125
Single-Family Attached	2500-3999	Slab	3	1980s	0	0	0	1	6.38171e-06
Single-Family Attached	2500-3999	Slab	4+	1980s	0	0	0	1	0
Single-Family Attached	4000+	Slab	1	1980s	0	0	0	1	0
Single-Family Attached	4000+	Slab	2	1980s	0	0	0	1	6.53113e-05
Single-Family Attached	4000+	Slab	3	1980s	0	0	0	1	0
Single-Family Attached	4000+	Slab	4+	1980s	0	0	0	1	0
Single-Family Attached	0-1499	Slab	1	1990s	0	0	0	1	0.000933081
Single-Family Attached	0-1499	Slab	2	1990s	0	0	0	1	0.00101026
Single-Family Attached	0-1499	Slab	3	1990s	0	0	0	1	1.62225e-05
Single-Family Attached	0-1499	Slab	4+	1990s	0	0	0	1	0
Single-Family Attached	1500-2499	Slab	1	1990s	0	0	0	1	0.000329316
Single-Family Attached	1500-2499	Slab	2	1990s	0	0	0	1	0.000733955
Single-Family Attached	1500-2499	Slab	3	1990s	0	0	0	1	0.000142533
Single-Family Attached	1500-2499	Slab	4+	1990s	0	0	0	1	0
Single-Family Attached	2500-3999	Slab	1	1990s	0	0	0	1	3.83028e-05
Single-Family Attached	2500-3999	Slab	2	1990s	0	0	0	1	0.000126275
Single-Family Attached	2500-3999	Slab	3	1990s	0	0	0	1	4.70913e-06
Single-Family Attached	2500-3999	Slab	4+	1990s	0	0	0	1	0
Single-Family Attached	4000+	Slab	1	1990s	0	0	0	1	0
Single-Family Attached	4000+	Slab	2	1990s	0	0	0	1	4.2313e-05
Single-Family Attached	4000+	Slab	3	1990s	0	0	0	1	0
Single-Family Attached	4000+	Slab	4+	1990s	0	0	0	1	0
Single-Family Attached	0-1499	Slab	1	2000s	0	0	0	1	0.00112214
Single-Family Attached	0-1499	Slab	2	2000s	0	0	0	1	0.00112134
Single-Family Attached	0-1499	Slab	3	2000s	0	0	0	1	5.56594e-05
Single-Family Attached	0-1499	Slab	4+	2000s	0	0	0	1	0
Single-Family Attached	1500-2499	Slab	1	2000s	0	0	0	1	0.000737314
Single-Family Attached	1500-2499	Slab	2	2000s	0	0	0	1	0.00114183
Single-Family Attached	1500-2499	Slab	3	2000s	0	0	0	1	0.000228883
Single-Family Attached	1500-2499	Slab	4+	2000s	0	0	0	1	0
Single-Family Attached	2500-3999	Slab	1	2000s	0	0	0	1	0.000241207
Single-Family Attached	2500-3999	Slab	2	2000s	0	0	0	1	0.000232782
Single-Family Attached	2500-3999	Slab	3	2000s	0	0	0	1	0.000187186
Single-Family Attached	2500-3999	Slab	4+	2000s	0	0	0	1	0
Single-Family Attached	4000+	Slab	1	2000s	0	0	0	1	2.18641e-05
Single-Family Attached	4000+	Slab	2	2000s	0	0	0	1	6.04836e-05
Single-Family Attached	4000+	Slab	3	2000s	0	0	0	1	4.58922e-05
Single-Family Attached	4000+	Slab	4+	2000s	0	0	0	1	0
Single-Family Attached	0-1499	Slab	1	2010s	0	0	0	1	0.000329602
Single-Family Attached	0-1499	Slab	2	2010s	0	0	0	1	0.000329368
Single-Family Attached	0-1499	Slab	3	2010s	0	0	0	1	1.63487e-05
Single-Family Attached	0-1499	Slab	4+	2010s	0	0	0	1	0
Single-Family Attached	1500-2499	Slab	1	2010s	0	0	0	1	0.000290156
Single-Family Attached	1500-2499	Slab	2	2010s	0	0	0	1	0.000449344
Single-Family Attached	1500-2499	Slab	3	2010s	0	0	0	1	9.00724e-05
Single-Family Attached	1500-2499	Slab	4+	2010s	0	0	0	1	0
Single-Family Attached	2500-3999	Slab	1	2010s	0	0	0	1	8.00569e-05
Single-Family Attached	2500-3999	Slab	2	2010s	0	0	0	1	7.72605e-05
Single-Family Attached	2500-3999	Slab	3	2010s	0	0	0	1	6.21274e-05
Single-Family Attached	2500-3999	Slab	4+	2010s	0	0	0	1	0
Single-Family Attached	4000+	Slab	1	2010s	0	0	0	1	7.82502e-06
Single-Family Attached	4000+	Slab	2	2010s	0	0	0	1	2.16467e-05
Single-Family Attached	4000+	Slab	3	2010s	0	0	0	1	1.64245e-05
Single-Family Attached	4000+	Slab	4+	2010s	0	0	0	1	0
Single-Family Attached	0-1499	Slab	1	<1940	0	0	0	1	0.000172498
Single-Family Attached	0-1499	Slab	2	<1940	0	0	0	1	0.000342315
Single-Family Attached	0-1499	Slab	3	<1940	0	0	0	1	5.72689e-05
Single-Family Attached	0-1499	Slab	4+	<1940	0	0	0	1	0
Single-Family Attached	1500-2499	Slab	1	<1940	0	0	0	1	1.74959e-05
Single-Family Attached	1500-2499	Slab	2	<1940	0	0	0	1	0.000171683
Single-Family Attached	1500-2499	Slab	3	<1940	0	0	0	1	4.72914e-05
Single-Family Attached	1500-2499	Slab	4+	<1940	0	0	0	1	0
Single-Family Attached	2500-3999	Slab	1	<1940	0	0	0	1	0
Single-Family Attached	2500-3999	Slab	2	<1940	0	0	0	1	4.00941e-05
Single-Family Attached	2500-3999	Slab	3	<1940	0	0	0	1	3.18765e-05
Single-Family Attached	2500-3999	Slab	4+	<1940	0	0	0	1	0
Single-Family Attached	4000+	Slab	1	<1940	0	0	0	1	8.05693e-06
Single-Family Attached	4000+	Slab	2	<1940	0	0	0	1	8.05693e-06
Single-Family Attached	4000+	Slab	3	<1940	0	0	0	1	8.05693e-06
Single-Family Attached	4000+	Slab	4+	<1940	0	0	0	1	0
Single-Family Detached	0-1499	Slab	1	1940s	0.196591	0	0	0.803409	0.00433954
Single-Family Detached	0-1499	Slab	2	1940s	0.196591	0	0	0.803409	0.000595094
Single-Family Detached	0-1499	Slab	3	1940s	0	0	0	1	5.25896e-06
Single-Family Detached	0-1499	Slab	4+	1940s	0	0	0	1	0
Single-Family Detached	1500-2499	Slab	1	1940s	0.11077	0.111944	0	0.777286	0.00219158
Single-Family Detached	1500-2499	Slab	2	1940s	0.11077	0.111944	0	0.777286	0.00142969
Single-Family Detached	1500-2499	Slab	3	1940s	0.11077	0.111944	0	0.777286	5.13906e-05
Single-Family Detached	1500-2499	Slab	4+	1940s	0	0	0	1	0
Single-Family Detached	2500-3999	Slab	1	1940s	0.172587	0.21513	0.012879	0.599405	0.000273527
Single-Family Detached	2500-3999	Slab	2	1940s	0.172587	0.21513	0.012879	0.599405	0.00045615
Single-Family Detached	2500-3999	Slab	3	1940s	0.172587	0.21513	0.012879	0.599405	3.76224e-05
Single-Family Detached	2500-3999	Slab	4+	1940s	0	0	0	1	0
Single-Family Detached	4000+	Slab	1	1940s	0.195053	0.530143	0.051523	0.223281	4.986e-05
Single-Family Detached	4000+	Slab	2	1940s	0.195053	0.530143	0.051523	0.223281	0.000110572
Single-Family Detached	4000+	Slab	3	1940s	0.195053	0.530143	0.051523	0.223281	3.89084e-06
Single-Family Detached	4000+	Slab	4+	1940s	0	0	0	1	0
Single-Family Detached	0-1499	Slab	1	1950s	0.222291	0	0	0.777709	0.0101727
Single-Family Detached	0-1499	Slab	2	1950s	0.222291	0	0	0.777709	0.00139502
Single-Family Detached	0-1499	Slab	3	1950s	0	0	0	1	1.2328e-05
Single-Family Detached	0-1499	Slab	4+	1950s	0	0	0	1	0
Single-Family Detached	1500-2499	Slab	1	1950s	0.239907	0.188864	0	0.571229	0.00517559
Single-Family Detached	1500-2499	Slab	2	1950s	0.239907	0.188864	0	0.571229	0.00337632
Single-Family Detached	1500-2499	Slab	3	1950s	0.239907	0.188864	0	0.571229	0.000121363
Single-Family Detached	1500-2499	Slab	4+	1950s	0	0	0	1	0
Single-Family Detached	2500-3999	Slab	1	1950s	0.227037	0.261214	0.037333	0.474416	0.000646029
Single-Family Detached	2500-3999	Slab	2	1950s	0.227037	0.261214	0.037333	0.474416	0.00107736
Single-Family Detached	2500-3999	Slab	3	1950s	0.227037	0.261214	0.037333	0.474416	8.88583e-05
Single-Family Detached	2500-3999	Slab	4+	1950s	0	0	0	1	0
Single-Family Detached	4000+	Slab	1	1950s	0.129754	0.60732	0.125466	0.137459	0.000118352
Single-Family Detached	4000+	Slab	2	1950s	0.129754	0.60732	0.125466	0.137459	0.000262462
Single-Family Detached	4000+	Slab	3	1950s	0.129754	0.60732	0.125466	0.137459	9.23564e-06
Single-Family Detached	4000+	Slab	4+	1950s	0	0	0	1	0
Single-Family Detached	0-1499	Slab	1	1960s	0.265337	0	0	0.734663	0.00850549
Single-Family Detached	0-1499	Slab	2	1960s	0.265337	0	0	0.734663	0.00083754
Single-Family Detached	0-1499	Slab	3	1960s	0	0	0	1	7.38581e-05
Single-Family Detached	0-1499	Slab	4+	1960s	0	0	0	1	0
Single-Family Detached	1500-2499	Slab	1	1960s	0.201802	0.374534	0	0.423664	0.0100844
Single-Family Detached	1500-2499	Slab	2	1960s	0.201802	0.374534	0	0.423664	0.00355996
Single-Family Detached	1500-2499	Slab	3	1960s	0.201802	0.374534	0	0.423664	0.000212671
Single-Family Detached	1500-2499	Slab	4+	1960s	0	0	0	1	0
Single-Family Detached	2500-3999	Slab	1	1960s	0.161953	0.551133	0.046972	0.239942	0.00219953
Single-Family Detached	2500-3999	Slab	2	1960s	0.161953	0.551133	0.046972	0.239942	0.00214433
Single-Family Detached	2500-3999	Slab	3	1960s	0.161953	0.551133	0.046972	0.239942	0.000124159
Single-Family Detached	2500-3999	Slab	4+	1960s	0	0	0	1	0
Single-Family Detached	4000+	Slab	1	1960s	0.024774	0.633439	0.075546	0.266241	0.000151813
Single-Family Detached	4000+	Slab	2	1960s	0.024774	0.633439	0.075546	0.266241	0.000359738
Single-Family Detached	4000+	Slab	3	1960s	0.024774	0.633439	0.075546	0.266241	2.91349e-05
Single-Family Detached	4000+	Slab	4+	1960s	0	0	0	1	0
Single-Family Detached	0-1499	Slab	1	1970s	0.23845	0	0	0.76155	0.0107487
Single-Family Detached	0-1499	Slab	2	1970s	0.23845	0	0	0.76155	0.00105843
Single-Family Detached	0-1499	Slab	3	1970s	0	0	0	1	9.33375e-05
Single-Family Detached	0-1499	Slab	4+	1970s	0	0	0	1	0
Single-Family Detached	1500-2499	Slab	1	1970s	0.106728	0.524768	0	0.368504	0.0125401
Single-Family Detached	1500-2499	Slab	2	1970s	0.106728	0.524768	0	0.368504	0.00442685
Single-Family Detached	1500-2499	Slab	3	1970s	0.106728	0.524768	0	0.368504	0.000264459
Single-Family Detached	1500-2499	Slab	4+	1970s	0	0	0	1	0
Single-Family Detached	2500-3999	Slab	1	1970s	0.075678	0.687491	0.035486	0.201346	0.00269766
Single-Family Detached	2500-3999	Slab	2	1970s	0.075678	0.687491	0.035486	0.201346	0.00262996
Single-Family Detached	2500-3999	Slab	3	1970s	0.075678	0.687491	0.035486	0.201346	0.000152278
Single-Family Detached	2500-3999	Slab	4+	1970s	0	0	0	1	0
Single-Family Detached	4000+	Slab	1	1970s	0.068886	0.560453	0.208862	0.161799	0.000189469
Single-Family Detached	4000+	Slab	2	1970s	0.068886	0.560453	0.208862	0.161799	0.00044897
Single-Family Detached	4000+	Slab	3	1970s	0.068886	0.560453	0.208862	0.161799	3.63616e-05
Single-Family Detached	4000+	Slab	4+	1970s	0	0	0	1	0
Single-Family Detached	0-1499	Slab	1	1980s	0.216117	0	0	0.783883	0.00645361
Single-Family Detached	0-1499	Slab	2	1980s	0.216117	0	0	0.783883	0.00114757
Single-Family Detached	0-1499	Slab	3	1980s	0	0	0	1	4.97021e-05
Single-Family Detached	0-1499	Slab	4+	1980s	0	0	0	1	0
Single-Family Detached	1500-2499	Slab	1	1980s	0.127131	0.588891	0	0.283978	0.0105676
Single-Family Detached	1500-2499	Slab	2	1980s	0.127131	0.588891	0	0.283978	0.00560539
Single-Family Detached	1500-2499	Slab	3	1980s	0.127131	0.588891	0	0.283978	0.000109617
Single-Family Detached	1500-2499	Slab	4+	1980s	0	0	0	1	0
Single-Family Detached	2500-3999	Slab	1	1980s	0.10817	0.685353	0.085808	0.120669	0.00247012
Single-Family Detached	2500-3999	Slab	2	1980s	0.10817	0.685353	0.085808	0.120669	0.00513124
Single-Family Detached	2500-3999	Slab	3	1980s	0.10817	0.685353	0.085808	0.120669	0.000248354
Single-Family Detached	2500-3999	Slab	4+	1980s	0	0	0	1	0
Single-Family Detached	4000+	Slab	1	1980s	0.033671	0.661581	0.226548	0.0782	0.000244258
Single-Family Detached	4000+	Slab	2	1980s	0.033671	0.661581	0.226548	0.0782	0.00126582
Single-Family Detached	4000+	Slab	3	1980s	0.033671	0.661581	0.226548	0.0782	4.74601e-05
Single-Family Detached	4000+	Slab	4+	1980s	0	0	0	1	0
Single-Family Detached	0-1499	Slab	1	1990s	0.163762	0	0	0.836238	0.00702127
Single-Family Detached	0-1499	Slab	2	1990s	0.163762	0	0	0.836238	0.00124851
Single-Family Detached	0-1499	Slab	3	1990s	0	0	0	1	5.40739e-05
Single-Family Detached	0-1499	Slab	4+	1990s	0	0	0	1	0
Single-Family Detached	1500-2499	Slab	1	1990s	0.055472	0.703147	0	0.241381	0.0115062
Single-Family Detached	1500-2499	Slab	2	1990s	0.055472	0.703147	0	0.241381	0.00610327
Single-Family Detached	1500-2499	Slab	3	1990s	0.055472	0.703147	0	0.241381	0.000119353
Single-Family Detached	1500-2499	Slab	4+	1990s	0	0	0	1	0
Single-Family Detached	2500-3999	Slab	1	1990s	0.047959	0.658559	0.177539	0.115943	0.00272526
Single-Family Detached	2500-3999	Slab	2	1990s	0.047959	0.658559	0.177539	0.115943	0.00566126
Single-Family Detached	2500-3999	Slab	3	1990s	0.047959	0.658559	0.177539	0.115943	0.000274007
Single-Family Detached	2500-3999	Slab	4+	1990s	0	0	0	1	0
Single-Family Detached	4000+	Slab	1	1990s	0.00721	0.602911	0.342193	0.047687	0.000275805
Single-Family Detached	4000+	Slab	2	1990s	0.00721	0.602911	0.342193	0.047687	0.00142931
Single-Family Detached	4000+	Slab	3	1990s	0.00721	0.602911	0.342193	0.047687	5.35898e-05
Single-Family Detached	4000+	Slab	4+	1990s	0	0	0	1	0
Single-Family Detached	0-1499	Slab	1	2000s	0.136224	0	0	0.863776	0.00615747
Single-Family Detached	0-1499	Slab	2	2000s	0.136224	0	0	0.863776	0.0011849
Single-Family Detached	0-1499	Slab	3	2000s	0	0	0	1	0
Single-Family Detached	0-1499	Slab	4+	2000s	0	0	0	1	0
Single-Family Detached	1500-2499	Slab	1	2000s	0.057359	0.753987	0	0.188653	0.0151381
Single-Family Detached	1500-2499	Slab	2	2000s	0.057359	0.753987	0	0.188653	0.00804446
Single-Family Detached	1500-2499	Slab	3	2000s	0.057359	0.753987	0	0.188653	9.33935e-05
Single-Family Detached	1500-2499	Slab	4+	2000s	0	0	0	1	0
Single-Family Detached	2500-3999	Slab	1	2000s	0.039918	0.649167	0.234644	0.076271	0.00458979
Single-Family Detached	2500-3999	Slab	2	2000s	0.039918	0.649167	0.234644	0.076271	0.010642
Single-Family Detached	2500-3999	Slab	3	2000s	0.039918	0.649167	0.234644	0.076271	0.000176288
Single-Family Detached	2500-3999	Slab	4+	2000s	0	0	0	1	0
Single-Family Detached	4000+	Slab	1	2000s	0.010732	0.44749	0.498077	0.0437	0.000916587
Single-Family Detached	4000+	Slab	2	2000s	0.010732	0.44749	0.498077	0.0437	0.00343716
Single-Family Detached	4000+	Slab	3	2000s	0.010732	0.44749	0.498077	0.0437	0.000135628
Single-Family Detached	4000+	Slab	4+	2000s	0	0	0	1	0
Single-Family Detached	0-1499	Slab	1	2010s	0.136224	0	0	0.863776	0.00137903
Single-Family Detached	0-1499	Slab	2	2010s	0.136224	0	0	0.863776	0.00026537
Single-Family Detached	0-1499	Slab	3	2010s	0	0	0	1	0
Single-Family Detached	0-1499	Slab	4+	2010s	0	0	0	1	0
Single-Family Detached	1500-2499	Slab	1	2010s	0.057359	0.753987	0	0.188653	0.00415738
Single-Family Detached	1500-2499	Slab	2	2010s	0.057359	0.753987	0	0.188653	0.00220925
Single-Family Detached	1500-2499	Slab	3	2010s	0.057359	0.753987	0	0.188653	2.56486e-05
Single-Family Detached	1500-2499	Slab	4+	2010s	0	0	0	1	0
Single-Family Detached	2500-3999	Slab	1	2010s	0.039918	0.649167	0.234644	0.076271	0.0018633
Single-Family Detached	2500-3999	Slab	2	2010s	0.039918	0.649167	0.234644	0.076271	0.00432029
Single-Family Detached	2500-3999	Slab	3	2010s	0.039918	0.649167	0.234644	0.076271	7.1567e-05
Single-Family Detached	2500-3999	Slab	4+	2010s	0	0	0	1	0
Single-Family Detached	4000+	Slab	1	2010s	0.010732	0.44749	0.498077	0.0437	0.000371353
Single-Family Detached	4000+	Slab	2	2010s	0.010732	0.44749	0.498077	0.0437	0.00139256
Single-Family Detached	4000+	Slab	3	2010s	0.010732	0.44749	0.498077	0.0437	5.49493e-05
Single-Family Detached	4000+	Slab	4+	2010s	0	0	0	1	0
Single-Family Detached	0-1499	Slab	1	<1940	0.075776	0	0	0.924224	0.00227347
Single-Family Detached	0-1499	Slab	2	<1940	0.075776	0	0	0.924224	0.00139588
Single-Family Detached	0-1499	Slab	3	<1940	0	0	0	1	2.54168e-05
Single-Family Detached	0-1499	Slab	4+	<1940	0	0	0	1	0
Single-Family Detached	1500-2499	Slab	1	<1940	0.065978	0.09478	0	0.839242	0.00087662
Single-Family Detached	1500-2499	Slab	2	<1940	0.065978	0.09478	0	0.839242	0.00247265
Single-Family Detached	1500-2499	Slab	3	<1940	0.065978	0.09478	0	0.839242	5.29657e-05
Single-Family Detached	1500-2499	Slab	4+	<1940	0	0	0	1	0
Single-Family Detached	2500-3999	Slab	1	<1940	0.046238	0.091001	0.008446	0.854315	0.000107576
Single-Family Detached	2500-3999	Slab	2	<1940	0.046238	0.091001	0.008446	0.854315	0.00111462
Single-Family Detached	2500-3999	Slab	3	<1940	0.046238	0.091001	0.008446	0.854315	9.33654e-05
Single-Family Detached	2500-3999	Slab	4+	<1940	0	0	0	1	0
Single-Family Detached	4000+	Slab	1	<1940	0.21222	0.194644	0.040975	0.552162	2.4581e-05
Single-Family Detached	4000+	Slab	2	<1940	0.21222	0.194644	0.040975	0.552162	0.000261198
Single-Family Detached	4000+	Slab	3	<1940	0.21222	0.194644	0.040975	0.552162	6.14827e-05
=======
Multi-Family with 2 - 4 Units	0-1499	Slab	1	1940s	0	0	0	1	0.000138243
Multi-Family with 2 - 4 Units	0-1499	Slab	2	1940s	0	0	0	1	0.00104319
Multi-Family with 2 - 4 Units	0-1499	Slab	3	1940s	0	0	0	1	0.000244973
Multi-Family with 2 - 4 Units	0-1499	Slab	4+	1940s	0	0	0	1	4.54811e-05
Multi-Family with 2 - 4 Units	1500-2499	Slab	1	1940s	0	0	0	1	1.53153e-05
Multi-Family with 2 - 4 Units	1500-2499	Slab	2	1940s	0	0	0	1	0.00011557
Multi-Family with 2 - 4 Units	1500-2499	Slab	3	1940s	0	0	0	1	2.55014e-05
Multi-Family with 2 - 4 Units	1500-2499	Slab	4+	1940s	0	0	0	1	4.73453e-06
Multi-Family with 2 - 4 Units	2500-3999	Slab	1	1940s	0	0	0	1	1.46423e-06
Multi-Family with 2 - 4 Units	2500-3999	Slab	2	1940s	0	0	0	1	1.10492e-05
Multi-Family with 2 - 4 Units	2500-3999	Slab	3	1940s	0	0	0	1	2.98029e-06
Multi-Family with 2 - 4 Units	2500-3999	Slab	4+	1940s	0	0	0	1	5.53315e-07
Multi-Family with 2 - 4 Units	4000+	Slab	1	1940s	0	0	0	1	5.44643e-07
Multi-Family with 2 - 4 Units	4000+	Slab	2	1940s	0	0	0	1	4.10991e-06
Multi-Family with 2 - 4 Units	4000+	Slab	3	1940s	0	0	0	1	9.90974e-07
Multi-Family with 2 - 4 Units	4000+	Slab	4+	1940s	0	0	0	1	1.83982e-07
Multi-Family with 2 - 4 Units	0-1499	Slab	1	1950s	0	0	0	1	0.000208992
Multi-Family with 2 - 4 Units	0-1499	Slab	2	1950s	0	0	0	1	0.00157707
Multi-Family with 2 - 4 Units	0-1499	Slab	3	1950s	0	0	0	1	0.000407176
Multi-Family with 2 - 4 Units	0-1499	Slab	4+	1950s	0	0	0	1	7.55954e-05
Multi-Family with 2 - 4 Units	1500-2499	Slab	1	1950s	0	0	0	1	2.21903e-05
Multi-Family with 2 - 4 Units	1500-2499	Slab	2	1950s	0	0	0	1	0.00016745
Multi-Family with 2 - 4 Units	1500-2499	Slab	3	1950s	0	0	0	1	3.97477e-05
Multi-Family with 2 - 4 Units	1500-2499	Slab	4+	1950s	0	0	0	1	7.37947e-06
Multi-Family with 2 - 4 Units	2500-3999	Slab	1	1950s	0	0	0	1	2.24623e-06
Multi-Family with 2 - 4 Units	2500-3999	Slab	2	1950s	0	0	0	1	1.69502e-05
Multi-Family with 2 - 4 Units	2500-3999	Slab	3	1950s	0	0	0	1	5.03193e-06
Multi-Family with 2 - 4 Units	2500-3999	Slab	4+	1950s	0	0	0	1	9.34218e-07
Multi-Family with 2 - 4 Units	4000+	Slab	1	1950s	0	0	0	1	1.02962e-06
Multi-Family with 2 - 4 Units	4000+	Slab	2	1950s	0	0	0	1	7.76956e-06
Multi-Family with 2 - 4 Units	4000+	Slab	3	1950s	0	0	0	1	1.84327e-06
Multi-Family with 2 - 4 Units	4000+	Slab	4+	1950s	0	0	0	1	3.42217e-07
Multi-Family with 2 - 4 Units	0-1499	Slab	1	1960s	0	0	0	1	0.000583886
Multi-Family with 2 - 4 Units	0-1499	Slab	2	1960s	0	0	0	1	0.00264877
Multi-Family with 2 - 4 Units	0-1499	Slab	3	1960s	0	0	0	1	0.000564287
Multi-Family with 2 - 4 Units	0-1499	Slab	4+	1960s	0	0	0	1	5.0845e-06
Multi-Family with 2 - 4 Units	1500-2499	Slab	1	1960s	0	0	0	1	3.65707e-05
Multi-Family with 2 - 4 Units	1500-2499	Slab	2	1960s	0	0	0	1	0.000165901
Multi-Family with 2 - 4 Units	1500-2499	Slab	3	1960s	0	0	0	1	3.65292e-05
Multi-Family with 2 - 4 Units	1500-2499	Slab	4+	1960s	0	0	0	1	3.29146e-07
Multi-Family with 2 - 4 Units	2500-3999	Slab	1	1960s	0	0	0	1	7.77961e-06
Multi-Family with 2 - 4 Units	2500-3999	Slab	2	1960s	0	0	0	1	3.52918e-05
Multi-Family with 2 - 4 Units	2500-3999	Slab	3	1960s	0	0	0	1	5.4246e-06
Multi-Family with 2 - 4 Units	2500-3999	Slab	4+	1960s	0	0	0	1	4.88783e-08
Multi-Family with 2 - 4 Units	4000+	Slab	1	1960s	0	0	0	1	4.28207e-06
Multi-Family with 2 - 4 Units	4000+	Slab	2	1960s	0	0	0	1	1.94254e-05
Multi-Family with 2 - 4 Units	4000+	Slab	3	1960s	0	0	0	1	4.0477e-06
Multi-Family with 2 - 4 Units	4000+	Slab	4+	1960s	0	0	0	1	3.64717e-08
Multi-Family with 2 - 4 Units	0-1499	Slab	1	1970s	0	0	0	1	0.000878978
Multi-Family with 2 - 4 Units	0-1499	Slab	2	1970s	0	0	0	1	0.00398744
Multi-Family with 2 - 4 Units	0-1499	Slab	3	1970s	0	0	0	1	0.000985791
Multi-Family with 2 - 4 Units	0-1499	Slab	4+	1970s	0	0	0	1	8.88246e-06
Multi-Family with 2 - 4 Units	1500-2499	Slab	1	1970s	0	0	0	1	5.79832e-05
Multi-Family with 2 - 4 Units	1500-2499	Slab	2	1970s	0	0	0	1	0.000263038
Multi-Family with 2 - 4 Units	1500-2499	Slab	3	1970s	0	0	0	1	6.63117e-05
Multi-Family with 2 - 4 Units	1500-2499	Slab	4+	1970s	0	0	0	1	5.97501e-07
Multi-Family with 2 - 4 Units	2500-3999	Slab	1	1970s	0	0	0	1	6.32549e-06
Multi-Family with 2 - 4 Units	2500-3999	Slab	2	1970s	0	0	0	1	2.86953e-05
Multi-Family with 2 - 4 Units	2500-3999	Slab	3	1970s	0	0	0	1	5.69425e-06
Multi-Family with 2 - 4 Units	2500-3999	Slab	4+	1970s	0	0	0	1	5.1308e-08
Multi-Family with 2 - 4 Units	4000+	Slab	1	1970s	0	0	0	1	7.58022e-06
Multi-Family with 2 - 4 Units	4000+	Slab	2	1970s	0	0	0	1	3.43873e-05
Multi-Family with 2 - 4 Units	4000+	Slab	3	1970s	0	0	0	1	8.3052e-06
Multi-Family with 2 - 4 Units	4000+	Slab	4+	1970s	0	0	0	1	7.48339e-08
Multi-Family with 2 - 4 Units	0-1499	Slab	1	1980s	0	0	0	1	0.000620108
Multi-Family with 2 - 4 Units	0-1499	Slab	2	1980s	0	0	0	1	0.00414821
Multi-Family with 2 - 4 Units	0-1499	Slab	3	1980s	0	0	0	1	0.000487523
Multi-Family with 2 - 4 Units	0-1499	Slab	4+	1980s	0	0	0	1	2.49043e-05
Multi-Family with 2 - 4 Units	1500-2499	Slab	1	1980s	0	0	0	1	5.35216e-05
Multi-Family with 2 - 4 Units	1500-2499	Slab	2	1980s	0	0	0	1	0.000358033
Multi-Family with 2 - 4 Units	1500-2499	Slab	3	1980s	0	0	0	1	4.20161e-05
Multi-Family with 2 - 4 Units	1500-2499	Slab	4+	1980s	0	0	0	1	2.14632e-06
Multi-Family with 2 - 4 Units	2500-3999	Slab	1	1980s	0	0	0	1	5.13486e-06
Multi-Family with 2 - 4 Units	2500-3999	Slab	2	1980s	0	0	0	1	3.43497e-05
Multi-Family with 2 - 4 Units	2500-3999	Slab	3	1980s	0	0	0	1	4.22004e-06
Multi-Family with 2 - 4 Units	2500-3999	Slab	4+	1980s	0	0	0	1	2.15573e-07
Multi-Family with 2 - 4 Units	4000+	Slab	1	1980s	0	0	0	1	2.48203e-06
Multi-Family with 2 - 4 Units	4000+	Slab	2	1980s	0	0	0	1	1.66036e-05
Multi-Family with 2 - 4 Units	4000+	Slab	3	1980s	0	0	0	1	1.51499e-06
Multi-Family with 2 - 4 Units	4000+	Slab	4+	1980s	0	0	0	1	7.73904e-08
Multi-Family with 2 - 4 Units	0-1499	Slab	1	1990s	0	0	0	1	0.000442014
Multi-Family with 2 - 4 Units	0-1499	Slab	2	1990s	0	0	0	1	0.00295685
Multi-Family with 2 - 4 Units	0-1499	Slab	3	1990s	0	0	0	1	0.000338122
Multi-Family with 2 - 4 Units	0-1499	Slab	4+	1990s	0	0	0	1	1.72724e-05
Multi-Family with 2 - 4 Units	1500-2499	Slab	1	1990s	0	0	0	1	4.00457e-05
Multi-Family with 2 - 4 Units	1500-2499	Slab	2	1990s	0	0	0	1	0.000267886
Multi-Family with 2 - 4 Units	1500-2499	Slab	3	1990s	0	0	0	1	3.06196e-05
Multi-Family with 2 - 4 Units	1500-2499	Slab	4+	1990s	0	0	0	1	1.56415e-06
Multi-Family with 2 - 4 Units	2500-3999	Slab	1	1990s	0	0	0	1	3.61029e-06
Multi-Family with 2 - 4 Units	2500-3999	Slab	2	1990s	0	0	0	1	2.4151e-05
Multi-Family with 2 - 4 Units	2500-3999	Slab	3	1990s	0	0	0	1	2.89544e-06
Multi-Family with 2 - 4 Units	2500-3999	Slab	4+	1990s	0	0	0	1	1.47909e-07
Multi-Family with 2 - 4 Units	4000+	Slab	1	1990s	0	0	0	1	1.83288e-06
Multi-Family with 2 - 4 Units	4000+	Slab	2	1990s	0	0	0	1	1.22611e-05
Multi-Family with 2 - 4 Units	4000+	Slab	3	1990s	0	0	0	1	1.03298e-06
Multi-Family with 2 - 4 Units	4000+	Slab	4+	1990s	0	0	0	1	5.2768e-08
Multi-Family with 2 - 4 Units	0-1499	Slab	1	2000s	0	0	0	1	0.000339976
Multi-Family with 2 - 4 Units	0-1499	Slab	2	2000s	0	0	0	1	0.00264405
Multi-Family with 2 - 4 Units	0-1499	Slab	3	2000s	0	0	0	1	0.000291341
Multi-Family with 2 - 4 Units	0-1499	Slab	4+	2000s	0	0	0	1	1.91529e-05
Multi-Family with 2 - 4 Units	1500-2499	Slab	1	2000s	0	0	0	1	7.16755e-05
Multi-Family with 2 - 4 Units	1500-2499	Slab	2	2000s	0	0	0	1	0.000557432
Multi-Family with 2 - 4 Units	1500-2499	Slab	3	2000s	0	0	0	1	6.14495e-05
Multi-Family with 2 - 4 Units	1500-2499	Slab	4+	2000s	0	0	0	1	4.0397e-06
Multi-Family with 2 - 4 Units	2500-3999	Slab	1	2000s	0	0	0	1	5.80609e-06
Multi-Family with 2 - 4 Units	2500-3999	Slab	2	2000s	0	0	0	1	4.51549e-05
Multi-Family with 2 - 4 Units	2500-3999	Slab	3	2000s	0	0	0	1	5.05146e-06
Multi-Family with 2 - 4 Units	2500-3999	Slab	4+	2000s	0	0	0	1	3.32085e-07
Multi-Family with 2 - 4 Units	4000+	Slab	1	2000s	0	0	0	1	5.49017e-06
Multi-Family with 2 - 4 Units	4000+	Slab	2	2000s	0	0	0	1	4.2698e-05
Multi-Family with 2 - 4 Units	4000+	Slab	3	2000s	0	0	0	1	3.9194e-06
Multi-Family with 2 - 4 Units	4000+	Slab	4+	2000s	0	0	0	1	2.57662e-07
Multi-Family with 2 - 4 Units	0-1499	Slab	1	2010s	0	0	0	1	8.46437e-05
Multi-Family with 2 - 4 Units	0-1499	Slab	2	2010s	0	0	0	1	0.000658288
Multi-Family with 2 - 4 Units	0-1499	Slab	3	2010s	0	0	0	1	6.88332e-05
Multi-Family with 2 - 4 Units	0-1499	Slab	4+	2010s	0	0	0	1	4.52511e-06
Multi-Family with 2 - 4 Units	1500-2499	Slab	1	2010s	0	0	0	1	2.44309e-05
Multi-Family with 2 - 4 Units	1500-2499	Slab	2	2010s	0	0	0	1	0.000190003
Multi-Family with 2 - 4 Units	1500-2499	Slab	3	2010s	0	0	0	1	1.9671e-05
Multi-Family with 2 - 4 Units	1500-2499	Slab	4+	2010s	0	0	0	1	1.29318e-06
Multi-Family with 2 - 4 Units	2500-3999	Slab	1	2010s	0	0	0	1	1.93093e-06
Multi-Family with 2 - 4 Units	2500-3999	Slab	2	2010s	0	0	0	1	1.50171e-05
Multi-Family with 2 - 4 Units	2500-3999	Slab	3	2010s	0	0	0	1	1.51332e-06
Multi-Family with 2 - 4 Units	2500-3999	Slab	4+	2010s	0	0	0	1	9.94863e-08
Multi-Family with 2 - 4 Units	4000+	Slab	1	2010s	0	0	0	1	4.54521e-07
Multi-Family with 2 - 4 Units	4000+	Slab	2	2010s	0	0	0	1	3.53489e-06
Multi-Family with 2 - 4 Units	4000+	Slab	3	2010s	0	0	0	1	4.06949e-07
Multi-Family with 2 - 4 Units	4000+	Slab	4+	2010s	0	0	0	1	2.6753e-08
Multi-Family with 2 - 4 Units	0-1499	Slab	1	<1940	0	0	0	1	0.000582264
Multi-Family with 2 - 4 Units	0-1499	Slab	2	<1940	0	0	0	1	0.00102
Multi-Family with 2 - 4 Units	0-1499	Slab	3	<1940	0	0	0	1	0.00037908
Multi-Family with 2 - 4 Units	0-1499	Slab	4+	<1940	0	0	0	1	0.000157588
Multi-Family with 2 - 4 Units	1500-2499	Slab	1	<1940	0	0	0	1	7.07713e-05
Multi-Family with 2 - 4 Units	1500-2499	Slab	2	<1940	0	0	0	1	0.000123976
Multi-Family with 2 - 4 Units	1500-2499	Slab	3	<1940	0	0	0	1	4.6248e-05
Multi-Family with 2 - 4 Units	1500-2499	Slab	4+	<1940	0	0	0	1	1.92258e-05
Multi-Family with 2 - 4 Units	2500-3999	Slab	1	<1940	0	0	0	1	1.51643e-05
Multi-Family with 2 - 4 Units	2500-3999	Slab	2	<1940	0	0	0	1	2.65646e-05
Multi-Family with 2 - 4 Units	2500-3999	Slab	3	<1940	0	0	0	1	9.26546e-06
Multi-Family with 2 - 4 Units	2500-3999	Slab	4+	<1940	0	0	0	1	3.85175e-06
Multi-Family with 2 - 4 Units	4000+	Slab	1	<1940	0	0	0	1	4.4441e-06
Multi-Family with 2 - 4 Units	4000+	Slab	2	<1940	0	0	0	1	7.78512e-06
Multi-Family with 2 - 4 Units	4000+	Slab	3	<1940	0	0	0	1	3.04884e-06
Multi-Family with 2 - 4 Units	4000+	Slab	4+	<1940	0	0	0	1	1.26744e-06
Multi-Family with 5+ Units	0-1499	Slab	1	1940s	0	0	0	1	0.000122462
Multi-Family with 5+ Units	0-1499	Slab	2	1940s	0	0	0	1	0.000592642
Multi-Family with 5+ Units	0-1499	Slab	3	1940s	0	0	0	1	0.000454068
Multi-Family with 5+ Units	0-1499	Slab	4+	1940s	0	0	0	1	0.000739033
Multi-Family with 5+ Units	1500-2499	Slab	1	1940s	0	0	0	1	5.50228e-06
Multi-Family with 5+ Units	1500-2499	Slab	2	1940s	0	0	0	1	2.72108e-05
Multi-Family with 5+ Units	1500-2499	Slab	3	1940s	0	0	0	1	2.0757e-05
Multi-Family with 5+ Units	1500-2499	Slab	4+	1940s	0	0	0	1	3.22894e-05
Multi-Family with 5+ Units	2500-3999	Slab	1	1940s	0	0	0	1	4.61117e-07
Multi-Family with 5+ Units	2500-3999	Slab	2	1940s	0	0	0	1	2.28086e-06
Multi-Family with 5+ Units	2500-3999	Slab	3	1940s	0	0	0	1	1.73476e-06
Multi-Family with 5+ Units	2500-3999	Slab	4+	1940s	0	0	0	1	2.20222e-06
Multi-Family with 5+ Units	4000+	Slab	1	1940s	0	0	0	1	2.84849e-07
Multi-Family with 5+ Units	4000+	Slab	2	1940s	0	0	0	1	1.48524e-06
Multi-Family with 5+ Units	4000+	Slab	3	1940s	0	0	0	1	1.13107e-06
Multi-Family with 5+ Units	4000+	Slab	4+	1940s	0	0	0	1	1.25948e-06
Multi-Family with 5+ Units	0-1499	Slab	1	1950s	0	0	0	1	0.00023699
Multi-Family with 5+ Units	0-1499	Slab	2	1950s	0	0	0	1	0.00115099
Multi-Family with 5+ Units	0-1499	Slab	3	1950s	0	0	0	1	0.00088658
Multi-Family with 5+ Units	0-1499	Slab	4+	1950s	0	0	0	1	0.00146007
Multi-Family with 5+ Units	1500-2499	Slab	1	1950s	0	0	0	1	9.5548e-06
Multi-Family with 5+ Units	1500-2499	Slab	2	1950s	0	0	0	1	4.78591e-05
Multi-Family with 5+ Units	1500-2499	Slab	3	1950s	0	0	0	1	3.67012e-05
Multi-Family with 5+ Units	1500-2499	Slab	4+	1950s	0	0	0	1	5.98841e-05
Multi-Family with 5+ Units	2500-3999	Slab	1	1950s	0	0	0	1	9.37316e-07
Multi-Family with 5+ Units	2500-3999	Slab	2	1950s	0	0	0	1	4.45794e-06
Multi-Family with 5+ Units	2500-3999	Slab	3	1950s	0	0	0	1	3.4149e-06
Multi-Family with 5+ Units	2500-3999	Slab	4+	1950s	0	0	0	1	4.53996e-06
Multi-Family with 5+ Units	4000+	Slab	1	1950s	0	0	0	1	6.47961e-07
Multi-Family with 5+ Units	4000+	Slab	2	1950s	0	0	0	1	3.25569e-06
Multi-Family with 5+ Units	4000+	Slab	3	1950s	0	0	0	1	2.48348e-06
Multi-Family with 5+ Units	4000+	Slab	4+	1950s	0	0	0	1	2.66845e-06
Multi-Family with 5+ Units	0-1499	Slab	1	1960s	0	0	0	1	0.00069636
Multi-Family with 5+ Units	0-1499	Slab	2	1960s	0	0	0	1	0.00351977
Multi-Family with 5+ Units	0-1499	Slab	3	1960s	0	0	0	1	0.00299047
Multi-Family with 5+ Units	0-1499	Slab	4+	1960s	0	0	0	1	0.00242797
Multi-Family with 5+ Units	1500-2499	Slab	1	1960s	0	0	0	1	2.33573e-05
Multi-Family with 5+ Units	1500-2499	Slab	2	1960s	0	0	0	1	0.000117965
Multi-Family with 5+ Units	1500-2499	Slab	3	1960s	0	0	0	1	0.000104762
Multi-Family with 5+ Units	1500-2499	Slab	4+	1960s	0	0	0	1	9.22732e-05
Multi-Family with 5+ Units	2500-3999	Slab	1	1960s	0	0	0	1	1.98656e-06
Multi-Family with 5+ Units	2500-3999	Slab	2	1960s	0	0	0	1	9.31371e-06
Multi-Family with 5+ Units	2500-3999	Slab	3	1960s	0	0	0	1	9.60084e-06
Multi-Family with 5+ Units	2500-3999	Slab	4+	1960s	0	0	0	1	1.29447e-05
Multi-Family with 5+ Units	4000+	Slab	1	1960s	0	0	0	1	2.24791e-06
Multi-Family with 5+ Units	4000+	Slab	2	1960s	0	0	0	1	1.0807e-05
Multi-Family with 5+ Units	4000+	Slab	3	1960s	0	0	0	1	1.06646e-05
Multi-Family with 5+ Units	4000+	Slab	4+	1960s	0	0	0	1	1.28514e-05
Multi-Family with 5+ Units	0-1499	Slab	1	1970s	0	0	0	1	0.00129967
Multi-Family with 5+ Units	0-1499	Slab	2	1970s	0	0	0	1	0.00660836
Multi-Family with 5+ Units	0-1499	Slab	3	1970s	0	0	0	1	0.00537282
Multi-Family with 5+ Units	0-1499	Slab	4+	1970s	0	0	0	1	0.00387631
Multi-Family with 5+ Units	1500-2499	Slab	1	1970s	0	0	0	1	4.15488e-05
Multi-Family with 5+ Units	1500-2499	Slab	2	1970s	0	0	0	1	0.000211967
Multi-Family with 5+ Units	1500-2499	Slab	3	1970s	0	0	0	1	0.000181096
Multi-Family with 5+ Units	1500-2499	Slab	4+	1970s	0	0	0	1	0.000141686
Multi-Family with 5+ Units	2500-3999	Slab	1	1970s	0	0	0	1	2.41e-06
Multi-Family with 5+ Units	2500-3999	Slab	2	1970s	0	0	0	1	1.18765e-05
Multi-Family with 5+ Units	2500-3999	Slab	3	1970s	0	0	0	1	1.11399e-05
Multi-Family with 5+ Units	2500-3999	Slab	4+	1970s	0	0	0	1	1.16937e-05
Multi-Family with 5+ Units	4000+	Slab	1	1970s	0	0	0	1	2.70597e-06
Multi-Family with 5+ Units	4000+	Slab	2	1970s	0	0	0	1	1.34438e-05
Multi-Family with 5+ Units	4000+	Slab	3	1970s	0	0	0	1	1.20188e-05
Multi-Family with 5+ Units	4000+	Slab	4+	1970s	0	0	0	1	1.14641e-05
Multi-Family with 5+ Units	0-1499	Slab	1	1980s	0	0	0	1	0.00114156
Multi-Family with 5+ Units	0-1499	Slab	2	1980s	0	0	0	1	0.00673038
Multi-Family with 5+ Units	0-1499	Slab	3	1980s	0	0	0	1	0.00605165
Multi-Family with 5+ Units	0-1499	Slab	4+	1980s	0	0	0	1	0.00204214
Multi-Family with 5+ Units	1500-2499	Slab	1	1980s	0	0	0	1	6.49595e-05
Multi-Family with 5+ Units	1500-2499	Slab	2	1980s	0	0	0	1	0.000378273
Multi-Family with 5+ Units	1500-2499	Slab	3	1980s	0	0	0	1	0.000346313
Multi-Family with 5+ Units	1500-2499	Slab	4+	1980s	0	0	0	1	0.000119877
Multi-Family with 5+ Units	2500-3999	Slab	1	1980s	0	0	0	1	5.38443e-06
Multi-Family with 5+ Units	2500-3999	Slab	2	1980s	0	0	0	1	3.11678e-05
Multi-Family with 5+ Units	2500-3999	Slab	3	1980s	0	0	0	1	3.02464e-05
Multi-Family with 5+ Units	2500-3999	Slab	4+	1980s	0	0	0	1	1.14589e-05
Multi-Family with 5+ Units	4000+	Slab	1	1980s	0	0	0	1	4.82044e-06
Multi-Family with 5+ Units	4000+	Slab	2	1980s	0	0	0	1	2.83443e-05
Multi-Family with 5+ Units	4000+	Slab	3	1980s	0	0	0	1	2.43846e-05
Multi-Family with 5+ Units	4000+	Slab	4+	1980s	0	0	0	1	8.0649e-06
Multi-Family with 5+ Units	0-1499	Slab	1	1990s	0	0	0	1	0.00092856
Multi-Family with 5+ Units	0-1499	Slab	2	1990s	0	0	0	1	0.00543253
Multi-Family with 5+ Units	0-1499	Slab	3	1990s	0	0	0	1	0.00511223
Multi-Family with 5+ Units	0-1499	Slab	4+	1990s	0	0	0	1	0.00174965
Multi-Family with 5+ Units	1500-2499	Slab	1	1990s	0	0	0	1	5.12712e-05
Multi-Family with 5+ Units	1500-2499	Slab	2	1990s	0	0	0	1	0.000297303
Multi-Family with 5+ Units	1500-2499	Slab	3	1990s	0	0	0	1	0.00028222
Multi-Family with 5+ Units	1500-2499	Slab	4+	1990s	0	0	0	1	9.55734e-05
Multi-Family with 5+ Units	2500-3999	Slab	1	1990s	0	0	0	1	4.36897e-06
Multi-Family with 5+ Units	2500-3999	Slab	2	1990s	0	0	0	1	2.53882e-05
Multi-Family with 5+ Units	2500-3999	Slab	3	1990s	0	0	0	1	2.4854e-05
Multi-Family with 5+ Units	2500-3999	Slab	4+	1990s	0	0	0	1	8.99939e-06
Multi-Family with 5+ Units	4000+	Slab	1	1990s	0	0	0	1	3.58234e-06
Multi-Family with 5+ Units	4000+	Slab	2	1990s	0	0	0	1	2.11324e-05
Multi-Family with 5+ Units	4000+	Slab	3	1990s	0	0	0	1	1.86202e-05
Multi-Family with 5+ Units	4000+	Slab	4+	1990s	0	0	0	1	6.41369e-06
Multi-Family with 5+ Units	0-1499	Slab	1	2000s	0	0	0	1	0.000792021
Multi-Family with 5+ Units	0-1499	Slab	2	2000s	0	0	0	1	0.00485997
Multi-Family with 5+ Units	0-1499	Slab	3	2000s	0	0	0	1	0.0039094
Multi-Family with 5+ Units	0-1499	Slab	4+	2000s	0	0	0	1	0.00524948
Multi-Family with 5+ Units	1500-2499	Slab	1	2000s	0	0	0	1	6.86134e-05
Multi-Family with 5+ Units	1500-2499	Slab	2	2000s	0	0	0	1	0.000416444
Multi-Family with 5+ Units	1500-2499	Slab	3	2000s	0	0	0	1	0.000339036
Multi-Family with 5+ Units	1500-2499	Slab	4+	2000s	0	0	0	1	0.000453816
Multi-Family with 5+ Units	2500-3999	Slab	1	2000s	0	0	0	1	6.9733e-06
Multi-Family with 5+ Units	2500-3999	Slab	2	2000s	0	0	0	1	4.0969e-05
Multi-Family with 5+ Units	2500-3999	Slab	3	2000s	0	0	0	1	3.62919e-05
Multi-Family with 5+ Units	2500-3999	Slab	4+	2000s	0	0	0	1	5.41173e-05
Multi-Family with 5+ Units	4000+	Slab	1	2000s	0	0	0	1	1.4083e-06
Multi-Family with 5+ Units	4000+	Slab	2	2000s	0	0	0	1	7.88618e-06
Multi-Family with 5+ Units	4000+	Slab	3	2000s	0	0	0	1	6.94618e-06
Multi-Family with 5+ Units	4000+	Slab	4+	2000s	0	0	0	1	1.44488e-05
Multi-Family with 5+ Units	0-1499	Slab	1	2010s	0	0	0	1	0.000252243
Multi-Family with 5+ Units	0-1499	Slab	2	2010s	0	0	0	1	0.00143747
Multi-Family with 5+ Units	0-1499	Slab	3	2010s	0	0	0	1	0.00133502
Multi-Family with 5+ Units	0-1499	Slab	4+	2010s	0	0	0	1	0.00212892
Multi-Family with 5+ Units	1500-2499	Slab	1	2010s	0	0	0	1	2.33142e-05
Multi-Family with 5+ Units	1500-2499	Slab	2	2010s	0	0	0	1	0.000137059
Multi-Family with 5+ Units	1500-2499	Slab	3	2010s	0	0	0	1	0.000119137
Multi-Family with 5+ Units	1500-2499	Slab	4+	2010s	0	0	0	1	0.000167162
Multi-Family with 5+ Units	2500-3999	Slab	1	2010s	0	0	0	1	2.16368e-06
Multi-Family with 5+ Units	2500-3999	Slab	2	2010s	0	0	0	1	1.20133e-05
Multi-Family with 5+ Units	2500-3999	Slab	3	2010s	0	0	0	1	1.15312e-05
Multi-Family with 5+ Units	2500-3999	Slab	4+	2010s	0	0	0	1	1.8329e-05
Multi-Family with 5+ Units	4000+	Slab	1	2010s	0	0	0	1	2.91339e-08
Multi-Family with 5+ Units	4000+	Slab	2	2010s	0	0	0	1	1.84012e-07
Multi-Family with 5+ Units	4000+	Slab	3	2010s	0	0	0	1	1.48406e-07
Multi-Family with 5+ Units	4000+	Slab	4+	2010s	0	0	0	1	1.68973e-07
Multi-Family with 5+ Units	0-1499	Slab	1	<1940	0	0	0	1	0.000115825
Multi-Family with 5+ Units	0-1499	Slab	2	<1940	0	0	0	1	0.000287646
Multi-Family with 5+ Units	0-1499	Slab	3	<1940	0	0	0	1	0.000569805
Multi-Family with 5+ Units	0-1499	Slab	4+	<1940	0	0	0	1	0.00144085
Multi-Family with 5+ Units	1500-2499	Slab	1	<1940	0	0	0	1	6.35954e-06
Multi-Family with 5+ Units	1500-2499	Slab	2	<1940	0	0	0	1	1.56218e-05
Multi-Family with 5+ Units	1500-2499	Slab	3	<1940	0	0	0	1	3.07825e-05
Multi-Family with 5+ Units	1500-2499	Slab	4+	<1940	0	0	0	1	7.89795e-05
Multi-Family with 5+ Units	2500-3999	Slab	1	<1940	0	0	0	1	1.66685e-06
Multi-Family with 5+ Units	2500-3999	Slab	2	<1940	0	0	0	1	4.07812e-06
Multi-Family with 5+ Units	2500-3999	Slab	3	<1940	0	0	0	1	8.06205e-06
Multi-Family with 5+ Units	2500-3999	Slab	4+	<1940	0	0	0	1	2.08156e-05
Multi-Family with 5+ Units	4000+	Slab	1	<1940	0	0	0	1	7.32484e-07
Multi-Family with 5+ Units	4000+	Slab	2	<1940	0	0	0	1	1.74525e-06
Multi-Family with 5+ Units	4000+	Slab	3	<1940	0	0	0	1	3.39143e-06
Multi-Family with 5+ Units	4000+	Slab	4+	<1940	0	0	0	1	8.66344e-06
Single-Family Attached	0-1499	Slab	1	1940s	0	0	0	1	0.000389296
Single-Family Attached	0-1499	Slab	2	1940s	0	0	0	1	0.000173426
Single-Family Attached	0-1499	Slab	3	1940s	0	0	0	1	0
Single-Family Attached	0-1499	Slab	4+	1940s	0	0	0	1	0
Single-Family Attached	1500-2499	Slab	1	1940s	0	0	0	1	4.10357e-05
Single-Family Attached	1500-2499	Slab	2	1940s	0	0	0	1	0.000106891
Single-Family Attached	1500-2499	Slab	3	1940s	0	0	0	1	1.28278e-05
Single-Family Attached	1500-2499	Slab	4+	1940s	0	0	0	1	0
Single-Family Attached	2500-3999	Slab	1	1940s	0	0	0	1	5.10747e-06
Single-Family Attached	2500-3999	Slab	2	1940s	0	0	0	1	3.63509e-05
Single-Family Attached	2500-3999	Slab	3	1940s	0	0	0	1	0
Single-Family Attached	2500-3999	Slab	4+	1940s	0	0	0	1	0
Single-Family Attached	4000+	Slab	1	1940s	0	0	0	1	1.43106e-06
Single-Family Attached	4000+	Slab	2	1940s	0	0	0	1	1.43106e-06
Single-Family Attached	4000+	Slab	3	1940s	0	0	0	1	1.43106e-06
Single-Family Attached	4000+	Slab	4+	1940s	0	0	0	1	0
Single-Family Attached	0-1499	Slab	1	1950s	0	0	0	1	0.000596719
Single-Family Attached	0-1499	Slab	2	1950s	0	0	0	1	0.00026583
Single-Family Attached	0-1499	Slab	3	1950s	0	0	0	1	0
Single-Family Attached	0-1499	Slab	4+	1950s	0	0	0	1	0
Single-Family Attached	1500-2499	Slab	1	1950s	0	0	0	1	6.02475e-05
Single-Family Attached	1500-2499	Slab	2	1950s	0	0	0	1	0.000156935
Single-Family Attached	1500-2499	Slab	3	1950s	0	0	0	1	1.88334e-05
Single-Family Attached	1500-2499	Slab	4+	1950s	0	0	0	1	0
Single-Family Attached	2500-3999	Slab	1	1950s	0	0	0	1	6.93313e-06
Single-Family Attached	2500-3999	Slab	2	1950s	0	0	0	1	4.93445e-05
Single-Family Attached	2500-3999	Slab	3	1950s	0	0	0	1	0
Single-Family Attached	2500-3999	Slab	4+	1950s	0	0	0	1	0
Single-Family Attached	4000+	Slab	1	1950s	0	0	0	1	1.40563e-06
Single-Family Attached	4000+	Slab	2	1950s	0	0	0	1	1.40563e-06
Single-Family Attached	4000+	Slab	3	1950s	0	0	0	1	1.40563e-06
Single-Family Attached	4000+	Slab	4+	1950s	0	0	0	1	0
Single-Family Attached	0-1499	Slab	1	1960s	0	0	0	1	0.000706701
Single-Family Attached	0-1499	Slab	2	1960s	0	0	0	1	0.00038458
Single-Family Attached	0-1499	Slab	3	1960s	0	0	0	1	9.67051e-06
Single-Family Attached	0-1499	Slab	4+	1960s	0	0	0	1	0
Single-Family Attached	1500-2499	Slab	1	1960s	0	0	0	1	0.000129611
Single-Family Attached	1500-2499	Slab	2	1960s	0	0	0	1	0.000297285
Single-Family Attached	1500-2499	Slab	3	1960s	0	0	0	1	1.22061e-05
Single-Family Attached	1500-2499	Slab	4+	1960s	0	0	0	1	0
Single-Family Attached	2500-3999	Slab	1	1960s	0	0	0	1	4.66232e-05
Single-Family Attached	2500-3999	Slab	2	1960s	0	0	0	1	2.39673e-05
Single-Family Attached	2500-3999	Slab	3	1960s	0	0	0	1	0
Single-Family Attached	2500-3999	Slab	4+	1960s	0	0	0	1	0
Single-Family Attached	4000+	Slab	1	1960s	0	0	0	1	4.75246e-06
Single-Family Attached	4000+	Slab	2	1960s	0	0	0	1	4.75246e-06
Single-Family Attached	4000+	Slab	3	1960s	0	0	0	1	4.75246e-06
Single-Family Attached	4000+	Slab	4+	1960s	0	0	0	1	0
Single-Family Attached	0-1499	Slab	1	1970s	0	0	0	1	0.00165476
Single-Family Attached	0-1499	Slab	2	1970s	0	0	0	1	0.000900504
Single-Family Attached	0-1499	Slab	3	1970s	0	0	0	1	2.26437e-05
Single-Family Attached	0-1499	Slab	4+	1970s	0	0	0	1	0
Single-Family Attached	1500-2499	Slab	1	1970s	0	0	0	1	0.000291644
Single-Family Attached	1500-2499	Slab	2	1970s	0	0	0	1	0.000668934
Single-Family Attached	1500-2499	Slab	3	1970s	0	0	0	1	2.74654e-05
Single-Family Attached	1500-2499	Slab	4+	1970s	0	0	0	1	0
Single-Family Attached	2500-3999	Slab	1	1970s	0	0	0	1	0.00010691
Single-Family Attached	2500-3999	Slab	2	1970s	0	0	0	1	5.49588e-05
Single-Family Attached	2500-3999	Slab	3	1970s	0	0	0	1	0
Single-Family Attached	2500-3999	Slab	4+	1970s	0	0	0	1	0
Single-Family Attached	4000+	Slab	1	1970s	0	0	0	1	1.10901e-05
Single-Family Attached	4000+	Slab	2	1970s	0	0	0	1	1.10901e-05
Single-Family Attached	4000+	Slab	3	1970s	0	0	0	1	1.10901e-05
Single-Family Attached	4000+	Slab	4+	1970s	0	0	0	1	0
Single-Family Attached	0-1499	Slab	1	1980s	0	0	0	1	0.00138027
Single-Family Attached	0-1499	Slab	2	1980s	0	0	0	1	0.00149444
Single-Family Attached	0-1499	Slab	3	1980s	0	0	0	1	2.39972e-05
Single-Family Attached	0-1499	Slab	4+	1980s	0	0	0	1	0
Single-Family Attached	1500-2499	Slab	1	1980s	0	0	0	1	0.000483932
Single-Family Attached	1500-2499	Slab	2	1980s	0	0	0	1	0.00107855
Single-Family Attached	1500-2499	Slab	3	1980s	0	0	0	1	0.000209454
Single-Family Attached	1500-2499	Slab	4+	1980s	0	0	0	1	0
Single-Family Attached	2500-3999	Slab	1	1980s	0	0	0	1	5.31016e-05
Single-Family Attached	2500-3999	Slab	2	1980s	0	0	0	1	0.000175063
Single-Family Attached	2500-3999	Slab	3	1980s	0	0	0	1	6.52856e-06
Single-Family Attached	2500-3999	Slab	4+	1980s	0	0	0	1	0
Single-Family Attached	4000+	Slab	1	1980s	0	0	0	1	0
Single-Family Attached	4000+	Slab	2	1980s	0	0	0	1	6.63212e-05
Single-Family Attached	4000+	Slab	3	1980s	0	0	0	1	0
Single-Family Attached	4000+	Slab	4+	1980s	0	0	0	1	0
Single-Family Attached	0-1499	Slab	1	1990s	0	0	0	1	0.000953362
Single-Family Attached	0-1499	Slab	2	1990s	0	0	0	1	0.00103222
Single-Family Attached	0-1499	Slab	3	1990s	0	0	0	1	1.65751e-05
Single-Family Attached	0-1499	Slab	4+	1990s	0	0	0	1	0
Single-Family Attached	1500-2499	Slab	1	1990s	0	0	0	1	0.000336871
Single-Family Attached	1500-2499	Slab	2	1990s	0	0	0	1	0.000750793
Single-Family Attached	1500-2499	Slab	3	1990s	0	0	0	1	0.000145803
Single-Family Attached	1500-2499	Slab	4+	1990s	0	0	0	1	0
Single-Family Attached	2500-3999	Slab	1	1990s	0	0	0	1	3.94704e-05
Single-Family Attached	2500-3999	Slab	2	1990s	0	0	0	1	0.000130124
Single-Family Attached	2500-3999	Slab	3	1990s	0	0	0	1	4.85269e-06
Single-Family Attached	2500-3999	Slab	4+	1990s	0	0	0	1	0
Single-Family Attached	4000+	Slab	1	1990s	0	0	0	1	0
Single-Family Attached	4000+	Slab	2	1990s	0	0	0	1	4.23397e-05
Single-Family Attached	4000+	Slab	3	1990s	0	0	0	1	0
Single-Family Attached	4000+	Slab	4+	1990s	0	0	0	1	0
Single-Family Attached	0-1499	Slab	1	2000s	0	0	0	1	0.00118607
Single-Family Attached	0-1499	Slab	2	2000s	0	0	0	1	0.00118522
Single-Family Attached	0-1499	Slab	3	2000s	0	0	0	1	5.88303e-05
Single-Family Attached	0-1499	Slab	4+	2000s	0	0	0	1	0
Single-Family Attached	1500-2499	Slab	1	2000s	0	0	0	1	0.000782285
Single-Family Attached	1500-2499	Slab	2	2000s	0	0	0	1	0.00121147
Single-Family Attached	1500-2499	Slab	3	2000s	0	0	0	1	0.000242843
Single-Family Attached	1500-2499	Slab	4+	2000s	0	0	0	1	0
Single-Family Attached	2500-3999	Slab	1	2000s	0	0	0	1	0.000255495
Single-Family Attached	2500-3999	Slab	2	2000s	0	0	0	1	0.000246571
Single-Family Attached	2500-3999	Slab	3	2000s	0	0	0	1	0.000198275
Single-Family Attached	2500-3999	Slab	4+	2000s	0	0	0	1	0
Single-Family Attached	4000+	Slab	1	2000s	0	0	0	1	2.30685e-05
Single-Family Attached	4000+	Slab	2	2000s	0	0	0	1	6.38153e-05
Single-Family Attached	4000+	Slab	3	2000s	0	0	0	1	4.84201e-05
Single-Family Attached	4000+	Slab	4+	2000s	0	0	0	1	0
Single-Family Attached	0-1499	Slab	1	2010s	0	0	0	1	0.000212763
Single-Family Attached	0-1499	Slab	2	2010s	0	0	0	1	0.000212612
Single-Family Attached	0-1499	Slab	3	2010s	0	0	0	1	1.05533e-05
Single-Family Attached	0-1499	Slab	4+	2010s	0	0	0	1	0
Single-Family Attached	1500-2499	Slab	1	2010s	0	0	0	1	0.000192961
Single-Family Attached	1500-2499	Slab	2	2010s	0	0	0	1	0.000298825
Single-Family Attached	1500-2499	Slab	3	2010s	0	0	0	1	5.99003e-05
Single-Family Attached	1500-2499	Slab	4+	2010s	0	0	0	1	0
Single-Family Attached	2500-3999	Slab	1	2010s	0	0	0	1	5.24102e-05
Single-Family Attached	2500-3999	Slab	2	2010s	0	0	0	1	5.05795e-05
Single-Family Attached	2500-3999	Slab	3	2010s	0	0	0	1	4.06724e-05
Single-Family Attached	2500-3999	Slab	4+	2010s	0	0	0	1	0
Single-Family Attached	4000+	Slab	1	2010s	0	0	0	1	5.2614e-06
Single-Family Attached	4000+	Slab	2	2010s	0	0	0	1	1.45548e-05
Single-Family Attached	4000+	Slab	3	2010s	0	0	0	1	1.10435e-05
Single-Family Attached	4000+	Slab	4+	2010s	0	0	0	1	0
Single-Family Attached	0-1499	Slab	1	<1940	0	0	0	1	0.000169333
Single-Family Attached	0-1499	Slab	2	<1940	0	0	0	1	0.000336035
Single-Family Attached	0-1499	Slab	3	<1940	0	0	0	1	5.62183e-05
Single-Family Attached	0-1499	Slab	4+	<1940	0	0	0	1	0
Single-Family Attached	1500-2499	Slab	1	<1940	0	0	0	1	1.71116e-05
Single-Family Attached	1500-2499	Slab	2	<1940	0	0	0	1	0.000167911
Single-Family Attached	1500-2499	Slab	3	<1940	0	0	0	1	4.62526e-05
Single-Family Attached	1500-2499	Slab	4+	<1940	0	0	0	1	0
Single-Family Attached	2500-3999	Slab	1	<1940	0	0	0	1	0
Single-Family Attached	2500-3999	Slab	2	<1940	0	0	0	1	3.9242e-05
Single-Family Attached	2500-3999	Slab	3	<1940	0	0	0	1	3.11991e-05
Single-Family Attached	2500-3999	Slab	4+	<1940	0	0	0	1	0
Single-Family Attached	4000+	Slab	1	<1940	0	0	0	1	7.90635e-06
Single-Family Attached	4000+	Slab	2	<1940	0	0	0	1	7.90635e-06
Single-Family Attached	4000+	Slab	3	<1940	0	0	0	1	7.90635e-06
Single-Family Attached	4000+	Slab	4+	<1940	0	0	0	1	0
Single-Family Detached	0-1499	Slab	1	1940s	0.196591	0	0	0.803409	0.00442476
Single-Family Detached	0-1499	Slab	2	1940s	0.196591	0	0	0.803409	0.000606781
Single-Family Detached	0-1499	Slab	3	1940s	0	0	0	1	5.36224e-06
Single-Family Detached	0-1499	Slab	4+	1940s	0	0	0	1	0
Single-Family Detached	1500-2499	Slab	1	1940s	0.11077	0.111944	0	0.777286	0.0022368
Single-Family Detached	1500-2499	Slab	2	1940s	0.11077	0.111944	0	0.777286	0.00145919
Single-Family Detached	1500-2499	Slab	3	1940s	0.11077	0.111944	0	0.777286	5.24508e-05
Single-Family Detached	1500-2499	Slab	4+	1940s	0	0	0	1	0
Single-Family Detached	2500-3999	Slab	1	1940s	0.172587	0.21513	0.012879	0.599405	0.000279072
Single-Family Detached	2500-3999	Slab	2	1940s	0.172587	0.21513	0.012879	0.599405	0.000465396
Single-Family Detached	2500-3999	Slab	3	1940s	0.172587	0.21513	0.012879	0.599405	3.8385e-05
Single-Family Detached	2500-3999	Slab	4+	1940s	0	0	0	1	0
Single-Family Detached	4000+	Slab	1	1940s	0.195053	0.530143	0.051523	0.223281	5.09218e-05
Single-Family Detached	4000+	Slab	2	1940s	0.195053	0.530143	0.051523	0.223281	0.000112926
Single-Family Detached	4000+	Slab	3	1940s	0.195053	0.530143	0.051523	0.223281	3.9737e-06
Single-Family Detached	4000+	Slab	4+	1940s	0	0	0	1	0
Single-Family Detached	0-1499	Slab	1	1950s	0.222291	0	0	0.777709	0.0104946
Single-Family Detached	0-1499	Slab	2	1950s	0.222291	0	0	0.777709	0.00143916
Single-Family Detached	0-1499	Slab	3	1950s	0	0	0	1	1.27181e-05
Single-Family Detached	0-1499	Slab	4+	1950s	0	0	0	1	0
Single-Family Detached	1500-2499	Slab	1	1950s	0.239907	0.188864	0	0.571229	0.00534484
Single-Family Detached	1500-2499	Slab	2	1950s	0.239907	0.188864	0	0.571229	0.00348674
Single-Family Detached	1500-2499	Slab	3	1950s	0.239907	0.188864	0	0.571229	0.000125331
Single-Family Detached	1500-2499	Slab	4+	1950s	0	0	0	1	0
Single-Family Detached	2500-3999	Slab	1	1950s	0.227037	0.261214	0.037333	0.474416	0.000667837
Single-Family Detached	2500-3999	Slab	2	1950s	0.227037	0.261214	0.037333	0.474416	0.00111372
Single-Family Detached	2500-3999	Slab	3	1950s	0.227037	0.261214	0.037333	0.474416	9.18579e-05
Single-Family Detached	2500-3999	Slab	4+	1950s	0	0	0	1	0
Single-Family Detached	4000+	Slab	1	1950s	0.129754	0.60732	0.125466	0.137459	0.000121987
Single-Family Detached	4000+	Slab	2	1950s	0.129754	0.60732	0.125466	0.137459	0.000270523
Single-Family Detached	4000+	Slab	3	1950s	0.129754	0.60732	0.125466	0.137459	9.51928e-06
Single-Family Detached	4000+	Slab	4+	1950s	0	0	0	1	0
Single-Family Detached	0-1499	Slab	1	1960s	0.265337	0	0	0.734663	0.0088128
Single-Family Detached	0-1499	Slab	2	1960s	0.265337	0	0	0.734663	0.0008678
Single-Family Detached	0-1499	Slab	3	1960s	0	0	0	1	7.65267e-05
Single-Family Detached	0-1499	Slab	4+	1960s	0	0	0	1	0
Single-Family Detached	1500-2499	Slab	1	1960s	0.201802	0.374534	0	0.423664	0.0104521
Single-Family Detached	1500-2499	Slab	2	1960s	0.201802	0.374534	0	0.423664	0.00368976
Single-Family Detached	1500-2499	Slab	3	1960s	0.201802	0.374534	0	0.423664	0.000220425
Single-Family Detached	1500-2499	Slab	4+	1960s	0	0	0	1	0
Single-Family Detached	2500-3999	Slab	1	1960s	0.161953	0.551133	0.046972	0.239942	0.00227903
Single-Family Detached	2500-3999	Slab	2	1960s	0.161953	0.551133	0.046972	0.239942	0.00222183
Single-Family Detached	2500-3999	Slab	3	1960s	0.161953	0.551133	0.046972	0.239942	0.000128647
Single-Family Detached	2500-3999	Slab	4+	1960s	0	0	0	1	0
Single-Family Detached	4000+	Slab	1	1960s	0.024774	0.633439	0.075546	0.266241	0.000157164
Single-Family Detached	4000+	Slab	2	1960s	0.024774	0.633439	0.075546	0.266241	0.000372419
Single-Family Detached	4000+	Slab	3	1960s	0.024774	0.633439	0.075546	0.266241	3.01618e-05
Single-Family Detached	4000+	Slab	4+	1960s	0	0	0	1	0
Single-Family Detached	0-1499	Slab	1	1970s	0.23845	0	0	0.76155	0.0112785
Single-Family Detached	0-1499	Slab	2	1970s	0.23845	0	0	0.76155	0.0011106
Single-Family Detached	0-1499	Slab	3	1970s	0	0	0	1	9.79375e-05
Single-Family Detached	0-1499	Slab	4+	1970s	0	0	0	1	0
Single-Family Detached	1500-2499	Slab	1	1970s	0.106728	0.524768	0	0.368504	0.0131545
Single-Family Detached	1500-2499	Slab	2	1970s	0.106728	0.524768	0	0.368504	0.00464373
Single-Family Detached	1500-2499	Slab	3	1970s	0.106728	0.524768	0	0.368504	0.000277415
Single-Family Detached	1500-2499	Slab	4+	1970s	0	0	0	1	0
Single-Family Detached	2500-3999	Slab	1	1970s	0.075678	0.687491	0.035486	0.201346	0.00282804
Single-Family Detached	2500-3999	Slab	2	1970s	0.075678	0.687491	0.035486	0.201346	0.00275706
Single-Family Detached	2500-3999	Slab	3	1970s	0.075678	0.687491	0.035486	0.201346	0.000159638
Single-Family Detached	2500-3999	Slab	4+	1970s	0	0	0	1	0
Single-Family Detached	4000+	Slab	1	1970s	0.068886	0.560453	0.208862	0.161799	0.000198438
Single-Family Detached	4000+	Slab	2	1970s	0.068886	0.560453	0.208862	0.161799	0.000470223
Single-Family Detached	4000+	Slab	3	1970s	0.068886	0.560453	0.208862	0.161799	3.80829e-05
Single-Family Detached	4000+	Slab	4+	1970s	0	0	0	1	0
Single-Family Detached	0-1499	Slab	1	1980s	0.216117	0	0	0.783883	0.0067664
Single-Family Detached	0-1499	Slab	2	1980s	0.216117	0	0	0.783883	0.00120319
Single-Family Detached	0-1499	Slab	3	1980s	0	0	0	1	5.2111e-05
Single-Family Detached	0-1499	Slab	4+	1980s	0	0	0	1	0
Single-Family Detached	1500-2499	Slab	1	1980s	0.127131	0.588891	0	0.283978	0.0110794
Single-Family Detached	1500-2499	Slab	2	1980s	0.127131	0.588891	0	0.283978	0.00587689
Single-Family Detached	1500-2499	Slab	3	1980s	0.127131	0.588891	0	0.283978	0.000114926
Single-Family Detached	1500-2499	Slab	4+	1980s	0	0	0	1	0
Single-Family Detached	2500-3999	Slab	1	1980s	0.10817	0.685353	0.085808	0.120669	0.00258359
Single-Family Detached	2500-3999	Slab	2	1980s	0.10817	0.685353	0.085808	0.120669	0.00536697
Single-Family Detached	2500-3999	Slab	3	1980s	0.10817	0.685353	0.085808	0.120669	0.000259763
Single-Family Detached	2500-3999	Slab	4+	1980s	0	0	0	1	0
Single-Family Detached	4000+	Slab	1	1980s	0.033671	0.661581	0.226548	0.0782	0.000254624
Single-Family Detached	4000+	Slab	2	1980s	0.033671	0.661581	0.226548	0.0782	0.00131954
Single-Family Detached	4000+	Slab	3	1980s	0.033671	0.661581	0.226548	0.0782	4.94741e-05
Single-Family Detached	4000+	Slab	4+	1980s	0	0	0	1	0
Single-Family Detached	0-1499	Slab	1	1990s	0.163762	0	0	0.836238	0.00743883
Single-Family Detached	0-1499	Slab	2	1990s	0.163762	0	0	0.836238	0.00132276
Single-Family Detached	0-1499	Slab	3	1990s	0	0	0	1	5.72897e-05
Single-Family Detached	0-1499	Slab	4+	1990s	0	0	0	1	0
Single-Family Detached	1500-2499	Slab	1	1990s	0.055472	0.703147	0	0.241381	0.0121907
Single-Family Detached	1500-2499	Slab	2	1990s	0.055472	0.703147	0	0.241381	0.00646635
Single-Family Detached	1500-2499	Slab	3	1990s	0.055472	0.703147	0	0.241381	0.000126453
Single-Family Detached	1500-2499	Slab	4+	1990s	0	0	0	1	0
Single-Family Detached	2500-3999	Slab	1	1990s	0.047959	0.658559	0.177539	0.115943	0.00288459
Single-Family Detached	2500-3999	Slab	2	1990s	0.047959	0.658559	0.177539	0.115943	0.00599224
Single-Family Detached	2500-3999	Slab	3	1990s	0.047959	0.658559	0.177539	0.115943	0.000290027
Single-Family Detached	2500-3999	Slab	4+	1990s	0	0	0	1	0
Single-Family Detached	4000+	Slab	1	1990s	0.00721	0.602911	0.342193	0.047687	0.00029172
Single-Family Detached	4000+	Slab	2	1990s	0.00721	0.602911	0.342193	0.047687	0.00151178
Single-Family Detached	4000+	Slab	3	1990s	0.00721	0.602911	0.342193	0.047687	5.66821e-05
Single-Family Detached	4000+	Slab	4+	1990s	0	0	0	1	0
Single-Family Detached	0-1499	Slab	1	2000s	0.136224	0	0	0.863776	0.00664795
Single-Family Detached	0-1499	Slab	2	2000s	0.136224	0	0	0.863776	0.00127928
Single-Family Detached	0-1499	Slab	3	2000s	0	0	0	1	0
Single-Family Detached	0-1499	Slab	4+	2000s	0	0	0	1	0
Single-Family Detached	1500-2499	Slab	1	2000s	0.057359	0.753987	0	0.188653	0.0163513
Single-Family Detached	1500-2499	Slab	2	2000s	0.057359	0.753987	0	0.188653	0.00868913
Single-Family Detached	1500-2499	Slab	3	2000s	0.057359	0.753987	0	0.188653	0.000100878
Single-Family Detached	1500-2499	Slab	4+	2000s	0	0	0	1	0
Single-Family Detached	2500-3999	Slab	1	2000s	0.039918	0.649167	0.234644	0.076271	0.00494619
Single-Family Detached	2500-3999	Slab	2	2000s	0.039918	0.649167	0.234644	0.076271	0.0114684
Single-Family Detached	2500-3999	Slab	3	2000s	0.039918	0.649167	0.234644	0.076271	0.000189978
Single-Family Detached	2500-3999	Slab	4+	2000s	0	0	0	1	0
Single-Family Detached	4000+	Slab	1	2000s	0.010732	0.44749	0.498077	0.0437	0.000984958
Single-Family Detached	4000+	Slab	2	2000s	0.010732	0.44749	0.498077	0.0437	0.00369355
Single-Family Detached	4000+	Slab	3	2000s	0.010732	0.44749	0.498077	0.0437	0.000145745
Single-Family Detached	4000+	Slab	4+	2000s	0	0	0	1	0
Single-Family Detached	0-1499	Slab	1	2010s	0.136224	0	0	0.863776	0.000935993
Single-Family Detached	0-1499	Slab	2	2010s	0.136224	0	0	0.863776	0.000180115
Single-Family Detached	0-1499	Slab	3	2010s	0	0	0	1	0
Single-Family Detached	0-1499	Slab	4+	2010s	0	0	0	1	0
Single-Family Detached	1500-2499	Slab	1	2010s	0.057359	0.753987	0	0.188653	0.00279415
Single-Family Detached	1500-2499	Slab	2	2010s	0.057359	0.753987	0	0.188653	0.00148482
Single-Family Detached	1500-2499	Slab	3	2010s	0.057359	0.753987	0	0.188653	1.72383e-05
Single-Family Detached	1500-2499	Slab	4+	2010s	0	0	0	1	0
Single-Family Detached	2500-3999	Slab	1	2010s	0.039918	0.649167	0.234644	0.076271	0.00125545
Single-Family Detached	2500-3999	Slab	2	2010s	0.039918	0.649167	0.234644	0.076271	0.00291091
Single-Family Detached	2500-3999	Slab	3	2010s	0.039918	0.649167	0.234644	0.076271	4.82203e-05
Single-Family Detached	2500-3999	Slab	4+	2010s	0	0	0	1	0
Single-Family Detached	4000+	Slab	1	2010s	0.010732	0.44749	0.498077	0.0437	0.000247939
Single-Family Detached	4000+	Slab	2	2010s	0.010732	0.44749	0.498077	0.0437	0.00092976
Single-Family Detached	4000+	Slab	3	2010s	0.010732	0.44749	0.498077	0.0437	3.66877e-05
Single-Family Detached	4000+	Slab	4+	2010s	0	0	0	1	0
Single-Family Detached	0-1499	Slab	1	<1940	0.075776	0	0	0.924224	0.00227256
Single-Family Detached	0-1499	Slab	2	<1940	0.075776	0	0	0.924224	0.00139533
Single-Family Detached	0-1499	Slab	3	<1940	0	0	0	1	2.54066e-05
Single-Family Detached	0-1499	Slab	4+	<1940	0	0	0	1	0
Single-Family Detached	1500-2499	Slab	1	<1940	0.065978	0.09478	0	0.839242	0.000876996
Single-Family Detached	1500-2499	Slab	2	<1940	0.065978	0.09478	0	0.839242	0.00247371
Single-Family Detached	1500-2499	Slab	3	<1940	0.065978	0.09478	0	0.839242	5.29884e-05
Single-Family Detached	1500-2499	Slab	4+	<1940	0	0	0	1	0
Single-Family Detached	2500-3999	Slab	1	<1940	0.046238	0.091001	0.008446	0.854315	0.000107224
Single-Family Detached	2500-3999	Slab	2	<1940	0.046238	0.091001	0.008446	0.854315	0.00111098
Single-Family Detached	2500-3999	Slab	3	<1940	0.046238	0.091001	0.008446	0.854315	9.30601e-05
Single-Family Detached	2500-3999	Slab	4+	<1940	0	0	0	1	0
Single-Family Detached	4000+	Slab	1	<1940	0.21222	0.194644	0.040975	0.552162	2.44714e-05
Single-Family Detached	4000+	Slab	2	<1940	0.21222	0.194644	0.040975	0.552162	0.000260034
Single-Family Detached	4000+	Slab	3	<1940	0.21222	0.194644	0.040975	0.552162	6.12088e-05
>>>>>>> e0c17adc
Single-Family Detached	4000+	Slab	4+	<1940	0	0	0	1	0
Mobile Home	0-1499	Unheated Basement	1	1940s	0	0	0	1	0
Mobile Home	0-1499	Unheated Basement	2	1940s	0	0	0	1	0
Mobile Home	0-1499	Unheated Basement	3	1940s	0	0	0	1	0
Mobile Home	0-1499	Unheated Basement	4+	1940s	0	0	0	1	0
Mobile Home	1500-2499	Unheated Basement	1	1940s	0	0	0	1	0
Mobile Home	1500-2499	Unheated Basement	2	1940s	0	0	0	1	0
Mobile Home	1500-2499	Unheated Basement	3	1940s	0	0	0	1	0
Mobile Home	1500-2499	Unheated Basement	4+	1940s	0	0	0	1	0
Mobile Home	2500-3999	Unheated Basement	1	1940s	0	0	0	1	0
Mobile Home	2500-3999	Unheated Basement	2	1940s	0	0	0	1	0
Mobile Home	2500-3999	Unheated Basement	3	1940s	0	0	0	1	0
Mobile Home	2500-3999	Unheated Basement	4+	1940s	0	0	0	1	0
Mobile Home	4000+	Unheated Basement	1	1940s	0	0	0	1	0
Mobile Home	4000+	Unheated Basement	2	1940s	0	0	0	1	0
Mobile Home	4000+	Unheated Basement	3	1940s	0	0	0	1	0
Mobile Home	4000+	Unheated Basement	4+	1940s	0	0	0	1	0
Mobile Home	0-1499	Unheated Basement	1	1950s	0	0	0	1	0
Mobile Home	0-1499	Unheated Basement	2	1950s	0	0	0	1	0
Mobile Home	0-1499	Unheated Basement	3	1950s	0	0	0	1	0
Mobile Home	0-1499	Unheated Basement	4+	1950s	0	0	0	1	0
Mobile Home	1500-2499	Unheated Basement	1	1950s	0	0	0	1	0
Mobile Home	1500-2499	Unheated Basement	2	1950s	0	0	0	1	0
Mobile Home	1500-2499	Unheated Basement	3	1950s	0	0	0	1	0
Mobile Home	1500-2499	Unheated Basement	4+	1950s	0	0	0	1	0
Mobile Home	2500-3999	Unheated Basement	1	1950s	0	0	0	1	0
Mobile Home	2500-3999	Unheated Basement	2	1950s	0	0	0	1	0
Mobile Home	2500-3999	Unheated Basement	3	1950s	0	0	0	1	0
Mobile Home	2500-3999	Unheated Basement	4+	1950s	0	0	0	1	0
Mobile Home	4000+	Unheated Basement	1	1950s	0	0	0	1	0
Mobile Home	4000+	Unheated Basement	2	1950s	0	0	0	1	0
Mobile Home	4000+	Unheated Basement	3	1950s	0	0	0	1	0
Mobile Home	4000+	Unheated Basement	4+	1950s	0	0	0	1	0
Mobile Home	0-1499	Unheated Basement	1	1960s	0	0	0	1	0
Mobile Home	0-1499	Unheated Basement	2	1960s	0	0	0	1	0
Mobile Home	0-1499	Unheated Basement	3	1960s	0	0	0	1	0
Mobile Home	0-1499	Unheated Basement	4+	1960s	0	0	0	1	0
Mobile Home	1500-2499	Unheated Basement	1	1960s	0	0	0	1	0
Mobile Home	1500-2499	Unheated Basement	2	1960s	0	0	0	1	0
Mobile Home	1500-2499	Unheated Basement	3	1960s	0	0	0	1	0
Mobile Home	1500-2499	Unheated Basement	4+	1960s	0	0	0	1	0
Mobile Home	2500-3999	Unheated Basement	1	1960s	0	0	0	1	0
Mobile Home	2500-3999	Unheated Basement	2	1960s	0	0	0	1	0
Mobile Home	2500-3999	Unheated Basement	3	1960s	0	0	0	1	0
Mobile Home	2500-3999	Unheated Basement	4+	1960s	0	0	0	1	0
Mobile Home	4000+	Unheated Basement	1	1960s	0	0	0	1	0
Mobile Home	4000+	Unheated Basement	2	1960s	0	0	0	1	0
Mobile Home	4000+	Unheated Basement	3	1960s	0	0	0	1	0
Mobile Home	4000+	Unheated Basement	4+	1960s	0	0	0	1	0
Mobile Home	0-1499	Unheated Basement	1	1970s	0	0	0	1	0
Mobile Home	0-1499	Unheated Basement	2	1970s	0	0	0	1	0
Mobile Home	0-1499	Unheated Basement	3	1970s	0	0	0	1	0
Mobile Home	0-1499	Unheated Basement	4+	1970s	0	0	0	1	0
Mobile Home	1500-2499	Unheated Basement	1	1970s	0	0	0	1	0
Mobile Home	1500-2499	Unheated Basement	2	1970s	0	0	0	1	0
Mobile Home	1500-2499	Unheated Basement	3	1970s	0	0	0	1	0
Mobile Home	1500-2499	Unheated Basement	4+	1970s	0	0	0	1	0
Mobile Home	2500-3999	Unheated Basement	1	1970s	0	0	0	1	0
Mobile Home	2500-3999	Unheated Basement	2	1970s	0	0	0	1	0
Mobile Home	2500-3999	Unheated Basement	3	1970s	0	0	0	1	0
Mobile Home	2500-3999	Unheated Basement	4+	1970s	0	0	0	1	0
Mobile Home	4000+	Unheated Basement	1	1970s	0	0	0	1	0
Mobile Home	4000+	Unheated Basement	2	1970s	0	0	0	1	0
Mobile Home	4000+	Unheated Basement	3	1970s	0	0	0	1	0
Mobile Home	4000+	Unheated Basement	4+	1970s	0	0	0	1	0
Mobile Home	0-1499	Unheated Basement	1	1980s	0	0	0	1	0
Mobile Home	0-1499	Unheated Basement	2	1980s	0	0	0	1	0
Mobile Home	0-1499	Unheated Basement	3	1980s	0	0	0	1	0
Mobile Home	0-1499	Unheated Basement	4+	1980s	0	0	0	1	0
Mobile Home	1500-2499	Unheated Basement	1	1980s	0	0	0	1	0
Mobile Home	1500-2499	Unheated Basement	2	1980s	0	0	0	1	0
Mobile Home	1500-2499	Unheated Basement	3	1980s	0	0	0	1	0
Mobile Home	1500-2499	Unheated Basement	4+	1980s	0	0	0	1	0
Mobile Home	2500-3999	Unheated Basement	1	1980s	0	0	0	1	0
Mobile Home	2500-3999	Unheated Basement	2	1980s	0	0	0	1	0
Mobile Home	2500-3999	Unheated Basement	3	1980s	0	0	0	1	0
Mobile Home	2500-3999	Unheated Basement	4+	1980s	0	0	0	1	0
Mobile Home	4000+	Unheated Basement	1	1980s	0	0	0	1	0
Mobile Home	4000+	Unheated Basement	2	1980s	0	0	0	1	0
Mobile Home	4000+	Unheated Basement	3	1980s	0	0	0	1	0
Mobile Home	4000+	Unheated Basement	4+	1980s	0	0	0	1	0
Mobile Home	0-1499	Unheated Basement	1	1990s	0	0	0	1	0
Mobile Home	0-1499	Unheated Basement	2	1990s	0	0	0	1	0
Mobile Home	0-1499	Unheated Basement	3	1990s	0	0	0	1	0
Mobile Home	0-1499	Unheated Basement	4+	1990s	0	0	0	1	0
Mobile Home	1500-2499	Unheated Basement	1	1990s	0	0	0	1	0
Mobile Home	1500-2499	Unheated Basement	2	1990s	0	0	0	1	0
Mobile Home	1500-2499	Unheated Basement	3	1990s	0	0	0	1	0
Mobile Home	1500-2499	Unheated Basement	4+	1990s	0	0	0	1	0
Mobile Home	2500-3999	Unheated Basement	1	1990s	0	0	0	1	0
Mobile Home	2500-3999	Unheated Basement	2	1990s	0	0	0	1	0
Mobile Home	2500-3999	Unheated Basement	3	1990s	0	0	0	1	0
Mobile Home	2500-3999	Unheated Basement	4+	1990s	0	0	0	1	0
Mobile Home	4000+	Unheated Basement	1	1990s	0	0	0	1	0
Mobile Home	4000+	Unheated Basement	2	1990s	0	0	0	1	0
Mobile Home	4000+	Unheated Basement	3	1990s	0	0	0	1	0
Mobile Home	4000+	Unheated Basement	4+	1990s	0	0	0	1	0
Mobile Home	0-1499	Unheated Basement	1	2000s	0	0	0	1	0
Mobile Home	0-1499	Unheated Basement	2	2000s	0	0	0	1	0
Mobile Home	0-1499	Unheated Basement	3	2000s	0	0	0	1	0
Mobile Home	0-1499	Unheated Basement	4+	2000s	0	0	0	1	0
Mobile Home	1500-2499	Unheated Basement	1	2000s	0	0	0	1	0
Mobile Home	1500-2499	Unheated Basement	2	2000s	0	0	0	1	0
Mobile Home	1500-2499	Unheated Basement	3	2000s	0	0	0	1	0
Mobile Home	1500-2499	Unheated Basement	4+	2000s	0	0	0	1	0
Mobile Home	2500-3999	Unheated Basement	1	2000s	0	0	0	1	0
Mobile Home	2500-3999	Unheated Basement	2	2000s	0	0	0	1	0
Mobile Home	2500-3999	Unheated Basement	3	2000s	0	0	0	1	0
Mobile Home	2500-3999	Unheated Basement	4+	2000s	0	0	0	1	0
Mobile Home	4000+	Unheated Basement	1	2000s	0	0	0	1	0
Mobile Home	4000+	Unheated Basement	2	2000s	0	0	0	1	0
Mobile Home	4000+	Unheated Basement	3	2000s	0	0	0	1	0
Mobile Home	4000+	Unheated Basement	4+	2000s	0	0	0	1	0
Mobile Home	0-1499	Unheated Basement	1	2010s	0	0	0	1	0
Mobile Home	0-1499	Unheated Basement	2	2010s	0	0	0	1	0
Mobile Home	0-1499	Unheated Basement	3	2010s	0	0	0	1	0
Mobile Home	0-1499	Unheated Basement	4+	2010s	0	0	0	1	0
Mobile Home	1500-2499	Unheated Basement	1	2010s	0	0	0	1	0
Mobile Home	1500-2499	Unheated Basement	2	2010s	0	0	0	1	0
Mobile Home	1500-2499	Unheated Basement	3	2010s	0	0	0	1	0
Mobile Home	1500-2499	Unheated Basement	4+	2010s	0	0	0	1	0
Mobile Home	2500-3999	Unheated Basement	1	2010s	0	0	0	1	0
Mobile Home	2500-3999	Unheated Basement	2	2010s	0	0	0	1	0
Mobile Home	2500-3999	Unheated Basement	3	2010s	0	0	0	1	0
Mobile Home	2500-3999	Unheated Basement	4+	2010s	0	0	0	1	0
Mobile Home	4000+	Unheated Basement	1	2010s	0	0	0	1	0
Mobile Home	4000+	Unheated Basement	2	2010s	0	0	0	1	0
Mobile Home	4000+	Unheated Basement	3	2010s	0	0	0	1	0
Mobile Home	4000+	Unheated Basement	4+	2010s	0	0	0	1	0
Mobile Home	0-1499	Unheated Basement	1	<1940	0	0	0	1	0
Mobile Home	0-1499	Unheated Basement	2	<1940	0	0	0	1	0
Mobile Home	0-1499	Unheated Basement	3	<1940	0	0	0	1	0
Mobile Home	0-1499	Unheated Basement	4+	<1940	0	0	0	1	0
Mobile Home	1500-2499	Unheated Basement	1	<1940	0	0	0	1	0
Mobile Home	1500-2499	Unheated Basement	2	<1940	0	0	0	1	0
Mobile Home	1500-2499	Unheated Basement	3	<1940	0	0	0	1	0
Mobile Home	1500-2499	Unheated Basement	4+	<1940	0	0	0	1	0
Mobile Home	2500-3999	Unheated Basement	1	<1940	0	0	0	1	0
Mobile Home	2500-3999	Unheated Basement	2	<1940	0	0	0	1	0
Mobile Home	2500-3999	Unheated Basement	3	<1940	0	0	0	1	0
Mobile Home	2500-3999	Unheated Basement	4+	<1940	0	0	0	1	0
Mobile Home	4000+	Unheated Basement	1	<1940	0	0	0	1	0
Mobile Home	4000+	Unheated Basement	2	<1940	0	0	0	1	0
Mobile Home	4000+	Unheated Basement	3	<1940	0	0	0	1	0
Mobile Home	4000+	Unheated Basement	4+	<1940	0	0	0	1	0
<<<<<<< HEAD
Multi-Family with 2 - 4 Units	0-1499	Unheated Basement	1	1940s	0	0	0	1	0.000125451
Multi-Family with 2 - 4 Units	0-1499	Unheated Basement	2	1940s	0	0	0	1	0.000946657
Multi-Family with 2 - 4 Units	0-1499	Unheated Basement	3	1940s	0	0	0	1	0.000198061
Multi-Family with 2 - 4 Units	0-1499	Unheated Basement	4+	1940s	0	0	0	1	3.67715e-05
Multi-Family with 2 - 4 Units	1500-2499	Unheated Basement	1	1940s	0	0	0	1	1.5386e-05
Multi-Family with 2 - 4 Units	1500-2499	Unheated Basement	2	1940s	0	0	0	1	0.000116104
Multi-Family with 2 - 4 Units	1500-2499	Unheated Basement	3	1940s	0	0	0	1	2.29395e-05
Multi-Family with 2 - 4 Units	1500-2499	Unheated Basement	4+	1940s	0	0	0	1	4.2589e-06
Multi-Family with 2 - 4 Units	2500-3999	Unheated Basement	1	1940s	0	0	0	1	1.76154e-06
Multi-Family with 2 - 4 Units	2500-3999	Unheated Basement	2	1940s	0	0	0	1	1.32927e-05
Multi-Family with 2 - 4 Units	2500-3999	Unheated Basement	3	1940s	0	0	0	1	3.19708e-06
Multi-Family with 2 - 4 Units	2500-3999	Unheated Basement	4+	1940s	0	0	0	1	5.93563e-07
Multi-Family with 2 - 4 Units	4000+	Unheated Basement	1	1940s	0	0	0	1	3.30595e-07
Multi-Family with 2 - 4 Units	4000+	Unheated Basement	2	1940s	0	0	0	1	2.49469e-06
Multi-Family with 2 - 4 Units	4000+	Unheated Basement	3	1940s	0	0	0	1	6.99184e-07
Multi-Family with 2 - 4 Units	4000+	Unheated Basement	4+	1940s	0	0	0	1	1.29809e-07
Multi-Family with 2 - 4 Units	0-1499	Unheated Basement	1	1950s	0	0	0	1	0.000162804
Multi-Family with 2 - 4 Units	0-1499	Unheated Basement	2	1950s	0	0	0	1	0.00122853
Multi-Family with 2 - 4 Units	0-1499	Unheated Basement	3	1950s	0	0	0	1	0.00027394
Multi-Family with 2 - 4 Units	0-1499	Unheated Basement	4+	1950s	0	0	0	1	5.0859e-05
Multi-Family with 2 - 4 Units	1500-2499	Unheated Basement	1	1950s	0	0	0	1	2.03813e-05
Multi-Family with 2 - 4 Units	1500-2499	Unheated Basement	2	1950s	0	0	0	1	0.000153799
Multi-Family with 2 - 4 Units	1500-2499	Unheated Basement	3	1950s	0	0	0	1	3.20063e-05
Multi-Family with 2 - 4 Units	1500-2499	Unheated Basement	4+	1950s	0	0	0	1	5.94221e-06
Multi-Family with 2 - 4 Units	2500-3999	Unheated Basement	1	1950s	0	0	0	1	2.48552e-06
Multi-Family with 2 - 4 Units	2500-3999	Unheated Basement	2	1950s	0	0	0	1	1.87559e-05
Multi-Family with 2 - 4 Units	2500-3999	Unheated Basement	3	1950s	0	0	0	1	4.79111e-06
Multi-Family with 2 - 4 Units	2500-3999	Unheated Basement	4+	1950s	0	0	0	1	8.89508e-07
Multi-Family with 2 - 4 Units	4000+	Unheated Basement	1	1950s	0	0	0	1	5.78263e-07
Multi-Family with 2 - 4 Units	4000+	Unheated Basement	2	1950s	0	0	0	1	4.36361e-06
Multi-Family with 2 - 4 Units	4000+	Unheated Basement	3	1950s	0	0	0	1	1.05263e-06
Multi-Family with 2 - 4 Units	4000+	Unheated Basement	4+	1950s	0	0	0	1	1.9543e-07
Multi-Family with 2 - 4 Units	0-1499	Unheated Basement	1	1960s	0	0	0	1	0.000232676
Multi-Family with 2 - 4 Units	0-1499	Unheated Basement	2	1960s	0	0	0	1	0.00105552
Multi-Family with 2 - 4 Units	0-1499	Unheated Basement	3	1960s	0	0	0	1	0.00020387
Multi-Family with 2 - 4 Units	0-1499	Unheated Basement	4+	1960s	0	0	0	1	1.83696e-06
Multi-Family with 2 - 4 Units	1500-2499	Unheated Basement	1	1960s	0	0	0	1	1.08896e-05
Multi-Family with 2 - 4 Units	1500-2499	Unheated Basement	2	1960s	0	0	0	1	4.93999e-05
Multi-Family with 2 - 4 Units	1500-2499	Unheated Basement	3	1960s	0	0	0	1	9.5439e-06
Multi-Family with 2 - 4 Units	1500-2499	Unheated Basement	4+	1960s	0	0	0	1	8.59952e-08
Multi-Family with 2 - 4 Units	2500-3999	Unheated Basement	1	1960s	0	0	0	1	4.09957e-06
Multi-Family with 2 - 4 Units	2500-3999	Unheated Basement	2	1960s	0	0	0	1	1.85975e-05
Multi-Family with 2 - 4 Units	2500-3999	Unheated Basement	3	1960s	0	0	0	1	2.54822e-06
Multi-Family with 2 - 4 Units	2500-3999	Unheated Basement	4+	1960s	0	0	0	1	2.29607e-08
Multi-Family with 2 - 4 Units	4000+	Unheated Basement	1	1960s	0	0	0	1	9.44861e-07
Multi-Family with 2 - 4 Units	4000+	Unheated Basement	2	1960s	0	0	0	1	4.28631e-06
Multi-Family with 2 - 4 Units	4000+	Unheated Basement	3	1960s	0	0	0	1	8.71163e-07
Multi-Family with 2 - 4 Units	4000+	Unheated Basement	4+	1960s	0	0	0	1	7.8496e-09
Multi-Family with 2 - 4 Units	0-1499	Unheated Basement	1	1970s	0	0	0	1	0.000286113
Multi-Family with 2 - 4 Units	0-1499	Unheated Basement	2	1970s	0	0	0	1	0.00129793
Multi-Family with 2 - 4 Units	0-1499	Unheated Basement	3	1970s	0	0	0	1	0.00029298
Multi-Family with 2 - 4 Units	0-1499	Unheated Basement	4+	1970s	0	0	0	1	2.63989e-06
Multi-Family with 2 - 4 Units	1500-2499	Unheated Basement	1	1970s	0	0	0	1	1.42142e-05
Multi-Family with 2 - 4 Units	1500-2499	Unheated Basement	2	1970s	0	0	0	1	6.4482e-05
Multi-Family with 2 - 4 Units	1500-2499	Unheated Basement	3	1970s	0	0	0	1	1.44278e-05
Multi-Family with 2 - 4 Units	1500-2499	Unheated Basement	4+	1970s	0	0	0	1	1.30002e-07
Multi-Family with 2 - 4 Units	2500-3999	Unheated Basement	1	1970s	0	0	0	1	3.10839e-06
Multi-Family with 2 - 4 Units	2500-3999	Unheated Basement	2	1970s	0	0	0	1	1.4101e-05
Multi-Family with 2 - 4 Units	2500-3999	Unheated Basement	3	1970s	0	0	0	1	2.42361e-06
Multi-Family with 2 - 4 Units	2500-3999	Unheated Basement	4+	1970s	0	0	0	1	2.18379e-08
Multi-Family with 2 - 4 Units	4000+	Unheated Basement	1	1970s	0	0	0	1	1.10775e-06
Multi-Family with 2 - 4 Units	4000+	Unheated Basement	2	1970s	0	0	0	1	5.02524e-06
Multi-Family with 2 - 4 Units	4000+	Unheated Basement	3	1970s	0	0	0	1	1.25854e-06
Multi-Family with 2 - 4 Units	4000+	Unheated Basement	4+	1970s	0	0	0	1	1.13401e-08
Multi-Family with 2 - 4 Units	0-1499	Unheated Basement	1	1980s	0	0	0	1	0.000143094
Multi-Family with 2 - 4 Units	0-1499	Unheated Basement	2	1980s	0	0	0	1	0.000957225
Multi-Family with 2 - 4 Units	0-1499	Unheated Basement	3	1980s	0	0	0	1	0.00010189
Multi-Family with 2 - 4 Units	0-1499	Unheated Basement	4+	1980s	0	0	0	1	5.20485e-06
Multi-Family with 2 - 4 Units	1500-2499	Unheated Basement	1	1980s	0	0	0	1	1.28424e-05
Multi-Family with 2 - 4 Units	1500-2499	Unheated Basement	2	1980s	0	0	0	1	8.59095e-05
Multi-Family with 2 - 4 Units	1500-2499	Unheated Basement	3	1980s	0	0	0	1	9.35506e-06
Multi-Family with 2 - 4 Units	1500-2499	Unheated Basement	4+	1980s	0	0	0	1	4.77887e-07
Multi-Family with 2 - 4 Units	2500-3999	Unheated Basement	1	1980s	0	0	0	1	5.2438e-07
Multi-Family with 2 - 4 Units	2500-3999	Unheated Basement	2	1980s	0	0	0	1	3.50784e-06
Multi-Family with 2 - 4 Units	2500-3999	Unheated Basement	3	1980s	0	0	0	1	4.11432e-07
Multi-Family with 2 - 4 Units	2500-3999	Unheated Basement	4+	1980s	0	0	0	1	2.10173e-08
Multi-Family with 2 - 4 Units	4000+	Unheated Basement	1	1980s	0	0	0	1	1.51673e-06
Multi-Family with 2 - 4 Units	4000+	Unheated Basement	2	1980s	0	0	0	1	1.01461e-05
Multi-Family with 2 - 4 Units	4000+	Unheated Basement	3	1980s	0	0	0	1	9.29433e-07
Multi-Family with 2 - 4 Units	4000+	Unheated Basement	4+	1980s	0	0	0	1	4.74785e-08
Multi-Family with 2 - 4 Units	0-1499	Unheated Basement	1	1990s	0	0	0	1	0.000112921
Multi-Family with 2 - 4 Units	0-1499	Unheated Basement	2	1990s	0	0	0	1	0.000755384
Multi-Family with 2 - 4 Units	0-1499	Unheated Basement	3	1990s	0	0	0	1	8.02835e-05
Multi-Family with 2 - 4 Units	0-1499	Unheated Basement	4+	1990s	0	0	0	1	4.10114e-06
Multi-Family with 2 - 4 Units	1500-2499	Unheated Basement	1	1990s	0	0	0	1	1.11468e-05
Multi-Family with 2 - 4 Units	1500-2499	Unheated Basement	2	1990s	0	0	0	1	7.45663e-05
Multi-Family with 2 - 4 Units	1500-2499	Unheated Basement	3	1990s	0	0	0	1	8.04391e-06
Multi-Family with 2 - 4 Units	1500-2499	Unheated Basement	4+	1990s	0	0	0	1	4.10909e-07
Multi-Family with 2 - 4 Units	2500-3999	Unheated Basement	1	1990s	0	0	0	1	4.50969e-07
Multi-Family with 2 - 4 Units	2500-3999	Unheated Basement	2	1990s	0	0	0	1	3.01676e-06
Multi-Family with 2 - 4 Units	2500-3999	Unheated Basement	3	1990s	0	0	0	1	3.43841e-07
Multi-Family with 2 - 4 Units	2500-3999	Unheated Basement	4+	1990s	0	0	0	1	1.75645e-08
Multi-Family with 2 - 4 Units	4000+	Unheated Basement	1	1990s	0	0	0	1	1.00379e-06
Multi-Family with 2 - 4 Units	4000+	Unheated Basement	2	1990s	0	0	0	1	6.71487e-06
Multi-Family with 2 - 4 Units	4000+	Unheated Basement	3	1990s	0	0	0	1	5.78724e-07
Multi-Family with 2 - 4 Units	4000+	Unheated Basement	4+	1990s	0	0	0	1	2.95631e-08
Multi-Family with 2 - 4 Units	0-1499	Unheated Basement	1	2000s	0	0	0	1	6.53333e-05
Multi-Family with 2 - 4 Units	0-1499	Unheated Basement	2	2000s	0	0	0	1	0.000508108
Multi-Family with 2 - 4 Units	0-1499	Unheated Basement	3	2000s	0	0	0	1	5.13523e-05
Multi-Family with 2 - 4 Units	0-1499	Unheated Basement	4+	2000s	0	0	0	1	3.37591e-06
Multi-Family with 2 - 4 Units	1500-2499	Unheated Basement	1	2000s	0	0	0	1	1.81478e-05
Multi-Family with 2 - 4 Units	1500-2499	Unheated Basement	2	2000s	0	0	0	1	0.000141138
Multi-Family with 2 - 4 Units	1500-2499	Unheated Basement	3	2000s	0	0	0	1	1.44556e-05
Multi-Family with 2 - 4 Units	1500-2499	Unheated Basement	4+	2000s	0	0	0	1	9.50314e-07
Multi-Family with 2 - 4 Units	2500-3999	Unheated Basement	1	2000s	0	0	0	1	1.98719e-06
Multi-Family with 2 - 4 Units	2500-3999	Unheated Basement	2	2000s	0	0	0	1	1.54547e-05
Multi-Family with 2 - 4 Units	2500-3999	Unheated Basement	3	2000s	0	0	0	1	1.65475e-06
Multi-Family with 2 - 4 Units	2500-3999	Unheated Basement	4+	2000s	0	0	0	1	1.08784e-07
Multi-Family with 2 - 4 Units	4000+	Unheated Basement	1	2000s	0	0	0	1	9.26444e-07
Multi-Family with 2 - 4 Units	4000+	Unheated Basement	2	2000s	0	0	0	1	7.2051e-06
Multi-Family with 2 - 4 Units	4000+	Unheated Basement	3	2000s	0	0	0	1	5.60233e-07
Multi-Family with 2 - 4 Units	4000+	Unheated Basement	4+	2000s	0	0	0	1	3.68299e-08
Multi-Family with 2 - 4 Units	0-1499	Unheated Basement	1	2010s	0	0	0	1	2.28181e-05
Multi-Family with 2 - 4 Units	0-1499	Unheated Basement	2	2010s	0	0	0	1	0.00017746
Multi-Family with 2 - 4 Units	0-1499	Unheated Basement	3	2010s	0	0	0	1	1.80971e-05
Multi-Family with 2 - 4 Units	0-1499	Unheated Basement	4+	2010s	0	0	0	1	1.18971e-06
Multi-Family with 2 - 4 Units	1500-2499	Unheated Basement	1	2010s	0	0	0	1	1.13235e-05
Multi-Family with 2 - 4 Units	1500-2499	Unheated Basement	2	2010s	0	0	0	1	8.8065e-05
Multi-Family with 2 - 4 Units	1500-2499	Unheated Basement	3	2010s	0	0	0	1	8.85079e-06
Multi-Family with 2 - 4 Units	1500-2499	Unheated Basement	4+	2010s	0	0	0	1	5.81853e-07
Multi-Family with 2 - 4 Units	2500-3999	Unheated Basement	1	2010s	0	0	0	1	1.7452e-06
Multi-Family with 2 - 4 Units	2500-3999	Unheated Basement	2	2010s	0	0	0	1	1.35727e-05
Multi-Family with 2 - 4 Units	2500-3999	Unheated Basement	3	2010s	0	0	0	1	1.41386e-06
Multi-Family with 2 - 4 Units	2500-3999	Unheated Basement	4+	2010s	0	0	0	1	9.29478e-08
Multi-Family with 2 - 4 Units	4000+	Unheated Basement	1	2010s	0	0	0	1	4.25962e-07
Multi-Family with 2 - 4 Units	4000+	Unheated Basement	2	2010s	0	0	0	1	3.31278e-06
Multi-Family with 2 - 4 Units	4000+	Unheated Basement	3	2010s	0	0	0	1	3.70599e-07
Multi-Family with 2 - 4 Units	4000+	Unheated Basement	4+	2010s	0	0	0	1	2.43632e-08
Multi-Family with 2 - 4 Units	0-1499	Unheated Basement	1	<1940	0	0	0	1	0.00287949
Multi-Family with 2 - 4 Units	0-1499	Unheated Basement	2	<1940	0	0	0	1	0.00504425
Multi-Family with 2 - 4 Units	0-1499	Unheated Basement	3	<1940	0	0	0	1	0.00180348
Multi-Family with 2 - 4 Units	0-1499	Unheated Basement	4+	<1940	0	0	0	1	0.000749726
Multi-Family with 2 - 4 Units	1500-2499	Unheated Basement	1	<1940	0	0	0	1	0.000395844
Multi-Family with 2 - 4 Units	1500-2499	Unheated Basement	2	<1940	0	0	0	1	0.000693435
Multi-Family with 2 - 4 Units	1500-2499	Unheated Basement	3	<1940	0	0	0	1	0.000252916
Multi-Family with 2 - 4 Units	1500-2499	Unheated Basement	4+	<1940	0	0	0	1	0.00010514
Multi-Family with 2 - 4 Units	2500-3999	Unheated Basement	1	<1940	0	0	0	1	7.05192e-05
Multi-Family with 2 - 4 Units	2500-3999	Unheated Basement	2	<1940	0	0	0	1	0.000123535
Multi-Family with 2 - 4 Units	2500-3999	Unheated Basement	3	<1940	0	0	0	1	4.34331e-05
Multi-Family with 2 - 4 Units	2500-3999	Unheated Basement	4+	<1940	0	0	0	1	1.80556e-05
Multi-Family with 2 - 4 Units	4000+	Unheated Basement	1	<1940	0	0	0	1	2.15963e-05
Multi-Family with 2 - 4 Units	4000+	Unheated Basement	2	<1940	0	0	0	1	3.78321e-05
Multi-Family with 2 - 4 Units	4000+	Unheated Basement	3	<1940	0	0	0	1	1.49959e-05
Multi-Family with 2 - 4 Units	4000+	Unheated Basement	4+	<1940	0	0	0	1	6.23395e-06
Multi-Family with 5+ Units	0-1499	Unheated Basement	1	1940s	0	0	0	1	8.59674e-05
Multi-Family with 5+ Units	0-1499	Unheated Basement	2	1940s	0	0	0	1	0.000420844
Multi-Family with 5+ Units	0-1499	Unheated Basement	3	1940s	0	0	0	1	0.000321936
Multi-Family with 5+ Units	0-1499	Unheated Basement	4+	1940s	0	0	0	1	0.000586673
Multi-Family with 5+ Units	1500-2499	Unheated Basement	1	1940s	0	0	0	1	5.52152e-06
Multi-Family with 5+ Units	1500-2499	Unheated Basement	2	1940s	0	0	0	1	2.81686e-05
Multi-Family with 5+ Units	1500-2499	Unheated Basement	3	1940s	0	0	0	1	2.13845e-05
Multi-Family with 5+ Units	1500-2499	Unheated Basement	4+	1940s	0	0	0	1	3.37072e-05
Multi-Family with 5+ Units	2500-3999	Unheated Basement	1	1940s	0	0	0	1	2.43397e-07
Multi-Family with 5+ Units	2500-3999	Unheated Basement	2	1940s	0	0	0	1	1.28117e-06
Multi-Family with 5+ Units	2500-3999	Unheated Basement	3	1940s	0	0	0	1	9.6197e-07
Multi-Family with 5+ Units	2500-3999	Unheated Basement	4+	1940s	0	0	0	1	1.33705e-06
Multi-Family with 5+ Units	4000+	Unheated Basement	1	1940s	0	0	0	1	1.02619e-07
Multi-Family with 5+ Units	4000+	Unheated Basement	2	1940s	0	0	0	1	5.34616e-07
Multi-Family with 5+ Units	4000+	Unheated Basement	3	1940s	0	0	0	1	4.08711e-07
Multi-Family with 5+ Units	4000+	Unheated Basement	4+	1940s	0	0	0	1	5.23549e-07
Multi-Family with 5+ Units	0-1499	Unheated Basement	1	1950s	0	0	0	1	0.000142575
Multi-Family with 5+ Units	0-1499	Unheated Basement	2	1950s	0	0	0	1	0.000715595
Multi-Family with 5+ Units	0-1499	Unheated Basement	3	1950s	0	0	0	1	0.00055133
Multi-Family with 5+ Units	0-1499	Unheated Basement	4+	1950s	0	0	0	1	0.00105281
Multi-Family with 5+ Units	1500-2499	Unheated Basement	1	1950s	0	0	0	1	8.93706e-06
Multi-Family with 5+ Units	1500-2499	Unheated Basement	2	1950s	0	0	0	1	4.64973e-05
Multi-Family with 5+ Units	1500-2499	Unheated Basement	3	1950s	0	0	0	1	3.55448e-05
Multi-Family with 5+ Units	1500-2499	Unheated Basement	4+	1950s	0	0	0	1	5.96249e-05
Multi-Family with 5+ Units	2500-3999	Unheated Basement	1	1950s	0	0	0	1	3.84251e-07
Multi-Family with 5+ Units	2500-3999	Unheated Basement	2	1950s	0	0	0	1	1.99735e-06
Multi-Family with 5+ Units	2500-3999	Unheated Basement	3	1950s	0	0	0	1	1.5134e-06
Multi-Family with 5+ Units	2500-3999	Unheated Basement	4+	1950s	0	0	0	1	2.34492e-06
Multi-Family with 5+ Units	4000+	Unheated Basement	1	1950s	0	0	0	1	2.23761e-07
Multi-Family with 5+ Units	4000+	Unheated Basement	2	1950s	0	0	0	1	1.12515e-06
Multi-Family with 5+ Units	4000+	Unheated Basement	3	1950s	0	0	0	1	8.61565e-07
Multi-Family with 5+ Units	4000+	Unheated Basement	4+	1950s	0	0	0	1	9.21923e-07
Multi-Family with 5+ Units	0-1499	Unheated Basement	1	1960s	0	0	0	1	0.000245398
Multi-Family with 5+ Units	0-1499	Unheated Basement	2	1960s	0	0	0	1	0.00121035
Multi-Family with 5+ Units	0-1499	Unheated Basement	3	1960s	0	0	0	1	0.00102131
Multi-Family with 5+ Units	0-1499	Unheated Basement	4+	1960s	0	0	0	1	0.000933703
Multi-Family with 5+ Units	1500-2499	Unheated Basement	1	1960s	0	0	0	1	6.34516e-06
Multi-Family with 5+ Units	1500-2499	Unheated Basement	2	1960s	0	0	0	1	3.08445e-05
Multi-Family with 5+ Units	1500-2499	Unheated Basement	3	1960s	0	0	0	1	2.7574e-05
Multi-Family with 5+ Units	1500-2499	Unheated Basement	4+	1960s	0	0	0	1	2.92512e-05
Multi-Family with 5+ Units	2500-3999	Unheated Basement	1	1960s	0	0	0	1	1.05267e-06
Multi-Family with 5+ Units	2500-3999	Unheated Basement	2	1960s	0	0	0	1	4.85596e-06
Multi-Family with 5+ Units	2500-3999	Unheated Basement	3	1960s	0	0	0	1	5.08302e-06
Multi-Family with 5+ Units	2500-3999	Unheated Basement	4+	1960s	0	0	0	1	7.23813e-06
Multi-Family with 5+ Units	4000+	Unheated Basement	1	1960s	0	0	0	1	8.96961e-07
Multi-Family with 5+ Units	4000+	Unheated Basement	2	1960s	0	0	0	1	4.11464e-06
Multi-Family with 5+ Units	4000+	Unheated Basement	3	1960s	0	0	0	1	4.43536e-06
Multi-Family with 5+ Units	4000+	Unheated Basement	4+	1960s	0	0	0	1	6.53898e-06
Multi-Family with 5+ Units	0-1499	Unheated Basement	1	1970s	0	0	0	1	0.00039705
Multi-Family with 5+ Units	0-1499	Unheated Basement	2	1970s	0	0	0	1	0.00199717
Multi-Family with 5+ Units	0-1499	Unheated Basement	3	1970s	0	0	0	1	0.00160432
Multi-Family with 5+ Units	0-1499	Unheated Basement	4+	1970s	0	0	0	1	0.00120855
Multi-Family with 5+ Units	1500-2499	Unheated Basement	1	1970s	0	0	0	1	9.24421e-06
Multi-Family with 5+ Units	1500-2499	Unheated Basement	2	1970s	0	0	0	1	4.63248e-05
Multi-Family with 5+ Units	1500-2499	Unheated Basement	3	1970s	0	0	0	1	3.84563e-05
Multi-Family with 5+ Units	1500-2499	Unheated Basement	4+	1970s	0	0	0	1	3.1771e-05
Multi-Family with 5+ Units	2500-3999	Unheated Basement	1	1970s	0	0	0	1	1.12737e-06
Multi-Family with 5+ Units	2500-3999	Unheated Basement	2	1970s	0	0	0	1	5.44653e-06
Multi-Family with 5+ Units	2500-3999	Unheated Basement	3	1970s	0	0	0	1	5.04589e-06
Multi-Family with 5+ Units	2500-3999	Unheated Basement	4+	1970s	0	0	0	1	5.64496e-06
Multi-Family with 5+ Units	4000+	Unheated Basement	1	1970s	0	0	0	1	8.68277e-07
Multi-Family with 5+ Units	4000+	Unheated Basement	2	1970s	0	0	0	1	4.1804e-06
Multi-Family with 5+ Units	4000+	Unheated Basement	3	1970s	0	0	0	1	3.98348e-06
Multi-Family with 5+ Units	4000+	Unheated Basement	4+	1970s	0	0	0	1	4.65908e-06
Multi-Family with 5+ Units	0-1499	Unheated Basement	1	1980s	0	0	0	1	0.000232148
Multi-Family with 5+ Units	0-1499	Unheated Basement	2	1980s	0	0	0	1	0.00135832
Multi-Family with 5+ Units	0-1499	Unheated Basement	3	1980s	0	0	0	1	0.00123171
Multi-Family with 5+ Units	0-1499	Unheated Basement	4+	1980s	0	0	0	1	0.000440085
Multi-Family with 5+ Units	1500-2499	Unheated Basement	1	1980s	0	0	0	1	1.76756e-05
Multi-Family with 5+ Units	1500-2499	Unheated Basement	2	1980s	0	0	0	1	0.000102391
Multi-Family with 5+ Units	1500-2499	Unheated Basement	3	1980s	0	0	0	1	9.45162e-05
Multi-Family with 5+ Units	1500-2499	Unheated Basement	4+	1980s	0	0	0	1	3.48388e-05
Multi-Family with 5+ Units	2500-3999	Unheated Basement	1	1980s	0	0	0	1	9.4297e-07
Multi-Family with 5+ Units	2500-3999	Unheated Basement	2	1980s	0	0	0	1	5.46682e-06
Multi-Family with 5+ Units	2500-3999	Unheated Basement	3	1980s	0	0	0	1	5.63923e-06
Multi-Family with 5+ Units	2500-3999	Unheated Basement	4+	1980s	0	0	0	1	2.42519e-06
Multi-Family with 5+ Units	4000+	Unheated Basement	1	1980s	0	0	0	1	1.58461e-06
Multi-Family with 5+ Units	4000+	Unheated Basement	2	1980s	0	0	0	1	9.24728e-06
Multi-Family with 5+ Units	4000+	Unheated Basement	3	1980s	0	0	0	1	7.92837e-06
Multi-Family with 5+ Units	4000+	Unheated Basement	4+	1980s	0	0	0	1	2.72148e-06
Multi-Family with 5+ Units	0-1499	Unheated Basement	1	1990s	0	0	0	1	0.000203576
Multi-Family with 5+ Units	0-1499	Unheated Basement	2	1990s	0	0	0	1	0.00118082
Multi-Family with 5+ Units	0-1499	Unheated Basement	3	1990s	0	0	0	1	0.00110199
Multi-Family with 5+ Units	0-1499	Unheated Basement	4+	1990s	0	0	0	1	0.000378809
Multi-Family with 5+ Units	1500-2499	Unheated Basement	1	1990s	0	0	0	1	1.41353e-05
Multi-Family with 5+ Units	1500-2499	Unheated Basement	2	1990s	0	0	0	1	8.11477e-05
Multi-Family with 5+ Units	1500-2499	Unheated Basement	3	1990s	0	0	0	1	7.78731e-05
Multi-Family with 5+ Units	1500-2499	Unheated Basement	4+	1990s	0	0	0	1	2.80587e-05
Multi-Family with 5+ Units	2500-3999	Unheated Basement	1	1990s	0	0	0	1	7.64887e-07
Multi-Family with 5+ Units	2500-3999	Unheated Basement	2	1990s	0	0	0	1	4.42373e-06
Multi-Family with 5+ Units	2500-3999	Unheated Basement	3	1990s	0	0	0	1	4.68021e-06
Multi-Family with 5+ Units	2500-3999	Unheated Basement	4+	1990s	0	0	0	1	1.99002e-06
Multi-Family with 5+ Units	4000+	Unheated Basement	1	1990s	0	0	0	1	1.00581e-06
Multi-Family with 5+ Units	4000+	Unheated Basement	2	1990s	0	0	0	1	5.80396e-06
Multi-Family with 5+ Units	4000+	Unheated Basement	3	1990s	0	0	0	1	5.39521e-06
Multi-Family with 5+ Units	4000+	Unheated Basement	4+	1990s	0	0	0	1	1.99156e-06
Multi-Family with 5+ Units	0-1499	Unheated Basement	1	2000s	0	0	0	1	0.000146775
Multi-Family with 5+ Units	0-1499	Unheated Basement	2	2000s	0	0	0	1	0.00087488
Multi-Family with 5+ Units	0-1499	Unheated Basement	3	2000s	0	0	0	1	0.000713457
Multi-Family with 5+ Units	0-1499	Unheated Basement	4+	2000s	0	0	0	1	0.000990329
Multi-Family with 5+ Units	1500-2499	Unheated Basement	1	2000s	0	0	0	1	1.27976e-05
Multi-Family with 5+ Units	1500-2499	Unheated Basement	2	2000s	0	0	0	1	7.43715e-05
Multi-Family with 5+ Units	1500-2499	Unheated Basement	3	2000s	0	0	0	1	6.39865e-05
Multi-Family with 5+ Units	1500-2499	Unheated Basement	4+	2000s	0	0	0	1	0.000102398
Multi-Family with 5+ Units	2500-3999	Unheated Basement	1	2000s	0	0	0	1	5.9663e-07
Multi-Family with 5+ Units	2500-3999	Unheated Basement	2	2000s	0	0	0	1	3.4223e-06
Multi-Family with 5+ Units	2500-3999	Unheated Basement	3	2000s	0	0	0	1	3.1599e-06
Multi-Family with 5+ Units	2500-3999	Unheated Basement	4+	2000s	0	0	0	1	5.02842e-06
Multi-Family with 5+ Units	4000+	Unheated Basement	1	2000s	0	0	0	1	7.98607e-07
Multi-Family with 5+ Units	4000+	Unheated Basement	2	2000s	0	0	0	1	4.38845e-06
Multi-Family with 5+ Units	4000+	Unheated Basement	3	2000s	0	0	0	1	3.97727e-06
Multi-Family with 5+ Units	4000+	Unheated Basement	4+	2000s	0	0	0	1	8.70951e-06
Multi-Family with 5+ Units	0-1499	Unheated Basement	1	2010s	0	0	0	1	8.32538e-05
Multi-Family with 5+ Units	0-1499	Unheated Basement	2	2010s	0	0	0	1	0.000451578
Multi-Family with 5+ Units	0-1499	Unheated Basement	3	2010s	0	0	0	1	0.000440224
Multi-Family with 5+ Units	0-1499	Unheated Basement	4+	2010s	0	0	0	1	0.000734379
Multi-Family with 5+ Units	1500-2499	Unheated Basement	1	2010s	0	0	0	1	9.10695e-06
Multi-Family with 5+ Units	1500-2499	Unheated Basement	2	2010s	0	0	0	1	5.0505e-05
Multi-Family with 5+ Units	1500-2499	Unheated Basement	3	2010s	0	0	0	1	4.66877e-05
Multi-Family with 5+ Units	1500-2499	Unheated Basement	4+	2010s	0	0	0	1	7.01031e-05
Multi-Family with 5+ Units	2500-3999	Unheated Basement	1	2010s	0	0	0	1	5.75353e-07
Multi-Family with 5+ Units	2500-3999	Unheated Basement	2	2010s	0	0	0	1	2.98368e-06
Multi-Family with 5+ Units	2500-3999	Unheated Basement	3	2010s	0	0	0	1	3.17762e-06
Multi-Family with 5+ Units	2500-3999	Unheated Basement	4+	2010s	0	0	0	1	6.05541e-06
Multi-Family with 5+ Units	4000+	Unheated Basement	1	2010s	0	0	0	1	1.16486e-09
Multi-Family with 5+ Units	4000+	Unheated Basement	2	2010s	0	0	0	1	7.6026e-09
Multi-Family with 5+ Units	4000+	Unheated Basement	3	2010s	0	0	0	1	5.80076e-09
Multi-Family with 5+ Units	4000+	Unheated Basement	4+	2010s	0	0	0	1	5.53707e-09
Multi-Family with 5+ Units	0-1499	Unheated Basement	1	<1940	0	0	0	1	0.000470721
Multi-Family with 5+ Units	0-1499	Unheated Basement	2	<1940	0	0	0	1	0.00112782
Multi-Family with 5+ Units	0-1499	Unheated Basement	3	<1940	0	0	0	1	0.00218297
Multi-Family with 5+ Units	0-1499	Unheated Basement	4+	<1940	0	0	0	1	0.00539061
Multi-Family with 5+ Units	1500-2499	Unheated Basement	1	<1940	0	0	0	1	2.84137e-05
Multi-Family with 5+ Units	1500-2499	Unheated Basement	2	<1940	0	0	0	1	6.71612e-05
Multi-Family with 5+ Units	1500-2499	Unheated Basement	3	<1940	0	0	0	1	0.000129034
Multi-Family with 5+ Units	1500-2499	Unheated Basement	4+	<1940	0	0	0	1	0.000318393
Multi-Family with 5+ Units	2500-3999	Unheated Basement	1	<1940	0	0	0	1	8.88634e-06
Multi-Family with 5+ Units	2500-3999	Unheated Basement	2	<1940	0	0	0	1	2.1045e-05
Multi-Family with 5+ Units	2500-3999	Unheated Basement	3	<1940	0	0	0	1	4.05404e-05
Multi-Family with 5+ Units	2500-3999	Unheated Basement	4+	<1940	0	0	0	1	0.000100251
Multi-Family with 5+ Units	4000+	Unheated Basement	1	<1940	0	0	0	1	3.85531e-06
Multi-Family with 5+ Units	4000+	Unheated Basement	2	<1940	0	0	0	1	8.96616e-06
Multi-Family with 5+ Units	4000+	Unheated Basement	3	<1940	0	0	0	1	1.70208e-05
Multi-Family with 5+ Units	4000+	Unheated Basement	4+	<1940	0	0	0	1	4.11154e-05
Single-Family Attached	0-1499	Unheated Basement	1	1940s	0	0	0	1	0.000265397
Single-Family Attached	0-1499	Unheated Basement	2	1940s	0	0	0	1	0.00011823
Single-Family Attached	0-1499	Unheated Basement	3	1940s	0	0	0	1	0
Single-Family Attached	0-1499	Unheated Basement	4+	1940s	0	0	0	1	0
Single-Family Attached	1500-2499	Unheated Basement	1	1940s	0	0	0	1	2.69541e-05
Single-Family Attached	1500-2499	Unheated Basement	2	1940s	0	0	0	1	7.0211e-05
Single-Family Attached	1500-2499	Unheated Basement	3	1940s	0	0	0	1	8.42586e-06
Single-Family Attached	1500-2499	Unheated Basement	4+	1940s	0	0	0	1	0
Single-Family Attached	2500-3999	Unheated Basement	1	1940s	0	0	0	1	3.50828e-06
Single-Family Attached	2500-3999	Unheated Basement	2	1940s	0	0	0	1	2.49692e-05
Single-Family Attached	2500-3999	Unheated Basement	3	1940s	0	0	0	1	0
Single-Family Attached	2500-3999	Unheated Basement	4+	1940s	0	0	0	1	0
Single-Family Attached	4000+	Unheated Basement	1	1940s	0	0	0	1	9.41126e-07
Single-Family Attached	4000+	Unheated Basement	2	1940s	0	0	0	1	9.41126e-07
Single-Family Attached	4000+	Unheated Basement	3	1940s	0	0	0	1	9.41126e-07
Single-Family Attached	4000+	Unheated Basement	4+	1940s	0	0	0	1	0
Single-Family Attached	0-1499	Unheated Basement	1	1950s	0	0	0	1	0.000362658
Single-Family Attached	0-1499	Unheated Basement	2	1950s	0	0	0	1	0.000161559
Single-Family Attached	0-1499	Unheated Basement	3	1950s	0	0	0	1	0
Single-Family Attached	0-1499	Unheated Basement	4+	1950s	0	0	0	1	0
Single-Family Attached	1500-2499	Unheated Basement	1	1950s	0	0	0	1	3.37241e-05
Single-Family Attached	1500-2499	Unheated Basement	2	1950s	0	0	0	1	8.78459e-05
Single-Family Attached	1500-2499	Unheated Basement	3	1950s	0	0	0	1	1.05422e-05
Single-Family Attached	1500-2499	Unheated Basement	4+	1950s	0	0	0	1	0
Single-Family Attached	2500-3999	Unheated Basement	1	1950s	0	0	0	1	4.72259e-06
Single-Family Attached	2500-3999	Unheated Basement	2	1950s	0	0	0	1	3.36117e-05
Single-Family Attached	2500-3999	Unheated Basement	3	1950s	0	0	0	1	0
Single-Family Attached	2500-3999	Unheated Basement	4+	1950s	0	0	0	1	0
Single-Family Attached	4000+	Unheated Basement	1	1950s	0	0	0	1	1.09586e-06
Single-Family Attached	4000+	Unheated Basement	2	1950s	0	0	0	1	1.09586e-06
Single-Family Attached	4000+	Unheated Basement	3	1950s	0	0	0	1	1.09586e-06
Single-Family Attached	4000+	Unheated Basement	4+	1950s	0	0	0	1	0
Single-Family Attached	0-1499	Unheated Basement	1	1960s	0	0	0	1	0.000189295
Single-Family Attached	0-1499	Unheated Basement	2	1960s	0	0	0	1	0.000103012
Single-Family Attached	0-1499	Unheated Basement	3	1960s	0	0	0	1	2.59031e-06
Single-Family Attached	0-1499	Unheated Basement	4+	1960s	0	0	0	1	0
Single-Family Attached	1500-2499	Unheated Basement	1	1960s	0	0	0	1	3.63907e-05
Single-Family Attached	1500-2499	Unheated Basement	2	1960s	0	0	0	1	8.34683e-05
Single-Family Attached	1500-2499	Unheated Basement	3	1960s	0	0	0	1	3.42708e-06
Single-Family Attached	1500-2499	Unheated Basement	4+	1960s	0	0	0	1	0
Single-Family Attached	2500-3999	Unheated Basement	1	1960s	0	0	0	1	1.24751e-05
Single-Family Attached	2500-3999	Unheated Basement	2	1960s	0	0	0	1	6.41299e-06
Single-Family Attached	2500-3999	Unheated Basement	3	1960s	0	0	0	1	0
Single-Family Attached	2500-3999	Unheated Basement	4+	1960s	0	0	0	1	0
Single-Family Attached	4000+	Unheated Basement	1	1960s	0	0	0	1	1.96141e-06
Single-Family Attached	4000+	Unheated Basement	2	1960s	0	0	0	1	1.96141e-06
Single-Family Attached	4000+	Unheated Basement	3	1960s	0	0	0	1	1.96141e-06
Single-Family Attached	4000+	Unheated Basement	4+	1960s	0	0	0	1	0
Single-Family Attached	0-1499	Unheated Basement	1	1970s	0	0	0	1	0.000364395
Single-Family Attached	0-1499	Unheated Basement	2	1970s	0	0	0	1	0.0001983
Single-Family Attached	0-1499	Unheated Basement	3	1970s	0	0	0	1	4.98639e-06
Single-Family Attached	0-1499	Unheated Basement	4+	1970s	0	0	0	1	0
Single-Family Attached	1500-2499	Unheated Basement	1	1970s	0	0	0	1	6.70739e-05
Single-Family Attached	1500-2499	Unheated Basement	2	1970s	0	0	0	1	0.000153845
Single-Family Attached	1500-2499	Unheated Basement	3	1970s	0	0	0	1	6.31666e-06
Single-Family Attached	1500-2499	Unheated Basement	4+	1970s	0	0	0	1	0
Single-Family Attached	2500-3999	Unheated Basement	1	1970s	0	0	0	1	2.4389e-05
Single-Family Attached	2500-3999	Unheated Basement	2	1970s	0	0	0	1	1.25375e-05
Single-Family Attached	2500-3999	Unheated Basement	3	1970s	0	0	0	1	0
Single-Family Attached	2500-3999	Unheated Basement	4+	1970s	0	0	0	1	0
Single-Family Attached	4000+	Unheated Basement	1	1970s	0	0	0	1	3.69062e-06
Single-Family Attached	4000+	Unheated Basement	2	1970s	0	0	0	1	3.69062e-06
Single-Family Attached	4000+	Unheated Basement	3	1970s	0	0	0	1	3.69062e-06
Single-Family Attached	4000+	Unheated Basement	4+	1970s	0	0	0	1	0
Single-Family Attached	0-1499	Unheated Basement	1	1980s	0	0	0	1	0.000254171
Single-Family Attached	0-1499	Unheated Basement	2	1980s	0	0	0	1	0.000275195
Single-Family Attached	0-1499	Unheated Basement	3	1980s	0	0	0	1	4.41899e-06
Single-Family Attached	0-1499	Unheated Basement	4+	1980s	0	0	0	1	0
Single-Family Attached	1500-2499	Unheated Basement	1	1980s	0	0	0	1	0.000102887
Single-Family Attached	1500-2499	Unheated Basement	2	1980s	0	0	0	1	0.000229307
Single-Family Attached	1500-2499	Unheated Basement	3	1980s	0	0	0	1	4.45312e-05
Single-Family Attached	1500-2499	Unheated Basement	4+	1980s	0	0	0	1	0
Single-Family Attached	2500-3999	Unheated Basement	1	1980s	0	0	0	1	1.42591e-05
Single-Family Attached	2500-3999	Unheated Basement	2	1980s	0	0	0	1	4.70086e-05
Single-Family Attached	2500-3999	Unheated Basement	3	1980s	0	0	0	1	1.75308e-06
Single-Family Attached	2500-3999	Unheated Basement	4+	1980s	0	0	0	1	0
Single-Family Attached	4000+	Unheated Basement	1	1980s	0	0	0	1	0
Single-Family Attached	4000+	Unheated Basement	2	1980s	0	0	0	1	1.45215e-05
Single-Family Attached	4000+	Unheated Basement	3	1980s	0	0	0	1	0
Single-Family Attached	4000+	Unheated Basement	4+	1980s	0	0	0	1	0
Single-Family Attached	0-1499	Unheated Basement	1	1990s	0	0	0	1	0.000247882
Single-Family Attached	0-1499	Unheated Basement	2	1990s	0	0	0	1	0.000268386
Single-Family Attached	0-1499	Unheated Basement	3	1990s	0	0	0	1	4.30966e-06
Single-Family Attached	0-1499	Unheated Basement	4+	1990s	0	0	0	1	0
Single-Family Attached	1500-2499	Unheated Basement	1	1990s	0	0	0	1	9.60672e-05
Single-Family Attached	1500-2499	Unheated Basement	2	1990s	0	0	0	1	0.000214108
Single-Family Attached	1500-2499	Unheated Basement	3	1990s	0	0	0	1	4.15795e-05
Single-Family Attached	1500-2499	Unheated Basement	4+	1990s	0	0	0	1	0
Single-Family Attached	2500-3999	Unheated Basement	1	1990s	0	0	0	1	1.44251e-05
Single-Family Attached	2500-3999	Unheated Basement	2	1990s	0	0	0	1	4.7556e-05
Single-Family Attached	2500-3999	Unheated Basement	3	1990s	0	0	0	1	1.77349e-06
Single-Family Attached	2500-3999	Unheated Basement	4+	1990s	0	0	0	1	0
Single-Family Attached	4000+	Unheated Basement	1	1990s	0	0	0	1	0
Single-Family Attached	4000+	Unheated Basement	2	1990s	0	0	0	1	1.16926e-05
Single-Family Attached	4000+	Unheated Basement	3	1990s	0	0	0	1	0
Single-Family Attached	4000+	Unheated Basement	4+	1990s	0	0	0	1	0
Single-Family Attached	0-1499	Unheated Basement	1	2000s	0	0	0	1	0.000230435
Single-Family Attached	0-1499	Unheated Basement	2	2000s	0	0	0	1	0.000230271
Single-Family Attached	0-1499	Unheated Basement	3	2000s	0	0	0	1	1.14298e-05
Single-Family Attached	0-1499	Unheated Basement	4+	2000s	0	0	0	1	0
Single-Family Attached	1500-2499	Unheated Basement	1	2000s	0	0	0	1	0.000169705
Single-Family Attached	1500-2499	Unheated Basement	2	2000s	0	0	0	1	0.000262811
Single-Family Attached	1500-2499	Unheated Basement	3	2000s	0	0	0	1	5.26812e-05
Single-Family Attached	1500-2499	Unheated Basement	4+	2000s	0	0	0	1	0
Single-Family Attached	2500-3999	Unheated Basement	1	2000s	0	0	0	1	6.15199e-05
Single-Family Attached	2500-3999	Unheated Basement	2	2000s	0	0	0	1	5.9371e-05
Single-Family Attached	2500-3999	Unheated Basement	3	2000s	0	0	0	1	4.77419e-05
Single-Family Attached	2500-3999	Unheated Basement	4+	2000s	0	0	0	1	0
Single-Family Attached	4000+	Unheated Basement	1	2000s	0	0	0	1	4.4504e-06
Single-Family Attached	4000+	Unheated Basement	2	2000s	0	0	0	1	1.23113e-05
Single-Family Attached	4000+	Unheated Basement	3	2000s	0	0	0	1	9.34125e-06
Single-Family Attached	4000+	Unheated Basement	4+	2000s	0	0	0	1	0
Single-Family Attached	0-1499	Unheated Basement	1	2010s	0	0	0	1	5.84266e-05
Single-Family Attached	0-1499	Unheated Basement	2	2010s	0	0	0	1	5.83851e-05
Single-Family Attached	0-1499	Unheated Basement	3	2010s	0	0	0	1	2.89803e-06
Single-Family Attached	0-1499	Unheated Basement	4+	2010s	0	0	0	1	0
Single-Family Attached	1500-2499	Unheated Basement	1	2010s	0	0	0	1	6.51483e-05
Single-Family Attached	1500-2499	Unheated Basement	2	2010s	0	0	0	1	0.000100891
Single-Family Attached	1500-2499	Unheated Basement	3	2010s	0	0	0	1	2.02238e-05
Single-Family Attached	1500-2499	Unheated Basement	4+	2010s	0	0	0	1	0
Single-Family Attached	2500-3999	Unheated Basement	1	2010s	0	0	0	1	1.97544e-05
Single-Family Attached	2500-3999	Unheated Basement	2	2010s	0	0	0	1	1.90644e-05
Single-Family Attached	2500-3999	Unheated Basement	3	2010s	0	0	0	1	1.53302e-05
Single-Family Attached	2500-3999	Unheated Basement	4+	2010s	0	0	0	1	0
Single-Family Attached	4000+	Unheated Basement	1	2010s	0	0	0	1	9.73315e-07
Single-Family Attached	4000+	Unheated Basement	2	2010s	0	0	0	1	2.69252e-06
Single-Family Attached	4000+	Unheated Basement	3	2010s	0	0	0	1	2.04296e-06
Single-Family Attached	4000+	Unheated Basement	4+	2010s	0	0	0	1	0
Single-Family Attached	0-1499	Unheated Basement	1	<1940	0	0	0	1	0.000609899
Single-Family Attached	0-1499	Unheated Basement	2	<1940	0	0	0	1	0.00121032
Single-Family Attached	0-1499	Unheated Basement	3	<1940	0	0	0	1	0.000202485
Single-Family Attached	0-1499	Unheated Basement	4+	<1940	0	0	0	1	0
Single-Family Attached	1500-2499	Unheated Basement	1	<1940	0	0	0	1	7.67131e-05
Single-Family Attached	1500-2499	Unheated Basement	2	<1940	0	0	0	1	0.000752765
Single-Family Attached	1500-2499	Unheated Basement	3	<1940	0	0	0	1	0.000207355
Single-Family Attached	1500-2499	Unheated Basement	4+	<1940	0	0	0	1	0
Single-Family Attached	2500-3999	Unheated Basement	1	<1940	0	0	0	1	0
Single-Family Attached	2500-3999	Unheated Basement	2	<1940	0	0	0	1	0.000170084
Single-Family Attached	2500-3999	Unheated Basement	3	<1940	0	0	0	1	0.000135224
Single-Family Attached	2500-3999	Unheated Basement	4+	<1940	0	0	0	1	0
Single-Family Attached	4000+	Unheated Basement	1	<1940	0	0	0	1	3.22389e-05
Single-Family Attached	4000+	Unheated Basement	2	<1940	0	0	0	1	3.22389e-05
Single-Family Attached	4000+	Unheated Basement	3	<1940	0	0	0	1	3.22389e-05
Single-Family Attached	4000+	Unheated Basement	4+	<1940	0	0	0	1	0
Single-Family Detached	0-1499	Unheated Basement	1	1940s	0.196591	0	0	0.803409	0.00249136
Single-Family Detached	0-1499	Unheated Basement	2	1940s	0.196591	0	0	0.803409	0.000341648
Single-Family Detached	0-1499	Unheated Basement	3	1940s	0	0	0	1	3.01921e-06
Single-Family Detached	0-1499	Unheated Basement	4+	1940s	0	0	0	1	0
Single-Family Detached	1500-2499	Unheated Basement	1	1940s	0.11077	0.111944	0	0.777286	0.00136283
Single-Family Detached	1500-2499	Unheated Basement	2	1940s	0.11077	0.111944	0	0.777286	0.000889053
Single-Family Detached	1500-2499	Unheated Basement	3	1940s	0.11077	0.111944	0	0.777286	3.19572e-05
Single-Family Detached	1500-2499	Unheated Basement	4+	1940s	0	0	0	1	0
Single-Family Detached	2500-3999	Unheated Basement	1	1940s	0.172587	0.21513	0.012879	0.599405	0.000181773
Single-Family Detached	2500-3999	Unheated Basement	2	1940s	0.172587	0.21513	0.012879	0.599405	0.000303135
Single-Family Detached	2500-3999	Unheated Basement	3	1940s	0.172587	0.21513	0.012879	0.599405	2.50021e-05
Single-Family Detached	2500-3999	Unheated Basement	4+	1940s	0	0	0	1	0
Single-Family Detached	4000+	Unheated Basement	1	1940s	0.195053	0.530143	0.051523	0.223281	3.63973e-05
Single-Family Detached	4000+	Unheated Basement	2	1940s	0.195053	0.530143	0.051523	0.223281	8.07161e-05
Single-Family Detached	4000+	Unheated Basement	3	1940s	0.195053	0.530143	0.051523	0.223281	2.84028e-06
Single-Family Detached	4000+	Unheated Basement	4+	1940s	0	0	0	1	0
Single-Family Detached	0-1499	Unheated Basement	1	1950s	0.222291	0	0	0.777709	0.00541125
Single-Family Detached	0-1499	Unheated Basement	2	1950s	0.222291	0	0	0.777709	0.000742061
Single-Family Detached	0-1499	Unheated Basement	3	1950s	0	0	0	1	6.55773e-06
Single-Family Detached	0-1499	Unheated Basement	4+	1950s	0	0	0	1	0
Single-Family Detached	1500-2499	Unheated Basement	1	1950s	0.239907	0.188864	0	0.571229	0.00300957
Single-Family Detached	1500-2499	Unheated Basement	2	1950s	0.239907	0.188864	0	0.571229	0.00196331
Single-Family Detached	1500-2499	Unheated Basement	3	1950s	0.239907	0.188864	0	0.571229	7.05716e-05
Single-Family Detached	1500-2499	Unheated Basement	4+	1950s	0	0	0	1	0
Single-Family Detached	2500-3999	Unheated Basement	1	1950s	0.227037	0.261214	0.037333	0.474416	0.000404638
Single-Family Detached	2500-3999	Unheated Basement	2	1950s	0.227037	0.261214	0.037333	0.474416	0.000674797
Single-Family Detached	2500-3999	Unheated Basement	3	1950s	0.227037	0.261214	0.037333	0.474416	5.56561e-05
Single-Family Detached	2500-3999	Unheated Basement	4+	1950s	0	0	0	1	0
Single-Family Detached	4000+	Unheated Basement	1	1950s	0.129754	0.60732	0.125466	0.137459	8.27102e-05
Single-Family Detached	4000+	Unheated Basement	2	1950s	0.129754	0.60732	0.125466	0.137459	0.000183422
Single-Family Detached	4000+	Unheated Basement	3	1950s	0.129754	0.60732	0.125466	0.137459	6.45432e-06
Single-Family Detached	4000+	Unheated Basement	4+	1950s	0	0	0	1	0
Single-Family Detached	0-1499	Unheated Basement	1	1960s	0.265337	0	0	0.734663	0.00236697
Single-Family Detached	0-1499	Unheated Basement	2	1960s	0.265337	0	0	0.734663	0.000233077
Single-Family Detached	0-1499	Unheated Basement	3	1960s	0	0	0	1	2.05538e-05
Single-Family Detached	0-1499	Unheated Basement	4+	1960s	0	0	0	1	0
Single-Family Detached	1500-2499	Unheated Basement	1	1960s	0.201802	0.374534	0	0.423664	0.0028012
Single-Family Detached	1500-2499	Unheated Basement	2	1960s	0.201802	0.374534	0	0.423664	0.00098887
Single-Family Detached	1500-2499	Unheated Basement	3	1960s	0.201802	0.374534	0	0.423664	5.90749e-05
Single-Family Detached	1500-2499	Unheated Basement	4+	1960s	0	0	0	1	0
Single-Family Detached	2500-3999	Unheated Basement	1	1960s	0.161953	0.551133	0.046972	0.239942	0.000666304
Single-Family Detached	2500-3999	Unheated Basement	2	1960s	0.161953	0.551133	0.046972	0.239942	0.000649581
Single-Family Detached	2500-3999	Unheated Basement	3	1960s	0.161953	0.551133	0.046972	0.239942	3.76116e-05
Single-Family Detached	2500-3999	Unheated Basement	4+	1960s	0	0	0	1	0
Single-Family Detached	4000+	Unheated Basement	1	1960s	0.024774	0.633439	0.075546	0.266241	5.24064e-05
Single-Family Detached	4000+	Unheated Basement	2	1960s	0.024774	0.633439	0.075546	0.266241	0.000124183
Single-Family Detached	4000+	Unheated Basement	3	1960s	0.024774	0.633439	0.075546	0.266241	1.00575e-05
Single-Family Detached	4000+	Unheated Basement	4+	1960s	0	0	0	1	0
Single-Family Detached	0-1499	Unheated Basement	1	1970s	0.23845	0	0	0.76155	0.00262679
Single-Family Detached	0-1499	Unheated Basement	2	1970s	0.23845	0	0	0.76155	0.000258662
Single-Family Detached	0-1499	Unheated Basement	3	1970s	0	0	0	1	2.281e-05
Single-Family Detached	0-1499	Unheated Basement	4+	1970s	0	0	0	1	0
Single-Family Detached	1500-2499	Unheated Basement	1	1970s	0.106728	0.524768	0	0.368504	0.00306046
Single-Family Detached	1500-2499	Unheated Basement	2	1970s	0.106728	0.524768	0	0.368504	0.00108039
Single-Family Detached	1500-2499	Unheated Basement	3	1970s	0.106728	0.524768	0	0.368504	6.45422e-05
Single-Family Detached	1500-2499	Unheated Basement	4+	1970s	0	0	0	1	0
Single-Family Detached	2500-3999	Unheated Basement	1	1970s	0.075678	0.687491	0.035486	0.201346	0.000720343
Single-Family Detached	2500-3999	Unheated Basement	2	1970s	0.075678	0.687491	0.035486	0.201346	0.000702263
Single-Family Detached	2500-3999	Unheated Basement	3	1970s	0.075678	0.687491	0.035486	0.201346	4.0662e-05
Single-Family Detached	2500-3999	Unheated Basement	4+	1970s	0	0	0	1	0
Single-Family Detached	4000+	Unheated Basement	1	1970s	0.068886	0.560453	0.208862	0.161799	5.55789e-05
Single-Family Detached	4000+	Unheated Basement	2	1970s	0.068886	0.560453	0.208862	0.161799	0.000131701
Single-Family Detached	4000+	Unheated Basement	3	1970s	0.068886	0.560453	0.208862	0.161799	1.06663e-05
Single-Family Detached	4000+	Unheated Basement	4+	1970s	0	0	0	1	0
Single-Family Detached	0-1499	Unheated Basement	1	1980s	0.216117	0	0	0.783883	0.000959807
Single-Family Detached	0-1499	Unheated Basement	2	1980s	0.216117	0	0	0.783883	0.000170671
Single-Family Detached	0-1499	Unheated Basement	3	1980s	0	0	0	1	7.3919e-06
Single-Family Detached	0-1499	Unheated Basement	4+	1980s	0	0	0	1	0
Single-Family Detached	1500-2499	Unheated Basement	1	1980s	0.127131	0.588891	0	0.283978	0.00172741
Single-Family Detached	1500-2499	Unheated Basement	2	1980s	0.127131	0.588891	0	0.283978	0.000916277
Single-Family Detached	1500-2499	Unheated Basement	3	1980s	0.127131	0.588891	0	0.283978	1.79183e-05
Single-Family Detached	1500-2499	Unheated Basement	4+	1980s	0	0	0	1	0
Single-Family Detached	2500-3999	Unheated Basement	1	1980s	0.10817	0.685353	0.085808	0.120669	0.000512876
Single-Family Detached	2500-3999	Unheated Basement	2	1980s	0.10817	0.685353	0.085808	0.120669	0.00106541
Single-Family Detached	2500-3999	Unheated Basement	3	1980s	0.10817	0.685353	0.085808	0.120669	5.15663e-05
Single-Family Detached	2500-3999	Unheated Basement	4+	1980s	0	0	0	1	0
Single-Family Detached	4000+	Unheated Basement	1	1980s	0.033671	0.661581	0.226548	0.0782	5.57114e-05
Single-Family Detached	4000+	Unheated Basement	2	1980s	0.033671	0.661581	0.226548	0.0782	0.000288714
Single-Family Detached	4000+	Unheated Basement	3	1980s	0.033671	0.661581	0.226548	0.0782	1.08249e-05
Single-Family Detached	4000+	Unheated Basement	4+	1980s	0	0	0	1	0
Single-Family Detached	0-1499	Unheated Basement	1	1990s	0.163762	0	0	0.836238	0.00117823
Single-Family Detached	0-1499	Unheated Basement	2	1990s	0.163762	0	0	0.836238	0.000209512
Single-Family Detached	0-1499	Unheated Basement	3	1990s	0	0	0	1	9.0741e-06
Single-Family Detached	0-1499	Unheated Basement	4+	1990s	0	0	0	1	0
Single-Family Detached	1500-2499	Unheated Basement	1	1990s	0.055472	0.703147	0	0.241381	0.00209351
Single-Family Detached	1500-2499	Unheated Basement	2	1990s	0.055472	0.703147	0	0.241381	0.00111047
Single-Family Detached	1500-2499	Unheated Basement	3	1990s	0.055472	0.703147	0	0.241381	2.17158e-05
Single-Family Detached	1500-2499	Unheated Basement	4+	1990s	0	0	0	1	0
Single-Family Detached	2500-3999	Unheated Basement	1	1990s	0.047959	0.658559	0.177539	0.115943	0.000617295
Single-Family Detached	2500-3999	Unheated Basement	2	1990s	0.047959	0.658559	0.177539	0.115943	0.00128232
Single-Family Detached	2500-3999	Unheated Basement	3	1990s	0.047959	0.658559	0.177539	0.115943	6.20649e-05
Single-Family Detached	2500-3999	Unheated Basement	4+	1990s	0	0	0	1	0
Single-Family Detached	4000+	Unheated Basement	1	1990s	0.00721	0.602911	0.342193	0.047687	6.81107e-05
Single-Family Detached	4000+	Unheated Basement	2	1990s	0.00721	0.602911	0.342193	0.047687	0.000352971
Single-Family Detached	4000+	Unheated Basement	3	1990s	0.00721	0.602911	0.342193	0.047687	1.32341e-05
Single-Family Detached	4000+	Unheated Basement	4+	1990s	0	0	0	1	0
Single-Family Detached	0-1499	Unheated Basement	1	2000s	0.136224	0	0	0.863776	0.000888948
Single-Family Detached	0-1499	Unheated Basement	2	2000s	0.136224	0	0	0.863776	0.000171062
Single-Family Detached	0-1499	Unheated Basement	3	2000s	0	0	0	1	0
Single-Family Detached	0-1499	Unheated Basement	4+	2000s	0	0	0	1	0
Single-Family Detached	1500-2499	Unheated Basement	1	2000s	0.057359	0.753987	0	0.188653	0.00211682
Single-Family Detached	1500-2499	Unheated Basement	2	2000s	0.057359	0.753987	0	0.188653	0.00112489
Single-Family Detached	1500-2499	Unheated Basement	3	2000s	0.057359	0.753987	0	0.188653	1.30595e-05
Single-Family Detached	1500-2499	Unheated Basement	4+	2000s	0	0	0	1	0
Single-Family Detached	2500-3999	Unheated Basement	1	2000s	0.039918	0.649167	0.234644	0.076271	0.000747843
Single-Family Detached	2500-3999	Unheated Basement	2	2000s	0.039918	0.649167	0.234644	0.076271	0.00173397
Single-Family Detached	2500-3999	Unheated Basement	3	2000s	0.039918	0.649167	0.234644	0.076271	2.87238e-05
Single-Family Detached	2500-3999	Unheated Basement	4+	2000s	0	0	0	1	0
Single-Family Detached	4000+	Unheated Basement	1	2000s	0.010732	0.44749	0.498077	0.0437	0.000198354
Single-Family Detached	4000+	Unheated Basement	2	2000s	0.010732	0.44749	0.498077	0.0437	0.000743819
Single-Family Detached	4000+	Unheated Basement	3	2000s	0.010732	0.44749	0.498077	0.0437	2.93506e-05
Single-Family Detached	4000+	Unheated Basement	4+	2000s	0	0	0	1	0
Single-Family Detached	0-1499	Unheated Basement	1	2010s	0.136224	0	0	0.863776	0.000239777
Single-Family Detached	0-1499	Unheated Basement	2	2010s	0.136224	0	0	0.863776	4.61408e-05
Single-Family Detached	0-1499	Unheated Basement	3	2010s	0	0	0	1	0
Single-Family Detached	0-1499	Unheated Basement	4+	2010s	0	0	0	1	0
Single-Family Detached	1500-2499	Unheated Basement	1	2010s	0.057359	0.753987	0	0.188653	0.000577044
Single-Family Detached	1500-2499	Unheated Basement	2	2010s	0.057359	0.753987	0	0.188653	0.000306643
Single-Family Detached	1500-2499	Unheated Basement	3	2010s	0.057359	0.753987	0	0.188653	3.56003e-06
Single-Family Detached	1500-2499	Unheated Basement	4+	2010s	0	0	0	1	0
Single-Family Detached	2500-3999	Unheated Basement	1	2010s	0.039918	0.649167	0.234644	0.076271	0.000273523
Single-Family Detached	2500-3999	Unheated Basement	2	2010s	0.039918	0.649167	0.234644	0.076271	0.000634199
Single-Family Detached	2500-3999	Unheated Basement	3	2010s	0.039918	0.649167	0.234644	0.076271	1.05057e-05
Single-Family Detached	2500-3999	Unheated Basement	4+	2010s	0	0	0	1	0
Single-Family Detached	4000+	Unheated Basement	1	2010s	0.010732	0.44749	0.498077	0.0437	5.39632e-05
Single-Family Detached	4000+	Unheated Basement	2	2010s	0.010732	0.44749	0.498077	0.0437	0.00020236
Single-Family Detached	4000+	Unheated Basement	3	2010s	0.010732	0.44749	0.498077	0.0437	7.98498e-06
Single-Family Detached	4000+	Unheated Basement	4+	2010s	0	0	0	1	0
Single-Family Detached	0-1499	Unheated Basement	1	<1940	0.075776	0	0	0.924224	0.00707587
Single-Family Detached	0-1499	Unheated Basement	2	<1940	0.075776	0	0	0.924224	0.0043445
Single-Family Detached	0-1499	Unheated Basement	3	<1940	0	0	0	1	7.91064e-05
Single-Family Detached	0-1499	Unheated Basement	4+	<1940	0	0	0	1	0
Single-Family Detached	1500-2499	Unheated Basement	1	<1940	0.065978	0.09478	0	0.839242	0.00312548
Single-Family Detached	1500-2499	Unheated Basement	2	<1940	0.065978	0.09478	0	0.839242	0.00881594
Single-Family Detached	1500-2499	Unheated Basement	3	<1940	0.065978	0.09478	0	0.839242	0.000188842
Single-Family Detached	1500-2499	Unheated Basement	4+	<1940	0	0	0	1	0
Single-Family Detached	2500-3999	Unheated Basement	1	<1940	0.046238	0.091001	0.008446	0.854315	0.000407626
Single-Family Detached	2500-3999	Unheated Basement	2	<1940	0.046238	0.091001	0.008446	0.854315	0.00422352
Single-Family Detached	2500-3999	Unheated Basement	3	<1940	0.046238	0.091001	0.008446	0.854315	0.000353779
Single-Family Detached	2500-3999	Unheated Basement	4+	<1940	0	0	0	1	0
Single-Family Detached	4000+	Unheated Basement	1	<1940	0.21222	0.194644	0.040975	0.552162	8.33024e-05
Single-Family Detached	4000+	Unheated Basement	2	<1940	0.21222	0.194644	0.040975	0.552162	0.000885174
Single-Family Detached	4000+	Unheated Basement	3	<1940	0.21222	0.194644	0.040975	0.552162	0.000208359
=======
Multi-Family with 2 - 4 Units	0-1499	Unheated Basement	1	1940s	0	0	0	1	0.000124881
Multi-Family with 2 - 4 Units	0-1499	Unheated Basement	2	1940s	0	0	0	1	0.000942361
Multi-Family with 2 - 4 Units	0-1499	Unheated Basement	3	1940s	0	0	0	1	0.000196816
Multi-Family with 2 - 4 Units	0-1499	Unheated Basement	4+	1940s	0	0	0	1	3.65405e-05
Multi-Family with 2 - 4 Units	1500-2499	Unheated Basement	1	1940s	0	0	0	1	1.55529e-05
Multi-Family with 2 - 4 Units	1500-2499	Unheated Basement	2	1940s	0	0	0	1	0.000117363
Multi-Family with 2 - 4 Units	1500-2499	Unheated Basement	3	1940s	0	0	0	1	2.36103e-05
Multi-Family with 2 - 4 Units	1500-2499	Unheated Basement	4+	1940s	0	0	0	1	4.38344e-06
Multi-Family with 2 - 4 Units	2500-3999	Unheated Basement	1	1940s	0	0	0	1	1.7137e-06
Multi-Family with 2 - 4 Units	2500-3999	Unheated Basement	2	1940s	0	0	0	1	1.29317e-05
Multi-Family with 2 - 4 Units	2500-3999	Unheated Basement	3	1940s	0	0	0	1	3.00161e-06
Multi-Family with 2 - 4 Units	2500-3999	Unheated Basement	4+	1940s	0	0	0	1	5.57273e-07
Multi-Family with 2 - 4 Units	4000+	Unheated Basement	1	1940s	0	0	0	1	2.99597e-07
Multi-Family with 2 - 4 Units	4000+	Unheated Basement	2	1940s	0	0	0	1	2.26078e-06
Multi-Family with 2 - 4 Units	4000+	Unheated Basement	3	1940s	0	0	0	1	5.25495e-07
Multi-Family with 2 - 4 Units	4000+	Unheated Basement	4+	1940s	0	0	0	1	9.75623e-08
Multi-Family with 2 - 4 Units	0-1499	Unheated Basement	1	1950s	0	0	0	1	0.000164009
Multi-Family with 2 - 4 Units	0-1499	Unheated Basement	2	1950s	0	0	0	1	0.00123762
Multi-Family with 2 - 4 Units	0-1499	Unheated Basement	3	1950s	0	0	0	1	0.000278899
Multi-Family with 2 - 4 Units	0-1499	Unheated Basement	4+	1950s	0	0	0	1	5.17797e-05
Multi-Family with 2 - 4 Units	1500-2499	Unheated Basement	1	1950s	0	0	0	1	2.0556e-05
Multi-Family with 2 - 4 Units	1500-2499	Unheated Basement	2	1950s	0	0	0	1	0.000155117
Multi-Family with 2 - 4 Units	1500-2499	Unheated Basement	3	1950s	0	0	0	1	3.30717e-05
Multi-Family with 2 - 4 Units	1500-2499	Unheated Basement	4+	1950s	0	0	0	1	6.14001e-06
Multi-Family with 2 - 4 Units	2500-3999	Unheated Basement	1	1950s	0	0	0	1	2.57978e-06
Multi-Family with 2 - 4 Units	2500-3999	Unheated Basement	2	1950s	0	0	0	1	1.94672e-05
Multi-Family with 2 - 4 Units	2500-3999	Unheated Basement	3	1950s	0	0	0	1	5.00007e-06
Multi-Family with 2 - 4 Units	2500-3999	Unheated Basement	4+	1950s	0	0	0	1	9.28301e-07
Multi-Family with 2 - 4 Units	4000+	Unheated Basement	1	1950s	0	0	0	1	5.83621e-07
Multi-Family with 2 - 4 Units	4000+	Unheated Basement	2	1950s	0	0	0	1	4.40404e-06
Multi-Family with 2 - 4 Units	4000+	Unheated Basement	3	1950s	0	0	0	1	1.01772e-06
Multi-Family with 2 - 4 Units	4000+	Unheated Basement	4+	1950s	0	0	0	1	1.88948e-07
Multi-Family with 2 - 4 Units	0-1499	Unheated Basement	1	1960s	0	0	0	1	0.000232359
Multi-Family with 2 - 4 Units	0-1499	Unheated Basement	2	1960s	0	0	0	1	0.00105408
Multi-Family with 2 - 4 Units	0-1499	Unheated Basement	3	1960s	0	0	0	1	0.000200187
Multi-Family with 2 - 4 Units	0-1499	Unheated Basement	4+	1960s	0	0	0	1	1.80378e-06
Multi-Family with 2 - 4 Units	1500-2499	Unheated Basement	1	1960s	0	0	0	1	1.08957e-05
Multi-Family with 2 - 4 Units	1500-2499	Unheated Basement	2	1960s	0	0	0	1	4.94278e-05
Multi-Family with 2 - 4 Units	1500-2499	Unheated Basement	3	1960s	0	0	0	1	9.4349e-06
Multi-Family with 2 - 4 Units	1500-2499	Unheated Basement	4+	1960s	0	0	0	1	8.5013e-08
Multi-Family with 2 - 4 Units	2500-3999	Unheated Basement	1	1960s	0	0	0	1	4.3014e-06
Multi-Family with 2 - 4 Units	2500-3999	Unheated Basement	2	1960s	0	0	0	1	1.95131e-05
Multi-Family with 2 - 4 Units	2500-3999	Unheated Basement	3	1960s	0	0	0	1	2.67684e-06
Multi-Family with 2 - 4 Units	2500-3999	Unheated Basement	4+	1960s	0	0	0	1	2.41196e-08
Multi-Family with 2 - 4 Units	4000+	Unheated Basement	1	1960s	0	0	0	1	9.2925e-07
Multi-Family with 2 - 4 Units	4000+	Unheated Basement	2	1960s	0	0	0	1	4.21549e-06
Multi-Family with 2 - 4 Units	4000+	Unheated Basement	3	1960s	0	0	0	1	8.87667e-07
Multi-Family with 2 - 4 Units	4000+	Unheated Basement	4+	1960s	0	0	0	1	7.99831e-09
Multi-Family with 2 - 4 Units	0-1499	Unheated Basement	1	1970s	0	0	0	1	0.000283666
Multi-Family with 2 - 4 Units	0-1499	Unheated Basement	2	1970s	0	0	0	1	0.00128684
Multi-Family with 2 - 4 Units	0-1499	Unheated Basement	3	1970s	0	0	0	1	0.000289031
Multi-Family with 2 - 4 Units	0-1499	Unheated Basement	4+	1970s	0	0	0	1	2.60431e-06
Multi-Family with 2 - 4 Units	1500-2499	Unheated Basement	1	1970s	0	0	0	1	1.41012e-05
Multi-Family with 2 - 4 Units	1500-2499	Unheated Basement	2	1970s	0	0	0	1	6.39691e-05
Multi-Family with 2 - 4 Units	1500-2499	Unheated Basement	3	1970s	0	0	0	1	1.42005e-05
Multi-Family with 2 - 4 Units	1500-2499	Unheated Basement	4+	1970s	0	0	0	1	1.27953e-07
Multi-Family with 2 - 4 Units	2500-3999	Unheated Basement	1	1970s	0	0	0	1	3.06132e-06
Multi-Family with 2 - 4 Units	2500-3999	Unheated Basement	2	1970s	0	0	0	1	1.38875e-05
Multi-Family with 2 - 4 Units	2500-3999	Unheated Basement	3	1970s	0	0	0	1	2.41596e-06
Multi-Family with 2 - 4 Units	2500-3999	Unheated Basement	4+	1970s	0	0	0	1	2.1769e-08
Multi-Family with 2 - 4 Units	4000+	Unheated Basement	1	1970s	0	0	0	1	1.03553e-06
Multi-Family with 2 - 4 Units	4000+	Unheated Basement	2	1970s	0	0	0	1	4.69763e-06
Multi-Family with 2 - 4 Units	4000+	Unheated Basement	3	1970s	0	0	0	1	1.18165e-06
Multi-Family with 2 - 4 Units	4000+	Unheated Basement	4+	1970s	0	0	0	1	1.06473e-08
Multi-Family with 2 - 4 Units	0-1499	Unheated Basement	1	1980s	0	0	0	1	0.000140299
Multi-Family with 2 - 4 Units	0-1499	Unheated Basement	2	1980s	0	0	0	1	0.000938533
Multi-Family with 2 - 4 Units	0-1499	Unheated Basement	3	1980s	0	0	0	1	0.000101244
Multi-Family with 2 - 4 Units	0-1499	Unheated Basement	4+	1980s	0	0	0	1	5.1719e-06
Multi-Family with 2 - 4 Units	1500-2499	Unheated Basement	1	1980s	0	0	0	1	1.26106e-05
Multi-Family with 2 - 4 Units	1500-2499	Unheated Basement	2	1980s	0	0	0	1	8.43589e-05
Multi-Family with 2 - 4 Units	1500-2499	Unheated Basement	3	1980s	0	0	0	1	9.31801e-06
Multi-Family with 2 - 4 Units	1500-2499	Unheated Basement	4+	1980s	0	0	0	1	4.75995e-07
Multi-Family with 2 - 4 Units	2500-3999	Unheated Basement	1	1980s	0	0	0	1	5.23223e-07
Multi-Family with 2 - 4 Units	2500-3999	Unheated Basement	2	1980s	0	0	0	1	3.5001e-06
Multi-Family with 2 - 4 Units	2500-3999	Unheated Basement	3	1980s	0	0	0	1	4.10384e-07
Multi-Family with 2 - 4 Units	2500-3999	Unheated Basement	4+	1980s	0	0	0	1	2.09638e-08
Multi-Family with 2 - 4 Units	4000+	Unheated Basement	1	1980s	0	0	0	1	1.50968e-06
Multi-Family with 2 - 4 Units	4000+	Unheated Basement	2	1980s	0	0	0	1	1.0099e-05
Multi-Family with 2 - 4 Units	4000+	Unheated Basement	3	1980s	0	0	0	1	9.16765e-07
Multi-Family with 2 - 4 Units	4000+	Unheated Basement	4+	1980s	0	0	0	1	4.68314e-08
Multi-Family with 2 - 4 Units	0-1499	Unheated Basement	1	1990s	0	0	0	1	0.000111365
Multi-Family with 2 - 4 Units	0-1499	Unheated Basement	2	1990s	0	0	0	1	0.000744974
Multi-Family with 2 - 4 Units	0-1499	Unheated Basement	3	1990s	0	0	0	1	7.90299e-05
Multi-Family with 2 - 4 Units	0-1499	Unheated Basement	4+	1990s	0	0	0	1	4.03711e-06
Multi-Family with 2 - 4 Units	1500-2499	Unheated Basement	1	1990s	0	0	0	1	1.09236e-05
Multi-Family with 2 - 4 Units	1500-2499	Unheated Basement	2	1990s	0	0	0	1	7.30734e-05
Multi-Family with 2 - 4 Units	1500-2499	Unheated Basement	3	1990s	0	0	0	1	7.92196e-06
Multi-Family with 2 - 4 Units	1500-2499	Unheated Basement	4+	1990s	0	0	0	1	4.0468e-07
Multi-Family with 2 - 4 Units	2500-3999	Unheated Basement	1	1990s	0	0	0	1	4.47738e-07
Multi-Family with 2 - 4 Units	2500-3999	Unheated Basement	2	1990s	0	0	0	1	2.99515e-06
Multi-Family with 2 - 4 Units	2500-3999	Unheated Basement	3	1990s	0	0	0	1	3.45441e-07
Multi-Family with 2 - 4 Units	2500-3999	Unheated Basement	4+	1990s	0	0	0	1	1.76463e-08
Multi-Family with 2 - 4 Units	4000+	Unheated Basement	1	1990s	0	0	0	1	1.00874e-06
Multi-Family with 2 - 4 Units	4000+	Unheated Basement	2	1990s	0	0	0	1	6.74797e-06
Multi-Family with 2 - 4 Units	4000+	Unheated Basement	3	1990s	0	0	0	1	5.68038e-07
Multi-Family with 2 - 4 Units	4000+	Unheated Basement	4+	1990s	0	0	0	1	2.90173e-08
Multi-Family with 2 - 4 Units	0-1499	Unheated Basement	1	2000s	0	0	0	1	6.94843e-05
Multi-Family with 2 - 4 Units	0-1499	Unheated Basement	2	2000s	0	0	0	1	0.000540391
Multi-Family with 2 - 4 Units	0-1499	Unheated Basement	3	2000s	0	0	0	1	5.54103e-05
Multi-Family with 2 - 4 Units	0-1499	Unheated Basement	4+	2000s	0	0	0	1	3.64268e-06
Multi-Family with 2 - 4 Units	1500-2499	Unheated Basement	1	2000s	0	0	0	1	1.90868e-05
Multi-Family with 2 - 4 Units	1500-2499	Unheated Basement	2	2000s	0	0	0	1	0.000148441
Multi-Family with 2 - 4 Units	1500-2499	Unheated Basement	3	2000s	0	0	0	1	1.55954e-05
Multi-Family with 2 - 4 Units	1500-2499	Unheated Basement	4+	2000s	0	0	0	1	1.02525e-06
Multi-Family with 2 - 4 Units	2500-3999	Unheated Basement	1	2000s	0	0	0	1	2.07975e-06
Multi-Family with 2 - 4 Units	2500-3999	Unheated Basement	2	2000s	0	0	0	1	1.61746e-05
Multi-Family with 2 - 4 Units	2500-3999	Unheated Basement	3	2000s	0	0	0	1	1.72892e-06
Multi-Family with 2 - 4 Units	2500-3999	Unheated Basement	4+	2000s	0	0	0	1	1.13659e-07
Multi-Family with 2 - 4 Units	4000+	Unheated Basement	1	2000s	0	0	0	1	9.65263e-07
Multi-Family with 2 - 4 Units	4000+	Unheated Basement	2	2000s	0	0	0	1	7.50701e-06
Multi-Family with 2 - 4 Units	4000+	Unheated Basement	3	2000s	0	0	0	1	5.87483e-07
Multi-Family with 2 - 4 Units	4000+	Unheated Basement	4+	2000s	0	0	0	1	3.86213e-08
Multi-Family with 2 - 4 Units	0-1499	Unheated Basement	1	2010s	0	0	0	1	1.47379e-05
Multi-Family with 2 - 4 Units	0-1499	Unheated Basement	2	2010s	0	0	0	1	0.000114619
Multi-Family with 2 - 4 Units	0-1499	Unheated Basement	3	2010s	0	0	0	1	1.16126e-05
Multi-Family with 2 - 4 Units	0-1499	Unheated Basement	4+	2010s	0	0	0	1	7.63417e-07
Multi-Family with 2 - 4 Units	1500-2499	Unheated Basement	1	2010s	0	0	0	1	7.69614e-06
Multi-Family with 2 - 4 Units	1500-2499	Unheated Basement	2	2010s	0	0	0	1	5.98542e-05
Multi-Family with 2 - 4 Units	1500-2499	Unheated Basement	3	2010s	0	0	0	1	6.0368e-06
Multi-Family with 2 - 4 Units	1500-2499	Unheated Basement	4+	2010s	0	0	0	1	3.96861e-07
Multi-Family with 2 - 4 Units	2500-3999	Unheated Basement	1	2010s	0	0	0	1	1.08376e-06
Multi-Family with 2 - 4 Units	2500-3999	Unheated Basement	2	2010s	0	0	0	1	8.42858e-06
Multi-Family with 2 - 4 Units	2500-3999	Unheated Basement	3	2010s	0	0	0	1	8.69516e-07
Multi-Family with 2 - 4 Units	2500-3999	Unheated Basement	4+	2010s	0	0	0	1	5.71622e-08
Multi-Family with 2 - 4 Units	4000+	Unheated Basement	1	2010s	0	0	0	1	2.67804e-07
Multi-Family with 2 - 4 Units	4000+	Unheated Basement	2	2010s	0	0	0	1	2.08275e-06
Multi-Family with 2 - 4 Units	4000+	Unheated Basement	3	2010s	0	0	0	1	2.39774e-07
Multi-Family with 2 - 4 Units	4000+	Unheated Basement	4+	2010s	0	0	0	1	1.57628e-08
Multi-Family with 2 - 4 Units	0-1499	Unheated Basement	1	<1940	0	0	0	1	0.00275135
Multi-Family with 2 - 4 Units	0-1499	Unheated Basement	2	<1940	0	0	0	1	0.00481978
Multi-Family with 2 - 4 Units	0-1499	Unheated Basement	3	<1940	0	0	0	1	0.00169869
Multi-Family with 2 - 4 Units	0-1499	Unheated Basement	4+	<1940	0	0	0	1	0.000706164
Multi-Family with 2 - 4 Units	1500-2499	Unheated Basement	1	<1940	0	0	0	1	0.000379989
Multi-Family with 2 - 4 Units	1500-2499	Unheated Basement	2	<1940	0	0	0	1	0.00066566
Multi-Family with 2 - 4 Units	1500-2499	Unheated Basement	3	<1940	0	0	0	1	0.000239654
Multi-Family with 2 - 4 Units	1500-2499	Unheated Basement	4+	<1940	0	0	0	1	9.96266e-05
Multi-Family with 2 - 4 Units	2500-3999	Unheated Basement	1	<1940	0	0	0	1	6.76228e-05
Multi-Family with 2 - 4 Units	2500-3999	Unheated Basement	2	<1940	0	0	0	1	0.000118461
Multi-Family with 2 - 4 Units	2500-3999	Unheated Basement	3	<1940	0	0	0	1	4.09101e-05
Multi-Family with 2 - 4 Units	2500-3999	Unheated Basement	4+	<1940	0	0	0	1	1.70067e-05
Multi-Family with 2 - 4 Units	4000+	Unheated Basement	1	<1940	0	0	0	1	2.09271e-05
Multi-Family with 2 - 4 Units	4000+	Unheated Basement	2	<1940	0	0	0	1	3.66599e-05
Multi-Family with 2 - 4 Units	4000+	Unheated Basement	3	<1940	0	0	0	1	1.43826e-05
Multi-Family with 2 - 4 Units	4000+	Unheated Basement	4+	<1940	0	0	0	1	5.97901e-06
Multi-Family with 5+ Units	0-1499	Unheated Basement	1	1940s	0	0	0	1	8.97624e-05
Multi-Family with 5+ Units	0-1499	Unheated Basement	2	1940s	0	0	0	1	0.000435968
Multi-Family with 5+ Units	0-1499	Unheated Basement	3	1940s	0	0	0	1	0.000333615
Multi-Family with 5+ Units	0-1499	Unheated Basement	4+	1940s	0	0	0	1	0.000606325
Multi-Family with 5+ Units	1500-2499	Unheated Basement	1	1940s	0	0	0	1	5.68987e-06
Multi-Family with 5+ Units	1500-2499	Unheated Basement	2	1940s	0	0	0	1	2.86148e-05
Multi-Family with 5+ Units	1500-2499	Unheated Basement	3	1940s	0	0	0	1	2.17623e-05
Multi-Family with 5+ Units	1500-2499	Unheated Basement	4+	1940s	0	0	0	1	3.43085e-05
Multi-Family with 5+ Units	2500-3999	Unheated Basement	1	1940s	0	0	0	1	2.45543e-07
Multi-Family with 5+ Units	2500-3999	Unheated Basement	2	1940s	0	0	0	1	1.30798e-06
Multi-Family with 5+ Units	2500-3999	Unheated Basement	3	1940s	0	0	0	1	9.83348e-07
Multi-Family with 5+ Units	2500-3999	Unheated Basement	4+	1940s	0	0	0	1	1.3078e-06
Multi-Family with 5+ Units	4000+	Unheated Basement	1	1940s	0	0	0	1	9.82067e-08
Multi-Family with 5+ Units	4000+	Unheated Basement	2	1940s	0	0	0	1	5.25859e-07
Multi-Family with 5+ Units	4000+	Unheated Basement	3	1940s	0	0	0	1	4.00126e-07
Multi-Family with 5+ Units	4000+	Unheated Basement	4+	1940s	0	0	0	1	4.73263e-07
Multi-Family with 5+ Units	0-1499	Unheated Basement	1	1950s	0	0	0	1	0.000145276
Multi-Family with 5+ Units	0-1499	Unheated Basement	2	1950s	0	0	0	1	0.000725135
Multi-Family with 5+ Units	0-1499	Unheated Basement	3	1950s	0	0	0	1	0.000559066
Multi-Family with 5+ Units	0-1499	Unheated Basement	4+	1950s	0	0	0	1	0.00107475
Multi-Family with 5+ Units	1500-2499	Unheated Basement	1	1950s	0	0	0	1	8.94255e-06
Multi-Family with 5+ Units	1500-2499	Unheated Basement	2	1950s	0	0	0	1	4.61077e-05
Multi-Family with 5+ Units	1500-2499	Unheated Basement	3	1950s	0	0	0	1	3.52895e-05
Multi-Family with 5+ Units	1500-2499	Unheated Basement	4+	1950s	0	0	0	1	6.03085e-05
Multi-Family with 5+ Units	2500-3999	Unheated Basement	1	1950s	0	0	0	1	3.90717e-07
Multi-Family with 5+ Units	2500-3999	Unheated Basement	2	1950s	0	0	0	1	2.00279e-06
Multi-Family with 5+ Units	2500-3999	Unheated Basement	3	1950s	0	0	0	1	1.52321e-06
Multi-Family with 5+ Units	2500-3999	Unheated Basement	4+	1950s	0	0	0	1	2.35818e-06
Multi-Family with 5+ Units	4000+	Unheated Basement	1	1950s	0	0	0	1	2.30255e-07
Multi-Family with 5+ Units	4000+	Unheated Basement	2	1950s	0	0	0	1	1.17002e-06
Multi-Family with 5+ Units	4000+	Unheated Basement	3	1950s	0	0	0	1	8.96294e-07
Multi-Family with 5+ Units	4000+	Unheated Basement	4+	1950s	0	0	0	1	9.39636e-07
Multi-Family with 5+ Units	0-1499	Unheated Basement	1	1960s	0	0	0	1	0.000241249
Multi-Family with 5+ Units	0-1499	Unheated Basement	2	1960s	0	0	0	1	0.00119165
Multi-Family with 5+ Units	0-1499	Unheated Basement	3	1960s	0	0	0	1	0.00100358
Multi-Family with 5+ Units	0-1499	Unheated Basement	4+	1960s	0	0	0	1	0.000906393
Multi-Family with 5+ Units	1500-2499	Unheated Basement	1	1960s	0	0	0	1	6.23779e-06
Multi-Family with 5+ Units	1500-2499	Unheated Basement	2	1960s	0	0	0	1	3.03621e-05
Multi-Family with 5+ Units	1500-2499	Unheated Basement	3	1960s	0	0	0	1	2.70992e-05
Multi-Family with 5+ Units	1500-2499	Unheated Basement	4+	1960s	0	0	0	1	2.85303e-05
Multi-Family with 5+ Units	2500-3999	Unheated Basement	1	1960s	0	0	0	1	1.05026e-06
Multi-Family with 5+ Units	2500-3999	Unheated Basement	2	1960s	0	0	0	1	4.85787e-06
Multi-Family with 5+ Units	2500-3999	Unheated Basement	3	1960s	0	0	0	1	5.06457e-06
Multi-Family with 5+ Units	2500-3999	Unheated Basement	4+	1960s	0	0	0	1	7.14507e-06
Multi-Family with 5+ Units	4000+	Unheated Basement	1	1960s	0	0	0	1	8.94231e-07
Multi-Family with 5+ Units	4000+	Unheated Basement	2	1960s	0	0	0	1	4.11403e-06
Multi-Family with 5+ Units	4000+	Unheated Basement	3	1960s	0	0	0	1	4.41459e-06
Multi-Family with 5+ Units	4000+	Unheated Basement	4+	1960s	0	0	0	1	6.44061e-06
Multi-Family with 5+ Units	0-1499	Unheated Basement	1	1970s	0	0	0	1	0.000393389
Multi-Family with 5+ Units	0-1499	Unheated Basement	2	1970s	0	0	0	1	0.00197625
Multi-Family with 5+ Units	0-1499	Unheated Basement	3	1970s	0	0	0	1	0.00158165
Multi-Family with 5+ Units	0-1499	Unheated Basement	4+	1970s	0	0	0	1	0.00119208
Multi-Family with 5+ Units	1500-2499	Unheated Basement	1	1970s	0	0	0	1	9.14941e-06
Multi-Family with 5+ Units	1500-2499	Unheated Basement	2	1970s	0	0	0	1	4.58114e-05
Multi-Family with 5+ Units	1500-2499	Unheated Basement	3	1970s	0	0	0	1	3.79525e-05
Multi-Family with 5+ Units	1500-2499	Unheated Basement	4+	1970s	0	0	0	1	3.13844e-05
Multi-Family with 5+ Units	2500-3999	Unheated Basement	1	1970s	0	0	0	1	1.1152e-06
Multi-Family with 5+ Units	2500-3999	Unheated Basement	2	1970s	0	0	0	1	5.39899e-06
Multi-Family with 5+ Units	2500-3999	Unheated Basement	3	1970s	0	0	0	1	5.05291e-06
Multi-Family with 5+ Units	2500-3999	Unheated Basement	4+	1970s	0	0	0	1	5.68578e-06
Multi-Family with 5+ Units	4000+	Unheated Basement	1	1970s	0	0	0	1	8.69629e-07
Multi-Family with 5+ Units	4000+	Unheated Basement	2	1970s	0	0	0	1	4.19682e-06
Multi-Family with 5+ Units	4000+	Unheated Basement	3	1970s	0	0	0	1	4.03923e-06
Multi-Family with 5+ Units	4000+	Unheated Basement	4+	1970s	0	0	0	1	4.74883e-06
Multi-Family with 5+ Units	0-1499	Unheated Basement	1	1980s	0	0	0	1	0.00022736
Multi-Family with 5+ Units	0-1499	Unheated Basement	2	1980s	0	0	0	1	0.00133499
Multi-Family with 5+ Units	0-1499	Unheated Basement	3	1980s	0	0	0	1	0.00120344
Multi-Family with 5+ Units	0-1499	Unheated Basement	4+	1980s	0	0	0	1	0.000428217
Multi-Family with 5+ Units	1500-2499	Unheated Basement	1	1980s	0	0	0	1	1.7339e-05
Multi-Family with 5+ Units	1500-2499	Unheated Basement	2	1980s	0	0	0	1	0.000100621
Multi-Family with 5+ Units	1500-2499	Unheated Basement	3	1980s	0	0	0	1	9.27453e-05
Multi-Family with 5+ Units	1500-2499	Unheated Basement	4+	1980s	0	0	0	1	3.40853e-05
Multi-Family with 5+ Units	2500-3999	Unheated Basement	1	1980s	0	0	0	1	9.17227e-07
Multi-Family with 5+ Units	2500-3999	Unheated Basement	2	1980s	0	0	0	1	5.36413e-06
Multi-Family with 5+ Units	2500-3999	Unheated Basement	3	1980s	0	0	0	1	5.43569e-06
Multi-Family with 5+ Units	2500-3999	Unheated Basement	4+	1980s	0	0	0	1	2.30567e-06
Multi-Family with 5+ Units	4000+	Unheated Basement	1	1980s	0	0	0	1	1.52401e-06
Multi-Family with 5+ Units	4000+	Unheated Basement	2	1980s	0	0	0	1	8.89086e-06
Multi-Family with 5+ Units	4000+	Unheated Basement	3	1980s	0	0	0	1	7.64621e-06
Multi-Family with 5+ Units	4000+	Unheated Basement	4+	1980s	0	0	0	1	2.61288e-06
Multi-Family with 5+ Units	0-1499	Unheated Basement	1	1990s	0	0	0	1	0.000200991
Multi-Family with 5+ Units	0-1499	Unheated Basement	2	1990s	0	0	0	1	0.00116989
Multi-Family with 5+ Units	0-1499	Unheated Basement	3	1990s	0	0	0	1	0.00108286
Multi-Family with 5+ Units	0-1499	Unheated Basement	4+	1990s	0	0	0	1	0.000368387
Multi-Family with 5+ Units	1500-2499	Unheated Basement	1	1990s	0	0	0	1	1.39811e-05
Multi-Family with 5+ Units	1500-2499	Unheated Basement	2	1990s	0	0	0	1	8.04088e-05
Multi-Family with 5+ Units	1500-2499	Unheated Basement	3	1990s	0	0	0	1	7.67753e-05
Multi-Family with 5+ Units	1500-2499	Unheated Basement	4+	1990s	0	0	0	1	2.7463e-05
Multi-Family with 5+ Units	2500-3999	Unheated Basement	1	1990s	0	0	0	1	7.42984e-07
Multi-Family with 5+ Units	2500-3999	Unheated Basement	2	1990s	0	0	0	1	4.33152e-06
Multi-Family with 5+ Units	2500-3999	Unheated Basement	3	1990s	0	0	0	1	4.49694e-06
Multi-Family with 5+ Units	2500-3999	Unheated Basement	4+	1990s	0	0	0	1	1.86498e-06
Multi-Family with 5+ Units	4000+	Unheated Basement	1	1990s	0	0	0	1	1.00302e-06
Multi-Family with 5+ Units	4000+	Unheated Basement	2	1990s	0	0	0	1	5.79224e-06
Multi-Family with 5+ Units	4000+	Unheated Basement	3	1990s	0	0	0	1	5.33948e-06
Multi-Family with 5+ Units	4000+	Unheated Basement	4+	1990s	0	0	0	1	2.00693e-06
Multi-Family with 5+ Units	0-1499	Unheated Basement	1	2000s	0	0	0	1	0.000150822
Multi-Family with 5+ Units	0-1499	Unheated Basement	2	2000s	0	0	0	1	0.000910745
Multi-Family with 5+ Units	0-1499	Unheated Basement	3	2000s	0	0	0	1	0.000724137
Multi-Family with 5+ Units	0-1499	Unheated Basement	4+	2000s	0	0	0	1	0.000977279
Multi-Family with 5+ Units	1500-2499	Unheated Basement	1	2000s	0	0	0	1	1.31782e-05
Multi-Family with 5+ Units	1500-2499	Unheated Basement	2	2000s	0	0	0	1	7.75574e-05
Multi-Family with 5+ Units	1500-2499	Unheated Basement	3	2000s	0	0	0	1	6.49359e-05
Multi-Family with 5+ Units	1500-2499	Unheated Basement	4+	2000s	0	0	0	1	9.99807e-05
Multi-Family with 5+ Units	2500-3999	Unheated Basement	1	2000s	0	0	0	1	6.13674e-07
Multi-Family with 5+ Units	2500-3999	Unheated Basement	2	2000s	0	0	0	1	3.58118e-06
Multi-Family with 5+ Units	2500-3999	Unheated Basement	3	2000s	0	0	0	1	3.19745e-06
Multi-Family with 5+ Units	2500-3999	Unheated Basement	4+	2000s	0	0	0	1	4.97449e-06
Multi-Family with 5+ Units	4000+	Unheated Basement	1	2000s	0	0	0	1	8.21513e-07
Multi-Family with 5+ Units	4000+	Unheated Basement	2	2000s	0	0	0	1	4.58509e-06
Multi-Family with 5+ Units	4000+	Unheated Basement	3	2000s	0	0	0	1	4.03945e-06
Multi-Family with 5+ Units	4000+	Unheated Basement	4+	2000s	0	0	0	1	8.48217e-06
Multi-Family with 5+ Units	0-1499	Unheated Basement	1	2010s	0	0	0	1	5.13949e-05
Multi-Family with 5+ Units	0-1499	Unheated Basement	2	2010s	0	0	0	1	0.000287111
Multi-Family with 5+ Units	0-1499	Unheated Basement	3	2010s	0	0	0	1	0.000265553
Multi-Family with 5+ Units	0-1499	Unheated Basement	4+	2010s	0	0	0	1	0.000413333
Multi-Family with 5+ Units	1500-2499	Unheated Basement	1	2010s	0	0	0	1	5.6481e-06
Multi-Family with 5+ Units	1500-2499	Unheated Basement	2	2010s	0	0	0	1	3.2088e-05
Multi-Family with 5+ Units	1500-2499	Unheated Basement	3	2010s	0	0	0	1	2.83041e-05
Multi-Family with 5+ Units	1500-2499	Unheated Basement	4+	2010s	0	0	0	1	4.00649e-05
Multi-Family with 5+ Units	2500-3999	Unheated Basement	1	2010s	0	0	0	1	3.4008e-07
Multi-Family with 5+ Units	2500-3999	Unheated Basement	2	2010s	0	0	0	1	1.78906e-06
Multi-Family with 5+ Units	2500-3999	Unheated Basement	3	2010s	0	0	0	1	1.87307e-06
Multi-Family with 5+ Units	2500-3999	Unheated Basement	4+	2010s	0	0	0	1	3.43109e-06
Multi-Family with 5+ Units	4000+	Unheated Basement	1	2010s	0	0	0	1	7.71093e-10
Multi-Family with 5+ Units	4000+	Unheated Basement	2	2010s	0	0	0	1	5.04286e-09
Multi-Family with 5+ Units	4000+	Unheated Basement	3	2010s	0	0	0	1	3.83226e-09
Multi-Family with 5+ Units	4000+	Unheated Basement	4+	2010s	0	0	0	1	3.53332e-09
Multi-Family with 5+ Units	0-1499	Unheated Basement	1	<1940	0	0	0	1	0.00045995
Multi-Family with 5+ Units	0-1499	Unheated Basement	2	<1940	0	0	0	1	0.00110474
Multi-Family with 5+ Units	0-1499	Unheated Basement	3	<1940	0	0	0	1	0.00214496
Multi-Family with 5+ Units	0-1499	Unheated Basement	4+	<1940	0	0	0	1	0.00529583
Multi-Family with 5+ Units	1500-2499	Unheated Basement	1	<1940	0	0	0	1	2.80159e-05
Multi-Family with 5+ Units	1500-2499	Unheated Basement	2	<1940	0	0	0	1	6.62533e-05
Multi-Family with 5+ Units	1500-2499	Unheated Basement	3	<1940	0	0	0	1	0.000127586
Multi-Family with 5+ Units	1500-2499	Unheated Basement	4+	<1940	0	0	0	1	0.000313688
Multi-Family with 5+ Units	2500-3999	Unheated Basement	1	<1940	0	0	0	1	8.69635e-06
Multi-Family with 5+ Units	2500-3999	Unheated Basement	2	<1940	0	0	0	1	2.06658e-05
Multi-Family with 5+ Units	2500-3999	Unheated Basement	3	<1940	0	0	0	1	3.99183e-05
Multi-Family with 5+ Units	2500-3999	Unheated Basement	4+	<1940	0	0	0	1	9.82326e-05
Multi-Family with 5+ Units	4000+	Unheated Basement	1	<1940	0	0	0	1	3.83396e-06
Multi-Family with 5+ Units	4000+	Unheated Basement	2	<1940	0	0	0	1	8.88057e-06
Multi-Family with 5+ Units	4000+	Unheated Basement	3	<1940	0	0	0	1	1.68524e-05
Multi-Family with 5+ Units	4000+	Unheated Basement	4+	<1940	0	0	0	1	4.03661e-05
Single-Family Attached	0-1499	Unheated Basement	1	1940s	0	0	0	1	0.000275876
Single-Family Attached	0-1499	Unheated Basement	2	1940s	0	0	0	1	0.000122899
Single-Family Attached	0-1499	Unheated Basement	3	1940s	0	0	0	1	0
Single-Family Attached	0-1499	Unheated Basement	4+	1940s	0	0	0	1	0
Single-Family Attached	1500-2499	Unheated Basement	1	1940s	0	0	0	1	2.8536e-05
Single-Family Attached	1500-2499	Unheated Basement	2	1940s	0	0	0	1	7.43317e-05
Single-Family Attached	1500-2499	Unheated Basement	3	1940s	0	0	0	1	8.92037e-06
Single-Family Attached	1500-2499	Unheated Basement	4+	1940s	0	0	0	1	0
Single-Family Attached	2500-3999	Unheated Basement	1	1940s	0	0	0	1	3.66026e-06
Single-Family Attached	2500-3999	Unheated Basement	2	1940s	0	0	0	1	2.60508e-05
Single-Family Attached	2500-3999	Unheated Basement	3	1940s	0	0	0	1	0
Single-Family Attached	2500-3999	Unheated Basement	4+	1940s	0	0	0	1	0
Single-Family Attached	4000+	Unheated Basement	1	1940s	0	0	0	1	1.03671e-06
Single-Family Attached	4000+	Unheated Basement	2	1940s	0	0	0	1	1.03671e-06
Single-Family Attached	4000+	Unheated Basement	3	1940s	0	0	0	1	1.03671e-06
Single-Family Attached	4000+	Unheated Basement	4+	1940s	0	0	0	1	0
Single-Family Attached	0-1499	Unheated Basement	1	1950s	0	0	0	1	0.000371863
Single-Family Attached	0-1499	Unheated Basement	2	1950s	0	0	0	1	0.00016566
Single-Family Attached	0-1499	Unheated Basement	3	1950s	0	0	0	1	0
Single-Family Attached	0-1499	Unheated Basement	4+	1950s	0	0	0	1	0
Single-Family Attached	1500-2499	Unheated Basement	1	1950s	0	0	0	1	3.46587e-05
Single-Family Attached	1500-2499	Unheated Basement	2	1950s	0	0	0	1	9.02804e-05
Single-Family Attached	1500-2499	Unheated Basement	3	1950s	0	0	0	1	1.08343e-05
Single-Family Attached	1500-2499	Unheated Basement	4+	1950s	0	0	0	1	0
Single-Family Attached	2500-3999	Unheated Basement	1	1950s	0	0	0	1	4.85697e-06
Single-Family Attached	2500-3999	Unheated Basement	2	1950s	0	0	0	1	3.45681e-05
Single-Family Attached	2500-3999	Unheated Basement	3	1950s	0	0	0	1	0
Single-Family Attached	2500-3999	Unheated Basement	4+	1950s	0	0	0	1	0
Single-Family Attached	4000+	Unheated Basement	1	1950s	0	0	0	1	1.11919e-06
Single-Family Attached	4000+	Unheated Basement	2	1950s	0	0	0	1	1.11919e-06
Single-Family Attached	4000+	Unheated Basement	3	1950s	0	0	0	1	1.11919e-06
Single-Family Attached	4000+	Unheated Basement	4+	1950s	0	0	0	1	0
Single-Family Attached	0-1499	Unheated Basement	1	1960s	0	0	0	1	0.000189634
Single-Family Attached	0-1499	Unheated Basement	2	1960s	0	0	0	1	0.000103197
Single-Family Attached	0-1499	Unheated Basement	3	1960s	0	0	0	1	2.59496e-06
Single-Family Attached	0-1499	Unheated Basement	4+	1960s	0	0	0	1	0
Single-Family Attached	1500-2499	Unheated Basement	1	1960s	0	0	0	1	3.69532e-05
Single-Family Attached	1500-2499	Unheated Basement	2	1960s	0	0	0	1	8.47583e-05
Single-Family Attached	1500-2499	Unheated Basement	3	1960s	0	0	0	1	3.48005e-06
Single-Family Attached	1500-2499	Unheated Basement	4+	1960s	0	0	0	1	0
Single-Family Attached	2500-3999	Unheated Basement	1	1960s	0	0	0	1	1.25926e-05
Single-Family Attached	2500-3999	Unheated Basement	2	1960s	0	0	0	1	6.47341e-06
Single-Family Attached	2500-3999	Unheated Basement	3	1960s	0	0	0	1	0
Single-Family Attached	2500-3999	Unheated Basement	4+	1960s	0	0	0	1	0
Single-Family Attached	4000+	Unheated Basement	1	1960s	0	0	0	1	2.00512e-06
Single-Family Attached	4000+	Unheated Basement	2	1960s	0	0	0	1	2.00512e-06
Single-Family Attached	4000+	Unheated Basement	3	1960s	0	0	0	1	2.00512e-06
Single-Family Attached	4000+	Unheated Basement	4+	1960s	0	0	0	1	0
Single-Family Attached	0-1499	Unheated Basement	1	1970s	0	0	0	1	0.000365489
Single-Family Attached	0-1499	Unheated Basement	2	1970s	0	0	0	1	0.000198896
Single-Family Attached	0-1499	Unheated Basement	3	1970s	0	0	0	1	5.00136e-06
Single-Family Attached	0-1499	Unheated Basement	4+	1970s	0	0	0	1	0
Single-Family Attached	1500-2499	Unheated Basement	1	1970s	0	0	0	1	6.77059e-05
Single-Family Attached	1500-2499	Unheated Basement	2	1970s	0	0	0	1	0.000155295
Single-Family Attached	1500-2499	Unheated Basement	3	1970s	0	0	0	1	6.37618e-06
Single-Family Attached	1500-2499	Unheated Basement	4+	1970s	0	0	0	1	0
Single-Family Attached	2500-3999	Unheated Basement	1	1970s	0	0	0	1	2.45979e-05
Single-Family Attached	2500-3999	Unheated Basement	2	1970s	0	0	0	1	1.26449e-05
Single-Family Attached	2500-3999	Unheated Basement	3	1970s	0	0	0	1	0
Single-Family Attached	2500-3999	Unheated Basement	4+	1970s	0	0	0	1	0
Single-Family Attached	4000+	Unheated Basement	1	1970s	0	0	0	1	3.67064e-06
Single-Family Attached	4000+	Unheated Basement	2	1970s	0	0	0	1	3.67064e-06
Single-Family Attached	4000+	Unheated Basement	3	1970s	0	0	0	1	3.67064e-06
Single-Family Attached	4000+	Unheated Basement	4+	1970s	0	0	0	1	0
Single-Family Attached	0-1499	Unheated Basement	1	1980s	0	0	0	1	0.000255646
Single-Family Attached	0-1499	Unheated Basement	2	1980s	0	0	0	1	0.000276792
Single-Family Attached	0-1499	Unheated Basement	3	1980s	0	0	0	1	4.44464e-06
Single-Family Attached	0-1499	Unheated Basement	4+	1980s	0	0	0	1	0
Single-Family Attached	1500-2499	Unheated Basement	1	1980s	0	0	0	1	0.000103138
Single-Family Attached	1500-2499	Unheated Basement	2	1980s	0	0	0	1	0.000229866
Single-Family Attached	1500-2499	Unheated Basement	3	1980s	0	0	0	1	4.46396e-05
Single-Family Attached	1500-2499	Unheated Basement	4+	1980s	0	0	0	1	0
Single-Family Attached	2500-3999	Unheated Basement	1	1980s	0	0	0	1	1.42462e-05
Single-Family Attached	2500-3999	Unheated Basement	2	1980s	0	0	0	1	4.69661e-05
Single-Family Attached	2500-3999	Unheated Basement	3	1980s	0	0	0	1	1.75149e-06
Single-Family Attached	2500-3999	Unheated Basement	4+	1980s	0	0	0	1	0
Single-Family Attached	4000+	Unheated Basement	1	1980s	0	0	0	1	0
Single-Family Attached	4000+	Unheated Basement	2	1980s	0	0	0	1	1.46604e-05
Single-Family Attached	4000+	Unheated Basement	3	1980s	0	0	0	1	0
Single-Family Attached	4000+	Unheated Basement	4+	1980s	0	0	0	1	0
Single-Family Attached	0-1499	Unheated Basement	1	1990s	0	0	0	1	0.000254311
Single-Family Attached	0-1499	Unheated Basement	2	1990s	0	0	0	1	0.000275346
Single-Family Attached	0-1499	Unheated Basement	3	1990s	0	0	0	1	4.42143e-06
Single-Family Attached	0-1499	Unheated Basement	4+	1990s	0	0	0	1	0
Single-Family Attached	1500-2499	Unheated Basement	1	1990s	0	0	0	1	9.88672e-05
Single-Family Attached	1500-2499	Unheated Basement	2	1990s	0	0	0	1	0.000220348
Single-Family Attached	1500-2499	Unheated Basement	3	1990s	0	0	0	1	4.27913e-05
Single-Family Attached	1500-2499	Unheated Basement	4+	1990s	0	0	0	1	0
Single-Family Attached	2500-3999	Unheated Basement	1	1990s	0	0	0	1	1.48601e-05
Single-Family Attached	2500-3999	Unheated Basement	2	1990s	0	0	0	1	4.89901e-05
Single-Family Attached	2500-3999	Unheated Basement	3	1990s	0	0	0	1	1.82697e-06
Single-Family Attached	2500-3999	Unheated Basement	4+	1990s	0	0	0	1	0
Single-Family Attached	4000+	Unheated Basement	1	1990s	0	0	0	1	0
Single-Family Attached	4000+	Unheated Basement	2	1990s	0	0	0	1	1.18868e-05
Single-Family Attached	4000+	Unheated Basement	3	1990s	0	0	0	1	0
Single-Family Attached	4000+	Unheated Basement	4+	1990s	0	0	0	1	0
Single-Family Attached	0-1499	Unheated Basement	1	2000s	0	0	0	1	0.000245329
Single-Family Attached	0-1499	Unheated Basement	2	2000s	0	0	0	1	0.000245155
Single-Family Attached	0-1499	Unheated Basement	3	2000s	0	0	0	1	1.21686e-05
Single-Family Attached	0-1499	Unheated Basement	4+	2000s	0	0	0	1	0
Single-Family Attached	1500-2499	Unheated Basement	1	2000s	0	0	0	1	0.000180348
Single-Family Attached	1500-2499	Unheated Basement	2	2000s	0	0	0	1	0.000279292
Single-Family Attached	1500-2499	Unheated Basement	3	2000s	0	0	0	1	5.5985e-05
Single-Family Attached	1500-2499	Unheated Basement	4+	2000s	0	0	0	1	0
Single-Family Attached	2500-3999	Unheated Basement	1	2000s	0	0	0	1	6.5371e-05
Single-Family Attached	2500-3999	Unheated Basement	2	2000s	0	0	0	1	6.30876e-05
Single-Family Attached	2500-3999	Unheated Basement	3	2000s	0	0	0	1	5.07305e-05
Single-Family Attached	2500-3999	Unheated Basement	4+	2000s	0	0	0	1	0
Single-Family Attached	4000+	Unheated Basement	1	2000s	0	0	0	1	4.75138e-06
Single-Family Attached	4000+	Unheated Basement	2	2000s	0	0	0	1	1.31439e-05
Single-Family Attached	4000+	Unheated Basement	3	2000s	0	0	0	1	9.973e-06
Single-Family Attached	4000+	Unheated Basement	4+	2000s	0	0	0	1	0
Single-Family Attached	0-1499	Unheated Basement	1	2010s	0	0	0	1	3.935e-05
Single-Family Attached	0-1499	Unheated Basement	2	2010s	0	0	0	1	3.9322e-05
Single-Family Attached	0-1499	Unheated Basement	3	2010s	0	0	0	1	1.95181e-06
Single-Family Attached	0-1499	Unheated Basement	4+	2010s	0	0	0	1	0
Single-Family Attached	1500-2499	Unheated Basement	1	2010s	0	0	0	1	4.40298e-05
Single-Family Attached	1500-2499	Unheated Basement	2	2010s	0	0	0	1	6.81859e-05
Single-Family Attached	1500-2499	Unheated Basement	3	2010s	0	0	0	1	1.36681e-05
Single-Family Attached	1500-2499	Unheated Basement	4+	2010s	0	0	0	1	0
Single-Family Attached	2500-3999	Unheated Basement	1	2010s	0	0	0	1	1.31873e-05
Single-Family Attached	2500-3999	Unheated Basement	2	2010s	0	0	0	1	1.27267e-05
Single-Family Attached	2500-3999	Unheated Basement	3	2010s	0	0	0	1	1.02339e-05
Single-Family Attached	2500-3999	Unheated Basement	4+	2010s	0	0	0	1	0
Single-Family Attached	4000+	Unheated Basement	1	2010s	0	0	0	1	6.71522e-07
Single-Family Attached	4000+	Unheated Basement	2	2010s	0	0	0	1	1.85766e-06
Single-Family Attached	4000+	Unheated Basement	3	2010s	0	0	0	1	1.40951e-06
Single-Family Attached	4000+	Unheated Basement	4+	2010s	0	0	0	1	0
Single-Family Attached	0-1499	Unheated Basement	1	<1940	0	0	0	1	0.000591498
Single-Family Attached	0-1499	Unheated Basement	2	<1940	0	0	0	1	0.00117381
Single-Family Attached	0-1499	Unheated Basement	3	<1940	0	0	0	1	0.000196376
Single-Family Attached	0-1499	Unheated Basement	4+	<1940	0	0	0	1	0
Single-Family Attached	1500-2499	Unheated Basement	1	<1940	0	0	0	1	7.43433e-05
Single-Family Attached	1500-2499	Unheated Basement	2	<1940	0	0	0	1	0.00072951
Single-Family Attached	1500-2499	Unheated Basement	3	<1940	0	0	0	1	0.00020095
Single-Family Attached	1500-2499	Unheated Basement	4+	<1940	0	0	0	1	0
Single-Family Attached	2500-3999	Unheated Basement	1	<1940	0	0	0	1	0
Single-Family Attached	2500-3999	Unheated Basement	2	<1940	0	0	0	1	0.000165299
Single-Family Attached	2500-3999	Unheated Basement	3	<1940	0	0	0	1	0.00013142
Single-Family Attached	2500-3999	Unheated Basement	4+	<1940	0	0	0	1	0
Single-Family Attached	4000+	Unheated Basement	1	<1940	0	0	0	1	3.16317e-05
Single-Family Attached	4000+	Unheated Basement	2	<1940	0	0	0	1	3.16317e-05
Single-Family Attached	4000+	Unheated Basement	3	<1940	0	0	0	1	3.16317e-05
Single-Family Attached	4000+	Unheated Basement	4+	<1940	0	0	0	1	0
Single-Family Detached	0-1499	Unheated Basement	1	1940s	0.196591	0	0	0.803409	0.00253929
Single-Family Detached	0-1499	Unheated Basement	2	1940s	0.196591	0	0	0.803409	0.00034822
Single-Family Detached	0-1499	Unheated Basement	3	1940s	0	0	0	1	3.07729e-06
Single-Family Detached	0-1499	Unheated Basement	4+	1940s	0	0	0	1	0
Single-Family Detached	1500-2499	Unheated Basement	1	1940s	0.11077	0.111944	0	0.777286	0.00139043
Single-Family Detached	1500-2499	Unheated Basement	2	1940s	0.11077	0.111944	0	0.777286	0.000907058
Single-Family Detached	1500-2499	Unheated Basement	3	1940s	0.11077	0.111944	0	0.777286	3.26044e-05
Single-Family Detached	1500-2499	Unheated Basement	4+	1940s	0	0	0	1	0
Single-Family Detached	2500-3999	Unheated Basement	1	1940s	0.172587	0.21513	0.012879	0.599405	0.000185477
Single-Family Detached	2500-3999	Unheated Basement	2	1940s	0.172587	0.21513	0.012879	0.599405	0.000309313
Single-Family Detached	2500-3999	Unheated Basement	3	1940s	0.172587	0.21513	0.012879	0.599405	2.55115e-05
Single-Family Detached	2500-3999	Unheated Basement	4+	1940s	0	0	0	1	0
Single-Family Detached	4000+	Unheated Basement	1	1940s	0.195053	0.530143	0.051523	0.223281	3.71909e-05
Single-Family Detached	4000+	Unheated Basement	2	1940s	0.195053	0.530143	0.051523	0.223281	8.24759e-05
Single-Family Detached	4000+	Unheated Basement	3	1940s	0.195053	0.530143	0.051523	0.223281	2.9022e-06
Single-Family Detached	4000+	Unheated Basement	4+	1940s	0	0	0	1	0
Single-Family Detached	0-1499	Unheated Basement	1	1950s	0.222291	0	0	0.777709	0.00555863
Single-Family Detached	0-1499	Unheated Basement	2	1950s	0.222291	0	0	0.777709	0.000762271
Single-Family Detached	0-1499	Unheated Basement	3	1950s	0	0	0	1	6.73634e-06
Single-Family Detached	0-1499	Unheated Basement	4+	1950s	0	0	0	1	0
Single-Family Detached	1500-2499	Unheated Basement	1	1950s	0.239907	0.188864	0	0.571229	0.00309273
Single-Family Detached	1500-2499	Unheated Basement	2	1950s	0.239907	0.188864	0	0.571229	0.00201756
Single-Family Detached	1500-2499	Unheated Basement	3	1950s	0.239907	0.188864	0	0.571229	7.25215e-05
Single-Family Detached	1500-2499	Unheated Basement	4+	1950s	0	0	0	1	0
Single-Family Detached	2500-3999	Unheated Basement	1	1950s	0.227037	0.261214	0.037333	0.474416	0.000415925
Single-Family Detached	2500-3999	Unheated Basement	2	1950s	0.227037	0.261214	0.037333	0.474416	0.000693621
Single-Family Detached	2500-3999	Unheated Basement	3	1950s	0.227037	0.261214	0.037333	0.474416	5.72086e-05
Single-Family Detached	2500-3999	Unheated Basement	4+	1950s	0	0	0	1	0
Single-Family Detached	4000+	Unheated Basement	1	1950s	0.129754	0.60732	0.125466	0.137459	8.48321e-05
Single-Family Detached	4000+	Unheated Basement	2	1950s	0.129754	0.60732	0.125466	0.137459	0.000188127
Single-Family Detached	4000+	Unheated Basement	3	1950s	0.129754	0.60732	0.125466	0.137459	6.6199e-06
Single-Family Detached	4000+	Unheated Basement	4+	1950s	0	0	0	1	0
Single-Family Detached	0-1499	Unheated Basement	1	1960s	0.265337	0	0	0.734663	0.00243499
Single-Family Detached	0-1499	Unheated Basement	2	1960s	0.265337	0	0	0.734663	0.000239775
Single-Family Detached	0-1499	Unheated Basement	3	1960s	0	0	0	1	2.11444e-05
Single-Family Detached	0-1499	Unheated Basement	4+	1960s	0	0	0	1	0
Single-Family Detached	1500-2499	Unheated Basement	1	1960s	0.201802	0.374534	0	0.423664	0.00288162
Single-Family Detached	1500-2499	Unheated Basement	2	1960s	0.201802	0.374534	0	0.423664	0.00101726
Single-Family Detached	1500-2499	Unheated Basement	3	1960s	0.201802	0.374534	0	0.423664	6.07707e-05
Single-Family Detached	1500-2499	Unheated Basement	4+	1960s	0	0	0	1	0
Single-Family Detached	2500-3999	Unheated Basement	1	1960s	0.161953	0.551133	0.046972	0.239942	0.000684845
Single-Family Detached	2500-3999	Unheated Basement	2	1960s	0.161953	0.551133	0.046972	0.239942	0.000667656
Single-Family Detached	2500-3999	Unheated Basement	3	1960s	0.161953	0.551133	0.046972	0.239942	3.86582e-05
Single-Family Detached	2500-3999	Unheated Basement	4+	1960s	0	0	0	1	0
Single-Family Detached	4000+	Unheated Basement	1	1960s	0.024774	0.633439	0.075546	0.266241	5.37916e-05
Single-Family Detached	4000+	Unheated Basement	2	1960s	0.024774	0.633439	0.075546	0.266241	0.000127466
Single-Family Detached	4000+	Unheated Basement	3	1960s	0.024774	0.633439	0.075546	0.266241	1.03233e-05
Single-Family Detached	4000+	Unheated Basement	4+	1960s	0	0	0	1	0
Single-Family Detached	0-1499	Unheated Basement	1	1970s	0.23845	0	0	0.76155	0.00273286
Single-Family Detached	0-1499	Unheated Basement	2	1970s	0.23845	0	0	0.76155	0.000269106
Single-Family Detached	0-1499	Unheated Basement	3	1970s	0	0	0	1	2.3731e-05
Single-Family Detached	0-1499	Unheated Basement	4+	1970s	0	0	0	1	0
Single-Family Detached	1500-2499	Unheated Basement	1	1970s	0.106728	0.524768	0	0.368504	0.00318237
Single-Family Detached	1500-2499	Unheated Basement	2	1970s	0.106728	0.524768	0	0.368504	0.00112343
Single-Family Detached	1500-2499	Unheated Basement	3	1970s	0.106728	0.524768	0	0.368504	6.71132e-05
Single-Family Detached	1500-2499	Unheated Basement	4+	1970s	0	0	0	1	0
Single-Family Detached	2500-3999	Unheated Basement	1	1970s	0.075678	0.687491	0.035486	0.201346	0.000748922
Single-Family Detached	2500-3999	Unheated Basement	2	1970s	0.075678	0.687491	0.035486	0.201346	0.000730125
Single-Family Detached	2500-3999	Unheated Basement	3	1970s	0.075678	0.687491	0.035486	0.201346	4.22753e-05
Single-Family Detached	2500-3999	Unheated Basement	4+	1970s	0	0	0	1	0
Single-Family Detached	4000+	Unheated Basement	1	1970s	0.068886	0.560453	0.208862	0.161799	5.77601e-05
Single-Family Detached	4000+	Unheated Basement	2	1970s	0.068886	0.560453	0.208862	0.161799	0.000136869
Single-Family Detached	4000+	Unheated Basement	3	1970s	0.068886	0.560453	0.208862	0.161799	1.10849e-05
Single-Family Detached	4000+	Unheated Basement	4+	1970s	0	0	0	1	0
Single-Family Detached	0-1499	Unheated Basement	1	1980s	0.216117	0	0	0.783883	0.000986149
Single-Family Detached	0-1499	Unheated Basement	2	1980s	0.216117	0	0	0.783883	0.000175356
Single-Family Detached	0-1499	Unheated Basement	3	1980s	0	0	0	1	7.59477e-06
Single-Family Detached	0-1499	Unheated Basement	4+	1980s	0	0	0	1	0
Single-Family Detached	1500-2499	Unheated Basement	1	1980s	0.127131	0.588891	0	0.283978	0.00177436
Single-Family Detached	1500-2499	Unheated Basement	2	1980s	0.127131	0.588891	0	0.283978	0.00094118
Single-Family Detached	1500-2499	Unheated Basement	3	1980s	0.127131	0.588891	0	0.283978	1.84053e-05
Single-Family Detached	1500-2499	Unheated Basement	4+	1980s	0	0	0	1	0
Single-Family Detached	2500-3999	Unheated Basement	1	1980s	0.10817	0.685353	0.085808	0.120669	0.00052758
Single-Family Detached	2500-3999	Unheated Basement	2	1980s	0.10817	0.685353	0.085808	0.120669	0.00109596
Single-Family Detached	2500-3999	Unheated Basement	3	1980s	0.10817	0.685353	0.085808	0.120669	5.30447e-05
Single-Family Detached	2500-3999	Unheated Basement	4+	1980s	0	0	0	1	0
Single-Family Detached	4000+	Unheated Basement	1	1980s	0.033671	0.661581	0.226548	0.0782	5.73303e-05
Single-Family Detached	4000+	Unheated Basement	2	1980s	0.033671	0.661581	0.226548	0.0782	0.000297104
Single-Family Detached	4000+	Unheated Basement	3	1980s	0.033671	0.661581	0.226548	0.0782	1.11395e-05
Single-Family Detached	4000+	Unheated Basement	4+	1980s	0	0	0	1	0
Single-Family Detached	0-1499	Unheated Basement	1	1990s	0.163762	0	0	0.836238	0.00123216
Single-Family Detached	0-1499	Unheated Basement	2	1990s	0.163762	0	0	0.836238	0.0002191
Single-Family Detached	0-1499	Unheated Basement	3	1990s	0	0	0	1	9.48939e-06
Single-Family Detached	0-1499	Unheated Basement	4+	1990s	0	0	0	1	0
Single-Family Detached	1500-2499	Unheated Basement	1	1990s	0.055472	0.703147	0	0.241381	0.00218899
Single-Family Detached	1500-2499	Unheated Basement	2	1990s	0.055472	0.703147	0	0.241381	0.00116111
Single-Family Detached	1500-2499	Unheated Basement	3	1990s	0.055472	0.703147	0	0.241381	2.27063e-05
Single-Family Detached	1500-2499	Unheated Basement	4+	1990s	0	0	0	1	0
Single-Family Detached	2500-3999	Unheated Basement	1	1990s	0.047959	0.658559	0.177539	0.115943	0.000645476
Single-Family Detached	2500-3999	Unheated Basement	2	1990s	0.047959	0.658559	0.177539	0.115943	0.00134087
Single-Family Detached	2500-3999	Unheated Basement	3	1990s	0.047959	0.658559	0.177539	0.115943	6.48984e-05
Single-Family Detached	2500-3999	Unheated Basement	4+	1990s	0	0	0	1	0
Single-Family Detached	4000+	Unheated Basement	1	1990s	0.00721	0.602911	0.342193	0.047687	7.11985e-05
Single-Family Detached	4000+	Unheated Basement	2	1990s	0.00721	0.602911	0.342193	0.047687	0.000368973
Single-Family Detached	4000+	Unheated Basement	3	1990s	0.00721	0.602911	0.342193	0.047687	1.38341e-05
Single-Family Detached	4000+	Unheated Basement	4+	1990s	0	0	0	1	0
Single-Family Detached	0-1499	Unheated Basement	1	2000s	0.136224	0	0	0.863776	0.000943545
Single-Family Detached	0-1499	Unheated Basement	2	2000s	0.136224	0	0	0.863776	0.000181569
Single-Family Detached	0-1499	Unheated Basement	3	2000s	0	0	0	1	0
Single-Family Detached	0-1499	Unheated Basement	4+	2000s	0	0	0	1	0
Single-Family Detached	1500-2499	Unheated Basement	1	2000s	0.057359	0.753987	0	0.188653	0.00224715
Single-Family Detached	1500-2499	Unheated Basement	2	2000s	0.057359	0.753987	0	0.188653	0.00119414
Single-Family Detached	1500-2499	Unheated Basement	3	2000s	0.057359	0.753987	0	0.188653	1.38636e-05
Single-Family Detached	1500-2499	Unheated Basement	4+	2000s	0	0	0	1	0
Single-Family Detached	2500-3999	Unheated Basement	1	2000s	0.039918	0.649167	0.234644	0.076271	0.000792724
Single-Family Detached	2500-3999	Unheated Basement	2	2000s	0.039918	0.649167	0.234644	0.076271	0.00183803
Single-Family Detached	2500-3999	Unheated Basement	3	2000s	0.039918	0.649167	0.234644	0.076271	3.04476e-05
Single-Family Detached	2500-3999	Unheated Basement	4+	2000s	0	0	0	1	0
Single-Family Detached	4000+	Unheated Basement	1	2000s	0.010732	0.44749	0.498077	0.0437	0.000210102
Single-Family Detached	4000+	Unheated Basement	2	2000s	0.010732	0.44749	0.498077	0.0437	0.000787875
Single-Family Detached	4000+	Unheated Basement	3	2000s	0.010732	0.44749	0.498077	0.0437	3.1089e-05
Single-Family Detached	4000+	Unheated Basement	4+	2000s	0	0	0	1	0
Single-Family Detached	0-1499	Unheated Basement	1	2010s	0.136224	0	0	0.863776	0.000163169
Single-Family Detached	0-1499	Unheated Basement	2	2010s	0.136224	0	0	0.863776	3.1399e-05
Single-Family Detached	0-1499	Unheated Basement	3	2010s	0	0	0	1	0
Single-Family Detached	0-1499	Unheated Basement	4+	2010s	0	0	0	1	0
Single-Family Detached	1500-2499	Unheated Basement	1	2010s	0.057359	0.753987	0	0.188653	0.000391128
Single-Family Detached	1500-2499	Unheated Basement	2	2010s	0.057359	0.753987	0	0.188653	0.000207847
Single-Family Detached	1500-2499	Unheated Basement	3	2010s	0.057359	0.753987	0	0.188653	2.41303e-06
Single-Family Detached	1500-2499	Unheated Basement	4+	2010s	0	0	0	1	0
Single-Family Detached	2500-3999	Unheated Basement	1	2010s	0.039918	0.649167	0.234644	0.076271	0.000185682
Single-Family Detached	2500-3999	Unheated Basement	2	2010s	0.039918	0.649167	0.234644	0.076271	0.000430527
Single-Family Detached	2500-3999	Unheated Basement	3	2010s	0.039918	0.649167	0.234644	0.076271	7.13182e-06
Single-Family Detached	2500-3999	Unheated Basement	4+	2010s	0	0	0	1	0
Single-Family Detached	4000+	Unheated Basement	1	2010s	0.010732	0.44749	0.498077	0.0437	3.63859e-05
Single-Family Detached	4000+	Unheated Basement	2	2010s	0.010732	0.44749	0.498077	0.0437	0.000136446
Single-Family Detached	4000+	Unheated Basement	3	2010s	0.010732	0.44749	0.498077	0.0437	5.38405e-06
Single-Family Detached	4000+	Unheated Basement	4+	2010s	0	0	0	1	0
Single-Family Detached	0-1499	Unheated Basement	1	<1940	0.075776	0	0	0.924224	0.00705045
Single-Family Detached	0-1499	Unheated Basement	2	<1940	0.075776	0	0	0.924224	0.00432889
Single-Family Detached	0-1499	Unheated Basement	3	<1940	0	0	0	1	7.88222e-05
Single-Family Detached	0-1499	Unheated Basement	4+	<1940	0	0	0	1	0
Single-Family Detached	1500-2499	Unheated Basement	1	<1940	0.065978	0.09478	0	0.839242	0.00311796
Single-Family Detached	1500-2499	Unheated Basement	2	<1940	0.065978	0.09478	0	0.839242	0.00879473
Single-Family Detached	1500-2499	Unheated Basement	3	<1940	0.065978	0.09478	0	0.839242	0.000188388
Single-Family Detached	1500-2499	Unheated Basement	4+	<1940	0	0	0	1	0
Single-Family Detached	2500-3999	Unheated Basement	1	<1940	0.046238	0.091001	0.008446	0.854315	0.000405279
Single-Family Detached	2500-3999	Unheated Basement	2	<1940	0.046238	0.091001	0.008446	0.854315	0.0041992
Single-Family Detached	2500-3999	Unheated Basement	3	<1940	0.046238	0.091001	0.008446	0.854315	0.000351742
Single-Family Detached	2500-3999	Unheated Basement	4+	<1940	0	0	0	1	0
Single-Family Detached	4000+	Unheated Basement	1	<1940	0.21222	0.194644	0.040975	0.552162	8.28374e-05
Single-Family Detached	4000+	Unheated Basement	2	<1940	0.21222	0.194644	0.040975	0.552162	0.000880233
Single-Family Detached	4000+	Unheated Basement	3	<1940	0.21222	0.194644	0.040975	0.552162	0.000207196
>>>>>>> e0c17adc
Single-Family Detached	4000+	Unheated Basement	4+	<1940	0	0	0	1	0
# Created by: sources\recs\2009\tsv_maker.py (manually modified by Joe Robertson)
# Source: Constructed using U.S. EIA 2009 Residential Energy Consumption Survey (RECS) microdata.
# Assumption: All mobile homes and multi-family units do not have an attached garage.
# Assumption: All units with Ambient foundations do not have an attached garage.
# Assumption: Vented Crawlspace, Unvented Crawlspace, Heated basement, Slab, and Unheated basement foundation type samples are lumped together due to low sample counts.<|MERGE_RESOLUTION|>--- conflicted
+++ resolved
@@ -143,583 +143,6 @@
 Mobile Home	4000+	Vented Crawlspace	2	<1940	0	0	0	1	0
 Mobile Home	4000+	Vented Crawlspace	3	<1940	0	0	0	1	0
 Mobile Home	4000+	Vented Crawlspace	4+	<1940	0	0	0	1	0
-<<<<<<< HEAD
-Multi-Family with 2 - 4 Units	0-1499	Vented Crawlspace	1	1940s	0	0	0	1	0.000151968
-Multi-Family with 2 - 4 Units	0-1499	Vented Crawlspace	2	1940s	0	0	0	1	0.00114676
-Multi-Family with 2 - 4 Units	0-1499	Vented Crawlspace	3	1940s	0	0	0	1	0.000267241
-Multi-Family with 2 - 4 Units	0-1499	Vented Crawlspace	4+	1940s	0	0	0	1	4.96154e-05
-Multi-Family with 2 - 4 Units	1500-2499	Vented Crawlspace	1	1940s	0	0	0	1	1.74308e-05
-Multi-Family with 2 - 4 Units	1500-2499	Vented Crawlspace	2	1940s	0	0	0	1	0.000131534
-Multi-Family with 2 - 4 Units	1500-2499	Vented Crawlspace	3	1940s	0	0	0	1	2.78187e-05
-Multi-Family with 2 - 4 Units	1500-2499	Vented Crawlspace	4+	1940s	0	0	0	1	5.16476e-06
-Multi-Family with 2 - 4 Units	2500-3999	Vented Crawlspace	1	1940s	0	0	0	1	1.84748e-06
-Multi-Family with 2 - 4 Units	2500-3999	Vented Crawlspace	2	1940s	0	0	0	1	1.39412e-05
-Multi-Family with 2 - 4 Units	2500-3999	Vented Crawlspace	3	1940s	0	0	0	1	3.83626e-06
-Multi-Family with 2 - 4 Units	2500-3999	Vented Crawlspace	4+	1940s	0	0	0	1	7.12231e-07
-Multi-Family with 2 - 4 Units	4000+	Vented Crawlspace	1	1940s	0	0	0	1	8.46186e-07
-Multi-Family with 2 - 4 Units	4000+	Vented Crawlspace	2	1940s	0	0	0	1	6.38537e-06
-Multi-Family with 2 - 4 Units	4000+	Vented Crawlspace	3	1940s	0	0	0	1	1.76199e-06
-Multi-Family with 2 - 4 Units	4000+	Vented Crawlspace	4+	1940s	0	0	0	1	3.27126e-07
-Multi-Family with 2 - 4 Units	0-1499	Vented Crawlspace	1	1950s	0	0	0	1	0.000227109
-Multi-Family with 2 - 4 Units	0-1499	Vented Crawlspace	2	1950s	0	0	0	1	0.00171378
-Multi-Family with 2 - 4 Units	0-1499	Vented Crawlspace	3	1950s	0	0	0	1	0.000428402
-Multi-Family with 2 - 4 Units	0-1499	Vented Crawlspace	4+	1950s	0	0	0	1	7.95362e-05
-Multi-Family with 2 - 4 Units	1500-2499	Vented Crawlspace	1	1950s	0	0	0	1	2.53329e-05
-Multi-Family with 2 - 4 Units	1500-2499	Vented Crawlspace	2	1950s	0	0	0	1	0.000191163
-Multi-Family with 2 - 4 Units	1500-2499	Vented Crawlspace	3	1950s	0	0	0	1	4.28605e-05
-Multi-Family with 2 - 4 Units	1500-2499	Vented Crawlspace	4+	1950s	0	0	0	1	7.95738e-06
-Multi-Family with 2 - 4 Units	2500-3999	Vented Crawlspace	1	1950s	0	0	0	1	2.67107e-06
-Multi-Family with 2 - 4 Units	2500-3999	Vented Crawlspace	2	1950s	0	0	0	1	2.01561e-05
-Multi-Family with 2 - 4 Units	2500-3999	Vented Crawlspace	3	1950s	0	0	0	1	5.84213e-06
-Multi-Family with 2 - 4 Units	2500-3999	Vented Crawlspace	4+	1950s	0	0	0	1	1.08464e-06
-Multi-Family with 2 - 4 Units	4000+	Vented Crawlspace	1	1950s	0	0	0	1	1.53568e-06
-Multi-Family with 2 - 4 Units	4000+	Vented Crawlspace	2	1950s	0	0	0	1	1.15883e-05
-Multi-Family with 2 - 4 Units	4000+	Vented Crawlspace	3	1950s	0	0	0	1	2.97534e-06
-Multi-Family with 2 - 4 Units	4000+	Vented Crawlspace	4+	1950s	0	0	0	1	5.52395e-07
-Multi-Family with 2 - 4 Units	0-1499	Vented Crawlspace	1	1960s	0	0	0	1	0.000374911
-Multi-Family with 2 - 4 Units	0-1499	Vented Crawlspace	2	1960s	0	0	0	1	0.00170077
-Multi-Family with 2 - 4 Units	0-1499	Vented Crawlspace	3	1960s	0	0	0	1	0.000354453
-Multi-Family with 2 - 4 Units	0-1499	Vented Crawlspace	4+	1960s	0	0	0	1	3.19379e-06
-Multi-Family with 2 - 4 Units	1500-2499	Vented Crawlspace	1	1960s	0	0	0	1	2.41951e-05
-Multi-Family with 2 - 4 Units	1500-2499	Vented Crawlspace	2	1960s	0	0	0	1	0.00010976
-Multi-Family with 2 - 4 Units	1500-2499	Vented Crawlspace	3	1960s	0	0	0	1	2.33734e-05
-Multi-Family with 2 - 4 Units	1500-2499	Vented Crawlspace	4+	1960s	0	0	0	1	2.10605e-07
-Multi-Family with 2 - 4 Units	2500-3999	Vented Crawlspace	1	1960s	0	0	0	1	6.77302e-06
-Multi-Family with 2 - 4 Units	2500-3999	Vented Crawlspace	2	1960s	0	0	0	1	3.07254e-05
-Multi-Family with 2 - 4 Units	2500-3999	Vented Crawlspace	3	1960s	0	0	0	1	4.49684e-06
-Multi-Family with 2 - 4 Units	2500-3999	Vented Crawlspace	4+	1960s	0	0	0	1	4.05187e-08
-Multi-Family with 2 - 4 Units	4000+	Vented Crawlspace	1	1960s	0	0	0	1	2.16096e-06
-Multi-Family with 2 - 4 Units	4000+	Vented Crawlspace	2	1960s	0	0	0	1	9.80306e-06
-Multi-Family with 2 - 4 Units	4000+	Vented Crawlspace	3	1960s	0	0	0	1	2.1185e-06
-Multi-Family with 2 - 4 Units	4000+	Vented Crawlspace	4+	1960s	0	0	0	1	1.90887e-08
-Multi-Family with 2 - 4 Units	0-1499	Vented Crawlspace	1	1970s	0	0	0	1	0.000529338
-Multi-Family with 2 - 4 Units	0-1499	Vented Crawlspace	2	1970s	0	0	0	1	0.00240131
-Multi-Family with 2 - 4 Units	0-1499	Vented Crawlspace	3	1970s	0	0	0	1	0.000576755
-Multi-Family with 2 - 4 Units	0-1499	Vented Crawlspace	4+	1970s	0	0	0	1	5.19684e-06
-Multi-Family with 2 - 4 Units	1500-2499	Vented Crawlspace	1	1970s	0	0	0	1	3.61287e-05
-Multi-Family with 2 - 4 Units	1500-2499	Vented Crawlspace	2	1970s	0	0	0	1	0.000163896
-Multi-Family with 2 - 4 Units	1500-2499	Vented Crawlspace	3	1970s	0	0	0	1	3.98506e-05
-Multi-Family with 2 - 4 Units	1500-2499	Vented Crawlspace	4+	1970s	0	0	0	1	3.59073e-07
-Multi-Family with 2 - 4 Units	2500-3999	Vented Crawlspace	1	1970s	0	0	0	1	5.22949e-06
-Multi-Family with 2 - 4 Units	2500-3999	Vented Crawlspace	2	1970s	0	0	0	1	2.37233e-05
-Multi-Family with 2 - 4 Units	2500-3999	Vented Crawlspace	3	1970s	0	0	0	1	4.29309e-06
-Multi-Family with 2 - 4 Units	2500-3999	Vented Crawlspace	4+	1970s	0	0	0	1	3.86829e-08
-Multi-Family with 2 - 4 Units	4000+	Vented Crawlspace	1	1970s	0	0	0	1	3.79522e-06
-Multi-Family with 2 - 4 Units	4000+	Vented Crawlspace	2	1970s	0	0	0	1	1.72168e-05
-Multi-Family with 2 - 4 Units	4000+	Vented Crawlspace	3	1970s	0	0	0	1	4.14519e-06
-Multi-Family with 2 - 4 Units	4000+	Vented Crawlspace	4+	1970s	0	0	0	1	3.73502e-08
-Multi-Family with 2 - 4 Units	0-1499	Vented Crawlspace	1	1980s	0	0	0	1	0.000245168
-Multi-Family with 2 - 4 Units	0-1499	Vented Crawlspace	2	1980s	0	0	0	1	0.00164005
-Multi-Family with 2 - 4 Units	0-1499	Vented Crawlspace	3	1980s	0	0	0	1	0.000183902
-Multi-Family with 2 - 4 Units	0-1499	Vented Crawlspace	4+	1980s	0	0	0	1	9.39433e-06
-Multi-Family with 2 - 4 Units	1500-2499	Vented Crawlspace	1	1980s	0	0	0	1	2.0762e-05
-Multi-Family with 2 - 4 Units	1500-2499	Vented Crawlspace	2	1980s	0	0	0	1	0.000138887
-Multi-Family with 2 - 4 Units	1500-2499	Vented Crawlspace	3	1980s	0	0	0	1	1.54759e-05
-Multi-Family with 2 - 4 Units	1500-2499	Vented Crawlspace	4+	1980s	0	0	0	1	7.90562e-07
-Multi-Family with 2 - 4 Units	2500-3999	Vented Crawlspace	1	1980s	0	0	0	1	1.51893e-06
-Multi-Family with 2 - 4 Units	2500-3999	Vented Crawlspace	2	1980s	0	0	0	1	1.01609e-05
-Multi-Family with 2 - 4 Units	2500-3999	Vented Crawlspace	3	1980s	0	0	0	1	1.22593e-06
-Multi-Family with 2 - 4 Units	2500-3999	Vented Crawlspace	4+	1980s	0	0	0	1	6.26247e-08
-Multi-Family with 2 - 4 Units	4000+	Vented Crawlspace	1	1980s	0	0	0	1	1.73874e-06
-Multi-Family with 2 - 4 Units	4000+	Vented Crawlspace	2	1980s	0	0	0	1	1.16313e-05
-Multi-Family with 2 - 4 Units	4000+	Vented Crawlspace	3	1980s	0	0	0	1	1.01432e-06
-Multi-Family with 2 - 4 Units	4000+	Vented Crawlspace	4+	1980s	0	0	0	1	5.1815e-08
-Multi-Family with 2 - 4 Units	0-1499	Vented Crawlspace	1	1990s	0	0	0	1	0.000192731
-Multi-Family with 2 - 4 Units	0-1499	Vented Crawlspace	2	1990s	0	0	0	1	0.00128927
-Multi-Family with 2 - 4 Units	0-1499	Vented Crawlspace	3	1990s	0	0	0	1	0.000140675
-Multi-Family with 2 - 4 Units	0-1499	Vented Crawlspace	4+	1990s	0	0	0	1	7.18616e-06
-Multi-Family with 2 - 4 Units	1500-2499	Vented Crawlspace	1	1990s	0	0	0	1	1.69509e-05
-Multi-Family with 2 - 4 Units	1500-2499	Vented Crawlspace	2	1990s	0	0	0	1	0.000113393
-Multi-Family with 2 - 4 Units	1500-2499	Vented Crawlspace	3	1990s	0	0	0	1	1.22633e-05
-Multi-Family with 2 - 4 Units	1500-2499	Vented Crawlspace	4+	1990s	0	0	0	1	6.26448e-07
-Multi-Family with 2 - 4 Units	2500-3999	Vented Crawlspace	1	1990s	0	0	0	1	1.16867e-06
-Multi-Family with 2 - 4 Units	2500-3999	Vented Crawlspace	2	1990s	0	0	0	1	7.81782e-06
-Multi-Family with 2 - 4 Units	2500-3999	Vented Crawlspace	3	1990s	0	0	0	1	9.15159e-07
-Multi-Family with 2 - 4 Units	2500-3999	Vented Crawlspace	4+	1990s	0	0	0	1	4.67493e-08
-Multi-Family with 2 - 4 Units	4000+	Vented Crawlspace	1	1990s	0	0	0	1	1.40326e-06
-Multi-Family with 2 - 4 Units	4000+	Vented Crawlspace	2	1990s	0	0	0	1	9.38709e-06
-Multi-Family with 2 - 4 Units	4000+	Vented Crawlspace	3	1990s	0	0	0	1	7.91035e-07
-Multi-Family with 2 - 4 Units	4000+	Vented Crawlspace	4+	1990s	0	0	0	1	4.04086e-08
-Multi-Family with 2 - 4 Units	0-1499	Vented Crawlspace	1	2000s	0	0	0	1	7.50148e-05
-Multi-Family with 2 - 4 Units	0-1499	Vented Crawlspace	2	2000s	0	0	0	1	0.000583402
-Multi-Family with 2 - 4 Units	0-1499	Vented Crawlspace	3	2000s	0	0	0	1	6.10807e-05
-Multi-Family with 2 - 4 Units	0-1499	Vented Crawlspace	4+	2000s	0	0	0	1	4.01546e-06
-Multi-Family with 2 - 4 Units	1500-2499	Vented Crawlspace	1	2000s	0	0	0	1	1.5056e-05
-Multi-Family with 2 - 4 Units	1500-2499	Vented Crawlspace	2	2000s	0	0	0	1	0.000117093
-Multi-Family with 2 - 4 Units	1500-2499	Vented Crawlspace	3	2000s	0	0	0	1	1.21597e-05
-Multi-Family with 2 - 4 Units	1500-2499	Vented Crawlspace	4+	2000s	0	0	0	1	7.99382e-07
-Multi-Family with 2 - 4 Units	2500-3999	Vented Crawlspace	1	2000s	0	0	0	1	1.14003e-06
-Multi-Family with 2 - 4 Units	2500-3999	Vented Crawlspace	2	2000s	0	0	0	1	8.86618e-06
-Multi-Family with 2 - 4 Units	2500-3999	Vented Crawlspace	3	2000s	0	0	0	1	9.35259e-07
-Multi-Family with 2 - 4 Units	2500-3999	Vented Crawlspace	4+	2000s	0	0	0	1	6.14842e-08
-Multi-Family with 2 - 4 Units	4000+	Vented Crawlspace	1	2000s	0	0	0	1	1.34061e-06
-Multi-Family with 2 - 4 Units	4000+	Vented Crawlspace	2	2000s	0	0	0	1	1.04261e-05
-Multi-Family with 2 - 4 Units	4000+	Vented Crawlspace	3	2000s	0	0	0	1	8.77558e-07
-Multi-Family with 2 - 4 Units	4000+	Vented Crawlspace	4+	2000s	0	0	0	1	5.76909e-08
-Multi-Family with 2 - 4 Units	0-1499	Vented Crawlspace	1	2010s	0	0	0	1	2.77571e-05
-Multi-Family with 2 - 4 Units	0-1499	Vented Crawlspace	2	2010s	0	0	0	1	0.000215872
-Multi-Family with 2 - 4 Units	0-1499	Vented Crawlspace	3	2010s	0	0	0	1	2.17637e-05
-Multi-Family with 2 - 4 Units	0-1499	Vented Crawlspace	4+	2010s	0	0	0	1	1.43075e-06
-Multi-Family with 2 - 4 Units	1500-2499	Vented Crawlspace	1	2010s	0	0	0	1	1.0056e-05
-Multi-Family with 2 - 4 Units	1500-2499	Vented Crawlspace	2	2010s	0	0	0	1	7.82074e-05
-Multi-Family with 2 - 4 Units	1500-2499	Vented Crawlspace	3	2010s	0	0	0	1	7.76476e-06
-Multi-Family with 2 - 4 Units	1500-2499	Vented Crawlspace	4+	2010s	0	0	0	1	5.10457e-07
-Multi-Family with 2 - 4 Units	2500-3999	Vented Crawlspace	1	2010s	0	0	0	1	7.90443e-07
-Multi-Family with 2 - 4 Units	2500-3999	Vented Crawlspace	2	2010s	0	0	0	1	6.1474e-06
-Multi-Family with 2 - 4 Units	2500-3999	Vented Crawlspace	3	2010s	0	0	0	1	5.78601e-07
-Multi-Family with 2 - 4 Units	2500-3999	Vented Crawlspace	4+	2010s	0	0	0	1	3.80374e-08
-Multi-Family with 2 - 4 Units	4000+	Vented Crawlspace	1	2010s	0	0	0	1	6.30909e-08
-Multi-Family with 2 - 4 Units	4000+	Vented Crawlspace	2	2010s	0	0	0	1	4.90668e-07
-Multi-Family with 2 - 4 Units	4000+	Vented Crawlspace	3	2010s	0	0	0	1	5.48908e-08
-Multi-Family with 2 - 4 Units	4000+	Vented Crawlspace	4+	2010s	0	0	0	1	3.60853e-09
-Multi-Family with 2 - 4 Units	0-1499	Vented Crawlspace	1	<1940	0	0	0	1	0.00154834
-Multi-Family with 2 - 4 Units	0-1499	Vented Crawlspace	2	<1940	0	0	0	1	0.00271236
-Multi-Family with 2 - 4 Units	0-1499	Vented Crawlspace	3	<1940	0	0	0	1	0.00100722
-Multi-Family with 2 - 4 Units	0-1499	Vented Crawlspace	4+	<1940	0	0	0	1	0.00041871
-Multi-Family with 2 - 4 Units	1500-2499	Vented Crawlspace	1	<1940	0	0	0	1	0.000184172
-Multi-Family with 2 - 4 Units	1500-2499	Vented Crawlspace	2	<1940	0	0	0	1	0.00032263
-Multi-Family with 2 - 4 Units	1500-2499	Vented Crawlspace	3	<1940	0	0	0	1	0.000121037
-Multi-Family with 2 - 4 Units	1500-2499	Vented Crawlspace	4+	<1940	0	0	0	1	5.03163e-05
-Multi-Family with 2 - 4 Units	2500-3999	Vented Crawlspace	1	<1940	0	0	0	1	4.25241e-05
-Multi-Family with 2 - 4 Units	2500-3999	Vented Crawlspace	2	<1940	0	0	0	1	7.44933e-05
-Multi-Family with 2 - 4 Units	2500-3999	Vented Crawlspace	3	<1940	0	0	0	1	2.53333e-05
-Multi-Family with 2 - 4 Units	2500-3999	Vented Crawlspace	4+	<1940	0	0	0	1	1.05313e-05
-Multi-Family with 2 - 4 Units	4000+	Vented Crawlspace	1	<1940	0	0	0	1	1.10412e-05
-Multi-Family with 2 - 4 Units	4000+	Vented Crawlspace	2	<1940	0	0	0	1	1.93419e-05
-Multi-Family with 2 - 4 Units	4000+	Vented Crawlspace	3	<1940	0	0	0	1	7.67561e-06
-Multi-Family with 2 - 4 Units	4000+	Vented Crawlspace	4+	<1940	0	0	0	1	3.19083e-06
-Multi-Family with 5+ Units	0-1499	Vented Crawlspace	1	1940s	0	0	0	1	0.000134752
-Multi-Family with 5+ Units	0-1499	Vented Crawlspace	2	1940s	0	0	0	1	0.000652071
-Multi-Family with 5+ Units	0-1499	Vented Crawlspace	3	1940s	0	0	0	1	0.000499946
-Multi-Family with 5+ Units	0-1499	Vented Crawlspace	4+	1940s	0	0	0	1	0.000861252
-Multi-Family with 5+ Units	1500-2499	Vented Crawlspace	1	1940s	0	0	0	1	5.80246e-06
-Multi-Family with 5+ Units	1500-2499	Vented Crawlspace	2	1940s	0	0	0	1	2.87567e-05
-Multi-Family with 5+ Units	1500-2499	Vented Crawlspace	3	1940s	0	0	0	1	2.1948e-05
-Multi-Family with 5+ Units	1500-2499	Vented Crawlspace	4+	1940s	0	0	0	1	3.65862e-05
-Multi-Family with 5+ Units	2500-3999	Vented Crawlspace	1	1940s	0	0	0	1	4.30637e-07
-Multi-Family with 5+ Units	2500-3999	Vented Crawlspace	2	1940s	0	0	0	1	2.09466e-06
-Multi-Family with 5+ Units	2500-3999	Vented Crawlspace	3	1940s	0	0	0	1	1.59688e-06
-Multi-Family with 5+ Units	2500-3999	Vented Crawlspace	4+	1940s	0	0	0	1	2.11391e-06
-Multi-Family with 5+ Units	4000+	Vented Crawlspace	1	1940s	0	0	0	1	3.66625e-07
-Multi-Family with 5+ Units	4000+	Vented Crawlspace	2	1940s	0	0	0	1	1.92323e-06
-Multi-Family with 5+ Units	4000+	Vented Crawlspace	3	1940s	0	0	0	1	1.46121e-06
-Multi-Family with 5+ Units	4000+	Vented Crawlspace	4+	1940s	0	0	0	1	1.66971e-06
-Multi-Family with 5+ Units	0-1499	Vented Crawlspace	1	1950s	0	0	0	1	0.000256005
-Multi-Family with 5+ Units	0-1499	Vented Crawlspace	2	1950s	0	0	0	1	0.00125611
-Multi-Family with 5+ Units	0-1499	Vented Crawlspace	3	1950s	0	0	0	1	0.00096766
-Multi-Family with 5+ Units	0-1499	Vented Crawlspace	4+	1950s	0	0	0	1	0.0016829
-Multi-Family with 5+ Units	1500-2499	Vented Crawlspace	1	1950s	0	0	0	1	1.03207e-05
-Multi-Family with 5+ Units	1500-2499	Vented Crawlspace	2	1950s	0	0	0	1	5.20572e-05
-Multi-Family with 5+ Units	1500-2499	Vented Crawlspace	3	1950s	0	0	0	1	3.99278e-05
-Multi-Family with 5+ Units	1500-2499	Vented Crawlspace	4+	1950s	0	0	0	1	6.81133e-05
-Multi-Family with 5+ Units	2500-3999	Vented Crawlspace	1	1950s	0	0	0	1	9.11252e-07
-Multi-Family with 5+ Units	2500-3999	Vented Crawlspace	2	1950s	0	0	0	1	4.37677e-06
-Multi-Family with 5+ Units	2500-3999	Vented Crawlspace	3	1950s	0	0	0	1	3.34762e-06
-Multi-Family with 5+ Units	2500-3999	Vented Crawlspace	4+	1950s	0	0	0	1	4.39967e-06
-Multi-Family with 5+ Units	4000+	Vented Crawlspace	1	1950s	0	0	0	1	8.41017e-07
-Multi-Family with 5+ Units	4000+	Vented Crawlspace	2	1950s	0	0	0	1	4.27802e-06
-Multi-Family with 5+ Units	4000+	Vented Crawlspace	3	1950s	0	0	0	1	3.25832e-06
-Multi-Family with 5+ Units	4000+	Vented Crawlspace	4+	1950s	0	0	0	1	3.46783e-06
-Multi-Family with 5+ Units	0-1499	Vented Crawlspace	1	1960s	0	0	0	1	0.000448748
-Multi-Family with 5+ Units	0-1499	Vented Crawlspace	2	1960s	0	0	0	1	0.00224001
-Multi-Family with 5+ Units	0-1499	Vented Crawlspace	3	1960s	0	0	0	1	0.00190186
-Multi-Family with 5+ Units	0-1499	Vented Crawlspace	4+	1960s	0	0	0	1	0.00165739
-Multi-Family with 5+ Units	1500-2499	Vented Crawlspace	1	1960s	0	0	0	1	1.45448e-05
-Multi-Family with 5+ Units	1500-2499	Vented Crawlspace	2	1960s	0	0	0	1	7.20689e-05
-Multi-Family with 5+ Units	1500-2499	Vented Crawlspace	3	1960s	0	0	0	1	6.37212e-05
-Multi-Family with 5+ Units	1500-2499	Vented Crawlspace	4+	1960s	0	0	0	1	6.13269e-05
-Multi-Family with 5+ Units	2500-3999	Vented Crawlspace	1	1960s	0	0	0	1	1.7304e-06
-Multi-Family with 5+ Units	2500-3999	Vented Crawlspace	2	1960s	0	0	0	1	7.91722e-06
-Multi-Family with 5+ Units	2500-3999	Vented Crawlspace	3	1960s	0	0	0	1	8.41319e-06
-Multi-Family with 5+ Units	2500-3999	Vented Crawlspace	4+	1960s	0	0	0	1	1.23556e-05
-Multi-Family with 5+ Units	4000+	Vented Crawlspace	1	1960s	0	0	0	1	1.88506e-06
-Multi-Family with 5+ Units	4000+	Vented Crawlspace	2	1960s	0	0	0	1	8.81018e-06
-Multi-Family with 5+ Units	4000+	Vented Crawlspace	3	1960s	0	0	0	1	9.17068e-06
-Multi-Family with 5+ Units	4000+	Vented Crawlspace	4+	1960s	0	0	0	1	1.25632e-05
-Multi-Family with 5+ Units	0-1499	Vented Crawlspace	1	1970s	0	0	0	1	0.000768182
-Multi-Family with 5+ Units	0-1499	Vented Crawlspace	2	1970s	0	0	0	1	0.00388908
-Multi-Family with 5+ Units	0-1499	Vented Crawlspace	3	1970s	0	0	0	1	0.00309511
-Multi-Family with 5+ Units	0-1499	Vented Crawlspace	4+	1970s	0	0	0	1	0.00219623
-Multi-Family with 5+ Units	1500-2499	Vented Crawlspace	1	1970s	0	0	0	1	2.2761e-05
-Multi-Family with 5+ Units	1500-2499	Vented Crawlspace	2	1970s	0	0	0	1	0.000115201
-Multi-Family with 5+ Units	1500-2499	Vented Crawlspace	3	1970s	0	0	0	1	9.46932e-05
-Multi-Family with 5+ Units	1500-2499	Vented Crawlspace	4+	1970s	0	0	0	1	7.24131e-05
-Multi-Family with 5+ Units	2500-3999	Vented Crawlspace	1	1970s	0	0	0	1	1.86835e-06
-Multi-Family with 5+ Units	2500-3999	Vented Crawlspace	2	1970s	0	0	0	1	9.08583e-06
-Multi-Family with 5+ Units	2500-3999	Vented Crawlspace	3	1970s	0	0	0	1	8.34338e-06
-Multi-Family with 5+ Units	2500-3999	Vented Crawlspace	4+	1970s	0	0	0	1	9.02995e-06
-Multi-Family with 5+ Units	4000+	Vented Crawlspace	1	1970s	0	0	0	1	2.10381e-06
-Multi-Family with 5+ Units	4000+	Vented Crawlspace	2	1970s	0	0	0	1	1.03347e-05
-Multi-Family with 5+ Units	4000+	Vented Crawlspace	3	1970s	0	0	0	1	9.34474e-06
-Multi-Family with 5+ Units	4000+	Vented Crawlspace	4+	1970s	0	0	0	1	9.54293e-06
-Multi-Family with 5+ Units	0-1499	Vented Crawlspace	1	1980s	0	0	0	1	0.000442394
-Multi-Family with 5+ Units	0-1499	Vented Crawlspace	2	1980s	0	0	0	1	0.00261215
-Multi-Family with 5+ Units	0-1499	Vented Crawlspace	3	1980s	0	0	0	1	0.00236064
-Multi-Family with 5+ Units	0-1499	Vented Crawlspace	4+	1980s	0	0	0	1	0.000805314
-Multi-Family with 5+ Units	1500-2499	Vented Crawlspace	1	1980s	0	0	0	1	2.57844e-05
-Multi-Family with 5+ Units	1500-2499	Vented Crawlspace	2	1980s	0	0	0	1	0.000151521
-Multi-Family with 5+ Units	1500-2499	Vented Crawlspace	3	1980s	0	0	0	1	0.00013699
-Multi-Family with 5+ Units	1500-2499	Vented Crawlspace	4+	1980s	0	0	0	1	4.77425e-05
-Multi-Family with 5+ Units	2500-3999	Vented Crawlspace	1	1980s	0	0	0	1	2.27585e-06
-Multi-Family with 5+ Units	2500-3999	Vented Crawlspace	2	1980s	0	0	0	1	1.31078e-05
-Multi-Family with 5+ Units	2500-3999	Vented Crawlspace	3	1980s	0	0	0	1	1.37338e-05
-Multi-Family with 5+ Units	2500-3999	Vented Crawlspace	4+	1980s	0	0	0	1	5.91605e-06
-Multi-Family with 5+ Units	4000+	Vented Crawlspace	1	1980s	0	0	0	1	2.34013e-06
-Multi-Family with 5+ Units	4000+	Vented Crawlspace	2	1980s	0	0	0	1	1.39863e-05
-Multi-Family with 5+ Units	4000+	Vented Crawlspace	3	1980s	0	0	0	1	1.15281e-05
-Multi-Family with 5+ Units	4000+	Vented Crawlspace	4+	1980s	0	0	0	1	3.58492e-06
-Multi-Family with 5+ Units	0-1499	Vented Crawlspace	1	1990s	0	0	0	1	0.000384851
-Multi-Family with 5+ Units	0-1499	Vented Crawlspace	2	1990s	0	0	0	1	0.00225453
-Multi-Family with 5+ Units	0-1499	Vented Crawlspace	3	1990s	0	0	0	1	0.00212181
-Multi-Family with 5+ Units	0-1499	Vented Crawlspace	4+	1990s	0	0	0	1	0.000738925
-Multi-Family with 5+ Units	1500-2499	Vented Crawlspace	1	1990s	0	0	0	1	2.14244e-05
-Multi-Family with 5+ Units	1500-2499	Vented Crawlspace	2	1990s	0	0	0	1	0.000125326
-Multi-Family with 5+ Units	1500-2499	Vented Crawlspace	3	1990s	0	0	0	1	0.000116742
-Multi-Family with 5+ Units	1500-2499	Vented Crawlspace	4+	1990s	0	0	0	1	3.98389e-05
-Multi-Family with 5+ Units	2500-3999	Vented Crawlspace	1	1990s	0	0	0	1	1.88828e-06
-Multi-Family with 5+ Units	2500-3999	Vented Crawlspace	2	1990s	0	0	0	1	1.09467e-05
-Multi-Family with 5+ Units	2500-3999	Vented Crawlspace	3	1990s	0	0	0	1	1.14228e-05
-Multi-Family with 5+ Units	2500-3999	Vented Crawlspace	4+	1990s	0	0	0	1	4.67253e-06
-Multi-Family with 5+ Units	4000+	Vented Crawlspace	1	1990s	0	0	0	1	1.84834e-06
-Multi-Family with 5+ Units	4000+	Vented Crawlspace	2	1990s	0	0	0	1	1.10068e-05
-Multi-Family with 5+ Units	4000+	Vented Crawlspace	3	1990s	0	0	0	1	9.44739e-06
-Multi-Family with 5+ Units	4000+	Vented Crawlspace	4+	1990s	0	0	0	1	3.01944e-06
-Multi-Family with 5+ Units	0-1499	Vented Crawlspace	1	2000s	0	0	0	1	0.000173034
-Multi-Family with 5+ Units	0-1499	Vented Crawlspace	2	2000s	0	0	0	1	0.00103062
-Multi-Family with 5+ Units	0-1499	Vented Crawlspace	3	2000s	0	0	0	1	0.000871676
-Multi-Family with 5+ Units	0-1499	Vented Crawlspace	4+	2000s	0	0	0	1	0.00126496
-Multi-Family with 5+ Units	1500-2499	Vented Crawlspace	1	2000s	0	0	0	1	1.34206e-05
-Multi-Family with 5+ Units	1500-2499	Vented Crawlspace	2	2000s	0	0	0	1	8.01333e-05
-Multi-Family with 5+ Units	1500-2499	Vented Crawlspace	3	2000s	0	0	0	1	6.79821e-05
-Multi-Family with 5+ Units	1500-2499	Vented Crawlspace	4+	2000s	0	0	0	1	9.47663e-05
-Multi-Family with 5+ Units	2500-3999	Vented Crawlspace	1	2000s	0	0	0	1	1.2905e-06
-Multi-Family with 5+ Units	2500-3999	Vented Crawlspace	2	2000s	0	0	0	1	7.45259e-06
-Multi-Family with 5+ Units	2500-3999	Vented Crawlspace	3	2000s	0	0	0	1	6.82841e-06
-Multi-Family with 5+ Units	2500-3999	Vented Crawlspace	4+	2000s	0	0	0	1	1.05802e-05
-Multi-Family with 5+ Units	4000+	Vented Crawlspace	1	2000s	0	0	0	1	1.36647e-07
-Multi-Family with 5+ Units	4000+	Vented Crawlspace	2	2000s	0	0	0	1	7.6262e-07
-Multi-Family with 5+ Units	4000+	Vented Crawlspace	3	2000s	0	0	0	1	6.66023e-07
-Multi-Family with 5+ Units	4000+	Vented Crawlspace	4+	2000s	0	0	0	1	1.3706e-06
-Multi-Family with 5+ Units	0-1499	Vented Crawlspace	1	2010s	0	0	0	1	9.60817e-05
-Multi-Family with 5+ Units	0-1499	Vented Crawlspace	2	2010s	0	0	0	1	0.000518912
-Multi-Family with 5+ Units	0-1499	Vented Crawlspace	3	2010s	0	0	0	1	0.000531337
-Multi-Family with 5+ Units	0-1499	Vented Crawlspace	4+	2010s	0	0	0	1	0.000973081
-Multi-Family with 5+ Units	1500-2499	Vented Crawlspace	1	2010s	0	0	0	1	7.88692e-06
-Multi-Family with 5+ Units	1500-2499	Vented Crawlspace	2	2010s	0	0	0	1	4.5231e-05
-Multi-Family with 5+ Units	1500-2499	Vented Crawlspace	3	2010s	0	0	0	1	4.08848e-05
-Multi-Family with 5+ Units	1500-2499	Vented Crawlspace	4+	2010s	0	0	0	1	6.1643e-05
-Multi-Family with 5+ Units	2500-3999	Vented Crawlspace	1	2010s	0	0	0	1	8.68693e-07
-Multi-Family with 5+ Units	2500-3999	Vented Crawlspace	2	2010s	0	0	0	1	4.54689e-06
-Multi-Family with 5+ Units	2500-3999	Vented Crawlspace	3	2010s	0	0	0	1	4.80522e-06
-Multi-Family with 5+ Units	2500-3999	Vented Crawlspace	4+	2010s	0	0	0	1	8.75503e-06
-Multi-Family with 5+ Units	4000+	Vented Crawlspace	1	2010s	0	0	0	1	6.03046e-09
-Multi-Family with 5+ Units	4000+	Vented Crawlspace	2	2010s	0	0	0	1	3.81849e-08
-Multi-Family with 5+ Units	4000+	Vented Crawlspace	3	2010s	0	0	0	1	3.01782e-08
-Multi-Family with 5+ Units	4000+	Vented Crawlspace	4+	2010s	0	0	0	1	3.28216e-08
-Multi-Family with 5+ Units	0-1499	Vented Crawlspace	1	<1940	0	0	0	1	0.000294328
-Multi-Family with 5+ Units	0-1499	Vented Crawlspace	2	<1940	0	0	0	1	0.00072482
-Multi-Family with 5+ Units	0-1499	Vented Crawlspace	3	<1940	0	0	0	1	0.00142465
-Multi-Family with 5+ Units	0-1499	Vented Crawlspace	4+	<1940	0	0	0	1	0.00353692
-Multi-Family with 5+ Units	1500-2499	Vented Crawlspace	1	<1940	0	0	0	1	1.6076e-05
-Multi-Family with 5+ Units	1500-2499	Vented Crawlspace	2	<1940	0	0	0	1	3.92236e-05
-Multi-Family with 5+ Units	1500-2499	Vented Crawlspace	3	<1940	0	0	0	1	7.66939e-05
-Multi-Family with 5+ Units	1500-2499	Vented Crawlspace	4+	<1940	0	0	0	1	0.000193609
-Multi-Family with 5+ Units	2500-3999	Vented Crawlspace	1	<1940	0	0	0	1	4.18359e-06
-Multi-Family with 5+ Units	2500-3999	Vented Crawlspace	2	<1940	0	0	0	1	1.01327e-05
-Multi-Family with 5+ Units	2500-3999	Vented Crawlspace	3	<1940	0	0	0	1	1.98484e-05
-Multi-Family with 5+ Units	2500-3999	Vented Crawlspace	4+	<1940	0	0	0	1	5.03789e-05
-Multi-Family with 5+ Units	4000+	Vented Crawlspace	1	<1940	0	0	0	1	1.79092e-06
-Multi-Family with 5+ Units	4000+	Vented Crawlspace	2	<1940	0	0	0	1	4.24232e-06
-Multi-Family with 5+ Units	4000+	Vented Crawlspace	3	<1940	0	0	0	1	8.17626e-06
-Multi-Family with 5+ Units	4000+	Vented Crawlspace	4+	<1940	0	0	0	1	2.05311e-05
-Single-Family Attached	0-1499	Vented Crawlspace	1	1940s	0	0	0	1	0.000447045
-Single-Family Attached	0-1499	Vented Crawlspace	2	1940s	0	0	0	1	0.000199152
-Single-Family Attached	0-1499	Vented Crawlspace	3	1940s	0	0	0	1	0
-Single-Family Attached	0-1499	Vented Crawlspace	4+	1940s	0	0	0	1	0
-Single-Family Attached	1500-2499	Vented Crawlspace	1	1940s	0	0	0	1	4.55065e-05
-Single-Family Attached	1500-2499	Vented Crawlspace	2	1940s	0	0	0	1	0.000118537
-Single-Family Attached	1500-2499	Vented Crawlspace	3	1940s	0	0	0	1	1.42253e-05
-Single-Family Attached	1500-2499	Vented Crawlspace	4+	1940s	0	0	0	1	0
-Single-Family Attached	2500-3999	Vented Crawlspace	1	1940s	0	0	0	1	6.11577e-06
-Single-Family Attached	2500-3999	Vented Crawlspace	2	1940s	0	0	0	1	4.35273e-05
-Single-Family Attached	2500-3999	Vented Crawlspace	3	1940s	0	0	0	1	0
-Single-Family Attached	2500-3999	Vented Crawlspace	4+	1940s	0	0	0	1	0
-Single-Family Attached	4000+	Vented Crawlspace	1	1940s	0	0	0	1	1.97358e-06
-Single-Family Attached	4000+	Vented Crawlspace	2	1940s	0	0	0	1	1.97358e-06
-Single-Family Attached	4000+	Vented Crawlspace	3	1940s	0	0	0	1	1.97358e-06
-Single-Family Attached	4000+	Vented Crawlspace	4+	1940s	0	0	0	1	0
-Single-Family Attached	0-1499	Vented Crawlspace	1	1950s	0	0	0	1	0.000668001
-Single-Family Attached	0-1499	Vented Crawlspace	2	1950s	0	0	0	1	0.000297585
-Single-Family Attached	0-1499	Vented Crawlspace	3	1950s	0	0	0	1	0
-Single-Family Attached	0-1499	Vented Crawlspace	4+	1950s	0	0	0	1	0
-Single-Family Attached	1500-2499	Vented Crawlspace	1	1950s	0	0	0	1	6.22485e-05
-Single-Family Attached	1500-2499	Vented Crawlspace	2	1950s	0	0	0	1	0.000162147
-Single-Family Attached	1500-2499	Vented Crawlspace	3	1950s	0	0	0	1	1.94589e-05
-Single-Family Attached	1500-2499	Vented Crawlspace	4+	1950s	0	0	0	1	0
-Single-Family Attached	2500-3999	Vented Crawlspace	1	1950s	0	0	0	1	8.27967e-06
-Single-Family Attached	2500-3999	Vented Crawlspace	2	1950s	0	0	0	1	5.89282e-05
-Single-Family Attached	2500-3999	Vented Crawlspace	3	1950s	0	0	0	1	0
-Single-Family Attached	2500-3999	Vented Crawlspace	4+	1950s	0	0	0	1	0
-Single-Family Attached	4000+	Vented Crawlspace	1	1950s	0	0	0	1	2.08141e-06
-Single-Family Attached	4000+	Vented Crawlspace	2	1950s	0	0	0	1	2.08141e-06
-Single-Family Attached	4000+	Vented Crawlspace	3	1950s	0	0	0	1	2.08141e-06
-Single-Family Attached	4000+	Vented Crawlspace	4+	1950s	0	0	0	1	0
-Single-Family Attached	0-1499	Vented Crawlspace	1	1960s	0	0	0	1	0.00041019
-Single-Family Attached	0-1499	Vented Crawlspace	2	1960s	0	0	0	1	0.000223222
-Single-Family Attached	0-1499	Vented Crawlspace	3	1960s	0	0	0	1	5.61305e-06
-Single-Family Attached	0-1499	Vented Crawlspace	4+	1960s	0	0	0	1	0
-Single-Family Attached	1500-2499	Vented Crawlspace	1	1960s	0	0	0	1	7.98772e-05
-Single-Family Attached	1500-2499	Vented Crawlspace	2	1960s	0	0	0	1	0.000183212
-Single-Family Attached	1500-2499	Vented Crawlspace	3	1960s	0	0	0	1	7.5224e-06
-Single-Family Attached	1500-2499	Vented Crawlspace	4+	1960s	0	0	0	1	0
-Single-Family Attached	2500-3999	Vented Crawlspace	1	1960s	0	0	0	1	3.07737e-05
-Single-Family Attached	2500-3999	Vented Crawlspace	2	1960s	0	0	0	1	1.58196e-05
-Single-Family Attached	2500-3999	Vented Crawlspace	3	1960s	0	0	0	1	0
-Single-Family Attached	2500-3999	Vented Crawlspace	4+	1960s	0	0	0	1	0
-Single-Family Attached	4000+	Vented Crawlspace	1	1960s	0	0	0	1	2.81107e-06
-Single-Family Attached	4000+	Vented Crawlspace	2	1960s	0	0	0	1	2.81107e-06
-Single-Family Attached	4000+	Vented Crawlspace	3	1960s	0	0	0	1	2.81107e-06
-Single-Family Attached	4000+	Vented Crawlspace	4+	1960s	0	0	0	1	0
-Single-Family Attached	0-1499	Vented Crawlspace	1	1970s	0	0	0	1	0.000875583
-Single-Family Attached	0-1499	Vented Crawlspace	2	1970s	0	0	0	1	0.000476484
-Single-Family Attached	0-1499	Vented Crawlspace	3	1970s	0	0	0	1	1.19815e-05
-Single-Family Attached	0-1499	Vented Crawlspace	4+	1970s	0	0	0	1	0
-Single-Family Attached	1500-2499	Vented Crawlspace	1	1970s	0	0	0	1	0.000157863
-Single-Family Attached	1500-2499	Vented Crawlspace	2	1970s	0	0	0	1	0.000362086
-Single-Family Attached	1500-2499	Vented Crawlspace	3	1970s	0	0	0	1	1.48667e-05
-Single-Family Attached	1500-2499	Vented Crawlspace	4+	1970s	0	0	0	1	0
-Single-Family Attached	2500-3999	Vented Crawlspace	1	1970s	0	0	0	1	6.66213e-05
-Single-Family Attached	2500-3999	Vented Crawlspace	2	1970s	0	0	0	1	3.42476e-05
-Single-Family Attached	2500-3999	Vented Crawlspace	3	1970s	0	0	0	1	0
-Single-Family Attached	2500-3999	Vented Crawlspace	4+	1970s	0	0	0	1	0
-Single-Family Attached	4000+	Vented Crawlspace	1	1970s	0	0	0	1	5.1455e-06
-Single-Family Attached	4000+	Vented Crawlspace	2	1970s	0	0	0	1	5.1455e-06
-Single-Family Attached	4000+	Vented Crawlspace	3	1970s	0	0	0	1	5.1455e-06
-Single-Family Attached	4000+	Vented Crawlspace	4+	1970s	0	0	0	1	0
-Single-Family Attached	0-1499	Vented Crawlspace	1	1980s	0	0	0	1	0.000491902
-Single-Family Attached	0-1499	Vented Crawlspace	2	1980s	0	0	0	1	0.00053259
-Single-Family Attached	0-1499	Vented Crawlspace	3	1980s	0	0	0	1	8.55217e-06
-Single-Family Attached	0-1499	Vented Crawlspace	4+	1980s	0	0	0	1	0
-Single-Family Attached	1500-2499	Vented Crawlspace	1	1980s	0	0	0	1	0.000196428
-Single-Family Attached	1500-2499	Vented Crawlspace	2	1980s	0	0	0	1	0.000437785
-Single-Family Attached	1500-2499	Vented Crawlspace	3	1980s	0	0	0	1	8.50174e-05
-Single-Family Attached	1500-2499	Vented Crawlspace	4+	1980s	0	0	0	1	0
-Single-Family Attached	2500-3999	Vented Crawlspace	1	1980s	0	0	0	1	2.11193e-05
-Single-Family Attached	2500-3999	Vented Crawlspace	2	1980s	0	0	0	1	6.9625e-05
-Single-Family Attached	2500-3999	Vented Crawlspace	3	1980s	0	0	0	1	2.59651e-06
-Single-Family Attached	2500-3999	Vented Crawlspace	4+	1980s	0	0	0	1	0
-Single-Family Attached	4000+	Vented Crawlspace	1	1980s	0	0	0	1	0
-Single-Family Attached	4000+	Vented Crawlspace	2	1980s	0	0	0	1	2.51087e-05
-Single-Family Attached	4000+	Vented Crawlspace	3	1980s	0	0	0	1	0
-Single-Family Attached	4000+	Vented Crawlspace	4+	1980s	0	0	0	1	0
-Single-Family Attached	0-1499	Vented Crawlspace	1	1990s	0	0	0	1	0.000409814
-Single-Family Attached	0-1499	Vented Crawlspace	2	1990s	0	0	0	1	0.000443712
-Single-Family Attached	0-1499	Vented Crawlspace	3	1990s	0	0	0	1	7.12499e-06
-Single-Family Attached	0-1499	Vented Crawlspace	4+	1990s	0	0	0	1	0
-Single-Family Attached	1500-2499	Vented Crawlspace	1	1990s	0	0	0	1	0.000162284
-Single-Family Attached	1500-2499	Vented Crawlspace	2	1990s	0	0	0	1	0.000361687
-Single-Family Attached	1500-2499	Vented Crawlspace	3	1990s	0	0	0	1	7.0239e-05
-Single-Family Attached	1500-2499	Vented Crawlspace	4+	1990s	0	0	0	1	0
-Single-Family Attached	2500-3999	Vented Crawlspace	1	1990s	0	0	0	1	1.83326e-05
-Single-Family Attached	2500-3999	Vented Crawlspace	2	1990s	0	0	0	1	6.04381e-05
-Single-Family Attached	2500-3999	Vented Crawlspace	3	1990s	0	0	0	1	2.2539e-06
-Single-Family Attached	2500-3999	Vented Crawlspace	4+	1990s	0	0	0	1	0
-Single-Family Attached	4000+	Vented Crawlspace	1	1990s	0	0	0	1	0
-Single-Family Attached	4000+	Vented Crawlspace	2	1990s	0	0	0	1	2.01025e-05
-Single-Family Attached	4000+	Vented Crawlspace	3	1990s	0	0	0	1	0
-Single-Family Attached	4000+	Vented Crawlspace	4+	1990s	0	0	0	1	0
-Single-Family Attached	0-1499	Vented Crawlspace	1	2000s	0	0	0	1	0.000283102
-Single-Family Attached	0-1499	Vented Crawlspace	2	2000s	0	0	0	1	0.000282901
-Single-Family Attached	0-1499	Vented Crawlspace	3	2000s	0	0	0	1	1.40422e-05
-Single-Family Attached	0-1499	Vented Crawlspace	4+	2000s	0	0	0	1	0
-Single-Family Attached	1500-2499	Vented Crawlspace	1	2000s	0	0	0	1	0.000181326
-Single-Family Attached	1500-2499	Vented Crawlspace	2	2000s	0	0	0	1	0.000280807
-Single-Family Attached	1500-2499	Vented Crawlspace	3	2000s	0	0	0	1	5.62886e-05
-Single-Family Attached	1500-2499	Vented Crawlspace	4+	2000s	0	0	0	1	0
-Single-Family Attached	2500-3999	Vented Crawlspace	1	2000s	0	0	0	1	5.67416e-05
-Single-Family Attached	2500-3999	Vented Crawlspace	2	2000s	0	0	0	1	5.47596e-05
-Single-Family Attached	2500-3999	Vented Crawlspace	3	2000s	0	0	0	1	4.40338e-05
-Single-Family Attached	2500-3999	Vented Crawlspace	4+	2000s	0	0	0	1	0
-Single-Family Attached	4000+	Vented Crawlspace	1	2000s	0	0	0	1	5.23517e-06
-Single-Family Attached	4000+	Vented Crawlspace	2	2000s	0	0	0	1	1.44823e-05
-Single-Family Attached	4000+	Vented Crawlspace	3	2000s	0	0	0	1	1.09885e-05
-Single-Family Attached	4000+	Vented Crawlspace	4+	2000s	0	0	0	1	0
-Single-Family Attached	0-1499	Vented Crawlspace	1	2010s	0	0	0	1	8.22089e-05
-Single-Family Attached	0-1499	Vented Crawlspace	2	2010s	0	0	0	1	8.21504e-05
-Single-Family Attached	0-1499	Vented Crawlspace	3	2010s	0	0	0	1	4.07766e-06
-Single-Family Attached	0-1499	Vented Crawlspace	4+	2010s	0	0	0	1	0
-Single-Family Attached	1500-2499	Vented Crawlspace	1	2010s	0	0	0	1	7.44803e-05
-Single-Family Attached	1500-2499	Vented Crawlspace	2	2010s	0	0	0	1	0.000115342
-Single-Family Attached	1500-2499	Vented Crawlspace	3	2010s	0	0	0	1	2.31207e-05
-Single-Family Attached	1500-2499	Vented Crawlspace	4+	2010s	0	0	0	1	0
-Single-Family Attached	2500-3999	Vented Crawlspace	1	2010s	0	0	0	1	1.9861e-05
-Single-Family Attached	2500-3999	Vented Crawlspace	2	2010s	0	0	0	1	1.91672e-05
-Single-Family Attached	2500-3999	Vented Crawlspace	3	2010s	0	0	0	1	1.54129e-05
-Single-Family Attached	2500-3999	Vented Crawlspace	4+	2010s	0	0	0	1	0
-Single-Family Attached	4000+	Vented Crawlspace	1	2010s	0	0	0	1	1.67991e-06
-Single-Family Attached	4000+	Vented Crawlspace	2	2010s	0	0	0	1	4.64719e-06
-Single-Family Attached	4000+	Vented Crawlspace	3	2010s	0	0	0	1	3.52607e-06
-Single-Family Attached	4000+	Vented Crawlspace	4+	2010s	0	0	0	1	0
-Single-Family Attached	0-1499	Vented Crawlspace	1	<1940	0	0	0	1	0.000415849
-Single-Family Attached	0-1499	Vented Crawlspace	2	<1940	0	0	0	1	0.000825237
-Single-Family Attached	0-1499	Vented Crawlspace	3	<1940	0	0	0	1	0.000138061
-Single-Family Attached	0-1499	Vented Crawlspace	4+	<1940	0	0	0	1	0
-Single-Family Attached	1500-2499	Vented Crawlspace	1	<1940	0	0	0	1	4.17736e-05
-Single-Family Attached	1500-2499	Vented Crawlspace	2	<1940	0	0	0	1	0.000409913
-Single-Family Attached	1500-2499	Vented Crawlspace	3	<1940	0	0	0	1	0.000112914
-Single-Family Attached	1500-2499	Vented Crawlspace	4+	<1940	0	0	0	1	0
-Single-Family Attached	2500-3999	Vented Crawlspace	1	<1940	0	0	0	1	0
-Single-Family Attached	2500-3999	Vented Crawlspace	2	<1940	0	0	0	1	9.34454e-05
-Single-Family Attached	2500-3999	Vented Crawlspace	3	<1940	0	0	0	1	7.42931e-05
-Single-Family Attached	2500-3999	Vented Crawlspace	4+	<1940	0	0	0	1	0
-Single-Family Attached	4000+	Vented Crawlspace	1	<1940	0	0	0	1	1.8534e-05
-Single-Family Attached	4000+	Vented Crawlspace	2	<1940	0	0	0	1	1.8534e-05
-Single-Family Attached	4000+	Vented Crawlspace	3	<1940	0	0	0	1	1.8534e-05
-Single-Family Attached	4000+	Vented Crawlspace	4+	<1940	0	0	0	1	0
-Single-Family Detached	0-1499	Vented Crawlspace	1	1940s	0.196591	0	0	0.803409	0.00480882
-Single-Family Detached	0-1499	Vented Crawlspace	2	1940s	0.196591	0	0	0.803409	0.000659448
-Single-Family Detached	0-1499	Vented Crawlspace	3	1940s	0	0	0	1	5.82767e-06
-Single-Family Detached	0-1499	Vented Crawlspace	4+	1940s	0	0	0	1	0
-Single-Family Detached	1500-2499	Vented Crawlspace	1	1940s	0.11077	0.111944	0	0.777286	0.00242156
-Single-Family Detached	1500-2499	Vented Crawlspace	2	1940s	0.11077	0.111944	0	0.777286	0.00157972
-Single-Family Detached	1500-2499	Vented Crawlspace	3	1940s	0.11077	0.111944	0	0.777286	5.67832e-05
-Single-Family Detached	1500-2499	Vented Crawlspace	4+	1940s	0	0	0	1	0
-Single-Family Detached	2500-3999	Vented Crawlspace	1	1940s	0.172587	0.21513	0.012879	0.599405	0.000311123
-Single-Family Detached	2500-3999	Vented Crawlspace	2	1940s	0.172587	0.21513	0.012879	0.599405	0.000518847
-Single-Family Detached	2500-3999	Vented Crawlspace	3	1940s	0.172587	0.21513	0.012879	0.599405	4.27936e-05
-Single-Family Detached	2500-3999	Vented Crawlspace	4+	1940s	0	0	0	1	0
-Single-Family Detached	4000+	Vented Crawlspace	1	1940s	0.195053	0.530143	0.051523	0.223281	5.67363e-05
-Single-Family Detached	4000+	Vented Crawlspace	2	1940s	0.195053	0.530143	0.051523	0.223281	0.000125821
-Single-Family Detached	4000+	Vented Crawlspace	3	1940s	0.195053	0.530143	0.051523	0.223281	4.42743e-06
-Single-Family Detached	4000+	Vented Crawlspace	4+	1940s	0	0	0	1	0
-Single-Family Detached	0-1499	Vented Crawlspace	1	1950s	0.222291	0	0	0.777709	0.01091
-Single-Family Detached	0-1499	Vented Crawlspace	2	1950s	0.222291	0	0	0.777709	0.00149612
-Single-Family Detached	0-1499	Vented Crawlspace	3	1950s	0	0	0	1	1.32215e-05
-Single-Family Detached	0-1499	Vented Crawlspace	4+	1950s	0	0	0	1	0
-Single-Family Detached	1500-2499	Vented Crawlspace	1	1950s	0.239907	0.188864	0	0.571229	0.00552469
-Single-Family Detached	1500-2499	Vented Crawlspace	2	1950s	0.239907	0.188864	0	0.571229	0.00360406
-Single-Family Detached	1500-2499	Vented Crawlspace	3	1950s	0.239907	0.188864	0	0.571229	0.000129549
-Single-Family Detached	1500-2499	Vented Crawlspace	4+	1950s	0	0	0	1	0
-Single-Family Detached	2500-3999	Vented Crawlspace	1	1950s	0.227037	0.261214	0.037333	0.474416	0.000713062
-Single-Family Detached	2500-3999	Vented Crawlspace	2	1950s	0.227037	0.261214	0.037333	0.474416	0.00118914
-Single-Family Detached	2500-3999	Vented Crawlspace	3	1950s	0.227037	0.261214	0.037333	0.474416	9.80784e-05
-Single-Family Detached	2500-3999	Vented Crawlspace	4+	1950s	0	0	0	1	0
-Single-Family Detached	4000+	Vented Crawlspace	1	1950s	0.129754	0.60732	0.125466	0.137459	0.000131743
-Single-Family Detached	4000+	Vented Crawlspace	2	1950s	0.129754	0.60732	0.125466	0.137459	0.000292159
-Single-Family Detached	4000+	Vented Crawlspace	3	1950s	0.129754	0.60732	0.125466	0.137459	1.02806e-05
-Single-Family Detached	4000+	Vented Crawlspace	4+	1950s	0	0	0	1	0
-Single-Family Detached	0-1499	Vented Crawlspace	1	1960s	0.265337	0	0	0.734663	0.00524075
-Single-Family Detached	0-1499	Vented Crawlspace	2	1960s	0.265337	0	0	0.734663	0.00051606
-Single-Family Detached	0-1499	Vented Crawlspace	3	1960s	0	0	0	1	4.55085e-05
-Single-Family Detached	0-1499	Vented Crawlspace	4+	1960s	0	0	0	1	0
-Single-Family Detached	1500-2499	Vented Crawlspace	1	1960s	0.201802	0.374534	0	0.423664	0.00619441
-Single-Family Detached	1500-2499	Vented Crawlspace	2	1960s	0.201802	0.374534	0	0.423664	0.00218673
-Single-Family Detached	1500-2499	Vented Crawlspace	3	1960s	0.201802	0.374534	0	0.423664	0.000130635
-Single-Family Detached	1500-2499	Vented Crawlspace	4+	1960s	0	0	0	1	0
-Single-Family Detached	2500-3999	Vented Crawlspace	1	1960s	0.161953	0.551133	0.046972	0.239942	0.00140389
-Single-Family Detached	2500-3999	Vented Crawlspace	2	1960s	0.161953	0.551133	0.046972	0.239942	0.00136866
-Single-Family Detached	2500-3999	Vented Crawlspace	3	1960s	0.161953	0.551133	0.046972	0.239942	7.92472e-05
-Single-Family Detached	2500-3999	Vented Crawlspace	4+	1960s	0	0	0	1	0
-Single-Family Detached	4000+	Vented Crawlspace	1	1960s	0.024774	0.633439	0.075546	0.266241	0.000100545
-Single-Family Detached	4000+	Vented Crawlspace	2	1960s	0.024774	0.633439	0.075546	0.266241	0.000238253
-Single-Family Detached	4000+	Vented Crawlspace	3	1960s	0.024774	0.633439	0.075546	0.266241	1.92958e-05
-Single-Family Detached	4000+	Vented Crawlspace	4+	1960s	0	0	0	1	0
-Single-Family Detached	0-1499	Vented Crawlspace	1	1970s	0.23845	0	0	0.76155	0.00643162
-Single-Family Detached	0-1499	Vented Crawlspace	2	1970s	0.23845	0	0	0.76155	0.000633325
-Single-Family Detached	0-1499	Vented Crawlspace	3	1970s	0	0	0	1	5.58495e-05
-Single-Family Detached	0-1499	Vented Crawlspace	4+	1970s	0	0	0	1	0
-Single-Family Detached	1500-2499	Vented Crawlspace	1	1970s	0.106728	0.524768	0	0.368504	0.00746027
-Single-Family Detached	1500-2499	Vented Crawlspace	2	1970s	0.106728	0.524768	0	0.368504	0.00263359
-Single-Family Detached	1500-2499	Vented Crawlspace	3	1970s	0.106728	0.524768	0	0.368504	0.00015733
-Single-Family Detached	1500-2499	Vented Crawlspace	4+	1970s	0	0	0	1	0
-Single-Family Detached	2500-3999	Vented Crawlspace	1	1970s	0.075678	0.687491	0.035486	0.201346	0.00167669
-Single-Family Detached	2500-3999	Vented Crawlspace	2	1970s	0.075678	0.687491	0.035486	0.201346	0.00163461
-Single-Family Detached	2500-3999	Vented Crawlspace	3	1970s	0.075678	0.687491	0.035486	0.201346	9.46462e-05
-Single-Family Detached	2500-3999	Vented Crawlspace	4+	1970s	0	0	0	1	0
-Single-Family Detached	4000+	Vented Crawlspace	1	1970s	0.068886	0.560453	0.208862	0.161799	0.000121546
-Single-Family Detached	4000+	Vented Crawlspace	2	1970s	0.068886	0.560453	0.208862	0.161799	0.000288017
-Single-Family Detached	4000+	Vented Crawlspace	3	1970s	0.068886	0.560453	0.208862	0.161799	2.33262e-05
-Single-Family Detached	4000+	Vented Crawlspace	4+	1970s	0	0	0	1	0
-Single-Family Detached	0-1499	Vented Crawlspace	1	1980s	0.216117	0	0	0.783883	0.00234304
-Single-Family Detached	0-1499	Vented Crawlspace	2	1980s	0.216117	0	0	0.783883	0.000416635
-Single-Family Detached	0-1499	Vented Crawlspace	3	1980s	0	0	0	1	1.80448e-05
-Single-Family Detached	0-1499	Vented Crawlspace	4+	1980s	0	0	0	1	0
-Single-Family Detached	1500-2499	Vented Crawlspace	1	1980s	0.127131	0.588891	0	0.283978	0.00387959
-Single-Family Detached	1500-2499	Vented Crawlspace	2	1980s	0.127131	0.588891	0	0.283978	0.00205786
-Single-Family Detached	1500-2499	Vented Crawlspace	3	1980s	0.127131	0.588891	0	0.283978	4.02427e-05
-Single-Family Detached	1500-2499	Vented Crawlspace	4+	1980s	0	0	0	1	0
-Single-Family Detached	2500-3999	Vented Crawlspace	1	1980s	0.10817	0.685353	0.085808	0.120669	0.00097857
-Single-Family Detached	2500-3999	Vented Crawlspace	2	1980s	0.10817	0.685353	0.085808	0.120669	0.00203281
-Single-Family Detached	2500-3999	Vented Crawlspace	3	1980s	0.10817	0.685353	0.085808	0.120669	9.83888e-05
-Single-Family Detached	2500-3999	Vented Crawlspace	4+	1980s	0	0	0	1	0
-Single-Family Detached	4000+	Vented Crawlspace	1	1980s	0.033671	0.661581	0.226548	0.0782	0.000101276
-Single-Family Detached	4000+	Vented Crawlspace	2	1980s	0.033671	0.661581	0.226548	0.0782	0.000524843
-Single-Family Detached	4000+	Vented Crawlspace	3	1980s	0.033671	0.661581	0.226548	0.0782	1.96782e-05
-Single-Family Detached	4000+	Vented Crawlspace	4+	1980s	0	0	0	1	0
-Single-Family Detached	0-1499	Vented Crawlspace	1	1990s	0.163762	0	0	0.836238	0.00272758
-Single-Family Detached	0-1499	Vented Crawlspace	2	1990s	0.163762	0	0	0.836238	0.000485015
-Single-Family Detached	0-1499	Vented Crawlspace	3	1990s	0	0	0	1	2.10063e-05
-Single-Family Detached	0-1499	Vented Crawlspace	4+	1990s	0	0	0	1	0
-Single-Family Detached	1500-2499	Vented Crawlspace	1	1990s	0.055472	0.703147	0	0.241381	0.00447741
-Single-Family Detached	1500-2499	Vented Crawlspace	2	1990s	0.055472	0.703147	0	0.241381	0.00237497
-Single-Family Detached	1500-2499	Vented Crawlspace	3	1990s	0.055472	0.703147	0	0.241381	4.64438e-05
-Single-Family Detached	1500-2499	Vented Crawlspace	4+	1990s	0	0	0	1	0
-Single-Family Detached	2500-3999	Vented Crawlspace	1	1990s	0.047959	0.658559	0.177539	0.115943	0.00112822
-Single-Family Detached	2500-3999	Vented Crawlspace	2	1990s	0.047959	0.658559	0.177539	0.115943	0.00234369
-Single-Family Detached	2500-3999	Vented Crawlspace	3	1990s	0.047959	0.658559	0.177539	0.115943	0.000113436
-Single-Family Detached	2500-3999	Vented Crawlspace	4+	1990s	0	0	0	1	0
-Single-Family Detached	4000+	Vented Crawlspace	1	1990s	0.00721	0.602911	0.342193	0.047687	0.000118619
-Single-Family Detached	4000+	Vented Crawlspace	2	1990s	0.00721	0.602911	0.342193	0.047687	0.000614719
-Single-Family Detached	4000+	Vented Crawlspace	3	1990s	0.00721	0.602911	0.342193	0.047687	2.3048e-05
-Single-Family Detached	4000+	Vented Crawlspace	4+	1990s	0	0	0	1	0
-Single-Family Detached	0-1499	Vented Crawlspace	1	2000s	0.136224	0	0	0.863776	0.00134085
-Single-Family Detached	0-1499	Vented Crawlspace	2	2000s	0.136224	0	0	0.863776	0.000258024
-Single-Family Detached	0-1499	Vented Crawlspace	3	2000s	0	0	0	1	0
-Single-Family Detached	0-1499	Vented Crawlspace	4+	2000s	0	0	0	1	0
-Single-Family Detached	1500-2499	Vented Crawlspace	1	2000s	0.057359	0.753987	0	0.188653	0.00322471
-Single-Family Detached	1500-2499	Vented Crawlspace	2	2000s	0.057359	0.753987	0	0.188653	0.00171363
-Single-Family Detached	1500-2499	Vented Crawlspace	3	2000s	0.057359	0.753987	0	0.188653	1.98946e-05
-Single-Family Detached	1500-2499	Vented Crawlspace	4+	2000s	0	0	0	1	0
-Single-Family Detached	2500-3999	Vented Crawlspace	1	2000s	0.039918	0.649167	0.234644	0.076271	0.00099948
-Single-Family Detached	2500-3999	Vented Crawlspace	2	2000s	0.039918	0.649167	0.234644	0.076271	0.00231742
-Single-Family Detached	2500-3999	Vented Crawlspace	3	2000s	0.039918	0.649167	0.234644	0.076271	3.83888e-05
-Single-Family Detached	2500-3999	Vented Crawlspace	4+	2000s	0	0	0	1	0
-Single-Family Detached	4000+	Vented Crawlspace	1	2000s	0.010732	0.44749	0.498077	0.0437	0.00020994
-Single-Family Detached	4000+	Vented Crawlspace	2	2000s	0.010732	0.44749	0.498077	0.0437	0.000787264
-Single-Family Detached	4000+	Vented Crawlspace	3	2000s	0.010732	0.44749	0.498077	0.0437	3.10649e-05
-Single-Family Detached	4000+	Vented Crawlspace	4+	2000s	0	0	0	1	0
-Single-Family Detached	0-1499	Vented Crawlspace	1	2010s	0.136224	0	0	0.863776	0.000316183
-Single-Family Detached	0-1499	Vented Crawlspace	2	2010s	0.136224	0	0	0.863776	6.08439e-05
-Single-Family Detached	0-1499	Vented Crawlspace	3	2010s	0	0	0	1	0
-Single-Family Detached	0-1499	Vented Crawlspace	4+	2010s	0	0	0	1	0
-Single-Family Detached	1500-2499	Vented Crawlspace	1	2010s	0.057359	0.753987	0	0.188653	0.000911613
-Single-Family Detached	1500-2499	Vented Crawlspace	2	2010s	0.057359	0.753987	0	0.188653	0.000484435
-Single-Family Detached	1500-2499	Vented Crawlspace	3	2010s	0.057359	0.753987	0	0.188653	5.62413e-06
-Single-Family Detached	1500-2499	Vented Crawlspace	4+	2010s	0	0	0	1	0
-Single-Family Detached	2500-3999	Vented Crawlspace	1	2010s	0.039918	0.649167	0.234644	0.076271	0.000423902
-Single-Family Detached	2500-3999	Vented Crawlspace	2	2010s	0.039918	0.649167	0.234644	0.076271	0.00098287
-Single-Family Detached	2500-3999	Vented Crawlspace	3	2010s	0.039918	0.649167	0.234644	0.076271	1.62816e-05
-Single-Family Detached	2500-3999	Vented Crawlspace	4+	2010s	0	0	0	1	0
-Single-Family Detached	4000+	Vented Crawlspace	1	2010s	0.010732	0.44749	0.498077	0.0437	7.8682e-05
-Single-Family Detached	4000+	Vented Crawlspace	2	2010s	0.010732	0.44749	0.498077	0.0437	0.000295054
-Single-Family Detached	4000+	Vented Crawlspace	3	2010s	0.010732	0.44749	0.498077	0.0437	1.16426e-05
-Single-Family Detached	4000+	Vented Crawlspace	4+	2010s	0	0	0	1	0
-Single-Family Detached	0-1499	Vented Crawlspace	1	<1940	0.075776	0	0	0.924224	0.00592359
-Single-Family Detached	0-1499	Vented Crawlspace	2	<1940	0.075776	0	0	0.924224	0.00363702
-Single-Family Detached	0-1499	Vented Crawlspace	3	<1940	0	0	0	1	6.62242e-05
-Single-Family Detached	0-1499	Vented Crawlspace	4+	<1940	0	0	0	1	0
-Single-Family Detached	1500-2499	Vented Crawlspace	1	<1940	0.065978	0.09478	0	0.839242	0.00228736
-Single-Family Detached	1500-2499	Vented Crawlspace	2	<1940	0.065978	0.09478	0	0.839242	0.00645187
-Single-Family Detached	1500-2499	Vented Crawlspace	3	<1940	0.065978	0.09478	0	0.839242	0.000138203
-Single-Family Detached	1500-2499	Vented Crawlspace	4+	<1940	0	0	0	1	0
-Single-Family Detached	2500-3999	Vented Crawlspace	1	<1940	0.046238	0.091001	0.008446	0.854315	0.000278356
-Single-Family Detached	2500-3999	Vented Crawlspace	2	<1940	0.046238	0.091001	0.008446	0.854315	0.00288412
-Single-Family Detached	2500-3999	Vented Crawlspace	3	<1940	0.046238	0.091001	0.008446	0.854315	0.000241586
-Single-Family Detached	2500-3999	Vented Crawlspace	4+	<1940	0	0	0	1	0
-Single-Family Detached	4000+	Vented Crawlspace	1	<1940	0.21222	0.194644	0.040975	0.552162	6.43562e-05
-Single-Family Detached	4000+	Vented Crawlspace	2	<1940	0.21222	0.194644	0.040975	0.552162	0.000683852
-Single-Family Detached	4000+	Vented Crawlspace	3	<1940	0.21222	0.194644	0.040975	0.552162	0.00016097
-=======
 Multi-Family with 2 - 4 Units	0-1499	Vented Crawlspace	1	1940s	0	0	0	1	0.000153537
 Multi-Family with 2 - 4 Units	0-1499	Vented Crawlspace	2	1940s	0	0	0	1	0.0011586
 Multi-Family with 2 - 4 Units	0-1499	Vented Crawlspace	3	1940s	0	0	0	1	0.000268348
@@ -1295,7 +718,6 @@
 Single-Family Detached	4000+	Vented Crawlspace	1	<1940	0.21222	0.194644	0.040975	0.552162	6.41476e-05
 Single-Family Detached	4000+	Vented Crawlspace	2	<1940	0.21222	0.194644	0.040975	0.552162	0.000681635
 Single-Family Detached	4000+	Vented Crawlspace	3	<1940	0.21222	0.194644	0.040975	0.552162	0.000160448
->>>>>>> e0c17adc
 Single-Family Detached	4000+	Vented Crawlspace	4+	<1940	0	0	0	1	0
 Mobile Home	0-1499	Unvented Crawlspace	1	1940s	0	0	0	1	0
 Mobile Home	0-1499	Unvented Crawlspace	2	1940s	0	0	0	1	0
@@ -1505,72 +927,6 @@
 Multi-Family with 2 - 4 Units	4000+	Unvented Crawlspace	2	1970s	0	0	0	1	0
 Multi-Family with 2 - 4 Units	4000+	Unvented Crawlspace	3	1970s	0	0	0	1	0
 Multi-Family with 2 - 4 Units	4000+	Unvented Crawlspace	4+	1970s	0	0	0	1	0
-<<<<<<< HEAD
-Multi-Family with 2 - 4 Units	0-1499	Unvented Crawlspace	1	1980s	0	0	0	1	7.05263e-05
-Multi-Family with 2 - 4 Units	0-1499	Unvented Crawlspace	2	1980s	0	0	0	1	0.000471786
-Multi-Family with 2 - 4 Units	0-1499	Unvented Crawlspace	3	1980s	0	0	0	1	5.15275e-05
-Multi-Family with 2 - 4 Units	0-1499	Unvented Crawlspace	4+	1980s	0	0	0	1	2.63219e-06
-Multi-Family with 2 - 4 Units	1500-2499	Unvented Crawlspace	1	1980s	0	0	0	1	6.37444e-06
-Multi-Family with 2 - 4 Units	1500-2499	Unvented Crawlspace	2	1980s	0	0	0	1	4.26418e-05
-Multi-Family with 2 - 4 Units	1500-2499	Unvented Crawlspace	3	1980s	0	0	0	1	4.72967e-06
-Multi-Family with 2 - 4 Units	1500-2499	Unvented Crawlspace	4+	1980s	0	0	0	1	2.41607e-07
-Multi-Family with 2 - 4 Units	2500-3999	Unvented Crawlspace	1	1980s	0	0	0	1	4.09957e-07
-Multi-Family with 2 - 4 Units	2500-3999	Unvented Crawlspace	2	1980s	0	0	0	1	2.74241e-06
-Multi-Family with 2 - 4 Units	2500-3999	Unvented Crawlspace	3	1980s	0	0	0	1	3.2583e-07
-Multi-Family with 2 - 4 Units	2500-3999	Unvented Crawlspace	4+	1980s	0	0	0	1	1.66445e-08
-Multi-Family with 2 - 4 Units	4000+	Unvented Crawlspace	1	1980s	0	0	0	1	5.83813e-07
-Multi-Family with 2 - 4 Units	4000+	Unvented Crawlspace	2	1980s	0	0	0	1	3.90542e-06
-Multi-Family with 2 - 4 Units	4000+	Unvented Crawlspace	3	1980s	0	0	0	1	3.52645e-07
-Multi-Family with 2 - 4 Units	4000+	Unvented Crawlspace	4+	1980s	0	0	0	1	1.80143e-08
-Multi-Family with 2 - 4 Units	0-1499	Unvented Crawlspace	1	1990s	0	0	0	1	5.53031e-05
-Multi-Family with 2 - 4 Units	0-1499	Unvented Crawlspace	2	1990s	0	0	0	1	0.00036995
-Multi-Family with 2 - 4 Units	0-1499	Unvented Crawlspace	3	1990s	0	0	0	1	3.99974e-05
-Multi-Family with 2 - 4 Units	0-1499	Unvented Crawlspace	4+	1990s	0	0	0	1	2.0432e-06
-Multi-Family with 2 - 4 Units	1500-2499	Unvented Crawlspace	1	1990s	0	0	0	1	5.38055e-06
-Multi-Family with 2 - 4 Units	1500-2499	Unvented Crawlspace	2	1990s	0	0	0	1	3.59932e-05
-Multi-Family with 2 - 4 Units	1500-2499	Unvented Crawlspace	3	1990s	0	0	0	1	3.92744e-06
-Multi-Family with 2 - 4 Units	1500-2499	Unvented Crawlspace	4+	1990s	0	0	0	1	2.00626e-07
-Multi-Family with 2 - 4 Units	2500-3999	Unvented Crawlspace	1	1990s	0	0	0	1	3.35032e-07
-Multi-Family with 2 - 4 Units	2500-3999	Unvented Crawlspace	2	1990s	0	0	0	1	2.2412e-06
-Multi-Family with 2 - 4 Units	2500-3999	Unvented Crawlspace	3	1990s	0	0	0	1	2.58917e-07
-Multi-Family with 2 - 4 Units	2500-3999	Unvented Crawlspace	4+	1990s	0	0	0	1	1.32263e-08
-Multi-Family with 2 - 4 Units	4000+	Unvented Crawlspace	1	1990s	0	0	0	1	4.05855e-07
-Multi-Family with 2 - 4 Units	4000+	Unvented Crawlspace	2	1990s	0	0	0	1	2.71497e-06
-Multi-Family with 2 - 4 Units	4000+	Unvented Crawlspace	3	1990s	0	0	0	1	2.32467e-07
-Multi-Family with 2 - 4 Units	4000+	Unvented Crawlspace	4+	1990s	0	0	0	1	1.18752e-08
-Multi-Family with 2 - 4 Units	0-1499	Unvented Crawlspace	1	2000s	0	0	0	1	2.19547e-05
-Multi-Family with 2 - 4 Units	0-1499	Unvented Crawlspace	2	2000s	0	0	0	1	0.000170745
-Multi-Family with 2 - 4 Units	0-1499	Unvented Crawlspace	3	2000s	0	0	0	1	1.70178e-05
-Multi-Family with 2 - 4 Units	0-1499	Unvented Crawlspace	4+	2000s	0	0	0	1	1.11876e-06
-Multi-Family with 2 - 4 Units	1500-2499	Unvented Crawlspace	1	2000s	0	0	0	1	5.19537e-06
-Multi-Family with 2 - 4 Units	1500-2499	Unvented Crawlspace	2	2000s	0	0	0	1	4.04053e-05
-Multi-Family with 2 - 4 Units	1500-2499	Unvented Crawlspace	3	2000s	0	0	0	1	4.07063e-06
-Multi-Family with 2 - 4 Units	1500-2499	Unvented Crawlspace	4+	2000s	0	0	0	1	2.67604e-07
-Multi-Family with 2 - 4 Units	2500-3999	Unvented Crawlspace	1	2000s	0	0	0	1	4.07176e-07
-Multi-Family with 2 - 4 Units	2500-3999	Unvented Crawlspace	2	2000s	0	0	0	1	3.16667e-06
-Multi-Family with 2 - 4 Units	2500-3999	Unvented Crawlspace	3	2000s	0	0	0	1	3.30053e-07
-Multi-Family with 2 - 4 Units	2500-3999	Unvented Crawlspace	4+	2000s	0	0	0	1	2.16978e-08
-Multi-Family with 2 - 4 Units	4000+	Unvented Crawlspace	1	2000s	0	0	0	1	4.62567e-07
-Multi-Family with 2 - 4 Units	4000+	Unvented Crawlspace	2	2000s	0	0	0	1	3.59746e-06
-Multi-Family with 2 - 4 Units	4000+	Unvented Crawlspace	3	2000s	0	0	0	1	2.81102e-07
-Multi-Family with 2 - 4 Units	4000+	Unvented Crawlspace	4+	2000s	0	0	0	1	1.84797e-08
-Multi-Family with 2 - 4 Units	0-1499	Unvented Crawlspace	1	2010s	0	0	0	1	7.95189e-06
-Multi-Family with 2 - 4 Units	0-1499	Unvented Crawlspace	2	2010s	0	0	0	1	6.18431e-05
-Multi-Family with 2 - 4 Units	0-1499	Unvented Crawlspace	3	2010s	0	0	0	1	6.1123e-06
-Multi-Family with 2 - 4 Units	0-1499	Unvented Crawlspace	4+	2010s	0	0	0	1	4.01824e-07
-Multi-Family with 2 - 4 Units	1500-2499	Unvented Crawlspace	1	2010s	0	0	0	1	3.35186e-06
-Multi-Family with 2 - 4 Units	1500-2499	Unvented Crawlspace	2	2010s	0	0	0	1	2.6068e-05
-Multi-Family with 2 - 4 Units	1500-2499	Unvented Crawlspace	3	2010s	0	0	0	1	2.5636e-06
-Multi-Family with 2 - 4 Units	1500-2499	Unvented Crawlspace	4+	2010s	0	0	0	1	1.68532e-07
-Multi-Family with 2 - 4 Units	2500-3999	Unvented Crawlspace	1	2010s	0	0	0	1	3.77355e-07
-Multi-Family with 2 - 4 Units	2500-3999	Unvented Crawlspace	2	2010s	0	0	0	1	2.93476e-06
-Multi-Family with 2 - 4 Units	2500-3999	Unvented Crawlspace	3	2010s	0	0	0	1	2.76927e-07
-Multi-Family with 2 - 4 Units	2500-3999	Unvented Crawlspace	4+	2010s	0	0	0	1	1.82053e-08
-Multi-Family with 2 - 4 Units	4000+	Unvented Crawlspace	1	2010s	0	0	0	1	3.97249e-08
-Multi-Family with 2 - 4 Units	4000+	Unvented Crawlspace	2	2010s	0	0	0	1	3.08947e-07
-Multi-Family with 2 - 4 Units	4000+	Unvented Crawlspace	3	2010s	0	0	0	1	3.45617e-08
-Multi-Family with 2 - 4 Units	4000+	Unvented Crawlspace	4+	2010s	0	0	0	1	2.2721e-09
-=======
 Multi-Family with 2 - 4 Units	0-1499	Unvented Crawlspace	1	1980s	0	0	0	1	6.95648e-05
 Multi-Family with 2 - 4 Units	0-1499	Unvented Crawlspace	2	1980s	0	0	0	1	0.000465354
 Multi-Family with 2 - 4 Units	0-1499	Unvented Crawlspace	3	1980s	0	0	0	1	5.11096e-05
@@ -1635,7 +991,6 @@
 Multi-Family with 2 - 4 Units	4000+	Unvented Crawlspace	2	2010s	0	0	0	1	1.94236e-07
 Multi-Family with 2 - 4 Units	4000+	Unvented Crawlspace	3	2010s	0	0	0	1	2.23611e-08
 Multi-Family with 2 - 4 Units	4000+	Unvented Crawlspace	4+	2010s	0	0	0	1	1.47003e-09
->>>>>>> e0c17adc
 Multi-Family with 2 - 4 Units	0-1499	Unvented Crawlspace	1	<1940	0	0	0	1	0
 Multi-Family with 2 - 4 Units	0-1499	Unvented Crawlspace	2	<1940	0	0	0	1	0
 Multi-Family with 2 - 4 Units	0-1499	Unvented Crawlspace	3	<1940	0	0	0	1	0
@@ -1716,72 +1071,6 @@
 Multi-Family with 5+ Units	4000+	Unvented Crawlspace	2	1970s	0	0	0	1	0
 Multi-Family with 5+ Units	4000+	Unvented Crawlspace	3	1970s	0	0	0	1	0
 Multi-Family with 5+ Units	4000+	Unvented Crawlspace	4+	1970s	0	0	0	1	0
-<<<<<<< HEAD
-Multi-Family with 5+ Units	0-1499	Unvented Crawlspace	1	1980s	0	0	0	1	0.000122064
-Multi-Family with 5+ Units	0-1499	Unvented Crawlspace	2	1980s	0	0	0	1	0.000716686
-Multi-Family with 5+ Units	0-1499	Unvented Crawlspace	3	1980s	0	0	0	1	0.000644526
-Multi-Family with 5+ Units	0-1499	Unvented Crawlspace	4+	1980s	0	0	0	1	0.000218932
-Multi-Family with 5+ Units	1500-2499	Unvented Crawlspace	1	1980s	0	0	0	1	8.30023e-06
-Multi-Family with 5+ Units	1500-2499	Unvented Crawlspace	2	1980s	0	0	0	1	4.83099e-05
-Multi-Family with 5+ Units	1500-2499	Unvented Crawlspace	3	1980s	0	0	0	1	4.40547e-05
-Multi-Family with 5+ Units	1500-2499	Unvented Crawlspace	4+	1980s	0	0	0	1	1.56725e-05
-Multi-Family with 5+ Units	2500-3999	Unvented Crawlspace	1	1980s	0	0	0	1	5.5325e-07
-Multi-Family with 5+ Units	2500-3999	Unvented Crawlspace	2	1980s	0	0	0	1	3.19824e-06
-Multi-Family with 5+ Units	2500-3999	Unvented Crawlspace	3	1980s	0	0	0	1	3.21702e-06
-Multi-Family with 5+ Units	2500-3999	Unvented Crawlspace	4+	1980s	0	0	0	1	1.28285e-06
-Multi-Family with 5+ Units	4000+	Unvented Crawlspace	1	1980s	0	0	0	1	7.3079e-07
-Multi-Family with 5+ Units	4000+	Unvented Crawlspace	2	1980s	0	0	0	1	4.3052e-06
-Multi-Family with 5+ Units	4000+	Unvented Crawlspace	3	1980s	0	0	0	1	3.62726e-06
-Multi-Family with 5+ Units	4000+	Unvented Crawlspace	4+	1980s	0	0	0	1	1.20573e-06
-Multi-Family with 5+ Units	0-1499	Unvented Crawlspace	1	1990s	0	0	0	1	0.000106549
-Multi-Family with 5+ Units	0-1499	Unvented Crawlspace	2	1990s	0	0	0	1	0.000620366
-Multi-Family with 5+ Units	0-1499	Unvented Crawlspace	3	1990s	0	0	0	1	0.000577231
-Multi-Family with 5+ Units	0-1499	Unvented Crawlspace	4+	1990s	0	0	0	1	0.000194669
-Multi-Family with 5+ Units	1500-2499	Unvented Crawlspace	1	1990s	0	0	0	1	6.73399e-06
-Multi-Family with 5+ Units	1500-2499	Unvented Crawlspace	2	1990s	0	0	0	1	3.89101e-05
-Multi-Family with 5+ Units	1500-2499	Unvented Crawlspace	3	1990s	0	0	0	1	3.67914e-05
-Multi-Family with 5+ Units	1500-2499	Unvented Crawlspace	4+	1990s	0	0	0	1	1.28765e-05
-Multi-Family with 5+ Units	2500-3999	Unvented Crawlspace	1	1990s	0	0	0	1	4.61509e-07
-Multi-Family with 5+ Units	2500-3999	Unvented Crawlspace	2	1990s	0	0	0	1	2.67048e-06
-Multi-Family with 5+ Units	2500-3999	Unvented Crawlspace	3	1990s	0	0	0	1	2.72058e-06
-Multi-Family with 5+ Units	2500-3999	Unvented Crawlspace	4+	1990s	0	0	0	1	1.0677e-06
-Multi-Family with 5+ Units	4000+	Unvented Crawlspace	1	1990s	0	0	0	1	5.01568e-07
-Multi-Family with 5+ Units	4000+	Unvented Crawlspace	2	1990s	0	0	0	1	2.92816e-06
-Multi-Family with 5+ Units	4000+	Unvented Crawlspace	3	1990s	0	0	0	1	2.64208e-06
-Multi-Family with 5+ Units	4000+	Unvented Crawlspace	4+	1990s	0	0	0	1	9.35293e-07
-Multi-Family with 5+ Units	0-1499	Unvented Crawlspace	1	2000s	0	0	0	1	4.80331e-05
-Multi-Family with 5+ Units	0-1499	Unvented Crawlspace	2	2000s	0	0	0	1	0.000283642
-Multi-Family with 5+ Units	0-1499	Unvented Crawlspace	3	2000s	0	0	0	1	0.000241218
-Multi-Family with 5+ Units	0-1499	Unvented Crawlspace	4+	2000s	0	0	0	1	0.000354561
-Multi-Family with 5+ Units	1500-2499	Unvented Crawlspace	1	2000s	0	0	0	1	3.55682e-06
-Multi-Family with 5+ Units	1500-2499	Unvented Crawlspace	2	2000s	0	0	0	1	2.10195e-05
-Multi-Family with 5+ Units	1500-2499	Unvented Crawlspace	3	2000s	0	0	0	1	1.8243e-05
-Multi-Family with 5+ Units	1500-2499	Unvented Crawlspace	4+	2000s	0	0	0	1	2.69823e-05
-Multi-Family with 5+ Units	2500-3999	Unvented Crawlspace	1	2000s	0	0	0	1	2.72334e-07
-Multi-Family with 5+ Units	2500-3999	Unvented Crawlspace	2	2000s	0	0	0	1	1.54601e-06
-Multi-Family with 5+ Units	2500-3999	Unvented Crawlspace	3	2000s	0	0	0	1	1.47413e-06
-Multi-Family with 5+ Units	2500-3999	Unvented Crawlspace	4+	2000s	0	0	0	1	2.43188e-06
-Multi-Family with 5+ Units	4000+	Unvented Crawlspace	1	2000s	0	0	0	1	7.92273e-08
-Multi-Family with 5+ Units	4000+	Unvented Crawlspace	2	2000s	0	0	0	1	4.38601e-07
-Multi-Family with 5+ Units	4000+	Unvented Crawlspace	3	2000s	0	0	0	1	3.88441e-07
-Multi-Family with 5+ Units	4000+	Unvented Crawlspace	4+	2000s	0	0	0	1	8.22781e-07
-Multi-Family with 5+ Units	0-1499	Unvented Crawlspace	1	2010s	0	0	0	1	2.76832e-05
-Multi-Family with 5+ Units	0-1499	Unvented Crawlspace	2	2010s	0	0	0	1	0.000148027
-Multi-Family with 5+ Units	0-1499	Unvented Crawlspace	3	2010s	0	0	0	1	0.00015279
-Multi-Family with 5+ Units	0-1499	Unvented Crawlspace	4+	2010s	0	0	0	1	0.000279455
-Multi-Family with 5+ Units	1500-2499	Unvented Crawlspace	1	2010s	0	0	0	1	2.39891e-06
-Multi-Family with 5+ Units	1500-2499	Unvented Crawlspace	2	2010s	0	0	0	1	1.34856e-05
-Multi-Family with 5+ Units	1500-2499	Unvented Crawlspace	3	2010s	0	0	0	1	1.25102e-05
-Multi-Family with 5+ Units	1500-2499	Unvented Crawlspace	4+	2010s	0	0	0	1	1.93281e-05
-Multi-Family with 5+ Units	2500-3999	Unvented Crawlspace	1	2010s	0	0	0	1	2.71816e-07
-Multi-Family with 5+ Units	2500-3999	Unvented Crawlspace	2	2010s	0	0	0	1	1.36692e-06
-Multi-Family with 5+ Units	2500-3999	Unvented Crawlspace	3	2010s	0	0	0	1	1.54717e-06
-Multi-Family with 5+ Units	2500-3999	Unvented Crawlspace	4+	2010s	0	0	0	1	3.13665e-06
-Multi-Family with 5+ Units	4000+	Unvented Crawlspace	1	2010s	0	0	0	1	4.62364e-10
-Multi-Family with 5+ Units	4000+	Unvented Crawlspace	2	2010s	0	0	0	1	2.98752e-09
-Multi-Family with 5+ Units	4000+	Unvented Crawlspace	3	2010s	0	0	0	1	2.32971e-09
-Multi-Family with 5+ Units	4000+	Unvented Crawlspace	4+	2010s	0	0	0	1	2.29077e-09
-=======
 Multi-Family with 5+ Units	0-1499	Unvented Crawlspace	1	1980s	0	0	0	1	0.000118482
 Multi-Family with 5+ Units	0-1499	Unvented Crawlspace	2	1980s	0	0	0	1	0.000699385
 Multi-Family with 5+ Units	0-1499	Unvented Crawlspace	3	1980s	0	0	0	1	0.000620552
@@ -1846,7 +1135,6 @@
 Multi-Family with 5+ Units	4000+	Unvented Crawlspace	2	2010s	0	0	0	1	1.87445e-09
 Multi-Family with 5+ Units	4000+	Unvented Crawlspace	3	2010s	0	0	0	1	1.45008e-09
 Multi-Family with 5+ Units	4000+	Unvented Crawlspace	4+	2010s	0	0	0	1	1.44227e-09
->>>>>>> e0c17adc
 Multi-Family with 5+ Units	0-1499	Unvented Crawlspace	1	<1940	0	0	0	1	0
 Multi-Family with 5+ Units	0-1499	Unvented Crawlspace	2	<1940	0	0	0	1	0
 Multi-Family with 5+ Units	0-1499	Unvented Crawlspace	3	<1940	0	0	0	1	0
@@ -1927,71 +1215,6 @@
 Single-Family Attached	4000+	Unvented Crawlspace	2	1970s	0	0	0	1	0
 Single-Family Attached	4000+	Unvented Crawlspace	3	1970s	0	0	0	1	0
 Single-Family Attached	4000+	Unvented Crawlspace	4+	1970s	0	0	0	1	0
-<<<<<<< HEAD
-Single-Family Attached	0-1499	Unvented Crawlspace	1	1980s	0	0	0	1	0.000127985
-Single-Family Attached	0-1499	Unvented Crawlspace	2	1980s	0	0	0	1	0.000138572
-Single-Family Attached	0-1499	Unvented Crawlspace	3	1980s	0	0	0	1	2.22514e-06
-Single-Family Attached	0-1499	Unvented Crawlspace	4+	1980s	0	0	0	1	0
-Single-Family Attached	1500-2499	Unvented Crawlspace	1	1980s	0	0	0	1	4.76348e-05
-Single-Family Attached	1500-2499	Unvented Crawlspace	2	1980s	0	0	0	1	0.000106165
-Single-Family Attached	1500-2499	Unvented Crawlspace	3	1980s	0	0	0	1	2.06171e-05
-Single-Family Attached	1500-2499	Unvented Crawlspace	4+	1980s	0	0	0	1	0
-Single-Family Attached	2500-3999	Unvented Crawlspace	1	1980s	0	0	0	1	6.3315e-06
-Single-Family Attached	2500-3999	Unvented Crawlspace	2	1980s	0	0	0	1	2.08734e-05
-Single-Family Attached	2500-3999	Unvented Crawlspace	3	1980s	0	0	0	1	7.78426e-07
-Single-Family Attached	2500-3999	Unvented Crawlspace	4+	1980s	0	0	0	1	0
-Single-Family Attached	4000+	Unvented Crawlspace	1	1980s	0	0	0	1	0
-Single-Family Attached	4000+	Unvented Crawlspace	2	1980s	0	0	0	1	6.92433e-06
-Single-Family Attached	4000+	Unvented Crawlspace	3	1980s	0	0	0	1	0
-Single-Family Attached	4000+	Unvented Crawlspace	4+	1980s	0	0	0	1	0
-Single-Family Attached	0-1499	Unvented Crawlspace	1	1990s	0	0	0	1	0.000115622
-Single-Family Attached	0-1499	Unvented Crawlspace	2	1990s	0	0	0	1	0.000125186
-Single-Family Attached	0-1499	Unvented Crawlspace	3	1990s	0	0	0	1	2.01019e-06
-Single-Family Attached	0-1499	Unvented Crawlspace	4+	1990s	0	0	0	1	0
-Single-Family Attached	1500-2499	Unvented Crawlspace	1	1990s	0	0	0	1	4.2207e-05
-Single-Family Attached	1500-2499	Unvented Crawlspace	2	1990s	0	0	0	1	9.4068e-05
-Single-Family Attached	1500-2499	Unvented Crawlspace	3	1990s	0	0	0	1	1.82679e-05
-Single-Family Attached	1500-2499	Unvented Crawlspace	4+	1990s	0	0	0	1	0
-Single-Family Attached	2500-3999	Unvented Crawlspace	1	1990s	0	0	0	1	6.02894e-06
-Single-Family Attached	2500-3999	Unvented Crawlspace	2	1990s	0	0	0	1	1.98759e-05
-Single-Family Attached	2500-3999	Unvented Crawlspace	3	1990s	0	0	0	1	7.41227e-07
-Single-Family Attached	2500-3999	Unvented Crawlspace	4+	1990s	0	0	0	1	0
-Single-Family Attached	4000+	Unvented Crawlspace	1	1990s	0	0	0	1	0
-Single-Family Attached	4000+	Unvented Crawlspace	2	1990s	0	0	0	1	5.52046e-06
-Single-Family Attached	4000+	Unvented Crawlspace	3	1990s	0	0	0	1	0
-Single-Family Attached	4000+	Unvented Crawlspace	4+	1990s	0	0	0	1	0
-Single-Family Attached	0-1499	Unvented Crawlspace	1	2000s	0	0	0	1	8.46955e-05
-Single-Family Attached	0-1499	Unvented Crawlspace	2	2000s	0	0	0	1	8.46353e-05
-Single-Family Attached	0-1499	Unvented Crawlspace	3	2000s	0	0	0	1	4.201e-06
-Single-Family Attached	0-1499	Unvented Crawlspace	4+	2000s	0	0	0	1	0
-Single-Family Attached	1500-2499	Unvented Crawlspace	1	2000s	0	0	0	1	5.84412e-05
-Single-Family Attached	1500-2499	Unvented Crawlspace	2	2000s	0	0	0	1	9.05039e-05
-Single-Family Attached	1500-2499	Unvented Crawlspace	3	2000s	0	0	0	1	1.81418e-05
-Single-Family Attached	1500-2499	Unvented Crawlspace	4+	2000s	0	0	0	1	0
-Single-Family Attached	2500-3999	Unvented Crawlspace	1	2000s	0	0	0	1	2.03244e-05
-Single-Family Attached	2500-3999	Unvented Crawlspace	2	2000s	0	0	0	1	1.96144e-05
-Single-Family Attached	2500-3999	Unvented Crawlspace	3	2000s	0	0	0	1	1.57725e-05
-Single-Family Attached	2500-3999	Unvented Crawlspace	4+	2000s	0	0	0	1	0
-Single-Family Attached	4000+	Unvented Crawlspace	1	2000s	0	0	0	1	1.61541e-06
-Single-Family Attached	4000+	Unvented Crawlspace	2	2000s	0	0	0	1	4.46878e-06
-Single-Family Attached	4000+	Unvented Crawlspace	3	2000s	0	0	0	1	3.3907e-06
-Single-Family Attached	4000+	Unvented Crawlspace	4+	2000s	0	0	0	1	0
-Single-Family Attached	0-1499	Unvented Crawlspace	1	2010s	0	0	0	1	2.35834e-05
-Single-Family Attached	0-1499	Unvented Crawlspace	2	2010s	0	0	0	1	2.35666e-05
-Single-Family Attached	0-1499	Unvented Crawlspace	3	2010s	0	0	0	1	1.16976e-06
-Single-Family Attached	0-1499	Unvented Crawlspace	4+	2010s	0	0	0	1	0
-Single-Family Attached	1500-2499	Unvented Crawlspace	1	2010s	0	0	0	1	2.35823e-05
-Single-Family Attached	1500-2499	Unvented Crawlspace	2	2010s	0	0	0	1	3.65202e-05
-Single-Family Attached	1500-2499	Unvented Crawlspace	3	2010s	0	0	0	1	7.32059e-06
-Single-Family Attached	1500-2499	Unvented Crawlspace	4+	2010s	0	0	0	1	0
-Single-Family Attached	2500-3999	Unvented Crawlspace	1	2010s	0	0	0	1	7.33805e-06
-Single-Family Attached	2500-3999	Unvented Crawlspace	2	2010s	0	0	0	1	7.08173e-06
-Single-Family Attached	2500-3999	Unvented Crawlspace	3	2010s	0	0	0	1	5.69463e-06
-Single-Family Attached	2500-3999	Unvented Crawlspace	4+	2010s	0	0	0	1	0
-Single-Family Attached	4000+	Unvented Crawlspace	1	2010s	0	0	0	1	4.72992e-07
-Single-Family Attached	4000+	Unvented Crawlspace	2	2010s	0	0	0	1	1.30846e-06
-Single-Family Attached	4000+	Unvented Crawlspace	3	2010s	0	0	0	1	9.92797e-07
-=======
 Single-Family Attached	0-1499	Unvented Crawlspace	1	1980s	0	0	0	1	0.000129256
 Single-Family Attached	0-1499	Unvented Crawlspace	2	1980s	0	0	0	1	0.000139947
 Single-Family Attached	0-1499	Unvented Crawlspace	3	1980s	0	0	0	1	2.24723e-06
@@ -2055,7 +1278,6 @@
 Single-Family Attached	4000+	Unvented Crawlspace	1	2010s	0	0	0	1	3.24379e-07
 Single-Family Attached	4000+	Unvented Crawlspace	2	2010s	0	0	0	1	8.97342e-07
 Single-Family Attached	4000+	Unvented Crawlspace	3	2010s	0	0	0	1	6.80862e-07
->>>>>>> e0c17adc
 Single-Family Attached	4000+	Unvented Crawlspace	4+	2010s	0	0	0	1	0
 Single-Family Attached	0-1499	Unvented Crawlspace	1	<1940	0	0	0	1	0
 Single-Family Attached	0-1499	Unvented Crawlspace	2	<1940	0	0	0	1	0
@@ -2137,71 +1359,6 @@
 Single-Family Detached	4000+	Unvented Crawlspace	2	1970s	0.068886	0.560453	0.208862	0.161799	0
 Single-Family Detached	4000+	Unvented Crawlspace	3	1970s	0.068886	0.560453	0.208862	0.161799	0
 Single-Family Detached	4000+	Unvented Crawlspace	4+	1970s	0	0	0	1	0
-<<<<<<< HEAD
-Single-Family Detached	0-1499	Unvented Crawlspace	1	1980s	0.216117	0	0	0.783883	0.000544274
-Single-Family Detached	0-1499	Unvented Crawlspace	2	1980s	0.216117	0	0	0.783883	9.6782e-05
-Single-Family Detached	0-1499	Unvented Crawlspace	3	1980s	0	0	0	1	4.1917e-06
-Single-Family Detached	0-1499	Unvented Crawlspace	4+	1980s	0	0	0	1	0
-Single-Family Detached	1500-2499	Unvented Crawlspace	1	1980s	0.127131	0.588891	0	0.283978	0.000934524
-Single-Family Detached	1500-2499	Unvented Crawlspace	2	1980s	0.127131	0.588891	0	0.283978	0.000495702
-Single-Family Detached	1500-2499	Unvented Crawlspace	3	1980s	0.127131	0.588891	0	0.283978	9.69374e-06
-Single-Family Detached	1500-2499	Unvented Crawlspace	4+	1980s	0	0	0	1	0
-Single-Family Detached	2500-3999	Unvented Crawlspace	1	1980s	0.10817	0.685353	0.085808	0.120669	0.000258929
-Single-Family Detached	2500-3999	Unvented Crawlspace	2	1980s	0.10817	0.685353	0.085808	0.120669	0.00053788
-Single-Family Detached	2500-3999	Unvented Crawlspace	3	1980s	0.10817	0.685353	0.085808	0.120669	2.60336e-05
-Single-Family Detached	2500-3999	Unvented Crawlspace	4+	1980s	0	0	0	1	0
-Single-Family Detached	4000+	Unvented Crawlspace	1	1980s	0.033671	0.661581	0.226548	0.0782	2.78659e-05
-Single-Family Detached	4000+	Unvented Crawlspace	2	1980s	0.033671	0.661581	0.226548	0.0782	0.00014441
-Single-Family Detached	4000+	Unvented Crawlspace	3	1980s	0.033671	0.661581	0.226548	0.0782	5.41443e-06
-Single-Family Detached	4000+	Unvented Crawlspace	4+	1980s	0	0	0	1	0
-Single-Family Detached	0-1499	Unvented Crawlspace	1	1990s	0.163762	0	0	0.836238	0.00065399
-Single-Family Detached	0-1499	Unvented Crawlspace	2	1990s	0.163762	0	0	0.836238	0.000116292
-Single-Family Detached	0-1499	Unvented Crawlspace	3	1990s	0	0	0	1	5.03667e-06
-Single-Family Detached	0-1499	Unvented Crawlspace	4+	1990s	0	0	0	1	0
-Single-Family Detached	1500-2499	Unvented Crawlspace	1	1990s	0.055472	0.703147	0	0.241381	0.00111233
-Single-Family Detached	1500-2499	Unvented Crawlspace	2	1990s	0.055472	0.703147	0	0.241381	0.000590017
-Single-Family Detached	1500-2499	Unvented Crawlspace	3	1990s	0.055472	0.703147	0	0.241381	1.15381e-05
-Single-Family Detached	1500-2499	Unvented Crawlspace	4+	1990s	0	0	0	1	0
-Single-Family Detached	2500-3999	Unvented Crawlspace	1	1990s	0.047959	0.658559	0.177539	0.115943	0.000308802
-Single-Family Detached	2500-3999	Unvented Crawlspace	2	1990s	0.047959	0.658559	0.177539	0.115943	0.000641482
-Single-Family Detached	2500-3999	Unvented Crawlspace	3	1990s	0.047959	0.658559	0.177539	0.115943	3.1048e-05
-Single-Family Detached	2500-3999	Unvented Crawlspace	4+	1990s	0	0	0	1	0
-Single-Family Detached	4000+	Unvented Crawlspace	1	1990s	0.00721	0.602911	0.342193	0.047687	3.37807e-05
-Single-Family Detached	4000+	Unvented Crawlspace	2	1990s	0.00721	0.602911	0.342193	0.047687	0.000175062
-Single-Family Detached	4000+	Unvented Crawlspace	3	1990s	0.00721	0.602911	0.342193	0.047687	6.56369e-06
-Single-Family Detached	4000+	Unvented Crawlspace	4+	1990s	0	0	0	1	0
-Single-Family Detached	0-1499	Unvented Crawlspace	1	2000s	0.136224	0	0	0.863776	0.000327694
-Single-Family Detached	0-1499	Unvented Crawlspace	2	2000s	0.136224	0	0	0.863776	6.3059e-05
-Single-Family Detached	0-1499	Unvented Crawlspace	3	2000s	0	0	0	1	0
-Single-Family Detached	0-1499	Unvented Crawlspace	4+	2000s	0	0	0	1	0
-Single-Family Detached	1500-2499	Unvented Crawlspace	1	2000s	0.057359	0.753987	0	0.188653	0.000759717
-Single-Family Detached	1500-2499	Unvented Crawlspace	2	2000s	0.057359	0.753987	0	0.188653	0.000403717
-Single-Family Detached	1500-2499	Unvented Crawlspace	3	2000s	0.057359	0.753987	0	0.188653	4.68702e-06
-Single-Family Detached	1500-2499	Unvented Crawlspace	4+	2000s	0	0	0	1	0
-Single-Family Detached	2500-3999	Unvented Crawlspace	1	2000s	0.039918	0.649167	0.234644	0.076271	0.000250923
-Single-Family Detached	2500-3999	Unvented Crawlspace	2	2000s	0.039918	0.649167	0.234644	0.076271	0.000581797
-Single-Family Detached	2500-3999	Unvented Crawlspace	3	2000s	0.039918	0.649167	0.234644	0.076271	9.63767e-06
-Single-Family Detached	2500-3999	Unvented Crawlspace	4+	2000s	0	0	0	1	0
-Single-Family Detached	4000+	Unvented Crawlspace	1	2000s	0.010732	0.44749	0.498077	0.0437	6.2104e-05
-Single-Family Detached	4000+	Unvented Crawlspace	2	2000s	0.010732	0.44749	0.498077	0.0437	0.000232887
-Single-Family Detached	4000+	Unvented Crawlspace	3	2000s	0.010732	0.44749	0.498077	0.0437	9.18957e-06
-Single-Family Detached	4000+	Unvented Crawlspace	4+	2000s	0	0	0	1	0
-Single-Family Detached	0-1499	Unvented Crawlspace	1	2010s	0.136224	0	0	0.863776	8.34173e-05
-Single-Family Detached	0-1499	Unvented Crawlspace	2	2010s	0.136224	0	0	0.863776	1.60522e-05
-Single-Family Detached	0-1499	Unvented Crawlspace	3	2010s	0	0	0	1	0
-Single-Family Detached	0-1499	Unvented Crawlspace	4+	2010s	0	0	0	1	0
-Single-Family Detached	1500-2499	Unvented Crawlspace	1	2010s	0.057359	0.753987	0	0.188653	0.000217697
-Single-Family Detached	1500-2499	Unvented Crawlspace	2	2010s	0.057359	0.753987	0	0.188653	0.000115685
-Single-Family Detached	1500-2499	Unvented Crawlspace	3	2010s	0.057359	0.753987	0	0.188653	1.34306e-06
-Single-Family Detached	1500-2499	Unvented Crawlspace	4+	2010s	0	0	0	1	0
-Single-Family Detached	2500-3999	Unvented Crawlspace	1	2010s	0.039918	0.649167	0.234644	0.076271	9.97704e-05
-Single-Family Detached	2500-3999	Unvented Crawlspace	2	2010s	0.039918	0.649167	0.234644	0.076271	0.00023133
-Single-Family Detached	2500-3999	Unvented Crawlspace	3	2010s	0.039918	0.649167	0.234644	0.076271	3.83207e-06
-Single-Family Detached	2500-3999	Unvented Crawlspace	4+	2010s	0	0	0	1	0
-Single-Family Detached	4000+	Unvented Crawlspace	1	2010s	0.010732	0.44749	0.498077	0.0437	1.69319e-05
-Single-Family Detached	4000+	Unvented Crawlspace	2	2010s	0.010732	0.44749	0.498077	0.0437	6.34939e-05
-Single-Family Detached	4000+	Unvented Crawlspace	3	2010s	0.010732	0.44749	0.498077	0.0437	2.50543e-06
-=======
 Single-Family Detached	0-1499	Unvented Crawlspace	1	1980s	0.216117	0	0	0.783883	0.000562132
 Single-Family Detached	0-1499	Unvented Crawlspace	2	1980s	0.216117	0	0	0.783883	9.99575e-05
 Single-Family Detached	0-1499	Unvented Crawlspace	3	1980s	0	0	0	1	4.32923e-06
@@ -2265,7 +1422,6 @@
 Single-Family Detached	4000+	Unvented Crawlspace	1	2010s	0.010732	0.44749	0.498077	0.0437	1.1446e-05
 Single-Family Detached	4000+	Unvented Crawlspace	2	2010s	0.010732	0.44749	0.498077	0.0437	4.29219e-05
 Single-Family Detached	4000+	Unvented Crawlspace	3	2010s	0.010732	0.44749	0.498077	0.0437	1.69367e-06
->>>>>>> e0c17adc
 Single-Family Detached	4000+	Unvented Crawlspace	4+	2010s	0	0	0	1	0
 Single-Family Detached	0-1499	Unvented Crawlspace	1	<1940	0.075776	0	0	0.924224	0
 Single-Family Detached	0-1499	Unvented Crawlspace	2	<1940	0.075776	0	0	0.924224	0
@@ -2715,437 +1871,6 @@
 Multi-Family with 5+ Units	4000+	Heated Basement	2	<1940	0	0	0	1	0
 Multi-Family with 5+ Units	4000+	Heated Basement	3	<1940	0	0	0	1	0
 Multi-Family with 5+ Units	4000+	Heated Basement	4+	<1940	0	0	0	1	0
-<<<<<<< HEAD
-Single-Family Attached	0-1499	Heated Basement	1	1940s	0	0	0	1	0.000347123
-Single-Family Attached	0-1499	Heated Basement	2	1940s	0	0	0	1	0.000154638
-Single-Family Attached	0-1499	Heated Basement	3	1940s	0	0	0	1	0
-Single-Family Attached	0-1499	Heated Basement	4+	1940s	0	0	0	1	0
-Single-Family Attached	1500-2499	Heated Basement	1	1940s	0	0	0	1	3.52355e-05
-Single-Family Attached	1500-2499	Heated Basement	2	1940s	0	0	0	1	9.17828e-05
-Single-Family Attached	1500-2499	Heated Basement	3	1940s	0	0	0	1	1.10146e-05
-Single-Family Attached	1500-2499	Heated Basement	4+	1940s	0	0	0	1	0
-Single-Family Attached	2500-3999	Heated Basement	1	1940s	0	0	0	1	4.47077e-06
-Single-Family Attached	2500-3999	Heated Basement	2	1940s	0	0	0	1	3.18194e-05
-Single-Family Attached	2500-3999	Heated Basement	3	1940s	0	0	0	1	0
-Single-Family Attached	2500-3999	Heated Basement	4+	1940s	0	0	0	1	0
-Single-Family Attached	4000+	Heated Basement	1	1940s	0	0	0	1	1.15848e-06
-Single-Family Attached	4000+	Heated Basement	2	1940s	0	0	0	1	1.15848e-06
-Single-Family Attached	4000+	Heated Basement	3	1940s	0	0	0	1	1.15848e-06
-Single-Family Attached	4000+	Heated Basement	4+	1940s	0	0	0	1	0
-Single-Family Attached	0-1499	Heated Basement	1	1950s	0	0	0	1	0.000481723
-Single-Family Attached	0-1499	Heated Basement	2	1950s	0	0	0	1	0.000214601
-Single-Family Attached	0-1499	Heated Basement	3	1950s	0	0	0	1	0
-Single-Family Attached	0-1499	Heated Basement	4+	1950s	0	0	0	1	0
-Single-Family Attached	1500-2499	Heated Basement	1	1950s	0	0	0	1	4.4363e-05
-Single-Family Attached	1500-2499	Heated Basement	2	1950s	0	0	0	1	0.000115558
-Single-Family Attached	1500-2499	Heated Basement	3	1950s	0	0	0	1	1.38679e-05
-Single-Family Attached	1500-2499	Heated Basement	4+	1950s	0	0	0	1	0
-Single-Family Attached	2500-3999	Heated Basement	1	1950s	0	0	0	1	6.06742e-06
-Single-Family Attached	2500-3999	Heated Basement	2	1950s	0	0	0	1	4.31831e-05
-Single-Family Attached	2500-3999	Heated Basement	3	1950s	0	0	0	1	0
-Single-Family Attached	2500-3999	Heated Basement	4+	1950s	0	0	0	1	0
-Single-Family Attached	4000+	Heated Basement	1	1950s	0	0	0	1	1.3481e-06
-Single-Family Attached	4000+	Heated Basement	2	1950s	0	0	0	1	1.3481e-06
-Single-Family Attached	4000+	Heated Basement	3	1950s	0	0	0	1	1.3481e-06
-Single-Family Attached	4000+	Heated Basement	4+	1950s	0	0	0	1	0
-Single-Family Attached	0-1499	Heated Basement	1	1960s	0	0	0	1	0.000316486
-Single-Family Attached	0-1499	Heated Basement	2	1960s	0	0	0	1	0.000172229
-Single-Family Attached	0-1499	Heated Basement	3	1960s	0	0	0	1	4.3308e-06
-Single-Family Attached	0-1499	Heated Basement	4+	1960s	0	0	0	1	0
-Single-Family Attached	1500-2499	Heated Basement	1	1960s	0	0	0	1	5.93756e-05
-Single-Family Attached	1500-2499	Heated Basement	2	1960s	0	0	0	1	0.000136188
-Single-Family Attached	1500-2499	Heated Basement	3	1960s	0	0	0	1	5.59168e-06
-Single-Family Attached	1500-2499	Heated Basement	4+	1960s	0	0	0	1	0
-Single-Family Attached	2500-3999	Heated Basement	1	1960s	0	0	0	1	2.14479e-05
-Single-Family Attached	2500-3999	Heated Basement	2	1960s	0	0	0	1	1.10256e-05
-Single-Family Attached	2500-3999	Heated Basement	3	1960s	0	0	0	1	0
-Single-Family Attached	2500-3999	Heated Basement	4+	1960s	0	0	0	1	0
-Single-Family Attached	4000+	Heated Basement	1	1960s	0	0	0	1	3.24972e-06
-Single-Family Attached	4000+	Heated Basement	2	1960s	0	0	0	1	3.24972e-06
-Single-Family Attached	4000+	Heated Basement	3	1960s	0	0	0	1	3.24972e-06
-Single-Family Attached	4000+	Heated Basement	4+	1960s	0	0	0	1	0
-Single-Family Attached	0-1499	Heated Basement	1	1970s	0	0	0	1	0.000630503
-Single-Family Attached	0-1499	Heated Basement	2	1970s	0	0	0	1	0.000343114
-Single-Family Attached	0-1499	Heated Basement	3	1970s	0	0	0	1	8.62782e-06
-Single-Family Attached	0-1499	Heated Basement	4+	1970s	0	0	0	1	0
-Single-Family Attached	1500-2499	Heated Basement	1	1970s	0	0	0	1	0.000110972
-Single-Family Attached	1500-2499	Heated Basement	2	1970s	0	0	0	1	0.000254533
-Single-Family Attached	1500-2499	Heated Basement	3	1970s	0	0	0	1	1.04508e-05
-Single-Family Attached	1500-2499	Heated Basement	4+	1970s	0	0	0	1	0
-Single-Family Attached	2500-3999	Heated Basement	1	1970s	0	0	0	1	4.47817e-05
-Single-Family Attached	2500-3999	Heated Basement	2	1970s	0	0	0	1	2.30207e-05
-Single-Family Attached	2500-3999	Heated Basement	3	1970s	0	0	0	1	0
-Single-Family Attached	2500-3999	Heated Basement	4+	1970s	0	0	0	1	0
-Single-Family Attached	4000+	Heated Basement	1	1970s	0	0	0	1	6.20363e-06
-Single-Family Attached	4000+	Heated Basement	2	1970s	0	0	0	1	6.20363e-06
-Single-Family Attached	4000+	Heated Basement	3	1970s	0	0	0	1	6.20363e-06
-Single-Family Attached	4000+	Heated Basement	4+	1970s	0	0	0	1	0
-Single-Family Attached	0-1499	Heated Basement	1	1980s	0	0	0	1	0.000502344
-Single-Family Attached	0-1499	Heated Basement	2	1980s	0	0	0	1	0.000543897
-Single-Family Attached	0-1499	Heated Basement	3	1980s	0	0	0	1	8.73373e-06
-Single-Family Attached	0-1499	Heated Basement	4+	1980s	0	0	0	1	0
-Single-Family Attached	1500-2499	Heated Basement	1	1980s	0	0	0	1	0.000206201
-Single-Family Attached	1500-2499	Heated Basement	2	1980s	0	0	0	1	0.000459566
-Single-Family Attached	1500-2499	Heated Basement	3	1980s	0	0	0	1	8.92471e-05
-Single-Family Attached	1500-2499	Heated Basement	4+	1980s	0	0	0	1	0
-Single-Family Attached	2500-3999	Heated Basement	1	1980s	0	0	0	1	2.71175e-05
-Single-Family Attached	2500-3999	Heated Basement	2	1980s	0	0	0	1	8.93998e-05
-Single-Family Attached	2500-3999	Heated Basement	3	1980s	0	0	0	1	3.33396e-06
-Single-Family Attached	2500-3999	Heated Basement	4+	1980s	0	0	0	1	0
-Single-Family Attached	4000+	Heated Basement	1	1980s	0	0	0	1	0
-Single-Family Attached	4000+	Heated Basement	2	1980s	0	0	0	1	2.76552e-05
-Single-Family Attached	4000+	Heated Basement	3	1980s	0	0	0	1	0
-Single-Family Attached	4000+	Heated Basement	4+	1980s	0	0	0	1	0
-Single-Family Attached	0-1499	Heated Basement	1	1990s	0	0	0	1	0.000482621
-Single-Family Attached	0-1499	Heated Basement	2	1990s	0	0	0	1	0.000522542
-Single-Family Attached	0-1499	Heated Basement	3	1990s	0	0	0	1	8.39082e-06
-Single-Family Attached	0-1499	Heated Basement	4+	1990s	0	0	0	1	0
-Single-Family Attached	1500-2499	Heated Basement	1	1990s	0	0	0	1	0.000189269
-Single-Family Attached	1500-2499	Heated Basement	2	1990s	0	0	0	1	0.00042183
-Single-Family Attached	1500-2499	Heated Basement	3	1990s	0	0	0	1	8.19188e-05
-Single-Family Attached	1500-2499	Heated Basement	4+	1990s	0	0	0	1	0
-Single-Family Attached	2500-3999	Heated Basement	1	1990s	0	0	0	1	2.67333e-05
-Single-Family Attached	2500-3999	Heated Basement	2	1990s	0	0	0	1	8.8133e-05
-Single-Family Attached	2500-3999	Heated Basement	3	1990s	0	0	0	1	3.28672e-06
-Single-Family Attached	2500-3999	Heated Basement	4+	1990s	0	0	0	1	0
-Single-Family Attached	4000+	Heated Basement	1	1990s	0	0	0	1	0
-Single-Family Attached	4000+	Heated Basement	2	1990s	0	0	0	1	2.26685e-05
-Single-Family Attached	4000+	Heated Basement	3	1990s	0	0	0	1	0
-Single-Family Attached	4000+	Heated Basement	4+	1990s	0	0	0	1	0
-Single-Family Attached	0-1499	Heated Basement	1	2000s	0	0	0	1	0.000393507
-Single-Family Attached	0-1499	Heated Basement	2	2000s	0	0	0	1	0.000393227
-Single-Family Attached	0-1499	Heated Basement	3	2000s	0	0	0	1	1.95184e-05
-Single-Family Attached	0-1499	Heated Basement	4+	2000s	0	0	0	1	0
-Single-Family Attached	1500-2499	Heated Basement	1	2000s	0	0	0	1	0.000293131
-Single-Family Attached	1500-2499	Heated Basement	2	2000s	0	0	0	1	0.000453951
-Single-Family Attached	1500-2499	Heated Basement	3	2000s	0	0	0	1	9.09958e-05
-Single-Family Attached	1500-2499	Heated Basement	4+	2000s	0	0	0	1	0
-Single-Family Attached	2500-3999	Heated Basement	1	2000s	0	0	0	1	0.000107257
-Single-Family Attached	2500-3999	Heated Basement	2	2000s	0	0	0	1	0.000103511
-Single-Family Attached	2500-3999	Heated Basement	3	2000s	0	0	0	1	8.32358e-05
-Single-Family Attached	2500-3999	Heated Basement	4+	2000s	0	0	0	1	0
-Single-Family Attached	4000+	Heated Basement	1	2000s	0	0	0	1	6.87482e-06
-Single-Family Attached	4000+	Heated Basement	2	2000s	0	0	0	1	1.90181e-05
-Single-Family Attached	4000+	Heated Basement	3	2000s	0	0	0	1	1.44301e-05
-Single-Family Attached	4000+	Heated Basement	4+	2000s	0	0	0	1	0
-Single-Family Attached	0-1499	Heated Basement	1	2010s	0	0	0	1	9.34245e-05
-Single-Family Attached	0-1499	Heated Basement	2	2010s	0	0	0	1	9.33581e-05
-Single-Family Attached	0-1499	Heated Basement	3	2010s	0	0	0	1	4.63397e-06
-Single-Family Attached	0-1499	Heated Basement	4+	2010s	0	0	0	1	0
-Single-Family Attached	1500-2499	Heated Basement	1	2010s	0	0	0	1	0.000114681
-Single-Family Attached	1500-2499	Heated Basement	2	2010s	0	0	0	1	0.000177598
-Single-Family Attached	1500-2499	Heated Basement	3	2010s	0	0	0	1	3.56e-05
-Single-Family Attached	1500-2499	Heated Basement	4+	2010s	0	0	0	1	0
-Single-Family Attached	2500-3999	Heated Basement	1	2010s	0	0	0	1	3.0564e-05
-Single-Family Attached	2500-3999	Heated Basement	2	2010s	0	0	0	1	2.94964e-05
-Single-Family Attached	2500-3999	Heated Basement	3	2010s	0	0	0	1	2.37189e-05
-Single-Family Attached	2500-3999	Heated Basement	4+	2010s	0	0	0	1	0
-Single-Family Attached	4000+	Heated Basement	1	2010s	0	0	0	1	1.59514e-06
-Single-Family Attached	4000+	Heated Basement	2	2010s	0	0	0	1	4.4127e-06
-Single-Family Attached	4000+	Heated Basement	3	2010s	0	0	0	1	3.34815e-06
-Single-Family Attached	4000+	Heated Basement	4+	2010s	0	0	0	1	0
-Single-Family Attached	0-1499	Heated Basement	1	<1940	0	0	0	1	0.000280258
-Single-Family Attached	0-1499	Heated Basement	2	<1940	0	0	0	1	0.000556162
-Single-Family Attached	0-1499	Heated Basement	3	<1940	0	0	0	1	9.30452e-05
-Single-Family Attached	0-1499	Heated Basement	4+	<1940	0	0	0	1	0
-Single-Family Attached	1500-2499	Heated Basement	1	<1940	0	0	0	1	3.63859e-05
-Single-Family Attached	1500-2499	Heated Basement	2	<1940	0	0	0	1	0.000357045
-Single-Family Attached	1500-2499	Heated Basement	3	<1940	0	0	0	1	9.83509e-05
-Single-Family Attached	1500-2499	Heated Basement	4+	<1940	0	0	0	1	0
-Single-Family Attached	2500-3999	Heated Basement	1	<1940	0	0	0	1	0
-Single-Family Attached	2500-3999	Heated Basement	2	<1940	0	0	0	1	7.95667e-05
-Single-Family Attached	2500-3999	Heated Basement	3	<1940	0	0	0	1	6.32589e-05
-Single-Family Attached	2500-3999	Heated Basement	4+	<1940	0	0	0	1	0
-Single-Family Attached	4000+	Heated Basement	1	<1940	0	0	0	1	1.3902e-05
-Single-Family Attached	4000+	Heated Basement	2	<1940	0	0	0	1	1.3902e-05
-Single-Family Attached	4000+	Heated Basement	3	<1940	0	0	0	1	1.3902e-05
-Single-Family Attached	4000+	Heated Basement	4+	<1940	0	0	0	1	0
-Single-Family Detached	0-1499	Heated Basement	1	1940s	0.196591	0	0	0.803409	0.00361001
-Single-Family Detached	0-1499	Heated Basement	2	1940s	0.196591	0	0	0.803409	0.000495051
-Single-Family Detached	0-1499	Heated Basement	3	1940s	0	0	0	1	4.37486e-06
-Single-Family Detached	0-1499	Heated Basement	4+	1940s	0	0	0	1	0
-Single-Family Detached	1500-2499	Heated Basement	1	1940s	0.11077	0.111944	0	0.777286	0.00197742
-Single-Family Detached	1500-2499	Heated Basement	2	1940s	0.11077	0.111944	0	0.777286	0.00128998
-Single-Family Detached	1500-2499	Heated Basement	3	1940s	0.11077	0.111944	0	0.777286	4.63686e-05
-Single-Family Detached	1500-2499	Heated Basement	4+	1940s	0	0	0	1	0
-Single-Family Detached	2500-3999	Heated Basement	1	1940s	0.174838	0.217937	0	0.607225	0.0002645
-Single-Family Detached	2500-3999	Heated Basement	2	1940s	0.174838	0.217937	0	0.607225	0.000441095
-Single-Family Detached	2500-3999	Heated Basement	3	1940s	0.174838	0.217937	0	0.607225	3.63807e-05
-Single-Family Detached	2500-3999	Heated Basement	4+	1940s	0	0	0	1	0
-Single-Family Detached	4000+	Heated Basement	1	1940s	0.195053	0.530143	0.051523	0.223281	5.11062e-05
-Single-Family Detached	4000+	Heated Basement	2	1940s	0.195053	0.530143	0.051523	0.223281	0.000113335
-Single-Family Detached	4000+	Heated Basement	3	1940s	0.195053	0.530143	0.051523	0.223281	3.98809e-06
-Single-Family Detached	4000+	Heated Basement	4+	1940s	0	0	0	1	0
-Single-Family Detached	0-1499	Heated Basement	1	1950s	0.222291	0	0	0.777709	0.00767171
-Single-Family Detached	0-1499	Heated Basement	2	1950s	0.222291	0	0	0.777709	0.00105205
-Single-Family Detached	0-1499	Heated Basement	3	1950s	0	0	0	1	9.29713e-06
-Single-Family Detached	0-1499	Heated Basement	4+	1950s	0	0	0	1	0
-Single-Family Detached	1500-2499	Heated Basement	1	1950s	0.239907	0.188864	0	0.571229	0.00427171
-Single-Family Detached	1500-2499	Heated Basement	2	1950s	0.239907	0.188864	0	0.571229	0.00278668
-Single-Family Detached	1500-2499	Heated Basement	3	1950s	0.239907	0.188864	0	0.571229	0.000100168
-Single-Family Detached	1500-2499	Heated Basement	4+	1950s	0	0	0	1	0
-Single-Family Detached	2500-3999	Heated Basement	1	1950s	0.235842	0.271344	0	0.492814	0.000573699
-Single-Family Detached	2500-3999	Heated Basement	2	1950s	0.235842	0.271344	0	0.492814	0.000956734
-Single-Family Detached	2500-3999	Heated Basement	3	1950s	0.235842	0.271344	0	0.492814	7.89096e-05
-Single-Family Detached	2500-3999	Heated Basement	4+	1950s	0	0	0	1	0
-Single-Family Detached	4000+	Heated Basement	1	1950s	0.129754	0.60732	0.125466	0.137459	0.000113252
-Single-Family Detached	4000+	Heated Basement	2	1950s	0.129754	0.60732	0.125466	0.137459	0.000251153
-Single-Family Detached	4000+	Heated Basement	3	1950s	0.129754	0.60732	0.125466	0.137459	8.83769e-06
-Single-Family Detached	4000+	Heated Basement	4+	1950s	0	0	0	1	0
-Single-Family Detached	0-1499	Heated Basement	1	1960s	0.265337	0	0	0.734663	0.00403222
-Single-Family Detached	0-1499	Heated Basement	2	1960s	0.265337	0	0	0.734663	0.000397055
-Single-Family Detached	0-1499	Heated Basement	3	1960s	0	0	0	1	3.50141e-05
-Single-Family Detached	0-1499	Heated Basement	4+	1960s	0	0	0	1	0
-Single-Family Detached	1500-2499	Heated Basement	1	1960s	0.201802	0.374534	0	0.423664	0.00481495
-Single-Family Detached	1500-2499	Heated Basement	2	1960s	0.201802	0.374534	0	0.423664	0.00169976
-Single-Family Detached	1500-2499	Heated Basement	3	1960s	0.201802	0.374534	0	0.423664	0.000101543
-Single-Family Detached	1500-2499	Heated Basement	4+	1960s	0	0	0	1	0
-Single-Family Detached	2500-3999	Heated Basement	1	1960s	0.169935	0.578297	0	0.251768	0.00116355
-Single-Family Detached	2500-3999	Heated Basement	2	1960s	0.169935	0.578297	0	0.251768	0.00113434
-Single-Family Detached	2500-3999	Heated Basement	3	1960s	0.169935	0.578297	0	0.251768	6.56801e-05
-Single-Family Detached	2500-3999	Heated Basement	4+	1960s	0	0	0	1	0
-Single-Family Detached	4000+	Heated Basement	1	1960s	0.024774	0.633439	0.075546	0.266241	9.11974e-05
-Single-Family Detached	4000+	Heated Basement	2	1960s	0.024774	0.633439	0.075546	0.266241	0.000216103
-Single-Family Detached	4000+	Heated Basement	3	1960s	0.024774	0.633439	0.075546	0.266241	1.7502e-05
-Single-Family Detached	4000+	Heated Basement	4+	1960s	0	0	0	1	0
-Single-Family Detached	0-1499	Heated Basement	1	1970s	0.23845	0	0	0.76155	0.00470043
-Single-Family Detached	0-1499	Heated Basement	2	1970s	0.23845	0	0	0.76155	0.000462854
-Single-Family Detached	0-1499	Heated Basement	3	1970s	0	0	0	1	4.08166e-05
-Single-Family Detached	0-1499	Heated Basement	4+	1970s	0	0	0	1	0
-Single-Family Detached	1500-2499	Heated Basement	1	1970s	0.106728	0.524768	0	0.368504	0.00555308
-Single-Family Detached	1500-2499	Heated Basement	2	1970s	0.106728	0.524768	0	0.368504	0.00196033
-Single-Family Detached	1500-2499	Heated Basement	3	1970s	0.106728	0.524768	0	0.368504	0.000117109
-Single-Family Detached	1500-2499	Heated Basement	4+	1970s	0	0	0	1	0
-Single-Family Detached	2500-3999	Heated Basement	1	1970s	0.078462	0.712784	0	0.208754	0.00134064
-Single-Family Detached	2500-3999	Heated Basement	2	1970s	0.078462	0.712784	0	0.208754	0.00130699
-Single-Family Detached	2500-3999	Heated Basement	3	1970s	0.078462	0.712784	0	0.208754	7.56767e-05
-Single-Family Detached	2500-3999	Heated Basement	4+	1970s	0	0	0	1	0
-Single-Family Detached	4000+	Heated Basement	1	1970s	0.068886	0.560453	0.208862	0.161799	0.000102964
-Single-Family Detached	4000+	Heated Basement	2	1970s	0.068886	0.560453	0.208862	0.161799	0.000243985
-Single-Family Detached	4000+	Heated Basement	3	1970s	0.068886	0.560453	0.208862	0.161799	1.97601e-05
-Single-Family Detached	4000+	Heated Basement	4+	1970s	0	0	0	1	0
-Single-Family Detached	0-1499	Heated Basement	1	1980s	0.216117	0	0	0.783883	0.00190466
-Single-Family Detached	0-1499	Heated Basement	2	1980s	0.216117	0	0	0.783883	0.000338684
-Single-Family Detached	0-1499	Heated Basement	3	1980s	0	0	0	1	1.46687e-05
-Single-Family Detached	0-1499	Heated Basement	4+	1980s	0	0	0	1	0
-Single-Family Detached	1500-2499	Heated Basement	1	1980s	0.127131	0.588891	0	0.283978	0.00334108
-Single-Family Detached	1500-2499	Heated Basement	2	1980s	0.127131	0.588891	0	0.283978	0.00177222
-Single-Family Detached	1500-2499	Heated Basement	3	1980s	0.127131	0.588891	0	0.283978	3.46568e-05
-Single-Family Detached	1500-2499	Heated Basement	4+	1980s	0	0	0	1	0
-Single-Family Detached	2500-3999	Heated Basement	1	1980s	0.118323	0.749682	0	0.131995	0.000996754
-Single-Family Detached	2500-3999	Heated Basement	2	1980s	0.118323	0.749682	0	0.131995	0.00207058
-Single-Family Detached	2500-3999	Heated Basement	3	1980s	0.118323	0.749682	0	0.131995	0.000100217
-Single-Family Detached	2500-3999	Heated Basement	4+	1980s	0	0	0	1	0
-Single-Family Detached	4000+	Heated Basement	1	1980s	0.033671	0.661581	0.226548	0.0782	0.000108075
-Single-Family Detached	4000+	Heated Basement	2	1980s	0.033671	0.661581	0.226548	0.0782	0.000560081
-Single-Family Detached	4000+	Heated Basement	3	1980s	0.033671	0.661581	0.226548	0.0782	2.09994e-05
-Single-Family Detached	4000+	Heated Basement	4+	1980s	0	0	0	1	0
-Single-Family Detached	0-1499	Heated Basement	1	1990s	0.163762	0	0	0.836238	0.0023512
-Single-Family Detached	0-1499	Heated Basement	2	1990s	0.163762	0	0	0.836238	0.000418087
-Single-Family Detached	0-1499	Heated Basement	3	1990s	0	0	0	1	1.81076e-05
-Single-Family Detached	0-1499	Heated Basement	4+	1990s	0	0	0	1	0
-Single-Family Detached	1500-2499	Heated Basement	1	1990s	0.055472	0.703147	0	0.241381	0.00405279
-Single-Family Detached	1500-2499	Heated Basement	2	1990s	0.055472	0.703147	0	0.241381	0.00214974
-Single-Family Detached	1500-2499	Heated Basement	3	1990s	0.055472	0.703147	0	0.241381	4.20393e-05
-Single-Family Detached	1500-2499	Heated Basement	4+	1990s	0	0	0	1	0
-Single-Family Detached	2500-3999	Heated Basement	1	1990s	0.058311	0.800717	0	0.140971	0.00119513
-Single-Family Detached	2500-3999	Heated Basement	2	1990s	0.058311	0.800717	0	0.140971	0.00248268
-Single-Family Detached	2500-3999	Heated Basement	3	1990s	0.058311	0.800717	0	0.140971	0.000120163
-Single-Family Detached	2500-3999	Heated Basement	4+	1990s	0	0	0	1	0
-Single-Family Detached	4000+	Heated Basement	1	1990s	0.00721	0.602911	0.342193	0.047687	0.000131389
-Single-Family Detached	4000+	Heated Basement	2	1990s	0.00721	0.602911	0.342193	0.047687	0.0006809
-Single-Family Detached	4000+	Heated Basement	3	1990s	0.00721	0.602911	0.342193	0.047687	2.55293e-05
-Single-Family Detached	4000+	Heated Basement	4+	1990s	0	0	0	1	0
-Single-Family Detached	0-1499	Heated Basement	1	2000s	0.136224	0	0	0.863776	0.00133325
-Single-Family Detached	0-1499	Heated Basement	2	2000s	0.136224	0	0	0.863776	0.000256561
-Single-Family Detached	0-1499	Heated Basement	3	2000s	0	0	0	1	0
-Single-Family Detached	0-1499	Heated Basement	4+	2000s	0	0	0	1	0
-Single-Family Detached	1500-2499	Heated Basement	1	2000s	0.057359	0.753987	0	0.188653	0.00324084
-Single-Family Detached	1500-2499	Heated Basement	2	2000s	0.057359	0.753987	0	0.188653	0.00172219
-Single-Family Detached	1500-2499	Heated Basement	3	2000s	0.057359	0.753987	0	0.188653	1.99941e-05
-Single-Family Detached	1500-2499	Heated Basement	4+	2000s	0	0	0	1	0
-Single-Family Detached	2500-3999	Heated Basement	1	2000s	0.052157	0.848189	0	0.099654	0.00120044
-Single-Family Detached	2500-3999	Heated Basement	2	2000s	0.052157	0.848189	0	0.099654	0.00278338
-Single-Family Detached	2500-3999	Heated Basement	3	2000s	0.052157	0.848189	0	0.099654	4.61076e-05
-Single-Family Detached	2500-3999	Heated Basement	4+	2000s	0	0	0	1	0
-Single-Family Detached	4000+	Heated Basement	1	2000s	0.010732	0.44749	0.498077	0.0437	0.000328437
-Single-Family Detached	4000+	Heated Basement	2	2000s	0.010732	0.44749	0.498077	0.0437	0.00123162
-Single-Family Detached	4000+	Heated Basement	3	2000s	0.010732	0.44749	0.498077	0.0437	4.85991e-05
-Single-Family Detached	4000+	Heated Basement	4+	2000s	0	0	0	1	0
-Single-Family Detached	0-1499	Heated Basement	1	2010s	0.136224	0	0	0.863776	0.000370111
-Single-Family Detached	0-1499	Heated Basement	2	2010s	0.136224	0	0	0.863776	7.12214e-05
-Single-Family Detached	0-1499	Heated Basement	3	2010s	0	0	0	1	0
-Single-Family Detached	0-1499	Heated Basement	4+	2010s	0	0	0	1	0
-Single-Family Detached	1500-2499	Heated Basement	1	2010s	0.057359	0.753987	0	0.188653	0.000867161
-Single-Family Detached	1500-2499	Heated Basement	2	2010s	0.057359	0.753987	0	0.188653	0.000460813
-Single-Family Detached	1500-2499	Heated Basement	3	2010s	0.057359	0.753987	0	0.188653	5.34989e-06
-Single-Family Detached	1500-2499	Heated Basement	4+	2010s	0	0	0	1	0
-Single-Family Detached	2500-3999	Heated Basement	1	2010s	0.052157	0.848189	0	0.099654	0.00041868
-Single-Family Detached	2500-3999	Heated Basement	2	2010s	0.052157	0.848189	0	0.099654	0.000970763
-Single-Family Detached	2500-3999	Heated Basement	3	2010s	0.052157	0.848189	0	0.099654	1.6081e-05
-Single-Family Detached	2500-3999	Heated Basement	4+	2010s	0	0	0	1	0
-Single-Family Detached	4000+	Heated Basement	1	2010s	0.010732	0.44749	0.498077	0.0437	8.27055e-05
-Single-Family Detached	4000+	Heated Basement	2	2010s	0.010732	0.44749	0.498077	0.0437	0.000310142
-Single-Family Detached	4000+	Heated Basement	3	2010s	0.010732	0.44749	0.498077	0.0437	1.2238e-05
-Single-Family Detached	4000+	Heated Basement	4+	2010s	0	0	0	1	0
-Single-Family Detached	0-1499	Heated Basement	1	<1940	0.075776	0	0	0.924224	0.00373926
-Single-Family Detached	0-1499	Heated Basement	2	<1940	0.075776	0	0	0.924224	0.00229586
-Single-Family Detached	0-1499	Heated Basement	3	<1940	0	0	0	1	4.18039e-05
-Single-Family Detached	0-1499	Heated Basement	4+	<1940	0	0	0	1	0
-Single-Family Detached	1500-2499	Heated Basement	1	<1940	0.065978	0.09478	0	0.839242	0.00168423
-Single-Family Detached	1500-2499	Heated Basement	2	<1940	0.065978	0.09478	0	0.839242	0.00475066
-Single-Family Detached	1500-2499	Heated Basement	3	<1940	0.065978	0.09478	0	0.839242	0.000101762
-Single-Family Detached	1500-2499	Heated Basement	4+	<1940	0	0	0	1	0
-Single-Family Detached	2500-3999	Heated Basement	1	<1940	0.046631	0.091776	0	0.861593	0.000218171
-Single-Family Detached	2500-3999	Heated Basement	2	<1940	0.046631	0.091776	0	0.861593	0.00226052
-Single-Family Detached	2500-3999	Heated Basement	3	<1940	0.046631	0.091776	0	0.861593	0.000189351
-Single-Family Detached	2500-3999	Heated Basement	4+	<1940	0	0	0	1	0
-Single-Family Detached	4000+	Heated Basement	1	<1940	0.21222	0.194644	0.040975	0.552162	4.28105e-05
-Single-Family Detached	4000+	Heated Basement	2	<1940	0.21222	0.194644	0.040975	0.552162	0.000454906
-Single-Family Detached	4000+	Heated Basement	3	<1940	0.21222	0.194644	0.040975	0.552162	0.000107079
-Single-Family Detached	4000+	Heated Basement	4+	<1940	0	0	0	1	0
-Mobile Home	0-1499	Ambient	1	1940s	0	0	0	1	0.000205552
-Mobile Home	0-1499	Ambient	2	1940s	0	0	0	1	0
-Mobile Home	0-1499	Ambient	3	1940s	0	0	0	1	0
-Mobile Home	0-1499	Ambient	4+	1940s	0	0	0	1	0
-Mobile Home	1500-2499	Ambient	1	1940s	0	0	0	1	4.08798e-05
-Mobile Home	1500-2499	Ambient	2	1940s	0	0	0	1	0
-Mobile Home	1500-2499	Ambient	3	1940s	0	0	0	1	0
-Mobile Home	1500-2499	Ambient	4+	1940s	0	0	0	1	0
-Mobile Home	2500-3999	Ambient	1	1940s	0	0	0	1	8.97177e-06
-Mobile Home	2500-3999	Ambient	2	1940s	0	0	0	1	0
-Mobile Home	2500-3999	Ambient	3	1940s	0	0	0	1	0
-Mobile Home	2500-3999	Ambient	4+	1940s	0	0	0	1	0
-Mobile Home	4000+	Ambient	1	1940s	0	0	0	1	4.48588e-06
-Mobile Home	4000+	Ambient	2	1940s	0	0	0	1	0
-Mobile Home	4000+	Ambient	3	1940s	0	0	0	1	0
-Mobile Home	4000+	Ambient	4+	1940s	0	0	0	1	0
-Mobile Home	0-1499	Ambient	1	1950s	0	0	0	1	0.000698241
-Mobile Home	0-1499	Ambient	2	1950s	0	0	0	1	0
-Mobile Home	0-1499	Ambient	3	1950s	0	0	0	1	0
-Mobile Home	0-1499	Ambient	4+	1950s	0	0	0	1	0
-Mobile Home	1500-2499	Ambient	1	1950s	0	0	0	1	0.000141108
-Mobile Home	1500-2499	Ambient	2	1950s	0	0	0	1	0
-Mobile Home	1500-2499	Ambient	3	1950s	0	0	0	1	0
-Mobile Home	1500-2499	Ambient	4+	1950s	0	0	0	1	0
-Mobile Home	2500-3999	Ambient	1	1950s	0	0	0	1	3.25124e-05
-Mobile Home	2500-3999	Ambient	2	1950s	0	0	0	1	0
-Mobile Home	2500-3999	Ambient	3	1950s	0	0	0	1	0
-Mobile Home	2500-3999	Ambient	4+	1950s	0	0	0	1	0
-Mobile Home	4000+	Ambient	1	1950s	0	0	0	1	1.62562e-05
-Mobile Home	4000+	Ambient	2	1950s	0	0	0	1	0
-Mobile Home	4000+	Ambient	3	1950s	0	0	0	1	0
-Mobile Home	4000+	Ambient	4+	1950s	0	0	0	1	0
-Mobile Home	0-1499	Ambient	1	1960s	0	0	0	1	0.00315449
-Mobile Home	0-1499	Ambient	2	1960s	0	0	0	1	0
-Mobile Home	0-1499	Ambient	3	1960s	0	0	0	1	0
-Mobile Home	0-1499	Ambient	4+	1960s	0	0	0	1	0
-Mobile Home	1500-2499	Ambient	1	1960s	0	0	0	1	0.000427283
-Mobile Home	1500-2499	Ambient	2	1960s	0	0	0	1	0
-Mobile Home	1500-2499	Ambient	3	1960s	0	0	0	1	0
-Mobile Home	1500-2499	Ambient	4+	1960s	0	0	0	1	0
-Mobile Home	2500-3999	Ambient	1	1960s	0	0	0	1	1.30389e-05
-Mobile Home	2500-3999	Ambient	2	1960s	0	0	0	1	0
-Mobile Home	2500-3999	Ambient	3	1960s	0	0	0	1	0
-Mobile Home	2500-3999	Ambient	4+	1960s	0	0	0	1	0
-Mobile Home	4000+	Ambient	1	1960s	0	0	0	1	1.90542e-05
-Mobile Home	4000+	Ambient	2	1960s	0	0	0	1	0
-Mobile Home	4000+	Ambient	3	1960s	0	0	0	1	0
-Mobile Home	4000+	Ambient	4+	1960s	0	0	0	1	0
-Mobile Home	0-1499	Ambient	1	1970s	0	0	0	1	0.0111743
-Mobile Home	0-1499	Ambient	2	1970s	0	0	0	1	0
-Mobile Home	0-1499	Ambient	3	1970s	0	0	0	1	0
-Mobile Home	0-1499	Ambient	4+	1970s	0	0	0	1	0
-Mobile Home	1500-2499	Ambient	1	1970s	0	0	0	1	0.00146527
-Mobile Home	1500-2499	Ambient	2	1970s	0	0	0	1	0
-Mobile Home	1500-2499	Ambient	3	1970s	0	0	0	1	0
-Mobile Home	1500-2499	Ambient	4+	1970s	0	0	0	1	0
-Mobile Home	2500-3999	Ambient	1	1970s	0	0	0	1	5.27981e-05
-Mobile Home	2500-3999	Ambient	2	1970s	0	0	0	1	0
-Mobile Home	2500-3999	Ambient	3	1970s	0	0	0	1	0
-Mobile Home	2500-3999	Ambient	4+	1970s	0	0	0	1	0
-Mobile Home	4000+	Ambient	1	1970s	0	0	0	1	7.19913e-05
-Mobile Home	4000+	Ambient	2	1970s	0	0	0	1	0
-Mobile Home	4000+	Ambient	3	1970s	0	0	0	1	0
-Mobile Home	4000+	Ambient	4+	1970s	0	0	0	1	0
-Mobile Home	0-1499	Ambient	1	1980s	0	0	0	1	0.0100968
-Mobile Home	0-1499	Ambient	2	1980s	0	0	0	1	0
-Mobile Home	0-1499	Ambient	3	1980s	0	0	0	1	0
-Mobile Home	0-1499	Ambient	4+	1980s	0	0	0	1	0
-Mobile Home	1500-2499	Ambient	1	1980s	0	0	0	1	0.00362054
-Mobile Home	1500-2499	Ambient	2	1980s	0	0	0	1	0
-Mobile Home	1500-2499	Ambient	3	1980s	0	0	0	1	0
-Mobile Home	1500-2499	Ambient	4+	1980s	0	0	0	1	0
-Mobile Home	2500-3999	Ambient	1	1980s	0	0	0	1	0.000202556
-Mobile Home	2500-3999	Ambient	2	1980s	0	0	0	1	0
-Mobile Home	2500-3999	Ambient	3	1980s	0	0	0	1	0
-Mobile Home	2500-3999	Ambient	4+	1980s	0	0	0	1	0
-Mobile Home	4000+	Ambient	1	1980s	0	0	0	1	7.88907e-05
-Mobile Home	4000+	Ambient	2	1980s	0	0	0	1	0
-Mobile Home	4000+	Ambient	3	1980s	0	0	0	1	0
-Mobile Home	4000+	Ambient	4+	1980s	0	0	0	1	0
-Mobile Home	0-1499	Ambient	1	1990s	0	0	0	1	0.012874
-Mobile Home	0-1499	Ambient	2	1990s	0	0	0	1	0
-Mobile Home	0-1499	Ambient	3	1990s	0	0	0	1	0
-Mobile Home	0-1499	Ambient	4+	1990s	0	0	0	1	0
-Mobile Home	1500-2499	Ambient	1	1990s	0	0	0	1	0.00459124
-Mobile Home	1500-2499	Ambient	2	1990s	0	0	0	1	0
-Mobile Home	1500-2499	Ambient	3	1990s	0	0	0	1	0
-Mobile Home	1500-2499	Ambient	4+	1990s	0	0	0	1	0
-Mobile Home	2500-3999	Ambient	1	1990s	0	0	0	1	0.000264439
-Mobile Home	2500-3999	Ambient	2	1990s	0	0	0	1	0
-Mobile Home	2500-3999	Ambient	3	1990s	0	0	0	1	0
-Mobile Home	2500-3999	Ambient	4+	1990s	0	0	0	1	0
-Mobile Home	4000+	Ambient	1	1990s	0	0	0	1	0.00011154
-Mobile Home	4000+	Ambient	2	1990s	0	0	0	1	0
-Mobile Home	4000+	Ambient	3	1990s	0	0	0	1	0
-Mobile Home	4000+	Ambient	4+	1990s	0	0	0	1	0
-Mobile Home	0-1499	Ambient	1	2000s	0	0	0	1	0.00600234
-Mobile Home	0-1499	Ambient	2	2000s	0	0	0	1	0
-Mobile Home	0-1499	Ambient	3	2000s	0	0	0	1	0
-Mobile Home	0-1499	Ambient	4+	2000s	0	0	0	1	0
-Mobile Home	1500-2499	Ambient	1	2000s	0	0	0	1	0.00350316
-Mobile Home	1500-2499	Ambient	2	2000s	0	0	0	1	0
-Mobile Home	1500-2499	Ambient	3	2000s	0	0	0	1	0
-Mobile Home	1500-2499	Ambient	4+	2000s	0	0	0	1	0
-Mobile Home	2500-3999	Ambient	1	2000s	0	0	0	1	0.000434975
-Mobile Home	2500-3999	Ambient	2	2000s	0	0	0	1	0
-Mobile Home	2500-3999	Ambient	3	2000s	0	0	0	1	0
-Mobile Home	2500-3999	Ambient	4+	2000s	0	0	0	1	0
-Mobile Home	4000+	Ambient	1	2000s	0	0	0	1	3.1019e-05
-Mobile Home	4000+	Ambient	2	2000s	0	0	0	1	0
-Mobile Home	4000+	Ambient	3	2000s	0	0	0	1	0
-Mobile Home	4000+	Ambient	4+	2000s	0	0	0	1	0
-Mobile Home	0-1499	Ambient	1	2010s	0	0	0	1	0.00170688
-Mobile Home	0-1499	Ambient	2	2010s	0	0	0	1	0
-Mobile Home	0-1499	Ambient	3	2010s	0	0	0	1	0
-Mobile Home	0-1499	Ambient	4+	2010s	0	0	0	1	0
-Mobile Home	1500-2499	Ambient	1	2010s	0	0	0	1	0.00121727
-Mobile Home	1500-2499	Ambient	2	2010s	0	0	0	1	0
-Mobile Home	1500-2499	Ambient	3	2010s	0	0	0	1	0
-Mobile Home	1500-2499	Ambient	4+	2010s	0	0	0	1	0
-Mobile Home	2500-3999	Ambient	1	2010s	0	0	0	1	9.15753e-05
-Mobile Home	2500-3999	Ambient	2	2010s	0	0	0	1	0
-Mobile Home	2500-3999	Ambient	3	2010s	0	0	0	1	0
-Mobile Home	2500-3999	Ambient	4+	2010s	0	0	0	1	0
-Mobile Home	4000+	Ambient	1	2010s	0	0	0	1	1.48332e-05
-Mobile Home	4000+	Ambient	2	2010s	0	0	0	1	0
-Mobile Home	4000+	Ambient	3	2010s	0	0	0	1	0
-Mobile Home	4000+	Ambient	4+	2010s	0	0	0	1	0
-Mobile Home	0-1499	Ambient	1	<1940	0	0	0	1	0.000237813
-Mobile Home	0-1499	Ambient	2	<1940	0	0	0	1	0
-Mobile Home	0-1499	Ambient	3	<1940	0	0	0	1	0
-Mobile Home	0-1499	Ambient	4+	<1940	0	0	0	1	0
-Mobile Home	1500-2499	Ambient	1	<1940	0	0	0	1	5.34975e-05
-Mobile Home	1500-2499	Ambient	2	<1940	0	0	0	1	0
-Mobile Home	1500-2499	Ambient	3	<1940	0	0	0	1	0
-Mobile Home	1500-2499	Ambient	4+	<1940	0	0	0	1	0
-Mobile Home	2500-3999	Ambient	1	<1940	0	0	0	1	7.85229e-05
-Mobile Home	2500-3999	Ambient	2	<1940	0	0	0	1	0
-Mobile Home	2500-3999	Ambient	3	<1940	0	0	0	1	0
-Mobile Home	2500-3999	Ambient	4+	<1940	0	0	0	1	0
-Mobile Home	4000+	Ambient	1	<1940	0	0	0	1	1.76779e-05
-=======
 Single-Family Attached	0-1499	Heated Basement	1	1940s	0	0	0	1	0.000360666
 Single-Family Attached	0-1499	Heated Basement	2	1940s	0	0	0	1	0.000160671
 Single-Family Attached	0-1499	Heated Basement	3	1940s	0	0	0	1	0
@@ -3575,7 +2300,6 @@
 Mobile Home	2500-3999	Ambient	3	<1940	0	0	0	1	0
 Mobile Home	2500-3999	Ambient	4+	<1940	0	0	0	1	0
 Mobile Home	4000+	Ambient	1	<1940	0	0	0	1	1.84492e-05
->>>>>>> e0c17adc
 Mobile Home	4000+	Ambient	2	<1940	0	0	0	1	0
 Mobile Home	4000+	Ambient	3	<1940	0	0	0	1	0
 Mobile Home	4000+	Ambient	4+	<1940	0	0	0	1	0
@@ -4011,151 +2735,6 @@
 Single-Family Attached	4000+	Ambient	2	<1940	0	0	0	1	0
 Single-Family Attached	4000+	Ambient	3	<1940	0	0	0	1	0
 Single-Family Attached	4000+	Ambient	4+	<1940	0	0	0	1	0
-<<<<<<< HEAD
-Single-Family Detached	0-1499	Ambient	1	1940s	0	0	0	1	0.000735027
-Single-Family Detached	0-1499	Ambient	2	1940s	0	0	0	1	0.000100797
-Single-Family Detached	0-1499	Ambient	3	1940s	0	0	0	1	8.90758e-07
-Single-Family Detached	0-1499	Ambient	4+	1940s	0	0	0	1	0
-Single-Family Detached	1500-2499	Ambient	1	1940s	0	0	0	1	0.000364468
-Single-Family Detached	1500-2499	Ambient	2	1940s	0	0	0	1	0.000237763
-Single-Family Detached	1500-2499	Ambient	3	1940s	0	0	0	1	8.54642e-06
-Single-Family Detached	1500-2499	Ambient	4+	1940s	0	0	0	1	0
-Single-Family Detached	2500-3999	Ambient	1	1940s	0	0	0	1	4.66967e-05
-Single-Family Detached	2500-3999	Ambient	2	1940s	0	0	0	1	7.78741e-05
-Single-Family Detached	2500-3999	Ambient	3	1940s	0	0	0	1	6.42292e-06
-Single-Family Detached	2500-3999	Ambient	4+	1940s	0	0	0	1	0
-Single-Family Detached	4000+	Ambient	1	1940s	0	0	0	1	8.11624e-06
-Single-Family Detached	4000+	Ambient	2	1940s	0	0	0	1	1.79989e-05
-Single-Family Detached	4000+	Ambient	3	1940s	0	0	0	1	6.33354e-07
-Single-Family Detached	4000+	Ambient	4+	1940s	0	0	0	1	0
-Single-Family Detached	0-1499	Ambient	1	1950s	0	0	0	1	0.00181467
-Single-Family Detached	0-1499	Ambient	2	1950s	0	0	0	1	0.000248851
-Single-Family Detached	0-1499	Ambient	3	1950s	0	0	0	1	2.19914e-06
-Single-Family Detached	0-1499	Ambient	4+	1950s	0	0	0	1	0
-Single-Family Detached	1500-2499	Ambient	1	1950s	0	0	0	1	0.000908491
-Single-Family Detached	1500-2499	Ambient	2	1950s	0	0	0	1	0.00059266
-Single-Family Detached	1500-2499	Ambient	3	1950s	0	0	0	1	2.13033e-05
-Single-Family Detached	1500-2499	Ambient	4+	1950s	0	0	0	1	0
-Single-Family Detached	2500-3999	Ambient	1	1950s	0	0	0	1	0.000119413
-Single-Family Detached	2500-3999	Ambient	2	1950s	0	0	0	1	0.00019914
-Single-Family Detached	2500-3999	Ambient	3	1950s	0	0	0	1	1.64247e-05
-Single-Family Detached	2500-3999	Ambient	4+	1950s	0	0	0	1	0
-Single-Family Detached	4000+	Ambient	1	1950s	0	0	0	1	2.05509e-05
-Single-Family Detached	4000+	Ambient	2	1950s	0	0	0	1	4.55746e-05
-Single-Family Detached	4000+	Ambient	3	1950s	0	0	0	1	1.6037e-06
-Single-Family Detached	4000+	Ambient	4+	1950s	0	0	0	1	0
-Single-Family Detached	0-1499	Ambient	1	1960s	0	0	0	1	0.000840221
-Single-Family Detached	0-1499	Ambient	2	1960s	0	0	0	1	8.2737e-05
-Single-Family Detached	0-1499	Ambient	3	1960s	0	0	0	1	7.29613e-06
-Single-Family Detached	0-1499	Ambient	4+	1960s	0	0	0	1	0
-Single-Family Detached	1500-2499	Ambient	1	1960s	0	0	0	1	0.000989714
-Single-Family Detached	1500-2499	Ambient	2	1960s	0	0	0	1	0.000349385
-Single-Family Detached	1500-2499	Ambient	3	1960s	0	0	0	1	2.08722e-05
-Single-Family Detached	1500-2499	Ambient	4+	1960s	0	0	0	1	0
-Single-Family Detached	2500-3999	Ambient	1	1960s	0	0	0	1	0.000221231
-Single-Family Detached	2500-3999	Ambient	2	1960s	0	0	0	1	0.000215678
-Single-Family Detached	2500-3999	Ambient	3	1960s	0	0	0	1	1.24881e-05
-Single-Family Detached	2500-3999	Ambient	4+	1960s	0	0	0	1	0
-Single-Family Detached	4000+	Ambient	1	1960s	0	0	0	1	1.55489e-05
-Single-Family Detached	4000+	Ambient	2	1960s	0	0	0	1	3.68449e-05
-Single-Family Detached	4000+	Ambient	3	1960s	0	0	0	1	2.98403e-06
-Single-Family Detached	4000+	Ambient	4+	1960s	0	0	0	1	0
-Single-Family Detached	0-1499	Ambient	1	1970s	0	0	0	1	0.00106926
-Single-Family Detached	0-1499	Ambient	2	1970s	0	0	0	1	0.00010529
-Single-Family Detached	0-1499	Ambient	3	1970s	0	0	0	1	9.285e-06
-Single-Family Detached	0-1499	Ambient	4+	1970s	0	0	0	1	0
-Single-Family Detached	1500-2499	Ambient	1	1970s	0	0	0	1	0.00124075
-Single-Family Detached	1500-2499	Ambient	2	1970s	0	0	0	1	0.000438006
-Single-Family Detached	1500-2499	Ambient	3	1970s	0	0	0	1	2.61664e-05
-Single-Family Detached	1500-2499	Ambient	4+	1970s	0	0	0	1	0
-Single-Family Detached	2500-3999	Ambient	1	1970s	0	0	0	1	0.000274184
-Single-Family Detached	2500-3999	Ambient	2	1970s	0	0	0	1	0.000267302
-Single-Family Detached	2500-3999	Ambient	3	1970s	0	0	0	1	1.54772e-05
-Single-Family Detached	2500-3999	Ambient	4+	1970s	0	0	0	1	0
-Single-Family Detached	4000+	Ambient	1	1970s	0	0	0	1	1.90837e-05
-Single-Family Detached	4000+	Ambient	2	1970s	0	0	0	1	4.52212e-05
-Single-Family Detached	4000+	Ambient	3	1970s	0	0	0	1	3.66242e-06
-Single-Family Detached	4000+	Ambient	4+	1970s	0	0	0	1	0
-Single-Family Detached	0-1499	Ambient	1	1980s	0	0	0	1	0.00069787
-Single-Family Detached	0-1499	Ambient	2	1980s	0	0	0	1	0.000124094
-Single-Family Detached	0-1499	Ambient	3	1980s	0	0	0	1	5.37461e-06
-Single-Family Detached	0-1499	Ambient	4+	1980s	0	0	0	1	0
-Single-Family Detached	1500-2499	Ambient	1	1980s	0	0	0	1	0.00114511
-Single-Family Detached	1500-2499	Ambient	2	1980s	0	0	0	1	0.000607402
-Single-Family Detached	1500-2499	Ambient	3	1980s	0	0	0	1	1.18781e-05
-Single-Family Detached	1500-2499	Ambient	4+	1980s	0	0	0	1	0
-Single-Family Detached	2500-3999	Ambient	1	1980s	0	0	0	1	0.000270577
-Single-Family Detached	2500-3999	Ambient	2	1980s	0	0	0	1	0.000562076
-Single-Family Detached	2500-3999	Ambient	3	1980s	0	0	0	1	2.72047e-05
-Single-Family Detached	2500-3999	Ambient	4+	1980s	0	0	0	1	0
-Single-Family Detached	4000+	Ambient	1	1980s	0	0	0	1	2.70841e-05
-Single-Family Detached	4000+	Ambient	2	1980s	0	0	0	1	0.000140358
-Single-Family Detached	4000+	Ambient	3	1980s	0	0	0	1	5.26252e-06
-Single-Family Detached	4000+	Ambient	4+	1980s	0	0	0	1	0
-Single-Family Detached	0-1499	Ambient	1	1990s	0	0	0	1	0.000767171
-Single-Family Detached	0-1499	Ambient	2	1990s	0	0	0	1	0.000136417
-Single-Family Detached	0-1499	Ambient	3	1990s	0	0	0	1	5.90832e-06
-Single-Family Detached	0-1499	Ambient	4+	1990s	0	0	0	1	0
-Single-Family Detached	1500-2499	Ambient	1	1990s	0	0	0	1	0.00125725
-Single-Family Detached	1500-2499	Ambient	2	1990s	0	0	0	1	0.000666887
-Single-Family Detached	1500-2499	Ambient	3	1990s	0	0	0	1	1.30414e-05
-Single-Family Detached	1500-2499	Ambient	4+	1990s	0	0	0	1	0
-Single-Family Detached	2500-3999	Ambient	1	1990s	0	0	0	1	0.000302023
-Single-Family Detached	2500-3999	Ambient	2	1990s	0	0	0	1	0.000627401
-Single-Family Detached	2500-3999	Ambient	3	1990s	0	0	0	1	3.03664e-05
-Single-Family Detached	2500-3999	Ambient	4+	1990s	0	0	0	1	0
-Single-Family Detached	4000+	Ambient	1	1990s	0	0	0	1	3.08817e-05
-Single-Family Detached	4000+	Ambient	2	1990s	0	0	0	1	0.000160039
-Single-Family Detached	4000+	Ambient	3	1990s	0	0	0	1	6.00041e-06
-Single-Family Detached	4000+	Ambient	4+	1990s	0	0	0	1	0
-Single-Family Detached	0-1499	Ambient	1	2000s	0	0	0	1	0.000408574
-Single-Family Detached	0-1499	Ambient	2	2000s	0	0	0	1	7.86228e-05
-Single-Family Detached	0-1499	Ambient	3	2000s	0	0	0	1	0
-Single-Family Detached	0-1499	Ambient	4+	2000s	0	0	0	1	0
-Single-Family Detached	1500-2499	Ambient	1	2000s	0	0	0	1	0.00100356
-Single-Family Detached	1500-2499	Ambient	2	2000s	0	0	0	1	0.000533296
-Single-Family Detached	1500-2499	Ambient	3	2000s	0	0	0	1	6.19139e-06
-Single-Family Detached	1500-2499	Ambient	4+	2000s	0	0	0	1	0
-Single-Family Detached	2500-3999	Ambient	1	2000s	0	0	0	1	0.000297165
-Single-Family Detached	2500-3999	Ambient	2	2000s	0	0	0	1	0.000689014
-Single-Family Detached	2500-3999	Ambient	3	2000s	0	0	0	1	1.14138e-05
-Single-Family Detached	2500-3999	Ambient	4+	2000s	0	0	0	1	0
-Single-Family Detached	4000+	Ambient	1	2000s	0	0	0	1	5.50298e-05
-Single-Family Detached	4000+	Ambient	2	2000s	0	0	0	1	0.000206359
-Single-Family Detached	4000+	Ambient	3	2000s	0	0	0	1	8.1428e-06
-Single-Family Detached	4000+	Ambient	4+	2000s	0	0	0	1	0
-Single-Family Detached	0-1499	Ambient	1	2010s	0	0	0	1	9.59199e-05
-Single-Family Detached	0-1499	Ambient	2	2010s	0	0	0	1	1.84581e-05
-Single-Family Detached	0-1499	Ambient	3	2010s	0	0	0	1	0
-Single-Family Detached	0-1499	Ambient	4+	2010s	0	0	0	1	0
-Single-Family Detached	1500-2499	Ambient	1	2010s	0	0	0	1	0.00028247
-Single-Family Detached	1500-2499	Ambient	2	2010s	0	0	0	1	0.000150106
-Single-Family Detached	1500-2499	Ambient	3	2010s	0	0	0	1	1.74268e-06
-Single-Family Detached	1500-2499	Ambient	4+	2010s	0	0	0	1	0
-Single-Family Detached	2500-3999	Ambient	1	2010s	0	0	0	1	0.000129373
-Single-Family Detached	2500-3999	Ambient	2	2010s	0	0	0	1	0.000299967
-Single-Family Detached	2500-3999	Ambient	3	2010s	0	0	0	1	4.96906e-06
-Single-Family Detached	2500-3999	Ambient	4+	2010s	0	0	0	1	0
-Single-Family Detached	4000+	Ambient	1	2010s	0	0	0	1	2.51952e-05
-Single-Family Detached	4000+	Ambient	2	2010s	0	0	0	1	9.44809e-05
-Single-Family Detached	4000+	Ambient	3	2010s	0	0	0	1	3.72815e-06
-Single-Family Detached	4000+	Ambient	4+	2010s	0	0	0	1	0
-Single-Family Detached	0-1499	Ambient	1	<1940	0	0	0	1	0.000502335
-Single-Family Detached	0-1499	Ambient	2	<1940	0	0	0	1	0.000308428
-Single-Family Detached	0-1499	Ambient	3	<1940	0	0	0	1	5.61597e-06
-Single-Family Detached	0-1499	Ambient	4+	<1940	0	0	0	1	0
-Single-Family Detached	1500-2499	Ambient	1	<1940	0	0	0	1	0.00017647
-Single-Family Detached	1500-2499	Ambient	2	<1940	0	0	0	1	0.000497764
-Single-Family Detached	1500-2499	Ambient	3	<1940	0	0	0	1	1.06624e-05
-Single-Family Detached	1500-2499	Ambient	4+	<1940	0	0	0	1	0
-Single-Family Detached	2500-3999	Ambient	1	<1940	0	0	0	1	2.11219e-05
-Single-Family Detached	2500-3999	Ambient	2	<1940	0	0	0	1	0.00021885
-Single-Family Detached	2500-3999	Ambient	3	<1940	0	0	0	1	1.83317e-05
-Single-Family Detached	2500-3999	Ambient	4+	<1940	0	0	0	1	0
-Single-Family Detached	4000+	Ambient	1	<1940	0	0	0	1	5.15341e-06
-Single-Family Detached	4000+	Ambient	2	<1940	0	0	0	1	5.47604e-05
-Single-Family Detached	4000+	Ambient	3	<1940	0	0	0	1	1.28899e-05
-=======
 Single-Family Detached	0-1499	Ambient	1	1940s	0	0	0	1	0.000748531
 Single-Family Detached	0-1499	Ambient	2	1940s	0	0	0	1	0.000102648
 Single-Family Detached	0-1499	Ambient	3	1940s	0	0	0	1	9.07123e-07
@@ -4299,7 +2878,6 @@
 Single-Family Detached	4000+	Ambient	1	<1940	0	0	0	1	5.14726e-06
 Single-Family Detached	4000+	Ambient	2	<1940	0	0	0	1	5.4695e-05
 Single-Family Detached	4000+	Ambient	3	<1940	0	0	0	1	1.28745e-05
->>>>>>> e0c17adc
 Single-Family Detached	4000+	Ambient	4+	<1940	0	0	0	1	0
 Mobile Home	0-1499	Slab	1	1940s	0	0	0	1	0
 Mobile Home	0-1499	Slab	2	1940s	0	0	0	1	0
@@ -4445,583 +3023,6 @@
 Mobile Home	4000+	Slab	2	<1940	0	0	0	1	0
 Mobile Home	4000+	Slab	3	<1940	0	0	0	1	0
 Mobile Home	4000+	Slab	4+	<1940	0	0	0	1	0
-<<<<<<< HEAD
-Multi-Family with 2 - 4 Units	0-1499	Slab	1	1940s	0	0	0	1	0.000137014
-Multi-Family with 2 - 4 Units	0-1499	Slab	2	1940s	0	0	0	1	0.00103391
-Multi-Family with 2 - 4 Units	0-1499	Slab	3	1940s	0	0	0	1	0.000243454
-Multi-Family with 2 - 4 Units	0-1499	Slab	4+	1940s	0	0	0	1	4.51991e-05
-Multi-Family with 2 - 4 Units	1500-2499	Slab	1	1940s	0	0	0	1	1.50543e-05
-Multi-Family with 2 - 4 Units	1500-2499	Slab	2	1940s	0	0	0	1	0.000113601
-Multi-Family with 2 - 4 Units	1500-2499	Slab	3	1940s	0	0	0	1	2.47006e-05
-Multi-Family with 2 - 4 Units	1500-2499	Slab	4+	1940s	0	0	0	1	4.58586e-06
-Multi-Family with 2 - 4 Units	2500-3999	Slab	1	1940s	0	0	0	1	1.508e-06
-Multi-Family with 2 - 4 Units	2500-3999	Slab	2	1940s	0	0	0	1	1.13794e-05
-Multi-Family with 2 - 4 Units	2500-3999	Slab	3	1940s	0	0	0	1	3.14971e-06
-Multi-Family with 2 - 4 Units	2500-3999	Slab	4+	1940s	0	0	0	1	5.84769e-07
-Multi-Family with 2 - 4 Units	4000+	Slab	1	1940s	0	0	0	1	5.69646e-07
-Multi-Family with 2 - 4 Units	4000+	Slab	2	1940s	0	0	0	1	4.29858e-06
-Multi-Family with 2 - 4 Units	4000+	Slab	3	1940s	0	0	0	1	1.18996e-06
-Multi-Family with 2 - 4 Units	4000+	Slab	4+	1940s	0	0	0	1	2.20925e-07
-Multi-Family with 2 - 4 Units	0-1499	Slab	1	1950s	0	0	0	1	0.000206089
-Multi-Family with 2 - 4 Units	0-1499	Slab	2	1950s	0	0	0	1	0.00155516
-Multi-Family with 2 - 4 Units	0-1499	Slab	3	1950s	0	0	0	1	0.000397641
-Multi-Family with 2 - 4 Units	0-1499	Slab	4+	1950s	0	0	0	1	7.38252e-05
-Multi-Family with 2 - 4 Units	1500-2499	Slab	1	1950s	0	0	0	1	2.19628e-05
-Multi-Family with 2 - 4 Units	1500-2499	Slab	2	1950s	0	0	0	1	0.000165733
-Multi-Family with 2 - 4 Units	1500-2499	Slab	3	1950s	0	0	0	1	3.856e-05
-Multi-Family with 2 - 4 Units	1500-2499	Slab	4+	1950s	0	0	0	1	7.15897e-06
-Multi-Family with 2 - 4 Units	2500-3999	Slab	1	1950s	0	0	0	1	2.19709e-06
-Multi-Family with 2 - 4 Units	2500-3999	Slab	2	1950s	0	0	0	1	1.65794e-05
-Multi-Family with 2 - 4 Units	2500-3999	Slab	3	1950s	0	0	0	1	4.91641e-06
-Multi-Family with 2 - 4 Units	2500-3999	Slab	4+	1950s	0	0	0	1	9.12769e-07
-Multi-Family with 2 - 4 Units	4000+	Slab	1	1950s	0	0	0	1	1.03393e-06
-Multi-Family with 2 - 4 Units	4000+	Slab	2	1950s	0	0	0	1	7.80213e-06
-Multi-Family with 2 - 4 Units	4000+	Slab	3	1950s	0	0	0	1	1.98303e-06
-Multi-Family with 2 - 4 Units	4000+	Slab	4+	1950s	0	0	0	1	3.68164e-07
-Multi-Family with 2 - 4 Units	0-1499	Slab	1	1960s	0	0	0	1	0.000580663
-Multi-Family with 2 - 4 Units	0-1499	Slab	2	1960s	0	0	0	1	0.00263415
-Multi-Family with 2 - 4 Units	0-1499	Slab	3	1960s	0	0	0	1	0.00057107
-Multi-Family with 2 - 4 Units	0-1499	Slab	4+	1960s	0	0	0	1	5.14562e-06
-Multi-Family with 2 - 4 Units	1500-2499	Slab	1	1960s	0	0	0	1	3.62699e-05
-Multi-Family with 2 - 4 Units	1500-2499	Slab	2	1960s	0	0	0	1	0.000164536
-Multi-Family with 2 - 4 Units	1500-2499	Slab	3	1960s	0	0	0	1	3.65889e-05
-Multi-Family with 2 - 4 Units	1500-2499	Slab	4+	1960s	0	0	0	1	3.29684e-07
-Multi-Family with 2 - 4 Units	2500-3999	Slab	1	1960s	0	0	0	1	7.43957e-06
-Multi-Family with 2 - 4 Units	2500-3999	Slab	2	1960s	0	0	0	1	3.37492e-05
-Multi-Family with 2 - 4 Units	2500-3999	Slab	3	1960s	0	0	0	1	5.19015e-06
-Multi-Family with 2 - 4 Units	2500-3999	Slab	4+	1960s	0	0	0	1	4.67658e-08
-Multi-Family with 2 - 4 Units	4000+	Slab	1	1960s	0	0	0	1	4.2148e-06
-Multi-Family with 2 - 4 Units	4000+	Slab	2	1960s	0	0	0	1	1.91202e-05
-Multi-Family with 2 - 4 Units	4000+	Slab	3	1960s	0	0	0	1	4.08797e-06
-Multi-Family with 2 - 4 Units	4000+	Slab	4+	1960s	0	0	0	1	3.68346e-08
-Multi-Family with 2 - 4 Units	0-1499	Slab	1	1970s	0	0	0	1	0.000872246
-Multi-Family with 2 - 4 Units	0-1499	Slab	2	1970s	0	0	0	1	0.00395689
-Multi-Family with 2 - 4 Units	0-1499	Slab	3	1970s	0	0	0	1	0.000986479
-Multi-Family with 2 - 4 Units	0-1499	Slab	4+	1970s	0	0	0	1	8.88865e-06
-Multi-Family with 2 - 4 Units	1500-2499	Slab	1	1970s	0	0	0	1	5.70535e-05
-Multi-Family with 2 - 4 Units	1500-2499	Slab	2	1970s	0	0	0	1	0.00025882
-Multi-Family with 2 - 4 Units	1500-2499	Slab	3	1970s	0	0	0	1	6.60193e-05
-Multi-Family with 2 - 4 Units	1500-2499	Slab	4+	1970s	0	0	0	1	5.94866e-07
-Multi-Family with 2 - 4 Units	2500-3999	Slab	1	1970s	0	0	0	1	6.33128e-06
-Multi-Family with 2 - 4 Units	2500-3999	Slab	2	1970s	0	0	0	1	2.87215e-05
-Multi-Family with 2 - 4 Units	2500-3999	Slab	3	1970s	0	0	0	1	5.67406e-06
-Multi-Family with 2 - 4 Units	2500-3999	Slab	4+	1970s	0	0	0	1	5.1126e-08
-Multi-Family with 2 - 4 Units	4000+	Slab	1	1970s	0	0	0	1	7.41189e-06
-Multi-Family with 2 - 4 Units	4000+	Slab	2	1970s	0	0	0	1	3.36236e-05
-Multi-Family with 2 - 4 Units	4000+	Slab	3	1970s	0	0	0	1	8.16366e-06
-Multi-Family with 2 - 4 Units	4000+	Slab	4+	1970s	0	0	0	1	7.35586e-08
-Multi-Family with 2 - 4 Units	0-1499	Slab	1	1980s	0	0	0	1	0.000624486
-Multi-Family with 2 - 4 Units	0-1499	Slab	2	1980s	0	0	0	1	0.0041775
-Multi-Family with 2 - 4 Units	0-1499	Slab	3	1980s	0	0	0	1	0.000490884
-Multi-Family with 2 - 4 Units	0-1499	Slab	4+	1980s	0	0	0	1	2.5076e-05
-Multi-Family with 2 - 4 Units	1500-2499	Slab	1	1980s	0	0	0	1	5.41704e-05
-Multi-Family with 2 - 4 Units	1500-2499	Slab	2	1980s	0	0	0	1	0.000362373
-Multi-Family with 2 - 4 Units	1500-2499	Slab	3	1980s	0	0	0	1	4.26338e-05
-Multi-Family with 2 - 4 Units	1500-2499	Slab	4+	1980s	0	0	0	1	2.17788e-06
-Multi-Family with 2 - 4 Units	2500-3999	Slab	1	1980s	0	0	0	1	5.23918e-06
-Multi-Family with 2 - 4 Units	2500-3999	Slab	2	1980s	0	0	0	1	3.50475e-05
-Multi-Family with 2 - 4 Units	2500-3999	Slab	3	1980s	0	0	0	1	4.32706e-06
-Multi-Family with 2 - 4 Units	2500-3999	Slab	4+	1980s	0	0	0	1	2.2104e-07
-Multi-Family with 2 - 4 Units	4000+	Slab	1	1980s	0	0	0	1	2.46924e-06
-Multi-Family with 2 - 4 Units	4000+	Slab	2	1980s	0	0	0	1	1.6518e-05
-Multi-Family with 2 - 4 Units	4000+	Slab	3	1980s	0	0	0	1	1.50964e-06
-Multi-Family with 2 - 4 Units	4000+	Slab	4+	1980s	0	0	0	1	7.71172e-08
-Multi-Family with 2 - 4 Units	0-1499	Slab	1	1990s	0	0	0	1	0.000441329
-Multi-Family with 2 - 4 Units	0-1499	Slab	2	1990s	0	0	0	1	0.00295227
-Multi-Family with 2 - 4 Units	0-1499	Slab	3	1990s	0	0	0	1	0.000339373
-Multi-Family with 2 - 4 Units	0-1499	Slab	4+	1990s	0	0	0	1	1.73363e-05
-Multi-Family with 2 - 4 Units	1500-2499	Slab	1	1990s	0	0	0	1	4.00756e-05
-Multi-Family with 2 - 4 Units	1500-2499	Slab	2	1990s	0	0	0	1	0.000268086
-Multi-Family with 2 - 4 Units	1500-2499	Slab	3	1990s	0	0	0	1	3.07228e-05
-Multi-Family with 2 - 4 Units	1500-2499	Slab	4+	1990s	0	0	0	1	1.56942e-06
-Multi-Family with 2 - 4 Units	2500-3999	Slab	1	1990s	0	0	0	1	3.65988e-06
-Multi-Family with 2 - 4 Units	2500-3999	Slab	2	1990s	0	0	0	1	2.44828e-05
-Multi-Family with 2 - 4 Units	2500-3999	Slab	3	1990s	0	0	0	1	2.97121e-06
-Multi-Family with 2 - 4 Units	2500-3999	Slab	4+	1990s	0	0	0	1	1.51779e-07
-Multi-Family with 2 - 4 Units	4000+	Slab	1	1990s	0	0	0	1	1.84682e-06
-Multi-Family with 2 - 4 Units	4000+	Slab	2	1990s	0	0	0	1	1.23543e-05
-Multi-Family with 2 - 4 Units	4000+	Slab	3	1990s	0	0	0	1	1.07521e-06
-Multi-Family with 2 - 4 Units	4000+	Slab	4+	1990s	0	0	0	1	5.49254e-08
-Multi-Family with 2 - 4 Units	0-1499	Slab	1	2000s	0	0	0	1	0.000318512
-Multi-Family with 2 - 4 Units	0-1499	Slab	2	2000s	0	0	0	1	0.00247712
-Multi-Family with 2 - 4 Units	0-1499	Slab	3	2000s	0	0	0	1	0.000273255
-Multi-Family with 2 - 4 Units	0-1499	Slab	4+	2000s	0	0	0	1	1.79638e-05
-Multi-Family with 2 - 4 Units	1500-2499	Slab	1	2000s	0	0	0	1	6.74663e-05
-Multi-Family with 2 - 4 Units	1500-2499	Slab	2	2000s	0	0	0	1	0.000524697
-Multi-Family with 2 - 4 Units	1500-2499	Slab	3	2000s	0	0	0	1	5.7402e-05
-Multi-Family with 2 - 4 Units	1500-2499	Slab	4+	2000s	0	0	0	1	3.77362e-06
-Multi-Family with 2 - 4 Units	2500-3999	Slab	1	2000s	0	0	0	1	5.57785e-06
-Multi-Family with 2 - 4 Units	2500-3999	Slab	2	2000s	0	0	0	1	4.33799e-05
-Multi-Family with 2 - 4 Units	2500-3999	Slab	3	2000s	0	0	0	1	4.87645e-06
-Multi-Family with 2 - 4 Units	2500-3999	Slab	4+	2000s	0	0	0	1	3.20579e-07
-Multi-Family with 2 - 4 Units	4000+	Slab	1	2000s	0	0	0	1	5.25343e-06
-Multi-Family with 2 - 4 Units	4000+	Slab	2	2000s	0	0	0	1	4.08568e-05
-Multi-Family with 2 - 4 Units	4000+	Slab	3	2000s	0	0	0	1	3.82154e-06
-Multi-Family with 2 - 4 Units	4000+	Slab	4+	2000s	0	0	0	1	2.51229e-07
-Multi-Family with 2 - 4 Units	0-1499	Slab	1	2010s	0	0	0	1	0.000125347
-Multi-Family with 2 - 4 Units	0-1499	Slab	2	2010s	0	0	0	1	0.000974847
-Multi-Family with 2 - 4 Units	0-1499	Slab	3	2010s	0	0	0	1	0.0001024
-Multi-Family with 2 - 4 Units	0-1499	Slab	4+	2010s	0	0	0	1	6.73181e-06
-Multi-Family with 2 - 4 Units	1500-2499	Slab	1	2010s	0	0	0	1	3.58315e-05
-Multi-Family with 2 - 4 Units	1500-2499	Slab	2	2010s	0	0	0	1	0.000278668
-Multi-Family with 2 - 4 Units	1500-2499	Slab	3	2010s	0	0	0	1	2.85178e-05
-Multi-Family with 2 - 4 Units	1500-2499	Slab	4+	2010s	0	0	0	1	1.87477e-06
-Multi-Family with 2 - 4 Units	2500-3999	Slab	1	2010s	0	0	0	1	3.16802e-06
-Multi-Family with 2 - 4 Units	2500-3999	Slab	2	2010s	0	0	0	1	2.46382e-05
-Multi-Family with 2 - 4 Units	2500-3999	Slab	3	2010s	0	0	0	1	2.4814e-06
-Multi-Family with 2 - 4 Units	2500-3999	Slab	4+	2010s	0	0	0	1	1.63128e-07
-Multi-Family with 2 - 4 Units	4000+	Slab	1	2010s	0	0	0	1	7.22951e-07
-Multi-Family with 2 - 4 Units	4000+	Slab	2	2010s	0	0	0	1	5.62251e-06
-Multi-Family with 2 - 4 Units	4000+	Slab	3	2010s	0	0	0	1	6.28987e-07
-Multi-Family with 2 - 4 Units	4000+	Slab	4+	2010s	0	0	0	1	4.13498e-08
-Multi-Family with 2 - 4 Units	0-1499	Slab	1	<1940	0	0	0	1	0.000610548
-Multi-Family with 2 - 4 Units	0-1499	Slab	2	<1940	0	0	0	1	0.00106955
-Multi-Family with 2 - 4 Units	0-1499	Slab	3	<1940	0	0	0	1	0.000400242
-Multi-Family with 2 - 4 Units	0-1499	Slab	4+	<1940	0	0	0	1	0.000166385
-Multi-Family with 2 - 4 Units	1500-2499	Slab	1	<1940	0	0	0	1	7.39914e-05
-Multi-Family with 2 - 4 Units	1500-2499	Slab	2	<1940	0	0	0	1	0.000129617
-Multi-Family with 2 - 4 Units	1500-2499	Slab	3	<1940	0	0	0	1	4.88402e-05
-Multi-Family with 2 - 4 Units	1500-2499	Slab	4+	<1940	0	0	0	1	2.03034e-05
-Multi-Family with 2 - 4 Units	2500-3999	Slab	1	<1940	0	0	0	1	1.60594e-05
-Multi-Family with 2 - 4 Units	2500-3999	Slab	2	<1940	0	0	0	1	2.81326e-05
-Multi-Family with 2 - 4 Units	2500-3999	Slab	3	<1940	0	0	0	1	9.73188e-06
-Multi-Family with 2 - 4 Units	2500-3999	Slab	4+	<1940	0	0	0	1	4.04564e-06
-Multi-Family with 2 - 4 Units	4000+	Slab	1	<1940	0	0	0	1	4.60325e-06
-Multi-Family with 2 - 4 Units	4000+	Slab	2	<1940	0	0	0	1	8.06392e-06
-Multi-Family with 2 - 4 Units	4000+	Slab	3	<1940	0	0	0	1	3.17698e-06
-Multi-Family with 2 - 4 Units	4000+	Slab	4+	<1940	0	0	0	1	1.3207e-06
-Multi-Family with 5+ Units	0-1499	Slab	1	1940s	0	0	0	1	0.000116637
-Multi-Family with 5+ Units	0-1499	Slab	2	1940s	0	0	0	1	0.000568437
-Multi-Family with 5+ Units	0-1499	Slab	3	1940s	0	0	0	1	0.000435406
-Multi-Family with 5+ Units	0-1499	Slab	4+	1940s	0	0	0	1	0.000711414
-Multi-Family with 5+ Units	1500-2499	Slab	1	1940s	0	0	0	1	5.2648e-06
-Multi-Family with 5+ Units	1500-2499	Slab	2	1940s	0	0	0	1	2.63795e-05
-Multi-Family with 5+ Units	1500-2499	Slab	3	1940s	0	0	0	1	2.00912e-05
-Multi-Family with 5+ Units	1500-2499	Slab	4+	1940s	0	0	0	1	3.14752e-05
-Multi-Family with 5+ Units	2500-3999	Slab	1	1940s	0	0	0	1	4.38905e-07
-Multi-Family with 5+ Units	2500-3999	Slab	2	1940s	0	0	0	1	2.1574e-06
-Multi-Family with 5+ Units	2500-3999	Slab	3	1940s	0	0	0	1	1.64152e-06
-Multi-Family with 5+ Units	2500-3999	Slab	4+	1940s	0	0	0	1	2.18607e-06
-Multi-Family with 5+ Units	4000+	Slab	1	1940s	0	0	0	1	2.73962e-07
-Multi-Family with 5+ Units	4000+	Slab	2	1940s	0	0	0	1	1.41497e-06
-Multi-Family with 5+ Units	4000+	Slab	3	1940s	0	0	0	1	1.07707e-06
-Multi-Family with 5+ Units	4000+	Slab	4+	1940s	0	0	0	1	1.26819e-06
-Multi-Family with 5+ Units	0-1499	Slab	1	1950s	0	0	0	1	0.000233121
-Multi-Family with 5+ Units	0-1499	Slab	2	1950s	0	0	0	1	0.00113808
-Multi-Family with 5+ Units	0-1499	Slab	3	1950s	0	0	0	1	0.000876334
-Multi-Family with 5+ Units	0-1499	Slab	4+	1950s	0	0	0	1	0.00144393
-Multi-Family with 5+ Units	1500-2499	Slab	1	1950s	0	0	0	1	9.49025e-06
-Multi-Family with 5+ Units	1500-2499	Slab	2	1950s	0	0	0	1	4.79197e-05
-Multi-Family with 5+ Units	1500-2499	Slab	3	1950s	0	0	0	1	3.67084e-05
-Multi-Family with 5+ Units	1500-2499	Slab	4+	1950s	0	0	0	1	5.95038e-05
-Multi-Family with 5+ Units	2500-3999	Slab	1	1950s	0	0	0	1	9.22845e-07
-Multi-Family with 5+ Units	2500-3999	Slab	2	1950s	0	0	0	1	4.4481e-06
-Multi-Family with 5+ Units	2500-3999	Slab	3	1950s	0	0	0	1	3.40156e-06
-Multi-Family with 5+ Units	2500-3999	Slab	4+	1950s	0	0	0	1	4.54906e-06
-Multi-Family with 5+ Units	4000+	Slab	1	1950s	0	0	0	1	6.4406e-07
-Multi-Family with 5+ Units	4000+	Slab	2	1950s	0	0	0	1	3.23616e-06
-Multi-Family with 5+ Units	4000+	Slab	3	1950s	0	0	0	1	2.46778e-06
-Multi-Family with 5+ Units	4000+	Slab	4+	1950s	0	0	0	1	2.65637e-06
-Multi-Family with 5+ Units	0-1499	Slab	1	1960s	0	0	0	1	0.000715016
-Multi-Family with 5+ Units	0-1499	Slab	2	1960s	0	0	0	1	0.00360783
-Multi-Family with 5+ Units	0-1499	Slab	3	1960s	0	0	0	1	0.00308701
-Multi-Family with 5+ Units	0-1499	Slab	4+	1960s	0	0	0	1	0.0025653
-Multi-Family with 5+ Units	1500-2499	Slab	1	1960s	0	0	0	1	2.40719e-05
-Multi-Family with 5+ Units	1500-2499	Slab	2	1960s	0	0	0	1	0.00012128
-Multi-Family with 5+ Units	1500-2499	Slab	3	1960s	0	0	0	1	0.000108929
-Multi-Family with 5+ Units	1500-2499	Slab	4+	1960s	0	0	0	1	9.88119e-05
-Multi-Family with 5+ Units	2500-3999	Slab	1	1960s	0	0	0	1	2.0157e-06
-Multi-Family with 5+ Units	2500-3999	Slab	2	1960s	0	0	0	1	9.41889e-06
-Multi-Family with 5+ Units	2500-3999	Slab	3	1960s	0	0	0	1	9.7809e-06
-Multi-Family with 5+ Units	2500-3999	Slab	4+	1960s	0	0	0	1	1.33717e-05
-Multi-Family with 5+ Units	4000+	Slab	1	1960s	0	0	0	1	2.27982e-06
-Multi-Family with 5+ Units	4000+	Slab	2	1960s	0	0	0	1	1.0942e-05
-Multi-Family with 5+ Units	4000+	Slab	3	1960s	0	0	0	1	1.08374e-05
-Multi-Family with 5+ Units	4000+	Slab	4+	1960s	0	0	0	1	1.31751e-05
-Multi-Family with 5+ Units	0-1499	Slab	1	1970s	0	0	0	1	0.00134003
-Multi-Family with 5+ Units	0-1499	Slab	2	1970s	0	0	0	1	0.00682199
-Multi-Family with 5+ Units	0-1499	Slab	3	1970s	0	0	0	1	0.00561087
-Multi-Family with 5+ Units	0-1499	Slab	4+	1970s	0	0	0	1	0.00412089
-Multi-Family with 5+ Units	1500-2499	Slab	1	1970s	0	0	0	1	4.32671e-05
-Multi-Family with 5+ Units	1500-2499	Slab	2	1970s	0	0	0	1	0.00022105
-Multi-Family with 5+ Units	1500-2499	Slab	3	1970s	0	0	0	1	0.000192291
-Multi-Family with 5+ Units	1500-2499	Slab	4+	1970s	0	0	0	1	0.000154191
-Multi-Family with 5+ Units	2500-3999	Slab	1	1970s	0	0	0	1	2.47769e-06
-Multi-Family with 5+ Units	2500-3999	Slab	2	1970s	0	0	0	1	1.223e-05
-Multi-Family with 5+ Units	2500-3999	Slab	3	1970s	0	0	0	1	1.15372e-05
-Multi-Family with 5+ Units	2500-3999	Slab	4+	1970s	0	0	0	1	1.20822e-05
-Multi-Family with 5+ Units	4000+	Slab	1	1970s	0	0	0	1	2.73162e-06
-Multi-Family with 5+ Units	4000+	Slab	2	1970s	0	0	0	1	1.357e-05
-Multi-Family with 5+ Units	4000+	Slab	3	1970s	0	0	0	1	1.20442e-05
-Multi-Family with 5+ Units	4000+	Slab	4+	1970s	0	0	0	1	1.14047e-05
-Multi-Family with 5+ Units	0-1499	Slab	1	1980s	0	0	0	1	0.00119988
-Multi-Family with 5+ Units	0-1499	Slab	2	1980s	0	0	0	1	0.00702033
-Multi-Family with 5+ Units	0-1499	Slab	3	1980s	0	0	0	1	0.00647808
-Multi-Family with 5+ Units	0-1499	Slab	4+	1980s	0	0	0	1	0.00221846
-Multi-Family with 5+ Units	1500-2499	Slab	1	1980s	0	0	0	1	6.86445e-05
-Multi-Family with 5+ Units	1500-2499	Slab	2	1980s	0	0	0	1	0.000396459
-Multi-Family with 5+ Units	1500-2499	Slab	3	1980s	0	0	0	1	0.000373109
-Multi-Family with 5+ Units	1500-2499	Slab	4+	1980s	0	0	0	1	0.000131977
-Multi-Family with 5+ Units	2500-3999	Slab	1	1980s	0	0	0	1	5.73201e-06
-Multi-Family with 5+ Units	2500-3999	Slab	2	1980s	0	0	0	1	3.27762e-05
-Multi-Family with 5+ Units	2500-3999	Slab	3	1980s	0	0	0	1	3.29364e-05
-Multi-Family with 5+ Units	2500-3999	Slab	4+	1980s	0	0	0	1	1.27873e-05
-Multi-Family with 5+ Units	4000+	Slab	1	1980s	0	0	0	1	5.00488e-06
-Multi-Family with 5+ Units	4000+	Slab	2	1980s	0	0	0	1	2.94059e-05
-Multi-Family with 5+ Units	4000+	Slab	3	1980s	0	0	0	1	2.54903e-05
-Multi-Family with 5+ Units	4000+	Slab	4+	1980s	0	0	0	1	8.58657e-06
-Multi-Family with 5+ Units	0-1499	Slab	1	1990s	0	0	0	1	0.000950848
-Multi-Family with 5+ Units	0-1499	Slab	2	1990s	0	0	0	1	0.00553658
-Multi-Family with 5+ Units	0-1499	Slab	3	1990s	0	0	0	1	0.00529814
-Multi-Family with 5+ Units	0-1499	Slab	4+	1990s	0	0	0	1	0.00185151
-Multi-Family with 5+ Units	1500-2499	Slab	1	1990s	0	0	0	1	5.27317e-05
-Multi-Family with 5+ Units	1500-2499	Slab	2	1990s	0	0	0	1	0.000304412
-Multi-Family with 5+ Units	1500-2499	Slab	3	1990s	0	0	0	1	0.000294327
-Multi-Family with 5+ Units	1500-2499	Slab	4+	1990s	0	0	0	1	0.000102072
-Multi-Family with 5+ Units	2500-3999	Slab	1	1990s	0	0	0	1	4.54412e-06
-Multi-Family with 5+ Units	2500-3999	Slab	2	1990s	0	0	0	1	2.62059e-05
-Multi-Family with 5+ Units	2500-3999	Slab	3	1990s	0	0	0	1	2.62429e-05
-Multi-Family with 5+ Units	2500-3999	Slab	4+	1990s	0	0	0	1	9.76217e-06
-Multi-Family with 5+ Units	4000+	Slab	1	1990s	0	0	0	1	3.6418e-06
-Multi-Family with 5+ Units	4000+	Slab	2	1990s	0	0	0	1	2.13649e-05
-Multi-Family with 5+ Units	4000+	Slab	3	1990s	0	0	0	1	1.93365e-05
-Multi-Family with 5+ Units	4000+	Slab	4+	1990s	0	0	0	1	6.72517e-06
-Multi-Family with 5+ Units	0-1499	Slab	1	2000s	0	0	0	1	0.000782075
-Multi-Family with 5+ Units	0-1499	Slab	2	2000s	0	0	0	1	0.00469973
-Multi-Family with 5+ Units	0-1499	Slab	3	2000s	0	0	0	1	0.00393279
-Multi-Family with 5+ Units	0-1499	Slab	4+	2000s	0	0	0	1	0.005549
-Multi-Family with 5+ Units	1500-2499	Slab	1	2000s	0	0	0	1	6.85719e-05
-Multi-Family with 5+ Units	1500-2499	Slab	2	2000s	0	0	0	1	0.000406706
-Multi-Family with 5+ Units	1500-2499	Slab	3	2000s	0	0	0	1	0.000346264
-Multi-Family with 5+ Units	1500-2499	Slab	4+	2000s	0	0	0	1	0.000496508
-Multi-Family with 5+ Units	2500-3999	Slab	1	2000s	0	0	0	1	6.99102e-06
-Multi-Family with 5+ Units	2500-3999	Slab	2	2000s	0	0	0	1	3.98432e-05
-Multi-Family with 5+ Units	2500-3999	Slab	3	2000s	0	0	0	1	3.73582e-05
-Multi-Family with 5+ Units	2500-3999	Slab	4+	2000s	0	0	0	1	6.04766e-05
-Multi-Family with 5+ Units	4000+	Slab	1	2000s	0	0	0	1	1.36484e-06
-Multi-Family with 5+ Units	4000+	Slab	2	2000s	0	0	0	1	7.51783e-06
-Multi-Family with 5+ Units	4000+	Slab	3	2000s	0	0	0	1	6.82729e-06
-Multi-Family with 5+ Units	4000+	Slab	4+	2000s	0	0	0	1	1.48596e-05
-Multi-Family with 5+ Units	0-1499	Slab	1	2010s	0	0	0	1	0.000407615
-Multi-Family with 5+ Units	0-1499	Slab	2	2010s	0	0	0	1	0.00223651
-Multi-Family with 5+ Units	0-1499	Slab	3	2010s	0	0	0	1	0.00221335
-Multi-Family with 5+ Units	0-1499	Slab	4+	2010s	0	0	0	1	0.00383726
-Multi-Family with 5+ Units	1500-2499	Slab	1	2010s	0	0	0	1	3.76634e-05
-Multi-Family with 5+ Units	1500-2499	Slab	2	2010s	0	0	0	1	0.000213931
-Multi-Family with 5+ Units	1500-2499	Slab	3	2010s	0	0	0	1	0.000197037
-Multi-Family with 5+ Units	1500-2499	Slab	4+	2010s	0	0	0	1	0.00030263
-Multi-Family with 5+ Units	2500-3999	Slab	1	2010s	0	0	0	1	3.57665e-06
-Multi-Family with 5+ Units	2500-3999	Slab	2	2010s	0	0	0	1	1.93092e-05
-Multi-Family with 5+ Units	2500-3999	Slab	3	2010s	0	0	0	1	1.93144e-05
-Multi-Family with 5+ Units	2500-3999	Slab	4+	2010s	0	0	0	1	3.26424e-05
-Multi-Family with 5+ Units	4000+	Slab	1	2010s	0	0	0	1	4.62355e-08
-Multi-Family with 5+ Units	4000+	Slab	2	2010s	0	0	0	1	2.81303e-07
-Multi-Family with 5+ Units	4000+	Slab	3	2010s	0	0	0	1	2.35585e-07
-Multi-Family with 5+ Units	4000+	Slab	4+	2010s	0	0	0	1	2.9228e-07
-Multi-Family with 5+ Units	0-1499	Slab	1	<1940	0	0	0	1	0.000117811
-Multi-Family with 5+ Units	0-1499	Slab	2	<1940	0	0	0	1	0.00029103
-Multi-Family with 5+ Units	0-1499	Slab	3	<1940	0	0	0	1	0.00057397
-Multi-Family with 5+ Units	0-1499	Slab	4+	<1940	0	0	0	1	0.00145084
-Multi-Family with 5+ Units	1500-2499	Slab	1	<1940	0	0	0	1	6.44382e-06
-Multi-Family with 5+ Units	1500-2499	Slab	2	<1940	0	0	0	1	1.57708e-05
-Multi-Family with 5+ Units	1500-2499	Slab	3	<1940	0	0	0	1	3.09659e-05
-Multi-Family with 5+ Units	1500-2499	Slab	4+	<1940	0	0	0	1	7.94034e-05
-Multi-Family with 5+ Units	2500-3999	Slab	1	<1940	0	0	0	1	1.69659e-06
-Multi-Family with 5+ Units	2500-3999	Slab	2	<1940	0	0	0	1	4.13163e-06
-Multi-Family with 5+ Units	2500-3999	Slab	3	<1940	0	0	0	1	8.13728e-06
-Multi-Family with 5+ Units	2500-3999	Slab	4+	<1940	0	0	0	1	2.10783e-05
-Multi-Family with 5+ Units	4000+	Slab	1	<1940	0	0	0	1	7.32075e-07
-Multi-Family with 5+ Units	4000+	Slab	2	<1940	0	0	0	1	1.75203e-06
-Multi-Family with 5+ Units	4000+	Slab	3	<1940	0	0	0	1	3.40684e-06
-Multi-Family with 5+ Units	4000+	Slab	4+	<1940	0	0	0	1	8.80152e-06
-Single-Family Attached	0-1499	Slab	1	1940s	0	0	0	1	0.000375309
-Single-Family Attached	0-1499	Slab	2	1940s	0	0	0	1	0.000167195
-Single-Family Attached	0-1499	Slab	3	1940s	0	0	0	1	0
-Single-Family Attached	0-1499	Slab	4+	1940s	0	0	0	1	0
-Single-Family Attached	1500-2499	Slab	1	1940s	0	0	0	1	3.8713e-05
-Single-Family Attached	1500-2499	Slab	2	1940s	0	0	0	1	0.000100841
-Single-Family Attached	1500-2499	Slab	3	1940s	0	0	0	1	1.21017e-05
-Single-Family Attached	1500-2499	Slab	4+	1940s	0	0	0	1	0
-Single-Family Attached	2500-3999	Slab	1	1940s	0	0	0	1	4.8858e-06
-Single-Family Attached	2500-3999	Slab	2	1940s	0	0	0	1	3.47733e-05
-Single-Family Attached	2500-3999	Slab	3	1940s	0	0	0	1	0
-Single-Family Attached	2500-3999	Slab	4+	1940s	0	0	0	1	0
-Single-Family Attached	4000+	Slab	1	1940s	0	0	0	1	1.3355e-06
-Single-Family Attached	4000+	Slab	2	1940s	0	0	0	1	1.3355e-06
-Single-Family Attached	4000+	Slab	3	1940s	0	0	0	1	1.3355e-06
-Single-Family Attached	4000+	Slab	4+	1940s	0	0	0	1	0
-Single-Family Attached	0-1499	Slab	1	1950s	0	0	0	1	0.000584926
-Single-Family Attached	0-1499	Slab	2	1950s	0	0	0	1	0.000260576
-Single-Family Attached	0-1499	Slab	3	1950s	0	0	0	1	0
-Single-Family Attached	0-1499	Slab	4+	1950s	0	0	0	1	0
-Single-Family Attached	1500-2499	Slab	1	1950s	0	0	0	1	5.84962e-05
-Single-Family Attached	1500-2499	Slab	2	1950s	0	0	0	1	0.000152373
-Single-Family Attached	1500-2499	Slab	3	1950s	0	0	0	1	1.82859e-05
-Single-Family Attached	1500-2499	Slab	4+	1950s	0	0	0	1	0
-Single-Family Attached	2500-3999	Slab	1	1950s	0	0	0	1	6.81508e-06
-Single-Family Attached	2500-3999	Slab	2	1950s	0	0	0	1	4.85044e-05
-Single-Family Attached	2500-3999	Slab	3	1950s	0	0	0	1	0
-Single-Family Attached	2500-3999	Slab	4+	1950s	0	0	0	1	0
-Single-Family Attached	4000+	Slab	1	1950s	0	0	0	1	1.40411e-06
-Single-Family Attached	4000+	Slab	2	1950s	0	0	0	1	1.40411e-06
-Single-Family Attached	4000+	Slab	3	1950s	0	0	0	1	1.40411e-06
-Single-Family Attached	4000+	Slab	4+	1950s	0	0	0	1	0
-Single-Family Attached	0-1499	Slab	1	1960s	0	0	0	1	0.000692989
-Single-Family Attached	0-1499	Slab	2	1960s	0	0	0	1	0.000377118
-Single-Family Attached	0-1499	Slab	3	1960s	0	0	0	1	9.48288e-06
-Single-Family Attached	0-1499	Slab	4+	1960s	0	0	0	1	0
-Single-Family Attached	1500-2499	Slab	1	1960s	0	0	0	1	0.000126889
-Single-Family Attached	1500-2499	Slab	2	1960s	0	0	0	1	0.000291041
-Single-Family Attached	1500-2499	Slab	3	1960s	0	0	0	1	1.19497e-05
-Single-Family Attached	1500-2499	Slab	4+	1960s	0	0	0	1	0
-Single-Family Attached	2500-3999	Slab	1	1960s	0	0	0	1	4.58155e-05
-Single-Family Attached	2500-3999	Slab	2	1960s	0	0	0	1	2.35521e-05
-Single-Family Attached	2500-3999	Slab	3	1960s	0	0	0	1	0
-Single-Family Attached	2500-3999	Slab	4+	1960s	0	0	0	1	0
-Single-Family Attached	4000+	Slab	1	1960s	0	0	0	1	4.6705e-06
-Single-Family Attached	4000+	Slab	2	1960s	0	0	0	1	4.6705e-06
-Single-Family Attached	4000+	Slab	3	1960s	0	0	0	1	4.6705e-06
-Single-Family Attached	4000+	Slab	4+	1960s	0	0	0	1	0
-Single-Family Attached	0-1499	Slab	1	1970s	0	0	0	1	0.00161994
-Single-Family Attached	0-1499	Slab	2	1970s	0	0	0	1	0.000881557
-Single-Family Attached	0-1499	Slab	3	1970s	0	0	0	1	2.21673e-05
-Single-Family Attached	0-1499	Slab	4+	1970s	0	0	0	1	0
-Single-Family Attached	1500-2499	Slab	1	1970s	0	0	0	1	0.000282794
-Single-Family Attached	1500-2499	Slab	2	1970s	0	0	0	1	0.000648635
-Single-Family Attached	1500-2499	Slab	3	1970s	0	0	0	1	2.6632e-05
-Single-Family Attached	1500-2499	Slab	4+	1970s	0	0	0	1	0
-Single-Family Attached	2500-3999	Slab	1	1970s	0	0	0	1	0.000104604
-Single-Family Attached	2500-3999	Slab	2	1970s	0	0	0	1	5.37732e-05
-Single-Family Attached	2500-3999	Slab	3	1970s	0	0	0	1	0
-Single-Family Attached	2500-3999	Slab	4+	1970s	0	0	0	1	0
-Single-Family Attached	4000+	Slab	1	1970s	0	0	0	1	1.06335e-05
-Single-Family Attached	4000+	Slab	2	1970s	0	0	0	1	1.06335e-05
-Single-Family Attached	4000+	Slab	3	1970s	0	0	0	1	1.06335e-05
-Single-Family Attached	4000+	Slab	4+	1970s	0	0	0	1	0
-Single-Family Attached	0-1499	Slab	1	1980s	0	0	0	1	0.00135556
-Single-Family Attached	0-1499	Slab	2	1980s	0	0	0	1	0.00146769
-Single-Family Attached	0-1499	Slab	3	1980s	0	0	0	1	2.35678e-05
-Single-Family Attached	0-1499	Slab	4+	1980s	0	0	0	1	0
-Single-Family Attached	1500-2499	Slab	1	1980s	0	0	0	1	0.000476148
-Single-Family Attached	1500-2499	Slab	2	1980s	0	0	0	1	0.00106121
-Single-Family Attached	1500-2499	Slab	3	1980s	0	0	0	1	0.000206085
-Single-Family Attached	1500-2499	Slab	4+	1980s	0	0	0	1	0
-Single-Family Attached	2500-3999	Slab	1	1980s	0	0	0	1	5.19071e-05
-Single-Family Attached	2500-3999	Slab	2	1980s	0	0	0	1	0.000171125
-Single-Family Attached	2500-3999	Slab	3	1980s	0	0	0	1	6.38171e-06
-Single-Family Attached	2500-3999	Slab	4+	1980s	0	0	0	1	0
-Single-Family Attached	4000+	Slab	1	1980s	0	0	0	1	0
-Single-Family Attached	4000+	Slab	2	1980s	0	0	0	1	6.53113e-05
-Single-Family Attached	4000+	Slab	3	1980s	0	0	0	1	0
-Single-Family Attached	4000+	Slab	4+	1980s	0	0	0	1	0
-Single-Family Attached	0-1499	Slab	1	1990s	0	0	0	1	0.000933081
-Single-Family Attached	0-1499	Slab	2	1990s	0	0	0	1	0.00101026
-Single-Family Attached	0-1499	Slab	3	1990s	0	0	0	1	1.62225e-05
-Single-Family Attached	0-1499	Slab	4+	1990s	0	0	0	1	0
-Single-Family Attached	1500-2499	Slab	1	1990s	0	0	0	1	0.000329316
-Single-Family Attached	1500-2499	Slab	2	1990s	0	0	0	1	0.000733955
-Single-Family Attached	1500-2499	Slab	3	1990s	0	0	0	1	0.000142533
-Single-Family Attached	1500-2499	Slab	4+	1990s	0	0	0	1	0
-Single-Family Attached	2500-3999	Slab	1	1990s	0	0	0	1	3.83028e-05
-Single-Family Attached	2500-3999	Slab	2	1990s	0	0	0	1	0.000126275
-Single-Family Attached	2500-3999	Slab	3	1990s	0	0	0	1	4.70913e-06
-Single-Family Attached	2500-3999	Slab	4+	1990s	0	0	0	1	0
-Single-Family Attached	4000+	Slab	1	1990s	0	0	0	1	0
-Single-Family Attached	4000+	Slab	2	1990s	0	0	0	1	4.2313e-05
-Single-Family Attached	4000+	Slab	3	1990s	0	0	0	1	0
-Single-Family Attached	4000+	Slab	4+	1990s	0	0	0	1	0
-Single-Family Attached	0-1499	Slab	1	2000s	0	0	0	1	0.00112214
-Single-Family Attached	0-1499	Slab	2	2000s	0	0	0	1	0.00112134
-Single-Family Attached	0-1499	Slab	3	2000s	0	0	0	1	5.56594e-05
-Single-Family Attached	0-1499	Slab	4+	2000s	0	0	0	1	0
-Single-Family Attached	1500-2499	Slab	1	2000s	0	0	0	1	0.000737314
-Single-Family Attached	1500-2499	Slab	2	2000s	0	0	0	1	0.00114183
-Single-Family Attached	1500-2499	Slab	3	2000s	0	0	0	1	0.000228883
-Single-Family Attached	1500-2499	Slab	4+	2000s	0	0	0	1	0
-Single-Family Attached	2500-3999	Slab	1	2000s	0	0	0	1	0.000241207
-Single-Family Attached	2500-3999	Slab	2	2000s	0	0	0	1	0.000232782
-Single-Family Attached	2500-3999	Slab	3	2000s	0	0	0	1	0.000187186
-Single-Family Attached	2500-3999	Slab	4+	2000s	0	0	0	1	0
-Single-Family Attached	4000+	Slab	1	2000s	0	0	0	1	2.18641e-05
-Single-Family Attached	4000+	Slab	2	2000s	0	0	0	1	6.04836e-05
-Single-Family Attached	4000+	Slab	3	2000s	0	0	0	1	4.58922e-05
-Single-Family Attached	4000+	Slab	4+	2000s	0	0	0	1	0
-Single-Family Attached	0-1499	Slab	1	2010s	0	0	0	1	0.000329602
-Single-Family Attached	0-1499	Slab	2	2010s	0	0	0	1	0.000329368
-Single-Family Attached	0-1499	Slab	3	2010s	0	0	0	1	1.63487e-05
-Single-Family Attached	0-1499	Slab	4+	2010s	0	0	0	1	0
-Single-Family Attached	1500-2499	Slab	1	2010s	0	0	0	1	0.000290156
-Single-Family Attached	1500-2499	Slab	2	2010s	0	0	0	1	0.000449344
-Single-Family Attached	1500-2499	Slab	3	2010s	0	0	0	1	9.00724e-05
-Single-Family Attached	1500-2499	Slab	4+	2010s	0	0	0	1	0
-Single-Family Attached	2500-3999	Slab	1	2010s	0	0	0	1	8.00569e-05
-Single-Family Attached	2500-3999	Slab	2	2010s	0	0	0	1	7.72605e-05
-Single-Family Attached	2500-3999	Slab	3	2010s	0	0	0	1	6.21274e-05
-Single-Family Attached	2500-3999	Slab	4+	2010s	0	0	0	1	0
-Single-Family Attached	4000+	Slab	1	2010s	0	0	0	1	7.82502e-06
-Single-Family Attached	4000+	Slab	2	2010s	0	0	0	1	2.16467e-05
-Single-Family Attached	4000+	Slab	3	2010s	0	0	0	1	1.64245e-05
-Single-Family Attached	4000+	Slab	4+	2010s	0	0	0	1	0
-Single-Family Attached	0-1499	Slab	1	<1940	0	0	0	1	0.000172498
-Single-Family Attached	0-1499	Slab	2	<1940	0	0	0	1	0.000342315
-Single-Family Attached	0-1499	Slab	3	<1940	0	0	0	1	5.72689e-05
-Single-Family Attached	0-1499	Slab	4+	<1940	0	0	0	1	0
-Single-Family Attached	1500-2499	Slab	1	<1940	0	0	0	1	1.74959e-05
-Single-Family Attached	1500-2499	Slab	2	<1940	0	0	0	1	0.000171683
-Single-Family Attached	1500-2499	Slab	3	<1940	0	0	0	1	4.72914e-05
-Single-Family Attached	1500-2499	Slab	4+	<1940	0	0	0	1	0
-Single-Family Attached	2500-3999	Slab	1	<1940	0	0	0	1	0
-Single-Family Attached	2500-3999	Slab	2	<1940	0	0	0	1	4.00941e-05
-Single-Family Attached	2500-3999	Slab	3	<1940	0	0	0	1	3.18765e-05
-Single-Family Attached	2500-3999	Slab	4+	<1940	0	0	0	1	0
-Single-Family Attached	4000+	Slab	1	<1940	0	0	0	1	8.05693e-06
-Single-Family Attached	4000+	Slab	2	<1940	0	0	0	1	8.05693e-06
-Single-Family Attached	4000+	Slab	3	<1940	0	0	0	1	8.05693e-06
-Single-Family Attached	4000+	Slab	4+	<1940	0	0	0	1	0
-Single-Family Detached	0-1499	Slab	1	1940s	0.196591	0	0	0.803409	0.00433954
-Single-Family Detached	0-1499	Slab	2	1940s	0.196591	0	0	0.803409	0.000595094
-Single-Family Detached	0-1499	Slab	3	1940s	0	0	0	1	5.25896e-06
-Single-Family Detached	0-1499	Slab	4+	1940s	0	0	0	1	0
-Single-Family Detached	1500-2499	Slab	1	1940s	0.11077	0.111944	0	0.777286	0.00219158
-Single-Family Detached	1500-2499	Slab	2	1940s	0.11077	0.111944	0	0.777286	0.00142969
-Single-Family Detached	1500-2499	Slab	3	1940s	0.11077	0.111944	0	0.777286	5.13906e-05
-Single-Family Detached	1500-2499	Slab	4+	1940s	0	0	0	1	0
-Single-Family Detached	2500-3999	Slab	1	1940s	0.172587	0.21513	0.012879	0.599405	0.000273527
-Single-Family Detached	2500-3999	Slab	2	1940s	0.172587	0.21513	0.012879	0.599405	0.00045615
-Single-Family Detached	2500-3999	Slab	3	1940s	0.172587	0.21513	0.012879	0.599405	3.76224e-05
-Single-Family Detached	2500-3999	Slab	4+	1940s	0	0	0	1	0
-Single-Family Detached	4000+	Slab	1	1940s	0.195053	0.530143	0.051523	0.223281	4.986e-05
-Single-Family Detached	4000+	Slab	2	1940s	0.195053	0.530143	0.051523	0.223281	0.000110572
-Single-Family Detached	4000+	Slab	3	1940s	0.195053	0.530143	0.051523	0.223281	3.89084e-06
-Single-Family Detached	4000+	Slab	4+	1940s	0	0	0	1	0
-Single-Family Detached	0-1499	Slab	1	1950s	0.222291	0	0	0.777709	0.0101727
-Single-Family Detached	0-1499	Slab	2	1950s	0.222291	0	0	0.777709	0.00139502
-Single-Family Detached	0-1499	Slab	3	1950s	0	0	0	1	1.2328e-05
-Single-Family Detached	0-1499	Slab	4+	1950s	0	0	0	1	0
-Single-Family Detached	1500-2499	Slab	1	1950s	0.239907	0.188864	0	0.571229	0.00517559
-Single-Family Detached	1500-2499	Slab	2	1950s	0.239907	0.188864	0	0.571229	0.00337632
-Single-Family Detached	1500-2499	Slab	3	1950s	0.239907	0.188864	0	0.571229	0.000121363
-Single-Family Detached	1500-2499	Slab	4+	1950s	0	0	0	1	0
-Single-Family Detached	2500-3999	Slab	1	1950s	0.227037	0.261214	0.037333	0.474416	0.000646029
-Single-Family Detached	2500-3999	Slab	2	1950s	0.227037	0.261214	0.037333	0.474416	0.00107736
-Single-Family Detached	2500-3999	Slab	3	1950s	0.227037	0.261214	0.037333	0.474416	8.88583e-05
-Single-Family Detached	2500-3999	Slab	4+	1950s	0	0	0	1	0
-Single-Family Detached	4000+	Slab	1	1950s	0.129754	0.60732	0.125466	0.137459	0.000118352
-Single-Family Detached	4000+	Slab	2	1950s	0.129754	0.60732	0.125466	0.137459	0.000262462
-Single-Family Detached	4000+	Slab	3	1950s	0.129754	0.60732	0.125466	0.137459	9.23564e-06
-Single-Family Detached	4000+	Slab	4+	1950s	0	0	0	1	0
-Single-Family Detached	0-1499	Slab	1	1960s	0.265337	0	0	0.734663	0.00850549
-Single-Family Detached	0-1499	Slab	2	1960s	0.265337	0	0	0.734663	0.00083754
-Single-Family Detached	0-1499	Slab	3	1960s	0	0	0	1	7.38581e-05
-Single-Family Detached	0-1499	Slab	4+	1960s	0	0	0	1	0
-Single-Family Detached	1500-2499	Slab	1	1960s	0.201802	0.374534	0	0.423664	0.0100844
-Single-Family Detached	1500-2499	Slab	2	1960s	0.201802	0.374534	0	0.423664	0.00355996
-Single-Family Detached	1500-2499	Slab	3	1960s	0.201802	0.374534	0	0.423664	0.000212671
-Single-Family Detached	1500-2499	Slab	4+	1960s	0	0	0	1	0
-Single-Family Detached	2500-3999	Slab	1	1960s	0.161953	0.551133	0.046972	0.239942	0.00219953
-Single-Family Detached	2500-3999	Slab	2	1960s	0.161953	0.551133	0.046972	0.239942	0.00214433
-Single-Family Detached	2500-3999	Slab	3	1960s	0.161953	0.551133	0.046972	0.239942	0.000124159
-Single-Family Detached	2500-3999	Slab	4+	1960s	0	0	0	1	0
-Single-Family Detached	4000+	Slab	1	1960s	0.024774	0.633439	0.075546	0.266241	0.000151813
-Single-Family Detached	4000+	Slab	2	1960s	0.024774	0.633439	0.075546	0.266241	0.000359738
-Single-Family Detached	4000+	Slab	3	1960s	0.024774	0.633439	0.075546	0.266241	2.91349e-05
-Single-Family Detached	4000+	Slab	4+	1960s	0	0	0	1	0
-Single-Family Detached	0-1499	Slab	1	1970s	0.23845	0	0	0.76155	0.0107487
-Single-Family Detached	0-1499	Slab	2	1970s	0.23845	0	0	0.76155	0.00105843
-Single-Family Detached	0-1499	Slab	3	1970s	0	0	0	1	9.33375e-05
-Single-Family Detached	0-1499	Slab	4+	1970s	0	0	0	1	0
-Single-Family Detached	1500-2499	Slab	1	1970s	0.106728	0.524768	0	0.368504	0.0125401
-Single-Family Detached	1500-2499	Slab	2	1970s	0.106728	0.524768	0	0.368504	0.00442685
-Single-Family Detached	1500-2499	Slab	3	1970s	0.106728	0.524768	0	0.368504	0.000264459
-Single-Family Detached	1500-2499	Slab	4+	1970s	0	0	0	1	0
-Single-Family Detached	2500-3999	Slab	1	1970s	0.075678	0.687491	0.035486	0.201346	0.00269766
-Single-Family Detached	2500-3999	Slab	2	1970s	0.075678	0.687491	0.035486	0.201346	0.00262996
-Single-Family Detached	2500-3999	Slab	3	1970s	0.075678	0.687491	0.035486	0.201346	0.000152278
-Single-Family Detached	2500-3999	Slab	4+	1970s	0	0	0	1	0
-Single-Family Detached	4000+	Slab	1	1970s	0.068886	0.560453	0.208862	0.161799	0.000189469
-Single-Family Detached	4000+	Slab	2	1970s	0.068886	0.560453	0.208862	0.161799	0.00044897
-Single-Family Detached	4000+	Slab	3	1970s	0.068886	0.560453	0.208862	0.161799	3.63616e-05
-Single-Family Detached	4000+	Slab	4+	1970s	0	0	0	1	0
-Single-Family Detached	0-1499	Slab	1	1980s	0.216117	0	0	0.783883	0.00645361
-Single-Family Detached	0-1499	Slab	2	1980s	0.216117	0	0	0.783883	0.00114757
-Single-Family Detached	0-1499	Slab	3	1980s	0	0	0	1	4.97021e-05
-Single-Family Detached	0-1499	Slab	4+	1980s	0	0	0	1	0
-Single-Family Detached	1500-2499	Slab	1	1980s	0.127131	0.588891	0	0.283978	0.0105676
-Single-Family Detached	1500-2499	Slab	2	1980s	0.127131	0.588891	0	0.283978	0.00560539
-Single-Family Detached	1500-2499	Slab	3	1980s	0.127131	0.588891	0	0.283978	0.000109617
-Single-Family Detached	1500-2499	Slab	4+	1980s	0	0	0	1	0
-Single-Family Detached	2500-3999	Slab	1	1980s	0.10817	0.685353	0.085808	0.120669	0.00247012
-Single-Family Detached	2500-3999	Slab	2	1980s	0.10817	0.685353	0.085808	0.120669	0.00513124
-Single-Family Detached	2500-3999	Slab	3	1980s	0.10817	0.685353	0.085808	0.120669	0.000248354
-Single-Family Detached	2500-3999	Slab	4+	1980s	0	0	0	1	0
-Single-Family Detached	4000+	Slab	1	1980s	0.033671	0.661581	0.226548	0.0782	0.000244258
-Single-Family Detached	4000+	Slab	2	1980s	0.033671	0.661581	0.226548	0.0782	0.00126582
-Single-Family Detached	4000+	Slab	3	1980s	0.033671	0.661581	0.226548	0.0782	4.74601e-05
-Single-Family Detached	4000+	Slab	4+	1980s	0	0	0	1	0
-Single-Family Detached	0-1499	Slab	1	1990s	0.163762	0	0	0.836238	0.00702127
-Single-Family Detached	0-1499	Slab	2	1990s	0.163762	0	0	0.836238	0.00124851
-Single-Family Detached	0-1499	Slab	3	1990s	0	0	0	1	5.40739e-05
-Single-Family Detached	0-1499	Slab	4+	1990s	0	0	0	1	0
-Single-Family Detached	1500-2499	Slab	1	1990s	0.055472	0.703147	0	0.241381	0.0115062
-Single-Family Detached	1500-2499	Slab	2	1990s	0.055472	0.703147	0	0.241381	0.00610327
-Single-Family Detached	1500-2499	Slab	3	1990s	0.055472	0.703147	0	0.241381	0.000119353
-Single-Family Detached	1500-2499	Slab	4+	1990s	0	0	0	1	0
-Single-Family Detached	2500-3999	Slab	1	1990s	0.047959	0.658559	0.177539	0.115943	0.00272526
-Single-Family Detached	2500-3999	Slab	2	1990s	0.047959	0.658559	0.177539	0.115943	0.00566126
-Single-Family Detached	2500-3999	Slab	3	1990s	0.047959	0.658559	0.177539	0.115943	0.000274007
-Single-Family Detached	2500-3999	Slab	4+	1990s	0	0	0	1	0
-Single-Family Detached	4000+	Slab	1	1990s	0.00721	0.602911	0.342193	0.047687	0.000275805
-Single-Family Detached	4000+	Slab	2	1990s	0.00721	0.602911	0.342193	0.047687	0.00142931
-Single-Family Detached	4000+	Slab	3	1990s	0.00721	0.602911	0.342193	0.047687	5.35898e-05
-Single-Family Detached	4000+	Slab	4+	1990s	0	0	0	1	0
-Single-Family Detached	0-1499	Slab	1	2000s	0.136224	0	0	0.863776	0.00615747
-Single-Family Detached	0-1499	Slab	2	2000s	0.136224	0	0	0.863776	0.0011849
-Single-Family Detached	0-1499	Slab	3	2000s	0	0	0	1	0
-Single-Family Detached	0-1499	Slab	4+	2000s	0	0	0	1	0
-Single-Family Detached	1500-2499	Slab	1	2000s	0.057359	0.753987	0	0.188653	0.0151381
-Single-Family Detached	1500-2499	Slab	2	2000s	0.057359	0.753987	0	0.188653	0.00804446
-Single-Family Detached	1500-2499	Slab	3	2000s	0.057359	0.753987	0	0.188653	9.33935e-05
-Single-Family Detached	1500-2499	Slab	4+	2000s	0	0	0	1	0
-Single-Family Detached	2500-3999	Slab	1	2000s	0.039918	0.649167	0.234644	0.076271	0.00458979
-Single-Family Detached	2500-3999	Slab	2	2000s	0.039918	0.649167	0.234644	0.076271	0.010642
-Single-Family Detached	2500-3999	Slab	3	2000s	0.039918	0.649167	0.234644	0.076271	0.000176288
-Single-Family Detached	2500-3999	Slab	4+	2000s	0	0	0	1	0
-Single-Family Detached	4000+	Slab	1	2000s	0.010732	0.44749	0.498077	0.0437	0.000916587
-Single-Family Detached	4000+	Slab	2	2000s	0.010732	0.44749	0.498077	0.0437	0.00343716
-Single-Family Detached	4000+	Slab	3	2000s	0.010732	0.44749	0.498077	0.0437	0.000135628
-Single-Family Detached	4000+	Slab	4+	2000s	0	0	0	1	0
-Single-Family Detached	0-1499	Slab	1	2010s	0.136224	0	0	0.863776	0.00137903
-Single-Family Detached	0-1499	Slab	2	2010s	0.136224	0	0	0.863776	0.00026537
-Single-Family Detached	0-1499	Slab	3	2010s	0	0	0	1	0
-Single-Family Detached	0-1499	Slab	4+	2010s	0	0	0	1	0
-Single-Family Detached	1500-2499	Slab	1	2010s	0.057359	0.753987	0	0.188653	0.00415738
-Single-Family Detached	1500-2499	Slab	2	2010s	0.057359	0.753987	0	0.188653	0.00220925
-Single-Family Detached	1500-2499	Slab	3	2010s	0.057359	0.753987	0	0.188653	2.56486e-05
-Single-Family Detached	1500-2499	Slab	4+	2010s	0	0	0	1	0
-Single-Family Detached	2500-3999	Slab	1	2010s	0.039918	0.649167	0.234644	0.076271	0.0018633
-Single-Family Detached	2500-3999	Slab	2	2010s	0.039918	0.649167	0.234644	0.076271	0.00432029
-Single-Family Detached	2500-3999	Slab	3	2010s	0.039918	0.649167	0.234644	0.076271	7.1567e-05
-Single-Family Detached	2500-3999	Slab	4+	2010s	0	0	0	1	0
-Single-Family Detached	4000+	Slab	1	2010s	0.010732	0.44749	0.498077	0.0437	0.000371353
-Single-Family Detached	4000+	Slab	2	2010s	0.010732	0.44749	0.498077	0.0437	0.00139256
-Single-Family Detached	4000+	Slab	3	2010s	0.010732	0.44749	0.498077	0.0437	5.49493e-05
-Single-Family Detached	4000+	Slab	4+	2010s	0	0	0	1	0
-Single-Family Detached	0-1499	Slab	1	<1940	0.075776	0	0	0.924224	0.00227347
-Single-Family Detached	0-1499	Slab	2	<1940	0.075776	0	0	0.924224	0.00139588
-Single-Family Detached	0-1499	Slab	3	<1940	0	0	0	1	2.54168e-05
-Single-Family Detached	0-1499	Slab	4+	<1940	0	0	0	1	0
-Single-Family Detached	1500-2499	Slab	1	<1940	0.065978	0.09478	0	0.839242	0.00087662
-Single-Family Detached	1500-2499	Slab	2	<1940	0.065978	0.09478	0	0.839242	0.00247265
-Single-Family Detached	1500-2499	Slab	3	<1940	0.065978	0.09478	0	0.839242	5.29657e-05
-Single-Family Detached	1500-2499	Slab	4+	<1940	0	0	0	1	0
-Single-Family Detached	2500-3999	Slab	1	<1940	0.046238	0.091001	0.008446	0.854315	0.000107576
-Single-Family Detached	2500-3999	Slab	2	<1940	0.046238	0.091001	0.008446	0.854315	0.00111462
-Single-Family Detached	2500-3999	Slab	3	<1940	0.046238	0.091001	0.008446	0.854315	9.33654e-05
-Single-Family Detached	2500-3999	Slab	4+	<1940	0	0	0	1	0
-Single-Family Detached	4000+	Slab	1	<1940	0.21222	0.194644	0.040975	0.552162	2.4581e-05
-Single-Family Detached	4000+	Slab	2	<1940	0.21222	0.194644	0.040975	0.552162	0.000261198
-Single-Family Detached	4000+	Slab	3	<1940	0.21222	0.194644	0.040975	0.552162	6.14827e-05
-=======
 Multi-Family with 2 - 4 Units	0-1499	Slab	1	1940s	0	0	0	1	0.000138243
 Multi-Family with 2 - 4 Units	0-1499	Slab	2	1940s	0	0	0	1	0.00104319
 Multi-Family with 2 - 4 Units	0-1499	Slab	3	1940s	0	0	0	1	0.000244973
@@ -5597,7 +3598,6 @@
 Single-Family Detached	4000+	Slab	1	<1940	0.21222	0.194644	0.040975	0.552162	2.44714e-05
 Single-Family Detached	4000+	Slab	2	<1940	0.21222	0.194644	0.040975	0.552162	0.000260034
 Single-Family Detached	4000+	Slab	3	<1940	0.21222	0.194644	0.040975	0.552162	6.12088e-05
->>>>>>> e0c17adc
 Single-Family Detached	4000+	Slab	4+	<1940	0	0	0	1	0
 Mobile Home	0-1499	Unheated Basement	1	1940s	0	0	0	1	0
 Mobile Home	0-1499	Unheated Basement	2	1940s	0	0	0	1	0
@@ -5743,583 +3743,6 @@
 Mobile Home	4000+	Unheated Basement	2	<1940	0	0	0	1	0
 Mobile Home	4000+	Unheated Basement	3	<1940	0	0	0	1	0
 Mobile Home	4000+	Unheated Basement	4+	<1940	0	0	0	1	0
-<<<<<<< HEAD
-Multi-Family with 2 - 4 Units	0-1499	Unheated Basement	1	1940s	0	0	0	1	0.000125451
-Multi-Family with 2 - 4 Units	0-1499	Unheated Basement	2	1940s	0	0	0	1	0.000946657
-Multi-Family with 2 - 4 Units	0-1499	Unheated Basement	3	1940s	0	0	0	1	0.000198061
-Multi-Family with 2 - 4 Units	0-1499	Unheated Basement	4+	1940s	0	0	0	1	3.67715e-05
-Multi-Family with 2 - 4 Units	1500-2499	Unheated Basement	1	1940s	0	0	0	1	1.5386e-05
-Multi-Family with 2 - 4 Units	1500-2499	Unheated Basement	2	1940s	0	0	0	1	0.000116104
-Multi-Family with 2 - 4 Units	1500-2499	Unheated Basement	3	1940s	0	0	0	1	2.29395e-05
-Multi-Family with 2 - 4 Units	1500-2499	Unheated Basement	4+	1940s	0	0	0	1	4.2589e-06
-Multi-Family with 2 - 4 Units	2500-3999	Unheated Basement	1	1940s	0	0	0	1	1.76154e-06
-Multi-Family with 2 - 4 Units	2500-3999	Unheated Basement	2	1940s	0	0	0	1	1.32927e-05
-Multi-Family with 2 - 4 Units	2500-3999	Unheated Basement	3	1940s	0	0	0	1	3.19708e-06
-Multi-Family with 2 - 4 Units	2500-3999	Unheated Basement	4+	1940s	0	0	0	1	5.93563e-07
-Multi-Family with 2 - 4 Units	4000+	Unheated Basement	1	1940s	0	0	0	1	3.30595e-07
-Multi-Family with 2 - 4 Units	4000+	Unheated Basement	2	1940s	0	0	0	1	2.49469e-06
-Multi-Family with 2 - 4 Units	4000+	Unheated Basement	3	1940s	0	0	0	1	6.99184e-07
-Multi-Family with 2 - 4 Units	4000+	Unheated Basement	4+	1940s	0	0	0	1	1.29809e-07
-Multi-Family with 2 - 4 Units	0-1499	Unheated Basement	1	1950s	0	0	0	1	0.000162804
-Multi-Family with 2 - 4 Units	0-1499	Unheated Basement	2	1950s	0	0	0	1	0.00122853
-Multi-Family with 2 - 4 Units	0-1499	Unheated Basement	3	1950s	0	0	0	1	0.00027394
-Multi-Family with 2 - 4 Units	0-1499	Unheated Basement	4+	1950s	0	0	0	1	5.0859e-05
-Multi-Family with 2 - 4 Units	1500-2499	Unheated Basement	1	1950s	0	0	0	1	2.03813e-05
-Multi-Family with 2 - 4 Units	1500-2499	Unheated Basement	2	1950s	0	0	0	1	0.000153799
-Multi-Family with 2 - 4 Units	1500-2499	Unheated Basement	3	1950s	0	0	0	1	3.20063e-05
-Multi-Family with 2 - 4 Units	1500-2499	Unheated Basement	4+	1950s	0	0	0	1	5.94221e-06
-Multi-Family with 2 - 4 Units	2500-3999	Unheated Basement	1	1950s	0	0	0	1	2.48552e-06
-Multi-Family with 2 - 4 Units	2500-3999	Unheated Basement	2	1950s	0	0	0	1	1.87559e-05
-Multi-Family with 2 - 4 Units	2500-3999	Unheated Basement	3	1950s	0	0	0	1	4.79111e-06
-Multi-Family with 2 - 4 Units	2500-3999	Unheated Basement	4+	1950s	0	0	0	1	8.89508e-07
-Multi-Family with 2 - 4 Units	4000+	Unheated Basement	1	1950s	0	0	0	1	5.78263e-07
-Multi-Family with 2 - 4 Units	4000+	Unheated Basement	2	1950s	0	0	0	1	4.36361e-06
-Multi-Family with 2 - 4 Units	4000+	Unheated Basement	3	1950s	0	0	0	1	1.05263e-06
-Multi-Family with 2 - 4 Units	4000+	Unheated Basement	4+	1950s	0	0	0	1	1.9543e-07
-Multi-Family with 2 - 4 Units	0-1499	Unheated Basement	1	1960s	0	0	0	1	0.000232676
-Multi-Family with 2 - 4 Units	0-1499	Unheated Basement	2	1960s	0	0	0	1	0.00105552
-Multi-Family with 2 - 4 Units	0-1499	Unheated Basement	3	1960s	0	0	0	1	0.00020387
-Multi-Family with 2 - 4 Units	0-1499	Unheated Basement	4+	1960s	0	0	0	1	1.83696e-06
-Multi-Family with 2 - 4 Units	1500-2499	Unheated Basement	1	1960s	0	0	0	1	1.08896e-05
-Multi-Family with 2 - 4 Units	1500-2499	Unheated Basement	2	1960s	0	0	0	1	4.93999e-05
-Multi-Family with 2 - 4 Units	1500-2499	Unheated Basement	3	1960s	0	0	0	1	9.5439e-06
-Multi-Family with 2 - 4 Units	1500-2499	Unheated Basement	4+	1960s	0	0	0	1	8.59952e-08
-Multi-Family with 2 - 4 Units	2500-3999	Unheated Basement	1	1960s	0	0	0	1	4.09957e-06
-Multi-Family with 2 - 4 Units	2500-3999	Unheated Basement	2	1960s	0	0	0	1	1.85975e-05
-Multi-Family with 2 - 4 Units	2500-3999	Unheated Basement	3	1960s	0	0	0	1	2.54822e-06
-Multi-Family with 2 - 4 Units	2500-3999	Unheated Basement	4+	1960s	0	0	0	1	2.29607e-08
-Multi-Family with 2 - 4 Units	4000+	Unheated Basement	1	1960s	0	0	0	1	9.44861e-07
-Multi-Family with 2 - 4 Units	4000+	Unheated Basement	2	1960s	0	0	0	1	4.28631e-06
-Multi-Family with 2 - 4 Units	4000+	Unheated Basement	3	1960s	0	0	0	1	8.71163e-07
-Multi-Family with 2 - 4 Units	4000+	Unheated Basement	4+	1960s	0	0	0	1	7.8496e-09
-Multi-Family with 2 - 4 Units	0-1499	Unheated Basement	1	1970s	0	0	0	1	0.000286113
-Multi-Family with 2 - 4 Units	0-1499	Unheated Basement	2	1970s	0	0	0	1	0.00129793
-Multi-Family with 2 - 4 Units	0-1499	Unheated Basement	3	1970s	0	0	0	1	0.00029298
-Multi-Family with 2 - 4 Units	0-1499	Unheated Basement	4+	1970s	0	0	0	1	2.63989e-06
-Multi-Family with 2 - 4 Units	1500-2499	Unheated Basement	1	1970s	0	0	0	1	1.42142e-05
-Multi-Family with 2 - 4 Units	1500-2499	Unheated Basement	2	1970s	0	0	0	1	6.4482e-05
-Multi-Family with 2 - 4 Units	1500-2499	Unheated Basement	3	1970s	0	0	0	1	1.44278e-05
-Multi-Family with 2 - 4 Units	1500-2499	Unheated Basement	4+	1970s	0	0	0	1	1.30002e-07
-Multi-Family with 2 - 4 Units	2500-3999	Unheated Basement	1	1970s	0	0	0	1	3.10839e-06
-Multi-Family with 2 - 4 Units	2500-3999	Unheated Basement	2	1970s	0	0	0	1	1.4101e-05
-Multi-Family with 2 - 4 Units	2500-3999	Unheated Basement	3	1970s	0	0	0	1	2.42361e-06
-Multi-Family with 2 - 4 Units	2500-3999	Unheated Basement	4+	1970s	0	0	0	1	2.18379e-08
-Multi-Family with 2 - 4 Units	4000+	Unheated Basement	1	1970s	0	0	0	1	1.10775e-06
-Multi-Family with 2 - 4 Units	4000+	Unheated Basement	2	1970s	0	0	0	1	5.02524e-06
-Multi-Family with 2 - 4 Units	4000+	Unheated Basement	3	1970s	0	0	0	1	1.25854e-06
-Multi-Family with 2 - 4 Units	4000+	Unheated Basement	4+	1970s	0	0	0	1	1.13401e-08
-Multi-Family with 2 - 4 Units	0-1499	Unheated Basement	1	1980s	0	0	0	1	0.000143094
-Multi-Family with 2 - 4 Units	0-1499	Unheated Basement	2	1980s	0	0	0	1	0.000957225
-Multi-Family with 2 - 4 Units	0-1499	Unheated Basement	3	1980s	0	0	0	1	0.00010189
-Multi-Family with 2 - 4 Units	0-1499	Unheated Basement	4+	1980s	0	0	0	1	5.20485e-06
-Multi-Family with 2 - 4 Units	1500-2499	Unheated Basement	1	1980s	0	0	0	1	1.28424e-05
-Multi-Family with 2 - 4 Units	1500-2499	Unheated Basement	2	1980s	0	0	0	1	8.59095e-05
-Multi-Family with 2 - 4 Units	1500-2499	Unheated Basement	3	1980s	0	0	0	1	9.35506e-06
-Multi-Family with 2 - 4 Units	1500-2499	Unheated Basement	4+	1980s	0	0	0	1	4.77887e-07
-Multi-Family with 2 - 4 Units	2500-3999	Unheated Basement	1	1980s	0	0	0	1	5.2438e-07
-Multi-Family with 2 - 4 Units	2500-3999	Unheated Basement	2	1980s	0	0	0	1	3.50784e-06
-Multi-Family with 2 - 4 Units	2500-3999	Unheated Basement	3	1980s	0	0	0	1	4.11432e-07
-Multi-Family with 2 - 4 Units	2500-3999	Unheated Basement	4+	1980s	0	0	0	1	2.10173e-08
-Multi-Family with 2 - 4 Units	4000+	Unheated Basement	1	1980s	0	0	0	1	1.51673e-06
-Multi-Family with 2 - 4 Units	4000+	Unheated Basement	2	1980s	0	0	0	1	1.01461e-05
-Multi-Family with 2 - 4 Units	4000+	Unheated Basement	3	1980s	0	0	0	1	9.29433e-07
-Multi-Family with 2 - 4 Units	4000+	Unheated Basement	4+	1980s	0	0	0	1	4.74785e-08
-Multi-Family with 2 - 4 Units	0-1499	Unheated Basement	1	1990s	0	0	0	1	0.000112921
-Multi-Family with 2 - 4 Units	0-1499	Unheated Basement	2	1990s	0	0	0	1	0.000755384
-Multi-Family with 2 - 4 Units	0-1499	Unheated Basement	3	1990s	0	0	0	1	8.02835e-05
-Multi-Family with 2 - 4 Units	0-1499	Unheated Basement	4+	1990s	0	0	0	1	4.10114e-06
-Multi-Family with 2 - 4 Units	1500-2499	Unheated Basement	1	1990s	0	0	0	1	1.11468e-05
-Multi-Family with 2 - 4 Units	1500-2499	Unheated Basement	2	1990s	0	0	0	1	7.45663e-05
-Multi-Family with 2 - 4 Units	1500-2499	Unheated Basement	3	1990s	0	0	0	1	8.04391e-06
-Multi-Family with 2 - 4 Units	1500-2499	Unheated Basement	4+	1990s	0	0	0	1	4.10909e-07
-Multi-Family with 2 - 4 Units	2500-3999	Unheated Basement	1	1990s	0	0	0	1	4.50969e-07
-Multi-Family with 2 - 4 Units	2500-3999	Unheated Basement	2	1990s	0	0	0	1	3.01676e-06
-Multi-Family with 2 - 4 Units	2500-3999	Unheated Basement	3	1990s	0	0	0	1	3.43841e-07
-Multi-Family with 2 - 4 Units	2500-3999	Unheated Basement	4+	1990s	0	0	0	1	1.75645e-08
-Multi-Family with 2 - 4 Units	4000+	Unheated Basement	1	1990s	0	0	0	1	1.00379e-06
-Multi-Family with 2 - 4 Units	4000+	Unheated Basement	2	1990s	0	0	0	1	6.71487e-06
-Multi-Family with 2 - 4 Units	4000+	Unheated Basement	3	1990s	0	0	0	1	5.78724e-07
-Multi-Family with 2 - 4 Units	4000+	Unheated Basement	4+	1990s	0	0	0	1	2.95631e-08
-Multi-Family with 2 - 4 Units	0-1499	Unheated Basement	1	2000s	0	0	0	1	6.53333e-05
-Multi-Family with 2 - 4 Units	0-1499	Unheated Basement	2	2000s	0	0	0	1	0.000508108
-Multi-Family with 2 - 4 Units	0-1499	Unheated Basement	3	2000s	0	0	0	1	5.13523e-05
-Multi-Family with 2 - 4 Units	0-1499	Unheated Basement	4+	2000s	0	0	0	1	3.37591e-06
-Multi-Family with 2 - 4 Units	1500-2499	Unheated Basement	1	2000s	0	0	0	1	1.81478e-05
-Multi-Family with 2 - 4 Units	1500-2499	Unheated Basement	2	2000s	0	0	0	1	0.000141138
-Multi-Family with 2 - 4 Units	1500-2499	Unheated Basement	3	2000s	0	0	0	1	1.44556e-05
-Multi-Family with 2 - 4 Units	1500-2499	Unheated Basement	4+	2000s	0	0	0	1	9.50314e-07
-Multi-Family with 2 - 4 Units	2500-3999	Unheated Basement	1	2000s	0	0	0	1	1.98719e-06
-Multi-Family with 2 - 4 Units	2500-3999	Unheated Basement	2	2000s	0	0	0	1	1.54547e-05
-Multi-Family with 2 - 4 Units	2500-3999	Unheated Basement	3	2000s	0	0	0	1	1.65475e-06
-Multi-Family with 2 - 4 Units	2500-3999	Unheated Basement	4+	2000s	0	0	0	1	1.08784e-07
-Multi-Family with 2 - 4 Units	4000+	Unheated Basement	1	2000s	0	0	0	1	9.26444e-07
-Multi-Family with 2 - 4 Units	4000+	Unheated Basement	2	2000s	0	0	0	1	7.2051e-06
-Multi-Family with 2 - 4 Units	4000+	Unheated Basement	3	2000s	0	0	0	1	5.60233e-07
-Multi-Family with 2 - 4 Units	4000+	Unheated Basement	4+	2000s	0	0	0	1	3.68299e-08
-Multi-Family with 2 - 4 Units	0-1499	Unheated Basement	1	2010s	0	0	0	1	2.28181e-05
-Multi-Family with 2 - 4 Units	0-1499	Unheated Basement	2	2010s	0	0	0	1	0.00017746
-Multi-Family with 2 - 4 Units	0-1499	Unheated Basement	3	2010s	0	0	0	1	1.80971e-05
-Multi-Family with 2 - 4 Units	0-1499	Unheated Basement	4+	2010s	0	0	0	1	1.18971e-06
-Multi-Family with 2 - 4 Units	1500-2499	Unheated Basement	1	2010s	0	0	0	1	1.13235e-05
-Multi-Family with 2 - 4 Units	1500-2499	Unheated Basement	2	2010s	0	0	0	1	8.8065e-05
-Multi-Family with 2 - 4 Units	1500-2499	Unheated Basement	3	2010s	0	0	0	1	8.85079e-06
-Multi-Family with 2 - 4 Units	1500-2499	Unheated Basement	4+	2010s	0	0	0	1	5.81853e-07
-Multi-Family with 2 - 4 Units	2500-3999	Unheated Basement	1	2010s	0	0	0	1	1.7452e-06
-Multi-Family with 2 - 4 Units	2500-3999	Unheated Basement	2	2010s	0	0	0	1	1.35727e-05
-Multi-Family with 2 - 4 Units	2500-3999	Unheated Basement	3	2010s	0	0	0	1	1.41386e-06
-Multi-Family with 2 - 4 Units	2500-3999	Unheated Basement	4+	2010s	0	0	0	1	9.29478e-08
-Multi-Family with 2 - 4 Units	4000+	Unheated Basement	1	2010s	0	0	0	1	4.25962e-07
-Multi-Family with 2 - 4 Units	4000+	Unheated Basement	2	2010s	0	0	0	1	3.31278e-06
-Multi-Family with 2 - 4 Units	4000+	Unheated Basement	3	2010s	0	0	0	1	3.70599e-07
-Multi-Family with 2 - 4 Units	4000+	Unheated Basement	4+	2010s	0	0	0	1	2.43632e-08
-Multi-Family with 2 - 4 Units	0-1499	Unheated Basement	1	<1940	0	0	0	1	0.00287949
-Multi-Family with 2 - 4 Units	0-1499	Unheated Basement	2	<1940	0	0	0	1	0.00504425
-Multi-Family with 2 - 4 Units	0-1499	Unheated Basement	3	<1940	0	0	0	1	0.00180348
-Multi-Family with 2 - 4 Units	0-1499	Unheated Basement	4+	<1940	0	0	0	1	0.000749726
-Multi-Family with 2 - 4 Units	1500-2499	Unheated Basement	1	<1940	0	0	0	1	0.000395844
-Multi-Family with 2 - 4 Units	1500-2499	Unheated Basement	2	<1940	0	0	0	1	0.000693435
-Multi-Family with 2 - 4 Units	1500-2499	Unheated Basement	3	<1940	0	0	0	1	0.000252916
-Multi-Family with 2 - 4 Units	1500-2499	Unheated Basement	4+	<1940	0	0	0	1	0.00010514
-Multi-Family with 2 - 4 Units	2500-3999	Unheated Basement	1	<1940	0	0	0	1	7.05192e-05
-Multi-Family with 2 - 4 Units	2500-3999	Unheated Basement	2	<1940	0	0	0	1	0.000123535
-Multi-Family with 2 - 4 Units	2500-3999	Unheated Basement	3	<1940	0	0	0	1	4.34331e-05
-Multi-Family with 2 - 4 Units	2500-3999	Unheated Basement	4+	<1940	0	0	0	1	1.80556e-05
-Multi-Family with 2 - 4 Units	4000+	Unheated Basement	1	<1940	0	0	0	1	2.15963e-05
-Multi-Family with 2 - 4 Units	4000+	Unheated Basement	2	<1940	0	0	0	1	3.78321e-05
-Multi-Family with 2 - 4 Units	4000+	Unheated Basement	3	<1940	0	0	0	1	1.49959e-05
-Multi-Family with 2 - 4 Units	4000+	Unheated Basement	4+	<1940	0	0	0	1	6.23395e-06
-Multi-Family with 5+ Units	0-1499	Unheated Basement	1	1940s	0	0	0	1	8.59674e-05
-Multi-Family with 5+ Units	0-1499	Unheated Basement	2	1940s	0	0	0	1	0.000420844
-Multi-Family with 5+ Units	0-1499	Unheated Basement	3	1940s	0	0	0	1	0.000321936
-Multi-Family with 5+ Units	0-1499	Unheated Basement	4+	1940s	0	0	0	1	0.000586673
-Multi-Family with 5+ Units	1500-2499	Unheated Basement	1	1940s	0	0	0	1	5.52152e-06
-Multi-Family with 5+ Units	1500-2499	Unheated Basement	2	1940s	0	0	0	1	2.81686e-05
-Multi-Family with 5+ Units	1500-2499	Unheated Basement	3	1940s	0	0	0	1	2.13845e-05
-Multi-Family with 5+ Units	1500-2499	Unheated Basement	4+	1940s	0	0	0	1	3.37072e-05
-Multi-Family with 5+ Units	2500-3999	Unheated Basement	1	1940s	0	0	0	1	2.43397e-07
-Multi-Family with 5+ Units	2500-3999	Unheated Basement	2	1940s	0	0	0	1	1.28117e-06
-Multi-Family with 5+ Units	2500-3999	Unheated Basement	3	1940s	0	0	0	1	9.6197e-07
-Multi-Family with 5+ Units	2500-3999	Unheated Basement	4+	1940s	0	0	0	1	1.33705e-06
-Multi-Family with 5+ Units	4000+	Unheated Basement	1	1940s	0	0	0	1	1.02619e-07
-Multi-Family with 5+ Units	4000+	Unheated Basement	2	1940s	0	0	0	1	5.34616e-07
-Multi-Family with 5+ Units	4000+	Unheated Basement	3	1940s	0	0	0	1	4.08711e-07
-Multi-Family with 5+ Units	4000+	Unheated Basement	4+	1940s	0	0	0	1	5.23549e-07
-Multi-Family with 5+ Units	0-1499	Unheated Basement	1	1950s	0	0	0	1	0.000142575
-Multi-Family with 5+ Units	0-1499	Unheated Basement	2	1950s	0	0	0	1	0.000715595
-Multi-Family with 5+ Units	0-1499	Unheated Basement	3	1950s	0	0	0	1	0.00055133
-Multi-Family with 5+ Units	0-1499	Unheated Basement	4+	1950s	0	0	0	1	0.00105281
-Multi-Family with 5+ Units	1500-2499	Unheated Basement	1	1950s	0	0	0	1	8.93706e-06
-Multi-Family with 5+ Units	1500-2499	Unheated Basement	2	1950s	0	0	0	1	4.64973e-05
-Multi-Family with 5+ Units	1500-2499	Unheated Basement	3	1950s	0	0	0	1	3.55448e-05
-Multi-Family with 5+ Units	1500-2499	Unheated Basement	4+	1950s	0	0	0	1	5.96249e-05
-Multi-Family with 5+ Units	2500-3999	Unheated Basement	1	1950s	0	0	0	1	3.84251e-07
-Multi-Family with 5+ Units	2500-3999	Unheated Basement	2	1950s	0	0	0	1	1.99735e-06
-Multi-Family with 5+ Units	2500-3999	Unheated Basement	3	1950s	0	0	0	1	1.5134e-06
-Multi-Family with 5+ Units	2500-3999	Unheated Basement	4+	1950s	0	0	0	1	2.34492e-06
-Multi-Family with 5+ Units	4000+	Unheated Basement	1	1950s	0	0	0	1	2.23761e-07
-Multi-Family with 5+ Units	4000+	Unheated Basement	2	1950s	0	0	0	1	1.12515e-06
-Multi-Family with 5+ Units	4000+	Unheated Basement	3	1950s	0	0	0	1	8.61565e-07
-Multi-Family with 5+ Units	4000+	Unheated Basement	4+	1950s	0	0	0	1	9.21923e-07
-Multi-Family with 5+ Units	0-1499	Unheated Basement	1	1960s	0	0	0	1	0.000245398
-Multi-Family with 5+ Units	0-1499	Unheated Basement	2	1960s	0	0	0	1	0.00121035
-Multi-Family with 5+ Units	0-1499	Unheated Basement	3	1960s	0	0	0	1	0.00102131
-Multi-Family with 5+ Units	0-1499	Unheated Basement	4+	1960s	0	0	0	1	0.000933703
-Multi-Family with 5+ Units	1500-2499	Unheated Basement	1	1960s	0	0	0	1	6.34516e-06
-Multi-Family with 5+ Units	1500-2499	Unheated Basement	2	1960s	0	0	0	1	3.08445e-05
-Multi-Family with 5+ Units	1500-2499	Unheated Basement	3	1960s	0	0	0	1	2.7574e-05
-Multi-Family with 5+ Units	1500-2499	Unheated Basement	4+	1960s	0	0	0	1	2.92512e-05
-Multi-Family with 5+ Units	2500-3999	Unheated Basement	1	1960s	0	0	0	1	1.05267e-06
-Multi-Family with 5+ Units	2500-3999	Unheated Basement	2	1960s	0	0	0	1	4.85596e-06
-Multi-Family with 5+ Units	2500-3999	Unheated Basement	3	1960s	0	0	0	1	5.08302e-06
-Multi-Family with 5+ Units	2500-3999	Unheated Basement	4+	1960s	0	0	0	1	7.23813e-06
-Multi-Family with 5+ Units	4000+	Unheated Basement	1	1960s	0	0	0	1	8.96961e-07
-Multi-Family with 5+ Units	4000+	Unheated Basement	2	1960s	0	0	0	1	4.11464e-06
-Multi-Family with 5+ Units	4000+	Unheated Basement	3	1960s	0	0	0	1	4.43536e-06
-Multi-Family with 5+ Units	4000+	Unheated Basement	4+	1960s	0	0	0	1	6.53898e-06
-Multi-Family with 5+ Units	0-1499	Unheated Basement	1	1970s	0	0	0	1	0.00039705
-Multi-Family with 5+ Units	0-1499	Unheated Basement	2	1970s	0	0	0	1	0.00199717
-Multi-Family with 5+ Units	0-1499	Unheated Basement	3	1970s	0	0	0	1	0.00160432
-Multi-Family with 5+ Units	0-1499	Unheated Basement	4+	1970s	0	0	0	1	0.00120855
-Multi-Family with 5+ Units	1500-2499	Unheated Basement	1	1970s	0	0	0	1	9.24421e-06
-Multi-Family with 5+ Units	1500-2499	Unheated Basement	2	1970s	0	0	0	1	4.63248e-05
-Multi-Family with 5+ Units	1500-2499	Unheated Basement	3	1970s	0	0	0	1	3.84563e-05
-Multi-Family with 5+ Units	1500-2499	Unheated Basement	4+	1970s	0	0	0	1	3.1771e-05
-Multi-Family with 5+ Units	2500-3999	Unheated Basement	1	1970s	0	0	0	1	1.12737e-06
-Multi-Family with 5+ Units	2500-3999	Unheated Basement	2	1970s	0	0	0	1	5.44653e-06
-Multi-Family with 5+ Units	2500-3999	Unheated Basement	3	1970s	0	0	0	1	5.04589e-06
-Multi-Family with 5+ Units	2500-3999	Unheated Basement	4+	1970s	0	0	0	1	5.64496e-06
-Multi-Family with 5+ Units	4000+	Unheated Basement	1	1970s	0	0	0	1	8.68277e-07
-Multi-Family with 5+ Units	4000+	Unheated Basement	2	1970s	0	0	0	1	4.1804e-06
-Multi-Family with 5+ Units	4000+	Unheated Basement	3	1970s	0	0	0	1	3.98348e-06
-Multi-Family with 5+ Units	4000+	Unheated Basement	4+	1970s	0	0	0	1	4.65908e-06
-Multi-Family with 5+ Units	0-1499	Unheated Basement	1	1980s	0	0	0	1	0.000232148
-Multi-Family with 5+ Units	0-1499	Unheated Basement	2	1980s	0	0	0	1	0.00135832
-Multi-Family with 5+ Units	0-1499	Unheated Basement	3	1980s	0	0	0	1	0.00123171
-Multi-Family with 5+ Units	0-1499	Unheated Basement	4+	1980s	0	0	0	1	0.000440085
-Multi-Family with 5+ Units	1500-2499	Unheated Basement	1	1980s	0	0	0	1	1.76756e-05
-Multi-Family with 5+ Units	1500-2499	Unheated Basement	2	1980s	0	0	0	1	0.000102391
-Multi-Family with 5+ Units	1500-2499	Unheated Basement	3	1980s	0	0	0	1	9.45162e-05
-Multi-Family with 5+ Units	1500-2499	Unheated Basement	4+	1980s	0	0	0	1	3.48388e-05
-Multi-Family with 5+ Units	2500-3999	Unheated Basement	1	1980s	0	0	0	1	9.4297e-07
-Multi-Family with 5+ Units	2500-3999	Unheated Basement	2	1980s	0	0	0	1	5.46682e-06
-Multi-Family with 5+ Units	2500-3999	Unheated Basement	3	1980s	0	0	0	1	5.63923e-06
-Multi-Family with 5+ Units	2500-3999	Unheated Basement	4+	1980s	0	0	0	1	2.42519e-06
-Multi-Family with 5+ Units	4000+	Unheated Basement	1	1980s	0	0	0	1	1.58461e-06
-Multi-Family with 5+ Units	4000+	Unheated Basement	2	1980s	0	0	0	1	9.24728e-06
-Multi-Family with 5+ Units	4000+	Unheated Basement	3	1980s	0	0	0	1	7.92837e-06
-Multi-Family with 5+ Units	4000+	Unheated Basement	4+	1980s	0	0	0	1	2.72148e-06
-Multi-Family with 5+ Units	0-1499	Unheated Basement	1	1990s	0	0	0	1	0.000203576
-Multi-Family with 5+ Units	0-1499	Unheated Basement	2	1990s	0	0	0	1	0.00118082
-Multi-Family with 5+ Units	0-1499	Unheated Basement	3	1990s	0	0	0	1	0.00110199
-Multi-Family with 5+ Units	0-1499	Unheated Basement	4+	1990s	0	0	0	1	0.000378809
-Multi-Family with 5+ Units	1500-2499	Unheated Basement	1	1990s	0	0	0	1	1.41353e-05
-Multi-Family with 5+ Units	1500-2499	Unheated Basement	2	1990s	0	0	0	1	8.11477e-05
-Multi-Family with 5+ Units	1500-2499	Unheated Basement	3	1990s	0	0	0	1	7.78731e-05
-Multi-Family with 5+ Units	1500-2499	Unheated Basement	4+	1990s	0	0	0	1	2.80587e-05
-Multi-Family with 5+ Units	2500-3999	Unheated Basement	1	1990s	0	0	0	1	7.64887e-07
-Multi-Family with 5+ Units	2500-3999	Unheated Basement	2	1990s	0	0	0	1	4.42373e-06
-Multi-Family with 5+ Units	2500-3999	Unheated Basement	3	1990s	0	0	0	1	4.68021e-06
-Multi-Family with 5+ Units	2500-3999	Unheated Basement	4+	1990s	0	0	0	1	1.99002e-06
-Multi-Family with 5+ Units	4000+	Unheated Basement	1	1990s	0	0	0	1	1.00581e-06
-Multi-Family with 5+ Units	4000+	Unheated Basement	2	1990s	0	0	0	1	5.80396e-06
-Multi-Family with 5+ Units	4000+	Unheated Basement	3	1990s	0	0	0	1	5.39521e-06
-Multi-Family with 5+ Units	4000+	Unheated Basement	4+	1990s	0	0	0	1	1.99156e-06
-Multi-Family with 5+ Units	0-1499	Unheated Basement	1	2000s	0	0	0	1	0.000146775
-Multi-Family with 5+ Units	0-1499	Unheated Basement	2	2000s	0	0	0	1	0.00087488
-Multi-Family with 5+ Units	0-1499	Unheated Basement	3	2000s	0	0	0	1	0.000713457
-Multi-Family with 5+ Units	0-1499	Unheated Basement	4+	2000s	0	0	0	1	0.000990329
-Multi-Family with 5+ Units	1500-2499	Unheated Basement	1	2000s	0	0	0	1	1.27976e-05
-Multi-Family with 5+ Units	1500-2499	Unheated Basement	2	2000s	0	0	0	1	7.43715e-05
-Multi-Family with 5+ Units	1500-2499	Unheated Basement	3	2000s	0	0	0	1	6.39865e-05
-Multi-Family with 5+ Units	1500-2499	Unheated Basement	4+	2000s	0	0	0	1	0.000102398
-Multi-Family with 5+ Units	2500-3999	Unheated Basement	1	2000s	0	0	0	1	5.9663e-07
-Multi-Family with 5+ Units	2500-3999	Unheated Basement	2	2000s	0	0	0	1	3.4223e-06
-Multi-Family with 5+ Units	2500-3999	Unheated Basement	3	2000s	0	0	0	1	3.1599e-06
-Multi-Family with 5+ Units	2500-3999	Unheated Basement	4+	2000s	0	0	0	1	5.02842e-06
-Multi-Family with 5+ Units	4000+	Unheated Basement	1	2000s	0	0	0	1	7.98607e-07
-Multi-Family with 5+ Units	4000+	Unheated Basement	2	2000s	0	0	0	1	4.38845e-06
-Multi-Family with 5+ Units	4000+	Unheated Basement	3	2000s	0	0	0	1	3.97727e-06
-Multi-Family with 5+ Units	4000+	Unheated Basement	4+	2000s	0	0	0	1	8.70951e-06
-Multi-Family with 5+ Units	0-1499	Unheated Basement	1	2010s	0	0	0	1	8.32538e-05
-Multi-Family with 5+ Units	0-1499	Unheated Basement	2	2010s	0	0	0	1	0.000451578
-Multi-Family with 5+ Units	0-1499	Unheated Basement	3	2010s	0	0	0	1	0.000440224
-Multi-Family with 5+ Units	0-1499	Unheated Basement	4+	2010s	0	0	0	1	0.000734379
-Multi-Family with 5+ Units	1500-2499	Unheated Basement	1	2010s	0	0	0	1	9.10695e-06
-Multi-Family with 5+ Units	1500-2499	Unheated Basement	2	2010s	0	0	0	1	5.0505e-05
-Multi-Family with 5+ Units	1500-2499	Unheated Basement	3	2010s	0	0	0	1	4.66877e-05
-Multi-Family with 5+ Units	1500-2499	Unheated Basement	4+	2010s	0	0	0	1	7.01031e-05
-Multi-Family with 5+ Units	2500-3999	Unheated Basement	1	2010s	0	0	0	1	5.75353e-07
-Multi-Family with 5+ Units	2500-3999	Unheated Basement	2	2010s	0	0	0	1	2.98368e-06
-Multi-Family with 5+ Units	2500-3999	Unheated Basement	3	2010s	0	0	0	1	3.17762e-06
-Multi-Family with 5+ Units	2500-3999	Unheated Basement	4+	2010s	0	0	0	1	6.05541e-06
-Multi-Family with 5+ Units	4000+	Unheated Basement	1	2010s	0	0	0	1	1.16486e-09
-Multi-Family with 5+ Units	4000+	Unheated Basement	2	2010s	0	0	0	1	7.6026e-09
-Multi-Family with 5+ Units	4000+	Unheated Basement	3	2010s	0	0	0	1	5.80076e-09
-Multi-Family with 5+ Units	4000+	Unheated Basement	4+	2010s	0	0	0	1	5.53707e-09
-Multi-Family with 5+ Units	0-1499	Unheated Basement	1	<1940	0	0	0	1	0.000470721
-Multi-Family with 5+ Units	0-1499	Unheated Basement	2	<1940	0	0	0	1	0.00112782
-Multi-Family with 5+ Units	0-1499	Unheated Basement	3	<1940	0	0	0	1	0.00218297
-Multi-Family with 5+ Units	0-1499	Unheated Basement	4+	<1940	0	0	0	1	0.00539061
-Multi-Family with 5+ Units	1500-2499	Unheated Basement	1	<1940	0	0	0	1	2.84137e-05
-Multi-Family with 5+ Units	1500-2499	Unheated Basement	2	<1940	0	0	0	1	6.71612e-05
-Multi-Family with 5+ Units	1500-2499	Unheated Basement	3	<1940	0	0	0	1	0.000129034
-Multi-Family with 5+ Units	1500-2499	Unheated Basement	4+	<1940	0	0	0	1	0.000318393
-Multi-Family with 5+ Units	2500-3999	Unheated Basement	1	<1940	0	0	0	1	8.88634e-06
-Multi-Family with 5+ Units	2500-3999	Unheated Basement	2	<1940	0	0	0	1	2.1045e-05
-Multi-Family with 5+ Units	2500-3999	Unheated Basement	3	<1940	0	0	0	1	4.05404e-05
-Multi-Family with 5+ Units	2500-3999	Unheated Basement	4+	<1940	0	0	0	1	0.000100251
-Multi-Family with 5+ Units	4000+	Unheated Basement	1	<1940	0	0	0	1	3.85531e-06
-Multi-Family with 5+ Units	4000+	Unheated Basement	2	<1940	0	0	0	1	8.96616e-06
-Multi-Family with 5+ Units	4000+	Unheated Basement	3	<1940	0	0	0	1	1.70208e-05
-Multi-Family with 5+ Units	4000+	Unheated Basement	4+	<1940	0	0	0	1	4.11154e-05
-Single-Family Attached	0-1499	Unheated Basement	1	1940s	0	0	0	1	0.000265397
-Single-Family Attached	0-1499	Unheated Basement	2	1940s	0	0	0	1	0.00011823
-Single-Family Attached	0-1499	Unheated Basement	3	1940s	0	0	0	1	0
-Single-Family Attached	0-1499	Unheated Basement	4+	1940s	0	0	0	1	0
-Single-Family Attached	1500-2499	Unheated Basement	1	1940s	0	0	0	1	2.69541e-05
-Single-Family Attached	1500-2499	Unheated Basement	2	1940s	0	0	0	1	7.0211e-05
-Single-Family Attached	1500-2499	Unheated Basement	3	1940s	0	0	0	1	8.42586e-06
-Single-Family Attached	1500-2499	Unheated Basement	4+	1940s	0	0	0	1	0
-Single-Family Attached	2500-3999	Unheated Basement	1	1940s	0	0	0	1	3.50828e-06
-Single-Family Attached	2500-3999	Unheated Basement	2	1940s	0	0	0	1	2.49692e-05
-Single-Family Attached	2500-3999	Unheated Basement	3	1940s	0	0	0	1	0
-Single-Family Attached	2500-3999	Unheated Basement	4+	1940s	0	0	0	1	0
-Single-Family Attached	4000+	Unheated Basement	1	1940s	0	0	0	1	9.41126e-07
-Single-Family Attached	4000+	Unheated Basement	2	1940s	0	0	0	1	9.41126e-07
-Single-Family Attached	4000+	Unheated Basement	3	1940s	0	0	0	1	9.41126e-07
-Single-Family Attached	4000+	Unheated Basement	4+	1940s	0	0	0	1	0
-Single-Family Attached	0-1499	Unheated Basement	1	1950s	0	0	0	1	0.000362658
-Single-Family Attached	0-1499	Unheated Basement	2	1950s	0	0	0	1	0.000161559
-Single-Family Attached	0-1499	Unheated Basement	3	1950s	0	0	0	1	0
-Single-Family Attached	0-1499	Unheated Basement	4+	1950s	0	0	0	1	0
-Single-Family Attached	1500-2499	Unheated Basement	1	1950s	0	0	0	1	3.37241e-05
-Single-Family Attached	1500-2499	Unheated Basement	2	1950s	0	0	0	1	8.78459e-05
-Single-Family Attached	1500-2499	Unheated Basement	3	1950s	0	0	0	1	1.05422e-05
-Single-Family Attached	1500-2499	Unheated Basement	4+	1950s	0	0	0	1	0
-Single-Family Attached	2500-3999	Unheated Basement	1	1950s	0	0	0	1	4.72259e-06
-Single-Family Attached	2500-3999	Unheated Basement	2	1950s	0	0	0	1	3.36117e-05
-Single-Family Attached	2500-3999	Unheated Basement	3	1950s	0	0	0	1	0
-Single-Family Attached	2500-3999	Unheated Basement	4+	1950s	0	0	0	1	0
-Single-Family Attached	4000+	Unheated Basement	1	1950s	0	0	0	1	1.09586e-06
-Single-Family Attached	4000+	Unheated Basement	2	1950s	0	0	0	1	1.09586e-06
-Single-Family Attached	4000+	Unheated Basement	3	1950s	0	0	0	1	1.09586e-06
-Single-Family Attached	4000+	Unheated Basement	4+	1950s	0	0	0	1	0
-Single-Family Attached	0-1499	Unheated Basement	1	1960s	0	0	0	1	0.000189295
-Single-Family Attached	0-1499	Unheated Basement	2	1960s	0	0	0	1	0.000103012
-Single-Family Attached	0-1499	Unheated Basement	3	1960s	0	0	0	1	2.59031e-06
-Single-Family Attached	0-1499	Unheated Basement	4+	1960s	0	0	0	1	0
-Single-Family Attached	1500-2499	Unheated Basement	1	1960s	0	0	0	1	3.63907e-05
-Single-Family Attached	1500-2499	Unheated Basement	2	1960s	0	0	0	1	8.34683e-05
-Single-Family Attached	1500-2499	Unheated Basement	3	1960s	0	0	0	1	3.42708e-06
-Single-Family Attached	1500-2499	Unheated Basement	4+	1960s	0	0	0	1	0
-Single-Family Attached	2500-3999	Unheated Basement	1	1960s	0	0	0	1	1.24751e-05
-Single-Family Attached	2500-3999	Unheated Basement	2	1960s	0	0	0	1	6.41299e-06
-Single-Family Attached	2500-3999	Unheated Basement	3	1960s	0	0	0	1	0
-Single-Family Attached	2500-3999	Unheated Basement	4+	1960s	0	0	0	1	0
-Single-Family Attached	4000+	Unheated Basement	1	1960s	0	0	0	1	1.96141e-06
-Single-Family Attached	4000+	Unheated Basement	2	1960s	0	0	0	1	1.96141e-06
-Single-Family Attached	4000+	Unheated Basement	3	1960s	0	0	0	1	1.96141e-06
-Single-Family Attached	4000+	Unheated Basement	4+	1960s	0	0	0	1	0
-Single-Family Attached	0-1499	Unheated Basement	1	1970s	0	0	0	1	0.000364395
-Single-Family Attached	0-1499	Unheated Basement	2	1970s	0	0	0	1	0.0001983
-Single-Family Attached	0-1499	Unheated Basement	3	1970s	0	0	0	1	4.98639e-06
-Single-Family Attached	0-1499	Unheated Basement	4+	1970s	0	0	0	1	0
-Single-Family Attached	1500-2499	Unheated Basement	1	1970s	0	0	0	1	6.70739e-05
-Single-Family Attached	1500-2499	Unheated Basement	2	1970s	0	0	0	1	0.000153845
-Single-Family Attached	1500-2499	Unheated Basement	3	1970s	0	0	0	1	6.31666e-06
-Single-Family Attached	1500-2499	Unheated Basement	4+	1970s	0	0	0	1	0
-Single-Family Attached	2500-3999	Unheated Basement	1	1970s	0	0	0	1	2.4389e-05
-Single-Family Attached	2500-3999	Unheated Basement	2	1970s	0	0	0	1	1.25375e-05
-Single-Family Attached	2500-3999	Unheated Basement	3	1970s	0	0	0	1	0
-Single-Family Attached	2500-3999	Unheated Basement	4+	1970s	0	0	0	1	0
-Single-Family Attached	4000+	Unheated Basement	1	1970s	0	0	0	1	3.69062e-06
-Single-Family Attached	4000+	Unheated Basement	2	1970s	0	0	0	1	3.69062e-06
-Single-Family Attached	4000+	Unheated Basement	3	1970s	0	0	0	1	3.69062e-06
-Single-Family Attached	4000+	Unheated Basement	4+	1970s	0	0	0	1	0
-Single-Family Attached	0-1499	Unheated Basement	1	1980s	0	0	0	1	0.000254171
-Single-Family Attached	0-1499	Unheated Basement	2	1980s	0	0	0	1	0.000275195
-Single-Family Attached	0-1499	Unheated Basement	3	1980s	0	0	0	1	4.41899e-06
-Single-Family Attached	0-1499	Unheated Basement	4+	1980s	0	0	0	1	0
-Single-Family Attached	1500-2499	Unheated Basement	1	1980s	0	0	0	1	0.000102887
-Single-Family Attached	1500-2499	Unheated Basement	2	1980s	0	0	0	1	0.000229307
-Single-Family Attached	1500-2499	Unheated Basement	3	1980s	0	0	0	1	4.45312e-05
-Single-Family Attached	1500-2499	Unheated Basement	4+	1980s	0	0	0	1	0
-Single-Family Attached	2500-3999	Unheated Basement	1	1980s	0	0	0	1	1.42591e-05
-Single-Family Attached	2500-3999	Unheated Basement	2	1980s	0	0	0	1	4.70086e-05
-Single-Family Attached	2500-3999	Unheated Basement	3	1980s	0	0	0	1	1.75308e-06
-Single-Family Attached	2500-3999	Unheated Basement	4+	1980s	0	0	0	1	0
-Single-Family Attached	4000+	Unheated Basement	1	1980s	0	0	0	1	0
-Single-Family Attached	4000+	Unheated Basement	2	1980s	0	0	0	1	1.45215e-05
-Single-Family Attached	4000+	Unheated Basement	3	1980s	0	0	0	1	0
-Single-Family Attached	4000+	Unheated Basement	4+	1980s	0	0	0	1	0
-Single-Family Attached	0-1499	Unheated Basement	1	1990s	0	0	0	1	0.000247882
-Single-Family Attached	0-1499	Unheated Basement	2	1990s	0	0	0	1	0.000268386
-Single-Family Attached	0-1499	Unheated Basement	3	1990s	0	0	0	1	4.30966e-06
-Single-Family Attached	0-1499	Unheated Basement	4+	1990s	0	0	0	1	0
-Single-Family Attached	1500-2499	Unheated Basement	1	1990s	0	0	0	1	9.60672e-05
-Single-Family Attached	1500-2499	Unheated Basement	2	1990s	0	0	0	1	0.000214108
-Single-Family Attached	1500-2499	Unheated Basement	3	1990s	0	0	0	1	4.15795e-05
-Single-Family Attached	1500-2499	Unheated Basement	4+	1990s	0	0	0	1	0
-Single-Family Attached	2500-3999	Unheated Basement	1	1990s	0	0	0	1	1.44251e-05
-Single-Family Attached	2500-3999	Unheated Basement	2	1990s	0	0	0	1	4.7556e-05
-Single-Family Attached	2500-3999	Unheated Basement	3	1990s	0	0	0	1	1.77349e-06
-Single-Family Attached	2500-3999	Unheated Basement	4+	1990s	0	0	0	1	0
-Single-Family Attached	4000+	Unheated Basement	1	1990s	0	0	0	1	0
-Single-Family Attached	4000+	Unheated Basement	2	1990s	0	0	0	1	1.16926e-05
-Single-Family Attached	4000+	Unheated Basement	3	1990s	0	0	0	1	0
-Single-Family Attached	4000+	Unheated Basement	4+	1990s	0	0	0	1	0
-Single-Family Attached	0-1499	Unheated Basement	1	2000s	0	0	0	1	0.000230435
-Single-Family Attached	0-1499	Unheated Basement	2	2000s	0	0	0	1	0.000230271
-Single-Family Attached	0-1499	Unheated Basement	3	2000s	0	0	0	1	1.14298e-05
-Single-Family Attached	0-1499	Unheated Basement	4+	2000s	0	0	0	1	0
-Single-Family Attached	1500-2499	Unheated Basement	1	2000s	0	0	0	1	0.000169705
-Single-Family Attached	1500-2499	Unheated Basement	2	2000s	0	0	0	1	0.000262811
-Single-Family Attached	1500-2499	Unheated Basement	3	2000s	0	0	0	1	5.26812e-05
-Single-Family Attached	1500-2499	Unheated Basement	4+	2000s	0	0	0	1	0
-Single-Family Attached	2500-3999	Unheated Basement	1	2000s	0	0	0	1	6.15199e-05
-Single-Family Attached	2500-3999	Unheated Basement	2	2000s	0	0	0	1	5.9371e-05
-Single-Family Attached	2500-3999	Unheated Basement	3	2000s	0	0	0	1	4.77419e-05
-Single-Family Attached	2500-3999	Unheated Basement	4+	2000s	0	0	0	1	0
-Single-Family Attached	4000+	Unheated Basement	1	2000s	0	0	0	1	4.4504e-06
-Single-Family Attached	4000+	Unheated Basement	2	2000s	0	0	0	1	1.23113e-05
-Single-Family Attached	4000+	Unheated Basement	3	2000s	0	0	0	1	9.34125e-06
-Single-Family Attached	4000+	Unheated Basement	4+	2000s	0	0	0	1	0
-Single-Family Attached	0-1499	Unheated Basement	1	2010s	0	0	0	1	5.84266e-05
-Single-Family Attached	0-1499	Unheated Basement	2	2010s	0	0	0	1	5.83851e-05
-Single-Family Attached	0-1499	Unheated Basement	3	2010s	0	0	0	1	2.89803e-06
-Single-Family Attached	0-1499	Unheated Basement	4+	2010s	0	0	0	1	0
-Single-Family Attached	1500-2499	Unheated Basement	1	2010s	0	0	0	1	6.51483e-05
-Single-Family Attached	1500-2499	Unheated Basement	2	2010s	0	0	0	1	0.000100891
-Single-Family Attached	1500-2499	Unheated Basement	3	2010s	0	0	0	1	2.02238e-05
-Single-Family Attached	1500-2499	Unheated Basement	4+	2010s	0	0	0	1	0
-Single-Family Attached	2500-3999	Unheated Basement	1	2010s	0	0	0	1	1.97544e-05
-Single-Family Attached	2500-3999	Unheated Basement	2	2010s	0	0	0	1	1.90644e-05
-Single-Family Attached	2500-3999	Unheated Basement	3	2010s	0	0	0	1	1.53302e-05
-Single-Family Attached	2500-3999	Unheated Basement	4+	2010s	0	0	0	1	0
-Single-Family Attached	4000+	Unheated Basement	1	2010s	0	0	0	1	9.73315e-07
-Single-Family Attached	4000+	Unheated Basement	2	2010s	0	0	0	1	2.69252e-06
-Single-Family Attached	4000+	Unheated Basement	3	2010s	0	0	0	1	2.04296e-06
-Single-Family Attached	4000+	Unheated Basement	4+	2010s	0	0	0	1	0
-Single-Family Attached	0-1499	Unheated Basement	1	<1940	0	0	0	1	0.000609899
-Single-Family Attached	0-1499	Unheated Basement	2	<1940	0	0	0	1	0.00121032
-Single-Family Attached	0-1499	Unheated Basement	3	<1940	0	0	0	1	0.000202485
-Single-Family Attached	0-1499	Unheated Basement	4+	<1940	0	0	0	1	0
-Single-Family Attached	1500-2499	Unheated Basement	1	<1940	0	0	0	1	7.67131e-05
-Single-Family Attached	1500-2499	Unheated Basement	2	<1940	0	0	0	1	0.000752765
-Single-Family Attached	1500-2499	Unheated Basement	3	<1940	0	0	0	1	0.000207355
-Single-Family Attached	1500-2499	Unheated Basement	4+	<1940	0	0	0	1	0
-Single-Family Attached	2500-3999	Unheated Basement	1	<1940	0	0	0	1	0
-Single-Family Attached	2500-3999	Unheated Basement	2	<1940	0	0	0	1	0.000170084
-Single-Family Attached	2500-3999	Unheated Basement	3	<1940	0	0	0	1	0.000135224
-Single-Family Attached	2500-3999	Unheated Basement	4+	<1940	0	0	0	1	0
-Single-Family Attached	4000+	Unheated Basement	1	<1940	0	0	0	1	3.22389e-05
-Single-Family Attached	4000+	Unheated Basement	2	<1940	0	0	0	1	3.22389e-05
-Single-Family Attached	4000+	Unheated Basement	3	<1940	0	0	0	1	3.22389e-05
-Single-Family Attached	4000+	Unheated Basement	4+	<1940	0	0	0	1	0
-Single-Family Detached	0-1499	Unheated Basement	1	1940s	0.196591	0	0	0.803409	0.00249136
-Single-Family Detached	0-1499	Unheated Basement	2	1940s	0.196591	0	0	0.803409	0.000341648
-Single-Family Detached	0-1499	Unheated Basement	3	1940s	0	0	0	1	3.01921e-06
-Single-Family Detached	0-1499	Unheated Basement	4+	1940s	0	0	0	1	0
-Single-Family Detached	1500-2499	Unheated Basement	1	1940s	0.11077	0.111944	0	0.777286	0.00136283
-Single-Family Detached	1500-2499	Unheated Basement	2	1940s	0.11077	0.111944	0	0.777286	0.000889053
-Single-Family Detached	1500-2499	Unheated Basement	3	1940s	0.11077	0.111944	0	0.777286	3.19572e-05
-Single-Family Detached	1500-2499	Unheated Basement	4+	1940s	0	0	0	1	0
-Single-Family Detached	2500-3999	Unheated Basement	1	1940s	0.172587	0.21513	0.012879	0.599405	0.000181773
-Single-Family Detached	2500-3999	Unheated Basement	2	1940s	0.172587	0.21513	0.012879	0.599405	0.000303135
-Single-Family Detached	2500-3999	Unheated Basement	3	1940s	0.172587	0.21513	0.012879	0.599405	2.50021e-05
-Single-Family Detached	2500-3999	Unheated Basement	4+	1940s	0	0	0	1	0
-Single-Family Detached	4000+	Unheated Basement	1	1940s	0.195053	0.530143	0.051523	0.223281	3.63973e-05
-Single-Family Detached	4000+	Unheated Basement	2	1940s	0.195053	0.530143	0.051523	0.223281	8.07161e-05
-Single-Family Detached	4000+	Unheated Basement	3	1940s	0.195053	0.530143	0.051523	0.223281	2.84028e-06
-Single-Family Detached	4000+	Unheated Basement	4+	1940s	0	0	0	1	0
-Single-Family Detached	0-1499	Unheated Basement	1	1950s	0.222291	0	0	0.777709	0.00541125
-Single-Family Detached	0-1499	Unheated Basement	2	1950s	0.222291	0	0	0.777709	0.000742061
-Single-Family Detached	0-1499	Unheated Basement	3	1950s	0	0	0	1	6.55773e-06
-Single-Family Detached	0-1499	Unheated Basement	4+	1950s	0	0	0	1	0
-Single-Family Detached	1500-2499	Unheated Basement	1	1950s	0.239907	0.188864	0	0.571229	0.00300957
-Single-Family Detached	1500-2499	Unheated Basement	2	1950s	0.239907	0.188864	0	0.571229	0.00196331
-Single-Family Detached	1500-2499	Unheated Basement	3	1950s	0.239907	0.188864	0	0.571229	7.05716e-05
-Single-Family Detached	1500-2499	Unheated Basement	4+	1950s	0	0	0	1	0
-Single-Family Detached	2500-3999	Unheated Basement	1	1950s	0.227037	0.261214	0.037333	0.474416	0.000404638
-Single-Family Detached	2500-3999	Unheated Basement	2	1950s	0.227037	0.261214	0.037333	0.474416	0.000674797
-Single-Family Detached	2500-3999	Unheated Basement	3	1950s	0.227037	0.261214	0.037333	0.474416	5.56561e-05
-Single-Family Detached	2500-3999	Unheated Basement	4+	1950s	0	0	0	1	0
-Single-Family Detached	4000+	Unheated Basement	1	1950s	0.129754	0.60732	0.125466	0.137459	8.27102e-05
-Single-Family Detached	4000+	Unheated Basement	2	1950s	0.129754	0.60732	0.125466	0.137459	0.000183422
-Single-Family Detached	4000+	Unheated Basement	3	1950s	0.129754	0.60732	0.125466	0.137459	6.45432e-06
-Single-Family Detached	4000+	Unheated Basement	4+	1950s	0	0	0	1	0
-Single-Family Detached	0-1499	Unheated Basement	1	1960s	0.265337	0	0	0.734663	0.00236697
-Single-Family Detached	0-1499	Unheated Basement	2	1960s	0.265337	0	0	0.734663	0.000233077
-Single-Family Detached	0-1499	Unheated Basement	3	1960s	0	0	0	1	2.05538e-05
-Single-Family Detached	0-1499	Unheated Basement	4+	1960s	0	0	0	1	0
-Single-Family Detached	1500-2499	Unheated Basement	1	1960s	0.201802	0.374534	0	0.423664	0.0028012
-Single-Family Detached	1500-2499	Unheated Basement	2	1960s	0.201802	0.374534	0	0.423664	0.00098887
-Single-Family Detached	1500-2499	Unheated Basement	3	1960s	0.201802	0.374534	0	0.423664	5.90749e-05
-Single-Family Detached	1500-2499	Unheated Basement	4+	1960s	0	0	0	1	0
-Single-Family Detached	2500-3999	Unheated Basement	1	1960s	0.161953	0.551133	0.046972	0.239942	0.000666304
-Single-Family Detached	2500-3999	Unheated Basement	2	1960s	0.161953	0.551133	0.046972	0.239942	0.000649581
-Single-Family Detached	2500-3999	Unheated Basement	3	1960s	0.161953	0.551133	0.046972	0.239942	3.76116e-05
-Single-Family Detached	2500-3999	Unheated Basement	4+	1960s	0	0	0	1	0
-Single-Family Detached	4000+	Unheated Basement	1	1960s	0.024774	0.633439	0.075546	0.266241	5.24064e-05
-Single-Family Detached	4000+	Unheated Basement	2	1960s	0.024774	0.633439	0.075546	0.266241	0.000124183
-Single-Family Detached	4000+	Unheated Basement	3	1960s	0.024774	0.633439	0.075546	0.266241	1.00575e-05
-Single-Family Detached	4000+	Unheated Basement	4+	1960s	0	0	0	1	0
-Single-Family Detached	0-1499	Unheated Basement	1	1970s	0.23845	0	0	0.76155	0.00262679
-Single-Family Detached	0-1499	Unheated Basement	2	1970s	0.23845	0	0	0.76155	0.000258662
-Single-Family Detached	0-1499	Unheated Basement	3	1970s	0	0	0	1	2.281e-05
-Single-Family Detached	0-1499	Unheated Basement	4+	1970s	0	0	0	1	0
-Single-Family Detached	1500-2499	Unheated Basement	1	1970s	0.106728	0.524768	0	0.368504	0.00306046
-Single-Family Detached	1500-2499	Unheated Basement	2	1970s	0.106728	0.524768	0	0.368504	0.00108039
-Single-Family Detached	1500-2499	Unheated Basement	3	1970s	0.106728	0.524768	0	0.368504	6.45422e-05
-Single-Family Detached	1500-2499	Unheated Basement	4+	1970s	0	0	0	1	0
-Single-Family Detached	2500-3999	Unheated Basement	1	1970s	0.075678	0.687491	0.035486	0.201346	0.000720343
-Single-Family Detached	2500-3999	Unheated Basement	2	1970s	0.075678	0.687491	0.035486	0.201346	0.000702263
-Single-Family Detached	2500-3999	Unheated Basement	3	1970s	0.075678	0.687491	0.035486	0.201346	4.0662e-05
-Single-Family Detached	2500-3999	Unheated Basement	4+	1970s	0	0	0	1	0
-Single-Family Detached	4000+	Unheated Basement	1	1970s	0.068886	0.560453	0.208862	0.161799	5.55789e-05
-Single-Family Detached	4000+	Unheated Basement	2	1970s	0.068886	0.560453	0.208862	0.161799	0.000131701
-Single-Family Detached	4000+	Unheated Basement	3	1970s	0.068886	0.560453	0.208862	0.161799	1.06663e-05
-Single-Family Detached	4000+	Unheated Basement	4+	1970s	0	0	0	1	0
-Single-Family Detached	0-1499	Unheated Basement	1	1980s	0.216117	0	0	0.783883	0.000959807
-Single-Family Detached	0-1499	Unheated Basement	2	1980s	0.216117	0	0	0.783883	0.000170671
-Single-Family Detached	0-1499	Unheated Basement	3	1980s	0	0	0	1	7.3919e-06
-Single-Family Detached	0-1499	Unheated Basement	4+	1980s	0	0	0	1	0
-Single-Family Detached	1500-2499	Unheated Basement	1	1980s	0.127131	0.588891	0	0.283978	0.00172741
-Single-Family Detached	1500-2499	Unheated Basement	2	1980s	0.127131	0.588891	0	0.283978	0.000916277
-Single-Family Detached	1500-2499	Unheated Basement	3	1980s	0.127131	0.588891	0	0.283978	1.79183e-05
-Single-Family Detached	1500-2499	Unheated Basement	4+	1980s	0	0	0	1	0
-Single-Family Detached	2500-3999	Unheated Basement	1	1980s	0.10817	0.685353	0.085808	0.120669	0.000512876
-Single-Family Detached	2500-3999	Unheated Basement	2	1980s	0.10817	0.685353	0.085808	0.120669	0.00106541
-Single-Family Detached	2500-3999	Unheated Basement	3	1980s	0.10817	0.685353	0.085808	0.120669	5.15663e-05
-Single-Family Detached	2500-3999	Unheated Basement	4+	1980s	0	0	0	1	0
-Single-Family Detached	4000+	Unheated Basement	1	1980s	0.033671	0.661581	0.226548	0.0782	5.57114e-05
-Single-Family Detached	4000+	Unheated Basement	2	1980s	0.033671	0.661581	0.226548	0.0782	0.000288714
-Single-Family Detached	4000+	Unheated Basement	3	1980s	0.033671	0.661581	0.226548	0.0782	1.08249e-05
-Single-Family Detached	4000+	Unheated Basement	4+	1980s	0	0	0	1	0
-Single-Family Detached	0-1499	Unheated Basement	1	1990s	0.163762	0	0	0.836238	0.00117823
-Single-Family Detached	0-1499	Unheated Basement	2	1990s	0.163762	0	0	0.836238	0.000209512
-Single-Family Detached	0-1499	Unheated Basement	3	1990s	0	0	0	1	9.0741e-06
-Single-Family Detached	0-1499	Unheated Basement	4+	1990s	0	0	0	1	0
-Single-Family Detached	1500-2499	Unheated Basement	1	1990s	0.055472	0.703147	0	0.241381	0.00209351
-Single-Family Detached	1500-2499	Unheated Basement	2	1990s	0.055472	0.703147	0	0.241381	0.00111047
-Single-Family Detached	1500-2499	Unheated Basement	3	1990s	0.055472	0.703147	0	0.241381	2.17158e-05
-Single-Family Detached	1500-2499	Unheated Basement	4+	1990s	0	0	0	1	0
-Single-Family Detached	2500-3999	Unheated Basement	1	1990s	0.047959	0.658559	0.177539	0.115943	0.000617295
-Single-Family Detached	2500-3999	Unheated Basement	2	1990s	0.047959	0.658559	0.177539	0.115943	0.00128232
-Single-Family Detached	2500-3999	Unheated Basement	3	1990s	0.047959	0.658559	0.177539	0.115943	6.20649e-05
-Single-Family Detached	2500-3999	Unheated Basement	4+	1990s	0	0	0	1	0
-Single-Family Detached	4000+	Unheated Basement	1	1990s	0.00721	0.602911	0.342193	0.047687	6.81107e-05
-Single-Family Detached	4000+	Unheated Basement	2	1990s	0.00721	0.602911	0.342193	0.047687	0.000352971
-Single-Family Detached	4000+	Unheated Basement	3	1990s	0.00721	0.602911	0.342193	0.047687	1.32341e-05
-Single-Family Detached	4000+	Unheated Basement	4+	1990s	0	0	0	1	0
-Single-Family Detached	0-1499	Unheated Basement	1	2000s	0.136224	0	0	0.863776	0.000888948
-Single-Family Detached	0-1499	Unheated Basement	2	2000s	0.136224	0	0	0.863776	0.000171062
-Single-Family Detached	0-1499	Unheated Basement	3	2000s	0	0	0	1	0
-Single-Family Detached	0-1499	Unheated Basement	4+	2000s	0	0	0	1	0
-Single-Family Detached	1500-2499	Unheated Basement	1	2000s	0.057359	0.753987	0	0.188653	0.00211682
-Single-Family Detached	1500-2499	Unheated Basement	2	2000s	0.057359	0.753987	0	0.188653	0.00112489
-Single-Family Detached	1500-2499	Unheated Basement	3	2000s	0.057359	0.753987	0	0.188653	1.30595e-05
-Single-Family Detached	1500-2499	Unheated Basement	4+	2000s	0	0	0	1	0
-Single-Family Detached	2500-3999	Unheated Basement	1	2000s	0.039918	0.649167	0.234644	0.076271	0.000747843
-Single-Family Detached	2500-3999	Unheated Basement	2	2000s	0.039918	0.649167	0.234644	0.076271	0.00173397
-Single-Family Detached	2500-3999	Unheated Basement	3	2000s	0.039918	0.649167	0.234644	0.076271	2.87238e-05
-Single-Family Detached	2500-3999	Unheated Basement	4+	2000s	0	0	0	1	0
-Single-Family Detached	4000+	Unheated Basement	1	2000s	0.010732	0.44749	0.498077	0.0437	0.000198354
-Single-Family Detached	4000+	Unheated Basement	2	2000s	0.010732	0.44749	0.498077	0.0437	0.000743819
-Single-Family Detached	4000+	Unheated Basement	3	2000s	0.010732	0.44749	0.498077	0.0437	2.93506e-05
-Single-Family Detached	4000+	Unheated Basement	4+	2000s	0	0	0	1	0
-Single-Family Detached	0-1499	Unheated Basement	1	2010s	0.136224	0	0	0.863776	0.000239777
-Single-Family Detached	0-1499	Unheated Basement	2	2010s	0.136224	0	0	0.863776	4.61408e-05
-Single-Family Detached	0-1499	Unheated Basement	3	2010s	0	0	0	1	0
-Single-Family Detached	0-1499	Unheated Basement	4+	2010s	0	0	0	1	0
-Single-Family Detached	1500-2499	Unheated Basement	1	2010s	0.057359	0.753987	0	0.188653	0.000577044
-Single-Family Detached	1500-2499	Unheated Basement	2	2010s	0.057359	0.753987	0	0.188653	0.000306643
-Single-Family Detached	1500-2499	Unheated Basement	3	2010s	0.057359	0.753987	0	0.188653	3.56003e-06
-Single-Family Detached	1500-2499	Unheated Basement	4+	2010s	0	0	0	1	0
-Single-Family Detached	2500-3999	Unheated Basement	1	2010s	0.039918	0.649167	0.234644	0.076271	0.000273523
-Single-Family Detached	2500-3999	Unheated Basement	2	2010s	0.039918	0.649167	0.234644	0.076271	0.000634199
-Single-Family Detached	2500-3999	Unheated Basement	3	2010s	0.039918	0.649167	0.234644	0.076271	1.05057e-05
-Single-Family Detached	2500-3999	Unheated Basement	4+	2010s	0	0	0	1	0
-Single-Family Detached	4000+	Unheated Basement	1	2010s	0.010732	0.44749	0.498077	0.0437	5.39632e-05
-Single-Family Detached	4000+	Unheated Basement	2	2010s	0.010732	0.44749	0.498077	0.0437	0.00020236
-Single-Family Detached	4000+	Unheated Basement	3	2010s	0.010732	0.44749	0.498077	0.0437	7.98498e-06
-Single-Family Detached	4000+	Unheated Basement	4+	2010s	0	0	0	1	0
-Single-Family Detached	0-1499	Unheated Basement	1	<1940	0.075776	0	0	0.924224	0.00707587
-Single-Family Detached	0-1499	Unheated Basement	2	<1940	0.075776	0	0	0.924224	0.0043445
-Single-Family Detached	0-1499	Unheated Basement	3	<1940	0	0	0	1	7.91064e-05
-Single-Family Detached	0-1499	Unheated Basement	4+	<1940	0	0	0	1	0
-Single-Family Detached	1500-2499	Unheated Basement	1	<1940	0.065978	0.09478	0	0.839242	0.00312548
-Single-Family Detached	1500-2499	Unheated Basement	2	<1940	0.065978	0.09478	0	0.839242	0.00881594
-Single-Family Detached	1500-2499	Unheated Basement	3	<1940	0.065978	0.09478	0	0.839242	0.000188842
-Single-Family Detached	1500-2499	Unheated Basement	4+	<1940	0	0	0	1	0
-Single-Family Detached	2500-3999	Unheated Basement	1	<1940	0.046238	0.091001	0.008446	0.854315	0.000407626
-Single-Family Detached	2500-3999	Unheated Basement	2	<1940	0.046238	0.091001	0.008446	0.854315	0.00422352
-Single-Family Detached	2500-3999	Unheated Basement	3	<1940	0.046238	0.091001	0.008446	0.854315	0.000353779
-Single-Family Detached	2500-3999	Unheated Basement	4+	<1940	0	0	0	1	0
-Single-Family Detached	4000+	Unheated Basement	1	<1940	0.21222	0.194644	0.040975	0.552162	8.33024e-05
-Single-Family Detached	4000+	Unheated Basement	2	<1940	0.21222	0.194644	0.040975	0.552162	0.000885174
-Single-Family Detached	4000+	Unheated Basement	3	<1940	0.21222	0.194644	0.040975	0.552162	0.000208359
-=======
 Multi-Family with 2 - 4 Units	0-1499	Unheated Basement	1	1940s	0	0	0	1	0.000124881
 Multi-Family with 2 - 4 Units	0-1499	Unheated Basement	2	1940s	0	0	0	1	0.000942361
 Multi-Family with 2 - 4 Units	0-1499	Unheated Basement	3	1940s	0	0	0	1	0.000196816
@@ -6895,7 +4318,6 @@
 Single-Family Detached	4000+	Unheated Basement	1	<1940	0.21222	0.194644	0.040975	0.552162	8.28374e-05
 Single-Family Detached	4000+	Unheated Basement	2	<1940	0.21222	0.194644	0.040975	0.552162	0.000880233
 Single-Family Detached	4000+	Unheated Basement	3	<1940	0.21222	0.194644	0.040975	0.552162	0.000207196
->>>>>>> e0c17adc
 Single-Family Detached	4000+	Unheated Basement	4+	<1940	0	0	0	1	0
 # Created by: sources\recs\2009\tsv_maker.py (manually modified by Joe Robertson)
 # Source: Constructed using U.S. EIA 2009 Residential Energy Consumption Survey (RECS) microdata.
