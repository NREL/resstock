Dependency=Geometry Building Type RECS	Dependency=Geometry Floor Area Bin	Dependency=Geometry Foundation Type	Dependency=Geometry Stories Low Rise	Dependency=Vintage	Option=1 Car	Option=2 Car	Option=3 Car	Option=None	sampling_probability
Mobile Home	0-1499	Vented Crawlspace	1	1940s	0	0	0	1	0
Mobile Home	0-1499	Vented Crawlspace	2	1940s	0	0	0	1	0
Mobile Home	0-1499	Vented Crawlspace	3	1940s	0	0	0	1	0
Mobile Home	0-1499	Vented Crawlspace	4+	1940s	0	0	0	1	0
Mobile Home	1500-2499	Vented Crawlspace	1	1940s	0	0	0	1	0
Mobile Home	1500-2499	Vented Crawlspace	2	1940s	0	0	0	1	0
Mobile Home	1500-2499	Vented Crawlspace	3	1940s	0	0	0	1	0
Mobile Home	1500-2499	Vented Crawlspace	4+	1940s	0	0	0	1	0
Mobile Home	2500-3999	Vented Crawlspace	1	1940s	0	0	0	1	0
Mobile Home	2500-3999	Vented Crawlspace	2	1940s	0	0	0	1	0
Mobile Home	2500-3999	Vented Crawlspace	3	1940s	0	0	0	1	0
Mobile Home	2500-3999	Vented Crawlspace	4+	1940s	0	0	0	1	0
Mobile Home	4000+	Vented Crawlspace	1	1940s	0	0	0	1	0
Mobile Home	4000+	Vented Crawlspace	2	1940s	0	0	0	1	0
Mobile Home	4000+	Vented Crawlspace	3	1940s	0	0	0	1	0
Mobile Home	4000+	Vented Crawlspace	4+	1940s	0	0	0	1	0
Mobile Home	0-1499	Vented Crawlspace	1	1950s	0	0	0	1	0
Mobile Home	0-1499	Vented Crawlspace	2	1950s	0	0	0	1	0
Mobile Home	0-1499	Vented Crawlspace	3	1950s	0	0	0	1	0
Mobile Home	0-1499	Vented Crawlspace	4+	1950s	0	0	0	1	0
Mobile Home	1500-2499	Vented Crawlspace	1	1950s	0	0	0	1	0
Mobile Home	1500-2499	Vented Crawlspace	2	1950s	0	0	0	1	0
Mobile Home	1500-2499	Vented Crawlspace	3	1950s	0	0	0	1	0
Mobile Home	1500-2499	Vented Crawlspace	4+	1950s	0	0	0	1	0
Mobile Home	2500-3999	Vented Crawlspace	1	1950s	0	0	0	1	0
Mobile Home	2500-3999	Vented Crawlspace	2	1950s	0	0	0	1	0
Mobile Home	2500-3999	Vented Crawlspace	3	1950s	0	0	0	1	0
Mobile Home	2500-3999	Vented Crawlspace	4+	1950s	0	0	0	1	0
Mobile Home	4000+	Vented Crawlspace	1	1950s	0	0	0	1	0
Mobile Home	4000+	Vented Crawlspace	2	1950s	0	0	0	1	0
Mobile Home	4000+	Vented Crawlspace	3	1950s	0	0	0	1	0
Mobile Home	4000+	Vented Crawlspace	4+	1950s	0	0	0	1	0
Mobile Home	0-1499	Vented Crawlspace	1	1960s	0	0	0	1	0
Mobile Home	0-1499	Vented Crawlspace	2	1960s	0	0	0	1	0
Mobile Home	0-1499	Vented Crawlspace	3	1960s	0	0	0	1	0
Mobile Home	0-1499	Vented Crawlspace	4+	1960s	0	0	0	1	0
Mobile Home	1500-2499	Vented Crawlspace	1	1960s	0	0	0	1	0
Mobile Home	1500-2499	Vented Crawlspace	2	1960s	0	0	0	1	0
Mobile Home	1500-2499	Vented Crawlspace	3	1960s	0	0	0	1	0
Mobile Home	1500-2499	Vented Crawlspace	4+	1960s	0	0	0	1	0
Mobile Home	2500-3999	Vented Crawlspace	1	1960s	0	0	0	1	0
Mobile Home	2500-3999	Vented Crawlspace	2	1960s	0	0	0	1	0
Mobile Home	2500-3999	Vented Crawlspace	3	1960s	0	0	0	1	0
Mobile Home	2500-3999	Vented Crawlspace	4+	1960s	0	0	0	1	0
Mobile Home	4000+	Vented Crawlspace	1	1960s	0	0	0	1	0
Mobile Home	4000+	Vented Crawlspace	2	1960s	0	0	0	1	0
Mobile Home	4000+	Vented Crawlspace	3	1960s	0	0	0	1	0
Mobile Home	4000+	Vented Crawlspace	4+	1960s	0	0	0	1	0
Mobile Home	0-1499	Vented Crawlspace	1	1970s	0	0	0	1	0
Mobile Home	0-1499	Vented Crawlspace	2	1970s	0	0	0	1	0
Mobile Home	0-1499	Vented Crawlspace	3	1970s	0	0	0	1	0
Mobile Home	0-1499	Vented Crawlspace	4+	1970s	0	0	0	1	0
Mobile Home	1500-2499	Vented Crawlspace	1	1970s	0	0	0	1	0
Mobile Home	1500-2499	Vented Crawlspace	2	1970s	0	0	0	1	0
Mobile Home	1500-2499	Vented Crawlspace	3	1970s	0	0	0	1	0
Mobile Home	1500-2499	Vented Crawlspace	4+	1970s	0	0	0	1	0
Mobile Home	2500-3999	Vented Crawlspace	1	1970s	0	0	0	1	0
Mobile Home	2500-3999	Vented Crawlspace	2	1970s	0	0	0	1	0
Mobile Home	2500-3999	Vented Crawlspace	3	1970s	0	0	0	1	0
Mobile Home	2500-3999	Vented Crawlspace	4+	1970s	0	0	0	1	0
Mobile Home	4000+	Vented Crawlspace	1	1970s	0	0	0	1	0
Mobile Home	4000+	Vented Crawlspace	2	1970s	0	0	0	1	0
Mobile Home	4000+	Vented Crawlspace	3	1970s	0	0	0	1	0
Mobile Home	4000+	Vented Crawlspace	4+	1970s	0	0	0	1	0
Mobile Home	0-1499	Vented Crawlspace	1	1980s	0	0	0	1	0
Mobile Home	0-1499	Vented Crawlspace	2	1980s	0	0	0	1	0
Mobile Home	0-1499	Vented Crawlspace	3	1980s	0	0	0	1	0
Mobile Home	0-1499	Vented Crawlspace	4+	1980s	0	0	0	1	0
Mobile Home	1500-2499	Vented Crawlspace	1	1980s	0	0	0	1	0
Mobile Home	1500-2499	Vented Crawlspace	2	1980s	0	0	0	1	0
Mobile Home	1500-2499	Vented Crawlspace	3	1980s	0	0	0	1	0
Mobile Home	1500-2499	Vented Crawlspace	4+	1980s	0	0	0	1	0
Mobile Home	2500-3999	Vented Crawlspace	1	1980s	0	0	0	1	0
Mobile Home	2500-3999	Vented Crawlspace	2	1980s	0	0	0	1	0
Mobile Home	2500-3999	Vented Crawlspace	3	1980s	0	0	0	1	0
Mobile Home	2500-3999	Vented Crawlspace	4+	1980s	0	0	0	1	0
Mobile Home	4000+	Vented Crawlspace	1	1980s	0	0	0	1	0
Mobile Home	4000+	Vented Crawlspace	2	1980s	0	0	0	1	0
Mobile Home	4000+	Vented Crawlspace	3	1980s	0	0	0	1	0
Mobile Home	4000+	Vented Crawlspace	4+	1980s	0	0	0	1	0
Mobile Home	0-1499	Vented Crawlspace	1	1990s	0	0	0	1	0
Mobile Home	0-1499	Vented Crawlspace	2	1990s	0	0	0	1	0
Mobile Home	0-1499	Vented Crawlspace	3	1990s	0	0	0	1	0
Mobile Home	0-1499	Vented Crawlspace	4+	1990s	0	0	0	1	0
Mobile Home	1500-2499	Vented Crawlspace	1	1990s	0	0	0	1	0
Mobile Home	1500-2499	Vented Crawlspace	2	1990s	0	0	0	1	0
Mobile Home	1500-2499	Vented Crawlspace	3	1990s	0	0	0	1	0
Mobile Home	1500-2499	Vented Crawlspace	4+	1990s	0	0	0	1	0
Mobile Home	2500-3999	Vented Crawlspace	1	1990s	0	0	0	1	0
Mobile Home	2500-3999	Vented Crawlspace	2	1990s	0	0	0	1	0
Mobile Home	2500-3999	Vented Crawlspace	3	1990s	0	0	0	1	0
Mobile Home	2500-3999	Vented Crawlspace	4+	1990s	0	0	0	1	0
Mobile Home	4000+	Vented Crawlspace	1	1990s	0	0	0	1	0
Mobile Home	4000+	Vented Crawlspace	2	1990s	0	0	0	1	0
Mobile Home	4000+	Vented Crawlspace	3	1990s	0	0	0	1	0
Mobile Home	4000+	Vented Crawlspace	4+	1990s	0	0	0	1	0
Mobile Home	0-1499	Vented Crawlspace	1	2000s	0	0	0	1	0
Mobile Home	0-1499	Vented Crawlspace	2	2000s	0	0	0	1	0
Mobile Home	0-1499	Vented Crawlspace	3	2000s	0	0	0	1	0
Mobile Home	0-1499	Vented Crawlspace	4+	2000s	0	0	0	1	0
Mobile Home	1500-2499	Vented Crawlspace	1	2000s	0	0	0	1	0
Mobile Home	1500-2499	Vented Crawlspace	2	2000s	0	0	0	1	0
Mobile Home	1500-2499	Vented Crawlspace	3	2000s	0	0	0	1	0
Mobile Home	1500-2499	Vented Crawlspace	4+	2000s	0	0	0	1	0
Mobile Home	2500-3999	Vented Crawlspace	1	2000s	0	0	0	1	0
Mobile Home	2500-3999	Vented Crawlspace	2	2000s	0	0	0	1	0
Mobile Home	2500-3999	Vented Crawlspace	3	2000s	0	0	0	1	0
Mobile Home	2500-3999	Vented Crawlspace	4+	2000s	0	0	0	1	0
Mobile Home	4000+	Vented Crawlspace	1	2000s	0	0	0	1	0
Mobile Home	4000+	Vented Crawlspace	2	2000s	0	0	0	1	0
Mobile Home	4000+	Vented Crawlspace	3	2000s	0	0	0	1	0
Mobile Home	4000+	Vented Crawlspace	4+	2000s	0	0	0	1	0
Mobile Home	0-1499	Vented Crawlspace	1	2010s	0	0	0	1	0
Mobile Home	0-1499	Vented Crawlspace	2	2010s	0	0	0	1	0
Mobile Home	0-1499	Vented Crawlspace	3	2010s	0	0	0	1	0
Mobile Home	0-1499	Vented Crawlspace	4+	2010s	0	0	0	1	0
Mobile Home	1500-2499	Vented Crawlspace	1	2010s	0	0	0	1	0
Mobile Home	1500-2499	Vented Crawlspace	2	2010s	0	0	0	1	0
Mobile Home	1500-2499	Vented Crawlspace	3	2010s	0	0	0	1	0
Mobile Home	1500-2499	Vented Crawlspace	4+	2010s	0	0	0	1	0
Mobile Home	2500-3999	Vented Crawlspace	1	2010s	0	0	0	1	0
Mobile Home	2500-3999	Vented Crawlspace	2	2010s	0	0	0	1	0
Mobile Home	2500-3999	Vented Crawlspace	3	2010s	0	0	0	1	0
Mobile Home	2500-3999	Vented Crawlspace	4+	2010s	0	0	0	1	0
Mobile Home	4000+	Vented Crawlspace	1	2010s	0	0	0	1	0
Mobile Home	4000+	Vented Crawlspace	2	2010s	0	0	0	1	0
Mobile Home	4000+	Vented Crawlspace	3	2010s	0	0	0	1	0
Mobile Home	4000+	Vented Crawlspace	4+	2010s	0	0	0	1	0
Mobile Home	0-1499	Vented Crawlspace	1	<1940	0	0	0	1	0
Mobile Home	0-1499	Vented Crawlspace	2	<1940	0	0	0	1	0
Mobile Home	0-1499	Vented Crawlspace	3	<1940	0	0	0	1	0
Mobile Home	0-1499	Vented Crawlspace	4+	<1940	0	0	0	1	0
Mobile Home	1500-2499	Vented Crawlspace	1	<1940	0	0	0	1	0
Mobile Home	1500-2499	Vented Crawlspace	2	<1940	0	0	0	1	0
Mobile Home	1500-2499	Vented Crawlspace	3	<1940	0	0	0	1	0
Mobile Home	1500-2499	Vented Crawlspace	4+	<1940	0	0	0	1	0
Mobile Home	2500-3999	Vented Crawlspace	1	<1940	0	0	0	1	0
Mobile Home	2500-3999	Vented Crawlspace	2	<1940	0	0	0	1	0
Mobile Home	2500-3999	Vented Crawlspace	3	<1940	0	0	0	1	0
Mobile Home	2500-3999	Vented Crawlspace	4+	<1940	0	0	0	1	0
Mobile Home	4000+	Vented Crawlspace	1	<1940	0	0	0	1	0
Mobile Home	4000+	Vented Crawlspace	2	<1940	0	0	0	1	0
Mobile Home	4000+	Vented Crawlspace	3	<1940	0	0	0	1	0
Mobile Home	4000+	Vented Crawlspace	4+	<1940	0	0	0	1	0
<<<<<<< HEAD
Multi-Family with 2 - 4 Units	0-1499	Vented Crawlspace	1	1940s	0	0	0	1	0.000153551
Multi-Family with 2 - 4 Units	0-1499	Vented Crawlspace	2	1940s	0	0	0	1	0.0011587
Multi-Family with 2 - 4 Units	0-1499	Vented Crawlspace	3	1940s	0	0	0	1	0.000268403
Multi-Family with 2 - 4 Units	0-1499	Vented Crawlspace	4+	1940s	0	0	0	1	4.98313e-05
Multi-Family with 2 - 4 Units	1500-2499	Vented Crawlspace	1	1940s	0	0	0	1	1.77366e-05
Multi-Family with 2 - 4 Units	1500-2499	Vented Crawlspace	2	1940s	0	0	0	1	0.000133842
Multi-Family with 2 - 4 Units	1500-2499	Vented Crawlspace	3	1940s	0	0	0	1	2.875e-05
Multi-Family with 2 - 4 Units	1500-2499	Vented Crawlspace	4+	1940s	0	0	0	1	5.33767e-06
Multi-Family with 2 - 4 Units	2500-3999	Vented Crawlspace	1	1940s	0	0	0	1	1.80398e-06
Multi-Family with 2 - 4 Units	2500-3999	Vented Crawlspace	2	1940s	0	0	0	1	1.3613e-05
Multi-Family with 2 - 4 Units	2500-3999	Vented Crawlspace	3	1940s	0	0	0	1	3.643e-06
Multi-Family with 2 - 4 Units	2500-3999	Vented Crawlspace	4+	1940s	0	0	0	1	6.76353e-07
Multi-Family with 2 - 4 Units	4000+	Vented Crawlspace	1	1940s	0	0	0	1	8.15292e-07
Multi-Family with 2 - 4 Units	4000+	Vented Crawlspace	2	1940s	0	0	0	1	6.15225e-06
Multi-Family with 2 - 4 Units	4000+	Vented Crawlspace	3	1940s	0	0	0	1	1.51204e-06
Multi-Family with 2 - 4 Units	4000+	Vented Crawlspace	4+	1940s	0	0	0	1	2.80723e-07
Multi-Family with 2 - 4 Units	0-1499	Vented Crawlspace	1	1950s	0	0	0	1	0.000229912
Multi-Family with 2 - 4 Units	0-1499	Vented Crawlspace	2	1950s	0	0	0	1	0.00173493
Multi-Family with 2 - 4 Units	0-1499	Vented Crawlspace	3	1950s	0	0	0	1	0.000438217
Multi-Family with 2 - 4 Units	0-1499	Vented Crawlspace	4+	1950s	0	0	0	1	8.13585e-05
Multi-Family with 2 - 4 Units	1500-2499	Vented Crawlspace	1	1950s	0	0	0	1	2.55908e-05
Multi-Family with 2 - 4 Units	1500-2499	Vented Crawlspace	2	1950s	0	0	0	1	0.00019311
Multi-Family with 2 - 4 Units	1500-2499	Vented Crawlspace	3	1950s	0	0	0	1	4.4286e-05
Multi-Family with 2 - 4 Units	1500-2499	Vented Crawlspace	4+	1950s	0	0	0	1	8.22205e-06
Multi-Family with 2 - 4 Units	2500-3999	Vented Crawlspace	1	1950s	0	0	0	1	2.73504e-06
Multi-Family with 2 - 4 Units	2500-3999	Vented Crawlspace	2	1950s	0	0	0	1	2.06388e-05
Multi-Family with 2 - 4 Units	2500-3999	Vented Crawlspace	3	1950s	0	0	0	1	6.00211e-06
Multi-Family with 2 - 4 Units	2500-3999	Vented Crawlspace	4+	1950s	0	0	0	1	1.11434e-06
Multi-Family with 2 - 4 Units	4000+	Vented Crawlspace	1	1950s	0	0	0	1	1.54513e-06
Multi-Family with 2 - 4 Units	4000+	Vented Crawlspace	2	1950s	0	0	0	1	1.16597e-05
Multi-Family with 2 - 4 Units	4000+	Vented Crawlspace	3	1950s	0	0	0	1	2.78888e-06
Multi-Family with 2 - 4 Units	4000+	Vented Crawlspace	4+	1950s	0	0	0	1	5.17778e-07
Multi-Family with 2 - 4 Units	0-1499	Vented Crawlspace	1	1960s	0	0	0	1	0.000377661
Multi-Family with 2 - 4 Units	0-1499	Vented Crawlspace	2	1960s	0	0	0	1	0.00171324
Multi-Family with 2 - 4 Units	0-1499	Vented Crawlspace	3	1960s	0	0	0	1	0.000351265
Multi-Family with 2 - 4 Units	0-1499	Vented Crawlspace	4+	1960s	0	0	0	1	3.16481e-06
Multi-Family with 2 - 4 Units	1500-2499	Vented Crawlspace	1	1960s	0	0	0	1	2.43154e-05
Multi-Family with 2 - 4 Units	1500-2499	Vented Crawlspace	2	1960s	0	0	0	1	0.000110306
Multi-Family with 2 - 4 Units	1500-2499	Vented Crawlspace	3	1960s	0	0	0	1	2.33682e-05
Multi-Family with 2 - 4 Units	1500-2499	Vented Crawlspace	4+	1960s	0	0	0	1	2.10542e-07
Multi-Family with 2 - 4 Units	2500-3999	Vented Crawlspace	1	1960s	0	0	0	1	7.06286e-06
Multi-Family with 2 - 4 Units	2500-3999	Vented Crawlspace	2	1960s	0	0	0	1	3.20403e-05
Multi-Family with 2 - 4 Units	2500-3999	Vented Crawlspace	3	1960s	0	0	0	1	4.72204e-06
Multi-Family with 2 - 4 Units	2500-3999	Vented Crawlspace	4+	1960s	0	0	0	1	4.25445e-08
Multi-Family with 2 - 4 Units	4000+	Vented Crawlspace	1	1960s	0	0	0	1	2.20675e-06
Multi-Family with 2 - 4 Units	4000+	Vented Crawlspace	2	1960s	0	0	0	1	1.00108e-05
Multi-Family with 2 - 4 Units	4000+	Vented Crawlspace	3	1960s	0	0	0	1	2.14109e-06
Multi-Family with 2 - 4 Units	4000+	Vented Crawlspace	4+	1960s	0	0	0	1	1.92908e-08
Multi-Family with 2 - 4 Units	0-1499	Vented Crawlspace	1	1970s	0	0	0	1	0.000533856
Multi-Family with 2 - 4 Units	0-1499	Vented Crawlspace	2	1970s	0	0	0	1	0.00242181
Multi-Family with 2 - 4 Units	0-1499	Vented Crawlspace	3	1970s	0	0	0	1	0.000578684
Multi-Family with 2 - 4 Units	0-1499	Vented Crawlspace	4+	1970s	0	0	0	1	5.21381e-06
Multi-Family with 2 - 4 Units	1500-2499	Vented Crawlspace	1	1970s	0	0	0	1	3.66862e-05
Multi-Family with 2 - 4 Units	1500-2499	Vented Crawlspace	2	1970s	0	0	0	1	0.000166425
Multi-Family with 2 - 4 Units	1500-2499	Vented Crawlspace	3	1970s	0	0	0	1	4.01194e-05
Multi-Family with 2 - 4 Units	1500-2499	Vented Crawlspace	4+	1970s	0	0	0	1	3.61466e-07
Multi-Family with 2 - 4 Units	2500-3999	Vented Crawlspace	1	1970s	0	0	0	1	5.15559e-06
Multi-Family with 2 - 4 Units	2500-3999	Vented Crawlspace	2	1970s	0	0	0	1	2.33881e-05
Multi-Family with 2 - 4 Units	2500-3999	Vented Crawlspace	3	1970s	0	0	0	1	4.27634e-06
Multi-Family with 2 - 4 Units	2500-3999	Vented Crawlspace	4+	1970s	0	0	0	1	3.85288e-08
Multi-Family with 2 - 4 Units	4000+	Vented Crawlspace	1	1970s	0	0	0	1	3.87507e-06
Multi-Family with 2 - 4 Units	4000+	Vented Crawlspace	2	1970s	0	0	0	1	1.7579e-05
Multi-Family with 2 - 4 Units	4000+	Vented Crawlspace	3	1970s	0	0	0	1	4.22157e-06
Multi-Family with 2 - 4 Units	4000+	Vented Crawlspace	4+	1970s	0	0	0	1	3.80353e-08
Multi-Family with 2 - 4 Units	0-1499	Vented Crawlspace	1	1980s	0	0	0	1	0.000244655
Multi-Family with 2 - 4 Units	0-1499	Vented Crawlspace	2	1980s	0	0	0	1	0.00163662
Multi-Family with 2 - 4 Units	0-1499	Vented Crawlspace	3	1980s	0	0	0	1	0.000183351
Multi-Family with 2 - 4 Units	0-1499	Vented Crawlspace	4+	1980s	0	0	0	1	9.36664e-06
Multi-Family with 2 - 4 Units	1500-2499	Vented Crawlspace	1	1980s	0	0	0	1	2.05806e-05
Multi-Family with 2 - 4 Units	1500-2499	Vented Crawlspace	2	1980s	0	0	0	1	0.000137674
Multi-Family with 2 - 4 Units	1500-2499	Vented Crawlspace	3	1980s	0	0	0	1	1.53063e-05
Multi-Family with 2 - 4 Units	1500-2499	Vented Crawlspace	4+	1980s	0	0	0	1	7.81938e-07
Multi-Family with 2 - 4 Units	2500-3999	Vented Crawlspace	1	1980s	0	0	0	1	1.49485e-06
Multi-Family with 2 - 4 Units	2500-3999	Vented Crawlspace	2	1980s	0	0	0	1	9.99983e-06
Multi-Family with 2 - 4 Units	2500-3999	Vented Crawlspace	3	1980s	0	0	0	1	1.20015e-06
Multi-Family with 2 - 4 Units	2500-3999	Vented Crawlspace	4+	1980s	0	0	0	1	6.1311e-08
Multi-Family with 2 - 4 Units	4000+	Vented Crawlspace	1	1980s	0	0	0	1	1.74447e-06
Multi-Family with 2 - 4 Units	4000+	Vented Crawlspace	2	1980s	0	0	0	1	1.16697e-05
Multi-Family with 2 - 4 Units	4000+	Vented Crawlspace	3	1980s	0	0	0	1	1.0153e-06
Multi-Family with 2 - 4 Units	4000+	Vented Crawlspace	4+	1980s	0	0	0	1	5.18676e-08
Multi-Family with 2 - 4 Units	0-1499	Vented Crawlspace	1	1990s	0	0	0	1	0.000195152
Multi-Family with 2 - 4 Units	0-1499	Vented Crawlspace	2	1990s	0	0	0	1	0.00130547
Multi-Family with 2 - 4 Units	0-1499	Vented Crawlspace	3	1990s	0	0	0	1	0.000142058
Multi-Family with 2 - 4 Units	0-1499	Vented Crawlspace	4+	1990s	0	0	0	1	7.25718e-06
Multi-Family with 2 - 4 Units	1500-2499	Vented Crawlspace	1	1990s	0	0	0	1	1.69912e-05
Multi-Family with 2 - 4 Units	1500-2499	Vented Crawlspace	2	1990s	0	0	0	1	0.000113663
Multi-Family with 2 - 4 Units	1500-2499	Vented Crawlspace	3	1990s	0	0	0	1	1.22991e-05
Multi-Family with 2 - 4 Units	1500-2499	Vented Crawlspace	4+	1990s	0	0	0	1	6.28312e-07
Multi-Family with 2 - 4 Units	2500-3999	Vented Crawlspace	1	1990s	0	0	0	1	1.1605e-06
Multi-Family with 2 - 4 Units	2500-3999	Vented Crawlspace	2	1990s	0	0	0	1	7.76318e-06
Multi-Family with 2 - 4 Units	2500-3999	Vented Crawlspace	3	1990s	0	0	0	1	9.03637e-07
Multi-Family with 2 - 4 Units	2500-3999	Vented Crawlspace	4+	1990s	0	0	0	1	4.61631e-08
Multi-Family with 2 - 4 Units	4000+	Vented Crawlspace	1	1990s	0	0	0	1	1.39494e-06
Multi-Family with 2 - 4 Units	4000+	Vented Crawlspace	2	1990s	0	0	0	1	9.33146e-06
Multi-Family with 2 - 4 Units	4000+	Vented Crawlspace	3	1990s	0	0	0	1	7.57754e-07
Multi-Family with 2 - 4 Units	4000+	Vented Crawlspace	4+	1990s	0	0	0	1	3.87106e-08
Multi-Family with 2 - 4 Units	0-1499	Vented Crawlspace	1	2000s	0	0	0	1	8.08934e-05
Multi-Family with 2 - 4 Units	0-1499	Vented Crawlspace	2	2000s	0	0	0	1	0.000629121
Multi-Family with 2 - 4 Units	0-1499	Vented Crawlspace	3	2000s	0	0	0	1	6.58759e-05
Multi-Family with 2 - 4 Units	0-1499	Vented Crawlspace	4+	2000s	0	0	0	1	4.33069e-06
Multi-Family with 2 - 4 Units	1500-2499	Vented Crawlspace	1	2000s	0	0	0	1	1.60731e-05
Multi-Family with 2 - 4 Units	1500-2499	Vented Crawlspace	2	2000s	0	0	0	1	0.000125003
Multi-Family with 2 - 4 Units	1500-2499	Vented Crawlspace	3	2000s	0	0	0	1	1.3116e-05
Multi-Family with 2 - 4 Units	1500-2499	Vented Crawlspace	4+	2000s	0	0	0	1	8.62246e-07
Multi-Family with 2 - 4 Units	2500-3999	Vented Crawlspace	1	2000s	0	0	0	1	1.22613e-06
Multi-Family with 2 - 4 Units	2500-3999	Vented Crawlspace	2	2000s	0	0	0	1	9.53585e-06
Multi-Family with 2 - 4 Units	2500-3999	Vented Crawlspace	3	2000s	0	0	0	1	1.00932e-06
Multi-Family with 2 - 4 Units	2500-3999	Vented Crawlspace	4+	2000s	0	0	0	1	6.63532e-08
Multi-Family with 2 - 4 Units	4000+	Vented Crawlspace	1	2000s	0	0	0	1	1.39765e-06
Multi-Family with 2 - 4 Units	4000+	Vented Crawlspace	2	2000s	0	0	0	1	1.08698e-05
Multi-Family with 2 - 4 Units	4000+	Vented Crawlspace	3	2000s	0	0	0	1	9.06869e-07
Multi-Family with 2 - 4 Units	4000+	Vented Crawlspace	4+	2000s	0	0	0	1	5.96177e-08
Multi-Family with 2 - 4 Units	0-1499	Vented Crawlspace	1	2010s	0	0	0	1	1.87327e-05
Multi-Family with 2 - 4 Units	0-1499	Vented Crawlspace	2	2010s	0	0	0	1	0.000145687
Multi-Family with 2 - 4 Units	0-1499	Vented Crawlspace	3	2010s	0	0	0	1	1.50384e-05
Multi-Family with 2 - 4 Units	0-1499	Vented Crawlspace	4+	2010s	0	0	0	1	9.88627e-07
Multi-Family with 2 - 4 Units	1500-2499	Vented Crawlspace	1	2010s	0	0	0	1	7.04615e-06
Multi-Family with 2 - 4 Units	1500-2499	Vented Crawlspace	2	2010s	0	0	0	1	5.4799e-05
Multi-Family with 2 - 4 Units	1500-2499	Vented Crawlspace	3	2010s	0	0	0	1	5.60926e-06
Multi-Family with 2 - 4 Units	1500-2499	Vented Crawlspace	4+	2010s	0	0	0	1	3.68754e-07
Multi-Family with 2 - 4 Units	2500-3999	Vented Crawlspace	1	2010s	0	0	0	1	4.81988e-07
Multi-Family with 2 - 4 Units	2500-3999	Vented Crawlspace	2	2010s	0	0	0	1	3.7485e-06
Multi-Family with 2 - 4 Units	2500-3999	Vented Crawlspace	3	2010s	0	0	0	1	3.44023e-07
Multi-Family with 2 - 4 Units	2500-3999	Vented Crawlspace	4+	2010s	0	0	0	1	2.26161e-08
Multi-Family with 2 - 4 Units	4000+	Vented Crawlspace	1	2010s	0	0	0	1	3.96781e-08
Multi-Family with 2 - 4 Units	4000+	Vented Crawlspace	2	2010s	0	0	0	1	3.08583e-07
Multi-Family with 2 - 4 Units	4000+	Vented Crawlspace	3	2010s	0	0	0	1	3.55252e-08
Multi-Family with 2 - 4 Units	4000+	Vented Crawlspace	4+	2010s	0	0	0	1	2.33543e-09
Multi-Family with 2 - 4 Units	0-1499	Vented Crawlspace	1	<1940	0	0	0	1	0.00147643
Multi-Family with 2 - 4 Units	0-1499	Vented Crawlspace	2	<1940	0	0	0	1	0.00258639
Multi-Family with 2 - 4 Units	0-1499	Vented Crawlspace	3	<1940	0	0	0	1	0.000956433
Multi-Family with 2 - 4 Units	0-1499	Vented Crawlspace	4+	<1940	0	0	0	1	0.000397599
Multi-Family with 2 - 4 Units	1500-2499	Vented Crawlspace	1	<1940	0	0	0	1	0.000176116
Multi-Family with 2 - 4 Units	1500-2499	Vented Crawlspace	2	<1940	0	0	0	1	0.000308517
Multi-Family with 2 - 4 Units	1500-2499	Vented Crawlspace	3	<1940	0	0	0	1	0.000114833
Multi-Family with 2 - 4 Units	1500-2499	Vented Crawlspace	4+	<1940	0	0	0	1	4.77372e-05
Multi-Family with 2 - 4 Units	2500-3999	Vented Crawlspace	1	<1940	0	0	0	1	4.00773e-05
Multi-Family with 2 - 4 Units	2500-3999	Vented Crawlspace	2	<1940	0	0	0	1	7.02069e-05
Multi-Family with 2 - 4 Units	2500-3999	Vented Crawlspace	3	<1940	0	0	0	1	2.41601e-05
Multi-Family with 2 - 4 Units	2500-3999	Vented Crawlspace	4+	<1940	0	0	0	1	1.00436e-05
Multi-Family with 2 - 4 Units	4000+	Vented Crawlspace	1	<1940	0	0	0	1	1.06906e-05
Multi-Family with 2 - 4 Units	4000+	Vented Crawlspace	2	<1940	0	0	0	1	1.87276e-05
Multi-Family with 2 - 4 Units	4000+	Vented Crawlspace	3	<1940	0	0	0	1	7.39288e-06
Multi-Family with 2 - 4 Units	4000+	Vented Crawlspace	4+	<1940	0	0	0	1	3.0733e-06
Multi-Family with 5+ Units	0-1499	Vented Crawlspace	1	1940s	0	0	0	1	0.000141914
Multi-Family with 5+ Units	0-1499	Vented Crawlspace	2	1940s	0	0	0	1	0.000682909
Multi-Family with 5+ Units	0-1499	Vented Crawlspace	3	1940s	0	0	0	1	0.000523695
Multi-Family with 5+ Units	0-1499	Vented Crawlspace	4+	1940s	0	0	0	1	0.00089779
Multi-Family with 5+ Units	1500-2499	Vented Crawlspace	1	1940s	0	0	0	1	6.15637e-06
Multi-Family with 5+ Units	1500-2499	Vented Crawlspace	2	1940s	0	0	0	1	3.00898e-05
Multi-Family with 5+ Units	1500-2499	Vented Crawlspace	3	1940s	0	0	0	1	2.30029e-05
Multi-Family with 5+ Units	1500-2499	Vented Crawlspace	4+	1940s	0	0	0	1	3.79988e-05
Multi-Family with 5+ Units	2500-3999	Vented Crawlspace	1	1940s	0	0	0	1	4.5682e-07
Multi-Family with 5+ Units	2500-3999	Vented Crawlspace	2	1940s	0	0	0	1	2.23193e-06
Multi-Family with 5+ Units	2500-3999	Vented Crawlspace	3	1940s	0	0	0	1	1.70102e-06
Multi-Family with 5+ Units	2500-3999	Vented Crawlspace	4+	1940s	0	0	0	1	2.12881e-06
Multi-Family with 5+ Units	4000+	Vented Crawlspace	1	1940s	0	0	0	1	3.80691e-07
Multi-Family with 5+ Units	4000+	Vented Crawlspace	2	1940s	0	0	0	1	2.01353e-06
Multi-Family with 5+ Units	4000+	Vented Crawlspace	3	1940s	0	0	0	1	1.53221e-06
Multi-Family with 5+ Units	4000+	Vented Crawlspace	4+	1940s	0	0	0	1	1.67613e-06
Multi-Family with 5+ Units	0-1499	Vented Crawlspace	1	1950s	0	0	0	1	0.000260177
Multi-Family with 5+ Units	0-1499	Vented Crawlspace	2	1950s	0	0	0	1	0.00126943
Multi-Family with 5+ Units	0-1499	Vented Crawlspace	3	1950s	0	0	0	1	0.000978227
Multi-Family with 5+ Units	0-1499	Vented Crawlspace	4+	1950s	0	0	0	1	0.001703
Multi-Family with 5+ Units	1500-2499	Vented Crawlspace	1	1950s	0	0	0	1	1.04159e-05
Multi-Family with 5+ Units	1500-2499	Vented Crawlspace	2	1950s	0	0	0	1	5.21963e-05
Multi-Family with 5+ Units	1500-2499	Vented Crawlspace	3	1950s	0	0	0	1	4.00582e-05
Multi-Family with 5+ Units	1500-2499	Vented Crawlspace	4+	1950s	0	0	0	1	6.87247e-05
Multi-Family with 5+ Units	2500-3999	Vented Crawlspace	1	1950s	0	0	0	1	9.25161e-07
Multi-Family with 5+ Units	2500-3999	Vented Crawlspace	2	1950s	0	0	0	1	4.38116e-06
Multi-Family with 5+ Units	2500-3999	Vented Crawlspace	3	1950s	0	0	0	1	3.35649e-06
Multi-Family with 5+ Units	2500-3999	Vented Crawlspace	4+	1950s	0	0	0	1	4.39658e-06
Multi-Family with 5+ Units	4000+	Vented Crawlspace	1	1950s	0	0	0	1	8.44853e-07
Multi-Family with 5+ Units	4000+	Vented Crawlspace	2	1950s	0	0	0	1	4.29502e-06
Multi-Family with 5+ Units	4000+	Vented Crawlspace	3	1950s	0	0	0	1	3.27448e-06
Multi-Family with 5+ Units	4000+	Vented Crawlspace	4+	1950s	0	0	0	1	3.47801e-06
Multi-Family with 5+ Units	0-1499	Vented Crawlspace	1	1960s	0	0	0	1	0.00043938
Multi-Family with 5+ Units	0-1499	Vented Crawlspace	2	1960s	0	0	0	1	0.00219483
Multi-Family with 5+ Units	0-1499	Vented Crawlspace	3	1960s	0	0	0	1	0.00185463
Multi-Family with 5+ Units	0-1499	Vented Crawlspace	4+	1960s	0	0	0	1	0.00159406
Multi-Family with 5+ Units	1500-2499	Vented Crawlspace	1	1960s	0	0	0	1	1.41876e-05
Multi-Family with 5+ Units	1500-2499	Vented Crawlspace	2	1960s	0	0	0	1	7.04059e-05
Multi-Family with 5+ Units	1500-2499	Vented Crawlspace	3	1960s	0	0	0	1	6.20013e-05
Multi-Family with 5+ Units	1500-2499	Vented Crawlspace	4+	1960s	0	0	0	1	5.88925e-05
Multi-Family with 5+ Units	2500-3999	Vented Crawlspace	1	1960s	0	0	0	1	1.71593e-06
Multi-Family with 5+ Units	2500-3999	Vented Crawlspace	2	1960s	0	0	0	1	7.87888e-06
Multi-Family with 5+ Units	2500-3999	Vented Crawlspace	3	1960s	0	0	0	1	8.34445e-06
Multi-Family with 5+ Units	2500-3999	Vented Crawlspace	4+	1960s	0	0	0	1	1.21318e-05
Multi-Family with 5+ Units	4000+	Vented Crawlspace	1	1960s	0	0	0	1	1.86945e-06
Multi-Family with 5+ Units	4000+	Vented Crawlspace	2	1960s	0	0	0	1	8.75399e-06
Multi-Family with 5+ Units	4000+	Vented Crawlspace	3	1960s	0	0	0	1	9.06863e-06
Multi-Family with 5+ Units	4000+	Vented Crawlspace	4+	1960s	0	0	0	1	1.23247e-05
Multi-Family with 5+ Units	0-1499	Vented Crawlspace	1	1970s	0	0	0	1	0.000754756
Multi-Family with 5+ Units	0-1499	Vented Crawlspace	2	1970s	0	0	0	1	0.00381339
Multi-Family with 5+ Units	0-1499	Vented Crawlspace	3	1970s	0	0	0	1	0.00301757
Multi-Family with 5+ Units	0-1499	Vented Crawlspace	4+	1970s	0	0	0	1	0.00213378
Multi-Family with 5+ Units	1500-2499	Vented Crawlspace	1	1970s	0	0	0	1	2.23331e-05
Multi-Family with 5+ Units	1500-2499	Vented Crawlspace	2	1970s	0	0	0	1	0.00011278
Multi-Family with 5+ Units	1500-2499	Vented Crawlspace	3	1970s	0	0	0	1	9.18897e-05
Multi-Family with 5+ Units	1500-2499	Vented Crawlspace	4+	1970s	0	0	0	1	6.97923e-05
Multi-Family with 5+ Units	2500-3999	Vented Crawlspace	1	1970s	0	0	0	1	1.84321e-06
Multi-Family with 5+ Units	2500-3999	Vented Crawlspace	2	1970s	0	0	0	1	8.94495e-06
Multi-Family with 5+ Units	2500-3999	Vented Crawlspace	3	1970s	0	0	0	1	8.26034e-06
Multi-Family with 5+ Units	2500-3999	Vented Crawlspace	4+	1970s	0	0	0	1	9.07835e-06
Multi-Family with 5+ Units	4000+	Vented Crawlspace	1	1970s	0	0	0	1	2.0886e-06
Multi-Family with 5+ Units	4000+	Vented Crawlspace	2	1970s	0	0	0	1	1.02603e-05
Multi-Family with 5+ Units	4000+	Vented Crawlspace	3	1970s	0	0	0	1	9.38195e-06
Multi-Family with 5+ Units	4000+	Vented Crawlspace	4+	1970s	0	0	0	1	9.70356e-06
Multi-Family with 5+ Units	0-1499	Vented Crawlspace	1	1980s	0	0	0	1	0.000428105
Multi-Family with 5+ Units	0-1499	Vented Crawlspace	2	1980s	0	0	0	1	0.00254152
Multi-Family with 5+ Units	0-1499	Vented Crawlspace	3	1980s	0	0	0	1	0.00225561
Multi-Family with 5+ Units	0-1499	Vented Crawlspace	4+	1980s	0	0	0	1	0.000765546
Multi-Family with 5+ Units	1500-2499	Vented Crawlspace	1	1980s	0	0	0	1	2.48589e-05
Multi-Family with 5+ Units	1500-2499	Vented Crawlspace	2	1980s	0	0	0	1	0.000146836
Multi-Family with 5+ Units	1500-2499	Vented Crawlspace	3	1980s	0	0	0	1	0.00013066
Multi-Family with 5+ Units	1500-2499	Vented Crawlspace	4+	1980s	0	0	0	1	4.52456e-05
Multi-Family with 5+ Units	2500-3999	Vented Crawlspace	1	1980s	0	0	0	1	2.2103e-06
Multi-Family with 5+ Units	2500-3999	Vented Crawlspace	2	1980s	0	0	0	1	1.28097e-05
Multi-Family with 5+ Units	2500-3999	Vented Crawlspace	3	1980s	0	0	0	1	1.31706e-05
Multi-Family with 5+ Units	2500-3999	Vented Crawlspace	4+	1980s	0	0	0	1	5.61804e-06
Multi-Family with 5+ Units	4000+	Vented Crawlspace	1	1980s	0	0	0	1	2.26311e-06
Multi-Family with 5+ Units	4000+	Vented Crawlspace	2	1980s	0	0	0	1	1.35687e-05
Multi-Family with 5+ Units	4000+	Vented Crawlspace	3	1980s	0	0	0	1	1.11077e-05
Multi-Family with 5+ Units	4000+	Vented Crawlspace	4+	1980s	0	0	0	1	3.43817e-06
Multi-Family with 5+ Units	0-1499	Vented Crawlspace	1	1990s	0	0	0	1	0.000377256
Multi-Family with 5+ Units	0-1499	Vented Crawlspace	2	1990s	0	0	0	1	0.00222086
Multi-Family with 5+ Units	0-1499	Vented Crawlspace	3	1990s	0	0	0	1	0.00206298
Multi-Family with 5+ Units	0-1499	Vented Crawlspace	4+	1990s	0	0	0	1	0.000714436
Multi-Family with 5+ Units	1500-2499	Vented Crawlspace	1	1990s	0	0	0	1	2.09947e-05
Multi-Family with 5+ Units	1500-2499	Vented Crawlspace	2	1990s	0	0	0	1	0.000123405
Multi-Family with 5+ Units	1500-2499	Vented Crawlspace	3	1990s	0	0	0	1	0.000113526
Multi-Family with 5+ Units	1500-2499	Vented Crawlspace	4+	1990s	0	0	0	1	3.85379e-05
Multi-Family with 5+ Units	2500-3999	Vented Crawlspace	1	1990s	0	0	0	1	1.83493e-06
Multi-Family with 5+ Units	2500-3999	Vented Crawlspace	2	1990s	0	0	0	1	1.07189e-05
Multi-Family with 5+ Units	2500-3999	Vented Crawlspace	3	1990s	0	0	0	1	1.10322e-05
Multi-Family with 5+ Units	2500-3999	Vented Crawlspace	4+	1990s	0	0	0	1	4.4383e-06
Multi-Family with 5+ Units	4000+	Vented Crawlspace	1	1990s	0	0	0	1	1.82734e-06
Multi-Family with 5+ Units	4000+	Vented Crawlspace	2	1990s	0	0	0	1	1.09296e-05
Multi-Family with 5+ Units	4000+	Vented Crawlspace	3	1990s	0	0	0	1	9.20337e-06
Multi-Family with 5+ Units	4000+	Vented Crawlspace	4+	1990s	0	0	0	1	2.97993e-06
Multi-Family with 5+ Units	0-1499	Vented Crawlspace	1	2000s	0	0	0	1	0.000177008
Multi-Family with 5+ Units	0-1499	Vented Crawlspace	2	2000s	0	0	0	1	0.00107226
Multi-Family with 5+ Units	0-1499	Vented Crawlspace	3	2000s	0	0	0	1	0.000879059
Multi-Family with 5+ Units	0-1499	Vented Crawlspace	4+	2000s	0	0	0	1	0.00123359
Multi-Family with 5+ Units	1500-2499	Vented Crawlspace	1	2000s	0	0	0	1	1.36685e-05
Multi-Family with 5+ Units	1500-2499	Vented Crawlspace	2	2000s	0	0	0	1	8.31484e-05
Multi-Family with 5+ Units	1500-2499	Vented Crawlspace	3	2000s	0	0	0	1	6.79341e-05
Multi-Family with 5+ Units	1500-2499	Vented Crawlspace	4+	2000s	0	0	0	1	9.0117e-05
Multi-Family with 5+ Units	2500-3999	Vented Crawlspace	1	2000s	0	0	0	1	1.31546e-06
Multi-Family with 5+ Units	2500-3999	Vented Crawlspace	2	2000s	0	0	0	1	7.77867e-06
Multi-Family with 5+ Units	2500-3999	Vented Crawlspace	3	2000s	0	0	0	1	6.80328e-06
Multi-Family with 5+ Units	2500-3999	Vented Crawlspace	4+	2000s	0	0	0	1	9.99446e-06
Multi-Family with 5+ Units	4000+	Vented Crawlspace	1	2000s	0	0	0	1	1.38618e-07
Multi-Family with 5+ Units	4000+	Vented Crawlspace	2	2000s	0	0	0	1	7.82372e-07
Multi-Family with 5+ Units	4000+	Vented Crawlspace	3	2000s	0	0	0	1	6.71664e-07
Multi-Family with 5+ Units	4000+	Vented Crawlspace	4+	2000s	0	0	0	1	1.34853e-06
Multi-Family with 5+ Units	0-1499	Vented Crawlspace	1	2010s	0	0	0	1	5.929e-05
Multi-Family with 5+ Units	0-1499	Vented Crawlspace	2	2010s	0	0	0	1	0.000333111
Multi-Family with 5+ Units	0-1499	Vented Crawlspace	3	2010s	0	0	0	1	0.000317903
Multi-Family with 5+ Units	0-1499	Vented Crawlspace	4+	2010s	0	0	0	1	0.000546185
Multi-Family with 5+ Units	1500-2499	Vented Crawlspace	1	2010s	0	0	0	1	4.91251e-06
Multi-Family with 5+ Units	1500-2499	Vented Crawlspace	2	2010s	0	0	0	1	2.91987e-05
Multi-Family with 5+ Units	1500-2499	Vented Crawlspace	3	2010s	0	0	0	1	2.47871e-05
Multi-Family with 5+ Units	1500-2499	Vented Crawlspace	4+	2010s	0	0	0	1	3.44968e-05
Multi-Family with 5+ Units	2500-3999	Vented Crawlspace	1	2010s	0	0	0	1	5.2194e-07
Multi-Family with 5+ Units	2500-3999	Vented Crawlspace	2	2010s	0	0	0	1	2.79405e-06
Multi-Family with 5+ Units	2500-3999	Vented Crawlspace	3	2010s	0	0	0	1	2.86462e-06
Multi-Family with 5+ Units	2500-3999	Vented Crawlspace	4+	2010s	0	0	0	1	4.99889e-06
Multi-Family with 5+ Units	4000+	Vented Crawlspace	1	2010s	0	0	0	1	3.99128e-09
Multi-Family with 5+ Units	4000+	Vented Crawlspace	2	2010s	0	0	0	1	2.58893e-08
Multi-Family with 5+ Units	4000+	Vented Crawlspace	3	2010s	0	0	0	1	2.00546e-08
Multi-Family with 5+ Units	4000+	Vented Crawlspace	4+	2010s	0	0	0	1	1.99296e-08
Multi-Family with 5+ Units	0-1499	Vented Crawlspace	1	<1940	0	0	0	1	0.000289317
Multi-Family with 5+ Units	0-1499	Vented Crawlspace	2	<1940	0	0	0	1	0.000716291
Multi-Family with 5+ Units	0-1499	Vented Crawlspace	3	<1940	0	0	0	1	0.00141373
Multi-Family with 5+ Units	0-1499	Vented Crawlspace	4+	<1940	0	0	0	1	0.00351629
Multi-Family with 5+ Units	1500-2499	Vented Crawlspace	1	<1940	0	0	0	1	1.5885e-05
Multi-Family with 5+ Units	1500-2499	Vented Crawlspace	2	<1940	0	0	0	1	3.89088e-05
Multi-Family with 5+ Units	1500-2499	Vented Crawlspace	3	<1940	0	0	0	1	7.63463e-05
Multi-Family with 5+ Units	1500-2499	Vented Crawlspace	4+	<1940	0	0	0	1	0.000192994
Multi-Family with 5+ Units	2500-3999	Vented Crawlspace	1	<1940	0	0	0	1	4.10946e-06
Multi-Family with 5+ Units	2500-3999	Vented Crawlspace	2	<1940	0	0	0	1	1.00023e-05
Multi-Family with 5+ Units	2500-3999	Vented Crawlspace	3	<1940	0	0	0	1	1.96681e-05
Multi-Family with 5+ Units	2500-3999	Vented Crawlspace	4+	<1940	0	0	0	1	4.97786e-05
Multi-Family with 5+ Units	4000+	Vented Crawlspace	1	<1940	0	0	0	1	1.80466e-06
Multi-Family with 5+ Units	4000+	Vented Crawlspace	2	<1940	0	0	0	1	4.25e-06
Multi-Family with 5+ Units	4000+	Vented Crawlspace	3	<1940	0	0	0	1	8.17725e-06
Multi-Family with 5+ Units	4000+	Vented Crawlspace	4+	<1940	0	0	0	1	2.02369e-05
Single-Family Attached	0-1499	Vented Crawlspace	1	1940s	0	0	0	1	0.00046546
Single-Family Attached	0-1499	Vented Crawlspace	2	1940s	0	0	0	1	0.000207356
Single-Family Attached	0-1499	Vented Crawlspace	3	1940s	0	0	0	1	0
Single-Family Attached	0-1499	Vented Crawlspace	4+	1940s	0	0	0	1	0
Single-Family Attached	1500-2499	Vented Crawlspace	1	1940s	0	0	0	1	4.78314e-05
Single-Family Attached	1500-2499	Vented Crawlspace	2	1940s	0	0	0	1	0.000124593
Single-Family Attached	1500-2499	Vented Crawlspace	3	1940s	0	0	0	1	1.49521e-05
Single-Family Attached	1500-2499	Vented Crawlspace	4+	1940s	0	0	0	1	0
Single-Family Attached	2500-3999	Vented Crawlspace	1	1940s	0	0	0	1	6.3768e-06
Single-Family Attached	2500-3999	Vented Crawlspace	2	1940s	0	0	0	1	4.53851e-05
Single-Family Attached	2500-3999	Vented Crawlspace	3	1940s	0	0	0	1	0
Single-Family Attached	2500-3999	Vented Crawlspace	4+	1940s	0	0	0	1	0
Single-Family Attached	4000+	Vented Crawlspace	1	1940s	0	0	0	1	2.12437e-06
Single-Family Attached	4000+	Vented Crawlspace	2	1940s	0	0	0	1	2.12437e-06
Single-Family Attached	4000+	Vented Crawlspace	3	1940s	0	0	0	1	2.12437e-06
Single-Family Attached	4000+	Vented Crawlspace	4+	1940s	0	0	0	1	0
Single-Family Attached	0-1499	Vented Crawlspace	1	1950s	0	0	0	1	0.000681443
Single-Family Attached	0-1499	Vented Crawlspace	2	1950s	0	0	0	1	0.000303573
Single-Family Attached	0-1499	Vented Crawlspace	3	1950s	0	0	0	1	0
Single-Family Attached	0-1499	Vented Crawlspace	4+	1950s	0	0	0	1	0
Single-Family Attached	1500-2499	Vented Crawlspace	1	1950s	0	0	0	1	6.33659e-05
Single-Family Attached	1500-2499	Vented Crawlspace	2	1950s	0	0	0	1	0.000165058
Single-Family Attached	1500-2499	Vented Crawlspace	3	1950s	0	0	0	1	1.98082e-05
Single-Family Attached	1500-2499	Vented Crawlspace	4+	1950s	0	0	0	1	0
Single-Family Attached	2500-3999	Vented Crawlspace	1	1950s	0	0	0	1	8.39628e-06
Single-Family Attached	2500-3999	Vented Crawlspace	2	1950s	0	0	0	1	5.97581e-05
Single-Family Attached	2500-3999	Vented Crawlspace	3	1950s	0	0	0	1	0
Single-Family Attached	2500-3999	Vented Crawlspace	4+	1950s	0	0	0	1	0
Single-Family Attached	4000+	Vented Crawlspace	1	1950s	0	0	0	1	2.08849e-06
Single-Family Attached	4000+	Vented Crawlspace	2	1950s	0	0	0	1	2.08849e-06
Single-Family Attached	4000+	Vented Crawlspace	3	1950s	0	0	0	1	2.08849e-06
Single-Family Attached	4000+	Vented Crawlspace	4+	1950s	0	0	0	1	0
Single-Family Attached	0-1499	Vented Crawlspace	1	1960s	0	0	0	1	0.000414575
Single-Family Attached	0-1499	Vented Crawlspace	2	1960s	0	0	0	1	0.000225608
Single-Family Attached	0-1499	Vented Crawlspace	3	1960s	0	0	0	1	5.6732e-06
Single-Family Attached	0-1499	Vented Crawlspace	4+	1960s	0	0	0	1	0
Single-Family Attached	1500-2499	Vented Crawlspace	1	1960s	0	0	0	1	8.1128e-05
Single-Family Attached	1500-2499	Vented Crawlspace	2	1960s	0	0	0	1	0.000186081
Single-Family Attached	1500-2499	Vented Crawlspace	3	1960s	0	0	0	1	7.64025e-06
Single-Family Attached	1500-2499	Vented Crawlspace	4+	1960s	0	0	0	1	0
Single-Family Attached	2500-3999	Vented Crawlspace	1	1960s	0	0	0	1	3.14464e-05
Single-Family Attached	2500-3999	Vented Crawlspace	2	1960s	0	0	0	1	1.61655e-05
Single-Family Attached	2500-3999	Vented Crawlspace	3	1960s	0	0	0	1	0
Single-Family Attached	2500-3999	Vented Crawlspace	4+	1960s	0	0	0	1	0
Single-Family Attached	4000+	Vented Crawlspace	1	1960s	0	0	0	1	2.8505e-06
Single-Family Attached	4000+	Vented Crawlspace	2	1960s	0	0	0	1	2.8505e-06
Single-Family Attached	4000+	Vented Crawlspace	3	1960s	0	0	0	1	2.8505e-06
Single-Family Attached	4000+	Vented Crawlspace	4+	1960s	0	0	0	1	0
Single-Family Attached	0-1499	Vented Crawlspace	1	1970s	0	0	0	1	0.000891789
Single-Family Attached	0-1499	Vented Crawlspace	2	1970s	0	0	0	1	0.000485303
Single-Family Attached	0-1499	Vented Crawlspace	3	1970s	0	0	0	1	1.22036e-05
Single-Family Attached	0-1499	Vented Crawlspace	4+	1970s	0	0	0	1	0
Single-Family Attached	1500-2499	Vented Crawlspace	1	1970s	0	0	0	1	0.00016228
Single-Family Attached	1500-2499	Vented Crawlspace	2	1970s	0	0	0	1	0.000372217
Single-Family Attached	1500-2499	Vented Crawlspace	3	1970s	0	0	0	1	1.52828e-05
Single-Family Attached	1500-2499	Vented Crawlspace	4+	1970s	0	0	0	1	0
Single-Family Attached	2500-3999	Vented Crawlspace	1	1970s	0	0	0	1	6.82676e-05
Single-Family Attached	2500-3999	Vented Crawlspace	2	1970s	0	0	0	1	3.50939e-05
Single-Family Attached	2500-3999	Vented Crawlspace	3	1970s	0	0	0	1	0
Single-Family Attached	2500-3999	Vented Crawlspace	4+	1970s	0	0	0	1	0
Single-Family Attached	4000+	Vented Crawlspace	1	1970s	0	0	0	1	5.24367e-06
Single-Family Attached	4000+	Vented Crawlspace	2	1970s	0	0	0	1	5.24367e-06
Single-Family Attached	4000+	Vented Crawlspace	3	1970s	0	0	0	1	5.24367e-06
Single-Family Attached	4000+	Vented Crawlspace	4+	1970s	0	0	0	1	0
Single-Family Attached	0-1499	Vented Crawlspace	1	1980s	0	0	0	1	0.000495995
Single-Family Attached	0-1499	Vented Crawlspace	2	1980s	0	0	0	1	0.000537022
Single-Family Attached	0-1499	Vented Crawlspace	3	1980s	0	0	0	1	8.62374e-06
Single-Family Attached	0-1499	Vented Crawlspace	4+	1980s	0	0	0	1	0
Single-Family Attached	1500-2499	Vented Crawlspace	1	1980s	0	0	0	1	0.000197319
Single-Family Attached	1500-2499	Vented Crawlspace	2	1980s	0	0	0	1	0.00043977
Single-Family Attached	1500-2499	Vented Crawlspace	3	1980s	0	0	0	1	8.54027e-05
Single-Family Attached	1500-2499	Vented Crawlspace	4+	1980s	0	0	0	1	0
Single-Family Attached	2500-3999	Vented Crawlspace	1	1980s	0	0	0	1	2.11998e-05
Single-Family Attached	2500-3999	Vented Crawlspace	2	1980s	0	0	0	1	6.98904e-05
Single-Family Attached	2500-3999	Vented Crawlspace	3	1980s	0	0	0	1	2.60636e-06
Single-Family Attached	2500-3999	Vented Crawlspace	4+	1980s	0	0	0	1	0
Single-Family Attached	4000+	Vented Crawlspace	1	1980s	0	0	0	1	0
Single-Family Attached	4000+	Vented Crawlspace	2	1980s	0	0	0	1	2.53779e-05
Single-Family Attached	4000+	Vented Crawlspace	3	1980s	0	0	0	1	0
Single-Family Attached	4000+	Vented Crawlspace	4+	1980s	0	0	0	1	0
Single-Family Attached	0-1499	Vented Crawlspace	1	1990s	0	0	0	1	0.000417934
Single-Family Attached	0-1499	Vented Crawlspace	2	1990s	0	0	0	1	0.000452504
Single-Family Attached	0-1499	Vented Crawlspace	3	1990s	0	0	0	1	7.26652e-06
Single-Family Attached	0-1499	Vented Crawlspace	4+	1990s	0	0	0	1	0
Single-Family Attached	1500-2499	Vented Crawlspace	1	1990s	0	0	0	1	0.0001657
Single-Family Attached	1500-2499	Vented Crawlspace	2	1990s	0	0	0	1	0.000369301
Single-Family Attached	1500-2499	Vented Crawlspace	3	1990s	0	0	0	1	7.17178e-05
Single-Family Attached	1500-2499	Vented Crawlspace	4+	1990s	0	0	0	1	0
Single-Family Attached	2500-3999	Vented Crawlspace	1	1990s	0	0	0	1	1.87582e-05
Single-Family Attached	2500-3999	Vented Crawlspace	2	1990s	0	0	0	1	6.18411e-05
Single-Family Attached	2500-3999	Vented Crawlspace	3	1990s	0	0	0	1	2.30618e-06
Single-Family Attached	2500-3999	Vented Crawlspace	4+	1990s	0	0	0	1	0
Single-Family Attached	4000+	Vented Crawlspace	1	1990s	0	0	0	1	0
Single-Family Attached	4000+	Vented Crawlspace	2	1990s	0	0	0	1	2.03204e-05
Single-Family Attached	4000+	Vented Crawlspace	3	1990s	0	0	0	1	0
Single-Family Attached	4000+	Vented Crawlspace	4+	1990s	0	0	0	1	0
Single-Family Attached	0-1499	Vented Crawlspace	1	2000s	0	0	0	1	0.000299479
Single-Family Attached	0-1499	Vented Crawlspace	2	2000s	0	0	0	1	0.000299266
Single-Family Attached	0-1499	Vented Crawlspace	3	2000s	0	0	0	1	1.48546e-05
Single-Family Attached	0-1499	Vented Crawlspace	4+	2000s	0	0	0	1	0
Single-Family Attached	1500-2499	Vented Crawlspace	1	2000s	0	0	0	1	0.000191265
Single-Family Attached	1500-2499	Vented Crawlspace	2	2000s	0	0	0	1	0.000296198
Single-Family Attached	1500-2499	Vented Crawlspace	3	2000s	0	0	0	1	5.93738e-05
Single-Family Attached	1500-2499	Vented Crawlspace	4+	2000s	0	0	0	1	0
Single-Family Attached	2500-3999	Vented Crawlspace	1	2000s	0	0	0	1	6.00469e-05
Single-Family Attached	2500-3999	Vented Crawlspace	2	2000s	0	0	0	1	5.79494e-05
Single-Family Attached	2500-3999	Vented Crawlspace	3	2000s	0	0	0	1	4.65988e-05
Single-Family Attached	2500-3999	Vented Crawlspace	4+	2000s	0	0	0	1	0
Single-Family Attached	4000+	Vented Crawlspace	1	2000s	0	0	0	1	5.5235e-06
Single-Family Attached	4000+	Vented Crawlspace	2	2000s	0	0	0	1	1.52799e-05
Single-Family Attached	4000+	Vented Crawlspace	3	2000s	0	0	0	1	1.15937e-05
Single-Family Attached	4000+	Vented Crawlspace	4+	2000s	0	0	0	1	0
Single-Family Attached	0-1499	Vented Crawlspace	1	2010s	0	0	0	1	5.42777e-05
Single-Family Attached	0-1499	Vented Crawlspace	2	2010s	0	0	0	1	5.42391e-05
Single-Family Attached	0-1499	Vented Crawlspace	3	2010s	0	0	0	1	2.69226e-06
Single-Family Attached	0-1499	Vented Crawlspace	4+	2010s	0	0	0	1	0
Single-Family Attached	1500-2499	Vented Crawlspace	1	2010s	0	0	0	1	5.05072e-05
Single-Family Attached	1500-2499	Vented Crawlspace	2	2010s	0	0	0	1	7.82169e-05
Single-Family Attached	1500-2499	Vented Crawlspace	3	2010s	0	0	0	1	1.56788e-05
Single-Family Attached	1500-2499	Vented Crawlspace	4+	2010s	0	0	0	1	0
Single-Family Attached	2500-3999	Vented Crawlspace	1	2010s	0	0	0	1	1.32206e-05
Single-Family Attached	2500-3999	Vented Crawlspace	2	2010s	0	0	0	1	1.27588e-05
Single-Family Attached	2500-3999	Vented Crawlspace	3	2010s	0	0	0	1	1.02597e-05
Single-Family Attached	2500-3999	Vented Crawlspace	4+	2010s	0	0	0	1	0
Single-Family Attached	4000+	Vented Crawlspace	1	2010s	0	0	0	1	1.13622e-06
Single-Family Attached	4000+	Vented Crawlspace	2	2010s	0	0	0	1	3.14317e-06
Single-Family Attached	4000+	Vented Crawlspace	3	2010s	0	0	0	1	2.3849e-06
Single-Family Attached	4000+	Vented Crawlspace	4+	2010s	0	0	0	1	0
Single-Family Attached	0-1499	Vented Crawlspace	1	<1940	0	0	0	1	0.000409317
Single-Family Attached	0-1499	Vented Crawlspace	2	<1940	0	0	0	1	0.000812275
Single-Family Attached	0-1499	Vented Crawlspace	3	<1940	0	0	0	1	0.000135892
Single-Family Attached	0-1499	Vented Crawlspace	4+	<1940	0	0	0	1	0
Single-Family Attached	1500-2499	Vented Crawlspace	1	<1940	0	0	0	1	4.09594e-05
Single-Family Attached	1500-2499	Vented Crawlspace	2	<1940	0	0	0	1	0.000401922
Single-Family Attached	1500-2499	Vented Crawlspace	3	<1940	0	0	0	1	0.000110713
Single-Family Attached	1500-2499	Vented Crawlspace	4+	<1940	0	0	0	1	0
Single-Family Attached	2500-3999	Vented Crawlspace	1	<1940	0	0	0	1	0
Single-Family Attached	2500-3999	Vented Crawlspace	2	<1940	0	0	0	1	9.15681e-05
Single-Family Attached	2500-3999	Vented Crawlspace	3	<1940	0	0	0	1	7.28005e-05
Single-Family Attached	2500-3999	Vented Crawlspace	4+	<1940	0	0	0	1	0
Single-Family Attached	4000+	Vented Crawlspace	1	<1940	0	0	0	1	1.82207e-05
Single-Family Attached	4000+	Vented Crawlspace	2	<1940	0	0	0	1	1.82207e-05
Single-Family Attached	4000+	Vented Crawlspace	3	<1940	0	0	0	1	1.82207e-05
Single-Family Attached	4000+	Vented Crawlspace	4+	<1940	0	0	0	1	0
Single-Family Detached	0-1499	Vented Crawlspace	1	1940s	0.196591	0	0	0.803409	0.00488728
Single-Family Detached	0-1499	Vented Crawlspace	2	1940s	0.196591	0	0	0.803409	0.000670208
Single-Family Detached	0-1499	Vented Crawlspace	3	1940s	0	0	0	1	5.92504e-06
Single-Family Detached	0-1499	Vented Crawlspace	4+	1940s	0	0	0	1	0
Single-Family Detached	1500-2499	Vented Crawlspace	1	1940s	0.11077	0.111944	0	0.777286	0.00246281
Single-Family Detached	1500-2499	Vented Crawlspace	2	1940s	0.11077	0.111944	0	0.777286	0.00160663
Single-Family Detached	1500-2499	Vented Crawlspace	3	1940s	0.11077	0.111944	0	0.777286	5.77517e-05
Single-Family Detached	1500-2499	Vented Crawlspace	4+	1940s	0	0	0	1	0
Single-Family Detached	2500-3999	Vented Crawlspace	1	1940s	0.172587	0.21513	0.012879	0.599405	0.000316455
Single-Family Detached	2500-3999	Vented Crawlspace	2	1940s	0.172587	0.21513	0.012879	0.599405	0.000527739
Single-Family Detached	2500-3999	Vented Crawlspace	3	1940s	0.172587	0.21513	0.012879	0.599405	4.35267e-05
Single-Family Detached	2500-3999	Vented Crawlspace	4+	1940s	0	0	0	1	0
Single-Family Detached	4000+	Vented Crawlspace	1	1940s	0.195053	0.530143	0.051523	0.223281	5.7782e-05
Single-Family Detached	4000+	Vented Crawlspace	2	1940s	0.195053	0.530143	0.051523	0.223281	0.00012814
Single-Family Detached	4000+	Vented Crawlspace	3	1940s	0.195053	0.530143	0.051523	0.223281	4.50902e-06
Single-Family Detached	4000+	Vented Crawlspace	4+	1940s	0	0	0	1	0
Single-Family Detached	0-1499	Vented Crawlspace	1	1950s	0.222291	0	0	0.777709	0.0112052
Single-Family Detached	0-1499	Vented Crawlspace	2	1950s	0.222291	0	0	0.777709	0.0015366
Single-Family Detached	0-1499	Vented Crawlspace	3	1950s	0	0	0	1	1.35845e-05
Single-Family Detached	0-1499	Vented Crawlspace	4+	1950s	0	0	0	1	0
Single-Family Detached	1500-2499	Vented Crawlspace	1	1950s	0.239907	0.188864	0	0.571229	0.00567827
Single-Family Detached	1500-2499	Vented Crawlspace	2	1950s	0.239907	0.188864	0	0.571229	0.00370425
Single-Family Detached	1500-2499	Vented Crawlspace	3	1950s	0.239907	0.188864	0	0.571229	0.000133153
Single-Family Detached	1500-2499	Vented Crawlspace	4+	1950s	0	0	0	1	0
Single-Family Detached	2500-3999	Vented Crawlspace	1	1950s	0.227037	0.261214	0.037333	0.474416	0.000733963
Single-Family Detached	2500-3999	Vented Crawlspace	2	1950s	0.227037	0.261214	0.037333	0.474416	0.001224
Single-Family Detached	2500-3999	Vented Crawlspace	3	1950s	0.227037	0.261214	0.037333	0.474416	0.000100953
Single-Family Detached	2500-3999	Vented Crawlspace	4+	1950s	0	0	0	1	0
Single-Family Detached	4000+	Vented Crawlspace	1	1950s	0.129754	0.60732	0.125466	0.137459	0.000135317
Single-Family Detached	4000+	Vented Crawlspace	2	1950s	0.129754	0.60732	0.125466	0.137459	0.000300084
Single-Family Detached	4000+	Vented Crawlspace	3	1950s	0.129754	0.60732	0.125466	0.137459	1.05594e-05
Single-Family Detached	4000+	Vented Crawlspace	4+	1950s	0	0	0	1	0
Single-Family Detached	0-1499	Vented Crawlspace	1	1960s	0.265337	0	0	0.734663	0.00539628
Single-Family Detached	0-1499	Vented Crawlspace	2	1960s	0.265337	0	0	0.734663	0.000531373
Single-Family Detached	0-1499	Vented Crawlspace	3	1960s	0	0	0	1	4.68581e-05
Single-Family Detached	0-1499	Vented Crawlspace	4+	1960s	0	0	0	1	0
Single-Family Detached	1500-2499	Vented Crawlspace	1	1960s	0.201802	0.374534	0	0.423664	0.00637656
Single-Family Detached	1500-2499	Vented Crawlspace	2	1960s	0.201802	0.374534	0	0.423664	0.00225103
Single-Family Detached	1500-2499	Vented Crawlspace	3	1960s	0.201802	0.374534	0	0.423664	0.00013448
Single-Family Detached	1500-2499	Vented Crawlspace	4+	1960s	0	0	0	1	0
Single-Family Detached	2500-3999	Vented Crawlspace	1	1960s	0.161953	0.551133	0.046972	0.239942	0.00144504
Single-Family Detached	2500-3999	Vented Crawlspace	2	1960s	0.161953	0.551133	0.046972	0.239942	0.00140877
Single-Family Detached	2500-3999	Vented Crawlspace	3	1960s	0.161953	0.551133	0.046972	0.239942	8.15714e-05
Single-Family Detached	2500-3999	Vented Crawlspace	4+	1960s	0	0	0	1	0
Single-Family Detached	4000+	Vented Crawlspace	1	1960s	0.024774	0.633439	0.075546	0.266241	0.000103481
Single-Family Detached	4000+	Vented Crawlspace	2	1960s	0.024774	0.633439	0.075546	0.266241	0.00024521
Single-Family Detached	4000+	Vented Crawlspace	3	1960s	0.024774	0.633439	0.075546	0.266241	1.98593e-05
Single-Family Detached	4000+	Vented Crawlspace	4+	1960s	0	0	0	1	0
Single-Family Detached	0-1499	Vented Crawlspace	1	1970s	0.23845	0	0	0.76155	0.00670379
Single-Family Detached	0-1499	Vented Crawlspace	2	1970s	0.23845	0	0	0.76155	0.000660124
Single-Family Detached	0-1499	Vented Crawlspace	3	1970s	0	0	0	1	5.82117e-05
Single-Family Detached	0-1499	Vented Crawlspace	4+	1970s	0	0	0	1	0
Single-Family Detached	1500-2499	Vented Crawlspace	1	1970s	0.106728	0.524768	0	0.368504	0.00776964
Single-Family Detached	1500-2499	Vented Crawlspace	2	1970s	0.106728	0.524768	0	0.368504	0.00274281
Single-Family Detached	1500-2499	Vented Crawlspace	3	1970s	0.106728	0.524768	0	0.368504	0.00016386
Single-Family Detached	1500-2499	Vented Crawlspace	4+	1970s	0	0	0	1	0
Single-Family Detached	2500-3999	Vented Crawlspace	1	1970s	0.075678	0.687491	0.035486	0.201346	0.00174629
Single-Family Detached	2500-3999	Vented Crawlspace	2	1970s	0.075678	0.687491	0.035486	0.201346	0.00170246
Single-Family Detached	2500-3999	Vented Crawlspace	3	1970s	0.075678	0.687491	0.035486	0.201346	9.85765e-05
Single-Family Detached	2500-3999	Vented Crawlspace	4+	1970s	0	0	0	1	0
Single-Family Detached	4000+	Vented Crawlspace	1	1970s	0.068886	0.560453	0.208862	0.161799	0.000126574
Single-Family Detached	4000+	Vented Crawlspace	2	1970s	0.068886	0.560453	0.208862	0.161799	0.000299932
Single-Family Detached	4000+	Vented Crawlspace	3	1970s	0.068886	0.560453	0.208862	0.161799	2.42912e-05
Single-Family Detached	4000+	Vented Crawlspace	4+	1970s	0	0	0	1	0
Single-Family Detached	0-1499	Vented Crawlspace	1	1980s	0.216117	0	0	0.783883	0.00243157
Single-Family Detached	0-1499	Vented Crawlspace	2	1980s	0.216117	0	0	0.783883	0.000432379
Single-Family Detached	0-1499	Vented Crawlspace	3	1980s	0	0	0	1	1.87259e-05
Single-Family Detached	0-1499	Vented Crawlspace	4+	1980s	0	0	0	1	0
Single-Family Detached	1500-2499	Vented Crawlspace	1	1980s	0.127131	0.588891	0	0.283978	0.00402613
Single-Family Detached	1500-2499	Vented Crawlspace	2	1980s	0.127131	0.588891	0	0.283978	0.00213559
Single-Family Detached	1500-2499	Vented Crawlspace	3	1980s	0.127131	0.588891	0	0.283978	4.17618e-05
Single-Family Detached	1500-2499	Vented Crawlspace	4+	1980s	0	0	0	1	0
Single-Family Detached	2500-3999	Vented Crawlspace	1	1980s	0.10817	0.685353	0.085808	0.120669	0.0010146
Single-Family Detached	2500-3999	Vented Crawlspace	2	1980s	0.10817	0.685353	0.085808	0.120669	0.00210765
Single-Family Detached	2500-3999	Vented Crawlspace	3	1980s	0.10817	0.685353	0.085808	0.120669	0.000102012
Single-Family Detached	2500-3999	Vented Crawlspace	4+	1980s	0	0	0	1	0
Single-Family Detached	4000+	Vented Crawlspace	1	1980s	0.033671	0.661581	0.226548	0.0782	0.00010482
Single-Family Detached	4000+	Vented Crawlspace	2	1980s	0.033671	0.661581	0.226548	0.0782	0.000543212
Single-Family Detached	4000+	Vented Crawlspace	3	1980s	0.033671	0.661581	0.226548	0.0782	2.03668e-05
Single-Family Detached	4000+	Vented Crawlspace	4+	1980s	0	0	0	1	0
Single-Family Detached	0-1499	Vented Crawlspace	1	1990s	0.163762	0	0	0.836238	0.00286846
Single-Family Detached	0-1499	Vented Crawlspace	2	1990s	0.163762	0	0	0.836238	0.000510064
Single-Family Detached	0-1499	Vented Crawlspace	3	1990s	0	0	0	1	2.20904e-05
Single-Family Detached	0-1499	Vented Crawlspace	4+	1990s	0	0	0	1	0
Single-Family Detached	1500-2499	Vented Crawlspace	1	1990s	0.055472	0.703147	0	0.241381	0.0047102
Single-Family Detached	1500-2499	Vented Crawlspace	2	1990s	0.055472	0.703147	0	0.241381	0.00249844
Single-Family Detached	1500-2499	Vented Crawlspace	3	1990s	0.055472	0.703147	0	0.241381	4.88575e-05
Single-Family Detached	1500-2499	Vented Crawlspace	4+	1990s	0	0	0	1	0
Single-Family Detached	2500-3999	Vented Crawlspace	1	1990s	0.047959	0.658559	0.177539	0.115943	0.00118734
Single-Family Detached	2500-3999	Vented Crawlspace	2	1990s	0.047959	0.658559	0.177539	0.115943	0.00246649
Single-Family Detached	2500-3999	Vented Crawlspace	3	1990s	0.047959	0.658559	0.177539	0.115943	0.00011938
Single-Family Detached	2500-3999	Vented Crawlspace	4+	1990s	0	0	0	1	0
Single-Family Detached	4000+	Vented Crawlspace	1	1990s	0.00721	0.602911	0.342193	0.047687	0.000124853
Single-Family Detached	4000+	Vented Crawlspace	2	1990s	0.00721	0.602911	0.342193	0.047687	0.000647028
Single-Family Detached	4000+	Vented Crawlspace	3	1990s	0.00721	0.602911	0.342193	0.047687	2.42592e-05
Single-Family Detached	4000+	Vented Crawlspace	4+	1990s	0	0	0	1	0
Single-Family Detached	0-1499	Vented Crawlspace	1	2000s	0.136224	0	0	0.863776	0.00143691
Single-Family Detached	0-1499	Vented Crawlspace	2	2000s	0.136224	0	0	0.863776	0.000276507
Single-Family Detached	0-1499	Vented Crawlspace	3	2000s	0	0	0	1	0
Single-Family Detached	0-1499	Vented Crawlspace	4+	2000s	0	0	0	1	0
Single-Family Detached	1500-2499	Vented Crawlspace	1	2000s	0.057359	0.753987	0	0.188653	0.00345852
Single-Family Detached	1500-2499	Vented Crawlspace	2	2000s	0.057359	0.753987	0	0.188653	0.00183787
Single-Family Detached	1500-2499	Vented Crawlspace	3	2000s	0.057359	0.753987	0	0.188653	2.13347e-05
Single-Family Detached	1500-2499	Vented Crawlspace	4+	2000s	0	0	0	1	0
Single-Family Detached	2500-3999	Vented Crawlspace	1	2000s	0.039918	0.649167	0.234644	0.076271	0.00106991
Single-Family Detached	2500-3999	Vented Crawlspace	2	2000s	0.039918	0.649167	0.234644	0.076271	0.00248071
Single-Family Detached	2500-3999	Vented Crawlspace	3	2000s	0.039918	0.649167	0.234644	0.076271	4.10928e-05
Single-Family Detached	2500-3999	Vented Crawlspace	4+	2000s	0	0	0	1	0
Single-Family Detached	4000+	Vented Crawlspace	1	2000s	0.010732	0.44749	0.498077	0.0437	0.000224578
Single-Family Detached	4000+	Vented Crawlspace	2	2000s	0.010732	0.44749	0.498077	0.0437	0.000842159
Single-Family Detached	4000+	Vented Crawlspace	3	2000s	0.010732	0.44749	0.498077	0.0437	3.32311e-05
Single-Family Detached	4000+	Vented Crawlspace	4+	2000s	0	0	0	1	0
Single-Family Detached	0-1499	Vented Crawlspace	1	2010s	0.136224	0	0	0.863776	0.000215258
Single-Family Detached	0-1499	Vented Crawlspace	2	2010s	0.136224	0	0	0.863776	4.14227e-05
Single-Family Detached	0-1499	Vented Crawlspace	3	2010s	0	0	0	1	0
Single-Family Detached	0-1499	Vented Crawlspace	4+	2010s	0	0	0	1	0
Single-Family Detached	1500-2499	Vented Crawlspace	1	2010s	0.057359	0.753987	0	0.188653	0.000616382
Single-Family Detached	1500-2499	Vented Crawlspace	2	2010s	0.057359	0.753987	0	0.188653	0.000327548
Single-Family Detached	1500-2499	Vented Crawlspace	3	2010s	0.057359	0.753987	0	0.188653	3.8023e-06
Single-Family Detached	1500-2499	Vented Crawlspace	4+	2010s	0	0	0	1	0
Single-Family Detached	2500-3999	Vented Crawlspace	1	2010s	0.039918	0.649167	0.234644	0.076271	0.00028639
Single-Family Detached	2500-3999	Vented Crawlspace	2	2010s	0.039918	0.649167	0.234644	0.076271	0.00066403
Single-Family Detached	2500-3999	Vented Crawlspace	3	2010s	0.039918	0.649167	0.234644	0.076271	1.09996e-05
Single-Family Detached	2500-3999	Vented Crawlspace	4+	2010s	0	0	0	1	0
Single-Family Detached	4000+	Vented Crawlspace	1	2010s	0.010732	0.44749	0.498077	0.0437	5.2721e-05
Single-Family Detached	4000+	Vented Crawlspace	2	2010s	0.010732	0.44749	0.498077	0.0437	0.000197701
Single-Family Detached	4000+	Vented Crawlspace	3	2010s	0.010732	0.44749	0.498077	0.0437	7.8012e-06
Single-Family Detached	4000+	Vented Crawlspace	4+	2010s	0	0	0	1	0
Single-Family Detached	0-1499	Vented Crawlspace	1	<1940	0.075776	0	0	0.924224	0.00591683
Single-Family Detached	0-1499	Vented Crawlspace	2	<1940	0.075776	0	0	0.924224	0.00363287
Single-Family Detached	0-1499	Vented Crawlspace	3	<1940	0	0	0	1	6.61474e-05
Single-Family Detached	0-1499	Vented Crawlspace	4+	<1940	0	0	0	1	0
Single-Family Detached	1500-2499	Vented Crawlspace	1	<1940	0.065978	0.09478	0	0.839242	0.00228756
Single-Family Detached	1500-2499	Vented Crawlspace	2	<1940	0.065978	0.09478	0	0.839242	0.00645244
Single-Family Detached	1500-2499	Vented Crawlspace	3	<1940	0.065978	0.09478	0	0.839242	0.000138216
Single-Family Detached	1500-2499	Vented Crawlspace	4+	<1940	0	0	0	1	0
Single-Family Detached	2500-3999	Vented Crawlspace	1	<1940	0.046238	0.091001	0.008446	0.854315	0.000277132
Single-Family Detached	2500-3999	Vented Crawlspace	2	<1940	0.046238	0.091001	0.008446	0.854315	0.00287143
Single-Family Detached	2500-3999	Vented Crawlspace	3	<1940	0.046238	0.091001	0.008446	0.854315	0.000240523
Single-Family Detached	2500-3999	Vented Crawlspace	4+	<1940	0	0	0	1	0
Single-Family Detached	4000+	Vented Crawlspace	1	<1940	0.21222	0.194644	0.040975	0.552162	6.41389e-05
Single-Family Detached	4000+	Vented Crawlspace	2	<1940	0.21222	0.194644	0.040975	0.552162	0.000681543
Single-Family Detached	4000+	Vented Crawlspace	3	<1940	0.21222	0.194644	0.040975	0.552162	0.000160427
Single-Family Detached	4000+	Vented Crawlspace	4+	<1940	0	0	0	1	0
=======
Multi-Family with 2 - 4 Units	0-1499	Vented Crawlspace	1	1940s	0	0	0	1	0.000311871
Multi-Family with 2 - 4 Units	0-1499	Vented Crawlspace	2	1940s	0	0	0	1	0.000202543
Multi-Family with 2 - 4 Units	0-1499	Vented Crawlspace	3	1940s	0	0	0	1	4.43819e-05
Multi-Family with 2 - 4 Units	0-1499	Vented Crawlspace	4+	1940s	0	0	0	1	3.13161e-05
Multi-Family with 2 - 4 Units	1500-2499	Vented Crawlspace	1	1940s	0	0	0	1	0.000200126
Multi-Family with 2 - 4 Units	1500-2499	Vented Crawlspace	2	1940s	0	0	0	1	0.000129971
Multi-Family with 2 - 4 Units	1500-2499	Vented Crawlspace	3	1940s	0	0	0	1	2.84797e-05
Multi-Family with 2 - 4 Units	1500-2499	Vented Crawlspace	4+	1940s	0	0	0	1	2.00954e-05
Multi-Family with 2 - 4 Units	2500-3999	Vented Crawlspace	1	1940s	0	0	0	1	8.67182e-05
Multi-Family with 2 - 4 Units	2500-3999	Vented Crawlspace	2	1940s	0	0	0	1	5.63187e-05
Multi-Family with 2 - 4 Units	2500-3999	Vented Crawlspace	3	1940s	0	0	0	1	1.23408e-05
Multi-Family with 2 - 4 Units	2500-3999	Vented Crawlspace	4+	1940s	0	0	0	1	8.70769e-06
Multi-Family with 2 - 4 Units	4000+	Vented Crawlspace	1	1940s	0	0	0	1	2.0719e-05
Multi-Family with 2 - 4 Units	4000+	Vented Crawlspace	2	1940s	0	0	0	1	1.34559e-05
Multi-Family with 2 - 4 Units	4000+	Vented Crawlspace	3	1940s	0	0	0	1	2.9485e-06
Multi-Family with 2 - 4 Units	4000+	Vented Crawlspace	4+	1940s	0	0	0	1	2.08047e-06
Multi-Family with 2 - 4 Units	0-1499	Vented Crawlspace	1	1950s	0	0	0	1	0.000657586
Multi-Family with 2 - 4 Units	0-1499	Vented Crawlspace	2	1950s	0	0	0	1	0.000427066
Multi-Family with 2 - 4 Units	0-1499	Vented Crawlspace	3	1950s	0	0	0	1	9.35802e-05
Multi-Family with 2 - 4 Units	0-1499	Vented Crawlspace	4+	1950s	0	0	0	1	6.60306e-05
Multi-Family with 2 - 4 Units	1500-2499	Vented Crawlspace	1	1950s	0	0	0	1	0.00042197
Multi-Family with 2 - 4 Units	1500-2499	Vented Crawlspace	2	1950s	0	0	0	1	0.000274047
Multi-Family with 2 - 4 Units	1500-2499	Vented Crawlspace	3	1950s	0	0	0	1	6.005e-05
Multi-Family with 2 - 4 Units	1500-2499	Vented Crawlspace	4+	1950s	0	0	0	1	4.23716e-05
Multi-Family with 2 - 4 Units	2500-3999	Vented Crawlspace	1	1950s	0	0	0	1	0.000182847
Multi-Family with 2 - 4 Units	2500-3999	Vented Crawlspace	2	1950s	0	0	0	1	0.000118749
Multi-Family with 2 - 4 Units	2500-3999	Vented Crawlspace	3	1950s	0	0	0	1	2.60207e-05
Multi-Family with 2 - 4 Units	2500-3999	Vented Crawlspace	4+	1950s	0	0	0	1	1.83604e-05
Multi-Family with 2 - 4 Units	4000+	Vented Crawlspace	1	1950s	0	0	0	1	4.36865e-05
Multi-Family with 2 - 4 Units	4000+	Vented Crawlspace	2	1950s	0	0	0	1	2.8372e-05
Multi-Family with 2 - 4 Units	4000+	Vented Crawlspace	3	1950s	0	0	0	1	6.21697e-06
Multi-Family with 2 - 4 Units	4000+	Vented Crawlspace	4+	1950s	0	0	0	1	4.38672e-06
Multi-Family with 2 - 4 Units	0-1499	Vented Crawlspace	1	1960s	0	0	0	1	0.000665393
Multi-Family with 2 - 4 Units	0-1499	Vented Crawlspace	2	1960s	0	0	0	1	0.000432136
Multi-Family with 2 - 4 Units	0-1499	Vented Crawlspace	3	1960s	0	0	0	1	9.46912e-05
Multi-Family with 2 - 4 Units	0-1499	Vented Crawlspace	4+	1960s	0	0	0	1	6.68146e-05
Multi-Family with 2 - 4 Units	1500-2499	Vented Crawlspace	1	1960s	0	0	0	1	0.00042698
Multi-Family with 2 - 4 Units	1500-2499	Vented Crawlspace	2	1960s	0	0	0	1	0.0002773
Multi-Family with 2 - 4 Units	1500-2499	Vented Crawlspace	3	1960s	0	0	0	1	6.0763e-05
Multi-Family with 2 - 4 Units	1500-2499	Vented Crawlspace	4+	1960s	0	0	0	1	4.28746e-05
Multi-Family with 2 - 4 Units	2500-3999	Vented Crawlspace	1	1960s	0	0	0	1	0.000185018
Multi-Family with 2 - 4 Units	2500-3999	Vented Crawlspace	2	1960s	0	0	0	1	0.000120159
Multi-Family with 2 - 4 Units	2500-3999	Vented Crawlspace	3	1960s	0	0	0	1	2.63297e-05
Multi-Family with 2 - 4 Units	2500-3999	Vented Crawlspace	4+	1960s	0	0	0	1	1.85783e-05
Multi-Family with 2 - 4 Units	4000+	Vented Crawlspace	1	1960s	0	0	0	1	4.42051e-05
Multi-Family with 2 - 4 Units	4000+	Vented Crawlspace	2	1960s	0	0	0	1	2.87088e-05
Multi-Family with 2 - 4 Units	4000+	Vented Crawlspace	3	1960s	0	0	0	1	6.29078e-06
Multi-Family with 2 - 4 Units	4000+	Vented Crawlspace	4+	1960s	0	0	0	1	4.4388e-06
Multi-Family with 2 - 4 Units	0-1499	Vented Crawlspace	1	1970s	0	0	0	1	0.000950174
Multi-Family with 2 - 4 Units	0-1499	Vented Crawlspace	2	1970s	0	0	0	1	0.000617086
Multi-Family with 2 - 4 Units	0-1499	Vented Crawlspace	3	1970s	0	0	0	1	0.000135218
Multi-Family with 2 - 4 Units	0-1499	Vented Crawlspace	4+	1970s	0	0	0	1	9.54104e-05
Multi-Family with 2 - 4 Units	1500-2499	Vented Crawlspace	1	1970s	0	0	0	1	0.000609723
Multi-Family with 2 - 4 Units	1500-2499	Vented Crawlspace	2	1970s	0	0	0	1	0.000395982
Multi-Family with 2 - 4 Units	1500-2499	Vented Crawlspace	3	1970s	0	0	0	1	8.67688e-05
Multi-Family with 2 - 4 Units	1500-2499	Vented Crawlspace	4+	1970s	0	0	0	1	6.12245e-05
Multi-Family with 2 - 4 Units	2500-3999	Vented Crawlspace	1	1970s	0	0	0	1	0.000264204
Multi-Family with 2 - 4 Units	2500-3999	Vented Crawlspace	2	1970s	0	0	0	1	0.000171586
Multi-Family with 2 - 4 Units	2500-3999	Vented Crawlspace	3	1970s	0	0	0	1	3.75985e-05
Multi-Family with 2 - 4 Units	2500-3999	Vented Crawlspace	4+	1970s	0	0	0	1	2.65296e-05
Multi-Family with 2 - 4 Units	4000+	Vented Crawlspace	1	1970s	0	0	0	1	6.31245e-05
Multi-Family with 2 - 4 Units	4000+	Vented Crawlspace	2	1970s	0	0	0	1	4.09959e-05
Multi-Family with 2 - 4 Units	4000+	Vented Crawlspace	3	1970s	0	0	0	1	8.98316e-06
Multi-Family with 2 - 4 Units	4000+	Vented Crawlspace	4+	1970s	0	0	0	1	6.33856e-06
Multi-Family with 2 - 4 Units	0-1499	Vented Crawlspace	1	1980s	0	0	0	1	0.00083298
Multi-Family with 2 - 4 Units	0-1499	Vented Crawlspace	2	1980s	0	0	0	1	0.000540975
Multi-Family with 2 - 4 Units	0-1499	Vented Crawlspace	3	1980s	0	0	0	1	0.00011854
Multi-Family with 2 - 4 Units	0-1499	Vented Crawlspace	4+	1980s	0	0	0	1	8.36426e-05
Multi-Family with 2 - 4 Units	1500-2499	Vented Crawlspace	1	1980s	0	0	0	1	0.00053452
Multi-Family with 2 - 4 Units	1500-2499	Vented Crawlspace	2	1980s	0	0	0	1	0.000347142
Multi-Family with 2 - 4 Units	1500-2499	Vented Crawlspace	3	1980s	0	0	0	1	7.60669e-05
Multi-Family with 2 - 4 Units	1500-2499	Vented Crawlspace	4+	1980s	0	0	0	1	5.36731e-05
Multi-Family with 2 - 4 Units	2500-3999	Vented Crawlspace	1	1980s	0	0	0	1	0.000231617
Multi-Family with 2 - 4 Units	2500-3999	Vented Crawlspace	2	1980s	0	0	0	1	0.000150423
Multi-Family with 2 - 4 Units	2500-3999	Vented Crawlspace	3	1980s	0	0	0	1	3.29611e-05
Multi-Family with 2 - 4 Units	2500-3999	Vented Crawlspace	4+	1980s	0	0	0	1	2.32575e-05
Multi-Family with 2 - 4 Units	4000+	Vented Crawlspace	1	1980s	0	0	0	1	5.53387e-05
Multi-Family with 2 - 4 Units	4000+	Vented Crawlspace	2	1980s	0	0	0	1	3.59395e-05
Multi-Family with 2 - 4 Units	4000+	Vented Crawlspace	3	1980s	0	0	0	1	7.87519e-06
Multi-Family with 2 - 4 Units	4000+	Vented Crawlspace	4+	1980s	0	0	0	1	5.55677e-06
Multi-Family with 2 - 4 Units	0-1499	Vented Crawlspace	1	1990s	0	0	0	1	0.000874628
Multi-Family with 2 - 4 Units	0-1499	Vented Crawlspace	2	1990s	0	0	0	1	0.000568023
Multi-Family with 2 - 4 Units	0-1499	Vented Crawlspace	3	1990s	0	0	0	1	0.000124467
Multi-Family with 2 - 4 Units	0-1499	Vented Crawlspace	4+	1990s	0	0	0	1	8.78246e-05
Multi-Family with 2 - 4 Units	1500-2499	Vented Crawlspace	1	1990s	0	0	0	1	0.000561245
Multi-Family with 2 - 4 Units	1500-2499	Vented Crawlspace	2	1990s	0	0	0	1	0.000364498
Multi-Family with 2 - 4 Units	1500-2499	Vented Crawlspace	3	1990s	0	0	0	1	7.98701e-05
Multi-Family with 2 - 4 Units	1500-2499	Vented Crawlspace	4+	1990s	0	0	0	1	5.63567e-05
Multi-Family with 2 - 4 Units	2500-3999	Vented Crawlspace	1	1990s	0	0	0	1	0.000243197
Multi-Family with 2 - 4 Units	2500-3999	Vented Crawlspace	2	1990s	0	0	0	1	0.000157943
Multi-Family with 2 - 4 Units	2500-3999	Vented Crawlspace	3	1990s	0	0	0	1	3.46091e-05
Multi-Family with 2 - 4 Units	2500-3999	Vented Crawlspace	4+	1990s	0	0	0	1	2.44203e-05
Multi-Family with 2 - 4 Units	4000+	Vented Crawlspace	1	1990s	0	0	0	1	5.81056e-05
Multi-Family with 2 - 4 Units	4000+	Vented Crawlspace	2	1990s	0	0	0	1	3.77364e-05
Multi-Family with 2 - 4 Units	4000+	Vented Crawlspace	3	1990s	0	0	0	1	8.26893e-06
Multi-Family with 2 - 4 Units	4000+	Vented Crawlspace	4+	1990s	0	0	0	1	5.8346e-06
Multi-Family with 2 - 4 Units	0-1499	Vented Crawlspace	1	2000s	0	0	0	1	0.000891528
Multi-Family with 2 - 4 Units	0-1499	Vented Crawlspace	2	2000s	0	0	0	1	0.000578999
Multi-Family with 2 - 4 Units	0-1499	Vented Crawlspace	3	2000s	0	0	0	1	0.000126872
Multi-Family with 2 - 4 Units	0-1499	Vented Crawlspace	4+	2000s	0	0	0	1	8.95216e-05
Multi-Family with 2 - 4 Units	1500-2499	Vented Crawlspace	1	2000s	0	0	0	1	0.00057209
Multi-Family with 2 - 4 Units	1500-2499	Vented Crawlspace	2	2000s	0	0	0	1	0.000371541
Multi-Family with 2 - 4 Units	1500-2499	Vented Crawlspace	3	2000s	0	0	0	1	8.14134e-05
Multi-Family with 2 - 4 Units	1500-2499	Vented Crawlspace	4+	2000s	0	0	0	1	5.74456e-05
Multi-Family with 2 - 4 Units	2500-3999	Vented Crawlspace	1	2000s	0	0	0	1	0.000247897
Multi-Family with 2 - 4 Units	2500-3999	Vented Crawlspace	2	2000s	0	0	0	1	0.000160995
Multi-Family with 2 - 4 Units	2500-3999	Vented Crawlspace	3	2000s	0	0	0	1	3.52778e-05
Multi-Family with 2 - 4 Units	2500-3999	Vented Crawlspace	4+	2000s	0	0	0	1	2.48922e-05
Multi-Family with 2 - 4 Units	4000+	Vented Crawlspace	1	2000s	0	0	0	1	5.92283e-05
Multi-Family with 2 - 4 Units	4000+	Vented Crawlspace	2	2000s	0	0	0	1	3.84656e-05
Multi-Family with 2 - 4 Units	4000+	Vented Crawlspace	3	2000s	0	0	0	1	8.42871e-06
Multi-Family with 2 - 4 Units	4000+	Vented Crawlspace	4+	2000s	0	0	0	1	5.94734e-06
Multi-Family with 2 - 4 Units	0-1499	Vented Crawlspace	1	2010s	0	0	0	1	0.000202627
Multi-Family with 2 - 4 Units	0-1499	Vented Crawlspace	2	2010s	0	0	0	1	0.000131595
Multi-Family with 2 - 4 Units	0-1499	Vented Crawlspace	3	2010s	0	0	0	1	2.88357e-05
Multi-Family with 2 - 4 Units	0-1499	Vented Crawlspace	4+	2010s	0	0	0	1	2.03466e-05
Multi-Family with 2 - 4 Units	1500-2499	Vented Crawlspace	1	2010s	0	0	0	1	0.000130025
Multi-Family with 2 - 4 Units	1500-2499	Vented Crawlspace	2	2010s	0	0	0	1	8.44443e-05
Multi-Family with 2 - 4 Units	1500-2499	Vented Crawlspace	3	2010s	0	0	0	1	1.85037e-05
Multi-Family with 2 - 4 Units	1500-2499	Vented Crawlspace	4+	2010s	0	0	0	1	1.30563e-05
Multi-Family with 2 - 4 Units	2500-3999	Vented Crawlspace	1	2010s	0	0	0	1	5.63422e-05
Multi-Family with 2 - 4 Units	2500-3999	Vented Crawlspace	2	2010s	0	0	0	1	3.65912e-05
Multi-Family with 2 - 4 Units	2500-3999	Vented Crawlspace	3	2010s	0	0	0	1	8.01799e-06
Multi-Family with 2 - 4 Units	2500-3999	Vented Crawlspace	4+	2010s	0	0	0	1	5.65753e-06
Multi-Family with 2 - 4 Units	4000+	Vented Crawlspace	1	2010s	0	0	0	1	1.34615e-05
Multi-Family with 2 - 4 Units	4000+	Vented Crawlspace	2	2010s	0	0	0	1	8.7425e-06
Multi-Family with 2 - 4 Units	4000+	Vented Crawlspace	3	2010s	0	0	0	1	1.91569e-06
Multi-Family with 2 - 4 Units	4000+	Vented Crawlspace	4+	2010s	0	0	0	1	1.35172e-06
Multi-Family with 2 - 4 Units	0-1499	Vented Crawlspace	1	<1940	0	0	0	1	0.000779349
Multi-Family with 2 - 4 Units	0-1499	Vented Crawlspace	2	<1940	0	0	0	1	0.000506144
Multi-Family with 2 - 4 Units	0-1499	Vented Crawlspace	3	<1940	0	0	0	1	0.000110908
Multi-Family with 2 - 4 Units	0-1499	Vented Crawlspace	4+	<1940	0	0	0	1	7.82573e-05
Multi-Family with 2 - 4 Units	1500-2499	Vented Crawlspace	1	<1940	0	0	0	1	0.000500105
Multi-Family with 2 - 4 Units	1500-2499	Vented Crawlspace	2	<1940	0	0	0	1	0.000324791
Multi-Family with 2 - 4 Units	1500-2499	Vented Crawlspace	3	<1940	0	0	0	1	7.11693e-05
Multi-Family with 2 - 4 Units	1500-2499	Vented Crawlspace	4+	<1940	0	0	0	1	5.02174e-05
Multi-Family with 2 - 4 Units	2500-3999	Vented Crawlspace	1	<1940	0	0	0	1	0.000216704
Multi-Family with 2 - 4 Units	2500-3999	Vented Crawlspace	2	<1940	0	0	0	1	0.000140738
Multi-Family with 2 - 4 Units	2500-3999	Vented Crawlspace	3	<1940	0	0	0	1	3.08389e-05
Multi-Family with 2 - 4 Units	2500-3999	Vented Crawlspace	4+	<1940	0	0	0	1	2.17601e-05
Multi-Family with 2 - 4 Units	4000+	Vented Crawlspace	1	<1940	0	0	0	1	5.17758e-05
Multi-Family with 2 - 4 Units	4000+	Vented Crawlspace	2	<1940	0	0	0	1	3.36255e-05
Multi-Family with 2 - 4 Units	4000+	Vented Crawlspace	3	<1940	0	0	0	1	7.36814e-06
Multi-Family with 2 - 4 Units	4000+	Vented Crawlspace	4+	<1940	0	0	0	1	5.19899e-06
Multi-Family with 5+ Units	0-1499	Vented Crawlspace	1	1940s	0	0	0	1	0.000689867
Multi-Family with 5+ Units	0-1499	Vented Crawlspace	2	1940s	0	0	0	1	0.000448031
Multi-Family with 5+ Units	0-1499	Vented Crawlspace	3	1940s	0	0	0	1	9.81741e-05
Multi-Family with 5+ Units	0-1499	Vented Crawlspace	4+	1940s	0	0	0	1	6.92721e-05
Multi-Family with 5+ Units	1500-2499	Vented Crawlspace	1	1940s	0	0	0	1	0.000442685
Multi-Family with 5+ Units	1500-2499	Vented Crawlspace	2	1940s	0	0	0	1	0.0002875
Multi-Family with 5+ Units	1500-2499	Vented Crawlspace	3	1940s	0	0	0	1	6.29979e-05
Multi-Family with 5+ Units	1500-2499	Vented Crawlspace	4+	1940s	0	0	0	1	4.44516e-05
Multi-Family with 5+ Units	2500-3999	Vented Crawlspace	1	1940s	0	0	0	1	0.000191823
Multi-Family with 5+ Units	2500-3999	Vented Crawlspace	2	1940s	0	0	0	1	0.000124579
Multi-Family with 5+ Units	2500-3999	Vented Crawlspace	3	1940s	0	0	0	1	2.72981e-05
Multi-Family with 5+ Units	2500-3999	Vented Crawlspace	4+	1940s	0	0	0	1	1.92617e-05
Multi-Family with 5+ Units	4000+	Vented Crawlspace	1	1940s	0	0	0	1	4.58311e-05
Multi-Family with 5+ Units	4000+	Vented Crawlspace	2	1940s	0	0	0	1	2.97648e-05
Multi-Family with 5+ Units	4000+	Vented Crawlspace	3	1940s	0	0	0	1	6.52216e-06
Multi-Family with 5+ Units	4000+	Vented Crawlspace	4+	1940s	0	0	0	1	4.60206e-06
Multi-Family with 5+ Units	0-1499	Vented Crawlspace	1	1950s	0	0	0	1	0.0014546
Multi-Family with 5+ Units	0-1499	Vented Crawlspace	2	1950s	0	0	0	1	0.000944682
Multi-Family with 5+ Units	0-1499	Vented Crawlspace	3	1950s	0	0	0	1	0.000207002
Multi-Family with 5+ Units	0-1499	Vented Crawlspace	4+	1950s	0	0	0	1	0.000146062
Multi-Family with 5+ Units	1500-2499	Vented Crawlspace	1	1950s	0	0	0	1	0.00093341
Multi-Family with 5+ Units	1500-2499	Vented Crawlspace	2	1950s	0	0	0	1	0.000606199
Multi-Family with 5+ Units	1500-2499	Vented Crawlspace	3	1950s	0	0	0	1	0.000132832
Multi-Family with 5+ Units	1500-2499	Vented Crawlspace	4+	1950s	0	0	0	1	9.37271e-05
Multi-Family with 5+ Units	2500-3999	Vented Crawlspace	1	1950s	0	0	0	1	0.000404463
Multi-Family with 5+ Units	2500-3999	Vented Crawlspace	2	1950s	0	0	0	1	0.000262677
Multi-Family with 5+ Units	2500-3999	Vented Crawlspace	3	1950s	0	0	0	1	5.75586e-05
Multi-Family with 5+ Units	2500-3999	Vented Crawlspace	4+	1950s	0	0	0	1	4.06136e-05
Multi-Family with 5+ Units	4000+	Vented Crawlspace	1	1950s	0	0	0	1	9.66357e-05
Multi-Family with 5+ Units	4000+	Vented Crawlspace	2	1950s	0	0	0	1	6.27596e-05
Multi-Family with 5+ Units	4000+	Vented Crawlspace	3	1950s	0	0	0	1	1.37521e-05
Multi-Family with 5+ Units	4000+	Vented Crawlspace	4+	1950s	0	0	0	1	9.70355e-06
Multi-Family with 5+ Units	0-1499	Vented Crawlspace	1	1960s	0	0	0	1	0.00147187
Multi-Family with 5+ Units	0-1499	Vented Crawlspace	2	1960s	0	0	0	1	0.000955898
Multi-Family with 5+ Units	0-1499	Vented Crawlspace	3	1960s	0	0	0	1	0.00020946
Multi-Family with 5+ Units	0-1499	Vented Crawlspace	4+	1960s	0	0	0	1	0.000147796
Multi-Family with 5+ Units	1500-2499	Vented Crawlspace	1	1960s	0	0	0	1	0.000944491
Multi-Family with 5+ Units	1500-2499	Vented Crawlspace	2	1960s	0	0	0	1	0.000613396
Multi-Family with 5+ Units	1500-2499	Vented Crawlspace	3	1960s	0	0	0	1	0.000134409
Multi-Family with 5+ Units	1500-2499	Vented Crawlspace	4+	1960s	0	0	0	1	9.48399e-05
Multi-Family with 5+ Units	2500-3999	Vented Crawlspace	1	1960s	0	0	0	1	0.000409265
Multi-Family with 5+ Units	2500-3999	Vented Crawlspace	2	1960s	0	0	0	1	0.000265795
Multi-Family with 5+ Units	2500-3999	Vented Crawlspace	3	1960s	0	0	0	1	5.82419e-05
Multi-Family with 5+ Units	2500-3999	Vented Crawlspace	4+	1960s	0	0	0	1	4.10958e-05
Multi-Family with 5+ Units	4000+	Vented Crawlspace	1	1960s	0	0	0	1	9.7783e-05
Multi-Family with 5+ Units	4000+	Vented Crawlspace	2	1960s	0	0	0	1	6.35047e-05
Multi-Family with 5+ Units	4000+	Vented Crawlspace	3	1960s	0	0	0	1	1.39154e-05
Multi-Family with 5+ Units	4000+	Vented Crawlspace	4+	1960s	0	0	0	1	9.81875e-06
Multi-Family with 5+ Units	0-1499	Vented Crawlspace	1	1970s	0	0	0	1	0.00210181
Multi-Family with 5+ Units	0-1499	Vented Crawlspace	2	1970s	0	0	0	1	0.00136501
Multi-Family with 5+ Units	0-1499	Vented Crawlspace	3	1970s	0	0	0	1	0.000299106
Multi-Family with 5+ Units	0-1499	Vented Crawlspace	4+	1970s	0	0	0	1	0.000211051
Multi-Family with 5+ Units	1500-2499	Vented Crawlspace	1	1970s	0	0	0	1	0.00134872
Multi-Family with 5+ Units	1500-2499	Vented Crawlspace	2	1970s	0	0	0	1	0.000875922
Multi-Family with 5+ Units	1500-2499	Vented Crawlspace	3	1970s	0	0	0	1	0.000191935
Multi-Family with 5+ Units	1500-2499	Vented Crawlspace	4+	1970s	0	0	0	1	0.00013543
Multi-Family with 5+ Units	2500-3999	Vented Crawlspace	1	1970s	0	0	0	1	0.000584426
Multi-Family with 5+ Units	2500-3999	Vented Crawlspace	2	1970s	0	0	0	1	0.000379552
Multi-Family with 5+ Units	2500-3999	Vented Crawlspace	3	1970s	0	0	0	1	8.31688e-05
Multi-Family with 5+ Units	2500-3999	Vented Crawlspace	4+	1970s	0	0	0	1	5.86843e-05
Multi-Family with 5+ Units	4000+	Vented Crawlspace	1	1970s	0	0	0	1	0.000139633
Multi-Family with 5+ Units	4000+	Vented Crawlspace	2	1970s	0	0	0	1	9.0684e-05
Multi-Family with 5+ Units	4000+	Vented Crawlspace	3	1970s	0	0	0	1	1.9871e-05
Multi-Family with 5+ Units	4000+	Vented Crawlspace	4+	1970s	0	0	0	1	1.40211e-05
Multi-Family with 5+ Units	0-1499	Vented Crawlspace	1	1980s	0	0	0	1	0.00184258
Multi-Family with 5+ Units	0-1499	Vented Crawlspace	2	1980s	0	0	0	1	0.00119665
Multi-Family with 5+ Units	0-1499	Vented Crawlspace	3	1980s	0	0	0	1	0.000262215
Multi-Family with 5+ Units	0-1499	Vented Crawlspace	4+	1980s	0	0	0	1	0.00018502
Multi-Family with 5+ Units	1500-2499	Vented Crawlspace	1	1980s	0	0	0	1	0.00118237
Multi-Family with 5+ Units	1500-2499	Vented Crawlspace	2	1980s	0	0	0	1	0.000767887
Multi-Family with 5+ Units	1500-2499	Vented Crawlspace	3	1980s	0	0	0	1	0.000168262
Multi-Family with 5+ Units	1500-2499	Vented Crawlspace	4+	1980s	0	0	0	1	0.000118726
Multi-Family with 5+ Units	2500-3999	Vented Crawlspace	1	1980s	0	0	0	1	0.000512343
Multi-Family with 5+ Units	2500-3999	Vented Crawlspace	2	1980s	0	0	0	1	0.000332739
Multi-Family with 5+ Units	2500-3999	Vented Crawlspace	3	1980s	0	0	0	1	7.29109e-05
Multi-Family with 5+ Units	2500-3999	Vented Crawlspace	4+	1980s	0	0	0	1	5.14462e-05
Multi-Family with 5+ Units	4000+	Vented Crawlspace	1	1980s	0	0	0	1	0.000122411
Multi-Family with 5+ Units	4000+	Vented Crawlspace	2	1980s	0	0	0	1	7.94992e-05
Multi-Family with 5+ Units	4000+	Vented Crawlspace	3	1980s	0	0	0	1	1.74201e-05
Multi-Family with 5+ Units	4000+	Vented Crawlspace	4+	1980s	0	0	0	1	1.22917e-05
Multi-Family with 5+ Units	0-1499	Vented Crawlspace	1	1990s	0	0	0	1	0.0019347
Multi-Family with 5+ Units	0-1499	Vented Crawlspace	2	1990s	0	0	0	1	0.00125648
Multi-Family with 5+ Units	0-1499	Vented Crawlspace	3	1990s	0	0	0	1	0.000275325
Multi-Family with 5+ Units	0-1499	Vented Crawlspace	4+	1990s	0	0	0	1	0.00019427
Multi-Family with 5+ Units	1500-2499	Vented Crawlspace	1	1990s	0	0	0	1	0.00124149
Multi-Family with 5+ Units	1500-2499	Vented Crawlspace	2	1990s	0	0	0	1	0.00080628
Multi-Family with 5+ Units	1500-2499	Vented Crawlspace	3	1990s	0	0	0	1	0.000176675
Multi-Family with 5+ Units	1500-2499	Vented Crawlspace	4+	1990s	0	0	0	1	0.000124663
Multi-Family with 5+ Units	2500-3999	Vented Crawlspace	1	1990s	0	0	0	1	0.000537959
Multi-Family with 5+ Units	2500-3999	Vented Crawlspace	2	1990s	0	0	0	1	0.000349375
Multi-Family with 5+ Units	2500-3999	Vented Crawlspace	3	1990s	0	0	0	1	7.65563e-05
Multi-Family with 5+ Units	2500-3999	Vented Crawlspace	4+	1990s	0	0	0	1	5.40185e-05
Multi-Family with 5+ Units	4000+	Vented Crawlspace	1	1990s	0	0	0	1	0.000128531
Multi-Family with 5+ Units	4000+	Vented Crawlspace	2	1990s	0	0	0	1	8.3474e-05
Multi-Family with 5+ Units	4000+	Vented Crawlspace	3	1990s	0	0	0	1	1.82911e-05
Multi-Family with 5+ Units	4000+	Vented Crawlspace	4+	1990s	0	0	0	1	1.29063e-05
Multi-Family with 5+ Units	0-1499	Vented Crawlspace	1	2000s	0	0	0	1	0.00197208
Multi-Family with 5+ Units	0-1499	Vented Crawlspace	2	2000s	0	0	0	1	0.00128076
Multi-Family with 5+ Units	0-1499	Vented Crawlspace	3	2000s	0	0	0	1	0.000280645
Multi-Family with 5+ Units	0-1499	Vented Crawlspace	4+	2000s	0	0	0	1	0.000198024
Multi-Family with 5+ Units	1500-2499	Vented Crawlspace	1	2000s	0	0	0	1	0.00126548
Multi-Family with 5+ Units	1500-2499	Vented Crawlspace	2	2000s	0	0	0	1	0.000821859
Multi-Family with 5+ Units	1500-2499	Vented Crawlspace	3	2000s	0	0	0	1	0.000180089
Multi-Family with 5+ Units	1500-2499	Vented Crawlspace	4+	2000s	0	0	0	1	0.000127071
Multi-Family with 5+ Units	2500-3999	Vented Crawlspace	1	2000s	0	0	0	1	0.000548354
Multi-Family with 5+ Units	2500-3999	Vented Crawlspace	2	2000s	0	0	0	1	0.000356126
Multi-Family with 5+ Units	2500-3999	Vented Crawlspace	3	2000s	0	0	0	1	7.80356e-05
Multi-Family with 5+ Units	2500-3999	Vented Crawlspace	4+	2000s	0	0	0	1	5.50623e-05
Multi-Family with 5+ Units	4000+	Vented Crawlspace	1	2000s	0	0	0	1	0.000131015
Multi-Family with 5+ Units	4000+	Vented Crawlspace	2	2000s	0	0	0	1	8.50869e-05
Multi-Family with 5+ Units	4000+	Vented Crawlspace	3	2000s	0	0	0	1	1.86445e-05
Multi-Family with 5+ Units	4000+	Vented Crawlspace	4+	2000s	0	0	0	1	1.31557e-05
Multi-Family with 5+ Units	0-1499	Vented Crawlspace	1	2010s	0	0	0	1	0.000448218
Multi-Family with 5+ Units	0-1499	Vented Crawlspace	2	2010s	0	0	0	1	0.000291093
Multi-Family with 5+ Units	0-1499	Vented Crawlspace	3	2010s	0	0	0	1	6.37853e-05
Multi-Family with 5+ Units	0-1499	Vented Crawlspace	4+	2010s	0	0	0	1	4.50072e-05
Multi-Family with 5+ Units	1500-2499	Vented Crawlspace	1	2010s	0	0	0	1	0.000287619
Multi-Family with 5+ Units	1500-2499	Vented Crawlspace	2	2010s	0	0	0	1	0.000186793
Multi-Family with 5+ Units	1500-2499	Vented Crawlspace	3	2010s	0	0	0	1	4.09307e-05
Multi-Family with 5+ Units	1500-2499	Vented Crawlspace	4+	2010s	0	0	0	1	2.88809e-05
Multi-Family with 5+ Units	2500-3999	Vented Crawlspace	1	2010s	0	0	0	1	0.000124631
Multi-Family with 5+ Units	2500-3999	Vented Crawlspace	2	2010s	0	0	0	1	8.09407e-05
Multi-Family with 5+ Units	2500-3999	Vented Crawlspace	3	2010s	0	0	0	1	1.7736e-05
Multi-Family with 5+ Units	2500-3999	Vented Crawlspace	4+	2010s	0	0	0	1	1.25146e-05
Multi-Family with 5+ Units	4000+	Vented Crawlspace	1	2010s	0	0	0	1	2.97772e-05
Multi-Family with 5+ Units	4000+	Vented Crawlspace	2	2010s	0	0	0	1	1.93386e-05
Multi-Family with 5+ Units	4000+	Vented Crawlspace	3	2010s	0	0	0	1	4.23755e-06
Multi-Family with 5+ Units	4000+	Vented Crawlspace	4+	2010s	0	0	0	1	2.99004e-06
Multi-Family with 5+ Units	0-1499	Vented Crawlspace	1	<1940	0	0	0	1	0.00172394
Multi-Family with 5+ Units	0-1499	Vented Crawlspace	2	<1940	0	0	0	1	0.00111961
Multi-Family with 5+ Units	0-1499	Vented Crawlspace	3	<1940	0	0	0	1	0.000245332
Multi-Family with 5+ Units	0-1499	Vented Crawlspace	4+	<1940	0	0	0	1	0.000173107
Multi-Family with 5+ Units	1500-2499	Vented Crawlspace	1	<1940	0	0	0	1	0.00110625
Multi-Family with 5+ Units	1500-2499	Vented Crawlspace	2	<1940	0	0	0	1	0.000718446
Multi-Family with 5+ Units	1500-2499	Vented Crawlspace	3	<1940	0	0	0	1	0.000157428
Multi-Family with 5+ Units	1500-2499	Vented Crawlspace	4+	<1940	0	0	0	1	0.000111082
Multi-Family with 5+ Units	2500-3999	Vented Crawlspace	1	<1940	0	0	0	1	0.000479356
Multi-Family with 5+ Units	2500-3999	Vented Crawlspace	2	<1940	0	0	0	1	0.000311315
Multi-Family with 5+ Units	2500-3999	Vented Crawlspace	3	<1940	0	0	0	1	6.82165e-05
Multi-Family with 5+ Units	2500-3999	Vented Crawlspace	4+	<1940	0	0	0	1	4.81339e-05
Multi-Family with 5+ Units	4000+	Vented Crawlspace	1	<1940	0	0	0	1	0.000114529
Multi-Family with 5+ Units	4000+	Vented Crawlspace	2	<1940	0	0	0	1	7.43806e-05
Multi-Family with 5+ Units	4000+	Vented Crawlspace	3	<1940	0	0	0	1	1.62985e-05
Multi-Family with 5+ Units	4000+	Vented Crawlspace	4+	<1940	0	0	0	1	1.15003e-05
Single-Family Attached	0-1499	Vented Crawlspace	1	1940s	0	0	0	1	0.000192031
Single-Family Attached	0-1499	Vented Crawlspace	2	1940s	0	0	0	1	0.000124714
Single-Family Attached	0-1499	Vented Crawlspace	3	1940s	0	0	0	1	2.73277e-05
Single-Family Attached	0-1499	Vented Crawlspace	4+	1940s	0	0	0	1	1.92826e-05
Single-Family Attached	1500-2499	Vented Crawlspace	1	1940s	0	0	0	1	0.000123226
Single-Family Attached	1500-2499	Vented Crawlspace	2	1940s	0	0	0	1	8.00283e-05
Single-Family Attached	1500-2499	Vented Crawlspace	3	1940s	0	0	0	1	1.75361e-05
Single-Family Attached	1500-2499	Vented Crawlspace	4+	1940s	0	0	0	1	1.23735e-05
Single-Family Attached	2500-3999	Vented Crawlspace	1	1940s	0	0	0	1	5.33958e-05
Single-Family Attached	2500-3999	Vented Crawlspace	2	1940s	0	0	0	1	3.46777e-05
Single-Family Attached	2500-3999	Vented Crawlspace	3	1940s	0	0	0	1	7.59869e-06
Single-Family Attached	2500-3999	Vented Crawlspace	4+	1940s	0	0	0	1	5.36167e-06
Single-Family Attached	4000+	Vented Crawlspace	1	1940s	0	0	0	1	1.27575e-05
Single-Family Attached	4000+	Vented Crawlspace	2	1940s	0	0	0	1	8.28532e-06
Single-Family Attached	4000+	Vented Crawlspace	3	1940s	0	0	0	1	1.81551e-06
Single-Family Attached	4000+	Vented Crawlspace	4+	1940s	0	0	0	1	1.28103e-06
Single-Family Attached	0-1499	Vented Crawlspace	1	1950s	0	0	0	1	0.000404902
Single-Family Attached	0-1499	Vented Crawlspace	2	1950s	0	0	0	1	0.000262962
Single-Family Attached	0-1499	Vented Crawlspace	3	1950s	0	0	0	1	5.76211e-05
Single-Family Attached	0-1499	Vented Crawlspace	4+	1950s	0	0	0	1	4.06577e-05
Single-Family Attached	1500-2499	Vented Crawlspace	1	1950s	0	0	0	1	0.000259824
Single-Family Attached	1500-2499	Vented Crawlspace	2	1950s	0	0	0	1	0.000168741
Single-Family Attached	1500-2499	Vented Crawlspace	3	1950s	0	0	0	1	3.69752e-05
Single-Family Attached	1500-2499	Vented Crawlspace	4+	1950s	0	0	0	1	2.60899e-05
Single-Family Attached	2500-3999	Vented Crawlspace	1	1950s	0	0	0	1	0.000112586
Single-Family Attached	2500-3999	Vented Crawlspace	2	1950s	0	0	0	1	7.31186e-05
Single-Family Attached	2500-3999	Vented Crawlspace	3	1950s	0	0	0	1	1.6022e-05
Single-Family Attached	2500-3999	Vented Crawlspace	4+	1950s	0	0	0	1	1.13052e-05
Single-Family Attached	4000+	Vented Crawlspace	1	1950s	0	0	0	1	2.68995e-05
Single-Family Attached	4000+	Vented Crawlspace	2	1950s	0	0	0	1	1.74698e-05
Single-Family Attached	4000+	Vented Crawlspace	3	1950s	0	0	0	1	3.82803e-06
Single-Family Attached	4000+	Vented Crawlspace	4+	1950s	0	0	0	1	2.70108e-06
Single-Family Attached	0-1499	Vented Crawlspace	1	1960s	0	0	0	1	0.000409709
Single-Family Attached	0-1499	Vented Crawlspace	2	1960s	0	0	0	1	0.000266084
Single-Family Attached	0-1499	Vented Crawlspace	3	1960s	0	0	0	1	5.83051e-05
Single-Family Attached	0-1499	Vented Crawlspace	4+	1960s	0	0	0	1	4.11404e-05
Single-Family Attached	1500-2499	Vented Crawlspace	1	1960s	0	0	0	1	0.000262908
Single-Family Attached	1500-2499	Vented Crawlspace	2	1960s	0	0	0	1	0.000170745
Single-Family Attached	1500-2499	Vented Crawlspace	3	1960s	0	0	0	1	3.74142e-05
Single-Family Attached	1500-2499	Vented Crawlspace	4+	1960s	0	0	0	1	2.63996e-05
Single-Family Attached	2500-3999	Vented Crawlspace	1	1960s	0	0	0	1	0.000113923
Single-Family Attached	2500-3999	Vented Crawlspace	2	1960s	0	0	0	1	7.39867e-05
Single-Family Attached	2500-3999	Vented Crawlspace	3	1960s	0	0	0	1	1.62122e-05
Single-Family Attached	2500-3999	Vented Crawlspace	4+	1960s	0	0	0	1	1.14394e-05
Single-Family Attached	4000+	Vented Crawlspace	1	1960s	0	0	0	1	2.72189e-05
Single-Family Attached	4000+	Vented Crawlspace	2	1960s	0	0	0	1	1.76772e-05
Single-Family Attached	4000+	Vented Crawlspace	3	1960s	0	0	0	1	3.87348e-06
Single-Family Attached	4000+	Vented Crawlspace	4+	1960s	0	0	0	1	2.73315e-06
Single-Family Attached	0-1499	Vented Crawlspace	1	1970s	0	0	0	1	0.00058506
Single-Family Attached	0-1499	Vented Crawlspace	2	1970s	0	0	0	1	0.000379964
Single-Family Attached	0-1499	Vented Crawlspace	3	1970s	0	0	0	1	8.32591e-05
Single-Family Attached	0-1499	Vented Crawlspace	4+	1970s	0	0	0	1	5.8748e-05
Single-Family Attached	1500-2499	Vented Crawlspace	1	1970s	0	0	0	1	0.00037543
Single-Family Attached	1500-2499	Vented Crawlspace	2	1970s	0	0	0	1	0.000243822
Single-Family Attached	1500-2499	Vented Crawlspace	3	1970s	0	0	0	1	5.3427e-05
Single-Family Attached	1500-2499	Vented Crawlspace	4+	1970s	0	0	0	1	3.76984e-05
Single-Family Attached	2500-3999	Vented Crawlspace	1	1970s	0	0	0	1	0.000162681
Single-Family Attached	2500-3999	Vented Crawlspace	2	1970s	0	0	0	1	0.000105652
Single-Family Attached	2500-3999	Vented Crawlspace	3	1970s	0	0	0	1	2.31509e-05
Single-Family Attached	2500-3999	Vented Crawlspace	4+	1970s	0	0	0	1	1.63354e-05
Single-Family Attached	4000+	Vented Crawlspace	1	1970s	0	0	0	1	3.88682e-05
Single-Family Attached	4000+	Vented Crawlspace	2	1970s	0	0	0	1	2.52428e-05
Single-Family Attached	4000+	Vented Crawlspace	3	1970s	0	0	0	1	5.53129e-06
Single-Family Attached	4000+	Vented Crawlspace	4+	1970s	0	0	0	1	3.9029e-06
Single-Family Attached	0-1499	Vented Crawlspace	1	1980s	0	0	0	1	0.000512899
Single-Family Attached	0-1499	Vented Crawlspace	2	1980s	0	0	0	1	0.0003331
Single-Family Attached	0-1499	Vented Crawlspace	3	1980s	0	0	0	1	7.299e-05
Single-Family Attached	0-1499	Vented Crawlspace	4+	1980s	0	0	0	1	5.15021e-05
Single-Family Attached	1500-2499	Vented Crawlspace	1	1980s	0	0	0	1	0.000329125
Single-Family Attached	1500-2499	Vented Crawlspace	2	1980s	0	0	0	1	0.000213749
Single-Family Attached	1500-2499	Vented Crawlspace	3	1980s	0	0	0	1	4.68374e-05
Single-Family Attached	1500-2499	Vented Crawlspace	4+	1980s	0	0	0	1	3.30487e-05
Single-Family Attached	2500-3999	Vented Crawlspace	1	1980s	0	0	0	1	0.000142616
Single-Family Attached	2500-3999	Vented Crawlspace	2	1980s	0	0	0	1	9.26211e-05
Single-Family Attached	2500-3999	Vented Crawlspace	3	1980s	0	0	0	1	2.02955e-05
Single-Family Attached	2500-3999	Vented Crawlspace	4+	1980s	0	0	0	1	1.43206e-05
Single-Family Attached	4000+	Vented Crawlspace	1	1980s	0	0	0	1	3.40743e-05
Single-Family Attached	4000+	Vented Crawlspace	2	1980s	0	0	0	1	2.21294e-05
Single-Family Attached	4000+	Vented Crawlspace	3	1980s	0	0	0	1	4.84906e-06
Single-Family Attached	4000+	Vented Crawlspace	4+	1980s	0	0	0	1	3.42152e-06
Single-Family Attached	0-1499	Vented Crawlspace	1	1990s	0	0	0	1	0.000538543
Single-Family Attached	0-1499	Vented Crawlspace	2	1990s	0	0	0	1	0.000349754
Single-Family Attached	0-1499	Vented Crawlspace	3	1990s	0	0	0	1	7.66394e-05
Single-Family Attached	0-1499	Vented Crawlspace	4+	1990s	0	0	0	1	5.40771e-05
Single-Family Attached	1500-2499	Vented Crawlspace	1	1990s	0	0	0	1	0.000345581
Single-Family Attached	1500-2499	Vented Crawlspace	2	1990s	0	0	0	1	0.000224436
Single-Family Attached	1500-2499	Vented Crawlspace	3	1990s	0	0	0	1	4.91792e-05
Single-Family Attached	1500-2499	Vented Crawlspace	4+	1990s	0	0	0	1	3.4701e-05
Single-Family Attached	2500-3999	Vented Crawlspace	1	1990s	0	0	0	1	0.000149746
Single-Family Attached	2500-3999	Vented Crawlspace	2	1990s	0	0	0	1	9.7252e-05
Single-Family Attached	2500-3999	Vented Crawlspace	3	1990s	0	0	0	1	2.13102e-05
Single-Family Attached	2500-3999	Vented Crawlspace	4+	1990s	0	0	0	1	1.50366e-05
Single-Family Attached	4000+	Vented Crawlspace	1	1990s	0	0	0	1	3.57779e-05
Single-Family Attached	4000+	Vented Crawlspace	2	1990s	0	0	0	1	2.32358e-05
Single-Family Attached	4000+	Vented Crawlspace	3	1990s	0	0	0	1	5.09151e-06
Single-Family Attached	4000+	Vented Crawlspace	4+	1990s	0	0	0	1	3.59259e-06
Single-Family Attached	0-1499	Vented Crawlspace	1	2000s	0	0	0	1	0.000548949
Single-Family Attached	0-1499	Vented Crawlspace	2	2000s	0	0	0	1	0.000356513
Single-Family Attached	0-1499	Vented Crawlspace	3	2000s	0	0	0	1	7.81203e-05
Single-Family Attached	0-1499	Vented Crawlspace	4+	2000s	0	0	0	1	5.5122e-05
Single-Family Attached	1500-2499	Vented Crawlspace	1	2000s	0	0	0	1	0.000352258
Single-Family Attached	1500-2499	Vented Crawlspace	2	2000s	0	0	0	1	0.000228773
Single-Family Attached	1500-2499	Vented Crawlspace	3	2000s	0	0	0	1	5.01294e-05
Single-Family Attached	1500-2499	Vented Crawlspace	4+	2000s	0	0	0	1	3.53716e-05
Single-Family Attached	2500-3999	Vented Crawlspace	1	2000s	0	0	0	1	0.00015264
Single-Family Attached	2500-3999	Vented Crawlspace	2	2000s	0	0	0	1	9.91312e-05
Single-Family Attached	2500-3999	Vented Crawlspace	3	2000s	0	0	0	1	2.1722e-05
Single-Family Attached	2500-3999	Vented Crawlspace	4+	2000s	0	0	0	1	1.53271e-05
Single-Family Attached	4000+	Vented Crawlspace	1	2000s	0	0	0	1	3.64692e-05
Single-Family Attached	4000+	Vented Crawlspace	2	2000s	0	0	0	1	2.36848e-05
Single-Family Attached	4000+	Vented Crawlspace	3	2000s	0	0	0	1	5.18989e-06
Single-Family Attached	4000+	Vented Crawlspace	4+	2000s	0	0	0	1	3.66201e-06
Single-Family Attached	0-1499	Vented Crawlspace	1	2010s	0	0	0	1	0.000124766
Single-Family Attached	0-1499	Vented Crawlspace	2	2010s	0	0	0	1	8.10286e-05
Single-Family Attached	0-1499	Vented Crawlspace	3	2010s	0	0	0	1	1.77553e-05
Single-Family Attached	0-1499	Vented Crawlspace	4+	2010s	0	0	0	1	1.25282e-05
Single-Family Attached	1500-2499	Vented Crawlspace	1	2010s	0	0	0	1	8.00617e-05
Single-Family Attached	1500-2499	Vented Crawlspace	2	2010s	0	0	0	1	5.19957e-05
Single-Family Attached	1500-2499	Vented Crawlspace	3	2010s	0	0	0	1	1.13935e-05
Single-Family Attached	1500-2499	Vented Crawlspace	4+	2010s	0	0	0	1	8.03929e-06
Single-Family Attached	2500-3999	Vented Crawlspace	1	2010s	0	0	0	1	3.46921e-05
Single-Family Attached	2500-3999	Vented Crawlspace	2	2010s	0	0	0	1	2.25306e-05
Single-Family Attached	2500-3999	Vented Crawlspace	3	2010s	0	0	0	1	4.93699e-06
Single-Family Attached	2500-3999	Vented Crawlspace	4+	2010s	0	0	0	1	3.48356e-06
Single-Family Attached	4000+	Vented Crawlspace	1	2010s	0	0	0	1	8.28877e-06
Single-Family Attached	4000+	Vented Crawlspace	2	2010s	0	0	0	1	5.3831e-06
Single-Family Attached	4000+	Vented Crawlspace	3	2010s	0	0	0	1	1.17956e-06
Single-Family Attached	4000+	Vented Crawlspace	4+	2010s	0	0	0	1	8.32306e-07
Single-Family Attached	0-1499	Vented Crawlspace	1	<1940	0	0	0	1	0.000479876
Single-Family Attached	0-1499	Vented Crawlspace	2	<1940	0	0	0	1	0.000311653
Single-Family Attached	0-1499	Vented Crawlspace	3	<1940	0	0	0	1	6.82905e-05
Single-Family Attached	0-1499	Vented Crawlspace	4+	<1940	0	0	0	1	4.81861e-05
Single-Family Attached	1500-2499	Vented Crawlspace	1	<1940	0	0	0	1	0.000307934
Single-Family Attached	1500-2499	Vented Crawlspace	2	<1940	0	0	0	1	0.000199987
Single-Family Attached	1500-2499	Vented Crawlspace	3	<1940	0	0	0	1	4.38218e-05
Single-Family Attached	1500-2499	Vented Crawlspace	4+	<1940	0	0	0	1	3.09208e-05
Single-Family Attached	2500-3999	Vented Crawlspace	1	<1940	0	0	0	1	0.000133433
Single-Family Attached	2500-3999	Vented Crawlspace	2	<1940	0	0	0	1	8.66577e-05
Single-Family Attached	2500-3999	Vented Crawlspace	3	<1940	0	0	0	1	1.89887e-05
Single-Family Attached	2500-3999	Vented Crawlspace	4+	<1940	0	0	0	1	1.33985e-05
Single-Family Attached	4000+	Vented Crawlspace	1	<1940	0	0	0	1	3.18804e-05
Single-Family Attached	4000+	Vented Crawlspace	2	<1940	0	0	0	1	2.07046e-05
Single-Family Attached	4000+	Vented Crawlspace	3	<1940	0	0	0	1	4.53686e-06
Single-Family Attached	4000+	Vented Crawlspace	4+	<1940	0	0	0	1	3.20123e-06
Single-Family Detached	0-1499	Vented Crawlspace	1	1940s	0.196591	0	0	0.803409	0.00196083
Single-Family Detached	0-1499	Vented Crawlspace	2	1940s	0.196591	0	0	0.803409	0.00127345
Single-Family Detached	0-1499	Vented Crawlspace	3	1940s	0	0	0	1	0.000279043
Single-Family Detached	0-1499	Vented Crawlspace	4+	1940s	0	0	0	1	0.000196894
Single-Family Detached	1500-2499	Vented Crawlspace	1	1940s	0.11077	0.111944	0	0.777286	0.00125826
Single-Family Detached	1500-2499	Vented Crawlspace	2	1940s	0.11077	0.111944	0	0.777286	0.000817169
Single-Family Detached	1500-2499	Vented Crawlspace	3	1940s	0.11077	0.111944	0	0.777286	0.000179061
Single-Family Detached	1500-2499	Vented Crawlspace	4+	1940s	0	0	0	1	0.000126346
Single-Family Detached	2500-3999	Vented Crawlspace	1	1940s	0.172587	0.21513	0.012879	0.599405	0.000545225
Single-Family Detached	2500-3999	Vented Crawlspace	2	1940s	0.172587	0.21513	0.012879	0.599405	0.000354094
Single-Family Detached	2500-3999	Vented Crawlspace	3	1940s	0.172587	0.21513	0.012879	0.599405	7.75902e-05
Single-Family Detached	2500-3999	Vented Crawlspace	4+	1940s	0	0	0	1	5.4748e-05
Single-Family Detached	4000+	Vented Crawlspace	1	1940s	0.195053	0.530143	0.051523	0.223281	0.000130267
Single-Family Detached	4000+	Vented Crawlspace	2	1940s	0.195053	0.530143	0.051523	0.223281	8.46013e-05
Single-Family Detached	4000+	Vented Crawlspace	3	1940s	0.195053	0.530143	0.051523	0.223281	1.85381e-05
Single-Family Detached	4000+	Vented Crawlspace	4+	1940s	0	0	0	1	1.30806e-05
Single-Family Detached	0-1499	Vented Crawlspace	1	1950s	0.222291	0	0	0.777709	0.00413445
Single-Family Detached	0-1499	Vented Crawlspace	2	1950s	0.222291	0	0	0.777709	0.0026851
Single-Family Detached	0-1499	Vented Crawlspace	3	1950s	0	0	0	1	0.000588368
Single-Family Detached	0-1499	Vented Crawlspace	4+	1950s	0	0	0	1	0.000415155
Single-Family Detached	1500-2499	Vented Crawlspace	1	1950s	0.239907	0.188864	0	0.571229	0.00265306
Single-Family Detached	1500-2499	Vented Crawlspace	2	1950s	0.239907	0.188864	0	0.571229	0.00172302
Single-Family Detached	1500-2499	Vented Crawlspace	3	1950s	0.239907	0.188864	0	0.571229	0.000377554
Single-Family Detached	1500-2499	Vented Crawlspace	4+	1950s	0	0	0	1	0.000266403
Single-Family Detached	2500-3999	Vented Crawlspace	1	1950s	0.227037	0.261214	0.037333	0.474416	0.00114962
Single-Family Detached	2500-3999	Vented Crawlspace	2	1950s	0.227037	0.261214	0.037333	0.474416	0.000746614
Single-Family Detached	2500-3999	Vented Crawlspace	3	1950s	0.227037	0.261214	0.037333	0.474416	0.000163601
Single-Family Detached	2500-3999	Vented Crawlspace	4+	1950s	0	0	0	1	0.000115437
Single-Family Detached	4000+	Vented Crawlspace	1	1950s	0.129754	0.60732	0.125466	0.137459	0.000274671
Single-Family Detached	4000+	Vented Crawlspace	2	1950s	0.129754	0.60732	0.125466	0.137459	0.000178384
Single-Family Detached	4000+	Vented Crawlspace	3	1950s	0.129754	0.60732	0.125466	0.137459	3.9088e-05
Single-Family Detached	4000+	Vented Crawlspace	4+	1950s	0	0	0	1	2.75807e-05
Single-Family Detached	0-1499	Vented Crawlspace	1	1960s	0.265337	0	0	0.734663	0.00418353
Single-Family Detached	0-1499	Vented Crawlspace	2	1960s	0.265337	0	0	0.734663	0.00271698
Single-Family Detached	0-1499	Vented Crawlspace	3	1960s	0	0	0	1	0.000595353
Single-Family Detached	0-1499	Vented Crawlspace	4+	1960s	0	0	0	1	0.000420084
Single-Family Detached	1500-2499	Vented Crawlspace	1	1960s	0.201802	0.374534	0	0.423664	0.00268456
Single-Family Detached	1500-2499	Vented Crawlspace	2	1960s	0.201802	0.374534	0	0.423664	0.00174347
Single-Family Detached	1500-2499	Vented Crawlspace	3	1960s	0.201802	0.374534	0	0.423664	0.000382036
Single-Family Detached	1500-2499	Vented Crawlspace	4+	1960s	0	0	0	1	0.000269566
Single-Family Detached	2500-3999	Vented Crawlspace	1	1960s	0.161953	0.551133	0.046972	0.239942	0.00116327
Single-Family Detached	2500-3999	Vented Crawlspace	2	1960s	0.161953	0.551133	0.046972	0.239942	0.000755478
Single-Family Detached	2500-3999	Vented Crawlspace	3	1960s	0.161953	0.551133	0.046972	0.239942	0.000165543
Single-Family Detached	2500-3999	Vented Crawlspace	4+	1960s	0	0	0	1	0.000116808
Single-Family Detached	4000+	Vented Crawlspace	1	1960s	0.024774	0.633439	0.075546	0.266241	0.000277932
Single-Family Detached	4000+	Vented Crawlspace	2	1960s	0.024774	0.633439	0.075546	0.266241	0.000180501
Single-Family Detached	4000+	Vented Crawlspace	3	1960s	0.024774	0.633439	0.075546	0.266241	3.95521e-05
Single-Family Detached	4000+	Vented Crawlspace	4+	1960s	0	0	0	1	2.79081e-05
Single-Family Detached	0-1499	Vented Crawlspace	1	1970s	0.23845	0	0	0.76155	0.00597404
Single-Family Detached	0-1499	Vented Crawlspace	2	1970s	0.23845	0	0	0.76155	0.00387981
Single-Family Detached	0-1499	Vented Crawlspace	3	1970s	0	0	0	1	0.000850158
Single-Family Detached	0-1499	Vented Crawlspace	4+	1970s	0	0	0	1	0.000599876
Single-Family Detached	1500-2499	Vented Crawlspace	1	1970s	0.106728	0.524768	0	0.368504	0.00383352
Single-Family Detached	1500-2499	Vented Crawlspace	2	1970s	0.106728	0.524768	0	0.368504	0.00248966
Single-Family Detached	1500-2499	Vented Crawlspace	3	1970s	0.106728	0.524768	0	0.368504	0.000545543
Single-Family Detached	1500-2499	Vented Crawlspace	4+	1970s	0	0	0	1	0.000384938
Single-Family Detached	2500-3999	Vented Crawlspace	1	1970s	0.075678	0.687491	0.035486	0.201346	0.00166113
Single-Family Detached	2500-3999	Vented Crawlspace	2	1970s	0.075678	0.687491	0.035486	0.201346	0.00107881
Single-Family Detached	2500-3999	Vented Crawlspace	3	1970s	0.075678	0.687491	0.035486	0.201346	0.000236393
Single-Family Detached	2500-3999	Vented Crawlspace	4+	1970s	0	0	0	1	0.0001668
Single-Family Detached	4000+	Vented Crawlspace	1	1970s	0.068886	0.560453	0.208862	0.161799	0.000396883
Single-Family Detached	4000+	Vented Crawlspace	2	1970s	0.068886	0.560453	0.208862	0.161799	0.000257754
Single-Family Detached	4000+	Vented Crawlspace	3	1970s	0.068886	0.560453	0.208862	0.161799	5.648e-05
Single-Family Detached	4000+	Vented Crawlspace	4+	1970s	0	0	0	1	3.98525e-05
Single-Family Detached	0-1499	Vented Crawlspace	1	1980s	0.216117	0	0	0.783883	0.00523721
Single-Family Detached	0-1499	Vented Crawlspace	2	1980s	0.216117	0	0	0.783883	0.00340128
Single-Family Detached	0-1499	Vented Crawlspace	3	1980s	0	0	0	1	0.0007453
Single-Family Detached	0-1499	Vented Crawlspace	4+	1980s	0	0	0	1	0.000525887
Single-Family Detached	1500-2499	Vented Crawlspace	1	1980s	0.127131	0.588891	0	0.283978	0.0033607
Single-Family Detached	1500-2499	Vented Crawlspace	2	1980s	0.127131	0.588891	0	0.283978	0.00218259
Single-Family Detached	1500-2499	Vented Crawlspace	3	1980s	0.127131	0.588891	0	0.283978	0.000478256
Single-Family Detached	1500-2499	Vented Crawlspace	4+	1980s	0	0	0	1	0.00033746
Single-Family Detached	2500-3999	Vented Crawlspace	1	1980s	0.10817	0.685353	0.085808	0.120669	0.00145625
Single-Family Detached	2500-3999	Vented Crawlspace	2	1980s	0.10817	0.685353	0.085808	0.120669	0.000945754
Single-Family Detached	2500-3999	Vented Crawlspace	3	1980s	0.10817	0.685353	0.085808	0.120669	0.000207237
Single-Family Detached	2500-3999	Vented Crawlspace	4+	1980s	0	0	0	1	0.000146227
Single-Family Detached	4000+	Vented Crawlspace	1	1980s	0.033671	0.661581	0.226548	0.0782	0.000347932
Single-Family Detached	4000+	Vented Crawlspace	2	1980s	0.033671	0.661581	0.226548	0.0782	0.000225963
Single-Family Detached	4000+	Vented Crawlspace	3	1980s	0.033671	0.661581	0.226548	0.0782	4.95138e-05
Single-Family Detached	4000+	Vented Crawlspace	4+	1980s	0	0	0	1	3.49371e-05
Single-Family Detached	0-1499	Vented Crawlspace	1	1990s	0.163762	0	0	0.836238	0.00549906
Single-Family Detached	0-1499	Vented Crawlspace	2	1990s	0.163762	0	0	0.836238	0.00357134
Single-Family Detached	0-1499	Vented Crawlspace	3	1990s	0	0	0	1	0.000782564
Single-Family Detached	0-1499	Vented Crawlspace	4+	1990s	0	0	0	1	0.000552181
Single-Family Detached	1500-2499	Vented Crawlspace	1	1990s	0.055472	0.703147	0	0.241381	0.00352872
Single-Family Detached	1500-2499	Vented Crawlspace	2	1990s	0.055472	0.703147	0	0.241381	0.00229171
Single-Family Detached	1500-2499	Vented Crawlspace	3	1990s	0.055472	0.703147	0	0.241381	0.000502168
Single-Family Detached	1500-2499	Vented Crawlspace	4+	1990s	0	0	0	1	0.000354332
Single-Family Detached	2500-3999	Vented Crawlspace	1	1990s	0.047959	0.658559	0.177539	0.115943	0.00152906
Single-Family Detached	2500-3999	Vented Crawlspace	2	1990s	0.047959	0.658559	0.177539	0.115943	0.00099304
Single-Family Detached	2500-3999	Vented Crawlspace	3	1990s	0.047959	0.658559	0.177539	0.115943	0.000217598
Single-Family Detached	2500-3999	Vented Crawlspace	4+	1990s	0	0	0	1	0.000153538
Single-Family Detached	4000+	Vented Crawlspace	1	1990s	0.00721	0.602911	0.342193	0.047687	0.000365328
Single-Family Detached	4000+	Vented Crawlspace	2	1990s	0.00721	0.602911	0.342193	0.047687	0.000237261
Single-Family Detached	4000+	Vented Crawlspace	3	1990s	0.00721	0.602911	0.342193	0.047687	5.19894e-05
Single-Family Detached	4000+	Vented Crawlspace	4+	1990s	0	0	0	1	3.66839e-05
Single-Family Detached	0-1499	Vented Crawlspace	1	2000s	0.136224	0	0	0.863776	0.00560532
Single-Family Detached	0-1499	Vented Crawlspace	2	2000s	0.136224	0	0	0.863776	0.00364035
Single-Family Detached	0-1499	Vented Crawlspace	3	2000s	0	0	0	1	0.000797685
Single-Family Detached	0-1499	Vented Crawlspace	4+	2000s	0	0	0	1	0.000562851
Single-Family Detached	1500-2499	Vented Crawlspace	1	2000s	0.057359	0.753987	0	0.188653	0.00359691
Single-Family Detached	1500-2499	Vented Crawlspace	2	2000s	0.057359	0.753987	0	0.188653	0.002336
Single-Family Detached	1500-2499	Vented Crawlspace	3	2000s	0.057359	0.753987	0	0.188653	0.000511872
Single-Family Detached	1500-2499	Vented Crawlspace	4+	2000s	0	0	0	1	0.000361179
Single-Family Detached	2500-3999	Vented Crawlspace	1	2000s	0.039918	0.649167	0.234644	0.076271	0.0015586
Single-Family Detached	2500-3999	Vented Crawlspace	2	2000s	0.039918	0.649167	0.234644	0.076271	0.00101223
Single-Family Detached	2500-3999	Vented Crawlspace	3	2000s	0.039918	0.649167	0.234644	0.076271	0.000221803
Single-Family Detached	2500-3999	Vented Crawlspace	4+	2000s	0	0	0	1	0.000156505
Single-Family Detached	4000+	Vented Crawlspace	1	2000s	0.010732	0.44749	0.498077	0.0437	0.000372387
Single-Family Detached	4000+	Vented Crawlspace	2	2000s	0.010732	0.44749	0.498077	0.0437	0.000241845
Single-Family Detached	4000+	Vented Crawlspace	3	2000s	0.010732	0.44749	0.498077	0.0437	5.29939e-05
Single-Family Detached	4000+	Vented Crawlspace	4+	2000s	0	0	0	1	3.73928e-05
Single-Family Detached	0-1499	Vented Crawlspace	1	2010s	0.136224	0	0	0.863776	0.00127398
Single-Family Detached	0-1499	Vented Crawlspace	2	2010s	0.136224	0	0	0.863776	0.000827382
Single-Family Detached	0-1499	Vented Crawlspace	3	2010s	0	0	0	1	0.000181299
Single-Family Detached	0-1499	Vented Crawlspace	4+	2010s	0	0	0	1	0.000127925
Single-Family Detached	1500-2499	Vented Crawlspace	1	2010s	0.057359	0.753987	0	0.188653	0.000817509
Single-Family Detached	1500-2499	Vented Crawlspace	2	2010s	0.057359	0.753987	0	0.188653	0.000530928
Single-Family Detached	1500-2499	Vented Crawlspace	3	2010s	0.057359	0.753987	0	0.188653	0.000116339
Single-Family Detached	1500-2499	Vented Crawlspace	4+	2010s	0	0	0	1	8.20891e-05
Single-Family Detached	2500-3999	Vented Crawlspace	1	2010s	0.039918	0.649167	0.234644	0.076271	0.000354241
Single-Family Detached	2500-3999	Vented Crawlspace	2	2010s	0.039918	0.649167	0.234644	0.076271	0.00023006
Single-Family Detached	2500-3999	Vented Crawlspace	3	2010s	0.039918	0.649167	0.234644	0.076271	5.04116e-05
Single-Family Detached	2500-3999	Vented Crawlspace	4+	2010s	0	0	0	1	3.55707e-05
Single-Family Detached	4000+	Vented Crawlspace	1	2010s	0.010732	0.44749	0.498077	0.0437	8.46366e-05
Single-Family Detached	4000+	Vented Crawlspace	2	2010s	0.010732	0.44749	0.498077	0.0437	5.49668e-05
Single-Family Detached	4000+	Vented Crawlspace	3	2010s	0.010732	0.44749	0.498077	0.0437	1.20445e-05
Single-Family Detached	4000+	Vented Crawlspace	4+	2010s	0	0	0	1	8.49867e-06
Single-Family Detached	0-1499	Vented Crawlspace	1	<1940	0.075776	0	0	0.924224	0.00490001
Single-Family Detached	0-1499	Vented Crawlspace	2	<1940	0.075776	0	0	0.924224	0.00318229
Single-Family Detached	0-1499	Vented Crawlspace	3	<1940	0	0	0	1	0.000697314
Single-Family Detached	0-1499	Vented Crawlspace	4+	<1940	0	0	0	1	0.000492028
Single-Family Detached	1500-2499	Vented Crawlspace	1	<1940	0.065978	0.09478	0	0.839242	0.00314432
Single-Family Detached	1500-2499	Vented Crawlspace	2	<1940	0.065978	0.09478	0	0.839242	0.00204206
Single-Family Detached	1500-2499	Vented Crawlspace	3	<1940	0.065978	0.09478	0	0.839242	0.000447464
Single-Family Detached	1500-2499	Vented Crawlspace	4+	<1940	0	0	0	1	0.000315732
Single-Family Detached	2500-3999	Vented Crawlspace	1	<1940	0.046238	0.091001	0.008446	0.854315	0.00136249
Single-Family Detached	2500-3999	Vented Crawlspace	2	<1940	0.046238	0.091001	0.008446	0.854315	0.000884861
Single-Family Detached	2500-3999	Vented Crawlspace	3	<1940	0.046238	0.091001	0.008446	0.854315	0.000193894
Single-Family Detached	2500-3999	Vented Crawlspace	4+	<1940	0	0	0	1	0.000136812
Single-Family Detached	4000+	Vented Crawlspace	1	<1940	0.21222	0.194644	0.040975	0.552162	0.00032553
Single-Family Detached	4000+	Vented Crawlspace	2	<1940	0.21222	0.194644	0.040975	0.552162	0.000211414
Single-Family Detached	4000+	Vented Crawlspace	3	<1940	0.21222	0.194644	0.040975	0.552162	4.63258e-05
Single-Family Detached	4000+	Vented Crawlspace	4+	<1940	0	0	0	1	3.26877e-05
>>>>>>> e1387e3e
Mobile Home	0-1499	Unvented Crawlspace	1	1940s	0	0	0	1	0
Mobile Home	0-1499	Unvented Crawlspace	2	1940s	0	0	0	1	0
Mobile Home	0-1499	Unvented Crawlspace	3	1940s	0	0	0	1	0
Mobile Home	0-1499	Unvented Crawlspace	4+	1940s	0	0	0	1	0
Mobile Home	1500-2499	Unvented Crawlspace	1	1940s	0	0	0	1	0
Mobile Home	1500-2499	Unvented Crawlspace	2	1940s	0	0	0	1	0
Mobile Home	1500-2499	Unvented Crawlspace	3	1940s	0	0	0	1	0
Mobile Home	1500-2499	Unvented Crawlspace	4+	1940s	0	0	0	1	0
Mobile Home	2500-3999	Unvented Crawlspace	1	1940s	0	0	0	1	0
Mobile Home	2500-3999	Unvented Crawlspace	2	1940s	0	0	0	1	0
Mobile Home	2500-3999	Unvented Crawlspace	3	1940s	0	0	0	1	0
Mobile Home	2500-3999	Unvented Crawlspace	4+	1940s	0	0	0	1	0
Mobile Home	4000+	Unvented Crawlspace	1	1940s	0	0	0	1	0
Mobile Home	4000+	Unvented Crawlspace	2	1940s	0	0	0	1	0
Mobile Home	4000+	Unvented Crawlspace	3	1940s	0	0	0	1	0
Mobile Home	4000+	Unvented Crawlspace	4+	1940s	0	0	0	1	0
Mobile Home	0-1499	Unvented Crawlspace	1	1950s	0	0	0	1	0
Mobile Home	0-1499	Unvented Crawlspace	2	1950s	0	0	0	1	0
Mobile Home	0-1499	Unvented Crawlspace	3	1950s	0	0	0	1	0
Mobile Home	0-1499	Unvented Crawlspace	4+	1950s	0	0	0	1	0
Mobile Home	1500-2499	Unvented Crawlspace	1	1950s	0	0	0	1	0
Mobile Home	1500-2499	Unvented Crawlspace	2	1950s	0	0	0	1	0
Mobile Home	1500-2499	Unvented Crawlspace	3	1950s	0	0	0	1	0
Mobile Home	1500-2499	Unvented Crawlspace	4+	1950s	0	0	0	1	0
Mobile Home	2500-3999	Unvented Crawlspace	1	1950s	0	0	0	1	0
Mobile Home	2500-3999	Unvented Crawlspace	2	1950s	0	0	0	1	0
Mobile Home	2500-3999	Unvented Crawlspace	3	1950s	0	0	0	1	0
Mobile Home	2500-3999	Unvented Crawlspace	4+	1950s	0	0	0	1	0
Mobile Home	4000+	Unvented Crawlspace	1	1950s	0	0	0	1	0
Mobile Home	4000+	Unvented Crawlspace	2	1950s	0	0	0	1	0
Mobile Home	4000+	Unvented Crawlspace	3	1950s	0	0	0	1	0
Mobile Home	4000+	Unvented Crawlspace	4+	1950s	0	0	0	1	0
Mobile Home	0-1499	Unvented Crawlspace	1	1960s	0	0	0	1	0
Mobile Home	0-1499	Unvented Crawlspace	2	1960s	0	0	0	1	0
Mobile Home	0-1499	Unvented Crawlspace	3	1960s	0	0	0	1	0
Mobile Home	0-1499	Unvented Crawlspace	4+	1960s	0	0	0	1	0
Mobile Home	1500-2499	Unvented Crawlspace	1	1960s	0	0	0	1	0
Mobile Home	1500-2499	Unvented Crawlspace	2	1960s	0	0	0	1	0
Mobile Home	1500-2499	Unvented Crawlspace	3	1960s	0	0	0	1	0
Mobile Home	1500-2499	Unvented Crawlspace	4+	1960s	0	0	0	1	0
Mobile Home	2500-3999	Unvented Crawlspace	1	1960s	0	0	0	1	0
Mobile Home	2500-3999	Unvented Crawlspace	2	1960s	0	0	0	1	0
Mobile Home	2500-3999	Unvented Crawlspace	3	1960s	0	0	0	1	0
Mobile Home	2500-3999	Unvented Crawlspace	4+	1960s	0	0	0	1	0
Mobile Home	4000+	Unvented Crawlspace	1	1960s	0	0	0	1	0
Mobile Home	4000+	Unvented Crawlspace	2	1960s	0	0	0	1	0
Mobile Home	4000+	Unvented Crawlspace	3	1960s	0	0	0	1	0
Mobile Home	4000+	Unvented Crawlspace	4+	1960s	0	0	0	1	0
Mobile Home	0-1499	Unvented Crawlspace	1	1970s	0	0	0	1	0
Mobile Home	0-1499	Unvented Crawlspace	2	1970s	0	0	0	1	0
Mobile Home	0-1499	Unvented Crawlspace	3	1970s	0	0	0	1	0
Mobile Home	0-1499	Unvented Crawlspace	4+	1970s	0	0	0	1	0
Mobile Home	1500-2499	Unvented Crawlspace	1	1970s	0	0	0	1	0
Mobile Home	1500-2499	Unvented Crawlspace	2	1970s	0	0	0	1	0
Mobile Home	1500-2499	Unvented Crawlspace	3	1970s	0	0	0	1	0
Mobile Home	1500-2499	Unvented Crawlspace	4+	1970s	0	0	0	1	0
Mobile Home	2500-3999	Unvented Crawlspace	1	1970s	0	0	0	1	0
Mobile Home	2500-3999	Unvented Crawlspace	2	1970s	0	0	0	1	0
Mobile Home	2500-3999	Unvented Crawlspace	3	1970s	0	0	0	1	0
Mobile Home	2500-3999	Unvented Crawlspace	4+	1970s	0	0	0	1	0
Mobile Home	4000+	Unvented Crawlspace	1	1970s	0	0	0	1	0
Mobile Home	4000+	Unvented Crawlspace	2	1970s	0	0	0	1	0
Mobile Home	4000+	Unvented Crawlspace	3	1970s	0	0	0	1	0
Mobile Home	4000+	Unvented Crawlspace	4+	1970s	0	0	0	1	0
Mobile Home	0-1499	Unvented Crawlspace	1	1980s	0	0	0	1	0
Mobile Home	0-1499	Unvented Crawlspace	2	1980s	0	0	0	1	0
Mobile Home	0-1499	Unvented Crawlspace	3	1980s	0	0	0	1	0
Mobile Home	0-1499	Unvented Crawlspace	4+	1980s	0	0	0	1	0
Mobile Home	1500-2499	Unvented Crawlspace	1	1980s	0	0	0	1	0
Mobile Home	1500-2499	Unvented Crawlspace	2	1980s	0	0	0	1	0
Mobile Home	1500-2499	Unvented Crawlspace	3	1980s	0	0	0	1	0
Mobile Home	1500-2499	Unvented Crawlspace	4+	1980s	0	0	0	1	0
Mobile Home	2500-3999	Unvented Crawlspace	1	1980s	0	0	0	1	0
Mobile Home	2500-3999	Unvented Crawlspace	2	1980s	0	0	0	1	0
Mobile Home	2500-3999	Unvented Crawlspace	3	1980s	0	0	0	1	0
Mobile Home	2500-3999	Unvented Crawlspace	4+	1980s	0	0	0	1	0
Mobile Home	4000+	Unvented Crawlspace	1	1980s	0	0	0	1	0
Mobile Home	4000+	Unvented Crawlspace	2	1980s	0	0	0	1	0
Mobile Home	4000+	Unvented Crawlspace	3	1980s	0	0	0	1	0
Mobile Home	4000+	Unvented Crawlspace	4+	1980s	0	0	0	1	0
Mobile Home	0-1499	Unvented Crawlspace	1	1990s	0	0	0	1	0
Mobile Home	0-1499	Unvented Crawlspace	2	1990s	0	0	0	1	0
Mobile Home	0-1499	Unvented Crawlspace	3	1990s	0	0	0	1	0
Mobile Home	0-1499	Unvented Crawlspace	4+	1990s	0	0	0	1	0
Mobile Home	1500-2499	Unvented Crawlspace	1	1990s	0	0	0	1	0
Mobile Home	1500-2499	Unvented Crawlspace	2	1990s	0	0	0	1	0
Mobile Home	1500-2499	Unvented Crawlspace	3	1990s	0	0	0	1	0
Mobile Home	1500-2499	Unvented Crawlspace	4+	1990s	0	0	0	1	0
Mobile Home	2500-3999	Unvented Crawlspace	1	1990s	0	0	0	1	0
Mobile Home	2500-3999	Unvented Crawlspace	2	1990s	0	0	0	1	0
Mobile Home	2500-3999	Unvented Crawlspace	3	1990s	0	0	0	1	0
Mobile Home	2500-3999	Unvented Crawlspace	4+	1990s	0	0	0	1	0
Mobile Home	4000+	Unvented Crawlspace	1	1990s	0	0	0	1	0
Mobile Home	4000+	Unvented Crawlspace	2	1990s	0	0	0	1	0
Mobile Home	4000+	Unvented Crawlspace	3	1990s	0	0	0	1	0
Mobile Home	4000+	Unvented Crawlspace	4+	1990s	0	0	0	1	0
Mobile Home	0-1499	Unvented Crawlspace	1	2000s	0	0	0	1	0
Mobile Home	0-1499	Unvented Crawlspace	2	2000s	0	0	0	1	0
Mobile Home	0-1499	Unvented Crawlspace	3	2000s	0	0	0	1	0
Mobile Home	0-1499	Unvented Crawlspace	4+	2000s	0	0	0	1	0
Mobile Home	1500-2499	Unvented Crawlspace	1	2000s	0	0	0	1	0
Mobile Home	1500-2499	Unvented Crawlspace	2	2000s	0	0	0	1	0
Mobile Home	1500-2499	Unvented Crawlspace	3	2000s	0	0	0	1	0
Mobile Home	1500-2499	Unvented Crawlspace	4+	2000s	0	0	0	1	0
Mobile Home	2500-3999	Unvented Crawlspace	1	2000s	0	0	0	1	0
Mobile Home	2500-3999	Unvented Crawlspace	2	2000s	0	0	0	1	0
Mobile Home	2500-3999	Unvented Crawlspace	3	2000s	0	0	0	1	0
Mobile Home	2500-3999	Unvented Crawlspace	4+	2000s	0	0	0	1	0
Mobile Home	4000+	Unvented Crawlspace	1	2000s	0	0	0	1	0
Mobile Home	4000+	Unvented Crawlspace	2	2000s	0	0	0	1	0
Mobile Home	4000+	Unvented Crawlspace	3	2000s	0	0	0	1	0
Mobile Home	4000+	Unvented Crawlspace	4+	2000s	0	0	0	1	0
Mobile Home	0-1499	Unvented Crawlspace	1	2010s	0	0	0	1	0
Mobile Home	0-1499	Unvented Crawlspace	2	2010s	0	0	0	1	0
Mobile Home	0-1499	Unvented Crawlspace	3	2010s	0	0	0	1	0
Mobile Home	0-1499	Unvented Crawlspace	4+	2010s	0	0	0	1	0
Mobile Home	1500-2499	Unvented Crawlspace	1	2010s	0	0	0	1	0
Mobile Home	1500-2499	Unvented Crawlspace	2	2010s	0	0	0	1	0
Mobile Home	1500-2499	Unvented Crawlspace	3	2010s	0	0	0	1	0
Mobile Home	1500-2499	Unvented Crawlspace	4+	2010s	0	0	0	1	0
Mobile Home	2500-3999	Unvented Crawlspace	1	2010s	0	0	0	1	0
Mobile Home	2500-3999	Unvented Crawlspace	2	2010s	0	0	0	1	0
Mobile Home	2500-3999	Unvented Crawlspace	3	2010s	0	0	0	1	0
Mobile Home	2500-3999	Unvented Crawlspace	4+	2010s	0	0	0	1	0
Mobile Home	4000+	Unvented Crawlspace	1	2010s	0	0	0	1	0
Mobile Home	4000+	Unvented Crawlspace	2	2010s	0	0	0	1	0
Mobile Home	4000+	Unvented Crawlspace	3	2010s	0	0	0	1	0
Mobile Home	4000+	Unvented Crawlspace	4+	2010s	0	0	0	1	0
Mobile Home	0-1499	Unvented Crawlspace	1	<1940	0	0	0	1	0
Mobile Home	0-1499	Unvented Crawlspace	2	<1940	0	0	0	1	0
Mobile Home	0-1499	Unvented Crawlspace	3	<1940	0	0	0	1	0
Mobile Home	0-1499	Unvented Crawlspace	4+	<1940	0	0	0	1	0
Mobile Home	1500-2499	Unvented Crawlspace	1	<1940	0	0	0	1	0
Mobile Home	1500-2499	Unvented Crawlspace	2	<1940	0	0	0	1	0
Mobile Home	1500-2499	Unvented Crawlspace	3	<1940	0	0	0	1	0
Mobile Home	1500-2499	Unvented Crawlspace	4+	<1940	0	0	0	1	0
Mobile Home	2500-3999	Unvented Crawlspace	1	<1940	0	0	0	1	0
Mobile Home	2500-3999	Unvented Crawlspace	2	<1940	0	0	0	1	0
Mobile Home	2500-3999	Unvented Crawlspace	3	<1940	0	0	0	1	0
Mobile Home	2500-3999	Unvented Crawlspace	4+	<1940	0	0	0	1	0
Mobile Home	4000+	Unvented Crawlspace	1	<1940	0	0	0	1	0
Mobile Home	4000+	Unvented Crawlspace	2	<1940	0	0	0	1	0
Mobile Home	4000+	Unvented Crawlspace	3	<1940	0	0	0	1	0
Mobile Home	4000+	Unvented Crawlspace	4+	<1940	0	0	0	1	0
<<<<<<< HEAD
Multi-Family with 2 - 4 Units	0-1499	Unvented Crawlspace	1	1940s	0	0	0	1	0
Multi-Family with 2 - 4 Units	0-1499	Unvented Crawlspace	2	1940s	0	0	0	1	0
Multi-Family with 2 - 4 Units	0-1499	Unvented Crawlspace	3	1940s	0	0	0	1	0
Multi-Family with 2 - 4 Units	0-1499	Unvented Crawlspace	4+	1940s	0	0	0	1	0
Multi-Family with 2 - 4 Units	1500-2499	Unvented Crawlspace	1	1940s	0	0	0	1	0
Multi-Family with 2 - 4 Units	1500-2499	Unvented Crawlspace	2	1940s	0	0	0	1	0
Multi-Family with 2 - 4 Units	1500-2499	Unvented Crawlspace	3	1940s	0	0	0	1	0
Multi-Family with 2 - 4 Units	1500-2499	Unvented Crawlspace	4+	1940s	0	0	0	1	0
Multi-Family with 2 - 4 Units	2500-3999	Unvented Crawlspace	1	1940s	0	0	0	1	0
Multi-Family with 2 - 4 Units	2500-3999	Unvented Crawlspace	2	1940s	0	0	0	1	0
Multi-Family with 2 - 4 Units	2500-3999	Unvented Crawlspace	3	1940s	0	0	0	1	0
Multi-Family with 2 - 4 Units	2500-3999	Unvented Crawlspace	4+	1940s	0	0	0	1	0
Multi-Family with 2 - 4 Units	4000+	Unvented Crawlspace	1	1940s	0	0	0	1	0
Multi-Family with 2 - 4 Units	4000+	Unvented Crawlspace	2	1940s	0	0	0	1	0
Multi-Family with 2 - 4 Units	4000+	Unvented Crawlspace	3	1940s	0	0	0	1	0
Multi-Family with 2 - 4 Units	4000+	Unvented Crawlspace	4+	1940s	0	0	0	1	0
Multi-Family with 2 - 4 Units	0-1499	Unvented Crawlspace	1	1950s	0	0	0	1	0
Multi-Family with 2 - 4 Units	0-1499	Unvented Crawlspace	2	1950s	0	0	0	1	0
Multi-Family with 2 - 4 Units	0-1499	Unvented Crawlspace	3	1950s	0	0	0	1	0
Multi-Family with 2 - 4 Units	0-1499	Unvented Crawlspace	4+	1950s	0	0	0	1	0
Multi-Family with 2 - 4 Units	1500-2499	Unvented Crawlspace	1	1950s	0	0	0	1	0
Multi-Family with 2 - 4 Units	1500-2499	Unvented Crawlspace	2	1950s	0	0	0	1	0
Multi-Family with 2 - 4 Units	1500-2499	Unvented Crawlspace	3	1950s	0	0	0	1	0
Multi-Family with 2 - 4 Units	1500-2499	Unvented Crawlspace	4+	1950s	0	0	0	1	0
Multi-Family with 2 - 4 Units	2500-3999	Unvented Crawlspace	1	1950s	0	0	0	1	0
Multi-Family with 2 - 4 Units	2500-3999	Unvented Crawlspace	2	1950s	0	0	0	1	0
Multi-Family with 2 - 4 Units	2500-3999	Unvented Crawlspace	3	1950s	0	0	0	1	0
Multi-Family with 2 - 4 Units	2500-3999	Unvented Crawlspace	4+	1950s	0	0	0	1	0
Multi-Family with 2 - 4 Units	4000+	Unvented Crawlspace	1	1950s	0	0	0	1	0
Multi-Family with 2 - 4 Units	4000+	Unvented Crawlspace	2	1950s	0	0	0	1	0
Multi-Family with 2 - 4 Units	4000+	Unvented Crawlspace	3	1950s	0	0	0	1	0
Multi-Family with 2 - 4 Units	4000+	Unvented Crawlspace	4+	1950s	0	0	0	1	0
Multi-Family with 2 - 4 Units	0-1499	Unvented Crawlspace	1	1960s	0	0	0	1	0
Multi-Family with 2 - 4 Units	0-1499	Unvented Crawlspace	2	1960s	0	0	0	1	0
Multi-Family with 2 - 4 Units	0-1499	Unvented Crawlspace	3	1960s	0	0	0	1	0
Multi-Family with 2 - 4 Units	0-1499	Unvented Crawlspace	4+	1960s	0	0	0	1	0
Multi-Family with 2 - 4 Units	1500-2499	Unvented Crawlspace	1	1960s	0	0	0	1	0
Multi-Family with 2 - 4 Units	1500-2499	Unvented Crawlspace	2	1960s	0	0	0	1	0
Multi-Family with 2 - 4 Units	1500-2499	Unvented Crawlspace	3	1960s	0	0	0	1	0
Multi-Family with 2 - 4 Units	1500-2499	Unvented Crawlspace	4+	1960s	0	0	0	1	0
Multi-Family with 2 - 4 Units	2500-3999	Unvented Crawlspace	1	1960s	0	0	0	1	0
Multi-Family with 2 - 4 Units	2500-3999	Unvented Crawlspace	2	1960s	0	0	0	1	0
Multi-Family with 2 - 4 Units	2500-3999	Unvented Crawlspace	3	1960s	0	0	0	1	0
Multi-Family with 2 - 4 Units	2500-3999	Unvented Crawlspace	4+	1960s	0	0	0	1	0
Multi-Family with 2 - 4 Units	4000+	Unvented Crawlspace	1	1960s	0	0	0	1	0
Multi-Family with 2 - 4 Units	4000+	Unvented Crawlspace	2	1960s	0	0	0	1	0
Multi-Family with 2 - 4 Units	4000+	Unvented Crawlspace	3	1960s	0	0	0	1	0
Multi-Family with 2 - 4 Units	4000+	Unvented Crawlspace	4+	1960s	0	0	0	1	0
Multi-Family with 2 - 4 Units	0-1499	Unvented Crawlspace	1	1970s	0	0	0	1	0
Multi-Family with 2 - 4 Units	0-1499	Unvented Crawlspace	2	1970s	0	0	0	1	0
Multi-Family with 2 - 4 Units	0-1499	Unvented Crawlspace	3	1970s	0	0	0	1	0
Multi-Family with 2 - 4 Units	0-1499	Unvented Crawlspace	4+	1970s	0	0	0	1	0
Multi-Family with 2 - 4 Units	1500-2499	Unvented Crawlspace	1	1970s	0	0	0	1	0
Multi-Family with 2 - 4 Units	1500-2499	Unvented Crawlspace	2	1970s	0	0	0	1	0
Multi-Family with 2 - 4 Units	1500-2499	Unvented Crawlspace	3	1970s	0	0	0	1	0
Multi-Family with 2 - 4 Units	1500-2499	Unvented Crawlspace	4+	1970s	0	0	0	1	0
Multi-Family with 2 - 4 Units	2500-3999	Unvented Crawlspace	1	1970s	0	0	0	1	0
Multi-Family with 2 - 4 Units	2500-3999	Unvented Crawlspace	2	1970s	0	0	0	1	0
Multi-Family with 2 - 4 Units	2500-3999	Unvented Crawlspace	3	1970s	0	0	0	1	0
Multi-Family with 2 - 4 Units	2500-3999	Unvented Crawlspace	4+	1970s	0	0	0	1	0
Multi-Family with 2 - 4 Units	4000+	Unvented Crawlspace	1	1970s	0	0	0	1	0
Multi-Family with 2 - 4 Units	4000+	Unvented Crawlspace	2	1970s	0	0	0	1	0
Multi-Family with 2 - 4 Units	4000+	Unvented Crawlspace	3	1970s	0	0	0	1	0
Multi-Family with 2 - 4 Units	4000+	Unvented Crawlspace	4+	1970s	0	0	0	1	0
Multi-Family with 2 - 4 Units	0-1499	Unvented Crawlspace	1	1980s	0	0	0	1	6.95772e-05
Multi-Family with 2 - 4 Units	0-1499	Unvented Crawlspace	2	1980s	0	0	0	1	0.000465437
Multi-Family with 2 - 4 Units	0-1499	Unvented Crawlspace	3	1980s	0	0	0	1	5.1122e-05
Multi-Family with 2 - 4 Units	0-1499	Unvented Crawlspace	4+	1980s	0	0	0	1	2.61161e-06
Multi-Family with 2 - 4 Units	1500-2499	Unvented Crawlspace	1	1980s	0	0	0	1	6.27897e-06
Multi-Family with 2 - 4 Units	1500-2499	Unvented Crawlspace	2	1980s	0	0	0	1	4.20032e-05
Multi-Family with 2 - 4 Units	1500-2499	Unvented Crawlspace	3	1980s	0	0	0	1	4.67815e-06
Multi-Family with 2 - 4 Units	1500-2499	Unvented Crawlspace	4+	1980s	0	0	0	1	2.38988e-07
Multi-Family with 2 - 4 Units	2500-3999	Unvented Crawlspace	1	1980s	0	0	0	1	4.05743e-07
Multi-Family with 2 - 4 Units	2500-3999	Unvented Crawlspace	2	1980s	0	0	0	1	2.71422e-06
Multi-Family with 2 - 4 Units	2500-3999	Unvented Crawlspace	3	1980s	0	0	0	1	3.19856e-07
Multi-Family with 2 - 4 Units	2500-3999	Unvented Crawlspace	4+	1980s	0	0	0	1	1.63401e-08
Multi-Family with 2 - 4 Units	4000+	Unvented Crawlspace	1	1980s	0	0	0	1	5.82974e-07
Multi-Family with 2 - 4 Units	4000+	Unvented Crawlspace	2	1980s	0	0	0	1	3.89981e-06
Multi-Family with 2 - 4 Units	4000+	Unvented Crawlspace	3	1980s	0	0	0	1	3.49067e-07
Multi-Family with 2 - 4 Units	4000+	Unvented Crawlspace	4+	1980s	0	0	0	1	1.78324e-08
Multi-Family with 2 - 4 Units	0-1499	Unvented Crawlspace	1	1990s	0	0	0	1	5.49388e-05
Multi-Family with 2 - 4 Units	0-1499	Unvented Crawlspace	2	1990s	0	0	0	1	0.000367513
Multi-Family with 2 - 4 Units	0-1499	Unvented Crawlspace	3	1990s	0	0	0	1	3.96689e-05
Multi-Family with 2 - 4 Units	0-1499	Unvented Crawlspace	4+	1990s	0	0	0	1	2.02652e-06
Multi-Family with 2 - 4 Units	1500-2499	Unvented Crawlspace	1	1990s	0	0	0	1	5.30225e-06
Multi-Family with 2 - 4 Units	1500-2499	Unvented Crawlspace	2	1990s	0	0	0	1	3.54694e-05
Multi-Family with 2 - 4 Units	1500-2499	Unvented Crawlspace	3	1990s	0	0	0	1	3.88515e-06
Multi-Family with 2 - 4 Units	1500-2499	Unvented Crawlspace	4+	1990s	0	0	0	1	1.98476e-07
Multi-Family with 2 - 4 Units	2500-3999	Unvented Crawlspace	1	1990s	0	0	0	1	3.3194e-07
Multi-Family with 2 - 4 Units	2500-3999	Unvented Crawlspace	2	1990s	0	0	0	1	2.22051e-06
Multi-Family with 2 - 4 Units	2500-3999	Unvented Crawlspace	3	1990s	0	0	0	1	2.56952e-07
Multi-Family with 2 - 4 Units	2500-3999	Unvented Crawlspace	4+	1990s	0	0	0	1	1.31266e-08
Multi-Family with 2 - 4 Units	4000+	Unvented Crawlspace	1	1990s	0	0	0	1	4.05137e-07
Multi-Family with 2 - 4 Units	4000+	Unvented Crawlspace	2	1990s	0	0	0	1	2.71016e-06
Multi-Family with 2 - 4 Units	4000+	Unvented Crawlspace	3	1990s	0	0	0	1	2.26181e-07
Multi-Family with 2 - 4 Units	4000+	Unvented Crawlspace	4+	1990s	0	0	0	1	1.15547e-08
Multi-Family with 2 - 4 Units	0-1499	Unvented Crawlspace	1	2000s	0	0	0	1	2.3556e-05
Multi-Family with 2 - 4 Units	0-1499	Unvented Crawlspace	2	2000s	0	0	0	1	0.000183199
Multi-Family with 2 - 4 Units	0-1499	Unvented Crawlspace	3	2000s	0	0	0	1	1.83281e-05
Multi-Family with 2 - 4 Units	0-1499	Unvented Crawlspace	4+	2000s	0	0	0	1	1.20489e-06
Multi-Family with 2 - 4 Units	1500-2499	Unvented Crawlspace	1	2000s	0	0	0	1	5.49397e-06
Multi-Family with 2 - 4 Units	1500-2499	Unvented Crawlspace	2	2000s	0	0	0	1	4.27275e-05
Multi-Family with 2 - 4 Units	1500-2499	Unvented Crawlspace	3	2000s	0	0	0	1	4.40007e-06
Multi-Family with 2 - 4 Units	1500-2499	Unvented Crawlspace	4+	2000s	0	0	0	1	2.89262e-07
Multi-Family with 2 - 4 Units	2500-3999	Unvented Crawlspace	1	2000s	0	0	0	1	4.32853e-07
Multi-Family with 2 - 4 Units	2500-3999	Unvented Crawlspace	2	2000s	0	0	0	1	3.36637e-06
Multi-Family with 2 - 4 Units	2500-3999	Unvented Crawlspace	3	2000s	0	0	0	1	3.55165e-07
Multi-Family with 2 - 4 Units	2500-3999	Unvented Crawlspace	4+	2000s	0	0	0	1	2.33486e-08
Multi-Family with 2 - 4 Units	4000+	Unvented Crawlspace	1	2000s	0	0	0	1	4.82654e-07
Multi-Family with 2 - 4 Units	4000+	Unvented Crawlspace	2	2000s	0	0	0	1	3.75368e-06
Multi-Family with 2 - 4 Units	4000+	Unvented Crawlspace	3	2000s	0	0	0	1	2.94117e-07
Multi-Family with 2 - 4 Units	4000+	Unvented Crawlspace	4+	2000s	0	0	0	1	1.93353e-08
Multi-Family with 2 - 4 Units	0-1499	Unvented Crawlspace	1	2010s	0	0	0	1	5.16659e-06
Multi-Family with 2 - 4 Units	0-1499	Unvented Crawlspace	2	2010s	0	0	0	1	4.01814e-05
Multi-Family with 2 - 4 Units	0-1499	Unvented Crawlspace	3	2010s	0	0	0	1	4.02893e-06
Multi-Family with 2 - 4 Units	0-1499	Unvented Crawlspace	4+	2010s	0	0	0	1	2.64863e-07
Multi-Family with 2 - 4 Units	1500-2499	Unvented Crawlspace	1	2010s	0	0	0	1	2.38104e-06
Multi-Family with 2 - 4 Units	1500-2499	Unvented Crawlspace	2	2010s	0	0	0	1	1.85177e-05
Multi-Family with 2 - 4 Units	1500-2499	Unvented Crawlspace	3	2010s	0	0	0	1	1.85822e-06
Multi-Family with 2 - 4 Units	1500-2499	Unvented Crawlspace	4+	2010s	0	0	0	1	1.2216e-07
Multi-Family with 2 - 4 Units	2500-3999	Unvented Crawlspace	1	2010s	0	0	0	1	2.27628e-07
Multi-Family with 2 - 4 Units	2500-3999	Unvented Crawlspace	2	2010s	0	0	0	1	1.7703e-06
Multi-Family with 2 - 4 Units	2500-3999	Unvented Crawlspace	3	2010s	0	0	0	1	1.64807e-07
Multi-Family with 2 - 4 Units	2500-3999	Unvented Crawlspace	4+	2010s	0	0	0	1	1.08344e-08
Multi-Family with 2 - 4 Units	4000+	Unvented Crawlspace	1	2010s	0	0	0	1	2.49831e-08
Multi-Family with 2 - 4 Units	4000+	Unvented Crawlspace	2	2010s	0	0	0	1	1.94298e-07
Multi-Family with 2 - 4 Units	4000+	Unvented Crawlspace	3	2010s	0	0	0	1	2.23683e-08
Multi-Family with 2 - 4 Units	4000+	Unvented Crawlspace	4+	2010s	0	0	0	1	1.47049e-09
Multi-Family with 2 - 4 Units	0-1499	Unvented Crawlspace	1	<1940	0	0	0	1	0
Multi-Family with 2 - 4 Units	0-1499	Unvented Crawlspace	2	<1940	0	0	0	1	0
Multi-Family with 2 - 4 Units	0-1499	Unvented Crawlspace	3	<1940	0	0	0	1	0
Multi-Family with 2 - 4 Units	0-1499	Unvented Crawlspace	4+	<1940	0	0	0	1	0
Multi-Family with 2 - 4 Units	1500-2499	Unvented Crawlspace	1	<1940	0	0	0	1	0
Multi-Family with 2 - 4 Units	1500-2499	Unvented Crawlspace	2	<1940	0	0	0	1	0
Multi-Family with 2 - 4 Units	1500-2499	Unvented Crawlspace	3	<1940	0	0	0	1	0
Multi-Family with 2 - 4 Units	1500-2499	Unvented Crawlspace	4+	<1940	0	0	0	1	0
Multi-Family with 2 - 4 Units	2500-3999	Unvented Crawlspace	1	<1940	0	0	0	1	0
Multi-Family with 2 - 4 Units	2500-3999	Unvented Crawlspace	2	<1940	0	0	0	1	0
Multi-Family with 2 - 4 Units	2500-3999	Unvented Crawlspace	3	<1940	0	0	0	1	0
Multi-Family with 2 - 4 Units	2500-3999	Unvented Crawlspace	4+	<1940	0	0	0	1	0
Multi-Family with 2 - 4 Units	4000+	Unvented Crawlspace	1	<1940	0	0	0	1	0
Multi-Family with 2 - 4 Units	4000+	Unvented Crawlspace	2	<1940	0	0	0	1	0
Multi-Family with 2 - 4 Units	4000+	Unvented Crawlspace	3	<1940	0	0	0	1	0
Multi-Family with 2 - 4 Units	4000+	Unvented Crawlspace	4+	<1940	0	0	0	1	0
Multi-Family with 5+ Units	0-1499	Unvented Crawlspace	1	1940s	0	0	0	1	0
Multi-Family with 5+ Units	0-1499	Unvented Crawlspace	2	1940s	0	0	0	1	0
Multi-Family with 5+ Units	0-1499	Unvented Crawlspace	3	1940s	0	0	0	1	0
Multi-Family with 5+ Units	0-1499	Unvented Crawlspace	4+	1940s	0	0	0	1	0
Multi-Family with 5+ Units	1500-2499	Unvented Crawlspace	1	1940s	0	0	0	1	0
Multi-Family with 5+ Units	1500-2499	Unvented Crawlspace	2	1940s	0	0	0	1	0
Multi-Family with 5+ Units	1500-2499	Unvented Crawlspace	3	1940s	0	0	0	1	0
Multi-Family with 5+ Units	1500-2499	Unvented Crawlspace	4+	1940s	0	0	0	1	0
Multi-Family with 5+ Units	2500-3999	Unvented Crawlspace	1	1940s	0	0	0	1	0
Multi-Family with 5+ Units	2500-3999	Unvented Crawlspace	2	1940s	0	0	0	1	0
Multi-Family with 5+ Units	2500-3999	Unvented Crawlspace	3	1940s	0	0	0	1	0
Multi-Family with 5+ Units	2500-3999	Unvented Crawlspace	4+	1940s	0	0	0	1	0
Multi-Family with 5+ Units	4000+	Unvented Crawlspace	1	1940s	0	0	0	1	0
Multi-Family with 5+ Units	4000+	Unvented Crawlspace	2	1940s	0	0	0	1	0
Multi-Family with 5+ Units	4000+	Unvented Crawlspace	3	1940s	0	0	0	1	0
Multi-Family with 5+ Units	4000+	Unvented Crawlspace	4+	1940s	0	0	0	1	0
Multi-Family with 5+ Units	0-1499	Unvented Crawlspace	1	1950s	0	0	0	1	0
Multi-Family with 5+ Units	0-1499	Unvented Crawlspace	2	1950s	0	0	0	1	0
Multi-Family with 5+ Units	0-1499	Unvented Crawlspace	3	1950s	0	0	0	1	0
Multi-Family with 5+ Units	0-1499	Unvented Crawlspace	4+	1950s	0	0	0	1	0
Multi-Family with 5+ Units	1500-2499	Unvented Crawlspace	1	1950s	0	0	0	1	0
Multi-Family with 5+ Units	1500-2499	Unvented Crawlspace	2	1950s	0	0	0	1	0
Multi-Family with 5+ Units	1500-2499	Unvented Crawlspace	3	1950s	0	0	0	1	0
Multi-Family with 5+ Units	1500-2499	Unvented Crawlspace	4+	1950s	0	0	0	1	0
Multi-Family with 5+ Units	2500-3999	Unvented Crawlspace	1	1950s	0	0	0	1	0
Multi-Family with 5+ Units	2500-3999	Unvented Crawlspace	2	1950s	0	0	0	1	0
Multi-Family with 5+ Units	2500-3999	Unvented Crawlspace	3	1950s	0	0	0	1	0
Multi-Family with 5+ Units	2500-3999	Unvented Crawlspace	4+	1950s	0	0	0	1	0
Multi-Family with 5+ Units	4000+	Unvented Crawlspace	1	1950s	0	0	0	1	0
Multi-Family with 5+ Units	4000+	Unvented Crawlspace	2	1950s	0	0	0	1	0
Multi-Family with 5+ Units	4000+	Unvented Crawlspace	3	1950s	0	0	0	1	0
Multi-Family with 5+ Units	4000+	Unvented Crawlspace	4+	1950s	0	0	0	1	0
Multi-Family with 5+ Units	0-1499	Unvented Crawlspace	1	1960s	0	0	0	1	0
Multi-Family with 5+ Units	0-1499	Unvented Crawlspace	2	1960s	0	0	0	1	0
Multi-Family with 5+ Units	0-1499	Unvented Crawlspace	3	1960s	0	0	0	1	0
Multi-Family with 5+ Units	0-1499	Unvented Crawlspace	4+	1960s	0	0	0	1	0
Multi-Family with 5+ Units	1500-2499	Unvented Crawlspace	1	1960s	0	0	0	1	0
Multi-Family with 5+ Units	1500-2499	Unvented Crawlspace	2	1960s	0	0	0	1	0
Multi-Family with 5+ Units	1500-2499	Unvented Crawlspace	3	1960s	0	0	0	1	0
Multi-Family with 5+ Units	1500-2499	Unvented Crawlspace	4+	1960s	0	0	0	1	0
Multi-Family with 5+ Units	2500-3999	Unvented Crawlspace	1	1960s	0	0	0	1	0
Multi-Family with 5+ Units	2500-3999	Unvented Crawlspace	2	1960s	0	0	0	1	0
Multi-Family with 5+ Units	2500-3999	Unvented Crawlspace	3	1960s	0	0	0	1	0
Multi-Family with 5+ Units	2500-3999	Unvented Crawlspace	4+	1960s	0	0	0	1	0
Multi-Family with 5+ Units	4000+	Unvented Crawlspace	1	1960s	0	0	0	1	0
Multi-Family with 5+ Units	4000+	Unvented Crawlspace	2	1960s	0	0	0	1	0
Multi-Family with 5+ Units	4000+	Unvented Crawlspace	3	1960s	0	0	0	1	0
Multi-Family with 5+ Units	4000+	Unvented Crawlspace	4+	1960s	0	0	0	1	0
Multi-Family with 5+ Units	0-1499	Unvented Crawlspace	1	1970s	0	0	0	1	0
Multi-Family with 5+ Units	0-1499	Unvented Crawlspace	2	1970s	0	0	0	1	0
Multi-Family with 5+ Units	0-1499	Unvented Crawlspace	3	1970s	0	0	0	1	0
Multi-Family with 5+ Units	0-1499	Unvented Crawlspace	4+	1970s	0	0	0	1	0
Multi-Family with 5+ Units	1500-2499	Unvented Crawlspace	1	1970s	0	0	0	1	0
Multi-Family with 5+ Units	1500-2499	Unvented Crawlspace	2	1970s	0	0	0	1	0
Multi-Family with 5+ Units	1500-2499	Unvented Crawlspace	3	1970s	0	0	0	1	0
Multi-Family with 5+ Units	1500-2499	Unvented Crawlspace	4+	1970s	0	0	0	1	0
Multi-Family with 5+ Units	2500-3999	Unvented Crawlspace	1	1970s	0	0	0	1	0
Multi-Family with 5+ Units	2500-3999	Unvented Crawlspace	2	1970s	0	0	0	1	0
Multi-Family with 5+ Units	2500-3999	Unvented Crawlspace	3	1970s	0	0	0	1	0
Multi-Family with 5+ Units	2500-3999	Unvented Crawlspace	4+	1970s	0	0	0	1	0
Multi-Family with 5+ Units	4000+	Unvented Crawlspace	1	1970s	0	0	0	1	0
Multi-Family with 5+ Units	4000+	Unvented Crawlspace	2	1970s	0	0	0	1	0
Multi-Family with 5+ Units	4000+	Unvented Crawlspace	3	1970s	0	0	0	1	0
Multi-Family with 5+ Units	4000+	Unvented Crawlspace	4+	1970s	0	0	0	1	0
Multi-Family with 5+ Units	0-1499	Unvented Crawlspace	1	1980s	0	0	0	1	0.000118507
Multi-Family with 5+ Units	0-1499	Unvented Crawlspace	2	1980s	0	0	0	1	0.000699528
Multi-Family with 5+ Units	0-1499	Unvented Crawlspace	3	1980s	0	0	0	1	0.000620688
Multi-Family with 5+ Units	0-1499	Unvented Crawlspace	4+	1980s	0	0	0	1	0.000209828
Multi-Family with 5+ Units	1500-2499	Unvented Crawlspace	1	1980s	0	0	0	1	8.07297e-06
Multi-Family with 5+ Units	1500-2499	Unvented Crawlspace	2	1980s	0	0	0	1	4.71653e-05
Multi-Family with 5+ Units	1500-2499	Unvented Crawlspace	3	1980s	0	0	0	1	4.26259e-05
Multi-Family with 5+ Units	1500-2499	Unvented Crawlspace	4+	1980s	0	0	0	1	1.5097e-05
Multi-Family with 5+ Units	2500-3999	Unvented Crawlspace	1	1980s	0	0	0	1	5.32376e-07
Multi-Family with 5+ Units	2500-3999	Unvented Crawlspace	2	1980s	0	0	0	1	3.11142e-06
Multi-Family with 5+ Units	2500-3999	Unvented Crawlspace	3	1980s	0	0	0	1	3.04541e-06
Multi-Family with 5+ Units	2500-3999	Unvented Crawlspace	4+	1980s	0	0	0	1	1.19216e-06
Multi-Family with 5+ Units	4000+	Unvented Crawlspace	1	1980s	0	0	0	1	7.04662e-07
Multi-Family with 5+ Units	4000+	Unvented Crawlspace	2	1980s	0	0	0	1	4.15143e-06
Multi-Family with 5+ Units	4000+	Unvented Crawlspace	3	1980s	0	0	0	1	3.4995e-06
Multi-Family with 5+ Units	4000+	Unvented Crawlspace	4+	1980s	0	0	0	1	1.1617e-06
Multi-Family with 5+ Units	0-1499	Unvented Crawlspace	1	1990s	0	0	0	1	0.000104677
Multi-Family with 5+ Units	0-1499	Unvented Crawlspace	2	1990s	0	0	0	1	0.000611679
Multi-Family with 5+ Units	0-1499	Unvented Crawlspace	3	1990s	0	0	0	1	0.00056315
Multi-Family with 5+ Units	0-1499	Unvented Crawlspace	4+	1990s	0	0	0	1	0.000187394
Multi-Family with 5+ Units	1500-2499	Unvented Crawlspace	1	1990s	0	0	0	1	6.63145e-06
Multi-Family with 5+ Units	1500-2499	Unvented Crawlspace	2	1990s	0	0	0	1	3.84082e-05
Multi-Family with 5+ Units	1500-2499	Unvented Crawlspace	3	1990s	0	0	0	1	3.60376e-05
Multi-Family with 5+ Units	1500-2499	Unvented Crawlspace	4+	1990s	0	0	0	1	1.24694e-05
Multi-Family with 5+ Units	2500-3999	Unvented Crawlspace	1	1990s	0	0	0	1	4.4613e-07
Multi-Family with 5+ Units	2500-3999	Unvented Crawlspace	2	1990s	0	0	0	1	2.60255e-06
Multi-Family with 5+ Units	2500-3999	Unvented Crawlspace	3	1990s	0	0	0	1	2.60072e-06
Multi-Family with 5+ Units	2500-3999	Unvented Crawlspace	4+	1990s	0	0	0	1	9.90886e-07
Multi-Family with 5+ Units	4000+	Unvented Crawlspace	1	1990s	0	0	0	1	4.97918e-07
Multi-Family with 5+ Units	4000+	Unvented Crawlspace	2	1990s	0	0	0	1	2.91466e-06
Multi-Family with 5+ Units	4000+	Unvented Crawlspace	3	1990s	0	0	0	1	2.59104e-06
Multi-Family with 5+ Units	4000+	Unvented Crawlspace	4+	1990s	0	0	0	1	9.2875e-07
Multi-Family with 5+ Units	0-1499	Unvented Crawlspace	1	2000s	0	0	0	1	4.89572e-05
Multi-Family with 5+ Units	0-1499	Unvented Crawlspace	2	2000s	0	0	0	1	0.00029328
Multi-Family with 5+ Units	0-1499	Unvented Crawlspace	3	2000s	0	0	0	1	0.000243715
Multi-Family with 5+ Units	0-1499	Unvented Crawlspace	4+	2000s	0	0	0	1	0.00035244
Multi-Family with 5+ Units	1500-2499	Unvented Crawlspace	1	2000s	0	0	0	1	3.62996e-06
Multi-Family with 5+ Units	1500-2499	Unvented Crawlspace	2	2000s	0	0	0	1	2.17129e-05
Multi-Family with 5+ Units	1500-2499	Unvented Crawlspace	3	2000s	0	0	0	1	1.84034e-05
Multi-Family with 5+ Units	1500-2499	Unvented Crawlspace	4+	2000s	0	0	0	1	2.6629e-05
Multi-Family with 5+ Units	2500-3999	Unvented Crawlspace	1	2000s	0	0	0	1	2.77373e-07
Multi-Family with 5+ Units	2500-3999	Unvented Crawlspace	2	2000s	0	0	0	1	1.60027e-06
Multi-Family with 5+ Units	2500-3999	Unvented Crawlspace	3	2000s	0	0	0	1	1.47891e-06
Multi-Family with 5+ Units	2500-3999	Unvented Crawlspace	4+	2000s	0	0	0	1	2.40867e-06
Multi-Family with 5+ Units	4000+	Unvented Crawlspace	1	2000s	0	0	0	1	8.06184e-08
Multi-Family with 5+ Units	4000+	Unvented Crawlspace	2	2000s	0	0	0	1	4.51801e-07
Multi-Family with 5+ Units	4000+	Unvented Crawlspace	3	2000s	0	0	0	1	3.92243e-07
Multi-Family with 5+ Units	4000+	Unvented Crawlspace	4+	2000s	0	0	0	1	8.07259e-07
Multi-Family with 5+ Units	0-1499	Unvented Crawlspace	1	2010s	0	0	0	1	1.68998e-05
Multi-Family with 5+ Units	0-1499	Unvented Crawlspace	2	2010s	0	0	0	1	9.35719e-05
Multi-Family with 5+ Units	0-1499	Unvented Crawlspace	3	2010s	0	0	0	1	9.09594e-05
Multi-Family with 5+ Units	0-1499	Unvented Crawlspace	4+	2010s	0	0	0	1	0.000157718
Multi-Family with 5+ Units	1500-2499	Unvented Crawlspace	1	2010s	0	0	0	1	1.47708e-06
Multi-Family with 5+ Units	1500-2499	Unvented Crawlspace	2	2010s	0	0	0	1	8.58176e-06
Multi-Family with 5+ Units	1500-2499	Unvented Crawlspace	3	2010s	0	0	0	1	7.5209e-06
Multi-Family with 5+ Units	1500-2499	Unvented Crawlspace	4+	2010s	0	0	0	1	1.09008e-05
Multi-Family with 5+ Units	2500-3999	Unvented Crawlspace	1	2010s	0	0	0	1	1.60175e-07
Multi-Family with 5+ Units	2500-3999	Unvented Crawlspace	2	2010s	0	0	0	1	8.14482e-07
Multi-Family with 5+ Units	2500-3999	Unvented Crawlspace	3	2010s	0	0	0	1	9.17962e-07
Multi-Family with 5+ Units	2500-3999	Unvented Crawlspace	4+	2010s	0	0	0	1	1.80736e-06
Multi-Family with 5+ Units	4000+	Unvented Crawlspace	1	2010s	0	0	0	1	2.91976e-10
Multi-Family with 5+ Units	4000+	Unvented Crawlspace	2	2010s	0	0	0	1	1.87587e-09
Multi-Family with 5+ Units	4000+	Unvented Crawlspace	3	2010s	0	0	0	1	1.45118e-09
Multi-Family with 5+ Units	4000+	Unvented Crawlspace	4+	2010s	0	0	0	1	1.44337e-09
Multi-Family with 5+ Units	0-1499	Unvented Crawlspace	1	<1940	0	0	0	1	0
Multi-Family with 5+ Units	0-1499	Unvented Crawlspace	2	<1940	0	0	0	1	0
Multi-Family with 5+ Units	0-1499	Unvented Crawlspace	3	<1940	0	0	0	1	0
Multi-Family with 5+ Units	0-1499	Unvented Crawlspace	4+	<1940	0	0	0	1	0
Multi-Family with 5+ Units	1500-2499	Unvented Crawlspace	1	<1940	0	0	0	1	0
Multi-Family with 5+ Units	1500-2499	Unvented Crawlspace	2	<1940	0	0	0	1	0
Multi-Family with 5+ Units	1500-2499	Unvented Crawlspace	3	<1940	0	0	0	1	0
Multi-Family with 5+ Units	1500-2499	Unvented Crawlspace	4+	<1940	0	0	0	1	0
Multi-Family with 5+ Units	2500-3999	Unvented Crawlspace	1	<1940	0	0	0	1	0
Multi-Family with 5+ Units	2500-3999	Unvented Crawlspace	2	<1940	0	0	0	1	0
Multi-Family with 5+ Units	2500-3999	Unvented Crawlspace	3	<1940	0	0	0	1	0
Multi-Family with 5+ Units	2500-3999	Unvented Crawlspace	4+	<1940	0	0	0	1	0
Multi-Family with 5+ Units	4000+	Unvented Crawlspace	1	<1940	0	0	0	1	0
Multi-Family with 5+ Units	4000+	Unvented Crawlspace	2	<1940	0	0	0	1	0
Multi-Family with 5+ Units	4000+	Unvented Crawlspace	3	<1940	0	0	0	1	0
Multi-Family with 5+ Units	4000+	Unvented Crawlspace	4+	<1940	0	0	0	1	0
Single-Family Attached	0-1499	Unvented Crawlspace	1	1940s	0	0	0	1	0
Single-Family Attached	0-1499	Unvented Crawlspace	2	1940s	0	0	0	1	0
Single-Family Attached	0-1499	Unvented Crawlspace	3	1940s	0	0	0	1	0
Single-Family Attached	0-1499	Unvented Crawlspace	4+	1940s	0	0	0	1	0
Single-Family Attached	1500-2499	Unvented Crawlspace	1	1940s	0	0	0	1	0
Single-Family Attached	1500-2499	Unvented Crawlspace	2	1940s	0	0	0	1	0
Single-Family Attached	1500-2499	Unvented Crawlspace	3	1940s	0	0	0	1	0
Single-Family Attached	1500-2499	Unvented Crawlspace	4+	1940s	0	0	0	1	0
Single-Family Attached	2500-3999	Unvented Crawlspace	1	1940s	0	0	0	1	0
Single-Family Attached	2500-3999	Unvented Crawlspace	2	1940s	0	0	0	1	0
Single-Family Attached	2500-3999	Unvented Crawlspace	3	1940s	0	0	0	1	0
Single-Family Attached	2500-3999	Unvented Crawlspace	4+	1940s	0	0	0	1	0
Single-Family Attached	4000+	Unvented Crawlspace	1	1940s	0	0	0	1	0
Single-Family Attached	4000+	Unvented Crawlspace	2	1940s	0	0	0	1	0
Single-Family Attached	4000+	Unvented Crawlspace	3	1940s	0	0	0	1	0
Single-Family Attached	4000+	Unvented Crawlspace	4+	1940s	0	0	0	1	0
Single-Family Attached	0-1499	Unvented Crawlspace	1	1950s	0	0	0	1	0
Single-Family Attached	0-1499	Unvented Crawlspace	2	1950s	0	0	0	1	0
Single-Family Attached	0-1499	Unvented Crawlspace	3	1950s	0	0	0	1	0
Single-Family Attached	0-1499	Unvented Crawlspace	4+	1950s	0	0	0	1	0
Single-Family Attached	1500-2499	Unvented Crawlspace	1	1950s	0	0	0	1	0
Single-Family Attached	1500-2499	Unvented Crawlspace	2	1950s	0	0	0	1	0
Single-Family Attached	1500-2499	Unvented Crawlspace	3	1950s	0	0	0	1	0
Single-Family Attached	1500-2499	Unvented Crawlspace	4+	1950s	0	0	0	1	0
Single-Family Attached	2500-3999	Unvented Crawlspace	1	1950s	0	0	0	1	0
Single-Family Attached	2500-3999	Unvented Crawlspace	2	1950s	0	0	0	1	0
Single-Family Attached	2500-3999	Unvented Crawlspace	3	1950s	0	0	0	1	0
Single-Family Attached	2500-3999	Unvented Crawlspace	4+	1950s	0	0	0	1	0
Single-Family Attached	4000+	Unvented Crawlspace	1	1950s	0	0	0	1	0
Single-Family Attached	4000+	Unvented Crawlspace	2	1950s	0	0	0	1	0
Single-Family Attached	4000+	Unvented Crawlspace	3	1950s	0	0	0	1	0
Single-Family Attached	4000+	Unvented Crawlspace	4+	1950s	0	0	0	1	0
Single-Family Attached	0-1499	Unvented Crawlspace	1	1960s	0	0	0	1	0
Single-Family Attached	0-1499	Unvented Crawlspace	2	1960s	0	0	0	1	0
Single-Family Attached	0-1499	Unvented Crawlspace	3	1960s	0	0	0	1	0
Single-Family Attached	0-1499	Unvented Crawlspace	4+	1960s	0	0	0	1	0
Single-Family Attached	1500-2499	Unvented Crawlspace	1	1960s	0	0	0	1	0
Single-Family Attached	1500-2499	Unvented Crawlspace	2	1960s	0	0	0	1	0
Single-Family Attached	1500-2499	Unvented Crawlspace	3	1960s	0	0	0	1	0
Single-Family Attached	1500-2499	Unvented Crawlspace	4+	1960s	0	0	0	1	0
Single-Family Attached	2500-3999	Unvented Crawlspace	1	1960s	0	0	0	1	0
Single-Family Attached	2500-3999	Unvented Crawlspace	2	1960s	0	0	0	1	0
Single-Family Attached	2500-3999	Unvented Crawlspace	3	1960s	0	0	0	1	0
Single-Family Attached	2500-3999	Unvented Crawlspace	4+	1960s	0	0	0	1	0
Single-Family Attached	4000+	Unvented Crawlspace	1	1960s	0	0	0	1	0
Single-Family Attached	4000+	Unvented Crawlspace	2	1960s	0	0	0	1	0
Single-Family Attached	4000+	Unvented Crawlspace	3	1960s	0	0	0	1	0
Single-Family Attached	4000+	Unvented Crawlspace	4+	1960s	0	0	0	1	0
Single-Family Attached	0-1499	Unvented Crawlspace	1	1970s	0	0	0	1	0
Single-Family Attached	0-1499	Unvented Crawlspace	2	1970s	0	0	0	1	0
Single-Family Attached	0-1499	Unvented Crawlspace	3	1970s	0	0	0	1	0
Single-Family Attached	0-1499	Unvented Crawlspace	4+	1970s	0	0	0	1	0
Single-Family Attached	1500-2499	Unvented Crawlspace	1	1970s	0	0	0	1	0
Single-Family Attached	1500-2499	Unvented Crawlspace	2	1970s	0	0	0	1	0
Single-Family Attached	1500-2499	Unvented Crawlspace	3	1970s	0	0	0	1	0
Single-Family Attached	1500-2499	Unvented Crawlspace	4+	1970s	0	0	0	1	0
Single-Family Attached	2500-3999	Unvented Crawlspace	1	1970s	0	0	0	1	0
Single-Family Attached	2500-3999	Unvented Crawlspace	2	1970s	0	0	0	1	0
Single-Family Attached	2500-3999	Unvented Crawlspace	3	1970s	0	0	0	1	0
Single-Family Attached	2500-3999	Unvented Crawlspace	4+	1970s	0	0	0	1	0
Single-Family Attached	4000+	Unvented Crawlspace	1	1970s	0	0	0	1	0
Single-Family Attached	4000+	Unvented Crawlspace	2	1970s	0	0	0	1	0
Single-Family Attached	4000+	Unvented Crawlspace	3	1970s	0	0	0	1	0
Single-Family Attached	4000+	Unvented Crawlspace	4+	1970s	0	0	0	1	0
Single-Family Attached	0-1499	Unvented Crawlspace	1	1980s	0	0	0	1	0.000129291
Single-Family Attached	0-1499	Unvented Crawlspace	2	1980s	0	0	0	1	0.000139985
Single-Family Attached	0-1499	Unvented Crawlspace	3	1980s	0	0	0	1	2.24795e-06
Single-Family Attached	0-1499	Unvented Crawlspace	4+	1980s	0	0	0	1	0
Single-Family Attached	1500-2499	Unvented Crawlspace	1	1980s	0	0	0	1	4.79395e-05
Single-Family Attached	1500-2499	Unvented Crawlspace	2	1980s	0	0	0	1	0.000106844
Single-Family Attached	1500-2499	Unvented Crawlspace	3	1980s	0	0	0	1	2.0749e-05
Single-Family Attached	1500-2499	Unvented Crawlspace	4+	1980s	0	0	0	1	0
Single-Family Attached	2500-3999	Unvented Crawlspace	1	1980s	0	0	0	1	6.36474e-06
Single-Family Attached	2500-3999	Unvented Crawlspace	2	1980s	0	0	0	1	2.0983e-05
Single-Family Attached	2500-3999	Unvented Crawlspace	3	1980s	0	0	0	1	7.82498e-07
Single-Family Attached	2500-3999	Unvented Crawlspace	4+	1980s	0	0	0	1	0
Single-Family Attached	4000+	Unvented Crawlspace	1	1980s	0	0	0	1	0
Single-Family Attached	4000+	Unvented Crawlspace	2	1980s	0	0	0	1	7.0182e-06
Single-Family Attached	4000+	Unvented Crawlspace	3	1980s	0	0	0	1	0
Single-Family Attached	4000+	Unvented Crawlspace	4+	1980s	0	0	0	1	0
Single-Family Attached	0-1499	Unvented Crawlspace	1	1990s	0	0	0	1	0.000118668
Single-Family Attached	0-1499	Unvented Crawlspace	2	1990s	0	0	0	1	0.000128484
Single-Family Attached	0-1499	Unvented Crawlspace	3	1990s	0	0	0	1	2.06326e-06
Single-Family Attached	0-1499	Unvented Crawlspace	4+	1990s	0	0	0	1	0
Single-Family Attached	1500-2499	Unvented Crawlspace	1	1990s	0	0	0	1	4.34431e-05
Single-Family Attached	1500-2499	Unvented Crawlspace	2	1990s	0	0	0	1	9.68228e-05
Single-Family Attached	1500-2499	Unvented Crawlspace	3	1990s	0	0	0	1	1.88029e-05
Single-Family Attached	1500-2499	Unvented Crawlspace	4+	1990s	0	0	0	1	0
Single-Family Attached	2500-3999	Unvented Crawlspace	1	1990s	0	0	0	1	6.21565e-06
Single-Family Attached	2500-3999	Unvented Crawlspace	2	1990s	0	0	0	1	2.04914e-05
Single-Family Attached	2500-3999	Unvented Crawlspace	3	1990s	0	0	0	1	7.64168e-07
Single-Family Attached	2500-3999	Unvented Crawlspace	4+	1990s	0	0	0	1	0
Single-Family Attached	4000+	Unvented Crawlspace	1	1990s	0	0	0	1	0
Single-Family Attached	4000+	Unvented Crawlspace	2	1990s	0	0	0	1	5.59943e-06
Single-Family Attached	4000+	Unvented Crawlspace	3	1990s	0	0	0	1	0
Single-Family Attached	4000+	Unvented Crawlspace	4+	1990s	0	0	0	1	0
Single-Family Attached	0-1499	Unvented Crawlspace	1	2000s	0	0	0	1	8.98763e-05
Single-Family Attached	0-1499	Unvented Crawlspace	2	2000s	0	0	0	1	8.98124e-05
Single-Family Attached	0-1499	Unvented Crawlspace	3	2000s	0	0	0	1	4.45801e-06
Single-Family Attached	0-1499	Unvented Crawlspace	4+	2000s	0	0	0	1	0
Single-Family Attached	1500-2499	Unvented Crawlspace	1	2000s	0	0	0	1	6.17736e-05
Single-Family Attached	1500-2499	Unvented Crawlspace	2	2000s	0	0	0	1	9.56644e-05
Single-Family Attached	1500-2499	Unvented Crawlspace	3	2000s	0	0	0	1	1.91762e-05
Single-Family Attached	1500-2499	Unvented Crawlspace	4+	2000s	0	0	0	1	0
Single-Family Attached	2500-3999	Unvented Crawlspace	1	2000s	0	0	0	1	2.15455e-05
Single-Family Attached	2500-3999	Unvented Crawlspace	2	2000s	0	0	0	1	2.07929e-05
Single-Family Attached	2500-3999	Unvented Crawlspace	3	2000s	0	0	0	1	1.67202e-05
Single-Family Attached	2500-3999	Unvented Crawlspace	4+	2000s	0	0	0	1	0
Single-Family Attached	4000+	Unvented Crawlspace	1	2000s	0	0	0	1	1.72741e-06
Single-Family Attached	4000+	Unvented Crawlspace	2	2000s	0	0	0	1	4.77859e-06
Single-Family Attached	4000+	Unvented Crawlspace	3	2000s	0	0	0	1	3.62578e-06
Single-Family Attached	4000+	Unvented Crawlspace	4+	2000s	0	0	0	1	0
Single-Family Attached	0-1499	Unvented Crawlspace	1	2010s	0	0	0	1	1.58525e-05
Single-Family Attached	0-1499	Unvented Crawlspace	2	2010s	0	0	0	1	1.58412e-05
Single-Family Attached	0-1499	Unvented Crawlspace	3	2010s	0	0	0	1	7.86307e-07
Single-Family Attached	0-1499	Unvented Crawlspace	4+	2010s	0	0	0	1	0
Single-Family Attached	1500-2499	Unvented Crawlspace	1	2010s	0	0	0	1	1.60493e-05
Single-Family Attached	1500-2499	Unvented Crawlspace	2	2010s	0	0	0	1	2.48544e-05
Single-Family Attached	1500-2499	Unvented Crawlspace	3	2010s	0	0	0	1	4.98215e-06
Single-Family Attached	1500-2499	Unvented Crawlspace	4+	2010s	0	0	0	1	0
Single-Family Attached	2500-3999	Unvented Crawlspace	1	2010s	0	0	0	1	4.92488e-06
Single-Family Attached	2500-3999	Unvented Crawlspace	2	2010s	0	0	0	1	4.75286e-06
Single-Family Attached	2500-3999	Unvented Crawlspace	3	2010s	0	0	0	1	3.82191e-06
Single-Family Attached	2500-3999	Unvented Crawlspace	4+	2010s	0	0	0	1	0
Single-Family Attached	4000+	Unvented Crawlspace	1	2010s	0	0	0	1	3.24483e-07
Single-Family Attached	4000+	Unvented Crawlspace	2	2010s	0	0	0	1	8.97628e-07
Single-Family Attached	4000+	Unvented Crawlspace	3	2010s	0	0	0	1	6.8108e-07
Single-Family Attached	4000+	Unvented Crawlspace	4+	2010s	0	0	0	1	0
Single-Family Attached	0-1499	Unvented Crawlspace	1	<1940	0	0	0	1	0
Single-Family Attached	0-1499	Unvented Crawlspace	2	<1940	0	0	0	1	0
Single-Family Attached	0-1499	Unvented Crawlspace	3	<1940	0	0	0	1	0
Single-Family Attached	0-1499	Unvented Crawlspace	4+	<1940	0	0	0	1	0
Single-Family Attached	1500-2499	Unvented Crawlspace	1	<1940	0	0	0	1	0
Single-Family Attached	1500-2499	Unvented Crawlspace	2	<1940	0	0	0	1	0
Single-Family Attached	1500-2499	Unvented Crawlspace	3	<1940	0	0	0	1	0
Single-Family Attached	1500-2499	Unvented Crawlspace	4+	<1940	0	0	0	1	0
Single-Family Attached	2500-3999	Unvented Crawlspace	1	<1940	0	0	0	1	0
Single-Family Attached	2500-3999	Unvented Crawlspace	2	<1940	0	0	0	1	0
Single-Family Attached	2500-3999	Unvented Crawlspace	3	<1940	0	0	0	1	0
Single-Family Attached	2500-3999	Unvented Crawlspace	4+	<1940	0	0	0	1	0
Single-Family Attached	4000+	Unvented Crawlspace	1	<1940	0	0	0	1	0
Single-Family Attached	4000+	Unvented Crawlspace	2	<1940	0	0	0	1	0
Single-Family Attached	4000+	Unvented Crawlspace	3	<1940	0	0	0	1	0
Single-Family Attached	4000+	Unvented Crawlspace	4+	<1940	0	0	0	1	0
Single-Family Detached	0-1499	Unvented Crawlspace	1	1940s	0.196591	0	0	0.803409	0
Single-Family Detached	0-1499	Unvented Crawlspace	2	1940s	0.196591	0	0	0.803409	0
Single-Family Detached	0-1499	Unvented Crawlspace	3	1940s	0	0	0	1	0
Single-Family Detached	0-1499	Unvented Crawlspace	4+	1940s	0	0	0	1	0
Single-Family Detached	1500-2499	Unvented Crawlspace	1	1940s	0.11077	0.111944	0	0.777286	0
Single-Family Detached	1500-2499	Unvented Crawlspace	2	1940s	0.11077	0.111944	0	0.777286	0
Single-Family Detached	1500-2499	Unvented Crawlspace	3	1940s	0.11077	0.111944	0	0.777286	0
Single-Family Detached	1500-2499	Unvented Crawlspace	4+	1940s	0	0	0	1	0
Single-Family Detached	2500-3999	Unvented Crawlspace	1	1940s	0.172587	0.21513	0.012879	0.599405	0
Single-Family Detached	2500-3999	Unvented Crawlspace	2	1940s	0.172587	0.21513	0.012879	0.599405	0
Single-Family Detached	2500-3999	Unvented Crawlspace	3	1940s	0.172587	0.21513	0.012879	0.599405	0
Single-Family Detached	2500-3999	Unvented Crawlspace	4+	1940s	0	0	0	1	0
Single-Family Detached	4000+	Unvented Crawlspace	1	1940s	0.195053	0.530143	0.051523	0.223281	0
Single-Family Detached	4000+	Unvented Crawlspace	2	1940s	0.195053	0.530143	0.051523	0.223281	0
Single-Family Detached	4000+	Unvented Crawlspace	3	1940s	0.195053	0.530143	0.051523	0.223281	0
Single-Family Detached	4000+	Unvented Crawlspace	4+	1940s	0	0	0	1	0
Single-Family Detached	0-1499	Unvented Crawlspace	1	1950s	0.222291	0	0	0.777709	0
Single-Family Detached	0-1499	Unvented Crawlspace	2	1950s	0.222291	0	0	0.777709	0
Single-Family Detached	0-1499	Unvented Crawlspace	3	1950s	0	0	0	1	0
Single-Family Detached	0-1499	Unvented Crawlspace	4+	1950s	0	0	0	1	0
Single-Family Detached	1500-2499	Unvented Crawlspace	1	1950s	0.239907	0.188864	0	0.571229	0
Single-Family Detached	1500-2499	Unvented Crawlspace	2	1950s	0.239907	0.188864	0	0.571229	0
Single-Family Detached	1500-2499	Unvented Crawlspace	3	1950s	0.239907	0.188864	0	0.571229	0
Single-Family Detached	1500-2499	Unvented Crawlspace	4+	1950s	0	0	0	1	0
Single-Family Detached	2500-3999	Unvented Crawlspace	1	1950s	0.227037	0.261214	0.037333	0.474416	0
Single-Family Detached	2500-3999	Unvented Crawlspace	2	1950s	0.227037	0.261214	0.037333	0.474416	0
Single-Family Detached	2500-3999	Unvented Crawlspace	3	1950s	0.227037	0.261214	0.037333	0.474416	0
Single-Family Detached	2500-3999	Unvented Crawlspace	4+	1950s	0	0	0	1	0
Single-Family Detached	4000+	Unvented Crawlspace	1	1950s	0.129754	0.60732	0.125466	0.137459	0
Single-Family Detached	4000+	Unvented Crawlspace	2	1950s	0.129754	0.60732	0.125466	0.137459	0
Single-Family Detached	4000+	Unvented Crawlspace	3	1950s	0.129754	0.60732	0.125466	0.137459	0
Single-Family Detached	4000+	Unvented Crawlspace	4+	1950s	0	0	0	1	0
Single-Family Detached	0-1499	Unvented Crawlspace	1	1960s	0.265337	0	0	0.734663	0
Single-Family Detached	0-1499	Unvented Crawlspace	2	1960s	0.265337	0	0	0.734663	0
Single-Family Detached	0-1499	Unvented Crawlspace	3	1960s	0	0	0	1	0
Single-Family Detached	0-1499	Unvented Crawlspace	4+	1960s	0	0	0	1	0
Single-Family Detached	1500-2499	Unvented Crawlspace	1	1960s	0.201802	0.374534	0	0.423664	0
Single-Family Detached	1500-2499	Unvented Crawlspace	2	1960s	0.201802	0.374534	0	0.423664	0
Single-Family Detached	1500-2499	Unvented Crawlspace	3	1960s	0.201802	0.374534	0	0.423664	0
Single-Family Detached	1500-2499	Unvented Crawlspace	4+	1960s	0	0	0	1	0
Single-Family Detached	2500-3999	Unvented Crawlspace	1	1960s	0.161953	0.551133	0.046972	0.239942	0
Single-Family Detached	2500-3999	Unvented Crawlspace	2	1960s	0.161953	0.551133	0.046972	0.239942	0
Single-Family Detached	2500-3999	Unvented Crawlspace	3	1960s	0.161953	0.551133	0.046972	0.239942	0
Single-Family Detached	2500-3999	Unvented Crawlspace	4+	1960s	0	0	0	1	0
Single-Family Detached	4000+	Unvented Crawlspace	1	1960s	0.024774	0.633439	0.075546	0.266241	0
Single-Family Detached	4000+	Unvented Crawlspace	2	1960s	0.024774	0.633439	0.075546	0.266241	0
Single-Family Detached	4000+	Unvented Crawlspace	3	1960s	0.024774	0.633439	0.075546	0.266241	0
Single-Family Detached	4000+	Unvented Crawlspace	4+	1960s	0	0	0	1	0
Single-Family Detached	0-1499	Unvented Crawlspace	1	1970s	0.23845	0	0	0.76155	0
Single-Family Detached	0-1499	Unvented Crawlspace	2	1970s	0.23845	0	0	0.76155	0
Single-Family Detached	0-1499	Unvented Crawlspace	3	1970s	0	0	0	1	0
Single-Family Detached	0-1499	Unvented Crawlspace	4+	1970s	0	0	0	1	0
Single-Family Detached	1500-2499	Unvented Crawlspace	1	1970s	0.106728	0.524768	0	0.368504	0
Single-Family Detached	1500-2499	Unvented Crawlspace	2	1970s	0.106728	0.524768	0	0.368504	0
Single-Family Detached	1500-2499	Unvented Crawlspace	3	1970s	0.106728	0.524768	0	0.368504	0
Single-Family Detached	1500-2499	Unvented Crawlspace	4+	1970s	0	0	0	1	0
Single-Family Detached	2500-3999	Unvented Crawlspace	1	1970s	0.075678	0.687491	0.035486	0.201346	0
Single-Family Detached	2500-3999	Unvented Crawlspace	2	1970s	0.075678	0.687491	0.035486	0.201346	0
Single-Family Detached	2500-3999	Unvented Crawlspace	3	1970s	0.075678	0.687491	0.035486	0.201346	0
Single-Family Detached	2500-3999	Unvented Crawlspace	4+	1970s	0	0	0	1	0
Single-Family Detached	4000+	Unvented Crawlspace	1	1970s	0.068886	0.560453	0.208862	0.161799	0
Single-Family Detached	4000+	Unvented Crawlspace	2	1970s	0.068886	0.560453	0.208862	0.161799	0
Single-Family Detached	4000+	Unvented Crawlspace	3	1970s	0.068886	0.560453	0.208862	0.161799	0
Single-Family Detached	4000+	Unvented Crawlspace	4+	1970s	0	0	0	1	0
Single-Family Detached	0-1499	Unvented Crawlspace	1	1980s	0.216117	0	0	0.783883	0.000562172
Single-Family Detached	0-1499	Unvented Crawlspace	2	1980s	0.216117	0	0	0.783883	9.99646e-05
Single-Family Detached	0-1499	Unvented Crawlspace	3	1980s	0	0	0	1	4.32937e-06
Single-Family Detached	0-1499	Unvented Crawlspace	4+	1980s	0	0	0	1	0
Single-Family Detached	1500-2499	Unvented Crawlspace	1	1980s	0.127131	0.588891	0	0.283978	0.000964862
Single-Family Detached	1500-2499	Unvented Crawlspace	2	1980s	0.127131	0.588891	0	0.283978	0.000511795
Single-Family Detached	1500-2499	Unvented Crawlspace	3	1980s	0.127131	0.588891	0	0.283978	1.00082e-05
Single-Family Detached	1500-2499	Unvented Crawlspace	4+	1980s	0	0	0	1	0
Single-Family Detached	2500-3999	Unvented Crawlspace	1	1980s	0.10817	0.685353	0.085808	0.120669	0.000267287
Single-Family Detached	2500-3999	Unvented Crawlspace	2	1980s	0.10817	0.685353	0.085808	0.120669	0.000555243
Single-Family Detached	2500-3999	Unvented Crawlspace	3	1980s	0.10817	0.685353	0.085808	0.120669	2.68743e-05
Single-Family Detached	2500-3999	Unvented Crawlspace	4+	1980s	0	0	0	1	0
Single-Family Detached	4000+	Unvented Crawlspace	1	1980s	0.033671	0.661581	0.226548	0.0782	2.87425e-05
Single-Family Detached	4000+	Unvented Crawlspace	2	1980s	0.033671	0.661581	0.226548	0.0782	0.000148953
Single-Family Detached	4000+	Unvented Crawlspace	3	1980s	0.033671	0.661581	0.226548	0.0782	5.58473e-06
Single-Family Detached	4000+	Unvented Crawlspace	4+	1980s	0	0	0	1	0
Single-Family Detached	0-1499	Unvented Crawlspace	1	1990s	0.163762	0	0	0.836238	0.000686461
Single-Family Detached	0-1499	Unvented Crawlspace	2	1990s	0.163762	0	0	0.836238	0.000122065
Single-Family Detached	0-1499	Unvented Crawlspace	3	1990s	0	0	0	1	5.28653e-06
Single-Family Detached	0-1499	Unvented Crawlspace	4+	1990s	0	0	0	1	0
Single-Family Detached	1500-2499	Unvented Crawlspace	1	1990s	0.055472	0.703147	0	0.241381	0.00116746
Single-Family Detached	1500-2499	Unvented Crawlspace	2	1990s	0.055472	0.703147	0	0.241381	0.000619258
Single-Family Detached	1500-2499	Unvented Crawlspace	3	1990s	0.055472	0.703147	0	0.241381	1.21097e-05
Single-Family Detached	1500-2499	Unvented Crawlspace	4+	1990s	0	0	0	1	0
Single-Family Detached	2500-3999	Unvented Crawlspace	1	1990s	0.047959	0.658559	0.177539	0.115943	0.000323983
Single-Family Detached	2500-3999	Unvented Crawlspace	2	1990s	0.047959	0.658559	0.177539	0.115943	0.000673019
Single-Family Detached	2500-3999	Unvented Crawlspace	3	1990s	0.047959	0.658559	0.177539	0.115943	3.25748e-05
Single-Family Detached	2500-3999	Unvented Crawlspace	4+	1990s	0	0	0	1	0
Single-Family Detached	4000+	Unvented Crawlspace	1	1990s	0.00721	0.602911	0.342193	0.047687	3.54328e-05
Single-Family Detached	4000+	Unvented Crawlspace	2	1990s	0.00721	0.602911	0.342193	0.047687	0.000183624
Single-Family Detached	4000+	Unvented Crawlspace	3	1990s	0.00721	0.602911	0.342193	0.047687	6.88467e-06
Single-Family Detached	4000+	Unvented Crawlspace	4+	1990s	0	0	0	1	0
Single-Family Detached	0-1499	Unvented Crawlspace	1	2000s	0.136224	0	0	0.863776	0.000347641
Single-Family Detached	0-1499	Unvented Crawlspace	2	2000s	0.136224	0	0	0.863776	6.68974e-05
Single-Family Detached	0-1499	Unvented Crawlspace	3	2000s	0	0	0	1	0
Single-Family Detached	0-1499	Unvented Crawlspace	4+	2000s	0	0	0	1	0
Single-Family Detached	1500-2499	Unvented Crawlspace	1	2000s	0.057359	0.753987	0	0.188653	0.000805774
Single-Family Detached	1500-2499	Unvented Crawlspace	2	2000s	0.057359	0.753987	0	0.188653	0.000428192
Single-Family Detached	1500-2499	Unvented Crawlspace	3	2000s	0.057359	0.753987	0	0.188653	4.97062e-06
Single-Family Detached	1500-2499	Unvented Crawlspace	4+	2000s	0	0	0	1	0
Single-Family Detached	2500-3999	Unvented Crawlspace	1	2000s	0.039918	0.649167	0.234644	0.076271	0.000265781
Single-Family Detached	2500-3999	Unvented Crawlspace	2	2000s	0.039918	0.649167	0.234644	0.076271	0.000616246
Single-Family Detached	2500-3999	Unvented Crawlspace	3	2000s	0.039918	0.649167	0.234644	0.076271	1.02081e-05
Single-Family Detached	2500-3999	Unvented Crawlspace	4+	2000s	0	0	0	1	0
Single-Family Detached	4000+	Unvented Crawlspace	1	2000s	0.010732	0.44749	0.498077	0.0437	6.58449e-05
Single-Family Detached	4000+	Unvented Crawlspace	2	2000s	0.010732	0.44749	0.498077	0.0437	0.000246916
Single-Family Detached	4000+	Unvented Crawlspace	3	2000s	0.010732	0.44749	0.498077	0.0437	9.74316e-06
Single-Family Detached	4000+	Unvented Crawlspace	4+	2000s	0	0	0	1	0
Single-Family Detached	0-1499	Unvented Crawlspace	1	2010s	0.136224	0	0	0.863776	5.6322e-05
Single-Family Detached	0-1499	Unvented Crawlspace	2	2010s	0.136224	0	0	0.863776	1.08382e-05
Single-Family Detached	0-1499	Unvented Crawlspace	3	2010s	0	0	0	1	0
Single-Family Detached	0-1499	Unvented Crawlspace	4+	2010s	0	0	0	1	0
Single-Family Detached	1500-2499	Unvented Crawlspace	1	2010s	0.057359	0.753987	0	0.188653	0.000146086
Single-Family Detached	1500-2499	Unvented Crawlspace	2	2010s	0.057359	0.753987	0	0.188653	7.76308e-05
Single-Family Detached	1500-2499	Unvented Crawlspace	3	2010s	0.057359	0.753987	0	0.188653	9.01169e-07
Single-Family Detached	1500-2499	Unvented Crawlspace	4+	2010s	0	0	0	1	0
Single-Family Detached	2500-3999	Unvented Crawlspace	1	2010s	0.039918	0.649167	0.234644	0.076271	6.72879e-05
Single-Family Detached	2500-3999	Unvented Crawlspace	2	2010s	0.039918	0.649167	0.234644	0.076271	0.000156016
Single-Family Detached	2500-3999	Unvented Crawlspace	3	2010s	0.039918	0.649167	0.234644	0.076271	2.58438e-06
Single-Family Detached	2500-3999	Unvented Crawlspace	4+	2010s	0	0	0	1	0
Single-Family Detached	4000+	Unvented Crawlspace	1	2010s	0.010732	0.44749	0.498077	0.0437	1.14468e-05
Single-Family Detached	4000+	Unvented Crawlspace	2	2010s	0.010732	0.44749	0.498077	0.0437	4.29252e-05
Single-Family Detached	4000+	Unvented Crawlspace	3	2010s	0.010732	0.44749	0.498077	0.0437	1.6938e-06
Single-Family Detached	4000+	Unvented Crawlspace	4+	2010s	0	0	0	1	0
Single-Family Detached	0-1499	Unvented Crawlspace	1	<1940	0.075776	0	0	0.924224	0
Single-Family Detached	0-1499	Unvented Crawlspace	2	<1940	0.075776	0	0	0.924224	0
Single-Family Detached	0-1499	Unvented Crawlspace	3	<1940	0	0	0	1	0
Single-Family Detached	0-1499	Unvented Crawlspace	4+	<1940	0	0	0	1	0
Single-Family Detached	1500-2499	Unvented Crawlspace	1	<1940	0.065978	0.09478	0	0.839242	0
Single-Family Detached	1500-2499	Unvented Crawlspace	2	<1940	0.065978	0.09478	0	0.839242	0
Single-Family Detached	1500-2499	Unvented Crawlspace	3	<1940	0.065978	0.09478	0	0.839242	0
Single-Family Detached	1500-2499	Unvented Crawlspace	4+	<1940	0	0	0	1	0
Single-Family Detached	2500-3999	Unvented Crawlspace	1	<1940	0.046238	0.091001	0.008446	0.854315	0
Single-Family Detached	2500-3999	Unvented Crawlspace	2	<1940	0.046238	0.091001	0.008446	0.854315	0
Single-Family Detached	2500-3999	Unvented Crawlspace	3	<1940	0.046238	0.091001	0.008446	0.854315	0
Single-Family Detached	2500-3999	Unvented Crawlspace	4+	<1940	0	0	0	1	0
Single-Family Detached	4000+	Unvented Crawlspace	1	<1940	0.21222	0.194644	0.040975	0.552162	0
Single-Family Detached	4000+	Unvented Crawlspace	2	<1940	0.21222	0.194644	0.040975	0.552162	0
Single-Family Detached	4000+	Unvented Crawlspace	3	<1940	0.21222	0.194644	0.040975	0.552162	0
Single-Family Detached	4000+	Unvented Crawlspace	4+	<1940	0	0	0	1	0
=======
Multi-Family with 2 - 4 Units	0-1499	Unvented Crawlspace	1	1940s	0	0	0	1	2.95163e-05
Multi-Family with 2 - 4 Units	0-1499	Unvented Crawlspace	2	1940s	0	0	0	1	1.91692e-05
Multi-Family with 2 - 4 Units	0-1499	Unvented Crawlspace	3	1940s	0	0	0	1	4.20043e-06
Multi-Family with 2 - 4 Units	0-1499	Unvented Crawlspace	4+	1940s	0	0	0	1	2.96384e-06
Multi-Family with 2 - 4 Units	1500-2499	Unvented Crawlspace	1	1940s	0	0	0	1	1.89405e-05
Multi-Family with 2 - 4 Units	1500-2499	Unvented Crawlspace	2	1940s	0	0	0	1	1.23008e-05
Multi-Family with 2 - 4 Units	1500-2499	Unvented Crawlspace	3	1940s	0	0	0	1	2.6954e-06
Multi-Family with 2 - 4 Units	1500-2499	Unvented Crawlspace	4+	1940s	0	0	0	1	1.90188e-06
Multi-Family with 2 - 4 Units	2500-3999	Unvented Crawlspace	1	1940s	0	0	0	1	8.20724e-06
Multi-Family with 2 - 4 Units	2500-3999	Unvented Crawlspace	2	1940s	0	0	0	1	5.33016e-06
Multi-Family with 2 - 4 Units	2500-3999	Unvented Crawlspace	3	1940s	0	0	0	1	1.16796e-06
Multi-Family with 2 - 4 Units	2500-3999	Unvented Crawlspace	4+	1940s	0	0	0	1	8.24119e-07
Multi-Family with 2 - 4 Units	4000+	Unvented Crawlspace	1	1940s	0	0	0	1	1.9609e-06
Multi-Family with 2 - 4 Units	4000+	Unvented Crawlspace	2	1940s	0	0	0	1	1.2735e-06
Multi-Family with 2 - 4 Units	4000+	Unvented Crawlspace	3	1940s	0	0	0	1	2.79054e-07
Multi-Family with 2 - 4 Units	4000+	Unvented Crawlspace	4+	1940s	0	0	0	1	1.96902e-07
Multi-Family with 2 - 4 Units	0-1499	Unvented Crawlspace	1	1950s	0	0	0	1	6.22357e-05
Multi-Family with 2 - 4 Units	0-1499	Unvented Crawlspace	2	1950s	0	0	0	1	4.04187e-05
Multi-Family with 2 - 4 Units	0-1499	Unvented Crawlspace	3	1950s	0	0	0	1	8.85668e-06
Multi-Family with 2 - 4 Units	0-1499	Unvented Crawlspace	4+	1950s	0	0	0	1	6.24932e-06
Multi-Family with 2 - 4 Units	1500-2499	Unvented Crawlspace	1	1950s	0	0	0	1	3.99364e-05
Multi-Family with 2 - 4 Units	1500-2499	Unvented Crawlspace	2	1950s	0	0	0	1	2.59365e-05
Multi-Family with 2 - 4 Units	1500-2499	Unvented Crawlspace	3	1950s	0	0	0	1	5.6833e-06
Multi-Family with 2 - 4 Units	1500-2499	Unvented Crawlspace	4+	1950s	0	0	0	1	4.01016e-06
Multi-Family with 2 - 4 Units	2500-3999	Unvented Crawlspace	1	1950s	0	0	0	1	1.73051e-05
Multi-Family with 2 - 4 Units	2500-3999	Unvented Crawlspace	2	1950s	0	0	0	1	1.12387e-05
Multi-Family with 2 - 4 Units	2500-3999	Unvented Crawlspace	3	1950s	0	0	0	1	2.46267e-06
Multi-Family with 2 - 4 Units	2500-3999	Unvented Crawlspace	4+	1950s	0	0	0	1	1.73767e-06
Multi-Family with 2 - 4 Units	4000+	Unvented Crawlspace	1	1950s	0	0	0	1	4.13461e-06
Multi-Family with 2 - 4 Units	4000+	Unvented Crawlspace	2	1950s	0	0	0	1	2.6852e-06
Multi-Family with 2 - 4 Units	4000+	Unvented Crawlspace	3	1950s	0	0	0	1	5.88391e-07
Multi-Family with 2 - 4 Units	4000+	Unvented Crawlspace	4+	1950s	0	0	0	1	4.15171e-07
Multi-Family with 2 - 4 Units	0-1499	Unvented Crawlspace	1	1960s	0	0	0	1	6.29746e-05
Multi-Family with 2 - 4 Units	0-1499	Unvented Crawlspace	2	1960s	0	0	0	1	4.08985e-05
Multi-Family with 2 - 4 Units	0-1499	Unvented Crawlspace	3	1960s	0	0	0	1	8.96183e-06
Multi-Family with 2 - 4 Units	0-1499	Unvented Crawlspace	4+	1960s	0	0	0	1	6.32351e-06
Multi-Family with 2 - 4 Units	1500-2499	Unvented Crawlspace	1	1960s	0	0	0	1	4.04105e-05
Multi-Family with 2 - 4 Units	1500-2499	Unvented Crawlspace	2	1960s	0	0	0	1	2.62444e-05
Multi-Family with 2 - 4 Units	1500-2499	Unvented Crawlspace	3	1960s	0	0	0	1	5.75077e-06
Multi-Family with 2 - 4 Units	1500-2499	Unvented Crawlspace	4+	1960s	0	0	0	1	4.05777e-06
Multi-Family with 2 - 4 Units	2500-3999	Unvented Crawlspace	1	1960s	0	0	0	1	1.75106e-05
Multi-Family with 2 - 4 Units	2500-3999	Unvented Crawlspace	2	1960s	0	0	0	1	1.13722e-05
Multi-Family with 2 - 4 Units	2500-3999	Unvented Crawlspace	3	1960s	0	0	0	1	2.49191e-06
Multi-Family with 2 - 4 Units	2500-3999	Unvented Crawlspace	4+	1960s	0	0	0	1	1.7583e-06
Multi-Family with 2 - 4 Units	4000+	Unvented Crawlspace	1	1960s	0	0	0	1	4.18369e-06
Multi-Family with 2 - 4 Units	4000+	Unvented Crawlspace	2	1960s	0	0	0	1	2.71708e-06
Multi-Family with 2 - 4 Units	4000+	Unvented Crawlspace	3	1960s	0	0	0	1	5.95376e-07
Multi-Family with 2 - 4 Units	4000+	Unvented Crawlspace	4+	1960s	0	0	0	1	4.201e-07
Multi-Family with 2 - 4 Units	0-1499	Unvented Crawlspace	1	1970s	0	0	0	1	8.9927e-05
Multi-Family with 2 - 4 Units	0-1499	Unvented Crawlspace	2	1970s	0	0	0	1	5.84027e-05
Multi-Family with 2 - 4 Units	0-1499	Unvented Crawlspace	3	1970s	0	0	0	1	1.27974e-05
Multi-Family with 2 - 4 Units	0-1499	Unvented Crawlspace	4+	1970s	0	0	0	1	9.0299e-06
Multi-Family with 2 - 4 Units	1500-2499	Unvented Crawlspace	1	1970s	0	0	0	1	5.77058e-05
Multi-Family with 2 - 4 Units	1500-2499	Unvented Crawlspace	2	1970s	0	0	0	1	3.74768e-05
Multi-Family with 2 - 4 Units	1500-2499	Unvented Crawlspace	3	1970s	0	0	0	1	8.21204e-06
Multi-Family with 2 - 4 Units	1500-2499	Unvented Crawlspace	4+	1970s	0	0	0	1	5.79445e-06
Multi-Family with 2 - 4 Units	2500-3999	Unvented Crawlspace	1	1970s	0	0	0	1	2.50049e-05
Multi-Family with 2 - 4 Units	2500-3999	Unvented Crawlspace	2	1970s	0	0	0	1	1.62393e-05
Multi-Family with 2 - 4 Units	2500-3999	Unvented Crawlspace	3	1970s	0	0	0	1	3.55842e-06
Multi-Family with 2 - 4 Units	2500-3999	Unvented Crawlspace	4+	1970s	0	0	0	1	2.51084e-06
Multi-Family with 2 - 4 Units	4000+	Unvented Crawlspace	1	1970s	0	0	0	1	5.97427e-06
Multi-Family with 2 - 4 Units	4000+	Unvented Crawlspace	2	1970s	0	0	0	1	3.87996e-06
Multi-Family with 2 - 4 Units	4000+	Unvented Crawlspace	3	1970s	0	0	0	1	8.5019e-07
Multi-Family with 2 - 4 Units	4000+	Unvented Crawlspace	4+	1970s	0	0	0	1	5.99898e-07
Multi-Family with 2 - 4 Units	0-1499	Unvented Crawlspace	1	1980s	0	0	0	1	7.88355e-05
Multi-Family with 2 - 4 Units	0-1499	Unvented Crawlspace	2	1980s	0	0	0	1	5.11993e-05
Multi-Family with 2 - 4 Units	0-1499	Unvented Crawlspace	3	1980s	0	0	0	1	1.1219e-05
Multi-Family with 2 - 4 Units	0-1499	Unvented Crawlspace	4+	1980s	0	0	0	1	7.91616e-06
Multi-Family with 2 - 4 Units	1500-2499	Unvented Crawlspace	1	1980s	0	0	0	1	5.05884e-05
Multi-Family with 2 - 4 Units	1500-2499	Unvented Crawlspace	2	1980s	0	0	0	1	3.28544e-05
Multi-Family with 2 - 4 Units	1500-2499	Unvented Crawlspace	3	1980s	0	0	0	1	7.19917e-06
Multi-Family with 2 - 4 Units	1500-2499	Unvented Crawlspace	4+	1980s	0	0	0	1	5.07977e-06
Multi-Family with 2 - 4 Units	2500-3999	Unvented Crawlspace	1	1980s	0	0	0	1	2.19208e-05
Multi-Family with 2 - 4 Units	2500-3999	Unvented Crawlspace	2	1980s	0	0	0	1	1.42364e-05
Multi-Family with 2 - 4 Units	2500-3999	Unvented Crawlspace	3	1980s	0	0	0	1	3.11953e-06
Multi-Family with 2 - 4 Units	2500-3999	Unvented Crawlspace	4+	1980s	0	0	0	1	2.20115e-06
Multi-Family with 2 - 4 Units	4000+	Unvented Crawlspace	1	1980s	0	0	0	1	5.23741e-06
Multi-Family with 2 - 4 Units	4000+	Unvented Crawlspace	2	1980s	0	0	0	1	3.40141e-06
Multi-Family with 2 - 4 Units	4000+	Unvented Crawlspace	3	1980s	0	0	0	1	7.45329e-07
Multi-Family with 2 - 4 Units	4000+	Unvented Crawlspace	4+	1980s	0	0	0	1	5.25907e-07
Multi-Family with 2 - 4 Units	0-1499	Unvented Crawlspace	1	1990s	0	0	0	1	8.27771e-05
Multi-Family with 2 - 4 Units	0-1499	Unvented Crawlspace	2	1990s	0	0	0	1	5.37592e-05
Multi-Family with 2 - 4 Units	0-1499	Unvented Crawlspace	3	1990s	0	0	0	1	1.17799e-05
Multi-Family with 2 - 4 Units	0-1499	Unvented Crawlspace	4+	1990s	0	0	0	1	8.31196e-06
Multi-Family with 2 - 4 Units	1500-2499	Unvented Crawlspace	1	1990s	0	0	0	1	5.31177e-05
Multi-Family with 2 - 4 Units	1500-2499	Unvented Crawlspace	2	1990s	0	0	0	1	3.44971e-05
Multi-Family with 2 - 4 Units	1500-2499	Unvented Crawlspace	3	1990s	0	0	0	1	7.55912e-06
Multi-Family with 2 - 4 Units	1500-2499	Unvented Crawlspace	4+	1990s	0	0	0	1	5.33375e-06
Multi-Family with 2 - 4 Units	2500-3999	Unvented Crawlspace	1	1990s	0	0	0	1	2.30169e-05
Multi-Family with 2 - 4 Units	2500-3999	Unvented Crawlspace	2	1990s	0	0	0	1	1.49482e-05
Multi-Family with 2 - 4 Units	2500-3999	Unvented Crawlspace	3	1990s	0	0	0	1	3.2755e-06
Multi-Family with 2 - 4 Units	2500-3999	Unvented Crawlspace	4+	1990s	0	0	0	1	2.31121e-06
Multi-Family with 2 - 4 Units	4000+	Unvented Crawlspace	1	1990s	0	0	0	1	5.49927e-06
Multi-Family with 2 - 4 Units	4000+	Unvented Crawlspace	2	1990s	0	0	0	1	3.57147e-06
Multi-Family with 2 - 4 Units	4000+	Unvented Crawlspace	3	1990s	0	0	0	1	7.82594e-07
Multi-Family with 2 - 4 Units	4000+	Unvented Crawlspace	4+	1990s	0	0	0	1	5.52202e-07
Multi-Family with 2 - 4 Units	0-1499	Unvented Crawlspace	1	2000s	0	0	0	1	8.43766e-05
Multi-Family with 2 - 4 Units	0-1499	Unvented Crawlspace	2	2000s	0	0	0	1	5.4798e-05
Multi-Family with 2 - 4 Units	0-1499	Unvented Crawlspace	3	2000s	0	0	0	1	1.20075e-05
Multi-Family with 2 - 4 Units	0-1499	Unvented Crawlspace	4+	2000s	0	0	0	1	8.47257e-06
Multi-Family with 2 - 4 Units	1500-2499	Unvented Crawlspace	1	2000s	0	0	0	1	5.41441e-05
Multi-Family with 2 - 4 Units	1500-2499	Unvented Crawlspace	2	2000s	0	0	0	1	3.51637e-05
Multi-Family with 2 - 4 Units	1500-2499	Unvented Crawlspace	3	2000s	0	0	0	1	7.70518e-06
Multi-Family with 2 - 4 Units	1500-2499	Unvented Crawlspace	4+	2000s	0	0	0	1	5.43681e-06
Multi-Family with 2 - 4 Units	2500-3999	Unvented Crawlspace	1	2000s	0	0	0	1	2.34616e-05
Multi-Family with 2 - 4 Units	2500-3999	Unvented Crawlspace	2	2000s	0	0	0	1	1.5237e-05
Multi-Family with 2 - 4 Units	2500-3999	Unvented Crawlspace	3	2000s	0	0	0	1	3.33879e-06
Multi-Family with 2 - 4 Units	2500-3999	Unvented Crawlspace	4+	2000s	0	0	0	1	2.35587e-06
Multi-Family with 2 - 4 Units	4000+	Unvented Crawlspace	1	2000s	0	0	0	1	5.60553e-06
Multi-Family with 2 - 4 Units	4000+	Unvented Crawlspace	2	2000s	0	0	0	1	3.64049e-06
Multi-Family with 2 - 4 Units	4000+	Unvented Crawlspace	3	2000s	0	0	0	1	7.97716e-07
Multi-Family with 2 - 4 Units	4000+	Unvented Crawlspace	4+	2000s	0	0	0	1	5.62872e-07
Multi-Family with 2 - 4 Units	0-1499	Unvented Crawlspace	1	2010s	0	0	0	1	1.91772e-05
Multi-Family with 2 - 4 Units	0-1499	Unvented Crawlspace	2	2010s	0	0	0	1	1.24546e-05
Multi-Family with 2 - 4 Units	0-1499	Unvented Crawlspace	3	2010s	0	0	0	1	2.72908e-06
Multi-Family with 2 - 4 Units	0-1499	Unvented Crawlspace	4+	2010s	0	0	0	1	1.92565e-06
Multi-Family with 2 - 4 Units	1500-2499	Unvented Crawlspace	1	2010s	0	0	0	1	1.23059e-05
Multi-Family with 2 - 4 Units	1500-2499	Unvented Crawlspace	2	2010s	0	0	0	1	7.99203e-06
Multi-Family with 2 - 4 Units	1500-2499	Unvented Crawlspace	3	2010s	0	0	0	1	1.75124e-06
Multi-Family with 2 - 4 Units	1500-2499	Unvented Crawlspace	4+	2010s	0	0	0	1	1.23568e-06
Multi-Family with 2 - 4 Units	2500-3999	Unvented Crawlspace	1	2010s	0	0	0	1	5.33238e-06
Multi-Family with 2 - 4 Units	2500-3999	Unvented Crawlspace	2	2010s	0	0	0	1	3.46309e-06
Multi-Family with 2 - 4 Units	2500-3999	Unvented Crawlspace	3	2010s	0	0	0	1	7.58844e-07
Multi-Family with 2 - 4 Units	2500-3999	Unvented Crawlspace	4+	2010s	0	0	0	1	5.35444e-07
Multi-Family with 2 - 4 Units	4000+	Unvented Crawlspace	1	2010s	0	0	0	1	1.27403e-06
Multi-Family with 2 - 4 Units	4000+	Unvented Crawlspace	2	2010s	0	0	0	1	8.27414e-07
Multi-Family with 2 - 4 Units	4000+	Unvented Crawlspace	3	2010s	0	0	0	1	1.81306e-07
Multi-Family with 2 - 4 Units	4000+	Unvented Crawlspace	4+	2010s	0	0	0	1	1.2793e-07
Multi-Family with 2 - 4 Units	0-1499	Unvented Crawlspace	1	<1940	0	0	0	1	7.37597e-05
Multi-Family with 2 - 4 Units	0-1499	Unvented Crawlspace	2	<1940	0	0	0	1	4.79029e-05
Multi-Family with 2 - 4 Units	0-1499	Unvented Crawlspace	3	<1940	0	0	0	1	1.04966e-05
Multi-Family with 2 - 4 Units	0-1499	Unvented Crawlspace	4+	<1940	0	0	0	1	7.40648e-06
Multi-Family with 2 - 4 Units	1500-2499	Unvented Crawlspace	1	<1940	0	0	0	1	4.73313e-05
Multi-Family with 2 - 4 Units	1500-2499	Unvented Crawlspace	2	<1940	0	0	0	1	3.07391e-05
Multi-Family with 2 - 4 Units	1500-2499	Unvented Crawlspace	3	<1940	0	0	0	1	6.73565e-06
Multi-Family with 2 - 4 Units	1500-2499	Unvented Crawlspace	4+	<1940	0	0	0	1	4.75271e-06
Multi-Family with 2 - 4 Units	2500-3999	Unvented Crawlspace	1	<1940	0	0	0	1	2.05095e-05
Multi-Family with 2 - 4 Units	2500-3999	Unvented Crawlspace	2	<1940	0	0	0	1	1.33198e-05
Multi-Family with 2 - 4 Units	2500-3999	Unvented Crawlspace	3	<1940	0	0	0	1	2.91868e-06
Multi-Family with 2 - 4 Units	2500-3999	Unvented Crawlspace	4+	<1940	0	0	0	1	2.05943e-06
Multi-Family with 2 - 4 Units	4000+	Unvented Crawlspace	1	<1940	0	0	0	1	4.9002e-06
Multi-Family with 2 - 4 Units	4000+	Unvented Crawlspace	2	<1940	0	0	0	1	3.18241e-06
Multi-Family with 2 - 4 Units	4000+	Unvented Crawlspace	3	<1940	0	0	0	1	6.97341e-07
Multi-Family with 2 - 4 Units	4000+	Unvented Crawlspace	4+	<1940	0	0	0	1	4.92047e-07
Multi-Family with 5+ Units	0-1499	Unvented Crawlspace	1	1940s	0	0	0	1	6.65423e-05
Multi-Family with 5+ Units	0-1499	Unvented Crawlspace	2	1940s	0	0	0	1	4.32156e-05
Multi-Family with 5+ Units	0-1499	Unvented Crawlspace	3	1940s	0	0	0	1	9.46955e-06
Multi-Family with 5+ Units	0-1499	Unvented Crawlspace	4+	1940s	0	0	0	1	6.68176e-06
Multi-Family with 5+ Units	1500-2499	Unvented Crawlspace	1	1940s	0	0	0	1	4.26999e-05
Multi-Family with 5+ Units	1500-2499	Unvented Crawlspace	2	1940s	0	0	0	1	2.77313e-05
Multi-Family with 5+ Units	1500-2499	Unvented Crawlspace	3	1940s	0	0	0	1	6.07657e-06
Multi-Family with 5+ Units	1500-2499	Unvented Crawlspace	4+	1940s	0	0	0	1	4.28766e-06
Multi-Family with 5+ Units	2500-3999	Unvented Crawlspace	1	1940s	0	0	0	1	1.85026e-05
Multi-Family with 5+ Units	2500-3999	Unvented Crawlspace	2	1940s	0	0	0	1	1.20164e-05
Multi-Family with 5+ Units	2500-3999	Unvented Crawlspace	3	1940s	0	0	0	1	2.63309e-06
Multi-Family with 5+ Units	2500-3999	Unvented Crawlspace	4+	1940s	0	0	0	1	1.85792e-06
Multi-Family with 5+ Units	4000+	Unvented Crawlspace	1	1940s	0	0	0	1	4.42071e-06
Multi-Family with 5+ Units	4000+	Unvented Crawlspace	2	1940s	0	0	0	1	2.87101e-06
Multi-Family with 5+ Units	4000+	Unvented Crawlspace	3	1940s	0	0	0	1	6.29106e-07
Multi-Family with 5+ Units	4000+	Unvented Crawlspace	4+	1940s	0	0	0	1	4.439e-07
Multi-Family with 5+ Units	0-1499	Unvented Crawlspace	1	1950s	0	0	0	1	0.000140306
Multi-Family with 5+ Units	0-1499	Unvented Crawlspace	2	1950s	0	0	0	1	9.1121e-05
Multi-Family with 5+ Units	0-1499	Unvented Crawlspace	3	1950s	0	0	0	1	1.99667e-05
Multi-Family with 5+ Units	0-1499	Unvented Crawlspace	4+	1950s	0	0	0	1	1.40886e-05
Multi-Family with 5+ Units	1500-2499	Unvented Crawlspace	1	1950s	0	0	0	1	9.00337e-05
Multi-Family with 5+ Units	1500-2499	Unvented Crawlspace	2	1950s	0	0	0	1	5.8472e-05
Multi-Family with 5+ Units	1500-2499	Unvented Crawlspace	3	1950s	0	0	0	1	1.28126e-05
Multi-Family with 5+ Units	1500-2499	Unvented Crawlspace	4+	1950s	0	0	0	1	9.04061e-06
Multi-Family with 5+ Units	2500-3999	Unvented Crawlspace	1	1950s	0	0	0	1	3.90132e-05
Multi-Family with 5+ Units	2500-3999	Unvented Crawlspace	2	1950s	0	0	0	1	2.53369e-05
Multi-Family with 5+ Units	2500-3999	Unvented Crawlspace	3	1950s	0	0	0	1	5.55191e-06
Multi-Family with 5+ Units	2500-3999	Unvented Crawlspace	4+	1950s	0	0	0	1	3.91746e-06
Multi-Family with 5+ Units	4000+	Unvented Crawlspace	1	1950s	0	0	0	1	9.32117e-06
Multi-Family with 5+ Units	4000+	Unvented Crawlspace	2	1950s	0	0	0	1	6.05359e-06
Multi-Family with 5+ Units	4000+	Unvented Crawlspace	3	1950s	0	0	0	1	1.32648e-06
Multi-Family with 5+ Units	4000+	Unvented Crawlspace	4+	1950s	0	0	0	1	9.35973e-07
Multi-Family with 5+ Units	0-1499	Unvented Crawlspace	1	1960s	0	0	0	1	0.000141972
Multi-Family with 5+ Units	0-1499	Unvented Crawlspace	2	1960s	0	0	0	1	9.22028e-05
Multi-Family with 5+ Units	0-1499	Unvented Crawlspace	3	1960s	0	0	0	1	2.02038e-05
Multi-Family with 5+ Units	0-1499	Unvented Crawlspace	4+	1960s	0	0	0	1	1.42559e-05
Multi-Family with 5+ Units	1500-2499	Unvented Crawlspace	1	1960s	0	0	0	1	9.11026e-05
Multi-Family with 5+ Units	1500-2499	Unvented Crawlspace	2	1960s	0	0	0	1	5.91661e-05
Multi-Family with 5+ Units	1500-2499	Unvented Crawlspace	3	1960s	0	0	0	1	1.29647e-05
Multi-Family with 5+ Units	1500-2499	Unvented Crawlspace	4+	1960s	0	0	0	1	9.14794e-06
Multi-Family with 5+ Units	2500-3999	Unvented Crawlspace	1	1960s	0	0	0	1	3.94763e-05
Multi-Family with 5+ Units	2500-3999	Unvented Crawlspace	2	1960s	0	0	0	1	2.56377e-05
Multi-Family with 5+ Units	2500-3999	Unvented Crawlspace	3	1960s	0	0	0	1	5.61783e-06
Multi-Family with 5+ Units	2500-3999	Unvented Crawlspace	4+	1960s	0	0	0	1	3.96396e-06
Multi-Family with 5+ Units	4000+	Unvented Crawlspace	1	1960s	0	0	0	1	9.43183e-06
Multi-Family with 5+ Units	4000+	Unvented Crawlspace	2	1960s	0	0	0	1	6.12546e-06
Multi-Family with 5+ Units	4000+	Unvented Crawlspace	3	1960s	0	0	0	1	1.34223e-06
Multi-Family with 5+ Units	4000+	Unvented Crawlspace	4+	1960s	0	0	0	1	9.47085e-07
Multi-Family with 5+ Units	0-1499	Unvented Crawlspace	1	1970s	0	0	0	1	0.000202734
Multi-Family with 5+ Units	0-1499	Unvented Crawlspace	2	1970s	0	0	0	1	0.000131665
Multi-Family with 5+ Units	0-1499	Unvented Crawlspace	3	1970s	0	0	0	1	2.88508e-05
Multi-Family with 5+ Units	0-1499	Unvented Crawlspace	4+	1970s	0	0	0	1	2.03573e-05
Multi-Family with 5+ Units	1500-2499	Unvented Crawlspace	1	1970s	0	0	0	1	0.000130093
Multi-Family with 5+ Units	1500-2499	Unvented Crawlspace	2	1970s	0	0	0	1	8.44886e-05
Multi-Family with 5+ Units	1500-2499	Unvented Crawlspace	3	1970s	0	0	0	1	1.85134e-05
Multi-Family with 5+ Units	1500-2499	Unvented Crawlspace	4+	1970s	0	0	0	1	1.30632e-05
Multi-Family with 5+ Units	2500-3999	Unvented Crawlspace	1	1970s	0	0	0	1	5.63718e-05
Multi-Family with 5+ Units	2500-3999	Unvented Crawlspace	2	1970s	0	0	0	1	3.66104e-05
Multi-Family with 5+ Units	2500-3999	Unvented Crawlspace	3	1970s	0	0	0	1	8.0222e-06
Multi-Family with 5+ Units	2500-3999	Unvented Crawlspace	4+	1970s	0	0	0	1	5.6605e-06
Multi-Family with 5+ Units	4000+	Unvented Crawlspace	1	1970s	0	0	0	1	1.34686e-05
Multi-Family with 5+ Units	4000+	Unvented Crawlspace	2	1970s	0	0	0	1	8.74709e-06
Multi-Family with 5+ Units	4000+	Unvented Crawlspace	3	1970s	0	0	0	1	1.91669e-06
Multi-Family with 5+ Units	4000+	Unvented Crawlspace	4+	1970s	0	0	0	1	1.35243e-06
Multi-Family with 5+ Units	0-1499	Unvented Crawlspace	1	1980s	0	0	0	1	0.000177729
Multi-Family with 5+ Units	0-1499	Unvented Crawlspace	2	1980s	0	0	0	1	0.000115425
Multi-Family with 5+ Units	0-1499	Unvented Crawlspace	3	1980s	0	0	0	1	2.52924e-05
Multi-Family with 5+ Units	0-1499	Unvented Crawlspace	4+	1980s	0	0	0	1	1.78464e-05
Multi-Family with 5+ Units	1500-2499	Unvented Crawlspace	1	1980s	0	0	0	1	0.000114048
Multi-Family with 5+ Units	1500-2499	Unvented Crawlspace	2	1980s	0	0	0	1	7.40679e-05
Multi-Family with 5+ Units	1500-2499	Unvented Crawlspace	3	1980s	0	0	0	1	1.623e-05
Multi-Family with 5+ Units	1500-2499	Unvented Crawlspace	4+	1980s	0	0	0	1	1.1452e-05
Multi-Family with 5+ Units	2500-3999	Unvented Crawlspace	1	1980s	0	0	0	1	4.94189e-05
Multi-Family with 5+ Units	2500-3999	Unvented Crawlspace	2	1980s	0	0	0	1	3.20949e-05
Multi-Family with 5+ Units	2500-3999	Unvented Crawlspace	3	1980s	0	0	0	1	7.03275e-06
Multi-Family with 5+ Units	2500-3999	Unvented Crawlspace	4+	1980s	0	0	0	1	4.96234e-06
Multi-Family with 5+ Units	4000+	Unvented Crawlspace	1	1980s	0	0	0	1	1.18074e-05
Multi-Family with 5+ Units	4000+	Unvented Crawlspace	2	1980s	0	0	0	1	7.66823e-06
Multi-Family with 5+ Units	4000+	Unvented Crawlspace	3	1980s	0	0	0	1	1.68029e-06
Multi-Family with 5+ Units	4000+	Unvented Crawlspace	4+	1980s	0	0	0	1	1.18562e-06
Multi-Family with 5+ Units	0-1499	Unvented Crawlspace	1	1990s	0	0	0	1	0.000186615
Multi-Family with 5+ Units	0-1499	Unvented Crawlspace	2	1990s	0	0	0	1	0.000121196
Multi-Family with 5+ Units	0-1499	Unvented Crawlspace	3	1990s	0	0	0	1	2.65569e-05
Multi-Family with 5+ Units	0-1499	Unvented Crawlspace	4+	1990s	0	0	0	1	1.87387e-05
Multi-Family with 5+ Units	1500-2499	Unvented Crawlspace	1	1990s	0	0	0	1	0.00011975
Multi-Family with 5+ Units	1500-2499	Unvented Crawlspace	2	1990s	0	0	0	1	7.77711e-05
Multi-Family with 5+ Units	1500-2499	Unvented Crawlspace	3	1990s	0	0	0	1	1.70415e-05
Multi-Family with 5+ Units	1500-2499	Unvented Crawlspace	4+	1990s	0	0	0	1	1.20245e-05
Multi-Family with 5+ Units	2500-3999	Unvented Crawlspace	1	1990s	0	0	0	1	5.18898e-05
Multi-Family with 5+ Units	2500-3999	Unvented Crawlspace	2	1990s	0	0	0	1	3.36996e-05
Multi-Family with 5+ Units	2500-3999	Unvented Crawlspace	3	1990s	0	0	0	1	7.38437e-06
Multi-Family with 5+ Units	2500-3999	Unvented Crawlspace	4+	1990s	0	0	0	1	5.21045e-06
Multi-Family with 5+ Units	4000+	Unvented Crawlspace	1	1990s	0	0	0	1	1.23977e-05
Multi-Family with 5+ Units	4000+	Unvented Crawlspace	2	1990s	0	0	0	1	8.05163e-06
Multi-Family with 5+ Units	4000+	Unvented Crawlspace	3	1990s	0	0	0	1	1.7643e-06
Multi-Family with 5+ Units	4000+	Unvented Crawlspace	4+	1990s	0	0	0	1	1.2449e-06
Multi-Family with 5+ Units	0-1499	Unvented Crawlspace	1	2000s	0	0	0	1	0.000190221
Multi-Family with 5+ Units	0-1499	Unvented Crawlspace	2	2000s	0	0	0	1	0.000123538
Multi-Family with 5+ Units	0-1499	Unvented Crawlspace	3	2000s	0	0	0	1	2.70701e-05
Multi-Family with 5+ Units	0-1499	Unvented Crawlspace	4+	2000s	0	0	0	1	1.91008e-05
Multi-Family with 5+ Units	1500-2499	Unvented Crawlspace	1	2000s	0	0	0	1	0.000122064
Multi-Family with 5+ Units	1500-2499	Unvented Crawlspace	2	2000s	0	0	0	1	7.92739e-05
Multi-Family with 5+ Units	1500-2499	Unvented Crawlspace	3	2000s	0	0	0	1	1.73708e-05
Multi-Family with 5+ Units	1500-2499	Unvented Crawlspace	4+	2000s	0	0	0	1	1.22569e-05
Multi-Family with 5+ Units	2500-3999	Unvented Crawlspace	1	2000s	0	0	0	1	5.28925e-05
Multi-Family with 5+ Units	2500-3999	Unvented Crawlspace	2	2000s	0	0	0	1	3.43508e-05
Multi-Family with 5+ Units	2500-3999	Unvented Crawlspace	3	2000s	0	0	0	1	7.52706e-06
Multi-Family with 5+ Units	2500-3999	Unvented Crawlspace	4+	2000s	0	0	0	1	5.31113e-06
Multi-Family with 5+ Units	4000+	Unvented Crawlspace	1	2000s	0	0	0	1	1.26373e-05
Multi-Family with 5+ Units	4000+	Unvented Crawlspace	2	2000s	0	0	0	1	8.20721e-06
Multi-Family with 5+ Units	4000+	Unvented Crawlspace	3	2000s	0	0	0	1	1.79839e-06
Multi-Family with 5+ Units	4000+	Unvented Crawlspace	4+	2000s	0	0	0	1	1.26895e-06
Multi-Family with 5+ Units	0-1499	Unvented Crawlspace	1	2010s	0	0	0	1	4.32336e-05
Multi-Family with 5+ Units	0-1499	Unvented Crawlspace	2	2010s	0	0	0	1	2.80779e-05
Multi-Family with 5+ Units	0-1499	Unvented Crawlspace	3	2010s	0	0	0	1	6.15252e-06
Multi-Family with 5+ Units	0-1499	Unvented Crawlspace	4+	2010s	0	0	0	1	4.34125e-06
Multi-Family with 5+ Units	1500-2499	Unvented Crawlspace	1	2010s	0	0	0	1	2.77428e-05
Multi-Family with 5+ Units	1500-2499	Unvented Crawlspace	2	2010s	0	0	0	1	1.80175e-05
Multi-Family with 5+ Units	1500-2499	Unvented Crawlspace	3	2010s	0	0	0	1	3.94805e-06
Multi-Family with 5+ Units	1500-2499	Unvented Crawlspace	4+	2010s	0	0	0	1	2.78576e-06
Multi-Family with 5+ Units	2500-3999	Unvented Crawlspace	1	2010s	0	0	0	1	1.20215e-05
Multi-Family with 5+ Units	2500-3999	Unvented Crawlspace	2	2010s	0	0	0	1	7.80728e-06
Multi-Family with 5+ Units	2500-3999	Unvented Crawlspace	3	2010s	0	0	0	1	1.71076e-06
Multi-Family with 5+ Units	2500-3999	Unvented Crawlspace	4+	2010s	0	0	0	1	1.20712e-06
Multi-Family with 5+ Units	4000+	Unvented Crawlspace	1	2010s	0	0	0	1	2.87221e-06
Multi-Family with 5+ Units	4000+	Unvented Crawlspace	2	2010s	0	0	0	1	1.86534e-06
Multi-Family with 5+ Units	4000+	Unvented Crawlspace	3	2010s	0	0	0	1	4.0874e-07
Multi-Family with 5+ Units	4000+	Unvented Crawlspace	4+	2010s	0	0	0	1	2.88409e-07
Multi-Family with 5+ Units	0-1499	Unvented Crawlspace	1	<1940	0	0	0	1	0.000166286
Multi-Family with 5+ Units	0-1499	Unvented Crawlspace	2	<1940	0	0	0	1	0.000107994
Multi-Family with 5+ Units	0-1499	Unvented Crawlspace	3	<1940	0	0	0	1	2.36639e-05
Multi-Family with 5+ Units	0-1499	Unvented Crawlspace	4+	<1940	0	0	0	1	1.66974e-05
Multi-Family with 5+ Units	1500-2499	Unvented Crawlspace	1	<1940	0	0	0	1	0.000106705
Multi-Family with 5+ Units	1500-2499	Unvented Crawlspace	2	<1940	0	0	0	1	6.9299e-05
Multi-Family with 5+ Units	1500-2499	Unvented Crawlspace	3	<1940	0	0	0	1	1.5185e-05
Multi-Family with 5+ Units	1500-2499	Unvented Crawlspace	4+	<1940	0	0	0	1	1.07146e-05
Multi-Family with 5+ Units	2500-3999	Unvented Crawlspace	1	<1940	0	0	0	1	4.62371e-05
Multi-Family with 5+ Units	2500-3999	Unvented Crawlspace	2	<1940	0	0	0	1	3.00285e-05
Multi-Family with 5+ Units	2500-3999	Unvented Crawlspace	3	<1940	0	0	0	1	6.57994e-06
Multi-Family with 5+ Units	2500-3999	Unvented Crawlspace	4+	<1940	0	0	0	1	4.64284e-06
Multi-Family with 5+ Units	4000+	Unvented Crawlspace	1	<1940	0	0	0	1	1.10471e-05
Multi-Family with 5+ Units	4000+	Unvented Crawlspace	2	<1940	0	0	0	1	7.17451e-06
Multi-Family with 5+ Units	4000+	Unvented Crawlspace	3	<1940	0	0	0	1	1.5721e-06
Multi-Family with 5+ Units	4000+	Unvented Crawlspace	4+	<1940	0	0	0	1	1.10928e-06
Single-Family Attached	0-1499	Unvented Crawlspace	1	1940s	0	0	0	1	1.61252e-05
Single-Family Attached	0-1499	Unvented Crawlspace	2	1940s	0	0	0	1	1.04724e-05
Single-Family Attached	0-1499	Unvented Crawlspace	3	1940s	0	0	0	1	2.29476e-06
Single-Family Attached	0-1499	Unvented Crawlspace	4+	1940s	0	0	0	1	1.61919e-06
Single-Family Attached	1500-2499	Unvented Crawlspace	1	1940s	0	0	0	1	1.03475e-05
Single-Family Attached	1500-2499	Unvented Crawlspace	2	1940s	0	0	0	1	6.72013e-06
Single-Family Attached	1500-2499	Unvented Crawlspace	3	1940s	0	0	0	1	1.47254e-06
Single-Family Attached	1500-2499	Unvented Crawlspace	4+	1940s	0	0	0	1	1.03903e-06
Single-Family Attached	2500-3999	Unvented Crawlspace	1	1940s	0	0	0	1	4.48375e-06
Single-Family Attached	2500-3999	Unvented Crawlspace	2	1940s	0	0	0	1	2.91195e-06
Single-Family Attached	2500-3999	Unvented Crawlspace	3	1940s	0	0	0	1	6.38076e-07
Single-Family Attached	2500-3999	Unvented Crawlspace	4+	1940s	0	0	0	1	4.50229e-07
Single-Family Attached	4000+	Unvented Crawlspace	1	1940s	0	0	0	1	1.07127e-06
Single-Family Attached	4000+	Unvented Crawlspace	2	1940s	0	0	0	1	6.95733e-07
Single-Family Attached	4000+	Unvented Crawlspace	3	1940s	0	0	0	1	1.52451e-07
Single-Family Attached	4000+	Unvented Crawlspace	4+	1940s	0	0	0	1	1.0757e-07
Single-Family Attached	0-1499	Unvented Crawlspace	1	1950s	0	0	0	1	3.40004e-05
Single-Family Attached	0-1499	Unvented Crawlspace	2	1950s	0	0	0	1	2.20814e-05
Single-Family Attached	0-1499	Unvented Crawlspace	3	1950s	0	0	0	1	4.83855e-06
Single-Family Attached	0-1499	Unvented Crawlspace	4+	1950s	0	0	0	1	3.4141e-06
Single-Family Attached	1500-2499	Unvented Crawlspace	1	1950s	0	0	0	1	2.18179e-05
Single-Family Attached	1500-2499	Unvented Crawlspace	2	1950s	0	0	0	1	1.41695e-05
Single-Family Attached	1500-2499	Unvented Crawlspace	3	1950s	0	0	0	1	3.10488e-06
Single-Family Attached	1500-2499	Unvented Crawlspace	4+	1950s	0	0	0	1	2.19081e-06
Single-Family Attached	2500-3999	Unvented Crawlspace	1	1950s	0	0	0	1	9.45407e-06
Single-Family Attached	2500-3999	Unvented Crawlspace	2	1950s	0	0	0	1	6.1399e-06
Single-Family Attached	2500-3999	Unvented Crawlspace	3	1950s	0	0	0	1	1.3454e-06
Single-Family Attached	2500-3999	Unvented Crawlspace	4+	1950s	0	0	0	1	9.49318e-07
Single-Family Attached	4000+	Unvented Crawlspace	1	1950s	0	0	0	1	2.2588e-06
Single-Family Attached	4000+	Unvented Crawlspace	2	1950s	0	0	0	1	1.46697e-06
Single-Family Attached	4000+	Unvented Crawlspace	3	1950s	0	0	0	1	3.21447e-07
Single-Family Attached	4000+	Unvented Crawlspace	4+	1950s	0	0	0	1	2.26815e-07
Single-Family Attached	0-1499	Unvented Crawlspace	1	1960s	0	0	0	1	3.4404e-05
Single-Family Attached	0-1499	Unvented Crawlspace	2	1960s	0	0	0	1	2.23435e-05
Single-Family Attached	0-1499	Unvented Crawlspace	3	1960s	0	0	0	1	4.89599e-06
Single-Family Attached	0-1499	Unvented Crawlspace	4+	1960s	0	0	0	1	3.45463e-06
Single-Family Attached	1500-2499	Unvented Crawlspace	1	1960s	0	0	0	1	2.20769e-05
Single-Family Attached	1500-2499	Unvented Crawlspace	2	1960s	0	0	0	1	1.43377e-05
Single-Family Attached	1500-2499	Unvented Crawlspace	3	1960s	0	0	0	1	3.14174e-06
Single-Family Attached	1500-2499	Unvented Crawlspace	4+	1960s	0	0	0	1	2.21682e-06
Single-Family Attached	2500-3999	Unvented Crawlspace	1	1960s	0	0	0	1	9.56631e-06
Single-Family Attached	2500-3999	Unvented Crawlspace	2	1960s	0	0	0	1	6.2128e-06
Single-Family Attached	2500-3999	Unvented Crawlspace	3	1960s	0	0	0	1	1.36137e-06
Single-Family Attached	2500-3999	Unvented Crawlspace	4+	1960s	0	0	0	1	9.60589e-07
Single-Family Attached	4000+	Unvented Crawlspace	1	1960s	0	0	0	1	2.28562e-06
Single-Family Attached	4000+	Unvented Crawlspace	2	1960s	0	0	0	1	1.48438e-06
Single-Family Attached	4000+	Unvented Crawlspace	3	1960s	0	0	0	1	3.25263e-07
Single-Family Attached	4000+	Unvented Crawlspace	4+	1960s	0	0	0	1	2.29507e-07
Single-Family Attached	0-1499	Unvented Crawlspace	1	1970s	0	0	0	1	4.91285e-05
Single-Family Attached	0-1499	Unvented Crawlspace	2	1970s	0	0	0	1	3.19063e-05
Single-Family Attached	0-1499	Unvented Crawlspace	3	1970s	0	0	0	1	6.99142e-06
Single-Family Attached	0-1499	Unvented Crawlspace	4+	1970s	0	0	0	1	4.93318e-06
Single-Family Attached	1500-2499	Unvented Crawlspace	1	1970s	0	0	0	1	3.15256e-05
Single-Family Attached	1500-2499	Unvented Crawlspace	2	1970s	0	0	0	1	2.04741e-05
Single-Family Attached	1500-2499	Unvented Crawlspace	3	1970s	0	0	0	1	4.48637e-06
Single-Family Attached	1500-2499	Unvented Crawlspace	4+	1970s	0	0	0	1	3.1656e-06
Single-Family Attached	2500-3999	Unvented Crawlspace	1	1970s	0	0	0	1	1.36606e-05
Single-Family Attached	2500-3999	Unvented Crawlspace	2	1970s	0	0	0	1	8.87181e-06
Single-Family Attached	2500-3999	Unvented Crawlspace	3	1970s	0	0	0	1	1.94402e-06
Single-Family Attached	2500-3999	Unvented Crawlspace	4+	1970s	0	0	0	1	1.37171e-06
Single-Family Attached	4000+	Unvented Crawlspace	1	1970s	0	0	0	1	3.26384e-06
Single-Family Attached	4000+	Unvented Crawlspace	2	1970s	0	0	0	1	2.11968e-06
Single-Family Attached	4000+	Unvented Crawlspace	3	1970s	0	0	0	1	4.64472e-07
Single-Family Attached	4000+	Unvented Crawlspace	4+	1970s	0	0	0	1	3.27734e-07
Single-Family Attached	0-1499	Unvented Crawlspace	1	1980s	0	0	0	1	4.30691e-05
Single-Family Attached	0-1499	Unvented Crawlspace	2	1980s	0	0	0	1	2.7971e-05
Single-Family Attached	0-1499	Unvented Crawlspace	3	1980s	0	0	0	1	6.1291e-06
Single-Family Attached	0-1499	Unvented Crawlspace	4+	1980s	0	0	0	1	4.32472e-06
Single-Family Attached	1500-2499	Unvented Crawlspace	1	1980s	0	0	0	1	2.76372e-05
Single-Family Attached	1500-2499	Unvented Crawlspace	2	1980s	0	0	0	1	1.79489e-05
Single-Family Attached	1500-2499	Unvented Crawlspace	3	1980s	0	0	0	1	3.93302e-06
Single-Family Attached	1500-2499	Unvented Crawlspace	4+	1980s	0	0	0	1	2.77516e-06
Single-Family Attached	2500-3999	Unvented Crawlspace	1	1980s	0	0	0	1	1.19757e-05
Single-Family Attached	2500-3999	Unvented Crawlspace	2	1980s	0	0	0	1	7.77757e-06
Single-Family Attached	2500-3999	Unvented Crawlspace	3	1980s	0	0	0	1	1.70425e-06
Single-Family Attached	2500-3999	Unvented Crawlspace	4+	1980s	0	0	0	1	1.20252e-06
Single-Family Attached	4000+	Unvented Crawlspace	1	1980s	0	0	0	1	2.86128e-06
Single-Family Attached	4000+	Unvented Crawlspace	2	1980s	0	0	0	1	1.85824e-06
Single-Family Attached	4000+	Unvented Crawlspace	3	1980s	0	0	0	1	4.07185e-07
Single-Family Attached	4000+	Unvented Crawlspace	4+	1980s	0	0	0	1	2.87311e-07
Single-Family Attached	0-1499	Unvented Crawlspace	1	1990s	0	0	0	1	4.52225e-05
Single-Family Attached	0-1499	Unvented Crawlspace	2	1990s	0	0	0	1	2.93695e-05
Single-Family Attached	0-1499	Unvented Crawlspace	3	1990s	0	0	0	1	6.43555e-06
Single-Family Attached	0-1499	Unvented Crawlspace	4+	1990s	0	0	0	1	4.54095e-06
Single-Family Attached	1500-2499	Unvented Crawlspace	1	1990s	0	0	0	1	2.90191e-05
Single-Family Attached	1500-2499	Unvented Crawlspace	2	1990s	0	0	0	1	1.88463e-05
Single-Family Attached	1500-2499	Unvented Crawlspace	3	1990s	0	0	0	1	4.12967e-06
Single-Family Attached	1500-2499	Unvented Crawlspace	4+	1990s	0	0	0	1	2.91391e-06
Single-Family Attached	2500-3999	Unvented Crawlspace	1	1990s	0	0	0	1	1.25745e-05
Single-Family Attached	2500-3999	Unvented Crawlspace	2	1990s	0	0	0	1	8.16643e-06
Single-Family Attached	2500-3999	Unvented Crawlspace	3	1990s	0	0	0	1	1.78946e-06
Single-Family Attached	2500-3999	Unvented Crawlspace	4+	1990s	0	0	0	1	1.26265e-06
Single-Family Attached	4000+	Unvented Crawlspace	1	1990s	0	0	0	1	3.00434e-06
Single-Family Attached	4000+	Unvented Crawlspace	2	1990s	0	0	0	1	1.95115e-06
Single-Family Attached	4000+	Unvented Crawlspace	3	1990s	0	0	0	1	4.27543e-07
Single-Family Attached	4000+	Unvented Crawlspace	4+	1990s	0	0	0	1	3.01677e-07
Single-Family Attached	0-1499	Unvented Crawlspace	1	2000s	0	0	0	1	4.60963e-05
Single-Family Attached	0-1499	Unvented Crawlspace	2	2000s	0	0	0	1	2.9937e-05
Single-Family Attached	0-1499	Unvented Crawlspace	3	2000s	0	0	0	1	6.5599e-06
Single-Family Attached	0-1499	Unvented Crawlspace	4+	2000s	0	0	0	1	4.6287e-06
Single-Family Attached	1500-2499	Unvented Crawlspace	1	2000s	0	0	0	1	2.95798e-05
Single-Family Attached	1500-2499	Unvented Crawlspace	2	2000s	0	0	0	1	1.92105e-05
Single-Family Attached	1500-2499	Unvented Crawlspace	3	2000s	0	0	0	1	4.20946e-06
Single-Family Attached	1500-2499	Unvented Crawlspace	4+	2000s	0	0	0	1	2.97022e-06
Single-Family Attached	2500-3999	Unvented Crawlspace	1	2000s	0	0	0	1	1.28174e-05
Single-Family Attached	2500-3999	Unvented Crawlspace	2	2000s	0	0	0	1	8.32423e-06
Single-Family Attached	2500-3999	Unvented Crawlspace	3	2000s	0	0	0	1	1.82403e-06
Single-Family Attached	2500-3999	Unvented Crawlspace	4+	2000s	0	0	0	1	1.28705e-06
Single-Family Attached	4000+	Unvented Crawlspace	1	2000s	0	0	0	1	3.06239e-06
Single-Family Attached	4000+	Unvented Crawlspace	2	2000s	0	0	0	1	1.98885e-06
Single-Family Attached	4000+	Unvented Crawlspace	3	2000s	0	0	0	1	4.35805e-07
Single-Family Attached	4000+	Unvented Crawlspace	4+	2000s	0	0	0	1	3.07506e-07
Single-Family Attached	0-1499	Unvented Crawlspace	1	2010s	0	0	0	1	1.04768e-05
Single-Family Attached	0-1499	Unvented Crawlspace	2	2010s	0	0	0	1	6.80412e-06
Single-Family Attached	0-1499	Unvented Crawlspace	3	2010s	0	0	0	1	1.49094e-06
Single-Family Attached	0-1499	Unvented Crawlspace	4+	2010s	0	0	0	1	1.05202e-06
Single-Family Attached	1500-2499	Unvented Crawlspace	1	2010s	0	0	0	1	6.72293e-06
Single-Family Attached	1500-2499	Unvented Crawlspace	2	2010s	0	0	0	1	4.36617e-06
Single-Family Attached	1500-2499	Unvented Crawlspace	3	2010s	0	0	0	1	9.56731e-07
Single-Family Attached	1500-2499	Unvented Crawlspace	4+	2010s	0	0	0	1	6.75074e-07
Single-Family Attached	2500-3999	Unvented Crawlspace	1	2010s	0	0	0	1	2.91316e-06
Single-Family Attached	2500-3999	Unvented Crawlspace	2	2010s	0	0	0	1	1.89194e-06
Single-Family Attached	2500-3999	Unvented Crawlspace	3	2010s	0	0	0	1	4.14568e-07
Single-Family Attached	2500-3999	Unvented Crawlspace	4+	2010s	0	0	0	1	2.92521e-07
Single-Family Attached	4000+	Unvented Crawlspace	1	2010s	0	0	0	1	6.96023e-07
Single-Family Attached	4000+	Unvented Crawlspace	2	2010s	0	0	0	1	4.52029e-07
Single-Family Attached	4000+	Unvented Crawlspace	3	2010s	0	0	0	1	9.90502e-08
Single-Family Attached	4000+	Unvented Crawlspace	4+	2010s	0	0	0	1	6.98903e-08
Single-Family Attached	0-1499	Unvented Crawlspace	1	<1940	0	0	0	1	4.02961e-05
Single-Family Attached	0-1499	Unvented Crawlspace	2	<1940	0	0	0	1	2.61701e-05
Single-Family Attached	0-1499	Unvented Crawlspace	3	<1940	0	0	0	1	5.73448e-06
Single-Family Attached	0-1499	Unvented Crawlspace	4+	<1940	0	0	0	1	4.04628e-06
Single-Family Attached	1500-2499	Unvented Crawlspace	1	<1940	0	0	0	1	2.58578e-05
Single-Family Attached	1500-2499	Unvented Crawlspace	2	<1940	0	0	0	1	1.67932e-05
Single-Family Attached	1500-2499	Unvented Crawlspace	3	<1940	0	0	0	1	3.67979e-06
Single-Family Attached	1500-2499	Unvented Crawlspace	4+	<1940	0	0	0	1	2.59648e-06
Single-Family Attached	2500-3999	Unvented Crawlspace	1	<1940	0	0	0	1	1.12046e-05
Single-Family Attached	2500-3999	Unvented Crawlspace	2	<1940	0	0	0	1	7.27681e-06
Single-Family Attached	2500-3999	Unvented Crawlspace	3	<1940	0	0	0	1	1.59452e-06
Single-Family Attached	2500-3999	Unvented Crawlspace	4+	<1940	0	0	0	1	1.1251e-06
Single-Family Attached	4000+	Unvented Crawlspace	1	<1940	0	0	0	1	2.67705e-06
Single-Family Attached	4000+	Unvented Crawlspace	2	<1940	0	0	0	1	1.7386e-06
Single-Family Attached	4000+	Unvented Crawlspace	3	<1940	0	0	0	1	3.80968e-07
Single-Family Attached	4000+	Unvented Crawlspace	4+	<1940	0	0	0	1	2.68813e-07
Single-Family Detached	0-1499	Unvented Crawlspace	1	1940s	0.196591	0	0	0.803409	0.000163859
Single-Family Detached	0-1499	Unvented Crawlspace	2	1940s	0.196591	0	0	0.803409	0.000106417
Single-Family Detached	0-1499	Unvented Crawlspace	3	1940s	0	0	0	1	2.33185e-05
Single-Family Detached	0-1499	Unvented Crawlspace	4+	1940s	0	0	0	1	1.64536e-05
Single-Family Detached	1500-2499	Unvented Crawlspace	1	1940s	0.11077	0.111944	0	0.777286	0.000105147
Single-Family Detached	1500-2499	Unvented Crawlspace	2	1940s	0.11077	0.111944	0	0.777286	6.82875e-05
Single-Family Detached	1500-2499	Unvented Crawlspace	3	1940s	0.11077	0.111944	0	0.777286	1.49634e-05
Single-Family Detached	1500-2499	Unvented Crawlspace	4+	1940s	0	0	0	1	1.05582e-05
Single-Family Detached	2500-3999	Unvented Crawlspace	1	1940s	0.172587	0.21513	0.012879	0.599405	4.55622e-05
Single-Family Detached	2500-3999	Unvented Crawlspace	2	1940s	0.172587	0.21513	0.012879	0.599405	2.95902e-05
Single-Family Detached	2500-3999	Unvented Crawlspace	3	1940s	0.172587	0.21513	0.012879	0.599405	6.4839e-06
Single-Family Detached	2500-3999	Unvented Crawlspace	4+	1940s	0	0	0	1	4.57507e-06
Single-Family Detached	4000+	Unvented Crawlspace	1	1940s	0.195053	0.530143	0.051523	0.223281	1.08859e-05
Single-Family Detached	4000+	Unvented Crawlspace	2	1940s	0.195053	0.530143	0.051523	0.223281	7.06979e-06
Single-Family Detached	4000+	Unvented Crawlspace	3	1940s	0.195053	0.530143	0.051523	0.223281	1.54916e-06
Single-Family Detached	4000+	Unvented Crawlspace	4+	1940s	0	0	0	1	1.09309e-06
Single-Family Detached	0-1499	Unvented Crawlspace	1	1950s	0.222291	0	0	0.777709	0.000345499
Single-Family Detached	0-1499	Unvented Crawlspace	2	1950s	0.222291	0	0	0.777709	0.000224383
Single-Family Detached	0-1499	Unvented Crawlspace	3	1950s	0	0	0	1	4.91676e-05
Single-Family Detached	0-1499	Unvented Crawlspace	4+	1950s	0	0	0	1	3.46929e-05
Single-Family Detached	1500-2499	Unvented Crawlspace	1	1950s	0.239907	0.188864	0	0.571229	0.000221705
Single-Family Detached	1500-2499	Unvented Crawlspace	2	1950s	0.239907	0.188864	0	0.571229	0.000143986
Single-Family Detached	1500-2499	Unvented Crawlspace	3	1950s	0.239907	0.188864	0	0.571229	3.15506e-05
Single-Family Detached	1500-2499	Unvented Crawlspace	4+	1950s	0	0	0	1	2.22623e-05
Single-Family Detached	2500-3999	Unvented Crawlspace	1	1950s	0.227037	0.261214	0.037333	0.474416	9.60689e-05
Single-Family Detached	2500-3999	Unvented Crawlspace	2	1950s	0.227037	0.261214	0.037333	0.474416	6.23915e-05
Single-Family Detached	2500-3999	Unvented Crawlspace	3	1950s	0.227037	0.261214	0.037333	0.474416	1.36714e-05
Single-Family Detached	2500-3999	Unvented Crawlspace	4+	1950s	0	0	0	1	9.64663e-06
Single-Family Detached	4000+	Unvented Crawlspace	1	1950s	0.129754	0.60732	0.125466	0.137459	2.29531e-05
Single-Family Detached	4000+	Unvented Crawlspace	2	1950s	0.129754	0.60732	0.125466	0.137459	1.49068e-05
Single-Family Detached	4000+	Unvented Crawlspace	3	1950s	0.129754	0.60732	0.125466	0.137459	3.26643e-06
Single-Family Detached	4000+	Unvented Crawlspace	4+	1950s	0	0	0	1	2.30481e-06
Single-Family Detached	0-1499	Unvented Crawlspace	1	1960s	0.265337	0	0	0.734663	0.000349601
Single-Family Detached	0-1499	Unvented Crawlspace	2	1960s	0.265337	0	0	0.734663	0.000227047
Single-Family Detached	0-1499	Unvented Crawlspace	3	1960s	0	0	0	1	4.97513e-05
Single-Family Detached	0-1499	Unvented Crawlspace	4+	1960s	0	0	0	1	3.51047e-05
Single-Family Detached	1500-2499	Unvented Crawlspace	1	1960s	0.201802	0.374534	0	0.423664	0.000224338
Single-Family Detached	1500-2499	Unvented Crawlspace	2	1960s	0.201802	0.374534	0	0.423664	0.000145695
Single-Family Detached	1500-2499	Unvented Crawlspace	3	1960s	0.201802	0.374534	0	0.423664	3.19252e-05
Single-Family Detached	1500-2499	Unvented Crawlspace	4+	1960s	0	0	0	1	2.25266e-05
Single-Family Detached	2500-3999	Unvented Crawlspace	1	1960s	0.161953	0.551133	0.046972	0.239942	9.72094e-05
Single-Family Detached	2500-3999	Unvented Crawlspace	2	1960s	0.161953	0.551133	0.046972	0.239942	6.31322e-05
Single-Family Detached	2500-3999	Unvented Crawlspace	3	1960s	0.161953	0.551133	0.046972	0.239942	1.38337e-05
Single-Family Detached	2500-3999	Unvented Crawlspace	4+	1960s	0	0	0	1	9.76115e-06
Single-Family Detached	4000+	Unvented Crawlspace	1	1960s	0.024774	0.633439	0.075546	0.266241	2.32256e-05
Single-Family Detached	4000+	Unvented Crawlspace	2	1960s	0.024774	0.633439	0.075546	0.266241	1.50838e-05
Single-Family Detached	4000+	Unvented Crawlspace	3	1960s	0.024774	0.633439	0.075546	0.266241	3.30521e-06
Single-Family Detached	4000+	Unvented Crawlspace	4+	1960s	0	0	0	1	2.33217e-06
Single-Family Detached	0-1499	Unvented Crawlspace	1	1970s	0.23845	0	0	0.76155	0.000499226
Single-Family Detached	0-1499	Unvented Crawlspace	2	1970s	0.23845	0	0	0.76155	0.00032422
Single-Family Detached	0-1499	Unvented Crawlspace	3	1970s	0	0	0	1	7.10443e-05
Single-Family Detached	0-1499	Unvented Crawlspace	4+	1970s	0	0	0	1	5.01292e-05
Single-Family Detached	1500-2499	Unvented Crawlspace	1	1970s	0.106728	0.524768	0	0.368504	0.000320352
Single-Family Detached	1500-2499	Unvented Crawlspace	2	1970s	0.106728	0.524768	0	0.368504	0.000208051
Single-Family Detached	1500-2499	Unvented Crawlspace	3	1970s	0.106728	0.524768	0	0.368504	4.55888e-05
Single-Family Detached	1500-2499	Unvented Crawlspace	4+	1970s	0	0	0	1	3.21677e-05
Single-Family Detached	2500-3999	Unvented Crawlspace	1	1970s	0.075678	0.687491	0.035486	0.201346	0.000138814
Single-Family Detached	2500-3999	Unvented Crawlspace	2	1970s	0.075678	0.687491	0.035486	0.201346	9.01521e-05
Single-Family Detached	2500-3999	Unvented Crawlspace	3	1970s	0.075678	0.687491	0.035486	0.201346	1.97544e-05
Single-Family Detached	2500-3999	Unvented Crawlspace	4+	1970s	0	0	0	1	1.39388e-05
Single-Family Detached	4000+	Unvented Crawlspace	1	1970s	0.068886	0.560453	0.208862	0.161799	3.31659e-05
Single-Family Detached	4000+	Unvented Crawlspace	2	1970s	0.068886	0.560453	0.208862	0.161799	2.15395e-05
Single-Family Detached	4000+	Unvented Crawlspace	3	1970s	0.068886	0.560453	0.208862	0.161799	4.7198e-06
Single-Family Detached	4000+	Unvented Crawlspace	4+	1970s	0	0	0	1	3.33031e-06
Single-Family Detached	0-1499	Unvented Crawlspace	1	1980s	0.216117	0	0	0.783883	0.000437652
Single-Family Detached	0-1499	Unvented Crawlspace	2	1980s	0.216117	0	0	0.783883	0.000284231
Single-Family Detached	0-1499	Unvented Crawlspace	3	1980s	0	0	0	1	6.22817e-05
Single-Family Detached	0-1499	Unvented Crawlspace	4+	1980s	0	0	0	1	4.39463e-05
Single-Family Detached	1500-2499	Unvented Crawlspace	1	1980s	0.127131	0.588891	0	0.283978	0.00028084
Single-Family Detached	1500-2499	Unvented Crawlspace	2	1980s	0.127131	0.588891	0	0.283978	0.00018239
Single-Family Detached	1500-2499	Unvented Crawlspace	3	1980s	0.127131	0.588891	0	0.283978	3.99659e-05
Single-Family Detached	1500-2499	Unvented Crawlspace	4+	1980s	0	0	0	1	2.82001e-05
Single-Family Detached	2500-3999	Unvented Crawlspace	1	1980s	0.10817	0.685353	0.085808	0.120669	0.000121693
Single-Family Detached	2500-3999	Unvented Crawlspace	2	1980s	0.10817	0.685353	0.085808	0.120669	7.90328e-05
Single-Family Detached	2500-3999	Unvented Crawlspace	3	1980s	0.10817	0.685353	0.085808	0.120669	1.73179e-05
Single-Family Detached	2500-3999	Unvented Crawlspace	4+	1980s	0	0	0	1	1.22196e-05
Single-Family Detached	4000+	Unvented Crawlspace	1	1980s	0.033671	0.661581	0.226548	0.0782	2.90753e-05
Single-Family Detached	4000+	Unvented Crawlspace	2	1980s	0.033671	0.661581	0.226548	0.0782	1.88828e-05
Single-Family Detached	4000+	Unvented Crawlspace	3	1980s	0.033671	0.661581	0.226548	0.0782	4.13767e-06
Single-Family Detached	4000+	Unvented Crawlspace	4+	1980s	0	0	0	1	2.91956e-06
Single-Family Detached	0-1499	Unvented Crawlspace	1	1990s	0.163762	0	0	0.836238	0.000459534
Single-Family Detached	0-1499	Unvented Crawlspace	2	1990s	0.163762	0	0	0.836238	0.000298442
Single-Family Detached	0-1499	Unvented Crawlspace	3	1990s	0	0	0	1	6.53957e-05
Single-Family Detached	0-1499	Unvented Crawlspace	4+	1990s	0	0	0	1	4.61435e-05
Single-Family Detached	1500-2499	Unvented Crawlspace	1	1990s	0.055472	0.703147	0	0.241381	0.000294881
Single-Family Detached	1500-2499	Unvented Crawlspace	2	1990s	0.055472	0.703147	0	0.241381	0.000191509
Single-Family Detached	1500-2499	Unvented Crawlspace	3	1990s	0.055472	0.703147	0	0.241381	4.19642e-05
Single-Family Detached	1500-2499	Unvented Crawlspace	4+	1990s	0	0	0	1	2.96101e-05
Single-Family Detached	2500-3999	Unvented Crawlspace	1	1990s	0.047959	0.658559	0.177539	0.115943	0.000127777
Single-Family Detached	2500-3999	Unvented Crawlspace	2	1990s	0.047959	0.658559	0.177539	0.115943	8.29843e-05
Single-Family Detached	2500-3999	Unvented Crawlspace	3	1990s	0.047959	0.658559	0.177539	0.115943	1.81838e-05
Single-Family Detached	2500-3999	Unvented Crawlspace	4+	1990s	0	0	0	1	1.28306e-05
Single-Family Detached	4000+	Unvented Crawlspace	1	1990s	0.00721	0.602911	0.342193	0.047687	3.0529e-05
Single-Family Detached	4000+	Unvented Crawlspace	2	1990s	0.00721	0.602911	0.342193	0.047687	1.98269e-05
Single-Family Detached	4000+	Unvented Crawlspace	3	1990s	0.00721	0.602911	0.342193	0.047687	4.34454e-06
Single-Family Detached	4000+	Unvented Crawlspace	4+	1990s	0	0	0	1	3.06553e-06
Single-Family Detached	0-1499	Unvented Crawlspace	1	2000s	0.136224	0	0	0.863776	0.000468414
Single-Family Detached	0-1499	Unvented Crawlspace	2	2000s	0.136224	0	0	0.863776	0.000304209
Single-Family Detached	0-1499	Unvented Crawlspace	3	2000s	0	0	0	1	6.66593e-05
Single-Family Detached	0-1499	Unvented Crawlspace	4+	2000s	0	0	0	1	4.70351e-05
Single-Family Detached	1500-2499	Unvented Crawlspace	1	2000s	0.057359	0.753987	0	0.188653	0.000300579
Single-Family Detached	1500-2499	Unvented Crawlspace	2	2000s	0.057359	0.753987	0	0.188653	0.00019521
Single-Family Detached	1500-2499	Unvented Crawlspace	3	2000s	0.057359	0.753987	0	0.188653	4.2775e-05
Single-Family Detached	1500-2499	Unvented Crawlspace	4+	2000s	0	0	0	1	3.01823e-05
Single-Family Detached	2500-3999	Unvented Crawlspace	1	2000s	0.039918	0.649167	0.234644	0.076271	0.000130246
Single-Family Detached	2500-3999	Unvented Crawlspace	2	2000s	0.039918	0.649167	0.234644	0.076271	8.45878e-05
Single-Family Detached	2500-3999	Unvented Crawlspace	3	2000s	0.039918	0.649167	0.234644	0.076271	1.85352e-05
Single-Family Detached	2500-3999	Unvented Crawlspace	4+	2000s	0	0	0	1	1.30785e-05
Single-Family Detached	4000+	Unvented Crawlspace	1	2000s	0.010732	0.44749	0.498077	0.0437	3.11189e-05
Single-Family Detached	4000+	Unvented Crawlspace	2	2000s	0.010732	0.44749	0.498077	0.0437	2.021e-05
Single-Family Detached	4000+	Unvented Crawlspace	3	2000s	0.010732	0.44749	0.498077	0.0437	4.42849e-06
Single-Family Detached	4000+	Unvented Crawlspace	4+	2000s	0	0	0	1	3.12476e-06
Single-Family Detached	0-1499	Unvented Crawlspace	1	2010s	0.136224	0	0	0.863776	0.000106462
Single-Family Detached	0-1499	Unvented Crawlspace	2	2010s	0.136224	0	0	0.863776	6.9141e-05
Single-Family Detached	0-1499	Unvented Crawlspace	3	2010s	0	0	0	1	1.51504e-05
Single-Family Detached	0-1499	Unvented Crawlspace	4+	2010s	0	0	0	1	1.06902e-05
Single-Family Detached	1500-2499	Unvented Crawlspace	1	2010s	0.057359	0.753987	0	0.188653	6.8316e-05
Single-Family Detached	1500-2499	Unvented Crawlspace	2	2010s	0.057359	0.753987	0	0.188653	4.43675e-05
Single-Family Detached	1500-2499	Unvented Crawlspace	3	2010s	0.057359	0.753987	0	0.188653	9.72196e-06
Single-Family Detached	1500-2499	Unvented Crawlspace	4+	2010s	0	0	0	1	6.85986e-06
Single-Family Detached	2500-3999	Unvented Crawlspace	1	2010s	0.039918	0.649167	0.234644	0.076271	2.96025e-05
Single-Family Detached	2500-3999	Unvented Crawlspace	2	2010s	0.039918	0.649167	0.234644	0.076271	1.92252e-05
Single-Family Detached	2500-3999	Unvented Crawlspace	3	2010s	0.039918	0.649167	0.234644	0.076271	4.21269e-06
Single-Family Detached	2500-3999	Unvented Crawlspace	4+	2010s	0	0	0	1	2.9725e-06
Single-Family Detached	4000+	Unvented Crawlspace	1	2010s	0.010732	0.44749	0.498077	0.0437	7.07274e-06
Single-Family Detached	4000+	Unvented Crawlspace	2	2010s	0.010732	0.44749	0.498077	0.0437	4.59336e-06
Single-Family Detached	4000+	Unvented Crawlspace	3	2010s	0.010732	0.44749	0.498077	0.0437	1.00651e-06
Single-Family Detached	4000+	Unvented Crawlspace	4+	2010s	0	0	0	1	7.10199e-07
Single-Family Detached	0-1499	Unvented Crawlspace	1	<1940	0.075776	0	0	0.924224	0.000409474
Single-Family Detached	0-1499	Unvented Crawlspace	2	<1940	0.075776	0	0	0.924224	0.000265931
Single-Family Detached	0-1499	Unvented Crawlspace	3	<1940	0	0	0	1	5.82717e-05
Single-Family Detached	0-1499	Unvented Crawlspace	4+	<1940	0	0	0	1	4.11168e-05
Single-Family Detached	1500-2499	Unvented Crawlspace	1	<1940	0.065978	0.09478	0	0.839242	0.000262758
Single-Family Detached	1500-2499	Unvented Crawlspace	2	<1940	0.065978	0.09478	0	0.839242	0.000170647
Single-Family Detached	1500-2499	Unvented Crawlspace	3	<1940	0.065978	0.09478	0	0.839242	3.73927e-05
Single-Family Detached	1500-2499	Unvented Crawlspace	4+	<1940	0	0	0	1	2.63845e-05
Single-Family Detached	2500-3999	Unvented Crawlspace	1	<1940	0.046238	0.091001	0.008446	0.854315	0.000113858
Single-Family Detached	2500-3999	Unvented Crawlspace	2	<1940	0.046238	0.091001	0.008446	0.854315	7.39443e-05
Single-Family Detached	2500-3999	Unvented Crawlspace	3	<1940	0.046238	0.091001	0.008446	0.854315	1.62029e-05
Single-Family Detached	2500-3999	Unvented Crawlspace	4+	<1940	0	0	0	1	1.14329e-05
Single-Family Detached	4000+	Unvented Crawlspace	1	<1940	0.21222	0.194644	0.040975	0.552162	2.72033e-05
Single-Family Detached	4000+	Unvented Crawlspace	2	<1940	0.21222	0.194644	0.040975	0.552162	1.7667e-05
Single-Family Detached	4000+	Unvented Crawlspace	3	<1940	0.21222	0.194644	0.040975	0.552162	3.87126e-06
Single-Family Detached	4000+	Unvented Crawlspace	4+	<1940	0	0	0	1	2.73158e-06
>>>>>>> e1387e3e
Mobile Home	0-1499	Heated Basement	1	1940s	0	0	0	1	0
Mobile Home	0-1499	Heated Basement	2	1940s	0	0	0	1	0
Mobile Home	0-1499	Heated Basement	3	1940s	0	0	0	1	0
Mobile Home	0-1499	Heated Basement	4+	1940s	0	0	0	1	0
Mobile Home	1500-2499	Heated Basement	1	1940s	0	0	0	1	0
Mobile Home	1500-2499	Heated Basement	2	1940s	0	0	0	1	0
Mobile Home	1500-2499	Heated Basement	3	1940s	0	0	0	1	0
Mobile Home	1500-2499	Heated Basement	4+	1940s	0	0	0	1	0
Mobile Home	2500-3999	Heated Basement	1	1940s	0	0	0	1	0
Mobile Home	2500-3999	Heated Basement	2	1940s	0	0	0	1	0
Mobile Home	2500-3999	Heated Basement	3	1940s	0	0	0	1	0
Mobile Home	2500-3999	Heated Basement	4+	1940s	0	0	0	1	0
Mobile Home	4000+	Heated Basement	1	1940s	0	0	0	1	0
Mobile Home	4000+	Heated Basement	2	1940s	0	0	0	1	0
Mobile Home	4000+	Heated Basement	3	1940s	0	0	0	1	0
Mobile Home	4000+	Heated Basement	4+	1940s	0	0	0	1	0
Mobile Home	0-1499	Heated Basement	1	1950s	0	0	0	1	0
Mobile Home	0-1499	Heated Basement	2	1950s	0	0	0	1	0
Mobile Home	0-1499	Heated Basement	3	1950s	0	0	0	1	0
Mobile Home	0-1499	Heated Basement	4+	1950s	0	0	0	1	0
Mobile Home	1500-2499	Heated Basement	1	1950s	0	0	0	1	0
Mobile Home	1500-2499	Heated Basement	2	1950s	0	0	0	1	0
Mobile Home	1500-2499	Heated Basement	3	1950s	0	0	0	1	0
Mobile Home	1500-2499	Heated Basement	4+	1950s	0	0	0	1	0
Mobile Home	2500-3999	Heated Basement	1	1950s	0	0	0	1	0
Mobile Home	2500-3999	Heated Basement	2	1950s	0	0	0	1	0
Mobile Home	2500-3999	Heated Basement	3	1950s	0	0	0	1	0
Mobile Home	2500-3999	Heated Basement	4+	1950s	0	0	0	1	0
Mobile Home	4000+	Heated Basement	1	1950s	0	0	0	1	0
Mobile Home	4000+	Heated Basement	2	1950s	0	0	0	1	0
Mobile Home	4000+	Heated Basement	3	1950s	0	0	0	1	0
Mobile Home	4000+	Heated Basement	4+	1950s	0	0	0	1	0
Mobile Home	0-1499	Heated Basement	1	1960s	0	0	0	1	0
Mobile Home	0-1499	Heated Basement	2	1960s	0	0	0	1	0
Mobile Home	0-1499	Heated Basement	3	1960s	0	0	0	1	0
Mobile Home	0-1499	Heated Basement	4+	1960s	0	0	0	1	0
Mobile Home	1500-2499	Heated Basement	1	1960s	0	0	0	1	0
Mobile Home	1500-2499	Heated Basement	2	1960s	0	0	0	1	0
Mobile Home	1500-2499	Heated Basement	3	1960s	0	0	0	1	0
Mobile Home	1500-2499	Heated Basement	4+	1960s	0	0	0	1	0
Mobile Home	2500-3999	Heated Basement	1	1960s	0	0	0	1	0
Mobile Home	2500-3999	Heated Basement	2	1960s	0	0	0	1	0
Mobile Home	2500-3999	Heated Basement	3	1960s	0	0	0	1	0
Mobile Home	2500-3999	Heated Basement	4+	1960s	0	0	0	1	0
Mobile Home	4000+	Heated Basement	1	1960s	0	0	0	1	0
Mobile Home	4000+	Heated Basement	2	1960s	0	0	0	1	0
Mobile Home	4000+	Heated Basement	3	1960s	0	0	0	1	0
Mobile Home	4000+	Heated Basement	4+	1960s	0	0	0	1	0
Mobile Home	0-1499	Heated Basement	1	1970s	0	0	0	1	0
Mobile Home	0-1499	Heated Basement	2	1970s	0	0	0	1	0
Mobile Home	0-1499	Heated Basement	3	1970s	0	0	0	1	0
Mobile Home	0-1499	Heated Basement	4+	1970s	0	0	0	1	0
Mobile Home	1500-2499	Heated Basement	1	1970s	0	0	0	1	0
Mobile Home	1500-2499	Heated Basement	2	1970s	0	0	0	1	0
Mobile Home	1500-2499	Heated Basement	3	1970s	0	0	0	1	0
Mobile Home	1500-2499	Heated Basement	4+	1970s	0	0	0	1	0
Mobile Home	2500-3999	Heated Basement	1	1970s	0	0	0	1	0
Mobile Home	2500-3999	Heated Basement	2	1970s	0	0	0	1	0
Mobile Home	2500-3999	Heated Basement	3	1970s	0	0	0	1	0
Mobile Home	2500-3999	Heated Basement	4+	1970s	0	0	0	1	0
Mobile Home	4000+	Heated Basement	1	1970s	0	0	0	1	0
Mobile Home	4000+	Heated Basement	2	1970s	0	0	0	1	0
Mobile Home	4000+	Heated Basement	3	1970s	0	0	0	1	0
Mobile Home	4000+	Heated Basement	4+	1970s	0	0	0	1	0
Mobile Home	0-1499	Heated Basement	1	1980s	0	0	0	1	0
Mobile Home	0-1499	Heated Basement	2	1980s	0	0	0	1	0
Mobile Home	0-1499	Heated Basement	3	1980s	0	0	0	1	0
Mobile Home	0-1499	Heated Basement	4+	1980s	0	0	0	1	0
Mobile Home	1500-2499	Heated Basement	1	1980s	0	0	0	1	0
Mobile Home	1500-2499	Heated Basement	2	1980s	0	0	0	1	0
Mobile Home	1500-2499	Heated Basement	3	1980s	0	0	0	1	0
Mobile Home	1500-2499	Heated Basement	4+	1980s	0	0	0	1	0
Mobile Home	2500-3999	Heated Basement	1	1980s	0	0	0	1	0
Mobile Home	2500-3999	Heated Basement	2	1980s	0	0	0	1	0
Mobile Home	2500-3999	Heated Basement	3	1980s	0	0	0	1	0
Mobile Home	2500-3999	Heated Basement	4+	1980s	0	0	0	1	0
Mobile Home	4000+	Heated Basement	1	1980s	0	0	0	1	0
Mobile Home	4000+	Heated Basement	2	1980s	0	0	0	1	0
Mobile Home	4000+	Heated Basement	3	1980s	0	0	0	1	0
Mobile Home	4000+	Heated Basement	4+	1980s	0	0	0	1	0
Mobile Home	0-1499	Heated Basement	1	1990s	0	0	0	1	0
Mobile Home	0-1499	Heated Basement	2	1990s	0	0	0	1	0
Mobile Home	0-1499	Heated Basement	3	1990s	0	0	0	1	0
Mobile Home	0-1499	Heated Basement	4+	1990s	0	0	0	1	0
Mobile Home	1500-2499	Heated Basement	1	1990s	0	0	0	1	0
Mobile Home	1500-2499	Heated Basement	2	1990s	0	0	0	1	0
Mobile Home	1500-2499	Heated Basement	3	1990s	0	0	0	1	0
Mobile Home	1500-2499	Heated Basement	4+	1990s	0	0	0	1	0
Mobile Home	2500-3999	Heated Basement	1	1990s	0	0	0	1	0
Mobile Home	2500-3999	Heated Basement	2	1990s	0	0	0	1	0
Mobile Home	2500-3999	Heated Basement	3	1990s	0	0	0	1	0
Mobile Home	2500-3999	Heated Basement	4+	1990s	0	0	0	1	0
Mobile Home	4000+	Heated Basement	1	1990s	0	0	0	1	0
Mobile Home	4000+	Heated Basement	2	1990s	0	0	0	1	0
Mobile Home	4000+	Heated Basement	3	1990s	0	0	0	1	0
Mobile Home	4000+	Heated Basement	4+	1990s	0	0	0	1	0
Mobile Home	0-1499	Heated Basement	1	2000s	0	0	0	1	0
Mobile Home	0-1499	Heated Basement	2	2000s	0	0	0	1	0
Mobile Home	0-1499	Heated Basement	3	2000s	0	0	0	1	0
Mobile Home	0-1499	Heated Basement	4+	2000s	0	0	0	1	0
Mobile Home	1500-2499	Heated Basement	1	2000s	0	0	0	1	0
Mobile Home	1500-2499	Heated Basement	2	2000s	0	0	0	1	0
Mobile Home	1500-2499	Heated Basement	3	2000s	0	0	0	1	0
Mobile Home	1500-2499	Heated Basement	4+	2000s	0	0	0	1	0
Mobile Home	2500-3999	Heated Basement	1	2000s	0	0	0	1	0
Mobile Home	2500-3999	Heated Basement	2	2000s	0	0	0	1	0
Mobile Home	2500-3999	Heated Basement	3	2000s	0	0	0	1	0
Mobile Home	2500-3999	Heated Basement	4+	2000s	0	0	0	1	0
Mobile Home	4000+	Heated Basement	1	2000s	0	0	0	1	0
Mobile Home	4000+	Heated Basement	2	2000s	0	0	0	1	0
Mobile Home	4000+	Heated Basement	3	2000s	0	0	0	1	0
Mobile Home	4000+	Heated Basement	4+	2000s	0	0	0	1	0
Mobile Home	0-1499	Heated Basement	1	2010s	0	0	0	1	0
Mobile Home	0-1499	Heated Basement	2	2010s	0	0	0	1	0
Mobile Home	0-1499	Heated Basement	3	2010s	0	0	0	1	0
Mobile Home	0-1499	Heated Basement	4+	2010s	0	0	0	1	0
Mobile Home	1500-2499	Heated Basement	1	2010s	0	0	0	1	0
Mobile Home	1500-2499	Heated Basement	2	2010s	0	0	0	1	0
Mobile Home	1500-2499	Heated Basement	3	2010s	0	0	0	1	0
Mobile Home	1500-2499	Heated Basement	4+	2010s	0	0	0	1	0
Mobile Home	2500-3999	Heated Basement	1	2010s	0	0	0	1	0
Mobile Home	2500-3999	Heated Basement	2	2010s	0	0	0	1	0
Mobile Home	2500-3999	Heated Basement	3	2010s	0	0	0	1	0
Mobile Home	2500-3999	Heated Basement	4+	2010s	0	0	0	1	0
Mobile Home	4000+	Heated Basement	1	2010s	0	0	0	1	0
Mobile Home	4000+	Heated Basement	2	2010s	0	0	0	1	0
Mobile Home	4000+	Heated Basement	3	2010s	0	0	0	1	0
Mobile Home	4000+	Heated Basement	4+	2010s	0	0	0	1	0
Mobile Home	0-1499	Heated Basement	1	<1940	0	0	0	1	0
Mobile Home	0-1499	Heated Basement	2	<1940	0	0	0	1	0
Mobile Home	0-1499	Heated Basement	3	<1940	0	0	0	1	0
Mobile Home	0-1499	Heated Basement	4+	<1940	0	0	0	1	0
Mobile Home	1500-2499	Heated Basement	1	<1940	0	0	0	1	0
Mobile Home	1500-2499	Heated Basement	2	<1940	0	0	0	1	0
Mobile Home	1500-2499	Heated Basement	3	<1940	0	0	0	1	0
Mobile Home	1500-2499	Heated Basement	4+	<1940	0	0	0	1	0
Mobile Home	2500-3999	Heated Basement	1	<1940	0	0	0	1	0
Mobile Home	2500-3999	Heated Basement	2	<1940	0	0	0	1	0
Mobile Home	2500-3999	Heated Basement	3	<1940	0	0	0	1	0
Mobile Home	2500-3999	Heated Basement	4+	<1940	0	0	0	1	0
Mobile Home	4000+	Heated Basement	1	<1940	0	0	0	1	0
Mobile Home	4000+	Heated Basement	2	<1940	0	0	0	1	0
Mobile Home	4000+	Heated Basement	3	<1940	0	0	0	1	0
Mobile Home	4000+	Heated Basement	4+	<1940	0	0	0	1	0
Multi-Family with 2 - 4 Units	0-1499	Heated Basement	1	1940s	0	0	0	1	0
Multi-Family with 2 - 4 Units	0-1499	Heated Basement	2	1940s	0	0	0	1	0
Multi-Family with 2 - 4 Units	0-1499	Heated Basement	3	1940s	0	0	0	1	0
Multi-Family with 2 - 4 Units	0-1499	Heated Basement	4+	1940s	0	0	0	1	0
Multi-Family with 2 - 4 Units	1500-2499	Heated Basement	1	1940s	0	0	0	1	0
Multi-Family with 2 - 4 Units	1500-2499	Heated Basement	2	1940s	0	0	0	1	0
Multi-Family with 2 - 4 Units	1500-2499	Heated Basement	3	1940s	0	0	0	1	0
Multi-Family with 2 - 4 Units	1500-2499	Heated Basement	4+	1940s	0	0	0	1	0
Multi-Family with 2 - 4 Units	2500-3999	Heated Basement	1	1940s	0	0	0	1	0
Multi-Family with 2 - 4 Units	2500-3999	Heated Basement	2	1940s	0	0	0	1	0
Multi-Family with 2 - 4 Units	2500-3999	Heated Basement	3	1940s	0	0	0	1	0
Multi-Family with 2 - 4 Units	2500-3999	Heated Basement	4+	1940s	0	0	0	1	0
Multi-Family with 2 - 4 Units	4000+	Heated Basement	1	1940s	0	0	0	1	0
Multi-Family with 2 - 4 Units	4000+	Heated Basement	2	1940s	0	0	0	1	0
Multi-Family with 2 - 4 Units	4000+	Heated Basement	3	1940s	0	0	0	1	0
Multi-Family with 2 - 4 Units	4000+	Heated Basement	4+	1940s	0	0	0	1	0
Multi-Family with 2 - 4 Units	0-1499	Heated Basement	1	1950s	0	0	0	1	0
Multi-Family with 2 - 4 Units	0-1499	Heated Basement	2	1950s	0	0	0	1	0
Multi-Family with 2 - 4 Units	0-1499	Heated Basement	3	1950s	0	0	0	1	0
Multi-Family with 2 - 4 Units	0-1499	Heated Basement	4+	1950s	0	0	0	1	0
Multi-Family with 2 - 4 Units	1500-2499	Heated Basement	1	1950s	0	0	0	1	0
Multi-Family with 2 - 4 Units	1500-2499	Heated Basement	2	1950s	0	0	0	1	0
Multi-Family with 2 - 4 Units	1500-2499	Heated Basement	3	1950s	0	0	0	1	0
Multi-Family with 2 - 4 Units	1500-2499	Heated Basement	4+	1950s	0	0	0	1	0
Multi-Family with 2 - 4 Units	2500-3999	Heated Basement	1	1950s	0	0	0	1	0
Multi-Family with 2 - 4 Units	2500-3999	Heated Basement	2	1950s	0	0	0	1	0
Multi-Family with 2 - 4 Units	2500-3999	Heated Basement	3	1950s	0	0	0	1	0
Multi-Family with 2 - 4 Units	2500-3999	Heated Basement	4+	1950s	0	0	0	1	0
Multi-Family with 2 - 4 Units	4000+	Heated Basement	1	1950s	0	0	0	1	0
Multi-Family with 2 - 4 Units	4000+	Heated Basement	2	1950s	0	0	0	1	0
Multi-Family with 2 - 4 Units	4000+	Heated Basement	3	1950s	0	0	0	1	0
Multi-Family with 2 - 4 Units	4000+	Heated Basement	4+	1950s	0	0	0	1	0
Multi-Family with 2 - 4 Units	0-1499	Heated Basement	1	1960s	0	0	0	1	0
Multi-Family with 2 - 4 Units	0-1499	Heated Basement	2	1960s	0	0	0	1	0
Multi-Family with 2 - 4 Units	0-1499	Heated Basement	3	1960s	0	0	0	1	0
Multi-Family with 2 - 4 Units	0-1499	Heated Basement	4+	1960s	0	0	0	1	0
Multi-Family with 2 - 4 Units	1500-2499	Heated Basement	1	1960s	0	0	0	1	0
Multi-Family with 2 - 4 Units	1500-2499	Heated Basement	2	1960s	0	0	0	1	0
Multi-Family with 2 - 4 Units	1500-2499	Heated Basement	3	1960s	0	0	0	1	0
Multi-Family with 2 - 4 Units	1500-2499	Heated Basement	4+	1960s	0	0	0	1	0
Multi-Family with 2 - 4 Units	2500-3999	Heated Basement	1	1960s	0	0	0	1	0
Multi-Family with 2 - 4 Units	2500-3999	Heated Basement	2	1960s	0	0	0	1	0
Multi-Family with 2 - 4 Units	2500-3999	Heated Basement	3	1960s	0	0	0	1	0
Multi-Family with 2 - 4 Units	2500-3999	Heated Basement	4+	1960s	0	0	0	1	0
Multi-Family with 2 - 4 Units	4000+	Heated Basement	1	1960s	0	0	0	1	0
Multi-Family with 2 - 4 Units	4000+	Heated Basement	2	1960s	0	0	0	1	0
Multi-Family with 2 - 4 Units	4000+	Heated Basement	3	1960s	0	0	0	1	0
Multi-Family with 2 - 4 Units	4000+	Heated Basement	4+	1960s	0	0	0	1	0
Multi-Family with 2 - 4 Units	0-1499	Heated Basement	1	1970s	0	0	0	1	0
Multi-Family with 2 - 4 Units	0-1499	Heated Basement	2	1970s	0	0	0	1	0
Multi-Family with 2 - 4 Units	0-1499	Heated Basement	3	1970s	0	0	0	1	0
Multi-Family with 2 - 4 Units	0-1499	Heated Basement	4+	1970s	0	0	0	1	0
Multi-Family with 2 - 4 Units	1500-2499	Heated Basement	1	1970s	0	0	0	1	0
Multi-Family with 2 - 4 Units	1500-2499	Heated Basement	2	1970s	0	0	0	1	0
Multi-Family with 2 - 4 Units	1500-2499	Heated Basement	3	1970s	0	0	0	1	0
Multi-Family with 2 - 4 Units	1500-2499	Heated Basement	4+	1970s	0	0	0	1	0
Multi-Family with 2 - 4 Units	2500-3999	Heated Basement	1	1970s	0	0	0	1	0
Multi-Family with 2 - 4 Units	2500-3999	Heated Basement	2	1970s	0	0	0	1	0
Multi-Family with 2 - 4 Units	2500-3999	Heated Basement	3	1970s	0	0	0	1	0
Multi-Family with 2 - 4 Units	2500-3999	Heated Basement	4+	1970s	0	0	0	1	0
Multi-Family with 2 - 4 Units	4000+	Heated Basement	1	1970s	0	0	0	1	0
Multi-Family with 2 - 4 Units	4000+	Heated Basement	2	1970s	0	0	0	1	0
Multi-Family with 2 - 4 Units	4000+	Heated Basement	3	1970s	0	0	0	1	0
Multi-Family with 2 - 4 Units	4000+	Heated Basement	4+	1970s	0	0	0	1	0
Multi-Family with 2 - 4 Units	0-1499	Heated Basement	1	1980s	0	0	0	1	0
Multi-Family with 2 - 4 Units	0-1499	Heated Basement	2	1980s	0	0	0	1	0
Multi-Family with 2 - 4 Units	0-1499	Heated Basement	3	1980s	0	0	0	1	0
Multi-Family with 2 - 4 Units	0-1499	Heated Basement	4+	1980s	0	0	0	1	0
Multi-Family with 2 - 4 Units	1500-2499	Heated Basement	1	1980s	0	0	0	1	0
Multi-Family with 2 - 4 Units	1500-2499	Heated Basement	2	1980s	0	0	0	1	0
Multi-Family with 2 - 4 Units	1500-2499	Heated Basement	3	1980s	0	0	0	1	0
Multi-Family with 2 - 4 Units	1500-2499	Heated Basement	4+	1980s	0	0	0	1	0
Multi-Family with 2 - 4 Units	2500-3999	Heated Basement	1	1980s	0	0	0	1	0
Multi-Family with 2 - 4 Units	2500-3999	Heated Basement	2	1980s	0	0	0	1	0
Multi-Family with 2 - 4 Units	2500-3999	Heated Basement	3	1980s	0	0	0	1	0
Multi-Family with 2 - 4 Units	2500-3999	Heated Basement	4+	1980s	0	0	0	1	0
Multi-Family with 2 - 4 Units	4000+	Heated Basement	1	1980s	0	0	0	1	0
Multi-Family with 2 - 4 Units	4000+	Heated Basement	2	1980s	0	0	0	1	0
Multi-Family with 2 - 4 Units	4000+	Heated Basement	3	1980s	0	0	0	1	0
Multi-Family with 2 - 4 Units	4000+	Heated Basement	4+	1980s	0	0	0	1	0
Multi-Family with 2 - 4 Units	0-1499	Heated Basement	1	1990s	0	0	0	1	0
Multi-Family with 2 - 4 Units	0-1499	Heated Basement	2	1990s	0	0	0	1	0
Multi-Family with 2 - 4 Units	0-1499	Heated Basement	3	1990s	0	0	0	1	0
Multi-Family with 2 - 4 Units	0-1499	Heated Basement	4+	1990s	0	0	0	1	0
Multi-Family with 2 - 4 Units	1500-2499	Heated Basement	1	1990s	0	0	0	1	0
Multi-Family with 2 - 4 Units	1500-2499	Heated Basement	2	1990s	0	0	0	1	0
Multi-Family with 2 - 4 Units	1500-2499	Heated Basement	3	1990s	0	0	0	1	0
Multi-Family with 2 - 4 Units	1500-2499	Heated Basement	4+	1990s	0	0	0	1	0
Multi-Family with 2 - 4 Units	2500-3999	Heated Basement	1	1990s	0	0	0	1	0
Multi-Family with 2 - 4 Units	2500-3999	Heated Basement	2	1990s	0	0	0	1	0
Multi-Family with 2 - 4 Units	2500-3999	Heated Basement	3	1990s	0	0	0	1	0
Multi-Family with 2 - 4 Units	2500-3999	Heated Basement	4+	1990s	0	0	0	1	0
Multi-Family with 2 - 4 Units	4000+	Heated Basement	1	1990s	0	0	0	1	0
Multi-Family with 2 - 4 Units	4000+	Heated Basement	2	1990s	0	0	0	1	0
Multi-Family with 2 - 4 Units	4000+	Heated Basement	3	1990s	0	0	0	1	0
Multi-Family with 2 - 4 Units	4000+	Heated Basement	4+	1990s	0	0	0	1	0
Multi-Family with 2 - 4 Units	0-1499	Heated Basement	1	2000s	0	0	0	1	0
Multi-Family with 2 - 4 Units	0-1499	Heated Basement	2	2000s	0	0	0	1	0
Multi-Family with 2 - 4 Units	0-1499	Heated Basement	3	2000s	0	0	0	1	0
Multi-Family with 2 - 4 Units	0-1499	Heated Basement	4+	2000s	0	0	0	1	0
Multi-Family with 2 - 4 Units	1500-2499	Heated Basement	1	2000s	0	0	0	1	0
Multi-Family with 2 - 4 Units	1500-2499	Heated Basement	2	2000s	0	0	0	1	0
Multi-Family with 2 - 4 Units	1500-2499	Heated Basement	3	2000s	0	0	0	1	0
Multi-Family with 2 - 4 Units	1500-2499	Heated Basement	4+	2000s	0	0	0	1	0
Multi-Family with 2 - 4 Units	2500-3999	Heated Basement	1	2000s	0	0	0	1	0
Multi-Family with 2 - 4 Units	2500-3999	Heated Basement	2	2000s	0	0	0	1	0
Multi-Family with 2 - 4 Units	2500-3999	Heated Basement	3	2000s	0	0	0	1	0
Multi-Family with 2 - 4 Units	2500-3999	Heated Basement	4+	2000s	0	0	0	1	0
Multi-Family with 2 - 4 Units	4000+	Heated Basement	1	2000s	0	0	0	1	0
Multi-Family with 2 - 4 Units	4000+	Heated Basement	2	2000s	0	0	0	1	0
Multi-Family with 2 - 4 Units	4000+	Heated Basement	3	2000s	0	0	0	1	0
Multi-Family with 2 - 4 Units	4000+	Heated Basement	4+	2000s	0	0	0	1	0
Multi-Family with 2 - 4 Units	0-1499	Heated Basement	1	2010s	0	0	0	1	0
Multi-Family with 2 - 4 Units	0-1499	Heated Basement	2	2010s	0	0	0	1	0
Multi-Family with 2 - 4 Units	0-1499	Heated Basement	3	2010s	0	0	0	1	0
Multi-Family with 2 - 4 Units	0-1499	Heated Basement	4+	2010s	0	0	0	1	0
Multi-Family with 2 - 4 Units	1500-2499	Heated Basement	1	2010s	0	0	0	1	0
Multi-Family with 2 - 4 Units	1500-2499	Heated Basement	2	2010s	0	0	0	1	0
Multi-Family with 2 - 4 Units	1500-2499	Heated Basement	3	2010s	0	0	0	1	0
Multi-Family with 2 - 4 Units	1500-2499	Heated Basement	4+	2010s	0	0	0	1	0
Multi-Family with 2 - 4 Units	2500-3999	Heated Basement	1	2010s	0	0	0	1	0
Multi-Family with 2 - 4 Units	2500-3999	Heated Basement	2	2010s	0	0	0	1	0
Multi-Family with 2 - 4 Units	2500-3999	Heated Basement	3	2010s	0	0	0	1	0
Multi-Family with 2 - 4 Units	2500-3999	Heated Basement	4+	2010s	0	0	0	1	0
Multi-Family with 2 - 4 Units	4000+	Heated Basement	1	2010s	0	0	0	1	0
Multi-Family with 2 - 4 Units	4000+	Heated Basement	2	2010s	0	0	0	1	0
Multi-Family with 2 - 4 Units	4000+	Heated Basement	3	2010s	0	0	0	1	0
Multi-Family with 2 - 4 Units	4000+	Heated Basement	4+	2010s	0	0	0	1	0
Multi-Family with 2 - 4 Units	0-1499	Heated Basement	1	<1940	0	0	0	1	0
Multi-Family with 2 - 4 Units	0-1499	Heated Basement	2	<1940	0	0	0	1	0
Multi-Family with 2 - 4 Units	0-1499	Heated Basement	3	<1940	0	0	0	1	0
Multi-Family with 2 - 4 Units	0-1499	Heated Basement	4+	<1940	0	0	0	1	0
Multi-Family with 2 - 4 Units	1500-2499	Heated Basement	1	<1940	0	0	0	1	0
Multi-Family with 2 - 4 Units	1500-2499	Heated Basement	2	<1940	0	0	0	1	0
Multi-Family with 2 - 4 Units	1500-2499	Heated Basement	3	<1940	0	0	0	1	0
Multi-Family with 2 - 4 Units	1500-2499	Heated Basement	4+	<1940	0	0	0	1	0
Multi-Family with 2 - 4 Units	2500-3999	Heated Basement	1	<1940	0	0	0	1	0
Multi-Family with 2 - 4 Units	2500-3999	Heated Basement	2	<1940	0	0	0	1	0
Multi-Family with 2 - 4 Units	2500-3999	Heated Basement	3	<1940	0	0	0	1	0
Multi-Family with 2 - 4 Units	2500-3999	Heated Basement	4+	<1940	0	0	0	1	0
Multi-Family with 2 - 4 Units	4000+	Heated Basement	1	<1940	0	0	0	1	0
Multi-Family with 2 - 4 Units	4000+	Heated Basement	2	<1940	0	0	0	1	0
Multi-Family with 2 - 4 Units	4000+	Heated Basement	3	<1940	0	0	0	1	0
Multi-Family with 2 - 4 Units	4000+	Heated Basement	4+	<1940	0	0	0	1	0
Multi-Family with 5+ Units	0-1499	Heated Basement	1	1940s	0	0	0	1	0
Multi-Family with 5+ Units	0-1499	Heated Basement	2	1940s	0	0	0	1	0
Multi-Family with 5+ Units	0-1499	Heated Basement	3	1940s	0	0	0	1	0
Multi-Family with 5+ Units	0-1499	Heated Basement	4+	1940s	0	0	0	1	0
Multi-Family with 5+ Units	1500-2499	Heated Basement	1	1940s	0	0	0	1	0
Multi-Family with 5+ Units	1500-2499	Heated Basement	2	1940s	0	0	0	1	0
Multi-Family with 5+ Units	1500-2499	Heated Basement	3	1940s	0	0	0	1	0
Multi-Family with 5+ Units	1500-2499	Heated Basement	4+	1940s	0	0	0	1	0
Multi-Family with 5+ Units	2500-3999	Heated Basement	1	1940s	0	0	0	1	0
Multi-Family with 5+ Units	2500-3999	Heated Basement	2	1940s	0	0	0	1	0
Multi-Family with 5+ Units	2500-3999	Heated Basement	3	1940s	0	0	0	1	0
Multi-Family with 5+ Units	2500-3999	Heated Basement	4+	1940s	0	0	0	1	0
Multi-Family with 5+ Units	4000+	Heated Basement	1	1940s	0	0	0	1	0
Multi-Family with 5+ Units	4000+	Heated Basement	2	1940s	0	0	0	1	0
Multi-Family with 5+ Units	4000+	Heated Basement	3	1940s	0	0	0	1	0
Multi-Family with 5+ Units	4000+	Heated Basement	4+	1940s	0	0	0	1	0
Multi-Family with 5+ Units	0-1499	Heated Basement	1	1950s	0	0	0	1	0
Multi-Family with 5+ Units	0-1499	Heated Basement	2	1950s	0	0	0	1	0
Multi-Family with 5+ Units	0-1499	Heated Basement	3	1950s	0	0	0	1	0
Multi-Family with 5+ Units	0-1499	Heated Basement	4+	1950s	0	0	0	1	0
Multi-Family with 5+ Units	1500-2499	Heated Basement	1	1950s	0	0	0	1	0
Multi-Family with 5+ Units	1500-2499	Heated Basement	2	1950s	0	0	0	1	0
Multi-Family with 5+ Units	1500-2499	Heated Basement	3	1950s	0	0	0	1	0
Multi-Family with 5+ Units	1500-2499	Heated Basement	4+	1950s	0	0	0	1	0
Multi-Family with 5+ Units	2500-3999	Heated Basement	1	1950s	0	0	0	1	0
Multi-Family with 5+ Units	2500-3999	Heated Basement	2	1950s	0	0	0	1	0
Multi-Family with 5+ Units	2500-3999	Heated Basement	3	1950s	0	0	0	1	0
Multi-Family with 5+ Units	2500-3999	Heated Basement	4+	1950s	0	0	0	1	0
Multi-Family with 5+ Units	4000+	Heated Basement	1	1950s	0	0	0	1	0
Multi-Family with 5+ Units	4000+	Heated Basement	2	1950s	0	0	0	1	0
Multi-Family with 5+ Units	4000+	Heated Basement	3	1950s	0	0	0	1	0
Multi-Family with 5+ Units	4000+	Heated Basement	4+	1950s	0	0	0	1	0
Multi-Family with 5+ Units	0-1499	Heated Basement	1	1960s	0	0	0	1	0
Multi-Family with 5+ Units	0-1499	Heated Basement	2	1960s	0	0	0	1	0
Multi-Family with 5+ Units	0-1499	Heated Basement	3	1960s	0	0	0	1	0
Multi-Family with 5+ Units	0-1499	Heated Basement	4+	1960s	0	0	0	1	0
Multi-Family with 5+ Units	1500-2499	Heated Basement	1	1960s	0	0	0	1	0
Multi-Family with 5+ Units	1500-2499	Heated Basement	2	1960s	0	0	0	1	0
Multi-Family with 5+ Units	1500-2499	Heated Basement	3	1960s	0	0	0	1	0
Multi-Family with 5+ Units	1500-2499	Heated Basement	4+	1960s	0	0	0	1	0
Multi-Family with 5+ Units	2500-3999	Heated Basement	1	1960s	0	0	0	1	0
Multi-Family with 5+ Units	2500-3999	Heated Basement	2	1960s	0	0	0	1	0
Multi-Family with 5+ Units	2500-3999	Heated Basement	3	1960s	0	0	0	1	0
Multi-Family with 5+ Units	2500-3999	Heated Basement	4+	1960s	0	0	0	1	0
Multi-Family with 5+ Units	4000+	Heated Basement	1	1960s	0	0	0	1	0
Multi-Family with 5+ Units	4000+	Heated Basement	2	1960s	0	0	0	1	0
Multi-Family with 5+ Units	4000+	Heated Basement	3	1960s	0	0	0	1	0
Multi-Family with 5+ Units	4000+	Heated Basement	4+	1960s	0	0	0	1	0
Multi-Family with 5+ Units	0-1499	Heated Basement	1	1970s	0	0	0	1	0
Multi-Family with 5+ Units	0-1499	Heated Basement	2	1970s	0	0	0	1	0
Multi-Family with 5+ Units	0-1499	Heated Basement	3	1970s	0	0	0	1	0
Multi-Family with 5+ Units	0-1499	Heated Basement	4+	1970s	0	0	0	1	0
Multi-Family with 5+ Units	1500-2499	Heated Basement	1	1970s	0	0	0	1	0
Multi-Family with 5+ Units	1500-2499	Heated Basement	2	1970s	0	0	0	1	0
Multi-Family with 5+ Units	1500-2499	Heated Basement	3	1970s	0	0	0	1	0
Multi-Family with 5+ Units	1500-2499	Heated Basement	4+	1970s	0	0	0	1	0
Multi-Family with 5+ Units	2500-3999	Heated Basement	1	1970s	0	0	0	1	0
Multi-Family with 5+ Units	2500-3999	Heated Basement	2	1970s	0	0	0	1	0
Multi-Family with 5+ Units	2500-3999	Heated Basement	3	1970s	0	0	0	1	0
Multi-Family with 5+ Units	2500-3999	Heated Basement	4+	1970s	0	0	0	1	0
Multi-Family with 5+ Units	4000+	Heated Basement	1	1970s	0	0	0	1	0
Multi-Family with 5+ Units	4000+	Heated Basement	2	1970s	0	0	0	1	0
Multi-Family with 5+ Units	4000+	Heated Basement	3	1970s	0	0	0	1	0
Multi-Family with 5+ Units	4000+	Heated Basement	4+	1970s	0	0	0	1	0
Multi-Family with 5+ Units	0-1499	Heated Basement	1	1980s	0	0	0	1	0
Multi-Family with 5+ Units	0-1499	Heated Basement	2	1980s	0	0	0	1	0
Multi-Family with 5+ Units	0-1499	Heated Basement	3	1980s	0	0	0	1	0
Multi-Family with 5+ Units	0-1499	Heated Basement	4+	1980s	0	0	0	1	0
Multi-Family with 5+ Units	1500-2499	Heated Basement	1	1980s	0	0	0	1	0
Multi-Family with 5+ Units	1500-2499	Heated Basement	2	1980s	0	0	0	1	0
Multi-Family with 5+ Units	1500-2499	Heated Basement	3	1980s	0	0	0	1	0
Multi-Family with 5+ Units	1500-2499	Heated Basement	4+	1980s	0	0	0	1	0
Multi-Family with 5+ Units	2500-3999	Heated Basement	1	1980s	0	0	0	1	0
Multi-Family with 5+ Units	2500-3999	Heated Basement	2	1980s	0	0	0	1	0
Multi-Family with 5+ Units	2500-3999	Heated Basement	3	1980s	0	0	0	1	0
Multi-Family with 5+ Units	2500-3999	Heated Basement	4+	1980s	0	0	0	1	0
Multi-Family with 5+ Units	4000+	Heated Basement	1	1980s	0	0	0	1	0
Multi-Family with 5+ Units	4000+	Heated Basement	2	1980s	0	0	0	1	0
Multi-Family with 5+ Units	4000+	Heated Basement	3	1980s	0	0	0	1	0
Multi-Family with 5+ Units	4000+	Heated Basement	4+	1980s	0	0	0	1	0
Multi-Family with 5+ Units	0-1499	Heated Basement	1	1990s	0	0	0	1	0
Multi-Family with 5+ Units	0-1499	Heated Basement	2	1990s	0	0	0	1	0
Multi-Family with 5+ Units	0-1499	Heated Basement	3	1990s	0	0	0	1	0
Multi-Family with 5+ Units	0-1499	Heated Basement	4+	1990s	0	0	0	1	0
Multi-Family with 5+ Units	1500-2499	Heated Basement	1	1990s	0	0	0	1	0
Multi-Family with 5+ Units	1500-2499	Heated Basement	2	1990s	0	0	0	1	0
Multi-Family with 5+ Units	1500-2499	Heated Basement	3	1990s	0	0	0	1	0
Multi-Family with 5+ Units	1500-2499	Heated Basement	4+	1990s	0	0	0	1	0
Multi-Family with 5+ Units	2500-3999	Heated Basement	1	1990s	0	0	0	1	0
Multi-Family with 5+ Units	2500-3999	Heated Basement	2	1990s	0	0	0	1	0
Multi-Family with 5+ Units	2500-3999	Heated Basement	3	1990s	0	0	0	1	0
Multi-Family with 5+ Units	2500-3999	Heated Basement	4+	1990s	0	0	0	1	0
Multi-Family with 5+ Units	4000+	Heated Basement	1	1990s	0	0	0	1	0
Multi-Family with 5+ Units	4000+	Heated Basement	2	1990s	0	0	0	1	0
Multi-Family with 5+ Units	4000+	Heated Basement	3	1990s	0	0	0	1	0
Multi-Family with 5+ Units	4000+	Heated Basement	4+	1990s	0	0	0	1	0
Multi-Family with 5+ Units	0-1499	Heated Basement	1	2000s	0	0	0	1	0
Multi-Family with 5+ Units	0-1499	Heated Basement	2	2000s	0	0	0	1	0
Multi-Family with 5+ Units	0-1499	Heated Basement	3	2000s	0	0	0	1	0
Multi-Family with 5+ Units	0-1499	Heated Basement	4+	2000s	0	0	0	1	0
Multi-Family with 5+ Units	1500-2499	Heated Basement	1	2000s	0	0	0	1	0
Multi-Family with 5+ Units	1500-2499	Heated Basement	2	2000s	0	0	0	1	0
Multi-Family with 5+ Units	1500-2499	Heated Basement	3	2000s	0	0	0	1	0
Multi-Family with 5+ Units	1500-2499	Heated Basement	4+	2000s	0	0	0	1	0
Multi-Family with 5+ Units	2500-3999	Heated Basement	1	2000s	0	0	0	1	0
Multi-Family with 5+ Units	2500-3999	Heated Basement	2	2000s	0	0	0	1	0
Multi-Family with 5+ Units	2500-3999	Heated Basement	3	2000s	0	0	0	1	0
Multi-Family with 5+ Units	2500-3999	Heated Basement	4+	2000s	0	0	0	1	0
Multi-Family with 5+ Units	4000+	Heated Basement	1	2000s	0	0	0	1	0
Multi-Family with 5+ Units	4000+	Heated Basement	2	2000s	0	0	0	1	0
Multi-Family with 5+ Units	4000+	Heated Basement	3	2000s	0	0	0	1	0
Multi-Family with 5+ Units	4000+	Heated Basement	4+	2000s	0	0	0	1	0
Multi-Family with 5+ Units	0-1499	Heated Basement	1	2010s	0	0	0	1	0
Multi-Family with 5+ Units	0-1499	Heated Basement	2	2010s	0	0	0	1	0
Multi-Family with 5+ Units	0-1499	Heated Basement	3	2010s	0	0	0	1	0
Multi-Family with 5+ Units	0-1499	Heated Basement	4+	2010s	0	0	0	1	0
Multi-Family with 5+ Units	1500-2499	Heated Basement	1	2010s	0	0	0	1	0
Multi-Family with 5+ Units	1500-2499	Heated Basement	2	2010s	0	0	0	1	0
Multi-Family with 5+ Units	1500-2499	Heated Basement	3	2010s	0	0	0	1	0
Multi-Family with 5+ Units	1500-2499	Heated Basement	4+	2010s	0	0	0	1	0
Multi-Family with 5+ Units	2500-3999	Heated Basement	1	2010s	0	0	0	1	0
Multi-Family with 5+ Units	2500-3999	Heated Basement	2	2010s	0	0	0	1	0
Multi-Family with 5+ Units	2500-3999	Heated Basement	3	2010s	0	0	0	1	0
Multi-Family with 5+ Units	2500-3999	Heated Basement	4+	2010s	0	0	0	1	0
Multi-Family with 5+ Units	4000+	Heated Basement	1	2010s	0	0	0	1	0
Multi-Family with 5+ Units	4000+	Heated Basement	2	2010s	0	0	0	1	0
Multi-Family with 5+ Units	4000+	Heated Basement	3	2010s	0	0	0	1	0
Multi-Family with 5+ Units	4000+	Heated Basement	4+	2010s	0	0	0	1	0
Multi-Family with 5+ Units	0-1499	Heated Basement	1	<1940	0	0	0	1	0
Multi-Family with 5+ Units	0-1499	Heated Basement	2	<1940	0	0	0	1	0
Multi-Family with 5+ Units	0-1499	Heated Basement	3	<1940	0	0	0	1	0
Multi-Family with 5+ Units	0-1499	Heated Basement	4+	<1940	0	0	0	1	0
Multi-Family with 5+ Units	1500-2499	Heated Basement	1	<1940	0	0	0	1	0
Multi-Family with 5+ Units	1500-2499	Heated Basement	2	<1940	0	0	0	1	0
Multi-Family with 5+ Units	1500-2499	Heated Basement	3	<1940	0	0	0	1	0
Multi-Family with 5+ Units	1500-2499	Heated Basement	4+	<1940	0	0	0	1	0
Multi-Family with 5+ Units	2500-3999	Heated Basement	1	<1940	0	0	0	1	0
Multi-Family with 5+ Units	2500-3999	Heated Basement	2	<1940	0	0	0	1	0
Multi-Family with 5+ Units	2500-3999	Heated Basement	3	<1940	0	0	0	1	0
Multi-Family with 5+ Units	2500-3999	Heated Basement	4+	<1940	0	0	0	1	0
Multi-Family with 5+ Units	4000+	Heated Basement	1	<1940	0	0	0	1	0
Multi-Family with 5+ Units	4000+	Heated Basement	2	<1940	0	0	0	1	0
Multi-Family with 5+ Units	4000+	Heated Basement	3	<1940	0	0	0	1	0
Multi-Family with 5+ Units	4000+	Heated Basement	4+	<1940	0	0	0	1	0
<<<<<<< HEAD
Single-Family Attached	0-1499	Heated Basement	1	1940s	0	0	0	1	0.00036078
Single-Family Attached	0-1499	Heated Basement	2	1940s	0	0	0	1	0.000160722
Single-Family Attached	0-1499	Heated Basement	3	1940s	0	0	0	1	0
Single-Family Attached	0-1499	Heated Basement	4+	1940s	0	0	0	1	0
Single-Family Attached	1500-2499	Heated Basement	1	1940s	0	0	0	1	3.72335e-05
Single-Family Attached	1500-2499	Heated Basement	2	1940s	0	0	0	1	9.69873e-05
Single-Family Attached	1500-2499	Heated Basement	3	1940s	0	0	0	1	1.16392e-05
Single-Family Attached	1500-2499	Heated Basement	4+	1940s	0	0	0	1	0
Single-Family Attached	2500-3999	Heated Basement	1	1940s	0	0	0	1	4.6284e-06
Single-Family Attached	2500-3999	Heated Basement	2	1940s	0	0	0	1	3.29413e-05
Single-Family Attached	2500-3999	Heated Basement	3	1940s	0	0	0	1	0
Single-Family Attached	2500-3999	Heated Basement	4+	1940s	0	0	0	1	0
Single-Family Attached	4000+	Heated Basement	1	1940s	0	0	0	1	1.27693e-06
Single-Family Attached	4000+	Heated Basement	2	1940s	0	0	0	1	1.27693e-06
Single-Family Attached	4000+	Heated Basement	3	1940s	0	0	0	1	1.27693e-06
Single-Family Attached	4000+	Heated Basement	4+	1940s	0	0	0	1	0
Single-Family Attached	0-1499	Heated Basement	1	1950s	0	0	0	1	0.000496145
Single-Family Attached	0-1499	Heated Basement	2	1950s	0	0	0	1	0.000221025
Single-Family Attached	0-1499	Heated Basement	3	1950s	0	0	0	1	0
Single-Family Attached	0-1499	Heated Basement	4+	1950s	0	0	0	1	0
Single-Family Attached	1500-2499	Heated Basement	1	1950s	0	0	0	1	4.57964e-05
Single-Family Attached	1500-2499	Heated Basement	2	1950s	0	0	0	1	0.000119292
Single-Family Attached	1500-2499	Heated Basement	3	1950s	0	0	0	1	1.43159e-05
Single-Family Attached	1500-2499	Heated Basement	4+	1950s	0	0	0	1	0
Single-Family Attached	2500-3999	Heated Basement	1	1950s	0	0	0	1	6.22369e-06
Single-Family Attached	2500-3999	Heated Basement	2	1950s	0	0	0	1	4.42953e-05
Single-Family Attached	2500-3999	Heated Basement	3	1950s	0	0	0	1	0
Single-Family Attached	2500-3999	Heated Basement	4+	1950s	0	0	0	1	0
Single-Family Attached	4000+	Heated Basement	1	1950s	0	0	0	1	1.37731e-06
Single-Family Attached	4000+	Heated Basement	2	1950s	0	0	0	1	1.37731e-06
Single-Family Attached	4000+	Heated Basement	3	1950s	0	0	0	1	1.37731e-06
Single-Family Attached	4000+	Heated Basement	4+	1950s	0	0	0	1	0
Single-Family Attached	0-1499	Heated Basement	1	1960s	0	0	0	1	0.000318233
Single-Family Attached	0-1499	Heated Basement	2	1960s	0	0	0	1	0.000173179
Single-Family Attached	0-1499	Heated Basement	3	1960s	0	0	0	1	4.35481e-06
Single-Family Attached	0-1499	Heated Basement	4+	1960s	0	0	0	1	0
Single-Family Attached	1500-2499	Heated Basement	1	1960s	0	0	0	1	6.04267e-05
Single-Family Attached	1500-2499	Heated Basement	2	1960s	0	0	0	1	0.000138599
Single-Family Attached	1500-2499	Heated Basement	3	1960s	0	0	0	1	5.6907e-06
Single-Family Attached	1500-2499	Heated Basement	4+	1960s	0	0	0	1	0
Single-Family Attached	2500-3999	Heated Basement	1	1960s	0	0	0	1	2.17382e-05
Single-Family Attached	2500-3999	Heated Basement	2	1960s	0	0	0	1	1.11748e-05
Single-Family Attached	2500-3999	Heated Basement	3	1960s	0	0	0	1	0
Single-Family Attached	2500-3999	Heated Basement	4+	1960s	0	0	0	1	0
Single-Family Attached	4000+	Heated Basement	1	1960s	0	0	0	1	3.34005e-06
Single-Family Attached	4000+	Heated Basement	2	1960s	0	0	0	1	3.34005e-06
Single-Family Attached	4000+	Heated Basement	3	1960s	0	0	0	1	3.34005e-06
Single-Family Attached	4000+	Heated Basement	4+	1960s	0	0	0	1	0
Single-Family Attached	0-1499	Heated Basement	1	1970s	0	0	0	1	0.000634228
Single-Family Attached	0-1499	Heated Basement	2	1970s	0	0	0	1	0.000345141
Single-Family Attached	0-1499	Heated Basement	3	1970s	0	0	0	1	8.67901e-06
Single-Family Attached	0-1499	Heated Basement	4+	1970s	0	0	0	1	0
Single-Family Attached	1500-2499	Heated Basement	1	1970s	0	0	0	1	0.000112246
Single-Family Attached	1500-2499	Heated Basement	2	1970s	0	0	0	1	0.000257455
Single-Family Attached	1500-2499	Heated Basement	3	1970s	0	0	0	1	1.05708e-05
Single-Family Attached	1500-2499	Heated Basement	4+	1970s	0	0	0	1	0
Single-Family Attached	2500-3999	Heated Basement	1	1970s	0	0	0	1	4.53903e-05
Single-Family Attached	2500-3999	Heated Basement	2	1970s	0	0	0	1	2.33335e-05
Single-Family Attached	2500-3999	Heated Basement	3	1970s	0	0	0	1	0
Single-Family Attached	2500-3999	Heated Basement	4+	1970s	0	0	0	1	0
Single-Family Attached	4000+	Heated Basement	1	1970s	0	0	0	1	6.05568e-06
Single-Family Attached	4000+	Heated Basement	2	1970s	0	0	0	1	6.05568e-06
Single-Family Attached	4000+	Heated Basement	3	1970s	0	0	0	1	6.05568e-06
Single-Family Attached	4000+	Heated Basement	4+	1970s	0	0	0	1	0
Single-Family Attached	0-1499	Heated Basement	1	1980s	0	0	0	1	0.000505199
Single-Family Attached	0-1499	Heated Basement	2	1980s	0	0	0	1	0.000546987
Single-Family Attached	0-1499	Heated Basement	3	1980s	0	0	0	1	8.78377e-06
Single-Family Attached	0-1499	Heated Basement	4+	1980s	0	0	0	1	0
Single-Family Attached	1500-2499	Heated Basement	1	1980s	0	0	0	1	0.000206577
Single-Family Attached	1500-2499	Heated Basement	2	1980s	0	0	0	1	0.000460405
Single-Family Attached	1500-2499	Heated Basement	3	1980s	0	0	0	1	8.941e-05
Single-Family Attached	1500-2499	Heated Basement	4+	1980s	0	0	0	1	0
Single-Family Attached	2500-3999	Heated Basement	1	1980s	0	0	0	1	2.70454e-05
Single-Family Attached	2500-3999	Heated Basement	2	1980s	0	0	0	1	8.91621e-05
Single-Family Attached	2500-3999	Heated Basement	3	1980s	0	0	0	1	3.32504e-06
Single-Family Attached	2500-3999	Heated Basement	4+	1980s	0	0	0	1	0
Single-Family Attached	4000+	Heated Basement	1	1980s	0	0	0	1	0
Single-Family Attached	4000+	Heated Basement	2	1980s	0	0	0	1	2.78351e-05
Single-Family Attached	4000+	Heated Basement	3	1980s	0	0	0	1	0
Single-Family Attached	4000+	Heated Basement	4+	1980s	0	0	0	1	0
Single-Family Attached	0-1499	Heated Basement	1	1990s	0	0	0	1	0.000493224
Single-Family Attached	0-1499	Heated Basement	2	1990s	0	0	0	1	0.000534022
Single-Family Attached	0-1499	Heated Basement	3	1990s	0	0	0	1	8.57557e-06
Single-Family Attached	0-1499	Heated Basement	4+	1990s	0	0	0	1	0
Single-Family Attached	1500-2499	Heated Basement	1	1990s	0	0	0	1	0.000194096
Single-Family Attached	1500-2499	Heated Basement	2	1990s	0	0	0	1	0.000432588
Single-Family Attached	1500-2499	Heated Basement	3	1990s	0	0	0	1	8.4008e-05
Single-Family Attached	1500-2499	Heated Basement	4+	1990s	0	0	0	1	0
Single-Family Attached	2500-3999	Heated Basement	1	1990s	0	0	0	1	2.73915e-05
Single-Family Attached	2500-3999	Heated Basement	2	1990s	0	0	0	1	9.03028e-05
Single-Family Attached	2500-3999	Heated Basement	3	1990s	0	0	0	1	3.36758e-06
Single-Family Attached	2500-3999	Heated Basement	4+	1990s	0	0	0	1	0
Single-Family Attached	4000+	Heated Basement	1	1990s	0	0	0	1	0
Single-Family Attached	4000+	Heated Basement	2	1990s	0	0	0	1	2.30196e-05
Single-Family Attached	4000+	Heated Basement	3	1990s	0	0	0	1	0
Single-Family Attached	4000+	Heated Basement	4+	1990s	0	0	0	1	0
Single-Family Attached	0-1499	Heated Basement	1	2000s	0	0	0	1	0.00041848
Single-Family Attached	0-1499	Heated Basement	2	2000s	0	0	0	1	0.000418183
Single-Family Attached	0-1499	Heated Basement	3	2000s	0	0	0	1	2.07573e-05
Single-Family Attached	0-1499	Heated Basement	4+	2000s	0	0	0	1	0
Single-Family Attached	1500-2499	Heated Basement	1	2000s	0	0	0	1	0.000311188
Single-Family Attached	1500-2499	Heated Basement	2	2000s	0	0	0	1	0.000481915
Single-Family Attached	1500-2499	Heated Basement	3	2000s	0	0	0	1	9.66013e-05
Single-Family Attached	1500-2499	Heated Basement	4+	2000s	0	0	0	1	0
Single-Family Attached	2500-3999	Heated Basement	1	2000s	0	0	0	1	0.000113763
Single-Family Attached	2500-3999	Heated Basement	2	2000s	0	0	0	1	0.000109789
Single-Family Attached	2500-3999	Heated Basement	3	2000s	0	0	0	1	8.82844e-05
Single-Family Attached	2500-3999	Heated Basement	4+	2000s	0	0	0	1	0
Single-Family Attached	4000+	Heated Basement	1	2000s	0	0	0	1	7.34567e-06
Single-Family Attached	4000+	Heated Basement	2	2000s	0	0	0	1	2.03206e-05
Single-Family Attached	4000+	Heated Basement	3	2000s	0	0	0	1	1.54184e-05
Single-Family Attached	4000+	Heated Basement	4+	2000s	0	0	0	1	0
Single-Family Attached	0-1499	Heated Basement	1	2010s	0	0	0	1	6.37351e-05
Single-Family Attached	0-1499	Heated Basement	2	2010s	0	0	0	1	6.36898e-05
Single-Family Attached	0-1499	Heated Basement	3	2010s	0	0	0	1	3.16136e-06
Single-Family Attached	0-1499	Heated Basement	4+	2010s	0	0	0	1	0
Single-Family Attached	1500-2499	Heated Basement	1	2010s	0	0	0	1	7.75378e-05
Single-Family Attached	1500-2499	Heated Basement	2	2010s	0	0	0	1	0.000120077
Single-Family Attached	1500-2499	Heated Basement	3	2010s	0	0	0	1	2.40699e-05
Single-Family Attached	1500-2499	Heated Basement	4+	2010s	0	0	0	1	0
Single-Family Attached	2500-3999	Heated Basement	1	2010s	0	0	0	1	2.07537e-05
Single-Family Attached	2500-3999	Heated Basement	2	2010s	0	0	0	1	2.00288e-05
Single-Family Attached	2500-3999	Heated Basement	3	2010s	0	0	0	1	1.61057e-05
Single-Family Attached	2500-3999	Heated Basement	4+	2010s	0	0	0	1	0
Single-Family Attached	4000+	Heated Basement	1	2010s	0	0	0	1	1.10916e-06
Single-Family Attached	4000+	Heated Basement	2	2010s	0	0	0	1	3.0683e-06
Single-Family Attached	4000+	Heated Basement	3	2010s	0	0	0	1	2.32809e-06
Single-Family Attached	4000+	Heated Basement	4+	2010s	0	0	0	1	0
Single-Family Attached	0-1499	Heated Basement	1	<1940	0	0	0	1	0.000271832
Single-Family Attached	0-1499	Heated Basement	2	<1940	0	0	0	1	0.000539441
Single-Family Attached	0-1499	Heated Basement	3	<1940	0	0	0	1	9.02477e-05
Single-Family Attached	0-1499	Heated Basement	4+	<1940	0	0	0	1	0
Single-Family Attached	1500-2499	Heated Basement	1	<1940	0	0	0	1	3.53053e-05
Single-Family Attached	1500-2499	Heated Basement	2	<1940	0	0	0	1	0.000346441
Single-Family Attached	1500-2499	Heated Basement	3	<1940	0	0	0	1	9.543e-05
Single-Family Attached	1500-2499	Heated Basement	4+	<1940	0	0	0	1	0
Single-Family Attached	2500-3999	Heated Basement	1	<1940	0	0	0	1	0
Single-Family Attached	2500-3999	Heated Basement	2	<1940	0	0	0	1	7.75514e-05
Single-Family Attached	2500-3999	Heated Basement	3	<1940	0	0	0	1	6.16567e-05
Single-Family Attached	2500-3999	Heated Basement	4+	<1940	0	0	0	1	0
Single-Family Attached	4000+	Heated Basement	1	<1940	0	0	0	1	1.36791e-05
Single-Family Attached	4000+	Heated Basement	2	<1940	0	0	0	1	1.36791e-05
Single-Family Attached	4000+	Heated Basement	3	<1940	0	0	0	1	1.36791e-05
Single-Family Attached	4000+	Heated Basement	4+	<1940	0	0	0	1	0
Single-Family Detached	0-1499	Heated Basement	1	1940s	0.196591	0	0	0.803409	0.00367721
Single-Family Detached	0-1499	Heated Basement	2	1940s	0.196591	0	0	0.803409	0.000504267
Single-Family Detached	0-1499	Heated Basement	3	1940s	0	0	0	1	4.45802e-06
Single-Family Detached	0-1499	Heated Basement	4+	1940s	0	0	0	1	0
Single-Family Detached	1500-2499	Heated Basement	1	1940s	0.11077	0.111944	0	0.777286	0.00201493
Single-Family Detached	1500-2499	Heated Basement	2	1940s	0.11077	0.111944	0	0.777286	0.00131445
Single-Family Detached	1500-2499	Heated Basement	3	1940s	0.11077	0.111944	0	0.777286	4.72492e-05
Single-Family Detached	1500-2499	Heated Basement	4+	1940s	0	0	0	1	0
Single-Family Detached	2500-3999	Heated Basement	1	1940s	0.174838	0.217937	0	0.607225	0.000269494
Single-Family Detached	2500-3999	Heated Basement	2	1940s	0.174838	0.217937	0	0.607225	0.000449424
Single-Family Detached	2500-3999	Heated Basement	3	1940s	0.174838	0.217937	0	0.607225	3.70675e-05
Single-Family Detached	2500-3999	Heated Basement	4+	1940s	0	0	0	1	0
Single-Family Detached	4000+	Heated Basement	1	1940s	0.195053	0.530143	0.051523	0.223281	5.20938e-05
Single-Family Detached	4000+	Heated Basement	2	1940s	0.195053	0.530143	0.051523	0.223281	0.000115525
Single-Family Detached	4000+	Heated Basement	3	1940s	0.195053	0.530143	0.051523	0.223281	4.06514e-06
Single-Family Detached	4000+	Heated Basement	4+	1940s	0	0	0	1	0
Single-Family Detached	0-1499	Heated Basement	1	1950s	0.222291	0	0	0.777709	0.00788757
Single-Family Detached	0-1499	Heated Basement	2	1950s	0.222291	0	0	0.777709	0.00108165
Single-Family Detached	0-1499	Heated Basement	3	1950s	0	0	0	1	9.5624e-06
Single-Family Detached	0-1499	Heated Basement	4+	1950s	0	0	0	1	0
Single-Family Detached	1500-2499	Heated Basement	1	1950s	0.239907	0.188864	0	0.571229	0.00439251
Single-Family Detached	1500-2499	Heated Basement	2	1950s	0.239907	0.188864	0	0.571229	0.00286548
Single-Family Detached	1500-2499	Heated Basement	3	1950s	0.239907	0.188864	0	0.571229	0.000103002
Single-Family Detached	1500-2499	Heated Basement	4+	1950s	0	0	0	1	0
Single-Family Detached	2500-3999	Heated Basement	1	1950s	0.235842	0.271344	0	0.492814	0.00059006
Single-Family Detached	2500-3999	Heated Basement	2	1950s	0.235842	0.271344	0	0.492814	0.000984018
Single-Family Detached	2500-3999	Heated Basement	3	1950s	0.235842	0.271344	0	0.492814	8.11597e-05
Single-Family Detached	2500-3999	Heated Basement	4+	1950s	0	0	0	1	0
Single-Family Detached	4000+	Heated Basement	1	1950s	0.129754	0.60732	0.125466	0.137459	0.000116155
Single-Family Detached	4000+	Heated Basement	2	1950s	0.129754	0.60732	0.125466	0.137459	0.00025759
Single-Family Detached	4000+	Heated Basement	3	1950s	0.129754	0.60732	0.125466	0.137459	9.06416e-06
Single-Family Detached	4000+	Heated Basement	4+	1950s	0	0	0	1	0
Single-Family Detached	0-1499	Heated Basement	1	1960s	0.265337	0	0	0.734663	0.00412785
Single-Family Detached	0-1499	Heated Basement	2	1960s	0.265337	0	0	0.734663	0.00040647
Single-Family Detached	0-1499	Heated Basement	3	1960s	0	0	0	1	3.58438e-05
Single-Family Detached	0-1499	Heated Basement	4+	1960s	0	0	0	1	0
Single-Family Detached	1500-2499	Heated Basement	1	1960s	0.201802	0.374534	0	0.423664	0.00493208
Single-Family Detached	1500-2499	Heated Basement	2	1960s	0.201802	0.374534	0	0.423664	0.0017411
Single-Family Detached	1500-2499	Heated Basement	3	1960s	0.201802	0.374534	0	0.423664	0.000104017
Single-Family Detached	1500-2499	Heated Basement	4+	1960s	0	0	0	1	0
Single-Family Detached	2500-3999	Heated Basement	1	1960s	0.169935	0.578297	0	0.251768	0.00119113
Single-Family Detached	2500-3999	Heated Basement	2	1960s	0.169935	0.578297	0	0.251768	0.00116123
Single-Family Detached	2500-3999	Heated Basement	3	1960s	0.169935	0.578297	0	0.251768	6.72381e-05
Single-Family Detached	2500-3999	Heated Basement	4+	1960s	0	0	0	1	0
Single-Family Detached	4000+	Heated Basement	1	1960s	0.024774	0.633439	0.075546	0.266241	9.32598e-05
Single-Family Detached	4000+	Heated Basement	2	1960s	0.024774	0.633439	0.075546	0.266241	0.00022099
Single-Family Detached	4000+	Heated Basement	3	1960s	0.024774	0.633439	0.075546	0.266241	1.78978e-05
Single-Family Detached	4000+	Heated Basement	4+	1960s	0	0	0	1	0
Single-Family Detached	0-1499	Heated Basement	1	1970s	0.23845	0	0	0.76155	0.00488118
Single-Family Detached	0-1499	Heated Basement	2	1970s	0.23845	0	0	0.76155	0.000480651
Single-Family Detached	0-1499	Heated Basement	3	1970s	0	0	0	1	4.23853e-05
Single-Family Detached	0-1499	Heated Basement	4+	1970s	0	0	0	1	0
Single-Family Detached	1500-2499	Heated Basement	1	1970s	0.106728	0.524768	0	0.368504	0.00576542
Single-Family Detached	1500-2499	Heated Basement	2	1970s	0.106728	0.524768	0	0.368504	0.00203528
Single-Family Detached	1500-2499	Heated Basement	3	1970s	0.106728	0.524768	0	0.368504	0.000121591
Single-Family Detached	1500-2499	Heated Basement	4+	1970s	0	0	0	1	0
Single-Family Detached	2500-3999	Heated Basement	1	1970s	0.078462	0.712784	0	0.208754	0.00139261
Single-Family Detached	2500-3999	Heated Basement	2	1970s	0.078462	0.712784	0	0.208754	0.00135765
Single-Family Detached	2500-3999	Heated Basement	3	1970s	0.078462	0.712784	0	0.208754	7.86115e-05
Single-Family Detached	2500-3999	Heated Basement	4+	1970s	0	0	0	1	0
Single-Family Detached	4000+	Heated Basement	1	1970s	0.068886	0.560453	0.208862	0.161799	0.000106909
Single-Family Detached	4000+	Heated Basement	2	1970s	0.068886	0.560453	0.208862	0.161799	0.000253335
Single-Family Detached	4000+	Heated Basement	3	1970s	0.068886	0.560453	0.208862	0.161799	2.05173e-05
Single-Family Detached	4000+	Heated Basement	4+	1970s	0	0	0	1	0
Single-Family Detached	0-1499	Heated Basement	1	1980s	0.216117	0	0	0.783883	0.00195717
Single-Family Detached	0-1499	Heated Basement	2	1980s	0.216117	0	0	0.783883	0.00034802
Single-Family Detached	0-1499	Heated Basement	3	1980s	0	0	0	1	1.50724e-05
Single-Family Detached	0-1499	Heated Basement	4+	1980s	0	0	0	1	0
Single-Family Detached	1500-2499	Heated Basement	1	1980s	0.127131	0.588891	0	0.283978	0.0034324
Single-Family Detached	1500-2499	Heated Basement	2	1980s	0.127131	0.588891	0	0.283978	0.00182066
Single-Family Detached	1500-2499	Heated Basement	3	1980s	0.127131	0.588891	0	0.283978	3.56032e-05
Single-Family Detached	1500-2499	Heated Basement	4+	1980s	0	0	0	1	0
Single-Family Detached	2500-3999	Heated Basement	1	1980s	0.118323	0.749682	0	0.131995	0.00102557
Single-Family Detached	2500-3999	Heated Basement	2	1980s	0.118323	0.749682	0	0.131995	0.00213044
Single-Family Detached	2500-3999	Heated Basement	3	1980s	0.118323	0.749682	0	0.131995	0.000103116
Single-Family Detached	2500-3999	Heated Basement	4+	1980s	0	0	0	1	0
Single-Family Detached	4000+	Heated Basement	1	1980s	0.033671	0.661581	0.226548	0.0782	0.000111233
Single-Family Detached	4000+	Heated Basement	2	1980s	0.033671	0.661581	0.226548	0.0782	0.000576445
Single-Family Detached	4000+	Heated Basement	3	1980s	0.033671	0.661581	0.226548	0.0782	2.16128e-05
Single-Family Detached	4000+	Heated Basement	4+	1980s	0	0	0	1	0
Single-Family Detached	0-1499	Heated Basement	1	1990s	0.163762	0	0	0.836238	0.00245668
Single-Family Detached	0-1499	Heated Basement	2	1990s	0.163762	0	0	0.836238	0.000436842
Single-Family Detached	0-1499	Heated Basement	3	1990s	0	0	0	1	1.89192e-05
Single-Family Detached	0-1499	Heated Basement	4+	1990s	0	0	0	1	0
Single-Family Detached	1500-2499	Heated Basement	1	1990s	0.055472	0.703147	0	0.241381	0.0042342
Single-Family Detached	1500-2499	Heated Basement	2	1990s	0.055472	0.703147	0	0.241381	0.00224596
Single-Family Detached	1500-2499	Heated Basement	3	1990s	0.055472	0.703147	0	0.241381	4.39201e-05
Single-Family Detached	1500-2499	Heated Basement	4+	1990s	0	0	0	1	0
Single-Family Detached	2500-3999	Heated Basement	1	1990s	0.058311	0.800717	0	0.140971	0.00124895
Single-Family Detached	2500-3999	Heated Basement	2	1990s	0.058311	0.800717	0	0.140971	0.00259449
Single-Family Detached	2500-3999	Heated Basement	3	1990s	0.058311	0.800717	0	0.140971	0.000125576
Single-Family Detached	2500-3999	Heated Basement	4+	1990s	0	0	0	1	0
Single-Family Detached	4000+	Heated Basement	1	1990s	0.00721	0.602911	0.342193	0.047687	0.000137276
Single-Family Detached	4000+	Heated Basement	2	1990s	0.00721	0.602911	0.342193	0.047687	0.000711409
Single-Family Detached	4000+	Heated Basement	3	1990s	0.00721	0.602911	0.342193	0.047687	2.66731e-05
Single-Family Detached	4000+	Heated Basement	4+	1990s	0	0	0	1	0
Single-Family Detached	0-1499	Heated Basement	1	2000s	0.136224	0	0	0.863776	0.00141009
Single-Family Detached	0-1499	Heated Basement	2	2000s	0.136224	0	0	0.863776	0.000271348
Single-Family Detached	0-1499	Heated Basement	3	2000s	0	0	0	1	0
Single-Family Detached	0-1499	Heated Basement	4+	2000s	0	0	0	1	0
Single-Family Detached	1500-2499	Heated Basement	1	2000s	0.057359	0.753987	0	0.188653	0.00342661
Single-Family Detached	1500-2499	Heated Basement	2	2000s	0.057359	0.753987	0	0.188653	0.00182091
Single-Family Detached	1500-2499	Heated Basement	3	2000s	0.057359	0.753987	0	0.188653	2.11379e-05
Single-Family Detached	1500-2499	Heated Basement	4+	2000s	0	0	0	1	0
Single-Family Detached	2500-3999	Heated Basement	1	2000s	0.052157	0.848189	0	0.099654	0.0012683
Single-Family Detached	2500-3999	Heated Basement	2	2000s	0.052157	0.848189	0	0.099654	0.00294071
Single-Family Detached	2500-3999	Heated Basement	3	2000s	0.052157	0.848189	0	0.099654	4.87126e-05
Single-Family Detached	2500-3999	Heated Basement	4+	2000s	0	0	0	1	0
Single-Family Detached	4000+	Heated Basement	1	2000s	0.010732	0.44749	0.498077	0.0437	0.000347081
Single-Family Detached	4000+	Heated Basement	2	2000s	0.010732	0.44749	0.498077	0.0437	0.00130154
Single-Family Detached	4000+	Heated Basement	3	2000s	0.010732	0.44749	0.498077	0.0437	5.1358e-05
Single-Family Detached	4000+	Heated Basement	4+	2000s	0	0	0	1	0
Single-Family Detached	0-1499	Heated Basement	1	2010s	0.136224	0	0	0.863776	0.000253189
Single-Family Detached	0-1499	Heated Basement	2	2010s	0.136224	0	0	0.863776	4.87217e-05
Single-Family Detached	0-1499	Heated Basement	3	2010s	0	0	0	1	0
Single-Family Detached	0-1499	Heated Basement	4+	2010s	0	0	0	1	0
Single-Family Detached	1500-2499	Heated Basement	1	2010s	0.057359	0.753987	0	0.188653	0.000590882
Single-Family Detached	1500-2499	Heated Basement	2	2010s	0.057359	0.753987	0	0.188653	0.000313997
Single-Family Detached	1500-2499	Heated Basement	3	2010s	0.057359	0.753987	0	0.188653	3.645e-06
Single-Family Detached	1500-2499	Heated Basement	4+	2010s	0	0	0	1	0
Single-Family Detached	2500-3999	Heated Basement	1	2010s	0.052157	0.848189	0	0.099654	0.000285867
Single-Family Detached	2500-3999	Heated Basement	2	2010s	0.052157	0.848189	0	0.099654	0.000662818
Single-Family Detached	2500-3999	Heated Basement	3	2010s	0.052157	0.848189	0	0.099654	1.09795e-05
Single-Family Detached	2500-3999	Heated Basement	4+	2010s	0	0	0	1	0
Single-Family Detached	4000+	Heated Basement	1	2010s	0.010732	0.44749	0.498077	0.0437	5.60808e-05
Single-Family Detached	4000+	Heated Basement	2	2010s	0.010732	0.44749	0.498077	0.0437	0.000210301
Single-Family Detached	4000+	Heated Basement	3	2010s	0.010732	0.44749	0.498077	0.0437	8.29835e-06
Single-Family Detached	4000+	Heated Basement	4+	2010s	0	0	0	1	0
Single-Family Detached	0-1499	Heated Basement	1	<1940	0.075776	0	0	0.924224	0.00373709
Single-Family Detached	0-1499	Heated Basement	2	<1940	0.075776	0	0	0.924224	0.00229453
Single-Family Detached	0-1499	Heated Basement	3	<1940	0	0	0	1	4.17789e-05
Single-Family Detached	0-1499	Heated Basement	4+	<1940	0	0	0	1	0
Single-Family Detached	1500-2499	Heated Basement	1	<1940	0.065978	0.09478	0	0.839242	0.00168483
Single-Family Detached	1500-2499	Heated Basement	2	<1940	0.065978	0.09478	0	0.839242	0.00475234
Single-Family Detached	1500-2499	Heated Basement	3	<1940	0.065978	0.09478	0	0.839242	0.000101798
Single-Family Detached	1500-2499	Heated Basement	4+	<1940	0	0	0	1	0
Single-Family Detached	2500-3999	Heated Basement	1	<1940	0.046631	0.091776	0	0.861593	0.000217368
Single-Family Detached	2500-3999	Heated Basement	2	<1940	0.046631	0.091776	0	0.861593	0.0022522
Single-Family Detached	2500-3999	Heated Basement	3	<1940	0.046631	0.091776	0	0.861593	0.000188654
Single-Family Detached	2500-3999	Heated Basement	4+	<1940	0	0	0	1	0
Single-Family Detached	4000+	Heated Basement	1	<1940	0.21222	0.194644	0.040975	0.552162	4.26898e-05
Single-Family Detached	4000+	Heated Basement	2	<1940	0.21222	0.194644	0.040975	0.552162	0.000453624
Single-Family Detached	4000+	Heated Basement	3	<1940	0.21222	0.194644	0.040975	0.552162	0.000106777
Single-Family Detached	4000+	Heated Basement	4+	<1940	0	0	0	1	0
Mobile Home	0-1499	Ambient	1	1940s	0	0	0	1	0.000189878
Mobile Home	0-1499	Ambient	2	1940s	0	0	0	1	0
Mobile Home	0-1499	Ambient	3	1940s	0	0	0	1	0
Mobile Home	0-1499	Ambient	4+	1940s	0	0	0	1	0
Mobile Home	1500-2499	Ambient	1	1940s	0	0	0	1	3.85435e-05
Mobile Home	1500-2499	Ambient	2	1940s	0	0	0	1	0
Mobile Home	1500-2499	Ambient	3	1940s	0	0	0	1	0
Mobile Home	1500-2499	Ambient	4+	1940s	0	0	0	1	0
Mobile Home	2500-3999	Ambient	1	1940s	0	0	0	1	9.01111e-06
Mobile Home	2500-3999	Ambient	2	1940s	0	0	0	1	0
Mobile Home	2500-3999	Ambient	3	1940s	0	0	0	1	0
Mobile Home	2500-3999	Ambient	4+	1940s	0	0	0	1	0
Mobile Home	4000+	Ambient	1	1940s	0	0	0	1	4.50555e-06
Mobile Home	4000+	Ambient	2	1940s	0	0	0	1	0
Mobile Home	4000+	Ambient	3	1940s	0	0	0	1	0
Mobile Home	4000+	Ambient	4+	1940s	0	0	0	1	0
Mobile Home	0-1499	Ambient	1	1950s	0	0	0	1	0.000601776
Mobile Home	0-1499	Ambient	2	1950s	0	0	0	1	0
Mobile Home	0-1499	Ambient	3	1950s	0	0	0	1	0
Mobile Home	0-1499	Ambient	4+	1950s	0	0	0	1	0
Mobile Home	1500-2499	Ambient	1	1950s	0	0	0	1	0.000123469
Mobile Home	1500-2499	Ambient	2	1950s	0	0	0	1	0
Mobile Home	1500-2499	Ambient	3	1950s	0	0	0	1	0
Mobile Home	1500-2499	Ambient	4+	1950s	0	0	0	1	0
Mobile Home	2500-3999	Ambient	1	1950s	0	0	0	1	2.74235e-05
Mobile Home	2500-3999	Ambient	2	1950s	0	0	0	1	0
Mobile Home	2500-3999	Ambient	3	1950s	0	0	0	1	0
Mobile Home	2500-3999	Ambient	4+	1950s	0	0	0	1	0
Mobile Home	4000+	Ambient	1	1950s	0	0	0	1	1.37117e-05
Mobile Home	4000+	Ambient	2	1950s	0	0	0	1	0
Mobile Home	4000+	Ambient	3	1950s	0	0	0	1	0
Mobile Home	4000+	Ambient	4+	1950s	0	0	0	1	0
Mobile Home	0-1499	Ambient	1	1960s	0	0	0	1	0.0028718
Mobile Home	0-1499	Ambient	2	1960s	0	0	0	1	0
Mobile Home	0-1499	Ambient	3	1960s	0	0	0	1	0
Mobile Home	0-1499	Ambient	4+	1960s	0	0	0	1	0
Mobile Home	1500-2499	Ambient	1	1960s	0	0	0	1	0.000391286
Mobile Home	1500-2499	Ambient	2	1960s	0	0	0	1	0
Mobile Home	1500-2499	Ambient	3	1960s	0	0	0	1	0
Mobile Home	1500-2499	Ambient	4+	1960s	0	0	0	1	0
Mobile Home	2500-3999	Ambient	1	1960s	0	0	0	1	1.24193e-05
Mobile Home	2500-3999	Ambient	2	1960s	0	0	0	1	0
Mobile Home	2500-3999	Ambient	3	1960s	0	0	0	1	0
Mobile Home	2500-3999	Ambient	4+	1960s	0	0	0	1	0
Mobile Home	4000+	Ambient	1	1960s	0	0	0	1	1.79629e-05
Mobile Home	4000+	Ambient	2	1960s	0	0	0	1	0
Mobile Home	4000+	Ambient	3	1960s	0	0	0	1	0
Mobile Home	4000+	Ambient	4+	1960s	0	0	0	1	0
Mobile Home	0-1499	Ambient	1	1970s	0	0	0	1	0.0106376
Mobile Home	0-1499	Ambient	2	1970s	0	0	0	1	0
Mobile Home	0-1499	Ambient	3	1970s	0	0	0	1	0
Mobile Home	0-1499	Ambient	4+	1970s	0	0	0	1	0
Mobile Home	1500-2499	Ambient	1	1970s	0	0	0	1	0.00140516
Mobile Home	1500-2499	Ambient	2	1970s	0	0	0	1	0
Mobile Home	1500-2499	Ambient	3	1970s	0	0	0	1	0
Mobile Home	1500-2499	Ambient	4+	1970s	0	0	0	1	0
Mobile Home	2500-3999	Ambient	1	1970s	0	0	0	1	5.03098e-05
Mobile Home	2500-3999	Ambient	2	1970s	0	0	0	1	0
Mobile Home	2500-3999	Ambient	3	1970s	0	0	0	1	0
Mobile Home	2500-3999	Ambient	4+	1970s	0	0	0	1	0
Mobile Home	4000+	Ambient	1	1970s	0	0	0	1	6.88738e-05
Mobile Home	4000+	Ambient	2	1970s	0	0	0	1	0
Mobile Home	4000+	Ambient	3	1970s	0	0	0	1	0
Mobile Home	4000+	Ambient	4+	1970s	0	0	0	1	0
Mobile Home	0-1499	Ambient	1	1980s	0	0	0	1	0.00986592
Mobile Home	0-1499	Ambient	2	1980s	0	0	0	1	0
Mobile Home	0-1499	Ambient	3	1980s	0	0	0	1	0
Mobile Home	0-1499	Ambient	4+	1980s	0	0	0	1	0
Mobile Home	1500-2499	Ambient	1	1980s	0	0	0	1	0.00354438
Mobile Home	1500-2499	Ambient	2	1980s	0	0	0	1	0
Mobile Home	1500-2499	Ambient	3	1980s	0	0	0	1	0
Mobile Home	1500-2499	Ambient	4+	1980s	0	0	0	1	0
Mobile Home	2500-3999	Ambient	1	1980s	0	0	0	1	0.000197173
Mobile Home	2500-3999	Ambient	2	1980s	0	0	0	1	0
Mobile Home	2500-3999	Ambient	3	1980s	0	0	0	1	0
Mobile Home	2500-3999	Ambient	4+	1980s	0	0	0	1	0
Mobile Home	4000+	Ambient	1	1980s	0	0	0	1	7.66114e-05
Mobile Home	4000+	Ambient	2	1980s	0	0	0	1	0
Mobile Home	4000+	Ambient	3	1980s	0	0	0	1	0
Mobile Home	4000+	Ambient	4+	1980s	0	0	0	1	0
Mobile Home	0-1499	Ambient	1	1990s	0	0	0	1	0.0129783
Mobile Home	0-1499	Ambient	2	1990s	0	0	0	1	0
Mobile Home	0-1499	Ambient	3	1990s	0	0	0	1	0
Mobile Home	0-1499	Ambient	4+	1990s	0	0	0	1	0
Mobile Home	1500-2499	Ambient	1	1990s	0	0	0	1	0.00464184
Mobile Home	1500-2499	Ambient	2	1990s	0	0	0	1	0
Mobile Home	1500-2499	Ambient	3	1990s	0	0	0	1	0
Mobile Home	1500-2499	Ambient	4+	1990s	0	0	0	1	0
Mobile Home	2500-3999	Ambient	1	1990s	0	0	0	1	0.000266802
Mobile Home	2500-3999	Ambient	2	1990s	0	0	0	1	0
Mobile Home	2500-3999	Ambient	3	1990s	0	0	0	1	0
Mobile Home	2500-3999	Ambient	4+	1990s	0	0	0	1	0
Mobile Home	4000+	Ambient	1	1990s	0	0	0	1	0.000110241
Mobile Home	4000+	Ambient	2	1990s	0	0	0	1	0
Mobile Home	4000+	Ambient	3	1990s	0	0	0	1	0
Mobile Home	4000+	Ambient	4+	1990s	0	0	0	1	0
Mobile Home	0-1499	Ambient	1	2000s	0	0	0	1	0.00598171
Mobile Home	0-1499	Ambient	2	2000s	0	0	0	1	0
Mobile Home	0-1499	Ambient	3	2000s	0	0	0	1	0
Mobile Home	0-1499	Ambient	4+	2000s	0	0	0	1	0
Mobile Home	1500-2499	Ambient	1	2000s	0	0	0	1	0.00349461
Mobile Home	1500-2499	Ambient	2	2000s	0	0	0	1	0
Mobile Home	1500-2499	Ambient	3	2000s	0	0	0	1	0
Mobile Home	1500-2499	Ambient	4+	2000s	0	0	0	1	0
Mobile Home	2500-3999	Ambient	1	2000s	0	0	0	1	0.000437767
Mobile Home	2500-3999	Ambient	2	2000s	0	0	0	1	0
Mobile Home	2500-3999	Ambient	3	2000s	0	0	0	1	0
Mobile Home	2500-3999	Ambient	4+	2000s	0	0	0	1	0
Mobile Home	4000+	Ambient	1	2000s	0	0	0	1	3.19946e-05
Mobile Home	4000+	Ambient	2	2000s	0	0	0	1	0
Mobile Home	4000+	Ambient	3	2000s	0	0	0	1	0
Mobile Home	4000+	Ambient	4+	2000s	0	0	0	1	0
Mobile Home	0-1499	Ambient	1	2010s	0	0	0	1	0.00104301
Mobile Home	0-1499	Ambient	2	2010s	0	0	0	1	0
Mobile Home	0-1499	Ambient	3	2010s	0	0	0	1	0
Mobile Home	0-1499	Ambient	4+	2010s	0	0	0	1	0
Mobile Home	1500-2499	Ambient	1	2010s	0	0	0	1	0.000751268
Mobile Home	1500-2499	Ambient	2	2010s	0	0	0	1	0
Mobile Home	1500-2499	Ambient	3	2010s	0	0	0	1	0
Mobile Home	1500-2499	Ambient	4+	2010s	0	0	0	1	0
Mobile Home	2500-3999	Ambient	1	2010s	0	0	0	1	5.53945e-05
Mobile Home	2500-3999	Ambient	2	2010s	0	0	0	1	0
Mobile Home	2500-3999	Ambient	3	2010s	0	0	0	1	0
Mobile Home	2500-3999	Ambient	4+	2010s	0	0	0	1	0
Mobile Home	4000+	Ambient	1	2010s	0	0	0	1	8.6553e-06
Mobile Home	4000+	Ambient	2	2010s	0	0	0	1	0
Mobile Home	4000+	Ambient	3	2010s	0	0	0	1	0
Mobile Home	4000+	Ambient	4+	2010s	0	0	0	1	0
Mobile Home	0-1499	Ambient	1	<1940	0	0	0	1	0.000214947
Mobile Home	0-1499	Ambient	2	<1940	0	0	0	1	0
Mobile Home	0-1499	Ambient	3	<1940	0	0	0	1	0
Mobile Home	0-1499	Ambient	4+	<1940	0	0	0	1	0
Mobile Home	1500-2499	Ambient	1	<1940	0	0	0	1	5.23897e-05
Mobile Home	1500-2499	Ambient	2	<1940	0	0	0	1	0
Mobile Home	1500-2499	Ambient	3	<1940	0	0	0	1	0
Mobile Home	1500-2499	Ambient	4+	<1940	0	0	0	1	0
Mobile Home	2500-3999	Ambient	1	<1940	0	0	0	1	6.87277e-05
Mobile Home	2500-3999	Ambient	2	<1940	0	0	0	1	0
Mobile Home	2500-3999	Ambient	3	<1940	0	0	0	1	0
Mobile Home	2500-3999	Ambient	4+	<1940	0	0	0	1	0
Mobile Home	4000+	Ambient	1	<1940	0	0	0	1	1.84521e-05
Mobile Home	4000+	Ambient	2	<1940	0	0	0	1	0
Mobile Home	4000+	Ambient	3	<1940	0	0	0	1	0
Mobile Home	4000+	Ambient	4+	<1940	0	0	0	1	0
=======
Single-Family Attached	0-1499	Heated Basement	1	1940s	0	0	0	1	0.000148127
Single-Family Attached	0-1499	Heated Basement	2	1940s	0	0	0	1	9.62006e-05
Single-Family Attached	0-1499	Heated Basement	3	1940s	0	0	0	1	2.10798e-05
Single-Family Attached	0-1499	Heated Basement	4+	1940s	0	0	0	1	1.4874e-05
Single-Family Attached	1500-2499	Heated Basement	1	1940s	0	0	0	1	9.50527e-05
Single-Family Attached	1500-2499	Heated Basement	2	1940s	0	0	0	1	6.17315e-05
Single-Family Attached	1500-2499	Heated Basement	3	1940s	0	0	0	1	1.35268e-05
Single-Family Attached	1500-2499	Heated Basement	4+	1940s	0	0	0	1	9.54459e-06
Single-Family Attached	2500-3999	Heated Basement	1	1940s	0	0	0	1	4.1188e-05
Single-Family Attached	2500-3999	Heated Basement	2	1940s	0	0	0	1	2.67493e-05
Single-Family Attached	2500-3999	Heated Basement	3	1940s	0	0	0	1	5.86141e-06
Single-Family Attached	2500-3999	Heated Basement	4+	1940s	0	0	0	1	4.13584e-06
Single-Family Attached	4000+	Heated Basement	1	1940s	0	0	0	1	9.84078e-06
Single-Family Attached	4000+	Heated Basement	2	1940s	0	0	0	1	6.39105e-06
Single-Family Attached	4000+	Heated Basement	3	1940s	0	0	0	1	1.40043e-06
Single-Family Attached	4000+	Heated Basement	4+	1940s	0	0	0	1	9.88149e-07
Single-Family Attached	0-1499	Heated Basement	1	1950s	0	0	0	1	0.000312329
Single-Family Attached	0-1499	Heated Basement	2	1950s	0	0	0	1	0.000202841
Single-Family Attached	0-1499	Heated Basement	3	1950s	0	0	0	1	4.44472e-05
Single-Family Attached	0-1499	Heated Basement	4+	1950s	0	0	0	1	3.13621e-05
Single-Family Attached	1500-2499	Heated Basement	1	1950s	0	0	0	1	0.000200421
Single-Family Attached	1500-2499	Heated Basement	2	1950s	0	0	0	1	0.000130162
Single-Family Attached	1500-2499	Heated Basement	3	1950s	0	0	0	1	2.85216e-05
Single-Family Attached	1500-2499	Heated Basement	4+	1950s	0	0	0	1	2.0125e-05
Single-Family Attached	2500-3999	Heated Basement	1	1950s	0	0	0	1	8.68457e-05
Single-Family Attached	2500-3999	Heated Basement	2	1950s	0	0	0	1	5.64016e-05
Single-Family Attached	2500-3999	Heated Basement	3	1950s	0	0	0	1	1.23589e-05
Single-Family Attached	2500-3999	Heated Basement	4+	1950s	0	0	0	1	8.7205e-06
Single-Family Attached	4000+	Heated Basement	1	1950s	0	0	0	1	2.07495e-05
Single-Family Attached	4000+	Heated Basement	2	1950s	0	0	0	1	1.34757e-05
Single-Family Attached	4000+	Heated Basement	3	1950s	0	0	0	1	2.95283e-06
Single-Family Attached	4000+	Heated Basement	4+	1950s	0	0	0	1	2.08353e-06
Single-Family Attached	0-1499	Heated Basement	1	1960s	0	0	0	1	0.000316037
Single-Family Attached	0-1499	Heated Basement	2	1960s	0	0	0	1	0.000205249
Single-Family Attached	0-1499	Heated Basement	3	1960s	0	0	0	1	4.49749e-05
Single-Family Attached	0-1499	Heated Basement	4+	1960s	0	0	0	1	3.17345e-05
Single-Family Attached	1500-2499	Heated Basement	1	1960s	0	0	0	1	0.0002028
Single-Family Attached	1500-2499	Heated Basement	2	1960s	0	0	0	1	0.000131707
Single-Family Attached	1500-2499	Heated Basement	3	1960s	0	0	0	1	2.88602e-05
Single-Family Attached	1500-2499	Heated Basement	4+	1960s	0	0	0	1	2.03639e-05
Single-Family Attached	2500-3999	Heated Basement	1	1960s	0	0	0	1	8.78768e-05
Single-Family Attached	2500-3999	Heated Basement	2	1960s	0	0	0	1	5.70712e-05
Single-Family Attached	2500-3999	Heated Basement	3	1960s	0	0	0	1	1.25056e-05
Single-Family Attached	2500-3999	Heated Basement	4+	1960s	0	0	0	1	8.82403e-06
Single-Family Attached	4000+	Heated Basement	1	1960s	0	0	0	1	2.09958e-05
Single-Family Attached	4000+	Heated Basement	2	1960s	0	0	0	1	1.36356e-05
Single-Family Attached	4000+	Heated Basement	3	1960s	0	0	0	1	2.98789e-06
Single-Family Attached	4000+	Heated Basement	4+	1960s	0	0	0	1	2.10827e-06
Single-Family Attached	0-1499	Heated Basement	1	1970s	0	0	0	1	0.000451298
Single-Family Attached	0-1499	Heated Basement	2	1970s	0	0	0	1	0.000293093
Single-Family Attached	0-1499	Heated Basement	3	1970s	0	0	0	1	6.42236e-05
Single-Family Attached	0-1499	Heated Basement	4+	1970s	0	0	0	1	4.53165e-05
Single-Family Attached	1500-2499	Heated Basement	1	1970s	0	0	0	1	0.000289596
Single-Family Attached	1500-2499	Heated Basement	2	1970s	0	0	0	1	0.000188077
Single-Family Attached	1500-2499	Heated Basement	3	1970s	0	0	0	1	4.1212e-05
Single-Family Attached	1500-2499	Heated Basement	4+	1970s	0	0	0	1	2.90794e-05
Single-Family Attached	2500-3999	Heated Basement	1	1970s	0	0	0	1	0.000125487
Single-Family Attached	2500-3999	Heated Basement	2	1970s	0	0	0	1	8.1497e-05
Single-Family Attached	2500-3999	Heated Basement	3	1970s	0	0	0	1	1.78579e-05
Single-Family Attached	2500-3999	Heated Basement	4+	1970s	0	0	0	1	1.26006e-05
Single-Family Attached	4000+	Heated Basement	1	1970s	0	0	0	1	2.99818e-05
Single-Family Attached	4000+	Heated Basement	2	1970s	0	0	0	1	1.94716e-05
Single-Family Attached	4000+	Heated Basement	3	1970s	0	0	0	1	4.26667e-06
Single-Family Attached	4000+	Heated Basement	4+	1970s	0	0	0	1	3.01058e-06
Single-Family Attached	0-1499	Heated Basement	1	1980s	0	0	0	1	0.000395635
Single-Family Attached	0-1499	Heated Basement	2	1980s	0	0	0	1	0.000256944
Single-Family Attached	0-1499	Heated Basement	3	1980s	0	0	0	1	5.63023e-05
Single-Family Attached	0-1499	Heated Basement	4+	1980s	0	0	0	1	3.97272e-05
Single-Family Attached	1500-2499	Heated Basement	1	1980s	0	0	0	1	0.000253878
Single-Family Attached	1500-2499	Heated Basement	2	1980s	0	0	0	1	0.00016488
Single-Family Attached	1500-2499	Heated Basement	3	1980s	0	0	0	1	3.6129e-05
Single-Family Attached	1500-2499	Heated Basement	4+	1980s	0	0	0	1	2.54928e-05
Single-Family Attached	2500-3999	Heated Basement	1	1980s	0	0	0	1	0.00011001
Single-Family Attached	2500-3999	Heated Basement	2	1980s	0	0	0	1	7.14452e-05
Single-Family Attached	2500-3999	Heated Basement	3	1980s	0	0	0	1	1.56553e-05
Single-Family Attached	2500-3999	Heated Basement	4+	1980s	0	0	0	1	1.10465e-05
Single-Family Attached	4000+	Heated Basement	1	1980s	0	0	0	1	2.62839e-05
Single-Family Attached	4000+	Heated Basement	2	1980s	0	0	0	1	1.707e-05
Single-Family Attached	4000+	Heated Basement	3	1980s	0	0	0	1	3.74043e-06
Single-Family Attached	4000+	Heated Basement	4+	1980s	0	0	0	1	2.63926e-06
Single-Family Attached	0-1499	Heated Basement	1	1990s	0	0	0	1	0.000415416
Single-Family Attached	0-1499	Heated Basement	2	1990s	0	0	0	1	0.00026979
Single-Family Attached	0-1499	Heated Basement	3	1990s	0	0	0	1	5.91174e-05
Single-Family Attached	0-1499	Heated Basement	4+	1990s	0	0	0	1	4.17135e-05
Single-Family Attached	1500-2499	Heated Basement	1	1990s	0	0	0	1	0.000266571
Single-Family Attached	1500-2499	Heated Basement	2	1990s	0	0	0	1	0.000173123
Single-Family Attached	1500-2499	Heated Basement	3	1990s	0	0	0	1	3.79354e-05
Single-Family Attached	1500-2499	Heated Basement	4+	1990s	0	0	0	1	2.67674e-05
Single-Family Attached	2500-3999	Heated Basement	1	1990s	0	0	0	1	0.00011551
Single-Family Attached	2500-3999	Heated Basement	2	1990s	0	0	0	1	7.50174e-05
Single-Family Attached	2500-3999	Heated Basement	3	1990s	0	0	0	1	1.64381e-05
Single-Family Attached	2500-3999	Heated Basement	4+	1990s	0	0	0	1	1.15988e-05
Single-Family Attached	4000+	Heated Basement	1	1990s	0	0	0	1	2.7598e-05
Single-Family Attached	4000+	Heated Basement	2	1990s	0	0	0	1	1.79234e-05
Single-Family Attached	4000+	Heated Basement	3	1990s	0	0	0	1	3.92744e-06
Single-Family Attached	4000+	Heated Basement	4+	1990s	0	0	0	1	2.77122e-06
Single-Family Attached	0-1499	Heated Basement	1	2000s	0	0	0	1	0.000423443
Single-Family Attached	0-1499	Heated Basement	2	2000s	0	0	0	1	0.000275003
Single-Family Attached	0-1499	Heated Basement	3	2000s	0	0	0	1	6.02597e-05
Single-Family Attached	0-1499	Heated Basement	4+	2000s	0	0	0	1	4.25195e-05
Single-Family Attached	1500-2499	Heated Basement	1	2000s	0	0	0	1	0.000271722
Single-Family Attached	1500-2499	Heated Basement	2	2000s	0	0	0	1	0.000176469
Single-Family Attached	1500-2499	Heated Basement	3	2000s	0	0	0	1	3.86684e-05
Single-Family Attached	1500-2499	Heated Basement	4+	2000s	0	0	0	1	2.72846e-05
Single-Family Attached	2500-3999	Heated Basement	1	2000s	0	0	0	1	0.000117742
Single-Family Attached	2500-3999	Heated Basement	2	2000s	0	0	0	1	7.64669e-05
Single-Family Attached	2500-3999	Heated Basement	3	2000s	0	0	0	1	1.67557e-05
Single-Family Attached	2500-3999	Heated Basement	4+	2000s	0	0	0	1	1.18229e-05
Single-Family Attached	4000+	Heated Basement	1	2000s	0	0	0	1	2.81313e-05
Single-Family Attached	4000+	Heated Basement	2	2000s	0	0	0	1	1.82697e-05
Single-Family Attached	4000+	Heated Basement	3	2000s	0	0	0	1	4.00333e-06
Single-Family Attached	4000+	Heated Basement	4+	2000s	0	0	0	1	2.82477e-06
Single-Family Attached	0-1499	Heated Basement	1	2010s	0	0	0	1	9.62407e-05
Single-Family Attached	0-1499	Heated Basement	2	2010s	0	0	0	1	6.25031e-05
Single-Family Attached	0-1499	Heated Basement	3	2010s	0	0	0	1	1.36959e-05
Single-Family Attached	0-1499	Heated Basement	4+	2010s	0	0	0	1	9.66388e-06
Single-Family Attached	1500-2499	Heated Basement	1	2010s	0	0	0	1	6.17572e-05
Single-Family Attached	1500-2499	Heated Basement	2	2010s	0	0	0	1	4.0108e-05
Single-Family Attached	1500-2499	Heated Basement	3	2010s	0	0	0	1	8.78859e-06
Single-Family Attached	1500-2499	Heated Basement	4+	2010s	0	0	0	1	6.20127e-06
Single-Family Attached	2500-3999	Heated Basement	1	2010s	0	0	0	1	2.67605e-05
Single-Family Attached	2500-3999	Heated Basement	2	2010s	0	0	0	1	1.73795e-05
Single-Family Attached	2500-3999	Heated Basement	3	2010s	0	0	0	1	3.80825e-06
Single-Family Attached	2500-3999	Heated Basement	4+	2010s	0	0	0	1	2.68712e-06
Single-Family Attached	4000+	Heated Basement	1	2010s	0	0	0	1	6.39371e-06
Single-Family Attached	4000+	Heated Basement	2	2010s	0	0	0	1	4.15237e-06
Single-Family Attached	4000+	Heated Basement	3	2010s	0	0	0	1	9.09881e-07
Single-Family Attached	4000+	Heated Basement	4+	2010s	0	0	0	1	6.42016e-07
Single-Family Attached	0-1499	Heated Basement	1	<1940	0	0	0	1	0.000370162
Single-Family Attached	0-1499	Heated Basement	2	<1940	0	0	0	1	0.0002404
Single-Family Attached	0-1499	Heated Basement	3	<1940	0	0	0	1	5.26773e-05
Single-Family Attached	0-1499	Heated Basement	4+	<1940	0	0	0	1	3.71694e-05
Single-Family Attached	1500-2499	Heated Basement	1	<1940	0	0	0	1	0.000237532
Single-Family Attached	1500-2499	Heated Basement	2	<1940	0	0	0	1	0.000154264
Single-Family Attached	1500-2499	Heated Basement	3	<1940	0	0	0	1	3.38028e-05
Single-Family Attached	1500-2499	Heated Basement	4+	<1940	0	0	0	1	2.38514e-05
Single-Family Attached	2500-3999	Heated Basement	1	<1940	0	0	0	1	0.000102927
Single-Family Attached	2500-3999	Heated Basement	2	<1940	0	0	0	1	6.68452e-05
Single-Family Attached	2500-3999	Heated Basement	3	<1940	0	0	0	1	1.46474e-05
Single-Family Attached	2500-3999	Heated Basement	4+	<1940	0	0	0	1	1.03352e-05
Single-Family Attached	4000+	Heated Basement	1	<1940	0	0	0	1	2.45916e-05
Single-Family Attached	4000+	Heated Basement	2	<1940	0	0	0	1	1.59709e-05
Single-Family Attached	4000+	Heated Basement	3	<1940	0	0	0	1	3.4996e-06
Single-Family Attached	4000+	Heated Basement	4+	<1940	0	0	0	1	2.46933e-06
Single-Family Detached	0-1499	Heated Basement	1	1940s	0.196591	0	0	0.803409	0.00155703
Single-Family Detached	0-1499	Heated Basement	2	1940s	0.196591	0	0	0.803409	0.00101121
Single-Family Detached	0-1499	Heated Basement	3	1940s	0	0	0	1	0.000221579
Single-Family Detached	0-1499	Heated Basement	4+	1940s	0	0	0	1	0.000156347
Single-Family Detached	1500-2499	Heated Basement	1	1940s	0.11077	0.111944	0	0.777286	0.000999142
Single-Family Detached	1500-2499	Heated Basement	2	1940s	0.11077	0.111944	0	0.777286	0.000648888
Single-Family Detached	1500-2499	Heated Basement	3	1940s	0.11077	0.111944	0	0.777286	0.000142187
Single-Family Detached	1500-2499	Heated Basement	4+	1940s	0	0	0	1	0.000100328
Single-Family Detached	2500-3999	Heated Basement	1	1940s	0.174838	0.217937	0	0.607225	0.000432946
Single-Family Detached	2500-3999	Heated Basement	2	1940s	0.174838	0.217937	0	0.607225	0.000281175
Single-Family Detached	2500-3999	Heated Basement	3	1940s	0.174838	0.217937	0	0.607225	6.1612e-05
Single-Family Detached	2500-3999	Heated Basement	4+	1940s	0	0	0	1	4.34737e-05
Single-Family Detached	4000+	Heated Basement	1	1940s	0.195053	0.530143	0.051523	0.223281	0.000103441
Single-Family Detached	4000+	Heated Basement	2	1940s	0.195053	0.530143	0.051523	0.223281	6.71793e-05
Single-Family Detached	4000+	Heated Basement	3	1940s	0.195053	0.530143	0.051523	0.223281	1.47206e-05
Single-Family Detached	4000+	Heated Basement	4+	1940s	0	0	0	1	1.03869e-05
Single-Family Detached	0-1499	Heated Basement	1	1950s	0.222291	0	0	0.777709	0.00328304
Single-Family Detached	0-1499	Heated Basement	2	1950s	0.222291	0	0	0.777709	0.00213215
Single-Family Detached	0-1499	Heated Basement	3	1950s	0	0	0	1	0.000467205
Single-Family Detached	0-1499	Heated Basement	4+	1950s	0	0	0	1	0.000329662
Single-Family Detached	1500-2499	Heated Basement	1	1950s	0.239907	0.188864	0	0.571229	0.00210671
Single-Family Detached	1500-2499	Heated Basement	2	1950s	0.239907	0.188864	0	0.571229	0.00136819
Single-Family Detached	1500-2499	Heated Basement	3	1950s	0.239907	0.188864	0	0.571229	0.000299804
Single-Family Detached	1500-2499	Heated Basement	4+	1950s	0	0	0	1	0.000211543
Single-Family Detached	2500-3999	Heated Basement	1	1950s	0.235842	0.271344	0	0.492814	0.000912875
Single-Family Detached	2500-3999	Heated Basement	2	1950s	0.235842	0.271344	0	0.492814	0.000592863
Single-Family Detached	2500-3999	Heated Basement	3	1950s	0.235842	0.271344	0	0.492814	0.00012991
Single-Family Detached	2500-3999	Heated Basement	4+	1950s	0	0	0	1	9.16652e-05
Single-Family Detached	4000+	Heated Basement	1	1950s	0.129754	0.60732	0.125466	0.137459	0.000218107
Single-Family Detached	4000+	Heated Basement	2	1950s	0.129754	0.60732	0.125466	0.137459	0.000141649
Single-Family Detached	4000+	Heated Basement	3	1950s	0.129754	0.60732	0.125466	0.137459	3.10386e-05
Single-Family Detached	4000+	Heated Basement	4+	1950s	0	0	0	1	2.1901e-05
Single-Family Detached	0-1499	Heated Basement	1	1960s	0.265337	0	0	0.734663	0.00332201
Single-Family Detached	0-1499	Heated Basement	2	1960s	0.265337	0	0	0.734663	0.00215747
Single-Family Detached	0-1499	Heated Basement	3	1960s	0	0	0	1	0.000472752
Single-Family Detached	0-1499	Heated Basement	4+	1960s	0	0	0	1	0.000333576
Single-Family Detached	1500-2499	Heated Basement	1	1960s	0.201802	0.374534	0	0.423664	0.00213172
Single-Family Detached	1500-2499	Heated Basement	2	1960s	0.201802	0.374534	0	0.423664	0.00138444
Single-Family Detached	1500-2499	Heated Basement	3	1960s	0.201802	0.374534	0	0.423664	0.000303363
Single-Family Detached	1500-2499	Heated Basement	4+	1960s	0	0	0	1	0.000214054
Single-Family Detached	2500-3999	Heated Basement	1	1960s	0.169935	0.578297	0	0.251768	0.000923713
Single-Family Detached	2500-3999	Heated Basement	2	1960s	0.169935	0.578297	0	0.251768	0.000599901
Single-Family Detached	2500-3999	Heated Basement	3	1960s	0.169935	0.578297	0	0.251768	0.000131452
Single-Family Detached	2500-3999	Heated Basement	4+	1960s	0	0	0	1	9.27534e-05
Single-Family Detached	4000+	Heated Basement	1	1960s	0.024774	0.633439	0.075546	0.266241	0.000220697
Single-Family Detached	4000+	Heated Basement	2	1960s	0.024774	0.633439	0.075546	0.266241	0.000143331
Single-Family Detached	4000+	Heated Basement	3	1960s	0.024774	0.633439	0.075546	0.266241	3.14071e-05
Single-Family Detached	4000+	Heated Basement	4+	1960s	0	0	0	1	2.2161e-05
Single-Family Detached	0-1499	Heated Basement	1	1970s	0.23845	0	0	0.76155	0.0047438
Single-Family Detached	0-1499	Heated Basement	2	1970s	0.23845	0	0	0.76155	0.00308084
Single-Family Detached	0-1499	Heated Basement	3	1970s	0	0	0	1	0.000675084
Single-Family Detached	0-1499	Heated Basement	4+	1970s	0	0	0	1	0.000476342
Single-Family Detached	1500-2499	Heated Basement	1	1970s	0.106728	0.524768	0	0.368504	0.00304408
Single-Family Detached	1500-2499	Heated Basement	2	1970s	0.106728	0.524768	0	0.368504	0.00197696
Single-Family Detached	1500-2499	Heated Basement	3	1970s	0.106728	0.524768	0	0.368504	0.000433199
Single-Family Detached	1500-2499	Heated Basement	4+	1970s	0	0	0	1	0.000305667
Single-Family Detached	2500-3999	Heated Basement	1	1970s	0.078462	0.712784	0	0.208754	0.00131905
Single-Family Detached	2500-3999	Heated Basement	2	1970s	0.078462	0.712784	0	0.208754	0.000856652
Single-Family Detached	2500-3999	Heated Basement	3	1970s	0.078462	0.712784	0	0.208754	0.000187713
Single-Family Detached	2500-3999	Heated Basement	4+	1970s	0	0	0	1	0.000132451
Single-Family Detached	4000+	Heated Basement	1	1970s	0.068886	0.560453	0.208862	0.161799	0.000315153
Single-Family Detached	4000+	Heated Basement	2	1970s	0.068886	0.560453	0.208862	0.161799	0.000204674
Single-Family Detached	4000+	Heated Basement	3	1970s	0.068886	0.560453	0.208862	0.161799	4.4849e-05
Single-Family Detached	4000+	Heated Basement	4+	1970s	0	0	0	1	3.16456e-05
Single-Family Detached	0-1499	Heated Basement	1	1980s	0.216117	0	0	0.783883	0.0041587
Single-Family Detached	0-1499	Heated Basement	2	1980s	0.216117	0	0	0.783883	0.00270085
Single-Family Detached	0-1499	Heated Basement	3	1980s	0	0	0	1	0.00059182
Single-Family Detached	0-1499	Heated Basement	4+	1980s	0	0	0	1	0.000417591
Single-Family Detached	1500-2499	Heated Basement	1	1980s	0.127131	0.588891	0	0.283978	0.00266862
Single-Family Detached	1500-2499	Heated Basement	2	1980s	0.127131	0.588891	0	0.283978	0.00173313
Single-Family Detached	1500-2499	Heated Basement	3	1980s	0.127131	0.588891	0	0.283978	0.000379768
Single-Family Detached	1500-2499	Heated Basement	4+	1980s	0	0	0	1	0.000267966
Single-Family Detached	2500-3999	Heated Basement	1	1980s	0.118323	0.749682	0	0.131995	0.00115636
Single-Family Detached	2500-3999	Heated Basement	2	1980s	0.118323	0.749682	0	0.131995	0.000750994
Single-Family Detached	2500-3999	Heated Basement	3	1980s	0.118323	0.749682	0	0.131995	0.00016456
Single-Family Detached	2500-3999	Heated Basement	4+	1980s	0	0	0	1	0.000116115
Single-Family Detached	4000+	Heated Basement	1	1980s	0.033671	0.661581	0.226548	0.0782	0.000276282
Single-Family Detached	4000+	Heated Basement	2	1980s	0.033671	0.661581	0.226548	0.0782	0.00017943
Single-Family Detached	4000+	Heated Basement	3	1980s	0.033671	0.661581	0.226548	0.0782	3.93173e-05
Single-Family Detached	4000+	Heated Basement	4+	1980s	0	0	0	1	2.77425e-05
Single-Family Detached	0-1499	Heated Basement	1	1990s	0.163762	0	0	0.836238	0.00436663
Single-Family Detached	0-1499	Heated Basement	2	1990s	0.163762	0	0	0.836238	0.00283589
Single-Family Detached	0-1499	Heated Basement	3	1990s	0	0	0	1	0.00062141
Single-Family Detached	0-1499	Heated Basement	4+	1990s	0	0	0	1	0.00043847
Single-Family Detached	1500-2499	Heated Basement	1	1990s	0.055472	0.703147	0	0.241381	0.00280205
Single-Family Detached	1500-2499	Heated Basement	2	1990s	0.055472	0.703147	0	0.241381	0.00181978
Single-Family Detached	1500-2499	Heated Basement	3	1990s	0.055472	0.703147	0	0.241381	0.000398756
Single-Family Detached	1500-2499	Heated Basement	4+	1990s	0	0	0	1	0.000281364
Single-Family Detached	2500-3999	Heated Basement	1	1990s	0.058311	0.800717	0	0.140971	0.00121418
Single-Family Detached	2500-3999	Heated Basement	2	1990s	0.058311	0.800717	0	0.140971	0.000788542
Single-Family Detached	2500-3999	Heated Basement	3	1990s	0.058311	0.800717	0	0.140971	0.000172788
Single-Family Detached	2500-3999	Heated Basement	4+	1990s	0	0	0	1	0.00012192
Single-Family Detached	4000+	Heated Basement	1	1990s	0.00721	0.602911	0.342193	0.047687	0.000290096
Single-Family Detached	4000+	Heated Basement	2	1990s	0.00721	0.602911	0.342193	0.047687	0.000188401
Single-Family Detached	4000+	Heated Basement	3	1990s	0.00721	0.602911	0.342193	0.047687	4.12831e-05
Single-Family Detached	4000+	Heated Basement	4+	1990s	0	0	0	1	2.91296e-05
Single-Family Detached	0-1499	Heated Basement	1	2000s	0.136224	0	0	0.863776	0.00445101
Single-Family Detached	0-1499	Heated Basement	2	2000s	0.136224	0	0	0.863776	0.00289069
Single-Family Detached	0-1499	Heated Basement	3	2000s	0	0	0	1	0.000633417
Single-Family Detached	0-1499	Heated Basement	4+	2000s	0	0	0	1	0.000446942
Single-Family Detached	1500-2499	Heated Basement	1	2000s	0.057359	0.753987	0	0.188653	0.00285619
Single-Family Detached	1500-2499	Heated Basement	2	2000s	0.057359	0.753987	0	0.188653	0.00185494
Single-Family Detached	1500-2499	Heated Basement	3	2000s	0.057359	0.753987	0	0.188653	0.000406461
Single-Family Detached	1500-2499	Heated Basement	4+	2000s	0	0	0	1	0.000286801
Single-Family Detached	2500-3999	Heated Basement	1	2000s	0.052157	0.848189	0	0.099654	0.00123764
Single-Family Detached	2500-3999	Heated Basement	2	2000s	0.052157	0.848189	0	0.099654	0.000803779
Single-Family Detached	2500-3999	Heated Basement	3	2000s	0.052157	0.848189	0	0.099654	0.000176127
Single-Family Detached	2500-3999	Heated Basement	4+	2000s	0	0	0	1	0.000124276
Single-Family Detached	4000+	Heated Basement	1	2000s	0.010732	0.44749	0.498077	0.0437	0.000295701
Single-Family Detached	4000+	Heated Basement	2	2000s	0.010732	0.44749	0.498077	0.0437	0.000192042
Single-Family Detached	4000+	Heated Basement	3	2000s	0.010732	0.44749	0.498077	0.0437	4.20808e-05
Single-Family Detached	4000+	Heated Basement	4+	2000s	0	0	0	1	2.96924e-05
Single-Family Detached	0-1499	Heated Basement	1	2010s	0.136224	0	0	0.863776	0.00101163
Single-Family Detached	0-1499	Heated Basement	2	2010s	0.136224	0	0	0.863776	0.000656998
Single-Family Detached	0-1499	Heated Basement	3	2010s	0	0	0	1	0.000143964
Single-Family Detached	0-1499	Heated Basement	4+	2010s	0	0	0	1	0.000101581
Single-Family Detached	1500-2499	Heated Basement	1	2010s	0.057359	0.753987	0	0.188653	0.000649159
Single-Family Detached	1500-2499	Heated Basement	2	2010s	0.057359	0.753987	0	0.188653	0.000421593
Single-Family Detached	1500-2499	Heated Basement	3	2010s	0.057359	0.753987	0	0.188653	9.2381e-05
Single-Family Detached	1500-2499	Heated Basement	4+	2010s	0	0	0	1	6.51844e-05
Single-Family Detached	2500-3999	Heated Basement	1	2010s	0.052157	0.848189	0	0.099654	0.000281292
Single-Family Detached	2500-3999	Heated Basement	2	2010s	0.052157	0.848189	0	0.099654	0.000182684
Single-Family Detached	2500-3999	Heated Basement	3	2010s	0.052157	0.848189	0	0.099654	4.00303e-05
Single-Family Detached	2500-3999	Heated Basement	4+	2010s	0	0	0	1	2.82456e-05
Single-Family Detached	4000+	Heated Basement	1	2010s	0.010732	0.44749	0.498077	0.0437	6.72073e-05
Single-Family Detached	4000+	Heated Basement	2	2010s	0.010732	0.44749	0.498077	0.0437	4.36475e-05
Single-Family Detached	4000+	Heated Basement	3	2010s	0.010732	0.44749	0.498077	0.0437	9.56418e-06
Single-Family Detached	4000+	Heated Basement	4+	2010s	0	0	0	1	6.74853e-06
Single-Family Detached	0-1499	Heated Basement	1	<1940	0.075776	0	0	0.924224	0.00389095
Single-Family Detached	0-1499	Heated Basement	2	<1940	0.075776	0	0	0.924224	0.00252696
Single-Family Detached	0-1499	Heated Basement	3	<1940	0	0	0	1	0.000553716
Single-Family Detached	0-1499	Heated Basement	4+	<1940	0	0	0	1	0.000390704
Single-Family Detached	1500-2499	Heated Basement	1	<1940	0.065978	0.09478	0	0.839242	0.0024968
Single-Family Detached	1500-2499	Heated Basement	2	<1940	0.065978	0.09478	0	0.839242	0.00162154
Single-Family Detached	1500-2499	Heated Basement	3	<1940	0.065978	0.09478	0	0.839242	0.000355317
Single-Family Detached	1500-2499	Heated Basement	4+	<1940	0	0	0	1	0.000250713
Single-Family Detached	2500-3999	Heated Basement	1	<1940	0.046631	0.091776	0	0.861593	0.00108191
Single-Family Detached	2500-3999	Heated Basement	2	<1940	0.046631	0.091776	0	0.861593	0.000702641
Single-Family Detached	2500-3999	Heated Basement	3	<1940	0.046631	0.091776	0	0.861593	0.000153965
Single-Family Detached	2500-3999	Heated Basement	4+	<1940	0	0	0	1	0.000108638
Single-Family Detached	4000+	Heated Basement	1	<1940	0.21222	0.194644	0.040975	0.552162	0.000258494
Single-Family Detached	4000+	Heated Basement	2	<1940	0.21222	0.194644	0.040975	0.552162	0.000167877
Single-Family Detached	4000+	Heated Basement	3	<1940	0.21222	0.194644	0.040975	0.552162	3.67859e-05
Single-Family Detached	4000+	Heated Basement	4+	<1940	0	0	0	1	2.59563e-05
Mobile Home	0-1499	Ambient	1	1940s	0	0	0	1	0.000811739
Mobile Home	0-1499	Ambient	2	1940s	0	0	0	1	0.00052718
Mobile Home	0-1499	Ambient	3	1940s	0	0	0	1	0.000115518
Mobile Home	0-1499	Ambient	4+	1940s	0	0	0	1	8.15097e-05
Mobile Home	1500-2499	Ambient	1	1940s	0	0	0	1	0.00052089
Mobile Home	1500-2499	Ambient	2	1940s	0	0	0	1	0.000338289
Mobile Home	1500-2499	Ambient	3	1940s	0	0	0	1	7.41271e-05
Mobile Home	1500-2499	Ambient	4+	1940s	0	0	0	1	5.23044e-05
Mobile Home	2500-3999	Ambient	1	1940s	0	0	0	1	0.000225711
Mobile Home	2500-3999	Ambient	2	1940s	0	0	0	1	0.000146587
Mobile Home	2500-3999	Ambient	3	1940s	0	0	0	1	3.21206e-05
Mobile Home	2500-3999	Ambient	4+	1940s	0	0	0	1	2.26644e-05
Mobile Home	4000+	Ambient	1	1940s	0	0	0	1	5.39276e-05
Mobile Home	4000+	Ambient	2	1940s	0	0	0	1	3.5023e-05
Mobile Home	4000+	Ambient	3	1940s	0	0	0	1	7.67437e-06
Mobile Home	4000+	Ambient	4+	1940s	0	0	0	1	5.41507e-06
Mobile Home	0-1499	Ambient	1	1950s	0	0	0	1	0.00171157
Mobile Home	0-1499	Ambient	2	1950s	0	0	0	1	0.00111157
Mobile Home	0-1499	Ambient	3	1950s	0	0	0	1	0.000243571
Mobile Home	0-1499	Ambient	4+	1950s	0	0	0	1	0.000171865
Mobile Home	1500-2499	Ambient	1	1950s	0	0	0	1	0.00109831
Mobile Home	1500-2499	Ambient	2	1950s	0	0	0	1	0.00071329
Mobile Home	1500-2499	Ambient	3	1950s	0	0	0	1	0.000156299
Mobile Home	1500-2499	Ambient	4+	1950s	0	0	0	1	0.000110285
Mobile Home	2500-3999	Ambient	1	1950s	0	0	0	1	0.000475915
Mobile Home	2500-3999	Ambient	2	1950s	0	0	0	1	0.000309081
Mobile Home	2500-3999	Ambient	3	1950s	0	0	0	1	6.77269e-05
Mobile Home	2500-3999	Ambient	4+	1950s	0	0	0	1	4.77884e-05
Mobile Home	4000+	Ambient	1	1950s	0	0	0	1	0.000113707
Mobile Home	4000+	Ambient	2	1950s	0	0	0	1	7.38468e-05
Mobile Home	4000+	Ambient	3	1950s	0	0	0	1	1.61816e-05
Mobile Home	4000+	Ambient	4+	1950s	0	0	0	1	1.14178e-05
Mobile Home	0-1499	Ambient	1	1960s	0	0	0	1	0.00173189
Mobile Home	0-1499	Ambient	2	1960s	0	0	0	1	0.00112477
Mobile Home	0-1499	Ambient	3	1960s	0	0	0	1	0.000246463
Mobile Home	0-1499	Ambient	4+	1960s	0	0	0	1	0.000173905
Mobile Home	1500-2499	Ambient	1	1960s	0	0	0	1	0.00111135
Mobile Home	1500-2499	Ambient	2	1960s	0	0	0	1	0.000721758
Mobile Home	1500-2499	Ambient	3	1960s	0	0	0	1	0.000158154
Mobile Home	1500-2499	Ambient	4+	1960s	0	0	0	1	0.000111594
Mobile Home	2500-3999	Ambient	1	1960s	0	0	0	1	0.000481566
Mobile Home	2500-3999	Ambient	2	1960s	0	0	0	1	0.000312751
Mobile Home	2500-3999	Ambient	3	1960s	0	0	0	1	6.8531e-05
Mobile Home	2500-3999	Ambient	4+	1960s	0	0	0	1	4.83558e-05
Mobile Home	4000+	Ambient	1	1960s	0	0	0	1	0.000115057
Mobile Home	4000+	Ambient	2	1960s	0	0	0	1	7.47235e-05
Mobile Home	4000+	Ambient	3	1960s	0	0	0	1	1.63737e-05
Mobile Home	4000+	Ambient	4+	1960s	0	0	0	1	1.15533e-05
Mobile Home	0-1499	Ambient	1	1970s	0	0	0	1	0.00247312
Mobile Home	0-1499	Ambient	2	1970s	0	0	0	1	0.00160615
Mobile Home	0-1499	Ambient	3	1970s	0	0	0	1	0.000351946
Mobile Home	0-1499	Ambient	4+	1970s	0	0	0	1	0.000248335
Mobile Home	1500-2499	Ambient	1	1970s	0	0	0	1	0.00158699
Mobile Home	1500-2499	Ambient	2	1970s	0	0	0	1	0.00103066
Mobile Home	1500-2499	Ambient	3	1970s	0	0	0	1	0.000225842
Mobile Home	1500-2499	Ambient	4+	1970s	0	0	0	1	0.000159355
Mobile Home	2500-3999	Ambient	1	1970s	0	0	0	1	0.00068767
Mobile Home	2500-3999	Ambient	2	1970s	0	0	0	1	0.000446604
Mobile Home	2500-3999	Ambient	3	1970s	0	0	0	1	9.78615e-05
Mobile Home	2500-3999	Ambient	4+	1970s	0	0	0	1	6.90515e-05
Mobile Home	4000+	Ambient	1	1970s	0	0	0	1	0.000164301
Mobile Home	4000+	Ambient	2	1970s	0	0	0	1	0.000106704
Mobile Home	4000+	Ambient	3	1970s	0	0	0	1	2.33814e-05
Mobile Home	4000+	Ambient	4+	1970s	0	0	0	1	1.6498e-05
Mobile Home	0-1499	Ambient	1	1980s	0	0	0	1	0.00216809
Mobile Home	0-1499	Ambient	2	1980s	0	0	0	1	0.00140805
Mobile Home	0-1499	Ambient	3	1980s	0	0	0	1	0.000308537
Mobile Home	0-1499	Ambient	4+	1980s	0	0	0	1	0.000217705
Mobile Home	1500-2499	Ambient	1	1980s	0	0	0	1	0.00139125
Mobile Home	1500-2499	Ambient	2	1980s	0	0	0	1	0.000903542
Mobile Home	1500-2499	Ambient	3	1980s	0	0	0	1	0.000197987
Mobile Home	1500-2499	Ambient	4+	1980s	0	0	0	1	0.000139701
Mobile Home	2500-3999	Ambient	1	1980s	0	0	0	1	0.000602854
Mobile Home	2500-3999	Ambient	2	1980s	0	0	0	1	0.000391521
Mobile Home	2500-3999	Ambient	3	1980s	0	0	0	1	8.57913e-05
Mobile Home	2500-3999	Ambient	4+	1980s	0	0	0	1	6.05348e-05
Mobile Home	4000+	Ambient	1	1980s	0	0	0	1	0.000144036
Mobile Home	4000+	Ambient	2	1980s	0	0	0	1	9.35435e-05
Mobile Home	4000+	Ambient	3	1980s	0	0	0	1	2.04976e-05
Mobile Home	4000+	Ambient	4+	1980s	0	0	0	1	1.44632e-05
Mobile Home	0-1499	Ambient	1	1990s	0	0	0	1	0.00227649
Mobile Home	0-1499	Ambient	2	1990s	0	0	0	1	0.00147845
Mobile Home	0-1499	Ambient	3	1990s	0	0	0	1	0.000323964
Mobile Home	0-1499	Ambient	4+	1990s	0	0	0	1	0.00022859
Mobile Home	1500-2499	Ambient	1	1990s	0	0	0	1	0.00146081
Mobile Home	1500-2499	Ambient	2	1990s	0	0	0	1	0.000948718
Mobile Home	1500-2499	Ambient	3	1990s	0	0	0	1	0.000207886
Mobile Home	1500-2499	Ambient	4+	1990s	0	0	0	1	0.000146685
Mobile Home	2500-3999	Ambient	1	1990s	0	0	0	1	0.000632995
Mobile Home	2500-3999	Ambient	2	1990s	0	0	0	1	0.000411096
Mobile Home	2500-3999	Ambient	3	1990s	0	0	0	1	9.00808e-05
Mobile Home	2500-3999	Ambient	4+	1990s	0	0	0	1	6.35614e-05
Mobile Home	4000+	Ambient	1	1990s	0	0	0	1	0.000151238
Mobile Home	4000+	Ambient	2	1990s	0	0	0	1	9.82205e-05
Mobile Home	4000+	Ambient	3	1990s	0	0	0	1	2.15224e-05
Mobile Home	4000+	Ambient	4+	1990s	0	0	0	1	1.51863e-05
Mobile Home	0-1499	Ambient	1	2000s	0	0	0	1	0.00232047
Mobile Home	0-1499	Ambient	2	2000s	0	0	0	1	0.00150702
Mobile Home	0-1499	Ambient	3	2000s	0	0	0	1	0.000330224
Mobile Home	0-1499	Ambient	4+	2000s	0	0	0	1	0.000233007
Mobile Home	1500-2499	Ambient	1	2000s	0	0	0	1	0.00148904
Mobile Home	1500-2499	Ambient	2	2000s	0	0	0	1	0.000967049
Mobile Home	1500-2499	Ambient	3	2000s	0	0	0	1	0.000211903
Mobile Home	1500-2499	Ambient	4+	2000s	0	0	0	1	0.00014952
Mobile Home	2500-3999	Ambient	1	2000s	0	0	0	1	0.000645227
Mobile Home	2500-3999	Ambient	2	2000s	0	0	0	1	0.000419039
Mobile Home	2500-3999	Ambient	3	2000s	0	0	0	1	9.18214e-05
Mobile Home	2500-3999	Ambient	4+	2000s	0	0	0	1	6.47896e-05
Mobile Home	4000+	Ambient	1	2000s	0	0	0	1	0.00015416
Mobile Home	4000+	Ambient	2	2000s	0	0	0	1	0.000100118
Mobile Home	4000+	Ambient	3	2000s	0	0	0	1	2.19383e-05
Mobile Home	4000+	Ambient	4+	2000s	0	0	0	1	1.54798e-05
Mobile Home	0-1499	Ambient	1	2010s	0	0	0	1	0.0005274
Mobile Home	0-1499	Ambient	2	2010s	0	0	0	1	0.000342517
Mobile Home	0-1499	Ambient	3	2010s	0	0	0	1	7.50536e-05
Mobile Home	0-1499	Ambient	4+	2010s	0	0	0	1	5.29582e-05
Mobile Home	1500-2499	Ambient	1	2010s	0	0	0	1	0.00033843
Mobile Home	1500-2499	Ambient	2	2010s	0	0	0	1	0.000219792
Mobile Home	1500-2499	Ambient	3	2010s	0	0	0	1	4.81616e-05
Mobile Home	1500-2499	Ambient	4+	2010s	0	0	0	1	3.3983e-05
Mobile Home	2500-3999	Ambient	1	2010s	0	0	0	1	0.000146648
Mobile Home	2500-3999	Ambient	2	2010s	0	0	0	1	9.52397e-05
Mobile Home	2500-3999	Ambient	3	2010s	0	0	0	1	2.08693e-05
Mobile Home	2500-3999	Ambient	4+	2010s	0	0	0	1	1.47254e-05
Mobile Home	4000+	Ambient	1	2010s	0	0	0	1	3.50376e-05
Mobile Home	4000+	Ambient	2	2010s	0	0	0	1	2.2755e-05
Mobile Home	4000+	Ambient	3	2010s	0	0	0	1	4.98616e-06
Mobile Home	4000+	Ambient	4+	2010s	0	0	0	1	3.51826e-06
Mobile Home	0-1499	Ambient	1	<1940	0	0	0	1	0.00202849
Mobile Home	0-1499	Ambient	2	<1940	0	0	0	1	0.0013174
Mobile Home	0-1499	Ambient	3	<1940	0	0	0	1	0.000288672
Mobile Home	0-1499	Ambient	4+	<1940	0	0	0	1	0.000203688
Mobile Home	1500-2499	Ambient	1	<1940	0	0	0	1	0.00130168
Mobile Home	1500-2499	Ambient	2	<1940	0	0	0	1	0.000845367
Mobile Home	1500-2499	Ambient	3	<1940	0	0	0	1	0.00018524
Mobile Home	1500-2499	Ambient	4+	<1940	0	0	0	1	0.000130706
Mobile Home	2500-3999	Ambient	1	<1940	0	0	0	1	0.000564039
Mobile Home	2500-3999	Ambient	2	<1940	0	0	0	1	0.000366313
Mobile Home	2500-3999	Ambient	3	<1940	0	0	0	1	8.02677e-05
Mobile Home	2500-3999	Ambient	4+	<1940	0	0	0	1	5.66372e-05
Mobile Home	4000+	Ambient	1	<1940	0	0	0	1	0.000134762
Mobile Home	4000+	Ambient	2	<1940	0	0	0	1	8.75207e-05
Mobile Home	4000+	Ambient	3	<1940	0	0	0	1	1.91778e-05
Mobile Home	4000+	Ambient	4+	<1940	0	0	0	1	1.3532e-05
>>>>>>> e1387e3e
Multi-Family with 2 - 4 Units	0-1499	Ambient	1	1940s	0	0	0	1	0
Multi-Family with 2 - 4 Units	0-1499	Ambient	2	1940s	0	0	0	1	0
Multi-Family with 2 - 4 Units	0-1499	Ambient	3	1940s	0	0	0	1	0
Multi-Family with 2 - 4 Units	0-1499	Ambient	4+	1940s	0	0	0	1	0
Multi-Family with 2 - 4 Units	1500-2499	Ambient	1	1940s	0	0	0	1	0
Multi-Family with 2 - 4 Units	1500-2499	Ambient	2	1940s	0	0	0	1	0
Multi-Family with 2 - 4 Units	1500-2499	Ambient	3	1940s	0	0	0	1	0
Multi-Family with 2 - 4 Units	1500-2499	Ambient	4+	1940s	0	0	0	1	0
Multi-Family with 2 - 4 Units	2500-3999	Ambient	1	1940s	0	0	0	1	0
Multi-Family with 2 - 4 Units	2500-3999	Ambient	2	1940s	0	0	0	1	0
Multi-Family with 2 - 4 Units	2500-3999	Ambient	3	1940s	0	0	0	1	0
Multi-Family with 2 - 4 Units	2500-3999	Ambient	4+	1940s	0	0	0	1	0
Multi-Family with 2 - 4 Units	4000+	Ambient	1	1940s	0	0	0	1	0
Multi-Family with 2 - 4 Units	4000+	Ambient	2	1940s	0	0	0	1	0
Multi-Family with 2 - 4 Units	4000+	Ambient	3	1940s	0	0	0	1	0
Multi-Family with 2 - 4 Units	4000+	Ambient	4+	1940s	0	0	0	1	0
Multi-Family with 2 - 4 Units	0-1499	Ambient	1	1950s	0	0	0	1	0
Multi-Family with 2 - 4 Units	0-1499	Ambient	2	1950s	0	0	0	1	0
Multi-Family with 2 - 4 Units	0-1499	Ambient	3	1950s	0	0	0	1	0
Multi-Family with 2 - 4 Units	0-1499	Ambient	4+	1950s	0	0	0	1	0
Multi-Family with 2 - 4 Units	1500-2499	Ambient	1	1950s	0	0	0	1	0
Multi-Family with 2 - 4 Units	1500-2499	Ambient	2	1950s	0	0	0	1	0
Multi-Family with 2 - 4 Units	1500-2499	Ambient	3	1950s	0	0	0	1	0
Multi-Family with 2 - 4 Units	1500-2499	Ambient	4+	1950s	0	0	0	1	0
Multi-Family with 2 - 4 Units	2500-3999	Ambient	1	1950s	0	0	0	1	0
Multi-Family with 2 - 4 Units	2500-3999	Ambient	2	1950s	0	0	0	1	0
Multi-Family with 2 - 4 Units	2500-3999	Ambient	3	1950s	0	0	0	1	0
Multi-Family with 2 - 4 Units	2500-3999	Ambient	4+	1950s	0	0	0	1	0
Multi-Family with 2 - 4 Units	4000+	Ambient	1	1950s	0	0	0	1	0
Multi-Family with 2 - 4 Units	4000+	Ambient	2	1950s	0	0	0	1	0
Multi-Family with 2 - 4 Units	4000+	Ambient	3	1950s	0	0	0	1	0
Multi-Family with 2 - 4 Units	4000+	Ambient	4+	1950s	0	0	0	1	0
Multi-Family with 2 - 4 Units	0-1499	Ambient	1	1960s	0	0	0	1	0
Multi-Family with 2 - 4 Units	0-1499	Ambient	2	1960s	0	0	0	1	0
Multi-Family with 2 - 4 Units	0-1499	Ambient	3	1960s	0	0	0	1	0
Multi-Family with 2 - 4 Units	0-1499	Ambient	4+	1960s	0	0	0	1	0
Multi-Family with 2 - 4 Units	1500-2499	Ambient	1	1960s	0	0	0	1	0
Multi-Family with 2 - 4 Units	1500-2499	Ambient	2	1960s	0	0	0	1	0
Multi-Family with 2 - 4 Units	1500-2499	Ambient	3	1960s	0	0	0	1	0
Multi-Family with 2 - 4 Units	1500-2499	Ambient	4+	1960s	0	0	0	1	0
Multi-Family with 2 - 4 Units	2500-3999	Ambient	1	1960s	0	0	0	1	0
Multi-Family with 2 - 4 Units	2500-3999	Ambient	2	1960s	0	0	0	1	0
Multi-Family with 2 - 4 Units	2500-3999	Ambient	3	1960s	0	0	0	1	0
Multi-Family with 2 - 4 Units	2500-3999	Ambient	4+	1960s	0	0	0	1	0
Multi-Family with 2 - 4 Units	4000+	Ambient	1	1960s	0	0	0	1	0
Multi-Family with 2 - 4 Units	4000+	Ambient	2	1960s	0	0	0	1	0
Multi-Family with 2 - 4 Units	4000+	Ambient	3	1960s	0	0	0	1	0
Multi-Family with 2 - 4 Units	4000+	Ambient	4+	1960s	0	0	0	1	0
Multi-Family with 2 - 4 Units	0-1499	Ambient	1	1970s	0	0	0	1	0
Multi-Family with 2 - 4 Units	0-1499	Ambient	2	1970s	0	0	0	1	0
Multi-Family with 2 - 4 Units	0-1499	Ambient	3	1970s	0	0	0	1	0
Multi-Family with 2 - 4 Units	0-1499	Ambient	4+	1970s	0	0	0	1	0
Multi-Family with 2 - 4 Units	1500-2499	Ambient	1	1970s	0	0	0	1	0
Multi-Family with 2 - 4 Units	1500-2499	Ambient	2	1970s	0	0	0	1	0
Multi-Family with 2 - 4 Units	1500-2499	Ambient	3	1970s	0	0	0	1	0
Multi-Family with 2 - 4 Units	1500-2499	Ambient	4+	1970s	0	0	0	1	0
Multi-Family with 2 - 4 Units	2500-3999	Ambient	1	1970s	0	0	0	1	0
Multi-Family with 2 - 4 Units	2500-3999	Ambient	2	1970s	0	0	0	1	0
Multi-Family with 2 - 4 Units	2500-3999	Ambient	3	1970s	0	0	0	1	0
Multi-Family with 2 - 4 Units	2500-3999	Ambient	4+	1970s	0	0	0	1	0
Multi-Family with 2 - 4 Units	4000+	Ambient	1	1970s	0	0	0	1	0
Multi-Family with 2 - 4 Units	4000+	Ambient	2	1970s	0	0	0	1	0
Multi-Family with 2 - 4 Units	4000+	Ambient	3	1970s	0	0	0	1	0
Multi-Family with 2 - 4 Units	4000+	Ambient	4+	1970s	0	0	0	1	0
Multi-Family with 2 - 4 Units	0-1499	Ambient	1	1980s	0	0	0	1	0
Multi-Family with 2 - 4 Units	0-1499	Ambient	2	1980s	0	0	0	1	0
Multi-Family with 2 - 4 Units	0-1499	Ambient	3	1980s	0	0	0	1	0
Multi-Family with 2 - 4 Units	0-1499	Ambient	4+	1980s	0	0	0	1	0
Multi-Family with 2 - 4 Units	1500-2499	Ambient	1	1980s	0	0	0	1	0
Multi-Family with 2 - 4 Units	1500-2499	Ambient	2	1980s	0	0	0	1	0
Multi-Family with 2 - 4 Units	1500-2499	Ambient	3	1980s	0	0	0	1	0
Multi-Family with 2 - 4 Units	1500-2499	Ambient	4+	1980s	0	0	0	1	0
Multi-Family with 2 - 4 Units	2500-3999	Ambient	1	1980s	0	0	0	1	0
Multi-Family with 2 - 4 Units	2500-3999	Ambient	2	1980s	0	0	0	1	0
Multi-Family with 2 - 4 Units	2500-3999	Ambient	3	1980s	0	0	0	1	0
Multi-Family with 2 - 4 Units	2500-3999	Ambient	4+	1980s	0	0	0	1	0
Multi-Family with 2 - 4 Units	4000+	Ambient	1	1980s	0	0	0	1	0
Multi-Family with 2 - 4 Units	4000+	Ambient	2	1980s	0	0	0	1	0
Multi-Family with 2 - 4 Units	4000+	Ambient	3	1980s	0	0	0	1	0
Multi-Family with 2 - 4 Units	4000+	Ambient	4+	1980s	0	0	0	1	0
Multi-Family with 2 - 4 Units	0-1499	Ambient	1	1990s	0	0	0	1	0
Multi-Family with 2 - 4 Units	0-1499	Ambient	2	1990s	0	0	0	1	0
Multi-Family with 2 - 4 Units	0-1499	Ambient	3	1990s	0	0	0	1	0
Multi-Family with 2 - 4 Units	0-1499	Ambient	4+	1990s	0	0	0	1	0
Multi-Family with 2 - 4 Units	1500-2499	Ambient	1	1990s	0	0	0	1	0
Multi-Family with 2 - 4 Units	1500-2499	Ambient	2	1990s	0	0	0	1	0
Multi-Family with 2 - 4 Units	1500-2499	Ambient	3	1990s	0	0	0	1	0
Multi-Family with 2 - 4 Units	1500-2499	Ambient	4+	1990s	0	0	0	1	0
Multi-Family with 2 - 4 Units	2500-3999	Ambient	1	1990s	0	0	0	1	0
Multi-Family with 2 - 4 Units	2500-3999	Ambient	2	1990s	0	0	0	1	0
Multi-Family with 2 - 4 Units	2500-3999	Ambient	3	1990s	0	0	0	1	0
Multi-Family with 2 - 4 Units	2500-3999	Ambient	4+	1990s	0	0	0	1	0
Multi-Family with 2 - 4 Units	4000+	Ambient	1	1990s	0	0	0	1	0
Multi-Family with 2 - 4 Units	4000+	Ambient	2	1990s	0	0	0	1	0
Multi-Family with 2 - 4 Units	4000+	Ambient	3	1990s	0	0	0	1	0
Multi-Family with 2 - 4 Units	4000+	Ambient	4+	1990s	0	0	0	1	0
Multi-Family with 2 - 4 Units	0-1499	Ambient	1	2000s	0	0	0	1	0
Multi-Family with 2 - 4 Units	0-1499	Ambient	2	2000s	0	0	0	1	0
Multi-Family with 2 - 4 Units	0-1499	Ambient	3	2000s	0	0	0	1	0
Multi-Family with 2 - 4 Units	0-1499	Ambient	4+	2000s	0	0	0	1	0
Multi-Family with 2 - 4 Units	1500-2499	Ambient	1	2000s	0	0	0	1	0
Multi-Family with 2 - 4 Units	1500-2499	Ambient	2	2000s	0	0	0	1	0
Multi-Family with 2 - 4 Units	1500-2499	Ambient	3	2000s	0	0	0	1	0
Multi-Family with 2 - 4 Units	1500-2499	Ambient	4+	2000s	0	0	0	1	0
Multi-Family with 2 - 4 Units	2500-3999	Ambient	1	2000s	0	0	0	1	0
Multi-Family with 2 - 4 Units	2500-3999	Ambient	2	2000s	0	0	0	1	0
Multi-Family with 2 - 4 Units	2500-3999	Ambient	3	2000s	0	0	0	1	0
Multi-Family with 2 - 4 Units	2500-3999	Ambient	4+	2000s	0	0	0	1	0
Multi-Family with 2 - 4 Units	4000+	Ambient	1	2000s	0	0	0	1	0
Multi-Family with 2 - 4 Units	4000+	Ambient	2	2000s	0	0	0	1	0
Multi-Family with 2 - 4 Units	4000+	Ambient	3	2000s	0	0	0	1	0
Multi-Family with 2 - 4 Units	4000+	Ambient	4+	2000s	0	0	0	1	0
Multi-Family with 2 - 4 Units	0-1499	Ambient	1	2010s	0	0	0	1	0
Multi-Family with 2 - 4 Units	0-1499	Ambient	2	2010s	0	0	0	1	0
Multi-Family with 2 - 4 Units	0-1499	Ambient	3	2010s	0	0	0	1	0
Multi-Family with 2 - 4 Units	0-1499	Ambient	4+	2010s	0	0	0	1	0
Multi-Family with 2 - 4 Units	1500-2499	Ambient	1	2010s	0	0	0	1	0
Multi-Family with 2 - 4 Units	1500-2499	Ambient	2	2010s	0	0	0	1	0
Multi-Family with 2 - 4 Units	1500-2499	Ambient	3	2010s	0	0	0	1	0
Multi-Family with 2 - 4 Units	1500-2499	Ambient	4+	2010s	0	0	0	1	0
Multi-Family with 2 - 4 Units	2500-3999	Ambient	1	2010s	0	0	0	1	0
Multi-Family with 2 - 4 Units	2500-3999	Ambient	2	2010s	0	0	0	1	0
Multi-Family with 2 - 4 Units	2500-3999	Ambient	3	2010s	0	0	0	1	0
Multi-Family with 2 - 4 Units	2500-3999	Ambient	4+	2010s	0	0	0	1	0
Multi-Family with 2 - 4 Units	4000+	Ambient	1	2010s	0	0	0	1	0
Multi-Family with 2 - 4 Units	4000+	Ambient	2	2010s	0	0	0	1	0
Multi-Family with 2 - 4 Units	4000+	Ambient	3	2010s	0	0	0	1	0
Multi-Family with 2 - 4 Units	4000+	Ambient	4+	2010s	0	0	0	1	0
Multi-Family with 2 - 4 Units	0-1499	Ambient	1	<1940	0	0	0	1	0
Multi-Family with 2 - 4 Units	0-1499	Ambient	2	<1940	0	0	0	1	0
Multi-Family with 2 - 4 Units	0-1499	Ambient	3	<1940	0	0	0	1	0
Multi-Family with 2 - 4 Units	0-1499	Ambient	4+	<1940	0	0	0	1	0
Multi-Family with 2 - 4 Units	1500-2499	Ambient	1	<1940	0	0	0	1	0
Multi-Family with 2 - 4 Units	1500-2499	Ambient	2	<1940	0	0	0	1	0
Multi-Family with 2 - 4 Units	1500-2499	Ambient	3	<1940	0	0	0	1	0
Multi-Family with 2 - 4 Units	1500-2499	Ambient	4+	<1940	0	0	0	1	0
Multi-Family with 2 - 4 Units	2500-3999	Ambient	1	<1940	0	0	0	1	0
Multi-Family with 2 - 4 Units	2500-3999	Ambient	2	<1940	0	0	0	1	0
Multi-Family with 2 - 4 Units	2500-3999	Ambient	3	<1940	0	0	0	1	0
Multi-Family with 2 - 4 Units	2500-3999	Ambient	4+	<1940	0	0	0	1	0
Multi-Family with 2 - 4 Units	4000+	Ambient	1	<1940	0	0	0	1	0
Multi-Family with 2 - 4 Units	4000+	Ambient	2	<1940	0	0	0	1	0
Multi-Family with 2 - 4 Units	4000+	Ambient	3	<1940	0	0	0	1	0
Multi-Family with 2 - 4 Units	4000+	Ambient	4+	<1940	0	0	0	1	0
Multi-Family with 5+ Units	0-1499	Ambient	1	1940s	0	0	0	1	0
Multi-Family with 5+ Units	0-1499	Ambient	2	1940s	0	0	0	1	0
Multi-Family with 5+ Units	0-1499	Ambient	3	1940s	0	0	0	1	0
Multi-Family with 5+ Units	0-1499	Ambient	4+	1940s	0	0	0	1	0
Multi-Family with 5+ Units	1500-2499	Ambient	1	1940s	0	0	0	1	0
Multi-Family with 5+ Units	1500-2499	Ambient	2	1940s	0	0	0	1	0
Multi-Family with 5+ Units	1500-2499	Ambient	3	1940s	0	0	0	1	0
Multi-Family with 5+ Units	1500-2499	Ambient	4+	1940s	0	0	0	1	0
Multi-Family with 5+ Units	2500-3999	Ambient	1	1940s	0	0	0	1	0
Multi-Family with 5+ Units	2500-3999	Ambient	2	1940s	0	0	0	1	0
Multi-Family with 5+ Units	2500-3999	Ambient	3	1940s	0	0	0	1	0
Multi-Family with 5+ Units	2500-3999	Ambient	4+	1940s	0	0	0	1	0
Multi-Family with 5+ Units	4000+	Ambient	1	1940s	0	0	0	1	0
Multi-Family with 5+ Units	4000+	Ambient	2	1940s	0	0	0	1	0
Multi-Family with 5+ Units	4000+	Ambient	3	1940s	0	0	0	1	0
Multi-Family with 5+ Units	4000+	Ambient	4+	1940s	0	0	0	1	0
Multi-Family with 5+ Units	0-1499	Ambient	1	1950s	0	0	0	1	0
Multi-Family with 5+ Units	0-1499	Ambient	2	1950s	0	0	0	1	0
Multi-Family with 5+ Units	0-1499	Ambient	3	1950s	0	0	0	1	0
Multi-Family with 5+ Units	0-1499	Ambient	4+	1950s	0	0	0	1	0
Multi-Family with 5+ Units	1500-2499	Ambient	1	1950s	0	0	0	1	0
Multi-Family with 5+ Units	1500-2499	Ambient	2	1950s	0	0	0	1	0
Multi-Family with 5+ Units	1500-2499	Ambient	3	1950s	0	0	0	1	0
Multi-Family with 5+ Units	1500-2499	Ambient	4+	1950s	0	0	0	1	0
Multi-Family with 5+ Units	2500-3999	Ambient	1	1950s	0	0	0	1	0
Multi-Family with 5+ Units	2500-3999	Ambient	2	1950s	0	0	0	1	0
Multi-Family with 5+ Units	2500-3999	Ambient	3	1950s	0	0	0	1	0
Multi-Family with 5+ Units	2500-3999	Ambient	4+	1950s	0	0	0	1	0
Multi-Family with 5+ Units	4000+	Ambient	1	1950s	0	0	0	1	0
Multi-Family with 5+ Units	4000+	Ambient	2	1950s	0	0	0	1	0
Multi-Family with 5+ Units	4000+	Ambient	3	1950s	0	0	0	1	0
Multi-Family with 5+ Units	4000+	Ambient	4+	1950s	0	0	0	1	0
Multi-Family with 5+ Units	0-1499	Ambient	1	1960s	0	0	0	1	0
Multi-Family with 5+ Units	0-1499	Ambient	2	1960s	0	0	0	1	0
Multi-Family with 5+ Units	0-1499	Ambient	3	1960s	0	0	0	1	0
Multi-Family with 5+ Units	0-1499	Ambient	4+	1960s	0	0	0	1	0
Multi-Family with 5+ Units	1500-2499	Ambient	1	1960s	0	0	0	1	0
Multi-Family with 5+ Units	1500-2499	Ambient	2	1960s	0	0	0	1	0
Multi-Family with 5+ Units	1500-2499	Ambient	3	1960s	0	0	0	1	0
Multi-Family with 5+ Units	1500-2499	Ambient	4+	1960s	0	0	0	1	0
Multi-Family with 5+ Units	2500-3999	Ambient	1	1960s	0	0	0	1	0
Multi-Family with 5+ Units	2500-3999	Ambient	2	1960s	0	0	0	1	0
Multi-Family with 5+ Units	2500-3999	Ambient	3	1960s	0	0	0	1	0
Multi-Family with 5+ Units	2500-3999	Ambient	4+	1960s	0	0	0	1	0
Multi-Family with 5+ Units	4000+	Ambient	1	1960s	0	0	0	1	0
Multi-Family with 5+ Units	4000+	Ambient	2	1960s	0	0	0	1	0
Multi-Family with 5+ Units	4000+	Ambient	3	1960s	0	0	0	1	0
Multi-Family with 5+ Units	4000+	Ambient	4+	1960s	0	0	0	1	0
Multi-Family with 5+ Units	0-1499	Ambient	1	1970s	0	0	0	1	0
Multi-Family with 5+ Units	0-1499	Ambient	2	1970s	0	0	0	1	0
Multi-Family with 5+ Units	0-1499	Ambient	3	1970s	0	0	0	1	0
Multi-Family with 5+ Units	0-1499	Ambient	4+	1970s	0	0	0	1	0
Multi-Family with 5+ Units	1500-2499	Ambient	1	1970s	0	0	0	1	0
Multi-Family with 5+ Units	1500-2499	Ambient	2	1970s	0	0	0	1	0
Multi-Family with 5+ Units	1500-2499	Ambient	3	1970s	0	0	0	1	0
Multi-Family with 5+ Units	1500-2499	Ambient	4+	1970s	0	0	0	1	0
Multi-Family with 5+ Units	2500-3999	Ambient	1	1970s	0	0	0	1	0
Multi-Family with 5+ Units	2500-3999	Ambient	2	1970s	0	0	0	1	0
Multi-Family with 5+ Units	2500-3999	Ambient	3	1970s	0	0	0	1	0
Multi-Family with 5+ Units	2500-3999	Ambient	4+	1970s	0	0	0	1	0
Multi-Family with 5+ Units	4000+	Ambient	1	1970s	0	0	0	1	0
Multi-Family with 5+ Units	4000+	Ambient	2	1970s	0	0	0	1	0
Multi-Family with 5+ Units	4000+	Ambient	3	1970s	0	0	0	1	0
Multi-Family with 5+ Units	4000+	Ambient	4+	1970s	0	0	0	1	0
Multi-Family with 5+ Units	0-1499	Ambient	1	1980s	0	0	0	1	0
Multi-Family with 5+ Units	0-1499	Ambient	2	1980s	0	0	0	1	0
Multi-Family with 5+ Units	0-1499	Ambient	3	1980s	0	0	0	1	0
Multi-Family with 5+ Units	0-1499	Ambient	4+	1980s	0	0	0	1	0
Multi-Family with 5+ Units	1500-2499	Ambient	1	1980s	0	0	0	1	0
Multi-Family with 5+ Units	1500-2499	Ambient	2	1980s	0	0	0	1	0
Multi-Family with 5+ Units	1500-2499	Ambient	3	1980s	0	0	0	1	0
Multi-Family with 5+ Units	1500-2499	Ambient	4+	1980s	0	0	0	1	0
Multi-Family with 5+ Units	2500-3999	Ambient	1	1980s	0	0	0	1	0
Multi-Family with 5+ Units	2500-3999	Ambient	2	1980s	0	0	0	1	0
Multi-Family with 5+ Units	2500-3999	Ambient	3	1980s	0	0	0	1	0
Multi-Family with 5+ Units	2500-3999	Ambient	4+	1980s	0	0	0	1	0
Multi-Family with 5+ Units	4000+	Ambient	1	1980s	0	0	0	1	0
Multi-Family with 5+ Units	4000+	Ambient	2	1980s	0	0	0	1	0
Multi-Family with 5+ Units	4000+	Ambient	3	1980s	0	0	0	1	0
Multi-Family with 5+ Units	4000+	Ambient	4+	1980s	0	0	0	1	0
Multi-Family with 5+ Units	0-1499	Ambient	1	1990s	0	0	0	1	0
Multi-Family with 5+ Units	0-1499	Ambient	2	1990s	0	0	0	1	0
Multi-Family with 5+ Units	0-1499	Ambient	3	1990s	0	0	0	1	0
Multi-Family with 5+ Units	0-1499	Ambient	4+	1990s	0	0	0	1	0
Multi-Family with 5+ Units	1500-2499	Ambient	1	1990s	0	0	0	1	0
Multi-Family with 5+ Units	1500-2499	Ambient	2	1990s	0	0	0	1	0
Multi-Family with 5+ Units	1500-2499	Ambient	3	1990s	0	0	0	1	0
Multi-Family with 5+ Units	1500-2499	Ambient	4+	1990s	0	0	0	1	0
Multi-Family with 5+ Units	2500-3999	Ambient	1	1990s	0	0	0	1	0
Multi-Family with 5+ Units	2500-3999	Ambient	2	1990s	0	0	0	1	0
Multi-Family with 5+ Units	2500-3999	Ambient	3	1990s	0	0	0	1	0
Multi-Family with 5+ Units	2500-3999	Ambient	4+	1990s	0	0	0	1	0
Multi-Family with 5+ Units	4000+	Ambient	1	1990s	0	0	0	1	0
Multi-Family with 5+ Units	4000+	Ambient	2	1990s	0	0	0	1	0
Multi-Family with 5+ Units	4000+	Ambient	3	1990s	0	0	0	1	0
Multi-Family with 5+ Units	4000+	Ambient	4+	1990s	0	0	0	1	0
Multi-Family with 5+ Units	0-1499	Ambient	1	2000s	0	0	0	1	0
Multi-Family with 5+ Units	0-1499	Ambient	2	2000s	0	0	0	1	0
Multi-Family with 5+ Units	0-1499	Ambient	3	2000s	0	0	0	1	0
Multi-Family with 5+ Units	0-1499	Ambient	4+	2000s	0	0	0	1	0
Multi-Family with 5+ Units	1500-2499	Ambient	1	2000s	0	0	0	1	0
Multi-Family with 5+ Units	1500-2499	Ambient	2	2000s	0	0	0	1	0
Multi-Family with 5+ Units	1500-2499	Ambient	3	2000s	0	0	0	1	0
Multi-Family with 5+ Units	1500-2499	Ambient	4+	2000s	0	0	0	1	0
Multi-Family with 5+ Units	2500-3999	Ambient	1	2000s	0	0	0	1	0
Multi-Family with 5+ Units	2500-3999	Ambient	2	2000s	0	0	0	1	0
Multi-Family with 5+ Units	2500-3999	Ambient	3	2000s	0	0	0	1	0
Multi-Family with 5+ Units	2500-3999	Ambient	4+	2000s	0	0	0	1	0
Multi-Family with 5+ Units	4000+	Ambient	1	2000s	0	0	0	1	0
Multi-Family with 5+ Units	4000+	Ambient	2	2000s	0	0	0	1	0
Multi-Family with 5+ Units	4000+	Ambient	3	2000s	0	0	0	1	0
Multi-Family with 5+ Units	4000+	Ambient	4+	2000s	0	0	0	1	0
Multi-Family with 5+ Units	0-1499	Ambient	1	2010s	0	0	0	1	0
Multi-Family with 5+ Units	0-1499	Ambient	2	2010s	0	0	0	1	0
Multi-Family with 5+ Units	0-1499	Ambient	3	2010s	0	0	0	1	0
Multi-Family with 5+ Units	0-1499	Ambient	4+	2010s	0	0	0	1	0
Multi-Family with 5+ Units	1500-2499	Ambient	1	2010s	0	0	0	1	0
Multi-Family with 5+ Units	1500-2499	Ambient	2	2010s	0	0	0	1	0
Multi-Family with 5+ Units	1500-2499	Ambient	3	2010s	0	0	0	1	0
Multi-Family with 5+ Units	1500-2499	Ambient	4+	2010s	0	0	0	1	0
Multi-Family with 5+ Units	2500-3999	Ambient	1	2010s	0	0	0	1	0
Multi-Family with 5+ Units	2500-3999	Ambient	2	2010s	0	0	0	1	0
Multi-Family with 5+ Units	2500-3999	Ambient	3	2010s	0	0	0	1	0
Multi-Family with 5+ Units	2500-3999	Ambient	4+	2010s	0	0	0	1	0
Multi-Family with 5+ Units	4000+	Ambient	1	2010s	0	0	0	1	0
Multi-Family with 5+ Units	4000+	Ambient	2	2010s	0	0	0	1	0
Multi-Family with 5+ Units	4000+	Ambient	3	2010s	0	0	0	1	0
Multi-Family with 5+ Units	4000+	Ambient	4+	2010s	0	0	0	1	0
Multi-Family with 5+ Units	0-1499	Ambient	1	<1940	0	0	0	1	0
Multi-Family with 5+ Units	0-1499	Ambient	2	<1940	0	0	0	1	0
Multi-Family with 5+ Units	0-1499	Ambient	3	<1940	0	0	0	1	0
Multi-Family with 5+ Units	0-1499	Ambient	4+	<1940	0	0	0	1	0
Multi-Family with 5+ Units	1500-2499	Ambient	1	<1940	0	0	0	1	0
Multi-Family with 5+ Units	1500-2499	Ambient	2	<1940	0	0	0	1	0
Multi-Family with 5+ Units	1500-2499	Ambient	3	<1940	0	0	0	1	0
Multi-Family with 5+ Units	1500-2499	Ambient	4+	<1940	0	0	0	1	0
Multi-Family with 5+ Units	2500-3999	Ambient	1	<1940	0	0	0	1	0
Multi-Family with 5+ Units	2500-3999	Ambient	2	<1940	0	0	0	1	0
Multi-Family with 5+ Units	2500-3999	Ambient	3	<1940	0	0	0	1	0
Multi-Family with 5+ Units	2500-3999	Ambient	4+	<1940	0	0	0	1	0
Multi-Family with 5+ Units	4000+	Ambient	1	<1940	0	0	0	1	0
Multi-Family with 5+ Units	4000+	Ambient	2	<1940	0	0	0	1	0
Multi-Family with 5+ Units	4000+	Ambient	3	<1940	0	0	0	1	0
Multi-Family with 5+ Units	4000+	Ambient	4+	<1940	0	0	0	1	0
Single-Family Attached	0-1499	Ambient	1	1940s	0	0	0	1	0
Single-Family Attached	0-1499	Ambient	2	1940s	0	0	0	1	0
Single-Family Attached	0-1499	Ambient	3	1940s	0	0	0	1	0
Single-Family Attached	0-1499	Ambient	4+	1940s	0	0	0	1	0
Single-Family Attached	1500-2499	Ambient	1	1940s	0	0	0	1	0
Single-Family Attached	1500-2499	Ambient	2	1940s	0	0	0	1	0
Single-Family Attached	1500-2499	Ambient	3	1940s	0	0	0	1	0
Single-Family Attached	1500-2499	Ambient	4+	1940s	0	0	0	1	0
Single-Family Attached	2500-3999	Ambient	1	1940s	0	0	0	1	0
Single-Family Attached	2500-3999	Ambient	2	1940s	0	0	0	1	0
Single-Family Attached	2500-3999	Ambient	3	1940s	0	0	0	1	0
Single-Family Attached	2500-3999	Ambient	4+	1940s	0	0	0	1	0
Single-Family Attached	4000+	Ambient	1	1940s	0	0	0	1	0
Single-Family Attached	4000+	Ambient	2	1940s	0	0	0	1	0
Single-Family Attached	4000+	Ambient	3	1940s	0	0	0	1	0
Single-Family Attached	4000+	Ambient	4+	1940s	0	0	0	1	0
Single-Family Attached	0-1499	Ambient	1	1950s	0	0	0	1	0
Single-Family Attached	0-1499	Ambient	2	1950s	0	0	0	1	0
Single-Family Attached	0-1499	Ambient	3	1950s	0	0	0	1	0
Single-Family Attached	0-1499	Ambient	4+	1950s	0	0	0	1	0
Single-Family Attached	1500-2499	Ambient	1	1950s	0	0	0	1	0
Single-Family Attached	1500-2499	Ambient	2	1950s	0	0	0	1	0
Single-Family Attached	1500-2499	Ambient	3	1950s	0	0	0	1	0
Single-Family Attached	1500-2499	Ambient	4+	1950s	0	0	0	1	0
Single-Family Attached	2500-3999	Ambient	1	1950s	0	0	0	1	0
Single-Family Attached	2500-3999	Ambient	2	1950s	0	0	0	1	0
Single-Family Attached	2500-3999	Ambient	3	1950s	0	0	0	1	0
Single-Family Attached	2500-3999	Ambient	4+	1950s	0	0	0	1	0
Single-Family Attached	4000+	Ambient	1	1950s	0	0	0	1	0
Single-Family Attached	4000+	Ambient	2	1950s	0	0	0	1	0
Single-Family Attached	4000+	Ambient	3	1950s	0	0	0	1	0
Single-Family Attached	4000+	Ambient	4+	1950s	0	0	0	1	0
Single-Family Attached	0-1499	Ambient	1	1960s	0	0	0	1	0
Single-Family Attached	0-1499	Ambient	2	1960s	0	0	0	1	0
Single-Family Attached	0-1499	Ambient	3	1960s	0	0	0	1	0
Single-Family Attached	0-1499	Ambient	4+	1960s	0	0	0	1	0
Single-Family Attached	1500-2499	Ambient	1	1960s	0	0	0	1	0
Single-Family Attached	1500-2499	Ambient	2	1960s	0	0	0	1	0
Single-Family Attached	1500-2499	Ambient	3	1960s	0	0	0	1	0
Single-Family Attached	1500-2499	Ambient	4+	1960s	0	0	0	1	0
Single-Family Attached	2500-3999	Ambient	1	1960s	0	0	0	1	0
Single-Family Attached	2500-3999	Ambient	2	1960s	0	0	0	1	0
Single-Family Attached	2500-3999	Ambient	3	1960s	0	0	0	1	0
Single-Family Attached	2500-3999	Ambient	4+	1960s	0	0	0	1	0
Single-Family Attached	4000+	Ambient	1	1960s	0	0	0	1	0
Single-Family Attached	4000+	Ambient	2	1960s	0	0	0	1	0
Single-Family Attached	4000+	Ambient	3	1960s	0	0	0	1	0
Single-Family Attached	4000+	Ambient	4+	1960s	0	0	0	1	0
Single-Family Attached	0-1499	Ambient	1	1970s	0	0	0	1	0
Single-Family Attached	0-1499	Ambient	2	1970s	0	0	0	1	0
Single-Family Attached	0-1499	Ambient	3	1970s	0	0	0	1	0
Single-Family Attached	0-1499	Ambient	4+	1970s	0	0	0	1	0
Single-Family Attached	1500-2499	Ambient	1	1970s	0	0	0	1	0
Single-Family Attached	1500-2499	Ambient	2	1970s	0	0	0	1	0
Single-Family Attached	1500-2499	Ambient	3	1970s	0	0	0	1	0
Single-Family Attached	1500-2499	Ambient	4+	1970s	0	0	0	1	0
Single-Family Attached	2500-3999	Ambient	1	1970s	0	0	0	1	0
Single-Family Attached	2500-3999	Ambient	2	1970s	0	0	0	1	0
Single-Family Attached	2500-3999	Ambient	3	1970s	0	0	0	1	0
Single-Family Attached	2500-3999	Ambient	4+	1970s	0	0	0	1	0
Single-Family Attached	4000+	Ambient	1	1970s	0	0	0	1	0
Single-Family Attached	4000+	Ambient	2	1970s	0	0	0	1	0
Single-Family Attached	4000+	Ambient	3	1970s	0	0	0	1	0
Single-Family Attached	4000+	Ambient	4+	1970s	0	0	0	1	0
Single-Family Attached	0-1499	Ambient	1	1980s	0	0	0	1	0
Single-Family Attached	0-1499	Ambient	2	1980s	0	0	0	1	0
Single-Family Attached	0-1499	Ambient	3	1980s	0	0	0	1	0
Single-Family Attached	0-1499	Ambient	4+	1980s	0	0	0	1	0
Single-Family Attached	1500-2499	Ambient	1	1980s	0	0	0	1	0
Single-Family Attached	1500-2499	Ambient	2	1980s	0	0	0	1	0
Single-Family Attached	1500-2499	Ambient	3	1980s	0	0	0	1	0
Single-Family Attached	1500-2499	Ambient	4+	1980s	0	0	0	1	0
Single-Family Attached	2500-3999	Ambient	1	1980s	0	0	0	1	0
Single-Family Attached	2500-3999	Ambient	2	1980s	0	0	0	1	0
Single-Family Attached	2500-3999	Ambient	3	1980s	0	0	0	1	0
Single-Family Attached	2500-3999	Ambient	4+	1980s	0	0	0	1	0
Single-Family Attached	4000+	Ambient	1	1980s	0	0	0	1	0
Single-Family Attached	4000+	Ambient	2	1980s	0	0	0	1	0
Single-Family Attached	4000+	Ambient	3	1980s	0	0	0	1	0
Single-Family Attached	4000+	Ambient	4+	1980s	0	0	0	1	0
Single-Family Attached	0-1499	Ambient	1	1990s	0	0	0	1	0
Single-Family Attached	0-1499	Ambient	2	1990s	0	0	0	1	0
Single-Family Attached	0-1499	Ambient	3	1990s	0	0	0	1	0
Single-Family Attached	0-1499	Ambient	4+	1990s	0	0	0	1	0
Single-Family Attached	1500-2499	Ambient	1	1990s	0	0	0	1	0
Single-Family Attached	1500-2499	Ambient	2	1990s	0	0	0	1	0
Single-Family Attached	1500-2499	Ambient	3	1990s	0	0	0	1	0
Single-Family Attached	1500-2499	Ambient	4+	1990s	0	0	0	1	0
Single-Family Attached	2500-3999	Ambient	1	1990s	0	0	0	1	0
Single-Family Attached	2500-3999	Ambient	2	1990s	0	0	0	1	0
Single-Family Attached	2500-3999	Ambient	3	1990s	0	0	0	1	0
Single-Family Attached	2500-3999	Ambient	4+	1990s	0	0	0	1	0
Single-Family Attached	4000+	Ambient	1	1990s	0	0	0	1	0
Single-Family Attached	4000+	Ambient	2	1990s	0	0	0	1	0
Single-Family Attached	4000+	Ambient	3	1990s	0	0	0	1	0
Single-Family Attached	4000+	Ambient	4+	1990s	0	0	0	1	0
Single-Family Attached	0-1499	Ambient	1	2000s	0	0	0	1	0
Single-Family Attached	0-1499	Ambient	2	2000s	0	0	0	1	0
Single-Family Attached	0-1499	Ambient	3	2000s	0	0	0	1	0
Single-Family Attached	0-1499	Ambient	4+	2000s	0	0	0	1	0
Single-Family Attached	1500-2499	Ambient	1	2000s	0	0	0	1	0
Single-Family Attached	1500-2499	Ambient	2	2000s	0	0	0	1	0
Single-Family Attached	1500-2499	Ambient	3	2000s	0	0	0	1	0
Single-Family Attached	1500-2499	Ambient	4+	2000s	0	0	0	1	0
Single-Family Attached	2500-3999	Ambient	1	2000s	0	0	0	1	0
Single-Family Attached	2500-3999	Ambient	2	2000s	0	0	0	1	0
Single-Family Attached	2500-3999	Ambient	3	2000s	0	0	0	1	0
Single-Family Attached	2500-3999	Ambient	4+	2000s	0	0	0	1	0
Single-Family Attached	4000+	Ambient	1	2000s	0	0	0	1	0
Single-Family Attached	4000+	Ambient	2	2000s	0	0	0	1	0
Single-Family Attached	4000+	Ambient	3	2000s	0	0	0	1	0
Single-Family Attached	4000+	Ambient	4+	2000s	0	0	0	1	0
Single-Family Attached	0-1499	Ambient	1	2010s	0	0	0	1	0
Single-Family Attached	0-1499	Ambient	2	2010s	0	0	0	1	0
Single-Family Attached	0-1499	Ambient	3	2010s	0	0	0	1	0
Single-Family Attached	0-1499	Ambient	4+	2010s	0	0	0	1	0
Single-Family Attached	1500-2499	Ambient	1	2010s	0	0	0	1	0
Single-Family Attached	1500-2499	Ambient	2	2010s	0	0	0	1	0
Single-Family Attached	1500-2499	Ambient	3	2010s	0	0	0	1	0
Single-Family Attached	1500-2499	Ambient	4+	2010s	0	0	0	1	0
Single-Family Attached	2500-3999	Ambient	1	2010s	0	0	0	1	0
Single-Family Attached	2500-3999	Ambient	2	2010s	0	0	0	1	0
Single-Family Attached	2500-3999	Ambient	3	2010s	0	0	0	1	0
Single-Family Attached	2500-3999	Ambient	4+	2010s	0	0	0	1	0
Single-Family Attached	4000+	Ambient	1	2010s	0	0	0	1	0
Single-Family Attached	4000+	Ambient	2	2010s	0	0	0	1	0
Single-Family Attached	4000+	Ambient	3	2010s	0	0	0	1	0
Single-Family Attached	4000+	Ambient	4+	2010s	0	0	0	1	0
Single-Family Attached	0-1499	Ambient	1	<1940	0	0	0	1	0
Single-Family Attached	0-1499	Ambient	2	<1940	0	0	0	1	0
Single-Family Attached	0-1499	Ambient	3	<1940	0	0	0	1	0
Single-Family Attached	0-1499	Ambient	4+	<1940	0	0	0	1	0
Single-Family Attached	1500-2499	Ambient	1	<1940	0	0	0	1	0
Single-Family Attached	1500-2499	Ambient	2	<1940	0	0	0	1	0
Single-Family Attached	1500-2499	Ambient	3	<1940	0	0	0	1	0
Single-Family Attached	1500-2499	Ambient	4+	<1940	0	0	0	1	0
Single-Family Attached	2500-3999	Ambient	1	<1940	0	0	0	1	0
Single-Family Attached	2500-3999	Ambient	2	<1940	0	0	0	1	0
Single-Family Attached	2500-3999	Ambient	3	<1940	0	0	0	1	0
Single-Family Attached	2500-3999	Ambient	4+	<1940	0	0	0	1	0
Single-Family Attached	4000+	Ambient	1	<1940	0	0	0	1	0
Single-Family Attached	4000+	Ambient	2	<1940	0	0	0	1	0
Single-Family Attached	4000+	Ambient	3	<1940	0	0	0	1	0
Single-Family Attached	4000+	Ambient	4+	<1940	0	0	0	1	0
<<<<<<< HEAD
Single-Family Detached	0-1499	Ambient	1	1940s	0	0	0	1	0.000748758
Single-Family Detached	0-1499	Ambient	2	1940s	0	0	0	1	0.00010268
Single-Family Detached	0-1499	Ambient	3	1940s	0	0	0	1	9.07748e-07
Single-Family Detached	0-1499	Ambient	4+	1940s	0	0	0	1	0
Single-Family Detached	1500-2499	Ambient	1	1940s	0	0	0	1	0.000371694
Single-Family Detached	1500-2499	Ambient	2	1940s	0	0	0	1	0.000242477
Single-Family Detached	1500-2499	Ambient	3	1940s	0	0	0	1	8.71605e-06
Single-Family Detached	1500-2499	Ambient	4+	1940s	0	0	0	1	0
Single-Family Detached	2500-3999	Ambient	1	1940s	0	0	0	1	4.7746e-05
Single-Family Detached	2500-3999	Ambient	2	1940s	0	0	0	1	7.9624e-05
Single-Family Detached	2500-3999	Ambient	3	1940s	0	0	0	1	6.56722e-06
Single-Family Detached	2500-3999	Ambient	4+	1940s	0	0	0	1	0
Single-Family Detached	4000+	Ambient	1	1940s	0	0	0	1	8.31481e-06
Single-Family Detached	4000+	Ambient	2	1940s	0	0	0	1	1.84393e-05
Single-Family Detached	4000+	Ambient	3	1940s	0	0	0	1	6.48846e-07
Single-Family Detached	4000+	Ambient	4+	1940s	0	0	0	1	0
Single-Family Detached	0-1499	Ambient	1	1950s	0	0	0	1	0.0018854
Single-Family Detached	0-1499	Ambient	2	1950s	0	0	0	1	0.00025855
Single-Family Detached	0-1499	Ambient	3	1950s	0	0	0	1	2.28574e-06
Single-Family Detached	0-1499	Ambient	4+	1950s	0	0	0	1	0
Single-Family Detached	1500-2499	Ambient	1	1950s	0	0	0	1	0.000944886
Single-Family Detached	1500-2499	Ambient	2	1950s	0	0	0	1	0.000616402
Single-Family Detached	1500-2499	Ambient	3	1950s	0	0	0	1	2.21571e-05
Single-Family Detached	1500-2499	Ambient	4+	1950s	0	0	0	1	0
Single-Family Detached	2500-3999	Ambient	1	1950s	0	0	0	1	0.000124655
Single-Family Detached	2500-3999	Ambient	2	1950s	0	0	0	1	0.000207882
Single-Family Detached	2500-3999	Ambient	3	1950s	0	0	0	1	1.71457e-05
Single-Family Detached	2500-3999	Ambient	4+	1950s	0	0	0	1	0
Single-Family Detached	4000+	Ambient	1	1950s	0	0	0	1	2.14088e-05
Single-Family Detached	4000+	Ambient	2	1950s	0	0	0	1	4.74769e-05
Single-Family Detached	4000+	Ambient	3	1950s	0	0	0	1	1.67063e-06
Single-Family Detached	4000+	Ambient	4+	1950s	0	0	0	1	0
Single-Family Detached	0-1499	Ambient	1	1960s	0	0	0	1	0.000874748
Single-Family Detached	0-1499	Ambient	2	1960s	0	0	0	1	8.61366e-05
Single-Family Detached	0-1499	Ambient	3	1960s	0	0	0	1	7.59579e-06
Single-Family Detached	0-1499	Ambient	4+	1960s	0	0	0	1	0
Single-Family Detached	1500-2499	Ambient	1	1960s	0	0	0	1	0.00103099
Single-Family Detached	1500-2499	Ambient	2	1960s	0	0	0	1	0.000363956
Single-Family Detached	1500-2499	Ambient	3	1960s	0	0	0	1	2.17434e-05
Single-Family Detached	1500-2499	Ambient	4+	1960s	0	0	0	1	0
Single-Family Detached	2500-3999	Ambient	1	1960s	0	0	0	1	0.000230032
Single-Family Detached	2500-3999	Ambient	2	1960s	0	0	0	1	0.000224258
Single-Family Detached	2500-3999	Ambient	3	1960s	0	0	0	1	1.29851e-05
Single-Family Detached	2500-3999	Ambient	4+	1960s	0	0	0	1	0
Single-Family Detached	4000+	Ambient	1	1960s	0	0	0	1	1.61424e-05
Single-Family Detached	4000+	Ambient	2	1960s	0	0	0	1	3.82513e-05
Single-Family Detached	4000+	Ambient	3	1960s	0	0	0	1	3.09794e-06
Single-Family Detached	4000+	Ambient	4+	1960s	0	0	0	1	0
Single-Family Detached	0-1499	Ambient	1	1970s	0	0	0	1	0.00112529
Single-Family Detached	0-1499	Ambient	2	1970s	0	0	0	1	0.000110807
Single-Family Detached	0-1499	Ambient	3	1970s	0	0	0	1	9.77133e-06
Single-Family Detached	0-1499	Ambient	4+	1970s	0	0	0	1	0
Single-Family Detached	1500-2499	Ambient	1	1970s	0	0	0	1	0.00130563
Single-Family Detached	1500-2499	Ambient	2	1970s	0	0	0	1	0.000460908
Single-Family Detached	1500-2499	Ambient	3	1970s	0	0	0	1	2.75354e-05
Single-Family Detached	1500-2499	Ambient	4+	1970s	0	0	0	1	0
Single-Family Detached	2500-3999	Ambient	1	1970s	0	0	0	1	0.000288287
Single-Family Detached	2500-3999	Ambient	2	1970s	0	0	0	1	0.000281051
Single-Family Detached	2500-3999	Ambient	3	1970s	0	0	0	1	1.62736e-05
Single-Family Detached	2500-3999	Ambient	4+	1970s	0	0	0	1	0
Single-Family Detached	4000+	Ambient	1	1970s	0	0	0	1	2.00315e-05
Single-Family Detached	4000+	Ambient	2	1970s	0	0	0	1	4.7467e-05
Single-Family Detached	4000+	Ambient	3	1970s	0	0	0	1	3.8443e-06
Single-Family Detached	4000+	Ambient	4+	1970s	0	0	0	1	0
Single-Family Detached	0-1499	Ambient	1	1980s	0	0	0	1	0.000730205
Single-Family Detached	0-1499	Ambient	2	1980s	0	0	0	1	0.000129844
Single-Family Detached	0-1499	Ambient	3	1980s	0	0	0	1	5.62341e-06
Single-Family Detached	0-1499	Ambient	4+	1980s	0	0	0	1	0
Single-Family Detached	1500-2499	Ambient	1	1980s	0	0	0	1	0.00119808
Single-Family Detached	1500-2499	Ambient	2	1980s	0	0	0	1	0.000635504
Single-Family Detached	1500-2499	Ambient	3	1980s	0	0	0	1	1.24274e-05
Single-Family Detached	1500-2499	Ambient	4+	1980s	0	0	0	1	0
Single-Family Detached	2500-3999	Ambient	1	1980s	0	0	0	1	0.000282305
Single-Family Detached	2500-3999	Ambient	2	1980s	0	0	0	1	0.000586439
Single-Family Detached	2500-3999	Ambient	3	1980s	0	0	0	1	2.83842e-05
Single-Family Detached	2500-3999	Ambient	4+	1980s	0	0	0	1	0
Single-Family Detached	4000+	Ambient	1	1980s	0	0	0	1	2.81502e-05
Single-Family Detached	4000+	Ambient	2	1980s	0	0	0	1	0.000145883
Single-Family Detached	4000+	Ambient	3	1980s	0	0	0	1	5.46963e-06
Single-Family Detached	4000+	Ambient	4+	1980s	0	0	0	1	0
Single-Family Detached	0-1499	Ambient	1	1990s	0	0	0	1	0.000811794
Single-Family Detached	0-1499	Ambient	2	1990s	0	0	0	1	0.000144352
Single-Family Detached	0-1499	Ambient	3	1990s	0	0	0	1	6.25174e-06
Single-Family Detached	0-1499	Ambient	4+	1990s	0	0	0	1	0
Single-Family Detached	1500-2499	Ambient	1	1990s	0	0	0	1	0.00133044
Single-Family Detached	1500-2499	Ambient	2	1990s	0	0	0	1	0.000705708
Single-Family Detached	1500-2499	Ambient	3	1990s	0	0	0	1	1.38002e-05
Single-Family Detached	1500-2499	Ambient	4+	1990s	0	0	0	1	0
Single-Family Detached	2500-3999	Ambient	1	1990s	0	0	0	1	0.000319121
Single-Family Detached	2500-3999	Ambient	2	1990s	0	0	0	1	0.000662918
Single-Family Detached	2500-3999	Ambient	3	1990s	0	0	0	1	3.20859e-05
Single-Family Detached	2500-3999	Ambient	4+	1990s	0	0	0	1	0
Single-Family Detached	4000+	Ambient	1	1990s	0	0	0	1	3.25985e-05
Single-Family Detached	4000+	Ambient	2	1990s	0	0	0	1	0.000168936
Single-Family Detached	4000+	Ambient	3	1990s	0	0	0	1	6.33395e-06
Single-Family Detached	4000+	Ambient	4+	1990s	0	0	0	1	0
Single-Family Detached	0-1499	Ambient	1	2000s	0	0	0	1	0.000441387
Single-Family Detached	0-1499	Ambient	2	2000s	0	0	0	1	8.49372e-05
Single-Family Detached	0-1499	Ambient	3	2000s	0	0	0	1	0
Single-Family Detached	0-1499	Ambient	4+	2000s	0	0	0	1	0
Single-Family Detached	1500-2499	Ambient	1	2000s	0	0	0	1	0.00108473
Single-Family Detached	1500-2499	Ambient	2	2000s	0	0	0	1	0.000576428
Single-Family Detached	1500-2499	Ambient	3	2000s	0	0	0	1	6.69141e-06
Single-Family Detached	1500-2499	Ambient	4+	2000s	0	0	0	1	0
Single-Family Detached	2500-3999	Ambient	1	2000s	0	0	0	1	0.000320692
Single-Family Detached	2500-3999	Ambient	2	2000s	0	0	0	1	0.000743564
Single-Family Detached	2500-3999	Ambient	3	2000s	0	0	0	1	1.23171e-05
Single-Family Detached	2500-3999	Ambient	4+	2000s	0	0	0	1	0
Single-Family Detached	4000+	Ambient	1	2000s	0	0	0	1	5.93188e-05
Single-Family Detached	4000+	Ambient	2	2000s	0	0	0	1	0.000222443
Single-Family Detached	4000+	Ambient	3	2000s	0	0	0	1	8.77748e-06
Single-Family Detached	4000+	Ambient	4+	2000s	0	0	0	1	0
Single-Family Detached	0-1499	Ambient	1	2010s	0	0	0	1	6.50798e-05
Single-Family Detached	0-1499	Ambient	2	2010s	0	0	0	1	1.25235e-05
Single-Family Detached	0-1499	Ambient	3	2010s	0	0	0	1	0
Single-Family Detached	0-1499	Ambient	4+	2010s	0	0	0	1	0
Single-Family Detached	1500-2499	Ambient	1	2010s	0	0	0	1	0.000190795
Single-Family Detached	1500-2499	Ambient	2	2010s	0	0	0	1	0.000101389
Single-Family Detached	1500-2499	Ambient	3	2010s	0	0	0	1	1.17696e-06
Single-Family Detached	1500-2499	Ambient	4+	2010s	0	0	0	1	0
Single-Family Detached	2500-3999	Ambient	1	2010s	0	0	0	1	8.72287e-05
Single-Family Detached	2500-3999	Ambient	2	2010s	0	0	0	1	0.000202251
Single-Family Detached	2500-3999	Ambient	3	2010s	0	0	0	1	3.35027e-06
Single-Family Detached	2500-3999	Ambient	4+	2010s	0	0	0	1	0
Single-Family Detached	4000+	Ambient	1	2010s	0	0	0	1	1.67928e-05
Single-Family Detached	4000+	Ambient	2	2010s	0	0	0	1	6.29722e-05
Single-Family Detached	4000+	Ambient	3	2010s	0	0	0	1	2.48485e-06
Single-Family Detached	4000+	Ambient	4+	2010s	0	0	0	1	0
Single-Family Detached	0-1499	Ambient	1	<1940	0	0	0	1	0.000502497
Single-Family Detached	0-1499	Ambient	2	<1940	0	0	0	1	0.000308527
Single-Family Detached	0-1499	Ambient	3	<1940	0	0	0	1	5.61768e-06
Single-Family Detached	0-1499	Ambient	4+	<1940	0	0	0	1	0
Single-Family Detached	1500-2499	Ambient	1	<1940	0	0	0	1	0.000176474
Single-Family Detached	1500-2499	Ambient	2	<1940	0	0	0	1	0.000497776
Single-Family Detached	1500-2499	Ambient	3	<1940	0	0	0	1	1.06627e-05
Single-Family Detached	1500-2499	Ambient	4+	<1940	0	0	0	1	0
Single-Family Detached	2500-3999	Ambient	1	<1940	0	0	0	1	2.10493e-05
Single-Family Detached	2500-3999	Ambient	2	<1940	0	0	0	1	0.000218097
Single-Family Detached	2500-3999	Ambient	3	<1940	0	0	0	1	1.82687e-05
Single-Family Detached	2500-3999	Ambient	4+	<1940	0	0	0	1	0
Single-Family Detached	4000+	Ambient	1	<1940	0	0	0	1	5.1483e-06
Single-Family Detached	4000+	Ambient	2	<1940	0	0	0	1	5.4706e-05
Single-Family Detached	4000+	Ambient	3	<1940	0	0	0	1	1.28771e-05
Single-Family Detached	4000+	Ambient	4+	<1940	0	0	0	1	0
=======
Single-Family Detached	0-1499	Ambient	1	1940s	0	0	0	1	0.000371122
Single-Family Detached	0-1499	Ambient	2	1940s	0	0	0	1	0.000241023
Single-Family Detached	0-1499	Ambient	3	1940s	0	0	0	1	5.28139e-05
Single-Family Detached	0-1499	Ambient	4+	1940s	0	0	0	1	3.72657e-05
Single-Family Detached	1500-2499	Ambient	1	1940s	0	0	0	1	0.000238147
Single-Family Detached	1500-2499	Ambient	2	1940s	0	0	0	1	0.000154664
Single-Family Detached	1500-2499	Ambient	3	1940s	0	0	0	1	3.38904e-05
Single-Family Detached	1500-2499	Ambient	4+	1940s	0	0	0	1	2.39133e-05
Single-Family Detached	2500-3999	Ambient	1	1940s	0	0	0	1	0.000103193
Single-Family Detached	2500-3999	Ambient	2	1940s	0	0	0	1	6.70185e-05
Single-Family Detached	2500-3999	Ambient	3	1940s	0	0	0	1	1.46853e-05
Single-Family Detached	2500-3999	Ambient	4+	1940s	0	0	0	1	1.0362e-05
Single-Family Detached	4000+	Ambient	1	1940s	0	0	0	1	2.46553e-05
Single-Family Detached	4000+	Ambient	2	1940s	0	0	0	1	1.60123e-05
Single-Family Detached	4000+	Ambient	3	1940s	0	0	0	1	3.50867e-06
Single-Family Detached	4000+	Ambient	4+	1940s	0	0	0	1	2.47573e-06
Single-Family Detached	0-1499	Ambient	1	1950s	0	0	0	1	0.000782518
Single-Family Detached	0-1499	Ambient	2	1950s	0	0	0	1	0.000508203
Single-Family Detached	0-1499	Ambient	3	1950s	0	0	0	1	0.000111359
Single-Family Detached	0-1499	Ambient	4+	1950s	0	0	0	1	7.85755e-05
Single-Family Detached	1500-2499	Ambient	1	1950s	0	0	0	1	0.000502139
Single-Family Detached	1500-2499	Ambient	2	1950s	0	0	0	1	0.000326112
Single-Family Detached	1500-2499	Ambient	3	1950s	0	0	0	1	7.14587e-05
Single-Family Detached	1500-2499	Ambient	4+	1950s	0	0	0	1	5.04216e-05
Single-Family Detached	2500-3999	Ambient	1	1950s	0	0	0	1	0.000217586
Single-Family Detached	2500-3999	Ambient	2	1950s	0	0	0	1	0.00014131
Single-Family Detached	2500-3999	Ambient	3	1950s	0	0	0	1	3.09643e-05
Single-Family Detached	2500-3999	Ambient	4+	1950s	0	0	0	1	2.18486e-05
Single-Family Detached	4000+	Ambient	1	1950s	0	0	0	1	5.19863e-05
Single-Family Detached	4000+	Ambient	2	1950s	0	0	0	1	3.37623e-05
Single-Family Detached	4000+	Ambient	3	1950s	0	0	0	1	7.3981e-06
Single-Family Detached	4000+	Ambient	4+	1950s	0	0	0	1	5.22014e-06
Single-Family Detached	0-1499	Ambient	1	1960s	0	0	0	1	0.000791808
Single-Family Detached	0-1499	Ambient	2	1960s	0	0	0	1	0.000514236
Single-Family Detached	0-1499	Ambient	3	1960s	0	0	0	1	0.000112681
Single-Family Detached	0-1499	Ambient	4+	1960s	0	0	0	1	7.95084e-05
Single-Family Detached	1500-2499	Ambient	1	1960s	0	0	0	1	0.0005081
Single-Family Detached	1500-2499	Ambient	2	1960s	0	0	0	1	0.000329983
Single-Family Detached	1500-2499	Ambient	3	1960s	0	0	0	1	7.23071e-05
Single-Family Detached	1500-2499	Ambient	4+	1960s	0	0	0	1	5.10202e-05
Single-Family Detached	2500-3999	Ambient	1	1960s	0	0	0	1	0.000220169
Single-Family Detached	2500-3999	Ambient	2	1960s	0	0	0	1	0.000142988
Single-Family Detached	2500-3999	Ambient	3	1960s	0	0	0	1	3.13319e-05
Single-Family Detached	2500-3999	Ambient	4+	1960s	0	0	0	1	2.21079e-05
Single-Family Detached	4000+	Ambient	1	1960s	0	0	0	1	5.26035e-05
Single-Family Detached	4000+	Ambient	2	1960s	0	0	0	1	3.41631e-05
Single-Family Detached	4000+	Ambient	3	1960s	0	0	0	1	7.48594e-06
Single-Family Detached	4000+	Ambient	4+	1960s	0	0	0	1	5.28211e-06
Single-Family Detached	0-1499	Ambient	1	1970s	0	0	0	1	0.00113069
Single-Family Detached	0-1499	Ambient	2	1970s	0	0	0	1	0.000734324
Single-Family Detached	0-1499	Ambient	3	1970s	0	0	0	1	0.000160908
Single-Family Detached	0-1499	Ambient	4+	1970s	0	0	0	1	0.000113537
Single-Family Detached	1500-2499	Ambient	1	1970s	0	0	0	1	0.000725561
Single-Family Detached	1500-2499	Ambient	2	1970s	0	0	0	1	0.000471212
Single-Family Detached	1500-2499	Ambient	3	1970s	0	0	0	1	0.000103254
Single-Family Detached	1500-2499	Ambient	4+	1970s	0	0	0	1	7.28563e-05
Single-Family Detached	2500-3999	Ambient	1	1970s	0	0	0	1	0.000314398
Single-Family Detached	2500-3999	Ambient	2	1970s	0	0	0	1	0.000204185
Single-Family Detached	2500-3999	Ambient	3	1970s	0	0	0	1	4.47416e-05
Single-Family Detached	2500-3999	Ambient	4+	1970s	0	0	0	1	3.15699e-05
Single-Family Detached	4000+	Ambient	1	1970s	0	0	0	1	7.51172e-05
Single-Family Detached	4000+	Ambient	2	1970s	0	0	0	1	4.87845e-05
Single-Family Detached	4000+	Ambient	3	1970s	0	0	0	1	1.06898e-05
Single-Family Detached	4000+	Ambient	4+	1970s	0	0	0	1	7.5428e-06
Single-Family Detached	0-1499	Ambient	1	1980s	0	0	0	1	0.000991235
Single-Family Detached	0-1499	Ambient	2	1980s	0	0	0	1	0.000643753
Single-Family Detached	0-1499	Ambient	3	1980s	0	0	0	1	0.000141061
Single-Family Detached	0-1499	Ambient	4+	1980s	0	0	0	1	9.95335e-05
Single-Family Detached	1500-2499	Ambient	1	1980s	0	0	0	1	0.000636071
Single-Family Detached	1500-2499	Ambient	2	1980s	0	0	0	1	0.000413094
Single-Family Detached	1500-2499	Ambient	3	1980s	0	0	0	1	9.05185e-05
Single-Family Detached	1500-2499	Ambient	4+	1980s	0	0	0	1	6.38703e-05
Single-Family Detached	2500-3999	Ambient	1	1980s	0	0	0	1	0.000275621
Single-Family Detached	2500-3999	Ambient	2	1980s	0	0	0	1	0.000179001
Single-Family Detached	2500-3999	Ambient	3	1980s	0	0	0	1	3.92232e-05
Single-Family Detached	2500-3999	Ambient	4+	1980s	0	0	0	1	2.76761e-05
Single-Family Detached	4000+	Ambient	1	1980s	0	0	0	1	6.58523e-05
Single-Family Detached	4000+	Ambient	2	1980s	0	0	0	1	4.27675e-05
Single-Family Detached	4000+	Ambient	3	1980s	0	0	0	1	9.37136e-06
Single-Family Detached	4000+	Ambient	4+	1980s	0	0	0	1	6.61247e-06
Single-Family Detached	0-1499	Ambient	1	1990s	0	0	0	1	0.00104079
Single-Family Detached	0-1499	Ambient	2	1990s	0	0	0	1	0.000675939
Single-Family Detached	0-1499	Ambient	3	1990s	0	0	0	1	0.000148114
Single-Family Detached	0-1499	Ambient	4+	1990s	0	0	0	1	0.00010451
Single-Family Detached	1500-2499	Ambient	1	1990s	0	0	0	1	0.000667874
Single-Family Detached	1500-2499	Ambient	2	1990s	0	0	0	1	0.000433748
Single-Family Detached	1500-2499	Ambient	3	1990s	0	0	0	1	9.50443e-05
Single-Family Detached	1500-2499	Ambient	4+	1990s	0	0	0	1	6.70637e-05
Single-Family Detached	2500-3999	Ambient	1	1990s	0	0	0	1	0.000289401
Single-Family Detached	2500-3999	Ambient	2	1990s	0	0	0	1	0.00018795
Single-Family Detached	2500-3999	Ambient	3	1990s	0	0	0	1	4.11843e-05
Single-Family Detached	2500-3999	Ambient	4+	1990s	0	0	0	1	2.90599e-05
Single-Family Detached	4000+	Ambient	1	1990s	0	0	0	1	6.91448e-05
Single-Family Detached	4000+	Ambient	2	1990s	0	0	0	1	4.49058e-05
Single-Family Detached	4000+	Ambient	3	1990s	0	0	0	1	9.83991e-06
Single-Family Detached	4000+	Ambient	4+	1990s	0	0	0	1	6.94309e-06
Single-Family Detached	0-1499	Ambient	1	2000s	0	0	0	1	0.00106091
Single-Family Detached	0-1499	Ambient	2	2000s	0	0	0	1	0.000689
Single-Family Detached	0-1499	Ambient	3	2000s	0	0	0	1	0.000150976
Single-Family Detached	0-1499	Ambient	4+	2000s	0	0	0	1	0.000106529
Single-Family Detached	1500-2499	Ambient	1	2000s	0	0	0	1	0.000680779
Single-Family Detached	1500-2499	Ambient	2	2000s	0	0	0	1	0.000442129
Single-Family Detached	1500-2499	Ambient	3	2000s	0	0	0	1	9.68808e-05
Single-Family Detached	1500-2499	Ambient	4+	2000s	0	0	0	1	6.83595e-05
Single-Family Detached	2500-3999	Ambient	1	2000s	0	0	0	1	0.000294993
Single-Family Detached	2500-3999	Ambient	2	2000s	0	0	0	1	0.000191582
Single-Family Detached	2500-3999	Ambient	3	2000s	0	0	0	1	4.19801e-05
Single-Family Detached	2500-3999	Ambient	4+	2000s	0	0	0	1	2.96214e-05
Single-Family Detached	4000+	Ambient	1	2000s	0	0	0	1	7.04809e-05
Single-Family Detached	4000+	Ambient	2	2000s	0	0	0	1	4.57735e-05
Single-Family Detached	4000+	Ambient	3	2000s	0	0	0	1	1.003e-05
Single-Family Detached	4000+	Ambient	4+	2000s	0	0	0	1	7.07725e-06
Single-Family Detached	0-1499	Ambient	1	2010s	0	0	0	1	0.000241124
Single-Family Detached	0-1499	Ambient	2	2010s	0	0	0	1	0.000156597
Single-Family Detached	0-1499	Ambient	3	2010s	0	0	0	1	3.4314e-05
Single-Family Detached	0-1499	Ambient	4+	2010s	0	0	0	1	2.42121e-05
Single-Family Detached	1500-2499	Ambient	1	2010s	0	0	0	1	0.000154728
Single-Family Detached	1500-2499	Ambient	2	2010s	0	0	0	1	0.000100488
Single-Family Detached	1500-2499	Ambient	3	2010s	0	0	0	1	2.20192e-05
Single-Family Detached	1500-2499	Ambient	4+	2010s	0	0	0	1	1.55368e-05
Single-Family Detached	2500-3999	Ambient	1	2010s	0	0	0	1	6.70464e-05
Single-Family Detached	2500-3999	Ambient	2	2010s	0	0	0	1	4.3543e-05
Single-Family Detached	2500-3999	Ambient	3	2010s	0	0	0	1	9.54129e-06
Single-Family Detached	2500-3999	Ambient	4+	2010s	0	0	0	1	6.73238e-06
Single-Family Detached	4000+	Ambient	1	2010s	0	0	0	1	1.6019e-05
Single-Family Detached	4000+	Ambient	2	2010s	0	0	0	1	1.04035e-05
Single-Family Detached	4000+	Ambient	3	2010s	0	0	0	1	2.27964e-06
Single-Family Detached	4000+	Ambient	4+	2010s	0	0	0	1	1.60852e-06
Single-Family Detached	0-1499	Ambient	1	<1940	0	0	0	1	0.000927414
Single-Family Detached	0-1499	Ambient	2	<1940	0	0	0	1	0.000602305
Single-Family Detached	0-1499	Ambient	3	<1940	0	0	0	1	0.000131979
Single-Family Detached	0-1499	Ambient	4+	<1940	0	0	0	1	9.31251e-05
Single-Family Detached	1500-2499	Ambient	1	<1940	0	0	0	1	0.000595118
Single-Family Detached	1500-2499	Ambient	2	<1940	0	0	0	1	0.000386497
Single-Family Detached	1500-2499	Ambient	3	<1940	0	0	0	1	8.46904e-05
Single-Family Detached	1500-2499	Ambient	4+	<1940	0	0	0	1	5.9758e-05
Single-Family Detached	2500-3999	Ambient	1	<1940	0	0	0	1	0.000257875
Single-Family Detached	2500-3999	Ambient	2	<1940	0	0	0	1	0.000167476
Single-Family Detached	2500-3999	Ambient	3	<1940	0	0	0	1	3.66979e-05
Single-Family Detached	2500-3999	Ambient	4+	<1940	0	0	0	1	2.58942e-05
Single-Family Detached	4000+	Ambient	1	<1940	0	0	0	1	6.16124e-05
Single-Family Detached	4000+	Ambient	2	<1940	0	0	0	1	4.00139e-05
Single-Family Detached	4000+	Ambient	3	<1940	0	0	0	1	8.76798e-06
Single-Family Detached	4000+	Ambient	4+	<1940	0	0	0	1	6.18673e-06
>>>>>>> e1387e3e
Mobile Home	0-1499	Slab	1	1940s	0	0	0	1	0
Mobile Home	0-1499	Slab	2	1940s	0	0	0	1	0
Mobile Home	0-1499	Slab	3	1940s	0	0	0	1	0
Mobile Home	0-1499	Slab	4+	1940s	0	0	0	1	0
Mobile Home	1500-2499	Slab	1	1940s	0	0	0	1	0
Mobile Home	1500-2499	Slab	2	1940s	0	0	0	1	0
Mobile Home	1500-2499	Slab	3	1940s	0	0	0	1	0
Mobile Home	1500-2499	Slab	4+	1940s	0	0	0	1	0
Mobile Home	2500-3999	Slab	1	1940s	0	0	0	1	0
Mobile Home	2500-3999	Slab	2	1940s	0	0	0	1	0
Mobile Home	2500-3999	Slab	3	1940s	0	0	0	1	0
Mobile Home	2500-3999	Slab	4+	1940s	0	0	0	1	0
Mobile Home	4000+	Slab	1	1940s	0	0	0	1	0
Mobile Home	4000+	Slab	2	1940s	0	0	0	1	0
Mobile Home	4000+	Slab	3	1940s	0	0	0	1	0
Mobile Home	4000+	Slab	4+	1940s	0	0	0	1	0
Mobile Home	0-1499	Slab	1	1950s	0	0	0	1	0
Mobile Home	0-1499	Slab	2	1950s	0	0	0	1	0
Mobile Home	0-1499	Slab	3	1950s	0	0	0	1	0
Mobile Home	0-1499	Slab	4+	1950s	0	0	0	1	0
Mobile Home	1500-2499	Slab	1	1950s	0	0	0	1	0
Mobile Home	1500-2499	Slab	2	1950s	0	0	0	1	0
Mobile Home	1500-2499	Slab	3	1950s	0	0	0	1	0
Mobile Home	1500-2499	Slab	4+	1950s	0	0	0	1	0
Mobile Home	2500-3999	Slab	1	1950s	0	0	0	1	0
Mobile Home	2500-3999	Slab	2	1950s	0	0	0	1	0
Mobile Home	2500-3999	Slab	3	1950s	0	0	0	1	0
Mobile Home	2500-3999	Slab	4+	1950s	0	0	0	1	0
Mobile Home	4000+	Slab	1	1950s	0	0	0	1	0
Mobile Home	4000+	Slab	2	1950s	0	0	0	1	0
Mobile Home	4000+	Slab	3	1950s	0	0	0	1	0
Mobile Home	4000+	Slab	4+	1950s	0	0	0	1	0
Mobile Home	0-1499	Slab	1	1960s	0	0	0	1	0
Mobile Home	0-1499	Slab	2	1960s	0	0	0	1	0
Mobile Home	0-1499	Slab	3	1960s	0	0	0	1	0
Mobile Home	0-1499	Slab	4+	1960s	0	0	0	1	0
Mobile Home	1500-2499	Slab	1	1960s	0	0	0	1	0
Mobile Home	1500-2499	Slab	2	1960s	0	0	0	1	0
Mobile Home	1500-2499	Slab	3	1960s	0	0	0	1	0
Mobile Home	1500-2499	Slab	4+	1960s	0	0	0	1	0
Mobile Home	2500-3999	Slab	1	1960s	0	0	0	1	0
Mobile Home	2500-3999	Slab	2	1960s	0	0	0	1	0
Mobile Home	2500-3999	Slab	3	1960s	0	0	0	1	0
Mobile Home	2500-3999	Slab	4+	1960s	0	0	0	1	0
Mobile Home	4000+	Slab	1	1960s	0	0	0	1	0
Mobile Home	4000+	Slab	2	1960s	0	0	0	1	0
Mobile Home	4000+	Slab	3	1960s	0	0	0	1	0
Mobile Home	4000+	Slab	4+	1960s	0	0	0	1	0
Mobile Home	0-1499	Slab	1	1970s	0	0	0	1	0
Mobile Home	0-1499	Slab	2	1970s	0	0	0	1	0
Mobile Home	0-1499	Slab	3	1970s	0	0	0	1	0
Mobile Home	0-1499	Slab	4+	1970s	0	0	0	1	0
Mobile Home	1500-2499	Slab	1	1970s	0	0	0	1	0
Mobile Home	1500-2499	Slab	2	1970s	0	0	0	1	0
Mobile Home	1500-2499	Slab	3	1970s	0	0	0	1	0
Mobile Home	1500-2499	Slab	4+	1970s	0	0	0	1	0
Mobile Home	2500-3999	Slab	1	1970s	0	0	0	1	0
Mobile Home	2500-3999	Slab	2	1970s	0	0	0	1	0
Mobile Home	2500-3999	Slab	3	1970s	0	0	0	1	0
Mobile Home	2500-3999	Slab	4+	1970s	0	0	0	1	0
Mobile Home	4000+	Slab	1	1970s	0	0	0	1	0
Mobile Home	4000+	Slab	2	1970s	0	0	0	1	0
Mobile Home	4000+	Slab	3	1970s	0	0	0	1	0
Mobile Home	4000+	Slab	4+	1970s	0	0	0	1	0
Mobile Home	0-1499	Slab	1	1980s	0	0	0	1	0
Mobile Home	0-1499	Slab	2	1980s	0	0	0	1	0
Mobile Home	0-1499	Slab	3	1980s	0	0	0	1	0
Mobile Home	0-1499	Slab	4+	1980s	0	0	0	1	0
Mobile Home	1500-2499	Slab	1	1980s	0	0	0	1	0
Mobile Home	1500-2499	Slab	2	1980s	0	0	0	1	0
Mobile Home	1500-2499	Slab	3	1980s	0	0	0	1	0
Mobile Home	1500-2499	Slab	4+	1980s	0	0	0	1	0
Mobile Home	2500-3999	Slab	1	1980s	0	0	0	1	0
Mobile Home	2500-3999	Slab	2	1980s	0	0	0	1	0
Mobile Home	2500-3999	Slab	3	1980s	0	0	0	1	0
Mobile Home	2500-3999	Slab	4+	1980s	0	0	0	1	0
Mobile Home	4000+	Slab	1	1980s	0	0	0	1	0
Mobile Home	4000+	Slab	2	1980s	0	0	0	1	0
Mobile Home	4000+	Slab	3	1980s	0	0	0	1	0
Mobile Home	4000+	Slab	4+	1980s	0	0	0	1	0
Mobile Home	0-1499	Slab	1	1990s	0	0	0	1	0
Mobile Home	0-1499	Slab	2	1990s	0	0	0	1	0
Mobile Home	0-1499	Slab	3	1990s	0	0	0	1	0
Mobile Home	0-1499	Slab	4+	1990s	0	0	0	1	0
Mobile Home	1500-2499	Slab	1	1990s	0	0	0	1	0
Mobile Home	1500-2499	Slab	2	1990s	0	0	0	1	0
Mobile Home	1500-2499	Slab	3	1990s	0	0	0	1	0
Mobile Home	1500-2499	Slab	4+	1990s	0	0	0	1	0
Mobile Home	2500-3999	Slab	1	1990s	0	0	0	1	0
Mobile Home	2500-3999	Slab	2	1990s	0	0	0	1	0
Mobile Home	2500-3999	Slab	3	1990s	0	0	0	1	0
Mobile Home	2500-3999	Slab	4+	1990s	0	0	0	1	0
Mobile Home	4000+	Slab	1	1990s	0	0	0	1	0
Mobile Home	4000+	Slab	2	1990s	0	0	0	1	0
Mobile Home	4000+	Slab	3	1990s	0	0	0	1	0
Mobile Home	4000+	Slab	4+	1990s	0	0	0	1	0
Mobile Home	0-1499	Slab	1	2000s	0	0	0	1	0
Mobile Home	0-1499	Slab	2	2000s	0	0	0	1	0
Mobile Home	0-1499	Slab	3	2000s	0	0	0	1	0
Mobile Home	0-1499	Slab	4+	2000s	0	0	0	1	0
Mobile Home	1500-2499	Slab	1	2000s	0	0	0	1	0
Mobile Home	1500-2499	Slab	2	2000s	0	0	0	1	0
Mobile Home	1500-2499	Slab	3	2000s	0	0	0	1	0
Mobile Home	1500-2499	Slab	4+	2000s	0	0	0	1	0
Mobile Home	2500-3999	Slab	1	2000s	0	0	0	1	0
Mobile Home	2500-3999	Slab	2	2000s	0	0	0	1	0
Mobile Home	2500-3999	Slab	3	2000s	0	0	0	1	0
Mobile Home	2500-3999	Slab	4+	2000s	0	0	0	1	0
Mobile Home	4000+	Slab	1	2000s	0	0	0	1	0
Mobile Home	4000+	Slab	2	2000s	0	0	0	1	0
Mobile Home	4000+	Slab	3	2000s	0	0	0	1	0
Mobile Home	4000+	Slab	4+	2000s	0	0	0	1	0
Mobile Home	0-1499	Slab	1	2010s	0	0	0	1	0
Mobile Home	0-1499	Slab	2	2010s	0	0	0	1	0
Mobile Home	0-1499	Slab	3	2010s	0	0	0	1	0
Mobile Home	0-1499	Slab	4+	2010s	0	0	0	1	0
Mobile Home	1500-2499	Slab	1	2010s	0	0	0	1	0
Mobile Home	1500-2499	Slab	2	2010s	0	0	0	1	0
Mobile Home	1500-2499	Slab	3	2010s	0	0	0	1	0
Mobile Home	1500-2499	Slab	4+	2010s	0	0	0	1	0
Mobile Home	2500-3999	Slab	1	2010s	0	0	0	1	0
Mobile Home	2500-3999	Slab	2	2010s	0	0	0	1	0
Mobile Home	2500-3999	Slab	3	2010s	0	0	0	1	0
Mobile Home	2500-3999	Slab	4+	2010s	0	0	0	1	0
Mobile Home	4000+	Slab	1	2010s	0	0	0	1	0
Mobile Home	4000+	Slab	2	2010s	0	0	0	1	0
Mobile Home	4000+	Slab	3	2010s	0	0	0	1	0
Mobile Home	4000+	Slab	4+	2010s	0	0	0	1	0
Mobile Home	0-1499	Slab	1	<1940	0	0	0	1	0
Mobile Home	0-1499	Slab	2	<1940	0	0	0	1	0
Mobile Home	0-1499	Slab	3	<1940	0	0	0	1	0
Mobile Home	0-1499	Slab	4+	<1940	0	0	0	1	0
Mobile Home	1500-2499	Slab	1	<1940	0	0	0	1	0
Mobile Home	1500-2499	Slab	2	<1940	0	0	0	1	0
Mobile Home	1500-2499	Slab	3	<1940	0	0	0	1	0
Mobile Home	1500-2499	Slab	4+	<1940	0	0	0	1	0
Mobile Home	2500-3999	Slab	1	<1940	0	0	0	1	0
Mobile Home	2500-3999	Slab	2	<1940	0	0	0	1	0
Mobile Home	2500-3999	Slab	3	<1940	0	0	0	1	0
Mobile Home	2500-3999	Slab	4+	<1940	0	0	0	1	0
Mobile Home	4000+	Slab	1	<1940	0	0	0	1	0
Mobile Home	4000+	Slab	2	<1940	0	0	0	1	0
Mobile Home	4000+	Slab	3	<1940	0	0	0	1	0
Mobile Home	4000+	Slab	4+	<1940	0	0	0	1	0
<<<<<<< HEAD
Multi-Family with 2 - 4 Units	0-1499	Slab	1	1940s	0	0	0	1	0.000138259
Multi-Family with 2 - 4 Units	0-1499	Slab	2	1940s	0	0	0	1	0.00104331
Multi-Family with 2 - 4 Units	0-1499	Slab	3	1940s	0	0	0	1	0.000245019
Multi-Family with 2 - 4 Units	0-1499	Slab	4+	1940s	0	0	0	1	4.54898e-05
Multi-Family with 2 - 4 Units	1500-2499	Slab	1	1940s	0	0	0	1	1.53188e-05
Multi-Family with 2 - 4 Units	1500-2499	Slab	2	1940s	0	0	0	1	0.000115597
Multi-Family with 2 - 4 Units	1500-2499	Slab	3	1940s	0	0	0	1	2.55072e-05
Multi-Family with 2 - 4 Units	1500-2499	Slab	4+	1940s	0	0	0	1	4.73562e-06
Multi-Family with 2 - 4 Units	2500-3999	Slab	1	1940s	0	0	0	1	1.4647e-06
Multi-Family with 2 - 4 Units	2500-3999	Slab	2	1940s	0	0	0	1	1.10528e-05
Multi-Family with 2 - 4 Units	2500-3999	Slab	3	1940s	0	0	0	1	2.98128e-06
Multi-Family with 2 - 4 Units	2500-3999	Slab	4+	1940s	0	0	0	1	5.53498e-07
Multi-Family with 2 - 4 Units	4000+	Slab	1	1940s	0	0	0	1	5.44826e-07
Multi-Family with 2 - 4 Units	4000+	Slab	2	1940s	0	0	0	1	4.11129e-06
Multi-Family with 2 - 4 Units	4000+	Slab	3	1940s	0	0	0	1	9.91304e-07
Multi-Family with 2 - 4 Units	4000+	Slab	4+	1940s	0	0	0	1	1.84044e-07
Multi-Family with 2 - 4 Units	0-1499	Slab	1	1950s	0	0	0	1	0.000208994
Multi-Family with 2 - 4 Units	0-1499	Slab	2	1950s	0	0	0	1	0.00157708
Multi-Family with 2 - 4 Units	0-1499	Slab	3	1950s	0	0	0	1	0.000407181
Multi-Family with 2 - 4 Units	0-1499	Slab	4+	1950s	0	0	0	1	7.55965e-05
Multi-Family with 2 - 4 Units	1500-2499	Slab	1	1950s	0	0	0	1	2.21926e-05
Multi-Family with 2 - 4 Units	1500-2499	Slab	2	1950s	0	0	0	1	0.000167467
Multi-Family with 2 - 4 Units	1500-2499	Slab	3	1950s	0	0	0	1	3.97505e-05
Multi-Family with 2 - 4 Units	1500-2499	Slab	4+	1950s	0	0	0	1	7.38001e-06
Multi-Family with 2 - 4 Units	2500-3999	Slab	1	1950s	0	0	0	1	2.24693e-06
Multi-Family with 2 - 4 Units	2500-3999	Slab	2	1950s	0	0	0	1	1.69555e-05
Multi-Family with 2 - 4 Units	2500-3999	Slab	3	1950s	0	0	0	1	5.03356e-06
Multi-Family with 2 - 4 Units	2500-3999	Slab	4+	1950s	0	0	0	1	9.34522e-07
Multi-Family with 2 - 4 Units	4000+	Slab	1	1950s	0	0	0	1	1.02997e-06
Multi-Family with 2 - 4 Units	4000+	Slab	2	1950s	0	0	0	1	7.77226e-06
Multi-Family with 2 - 4 Units	4000+	Slab	3	1950s	0	0	0	1	1.84388e-06
Multi-Family with 2 - 4 Units	4000+	Slab	4+	1950s	0	0	0	1	3.42331e-07
Multi-Family with 2 - 4 Units	0-1499	Slab	1	1960s	0	0	0	1	0.000583906
Multi-Family with 2 - 4 Units	0-1499	Slab	2	1960s	0	0	0	1	0.00264886
Multi-Family with 2 - 4 Units	0-1499	Slab	3	1960s	0	0	0	1	0.000564289
Multi-Family with 2 - 4 Units	0-1499	Slab	4+	1960s	0	0	0	1	5.08411e-06
Multi-Family with 2 - 4 Units	1500-2499	Slab	1	1960s	0	0	0	1	3.65824e-05
Multi-Family with 2 - 4 Units	1500-2499	Slab	2	1960s	0	0	0	1	0.000165954
Multi-Family with 2 - 4 Units	1500-2499	Slab	3	1960s	0	0	0	1	3.65411e-05
Multi-Family with 2 - 4 Units	1500-2499	Slab	4+	1960s	0	0	0	1	3.29227e-07
Multi-Family with 2 - 4 Units	2500-3999	Slab	1	1960s	0	0	0	1	7.78169e-06
Multi-Family with 2 - 4 Units	2500-3999	Slab	2	1960s	0	0	0	1	3.53012e-05
Multi-Family with 2 - 4 Units	2500-3999	Slab	3	1960s	0	0	0	1	5.426e-06
Multi-Family with 2 - 4 Units	2500-3999	Slab	4+	1960s	0	0	0	1	4.8887e-08
Multi-Family with 2 - 4 Units	4000+	Slab	1	1960s	0	0	0	1	4.28345e-06
Multi-Family with 2 - 4 Units	4000+	Slab	2	1960s	0	0	0	1	1.94317e-05
Multi-Family with 2 - 4 Units	4000+	Slab	3	1960s	0	0	0	1	4.04901e-06
Multi-Family with 2 - 4 Units	4000+	Slab	4+	1960s	0	0	0	1	3.64806e-08
Multi-Family with 2 - 4 Units	0-1499	Slab	1	1970s	0	0	0	1	0.000879063
Multi-Family with 2 - 4 Units	0-1499	Slab	2	1970s	0	0	0	1	0.00398782
Multi-Family with 2 - 4 Units	0-1499	Slab	3	1970s	0	0	0	1	0.000985895
Multi-Family with 2 - 4 Units	0-1499	Slab	4+	1970s	0	0	0	1	8.88268e-06
Multi-Family with 2 - 4 Units	1500-2499	Slab	1	1970s	0	0	0	1	5.80013e-05
Multi-Family with 2 - 4 Units	1500-2499	Slab	2	1970s	0	0	0	1	0.00026312
Multi-Family with 2 - 4 Units	1500-2499	Slab	3	1970s	0	0	0	1	6.63327e-05
Multi-Family with 2 - 4 Units	1500-2499	Slab	4+	1970s	0	0	0	1	5.97642e-07
Multi-Family with 2 - 4 Units	2500-3999	Slab	1	1970s	0	0	0	1	6.32713e-06
Multi-Family with 2 - 4 Units	2500-3999	Slab	2	1970s	0	0	0	1	2.87027e-05
Multi-Family with 2 - 4 Units	2500-3999	Slab	3	1970s	0	0	0	1	5.69566e-06
Multi-Family with 2 - 4 Units	2500-3999	Slab	4+	1970s	0	0	0	1	5.13166e-08
Multi-Family with 2 - 4 Units	4000+	Slab	1	1970s	0	0	0	1	7.58268e-06
Multi-Family with 2 - 4 Units	4000+	Slab	2	1970s	0	0	0	1	3.43984e-05
Multi-Family with 2 - 4 Units	4000+	Slab	3	1970s	0	0	0	1	8.30788e-06
Multi-Family with 2 - 4 Units	4000+	Slab	4+	1970s	0	0	0	1	7.4852e-08
Multi-Family with 2 - 4 Units	0-1499	Slab	1	1980s	0	0	0	1	0.000620197
Multi-Family with 2 - 4 Units	0-1499	Slab	2	1980s	0	0	0	1	0.00414881
Multi-Family with 2 - 4 Units	0-1499	Slab	3	1980s	0	0	0	1	0.000487606
Multi-Family with 2 - 4 Units	0-1499	Slab	4+	1980s	0	0	0	1	2.49098e-05
Multi-Family with 2 - 4 Units	1500-2499	Slab	1	1980s	0	0	0	1	5.3523e-05
Multi-Family with 2 - 4 Units	1500-2499	Slab	2	1980s	0	0	0	1	0.000358042
Multi-Family with 2 - 4 Units	1500-2499	Slab	3	1980s	0	0	0	1	4.2018e-05
Multi-Family with 2 - 4 Units	1500-2499	Slab	4+	1980s	0	0	0	1	2.14653e-06
Multi-Family with 2 - 4 Units	2500-3999	Slab	1	1980s	0	0	0	1	5.13428e-06
Multi-Family with 2 - 4 Units	2500-3999	Slab	2	1980s	0	0	0	1	3.43458e-05
Multi-Family with 2 - 4 Units	2500-3999	Slab	3	1980s	0	0	0	1	4.21962e-06
Multi-Family with 2 - 4 Units	2500-3999	Slab	4+	1980s	0	0	0	1	2.15563e-07
Multi-Family with 2 - 4 Units	4000+	Slab	1	1980s	0	0	0	1	2.48283e-06
Multi-Family with 2 - 4 Units	4000+	Slab	2	1980s	0	0	0	1	1.66089e-05
Multi-Family with 2 - 4 Units	4000+	Slab	3	1980s	0	0	0	1	1.51547e-06
Multi-Family with 2 - 4 Units	4000+	Slab	4+	1980s	0	0	0	1	7.74189e-08
Multi-Family with 2 - 4 Units	0-1499	Slab	1	1990s	0	0	0	1	0.000442048
Multi-Family with 2 - 4 Units	0-1499	Slab	2	1990s	0	0	0	1	0.00295708
Multi-Family with 2 - 4 Units	0-1499	Slab	3	1990s	0	0	0	1	0.000338176
Multi-Family with 2 - 4 Units	0-1499	Slab	4+	1990s	0	0	0	1	1.7276e-05
Multi-Family with 2 - 4 Units	1500-2499	Slab	1	1990s	0	0	0	1	4.0046e-05
Multi-Family with 2 - 4 Units	1500-2499	Slab	2	1990s	0	0	0	1	0.000267888
Multi-Family with 2 - 4 Units	1500-2499	Slab	3	1990s	0	0	0	1	3.06222e-05
Multi-Family with 2 - 4 Units	1500-2499	Slab	4+	1990s	0	0	0	1	1.56436e-06
Multi-Family with 2 - 4 Units	2500-3999	Slab	1	1990s	0	0	0	1	3.61016e-06
Multi-Family with 2 - 4 Units	2500-3999	Slab	2	1990s	0	0	0	1	2.41502e-05
Multi-Family with 2 - 4 Units	2500-3999	Slab	3	1990s	0	0	0	1	2.89538e-06
Multi-Family with 2 - 4 Units	2500-3999	Slab	4+	1990s	0	0	0	1	1.47913e-07
Multi-Family with 2 - 4 Units	4000+	Slab	1	1990s	0	0	0	1	1.83348e-06
Multi-Family with 2 - 4 Units	4000+	Slab	2	1990s	0	0	0	1	1.22651e-05
Multi-Family with 2 - 4 Units	4000+	Slab	3	1990s	0	0	0	1	1.03331e-06
Multi-Family with 2 - 4 Units	4000+	Slab	4+	1990s	0	0	0	1	5.27875e-08
Multi-Family with 2 - 4 Units	0-1499	Slab	1	2000s	0	0	0	1	0.000340063
Multi-Family with 2 - 4 Units	0-1499	Slab	2	2000s	0	0	0	1	0.00264472
Multi-Family with 2 - 4 Units	0-1499	Slab	3	2000s	0	0	0	1	0.000291412
Multi-Family with 2 - 4 Units	0-1499	Slab	4+	2000s	0	0	0	1	1.91575e-05
Multi-Family with 2 - 4 Units	1500-2499	Slab	1	2000s	0	0	0	1	7.1686e-05
Multi-Family with 2 - 4 Units	1500-2499	Slab	2	2000s	0	0	0	1	0.000557514
Multi-Family with 2 - 4 Units	1500-2499	Slab	3	2000s	0	0	0	1	6.14567e-05
Multi-Family with 2 - 4 Units	1500-2499	Slab	4+	2000s	0	0	0	1	4.04018e-06
Multi-Family with 2 - 4 Units	2500-3999	Slab	1	2000s	0	0	0	1	5.80768e-06
Multi-Family with 2 - 4 Units	2500-3999	Slab	2	2000s	0	0	0	1	4.51673e-05
Multi-Family with 2 - 4 Units	2500-3999	Slab	3	2000s	0	0	0	1	5.05282e-06
Multi-Family with 2 - 4 Units	2500-3999	Slab	4+	2000s	0	0	0	1	3.32173e-07
Multi-Family with 2 - 4 Units	4000+	Slab	1	2000s	0	0	0	1	5.49203e-06
Multi-Family with 2 - 4 Units	4000+	Slab	2	2000s	0	0	0	1	4.27124e-05
Multi-Family with 2 - 4 Units	4000+	Slab	3	2000s	0	0	0	1	3.92072e-06
Multi-Family with 2 - 4 Units	4000+	Slab	4+	2000s	0	0	0	1	2.57749e-07
Multi-Family with 2 - 4 Units	0-1499	Slab	1	2010s	0	0	0	1	8.46632e-05
Multi-Family with 2 - 4 Units	0-1499	Slab	2	2010s	0	0	0	1	0.000658439
Multi-Family with 2 - 4 Units	0-1499	Slab	3	2010s	0	0	0	1	6.8848e-05
Multi-Family with 2 - 4 Units	0-1499	Slab	4+	2010s	0	0	0	1	4.52608e-06
Multi-Family with 2 - 4 Units	1500-2499	Slab	1	2010s	0	0	0	1	2.44368e-05
Multi-Family with 2 - 4 Units	1500-2499	Slab	2	2010s	0	0	0	1	0.000190049
Multi-Family with 2 - 4 Units	1500-2499	Slab	3	2010s	0	0	0	1	1.9676e-05
Multi-Family with 2 - 4 Units	1500-2499	Slab	4+	2010s	0	0	0	1	1.2935e-06
Multi-Family with 2 - 4 Units	2500-3999	Slab	1	2010s	0	0	0	1	1.93159e-06
Multi-Family with 2 - 4 Units	2500-3999	Slab	2	2010s	0	0	0	1	1.50223e-05
Multi-Family with 2 - 4 Units	2500-3999	Slab	3	2010s	0	0	0	1	1.51384e-06
Multi-Family with 2 - 4 Units	2500-3999	Slab	4+	2010s	0	0	0	1	9.95204e-08
Multi-Family with 2 - 4 Units	4000+	Slab	1	2010s	0	0	0	1	4.54666e-07
Multi-Family with 2 - 4 Units	4000+	Slab	2	2010s	0	0	0	1	3.53601e-06
Multi-Family with 2 - 4 Units	4000+	Slab	3	2010s	0	0	0	1	4.07079e-07
Multi-Family with 2 - 4 Units	4000+	Slab	4+	2010s	0	0	0	1	2.67615e-08
Multi-Family with 2 - 4 Units	0-1499	Slab	1	<1940	0	0	0	1	0.000582046
Multi-Family with 2 - 4 Units	0-1499	Slab	2	<1940	0	0	0	1	0.00101962
Multi-Family with 2 - 4 Units	0-1499	Slab	3	<1940	0	0	0	1	0.000379031
Multi-Family with 2 - 4 Units	0-1499	Slab	4+	<1940	0	0	0	1	0.000157567
Multi-Family with 2 - 4 Units	1500-2499	Slab	1	<1940	0	0	0	1	7.07488e-05
Multi-Family with 2 - 4 Units	1500-2499	Slab	2	<1940	0	0	0	1	0.000123937
Multi-Family with 2 - 4 Units	1500-2499	Slab	3	<1940	0	0	0	1	4.6244e-05
Multi-Family with 2 - 4 Units	1500-2499	Slab	4+	<1940	0	0	0	1	1.92241e-05
Multi-Family with 2 - 4 Units	2500-3999	Slab	1	<1940	0	0	0	1	1.51531e-05
Multi-Family with 2 - 4 Units	2500-3999	Slab	2	<1940	0	0	0	1	2.65451e-05
Multi-Family with 2 - 4 Units	2500-3999	Slab	3	<1940	0	0	0	1	9.26196e-06
Multi-Family with 2 - 4 Units	2500-3999	Slab	4+	<1940	0	0	0	1	3.85029e-06
Multi-Family with 2 - 4 Units	4000+	Slab	1	<1940	0	0	0	1	4.4455e-06
Multi-Family with 2 - 4 Units	4000+	Slab	2	<1940	0	0	0	1	7.78758e-06
Multi-Family with 2 - 4 Units	4000+	Slab	3	<1940	0	0	0	1	3.0498e-06
Multi-Family with 2 - 4 Units	4000+	Slab	4+	<1940	0	0	0	1	1.26783e-06
Multi-Family with 5+ Units	0-1499	Slab	1	1940s	0	0	0	1	0.000122488
Multi-Family with 5+ Units	0-1499	Slab	2	1940s	0	0	0	1	0.00059277
Multi-Family with 5+ Units	0-1499	Slab	3	1940s	0	0	0	1	0.000454165
Multi-Family with 5+ Units	0-1499	Slab	4+	1940s	0	0	0	1	0.000739145
Multi-Family with 5+ Units	1500-2499	Slab	1	1940s	0	0	0	1	5.50174e-06
Multi-Family with 5+ Units	1500-2499	Slab	2	1940s	0	0	0	1	2.72078e-05
Multi-Family with 5+ Units	1500-2499	Slab	3	1940s	0	0	0	1	2.07546e-05
Multi-Family with 5+ Units	1500-2499	Slab	4+	1940s	0	0	0	1	3.22863e-05
Multi-Family with 5+ Units	2500-3999	Slab	1	1940s	0	0	0	1	4.6117e-07
Multi-Family with 5+ Units	2500-3999	Slab	2	1940s	0	0	0	1	2.28117e-06
Multi-Family with 5+ Units	2500-3999	Slab	3	1940s	0	0	0	1	1.73499e-06
Multi-Family with 5+ Units	2500-3999	Slab	4+	1940s	0	0	0	1	2.20184e-06
Multi-Family with 5+ Units	4000+	Slab	1	1940s	0	0	0	1	2.84924e-07
Multi-Family with 5+ Units	4000+	Slab	2	1940s	0	0	0	1	1.48566e-06
Multi-Family with 5+ Units	4000+	Slab	3	1940s	0	0	0	1	1.13139e-06
Multi-Family with 5+ Units	4000+	Slab	4+	1940s	0	0	0	1	1.2597e-06
Multi-Family with 5+ Units	0-1499	Slab	1	1950s	0	0	0	1	0.000237004
Multi-Family with 5+ Units	0-1499	Slab	2	1950s	0	0	0	1	0.00115108
Multi-Family with 5+ Units	0-1499	Slab	3	1950s	0	0	0	1	0.000886651
Multi-Family with 5+ Units	0-1499	Slab	4+	1950s	0	0	0	1	0.00146023
Multi-Family with 5+ Units	1500-2499	Slab	1	1950s	0	0	0	1	9.55149e-06
Multi-Family with 5+ Units	1500-2499	Slab	2	1950s	0	0	0	1	4.78412e-05
Multi-Family with 5+ Units	1500-2499	Slab	3	1950s	0	0	0	1	3.66888e-05
Multi-Family with 5+ Units	1500-2499	Slab	4+	1950s	0	0	0	1	5.98841e-05
Multi-Family with 5+ Units	2500-3999	Slab	1	1950s	0	0	0	1	9.37082e-07
Multi-Family with 5+ Units	2500-3999	Slab	2	1950s	0	0	0	1	4.45715e-06
Multi-Family with 5+ Units	2500-3999	Slab	3	1950s	0	0	0	1	3.41423e-06
Multi-Family with 5+ Units	2500-3999	Slab	4+	1950s	0	0	0	1	4.53853e-06
Multi-Family with 5+ Units	4000+	Slab	1	1950s	0	0	0	1	6.48093e-07
Multi-Family with 5+ Units	4000+	Slab	2	1950s	0	0	0	1	3.25649e-06
Multi-Family with 5+ Units	4000+	Slab	3	1950s	0	0	0	1	2.48409e-06
Multi-Family with 5+ Units	4000+	Slab	4+	1950s	0	0	0	1	2.66881e-06
Multi-Family with 5+ Units	0-1499	Slab	1	1960s	0	0	0	1	0.000696455
Multi-Family with 5+ Units	0-1499	Slab	2	1960s	0	0	0	1	0.00352023
Multi-Family with 5+ Units	0-1499	Slab	3	1960s	0	0	0	1	0.00299084
Multi-Family with 5+ Units	0-1499	Slab	4+	1960s	0	0	0	1	0.00242828
Multi-Family with 5+ Units	1500-2499	Slab	1	1960s	0	0	0	1	2.33624e-05
Multi-Family with 5+ Units	1500-2499	Slab	2	1960s	0	0	0	1	0.00011799
Multi-Family with 5+ Units	1500-2499	Slab	3	1960s	0	0	0	1	0.000104781
Multi-Family with 5+ Units	1500-2499	Slab	4+	1960s	0	0	0	1	9.22898e-05
Multi-Family with 5+ Units	2500-3999	Slab	1	1960s	0	0	0	1	1.9872e-06
Multi-Family with 5+ Units	2500-3999	Slab	2	1960s	0	0	0	1	9.31674e-06
Multi-Family with 5+ Units	2500-3999	Slab	3	1960s	0	0	0	1	9.60395e-06
Multi-Family with 5+ Units	2500-3999	Slab	4+	1960s	0	0	0	1	1.29489e-05
Multi-Family with 5+ Units	4000+	Slab	1	1960s	0	0	0	1	2.24846e-06
Multi-Family with 5+ Units	4000+	Slab	2	1960s	0	0	0	1	1.08095e-05
Multi-Family with 5+ Units	4000+	Slab	3	1960s	0	0	0	1	1.06669e-05
Multi-Family with 5+ Units	4000+	Slab	4+	1960s	0	0	0	1	1.28546e-05
Multi-Family with 5+ Units	0-1499	Slab	1	1970s	0	0	0	1	0.00129981
Multi-Family with 5+ Units	0-1499	Slab	2	1970s	0	0	0	1	0.00660905
Multi-Family with 5+ Units	0-1499	Slab	3	1970s	0	0	0	1	0.0053732
Multi-Family with 5+ Units	0-1499	Slab	4+	1970s	0	0	0	1	0.00387641
Multi-Family with 5+ Units	1500-2499	Slab	1	1970s	0	0	0	1	4.15552e-05
Multi-Family with 5+ Units	1500-2499	Slab	2	1970s	0	0	0	1	0.000211997
Multi-Family with 5+ Units	1500-2499	Slab	3	1970s	0	0	0	1	0.000181117
Multi-Family with 5+ Units	1500-2499	Slab	4+	1970s	0	0	0	1	0.000141701
Multi-Family with 5+ Units	2500-3999	Slab	1	1970s	0	0	0	1	2.41079e-06
Multi-Family with 5+ Units	2500-3999	Slab	2	1970s	0	0	0	1	1.18804e-05
Multi-Family with 5+ Units	2500-3999	Slab	3	1970s	0	0	0	1	1.11435e-05
Multi-Family with 5+ Units	2500-3999	Slab	4+	1970s	0	0	0	1	1.16975e-05
Multi-Family with 5+ Units	4000+	Slab	1	1970s	0	0	0	1	2.70657e-06
Multi-Family with 5+ Units	4000+	Slab	2	1970s	0	0	0	1	1.34467e-05
Multi-Family with 5+ Units	4000+	Slab	3	1970s	0	0	0	1	1.2021e-05
Multi-Family with 5+ Units	4000+	Slab	4+	1970s	0	0	0	1	1.14661e-05
Multi-Family with 5+ Units	0-1499	Slab	1	1980s	0	0	0	1	0.00114166
Multi-Family with 5+ Units	0-1499	Slab	2	1980s	0	0	0	1	0.00673104
Multi-Family with 5+ Units	0-1499	Slab	3	1980s	0	0	0	1	0.0060518
Multi-Family with 5+ Units	0-1499	Slab	4+	1980s	0	0	0	1	0.00204201
Multi-Family with 5+ Units	1500-2499	Slab	1	1980s	0	0	0	1	6.49662e-05
Multi-Family with 5+ Units	1500-2499	Slab	2	1980s	0	0	0	1	0.000378316
Multi-Family with 5+ Units	1500-2499	Slab	3	1980s	0	0	0	1	0.000346332
Multi-Family with 5+ Units	1500-2499	Slab	4+	1980s	0	0	0	1	0.000119875
Multi-Family with 5+ Units	2500-3999	Slab	1	1980s	0	0	0	1	5.38396e-06
Multi-Family with 5+ Units	2500-3999	Slab	2	1980s	0	0	0	1	3.11659e-05
Multi-Family with 5+ Units	2500-3999	Slab	3	1980s	0	0	0	1	3.02409e-05
Multi-Family with 5+ Units	2500-3999	Slab	4+	1980s	0	0	0	1	1.14557e-05
Multi-Family with 5+ Units	4000+	Slab	1	1980s	0	0	0	1	4.82125e-06
Multi-Family with 5+ Units	4000+	Slab	2	1980s	0	0	0	1	2.83502e-05
Multi-Family with 5+ Units	4000+	Slab	3	1980s	0	0	0	1	2.43865e-05
Multi-Family with 5+ Units	4000+	Slab	4+	1980s	0	0	0	1	8.06439e-06
Multi-Family with 5+ Units	0-1499	Slab	1	1990s	0	0	0	1	0.000928695
Multi-Family with 5+ Units	0-1499	Slab	2	1990s	0	0	0	1	0.00543334
Multi-Family with 5+ Units	0-1499	Slab	3	1990s	0	0	0	1	0.00511285
Multi-Family with 5+ Units	0-1499	Slab	4+	1990s	0	0	0	1	0.00174979
Multi-Family with 5+ Units	1500-2499	Slab	1	1990s	0	0	0	1	5.12797e-05
Multi-Family with 5+ Units	1500-2499	Slab	2	1990s	0	0	0	1	0.000297355
Multi-Family with 5+ Units	1500-2499	Slab	3	1990s	0	0	0	1	0.000282257
Multi-Family with 5+ Units	1500-2499	Slab	4+	1990s	0	0	0	1	9.55818e-05
Multi-Family with 5+ Units	2500-3999	Slab	1	1990s	0	0	0	1	4.36905e-06
Multi-Family with 5+ Units	2500-3999	Slab	2	1990s	0	0	0	1	2.53884e-05
Multi-Family with 5+ Units	2500-3999	Slab	3	1990s	0	0	0	1	2.4854e-05
Multi-Family with 5+ Units	2500-3999	Slab	4+	1990s	0	0	0	1	8.99904e-06
Multi-Family with 5+ Units	4000+	Slab	1	1990s	0	0	0	1	3.58321e-06
Multi-Family with 5+ Units	4000+	Slab	2	1990s	0	0	0	1	2.11381e-05
Multi-Family with 5+ Units	4000+	Slab	3	1990s	0	0	0	1	1.86238e-05
Multi-Family with 5+ Units	4000+	Slab	4+	1990s	0	0	0	1	6.4147e-06
Multi-Family with 5+ Units	0-1499	Slab	1	2000s	0	0	0	1	0.000792219
Multi-Family with 5+ Units	0-1499	Slab	2	2000s	0	0	0	1	0.00486123
Multi-Family with 5+ Units	0-1499	Slab	3	2000s	0	0	0	1	0.00391032
Multi-Family with 5+ Units	0-1499	Slab	4+	2000s	0	0	0	1	0.00525047
Multi-Family with 5+ Units	1500-2499	Slab	1	2000s	0	0	0	1	6.86318e-05
Multi-Family with 5+ Units	1500-2499	Slab	2	2000s	0	0	0	1	0.00041656
Multi-Family with 5+ Units	1500-2499	Slab	3	2000s	0	0	0	1	0.000339123
Multi-Family with 5+ Units	1500-2499	Slab	4+	2000s	0	0	0	1	0.000453913
Multi-Family with 5+ Units	2500-3999	Slab	1	2000s	0	0	0	1	6.97541e-06
Multi-Family with 5+ Units	2500-3999	Slab	2	2000s	0	0	0	1	4.09819e-05
Multi-Family with 5+ Units	2500-3999	Slab	3	2000s	0	0	0	1	3.63024e-05
Multi-Family with 5+ Units	2500-3999	Slab	4+	2000s	0	0	0	1	5.41305e-05
Multi-Family with 5+ Units	4000+	Slab	1	2000s	0	0	0	1	1.40877e-06
Multi-Family with 5+ Units	4000+	Slab	2	2000s	0	0	0	1	7.88878e-06
Multi-Family with 5+ Units	4000+	Slab	3	2000s	0	0	0	1	6.94847e-06
Multi-Family with 5+ Units	4000+	Slab	4+	2000s	0	0	0	1	1.44537e-05
Multi-Family with 5+ Units	0-1499	Slab	1	2010s	0	0	0	1	0.000252302
Multi-Family with 5+ Units	0-1499	Slab	2	2010s	0	0	0	1	0.00143783
Multi-Family with 5+ Units	0-1499	Slab	3	2010s	0	0	0	1	0.0013353
Multi-Family with 5+ Units	0-1499	Slab	4+	2010s	0	0	0	1	0.00212924
Multi-Family with 5+ Units	1500-2499	Slab	1	2010s	0	0	0	1	2.33208e-05
Multi-Family with 5+ Units	1500-2499	Slab	2	2010s	0	0	0	1	0.000137098
Multi-Family with 5+ Units	1500-2499	Slab	3	2010s	0	0	0	1	0.00011917
Multi-Family with 5+ Units	1500-2499	Slab	4+	2010s	0	0	0	1	0.00016721
Multi-Family with 5+ Units	2500-3999	Slab	1	2010s	0	0	0	1	2.16431e-06
Multi-Family with 5+ Units	2500-3999	Slab	2	2010s	0	0	0	1	1.20168e-05
Multi-Family with 5+ Units	2500-3999	Slab	3	2010s	0	0	0	1	1.15346e-05
Multi-Family with 5+ Units	2500-3999	Slab	4+	2010s	0	0	0	1	1.83348e-05
Multi-Family with 5+ Units	4000+	Slab	1	2010s	0	0	0	1	2.91558e-08
Multi-Family with 5+ Units	4000+	Slab	2	2010s	0	0	0	1	1.8415e-07
Multi-Family with 5+ Units	4000+	Slab	3	2010s	0	0	0	1	1.48518e-07
Multi-Family with 5+ Units	4000+	Slab	4+	2010s	0	0	0	1	1.69101e-07
Multi-Family with 5+ Units	0-1499	Slab	1	<1940	0	0	0	1	0.000115828
Multi-Family with 5+ Units	0-1499	Slab	2	<1940	0	0	0	1	0.000287664
Multi-Family with 5+ Units	0-1499	Slab	3	<1940	0	0	0	1	0.000569858
Multi-Family with 5+ Units	0-1499	Slab	4+	<1940	0	0	0	1	0.00144115
Multi-Family with 5+ Units	1500-2499	Slab	1	<1940	0	0	0	1	6.36159e-06
Multi-Family with 5+ Units	1500-2499	Slab	2	<1940	0	0	0	1	1.56268e-05
Multi-Family with 5+ Units	1500-2499	Slab	3	<1940	0	0	0	1	3.07923e-05
Multi-Family with 5+ Units	1500-2499	Slab	4+	<1940	0	0	0	1	7.90051e-05
Multi-Family with 5+ Units	2500-3999	Slab	1	<1940	0	0	0	1	1.6656e-06
Multi-Family with 5+ Units	2500-3999	Slab	2	<1940	0	0	0	1	4.07579e-06
Multi-Family with 5+ Units	2500-3999	Slab	3	<1940	0	0	0	1	8.0587e-06
Multi-Family with 5+ Units	2500-3999	Slab	4+	<1940	0	0	0	1	2.08164e-05
Multi-Family with 5+ Units	4000+	Slab	1	<1940	0	0	0	1	7.32732e-07
Multi-Family with 5+ Units	4000+	Slab	2	<1940	0	0	0	1	1.74584e-06
Multi-Family with 5+ Units	4000+	Slab	3	<1940	0	0	0	1	3.39259e-06
Multi-Family with 5+ Units	4000+	Slab	4+	<1940	0	0	0	1	8.66643e-06
Single-Family Attached	0-1499	Slab	1	1940s	0	0	0	1	0.000389339
Single-Family Attached	0-1499	Slab	2	1940s	0	0	0	1	0.000173445
Single-Family Attached	0-1499	Slab	3	1940s	0	0	0	1	0
Single-Family Attached	0-1499	Slab	4+	1940s	0	0	0	1	0
Single-Family Attached	1500-2499	Slab	1	1940s	0	0	0	1	4.10487e-05
Single-Family Attached	1500-2499	Slab	2	1940s	0	0	0	1	0.000106925
Single-Family Attached	1500-2499	Slab	3	1940s	0	0	0	1	1.28318e-05
Single-Family Attached	1500-2499	Slab	4+	1940s	0	0	0	1	0
Single-Family Attached	2500-3999	Slab	1	1940s	0	0	0	1	5.1091e-06
Single-Family Attached	2500-3999	Slab	2	1940s	0	0	0	1	3.63626e-05
Single-Family Attached	2500-3999	Slab	3	1940s	0	0	0	1	0
Single-Family Attached	2500-3999	Slab	4+	1940s	0	0	0	1	0
Single-Family Attached	4000+	Slab	1	1940s	0	0	0	1	1.43153e-06
Single-Family Attached	4000+	Slab	2	1940s	0	0	0	1	1.43153e-06
Single-Family Attached	4000+	Slab	3	1940s	0	0	0	1	1.43153e-06
Single-Family Attached	4000+	Slab	4+	1940s	0	0	0	1	0
Single-Family Attached	0-1499	Slab	1	1950s	0	0	0	1	0.0005967
Single-Family Attached	0-1499	Slab	2	1950s	0	0	0	1	0.000265821
Single-Family Attached	0-1499	Slab	3	1950s	0	0	0	1	0
Single-Family Attached	0-1499	Slab	4+	1950s	0	0	0	1	0
Single-Family Attached	1500-2499	Slab	1	1950s	0	0	0	1	6.02642e-05
Single-Family Attached	1500-2499	Slab	2	1950s	0	0	0	1	0.000156978
Single-Family Attached	1500-2499	Slab	3	1950s	0	0	0	1	1.88386e-05
Single-Family Attached	1500-2499	Slab	4+	1950s	0	0	0	1	0
Single-Family Attached	2500-3999	Slab	1	1950s	0	0	0	1	6.935e-06
Single-Family Attached	2500-3999	Slab	2	1950s	0	0	0	1	4.93578e-05
Single-Family Attached	2500-3999	Slab	3	1950s	0	0	0	1	0
Single-Family Attached	2500-3999	Slab	4+	1950s	0	0	0	1	0
Single-Family Attached	4000+	Slab	1	1950s	0	0	0	1	1.40608e-06
Single-Family Attached	4000+	Slab	2	1950s	0	0	0	1	1.40608e-06
Single-Family Attached	4000+	Slab	3	1950s	0	0	0	1	1.40608e-06
Single-Family Attached	4000+	Slab	4+	1950s	0	0	0	1	0
Single-Family Attached	0-1499	Slab	1	1960s	0	0	0	1	0.000706595
Single-Family Attached	0-1499	Slab	2	1960s	0	0	0	1	0.000384522
Single-Family Attached	0-1499	Slab	3	1960s	0	0	0	1	9.66931e-06
Single-Family Attached	0-1499	Slab	4+	1960s	0	0	0	1	0
Single-Family Attached	1500-2499	Slab	1	1960s	0	0	0	1	0.000129621
Single-Family Attached	1500-2499	Slab	2	1960s	0	0	0	1	0.000297307
Single-Family Attached	1500-2499	Slab	3	1960s	0	0	0	1	1.22071e-05
Single-Family Attached	1500-2499	Slab	4+	1960s	0	0	0	1	0
Single-Family Attached	2500-3999	Slab	1	1960s	0	0	0	1	4.65753e-05
Single-Family Attached	2500-3999	Slab	2	1960s	0	0	0	1	2.39427e-05
Single-Family Attached	2500-3999	Slab	3	1960s	0	0	0	1	0
Single-Family Attached	2500-3999	Slab	4+	1960s	0	0	0	1	0
Single-Family Attached	4000+	Slab	1	1960s	0	0	0	1	4.7538e-06
Single-Family Attached	4000+	Slab	2	1960s	0	0	0	1	4.7538e-06
Single-Family Attached	4000+	Slab	3	1960s	0	0	0	1	4.7538e-06
Single-Family Attached	4000+	Slab	4+	1960s	0	0	0	1	0
Single-Family Attached	0-1499	Slab	1	1970s	0	0	0	1	0.00165402
Single-Family Attached	0-1499	Slab	2	1970s	0	0	0	1	0.000900101
Single-Family Attached	0-1499	Slab	3	1970s	0	0	0	1	2.26342e-05
Single-Family Attached	0-1499	Slab	4+	1970s	0	0	0	1	0
Single-Family Attached	1500-2499	Slab	1	1970s	0	0	0	1	0.000291618
Single-Family Attached	1500-2499	Slab	2	1970s	0	0	0	1	0.000668875
Single-Family Attached	1500-2499	Slab	3	1970s	0	0	0	1	2.74632e-05
Single-Family Attached	1500-2499	Slab	4+	1970s	0	0	0	1	0
Single-Family Attached	2500-3999	Slab	1	1970s	0	0	0	1	0.000106702
Single-Family Attached	2500-3999	Slab	2	1970s	0	0	0	1	5.48515e-05
Single-Family Attached	2500-3999	Slab	3	1970s	0	0	0	1	0
Single-Family Attached	2500-3999	Slab	4+	1970s	0	0	0	1	0
Single-Family Attached	4000+	Slab	1	1970s	0	0	0	1	1.10933e-05
Single-Family Attached	4000+	Slab	2	1970s	0	0	0	1	1.10933e-05
Single-Family Attached	4000+	Slab	3	1970s	0	0	0	1	1.10933e-05
Single-Family Attached	4000+	Slab	4+	1970s	0	0	0	1	0
Single-Family Attached	0-1499	Slab	1	1980s	0	0	0	1	0.00138013
Single-Family Attached	0-1499	Slab	2	1980s	0	0	0	1	0.00149429
Single-Family Attached	0-1499	Slab	3	1980s	0	0	0	1	2.3996e-05
Single-Family Attached	0-1499	Slab	4+	1980s	0	0	0	1	0
Single-Family Attached	1500-2499	Slab	1	1980s	0	0	0	1	0.000483969
Single-Family Attached	1500-2499	Slab	2	1980s	0	0	0	1	0.00107864
Single-Family Attached	1500-2499	Slab	3	1980s	0	0	0	1	0.00020947
Single-Family Attached	1500-2499	Slab	4+	1980s	0	0	0	1	0
Single-Family Attached	2500-3999	Slab	1	1980s	0	0	0	1	5.3098e-05
Single-Family Attached	2500-3999	Slab	2	1980s	0	0	0	1	0.000175051
Single-Family Attached	2500-3999	Slab	3	1980s	0	0	0	1	6.52801e-06
Single-Family Attached	2500-3999	Slab	4+	1980s	0	0	0	1	0
Single-Family Attached	4000+	Slab	1	1980s	0	0	0	1	0
Single-Family Attached	4000+	Slab	2	1980s	0	0	0	1	6.63018e-05
Single-Family Attached	4000+	Slab	3	1980s	0	0	0	1	0
Single-Family Attached	4000+	Slab	4+	1980s	0	0	0	1	0
Single-Family Attached	0-1499	Slab	1	1990s	0	0	0	1	0.000953398
Single-Family Attached	0-1499	Slab	2	1990s	0	0	0	1	0.00103226
Single-Family Attached	0-1499	Slab	3	1990s	0	0	0	1	1.65765e-05
Single-Family Attached	0-1499	Slab	4+	1990s	0	0	0	1	0
Single-Family Attached	1500-2499	Slab	1	1990s	0	0	0	1	0.000336921
Single-Family Attached	1500-2499	Slab	2	1990s	0	0	0	1	0.000750905
Single-Family Attached	1500-2499	Slab	3	1990s	0	0	0	1	0.000145825
Single-Family Attached	1500-2499	Slab	4+	1990s	0	0	0	1	0
Single-Family Attached	2500-3999	Slab	1	1990s	0	0	0	1	3.9473e-05
Single-Family Attached	2500-3999	Slab	2	1990s	0	0	0	1	0.000130133
Single-Family Attached	2500-3999	Slab	3	1990s	0	0	0	1	4.85291e-06
Single-Family Attached	2500-3999	Slab	4+	1990s	0	0	0	1	0
Single-Family Attached	4000+	Slab	1	1990s	0	0	0	1	0
Single-Family Attached	4000+	Slab	2	1990s	0	0	0	1	4.23361e-05
Single-Family Attached	4000+	Slab	3	1990s	0	0	0	1	0
Single-Family Attached	4000+	Slab	4+	1990s	0	0	0	1	0
Single-Family Attached	0-1499	Slab	1	2000s	0	0	0	1	0.00118626
Single-Family Attached	0-1499	Slab	2	2000s	0	0	0	1	0.00118542
Single-Family Attached	0-1499	Slab	3	2000s	0	0	0	1	5.88405e-05
Single-Family Attached	0-1499	Slab	4+	2000s	0	0	0	1	0
Single-Family Attached	1500-2499	Slab	1	2000s	0	0	0	1	0.000782384
Single-Family Attached	1500-2499	Slab	2	2000s	0	0	0	1	0.00121162
Single-Family Attached	1500-2499	Slab	3	2000s	0	0	0	1	0.000242874
Single-Family Attached	1500-2499	Slab	4+	2000s	0	0	0	1	0
Single-Family Attached	2500-3999	Slab	1	2000s	0	0	0	1	0.000255517
Single-Family Attached	2500-3999	Slab	2	2000s	0	0	0	1	0.000246592
Single-Family Attached	2500-3999	Slab	3	2000s	0	0	0	1	0.000198291
Single-Family Attached	2500-3999	Slab	4+	2000s	0	0	0	1	0
Single-Family Attached	4000+	Slab	1	2000s	0	0	0	1	2.30701e-05
Single-Family Attached	4000+	Slab	2	2000s	0	0	0	1	6.38196e-05
Single-Family Attached	4000+	Slab	3	2000s	0	0	0	1	4.84234e-05
Single-Family Attached	4000+	Slab	4+	2000s	0	0	0	1	0
Single-Family Attached	0-1499	Slab	1	2010s	0	0	0	1	0.000212814
Single-Family Attached	0-1499	Slab	2	2010s	0	0	0	1	0.000212663
Single-Family Attached	0-1499	Slab	3	2010s	0	0	0	1	1.05559e-05
Single-Family Attached	0-1499	Slab	4+	2010s	0	0	0	1	0
Single-Family Attached	1500-2499	Slab	1	2010s	0	0	0	1	0.000193009
Single-Family Attached	1500-2499	Slab	2	2010s	0	0	0	1	0.000298899
Single-Family Attached	1500-2499	Slab	3	2010s	0	0	0	1	5.99152e-05
Single-Family Attached	1500-2499	Slab	4+	2010s	0	0	0	1	0
Single-Family Attached	2500-3999	Slab	1	2010s	0	0	0	1	5.24161e-05
Single-Family Attached	2500-3999	Slab	2	2010s	0	0	0	1	5.05852e-05
Single-Family Attached	2500-3999	Slab	3	2010s	0	0	0	1	4.0677e-05
Single-Family Attached	2500-3999	Slab	4+	2010s	0	0	0	1	0
Single-Family Attached	4000+	Slab	1	2010s	0	0	0	1	5.26293e-06
Single-Family Attached	4000+	Slab	2	2010s	0	0	0	1	1.4559e-05
Single-Family Attached	4000+	Slab	3	2010s	0	0	0	1	1.10467e-05
Single-Family Attached	4000+	Slab	4+	2010s	0	0	0	1	0
Single-Family Attached	0-1499	Slab	1	<1940	0	0	0	1	0.000169361
Single-Family Attached	0-1499	Slab	2	<1940	0	0	0	1	0.00033609
Single-Family Attached	0-1499	Slab	3	<1940	0	0	0	1	5.62273e-05
Single-Family Attached	0-1499	Slab	4+	<1940	0	0	0	1	0
Single-Family Attached	1500-2499	Slab	1	<1940	0	0	0	1	1.71144e-05
Single-Family Attached	1500-2499	Slab	2	<1940	0	0	0	1	0.000167939
Single-Family Attached	1500-2499	Slab	3	<1940	0	0	0	1	4.62601e-05
Single-Family Attached	1500-2499	Slab	4+	<1940	0	0	0	1	0
Single-Family Attached	2500-3999	Slab	1	<1940	0	0	0	1	0
Single-Family Attached	2500-3999	Slab	2	<1940	0	0	0	1	3.92455e-05
Single-Family Attached	2500-3999	Slab	3	<1940	0	0	0	1	3.12018e-05
Single-Family Attached	2500-3999	Slab	4+	<1940	0	0	0	1	0
Single-Family Attached	4000+	Slab	1	<1940	0	0	0	1	7.90888e-06
Single-Family Attached	4000+	Slab	2	<1940	0	0	0	1	7.90888e-06
Single-Family Attached	4000+	Slab	3	<1940	0	0	0	1	7.90888e-06
Single-Family Attached	4000+	Slab	4+	<1940	0	0	0	1	0
Single-Family Detached	0-1499	Slab	1	1940s	0.196591	0	0	0.803409	0.00442521
Single-Family Detached	0-1499	Slab	2	1940s	0.196591	0	0	0.803409	0.000606843
Single-Family Detached	0-1499	Slab	3	1940s	0	0	0	1	5.36485e-06
Single-Family Detached	0-1499	Slab	4+	1940s	0	0	0	1	0
Single-Family Detached	1500-2499	Slab	1	1940s	0.11077	0.111944	0	0.777286	0.00223693
Single-Family Detached	1500-2499	Slab	2	1940s	0.11077	0.111944	0	0.777286	0.00145928
Single-Family Detached	1500-2499	Slab	3	1940s	0.11077	0.111944	0	0.777286	5.24551e-05
Single-Family Detached	1500-2499	Slab	4+	1940s	0	0	0	1	0
Single-Family Detached	2500-3999	Slab	1	1940s	0.172587	0.21513	0.012879	0.599405	0.000279108
Single-Family Detached	2500-3999	Slab	2	1940s	0.172587	0.21513	0.012879	0.599405	0.000465457
Single-Family Detached	2500-3999	Slab	3	1940s	0.172587	0.21513	0.012879	0.599405	3.83899e-05
Single-Family Detached	2500-3999	Slab	4+	1940s	0	0	0	1	0
Single-Family Detached	4000+	Slab	1	1940s	0.195053	0.530143	0.051523	0.223281	5.09329e-05
Single-Family Detached	4000+	Slab	2	1940s	0.195053	0.530143	0.051523	0.223281	0.000112951
Single-Family Detached	4000+	Slab	3	1940s	0.195053	0.530143	0.051523	0.223281	3.97455e-06
Single-Family Detached	4000+	Slab	4+	1940s	0	0	0	1	0
Single-Family Detached	0-1499	Slab	1	1950s	0.222291	0	0	0.777709	0.0104951
Single-Family Detached	0-1499	Slab	2	1950s	0.222291	0	0	0.777709	0.00143922
Single-Family Detached	0-1499	Slab	3	1950s	0	0	0	1	1.27236e-05
Single-Family Detached	0-1499	Slab	4+	1950s	0	0	0	1	0
Single-Family Detached	1500-2499	Slab	1	1950s	0.239907	0.188864	0	0.571229	0.00534483
Single-Family Detached	1500-2499	Slab	2	1950s	0.239907	0.188864	0	0.571229	0.00348673
Single-Family Detached	1500-2499	Slab	3	1950s	0.239907	0.188864	0	0.571229	0.000125334
Single-Family Detached	1500-2499	Slab	4+	1950s	0	0	0	1	0
Single-Family Detached	2500-3999	Slab	1	1950s	0.227037	0.261214	0.037333	0.474416	0.000667901
Single-Family Detached	2500-3999	Slab	2	1950s	0.227037	0.261214	0.037333	0.474416	0.00111383
Single-Family Detached	2500-3999	Slab	3	1950s	0.227037	0.261214	0.037333	0.474416	9.18663e-05
Single-Family Detached	2500-3999	Slab	4+	1950s	0	0	0	1	0
Single-Family Detached	4000+	Slab	1	1950s	0.129754	0.60732	0.125466	0.137459	0.000122007
Single-Family Detached	4000+	Slab	2	1950s	0.129754	0.60732	0.125466	0.137459	0.000270567
Single-Family Detached	4000+	Slab	3	1950s	0.129754	0.60732	0.125466	0.137459	9.52078e-06
Single-Family Detached	4000+	Slab	4+	1950s	0	0	0	1	0
Single-Family Detached	0-1499	Slab	1	1960s	0.265337	0	0	0.734663	0.00881381
Single-Family Detached	0-1499	Slab	2	1960s	0.265337	0	0	0.734663	0.000867898
Single-Family Detached	0-1499	Slab	3	1960s	0	0	0	1	7.65339e-05
Single-Family Detached	0-1499	Slab	4+	1960s	0	0	0	1	0
Single-Family Detached	1500-2499	Slab	1	1960s	0.201802	0.374534	0	0.423664	0.010453
Single-Family Detached	1500-2499	Slab	2	1960s	0.201802	0.374534	0	0.423664	0.00369008
Single-Family Detached	1500-2499	Slab	3	1960s	0.201802	0.374534	0	0.423664	0.000220452
Single-Family Detached	1500-2499	Slab	4+	1960s	0	0	0	1	0
Single-Family Detached	2500-3999	Slab	1	1960s	0.161953	0.551133	0.046972	0.239942	0.00227909
Single-Family Detached	2500-3999	Slab	2	1960s	0.161953	0.551133	0.046972	0.239942	0.00222188
Single-Family Detached	2500-3999	Slab	3	1960s	0.161953	0.551133	0.046972	0.239942	0.000128653
Single-Family Detached	2500-3999	Slab	4+	1960s	0	0	0	1	0
Single-Family Detached	4000+	Slab	1	1960s	0.024774	0.633439	0.075546	0.266241	0.00015716
Single-Family Detached	4000+	Slab	2	1960s	0.024774	0.633439	0.075546	0.266241	0.00037241
Single-Family Detached	4000+	Slab	3	1960s	0.024774	0.633439	0.075546	0.266241	3.01611e-05
Single-Family Detached	4000+	Slab	4+	1960s	0	0	0	1	0
Single-Family Detached	0-1499	Slab	1	1970s	0.23845	0	0	0.76155	0.0112791
Single-Family Detached	0-1499	Slab	2	1970s	0.23845	0	0	0.76155	0.00111066
Single-Family Detached	0-1499	Slab	3	1970s	0	0	0	1	9.79412e-05
Single-Family Detached	0-1499	Slab	4+	1970s	0	0	0	1	0
Single-Family Detached	1500-2499	Slab	1	1970s	0.106728	0.524768	0	0.368504	0.0131548
Single-Family Detached	1500-2499	Slab	2	1970s	0.106728	0.524768	0	0.368504	0.00464387
Single-Family Detached	1500-2499	Slab	3	1970s	0.106728	0.524768	0	0.368504	0.000277433
Single-Family Detached	1500-2499	Slab	4+	1970s	0	0	0	1	0
Single-Family Detached	2500-3999	Slab	1	1970s	0.075678	0.687491	0.035486	0.201346	0.00282779
Single-Family Detached	2500-3999	Slab	2	1970s	0.075678	0.687491	0.035486	0.201346	0.00275682
Single-Family Detached	2500-3999	Slab	3	1970s	0.075678	0.687491	0.035486	0.201346	0.000159626
Single-Family Detached	2500-3999	Slab	4+	1970s	0	0	0	1	0
Single-Family Detached	4000+	Slab	1	1970s	0.068886	0.560453	0.208862	0.161799	0.000198403
Single-Family Detached	4000+	Slab	2	1970s	0.068886	0.560453	0.208862	0.161799	0.000470139
Single-Family Detached	4000+	Slab	3	1970s	0.068886	0.560453	0.208862	0.161799	3.80761e-05
Single-Family Detached	4000+	Slab	4+	1970s	0	0	0	1	0
Single-Family Detached	0-1499	Slab	1	1980s	0.216117	0	0	0.783883	0.00676671
Single-Family Detached	0-1499	Slab	2	1980s	0.216117	0	0	0.783883	0.00120325
Single-Family Detached	0-1499	Slab	3	1980s	0	0	0	1	5.21113e-05
Single-Family Detached	0-1499	Slab	4+	1980s	0	0	0	1	0
Single-Family Detached	1500-2499	Slab	1	1980s	0.127131	0.588891	0	0.283978	0.0110801
Single-Family Detached	1500-2499	Slab	2	1980s	0.127131	0.588891	0	0.283978	0.00587727
Single-Family Detached	1500-2499	Slab	3	1980s	0.127131	0.588891	0	0.283978	0.000114931
Single-Family Detached	1500-2499	Slab	4+	1980s	0	0	0	1	0
Single-Family Detached	2500-3999	Slab	1	1980s	0.10817	0.685353	0.085808	0.120669	0.00258364
Single-Family Detached	2500-3999	Slab	2	1980s	0.10817	0.685353	0.085808	0.120669	0.00536707
Single-Family Detached	2500-3999	Slab	3	1980s	0.10817	0.685353	0.085808	0.120669	0.000259772
Single-Family Detached	2500-3999	Slab	4+	1980s	0	0	0	1	0
Single-Family Detached	4000+	Slab	1	1980s	0.033671	0.661581	0.226548	0.0782	0.000254621
Single-Family Detached	4000+	Slab	2	1980s	0.033671	0.661581	0.226548	0.0782	0.00131953
Single-Family Detached	4000+	Slab	3	1980s	0.033671	0.661581	0.226548	0.0782	4.94734e-05
Single-Family Detached	4000+	Slab	4+	1980s	0	0	0	1	0
Single-Family Detached	0-1499	Slab	1	1990s	0.163762	0	0	0.836238	0.00743857
Single-Family Detached	0-1499	Slab	2	1990s	0.163762	0	0	0.836238	0.00132271
Single-Family Detached	0-1499	Slab	3	1990s	0	0	0	1	5.72854e-05
Single-Family Detached	0-1499	Slab	4+	1990s	0	0	0	1	0
Single-Family Detached	1500-2499	Slab	1	1990s	0.055472	0.703147	0	0.241381	0.0121907
Single-Family Detached	1500-2499	Slab	2	1990s	0.055472	0.703147	0	0.241381	0.00646636
Single-Family Detached	1500-2499	Slab	3	1990s	0.055472	0.703147	0	0.241381	0.000126451
Single-Family Detached	1500-2499	Slab	4+	1990s	0	0	0	1	0
Single-Family Detached	2500-3999	Slab	1	1990s	0.047959	0.658559	0.177539	0.115943	0.00288443
Single-Family Detached	2500-3999	Slab	2	1990s	0.047959	0.658559	0.177539	0.115943	0.0059919
Single-Family Detached	2500-3999	Slab	3	1990s	0.047959	0.658559	0.177539	0.115943	0.000290014
Single-Family Detached	2500-3999	Slab	4+	1990s	0	0	0	1	0
Single-Family Detached	4000+	Slab	1	1990s	0.00721	0.602911	0.342193	0.047687	0.000291692
Single-Family Detached	4000+	Slab	2	1990s	0.00721	0.602911	0.342193	0.047687	0.00151164
Single-Family Detached	4000+	Slab	3	1990s	0.00721	0.602911	0.342193	0.047687	5.66763e-05
Single-Family Detached	4000+	Slab	4+	1990s	0	0	0	1	0
Single-Family Detached	0-1499	Slab	1	2000s	0.136224	0	0	0.863776	0.00664624
Single-Family Detached	0-1499	Slab	2	2000s	0.136224	0	0	0.863776	0.00127895
Single-Family Detached	0-1499	Slab	3	2000s	0	0	0	1	0
Single-Family Detached	0-1499	Slab	4+	2000s	0	0	0	1	0
Single-Family Detached	1500-2499	Slab	1	2000s	0.057359	0.753987	0	0.188653	0.0163484
Single-Family Detached	1500-2499	Slab	2	2000s	0.057359	0.753987	0	0.188653	0.0086876
Single-Family Detached	1500-2499	Slab	3	2000s	0.057359	0.753987	0	0.188653	0.000100849
Single-Family Detached	1500-2499	Slab	4+	2000s	0	0	0	1	0
Single-Family Detached	2500-3999	Slab	1	2000s	0.039918	0.649167	0.234644	0.076271	0.00494519
Single-Family Detached	2500-3999	Slab	2	2000s	0.039918	0.649167	0.234644	0.076271	0.0114661
Single-Family Detached	2500-3999	Slab	3	2000s	0.039918	0.649167	0.234644	0.076271	0.000189934
Single-Family Detached	2500-3999	Slab	4+	2000s	0	0	0	1	0
Single-Family Detached	4000+	Slab	1	2000s	0.010732	0.44749	0.498077	0.0437	0.000984558
Single-Family Detached	4000+	Slab	2	2000s	0.010732	0.44749	0.498077	0.0437	0.00369205
Single-Family Detached	4000+	Slab	3	2000s	0.010732	0.44749	0.498077	0.0437	0.000145686
Single-Family Detached	4000+	Slab	4+	2000s	0	0	0	1	0
Single-Family Detached	0-1499	Slab	1	2010s	0.136224	0	0	0.863776	0.000935692
Single-Family Detached	0-1499	Slab	2	2010s	0.136224	0	0	0.863776	0.000180057
Single-Family Detached	0-1499	Slab	3	2010s	0	0	0	1	0
Single-Family Detached	0-1499	Slab	4+	2010s	0	0	0	1	0
Single-Family Detached	1500-2499	Slab	1	2010s	0.057359	0.753987	0	0.188653	0.0027938
Single-Family Detached	1500-2499	Slab	2	2010s	0.057359	0.753987	0	0.188653	0.00148464
Single-Family Detached	1500-2499	Slab	3	2010s	0.057359	0.753987	0	0.188653	1.72342e-05
Single-Family Detached	1500-2499	Slab	4+	2010s	0	0	0	1	0
Single-Family Detached	2500-3999	Slab	1	2010s	0.039918	0.649167	0.234644	0.076271	0.00125535
Single-Family Detached	2500-3999	Slab	2	2010s	0.039918	0.649167	0.234644	0.076271	0.00291068
Single-Family Detached	2500-3999	Slab	3	2010s	0.039918	0.649167	0.234644	0.076271	4.82152e-05
Single-Family Detached	2500-3999	Slab	4+	2010s	0	0	0	1	0
Single-Family Detached	4000+	Slab	1	2010s	0.010732	0.44749	0.498077	0.0437	0.000247928
Single-Family Detached	4000+	Slab	2	2010s	0.010732	0.44749	0.498077	0.0437	0.000929718
Single-Family Detached	4000+	Slab	3	2010s	0.010732	0.44749	0.498077	0.0437	3.66862e-05
Single-Family Detached	4000+	Slab	4+	2010s	0	0	0	1	0
Single-Family Detached	0-1499	Slab	1	<1940	0.075776	0	0	0.924224	0.00227229
Single-Family Detached	0-1499	Slab	2	<1940	0.075776	0	0	0.924224	0.00139516
Single-Family Detached	0-1499	Slab	3	<1940	0	0	0	1	2.54031e-05
Single-Family Detached	0-1499	Slab	4+	<1940	0	0	0	1	0
Single-Family Detached	1500-2499	Slab	1	<1940	0.065978	0.09478	0	0.839242	0.000876803
Single-Family Detached	1500-2499	Slab	2	<1940	0.065978	0.09478	0	0.839242	0.00247317
Single-Family Detached	1500-2499	Slab	3	<1940	0.065978	0.09478	0	0.839242	5.29771e-05
Single-Family Detached	1500-2499	Slab	4+	<1940	0	0	0	1	0
Single-Family Detached	2500-3999	Slab	1	<1940	0.046238	0.091001	0.008446	0.854315	0.000107193
Single-Family Detached	2500-3999	Slab	2	<1940	0.046238	0.091001	0.008446	0.854315	0.00111065
Single-Family Detached	2500-3999	Slab	3	<1940	0.046238	0.091001	0.008446	0.854315	9.3033e-05
Single-Family Detached	2500-3999	Slab	4+	<1940	0	0	0	1	0
Single-Family Detached	4000+	Slab	1	<1940	0.21222	0.194644	0.040975	0.552162	2.44699e-05
Single-Family Detached	4000+	Slab	2	<1940	0.21222	0.194644	0.040975	0.552162	0.000260018
Single-Family Detached	4000+	Slab	3	<1940	0.21222	0.194644	0.040975	0.552162	6.12049e-05
Single-Family Detached	4000+	Slab	4+	<1940	0	0	0	1	0
=======
Multi-Family with 2 - 4 Units	0-1499	Slab	1	1940s	0	0	0	1	0.000508125
Multi-Family with 2 - 4 Units	0-1499	Slab	2	1940s	0	0	0	1	0.00033
Multi-Family with 2 - 4 Units	0-1499	Slab	3	1940s	0	0	0	1	7.23106e-05
Multi-Family with 2 - 4 Units	0-1499	Slab	4+	1940s	0	0	0	1	5.10227e-05
Multi-Family with 2 - 4 Units	1500-2499	Slab	1	1940s	0	0	0	1	0.000326062
Multi-Family with 2 - 4 Units	1500-2499	Slab	2	1940s	0	0	0	1	0.000211759
Multi-Family with 2 - 4 Units	1500-2499	Slab	3	1940s	0	0	0	1	4.64014e-05
Multi-Family with 2 - 4 Units	1500-2499	Slab	4+	1940s	0	0	0	1	3.27411e-05
Multi-Family with 2 - 4 Units	2500-3999	Slab	1	1940s	0	0	0	1	0.000141288
Multi-Family with 2 - 4 Units	2500-3999	Slab	2	1940s	0	0	0	1	9.17591e-05
Multi-Family with 2 - 4 Units	2500-3999	Slab	3	1940s	0	0	0	1	2.01066e-05
Multi-Family with 2 - 4 Units	2500-3999	Slab	4+	1940s	0	0	0	1	1.41873e-05
Multi-Family with 2 - 4 Units	4000+	Slab	1	1940s	0	0	0	1	3.37571e-05
Multi-Family with 2 - 4 Units	4000+	Slab	2	1940s	0	0	0	1	2.19234e-05
Multi-Family with 2 - 4 Units	4000+	Slab	3	1940s	0	0	0	1	4.80393e-06
Multi-Family with 2 - 4 Units	4000+	Slab	4+	1940s	0	0	0	1	3.38968e-06
Multi-Family with 2 - 4 Units	0-1499	Slab	1	1950s	0	0	0	1	0.00107139
Multi-Family with 2 - 4 Units	0-1499	Slab	2	1950s	0	0	0	1	0.000695811
Multi-Family with 2 - 4 Units	0-1499	Slab	3	1950s	0	0	0	1	0.000152469
Multi-Family with 2 - 4 Units	0-1499	Slab	4+	1950s	0	0	0	1	0.000107582
Multi-Family with 2 - 4 Units	1500-2499	Slab	1	1950s	0	0	0	1	0.000687508
Multi-Family with 2 - 4 Units	1500-2499	Slab	2	1950s	0	0	0	1	0.000446499
Multi-Family with 2 - 4 Units	1500-2499	Slab	3	1950s	0	0	0	1	9.78384e-05
Multi-Family with 2 - 4 Units	1500-2499	Slab	4+	1950s	0	0	0	1	6.90352e-05
Multi-Family with 2 - 4 Units	2500-3999	Slab	1	1950s	0	0	0	1	0.000297909
Multi-Family with 2 - 4 Units	2500-3999	Slab	2	1950s	0	0	0	1	0.000193476
Multi-Family with 2 - 4 Units	2500-3999	Slab	3	1950s	0	0	0	1	4.23951e-05
Multi-Family with 2 - 4 Units	2500-3999	Slab	4+	1950s	0	0	0	1	2.99142e-05
Multi-Family with 2 - 4 Units	4000+	Slab	1	1950s	0	0	0	1	7.11776e-05
Multi-Family with 2 - 4 Units	4000+	Slab	2	1950s	0	0	0	1	4.6226e-05
Multi-Family with 2 - 4 Units	4000+	Slab	3	1950s	0	0	0	1	1.01292e-05
Multi-Family with 2 - 4 Units	4000+	Slab	4+	1950s	0	0	0	1	7.1472e-06
Multi-Family with 2 - 4 Units	0-1499	Slab	1	1960s	0	0	0	1	0.00108411
Multi-Family with 2 - 4 Units	0-1499	Slab	2	1960s	0	0	0	1	0.000704072
Multi-Family with 2 - 4 Units	0-1499	Slab	3	1960s	0	0	0	1	0.000154279
Multi-Family with 2 - 4 Units	0-1499	Slab	4+	1960s	0	0	0	1	0.00010886
Multi-Family with 2 - 4 Units	1500-2499	Slab	1	1960s	0	0	0	1	0.00069567
Multi-Family with 2 - 4 Units	1500-2499	Slab	2	1960s	0	0	0	1	0.0004518
Multi-Family with 2 - 4 Units	1500-2499	Slab	3	1960s	0	0	0	1	9.9e-05
Multi-Family with 2 - 4 Units	1500-2499	Slab	4+	1960s	0	0	0	1	6.98548e-05
Multi-Family with 2 - 4 Units	2500-3999	Slab	1	1960s	0	0	0	1	0.000301446
Multi-Family with 2 - 4 Units	2500-3999	Slab	2	1960s	0	0	0	1	0.000195773
Multi-Family with 2 - 4 Units	2500-3999	Slab	3	1960s	0	0	0	1	4.28984e-05
Multi-Family with 2 - 4 Units	2500-3999	Slab	4+	1960s	0	0	0	1	3.02693e-05
Multi-Family with 2 - 4 Units	4000+	Slab	1	1960s	0	0	0	1	7.20226e-05
Multi-Family with 2 - 4 Units	4000+	Slab	2	1960s	0	0	0	1	4.67747e-05
Multi-Family with 2 - 4 Units	4000+	Slab	3	1960s	0	0	0	1	1.02494e-05
Multi-Family with 2 - 4 Units	4000+	Slab	4+	1960s	0	0	0	1	7.23205e-06
Multi-Family with 2 - 4 Units	0-1499	Slab	1	1970s	0	0	0	1	0.0015481
Multi-Family with 2 - 4 Units	0-1499	Slab	2	1970s	0	0	0	1	0.00100541
Multi-Family with 2 - 4 Units	0-1499	Slab	3	1970s	0	0	0	1	0.000220308
Multi-Family with 2 - 4 Units	0-1499	Slab	4+	1970s	0	0	0	1	0.00015545
Multi-Family with 2 - 4 Units	1500-2499	Slab	1	1970s	0	0	0	1	0.00099341
Multi-Family with 2 - 4 Units	1500-2499	Slab	2	1970s	0	0	0	1	0.000645165
Multi-Family with 2 - 4 Units	1500-2499	Slab	3	1970s	0	0	0	1	0.000141371
Multi-Family with 2 - 4 Units	1500-2499	Slab	4+	1970s	0	0	0	1	9.97519e-05
Multi-Family with 2 - 4 Units	2500-3999	Slab	1	1970s	0	0	0	1	0.000430462
Multi-Family with 2 - 4 Units	2500-3999	Slab	2	1970s	0	0	0	1	0.000279561
Multi-Family with 2 - 4 Units	2500-3999	Slab	3	1970s	0	0	0	1	6.12585e-05
Multi-Family with 2 - 4 Units	2500-3999	Slab	4+	1970s	0	0	0	1	4.32243e-05
Multi-Family with 2 - 4 Units	4000+	Slab	1	1970s	0	0	0	1	0.000102847
Multi-Family with 2 - 4 Units	4000+	Slab	2	1970s	0	0	0	1	6.67938e-05
Multi-Family with 2 - 4 Units	4000+	Slab	3	1970s	0	0	0	1	1.46361e-05
Multi-Family with 2 - 4 Units	4000+	Slab	4+	1970s	0	0	0	1	1.03273e-05
Multi-Family with 2 - 4 Units	0-1499	Slab	1	1980s	0	0	0	1	0.00135716
Multi-Family with 2 - 4 Units	0-1499	Slab	2	1980s	0	0	0	1	0.000881401
Multi-Family with 2 - 4 Units	0-1499	Slab	3	1980s	0	0	0	1	0.000193136
Multi-Family with 2 - 4 Units	0-1499	Slab	4+	1980s	0	0	0	1	0.000136277
Multi-Family with 2 - 4 Units	1500-2499	Slab	1	1980s	0	0	0	1	0.000870883
Multi-Family with 2 - 4 Units	1500-2499	Slab	2	1980s	0	0	0	1	0.000565591
Multi-Family with 2 - 4 Units	1500-2499	Slab	3	1980s	0	0	0	1	0.000123934
Multi-Family with 2 - 4 Units	1500-2499	Slab	4+	1980s	0	0	0	1	8.74486e-05
Multi-Family with 2 - 4 Units	2500-3999	Slab	1	1980s	0	0	0	1	0.000377369
Multi-Family with 2 - 4 Units	2500-3999	Slab	2	1980s	0	0	0	1	0.000245081
Multi-Family with 2 - 4 Units	2500-3999	Slab	3	1980s	0	0	0	1	5.37029e-05
Multi-Family with 2 - 4 Units	2500-3999	Slab	4+	1980s	0	0	0	1	3.7893e-05
Multi-Family with 2 - 4 Units	4000+	Slab	1	1980s	0	0	0	1	9.01624e-05
Multi-Family with 2 - 4 Units	4000+	Slab	2	1980s	0	0	0	1	5.85555e-05
Multi-Family with 2 - 4 Units	4000+	Slab	3	1980s	0	0	0	1	1.28309e-05
Multi-Family with 2 - 4 Units	4000+	Slab	4+	1980s	0	0	0	1	9.05354e-06
Multi-Family with 2 - 4 Units	0-1499	Slab	1	1990s	0	0	0	1	0.00142501
Multi-Family with 2 - 4 Units	0-1499	Slab	2	1990s	0	0	0	1	0.000925469
Multi-Family with 2 - 4 Units	0-1499	Slab	3	1990s	0	0	0	1	0.000202792
Multi-Family with 2 - 4 Units	0-1499	Slab	4+	1990s	0	0	0	1	0.000143091
Multi-Family with 2 - 4 Units	1500-2499	Slab	1	1990s	0	0	0	1	0.000914426
Multi-Family with 2 - 4 Units	1500-2499	Slab	2	1990s	0	0	0	1	0.00059387
Multi-Family with 2 - 4 Units	1500-2499	Slab	3	1990s	0	0	0	1	0.000130131
Multi-Family with 2 - 4 Units	1500-2499	Slab	4+	1990s	0	0	0	1	9.18209e-05
Multi-Family with 2 - 4 Units	2500-3999	Slab	1	1990s	0	0	0	1	0.000396237
Multi-Family with 2 - 4 Units	2500-3999	Slab	2	1990s	0	0	0	1	0.000257334
Multi-Family with 2 - 4 Units	2500-3999	Slab	3	1990s	0	0	0	1	5.6388e-05
Multi-Family with 2 - 4 Units	2500-3999	Slab	4+	1990s	0	0	0	1	3.97876e-05
Multi-Family with 2 - 4 Units	4000+	Slab	1	1990s	0	0	0	1	9.46703e-05
Multi-Family with 2 - 4 Units	4000+	Slab	2	1990s	0	0	0	1	6.14832e-05
Multi-Family with 2 - 4 Units	4000+	Slab	3	1990s	0	0	0	1	1.34724e-05
Multi-Family with 2 - 4 Units	4000+	Slab	4+	1990s	0	0	0	1	9.5062e-06
Multi-Family with 2 - 4 Units	0-1499	Slab	1	2000s	0	0	0	1	0.00145255
Multi-Family with 2 - 4 Units	0-1499	Slab	2	2000s	0	0	0	1	0.000943352
Multi-Family with 2 - 4 Units	0-1499	Slab	3	2000s	0	0	0	1	0.000206711
Multi-Family with 2 - 4 Units	0-1499	Slab	4+	2000s	0	0	0	1	0.000145856
Multi-Family with 2 - 4 Units	1500-2499	Slab	1	2000s	0	0	0	1	0.000932095
Multi-Family with 2 - 4 Units	1500-2499	Slab	2	2000s	0	0	0	1	0.000605345
Multi-Family with 2 - 4 Units	1500-2499	Slab	3	2000s	0	0	0	1	0.000132645
Multi-Family with 2 - 4 Units	1500-2499	Slab	4+	2000s	0	0	0	1	9.35951e-05
Multi-Family with 2 - 4 Units	2500-3999	Slab	1	2000s	0	0	0	1	0.000403893
Multi-Family with 2 - 4 Units	2500-3999	Slab	2	2000s	0	0	0	1	0.000262307
Multi-Family with 2 - 4 Units	2500-3999	Slab	3	2000s	0	0	0	1	5.74775e-05
Multi-Family with 2 - 4 Units	2500-3999	Slab	4+	2000s	0	0	0	1	4.05564e-05
Multi-Family with 2 - 4 Units	4000+	Slab	1	2000s	0	0	0	1	9.64996e-05
Multi-Family with 2 - 4 Units	4000+	Slab	2	2000s	0	0	0	1	6.26712e-05
Multi-Family with 2 - 4 Units	4000+	Slab	3	2000s	0	0	0	1	1.37327e-05
Multi-Family with 2 - 4 Units	4000+	Slab	4+	2000s	0	0	0	1	9.68988e-06
Multi-Family with 2 - 4 Units	0-1499	Slab	1	2010s	0	0	0	1	0.000330137
Multi-Family with 2 - 4 Units	0-1499	Slab	2	2010s	0	0	0	1	0.000214406
Multi-Family with 2 - 4 Units	0-1499	Slab	3	2010s	0	0	0	1	4.69814e-05
Multi-Family with 2 - 4 Units	0-1499	Slab	4+	2010s	0	0	0	1	3.31503e-05
Multi-Family with 2 - 4 Units	1500-2499	Slab	1	2010s	0	0	0	1	0.000211848
Multi-Family with 2 - 4 Units	1500-2499	Slab	2	2010s	0	0	0	1	0.000137583
Multi-Family with 2 - 4 Units	1500-2499	Slab	3	2010s	0	0	0	1	3.01478e-05
Multi-Family with 2 - 4 Units	1500-2499	Slab	4+	2010s	0	0	0	1	2.12724e-05
Multi-Family with 2 - 4 Units	2500-3999	Slab	1	2010s	0	0	0	1	9.17973e-05
Multi-Family with 2 - 4 Units	2500-3999	Slab	2	2010s	0	0	0	1	5.96173e-05
Multi-Family with 2 - 4 Units	2500-3999	Slab	3	2010s	0	0	0	1	1.30636e-05
Multi-Family with 2 - 4 Units	2500-3999	Slab	4+	2010s	0	0	0	1	9.2177e-06
Multi-Family with 2 - 4 Units	4000+	Slab	1	2010s	0	0	0	1	2.19325e-05
Multi-Family with 2 - 4 Units	4000+	Slab	2	2010s	0	0	0	1	1.4244e-05
Multi-Family with 2 - 4 Units	4000+	Slab	3	2010s	0	0	0	1	3.12119e-06
Multi-Family with 2 - 4 Units	4000+	Slab	4+	2010s	0	0	0	1	2.20233e-06
Multi-Family with 2 - 4 Units	0-1499	Slab	1	<1940	0	0	0	1	0.00126978
Multi-Family with 2 - 4 Units	0-1499	Slab	2	<1940	0	0	0	1	0.000824652
Multi-Family with 2 - 4 Units	0-1499	Slab	3	<1940	0	0	0	1	0.000180701
Multi-Family with 2 - 4 Units	0-1499	Slab	4+	<1940	0	0	0	1	0.000127503
Multi-Family with 2 - 4 Units	1500-2499	Slab	1	<1940	0	0	0	1	0.000814812
Multi-Family with 2 - 4 Units	1500-2499	Slab	2	<1940	0	0	0	1	0.000529176
Multi-Family with 2 - 4 Units	1500-2499	Slab	3	<1940	0	0	0	1	0.000115955
Multi-Family with 2 - 4 Units	1500-2499	Slab	4+	<1940	0	0	0	1	8.18182e-05
Multi-Family with 2 - 4 Units	2500-3999	Slab	1	<1940	0	0	0	1	0.000353072
Multi-Family with 2 - 4 Units	2500-3999	Slab	2	<1940	0	0	0	1	0.000229301
Multi-Family with 2 - 4 Units	2500-3999	Slab	3	<1940	0	0	0	1	5.02452e-05
Multi-Family with 2 - 4 Units	2500-3999	Slab	4+	<1940	0	0	0	1	3.54533e-05
Multi-Family with 2 - 4 Units	4000+	Slab	1	<1940	0	0	0	1	8.43573e-05
Multi-Family with 2 - 4 Units	4000+	Slab	2	<1940	0	0	0	1	5.47854e-05
Multi-Family with 2 - 4 Units	4000+	Slab	3	<1940	0	0	0	1	1.20048e-05
Multi-Family with 2 - 4 Units	4000+	Slab	4+	<1940	0	0	0	1	8.47062e-06
Multi-Family with 5+ Units	0-1499	Slab	1	1940s	0	0	0	1	0.00112585
Multi-Family with 5+ Units	0-1499	Slab	2	1940s	0	0	0	1	0.000731178
Multi-Family with 5+ Units	0-1499	Slab	3	1940s	0	0	0	1	0.000160218
Multi-Family with 5+ Units	0-1499	Slab	4+	1940s	0	0	0	1	0.000113051
Multi-Family with 5+ Units	1500-2499	Slab	1	1940s	0	0	0	1	0.000722453
Multi-Family with 5+ Units	1500-2499	Slab	2	1940s	0	0	0	1	0.000469194
Multi-Family with 5+ Units	1500-2499	Slab	3	1940s	0	0	0	1	0.000102811
Multi-Family with 5+ Units	1500-2499	Slab	4+	1940s	0	0	0	1	7.25442e-05
Multi-Family with 5+ Units	2500-3999	Slab	1	1940s	0	0	0	1	0.000313052
Multi-Family with 5+ Units	2500-3999	Slab	2	1940s	0	0	0	1	0.00020331
Multi-Family with 5+ Units	2500-3999	Slab	3	1940s	0	0	0	1	4.455e-05
Multi-Family with 5+ Units	2500-3999	Slab	4+	1940s	0	0	0	1	3.14347e-05
Multi-Family with 5+ Units	4000+	Slab	1	1940s	0	0	0	1	7.47954e-05
Multi-Family with 5+ Units	4000+	Slab	2	1940s	0	0	0	1	4.85755e-05
Multi-Family with 5+ Units	4000+	Slab	3	1940s	0	0	0	1	1.0644e-05
Multi-Family with 5+ Units	4000+	Slab	4+	1940s	0	0	0	1	7.51048e-06
Multi-Family with 5+ Units	0-1499	Slab	1	1950s	0	0	0	1	0.00237388
Multi-Family with 5+ Units	0-1499	Slab	2	1950s	0	0	0	1	0.0015417
Multi-Family with 5+ Units	0-1499	Slab	3	1950s	0	0	0	1	0.000337823
Multi-Family with 5+ Units	0-1499	Slab	4+	1950s	0	0	0	1	0.00023837
Multi-Family with 5+ Units	1500-2499	Slab	1	1950s	0	0	0	1	0.00152331
Multi-Family with 5+ Units	1500-2499	Slab	2	1950s	0	0	0	1	0.000989305
Multi-Family with 5+ Units	1500-2499	Slab	3	1950s	0	0	0	1	0.00021678
Multi-Family with 5+ Units	1500-2499	Slab	4+	1950s	0	0	0	1	0.000152961
Multi-Family with 5+ Units	2500-3999	Slab	1	1950s	0	0	0	1	0.000660076
Multi-Family with 5+ Units	2500-3999	Slab	2	1950s	0	0	0	1	0.000428683
Multi-Family with 5+ Units	2500-3999	Slab	3	1950s	0	0	0	1	9.39345e-05
Multi-Family with 5+ Units	2500-3999	Slab	4+	1950s	0	0	0	1	6.62806e-05
Multi-Family with 5+ Units	4000+	Slab	1	1950s	0	0	0	1	0.000157708
Multi-Family with 5+ Units	4000+	Slab	2	1950s	0	0	0	1	0.000102423
Multi-Family with 5+ Units	4000+	Slab	3	1950s	0	0	0	1	2.24432e-05
Multi-Family with 5+ Units	4000+	Slab	4+	1950s	0	0	0	1	1.5836e-05
Multi-Family with 5+ Units	0-1499	Slab	1	1960s	0	0	0	1	0.00240206
Multi-Family with 5+ Units	0-1499	Slab	2	1960s	0	0	0	1	0.00156001
Multi-Family with 5+ Units	0-1499	Slab	3	1960s	0	0	0	1	0.000341834
Multi-Family with 5+ Units	0-1499	Slab	4+	1960s	0	0	0	1	0.0002412
Multi-Family with 5+ Units	1500-2499	Slab	1	1960s	0	0	0	1	0.00154139
Multi-Family with 5+ Units	1500-2499	Slab	2	1960s	0	0	0	1	0.00100105
Multi-Family with 5+ Units	1500-2499	Slab	3	1960s	0	0	0	1	0.000219354
Multi-Family with 5+ Units	1500-2499	Slab	4+	1960s	0	0	0	1	0.000154777
Multi-Family with 5+ Units	2500-3999	Slab	1	1960s	0	0	0	1	0.000667912
Multi-Family with 5+ Units	2500-3999	Slab	2	1960s	0	0	0	1	0.000433773
Multi-Family with 5+ Units	2500-3999	Slab	3	1960s	0	0	0	1	9.50497e-05
Multi-Family with 5+ Units	2500-3999	Slab	4+	1960s	0	0	0	1	6.70675e-05
Multi-Family with 5+ Units	4000+	Slab	1	1960s	0	0	0	1	0.00015958
Multi-Family with 5+ Units	4000+	Slab	2	1960s	0	0	0	1	0.000103638
Multi-Family with 5+ Units	4000+	Slab	3	1960s	0	0	0	1	2.27096e-05
Multi-Family with 5+ Units	4000+	Slab	4+	1960s	0	0	0	1	1.6024e-05
Multi-Family with 5+ Units	0-1499	Slab	1	1970s	0	0	0	1	0.00343012
Multi-Family with 5+ Units	0-1499	Slab	2	1970s	0	0	0	1	0.00222767
Multi-Family with 5+ Units	0-1499	Slab	3	1970s	0	0	0	1	0.000488135
Multi-Family with 5+ Units	0-1499	Slab	4+	1970s	0	0	0	1	0.000344431
Multi-Family with 5+ Units	1500-2499	Slab	1	1970s	0	0	0	1	0.00220109
Multi-Family with 5+ Units	1500-2499	Slab	2	1970s	0	0	0	1	0.00142949
Multi-Family with 5+ Units	1500-2499	Slab	3	1970s	0	0	0	1	0.000313234
Multi-Family with 5+ Units	1500-2499	Slab	4+	1970s	0	0	0	1	0.00022102
Multi-Family with 5+ Units	2500-3999	Slab	1	1970s	0	0	0	1	0.000953771
Multi-Family with 5+ Units	2500-3999	Slab	2	1970s	0	0	0	1	0.000619422
Multi-Family with 5+ Units	2500-3999	Slab	3	1970s	0	0	0	1	0.00013573
Multi-Family with 5+ Units	2500-3999	Slab	4+	1970s	0	0	0	1	9.57717e-05
Multi-Family with 5+ Units	4000+	Slab	1	1970s	0	0	0	1	0.000227879
Multi-Family with 5+ Units	4000+	Slab	2	1970s	0	0	0	1	0.000147995
Multi-Family with 5+ Units	4000+	Slab	3	1970s	0	0	0	1	3.24291e-05
Multi-Family with 5+ Units	4000+	Slab	4+	1970s	0	0	0	1	2.28821e-05
Multi-Family with 5+ Units	0-1499	Slab	1	1980s	0	0	0	1	0.00300705
Multi-Family with 5+ Units	0-1499	Slab	2	1980s	0	0	0	1	0.00195291
Multi-Family with 5+ Units	0-1499	Slab	3	1980s	0	0	0	1	0.000427929
Multi-Family with 5+ Units	0-1499	Slab	4+	1980s	0	0	0	1	0.000301949
Multi-Family with 5+ Units	1500-2499	Slab	1	1980s	0	0	0	1	0.00192961
Multi-Family with 5+ Units	1500-2499	Slab	2	1980s	0	0	0	1	0.00125318
Multi-Family with 5+ Units	1500-2499	Slab	3	1980s	0	0	0	1	0.0002746
Multi-Family with 5+ Units	1500-2499	Slab	4+	1980s	0	0	0	1	0.000193759
Multi-Family with 5+ Units	2500-3999	Slab	1	1980s	0	0	0	1	0.000836134
Multi-Family with 5+ Units	2500-3999	Slab	2	1980s	0	0	0	1	0.000543023
Multi-Family with 5+ Units	2500-3999	Slab	3	1980s	0	0	0	1	0.000118989
Multi-Family with 5+ Units	2500-3999	Slab	4+	1980s	0	0	0	1	8.39593e-05
Multi-Family with 5+ Units	4000+	Slab	1	1980s	0	0	0	1	0.000199772
Multi-Family with 5+ Units	4000+	Slab	2	1980s	0	0	0	1	0.000129741
Multi-Family with 5+ Units	4000+	Slab	3	1980s	0	0	0	1	2.84293e-05
Multi-Family with 5+ Units	4000+	Slab	4+	1980s	0	0	0	1	2.00599e-05
Multi-Family with 5+ Units	0-1499	Slab	1	1990s	0	0	0	1	0.0031574
Multi-Family with 5+ Units	0-1499	Slab	2	1990s	0	0	0	1	0.00205056
Multi-Family with 5+ Units	0-1499	Slab	3	1990s	0	0	0	1	0.000449325
Multi-Family with 5+ Units	0-1499	Slab	4+	1990s	0	0	0	1	0.000317046
Multi-Family with 5+ Units	1500-2499	Slab	1	1990s	0	0	0	1	0.00202609
Multi-Family with 5+ Units	1500-2499	Slab	2	1990s	0	0	0	1	0.00131583
Multi-Family with 5+ Units	1500-2499	Slab	3	1990s	0	0	0	1	0.00028833
Multi-Family with 5+ Units	1500-2499	Slab	4+	1990s	0	0	0	1	0.000203447
Multi-Family with 5+ Units	2500-3999	Slab	1	1990s	0	0	0	1	0.000877939
Multi-Family with 5+ Units	2500-3999	Slab	2	1990s	0	0	0	1	0.000570174
Multi-Family with 5+ Units	2500-3999	Slab	3	1990s	0	0	0	1	0.000124938
Multi-Family with 5+ Units	2500-3999	Slab	4+	1990s	0	0	0	1	8.81571e-05
Multi-Family with 5+ Units	4000+	Slab	1	1990s	0	0	0	1	0.00020976
Multi-Family with 5+ Units	4000+	Slab	2	1990s	0	0	0	1	0.000136228
Multi-Family with 5+ Units	4000+	Slab	3	1990s	0	0	0	1	2.98507e-05
Multi-Family with 5+ Units	4000+	Slab	4+	1990s	0	0	0	1	2.10628e-05
Multi-Family with 5+ Units	0-1499	Slab	1	2000s	0	0	0	1	0.00321841
Multi-Family with 5+ Units	0-1499	Slab	2	2000s	0	0	0	1	0.00209018
Multi-Family with 5+ Units	0-1499	Slab	3	2000s	0	0	0	1	0.000458007
Multi-Family with 5+ Units	0-1499	Slab	4+	2000s	0	0	0	1	0.000323172
Multi-Family with 5+ Units	1500-2499	Slab	1	2000s	0	0	0	1	0.00206524
Multi-Family with 5+ Units	1500-2499	Slab	2	2000s	0	0	0	1	0.00134126
Multi-Family with 5+ Units	1500-2499	Slab	3	2000s	0	0	0	1	0.000293901
Multi-Family with 5+ Units	1500-2499	Slab	4+	2000s	0	0	0	1	0.000207378
Multi-Family with 5+ Units	2500-3999	Slab	1	2000s	0	0	0	1	0.000894904
Multi-Family with 5+ Units	2500-3999	Slab	2	2000s	0	0	0	1	0.000581191
Multi-Family with 5+ Units	2500-3999	Slab	3	2000s	0	0	0	1	0.000127353
Multi-Family with 5+ Units	2500-3999	Slab	4+	2000s	0	0	0	1	8.98606e-05
Multi-Family with 5+ Units	4000+	Slab	1	2000s	0	0	0	1	0.000213814
Multi-Family with 5+ Units	4000+	Slab	2	2000s	0	0	0	1	0.00013886
Multi-Family with 5+ Units	4000+	Slab	3	2000s	0	0	0	1	3.04275e-05
Multi-Family with 5+ Units	4000+	Slab	4+	2000s	0	0	0	1	2.14698e-05
Multi-Family with 5+ Units	0-1499	Slab	1	2010s	0	0	0	1	0.000731483
Multi-Family with 5+ Units	0-1499	Slab	2	2010s	0	0	0	1	0.000475058
Multi-Family with 5+ Units	0-1499	Slab	3	2010s	0	0	0	1	0.000104096
Multi-Family with 5+ Units	0-1499	Slab	4+	2010s	0	0	0	1	7.34509e-05
Multi-Family with 5+ Units	1500-2499	Slab	1	2010s	0	0	0	1	0.000469389
Multi-Family with 5+ Units	1500-2499	Slab	2	2010s	0	0	0	1	0.000304843
Multi-Family with 5+ Units	1500-2499	Slab	3	2010s	0	0	0	1	6.67982e-05
Multi-Family with 5+ Units	1500-2499	Slab	4+	2010s	0	0	0	1	4.71331e-05
Multi-Family with 5+ Units	2500-3999	Slab	1	2010s	0	0	0	1	0.000203395
Multi-Family with 5+ Units	2500-3999	Slab	2	2010s	0	0	0	1	0.000132094
Multi-Family with 5+ Units	2500-3999	Slab	3	2010s	0	0	0	1	2.89448e-05
Multi-Family with 5+ Units	2500-3999	Slab	4+	2010s	0	0	0	1	2.04236e-05
Multi-Family with 5+ Units	4000+	Slab	1	2010s	0	0	0	1	4.85958e-05
Multi-Family with 5+ Units	4000+	Slab	2	2010s	0	0	0	1	3.15603e-05
Multi-Family with 5+ Units	4000+	Slab	3	2010s	0	0	0	1	6.9156e-06
Multi-Family with 5+ Units	4000+	Slab	4+	2010s	0	0	0	1	4.87968e-06
Multi-Family with 5+ Units	0-1499	Slab	1	<1940	0	0	0	1	0.00281344
Multi-Family with 5+ Units	0-1499	Slab	2	<1940	0	0	0	1	0.00182718
Multi-Family with 5+ Units	0-1499	Slab	3	<1940	0	0	0	1	0.000400377
Multi-Family with 5+ Units	0-1499	Slab	4+	<1940	0	0	0	1	0.000282508
Multi-Family with 5+ Units	1500-2499	Slab	1	<1940	0	0	0	1	0.00180537
Multi-Family with 5+ Units	1500-2499	Slab	2	<1940	0	0	0	1	0.00117249
Multi-Family with 5+ Units	1500-2499	Slab	3	<1940	0	0	0	1	0.00025692
Multi-Family with 5+ Units	1500-2499	Slab	4+	<1940	0	0	0	1	0.000181284
Multi-Family with 5+ Units	2500-3999	Slab	1	<1940	0	0	0	1	0.0007823
Multi-Family with 5+ Units	2500-3999	Slab	2	<1940	0	0	0	1	0.000508061
Multi-Family with 5+ Units	2500-3999	Slab	3	<1940	0	0	0	1	0.000111328
Multi-Family with 5+ Units	2500-3999	Slab	4+	<1940	0	0	0	1	7.85536e-05
Multi-Family with 5+ Units	4000+	Slab	1	<1940	0	0	0	1	0.00018691
Multi-Family with 5+ Units	4000+	Slab	2	<1940	0	0	0	1	0.000121388
Multi-Family with 5+ Units	4000+	Slab	3	<1940	0	0	0	1	2.65989e-05
Multi-Family with 5+ Units	4000+	Slab	4+	<1940	0	0	0	1	1.87683e-05
Single-Family Attached	0-1499	Slab	1	1940s	0	0	0	1	0.000322829
Single-Family Attached	0-1499	Slab	2	1940s	0	0	0	1	0.00020966
Single-Family Attached	0-1499	Slab	3	1940s	0	0	0	1	4.59413e-05
Single-Family Attached	0-1499	Slab	4+	1940s	0	0	0	1	3.24164e-05
Single-Family Attached	1500-2499	Slab	1	1940s	0	0	0	1	0.000207158
Single-Family Attached	1500-2499	Slab	2	1940s	0	0	0	1	0.000134538
Single-Family Attached	1500-2499	Slab	3	1940s	0	0	0	1	2.94804e-05
Single-Family Attached	1500-2499	Slab	4+	1940s	0	0	0	1	2.08015e-05
Single-Family Attached	2500-3999	Slab	1	1940s	0	0	0	1	8.97652e-05
Single-Family Attached	2500-3999	Slab	2	1940s	0	0	0	1	5.82976e-05
Single-Family Attached	2500-3999	Slab	3	1940s	0	0	0	1	1.27744e-05
Single-Family Attached	2500-3999	Slab	4+	1940s	0	0	0	1	9.01365e-06
Single-Family Attached	4000+	Slab	1	1940s	0	0	0	1	2.1447e-05
Single-Family Attached	4000+	Slab	2	1940s	0	0	0	1	1.39287e-05
Single-Family Attached	4000+	Slab	3	1940s	0	0	0	1	3.0521e-06
Single-Family Attached	4000+	Slab	4+	1940s	0	0	0	1	2.15357e-06
Single-Family Attached	0-1499	Slab	1	1950s	0	0	0	1	0.000680691
Single-Family Attached	0-1499	Slab	2	1950s	0	0	0	1	0.000442072
Single-Family Attached	0-1499	Slab	3	1950s	0	0	0	1	9.68683e-05
Single-Family Attached	0-1499	Slab	4+	1950s	0	0	0	1	6.83507e-05
Single-Family Attached	1500-2499	Slab	1	1950s	0	0	0	1	0.000436797
Single-Family Attached	1500-2499	Slab	2	1950s	0	0	0	1	0.000283676
Single-Family Attached	1500-2499	Slab	3	1950s	0	0	0	1	6.216e-05
Single-Family Attached	1500-2499	Slab	4+	1950s	0	0	0	1	4.38604e-05
Single-Family Attached	2500-3999	Slab	1	1950s	0	0	0	1	0.000189272
Single-Family Attached	2500-3999	Slab	2	1950s	0	0	0	1	0.000122922
Single-Family Attached	2500-3999	Slab	3	1950s	0	0	0	1	2.6935e-05
Single-Family Attached	2500-3999	Slab	4+	1950s	0	0	0	1	1.90055e-05
Single-Family Attached	4000+	Slab	1	1950s	0	0	0	1	4.52215e-05
Single-Family Attached	4000+	Slab	2	1950s	0	0	0	1	2.93689e-05
Single-Family Attached	4000+	Slab	3	1950s	0	0	0	1	6.43541e-06
Single-Family Attached	4000+	Slab	4+	1950s	0	0	0	1	4.54085e-06
Single-Family Attached	0-1499	Slab	1	1960s	0	0	0	1	0.000688772
Single-Family Attached	0-1499	Slab	2	1960s	0	0	0	1	0.00044732
Single-Family Attached	0-1499	Slab	3	1960s	0	0	0	1	9.80183e-05
Single-Family Attached	0-1499	Slab	4+	1960s	0	0	0	1	6.91622e-05
Single-Family Attached	1500-2499	Slab	1	1960s	0	0	0	1	0.000441982
Single-Family Attached	1500-2499	Slab	2	1960s	0	0	0	1	0.000287043
Single-Family Attached	1500-2499	Slab	3	1960s	0	0	0	1	6.2898e-05
Single-Family Attached	1500-2499	Slab	4+	1960s	0	0	0	1	4.43811e-05
Single-Family Attached	2500-3999	Slab	1	1960s	0	0	0	1	0.000191519
Single-Family Attached	2500-3999	Slab	2	1960s	0	0	0	1	0.000124381
Single-Family Attached	2500-3999	Slab	3	1960s	0	0	0	1	2.72548e-05
Single-Family Attached	2500-3999	Slab	4+	1960s	0	0	0	1	1.92311e-05
Single-Family Attached	4000+	Slab	1	1960s	0	0	0	1	4.57583e-05
Single-Family Attached	4000+	Slab	2	1960s	0	0	0	1	2.97175e-05
Single-Family Attached	4000+	Slab	3	1960s	0	0	0	1	6.51181e-06
Single-Family Attached	4000+	Slab	4+	1960s	0	0	0	1	4.59476e-06
Single-Family Attached	0-1499	Slab	1	1970s	0	0	0	1	0.00098356
Single-Family Attached	0-1499	Slab	2	1970s	0	0	0	1	0.000638768
Single-Family Attached	0-1499	Slab	3	1970s	0	0	0	1	0.000139969
Single-Family Attached	0-1499	Slab	4+	1970s	0	0	0	1	9.87628e-05
Single-Family Attached	1500-2499	Slab	1	1970s	0	0	0	1	0.000631146
Single-Family Attached	1500-2499	Slab	2	1970s	0	0	0	1	0.000409895
Single-Family Attached	1500-2499	Slab	3	1970s	0	0	0	1	8.98176e-05
Single-Family Attached	1500-2499	Slab	4+	1970s	0	0	0	1	6.33757e-05
Single-Family Attached	2500-3999	Slab	1	1970s	0	0	0	1	0.000273487
Single-Family Attached	2500-3999	Slab	2	1970s	0	0	0	1	0.000177615
Single-Family Attached	2500-3999	Slab	3	1970s	0	0	0	1	3.89195e-05
Single-Family Attached	2500-3999	Slab	4+	1970s	0	0	0	1	2.74618e-05
Single-Family Attached	4000+	Slab	1	1970s	0	0	0	1	6.53424e-05
Single-Family Attached	4000+	Slab	2	1970s	0	0	0	1	4.24363e-05
Single-Family Attached	4000+	Slab	3	1970s	0	0	0	1	9.2988e-06
Single-Family Attached	4000+	Slab	4+	1970s	0	0	0	1	6.56127e-06
Single-Family Attached	0-1499	Slab	1	1980s	0	0	0	1	0.000862248
Single-Family Attached	0-1499	Slab	2	1980s	0	0	0	1	0.000559983
Single-Family Attached	0-1499	Slab	3	1980s	0	0	0	1	0.000122705
Single-Family Attached	0-1499	Slab	4+	1980s	0	0	0	1	8.65815e-05
Single-Family Attached	1500-2499	Slab	1	1980s	0	0	0	1	0.000553301
Single-Family Attached	1500-2499	Slab	2	1980s	0	0	0	1	0.000359339
Single-Family Attached	1500-2499	Slab	3	1980s	0	0	0	1	7.87396e-05
Single-Family Attached	1500-2499	Slab	4+	1980s	0	0	0	1	5.5559e-05
Single-Family Attached	2500-3999	Slab	1	1980s	0	0	0	1	0.000239755
Single-Family Attached	2500-3999	Slab	2	1980s	0	0	0	1	0.000155708
Single-Family Attached	2500-3999	Slab	3	1980s	0	0	0	1	3.41192e-05
Single-Family Attached	2500-3999	Slab	4+	1980s	0	0	0	1	2.40747e-05
Single-Family Attached	4000+	Slab	1	1980s	0	0	0	1	5.72831e-05
Single-Family Attached	4000+	Slab	2	1980s	0	0	0	1	3.72023e-05
Single-Family Attached	4000+	Slab	3	1980s	0	0	0	1	8.15189e-06
Single-Family Attached	4000+	Slab	4+	1980s	0	0	0	1	5.75201e-06
Single-Family Attached	0-1499	Slab	1	1990s	0	0	0	1	0.000905359
Single-Family Attached	0-1499	Slab	2	1990s	0	0	0	1	0.000587981
Single-Family Attached	0-1499	Slab	3	1990s	0	0	0	1	0.00012884
Single-Family Attached	0-1499	Slab	4+	1990s	0	0	0	1	9.09104e-05
Single-Family Attached	1500-2499	Slab	1	1990s	0	0	0	1	0.000580965
Single-Family Attached	1500-2499	Slab	2	1990s	0	0	0	1	0.000377305
Single-Family Attached	1500-2499	Slab	3	1990s	0	0	0	1	8.26764e-05
Single-Family Attached	1500-2499	Slab	4+	1990s	0	0	0	1	5.83369e-05
Single-Family Attached	2500-3999	Slab	1	1990s	0	0	0	1	0.000251742
Single-Family Attached	2500-3999	Slab	2	1990s	0	0	0	1	0.000163493
Single-Family Attached	2500-3999	Slab	3	1990s	0	0	0	1	3.58251e-05
Single-Family Attached	2500-3999	Slab	4+	1990s	0	0	0	1	2.52784e-05
Single-Family Attached	4000+	Slab	1	1990s	0	0	0	1	6.01472e-05
Single-Family Attached	4000+	Slab	2	1990s	0	0	0	1	3.90623e-05
Single-Family Attached	4000+	Slab	3	1990s	0	0	0	1	8.55947e-06
Single-Family Attached	4000+	Slab	4+	1990s	0	0	0	1	6.0396e-06
Single-Family Attached	0-1499	Slab	1	2000s	0	0	0	1	0.000922853
Single-Family Attached	0-1499	Slab	2	2000s	0	0	0	1	0.000599343
Single-Family Attached	0-1499	Slab	3	2000s	0	0	0	1	0.00013133
Single-Family Attached	0-1499	Slab	4+	2000s	0	0	0	1	9.26671e-05
Single-Family Attached	1500-2499	Slab	1	2000s	0	0	0	1	0.000592191
Single-Family Attached	1500-2499	Slab	2	2000s	0	0	0	1	0.000384596
Single-Family Attached	1500-2499	Slab	3	2000s	0	0	0	1	8.42739e-05
Single-Family Attached	1500-2499	Slab	4+	2000s	0	0	0	1	5.94641e-05
Single-Family Attached	2500-3999	Slab	1	2000s	0	0	0	1	0.000256607
Single-Family Attached	2500-3999	Slab	2	2000s	0	0	0	1	0.000166652
Single-Family Attached	2500-3999	Slab	3	2000s	0	0	0	1	3.65174e-05
Single-Family Attached	2500-3999	Slab	4+	2000s	0	0	0	1	2.57668e-05
Single-Family Attached	4000+	Slab	1	2000s	0	0	0	1	6.13094e-05
Single-Family Attached	4000+	Slab	2	2000s	0	0	0	1	3.98171e-05
Single-Family Attached	4000+	Slab	3	2000s	0	0	0	1	8.72486e-06
Single-Family Attached	4000+	Slab	4+	2000s	0	0	0	1	6.1563e-06
Single-Family Attached	0-1499	Slab	1	2010s	0	0	0	1	0.000209747
Single-Family Attached	0-1499	Slab	2	2010s	0	0	0	1	0.000136219
Single-Family Attached	0-1499	Slab	3	2010s	0	0	0	1	2.98488e-05
Single-Family Attached	0-1499	Slab	4+	2010s	0	0	0	1	2.10615e-05
Single-Family Attached	1500-2499	Slab	1	2010s	0	0	0	1	0.000134594
Single-Family Attached	1500-2499	Slab	2	2010s	0	0	0	1	8.74114e-05
Single-Family Attached	1500-2499	Slab	3	2010s	0	0	0	1	1.91539e-05
Single-Family Attached	1500-2499	Slab	4+	2010s	0	0	0	1	1.35151e-05
Single-Family Attached	2500-3999	Slab	1	2010s	0	0	0	1	5.83219e-05
Single-Family Attached	2500-3999	Slab	2	2010s	0	0	0	1	3.78769e-05
Single-Family Attached	2500-3999	Slab	3	2010s	0	0	0	1	8.29971e-06
Single-Family Attached	2500-3999	Slab	4+	2010s	0	0	0	1	5.85631e-06
Single-Family Attached	4000+	Slab	1	2010s	0	0	0	1	1.39345e-05
Single-Family Attached	4000+	Slab	2	2010s	0	0	0	1	9.04968e-06
Single-Family Attached	4000+	Slab	3	2010s	0	0	0	1	1.983e-06
Single-Family Attached	4000+	Slab	4+	2010s	0	0	0	1	1.39921e-06
Single-Family Attached	0-1499	Slab	1	<1940	0	0	0	1	0.000806732
Single-Family Attached	0-1499	Slab	2	<1940	0	0	0	1	0.000523929
Single-Family Attached	0-1499	Slab	3	<1940	0	0	0	1	0.000114805
Single-Family Attached	0-1499	Slab	4+	<1940	0	0	0	1	8.1007e-05
Single-Family Attached	1500-2499	Slab	1	<1940	0	0	0	1	0.000517677
Single-Family Attached	1500-2499	Slab	2	<1940	0	0	0	1	0.000336203
Single-Family Attached	1500-2499	Slab	3	<1940	0	0	0	1	7.36699e-05
Single-Family Attached	1500-2499	Slab	4+	<1940	0	0	0	1	5.19818e-05
Single-Family Attached	2500-3999	Slab	1	<1940	0	0	0	1	0.000224318
Single-Family Attached	2500-3999	Slab	2	<1940	0	0	0	1	0.000145683
Single-Family Attached	2500-3999	Slab	3	<1940	0	0	0	1	3.19225e-05
Single-Family Attached	2500-3999	Slab	4+	<1940	0	0	0	1	2.25246e-05
Single-Family Attached	4000+	Slab	1	<1940	0	0	0	1	5.3595e-05
Single-Family Attached	4000+	Slab	2	<1940	0	0	0	1	3.4807e-05
Single-Family Attached	4000+	Slab	3	<1940	0	0	0	1	7.62703e-06
Single-Family Attached	4000+	Slab	4+	<1940	0	0	0	1	5.38167e-06
Single-Family Detached	0-1499	Slab	1	1940s	0.196591	0	0	0.803409	0.00328372
Single-Family Detached	0-1499	Slab	2	1940s	0.196591	0	0	0.803409	0.0021326
Single-Family Detached	0-1499	Slab	3	1940s	0	0	0	1	0.000467302
Single-Family Detached	0-1499	Slab	4+	1940s	0	0	0	1	0.000329731
Single-Family Detached	1500-2499	Slab	1	1940s	0.11077	0.111944	0	0.777286	0.00210715
Single-Family Detached	1500-2499	Slab	2	1940s	0.11077	0.111944	0	0.777286	0.00136848
Single-Family Detached	1500-2499	Slab	3	1940s	0.11077	0.111944	0	0.777286	0.000299866
Single-Family Detached	1500-2499	Slab	4+	1940s	0	0	0	1	0.000211587
Single-Family Detached	2500-3999	Slab	1	1940s	0.172587	0.21513	0.012879	0.599405	0.000913066
Single-Family Detached	2500-3999	Slab	2	1940s	0.172587	0.21513	0.012879	0.599405	0.000592986
Single-Family Detached	2500-3999	Slab	3	1940s	0.172587	0.21513	0.012879	0.599405	0.000129937
Single-Family Detached	2500-3999	Slab	4+	1940s	0	0	0	1	9.16843e-05
Single-Family Detached	4000+	Slab	1	1940s	0.195053	0.530143	0.051523	0.223281	0.000218153
Single-Family Detached	4000+	Slab	2	1940s	0.195053	0.530143	0.051523	0.223281	0.000141678
Single-Family Detached	4000+	Slab	3	1940s	0.195053	0.530143	0.051523	0.223281	3.10451e-05
Single-Family Detached	4000+	Slab	4+	1940s	0	0	0	1	2.19055e-05
Single-Family Detached	0-1499	Slab	1	1950s	0.222291	0	0	0.777709	0.0069238
Single-Family Detached	0-1499	Slab	2	1950s	0.222291	0	0	0.777709	0.00449663
Single-Family Detached	0-1499	Slab	3	1950s	0	0	0	1	0.000985317
Single-Family Detached	0-1499	Slab	4+	1950s	0	0	0	1	0.000695244
Single-Family Detached	1500-2499	Slab	1	1950s	0.239907	0.188864	0	0.571229	0.00444297
Single-Family Detached	1500-2499	Slab	2	1950s	0.239907	0.188864	0	0.571229	0.00288547
Single-Family Detached	1500-2499	Slab	3	1950s	0.239907	0.188864	0	0.571229	0.000632274
Single-Family Detached	1500-2499	Slab	4+	1950s	0	0	0	1	0.000446135
Single-Family Detached	2500-3999	Slab	1	1950s	0.227037	0.261214	0.037333	0.474416	0.00192522
Single-Family Detached	2500-3999	Slab	2	1950s	0.227037	0.261214	0.037333	0.474416	0.00125032
Single-Family Detached	2500-3999	Slab	3	1950s	0.227037	0.261214	0.037333	0.474416	0.000273975
Single-Family Detached	2500-3999	Slab	4+	1950s	0	0	0	1	0.000193318
Single-Family Detached	4000+	Slab	1	1950s	0.129754	0.60732	0.125466	0.137459	0.00045998
Single-Family Detached	4000+	Slab	2	1950s	0.129754	0.60732	0.125466	0.137459	0.000298732
Single-Family Detached	4000+	Slab	3	1950s	0.129754	0.60732	0.125466	0.137459	6.54592e-05
Single-Family Detached	4000+	Slab	4+	1950s	0	0	0	1	4.61883e-05
Single-Family Detached	0-1499	Slab	1	1960s	0.265337	0	0	0.734663	0.007006
Single-Family Detached	0-1499	Slab	2	1960s	0.265337	0	0	0.734663	0.00455001
Single-Family Detached	0-1499	Slab	3	1960s	0	0	0	1	0.000997015
Single-Family Detached	0-1499	Slab	4+	1960s	0	0	0	1	0.000703498
Single-Family Detached	1500-2499	Slab	1	1960s	0.201802	0.374534	0	0.423664	0.00449572
Single-Family Detached	1500-2499	Slab	2	1960s	0.201802	0.374534	0	0.423664	0.00291973
Single-Family Detached	1500-2499	Slab	3	1960s	0.201802	0.374534	0	0.423664	0.00063978
Single-Family Detached	1500-2499	Slab	4+	1960s	0	0	0	1	0.000451432
Single-Family Detached	2500-3999	Slab	1	1960s	0.161953	0.551133	0.046972	0.239942	0.00194807
Single-Family Detached	2500-3999	Slab	2	1960s	0.161953	0.551133	0.046972	0.239942	0.00126517
Single-Family Detached	2500-3999	Slab	3	1960s	0.161953	0.551133	0.046972	0.239942	0.000277228
Single-Family Detached	2500-3999	Slab	4+	1960s	0	0	0	1	0.000195613
Single-Family Detached	4000+	Slab	1	1960s	0.024774	0.633439	0.075546	0.266241	0.000465441
Single-Family Detached	4000+	Slab	2	1960s	0.024774	0.633439	0.075546	0.266241	0.000302279
Single-Family Detached	4000+	Slab	3	1960s	0.024774	0.633439	0.075546	0.266241	6.62363e-05
Single-Family Detached	4000+	Slab	4+	1960s	0	0	0	1	4.67366e-05
Single-Family Detached	0-1499	Slab	1	1970s	0.23845	0	0	0.76155	0.0100045
Single-Family Detached	0-1499	Slab	2	1970s	0.23845	0	0	0.76155	0.00649737
Single-Family Detached	0-1499	Slab	3	1970s	0	0	0	1	0.00142373
Single-Family Detached	0-1499	Slab	4+	1970s	0	0	0	1	0.00100459
Single-Family Detached	1500-2499	Slab	1	1970s	0.106728	0.524768	0	0.368504	0.00641984
Single-Family Detached	1500-2499	Slab	2	1970s	0.106728	0.524768	0	0.368504	0.00416934
Single-Family Detached	1500-2499	Slab	3	1970s	0.106728	0.524768	0	0.368504	0.000913599
Single-Family Detached	1500-2499	Slab	4+	1970s	0	0	0	1	0.00064464
Single-Family Detached	2500-3999	Slab	1	1970s	0.075678	0.687491	0.035486	0.201346	0.00278183
Single-Family Detached	2500-3999	Slab	2	1970s	0.075678	0.687491	0.035486	0.201346	0.00180665
Single-Family Detached	2500-3999	Slab	3	1970s	0.075678	0.687491	0.035486	0.201346	0.000395879
Single-Family Detached	2500-3999	Slab	4+	1970s	0	0	0	1	0.000279334
Single-Family Detached	4000+	Slab	1	1970s	0.068886	0.560453	0.208862	0.161799	0.000664645
Single-Family Detached	4000+	Slab	2	1970s	0.068886	0.560453	0.208862	0.161799	0.00043165
Single-Family Detached	4000+	Slab	3	1970s	0.068886	0.560453	0.208862	0.161799	9.45847e-05
Single-Family Detached	4000+	Slab	4+	1970s	0	0	0	1	6.67394e-05
Single-Family Detached	0-1499	Slab	1	1980s	0.216117	0	0	0.783883	0.00877055
Single-Family Detached	0-1499	Slab	2	1980s	0.216117	0	0	0.783883	0.00569599
Single-Family Detached	0-1499	Slab	3	1980s	0	0	0	1	0.00124813
Single-Family Detached	0-1499	Slab	4+	1980s	0	0	0	1	0.000880683
Single-Family Detached	1500-2499	Slab	1	1980s	0.127131	0.588891	0	0.283978	0.00562802
Single-Family Detached	1500-2499	Slab	2	1980s	0.127131	0.588891	0	0.283978	0.00365509
Single-Family Detached	1500-2499	Slab	3	1980s	0.127131	0.588891	0	0.283978	0.000800917
Single-Family Detached	1500-2499	Slab	4+	1980s	0	0	0	1	0.000565131
Single-Family Detached	2500-3999	Slab	1	1980s	0.10817	0.685353	0.085808	0.120669	0.00243872
Single-Family Detached	2500-3999	Slab	2	1980s	0.10817	0.685353	0.085808	0.120669	0.00158382
Single-Family Detached	2500-3999	Slab	3	1980s	0.10817	0.685353	0.085808	0.120669	0.000347051
Single-Family Detached	2500-3999	Slab	4+	1980s	0	0	0	1	0.000244881
Single-Family Detached	4000+	Slab	1	1980s	0.033671	0.661581	0.226548	0.0782	0.000582668
Single-Family Detached	4000+	Slab	2	1980s	0.033671	0.661581	0.226548	0.0782	0.000378411
Single-Family Detached	4000+	Slab	3	1980s	0.033671	0.661581	0.226548	0.0782	8.29187e-05
Single-Family Detached	4000+	Slab	4+	1980s	0	0	0	1	5.85078e-05
Single-Family Detached	0-1499	Slab	1	1990s	0.163762	0	0	0.836238	0.00920906
Single-Family Detached	0-1499	Slab	2	1990s	0.163762	0	0	0.836238	0.00598078
Single-Family Detached	0-1499	Slab	3	1990s	0	0	0	1	0.00131053
Single-Family Detached	0-1499	Slab	4+	1990s	0	0	0	1	0.000924715
Single-Family Detached	1500-2499	Slab	1	1990s	0.055472	0.703147	0	0.241381	0.00590941
Single-Family Detached	1500-2499	Slab	2	1990s	0.055472	0.703147	0	0.241381	0.00383784
Single-Family Detached	1500-2499	Slab	3	1990s	0.055472	0.703147	0	0.241381	0.000840961
Single-Family Detached	1500-2499	Slab	4+	1990s	0	0	0	1	0.000593386
Single-Family Detached	2500-3999	Slab	1	1990s	0.047959	0.658559	0.177539	0.115943	0.00256065
Single-Family Detached	2500-3999	Slab	2	1990s	0.047959	0.658559	0.177539	0.115943	0.001663
Single-Family Detached	2500-3999	Slab	3	1990s	0.047959	0.658559	0.177539	0.115943	0.000364403
Single-Family Detached	2500-3999	Slab	4+	1990s	0	0	0	1	0.000257125
Single-Family Detached	4000+	Slab	1	1990s	0.00721	0.602911	0.342193	0.047687	0.0006118
Single-Family Detached	4000+	Slab	2	1990s	0.00721	0.602911	0.342193	0.047687	0.000397331
Single-Family Detached	4000+	Slab	3	1990s	0.00721	0.602911	0.342193	0.047687	8.70645e-05
Single-Family Detached	4000+	Slab	4+	1990s	0	0	0	1	6.14331e-05
Single-Family Detached	0-1499	Slab	1	2000s	0.136224	0	0	0.863776	0.009387
Single-Family Detached	0-1499	Slab	2	2000s	0.136224	0	0	0.863776	0.00609635
Single-Family Detached	0-1499	Slab	3	2000s	0	0	0	1	0.00133585
Single-Family Detached	0-1499	Slab	4+	2000s	0	0	0	1	0.000942583
Single-Family Detached	1500-2499	Slab	1	2000s	0.057359	0.753987	0	0.188653	0.0060236
Single-Family Detached	1500-2499	Slab	2	2000s	0.057359	0.753987	0	0.188653	0.003912
Single-Family Detached	1500-2499	Slab	3	2000s	0.057359	0.753987	0	0.188653	0.000857211
Single-Family Detached	1500-2499	Slab	4+	2000s	0	0	0	1	0.000604852
Single-Family Detached	2500-3999	Slab	1	2000s	0.039918	0.649167	0.234644	0.076271	0.00261013
Single-Family Detached	2500-3999	Slab	2	2000s	0.039918	0.649167	0.234644	0.076271	0.00169514
Single-Family Detached	2500-3999	Slab	3	2000s	0.039918	0.649167	0.234644	0.076271	0.000371445
Single-Family Detached	2500-3999	Slab	4+	2000s	0	0	0	1	0.000262093
Single-Family Detached	4000+	Slab	1	2000s	0.010732	0.44749	0.498077	0.0437	0.000623622
Single-Family Detached	4000+	Slab	2	2000s	0.010732	0.44749	0.498077	0.0437	0.000405009
Single-Family Detached	4000+	Slab	3	2000s	0.010732	0.44749	0.498077	0.0437	8.87469e-05
Single-Family Detached	4000+	Slab	4+	2000s	0	0	0	1	6.26202e-05
Single-Family Detached	0-1499	Slab	1	2010s	0.136224	0	0	0.863776	0.00213349
Single-Family Detached	0-1499	Slab	2	2010s	0.136224	0	0	0.863776	0.00138558
Single-Family Detached	0-1499	Slab	3	2010s	0	0	0	1	0.000303614
Single-Family Detached	0-1499	Slab	4+	2010s	0	0	0	1	0.000214231
Single-Family Detached	1500-2499	Slab	1	2010s	0.057359	0.753987	0	0.188653	0.00136905
Single-Family Detached	1500-2499	Slab	2	2010s	0.057359	0.753987	0	0.188653	0.000889124
Single-Family Detached	1500-2499	Slab	3	2010s	0.057359	0.753987	0	0.188653	0.000194828
Single-Family Detached	1500-2499	Slab	4+	2010s	0	0	0	1	0.000137471
Single-Family Detached	2500-3999	Slab	1	2010s	0.039918	0.649167	0.234644	0.076271	0.000593234
Single-Family Detached	2500-3999	Slab	2	2010s	0.039918	0.649167	0.234644	0.076271	0.000385273
Single-Family Detached	2500-3999	Slab	3	2010s	0.039918	0.649167	0.234644	0.076271	8.44223e-05
Single-Family Detached	2500-3999	Slab	4+	2010s	0	0	0	1	5.95688e-05
Single-Family Detached	4000+	Slab	1	2010s	0.010732	0.44749	0.498077	0.0437	0.000141738
Single-Family Detached	4000+	Slab	2	2010s	0.010732	0.44749	0.498077	0.0437	9.20508e-05
Single-Family Detached	4000+	Slab	3	2010s	0.010732	0.44749	0.498077	0.0437	2.01705e-05
Single-Family Detached	4000+	Slab	4+	2010s	0	0	0	1	1.42324e-05
Single-Family Detached	0-1499	Slab	1	<1940	0.075776	0	0	0.924224	0.00820585
Single-Family Detached	0-1499	Slab	2	<1940	0.075776	0	0	0.924224	0.00532925
Single-Family Detached	0-1499	Slab	3	<1940	0	0	0	1	0.00116776
Single-Family Detached	0-1499	Slab	4+	<1940	0	0	0	1	0.00082398
Single-Family Detached	1500-2499	Slab	1	<1940	0.065978	0.09478	0	0.839242	0.00526566
Single-Family Detached	1500-2499	Slab	2	<1940	0.065978	0.09478	0	0.839242	0.00341976
Single-Family Detached	1500-2499	Slab	3	<1940	0.065978	0.09478	0	0.839242	0.00074935
Single-Family Detached	1500-2499	Slab	4+	<1940	0	0	0	1	0.000528745
Single-Family Detached	2500-3999	Slab	1	<1940	0.046238	0.091001	0.008446	0.854315	0.0022817
Single-Family Detached	2500-3999	Slab	2	<1940	0.046238	0.091001	0.008446	0.854315	0.00148184
Single-Family Detached	2500-3999	Slab	3	<1940	0.046238	0.091001	0.008446	0.854315	0.000324706
Single-Family Detached	2500-3999	Slab	4+	<1940	0	0	0	1	0.000229114
Single-Family Detached	4000+	Slab	1	<1940	0.21222	0.194644	0.040975	0.552162	0.000545153
Single-Family Detached	4000+	Slab	2	<1940	0.21222	0.194644	0.040975	0.552162	0.000354047
Single-Family Detached	4000+	Slab	3	<1940	0.21222	0.194644	0.040975	0.552162	7.758e-05
Single-Family Detached	4000+	Slab	4+	<1940	0	0	0	1	5.47408e-05
>>>>>>> e1387e3e
Mobile Home	0-1499	Unheated Basement	1	1940s	0	0	0	1	0
Mobile Home	0-1499	Unheated Basement	2	1940s	0	0	0	1	0
Mobile Home	0-1499	Unheated Basement	3	1940s	0	0	0	1	0
Mobile Home	0-1499	Unheated Basement	4+	1940s	0	0	0	1	0
Mobile Home	1500-2499	Unheated Basement	1	1940s	0	0	0	1	0
Mobile Home	1500-2499	Unheated Basement	2	1940s	0	0	0	1	0
Mobile Home	1500-2499	Unheated Basement	3	1940s	0	0	0	1	0
Mobile Home	1500-2499	Unheated Basement	4+	1940s	0	0	0	1	0
Mobile Home	2500-3999	Unheated Basement	1	1940s	0	0	0	1	0
Mobile Home	2500-3999	Unheated Basement	2	1940s	0	0	0	1	0
Mobile Home	2500-3999	Unheated Basement	3	1940s	0	0	0	1	0
Mobile Home	2500-3999	Unheated Basement	4+	1940s	0	0	0	1	0
Mobile Home	4000+	Unheated Basement	1	1940s	0	0	0	1	0
Mobile Home	4000+	Unheated Basement	2	1940s	0	0	0	1	0
Mobile Home	4000+	Unheated Basement	3	1940s	0	0	0	1	0
Mobile Home	4000+	Unheated Basement	4+	1940s	0	0	0	1	0
Mobile Home	0-1499	Unheated Basement	1	1950s	0	0	0	1	0
Mobile Home	0-1499	Unheated Basement	2	1950s	0	0	0	1	0
Mobile Home	0-1499	Unheated Basement	3	1950s	0	0	0	1	0
Mobile Home	0-1499	Unheated Basement	4+	1950s	0	0	0	1	0
Mobile Home	1500-2499	Unheated Basement	1	1950s	0	0	0	1	0
Mobile Home	1500-2499	Unheated Basement	2	1950s	0	0	0	1	0
Mobile Home	1500-2499	Unheated Basement	3	1950s	0	0	0	1	0
Mobile Home	1500-2499	Unheated Basement	4+	1950s	0	0	0	1	0
Mobile Home	2500-3999	Unheated Basement	1	1950s	0	0	0	1	0
Mobile Home	2500-3999	Unheated Basement	2	1950s	0	0	0	1	0
Mobile Home	2500-3999	Unheated Basement	3	1950s	0	0	0	1	0
Mobile Home	2500-3999	Unheated Basement	4+	1950s	0	0	0	1	0
Mobile Home	4000+	Unheated Basement	1	1950s	0	0	0	1	0
Mobile Home	4000+	Unheated Basement	2	1950s	0	0	0	1	0
Mobile Home	4000+	Unheated Basement	3	1950s	0	0	0	1	0
Mobile Home	4000+	Unheated Basement	4+	1950s	0	0	0	1	0
Mobile Home	0-1499	Unheated Basement	1	1960s	0	0	0	1	0
Mobile Home	0-1499	Unheated Basement	2	1960s	0	0	0	1	0
Mobile Home	0-1499	Unheated Basement	3	1960s	0	0	0	1	0
Mobile Home	0-1499	Unheated Basement	4+	1960s	0	0	0	1	0
Mobile Home	1500-2499	Unheated Basement	1	1960s	0	0	0	1	0
Mobile Home	1500-2499	Unheated Basement	2	1960s	0	0	0	1	0
Mobile Home	1500-2499	Unheated Basement	3	1960s	0	0	0	1	0
Mobile Home	1500-2499	Unheated Basement	4+	1960s	0	0	0	1	0
Mobile Home	2500-3999	Unheated Basement	1	1960s	0	0	0	1	0
Mobile Home	2500-3999	Unheated Basement	2	1960s	0	0	0	1	0
Mobile Home	2500-3999	Unheated Basement	3	1960s	0	0	0	1	0
Mobile Home	2500-3999	Unheated Basement	4+	1960s	0	0	0	1	0
Mobile Home	4000+	Unheated Basement	1	1960s	0	0	0	1	0
Mobile Home	4000+	Unheated Basement	2	1960s	0	0	0	1	0
Mobile Home	4000+	Unheated Basement	3	1960s	0	0	0	1	0
Mobile Home	4000+	Unheated Basement	4+	1960s	0	0	0	1	0
Mobile Home	0-1499	Unheated Basement	1	1970s	0	0	0	1	0
Mobile Home	0-1499	Unheated Basement	2	1970s	0	0	0	1	0
Mobile Home	0-1499	Unheated Basement	3	1970s	0	0	0	1	0
Mobile Home	0-1499	Unheated Basement	4+	1970s	0	0	0	1	0
Mobile Home	1500-2499	Unheated Basement	1	1970s	0	0	0	1	0
Mobile Home	1500-2499	Unheated Basement	2	1970s	0	0	0	1	0
Mobile Home	1500-2499	Unheated Basement	3	1970s	0	0	0	1	0
Mobile Home	1500-2499	Unheated Basement	4+	1970s	0	0	0	1	0
Mobile Home	2500-3999	Unheated Basement	1	1970s	0	0	0	1	0
Mobile Home	2500-3999	Unheated Basement	2	1970s	0	0	0	1	0
Mobile Home	2500-3999	Unheated Basement	3	1970s	0	0	0	1	0
Mobile Home	2500-3999	Unheated Basement	4+	1970s	0	0	0	1	0
Mobile Home	4000+	Unheated Basement	1	1970s	0	0	0	1	0
Mobile Home	4000+	Unheated Basement	2	1970s	0	0	0	1	0
Mobile Home	4000+	Unheated Basement	3	1970s	0	0	0	1	0
Mobile Home	4000+	Unheated Basement	4+	1970s	0	0	0	1	0
Mobile Home	0-1499	Unheated Basement	1	1980s	0	0	0	1	0
Mobile Home	0-1499	Unheated Basement	2	1980s	0	0	0	1	0
Mobile Home	0-1499	Unheated Basement	3	1980s	0	0	0	1	0
Mobile Home	0-1499	Unheated Basement	4+	1980s	0	0	0	1	0
Mobile Home	1500-2499	Unheated Basement	1	1980s	0	0	0	1	0
Mobile Home	1500-2499	Unheated Basement	2	1980s	0	0	0	1	0
Mobile Home	1500-2499	Unheated Basement	3	1980s	0	0	0	1	0
Mobile Home	1500-2499	Unheated Basement	4+	1980s	0	0	0	1	0
Mobile Home	2500-3999	Unheated Basement	1	1980s	0	0	0	1	0
Mobile Home	2500-3999	Unheated Basement	2	1980s	0	0	0	1	0
Mobile Home	2500-3999	Unheated Basement	3	1980s	0	0	0	1	0
Mobile Home	2500-3999	Unheated Basement	4+	1980s	0	0	0	1	0
Mobile Home	4000+	Unheated Basement	1	1980s	0	0	0	1	0
Mobile Home	4000+	Unheated Basement	2	1980s	0	0	0	1	0
Mobile Home	4000+	Unheated Basement	3	1980s	0	0	0	1	0
Mobile Home	4000+	Unheated Basement	4+	1980s	0	0	0	1	0
Mobile Home	0-1499	Unheated Basement	1	1990s	0	0	0	1	0
Mobile Home	0-1499	Unheated Basement	2	1990s	0	0	0	1	0
Mobile Home	0-1499	Unheated Basement	3	1990s	0	0	0	1	0
Mobile Home	0-1499	Unheated Basement	4+	1990s	0	0	0	1	0
Mobile Home	1500-2499	Unheated Basement	1	1990s	0	0	0	1	0
Mobile Home	1500-2499	Unheated Basement	2	1990s	0	0	0	1	0
Mobile Home	1500-2499	Unheated Basement	3	1990s	0	0	0	1	0
Mobile Home	1500-2499	Unheated Basement	4+	1990s	0	0	0	1	0
Mobile Home	2500-3999	Unheated Basement	1	1990s	0	0	0	1	0
Mobile Home	2500-3999	Unheated Basement	2	1990s	0	0	0	1	0
Mobile Home	2500-3999	Unheated Basement	3	1990s	0	0	0	1	0
Mobile Home	2500-3999	Unheated Basement	4+	1990s	0	0	0	1	0
Mobile Home	4000+	Unheated Basement	1	1990s	0	0	0	1	0
Mobile Home	4000+	Unheated Basement	2	1990s	0	0	0	1	0
Mobile Home	4000+	Unheated Basement	3	1990s	0	0	0	1	0
Mobile Home	4000+	Unheated Basement	4+	1990s	0	0	0	1	0
Mobile Home	0-1499	Unheated Basement	1	2000s	0	0	0	1	0
Mobile Home	0-1499	Unheated Basement	2	2000s	0	0	0	1	0
Mobile Home	0-1499	Unheated Basement	3	2000s	0	0	0	1	0
Mobile Home	0-1499	Unheated Basement	4+	2000s	0	0	0	1	0
Mobile Home	1500-2499	Unheated Basement	1	2000s	0	0	0	1	0
Mobile Home	1500-2499	Unheated Basement	2	2000s	0	0	0	1	0
Mobile Home	1500-2499	Unheated Basement	3	2000s	0	0	0	1	0
Mobile Home	1500-2499	Unheated Basement	4+	2000s	0	0	0	1	0
Mobile Home	2500-3999	Unheated Basement	1	2000s	0	0	0	1	0
Mobile Home	2500-3999	Unheated Basement	2	2000s	0	0	0	1	0
Mobile Home	2500-3999	Unheated Basement	3	2000s	0	0	0	1	0
Mobile Home	2500-3999	Unheated Basement	4+	2000s	0	0	0	1	0
Mobile Home	4000+	Unheated Basement	1	2000s	0	0	0	1	0
Mobile Home	4000+	Unheated Basement	2	2000s	0	0	0	1	0
Mobile Home	4000+	Unheated Basement	3	2000s	0	0	0	1	0
Mobile Home	4000+	Unheated Basement	4+	2000s	0	0	0	1	0
Mobile Home	0-1499	Unheated Basement	1	2010s	0	0	0	1	0
Mobile Home	0-1499	Unheated Basement	2	2010s	0	0	0	1	0
Mobile Home	0-1499	Unheated Basement	3	2010s	0	0	0	1	0
Mobile Home	0-1499	Unheated Basement	4+	2010s	0	0	0	1	0
Mobile Home	1500-2499	Unheated Basement	1	2010s	0	0	0	1	0
Mobile Home	1500-2499	Unheated Basement	2	2010s	0	0	0	1	0
Mobile Home	1500-2499	Unheated Basement	3	2010s	0	0	0	1	0
Mobile Home	1500-2499	Unheated Basement	4+	2010s	0	0	0	1	0
Mobile Home	2500-3999	Unheated Basement	1	2010s	0	0	0	1	0
Mobile Home	2500-3999	Unheated Basement	2	2010s	0	0	0	1	0
Mobile Home	2500-3999	Unheated Basement	3	2010s	0	0	0	1	0
Mobile Home	2500-3999	Unheated Basement	4+	2010s	0	0	0	1	0
Mobile Home	4000+	Unheated Basement	1	2010s	0	0	0	1	0
Mobile Home	4000+	Unheated Basement	2	2010s	0	0	0	1	0
Mobile Home	4000+	Unheated Basement	3	2010s	0	0	0	1	0
Mobile Home	4000+	Unheated Basement	4+	2010s	0	0	0	1	0
Mobile Home	0-1499	Unheated Basement	1	<1940	0	0	0	1	0
Mobile Home	0-1499	Unheated Basement	2	<1940	0	0	0	1	0
Mobile Home	0-1499	Unheated Basement	3	<1940	0	0	0	1	0
Mobile Home	0-1499	Unheated Basement	4+	<1940	0	0	0	1	0
Mobile Home	1500-2499	Unheated Basement	1	<1940	0	0	0	1	0
Mobile Home	1500-2499	Unheated Basement	2	<1940	0	0	0	1	0
Mobile Home	1500-2499	Unheated Basement	3	<1940	0	0	0	1	0
Mobile Home	1500-2499	Unheated Basement	4+	<1940	0	0	0	1	0
Mobile Home	2500-3999	Unheated Basement	1	<1940	0	0	0	1	0
Mobile Home	2500-3999	Unheated Basement	2	<1940	0	0	0	1	0
Mobile Home	2500-3999	Unheated Basement	3	<1940	0	0	0	1	0
Mobile Home	2500-3999	Unheated Basement	4+	<1940	0	0	0	1	0
Mobile Home	4000+	Unheated Basement	1	<1940	0	0	0	1	0
Mobile Home	4000+	Unheated Basement	2	<1940	0	0	0	1	0
Mobile Home	4000+	Unheated Basement	3	<1940	0	0	0	1	0
Mobile Home	4000+	Unheated Basement	4+	<1940	0	0	0	1	0
<<<<<<< HEAD
Multi-Family with 2 - 4 Units	0-1499	Unheated Basement	1	1940s	0	0	0	1	0.000124889
Multi-Family with 2 - 4 Units	0-1499	Unheated Basement	2	1940s	0	0	0	1	0.000942421
Multi-Family with 2 - 4 Units	0-1499	Unheated Basement	3	1940s	0	0	0	1	0.000196852
Multi-Family with 2 - 4 Units	0-1499	Unheated Basement	4+	1940s	0	0	0	1	3.65472e-05
Multi-Family with 2 - 4 Units	1500-2499	Unheated Basement	1	1940s	0	0	0	1	1.55581e-05
Multi-Family with 2 - 4 Units	1500-2499	Unheated Basement	2	1940s	0	0	0	1	0.000117402
Multi-Family with 2 - 4 Units	1500-2499	Unheated Basement	3	1940s	0	0	0	1	2.36183e-05
Multi-Family with 2 - 4 Units	1500-2499	Unheated Basement	4+	1940s	0	0	0	1	4.38492e-06
Multi-Family with 2 - 4 Units	2500-3999	Unheated Basement	1	1940s	0	0	0	1	1.71426e-06
Multi-Family with 2 - 4 Units	2500-3999	Unheated Basement	2	1940s	0	0	0	1	1.29359e-05
Multi-Family with 2 - 4 Units	2500-3999	Unheated Basement	3	1940s	0	0	0	1	3.00262e-06
Multi-Family with 2 - 4 Units	2500-3999	Unheated Basement	4+	1940s	0	0	0	1	5.57461e-07
Multi-Family with 2 - 4 Units	4000+	Unheated Basement	1	1940s	0	0	0	1	2.99704e-07
Multi-Family with 2 - 4 Units	4000+	Unheated Basement	2	1940s	0	0	0	1	2.26159e-06
Multi-Family with 2 - 4 Units	4000+	Unheated Basement	3	1940s	0	0	0	1	5.25673e-07
Multi-Family with 2 - 4 Units	4000+	Unheated Basement	4+	1940s	0	0	0	1	9.75955e-08
Multi-Family with 2 - 4 Units	0-1499	Unheated Basement	1	1950s	0	0	0	1	0.000164005
Multi-Family with 2 - 4 Units	0-1499	Unheated Basement	2	1950s	0	0	0	1	0.00123759
Multi-Family with 2 - 4 Units	0-1499	Unheated Basement	3	1950s	0	0	0	1	0.000278886
Multi-Family with 2 - 4 Units	0-1499	Unheated Basement	4+	1950s	0	0	0	1	5.17774e-05
Multi-Family with 2 - 4 Units	1500-2499	Unheated Basement	1	1950s	0	0	0	1	2.05628e-05
Multi-Family with 2 - 4 Units	1500-2499	Unheated Basement	2	1950s	0	0	0	1	0.000155168
Multi-Family with 2 - 4 Units	1500-2499	Unheated Basement	3	1950s	0	0	0	1	3.30826e-05
Multi-Family with 2 - 4 Units	1500-2499	Unheated Basement	4+	1950s	0	0	0	1	6.14205e-06
Multi-Family with 2 - 4 Units	2500-3999	Unheated Basement	1	1950s	0	0	0	1	2.58061e-06
Multi-Family with 2 - 4 Units	2500-3999	Unheated Basement	2	1950s	0	0	0	1	1.94735e-05
Multi-Family with 2 - 4 Units	2500-3999	Unheated Basement	3	1950s	0	0	0	1	5.00167e-06
Multi-Family with 2 - 4 Units	2500-3999	Unheated Basement	4+	1950s	0	0	0	1	9.28601e-07
Multi-Family with 2 - 4 Units	4000+	Unheated Basement	1	1950s	0	0	0	1	5.83837e-07
Multi-Family with 2 - 4 Units	4000+	Unheated Basement	2	1950s	0	0	0	1	4.40567e-06
Multi-Family with 2 - 4 Units	4000+	Unheated Basement	3	1950s	0	0	0	1	1.01807e-06
Multi-Family with 2 - 4 Units	4000+	Unheated Basement	4+	1950s	0	0	0	1	1.89013e-07
Multi-Family with 2 - 4 Units	0-1499	Unheated Basement	1	1960s	0	0	0	1	0.000232346
Multi-Family with 2 - 4 Units	0-1499	Unheated Basement	2	1960s	0	0	0	1	0.00105403
Multi-Family with 2 - 4 Units	0-1499	Unheated Basement	3	1960s	0	0	0	1	0.000200184
Multi-Family with 2 - 4 Units	0-1499	Unheated Basement	4+	1960s	0	0	0	1	1.80361e-06
Multi-Family with 2 - 4 Units	1500-2499	Unheated Basement	1	1960s	0	0	0	1	1.08992e-05
Multi-Family with 2 - 4 Units	1500-2499	Unheated Basement	2	1960s	0	0	0	1	4.94435e-05
Multi-Family with 2 - 4 Units	1500-2499	Unheated Basement	3	1960s	0	0	0	1	9.43798e-06
Multi-Family with 2 - 4 Units	1500-2499	Unheated Basement	4+	1960s	0	0	0	1	8.5034e-08
Multi-Family with 2 - 4 Units	2500-3999	Unheated Basement	1	1960s	0	0	0	1	4.30228e-06
Multi-Family with 2 - 4 Units	2500-3999	Unheated Basement	2	1960s	0	0	0	1	1.95171e-05
Multi-Family with 2 - 4 Units	2500-3999	Unheated Basement	3	1960s	0	0	0	1	2.6773e-06
Multi-Family with 2 - 4 Units	2500-3999	Unheated Basement	4+	1960s	0	0	0	1	2.41218e-08
Multi-Family with 2 - 4 Units	4000+	Unheated Basement	1	1960s	0	0	0	1	9.29567e-07
Multi-Family with 2 - 4 Units	4000+	Unheated Basement	2	1960s	0	0	0	1	4.21693e-06
Multi-Family with 2 - 4 Units	4000+	Unheated Basement	3	1960s	0	0	0	1	8.87971e-07
Multi-Family with 2 - 4 Units	4000+	Unheated Basement	4+	1960s	0	0	0	1	8.00041e-09
Multi-Family with 2 - 4 Units	0-1499	Unheated Basement	1	1970s	0	0	0	1	0.000283673
Multi-Family with 2 - 4 Units	0-1499	Unheated Basement	2	1970s	0	0	0	1	0.00128687
Multi-Family with 2 - 4 Units	0-1499	Unheated Basement	3	1970s	0	0	0	1	0.000289039
Multi-Family with 2 - 4 Units	0-1499	Unheated Basement	4+	1970s	0	0	0	1	2.60417e-06
Multi-Family with 2 - 4 Units	1500-2499	Unheated Basement	1	1970s	0	0	0	1	1.41054e-05
Multi-Family with 2 - 4 Units	1500-2499	Unheated Basement	2	1970s	0	0	0	1	6.39882e-05
Multi-Family with 2 - 4 Units	1500-2499	Unheated Basement	3	1970s	0	0	0	1	1.42048e-05
Multi-Family with 2 - 4 Units	1500-2499	Unheated Basement	4+	1970s	0	0	0	1	1.27982e-07
Multi-Family with 2 - 4 Units	2500-3999	Unheated Basement	1	1970s	0	0	0	1	3.06184e-06
Multi-Family with 2 - 4 Units	2500-3999	Unheated Basement	2	1970s	0	0	0	1	1.38899e-05
Multi-Family with 2 - 4 Units	2500-3999	Unheated Basement	3	1970s	0	0	0	1	2.41625e-06
Multi-Family with 2 - 4 Units	2500-3999	Unheated Basement	4+	1970s	0	0	0	1	2.17698e-08
Multi-Family with 2 - 4 Units	4000+	Unheated Basement	1	1970s	0	0	0	1	1.03589e-06
Multi-Family with 2 - 4 Units	4000+	Unheated Basement	2	1970s	0	0	0	1	4.69925e-06
Multi-Family with 2 - 4 Units	4000+	Unheated Basement	3	1970s	0	0	0	1	1.18206e-06
Multi-Family with 2 - 4 Units	4000+	Unheated Basement	4+	1970s	0	0	0	1	1.06501e-08
Multi-Family with 2 - 4 Units	0-1499	Unheated Basement	1	1980s	0	0	0	1	0.000140308
Multi-Family with 2 - 4 Units	0-1499	Unheated Basement	2	1980s	0	0	0	1	0.000938594
Multi-Family with 2 - 4 Units	0-1499	Unheated Basement	3	1980s	0	0	0	1	0.000101262
Multi-Family with 2 - 4 Units	0-1499	Unheated Basement	4+	1980s	0	0	0	1	5.17308e-06
Multi-Family with 2 - 4 Units	1500-2499	Unheated Basement	1	1980s	0	0	0	1	1.26115e-05
Multi-Family with 2 - 4 Units	1500-2499	Unheated Basement	2	1980s	0	0	0	1	8.43647e-05
Multi-Family with 2 - 4 Units	1500-2499	Unheated Basement	3	1980s	0	0	0	1	9.31963e-06
Multi-Family with 2 - 4 Units	1500-2499	Unheated Basement	4+	1980s	0	0	0	1	4.76102e-07
Multi-Family with 2 - 4 Units	2500-3999	Unheated Basement	1	1980s	0	0	0	1	5.23319e-07
Multi-Family with 2 - 4 Units	2500-3999	Unheated Basement	2	1980s	0	0	0	1	3.50075e-06
Multi-Family with 2 - 4 Units	2500-3999	Unheated Basement	3	1980s	0	0	0	1	4.1047e-07
Multi-Family with 2 - 4 Units	2500-3999	Unheated Basement	4+	1980s	0	0	0	1	2.09692e-08
Multi-Family with 2 - 4 Units	4000+	Unheated Basement	1	1980s	0	0	0	1	1.51018e-06
Multi-Family with 2 - 4 Units	4000+	Unheated Basement	2	1980s	0	0	0	1	1.01024e-05
Multi-Family with 2 - 4 Units	4000+	Unheated Basement	3	1980s	0	0	0	1	9.17074e-07
Multi-Family with 2 - 4 Units	4000+	Unheated Basement	4+	1980s	0	0	0	1	4.68496e-08
Multi-Family with 2 - 4 Units	0-1499	Unheated Basement	1	1990s	0	0	0	1	0.000111337
Multi-Family with 2 - 4 Units	0-1499	Unheated Basement	2	1990s	0	0	0	1	0.000744787
Multi-Family with 2 - 4 Units	0-1499	Unheated Basement	3	1990s	0	0	0	1	7.90333e-05
Multi-Family with 2 - 4 Units	0-1499	Unheated Basement	4+	1990s	0	0	0	1	4.03749e-06
Multi-Family with 2 - 4 Units	1500-2499	Unheated Basement	1	1990s	0	0	0	1	1.09217e-05
Multi-Family with 2 - 4 Units	1500-2499	Unheated Basement	2	1990s	0	0	0	1	7.30605e-05
Multi-Family with 2 - 4 Units	1500-2499	Unheated Basement	3	1990s	0	0	0	1	7.92258e-06
Multi-Family with 2 - 4 Units	1500-2499	Unheated Basement	4+	1990s	0	0	0	1	4.04732e-07
Multi-Family with 2 - 4 Units	2500-3999	Unheated Basement	1	1990s	0	0	0	1	4.47798e-07
Multi-Family with 2 - 4 Units	2500-3999	Unheated Basement	2	1990s	0	0	0	1	2.99555e-06
Multi-Family with 2 - 4 Units	2500-3999	Unheated Basement	3	1990s	0	0	0	1	3.45483e-07
Multi-Family with 2 - 4 Units	2500-3999	Unheated Basement	4+	1990s	0	0	0	1	1.76493e-08
Multi-Family with 2 - 4 Units	4000+	Unheated Basement	1	1990s	0	0	0	1	1.00908e-06
Multi-Family with 2 - 4 Units	4000+	Unheated Basement	2	1990s	0	0	0	1	6.75024e-06
Multi-Family with 2 - 4 Units	4000+	Unheated Basement	3	1990s	0	0	0	1	5.6823e-07
Multi-Family with 2 - 4 Units	4000+	Unheated Basement	4+	1990s	0	0	0	1	2.90285e-08
Multi-Family with 2 - 4 Units	0-1499	Unheated Basement	1	2000s	0	0	0	1	6.9497e-05
Multi-Family with 2 - 4 Units	0-1499	Unheated Basement	2	2000s	0	0	0	1	0.000540489
Multi-Family with 2 - 4 Units	0-1499	Unheated Basement	3	2000s	0	0	0	1	5.54194e-05
Multi-Family with 2 - 4 Units	0-1499	Unheated Basement	4+	2000s	0	0	0	1	3.64328e-06
Multi-Family with 2 - 4 Units	1500-2499	Unheated Basement	1	2000s	0	0	0	1	1.90883e-05
Multi-Family with 2 - 4 Units	1500-2499	Unheated Basement	2	2000s	0	0	0	1	0.000148453
Multi-Family with 2 - 4 Units	1500-2499	Unheated Basement	3	2000s	0	0	0	1	1.55963e-05
Multi-Family with 2 - 4 Units	1500-2499	Unheated Basement	4+	2000s	0	0	0	1	1.0253e-06
Multi-Family with 2 - 4 Units	2500-3999	Unheated Basement	1	2000s	0	0	0	1	2.08043e-06
Multi-Family with 2 - 4 Units	2500-3999	Unheated Basement	2	2000s	0	0	0	1	1.61798e-05
Multi-Family with 2 - 4 Units	2500-3999	Unheated Basement	3	2000s	0	0	0	1	1.72948e-06
Multi-Family with 2 - 4 Units	2500-3999	Unheated Basement	4+	2000s	0	0	0	1	1.13696e-07
Multi-Family with 2 - 4 Units	4000+	Unheated Basement	1	2000s	0	0	0	1	9.65595e-07
Multi-Family with 2 - 4 Units	4000+	Unheated Basement	2	2000s	0	0	0	1	7.50959e-06
Multi-Family with 2 - 4 Units	4000+	Unheated Basement	3	2000s	0	0	0	1	5.87684e-07
Multi-Family with 2 - 4 Units	4000+	Unheated Basement	4+	2000s	0	0	0	1	3.86344e-08
Multi-Family with 2 - 4 Units	0-1499	Unheated Basement	1	2010s	0	0	0	1	1.47416e-05
Multi-Family with 2 - 4 Units	0-1499	Unheated Basement	2	2010s	0	0	0	1	0.000114648
Multi-Family with 2 - 4 Units	0-1499	Unheated Basement	3	2010s	0	0	0	1	1.1616e-05
Multi-Family with 2 - 4 Units	0-1499	Unheated Basement	4+	2010s	0	0	0	1	7.6364e-07
Multi-Family with 2 - 4 Units	1500-2499	Unheated Basement	1	2010s	0	0	0	1	7.69717e-06
Multi-Family with 2 - 4 Units	1500-2499	Unheated Basement	2	2010s	0	0	0	1	5.98621e-05
Multi-Family with 2 - 4 Units	1500-2499	Unheated Basement	3	2010s	0	0	0	1	6.03835e-06
Multi-Family with 2 - 4 Units	1500-2499	Unheated Basement	4+	2010s	0	0	0	1	3.96962e-07
Multi-Family with 2 - 4 Units	2500-3999	Unheated Basement	1	2010s	0	0	0	1	1.08413e-06
Multi-Family with 2 - 4 Units	2500-3999	Unheated Basement	2	2010s	0	0	0	1	8.43148e-06
Multi-Family with 2 - 4 Units	2500-3999	Unheated Basement	3	2010s	0	0	0	1	8.69812e-07
Multi-Family with 2 - 4 Units	2500-3999	Unheated Basement	4+	2010s	0	0	0	1	5.71816e-08
Multi-Family with 2 - 4 Units	4000+	Unheated Basement	1	2010s	0	0	0	1	2.67889e-07
Multi-Family with 2 - 4 Units	4000+	Unheated Basement	2	2010s	0	0	0	1	2.08342e-06
Multi-Family with 2 - 4 Units	4000+	Unheated Basement	3	2010s	0	0	0	1	2.39851e-07
Multi-Family with 2 - 4 Units	4000+	Unheated Basement	4+	2010s	0	0	0	1	1.57678e-08
Multi-Family with 2 - 4 Units	0-1499	Unheated Basement	1	<1940	0	0	0	1	0.00274987
Multi-Family with 2 - 4 Units	0-1499	Unheated Basement	2	<1940	0	0	0	1	0.0048172
Multi-Family with 2 - 4 Units	0-1499	Unheated Basement	3	<1940	0	0	0	1	0.00169827
Multi-Family with 2 - 4 Units	0-1499	Unheated Basement	4+	<1940	0	0	0	1	0.00070599
Multi-Family with 2 - 4 Units	1500-2499	Unheated Basement	1	<1940	0	0	0	1	0.000379846
Multi-Family with 2 - 4 Units	1500-2499	Unheated Basement	2	<1940	0	0	0	1	0.00066541
Multi-Family with 2 - 4 Units	1500-2499	Unheated Basement	3	<1940	0	0	0	1	0.000239623
Multi-Family with 2 - 4 Units	1500-2499	Unheated Basement	4+	<1940	0	0	0	1	9.9614e-05
Multi-Family with 2 - 4 Units	2500-3999	Unheated Basement	1	<1940	0	0	0	1	6.75444e-05
Multi-Family with 2 - 4 Units	2500-3999	Unheated Basement	2	<1940	0	0	0	1	0.000118324
Multi-Family with 2 - 4 Units	2500-3999	Unheated Basement	3	<1940	0	0	0	1	4.08827e-05
Multi-Family with 2 - 4 Units	2500-3999	Unheated Basement	4+	<1940	0	0	0	1	1.69954e-05
Multi-Family with 2 - 4 Units	4000+	Unheated Basement	1	<1940	0	0	0	1	2.09336e-05
Multi-Family with 2 - 4 Units	4000+	Unheated Basement	2	<1940	0	0	0	1	3.66713e-05
Multi-Family with 2 - 4 Units	4000+	Unheated Basement	3	<1940	0	0	0	1	1.43871e-05
Multi-Family with 2 - 4 Units	4000+	Unheated Basement	4+	<1940	0	0	0	1	5.98086e-06
Multi-Family with 5+ Units	0-1499	Unheated Basement	1	1940s	0	0	0	1	8.97847e-05
Multi-Family with 5+ Units	0-1499	Unheated Basement	2	1940s	0	0	0	1	0.000436075
Multi-Family with 5+ Units	0-1499	Unheated Basement	3	1940s	0	0	0	1	0.000333696
Multi-Family with 5+ Units	0-1499	Unheated Basement	4+	1940s	0	0	0	1	0.000606483
Multi-Family with 5+ Units	1500-2499	Unheated Basement	1	1940s	0	0	0	1	5.68764e-06
Multi-Family with 5+ Units	1500-2499	Unheated Basement	2	1940s	0	0	0	1	2.86031e-05
Multi-Family with 5+ Units	1500-2499	Unheated Basement	3	1940s	0	0	0	1	2.17532e-05
Multi-Family with 5+ Units	1500-2499	Unheated Basement	4+	1940s	0	0	0	1	3.42963e-05
Multi-Family with 5+ Units	2500-3999	Unheated Basement	1	1940s	0	0	0	1	2.45624e-07
Multi-Family with 5+ Units	2500-3999	Unheated Basement	2	1940s	0	0	0	1	1.30841e-06
Multi-Family with 5+ Units	2500-3999	Unheated Basement	3	1940s	0	0	0	1	9.83677e-07
Multi-Family with 5+ Units	2500-3999	Unheated Basement	4+	1940s	0	0	0	1	1.30823e-06
Multi-Family with 5+ Units	4000+	Unheated Basement	1	1940s	0	0	0	1	9.8241e-08
Multi-Family with 5+ Units	4000+	Unheated Basement	2	1940s	0	0	0	1	5.26045e-07
Multi-Family with 5+ Units	4000+	Unheated Basement	3	1940s	0	0	0	1	4.00267e-07
Multi-Family with 5+ Units	4000+	Unheated Basement	4+	1940s	0	0	0	1	4.73426e-07
Multi-Family with 5+ Units	0-1499	Unheated Basement	1	1950s	0	0	0	1	0.000145304
Multi-Family with 5+ Units	0-1499	Unheated Basement	2	1950s	0	0	0	1	0.00072527
Multi-Family with 5+ Units	0-1499	Unheated Basement	3	1950s	0	0	0	1	0.000559175
Multi-Family with 5+ Units	0-1499	Unheated Basement	4+	1950s	0	0	0	1	0.00107505
Multi-Family with 5+ Units	1500-2499	Unheated Basement	1	1950s	0	0	0	1	8.93432e-06
Multi-Family with 5+ Units	1500-2499	Unheated Basement	2	1950s	0	0	0	1	4.60638e-05
Multi-Family with 5+ Units	1500-2499	Unheated Basement	3	1950s	0	0	0	1	3.52583e-05
Multi-Family with 5+ Units	1500-2499	Unheated Basement	4+	1950s	0	0	0	1	6.02957e-05
Multi-Family with 5+ Units	2500-3999	Unheated Basement	1	1950s	0	0	0	1	3.90844e-07
Multi-Family with 5+ Units	2500-3999	Unheated Basement	2	1950s	0	0	0	1	2.00345e-06
Multi-Family with 5+ Units	2500-3999	Unheated Basement	3	1950s	0	0	0	1	1.52371e-06
Multi-Family with 5+ Units	2500-3999	Unheated Basement	4+	1950s	0	0	0	1	2.35895e-06
Multi-Family with 5+ Units	4000+	Unheated Basement	1	1950s	0	0	0	1	2.30335e-07
Multi-Family with 5+ Units	4000+	Unheated Basement	2	1950s	0	0	0	1	1.17044e-06
Multi-Family with 5+ Units	4000+	Unheated Basement	3	1950s	0	0	0	1	8.96613e-07
Multi-Family with 5+ Units	4000+	Unheated Basement	4+	1950s	0	0	0	1	9.39955e-07
Multi-Family with 5+ Units	0-1499	Unheated Basement	1	1960s	0	0	0	1	0.000241251
Multi-Family with 5+ Units	0-1499	Unheated Basement	2	1960s	0	0	0	1	0.00119167
Multi-Family with 5+ Units	0-1499	Unheated Basement	3	1960s	0	0	0	1	0.00100365
Multi-Family with 5+ Units	0-1499	Unheated Basement	4+	1960s	0	0	0	1	0.000906541
Multi-Family with 5+ Units	1500-2499	Unheated Basement	1	1960s	0	0	0	1	6.23976e-06
Multi-Family with 5+ Units	1500-2499	Unheated Basement	2	1960s	0	0	0	1	3.03716e-05
Multi-Family with 5+ Units	1500-2499	Unheated Basement	3	1960s	0	0	0	1	2.71077e-05
Multi-Family with 5+ Units	1500-2499	Unheated Basement	4+	1960s	0	0	0	1	2.85394e-05
Multi-Family with 5+ Units	2500-3999	Unheated Basement	1	1960s	0	0	0	1	1.05059e-06
Multi-Family with 5+ Units	2500-3999	Unheated Basement	2	1960s	0	0	0	1	4.85943e-06
Multi-Family with 5+ Units	2500-3999	Unheated Basement	3	1960s	0	0	0	1	5.06619e-06
Multi-Family with 5+ Units	2500-3999	Unheated Basement	4+	1960s	0	0	0	1	7.14733e-06
Multi-Family with 5+ Units	4000+	Unheated Basement	1	1960s	0	0	0	1	8.94527e-07
Multi-Family with 5+ Units	4000+	Unheated Basement	2	1960s	0	0	0	1	4.11538e-06
Multi-Family with 5+ Units	4000+	Unheated Basement	3	1960s	0	0	0	1	4.41602e-06
Multi-Family with 5+ Units	4000+	Unheated Basement	4+	1960s	0	0	0	1	6.44268e-06
Multi-Family with 5+ Units	0-1499	Unheated Basement	1	1970s	0	0	0	1	0.000393423
Multi-Family with 5+ Units	0-1499	Unheated Basement	2	1970s	0	0	0	1	0.00197644
Multi-Family with 5+ Units	0-1499	Unheated Basement	3	1970s	0	0	0	1	0.0015818
Multi-Family with 5+ Units	0-1499	Unheated Basement	4+	1970s	0	0	0	1	0.0011921
Multi-Family with 5+ Units	1500-2499	Unheated Basement	1	1970s	0	0	0	1	9.15202e-06
Multi-Family with 5+ Units	1500-2499	Unheated Basement	2	1970s	0	0	0	1	4.58243e-05
Multi-Family with 5+ Units	1500-2499	Unheated Basement	3	1970s	0	0	0	1	3.79634e-05
Multi-Family with 5+ Units	1500-2499	Unheated Basement	4+	1970s	0	0	0	1	3.13939e-05
Multi-Family with 5+ Units	2500-3999	Unheated Basement	1	1970s	0	0	0	1	1.11556e-06
Multi-Family with 5+ Units	2500-3999	Unheated Basement	2	1970s	0	0	0	1	5.40073e-06
Multi-Family with 5+ Units	2500-3999	Unheated Basement	3	1970s	0	0	0	1	5.05454e-06
Multi-Family with 5+ Units	2500-3999	Unheated Basement	4+	1970s	0	0	0	1	5.68759e-06
Multi-Family with 5+ Units	4000+	Unheated Basement	1	1970s	0	0	0	1	8.69922e-07
Multi-Family with 5+ Units	4000+	Unheated Basement	2	1970s	0	0	0	1	4.19822e-06
Multi-Family with 5+ Units	4000+	Unheated Basement	3	1970s	0	0	0	1	4.04057e-06
Multi-Family with 5+ Units	4000+	Unheated Basement	4+	1970s	0	0	0	1	4.75036e-06
Multi-Family with 5+ Units	0-1499	Unheated Basement	1	1980s	0	0	0	1	0.000227387
Multi-Family with 5+ Units	0-1499	Unheated Basement	2	1980s	0	0	0	1	0.00133512
Multi-Family with 5+ Units	0-1499	Unheated Basement	3	1980s	0	0	0	1	0.00120359
Multi-Family with 5+ Units	0-1499	Unheated Basement	4+	1980s	0	0	0	1	0.000428278
Multi-Family with 5+ Units	1500-2499	Unheated Basement	1	1980s	0	0	0	1	1.73403e-05
Multi-Family with 5+ Units	1500-2499	Unheated Basement	2	1980s	0	0	0	1	0.000100626
Multi-Family with 5+ Units	1500-2499	Unheated Basement	3	1980s	0	0	0	1	9.27546e-05
Multi-Family with 5+ Units	1500-2499	Unheated Basement	4+	1980s	0	0	0	1	3.40896e-05
Multi-Family with 5+ Units	2500-3999	Unheated Basement	1	1980s	0	0	0	1	9.17483e-07
Multi-Family with 5+ Units	2500-3999	Unheated Basement	2	1980s	0	0	0	1	5.36564e-06
Multi-Family with 5+ Units	2500-3999	Unheated Basement	3	1980s	0	0	0	1	5.43718e-06
Multi-Family with 5+ Units	2500-3999	Unheated Basement	4+	1980s	0	0	0	1	2.30631e-06
Multi-Family with 5+ Units	4000+	Unheated Basement	1	1980s	0	0	0	1	1.52454e-06
Multi-Family with 5+ Units	4000+	Unheated Basement	2	1980s	0	0	0	1	8.89391e-06
Multi-Family with 5+ Units	4000+	Unheated Basement	3	1980s	0	0	0	1	7.64881e-06
Multi-Family with 5+ Units	4000+	Unheated Basement	4+	1980s	0	0	0	1	2.61374e-06
Multi-Family with 5+ Units	0-1499	Unheated Basement	1	1990s	0	0	0	1	0.000201027
Multi-Family with 5+ Units	0-1499	Unheated Basement	2	1990s	0	0	0	1	0.00117012
Multi-Family with 5+ Units	0-1499	Unheated Basement	3	1990s	0	0	0	1	0.001083
Multi-Family with 5+ Units	0-1499	Unheated Basement	4+	1990s	0	0	0	1	0.000368421
Multi-Family with 5+ Units	1500-2499	Unheated Basement	1	1990s	0	0	0	1	1.39831e-05
Multi-Family with 5+ Units	1500-2499	Unheated Basement	2	1990s	0	0	0	1	8.04218e-05
Multi-Family with 5+ Units	1500-2499	Unheated Basement	3	1990s	0	0	0	1	7.67815e-05
Multi-Family with 5+ Units	1500-2499	Unheated Basement	4+	1990s	0	0	0	1	2.74641e-05
Multi-Family with 5+ Units	2500-3999	Unheated Basement	1	1990s	0	0	0	1	7.43201e-07
Multi-Family with 5+ Units	2500-3999	Unheated Basement	2	1990s	0	0	0	1	4.33276e-06
Multi-Family with 5+ Units	2500-3999	Unheated Basement	3	1990s	0	0	0	1	4.4983e-06
Multi-Family with 5+ Units	2500-3999	Unheated Basement	4+	1990s	0	0	0	1	1.86555e-06
Multi-Family with 5+ Units	4000+	Unheated Basement	1	1990s	0	0	0	1	1.00336e-06
Multi-Family with 5+ Units	4000+	Unheated Basement	2	1990s	0	0	0	1	5.7942e-06
Multi-Family with 5+ Units	4000+	Unheated Basement	3	1990s	0	0	0	1	5.34127e-06
Multi-Family with 5+ Units	4000+	Unheated Basement	4+	1990s	0	0	0	1	2.0076e-06
Multi-Family with 5+ Units	0-1499	Unheated Basement	1	2000s	0	0	0	1	0.000150856
Multi-Family with 5+ Units	0-1499	Unheated Basement	2	2000s	0	0	0	1	0.000910942
Multi-Family with 5+ Units	0-1499	Unheated Basement	3	2000s	0	0	0	1	0.000724312
Multi-Family with 5+ Units	0-1499	Unheated Basement	4+	2000s	0	0	0	1	0.000977538
Multi-Family with 5+ Units	1500-2499	Unheated Basement	1	2000s	0	0	0	1	1.31811e-05
Multi-Family with 5+ Units	1500-2499	Unheated Basement	2	2000s	0	0	0	1	7.75738e-05
Multi-Family with 5+ Units	1500-2499	Unheated Basement	3	2000s	0	0	0	1	6.49516e-05
Multi-Family with 5+ Units	1500-2499	Unheated Basement	4+	2000s	0	0	0	1	0.000100008
Multi-Family with 5+ Units	2500-3999	Unheated Basement	1	2000s	0	0	0	1	6.13861e-07
Multi-Family with 5+ Units	2500-3999	Unheated Basement	2	2000s	0	0	0	1	3.58226e-06
Multi-Family with 5+ Units	2500-3999	Unheated Basement	3	2000s	0	0	0	1	3.19844e-06
Multi-Family with 5+ Units	2500-3999	Unheated Basement	4+	2000s	0	0	0	1	4.97605e-06
Multi-Family with 5+ Units	4000+	Unheated Basement	1	2000s	0	0	0	1	8.21794e-07
Multi-Family with 5+ Units	4000+	Unheated Basement	2	2000s	0	0	0	1	4.58666e-06
Multi-Family with 5+ Units	4000+	Unheated Basement	3	2000s	0	0	0	1	4.04082e-06
Multi-Family with 5+ Units	4000+	Unheated Basement	4+	2000s	0	0	0	1	8.48505e-06
Multi-Family with 5+ Units	0-1499	Unheated Basement	1	2010s	0	0	0	1	5.14093e-05
Multi-Family with 5+ Units	0-1499	Unheated Basement	2	2010s	0	0	0	1	0.000287195
Multi-Family with 5+ Units	0-1499	Unheated Basement	3	2010s	0	0	0	1	0.000265629
Multi-Family with 5+ Units	0-1499	Unheated Basement	4+	2010s	0	0	0	1	0.000413459
Multi-Family with 5+ Units	1500-2499	Unheated Basement	1	2010s	0	0	0	1	5.64991e-06
Multi-Family with 5+ Units	1500-2499	Unheated Basement	2	2010s	0	0	0	1	3.20982e-05
Multi-Family with 5+ Units	1500-2499	Unheated Basement	3	2010s	0	0	0	1	2.83131e-05
Multi-Family with 5+ Units	1500-2499	Unheated Basement	4+	2010s	0	0	0	1	4.0078e-05
Multi-Family with 5+ Units	2500-3999	Unheated Basement	1	2010s	0	0	0	1	3.40168e-07
Multi-Family with 5+ Units	2500-3999	Unheated Basement	2	2010s	0	0	0	1	1.78951e-06
Multi-Family with 5+ Units	2500-3999	Unheated Basement	3	2010s	0	0	0	1	1.87357e-06
Multi-Family with 5+ Units	2500-3999	Unheated Basement	4+	2010s	0	0	0	1	3.43218e-06
Multi-Family with 5+ Units	4000+	Unheated Basement	1	2010s	0	0	0	1	7.71674e-10
Multi-Family with 5+ Units	4000+	Unheated Basement	2	2010s	0	0	0	1	5.04665e-09
Multi-Family with 5+ Units	4000+	Unheated Basement	3	2010s	0	0	0	1	3.83515e-09
Multi-Family with 5+ Units	4000+	Unheated Basement	4+	2010s	0	0	0	1	3.536e-09
Multi-Family with 5+ Units	0-1499	Unheated Basement	1	<1940	0	0	0	1	0.000459899
Multi-Family with 5+ Units	0-1499	Unheated Basement	2	<1940	0	0	0	1	0.00110468
Multi-Family with 5+ Units	0-1499	Unheated Basement	3	<1940	0	0	0	1	0.00214497
Multi-Family with 5+ Units	0-1499	Unheated Basement	4+	<1940	0	0	0	1	0.00529683
Multi-Family with 5+ Units	1500-2499	Unheated Basement	1	<1940	0	0	0	1	2.8025e-05
Multi-Family with 5+ Units	1500-2499	Unheated Basement	2	<1940	0	0	0	1	6.62747e-05
Multi-Family with 5+ Units	1500-2499	Unheated Basement	3	<1940	0	0	0	1	0.000127627
Multi-Family with 5+ Units	1500-2499	Unheated Basement	4+	<1940	0	0	0	1	0.000313792
Multi-Family with 5+ Units	2500-3999	Unheated Basement	1	<1940	0	0	0	1	8.68789e-06
Multi-Family with 5+ Units	2500-3999	Unheated Basement	2	<1940	0	0	0	1	2.06496e-05
Multi-Family with 5+ Units	2500-3999	Unheated Basement	3	<1940	0	0	0	1	3.98938e-05
Multi-Family with 5+ Units	2500-3999	Unheated Basement	4+	<1940	0	0	0	1	9.82262e-05
Multi-Family with 5+ Units	4000+	Unheated Basement	1	<1940	0	0	0	1	3.83525e-06
Multi-Family with 5+ Units	4000+	Unheated Basement	2	<1940	0	0	0	1	8.88357e-06
Multi-Family with 5+ Units	4000+	Unheated Basement	3	<1940	0	0	0	1	1.68581e-05
Multi-Family with 5+ Units	4000+	Unheated Basement	4+	<1940	0	0	0	1	4.03799e-05
Single-Family Attached	0-1499	Unheated Basement	1	1940s	0	0	0	1	0.000275964
Single-Family Attached	0-1499	Unheated Basement	2	1940s	0	0	0	1	0.000122938
Single-Family Attached	0-1499	Unheated Basement	3	1940s	0	0	0	1	0
Single-Family Attached	0-1499	Unheated Basement	4+	1940s	0	0	0	1	0
Single-Family Attached	1500-2499	Unheated Basement	1	1940s	0	0	0	1	2.8545e-05
Single-Family Attached	1500-2499	Unheated Basement	2	1940s	0	0	0	1	7.43551e-05
Single-Family Attached	1500-2499	Unheated Basement	3	1940s	0	0	0	1	8.92316e-06
Single-Family Attached	1500-2499	Unheated Basement	4+	1940s	0	0	0	1	0
Single-Family Attached	2500-3999	Unheated Basement	1	1940s	0	0	0	1	3.66141e-06
Single-Family Attached	2500-3999	Unheated Basement	2	1940s	0	0	0	1	2.6059e-05
Single-Family Attached	2500-3999	Unheated Basement	3	1940s	0	0	0	1	0
Single-Family Attached	2500-3999	Unheated Basement	4+	1940s	0	0	0	1	0
Single-Family Attached	4000+	Unheated Basement	1	1940s	0	0	0	1	1.03705e-06
Single-Family Attached	4000+	Unheated Basement	2	1940s	0	0	0	1	1.03705e-06
Single-Family Attached	4000+	Unheated Basement	3	1940s	0	0	0	1	1.03705e-06
Single-Family Attached	4000+	Unheated Basement	4+	1940s	0	0	0	1	0
Single-Family Attached	0-1499	Unheated Basement	1	1950s	0	0	0	1	0.000371963
Single-Family Attached	0-1499	Unheated Basement	2	1950s	0	0	0	1	0.000165704
Single-Family Attached	0-1499	Unheated Basement	3	1950s	0	0	0	1	0
Single-Family Attached	0-1499	Unheated Basement	4+	1950s	0	0	0	1	0
Single-Family Attached	1500-2499	Unheated Basement	1	1950s	0	0	0	1	3.46669e-05
Single-Family Attached	1500-2499	Unheated Basement	2	1950s	0	0	0	1	9.03016e-05
Single-Family Attached	1500-2499	Unheated Basement	3	1950s	0	0	0	1	1.08369e-05
Single-Family Attached	1500-2499	Unheated Basement	4+	1950s	0	0	0	1	0
Single-Family Attached	2500-3999	Unheated Basement	1	1950s	0	0	0	1	4.85792e-06
Single-Family Attached	2500-3999	Unheated Basement	2	1950s	0	0	0	1	3.45748e-05
Single-Family Attached	2500-3999	Unheated Basement	3	1950s	0	0	0	1	0
Single-Family Attached	2500-3999	Unheated Basement	4+	1950s	0	0	0	1	0
Single-Family Attached	4000+	Unheated Basement	1	1950s	0	0	0	1	1.11954e-06
Single-Family Attached	4000+	Unheated Basement	2	1950s	0	0	0	1	1.11954e-06
Single-Family Attached	4000+	Unheated Basement	3	1950s	0	0	0	1	1.11954e-06
Single-Family Attached	4000+	Unheated Basement	4+	1950s	0	0	0	1	0
Single-Family Attached	0-1499	Unheated Basement	1	1960s	0	0	0	1	0.000189679
Single-Family Attached	0-1499	Unheated Basement	2	1960s	0	0	0	1	0.000103221
Single-Family Attached	0-1499	Unheated Basement	3	1960s	0	0	0	1	2.59563e-06
Single-Family Attached	0-1499	Unheated Basement	4+	1960s	0	0	0	1	0
Single-Family Attached	1500-2499	Unheated Basement	1	1960s	0	0	0	1	3.69638e-05
Single-Family Attached	1500-2499	Unheated Basement	2	1960s	0	0	0	1	8.47827e-05
Single-Family Attached	1500-2499	Unheated Basement	3	1960s	0	0	0	1	3.48108e-06
Single-Family Attached	1500-2499	Unheated Basement	4+	1960s	0	0	0	1	0
Single-Family Attached	2500-3999	Unheated Basement	1	1960s	0	0	0	1	1.25951e-05
Single-Family Attached	2500-3999	Unheated Basement	2	1960s	0	0	0	1	6.47469e-06
Single-Family Attached	2500-3999	Unheated Basement	3	1960s	0	0	0	1	0
Single-Family Attached	2500-3999	Unheated Basement	4+	1960s	0	0	0	1	0
Single-Family Attached	4000+	Unheated Basement	1	1960s	0	0	0	1	2.00574e-06
Single-Family Attached	4000+	Unheated Basement	2	1960s	0	0	0	1	2.00574e-06
Single-Family Attached	4000+	Unheated Basement	3	1960s	0	0	0	1	2.00574e-06
Single-Family Attached	4000+	Unheated Basement	4+	1960s	0	0	0	1	0
Single-Family Attached	0-1499	Unheated Basement	1	1970s	0	0	0	1	0.000365555
Single-Family Attached	0-1499	Unheated Basement	2	1970s	0	0	0	1	0.000198932
Single-Family Attached	0-1499	Unheated Basement	3	1970s	0	0	0	1	5.00239e-06
Single-Family Attached	0-1499	Unheated Basement	4+	1970s	0	0	0	1	0
Single-Family Attached	1500-2499	Unheated Basement	1	1970s	0	0	0	1	6.77239e-05
Single-Family Attached	1500-2499	Unheated Basement	2	1970s	0	0	0	1	0.000155336
Single-Family Attached	1500-2499	Unheated Basement	3	1970s	0	0	0	1	6.37792e-06
Single-Family Attached	1500-2499	Unheated Basement	4+	1970s	0	0	0	1	0
Single-Family Attached	2500-3999	Unheated Basement	1	1970s	0	0	0	1	2.46007e-05
Single-Family Attached	2500-3999	Unheated Basement	2	1970s	0	0	0	1	1.26463e-05
Single-Family Attached	2500-3999	Unheated Basement	3	1970s	0	0	0	1	0
Single-Family Attached	2500-3999	Unheated Basement	4+	1970s	0	0	0	1	0
Single-Family Attached	4000+	Unheated Basement	1	1970s	0	0	0	1	3.67177e-06
Single-Family Attached	4000+	Unheated Basement	2	1970s	0	0	0	1	3.67177e-06
Single-Family Attached	4000+	Unheated Basement	3	1970s	0	0	0	1	3.67177e-06
Single-Family Attached	4000+	Unheated Basement	4+	1970s	0	0	0	1	0
Single-Family Attached	0-1499	Unheated Basement	1	1980s	0	0	0	1	0.0002557
Single-Family Attached	0-1499	Unheated Basement	2	1980s	0	0	0	1	0.000276851
Single-Family Attached	0-1499	Unheated Basement	3	1980s	0	0	0	1	4.4458e-06
Single-Family Attached	0-1499	Unheated Basement	4+	1980s	0	0	0	1	0
Single-Family Attached	1500-2499	Unheated Basement	1	1980s	0	0	0	1	0.000103161
Single-Family Attached	1500-2499	Unheated Basement	2	1980s	0	0	0	1	0.000229918
Single-Family Attached	1500-2499	Unheated Basement	3	1980s	0	0	0	1	4.46498e-05
Single-Family Attached	1500-2499	Unheated Basement	4+	1980s	0	0	0	1	0
Single-Family Attached	2500-3999	Unheated Basement	1	1980s	0	0	0	1	1.42489e-05
Single-Family Attached	2500-3999	Unheated Basement	2	1980s	0	0	0	1	4.69751e-05
Single-Family Attached	2500-3999	Unheated Basement	3	1980s	0	0	0	1	1.7518e-06
Single-Family Attached	2500-3999	Unheated Basement	4+	1980s	0	0	0	1	0
Single-Family Attached	4000+	Unheated Basement	1	1980s	0	0	0	1	0
Single-Family Attached	4000+	Unheated Basement	2	1980s	0	0	0	1	1.46643e-05
Single-Family Attached	4000+	Unheated Basement	3	1980s	0	0	0	1	0
Single-Family Attached	4000+	Unheated Basement	4+	1980s	0	0	0	1	0
Single-Family Attached	0-1499	Unheated Basement	1	1990s	0	0	0	1	0.000254363
Single-Family Attached	0-1499	Unheated Basement	2	1990s	0	0	0	1	0.000275404
Single-Family Attached	0-1499	Unheated Basement	3	1990s	0	0	0	1	4.42256e-06
Single-Family Attached	0-1499	Unheated Basement	4+	1990s	0	0	0	1	0
Single-Family Attached	1500-2499	Unheated Basement	1	1990s	0	0	0	1	9.88871e-05
Single-Family Attached	1500-2499	Unheated Basement	2	1990s	0	0	0	1	0.000220392
Single-Family Attached	1500-2499	Unheated Basement	3	1990s	0	0	0	1	4.27999e-05
Single-Family Attached	1500-2499	Unheated Basement	4+	1990s	0	0	0	1	0
Single-Family Attached	2500-3999	Unheated Basement	1	1990s	0	0	0	1	1.48627e-05
Single-Family Attached	2500-3999	Unheated Basement	2	1990s	0	0	0	1	4.89987e-05
Single-Family Attached	2500-3999	Unheated Basement	3	1990s	0	0	0	1	1.82726e-06
Single-Family Attached	2500-3999	Unheated Basement	4+	1990s	0	0	0	1	0
Single-Family Attached	4000+	Unheated Basement	1	1990s	0	0	0	1	0
Single-Family Attached	4000+	Unheated Basement	2	1990s	0	0	0	1	1.18903e-05
Single-Family Attached	4000+	Unheated Basement	3	1990s	0	0	0	1	0
Single-Family Attached	4000+	Unheated Basement	4+	1990s	0	0	0	1	0
Single-Family Attached	0-1499	Unheated Basement	1	2000s	0	0	0	1	0.000245399
Single-Family Attached	0-1499	Unheated Basement	2	2000s	0	0	0	1	0.000245225
Single-Family Attached	0-1499	Unheated Basement	3	2000s	0	0	0	1	1.21722e-05
Single-Family Attached	0-1499	Unheated Basement	4+	2000s	0	0	0	1	0
Single-Family Attached	1500-2499	Unheated Basement	1	2000s	0	0	0	1	0.000180396
Single-Family Attached	1500-2499	Unheated Basement	2	2000s	0	0	0	1	0.000279367
Single-Family Attached	1500-2499	Unheated Basement	3	2000s	0	0	0	1	5.6e-05
Single-Family Attached	1500-2499	Unheated Basement	4+	2000s	0	0	0	1	0
Single-Family Attached	2500-3999	Unheated Basement	1	2000s	0	0	0	1	6.53879e-05
Single-Family Attached	2500-3999	Unheated Basement	2	2000s	0	0	0	1	6.31039e-05
Single-Family Attached	2500-3999	Unheated Basement	3	2000s	0	0	0	1	5.07437e-05
Single-Family Attached	2500-3999	Unheated Basement	4+	2000s	0	0	0	1	0
Single-Family Attached	4000+	Unheated Basement	1	2000s	0	0	0	1	4.75279e-06
Single-Family Attached	4000+	Unheated Basement	2	2000s	0	0	0	1	1.31478e-05
Single-Family Attached	4000+	Unheated Basement	3	2000s	0	0	0	1	9.97596e-06
Single-Family Attached	4000+	Unheated Basement	4+	2000s	0	0	0	1	0
Single-Family Attached	0-1499	Unheated Basement	1	2010s	0	0	0	1	3.93608e-05
Single-Family Attached	0-1499	Unheated Basement	2	2010s	0	0	0	1	3.93328e-05
Single-Family Attached	0-1499	Unheated Basement	3	2010s	0	0	0	1	1.95236e-06
Single-Family Attached	0-1499	Unheated Basement	4+	2010s	0	0	0	1	0
Single-Family Attached	1500-2499	Unheated Basement	1	2010s	0	0	0	1	4.40381e-05
Single-Family Attached	1500-2499	Unheated Basement	2	2010s	0	0	0	1	6.81987e-05
Single-Family Attached	1500-2499	Unheated Basement	3	2010s	0	0	0	1	1.36706e-05
Single-Family Attached	1500-2499	Unheated Basement	4+	2010s	0	0	0	1	0
Single-Family Attached	2500-3999	Unheated Basement	1	2010s	0	0	0	1	1.31893e-05
Single-Family Attached	2500-3999	Unheated Basement	2	2010s	0	0	0	1	1.27286e-05
Single-Family Attached	2500-3999	Unheated Basement	3	2010s	0	0	0	1	1.02355e-05
Single-Family Attached	2500-3999	Unheated Basement	4+	2010s	0	0	0	1	0
Single-Family Attached	4000+	Unheated Basement	1	2010s	0	0	0	1	6.71738e-07
Single-Family Attached	4000+	Unheated Basement	2	2010s	0	0	0	1	1.85826e-06
Single-Family Attached	4000+	Unheated Basement	3	2010s	0	0	0	1	1.40996e-06
Single-Family Attached	4000+	Unheated Basement	4+	2010s	0	0	0	1	0
Single-Family Attached	0-1499	Unheated Basement	1	<1940	0	0	0	1	0.00059164
Single-Family Attached	0-1499	Unheated Basement	2	<1940	0	0	0	1	0.00117409
Single-Family Attached	0-1499	Unheated Basement	3	<1940	0	0	0	1	0.000196423
Single-Family Attached	0-1499	Unheated Basement	4+	<1940	0	0	0	1	0
Single-Family Attached	1500-2499	Unheated Basement	1	<1940	0	0	0	1	7.43583e-05
Single-Family Attached	1500-2499	Unheated Basement	2	<1940	0	0	0	1	0.000729657
Single-Family Attached	1500-2499	Unheated Basement	3	<1940	0	0	0	1	0.00020099
Single-Family Attached	1500-2499	Unheated Basement	4+	<1940	0	0	0	1	0
Single-Family Attached	2500-3999	Unheated Basement	1	<1940	0	0	0	1	0
Single-Family Attached	2500-3999	Unheated Basement	2	<1940	0	0	0	1	0.000165345
Single-Family Attached	2500-3999	Unheated Basement	3	<1940	0	0	0	1	0.000131456
Single-Family Attached	2500-3999	Unheated Basement	4+	<1940	0	0	0	1	0
Single-Family Attached	4000+	Unheated Basement	1	<1940	0	0	0	1	3.16419e-05
Single-Family Attached	4000+	Unheated Basement	2	<1940	0	0	0	1	3.16419e-05
Single-Family Attached	4000+	Unheated Basement	3	<1940	0	0	0	1	3.16419e-05
Single-Family Attached	4000+	Unheated Basement	4+	<1940	0	0	0	1	0
Single-Family Detached	0-1499	Unheated Basement	1	1940s	0.196591	0	0	0.803409	0.00253955
Single-Family Detached	0-1499	Unheated Basement	2	1940s	0.196591	0	0	0.803409	0.000348257
Single-Family Detached	0-1499	Unheated Basement	3	1940s	0	0	0	1	3.0788e-06
Single-Family Detached	0-1499	Unheated Basement	4+	1940s	0	0	0	1	0
Single-Family Detached	1500-2499	Unheated Basement	1	1940s	0.11077	0.111944	0	0.777286	0.00139053
Single-Family Detached	1500-2499	Unheated Basement	2	1940s	0.11077	0.111944	0	0.777286	0.000907123
Single-Family Detached	1500-2499	Unheated Basement	3	1940s	0.11077	0.111944	0	0.777286	3.26074e-05
Single-Family Detached	1500-2499	Unheated Basement	4+	1940s	0	0	0	1	0
Single-Family Detached	2500-3999	Unheated Basement	1	1940s	0.172587	0.21513	0.012879	0.599405	0.000185497
Single-Family Detached	2500-3999	Unheated Basement	2	1940s	0.172587	0.21513	0.012879	0.599405	0.000309346
Single-Family Detached	2500-3999	Unheated Basement	3	1940s	0.172587	0.21513	0.012879	0.599405	2.55142e-05
Single-Family Detached	2500-3999	Unheated Basement	4+	1940s	0	0	0	1	0
Single-Family Detached	4000+	Unheated Basement	1	1940s	0.195053	0.530143	0.051523	0.223281	3.71955e-05
Single-Family Detached	4000+	Unheated Basement	2	1940s	0.195053	0.530143	0.051523	0.223281	8.24862e-05
Single-Family Detached	4000+	Unheated Basement	3	1940s	0.195053	0.530143	0.051523	0.223281	2.90255e-06
Single-Family Detached	4000+	Unheated Basement	4+	1940s	0	0	0	1	0
Single-Family Detached	0-1499	Unheated Basement	1	1950s	0.222291	0	0	0.777709	0.00555905
Single-Family Detached	0-1499	Unheated Basement	2	1950s	0.222291	0	0	0.777709	0.00076233
Single-Family Detached	0-1499	Unheated Basement	3	1950s	0	0	0	1	6.73945e-06
Single-Family Detached	0-1499	Unheated Basement	4+	1950s	0	0	0	1	0
Single-Family Detached	1500-2499	Unheated Basement	1	1950s	0.239907	0.188864	0	0.571229	0.00309286
Single-Family Detached	1500-2499	Unheated Basement	2	1950s	0.239907	0.188864	0	0.571229	0.00201765
Single-Family Detached	1500-2499	Unheated Basement	3	1950s	0.239907	0.188864	0	0.571229	7.25263e-05
Single-Family Detached	1500-2499	Unheated Basement	4+	1950s	0	0	0	1	0
Single-Family Detached	2500-3999	Unheated Basement	1	1950s	0.227037	0.261214	0.037333	0.474416	0.000415961
Single-Family Detached	2500-3999	Unheated Basement	2	1950s	0.227037	0.261214	0.037333	0.474416	0.000693682
Single-Family Detached	2500-3999	Unheated Basement	3	1950s	0.227037	0.261214	0.037333	0.474416	5.72134e-05
Single-Family Detached	2500-3999	Unheated Basement	4+	1950s	0	0	0	1	0
Single-Family Detached	4000+	Unheated Basement	1	1950s	0.129754	0.60732	0.125466	0.137459	8.48412e-05
Single-Family Detached	4000+	Unheated Basement	2	1950s	0.129754	0.60732	0.125466	0.137459	0.000188147
Single-Family Detached	4000+	Unheated Basement	3	1950s	0.129754	0.60732	0.125466	0.137459	6.62059e-06
Single-Family Detached	4000+	Unheated Basement	4+	1950s	0	0	0	1	0
Single-Family Detached	0-1499	Unheated Basement	1	1960s	0.265337	0	0	0.734663	0.00243503
Single-Family Detached	0-1499	Unheated Basement	2	1960s	0.265337	0	0	0.734663	0.000239778
Single-Family Detached	0-1499	Unheated Basement	3	1960s	0	0	0	1	2.11443e-05
Single-Family Detached	0-1499	Unheated Basement	4+	1960s	0	0	0	1	0
Single-Family Detached	1500-2499	Unheated Basement	1	1960s	0.201802	0.374534	0	0.423664	0.00288161
Single-Family Detached	1500-2499	Unheated Basement	2	1960s	0.201802	0.374534	0	0.423664	0.00101726
Single-Family Detached	1500-2499	Unheated Basement	3	1960s	0.201802	0.374534	0	0.423664	6.07726e-05
Single-Family Detached	1500-2499	Unheated Basement	4+	1960s	0	0	0	1	0
Single-Family Detached	2500-3999	Unheated Basement	1	1960s	0.161953	0.551133	0.046972	0.239942	0.000684863
Single-Family Detached	2500-3999	Unheated Basement	2	1960s	0.161953	0.551133	0.046972	0.239942	0.000667673
Single-Family Detached	2500-3999	Unheated Basement	3	1960s	0.161953	0.551133	0.046972	0.239942	3.86599e-05
Single-Family Detached	2500-3999	Unheated Basement	4+	1960s	0	0	0	1	0
Single-Family Detached	4000+	Unheated Basement	1	1960s	0.024774	0.633439	0.075546	0.266241	5.37855e-05
Single-Family Detached	4000+	Unheated Basement	2	1960s	0.024774	0.633439	0.075546	0.266241	0.000127451
Single-Family Detached	4000+	Unheated Basement	3	1960s	0.024774	0.633439	0.075546	0.266241	1.03221e-05
Single-Family Detached	4000+	Unheated Basement	4+	1960s	0	0	0	1	0
Single-Family Detached	0-1499	Unheated Basement	1	1970s	0.23845	0	0	0.76155	0.00273294
Single-Family Detached	0-1499	Unheated Basement	2	1970s	0.23845	0	0	0.76155	0.000269113
Single-Family Detached	0-1499	Unheated Basement	3	1970s	0	0	0	1	2.37312e-05
Single-Family Detached	0-1499	Unheated Basement	4+	1970s	0	0	0	1	0
Single-Family Detached	1500-2499	Unheated Basement	1	1970s	0.106728	0.524768	0	0.368504	0.0031824
Single-Family Detached	1500-2499	Unheated Basement	2	1970s	0.106728	0.524768	0	0.368504	0.00112344
Single-Family Detached	1500-2499	Unheated Basement	3	1970s	0.106728	0.524768	0	0.368504	6.71161e-05
Single-Family Detached	1500-2499	Unheated Basement	4+	1970s	0	0	0	1	0
Single-Family Detached	2500-3999	Unheated Basement	1	1970s	0.075678	0.687491	0.035486	0.201346	0.000748948
Single-Family Detached	2500-3999	Unheated Basement	2	1970s	0.075678	0.687491	0.035486	0.201346	0.00073015
Single-Family Detached	2500-3999	Unheated Basement	3	1970s	0.075678	0.687491	0.035486	0.201346	4.22775e-05
Single-Family Detached	2500-3999	Unheated Basement	4+	1970s	0	0	0	1	0
Single-Family Detached	4000+	Unheated Basement	1	1970s	0.068886	0.560453	0.208862	0.161799	5.77543e-05
Single-Family Detached	4000+	Unheated Basement	2	1970s	0.068886	0.560453	0.208862	0.161799	0.000136856
Single-Family Detached	4000+	Unheated Basement	3	1970s	0.068886	0.560453	0.208862	0.161799	1.10838e-05
Single-Family Detached	4000+	Unheated Basement	4+	1970s	0	0	0	1	0
Single-Family Detached	0-1499	Unheated Basement	1	1980s	0.216117	0	0	0.783883	0.000986034
Single-Family Detached	0-1499	Unheated Basement	2	1980s	0.216117	0	0	0.783883	0.000175335
Single-Family Detached	0-1499	Unheated Basement	3	1980s	0	0	0	1	7.59358e-06
Single-Family Detached	0-1499	Unheated Basement	4+	1980s	0	0	0	1	0
Single-Family Detached	1500-2499	Unheated Basement	1	1980s	0.127131	0.588891	0	0.283978	0.00177409
Single-Family Detached	1500-2499	Unheated Basement	2	1980s	0.127131	0.588891	0	0.283978	0.000941038
Single-Family Detached	1500-2499	Unheated Basement	3	1980s	0.127131	0.588891	0	0.283978	1.84021e-05
Single-Family Detached	1500-2499	Unheated Basement	4+	1980s	0	0	0	1	0
Single-Family Detached	2500-3999	Unheated Basement	1	1980s	0.10817	0.685353	0.085808	0.120669	0.000527569
Single-Family Detached	2500-3999	Unheated Basement	2	1980s	0.10817	0.685353	0.085808	0.120669	0.00109593
Single-Family Detached	2500-3999	Unheated Basement	3	1980s	0.10817	0.685353	0.085808	0.120669	5.30442e-05
Single-Family Detached	2500-3999	Unheated Basement	4+	1980s	0	0	0	1	0
Single-Family Detached	4000+	Unheated Basement	1	1980s	0.033671	0.661581	0.226548	0.0782	5.73334e-05
Single-Family Detached	4000+	Unheated Basement	2	1980s	0.033671	0.661581	0.226548	0.0782	0.00029712
Single-Family Detached	4000+	Unheated Basement	3	1980s	0.033671	0.661581	0.226548	0.0782	1.114e-05
Single-Family Detached	4000+	Unheated Basement	4+	1980s	0	0	0	1	0
Single-Family Detached	0-1499	Unheated Basement	1	1990s	0.163762	0	0	0.836238	0.00123211
Single-Family Detached	0-1499	Unheated Basement	2	1990s	0.163762	0	0	0.836238	0.000219092
Single-Family Detached	0-1499	Unheated Basement	3	1990s	0	0	0	1	9.48863e-06
Single-Family Detached	0-1499	Unheated Basement	4+	1990s	0	0	0	1	0
Single-Family Detached	1500-2499	Unheated Basement	1	1990s	0.055472	0.703147	0	0.241381	0.00218885
Single-Family Detached	1500-2499	Unheated Basement	2	1990s	0.055472	0.703147	0	0.241381	0.00116104
Single-Family Detached	1500-2499	Unheated Basement	3	1990s	0.055472	0.703147	0	0.241381	2.27042e-05
Single-Family Detached	1500-2499	Unheated Basement	4+	1990s	0	0	0	1	0
Single-Family Detached	2500-3999	Unheated Basement	1	1990s	0.047959	0.658559	0.177539	0.115943	0.000645498
Single-Family Detached	2500-3999	Unheated Basement	2	1990s	0.047959	0.658559	0.177539	0.115943	0.00134091
Single-Family Detached	2500-3999	Unheated Basement	3	1990s	0.047959	0.658559	0.177539	0.115943	6.49014e-05
Single-Family Detached	2500-3999	Unheated Basement	4+	1990s	0	0	0	1	0
Single-Family Detached	4000+	Unheated Basement	1	1990s	0.00721	0.602911	0.342193	0.047687	7.12054e-05
Single-Family Detached	4000+	Unheated Basement	2	1990s	0.00721	0.602911	0.342193	0.047687	0.000369009
Single-Family Detached	4000+	Unheated Basement	3	1990s	0.00721	0.602911	0.342193	0.047687	1.38353e-05
Single-Family Detached	4000+	Unheated Basement	4+	1990s	0	0	0	1	0
Single-Family Detached	0-1499	Unheated Basement	1	2000s	0.136224	0	0	0.863776	0.000943599
Single-Family Detached	0-1499	Unheated Basement	2	2000s	0.136224	0	0	0.863776	0.000181579
Single-Family Detached	0-1499	Unheated Basement	3	2000s	0	0	0	1	0
Single-Family Detached	0-1499	Unheated Basement	4+	2000s	0	0	0	1	0
Single-Family Detached	1500-2499	Unheated Basement	1	2000s	0.057359	0.753987	0	0.188653	0.00224712
Single-Family Detached	1500-2499	Unheated Basement	2	2000s	0.057359	0.753987	0	0.188653	0.00119413
Single-Family Detached	1500-2499	Unheated Basement	3	2000s	0.057359	0.753987	0	0.188653	1.38619e-05
Single-Family Detached	1500-2499	Unheated Basement	4+	2000s	0	0	0	1	0
Single-Family Detached	2500-3999	Unheated Basement	1	2000s	0.039918	0.649167	0.234644	0.076271	0.000792733
Single-Family Detached	2500-3999	Unheated Basement	2	2000s	0.039918	0.649167	0.234644	0.076271	0.00183805
Single-Family Detached	2500-3999	Unheated Basement	3	2000s	0.039918	0.649167	0.234644	0.076271	3.04471e-05
Single-Family Detached	2500-3999	Unheated Basement	4+	2000s	0	0	0	1	0
Single-Family Detached	4000+	Unheated Basement	1	2000s	0.010732	0.44749	0.498077	0.0437	0.000210129
Single-Family Detached	4000+	Unheated Basement	2	2000s	0.010732	0.44749	0.498077	0.0437	0.000787976
Single-Family Detached	4000+	Unheated Basement	3	2000s	0.010732	0.44749	0.498077	0.0437	3.10931e-05
Single-Family Detached	4000+	Unheated Basement	4+	2000s	0	0	0	1	0
Single-Family Detached	0-1499	Unheated Basement	1	2010s	0.136224	0	0	0.863776	0.00016317
Single-Family Detached	0-1499	Unheated Basement	2	2010s	0.136224	0	0	0.863776	3.13992e-05
Single-Family Detached	0-1499	Unheated Basement	3	2010s	0	0	0	1	0
Single-Family Detached	0-1499	Unheated Basement	4+	2010s	0	0	0	1	0
Single-Family Detached	1500-2499	Unheated Basement	1	2010s	0.057359	0.753987	0	0.188653	0.000391091
Single-Family Detached	1500-2499	Unheated Basement	2	2010s	0.057359	0.753987	0	0.188653	0.000207827
Single-Family Detached	1500-2499	Unheated Basement	3	2010s	0.057359	0.753987	0	0.188653	2.41254e-06
Single-Family Detached	1500-2499	Unheated Basement	4+	2010s	0	0	0	1	0
Single-Family Detached	2500-3999	Unheated Basement	1	2010s	0.039918	0.649167	0.234644	0.076271	0.000185678
Single-Family Detached	2500-3999	Unheated Basement	2	2010s	0.039918	0.649167	0.234644	0.076271	0.000430518
Single-Family Detached	2500-3999	Unheated Basement	3	2010s	0.039918	0.649167	0.234644	0.076271	7.13149e-06
Single-Family Detached	2500-3999	Unheated Basement	4+	2010s	0	0	0	1	0
Single-Family Detached	4000+	Unheated Basement	1	2010s	0.010732	0.44749	0.498077	0.0437	3.63915e-05
Single-Family Detached	4000+	Unheated Basement	2	2010s	0.010732	0.44749	0.498077	0.0437	0.000136467
Single-Family Detached	4000+	Unheated Basement	3	2010s	0.010732	0.44749	0.498077	0.0437	5.3849e-06
Single-Family Detached	4000+	Unheated Basement	4+	2010s	0	0	0	1	0
Single-Family Detached	0-1499	Unheated Basement	1	<1940	0.075776	0	0	0.924224	0.00704823
Single-Family Detached	0-1499	Unheated Basement	2	<1940	0.075776	0	0	0.924224	0.00432753
Single-Family Detached	0-1499	Unheated Basement	3	<1940	0	0	0	1	7.87959e-05
Single-Family Detached	0-1499	Unheated Basement	4+	<1940	0	0	0	1	0
Single-Family Detached	1500-2499	Unheated Basement	1	<1940	0.065978	0.09478	0	0.839242	0.00311657
Single-Family Detached	1500-2499	Unheated Basement	2	<1940	0.065978	0.09478	0	0.839242	0.00879082
Single-Family Detached	1500-2499	Unheated Basement	3	<1940	0.065978	0.09478	0	0.839242	0.000188306
Single-Family Detached	1500-2499	Unheated Basement	4+	<1940	0	0	0	1	0
Single-Family Detached	2500-3999	Unheated Basement	1	<1940	0.046238	0.091001	0.008446	0.854315	0.000405065
Single-Family Detached	2500-3999	Unheated Basement	2	<1940	0.046238	0.091001	0.008446	0.854315	0.00419696
Single-Family Detached	2500-3999	Unheated Basement	3	<1940	0.046238	0.091001	0.008446	0.854315	0.000351556
Single-Family Detached	2500-3999	Unheated Basement	4+	<1940	0	0	0	1	0
Single-Family Detached	4000+	Unheated Basement	1	<1940	0.21222	0.194644	0.040975	0.552162	8.28108e-05
Single-Family Detached	4000+	Unheated Basement	2	<1940	0.21222	0.194644	0.040975	0.552162	0.000879952
Single-Family Detached	4000+	Unheated Basement	3	<1940	0.21222	0.194644	0.040975	0.552162	0.000207129
Single-Family Detached	4000+	Unheated Basement	4+	<1940	0	0	0	1	0
=======
Multi-Family with 2 - 4 Units	0-1499	Unheated Basement	1	1940s	0	0	0	1	0.000209005
Multi-Family with 2 - 4 Units	0-1499	Unheated Basement	2	1940s	0	0	0	1	0.000135737
Multi-Family with 2 - 4 Units	0-1499	Unheated Basement	3	1940s	0	0	0	1	2.97432e-05
Multi-Family with 2 - 4 Units	0-1499	Unheated Basement	4+	1940s	0	0	0	1	2.0987e-05
Multi-Family with 2 - 4 Units	1500-2499	Unheated Basement	1	1940s	0	0	0	1	0.000134118
Multi-Family with 2 - 4 Units	1500-2499	Unheated Basement	2	1940s	0	0	0	1	8.71021e-05
Multi-Family with 2 - 4 Units	1500-2499	Unheated Basement	3	1940s	0	0	0	1	1.90861e-05
Multi-Family with 2 - 4 Units	1500-2499	Unheated Basement	4+	1940s	0	0	0	1	1.34672e-05
Multi-Family with 2 - 4 Units	2500-3999	Unheated Basement	1	1940s	0	0	0	1	5.81155e-05
Multi-Family with 2 - 4 Units	2500-3999	Unheated Basement	2	1940s	0	0	0	1	3.77429e-05
Multi-Family with 2 - 4 Units	2500-3999	Unheated Basement	3	1940s	0	0	0	1	8.27034e-06
Multi-Family with 2 - 4 Units	2500-3999	Unheated Basement	4+	1940s	0	0	0	1	5.83559e-06
Multi-Family with 2 - 4 Units	4000+	Unheated Basement	1	1940s	0	0	0	1	1.38852e-05
Multi-Family with 2 - 4 Units	4000+	Unheated Basement	2	1940s	0	0	0	1	9.01766e-06
Multi-Family with 2 - 4 Units	4000+	Unheated Basement	3	1940s	0	0	0	1	1.97598e-06
Multi-Family with 2 - 4 Units	4000+	Unheated Basement	4+	1940s	0	0	0	1	1.39426e-06
Multi-Family with 2 - 4 Units	0-1499	Unheated Basement	1	1950s	0	0	0	1	0.000440691
Multi-Family with 2 - 4 Units	0-1499	Unheated Basement	2	1950s	0	0	0	1	0.000286205
Multi-Family with 2 - 4 Units	0-1499	Unheated Basement	3	1950s	0	0	0	1	6.27142e-05
Multi-Family with 2 - 4 Units	0-1499	Unheated Basement	4+	1950s	0	0	0	1	4.42514e-05
Multi-Family with 2 - 4 Units	1500-2499	Unheated Basement	1	1950s	0	0	0	1	0.00028279
Multi-Family with 2 - 4 Units	1500-2499	Unheated Basement	2	1950s	0	0	0	1	0.000183657
Multi-Family with 2 - 4 Units	1500-2499	Unheated Basement	3	1950s	0	0	0	1	4.02434e-05
Multi-Family with 2 - 4 Units	1500-2499	Unheated Basement	4+	1950s	0	0	0	1	2.8396e-05
Multi-Family with 2 - 4 Units	2500-3999	Unheated Basement	1	1950s	0	0	0	1	0.000122538
Multi-Family with 2 - 4 Units	2500-3999	Unheated Basement	2	1950s	0	0	0	1	7.95816e-05
Multi-Family with 2 - 4 Units	2500-3999	Unheated Basement	3	1950s	0	0	0	1	1.74382e-05
Multi-Family with 2 - 4 Units	2500-3999	Unheated Basement	4+	1950s	0	0	0	1	1.23045e-05
Multi-Family with 2 - 4 Units	4000+	Unheated Basement	1	1950s	0	0	0	1	2.92772e-05
Multi-Family with 2 - 4 Units	4000+	Unheated Basement	2	1950s	0	0	0	1	1.90139e-05
Multi-Family with 2 - 4 Units	4000+	Unheated Basement	3	1950s	0	0	0	1	4.1664e-06
Multi-Family with 2 - 4 Units	4000+	Unheated Basement	4+	1950s	0	0	0	1	2.93983e-06
Multi-Family with 2 - 4 Units	0-1499	Unheated Basement	1	1960s	0	0	0	1	0.000445923
Multi-Family with 2 - 4 Units	0-1499	Unheated Basement	2	1960s	0	0	0	1	0.000289603
Multi-Family with 2 - 4 Units	0-1499	Unheated Basement	3	1960s	0	0	0	1	6.34587e-05
Multi-Family with 2 - 4 Units	0-1499	Unheated Basement	4+	1960s	0	0	0	1	4.47768e-05
Multi-Family with 2 - 4 Units	1500-2499	Unheated Basement	1	1960s	0	0	0	1	0.000286147
Multi-Family with 2 - 4 Units	1500-2499	Unheated Basement	2	1960s	0	0	0	1	0.000185837
Multi-Family with 2 - 4 Units	1500-2499	Unheated Basement	3	1960s	0	0	0	1	4.07212e-05
Multi-Family with 2 - 4 Units	1500-2499	Unheated Basement	4+	1960s	0	0	0	1	2.87331e-05
Multi-Family with 2 - 4 Units	2500-3999	Unheated Basement	1	1960s	0	0	0	1	0.000123993
Multi-Family with 2 - 4 Units	2500-3999	Unheated Basement	2	1960s	0	0	0	1	8.05264e-05
Multi-Family with 2 - 4 Units	2500-3999	Unheated Basement	3	1960s	0	0	0	1	1.76452e-05
Multi-Family with 2 - 4 Units	2500-3999	Unheated Basement	4+	1960s	0	0	0	1	1.24505e-05
Multi-Family with 2 - 4 Units	4000+	Unheated Basement	1	1960s	0	0	0	1	2.96247e-05
Multi-Family with 2 - 4 Units	4000+	Unheated Basement	2	1960s	0	0	0	1	1.92397e-05
Multi-Family with 2 - 4 Units	4000+	Unheated Basement	3	1960s	0	0	0	1	4.21586e-06
Multi-Family with 2 - 4 Units	4000+	Unheated Basement	4+	1960s	0	0	0	1	2.97473e-06
Multi-Family with 2 - 4 Units	0-1499	Unheated Basement	1	1970s	0	0	0	1	0.000636773
Multi-Family with 2 - 4 Units	0-1499	Unheated Basement	2	1970s	0	0	0	1	0.00041355
Multi-Family with 2 - 4 Units	0-1499	Unheated Basement	3	1970s	0	0	0	1	9.06184e-05
Multi-Family with 2 - 4 Units	0-1499	Unheated Basement	4+	1970s	0	0	0	1	6.39408e-05
Multi-Family with 2 - 4 Units	1500-2499	Unheated Basement	1	1970s	0	0	0	1	0.000408615
Multi-Family with 2 - 4 Units	1500-2499	Unheated Basement	2	1970s	0	0	0	1	0.000265373
Multi-Family with 2 - 4 Units	1500-2499	Unheated Basement	3	1970s	0	0	0	1	5.81495e-05
Multi-Family with 2 - 4 Units	1500-2499	Unheated Basement	4+	1970s	0	0	0	1	4.10305e-05
Multi-Family with 2 - 4 Units	2500-3999	Unheated Basement	1	1970s	0	0	0	1	0.00017706
Multi-Family with 2 - 4 Units	2500-3999	Unheated Basement	2	1970s	0	0	0	1	0.000114991
Multi-Family with 2 - 4 Units	2500-3999	Unheated Basement	3	1970s	0	0	0	1	2.51972e-05
Multi-Family with 2 - 4 Units	2500-3999	Unheated Basement	4+	1970s	0	0	0	1	1.77792e-05
Multi-Family with 2 - 4 Units	4000+	Unheated Basement	1	1970s	0	0	0	1	4.23038e-05
Multi-Family with 2 - 4 Units	4000+	Unheated Basement	2	1970s	0	0	0	1	2.7474e-05
Multi-Family with 2 - 4 Units	4000+	Unheated Basement	3	1970s	0	0	0	1	6.0202e-06
Multi-Family with 2 - 4 Units	4000+	Unheated Basement	4+	1970s	0	0	0	1	4.24788e-06
Multi-Family with 2 - 4 Units	0-1499	Unheated Basement	1	1980s	0	0	0	1	0.000558234
Multi-Family with 2 - 4 Units	0-1499	Unheated Basement	2	1980s	0	0	0	1	0.000362543
Multi-Family with 2 - 4 Units	0-1499	Unheated Basement	3	1980s	0	0	0	1	7.94416e-05
Multi-Family with 2 - 4 Units	0-1499	Unheated Basement	4+	1980s	0	0	0	1	5.60544e-05
Multi-Family with 2 - 4 Units	1500-2499	Unheated Basement	1	1980s	0	0	0	1	0.000358217
Multi-Family with 2 - 4 Units	1500-2499	Unheated Basement	2	1980s	0	0	0	1	0.000232642
Multi-Family with 2 - 4 Units	1500-2499	Unheated Basement	3	1980s	0	0	0	1	5.09774e-05
Multi-Family with 2 - 4 Units	1500-2499	Unheated Basement	4+	1980s	0	0	0	1	3.59699e-05
Multi-Family with 2 - 4 Units	2500-3999	Unheated Basement	1	1980s	0	0	0	1	0.000155222
Multi-Family with 2 - 4 Units	2500-3999	Unheated Basement	2	1980s	0	0	0	1	0.000100808
Multi-Family with 2 - 4 Units	2500-3999	Unheated Basement	3	1980s	0	0	0	1	2.20894e-05
Multi-Family with 2 - 4 Units	2500-3999	Unheated Basement	4+	1980s	0	0	0	1	1.55864e-05
Multi-Family with 2 - 4 Units	4000+	Unheated Basement	1	1980s	0	0	0	1	3.70861e-05
Multi-Family with 2 - 4 Units	4000+	Unheated Basement	2	1980s	0	0	0	1	2.40854e-05
Multi-Family with 2 - 4 Units	4000+	Unheated Basement	3	1980s	0	0	0	1	5.27768e-06
Multi-Family with 2 - 4 Units	4000+	Unheated Basement	4+	1980s	0	0	0	1	3.72395e-06
Multi-Family with 2 - 4 Units	0-1499	Unheated Basement	1	1990s	0	0	0	1	0.000586145
Multi-Family with 2 - 4 Units	0-1499	Unheated Basement	2	1990s	0	0	0	1	0.000380669
Multi-Family with 2 - 4 Units	0-1499	Unheated Basement	3	1990s	0	0	0	1	8.34136e-05
Multi-Family with 2 - 4 Units	0-1499	Unheated Basement	4+	1990s	0	0	0	1	5.8857e-05
Multi-Family with 2 - 4 Units	1500-2499	Unheated Basement	1	1990s	0	0	0	1	0.000376127
Multi-Family with 2 - 4 Units	1500-2499	Unheated Basement	2	1990s	0	0	0	1	0.000244274
Multi-Family with 2 - 4 Units	1500-2499	Unheated Basement	3	1990s	0	0	0	1	5.35261e-05
Multi-Family with 2 - 4 Units	1500-2499	Unheated Basement	4+	1990s	0	0	0	1	3.77683e-05
Multi-Family with 2 - 4 Units	2500-3999	Unheated Basement	1	1990s	0	0	0	1	0.000162982
Multi-Family with 2 - 4 Units	2500-3999	Unheated Basement	2	1990s	0	0	0	1	0.000105848
Multi-Family with 2 - 4 Units	2500-3999	Unheated Basement	3	1990s	0	0	0	1	2.31938e-05
Multi-Family with 2 - 4 Units	2500-3999	Unheated Basement	4+	1990s	0	0	0	1	1.63657e-05
Multi-Family with 2 - 4 Units	4000+	Unheated Basement	1	1990s	0	0	0	1	3.89403e-05
Multi-Family with 2 - 4 Units	4000+	Unheated Basement	2	1990s	0	0	0	1	2.52896e-05
Multi-Family with 2 - 4 Units	4000+	Unheated Basement	3	1990s	0	0	0	1	5.54155e-06
Multi-Family with 2 - 4 Units	4000+	Unheated Basement	4+	1990s	0	0	0	1	3.91014e-06
Multi-Family with 2 - 4 Units	0-1499	Unheated Basement	1	2000s	0	0	0	1	0.000597471
Multi-Family with 2 - 4 Units	0-1499	Unheated Basement	2	2000s	0	0	0	1	0.000388025
Multi-Family with 2 - 4 Units	0-1499	Unheated Basement	3	2000s	0	0	0	1	8.50253e-05
Multi-Family with 2 - 4 Units	0-1499	Unheated Basement	4+	2000s	0	0	0	1	5.99943e-05
Multi-Family with 2 - 4 Units	1500-2499	Unheated Basement	1	2000s	0	0	0	1	0.000383395
Multi-Family with 2 - 4 Units	1500-2499	Unheated Basement	2	2000s	0	0	0	1	0.000248994
Multi-Family with 2 - 4 Units	1500-2499	Unheated Basement	3	2000s	0	0	0	1	5.45604e-05
Multi-Family with 2 - 4 Units	1500-2499	Unheated Basement	4+	2000s	0	0	0	1	3.84981e-05
Multi-Family with 2 - 4 Units	2500-3999	Unheated Basement	1	2000s	0	0	0	1	0.000166132
Multi-Family with 2 - 4 Units	2500-3999	Unheated Basement	2	2000s	0	0	0	1	0.000107893
Multi-Family with 2 - 4 Units	2500-3999	Unheated Basement	3	2000s	0	0	0	1	2.3642e-05
Multi-Family with 2 - 4 Units	2500-3999	Unheated Basement	4+	2000s	0	0	0	1	1.66819e-05
Multi-Family with 2 - 4 Units	4000+	Unheated Basement	1	2000s	0	0	0	1	3.96928e-05
Multi-Family with 2 - 4 Units	4000+	Unheated Basement	2	2000s	0	0	0	1	2.57783e-05
Multi-Family with 2 - 4 Units	4000+	Unheated Basement	3	2000s	0	0	0	1	5.64863e-06
Multi-Family with 2 - 4 Units	4000+	Unheated Basement	4+	2000s	0	0	0	1	3.9857e-06
Multi-Family with 2 - 4 Units	0-1499	Unheated Basement	1	2010s	0	0	0	1	0.000135794
Multi-Family with 2 - 4 Units	0-1499	Unheated Basement	2	2010s	0	0	0	1	8.81907e-05
Multi-Family with 2 - 4 Units	0-1499	Unheated Basement	3	2010s	0	0	0	1	1.93247e-05
Multi-Family with 2 - 4 Units	0-1499	Unheated Basement	4+	2010s	0	0	0	1	1.36356e-05
Multi-Family with 2 - 4 Units	1500-2499	Unheated Basement	1	2010s	0	0	0	1	8.71384e-05
Multi-Family with 2 - 4 Units	1500-2499	Unheated Basement	2	2010s	0	0	0	1	5.65916e-05
Multi-Family with 2 - 4 Units	1500-2499	Unheated Basement	3	2010s	0	0	0	1	1.24005e-05
Multi-Family with 2 - 4 Units	1500-2499	Unheated Basement	4+	2010s	0	0	0	1	8.74988e-06
Multi-Family with 2 - 4 Units	2500-3999	Unheated Basement	1	2010s	0	0	0	1	3.77586e-05
Multi-Family with 2 - 4 Units	2500-3999	Unheated Basement	2	2010s	0	0	0	1	2.45221e-05
Multi-Family with 2 - 4 Units	2500-3999	Unheated Basement	3	2010s	0	0	0	1	5.37338e-06
Multi-Family with 2 - 4 Units	2500-3999	Unheated Basement	4+	2010s	0	0	0	1	3.79148e-06
Multi-Family with 2 - 4 Units	4000+	Unheated Basement	1	2010s	0	0	0	1	9.02142e-06
Multi-Family with 2 - 4 Units	4000+	Unheated Basement	2	2010s	0	0	0	1	5.85892e-06
Multi-Family with 2 - 4 Units	4000+	Unheated Basement	3	2010s	0	0	0	1	1.28383e-06
Multi-Family with 2 - 4 Units	4000+	Unheated Basement	4+	2010s	0	0	0	1	9.05874e-07
Multi-Family with 2 - 4 Units	0-1499	Unheated Basement	1	<1940	0	0	0	1	0.000522292
Multi-Family with 2 - 4 Units	0-1499	Unheated Basement	2	<1940	0	0	0	1	0.0003392
Multi-Family with 2 - 4 Units	0-1499	Unheated Basement	3	<1940	0	0	0	1	7.43268e-05
Multi-Family with 2 - 4 Units	0-1499	Unheated Basement	4+	<1940	0	0	0	1	5.24453e-05
Multi-Family with 2 - 4 Units	1500-2499	Unheated Basement	1	<1940	0	0	0	1	0.000335153
Multi-Family with 2 - 4 Units	1500-2499	Unheated Basement	2	<1940	0	0	0	1	0.000217664
Multi-Family with 2 - 4 Units	1500-2499	Unheated Basement	3	<1940	0	0	0	1	4.76952e-05
Multi-Family with 2 - 4 Units	1500-2499	Unheated Basement	4+	<1940	0	0	0	1	3.36539e-05
Multi-Family with 2 - 4 Units	2500-3999	Unheated Basement	1	<1940	0	0	0	1	0.000145228
Multi-Family with 2 - 4 Units	2500-3999	Unheated Basement	2	<1940	0	0	0	1	9.43174e-05
Multi-Family with 2 - 4 Units	2500-3999	Unheated Basement	3	<1940	0	0	0	1	2.06672e-05
Multi-Family with 2 - 4 Units	2500-3999	Unheated Basement	4+	<1940	0	0	0	1	1.45828e-05
Multi-Family with 2 - 4 Units	4000+	Unheated Basement	1	<1940	0	0	0	1	3.46983e-05
Multi-Family with 2 - 4 Units	4000+	Unheated Basement	2	<1940	0	0	0	1	2.25347e-05
Multi-Family with 2 - 4 Units	4000+	Unheated Basement	3	<1940	0	0	0	1	4.93787e-06
Multi-Family with 2 - 4 Units	4000+	Unheated Basement	4+	<1940	0	0	0	1	3.48418e-06
Multi-Family with 5+ Units	0-1499	Unheated Basement	1	1940s	0	0	0	1	0.000463091
Multi-Family with 5+ Units	0-1499	Unheated Basement	2	1940s	0	0	0	1	0.000300752
Multi-Family with 5+ Units	0-1499	Unheated Basement	3	1940s	0	0	0	1	6.59019e-05
Multi-Family with 5+ Units	0-1499	Unheated Basement	4+	1940s	0	0	0	1	4.65007e-05
Multi-Family with 5+ Units	1500-2499	Unheated Basement	1	1940s	0	0	0	1	0.000297164
Multi-Family with 5+ Units	1500-2499	Unheated Basement	2	1940s	0	0	0	1	0.000192991
Multi-Family with 5+ Units	1500-2499	Unheated Basement	3	1940s	0	0	0	1	4.2289e-05
Multi-Family with 5+ Units	1500-2499	Unheated Basement	4+	1940s	0	0	0	1	2.98393e-05
Multi-Family with 5+ Units	2500-3999	Unheated Basement	1	1940s	0	0	0	1	0.000128766
Multi-Family with 5+ Units	2500-3999	Unheated Basement	2	1940s	0	0	0	1	8.36266e-05
Multi-Family with 5+ Units	2500-3999	Unheated Basement	3	1940s	0	0	0	1	1.83245e-05
Multi-Family with 5+ Units	2500-3999	Unheated Basement	4+	1940s	0	0	0	1	1.29299e-05
Multi-Family with 5+ Units	4000+	Unheated Basement	1	1940s	0	0	0	1	3.07653e-05
Multi-Family with 5+ Units	4000+	Unheated Basement	2	1940s	0	0	0	1	1.99804e-05
Multi-Family with 5+ Units	4000+	Unheated Basement	3	1940s	0	0	0	1	4.37817e-06
Multi-Family with 5+ Units	4000+	Unheated Basement	4+	1940s	0	0	0	1	3.08925e-06
Multi-Family with 5+ Units	0-1499	Unheated Basement	1	1950s	0	0	0	1	0.000976437
Multi-Family with 5+ Units	0-1499	Unheated Basement	2	1950s	0	0	0	1	0.000634142
Multi-Family with 5+ Units	0-1499	Unheated Basement	3	1950s	0	0	0	1	0.000138955
Multi-Family with 5+ Units	0-1499	Unheated Basement	4+	1950s	0	0	0	1	9.80476e-05
Multi-Family with 5+ Units	1500-2499	Unheated Basement	1	1950s	0	0	0	1	0.000626575
Multi-Family with 5+ Units	1500-2499	Unheated Basement	2	1950s	0	0	0	1	0.000406927
Multi-Family with 5+ Units	1500-2499	Unheated Basement	3	1950s	0	0	0	1	8.91671e-05
Multi-Family with 5+ Units	1500-2499	Unheated Basement	4+	1950s	0	0	0	1	6.29167e-05
Multi-Family with 5+ Units	2500-3999	Unheated Basement	1	1950s	0	0	0	1	0.000271506
Multi-Family with 5+ Units	2500-3999	Unheated Basement	2	1950s	0	0	0	1	0.000176328
Multi-Family with 5+ Units	2500-3999	Unheated Basement	3	1950s	0	0	0	1	3.86377e-05
Multi-Family with 5+ Units	2500-3999	Unheated Basement	4+	1950s	0	0	0	1	2.72629e-05
Multi-Family with 5+ Units	4000+	Unheated Basement	1	1950s	0	0	0	1	6.48692e-05
Multi-Family with 5+ Units	4000+	Unheated Basement	2	1950s	0	0	0	1	4.2129e-05
Multi-Family with 5+ Units	4000+	Unheated Basement	3	1950s	0	0	0	1	9.23146e-06
Multi-Family with 5+ Units	4000+	Unheated Basement	4+	1950s	0	0	0	1	6.51376e-06
Multi-Family with 5+ Units	0-1499	Unheated Basement	1	1960s	0	0	0	1	0.000988029
Multi-Family with 5+ Units	0-1499	Unheated Basement	2	1960s	0	0	0	1	0.000641671
Multi-Family with 5+ Units	0-1499	Unheated Basement	3	1960s	0	0	0	1	0.000140605
Multi-Family with 5+ Units	0-1499	Unheated Basement	4+	1960s	0	0	0	1	9.92116e-05
Multi-Family with 5+ Units	1500-2499	Unheated Basement	1	1960s	0	0	0	1	0.000634014
Multi-Family with 5+ Units	1500-2499	Unheated Basement	2	1960s	0	0	0	1	0.000411758
Multi-Family with 5+ Units	1500-2499	Unheated Basement	3	1960s	0	0	0	1	9.02257e-05
Multi-Family with 5+ Units	1500-2499	Unheated Basement	4+	1960s	0	0	0	1	6.36637e-05
Multi-Family with 5+ Units	2500-3999	Unheated Basement	1	1960s	0	0	0	1	0.000274729
Multi-Family with 5+ Units	2500-3999	Unheated Basement	2	1960s	0	0	0	1	0.000178422
Multi-Family with 5+ Units	2500-3999	Unheated Basement	3	1960s	0	0	0	1	3.90964e-05
Multi-Family with 5+ Units	2500-3999	Unheated Basement	4+	1960s	0	0	0	1	2.75866e-05
Multi-Family with 5+ Units	4000+	Unheated Basement	1	1960s	0	0	0	1	6.56394e-05
Multi-Family with 5+ Units	4000+	Unheated Basement	2	1960s	0	0	0	1	4.26292e-05
Multi-Family with 5+ Units	4000+	Unheated Basement	3	1960s	0	0	0	1	9.34105e-06
Multi-Family with 5+ Units	4000+	Unheated Basement	4+	1960s	0	0	0	1	6.59109e-06
Multi-Family with 5+ Units	0-1499	Unheated Basement	1	1970s	0	0	0	1	0.00141089
Multi-Family with 5+ Units	0-1499	Unheated Basement	2	1970s	0	0	0	1	0.000916299
Multi-Family with 5+ Units	0-1499	Unheated Basement	3	1970s	0	0	0	1	0.000200783
Multi-Family with 5+ Units	0-1499	Unheated Basement	4+	1970s	0	0	0	1	0.000141673
Multi-Family with 5+ Units	1500-2499	Unheated Basement	1	1970s	0	0	0	1	0.000905365
Multi-Family with 5+ Units	1500-2499	Unheated Basement	2	1970s	0	0	0	1	0.000587985
Multi-Family with 5+ Units	1500-2499	Unheated Basement	3	1970s	0	0	0	1	0.000128841
Multi-Family with 5+ Units	1500-2499	Unheated Basement	4+	1970s	0	0	0	1	9.09111e-05
Multi-Family with 5+ Units	2500-3999	Unheated Basement	1	1970s	0	0	0	1	0.000392311
Multi-Family with 5+ Units	2500-3999	Unheated Basement	2	1970s	0	0	0	1	0.000254784
Multi-Family with 5+ Units	2500-3999	Unheated Basement	3	1970s	0	0	0	1	5.58292e-05
Multi-Family with 5+ Units	2500-3999	Unheated Basement	4+	1970s	0	0	0	1	3.93934e-05
Multi-Family with 5+ Units	4000+	Unheated Basement	1	1970s	0	0	0	1	9.37323e-05
Multi-Family with 5+ Units	4000+	Unheated Basement	2	1970s	0	0	0	1	6.0874e-05
Multi-Family with 5+ Units	4000+	Unheated Basement	3	1970s	0	0	0	1	1.33389e-05
Multi-Family with 5+ Units	4000+	Unheated Basement	4+	1970s	0	0	0	1	9.412e-06
Multi-Family with 5+ Units	0-1499	Unheated Basement	1	1980s	0	0	0	1	0.00123688
Multi-Family with 5+ Units	0-1499	Unheated Basement	2	1980s	0	0	0	1	0.000803284
Multi-Family with 5+ Units	0-1499	Unheated Basement	3	1980s	0	0	0	1	0.000176018
Multi-Family with 5+ Units	0-1499	Unheated Basement	4+	1980s	0	0	0	1	0.000124199
Multi-Family with 5+ Units	1500-2499	Unheated Basement	1	1980s	0	0	0	1	0.000793698
Multi-Family with 5+ Units	1500-2499	Unheated Basement	2	1980s	0	0	0	1	0.000515464
Multi-Family with 5+ Units	1500-2499	Unheated Basement	3	1980s	0	0	0	1	0.00011295
Multi-Family with 5+ Units	1500-2499	Unheated Basement	4+	1980s	0	0	0	1	7.96982e-05
Multi-Family with 5+ Units	2500-3999	Unheated Basement	1	1980s	0	0	0	1	0.000343923
Multi-Family with 5+ Units	2500-3999	Unheated Basement	2	1980s	0	0	0	1	0.00022336
Multi-Family with 5+ Units	2500-3999	Unheated Basement	3	1980s	0	0	0	1	4.89433e-05
Multi-Family with 5+ Units	2500-3999	Unheated Basement	4+	1980s	0	0	0	1	3.45346e-05
Multi-Family with 5+ Units	4000+	Unheated Basement	1	1980s	0	0	0	1	8.21714e-05
Multi-Family with 5+ Units	4000+	Unheated Basement	2	1980s	0	0	0	1	5.33659e-05
Multi-Family with 5+ Units	4000+	Unheated Basement	3	1980s	0	0	0	1	1.16937e-05
Multi-Family with 5+ Units	4000+	Unheated Basement	4+	1980s	0	0	0	1	8.25114e-06
Multi-Family with 5+ Units	0-1499	Unheated Basement	1	1990s	0	0	0	1	0.00129872
Multi-Family with 5+ Units	0-1499	Unheated Basement	2	1990s	0	0	0	1	0.000843446
Multi-Family with 5+ Units	0-1499	Unheated Basement	3	1990s	0	0	0	1	0.000184819
Multi-Family with 5+ Units	0-1499	Unheated Basement	4+	1990s	0	0	0	1	0.000130409
Multi-Family with 5+ Units	1500-2499	Unheated Basement	1	1990s	0	0	0	1	0.000833382
Multi-Family with 5+ Units	1500-2499	Unheated Basement	2	1990s	0	0	0	1	0.000541236
Multi-Family with 5+ Units	1500-2499	Unheated Basement	3	1990s	0	0	0	1	0.000118598
Multi-Family with 5+ Units	1500-2499	Unheated Basement	4+	1990s	0	0	0	1	8.36829e-05
Multi-Family with 5+ Units	2500-3999	Unheated Basement	1	1990s	0	0	0	1	0.000361119
Multi-Family with 5+ Units	2500-3999	Unheated Basement	2	1990s	0	0	0	1	0.000234527
Multi-Family with 5+ Units	2500-3999	Unheated Basement	3	1990s	0	0	0	1	5.13904e-05
Multi-Family with 5+ Units	2500-3999	Unheated Basement	4+	1990s	0	0	0	1	3.62613e-05
Multi-Family with 5+ Units	4000+	Unheated Basement	1	1990s	0	0	0	1	8.62799e-05
Multi-Family with 5+ Units	4000+	Unheated Basement	2	1990s	0	0	0	1	5.60341e-05
Multi-Family with 5+ Units	4000+	Unheated Basement	3	1990s	0	0	0	1	1.22784e-05
Multi-Family with 5+ Units	4000+	Unheated Basement	4+	1990s	0	0	0	1	8.66368e-06
Multi-Family with 5+ Units	0-1499	Unheated Basement	1	2000s	0	0	0	1	0.00132381
Multi-Family with 5+ Units	0-1499	Unheated Basement	2	2000s	0	0	0	1	0.000859744
Multi-Family with 5+ Units	0-1499	Unheated Basement	3	2000s	0	0	0	1	0.00018839
Multi-Family with 5+ Units	0-1499	Unheated Basement	4+	2000s	0	0	0	1	0.000132929
Multi-Family with 5+ Units	1500-2499	Unheated Basement	1	2000s	0	0	0	1	0.000849485
Multi-Family with 5+ Units	1500-2499	Unheated Basement	2	2000s	0	0	0	1	0.000551694
Multi-Family with 5+ Units	1500-2499	Unheated Basement	3	2000s	0	0	0	1	0.000120889
Multi-Family with 5+ Units	1500-2499	Unheated Basement	4+	2000s	0	0	0	1	8.52999e-05
Multi-Family with 5+ Units	2500-3999	Unheated Basement	1	2000s	0	0	0	1	0.000368097
Multi-Family with 5+ Units	2500-3999	Unheated Basement	2	2000s	0	0	0	1	0.000239059
Multi-Family with 5+ Units	2500-3999	Unheated Basement	3	2000s	0	0	0	1	5.23834e-05
Multi-Family with 5+ Units	2500-3999	Unheated Basement	4+	2000s	0	0	0	1	3.6962e-05
Multi-Family with 5+ Units	4000+	Unheated Basement	1	2000s	0	0	0	1	8.7947e-05
Multi-Family with 5+ Units	4000+	Unheated Basement	2	2000s	0	0	0	1	5.71168e-05
Multi-Family with 5+ Units	4000+	Unheated Basement	3	2000s	0	0	0	1	1.25156e-05
Multi-Family with 5+ Units	4000+	Unheated Basement	4+	2000s	0	0	0	1	8.83108e-06
Multi-Family with 5+ Units	0-1499	Unheated Basement	1	2010s	0	0	0	1	0.000300878
Multi-Family with 5+ Units	0-1499	Unheated Basement	2	2010s	0	0	0	1	0.000195404
Multi-Family with 5+ Units	0-1499	Unheated Basement	3	2010s	0	0	0	1	4.28175e-05
Multi-Family with 5+ Units	0-1499	Unheated Basement	4+	2010s	0	0	0	1	3.02122e-05
Multi-Family with 5+ Units	1500-2499	Unheated Basement	1	2010s	0	0	0	1	0.000193072
Multi-Family with 5+ Units	1500-2499	Unheated Basement	2	2010s	0	0	0	1	0.00012539
Multi-Family with 5+ Units	1500-2499	Unheated Basement	3	2010s	0	0	0	1	2.74758e-05
Multi-Family with 5+ Units	1500-2499	Unheated Basement	4+	2010s	0	0	0	1	1.93871e-05
Multi-Family with 5+ Units	2500-3999	Unheated Basement	1	2010s	0	0	0	1	8.36615e-05
Multi-Family with 5+ Units	2500-3999	Unheated Basement	2	2010s	0	0	0	1	5.43335e-05
Multi-Family with 5+ Units	2500-3999	Unheated Basement	3	2010s	0	0	0	1	1.19058e-05
Multi-Family with 5+ Units	2500-3999	Unheated Basement	4+	2010s	0	0	0	1	8.40075e-06
Multi-Family with 5+ Units	4000+	Unheated Basement	1	2010s	0	0	0	1	1.99887e-05
Multi-Family with 5+ Units	4000+	Unheated Basement	2	2010s	0	0	0	1	1.29816e-05
Multi-Family with 5+ Units	4000+	Unheated Basement	3	2010s	0	0	0	1	2.84457e-06
Multi-Family with 5+ Units	4000+	Unheated Basement	4+	2010s	0	0	0	1	2.00714e-06
Multi-Family with 5+ Units	0-1499	Unheated Basement	1	<1940	0	0	0	1	0.00115724
Multi-Family with 5+ Units	0-1499	Unheated Basement	2	<1940	0	0	0	1	0.000751564
Multi-Family with 5+ Units	0-1499	Unheated Basement	3	<1940	0	0	0	1	0.000164685
Multi-Family with 5+ Units	0-1499	Unheated Basement	4+	<1940	0	0	0	1	0.000116203
Multi-Family with 5+ Units	1500-2499	Unheated Basement	1	<1940	0	0	0	1	0.000742596
Multi-Family with 5+ Units	1500-2499	Unheated Basement	2	<1940	0	0	0	1	0.000482276
Multi-Family with 5+ Units	1500-2499	Unheated Basement	3	<1940	0	0	0	1	0.000105678
Multi-Family with 5+ Units	1500-2499	Unheated Basement	4+	<1940	0	0	0	1	7.45668e-05
Multi-Family with 5+ Units	2500-3999	Unheated Basement	1	<1940	0	0	0	1	0.00032178
Multi-Family with 5+ Units	2500-3999	Unheated Basement	2	<1940	0	0	0	1	0.000208978
Multi-Family with 5+ Units	2500-3999	Unheated Basement	3	<1940	0	0	0	1	4.57921e-05
Multi-Family with 5+ Units	2500-3999	Unheated Basement	4+	<1940	0	0	0	1	3.23111e-05
Multi-Family with 5+ Units	4000+	Unheated Basement	1	<1940	0	0	0	1	7.68808e-05
Multi-Family with 5+ Units	4000+	Unheated Basement	2	<1940	0	0	0	1	4.99299e-05
Multi-Family with 5+ Units	4000+	Unheated Basement	3	<1940	0	0	0	1	1.09408e-05
Multi-Family with 5+ Units	4000+	Unheated Basement	4+	<1940	0	0	0	1	7.71989e-06
Single-Family Attached	0-1499	Unheated Basement	1	1940s	0	0	0	1	0.000106667
Single-Family Attached	0-1499	Unheated Basement	2	1940s	0	0	0	1	6.92745e-05
Single-Family Attached	0-1499	Unheated Basement	3	1940s	0	0	0	1	1.51797e-05
Single-Family Attached	0-1499	Unheated Basement	4+	1940s	0	0	0	1	1.07108e-05
Single-Family Attached	1500-2499	Unheated Basement	1	1940s	0	0	0	1	6.84479e-05
Single-Family Attached	1500-2499	Unheated Basement	2	1940s	0	0	0	1	4.44532e-05
Single-Family Attached	1500-2499	Unheated Basement	3	1940s	0	0	0	1	9.74074e-06
Single-Family Attached	1500-2499	Unheated Basement	4+	1940s	0	0	0	1	6.87311e-06
Single-Family Attached	2500-3999	Unheated Basement	1	1940s	0	0	0	1	2.96597e-05
Single-Family Attached	2500-3999	Unheated Basement	2	1940s	0	0	0	1	1.92623e-05
Single-Family Attached	2500-3999	Unheated Basement	3	1940s	0	0	0	1	4.22083e-06
Single-Family Attached	2500-3999	Unheated Basement	4+	1940s	0	0	0	1	2.97824e-06
Single-Family Attached	4000+	Unheated Basement	1	1940s	0	0	0	1	7.0864e-06
Single-Family Attached	4000+	Unheated Basement	2	1940s	0	0	0	1	4.60223e-06
Single-Family Attached	4000+	Unheated Basement	3	1940s	0	0	0	1	1.00846e-06
Single-Family Attached	4000+	Unheated Basement	4+	1940s	0	0	0	1	7.11571e-07
Single-Family Attached	0-1499	Unheated Basement	1	1950s	0	0	0	1	0.00022491
Single-Family Attached	0-1499	Unheated Basement	2	1950s	0	0	0	1	0.000146067
Single-Family Attached	0-1499	Unheated Basement	3	1950s	0	0	0	1	3.20067e-05
Single-Family Attached	0-1499	Unheated Basement	4+	1950s	0	0	0	1	2.2584e-05
Single-Family Attached	1500-2499	Unheated Basement	1	1950s	0	0	0	1	0.000144324
Single-Family Attached	1500-2499	Unheated Basement	2	1950s	0	0	0	1	9.37305e-05
Single-Family Attached	1500-2499	Unheated Basement	3	1950s	0	0	0	1	2.05385e-05
Single-Family Attached	1500-2499	Unheated Basement	4+	1950s	0	0	0	1	1.44921e-05
Single-Family Attached	2500-3999	Unheated Basement	1	1950s	0	0	0	1	6.25381e-05
Single-Family Attached	2500-3999	Unheated Basement	2	1950s	0	0	0	1	4.06151e-05
Single-Family Attached	2500-3999	Unheated Basement	3	1950s	0	0	0	1	8.89971e-06
Single-Family Attached	2500-3999	Unheated Basement	4+	1950s	0	0	0	1	6.27968e-06
Single-Family Attached	4000+	Unheated Basement	1	1950s	0	0	0	1	1.49418e-05
Single-Family Attached	4000+	Unheated Basement	2	1950s	0	0	0	1	9.7039e-06
Single-Family Attached	4000+	Unheated Basement	3	1950s	0	0	0	1	2.12635e-06
Single-Family Attached	4000+	Unheated Basement	4+	1950s	0	0	0	1	1.50036e-06
Single-Family Attached	0-1499	Unheated Basement	1	1960s	0	0	0	1	0.00022758
Single-Family Attached	0-1499	Unheated Basement	2	1960s	0	0	0	1	0.000147801
Single-Family Attached	0-1499	Unheated Basement	3	1960s	0	0	0	1	3.23866e-05
Single-Family Attached	0-1499	Unheated Basement	4+	1960s	0	0	0	1	2.28522e-05
Single-Family Attached	1500-2499	Unheated Basement	1	1960s	0	0	0	1	0.000146037
Single-Family Attached	1500-2499	Unheated Basement	2	1960s	0	0	0	1	9.48433e-05
Single-Family Attached	1500-2499	Unheated Basement	3	1960s	0	0	0	1	2.07824e-05
Single-Family Attached	1500-2499	Unheated Basement	4+	1960s	0	0	0	1	1.46641e-05
Single-Family Attached	2500-3999	Unheated Basement	1	1960s	0	0	0	1	6.32805e-05
Single-Family Attached	2500-3999	Unheated Basement	2	1960s	0	0	0	1	4.10972e-05
Single-Family Attached	2500-3999	Unheated Basement	3	1960s	0	0	0	1	9.00537e-06
Single-Family Attached	2500-3999	Unheated Basement	4+	1960s	0	0	0	1	6.35423e-06
Single-Family Attached	4000+	Unheated Basement	1	1960s	0	0	0	1	1.51192e-05
Single-Family Attached	4000+	Unheated Basement	2	1960s	0	0	0	1	9.8191e-06
Single-Family Attached	4000+	Unheated Basement	3	1960s	0	0	0	1	2.1516e-06
Single-Family Attached	4000+	Unheated Basement	4+	1960s	0	0	0	1	1.51818e-06
Single-Family Attached	0-1499	Unheated Basement	1	1970s	0	0	0	1	0.000324982
Single-Family Attached	0-1499	Unheated Basement	2	1970s	0	0	0	1	0.000211058
Single-Family Attached	0-1499	Unheated Basement	3	1970s	0	0	0	1	4.62478e-05
Single-Family Attached	0-1499	Unheated Basement	4+	1970s	0	0	0	1	3.26326e-05
Single-Family Attached	1500-2499	Unheated Basement	1	1970s	0	0	0	1	0.00020854
Single-Family Attached	1500-2499	Unheated Basement	2	1970s	0	0	0	1	0.000135435
Single-Family Attached	1500-2499	Unheated Basement	3	1970s	0	0	0	1	2.9677e-05
Single-Family Attached	1500-2499	Unheated Basement	4+	1970s	0	0	0	1	2.09402e-05
Single-Family Attached	2500-3999	Unheated Basement	1	1970s	0	0	0	1	9.03639e-05
Single-Family Attached	2500-3999	Unheated Basement	2	1970s	0	0	0	1	5.86864e-05
Single-Family Attached	2500-3999	Unheated Basement	3	1970s	0	0	0	1	1.28596e-05
Single-Family Attached	2500-3999	Unheated Basement	4+	1970s	0	0	0	1	9.07377e-06
Single-Family Attached	4000+	Unheated Basement	1	1970s	0	0	0	1	2.15901e-05
Single-Family Attached	4000+	Unheated Basement	2	1970s	0	0	0	1	1.40216e-05
Single-Family Attached	4000+	Unheated Basement	3	1970s	0	0	0	1	3.07245e-06
Single-Family Attached	4000+	Unheated Basement	4+	1970s	0	0	0	1	2.16794e-06
Single-Family Attached	0-1499	Unheated Basement	1	1980s	0	0	0	1	0.000284899
Single-Family Attached	0-1499	Unheated Basement	2	1980s	0	0	0	1	0.000185026
Single-Family Attached	0-1499	Unheated Basement	3	1980s	0	0	0	1	4.05436e-05
Single-Family Attached	0-1499	Unheated Basement	4+	1980s	0	0	0	1	2.86078e-05
Single-Family Attached	1500-2499	Unheated Basement	1	1980s	0	0	0	1	0.000182819
Single-Family Attached	1500-2499	Unheated Basement	2	1980s	0	0	0	1	0.000118731
Single-Family Attached	1500-2499	Unheated Basement	3	1980s	0	0	0	1	2.60167e-05
Single-Family Attached	1500-2499	Unheated Basement	4+	1980s	0	0	0	1	1.83575e-05
Single-Family Attached	2500-3999	Unheated Basement	1	1980s	0	0	0	1	7.92185e-05
Single-Family Attached	2500-3999	Unheated Basement	2	1980s	0	0	0	1	5.14481e-05
Single-Family Attached	2500-3999	Unheated Basement	3	1980s	0	0	0	1	1.12735e-05
Single-Family Attached	2500-3999	Unheated Basement	4+	1980s	0	0	0	1	7.95462e-06
Single-Family Attached	4000+	Unheated Basement	1	1980s	0	0	0	1	1.89272e-05
Single-Family Attached	4000+	Unheated Basement	2	1980s	0	0	0	1	1.22922e-05
Single-Family Attached	4000+	Unheated Basement	3	1980s	0	0	0	1	2.6935e-06
Single-Family Attached	4000+	Unheated Basement	4+	1980s	0	0	0	1	1.90055e-06
Single-Family Attached	0-1499	Unheated Basement	1	1990s	0	0	0	1	0.000299144
Single-Family Attached	0-1499	Unheated Basement	2	1990s	0	0	0	1	0.000194277
Single-Family Attached	0-1499	Unheated Basement	3	1990s	0	0	0	1	4.25707e-05
Single-Family Attached	0-1499	Unheated Basement	4+	1990s	0	0	0	1	3.00381e-05
Single-Family Attached	1500-2499	Unheated Basement	1	1990s	0	0	0	1	0.000191959
Single-Family Attached	1500-2499	Unheated Basement	2	1990s	0	0	0	1	0.000124667
Single-Family Attached	1500-2499	Unheated Basement	3	1990s	0	0	0	1	2.73175e-05
Single-Family Attached	1500-2499	Unheated Basement	4+	1990s	0	0	0	1	1.92753e-05
Single-Family Attached	2500-3999	Unheated Basement	1	1990s	0	0	0	1	8.31793e-05
Single-Family Attached	2500-3999	Unheated Basement	2	1990s	0	0	0	1	5.40204e-05
Single-Family Attached	2500-3999	Unheated Basement	3	1990s	0	0	0	1	1.18371e-05
Single-Family Attached	2500-3999	Unheated Basement	4+	1990s	0	0	0	1	8.35234e-06
Single-Family Attached	4000+	Unheated Basement	1	1990s	0	0	0	1	1.98735e-05
Single-Family Attached	4000+	Unheated Basement	2	1990s	0	0	0	1	1.29067e-05
Single-Family Attached	4000+	Unheated Basement	3	1990s	0	0	0	1	2.82817e-06
Single-Family Attached	4000+	Unheated Basement	4+	1990s	0	0	0	1	1.99557e-06
Single-Family Attached	0-1499	Unheated Basement	1	2000s	0	0	0	1	0.000304924
Single-Family Attached	0-1499	Unheated Basement	2	2000s	0	0	0	1	0.000198031
Single-Family Attached	0-1499	Unheated Basement	3	2000s	0	0	0	1	4.33933e-05
Single-Family Attached	0-1499	Unheated Basement	4+	2000s	0	0	0	1	3.06185e-05
Single-Family Attached	1500-2499	Unheated Basement	1	2000s	0	0	0	1	0.000195668
Single-Family Attached	1500-2499	Unheated Basement	2	2000s	0	0	0	1	0.000127076
Single-Family Attached	1500-2499	Unheated Basement	3	2000s	0	0	0	1	2.78453e-05
Single-Family Attached	1500-2499	Unheated Basement	4+	2000s	0	0	0	1	1.96478e-05
Single-Family Attached	2500-3999	Unheated Basement	1	2000s	0	0	0	1	8.47865e-05
Single-Family Attached	2500-3999	Unheated Basement	2	2000s	0	0	0	1	5.50642e-05
Single-Family Attached	2500-3999	Unheated Basement	3	2000s	0	0	0	1	1.20659e-05
Single-Family Attached	2500-3999	Unheated Basement	4+	2000s	0	0	0	1	8.51373e-06
Single-Family Attached	4000+	Unheated Basement	1	2000s	0	0	0	1	2.02575e-05
Single-Family Attached	4000+	Unheated Basement	2	2000s	0	0	0	1	1.31561e-05
Single-Family Attached	4000+	Unheated Basement	3	2000s	0	0	0	1	2.88282e-06
Single-Family Attached	4000+	Unheated Basement	4+	2000s	0	0	0	1	2.03413e-06
Single-Family Attached	0-1499	Unheated Basement	1	2010s	0	0	0	1	6.93034e-05
Single-Family Attached	0-1499	Unheated Basement	2	2010s	0	0	0	1	4.50088e-05
Single-Family Attached	0-1499	Unheated Basement	3	2010s	0	0	0	1	9.86248e-06
Single-Family Attached	0-1499	Unheated Basement	4+	2010s	0	0	0	1	6.95901e-06
Single-Family Attached	1500-2499	Unheated Basement	1	2010s	0	0	0	1	4.44717e-05
Single-Family Attached	1500-2499	Unheated Basement	2	2010s	0	0	0	1	2.8882e-05
Single-Family Attached	1500-2499	Unheated Basement	3	2010s	0	0	0	1	6.32871e-06
Single-Family Attached	1500-2499	Unheated Basement	4+	2010s	0	0	0	1	4.46557e-06
Single-Family Attached	2500-3999	Unheated Basement	1	2010s	0	0	0	1	1.92704e-05
Single-Family Attached	2500-3999	Unheated Basement	2	2010s	0	0	0	1	1.25151e-05
Single-Family Attached	2500-3999	Unheated Basement	3	2010s	0	0	0	1	2.74234e-06
Single-Family Attached	2500-3999	Unheated Basement	4+	2010s	0	0	0	1	1.93501e-06
Single-Family Attached	4000+	Unheated Basement	1	2010s	0	0	0	1	4.60415e-06
Single-Family Attached	4000+	Unheated Basement	2	2010s	0	0	0	1	2.99014e-06
Single-Family Attached	4000+	Unheated Basement	3	2010s	0	0	0	1	6.5521e-07
Single-Family Attached	4000+	Unheated Basement	4+	2010s	0	0	0	1	4.62319e-07
Single-Family Attached	0-1499	Unheated Basement	1	<1940	0	0	0	1	0.000266556
Single-Family Attached	0-1499	Unheated Basement	2	<1940	0	0	0	1	0.000173113
Single-Family Attached	0-1499	Unheated Basement	3	<1940	0	0	0	1	3.79332e-05
Single-Family Attached	0-1499	Unheated Basement	4+	<1940	0	0	0	1	2.67659e-05
Single-Family Attached	1500-2499	Unheated Basement	1	<1940	0	0	0	1	0.000171048
Single-Family Attached	1500-2499	Unheated Basement	2	<1940	0	0	0	1	0.000111086
Single-Family Attached	1500-2499	Unheated Basement	3	<1940	0	0	0	1	2.43416e-05
Single-Family Attached	1500-2499	Unheated Basement	4+	<1940	0	0	0	1	1.71755e-05
Single-Family Attached	2500-3999	Unheated Basement	1	<1940	0	0	0	1	7.4118e-05
Single-Family Attached	2500-3999	Unheated Basement	2	<1940	0	0	0	1	4.81356e-05
Single-Family Attached	2500-3999	Unheated Basement	3	<1940	0	0	0	1	1.05476e-05
Single-Family Attached	2500-3999	Unheated Basement	4+	<1940	0	0	0	1	7.44246e-06
Single-Family Attached	4000+	Unheated Basement	1	<1940	0	0	0	1	1.77085e-05
Single-Family Attached	4000+	Unheated Basement	2	<1940	0	0	0	1	1.15007e-05
Single-Family Attached	4000+	Unheated Basement	3	<1940	0	0	0	1	2.52008e-06
Single-Family Attached	4000+	Unheated Basement	4+	<1940	0	0	0	1	1.77818e-06
Single-Family Detached	0-1499	Unheated Basement	1	1940s	0.196591	0	0	0.803409	0.00112006
Single-Family Detached	0-1499	Unheated Basement	2	1940s	0.196591	0	0	0.803409	0.000727417
Single-Family Detached	0-1499	Unheated Basement	3	1940s	0	0	0	1	0.000159394
Single-Family Detached	0-1499	Unheated Basement	4+	1940s	0	0	0	1	0.000112469
Single-Family Detached	1500-2499	Unheated Basement	1	1940s	0.11077	0.111944	0	0.777286	0.000718737
Single-Family Detached	1500-2499	Unheated Basement	2	1940s	0.11077	0.111944	0	0.777286	0.00046678
Single-Family Detached	1500-2499	Unheated Basement	3	1940s	0.11077	0.111944	0	0.777286	0.000102283
Single-Family Detached	1500-2499	Unheated Basement	4+	1940s	0	0	0	1	7.2171e-05
Single-Family Detached	2500-3999	Unheated Basement	1	1940s	0.172587	0.21513	0.012879	0.599405	0.000311441
Single-Family Detached	2500-3999	Unheated Basement	2	1940s	0.172587	0.21513	0.012879	0.599405	0.000202264
Single-Family Detached	2500-3999	Unheated Basement	3	1940s	0.172587	0.21513	0.012879	0.599405	4.43208e-05
Single-Family Detached	2500-3999	Unheated Basement	4+	1940s	0	0	0	1	3.1273e-05
Single-Family Detached	4000+	Unheated Basement	1	1940s	0.195053	0.530143	0.051523	0.223281	7.44107e-05
Single-Family Detached	4000+	Unheated Basement	2	1940s	0.195053	0.530143	0.051523	0.223281	4.83257e-05
Single-Family Detached	4000+	Unheated Basement	3	1940s	0.195053	0.530143	0.051523	0.223281	1.05893e-05
Single-Family Detached	4000+	Unheated Basement	4+	1940s	0	0	0	1	7.47185e-06
Single-Family Detached	0-1499	Unheated Basement	1	1950s	0.222291	0	0	0.777709	0.00236167
Single-Family Detached	0-1499	Unheated Basement	2	1950s	0.222291	0	0	0.777709	0.00153377
Single-Family Detached	0-1499	Unheated Basement	3	1950s	0	0	0	1	0.000336086
Single-Family Detached	0-1499	Unheated Basement	4+	1950s	0	0	0	1	0.000237144
Single-Family Detached	1500-2499	Unheated Basement	1	1950s	0.239907	0.188864	0	0.571229	0.00151547
Single-Family Detached	1500-2499	Unheated Basement	2	1950s	0.239907	0.188864	0	0.571229	0.000984216
Single-Family Detached	1500-2499	Unheated Basement	3	1950s	0.239907	0.188864	0	0.571229	0.000215665
Single-Family Detached	1500-2499	Unheated Basement	4+	1950s	0	0	0	1	0.000152174
Single-Family Detached	2500-3999	Unheated Basement	1	1950s	0.227037	0.261214	0.037333	0.474416	0.000656681
Single-Family Detached	2500-3999	Unheated Basement	2	1950s	0.227037	0.261214	0.037333	0.474416	0.000426478
Single-Family Detached	2500-3999	Unheated Basement	3	1950s	0.227037	0.261214	0.037333	0.474416	9.34514e-05
Single-Family Detached	2500-3999	Unheated Basement	4+	1950s	0	0	0	1	6.59397e-05
Single-Family Detached	4000+	Unheated Basement	1	1950s	0.129754	0.60732	0.125466	0.137459	0.000156896
Single-Family Detached	4000+	Unheated Basement	2	1950s	0.129754	0.60732	0.125466	0.137459	0.000101896
Single-Family Detached	4000+	Unheated Basement	3	1950s	0.129754	0.60732	0.125466	0.137459	2.23277e-05
Single-Family Detached	4000+	Unheated Basement	4+	1950s	0	0	0	1	1.57546e-05
Single-Family Detached	0-1499	Unheated Basement	1	1960s	0.265337	0	0	0.734663	0.0023897
Single-Family Detached	0-1499	Unheated Basement	2	1960s	0.265337	0	0	0.734663	0.00155198
Single-Family Detached	0-1499	Unheated Basement	3	1960s	0	0	0	1	0.000340076
Single-Family Detached	0-1499	Unheated Basement	4+	1960s	0	0	0	1	0.000239959
Single-Family Detached	1500-2499	Unheated Basement	1	1960s	0.201802	0.374534	0	0.423664	0.00153346
Single-Family Detached	1500-2499	Unheated Basement	2	1960s	0.201802	0.374534	0	0.423664	0.000995901
Single-Family Detached	1500-2499	Unheated Basement	3	1960s	0.201802	0.374534	0	0.423664	0.000218225
Single-Family Detached	1500-2499	Unheated Basement	4+	1960s	0	0	0	1	0.000153981
Single-Family Detached	2500-3999	Unheated Basement	1	1960s	0.161953	0.551133	0.046972	0.239942	0.000664477
Single-Family Detached	2500-3999	Unheated Basement	2	1960s	0.161953	0.551133	0.046972	0.239942	0.000431541
Single-Family Detached	2500-3999	Unheated Basement	3	1960s	0.161953	0.551133	0.046972	0.239942	9.45608e-05
Single-Family Detached	2500-3999	Unheated Basement	4+	1960s	0	0	0	1	6.67225e-05
Single-Family Detached	4000+	Unheated Basement	1	1960s	0.024774	0.633439	0.075546	0.266241	0.000158759
Single-Family Detached	4000+	Unheated Basement	2	1960s	0.024774	0.633439	0.075546	0.266241	0.000103105
Single-Family Detached	4000+	Unheated Basement	3	1960s	0.024774	0.633439	0.075546	0.266241	2.25928e-05
Single-Family Detached	4000+	Unheated Basement	4+	1960s	0	0	0	1	1.59416e-05
Single-Family Detached	0-1499	Unheated Basement	1	1970s	0.23845	0	0	0.76155	0.00341247
Single-Family Detached	0-1499	Unheated Basement	2	1970s	0.23845	0	0	0.76155	0.00221621
Single-Family Detached	0-1499	Unheated Basement	3	1970s	0	0	0	1	0.000485624
Single-Family Detached	0-1499	Unheated Basement	4+	1970s	0	0	0	1	0.000342659
Single-Family Detached	1500-2499	Unheated Basement	1	1970s	0.106728	0.524768	0	0.368504	0.00218977
Single-Family Detached	1500-2499	Unheated Basement	2	1970s	0.106728	0.524768	0	0.368504	0.00142214
Single-Family Detached	1500-2499	Unheated Basement	3	1970s	0.106728	0.524768	0	0.368504	0.000311623
Single-Family Detached	1500-2499	Unheated Basement	4+	1970s	0	0	0	1	0.000219883
Single-Family Detached	2500-3999	Unheated Basement	1	1970s	0.075678	0.687491	0.035486	0.201346	0.000948865
Single-Family Detached	2500-3999	Unheated Basement	2	1970s	0.075678	0.687491	0.035486	0.201346	0.000616236
Single-Family Detached	2500-3999	Unheated Basement	3	1970s	0.075678	0.687491	0.035486	0.201346	0.000135032
Single-Family Detached	2500-3999	Unheated Basement	4+	1970s	0	0	0	1	9.52791e-05
Single-Family Detached	4000+	Unheated Basement	1	1970s	0.068886	0.560453	0.208862	0.161799	0.000226706
Single-Family Detached	4000+	Unheated Basement	2	1970s	0.068886	0.560453	0.208862	0.161799	0.000147233
Single-Family Detached	4000+	Unheated Basement	3	1970s	0.068886	0.560453	0.208862	0.161799	3.22623e-05
Single-Family Detached	4000+	Unheated Basement	4+	1970s	0	0	0	1	2.27644e-05
Single-Family Detached	0-1499	Unheated Basement	1	1980s	0.216117	0	0	0.783883	0.00299158
Single-Family Detached	0-1499	Unheated Basement	2	1980s	0.216117	0	0	0.783883	0.00194287
Single-Family Detached	0-1499	Unheated Basement	3	1980s	0	0	0	1	0.000425728
Single-Family Detached	0-1499	Unheated Basement	4+	1980s	0	0	0	1	0.000300396
Single-Family Detached	1500-2499	Unheated Basement	1	1980s	0.127131	0.588891	0	0.283978	0.00191969
Single-Family Detached	1500-2499	Unheated Basement	2	1980s	0.127131	0.588891	0	0.283978	0.00124673
Single-Family Detached	1500-2499	Unheated Basement	3	1980s	0.127131	0.588891	0	0.283978	0.000273188
Single-Family Detached	1500-2499	Unheated Basement	4+	1980s	0	0	0	1	0.000192763
Single-Family Detached	2500-3999	Unheated Basement	1	1980s	0.10817	0.685353	0.085808	0.120669	0.000831833
Single-Family Detached	2500-3999	Unheated Basement	2	1980s	0.10817	0.685353	0.085808	0.120669	0.00054023
Single-Family Detached	2500-3999	Unheated Basement	3	1980s	0.10817	0.685353	0.085808	0.120669	0.000118377
Single-Family Detached	2500-3999	Unheated Basement	4+	1980s	0	0	0	1	8.35274e-05
Single-Family Detached	4000+	Unheated Basement	1	1980s	0.033671	0.661581	0.226548	0.0782	0.000198745
Single-Family Detached	4000+	Unheated Basement	2	1980s	0.033671	0.661581	0.226548	0.0782	0.000129074
Single-Family Detached	4000+	Unheated Basement	3	1980s	0.033671	0.661581	0.226548	0.0782	2.82831e-05
Single-Family Detached	4000+	Unheated Basement	4+	1980s	0	0	0	1	1.99567e-05
Single-Family Detached	0-1499	Unheated Basement	1	1990s	0.163762	0	0	0.836238	0.00314115
Single-Family Detached	0-1499	Unheated Basement	2	1990s	0.163762	0	0	0.836238	0.00204001
Single-Family Detached	0-1499	Unheated Basement	3	1990s	0	0	0	1	0.000447014
Single-Family Detached	0-1499	Unheated Basement	4+	1990s	0	0	0	1	0.000315415
Single-Family Detached	1500-2499	Unheated Basement	1	1990s	0.055472	0.703147	0	0.241381	0.00201567
Single-Family Detached	1500-2499	Unheated Basement	2	1990s	0.055472	0.703147	0	0.241381	0.00130907
Single-Family Detached	1500-2499	Unheated Basement	3	1990s	0.055472	0.703147	0	0.241381	0.000286847
Single-Family Detached	1500-2499	Unheated Basement	4+	1990s	0	0	0	1	0.0002024
Single-Family Detached	2500-3999	Unheated Basement	1	1990s	0.047959	0.658559	0.177539	0.115943	0.000873424
Single-Family Detached	2500-3999	Unheated Basement	2	1990s	0.047959	0.658559	0.177539	0.115943	0.000567241
Single-Family Detached	2500-3999	Unheated Basement	3	1990s	0.047959	0.658559	0.177539	0.115943	0.000124296
Single-Family Detached	2500-3999	Unheated Basement	4+	1990s	0	0	0	1	8.77037e-05
Single-Family Detached	4000+	Unheated Basement	1	1990s	0.00721	0.602911	0.342193	0.047687	0.000208681
Single-Family Detached	4000+	Unheated Basement	2	1990s	0.00721	0.602911	0.342193	0.047687	0.000135527
Single-Family Detached	4000+	Unheated Basement	3	1990s	0.00721	0.602911	0.342193	0.047687	2.96972e-05
Single-Family Detached	4000+	Unheated Basement	4+	1990s	0	0	0	1	2.09545e-05
Single-Family Detached	0-1499	Unheated Basement	1	2000s	0.136224	0	0	0.863776	0.00320185
Single-Family Detached	0-1499	Unheated Basement	2	2000s	0.136224	0	0	0.863776	0.00207943
Single-Family Detached	0-1499	Unheated Basement	3	2000s	0	0	0	1	0.000455651
Single-Family Detached	0-1499	Unheated Basement	4+	2000s	0	0	0	1	0.00032151
Single-Family Detached	1500-2499	Unheated Basement	1	2000s	0.057359	0.753987	0	0.188653	0.00205461
Single-Family Detached	1500-2499	Unheated Basement	2	2000s	0.057359	0.753987	0	0.188653	0.00133436
Single-Family Detached	1500-2499	Unheated Basement	3	2000s	0.057359	0.753987	0	0.188653	0.00029239
Single-Family Detached	1500-2499	Unheated Basement	4+	2000s	0	0	0	1	0.000206311
Single-Family Detached	2500-3999	Unheated Basement	1	2000s	0.039918	0.649167	0.234644	0.076271	0.0008903
Single-Family Detached	2500-3999	Unheated Basement	2	2000s	0.039918	0.649167	0.234644	0.076271	0.000578202
Single-Family Detached	2500-3999	Unheated Basement	3	2000s	0.039918	0.649167	0.234644	0.076271	0.000126698
Single-Family Detached	2500-3999	Unheated Basement	4+	2000s	0	0	0	1	8.93983e-05
Single-Family Detached	4000+	Unheated Basement	1	2000s	0.010732	0.44749	0.498077	0.0437	0.000212714
Single-Family Detached	4000+	Unheated Basement	2	2000s	0.010732	0.44749	0.498077	0.0437	0.000138146
Single-Family Detached	4000+	Unheated Basement	3	2000s	0.010732	0.44749	0.498077	0.0437	3.0271e-05
Single-Family Detached	4000+	Unheated Basement	4+	2000s	0	0	0	1	2.13594e-05
Single-Family Detached	0-1499	Unheated Basement	1	2010s	0.136224	0	0	0.863776	0.00072772
Single-Family Detached	0-1499	Unheated Basement	2	2010s	0.136224	0	0	0.863776	0.000472614
Single-Family Detached	0-1499	Unheated Basement	3	2010s	0	0	0	1	0.000103561
Single-Family Detached	0-1499	Unheated Basement	4+	2010s	0	0	0	1	7.3073e-05
Single-Family Detached	1500-2499	Unheated Basement	1	2010s	0.057359	0.753987	0	0.188653	0.000466975
Single-Family Detached	1500-2499	Unheated Basement	2	2010s	0.057359	0.753987	0	0.188653	0.000303275
Single-Family Detached	1500-2499	Unheated Basement	3	2010s	0.057359	0.753987	0	0.188653	6.64546e-05
Single-Family Detached	1500-2499	Unheated Basement	4+	2010s	0	0	0	1	4.68907e-05
Single-Family Detached	2500-3999	Unheated Basement	1	2010s	0.039918	0.649167	0.234644	0.076271	0.000202348
Single-Family Detached	2500-3999	Unheated Basement	2	2010s	0.039918	0.649167	0.234644	0.076271	0.000131414
Single-Family Detached	2500-3999	Unheated Basement	3	2010s	0.039918	0.649167	0.234644	0.076271	2.87959e-05
Single-Family Detached	2500-3999	Unheated Basement	4+	2010s	0	0	0	1	2.03186e-05
Single-Family Detached	4000+	Unheated Basement	1	2010s	0.010732	0.44749	0.498077	0.0437	4.83458e-05
Single-Family Detached	4000+	Unheated Basement	2	2010s	0.010732	0.44749	0.498077	0.0437	3.1398e-05
Single-Family Detached	4000+	Unheated Basement	3	2010s	0.010732	0.44749	0.498077	0.0437	6.88003e-06
Single-Family Detached	4000+	Unheated Basement	4+	2010s	0	0	0	1	4.85458e-06
Single-Family Detached	0-1499	Unheated Basement	1	<1940	0.075776	0	0	0.924224	0.00279897
Single-Family Detached	0-1499	Unheated Basement	2	<1940	0.075776	0	0	0.924224	0.00181778
Single-Family Detached	0-1499	Unheated Basement	3	<1940	0	0	0	1	0.000398317
Single-Family Detached	0-1499	Unheated Basement	4+	<1940	0	0	0	1	0.000281055
Single-Family Detached	1500-2499	Unheated Basement	1	<1940	0.065978	0.09478	0	0.839242	0.00179609
Single-Family Detached	1500-2499	Unheated Basement	2	<1940	0.065978	0.09478	0	0.839242	0.00116646
Single-Family Detached	1500-2499	Unheated Basement	3	<1940	0.065978	0.09478	0	0.839242	0.000255599
Single-Family Detached	1500-2499	Unheated Basement	4+	<1940	0	0	0	1	0.000180352
Single-Family Detached	2500-3999	Unheated Basement	1	<1940	0.046238	0.091001	0.008446	0.854315	0.000778276
Single-Family Detached	2500-3999	Unheated Basement	2	<1940	0.046238	0.091001	0.008446	0.854315	0.000505448
Single-Family Detached	2500-3999	Unheated Basement	3	<1940	0.046238	0.091001	0.008446	0.854315	0.000110755
Single-Family Detached	2500-3999	Unheated Basement	4+	<1940	0	0	0	1	7.81495e-05
Single-Family Detached	4000+	Unheated Basement	1	<1940	0.21222	0.194644	0.040975	0.552162	0.000185948
Single-Family Detached	4000+	Unheated Basement	2	<1940	0.21222	0.194644	0.040975	0.552162	0.000120763
Single-Family Detached	4000+	Unheated Basement	3	<1940	0.21222	0.194644	0.040975	0.552162	2.64621e-05
Single-Family Detached	4000+	Unheated Basement	4+	<1940	0	0	0	1	1.86718e-05
>>>>>>> e1387e3e
# Created by: sources\recs\2009\tsv_maker.py (manually modified by Joe Robertson)
# Source: Constructed using U.S. EIA 2009 Residential Energy Consumption Survey (RECS) microdata.
# Assumption: All mobile homes and multi-family units do not have an attached garage.
# Assumption: All units with Ambient foundations do not have an attached garage.
# Assumption: Vented Crawlspace, Unvented Crawlspace, Heated basement, Slab, and Unheated basement foundation type samples are lumped together due to low sample counts.<|MERGE_RESOLUTION|>--- conflicted
+++ resolved
@@ -143,584 +143,6 @@
 Mobile Home	4000+	Vented Crawlspace	2	<1940	0	0	0	1	0
 Mobile Home	4000+	Vented Crawlspace	3	<1940	0	0	0	1	0
 Mobile Home	4000+	Vented Crawlspace	4+	<1940	0	0	0	1	0
-<<<<<<< HEAD
-Multi-Family with 2 - 4 Units	0-1499	Vented Crawlspace	1	1940s	0	0	0	1	0.000153551
-Multi-Family with 2 - 4 Units	0-1499	Vented Crawlspace	2	1940s	0	0	0	1	0.0011587
-Multi-Family with 2 - 4 Units	0-1499	Vented Crawlspace	3	1940s	0	0	0	1	0.000268403
-Multi-Family with 2 - 4 Units	0-1499	Vented Crawlspace	4+	1940s	0	0	0	1	4.98313e-05
-Multi-Family with 2 - 4 Units	1500-2499	Vented Crawlspace	1	1940s	0	0	0	1	1.77366e-05
-Multi-Family with 2 - 4 Units	1500-2499	Vented Crawlspace	2	1940s	0	0	0	1	0.000133842
-Multi-Family with 2 - 4 Units	1500-2499	Vented Crawlspace	3	1940s	0	0	0	1	2.875e-05
-Multi-Family with 2 - 4 Units	1500-2499	Vented Crawlspace	4+	1940s	0	0	0	1	5.33767e-06
-Multi-Family with 2 - 4 Units	2500-3999	Vented Crawlspace	1	1940s	0	0	0	1	1.80398e-06
-Multi-Family with 2 - 4 Units	2500-3999	Vented Crawlspace	2	1940s	0	0	0	1	1.3613e-05
-Multi-Family with 2 - 4 Units	2500-3999	Vented Crawlspace	3	1940s	0	0	0	1	3.643e-06
-Multi-Family with 2 - 4 Units	2500-3999	Vented Crawlspace	4+	1940s	0	0	0	1	6.76353e-07
-Multi-Family with 2 - 4 Units	4000+	Vented Crawlspace	1	1940s	0	0	0	1	8.15292e-07
-Multi-Family with 2 - 4 Units	4000+	Vented Crawlspace	2	1940s	0	0	0	1	6.15225e-06
-Multi-Family with 2 - 4 Units	4000+	Vented Crawlspace	3	1940s	0	0	0	1	1.51204e-06
-Multi-Family with 2 - 4 Units	4000+	Vented Crawlspace	4+	1940s	0	0	0	1	2.80723e-07
-Multi-Family with 2 - 4 Units	0-1499	Vented Crawlspace	1	1950s	0	0	0	1	0.000229912
-Multi-Family with 2 - 4 Units	0-1499	Vented Crawlspace	2	1950s	0	0	0	1	0.00173493
-Multi-Family with 2 - 4 Units	0-1499	Vented Crawlspace	3	1950s	0	0	0	1	0.000438217
-Multi-Family with 2 - 4 Units	0-1499	Vented Crawlspace	4+	1950s	0	0	0	1	8.13585e-05
-Multi-Family with 2 - 4 Units	1500-2499	Vented Crawlspace	1	1950s	0	0	0	1	2.55908e-05
-Multi-Family with 2 - 4 Units	1500-2499	Vented Crawlspace	2	1950s	0	0	0	1	0.00019311
-Multi-Family with 2 - 4 Units	1500-2499	Vented Crawlspace	3	1950s	0	0	0	1	4.4286e-05
-Multi-Family with 2 - 4 Units	1500-2499	Vented Crawlspace	4+	1950s	0	0	0	1	8.22205e-06
-Multi-Family with 2 - 4 Units	2500-3999	Vented Crawlspace	1	1950s	0	0	0	1	2.73504e-06
-Multi-Family with 2 - 4 Units	2500-3999	Vented Crawlspace	2	1950s	0	0	0	1	2.06388e-05
-Multi-Family with 2 - 4 Units	2500-3999	Vented Crawlspace	3	1950s	0	0	0	1	6.00211e-06
-Multi-Family with 2 - 4 Units	2500-3999	Vented Crawlspace	4+	1950s	0	0	0	1	1.11434e-06
-Multi-Family with 2 - 4 Units	4000+	Vented Crawlspace	1	1950s	0	0	0	1	1.54513e-06
-Multi-Family with 2 - 4 Units	4000+	Vented Crawlspace	2	1950s	0	0	0	1	1.16597e-05
-Multi-Family with 2 - 4 Units	4000+	Vented Crawlspace	3	1950s	0	0	0	1	2.78888e-06
-Multi-Family with 2 - 4 Units	4000+	Vented Crawlspace	4+	1950s	0	0	0	1	5.17778e-07
-Multi-Family with 2 - 4 Units	0-1499	Vented Crawlspace	1	1960s	0	0	0	1	0.000377661
-Multi-Family with 2 - 4 Units	0-1499	Vented Crawlspace	2	1960s	0	0	0	1	0.00171324
-Multi-Family with 2 - 4 Units	0-1499	Vented Crawlspace	3	1960s	0	0	0	1	0.000351265
-Multi-Family with 2 - 4 Units	0-1499	Vented Crawlspace	4+	1960s	0	0	0	1	3.16481e-06
-Multi-Family with 2 - 4 Units	1500-2499	Vented Crawlspace	1	1960s	0	0	0	1	2.43154e-05
-Multi-Family with 2 - 4 Units	1500-2499	Vented Crawlspace	2	1960s	0	0	0	1	0.000110306
-Multi-Family with 2 - 4 Units	1500-2499	Vented Crawlspace	3	1960s	0	0	0	1	2.33682e-05
-Multi-Family with 2 - 4 Units	1500-2499	Vented Crawlspace	4+	1960s	0	0	0	1	2.10542e-07
-Multi-Family with 2 - 4 Units	2500-3999	Vented Crawlspace	1	1960s	0	0	0	1	7.06286e-06
-Multi-Family with 2 - 4 Units	2500-3999	Vented Crawlspace	2	1960s	0	0	0	1	3.20403e-05
-Multi-Family with 2 - 4 Units	2500-3999	Vented Crawlspace	3	1960s	0	0	0	1	4.72204e-06
-Multi-Family with 2 - 4 Units	2500-3999	Vented Crawlspace	4+	1960s	0	0	0	1	4.25445e-08
-Multi-Family with 2 - 4 Units	4000+	Vented Crawlspace	1	1960s	0	0	0	1	2.20675e-06
-Multi-Family with 2 - 4 Units	4000+	Vented Crawlspace	2	1960s	0	0	0	1	1.00108e-05
-Multi-Family with 2 - 4 Units	4000+	Vented Crawlspace	3	1960s	0	0	0	1	2.14109e-06
-Multi-Family with 2 - 4 Units	4000+	Vented Crawlspace	4+	1960s	0	0	0	1	1.92908e-08
-Multi-Family with 2 - 4 Units	0-1499	Vented Crawlspace	1	1970s	0	0	0	1	0.000533856
-Multi-Family with 2 - 4 Units	0-1499	Vented Crawlspace	2	1970s	0	0	0	1	0.00242181
-Multi-Family with 2 - 4 Units	0-1499	Vented Crawlspace	3	1970s	0	0	0	1	0.000578684
-Multi-Family with 2 - 4 Units	0-1499	Vented Crawlspace	4+	1970s	0	0	0	1	5.21381e-06
-Multi-Family with 2 - 4 Units	1500-2499	Vented Crawlspace	1	1970s	0	0	0	1	3.66862e-05
-Multi-Family with 2 - 4 Units	1500-2499	Vented Crawlspace	2	1970s	0	0	0	1	0.000166425
-Multi-Family with 2 - 4 Units	1500-2499	Vented Crawlspace	3	1970s	0	0	0	1	4.01194e-05
-Multi-Family with 2 - 4 Units	1500-2499	Vented Crawlspace	4+	1970s	0	0	0	1	3.61466e-07
-Multi-Family with 2 - 4 Units	2500-3999	Vented Crawlspace	1	1970s	0	0	0	1	5.15559e-06
-Multi-Family with 2 - 4 Units	2500-3999	Vented Crawlspace	2	1970s	0	0	0	1	2.33881e-05
-Multi-Family with 2 - 4 Units	2500-3999	Vented Crawlspace	3	1970s	0	0	0	1	4.27634e-06
-Multi-Family with 2 - 4 Units	2500-3999	Vented Crawlspace	4+	1970s	0	0	0	1	3.85288e-08
-Multi-Family with 2 - 4 Units	4000+	Vented Crawlspace	1	1970s	0	0	0	1	3.87507e-06
-Multi-Family with 2 - 4 Units	4000+	Vented Crawlspace	2	1970s	0	0	0	1	1.7579e-05
-Multi-Family with 2 - 4 Units	4000+	Vented Crawlspace	3	1970s	0	0	0	1	4.22157e-06
-Multi-Family with 2 - 4 Units	4000+	Vented Crawlspace	4+	1970s	0	0	0	1	3.80353e-08
-Multi-Family with 2 - 4 Units	0-1499	Vented Crawlspace	1	1980s	0	0	0	1	0.000244655
-Multi-Family with 2 - 4 Units	0-1499	Vented Crawlspace	2	1980s	0	0	0	1	0.00163662
-Multi-Family with 2 - 4 Units	0-1499	Vented Crawlspace	3	1980s	0	0	0	1	0.000183351
-Multi-Family with 2 - 4 Units	0-1499	Vented Crawlspace	4+	1980s	0	0	0	1	9.36664e-06
-Multi-Family with 2 - 4 Units	1500-2499	Vented Crawlspace	1	1980s	0	0	0	1	2.05806e-05
-Multi-Family with 2 - 4 Units	1500-2499	Vented Crawlspace	2	1980s	0	0	0	1	0.000137674
-Multi-Family with 2 - 4 Units	1500-2499	Vented Crawlspace	3	1980s	0	0	0	1	1.53063e-05
-Multi-Family with 2 - 4 Units	1500-2499	Vented Crawlspace	4+	1980s	0	0	0	1	7.81938e-07
-Multi-Family with 2 - 4 Units	2500-3999	Vented Crawlspace	1	1980s	0	0	0	1	1.49485e-06
-Multi-Family with 2 - 4 Units	2500-3999	Vented Crawlspace	2	1980s	0	0	0	1	9.99983e-06
-Multi-Family with 2 - 4 Units	2500-3999	Vented Crawlspace	3	1980s	0	0	0	1	1.20015e-06
-Multi-Family with 2 - 4 Units	2500-3999	Vented Crawlspace	4+	1980s	0	0	0	1	6.1311e-08
-Multi-Family with 2 - 4 Units	4000+	Vented Crawlspace	1	1980s	0	0	0	1	1.74447e-06
-Multi-Family with 2 - 4 Units	4000+	Vented Crawlspace	2	1980s	0	0	0	1	1.16697e-05
-Multi-Family with 2 - 4 Units	4000+	Vented Crawlspace	3	1980s	0	0	0	1	1.0153e-06
-Multi-Family with 2 - 4 Units	4000+	Vented Crawlspace	4+	1980s	0	0	0	1	5.18676e-08
-Multi-Family with 2 - 4 Units	0-1499	Vented Crawlspace	1	1990s	0	0	0	1	0.000195152
-Multi-Family with 2 - 4 Units	0-1499	Vented Crawlspace	2	1990s	0	0	0	1	0.00130547
-Multi-Family with 2 - 4 Units	0-1499	Vented Crawlspace	3	1990s	0	0	0	1	0.000142058
-Multi-Family with 2 - 4 Units	0-1499	Vented Crawlspace	4+	1990s	0	0	0	1	7.25718e-06
-Multi-Family with 2 - 4 Units	1500-2499	Vented Crawlspace	1	1990s	0	0	0	1	1.69912e-05
-Multi-Family with 2 - 4 Units	1500-2499	Vented Crawlspace	2	1990s	0	0	0	1	0.000113663
-Multi-Family with 2 - 4 Units	1500-2499	Vented Crawlspace	3	1990s	0	0	0	1	1.22991e-05
-Multi-Family with 2 - 4 Units	1500-2499	Vented Crawlspace	4+	1990s	0	0	0	1	6.28312e-07
-Multi-Family with 2 - 4 Units	2500-3999	Vented Crawlspace	1	1990s	0	0	0	1	1.1605e-06
-Multi-Family with 2 - 4 Units	2500-3999	Vented Crawlspace	2	1990s	0	0	0	1	7.76318e-06
-Multi-Family with 2 - 4 Units	2500-3999	Vented Crawlspace	3	1990s	0	0	0	1	9.03637e-07
-Multi-Family with 2 - 4 Units	2500-3999	Vented Crawlspace	4+	1990s	0	0	0	1	4.61631e-08
-Multi-Family with 2 - 4 Units	4000+	Vented Crawlspace	1	1990s	0	0	0	1	1.39494e-06
-Multi-Family with 2 - 4 Units	4000+	Vented Crawlspace	2	1990s	0	0	0	1	9.33146e-06
-Multi-Family with 2 - 4 Units	4000+	Vented Crawlspace	3	1990s	0	0	0	1	7.57754e-07
-Multi-Family with 2 - 4 Units	4000+	Vented Crawlspace	4+	1990s	0	0	0	1	3.87106e-08
-Multi-Family with 2 - 4 Units	0-1499	Vented Crawlspace	1	2000s	0	0	0	1	8.08934e-05
-Multi-Family with 2 - 4 Units	0-1499	Vented Crawlspace	2	2000s	0	0	0	1	0.000629121
-Multi-Family with 2 - 4 Units	0-1499	Vented Crawlspace	3	2000s	0	0	0	1	6.58759e-05
-Multi-Family with 2 - 4 Units	0-1499	Vented Crawlspace	4+	2000s	0	0	0	1	4.33069e-06
-Multi-Family with 2 - 4 Units	1500-2499	Vented Crawlspace	1	2000s	0	0	0	1	1.60731e-05
-Multi-Family with 2 - 4 Units	1500-2499	Vented Crawlspace	2	2000s	0	0	0	1	0.000125003
-Multi-Family with 2 - 4 Units	1500-2499	Vented Crawlspace	3	2000s	0	0	0	1	1.3116e-05
-Multi-Family with 2 - 4 Units	1500-2499	Vented Crawlspace	4+	2000s	0	0	0	1	8.62246e-07
-Multi-Family with 2 - 4 Units	2500-3999	Vented Crawlspace	1	2000s	0	0	0	1	1.22613e-06
-Multi-Family with 2 - 4 Units	2500-3999	Vented Crawlspace	2	2000s	0	0	0	1	9.53585e-06
-Multi-Family with 2 - 4 Units	2500-3999	Vented Crawlspace	3	2000s	0	0	0	1	1.00932e-06
-Multi-Family with 2 - 4 Units	2500-3999	Vented Crawlspace	4+	2000s	0	0	0	1	6.63532e-08
-Multi-Family with 2 - 4 Units	4000+	Vented Crawlspace	1	2000s	0	0	0	1	1.39765e-06
-Multi-Family with 2 - 4 Units	4000+	Vented Crawlspace	2	2000s	0	0	0	1	1.08698e-05
-Multi-Family with 2 - 4 Units	4000+	Vented Crawlspace	3	2000s	0	0	0	1	9.06869e-07
-Multi-Family with 2 - 4 Units	4000+	Vented Crawlspace	4+	2000s	0	0	0	1	5.96177e-08
-Multi-Family with 2 - 4 Units	0-1499	Vented Crawlspace	1	2010s	0	0	0	1	1.87327e-05
-Multi-Family with 2 - 4 Units	0-1499	Vented Crawlspace	2	2010s	0	0	0	1	0.000145687
-Multi-Family with 2 - 4 Units	0-1499	Vented Crawlspace	3	2010s	0	0	0	1	1.50384e-05
-Multi-Family with 2 - 4 Units	0-1499	Vented Crawlspace	4+	2010s	0	0	0	1	9.88627e-07
-Multi-Family with 2 - 4 Units	1500-2499	Vented Crawlspace	1	2010s	0	0	0	1	7.04615e-06
-Multi-Family with 2 - 4 Units	1500-2499	Vented Crawlspace	2	2010s	0	0	0	1	5.4799e-05
-Multi-Family with 2 - 4 Units	1500-2499	Vented Crawlspace	3	2010s	0	0	0	1	5.60926e-06
-Multi-Family with 2 - 4 Units	1500-2499	Vented Crawlspace	4+	2010s	0	0	0	1	3.68754e-07
-Multi-Family with 2 - 4 Units	2500-3999	Vented Crawlspace	1	2010s	0	0	0	1	4.81988e-07
-Multi-Family with 2 - 4 Units	2500-3999	Vented Crawlspace	2	2010s	0	0	0	1	3.7485e-06
-Multi-Family with 2 - 4 Units	2500-3999	Vented Crawlspace	3	2010s	0	0	0	1	3.44023e-07
-Multi-Family with 2 - 4 Units	2500-3999	Vented Crawlspace	4+	2010s	0	0	0	1	2.26161e-08
-Multi-Family with 2 - 4 Units	4000+	Vented Crawlspace	1	2010s	0	0	0	1	3.96781e-08
-Multi-Family with 2 - 4 Units	4000+	Vented Crawlspace	2	2010s	0	0	0	1	3.08583e-07
-Multi-Family with 2 - 4 Units	4000+	Vented Crawlspace	3	2010s	0	0	0	1	3.55252e-08
-Multi-Family with 2 - 4 Units	4000+	Vented Crawlspace	4+	2010s	0	0	0	1	2.33543e-09
-Multi-Family with 2 - 4 Units	0-1499	Vented Crawlspace	1	<1940	0	0	0	1	0.00147643
-Multi-Family with 2 - 4 Units	0-1499	Vented Crawlspace	2	<1940	0	0	0	1	0.00258639
-Multi-Family with 2 - 4 Units	0-1499	Vented Crawlspace	3	<1940	0	0	0	1	0.000956433
-Multi-Family with 2 - 4 Units	0-1499	Vented Crawlspace	4+	<1940	0	0	0	1	0.000397599
-Multi-Family with 2 - 4 Units	1500-2499	Vented Crawlspace	1	<1940	0	0	0	1	0.000176116
-Multi-Family with 2 - 4 Units	1500-2499	Vented Crawlspace	2	<1940	0	0	0	1	0.000308517
-Multi-Family with 2 - 4 Units	1500-2499	Vented Crawlspace	3	<1940	0	0	0	1	0.000114833
-Multi-Family with 2 - 4 Units	1500-2499	Vented Crawlspace	4+	<1940	0	0	0	1	4.77372e-05
-Multi-Family with 2 - 4 Units	2500-3999	Vented Crawlspace	1	<1940	0	0	0	1	4.00773e-05
-Multi-Family with 2 - 4 Units	2500-3999	Vented Crawlspace	2	<1940	0	0	0	1	7.02069e-05
-Multi-Family with 2 - 4 Units	2500-3999	Vented Crawlspace	3	<1940	0	0	0	1	2.41601e-05
-Multi-Family with 2 - 4 Units	2500-3999	Vented Crawlspace	4+	<1940	0	0	0	1	1.00436e-05
-Multi-Family with 2 - 4 Units	4000+	Vented Crawlspace	1	<1940	0	0	0	1	1.06906e-05
-Multi-Family with 2 - 4 Units	4000+	Vented Crawlspace	2	<1940	0	0	0	1	1.87276e-05
-Multi-Family with 2 - 4 Units	4000+	Vented Crawlspace	3	<1940	0	0	0	1	7.39288e-06
-Multi-Family with 2 - 4 Units	4000+	Vented Crawlspace	4+	<1940	0	0	0	1	3.0733e-06
-Multi-Family with 5+ Units	0-1499	Vented Crawlspace	1	1940s	0	0	0	1	0.000141914
-Multi-Family with 5+ Units	0-1499	Vented Crawlspace	2	1940s	0	0	0	1	0.000682909
-Multi-Family with 5+ Units	0-1499	Vented Crawlspace	3	1940s	0	0	0	1	0.000523695
-Multi-Family with 5+ Units	0-1499	Vented Crawlspace	4+	1940s	0	0	0	1	0.00089779
-Multi-Family with 5+ Units	1500-2499	Vented Crawlspace	1	1940s	0	0	0	1	6.15637e-06
-Multi-Family with 5+ Units	1500-2499	Vented Crawlspace	2	1940s	0	0	0	1	3.00898e-05
-Multi-Family with 5+ Units	1500-2499	Vented Crawlspace	3	1940s	0	0	0	1	2.30029e-05
-Multi-Family with 5+ Units	1500-2499	Vented Crawlspace	4+	1940s	0	0	0	1	3.79988e-05
-Multi-Family with 5+ Units	2500-3999	Vented Crawlspace	1	1940s	0	0	0	1	4.5682e-07
-Multi-Family with 5+ Units	2500-3999	Vented Crawlspace	2	1940s	0	0	0	1	2.23193e-06
-Multi-Family with 5+ Units	2500-3999	Vented Crawlspace	3	1940s	0	0	0	1	1.70102e-06
-Multi-Family with 5+ Units	2500-3999	Vented Crawlspace	4+	1940s	0	0	0	1	2.12881e-06
-Multi-Family with 5+ Units	4000+	Vented Crawlspace	1	1940s	0	0	0	1	3.80691e-07
-Multi-Family with 5+ Units	4000+	Vented Crawlspace	2	1940s	0	0	0	1	2.01353e-06
-Multi-Family with 5+ Units	4000+	Vented Crawlspace	3	1940s	0	0	0	1	1.53221e-06
-Multi-Family with 5+ Units	4000+	Vented Crawlspace	4+	1940s	0	0	0	1	1.67613e-06
-Multi-Family with 5+ Units	0-1499	Vented Crawlspace	1	1950s	0	0	0	1	0.000260177
-Multi-Family with 5+ Units	0-1499	Vented Crawlspace	2	1950s	0	0	0	1	0.00126943
-Multi-Family with 5+ Units	0-1499	Vented Crawlspace	3	1950s	0	0	0	1	0.000978227
-Multi-Family with 5+ Units	0-1499	Vented Crawlspace	4+	1950s	0	0	0	1	0.001703
-Multi-Family with 5+ Units	1500-2499	Vented Crawlspace	1	1950s	0	0	0	1	1.04159e-05
-Multi-Family with 5+ Units	1500-2499	Vented Crawlspace	2	1950s	0	0	0	1	5.21963e-05
-Multi-Family with 5+ Units	1500-2499	Vented Crawlspace	3	1950s	0	0	0	1	4.00582e-05
-Multi-Family with 5+ Units	1500-2499	Vented Crawlspace	4+	1950s	0	0	0	1	6.87247e-05
-Multi-Family with 5+ Units	2500-3999	Vented Crawlspace	1	1950s	0	0	0	1	9.25161e-07
-Multi-Family with 5+ Units	2500-3999	Vented Crawlspace	2	1950s	0	0	0	1	4.38116e-06
-Multi-Family with 5+ Units	2500-3999	Vented Crawlspace	3	1950s	0	0	0	1	3.35649e-06
-Multi-Family with 5+ Units	2500-3999	Vented Crawlspace	4+	1950s	0	0	0	1	4.39658e-06
-Multi-Family with 5+ Units	4000+	Vented Crawlspace	1	1950s	0	0	0	1	8.44853e-07
-Multi-Family with 5+ Units	4000+	Vented Crawlspace	2	1950s	0	0	0	1	4.29502e-06
-Multi-Family with 5+ Units	4000+	Vented Crawlspace	3	1950s	0	0	0	1	3.27448e-06
-Multi-Family with 5+ Units	4000+	Vented Crawlspace	4+	1950s	0	0	0	1	3.47801e-06
-Multi-Family with 5+ Units	0-1499	Vented Crawlspace	1	1960s	0	0	0	1	0.00043938
-Multi-Family with 5+ Units	0-1499	Vented Crawlspace	2	1960s	0	0	0	1	0.00219483
-Multi-Family with 5+ Units	0-1499	Vented Crawlspace	3	1960s	0	0	0	1	0.00185463
-Multi-Family with 5+ Units	0-1499	Vented Crawlspace	4+	1960s	0	0	0	1	0.00159406
-Multi-Family with 5+ Units	1500-2499	Vented Crawlspace	1	1960s	0	0	0	1	1.41876e-05
-Multi-Family with 5+ Units	1500-2499	Vented Crawlspace	2	1960s	0	0	0	1	7.04059e-05
-Multi-Family with 5+ Units	1500-2499	Vented Crawlspace	3	1960s	0	0	0	1	6.20013e-05
-Multi-Family with 5+ Units	1500-2499	Vented Crawlspace	4+	1960s	0	0	0	1	5.88925e-05
-Multi-Family with 5+ Units	2500-3999	Vented Crawlspace	1	1960s	0	0	0	1	1.71593e-06
-Multi-Family with 5+ Units	2500-3999	Vented Crawlspace	2	1960s	0	0	0	1	7.87888e-06
-Multi-Family with 5+ Units	2500-3999	Vented Crawlspace	3	1960s	0	0	0	1	8.34445e-06
-Multi-Family with 5+ Units	2500-3999	Vented Crawlspace	4+	1960s	0	0	0	1	1.21318e-05
-Multi-Family with 5+ Units	4000+	Vented Crawlspace	1	1960s	0	0	0	1	1.86945e-06
-Multi-Family with 5+ Units	4000+	Vented Crawlspace	2	1960s	0	0	0	1	8.75399e-06
-Multi-Family with 5+ Units	4000+	Vented Crawlspace	3	1960s	0	0	0	1	9.06863e-06
-Multi-Family with 5+ Units	4000+	Vented Crawlspace	4+	1960s	0	0	0	1	1.23247e-05
-Multi-Family with 5+ Units	0-1499	Vented Crawlspace	1	1970s	0	0	0	1	0.000754756
-Multi-Family with 5+ Units	0-1499	Vented Crawlspace	2	1970s	0	0	0	1	0.00381339
-Multi-Family with 5+ Units	0-1499	Vented Crawlspace	3	1970s	0	0	0	1	0.00301757
-Multi-Family with 5+ Units	0-1499	Vented Crawlspace	4+	1970s	0	0	0	1	0.00213378
-Multi-Family with 5+ Units	1500-2499	Vented Crawlspace	1	1970s	0	0	0	1	2.23331e-05
-Multi-Family with 5+ Units	1500-2499	Vented Crawlspace	2	1970s	0	0	0	1	0.00011278
-Multi-Family with 5+ Units	1500-2499	Vented Crawlspace	3	1970s	0	0	0	1	9.18897e-05
-Multi-Family with 5+ Units	1500-2499	Vented Crawlspace	4+	1970s	0	0	0	1	6.97923e-05
-Multi-Family with 5+ Units	2500-3999	Vented Crawlspace	1	1970s	0	0	0	1	1.84321e-06
-Multi-Family with 5+ Units	2500-3999	Vented Crawlspace	2	1970s	0	0	0	1	8.94495e-06
-Multi-Family with 5+ Units	2500-3999	Vented Crawlspace	3	1970s	0	0	0	1	8.26034e-06
-Multi-Family with 5+ Units	2500-3999	Vented Crawlspace	4+	1970s	0	0	0	1	9.07835e-06
-Multi-Family with 5+ Units	4000+	Vented Crawlspace	1	1970s	0	0	0	1	2.0886e-06
-Multi-Family with 5+ Units	4000+	Vented Crawlspace	2	1970s	0	0	0	1	1.02603e-05
-Multi-Family with 5+ Units	4000+	Vented Crawlspace	3	1970s	0	0	0	1	9.38195e-06
-Multi-Family with 5+ Units	4000+	Vented Crawlspace	4+	1970s	0	0	0	1	9.70356e-06
-Multi-Family with 5+ Units	0-1499	Vented Crawlspace	1	1980s	0	0	0	1	0.000428105
-Multi-Family with 5+ Units	0-1499	Vented Crawlspace	2	1980s	0	0	0	1	0.00254152
-Multi-Family with 5+ Units	0-1499	Vented Crawlspace	3	1980s	0	0	0	1	0.00225561
-Multi-Family with 5+ Units	0-1499	Vented Crawlspace	4+	1980s	0	0	0	1	0.000765546
-Multi-Family with 5+ Units	1500-2499	Vented Crawlspace	1	1980s	0	0	0	1	2.48589e-05
-Multi-Family with 5+ Units	1500-2499	Vented Crawlspace	2	1980s	0	0	0	1	0.000146836
-Multi-Family with 5+ Units	1500-2499	Vented Crawlspace	3	1980s	0	0	0	1	0.00013066
-Multi-Family with 5+ Units	1500-2499	Vented Crawlspace	4+	1980s	0	0	0	1	4.52456e-05
-Multi-Family with 5+ Units	2500-3999	Vented Crawlspace	1	1980s	0	0	0	1	2.2103e-06
-Multi-Family with 5+ Units	2500-3999	Vented Crawlspace	2	1980s	0	0	0	1	1.28097e-05
-Multi-Family with 5+ Units	2500-3999	Vented Crawlspace	3	1980s	0	0	0	1	1.31706e-05
-Multi-Family with 5+ Units	2500-3999	Vented Crawlspace	4+	1980s	0	0	0	1	5.61804e-06
-Multi-Family with 5+ Units	4000+	Vented Crawlspace	1	1980s	0	0	0	1	2.26311e-06
-Multi-Family with 5+ Units	4000+	Vented Crawlspace	2	1980s	0	0	0	1	1.35687e-05
-Multi-Family with 5+ Units	4000+	Vented Crawlspace	3	1980s	0	0	0	1	1.11077e-05
-Multi-Family with 5+ Units	4000+	Vented Crawlspace	4+	1980s	0	0	0	1	3.43817e-06
-Multi-Family with 5+ Units	0-1499	Vented Crawlspace	1	1990s	0	0	0	1	0.000377256
-Multi-Family with 5+ Units	0-1499	Vented Crawlspace	2	1990s	0	0	0	1	0.00222086
-Multi-Family with 5+ Units	0-1499	Vented Crawlspace	3	1990s	0	0	0	1	0.00206298
-Multi-Family with 5+ Units	0-1499	Vented Crawlspace	4+	1990s	0	0	0	1	0.000714436
-Multi-Family with 5+ Units	1500-2499	Vented Crawlspace	1	1990s	0	0	0	1	2.09947e-05
-Multi-Family with 5+ Units	1500-2499	Vented Crawlspace	2	1990s	0	0	0	1	0.000123405
-Multi-Family with 5+ Units	1500-2499	Vented Crawlspace	3	1990s	0	0	0	1	0.000113526
-Multi-Family with 5+ Units	1500-2499	Vented Crawlspace	4+	1990s	0	0	0	1	3.85379e-05
-Multi-Family with 5+ Units	2500-3999	Vented Crawlspace	1	1990s	0	0	0	1	1.83493e-06
-Multi-Family with 5+ Units	2500-3999	Vented Crawlspace	2	1990s	0	0	0	1	1.07189e-05
-Multi-Family with 5+ Units	2500-3999	Vented Crawlspace	3	1990s	0	0	0	1	1.10322e-05
-Multi-Family with 5+ Units	2500-3999	Vented Crawlspace	4+	1990s	0	0	0	1	4.4383e-06
-Multi-Family with 5+ Units	4000+	Vented Crawlspace	1	1990s	0	0	0	1	1.82734e-06
-Multi-Family with 5+ Units	4000+	Vented Crawlspace	2	1990s	0	0	0	1	1.09296e-05
-Multi-Family with 5+ Units	4000+	Vented Crawlspace	3	1990s	0	0	0	1	9.20337e-06
-Multi-Family with 5+ Units	4000+	Vented Crawlspace	4+	1990s	0	0	0	1	2.97993e-06
-Multi-Family with 5+ Units	0-1499	Vented Crawlspace	1	2000s	0	0	0	1	0.000177008
-Multi-Family with 5+ Units	0-1499	Vented Crawlspace	2	2000s	0	0	0	1	0.00107226
-Multi-Family with 5+ Units	0-1499	Vented Crawlspace	3	2000s	0	0	0	1	0.000879059
-Multi-Family with 5+ Units	0-1499	Vented Crawlspace	4+	2000s	0	0	0	1	0.00123359
-Multi-Family with 5+ Units	1500-2499	Vented Crawlspace	1	2000s	0	0	0	1	1.36685e-05
-Multi-Family with 5+ Units	1500-2499	Vented Crawlspace	2	2000s	0	0	0	1	8.31484e-05
-Multi-Family with 5+ Units	1500-2499	Vented Crawlspace	3	2000s	0	0	0	1	6.79341e-05
-Multi-Family with 5+ Units	1500-2499	Vented Crawlspace	4+	2000s	0	0	0	1	9.0117e-05
-Multi-Family with 5+ Units	2500-3999	Vented Crawlspace	1	2000s	0	0	0	1	1.31546e-06
-Multi-Family with 5+ Units	2500-3999	Vented Crawlspace	2	2000s	0	0	0	1	7.77867e-06
-Multi-Family with 5+ Units	2500-3999	Vented Crawlspace	3	2000s	0	0	0	1	6.80328e-06
-Multi-Family with 5+ Units	2500-3999	Vented Crawlspace	4+	2000s	0	0	0	1	9.99446e-06
-Multi-Family with 5+ Units	4000+	Vented Crawlspace	1	2000s	0	0	0	1	1.38618e-07
-Multi-Family with 5+ Units	4000+	Vented Crawlspace	2	2000s	0	0	0	1	7.82372e-07
-Multi-Family with 5+ Units	4000+	Vented Crawlspace	3	2000s	0	0	0	1	6.71664e-07
-Multi-Family with 5+ Units	4000+	Vented Crawlspace	4+	2000s	0	0	0	1	1.34853e-06
-Multi-Family with 5+ Units	0-1499	Vented Crawlspace	1	2010s	0	0	0	1	5.929e-05
-Multi-Family with 5+ Units	0-1499	Vented Crawlspace	2	2010s	0	0	0	1	0.000333111
-Multi-Family with 5+ Units	0-1499	Vented Crawlspace	3	2010s	0	0	0	1	0.000317903
-Multi-Family with 5+ Units	0-1499	Vented Crawlspace	4+	2010s	0	0	0	1	0.000546185
-Multi-Family with 5+ Units	1500-2499	Vented Crawlspace	1	2010s	0	0	0	1	4.91251e-06
-Multi-Family with 5+ Units	1500-2499	Vented Crawlspace	2	2010s	0	0	0	1	2.91987e-05
-Multi-Family with 5+ Units	1500-2499	Vented Crawlspace	3	2010s	0	0	0	1	2.47871e-05
-Multi-Family with 5+ Units	1500-2499	Vented Crawlspace	4+	2010s	0	0	0	1	3.44968e-05
-Multi-Family with 5+ Units	2500-3999	Vented Crawlspace	1	2010s	0	0	0	1	5.2194e-07
-Multi-Family with 5+ Units	2500-3999	Vented Crawlspace	2	2010s	0	0	0	1	2.79405e-06
-Multi-Family with 5+ Units	2500-3999	Vented Crawlspace	3	2010s	0	0	0	1	2.86462e-06
-Multi-Family with 5+ Units	2500-3999	Vented Crawlspace	4+	2010s	0	0	0	1	4.99889e-06
-Multi-Family with 5+ Units	4000+	Vented Crawlspace	1	2010s	0	0	0	1	3.99128e-09
-Multi-Family with 5+ Units	4000+	Vented Crawlspace	2	2010s	0	0	0	1	2.58893e-08
-Multi-Family with 5+ Units	4000+	Vented Crawlspace	3	2010s	0	0	0	1	2.00546e-08
-Multi-Family with 5+ Units	4000+	Vented Crawlspace	4+	2010s	0	0	0	1	1.99296e-08
-Multi-Family with 5+ Units	0-1499	Vented Crawlspace	1	<1940	0	0	0	1	0.000289317
-Multi-Family with 5+ Units	0-1499	Vented Crawlspace	2	<1940	0	0	0	1	0.000716291
-Multi-Family with 5+ Units	0-1499	Vented Crawlspace	3	<1940	0	0	0	1	0.00141373
-Multi-Family with 5+ Units	0-1499	Vented Crawlspace	4+	<1940	0	0	0	1	0.00351629
-Multi-Family with 5+ Units	1500-2499	Vented Crawlspace	1	<1940	0	0	0	1	1.5885e-05
-Multi-Family with 5+ Units	1500-2499	Vented Crawlspace	2	<1940	0	0	0	1	3.89088e-05
-Multi-Family with 5+ Units	1500-2499	Vented Crawlspace	3	<1940	0	0	0	1	7.63463e-05
-Multi-Family with 5+ Units	1500-2499	Vented Crawlspace	4+	<1940	0	0	0	1	0.000192994
-Multi-Family with 5+ Units	2500-3999	Vented Crawlspace	1	<1940	0	0	0	1	4.10946e-06
-Multi-Family with 5+ Units	2500-3999	Vented Crawlspace	2	<1940	0	0	0	1	1.00023e-05
-Multi-Family with 5+ Units	2500-3999	Vented Crawlspace	3	<1940	0	0	0	1	1.96681e-05
-Multi-Family with 5+ Units	2500-3999	Vented Crawlspace	4+	<1940	0	0	0	1	4.97786e-05
-Multi-Family with 5+ Units	4000+	Vented Crawlspace	1	<1940	0	0	0	1	1.80466e-06
-Multi-Family with 5+ Units	4000+	Vented Crawlspace	2	<1940	0	0	0	1	4.25e-06
-Multi-Family with 5+ Units	4000+	Vented Crawlspace	3	<1940	0	0	0	1	8.17725e-06
-Multi-Family with 5+ Units	4000+	Vented Crawlspace	4+	<1940	0	0	0	1	2.02369e-05
-Single-Family Attached	0-1499	Vented Crawlspace	1	1940s	0	0	0	1	0.00046546
-Single-Family Attached	0-1499	Vented Crawlspace	2	1940s	0	0	0	1	0.000207356
-Single-Family Attached	0-1499	Vented Crawlspace	3	1940s	0	0	0	1	0
-Single-Family Attached	0-1499	Vented Crawlspace	4+	1940s	0	0	0	1	0
-Single-Family Attached	1500-2499	Vented Crawlspace	1	1940s	0	0	0	1	4.78314e-05
-Single-Family Attached	1500-2499	Vented Crawlspace	2	1940s	0	0	0	1	0.000124593
-Single-Family Attached	1500-2499	Vented Crawlspace	3	1940s	0	0	0	1	1.49521e-05
-Single-Family Attached	1500-2499	Vented Crawlspace	4+	1940s	0	0	0	1	0
-Single-Family Attached	2500-3999	Vented Crawlspace	1	1940s	0	0	0	1	6.3768e-06
-Single-Family Attached	2500-3999	Vented Crawlspace	2	1940s	0	0	0	1	4.53851e-05
-Single-Family Attached	2500-3999	Vented Crawlspace	3	1940s	0	0	0	1	0
-Single-Family Attached	2500-3999	Vented Crawlspace	4+	1940s	0	0	0	1	0
-Single-Family Attached	4000+	Vented Crawlspace	1	1940s	0	0	0	1	2.12437e-06
-Single-Family Attached	4000+	Vented Crawlspace	2	1940s	0	0	0	1	2.12437e-06
-Single-Family Attached	4000+	Vented Crawlspace	3	1940s	0	0	0	1	2.12437e-06
-Single-Family Attached	4000+	Vented Crawlspace	4+	1940s	0	0	0	1	0
-Single-Family Attached	0-1499	Vented Crawlspace	1	1950s	0	0	0	1	0.000681443
-Single-Family Attached	0-1499	Vented Crawlspace	2	1950s	0	0	0	1	0.000303573
-Single-Family Attached	0-1499	Vented Crawlspace	3	1950s	0	0	0	1	0
-Single-Family Attached	0-1499	Vented Crawlspace	4+	1950s	0	0	0	1	0
-Single-Family Attached	1500-2499	Vented Crawlspace	1	1950s	0	0	0	1	6.33659e-05
-Single-Family Attached	1500-2499	Vented Crawlspace	2	1950s	0	0	0	1	0.000165058
-Single-Family Attached	1500-2499	Vented Crawlspace	3	1950s	0	0	0	1	1.98082e-05
-Single-Family Attached	1500-2499	Vented Crawlspace	4+	1950s	0	0	0	1	0
-Single-Family Attached	2500-3999	Vented Crawlspace	1	1950s	0	0	0	1	8.39628e-06
-Single-Family Attached	2500-3999	Vented Crawlspace	2	1950s	0	0	0	1	5.97581e-05
-Single-Family Attached	2500-3999	Vented Crawlspace	3	1950s	0	0	0	1	0
-Single-Family Attached	2500-3999	Vented Crawlspace	4+	1950s	0	0	0	1	0
-Single-Family Attached	4000+	Vented Crawlspace	1	1950s	0	0	0	1	2.08849e-06
-Single-Family Attached	4000+	Vented Crawlspace	2	1950s	0	0	0	1	2.08849e-06
-Single-Family Attached	4000+	Vented Crawlspace	3	1950s	0	0	0	1	2.08849e-06
-Single-Family Attached	4000+	Vented Crawlspace	4+	1950s	0	0	0	1	0
-Single-Family Attached	0-1499	Vented Crawlspace	1	1960s	0	0	0	1	0.000414575
-Single-Family Attached	0-1499	Vented Crawlspace	2	1960s	0	0	0	1	0.000225608
-Single-Family Attached	0-1499	Vented Crawlspace	3	1960s	0	0	0	1	5.6732e-06
-Single-Family Attached	0-1499	Vented Crawlspace	4+	1960s	0	0	0	1	0
-Single-Family Attached	1500-2499	Vented Crawlspace	1	1960s	0	0	0	1	8.1128e-05
-Single-Family Attached	1500-2499	Vented Crawlspace	2	1960s	0	0	0	1	0.000186081
-Single-Family Attached	1500-2499	Vented Crawlspace	3	1960s	0	0	0	1	7.64025e-06
-Single-Family Attached	1500-2499	Vented Crawlspace	4+	1960s	0	0	0	1	0
-Single-Family Attached	2500-3999	Vented Crawlspace	1	1960s	0	0	0	1	3.14464e-05
-Single-Family Attached	2500-3999	Vented Crawlspace	2	1960s	0	0	0	1	1.61655e-05
-Single-Family Attached	2500-3999	Vented Crawlspace	3	1960s	0	0	0	1	0
-Single-Family Attached	2500-3999	Vented Crawlspace	4+	1960s	0	0	0	1	0
-Single-Family Attached	4000+	Vented Crawlspace	1	1960s	0	0	0	1	2.8505e-06
-Single-Family Attached	4000+	Vented Crawlspace	2	1960s	0	0	0	1	2.8505e-06
-Single-Family Attached	4000+	Vented Crawlspace	3	1960s	0	0	0	1	2.8505e-06
-Single-Family Attached	4000+	Vented Crawlspace	4+	1960s	0	0	0	1	0
-Single-Family Attached	0-1499	Vented Crawlspace	1	1970s	0	0	0	1	0.000891789
-Single-Family Attached	0-1499	Vented Crawlspace	2	1970s	0	0	0	1	0.000485303
-Single-Family Attached	0-1499	Vented Crawlspace	3	1970s	0	0	0	1	1.22036e-05
-Single-Family Attached	0-1499	Vented Crawlspace	4+	1970s	0	0	0	1	0
-Single-Family Attached	1500-2499	Vented Crawlspace	1	1970s	0	0	0	1	0.00016228
-Single-Family Attached	1500-2499	Vented Crawlspace	2	1970s	0	0	0	1	0.000372217
-Single-Family Attached	1500-2499	Vented Crawlspace	3	1970s	0	0	0	1	1.52828e-05
-Single-Family Attached	1500-2499	Vented Crawlspace	4+	1970s	0	0	0	1	0
-Single-Family Attached	2500-3999	Vented Crawlspace	1	1970s	0	0	0	1	6.82676e-05
-Single-Family Attached	2500-3999	Vented Crawlspace	2	1970s	0	0	0	1	3.50939e-05
-Single-Family Attached	2500-3999	Vented Crawlspace	3	1970s	0	0	0	1	0
-Single-Family Attached	2500-3999	Vented Crawlspace	4+	1970s	0	0	0	1	0
-Single-Family Attached	4000+	Vented Crawlspace	1	1970s	0	0	0	1	5.24367e-06
-Single-Family Attached	4000+	Vented Crawlspace	2	1970s	0	0	0	1	5.24367e-06
-Single-Family Attached	4000+	Vented Crawlspace	3	1970s	0	0	0	1	5.24367e-06
-Single-Family Attached	4000+	Vented Crawlspace	4+	1970s	0	0	0	1	0
-Single-Family Attached	0-1499	Vented Crawlspace	1	1980s	0	0	0	1	0.000495995
-Single-Family Attached	0-1499	Vented Crawlspace	2	1980s	0	0	0	1	0.000537022
-Single-Family Attached	0-1499	Vented Crawlspace	3	1980s	0	0	0	1	8.62374e-06
-Single-Family Attached	0-1499	Vented Crawlspace	4+	1980s	0	0	0	1	0
-Single-Family Attached	1500-2499	Vented Crawlspace	1	1980s	0	0	0	1	0.000197319
-Single-Family Attached	1500-2499	Vented Crawlspace	2	1980s	0	0	0	1	0.00043977
-Single-Family Attached	1500-2499	Vented Crawlspace	3	1980s	0	0	0	1	8.54027e-05
-Single-Family Attached	1500-2499	Vented Crawlspace	4+	1980s	0	0	0	1	0
-Single-Family Attached	2500-3999	Vented Crawlspace	1	1980s	0	0	0	1	2.11998e-05
-Single-Family Attached	2500-3999	Vented Crawlspace	2	1980s	0	0	0	1	6.98904e-05
-Single-Family Attached	2500-3999	Vented Crawlspace	3	1980s	0	0	0	1	2.60636e-06
-Single-Family Attached	2500-3999	Vented Crawlspace	4+	1980s	0	0	0	1	0
-Single-Family Attached	4000+	Vented Crawlspace	1	1980s	0	0	0	1	0
-Single-Family Attached	4000+	Vented Crawlspace	2	1980s	0	0	0	1	2.53779e-05
-Single-Family Attached	4000+	Vented Crawlspace	3	1980s	0	0	0	1	0
-Single-Family Attached	4000+	Vented Crawlspace	4+	1980s	0	0	0	1	0
-Single-Family Attached	0-1499	Vented Crawlspace	1	1990s	0	0	0	1	0.000417934
-Single-Family Attached	0-1499	Vented Crawlspace	2	1990s	0	0	0	1	0.000452504
-Single-Family Attached	0-1499	Vented Crawlspace	3	1990s	0	0	0	1	7.26652e-06
-Single-Family Attached	0-1499	Vented Crawlspace	4+	1990s	0	0	0	1	0
-Single-Family Attached	1500-2499	Vented Crawlspace	1	1990s	0	0	0	1	0.0001657
-Single-Family Attached	1500-2499	Vented Crawlspace	2	1990s	0	0	0	1	0.000369301
-Single-Family Attached	1500-2499	Vented Crawlspace	3	1990s	0	0	0	1	7.17178e-05
-Single-Family Attached	1500-2499	Vented Crawlspace	4+	1990s	0	0	0	1	0
-Single-Family Attached	2500-3999	Vented Crawlspace	1	1990s	0	0	0	1	1.87582e-05
-Single-Family Attached	2500-3999	Vented Crawlspace	2	1990s	0	0	0	1	6.18411e-05
-Single-Family Attached	2500-3999	Vented Crawlspace	3	1990s	0	0	0	1	2.30618e-06
-Single-Family Attached	2500-3999	Vented Crawlspace	4+	1990s	0	0	0	1	0
-Single-Family Attached	4000+	Vented Crawlspace	1	1990s	0	0	0	1	0
-Single-Family Attached	4000+	Vented Crawlspace	2	1990s	0	0	0	1	2.03204e-05
-Single-Family Attached	4000+	Vented Crawlspace	3	1990s	0	0	0	1	0
-Single-Family Attached	4000+	Vented Crawlspace	4+	1990s	0	0	0	1	0
-Single-Family Attached	0-1499	Vented Crawlspace	1	2000s	0	0	0	1	0.000299479
-Single-Family Attached	0-1499	Vented Crawlspace	2	2000s	0	0	0	1	0.000299266
-Single-Family Attached	0-1499	Vented Crawlspace	3	2000s	0	0	0	1	1.48546e-05
-Single-Family Attached	0-1499	Vented Crawlspace	4+	2000s	0	0	0	1	0
-Single-Family Attached	1500-2499	Vented Crawlspace	1	2000s	0	0	0	1	0.000191265
-Single-Family Attached	1500-2499	Vented Crawlspace	2	2000s	0	0	0	1	0.000296198
-Single-Family Attached	1500-2499	Vented Crawlspace	3	2000s	0	0	0	1	5.93738e-05
-Single-Family Attached	1500-2499	Vented Crawlspace	4+	2000s	0	0	0	1	0
-Single-Family Attached	2500-3999	Vented Crawlspace	1	2000s	0	0	0	1	6.00469e-05
-Single-Family Attached	2500-3999	Vented Crawlspace	2	2000s	0	0	0	1	5.79494e-05
-Single-Family Attached	2500-3999	Vented Crawlspace	3	2000s	0	0	0	1	4.65988e-05
-Single-Family Attached	2500-3999	Vented Crawlspace	4+	2000s	0	0	0	1	0
-Single-Family Attached	4000+	Vented Crawlspace	1	2000s	0	0	0	1	5.5235e-06
-Single-Family Attached	4000+	Vented Crawlspace	2	2000s	0	0	0	1	1.52799e-05
-Single-Family Attached	4000+	Vented Crawlspace	3	2000s	0	0	0	1	1.15937e-05
-Single-Family Attached	4000+	Vented Crawlspace	4+	2000s	0	0	0	1	0
-Single-Family Attached	0-1499	Vented Crawlspace	1	2010s	0	0	0	1	5.42777e-05
-Single-Family Attached	0-1499	Vented Crawlspace	2	2010s	0	0	0	1	5.42391e-05
-Single-Family Attached	0-1499	Vented Crawlspace	3	2010s	0	0	0	1	2.69226e-06
-Single-Family Attached	0-1499	Vented Crawlspace	4+	2010s	0	0	0	1	0
-Single-Family Attached	1500-2499	Vented Crawlspace	1	2010s	0	0	0	1	5.05072e-05
-Single-Family Attached	1500-2499	Vented Crawlspace	2	2010s	0	0	0	1	7.82169e-05
-Single-Family Attached	1500-2499	Vented Crawlspace	3	2010s	0	0	0	1	1.56788e-05
-Single-Family Attached	1500-2499	Vented Crawlspace	4+	2010s	0	0	0	1	0
-Single-Family Attached	2500-3999	Vented Crawlspace	1	2010s	0	0	0	1	1.32206e-05
-Single-Family Attached	2500-3999	Vented Crawlspace	2	2010s	0	0	0	1	1.27588e-05
-Single-Family Attached	2500-3999	Vented Crawlspace	3	2010s	0	0	0	1	1.02597e-05
-Single-Family Attached	2500-3999	Vented Crawlspace	4+	2010s	0	0	0	1	0
-Single-Family Attached	4000+	Vented Crawlspace	1	2010s	0	0	0	1	1.13622e-06
-Single-Family Attached	4000+	Vented Crawlspace	2	2010s	0	0	0	1	3.14317e-06
-Single-Family Attached	4000+	Vented Crawlspace	3	2010s	0	0	0	1	2.3849e-06
-Single-Family Attached	4000+	Vented Crawlspace	4+	2010s	0	0	0	1	0
-Single-Family Attached	0-1499	Vented Crawlspace	1	<1940	0	0	0	1	0.000409317
-Single-Family Attached	0-1499	Vented Crawlspace	2	<1940	0	0	0	1	0.000812275
-Single-Family Attached	0-1499	Vented Crawlspace	3	<1940	0	0	0	1	0.000135892
-Single-Family Attached	0-1499	Vented Crawlspace	4+	<1940	0	0	0	1	0
-Single-Family Attached	1500-2499	Vented Crawlspace	1	<1940	0	0	0	1	4.09594e-05
-Single-Family Attached	1500-2499	Vented Crawlspace	2	<1940	0	0	0	1	0.000401922
-Single-Family Attached	1500-2499	Vented Crawlspace	3	<1940	0	0	0	1	0.000110713
-Single-Family Attached	1500-2499	Vented Crawlspace	4+	<1940	0	0	0	1	0
-Single-Family Attached	2500-3999	Vented Crawlspace	1	<1940	0	0	0	1	0
-Single-Family Attached	2500-3999	Vented Crawlspace	2	<1940	0	0	0	1	9.15681e-05
-Single-Family Attached	2500-3999	Vented Crawlspace	3	<1940	0	0	0	1	7.28005e-05
-Single-Family Attached	2500-3999	Vented Crawlspace	4+	<1940	0	0	0	1	0
-Single-Family Attached	4000+	Vented Crawlspace	1	<1940	0	0	0	1	1.82207e-05
-Single-Family Attached	4000+	Vented Crawlspace	2	<1940	0	0	0	1	1.82207e-05
-Single-Family Attached	4000+	Vented Crawlspace	3	<1940	0	0	0	1	1.82207e-05
-Single-Family Attached	4000+	Vented Crawlspace	4+	<1940	0	0	0	1	0
-Single-Family Detached	0-1499	Vented Crawlspace	1	1940s	0.196591	0	0	0.803409	0.00488728
-Single-Family Detached	0-1499	Vented Crawlspace	2	1940s	0.196591	0	0	0.803409	0.000670208
-Single-Family Detached	0-1499	Vented Crawlspace	3	1940s	0	0	0	1	5.92504e-06
-Single-Family Detached	0-1499	Vented Crawlspace	4+	1940s	0	0	0	1	0
-Single-Family Detached	1500-2499	Vented Crawlspace	1	1940s	0.11077	0.111944	0	0.777286	0.00246281
-Single-Family Detached	1500-2499	Vented Crawlspace	2	1940s	0.11077	0.111944	0	0.777286	0.00160663
-Single-Family Detached	1500-2499	Vented Crawlspace	3	1940s	0.11077	0.111944	0	0.777286	5.77517e-05
-Single-Family Detached	1500-2499	Vented Crawlspace	4+	1940s	0	0	0	1	0
-Single-Family Detached	2500-3999	Vented Crawlspace	1	1940s	0.172587	0.21513	0.012879	0.599405	0.000316455
-Single-Family Detached	2500-3999	Vented Crawlspace	2	1940s	0.172587	0.21513	0.012879	0.599405	0.000527739
-Single-Family Detached	2500-3999	Vented Crawlspace	3	1940s	0.172587	0.21513	0.012879	0.599405	4.35267e-05
-Single-Family Detached	2500-3999	Vented Crawlspace	4+	1940s	0	0	0	1	0
-Single-Family Detached	4000+	Vented Crawlspace	1	1940s	0.195053	0.530143	0.051523	0.223281	5.7782e-05
-Single-Family Detached	4000+	Vented Crawlspace	2	1940s	0.195053	0.530143	0.051523	0.223281	0.00012814
-Single-Family Detached	4000+	Vented Crawlspace	3	1940s	0.195053	0.530143	0.051523	0.223281	4.50902e-06
-Single-Family Detached	4000+	Vented Crawlspace	4+	1940s	0	0	0	1	0
-Single-Family Detached	0-1499	Vented Crawlspace	1	1950s	0.222291	0	0	0.777709	0.0112052
-Single-Family Detached	0-1499	Vented Crawlspace	2	1950s	0.222291	0	0	0.777709	0.0015366
-Single-Family Detached	0-1499	Vented Crawlspace	3	1950s	0	0	0	1	1.35845e-05
-Single-Family Detached	0-1499	Vented Crawlspace	4+	1950s	0	0	0	1	0
-Single-Family Detached	1500-2499	Vented Crawlspace	1	1950s	0.239907	0.188864	0	0.571229	0.00567827
-Single-Family Detached	1500-2499	Vented Crawlspace	2	1950s	0.239907	0.188864	0	0.571229	0.00370425
-Single-Family Detached	1500-2499	Vented Crawlspace	3	1950s	0.239907	0.188864	0	0.571229	0.000133153
-Single-Family Detached	1500-2499	Vented Crawlspace	4+	1950s	0	0	0	1	0
-Single-Family Detached	2500-3999	Vented Crawlspace	1	1950s	0.227037	0.261214	0.037333	0.474416	0.000733963
-Single-Family Detached	2500-3999	Vented Crawlspace	2	1950s	0.227037	0.261214	0.037333	0.474416	0.001224
-Single-Family Detached	2500-3999	Vented Crawlspace	3	1950s	0.227037	0.261214	0.037333	0.474416	0.000100953
-Single-Family Detached	2500-3999	Vented Crawlspace	4+	1950s	0	0	0	1	0
-Single-Family Detached	4000+	Vented Crawlspace	1	1950s	0.129754	0.60732	0.125466	0.137459	0.000135317
-Single-Family Detached	4000+	Vented Crawlspace	2	1950s	0.129754	0.60732	0.125466	0.137459	0.000300084
-Single-Family Detached	4000+	Vented Crawlspace	3	1950s	0.129754	0.60732	0.125466	0.137459	1.05594e-05
-Single-Family Detached	4000+	Vented Crawlspace	4+	1950s	0	0	0	1	0
-Single-Family Detached	0-1499	Vented Crawlspace	1	1960s	0.265337	0	0	0.734663	0.00539628
-Single-Family Detached	0-1499	Vented Crawlspace	2	1960s	0.265337	0	0	0.734663	0.000531373
-Single-Family Detached	0-1499	Vented Crawlspace	3	1960s	0	0	0	1	4.68581e-05
-Single-Family Detached	0-1499	Vented Crawlspace	4+	1960s	0	0	0	1	0
-Single-Family Detached	1500-2499	Vented Crawlspace	1	1960s	0.201802	0.374534	0	0.423664	0.00637656
-Single-Family Detached	1500-2499	Vented Crawlspace	2	1960s	0.201802	0.374534	0	0.423664	0.00225103
-Single-Family Detached	1500-2499	Vented Crawlspace	3	1960s	0.201802	0.374534	0	0.423664	0.00013448
-Single-Family Detached	1500-2499	Vented Crawlspace	4+	1960s	0	0	0	1	0
-Single-Family Detached	2500-3999	Vented Crawlspace	1	1960s	0.161953	0.551133	0.046972	0.239942	0.00144504
-Single-Family Detached	2500-3999	Vented Crawlspace	2	1960s	0.161953	0.551133	0.046972	0.239942	0.00140877
-Single-Family Detached	2500-3999	Vented Crawlspace	3	1960s	0.161953	0.551133	0.046972	0.239942	8.15714e-05
-Single-Family Detached	2500-3999	Vented Crawlspace	4+	1960s	0	0	0	1	0
-Single-Family Detached	4000+	Vented Crawlspace	1	1960s	0.024774	0.633439	0.075546	0.266241	0.000103481
-Single-Family Detached	4000+	Vented Crawlspace	2	1960s	0.024774	0.633439	0.075546	0.266241	0.00024521
-Single-Family Detached	4000+	Vented Crawlspace	3	1960s	0.024774	0.633439	0.075546	0.266241	1.98593e-05
-Single-Family Detached	4000+	Vented Crawlspace	4+	1960s	0	0	0	1	0
-Single-Family Detached	0-1499	Vented Crawlspace	1	1970s	0.23845	0	0	0.76155	0.00670379
-Single-Family Detached	0-1499	Vented Crawlspace	2	1970s	0.23845	0	0	0.76155	0.000660124
-Single-Family Detached	0-1499	Vented Crawlspace	3	1970s	0	0	0	1	5.82117e-05
-Single-Family Detached	0-1499	Vented Crawlspace	4+	1970s	0	0	0	1	0
-Single-Family Detached	1500-2499	Vented Crawlspace	1	1970s	0.106728	0.524768	0	0.368504	0.00776964
-Single-Family Detached	1500-2499	Vented Crawlspace	2	1970s	0.106728	0.524768	0	0.368504	0.00274281
-Single-Family Detached	1500-2499	Vented Crawlspace	3	1970s	0.106728	0.524768	0	0.368504	0.00016386
-Single-Family Detached	1500-2499	Vented Crawlspace	4+	1970s	0	0	0	1	0
-Single-Family Detached	2500-3999	Vented Crawlspace	1	1970s	0.075678	0.687491	0.035486	0.201346	0.00174629
-Single-Family Detached	2500-3999	Vented Crawlspace	2	1970s	0.075678	0.687491	0.035486	0.201346	0.00170246
-Single-Family Detached	2500-3999	Vented Crawlspace	3	1970s	0.075678	0.687491	0.035486	0.201346	9.85765e-05
-Single-Family Detached	2500-3999	Vented Crawlspace	4+	1970s	0	0	0	1	0
-Single-Family Detached	4000+	Vented Crawlspace	1	1970s	0.068886	0.560453	0.208862	0.161799	0.000126574
-Single-Family Detached	4000+	Vented Crawlspace	2	1970s	0.068886	0.560453	0.208862	0.161799	0.000299932
-Single-Family Detached	4000+	Vented Crawlspace	3	1970s	0.068886	0.560453	0.208862	0.161799	2.42912e-05
-Single-Family Detached	4000+	Vented Crawlspace	4+	1970s	0	0	0	1	0
-Single-Family Detached	0-1499	Vented Crawlspace	1	1980s	0.216117	0	0	0.783883	0.00243157
-Single-Family Detached	0-1499	Vented Crawlspace	2	1980s	0.216117	0	0	0.783883	0.000432379
-Single-Family Detached	0-1499	Vented Crawlspace	3	1980s	0	0	0	1	1.87259e-05
-Single-Family Detached	0-1499	Vented Crawlspace	4+	1980s	0	0	0	1	0
-Single-Family Detached	1500-2499	Vented Crawlspace	1	1980s	0.127131	0.588891	0	0.283978	0.00402613
-Single-Family Detached	1500-2499	Vented Crawlspace	2	1980s	0.127131	0.588891	0	0.283978	0.00213559
-Single-Family Detached	1500-2499	Vented Crawlspace	3	1980s	0.127131	0.588891	0	0.283978	4.17618e-05
-Single-Family Detached	1500-2499	Vented Crawlspace	4+	1980s	0	0	0	1	0
-Single-Family Detached	2500-3999	Vented Crawlspace	1	1980s	0.10817	0.685353	0.085808	0.120669	0.0010146
-Single-Family Detached	2500-3999	Vented Crawlspace	2	1980s	0.10817	0.685353	0.085808	0.120669	0.00210765
-Single-Family Detached	2500-3999	Vented Crawlspace	3	1980s	0.10817	0.685353	0.085808	0.120669	0.000102012
-Single-Family Detached	2500-3999	Vented Crawlspace	4+	1980s	0	0	0	1	0
-Single-Family Detached	4000+	Vented Crawlspace	1	1980s	0.033671	0.661581	0.226548	0.0782	0.00010482
-Single-Family Detached	4000+	Vented Crawlspace	2	1980s	0.033671	0.661581	0.226548	0.0782	0.000543212
-Single-Family Detached	4000+	Vented Crawlspace	3	1980s	0.033671	0.661581	0.226548	0.0782	2.03668e-05
-Single-Family Detached	4000+	Vented Crawlspace	4+	1980s	0	0	0	1	0
-Single-Family Detached	0-1499	Vented Crawlspace	1	1990s	0.163762	0	0	0.836238	0.00286846
-Single-Family Detached	0-1499	Vented Crawlspace	2	1990s	0.163762	0	0	0.836238	0.000510064
-Single-Family Detached	0-1499	Vented Crawlspace	3	1990s	0	0	0	1	2.20904e-05
-Single-Family Detached	0-1499	Vented Crawlspace	4+	1990s	0	0	0	1	0
-Single-Family Detached	1500-2499	Vented Crawlspace	1	1990s	0.055472	0.703147	0	0.241381	0.0047102
-Single-Family Detached	1500-2499	Vented Crawlspace	2	1990s	0.055472	0.703147	0	0.241381	0.00249844
-Single-Family Detached	1500-2499	Vented Crawlspace	3	1990s	0.055472	0.703147	0	0.241381	4.88575e-05
-Single-Family Detached	1500-2499	Vented Crawlspace	4+	1990s	0	0	0	1	0
-Single-Family Detached	2500-3999	Vented Crawlspace	1	1990s	0.047959	0.658559	0.177539	0.115943	0.00118734
-Single-Family Detached	2500-3999	Vented Crawlspace	2	1990s	0.047959	0.658559	0.177539	0.115943	0.00246649
-Single-Family Detached	2500-3999	Vented Crawlspace	3	1990s	0.047959	0.658559	0.177539	0.115943	0.00011938
-Single-Family Detached	2500-3999	Vented Crawlspace	4+	1990s	0	0	0	1	0
-Single-Family Detached	4000+	Vented Crawlspace	1	1990s	0.00721	0.602911	0.342193	0.047687	0.000124853
-Single-Family Detached	4000+	Vented Crawlspace	2	1990s	0.00721	0.602911	0.342193	0.047687	0.000647028
-Single-Family Detached	4000+	Vented Crawlspace	3	1990s	0.00721	0.602911	0.342193	0.047687	2.42592e-05
-Single-Family Detached	4000+	Vented Crawlspace	4+	1990s	0	0	0	1	0
-Single-Family Detached	0-1499	Vented Crawlspace	1	2000s	0.136224	0	0	0.863776	0.00143691
-Single-Family Detached	0-1499	Vented Crawlspace	2	2000s	0.136224	0	0	0.863776	0.000276507
-Single-Family Detached	0-1499	Vented Crawlspace	3	2000s	0	0	0	1	0
-Single-Family Detached	0-1499	Vented Crawlspace	4+	2000s	0	0	0	1	0
-Single-Family Detached	1500-2499	Vented Crawlspace	1	2000s	0.057359	0.753987	0	0.188653	0.00345852
-Single-Family Detached	1500-2499	Vented Crawlspace	2	2000s	0.057359	0.753987	0	0.188653	0.00183787
-Single-Family Detached	1500-2499	Vented Crawlspace	3	2000s	0.057359	0.753987	0	0.188653	2.13347e-05
-Single-Family Detached	1500-2499	Vented Crawlspace	4+	2000s	0	0	0	1	0
-Single-Family Detached	2500-3999	Vented Crawlspace	1	2000s	0.039918	0.649167	0.234644	0.076271	0.00106991
-Single-Family Detached	2500-3999	Vented Crawlspace	2	2000s	0.039918	0.649167	0.234644	0.076271	0.00248071
-Single-Family Detached	2500-3999	Vented Crawlspace	3	2000s	0.039918	0.649167	0.234644	0.076271	4.10928e-05
-Single-Family Detached	2500-3999	Vented Crawlspace	4+	2000s	0	0	0	1	0
-Single-Family Detached	4000+	Vented Crawlspace	1	2000s	0.010732	0.44749	0.498077	0.0437	0.000224578
-Single-Family Detached	4000+	Vented Crawlspace	2	2000s	0.010732	0.44749	0.498077	0.0437	0.000842159
-Single-Family Detached	4000+	Vented Crawlspace	3	2000s	0.010732	0.44749	0.498077	0.0437	3.32311e-05
-Single-Family Detached	4000+	Vented Crawlspace	4+	2000s	0	0	0	1	0
-Single-Family Detached	0-1499	Vented Crawlspace	1	2010s	0.136224	0	0	0.863776	0.000215258
-Single-Family Detached	0-1499	Vented Crawlspace	2	2010s	0.136224	0	0	0.863776	4.14227e-05
-Single-Family Detached	0-1499	Vented Crawlspace	3	2010s	0	0	0	1	0
-Single-Family Detached	0-1499	Vented Crawlspace	4+	2010s	0	0	0	1	0
-Single-Family Detached	1500-2499	Vented Crawlspace	1	2010s	0.057359	0.753987	0	0.188653	0.000616382
-Single-Family Detached	1500-2499	Vented Crawlspace	2	2010s	0.057359	0.753987	0	0.188653	0.000327548
-Single-Family Detached	1500-2499	Vented Crawlspace	3	2010s	0.057359	0.753987	0	0.188653	3.8023e-06
-Single-Family Detached	1500-2499	Vented Crawlspace	4+	2010s	0	0	0	1	0
-Single-Family Detached	2500-3999	Vented Crawlspace	1	2010s	0.039918	0.649167	0.234644	0.076271	0.00028639
-Single-Family Detached	2500-3999	Vented Crawlspace	2	2010s	0.039918	0.649167	0.234644	0.076271	0.00066403
-Single-Family Detached	2500-3999	Vented Crawlspace	3	2010s	0.039918	0.649167	0.234644	0.076271	1.09996e-05
-Single-Family Detached	2500-3999	Vented Crawlspace	4+	2010s	0	0	0	1	0
-Single-Family Detached	4000+	Vented Crawlspace	1	2010s	0.010732	0.44749	0.498077	0.0437	5.2721e-05
-Single-Family Detached	4000+	Vented Crawlspace	2	2010s	0.010732	0.44749	0.498077	0.0437	0.000197701
-Single-Family Detached	4000+	Vented Crawlspace	3	2010s	0.010732	0.44749	0.498077	0.0437	7.8012e-06
-Single-Family Detached	4000+	Vented Crawlspace	4+	2010s	0	0	0	1	0
-Single-Family Detached	0-1499	Vented Crawlspace	1	<1940	0.075776	0	0	0.924224	0.00591683
-Single-Family Detached	0-1499	Vented Crawlspace	2	<1940	0.075776	0	0	0.924224	0.00363287
-Single-Family Detached	0-1499	Vented Crawlspace	3	<1940	0	0	0	1	6.61474e-05
-Single-Family Detached	0-1499	Vented Crawlspace	4+	<1940	0	0	0	1	0
-Single-Family Detached	1500-2499	Vented Crawlspace	1	<1940	0.065978	0.09478	0	0.839242	0.00228756
-Single-Family Detached	1500-2499	Vented Crawlspace	2	<1940	0.065978	0.09478	0	0.839242	0.00645244
-Single-Family Detached	1500-2499	Vented Crawlspace	3	<1940	0.065978	0.09478	0	0.839242	0.000138216
-Single-Family Detached	1500-2499	Vented Crawlspace	4+	<1940	0	0	0	1	0
-Single-Family Detached	2500-3999	Vented Crawlspace	1	<1940	0.046238	0.091001	0.008446	0.854315	0.000277132
-Single-Family Detached	2500-3999	Vented Crawlspace	2	<1940	0.046238	0.091001	0.008446	0.854315	0.00287143
-Single-Family Detached	2500-3999	Vented Crawlspace	3	<1940	0.046238	0.091001	0.008446	0.854315	0.000240523
-Single-Family Detached	2500-3999	Vented Crawlspace	4+	<1940	0	0	0	1	0
-Single-Family Detached	4000+	Vented Crawlspace	1	<1940	0.21222	0.194644	0.040975	0.552162	6.41389e-05
-Single-Family Detached	4000+	Vented Crawlspace	2	<1940	0.21222	0.194644	0.040975	0.552162	0.000681543
-Single-Family Detached	4000+	Vented Crawlspace	3	<1940	0.21222	0.194644	0.040975	0.552162	0.000160427
-Single-Family Detached	4000+	Vented Crawlspace	4+	<1940	0	0	0	1	0
-=======
 Multi-Family with 2 - 4 Units	0-1499	Vented Crawlspace	1	1940s	0	0	0	1	0.000311871
 Multi-Family with 2 - 4 Units	0-1499	Vented Crawlspace	2	1940s	0	0	0	1	0.000202543
 Multi-Family with 2 - 4 Units	0-1499	Vented Crawlspace	3	1940s	0	0	0	1	4.43819e-05
@@ -1297,7 +719,6 @@
 Single-Family Detached	4000+	Vented Crawlspace	2	<1940	0.21222	0.194644	0.040975	0.552162	0.000211414
 Single-Family Detached	4000+	Vented Crawlspace	3	<1940	0.21222	0.194644	0.040975	0.552162	4.63258e-05
 Single-Family Detached	4000+	Vented Crawlspace	4+	<1940	0	0	0	1	3.26877e-05
->>>>>>> e1387e3e
 Mobile Home	0-1499	Unvented Crawlspace	1	1940s	0	0	0	1	0
 Mobile Home	0-1499	Unvented Crawlspace	2	1940s	0	0	0	1	0
 Mobile Home	0-1499	Unvented Crawlspace	3	1940s	0	0	0	1	0
@@ -1442,584 +863,6 @@
 Mobile Home	4000+	Unvented Crawlspace	2	<1940	0	0	0	1	0
 Mobile Home	4000+	Unvented Crawlspace	3	<1940	0	0	0	1	0
 Mobile Home	4000+	Unvented Crawlspace	4+	<1940	0	0	0	1	0
-<<<<<<< HEAD
-Multi-Family with 2 - 4 Units	0-1499	Unvented Crawlspace	1	1940s	0	0	0	1	0
-Multi-Family with 2 - 4 Units	0-1499	Unvented Crawlspace	2	1940s	0	0	0	1	0
-Multi-Family with 2 - 4 Units	0-1499	Unvented Crawlspace	3	1940s	0	0	0	1	0
-Multi-Family with 2 - 4 Units	0-1499	Unvented Crawlspace	4+	1940s	0	0	0	1	0
-Multi-Family with 2 - 4 Units	1500-2499	Unvented Crawlspace	1	1940s	0	0	0	1	0
-Multi-Family with 2 - 4 Units	1500-2499	Unvented Crawlspace	2	1940s	0	0	0	1	0
-Multi-Family with 2 - 4 Units	1500-2499	Unvented Crawlspace	3	1940s	0	0	0	1	0
-Multi-Family with 2 - 4 Units	1500-2499	Unvented Crawlspace	4+	1940s	0	0	0	1	0
-Multi-Family with 2 - 4 Units	2500-3999	Unvented Crawlspace	1	1940s	0	0	0	1	0
-Multi-Family with 2 - 4 Units	2500-3999	Unvented Crawlspace	2	1940s	0	0	0	1	0
-Multi-Family with 2 - 4 Units	2500-3999	Unvented Crawlspace	3	1940s	0	0	0	1	0
-Multi-Family with 2 - 4 Units	2500-3999	Unvented Crawlspace	4+	1940s	0	0	0	1	0
-Multi-Family with 2 - 4 Units	4000+	Unvented Crawlspace	1	1940s	0	0	0	1	0
-Multi-Family with 2 - 4 Units	4000+	Unvented Crawlspace	2	1940s	0	0	0	1	0
-Multi-Family with 2 - 4 Units	4000+	Unvented Crawlspace	3	1940s	0	0	0	1	0
-Multi-Family with 2 - 4 Units	4000+	Unvented Crawlspace	4+	1940s	0	0	0	1	0
-Multi-Family with 2 - 4 Units	0-1499	Unvented Crawlspace	1	1950s	0	0	0	1	0
-Multi-Family with 2 - 4 Units	0-1499	Unvented Crawlspace	2	1950s	0	0	0	1	0
-Multi-Family with 2 - 4 Units	0-1499	Unvented Crawlspace	3	1950s	0	0	0	1	0
-Multi-Family with 2 - 4 Units	0-1499	Unvented Crawlspace	4+	1950s	0	0	0	1	0
-Multi-Family with 2 - 4 Units	1500-2499	Unvented Crawlspace	1	1950s	0	0	0	1	0
-Multi-Family with 2 - 4 Units	1500-2499	Unvented Crawlspace	2	1950s	0	0	0	1	0
-Multi-Family with 2 - 4 Units	1500-2499	Unvented Crawlspace	3	1950s	0	0	0	1	0
-Multi-Family with 2 - 4 Units	1500-2499	Unvented Crawlspace	4+	1950s	0	0	0	1	0
-Multi-Family with 2 - 4 Units	2500-3999	Unvented Crawlspace	1	1950s	0	0	0	1	0
-Multi-Family with 2 - 4 Units	2500-3999	Unvented Crawlspace	2	1950s	0	0	0	1	0
-Multi-Family with 2 - 4 Units	2500-3999	Unvented Crawlspace	3	1950s	0	0	0	1	0
-Multi-Family with 2 - 4 Units	2500-3999	Unvented Crawlspace	4+	1950s	0	0	0	1	0
-Multi-Family with 2 - 4 Units	4000+	Unvented Crawlspace	1	1950s	0	0	0	1	0
-Multi-Family with 2 - 4 Units	4000+	Unvented Crawlspace	2	1950s	0	0	0	1	0
-Multi-Family with 2 - 4 Units	4000+	Unvented Crawlspace	3	1950s	0	0	0	1	0
-Multi-Family with 2 - 4 Units	4000+	Unvented Crawlspace	4+	1950s	0	0	0	1	0
-Multi-Family with 2 - 4 Units	0-1499	Unvented Crawlspace	1	1960s	0	0	0	1	0
-Multi-Family with 2 - 4 Units	0-1499	Unvented Crawlspace	2	1960s	0	0	0	1	0
-Multi-Family with 2 - 4 Units	0-1499	Unvented Crawlspace	3	1960s	0	0	0	1	0
-Multi-Family with 2 - 4 Units	0-1499	Unvented Crawlspace	4+	1960s	0	0	0	1	0
-Multi-Family with 2 - 4 Units	1500-2499	Unvented Crawlspace	1	1960s	0	0	0	1	0
-Multi-Family with 2 - 4 Units	1500-2499	Unvented Crawlspace	2	1960s	0	0	0	1	0
-Multi-Family with 2 - 4 Units	1500-2499	Unvented Crawlspace	3	1960s	0	0	0	1	0
-Multi-Family with 2 - 4 Units	1500-2499	Unvented Crawlspace	4+	1960s	0	0	0	1	0
-Multi-Family with 2 - 4 Units	2500-3999	Unvented Crawlspace	1	1960s	0	0	0	1	0
-Multi-Family with 2 - 4 Units	2500-3999	Unvented Crawlspace	2	1960s	0	0	0	1	0
-Multi-Family with 2 - 4 Units	2500-3999	Unvented Crawlspace	3	1960s	0	0	0	1	0
-Multi-Family with 2 - 4 Units	2500-3999	Unvented Crawlspace	4+	1960s	0	0	0	1	0
-Multi-Family with 2 - 4 Units	4000+	Unvented Crawlspace	1	1960s	0	0	0	1	0
-Multi-Family with 2 - 4 Units	4000+	Unvented Crawlspace	2	1960s	0	0	0	1	0
-Multi-Family with 2 - 4 Units	4000+	Unvented Crawlspace	3	1960s	0	0	0	1	0
-Multi-Family with 2 - 4 Units	4000+	Unvented Crawlspace	4+	1960s	0	0	0	1	0
-Multi-Family with 2 - 4 Units	0-1499	Unvented Crawlspace	1	1970s	0	0	0	1	0
-Multi-Family with 2 - 4 Units	0-1499	Unvented Crawlspace	2	1970s	0	0	0	1	0
-Multi-Family with 2 - 4 Units	0-1499	Unvented Crawlspace	3	1970s	0	0	0	1	0
-Multi-Family with 2 - 4 Units	0-1499	Unvented Crawlspace	4+	1970s	0	0	0	1	0
-Multi-Family with 2 - 4 Units	1500-2499	Unvented Crawlspace	1	1970s	0	0	0	1	0
-Multi-Family with 2 - 4 Units	1500-2499	Unvented Crawlspace	2	1970s	0	0	0	1	0
-Multi-Family with 2 - 4 Units	1500-2499	Unvented Crawlspace	3	1970s	0	0	0	1	0
-Multi-Family with 2 - 4 Units	1500-2499	Unvented Crawlspace	4+	1970s	0	0	0	1	0
-Multi-Family with 2 - 4 Units	2500-3999	Unvented Crawlspace	1	1970s	0	0	0	1	0
-Multi-Family with 2 - 4 Units	2500-3999	Unvented Crawlspace	2	1970s	0	0	0	1	0
-Multi-Family with 2 - 4 Units	2500-3999	Unvented Crawlspace	3	1970s	0	0	0	1	0
-Multi-Family with 2 - 4 Units	2500-3999	Unvented Crawlspace	4+	1970s	0	0	0	1	0
-Multi-Family with 2 - 4 Units	4000+	Unvented Crawlspace	1	1970s	0	0	0	1	0
-Multi-Family with 2 - 4 Units	4000+	Unvented Crawlspace	2	1970s	0	0	0	1	0
-Multi-Family with 2 - 4 Units	4000+	Unvented Crawlspace	3	1970s	0	0	0	1	0
-Multi-Family with 2 - 4 Units	4000+	Unvented Crawlspace	4+	1970s	0	0	0	1	0
-Multi-Family with 2 - 4 Units	0-1499	Unvented Crawlspace	1	1980s	0	0	0	1	6.95772e-05
-Multi-Family with 2 - 4 Units	0-1499	Unvented Crawlspace	2	1980s	0	0	0	1	0.000465437
-Multi-Family with 2 - 4 Units	0-1499	Unvented Crawlspace	3	1980s	0	0	0	1	5.1122e-05
-Multi-Family with 2 - 4 Units	0-1499	Unvented Crawlspace	4+	1980s	0	0	0	1	2.61161e-06
-Multi-Family with 2 - 4 Units	1500-2499	Unvented Crawlspace	1	1980s	0	0	0	1	6.27897e-06
-Multi-Family with 2 - 4 Units	1500-2499	Unvented Crawlspace	2	1980s	0	0	0	1	4.20032e-05
-Multi-Family with 2 - 4 Units	1500-2499	Unvented Crawlspace	3	1980s	0	0	0	1	4.67815e-06
-Multi-Family with 2 - 4 Units	1500-2499	Unvented Crawlspace	4+	1980s	0	0	0	1	2.38988e-07
-Multi-Family with 2 - 4 Units	2500-3999	Unvented Crawlspace	1	1980s	0	0	0	1	4.05743e-07
-Multi-Family with 2 - 4 Units	2500-3999	Unvented Crawlspace	2	1980s	0	0	0	1	2.71422e-06
-Multi-Family with 2 - 4 Units	2500-3999	Unvented Crawlspace	3	1980s	0	0	0	1	3.19856e-07
-Multi-Family with 2 - 4 Units	2500-3999	Unvented Crawlspace	4+	1980s	0	0	0	1	1.63401e-08
-Multi-Family with 2 - 4 Units	4000+	Unvented Crawlspace	1	1980s	0	0	0	1	5.82974e-07
-Multi-Family with 2 - 4 Units	4000+	Unvented Crawlspace	2	1980s	0	0	0	1	3.89981e-06
-Multi-Family with 2 - 4 Units	4000+	Unvented Crawlspace	3	1980s	0	0	0	1	3.49067e-07
-Multi-Family with 2 - 4 Units	4000+	Unvented Crawlspace	4+	1980s	0	0	0	1	1.78324e-08
-Multi-Family with 2 - 4 Units	0-1499	Unvented Crawlspace	1	1990s	0	0	0	1	5.49388e-05
-Multi-Family with 2 - 4 Units	0-1499	Unvented Crawlspace	2	1990s	0	0	0	1	0.000367513
-Multi-Family with 2 - 4 Units	0-1499	Unvented Crawlspace	3	1990s	0	0	0	1	3.96689e-05
-Multi-Family with 2 - 4 Units	0-1499	Unvented Crawlspace	4+	1990s	0	0	0	1	2.02652e-06
-Multi-Family with 2 - 4 Units	1500-2499	Unvented Crawlspace	1	1990s	0	0	0	1	5.30225e-06
-Multi-Family with 2 - 4 Units	1500-2499	Unvented Crawlspace	2	1990s	0	0	0	1	3.54694e-05
-Multi-Family with 2 - 4 Units	1500-2499	Unvented Crawlspace	3	1990s	0	0	0	1	3.88515e-06
-Multi-Family with 2 - 4 Units	1500-2499	Unvented Crawlspace	4+	1990s	0	0	0	1	1.98476e-07
-Multi-Family with 2 - 4 Units	2500-3999	Unvented Crawlspace	1	1990s	0	0	0	1	3.3194e-07
-Multi-Family with 2 - 4 Units	2500-3999	Unvented Crawlspace	2	1990s	0	0	0	1	2.22051e-06
-Multi-Family with 2 - 4 Units	2500-3999	Unvented Crawlspace	3	1990s	0	0	0	1	2.56952e-07
-Multi-Family with 2 - 4 Units	2500-3999	Unvented Crawlspace	4+	1990s	0	0	0	1	1.31266e-08
-Multi-Family with 2 - 4 Units	4000+	Unvented Crawlspace	1	1990s	0	0	0	1	4.05137e-07
-Multi-Family with 2 - 4 Units	4000+	Unvented Crawlspace	2	1990s	0	0	0	1	2.71016e-06
-Multi-Family with 2 - 4 Units	4000+	Unvented Crawlspace	3	1990s	0	0	0	1	2.26181e-07
-Multi-Family with 2 - 4 Units	4000+	Unvented Crawlspace	4+	1990s	0	0	0	1	1.15547e-08
-Multi-Family with 2 - 4 Units	0-1499	Unvented Crawlspace	1	2000s	0	0	0	1	2.3556e-05
-Multi-Family with 2 - 4 Units	0-1499	Unvented Crawlspace	2	2000s	0	0	0	1	0.000183199
-Multi-Family with 2 - 4 Units	0-1499	Unvented Crawlspace	3	2000s	0	0	0	1	1.83281e-05
-Multi-Family with 2 - 4 Units	0-1499	Unvented Crawlspace	4+	2000s	0	0	0	1	1.20489e-06
-Multi-Family with 2 - 4 Units	1500-2499	Unvented Crawlspace	1	2000s	0	0	0	1	5.49397e-06
-Multi-Family with 2 - 4 Units	1500-2499	Unvented Crawlspace	2	2000s	0	0	0	1	4.27275e-05
-Multi-Family with 2 - 4 Units	1500-2499	Unvented Crawlspace	3	2000s	0	0	0	1	4.40007e-06
-Multi-Family with 2 - 4 Units	1500-2499	Unvented Crawlspace	4+	2000s	0	0	0	1	2.89262e-07
-Multi-Family with 2 - 4 Units	2500-3999	Unvented Crawlspace	1	2000s	0	0	0	1	4.32853e-07
-Multi-Family with 2 - 4 Units	2500-3999	Unvented Crawlspace	2	2000s	0	0	0	1	3.36637e-06
-Multi-Family with 2 - 4 Units	2500-3999	Unvented Crawlspace	3	2000s	0	0	0	1	3.55165e-07
-Multi-Family with 2 - 4 Units	2500-3999	Unvented Crawlspace	4+	2000s	0	0	0	1	2.33486e-08
-Multi-Family with 2 - 4 Units	4000+	Unvented Crawlspace	1	2000s	0	0	0	1	4.82654e-07
-Multi-Family with 2 - 4 Units	4000+	Unvented Crawlspace	2	2000s	0	0	0	1	3.75368e-06
-Multi-Family with 2 - 4 Units	4000+	Unvented Crawlspace	3	2000s	0	0	0	1	2.94117e-07
-Multi-Family with 2 - 4 Units	4000+	Unvented Crawlspace	4+	2000s	0	0	0	1	1.93353e-08
-Multi-Family with 2 - 4 Units	0-1499	Unvented Crawlspace	1	2010s	0	0	0	1	5.16659e-06
-Multi-Family with 2 - 4 Units	0-1499	Unvented Crawlspace	2	2010s	0	0	0	1	4.01814e-05
-Multi-Family with 2 - 4 Units	0-1499	Unvented Crawlspace	3	2010s	0	0	0	1	4.02893e-06
-Multi-Family with 2 - 4 Units	0-1499	Unvented Crawlspace	4+	2010s	0	0	0	1	2.64863e-07
-Multi-Family with 2 - 4 Units	1500-2499	Unvented Crawlspace	1	2010s	0	0	0	1	2.38104e-06
-Multi-Family with 2 - 4 Units	1500-2499	Unvented Crawlspace	2	2010s	0	0	0	1	1.85177e-05
-Multi-Family with 2 - 4 Units	1500-2499	Unvented Crawlspace	3	2010s	0	0	0	1	1.85822e-06
-Multi-Family with 2 - 4 Units	1500-2499	Unvented Crawlspace	4+	2010s	0	0	0	1	1.2216e-07
-Multi-Family with 2 - 4 Units	2500-3999	Unvented Crawlspace	1	2010s	0	0	0	1	2.27628e-07
-Multi-Family with 2 - 4 Units	2500-3999	Unvented Crawlspace	2	2010s	0	0	0	1	1.7703e-06
-Multi-Family with 2 - 4 Units	2500-3999	Unvented Crawlspace	3	2010s	0	0	0	1	1.64807e-07
-Multi-Family with 2 - 4 Units	2500-3999	Unvented Crawlspace	4+	2010s	0	0	0	1	1.08344e-08
-Multi-Family with 2 - 4 Units	4000+	Unvented Crawlspace	1	2010s	0	0	0	1	2.49831e-08
-Multi-Family with 2 - 4 Units	4000+	Unvented Crawlspace	2	2010s	0	0	0	1	1.94298e-07
-Multi-Family with 2 - 4 Units	4000+	Unvented Crawlspace	3	2010s	0	0	0	1	2.23683e-08
-Multi-Family with 2 - 4 Units	4000+	Unvented Crawlspace	4+	2010s	0	0	0	1	1.47049e-09
-Multi-Family with 2 - 4 Units	0-1499	Unvented Crawlspace	1	<1940	0	0	0	1	0
-Multi-Family with 2 - 4 Units	0-1499	Unvented Crawlspace	2	<1940	0	0	0	1	0
-Multi-Family with 2 - 4 Units	0-1499	Unvented Crawlspace	3	<1940	0	0	0	1	0
-Multi-Family with 2 - 4 Units	0-1499	Unvented Crawlspace	4+	<1940	0	0	0	1	0
-Multi-Family with 2 - 4 Units	1500-2499	Unvented Crawlspace	1	<1940	0	0	0	1	0
-Multi-Family with 2 - 4 Units	1500-2499	Unvented Crawlspace	2	<1940	0	0	0	1	0
-Multi-Family with 2 - 4 Units	1500-2499	Unvented Crawlspace	3	<1940	0	0	0	1	0
-Multi-Family with 2 - 4 Units	1500-2499	Unvented Crawlspace	4+	<1940	0	0	0	1	0
-Multi-Family with 2 - 4 Units	2500-3999	Unvented Crawlspace	1	<1940	0	0	0	1	0
-Multi-Family with 2 - 4 Units	2500-3999	Unvented Crawlspace	2	<1940	0	0	0	1	0
-Multi-Family with 2 - 4 Units	2500-3999	Unvented Crawlspace	3	<1940	0	0	0	1	0
-Multi-Family with 2 - 4 Units	2500-3999	Unvented Crawlspace	4+	<1940	0	0	0	1	0
-Multi-Family with 2 - 4 Units	4000+	Unvented Crawlspace	1	<1940	0	0	0	1	0
-Multi-Family with 2 - 4 Units	4000+	Unvented Crawlspace	2	<1940	0	0	0	1	0
-Multi-Family with 2 - 4 Units	4000+	Unvented Crawlspace	3	<1940	0	0	0	1	0
-Multi-Family with 2 - 4 Units	4000+	Unvented Crawlspace	4+	<1940	0	0	0	1	0
-Multi-Family with 5+ Units	0-1499	Unvented Crawlspace	1	1940s	0	0	0	1	0
-Multi-Family with 5+ Units	0-1499	Unvented Crawlspace	2	1940s	0	0	0	1	0
-Multi-Family with 5+ Units	0-1499	Unvented Crawlspace	3	1940s	0	0	0	1	0
-Multi-Family with 5+ Units	0-1499	Unvented Crawlspace	4+	1940s	0	0	0	1	0
-Multi-Family with 5+ Units	1500-2499	Unvented Crawlspace	1	1940s	0	0	0	1	0
-Multi-Family with 5+ Units	1500-2499	Unvented Crawlspace	2	1940s	0	0	0	1	0
-Multi-Family with 5+ Units	1500-2499	Unvented Crawlspace	3	1940s	0	0	0	1	0
-Multi-Family with 5+ Units	1500-2499	Unvented Crawlspace	4+	1940s	0	0	0	1	0
-Multi-Family with 5+ Units	2500-3999	Unvented Crawlspace	1	1940s	0	0	0	1	0
-Multi-Family with 5+ Units	2500-3999	Unvented Crawlspace	2	1940s	0	0	0	1	0
-Multi-Family with 5+ Units	2500-3999	Unvented Crawlspace	3	1940s	0	0	0	1	0
-Multi-Family with 5+ Units	2500-3999	Unvented Crawlspace	4+	1940s	0	0	0	1	0
-Multi-Family with 5+ Units	4000+	Unvented Crawlspace	1	1940s	0	0	0	1	0
-Multi-Family with 5+ Units	4000+	Unvented Crawlspace	2	1940s	0	0	0	1	0
-Multi-Family with 5+ Units	4000+	Unvented Crawlspace	3	1940s	0	0	0	1	0
-Multi-Family with 5+ Units	4000+	Unvented Crawlspace	4+	1940s	0	0	0	1	0
-Multi-Family with 5+ Units	0-1499	Unvented Crawlspace	1	1950s	0	0	0	1	0
-Multi-Family with 5+ Units	0-1499	Unvented Crawlspace	2	1950s	0	0	0	1	0
-Multi-Family with 5+ Units	0-1499	Unvented Crawlspace	3	1950s	0	0	0	1	0
-Multi-Family with 5+ Units	0-1499	Unvented Crawlspace	4+	1950s	0	0	0	1	0
-Multi-Family with 5+ Units	1500-2499	Unvented Crawlspace	1	1950s	0	0	0	1	0
-Multi-Family with 5+ Units	1500-2499	Unvented Crawlspace	2	1950s	0	0	0	1	0
-Multi-Family with 5+ Units	1500-2499	Unvented Crawlspace	3	1950s	0	0	0	1	0
-Multi-Family with 5+ Units	1500-2499	Unvented Crawlspace	4+	1950s	0	0	0	1	0
-Multi-Family with 5+ Units	2500-3999	Unvented Crawlspace	1	1950s	0	0	0	1	0
-Multi-Family with 5+ Units	2500-3999	Unvented Crawlspace	2	1950s	0	0	0	1	0
-Multi-Family with 5+ Units	2500-3999	Unvented Crawlspace	3	1950s	0	0	0	1	0
-Multi-Family with 5+ Units	2500-3999	Unvented Crawlspace	4+	1950s	0	0	0	1	0
-Multi-Family with 5+ Units	4000+	Unvented Crawlspace	1	1950s	0	0	0	1	0
-Multi-Family with 5+ Units	4000+	Unvented Crawlspace	2	1950s	0	0	0	1	0
-Multi-Family with 5+ Units	4000+	Unvented Crawlspace	3	1950s	0	0	0	1	0
-Multi-Family with 5+ Units	4000+	Unvented Crawlspace	4+	1950s	0	0	0	1	0
-Multi-Family with 5+ Units	0-1499	Unvented Crawlspace	1	1960s	0	0	0	1	0
-Multi-Family with 5+ Units	0-1499	Unvented Crawlspace	2	1960s	0	0	0	1	0
-Multi-Family with 5+ Units	0-1499	Unvented Crawlspace	3	1960s	0	0	0	1	0
-Multi-Family with 5+ Units	0-1499	Unvented Crawlspace	4+	1960s	0	0	0	1	0
-Multi-Family with 5+ Units	1500-2499	Unvented Crawlspace	1	1960s	0	0	0	1	0
-Multi-Family with 5+ Units	1500-2499	Unvented Crawlspace	2	1960s	0	0	0	1	0
-Multi-Family with 5+ Units	1500-2499	Unvented Crawlspace	3	1960s	0	0	0	1	0
-Multi-Family with 5+ Units	1500-2499	Unvented Crawlspace	4+	1960s	0	0	0	1	0
-Multi-Family with 5+ Units	2500-3999	Unvented Crawlspace	1	1960s	0	0	0	1	0
-Multi-Family with 5+ Units	2500-3999	Unvented Crawlspace	2	1960s	0	0	0	1	0
-Multi-Family with 5+ Units	2500-3999	Unvented Crawlspace	3	1960s	0	0	0	1	0
-Multi-Family with 5+ Units	2500-3999	Unvented Crawlspace	4+	1960s	0	0	0	1	0
-Multi-Family with 5+ Units	4000+	Unvented Crawlspace	1	1960s	0	0	0	1	0
-Multi-Family with 5+ Units	4000+	Unvented Crawlspace	2	1960s	0	0	0	1	0
-Multi-Family with 5+ Units	4000+	Unvented Crawlspace	3	1960s	0	0	0	1	0
-Multi-Family with 5+ Units	4000+	Unvented Crawlspace	4+	1960s	0	0	0	1	0
-Multi-Family with 5+ Units	0-1499	Unvented Crawlspace	1	1970s	0	0	0	1	0
-Multi-Family with 5+ Units	0-1499	Unvented Crawlspace	2	1970s	0	0	0	1	0
-Multi-Family with 5+ Units	0-1499	Unvented Crawlspace	3	1970s	0	0	0	1	0
-Multi-Family with 5+ Units	0-1499	Unvented Crawlspace	4+	1970s	0	0	0	1	0
-Multi-Family with 5+ Units	1500-2499	Unvented Crawlspace	1	1970s	0	0	0	1	0
-Multi-Family with 5+ Units	1500-2499	Unvented Crawlspace	2	1970s	0	0	0	1	0
-Multi-Family with 5+ Units	1500-2499	Unvented Crawlspace	3	1970s	0	0	0	1	0
-Multi-Family with 5+ Units	1500-2499	Unvented Crawlspace	4+	1970s	0	0	0	1	0
-Multi-Family with 5+ Units	2500-3999	Unvented Crawlspace	1	1970s	0	0	0	1	0
-Multi-Family with 5+ Units	2500-3999	Unvented Crawlspace	2	1970s	0	0	0	1	0
-Multi-Family with 5+ Units	2500-3999	Unvented Crawlspace	3	1970s	0	0	0	1	0
-Multi-Family with 5+ Units	2500-3999	Unvented Crawlspace	4+	1970s	0	0	0	1	0
-Multi-Family with 5+ Units	4000+	Unvented Crawlspace	1	1970s	0	0	0	1	0
-Multi-Family with 5+ Units	4000+	Unvented Crawlspace	2	1970s	0	0	0	1	0
-Multi-Family with 5+ Units	4000+	Unvented Crawlspace	3	1970s	0	0	0	1	0
-Multi-Family with 5+ Units	4000+	Unvented Crawlspace	4+	1970s	0	0	0	1	0
-Multi-Family with 5+ Units	0-1499	Unvented Crawlspace	1	1980s	0	0	0	1	0.000118507
-Multi-Family with 5+ Units	0-1499	Unvented Crawlspace	2	1980s	0	0	0	1	0.000699528
-Multi-Family with 5+ Units	0-1499	Unvented Crawlspace	3	1980s	0	0	0	1	0.000620688
-Multi-Family with 5+ Units	0-1499	Unvented Crawlspace	4+	1980s	0	0	0	1	0.000209828
-Multi-Family with 5+ Units	1500-2499	Unvented Crawlspace	1	1980s	0	0	0	1	8.07297e-06
-Multi-Family with 5+ Units	1500-2499	Unvented Crawlspace	2	1980s	0	0	0	1	4.71653e-05
-Multi-Family with 5+ Units	1500-2499	Unvented Crawlspace	3	1980s	0	0	0	1	4.26259e-05
-Multi-Family with 5+ Units	1500-2499	Unvented Crawlspace	4+	1980s	0	0	0	1	1.5097e-05
-Multi-Family with 5+ Units	2500-3999	Unvented Crawlspace	1	1980s	0	0	0	1	5.32376e-07
-Multi-Family with 5+ Units	2500-3999	Unvented Crawlspace	2	1980s	0	0	0	1	3.11142e-06
-Multi-Family with 5+ Units	2500-3999	Unvented Crawlspace	3	1980s	0	0	0	1	3.04541e-06
-Multi-Family with 5+ Units	2500-3999	Unvented Crawlspace	4+	1980s	0	0	0	1	1.19216e-06
-Multi-Family with 5+ Units	4000+	Unvented Crawlspace	1	1980s	0	0	0	1	7.04662e-07
-Multi-Family with 5+ Units	4000+	Unvented Crawlspace	2	1980s	0	0	0	1	4.15143e-06
-Multi-Family with 5+ Units	4000+	Unvented Crawlspace	3	1980s	0	0	0	1	3.4995e-06
-Multi-Family with 5+ Units	4000+	Unvented Crawlspace	4+	1980s	0	0	0	1	1.1617e-06
-Multi-Family with 5+ Units	0-1499	Unvented Crawlspace	1	1990s	0	0	0	1	0.000104677
-Multi-Family with 5+ Units	0-1499	Unvented Crawlspace	2	1990s	0	0	0	1	0.000611679
-Multi-Family with 5+ Units	0-1499	Unvented Crawlspace	3	1990s	0	0	0	1	0.00056315
-Multi-Family with 5+ Units	0-1499	Unvented Crawlspace	4+	1990s	0	0	0	1	0.000187394
-Multi-Family with 5+ Units	1500-2499	Unvented Crawlspace	1	1990s	0	0	0	1	6.63145e-06
-Multi-Family with 5+ Units	1500-2499	Unvented Crawlspace	2	1990s	0	0	0	1	3.84082e-05
-Multi-Family with 5+ Units	1500-2499	Unvented Crawlspace	3	1990s	0	0	0	1	3.60376e-05
-Multi-Family with 5+ Units	1500-2499	Unvented Crawlspace	4+	1990s	0	0	0	1	1.24694e-05
-Multi-Family with 5+ Units	2500-3999	Unvented Crawlspace	1	1990s	0	0	0	1	4.4613e-07
-Multi-Family with 5+ Units	2500-3999	Unvented Crawlspace	2	1990s	0	0	0	1	2.60255e-06
-Multi-Family with 5+ Units	2500-3999	Unvented Crawlspace	3	1990s	0	0	0	1	2.60072e-06
-Multi-Family with 5+ Units	2500-3999	Unvented Crawlspace	4+	1990s	0	0	0	1	9.90886e-07
-Multi-Family with 5+ Units	4000+	Unvented Crawlspace	1	1990s	0	0	0	1	4.97918e-07
-Multi-Family with 5+ Units	4000+	Unvented Crawlspace	2	1990s	0	0	0	1	2.91466e-06
-Multi-Family with 5+ Units	4000+	Unvented Crawlspace	3	1990s	0	0	0	1	2.59104e-06
-Multi-Family with 5+ Units	4000+	Unvented Crawlspace	4+	1990s	0	0	0	1	9.2875e-07
-Multi-Family with 5+ Units	0-1499	Unvented Crawlspace	1	2000s	0	0	0	1	4.89572e-05
-Multi-Family with 5+ Units	0-1499	Unvented Crawlspace	2	2000s	0	0	0	1	0.00029328
-Multi-Family with 5+ Units	0-1499	Unvented Crawlspace	3	2000s	0	0	0	1	0.000243715
-Multi-Family with 5+ Units	0-1499	Unvented Crawlspace	4+	2000s	0	0	0	1	0.00035244
-Multi-Family with 5+ Units	1500-2499	Unvented Crawlspace	1	2000s	0	0	0	1	3.62996e-06
-Multi-Family with 5+ Units	1500-2499	Unvented Crawlspace	2	2000s	0	0	0	1	2.17129e-05
-Multi-Family with 5+ Units	1500-2499	Unvented Crawlspace	3	2000s	0	0	0	1	1.84034e-05
-Multi-Family with 5+ Units	1500-2499	Unvented Crawlspace	4+	2000s	0	0	0	1	2.6629e-05
-Multi-Family with 5+ Units	2500-3999	Unvented Crawlspace	1	2000s	0	0	0	1	2.77373e-07
-Multi-Family with 5+ Units	2500-3999	Unvented Crawlspace	2	2000s	0	0	0	1	1.60027e-06
-Multi-Family with 5+ Units	2500-3999	Unvented Crawlspace	3	2000s	0	0	0	1	1.47891e-06
-Multi-Family with 5+ Units	2500-3999	Unvented Crawlspace	4+	2000s	0	0	0	1	2.40867e-06
-Multi-Family with 5+ Units	4000+	Unvented Crawlspace	1	2000s	0	0	0	1	8.06184e-08
-Multi-Family with 5+ Units	4000+	Unvented Crawlspace	2	2000s	0	0	0	1	4.51801e-07
-Multi-Family with 5+ Units	4000+	Unvented Crawlspace	3	2000s	0	0	0	1	3.92243e-07
-Multi-Family with 5+ Units	4000+	Unvented Crawlspace	4+	2000s	0	0	0	1	8.07259e-07
-Multi-Family with 5+ Units	0-1499	Unvented Crawlspace	1	2010s	0	0	0	1	1.68998e-05
-Multi-Family with 5+ Units	0-1499	Unvented Crawlspace	2	2010s	0	0	0	1	9.35719e-05
-Multi-Family with 5+ Units	0-1499	Unvented Crawlspace	3	2010s	0	0	0	1	9.09594e-05
-Multi-Family with 5+ Units	0-1499	Unvented Crawlspace	4+	2010s	0	0	0	1	0.000157718
-Multi-Family with 5+ Units	1500-2499	Unvented Crawlspace	1	2010s	0	0	0	1	1.47708e-06
-Multi-Family with 5+ Units	1500-2499	Unvented Crawlspace	2	2010s	0	0	0	1	8.58176e-06
-Multi-Family with 5+ Units	1500-2499	Unvented Crawlspace	3	2010s	0	0	0	1	7.5209e-06
-Multi-Family with 5+ Units	1500-2499	Unvented Crawlspace	4+	2010s	0	0	0	1	1.09008e-05
-Multi-Family with 5+ Units	2500-3999	Unvented Crawlspace	1	2010s	0	0	0	1	1.60175e-07
-Multi-Family with 5+ Units	2500-3999	Unvented Crawlspace	2	2010s	0	0	0	1	8.14482e-07
-Multi-Family with 5+ Units	2500-3999	Unvented Crawlspace	3	2010s	0	0	0	1	9.17962e-07
-Multi-Family with 5+ Units	2500-3999	Unvented Crawlspace	4+	2010s	0	0	0	1	1.80736e-06
-Multi-Family with 5+ Units	4000+	Unvented Crawlspace	1	2010s	0	0	0	1	2.91976e-10
-Multi-Family with 5+ Units	4000+	Unvented Crawlspace	2	2010s	0	0	0	1	1.87587e-09
-Multi-Family with 5+ Units	4000+	Unvented Crawlspace	3	2010s	0	0	0	1	1.45118e-09
-Multi-Family with 5+ Units	4000+	Unvented Crawlspace	4+	2010s	0	0	0	1	1.44337e-09
-Multi-Family with 5+ Units	0-1499	Unvented Crawlspace	1	<1940	0	0	0	1	0
-Multi-Family with 5+ Units	0-1499	Unvented Crawlspace	2	<1940	0	0	0	1	0
-Multi-Family with 5+ Units	0-1499	Unvented Crawlspace	3	<1940	0	0	0	1	0
-Multi-Family with 5+ Units	0-1499	Unvented Crawlspace	4+	<1940	0	0	0	1	0
-Multi-Family with 5+ Units	1500-2499	Unvented Crawlspace	1	<1940	0	0	0	1	0
-Multi-Family with 5+ Units	1500-2499	Unvented Crawlspace	2	<1940	0	0	0	1	0
-Multi-Family with 5+ Units	1500-2499	Unvented Crawlspace	3	<1940	0	0	0	1	0
-Multi-Family with 5+ Units	1500-2499	Unvented Crawlspace	4+	<1940	0	0	0	1	0
-Multi-Family with 5+ Units	2500-3999	Unvented Crawlspace	1	<1940	0	0	0	1	0
-Multi-Family with 5+ Units	2500-3999	Unvented Crawlspace	2	<1940	0	0	0	1	0
-Multi-Family with 5+ Units	2500-3999	Unvented Crawlspace	3	<1940	0	0	0	1	0
-Multi-Family with 5+ Units	2500-3999	Unvented Crawlspace	4+	<1940	0	0	0	1	0
-Multi-Family with 5+ Units	4000+	Unvented Crawlspace	1	<1940	0	0	0	1	0
-Multi-Family with 5+ Units	4000+	Unvented Crawlspace	2	<1940	0	0	0	1	0
-Multi-Family with 5+ Units	4000+	Unvented Crawlspace	3	<1940	0	0	0	1	0
-Multi-Family with 5+ Units	4000+	Unvented Crawlspace	4+	<1940	0	0	0	1	0
-Single-Family Attached	0-1499	Unvented Crawlspace	1	1940s	0	0	0	1	0
-Single-Family Attached	0-1499	Unvented Crawlspace	2	1940s	0	0	0	1	0
-Single-Family Attached	0-1499	Unvented Crawlspace	3	1940s	0	0	0	1	0
-Single-Family Attached	0-1499	Unvented Crawlspace	4+	1940s	0	0	0	1	0
-Single-Family Attached	1500-2499	Unvented Crawlspace	1	1940s	0	0	0	1	0
-Single-Family Attached	1500-2499	Unvented Crawlspace	2	1940s	0	0	0	1	0
-Single-Family Attached	1500-2499	Unvented Crawlspace	3	1940s	0	0	0	1	0
-Single-Family Attached	1500-2499	Unvented Crawlspace	4+	1940s	0	0	0	1	0
-Single-Family Attached	2500-3999	Unvented Crawlspace	1	1940s	0	0	0	1	0
-Single-Family Attached	2500-3999	Unvented Crawlspace	2	1940s	0	0	0	1	0
-Single-Family Attached	2500-3999	Unvented Crawlspace	3	1940s	0	0	0	1	0
-Single-Family Attached	2500-3999	Unvented Crawlspace	4+	1940s	0	0	0	1	0
-Single-Family Attached	4000+	Unvented Crawlspace	1	1940s	0	0	0	1	0
-Single-Family Attached	4000+	Unvented Crawlspace	2	1940s	0	0	0	1	0
-Single-Family Attached	4000+	Unvented Crawlspace	3	1940s	0	0	0	1	0
-Single-Family Attached	4000+	Unvented Crawlspace	4+	1940s	0	0	0	1	0
-Single-Family Attached	0-1499	Unvented Crawlspace	1	1950s	0	0	0	1	0
-Single-Family Attached	0-1499	Unvented Crawlspace	2	1950s	0	0	0	1	0
-Single-Family Attached	0-1499	Unvented Crawlspace	3	1950s	0	0	0	1	0
-Single-Family Attached	0-1499	Unvented Crawlspace	4+	1950s	0	0	0	1	0
-Single-Family Attached	1500-2499	Unvented Crawlspace	1	1950s	0	0	0	1	0
-Single-Family Attached	1500-2499	Unvented Crawlspace	2	1950s	0	0	0	1	0
-Single-Family Attached	1500-2499	Unvented Crawlspace	3	1950s	0	0	0	1	0
-Single-Family Attached	1500-2499	Unvented Crawlspace	4+	1950s	0	0	0	1	0
-Single-Family Attached	2500-3999	Unvented Crawlspace	1	1950s	0	0	0	1	0
-Single-Family Attached	2500-3999	Unvented Crawlspace	2	1950s	0	0	0	1	0
-Single-Family Attached	2500-3999	Unvented Crawlspace	3	1950s	0	0	0	1	0
-Single-Family Attached	2500-3999	Unvented Crawlspace	4+	1950s	0	0	0	1	0
-Single-Family Attached	4000+	Unvented Crawlspace	1	1950s	0	0	0	1	0
-Single-Family Attached	4000+	Unvented Crawlspace	2	1950s	0	0	0	1	0
-Single-Family Attached	4000+	Unvented Crawlspace	3	1950s	0	0	0	1	0
-Single-Family Attached	4000+	Unvented Crawlspace	4+	1950s	0	0	0	1	0
-Single-Family Attached	0-1499	Unvented Crawlspace	1	1960s	0	0	0	1	0
-Single-Family Attached	0-1499	Unvented Crawlspace	2	1960s	0	0	0	1	0
-Single-Family Attached	0-1499	Unvented Crawlspace	3	1960s	0	0	0	1	0
-Single-Family Attached	0-1499	Unvented Crawlspace	4+	1960s	0	0	0	1	0
-Single-Family Attached	1500-2499	Unvented Crawlspace	1	1960s	0	0	0	1	0
-Single-Family Attached	1500-2499	Unvented Crawlspace	2	1960s	0	0	0	1	0
-Single-Family Attached	1500-2499	Unvented Crawlspace	3	1960s	0	0	0	1	0
-Single-Family Attached	1500-2499	Unvented Crawlspace	4+	1960s	0	0	0	1	0
-Single-Family Attached	2500-3999	Unvented Crawlspace	1	1960s	0	0	0	1	0
-Single-Family Attached	2500-3999	Unvented Crawlspace	2	1960s	0	0	0	1	0
-Single-Family Attached	2500-3999	Unvented Crawlspace	3	1960s	0	0	0	1	0
-Single-Family Attached	2500-3999	Unvented Crawlspace	4+	1960s	0	0	0	1	0
-Single-Family Attached	4000+	Unvented Crawlspace	1	1960s	0	0	0	1	0
-Single-Family Attached	4000+	Unvented Crawlspace	2	1960s	0	0	0	1	0
-Single-Family Attached	4000+	Unvented Crawlspace	3	1960s	0	0	0	1	0
-Single-Family Attached	4000+	Unvented Crawlspace	4+	1960s	0	0	0	1	0
-Single-Family Attached	0-1499	Unvented Crawlspace	1	1970s	0	0	0	1	0
-Single-Family Attached	0-1499	Unvented Crawlspace	2	1970s	0	0	0	1	0
-Single-Family Attached	0-1499	Unvented Crawlspace	3	1970s	0	0	0	1	0
-Single-Family Attached	0-1499	Unvented Crawlspace	4+	1970s	0	0	0	1	0
-Single-Family Attached	1500-2499	Unvented Crawlspace	1	1970s	0	0	0	1	0
-Single-Family Attached	1500-2499	Unvented Crawlspace	2	1970s	0	0	0	1	0
-Single-Family Attached	1500-2499	Unvented Crawlspace	3	1970s	0	0	0	1	0
-Single-Family Attached	1500-2499	Unvented Crawlspace	4+	1970s	0	0	0	1	0
-Single-Family Attached	2500-3999	Unvented Crawlspace	1	1970s	0	0	0	1	0
-Single-Family Attached	2500-3999	Unvented Crawlspace	2	1970s	0	0	0	1	0
-Single-Family Attached	2500-3999	Unvented Crawlspace	3	1970s	0	0	0	1	0
-Single-Family Attached	2500-3999	Unvented Crawlspace	4+	1970s	0	0	0	1	0
-Single-Family Attached	4000+	Unvented Crawlspace	1	1970s	0	0	0	1	0
-Single-Family Attached	4000+	Unvented Crawlspace	2	1970s	0	0	0	1	0
-Single-Family Attached	4000+	Unvented Crawlspace	3	1970s	0	0	0	1	0
-Single-Family Attached	4000+	Unvented Crawlspace	4+	1970s	0	0	0	1	0
-Single-Family Attached	0-1499	Unvented Crawlspace	1	1980s	0	0	0	1	0.000129291
-Single-Family Attached	0-1499	Unvented Crawlspace	2	1980s	0	0	0	1	0.000139985
-Single-Family Attached	0-1499	Unvented Crawlspace	3	1980s	0	0	0	1	2.24795e-06
-Single-Family Attached	0-1499	Unvented Crawlspace	4+	1980s	0	0	0	1	0
-Single-Family Attached	1500-2499	Unvented Crawlspace	1	1980s	0	0	0	1	4.79395e-05
-Single-Family Attached	1500-2499	Unvented Crawlspace	2	1980s	0	0	0	1	0.000106844
-Single-Family Attached	1500-2499	Unvented Crawlspace	3	1980s	0	0	0	1	2.0749e-05
-Single-Family Attached	1500-2499	Unvented Crawlspace	4+	1980s	0	0	0	1	0
-Single-Family Attached	2500-3999	Unvented Crawlspace	1	1980s	0	0	0	1	6.36474e-06
-Single-Family Attached	2500-3999	Unvented Crawlspace	2	1980s	0	0	0	1	2.0983e-05
-Single-Family Attached	2500-3999	Unvented Crawlspace	3	1980s	0	0	0	1	7.82498e-07
-Single-Family Attached	2500-3999	Unvented Crawlspace	4+	1980s	0	0	0	1	0
-Single-Family Attached	4000+	Unvented Crawlspace	1	1980s	0	0	0	1	0
-Single-Family Attached	4000+	Unvented Crawlspace	2	1980s	0	0	0	1	7.0182e-06
-Single-Family Attached	4000+	Unvented Crawlspace	3	1980s	0	0	0	1	0
-Single-Family Attached	4000+	Unvented Crawlspace	4+	1980s	0	0	0	1	0
-Single-Family Attached	0-1499	Unvented Crawlspace	1	1990s	0	0	0	1	0.000118668
-Single-Family Attached	0-1499	Unvented Crawlspace	2	1990s	0	0	0	1	0.000128484
-Single-Family Attached	0-1499	Unvented Crawlspace	3	1990s	0	0	0	1	2.06326e-06
-Single-Family Attached	0-1499	Unvented Crawlspace	4+	1990s	0	0	0	1	0
-Single-Family Attached	1500-2499	Unvented Crawlspace	1	1990s	0	0	0	1	4.34431e-05
-Single-Family Attached	1500-2499	Unvented Crawlspace	2	1990s	0	0	0	1	9.68228e-05
-Single-Family Attached	1500-2499	Unvented Crawlspace	3	1990s	0	0	0	1	1.88029e-05
-Single-Family Attached	1500-2499	Unvented Crawlspace	4+	1990s	0	0	0	1	0
-Single-Family Attached	2500-3999	Unvented Crawlspace	1	1990s	0	0	0	1	6.21565e-06
-Single-Family Attached	2500-3999	Unvented Crawlspace	2	1990s	0	0	0	1	2.04914e-05
-Single-Family Attached	2500-3999	Unvented Crawlspace	3	1990s	0	0	0	1	7.64168e-07
-Single-Family Attached	2500-3999	Unvented Crawlspace	4+	1990s	0	0	0	1	0
-Single-Family Attached	4000+	Unvented Crawlspace	1	1990s	0	0	0	1	0
-Single-Family Attached	4000+	Unvented Crawlspace	2	1990s	0	0	0	1	5.59943e-06
-Single-Family Attached	4000+	Unvented Crawlspace	3	1990s	0	0	0	1	0
-Single-Family Attached	4000+	Unvented Crawlspace	4+	1990s	0	0	0	1	0
-Single-Family Attached	0-1499	Unvented Crawlspace	1	2000s	0	0	0	1	8.98763e-05
-Single-Family Attached	0-1499	Unvented Crawlspace	2	2000s	0	0	0	1	8.98124e-05
-Single-Family Attached	0-1499	Unvented Crawlspace	3	2000s	0	0	0	1	4.45801e-06
-Single-Family Attached	0-1499	Unvented Crawlspace	4+	2000s	0	0	0	1	0
-Single-Family Attached	1500-2499	Unvented Crawlspace	1	2000s	0	0	0	1	6.17736e-05
-Single-Family Attached	1500-2499	Unvented Crawlspace	2	2000s	0	0	0	1	9.56644e-05
-Single-Family Attached	1500-2499	Unvented Crawlspace	3	2000s	0	0	0	1	1.91762e-05
-Single-Family Attached	1500-2499	Unvented Crawlspace	4+	2000s	0	0	0	1	0
-Single-Family Attached	2500-3999	Unvented Crawlspace	1	2000s	0	0	0	1	2.15455e-05
-Single-Family Attached	2500-3999	Unvented Crawlspace	2	2000s	0	0	0	1	2.07929e-05
-Single-Family Attached	2500-3999	Unvented Crawlspace	3	2000s	0	0	0	1	1.67202e-05
-Single-Family Attached	2500-3999	Unvented Crawlspace	4+	2000s	0	0	0	1	0
-Single-Family Attached	4000+	Unvented Crawlspace	1	2000s	0	0	0	1	1.72741e-06
-Single-Family Attached	4000+	Unvented Crawlspace	2	2000s	0	0	0	1	4.77859e-06
-Single-Family Attached	4000+	Unvented Crawlspace	3	2000s	0	0	0	1	3.62578e-06
-Single-Family Attached	4000+	Unvented Crawlspace	4+	2000s	0	0	0	1	0
-Single-Family Attached	0-1499	Unvented Crawlspace	1	2010s	0	0	0	1	1.58525e-05
-Single-Family Attached	0-1499	Unvented Crawlspace	2	2010s	0	0	0	1	1.58412e-05
-Single-Family Attached	0-1499	Unvented Crawlspace	3	2010s	0	0	0	1	7.86307e-07
-Single-Family Attached	0-1499	Unvented Crawlspace	4+	2010s	0	0	0	1	0
-Single-Family Attached	1500-2499	Unvented Crawlspace	1	2010s	0	0	0	1	1.60493e-05
-Single-Family Attached	1500-2499	Unvented Crawlspace	2	2010s	0	0	0	1	2.48544e-05
-Single-Family Attached	1500-2499	Unvented Crawlspace	3	2010s	0	0	0	1	4.98215e-06
-Single-Family Attached	1500-2499	Unvented Crawlspace	4+	2010s	0	0	0	1	0
-Single-Family Attached	2500-3999	Unvented Crawlspace	1	2010s	0	0	0	1	4.92488e-06
-Single-Family Attached	2500-3999	Unvented Crawlspace	2	2010s	0	0	0	1	4.75286e-06
-Single-Family Attached	2500-3999	Unvented Crawlspace	3	2010s	0	0	0	1	3.82191e-06
-Single-Family Attached	2500-3999	Unvented Crawlspace	4+	2010s	0	0	0	1	0
-Single-Family Attached	4000+	Unvented Crawlspace	1	2010s	0	0	0	1	3.24483e-07
-Single-Family Attached	4000+	Unvented Crawlspace	2	2010s	0	0	0	1	8.97628e-07
-Single-Family Attached	4000+	Unvented Crawlspace	3	2010s	0	0	0	1	6.8108e-07
-Single-Family Attached	4000+	Unvented Crawlspace	4+	2010s	0	0	0	1	0
-Single-Family Attached	0-1499	Unvented Crawlspace	1	<1940	0	0	0	1	0
-Single-Family Attached	0-1499	Unvented Crawlspace	2	<1940	0	0	0	1	0
-Single-Family Attached	0-1499	Unvented Crawlspace	3	<1940	0	0	0	1	0
-Single-Family Attached	0-1499	Unvented Crawlspace	4+	<1940	0	0	0	1	0
-Single-Family Attached	1500-2499	Unvented Crawlspace	1	<1940	0	0	0	1	0
-Single-Family Attached	1500-2499	Unvented Crawlspace	2	<1940	0	0	0	1	0
-Single-Family Attached	1500-2499	Unvented Crawlspace	3	<1940	0	0	0	1	0
-Single-Family Attached	1500-2499	Unvented Crawlspace	4+	<1940	0	0	0	1	0
-Single-Family Attached	2500-3999	Unvented Crawlspace	1	<1940	0	0	0	1	0
-Single-Family Attached	2500-3999	Unvented Crawlspace	2	<1940	0	0	0	1	0
-Single-Family Attached	2500-3999	Unvented Crawlspace	3	<1940	0	0	0	1	0
-Single-Family Attached	2500-3999	Unvented Crawlspace	4+	<1940	0	0	0	1	0
-Single-Family Attached	4000+	Unvented Crawlspace	1	<1940	0	0	0	1	0
-Single-Family Attached	4000+	Unvented Crawlspace	2	<1940	0	0	0	1	0
-Single-Family Attached	4000+	Unvented Crawlspace	3	<1940	0	0	0	1	0
-Single-Family Attached	4000+	Unvented Crawlspace	4+	<1940	0	0	0	1	0
-Single-Family Detached	0-1499	Unvented Crawlspace	1	1940s	0.196591	0	0	0.803409	0
-Single-Family Detached	0-1499	Unvented Crawlspace	2	1940s	0.196591	0	0	0.803409	0
-Single-Family Detached	0-1499	Unvented Crawlspace	3	1940s	0	0	0	1	0
-Single-Family Detached	0-1499	Unvented Crawlspace	4+	1940s	0	0	0	1	0
-Single-Family Detached	1500-2499	Unvented Crawlspace	1	1940s	0.11077	0.111944	0	0.777286	0
-Single-Family Detached	1500-2499	Unvented Crawlspace	2	1940s	0.11077	0.111944	0	0.777286	0
-Single-Family Detached	1500-2499	Unvented Crawlspace	3	1940s	0.11077	0.111944	0	0.777286	0
-Single-Family Detached	1500-2499	Unvented Crawlspace	4+	1940s	0	0	0	1	0
-Single-Family Detached	2500-3999	Unvented Crawlspace	1	1940s	0.172587	0.21513	0.012879	0.599405	0
-Single-Family Detached	2500-3999	Unvented Crawlspace	2	1940s	0.172587	0.21513	0.012879	0.599405	0
-Single-Family Detached	2500-3999	Unvented Crawlspace	3	1940s	0.172587	0.21513	0.012879	0.599405	0
-Single-Family Detached	2500-3999	Unvented Crawlspace	4+	1940s	0	0	0	1	0
-Single-Family Detached	4000+	Unvented Crawlspace	1	1940s	0.195053	0.530143	0.051523	0.223281	0
-Single-Family Detached	4000+	Unvented Crawlspace	2	1940s	0.195053	0.530143	0.051523	0.223281	0
-Single-Family Detached	4000+	Unvented Crawlspace	3	1940s	0.195053	0.530143	0.051523	0.223281	0
-Single-Family Detached	4000+	Unvented Crawlspace	4+	1940s	0	0	0	1	0
-Single-Family Detached	0-1499	Unvented Crawlspace	1	1950s	0.222291	0	0	0.777709	0
-Single-Family Detached	0-1499	Unvented Crawlspace	2	1950s	0.222291	0	0	0.777709	0
-Single-Family Detached	0-1499	Unvented Crawlspace	3	1950s	0	0	0	1	0
-Single-Family Detached	0-1499	Unvented Crawlspace	4+	1950s	0	0	0	1	0
-Single-Family Detached	1500-2499	Unvented Crawlspace	1	1950s	0.239907	0.188864	0	0.571229	0
-Single-Family Detached	1500-2499	Unvented Crawlspace	2	1950s	0.239907	0.188864	0	0.571229	0
-Single-Family Detached	1500-2499	Unvented Crawlspace	3	1950s	0.239907	0.188864	0	0.571229	0
-Single-Family Detached	1500-2499	Unvented Crawlspace	4+	1950s	0	0	0	1	0
-Single-Family Detached	2500-3999	Unvented Crawlspace	1	1950s	0.227037	0.261214	0.037333	0.474416	0
-Single-Family Detached	2500-3999	Unvented Crawlspace	2	1950s	0.227037	0.261214	0.037333	0.474416	0
-Single-Family Detached	2500-3999	Unvented Crawlspace	3	1950s	0.227037	0.261214	0.037333	0.474416	0
-Single-Family Detached	2500-3999	Unvented Crawlspace	4+	1950s	0	0	0	1	0
-Single-Family Detached	4000+	Unvented Crawlspace	1	1950s	0.129754	0.60732	0.125466	0.137459	0
-Single-Family Detached	4000+	Unvented Crawlspace	2	1950s	0.129754	0.60732	0.125466	0.137459	0
-Single-Family Detached	4000+	Unvented Crawlspace	3	1950s	0.129754	0.60732	0.125466	0.137459	0
-Single-Family Detached	4000+	Unvented Crawlspace	4+	1950s	0	0	0	1	0
-Single-Family Detached	0-1499	Unvented Crawlspace	1	1960s	0.265337	0	0	0.734663	0
-Single-Family Detached	0-1499	Unvented Crawlspace	2	1960s	0.265337	0	0	0.734663	0
-Single-Family Detached	0-1499	Unvented Crawlspace	3	1960s	0	0	0	1	0
-Single-Family Detached	0-1499	Unvented Crawlspace	4+	1960s	0	0	0	1	0
-Single-Family Detached	1500-2499	Unvented Crawlspace	1	1960s	0.201802	0.374534	0	0.423664	0
-Single-Family Detached	1500-2499	Unvented Crawlspace	2	1960s	0.201802	0.374534	0	0.423664	0
-Single-Family Detached	1500-2499	Unvented Crawlspace	3	1960s	0.201802	0.374534	0	0.423664	0
-Single-Family Detached	1500-2499	Unvented Crawlspace	4+	1960s	0	0	0	1	0
-Single-Family Detached	2500-3999	Unvented Crawlspace	1	1960s	0.161953	0.551133	0.046972	0.239942	0
-Single-Family Detached	2500-3999	Unvented Crawlspace	2	1960s	0.161953	0.551133	0.046972	0.239942	0
-Single-Family Detached	2500-3999	Unvented Crawlspace	3	1960s	0.161953	0.551133	0.046972	0.239942	0
-Single-Family Detached	2500-3999	Unvented Crawlspace	4+	1960s	0	0	0	1	0
-Single-Family Detached	4000+	Unvented Crawlspace	1	1960s	0.024774	0.633439	0.075546	0.266241	0
-Single-Family Detached	4000+	Unvented Crawlspace	2	1960s	0.024774	0.633439	0.075546	0.266241	0
-Single-Family Detached	4000+	Unvented Crawlspace	3	1960s	0.024774	0.633439	0.075546	0.266241	0
-Single-Family Detached	4000+	Unvented Crawlspace	4+	1960s	0	0	0	1	0
-Single-Family Detached	0-1499	Unvented Crawlspace	1	1970s	0.23845	0	0	0.76155	0
-Single-Family Detached	0-1499	Unvented Crawlspace	2	1970s	0.23845	0	0	0.76155	0
-Single-Family Detached	0-1499	Unvented Crawlspace	3	1970s	0	0	0	1	0
-Single-Family Detached	0-1499	Unvented Crawlspace	4+	1970s	0	0	0	1	0
-Single-Family Detached	1500-2499	Unvented Crawlspace	1	1970s	0.106728	0.524768	0	0.368504	0
-Single-Family Detached	1500-2499	Unvented Crawlspace	2	1970s	0.106728	0.524768	0	0.368504	0
-Single-Family Detached	1500-2499	Unvented Crawlspace	3	1970s	0.106728	0.524768	0	0.368504	0
-Single-Family Detached	1500-2499	Unvented Crawlspace	4+	1970s	0	0	0	1	0
-Single-Family Detached	2500-3999	Unvented Crawlspace	1	1970s	0.075678	0.687491	0.035486	0.201346	0
-Single-Family Detached	2500-3999	Unvented Crawlspace	2	1970s	0.075678	0.687491	0.035486	0.201346	0
-Single-Family Detached	2500-3999	Unvented Crawlspace	3	1970s	0.075678	0.687491	0.035486	0.201346	0
-Single-Family Detached	2500-3999	Unvented Crawlspace	4+	1970s	0	0	0	1	0
-Single-Family Detached	4000+	Unvented Crawlspace	1	1970s	0.068886	0.560453	0.208862	0.161799	0
-Single-Family Detached	4000+	Unvented Crawlspace	2	1970s	0.068886	0.560453	0.208862	0.161799	0
-Single-Family Detached	4000+	Unvented Crawlspace	3	1970s	0.068886	0.560453	0.208862	0.161799	0
-Single-Family Detached	4000+	Unvented Crawlspace	4+	1970s	0	0	0	1	0
-Single-Family Detached	0-1499	Unvented Crawlspace	1	1980s	0.216117	0	0	0.783883	0.000562172
-Single-Family Detached	0-1499	Unvented Crawlspace	2	1980s	0.216117	0	0	0.783883	9.99646e-05
-Single-Family Detached	0-1499	Unvented Crawlspace	3	1980s	0	0	0	1	4.32937e-06
-Single-Family Detached	0-1499	Unvented Crawlspace	4+	1980s	0	0	0	1	0
-Single-Family Detached	1500-2499	Unvented Crawlspace	1	1980s	0.127131	0.588891	0	0.283978	0.000964862
-Single-Family Detached	1500-2499	Unvented Crawlspace	2	1980s	0.127131	0.588891	0	0.283978	0.000511795
-Single-Family Detached	1500-2499	Unvented Crawlspace	3	1980s	0.127131	0.588891	0	0.283978	1.00082e-05
-Single-Family Detached	1500-2499	Unvented Crawlspace	4+	1980s	0	0	0	1	0
-Single-Family Detached	2500-3999	Unvented Crawlspace	1	1980s	0.10817	0.685353	0.085808	0.120669	0.000267287
-Single-Family Detached	2500-3999	Unvented Crawlspace	2	1980s	0.10817	0.685353	0.085808	0.120669	0.000555243
-Single-Family Detached	2500-3999	Unvented Crawlspace	3	1980s	0.10817	0.685353	0.085808	0.120669	2.68743e-05
-Single-Family Detached	2500-3999	Unvented Crawlspace	4+	1980s	0	0	0	1	0
-Single-Family Detached	4000+	Unvented Crawlspace	1	1980s	0.033671	0.661581	0.226548	0.0782	2.87425e-05
-Single-Family Detached	4000+	Unvented Crawlspace	2	1980s	0.033671	0.661581	0.226548	0.0782	0.000148953
-Single-Family Detached	4000+	Unvented Crawlspace	3	1980s	0.033671	0.661581	0.226548	0.0782	5.58473e-06
-Single-Family Detached	4000+	Unvented Crawlspace	4+	1980s	0	0	0	1	0
-Single-Family Detached	0-1499	Unvented Crawlspace	1	1990s	0.163762	0	0	0.836238	0.000686461
-Single-Family Detached	0-1499	Unvented Crawlspace	2	1990s	0.163762	0	0	0.836238	0.000122065
-Single-Family Detached	0-1499	Unvented Crawlspace	3	1990s	0	0	0	1	5.28653e-06
-Single-Family Detached	0-1499	Unvented Crawlspace	4+	1990s	0	0	0	1	0
-Single-Family Detached	1500-2499	Unvented Crawlspace	1	1990s	0.055472	0.703147	0	0.241381	0.00116746
-Single-Family Detached	1500-2499	Unvented Crawlspace	2	1990s	0.055472	0.703147	0	0.241381	0.000619258
-Single-Family Detached	1500-2499	Unvented Crawlspace	3	1990s	0.055472	0.703147	0	0.241381	1.21097e-05
-Single-Family Detached	1500-2499	Unvented Crawlspace	4+	1990s	0	0	0	1	0
-Single-Family Detached	2500-3999	Unvented Crawlspace	1	1990s	0.047959	0.658559	0.177539	0.115943	0.000323983
-Single-Family Detached	2500-3999	Unvented Crawlspace	2	1990s	0.047959	0.658559	0.177539	0.115943	0.000673019
-Single-Family Detached	2500-3999	Unvented Crawlspace	3	1990s	0.047959	0.658559	0.177539	0.115943	3.25748e-05
-Single-Family Detached	2500-3999	Unvented Crawlspace	4+	1990s	0	0	0	1	0
-Single-Family Detached	4000+	Unvented Crawlspace	1	1990s	0.00721	0.602911	0.342193	0.047687	3.54328e-05
-Single-Family Detached	4000+	Unvented Crawlspace	2	1990s	0.00721	0.602911	0.342193	0.047687	0.000183624
-Single-Family Detached	4000+	Unvented Crawlspace	3	1990s	0.00721	0.602911	0.342193	0.047687	6.88467e-06
-Single-Family Detached	4000+	Unvented Crawlspace	4+	1990s	0	0	0	1	0
-Single-Family Detached	0-1499	Unvented Crawlspace	1	2000s	0.136224	0	0	0.863776	0.000347641
-Single-Family Detached	0-1499	Unvented Crawlspace	2	2000s	0.136224	0	0	0.863776	6.68974e-05
-Single-Family Detached	0-1499	Unvented Crawlspace	3	2000s	0	0	0	1	0
-Single-Family Detached	0-1499	Unvented Crawlspace	4+	2000s	0	0	0	1	0
-Single-Family Detached	1500-2499	Unvented Crawlspace	1	2000s	0.057359	0.753987	0	0.188653	0.000805774
-Single-Family Detached	1500-2499	Unvented Crawlspace	2	2000s	0.057359	0.753987	0	0.188653	0.000428192
-Single-Family Detached	1500-2499	Unvented Crawlspace	3	2000s	0.057359	0.753987	0	0.188653	4.97062e-06
-Single-Family Detached	1500-2499	Unvented Crawlspace	4+	2000s	0	0	0	1	0
-Single-Family Detached	2500-3999	Unvented Crawlspace	1	2000s	0.039918	0.649167	0.234644	0.076271	0.000265781
-Single-Family Detached	2500-3999	Unvented Crawlspace	2	2000s	0.039918	0.649167	0.234644	0.076271	0.000616246
-Single-Family Detached	2500-3999	Unvented Crawlspace	3	2000s	0.039918	0.649167	0.234644	0.076271	1.02081e-05
-Single-Family Detached	2500-3999	Unvented Crawlspace	4+	2000s	0	0	0	1	0
-Single-Family Detached	4000+	Unvented Crawlspace	1	2000s	0.010732	0.44749	0.498077	0.0437	6.58449e-05
-Single-Family Detached	4000+	Unvented Crawlspace	2	2000s	0.010732	0.44749	0.498077	0.0437	0.000246916
-Single-Family Detached	4000+	Unvented Crawlspace	3	2000s	0.010732	0.44749	0.498077	0.0437	9.74316e-06
-Single-Family Detached	4000+	Unvented Crawlspace	4+	2000s	0	0	0	1	0
-Single-Family Detached	0-1499	Unvented Crawlspace	1	2010s	0.136224	0	0	0.863776	5.6322e-05
-Single-Family Detached	0-1499	Unvented Crawlspace	2	2010s	0.136224	0	0	0.863776	1.08382e-05
-Single-Family Detached	0-1499	Unvented Crawlspace	3	2010s	0	0	0	1	0
-Single-Family Detached	0-1499	Unvented Crawlspace	4+	2010s	0	0	0	1	0
-Single-Family Detached	1500-2499	Unvented Crawlspace	1	2010s	0.057359	0.753987	0	0.188653	0.000146086
-Single-Family Detached	1500-2499	Unvented Crawlspace	2	2010s	0.057359	0.753987	0	0.188653	7.76308e-05
-Single-Family Detached	1500-2499	Unvented Crawlspace	3	2010s	0.057359	0.753987	0	0.188653	9.01169e-07
-Single-Family Detached	1500-2499	Unvented Crawlspace	4+	2010s	0	0	0	1	0
-Single-Family Detached	2500-3999	Unvented Crawlspace	1	2010s	0.039918	0.649167	0.234644	0.076271	6.72879e-05
-Single-Family Detached	2500-3999	Unvented Crawlspace	2	2010s	0.039918	0.649167	0.234644	0.076271	0.000156016
-Single-Family Detached	2500-3999	Unvented Crawlspace	3	2010s	0.039918	0.649167	0.234644	0.076271	2.58438e-06
-Single-Family Detached	2500-3999	Unvented Crawlspace	4+	2010s	0	0	0	1	0
-Single-Family Detached	4000+	Unvented Crawlspace	1	2010s	0.010732	0.44749	0.498077	0.0437	1.14468e-05
-Single-Family Detached	4000+	Unvented Crawlspace	2	2010s	0.010732	0.44749	0.498077	0.0437	4.29252e-05
-Single-Family Detached	4000+	Unvented Crawlspace	3	2010s	0.010732	0.44749	0.498077	0.0437	1.6938e-06
-Single-Family Detached	4000+	Unvented Crawlspace	4+	2010s	0	0	0	1	0
-Single-Family Detached	0-1499	Unvented Crawlspace	1	<1940	0.075776	0	0	0.924224	0
-Single-Family Detached	0-1499	Unvented Crawlspace	2	<1940	0.075776	0	0	0.924224	0
-Single-Family Detached	0-1499	Unvented Crawlspace	3	<1940	0	0	0	1	0
-Single-Family Detached	0-1499	Unvented Crawlspace	4+	<1940	0	0	0	1	0
-Single-Family Detached	1500-2499	Unvented Crawlspace	1	<1940	0.065978	0.09478	0	0.839242	0
-Single-Family Detached	1500-2499	Unvented Crawlspace	2	<1940	0.065978	0.09478	0	0.839242	0
-Single-Family Detached	1500-2499	Unvented Crawlspace	3	<1940	0.065978	0.09478	0	0.839242	0
-Single-Family Detached	1500-2499	Unvented Crawlspace	4+	<1940	0	0	0	1	0
-Single-Family Detached	2500-3999	Unvented Crawlspace	1	<1940	0.046238	0.091001	0.008446	0.854315	0
-Single-Family Detached	2500-3999	Unvented Crawlspace	2	<1940	0.046238	0.091001	0.008446	0.854315	0
-Single-Family Detached	2500-3999	Unvented Crawlspace	3	<1940	0.046238	0.091001	0.008446	0.854315	0
-Single-Family Detached	2500-3999	Unvented Crawlspace	4+	<1940	0	0	0	1	0
-Single-Family Detached	4000+	Unvented Crawlspace	1	<1940	0.21222	0.194644	0.040975	0.552162	0
-Single-Family Detached	4000+	Unvented Crawlspace	2	<1940	0.21222	0.194644	0.040975	0.552162	0
-Single-Family Detached	4000+	Unvented Crawlspace	3	<1940	0.21222	0.194644	0.040975	0.552162	0
-Single-Family Detached	4000+	Unvented Crawlspace	4+	<1940	0	0	0	1	0
-=======
 Multi-Family with 2 - 4 Units	0-1499	Unvented Crawlspace	1	1940s	0	0	0	1	2.95163e-05
 Multi-Family with 2 - 4 Units	0-1499	Unvented Crawlspace	2	1940s	0	0	0	1	1.91692e-05
 Multi-Family with 2 - 4 Units	0-1499	Unvented Crawlspace	3	1940s	0	0	0	1	4.20043e-06
@@ -2596,7 +1439,6 @@
 Single-Family Detached	4000+	Unvented Crawlspace	2	<1940	0.21222	0.194644	0.040975	0.552162	1.7667e-05
 Single-Family Detached	4000+	Unvented Crawlspace	3	<1940	0.21222	0.194644	0.040975	0.552162	3.87126e-06
 Single-Family Detached	4000+	Unvented Crawlspace	4+	<1940	0	0	0	1	2.73158e-06
->>>>>>> e1387e3e
 Mobile Home	0-1499	Heated Basement	1	1940s	0	0	0	1	0
 Mobile Home	0-1499	Heated Basement	2	1940s	0	0	0	1	0
 Mobile Home	0-1499	Heated Basement	3	1940s	0	0	0	1	0
@@ -3029,440 +1871,6 @@
 Multi-Family with 5+ Units	4000+	Heated Basement	2	<1940	0	0	0	1	0
 Multi-Family with 5+ Units	4000+	Heated Basement	3	<1940	0	0	0	1	0
 Multi-Family with 5+ Units	4000+	Heated Basement	4+	<1940	0	0	0	1	0
-<<<<<<< HEAD
-Single-Family Attached	0-1499	Heated Basement	1	1940s	0	0	0	1	0.00036078
-Single-Family Attached	0-1499	Heated Basement	2	1940s	0	0	0	1	0.000160722
-Single-Family Attached	0-1499	Heated Basement	3	1940s	0	0	0	1	0
-Single-Family Attached	0-1499	Heated Basement	4+	1940s	0	0	0	1	0
-Single-Family Attached	1500-2499	Heated Basement	1	1940s	0	0	0	1	3.72335e-05
-Single-Family Attached	1500-2499	Heated Basement	2	1940s	0	0	0	1	9.69873e-05
-Single-Family Attached	1500-2499	Heated Basement	3	1940s	0	0	0	1	1.16392e-05
-Single-Family Attached	1500-2499	Heated Basement	4+	1940s	0	0	0	1	0
-Single-Family Attached	2500-3999	Heated Basement	1	1940s	0	0	0	1	4.6284e-06
-Single-Family Attached	2500-3999	Heated Basement	2	1940s	0	0	0	1	3.29413e-05
-Single-Family Attached	2500-3999	Heated Basement	3	1940s	0	0	0	1	0
-Single-Family Attached	2500-3999	Heated Basement	4+	1940s	0	0	0	1	0
-Single-Family Attached	4000+	Heated Basement	1	1940s	0	0	0	1	1.27693e-06
-Single-Family Attached	4000+	Heated Basement	2	1940s	0	0	0	1	1.27693e-06
-Single-Family Attached	4000+	Heated Basement	3	1940s	0	0	0	1	1.27693e-06
-Single-Family Attached	4000+	Heated Basement	4+	1940s	0	0	0	1	0
-Single-Family Attached	0-1499	Heated Basement	1	1950s	0	0	0	1	0.000496145
-Single-Family Attached	0-1499	Heated Basement	2	1950s	0	0	0	1	0.000221025
-Single-Family Attached	0-1499	Heated Basement	3	1950s	0	0	0	1	0
-Single-Family Attached	0-1499	Heated Basement	4+	1950s	0	0	0	1	0
-Single-Family Attached	1500-2499	Heated Basement	1	1950s	0	0	0	1	4.57964e-05
-Single-Family Attached	1500-2499	Heated Basement	2	1950s	0	0	0	1	0.000119292
-Single-Family Attached	1500-2499	Heated Basement	3	1950s	0	0	0	1	1.43159e-05
-Single-Family Attached	1500-2499	Heated Basement	4+	1950s	0	0	0	1	0
-Single-Family Attached	2500-3999	Heated Basement	1	1950s	0	0	0	1	6.22369e-06
-Single-Family Attached	2500-3999	Heated Basement	2	1950s	0	0	0	1	4.42953e-05
-Single-Family Attached	2500-3999	Heated Basement	3	1950s	0	0	0	1	0
-Single-Family Attached	2500-3999	Heated Basement	4+	1950s	0	0	0	1	0
-Single-Family Attached	4000+	Heated Basement	1	1950s	0	0	0	1	1.37731e-06
-Single-Family Attached	4000+	Heated Basement	2	1950s	0	0	0	1	1.37731e-06
-Single-Family Attached	4000+	Heated Basement	3	1950s	0	0	0	1	1.37731e-06
-Single-Family Attached	4000+	Heated Basement	4+	1950s	0	0	0	1	0
-Single-Family Attached	0-1499	Heated Basement	1	1960s	0	0	0	1	0.000318233
-Single-Family Attached	0-1499	Heated Basement	2	1960s	0	0	0	1	0.000173179
-Single-Family Attached	0-1499	Heated Basement	3	1960s	0	0	0	1	4.35481e-06
-Single-Family Attached	0-1499	Heated Basement	4+	1960s	0	0	0	1	0
-Single-Family Attached	1500-2499	Heated Basement	1	1960s	0	0	0	1	6.04267e-05
-Single-Family Attached	1500-2499	Heated Basement	2	1960s	0	0	0	1	0.000138599
-Single-Family Attached	1500-2499	Heated Basement	3	1960s	0	0	0	1	5.6907e-06
-Single-Family Attached	1500-2499	Heated Basement	4+	1960s	0	0	0	1	0
-Single-Family Attached	2500-3999	Heated Basement	1	1960s	0	0	0	1	2.17382e-05
-Single-Family Attached	2500-3999	Heated Basement	2	1960s	0	0	0	1	1.11748e-05
-Single-Family Attached	2500-3999	Heated Basement	3	1960s	0	0	0	1	0
-Single-Family Attached	2500-3999	Heated Basement	4+	1960s	0	0	0	1	0
-Single-Family Attached	4000+	Heated Basement	1	1960s	0	0	0	1	3.34005e-06
-Single-Family Attached	4000+	Heated Basement	2	1960s	0	0	0	1	3.34005e-06
-Single-Family Attached	4000+	Heated Basement	3	1960s	0	0	0	1	3.34005e-06
-Single-Family Attached	4000+	Heated Basement	4+	1960s	0	0	0	1	0
-Single-Family Attached	0-1499	Heated Basement	1	1970s	0	0	0	1	0.000634228
-Single-Family Attached	0-1499	Heated Basement	2	1970s	0	0	0	1	0.000345141
-Single-Family Attached	0-1499	Heated Basement	3	1970s	0	0	0	1	8.67901e-06
-Single-Family Attached	0-1499	Heated Basement	4+	1970s	0	0	0	1	0
-Single-Family Attached	1500-2499	Heated Basement	1	1970s	0	0	0	1	0.000112246
-Single-Family Attached	1500-2499	Heated Basement	2	1970s	0	0	0	1	0.000257455
-Single-Family Attached	1500-2499	Heated Basement	3	1970s	0	0	0	1	1.05708e-05
-Single-Family Attached	1500-2499	Heated Basement	4+	1970s	0	0	0	1	0
-Single-Family Attached	2500-3999	Heated Basement	1	1970s	0	0	0	1	4.53903e-05
-Single-Family Attached	2500-3999	Heated Basement	2	1970s	0	0	0	1	2.33335e-05
-Single-Family Attached	2500-3999	Heated Basement	3	1970s	0	0	0	1	0
-Single-Family Attached	2500-3999	Heated Basement	4+	1970s	0	0	0	1	0
-Single-Family Attached	4000+	Heated Basement	1	1970s	0	0	0	1	6.05568e-06
-Single-Family Attached	4000+	Heated Basement	2	1970s	0	0	0	1	6.05568e-06
-Single-Family Attached	4000+	Heated Basement	3	1970s	0	0	0	1	6.05568e-06
-Single-Family Attached	4000+	Heated Basement	4+	1970s	0	0	0	1	0
-Single-Family Attached	0-1499	Heated Basement	1	1980s	0	0	0	1	0.000505199
-Single-Family Attached	0-1499	Heated Basement	2	1980s	0	0	0	1	0.000546987
-Single-Family Attached	0-1499	Heated Basement	3	1980s	0	0	0	1	8.78377e-06
-Single-Family Attached	0-1499	Heated Basement	4+	1980s	0	0	0	1	0
-Single-Family Attached	1500-2499	Heated Basement	1	1980s	0	0	0	1	0.000206577
-Single-Family Attached	1500-2499	Heated Basement	2	1980s	0	0	0	1	0.000460405
-Single-Family Attached	1500-2499	Heated Basement	3	1980s	0	0	0	1	8.941e-05
-Single-Family Attached	1500-2499	Heated Basement	4+	1980s	0	0	0	1	0
-Single-Family Attached	2500-3999	Heated Basement	1	1980s	0	0	0	1	2.70454e-05
-Single-Family Attached	2500-3999	Heated Basement	2	1980s	0	0	0	1	8.91621e-05
-Single-Family Attached	2500-3999	Heated Basement	3	1980s	0	0	0	1	3.32504e-06
-Single-Family Attached	2500-3999	Heated Basement	4+	1980s	0	0	0	1	0
-Single-Family Attached	4000+	Heated Basement	1	1980s	0	0	0	1	0
-Single-Family Attached	4000+	Heated Basement	2	1980s	0	0	0	1	2.78351e-05
-Single-Family Attached	4000+	Heated Basement	3	1980s	0	0	0	1	0
-Single-Family Attached	4000+	Heated Basement	4+	1980s	0	0	0	1	0
-Single-Family Attached	0-1499	Heated Basement	1	1990s	0	0	0	1	0.000493224
-Single-Family Attached	0-1499	Heated Basement	2	1990s	0	0	0	1	0.000534022
-Single-Family Attached	0-1499	Heated Basement	3	1990s	0	0	0	1	8.57557e-06
-Single-Family Attached	0-1499	Heated Basement	4+	1990s	0	0	0	1	0
-Single-Family Attached	1500-2499	Heated Basement	1	1990s	0	0	0	1	0.000194096
-Single-Family Attached	1500-2499	Heated Basement	2	1990s	0	0	0	1	0.000432588
-Single-Family Attached	1500-2499	Heated Basement	3	1990s	0	0	0	1	8.4008e-05
-Single-Family Attached	1500-2499	Heated Basement	4+	1990s	0	0	0	1	0
-Single-Family Attached	2500-3999	Heated Basement	1	1990s	0	0	0	1	2.73915e-05
-Single-Family Attached	2500-3999	Heated Basement	2	1990s	0	0	0	1	9.03028e-05
-Single-Family Attached	2500-3999	Heated Basement	3	1990s	0	0	0	1	3.36758e-06
-Single-Family Attached	2500-3999	Heated Basement	4+	1990s	0	0	0	1	0
-Single-Family Attached	4000+	Heated Basement	1	1990s	0	0	0	1	0
-Single-Family Attached	4000+	Heated Basement	2	1990s	0	0	0	1	2.30196e-05
-Single-Family Attached	4000+	Heated Basement	3	1990s	0	0	0	1	0
-Single-Family Attached	4000+	Heated Basement	4+	1990s	0	0	0	1	0
-Single-Family Attached	0-1499	Heated Basement	1	2000s	0	0	0	1	0.00041848
-Single-Family Attached	0-1499	Heated Basement	2	2000s	0	0	0	1	0.000418183
-Single-Family Attached	0-1499	Heated Basement	3	2000s	0	0	0	1	2.07573e-05
-Single-Family Attached	0-1499	Heated Basement	4+	2000s	0	0	0	1	0
-Single-Family Attached	1500-2499	Heated Basement	1	2000s	0	0	0	1	0.000311188
-Single-Family Attached	1500-2499	Heated Basement	2	2000s	0	0	0	1	0.000481915
-Single-Family Attached	1500-2499	Heated Basement	3	2000s	0	0	0	1	9.66013e-05
-Single-Family Attached	1500-2499	Heated Basement	4+	2000s	0	0	0	1	0
-Single-Family Attached	2500-3999	Heated Basement	1	2000s	0	0	0	1	0.000113763
-Single-Family Attached	2500-3999	Heated Basement	2	2000s	0	0	0	1	0.000109789
-Single-Family Attached	2500-3999	Heated Basement	3	2000s	0	0	0	1	8.82844e-05
-Single-Family Attached	2500-3999	Heated Basement	4+	2000s	0	0	0	1	0
-Single-Family Attached	4000+	Heated Basement	1	2000s	0	0	0	1	7.34567e-06
-Single-Family Attached	4000+	Heated Basement	2	2000s	0	0	0	1	2.03206e-05
-Single-Family Attached	4000+	Heated Basement	3	2000s	0	0	0	1	1.54184e-05
-Single-Family Attached	4000+	Heated Basement	4+	2000s	0	0	0	1	0
-Single-Family Attached	0-1499	Heated Basement	1	2010s	0	0	0	1	6.37351e-05
-Single-Family Attached	0-1499	Heated Basement	2	2010s	0	0	0	1	6.36898e-05
-Single-Family Attached	0-1499	Heated Basement	3	2010s	0	0	0	1	3.16136e-06
-Single-Family Attached	0-1499	Heated Basement	4+	2010s	0	0	0	1	0
-Single-Family Attached	1500-2499	Heated Basement	1	2010s	0	0	0	1	7.75378e-05
-Single-Family Attached	1500-2499	Heated Basement	2	2010s	0	0	0	1	0.000120077
-Single-Family Attached	1500-2499	Heated Basement	3	2010s	0	0	0	1	2.40699e-05
-Single-Family Attached	1500-2499	Heated Basement	4+	2010s	0	0	0	1	0
-Single-Family Attached	2500-3999	Heated Basement	1	2010s	0	0	0	1	2.07537e-05
-Single-Family Attached	2500-3999	Heated Basement	2	2010s	0	0	0	1	2.00288e-05
-Single-Family Attached	2500-3999	Heated Basement	3	2010s	0	0	0	1	1.61057e-05
-Single-Family Attached	2500-3999	Heated Basement	4+	2010s	0	0	0	1	0
-Single-Family Attached	4000+	Heated Basement	1	2010s	0	0	0	1	1.10916e-06
-Single-Family Attached	4000+	Heated Basement	2	2010s	0	0	0	1	3.0683e-06
-Single-Family Attached	4000+	Heated Basement	3	2010s	0	0	0	1	2.32809e-06
-Single-Family Attached	4000+	Heated Basement	4+	2010s	0	0	0	1	0
-Single-Family Attached	0-1499	Heated Basement	1	<1940	0	0	0	1	0.000271832
-Single-Family Attached	0-1499	Heated Basement	2	<1940	0	0	0	1	0.000539441
-Single-Family Attached	0-1499	Heated Basement	3	<1940	0	0	0	1	9.02477e-05
-Single-Family Attached	0-1499	Heated Basement	4+	<1940	0	0	0	1	0
-Single-Family Attached	1500-2499	Heated Basement	1	<1940	0	0	0	1	3.53053e-05
-Single-Family Attached	1500-2499	Heated Basement	2	<1940	0	0	0	1	0.000346441
-Single-Family Attached	1500-2499	Heated Basement	3	<1940	0	0	0	1	9.543e-05
-Single-Family Attached	1500-2499	Heated Basement	4+	<1940	0	0	0	1	0
-Single-Family Attached	2500-3999	Heated Basement	1	<1940	0	0	0	1	0
-Single-Family Attached	2500-3999	Heated Basement	2	<1940	0	0	0	1	7.75514e-05
-Single-Family Attached	2500-3999	Heated Basement	3	<1940	0	0	0	1	6.16567e-05
-Single-Family Attached	2500-3999	Heated Basement	4+	<1940	0	0	0	1	0
-Single-Family Attached	4000+	Heated Basement	1	<1940	0	0	0	1	1.36791e-05
-Single-Family Attached	4000+	Heated Basement	2	<1940	0	0	0	1	1.36791e-05
-Single-Family Attached	4000+	Heated Basement	3	<1940	0	0	0	1	1.36791e-05
-Single-Family Attached	4000+	Heated Basement	4+	<1940	0	0	0	1	0
-Single-Family Detached	0-1499	Heated Basement	1	1940s	0.196591	0	0	0.803409	0.00367721
-Single-Family Detached	0-1499	Heated Basement	2	1940s	0.196591	0	0	0.803409	0.000504267
-Single-Family Detached	0-1499	Heated Basement	3	1940s	0	0	0	1	4.45802e-06
-Single-Family Detached	0-1499	Heated Basement	4+	1940s	0	0	0	1	0
-Single-Family Detached	1500-2499	Heated Basement	1	1940s	0.11077	0.111944	0	0.777286	0.00201493
-Single-Family Detached	1500-2499	Heated Basement	2	1940s	0.11077	0.111944	0	0.777286	0.00131445
-Single-Family Detached	1500-2499	Heated Basement	3	1940s	0.11077	0.111944	0	0.777286	4.72492e-05
-Single-Family Detached	1500-2499	Heated Basement	4+	1940s	0	0	0	1	0
-Single-Family Detached	2500-3999	Heated Basement	1	1940s	0.174838	0.217937	0	0.607225	0.000269494
-Single-Family Detached	2500-3999	Heated Basement	2	1940s	0.174838	0.217937	0	0.607225	0.000449424
-Single-Family Detached	2500-3999	Heated Basement	3	1940s	0.174838	0.217937	0	0.607225	3.70675e-05
-Single-Family Detached	2500-3999	Heated Basement	4+	1940s	0	0	0	1	0
-Single-Family Detached	4000+	Heated Basement	1	1940s	0.195053	0.530143	0.051523	0.223281	5.20938e-05
-Single-Family Detached	4000+	Heated Basement	2	1940s	0.195053	0.530143	0.051523	0.223281	0.000115525
-Single-Family Detached	4000+	Heated Basement	3	1940s	0.195053	0.530143	0.051523	0.223281	4.06514e-06
-Single-Family Detached	4000+	Heated Basement	4+	1940s	0	0	0	1	0
-Single-Family Detached	0-1499	Heated Basement	1	1950s	0.222291	0	0	0.777709	0.00788757
-Single-Family Detached	0-1499	Heated Basement	2	1950s	0.222291	0	0	0.777709	0.00108165
-Single-Family Detached	0-1499	Heated Basement	3	1950s	0	0	0	1	9.5624e-06
-Single-Family Detached	0-1499	Heated Basement	4+	1950s	0	0	0	1	0
-Single-Family Detached	1500-2499	Heated Basement	1	1950s	0.239907	0.188864	0	0.571229	0.00439251
-Single-Family Detached	1500-2499	Heated Basement	2	1950s	0.239907	0.188864	0	0.571229	0.00286548
-Single-Family Detached	1500-2499	Heated Basement	3	1950s	0.239907	0.188864	0	0.571229	0.000103002
-Single-Family Detached	1500-2499	Heated Basement	4+	1950s	0	0	0	1	0
-Single-Family Detached	2500-3999	Heated Basement	1	1950s	0.235842	0.271344	0	0.492814	0.00059006
-Single-Family Detached	2500-3999	Heated Basement	2	1950s	0.235842	0.271344	0	0.492814	0.000984018
-Single-Family Detached	2500-3999	Heated Basement	3	1950s	0.235842	0.271344	0	0.492814	8.11597e-05
-Single-Family Detached	2500-3999	Heated Basement	4+	1950s	0	0	0	1	0
-Single-Family Detached	4000+	Heated Basement	1	1950s	0.129754	0.60732	0.125466	0.137459	0.000116155
-Single-Family Detached	4000+	Heated Basement	2	1950s	0.129754	0.60732	0.125466	0.137459	0.00025759
-Single-Family Detached	4000+	Heated Basement	3	1950s	0.129754	0.60732	0.125466	0.137459	9.06416e-06
-Single-Family Detached	4000+	Heated Basement	4+	1950s	0	0	0	1	0
-Single-Family Detached	0-1499	Heated Basement	1	1960s	0.265337	0	0	0.734663	0.00412785
-Single-Family Detached	0-1499	Heated Basement	2	1960s	0.265337	0	0	0.734663	0.00040647
-Single-Family Detached	0-1499	Heated Basement	3	1960s	0	0	0	1	3.58438e-05
-Single-Family Detached	0-1499	Heated Basement	4+	1960s	0	0	0	1	0
-Single-Family Detached	1500-2499	Heated Basement	1	1960s	0.201802	0.374534	0	0.423664	0.00493208
-Single-Family Detached	1500-2499	Heated Basement	2	1960s	0.201802	0.374534	0	0.423664	0.0017411
-Single-Family Detached	1500-2499	Heated Basement	3	1960s	0.201802	0.374534	0	0.423664	0.000104017
-Single-Family Detached	1500-2499	Heated Basement	4+	1960s	0	0	0	1	0
-Single-Family Detached	2500-3999	Heated Basement	1	1960s	0.169935	0.578297	0	0.251768	0.00119113
-Single-Family Detached	2500-3999	Heated Basement	2	1960s	0.169935	0.578297	0	0.251768	0.00116123
-Single-Family Detached	2500-3999	Heated Basement	3	1960s	0.169935	0.578297	0	0.251768	6.72381e-05
-Single-Family Detached	2500-3999	Heated Basement	4+	1960s	0	0	0	1	0
-Single-Family Detached	4000+	Heated Basement	1	1960s	0.024774	0.633439	0.075546	0.266241	9.32598e-05
-Single-Family Detached	4000+	Heated Basement	2	1960s	0.024774	0.633439	0.075546	0.266241	0.00022099
-Single-Family Detached	4000+	Heated Basement	3	1960s	0.024774	0.633439	0.075546	0.266241	1.78978e-05
-Single-Family Detached	4000+	Heated Basement	4+	1960s	0	0	0	1	0
-Single-Family Detached	0-1499	Heated Basement	1	1970s	0.23845	0	0	0.76155	0.00488118
-Single-Family Detached	0-1499	Heated Basement	2	1970s	0.23845	0	0	0.76155	0.000480651
-Single-Family Detached	0-1499	Heated Basement	3	1970s	0	0	0	1	4.23853e-05
-Single-Family Detached	0-1499	Heated Basement	4+	1970s	0	0	0	1	0
-Single-Family Detached	1500-2499	Heated Basement	1	1970s	0.106728	0.524768	0	0.368504	0.00576542
-Single-Family Detached	1500-2499	Heated Basement	2	1970s	0.106728	0.524768	0	0.368504	0.00203528
-Single-Family Detached	1500-2499	Heated Basement	3	1970s	0.106728	0.524768	0	0.368504	0.000121591
-Single-Family Detached	1500-2499	Heated Basement	4+	1970s	0	0	0	1	0
-Single-Family Detached	2500-3999	Heated Basement	1	1970s	0.078462	0.712784	0	0.208754	0.00139261
-Single-Family Detached	2500-3999	Heated Basement	2	1970s	0.078462	0.712784	0	0.208754	0.00135765
-Single-Family Detached	2500-3999	Heated Basement	3	1970s	0.078462	0.712784	0	0.208754	7.86115e-05
-Single-Family Detached	2500-3999	Heated Basement	4+	1970s	0	0	0	1	0
-Single-Family Detached	4000+	Heated Basement	1	1970s	0.068886	0.560453	0.208862	0.161799	0.000106909
-Single-Family Detached	4000+	Heated Basement	2	1970s	0.068886	0.560453	0.208862	0.161799	0.000253335
-Single-Family Detached	4000+	Heated Basement	3	1970s	0.068886	0.560453	0.208862	0.161799	2.05173e-05
-Single-Family Detached	4000+	Heated Basement	4+	1970s	0	0	0	1	0
-Single-Family Detached	0-1499	Heated Basement	1	1980s	0.216117	0	0	0.783883	0.00195717
-Single-Family Detached	0-1499	Heated Basement	2	1980s	0.216117	0	0	0.783883	0.00034802
-Single-Family Detached	0-1499	Heated Basement	3	1980s	0	0	0	1	1.50724e-05
-Single-Family Detached	0-1499	Heated Basement	4+	1980s	0	0	0	1	0
-Single-Family Detached	1500-2499	Heated Basement	1	1980s	0.127131	0.588891	0	0.283978	0.0034324
-Single-Family Detached	1500-2499	Heated Basement	2	1980s	0.127131	0.588891	0	0.283978	0.00182066
-Single-Family Detached	1500-2499	Heated Basement	3	1980s	0.127131	0.588891	0	0.283978	3.56032e-05
-Single-Family Detached	1500-2499	Heated Basement	4+	1980s	0	0	0	1	0
-Single-Family Detached	2500-3999	Heated Basement	1	1980s	0.118323	0.749682	0	0.131995	0.00102557
-Single-Family Detached	2500-3999	Heated Basement	2	1980s	0.118323	0.749682	0	0.131995	0.00213044
-Single-Family Detached	2500-3999	Heated Basement	3	1980s	0.118323	0.749682	0	0.131995	0.000103116
-Single-Family Detached	2500-3999	Heated Basement	4+	1980s	0	0	0	1	0
-Single-Family Detached	4000+	Heated Basement	1	1980s	0.033671	0.661581	0.226548	0.0782	0.000111233
-Single-Family Detached	4000+	Heated Basement	2	1980s	0.033671	0.661581	0.226548	0.0782	0.000576445
-Single-Family Detached	4000+	Heated Basement	3	1980s	0.033671	0.661581	0.226548	0.0782	2.16128e-05
-Single-Family Detached	4000+	Heated Basement	4+	1980s	0	0	0	1	0
-Single-Family Detached	0-1499	Heated Basement	1	1990s	0.163762	0	0	0.836238	0.00245668
-Single-Family Detached	0-1499	Heated Basement	2	1990s	0.163762	0	0	0.836238	0.000436842
-Single-Family Detached	0-1499	Heated Basement	3	1990s	0	0	0	1	1.89192e-05
-Single-Family Detached	0-1499	Heated Basement	4+	1990s	0	0	0	1	0
-Single-Family Detached	1500-2499	Heated Basement	1	1990s	0.055472	0.703147	0	0.241381	0.0042342
-Single-Family Detached	1500-2499	Heated Basement	2	1990s	0.055472	0.703147	0	0.241381	0.00224596
-Single-Family Detached	1500-2499	Heated Basement	3	1990s	0.055472	0.703147	0	0.241381	4.39201e-05
-Single-Family Detached	1500-2499	Heated Basement	4+	1990s	0	0	0	1	0
-Single-Family Detached	2500-3999	Heated Basement	1	1990s	0.058311	0.800717	0	0.140971	0.00124895
-Single-Family Detached	2500-3999	Heated Basement	2	1990s	0.058311	0.800717	0	0.140971	0.00259449
-Single-Family Detached	2500-3999	Heated Basement	3	1990s	0.058311	0.800717	0	0.140971	0.000125576
-Single-Family Detached	2500-3999	Heated Basement	4+	1990s	0	0	0	1	0
-Single-Family Detached	4000+	Heated Basement	1	1990s	0.00721	0.602911	0.342193	0.047687	0.000137276
-Single-Family Detached	4000+	Heated Basement	2	1990s	0.00721	0.602911	0.342193	0.047687	0.000711409
-Single-Family Detached	4000+	Heated Basement	3	1990s	0.00721	0.602911	0.342193	0.047687	2.66731e-05
-Single-Family Detached	4000+	Heated Basement	4+	1990s	0	0	0	1	0
-Single-Family Detached	0-1499	Heated Basement	1	2000s	0.136224	0	0	0.863776	0.00141009
-Single-Family Detached	0-1499	Heated Basement	2	2000s	0.136224	0	0	0.863776	0.000271348
-Single-Family Detached	0-1499	Heated Basement	3	2000s	0	0	0	1	0
-Single-Family Detached	0-1499	Heated Basement	4+	2000s	0	0	0	1	0
-Single-Family Detached	1500-2499	Heated Basement	1	2000s	0.057359	0.753987	0	0.188653	0.00342661
-Single-Family Detached	1500-2499	Heated Basement	2	2000s	0.057359	0.753987	0	0.188653	0.00182091
-Single-Family Detached	1500-2499	Heated Basement	3	2000s	0.057359	0.753987	0	0.188653	2.11379e-05
-Single-Family Detached	1500-2499	Heated Basement	4+	2000s	0	0	0	1	0
-Single-Family Detached	2500-3999	Heated Basement	1	2000s	0.052157	0.848189	0	0.099654	0.0012683
-Single-Family Detached	2500-3999	Heated Basement	2	2000s	0.052157	0.848189	0	0.099654	0.00294071
-Single-Family Detached	2500-3999	Heated Basement	3	2000s	0.052157	0.848189	0	0.099654	4.87126e-05
-Single-Family Detached	2500-3999	Heated Basement	4+	2000s	0	0	0	1	0
-Single-Family Detached	4000+	Heated Basement	1	2000s	0.010732	0.44749	0.498077	0.0437	0.000347081
-Single-Family Detached	4000+	Heated Basement	2	2000s	0.010732	0.44749	0.498077	0.0437	0.00130154
-Single-Family Detached	4000+	Heated Basement	3	2000s	0.010732	0.44749	0.498077	0.0437	5.1358e-05
-Single-Family Detached	4000+	Heated Basement	4+	2000s	0	0	0	1	0
-Single-Family Detached	0-1499	Heated Basement	1	2010s	0.136224	0	0	0.863776	0.000253189
-Single-Family Detached	0-1499	Heated Basement	2	2010s	0.136224	0	0	0.863776	4.87217e-05
-Single-Family Detached	0-1499	Heated Basement	3	2010s	0	0	0	1	0
-Single-Family Detached	0-1499	Heated Basement	4+	2010s	0	0	0	1	0
-Single-Family Detached	1500-2499	Heated Basement	1	2010s	0.057359	0.753987	0	0.188653	0.000590882
-Single-Family Detached	1500-2499	Heated Basement	2	2010s	0.057359	0.753987	0	0.188653	0.000313997
-Single-Family Detached	1500-2499	Heated Basement	3	2010s	0.057359	0.753987	0	0.188653	3.645e-06
-Single-Family Detached	1500-2499	Heated Basement	4+	2010s	0	0	0	1	0
-Single-Family Detached	2500-3999	Heated Basement	1	2010s	0.052157	0.848189	0	0.099654	0.000285867
-Single-Family Detached	2500-3999	Heated Basement	2	2010s	0.052157	0.848189	0	0.099654	0.000662818
-Single-Family Detached	2500-3999	Heated Basement	3	2010s	0.052157	0.848189	0	0.099654	1.09795e-05
-Single-Family Detached	2500-3999	Heated Basement	4+	2010s	0	0	0	1	0
-Single-Family Detached	4000+	Heated Basement	1	2010s	0.010732	0.44749	0.498077	0.0437	5.60808e-05
-Single-Family Detached	4000+	Heated Basement	2	2010s	0.010732	0.44749	0.498077	0.0437	0.000210301
-Single-Family Detached	4000+	Heated Basement	3	2010s	0.010732	0.44749	0.498077	0.0437	8.29835e-06
-Single-Family Detached	4000+	Heated Basement	4+	2010s	0	0	0	1	0
-Single-Family Detached	0-1499	Heated Basement	1	<1940	0.075776	0	0	0.924224	0.00373709
-Single-Family Detached	0-1499	Heated Basement	2	<1940	0.075776	0	0	0.924224	0.00229453
-Single-Family Detached	0-1499	Heated Basement	3	<1940	0	0	0	1	4.17789e-05
-Single-Family Detached	0-1499	Heated Basement	4+	<1940	0	0	0	1	0
-Single-Family Detached	1500-2499	Heated Basement	1	<1940	0.065978	0.09478	0	0.839242	0.00168483
-Single-Family Detached	1500-2499	Heated Basement	2	<1940	0.065978	0.09478	0	0.839242	0.00475234
-Single-Family Detached	1500-2499	Heated Basement	3	<1940	0.065978	0.09478	0	0.839242	0.000101798
-Single-Family Detached	1500-2499	Heated Basement	4+	<1940	0	0	0	1	0
-Single-Family Detached	2500-3999	Heated Basement	1	<1940	0.046631	0.091776	0	0.861593	0.000217368
-Single-Family Detached	2500-3999	Heated Basement	2	<1940	0.046631	0.091776	0	0.861593	0.0022522
-Single-Family Detached	2500-3999	Heated Basement	3	<1940	0.046631	0.091776	0	0.861593	0.000188654
-Single-Family Detached	2500-3999	Heated Basement	4+	<1940	0	0	0	1	0
-Single-Family Detached	4000+	Heated Basement	1	<1940	0.21222	0.194644	0.040975	0.552162	4.26898e-05
-Single-Family Detached	4000+	Heated Basement	2	<1940	0.21222	0.194644	0.040975	0.552162	0.000453624
-Single-Family Detached	4000+	Heated Basement	3	<1940	0.21222	0.194644	0.040975	0.552162	0.000106777
-Single-Family Detached	4000+	Heated Basement	4+	<1940	0	0	0	1	0
-Mobile Home	0-1499	Ambient	1	1940s	0	0	0	1	0.000189878
-Mobile Home	0-1499	Ambient	2	1940s	0	0	0	1	0
-Mobile Home	0-1499	Ambient	3	1940s	0	0	0	1	0
-Mobile Home	0-1499	Ambient	4+	1940s	0	0	0	1	0
-Mobile Home	1500-2499	Ambient	1	1940s	0	0	0	1	3.85435e-05
-Mobile Home	1500-2499	Ambient	2	1940s	0	0	0	1	0
-Mobile Home	1500-2499	Ambient	3	1940s	0	0	0	1	0
-Mobile Home	1500-2499	Ambient	4+	1940s	0	0	0	1	0
-Mobile Home	2500-3999	Ambient	1	1940s	0	0	0	1	9.01111e-06
-Mobile Home	2500-3999	Ambient	2	1940s	0	0	0	1	0
-Mobile Home	2500-3999	Ambient	3	1940s	0	0	0	1	0
-Mobile Home	2500-3999	Ambient	4+	1940s	0	0	0	1	0
-Mobile Home	4000+	Ambient	1	1940s	0	0	0	1	4.50555e-06
-Mobile Home	4000+	Ambient	2	1940s	0	0	0	1	0
-Mobile Home	4000+	Ambient	3	1940s	0	0	0	1	0
-Mobile Home	4000+	Ambient	4+	1940s	0	0	0	1	0
-Mobile Home	0-1499	Ambient	1	1950s	0	0	0	1	0.000601776
-Mobile Home	0-1499	Ambient	2	1950s	0	0	0	1	0
-Mobile Home	0-1499	Ambient	3	1950s	0	0	0	1	0
-Mobile Home	0-1499	Ambient	4+	1950s	0	0	0	1	0
-Mobile Home	1500-2499	Ambient	1	1950s	0	0	0	1	0.000123469
-Mobile Home	1500-2499	Ambient	2	1950s	0	0	0	1	0
-Mobile Home	1500-2499	Ambient	3	1950s	0	0	0	1	0
-Mobile Home	1500-2499	Ambient	4+	1950s	0	0	0	1	0
-Mobile Home	2500-3999	Ambient	1	1950s	0	0	0	1	2.74235e-05
-Mobile Home	2500-3999	Ambient	2	1950s	0	0	0	1	0
-Mobile Home	2500-3999	Ambient	3	1950s	0	0	0	1	0
-Mobile Home	2500-3999	Ambient	4+	1950s	0	0	0	1	0
-Mobile Home	4000+	Ambient	1	1950s	0	0	0	1	1.37117e-05
-Mobile Home	4000+	Ambient	2	1950s	0	0	0	1	0
-Mobile Home	4000+	Ambient	3	1950s	0	0	0	1	0
-Mobile Home	4000+	Ambient	4+	1950s	0	0	0	1	0
-Mobile Home	0-1499	Ambient	1	1960s	0	0	0	1	0.0028718
-Mobile Home	0-1499	Ambient	2	1960s	0	0	0	1	0
-Mobile Home	0-1499	Ambient	3	1960s	0	0	0	1	0
-Mobile Home	0-1499	Ambient	4+	1960s	0	0	0	1	0
-Mobile Home	1500-2499	Ambient	1	1960s	0	0	0	1	0.000391286
-Mobile Home	1500-2499	Ambient	2	1960s	0	0	0	1	0
-Mobile Home	1500-2499	Ambient	3	1960s	0	0	0	1	0
-Mobile Home	1500-2499	Ambient	4+	1960s	0	0	0	1	0
-Mobile Home	2500-3999	Ambient	1	1960s	0	0	0	1	1.24193e-05
-Mobile Home	2500-3999	Ambient	2	1960s	0	0	0	1	0
-Mobile Home	2500-3999	Ambient	3	1960s	0	0	0	1	0
-Mobile Home	2500-3999	Ambient	4+	1960s	0	0	0	1	0
-Mobile Home	4000+	Ambient	1	1960s	0	0	0	1	1.79629e-05
-Mobile Home	4000+	Ambient	2	1960s	0	0	0	1	0
-Mobile Home	4000+	Ambient	3	1960s	0	0	0	1	0
-Mobile Home	4000+	Ambient	4+	1960s	0	0	0	1	0
-Mobile Home	0-1499	Ambient	1	1970s	0	0	0	1	0.0106376
-Mobile Home	0-1499	Ambient	2	1970s	0	0	0	1	0
-Mobile Home	0-1499	Ambient	3	1970s	0	0	0	1	0
-Mobile Home	0-1499	Ambient	4+	1970s	0	0	0	1	0
-Mobile Home	1500-2499	Ambient	1	1970s	0	0	0	1	0.00140516
-Mobile Home	1500-2499	Ambient	2	1970s	0	0	0	1	0
-Mobile Home	1500-2499	Ambient	3	1970s	0	0	0	1	0
-Mobile Home	1500-2499	Ambient	4+	1970s	0	0	0	1	0
-Mobile Home	2500-3999	Ambient	1	1970s	0	0	0	1	5.03098e-05
-Mobile Home	2500-3999	Ambient	2	1970s	0	0	0	1	0
-Mobile Home	2500-3999	Ambient	3	1970s	0	0	0	1	0
-Mobile Home	2500-3999	Ambient	4+	1970s	0	0	0	1	0
-Mobile Home	4000+	Ambient	1	1970s	0	0	0	1	6.88738e-05
-Mobile Home	4000+	Ambient	2	1970s	0	0	0	1	0
-Mobile Home	4000+	Ambient	3	1970s	0	0	0	1	0
-Mobile Home	4000+	Ambient	4+	1970s	0	0	0	1	0
-Mobile Home	0-1499	Ambient	1	1980s	0	0	0	1	0.00986592
-Mobile Home	0-1499	Ambient	2	1980s	0	0	0	1	0
-Mobile Home	0-1499	Ambient	3	1980s	0	0	0	1	0
-Mobile Home	0-1499	Ambient	4+	1980s	0	0	0	1	0
-Mobile Home	1500-2499	Ambient	1	1980s	0	0	0	1	0.00354438
-Mobile Home	1500-2499	Ambient	2	1980s	0	0	0	1	0
-Mobile Home	1500-2499	Ambient	3	1980s	0	0	0	1	0
-Mobile Home	1500-2499	Ambient	4+	1980s	0	0	0	1	0
-Mobile Home	2500-3999	Ambient	1	1980s	0	0	0	1	0.000197173
-Mobile Home	2500-3999	Ambient	2	1980s	0	0	0	1	0
-Mobile Home	2500-3999	Ambient	3	1980s	0	0	0	1	0
-Mobile Home	2500-3999	Ambient	4+	1980s	0	0	0	1	0
-Mobile Home	4000+	Ambient	1	1980s	0	0	0	1	7.66114e-05
-Mobile Home	4000+	Ambient	2	1980s	0	0	0	1	0
-Mobile Home	4000+	Ambient	3	1980s	0	0	0	1	0
-Mobile Home	4000+	Ambient	4+	1980s	0	0	0	1	0
-Mobile Home	0-1499	Ambient	1	1990s	0	0	0	1	0.0129783
-Mobile Home	0-1499	Ambient	2	1990s	0	0	0	1	0
-Mobile Home	0-1499	Ambient	3	1990s	0	0	0	1	0
-Mobile Home	0-1499	Ambient	4+	1990s	0	0	0	1	0
-Mobile Home	1500-2499	Ambient	1	1990s	0	0	0	1	0.00464184
-Mobile Home	1500-2499	Ambient	2	1990s	0	0	0	1	0
-Mobile Home	1500-2499	Ambient	3	1990s	0	0	0	1	0
-Mobile Home	1500-2499	Ambient	4+	1990s	0	0	0	1	0
-Mobile Home	2500-3999	Ambient	1	1990s	0	0	0	1	0.000266802
-Mobile Home	2500-3999	Ambient	2	1990s	0	0	0	1	0
-Mobile Home	2500-3999	Ambient	3	1990s	0	0	0	1	0
-Mobile Home	2500-3999	Ambient	4+	1990s	0	0	0	1	0
-Mobile Home	4000+	Ambient	1	1990s	0	0	0	1	0.000110241
-Mobile Home	4000+	Ambient	2	1990s	0	0	0	1	0
-Mobile Home	4000+	Ambient	3	1990s	0	0	0	1	0
-Mobile Home	4000+	Ambient	4+	1990s	0	0	0	1	0
-Mobile Home	0-1499	Ambient	1	2000s	0	0	0	1	0.00598171
-Mobile Home	0-1499	Ambient	2	2000s	0	0	0	1	0
-Mobile Home	0-1499	Ambient	3	2000s	0	0	0	1	0
-Mobile Home	0-1499	Ambient	4+	2000s	0	0	0	1	0
-Mobile Home	1500-2499	Ambient	1	2000s	0	0	0	1	0.00349461
-Mobile Home	1500-2499	Ambient	2	2000s	0	0	0	1	0
-Mobile Home	1500-2499	Ambient	3	2000s	0	0	0	1	0
-Mobile Home	1500-2499	Ambient	4+	2000s	0	0	0	1	0
-Mobile Home	2500-3999	Ambient	1	2000s	0	0	0	1	0.000437767
-Mobile Home	2500-3999	Ambient	2	2000s	0	0	0	1	0
-Mobile Home	2500-3999	Ambient	3	2000s	0	0	0	1	0
-Mobile Home	2500-3999	Ambient	4+	2000s	0	0	0	1	0
-Mobile Home	4000+	Ambient	1	2000s	0	0	0	1	3.19946e-05
-Mobile Home	4000+	Ambient	2	2000s	0	0	0	1	0
-Mobile Home	4000+	Ambient	3	2000s	0	0	0	1	0
-Mobile Home	4000+	Ambient	4+	2000s	0	0	0	1	0
-Mobile Home	0-1499	Ambient	1	2010s	0	0	0	1	0.00104301
-Mobile Home	0-1499	Ambient	2	2010s	0	0	0	1	0
-Mobile Home	0-1499	Ambient	3	2010s	0	0	0	1	0
-Mobile Home	0-1499	Ambient	4+	2010s	0	0	0	1	0
-Mobile Home	1500-2499	Ambient	1	2010s	0	0	0	1	0.000751268
-Mobile Home	1500-2499	Ambient	2	2010s	0	0	0	1	0
-Mobile Home	1500-2499	Ambient	3	2010s	0	0	0	1	0
-Mobile Home	1500-2499	Ambient	4+	2010s	0	0	0	1	0
-Mobile Home	2500-3999	Ambient	1	2010s	0	0	0	1	5.53945e-05
-Mobile Home	2500-3999	Ambient	2	2010s	0	0	0	1	0
-Mobile Home	2500-3999	Ambient	3	2010s	0	0	0	1	0
-Mobile Home	2500-3999	Ambient	4+	2010s	0	0	0	1	0
-Mobile Home	4000+	Ambient	1	2010s	0	0	0	1	8.6553e-06
-Mobile Home	4000+	Ambient	2	2010s	0	0	0	1	0
-Mobile Home	4000+	Ambient	3	2010s	0	0	0	1	0
-Mobile Home	4000+	Ambient	4+	2010s	0	0	0	1	0
-Mobile Home	0-1499	Ambient	1	<1940	0	0	0	1	0.000214947
-Mobile Home	0-1499	Ambient	2	<1940	0	0	0	1	0
-Mobile Home	0-1499	Ambient	3	<1940	0	0	0	1	0
-Mobile Home	0-1499	Ambient	4+	<1940	0	0	0	1	0
-Mobile Home	1500-2499	Ambient	1	<1940	0	0	0	1	5.23897e-05
-Mobile Home	1500-2499	Ambient	2	<1940	0	0	0	1	0
-Mobile Home	1500-2499	Ambient	3	<1940	0	0	0	1	0
-Mobile Home	1500-2499	Ambient	4+	<1940	0	0	0	1	0
-Mobile Home	2500-3999	Ambient	1	<1940	0	0	0	1	6.87277e-05
-Mobile Home	2500-3999	Ambient	2	<1940	0	0	0	1	0
-Mobile Home	2500-3999	Ambient	3	<1940	0	0	0	1	0
-Mobile Home	2500-3999	Ambient	4+	<1940	0	0	0	1	0
-Mobile Home	4000+	Ambient	1	<1940	0	0	0	1	1.84521e-05
-Mobile Home	4000+	Ambient	2	<1940	0	0	0	1	0
-Mobile Home	4000+	Ambient	3	<1940	0	0	0	1	0
-Mobile Home	4000+	Ambient	4+	<1940	0	0	0	1	0
-=======
 Single-Family Attached	0-1499	Heated Basement	1	1940s	0	0	0	1	0.000148127
 Single-Family Attached	0-1499	Heated Basement	2	1940s	0	0	0	1	9.62006e-05
 Single-Family Attached	0-1499	Heated Basement	3	1940s	0	0	0	1	2.10798e-05
@@ -3895,7 +2303,6 @@
 Mobile Home	4000+	Ambient	2	<1940	0	0	0	1	8.75207e-05
 Mobile Home	4000+	Ambient	3	<1940	0	0	0	1	1.91778e-05
 Mobile Home	4000+	Ambient	4+	<1940	0	0	0	1	1.3532e-05
->>>>>>> e1387e3e
 Multi-Family with 2 - 4 Units	0-1499	Ambient	1	1940s	0	0	0	1	0
 Multi-Family with 2 - 4 Units	0-1499	Ambient	2	1940s	0	0	0	1	0
 Multi-Family with 2 - 4 Units	0-1499	Ambient	3	1940s	0	0	0	1	0
@@ -4328,152 +2735,6 @@
 Single-Family Attached	4000+	Ambient	2	<1940	0	0	0	1	0
 Single-Family Attached	4000+	Ambient	3	<1940	0	0	0	1	0
 Single-Family Attached	4000+	Ambient	4+	<1940	0	0	0	1	0
-<<<<<<< HEAD
-Single-Family Detached	0-1499	Ambient	1	1940s	0	0	0	1	0.000748758
-Single-Family Detached	0-1499	Ambient	2	1940s	0	0	0	1	0.00010268
-Single-Family Detached	0-1499	Ambient	3	1940s	0	0	0	1	9.07748e-07
-Single-Family Detached	0-1499	Ambient	4+	1940s	0	0	0	1	0
-Single-Family Detached	1500-2499	Ambient	1	1940s	0	0	0	1	0.000371694
-Single-Family Detached	1500-2499	Ambient	2	1940s	0	0	0	1	0.000242477
-Single-Family Detached	1500-2499	Ambient	3	1940s	0	0	0	1	8.71605e-06
-Single-Family Detached	1500-2499	Ambient	4+	1940s	0	0	0	1	0
-Single-Family Detached	2500-3999	Ambient	1	1940s	0	0	0	1	4.7746e-05
-Single-Family Detached	2500-3999	Ambient	2	1940s	0	0	0	1	7.9624e-05
-Single-Family Detached	2500-3999	Ambient	3	1940s	0	0	0	1	6.56722e-06
-Single-Family Detached	2500-3999	Ambient	4+	1940s	0	0	0	1	0
-Single-Family Detached	4000+	Ambient	1	1940s	0	0	0	1	8.31481e-06
-Single-Family Detached	4000+	Ambient	2	1940s	0	0	0	1	1.84393e-05
-Single-Family Detached	4000+	Ambient	3	1940s	0	0	0	1	6.48846e-07
-Single-Family Detached	4000+	Ambient	4+	1940s	0	0	0	1	0
-Single-Family Detached	0-1499	Ambient	1	1950s	0	0	0	1	0.0018854
-Single-Family Detached	0-1499	Ambient	2	1950s	0	0	0	1	0.00025855
-Single-Family Detached	0-1499	Ambient	3	1950s	0	0	0	1	2.28574e-06
-Single-Family Detached	0-1499	Ambient	4+	1950s	0	0	0	1	0
-Single-Family Detached	1500-2499	Ambient	1	1950s	0	0	0	1	0.000944886
-Single-Family Detached	1500-2499	Ambient	2	1950s	0	0	0	1	0.000616402
-Single-Family Detached	1500-2499	Ambient	3	1950s	0	0	0	1	2.21571e-05
-Single-Family Detached	1500-2499	Ambient	4+	1950s	0	0	0	1	0
-Single-Family Detached	2500-3999	Ambient	1	1950s	0	0	0	1	0.000124655
-Single-Family Detached	2500-3999	Ambient	2	1950s	0	0	0	1	0.000207882
-Single-Family Detached	2500-3999	Ambient	3	1950s	0	0	0	1	1.71457e-05
-Single-Family Detached	2500-3999	Ambient	4+	1950s	0	0	0	1	0
-Single-Family Detached	4000+	Ambient	1	1950s	0	0	0	1	2.14088e-05
-Single-Family Detached	4000+	Ambient	2	1950s	0	0	0	1	4.74769e-05
-Single-Family Detached	4000+	Ambient	3	1950s	0	0	0	1	1.67063e-06
-Single-Family Detached	4000+	Ambient	4+	1950s	0	0	0	1	0
-Single-Family Detached	0-1499	Ambient	1	1960s	0	0	0	1	0.000874748
-Single-Family Detached	0-1499	Ambient	2	1960s	0	0	0	1	8.61366e-05
-Single-Family Detached	0-1499	Ambient	3	1960s	0	0	0	1	7.59579e-06
-Single-Family Detached	0-1499	Ambient	4+	1960s	0	0	0	1	0
-Single-Family Detached	1500-2499	Ambient	1	1960s	0	0	0	1	0.00103099
-Single-Family Detached	1500-2499	Ambient	2	1960s	0	0	0	1	0.000363956
-Single-Family Detached	1500-2499	Ambient	3	1960s	0	0	0	1	2.17434e-05
-Single-Family Detached	1500-2499	Ambient	4+	1960s	0	0	0	1	0
-Single-Family Detached	2500-3999	Ambient	1	1960s	0	0	0	1	0.000230032
-Single-Family Detached	2500-3999	Ambient	2	1960s	0	0	0	1	0.000224258
-Single-Family Detached	2500-3999	Ambient	3	1960s	0	0	0	1	1.29851e-05
-Single-Family Detached	2500-3999	Ambient	4+	1960s	0	0	0	1	0
-Single-Family Detached	4000+	Ambient	1	1960s	0	0	0	1	1.61424e-05
-Single-Family Detached	4000+	Ambient	2	1960s	0	0	0	1	3.82513e-05
-Single-Family Detached	4000+	Ambient	3	1960s	0	0	0	1	3.09794e-06
-Single-Family Detached	4000+	Ambient	4+	1960s	0	0	0	1	0
-Single-Family Detached	0-1499	Ambient	1	1970s	0	0	0	1	0.00112529
-Single-Family Detached	0-1499	Ambient	2	1970s	0	0	0	1	0.000110807
-Single-Family Detached	0-1499	Ambient	3	1970s	0	0	0	1	9.77133e-06
-Single-Family Detached	0-1499	Ambient	4+	1970s	0	0	0	1	0
-Single-Family Detached	1500-2499	Ambient	1	1970s	0	0	0	1	0.00130563
-Single-Family Detached	1500-2499	Ambient	2	1970s	0	0	0	1	0.000460908
-Single-Family Detached	1500-2499	Ambient	3	1970s	0	0	0	1	2.75354e-05
-Single-Family Detached	1500-2499	Ambient	4+	1970s	0	0	0	1	0
-Single-Family Detached	2500-3999	Ambient	1	1970s	0	0	0	1	0.000288287
-Single-Family Detached	2500-3999	Ambient	2	1970s	0	0	0	1	0.000281051
-Single-Family Detached	2500-3999	Ambient	3	1970s	0	0	0	1	1.62736e-05
-Single-Family Detached	2500-3999	Ambient	4+	1970s	0	0	0	1	0
-Single-Family Detached	4000+	Ambient	1	1970s	0	0	0	1	2.00315e-05
-Single-Family Detached	4000+	Ambient	2	1970s	0	0	0	1	4.7467e-05
-Single-Family Detached	4000+	Ambient	3	1970s	0	0	0	1	3.8443e-06
-Single-Family Detached	4000+	Ambient	4+	1970s	0	0	0	1	0
-Single-Family Detached	0-1499	Ambient	1	1980s	0	0	0	1	0.000730205
-Single-Family Detached	0-1499	Ambient	2	1980s	0	0	0	1	0.000129844
-Single-Family Detached	0-1499	Ambient	3	1980s	0	0	0	1	5.62341e-06
-Single-Family Detached	0-1499	Ambient	4+	1980s	0	0	0	1	0
-Single-Family Detached	1500-2499	Ambient	1	1980s	0	0	0	1	0.00119808
-Single-Family Detached	1500-2499	Ambient	2	1980s	0	0	0	1	0.000635504
-Single-Family Detached	1500-2499	Ambient	3	1980s	0	0	0	1	1.24274e-05
-Single-Family Detached	1500-2499	Ambient	4+	1980s	0	0	0	1	0
-Single-Family Detached	2500-3999	Ambient	1	1980s	0	0	0	1	0.000282305
-Single-Family Detached	2500-3999	Ambient	2	1980s	0	0	0	1	0.000586439
-Single-Family Detached	2500-3999	Ambient	3	1980s	0	0	0	1	2.83842e-05
-Single-Family Detached	2500-3999	Ambient	4+	1980s	0	0	0	1	0
-Single-Family Detached	4000+	Ambient	1	1980s	0	0	0	1	2.81502e-05
-Single-Family Detached	4000+	Ambient	2	1980s	0	0	0	1	0.000145883
-Single-Family Detached	4000+	Ambient	3	1980s	0	0	0	1	5.46963e-06
-Single-Family Detached	4000+	Ambient	4+	1980s	0	0	0	1	0
-Single-Family Detached	0-1499	Ambient	1	1990s	0	0	0	1	0.000811794
-Single-Family Detached	0-1499	Ambient	2	1990s	0	0	0	1	0.000144352
-Single-Family Detached	0-1499	Ambient	3	1990s	0	0	0	1	6.25174e-06
-Single-Family Detached	0-1499	Ambient	4+	1990s	0	0	0	1	0
-Single-Family Detached	1500-2499	Ambient	1	1990s	0	0	0	1	0.00133044
-Single-Family Detached	1500-2499	Ambient	2	1990s	0	0	0	1	0.000705708
-Single-Family Detached	1500-2499	Ambient	3	1990s	0	0	0	1	1.38002e-05
-Single-Family Detached	1500-2499	Ambient	4+	1990s	0	0	0	1	0
-Single-Family Detached	2500-3999	Ambient	1	1990s	0	0	0	1	0.000319121
-Single-Family Detached	2500-3999	Ambient	2	1990s	0	0	0	1	0.000662918
-Single-Family Detached	2500-3999	Ambient	3	1990s	0	0	0	1	3.20859e-05
-Single-Family Detached	2500-3999	Ambient	4+	1990s	0	0	0	1	0
-Single-Family Detached	4000+	Ambient	1	1990s	0	0	0	1	3.25985e-05
-Single-Family Detached	4000+	Ambient	2	1990s	0	0	0	1	0.000168936
-Single-Family Detached	4000+	Ambient	3	1990s	0	0	0	1	6.33395e-06
-Single-Family Detached	4000+	Ambient	4+	1990s	0	0	0	1	0
-Single-Family Detached	0-1499	Ambient	1	2000s	0	0	0	1	0.000441387
-Single-Family Detached	0-1499	Ambient	2	2000s	0	0	0	1	8.49372e-05
-Single-Family Detached	0-1499	Ambient	3	2000s	0	0	0	1	0
-Single-Family Detached	0-1499	Ambient	4+	2000s	0	0	0	1	0
-Single-Family Detached	1500-2499	Ambient	1	2000s	0	0	0	1	0.00108473
-Single-Family Detached	1500-2499	Ambient	2	2000s	0	0	0	1	0.000576428
-Single-Family Detached	1500-2499	Ambient	3	2000s	0	0	0	1	6.69141e-06
-Single-Family Detached	1500-2499	Ambient	4+	2000s	0	0	0	1	0
-Single-Family Detached	2500-3999	Ambient	1	2000s	0	0	0	1	0.000320692
-Single-Family Detached	2500-3999	Ambient	2	2000s	0	0	0	1	0.000743564
-Single-Family Detached	2500-3999	Ambient	3	2000s	0	0	0	1	1.23171e-05
-Single-Family Detached	2500-3999	Ambient	4+	2000s	0	0	0	1	0
-Single-Family Detached	4000+	Ambient	1	2000s	0	0	0	1	5.93188e-05
-Single-Family Detached	4000+	Ambient	2	2000s	0	0	0	1	0.000222443
-Single-Family Detached	4000+	Ambient	3	2000s	0	0	0	1	8.77748e-06
-Single-Family Detached	4000+	Ambient	4+	2000s	0	0	0	1	0
-Single-Family Detached	0-1499	Ambient	1	2010s	0	0	0	1	6.50798e-05
-Single-Family Detached	0-1499	Ambient	2	2010s	0	0	0	1	1.25235e-05
-Single-Family Detached	0-1499	Ambient	3	2010s	0	0	0	1	0
-Single-Family Detached	0-1499	Ambient	4+	2010s	0	0	0	1	0
-Single-Family Detached	1500-2499	Ambient	1	2010s	0	0	0	1	0.000190795
-Single-Family Detached	1500-2499	Ambient	2	2010s	0	0	0	1	0.000101389
-Single-Family Detached	1500-2499	Ambient	3	2010s	0	0	0	1	1.17696e-06
-Single-Family Detached	1500-2499	Ambient	4+	2010s	0	0	0	1	0
-Single-Family Detached	2500-3999	Ambient	1	2010s	0	0	0	1	8.72287e-05
-Single-Family Detached	2500-3999	Ambient	2	2010s	0	0	0	1	0.000202251
-Single-Family Detached	2500-3999	Ambient	3	2010s	0	0	0	1	3.35027e-06
-Single-Family Detached	2500-3999	Ambient	4+	2010s	0	0	0	1	0
-Single-Family Detached	4000+	Ambient	1	2010s	0	0	0	1	1.67928e-05
-Single-Family Detached	4000+	Ambient	2	2010s	0	0	0	1	6.29722e-05
-Single-Family Detached	4000+	Ambient	3	2010s	0	0	0	1	2.48485e-06
-Single-Family Detached	4000+	Ambient	4+	2010s	0	0	0	1	0
-Single-Family Detached	0-1499	Ambient	1	<1940	0	0	0	1	0.000502497
-Single-Family Detached	0-1499	Ambient	2	<1940	0	0	0	1	0.000308527
-Single-Family Detached	0-1499	Ambient	3	<1940	0	0	0	1	5.61768e-06
-Single-Family Detached	0-1499	Ambient	4+	<1940	0	0	0	1	0
-Single-Family Detached	1500-2499	Ambient	1	<1940	0	0	0	1	0.000176474
-Single-Family Detached	1500-2499	Ambient	2	<1940	0	0	0	1	0.000497776
-Single-Family Detached	1500-2499	Ambient	3	<1940	0	0	0	1	1.06627e-05
-Single-Family Detached	1500-2499	Ambient	4+	<1940	0	0	0	1	0
-Single-Family Detached	2500-3999	Ambient	1	<1940	0	0	0	1	2.10493e-05
-Single-Family Detached	2500-3999	Ambient	2	<1940	0	0	0	1	0.000218097
-Single-Family Detached	2500-3999	Ambient	3	<1940	0	0	0	1	1.82687e-05
-Single-Family Detached	2500-3999	Ambient	4+	<1940	0	0	0	1	0
-Single-Family Detached	4000+	Ambient	1	<1940	0	0	0	1	5.1483e-06
-Single-Family Detached	4000+	Ambient	2	<1940	0	0	0	1	5.4706e-05
-Single-Family Detached	4000+	Ambient	3	<1940	0	0	0	1	1.28771e-05
-Single-Family Detached	4000+	Ambient	4+	<1940	0	0	0	1	0
-=======
 Single-Family Detached	0-1499	Ambient	1	1940s	0	0	0	1	0.000371122
 Single-Family Detached	0-1499	Ambient	2	1940s	0	0	0	1	0.000241023
 Single-Family Detached	0-1499	Ambient	3	1940s	0	0	0	1	5.28139e-05
@@ -4618,7 +2879,6 @@
 Single-Family Detached	4000+	Ambient	2	<1940	0	0	0	1	4.00139e-05
 Single-Family Detached	4000+	Ambient	3	<1940	0	0	0	1	8.76798e-06
 Single-Family Detached	4000+	Ambient	4+	<1940	0	0	0	1	6.18673e-06
->>>>>>> e1387e3e
 Mobile Home	0-1499	Slab	1	1940s	0	0	0	1	0
 Mobile Home	0-1499	Slab	2	1940s	0	0	0	1	0
 Mobile Home	0-1499	Slab	3	1940s	0	0	0	1	0
@@ -4763,584 +3023,6 @@
 Mobile Home	4000+	Slab	2	<1940	0	0	0	1	0
 Mobile Home	4000+	Slab	3	<1940	0	0	0	1	0
 Mobile Home	4000+	Slab	4+	<1940	0	0	0	1	0
-<<<<<<< HEAD
-Multi-Family with 2 - 4 Units	0-1499	Slab	1	1940s	0	0	0	1	0.000138259
-Multi-Family with 2 - 4 Units	0-1499	Slab	2	1940s	0	0	0	1	0.00104331
-Multi-Family with 2 - 4 Units	0-1499	Slab	3	1940s	0	0	0	1	0.000245019
-Multi-Family with 2 - 4 Units	0-1499	Slab	4+	1940s	0	0	0	1	4.54898e-05
-Multi-Family with 2 - 4 Units	1500-2499	Slab	1	1940s	0	0	0	1	1.53188e-05
-Multi-Family with 2 - 4 Units	1500-2499	Slab	2	1940s	0	0	0	1	0.000115597
-Multi-Family with 2 - 4 Units	1500-2499	Slab	3	1940s	0	0	0	1	2.55072e-05
-Multi-Family with 2 - 4 Units	1500-2499	Slab	4+	1940s	0	0	0	1	4.73562e-06
-Multi-Family with 2 - 4 Units	2500-3999	Slab	1	1940s	0	0	0	1	1.4647e-06
-Multi-Family with 2 - 4 Units	2500-3999	Slab	2	1940s	0	0	0	1	1.10528e-05
-Multi-Family with 2 - 4 Units	2500-3999	Slab	3	1940s	0	0	0	1	2.98128e-06
-Multi-Family with 2 - 4 Units	2500-3999	Slab	4+	1940s	0	0	0	1	5.53498e-07
-Multi-Family with 2 - 4 Units	4000+	Slab	1	1940s	0	0	0	1	5.44826e-07
-Multi-Family with 2 - 4 Units	4000+	Slab	2	1940s	0	0	0	1	4.11129e-06
-Multi-Family with 2 - 4 Units	4000+	Slab	3	1940s	0	0	0	1	9.91304e-07
-Multi-Family with 2 - 4 Units	4000+	Slab	4+	1940s	0	0	0	1	1.84044e-07
-Multi-Family with 2 - 4 Units	0-1499	Slab	1	1950s	0	0	0	1	0.000208994
-Multi-Family with 2 - 4 Units	0-1499	Slab	2	1950s	0	0	0	1	0.00157708
-Multi-Family with 2 - 4 Units	0-1499	Slab	3	1950s	0	0	0	1	0.000407181
-Multi-Family with 2 - 4 Units	0-1499	Slab	4+	1950s	0	0	0	1	7.55965e-05
-Multi-Family with 2 - 4 Units	1500-2499	Slab	1	1950s	0	0	0	1	2.21926e-05
-Multi-Family with 2 - 4 Units	1500-2499	Slab	2	1950s	0	0	0	1	0.000167467
-Multi-Family with 2 - 4 Units	1500-2499	Slab	3	1950s	0	0	0	1	3.97505e-05
-Multi-Family with 2 - 4 Units	1500-2499	Slab	4+	1950s	0	0	0	1	7.38001e-06
-Multi-Family with 2 - 4 Units	2500-3999	Slab	1	1950s	0	0	0	1	2.24693e-06
-Multi-Family with 2 - 4 Units	2500-3999	Slab	2	1950s	0	0	0	1	1.69555e-05
-Multi-Family with 2 - 4 Units	2500-3999	Slab	3	1950s	0	0	0	1	5.03356e-06
-Multi-Family with 2 - 4 Units	2500-3999	Slab	4+	1950s	0	0	0	1	9.34522e-07
-Multi-Family with 2 - 4 Units	4000+	Slab	1	1950s	0	0	0	1	1.02997e-06
-Multi-Family with 2 - 4 Units	4000+	Slab	2	1950s	0	0	0	1	7.77226e-06
-Multi-Family with 2 - 4 Units	4000+	Slab	3	1950s	0	0	0	1	1.84388e-06
-Multi-Family with 2 - 4 Units	4000+	Slab	4+	1950s	0	0	0	1	3.42331e-07
-Multi-Family with 2 - 4 Units	0-1499	Slab	1	1960s	0	0	0	1	0.000583906
-Multi-Family with 2 - 4 Units	0-1499	Slab	2	1960s	0	0	0	1	0.00264886
-Multi-Family with 2 - 4 Units	0-1499	Slab	3	1960s	0	0	0	1	0.000564289
-Multi-Family with 2 - 4 Units	0-1499	Slab	4+	1960s	0	0	0	1	5.08411e-06
-Multi-Family with 2 - 4 Units	1500-2499	Slab	1	1960s	0	0	0	1	3.65824e-05
-Multi-Family with 2 - 4 Units	1500-2499	Slab	2	1960s	0	0	0	1	0.000165954
-Multi-Family with 2 - 4 Units	1500-2499	Slab	3	1960s	0	0	0	1	3.65411e-05
-Multi-Family with 2 - 4 Units	1500-2499	Slab	4+	1960s	0	0	0	1	3.29227e-07
-Multi-Family with 2 - 4 Units	2500-3999	Slab	1	1960s	0	0	0	1	7.78169e-06
-Multi-Family with 2 - 4 Units	2500-3999	Slab	2	1960s	0	0	0	1	3.53012e-05
-Multi-Family with 2 - 4 Units	2500-3999	Slab	3	1960s	0	0	0	1	5.426e-06
-Multi-Family with 2 - 4 Units	2500-3999	Slab	4+	1960s	0	0	0	1	4.8887e-08
-Multi-Family with 2 - 4 Units	4000+	Slab	1	1960s	0	0	0	1	4.28345e-06
-Multi-Family with 2 - 4 Units	4000+	Slab	2	1960s	0	0	0	1	1.94317e-05
-Multi-Family with 2 - 4 Units	4000+	Slab	3	1960s	0	0	0	1	4.04901e-06
-Multi-Family with 2 - 4 Units	4000+	Slab	4+	1960s	0	0	0	1	3.64806e-08
-Multi-Family with 2 - 4 Units	0-1499	Slab	1	1970s	0	0	0	1	0.000879063
-Multi-Family with 2 - 4 Units	0-1499	Slab	2	1970s	0	0	0	1	0.00398782
-Multi-Family with 2 - 4 Units	0-1499	Slab	3	1970s	0	0	0	1	0.000985895
-Multi-Family with 2 - 4 Units	0-1499	Slab	4+	1970s	0	0	0	1	8.88268e-06
-Multi-Family with 2 - 4 Units	1500-2499	Slab	1	1970s	0	0	0	1	5.80013e-05
-Multi-Family with 2 - 4 Units	1500-2499	Slab	2	1970s	0	0	0	1	0.00026312
-Multi-Family with 2 - 4 Units	1500-2499	Slab	3	1970s	0	0	0	1	6.63327e-05
-Multi-Family with 2 - 4 Units	1500-2499	Slab	4+	1970s	0	0	0	1	5.97642e-07
-Multi-Family with 2 - 4 Units	2500-3999	Slab	1	1970s	0	0	0	1	6.32713e-06
-Multi-Family with 2 - 4 Units	2500-3999	Slab	2	1970s	0	0	0	1	2.87027e-05
-Multi-Family with 2 - 4 Units	2500-3999	Slab	3	1970s	0	0	0	1	5.69566e-06
-Multi-Family with 2 - 4 Units	2500-3999	Slab	4+	1970s	0	0	0	1	5.13166e-08
-Multi-Family with 2 - 4 Units	4000+	Slab	1	1970s	0	0	0	1	7.58268e-06
-Multi-Family with 2 - 4 Units	4000+	Slab	2	1970s	0	0	0	1	3.43984e-05
-Multi-Family with 2 - 4 Units	4000+	Slab	3	1970s	0	0	0	1	8.30788e-06
-Multi-Family with 2 - 4 Units	4000+	Slab	4+	1970s	0	0	0	1	7.4852e-08
-Multi-Family with 2 - 4 Units	0-1499	Slab	1	1980s	0	0	0	1	0.000620197
-Multi-Family with 2 - 4 Units	0-1499	Slab	2	1980s	0	0	0	1	0.00414881
-Multi-Family with 2 - 4 Units	0-1499	Slab	3	1980s	0	0	0	1	0.000487606
-Multi-Family with 2 - 4 Units	0-1499	Slab	4+	1980s	0	0	0	1	2.49098e-05
-Multi-Family with 2 - 4 Units	1500-2499	Slab	1	1980s	0	0	0	1	5.3523e-05
-Multi-Family with 2 - 4 Units	1500-2499	Slab	2	1980s	0	0	0	1	0.000358042
-Multi-Family with 2 - 4 Units	1500-2499	Slab	3	1980s	0	0	0	1	4.2018e-05
-Multi-Family with 2 - 4 Units	1500-2499	Slab	4+	1980s	0	0	0	1	2.14653e-06
-Multi-Family with 2 - 4 Units	2500-3999	Slab	1	1980s	0	0	0	1	5.13428e-06
-Multi-Family with 2 - 4 Units	2500-3999	Slab	2	1980s	0	0	0	1	3.43458e-05
-Multi-Family with 2 - 4 Units	2500-3999	Slab	3	1980s	0	0	0	1	4.21962e-06
-Multi-Family with 2 - 4 Units	2500-3999	Slab	4+	1980s	0	0	0	1	2.15563e-07
-Multi-Family with 2 - 4 Units	4000+	Slab	1	1980s	0	0	0	1	2.48283e-06
-Multi-Family with 2 - 4 Units	4000+	Slab	2	1980s	0	0	0	1	1.66089e-05
-Multi-Family with 2 - 4 Units	4000+	Slab	3	1980s	0	0	0	1	1.51547e-06
-Multi-Family with 2 - 4 Units	4000+	Slab	4+	1980s	0	0	0	1	7.74189e-08
-Multi-Family with 2 - 4 Units	0-1499	Slab	1	1990s	0	0	0	1	0.000442048
-Multi-Family with 2 - 4 Units	0-1499	Slab	2	1990s	0	0	0	1	0.00295708
-Multi-Family with 2 - 4 Units	0-1499	Slab	3	1990s	0	0	0	1	0.000338176
-Multi-Family with 2 - 4 Units	0-1499	Slab	4+	1990s	0	0	0	1	1.7276e-05
-Multi-Family with 2 - 4 Units	1500-2499	Slab	1	1990s	0	0	0	1	4.0046e-05
-Multi-Family with 2 - 4 Units	1500-2499	Slab	2	1990s	0	0	0	1	0.000267888
-Multi-Family with 2 - 4 Units	1500-2499	Slab	3	1990s	0	0	0	1	3.06222e-05
-Multi-Family with 2 - 4 Units	1500-2499	Slab	4+	1990s	0	0	0	1	1.56436e-06
-Multi-Family with 2 - 4 Units	2500-3999	Slab	1	1990s	0	0	0	1	3.61016e-06
-Multi-Family with 2 - 4 Units	2500-3999	Slab	2	1990s	0	0	0	1	2.41502e-05
-Multi-Family with 2 - 4 Units	2500-3999	Slab	3	1990s	0	0	0	1	2.89538e-06
-Multi-Family with 2 - 4 Units	2500-3999	Slab	4+	1990s	0	0	0	1	1.47913e-07
-Multi-Family with 2 - 4 Units	4000+	Slab	1	1990s	0	0	0	1	1.83348e-06
-Multi-Family with 2 - 4 Units	4000+	Slab	2	1990s	0	0	0	1	1.22651e-05
-Multi-Family with 2 - 4 Units	4000+	Slab	3	1990s	0	0	0	1	1.03331e-06
-Multi-Family with 2 - 4 Units	4000+	Slab	4+	1990s	0	0	0	1	5.27875e-08
-Multi-Family with 2 - 4 Units	0-1499	Slab	1	2000s	0	0	0	1	0.000340063
-Multi-Family with 2 - 4 Units	0-1499	Slab	2	2000s	0	0	0	1	0.00264472
-Multi-Family with 2 - 4 Units	0-1499	Slab	3	2000s	0	0	0	1	0.000291412
-Multi-Family with 2 - 4 Units	0-1499	Slab	4+	2000s	0	0	0	1	1.91575e-05
-Multi-Family with 2 - 4 Units	1500-2499	Slab	1	2000s	0	0	0	1	7.1686e-05
-Multi-Family with 2 - 4 Units	1500-2499	Slab	2	2000s	0	0	0	1	0.000557514
-Multi-Family with 2 - 4 Units	1500-2499	Slab	3	2000s	0	0	0	1	6.14567e-05
-Multi-Family with 2 - 4 Units	1500-2499	Slab	4+	2000s	0	0	0	1	4.04018e-06
-Multi-Family with 2 - 4 Units	2500-3999	Slab	1	2000s	0	0	0	1	5.80768e-06
-Multi-Family with 2 - 4 Units	2500-3999	Slab	2	2000s	0	0	0	1	4.51673e-05
-Multi-Family with 2 - 4 Units	2500-3999	Slab	3	2000s	0	0	0	1	5.05282e-06
-Multi-Family with 2 - 4 Units	2500-3999	Slab	4+	2000s	0	0	0	1	3.32173e-07
-Multi-Family with 2 - 4 Units	4000+	Slab	1	2000s	0	0	0	1	5.49203e-06
-Multi-Family with 2 - 4 Units	4000+	Slab	2	2000s	0	0	0	1	4.27124e-05
-Multi-Family with 2 - 4 Units	4000+	Slab	3	2000s	0	0	0	1	3.92072e-06
-Multi-Family with 2 - 4 Units	4000+	Slab	4+	2000s	0	0	0	1	2.57749e-07
-Multi-Family with 2 - 4 Units	0-1499	Slab	1	2010s	0	0	0	1	8.46632e-05
-Multi-Family with 2 - 4 Units	0-1499	Slab	2	2010s	0	0	0	1	0.000658439
-Multi-Family with 2 - 4 Units	0-1499	Slab	3	2010s	0	0	0	1	6.8848e-05
-Multi-Family with 2 - 4 Units	0-1499	Slab	4+	2010s	0	0	0	1	4.52608e-06
-Multi-Family with 2 - 4 Units	1500-2499	Slab	1	2010s	0	0	0	1	2.44368e-05
-Multi-Family with 2 - 4 Units	1500-2499	Slab	2	2010s	0	0	0	1	0.000190049
-Multi-Family with 2 - 4 Units	1500-2499	Slab	3	2010s	0	0	0	1	1.9676e-05
-Multi-Family with 2 - 4 Units	1500-2499	Slab	4+	2010s	0	0	0	1	1.2935e-06
-Multi-Family with 2 - 4 Units	2500-3999	Slab	1	2010s	0	0	0	1	1.93159e-06
-Multi-Family with 2 - 4 Units	2500-3999	Slab	2	2010s	0	0	0	1	1.50223e-05
-Multi-Family with 2 - 4 Units	2500-3999	Slab	3	2010s	0	0	0	1	1.51384e-06
-Multi-Family with 2 - 4 Units	2500-3999	Slab	4+	2010s	0	0	0	1	9.95204e-08
-Multi-Family with 2 - 4 Units	4000+	Slab	1	2010s	0	0	0	1	4.54666e-07
-Multi-Family with 2 - 4 Units	4000+	Slab	2	2010s	0	0	0	1	3.53601e-06
-Multi-Family with 2 - 4 Units	4000+	Slab	3	2010s	0	0	0	1	4.07079e-07
-Multi-Family with 2 - 4 Units	4000+	Slab	4+	2010s	0	0	0	1	2.67615e-08
-Multi-Family with 2 - 4 Units	0-1499	Slab	1	<1940	0	0	0	1	0.000582046
-Multi-Family with 2 - 4 Units	0-1499	Slab	2	<1940	0	0	0	1	0.00101962
-Multi-Family with 2 - 4 Units	0-1499	Slab	3	<1940	0	0	0	1	0.000379031
-Multi-Family with 2 - 4 Units	0-1499	Slab	4+	<1940	0	0	0	1	0.000157567
-Multi-Family with 2 - 4 Units	1500-2499	Slab	1	<1940	0	0	0	1	7.07488e-05
-Multi-Family with 2 - 4 Units	1500-2499	Slab	2	<1940	0	0	0	1	0.000123937
-Multi-Family with 2 - 4 Units	1500-2499	Slab	3	<1940	0	0	0	1	4.6244e-05
-Multi-Family with 2 - 4 Units	1500-2499	Slab	4+	<1940	0	0	0	1	1.92241e-05
-Multi-Family with 2 - 4 Units	2500-3999	Slab	1	<1940	0	0	0	1	1.51531e-05
-Multi-Family with 2 - 4 Units	2500-3999	Slab	2	<1940	0	0	0	1	2.65451e-05
-Multi-Family with 2 - 4 Units	2500-3999	Slab	3	<1940	0	0	0	1	9.26196e-06
-Multi-Family with 2 - 4 Units	2500-3999	Slab	4+	<1940	0	0	0	1	3.85029e-06
-Multi-Family with 2 - 4 Units	4000+	Slab	1	<1940	0	0	0	1	4.4455e-06
-Multi-Family with 2 - 4 Units	4000+	Slab	2	<1940	0	0	0	1	7.78758e-06
-Multi-Family with 2 - 4 Units	4000+	Slab	3	<1940	0	0	0	1	3.0498e-06
-Multi-Family with 2 - 4 Units	4000+	Slab	4+	<1940	0	0	0	1	1.26783e-06
-Multi-Family with 5+ Units	0-1499	Slab	1	1940s	0	0	0	1	0.000122488
-Multi-Family with 5+ Units	0-1499	Slab	2	1940s	0	0	0	1	0.00059277
-Multi-Family with 5+ Units	0-1499	Slab	3	1940s	0	0	0	1	0.000454165
-Multi-Family with 5+ Units	0-1499	Slab	4+	1940s	0	0	0	1	0.000739145
-Multi-Family with 5+ Units	1500-2499	Slab	1	1940s	0	0	0	1	5.50174e-06
-Multi-Family with 5+ Units	1500-2499	Slab	2	1940s	0	0	0	1	2.72078e-05
-Multi-Family with 5+ Units	1500-2499	Slab	3	1940s	0	0	0	1	2.07546e-05
-Multi-Family with 5+ Units	1500-2499	Slab	4+	1940s	0	0	0	1	3.22863e-05
-Multi-Family with 5+ Units	2500-3999	Slab	1	1940s	0	0	0	1	4.6117e-07
-Multi-Family with 5+ Units	2500-3999	Slab	2	1940s	0	0	0	1	2.28117e-06
-Multi-Family with 5+ Units	2500-3999	Slab	3	1940s	0	0	0	1	1.73499e-06
-Multi-Family with 5+ Units	2500-3999	Slab	4+	1940s	0	0	0	1	2.20184e-06
-Multi-Family with 5+ Units	4000+	Slab	1	1940s	0	0	0	1	2.84924e-07
-Multi-Family with 5+ Units	4000+	Slab	2	1940s	0	0	0	1	1.48566e-06
-Multi-Family with 5+ Units	4000+	Slab	3	1940s	0	0	0	1	1.13139e-06
-Multi-Family with 5+ Units	4000+	Slab	4+	1940s	0	0	0	1	1.2597e-06
-Multi-Family with 5+ Units	0-1499	Slab	1	1950s	0	0	0	1	0.000237004
-Multi-Family with 5+ Units	0-1499	Slab	2	1950s	0	0	0	1	0.00115108
-Multi-Family with 5+ Units	0-1499	Slab	3	1950s	0	0	0	1	0.000886651
-Multi-Family with 5+ Units	0-1499	Slab	4+	1950s	0	0	0	1	0.00146023
-Multi-Family with 5+ Units	1500-2499	Slab	1	1950s	0	0	0	1	9.55149e-06
-Multi-Family with 5+ Units	1500-2499	Slab	2	1950s	0	0	0	1	4.78412e-05
-Multi-Family with 5+ Units	1500-2499	Slab	3	1950s	0	0	0	1	3.66888e-05
-Multi-Family with 5+ Units	1500-2499	Slab	4+	1950s	0	0	0	1	5.98841e-05
-Multi-Family with 5+ Units	2500-3999	Slab	1	1950s	0	0	0	1	9.37082e-07
-Multi-Family with 5+ Units	2500-3999	Slab	2	1950s	0	0	0	1	4.45715e-06
-Multi-Family with 5+ Units	2500-3999	Slab	3	1950s	0	0	0	1	3.41423e-06
-Multi-Family with 5+ Units	2500-3999	Slab	4+	1950s	0	0	0	1	4.53853e-06
-Multi-Family with 5+ Units	4000+	Slab	1	1950s	0	0	0	1	6.48093e-07
-Multi-Family with 5+ Units	4000+	Slab	2	1950s	0	0	0	1	3.25649e-06
-Multi-Family with 5+ Units	4000+	Slab	3	1950s	0	0	0	1	2.48409e-06
-Multi-Family with 5+ Units	4000+	Slab	4+	1950s	0	0	0	1	2.66881e-06
-Multi-Family with 5+ Units	0-1499	Slab	1	1960s	0	0	0	1	0.000696455
-Multi-Family with 5+ Units	0-1499	Slab	2	1960s	0	0	0	1	0.00352023
-Multi-Family with 5+ Units	0-1499	Slab	3	1960s	0	0	0	1	0.00299084
-Multi-Family with 5+ Units	0-1499	Slab	4+	1960s	0	0	0	1	0.00242828
-Multi-Family with 5+ Units	1500-2499	Slab	1	1960s	0	0	0	1	2.33624e-05
-Multi-Family with 5+ Units	1500-2499	Slab	2	1960s	0	0	0	1	0.00011799
-Multi-Family with 5+ Units	1500-2499	Slab	3	1960s	0	0	0	1	0.000104781
-Multi-Family with 5+ Units	1500-2499	Slab	4+	1960s	0	0	0	1	9.22898e-05
-Multi-Family with 5+ Units	2500-3999	Slab	1	1960s	0	0	0	1	1.9872e-06
-Multi-Family with 5+ Units	2500-3999	Slab	2	1960s	0	0	0	1	9.31674e-06
-Multi-Family with 5+ Units	2500-3999	Slab	3	1960s	0	0	0	1	9.60395e-06
-Multi-Family with 5+ Units	2500-3999	Slab	4+	1960s	0	0	0	1	1.29489e-05
-Multi-Family with 5+ Units	4000+	Slab	1	1960s	0	0	0	1	2.24846e-06
-Multi-Family with 5+ Units	4000+	Slab	2	1960s	0	0	0	1	1.08095e-05
-Multi-Family with 5+ Units	4000+	Slab	3	1960s	0	0	0	1	1.06669e-05
-Multi-Family with 5+ Units	4000+	Slab	4+	1960s	0	0	0	1	1.28546e-05
-Multi-Family with 5+ Units	0-1499	Slab	1	1970s	0	0	0	1	0.00129981
-Multi-Family with 5+ Units	0-1499	Slab	2	1970s	0	0	0	1	0.00660905
-Multi-Family with 5+ Units	0-1499	Slab	3	1970s	0	0	0	1	0.0053732
-Multi-Family with 5+ Units	0-1499	Slab	4+	1970s	0	0	0	1	0.00387641
-Multi-Family with 5+ Units	1500-2499	Slab	1	1970s	0	0	0	1	4.15552e-05
-Multi-Family with 5+ Units	1500-2499	Slab	2	1970s	0	0	0	1	0.000211997
-Multi-Family with 5+ Units	1500-2499	Slab	3	1970s	0	0	0	1	0.000181117
-Multi-Family with 5+ Units	1500-2499	Slab	4+	1970s	0	0	0	1	0.000141701
-Multi-Family with 5+ Units	2500-3999	Slab	1	1970s	0	0	0	1	2.41079e-06
-Multi-Family with 5+ Units	2500-3999	Slab	2	1970s	0	0	0	1	1.18804e-05
-Multi-Family with 5+ Units	2500-3999	Slab	3	1970s	0	0	0	1	1.11435e-05
-Multi-Family with 5+ Units	2500-3999	Slab	4+	1970s	0	0	0	1	1.16975e-05
-Multi-Family with 5+ Units	4000+	Slab	1	1970s	0	0	0	1	2.70657e-06
-Multi-Family with 5+ Units	4000+	Slab	2	1970s	0	0	0	1	1.34467e-05
-Multi-Family with 5+ Units	4000+	Slab	3	1970s	0	0	0	1	1.2021e-05
-Multi-Family with 5+ Units	4000+	Slab	4+	1970s	0	0	0	1	1.14661e-05
-Multi-Family with 5+ Units	0-1499	Slab	1	1980s	0	0	0	1	0.00114166
-Multi-Family with 5+ Units	0-1499	Slab	2	1980s	0	0	0	1	0.00673104
-Multi-Family with 5+ Units	0-1499	Slab	3	1980s	0	0	0	1	0.0060518
-Multi-Family with 5+ Units	0-1499	Slab	4+	1980s	0	0	0	1	0.00204201
-Multi-Family with 5+ Units	1500-2499	Slab	1	1980s	0	0	0	1	6.49662e-05
-Multi-Family with 5+ Units	1500-2499	Slab	2	1980s	0	0	0	1	0.000378316
-Multi-Family with 5+ Units	1500-2499	Slab	3	1980s	0	0	0	1	0.000346332
-Multi-Family with 5+ Units	1500-2499	Slab	4+	1980s	0	0	0	1	0.000119875
-Multi-Family with 5+ Units	2500-3999	Slab	1	1980s	0	0	0	1	5.38396e-06
-Multi-Family with 5+ Units	2500-3999	Slab	2	1980s	0	0	0	1	3.11659e-05
-Multi-Family with 5+ Units	2500-3999	Slab	3	1980s	0	0	0	1	3.02409e-05
-Multi-Family with 5+ Units	2500-3999	Slab	4+	1980s	0	0	0	1	1.14557e-05
-Multi-Family with 5+ Units	4000+	Slab	1	1980s	0	0	0	1	4.82125e-06
-Multi-Family with 5+ Units	4000+	Slab	2	1980s	0	0	0	1	2.83502e-05
-Multi-Family with 5+ Units	4000+	Slab	3	1980s	0	0	0	1	2.43865e-05
-Multi-Family with 5+ Units	4000+	Slab	4+	1980s	0	0	0	1	8.06439e-06
-Multi-Family with 5+ Units	0-1499	Slab	1	1990s	0	0	0	1	0.000928695
-Multi-Family with 5+ Units	0-1499	Slab	2	1990s	0	0	0	1	0.00543334
-Multi-Family with 5+ Units	0-1499	Slab	3	1990s	0	0	0	1	0.00511285
-Multi-Family with 5+ Units	0-1499	Slab	4+	1990s	0	0	0	1	0.00174979
-Multi-Family with 5+ Units	1500-2499	Slab	1	1990s	0	0	0	1	5.12797e-05
-Multi-Family with 5+ Units	1500-2499	Slab	2	1990s	0	0	0	1	0.000297355
-Multi-Family with 5+ Units	1500-2499	Slab	3	1990s	0	0	0	1	0.000282257
-Multi-Family with 5+ Units	1500-2499	Slab	4+	1990s	0	0	0	1	9.55818e-05
-Multi-Family with 5+ Units	2500-3999	Slab	1	1990s	0	0	0	1	4.36905e-06
-Multi-Family with 5+ Units	2500-3999	Slab	2	1990s	0	0	0	1	2.53884e-05
-Multi-Family with 5+ Units	2500-3999	Slab	3	1990s	0	0	0	1	2.4854e-05
-Multi-Family with 5+ Units	2500-3999	Slab	4+	1990s	0	0	0	1	8.99904e-06
-Multi-Family with 5+ Units	4000+	Slab	1	1990s	0	0	0	1	3.58321e-06
-Multi-Family with 5+ Units	4000+	Slab	2	1990s	0	0	0	1	2.11381e-05
-Multi-Family with 5+ Units	4000+	Slab	3	1990s	0	0	0	1	1.86238e-05
-Multi-Family with 5+ Units	4000+	Slab	4+	1990s	0	0	0	1	6.4147e-06
-Multi-Family with 5+ Units	0-1499	Slab	1	2000s	0	0	0	1	0.000792219
-Multi-Family with 5+ Units	0-1499	Slab	2	2000s	0	0	0	1	0.00486123
-Multi-Family with 5+ Units	0-1499	Slab	3	2000s	0	0	0	1	0.00391032
-Multi-Family with 5+ Units	0-1499	Slab	4+	2000s	0	0	0	1	0.00525047
-Multi-Family with 5+ Units	1500-2499	Slab	1	2000s	0	0	0	1	6.86318e-05
-Multi-Family with 5+ Units	1500-2499	Slab	2	2000s	0	0	0	1	0.00041656
-Multi-Family with 5+ Units	1500-2499	Slab	3	2000s	0	0	0	1	0.000339123
-Multi-Family with 5+ Units	1500-2499	Slab	4+	2000s	0	0	0	1	0.000453913
-Multi-Family with 5+ Units	2500-3999	Slab	1	2000s	0	0	0	1	6.97541e-06
-Multi-Family with 5+ Units	2500-3999	Slab	2	2000s	0	0	0	1	4.09819e-05
-Multi-Family with 5+ Units	2500-3999	Slab	3	2000s	0	0	0	1	3.63024e-05
-Multi-Family with 5+ Units	2500-3999	Slab	4+	2000s	0	0	0	1	5.41305e-05
-Multi-Family with 5+ Units	4000+	Slab	1	2000s	0	0	0	1	1.40877e-06
-Multi-Family with 5+ Units	4000+	Slab	2	2000s	0	0	0	1	7.88878e-06
-Multi-Family with 5+ Units	4000+	Slab	3	2000s	0	0	0	1	6.94847e-06
-Multi-Family with 5+ Units	4000+	Slab	4+	2000s	0	0	0	1	1.44537e-05
-Multi-Family with 5+ Units	0-1499	Slab	1	2010s	0	0	0	1	0.000252302
-Multi-Family with 5+ Units	0-1499	Slab	2	2010s	0	0	0	1	0.00143783
-Multi-Family with 5+ Units	0-1499	Slab	3	2010s	0	0	0	1	0.0013353
-Multi-Family with 5+ Units	0-1499	Slab	4+	2010s	0	0	0	1	0.00212924
-Multi-Family with 5+ Units	1500-2499	Slab	1	2010s	0	0	0	1	2.33208e-05
-Multi-Family with 5+ Units	1500-2499	Slab	2	2010s	0	0	0	1	0.000137098
-Multi-Family with 5+ Units	1500-2499	Slab	3	2010s	0	0	0	1	0.00011917
-Multi-Family with 5+ Units	1500-2499	Slab	4+	2010s	0	0	0	1	0.00016721
-Multi-Family with 5+ Units	2500-3999	Slab	1	2010s	0	0	0	1	2.16431e-06
-Multi-Family with 5+ Units	2500-3999	Slab	2	2010s	0	0	0	1	1.20168e-05
-Multi-Family with 5+ Units	2500-3999	Slab	3	2010s	0	0	0	1	1.15346e-05
-Multi-Family with 5+ Units	2500-3999	Slab	4+	2010s	0	0	0	1	1.83348e-05
-Multi-Family with 5+ Units	4000+	Slab	1	2010s	0	0	0	1	2.91558e-08
-Multi-Family with 5+ Units	4000+	Slab	2	2010s	0	0	0	1	1.8415e-07
-Multi-Family with 5+ Units	4000+	Slab	3	2010s	0	0	0	1	1.48518e-07
-Multi-Family with 5+ Units	4000+	Slab	4+	2010s	0	0	0	1	1.69101e-07
-Multi-Family with 5+ Units	0-1499	Slab	1	<1940	0	0	0	1	0.000115828
-Multi-Family with 5+ Units	0-1499	Slab	2	<1940	0	0	0	1	0.000287664
-Multi-Family with 5+ Units	0-1499	Slab	3	<1940	0	0	0	1	0.000569858
-Multi-Family with 5+ Units	0-1499	Slab	4+	<1940	0	0	0	1	0.00144115
-Multi-Family with 5+ Units	1500-2499	Slab	1	<1940	0	0	0	1	6.36159e-06
-Multi-Family with 5+ Units	1500-2499	Slab	2	<1940	0	0	0	1	1.56268e-05
-Multi-Family with 5+ Units	1500-2499	Slab	3	<1940	0	0	0	1	3.07923e-05
-Multi-Family with 5+ Units	1500-2499	Slab	4+	<1940	0	0	0	1	7.90051e-05
-Multi-Family with 5+ Units	2500-3999	Slab	1	<1940	0	0	0	1	1.6656e-06
-Multi-Family with 5+ Units	2500-3999	Slab	2	<1940	0	0	0	1	4.07579e-06
-Multi-Family with 5+ Units	2500-3999	Slab	3	<1940	0	0	0	1	8.0587e-06
-Multi-Family with 5+ Units	2500-3999	Slab	4+	<1940	0	0	0	1	2.08164e-05
-Multi-Family with 5+ Units	4000+	Slab	1	<1940	0	0	0	1	7.32732e-07
-Multi-Family with 5+ Units	4000+	Slab	2	<1940	0	0	0	1	1.74584e-06
-Multi-Family with 5+ Units	4000+	Slab	3	<1940	0	0	0	1	3.39259e-06
-Multi-Family with 5+ Units	4000+	Slab	4+	<1940	0	0	0	1	8.66643e-06
-Single-Family Attached	0-1499	Slab	1	1940s	0	0	0	1	0.000389339
-Single-Family Attached	0-1499	Slab	2	1940s	0	0	0	1	0.000173445
-Single-Family Attached	0-1499	Slab	3	1940s	0	0	0	1	0
-Single-Family Attached	0-1499	Slab	4+	1940s	0	0	0	1	0
-Single-Family Attached	1500-2499	Slab	1	1940s	0	0	0	1	4.10487e-05
-Single-Family Attached	1500-2499	Slab	2	1940s	0	0	0	1	0.000106925
-Single-Family Attached	1500-2499	Slab	3	1940s	0	0	0	1	1.28318e-05
-Single-Family Attached	1500-2499	Slab	4+	1940s	0	0	0	1	0
-Single-Family Attached	2500-3999	Slab	1	1940s	0	0	0	1	5.1091e-06
-Single-Family Attached	2500-3999	Slab	2	1940s	0	0	0	1	3.63626e-05
-Single-Family Attached	2500-3999	Slab	3	1940s	0	0	0	1	0
-Single-Family Attached	2500-3999	Slab	4+	1940s	0	0	0	1	0
-Single-Family Attached	4000+	Slab	1	1940s	0	0	0	1	1.43153e-06
-Single-Family Attached	4000+	Slab	2	1940s	0	0	0	1	1.43153e-06
-Single-Family Attached	4000+	Slab	3	1940s	0	0	0	1	1.43153e-06
-Single-Family Attached	4000+	Slab	4+	1940s	0	0	0	1	0
-Single-Family Attached	0-1499	Slab	1	1950s	0	0	0	1	0.0005967
-Single-Family Attached	0-1499	Slab	2	1950s	0	0	0	1	0.000265821
-Single-Family Attached	0-1499	Slab	3	1950s	0	0	0	1	0
-Single-Family Attached	0-1499	Slab	4+	1950s	0	0	0	1	0
-Single-Family Attached	1500-2499	Slab	1	1950s	0	0	0	1	6.02642e-05
-Single-Family Attached	1500-2499	Slab	2	1950s	0	0	0	1	0.000156978
-Single-Family Attached	1500-2499	Slab	3	1950s	0	0	0	1	1.88386e-05
-Single-Family Attached	1500-2499	Slab	4+	1950s	0	0	0	1	0
-Single-Family Attached	2500-3999	Slab	1	1950s	0	0	0	1	6.935e-06
-Single-Family Attached	2500-3999	Slab	2	1950s	0	0	0	1	4.93578e-05
-Single-Family Attached	2500-3999	Slab	3	1950s	0	0	0	1	0
-Single-Family Attached	2500-3999	Slab	4+	1950s	0	0	0	1	0
-Single-Family Attached	4000+	Slab	1	1950s	0	0	0	1	1.40608e-06
-Single-Family Attached	4000+	Slab	2	1950s	0	0	0	1	1.40608e-06
-Single-Family Attached	4000+	Slab	3	1950s	0	0	0	1	1.40608e-06
-Single-Family Attached	4000+	Slab	4+	1950s	0	0	0	1	0
-Single-Family Attached	0-1499	Slab	1	1960s	0	0	0	1	0.000706595
-Single-Family Attached	0-1499	Slab	2	1960s	0	0	0	1	0.000384522
-Single-Family Attached	0-1499	Slab	3	1960s	0	0	0	1	9.66931e-06
-Single-Family Attached	0-1499	Slab	4+	1960s	0	0	0	1	0
-Single-Family Attached	1500-2499	Slab	1	1960s	0	0	0	1	0.000129621
-Single-Family Attached	1500-2499	Slab	2	1960s	0	0	0	1	0.000297307
-Single-Family Attached	1500-2499	Slab	3	1960s	0	0	0	1	1.22071e-05
-Single-Family Attached	1500-2499	Slab	4+	1960s	0	0	0	1	0
-Single-Family Attached	2500-3999	Slab	1	1960s	0	0	0	1	4.65753e-05
-Single-Family Attached	2500-3999	Slab	2	1960s	0	0	0	1	2.39427e-05
-Single-Family Attached	2500-3999	Slab	3	1960s	0	0	0	1	0
-Single-Family Attached	2500-3999	Slab	4+	1960s	0	0	0	1	0
-Single-Family Attached	4000+	Slab	1	1960s	0	0	0	1	4.7538e-06
-Single-Family Attached	4000+	Slab	2	1960s	0	0	0	1	4.7538e-06
-Single-Family Attached	4000+	Slab	3	1960s	0	0	0	1	4.7538e-06
-Single-Family Attached	4000+	Slab	4+	1960s	0	0	0	1	0
-Single-Family Attached	0-1499	Slab	1	1970s	0	0	0	1	0.00165402
-Single-Family Attached	0-1499	Slab	2	1970s	0	0	0	1	0.000900101
-Single-Family Attached	0-1499	Slab	3	1970s	0	0	0	1	2.26342e-05
-Single-Family Attached	0-1499	Slab	4+	1970s	0	0	0	1	0
-Single-Family Attached	1500-2499	Slab	1	1970s	0	0	0	1	0.000291618
-Single-Family Attached	1500-2499	Slab	2	1970s	0	0	0	1	0.000668875
-Single-Family Attached	1500-2499	Slab	3	1970s	0	0	0	1	2.74632e-05
-Single-Family Attached	1500-2499	Slab	4+	1970s	0	0	0	1	0
-Single-Family Attached	2500-3999	Slab	1	1970s	0	0	0	1	0.000106702
-Single-Family Attached	2500-3999	Slab	2	1970s	0	0	0	1	5.48515e-05
-Single-Family Attached	2500-3999	Slab	3	1970s	0	0	0	1	0
-Single-Family Attached	2500-3999	Slab	4+	1970s	0	0	0	1	0
-Single-Family Attached	4000+	Slab	1	1970s	0	0	0	1	1.10933e-05
-Single-Family Attached	4000+	Slab	2	1970s	0	0	0	1	1.10933e-05
-Single-Family Attached	4000+	Slab	3	1970s	0	0	0	1	1.10933e-05
-Single-Family Attached	4000+	Slab	4+	1970s	0	0	0	1	0
-Single-Family Attached	0-1499	Slab	1	1980s	0	0	0	1	0.00138013
-Single-Family Attached	0-1499	Slab	2	1980s	0	0	0	1	0.00149429
-Single-Family Attached	0-1499	Slab	3	1980s	0	0	0	1	2.3996e-05
-Single-Family Attached	0-1499	Slab	4+	1980s	0	0	0	1	0
-Single-Family Attached	1500-2499	Slab	1	1980s	0	0	0	1	0.000483969
-Single-Family Attached	1500-2499	Slab	2	1980s	0	0	0	1	0.00107864
-Single-Family Attached	1500-2499	Slab	3	1980s	0	0	0	1	0.00020947
-Single-Family Attached	1500-2499	Slab	4+	1980s	0	0	0	1	0
-Single-Family Attached	2500-3999	Slab	1	1980s	0	0	0	1	5.3098e-05
-Single-Family Attached	2500-3999	Slab	2	1980s	0	0	0	1	0.000175051
-Single-Family Attached	2500-3999	Slab	3	1980s	0	0	0	1	6.52801e-06
-Single-Family Attached	2500-3999	Slab	4+	1980s	0	0	0	1	0
-Single-Family Attached	4000+	Slab	1	1980s	0	0	0	1	0
-Single-Family Attached	4000+	Slab	2	1980s	0	0	0	1	6.63018e-05
-Single-Family Attached	4000+	Slab	3	1980s	0	0	0	1	0
-Single-Family Attached	4000+	Slab	4+	1980s	0	0	0	1	0
-Single-Family Attached	0-1499	Slab	1	1990s	0	0	0	1	0.000953398
-Single-Family Attached	0-1499	Slab	2	1990s	0	0	0	1	0.00103226
-Single-Family Attached	0-1499	Slab	3	1990s	0	0	0	1	1.65765e-05
-Single-Family Attached	0-1499	Slab	4+	1990s	0	0	0	1	0
-Single-Family Attached	1500-2499	Slab	1	1990s	0	0	0	1	0.000336921
-Single-Family Attached	1500-2499	Slab	2	1990s	0	0	0	1	0.000750905
-Single-Family Attached	1500-2499	Slab	3	1990s	0	0	0	1	0.000145825
-Single-Family Attached	1500-2499	Slab	4+	1990s	0	0	0	1	0
-Single-Family Attached	2500-3999	Slab	1	1990s	0	0	0	1	3.9473e-05
-Single-Family Attached	2500-3999	Slab	2	1990s	0	0	0	1	0.000130133
-Single-Family Attached	2500-3999	Slab	3	1990s	0	0	0	1	4.85291e-06
-Single-Family Attached	2500-3999	Slab	4+	1990s	0	0	0	1	0
-Single-Family Attached	4000+	Slab	1	1990s	0	0	0	1	0
-Single-Family Attached	4000+	Slab	2	1990s	0	0	0	1	4.23361e-05
-Single-Family Attached	4000+	Slab	3	1990s	0	0	0	1	0
-Single-Family Attached	4000+	Slab	4+	1990s	0	0	0	1	0
-Single-Family Attached	0-1499	Slab	1	2000s	0	0	0	1	0.00118626
-Single-Family Attached	0-1499	Slab	2	2000s	0	0	0	1	0.00118542
-Single-Family Attached	0-1499	Slab	3	2000s	0	0	0	1	5.88405e-05
-Single-Family Attached	0-1499	Slab	4+	2000s	0	0	0	1	0
-Single-Family Attached	1500-2499	Slab	1	2000s	0	0	0	1	0.000782384
-Single-Family Attached	1500-2499	Slab	2	2000s	0	0	0	1	0.00121162
-Single-Family Attached	1500-2499	Slab	3	2000s	0	0	0	1	0.000242874
-Single-Family Attached	1500-2499	Slab	4+	2000s	0	0	0	1	0
-Single-Family Attached	2500-3999	Slab	1	2000s	0	0	0	1	0.000255517
-Single-Family Attached	2500-3999	Slab	2	2000s	0	0	0	1	0.000246592
-Single-Family Attached	2500-3999	Slab	3	2000s	0	0	0	1	0.000198291
-Single-Family Attached	2500-3999	Slab	4+	2000s	0	0	0	1	0
-Single-Family Attached	4000+	Slab	1	2000s	0	0	0	1	2.30701e-05
-Single-Family Attached	4000+	Slab	2	2000s	0	0	0	1	6.38196e-05
-Single-Family Attached	4000+	Slab	3	2000s	0	0	0	1	4.84234e-05
-Single-Family Attached	4000+	Slab	4+	2000s	0	0	0	1	0
-Single-Family Attached	0-1499	Slab	1	2010s	0	0	0	1	0.000212814
-Single-Family Attached	0-1499	Slab	2	2010s	0	0	0	1	0.000212663
-Single-Family Attached	0-1499	Slab	3	2010s	0	0	0	1	1.05559e-05
-Single-Family Attached	0-1499	Slab	4+	2010s	0	0	0	1	0
-Single-Family Attached	1500-2499	Slab	1	2010s	0	0	0	1	0.000193009
-Single-Family Attached	1500-2499	Slab	2	2010s	0	0	0	1	0.000298899
-Single-Family Attached	1500-2499	Slab	3	2010s	0	0	0	1	5.99152e-05
-Single-Family Attached	1500-2499	Slab	4+	2010s	0	0	0	1	0
-Single-Family Attached	2500-3999	Slab	1	2010s	0	0	0	1	5.24161e-05
-Single-Family Attached	2500-3999	Slab	2	2010s	0	0	0	1	5.05852e-05
-Single-Family Attached	2500-3999	Slab	3	2010s	0	0	0	1	4.0677e-05
-Single-Family Attached	2500-3999	Slab	4+	2010s	0	0	0	1	0
-Single-Family Attached	4000+	Slab	1	2010s	0	0	0	1	5.26293e-06
-Single-Family Attached	4000+	Slab	2	2010s	0	0	0	1	1.4559e-05
-Single-Family Attached	4000+	Slab	3	2010s	0	0	0	1	1.10467e-05
-Single-Family Attached	4000+	Slab	4+	2010s	0	0	0	1	0
-Single-Family Attached	0-1499	Slab	1	<1940	0	0	0	1	0.000169361
-Single-Family Attached	0-1499	Slab	2	<1940	0	0	0	1	0.00033609
-Single-Family Attached	0-1499	Slab	3	<1940	0	0	0	1	5.62273e-05
-Single-Family Attached	0-1499	Slab	4+	<1940	0	0	0	1	0
-Single-Family Attached	1500-2499	Slab	1	<1940	0	0	0	1	1.71144e-05
-Single-Family Attached	1500-2499	Slab	2	<1940	0	0	0	1	0.000167939
-Single-Family Attached	1500-2499	Slab	3	<1940	0	0	0	1	4.62601e-05
-Single-Family Attached	1500-2499	Slab	4+	<1940	0	0	0	1	0
-Single-Family Attached	2500-3999	Slab	1	<1940	0	0	0	1	0
-Single-Family Attached	2500-3999	Slab	2	<1940	0	0	0	1	3.92455e-05
-Single-Family Attached	2500-3999	Slab	3	<1940	0	0	0	1	3.12018e-05
-Single-Family Attached	2500-3999	Slab	4+	<1940	0	0	0	1	0
-Single-Family Attached	4000+	Slab	1	<1940	0	0	0	1	7.90888e-06
-Single-Family Attached	4000+	Slab	2	<1940	0	0	0	1	7.90888e-06
-Single-Family Attached	4000+	Slab	3	<1940	0	0	0	1	7.90888e-06
-Single-Family Attached	4000+	Slab	4+	<1940	0	0	0	1	0
-Single-Family Detached	0-1499	Slab	1	1940s	0.196591	0	0	0.803409	0.00442521
-Single-Family Detached	0-1499	Slab	2	1940s	0.196591	0	0	0.803409	0.000606843
-Single-Family Detached	0-1499	Slab	3	1940s	0	0	0	1	5.36485e-06
-Single-Family Detached	0-1499	Slab	4+	1940s	0	0	0	1	0
-Single-Family Detached	1500-2499	Slab	1	1940s	0.11077	0.111944	0	0.777286	0.00223693
-Single-Family Detached	1500-2499	Slab	2	1940s	0.11077	0.111944	0	0.777286	0.00145928
-Single-Family Detached	1500-2499	Slab	3	1940s	0.11077	0.111944	0	0.777286	5.24551e-05
-Single-Family Detached	1500-2499	Slab	4+	1940s	0	0	0	1	0
-Single-Family Detached	2500-3999	Slab	1	1940s	0.172587	0.21513	0.012879	0.599405	0.000279108
-Single-Family Detached	2500-3999	Slab	2	1940s	0.172587	0.21513	0.012879	0.599405	0.000465457
-Single-Family Detached	2500-3999	Slab	3	1940s	0.172587	0.21513	0.012879	0.599405	3.83899e-05
-Single-Family Detached	2500-3999	Slab	4+	1940s	0	0	0	1	0
-Single-Family Detached	4000+	Slab	1	1940s	0.195053	0.530143	0.051523	0.223281	5.09329e-05
-Single-Family Detached	4000+	Slab	2	1940s	0.195053	0.530143	0.051523	0.223281	0.000112951
-Single-Family Detached	4000+	Slab	3	1940s	0.195053	0.530143	0.051523	0.223281	3.97455e-06
-Single-Family Detached	4000+	Slab	4+	1940s	0	0	0	1	0
-Single-Family Detached	0-1499	Slab	1	1950s	0.222291	0	0	0.777709	0.0104951
-Single-Family Detached	0-1499	Slab	2	1950s	0.222291	0	0	0.777709	0.00143922
-Single-Family Detached	0-1499	Slab	3	1950s	0	0	0	1	1.27236e-05
-Single-Family Detached	0-1499	Slab	4+	1950s	0	0	0	1	0
-Single-Family Detached	1500-2499	Slab	1	1950s	0.239907	0.188864	0	0.571229	0.00534483
-Single-Family Detached	1500-2499	Slab	2	1950s	0.239907	0.188864	0	0.571229	0.00348673
-Single-Family Detached	1500-2499	Slab	3	1950s	0.239907	0.188864	0	0.571229	0.000125334
-Single-Family Detached	1500-2499	Slab	4+	1950s	0	0	0	1	0
-Single-Family Detached	2500-3999	Slab	1	1950s	0.227037	0.261214	0.037333	0.474416	0.000667901
-Single-Family Detached	2500-3999	Slab	2	1950s	0.227037	0.261214	0.037333	0.474416	0.00111383
-Single-Family Detached	2500-3999	Slab	3	1950s	0.227037	0.261214	0.037333	0.474416	9.18663e-05
-Single-Family Detached	2500-3999	Slab	4+	1950s	0	0	0	1	0
-Single-Family Detached	4000+	Slab	1	1950s	0.129754	0.60732	0.125466	0.137459	0.000122007
-Single-Family Detached	4000+	Slab	2	1950s	0.129754	0.60732	0.125466	0.137459	0.000270567
-Single-Family Detached	4000+	Slab	3	1950s	0.129754	0.60732	0.125466	0.137459	9.52078e-06
-Single-Family Detached	4000+	Slab	4+	1950s	0	0	0	1	0
-Single-Family Detached	0-1499	Slab	1	1960s	0.265337	0	0	0.734663	0.00881381
-Single-Family Detached	0-1499	Slab	2	1960s	0.265337	0	0	0.734663	0.000867898
-Single-Family Detached	0-1499	Slab	3	1960s	0	0	0	1	7.65339e-05
-Single-Family Detached	0-1499	Slab	4+	1960s	0	0	0	1	0
-Single-Family Detached	1500-2499	Slab	1	1960s	0.201802	0.374534	0	0.423664	0.010453
-Single-Family Detached	1500-2499	Slab	2	1960s	0.201802	0.374534	0	0.423664	0.00369008
-Single-Family Detached	1500-2499	Slab	3	1960s	0.201802	0.374534	0	0.423664	0.000220452
-Single-Family Detached	1500-2499	Slab	4+	1960s	0	0	0	1	0
-Single-Family Detached	2500-3999	Slab	1	1960s	0.161953	0.551133	0.046972	0.239942	0.00227909
-Single-Family Detached	2500-3999	Slab	2	1960s	0.161953	0.551133	0.046972	0.239942	0.00222188
-Single-Family Detached	2500-3999	Slab	3	1960s	0.161953	0.551133	0.046972	0.239942	0.000128653
-Single-Family Detached	2500-3999	Slab	4+	1960s	0	0	0	1	0
-Single-Family Detached	4000+	Slab	1	1960s	0.024774	0.633439	0.075546	0.266241	0.00015716
-Single-Family Detached	4000+	Slab	2	1960s	0.024774	0.633439	0.075546	0.266241	0.00037241
-Single-Family Detached	4000+	Slab	3	1960s	0.024774	0.633439	0.075546	0.266241	3.01611e-05
-Single-Family Detached	4000+	Slab	4+	1960s	0	0	0	1	0
-Single-Family Detached	0-1499	Slab	1	1970s	0.23845	0	0	0.76155	0.0112791
-Single-Family Detached	0-1499	Slab	2	1970s	0.23845	0	0	0.76155	0.00111066
-Single-Family Detached	0-1499	Slab	3	1970s	0	0	0	1	9.79412e-05
-Single-Family Detached	0-1499	Slab	4+	1970s	0	0	0	1	0
-Single-Family Detached	1500-2499	Slab	1	1970s	0.106728	0.524768	0	0.368504	0.0131548
-Single-Family Detached	1500-2499	Slab	2	1970s	0.106728	0.524768	0	0.368504	0.00464387
-Single-Family Detached	1500-2499	Slab	3	1970s	0.106728	0.524768	0	0.368504	0.000277433
-Single-Family Detached	1500-2499	Slab	4+	1970s	0	0	0	1	0
-Single-Family Detached	2500-3999	Slab	1	1970s	0.075678	0.687491	0.035486	0.201346	0.00282779
-Single-Family Detached	2500-3999	Slab	2	1970s	0.075678	0.687491	0.035486	0.201346	0.00275682
-Single-Family Detached	2500-3999	Slab	3	1970s	0.075678	0.687491	0.035486	0.201346	0.000159626
-Single-Family Detached	2500-3999	Slab	4+	1970s	0	0	0	1	0
-Single-Family Detached	4000+	Slab	1	1970s	0.068886	0.560453	0.208862	0.161799	0.000198403
-Single-Family Detached	4000+	Slab	2	1970s	0.068886	0.560453	0.208862	0.161799	0.000470139
-Single-Family Detached	4000+	Slab	3	1970s	0.068886	0.560453	0.208862	0.161799	3.80761e-05
-Single-Family Detached	4000+	Slab	4+	1970s	0	0	0	1	0
-Single-Family Detached	0-1499	Slab	1	1980s	0.216117	0	0	0.783883	0.00676671
-Single-Family Detached	0-1499	Slab	2	1980s	0.216117	0	0	0.783883	0.00120325
-Single-Family Detached	0-1499	Slab	3	1980s	0	0	0	1	5.21113e-05
-Single-Family Detached	0-1499	Slab	4+	1980s	0	0	0	1	0
-Single-Family Detached	1500-2499	Slab	1	1980s	0.127131	0.588891	0	0.283978	0.0110801
-Single-Family Detached	1500-2499	Slab	2	1980s	0.127131	0.588891	0	0.283978	0.00587727
-Single-Family Detached	1500-2499	Slab	3	1980s	0.127131	0.588891	0	0.283978	0.000114931
-Single-Family Detached	1500-2499	Slab	4+	1980s	0	0	0	1	0
-Single-Family Detached	2500-3999	Slab	1	1980s	0.10817	0.685353	0.085808	0.120669	0.00258364
-Single-Family Detached	2500-3999	Slab	2	1980s	0.10817	0.685353	0.085808	0.120669	0.00536707
-Single-Family Detached	2500-3999	Slab	3	1980s	0.10817	0.685353	0.085808	0.120669	0.000259772
-Single-Family Detached	2500-3999	Slab	4+	1980s	0	0	0	1	0
-Single-Family Detached	4000+	Slab	1	1980s	0.033671	0.661581	0.226548	0.0782	0.000254621
-Single-Family Detached	4000+	Slab	2	1980s	0.033671	0.661581	0.226548	0.0782	0.00131953
-Single-Family Detached	4000+	Slab	3	1980s	0.033671	0.661581	0.226548	0.0782	4.94734e-05
-Single-Family Detached	4000+	Slab	4+	1980s	0	0	0	1	0
-Single-Family Detached	0-1499	Slab	1	1990s	0.163762	0	0	0.836238	0.00743857
-Single-Family Detached	0-1499	Slab	2	1990s	0.163762	0	0	0.836238	0.00132271
-Single-Family Detached	0-1499	Slab	3	1990s	0	0	0	1	5.72854e-05
-Single-Family Detached	0-1499	Slab	4+	1990s	0	0	0	1	0
-Single-Family Detached	1500-2499	Slab	1	1990s	0.055472	0.703147	0	0.241381	0.0121907
-Single-Family Detached	1500-2499	Slab	2	1990s	0.055472	0.703147	0	0.241381	0.00646636
-Single-Family Detached	1500-2499	Slab	3	1990s	0.055472	0.703147	0	0.241381	0.000126451
-Single-Family Detached	1500-2499	Slab	4+	1990s	0	0	0	1	0
-Single-Family Detached	2500-3999	Slab	1	1990s	0.047959	0.658559	0.177539	0.115943	0.00288443
-Single-Family Detached	2500-3999	Slab	2	1990s	0.047959	0.658559	0.177539	0.115943	0.0059919
-Single-Family Detached	2500-3999	Slab	3	1990s	0.047959	0.658559	0.177539	0.115943	0.000290014
-Single-Family Detached	2500-3999	Slab	4+	1990s	0	0	0	1	0
-Single-Family Detached	4000+	Slab	1	1990s	0.00721	0.602911	0.342193	0.047687	0.000291692
-Single-Family Detached	4000+	Slab	2	1990s	0.00721	0.602911	0.342193	0.047687	0.00151164
-Single-Family Detached	4000+	Slab	3	1990s	0.00721	0.602911	0.342193	0.047687	5.66763e-05
-Single-Family Detached	4000+	Slab	4+	1990s	0	0	0	1	0
-Single-Family Detached	0-1499	Slab	1	2000s	0.136224	0	0	0.863776	0.00664624
-Single-Family Detached	0-1499	Slab	2	2000s	0.136224	0	0	0.863776	0.00127895
-Single-Family Detached	0-1499	Slab	3	2000s	0	0	0	1	0
-Single-Family Detached	0-1499	Slab	4+	2000s	0	0	0	1	0
-Single-Family Detached	1500-2499	Slab	1	2000s	0.057359	0.753987	0	0.188653	0.0163484
-Single-Family Detached	1500-2499	Slab	2	2000s	0.057359	0.753987	0	0.188653	0.0086876
-Single-Family Detached	1500-2499	Slab	3	2000s	0.057359	0.753987	0	0.188653	0.000100849
-Single-Family Detached	1500-2499	Slab	4+	2000s	0	0	0	1	0
-Single-Family Detached	2500-3999	Slab	1	2000s	0.039918	0.649167	0.234644	0.076271	0.00494519
-Single-Family Detached	2500-3999	Slab	2	2000s	0.039918	0.649167	0.234644	0.076271	0.0114661
-Single-Family Detached	2500-3999	Slab	3	2000s	0.039918	0.649167	0.234644	0.076271	0.000189934
-Single-Family Detached	2500-3999	Slab	4+	2000s	0	0	0	1	0
-Single-Family Detached	4000+	Slab	1	2000s	0.010732	0.44749	0.498077	0.0437	0.000984558
-Single-Family Detached	4000+	Slab	2	2000s	0.010732	0.44749	0.498077	0.0437	0.00369205
-Single-Family Detached	4000+	Slab	3	2000s	0.010732	0.44749	0.498077	0.0437	0.000145686
-Single-Family Detached	4000+	Slab	4+	2000s	0	0	0	1	0
-Single-Family Detached	0-1499	Slab	1	2010s	0.136224	0	0	0.863776	0.000935692
-Single-Family Detached	0-1499	Slab	2	2010s	0.136224	0	0	0.863776	0.000180057
-Single-Family Detached	0-1499	Slab	3	2010s	0	0	0	1	0
-Single-Family Detached	0-1499	Slab	4+	2010s	0	0	0	1	0
-Single-Family Detached	1500-2499	Slab	1	2010s	0.057359	0.753987	0	0.188653	0.0027938
-Single-Family Detached	1500-2499	Slab	2	2010s	0.057359	0.753987	0	0.188653	0.00148464
-Single-Family Detached	1500-2499	Slab	3	2010s	0.057359	0.753987	0	0.188653	1.72342e-05
-Single-Family Detached	1500-2499	Slab	4+	2010s	0	0	0	1	0
-Single-Family Detached	2500-3999	Slab	1	2010s	0.039918	0.649167	0.234644	0.076271	0.00125535
-Single-Family Detached	2500-3999	Slab	2	2010s	0.039918	0.649167	0.234644	0.076271	0.00291068
-Single-Family Detached	2500-3999	Slab	3	2010s	0.039918	0.649167	0.234644	0.076271	4.82152e-05
-Single-Family Detached	2500-3999	Slab	4+	2010s	0	0	0	1	0
-Single-Family Detached	4000+	Slab	1	2010s	0.010732	0.44749	0.498077	0.0437	0.000247928
-Single-Family Detached	4000+	Slab	2	2010s	0.010732	0.44749	0.498077	0.0437	0.000929718
-Single-Family Detached	4000+	Slab	3	2010s	0.010732	0.44749	0.498077	0.0437	3.66862e-05
-Single-Family Detached	4000+	Slab	4+	2010s	0	0	0	1	0
-Single-Family Detached	0-1499	Slab	1	<1940	0.075776	0	0	0.924224	0.00227229
-Single-Family Detached	0-1499	Slab	2	<1940	0.075776	0	0	0.924224	0.00139516
-Single-Family Detached	0-1499	Slab	3	<1940	0	0	0	1	2.54031e-05
-Single-Family Detached	0-1499	Slab	4+	<1940	0	0	0	1	0
-Single-Family Detached	1500-2499	Slab	1	<1940	0.065978	0.09478	0	0.839242	0.000876803
-Single-Family Detached	1500-2499	Slab	2	<1940	0.065978	0.09478	0	0.839242	0.00247317
-Single-Family Detached	1500-2499	Slab	3	<1940	0.065978	0.09478	0	0.839242	5.29771e-05
-Single-Family Detached	1500-2499	Slab	4+	<1940	0	0	0	1	0
-Single-Family Detached	2500-3999	Slab	1	<1940	0.046238	0.091001	0.008446	0.854315	0.000107193
-Single-Family Detached	2500-3999	Slab	2	<1940	0.046238	0.091001	0.008446	0.854315	0.00111065
-Single-Family Detached	2500-3999	Slab	3	<1940	0.046238	0.091001	0.008446	0.854315	9.3033e-05
-Single-Family Detached	2500-3999	Slab	4+	<1940	0	0	0	1	0
-Single-Family Detached	4000+	Slab	1	<1940	0.21222	0.194644	0.040975	0.552162	2.44699e-05
-Single-Family Detached	4000+	Slab	2	<1940	0.21222	0.194644	0.040975	0.552162	0.000260018
-Single-Family Detached	4000+	Slab	3	<1940	0.21222	0.194644	0.040975	0.552162	6.12049e-05
-Single-Family Detached	4000+	Slab	4+	<1940	0	0	0	1	0
-=======
 Multi-Family with 2 - 4 Units	0-1499	Slab	1	1940s	0	0	0	1	0.000508125
 Multi-Family with 2 - 4 Units	0-1499	Slab	2	1940s	0	0	0	1	0.00033
 Multi-Family with 2 - 4 Units	0-1499	Slab	3	1940s	0	0	0	1	7.23106e-05
@@ -5917,7 +3599,6 @@
 Single-Family Detached	4000+	Slab	2	<1940	0.21222	0.194644	0.040975	0.552162	0.000354047
 Single-Family Detached	4000+	Slab	3	<1940	0.21222	0.194644	0.040975	0.552162	7.758e-05
 Single-Family Detached	4000+	Slab	4+	<1940	0	0	0	1	5.47408e-05
->>>>>>> e1387e3e
 Mobile Home	0-1499	Unheated Basement	1	1940s	0	0	0	1	0
 Mobile Home	0-1499	Unheated Basement	2	1940s	0	0	0	1	0
 Mobile Home	0-1499	Unheated Basement	3	1940s	0	0	0	1	0
@@ -6062,584 +3743,6 @@
 Mobile Home	4000+	Unheated Basement	2	<1940	0	0	0	1	0
 Mobile Home	4000+	Unheated Basement	3	<1940	0	0	0	1	0
 Mobile Home	4000+	Unheated Basement	4+	<1940	0	0	0	1	0
-<<<<<<< HEAD
-Multi-Family with 2 - 4 Units	0-1499	Unheated Basement	1	1940s	0	0	0	1	0.000124889
-Multi-Family with 2 - 4 Units	0-1499	Unheated Basement	2	1940s	0	0	0	1	0.000942421
-Multi-Family with 2 - 4 Units	0-1499	Unheated Basement	3	1940s	0	0	0	1	0.000196852
-Multi-Family with 2 - 4 Units	0-1499	Unheated Basement	4+	1940s	0	0	0	1	3.65472e-05
-Multi-Family with 2 - 4 Units	1500-2499	Unheated Basement	1	1940s	0	0	0	1	1.55581e-05
-Multi-Family with 2 - 4 Units	1500-2499	Unheated Basement	2	1940s	0	0	0	1	0.000117402
-Multi-Family with 2 - 4 Units	1500-2499	Unheated Basement	3	1940s	0	0	0	1	2.36183e-05
-Multi-Family with 2 - 4 Units	1500-2499	Unheated Basement	4+	1940s	0	0	0	1	4.38492e-06
-Multi-Family with 2 - 4 Units	2500-3999	Unheated Basement	1	1940s	0	0	0	1	1.71426e-06
-Multi-Family with 2 - 4 Units	2500-3999	Unheated Basement	2	1940s	0	0	0	1	1.29359e-05
-Multi-Family with 2 - 4 Units	2500-3999	Unheated Basement	3	1940s	0	0	0	1	3.00262e-06
-Multi-Family with 2 - 4 Units	2500-3999	Unheated Basement	4+	1940s	0	0	0	1	5.57461e-07
-Multi-Family with 2 - 4 Units	4000+	Unheated Basement	1	1940s	0	0	0	1	2.99704e-07
-Multi-Family with 2 - 4 Units	4000+	Unheated Basement	2	1940s	0	0	0	1	2.26159e-06
-Multi-Family with 2 - 4 Units	4000+	Unheated Basement	3	1940s	0	0	0	1	5.25673e-07
-Multi-Family with 2 - 4 Units	4000+	Unheated Basement	4+	1940s	0	0	0	1	9.75955e-08
-Multi-Family with 2 - 4 Units	0-1499	Unheated Basement	1	1950s	0	0	0	1	0.000164005
-Multi-Family with 2 - 4 Units	0-1499	Unheated Basement	2	1950s	0	0	0	1	0.00123759
-Multi-Family with 2 - 4 Units	0-1499	Unheated Basement	3	1950s	0	0	0	1	0.000278886
-Multi-Family with 2 - 4 Units	0-1499	Unheated Basement	4+	1950s	0	0	0	1	5.17774e-05
-Multi-Family with 2 - 4 Units	1500-2499	Unheated Basement	1	1950s	0	0	0	1	2.05628e-05
-Multi-Family with 2 - 4 Units	1500-2499	Unheated Basement	2	1950s	0	0	0	1	0.000155168
-Multi-Family with 2 - 4 Units	1500-2499	Unheated Basement	3	1950s	0	0	0	1	3.30826e-05
-Multi-Family with 2 - 4 Units	1500-2499	Unheated Basement	4+	1950s	0	0	0	1	6.14205e-06
-Multi-Family with 2 - 4 Units	2500-3999	Unheated Basement	1	1950s	0	0	0	1	2.58061e-06
-Multi-Family with 2 - 4 Units	2500-3999	Unheated Basement	2	1950s	0	0	0	1	1.94735e-05
-Multi-Family with 2 - 4 Units	2500-3999	Unheated Basement	3	1950s	0	0	0	1	5.00167e-06
-Multi-Family with 2 - 4 Units	2500-3999	Unheated Basement	4+	1950s	0	0	0	1	9.28601e-07
-Multi-Family with 2 - 4 Units	4000+	Unheated Basement	1	1950s	0	0	0	1	5.83837e-07
-Multi-Family with 2 - 4 Units	4000+	Unheated Basement	2	1950s	0	0	0	1	4.40567e-06
-Multi-Family with 2 - 4 Units	4000+	Unheated Basement	3	1950s	0	0	0	1	1.01807e-06
-Multi-Family with 2 - 4 Units	4000+	Unheated Basement	4+	1950s	0	0	0	1	1.89013e-07
-Multi-Family with 2 - 4 Units	0-1499	Unheated Basement	1	1960s	0	0	0	1	0.000232346
-Multi-Family with 2 - 4 Units	0-1499	Unheated Basement	2	1960s	0	0	0	1	0.00105403
-Multi-Family with 2 - 4 Units	0-1499	Unheated Basement	3	1960s	0	0	0	1	0.000200184
-Multi-Family with 2 - 4 Units	0-1499	Unheated Basement	4+	1960s	0	0	0	1	1.80361e-06
-Multi-Family with 2 - 4 Units	1500-2499	Unheated Basement	1	1960s	0	0	0	1	1.08992e-05
-Multi-Family with 2 - 4 Units	1500-2499	Unheated Basement	2	1960s	0	0	0	1	4.94435e-05
-Multi-Family with 2 - 4 Units	1500-2499	Unheated Basement	3	1960s	0	0	0	1	9.43798e-06
-Multi-Family with 2 - 4 Units	1500-2499	Unheated Basement	4+	1960s	0	0	0	1	8.5034e-08
-Multi-Family with 2 - 4 Units	2500-3999	Unheated Basement	1	1960s	0	0	0	1	4.30228e-06
-Multi-Family with 2 - 4 Units	2500-3999	Unheated Basement	2	1960s	0	0	0	1	1.95171e-05
-Multi-Family with 2 - 4 Units	2500-3999	Unheated Basement	3	1960s	0	0	0	1	2.6773e-06
-Multi-Family with 2 - 4 Units	2500-3999	Unheated Basement	4+	1960s	0	0	0	1	2.41218e-08
-Multi-Family with 2 - 4 Units	4000+	Unheated Basement	1	1960s	0	0	0	1	9.29567e-07
-Multi-Family with 2 - 4 Units	4000+	Unheated Basement	2	1960s	0	0	0	1	4.21693e-06
-Multi-Family with 2 - 4 Units	4000+	Unheated Basement	3	1960s	0	0	0	1	8.87971e-07
-Multi-Family with 2 - 4 Units	4000+	Unheated Basement	4+	1960s	0	0	0	1	8.00041e-09
-Multi-Family with 2 - 4 Units	0-1499	Unheated Basement	1	1970s	0	0	0	1	0.000283673
-Multi-Family with 2 - 4 Units	0-1499	Unheated Basement	2	1970s	0	0	0	1	0.00128687
-Multi-Family with 2 - 4 Units	0-1499	Unheated Basement	3	1970s	0	0	0	1	0.000289039
-Multi-Family with 2 - 4 Units	0-1499	Unheated Basement	4+	1970s	0	0	0	1	2.60417e-06
-Multi-Family with 2 - 4 Units	1500-2499	Unheated Basement	1	1970s	0	0	0	1	1.41054e-05
-Multi-Family with 2 - 4 Units	1500-2499	Unheated Basement	2	1970s	0	0	0	1	6.39882e-05
-Multi-Family with 2 - 4 Units	1500-2499	Unheated Basement	3	1970s	0	0	0	1	1.42048e-05
-Multi-Family with 2 - 4 Units	1500-2499	Unheated Basement	4+	1970s	0	0	0	1	1.27982e-07
-Multi-Family with 2 - 4 Units	2500-3999	Unheated Basement	1	1970s	0	0	0	1	3.06184e-06
-Multi-Family with 2 - 4 Units	2500-3999	Unheated Basement	2	1970s	0	0	0	1	1.38899e-05
-Multi-Family with 2 - 4 Units	2500-3999	Unheated Basement	3	1970s	0	0	0	1	2.41625e-06
-Multi-Family with 2 - 4 Units	2500-3999	Unheated Basement	4+	1970s	0	0	0	1	2.17698e-08
-Multi-Family with 2 - 4 Units	4000+	Unheated Basement	1	1970s	0	0	0	1	1.03589e-06
-Multi-Family with 2 - 4 Units	4000+	Unheated Basement	2	1970s	0	0	0	1	4.69925e-06
-Multi-Family with 2 - 4 Units	4000+	Unheated Basement	3	1970s	0	0	0	1	1.18206e-06
-Multi-Family with 2 - 4 Units	4000+	Unheated Basement	4+	1970s	0	0	0	1	1.06501e-08
-Multi-Family with 2 - 4 Units	0-1499	Unheated Basement	1	1980s	0	0	0	1	0.000140308
-Multi-Family with 2 - 4 Units	0-1499	Unheated Basement	2	1980s	0	0	0	1	0.000938594
-Multi-Family with 2 - 4 Units	0-1499	Unheated Basement	3	1980s	0	0	0	1	0.000101262
-Multi-Family with 2 - 4 Units	0-1499	Unheated Basement	4+	1980s	0	0	0	1	5.17308e-06
-Multi-Family with 2 - 4 Units	1500-2499	Unheated Basement	1	1980s	0	0	0	1	1.26115e-05
-Multi-Family with 2 - 4 Units	1500-2499	Unheated Basement	2	1980s	0	0	0	1	8.43647e-05
-Multi-Family with 2 - 4 Units	1500-2499	Unheated Basement	3	1980s	0	0	0	1	9.31963e-06
-Multi-Family with 2 - 4 Units	1500-2499	Unheated Basement	4+	1980s	0	0	0	1	4.76102e-07
-Multi-Family with 2 - 4 Units	2500-3999	Unheated Basement	1	1980s	0	0	0	1	5.23319e-07
-Multi-Family with 2 - 4 Units	2500-3999	Unheated Basement	2	1980s	0	0	0	1	3.50075e-06
-Multi-Family with 2 - 4 Units	2500-3999	Unheated Basement	3	1980s	0	0	0	1	4.1047e-07
-Multi-Family with 2 - 4 Units	2500-3999	Unheated Basement	4+	1980s	0	0	0	1	2.09692e-08
-Multi-Family with 2 - 4 Units	4000+	Unheated Basement	1	1980s	0	0	0	1	1.51018e-06
-Multi-Family with 2 - 4 Units	4000+	Unheated Basement	2	1980s	0	0	0	1	1.01024e-05
-Multi-Family with 2 - 4 Units	4000+	Unheated Basement	3	1980s	0	0	0	1	9.17074e-07
-Multi-Family with 2 - 4 Units	4000+	Unheated Basement	4+	1980s	0	0	0	1	4.68496e-08
-Multi-Family with 2 - 4 Units	0-1499	Unheated Basement	1	1990s	0	0	0	1	0.000111337
-Multi-Family with 2 - 4 Units	0-1499	Unheated Basement	2	1990s	0	0	0	1	0.000744787
-Multi-Family with 2 - 4 Units	0-1499	Unheated Basement	3	1990s	0	0	0	1	7.90333e-05
-Multi-Family with 2 - 4 Units	0-1499	Unheated Basement	4+	1990s	0	0	0	1	4.03749e-06
-Multi-Family with 2 - 4 Units	1500-2499	Unheated Basement	1	1990s	0	0	0	1	1.09217e-05
-Multi-Family with 2 - 4 Units	1500-2499	Unheated Basement	2	1990s	0	0	0	1	7.30605e-05
-Multi-Family with 2 - 4 Units	1500-2499	Unheated Basement	3	1990s	0	0	0	1	7.92258e-06
-Multi-Family with 2 - 4 Units	1500-2499	Unheated Basement	4+	1990s	0	0	0	1	4.04732e-07
-Multi-Family with 2 - 4 Units	2500-3999	Unheated Basement	1	1990s	0	0	0	1	4.47798e-07
-Multi-Family with 2 - 4 Units	2500-3999	Unheated Basement	2	1990s	0	0	0	1	2.99555e-06
-Multi-Family with 2 - 4 Units	2500-3999	Unheated Basement	3	1990s	0	0	0	1	3.45483e-07
-Multi-Family with 2 - 4 Units	2500-3999	Unheated Basement	4+	1990s	0	0	0	1	1.76493e-08
-Multi-Family with 2 - 4 Units	4000+	Unheated Basement	1	1990s	0	0	0	1	1.00908e-06
-Multi-Family with 2 - 4 Units	4000+	Unheated Basement	2	1990s	0	0	0	1	6.75024e-06
-Multi-Family with 2 - 4 Units	4000+	Unheated Basement	3	1990s	0	0	0	1	5.6823e-07
-Multi-Family with 2 - 4 Units	4000+	Unheated Basement	4+	1990s	0	0	0	1	2.90285e-08
-Multi-Family with 2 - 4 Units	0-1499	Unheated Basement	1	2000s	0	0	0	1	6.9497e-05
-Multi-Family with 2 - 4 Units	0-1499	Unheated Basement	2	2000s	0	0	0	1	0.000540489
-Multi-Family with 2 - 4 Units	0-1499	Unheated Basement	3	2000s	0	0	0	1	5.54194e-05
-Multi-Family with 2 - 4 Units	0-1499	Unheated Basement	4+	2000s	0	0	0	1	3.64328e-06
-Multi-Family with 2 - 4 Units	1500-2499	Unheated Basement	1	2000s	0	0	0	1	1.90883e-05
-Multi-Family with 2 - 4 Units	1500-2499	Unheated Basement	2	2000s	0	0	0	1	0.000148453
-Multi-Family with 2 - 4 Units	1500-2499	Unheated Basement	3	2000s	0	0	0	1	1.55963e-05
-Multi-Family with 2 - 4 Units	1500-2499	Unheated Basement	4+	2000s	0	0	0	1	1.0253e-06
-Multi-Family with 2 - 4 Units	2500-3999	Unheated Basement	1	2000s	0	0	0	1	2.08043e-06
-Multi-Family with 2 - 4 Units	2500-3999	Unheated Basement	2	2000s	0	0	0	1	1.61798e-05
-Multi-Family with 2 - 4 Units	2500-3999	Unheated Basement	3	2000s	0	0	0	1	1.72948e-06
-Multi-Family with 2 - 4 Units	2500-3999	Unheated Basement	4+	2000s	0	0	0	1	1.13696e-07
-Multi-Family with 2 - 4 Units	4000+	Unheated Basement	1	2000s	0	0	0	1	9.65595e-07
-Multi-Family with 2 - 4 Units	4000+	Unheated Basement	2	2000s	0	0	0	1	7.50959e-06
-Multi-Family with 2 - 4 Units	4000+	Unheated Basement	3	2000s	0	0	0	1	5.87684e-07
-Multi-Family with 2 - 4 Units	4000+	Unheated Basement	4+	2000s	0	0	0	1	3.86344e-08
-Multi-Family with 2 - 4 Units	0-1499	Unheated Basement	1	2010s	0	0	0	1	1.47416e-05
-Multi-Family with 2 - 4 Units	0-1499	Unheated Basement	2	2010s	0	0	0	1	0.000114648
-Multi-Family with 2 - 4 Units	0-1499	Unheated Basement	3	2010s	0	0	0	1	1.1616e-05
-Multi-Family with 2 - 4 Units	0-1499	Unheated Basement	4+	2010s	0	0	0	1	7.6364e-07
-Multi-Family with 2 - 4 Units	1500-2499	Unheated Basement	1	2010s	0	0	0	1	7.69717e-06
-Multi-Family with 2 - 4 Units	1500-2499	Unheated Basement	2	2010s	0	0	0	1	5.98621e-05
-Multi-Family with 2 - 4 Units	1500-2499	Unheated Basement	3	2010s	0	0	0	1	6.03835e-06
-Multi-Family with 2 - 4 Units	1500-2499	Unheated Basement	4+	2010s	0	0	0	1	3.96962e-07
-Multi-Family with 2 - 4 Units	2500-3999	Unheated Basement	1	2010s	0	0	0	1	1.08413e-06
-Multi-Family with 2 - 4 Units	2500-3999	Unheated Basement	2	2010s	0	0	0	1	8.43148e-06
-Multi-Family with 2 - 4 Units	2500-3999	Unheated Basement	3	2010s	0	0	0	1	8.69812e-07
-Multi-Family with 2 - 4 Units	2500-3999	Unheated Basement	4+	2010s	0	0	0	1	5.71816e-08
-Multi-Family with 2 - 4 Units	4000+	Unheated Basement	1	2010s	0	0	0	1	2.67889e-07
-Multi-Family with 2 - 4 Units	4000+	Unheated Basement	2	2010s	0	0	0	1	2.08342e-06
-Multi-Family with 2 - 4 Units	4000+	Unheated Basement	3	2010s	0	0	0	1	2.39851e-07
-Multi-Family with 2 - 4 Units	4000+	Unheated Basement	4+	2010s	0	0	0	1	1.57678e-08
-Multi-Family with 2 - 4 Units	0-1499	Unheated Basement	1	<1940	0	0	0	1	0.00274987
-Multi-Family with 2 - 4 Units	0-1499	Unheated Basement	2	<1940	0	0	0	1	0.0048172
-Multi-Family with 2 - 4 Units	0-1499	Unheated Basement	3	<1940	0	0	0	1	0.00169827
-Multi-Family with 2 - 4 Units	0-1499	Unheated Basement	4+	<1940	0	0	0	1	0.00070599
-Multi-Family with 2 - 4 Units	1500-2499	Unheated Basement	1	<1940	0	0	0	1	0.000379846
-Multi-Family with 2 - 4 Units	1500-2499	Unheated Basement	2	<1940	0	0	0	1	0.00066541
-Multi-Family with 2 - 4 Units	1500-2499	Unheated Basement	3	<1940	0	0	0	1	0.000239623
-Multi-Family with 2 - 4 Units	1500-2499	Unheated Basement	4+	<1940	0	0	0	1	9.9614e-05
-Multi-Family with 2 - 4 Units	2500-3999	Unheated Basement	1	<1940	0	0	0	1	6.75444e-05
-Multi-Family with 2 - 4 Units	2500-3999	Unheated Basement	2	<1940	0	0	0	1	0.000118324
-Multi-Family with 2 - 4 Units	2500-3999	Unheated Basement	3	<1940	0	0	0	1	4.08827e-05
-Multi-Family with 2 - 4 Units	2500-3999	Unheated Basement	4+	<1940	0	0	0	1	1.69954e-05
-Multi-Family with 2 - 4 Units	4000+	Unheated Basement	1	<1940	0	0	0	1	2.09336e-05
-Multi-Family with 2 - 4 Units	4000+	Unheated Basement	2	<1940	0	0	0	1	3.66713e-05
-Multi-Family with 2 - 4 Units	4000+	Unheated Basement	3	<1940	0	0	0	1	1.43871e-05
-Multi-Family with 2 - 4 Units	4000+	Unheated Basement	4+	<1940	0	0	0	1	5.98086e-06
-Multi-Family with 5+ Units	0-1499	Unheated Basement	1	1940s	0	0	0	1	8.97847e-05
-Multi-Family with 5+ Units	0-1499	Unheated Basement	2	1940s	0	0	0	1	0.000436075
-Multi-Family with 5+ Units	0-1499	Unheated Basement	3	1940s	0	0	0	1	0.000333696
-Multi-Family with 5+ Units	0-1499	Unheated Basement	4+	1940s	0	0	0	1	0.000606483
-Multi-Family with 5+ Units	1500-2499	Unheated Basement	1	1940s	0	0	0	1	5.68764e-06
-Multi-Family with 5+ Units	1500-2499	Unheated Basement	2	1940s	0	0	0	1	2.86031e-05
-Multi-Family with 5+ Units	1500-2499	Unheated Basement	3	1940s	0	0	0	1	2.17532e-05
-Multi-Family with 5+ Units	1500-2499	Unheated Basement	4+	1940s	0	0	0	1	3.42963e-05
-Multi-Family with 5+ Units	2500-3999	Unheated Basement	1	1940s	0	0	0	1	2.45624e-07
-Multi-Family with 5+ Units	2500-3999	Unheated Basement	2	1940s	0	0	0	1	1.30841e-06
-Multi-Family with 5+ Units	2500-3999	Unheated Basement	3	1940s	0	0	0	1	9.83677e-07
-Multi-Family with 5+ Units	2500-3999	Unheated Basement	4+	1940s	0	0	0	1	1.30823e-06
-Multi-Family with 5+ Units	4000+	Unheated Basement	1	1940s	0	0	0	1	9.8241e-08
-Multi-Family with 5+ Units	4000+	Unheated Basement	2	1940s	0	0	0	1	5.26045e-07
-Multi-Family with 5+ Units	4000+	Unheated Basement	3	1940s	0	0	0	1	4.00267e-07
-Multi-Family with 5+ Units	4000+	Unheated Basement	4+	1940s	0	0	0	1	4.73426e-07
-Multi-Family with 5+ Units	0-1499	Unheated Basement	1	1950s	0	0	0	1	0.000145304
-Multi-Family with 5+ Units	0-1499	Unheated Basement	2	1950s	0	0	0	1	0.00072527
-Multi-Family with 5+ Units	0-1499	Unheated Basement	3	1950s	0	0	0	1	0.000559175
-Multi-Family with 5+ Units	0-1499	Unheated Basement	4+	1950s	0	0	0	1	0.00107505
-Multi-Family with 5+ Units	1500-2499	Unheated Basement	1	1950s	0	0	0	1	8.93432e-06
-Multi-Family with 5+ Units	1500-2499	Unheated Basement	2	1950s	0	0	0	1	4.60638e-05
-Multi-Family with 5+ Units	1500-2499	Unheated Basement	3	1950s	0	0	0	1	3.52583e-05
-Multi-Family with 5+ Units	1500-2499	Unheated Basement	4+	1950s	0	0	0	1	6.02957e-05
-Multi-Family with 5+ Units	2500-3999	Unheated Basement	1	1950s	0	0	0	1	3.90844e-07
-Multi-Family with 5+ Units	2500-3999	Unheated Basement	2	1950s	0	0	0	1	2.00345e-06
-Multi-Family with 5+ Units	2500-3999	Unheated Basement	3	1950s	0	0	0	1	1.52371e-06
-Multi-Family with 5+ Units	2500-3999	Unheated Basement	4+	1950s	0	0	0	1	2.35895e-06
-Multi-Family with 5+ Units	4000+	Unheated Basement	1	1950s	0	0	0	1	2.30335e-07
-Multi-Family with 5+ Units	4000+	Unheated Basement	2	1950s	0	0	0	1	1.17044e-06
-Multi-Family with 5+ Units	4000+	Unheated Basement	3	1950s	0	0	0	1	8.96613e-07
-Multi-Family with 5+ Units	4000+	Unheated Basement	4+	1950s	0	0	0	1	9.39955e-07
-Multi-Family with 5+ Units	0-1499	Unheated Basement	1	1960s	0	0	0	1	0.000241251
-Multi-Family with 5+ Units	0-1499	Unheated Basement	2	1960s	0	0	0	1	0.00119167
-Multi-Family with 5+ Units	0-1499	Unheated Basement	3	1960s	0	0	0	1	0.00100365
-Multi-Family with 5+ Units	0-1499	Unheated Basement	4+	1960s	0	0	0	1	0.000906541
-Multi-Family with 5+ Units	1500-2499	Unheated Basement	1	1960s	0	0	0	1	6.23976e-06
-Multi-Family with 5+ Units	1500-2499	Unheated Basement	2	1960s	0	0	0	1	3.03716e-05
-Multi-Family with 5+ Units	1500-2499	Unheated Basement	3	1960s	0	0	0	1	2.71077e-05
-Multi-Family with 5+ Units	1500-2499	Unheated Basement	4+	1960s	0	0	0	1	2.85394e-05
-Multi-Family with 5+ Units	2500-3999	Unheated Basement	1	1960s	0	0	0	1	1.05059e-06
-Multi-Family with 5+ Units	2500-3999	Unheated Basement	2	1960s	0	0	0	1	4.85943e-06
-Multi-Family with 5+ Units	2500-3999	Unheated Basement	3	1960s	0	0	0	1	5.06619e-06
-Multi-Family with 5+ Units	2500-3999	Unheated Basement	4+	1960s	0	0	0	1	7.14733e-06
-Multi-Family with 5+ Units	4000+	Unheated Basement	1	1960s	0	0	0	1	8.94527e-07
-Multi-Family with 5+ Units	4000+	Unheated Basement	2	1960s	0	0	0	1	4.11538e-06
-Multi-Family with 5+ Units	4000+	Unheated Basement	3	1960s	0	0	0	1	4.41602e-06
-Multi-Family with 5+ Units	4000+	Unheated Basement	4+	1960s	0	0	0	1	6.44268e-06
-Multi-Family with 5+ Units	0-1499	Unheated Basement	1	1970s	0	0	0	1	0.000393423
-Multi-Family with 5+ Units	0-1499	Unheated Basement	2	1970s	0	0	0	1	0.00197644
-Multi-Family with 5+ Units	0-1499	Unheated Basement	3	1970s	0	0	0	1	0.0015818
-Multi-Family with 5+ Units	0-1499	Unheated Basement	4+	1970s	0	0	0	1	0.0011921
-Multi-Family with 5+ Units	1500-2499	Unheated Basement	1	1970s	0	0	0	1	9.15202e-06
-Multi-Family with 5+ Units	1500-2499	Unheated Basement	2	1970s	0	0	0	1	4.58243e-05
-Multi-Family with 5+ Units	1500-2499	Unheated Basement	3	1970s	0	0	0	1	3.79634e-05
-Multi-Family with 5+ Units	1500-2499	Unheated Basement	4+	1970s	0	0	0	1	3.13939e-05
-Multi-Family with 5+ Units	2500-3999	Unheated Basement	1	1970s	0	0	0	1	1.11556e-06
-Multi-Family with 5+ Units	2500-3999	Unheated Basement	2	1970s	0	0	0	1	5.40073e-06
-Multi-Family with 5+ Units	2500-3999	Unheated Basement	3	1970s	0	0	0	1	5.05454e-06
-Multi-Family with 5+ Units	2500-3999	Unheated Basement	4+	1970s	0	0	0	1	5.68759e-06
-Multi-Family with 5+ Units	4000+	Unheated Basement	1	1970s	0	0	0	1	8.69922e-07
-Multi-Family with 5+ Units	4000+	Unheated Basement	2	1970s	0	0	0	1	4.19822e-06
-Multi-Family with 5+ Units	4000+	Unheated Basement	3	1970s	0	0	0	1	4.04057e-06
-Multi-Family with 5+ Units	4000+	Unheated Basement	4+	1970s	0	0	0	1	4.75036e-06
-Multi-Family with 5+ Units	0-1499	Unheated Basement	1	1980s	0	0	0	1	0.000227387
-Multi-Family with 5+ Units	0-1499	Unheated Basement	2	1980s	0	0	0	1	0.00133512
-Multi-Family with 5+ Units	0-1499	Unheated Basement	3	1980s	0	0	0	1	0.00120359
-Multi-Family with 5+ Units	0-1499	Unheated Basement	4+	1980s	0	0	0	1	0.000428278
-Multi-Family with 5+ Units	1500-2499	Unheated Basement	1	1980s	0	0	0	1	1.73403e-05
-Multi-Family with 5+ Units	1500-2499	Unheated Basement	2	1980s	0	0	0	1	0.000100626
-Multi-Family with 5+ Units	1500-2499	Unheated Basement	3	1980s	0	0	0	1	9.27546e-05
-Multi-Family with 5+ Units	1500-2499	Unheated Basement	4+	1980s	0	0	0	1	3.40896e-05
-Multi-Family with 5+ Units	2500-3999	Unheated Basement	1	1980s	0	0	0	1	9.17483e-07
-Multi-Family with 5+ Units	2500-3999	Unheated Basement	2	1980s	0	0	0	1	5.36564e-06
-Multi-Family with 5+ Units	2500-3999	Unheated Basement	3	1980s	0	0	0	1	5.43718e-06
-Multi-Family with 5+ Units	2500-3999	Unheated Basement	4+	1980s	0	0	0	1	2.30631e-06
-Multi-Family with 5+ Units	4000+	Unheated Basement	1	1980s	0	0	0	1	1.52454e-06
-Multi-Family with 5+ Units	4000+	Unheated Basement	2	1980s	0	0	0	1	8.89391e-06
-Multi-Family with 5+ Units	4000+	Unheated Basement	3	1980s	0	0	0	1	7.64881e-06
-Multi-Family with 5+ Units	4000+	Unheated Basement	4+	1980s	0	0	0	1	2.61374e-06
-Multi-Family with 5+ Units	0-1499	Unheated Basement	1	1990s	0	0	0	1	0.000201027
-Multi-Family with 5+ Units	0-1499	Unheated Basement	2	1990s	0	0	0	1	0.00117012
-Multi-Family with 5+ Units	0-1499	Unheated Basement	3	1990s	0	0	0	1	0.001083
-Multi-Family with 5+ Units	0-1499	Unheated Basement	4+	1990s	0	0	0	1	0.000368421
-Multi-Family with 5+ Units	1500-2499	Unheated Basement	1	1990s	0	0	0	1	1.39831e-05
-Multi-Family with 5+ Units	1500-2499	Unheated Basement	2	1990s	0	0	0	1	8.04218e-05
-Multi-Family with 5+ Units	1500-2499	Unheated Basement	3	1990s	0	0	0	1	7.67815e-05
-Multi-Family with 5+ Units	1500-2499	Unheated Basement	4+	1990s	0	0	0	1	2.74641e-05
-Multi-Family with 5+ Units	2500-3999	Unheated Basement	1	1990s	0	0	0	1	7.43201e-07
-Multi-Family with 5+ Units	2500-3999	Unheated Basement	2	1990s	0	0	0	1	4.33276e-06
-Multi-Family with 5+ Units	2500-3999	Unheated Basement	3	1990s	0	0	0	1	4.4983e-06
-Multi-Family with 5+ Units	2500-3999	Unheated Basement	4+	1990s	0	0	0	1	1.86555e-06
-Multi-Family with 5+ Units	4000+	Unheated Basement	1	1990s	0	0	0	1	1.00336e-06
-Multi-Family with 5+ Units	4000+	Unheated Basement	2	1990s	0	0	0	1	5.7942e-06
-Multi-Family with 5+ Units	4000+	Unheated Basement	3	1990s	0	0	0	1	5.34127e-06
-Multi-Family with 5+ Units	4000+	Unheated Basement	4+	1990s	0	0	0	1	2.0076e-06
-Multi-Family with 5+ Units	0-1499	Unheated Basement	1	2000s	0	0	0	1	0.000150856
-Multi-Family with 5+ Units	0-1499	Unheated Basement	2	2000s	0	0	0	1	0.000910942
-Multi-Family with 5+ Units	0-1499	Unheated Basement	3	2000s	0	0	0	1	0.000724312
-Multi-Family with 5+ Units	0-1499	Unheated Basement	4+	2000s	0	0	0	1	0.000977538
-Multi-Family with 5+ Units	1500-2499	Unheated Basement	1	2000s	0	0	0	1	1.31811e-05
-Multi-Family with 5+ Units	1500-2499	Unheated Basement	2	2000s	0	0	0	1	7.75738e-05
-Multi-Family with 5+ Units	1500-2499	Unheated Basement	3	2000s	0	0	0	1	6.49516e-05
-Multi-Family with 5+ Units	1500-2499	Unheated Basement	4+	2000s	0	0	0	1	0.000100008
-Multi-Family with 5+ Units	2500-3999	Unheated Basement	1	2000s	0	0	0	1	6.13861e-07
-Multi-Family with 5+ Units	2500-3999	Unheated Basement	2	2000s	0	0	0	1	3.58226e-06
-Multi-Family with 5+ Units	2500-3999	Unheated Basement	3	2000s	0	0	0	1	3.19844e-06
-Multi-Family with 5+ Units	2500-3999	Unheated Basement	4+	2000s	0	0	0	1	4.97605e-06
-Multi-Family with 5+ Units	4000+	Unheated Basement	1	2000s	0	0	0	1	8.21794e-07
-Multi-Family with 5+ Units	4000+	Unheated Basement	2	2000s	0	0	0	1	4.58666e-06
-Multi-Family with 5+ Units	4000+	Unheated Basement	3	2000s	0	0	0	1	4.04082e-06
-Multi-Family with 5+ Units	4000+	Unheated Basement	4+	2000s	0	0	0	1	8.48505e-06
-Multi-Family with 5+ Units	0-1499	Unheated Basement	1	2010s	0	0	0	1	5.14093e-05
-Multi-Family with 5+ Units	0-1499	Unheated Basement	2	2010s	0	0	0	1	0.000287195
-Multi-Family with 5+ Units	0-1499	Unheated Basement	3	2010s	0	0	0	1	0.000265629
-Multi-Family with 5+ Units	0-1499	Unheated Basement	4+	2010s	0	0	0	1	0.000413459
-Multi-Family with 5+ Units	1500-2499	Unheated Basement	1	2010s	0	0	0	1	5.64991e-06
-Multi-Family with 5+ Units	1500-2499	Unheated Basement	2	2010s	0	0	0	1	3.20982e-05
-Multi-Family with 5+ Units	1500-2499	Unheated Basement	3	2010s	0	0	0	1	2.83131e-05
-Multi-Family with 5+ Units	1500-2499	Unheated Basement	4+	2010s	0	0	0	1	4.0078e-05
-Multi-Family with 5+ Units	2500-3999	Unheated Basement	1	2010s	0	0	0	1	3.40168e-07
-Multi-Family with 5+ Units	2500-3999	Unheated Basement	2	2010s	0	0	0	1	1.78951e-06
-Multi-Family with 5+ Units	2500-3999	Unheated Basement	3	2010s	0	0	0	1	1.87357e-06
-Multi-Family with 5+ Units	2500-3999	Unheated Basement	4+	2010s	0	0	0	1	3.43218e-06
-Multi-Family with 5+ Units	4000+	Unheated Basement	1	2010s	0	0	0	1	7.71674e-10
-Multi-Family with 5+ Units	4000+	Unheated Basement	2	2010s	0	0	0	1	5.04665e-09
-Multi-Family with 5+ Units	4000+	Unheated Basement	3	2010s	0	0	0	1	3.83515e-09
-Multi-Family with 5+ Units	4000+	Unheated Basement	4+	2010s	0	0	0	1	3.536e-09
-Multi-Family with 5+ Units	0-1499	Unheated Basement	1	<1940	0	0	0	1	0.000459899
-Multi-Family with 5+ Units	0-1499	Unheated Basement	2	<1940	0	0	0	1	0.00110468
-Multi-Family with 5+ Units	0-1499	Unheated Basement	3	<1940	0	0	0	1	0.00214497
-Multi-Family with 5+ Units	0-1499	Unheated Basement	4+	<1940	0	0	0	1	0.00529683
-Multi-Family with 5+ Units	1500-2499	Unheated Basement	1	<1940	0	0	0	1	2.8025e-05
-Multi-Family with 5+ Units	1500-2499	Unheated Basement	2	<1940	0	0	0	1	6.62747e-05
-Multi-Family with 5+ Units	1500-2499	Unheated Basement	3	<1940	0	0	0	1	0.000127627
-Multi-Family with 5+ Units	1500-2499	Unheated Basement	4+	<1940	0	0	0	1	0.000313792
-Multi-Family with 5+ Units	2500-3999	Unheated Basement	1	<1940	0	0	0	1	8.68789e-06
-Multi-Family with 5+ Units	2500-3999	Unheated Basement	2	<1940	0	0	0	1	2.06496e-05
-Multi-Family with 5+ Units	2500-3999	Unheated Basement	3	<1940	0	0	0	1	3.98938e-05
-Multi-Family with 5+ Units	2500-3999	Unheated Basement	4+	<1940	0	0	0	1	9.82262e-05
-Multi-Family with 5+ Units	4000+	Unheated Basement	1	<1940	0	0	0	1	3.83525e-06
-Multi-Family with 5+ Units	4000+	Unheated Basement	2	<1940	0	0	0	1	8.88357e-06
-Multi-Family with 5+ Units	4000+	Unheated Basement	3	<1940	0	0	0	1	1.68581e-05
-Multi-Family with 5+ Units	4000+	Unheated Basement	4+	<1940	0	0	0	1	4.03799e-05
-Single-Family Attached	0-1499	Unheated Basement	1	1940s	0	0	0	1	0.000275964
-Single-Family Attached	0-1499	Unheated Basement	2	1940s	0	0	0	1	0.000122938
-Single-Family Attached	0-1499	Unheated Basement	3	1940s	0	0	0	1	0
-Single-Family Attached	0-1499	Unheated Basement	4+	1940s	0	0	0	1	0
-Single-Family Attached	1500-2499	Unheated Basement	1	1940s	0	0	0	1	2.8545e-05
-Single-Family Attached	1500-2499	Unheated Basement	2	1940s	0	0	0	1	7.43551e-05
-Single-Family Attached	1500-2499	Unheated Basement	3	1940s	0	0	0	1	8.92316e-06
-Single-Family Attached	1500-2499	Unheated Basement	4+	1940s	0	0	0	1	0
-Single-Family Attached	2500-3999	Unheated Basement	1	1940s	0	0	0	1	3.66141e-06
-Single-Family Attached	2500-3999	Unheated Basement	2	1940s	0	0	0	1	2.6059e-05
-Single-Family Attached	2500-3999	Unheated Basement	3	1940s	0	0	0	1	0
-Single-Family Attached	2500-3999	Unheated Basement	4+	1940s	0	0	0	1	0
-Single-Family Attached	4000+	Unheated Basement	1	1940s	0	0	0	1	1.03705e-06
-Single-Family Attached	4000+	Unheated Basement	2	1940s	0	0	0	1	1.03705e-06
-Single-Family Attached	4000+	Unheated Basement	3	1940s	0	0	0	1	1.03705e-06
-Single-Family Attached	4000+	Unheated Basement	4+	1940s	0	0	0	1	0
-Single-Family Attached	0-1499	Unheated Basement	1	1950s	0	0	0	1	0.000371963
-Single-Family Attached	0-1499	Unheated Basement	2	1950s	0	0	0	1	0.000165704
-Single-Family Attached	0-1499	Unheated Basement	3	1950s	0	0	0	1	0
-Single-Family Attached	0-1499	Unheated Basement	4+	1950s	0	0	0	1	0
-Single-Family Attached	1500-2499	Unheated Basement	1	1950s	0	0	0	1	3.46669e-05
-Single-Family Attached	1500-2499	Unheated Basement	2	1950s	0	0	0	1	9.03016e-05
-Single-Family Attached	1500-2499	Unheated Basement	3	1950s	0	0	0	1	1.08369e-05
-Single-Family Attached	1500-2499	Unheated Basement	4+	1950s	0	0	0	1	0
-Single-Family Attached	2500-3999	Unheated Basement	1	1950s	0	0	0	1	4.85792e-06
-Single-Family Attached	2500-3999	Unheated Basement	2	1950s	0	0	0	1	3.45748e-05
-Single-Family Attached	2500-3999	Unheated Basement	3	1950s	0	0	0	1	0
-Single-Family Attached	2500-3999	Unheated Basement	4+	1950s	0	0	0	1	0
-Single-Family Attached	4000+	Unheated Basement	1	1950s	0	0	0	1	1.11954e-06
-Single-Family Attached	4000+	Unheated Basement	2	1950s	0	0	0	1	1.11954e-06
-Single-Family Attached	4000+	Unheated Basement	3	1950s	0	0	0	1	1.11954e-06
-Single-Family Attached	4000+	Unheated Basement	4+	1950s	0	0	0	1	0
-Single-Family Attached	0-1499	Unheated Basement	1	1960s	0	0	0	1	0.000189679
-Single-Family Attached	0-1499	Unheated Basement	2	1960s	0	0	0	1	0.000103221
-Single-Family Attached	0-1499	Unheated Basement	3	1960s	0	0	0	1	2.59563e-06
-Single-Family Attached	0-1499	Unheated Basement	4+	1960s	0	0	0	1	0
-Single-Family Attached	1500-2499	Unheated Basement	1	1960s	0	0	0	1	3.69638e-05
-Single-Family Attached	1500-2499	Unheated Basement	2	1960s	0	0	0	1	8.47827e-05
-Single-Family Attached	1500-2499	Unheated Basement	3	1960s	0	0	0	1	3.48108e-06
-Single-Family Attached	1500-2499	Unheated Basement	4+	1960s	0	0	0	1	0
-Single-Family Attached	2500-3999	Unheated Basement	1	1960s	0	0	0	1	1.25951e-05
-Single-Family Attached	2500-3999	Unheated Basement	2	1960s	0	0	0	1	6.47469e-06
-Single-Family Attached	2500-3999	Unheated Basement	3	1960s	0	0	0	1	0
-Single-Family Attached	2500-3999	Unheated Basement	4+	1960s	0	0	0	1	0
-Single-Family Attached	4000+	Unheated Basement	1	1960s	0	0	0	1	2.00574e-06
-Single-Family Attached	4000+	Unheated Basement	2	1960s	0	0	0	1	2.00574e-06
-Single-Family Attached	4000+	Unheated Basement	3	1960s	0	0	0	1	2.00574e-06
-Single-Family Attached	4000+	Unheated Basement	4+	1960s	0	0	0	1	0
-Single-Family Attached	0-1499	Unheated Basement	1	1970s	0	0	0	1	0.000365555
-Single-Family Attached	0-1499	Unheated Basement	2	1970s	0	0	0	1	0.000198932
-Single-Family Attached	0-1499	Unheated Basement	3	1970s	0	0	0	1	5.00239e-06
-Single-Family Attached	0-1499	Unheated Basement	4+	1970s	0	0	0	1	0
-Single-Family Attached	1500-2499	Unheated Basement	1	1970s	0	0	0	1	6.77239e-05
-Single-Family Attached	1500-2499	Unheated Basement	2	1970s	0	0	0	1	0.000155336
-Single-Family Attached	1500-2499	Unheated Basement	3	1970s	0	0	0	1	6.37792e-06
-Single-Family Attached	1500-2499	Unheated Basement	4+	1970s	0	0	0	1	0
-Single-Family Attached	2500-3999	Unheated Basement	1	1970s	0	0	0	1	2.46007e-05
-Single-Family Attached	2500-3999	Unheated Basement	2	1970s	0	0	0	1	1.26463e-05
-Single-Family Attached	2500-3999	Unheated Basement	3	1970s	0	0	0	1	0
-Single-Family Attached	2500-3999	Unheated Basement	4+	1970s	0	0	0	1	0
-Single-Family Attached	4000+	Unheated Basement	1	1970s	0	0	0	1	3.67177e-06
-Single-Family Attached	4000+	Unheated Basement	2	1970s	0	0	0	1	3.67177e-06
-Single-Family Attached	4000+	Unheated Basement	3	1970s	0	0	0	1	3.67177e-06
-Single-Family Attached	4000+	Unheated Basement	4+	1970s	0	0	0	1	0
-Single-Family Attached	0-1499	Unheated Basement	1	1980s	0	0	0	1	0.0002557
-Single-Family Attached	0-1499	Unheated Basement	2	1980s	0	0	0	1	0.000276851
-Single-Family Attached	0-1499	Unheated Basement	3	1980s	0	0	0	1	4.4458e-06
-Single-Family Attached	0-1499	Unheated Basement	4+	1980s	0	0	0	1	0
-Single-Family Attached	1500-2499	Unheated Basement	1	1980s	0	0	0	1	0.000103161
-Single-Family Attached	1500-2499	Unheated Basement	2	1980s	0	0	0	1	0.000229918
-Single-Family Attached	1500-2499	Unheated Basement	3	1980s	0	0	0	1	4.46498e-05
-Single-Family Attached	1500-2499	Unheated Basement	4+	1980s	0	0	0	1	0
-Single-Family Attached	2500-3999	Unheated Basement	1	1980s	0	0	0	1	1.42489e-05
-Single-Family Attached	2500-3999	Unheated Basement	2	1980s	0	0	0	1	4.69751e-05
-Single-Family Attached	2500-3999	Unheated Basement	3	1980s	0	0	0	1	1.7518e-06
-Single-Family Attached	2500-3999	Unheated Basement	4+	1980s	0	0	0	1	0
-Single-Family Attached	4000+	Unheated Basement	1	1980s	0	0	0	1	0
-Single-Family Attached	4000+	Unheated Basement	2	1980s	0	0	0	1	1.46643e-05
-Single-Family Attached	4000+	Unheated Basement	3	1980s	0	0	0	1	0
-Single-Family Attached	4000+	Unheated Basement	4+	1980s	0	0	0	1	0
-Single-Family Attached	0-1499	Unheated Basement	1	1990s	0	0	0	1	0.000254363
-Single-Family Attached	0-1499	Unheated Basement	2	1990s	0	0	0	1	0.000275404
-Single-Family Attached	0-1499	Unheated Basement	3	1990s	0	0	0	1	4.42256e-06
-Single-Family Attached	0-1499	Unheated Basement	4+	1990s	0	0	0	1	0
-Single-Family Attached	1500-2499	Unheated Basement	1	1990s	0	0	0	1	9.88871e-05
-Single-Family Attached	1500-2499	Unheated Basement	2	1990s	0	0	0	1	0.000220392
-Single-Family Attached	1500-2499	Unheated Basement	3	1990s	0	0	0	1	4.27999e-05
-Single-Family Attached	1500-2499	Unheated Basement	4+	1990s	0	0	0	1	0
-Single-Family Attached	2500-3999	Unheated Basement	1	1990s	0	0	0	1	1.48627e-05
-Single-Family Attached	2500-3999	Unheated Basement	2	1990s	0	0	0	1	4.89987e-05
-Single-Family Attached	2500-3999	Unheated Basement	3	1990s	0	0	0	1	1.82726e-06
-Single-Family Attached	2500-3999	Unheated Basement	4+	1990s	0	0	0	1	0
-Single-Family Attached	4000+	Unheated Basement	1	1990s	0	0	0	1	0
-Single-Family Attached	4000+	Unheated Basement	2	1990s	0	0	0	1	1.18903e-05
-Single-Family Attached	4000+	Unheated Basement	3	1990s	0	0	0	1	0
-Single-Family Attached	4000+	Unheated Basement	4+	1990s	0	0	0	1	0
-Single-Family Attached	0-1499	Unheated Basement	1	2000s	0	0	0	1	0.000245399
-Single-Family Attached	0-1499	Unheated Basement	2	2000s	0	0	0	1	0.000245225
-Single-Family Attached	0-1499	Unheated Basement	3	2000s	0	0	0	1	1.21722e-05
-Single-Family Attached	0-1499	Unheated Basement	4+	2000s	0	0	0	1	0
-Single-Family Attached	1500-2499	Unheated Basement	1	2000s	0	0	0	1	0.000180396
-Single-Family Attached	1500-2499	Unheated Basement	2	2000s	0	0	0	1	0.000279367
-Single-Family Attached	1500-2499	Unheated Basement	3	2000s	0	0	0	1	5.6e-05
-Single-Family Attached	1500-2499	Unheated Basement	4+	2000s	0	0	0	1	0
-Single-Family Attached	2500-3999	Unheated Basement	1	2000s	0	0	0	1	6.53879e-05
-Single-Family Attached	2500-3999	Unheated Basement	2	2000s	0	0	0	1	6.31039e-05
-Single-Family Attached	2500-3999	Unheated Basement	3	2000s	0	0	0	1	5.07437e-05
-Single-Family Attached	2500-3999	Unheated Basement	4+	2000s	0	0	0	1	0
-Single-Family Attached	4000+	Unheated Basement	1	2000s	0	0	0	1	4.75279e-06
-Single-Family Attached	4000+	Unheated Basement	2	2000s	0	0	0	1	1.31478e-05
-Single-Family Attached	4000+	Unheated Basement	3	2000s	0	0	0	1	9.97596e-06
-Single-Family Attached	4000+	Unheated Basement	4+	2000s	0	0	0	1	0
-Single-Family Attached	0-1499	Unheated Basement	1	2010s	0	0	0	1	3.93608e-05
-Single-Family Attached	0-1499	Unheated Basement	2	2010s	0	0	0	1	3.93328e-05
-Single-Family Attached	0-1499	Unheated Basement	3	2010s	0	0	0	1	1.95236e-06
-Single-Family Attached	0-1499	Unheated Basement	4+	2010s	0	0	0	1	0
-Single-Family Attached	1500-2499	Unheated Basement	1	2010s	0	0	0	1	4.40381e-05
-Single-Family Attached	1500-2499	Unheated Basement	2	2010s	0	0	0	1	6.81987e-05
-Single-Family Attached	1500-2499	Unheated Basement	3	2010s	0	0	0	1	1.36706e-05
-Single-Family Attached	1500-2499	Unheated Basement	4+	2010s	0	0	0	1	0
-Single-Family Attached	2500-3999	Unheated Basement	1	2010s	0	0	0	1	1.31893e-05
-Single-Family Attached	2500-3999	Unheated Basement	2	2010s	0	0	0	1	1.27286e-05
-Single-Family Attached	2500-3999	Unheated Basement	3	2010s	0	0	0	1	1.02355e-05
-Single-Family Attached	2500-3999	Unheated Basement	4+	2010s	0	0	0	1	0
-Single-Family Attached	4000+	Unheated Basement	1	2010s	0	0	0	1	6.71738e-07
-Single-Family Attached	4000+	Unheated Basement	2	2010s	0	0	0	1	1.85826e-06
-Single-Family Attached	4000+	Unheated Basement	3	2010s	0	0	0	1	1.40996e-06
-Single-Family Attached	4000+	Unheated Basement	4+	2010s	0	0	0	1	0
-Single-Family Attached	0-1499	Unheated Basement	1	<1940	0	0	0	1	0.00059164
-Single-Family Attached	0-1499	Unheated Basement	2	<1940	0	0	0	1	0.00117409
-Single-Family Attached	0-1499	Unheated Basement	3	<1940	0	0	0	1	0.000196423
-Single-Family Attached	0-1499	Unheated Basement	4+	<1940	0	0	0	1	0
-Single-Family Attached	1500-2499	Unheated Basement	1	<1940	0	0	0	1	7.43583e-05
-Single-Family Attached	1500-2499	Unheated Basement	2	<1940	0	0	0	1	0.000729657
-Single-Family Attached	1500-2499	Unheated Basement	3	<1940	0	0	0	1	0.00020099
-Single-Family Attached	1500-2499	Unheated Basement	4+	<1940	0	0	0	1	0
-Single-Family Attached	2500-3999	Unheated Basement	1	<1940	0	0	0	1	0
-Single-Family Attached	2500-3999	Unheated Basement	2	<1940	0	0	0	1	0.000165345
-Single-Family Attached	2500-3999	Unheated Basement	3	<1940	0	0	0	1	0.000131456
-Single-Family Attached	2500-3999	Unheated Basement	4+	<1940	0	0	0	1	0
-Single-Family Attached	4000+	Unheated Basement	1	<1940	0	0	0	1	3.16419e-05
-Single-Family Attached	4000+	Unheated Basement	2	<1940	0	0	0	1	3.16419e-05
-Single-Family Attached	4000+	Unheated Basement	3	<1940	0	0	0	1	3.16419e-05
-Single-Family Attached	4000+	Unheated Basement	4+	<1940	0	0	0	1	0
-Single-Family Detached	0-1499	Unheated Basement	1	1940s	0.196591	0	0	0.803409	0.00253955
-Single-Family Detached	0-1499	Unheated Basement	2	1940s	0.196591	0	0	0.803409	0.000348257
-Single-Family Detached	0-1499	Unheated Basement	3	1940s	0	0	0	1	3.0788e-06
-Single-Family Detached	0-1499	Unheated Basement	4+	1940s	0	0	0	1	0
-Single-Family Detached	1500-2499	Unheated Basement	1	1940s	0.11077	0.111944	0	0.777286	0.00139053
-Single-Family Detached	1500-2499	Unheated Basement	2	1940s	0.11077	0.111944	0	0.777286	0.000907123
-Single-Family Detached	1500-2499	Unheated Basement	3	1940s	0.11077	0.111944	0	0.777286	3.26074e-05
-Single-Family Detached	1500-2499	Unheated Basement	4+	1940s	0	0	0	1	0
-Single-Family Detached	2500-3999	Unheated Basement	1	1940s	0.172587	0.21513	0.012879	0.599405	0.000185497
-Single-Family Detached	2500-3999	Unheated Basement	2	1940s	0.172587	0.21513	0.012879	0.599405	0.000309346
-Single-Family Detached	2500-3999	Unheated Basement	3	1940s	0.172587	0.21513	0.012879	0.599405	2.55142e-05
-Single-Family Detached	2500-3999	Unheated Basement	4+	1940s	0	0	0	1	0
-Single-Family Detached	4000+	Unheated Basement	1	1940s	0.195053	0.530143	0.051523	0.223281	3.71955e-05
-Single-Family Detached	4000+	Unheated Basement	2	1940s	0.195053	0.530143	0.051523	0.223281	8.24862e-05
-Single-Family Detached	4000+	Unheated Basement	3	1940s	0.195053	0.530143	0.051523	0.223281	2.90255e-06
-Single-Family Detached	4000+	Unheated Basement	4+	1940s	0	0	0	1	0
-Single-Family Detached	0-1499	Unheated Basement	1	1950s	0.222291	0	0	0.777709	0.00555905
-Single-Family Detached	0-1499	Unheated Basement	2	1950s	0.222291	0	0	0.777709	0.00076233
-Single-Family Detached	0-1499	Unheated Basement	3	1950s	0	0	0	1	6.73945e-06
-Single-Family Detached	0-1499	Unheated Basement	4+	1950s	0	0	0	1	0
-Single-Family Detached	1500-2499	Unheated Basement	1	1950s	0.239907	0.188864	0	0.571229	0.00309286
-Single-Family Detached	1500-2499	Unheated Basement	2	1950s	0.239907	0.188864	0	0.571229	0.00201765
-Single-Family Detached	1500-2499	Unheated Basement	3	1950s	0.239907	0.188864	0	0.571229	7.25263e-05
-Single-Family Detached	1500-2499	Unheated Basement	4+	1950s	0	0	0	1	0
-Single-Family Detached	2500-3999	Unheated Basement	1	1950s	0.227037	0.261214	0.037333	0.474416	0.000415961
-Single-Family Detached	2500-3999	Unheated Basement	2	1950s	0.227037	0.261214	0.037333	0.474416	0.000693682
-Single-Family Detached	2500-3999	Unheated Basement	3	1950s	0.227037	0.261214	0.037333	0.474416	5.72134e-05
-Single-Family Detached	2500-3999	Unheated Basement	4+	1950s	0	0	0	1	0
-Single-Family Detached	4000+	Unheated Basement	1	1950s	0.129754	0.60732	0.125466	0.137459	8.48412e-05
-Single-Family Detached	4000+	Unheated Basement	2	1950s	0.129754	0.60732	0.125466	0.137459	0.000188147
-Single-Family Detached	4000+	Unheated Basement	3	1950s	0.129754	0.60732	0.125466	0.137459	6.62059e-06
-Single-Family Detached	4000+	Unheated Basement	4+	1950s	0	0	0	1	0
-Single-Family Detached	0-1499	Unheated Basement	1	1960s	0.265337	0	0	0.734663	0.00243503
-Single-Family Detached	0-1499	Unheated Basement	2	1960s	0.265337	0	0	0.734663	0.000239778
-Single-Family Detached	0-1499	Unheated Basement	3	1960s	0	0	0	1	2.11443e-05
-Single-Family Detached	0-1499	Unheated Basement	4+	1960s	0	0	0	1	0
-Single-Family Detached	1500-2499	Unheated Basement	1	1960s	0.201802	0.374534	0	0.423664	0.00288161
-Single-Family Detached	1500-2499	Unheated Basement	2	1960s	0.201802	0.374534	0	0.423664	0.00101726
-Single-Family Detached	1500-2499	Unheated Basement	3	1960s	0.201802	0.374534	0	0.423664	6.07726e-05
-Single-Family Detached	1500-2499	Unheated Basement	4+	1960s	0	0	0	1	0
-Single-Family Detached	2500-3999	Unheated Basement	1	1960s	0.161953	0.551133	0.046972	0.239942	0.000684863
-Single-Family Detached	2500-3999	Unheated Basement	2	1960s	0.161953	0.551133	0.046972	0.239942	0.000667673
-Single-Family Detached	2500-3999	Unheated Basement	3	1960s	0.161953	0.551133	0.046972	0.239942	3.86599e-05
-Single-Family Detached	2500-3999	Unheated Basement	4+	1960s	0	0	0	1	0
-Single-Family Detached	4000+	Unheated Basement	1	1960s	0.024774	0.633439	0.075546	0.266241	5.37855e-05
-Single-Family Detached	4000+	Unheated Basement	2	1960s	0.024774	0.633439	0.075546	0.266241	0.000127451
-Single-Family Detached	4000+	Unheated Basement	3	1960s	0.024774	0.633439	0.075546	0.266241	1.03221e-05
-Single-Family Detached	4000+	Unheated Basement	4+	1960s	0	0	0	1	0
-Single-Family Detached	0-1499	Unheated Basement	1	1970s	0.23845	0	0	0.76155	0.00273294
-Single-Family Detached	0-1499	Unheated Basement	2	1970s	0.23845	0	0	0.76155	0.000269113
-Single-Family Detached	0-1499	Unheated Basement	3	1970s	0	0	0	1	2.37312e-05
-Single-Family Detached	0-1499	Unheated Basement	4+	1970s	0	0	0	1	0
-Single-Family Detached	1500-2499	Unheated Basement	1	1970s	0.106728	0.524768	0	0.368504	0.0031824
-Single-Family Detached	1500-2499	Unheated Basement	2	1970s	0.106728	0.524768	0	0.368504	0.00112344
-Single-Family Detached	1500-2499	Unheated Basement	3	1970s	0.106728	0.524768	0	0.368504	6.71161e-05
-Single-Family Detached	1500-2499	Unheated Basement	4+	1970s	0	0	0	1	0
-Single-Family Detached	2500-3999	Unheated Basement	1	1970s	0.075678	0.687491	0.035486	0.201346	0.000748948
-Single-Family Detached	2500-3999	Unheated Basement	2	1970s	0.075678	0.687491	0.035486	0.201346	0.00073015
-Single-Family Detached	2500-3999	Unheated Basement	3	1970s	0.075678	0.687491	0.035486	0.201346	4.22775e-05
-Single-Family Detached	2500-3999	Unheated Basement	4+	1970s	0	0	0	1	0
-Single-Family Detached	4000+	Unheated Basement	1	1970s	0.068886	0.560453	0.208862	0.161799	5.77543e-05
-Single-Family Detached	4000+	Unheated Basement	2	1970s	0.068886	0.560453	0.208862	0.161799	0.000136856
-Single-Family Detached	4000+	Unheated Basement	3	1970s	0.068886	0.560453	0.208862	0.161799	1.10838e-05
-Single-Family Detached	4000+	Unheated Basement	4+	1970s	0	0	0	1	0
-Single-Family Detached	0-1499	Unheated Basement	1	1980s	0.216117	0	0	0.783883	0.000986034
-Single-Family Detached	0-1499	Unheated Basement	2	1980s	0.216117	0	0	0.783883	0.000175335
-Single-Family Detached	0-1499	Unheated Basement	3	1980s	0	0	0	1	7.59358e-06
-Single-Family Detached	0-1499	Unheated Basement	4+	1980s	0	0	0	1	0
-Single-Family Detached	1500-2499	Unheated Basement	1	1980s	0.127131	0.588891	0	0.283978	0.00177409
-Single-Family Detached	1500-2499	Unheated Basement	2	1980s	0.127131	0.588891	0	0.283978	0.000941038
-Single-Family Detached	1500-2499	Unheated Basement	3	1980s	0.127131	0.588891	0	0.283978	1.84021e-05
-Single-Family Detached	1500-2499	Unheated Basement	4+	1980s	0	0	0	1	0
-Single-Family Detached	2500-3999	Unheated Basement	1	1980s	0.10817	0.685353	0.085808	0.120669	0.000527569
-Single-Family Detached	2500-3999	Unheated Basement	2	1980s	0.10817	0.685353	0.085808	0.120669	0.00109593
-Single-Family Detached	2500-3999	Unheated Basement	3	1980s	0.10817	0.685353	0.085808	0.120669	5.30442e-05
-Single-Family Detached	2500-3999	Unheated Basement	4+	1980s	0	0	0	1	0
-Single-Family Detached	4000+	Unheated Basement	1	1980s	0.033671	0.661581	0.226548	0.0782	5.73334e-05
-Single-Family Detached	4000+	Unheated Basement	2	1980s	0.033671	0.661581	0.226548	0.0782	0.00029712
-Single-Family Detached	4000+	Unheated Basement	3	1980s	0.033671	0.661581	0.226548	0.0782	1.114e-05
-Single-Family Detached	4000+	Unheated Basement	4+	1980s	0	0	0	1	0
-Single-Family Detached	0-1499	Unheated Basement	1	1990s	0.163762	0	0	0.836238	0.00123211
-Single-Family Detached	0-1499	Unheated Basement	2	1990s	0.163762	0	0	0.836238	0.000219092
-Single-Family Detached	0-1499	Unheated Basement	3	1990s	0	0	0	1	9.48863e-06
-Single-Family Detached	0-1499	Unheated Basement	4+	1990s	0	0	0	1	0
-Single-Family Detached	1500-2499	Unheated Basement	1	1990s	0.055472	0.703147	0	0.241381	0.00218885
-Single-Family Detached	1500-2499	Unheated Basement	2	1990s	0.055472	0.703147	0	0.241381	0.00116104
-Single-Family Detached	1500-2499	Unheated Basement	3	1990s	0.055472	0.703147	0	0.241381	2.27042e-05
-Single-Family Detached	1500-2499	Unheated Basement	4+	1990s	0	0	0	1	0
-Single-Family Detached	2500-3999	Unheated Basement	1	1990s	0.047959	0.658559	0.177539	0.115943	0.000645498
-Single-Family Detached	2500-3999	Unheated Basement	2	1990s	0.047959	0.658559	0.177539	0.115943	0.00134091
-Single-Family Detached	2500-3999	Unheated Basement	3	1990s	0.047959	0.658559	0.177539	0.115943	6.49014e-05
-Single-Family Detached	2500-3999	Unheated Basement	4+	1990s	0	0	0	1	0
-Single-Family Detached	4000+	Unheated Basement	1	1990s	0.00721	0.602911	0.342193	0.047687	7.12054e-05
-Single-Family Detached	4000+	Unheated Basement	2	1990s	0.00721	0.602911	0.342193	0.047687	0.000369009
-Single-Family Detached	4000+	Unheated Basement	3	1990s	0.00721	0.602911	0.342193	0.047687	1.38353e-05
-Single-Family Detached	4000+	Unheated Basement	4+	1990s	0	0	0	1	0
-Single-Family Detached	0-1499	Unheated Basement	1	2000s	0.136224	0	0	0.863776	0.000943599
-Single-Family Detached	0-1499	Unheated Basement	2	2000s	0.136224	0	0	0.863776	0.000181579
-Single-Family Detached	0-1499	Unheated Basement	3	2000s	0	0	0	1	0
-Single-Family Detached	0-1499	Unheated Basement	4+	2000s	0	0	0	1	0
-Single-Family Detached	1500-2499	Unheated Basement	1	2000s	0.057359	0.753987	0	0.188653	0.00224712
-Single-Family Detached	1500-2499	Unheated Basement	2	2000s	0.057359	0.753987	0	0.188653	0.00119413
-Single-Family Detached	1500-2499	Unheated Basement	3	2000s	0.057359	0.753987	0	0.188653	1.38619e-05
-Single-Family Detached	1500-2499	Unheated Basement	4+	2000s	0	0	0	1	0
-Single-Family Detached	2500-3999	Unheated Basement	1	2000s	0.039918	0.649167	0.234644	0.076271	0.000792733
-Single-Family Detached	2500-3999	Unheated Basement	2	2000s	0.039918	0.649167	0.234644	0.076271	0.00183805
-Single-Family Detached	2500-3999	Unheated Basement	3	2000s	0.039918	0.649167	0.234644	0.076271	3.04471e-05
-Single-Family Detached	2500-3999	Unheated Basement	4+	2000s	0	0	0	1	0
-Single-Family Detached	4000+	Unheated Basement	1	2000s	0.010732	0.44749	0.498077	0.0437	0.000210129
-Single-Family Detached	4000+	Unheated Basement	2	2000s	0.010732	0.44749	0.498077	0.0437	0.000787976
-Single-Family Detached	4000+	Unheated Basement	3	2000s	0.010732	0.44749	0.498077	0.0437	3.10931e-05
-Single-Family Detached	4000+	Unheated Basement	4+	2000s	0	0	0	1	0
-Single-Family Detached	0-1499	Unheated Basement	1	2010s	0.136224	0	0	0.863776	0.00016317
-Single-Family Detached	0-1499	Unheated Basement	2	2010s	0.136224	0	0	0.863776	3.13992e-05
-Single-Family Detached	0-1499	Unheated Basement	3	2010s	0	0	0	1	0
-Single-Family Detached	0-1499	Unheated Basement	4+	2010s	0	0	0	1	0
-Single-Family Detached	1500-2499	Unheated Basement	1	2010s	0.057359	0.753987	0	0.188653	0.000391091
-Single-Family Detached	1500-2499	Unheated Basement	2	2010s	0.057359	0.753987	0	0.188653	0.000207827
-Single-Family Detached	1500-2499	Unheated Basement	3	2010s	0.057359	0.753987	0	0.188653	2.41254e-06
-Single-Family Detached	1500-2499	Unheated Basement	4+	2010s	0	0	0	1	0
-Single-Family Detached	2500-3999	Unheated Basement	1	2010s	0.039918	0.649167	0.234644	0.076271	0.000185678
-Single-Family Detached	2500-3999	Unheated Basement	2	2010s	0.039918	0.649167	0.234644	0.076271	0.000430518
-Single-Family Detached	2500-3999	Unheated Basement	3	2010s	0.039918	0.649167	0.234644	0.076271	7.13149e-06
-Single-Family Detached	2500-3999	Unheated Basement	4+	2010s	0	0	0	1	0
-Single-Family Detached	4000+	Unheated Basement	1	2010s	0.010732	0.44749	0.498077	0.0437	3.63915e-05
-Single-Family Detached	4000+	Unheated Basement	2	2010s	0.010732	0.44749	0.498077	0.0437	0.000136467
-Single-Family Detached	4000+	Unheated Basement	3	2010s	0.010732	0.44749	0.498077	0.0437	5.3849e-06
-Single-Family Detached	4000+	Unheated Basement	4+	2010s	0	0	0	1	0
-Single-Family Detached	0-1499	Unheated Basement	1	<1940	0.075776	0	0	0.924224	0.00704823
-Single-Family Detached	0-1499	Unheated Basement	2	<1940	0.075776	0	0	0.924224	0.00432753
-Single-Family Detached	0-1499	Unheated Basement	3	<1940	0	0	0	1	7.87959e-05
-Single-Family Detached	0-1499	Unheated Basement	4+	<1940	0	0	0	1	0
-Single-Family Detached	1500-2499	Unheated Basement	1	<1940	0.065978	0.09478	0	0.839242	0.00311657
-Single-Family Detached	1500-2499	Unheated Basement	2	<1940	0.065978	0.09478	0	0.839242	0.00879082
-Single-Family Detached	1500-2499	Unheated Basement	3	<1940	0.065978	0.09478	0	0.839242	0.000188306
-Single-Family Detached	1500-2499	Unheated Basement	4+	<1940	0	0	0	1	0
-Single-Family Detached	2500-3999	Unheated Basement	1	<1940	0.046238	0.091001	0.008446	0.854315	0.000405065
-Single-Family Detached	2500-3999	Unheated Basement	2	<1940	0.046238	0.091001	0.008446	0.854315	0.00419696
-Single-Family Detached	2500-3999	Unheated Basement	3	<1940	0.046238	0.091001	0.008446	0.854315	0.000351556
-Single-Family Detached	2500-3999	Unheated Basement	4+	<1940	0	0	0	1	0
-Single-Family Detached	4000+	Unheated Basement	1	<1940	0.21222	0.194644	0.040975	0.552162	8.28108e-05
-Single-Family Detached	4000+	Unheated Basement	2	<1940	0.21222	0.194644	0.040975	0.552162	0.000879952
-Single-Family Detached	4000+	Unheated Basement	3	<1940	0.21222	0.194644	0.040975	0.552162	0.000207129
-Single-Family Detached	4000+	Unheated Basement	4+	<1940	0	0	0	1	0
-=======
 Multi-Family with 2 - 4 Units	0-1499	Unheated Basement	1	1940s	0	0	0	1	0.000209005
 Multi-Family with 2 - 4 Units	0-1499	Unheated Basement	2	1940s	0	0	0	1	0.000135737
 Multi-Family with 2 - 4 Units	0-1499	Unheated Basement	3	1940s	0	0	0	1	2.97432e-05
@@ -7216,7 +4319,6 @@
 Single-Family Detached	4000+	Unheated Basement	2	<1940	0.21222	0.194644	0.040975	0.552162	0.000120763
 Single-Family Detached	4000+	Unheated Basement	3	<1940	0.21222	0.194644	0.040975	0.552162	2.64621e-05
 Single-Family Detached	4000+	Unheated Basement	4+	<1940	0	0	0	1	1.86718e-05
->>>>>>> e1387e3e
 # Created by: sources\recs\2009\tsv_maker.py (manually modified by Joe Robertson)
 # Source: Constructed using U.S. EIA 2009 Residential Energy Consumption Survey (RECS) microdata.
 # Assumption: All mobile homes and multi-family units do not have an attached garage.
