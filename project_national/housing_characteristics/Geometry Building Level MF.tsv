--- conflicted
+++ resolved
@@ -1,13 +1,7 @@
 Dependency=Geometry Building Type RECS	Dependency=Geometry Stories	Option=Bottom	Option=Middle	Option=None	Option=Top	sampling_probability
-<<<<<<< HEAD
-Single-Family Detached	1	0	0	1	0	0.372677
-Single-Family Detached	2	0	0	1	0	0.233439
-Single-Family Detached	3	0	0	1	0	0.008927
-=======
 Single-Family Detached	1	0	0	1	0	0.382386
 Single-Family Detached	2	0	0	1	0	0.236873
 Single-Family Detached	3	0	0	1	0	0.00911202
->>>>>>> e0c17adc
 Single-Family Detached	4	0	0	1	0	0
 Single-Family Detached	5	0	0	1	0	0
 Single-Family Detached	6	0	0	1	0	0
@@ -22,28 +16,6 @@
 Single-Family Detached	15	0	0	1	0	0
 Single-Family Detached	20	0	0	1	0	0
 Single-Family Detached	21	0	0	1	0	0
-<<<<<<< HEAD
-Multi-Family with 5+ Units	1	1	0	0	0	0.0118592
-Multi-Family with 5+ Units	2	0.5	0	0	0.5	0.0617883
-Multi-Family with 5+ Units	3	0.333333	0.333333	0	0.333333	0.0564645
-Multi-Family with 5+ Units	4	0.25	0.5	0	0.25	0.0176808
-Multi-Family with 5+ Units	5	0.2	0.6	0	0.2	0.00797631
-Multi-Family with 5+ Units	6	0.166667	0.666667	0	0.166667	0.00712543
-Multi-Family with 5+ Units	7	0.142857	0.714286	0	0.142857	0.00130995
-Multi-Family with 5+ Units	8	0.125	0.75	0	0.125	0.00165544
-Multi-Family with 5+ Units	9	0.111111	0.777778	0	0.111111	0.00136231
-Multi-Family with 5+ Units	10	0.1	0.8	0	0.1	0.00169202
-Multi-Family with 5+ Units	11	0.0909091	0.818182	0	0.0909091	0.000926751
-Multi-Family with 5+ Units	12	0.0833333	0.833333	0	0.0833333	0.00179159
-Multi-Family with 5+ Units	13	0.0769231	0.846154	0	0.0769231	0.0011189
-Multi-Family with 5+ Units	14	0.0714286	0.857143	0	0.0714286	0.00115272
-Multi-Family with 5+ Units	15	0.0666667	0.866667	0	0.0666667	0.00103517
-Multi-Family with 5+ Units	20	0.05	0.9	0	0.05	0.00210734
-Multi-Family with 5+ Units	21	0.047619	0.904762	0	0.047619	0.00682112
-Single-Family Attached	1	0	0	1	0	0.0244674
-Single-Family Attached	2	0	0	1	0	0.0299979
-Single-Family Attached	3	0	0	1	0	0.00392946
-=======
 Multi-Family with 5+ Units	1	1	0	0	0	0.0114124
 Multi-Family with 5+ Units	2	0.5	0	0	0.5	0.0597109
 Multi-Family with 5+ Units	3	0.333333	0.333333	0	0.333333	0.0535777
@@ -64,7 +36,6 @@
 Single-Family Attached	1	0	0	1	0	0.024562
 Single-Family Attached	2	0	0	1	0	0.0299638
 Single-Family Attached	3	0	0	1	0	0.00386169
->>>>>>> e0c17adc
 Single-Family Attached	4	0	0	1	0	0
 Single-Family Attached	5	0	0	1	0	0
 Single-Family Attached	6	0	0	1	0	0
@@ -79,17 +50,10 @@
 Single-Family Attached	15	0	0	1	0	0
 Single-Family Attached	20	0	0	1	0	0
 Single-Family Attached	21	0	0	1	0	0
-<<<<<<< HEAD
-Multi-Family with 2 - 4 Units	1	1	0	0	0	0.0130425
-Multi-Family with 2 - 4 Units	2	0.5	0	0	0.5	0.0535386
-Multi-Family with 2 - 4 Units	3	0.333333	0.333333	0	0.333333	0.0112708
-Multi-Family with 2 - 4 Units	4	0.25	0.5	0	0.25	0.00208719
-=======
 Multi-Family with 2 - 4 Units	1	1	0	0	0	0.0127568
 Multi-Family with 2 - 4 Units	2	0.5	0	0	0.5	0.0528472
 Multi-Family with 2 - 4 Units	3	0.333333	0.333333	0	0.333333	0.0110436
 Multi-Family with 2 - 4 Units	4	0.25	0.5	0	0.25	0.00200565
->>>>>>> e0c17adc
 Multi-Family with 2 - 4 Units	5	0.2	0.6	0	0.2	0
 Multi-Family with 2 - 4 Units	6	0.166667	0.666667	0	0.166667	0
 Multi-Family with 2 - 4 Units	7	0.142857	0.714286	0	0.142857	0
@@ -103,11 +67,7 @@
 Multi-Family with 2 - 4 Units	15	0.0666667	0.866667	0	0.0666667	0
 Multi-Family with 2 - 4 Units	20	0.05	0.9	0	0.05	0
 Multi-Family with 2 - 4 Units	21	0.047619	0.904762	0	0.047619	0
-<<<<<<< HEAD
-Mobile Home	1	0	0	1	0	0.0627558
-=======
 Mobile Home	1	0	0	1	0	0.0603164
->>>>>>> e0c17adc
 Mobile Home	2	0	0	1	0	0
 Mobile Home	3	0	0	1	0	0
 Mobile Home	4	0	0	1	0	0
@@ -124,10 +84,6 @@
 Mobile Home	15	0	0	1	0	0
 Mobile Home	20	0	0	1	0	0
 Mobile Home	21	0	0	1	0	0
-<<<<<<< HEAD
-# Created by: \sources\recs\2009\tsv_maker.py
-=======
 # Created by: sources\recs\2009\tsv_maker.py
->>>>>>> e0c17adc
 # Source: Calculated directly from other distributions
 # Assumption: Calculated using the number of stories, where buildings >=2 stories have Top and Bottom probabilities = 1/Geometry Stories, and Middle probabilities = 1 - 2/Geometry stories