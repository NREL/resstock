Dependency=Geometry Building Type RECS	Dependency=Geometry Stories	Option=Bottom	Option=Middle	Option=None	Option=Top	sampling_probability
<<<<<<< HEAD
Single-Family Detached	1	0	0	1	0	0.382385
Single-Family Detached	2	0	0	1	0	0.236855
Single-Family Detached	3	0	0	1	0	0.00911134
Single-Family Detached	4	0	0	1	0	0
Single-Family Detached	5	0	0	1	0	0
Single-Family Detached	6	0	0	1	0	0
Single-Family Detached	7	0	0	1	0	0
Single-Family Detached	8	0	0	1	0	0
Single-Family Detached	9	0	0	1	0	0
Single-Family Detached	10	0	0	1	0	0
Single-Family Detached	11	0	0	1	0	0
Single-Family Detached	12	0	0	1	0	0
Single-Family Detached	13	0	0	1	0	0
Single-Family Detached	14	0	0	1	0	0
Single-Family Detached	15	0	0	1	0	0
Single-Family Detached	20	0	0	1	0	0
Single-Family Detached	21	0	0	1	0	0
Multi-Family with 5+ Units	1	1	0	0	0	0.0114141
Multi-Family with 5+ Units	2	0.5	0	0	0.5	0.0597205
Multi-Family with 5+ Units	3	0.333333	0.333333	0	0.333333	0.0535851
Multi-Family with 5+ Units	4	0.25	0.5	0	0.25	0.0156939
Multi-Family with 5+ Units	5	0.2	0.6	0	0.2	0.00750528
Multi-Family with 5+ Units	6	0.166667	0.666667	0	0.166667	0.00656424
Multi-Family with 5+ Units	7	0.142857	0.714286	0	0.142857	0.00129711
Multi-Family with 5+ Units	8	0.125	0.75	0	0.125	0.00155866
Multi-Family with 5+ Units	9	0.111111	0.777778	0	0.111111	0.00131011
Multi-Family with 5+ Units	10	0.1	0.8	0	0.1	0.00152361
Multi-Family with 5+ Units	11	0.090909	0.818182	0	0.090909	0.000881829
Multi-Family with 5+ Units	12	0.083333	0.833333	0	0.083333	0.00172077
Multi-Family with 5+ Units	13	0.076923	0.846154	0	0.076923	0.000961675
Multi-Family with 5+ Units	14	0.071429	0.857143	0	0.071429	0.00115301
Multi-Family with 5+ Units	15	0.066667	0.866667	0	0.066667	0.00100724
Multi-Family with 5+ Units	20	0.05	0.9	0	0.05	0.00179323
Multi-Family with 5+ Units	21	0.047619	0.904762	0	0.047619	0.00660803
Single-Family Attached	1	0	0	1	0	0.0245649
Single-Family Attached	2	0	0	1	0	0.0299683
Single-Family Attached	3	0	0	1	0	0.00386244
Single-Family Attached	4	0	0	1	0	0
Single-Family Attached	5	0	0	1	0	0
Single-Family Attached	6	0	0	1	0	0
Single-Family Attached	7	0	0	1	0	0
Single-Family Attached	8	0	0	1	0	0
Single-Family Attached	9	0	0	1	0	0
Single-Family Attached	10	0	0	1	0	0
Single-Family Attached	11	0	0	1	0	0
Single-Family Attached	12	0	0	1	0	0
Single-Family Attached	13	0	0	1	0	0
Single-Family Attached	14	0	0	1	0	0
Single-Family Attached	15	0	0	1	0	0
Single-Family Attached	20	0	0	1	0	0
Single-Family Attached	21	0	0	1	0	0
Multi-Family with 2 - 4 Units	1	1	0	0	0	0.0127547
Multi-Family with 2 - 4 Units	2	0.5	0	0	0.5	0.0528472
Multi-Family with 2 - 4 Units	3	0.333333	0.333333	0	0.333333	0.0110439
Multi-Family with 2 - 4 Units	4	0.25	0.5	0	0.25	0.00200539
Multi-Family with 2 - 4 Units	5	0.2	0.6	0	0.2	0
Multi-Family with 2 - 4 Units	6	0.166667	0.666667	0	0.166667	0
Multi-Family with 2 - 4 Units	7	0.142857	0.714286	0	0.142857	0
Multi-Family with 2 - 4 Units	8	0.125	0.75	0	0.125	0
Multi-Family with 2 - 4 Units	9	0.111111	0.777778	0	0.111111	0
Multi-Family with 2 - 4 Units	10	0.1	0.8	0	0.1	0
Multi-Family with 2 - 4 Units	11	0.090909	0.818182	0	0.090909	0
Multi-Family with 2 - 4 Units	12	0.083333	0.833333	0	0.083333	0
Multi-Family with 2 - 4 Units	13	0.076923	0.846154	0	0.076923	0
Multi-Family with 2 - 4 Units	14	0.071429	0.857143	0	0.071429	0
Multi-Family with 2 - 4 Units	15	0.066667	0.866667	0	0.066667	0
Multi-Family with 2 - 4 Units	20	0.05	0.9	0	0.05	0
Multi-Family with 2 - 4 Units	21	0.047619	0.904762	0	0.047619	0
Mobile Home	1	0	0	1	0	0.0603039
Mobile Home	2	0	0	1	0	0
Mobile Home	3	0	0	1	0	0
Mobile Home	4	0	0	1	0	0
Mobile Home	5	0	0	1	0	0
Mobile Home	6	0	0	1	0	0
Mobile Home	7	0	0	1	0	0
Mobile Home	8	0	0	1	0	0
Mobile Home	9	0	0	1	0	0
Mobile Home	10	0	0	1	0	0
Mobile Home	11	0	0	1	0	0
Mobile Home	12	0	0	1	0	0
Mobile Home	13	0	0	1	0	0
Mobile Home	14	0	0	1	0	0
Mobile Home	15	0	0	1	0	0
Mobile Home	20	0	0	1	0	0
Mobile Home	21	0	0	1	0	0
=======
Single-Family Detached	1	0	0	1	0	0.33209
Single-Family Detached	2	0	0	1	0	0.215675
Single-Family Detached	3	0	0	1	0	0.0472593
Single-Family Detached	4	0	0	1	0	0.0108342
Single-Family Detached	5	0	0	1	0	0.0050778
Single-Family Detached	6	0	0	1	0	0.00433978
Single-Family Detached	7	0	0	1	0	0.000923674
Single-Family Detached	8	0	0	1	0	0.00104987
Single-Family Detached	9	0	0	1	0	0.000819669
Single-Family Detached	10	0	0	1	0	0.000973897
Single-Family Detached	11	0	0	1	0	0.000525132
Single-Family Detached	12	0	0	1	0	0.00108761
Single-Family Detached	13	0	0	1	0	0.000542173
Single-Family Detached	14	0	0	1	0	0.00100054
Single-Family Detached	15	0	0	1	0	0.000726987
Single-Family Detached	20	0	0	1	0	0.000959253
Single-Family Detached	21	0	0	1	0	0.00448578
Multi-Family with 5+ Units	1	1	0	0	0	0.0921015
Multi-Family with 5+ Units	2	0.5	0	0	0.5	0.059815
Multi-Family with 5+ Units	3	0.333333	0.333333	0	0.333333	0.0131068
Multi-Family with 5+ Units	4	0.25	0.5	0	0.25	0.00300475
Multi-Family with 5+ Units	5	0.2	0.6	0	0.2	0.00140827
Multi-Family with 5+ Units	6	0.166667	0.666667	0	0.166667	0.00120359
Multi-Family with 5+ Units	7	0.142857	0.714286	0	0.142857	0.000256171
Multi-Family with 5+ Units	8	0.125	0.75	0	0.125	0.000291169
Multi-Family with 5+ Units	9	0.111111	0.777778	0	0.111111	0.000227326
Multi-Family with 5+ Units	10	0.1	0.8	0	0.1	0.000270099
Multi-Family with 5+ Units	11	0.090909	0.818182	0	0.090909	0.000145639
Multi-Family with 5+ Units	12	0.083333	0.833333	0	0.083333	0.000301637
Multi-Family with 5+ Units	13	0.076923	0.846154	0	0.076923	0.000150365
Multi-Family with 5+ Units	14	0.071429	0.857143	0	0.071429	0.000277489
Multi-Family with 5+ Units	15	0.066667	0.866667	0	0.066667	0.000201622
Multi-Family with 5+ Units	20	0.05	0.9	0	0.05	0.000266038
Multi-Family with 5+ Units	21	0.047619	0.904762	0	0.047619	0.00124408
Single-Family Attached	1	0	0	1	0	0.0308574
Single-Family Attached	2	0	0	1	0	0.0200403
Single-Family Attached	3	0	0	1	0	0.00439128
Single-Family Attached	4	0	0	1	0	0.0010067
Single-Family Attached	5	0	0	1	0	0.000471823
Single-Family Attached	6	0	0	1	0	0.000403247
Single-Family Attached	7	0	0	1	0	8.58267e-05
Single-Family Attached	8	0	0	1	0	9.75526e-05
Single-Family Attached	9	0	0	1	0	7.61626e-05
Single-Family Attached	10	0	0	1	0	9.04934e-05
Single-Family Attached	11	0	0	1	0	4.87946e-05
Single-Family Attached	12	0	0	1	0	0.00010106
Single-Family Attached	13	0	0	1	0	5.0378e-05
Single-Family Attached	14	0	0	1	0	9.29691e-05
Single-Family Attached	15	0	0	1	0	6.75508e-05
Single-Family Attached	20	0	0	1	0	8.91327e-05
Single-Family Attached	21	0	0	1	0	0.000416813
Multi-Family with 2 - 4 Units	1	1	0	0	0	0.0415678
Multi-Family with 2 - 4 Units	2	0.5	0	0	0.5	0.0269961
Multi-Family with 2 - 4 Units	3	0.333333	0.333333	0	0.333333	0.00591546
Multi-Family with 2 - 4 Units	4	0.25	0.5	0	0.25	0.00135612
Multi-Family with 2 - 4 Units	5	0.2	0.6	0	0.2	0.000635589
Multi-Family with 2 - 4 Units	6	0.166667	0.666667	0	0.166667	0.000543211
Multi-Family with 2 - 4 Units	7	0.142857	0.714286	0	0.142857	0.000115616
Multi-Family with 2 - 4 Units	8	0.125	0.75	0	0.125	0.000131412
Multi-Family with 2 - 4 Units	9	0.111111	0.777778	0	0.111111	0.000102598
Multi-Family with 2 - 4 Units	10	0.1	0.8	0	0.1	0.000121903
Multi-Family with 2 - 4 Units	11	0.090909	0.818182	0	0.090909	6.57308e-05
Multi-Family with 2 - 4 Units	12	0.083333	0.833333	0	0.083333	0.000136136
Multi-Family with 2 - 4 Units	13	0.076923	0.846154	0	0.076923	6.78638e-05
Multi-Family with 2 - 4 Units	14	0.071429	0.857143	0	0.071429	0.000125238
Multi-Family with 2 - 4 Units	15	0.066667	0.866667	0	0.066667	9.09971e-05
Multi-Family with 2 - 4 Units	20	0.05	0.9	0	0.05	0.00012007
Multi-Family with 2 - 4 Units	21	0.047619	0.904762	0	0.047619	0.000561485
Mobile Home	1	0	0	1	0	0.0318769
Mobile Home	2	0	0	1	0	0.0207023
Mobile Home	3	0	0	1	0	0.00453635
Mobile Home	4	0	0	1	0	0.00103996
Mobile Home	5	0	0	1	0	0.000487411
Mobile Home	6	0	0	1	0	0.000416569
Mobile Home	7	0	0	1	0	8.86621e-05
Mobile Home	8	0	0	1	0	0.000100775
Mobile Home	9	0	0	1	0	7.86788e-05
Mobile Home	10	0	0	1	0	9.3483e-05
Mobile Home	11	0	0	1	0	5.04066e-05
Mobile Home	12	0	0	1	0	0.000104398
Mobile Home	13	0	0	1	0	5.20423e-05
Mobile Home	14	0	0	1	0	9.60404e-05
Mobile Home	15	0	0	1	0	6.97824e-05
Mobile Home	20	0	0	1	0	9.20773e-05
Mobile Home	21	0	0	1	0	0.000430583
>>>>>>> e1387e3e
# Created by: sources\recs\2009\tsv_maker.py
# Source: Calculated directly from other distributions
# Assumption: Calculated using the number of stories, where buildings >=2 stories have Top and Bottom probabilities = 1/Geometry Stories, and Middle probabilities = 1 - 2/Geometry stories<|MERGE_RESOLUTION|>--- conflicted
+++ resolved
@@ -1,91 +1,4 @@
 Dependency=Geometry Building Type RECS	Dependency=Geometry Stories	Option=Bottom	Option=Middle	Option=None	Option=Top	sampling_probability
-<<<<<<< HEAD
-Single-Family Detached	1	0	0	1	0	0.382385
-Single-Family Detached	2	0	0	1	0	0.236855
-Single-Family Detached	3	0	0	1	0	0.00911134
-Single-Family Detached	4	0	0	1	0	0
-Single-Family Detached	5	0	0	1	0	0
-Single-Family Detached	6	0	0	1	0	0
-Single-Family Detached	7	0	0	1	0	0
-Single-Family Detached	8	0	0	1	0	0
-Single-Family Detached	9	0	0	1	0	0
-Single-Family Detached	10	0	0	1	0	0
-Single-Family Detached	11	0	0	1	0	0
-Single-Family Detached	12	0	0	1	0	0
-Single-Family Detached	13	0	0	1	0	0
-Single-Family Detached	14	0	0	1	0	0
-Single-Family Detached	15	0	0	1	0	0
-Single-Family Detached	20	0	0	1	0	0
-Single-Family Detached	21	0	0	1	0	0
-Multi-Family with 5+ Units	1	1	0	0	0	0.0114141
-Multi-Family with 5+ Units	2	0.5	0	0	0.5	0.0597205
-Multi-Family with 5+ Units	3	0.333333	0.333333	0	0.333333	0.0535851
-Multi-Family with 5+ Units	4	0.25	0.5	0	0.25	0.0156939
-Multi-Family with 5+ Units	5	0.2	0.6	0	0.2	0.00750528
-Multi-Family with 5+ Units	6	0.166667	0.666667	0	0.166667	0.00656424
-Multi-Family with 5+ Units	7	0.142857	0.714286	0	0.142857	0.00129711
-Multi-Family with 5+ Units	8	0.125	0.75	0	0.125	0.00155866
-Multi-Family with 5+ Units	9	0.111111	0.777778	0	0.111111	0.00131011
-Multi-Family with 5+ Units	10	0.1	0.8	0	0.1	0.00152361
-Multi-Family with 5+ Units	11	0.090909	0.818182	0	0.090909	0.000881829
-Multi-Family with 5+ Units	12	0.083333	0.833333	0	0.083333	0.00172077
-Multi-Family with 5+ Units	13	0.076923	0.846154	0	0.076923	0.000961675
-Multi-Family with 5+ Units	14	0.071429	0.857143	0	0.071429	0.00115301
-Multi-Family with 5+ Units	15	0.066667	0.866667	0	0.066667	0.00100724
-Multi-Family with 5+ Units	20	0.05	0.9	0	0.05	0.00179323
-Multi-Family with 5+ Units	21	0.047619	0.904762	0	0.047619	0.00660803
-Single-Family Attached	1	0	0	1	0	0.0245649
-Single-Family Attached	2	0	0	1	0	0.0299683
-Single-Family Attached	3	0	0	1	0	0.00386244
-Single-Family Attached	4	0	0	1	0	0
-Single-Family Attached	5	0	0	1	0	0
-Single-Family Attached	6	0	0	1	0	0
-Single-Family Attached	7	0	0	1	0	0
-Single-Family Attached	8	0	0	1	0	0
-Single-Family Attached	9	0	0	1	0	0
-Single-Family Attached	10	0	0	1	0	0
-Single-Family Attached	11	0	0	1	0	0
-Single-Family Attached	12	0	0	1	0	0
-Single-Family Attached	13	0	0	1	0	0
-Single-Family Attached	14	0	0	1	0	0
-Single-Family Attached	15	0	0	1	0	0
-Single-Family Attached	20	0	0	1	0	0
-Single-Family Attached	21	0	0	1	0	0
-Multi-Family with 2 - 4 Units	1	1	0	0	0	0.0127547
-Multi-Family with 2 - 4 Units	2	0.5	0	0	0.5	0.0528472
-Multi-Family with 2 - 4 Units	3	0.333333	0.333333	0	0.333333	0.0110439
-Multi-Family with 2 - 4 Units	4	0.25	0.5	0	0.25	0.00200539
-Multi-Family with 2 - 4 Units	5	0.2	0.6	0	0.2	0
-Multi-Family with 2 - 4 Units	6	0.166667	0.666667	0	0.166667	0
-Multi-Family with 2 - 4 Units	7	0.142857	0.714286	0	0.142857	0
-Multi-Family with 2 - 4 Units	8	0.125	0.75	0	0.125	0
-Multi-Family with 2 - 4 Units	9	0.111111	0.777778	0	0.111111	0
-Multi-Family with 2 - 4 Units	10	0.1	0.8	0	0.1	0
-Multi-Family with 2 - 4 Units	11	0.090909	0.818182	0	0.090909	0
-Multi-Family with 2 - 4 Units	12	0.083333	0.833333	0	0.083333	0
-Multi-Family with 2 - 4 Units	13	0.076923	0.846154	0	0.076923	0
-Multi-Family with 2 - 4 Units	14	0.071429	0.857143	0	0.071429	0
-Multi-Family with 2 - 4 Units	15	0.066667	0.866667	0	0.066667	0
-Multi-Family with 2 - 4 Units	20	0.05	0.9	0	0.05	0
-Multi-Family with 2 - 4 Units	21	0.047619	0.904762	0	0.047619	0
-Mobile Home	1	0	0	1	0	0.0603039
-Mobile Home	2	0	0	1	0	0
-Mobile Home	3	0	0	1	0	0
-Mobile Home	4	0	0	1	0	0
-Mobile Home	5	0	0	1	0	0
-Mobile Home	6	0	0	1	0	0
-Mobile Home	7	0	0	1	0	0
-Mobile Home	8	0	0	1	0	0
-Mobile Home	9	0	0	1	0	0
-Mobile Home	10	0	0	1	0	0
-Mobile Home	11	0	0	1	0	0
-Mobile Home	12	0	0	1	0	0
-Mobile Home	13	0	0	1	0	0
-Mobile Home	14	0	0	1	0	0
-Mobile Home	15	0	0	1	0	0
-Mobile Home	20	0	0	1	0	0
-Mobile Home	21	0	0	1	0	0
-=======
 Single-Family Detached	1	0	0	1	0	0.33209
 Single-Family Detached	2	0	0	1	0	0.215675
 Single-Family Detached	3	0	0	1	0	0.0472593
@@ -171,7 +84,6 @@
 Mobile Home	15	0	0	1	0	6.97824e-05
 Mobile Home	20	0	0	1	0	9.20773e-05
 Mobile Home	21	0	0	1	0	0.000430583
->>>>>>> e1387e3e
 # Created by: sources\recs\2009\tsv_maker.py
 # Source: Calculated directly from other distributions
 # Assumption: Calculated using the number of stories, where buildings >=2 stories have Top and Bottom probabilities = 1/Geometry Stories, and Middle probabilities = 1 - 2/Geometry stories