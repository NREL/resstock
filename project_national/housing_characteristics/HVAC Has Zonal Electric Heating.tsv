--- conflicted
+++ resolved
@@ -1,27 +1,4 @@
 Dependency=HVAC Heating Efficiency	Option=Yes	Option=No	sampling_probability
-<<<<<<< HEAD
-ASHP, SEER 10, 6.2 HSPF	0	1	0.00786307
-ASHP, SEER 13, 7.7 HSPF	0	1	0.0800835
-ASHP, SEER 15, 8.5 HSPF	0	1	0.0205111
-Electric Baseboard, 100% Efficiency	1	0	0.075085
-Electric Boiler, 100% AFUE	0	1	0.00127717
-Electric Furnace, 100% AFUE	0	1	0.172757
-Electric Wall Furnace, 100% AFUE	0	1	0.00152853
-Fuel Boiler, 76% AFUE	0	1	0.00764993
-Fuel Boiler, 80% AFUE	0	1	0.0595404
-Fuel Boiler, 90% AFUE	0	1	0.00470358
-Fuel Furnace, 60% AFUE	0	1	0.00380955
-Fuel Furnace, 76% AFUE	0	1	0.0328593
-Fuel Furnace, 80% AFUE	0	1	0.25122
-Fuel Furnace, 92.5% AFUE	0	1	0.109598
-Fuel Wall/Floor Furnace, 60% AFUE	0	1	0.0231512
-Fuel Wall/Floor Furnace, 68% AFUE	0	1	0.0469031
-MSHP, SEER 14.5, 8.2 HSPF	0	1	0
-MSHP, SEER 29.3, 14 HSPF	0	1	0
-None	0	1	0.00882956
-Other	0	1	0.0275729
-Shared Heating	0	1	0.0650569
-=======
 ASHP, SEER 10, 6.2 HSPF	0	1	0.00754112
 ASHP, SEER 13, 7.7 HSPF	0	1	0.0768045
 ASHP, SEER 15, 8.5 HSPF	0	1	0.0196712
@@ -43,5 +20,4 @@
 None	0	1	0.00975312
 Other	0	1	0.0254088
 Shared Heating	0	1	0.0652508
->>>>>>> e1387e3e
 Void	0	1	0