--- conflicted
+++ resolved
@@ -1,13 +1,4 @@
 Dependency=Heating Fuel	Dependency=HVAC Heating Efficiency	Option=Electricity ASHP	Option=Electricity Baseboard	Option=Electricity Electric Boiler	Option=Electricity Electric Furnace	Option=Electricity Electric Wall Furnace	Option=Electricity MSHP	Option=Electricity Shared Heating	Option=Fuel Oil Fuel Boiler	Option=Fuel Oil Fuel Furnace	Option=Fuel Oil Fuel Wall/Floor Furnace	Option=Fuel Oil Shared Heating	Option=Natural Gas Fuel Boiler	Option=Natural Gas Fuel Furnace	Option=Natural Gas Fuel Wall/Floor Furnace	Option=Natural Gas Shared Heating	Option=None	Option=Other Fuel Fuel Boiler	Option=Other Fuel Fuel Furnace	Option=Other Fuel Fuel Wall/Floor Furnace	Option=Other Fuel Shared Heating	Option=Propane Fuel Boiler	Option=Propane Fuel Furnace	Option=Propane Fuel Wall/Floor Furnace	Option=Propane Shared Heating	Option=Void	source_count	source_weight	sampling_probability
-<<<<<<< HEAD
-Electricity	ASHP, SEER 10, 6.2 HSPF	1	0	0	0	0	0	0	0	0	0	0	0	0	0	0	0	0	0	0	0	0	0	0	0	0	329	696531	0.00803044
-Electricity	ASHP, SEER 13, 7.7 HSPF	1	0	0	0	0	0	0	0	0	0	0	0	0	0	0	0	0	0	0	0	0	0	0	0	0	954	7.094e+06	0.0817881
-Electricity	ASHP, SEER 15, 8.5 HSPF	1	0	0	0	0	0	0	0	0	0	0	0	0	0	0	0	0	0	0	0	0	0	0	0	0	797	1.81692e+06	0.0209477
-Electricity	Electric Baseboard, 100% Efficiency	0	1	0	0	0	0	0	0	0	0	0	0	0	0	0	0	0	0	0	0	0	0	0	0	0	789	8.19365e+06	0.0760342
-Electricity	Electric Boiler, 100% AFUE	0	0	1	0	0	0	0	0	0	0	0	0	0	0	0	0	0	0	0	0	0	0	0	0	0	17	139374	0.00129334
-Electricity	Electric Furnace, 100% AFUE	0	0	0	1	0	0	0	0	0	0	0	0	0	0	0	0	0	0	0	0	0	0	0	0	0	2099	1.84675e+07	0.175925
-Electricity	Electric Wall Furnace, 100% AFUE	0	0	0	0	1	0	0	0	0	0	0	0	0	0	0	0	0	0	0	0	0	0	0	0	0	19	166799	0.00154784
-=======
 Electricity	ASHP, SEER 10, 6.2 HSPF	1	0	0	0	0	0	0	0	0	0	0	0	0	0	0	0	0	0	0	0	0	0	0	0	0	329	696531	0.0078624
 Electricity	ASHP, SEER 13, 7.7 HSPF	1	0	0	0	0	0	0	0	0	0	0	0	0	0	0	0	0	0	0	0	0	0	0	0	0	954	7.094e+06	0.0800766
 Electricity	ASHP, SEER 15, 8.5 HSPF	1	0	0	0	0	0	0	0	0	0	0	0	0	0	0	0	0	0	0	0	0	0	0	0	0	797	1.81692e+06	0.0205093
@@ -15,7 +6,6 @@
 Electricity	Electric Boiler, 100% AFUE	0	0	1	0	0	0	0	0	0	0	0	0	0	0	0	0	0	0	0	0	0	0	0	0	0	17	139374	0.0012771
 Electricity	Electric Furnace, 100% AFUE	0	0	0	1	0	0	0	0	0	0	0	0	0	0	0	0	0	0	0	0	0	0	0	0	0	2099	1.84675e+07	0.172734
 Electricity	Electric Wall Furnace, 100% AFUE	0	0	0	0	1	0	0	0	0	0	0	0	0	0	0	0	0	0	0	0	0	0	0	0	0	19	166799	0.00152841
->>>>>>> e0c17adc
 Electricity	Fuel Boiler, 76% AFUE	0	0	0	0	0	0	0	0	0	0	0	0	0	0	0	0	0	0	0	0	0	0	0	0	1	0	0	0
 Electricity	Fuel Boiler, 80% AFUE	0	0	0	0	0	0	0	0	0	0	0	0	0	0	0	0	0	0	0	0	0	0	0	0	1	0	0	0
 Electricity	Fuel Boiler, 90% AFUE	0	0	0	0	0	0	0	0	0	0	0	0	0	0	0	0	0	0	0	0	0	0	0	0	1	0	0	0
@@ -29,11 +19,7 @@
 Electricity	MSHP, SEER 29.3, 14 HSPF	0	0	0	0	0	1	0	0	0	0	0	0	0	0	0	0	0	0	0	0	0	0	0	0	0	0	0	0
 Electricity	None	0	0	0	0	0	0	0	0	0	0	0	0	0	0	0	0	0	0	0	0	0	0	0	0	1	0	0	0
 Electricity	Other	0	0	0	0	0	0	0	0	0	0	0	0	0	0	0	0	0	0	0	0	0	0	0	0	1	0	0	0
-<<<<<<< HEAD
-Electricity	Shared Heating	0	0	0	0	0	0	1	0	0	0	0	0	0	0	0	0	0	0	0	0	0	0	0	0	0	153	1.4694e+06	0.0296583
-=======
 Electricity	Shared Heating	0	0	0	0	0	0	1	0	0	0	0	0	0	0	0	0	0	0	0	0	0	0	0	0	0	153	1.4694e+06	0.028088
->>>>>>> e0c17adc
 Electricity	Void	0	0	0	0	0	0	0	0	0	0	0	0	0	0	0	0	0	0	0	0	0	0	0	0	1	0	0	0
 Fuel Oil	ASHP, SEER 10, 6.2 HSPF	0	0	0	0	0	0	0	0	0	0	0	0	0	0	0	0	0	0	0	0	0	0	0	0	1	0	0	0
 Fuel Oil	ASHP, SEER 13, 7.7 HSPF	0	0	0	0	0	0	0	0	0	0	0	0	0	0	0	0	0	0	0	0	0	0	0	0	1	0	0	0
@@ -42,17 +28,6 @@
 Fuel Oil	Electric Boiler, 100% AFUE	0	0	0	0	0	0	0	0	0	0	0	0	0	0	0	0	0	0	0	0	0	0	0	0	1	0	0	0
 Fuel Oil	Electric Furnace, 100% AFUE	0	0	0	0	0	0	0	0	0	0	0	0	0	0	0	0	0	0	0	0	0	0	0	0	1	0	0	0
 Fuel Oil	Electric Wall Furnace, 100% AFUE	0	0	0	0	0	0	0	0	0	0	0	0	0	0	0	0	0	0	0	0	0	0	0	0	1	0	0	0
-<<<<<<< HEAD
-Fuel Oil	Fuel Boiler, 76% AFUE	0	0	0	0	0	0	0	1	0	0	0	0	0	0	0	0	0	0	0	0	0	0	0	0	0	104	75899.8	0.000382146
-Fuel Oil	Fuel Boiler, 80% AFUE	0	0	0	0	0	0	0	1	0	0	0	0	0	0	0	0	0	0	0	0	0	0	0	0	0	328	1.79037e+06	0.0090143
-Fuel Oil	Fuel Boiler, 90% AFUE	0	0	0	0	0	0	0	1	0	0	0	0	0	0	0	0	0	0	0	0	0	0	0	0	0	328	747932	0.00376574
-Fuel Oil	Fuel Furnace, 60% AFUE	0	0	0	0	0	0	0	0	1	0	0	0	0	0	0	0	0	0	0	0	0	0	0	0	0	0	0	0
-Fuel Oil	Fuel Furnace, 76% AFUE	0	0	0	0	0	0	0	0	1	0	0	0	0	0	0	0	0	0	0	0	0	0	0	0	0	89	42188.7	0.000525175
-Fuel Oil	Fuel Furnace, 80% AFUE	0	0	0	0	0	0	0	0	1	0	0	0	0	0	0	0	0	0	0	0	0	0	0	0	0	277	2.19764e+06	0.0273568
-Fuel Oil	Fuel Furnace, 92.5% AFUE	0	0	0	0	0	0	0	0	1	0	0	0	0	0	0	0	0	0	0	0	0	0	0	0	0	277	150675	0.00187564
-Fuel Oil	Fuel Wall/Floor Furnace, 60% AFUE	0	0	0	0	0	0	0	0	0	1	0	0	0	0	0	0	0	0	0	0	0	0	0	0	0	29	88481	0.00044549
-Fuel Oil	Fuel Wall/Floor Furnace, 68% AFUE	0	0	0	0	0	0	0	0	0	1	0	0	0	0	0	0	0	0	0	0	0	0	0	0	0	29	171032	0.000861127
-=======
 Fuel Oil	Fuel Boiler, 76% AFUE	0	0	0	0	0	0	0	1	0	0	0	0	0	0	0	0	0	0	0	0	0	0	0	0	0	104	75899.8	0.000405268
 Fuel Oil	Fuel Boiler, 80% AFUE	0	0	0	0	0	0	0	1	0	0	0	0	0	0	0	0	0	0	0	0	0	0	0	0	0	328	1.79037e+06	0.00955972
 Fuel Oil	Fuel Boiler, 90% AFUE	0	0	0	0	0	0	0	1	0	0	0	0	0	0	0	0	0	0	0	0	0	0	0	0	0	328	747932	0.00399359
@@ -62,16 +37,11 @@
 Fuel Oil	Fuel Furnace, 92.5% AFUE	0	0	0	0	0	0	0	0	1	0	0	0	0	0	0	0	0	0	0	0	0	0	0	0	0	277	150675	0.00198213
 Fuel Oil	Fuel Wall/Floor Furnace, 60% AFUE	0	0	0	0	0	0	0	0	0	1	0	0	0	0	0	0	0	0	0	0	0	0	0	0	0	29	88481	0.000472445
 Fuel Oil	Fuel Wall/Floor Furnace, 68% AFUE	0	0	0	0	0	0	0	0	0	1	0	0	0	0	0	0	0	0	0	0	0	0	0	0	0	29	171032	0.000913231
->>>>>>> e0c17adc
 Fuel Oil	MSHP, SEER 14.5, 8.2 HSPF	0	0	0	0	0	0	0	0	0	0	0	0	0	0	0	0	0	0	0	0	0	0	0	0	1	0	0	0
 Fuel Oil	MSHP, SEER 29.3, 14 HSPF	0	0	0	0	0	0	0	0	0	0	0	0	0	0	0	0	0	0	0	0	0	0	0	0	1	0	0	0
 Fuel Oil	None	0	0	0	0	0	0	0	0	0	0	0	0	0	0	0	0	0	0	0	0	0	0	0	0	1	1	7536.41	0
 Fuel Oil	Other	0	0	0	0	0	0	0	0	0	0	0	0	0	0	0	1	0	0	0	0	0	0	0	0	0	0	0	0
-<<<<<<< HEAD
-Fuel Oil	Shared Heating	0	0	0	0	0	0	0	0	0	0	1	0	0	0	0	0	0	0	0	0	0	0	0	0	0	181	1.63903e+06	0.00384082
-=======
 Fuel Oil	Shared Heating	0	0	0	0	0	0	0	0	0	0	1	0	0	0	0	0	0	0	0	0	0	0	0	0	0	181	1.63903e+06	0.00445662
->>>>>>> e0c17adc
 Fuel Oil	Void	0	0	0	0	0	0	0	0	0	0	0	0	0	0	0	0	0	0	0	0	0	0	0	0	1	0	0	0
 Natural Gas	ASHP, SEER 10, 6.2 HSPF	0	0	0	0	0	0	0	0	0	0	0	0	0	0	0	0	0	0	0	0	0	0	0	0	1	0	0	0
 Natural Gas	ASHP, SEER 13, 7.7 HSPF	0	0	0	0	0	0	0	0	0	0	0	0	0	0	0	0	0	0	0	0	0	0	0	0	1	0	0	0
@@ -80,17 +50,6 @@
 Natural Gas	Electric Boiler, 100% AFUE	0	0	0	0	0	0	0	0	0	0	0	0	0	0	0	0	0	0	0	0	0	0	0	0	1	0	0	0
 Natural Gas	Electric Furnace, 100% AFUE	0	0	0	0	0	0	0	0	0	0	0	0	0	0	0	0	0	0	0	0	0	0	0	0	1	0	0	0
 Natural Gas	Electric Wall Furnace, 100% AFUE	0	0	0	0	0	0	0	0	0	0	0	0	0	0	0	0	0	0	0	0	0	0	0	0	1	0	0	0
-<<<<<<< HEAD
-Natural Gas	Fuel Boiler, 76% AFUE	0	0	0	0	0	0	0	0	0	0	0	1	0	0	0	0	0	0	0	0	0	0	0	0	0	408	467123	0.0071137
-Natural Gas	Fuel Boiler, 80% AFUE	0	0	0	0	0	0	0	0	0	0	0	1	0	0	0	0	0	0	0	0	0	0	0	0	0	408	3.13863e+06	0.0477974
-Natural Gas	Fuel Boiler, 90% AFUE	0	0	0	0	0	0	0	0	0	0	0	1	0	0	0	0	0	0	0	0	0	0	0	0	0	0	0	0
-Natural Gas	Fuel Furnace, 60% AFUE	0	0	0	0	0	0	0	0	0	0	0	0	1	0	0	0	0	0	0	0	0	0	0	0	0	954	470547	0.00358612
-Natural Gas	Fuel Furnace, 76% AFUE	0	0	0	0	0	0	0	0	0	0	0	0	1	0	0	0	0	0	0	0	0	0	0	0	0	954	3.87746e+06	0.0295506
-Natural Gas	Fuel Furnace, 80% AFUE	0	0	0	0	0	0	0	0	0	0	0	0	1	0	0	0	0	0	0	0	0	0	0	0	0	4552	2.58522e+07	0.197023
-Natural Gas	Fuel Furnace, 92.5% AFUE	0	0	0	0	0	0	0	0	0	0	0	0	1	0	0	0	0	0	0	0	0	0	0	0	0	4552	1.25137e+07	0.0953684
-Natural Gas	Fuel Wall/Floor Furnace, 60% AFUE	0	0	0	0	0	0	0	0	0	0	0	0	0	1	0	0	0	0	0	0	0	0	0	0	0	415	1.27955e+06	0.0194859
-Natural Gas	Fuel Wall/Floor Furnace, 68% AFUE	0	0	0	0	0	0	0	0	0	0	0	0	0	1	0	0	0	0	0	0	0	0	0	0	0	415	2.5623e+06	0.0390205
-=======
 Natural Gas	Fuel Boiler, 76% AFUE	0	0	0	0	0	0	0	0	0	0	0	1	0	0	0	0	0	0	0	0	0	0	0	0	0	408	467123	0.00718942
 Natural Gas	Fuel Boiler, 80% AFUE	0	0	0	0	0	0	0	0	0	0	0	1	0	0	0	0	0	0	0	0	0	0	0	0	0	408	3.13863e+06	0.0483063
 Natural Gas	Fuel Boiler, 90% AFUE	0	0	0	0	0	0	0	0	0	0	0	1	0	0	0	0	0	0	0	0	0	0	0	0	0	0	0	0
@@ -100,16 +59,11 @@
 Natural Gas	Fuel Furnace, 92.5% AFUE	0	0	0	0	0	0	0	0	0	0	0	0	1	0	0	0	0	0	0	0	0	0	0	0	0	4552	1.25137e+07	0.0963584
 Natural Gas	Fuel Wall/Floor Furnace, 60% AFUE	0	0	0	0	0	0	0	0	0	0	0	0	0	1	0	0	0	0	0	0	0	0	0	0	0	415	1.27955e+06	0.0196934
 Natural Gas	Fuel Wall/Floor Furnace, 68% AFUE	0	0	0	0	0	0	0	0	0	0	0	0	0	1	0	0	0	0	0	0	0	0	0	0	0	415	2.5623e+06	0.0394359
->>>>>>> e0c17adc
 Natural Gas	MSHP, SEER 14.5, 8.2 HSPF	0	0	0	0	0	0	0	0	0	0	0	0	0	0	0	0	0	0	0	0	0	0	0	0	1	0	0	0
 Natural Gas	MSHP, SEER 29.3, 14 HSPF	0	0	0	0	0	0	0	0	0	0	0	0	0	0	0	0	0	0	0	0	0	0	0	0	1	0	0	0
 Natural Gas	None	0	0	0	0	0	0	0	0	0	0	0	0	0	0	0	0	0	0	0	0	0	0	0	0	1	1	12256.4	0
 Natural Gas	Other	0	0	0	0	0	0	0	0	0	0	0	0	0	0	0	1	0	0	0	0	0	0	0	0	0	0	0	0
-<<<<<<< HEAD
-Natural Gas	Shared Heating	0	0	0	0	0	0	0	0	0	0	0	0	0	0	1	0	0	0	0	0	0	0	0	0	0	496	5.19799e+06	0.0313886
-=======
 Natural Gas	Shared Heating	0	0	0	0	0	0	0	0	0	0	0	0	0	0	1	0	0	0	0	0	0	0	0	0	0	496	5.19799e+06	0.0307228
->>>>>>> e0c17adc
 Natural Gas	Void	0	0	0	0	0	0	0	0	0	0	0	0	0	0	0	0	0	0	0	0	0	0	0	0	1	0	0	0
 None	ASHP, SEER 10, 6.2 HSPF	0	0	0	0	0	0	0	0	0	0	0	0	0	0	0	0	0	0	0	0	0	0	0	0	1	0	0	0
 None	ASHP, SEER 13, 7.7 HSPF	0	0	0	0	0	0	0	0	0	0	0	0	0	0	0	0	0	0	0	0	0	0	0	0	1	0	0	0
@@ -129,11 +83,7 @@
 None	Fuel Wall/Floor Furnace, 68% AFUE	0	0	0	0	0	0	0	0	0	0	0	0	0	0	0	0	0	0	0	0	0	0	0	0	1	0	0	0
 None	MSHP, SEER 14.5, 8.2 HSPF	0	0	0	0	0	0	0	0	0	0	0	0	0	0	0	0	0	0	0	0	0	0	0	0	1	0	0	0
 None	MSHP, SEER 29.3, 14 HSPF	0	0	0	0	0	0	0	0	0	0	0	0	0	0	0	0	0	0	0	0	0	0	0	0	1	0	0	0
-<<<<<<< HEAD
-None	None	0	0	0	0	0	0	0	0	0	0	0	0	0	0	0	1	0	0	0	0	0	0	0	0	0	392	3.08071e+06	0.00890565
-=======
 None	None	0	0	0	0	0	0	0	0	0	0	0	0	0	0	0	1	0	0	0	0	0	0	0	0	0	392	3.08071e+06	0.00882821
->>>>>>> e0c17adc
 None	Other	0	0	0	0	0	0	0	0	0	0	0	0	0	0	0	0	0	0	0	0	0	0	0	0	1	0	0	0
 None	Shared Heating	0	0	0	0	0	0	0	0	0	0	0	0	0	0	0	0	0	0	0	0	0	0	0	0	1	0	0	0
 None	Void	0	0	0	0	0	0	0	0	0	0	0	0	0	0	0	0	0	0	0	0	0	0	0	0	1	0	0	0
@@ -156,13 +106,8 @@
 Other Fuel	MSHP, SEER 14.5, 8.2 HSPF	0	0	0	0	0	0	0	0	0	0	0	0	0	0	0	0	0	0	0	0	0	0	0	0	1	0	0	0
 Other Fuel	MSHP, SEER 29.3, 14 HSPF	0	0	0	0	0	0	0	0	0	0	0	0	0	0	0	0	0	0	0	0	0	0	0	0	1	0	0	0
 Other Fuel	None	0	0	0	0	0	0	0	0	0	0	0	0	0	0	0	0	0	0	0	0	0	0	0	0	1	0	0	0
-<<<<<<< HEAD
-Other Fuel	Other	0	0	0	0	0	0	0	0	0	0	0	0	0	0	0	1	0	0	0	0	0	0	0	0	0	357	3.425e+06	0.0261498
-Other Fuel	Shared Heating	0	0	0	0	0	0	0	0	0	0	0	0	0	0	0	0	0	0	0	1	0	0	0	0	0	29	314922	0.000798229
-=======
 Other Fuel	Other	0	0	0	0	0	0	0	0	0	0	0	0	0	0	0	1	0	0	0	0	0	0	0	0	0	357	3.425e+06	0.0275906
 Other Fuel	Shared Heating	0	0	0	0	0	0	0	0	0	0	0	0	0	0	0	0	0	0	0	1	0	0	0	0	0	29	314922	0.000801713
->>>>>>> e0c17adc
 Other Fuel	Void	0	0	0	0	0	0	0	0	0	0	0	0	0	0	0	0	0	0	0	0	0	0	0	0	1	0	0	0
 Propane	ASHP, SEER 10, 6.2 HSPF	0	0	0	0	0	0	0	0	0	0	0	0	0	0	0	0	0	0	0	0	0	0	0	0	1	0	0	0
 Propane	ASHP, SEER 13, 7.7 HSPF	0	0	0	0	0	0	0	0	0	0	0	0	0	0	0	0	0	0	0	0	0	0	0	0	1	0	0	0
@@ -171,17 +116,6 @@
 Propane	Electric Boiler, 100% AFUE	0	0	0	0	0	0	0	0	0	0	0	0	0	0	0	0	0	0	0	0	0	0	0	0	1	0	0	0
 Propane	Electric Furnace, 100% AFUE	0	0	0	0	0	0	0	0	0	0	0	0	0	0	0	0	0	0	0	0	0	0	0	0	1	0	0	0
 Propane	Electric Wall Furnace, 100% AFUE	0	0	0	0	0	0	0	0	0	0	0	0	0	0	0	0	0	0	0	0	0	0	0	0	1	0	0	0
-<<<<<<< HEAD
-Propane	Fuel Boiler, 76% AFUE	0	0	0	0	0	0	0	0	0	0	0	0	0	0	0	0	0	0	0	0	1	0	0	0	0	7	6518.94	5.57045e-05
-Propane	Fuel Boiler, 80% AFUE	0	0	0	0	0	0	0	0	0	0	0	0	0	0	0	0	0	0	0	0	1	0	0	0	0	29	198735	0.0016982
-Propane	Fuel Boiler, 90% AFUE	0	0	0	0	0	0	0	0	0	0	0	0	0	0	0	0	0	0	0	0	1	0	0	0	0	29	84439.2	0.000721537
-Propane	Fuel Furnace, 60% AFUE	0	0	0	0	0	0	0	0	0	0	0	0	0	0	0	0	0	0	0	0	0	1	0	0	0	53	19712.2	0.000187414
-Propane	Fuel Furnace, 76% AFUE	0	0	0	0	0	0	0	0	0	0	0	0	0	0	0	0	0	0	0	0	0	1	0	0	0	53	258946	0.00246194
-Propane	Fuel Furnace, 80% AFUE	0	0	0	0	0	0	0	0	0	0	0	0	0	0	0	0	0	0	0	0	0	1	0	0	0	352	2.46077e+06	0.0233958
-Propane	Fuel Furnace, 92.5% AFUE	0	0	0	0	0	0	0	0	0	0	0	0	0	0	0	0	0	0	0	0	0	1	0	0	0	352	1.19118e+06	0.0113252
-Propane	Fuel Wall/Floor Furnace, 60% AFUE	0	0	0	0	0	0	0	0	0	0	0	0	0	0	0	0	0	0	0	0	0	0	1	0	0	88	353770	0.00302298
-Propane	Fuel Wall/Floor Furnace, 68% AFUE	0	0	0	0	0	0	0	0	0	0	0	0	0	0	0	0	0	0	0	0	0	0	1	0	0	88	776661	0.0066366
-=======
 Propane	Fuel Boiler, 76% AFUE	0	0	0	0	0	0	0	0	0	0	0	0	0	0	0	0	0	0	0	0	1	0	0	0	0	7	6518.94	5.50019e-05
 Propane	Fuel Boiler, 80% AFUE	0	0	0	0	0	0	0	0	0	0	0	0	0	0	0	0	0	0	0	0	1	0	0	0	0	29	198735	0.00167678
 Propane	Fuel Boiler, 90% AFUE	0	0	0	0	0	0	0	0	0	0	0	0	0	0	0	0	0	0	0	0	1	0	0	0	0	29	84439.2	0.000712436
@@ -191,16 +125,11 @@
 Propane	Fuel Furnace, 92.5% AFUE	0	0	0	0	0	0	0	0	0	0	0	0	0	0	0	0	0	0	0	0	0	1	0	0	0	352	1.19118e+06	0.0112603
 Propane	Fuel Wall/Floor Furnace, 60% AFUE	0	0	0	0	0	0	0	0	0	0	0	0	0	0	0	0	0	0	0	0	0	0	1	0	0	88	353770	0.00298485
 Propane	Fuel Wall/Floor Furnace, 68% AFUE	0	0	0	0	0	0	0	0	0	0	0	0	0	0	0	0	0	0	0	0	0	0	1	0	0	88	776661	0.00655289
->>>>>>> e0c17adc
 Propane	MSHP, SEER 14.5, 8.2 HSPF	0	0	0	0	0	0	0	0	0	0	0	0	0	0	0	0	0	0	0	0	0	0	0	0	1	0	0	0
 Propane	MSHP, SEER 29.3, 14 HSPF	0	0	0	0	0	0	0	0	0	0	0	0	0	0	0	0	0	0	0	0	0	0	0	0	1	0	0	0
 Propane	None	0	0	0	0	0	0	0	0	0	0	0	0	0	0	0	0	0	0	0	0	0	0	0	0	1	0	0	0
 Propane	Other	0	0	0	0	0	0	0	0	0	0	0	0	0	0	0	1	0	0	0	0	0	0	0	0	0	0	0	0
-<<<<<<< HEAD
-Propane	Shared Heating	0	0	0	0	0	0	0	0	0	0	0	0	0	0	0	0	0	0	0	0	0	0	0	1	0	18	236639	0.00101399
-=======
 Propane	Shared Heating	0	0	0	0	0	0	0	0	0	0	0	0	0	0	0	0	0	0	0	0	0	0	0	1	0	18	236639	0.000982625
->>>>>>> e0c17adc
 Propane	Void	0	0	0	0	0	0	0	0	0	0	0	0	0	0	0	0	0	0	0	0	0	0	0	0	1	0	0	0
-# Created by: \sources\recs\2009\tsv_maker.py
+# Created by: sources\recs\2009\tsv_maker.py
 # Source: Calculated directly from other distributions