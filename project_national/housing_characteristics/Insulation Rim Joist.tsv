--- conflicted
+++ resolved
@@ -1,14 +1,6 @@
 Dependency=Insulation Foundation Wall	Option=None	Option=Uninsulated	Option=R-5, Exterior	Option=R-10, Exterior	Option=R-15, Exterior	sampling_probability
-<<<<<<< HEAD
-None	1	0	0	0	0	0.478603
-Uninsulated	0	1	0	0	0	0.476308
-Wall R-5, Exterior	0	0	1	0	0	0.0116102
-Wall R-10, Exterior	0	0	0	1	0	0.0283255
-Wall R-15, Exterior	0	0	0	0	1	0.0051526
-=======
 None	1	0	0	0	0	0.47729
 Uninsulated	0	1	0	0	0	0.4785
 Wall R-5, Exterior	0	0	1	0	0	0.0113201
 Wall R-10, Exterior	0	0	0	1	0	0.0251484
-Wall R-15, Exterior	0	0	0	0	1	0.00778891
->>>>>>> e1387e3e
+Wall R-15, Exterior	0	0	0	0	1	0.00778891