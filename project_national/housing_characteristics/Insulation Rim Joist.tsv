Dependency=Insulation Foundation Wall	Option=None	Option=Uninsulated	Option=R-5, Exterior	Option=R-10, Exterior	Option=R-15, Exterior	sampling_probability
<<<<<<< HEAD
None	1	0	0	0	0	0.477294
Uninsulated	0	1	0	0	0	0.478502
Wall R-5, Exterior	0	0	1	0	0	0.0113201
Wall R-10, Exterior	0	0	0	1	0	0.0251484
Wall R-15, Exterior	0	0	0	0	1	0.00778893
=======
None	1	0	0	0	0	0.477291
Uninsulated	0	1	0	0	0	0.478511
Wall R-5, Exterior	0	0	1	0	0	0.0113178
Wall R-10, Exterior	0	0	0	1	0	0.0251447
Wall R-15, Exterior	0	0	0	0	1	0.00778849
>>>>>>> ee49ad68
<|MERGE_RESOLUTION|>--- conflicted
+++ resolved
@@ -1,14 +1,6 @@
 Dependency=Insulation Foundation Wall	Option=None	Option=Uninsulated	Option=R-5, Exterior	Option=R-10, Exterior	Option=R-15, Exterior	sampling_probability
-<<<<<<< HEAD
-None	1	0	0	0	0	0.477294
-Uninsulated	0	1	0	0	0	0.478502
-Wall R-5, Exterior	0	0	1	0	0	0.0113201
-Wall R-10, Exterior	0	0	0	1	0	0.0251484
-Wall R-15, Exterior	0	0	0	0	1	0.00778893
-=======
 None	1	0	0	0	0	0.477291
 Uninsulated	0	1	0	0	0	0.478511
 Wall R-5, Exterior	0	0	1	0	0	0.0113178
 Wall R-10, Exterior	0	0	0	1	0	0.0251447
-Wall R-15, Exterior	0	0	0	0	1	0.00778849
->>>>>>> ee49ad68
+Wall R-15, Exterior	0	0	0	0	1	0.00778849