Dependency=Geometry Floor Area	Option=0-1499	Option=1500-2499	Option=2500-3999	Option=4000+	source_count	source_weight	sampling_probability
<<<<<<< HEAD
0-499	1	0	0	0	755	7.15905e+06	0.0289639
1000-1499	1	0	0	0	2819	2.67582e+07	0.261662
1500-1999	0	1	0	0	2047	1.87737e+07	0.197926
2000-2499	0	1	0	0	1367	1.26713e+07	0.127221
2500-2999	0	0	1	0	815	7.29895e+06	0.0678585
3000-3999	0	0	1	0	869	7.86882e+06	0.0627624
4000+	0	0	0	1	590	5.0953e+06	0.0304635
500-749	1	0	0	0	1155	1.20227e+07	0.0818606
750-999	1	0	0	0	1567	1.50868e+07	0.141282
# Created by: \sources\recs\2009\tsv_maker.py
=======
0-499	1	0	0	0	755	7.15905e+06	0.0283221
1000-1499	1	0	0	0	2819	2.67582e+07	0.261526
1500-1999	0	1	0	0	2047	1.87737e+07	0.200995
2000-2499	0	1	0	0	1367	1.26713e+07	0.129403
2500-2999	0	0	1	0	815	7.29895e+06	0.0686173
3000-3999	0	0	1	0	869	7.86882e+06	0.0631421
4000+	0	0	0	1	590	5.0953e+06	0.0305176
500-749	1	0	0	0	1155	1.20227e+07	0.0793225
750-999	1	0	0	0	1567	1.50868e+07	0.138154
# Created by: sources\recs\2009\tsv_maker.py
>>>>>>> e0c17adc
# Source: The sample counts and sample weights are constructed using U.S. EIA 2009 Residential Energy Consumption Survey (RECS) microdata.
# Source: Geometry Floor Area bins are from the UNITSIZE field of the 2017 American Housing Survey (AHS).<|MERGE_RESOLUTION|>--- conflicted
+++ resolved
@@ -1,16 +1,4 @@
 Dependency=Geometry Floor Area	Option=0-1499	Option=1500-2499	Option=2500-3999	Option=4000+	source_count	source_weight	sampling_probability
-<<<<<<< HEAD
-0-499	1	0	0	0	755	7.15905e+06	0.0289639
-1000-1499	1	0	0	0	2819	2.67582e+07	0.261662
-1500-1999	0	1	0	0	2047	1.87737e+07	0.197926
-2000-2499	0	1	0	0	1367	1.26713e+07	0.127221
-2500-2999	0	0	1	0	815	7.29895e+06	0.0678585
-3000-3999	0	0	1	0	869	7.86882e+06	0.0627624
-4000+	0	0	0	1	590	5.0953e+06	0.0304635
-500-749	1	0	0	0	1155	1.20227e+07	0.0818606
-750-999	1	0	0	0	1567	1.50868e+07	0.141282
-# Created by: \sources\recs\2009\tsv_maker.py
-=======
 0-499	1	0	0	0	755	7.15905e+06	0.0283221
 1000-1499	1	0	0	0	2819	2.67582e+07	0.261526
 1500-1999	0	1	0	0	2047	1.87737e+07	0.200995
@@ -21,6 +9,5 @@
 500-749	1	0	0	0	1155	1.20227e+07	0.0793225
 750-999	1	0	0	0	1567	1.50868e+07	0.138154
 # Created by: sources\recs\2009\tsv_maker.py
->>>>>>> e0c17adc
 # Source: The sample counts and sample weights are constructed using U.S. EIA 2009 Residential Energy Consumption Survey (RECS) microdata.
 # Source: Geometry Floor Area bins are from the UNITSIZE field of the 2017 American Housing Survey (AHS).