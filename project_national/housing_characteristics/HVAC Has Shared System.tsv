Dependency=Geometry Building Type RECS	Dependency=HVAC Cooling Type	Dependency=HVAC Heating Type	Dependency=Vintage	Option=Cooling Only	Option=Heating and Cooling	Option=Heating Only	Option=None	source_count	source_weight	sampling_probability
Mobile Home	Central AC	Ducted Heat Pump	1940s	0	0	0	1	0	0	0
<<<<<<< HEAD
Mobile Home	Heat Pump	Ducted Heat Pump	1940s	0	0	0	1	0	0	3.39408e-05
Mobile Home	None	Ducted Heat Pump	1940s	0	0	0	1	0	0	0
Mobile Home	Room AC	Ducted Heat Pump	1940s	0	0	0	1	0	0	0
Mobile Home	Central AC	Ducted Heating	1940s	0	0	0	1	0	0	5.40625e-05
Mobile Home	Heat Pump	Ducted Heating	1940s	0	0	0	1	0	0	0
Mobile Home	None	Ducted Heating	1940s	0	0	0	1	0	0	3.75193e-05
Mobile Home	Room AC	Ducted Heating	1940s	0	0	0	1	0	0	2.82043e-05
=======
Mobile Home	Heat Pump	Ducted Heat Pump	1940s	0	0	0	1	0	0	3.00273e-05
Mobile Home	None	Ducted Heat Pump	1940s	0	0	0	1	0	0	0
Mobile Home	Room AC	Ducted Heat Pump	1940s	0	0	0	1	0	0	0
Mobile Home	Central AC	Ducted Heating	1940s	0	0	0	1	0	0	5.04754e-05
Mobile Home	Heat Pump	Ducted Heating	1940s	0	0	0	1	0	0	0
Mobile Home	None	Ducted Heating	1940s	0	0	0	1	0	0	3.41308e-05
Mobile Home	Room AC	Ducted Heating	1940s	0	0	0	1	0	0	2.79074e-05
>>>>>>> e0c17adc
Mobile Home	Central AC	Non-Ducted Heat Pump	1940s	0	0	0	1	0	0	0
Mobile Home	Heat Pump	Non-Ducted Heat Pump	1940s	0	0	0	1	0	0	0
Mobile Home	None	Non-Ducted Heat Pump	1940s	0	0	0	1	1	1140.65	0
Mobile Home	Room AC	Non-Ducted Heat Pump	1940s	0	0	0	1	1	1140.65	0
<<<<<<< HEAD
Mobile Home	Central AC	Non-Ducted Heating	1940s	0	0	0	1	0	0	2.2006e-05
Mobile Home	Heat Pump	Non-Ducted Heating	1940s	0	0	0	1	0	0	0
Mobile Home	None	Non-Ducted Heating	1940s	0	0	0	1	1	1140.65	4.03488e-05
Mobile Home	Room AC	Non-Ducted Heating	1940s	0	0	0	1	1	1140.65	3.54015e-05
Mobile Home	Central AC	None	1940s	0	0	0	1	0	0	1.77518e-06
Mobile Home	Heat Pump	None	1940s	0	0	0	1	0	0	0
Mobile Home	None	None	1940s	0	0	0	1	1	1175.22	3.21537e-06
Mobile Home	Room AC	None	1940s	0	0	0	1	1	1175.22	3.41496e-06
Mobile Home	Central AC	Ducted Heat Pump	1950s	0	0	0	1	3	8923.34	0
Mobile Home	Heat Pump	Ducted Heat Pump	1950s	0	0	0	1	3	8923.34	8.74141e-05
Mobile Home	None	Ducted Heat Pump	1950s	0	0	0	1	3	10135.3	0
Mobile Home	Room AC	Ducted Heat Pump	1950s	0	0	0	1	3	10135.3	0
Mobile Home	Central AC	Ducted Heating	1950s	0	0	0	1	3	8923.34	0.000194827
Mobile Home	Heat Pump	Ducted Heating	1950s	0	0	0	1	3	8923.34	0
Mobile Home	None	Ducted Heating	1950s	0	0	0	1	3	10135.3	0.000176935
Mobile Home	Room AC	Ducted Heating	1950s	0	0	0	1	3	10135.3	0.000100964
=======
Mobile Home	Central AC	Non-Ducted Heating	1940s	0	0	0	1	0	0	2.01041e-05
Mobile Home	Heat Pump	Non-Ducted Heating	1940s	0	0	0	1	0	0	0
Mobile Home	None	Non-Ducted Heating	1940s	0	0	0	1	1	1140.65	3.84028e-05
Mobile Home	Room AC	Non-Ducted Heating	1940s	0	0	0	1	1	1140.65	3.30503e-05
Mobile Home	Central AC	None	1940s	0	0	0	1	0	0	1.53191e-06
Mobile Home	Heat Pump	None	1940s	0	0	0	1	0	0	0
Mobile Home	None	None	1940s	0	0	0	1	1	1175.22	3.11906e-06
Mobile Home	Room AC	None	1940s	0	0	0	1	1	1175.22	3.19548e-06
Mobile Home	Central AC	Ducted Heat Pump	1950s	0	0	0	1	3	8923.34	0
Mobile Home	Heat Pump	Ducted Heat Pump	1950s	0	0	0	1	3	8923.34	7.64552e-05
Mobile Home	None	Ducted Heat Pump	1950s	0	0	0	1	3	10135.3	0
Mobile Home	Room AC	Ducted Heat Pump	1950s	0	0	0	1	3	10135.3	0
Mobile Home	Central AC	Ducted Heating	1950s	0	0	0	1	3	8923.34	0.000167558
Mobile Home	Heat Pump	Ducted Heating	1950s	0	0	0	1	3	8923.34	0
Mobile Home	None	Ducted Heating	1950s	0	0	0	1	3	10135.3	0.000151002
Mobile Home	Room AC	Ducted Heating	1950s	0	0	0	1	3	10135.3	8.67261e-05
>>>>>>> e0c17adc
Mobile Home	Central AC	Non-Ducted Heat Pump	1950s	0	0	0	1	0	0	0
Mobile Home	Heat Pump	Non-Ducted Heat Pump	1950s	0	0	0	1	0	0	0
Mobile Home	None	Non-Ducted Heat Pump	1950s	0	0	0	1	6	11643.8	0
Mobile Home	Room AC	Non-Ducted Heat Pump	1950s	0	0	0	1	6	11643.8	0
<<<<<<< HEAD
Mobile Home	Central AC	Non-Ducted Heating	1950s	0	0	0	1	0	0	6.57744e-05
Mobile Home	Heat Pump	Non-Ducted Heating	1950s	0	0	0	1	0	0	0
Mobile Home	None	Non-Ducted Heating	1950s	0	0	0	1	6	11643.8	0.000105912
Mobile Home	Room AC	Non-Ducted Heating	1950s	0	0	0	1	6	11643.8	0.00013296
Mobile Home	Central AC	None	1950s	0	0	0	1	0	0	2.49644e-06
Mobile Home	Heat Pump	None	1950s	0	0	0	1	0	0	0
Mobile Home	None	None	1950s	0	0	0	1	6	11996.7	9.39481e-06
Mobile Home	Room AC	None	1950s	0	0	0	1	6	11996.7	1.144e-05
Mobile Home	Central AC	Ducted Heat Pump	1960s	0	0	0	1	5	11688.9	0
Mobile Home	Heat Pump	Ducted Heat Pump	1960s	0	0	0	1	5	11688.9	0.000353976
Mobile Home	None	Ducted Heat Pump	1960s	0	0	0	1	16	37525.7	0
Mobile Home	Room AC	Ducted Heat Pump	1960s	0	0	0	1	16	37525.7	0
Mobile Home	Central AC	Ducted Heating	1960s	0	0	0	1	5	11688.9	0.000982722
Mobile Home	Heat Pump	Ducted Heating	1960s	0	0	0	1	5	11688.9	0
Mobile Home	None	Ducted Heating	1960s	0	0	0	1	16	37525.7	0.000483635
Mobile Home	Room AC	Ducted Heating	1960s	0	0	0	1	16	37525.7	0.000584653
=======
Mobile Home	Central AC	Non-Ducted Heating	1950s	0	0	0	1	0	0	5.50092e-05
Mobile Home	Heat Pump	Non-Ducted Heating	1950s	0	0	0	1	0	0	0
Mobile Home	None	Non-Ducted Heating	1950s	0	0	0	1	6	11643.8	9.37508e-05
Mobile Home	Room AC	Non-Ducted Heating	1950s	0	0	0	1	6	11643.8	0.000116595
Mobile Home	Central AC	None	1950s	0	0	0	1	0	0	2.61814e-06
Mobile Home	Heat Pump	None	1950s	0	0	0	1	0	0	0
Mobile Home	None	None	1950s	0	0	0	1	6	11996.7	8.05855e-06
Mobile Home	Room AC	None	1950s	0	0	0	1	6	11996.7	8.88768e-06
Mobile Home	Central AC	Ducted Heat Pump	1960s	0	0	0	1	5	11688.9	0
Mobile Home	Heat Pump	Ducted Heat Pump	1960s	0	0	0	1	5	11688.9	0.000311849
Mobile Home	None	Ducted Heat Pump	1960s	0	0	0	1	16	37525.7	0
Mobile Home	Room AC	Ducted Heat Pump	1960s	0	0	0	1	16	37525.7	0
Mobile Home	Central AC	Ducted Heating	1960s	0	0	0	1	5	11688.9	0.00090345
Mobile Home	Heat Pump	Ducted Heating	1960s	0	0	0	1	5	11688.9	0
Mobile Home	None	Ducted Heating	1960s	0	0	0	1	16	37525.7	0.00044647
Mobile Home	Room AC	Ducted Heating	1960s	0	0	0	1	16	37525.7	0.000521416
>>>>>>> e0c17adc
Mobile Home	Central AC	Non-Ducted Heat Pump	1960s	0	0	0	1	4	5933.55	0
Mobile Home	Heat Pump	Non-Ducted Heat Pump	1960s	0	0	0	1	4	5933.55	0
Mobile Home	None	Non-Ducted Heat Pump	1960s	0	0	0	1	10	20442.7	0
Mobile Home	Room AC	Non-Ducted Heat Pump	1960s	0	0	0	1	10	20442.7	0
<<<<<<< HEAD
Mobile Home	Central AC	Non-Ducted Heating	1960s	0	0	0	1	4	5933.55	0.00024098
Mobile Home	Heat Pump	Non-Ducted Heating	1960s	0	0	0	1	4	5933.55	0
Mobile Home	None	Non-Ducted Heating	1960s	0	0	0	1	10	20442.7	0.000195832
Mobile Home	Room AC	Non-Ducted Heating	1960s	0	0	0	1	10	20442.7	0.000722308
Mobile Home	Central AC	None	1960s	0	0	0	1	4	6113.36	1.10673e-05
Mobile Home	Heat Pump	None	1960s	0	0	0	1	4	6113.36	0
Mobile Home	None	None	1960s	0	0	0	1	10	21062.2	7.85919e-06
Mobile Home	Room AC	None	1960s	0	0	0	1	10	21062.2	3.08357e-05
Mobile Home	Central AC	Ducted Heat Pump	1970s	0	0	0	1	45	135946	0
Mobile Home	Heat Pump	Ducted Heat Pump	1970s	0	0	0	1	45	135946	0.00162395
Mobile Home	None	Ducted Heat Pump	1970s	0	0	0	1	52	140021	0
Mobile Home	Room AC	Ducted Heat Pump	1970s	0	0	0	1	52	140021	0
Mobile Home	Central AC	Ducted Heating	1970s	0	0	0	1	45	135946	0.0037367
Mobile Home	Heat Pump	Ducted Heating	1970s	0	0	0	1	45	135946	0
Mobile Home	None	Ducted Heating	1970s	0	0	0	1	52	140021	0.00181617
Mobile Home	Room AC	Ducted Heating	1970s	0	0	0	1	52	140021	0.00231983
=======
Mobile Home	Central AC	Non-Ducted Heating	1960s	0	0	0	1	4	5933.55	0.000215188
Mobile Home	Heat Pump	Non-Ducted Heating	1960s	0	0	0	1	4	5933.55	0
Mobile Home	None	Non-Ducted Heating	1960s	0	0	0	1	10	20442.7	0.000184165
Mobile Home	Room AC	Non-Ducted Heating	1960s	0	0	0	1	10	20442.7	0.000660454
Mobile Home	Central AC	None	1960s	0	0	0	1	4	6113.36	1.1346e-05
Mobile Home	Heat Pump	None	1960s	0	0	0	1	4	6113.36	0
Mobile Home	None	None	1960s	0	0	0	1	10	21062.2	8.24224e-06
Mobile Home	Room AC	None	1960s	0	0	0	1	10	21062.2	3.16457e-05
Mobile Home	Central AC	Ducted Heat Pump	1970s	0	0	0	1	45	135946	0
Mobile Home	Heat Pump	Ducted Heat Pump	1970s	0	0	0	1	45	135946	0.00148234
Mobile Home	None	Ducted Heat Pump	1970s	0	0	0	1	52	140021	0
Mobile Home	Room AC	Ducted Heat Pump	1970s	0	0	0	1	52	140021	0
Mobile Home	Central AC	Ducted Heating	1970s	0	0	0	1	45	135946	0.00353196
Mobile Home	Heat Pump	Ducted Heating	1970s	0	0	0	1	45	135946	0
Mobile Home	None	Ducted Heating	1970s	0	0	0	1	52	140021	0.00179239
Mobile Home	Room AC	Ducted Heating	1970s	0	0	0	1	52	140021	0.00220379
>>>>>>> e0c17adc
Mobile Home	Central AC	Non-Ducted Heat Pump	1970s	0	0	0	1	11	24795.1	0
Mobile Home	Heat Pump	Non-Ducted Heat Pump	1970s	0	0	0	1	11	24795.1	0
Mobile Home	None	Non-Ducted Heat Pump	1970s	0	0	0	1	39	74524.9	0
Mobile Home	Room AC	Non-Ducted Heat Pump	1970s	0	0	0	1	39	74524.9	0
<<<<<<< HEAD
Mobile Home	Central AC	Non-Ducted Heating	1970s	0	0	0	1	11	24795.1	0.000675389
Mobile Home	Heat Pump	Non-Ducted Heating	1970s	0	0	0	1	11	24795.1	0
Mobile Home	None	Non-Ducted Heating	1970s	0	0	0	1	39	74524.9	0.000526623
Mobile Home	Room AC	Non-Ducted Heating	1970s	0	0	0	1	39	74524.9	0.00194649
Mobile Home	Central AC	None	1970s	0	0	0	1	11	25546.4	2.77031e-05
Mobile Home	Heat Pump	None	1970s	0	0	0	1	11	25546.4	0
Mobile Home	None	None	1970s	0	0	0	1	39	76783.2	1.65302e-05
Mobile Home	Room AC	None	1970s	0	0	0	1	39	76783.2	7.49658e-05
Mobile Home	Central AC	Ducted Heat Pump	1980s	0	0	0	1	57	190550	0
Mobile Home	Heat Pump	Ducted Heat Pump	1980s	0	0	0	1	57	190550	0.00246693
Mobile Home	None	Ducted Heat Pump	1980s	0	0	0	1	36	123754	0
Mobile Home	Room AC	Ducted Heat Pump	1980s	0	0	0	1	36	123754	0
Mobile Home	Central AC	Ducted Heating	1980s	0	0	0	1	57	190550	0.00542461
Mobile Home	Heat Pump	Ducted Heating	1980s	0	0	0	1	57	190550	0
Mobile Home	None	Ducted Heating	1980s	0	0	0	1	36	123754	0.00153027
Mobile Home	Room AC	Ducted Heating	1980s	0	0	0	1	36	123754	0.00180194
=======
Mobile Home	Central AC	Non-Ducted Heating	1970s	0	0	0	1	11	24795.1	0.00063882
Mobile Home	Heat Pump	Non-Ducted Heating	1970s	0	0	0	1	11	24795.1	0
Mobile Home	None	Non-Ducted Heating	1970s	0	0	0	1	39	74524.9	0.000508418
Mobile Home	Room AC	Non-Ducted Heating	1970s	0	0	0	1	39	74524.9	0.00188932
Mobile Home	Central AC	None	1970s	0	0	0	1	11	25546.4	2.62356e-05
Mobile Home	Heat Pump	None	1970s	0	0	0	1	11	25546.4	0
Mobile Home	None	None	1970s	0	0	0	1	39	76783.2	1.68755e-05
Mobile Home	Room AC	None	1970s	0	0	0	1	39	76783.2	7.44748e-05
Mobile Home	Central AC	Ducted Heat Pump	1980s	0	0	0	1	57	190550	0
Mobile Home	Heat Pump	Ducted Heat Pump	1980s	0	0	0	1	57	190550	0.00235887
Mobile Home	None	Ducted Heat Pump	1980s	0	0	0	1	36	123754	0
Mobile Home	Room AC	Ducted Heat Pump	1980s	0	0	0	1	36	123754	0
Mobile Home	Central AC	Ducted Heating	1980s	0	0	0	1	57	190550	0.00530512
Mobile Home	Heat Pump	Ducted Heating	1980s	0	0	0	1	57	190550	0
Mobile Home	None	Ducted Heating	1980s	0	0	0	1	36	123754	0.0015141
Mobile Home	Room AC	Ducted Heating	1980s	0	0	0	1	36	123754	0.00178068
>>>>>>> e0c17adc
Mobile Home	Central AC	Non-Ducted Heat Pump	1980s	0	0	0	1	7	15916.3	0
Mobile Home	Heat Pump	Non-Ducted Heat Pump	1980s	0	0	0	1	7	15916.3	0
Mobile Home	None	Non-Ducted Heat Pump	1980s	0	0	0	1	28	64330.8	0
Mobile Home	Room AC	Non-Ducted Heat Pump	1980s	0	0	0	1	28	64330.8	0
<<<<<<< HEAD
Mobile Home	Central AC	Non-Ducted Heating	1980s	0	0	0	1	7	15916.3	0.000741918
Mobile Home	Heat Pump	Non-Ducted Heating	1980s	0	0	0	1	7	15916.3	0
Mobile Home	None	Non-Ducted Heating	1980s	0	0	0	1	28	64330.8	0.000820657
Mobile Home	Room AC	Non-Ducted Heating	1980s	0	0	0	1	28	64330.8	0.00111223
Mobile Home	Central AC	None	1980s	0	0	0	1	7	16398.6	1.14935e-05
Mobile Home	Heat Pump	None	1980s	0	0	0	1	7	16398.6	0
Mobile Home	None	None	1980s	0	0	0	1	28	66280.2	3.29522e-05
Mobile Home	Room AC	None	1980s	0	0	0	1	28	66280.2	5.58223e-05
Mobile Home	Central AC	Ducted Heat Pump	1990s	0	0	0	1	88	303033	0
Mobile Home	Heat Pump	Ducted Heat Pump	1990s	0	0	0	1	88	303033	0.00436342
Mobile Home	None	Ducted Heat Pump	1990s	0	0	0	1	25	92348.8	0
Mobile Home	Room AC	Ducted Heat Pump	1990s	0	0	0	1	25	92348.8	0
Mobile Home	Central AC	Ducted Heating	1990s	0	0	0	1	88	303033	0.00707521
Mobile Home	Heat Pump	Ducted Heating	1990s	0	0	0	1	88	303033	0
Mobile Home	None	Ducted Heating	1990s	0	0	0	1	25	92348.8	0.0017005
Mobile Home	Room AC	Ducted Heating	1990s	0	0	0	1	25	92348.8	0.00238041
=======
Mobile Home	Central AC	Non-Ducted Heating	1980s	0	0	0	1	7	15916.3	0.000728799
Mobile Home	Heat Pump	Non-Ducted Heating	1980s	0	0	0	1	7	15916.3	0
Mobile Home	None	Non-Ducted Heating	1980s	0	0	0	1	28	64330.8	0.000812403
Mobile Home	Room AC	Non-Ducted Heating	1980s	0	0	0	1	28	64330.8	0.00109031
Mobile Home	Central AC	None	1980s	0	0	0	1	7	16398.6	1.08057e-05
Mobile Home	Heat Pump	None	1980s	0	0	0	1	7	16398.6	0
Mobile Home	None	None	1980s	0	0	0	1	28	66280.2	3.10298e-05
Mobile Home	Room AC	None	1980s	0	0	0	1	28	66280.2	5.48976e-05
Mobile Home	Central AC	Ducted Heat Pump	1990s	0	0	0	1	88	303033	0
Mobile Home	Heat Pump	Ducted Heat Pump	1990s	0	0	0	1	88	303033	0.00438438
Mobile Home	None	Ducted Heat Pump	1990s	0	0	0	1	25	92348.8	0
Mobile Home	Room AC	Ducted Heat Pump	1990s	0	0	0	1	25	92348.8	0
Mobile Home	Central AC	Ducted Heating	1990s	0	0	0	1	88	303033	0.0071235
Mobile Home	Heat Pump	Ducted Heating	1990s	0	0	0	1	88	303033	0
Mobile Home	None	Ducted Heating	1990s	0	0	0	1	25	92348.8	0.00172284
Mobile Home	Room AC	Ducted Heating	1990s	0	0	0	1	25	92348.8	0.00241686
>>>>>>> e0c17adc
Mobile Home	Central AC	Non-Ducted Heat Pump	1990s	0	0	0	1	8	15542.3	0
Mobile Home	Heat Pump	Non-Ducted Heat Pump	1990s	0	0	0	1	8	15542.3	0
Mobile Home	None	Non-Ducted Heat Pump	1990s	0	0	0	1	20	45586.8	0
Mobile Home	Room AC	Non-Ducted Heat Pump	1990s	0	0	0	1	20	45586.8	0
<<<<<<< HEAD
Mobile Home	Central AC	Non-Ducted Heating	1990s	0	0	0	1	8	15542.3	0.000555564
Mobile Home	Heat Pump	Non-Ducted Heating	1990s	0	0	0	1	8	15542.3	0
Mobile Home	None	Non-Ducted Heating	1990s	0	0	0	1	20	45586.8	0.000706589
Mobile Home	Room AC	Non-Ducted Heating	1990s	0	0	0	1	20	45586.8	0.000948471
Mobile Home	Central AC	None	1990s	0	0	0	1	8	16013.3	1.47226e-05
Mobile Home	Heat Pump	None	1990s	0	0	0	1	8	16013.3	0
Mobile Home	None	None	1990s	0	0	0	1	20	46968.3	3.50524e-05
Mobile Home	Room AC	None	1990s	0	0	0	1	20	46968.3	6.12852e-05
Mobile Home	Central AC	Ducted Heat Pump	2000s	0	0	0	1	49	83661.5	0
Mobile Home	Heat Pump	Ducted Heat Pump	2000s	0	0	0	1	49	83661.5	0.00252184
Mobile Home	None	Ducted Heat Pump	2000s	0	0	0	1	8	15774.8	0
Mobile Home	Room AC	Ducted Heat Pump	2000s	0	0	0	1	8	15774.8	0
Mobile Home	Central AC	Ducted Heating	2000s	0	0	0	1	49	83661.5	0.00538437
Mobile Home	Heat Pump	Ducted Heating	2000s	0	0	0	1	49	83661.5	0
Mobile Home	None	Ducted Heating	2000s	0	0	0	1	8	15774.8	0.000532065
Mobile Home	Room AC	Ducted Heating	2000s	0	0	0	1	8	15774.8	0.000807479
=======
Mobile Home	Central AC	Non-Ducted Heating	1990s	0	0	0	1	8	15542.3	0.000567055
Mobile Home	Heat Pump	Non-Ducted Heating	1990s	0	0	0	1	8	15542.3	0
Mobile Home	None	Non-Ducted Heating	1990s	0	0	0	1	20	45586.8	0.000720618
Mobile Home	Room AC	Non-Ducted Heating	1990s	0	0	0	1	20	45586.8	0.000956774
Mobile Home	Central AC	None	1990s	0	0	0	1	8	16013.3	1.36597e-05
Mobile Home	Heat Pump	None	1990s	0	0	0	1	8	16013.3	0
Mobile Home	None	None	1990s	0	0	0	1	20	46968.3	3.59298e-05
Mobile Home	Room AC	None	1990s	0	0	0	1	20	46968.3	5.99468e-05
Mobile Home	Central AC	Ducted Heat Pump	2000s	0	0	0	1	49	83661.5	0
Mobile Home	Heat Pump	Ducted Heat Pump	2000s	0	0	0	1	49	83661.5	0.00253033
Mobile Home	None	Ducted Heat Pump	2000s	0	0	0	1	8	15774.8	0
Mobile Home	Room AC	Ducted Heat Pump	2000s	0	0	0	1	8	15774.8	0
Mobile Home	Central AC	Ducted Heating	2000s	0	0	0	1	49	83661.5	0.00539925
Mobile Home	Heat Pump	Ducted Heating	2000s	0	0	0	1	49	83661.5	0
Mobile Home	None	Ducted Heating	2000s	0	0	0	1	8	15774.8	0.000524343
Mobile Home	Room AC	Ducted Heating	2000s	0	0	0	1	8	15774.8	0.000773056
>>>>>>> e0c17adc
Mobile Home	Central AC	Non-Ducted Heat Pump	2000s	0	0	0	1	5	5057.72	0
Mobile Home	Heat Pump	Non-Ducted Heat Pump	2000s	0	0	0	1	5	5057.72	0
Mobile Home	None	Non-Ducted Heat Pump	2000s	0	0	0	1	5	4920.49	0
Mobile Home	Room AC	Non-Ducted Heat Pump	2000s	0	0	0	1	5	4920.49	0
<<<<<<< HEAD
Mobile Home	Central AC	Non-Ducted Heating	2000s	0	0	0	1	5	5057.72	0.000203276
Mobile Home	Heat Pump	Non-Ducted Heating	2000s	0	0	0	1	5	5057.72	0
Mobile Home	None	Non-Ducted Heating	2000s	0	0	0	1	5	4920.49	0.000189771
Mobile Home	Room AC	Non-Ducted Heating	2000s	0	0	0	1	5	4920.49	0.000262463
Mobile Home	Central AC	None	2000s	0	0	0	1	5	5210.99	2.50771e-05
Mobile Home	Heat Pump	None	2000s	0	0	0	1	5	5210.99	0
Mobile Home	None	None	2000s	0	0	0	1	5	5069.59	2.14773e-05
Mobile Home	Room AC	None	2000s	0	0	0	1	5	5069.59	2.36655e-05
Mobile Home	Central AC	Ducted Heat Pump	2010s	0	0	0	1	49	83661.5	0
Mobile Home	Heat Pump	Ducted Heat Pump	2010s	0	0	0	1	49	83661.5	0.000798068
Mobile Home	None	Ducted Heat Pump	2010s	0	0	0	1	8	15774.8	0
Mobile Home	Room AC	Ducted Heat Pump	2010s	0	0	0	1	8	15774.8	0
Mobile Home	Central AC	Ducted Heating	2010s	0	0	0	1	49	83661.5	0.00164777
Mobile Home	Heat Pump	Ducted Heating	2010s	0	0	0	1	49	83661.5	0
Mobile Home	None	Ducted Heating	2010s	0	0	0	1	8	15774.8	0.000147218
Mobile Home	Room AC	Ducted Heating	2010s	0	0	0	1	8	15774.8	0.000214087
=======
Mobile Home	Central AC	Non-Ducted Heating	2000s	0	0	0	1	5	5057.72	0.000203383
Mobile Home	Heat Pump	Non-Ducted Heating	2000s	0	0	0	1	5	5057.72	0
Mobile Home	None	Non-Ducted Heating	2000s	0	0	0	1	5	4920.49	0.00018888
Mobile Home	Room AC	Non-Ducted Heating	2000s	0	0	0	1	5	4920.49	0.000261103
Mobile Home	Central AC	None	2000s	0	0	0	1	5	5210.99	2.26586e-05
Mobile Home	Heat Pump	None	2000s	0	0	0	1	5	5210.99	0
Mobile Home	None	None	2000s	0	0	0	1	5	5069.59	2.19031e-05
Mobile Home	Room AC	None	2000s	0	0	0	1	5	5069.59	2.25839e-05
Mobile Home	Central AC	Ducted Heat Pump	2010s	0	0	0	1	49	83661.5	0
Mobile Home	Heat Pump	Ducted Heat Pump	2010s	0	0	0	1	49	83661.5	0.000493857
Mobile Home	None	Ducted Heat Pump	2010s	0	0	0	1	8	15774.8	0
Mobile Home	Room AC	Ducted Heat Pump	2010s	0	0	0	1	8	15774.8	0
Mobile Home	Central AC	Ducted Heating	2010s	0	0	0	1	49	83661.5	0.000997288
Mobile Home	Heat Pump	Ducted Heating	2010s	0	0	0	1	49	83661.5	0
Mobile Home	None	Ducted Heating	2010s	0	0	0	1	8	15774.8	9.36129e-05
Mobile Home	Room AC	Ducted Heating	2010s	0	0	0	1	8	15774.8	0.000134483
>>>>>>> e0c17adc
Mobile Home	Central AC	Non-Ducted Heat Pump	2010s	0	0	0	1	5	5057.72	0
Mobile Home	Heat Pump	Non-Ducted Heat Pump	2010s	0	0	0	1	5	5057.72	0
Mobile Home	None	Non-Ducted Heat Pump	2010s	0	0	0	1	5	4920.49	0
Mobile Home	Room AC	Non-Ducted Heat Pump	2010s	0	0	0	1	5	4920.49	0
<<<<<<< HEAD
Mobile Home	Central AC	Non-Ducted Heating	2010s	0	0	0	1	5	5057.72	6.49032e-05
Mobile Home	Heat Pump	Non-Ducted Heating	2010s	0	0	0	1	5	5057.72	0
Mobile Home	None	Non-Ducted Heating	2010s	0	0	0	1	5	4920.49	5.96169e-05
Mobile Home	Room AC	Non-Ducted Heating	2010s	0	0	0	1	5	4920.49	7.50073e-05
Mobile Home	Central AC	None	2010s	0	0	0	1	5	5210.99	8.52578e-06
Mobile Home	Heat Pump	None	2010s	0	0	0	1	5	5210.99	0
Mobile Home	None	None	2010s	0	0	0	1	5	5069.59	8.28591e-06
Mobile Home	Room AC	None	2010s	0	0	0	1	5	5069.59	7.08471e-06
Mobile Home	Central AC	Ducted Heat Pump	<1940	0	0	0	1	2	3456.53	0
Mobile Home	Heat Pump	Ducted Heat Pump	<1940	0	0	0	1	2	3456.53	3.24166e-05
Mobile Home	None	Ducted Heat Pump	<1940	0	0	0	1	0	0	0
Mobile Home	Room AC	Ducted Heat Pump	<1940	0	0	0	1	0	0	0
Mobile Home	Central AC	Ducted Heating	<1940	0	0	0	1	2	3456.53	5.8782e-05
Mobile Home	Heat Pump	Ducted Heating	<1940	0	0	0	1	2	3456.53	0
Mobile Home	None	Ducted Heating	<1940	0	0	0	1	0	0	4.5403e-05
Mobile Home	Room AC	Ducted Heating	<1940	0	0	0	1	0	0	4.5403e-05
=======
Mobile Home	Central AC	Non-Ducted Heating	2010s	0	0	0	1	5	5057.72	3.87346e-05
Mobile Home	Heat Pump	Non-Ducted Heating	2010s	0	0	0	1	5	5057.72	0
Mobile Home	None	Non-Ducted Heating	2010s	0	0	0	1	5	4920.49	3.61647e-05
Mobile Home	Room AC	Non-Ducted Heating	2010s	0	0	0	1	5	4920.49	4.59528e-05
Mobile Home	Central AC	None	2010s	0	0	0	1	5	5210.99	6.49643e-06
Mobile Home	Heat Pump	None	2010s	0	0	0	1	5	5210.99	0
Mobile Home	None	None	2010s	0	0	0	1	5	5069.59	6.70036e-06
Mobile Home	Room AC	None	2010s	0	0	0	1	5	5069.59	5.15446e-06
Mobile Home	Central AC	Ducted Heat Pump	<1940	0	0	0	1	2	3456.53	0
Mobile Home	Heat Pump	Ducted Heat Pump	<1940	0	0	0	1	2	3456.53	2.94512e-05
Mobile Home	None	Ducted Heat Pump	<1940	0	0	0	1	0	0	0
Mobile Home	Room AC	Ducted Heat Pump	<1940	0	0	0	1	0	0	0
Mobile Home	Central AC	Ducted Heating	<1940	0	0	0	1	2	3456.53	5.44827e-05
Mobile Home	Heat Pump	Ducted Heating	<1940	0	0	0	1	2	3456.53	0
Mobile Home	None	Ducted Heating	<1940	0	0	0	1	0	0	4.05152e-05
Mobile Home	Room AC	Ducted Heating	<1940	0	0	0	1	0	0	4.05152e-05
>>>>>>> e0c17adc
Mobile Home	Central AC	Non-Ducted Heat Pump	<1940	0	0	0	1	0	0	0
Mobile Home	Heat Pump	Non-Ducted Heat Pump	<1940	0	0	0	1	0	0	0
Mobile Home	None	Non-Ducted Heat Pump	<1940	0	0	0	1	0	0	0
Mobile Home	Room AC	Non-Ducted Heat Pump	<1940	0	0	0	1	0	0	0
<<<<<<< HEAD
Mobile Home	Central AC	Non-Ducted Heating	<1940	0	0	0	1	0	0	4.9681e-05
Mobile Home	Heat Pump	Non-Ducted Heating	<1940	0	0	0	1	0	0	0
Mobile Home	None	Non-Ducted Heating	<1940	0	0	0	1	0	0	4.9681e-05
Mobile Home	Room AC	Non-Ducted Heating	<1940	0	0	0	1	0	0	4.9681e-05
Mobile Home	Central AC	None	<1940	0	0	0	1	0	0	1.88211e-05
Mobile Home	Heat Pump	None	<1940	0	0	0	1	0	0	0
Mobile Home	None	None	<1940	0	0	0	1	0	0	1.88211e-05
Mobile Home	Room AC	None	<1940	0	0	0	1	0	0	1.88211e-05
Multi-Family with 2 - 4 Units	Central AC	Ducted Heat Pump	1940s	0	0.120156	0.060698	0.819145	10	24197.6	0
Multi-Family with 2 - 4 Units	Heat Pump	Ducted Heat Pump	1940s	0	0.120156	0.060698	0.819145	10	24197.6	0.000327679
Multi-Family with 2 - 4 Units	None	Ducted Heat Pump	1940s	0	0	0.398057	0.601943	15	40912.7	0
Multi-Family with 2 - 4 Units	Room AC	Ducted Heat Pump	1940s	0	0	0.398057	0.601943	15	40912.7	0
Multi-Family with 2 - 4 Units	Central AC	Ducted Heating	1940s	0	0.120156	0.060698	0.819145	10	24197.6	0.00101772
Multi-Family with 2 - 4 Units	Heat Pump	Ducted Heating	1940s	0	0.120156	0.060698	0.819145	10	24197.6	0
Multi-Family with 2 - 4 Units	None	Ducted Heating	1940s	0	0	0.398057	0.601943	15	40912.7	0.000728109
Multi-Family with 2 - 4 Units	Room AC	Ducted Heating	1940s	0	0	0.398057	0.601943	15	40912.7	0.000754775
=======
Mobile Home	Central AC	Non-Ducted Heating	<1940	0	0	0	1	0	0	4.76716e-05
Mobile Home	Heat Pump	Non-Ducted Heating	<1940	0	0	0	1	0	0	0
Mobile Home	None	Non-Ducted Heating	<1940	0	0	0	1	0	0	4.76716e-05
Mobile Home	Room AC	Non-Ducted Heating	<1940	0	0	0	1	0	0	4.76716e-05
Mobile Home	Central AC	None	<1940	0	0	0	1	0	0	1.54894e-05
Mobile Home	Heat Pump	None	<1940	0	0	0	1	0	0	0
Mobile Home	None	None	<1940	0	0	0	1	0	0	1.54894e-05
Mobile Home	Room AC	None	<1940	0	0	0	1	0	0	1.54894e-05
Multi-Family with 2 - 4 Units	Central AC	Ducted Heat Pump	1940s	0	0.120156	0.060698	0.819145	10	24197.6	0
Multi-Family with 2 - 4 Units	Heat Pump	Ducted Heat Pump	1940s	0	0.120156	0.060698	0.819145	10	24197.6	0.000321511
Multi-Family with 2 - 4 Units	None	Ducted Heat Pump	1940s	0	0	0.398057	0.601943	15	40912.7	0
Multi-Family with 2 - 4 Units	Room AC	Ducted Heat Pump	1940s	0	0	0.398057	0.601943	15	40912.7	0
Multi-Family with 2 - 4 Units	Central AC	Ducted Heating	1940s	0	0.120156	0.060698	0.819145	10	24197.6	0.00102439
Multi-Family with 2 - 4 Units	Heat Pump	Ducted Heating	1940s	0	0.120156	0.060698	0.819145	10	24197.6	0
Multi-Family with 2 - 4 Units	None	Ducted Heating	1940s	0	0	0.398057	0.601943	15	40912.7	0.00073535
Multi-Family with 2 - 4 Units	Room AC	Ducted Heating	1940s	0	0	0.398057	0.601943	15	40912.7	0.000755972
>>>>>>> e0c17adc
Multi-Family with 2 - 4 Units	Central AC	Non-Ducted Heat Pump	1940s	0	0	0	1	1	1009.51	0
Multi-Family with 2 - 4 Units	Heat Pump	Non-Ducted Heat Pump	1940s	0	0	0	1	1	1009.51	0
Multi-Family with 2 - 4 Units	None	Non-Ducted Heat Pump	1940s	0	0	0.565813	0.434187	36	54179.5	0
Multi-Family with 2 - 4 Units	Room AC	Non-Ducted Heat Pump	1940s	0	0	0.565813	0.434187	36	54179.5	0
<<<<<<< HEAD
Multi-Family with 2 - 4 Units	Central AC	Non-Ducted Heating	1940s	0	0	0	1	1	1009.51	5.41371e-05
Multi-Family with 2 - 4 Units	Heat Pump	Non-Ducted Heating	1940s	0	0	0	1	1	1009.51	0
Multi-Family with 2 - 4 Units	None	Non-Ducted Heating	1940s	0	0	0.565813	0.434187	36	54179.5	0.000622634
Multi-Family with 2 - 4 Units	Room AC	Non-Ducted Heating	1940s	0	0	0.565813	0.434187	36	54179.5	0.0013875
Multi-Family with 2 - 4 Units	Central AC	None	1940s	0	0	0	1	1	1040.1	1.71592e-06
Multi-Family with 2 - 4 Units	Heat Pump	None	1940s	0	0	0	1	1	1040.1	0
Multi-Family with 2 - 4 Units	None	None	1940s	0	0	0	1	36	55821.3	2.50751e-05
Multi-Family with 2 - 4 Units	Room AC	None	1940s	0	0	0	1	36	55821.3	3.63861e-05
Multi-Family with 2 - 4 Units	Central AC	Ducted Heat Pump	1950s	0.036594	0.122332	0.062086	0.778988	18	43345.6	0
Multi-Family with 2 - 4 Units	Heat Pump	Ducted Heat Pump	1950s	0.036594	0.122332	0.062086	0.778988	18	43345.6	0.000422085
Multi-Family with 2 - 4 Units	None	Ducted Heat Pump	1950s	0	0	0.283268	0.716732	27	80689.5	0
Multi-Family with 2 - 4 Units	Room AC	Ducted Heat Pump	1950s	0	0	0.283268	0.716732	27	80689.5	0
Multi-Family with 2 - 4 Units	Central AC	Ducted Heating	1950s	0.036594	0.122332	0.062086	0.778988	18	43345.6	0.00176301
Multi-Family with 2 - 4 Units	Heat Pump	Ducted Heating	1950s	0.036594	0.122332	0.062086	0.778988	18	43345.6	0
Multi-Family with 2 - 4 Units	None	Ducted Heating	1950s	0	0	0.283268	0.716732	27	80689.5	0.00114438
Multi-Family with 2 - 4 Units	Room AC	Ducted Heating	1950s	0	0	0.283268	0.716732	27	80689.5	0.00115204
=======
Multi-Family with 2 - 4 Units	Central AC	Non-Ducted Heating	1940s	0	0	0	1	1	1009.51	5.4216e-05
Multi-Family with 2 - 4 Units	Heat Pump	Non-Ducted Heating	1940s	0	0	0	1	1	1009.51	0
Multi-Family with 2 - 4 Units	None	Non-Ducted Heating	1940s	0	0	0.565813	0.434187	36	54179.5	0.000627268
Multi-Family with 2 - 4 Units	Room AC	Non-Ducted Heating	1940s	0	0	0.565813	0.434187	36	54179.5	0.00139726
Multi-Family with 2 - 4 Units	Central AC	None	1940s	0	0	0	1	1	1040.1	2.0446e-06
Multi-Family with 2 - 4 Units	Heat Pump	None	1940s	0	0	0	1	1	1040.1	0
Multi-Family with 2 - 4 Units	None	None	1940s	0	0	0	1	36	55821.3	2.59988e-05
Multi-Family with 2 - 4 Units	Room AC	None	1940s	0	0	0	1	36	55821.3	3.81786e-05
Multi-Family with 2 - 4 Units	Central AC	Ducted Heat Pump	1950s	0.036594	0.122332	0.062086	0.778988	18	43345.6	0
Multi-Family with 2 - 4 Units	Heat Pump	Ducted Heat Pump	1950s	0.036594	0.122332	0.062086	0.778988	18	43345.6	0.000420409
Multi-Family with 2 - 4 Units	None	Ducted Heat Pump	1950s	0	0	0.283268	0.716732	27	80689.5	0
Multi-Family with 2 - 4 Units	Room AC	Ducted Heat Pump	1950s	0	0	0.283268	0.716732	27	80689.5	0
Multi-Family with 2 - 4 Units	Central AC	Ducted Heating	1950s	0.036594	0.122332	0.062086	0.778988	18	43345.6	0.0017935
Multi-Family with 2 - 4 Units	Heat Pump	Ducted Heating	1950s	0.036594	0.122332	0.062086	0.778988	18	43345.6	0
Multi-Family with 2 - 4 Units	None	Ducted Heating	1950s	0	0	0.283268	0.716732	27	80689.5	0.00116582
Multi-Family with 2 - 4 Units	Room AC	Ducted Heating	1950s	0	0	0.283268	0.716732	27	80689.5	0.0011717
>>>>>>> e0c17adc
Multi-Family with 2 - 4 Units	Central AC	Non-Ducted Heat Pump	1950s	0	0	0	1	1	2382.39	0
Multi-Family with 2 - 4 Units	Heat Pump	Non-Ducted Heat Pump	1950s	0	0	0	1	1	2382.39	0
Multi-Family with 2 - 4 Units	None	Non-Ducted Heat Pump	1950s	0	0	0.339474	0.660526	66	109367	0
Multi-Family with 2 - 4 Units	Room AC	Non-Ducted Heat Pump	1950s	0	0	0.339474	0.660526	66	109367	0
<<<<<<< HEAD
Multi-Family with 2 - 4 Units	Central AC	Non-Ducted Heating	1950s	0	0	0	1	1	2382.39	9.33635e-05
Multi-Family with 2 - 4 Units	Heat Pump	Non-Ducted Heating	1950s	0	0	0	1	1	2382.39	0
Multi-Family with 2 - 4 Units	None	Non-Ducted Heating	1950s	0	0	0.339474	0.660526	66	109367	0.000766119
Multi-Family with 2 - 4 Units	Room AC	Non-Ducted Heating	1950s	0	0	0.339474	0.660526	66	109367	0.00176563
Multi-Family with 2 - 4 Units	Central AC	None	1950s	0	0	0	1	1	2454.59	4.68857e-06
Multi-Family with 2 - 4 Units	Heat Pump	None	1950s	0	0	0	1	1	2454.59	0
Multi-Family with 2 - 4 Units	None	None	1950s	0	0	0	1	66	112681	4.39387e-05
Multi-Family with 2 - 4 Units	Room AC	None	1950s	0	0	0	1	66	112681	7.05894e-05
Multi-Family with 2 - 4 Units	Central AC	Ducted Heat Pump	1960s	0.025471	0	0	0.974529	31	70290.4	0
Multi-Family with 2 - 4 Units	Heat Pump	Ducted Heat Pump	1960s	0.025471	0	0	0.974529	31	70290.4	0.000678095
Multi-Family with 2 - 4 Units	None	Ducted Heat Pump	1960s	0	0	0.158096	0.841904	17	56237	0
Multi-Family with 2 - 4 Units	Room AC	Ducted Heat Pump	1960s	0	0	0.158096	0.841904	17	56237	0
Multi-Family with 2 - 4 Units	Central AC	Ducted Heating	1960s	0.025471	0	0	0.974529	31	70290.4	0.00320572
Multi-Family with 2 - 4 Units	Heat Pump	Ducted Heating	1960s	0.025471	0	0	0.974529	31	70290.4	0
Multi-Family with 2 - 4 Units	None	Ducted Heating	1960s	0	0	0.158096	0.841904	17	56237	0.000706548
Multi-Family with 2 - 4 Units	Room AC	Ducted Heating	1960s	0	0	0.158096	0.841904	17	56237	0.00058664
=======
Multi-Family with 2 - 4 Units	Central AC	Non-Ducted Heating	1950s	0	0	0	1	1	2382.39	9.61087e-05
Multi-Family with 2 - 4 Units	Heat Pump	Non-Ducted Heating	1950s	0	0	0	1	1	2382.39	0
Multi-Family with 2 - 4 Units	None	Non-Ducted Heating	1950s	0	0	0.339474	0.660526	66	109367	0.00077973
Multi-Family with 2 - 4 Units	Room AC	Non-Ducted Heating	1950s	0	0	0.339474	0.660526	66	109367	0.00178008
Multi-Family with 2 - 4 Units	Central AC	None	1950s	0	0	0	1	1	2454.59	4.39538e-06
Multi-Family with 2 - 4 Units	Heat Pump	None	1950s	0	0	0	1	1	2454.59	0
Multi-Family with 2 - 4 Units	None	None	1950s	0	0	0	1	66	112681	4.50633e-05
Multi-Family with 2 - 4 Units	Room AC	None	1950s	0	0	0	1	66	112681	6.87112e-05
Multi-Family with 2 - 4 Units	Central AC	Ducted Heat Pump	1960s	0.025471	0	0	0.974529	31	70290.4	0
Multi-Family with 2 - 4 Units	Heat Pump	Ducted Heat Pump	1960s	0.025471	0	0	0.974529	31	70290.4	0.000664613
Multi-Family with 2 - 4 Units	None	Ducted Heat Pump	1960s	0	0	0.158096	0.841904	17	56237	0
Multi-Family with 2 - 4 Units	Room AC	Ducted Heat Pump	1960s	0	0	0.158096	0.841904	17	56237	0
Multi-Family with 2 - 4 Units	Central AC	Ducted Heating	1960s	0.025471	0	0	0.974529	31	70290.4	0.00323977
Multi-Family with 2 - 4 Units	Heat Pump	Ducted Heating	1960s	0.025471	0	0	0.974529	31	70290.4	0
Multi-Family with 2 - 4 Units	None	Ducted Heating	1960s	0	0	0.158096	0.841904	17	56237	0.000717991
Multi-Family with 2 - 4 Units	Room AC	Ducted Heating	1960s	0	0	0.158096	0.841904	17	56237	0.000589175
>>>>>>> e0c17adc
Multi-Family with 2 - 4 Units	Central AC	Non-Ducted Heat Pump	1960s	0	0	0	1	2	2148.92	0
Multi-Family with 2 - 4 Units	Heat Pump	Non-Ducted Heat Pump	1960s	0	0	0	1	2	2148.92	0
Multi-Family with 2 - 4 Units	None	Non-Ducted Heat Pump	1960s	0	0	0.460639	0.539361	59	104799	0
Multi-Family with 2 - 4 Units	Room AC	Non-Ducted Heat Pump	1960s	0	0	0.460639	0.539361	59	104799	0
<<<<<<< HEAD
Multi-Family with 2 - 4 Units	Central AC	Non-Ducted Heating	1960s	0	0	0	1	2	2148.92	0.000428066
Multi-Family with 2 - 4 Units	Heat Pump	Non-Ducted Heating	1960s	0	0	0	1	2	2148.92	0
Multi-Family with 2 - 4 Units	None	Non-Ducted Heating	1960s	0	0	0.460639	0.539361	59	104799	0.000876352
Multi-Family with 2 - 4 Units	Room AC	Non-Ducted Heating	1960s	0	0	0.460639	0.539361	59	104799	0.00171795
Multi-Family with 2 - 4 Units	Central AC	None	1960s	0	0	0	1	2	2214.04	2.35953e-05
Multi-Family with 2 - 4 Units	Heat Pump	None	1960s	0	0	0	1	2	2214.04	0
Multi-Family with 2 - 4 Units	None	None	1960s	0	0	0	1	59	107974	6.35356e-05
Multi-Family with 2 - 4 Units	Room AC	None	1960s	0	0	0	1	59	107974	5.83339e-05
Multi-Family with 2 - 4 Units	Central AC	Ducted Heat Pump	1970s	0.019679	0.04924	0.0355	0.89558	77	173957	0
Multi-Family with 2 - 4 Units	Heat Pump	Ducted Heat Pump	1970s	0.019679	0.04924	0.0355	0.89558	77	173957	0.00150098
Multi-Family with 2 - 4 Units	None	Ducted Heat Pump	1970s	0	0	0.197398	0.802602	24	54975.1	0
Multi-Family with 2 - 4 Units	Room AC	Ducted Heat Pump	1970s	0	0	0.197398	0.802602	24	54975.1	0
Multi-Family with 2 - 4 Units	Central AC	Ducted Heating	1970s	0.019679	0.04924	0.0355	0.89558	77	173957	0.00503663
Multi-Family with 2 - 4 Units	Heat Pump	Ducted Heating	1970s	0.019679	0.04924	0.0355	0.89558	77	173957	0
Multi-Family with 2 - 4 Units	None	Ducted Heating	1970s	0	0	0.197398	0.802602	24	54975.1	0.00114969
Multi-Family with 2 - 4 Units	Room AC	Ducted Heating	1970s	0	0	0.197398	0.802602	24	54975.1	0.00076234
=======
Multi-Family with 2 - 4 Units	Central AC	Non-Ducted Heating	1960s	0	0	0	1	2	2148.92	0.000432106
Multi-Family with 2 - 4 Units	Heat Pump	Non-Ducted Heating	1960s	0	0	0	1	2	2148.92	0
Multi-Family with 2 - 4 Units	None	Non-Ducted Heating	1960s	0	0	0.460639	0.539361	59	104799	0.000875618
Multi-Family with 2 - 4 Units	Room AC	Non-Ducted Heating	1960s	0	0	0.460639	0.539361	59	104799	0.00170569
Multi-Family with 2 - 4 Units	Central AC	None	1960s	0	0	0	1	2	2214.04	2.44516e-05
Multi-Family with 2 - 4 Units	Heat Pump	None	1960s	0	0	0	1	2	2214.04	0
Multi-Family with 2 - 4 Units	None	None	1960s	0	0	0	1	59	107974	6.12116e-05
Multi-Family with 2 - 4 Units	Room AC	None	1960s	0	0	0	1	59	107974	5.91073e-05
Multi-Family with 2 - 4 Units	Central AC	Ducted Heat Pump	1970s	0.019679	0.04924	0.0355	0.89558	77	173957	0
Multi-Family with 2 - 4 Units	Heat Pump	Ducted Heat Pump	1970s	0.019679	0.04924	0.0355	0.89558	77	173957	0.00149614
Multi-Family with 2 - 4 Units	None	Ducted Heat Pump	1970s	0	0	0.197398	0.802602	24	54975.1	0
Multi-Family with 2 - 4 Units	Room AC	Ducted Heat Pump	1970s	0	0	0.197398	0.802602	24	54975.1	0
Multi-Family with 2 - 4 Units	Central AC	Ducted Heating	1970s	0.019679	0.04924	0.0355	0.89558	77	173957	0.00505845
Multi-Family with 2 - 4 Units	Heat Pump	Ducted Heating	1970s	0.019679	0.04924	0.0355	0.89558	77	173957	0
Multi-Family with 2 - 4 Units	None	Ducted Heating	1970s	0	0	0.197398	0.802602	24	54975.1	0.00118028
Multi-Family with 2 - 4 Units	Room AC	Ducted Heating	1970s	0	0	0.197398	0.802602	24	54975.1	0.000760544
>>>>>>> e0c17adc
Multi-Family with 2 - 4 Units	Central AC	Non-Ducted Heat Pump	1970s	0	0	0	1	5	9184.96	0
Multi-Family with 2 - 4 Units	Heat Pump	Non-Ducted Heat Pump	1970s	0	0	0	1	5	9184.96	0
Multi-Family with 2 - 4 Units	None	Non-Ducted Heat Pump	1970s	0	0	0.311289	0.688711	65	92305.7	0
Multi-Family with 2 - 4 Units	Room AC	Non-Ducted Heat Pump	1970s	0	0	0.311289	0.688711	65	92305.7	0
<<<<<<< HEAD
Multi-Family with 2 - 4 Units	Central AC	Non-Ducted Heating	1970s	0	0	0	1	5	9184.96	0.000421728
Multi-Family with 2 - 4 Units	Heat Pump	Non-Ducted Heating	1970s	0	0	0	1	5	9184.96	0
Multi-Family with 2 - 4 Units	None	Non-Ducted Heating	1970s	0	0	0.311289	0.688711	65	92305.7	0.00111459
Multi-Family with 2 - 4 Units	Room AC	Non-Ducted Heating	1970s	0	0	0.311289	0.688711	65	92305.7	0.00195882
Multi-Family with 2 - 4 Units	Central AC	None	1970s	0	0	0	1	5	9463.3	3.23834e-05
Multi-Family with 2 - 4 Units	Heat Pump	None	1970s	0	0	0	1	5	9463.3	0
Multi-Family with 2 - 4 Units	None	None	1970s	0	0	0	1	65	95102.9	6.36774e-05
Multi-Family with 2 - 4 Units	Room AC	None	1970s	0	0	0	1	65	95102.9	6.74885e-05
Multi-Family with 2 - 4 Units	Central AC	Ducted Heat Pump	1980s	0	0.021988	0.062822	0.91519	57	130514	0
Multi-Family with 2 - 4 Units	Heat Pump	Ducted Heat Pump	1980s	0	0.021988	0.062822	0.91519	57	130514	0.00158106
Multi-Family with 2 - 4 Units	None	Ducted Heat Pump	1980s	0	0	0.157964	0.842036	19	52973.7	0
Multi-Family with 2 - 4 Units	Room AC	Ducted Heat Pump	1980s	0	0	0.157964	0.842036	19	52973.7	0
Multi-Family with 2 - 4 Units	Central AC	Ducted Heating	1980s	0	0.021988	0.062822	0.91519	57	130514	0.00502618
Multi-Family with 2 - 4 Units	Heat Pump	Ducted Heating	1980s	0	0.021988	0.062822	0.91519	57	130514	0
Multi-Family with 2 - 4 Units	None	Ducted Heating	1980s	0	0	0.157964	0.842036	19	52973.7	0.000741033
Multi-Family with 2 - 4 Units	Room AC	Ducted Heating	1980s	0	0	0.157964	0.842036	19	52973.7	0.000254796
=======
Multi-Family with 2 - 4 Units	Central AC	Non-Ducted Heating	1970s	0	0	0	1	5	9184.96	0.000422776
Multi-Family with 2 - 4 Units	Heat Pump	Non-Ducted Heating	1970s	0	0	0	1	5	9184.96	0
Multi-Family with 2 - 4 Units	None	Non-Ducted Heating	1970s	0	0	0.311289	0.688711	65	92305.7	0.00114649
Multi-Family with 2 - 4 Units	Room AC	Non-Ducted Heating	1970s	0	0	0.311289	0.688711	65	92305.7	0.00193148
Multi-Family with 2 - 4 Units	Central AC	None	1970s	0	0	0	1	5	9463.3	3.31502e-05
Multi-Family with 2 - 4 Units	Heat Pump	None	1970s	0	0	0	1	5	9463.3	0
Multi-Family with 2 - 4 Units	None	None	1970s	0	0	0	1	65	95102.9	6.69408e-05
Multi-Family with 2 - 4 Units	Room AC	None	1970s	0	0	0	1	65	95102.9	6.55656e-05
Multi-Family with 2 - 4 Units	Central AC	Ducted Heat Pump	1980s	0	0.021988	0.062822	0.91519	57	130514	0
Multi-Family with 2 - 4 Units	Heat Pump	Ducted Heat Pump	1980s	0	0.021988	0.062822	0.91519	57	130514	0.00157085
Multi-Family with 2 - 4 Units	None	Ducted Heat Pump	1980s	0	0	0.157964	0.842036	19	52973.7	0
Multi-Family with 2 - 4 Units	Room AC	Ducted Heat Pump	1980s	0	0	0.157964	0.842036	19	52973.7	0
Multi-Family with 2 - 4 Units	Central AC	Ducted Heating	1980s	0	0.021988	0.062822	0.91519	57	130514	0.00497242
Multi-Family with 2 - 4 Units	Heat Pump	Ducted Heating	1980s	0	0.021988	0.062822	0.91519	57	130514	0
Multi-Family with 2 - 4 Units	None	Ducted Heating	1980s	0	0	0.157964	0.842036	19	52973.7	0.000744504
Multi-Family with 2 - 4 Units	Room AC	Ducted Heating	1980s	0	0	0.157964	0.842036	19	52973.7	0.000251078
>>>>>>> e0c17adc
Multi-Family with 2 - 4 Units	Central AC	Non-Ducted Heat Pump	1980s	0	0.20595	0	0.79405	9	11529.2	0
Multi-Family with 2 - 4 Units	Heat Pump	Non-Ducted Heat Pump	1980s	0	0.20595	0	0.79405	9	11529.2	0
Multi-Family with 2 - 4 Units	None	Non-Ducted Heat Pump	1980s	0	0	0.105345	0.894655	31	46538.7	0
Multi-Family with 2 - 4 Units	Room AC	Non-Ducted Heat Pump	1980s	0	0	0.105345	0.894655	31	46538.7	0
<<<<<<< HEAD
Multi-Family with 2 - 4 Units	Central AC	Non-Ducted Heating	1980s	0	0.20595	0	0.79405	9	11529.2	0.000436023
Multi-Family with 2 - 4 Units	Heat Pump	Non-Ducted Heating	1980s	0	0.20595	0	0.79405	9	11529.2	0
Multi-Family with 2 - 4 Units	None	Non-Ducted Heating	1980s	0	0	0.105345	0.894655	31	46538.7	0.000737586
Multi-Family with 2 - 4 Units	Room AC	Non-Ducted Heating	1980s	0	0	0.105345	0.894655	31	46538.7	0.00121477
Multi-Family with 2 - 4 Units	Central AC	None	1980s	0	0	0	1	9	11878.6	3.6777e-05
Multi-Family with 2 - 4 Units	Heat Pump	None	1980s	0	0	0	1	9	11878.6	0
Multi-Family with 2 - 4 Units	None	None	1980s	0	0	0	1	31	47949	4.63827e-05
Multi-Family with 2 - 4 Units	Room AC	None	1980s	0	0	0	1	31	47949	4.38496e-05
Multi-Family with 2 - 4 Units	Central AC	Ducted Heat Pump	1990s	0.051025	0	0.040759	0.908216	45	100530	0
Multi-Family with 2 - 4 Units	Heat Pump	Ducted Heat Pump	1990s	0.051025	0	0.040759	0.908216	45	100530	0.00137711
Multi-Family with 2 - 4 Units	None	Ducted Heat Pump	1990s	0	0	0	1	10	21336.7	0
Multi-Family with 2 - 4 Units	Room AC	Ducted Heat Pump	1990s	0	0	0	1	10	21336.7	0
Multi-Family with 2 - 4 Units	Central AC	Ducted Heating	1990s	0.051025	0	0.040759	0.908216	45	100530	0.00393079
Multi-Family with 2 - 4 Units	Heat Pump	Ducted Heating	1990s	0.051025	0	0.040759	0.908216	45	100530	0
Multi-Family with 2 - 4 Units	None	Ducted Heating	1990s	0	0	0	1	10	21336.7	0.000607283
Multi-Family with 2 - 4 Units	Room AC	Ducted Heating	1990s	0	0	0	1	10	21336.7	0.000230386
=======
Multi-Family with 2 - 4 Units	Central AC	Non-Ducted Heating	1980s	0	0.20595	0	0.79405	9	11529.2	0.000432611
Multi-Family with 2 - 4 Units	Heat Pump	Non-Ducted Heating	1980s	0	0.20595	0	0.79405	9	11529.2	0
Multi-Family with 2 - 4 Units	None	Non-Ducted Heating	1980s	0	0	0.105345	0.894655	31	46538.7	0.000741321
Multi-Family with 2 - 4 Units	Room AC	Non-Ducted Heating	1980s	0	0	0.105345	0.894655	31	46538.7	0.00120186
Multi-Family with 2 - 4 Units	Central AC	None	1980s	0	0	0	1	9	11878.6	3.4204e-05
Multi-Family with 2 - 4 Units	Heat Pump	None	1980s	0	0	0	1	9	11878.6	0
Multi-Family with 2 - 4 Units	None	None	1980s	0	0	0	1	31	47949	4.59517e-05
Multi-Family with 2 - 4 Units	Room AC	None	1980s	0	0	0	1	31	47949	4.05496e-05
Multi-Family with 2 - 4 Units	Central AC	Ducted Heat Pump	1990s	0.051025	0	0.040759	0.908216	45	100530	0
Multi-Family with 2 - 4 Units	Heat Pump	Ducted Heat Pump	1990s	0.051025	0	0.040759	0.908216	45	100530	0.00138348
Multi-Family with 2 - 4 Units	None	Ducted Heat Pump	1990s	0	0	0	1	10	21336.7	0
Multi-Family with 2 - 4 Units	Room AC	Ducted Heat Pump	1990s	0	0	0	1	10	21336.7	0
Multi-Family with 2 - 4 Units	Central AC	Ducted Heating	1990s	0.051025	0	0.040759	0.908216	45	100530	0.00392276
Multi-Family with 2 - 4 Units	Heat Pump	Ducted Heating	1990s	0.051025	0	0.040759	0.908216	45	100530	0
Multi-Family with 2 - 4 Units	None	Ducted Heating	1990s	0	0	0	1	10	21336.7	0.000620121
Multi-Family with 2 - 4 Units	Room AC	Ducted Heating	1990s	0	0	0	1	10	21336.7	0.000229795
>>>>>>> e0c17adc
Multi-Family with 2 - 4 Units	Central AC	Non-Ducted Heat Pump	1990s	0	0	0	1	7	14239.5	0
Multi-Family with 2 - 4 Units	Heat Pump	Non-Ducted Heat Pump	1990s	0	0	0	1	7	14239.5	0
Multi-Family with 2 - 4 Units	None	Non-Ducted Heat Pump	1990s	0	0	0.332517	0.667483	17	32284.4	0
Multi-Family with 2 - 4 Units	Room AC	Non-Ducted Heat Pump	1990s	0	0	0.332517	0.667483	17	32284.4	0
<<<<<<< HEAD
Multi-Family with 2 - 4 Units	Central AC	Non-Ducted Heating	1990s	0	0	0	1	7	14239.5	0.000201747
Multi-Family with 2 - 4 Units	Heat Pump	Non-Ducted Heating	1990s	0	0	0	1	7	14239.5	0
Multi-Family with 2 - 4 Units	None	Non-Ducted Heating	1990s	0	0	0.332517	0.667483	17	32284.4	0.000412477
Multi-Family with 2 - 4 Units	Room AC	Non-Ducted Heating	1990s	0	0	0.332517	0.667483	17	32284.4	0.000663494
Multi-Family with 2 - 4 Units	Central AC	None	1990s	0	0	0	1	7	14671	2.57157e-05
Multi-Family with 2 - 4 Units	Heat Pump	None	1990s	0	0	0	1	7	14671	0
Multi-Family with 2 - 4 Units	None	None	1990s	0	0	0	1	17	33262.7	3.0112e-05
Multi-Family with 2 - 4 Units	Room AC	None	1990s	0	0	0	1	17	33262.7	3.09283e-05
Multi-Family with 2 - 4 Units	Central AC	Ducted Heat Pump	2000s	0	0	0	1	28	29191	0
Multi-Family with 2 - 4 Units	Heat Pump	Ducted Heat Pump	2000s	0	0	0	1	28	29191	0.00123001
Multi-Family with 2 - 4 Units	None	Ducted Heat Pump	2000s	0	0	0.288665	0.711335	5	5299.52	0
Multi-Family with 2 - 4 Units	Room AC	Ducted Heat Pump	2000s	0	0	0.288665	0.711335	5	5299.52	0
Multi-Family with 2 - 4 Units	Central AC	Ducted Heating	2000s	0	0	0	1	28	29191	0.00348659
Multi-Family with 2 - 4 Units	Heat Pump	Ducted Heating	2000s	0	0	0	1	28	29191	0
Multi-Family with 2 - 4 Units	None	Ducted Heating	2000s	0	0	0.288665	0.711335	5	5299.52	0.000402134
Multi-Family with 2 - 4 Units	Room AC	Ducted Heating	2000s	0	0	0.288665	0.711335	5	5299.52	0.000183614
=======
Multi-Family with 2 - 4 Units	Central AC	Non-Ducted Heating	1990s	0	0	0	1	7	14239.5	0.000201132
Multi-Family with 2 - 4 Units	Heat Pump	Non-Ducted Heating	1990s	0	0	0	1	7	14239.5	0
Multi-Family with 2 - 4 Units	None	Non-Ducted Heating	1990s	0	0	0.332517	0.667483	17	32284.4	0.000419382
Multi-Family with 2 - 4 Units	Room AC	Non-Ducted Heating	1990s	0	0	0.332517	0.667483	17	32284.4	0.000653298
Multi-Family with 2 - 4 Units	Central AC	None	1990s	0	0	0	1	7	14671	2.4554e-05
Multi-Family with 2 - 4 Units	Heat Pump	None	1990s	0	0	0	1	7	14671	0
Multi-Family with 2 - 4 Units	None	None	1990s	0	0	0	1	17	33262.7	2.95905e-05
Multi-Family with 2 - 4 Units	Room AC	None	1990s	0	0	0	1	17	33262.7	3.00946e-05
Multi-Family with 2 - 4 Units	Central AC	Ducted Heat Pump	2000s	0	0	0	1	28	29191	0
Multi-Family with 2 - 4 Units	Heat Pump	Ducted Heat Pump	2000s	0	0	0	1	28	29191	0.00130396
Multi-Family with 2 - 4 Units	None	Ducted Heat Pump	2000s	0	0	0.288665	0.711335	5	5299.52	0
Multi-Family with 2 - 4 Units	Room AC	Ducted Heat Pump	2000s	0	0	0.288665	0.711335	5	5299.52	0
Multi-Family with 2 - 4 Units	Central AC	Ducted Heating	2000s	0	0	0	1	28	29191	0.00372164
Multi-Family with 2 - 4 Units	Heat Pump	Ducted Heating	2000s	0	0	0	1	28	29191	0
Multi-Family with 2 - 4 Units	None	Ducted Heating	2000s	0	0	0.288665	0.711335	5	5299.52	0.000440366
Multi-Family with 2 - 4 Units	Room AC	Ducted Heating	2000s	0	0	0.288665	0.711335	5	5299.52	0.000195087
>>>>>>> e0c17adc
Multi-Family with 2 - 4 Units	Central AC	Non-Ducted Heat Pump	2000s	0	0	0	1	4	2028.32	0
Multi-Family with 2 - 4 Units	Heat Pump	Non-Ducted Heat Pump	2000s	0	0	0	1	4	2028.32	0
Multi-Family with 2 - 4 Units	None	Non-Ducted Heat Pump	2000s	0	0	0	1	9	5620.26	0
Multi-Family with 2 - 4 Units	Room AC	Non-Ducted Heat Pump	2000s	0	0	0	1	9	5620.26	0
<<<<<<< HEAD
Multi-Family with 2 - 4 Units	Central AC	Non-Ducted Heating	2000s	0	0	0	1	4	2028.32	0.000141888
Multi-Family with 2 - 4 Units	Heat Pump	Non-Ducted Heating	2000s	0	0	0	1	4	2028.32	0
Multi-Family with 2 - 4 Units	None	Non-Ducted Heating	2000s	0	0	0	1	9	5620.26	9.30496e-05
Multi-Family with 2 - 4 Units	Room AC	Non-Ducted Heating	2000s	0	0	0	1	9	5620.26	0.000244098
Multi-Family with 2 - 4 Units	Central AC	None	2000s	0	0	0	1	4	2089.78	3.17262e-05
Multi-Family with 2 - 4 Units	Heat Pump	None	2000s	0	0	0	1	4	2089.78	0
Multi-Family with 2 - 4 Units	None	None	2000s	0	0	0	1	9	5790.57	9.84082e-06
Multi-Family with 2 - 4 Units	Room AC	None	2000s	0	0	0	1	9	5790.57	1.37535e-05
Multi-Family with 2 - 4 Units	Central AC	Ducted Heat Pump	2010s	0	0	0	1	28	29191	0
Multi-Family with 2 - 4 Units	Heat Pump	Ducted Heat Pump	2010s	0	0	0	1	28	29191	0.000579998
Multi-Family with 2 - 4 Units	None	Ducted Heat Pump	2010s	0	0	0.288665	0.711335	5	5299.52	0
Multi-Family with 2 - 4 Units	Room AC	Ducted Heat Pump	2010s	0	0	0.288665	0.711335	5	5299.52	0
Multi-Family with 2 - 4 Units	Central AC	Ducted Heating	2010s	0	0	0	1	28	29191	0.00139975
Multi-Family with 2 - 4 Units	Heat Pump	Ducted Heating	2010s	0	0	0	1	28	29191	0
Multi-Family with 2 - 4 Units	None	Ducted Heating	2010s	0	0	0.288665	0.711335	5	5299.52	0.000155287
Multi-Family with 2 - 4 Units	Room AC	Ducted Heating	2010s	0	0	0.288665	0.711335	5	5299.52	6.9613e-05
=======
Multi-Family with 2 - 4 Units	Central AC	Non-Ducted Heating	2000s	0	0	0	1	4	2028.32	0.00015065
Multi-Family with 2 - 4 Units	Heat Pump	Non-Ducted Heating	2000s	0	0	0	1	4	2028.32	0
Multi-Family with 2 - 4 Units	None	Non-Ducted Heating	2000s	0	0	0	1	9	5620.26	9.85702e-05
Multi-Family with 2 - 4 Units	Room AC	Non-Ducted Heating	2000s	0	0	0	1	9	5620.26	0.00025787
Multi-Family with 2 - 4 Units	Central AC	None	2000s	0	0	0	1	4	2089.78	3.6204e-05
Multi-Family with 2 - 4 Units	Heat Pump	None	2000s	0	0	0	1	4	2089.78	0
Multi-Family with 2 - 4 Units	None	None	2000s	0	0	0	1	9	5790.57	1.14369e-05
Multi-Family with 2 - 4 Units	Room AC	None	2000s	0	0	0	1	9	5790.57	1.23187e-05
Multi-Family with 2 - 4 Units	Central AC	Ducted Heat Pump	2010s	0	0	0	1	28	29191	0
Multi-Family with 2 - 4 Units	Heat Pump	Ducted Heat Pump	2010s	0	0	0	1	28	29191	0.000387998
Multi-Family with 2 - 4 Units	None	Ducted Heat Pump	2010s	0	0	0.288665	0.711335	5	5299.52	0
Multi-Family with 2 - 4 Units	Room AC	Ducted Heat Pump	2010s	0	0	0.288665	0.711335	5	5299.52	0
Multi-Family with 2 - 4 Units	Central AC	Ducted Heating	2010s	0	0	0	1	28	29191	0.000942171
Multi-Family with 2 - 4 Units	Heat Pump	Ducted Heating	2010s	0	0	0	1	28	29191	0
Multi-Family with 2 - 4 Units	None	Ducted Heating	2010s	0	0	0.288665	0.711335	5	5299.52	0.00010563
Multi-Family with 2 - 4 Units	Room AC	Ducted Heating	2010s	0	0	0.288665	0.711335	5	5299.52	4.54953e-05
>>>>>>> e0c17adc
Multi-Family with 2 - 4 Units	Central AC	Non-Ducted Heat Pump	2010s	0	0	0	1	4	2028.32	0
Multi-Family with 2 - 4 Units	Heat Pump	Non-Ducted Heat Pump	2010s	0	0	0	1	4	2028.32	0
Multi-Family with 2 - 4 Units	None	Non-Ducted Heat Pump	2010s	0	0	0	1	9	5620.26	0
Multi-Family with 2 - 4 Units	Room AC	Non-Ducted Heat Pump	2010s	0	0	0	1	9	5620.26	0
<<<<<<< HEAD
Multi-Family with 2 - 4 Units	Central AC	Non-Ducted Heating	2010s	0	0	0	1	4	2028.32	5.76245e-05
Multi-Family with 2 - 4 Units	Heat Pump	Non-Ducted Heating	2010s	0	0	0	1	4	2028.32	0
Multi-Family with 2 - 4 Units	None	Non-Ducted Heating	2010s	0	0	0	1	9	5620.26	3.80926e-05
Multi-Family with 2 - 4 Units	Room AC	Non-Ducted Heating	2010s	0	0	0	1	9	5620.26	0.000101107
Multi-Family with 2 - 4 Units	Central AC	None	2010s	0	0	0	1	4	2089.78	1.34174e-05
Multi-Family with 2 - 4 Units	Heat Pump	None	2010s	0	0	0	1	4	2089.78	0
Multi-Family with 2 - 4 Units	None	None	2010s	0	0	0	1	9	5790.57	4.90001e-06
Multi-Family with 2 - 4 Units	Room AC	None	2010s	0	0	0	1	9	5790.57	5.21852e-06
Multi-Family with 2 - 4 Units	Central AC	Ducted Heat Pump	<1940	0.0743	0.598117	0	0.327583	13	53504	0
Multi-Family with 2 - 4 Units	Heat Pump	Ducted Heat Pump	<1940	0.0743	0.598117	0	0.327583	13	53504	0.000580391
Multi-Family with 2 - 4 Units	None	Ducted Heat Pump	<1940	0	0	0.23912	0.76088	55	131228	0
Multi-Family with 2 - 4 Units	Room AC	Ducted Heat Pump	<1940	0	0	0.23912	0.76088	55	131228	0
Multi-Family with 2 - 4 Units	Central AC	Ducted Heating	<1940	0.0743	0.598117	0	0.327583	13	53504	0.00301665
Multi-Family with 2 - 4 Units	Heat Pump	Ducted Heating	<1940	0.0743	0.598117	0	0.327583	13	53504	0
Multi-Family with 2 - 4 Units	None	Ducted Heating	<1940	0	0	0.23912	0.76088	55	131228	0.00290947
Multi-Family with 2 - 4 Units	Room AC	Ducted Heating	<1940	0	0	0.23912	0.76088	55	131228	0.00423783
=======
Multi-Family with 2 - 4 Units	Central AC	Non-Ducted Heating	2010s	0	0	0	1	4	2028.32	3.87304e-05
Multi-Family with 2 - 4 Units	Heat Pump	Non-Ducted Heating	2010s	0	0	0	1	4	2028.32	0
Multi-Family with 2 - 4 Units	None	Non-Ducted Heating	2010s	0	0	0	1	9	5620.26	2.49382e-05
Multi-Family with 2 - 4 Units	Room AC	Non-Ducted Heating	2010s	0	0	0	1	9	5620.26	6.80887e-05
Multi-Family with 2 - 4 Units	Central AC	None	2010s	0	0	0	1	4	2089.78	1.01416e-05
Multi-Family with 2 - 4 Units	Heat Pump	None	2010s	0	0	0	1	4	2089.78	0
Multi-Family with 2 - 4 Units	None	None	2010s	0	0	0	1	9	5790.57	3.76995e-06
Multi-Family with 2 - 4 Units	Room AC	None	2010s	0	0	0	1	9	5790.57	4.58037e-06
Multi-Family with 2 - 4 Units	Central AC	Ducted Heat Pump	<1940	0.0743	0.598117	0	0.327583	13	53504	0
Multi-Family with 2 - 4 Units	Heat Pump	Ducted Heat Pump	<1940	0.0743	0.598117	0	0.327583	13	53504	0.000525755
Multi-Family with 2 - 4 Units	None	Ducted Heat Pump	<1940	0	0	0.23912	0.76088	55	131228	0
Multi-Family with 2 - 4 Units	Room AC	Ducted Heat Pump	<1940	0	0	0.23912	0.76088	55	131228	0
Multi-Family with 2 - 4 Units	Central AC	Ducted Heating	<1940	0.0743	0.598117	0	0.327583	13	53504	0.00285963
Multi-Family with 2 - 4 Units	Heat Pump	Ducted Heating	<1940	0.0743	0.598117	0	0.327583	13	53504	0
Multi-Family with 2 - 4 Units	None	Ducted Heating	<1940	0	0	0.23912	0.76088	55	131228	0.00280619
Multi-Family with 2 - 4 Units	Room AC	Ducted Heating	<1940	0	0	0.23912	0.76088	55	131228	0.00406502
>>>>>>> e0c17adc
Multi-Family with 2 - 4 Units	Central AC	Non-Ducted Heat Pump	<1940	0	0	0	1	2	1577.7	0
Multi-Family with 2 - 4 Units	Heat Pump	Non-Ducted Heat Pump	<1940	0	0	0	1	2	1577.7	0
Multi-Family with 2 - 4 Units	None	Non-Ducted Heat Pump	<1940	0	0	0.358798	0.641202	156	255766	0
Multi-Family with 2 - 4 Units	Room AC	Non-Ducted Heat Pump	<1940	0	0	0.358798	0.641202	156	255766	0
<<<<<<< HEAD
Multi-Family with 2 - 4 Units	Central AC	Non-Ducted Heating	<1940	0	0	0	1	2	1577.7	0.000315504
Multi-Family with 2 - 4 Units	Heat Pump	Non-Ducted Heating	<1940	0	0	0	1	2	1577.7	0
Multi-Family with 2 - 4 Units	None	Non-Ducted Heating	<1940	0	0	0.358798	0.641202	156	255766	0.00416223
Multi-Family with 2 - 4 Units	Room AC	Non-Ducted Heating	<1940	0	0	0.358798	0.641202	156	255766	0.00601683
Multi-Family with 2 - 4 Units	Central AC	None	<1940	0	0	0	1	2	1625.51	7.68889e-06
Multi-Family with 2 - 4 Units	Heat Pump	None	<1940	0	0	0	1	2	1625.51	0
Multi-Family with 2 - 4 Units	None	None	<1940	0	0	0	1	156	263517	9.62855e-05
Multi-Family with 2 - 4 Units	Room AC	None	<1940	0	0	0	1	156	263517	7.11381e-05
Multi-Family with 5+ Units	Central AC	Ducted Heat Pump	1940s	0.034678	0.120872	0	0.84445	12	23620.2	0
Multi-Family with 5+ Units	Heat Pump	Ducted Heat Pump	1940s	0.034678	0.120872	0	0.84445	12	23620.2	0.000537753
Multi-Family with 5+ Units	None	Ducted Heat Pump	1940s	0	0	0.834856	0.165144	6	11502.6	0
Multi-Family with 5+ Units	Room AC	Ducted Heat Pump	1940s	0	0	0.834856	0.165144	6	11502.6	0
Multi-Family with 5+ Units	Central AC	Ducted Heating	1940s	0.034678	0.120872	0	0.84445	12	23620.2	0.00103723
Multi-Family with 5+ Units	Heat Pump	Ducted Heating	1940s	0.034678	0.120872	0	0.84445	12	23620.2	0
Multi-Family with 5+ Units	None	Ducted Heating	1940s	0	0	0.834856	0.165144	6	11502.6	0.000546186
Multi-Family with 5+ Units	Room AC	Ducted Heating	1940s	0	0	0.834856	0.165144	6	11502.6	0.000684067
=======
Multi-Family with 2 - 4 Units	Central AC	Non-Ducted Heating	<1940	0	0	0	1	2	1577.7	0.000299454
Multi-Family with 2 - 4 Units	Heat Pump	Non-Ducted Heating	<1940	0	0	0	1	2	1577.7	0
Multi-Family with 2 - 4 Units	None	Non-Ducted Heating	<1940	0	0	0.358798	0.641202	156	255766	0.00397371
Multi-Family with 2 - 4 Units	Room AC	Non-Ducted Heating	<1940	0	0	0.358798	0.641202	156	255766	0.00570842
Multi-Family with 2 - 4 Units	Central AC	None	<1940	0	0	0	1	2	1625.51	7.31725e-06
Multi-Family with 2 - 4 Units	Heat Pump	None	<1940	0	0	0	1	2	1625.51	0
Multi-Family with 2 - 4 Units	None	None	<1940	0	0	0	1	156	263517	8.9134e-05
Multi-Family with 2 - 4 Units	Room AC	None	<1940	0	0	0	1	156	263517	7.01596e-05
Multi-Family with 5+ Units	Central AC	Ducted Heat Pump	1940s	0.034678	0.120872	0	0.84445	12	23620.2	0
Multi-Family with 5+ Units	Heat Pump	Ducted Heat Pump	1940s	0.034678	0.120872	0	0.84445	12	23620.2	0.000529396
Multi-Family with 5+ Units	None	Ducted Heat Pump	1940s	0	0	0.834856	0.165144	6	11502.6	0
Multi-Family with 5+ Units	Room AC	Ducted Heat Pump	1940s	0	0	0.834856	0.165144	6	11502.6	0
Multi-Family with 5+ Units	Central AC	Ducted Heating	1940s	0.034678	0.120872	0	0.84445	12	23620.2	0.00109797
Multi-Family with 5+ Units	Heat Pump	Ducted Heating	1940s	0.034678	0.120872	0	0.84445	12	23620.2	0
Multi-Family with 5+ Units	None	Ducted Heating	1940s	0	0	0.834856	0.165144	6	11502.6	0.000565232
Multi-Family with 5+ Units	Room AC	Ducted Heating	1940s	0	0	0.834856	0.165144	6	11502.6	0.000724224
>>>>>>> e0c17adc
Multi-Family with 5+ Units	Central AC	Non-Ducted Heat Pump	1940s	0.212661	0.213877	0	0.573462	4	3312.82	0
Multi-Family with 5+ Units	Heat Pump	Non-Ducted Heat Pump	1940s	0.212661	0.213877	0	0.573462	4	3312.82	0
Multi-Family with 5+ Units	None	Non-Ducted Heat Pump	1940s	0	0	0.661266	0.338734	53	83452.4	0
Multi-Family with 5+ Units	Room AC	Non-Ducted Heat Pump	1940s	0	0	0.661266	0.338734	53	83452.4	0
<<<<<<< HEAD
Multi-Family with 5+ Units	Central AC	Non-Ducted Heating	1940s	0.212661	0.213877	0	0.573462	4	3312.82	7.33188e-05
Multi-Family with 5+ Units	Heat Pump	Non-Ducted Heating	1940s	0.212661	0.213877	0	0.573462	4	3312.82	0
Multi-Family with 5+ Units	None	Non-Ducted Heating	1940s	0	0	0.661266	0.338734	53	83452.4	0.000807907
Multi-Family with 5+ Units	Room AC	Non-Ducted Heating	1940s	0	0	0.661266	0.338734	53	83452.4	0.00179483
Multi-Family with 5+ Units	Central AC	None	1940s	0.270519	0	0	0.729481	4	3413.21	5.71608e-06
Multi-Family with 5+ Units	Heat Pump	None	1940s	0.270519	0	0	0.729481	4	3413.21	0
Multi-Family with 5+ Units	None	None	1940s	0	0	0	1	53	85981.3	7.31007e-05
Multi-Family with 5+ Units	Room AC	None	1940s	0	0	0	1	53	85981.3	0.00012782
Multi-Family with 5+ Units	Central AC	Ducted Heat Pump	1950s	0	0.186684	0.031118	0.782199	27	62248.5	0
Multi-Family with 5+ Units	Heat Pump	Ducted Heat Pump	1950s	0	0.186684	0.031118	0.782199	27	62248.5	0.000873472
Multi-Family with 5+ Units	None	Ducted Heat Pump	1950s	0	0	0.477515	0.522485	15	33863.5	0
Multi-Family with 5+ Units	Room AC	Ducted Heat Pump	1950s	0	0	0.477515	0.522485	15	33863.5	0
Multi-Family with 5+ Units	Central AC	Ducted Heating	1950s	0	0.186684	0.031118	0.782199	27	62248.5	0.00248221
Multi-Family with 5+ Units	Heat Pump	Ducted Heating	1950s	0	0.186684	0.031118	0.782199	27	62248.5	0
Multi-Family with 5+ Units	None	Ducted Heating	1950s	0	0	0.477515	0.522485	15	33863.5	0.00135642
Multi-Family with 5+ Units	Room AC	Ducted Heating	1950s	0	0	0.477515	0.522485	15	33863.5	0.00144071
=======
Multi-Family with 5+ Units	Central AC	Non-Ducted Heating	1940s	0.212661	0.213877	0	0.573462	4	3312.82	7.71324e-05
Multi-Family with 5+ Units	Heat Pump	Non-Ducted Heating	1940s	0.212661	0.213877	0	0.573462	4	3312.82	0
Multi-Family with 5+ Units	None	Non-Ducted Heating	1940s	0	0	0.661266	0.338734	53	83452.4	0.000843582
Multi-Family with 5+ Units	Room AC	Non-Ducted Heating	1940s	0	0	0.661266	0.338734	53	83452.4	0.00187062
Multi-Family with 5+ Units	Central AC	None	1940s	0.270519	0	0	0.729481	4	3413.21	6.25673e-06
Multi-Family with 5+ Units	Heat Pump	None	1940s	0.270519	0	0	0.729481	4	3413.21	0
Multi-Family with 5+ Units	None	None	1940s	0	0	0	1	53	85981.3	7.40279e-05
Multi-Family with 5+ Units	Room AC	None	1940s	0	0	0	1	53	85981.3	0.000132917
Multi-Family with 5+ Units	Central AC	Ducted Heat Pump	1950s	0	0.186684	0.031118	0.782199	27	62248.5	0
Multi-Family with 5+ Units	Heat Pump	Ducted Heat Pump	1950s	0	0.186684	0.031118	0.782199	27	62248.5	0.000844756
Multi-Family with 5+ Units	None	Ducted Heat Pump	1950s	0	0	0.477515	0.522485	15	33863.5	0
Multi-Family with 5+ Units	Room AC	Ducted Heat Pump	1950s	0	0	0.477515	0.522485	15	33863.5	0
Multi-Family with 5+ Units	Central AC	Ducted Heating	1950s	0	0.186684	0.031118	0.782199	27	62248.5	0.00253503
Multi-Family with 5+ Units	Heat Pump	Ducted Heating	1950s	0	0.186684	0.031118	0.782199	27	62248.5	0
Multi-Family with 5+ Units	None	Ducted Heating	1950s	0	0	0.477515	0.522485	15	33863.5	0.00138956
Multi-Family with 5+ Units	Room AC	Ducted Heating	1950s	0	0	0.477515	0.522485	15	33863.5	0.00148259
>>>>>>> e0c17adc
Multi-Family with 5+ Units	Central AC	Non-Ducted Heat Pump	1950s	0	0.682554	0	0.317446	4	6266.03	0
Multi-Family with 5+ Units	Heat Pump	Non-Ducted Heat Pump	1950s	0	0.682554	0	0.317446	4	6266.03	0
Multi-Family with 5+ Units	None	Non-Ducted Heat Pump	1950s	0	0	0.495462	0.504538	86	139942	0
Multi-Family with 5+ Units	Room AC	Non-Ducted Heat Pump	1950s	0	0	0.495462	0.504538	86	139942	0
<<<<<<< HEAD
Multi-Family with 5+ Units	Central AC	Non-Ducted Heating	1950s	0	0.682554	0	0.317446	4	6266.03	0.000158283
Multi-Family with 5+ Units	Heat Pump	Non-Ducted Heating	1950s	0	0.682554	0	0.317446	4	6266.03	0
Multi-Family with 5+ Units	None	Non-Ducted Heating	1950s	0	0	0.495462	0.504538	86	139942	0.00132811
Multi-Family with 5+ Units	Room AC	Non-Ducted Heating	1950s	0	0	0.495462	0.504538	86	139942	0.00285297
Multi-Family with 5+ Units	Central AC	None	1950s	0	0	0	1	4	6455.91	1.09806e-05
Multi-Family with 5+ Units	Heat Pump	None	1950s	0	0	0	1	4	6455.91	0
Multi-Family with 5+ Units	None	None	1950s	0	0	0	1	86	144182	0.000126627
Multi-Family with 5+ Units	Room AC	None	1950s	0	0	0	1	86	144182	0.000217896
Multi-Family with 5+ Units	Central AC	Ducted Heat Pump	1960s	0.076503	0.167383	0.08245	0.673664	81	213229	0
Multi-Family with 5+ Units	Heat Pump	Ducted Heat Pump	1960s	0.076503	0.167383	0.08245	0.673664	81	213229	0.00212826
Multi-Family with 5+ Units	None	Ducted Heat Pump	1960s	0	0	0.634337	0.365663	37	94070.6	0
Multi-Family with 5+ Units	Room AC	Ducted Heat Pump	1960s	0	0	0.634337	0.365663	37	94070.6	0
Multi-Family with 5+ Units	Central AC	Ducted Heating	1960s	0.076503	0.167383	0.08245	0.673664	81	213229	0.00725743
Multi-Family with 5+ Units	Heat Pump	Ducted Heating	1960s	0.076503	0.167383	0.08245	0.673664	81	213229	0
Multi-Family with 5+ Units	None	Ducted Heating	1960s	0	0	0.634337	0.365663	37	94070.6	0.00154043
Multi-Family with 5+ Units	Room AC	Ducted Heating	1960s	0	0	0.634337	0.365663	37	94070.6	0.00115735
=======
Multi-Family with 5+ Units	Central AC	Non-Ducted Heating	1950s	0	0.682554	0	0.317446	4	6266.03	0.000159288
Multi-Family with 5+ Units	Heat Pump	Non-Ducted Heating	1950s	0	0.682554	0	0.317446	4	6266.03	0
Multi-Family with 5+ Units	None	Non-Ducted Heating	1950s	0	0	0.495462	0.504538	86	139942	0.00134405
Multi-Family with 5+ Units	Room AC	Non-Ducted Heating	1950s	0	0	0.495462	0.504538	86	139942	0.00286525
Multi-Family with 5+ Units	Central AC	None	1950s	0	0	0	1	4	6455.91	1.16576e-05
Multi-Family with 5+ Units	Heat Pump	None	1950s	0	0	0	1	4	6455.91	0
Multi-Family with 5+ Units	None	None	1950s	0	0	0	1	86	144182	0.000128528
Multi-Family with 5+ Units	Room AC	None	1950s	0	0	0	1	86	144182	0.000221104
Multi-Family with 5+ Units	Central AC	Ducted Heat Pump	1960s	0.076503	0.167383	0.08245	0.673664	81	213229	0
Multi-Family with 5+ Units	Heat Pump	Ducted Heat Pump	1960s	0.076503	0.167383	0.08245	0.673664	81	213229	0.00202761
Multi-Family with 5+ Units	None	Ducted Heat Pump	1960s	0	0	0.634337	0.365663	37	94070.6	0
Multi-Family with 5+ Units	Room AC	Ducted Heat Pump	1960s	0	0	0.634337	0.365663	37	94070.6	0
Multi-Family with 5+ Units	Central AC	Ducted Heating	1960s	0.076503	0.167383	0.08245	0.673664	81	213229	0.00704707
Multi-Family with 5+ Units	Heat Pump	Ducted Heating	1960s	0.076503	0.167383	0.08245	0.673664	81	213229	0
Multi-Family with 5+ Units	None	Ducted Heating	1960s	0	0	0.634337	0.365663	37	94070.6	0.00150563
Multi-Family with 5+ Units	Room AC	Ducted Heating	1960s	0	0	0.634337	0.365663	37	94070.6	0.00113882
>>>>>>> e0c17adc
Multi-Family with 5+ Units	Central AC	Non-Ducted Heat Pump	1960s	0.048272	0.517397	0	0.434331	16	28768.4	0
Multi-Family with 5+ Units	Heat Pump	Non-Ducted Heat Pump	1960s	0.048272	0.517397	0	0.434331	16	28768.4	0
Multi-Family with 5+ Units	None	Non-Ducted Heat Pump	1960s	0	0	0.444834	0.555166	116	187157	0
Multi-Family with 5+ Units	Room AC	Non-Ducted Heat Pump	1960s	0	0	0.444834	0.555166	116	187157	0
<<<<<<< HEAD
Multi-Family with 5+ Units	Central AC	Non-Ducted Heating	1960s	0.048272	0.517397	0	0.434331	16	28768.4	0.00109272
Multi-Family with 5+ Units	Heat Pump	Non-Ducted Heating	1960s	0.048272	0.517397	0	0.434331	16	28768.4	0
Multi-Family with 5+ Units	None	Non-Ducted Heating	1960s	0	0	0.444834	0.555166	116	187157	0.00240239
Multi-Family with 5+ Units	Room AC	Non-Ducted Heating	1960s	0	0	0.444834	0.555166	116	187157	0.00427782
Multi-Family with 5+ Units	Central AC	None	1960s	0.100025	0	0	0.899975	16	29640.2	9.93568e-05
Multi-Family with 5+ Units	Heat Pump	None	1960s	0.100025	0	0	0.899975	16	29640.2	0
Multi-Family with 5+ Units	None	None	1960s	0	0	0	1	116	192829	0.000218426
Multi-Family with 5+ Units	Room AC	None	1960s	0	0	0	1	116	192829	0.000287416
Multi-Family with 5+ Units	Central AC	Ducted Heat Pump	1970s	0.037227	0.108531	0.017692	0.83655	191	488031	0
Multi-Family with 5+ Units	Heat Pump	Ducted Heat Pump	1970s	0.037227	0.108531	0.017692	0.83655	191	488031	0.00489052
Multi-Family with 5+ Units	None	Ducted Heat Pump	1970s	0	0	0.390297	0.609703	35	84456.4	0
Multi-Family with 5+ Units	Room AC	Ducted Heat Pump	1970s	0	0	0.390297	0.609703	35	84456.4	0
Multi-Family with 5+ Units	Central AC	Ducted Heating	1970s	0.037227	0.108531	0.017692	0.83655	191	488031	0.0137157
Multi-Family with 5+ Units	Heat Pump	Ducted Heating	1970s	0.037227	0.108531	0.017692	0.83655	191	488031	0
Multi-Family with 5+ Units	None	Ducted Heating	1970s	0	0	0.390297	0.609703	35	84456.4	0.00288593
Multi-Family with 5+ Units	Room AC	Ducted Heating	1970s	0	0	0.390297	0.609703	35	84456.4	0.00185843
=======
Multi-Family with 5+ Units	Central AC	Non-Ducted Heating	1960s	0.048272	0.517397	0	0.434331	16	28768.4	0.00105268
Multi-Family with 5+ Units	Heat Pump	Non-Ducted Heating	1960s	0.048272	0.517397	0	0.434331	16	28768.4	0
Multi-Family with 5+ Units	None	Non-Ducted Heating	1960s	0	0	0.444834	0.555166	116	187157	0.00233942
Multi-Family with 5+ Units	Room AC	Non-Ducted Heating	1960s	0	0	0.444834	0.555166	116	187157	0.00416398
Multi-Family with 5+ Units	Central AC	None	1960s	0.100025	0	0	0.899975	16	29640.2	9.57286e-05
Multi-Family with 5+ Units	Heat Pump	None	1960s	0.100025	0	0	0.899975	16	29640.2	0
Multi-Family with 5+ Units	None	None	1960s	0	0	0	1	116	192829	0.000208548
Multi-Family with 5+ Units	Room AC	None	1960s	0	0	0	1	116	192829	0.000282012
Multi-Family with 5+ Units	Central AC	Ducted Heat Pump	1970s	0.037227	0.108531	0.017692	0.83655	191	488031	0
Multi-Family with 5+ Units	Heat Pump	Ducted Heat Pump	1970s	0.037227	0.108531	0.017692	0.83655	191	488031	0.00460567
Multi-Family with 5+ Units	None	Ducted Heat Pump	1970s	0	0	0.390297	0.609703	35	84456.4	0
Multi-Family with 5+ Units	Room AC	Ducted Heat Pump	1970s	0	0	0.390297	0.609703	35	84456.4	0
Multi-Family with 5+ Units	Central AC	Ducted Heating	1970s	0.037227	0.108531	0.017692	0.83655	191	488031	0.0132165
Multi-Family with 5+ Units	Heat Pump	Ducted Heating	1970s	0.037227	0.108531	0.017692	0.83655	191	488031	0
Multi-Family with 5+ Units	None	Ducted Heating	1970s	0	0	0.390297	0.609703	35	84456.4	0.00286582
Multi-Family with 5+ Units	Room AC	Ducted Heating	1970s	0	0	0.390297	0.609703	35	84456.4	0.00184922
>>>>>>> e0c17adc
Multi-Family with 5+ Units	Central AC	Non-Ducted Heat Pump	1970s	0.08727	0.284699	0.112756	0.515276	28	41184.9	0
Multi-Family with 5+ Units	Heat Pump	Non-Ducted Heat Pump	1970s	0.08727	0.284699	0.112756	0.515276	28	41184.9	0
Multi-Family with 5+ Units	None	Non-Ducted Heat Pump	1970s	0	0	0.358121	0.641879	158	244115	0
Multi-Family with 5+ Units	Room AC	Non-Ducted Heat Pump	1970s	0	0	0.358121	0.641879	158	244115	0
<<<<<<< HEAD
Multi-Family with 5+ Units	Central AC	Non-Ducted Heating	1970s	0.08727	0.284699	0.112756	0.515276	28	41184.9	0.00119713
Multi-Family with 5+ Units	Heat Pump	Non-Ducted Heating	1970s	0.08727	0.284699	0.112756	0.515276	28	41184.9	0
Multi-Family with 5+ Units	None	Non-Ducted Heating	1970s	0	0	0.358121	0.641879	158	244115	0.00324123
Multi-Family with 5+ Units	Room AC	Non-Ducted Heating	1970s	0	0	0.358121	0.641879	158	244115	0.00570633
Multi-Family with 5+ Units	Central AC	None	1970s	0.144835	0	0	0.855165	28	42432.9	0.000142503
Multi-Family with 5+ Units	Heat Pump	None	1970s	0.144835	0	0	0.855165	28	42432.9	0
Multi-Family with 5+ Units	None	None	1970s	0	0	0	1	158	251513	0.000265402
Multi-Family with 5+ Units	Room AC	None	1970s	0	0	0	1	158	251513	0.000356689
Multi-Family with 5+ Units	Central AC	Ducted Heat Pump	1980s	0.030487	0.085404	0.034163	0.849946	194	466091	0
Multi-Family with 5+ Units	Heat Pump	Ducted Heat Pump	1980s	0.030487	0.085404	0.034163	0.849946	194	466091	0.00556708
Multi-Family with 5+ Units	None	Ducted Heat Pump	1980s	0	0	0.301809	0.698191	24	55913.3	0
Multi-Family with 5+ Units	Room AC	Ducted Heat Pump	1980s	0	0	0.301809	0.698191	24	55913.3	0
Multi-Family with 5+ Units	Central AC	Ducted Heating	1980s	0.030487	0.085404	0.034163	0.849946	194	466091	0.0141242
Multi-Family with 5+ Units	Heat Pump	Ducted Heating	1980s	0.030487	0.085404	0.034163	0.849946	194	466091	0
Multi-Family with 5+ Units	None	Ducted Heating	1980s	0	0	0.301809	0.698191	24	55913.3	0.00198416
Multi-Family with 5+ Units	Room AC	Ducted Heating	1980s	0	0	0.301809	0.698191	24	55913.3	0.000662805
=======
Multi-Family with 5+ Units	Central AC	Non-Ducted Heating	1970s	0.08727	0.284699	0.112756	0.515276	28	41184.9	0.0011386
Multi-Family with 5+ Units	Heat Pump	Non-Ducted Heating	1970s	0.08727	0.284699	0.112756	0.515276	28	41184.9	0
Multi-Family with 5+ Units	None	Non-Ducted Heating	1970s	0	0	0.358121	0.641879	158	244115	0.00320022
Multi-Family with 5+ Units	Room AC	Non-Ducted Heating	1970s	0	0	0.358121	0.641879	158	244115	0.00557503
Multi-Family with 5+ Units	Central AC	None	1970s	0.144835	0	0	0.855165	28	42432.9	0.000132354
Multi-Family with 5+ Units	Heat Pump	None	1970s	0.144835	0	0	0.855165	28	42432.9	0
Multi-Family with 5+ Units	None	None	1970s	0	0	0	1	158	251513	0.000264184
Multi-Family with 5+ Units	Room AC	None	1970s	0	0	0	1	158	251513	0.000335102
Multi-Family with 5+ Units	Central AC	Ducted Heat Pump	1980s	0.030487	0.085404	0.034163	0.849946	194	466091	0
Multi-Family with 5+ Units	Heat Pump	Ducted Heat Pump	1980s	0.030487	0.085404	0.034163	0.849946	194	466091	0.00520657
Multi-Family with 5+ Units	None	Ducted Heat Pump	1980s	0	0	0.301809	0.698191	24	55913.3	0
Multi-Family with 5+ Units	Room AC	Ducted Heat Pump	1980s	0	0	0.301809	0.698191	24	55913.3	0
Multi-Family with 5+ Units	Central AC	Ducted Heating	1980s	0.030487	0.085404	0.034163	0.849946	194	466091	0.0134179
Multi-Family with 5+ Units	Heat Pump	Ducted Heating	1980s	0.030487	0.085404	0.034163	0.849946	194	466091	0
Multi-Family with 5+ Units	None	Ducted Heating	1980s	0	0	0.301809	0.698191	24	55913.3	0.00195123
Multi-Family with 5+ Units	Room AC	Ducted Heating	1980s	0	0	0.301809	0.698191	24	55913.3	0.000645102
>>>>>>> e0c17adc
Multi-Family with 5+ Units	Central AC	Non-Ducted Heat Pump	1980s	0.116836	0.098401	0	0.784763	22	31093.6	0
Multi-Family with 5+ Units	Heat Pump	Non-Ducted Heat Pump	1980s	0.116836	0.098401	0	0.784763	22	31093.6	0
Multi-Family with 5+ Units	None	Non-Ducted Heat Pump	1980s	0	0	0.330246	0.669754	124	193683	0
Multi-Family with 5+ Units	Room AC	Non-Ducted Heat Pump	1980s	0	0	0.330246	0.669754	124	193683	0
<<<<<<< HEAD
Multi-Family with 5+ Units	Central AC	Non-Ducted Heating	1980s	0.116836	0.098401	0	0.784763	22	31093.6	0.00135294
Multi-Family with 5+ Units	Heat Pump	Non-Ducted Heating	1980s	0.116836	0.098401	0	0.784763	22	31093.6	0
Multi-Family with 5+ Units	None	Non-Ducted Heating	1980s	0	0	0.330246	0.669754	124	193683	0.00229936
Multi-Family with 5+ Units	Room AC	Non-Ducted Heating	1980s	0	0	0.330246	0.669754	124	193683	0.003556
Multi-Family with 5+ Units	Central AC	None	1980s	0.129587	0	0	0.870413	22	32035.9	0.000140836
Multi-Family with 5+ Units	Heat Pump	None	1980s	0.129587	0	0	0.870413	22	32035.9	0
Multi-Family with 5+ Units	None	None	1980s	0	0	0	1	124	199552	0.000192604
Multi-Family with 5+ Units	Room AC	None	1980s	0	0	0	1	124	199552	0.000193008
Multi-Family with 5+ Units	Central AC	Ducted Heat Pump	1990s	0.00386	0.058887	0.02591	0.911343	154	426830	0
Multi-Family with 5+ Units	Heat Pump	Ducted Heat Pump	1990s	0.00386	0.058887	0.02591	0.911343	154	426830	0.00547828
Multi-Family with 5+ Units	None	Ducted Heat Pump	1990s	0	0	0.3793	0.6207	11	23097.6	0
Multi-Family with 5+ Units	Room AC	Ducted Heat Pump	1990s	0	0	0.3793	0.6207	11	23097.6	0
Multi-Family with 5+ Units	Central AC	Ducted Heating	1990s	0.00386	0.058887	0.02591	0.911343	154	426830	0.0122158
Multi-Family with 5+ Units	Heat Pump	Ducted Heating	1990s	0.00386	0.058887	0.02591	0.911343	154	426830	0
Multi-Family with 5+ Units	None	Ducted Heating	1990s	0	0	0.3793	0.6207	11	23097.6	0.00180653
Multi-Family with 5+ Units	Room AC	Ducted Heating	1990s	0	0	0.3793	0.6207	11	23097.6	0.000658384
=======
Multi-Family with 5+ Units	Central AC	Non-Ducted Heating	1980s	0.116836	0.098401	0	0.784763	22	31093.6	0.00126761
Multi-Family with 5+ Units	Heat Pump	Non-Ducted Heating	1980s	0.116836	0.098401	0	0.784763	22	31093.6	0
Multi-Family with 5+ Units	None	Non-Ducted Heating	1980s	0	0	0.330246	0.669754	124	193683	0.00223289
Multi-Family with 5+ Units	Room AC	Non-Ducted Heating	1980s	0	0	0.330246	0.669754	124	193683	0.00345074
Multi-Family with 5+ Units	Central AC	None	1980s	0.129587	0	0	0.870413	22	32035.9	0.000130071
Multi-Family with 5+ Units	Heat Pump	None	1980s	0.129587	0	0	0.870413	22	32035.9	0
Multi-Family with 5+ Units	None	None	1980s	0	0	0	1	124	199552	0.000182224
Multi-Family with 5+ Units	Room AC	None	1980s	0	0	0	1	124	199552	0.000188006
Multi-Family with 5+ Units	Central AC	Ducted Heat Pump	1990s	0.00386	0.058887	0.02591	0.911343	154	426830	0
Multi-Family with 5+ Units	Heat Pump	Ducted Heat Pump	1990s	0.00386	0.058887	0.02591	0.911343	154	426830	0.00528941
Multi-Family with 5+ Units	None	Ducted Heat Pump	1990s	0	0	0.3793	0.6207	11	23097.6	0
Multi-Family with 5+ Units	Room AC	Ducted Heat Pump	1990s	0	0	0.3793	0.6207	11	23097.6	0
Multi-Family with 5+ Units	Central AC	Ducted Heating	1990s	0.00386	0.058887	0.02591	0.911343	154	426830	0.0119304
Multi-Family with 5+ Units	Heat Pump	Ducted Heating	1990s	0.00386	0.058887	0.02591	0.911343	154	426830	0
Multi-Family with 5+ Units	None	Ducted Heating	1990s	0	0	0.3793	0.6207	11	23097.6	0.00178413
Multi-Family with 5+ Units	Room AC	Ducted Heating	1990s	0	0	0.3793	0.6207	11	23097.6	0.000645022
>>>>>>> e0c17adc
Multi-Family with 5+ Units	Central AC	Non-Ducted Heat Pump	1990s	0.204448	0.133295	0	0.662258	13	19509.1	0
Multi-Family with 5+ Units	Heat Pump	Non-Ducted Heat Pump	1990s	0.204448	0.133295	0	0.662258	13	19509.1	0
Multi-Family with 5+ Units	None	Non-Ducted Heat Pump	1990s	0	0	0.26961	0.73039	55	94275.2	0
Multi-Family with 5+ Units	Room AC	Non-Ducted Heat Pump	1990s	0	0	0.26961	0.73039	55	94275.2	0
<<<<<<< HEAD
Multi-Family with 5+ Units	Central AC	Non-Ducted Heating	1990s	0.204448	0.133295	0	0.662258	13	19509.1	0.000732571
Multi-Family with 5+ Units	Heat Pump	Non-Ducted Heating	1990s	0.204448	0.133295	0	0.662258	13	19509.1	0
Multi-Family with 5+ Units	None	Non-Ducted Heating	1990s	0	0	0.26961	0.73039	55	94275.2	0.00158468
Multi-Family with 5+ Units	Room AC	Non-Ducted Heating	1990s	0	0	0.26961	0.73039	55	94275.2	0.00219264
Multi-Family with 5+ Units	Central AC	None	1990s	0.235891	0	0	0.764109	13	20100.3	0.000102269
Multi-Family with 5+ Units	Heat Pump	None	1990s	0.235891	0	0	0.764109	13	20100.3	0
Multi-Family with 5+ Units	None	None	1990s	0	0	0	1	55	97132	0.000137774
Multi-Family with 5+ Units	Room AC	None	1990s	0	0	0	1	55	97132	0.000157707
Multi-Family with 5+ Units	Central AC	Ducted Heat Pump	2000s	0.026765	0.029443	0.026293	0.917499	171	224561	0
Multi-Family with 5+ Units	Heat Pump	Ducted Heat Pump	2000s	0.026765	0.029443	0.026293	0.917499	171	224561	0.00617733
Multi-Family with 5+ Units	None	Ducted Heat Pump	2000s	0	0	0.253926	0.746074	13	16384.6	0
Multi-Family with 5+ Units	Room AC	Ducted Heat Pump	2000s	0	0	0.253926	0.746074	13	16384.6	0
Multi-Family with 5+ Units	Central AC	Ducted Heating	2000s	0.026765	0.029443	0.026293	0.917499	171	224561	0.0133118
Multi-Family with 5+ Units	Heat Pump	Ducted Heating	2000s	0.026765	0.029443	0.026293	0.917499	171	224561	0
Multi-Family with 5+ Units	None	Ducted Heating	2000s	0	0	0.253926	0.746074	13	16384.6	0.00164973
Multi-Family with 5+ Units	Room AC	Ducted Heating	2000s	0	0	0.253926	0.746074	13	16384.6	0.000689958
=======
Multi-Family with 5+ Units	Central AC	Non-Ducted Heating	1990s	0.204448	0.133295	0	0.662258	13	19509.1	0.000706488
Multi-Family with 5+ Units	Heat Pump	Non-Ducted Heating	1990s	0.204448	0.133295	0	0.662258	13	19509.1	0
Multi-Family with 5+ Units	None	Non-Ducted Heating	1990s	0	0	0.26961	0.73039	55	94275.2	0.00154521
Multi-Family with 5+ Units	Room AC	Non-Ducted Heating	1990s	0	0	0.26961	0.73039	55	94275.2	0.00213886
Multi-Family with 5+ Units	Central AC	None	1990s	0.235891	0	0	0.764109	13	20100.3	9.23743e-05
Multi-Family with 5+ Units	Heat Pump	None	1990s	0.235891	0	0	0.764109	13	20100.3	0
Multi-Family with 5+ Units	None	None	1990s	0	0	0	1	55	97132	0.000127935
Multi-Family with 5+ Units	Room AC	None	1990s	0	0	0	1	55	97132	0.000146494
Multi-Family with 5+ Units	Central AC	Ducted Heat Pump	2000s	0.026765	0.029443	0.026293	0.917499	171	224561	0
Multi-Family with 5+ Units	Heat Pump	Ducted Heat Pump	2000s	0.026765	0.029443	0.026293	0.917499	171	224561	0.0061285
Multi-Family with 5+ Units	None	Ducted Heat Pump	2000s	0	0	0.253926	0.746074	13	16384.6	0
Multi-Family with 5+ Units	Room AC	Ducted Heat Pump	2000s	0	0	0.253926	0.746074	13	16384.6	0
Multi-Family with 5+ Units	Central AC	Ducted Heating	2000s	0.026765	0.029443	0.026293	0.917499	171	224561	0.013207
Multi-Family with 5+ Units	Heat Pump	Ducted Heating	2000s	0.026765	0.029443	0.026293	0.917499	171	224561	0
Multi-Family with 5+ Units	None	Ducted Heating	2000s	0	0	0.253926	0.746074	13	16384.6	0.00166631
Multi-Family with 5+ Units	Room AC	Ducted Heating	2000s	0	0	0.253926	0.746074	13	16384.6	0.000701799
>>>>>>> e0c17adc
Multi-Family with 5+ Units	Central AC	Non-Ducted Heat Pump	2000s	0.034064	0.136205	0.104801	0.72493	24	17743.3	0
Multi-Family with 5+ Units	Heat Pump	Non-Ducted Heat Pump	2000s	0.034064	0.136205	0.104801	0.72493	24	17743.3	0
Multi-Family with 5+ Units	None	Non-Ducted Heat Pump	2000s	0	0	0.55234	0.44766	26	21695.3	0
Multi-Family with 5+ Units	Room AC	Non-Ducted Heat Pump	2000s	0	0	0.55234	0.44766	26	21695.3	0
<<<<<<< HEAD
Multi-Family with 5+ Units	Central AC	Non-Ducted Heating	2000s	0.034064	0.136205	0.104801	0.72493	24	17743.3	0.000586244
Multi-Family with 5+ Units	Heat Pump	Non-Ducted Heating	2000s	0.034064	0.136205	0.104801	0.72493	24	17743.3	0
Multi-Family with 5+ Units	None	Non-Ducted Heating	2000s	0	0	0.55234	0.44766	26	21695.3	0.000444074
Multi-Family with 5+ Units	Room AC	Non-Ducted Heating	2000s	0	0	0.55234	0.44766	26	21695.3	0.000920473
Multi-Family with 5+ Units	Central AC	None	2000s	0.044881	0	0	0.955119	24	18281	0.00017711
Multi-Family with 5+ Units	Heat Pump	None	2000s	0.044881	0	0	0.955119	24	18281	0
Multi-Family with 5+ Units	None	None	2000s	0	0	0	1	26	22352.8	6.01882e-05
Multi-Family with 5+ Units	Room AC	None	2000s	0	0	0	1	26	22352.8	7.94295e-05
Multi-Family with 5+ Units	Central AC	Ducted Heat Pump	2010s	0.026765	0.029443	0.026293	0.917499	171	224561	0
Multi-Family with 5+ Units	Heat Pump	Ducted Heat Pump	2010s	0.026765	0.029443	0.026293	0.917499	171	224561	0.00399289
Multi-Family with 5+ Units	None	Ducted Heat Pump	2010s	0	0	0.253926	0.746074	13	16384.6	0
Multi-Family with 5+ Units	Room AC	Ducted Heat Pump	2010s	0	0	0.253926	0.746074	13	16384.6	0
Multi-Family with 5+ Units	Central AC	Ducted Heating	2010s	0.026765	0.029443	0.026293	0.917499	171	224561	0.00744839
Multi-Family with 5+ Units	Heat Pump	Ducted Heating	2010s	0.026765	0.029443	0.026293	0.917499	171	224561	0
Multi-Family with 5+ Units	None	Ducted Heating	2010s	0	0	0.253926	0.746074	13	16384.6	0.00105446
Multi-Family with 5+ Units	Room AC	Ducted Heating	2010s	0	0	0.253926	0.746074	13	16384.6	0.000420479
=======
Multi-Family with 5+ Units	Central AC	Non-Ducted Heating	2000s	0.034064	0.136205	0.104801	0.72493	24	17743.3	0.000576196
Multi-Family with 5+ Units	Heat Pump	Non-Ducted Heating	2000s	0.034064	0.136205	0.104801	0.72493	24	17743.3	0
Multi-Family with 5+ Units	None	Non-Ducted Heating	2000s	0	0	0.55234	0.44766	26	21695.3	0.000450308
Multi-Family with 5+ Units	Room AC	Non-Ducted Heating	2000s	0	0	0.55234	0.44766	26	21695.3	0.000918745
Multi-Family with 5+ Units	Central AC	None	2000s	0.044881	0	0	0.955119	24	18281	0.000179801
Multi-Family with 5+ Units	Heat Pump	None	2000s	0.044881	0	0	0.955119	24	18281	0
Multi-Family with 5+ Units	None	None	2000s	0	0	0	1	26	22352.8	6.24618e-05
Multi-Family with 5+ Units	Room AC	None	2000s	0	0	0	1	26	22352.8	7.62785e-05
Multi-Family with 5+ Units	Central AC	Ducted Heat Pump	2010s	0.026765	0.029443	0.026293	0.917499	171	224561	0
Multi-Family with 5+ Units	Heat Pump	Ducted Heat Pump	2010s	0.026765	0.029443	0.026293	0.917499	171	224561	0.00237463
Multi-Family with 5+ Units	None	Ducted Heat Pump	2010s	0	0	0.253926	0.746074	13	16384.6	0
Multi-Family with 5+ Units	Room AC	Ducted Heat Pump	2010s	0	0	0.253926	0.746074	13	16384.6	0
Multi-Family with 5+ Units	Central AC	Ducted Heating	2010s	0.026765	0.029443	0.026293	0.917499	171	224561	0.00442855
Multi-Family with 5+ Units	Heat Pump	Ducted Heating	2010s	0.026765	0.029443	0.026293	0.917499	171	224561	0
Multi-Family with 5+ Units	None	Ducted Heating	2010s	0	0	0.253926	0.746074	13	16384.6	0.000620635
Multi-Family with 5+ Units	Room AC	Ducted Heating	2010s	0	0	0.253926	0.746074	13	16384.6	0.000241896
>>>>>>> e0c17adc
Multi-Family with 5+ Units	Central AC	Non-Ducted Heat Pump	2010s	0.034064	0.136205	0.104801	0.72493	24	17743.3	0
Multi-Family with 5+ Units	Heat Pump	Non-Ducted Heat Pump	2010s	0.034064	0.136205	0.104801	0.72493	24	17743.3	0
Multi-Family with 5+ Units	None	Non-Ducted Heat Pump	2010s	0	0	0.55234	0.44766	26	21695.3	0
Multi-Family with 5+ Units	Room AC	Non-Ducted Heat Pump	2010s	0	0	0.55234	0.44766	26	21695.3	0
<<<<<<< HEAD
Multi-Family with 5+ Units	Central AC	Non-Ducted Heating	2010s	0.034064	0.136205	0.104801	0.72493	24	17743.3	0.000326273
Multi-Family with 5+ Units	Heat Pump	Non-Ducted Heating	2010s	0.034064	0.136205	0.104801	0.72493	24	17743.3	0
Multi-Family with 5+ Units	None	Non-Ducted Heating	2010s	0	0	0.55234	0.44766	26	21695.3	0.000293635
Multi-Family with 5+ Units	Room AC	Non-Ducted Heating	2010s	0	0	0.55234	0.44766	26	21695.3	0.000653016
Multi-Family with 5+ Units	Central AC	None	2010s	0.044881	0	0	0.955119	24	18281	9.1992e-05
Multi-Family with 5+ Units	Heat Pump	None	2010s	0.044881	0	0	0.955119	24	18281	0
Multi-Family with 5+ Units	None	None	2010s	0	0	0	1	26	22352.8	4.12529e-05
Multi-Family with 5+ Units	Room AC	None	2010s	0	0	0	1	26	22352.8	5.41024e-05
Multi-Family with 5+ Units	Central AC	Ducted Heat Pump	<1940	0	0.251796	0	0.748204	16	37314.3	0
Multi-Family with 5+ Units	Heat Pump	Ducted Heat Pump	<1940	0	0.251796	0	0.748204	16	37314.3	0.000934913
Multi-Family with 5+ Units	None	Ducted Heat Pump	<1940	0	0	0.834268	0.165732	13	43027.4	0
Multi-Family with 5+ Units	Room AC	Ducted Heat Pump	<1940	0	0	0.834268	0.165732	13	43027.4	0
Multi-Family with 5+ Units	Central AC	Ducted Heating	<1940	0	0.251796	0	0.748204	16	37314.3	0.00237874
Multi-Family with 5+ Units	Heat Pump	Ducted Heating	<1940	0	0.251796	0	0.748204	16	37314.3	0
Multi-Family with 5+ Units	None	Ducted Heating	<1940	0	0	0.834268	0.165732	13	43027.4	0.00199409
Multi-Family with 5+ Units	Room AC	Ducted Heating	<1940	0	0	0.834268	0.165732	13	43027.4	0.00303075
=======
Multi-Family with 5+ Units	Central AC	Non-Ducted Heating	2010s	0.034064	0.136205	0.104801	0.72493	24	17743.3	0.000194781
Multi-Family with 5+ Units	Heat Pump	Non-Ducted Heating	2010s	0.034064	0.136205	0.104801	0.72493	24	17743.3	0
Multi-Family with 5+ Units	None	Non-Ducted Heating	2010s	0	0	0.55234	0.44766	26	21695.3	0.000167135
Multi-Family with 5+ Units	Room AC	Non-Ducted Heating	2010s	0	0	0.55234	0.44766	26	21695.3	0.000391346
Multi-Family with 5+ Units	Central AC	None	2010s	0.044881	0	0	0.955119	24	18281	5.06931e-05
Multi-Family with 5+ Units	Heat Pump	None	2010s	0.044881	0	0	0.955119	24	18281	0
Multi-Family with 5+ Units	None	None	2010s	0	0	0	1	26	22352.8	2.21206e-05
Multi-Family with 5+ Units	Room AC	None	2010s	0	0	0	1	26	22352.8	3.60367e-05
Multi-Family with 5+ Units	Central AC	Ducted Heat Pump	<1940	0	0.251796	0	0.748204	16	37314.3	0
Multi-Family with 5+ Units	Heat Pump	Ducted Heat Pump	<1940	0	0.251796	0	0.748204	16	37314.3	0.000881315
Multi-Family with 5+ Units	None	Ducted Heat Pump	<1940	0	0	0.834268	0.165732	13	43027.4	0
Multi-Family with 5+ Units	Room AC	Ducted Heat Pump	<1940	0	0	0.834268	0.165732	13	43027.4	0
Multi-Family with 5+ Units	Central AC	Ducted Heating	<1940	0	0.251796	0	0.748204	16	37314.3	0.00235491
Multi-Family with 5+ Units	Heat Pump	Ducted Heating	<1940	0	0.251796	0	0.748204	16	37314.3	0
Multi-Family with 5+ Units	None	Ducted Heating	<1940	0	0	0.834268	0.165732	13	43027.4	0.00199971
Multi-Family with 5+ Units	Room AC	Ducted Heating	<1940	0	0	0.834268	0.165732	13	43027.4	0.00301078
>>>>>>> e0c17adc
Multi-Family with 5+ Units	Central AC	Non-Ducted Heat Pump	<1940	0	0.418448	0.337652	0.2439	8	14670.3	0
Multi-Family with 5+ Units	Heat Pump	Non-Ducted Heat Pump	<1940	0	0.418448	0.337652	0.2439	8	14670.3	0
Multi-Family with 5+ Units	None	Non-Ducted Heat Pump	<1940	0	0	0.727825	0.272175	163	270063	0
Multi-Family with 5+ Units	Room AC	Non-Ducted Heat Pump	<1940	0	0	0.727825	0.272175	163	270063	0
<<<<<<< HEAD
Multi-Family with 5+ Units	Central AC	Non-Ducted Heating	<1940	0	0.418448	0.337652	0.2439	8	14670.3	0.000378974
Multi-Family with 5+ Units	Heat Pump	Non-Ducted Heating	<1940	0	0.418448	0.337652	0.2439	8	14670.3	0
Multi-Family with 5+ Units	None	Non-Ducted Heating	<1940	0	0	0.727825	0.272175	163	270063	0.00394053
Multi-Family with 5+ Units	Room AC	Non-Ducted Heating	<1940	0	0	0.727825	0.272175	163	270063	0.00575848
Multi-Family with 5+ Units	Central AC	None	<1940	0	0	0	1	8	15114.8	2.72454e-05
Multi-Family with 5+ Units	Heat Pump	None	<1940	0	0	0	1	8	15114.8	0
Multi-Family with 5+ Units	None	None	<1940	0	0	0	1	163	278246	0.000297151
Multi-Family with 5+ Units	Room AC	None	<1940	0	0	0	1	163	278246	0.000257512
Single-Family Attached	Central AC	Ducted Heat Pump	1940s	0	0	0	1	6	10275.6	0
Single-Family Attached	Heat Pump	Ducted Heat Pump	1940s	0	0	0	1	6	10275.6	0.000139529
Single-Family Attached	None	Ducted Heat Pump	1940s	0	0	0	1	9	18827.2	0
Single-Family Attached	Room AC	Ducted Heat Pump	1940s	0	0	0	1	9	18827.2	0
Single-Family Attached	Central AC	Ducted Heating	1940s	0	0	0	1	6	10275.6	0.000869743
Single-Family Attached	Heat Pump	Ducted Heating	1940s	0	0	0	1	6	10275.6	0
Single-Family Attached	None	Ducted Heating	1940s	0	0	0	1	9	18827.2	0.000192897
Single-Family Attached	Room AC	Ducted Heating	1940s	0	0	0	1	9	18827.2	0.00024381
=======
Multi-Family with 5+ Units	Central AC	Non-Ducted Heating	<1940	0	0.418448	0.337652	0.2439	8	14670.3	0.000373531
Multi-Family with 5+ Units	Heat Pump	Non-Ducted Heating	<1940	0	0.418448	0.337652	0.2439	8	14670.3	0
Multi-Family with 5+ Units	None	Non-Ducted Heating	<1940	0	0	0.727825	0.272175	163	270063	0.00391171
Multi-Family with 5+ Units	Room AC	Non-Ducted Heating	<1940	0	0	0.727825	0.272175	163	270063	0.00565763
Multi-Family with 5+ Units	Central AC	None	<1940	0	0	0	1	8	15114.8	2.51375e-05
Multi-Family with 5+ Units	Heat Pump	None	<1940	0	0	0	1	8	15114.8	0
Multi-Family with 5+ Units	None	None	<1940	0	0	0	1	163	278246	0.000290098
Multi-Family with 5+ Units	Room AC	None	<1940	0	0	0	1	163	278246	0.000245567
Single-Family Attached	Central AC	Ducted Heat Pump	1940s	0	0	0	1	6	10275.6	0
Single-Family Attached	Heat Pump	Ducted Heat Pump	1940s	0	0	0	1	6	10275.6	0.000144027
Single-Family Attached	None	Ducted Heat Pump	1940s	0	0	0	1	9	18827.2	0
Single-Family Attached	Room AC	Ducted Heat Pump	1940s	0	0	0	1	9	18827.2	0
Single-Family Attached	Central AC	Ducted Heating	1940s	0	0	0	1	6	10275.6	0.000905222
Single-Family Attached	Heat Pump	Ducted Heating	1940s	0	0	0	1	6	10275.6	0
Single-Family Attached	None	Ducted Heating	1940s	0	0	0	1	9	18827.2	0.000200343
Single-Family Attached	Room AC	Ducted Heating	1940s	0	0	0	1	9	18827.2	0.000254915
>>>>>>> e0c17adc
Single-Family Attached	Central AC	Non-Ducted Heat Pump	1940s	0	0	0	1	1	2038.12	0
Single-Family Attached	Heat Pump	Non-Ducted Heat Pump	1940s	0	0	0	1	1	2038.12	0
Single-Family Attached	None	Non-Ducted Heat Pump	1940s	0	0	0.126055	0.873945	12	15815.7	0
Single-Family Attached	Room AC	Non-Ducted Heat Pump	1940s	0	0	0.126055	0.873945	12	15815.7	0
<<<<<<< HEAD
Single-Family Attached	Central AC	Non-Ducted Heating	1940s	0	0	0	1	1	2038.12	0.000292586
Single-Family Attached	Heat Pump	Non-Ducted Heating	1940s	0	0	0	1	1	2038.12	0
Single-Family Attached	None	Non-Ducted Heating	1940s	0	0	0.126055	0.873945	12	15815.7	0.000371946
Single-Family Attached	Room AC	Non-Ducted Heating	1940s	0	0	0.126055	0.873945	12	15815.7	0.00065953
Single-Family Attached	Central AC	None	1940s	0	0	0	1	1	2099.89	7.0588e-06
Single-Family Attached	Heat Pump	None	1940s	0	0	0	1	1	2099.89	0
Single-Family Attached	None	None	1940s	0	0	0	1	12	16295	2.06087e-05
Single-Family Attached	Room AC	None	1940s	0	0	0	1	12	16295	2.02232e-05
Single-Family Attached	Central AC	Ducted Heat Pump	1950s	0	0	0	1	24	50581.2	0
Single-Family Attached	Heat Pump	Ducted Heat Pump	1950s	0	0	0	1	24	50581.2	0.000206864
Single-Family Attached	None	Ducted Heat Pump	1950s	0	0	0.063655	0.936345	19	39952.3	0
Single-Family Attached	Room AC	Ducted Heat Pump	1950s	0	0	0.063655	0.936345	19	39952.3	0
Single-Family Attached	Central AC	Ducted Heating	1950s	0	0	0	1	24	50581.2	0.00152582
Single-Family Attached	Heat Pump	Ducted Heating	1950s	0	0	0	1	24	50581.2	0
Single-Family Attached	None	Ducted Heating	1950s	0	0	0.063655	0.936345	19	39952.3	0.000338548
Single-Family Attached	Room AC	Ducted Heating	1950s	0	0	0.063655	0.936345	19	39952.3	0.000394051
=======
Single-Family Attached	Central AC	Non-Ducted Heating	1940s	0	0	0	1	1	2038.12	0.000309365
Single-Family Attached	Heat Pump	Non-Ducted Heating	1940s	0	0	0	1	1	2038.12	0
Single-Family Attached	None	Non-Ducted Heating	1940s	0	0	0.126055	0.873945	12	15815.7	0.000385679
Single-Family Attached	Room AC	Non-Ducted Heating	1940s	0	0	0.126055	0.873945	12	15815.7	0.000692228
Single-Family Attached	Central AC	None	1940s	0	0	0	1	1	2099.89	6.68358e-06
Single-Family Attached	Heat Pump	None	1940s	0	0	0	1	1	2099.89	0
Single-Family Attached	None	None	1940s	0	0	0	1	12	16295	2.10286e-05
Single-Family Attached	Room AC	None	1940s	0	0	0	1	12	16295	1.97068e-05
Single-Family Attached	Central AC	Ducted Heat Pump	1950s	0	0	0	1	24	50581.2	0
Single-Family Attached	Heat Pump	Ducted Heat Pump	1950s	0	0	0	1	24	50581.2	0.0002076
Single-Family Attached	None	Ducted Heat Pump	1950s	0	0	0.063655	0.936345	19	39952.3	0
Single-Family Attached	Room AC	Ducted Heat Pump	1950s	0	0	0.063655	0.936345	19	39952.3	0
Single-Family Attached	Central AC	Ducted Heating	1950s	0	0	0	1	24	50581.2	0.00156378
Single-Family Attached	Heat Pump	Ducted Heating	1950s	0	0	0	1	24	50581.2	0
Single-Family Attached	None	Ducted Heating	1950s	0	0	0.063655	0.936345	19	39952.3	0.000348539
Single-Family Attached	Room AC	Ducted Heating	1950s	0	0	0.063655	0.936345	19	39952.3	0.000406682
>>>>>>> e0c17adc
Single-Family Attached	Central AC	Non-Ducted Heat Pump	1950s	0	0	0	1	2	2164.7	0
Single-Family Attached	Heat Pump	Non-Ducted Heat Pump	1950s	0	0	0	1	2	2164.7	0
Single-Family Attached	None	Non-Ducted Heat Pump	1950s	0	0	0.283067	0.716933	26	33056.2	0
Single-Family Attached	Room AC	Non-Ducted Heat Pump	1950s	0	0	0.283067	0.716933	26	33056.2	0
<<<<<<< HEAD
Single-Family Attached	Central AC	Non-Ducted Heating	1950s	0	0	0	1	2	2164.7	0.00031969
Single-Family Attached	Heat Pump	Non-Ducted Heating	1950s	0	0	0	1	2	2164.7	0
Single-Family Attached	None	Non-Ducted Heating	1950s	0	0	0.283067	0.716933	26	33056.2	0.000398919
Single-Family Attached	Room AC	Non-Ducted Heating	1950s	0	0	0.283067	0.716933	26	33056.2	0.000795899
Single-Family Attached	Central AC	None	1950s	0	0	0	1	2	2230.3	8.49105e-06
Single-Family Attached	Heat Pump	None	1950s	0	0	0	1	2	2230.3	0
Single-Family Attached	None	None	1950s	0	0	0	1	26	34057.9	2.41992e-05
Single-Family Attached	Room AC	None	1950s	0	0	0	1	26	34057.9	2.59541e-05
Single-Family Attached	Central AC	Ducted Heat Pump	1960s	0	0	0	1	24	44772.6	0
Single-Family Attached	Heat Pump	Ducted Heat Pump	1960s	0	0	0	1	24	44772.6	0.000276638
Single-Family Attached	None	Ducted Heat Pump	1960s	0	0	0.101128	0.898872	18	34427.5	0
Single-Family Attached	Room AC	Ducted Heat Pump	1960s	0	0	0.101128	0.898872	18	34427.5	0
Single-Family Attached	Central AC	Ducted Heating	1960s	0	0	0	1	24	44772.6	0.00162252
Single-Family Attached	Heat Pump	Ducted Heating	1960s	0	0	0	1	24	44772.6	0
Single-Family Attached	None	Ducted Heating	1960s	0	0	0.101128	0.898872	18	34427.5	0.000255919
Single-Family Attached	Room AC	Ducted Heating	1960s	0	0	0.101128	0.898872	18	34427.5	0.000172377
=======
Single-Family Attached	Central AC	Non-Ducted Heating	1950s	0	0	0	1	2	2164.7	0.000325668
Single-Family Attached	Heat Pump	Non-Ducted Heating	1950s	0	0	0	1	2	2164.7	0
Single-Family Attached	None	Non-Ducted Heating	1950s	0	0	0.283067	0.716933	26	33056.2	0.000405362
Single-Family Attached	Room AC	Non-Ducted Heating	1950s	0	0	0.283067	0.716933	26	33056.2	0.000809996
Single-Family Attached	Central AC	None	1950s	0	0	0	1	2	2230.3	9.17853e-06
Single-Family Attached	Heat Pump	None	1950s	0	0	0	1	2	2230.3	0
Single-Family Attached	None	None	1950s	0	0	0	1	26	34057.9	2.74486e-05
Single-Family Attached	Room AC	None	1950s	0	0	0	1	26	34057.9	2.92503e-05
Single-Family Attached	Central AC	Ducted Heat Pump	1960s	0	0	0	1	24	44772.6	0
Single-Family Attached	Heat Pump	Ducted Heat Pump	1960s	0	0	0	1	24	44772.6	0.000277024
Single-Family Attached	None	Ducted Heat Pump	1960s	0	0	0.101128	0.898872	18	34427.5	0
Single-Family Attached	Room AC	Ducted Heat Pump	1960s	0	0	0.101128	0.898872	18	34427.5	0
Single-Family Attached	Central AC	Ducted Heating	1960s	0	0	0	1	24	44772.6	0.0016525
Single-Family Attached	Heat Pump	Ducted Heating	1960s	0	0	0	1	24	44772.6	0
Single-Family Attached	None	Ducted Heating	1960s	0	0	0.101128	0.898872	18	34427.5	0.000263256
Single-Family Attached	Room AC	Ducted Heating	1960s	0	0	0.101128	0.898872	18	34427.5	0.000175673
>>>>>>> e0c17adc
Single-Family Attached	Central AC	Non-Ducted Heat Pump	1960s	0.25	0.25	0.25	0.25	0	0	0
Single-Family Attached	Heat Pump	Non-Ducted Heat Pump	1960s	0.25	0.25	0.25	0.25	0	0	0
Single-Family Attached	None	Non-Ducted Heat Pump	1960s	0	0	0.14903	0.85097	31	30789.4	0
Single-Family Attached	Room AC	Non-Ducted Heat Pump	1960s	0	0	0.14903	0.85097	31	30789.4	0
<<<<<<< HEAD
Single-Family Attached	Central AC	Non-Ducted Heating	1960s	0.25	0.25	0.25	0.25	0	0	0.000423787
Single-Family Attached	Heat Pump	Non-Ducted Heating	1960s	0.25	0.25	0.25	0.25	0	0	0
Single-Family Attached	None	Non-Ducted Heating	1960s	0	0	0.14903	0.85097	31	30789.4	0.000418318
Single-Family Attached	Room AC	Non-Ducted Heating	1960s	0	0	0.14903	0.85097	31	30789.4	0.000518595
Single-Family Attached	Central AC	None	1960s	0.5	0	0	0.5	0	0	1.33664e-05
Single-Family Attached	Heat Pump	None	1960s	0.5	0	0	0.5	0	0	0
Single-Family Attached	None	None	1960s	0	0	0	1	31	31722.5	2.15831e-05
Single-Family Attached	Room AC	None	1960s	0	0	0	1	31	31722.5	1.37938e-05
Single-Family Attached	Central AC	Ducted Heat Pump	1970s	0	0	0	1	81	170390	0
Single-Family Attached	Heat Pump	Ducted Heat Pump	1970s	0	0	0	1	81	170390	0.000886638
Single-Family Attached	None	Ducted Heat Pump	1970s	0	0	0	1	23	45240.7	0
Single-Family Attached	Room AC	Ducted Heat Pump	1970s	0	0	0	1	23	45240.7	0
Single-Family Attached	Central AC	Ducted Heating	1970s	0	0	0	1	81	170390	0.00373202
Single-Family Attached	Heat Pump	Ducted Heating	1970s	0	0	0	1	81	170390	0
Single-Family Attached	None	Ducted Heating	1970s	0	0	0	1	23	45240.7	0.000696527
Single-Family Attached	Room AC	Ducted Heating	1970s	0	0	0	1	23	45240.7	0.000396549
=======
Single-Family Attached	Central AC	Non-Ducted Heating	1960s	0.25	0.25	0.25	0.25	0	0	0.000426374
Single-Family Attached	Heat Pump	Non-Ducted Heating	1960s	0.25	0.25	0.25	0.25	0	0	0
Single-Family Attached	None	Non-Ducted Heating	1960s	0	0	0.14903	0.85097	31	30789.4	0.00042671
Single-Family Attached	Room AC	Non-Ducted Heating	1960s	0	0	0.14903	0.85097	31	30789.4	0.000522713
Single-Family Attached	Central AC	None	1960s	0.5	0	0	0.5	0	0	1.28505e-05
Single-Family Attached	Heat Pump	None	1960s	0.5	0	0	0.5	0	0	0
Single-Family Attached	None	None	1960s	0	0	0	1	31	31722.5	1.97791e-05
Single-Family Attached	Room AC	None	1960s	0	0	0	1	31	31722.5	1.35702e-05
Single-Family Attached	Central AC	Ducted Heat Pump	1970s	0	0	0	1	81	170390	0
Single-Family Attached	Heat Pump	Ducted Heat Pump	1970s	0	0	0	1	81	170390	0.000911086
Single-Family Attached	None	Ducted Heat Pump	1970s	0	0	0	1	23	45240.7	0
Single-Family Attached	Room AC	Ducted Heat Pump	1970s	0	0	0	1	23	45240.7	0
Single-Family Attached	Central AC	Ducted Heating	1970s	0	0	0	1	81	170390	0.0038035
Single-Family Attached	Heat Pump	Ducted Heating	1970s	0	0	0	1	81	170390	0
Single-Family Attached	None	Ducted Heating	1970s	0	0	0	1	23	45240.7	0.000708815
Single-Family Attached	Room AC	Ducted Heating	1970s	0	0	0	1	23	45240.7	0.000400581
>>>>>>> e0c17adc
Single-Family Attached	Central AC	Non-Ducted Heat Pump	1970s	0.066552	0	0	0.933448	11	13058.6	0
Single-Family Attached	Heat Pump	Non-Ducted Heat Pump	1970s	0.066552	0	0	0.933448	11	13058.6	0
Single-Family Attached	None	Non-Ducted Heat Pump	1970s	0	0	0.092227	0.907773	21	21705.3	0
Single-Family Attached	Room AC	Non-Ducted Heat Pump	1970s	0	0	0.092227	0.907773	21	21705.3	0
<<<<<<< HEAD
Single-Family Attached	Central AC	Non-Ducted Heating	1970s	0.066552	0	0	0.933448	11	13058.6	0.000599716
Single-Family Attached	Heat Pump	Non-Ducted Heating	1970s	0.066552	0	0	0.933448	11	13058.6	0
Single-Family Attached	None	Non-Ducted Heating	1970s	0	0	0.092227	0.907773	21	21705.3	0.00079233
Single-Family Attached	Room AC	Non-Ducted Heating	1970s	0	0	0.092227	0.907773	21	21705.3	0.000799484
Single-Family Attached	Central AC	None	1970s	0.066552	0	0	0.933448	11	13454.3	2.03313e-05
Single-Family Attached	Heat Pump	None	1970s	0.066552	0	0	0.933448	11	13454.3	0
Single-Family Attached	None	None	1970s	0	0	0	1	21	22363	2.69706e-05
Single-Family Attached	Room AC	None	1970s	0	0	0	1	21	22363	2.41419e-05
Single-Family Attached	Central AC	Ducted Heat Pump	1980s	0.004599	0.006032	0	0.989369	132	239551	0
Single-Family Attached	Heat Pump	Ducted Heat Pump	1980s	0.004599	0.006032	0	0.989369	132	239551	0.00157429
Single-Family Attached	None	Ducted Heat Pump	1980s	0	0	0.030138	0.969862	29	54206.5	0
Single-Family Attached	Room AC	Ducted Heat Pump	1980s	0	0	0.030138	0.969862	29	54206.5	0
Single-Family Attached	Central AC	Ducted Heating	1980s	0.004599	0.006032	0	0.989369	132	239551	0.00534943
Single-Family Attached	Heat Pump	Ducted Heating	1980s	0.004599	0.006032	0	0.989369	132	239551	0
Single-Family Attached	None	Ducted Heating	1980s	0	0	0.030138	0.969862	29	54206.5	0.000649407
Single-Family Attached	Room AC	Ducted Heating	1980s	0	0	0.030138	0.969862	29	54206.5	0.000238726
=======
Single-Family Attached	Central AC	Non-Ducted Heating	1970s	0.066552	0	0	0.933448	11	13058.6	0.00060442
Single-Family Attached	Heat Pump	Non-Ducted Heating	1970s	0.066552	0	0	0.933448	11	13058.6	0
Single-Family Attached	None	Non-Ducted Heating	1970s	0	0	0.092227	0.907773	21	21705.3	0.000805845
Single-Family Attached	Room AC	Non-Ducted Heating	1970s	0	0	0.092227	0.907773	21	21705.3	0.000808344
Single-Family Attached	Central AC	None	1970s	0.066552	0	0	0.933448	11	13454.3	2.17053e-05
Single-Family Attached	Heat Pump	None	1970s	0.066552	0	0	0.933448	11	13454.3	0
Single-Family Attached	None	None	1970s	0	0	0	1	21	22363	3.04272e-05
Single-Family Attached	Room AC	None	1970s	0	0	0	1	21	22363	2.59805e-05
Single-Family Attached	Central AC	Ducted Heat Pump	1980s	0.004599	0.006032	0	0.989369	132	239551	0
Single-Family Attached	Heat Pump	Ducted Heat Pump	1980s	0.004599	0.006032	0	0.989369	132	239551	0.00159452
Single-Family Attached	None	Ducted Heat Pump	1980s	0	0	0.030138	0.969862	29	54206.5	0
Single-Family Attached	Room AC	Ducted Heat Pump	1980s	0	0	0.030138	0.969862	29	54206.5	0
Single-Family Attached	Central AC	Ducted Heating	1980s	0.004599	0.006032	0	0.989369	132	239551	0.0054218
Single-Family Attached	Heat Pump	Ducted Heating	1980s	0.004599	0.006032	0	0.989369	132	239551	0
Single-Family Attached	None	Ducted Heating	1980s	0	0	0.030138	0.969862	29	54206.5	0.000656868
Single-Family Attached	Room AC	Ducted Heating	1980s	0	0	0.030138	0.969862	29	54206.5	0.000241827
>>>>>>> e0c17adc
Single-Family Attached	Central AC	Non-Ducted Heat Pump	1980s	0	0	0	1	9	12837.9	0
Single-Family Attached	Heat Pump	Non-Ducted Heat Pump	1980s	0	0	0	1	9	12837.9	0
Single-Family Attached	None	Non-Ducted Heat Pump	1980s	0	0	0.020576	0.979424	24	24184.5	0
Single-Family Attached	Room AC	Non-Ducted Heat Pump	1980s	0	0	0.020576	0.979424	24	24184.5	0
<<<<<<< HEAD
Single-Family Attached	Central AC	Non-Ducted Heating	1980s	0	0	0	1	9	12837.9	0.000836628
Single-Family Attached	Heat Pump	Non-Ducted Heating	1980s	0	0	0	1	9	12837.9	0
Single-Family Attached	None	Non-Ducted Heating	1980s	0	0	0.020576	0.979424	24	24184.5	0.000645634
Single-Family Attached	Room AC	Non-Ducted Heating	1980s	0	0	0.020576	0.979424	24	24184.5	0.00080263
Single-Family Attached	Central AC	None	1980s	0	0	0	1	9	13226.9	3.20441e-05
Single-Family Attached	Heat Pump	None	1980s	0	0	0	1	9	13226.9	0
Single-Family Attached	None	None	1980s	0	0	0	1	24	24917.4	2.46178e-05
Single-Family Attached	Room AC	None	1980s	0	0	0	1	24	24917.4	2.59565e-05
Single-Family Attached	Central AC	Ducted Heat Pump	1990s	0	0.013214	0	0.986786	80	144947	0
Single-Family Attached	Heat Pump	Ducted Heat Pump	1990s	0	0.013214	0	0.986786	80	144947	0.000961253
Single-Family Attached	None	Ducted Heat Pump	1990s	0	0	0	1	17	19193.6	0
Single-Family Attached	Room AC	Ducted Heat Pump	1990s	0	0	0	1	17	19193.6	0
Single-Family Attached	Central AC	Ducted Heating	1990s	0	0.013214	0	0.986786	80	144947	0.00505603
Single-Family Attached	Heat Pump	Ducted Heating	1990s	0	0.013214	0	0.986786	80	144947	0
Single-Family Attached	None	Ducted Heating	1990s	0	0	0	1	17	19193.6	0.000579365
Single-Family Attached	Room AC	Ducted Heating	1990s	0	0	0	1	17	19193.6	0.000254519
=======
Single-Family Attached	Central AC	Non-Ducted Heating	1980s	0	0	0	1	9	12837.9	0.000841044
Single-Family Attached	Heat Pump	Non-Ducted Heating	1980s	0	0	0	1	9	12837.9	0
Single-Family Attached	None	Non-Ducted Heating	1980s	0	0	0.020576	0.979424	24	24184.5	0.00064634
Single-Family Attached	Room AC	Non-Ducted Heating	1980s	0	0	0.020576	0.979424	24	24184.5	0.00080758
Single-Family Attached	Central AC	None	1980s	0	0	0	1	9	13226.9	3.32137e-05
Single-Family Attached	Heat Pump	None	1980s	0	0	0	1	9	13226.9	0
Single-Family Attached	None	None	1980s	0	0	0	1	24	24917.4	2.33989e-05
Single-Family Attached	Room AC	None	1980s	0	0	0	1	24	24917.4	2.63163e-05
Single-Family Attached	Central AC	Ducted Heat Pump	1990s	0	0.013214	0	0.986786	80	144947	0
Single-Family Attached	Heat Pump	Ducted Heat Pump	1990s	0	0.013214	0	0.986786	80	144947	0.000977689
Single-Family Attached	None	Ducted Heat Pump	1990s	0	0	0	1	17	19193.6	0
Single-Family Attached	Room AC	Ducted Heat Pump	1990s	0	0	0	1	17	19193.6	0
Single-Family Attached	Central AC	Ducted Heating	1990s	0	0.013214	0	0.986786	80	144947	0.00519975
Single-Family Attached	Heat Pump	Ducted Heating	1990s	0	0.013214	0	0.986786	80	144947	0
Single-Family Attached	None	Ducted Heating	1990s	0	0	0	1	17	19193.6	0.000584251
Single-Family Attached	Room AC	Ducted Heating	1990s	0	0	0	1	17	19193.6	0.000261962
>>>>>>> e0c17adc
Single-Family Attached	Central AC	Non-Ducted Heat Pump	1990s	0	0.109251	0	0.890749	7	8769.8	0
Single-Family Attached	Heat Pump	Non-Ducted Heat Pump	1990s	0	0.109251	0	0.890749	7	8769.8	0
Single-Family Attached	None	Non-Ducted Heat Pump	1990s	0	0	0	1	7	8254.34	0
Single-Family Attached	Room AC	Non-Ducted Heat Pump	1990s	0	0	0	1	7	8254.34	0
<<<<<<< HEAD
Single-Family Attached	Central AC	Non-Ducted Heating	1990s	0	0.109251	0	0.890749	7	8769.8	0.000433908
Single-Family Attached	Heat Pump	Non-Ducted Heating	1990s	0	0.109251	0	0.890749	7	8769.8	0
Single-Family Attached	None	Non-Ducted Heating	1990s	0	0	0	1	7	8254.34	0.000367014
Single-Family Attached	Room AC	Non-Ducted Heating	1990s	0	0	0	1	7	8254.34	0.000450947
Single-Family Attached	Central AC	None	1990s	0	0	0	1	7	9035.55	2.15581e-05
Single-Family Attached	Heat Pump	None	1990s	0	0	0	1	7	9035.55	0
Single-Family Attached	None	None	1990s	0	0	0	1	7	8504.47	1.48639e-05
Single-Family Attached	Room AC	None	1990s	0	0	0	1	7	8504.47	1.82014e-05
Single-Family Attached	Central AC	Ducted Heat Pump	2000s	0	0.00756	0	0.99244	128	109878	0
Single-Family Attached	Heat Pump	Ducted Heat Pump	2000s	0	0.00756	0	0.99244	128	109878	0.00137294
Single-Family Attached	None	Ducted Heat Pump	2000s	0	0	0.122273	0.877727	13	11720	0
Single-Family Attached	Room AC	Ducted Heat Pump	2000s	0	0	0.122273	0.877727	13	11720	0
Single-Family Attached	Central AC	Ducted Heating	2000s	0	0.00756	0	0.99244	128	109878	0.00701591
Single-Family Attached	Heat Pump	Ducted Heating	2000s	0	0.00756	0	0.99244	128	109878	0
Single-Family Attached	None	Ducted Heating	2000s	0	0	0.122273	0.877727	13	11720	0.000469016
Single-Family Attached	Room AC	Ducted Heating	2000s	0	0	0.122273	0.877727	13	11720	0.000171709
=======
Single-Family Attached	Central AC	Non-Ducted Heating	1990s	0	0.109251	0	0.890749	7	8769.8	0.000444133
Single-Family Attached	Heat Pump	Non-Ducted Heating	1990s	0	0.109251	0	0.890749	7	8769.8	0
Single-Family Attached	None	Non-Ducted Heating	1990s	0	0	0	1	7	8254.34	0.000367637
Single-Family Attached	Room AC	Non-Ducted Heating	1990s	0	0	0	1	7	8254.34	0.000460152
Single-Family Attached	Central AC	None	1990s	0	0	0	1	7	9035.55	1.90643e-05
Single-Family Attached	Heat Pump	None	1990s	0	0	0	1	7	9035.55	0
Single-Family Attached	None	None	1990s	0	0	0	1	7	8504.47	1.37907e-05
Single-Family Attached	Room AC	None	1990s	0	0	0	1	7	8504.47	1.63784e-05
Single-Family Attached	Central AC	Ducted Heat Pump	2000s	0	0.00756	0	0.99244	128	109878	0
Single-Family Attached	Heat Pump	Ducted Heat Pump	2000s	0	0.00756	0	0.99244	128	109878	0.0014458
Single-Family Attached	None	Ducted Heat Pump	2000s	0	0	0.122273	0.877727	13	11720	0
Single-Family Attached	Room AC	Ducted Heat Pump	2000s	0	0	0.122273	0.877727	13	11720	0
Single-Family Attached	Central AC	Ducted Heating	2000s	0	0.00756	0	0.99244	128	109878	0.00744126
Single-Family Attached	Heat Pump	Ducted Heating	2000s	0	0.00756	0	0.99244	128	109878	0
Single-Family Attached	None	Ducted Heating	2000s	0	0	0.122273	0.877727	13	11720	0.000492824
Single-Family Attached	Room AC	Ducted Heating	2000s	0	0	0.122273	0.877727	13	11720	0.00018133
>>>>>>> e0c17adc
Single-Family Attached	Central AC	Non-Ducted Heat Pump	2000s	0	0	0	1	5	1868.27	0
Single-Family Attached	Heat Pump	Non-Ducted Heat Pump	2000s	0	0	0	1	5	1868.27	0
Single-Family Attached	None	Non-Ducted Heat Pump	2000s	0	0	0	1	6	2674.4	0
Single-Family Attached	Room AC	Non-Ducted Heat Pump	2000s	0	0	0	1	6	2674.4	0
<<<<<<< HEAD
Single-Family Attached	Central AC	Non-Ducted Heating	2000s	0	0	0	1	5	1868.27	0.000327669
Single-Family Attached	Heat Pump	Non-Ducted Heating	2000s	0	0	0	1	5	1868.27	0
Single-Family Attached	None	Non-Ducted Heating	2000s	0	0	0	1	6	2674.4	0.000276959
Single-Family Attached	Room AC	Non-Ducted Heating	2000s	0	0	0	1	6	2674.4	0.000326528
Single-Family Attached	Central AC	None	2000s	0	0	0	1	5	1924.88	3.20522e-05
Single-Family Attached	Heat Pump	None	2000s	0	0	0	1	5	1924.88	0
Single-Family Attached	None	None	2000s	0	0	0	1	6	2755.44	1.02396e-05
Single-Family Attached	Room AC	None	2000s	0	0	0	1	6	2755.44	1.47824e-05
Single-Family Attached	Central AC	Ducted Heat Pump	2010s	0	0.00756	0	0.99244	128	109878	0
Single-Family Attached	Heat Pump	Ducted Heat Pump	2010s	0	0.00756	0	0.99244	128	109878	0.00052162
Single-Family Attached	None	Ducted Heat Pump	2010s	0	0	0.122273	0.877727	13	11720	0
Single-Family Attached	Room AC	Ducted Heat Pump	2010s	0	0	0.122273	0.877727	13	11720	0
Single-Family Attached	Central AC	Ducted Heating	2010s	0	0.00756	0	0.99244	128	109878	0.0022943
Single-Family Attached	Heat Pump	Ducted Heating	2010s	0	0.00756	0	0.99244	128	109878	0
Single-Family Attached	None	Ducted Heating	2010s	0	0	0.122273	0.877727	13	11720	0.000157422
Single-Family Attached	Room AC	Ducted Heating	2010s	0	0	0.122273	0.877727	13	11720	5.09864e-05
=======
Single-Family Attached	Central AC	Non-Ducted Heating	2000s	0	0	0	1	5	1868.27	0.000345356
Single-Family Attached	Heat Pump	Non-Ducted Heating	2000s	0	0	0	1	5	1868.27	0
Single-Family Attached	None	Non-Ducted Heating	2000s	0	0	0	1	6	2674.4	0.000299483
Single-Family Attached	Room AC	Non-Ducted Heating	2000s	0	0	0	1	6	2674.4	0.000349501
Single-Family Attached	Central AC	None	2000s	0	0	0	1	5	1924.88	3.51027e-05
Single-Family Attached	Heat Pump	None	2000s	0	0	0	1	5	1924.88	0
Single-Family Attached	None	None	2000s	0	0	0	1	6	2755.44	1.02562e-05
Single-Family Attached	Room AC	None	2000s	0	0	0	1	6	2755.44	1.51664e-05
Single-Family Attached	Central AC	Ducted Heat Pump	2010s	0	0.00756	0	0.99244	128	109878	0
Single-Family Attached	Heat Pump	Ducted Heat Pump	2010s	0	0.00756	0	0.99244	128	109878	0.000349489
Single-Family Attached	None	Ducted Heat Pump	2010s	0	0	0.122273	0.877727	13	11720	0
Single-Family Attached	Room AC	Ducted Heat Pump	2010s	0	0	0.122273	0.877727	13	11720	0
Single-Family Attached	Central AC	Ducted Heating	2010s	0	0.00756	0	0.99244	128	109878	0.00152306
Single-Family Attached	Heat Pump	Ducted Heating	2010s	0	0.00756	0	0.99244	128	109878	0
Single-Family Attached	None	Ducted Heating	2010s	0	0	0.122273	0.877727	13	11720	0.000103699
Single-Family Attached	Room AC	Ducted Heating	2010s	0	0	0.122273	0.877727	13	11720	3.39666e-05
>>>>>>> e0c17adc
Single-Family Attached	Central AC	Non-Ducted Heat Pump	2010s	0	0	0	1	5	1868.27	0
Single-Family Attached	Heat Pump	Non-Ducted Heat Pump	2010s	0	0	0	1	5	1868.27	0
Single-Family Attached	None	Non-Ducted Heat Pump	2010s	0	0	0	1	6	2674.4	0
Single-Family Attached	Room AC	Non-Ducted Heat Pump	2010s	0	0	0	1	6	2674.4	0
<<<<<<< HEAD
Single-Family Attached	Central AC	Non-Ducted Heating	2010s	0	0	0	1	5	1868.27	0.000109419
Single-Family Attached	Heat Pump	Non-Ducted Heating	2010s	0	0	0	1	5	1868.27	0
Single-Family Attached	None	Non-Ducted Heating	2010s	0	0	0	1	6	2674.4	8.20202e-05
Single-Family Attached	Room AC	Non-Ducted Heating	2010s	0	0	0	1	6	2674.4	9.97162e-05
Single-Family Attached	Central AC	None	2010s	0	0	0	1	5	1924.88	1.05023e-05
Single-Family Attached	Heat Pump	None	2010s	0	0	0	1	5	1924.88	0
Single-Family Attached	None	None	2010s	0	0	0	1	6	2755.44	2.94549e-06
Single-Family Attached	Room AC	None	2010s	0	0	0	1	6	2755.44	3.86297e-06
Single-Family Attached	Central AC	Ducted Heat Pump	<1940	0.036427	0	0.052846	0.910728	18	48847.2	0
Single-Family Attached	Heat Pump	Ducted Heat Pump	<1940	0.036427	0	0.052846	0.910728	18	48847.2	0.000208668
Single-Family Attached	None	Ducted Heat Pump	<1940	0	0	0.065733	0.934267	41	86734	0
Single-Family Attached	Room AC	Ducted Heat Pump	<1940	0	0	0.065733	0.934267	41	86734	0
Single-Family Attached	Central AC	Ducted Heating	<1940	0.036427	0	0.052846	0.910728	18	48847.2	0.00188026
Single-Family Attached	Heat Pump	Ducted Heating	<1940	0.036427	0	0.052846	0.910728	18	48847.2	0
Single-Family Attached	None	Ducted Heating	<1940	0	0	0.065733	0.934267	41	86734	0.000582236
Single-Family Attached	Room AC	Ducted Heating	<1940	0	0	0.065733	0.934267	41	86734	0.00101354
=======
Single-Family Attached	Central AC	Non-Ducted Heating	2010s	0	0	0	1	5	1868.27	7.27834e-05
Single-Family Attached	Heat Pump	Non-Ducted Heating	2010s	0	0	0	1	5	1868.27	0
Single-Family Attached	None	Non-Ducted Heating	2010s	0	0	0	1	6	2674.4	5.53558e-05
Single-Family Attached	Room AC	Non-Ducted Heating	2010s	0	0	0	1	6	2674.4	6.83406e-05
Single-Family Attached	Central AC	None	2010s	0	0	0	1	5	1924.88	6.02868e-06
Single-Family Attached	Heat Pump	None	2010s	0	0	0	1	5	1924.88	0
Single-Family Attached	None	None	2010s	0	0	0	1	6	2755.44	1.7947e-06
Single-Family Attached	Room AC	None	2010s	0	0	0	1	6	2755.44	1.97599e-06
Single-Family Attached	Central AC	Ducted Heat Pump	<1940	0.036427	0	0.052846	0.910728	18	48847.2	0
Single-Family Attached	Heat Pump	Ducted Heat Pump	<1940	0.036427	0	0.052846	0.910728	18	48847.2	0.000197455
Single-Family Attached	None	Ducted Heat Pump	<1940	0	0	0.065733	0.934267	41	86734	0
Single-Family Attached	Room AC	Ducted Heat Pump	<1940	0	0	0.065733	0.934267	41	86734	0
Single-Family Attached	Central AC	Ducted Heating	<1940	0.036427	0	0.052846	0.910728	18	48847.2	0.00184136
Single-Family Attached	Heat Pump	Ducted Heating	<1940	0.036427	0	0.052846	0.910728	18	48847.2	0
Single-Family Attached	None	Ducted Heating	<1940	0	0	0.065733	0.934267	41	86734	0.000579066
Single-Family Attached	Room AC	Ducted Heating	<1940	0	0	0.065733	0.934267	41	86734	0.000988965
>>>>>>> e0c17adc
Single-Family Attached	Central AC	Non-Ducted Heat Pump	<1940	0	0	0	1	6	7935.4	0
Single-Family Attached	Heat Pump	Non-Ducted Heat Pump	<1940	0	0	0	1	6	7935.4	0
Single-Family Attached	None	Non-Ducted Heat Pump	<1940	0	0	0.133219	0.866781	57	89775.5	0
Single-Family Attached	Room AC	Non-Ducted Heat Pump	<1940	0	0	0.133219	0.866781	57	89775.5	0
<<<<<<< HEAD
Single-Family Attached	Central AC	Non-Ducted Heating	<1940	0	0	0	1	6	7935.4	0.00060216
Single-Family Attached	Heat Pump	Non-Ducted Heating	<1940	0	0	0	1	6	7935.4	0
Single-Family Attached	None	Non-Ducted Heating	<1940	0	0	0.133219	0.866781	57	89775.5	0.00085876
Single-Family Attached	Room AC	Non-Ducted Heating	<1940	0	0	0.133219	0.866781	57	89775.5	0.00291124
Single-Family Attached	Central AC	None	<1940	0	0	0	1	6	8175.86	4.5567e-06
Single-Family Attached	Heat Pump	None	<1940	0	0	0	1	6	8175.86	0
Single-Family Attached	None	None	<1940	0	0	0	1	57	92496	4.62048e-05
Single-Family Attached	Room AC	None	<1940	0	0	0	1	57	92496	3.15048e-05
Single-Family Detached	Central AC	Ducted Heat Pump	1940s	0	0	0	1	160	416211	0
Single-Family Detached	Heat Pump	Ducted Heat Pump	1940s	0	0	0	1	160	416211	0.00201495
Single-Family Detached	None	Ducted Heat Pump	1940s	0	0	0	1	85	195657	0
Single-Family Detached	Room AC	Ducted Heat Pump	1940s	0	0	0	1	85	195657	0
Single-Family Detached	Central AC	Ducted Heating	1940s	0	0	0	1	160	416211	0.0126549
Single-Family Detached	Heat Pump	Ducted Heating	1940s	0	0	0	1	160	416211	0
Single-Family Detached	None	Ducted Heating	1940s	0	0	0	1	85	195657	0.0035416
Single-Family Detached	Room AC	Ducted Heating	1940s	0	0	0	1	85	195657	0.00318156
=======
Single-Family Attached	Central AC	Non-Ducted Heating	<1940	0	0	0	1	6	7935.4	0.000582872
Single-Family Attached	Heat Pump	Non-Ducted Heating	<1940	0	0	0	1	6	7935.4	0
Single-Family Attached	None	Non-Ducted Heating	<1940	0	0	0.133219	0.866781	57	89775.5	0.000845343
Single-Family Attached	Room AC	Non-Ducted Heating	<1940	0	0	0.133219	0.866781	57	89775.5	0.0028184
Single-Family Attached	Central AC	None	<1940	0	0	0	1	6	8175.86	5.10797e-06
Single-Family Attached	Heat Pump	None	<1940	0	0	0	1	6	8175.86	0
Single-Family Attached	None	None	<1940	0	0	0	1	57	92496	4.27254e-05
Single-Family Attached	Room AC	None	<1940	0	0	0	1	57	92496	3.20872e-05
Single-Family Detached	Central AC	Ducted Heat Pump	1940s	0	0	0	1	160	416211	0
Single-Family Detached	Heat Pump	Ducted Heat Pump	1940s	0	0	0	1	160	416211	0.00195672
Single-Family Detached	None	Ducted Heat Pump	1940s	0	0	0	1	85	195657	0
Single-Family Detached	Room AC	Ducted Heat Pump	1940s	0	0	0	1	85	195657	0
Single-Family Detached	Central AC	Ducted Heating	1940s	0	0	0	1	160	416211	0.0129265
Single-Family Detached	Heat Pump	Ducted Heating	1940s	0	0	0	1	160	416211	0
Single-Family Detached	None	Ducted Heating	1940s	0	0	0	1	85	195657	0.00365755
Single-Family Detached	Room AC	Ducted Heating	1940s	0	0	0	1	85	195657	0.00326612
>>>>>>> e0c17adc
Single-Family Detached	Central AC	Non-Ducted Heat Pump	1940s	0	0	0	1	24	36343.5	0
Single-Family Detached	Heat Pump	Non-Ducted Heat Pump	1940s	0	0	0	1	24	36343.5	0
Single-Family Detached	None	Non-Ducted Heat Pump	1940s	0	0	0	1	108	164322	0
Single-Family Detached	Room AC	Non-Ducted Heat Pump	1940s	0	0	0	1	108	164322	0
<<<<<<< HEAD
Single-Family Detached	Central AC	Non-Ducted Heating	1940s	0	0	0	1	24	36343.5	0.00255007
Single-Family Detached	Heat Pump	Non-Ducted Heating	1940s	0	0	0	1	24	36343.5	0
Single-Family Detached	None	Non-Ducted Heating	1940s	0	0	0	1	108	164322	0.00431602
Single-Family Detached	Room AC	Non-Ducted Heating	1940s	0	0	0	1	108	164322	0.00731209
Single-Family Detached	Central AC	None	1940s	0	0	0	1	24	37444.8	3.29146e-05
Single-Family Detached	Heat Pump	None	1940s	0	0	0	1	24	37444.8	0
Single-Family Detached	None	None	1940s	0	0	0	1	108	169301	0.000100843
Single-Family Detached	Room AC	None	1940s	0	0	0	1	108	169301	0.000119678
Single-Family Detached	Central AC	Ducted Heat Pump	1950s	0	0	0	1	570	1.2993e+06	0
Single-Family Detached	Heat Pump	Ducted Heat Pump	1950s	0	0	0	1	570	1.2993e+06	0.00393261
Single-Family Detached	None	Ducted Heat Pump	1950s	0	0	0	1	224	536318	0
Single-Family Detached	Room AC	Ducted Heat Pump	1950s	0	0	0	1	224	536318	0
Single-Family Detached	Central AC	Ducted Heating	1950s	0	0	0	1	570	1.2993e+06	0.0336705
Single-Family Detached	Heat Pump	Ducted Heating	1950s	0	0	0	1	570	1.2993e+06	0
Single-Family Detached	None	Ducted Heating	1950s	0	0	0	1	224	536318	0.00857122
Single-Family Detached	Room AC	Ducted Heating	1950s	0	0	0	1	224	536318	0.00770573
=======
Single-Family Detached	Central AC	Non-Ducted Heating	1940s	0	0	0	1	24	36343.5	0.00259388
Single-Family Detached	Heat Pump	Non-Ducted Heating	1940s	0	0	0	1	24	36343.5	0
Single-Family Detached	None	Non-Ducted Heating	1940s	0	0	0	1	108	164322	0.00436876
Single-Family Detached	Room AC	Non-Ducted Heating	1940s	0	0	0	1	108	164322	0.00745214
Single-Family Detached	Central AC	None	1940s	0	0	0	1	24	37444.8	3.52211e-05
Single-Family Detached	Heat Pump	None	1940s	0	0	0	1	24	37444.8	0
Single-Family Detached	None	None	1940s	0	0	0	1	108	169301	0.000106562
Single-Family Detached	Room AC	None	1940s	0	0	0	1	108	169301	0.00012981
Single-Family Detached	Central AC	Ducted Heat Pump	1950s	0	0	0	1	570	1.2993e+06	0
Single-Family Detached	Heat Pump	Ducted Heat Pump	1950s	0	0	0	1	570	1.2993e+06	0.0039349
Single-Family Detached	None	Ducted Heat Pump	1950s	0	0	0	1	224	536318	0
Single-Family Detached	Room AC	Ducted Heat Pump	1950s	0	0	0	1	224	536318	0
Single-Family Detached	Central AC	Ducted Heating	1950s	0	0	0	1	570	1.2993e+06	0.0347587
Single-Family Detached	Heat Pump	Ducted Heating	1950s	0	0	0	1	570	1.2993e+06	0
Single-Family Detached	None	Ducted Heating	1950s	0	0	0	1	224	536318	0.00885498
Single-Family Detached	Room AC	Ducted Heating	1950s	0	0	0	1	224	536318	0.00796345
>>>>>>> e0c17adc
Single-Family Detached	Central AC	Non-Ducted Heat Pump	1950s	0	0	0	1	59	88774.8	0
Single-Family Detached	Heat Pump	Non-Ducted Heat Pump	1950s	0	0	0	1	59	88774.8	0
Single-Family Detached	None	Non-Ducted Heat Pump	1950s	0	0	0	1	261	396654	0
Single-Family Detached	Room AC	Non-Ducted Heat Pump	1950s	0	0	0	1	261	396654	0
<<<<<<< HEAD
Single-Family Detached	Central AC	Non-Ducted Heating	1950s	0	0	0	1	59	88774.8	0.00469014
Single-Family Detached	Heat Pump	Non-Ducted Heating	1950s	0	0	0	1	59	88774.8	0
Single-Family Detached	None	Non-Ducted Heating	1950s	0	0	0	1	261	396654	0.00721285
Single-Family Detached	Room AC	Non-Ducted Heating	1950s	0	0	0	1	261	396654	0.0147594
Single-Family Detached	Central AC	None	1950s	0	0	0	1	59	91464.9	6.43358e-05
Single-Family Detached	Heat Pump	None	1950s	0	0	0	1	59	91464.9	0
Single-Family Detached	None	None	1950s	0	0	0	1	261	408674	0.000182347
Single-Family Detached	Room AC	None	1950s	0	0	0	1	261	408674	0.000254721
Single-Family Detached	Central AC	Ducted Heat Pump	1960s	0	0	0	1	537	1.20504e+06	0
Single-Family Detached	Heat Pump	Ducted Heat Pump	1960s	0	0	0	1	537	1.20504e+06	0.00432691
Single-Family Detached	None	Ducted Heat Pump	1960s	0	0	0	1	133	323562	0
Single-Family Detached	Room AC	Ducted Heat Pump	1960s	0	0	0	1	133	323562	0
Single-Family Detached	Central AC	Ducted Heating	1960s	0	0	0	1	537	1.20504e+06	0.0342419
Single-Family Detached	Heat Pump	Ducted Heating	1960s	0	0	0	1	537	1.20504e+06	0
Single-Family Detached	None	Ducted Heating	1960s	0	0	0	1	133	323562	0.00521898
Single-Family Detached	Room AC	Ducted Heating	1960s	0	0	0	1	133	323562	0.00371046
=======
Single-Family Detached	Central AC	Non-Ducted Heating	1950s	0	0	0	1	59	88774.8	0.0048162
Single-Family Detached	Heat Pump	Non-Ducted Heating	1950s	0	0	0	1	59	88774.8	0
Single-Family Detached	None	Non-Ducted Heating	1950s	0	0	0	1	261	396654	0.00738765
Single-Family Detached	Room AC	Non-Ducted Heating	1950s	0	0	0	1	261	396654	0.0151871
Single-Family Detached	Central AC	None	1950s	0	0	0	1	59	91464.9	6.74365e-05
Single-Family Detached	Heat Pump	None	1950s	0	0	0	1	59	91464.9	0
Single-Family Detached	None	None	1950s	0	0	0	1	261	408674	0.000191886
Single-Family Detached	Room AC	None	1950s	0	0	0	1	261	408674	0.000274927
Single-Family Detached	Central AC	Ducted Heat Pump	1960s	0	0	0	1	537	1.20504e+06	0
Single-Family Detached	Heat Pump	Ducted Heat Pump	1960s	0	0	0	1	537	1.20504e+06	0.00443421
Single-Family Detached	None	Ducted Heat Pump	1960s	0	0	0	1	133	323562	0
Single-Family Detached	Room AC	Ducted Heat Pump	1960s	0	0	0	1	133	323562	0
Single-Family Detached	Central AC	Ducted Heating	1960s	0	0	0	1	537	1.20504e+06	0.0354937
Single-Family Detached	Heat Pump	Ducted Heating	1960s	0	0	0	1	537	1.20504e+06	0
Single-Family Detached	None	Ducted Heating	1960s	0	0	0	1	133	323562	0.00533327
Single-Family Detached	Room AC	Ducted Heating	1960s	0	0	0	1	133	323562	0.00382155
>>>>>>> e0c17adc
Single-Family Detached	Central AC	Non-Ducted Heat Pump	1960s	0	0	0	1	71	129009	0
Single-Family Detached	Heat Pump	Non-Ducted Heat Pump	1960s	0	0	0	1	71	129009	0
Single-Family Detached	None	Non-Ducted Heat Pump	1960s	0	0	0	1	199	287298	0
Single-Family Detached	Room AC	Non-Ducted Heat Pump	1960s	0	0	0	1	199	287298	0
<<<<<<< HEAD
Single-Family Detached	Central AC	Non-Ducted Heating	1960s	0	0	0	1	71	129009	0.00675161
Single-Family Detached	Heat Pump	Non-Ducted Heating	1960s	0	0	0	1	71	129009	0
Single-Family Detached	None	Non-Ducted Heating	1960s	0	0	0	1	199	287298	0.00663748
Single-Family Detached	Room AC	Non-Ducted Heating	1960s	0	0	0	1	199	287298	0.00914911
Single-Family Detached	Central AC	None	1960s	0	0	0	1	71	132918	9.60506e-05
Single-Family Detached	Heat Pump	None	1960s	0	0	0	1	71	132918	0
Single-Family Detached	None	None	1960s	0	0	0	1	199	296004	0.000128589
Single-Family Detached	Room AC	None	1960s	0	0	0	1	199	296004	0.000119376
Single-Family Detached	Central AC	Ducted Heat Pump	1970s	0	0	0	1	732	1.58764e+06	0
Single-Family Detached	Heat Pump	Ducted Heat Pump	1970s	0	0	0	1	732	1.58764e+06	0.00848237
Single-Family Detached	None	Ducted Heat Pump	1970s	0	0	0	1	151	296966	0
Single-Family Detached	Room AC	Ducted Heat Pump	1970s	0	0	0	1	151	296966	0
Single-Family Detached	Central AC	Ducted Heating	1970s	0	0	0	1	732	1.58764e+06	0.0426848
Single-Family Detached	Heat Pump	Ducted Heating	1970s	0	0	0	1	732	1.58764e+06	0
Single-Family Detached	None	Ducted Heating	1970s	0	0	0	1	151	296966	0.00671096
Single-Family Detached	Room AC	Ducted Heating	1970s	0	0	0	1	151	296966	0.0043937
=======
Single-Family Detached	Central AC	Non-Ducted Heating	1960s	0	0	0	1	71	129009	0.00696933
Single-Family Detached	Heat Pump	Non-Ducted Heating	1960s	0	0	0	1	71	129009	0
Single-Family Detached	None	Non-Ducted Heating	1960s	0	0	0	1	199	287298	0.00674845
Single-Family Detached	Room AC	Non-Ducted Heating	1960s	0	0	0	1	199	287298	0.00942812
Single-Family Detached	Central AC	None	1960s	0	0	0	1	71	132918	0.000103838
Single-Family Detached	Heat Pump	None	1960s	0	0	0	1	71	132918	0
Single-Family Detached	None	None	1960s	0	0	0	1	199	296004	0.000132763
Single-Family Detached	Room AC	None	1960s	0	0	0	1	199	296004	0.000129689
Single-Family Detached	Central AC	Ducted Heat Pump	1970s	0	0	0	1	732	1.58764e+06	0
Single-Family Detached	Heat Pump	Ducted Heat Pump	1970s	0	0	0	1	732	1.58764e+06	0.00887772
Single-Family Detached	None	Ducted Heat Pump	1970s	0	0	0	1	151	296966	0
Single-Family Detached	Room AC	Ducted Heat Pump	1970s	0	0	0	1	151	296966	0
Single-Family Detached	Central AC	Ducted Heating	1970s	0	0	0	1	732	1.58764e+06	0.0446954
Single-Family Detached	Heat Pump	Ducted Heating	1970s	0	0	0	1	732	1.58764e+06	0
Single-Family Detached	None	Ducted Heating	1970s	0	0	0	1	151	296966	0.00694716
Single-Family Detached	Room AC	Ducted Heating	1970s	0	0	0	1	151	296966	0.00457506
>>>>>>> e0c17adc
Single-Family Detached	Central AC	Non-Ducted Heat Pump	1970s	0	0	0	1	66	109798	0
Single-Family Detached	Heat Pump	Non-Ducted Heat Pump	1970s	0	0	0	1	66	109798	0
Single-Family Detached	None	Non-Ducted Heat Pump	1970s	0	0	0	1	172	241502	0
Single-Family Detached	Room AC	Non-Ducted Heat Pump	1970s	0	0	0	1	172	241502	0
<<<<<<< HEAD
Single-Family Detached	Central AC	Non-Ducted Heating	1970s	0	0	0	1	66	109798	0.00607224
Single-Family Detached	Heat Pump	Non-Ducted Heating	1970s	0	0	0	1	66	109798	0
Single-Family Detached	None	Non-Ducted Heating	1970s	0	0	0	1	172	241502	0.00693834
Single-Family Detached	Room AC	Non-Ducted Heating	1970s	0	0	0	1	172	241502	0.00907413
Single-Family Detached	Central AC	None	1970s	0	0	0	1	66	113125	0.000103099
Single-Family Detached	Heat Pump	None	1970s	0	0	0	1	66	113125	0
Single-Family Detached	None	None	1970s	0	0	0	1	172	248820	0.000113165
Single-Family Detached	Room AC	None	1970s	0	0	0	1	172	248820	0.00013787
Single-Family Detached	Central AC	Ducted Heat Pump	1980s	0	0	0	1	700	1.60371e+06	0
Single-Family Detached	Heat Pump	Ducted Heat Pump	1980s	0	0	0	1	700	1.60371e+06	0.00892246
Single-Family Detached	None	Ducted Heat Pump	1980s	0	0	0	1	114	277164	0
Single-Family Detached	Room AC	Ducted Heat Pump	1980s	0	0	0	1	114	277164	0
Single-Family Detached	Central AC	Ducted Heating	1980s	0	0	0	1	700	1.60371e+06	0.0401178
Single-Family Detached	Heat Pump	Ducted Heating	1980s	0	0	0	1	700	1.60371e+06	0
Single-Family Detached	None	Ducted Heating	1980s	0	0	0	1	114	277164	0.00410398
Single-Family Detached	Room AC	Ducted Heating	1980s	0	0	0	1	114	277164	0.00195014
=======
Single-Family Detached	Central AC	Non-Ducted Heating	1970s	0	0	0	1	66	109798	0.00633807
Single-Family Detached	Heat Pump	Non-Ducted Heating	1970s	0	0	0	1	66	109798	0
Single-Family Detached	None	Non-Ducted Heating	1970s	0	0	0	1	172	241502	0.0071761
Single-Family Detached	Room AC	Non-Ducted Heating	1970s	0	0	0	1	172	241502	0.00947383
Single-Family Detached	Central AC	None	1970s	0	0	0	1	66	113125	0.000110352
Single-Family Detached	Heat Pump	None	1970s	0	0	0	1	66	113125	0
Single-Family Detached	None	None	1970s	0	0	0	1	172	248820	0.000125467
Single-Family Detached	Room AC	None	1970s	0	0	0	1	172	248820	0.000146557
Single-Family Detached	Central AC	Ducted Heat Pump	1980s	0	0	0	1	700	1.60371e+06	0
Single-Family Detached	Heat Pump	Ducted Heat Pump	1980s	0	0	0	1	700	1.60371e+06	0.00928771
Single-Family Detached	None	Ducted Heat Pump	1980s	0	0	0	1	114	277164	0
Single-Family Detached	Room AC	Ducted Heat Pump	1980s	0	0	0	1	114	277164	0
Single-Family Detached	Central AC	Ducted Heating	1980s	0	0	0	1	700	1.60371e+06	0.0418685
Single-Family Detached	Heat Pump	Ducted Heating	1980s	0	0	0	1	700	1.60371e+06	0
Single-Family Detached	None	Ducted Heating	1980s	0	0	0	1	114	277164	0.00421993
Single-Family Detached	Room AC	Ducted Heating	1980s	0	0	0	1	114	277164	0.00201811
>>>>>>> e0c17adc
Single-Family Detached	Central AC	Non-Ducted Heat Pump	1980s	0	0	0	1	59	77350.5	0
Single-Family Detached	Heat Pump	Non-Ducted Heat Pump	1980s	0	0	0	1	59	77350.5	0
Single-Family Detached	None	Non-Ducted Heat Pump	1980s	0	0	0	1	114	187448	0
Single-Family Detached	Room AC	Non-Ducted Heat Pump	1980s	0	0	0	1	114	187448	0
<<<<<<< HEAD
Single-Family Detached	Central AC	Non-Ducted Heating	1980s	0	0	0	1	59	77350.5	0.00512941
Single-Family Detached	Heat Pump	Non-Ducted Heating	1980s	0	0	0	1	59	77350.5	0
Single-Family Detached	None	Non-Ducted Heating	1980s	0	0	0	1	114	187448	0.00390781
Single-Family Detached	Room AC	Non-Ducted Heating	1980s	0	0	0	1	114	187448	0.00516803
Single-Family Detached	Central AC	None	1980s	0	0	0	1	59	79694.5	0.000126295
Single-Family Detached	Heat Pump	None	1980s	0	0	0	1	59	79694.5	0
Single-Family Detached	None	None	1980s	0	0	0	1	114	193128	7.9611e-05
Single-Family Detached	Room AC	None	1980s	0	0	0	1	114	193128	0.000103407
Single-Family Detached	Central AC	Ducted Heat Pump	1990s	0	0	0	1	904	2.12991e+06	0
Single-Family Detached	Heat Pump	Ducted Heat Pump	1990s	0	0	0	1	904	2.12991e+06	0.0101574
Single-Family Detached	None	Ducted Heat Pump	1990s	0	0	0	1	75	178146	0
Single-Family Detached	Room AC	Ducted Heat Pump	1990s	0	0	0	1	75	178146	0
Single-Family Detached	Central AC	Ducted Heating	1990s	0	0	0	1	904	2.12991e+06	0.0501332
Single-Family Detached	Heat Pump	Ducted Heating	1990s	0	0	0	1	904	2.12991e+06	0
Single-Family Detached	None	Ducted Heating	1990s	0	0	0	1	75	178146	0.00551892
Single-Family Detached	Room AC	Ducted Heating	1990s	0	0	0	1	75	178146	0.00261891
=======
Single-Family Detached	Central AC	Non-Ducted Heating	1980s	0	0	0	1	59	77350.5	0.00533535
Single-Family Detached	Heat Pump	Non-Ducted Heating	1980s	0	0	0	1	59	77350.5	0
Single-Family Detached	None	Non-Ducted Heating	1980s	0	0	0	1	114	187448	0.00400012
Single-Family Detached	Room AC	Non-Ducted Heating	1980s	0	0	0	1	114	187448	0.00533832
Single-Family Detached	Central AC	None	1980s	0	0	0	1	59	79694.5	0.000137907
Single-Family Detached	Heat Pump	None	1980s	0	0	0	1	59	79694.5	0
Single-Family Detached	None	None	1980s	0	0	0	1	114	193128	8.74563e-05
Single-Family Detached	Room AC	None	1980s	0	0	0	1	114	193128	0.000108438
Single-Family Detached	Central AC	Ducted Heat Pump	1990s	0	0	0	1	904	2.12991e+06	0
Single-Family Detached	Heat Pump	Ducted Heat Pump	1990s	0	0	0	1	904	2.12991e+06	0.0107335
Single-Family Detached	None	Ducted Heat Pump	1990s	0	0	0	1	75	178146	0
Single-Family Detached	Room AC	Ducted Heat Pump	1990s	0	0	0	1	75	178146	0
Single-Family Detached	Central AC	Ducted Heating	1990s	0	0	0	1	904	2.12991e+06	0.0529937
Single-Family Detached	Heat Pump	Ducted Heating	1990s	0	0	0	1	904	2.12991e+06	0
Single-Family Detached	None	Ducted Heating	1990s	0	0	0	1	75	178146	0.00572402
Single-Family Detached	Room AC	Ducted Heating	1990s	0	0	0	1	75	178146	0.00274719
>>>>>>> e0c17adc
Single-Family Detached	Central AC	Non-Ducted Heat Pump	1990s	0	0	0	1	41	75631.8	0
Single-Family Detached	Heat Pump	Non-Ducted Heat Pump	1990s	0	0	0	1	41	75631.8	0
Single-Family Detached	None	Non-Ducted Heat Pump	1990s	0	0	0	1	72	98372.5	0
Single-Family Detached	Room AC	Non-Ducted Heat Pump	1990s	0	0	0	1	72	98372.5	0
<<<<<<< HEAD
Single-Family Detached	Central AC	Non-Ducted Heating	1990s	0	0	0	1	41	75631.8	0.00368317
Single-Family Detached	Heat Pump	Non-Ducted Heating	1990s	0	0	0	1	41	75631.8	0
Single-Family Detached	None	Non-Ducted Heating	1990s	0	0	0	1	72	98372.5	0.0030428
Single-Family Detached	Room AC	Non-Ducted Heating	1990s	0	0	0	1	72	98372.5	0.00386734
Single-Family Detached	Central AC	None	1990s	0	0	0	1	41	77923.6	0.000129998
Single-Family Detached	Heat Pump	None	1990s	0	0	0	1	41	77923.6	0
Single-Family Detached	None	None	1990s	0	0	0	1	72	101353	6.80794e-05
Single-Family Detached	Room AC	None	1990s	0	0	0	1	72	101353	0.000101861
Single-Family Detached	Central AC	Ducted Heat Pump	2000s	0	0	0	1	995	1.1642e+06	0
Single-Family Detached	Heat Pump	Ducted Heat Pump	2000s	0	0	0	1	995	1.1642e+06	0.0130449
Single-Family Detached	None	Ducted Heat Pump	2000s	0	0	0	1	63	76598.9	0
Single-Family Detached	Room AC	Ducted Heat Pump	2000s	0	0	0	1	63	76598.9	0
Single-Family Detached	Central AC	Ducted Heating	2000s	0	0	0	1	995	1.1642e+06	0.061808
Single-Family Detached	Heat Pump	Ducted Heating	2000s	0	0	0	1	995	1.1642e+06	0
Single-Family Detached	None	Ducted Heating	2000s	0	0	0	1	63	76598.9	0.0036847
Single-Family Detached	Room AC	Ducted Heating	2000s	0	0	0	1	63	76598.9	0.00130546
=======
Single-Family Detached	Central AC	Non-Ducted Heating	1990s	0	0	0	1	41	75631.8	0.00387308
Single-Family Detached	Heat Pump	Non-Ducted Heating	1990s	0	0	0	1	41	75631.8	0
Single-Family Detached	None	Non-Ducted Heating	1990s	0	0	0	1	72	98372.5	0.00314271
Single-Family Detached	Room AC	Non-Ducted Heating	1990s	0	0	0	1	72	98372.5	0.00404564
Single-Family Detached	Central AC	None	1990s	0	0	0	1	41	77923.6	0.00014215
Single-Family Detached	Heat Pump	None	1990s	0	0	0	1	41	77923.6	0
Single-Family Detached	None	None	1990s	0	0	0	1	72	101353	7.08017e-05
Single-Family Detached	Room AC	None	1990s	0	0	0	1	72	101353	0.000104144
Single-Family Detached	Central AC	Ducted Heat Pump	2000s	0	0	0	1	995	1.1642e+06	0
Single-Family Detached	Heat Pump	Ducted Heat Pump	2000s	0	0	0	1	995	1.1642e+06	0.0140715
Single-Family Detached	None	Ducted Heat Pump	2000s	0	0	0	1	63	76598.9	0
Single-Family Detached	Room AC	Ducted Heat Pump	2000s	0	0	0	1	63	76598.9	0
Single-Family Detached	Central AC	Ducted Heating	2000s	0	0	0	1	995	1.1642e+06	0.0663934
Single-Family Detached	Heat Pump	Ducted Heating	2000s	0	0	0	1	995	1.1642e+06	0
Single-Family Detached	None	Ducted Heating	2000s	0	0	0	1	63	76598.9	0.00387227
Single-Family Detached	Room AC	Ducted Heating	2000s	0	0	0	1	63	76598.9	0.00138047
>>>>>>> e0c17adc
Single-Family Detached	Central AC	Non-Ducted Heat Pump	2000s	0	0	0	1	37	25989.6	0
Single-Family Detached	Heat Pump	Non-Ducted Heat Pump	2000s	0	0	0	1	37	25989.6	0
Single-Family Detached	None	Non-Ducted Heat Pump	2000s	0	0	0	1	53	40020.5	0
Single-Family Detached	Room AC	Non-Ducted Heat Pump	2000s	0	0	0	1	53	40020.5	0
<<<<<<< HEAD
Single-Family Detached	Central AC	Non-Ducted Heating	2000s	0	0	0	1	37	25989.6	0.0027737
Single-Family Detached	Heat Pump	Non-Ducted Heating	2000s	0	0	0	1	37	25989.6	0
Single-Family Detached	None	Non-Ducted Heating	2000s	0	0	0	1	53	40020.5	0.0020928
Single-Family Detached	Room AC	Non-Ducted Heating	2000s	0	0	0	1	53	40020.5	0.0024119
Single-Family Detached	Central AC	None	2000s	0	0	0	1	37	26777.2	0.000206323
Single-Family Detached	Heat Pump	None	2000s	0	0	0	1	37	26777.2	0
Single-Family Detached	None	None	2000s	0	0	0	1	53	41233.2	5.23025e-05
Single-Family Detached	Room AC	None	2000s	0	0	0	1	53	41233.2	8.74642e-05
Single-Family Detached	Central AC	Ducted Heat Pump	2010s	0	0	0	1	995	1.1642e+06	0
Single-Family Detached	Heat Pump	Ducted Heat Pump	2010s	0	0	0	1	995	1.1642e+06	0.00442428
Single-Family Detached	None	Ducted Heat Pump	2010s	0	0	0	1	63	76598.9	0
Single-Family Detached	Room AC	Ducted Heat Pump	2010s	0	0	0	1	63	76598.9	0
Single-Family Detached	Central AC	Ducted Heating	2010s	0	0	0	1	995	1.1642e+06	0.0192509
Single-Family Detached	Heat Pump	Ducted Heating	2010s	0	0	0	1	995	1.1642e+06	0
Single-Family Detached	None	Ducted Heating	2010s	0	0	0	1	63	76598.9	0.0011156
Single-Family Detached	Room AC	Ducted Heating	2010s	0	0	0	1	63	76598.9	0.000387206
=======
Single-Family Detached	Central AC	Non-Ducted Heating	2000s	0	0	0	1	37	25989.6	0.00297684
Single-Family Detached	Heat Pump	Non-Ducted Heating	2000s	0	0	0	1	37	25989.6	0
Single-Family Detached	None	Non-Ducted Heating	2000s	0	0	0	1	53	40020.5	0.00219837
Single-Family Detached	Room AC	Non-Ducted Heating	2000s	0	0	0	1	53	40020.5	0.00255014
Single-Family Detached	Central AC	None	2000s	0	0	0	1	37	26777.2	0.000240671
Single-Family Detached	Heat Pump	None	2000s	0	0	0	1	37	26777.2	0
Single-Family Detached	None	None	2000s	0	0	0	1	53	41233.2	5.20713e-05
Single-Family Detached	Room AC	None	2000s	0	0	0	1	53	41233.2	8.97791e-05
Single-Family Detached	Central AC	Ducted Heat Pump	2010s	0	0	0	1	995	1.1642e+06	0
Single-Family Detached	Heat Pump	Ducted Heat Pump	2010s	0	0	0	1	995	1.1642e+06	0.00304026
Single-Family Detached	None	Ducted Heat Pump	2010s	0	0	0	1	63	76598.9	0
Single-Family Detached	Room AC	Ducted Heat Pump	2010s	0	0	0	1	63	76598.9	0
Single-Family Detached	Central AC	Ducted Heating	2010s	0	0	0	1	995	1.1642e+06	0.012929
Single-Family Detached	Heat Pump	Ducted Heating	2010s	0	0	0	1	995	1.1642e+06	0
Single-Family Detached	None	Ducted Heating	2010s	0	0	0	1	63	76598.9	0.000743455
Single-Family Detached	Room AC	Ducted Heating	2010s	0	0	0	1	63	76598.9	0.000260922
>>>>>>> e0c17adc
Single-Family Detached	Central AC	Non-Ducted Heat Pump	2010s	0	0	0	1	37	25989.6	0
Single-Family Detached	Heat Pump	Non-Ducted Heat Pump	2010s	0	0	0	1	37	25989.6	0
Single-Family Detached	None	Non-Ducted Heat Pump	2010s	0	0	0	1	53	40020.5	0
Single-Family Detached	Room AC	Non-Ducted Heat Pump	2010s	0	0	0	1	53	40020.5	0
<<<<<<< HEAD
Single-Family Detached	Central AC	Non-Ducted Heating	2010s	0	0	0	1	37	25989.6	0.000882795
Single-Family Detached	Heat Pump	Non-Ducted Heating	2010s	0	0	0	1	37	25989.6	0
Single-Family Detached	None	Non-Ducted Heating	2010s	0	0	0	1	53	40020.5	0.000645828
Single-Family Detached	Room AC	Non-Ducted Heating	2010s	0	0	0	1	53	40020.5	0.00077837
Single-Family Detached	Central AC	None	2010s	0	0	0	1	37	26777.2	5.72905e-05
Single-Family Detached	Heat Pump	None	2010s	0	0	0	1	37	26777.2	0
Single-Family Detached	None	None	2010s	0	0	0	1	53	41233.2	2.05393e-05
Single-Family Detached	Room AC	None	2010s	0	0	0	1	53	41233.2	3.44539e-05
Single-Family Detached	Central AC	Ducted Heat Pump	<1940	0	0	0	1	334	746188	0
Single-Family Detached	Heat Pump	Ducted Heat Pump	<1940	0	0	0	1	334	746188	0.00235802
Single-Family Detached	None	Ducted Heat Pump	<1940	0	0	0	1	278	656546	0
Single-Family Detached	Room AC	Ducted Heat Pump	<1940	0	0	0	1	278	656546	0
Single-Family Detached	Central AC	Ducted Heating	<1940	0	0	0	1	334	746188	0.0191836
Single-Family Detached	Heat Pump	Ducted Heating	<1940	0	0	0	1	334	746188	0
Single-Family Detached	None	Ducted Heating	<1940	0	0	0	1	278	656546	0.0087534
Single-Family Detached	Room AC	Ducted Heating	<1940	0	0	0	1	278	656546	0.0113697
=======
Single-Family Detached	Central AC	Non-Ducted Heating	2010s	0	0	0	1	37	25989.6	0.000594748
Single-Family Detached	Heat Pump	Non-Ducted Heating	2010s	0	0	0	1	37	25989.6	0
Single-Family Detached	None	Non-Ducted Heating	2010s	0	0	0	1	53	40020.5	0.000438179
Single-Family Detached	Room AC	Non-Ducted Heating	2010s	0	0	0	1	53	40020.5	0.000532986
Single-Family Detached	Central AC	None	2010s	0	0	0	1	37	26777.2	4.4673e-05
Single-Family Detached	Heat Pump	None	2010s	0	0	0	1	37	26777.2	0
Single-Family Detached	None	None	2010s	0	0	0	1	53	41233.2	1.637e-05
Single-Family Detached	Room AC	None	2010s	0	0	0	1	53	41233.2	2.64573e-05
Single-Family Detached	Central AC	Ducted Heat Pump	<1940	0	0	0	1	334	746188	0
Single-Family Detached	Heat Pump	Ducted Heat Pump	<1940	0	0	0	1	334	746188	0.00226293
Single-Family Detached	None	Ducted Heat Pump	<1940	0	0	0	1	278	656546	0
Single-Family Detached	Room AC	Ducted Heat Pump	<1940	0	0	0	1	278	656546	0
Single-Family Detached	Central AC	Ducted Heating	<1940	0	0	0	1	334	746188	0.0191638
Single-Family Detached	Heat Pump	Ducted Heating	<1940	0	0	0	1	334	746188	0
Single-Family Detached	None	Ducted Heating	<1940	0	0	0	1	278	656546	0.00887966
Single-Family Detached	Room AC	Ducted Heating	<1940	0	0	0	1	278	656546	0.0114219
>>>>>>> e0c17adc
Single-Family Detached	Central AC	Non-Ducted Heat Pump	<1940	0	0	0	1	45	72682.1	0
Single-Family Detached	Heat Pump	Non-Ducted Heat Pump	<1940	0	0	0	1	45	72682.1	0
Single-Family Detached	None	Non-Ducted Heat Pump	<1940	0	0	0	1	307	476231	0
Single-Family Detached	Room AC	Non-Ducted Heat Pump	<1940	0	0	0	1	307	476231	0
<<<<<<< HEAD
Single-Family Detached	Central AC	Non-Ducted Heating	<1940	0	0	0	1	45	72682.1	0.00461936
Single-Family Detached	Heat Pump	Non-Ducted Heating	<1940	0	0	0	1	45	72682.1	0
Single-Family Detached	None	Non-Ducted Heating	<1940	0	0	0	1	307	476231	0.00959091
Single-Family Detached	Room AC	Non-Ducted Heating	<1940	0	0	0	1	307	476231	0.0228121
Single-Family Detached	Central AC	None	<1940	0	0	0	1	45	74884.5	3.02634e-05
Single-Family Detached	Heat Pump	None	<1940	0	0	0	1	45	74884.5	0
Single-Family Detached	None	None	<1940	0	0	0	1	307	490662	0.000195106
Single-Family Detached	Room AC	None	<1940	0	0	0	1	307	490662	0.000175192
=======
Single-Family Detached	Central AC	Non-Ducted Heating	<1940	0	0	0	1	45	72682.1	0.00458276
Single-Family Detached	Heat Pump	Non-Ducted Heating	<1940	0	0	0	1	45	72682.1	0
Single-Family Detached	None	Non-Ducted Heating	<1940	0	0	0	1	307	476231	0.00960101
Single-Family Detached	Room AC	Non-Ducted Heating	<1940	0	0	0	1	307	476231	0.0226309
Single-Family Detached	Central AC	None	<1940	0	0	0	1	45	74884.5	2.93844e-05
Single-Family Detached	Heat Pump	None	<1940	0	0	0	1	45	74884.5	0
Single-Family Detached	None	None	<1940	0	0	0	1	307	490662	0.000201318
Single-Family Detached	Room AC	None	<1940	0	0	0	1	307	490662	0.00017506
>>>>>>> e0c17adc
# Created by: sources\recs\2009\tsv_maker.py
# Source: The sample counts and sample weights are constructed using U.S. EIA 2009 Residential Energy Consumption Survey (RECS) microdata.
# Assumption: Due to low sample sizes for some Heating Types, Heating Type data is queried from two groups:1) Ducted Heating and Ducted Heat Pump and 2) Non-Ducted Heating and Non-Ducted Heat Pump and None
# Assumption: Due to low sample sizes for some Cooling Types, Cooling Type data is queried from two groups:1) Central AC and Heat Pump and 2) Room AC and None<|MERGE_RESOLUTION|>--- conflicted
+++ resolved
@@ -1,14 +1,5 @@
 Dependency=Geometry Building Type RECS	Dependency=HVAC Cooling Type	Dependency=HVAC Heating Type	Dependency=Vintage	Option=Cooling Only	Option=Heating and Cooling	Option=Heating Only	Option=None	source_count	source_weight	sampling_probability
 Mobile Home	Central AC	Ducted Heat Pump	1940s	0	0	0	1	0	0	0
-<<<<<<< HEAD
-Mobile Home	Heat Pump	Ducted Heat Pump	1940s	0	0	0	1	0	0	3.39408e-05
-Mobile Home	None	Ducted Heat Pump	1940s	0	0	0	1	0	0	0
-Mobile Home	Room AC	Ducted Heat Pump	1940s	0	0	0	1	0	0	0
-Mobile Home	Central AC	Ducted Heating	1940s	0	0	0	1	0	0	5.40625e-05
-Mobile Home	Heat Pump	Ducted Heating	1940s	0	0	0	1	0	0	0
-Mobile Home	None	Ducted Heating	1940s	0	0	0	1	0	0	3.75193e-05
-Mobile Home	Room AC	Ducted Heating	1940s	0	0	0	1	0	0	2.82043e-05
-=======
 Mobile Home	Heat Pump	Ducted Heat Pump	1940s	0	0	0	1	0	0	3.00273e-05
 Mobile Home	None	Ducted Heat Pump	1940s	0	0	0	1	0	0	0
 Mobile Home	Room AC	Ducted Heat Pump	1940s	0	0	0	1	0	0	0
@@ -16,29 +7,10 @@
 Mobile Home	Heat Pump	Ducted Heating	1940s	0	0	0	1	0	0	0
 Mobile Home	None	Ducted Heating	1940s	0	0	0	1	0	0	3.41308e-05
 Mobile Home	Room AC	Ducted Heating	1940s	0	0	0	1	0	0	2.79074e-05
->>>>>>> e0c17adc
 Mobile Home	Central AC	Non-Ducted Heat Pump	1940s	0	0	0	1	0	0	0
 Mobile Home	Heat Pump	Non-Ducted Heat Pump	1940s	0	0	0	1	0	0	0
 Mobile Home	None	Non-Ducted Heat Pump	1940s	0	0	0	1	1	1140.65	0
 Mobile Home	Room AC	Non-Ducted Heat Pump	1940s	0	0	0	1	1	1140.65	0
-<<<<<<< HEAD
-Mobile Home	Central AC	Non-Ducted Heating	1940s	0	0	0	1	0	0	2.2006e-05
-Mobile Home	Heat Pump	Non-Ducted Heating	1940s	0	0	0	1	0	0	0
-Mobile Home	None	Non-Ducted Heating	1940s	0	0	0	1	1	1140.65	4.03488e-05
-Mobile Home	Room AC	Non-Ducted Heating	1940s	0	0	0	1	1	1140.65	3.54015e-05
-Mobile Home	Central AC	None	1940s	0	0	0	1	0	0	1.77518e-06
-Mobile Home	Heat Pump	None	1940s	0	0	0	1	0	0	0
-Mobile Home	None	None	1940s	0	0	0	1	1	1175.22	3.21537e-06
-Mobile Home	Room AC	None	1940s	0	0	0	1	1	1175.22	3.41496e-06
-Mobile Home	Central AC	Ducted Heat Pump	1950s	0	0	0	1	3	8923.34	0
-Mobile Home	Heat Pump	Ducted Heat Pump	1950s	0	0	0	1	3	8923.34	8.74141e-05
-Mobile Home	None	Ducted Heat Pump	1950s	0	0	0	1	3	10135.3	0
-Mobile Home	Room AC	Ducted Heat Pump	1950s	0	0	0	1	3	10135.3	0
-Mobile Home	Central AC	Ducted Heating	1950s	0	0	0	1	3	8923.34	0.000194827
-Mobile Home	Heat Pump	Ducted Heating	1950s	0	0	0	1	3	8923.34	0
-Mobile Home	None	Ducted Heating	1950s	0	0	0	1	3	10135.3	0.000176935
-Mobile Home	Room AC	Ducted Heating	1950s	0	0	0	1	3	10135.3	0.000100964
-=======
 Mobile Home	Central AC	Non-Ducted Heating	1940s	0	0	0	1	0	0	2.01041e-05
 Mobile Home	Heat Pump	Non-Ducted Heating	1940s	0	0	0	1	0	0	0
 Mobile Home	None	Non-Ducted Heating	1940s	0	0	0	1	1	1140.65	3.84028e-05
@@ -55,29 +27,10 @@
 Mobile Home	Heat Pump	Ducted Heating	1950s	0	0	0	1	3	8923.34	0
 Mobile Home	None	Ducted Heating	1950s	0	0	0	1	3	10135.3	0.000151002
 Mobile Home	Room AC	Ducted Heating	1950s	0	0	0	1	3	10135.3	8.67261e-05
->>>>>>> e0c17adc
 Mobile Home	Central AC	Non-Ducted Heat Pump	1950s	0	0	0	1	0	0	0
 Mobile Home	Heat Pump	Non-Ducted Heat Pump	1950s	0	0	0	1	0	0	0
 Mobile Home	None	Non-Ducted Heat Pump	1950s	0	0	0	1	6	11643.8	0
 Mobile Home	Room AC	Non-Ducted Heat Pump	1950s	0	0	0	1	6	11643.8	0
-<<<<<<< HEAD
-Mobile Home	Central AC	Non-Ducted Heating	1950s	0	0	0	1	0	0	6.57744e-05
-Mobile Home	Heat Pump	Non-Ducted Heating	1950s	0	0	0	1	0	0	0
-Mobile Home	None	Non-Ducted Heating	1950s	0	0	0	1	6	11643.8	0.000105912
-Mobile Home	Room AC	Non-Ducted Heating	1950s	0	0	0	1	6	11643.8	0.00013296
-Mobile Home	Central AC	None	1950s	0	0	0	1	0	0	2.49644e-06
-Mobile Home	Heat Pump	None	1950s	0	0	0	1	0	0	0
-Mobile Home	None	None	1950s	0	0	0	1	6	11996.7	9.39481e-06
-Mobile Home	Room AC	None	1950s	0	0	0	1	6	11996.7	1.144e-05
-Mobile Home	Central AC	Ducted Heat Pump	1960s	0	0	0	1	5	11688.9	0
-Mobile Home	Heat Pump	Ducted Heat Pump	1960s	0	0	0	1	5	11688.9	0.000353976
-Mobile Home	None	Ducted Heat Pump	1960s	0	0	0	1	16	37525.7	0
-Mobile Home	Room AC	Ducted Heat Pump	1960s	0	0	0	1	16	37525.7	0
-Mobile Home	Central AC	Ducted Heating	1960s	0	0	0	1	5	11688.9	0.000982722
-Mobile Home	Heat Pump	Ducted Heating	1960s	0	0	0	1	5	11688.9	0
-Mobile Home	None	Ducted Heating	1960s	0	0	0	1	16	37525.7	0.000483635
-Mobile Home	Room AC	Ducted Heating	1960s	0	0	0	1	16	37525.7	0.000584653
-=======
 Mobile Home	Central AC	Non-Ducted Heating	1950s	0	0	0	1	0	0	5.50092e-05
 Mobile Home	Heat Pump	Non-Ducted Heating	1950s	0	0	0	1	0	0	0
 Mobile Home	None	Non-Ducted Heating	1950s	0	0	0	1	6	11643.8	9.37508e-05
@@ -94,29 +47,10 @@
 Mobile Home	Heat Pump	Ducted Heating	1960s	0	0	0	1	5	11688.9	0
 Mobile Home	None	Ducted Heating	1960s	0	0	0	1	16	37525.7	0.00044647
 Mobile Home	Room AC	Ducted Heating	1960s	0	0	0	1	16	37525.7	0.000521416
->>>>>>> e0c17adc
 Mobile Home	Central AC	Non-Ducted Heat Pump	1960s	0	0	0	1	4	5933.55	0
 Mobile Home	Heat Pump	Non-Ducted Heat Pump	1960s	0	0	0	1	4	5933.55	0
 Mobile Home	None	Non-Ducted Heat Pump	1960s	0	0	0	1	10	20442.7	0
 Mobile Home	Room AC	Non-Ducted Heat Pump	1960s	0	0	0	1	10	20442.7	0
-<<<<<<< HEAD
-Mobile Home	Central AC	Non-Ducted Heating	1960s	0	0	0	1	4	5933.55	0.00024098
-Mobile Home	Heat Pump	Non-Ducted Heating	1960s	0	0	0	1	4	5933.55	0
-Mobile Home	None	Non-Ducted Heating	1960s	0	0	0	1	10	20442.7	0.000195832
-Mobile Home	Room AC	Non-Ducted Heating	1960s	0	0	0	1	10	20442.7	0.000722308
-Mobile Home	Central AC	None	1960s	0	0	0	1	4	6113.36	1.10673e-05
-Mobile Home	Heat Pump	None	1960s	0	0	0	1	4	6113.36	0
-Mobile Home	None	None	1960s	0	0	0	1	10	21062.2	7.85919e-06
-Mobile Home	Room AC	None	1960s	0	0	0	1	10	21062.2	3.08357e-05
-Mobile Home	Central AC	Ducted Heat Pump	1970s	0	0	0	1	45	135946	0
-Mobile Home	Heat Pump	Ducted Heat Pump	1970s	0	0	0	1	45	135946	0.00162395
-Mobile Home	None	Ducted Heat Pump	1970s	0	0	0	1	52	140021	0
-Mobile Home	Room AC	Ducted Heat Pump	1970s	0	0	0	1	52	140021	0
-Mobile Home	Central AC	Ducted Heating	1970s	0	0	0	1	45	135946	0.0037367
-Mobile Home	Heat Pump	Ducted Heating	1970s	0	0	0	1	45	135946	0
-Mobile Home	None	Ducted Heating	1970s	0	0	0	1	52	140021	0.00181617
-Mobile Home	Room AC	Ducted Heating	1970s	0	0	0	1	52	140021	0.00231983
-=======
 Mobile Home	Central AC	Non-Ducted Heating	1960s	0	0	0	1	4	5933.55	0.000215188
 Mobile Home	Heat Pump	Non-Ducted Heating	1960s	0	0	0	1	4	5933.55	0
 Mobile Home	None	Non-Ducted Heating	1960s	0	0	0	1	10	20442.7	0.000184165
@@ -133,29 +67,10 @@
 Mobile Home	Heat Pump	Ducted Heating	1970s	0	0	0	1	45	135946	0
 Mobile Home	None	Ducted Heating	1970s	0	0	0	1	52	140021	0.00179239
 Mobile Home	Room AC	Ducted Heating	1970s	0	0	0	1	52	140021	0.00220379
->>>>>>> e0c17adc
 Mobile Home	Central AC	Non-Ducted Heat Pump	1970s	0	0	0	1	11	24795.1	0
 Mobile Home	Heat Pump	Non-Ducted Heat Pump	1970s	0	0	0	1	11	24795.1	0
 Mobile Home	None	Non-Ducted Heat Pump	1970s	0	0	0	1	39	74524.9	0
 Mobile Home	Room AC	Non-Ducted Heat Pump	1970s	0	0	0	1	39	74524.9	0
-<<<<<<< HEAD
-Mobile Home	Central AC	Non-Ducted Heating	1970s	0	0	0	1	11	24795.1	0.000675389
-Mobile Home	Heat Pump	Non-Ducted Heating	1970s	0	0	0	1	11	24795.1	0
-Mobile Home	None	Non-Ducted Heating	1970s	0	0	0	1	39	74524.9	0.000526623
-Mobile Home	Room AC	Non-Ducted Heating	1970s	0	0	0	1	39	74524.9	0.00194649
-Mobile Home	Central AC	None	1970s	0	0	0	1	11	25546.4	2.77031e-05
-Mobile Home	Heat Pump	None	1970s	0	0	0	1	11	25546.4	0
-Mobile Home	None	None	1970s	0	0	0	1	39	76783.2	1.65302e-05
-Mobile Home	Room AC	None	1970s	0	0	0	1	39	76783.2	7.49658e-05
-Mobile Home	Central AC	Ducted Heat Pump	1980s	0	0	0	1	57	190550	0
-Mobile Home	Heat Pump	Ducted Heat Pump	1980s	0	0	0	1	57	190550	0.00246693
-Mobile Home	None	Ducted Heat Pump	1980s	0	0	0	1	36	123754	0
-Mobile Home	Room AC	Ducted Heat Pump	1980s	0	0	0	1	36	123754	0
-Mobile Home	Central AC	Ducted Heating	1980s	0	0	0	1	57	190550	0.00542461
-Mobile Home	Heat Pump	Ducted Heating	1980s	0	0	0	1	57	190550	0
-Mobile Home	None	Ducted Heating	1980s	0	0	0	1	36	123754	0.00153027
-Mobile Home	Room AC	Ducted Heating	1980s	0	0	0	1	36	123754	0.00180194
-=======
 Mobile Home	Central AC	Non-Ducted Heating	1970s	0	0	0	1	11	24795.1	0.00063882
 Mobile Home	Heat Pump	Non-Ducted Heating	1970s	0	0	0	1	11	24795.1	0
 Mobile Home	None	Non-Ducted Heating	1970s	0	0	0	1	39	74524.9	0.000508418
@@ -172,29 +87,10 @@
 Mobile Home	Heat Pump	Ducted Heating	1980s	0	0	0	1	57	190550	0
 Mobile Home	None	Ducted Heating	1980s	0	0	0	1	36	123754	0.0015141
 Mobile Home	Room AC	Ducted Heating	1980s	0	0	0	1	36	123754	0.00178068
->>>>>>> e0c17adc
 Mobile Home	Central AC	Non-Ducted Heat Pump	1980s	0	0	0	1	7	15916.3	0
 Mobile Home	Heat Pump	Non-Ducted Heat Pump	1980s	0	0	0	1	7	15916.3	0
 Mobile Home	None	Non-Ducted Heat Pump	1980s	0	0	0	1	28	64330.8	0
 Mobile Home	Room AC	Non-Ducted Heat Pump	1980s	0	0	0	1	28	64330.8	0
-<<<<<<< HEAD
-Mobile Home	Central AC	Non-Ducted Heating	1980s	0	0	0	1	7	15916.3	0.000741918
-Mobile Home	Heat Pump	Non-Ducted Heating	1980s	0	0	0	1	7	15916.3	0
-Mobile Home	None	Non-Ducted Heating	1980s	0	0	0	1	28	64330.8	0.000820657
-Mobile Home	Room AC	Non-Ducted Heating	1980s	0	0	0	1	28	64330.8	0.00111223
-Mobile Home	Central AC	None	1980s	0	0	0	1	7	16398.6	1.14935e-05
-Mobile Home	Heat Pump	None	1980s	0	0	0	1	7	16398.6	0
-Mobile Home	None	None	1980s	0	0	0	1	28	66280.2	3.29522e-05
-Mobile Home	Room AC	None	1980s	0	0	0	1	28	66280.2	5.58223e-05
-Mobile Home	Central AC	Ducted Heat Pump	1990s	0	0	0	1	88	303033	0
-Mobile Home	Heat Pump	Ducted Heat Pump	1990s	0	0	0	1	88	303033	0.00436342
-Mobile Home	None	Ducted Heat Pump	1990s	0	0	0	1	25	92348.8	0
-Mobile Home	Room AC	Ducted Heat Pump	1990s	0	0	0	1	25	92348.8	0
-Mobile Home	Central AC	Ducted Heating	1990s	0	0	0	1	88	303033	0.00707521
-Mobile Home	Heat Pump	Ducted Heating	1990s	0	0	0	1	88	303033	0
-Mobile Home	None	Ducted Heating	1990s	0	0	0	1	25	92348.8	0.0017005
-Mobile Home	Room AC	Ducted Heating	1990s	0	0	0	1	25	92348.8	0.00238041
-=======
 Mobile Home	Central AC	Non-Ducted Heating	1980s	0	0	0	1	7	15916.3	0.000728799
 Mobile Home	Heat Pump	Non-Ducted Heating	1980s	0	0	0	1	7	15916.3	0
 Mobile Home	None	Non-Ducted Heating	1980s	0	0	0	1	28	64330.8	0.000812403
@@ -211,29 +107,10 @@
 Mobile Home	Heat Pump	Ducted Heating	1990s	0	0	0	1	88	303033	0
 Mobile Home	None	Ducted Heating	1990s	0	0	0	1	25	92348.8	0.00172284
 Mobile Home	Room AC	Ducted Heating	1990s	0	0	0	1	25	92348.8	0.00241686
->>>>>>> e0c17adc
 Mobile Home	Central AC	Non-Ducted Heat Pump	1990s	0	0	0	1	8	15542.3	0
 Mobile Home	Heat Pump	Non-Ducted Heat Pump	1990s	0	0	0	1	8	15542.3	0
 Mobile Home	None	Non-Ducted Heat Pump	1990s	0	0	0	1	20	45586.8	0
 Mobile Home	Room AC	Non-Ducted Heat Pump	1990s	0	0	0	1	20	45586.8	0
-<<<<<<< HEAD
-Mobile Home	Central AC	Non-Ducted Heating	1990s	0	0	0	1	8	15542.3	0.000555564
-Mobile Home	Heat Pump	Non-Ducted Heating	1990s	0	0	0	1	8	15542.3	0
-Mobile Home	None	Non-Ducted Heating	1990s	0	0	0	1	20	45586.8	0.000706589
-Mobile Home	Room AC	Non-Ducted Heating	1990s	0	0	0	1	20	45586.8	0.000948471
-Mobile Home	Central AC	None	1990s	0	0	0	1	8	16013.3	1.47226e-05
-Mobile Home	Heat Pump	None	1990s	0	0	0	1	8	16013.3	0
-Mobile Home	None	None	1990s	0	0	0	1	20	46968.3	3.50524e-05
-Mobile Home	Room AC	None	1990s	0	0	0	1	20	46968.3	6.12852e-05
-Mobile Home	Central AC	Ducted Heat Pump	2000s	0	0	0	1	49	83661.5	0
-Mobile Home	Heat Pump	Ducted Heat Pump	2000s	0	0	0	1	49	83661.5	0.00252184
-Mobile Home	None	Ducted Heat Pump	2000s	0	0	0	1	8	15774.8	0
-Mobile Home	Room AC	Ducted Heat Pump	2000s	0	0	0	1	8	15774.8	0
-Mobile Home	Central AC	Ducted Heating	2000s	0	0	0	1	49	83661.5	0.00538437
-Mobile Home	Heat Pump	Ducted Heating	2000s	0	0	0	1	49	83661.5	0
-Mobile Home	None	Ducted Heating	2000s	0	0	0	1	8	15774.8	0.000532065
-Mobile Home	Room AC	Ducted Heating	2000s	0	0	0	1	8	15774.8	0.000807479
-=======
 Mobile Home	Central AC	Non-Ducted Heating	1990s	0	0	0	1	8	15542.3	0.000567055
 Mobile Home	Heat Pump	Non-Ducted Heating	1990s	0	0	0	1	8	15542.3	0
 Mobile Home	None	Non-Ducted Heating	1990s	0	0	0	1	20	45586.8	0.000720618
@@ -250,29 +127,10 @@
 Mobile Home	Heat Pump	Ducted Heating	2000s	0	0	0	1	49	83661.5	0
 Mobile Home	None	Ducted Heating	2000s	0	0	0	1	8	15774.8	0.000524343
 Mobile Home	Room AC	Ducted Heating	2000s	0	0	0	1	8	15774.8	0.000773056
->>>>>>> e0c17adc
 Mobile Home	Central AC	Non-Ducted Heat Pump	2000s	0	0	0	1	5	5057.72	0
 Mobile Home	Heat Pump	Non-Ducted Heat Pump	2000s	0	0	0	1	5	5057.72	0
 Mobile Home	None	Non-Ducted Heat Pump	2000s	0	0	0	1	5	4920.49	0
 Mobile Home	Room AC	Non-Ducted Heat Pump	2000s	0	0	0	1	5	4920.49	0
-<<<<<<< HEAD
-Mobile Home	Central AC	Non-Ducted Heating	2000s	0	0	0	1	5	5057.72	0.000203276
-Mobile Home	Heat Pump	Non-Ducted Heating	2000s	0	0	0	1	5	5057.72	0
-Mobile Home	None	Non-Ducted Heating	2000s	0	0	0	1	5	4920.49	0.000189771
-Mobile Home	Room AC	Non-Ducted Heating	2000s	0	0	0	1	5	4920.49	0.000262463
-Mobile Home	Central AC	None	2000s	0	0	0	1	5	5210.99	2.50771e-05
-Mobile Home	Heat Pump	None	2000s	0	0	0	1	5	5210.99	0
-Mobile Home	None	None	2000s	0	0	0	1	5	5069.59	2.14773e-05
-Mobile Home	Room AC	None	2000s	0	0	0	1	5	5069.59	2.36655e-05
-Mobile Home	Central AC	Ducted Heat Pump	2010s	0	0	0	1	49	83661.5	0
-Mobile Home	Heat Pump	Ducted Heat Pump	2010s	0	0	0	1	49	83661.5	0.000798068
-Mobile Home	None	Ducted Heat Pump	2010s	0	0	0	1	8	15774.8	0
-Mobile Home	Room AC	Ducted Heat Pump	2010s	0	0	0	1	8	15774.8	0
-Mobile Home	Central AC	Ducted Heating	2010s	0	0	0	1	49	83661.5	0.00164777
-Mobile Home	Heat Pump	Ducted Heating	2010s	0	0	0	1	49	83661.5	0
-Mobile Home	None	Ducted Heating	2010s	0	0	0	1	8	15774.8	0.000147218
-Mobile Home	Room AC	Ducted Heating	2010s	0	0	0	1	8	15774.8	0.000214087
-=======
 Mobile Home	Central AC	Non-Ducted Heating	2000s	0	0	0	1	5	5057.72	0.000203383
 Mobile Home	Heat Pump	Non-Ducted Heating	2000s	0	0	0	1	5	5057.72	0
 Mobile Home	None	Non-Ducted Heating	2000s	0	0	0	1	5	4920.49	0.00018888
@@ -289,29 +147,10 @@
 Mobile Home	Heat Pump	Ducted Heating	2010s	0	0	0	1	49	83661.5	0
 Mobile Home	None	Ducted Heating	2010s	0	0	0	1	8	15774.8	9.36129e-05
 Mobile Home	Room AC	Ducted Heating	2010s	0	0	0	1	8	15774.8	0.000134483
->>>>>>> e0c17adc
 Mobile Home	Central AC	Non-Ducted Heat Pump	2010s	0	0	0	1	5	5057.72	0
 Mobile Home	Heat Pump	Non-Ducted Heat Pump	2010s	0	0	0	1	5	5057.72	0
 Mobile Home	None	Non-Ducted Heat Pump	2010s	0	0	0	1	5	4920.49	0
 Mobile Home	Room AC	Non-Ducted Heat Pump	2010s	0	0	0	1	5	4920.49	0
-<<<<<<< HEAD
-Mobile Home	Central AC	Non-Ducted Heating	2010s	0	0	0	1	5	5057.72	6.49032e-05
-Mobile Home	Heat Pump	Non-Ducted Heating	2010s	0	0	0	1	5	5057.72	0
-Mobile Home	None	Non-Ducted Heating	2010s	0	0	0	1	5	4920.49	5.96169e-05
-Mobile Home	Room AC	Non-Ducted Heating	2010s	0	0	0	1	5	4920.49	7.50073e-05
-Mobile Home	Central AC	None	2010s	0	0	0	1	5	5210.99	8.52578e-06
-Mobile Home	Heat Pump	None	2010s	0	0	0	1	5	5210.99	0
-Mobile Home	None	None	2010s	0	0	0	1	5	5069.59	8.28591e-06
-Mobile Home	Room AC	None	2010s	0	0	0	1	5	5069.59	7.08471e-06
-Mobile Home	Central AC	Ducted Heat Pump	<1940	0	0	0	1	2	3456.53	0
-Mobile Home	Heat Pump	Ducted Heat Pump	<1940	0	0	0	1	2	3456.53	3.24166e-05
-Mobile Home	None	Ducted Heat Pump	<1940	0	0	0	1	0	0	0
-Mobile Home	Room AC	Ducted Heat Pump	<1940	0	0	0	1	0	0	0
-Mobile Home	Central AC	Ducted Heating	<1940	0	0	0	1	2	3456.53	5.8782e-05
-Mobile Home	Heat Pump	Ducted Heating	<1940	0	0	0	1	2	3456.53	0
-Mobile Home	None	Ducted Heating	<1940	0	0	0	1	0	0	4.5403e-05
-Mobile Home	Room AC	Ducted Heating	<1940	0	0	0	1	0	0	4.5403e-05
-=======
 Mobile Home	Central AC	Non-Ducted Heating	2010s	0	0	0	1	5	5057.72	3.87346e-05
 Mobile Home	Heat Pump	Non-Ducted Heating	2010s	0	0	0	1	5	5057.72	0
 Mobile Home	None	Non-Ducted Heating	2010s	0	0	0	1	5	4920.49	3.61647e-05
@@ -328,29 +167,10 @@
 Mobile Home	Heat Pump	Ducted Heating	<1940	0	0	0	1	2	3456.53	0
 Mobile Home	None	Ducted Heating	<1940	0	0	0	1	0	0	4.05152e-05
 Mobile Home	Room AC	Ducted Heating	<1940	0	0	0	1	0	0	4.05152e-05
->>>>>>> e0c17adc
 Mobile Home	Central AC	Non-Ducted Heat Pump	<1940	0	0	0	1	0	0	0
 Mobile Home	Heat Pump	Non-Ducted Heat Pump	<1940	0	0	0	1	0	0	0
 Mobile Home	None	Non-Ducted Heat Pump	<1940	0	0	0	1	0	0	0
 Mobile Home	Room AC	Non-Ducted Heat Pump	<1940	0	0	0	1	0	0	0
-<<<<<<< HEAD
-Mobile Home	Central AC	Non-Ducted Heating	<1940	0	0	0	1	0	0	4.9681e-05
-Mobile Home	Heat Pump	Non-Ducted Heating	<1940	0	0	0	1	0	0	0
-Mobile Home	None	Non-Ducted Heating	<1940	0	0	0	1	0	0	4.9681e-05
-Mobile Home	Room AC	Non-Ducted Heating	<1940	0	0	0	1	0	0	4.9681e-05
-Mobile Home	Central AC	None	<1940	0	0	0	1	0	0	1.88211e-05
-Mobile Home	Heat Pump	None	<1940	0	0	0	1	0	0	0
-Mobile Home	None	None	<1940	0	0	0	1	0	0	1.88211e-05
-Mobile Home	Room AC	None	<1940	0	0	0	1	0	0	1.88211e-05
-Multi-Family with 2 - 4 Units	Central AC	Ducted Heat Pump	1940s	0	0.120156	0.060698	0.819145	10	24197.6	0
-Multi-Family with 2 - 4 Units	Heat Pump	Ducted Heat Pump	1940s	0	0.120156	0.060698	0.819145	10	24197.6	0.000327679
-Multi-Family with 2 - 4 Units	None	Ducted Heat Pump	1940s	0	0	0.398057	0.601943	15	40912.7	0
-Multi-Family with 2 - 4 Units	Room AC	Ducted Heat Pump	1940s	0	0	0.398057	0.601943	15	40912.7	0
-Multi-Family with 2 - 4 Units	Central AC	Ducted Heating	1940s	0	0.120156	0.060698	0.819145	10	24197.6	0.00101772
-Multi-Family with 2 - 4 Units	Heat Pump	Ducted Heating	1940s	0	0.120156	0.060698	0.819145	10	24197.6	0
-Multi-Family with 2 - 4 Units	None	Ducted Heating	1940s	0	0	0.398057	0.601943	15	40912.7	0.000728109
-Multi-Family with 2 - 4 Units	Room AC	Ducted Heating	1940s	0	0	0.398057	0.601943	15	40912.7	0.000754775
-=======
 Mobile Home	Central AC	Non-Ducted Heating	<1940	0	0	0	1	0	0	4.76716e-05
 Mobile Home	Heat Pump	Non-Ducted Heating	<1940	0	0	0	1	0	0	0
 Mobile Home	None	Non-Ducted Heating	<1940	0	0	0	1	0	0	4.76716e-05
@@ -367,29 +187,10 @@
 Multi-Family with 2 - 4 Units	Heat Pump	Ducted Heating	1940s	0	0.120156	0.060698	0.819145	10	24197.6	0
 Multi-Family with 2 - 4 Units	None	Ducted Heating	1940s	0	0	0.398057	0.601943	15	40912.7	0.00073535
 Multi-Family with 2 - 4 Units	Room AC	Ducted Heating	1940s	0	0	0.398057	0.601943	15	40912.7	0.000755972
->>>>>>> e0c17adc
 Multi-Family with 2 - 4 Units	Central AC	Non-Ducted Heat Pump	1940s	0	0	0	1	1	1009.51	0
 Multi-Family with 2 - 4 Units	Heat Pump	Non-Ducted Heat Pump	1940s	0	0	0	1	1	1009.51	0
 Multi-Family with 2 - 4 Units	None	Non-Ducted Heat Pump	1940s	0	0	0.565813	0.434187	36	54179.5	0
 Multi-Family with 2 - 4 Units	Room AC	Non-Ducted Heat Pump	1940s	0	0	0.565813	0.434187	36	54179.5	0
-<<<<<<< HEAD
-Multi-Family with 2 - 4 Units	Central AC	Non-Ducted Heating	1940s	0	0	0	1	1	1009.51	5.41371e-05
-Multi-Family with 2 - 4 Units	Heat Pump	Non-Ducted Heating	1940s	0	0	0	1	1	1009.51	0
-Multi-Family with 2 - 4 Units	None	Non-Ducted Heating	1940s	0	0	0.565813	0.434187	36	54179.5	0.000622634
-Multi-Family with 2 - 4 Units	Room AC	Non-Ducted Heating	1940s	0	0	0.565813	0.434187	36	54179.5	0.0013875
-Multi-Family with 2 - 4 Units	Central AC	None	1940s	0	0	0	1	1	1040.1	1.71592e-06
-Multi-Family with 2 - 4 Units	Heat Pump	None	1940s	0	0	0	1	1	1040.1	0
-Multi-Family with 2 - 4 Units	None	None	1940s	0	0	0	1	36	55821.3	2.50751e-05
-Multi-Family with 2 - 4 Units	Room AC	None	1940s	0	0	0	1	36	55821.3	3.63861e-05
-Multi-Family with 2 - 4 Units	Central AC	Ducted Heat Pump	1950s	0.036594	0.122332	0.062086	0.778988	18	43345.6	0
-Multi-Family with 2 - 4 Units	Heat Pump	Ducted Heat Pump	1950s	0.036594	0.122332	0.062086	0.778988	18	43345.6	0.000422085
-Multi-Family with 2 - 4 Units	None	Ducted Heat Pump	1950s	0	0	0.283268	0.716732	27	80689.5	0
-Multi-Family with 2 - 4 Units	Room AC	Ducted Heat Pump	1950s	0	0	0.283268	0.716732	27	80689.5	0
-Multi-Family with 2 - 4 Units	Central AC	Ducted Heating	1950s	0.036594	0.122332	0.062086	0.778988	18	43345.6	0.00176301
-Multi-Family with 2 - 4 Units	Heat Pump	Ducted Heating	1950s	0.036594	0.122332	0.062086	0.778988	18	43345.6	0
-Multi-Family with 2 - 4 Units	None	Ducted Heating	1950s	0	0	0.283268	0.716732	27	80689.5	0.00114438
-Multi-Family with 2 - 4 Units	Room AC	Ducted Heating	1950s	0	0	0.283268	0.716732	27	80689.5	0.00115204
-=======
 Multi-Family with 2 - 4 Units	Central AC	Non-Ducted Heating	1940s	0	0	0	1	1	1009.51	5.4216e-05
 Multi-Family with 2 - 4 Units	Heat Pump	Non-Ducted Heating	1940s	0	0	0	1	1	1009.51	0
 Multi-Family with 2 - 4 Units	None	Non-Ducted Heating	1940s	0	0	0.565813	0.434187	36	54179.5	0.000627268
@@ -406,29 +207,10 @@
 Multi-Family with 2 - 4 Units	Heat Pump	Ducted Heating	1950s	0.036594	0.122332	0.062086	0.778988	18	43345.6	0
 Multi-Family with 2 - 4 Units	None	Ducted Heating	1950s	0	0	0.283268	0.716732	27	80689.5	0.00116582
 Multi-Family with 2 - 4 Units	Room AC	Ducted Heating	1950s	0	0	0.283268	0.716732	27	80689.5	0.0011717
->>>>>>> e0c17adc
 Multi-Family with 2 - 4 Units	Central AC	Non-Ducted Heat Pump	1950s	0	0	0	1	1	2382.39	0
 Multi-Family with 2 - 4 Units	Heat Pump	Non-Ducted Heat Pump	1950s	0	0	0	1	1	2382.39	0
 Multi-Family with 2 - 4 Units	None	Non-Ducted Heat Pump	1950s	0	0	0.339474	0.660526	66	109367	0
 Multi-Family with 2 - 4 Units	Room AC	Non-Ducted Heat Pump	1950s	0	0	0.339474	0.660526	66	109367	0
-<<<<<<< HEAD
-Multi-Family with 2 - 4 Units	Central AC	Non-Ducted Heating	1950s	0	0	0	1	1	2382.39	9.33635e-05
-Multi-Family with 2 - 4 Units	Heat Pump	Non-Ducted Heating	1950s	0	0	0	1	1	2382.39	0
-Multi-Family with 2 - 4 Units	None	Non-Ducted Heating	1950s	0	0	0.339474	0.660526	66	109367	0.000766119
-Multi-Family with 2 - 4 Units	Room AC	Non-Ducted Heating	1950s	0	0	0.339474	0.660526	66	109367	0.00176563
-Multi-Family with 2 - 4 Units	Central AC	None	1950s	0	0	0	1	1	2454.59	4.68857e-06
-Multi-Family with 2 - 4 Units	Heat Pump	None	1950s	0	0	0	1	1	2454.59	0
-Multi-Family with 2 - 4 Units	None	None	1950s	0	0	0	1	66	112681	4.39387e-05
-Multi-Family with 2 - 4 Units	Room AC	None	1950s	0	0	0	1	66	112681	7.05894e-05
-Multi-Family with 2 - 4 Units	Central AC	Ducted Heat Pump	1960s	0.025471	0	0	0.974529	31	70290.4	0
-Multi-Family with 2 - 4 Units	Heat Pump	Ducted Heat Pump	1960s	0.025471	0	0	0.974529	31	70290.4	0.000678095
-Multi-Family with 2 - 4 Units	None	Ducted Heat Pump	1960s	0	0	0.158096	0.841904	17	56237	0
-Multi-Family with 2 - 4 Units	Room AC	Ducted Heat Pump	1960s	0	0	0.158096	0.841904	17	56237	0
-Multi-Family with 2 - 4 Units	Central AC	Ducted Heating	1960s	0.025471	0	0	0.974529	31	70290.4	0.00320572
-Multi-Family with 2 - 4 Units	Heat Pump	Ducted Heating	1960s	0.025471	0	0	0.974529	31	70290.4	0
-Multi-Family with 2 - 4 Units	None	Ducted Heating	1960s	0	0	0.158096	0.841904	17	56237	0.000706548
-Multi-Family with 2 - 4 Units	Room AC	Ducted Heating	1960s	0	0	0.158096	0.841904	17	56237	0.00058664
-=======
 Multi-Family with 2 - 4 Units	Central AC	Non-Ducted Heating	1950s	0	0	0	1	1	2382.39	9.61087e-05
 Multi-Family with 2 - 4 Units	Heat Pump	Non-Ducted Heating	1950s	0	0	0	1	1	2382.39	0
 Multi-Family with 2 - 4 Units	None	Non-Ducted Heating	1950s	0	0	0.339474	0.660526	66	109367	0.00077973
@@ -445,29 +227,10 @@
 Multi-Family with 2 - 4 Units	Heat Pump	Ducted Heating	1960s	0.025471	0	0	0.974529	31	70290.4	0
 Multi-Family with 2 - 4 Units	None	Ducted Heating	1960s	0	0	0.158096	0.841904	17	56237	0.000717991
 Multi-Family with 2 - 4 Units	Room AC	Ducted Heating	1960s	0	0	0.158096	0.841904	17	56237	0.000589175
->>>>>>> e0c17adc
 Multi-Family with 2 - 4 Units	Central AC	Non-Ducted Heat Pump	1960s	0	0	0	1	2	2148.92	0
 Multi-Family with 2 - 4 Units	Heat Pump	Non-Ducted Heat Pump	1960s	0	0	0	1	2	2148.92	0
 Multi-Family with 2 - 4 Units	None	Non-Ducted Heat Pump	1960s	0	0	0.460639	0.539361	59	104799	0
 Multi-Family with 2 - 4 Units	Room AC	Non-Ducted Heat Pump	1960s	0	0	0.460639	0.539361	59	104799	0
-<<<<<<< HEAD
-Multi-Family with 2 - 4 Units	Central AC	Non-Ducted Heating	1960s	0	0	0	1	2	2148.92	0.000428066
-Multi-Family with 2 - 4 Units	Heat Pump	Non-Ducted Heating	1960s	0	0	0	1	2	2148.92	0
-Multi-Family with 2 - 4 Units	None	Non-Ducted Heating	1960s	0	0	0.460639	0.539361	59	104799	0.000876352
-Multi-Family with 2 - 4 Units	Room AC	Non-Ducted Heating	1960s	0	0	0.460639	0.539361	59	104799	0.00171795
-Multi-Family with 2 - 4 Units	Central AC	None	1960s	0	0	0	1	2	2214.04	2.35953e-05
-Multi-Family with 2 - 4 Units	Heat Pump	None	1960s	0	0	0	1	2	2214.04	0
-Multi-Family with 2 - 4 Units	None	None	1960s	0	0	0	1	59	107974	6.35356e-05
-Multi-Family with 2 - 4 Units	Room AC	None	1960s	0	0	0	1	59	107974	5.83339e-05
-Multi-Family with 2 - 4 Units	Central AC	Ducted Heat Pump	1970s	0.019679	0.04924	0.0355	0.89558	77	173957	0
-Multi-Family with 2 - 4 Units	Heat Pump	Ducted Heat Pump	1970s	0.019679	0.04924	0.0355	0.89558	77	173957	0.00150098
-Multi-Family with 2 - 4 Units	None	Ducted Heat Pump	1970s	0	0	0.197398	0.802602	24	54975.1	0
-Multi-Family with 2 - 4 Units	Room AC	Ducted Heat Pump	1970s	0	0	0.197398	0.802602	24	54975.1	0
-Multi-Family with 2 - 4 Units	Central AC	Ducted Heating	1970s	0.019679	0.04924	0.0355	0.89558	77	173957	0.00503663
-Multi-Family with 2 - 4 Units	Heat Pump	Ducted Heating	1970s	0.019679	0.04924	0.0355	0.89558	77	173957	0
-Multi-Family with 2 - 4 Units	None	Ducted Heating	1970s	0	0	0.197398	0.802602	24	54975.1	0.00114969
-Multi-Family with 2 - 4 Units	Room AC	Ducted Heating	1970s	0	0	0.197398	0.802602	24	54975.1	0.00076234
-=======
 Multi-Family with 2 - 4 Units	Central AC	Non-Ducted Heating	1960s	0	0	0	1	2	2148.92	0.000432106
 Multi-Family with 2 - 4 Units	Heat Pump	Non-Ducted Heating	1960s	0	0	0	1	2	2148.92	0
 Multi-Family with 2 - 4 Units	None	Non-Ducted Heating	1960s	0	0	0.460639	0.539361	59	104799	0.000875618
@@ -484,29 +247,10 @@
 Multi-Family with 2 - 4 Units	Heat Pump	Ducted Heating	1970s	0.019679	0.04924	0.0355	0.89558	77	173957	0
 Multi-Family with 2 - 4 Units	None	Ducted Heating	1970s	0	0	0.197398	0.802602	24	54975.1	0.00118028
 Multi-Family with 2 - 4 Units	Room AC	Ducted Heating	1970s	0	0	0.197398	0.802602	24	54975.1	0.000760544
->>>>>>> e0c17adc
 Multi-Family with 2 - 4 Units	Central AC	Non-Ducted Heat Pump	1970s	0	0	0	1	5	9184.96	0
 Multi-Family with 2 - 4 Units	Heat Pump	Non-Ducted Heat Pump	1970s	0	0	0	1	5	9184.96	0
 Multi-Family with 2 - 4 Units	None	Non-Ducted Heat Pump	1970s	0	0	0.311289	0.688711	65	92305.7	0
 Multi-Family with 2 - 4 Units	Room AC	Non-Ducted Heat Pump	1970s	0	0	0.311289	0.688711	65	92305.7	0
-<<<<<<< HEAD
-Multi-Family with 2 - 4 Units	Central AC	Non-Ducted Heating	1970s	0	0	0	1	5	9184.96	0.000421728
-Multi-Family with 2 - 4 Units	Heat Pump	Non-Ducted Heating	1970s	0	0	0	1	5	9184.96	0
-Multi-Family with 2 - 4 Units	None	Non-Ducted Heating	1970s	0	0	0.311289	0.688711	65	92305.7	0.00111459
-Multi-Family with 2 - 4 Units	Room AC	Non-Ducted Heating	1970s	0	0	0.311289	0.688711	65	92305.7	0.00195882
-Multi-Family with 2 - 4 Units	Central AC	None	1970s	0	0	0	1	5	9463.3	3.23834e-05
-Multi-Family with 2 - 4 Units	Heat Pump	None	1970s	0	0	0	1	5	9463.3	0
-Multi-Family with 2 - 4 Units	None	None	1970s	0	0	0	1	65	95102.9	6.36774e-05
-Multi-Family with 2 - 4 Units	Room AC	None	1970s	0	0	0	1	65	95102.9	6.74885e-05
-Multi-Family with 2 - 4 Units	Central AC	Ducted Heat Pump	1980s	0	0.021988	0.062822	0.91519	57	130514	0
-Multi-Family with 2 - 4 Units	Heat Pump	Ducted Heat Pump	1980s	0	0.021988	0.062822	0.91519	57	130514	0.00158106
-Multi-Family with 2 - 4 Units	None	Ducted Heat Pump	1980s	0	0	0.157964	0.842036	19	52973.7	0
-Multi-Family with 2 - 4 Units	Room AC	Ducted Heat Pump	1980s	0	0	0.157964	0.842036	19	52973.7	0
-Multi-Family with 2 - 4 Units	Central AC	Ducted Heating	1980s	0	0.021988	0.062822	0.91519	57	130514	0.00502618
-Multi-Family with 2 - 4 Units	Heat Pump	Ducted Heating	1980s	0	0.021988	0.062822	0.91519	57	130514	0
-Multi-Family with 2 - 4 Units	None	Ducted Heating	1980s	0	0	0.157964	0.842036	19	52973.7	0.000741033
-Multi-Family with 2 - 4 Units	Room AC	Ducted Heating	1980s	0	0	0.157964	0.842036	19	52973.7	0.000254796
-=======
 Multi-Family with 2 - 4 Units	Central AC	Non-Ducted Heating	1970s	0	0	0	1	5	9184.96	0.000422776
 Multi-Family with 2 - 4 Units	Heat Pump	Non-Ducted Heating	1970s	0	0	0	1	5	9184.96	0
 Multi-Family with 2 - 4 Units	None	Non-Ducted Heating	1970s	0	0	0.311289	0.688711	65	92305.7	0.00114649
@@ -523,29 +267,10 @@
 Multi-Family with 2 - 4 Units	Heat Pump	Ducted Heating	1980s	0	0.021988	0.062822	0.91519	57	130514	0
 Multi-Family with 2 - 4 Units	None	Ducted Heating	1980s	0	0	0.157964	0.842036	19	52973.7	0.000744504
 Multi-Family with 2 - 4 Units	Room AC	Ducted Heating	1980s	0	0	0.157964	0.842036	19	52973.7	0.000251078
->>>>>>> e0c17adc
 Multi-Family with 2 - 4 Units	Central AC	Non-Ducted Heat Pump	1980s	0	0.20595	0	0.79405	9	11529.2	0
 Multi-Family with 2 - 4 Units	Heat Pump	Non-Ducted Heat Pump	1980s	0	0.20595	0	0.79405	9	11529.2	0
 Multi-Family with 2 - 4 Units	None	Non-Ducted Heat Pump	1980s	0	0	0.105345	0.894655	31	46538.7	0
 Multi-Family with 2 - 4 Units	Room AC	Non-Ducted Heat Pump	1980s	0	0	0.105345	0.894655	31	46538.7	0
-<<<<<<< HEAD
-Multi-Family with 2 - 4 Units	Central AC	Non-Ducted Heating	1980s	0	0.20595	0	0.79405	9	11529.2	0.000436023
-Multi-Family with 2 - 4 Units	Heat Pump	Non-Ducted Heating	1980s	0	0.20595	0	0.79405	9	11529.2	0
-Multi-Family with 2 - 4 Units	None	Non-Ducted Heating	1980s	0	0	0.105345	0.894655	31	46538.7	0.000737586
-Multi-Family with 2 - 4 Units	Room AC	Non-Ducted Heating	1980s	0	0	0.105345	0.894655	31	46538.7	0.00121477
-Multi-Family with 2 - 4 Units	Central AC	None	1980s	0	0	0	1	9	11878.6	3.6777e-05
-Multi-Family with 2 - 4 Units	Heat Pump	None	1980s	0	0	0	1	9	11878.6	0
-Multi-Family with 2 - 4 Units	None	None	1980s	0	0	0	1	31	47949	4.63827e-05
-Multi-Family with 2 - 4 Units	Room AC	None	1980s	0	0	0	1	31	47949	4.38496e-05
-Multi-Family with 2 - 4 Units	Central AC	Ducted Heat Pump	1990s	0.051025	0	0.040759	0.908216	45	100530	0
-Multi-Family with 2 - 4 Units	Heat Pump	Ducted Heat Pump	1990s	0.051025	0	0.040759	0.908216	45	100530	0.00137711
-Multi-Family with 2 - 4 Units	None	Ducted Heat Pump	1990s	0	0	0	1	10	21336.7	0
-Multi-Family with 2 - 4 Units	Room AC	Ducted Heat Pump	1990s	0	0	0	1	10	21336.7	0
-Multi-Family with 2 - 4 Units	Central AC	Ducted Heating	1990s	0.051025	0	0.040759	0.908216	45	100530	0.00393079
-Multi-Family with 2 - 4 Units	Heat Pump	Ducted Heating	1990s	0.051025	0	0.040759	0.908216	45	100530	0
-Multi-Family with 2 - 4 Units	None	Ducted Heating	1990s	0	0	0	1	10	21336.7	0.000607283
-Multi-Family with 2 - 4 Units	Room AC	Ducted Heating	1990s	0	0	0	1	10	21336.7	0.000230386
-=======
 Multi-Family with 2 - 4 Units	Central AC	Non-Ducted Heating	1980s	0	0.20595	0	0.79405	9	11529.2	0.000432611
 Multi-Family with 2 - 4 Units	Heat Pump	Non-Ducted Heating	1980s	0	0.20595	0	0.79405	9	11529.2	0
 Multi-Family with 2 - 4 Units	None	Non-Ducted Heating	1980s	0	0	0.105345	0.894655	31	46538.7	0.000741321
@@ -562,29 +287,10 @@
 Multi-Family with 2 - 4 Units	Heat Pump	Ducted Heating	1990s	0.051025	0	0.040759	0.908216	45	100530	0
 Multi-Family with 2 - 4 Units	None	Ducted Heating	1990s	0	0	0	1	10	21336.7	0.000620121
 Multi-Family with 2 - 4 Units	Room AC	Ducted Heating	1990s	0	0	0	1	10	21336.7	0.000229795
->>>>>>> e0c17adc
 Multi-Family with 2 - 4 Units	Central AC	Non-Ducted Heat Pump	1990s	0	0	0	1	7	14239.5	0
 Multi-Family with 2 - 4 Units	Heat Pump	Non-Ducted Heat Pump	1990s	0	0	0	1	7	14239.5	0
 Multi-Family with 2 - 4 Units	None	Non-Ducted Heat Pump	1990s	0	0	0.332517	0.667483	17	32284.4	0
 Multi-Family with 2 - 4 Units	Room AC	Non-Ducted Heat Pump	1990s	0	0	0.332517	0.667483	17	32284.4	0
-<<<<<<< HEAD
-Multi-Family with 2 - 4 Units	Central AC	Non-Ducted Heating	1990s	0	0	0	1	7	14239.5	0.000201747
-Multi-Family with 2 - 4 Units	Heat Pump	Non-Ducted Heating	1990s	0	0	0	1	7	14239.5	0
-Multi-Family with 2 - 4 Units	None	Non-Ducted Heating	1990s	0	0	0.332517	0.667483	17	32284.4	0.000412477
-Multi-Family with 2 - 4 Units	Room AC	Non-Ducted Heating	1990s	0	0	0.332517	0.667483	17	32284.4	0.000663494
-Multi-Family with 2 - 4 Units	Central AC	None	1990s	0	0	0	1	7	14671	2.57157e-05
-Multi-Family with 2 - 4 Units	Heat Pump	None	1990s	0	0	0	1	7	14671	0
-Multi-Family with 2 - 4 Units	None	None	1990s	0	0	0	1	17	33262.7	3.0112e-05
-Multi-Family with 2 - 4 Units	Room AC	None	1990s	0	0	0	1	17	33262.7	3.09283e-05
-Multi-Family with 2 - 4 Units	Central AC	Ducted Heat Pump	2000s	0	0	0	1	28	29191	0
-Multi-Family with 2 - 4 Units	Heat Pump	Ducted Heat Pump	2000s	0	0	0	1	28	29191	0.00123001
-Multi-Family with 2 - 4 Units	None	Ducted Heat Pump	2000s	0	0	0.288665	0.711335	5	5299.52	0
-Multi-Family with 2 - 4 Units	Room AC	Ducted Heat Pump	2000s	0	0	0.288665	0.711335	5	5299.52	0
-Multi-Family with 2 - 4 Units	Central AC	Ducted Heating	2000s	0	0	0	1	28	29191	0.00348659
-Multi-Family with 2 - 4 Units	Heat Pump	Ducted Heating	2000s	0	0	0	1	28	29191	0
-Multi-Family with 2 - 4 Units	None	Ducted Heating	2000s	0	0	0.288665	0.711335	5	5299.52	0.000402134
-Multi-Family with 2 - 4 Units	Room AC	Ducted Heating	2000s	0	0	0.288665	0.711335	5	5299.52	0.000183614
-=======
 Multi-Family with 2 - 4 Units	Central AC	Non-Ducted Heating	1990s	0	0	0	1	7	14239.5	0.000201132
 Multi-Family with 2 - 4 Units	Heat Pump	Non-Ducted Heating	1990s	0	0	0	1	7	14239.5	0
 Multi-Family with 2 - 4 Units	None	Non-Ducted Heating	1990s	0	0	0.332517	0.667483	17	32284.4	0.000419382
@@ -601,29 +307,10 @@
 Multi-Family with 2 - 4 Units	Heat Pump	Ducted Heating	2000s	0	0	0	1	28	29191	0
 Multi-Family with 2 - 4 Units	None	Ducted Heating	2000s	0	0	0.288665	0.711335	5	5299.52	0.000440366
 Multi-Family with 2 - 4 Units	Room AC	Ducted Heating	2000s	0	0	0.288665	0.711335	5	5299.52	0.000195087
->>>>>>> e0c17adc
 Multi-Family with 2 - 4 Units	Central AC	Non-Ducted Heat Pump	2000s	0	0	0	1	4	2028.32	0
 Multi-Family with 2 - 4 Units	Heat Pump	Non-Ducted Heat Pump	2000s	0	0	0	1	4	2028.32	0
 Multi-Family with 2 - 4 Units	None	Non-Ducted Heat Pump	2000s	0	0	0	1	9	5620.26	0
 Multi-Family with 2 - 4 Units	Room AC	Non-Ducted Heat Pump	2000s	0	0	0	1	9	5620.26	0
-<<<<<<< HEAD
-Multi-Family with 2 - 4 Units	Central AC	Non-Ducted Heating	2000s	0	0	0	1	4	2028.32	0.000141888
-Multi-Family with 2 - 4 Units	Heat Pump	Non-Ducted Heating	2000s	0	0	0	1	4	2028.32	0
-Multi-Family with 2 - 4 Units	None	Non-Ducted Heating	2000s	0	0	0	1	9	5620.26	9.30496e-05
-Multi-Family with 2 - 4 Units	Room AC	Non-Ducted Heating	2000s	0	0	0	1	9	5620.26	0.000244098
-Multi-Family with 2 - 4 Units	Central AC	None	2000s	0	0	0	1	4	2089.78	3.17262e-05
-Multi-Family with 2 - 4 Units	Heat Pump	None	2000s	0	0	0	1	4	2089.78	0
-Multi-Family with 2 - 4 Units	None	None	2000s	0	0	0	1	9	5790.57	9.84082e-06
-Multi-Family with 2 - 4 Units	Room AC	None	2000s	0	0	0	1	9	5790.57	1.37535e-05
-Multi-Family with 2 - 4 Units	Central AC	Ducted Heat Pump	2010s	0	0	0	1	28	29191	0
-Multi-Family with 2 - 4 Units	Heat Pump	Ducted Heat Pump	2010s	0	0	0	1	28	29191	0.000579998
-Multi-Family with 2 - 4 Units	None	Ducted Heat Pump	2010s	0	0	0.288665	0.711335	5	5299.52	0
-Multi-Family with 2 - 4 Units	Room AC	Ducted Heat Pump	2010s	0	0	0.288665	0.711335	5	5299.52	0
-Multi-Family with 2 - 4 Units	Central AC	Ducted Heating	2010s	0	0	0	1	28	29191	0.00139975
-Multi-Family with 2 - 4 Units	Heat Pump	Ducted Heating	2010s	0	0	0	1	28	29191	0
-Multi-Family with 2 - 4 Units	None	Ducted Heating	2010s	0	0	0.288665	0.711335	5	5299.52	0.000155287
-Multi-Family with 2 - 4 Units	Room AC	Ducted Heating	2010s	0	0	0.288665	0.711335	5	5299.52	6.9613e-05
-=======
 Multi-Family with 2 - 4 Units	Central AC	Non-Ducted Heating	2000s	0	0	0	1	4	2028.32	0.00015065
 Multi-Family with 2 - 4 Units	Heat Pump	Non-Ducted Heating	2000s	0	0	0	1	4	2028.32	0
 Multi-Family with 2 - 4 Units	None	Non-Ducted Heating	2000s	0	0	0	1	9	5620.26	9.85702e-05
@@ -640,29 +327,10 @@
 Multi-Family with 2 - 4 Units	Heat Pump	Ducted Heating	2010s	0	0	0	1	28	29191	0
 Multi-Family with 2 - 4 Units	None	Ducted Heating	2010s	0	0	0.288665	0.711335	5	5299.52	0.00010563
 Multi-Family with 2 - 4 Units	Room AC	Ducted Heating	2010s	0	0	0.288665	0.711335	5	5299.52	4.54953e-05
->>>>>>> e0c17adc
 Multi-Family with 2 - 4 Units	Central AC	Non-Ducted Heat Pump	2010s	0	0	0	1	4	2028.32	0
 Multi-Family with 2 - 4 Units	Heat Pump	Non-Ducted Heat Pump	2010s	0	0	0	1	4	2028.32	0
 Multi-Family with 2 - 4 Units	None	Non-Ducted Heat Pump	2010s	0	0	0	1	9	5620.26	0
 Multi-Family with 2 - 4 Units	Room AC	Non-Ducted Heat Pump	2010s	0	0	0	1	9	5620.26	0
-<<<<<<< HEAD
-Multi-Family with 2 - 4 Units	Central AC	Non-Ducted Heating	2010s	0	0	0	1	4	2028.32	5.76245e-05
-Multi-Family with 2 - 4 Units	Heat Pump	Non-Ducted Heating	2010s	0	0	0	1	4	2028.32	0
-Multi-Family with 2 - 4 Units	None	Non-Ducted Heating	2010s	0	0	0	1	9	5620.26	3.80926e-05
-Multi-Family with 2 - 4 Units	Room AC	Non-Ducted Heating	2010s	0	0	0	1	9	5620.26	0.000101107
-Multi-Family with 2 - 4 Units	Central AC	None	2010s	0	0	0	1	4	2089.78	1.34174e-05
-Multi-Family with 2 - 4 Units	Heat Pump	None	2010s	0	0	0	1	4	2089.78	0
-Multi-Family with 2 - 4 Units	None	None	2010s	0	0	0	1	9	5790.57	4.90001e-06
-Multi-Family with 2 - 4 Units	Room AC	None	2010s	0	0	0	1	9	5790.57	5.21852e-06
-Multi-Family with 2 - 4 Units	Central AC	Ducted Heat Pump	<1940	0.0743	0.598117	0	0.327583	13	53504	0
-Multi-Family with 2 - 4 Units	Heat Pump	Ducted Heat Pump	<1940	0.0743	0.598117	0	0.327583	13	53504	0.000580391
-Multi-Family with 2 - 4 Units	None	Ducted Heat Pump	<1940	0	0	0.23912	0.76088	55	131228	0
-Multi-Family with 2 - 4 Units	Room AC	Ducted Heat Pump	<1940	0	0	0.23912	0.76088	55	131228	0
-Multi-Family with 2 - 4 Units	Central AC	Ducted Heating	<1940	0.0743	0.598117	0	0.327583	13	53504	0.00301665
-Multi-Family with 2 - 4 Units	Heat Pump	Ducted Heating	<1940	0.0743	0.598117	0	0.327583	13	53504	0
-Multi-Family with 2 - 4 Units	None	Ducted Heating	<1940	0	0	0.23912	0.76088	55	131228	0.00290947
-Multi-Family with 2 - 4 Units	Room AC	Ducted Heating	<1940	0	0	0.23912	0.76088	55	131228	0.00423783
-=======
 Multi-Family with 2 - 4 Units	Central AC	Non-Ducted Heating	2010s	0	0	0	1	4	2028.32	3.87304e-05
 Multi-Family with 2 - 4 Units	Heat Pump	Non-Ducted Heating	2010s	0	0	0	1	4	2028.32	0
 Multi-Family with 2 - 4 Units	None	Non-Ducted Heating	2010s	0	0	0	1	9	5620.26	2.49382e-05
@@ -679,29 +347,10 @@
 Multi-Family with 2 - 4 Units	Heat Pump	Ducted Heating	<1940	0.0743	0.598117	0	0.327583	13	53504	0
 Multi-Family with 2 - 4 Units	None	Ducted Heating	<1940	0	0	0.23912	0.76088	55	131228	0.00280619
 Multi-Family with 2 - 4 Units	Room AC	Ducted Heating	<1940	0	0	0.23912	0.76088	55	131228	0.00406502
->>>>>>> e0c17adc
 Multi-Family with 2 - 4 Units	Central AC	Non-Ducted Heat Pump	<1940	0	0	0	1	2	1577.7	0
 Multi-Family with 2 - 4 Units	Heat Pump	Non-Ducted Heat Pump	<1940	0	0	0	1	2	1577.7	0
 Multi-Family with 2 - 4 Units	None	Non-Ducted Heat Pump	<1940	0	0	0.358798	0.641202	156	255766	0
 Multi-Family with 2 - 4 Units	Room AC	Non-Ducted Heat Pump	<1940	0	0	0.358798	0.641202	156	255766	0
-<<<<<<< HEAD
-Multi-Family with 2 - 4 Units	Central AC	Non-Ducted Heating	<1940	0	0	0	1	2	1577.7	0.000315504
-Multi-Family with 2 - 4 Units	Heat Pump	Non-Ducted Heating	<1940	0	0	0	1	2	1577.7	0
-Multi-Family with 2 - 4 Units	None	Non-Ducted Heating	<1940	0	0	0.358798	0.641202	156	255766	0.00416223
-Multi-Family with 2 - 4 Units	Room AC	Non-Ducted Heating	<1940	0	0	0.358798	0.641202	156	255766	0.00601683
-Multi-Family with 2 - 4 Units	Central AC	None	<1940	0	0	0	1	2	1625.51	7.68889e-06
-Multi-Family with 2 - 4 Units	Heat Pump	None	<1940	0	0	0	1	2	1625.51	0
-Multi-Family with 2 - 4 Units	None	None	<1940	0	0	0	1	156	263517	9.62855e-05
-Multi-Family with 2 - 4 Units	Room AC	None	<1940	0	0	0	1	156	263517	7.11381e-05
-Multi-Family with 5+ Units	Central AC	Ducted Heat Pump	1940s	0.034678	0.120872	0	0.84445	12	23620.2	0
-Multi-Family with 5+ Units	Heat Pump	Ducted Heat Pump	1940s	0.034678	0.120872	0	0.84445	12	23620.2	0.000537753
-Multi-Family with 5+ Units	None	Ducted Heat Pump	1940s	0	0	0.834856	0.165144	6	11502.6	0
-Multi-Family with 5+ Units	Room AC	Ducted Heat Pump	1940s	0	0	0.834856	0.165144	6	11502.6	0
-Multi-Family with 5+ Units	Central AC	Ducted Heating	1940s	0.034678	0.120872	0	0.84445	12	23620.2	0.00103723
-Multi-Family with 5+ Units	Heat Pump	Ducted Heating	1940s	0.034678	0.120872	0	0.84445	12	23620.2	0
-Multi-Family with 5+ Units	None	Ducted Heating	1940s	0	0	0.834856	0.165144	6	11502.6	0.000546186
-Multi-Family with 5+ Units	Room AC	Ducted Heating	1940s	0	0	0.834856	0.165144	6	11502.6	0.000684067
-=======
 Multi-Family with 2 - 4 Units	Central AC	Non-Ducted Heating	<1940	0	0	0	1	2	1577.7	0.000299454
 Multi-Family with 2 - 4 Units	Heat Pump	Non-Ducted Heating	<1940	0	0	0	1	2	1577.7	0
 Multi-Family with 2 - 4 Units	None	Non-Ducted Heating	<1940	0	0	0.358798	0.641202	156	255766	0.00397371
@@ -718,29 +367,10 @@
 Multi-Family with 5+ Units	Heat Pump	Ducted Heating	1940s	0.034678	0.120872	0	0.84445	12	23620.2	0
 Multi-Family with 5+ Units	None	Ducted Heating	1940s	0	0	0.834856	0.165144	6	11502.6	0.000565232
 Multi-Family with 5+ Units	Room AC	Ducted Heating	1940s	0	0	0.834856	0.165144	6	11502.6	0.000724224
->>>>>>> e0c17adc
 Multi-Family with 5+ Units	Central AC	Non-Ducted Heat Pump	1940s	0.212661	0.213877	0	0.573462	4	3312.82	0
 Multi-Family with 5+ Units	Heat Pump	Non-Ducted Heat Pump	1940s	0.212661	0.213877	0	0.573462	4	3312.82	0
 Multi-Family with 5+ Units	None	Non-Ducted Heat Pump	1940s	0	0	0.661266	0.338734	53	83452.4	0
 Multi-Family with 5+ Units	Room AC	Non-Ducted Heat Pump	1940s	0	0	0.661266	0.338734	53	83452.4	0
-<<<<<<< HEAD
-Multi-Family with 5+ Units	Central AC	Non-Ducted Heating	1940s	0.212661	0.213877	0	0.573462	4	3312.82	7.33188e-05
-Multi-Family with 5+ Units	Heat Pump	Non-Ducted Heating	1940s	0.212661	0.213877	0	0.573462	4	3312.82	0
-Multi-Family with 5+ Units	None	Non-Ducted Heating	1940s	0	0	0.661266	0.338734	53	83452.4	0.000807907
-Multi-Family with 5+ Units	Room AC	Non-Ducted Heating	1940s	0	0	0.661266	0.338734	53	83452.4	0.00179483
-Multi-Family with 5+ Units	Central AC	None	1940s	0.270519	0	0	0.729481	4	3413.21	5.71608e-06
-Multi-Family with 5+ Units	Heat Pump	None	1940s	0.270519	0	0	0.729481	4	3413.21	0
-Multi-Family with 5+ Units	None	None	1940s	0	0	0	1	53	85981.3	7.31007e-05
-Multi-Family with 5+ Units	Room AC	None	1940s	0	0	0	1	53	85981.3	0.00012782
-Multi-Family with 5+ Units	Central AC	Ducted Heat Pump	1950s	0	0.186684	0.031118	0.782199	27	62248.5	0
-Multi-Family with 5+ Units	Heat Pump	Ducted Heat Pump	1950s	0	0.186684	0.031118	0.782199	27	62248.5	0.000873472
-Multi-Family with 5+ Units	None	Ducted Heat Pump	1950s	0	0	0.477515	0.522485	15	33863.5	0
-Multi-Family with 5+ Units	Room AC	Ducted Heat Pump	1950s	0	0	0.477515	0.522485	15	33863.5	0
-Multi-Family with 5+ Units	Central AC	Ducted Heating	1950s	0	0.186684	0.031118	0.782199	27	62248.5	0.00248221
-Multi-Family with 5+ Units	Heat Pump	Ducted Heating	1950s	0	0.186684	0.031118	0.782199	27	62248.5	0
-Multi-Family with 5+ Units	None	Ducted Heating	1950s	0	0	0.477515	0.522485	15	33863.5	0.00135642
-Multi-Family with 5+ Units	Room AC	Ducted Heating	1950s	0	0	0.477515	0.522485	15	33863.5	0.00144071
-=======
 Multi-Family with 5+ Units	Central AC	Non-Ducted Heating	1940s	0.212661	0.213877	0	0.573462	4	3312.82	7.71324e-05
 Multi-Family with 5+ Units	Heat Pump	Non-Ducted Heating	1940s	0.212661	0.213877	0	0.573462	4	3312.82	0
 Multi-Family with 5+ Units	None	Non-Ducted Heating	1940s	0	0	0.661266	0.338734	53	83452.4	0.000843582
@@ -757,29 +387,10 @@
 Multi-Family with 5+ Units	Heat Pump	Ducted Heating	1950s	0	0.186684	0.031118	0.782199	27	62248.5	0
 Multi-Family with 5+ Units	None	Ducted Heating	1950s	0	0	0.477515	0.522485	15	33863.5	0.00138956
 Multi-Family with 5+ Units	Room AC	Ducted Heating	1950s	0	0	0.477515	0.522485	15	33863.5	0.00148259
->>>>>>> e0c17adc
 Multi-Family with 5+ Units	Central AC	Non-Ducted Heat Pump	1950s	0	0.682554	0	0.317446	4	6266.03	0
 Multi-Family with 5+ Units	Heat Pump	Non-Ducted Heat Pump	1950s	0	0.682554	0	0.317446	4	6266.03	0
 Multi-Family with 5+ Units	None	Non-Ducted Heat Pump	1950s	0	0	0.495462	0.504538	86	139942	0
 Multi-Family with 5+ Units	Room AC	Non-Ducted Heat Pump	1950s	0	0	0.495462	0.504538	86	139942	0
-<<<<<<< HEAD
-Multi-Family with 5+ Units	Central AC	Non-Ducted Heating	1950s	0	0.682554	0	0.317446	4	6266.03	0.000158283
-Multi-Family with 5+ Units	Heat Pump	Non-Ducted Heating	1950s	0	0.682554	0	0.317446	4	6266.03	0
-Multi-Family with 5+ Units	None	Non-Ducted Heating	1950s	0	0	0.495462	0.504538	86	139942	0.00132811
-Multi-Family with 5+ Units	Room AC	Non-Ducted Heating	1950s	0	0	0.495462	0.504538	86	139942	0.00285297
-Multi-Family with 5+ Units	Central AC	None	1950s	0	0	0	1	4	6455.91	1.09806e-05
-Multi-Family with 5+ Units	Heat Pump	None	1950s	0	0	0	1	4	6455.91	0
-Multi-Family with 5+ Units	None	None	1950s	0	0	0	1	86	144182	0.000126627
-Multi-Family with 5+ Units	Room AC	None	1950s	0	0	0	1	86	144182	0.000217896
-Multi-Family with 5+ Units	Central AC	Ducted Heat Pump	1960s	0.076503	0.167383	0.08245	0.673664	81	213229	0
-Multi-Family with 5+ Units	Heat Pump	Ducted Heat Pump	1960s	0.076503	0.167383	0.08245	0.673664	81	213229	0.00212826
-Multi-Family with 5+ Units	None	Ducted Heat Pump	1960s	0	0	0.634337	0.365663	37	94070.6	0
-Multi-Family with 5+ Units	Room AC	Ducted Heat Pump	1960s	0	0	0.634337	0.365663	37	94070.6	0
-Multi-Family with 5+ Units	Central AC	Ducted Heating	1960s	0.076503	0.167383	0.08245	0.673664	81	213229	0.00725743
-Multi-Family with 5+ Units	Heat Pump	Ducted Heating	1960s	0.076503	0.167383	0.08245	0.673664	81	213229	0
-Multi-Family with 5+ Units	None	Ducted Heating	1960s	0	0	0.634337	0.365663	37	94070.6	0.00154043
-Multi-Family with 5+ Units	Room AC	Ducted Heating	1960s	0	0	0.634337	0.365663	37	94070.6	0.00115735
-=======
 Multi-Family with 5+ Units	Central AC	Non-Ducted Heating	1950s	0	0.682554	0	0.317446	4	6266.03	0.000159288
 Multi-Family with 5+ Units	Heat Pump	Non-Ducted Heating	1950s	0	0.682554	0	0.317446	4	6266.03	0
 Multi-Family with 5+ Units	None	Non-Ducted Heating	1950s	0	0	0.495462	0.504538	86	139942	0.00134405
@@ -796,29 +407,10 @@
 Multi-Family with 5+ Units	Heat Pump	Ducted Heating	1960s	0.076503	0.167383	0.08245	0.673664	81	213229	0
 Multi-Family with 5+ Units	None	Ducted Heating	1960s	0	0	0.634337	0.365663	37	94070.6	0.00150563
 Multi-Family with 5+ Units	Room AC	Ducted Heating	1960s	0	0	0.634337	0.365663	37	94070.6	0.00113882
->>>>>>> e0c17adc
 Multi-Family with 5+ Units	Central AC	Non-Ducted Heat Pump	1960s	0.048272	0.517397	0	0.434331	16	28768.4	0
 Multi-Family with 5+ Units	Heat Pump	Non-Ducted Heat Pump	1960s	0.048272	0.517397	0	0.434331	16	28768.4	0
 Multi-Family with 5+ Units	None	Non-Ducted Heat Pump	1960s	0	0	0.444834	0.555166	116	187157	0
 Multi-Family with 5+ Units	Room AC	Non-Ducted Heat Pump	1960s	0	0	0.444834	0.555166	116	187157	0
-<<<<<<< HEAD
-Multi-Family with 5+ Units	Central AC	Non-Ducted Heating	1960s	0.048272	0.517397	0	0.434331	16	28768.4	0.00109272
-Multi-Family with 5+ Units	Heat Pump	Non-Ducted Heating	1960s	0.048272	0.517397	0	0.434331	16	28768.4	0
-Multi-Family with 5+ Units	None	Non-Ducted Heating	1960s	0	0	0.444834	0.555166	116	187157	0.00240239
-Multi-Family with 5+ Units	Room AC	Non-Ducted Heating	1960s	0	0	0.444834	0.555166	116	187157	0.00427782
-Multi-Family with 5+ Units	Central AC	None	1960s	0.100025	0	0	0.899975	16	29640.2	9.93568e-05
-Multi-Family with 5+ Units	Heat Pump	None	1960s	0.100025	0	0	0.899975	16	29640.2	0
-Multi-Family with 5+ Units	None	None	1960s	0	0	0	1	116	192829	0.000218426
-Multi-Family with 5+ Units	Room AC	None	1960s	0	0	0	1	116	192829	0.000287416
-Multi-Family with 5+ Units	Central AC	Ducted Heat Pump	1970s	0.037227	0.108531	0.017692	0.83655	191	488031	0
-Multi-Family with 5+ Units	Heat Pump	Ducted Heat Pump	1970s	0.037227	0.108531	0.017692	0.83655	191	488031	0.00489052
-Multi-Family with 5+ Units	None	Ducted Heat Pump	1970s	0	0	0.390297	0.609703	35	84456.4	0
-Multi-Family with 5+ Units	Room AC	Ducted Heat Pump	1970s	0	0	0.390297	0.609703	35	84456.4	0
-Multi-Family with 5+ Units	Central AC	Ducted Heating	1970s	0.037227	0.108531	0.017692	0.83655	191	488031	0.0137157
-Multi-Family with 5+ Units	Heat Pump	Ducted Heating	1970s	0.037227	0.108531	0.017692	0.83655	191	488031	0
-Multi-Family with 5+ Units	None	Ducted Heating	1970s	0	0	0.390297	0.609703	35	84456.4	0.00288593
-Multi-Family with 5+ Units	Room AC	Ducted Heating	1970s	0	0	0.390297	0.609703	35	84456.4	0.00185843
-=======
 Multi-Family with 5+ Units	Central AC	Non-Ducted Heating	1960s	0.048272	0.517397	0	0.434331	16	28768.4	0.00105268
 Multi-Family with 5+ Units	Heat Pump	Non-Ducted Heating	1960s	0.048272	0.517397	0	0.434331	16	28768.4	0
 Multi-Family with 5+ Units	None	Non-Ducted Heating	1960s	0	0	0.444834	0.555166	116	187157	0.00233942
@@ -835,29 +427,10 @@
 Multi-Family with 5+ Units	Heat Pump	Ducted Heating	1970s	0.037227	0.108531	0.017692	0.83655	191	488031	0
 Multi-Family with 5+ Units	None	Ducted Heating	1970s	0	0	0.390297	0.609703	35	84456.4	0.00286582
 Multi-Family with 5+ Units	Room AC	Ducted Heating	1970s	0	0	0.390297	0.609703	35	84456.4	0.00184922
->>>>>>> e0c17adc
 Multi-Family with 5+ Units	Central AC	Non-Ducted Heat Pump	1970s	0.08727	0.284699	0.112756	0.515276	28	41184.9	0
 Multi-Family with 5+ Units	Heat Pump	Non-Ducted Heat Pump	1970s	0.08727	0.284699	0.112756	0.515276	28	41184.9	0
 Multi-Family with 5+ Units	None	Non-Ducted Heat Pump	1970s	0	0	0.358121	0.641879	158	244115	0
 Multi-Family with 5+ Units	Room AC	Non-Ducted Heat Pump	1970s	0	0	0.358121	0.641879	158	244115	0
-<<<<<<< HEAD
-Multi-Family with 5+ Units	Central AC	Non-Ducted Heating	1970s	0.08727	0.284699	0.112756	0.515276	28	41184.9	0.00119713
-Multi-Family with 5+ Units	Heat Pump	Non-Ducted Heating	1970s	0.08727	0.284699	0.112756	0.515276	28	41184.9	0
-Multi-Family with 5+ Units	None	Non-Ducted Heating	1970s	0	0	0.358121	0.641879	158	244115	0.00324123
-Multi-Family with 5+ Units	Room AC	Non-Ducted Heating	1970s	0	0	0.358121	0.641879	158	244115	0.00570633
-Multi-Family with 5+ Units	Central AC	None	1970s	0.144835	0	0	0.855165	28	42432.9	0.000142503
-Multi-Family with 5+ Units	Heat Pump	None	1970s	0.144835	0	0	0.855165	28	42432.9	0
-Multi-Family with 5+ Units	None	None	1970s	0	0	0	1	158	251513	0.000265402
-Multi-Family with 5+ Units	Room AC	None	1970s	0	0	0	1	158	251513	0.000356689
-Multi-Family with 5+ Units	Central AC	Ducted Heat Pump	1980s	0.030487	0.085404	0.034163	0.849946	194	466091	0
-Multi-Family with 5+ Units	Heat Pump	Ducted Heat Pump	1980s	0.030487	0.085404	0.034163	0.849946	194	466091	0.00556708
-Multi-Family with 5+ Units	None	Ducted Heat Pump	1980s	0	0	0.301809	0.698191	24	55913.3	0
-Multi-Family with 5+ Units	Room AC	Ducted Heat Pump	1980s	0	0	0.301809	0.698191	24	55913.3	0
-Multi-Family with 5+ Units	Central AC	Ducted Heating	1980s	0.030487	0.085404	0.034163	0.849946	194	466091	0.0141242
-Multi-Family with 5+ Units	Heat Pump	Ducted Heating	1980s	0.030487	0.085404	0.034163	0.849946	194	466091	0
-Multi-Family with 5+ Units	None	Ducted Heating	1980s	0	0	0.301809	0.698191	24	55913.3	0.00198416
-Multi-Family with 5+ Units	Room AC	Ducted Heating	1980s	0	0	0.301809	0.698191	24	55913.3	0.000662805
-=======
 Multi-Family with 5+ Units	Central AC	Non-Ducted Heating	1970s	0.08727	0.284699	0.112756	0.515276	28	41184.9	0.0011386
 Multi-Family with 5+ Units	Heat Pump	Non-Ducted Heating	1970s	0.08727	0.284699	0.112756	0.515276	28	41184.9	0
 Multi-Family with 5+ Units	None	Non-Ducted Heating	1970s	0	0	0.358121	0.641879	158	244115	0.00320022
@@ -874,29 +447,10 @@
 Multi-Family with 5+ Units	Heat Pump	Ducted Heating	1980s	0.030487	0.085404	0.034163	0.849946	194	466091	0
 Multi-Family with 5+ Units	None	Ducted Heating	1980s	0	0	0.301809	0.698191	24	55913.3	0.00195123
 Multi-Family with 5+ Units	Room AC	Ducted Heating	1980s	0	0	0.301809	0.698191	24	55913.3	0.000645102
->>>>>>> e0c17adc
 Multi-Family with 5+ Units	Central AC	Non-Ducted Heat Pump	1980s	0.116836	0.098401	0	0.784763	22	31093.6	0
 Multi-Family with 5+ Units	Heat Pump	Non-Ducted Heat Pump	1980s	0.116836	0.098401	0	0.784763	22	31093.6	0
 Multi-Family with 5+ Units	None	Non-Ducted Heat Pump	1980s	0	0	0.330246	0.669754	124	193683	0
 Multi-Family with 5+ Units	Room AC	Non-Ducted Heat Pump	1980s	0	0	0.330246	0.669754	124	193683	0
-<<<<<<< HEAD
-Multi-Family with 5+ Units	Central AC	Non-Ducted Heating	1980s	0.116836	0.098401	0	0.784763	22	31093.6	0.00135294
-Multi-Family with 5+ Units	Heat Pump	Non-Ducted Heating	1980s	0.116836	0.098401	0	0.784763	22	31093.6	0
-Multi-Family with 5+ Units	None	Non-Ducted Heating	1980s	0	0	0.330246	0.669754	124	193683	0.00229936
-Multi-Family with 5+ Units	Room AC	Non-Ducted Heating	1980s	0	0	0.330246	0.669754	124	193683	0.003556
-Multi-Family with 5+ Units	Central AC	None	1980s	0.129587	0	0	0.870413	22	32035.9	0.000140836
-Multi-Family with 5+ Units	Heat Pump	None	1980s	0.129587	0	0	0.870413	22	32035.9	0
-Multi-Family with 5+ Units	None	None	1980s	0	0	0	1	124	199552	0.000192604
-Multi-Family with 5+ Units	Room AC	None	1980s	0	0	0	1	124	199552	0.000193008
-Multi-Family with 5+ Units	Central AC	Ducted Heat Pump	1990s	0.00386	0.058887	0.02591	0.911343	154	426830	0
-Multi-Family with 5+ Units	Heat Pump	Ducted Heat Pump	1990s	0.00386	0.058887	0.02591	0.911343	154	426830	0.00547828
-Multi-Family with 5+ Units	None	Ducted Heat Pump	1990s	0	0	0.3793	0.6207	11	23097.6	0
-Multi-Family with 5+ Units	Room AC	Ducted Heat Pump	1990s	0	0	0.3793	0.6207	11	23097.6	0
-Multi-Family with 5+ Units	Central AC	Ducted Heating	1990s	0.00386	0.058887	0.02591	0.911343	154	426830	0.0122158
-Multi-Family with 5+ Units	Heat Pump	Ducted Heating	1990s	0.00386	0.058887	0.02591	0.911343	154	426830	0
-Multi-Family with 5+ Units	None	Ducted Heating	1990s	0	0	0.3793	0.6207	11	23097.6	0.00180653
-Multi-Family with 5+ Units	Room AC	Ducted Heating	1990s	0	0	0.3793	0.6207	11	23097.6	0.000658384
-=======
 Multi-Family with 5+ Units	Central AC	Non-Ducted Heating	1980s	0.116836	0.098401	0	0.784763	22	31093.6	0.00126761
 Multi-Family with 5+ Units	Heat Pump	Non-Ducted Heating	1980s	0.116836	0.098401	0	0.784763	22	31093.6	0
 Multi-Family with 5+ Units	None	Non-Ducted Heating	1980s	0	0	0.330246	0.669754	124	193683	0.00223289
@@ -913,29 +467,10 @@
 Multi-Family with 5+ Units	Heat Pump	Ducted Heating	1990s	0.00386	0.058887	0.02591	0.911343	154	426830	0
 Multi-Family with 5+ Units	None	Ducted Heating	1990s	0	0	0.3793	0.6207	11	23097.6	0.00178413
 Multi-Family with 5+ Units	Room AC	Ducted Heating	1990s	0	0	0.3793	0.6207	11	23097.6	0.000645022
->>>>>>> e0c17adc
 Multi-Family with 5+ Units	Central AC	Non-Ducted Heat Pump	1990s	0.204448	0.133295	0	0.662258	13	19509.1	0
 Multi-Family with 5+ Units	Heat Pump	Non-Ducted Heat Pump	1990s	0.204448	0.133295	0	0.662258	13	19509.1	0
 Multi-Family with 5+ Units	None	Non-Ducted Heat Pump	1990s	0	0	0.26961	0.73039	55	94275.2	0
 Multi-Family with 5+ Units	Room AC	Non-Ducted Heat Pump	1990s	0	0	0.26961	0.73039	55	94275.2	0
-<<<<<<< HEAD
-Multi-Family with 5+ Units	Central AC	Non-Ducted Heating	1990s	0.204448	0.133295	0	0.662258	13	19509.1	0.000732571
-Multi-Family with 5+ Units	Heat Pump	Non-Ducted Heating	1990s	0.204448	0.133295	0	0.662258	13	19509.1	0
-Multi-Family with 5+ Units	None	Non-Ducted Heating	1990s	0	0	0.26961	0.73039	55	94275.2	0.00158468
-Multi-Family with 5+ Units	Room AC	Non-Ducted Heating	1990s	0	0	0.26961	0.73039	55	94275.2	0.00219264
-Multi-Family with 5+ Units	Central AC	None	1990s	0.235891	0	0	0.764109	13	20100.3	0.000102269
-Multi-Family with 5+ Units	Heat Pump	None	1990s	0.235891	0	0	0.764109	13	20100.3	0
-Multi-Family with 5+ Units	None	None	1990s	0	0	0	1	55	97132	0.000137774
-Multi-Family with 5+ Units	Room AC	None	1990s	0	0	0	1	55	97132	0.000157707
-Multi-Family with 5+ Units	Central AC	Ducted Heat Pump	2000s	0.026765	0.029443	0.026293	0.917499	171	224561	0
-Multi-Family with 5+ Units	Heat Pump	Ducted Heat Pump	2000s	0.026765	0.029443	0.026293	0.917499	171	224561	0.00617733
-Multi-Family with 5+ Units	None	Ducted Heat Pump	2000s	0	0	0.253926	0.746074	13	16384.6	0
-Multi-Family with 5+ Units	Room AC	Ducted Heat Pump	2000s	0	0	0.253926	0.746074	13	16384.6	0
-Multi-Family with 5+ Units	Central AC	Ducted Heating	2000s	0.026765	0.029443	0.026293	0.917499	171	224561	0.0133118
-Multi-Family with 5+ Units	Heat Pump	Ducted Heating	2000s	0.026765	0.029443	0.026293	0.917499	171	224561	0
-Multi-Family with 5+ Units	None	Ducted Heating	2000s	0	0	0.253926	0.746074	13	16384.6	0.00164973
-Multi-Family with 5+ Units	Room AC	Ducted Heating	2000s	0	0	0.253926	0.746074	13	16384.6	0.000689958
-=======
 Multi-Family with 5+ Units	Central AC	Non-Ducted Heating	1990s	0.204448	0.133295	0	0.662258	13	19509.1	0.000706488
 Multi-Family with 5+ Units	Heat Pump	Non-Ducted Heating	1990s	0.204448	0.133295	0	0.662258	13	19509.1	0
 Multi-Family with 5+ Units	None	Non-Ducted Heating	1990s	0	0	0.26961	0.73039	55	94275.2	0.00154521
@@ -952,29 +487,10 @@
 Multi-Family with 5+ Units	Heat Pump	Ducted Heating	2000s	0.026765	0.029443	0.026293	0.917499	171	224561	0
 Multi-Family with 5+ Units	None	Ducted Heating	2000s	0	0	0.253926	0.746074	13	16384.6	0.00166631
 Multi-Family with 5+ Units	Room AC	Ducted Heating	2000s	0	0	0.253926	0.746074	13	16384.6	0.000701799
->>>>>>> e0c17adc
 Multi-Family with 5+ Units	Central AC	Non-Ducted Heat Pump	2000s	0.034064	0.136205	0.104801	0.72493	24	17743.3	0
 Multi-Family with 5+ Units	Heat Pump	Non-Ducted Heat Pump	2000s	0.034064	0.136205	0.104801	0.72493	24	17743.3	0
 Multi-Family with 5+ Units	None	Non-Ducted Heat Pump	2000s	0	0	0.55234	0.44766	26	21695.3	0
 Multi-Family with 5+ Units	Room AC	Non-Ducted Heat Pump	2000s	0	0	0.55234	0.44766	26	21695.3	0
-<<<<<<< HEAD
-Multi-Family with 5+ Units	Central AC	Non-Ducted Heating	2000s	0.034064	0.136205	0.104801	0.72493	24	17743.3	0.000586244
-Multi-Family with 5+ Units	Heat Pump	Non-Ducted Heating	2000s	0.034064	0.136205	0.104801	0.72493	24	17743.3	0
-Multi-Family with 5+ Units	None	Non-Ducted Heating	2000s	0	0	0.55234	0.44766	26	21695.3	0.000444074
-Multi-Family with 5+ Units	Room AC	Non-Ducted Heating	2000s	0	0	0.55234	0.44766	26	21695.3	0.000920473
-Multi-Family with 5+ Units	Central AC	None	2000s	0.044881	0	0	0.955119	24	18281	0.00017711
-Multi-Family with 5+ Units	Heat Pump	None	2000s	0.044881	0	0	0.955119	24	18281	0
-Multi-Family with 5+ Units	None	None	2000s	0	0	0	1	26	22352.8	6.01882e-05
-Multi-Family with 5+ Units	Room AC	None	2000s	0	0	0	1	26	22352.8	7.94295e-05
-Multi-Family with 5+ Units	Central AC	Ducted Heat Pump	2010s	0.026765	0.029443	0.026293	0.917499	171	224561	0
-Multi-Family with 5+ Units	Heat Pump	Ducted Heat Pump	2010s	0.026765	0.029443	0.026293	0.917499	171	224561	0.00399289
-Multi-Family with 5+ Units	None	Ducted Heat Pump	2010s	0	0	0.253926	0.746074	13	16384.6	0
-Multi-Family with 5+ Units	Room AC	Ducted Heat Pump	2010s	0	0	0.253926	0.746074	13	16384.6	0
-Multi-Family with 5+ Units	Central AC	Ducted Heating	2010s	0.026765	0.029443	0.026293	0.917499	171	224561	0.00744839
-Multi-Family with 5+ Units	Heat Pump	Ducted Heating	2010s	0.026765	0.029443	0.026293	0.917499	171	224561	0
-Multi-Family with 5+ Units	None	Ducted Heating	2010s	0	0	0.253926	0.746074	13	16384.6	0.00105446
-Multi-Family with 5+ Units	Room AC	Ducted Heating	2010s	0	0	0.253926	0.746074	13	16384.6	0.000420479
-=======
 Multi-Family with 5+ Units	Central AC	Non-Ducted Heating	2000s	0.034064	0.136205	0.104801	0.72493	24	17743.3	0.000576196
 Multi-Family with 5+ Units	Heat Pump	Non-Ducted Heating	2000s	0.034064	0.136205	0.104801	0.72493	24	17743.3	0
 Multi-Family with 5+ Units	None	Non-Ducted Heating	2000s	0	0	0.55234	0.44766	26	21695.3	0.000450308
@@ -991,29 +507,10 @@
 Multi-Family with 5+ Units	Heat Pump	Ducted Heating	2010s	0.026765	0.029443	0.026293	0.917499	171	224561	0
 Multi-Family with 5+ Units	None	Ducted Heating	2010s	0	0	0.253926	0.746074	13	16384.6	0.000620635
 Multi-Family with 5+ Units	Room AC	Ducted Heating	2010s	0	0	0.253926	0.746074	13	16384.6	0.000241896
->>>>>>> e0c17adc
 Multi-Family with 5+ Units	Central AC	Non-Ducted Heat Pump	2010s	0.034064	0.136205	0.104801	0.72493	24	17743.3	0
 Multi-Family with 5+ Units	Heat Pump	Non-Ducted Heat Pump	2010s	0.034064	0.136205	0.104801	0.72493	24	17743.3	0
 Multi-Family with 5+ Units	None	Non-Ducted Heat Pump	2010s	0	0	0.55234	0.44766	26	21695.3	0
 Multi-Family with 5+ Units	Room AC	Non-Ducted Heat Pump	2010s	0	0	0.55234	0.44766	26	21695.3	0
-<<<<<<< HEAD
-Multi-Family with 5+ Units	Central AC	Non-Ducted Heating	2010s	0.034064	0.136205	0.104801	0.72493	24	17743.3	0.000326273
-Multi-Family with 5+ Units	Heat Pump	Non-Ducted Heating	2010s	0.034064	0.136205	0.104801	0.72493	24	17743.3	0
-Multi-Family with 5+ Units	None	Non-Ducted Heating	2010s	0	0	0.55234	0.44766	26	21695.3	0.000293635
-Multi-Family with 5+ Units	Room AC	Non-Ducted Heating	2010s	0	0	0.55234	0.44766	26	21695.3	0.000653016
-Multi-Family with 5+ Units	Central AC	None	2010s	0.044881	0	0	0.955119	24	18281	9.1992e-05
-Multi-Family with 5+ Units	Heat Pump	None	2010s	0.044881	0	0	0.955119	24	18281	0
-Multi-Family with 5+ Units	None	None	2010s	0	0	0	1	26	22352.8	4.12529e-05
-Multi-Family with 5+ Units	Room AC	None	2010s	0	0	0	1	26	22352.8	5.41024e-05
-Multi-Family with 5+ Units	Central AC	Ducted Heat Pump	<1940	0	0.251796	0	0.748204	16	37314.3	0
-Multi-Family with 5+ Units	Heat Pump	Ducted Heat Pump	<1940	0	0.251796	0	0.748204	16	37314.3	0.000934913
-Multi-Family with 5+ Units	None	Ducted Heat Pump	<1940	0	0	0.834268	0.165732	13	43027.4	0
-Multi-Family with 5+ Units	Room AC	Ducted Heat Pump	<1940	0	0	0.834268	0.165732	13	43027.4	0
-Multi-Family with 5+ Units	Central AC	Ducted Heating	<1940	0	0.251796	0	0.748204	16	37314.3	0.00237874
-Multi-Family with 5+ Units	Heat Pump	Ducted Heating	<1940	0	0.251796	0	0.748204	16	37314.3	0
-Multi-Family with 5+ Units	None	Ducted Heating	<1940	0	0	0.834268	0.165732	13	43027.4	0.00199409
-Multi-Family with 5+ Units	Room AC	Ducted Heating	<1940	0	0	0.834268	0.165732	13	43027.4	0.00303075
-=======
 Multi-Family with 5+ Units	Central AC	Non-Ducted Heating	2010s	0.034064	0.136205	0.104801	0.72493	24	17743.3	0.000194781
 Multi-Family with 5+ Units	Heat Pump	Non-Ducted Heating	2010s	0.034064	0.136205	0.104801	0.72493	24	17743.3	0
 Multi-Family with 5+ Units	None	Non-Ducted Heating	2010s	0	0	0.55234	0.44766	26	21695.3	0.000167135
@@ -1030,29 +527,10 @@
 Multi-Family with 5+ Units	Heat Pump	Ducted Heating	<1940	0	0.251796	0	0.748204	16	37314.3	0
 Multi-Family with 5+ Units	None	Ducted Heating	<1940	0	0	0.834268	0.165732	13	43027.4	0.00199971
 Multi-Family with 5+ Units	Room AC	Ducted Heating	<1940	0	0	0.834268	0.165732	13	43027.4	0.00301078
->>>>>>> e0c17adc
 Multi-Family with 5+ Units	Central AC	Non-Ducted Heat Pump	<1940	0	0.418448	0.337652	0.2439	8	14670.3	0
 Multi-Family with 5+ Units	Heat Pump	Non-Ducted Heat Pump	<1940	0	0.418448	0.337652	0.2439	8	14670.3	0
 Multi-Family with 5+ Units	None	Non-Ducted Heat Pump	<1940	0	0	0.727825	0.272175	163	270063	0
 Multi-Family with 5+ Units	Room AC	Non-Ducted Heat Pump	<1940	0	0	0.727825	0.272175	163	270063	0
-<<<<<<< HEAD
-Multi-Family with 5+ Units	Central AC	Non-Ducted Heating	<1940	0	0.418448	0.337652	0.2439	8	14670.3	0.000378974
-Multi-Family with 5+ Units	Heat Pump	Non-Ducted Heating	<1940	0	0.418448	0.337652	0.2439	8	14670.3	0
-Multi-Family with 5+ Units	None	Non-Ducted Heating	<1940	0	0	0.727825	0.272175	163	270063	0.00394053
-Multi-Family with 5+ Units	Room AC	Non-Ducted Heating	<1940	0	0	0.727825	0.272175	163	270063	0.00575848
-Multi-Family with 5+ Units	Central AC	None	<1940	0	0	0	1	8	15114.8	2.72454e-05
-Multi-Family with 5+ Units	Heat Pump	None	<1940	0	0	0	1	8	15114.8	0
-Multi-Family with 5+ Units	None	None	<1940	0	0	0	1	163	278246	0.000297151
-Multi-Family with 5+ Units	Room AC	None	<1940	0	0	0	1	163	278246	0.000257512
-Single-Family Attached	Central AC	Ducted Heat Pump	1940s	0	0	0	1	6	10275.6	0
-Single-Family Attached	Heat Pump	Ducted Heat Pump	1940s	0	0	0	1	6	10275.6	0.000139529
-Single-Family Attached	None	Ducted Heat Pump	1940s	0	0	0	1	9	18827.2	0
-Single-Family Attached	Room AC	Ducted Heat Pump	1940s	0	0	0	1	9	18827.2	0
-Single-Family Attached	Central AC	Ducted Heating	1940s	0	0	0	1	6	10275.6	0.000869743
-Single-Family Attached	Heat Pump	Ducted Heating	1940s	0	0	0	1	6	10275.6	0
-Single-Family Attached	None	Ducted Heating	1940s	0	0	0	1	9	18827.2	0.000192897
-Single-Family Attached	Room AC	Ducted Heating	1940s	0	0	0	1	9	18827.2	0.00024381
-=======
 Multi-Family with 5+ Units	Central AC	Non-Ducted Heating	<1940	0	0.418448	0.337652	0.2439	8	14670.3	0.000373531
 Multi-Family with 5+ Units	Heat Pump	Non-Ducted Heating	<1940	0	0.418448	0.337652	0.2439	8	14670.3	0
 Multi-Family with 5+ Units	None	Non-Ducted Heating	<1940	0	0	0.727825	0.272175	163	270063	0.00391171
@@ -1069,29 +547,10 @@
 Single-Family Attached	Heat Pump	Ducted Heating	1940s	0	0	0	1	6	10275.6	0
 Single-Family Attached	None	Ducted Heating	1940s	0	0	0	1	9	18827.2	0.000200343
 Single-Family Attached	Room AC	Ducted Heating	1940s	0	0	0	1	9	18827.2	0.000254915
->>>>>>> e0c17adc
 Single-Family Attached	Central AC	Non-Ducted Heat Pump	1940s	0	0	0	1	1	2038.12	0
 Single-Family Attached	Heat Pump	Non-Ducted Heat Pump	1940s	0	0	0	1	1	2038.12	0
 Single-Family Attached	None	Non-Ducted Heat Pump	1940s	0	0	0.126055	0.873945	12	15815.7	0
 Single-Family Attached	Room AC	Non-Ducted Heat Pump	1940s	0	0	0.126055	0.873945	12	15815.7	0
-<<<<<<< HEAD
-Single-Family Attached	Central AC	Non-Ducted Heating	1940s	0	0	0	1	1	2038.12	0.000292586
-Single-Family Attached	Heat Pump	Non-Ducted Heating	1940s	0	0	0	1	1	2038.12	0
-Single-Family Attached	None	Non-Ducted Heating	1940s	0	0	0.126055	0.873945	12	15815.7	0.000371946
-Single-Family Attached	Room AC	Non-Ducted Heating	1940s	0	0	0.126055	0.873945	12	15815.7	0.00065953
-Single-Family Attached	Central AC	None	1940s	0	0	0	1	1	2099.89	7.0588e-06
-Single-Family Attached	Heat Pump	None	1940s	0	0	0	1	1	2099.89	0
-Single-Family Attached	None	None	1940s	0	0	0	1	12	16295	2.06087e-05
-Single-Family Attached	Room AC	None	1940s	0	0	0	1	12	16295	2.02232e-05
-Single-Family Attached	Central AC	Ducted Heat Pump	1950s	0	0	0	1	24	50581.2	0
-Single-Family Attached	Heat Pump	Ducted Heat Pump	1950s	0	0	0	1	24	50581.2	0.000206864
-Single-Family Attached	None	Ducted Heat Pump	1950s	0	0	0.063655	0.936345	19	39952.3	0
-Single-Family Attached	Room AC	Ducted Heat Pump	1950s	0	0	0.063655	0.936345	19	39952.3	0
-Single-Family Attached	Central AC	Ducted Heating	1950s	0	0	0	1	24	50581.2	0.00152582
-Single-Family Attached	Heat Pump	Ducted Heating	1950s	0	0	0	1	24	50581.2	0
-Single-Family Attached	None	Ducted Heating	1950s	0	0	0.063655	0.936345	19	39952.3	0.000338548
-Single-Family Attached	Room AC	Ducted Heating	1950s	0	0	0.063655	0.936345	19	39952.3	0.000394051
-=======
 Single-Family Attached	Central AC	Non-Ducted Heating	1940s	0	0	0	1	1	2038.12	0.000309365
 Single-Family Attached	Heat Pump	Non-Ducted Heating	1940s	0	0	0	1	1	2038.12	0
 Single-Family Attached	None	Non-Ducted Heating	1940s	0	0	0.126055	0.873945	12	15815.7	0.000385679
@@ -1108,29 +567,10 @@
 Single-Family Attached	Heat Pump	Ducted Heating	1950s	0	0	0	1	24	50581.2	0
 Single-Family Attached	None	Ducted Heating	1950s	0	0	0.063655	0.936345	19	39952.3	0.000348539
 Single-Family Attached	Room AC	Ducted Heating	1950s	0	0	0.063655	0.936345	19	39952.3	0.000406682
->>>>>>> e0c17adc
 Single-Family Attached	Central AC	Non-Ducted Heat Pump	1950s	0	0	0	1	2	2164.7	0
 Single-Family Attached	Heat Pump	Non-Ducted Heat Pump	1950s	0	0	0	1	2	2164.7	0
 Single-Family Attached	None	Non-Ducted Heat Pump	1950s	0	0	0.283067	0.716933	26	33056.2	0
 Single-Family Attached	Room AC	Non-Ducted Heat Pump	1950s	0	0	0.283067	0.716933	26	33056.2	0
-<<<<<<< HEAD
-Single-Family Attached	Central AC	Non-Ducted Heating	1950s	0	0	0	1	2	2164.7	0.00031969
-Single-Family Attached	Heat Pump	Non-Ducted Heating	1950s	0	0	0	1	2	2164.7	0
-Single-Family Attached	None	Non-Ducted Heating	1950s	0	0	0.283067	0.716933	26	33056.2	0.000398919
-Single-Family Attached	Room AC	Non-Ducted Heating	1950s	0	0	0.283067	0.716933	26	33056.2	0.000795899
-Single-Family Attached	Central AC	None	1950s	0	0	0	1	2	2230.3	8.49105e-06
-Single-Family Attached	Heat Pump	None	1950s	0	0	0	1	2	2230.3	0
-Single-Family Attached	None	None	1950s	0	0	0	1	26	34057.9	2.41992e-05
-Single-Family Attached	Room AC	None	1950s	0	0	0	1	26	34057.9	2.59541e-05
-Single-Family Attached	Central AC	Ducted Heat Pump	1960s	0	0	0	1	24	44772.6	0
-Single-Family Attached	Heat Pump	Ducted Heat Pump	1960s	0	0	0	1	24	44772.6	0.000276638
-Single-Family Attached	None	Ducted Heat Pump	1960s	0	0	0.101128	0.898872	18	34427.5	0
-Single-Family Attached	Room AC	Ducted Heat Pump	1960s	0	0	0.101128	0.898872	18	34427.5	0
-Single-Family Attached	Central AC	Ducted Heating	1960s	0	0	0	1	24	44772.6	0.00162252
-Single-Family Attached	Heat Pump	Ducted Heating	1960s	0	0	0	1	24	44772.6	0
-Single-Family Attached	None	Ducted Heating	1960s	0	0	0.101128	0.898872	18	34427.5	0.000255919
-Single-Family Attached	Room AC	Ducted Heating	1960s	0	0	0.101128	0.898872	18	34427.5	0.000172377
-=======
 Single-Family Attached	Central AC	Non-Ducted Heating	1950s	0	0	0	1	2	2164.7	0.000325668
 Single-Family Attached	Heat Pump	Non-Ducted Heating	1950s	0	0	0	1	2	2164.7	0
 Single-Family Attached	None	Non-Ducted Heating	1950s	0	0	0.283067	0.716933	26	33056.2	0.000405362
@@ -1147,29 +587,10 @@
 Single-Family Attached	Heat Pump	Ducted Heating	1960s	0	0	0	1	24	44772.6	0
 Single-Family Attached	None	Ducted Heating	1960s	0	0	0.101128	0.898872	18	34427.5	0.000263256
 Single-Family Attached	Room AC	Ducted Heating	1960s	0	0	0.101128	0.898872	18	34427.5	0.000175673
->>>>>>> e0c17adc
 Single-Family Attached	Central AC	Non-Ducted Heat Pump	1960s	0.25	0.25	0.25	0.25	0	0	0
 Single-Family Attached	Heat Pump	Non-Ducted Heat Pump	1960s	0.25	0.25	0.25	0.25	0	0	0
 Single-Family Attached	None	Non-Ducted Heat Pump	1960s	0	0	0.14903	0.85097	31	30789.4	0
 Single-Family Attached	Room AC	Non-Ducted Heat Pump	1960s	0	0	0.14903	0.85097	31	30789.4	0
-<<<<<<< HEAD
-Single-Family Attached	Central AC	Non-Ducted Heating	1960s	0.25	0.25	0.25	0.25	0	0	0.000423787
-Single-Family Attached	Heat Pump	Non-Ducted Heating	1960s	0.25	0.25	0.25	0.25	0	0	0
-Single-Family Attached	None	Non-Ducted Heating	1960s	0	0	0.14903	0.85097	31	30789.4	0.000418318
-Single-Family Attached	Room AC	Non-Ducted Heating	1960s	0	0	0.14903	0.85097	31	30789.4	0.000518595
-Single-Family Attached	Central AC	None	1960s	0.5	0	0	0.5	0	0	1.33664e-05
-Single-Family Attached	Heat Pump	None	1960s	0.5	0	0	0.5	0	0	0
-Single-Family Attached	None	None	1960s	0	0	0	1	31	31722.5	2.15831e-05
-Single-Family Attached	Room AC	None	1960s	0	0	0	1	31	31722.5	1.37938e-05
-Single-Family Attached	Central AC	Ducted Heat Pump	1970s	0	0	0	1	81	170390	0
-Single-Family Attached	Heat Pump	Ducted Heat Pump	1970s	0	0	0	1	81	170390	0.000886638
-Single-Family Attached	None	Ducted Heat Pump	1970s	0	0	0	1	23	45240.7	0
-Single-Family Attached	Room AC	Ducted Heat Pump	1970s	0	0	0	1	23	45240.7	0
-Single-Family Attached	Central AC	Ducted Heating	1970s	0	0	0	1	81	170390	0.00373202
-Single-Family Attached	Heat Pump	Ducted Heating	1970s	0	0	0	1	81	170390	0
-Single-Family Attached	None	Ducted Heating	1970s	0	0	0	1	23	45240.7	0.000696527
-Single-Family Attached	Room AC	Ducted Heating	1970s	0	0	0	1	23	45240.7	0.000396549
-=======
 Single-Family Attached	Central AC	Non-Ducted Heating	1960s	0.25	0.25	0.25	0.25	0	0	0.000426374
 Single-Family Attached	Heat Pump	Non-Ducted Heating	1960s	0.25	0.25	0.25	0.25	0	0	0
 Single-Family Attached	None	Non-Ducted Heating	1960s	0	0	0.14903	0.85097	31	30789.4	0.00042671
@@ -1186,29 +607,10 @@
 Single-Family Attached	Heat Pump	Ducted Heating	1970s	0	0	0	1	81	170390	0
 Single-Family Attached	None	Ducted Heating	1970s	0	0	0	1	23	45240.7	0.000708815
 Single-Family Attached	Room AC	Ducted Heating	1970s	0	0	0	1	23	45240.7	0.000400581
->>>>>>> e0c17adc
 Single-Family Attached	Central AC	Non-Ducted Heat Pump	1970s	0.066552	0	0	0.933448	11	13058.6	0
 Single-Family Attached	Heat Pump	Non-Ducted Heat Pump	1970s	0.066552	0	0	0.933448	11	13058.6	0
 Single-Family Attached	None	Non-Ducted Heat Pump	1970s	0	0	0.092227	0.907773	21	21705.3	0
 Single-Family Attached	Room AC	Non-Ducted Heat Pump	1970s	0	0	0.092227	0.907773	21	21705.3	0
-<<<<<<< HEAD
-Single-Family Attached	Central AC	Non-Ducted Heating	1970s	0.066552	0	0	0.933448	11	13058.6	0.000599716
-Single-Family Attached	Heat Pump	Non-Ducted Heating	1970s	0.066552	0	0	0.933448	11	13058.6	0
-Single-Family Attached	None	Non-Ducted Heating	1970s	0	0	0.092227	0.907773	21	21705.3	0.00079233
-Single-Family Attached	Room AC	Non-Ducted Heating	1970s	0	0	0.092227	0.907773	21	21705.3	0.000799484
-Single-Family Attached	Central AC	None	1970s	0.066552	0	0	0.933448	11	13454.3	2.03313e-05
-Single-Family Attached	Heat Pump	None	1970s	0.066552	0	0	0.933448	11	13454.3	0
-Single-Family Attached	None	None	1970s	0	0	0	1	21	22363	2.69706e-05
-Single-Family Attached	Room AC	None	1970s	0	0	0	1	21	22363	2.41419e-05
-Single-Family Attached	Central AC	Ducted Heat Pump	1980s	0.004599	0.006032	0	0.989369	132	239551	0
-Single-Family Attached	Heat Pump	Ducted Heat Pump	1980s	0.004599	0.006032	0	0.989369	132	239551	0.00157429
-Single-Family Attached	None	Ducted Heat Pump	1980s	0	0	0.030138	0.969862	29	54206.5	0
-Single-Family Attached	Room AC	Ducted Heat Pump	1980s	0	0	0.030138	0.969862	29	54206.5	0
-Single-Family Attached	Central AC	Ducted Heating	1980s	0.004599	0.006032	0	0.989369	132	239551	0.00534943
-Single-Family Attached	Heat Pump	Ducted Heating	1980s	0.004599	0.006032	0	0.989369	132	239551	0
-Single-Family Attached	None	Ducted Heating	1980s	0	0	0.030138	0.969862	29	54206.5	0.000649407
-Single-Family Attached	Room AC	Ducted Heating	1980s	0	0	0.030138	0.969862	29	54206.5	0.000238726
-=======
 Single-Family Attached	Central AC	Non-Ducted Heating	1970s	0.066552	0	0	0.933448	11	13058.6	0.00060442
 Single-Family Attached	Heat Pump	Non-Ducted Heating	1970s	0.066552	0	0	0.933448	11	13058.6	0
 Single-Family Attached	None	Non-Ducted Heating	1970s	0	0	0.092227	0.907773	21	21705.3	0.000805845
@@ -1225,29 +627,10 @@
 Single-Family Attached	Heat Pump	Ducted Heating	1980s	0.004599	0.006032	0	0.989369	132	239551	0
 Single-Family Attached	None	Ducted Heating	1980s	0	0	0.030138	0.969862	29	54206.5	0.000656868
 Single-Family Attached	Room AC	Ducted Heating	1980s	0	0	0.030138	0.969862	29	54206.5	0.000241827
->>>>>>> e0c17adc
 Single-Family Attached	Central AC	Non-Ducted Heat Pump	1980s	0	0	0	1	9	12837.9	0
 Single-Family Attached	Heat Pump	Non-Ducted Heat Pump	1980s	0	0	0	1	9	12837.9	0
 Single-Family Attached	None	Non-Ducted Heat Pump	1980s	0	0	0.020576	0.979424	24	24184.5	0
 Single-Family Attached	Room AC	Non-Ducted Heat Pump	1980s	0	0	0.020576	0.979424	24	24184.5	0
-<<<<<<< HEAD
-Single-Family Attached	Central AC	Non-Ducted Heating	1980s	0	0	0	1	9	12837.9	0.000836628
-Single-Family Attached	Heat Pump	Non-Ducted Heating	1980s	0	0	0	1	9	12837.9	0
-Single-Family Attached	None	Non-Ducted Heating	1980s	0	0	0.020576	0.979424	24	24184.5	0.000645634
-Single-Family Attached	Room AC	Non-Ducted Heating	1980s	0	0	0.020576	0.979424	24	24184.5	0.00080263
-Single-Family Attached	Central AC	None	1980s	0	0	0	1	9	13226.9	3.20441e-05
-Single-Family Attached	Heat Pump	None	1980s	0	0	0	1	9	13226.9	0
-Single-Family Attached	None	None	1980s	0	0	0	1	24	24917.4	2.46178e-05
-Single-Family Attached	Room AC	None	1980s	0	0	0	1	24	24917.4	2.59565e-05
-Single-Family Attached	Central AC	Ducted Heat Pump	1990s	0	0.013214	0	0.986786	80	144947	0
-Single-Family Attached	Heat Pump	Ducted Heat Pump	1990s	0	0.013214	0	0.986786	80	144947	0.000961253
-Single-Family Attached	None	Ducted Heat Pump	1990s	0	0	0	1	17	19193.6	0
-Single-Family Attached	Room AC	Ducted Heat Pump	1990s	0	0	0	1	17	19193.6	0
-Single-Family Attached	Central AC	Ducted Heating	1990s	0	0.013214	0	0.986786	80	144947	0.00505603
-Single-Family Attached	Heat Pump	Ducted Heating	1990s	0	0.013214	0	0.986786	80	144947	0
-Single-Family Attached	None	Ducted Heating	1990s	0	0	0	1	17	19193.6	0.000579365
-Single-Family Attached	Room AC	Ducted Heating	1990s	0	0	0	1	17	19193.6	0.000254519
-=======
 Single-Family Attached	Central AC	Non-Ducted Heating	1980s	0	0	0	1	9	12837.9	0.000841044
 Single-Family Attached	Heat Pump	Non-Ducted Heating	1980s	0	0	0	1	9	12837.9	0
 Single-Family Attached	None	Non-Ducted Heating	1980s	0	0	0.020576	0.979424	24	24184.5	0.00064634
@@ -1264,29 +647,10 @@
 Single-Family Attached	Heat Pump	Ducted Heating	1990s	0	0.013214	0	0.986786	80	144947	0
 Single-Family Attached	None	Ducted Heating	1990s	0	0	0	1	17	19193.6	0.000584251
 Single-Family Attached	Room AC	Ducted Heating	1990s	0	0	0	1	17	19193.6	0.000261962
->>>>>>> e0c17adc
 Single-Family Attached	Central AC	Non-Ducted Heat Pump	1990s	0	0.109251	0	0.890749	7	8769.8	0
 Single-Family Attached	Heat Pump	Non-Ducted Heat Pump	1990s	0	0.109251	0	0.890749	7	8769.8	0
 Single-Family Attached	None	Non-Ducted Heat Pump	1990s	0	0	0	1	7	8254.34	0
 Single-Family Attached	Room AC	Non-Ducted Heat Pump	1990s	0	0	0	1	7	8254.34	0
-<<<<<<< HEAD
-Single-Family Attached	Central AC	Non-Ducted Heating	1990s	0	0.109251	0	0.890749	7	8769.8	0.000433908
-Single-Family Attached	Heat Pump	Non-Ducted Heating	1990s	0	0.109251	0	0.890749	7	8769.8	0
-Single-Family Attached	None	Non-Ducted Heating	1990s	0	0	0	1	7	8254.34	0.000367014
-Single-Family Attached	Room AC	Non-Ducted Heating	1990s	0	0	0	1	7	8254.34	0.000450947
-Single-Family Attached	Central AC	None	1990s	0	0	0	1	7	9035.55	2.15581e-05
-Single-Family Attached	Heat Pump	None	1990s	0	0	0	1	7	9035.55	0
-Single-Family Attached	None	None	1990s	0	0	0	1	7	8504.47	1.48639e-05
-Single-Family Attached	Room AC	None	1990s	0	0	0	1	7	8504.47	1.82014e-05
-Single-Family Attached	Central AC	Ducted Heat Pump	2000s	0	0.00756	0	0.99244	128	109878	0
-Single-Family Attached	Heat Pump	Ducted Heat Pump	2000s	0	0.00756	0	0.99244	128	109878	0.00137294
-Single-Family Attached	None	Ducted Heat Pump	2000s	0	0	0.122273	0.877727	13	11720	0
-Single-Family Attached	Room AC	Ducted Heat Pump	2000s	0	0	0.122273	0.877727	13	11720	0
-Single-Family Attached	Central AC	Ducted Heating	2000s	0	0.00756	0	0.99244	128	109878	0.00701591
-Single-Family Attached	Heat Pump	Ducted Heating	2000s	0	0.00756	0	0.99244	128	109878	0
-Single-Family Attached	None	Ducted Heating	2000s	0	0	0.122273	0.877727	13	11720	0.000469016
-Single-Family Attached	Room AC	Ducted Heating	2000s	0	0	0.122273	0.877727	13	11720	0.000171709
-=======
 Single-Family Attached	Central AC	Non-Ducted Heating	1990s	0	0.109251	0	0.890749	7	8769.8	0.000444133
 Single-Family Attached	Heat Pump	Non-Ducted Heating	1990s	0	0.109251	0	0.890749	7	8769.8	0
 Single-Family Attached	None	Non-Ducted Heating	1990s	0	0	0	1	7	8254.34	0.000367637
@@ -1303,29 +667,10 @@
 Single-Family Attached	Heat Pump	Ducted Heating	2000s	0	0.00756	0	0.99244	128	109878	0
 Single-Family Attached	None	Ducted Heating	2000s	0	0	0.122273	0.877727	13	11720	0.000492824
 Single-Family Attached	Room AC	Ducted Heating	2000s	0	0	0.122273	0.877727	13	11720	0.00018133
->>>>>>> e0c17adc
 Single-Family Attached	Central AC	Non-Ducted Heat Pump	2000s	0	0	0	1	5	1868.27	0
 Single-Family Attached	Heat Pump	Non-Ducted Heat Pump	2000s	0	0	0	1	5	1868.27	0
 Single-Family Attached	None	Non-Ducted Heat Pump	2000s	0	0	0	1	6	2674.4	0
 Single-Family Attached	Room AC	Non-Ducted Heat Pump	2000s	0	0	0	1	6	2674.4	0
-<<<<<<< HEAD
-Single-Family Attached	Central AC	Non-Ducted Heating	2000s	0	0	0	1	5	1868.27	0.000327669
-Single-Family Attached	Heat Pump	Non-Ducted Heating	2000s	0	0	0	1	5	1868.27	0
-Single-Family Attached	None	Non-Ducted Heating	2000s	0	0	0	1	6	2674.4	0.000276959
-Single-Family Attached	Room AC	Non-Ducted Heating	2000s	0	0	0	1	6	2674.4	0.000326528
-Single-Family Attached	Central AC	None	2000s	0	0	0	1	5	1924.88	3.20522e-05
-Single-Family Attached	Heat Pump	None	2000s	0	0	0	1	5	1924.88	0
-Single-Family Attached	None	None	2000s	0	0	0	1	6	2755.44	1.02396e-05
-Single-Family Attached	Room AC	None	2000s	0	0	0	1	6	2755.44	1.47824e-05
-Single-Family Attached	Central AC	Ducted Heat Pump	2010s	0	0.00756	0	0.99244	128	109878	0
-Single-Family Attached	Heat Pump	Ducted Heat Pump	2010s	0	0.00756	0	0.99244	128	109878	0.00052162
-Single-Family Attached	None	Ducted Heat Pump	2010s	0	0	0.122273	0.877727	13	11720	0
-Single-Family Attached	Room AC	Ducted Heat Pump	2010s	0	0	0.122273	0.877727	13	11720	0
-Single-Family Attached	Central AC	Ducted Heating	2010s	0	0.00756	0	0.99244	128	109878	0.0022943
-Single-Family Attached	Heat Pump	Ducted Heating	2010s	0	0.00756	0	0.99244	128	109878	0
-Single-Family Attached	None	Ducted Heating	2010s	0	0	0.122273	0.877727	13	11720	0.000157422
-Single-Family Attached	Room AC	Ducted Heating	2010s	0	0	0.122273	0.877727	13	11720	5.09864e-05
-=======
 Single-Family Attached	Central AC	Non-Ducted Heating	2000s	0	0	0	1	5	1868.27	0.000345356
 Single-Family Attached	Heat Pump	Non-Ducted Heating	2000s	0	0	0	1	5	1868.27	0
 Single-Family Attached	None	Non-Ducted Heating	2000s	0	0	0	1	6	2674.4	0.000299483
@@ -1342,29 +687,10 @@
 Single-Family Attached	Heat Pump	Ducted Heating	2010s	0	0.00756	0	0.99244	128	109878	0
 Single-Family Attached	None	Ducted Heating	2010s	0	0	0.122273	0.877727	13	11720	0.000103699
 Single-Family Attached	Room AC	Ducted Heating	2010s	0	0	0.122273	0.877727	13	11720	3.39666e-05
->>>>>>> e0c17adc
 Single-Family Attached	Central AC	Non-Ducted Heat Pump	2010s	0	0	0	1	5	1868.27	0
 Single-Family Attached	Heat Pump	Non-Ducted Heat Pump	2010s	0	0	0	1	5	1868.27	0
 Single-Family Attached	None	Non-Ducted Heat Pump	2010s	0	0	0	1	6	2674.4	0
 Single-Family Attached	Room AC	Non-Ducted Heat Pump	2010s	0	0	0	1	6	2674.4	0
-<<<<<<< HEAD
-Single-Family Attached	Central AC	Non-Ducted Heating	2010s	0	0	0	1	5	1868.27	0.000109419
-Single-Family Attached	Heat Pump	Non-Ducted Heating	2010s	0	0	0	1	5	1868.27	0
-Single-Family Attached	None	Non-Ducted Heating	2010s	0	0	0	1	6	2674.4	8.20202e-05
-Single-Family Attached	Room AC	Non-Ducted Heating	2010s	0	0	0	1	6	2674.4	9.97162e-05
-Single-Family Attached	Central AC	None	2010s	0	0	0	1	5	1924.88	1.05023e-05
-Single-Family Attached	Heat Pump	None	2010s	0	0	0	1	5	1924.88	0
-Single-Family Attached	None	None	2010s	0	0	0	1	6	2755.44	2.94549e-06
-Single-Family Attached	Room AC	None	2010s	0	0	0	1	6	2755.44	3.86297e-06
-Single-Family Attached	Central AC	Ducted Heat Pump	<1940	0.036427	0	0.052846	0.910728	18	48847.2	0
-Single-Family Attached	Heat Pump	Ducted Heat Pump	<1940	0.036427	0	0.052846	0.910728	18	48847.2	0.000208668
-Single-Family Attached	None	Ducted Heat Pump	<1940	0	0	0.065733	0.934267	41	86734	0
-Single-Family Attached	Room AC	Ducted Heat Pump	<1940	0	0	0.065733	0.934267	41	86734	0
-Single-Family Attached	Central AC	Ducted Heating	<1940	0.036427	0	0.052846	0.910728	18	48847.2	0.00188026
-Single-Family Attached	Heat Pump	Ducted Heating	<1940	0.036427	0	0.052846	0.910728	18	48847.2	0
-Single-Family Attached	None	Ducted Heating	<1940	0	0	0.065733	0.934267	41	86734	0.000582236
-Single-Family Attached	Room AC	Ducted Heating	<1940	0	0	0.065733	0.934267	41	86734	0.00101354
-=======
 Single-Family Attached	Central AC	Non-Ducted Heating	2010s	0	0	0	1	5	1868.27	7.27834e-05
 Single-Family Attached	Heat Pump	Non-Ducted Heating	2010s	0	0	0	1	5	1868.27	0
 Single-Family Attached	None	Non-Ducted Heating	2010s	0	0	0	1	6	2674.4	5.53558e-05
@@ -1381,29 +707,10 @@
 Single-Family Attached	Heat Pump	Ducted Heating	<1940	0.036427	0	0.052846	0.910728	18	48847.2	0
 Single-Family Attached	None	Ducted Heating	<1940	0	0	0.065733	0.934267	41	86734	0.000579066
 Single-Family Attached	Room AC	Ducted Heating	<1940	0	0	0.065733	0.934267	41	86734	0.000988965
->>>>>>> e0c17adc
 Single-Family Attached	Central AC	Non-Ducted Heat Pump	<1940	0	0	0	1	6	7935.4	0
 Single-Family Attached	Heat Pump	Non-Ducted Heat Pump	<1940	0	0	0	1	6	7935.4	0
 Single-Family Attached	None	Non-Ducted Heat Pump	<1940	0	0	0.133219	0.866781	57	89775.5	0
 Single-Family Attached	Room AC	Non-Ducted Heat Pump	<1940	0	0	0.133219	0.866781	57	89775.5	0
-<<<<<<< HEAD
-Single-Family Attached	Central AC	Non-Ducted Heating	<1940	0	0	0	1	6	7935.4	0.00060216
-Single-Family Attached	Heat Pump	Non-Ducted Heating	<1940	0	0	0	1	6	7935.4	0
-Single-Family Attached	None	Non-Ducted Heating	<1940	0	0	0.133219	0.866781	57	89775.5	0.00085876
-Single-Family Attached	Room AC	Non-Ducted Heating	<1940	0	0	0.133219	0.866781	57	89775.5	0.00291124
-Single-Family Attached	Central AC	None	<1940	0	0	0	1	6	8175.86	4.5567e-06
-Single-Family Attached	Heat Pump	None	<1940	0	0	0	1	6	8175.86	0
-Single-Family Attached	None	None	<1940	0	0	0	1	57	92496	4.62048e-05
-Single-Family Attached	Room AC	None	<1940	0	0	0	1	57	92496	3.15048e-05
-Single-Family Detached	Central AC	Ducted Heat Pump	1940s	0	0	0	1	160	416211	0
-Single-Family Detached	Heat Pump	Ducted Heat Pump	1940s	0	0	0	1	160	416211	0.00201495
-Single-Family Detached	None	Ducted Heat Pump	1940s	0	0	0	1	85	195657	0
-Single-Family Detached	Room AC	Ducted Heat Pump	1940s	0	0	0	1	85	195657	0
-Single-Family Detached	Central AC	Ducted Heating	1940s	0	0	0	1	160	416211	0.0126549
-Single-Family Detached	Heat Pump	Ducted Heating	1940s	0	0	0	1	160	416211	0
-Single-Family Detached	None	Ducted Heating	1940s	0	0	0	1	85	195657	0.0035416
-Single-Family Detached	Room AC	Ducted Heating	1940s	0	0	0	1	85	195657	0.00318156
-=======
 Single-Family Attached	Central AC	Non-Ducted Heating	<1940	0	0	0	1	6	7935.4	0.000582872
 Single-Family Attached	Heat Pump	Non-Ducted Heating	<1940	0	0	0	1	6	7935.4	0
 Single-Family Attached	None	Non-Ducted Heating	<1940	0	0	0.133219	0.866781	57	89775.5	0.000845343
@@ -1420,29 +727,10 @@
 Single-Family Detached	Heat Pump	Ducted Heating	1940s	0	0	0	1	160	416211	0
 Single-Family Detached	None	Ducted Heating	1940s	0	0	0	1	85	195657	0.00365755
 Single-Family Detached	Room AC	Ducted Heating	1940s	0	0	0	1	85	195657	0.00326612
->>>>>>> e0c17adc
 Single-Family Detached	Central AC	Non-Ducted Heat Pump	1940s	0	0	0	1	24	36343.5	0
 Single-Family Detached	Heat Pump	Non-Ducted Heat Pump	1940s	0	0	0	1	24	36343.5	0
 Single-Family Detached	None	Non-Ducted Heat Pump	1940s	0	0	0	1	108	164322	0
 Single-Family Detached	Room AC	Non-Ducted Heat Pump	1940s	0	0	0	1	108	164322	0
-<<<<<<< HEAD
-Single-Family Detached	Central AC	Non-Ducted Heating	1940s	0	0	0	1	24	36343.5	0.00255007
-Single-Family Detached	Heat Pump	Non-Ducted Heating	1940s	0	0	0	1	24	36343.5	0
-Single-Family Detached	None	Non-Ducted Heating	1940s	0	0	0	1	108	164322	0.00431602
-Single-Family Detached	Room AC	Non-Ducted Heating	1940s	0	0	0	1	108	164322	0.00731209
-Single-Family Detached	Central AC	None	1940s	0	0	0	1	24	37444.8	3.29146e-05
-Single-Family Detached	Heat Pump	None	1940s	0	0	0	1	24	37444.8	0
-Single-Family Detached	None	None	1940s	0	0	0	1	108	169301	0.000100843
-Single-Family Detached	Room AC	None	1940s	0	0	0	1	108	169301	0.000119678
-Single-Family Detached	Central AC	Ducted Heat Pump	1950s	0	0	0	1	570	1.2993e+06	0
-Single-Family Detached	Heat Pump	Ducted Heat Pump	1950s	0	0	0	1	570	1.2993e+06	0.00393261
-Single-Family Detached	None	Ducted Heat Pump	1950s	0	0	0	1	224	536318	0
-Single-Family Detached	Room AC	Ducted Heat Pump	1950s	0	0	0	1	224	536318	0
-Single-Family Detached	Central AC	Ducted Heating	1950s	0	0	0	1	570	1.2993e+06	0.0336705
-Single-Family Detached	Heat Pump	Ducted Heating	1950s	0	0	0	1	570	1.2993e+06	0
-Single-Family Detached	None	Ducted Heating	1950s	0	0	0	1	224	536318	0.00857122
-Single-Family Detached	Room AC	Ducted Heating	1950s	0	0	0	1	224	536318	0.00770573
-=======
 Single-Family Detached	Central AC	Non-Ducted Heating	1940s	0	0	0	1	24	36343.5	0.00259388
 Single-Family Detached	Heat Pump	Non-Ducted Heating	1940s	0	0	0	1	24	36343.5	0
 Single-Family Detached	None	Non-Ducted Heating	1940s	0	0	0	1	108	164322	0.00436876
@@ -1459,29 +747,10 @@
 Single-Family Detached	Heat Pump	Ducted Heating	1950s	0	0	0	1	570	1.2993e+06	0
 Single-Family Detached	None	Ducted Heating	1950s	0	0	0	1	224	536318	0.00885498
 Single-Family Detached	Room AC	Ducted Heating	1950s	0	0	0	1	224	536318	0.00796345
->>>>>>> e0c17adc
 Single-Family Detached	Central AC	Non-Ducted Heat Pump	1950s	0	0	0	1	59	88774.8	0
 Single-Family Detached	Heat Pump	Non-Ducted Heat Pump	1950s	0	0	0	1	59	88774.8	0
 Single-Family Detached	None	Non-Ducted Heat Pump	1950s	0	0	0	1	261	396654	0
 Single-Family Detached	Room AC	Non-Ducted Heat Pump	1950s	0	0	0	1	261	396654	0
-<<<<<<< HEAD
-Single-Family Detached	Central AC	Non-Ducted Heating	1950s	0	0	0	1	59	88774.8	0.00469014
-Single-Family Detached	Heat Pump	Non-Ducted Heating	1950s	0	0	0	1	59	88774.8	0
-Single-Family Detached	None	Non-Ducted Heating	1950s	0	0	0	1	261	396654	0.00721285
-Single-Family Detached	Room AC	Non-Ducted Heating	1950s	0	0	0	1	261	396654	0.0147594
-Single-Family Detached	Central AC	None	1950s	0	0	0	1	59	91464.9	6.43358e-05
-Single-Family Detached	Heat Pump	None	1950s	0	0	0	1	59	91464.9	0
-Single-Family Detached	None	None	1950s	0	0	0	1	261	408674	0.000182347
-Single-Family Detached	Room AC	None	1950s	0	0	0	1	261	408674	0.000254721
-Single-Family Detached	Central AC	Ducted Heat Pump	1960s	0	0	0	1	537	1.20504e+06	0
-Single-Family Detached	Heat Pump	Ducted Heat Pump	1960s	0	0	0	1	537	1.20504e+06	0.00432691
-Single-Family Detached	None	Ducted Heat Pump	1960s	0	0	0	1	133	323562	0
-Single-Family Detached	Room AC	Ducted Heat Pump	1960s	0	0	0	1	133	323562	0
-Single-Family Detached	Central AC	Ducted Heating	1960s	0	0	0	1	537	1.20504e+06	0.0342419
-Single-Family Detached	Heat Pump	Ducted Heating	1960s	0	0	0	1	537	1.20504e+06	0
-Single-Family Detached	None	Ducted Heating	1960s	0	0	0	1	133	323562	0.00521898
-Single-Family Detached	Room AC	Ducted Heating	1960s	0	0	0	1	133	323562	0.00371046
-=======
 Single-Family Detached	Central AC	Non-Ducted Heating	1950s	0	0	0	1	59	88774.8	0.0048162
 Single-Family Detached	Heat Pump	Non-Ducted Heating	1950s	0	0	0	1	59	88774.8	0
 Single-Family Detached	None	Non-Ducted Heating	1950s	0	0	0	1	261	396654	0.00738765
@@ -1498,29 +767,10 @@
 Single-Family Detached	Heat Pump	Ducted Heating	1960s	0	0	0	1	537	1.20504e+06	0
 Single-Family Detached	None	Ducted Heating	1960s	0	0	0	1	133	323562	0.00533327
 Single-Family Detached	Room AC	Ducted Heating	1960s	0	0	0	1	133	323562	0.00382155
->>>>>>> e0c17adc
 Single-Family Detached	Central AC	Non-Ducted Heat Pump	1960s	0	0	0	1	71	129009	0
 Single-Family Detached	Heat Pump	Non-Ducted Heat Pump	1960s	0	0	0	1	71	129009	0
 Single-Family Detached	None	Non-Ducted Heat Pump	1960s	0	0	0	1	199	287298	0
 Single-Family Detached	Room AC	Non-Ducted Heat Pump	1960s	0	0	0	1	199	287298	0
-<<<<<<< HEAD
-Single-Family Detached	Central AC	Non-Ducted Heating	1960s	0	0	0	1	71	129009	0.00675161
-Single-Family Detached	Heat Pump	Non-Ducted Heating	1960s	0	0	0	1	71	129009	0
-Single-Family Detached	None	Non-Ducted Heating	1960s	0	0	0	1	199	287298	0.00663748
-Single-Family Detached	Room AC	Non-Ducted Heating	1960s	0	0	0	1	199	287298	0.00914911
-Single-Family Detached	Central AC	None	1960s	0	0	0	1	71	132918	9.60506e-05
-Single-Family Detached	Heat Pump	None	1960s	0	0	0	1	71	132918	0
-Single-Family Detached	None	None	1960s	0	0	0	1	199	296004	0.000128589
-Single-Family Detached	Room AC	None	1960s	0	0	0	1	199	296004	0.000119376
-Single-Family Detached	Central AC	Ducted Heat Pump	1970s	0	0	0	1	732	1.58764e+06	0
-Single-Family Detached	Heat Pump	Ducted Heat Pump	1970s	0	0	0	1	732	1.58764e+06	0.00848237
-Single-Family Detached	None	Ducted Heat Pump	1970s	0	0	0	1	151	296966	0
-Single-Family Detached	Room AC	Ducted Heat Pump	1970s	0	0	0	1	151	296966	0
-Single-Family Detached	Central AC	Ducted Heating	1970s	0	0	0	1	732	1.58764e+06	0.0426848
-Single-Family Detached	Heat Pump	Ducted Heating	1970s	0	0	0	1	732	1.58764e+06	0
-Single-Family Detached	None	Ducted Heating	1970s	0	0	0	1	151	296966	0.00671096
-Single-Family Detached	Room AC	Ducted Heating	1970s	0	0	0	1	151	296966	0.0043937
-=======
 Single-Family Detached	Central AC	Non-Ducted Heating	1960s	0	0	0	1	71	129009	0.00696933
 Single-Family Detached	Heat Pump	Non-Ducted Heating	1960s	0	0	0	1	71	129009	0
 Single-Family Detached	None	Non-Ducted Heating	1960s	0	0	0	1	199	287298	0.00674845
@@ -1537,29 +787,10 @@
 Single-Family Detached	Heat Pump	Ducted Heating	1970s	0	0	0	1	732	1.58764e+06	0
 Single-Family Detached	None	Ducted Heating	1970s	0	0	0	1	151	296966	0.00694716
 Single-Family Detached	Room AC	Ducted Heating	1970s	0	0	0	1	151	296966	0.00457506
->>>>>>> e0c17adc
 Single-Family Detached	Central AC	Non-Ducted Heat Pump	1970s	0	0	0	1	66	109798	0
 Single-Family Detached	Heat Pump	Non-Ducted Heat Pump	1970s	0	0	0	1	66	109798	0
 Single-Family Detached	None	Non-Ducted Heat Pump	1970s	0	0	0	1	172	241502	0
 Single-Family Detached	Room AC	Non-Ducted Heat Pump	1970s	0	0	0	1	172	241502	0
-<<<<<<< HEAD
-Single-Family Detached	Central AC	Non-Ducted Heating	1970s	0	0	0	1	66	109798	0.00607224
-Single-Family Detached	Heat Pump	Non-Ducted Heating	1970s	0	0	0	1	66	109798	0
-Single-Family Detached	None	Non-Ducted Heating	1970s	0	0	0	1	172	241502	0.00693834
-Single-Family Detached	Room AC	Non-Ducted Heating	1970s	0	0	0	1	172	241502	0.00907413
-Single-Family Detached	Central AC	None	1970s	0	0	0	1	66	113125	0.000103099
-Single-Family Detached	Heat Pump	None	1970s	0	0	0	1	66	113125	0
-Single-Family Detached	None	None	1970s	0	0	0	1	172	248820	0.000113165
-Single-Family Detached	Room AC	None	1970s	0	0	0	1	172	248820	0.00013787
-Single-Family Detached	Central AC	Ducted Heat Pump	1980s	0	0	0	1	700	1.60371e+06	0
-Single-Family Detached	Heat Pump	Ducted Heat Pump	1980s	0	0	0	1	700	1.60371e+06	0.00892246
-Single-Family Detached	None	Ducted Heat Pump	1980s	0	0	0	1	114	277164	0
-Single-Family Detached	Room AC	Ducted Heat Pump	1980s	0	0	0	1	114	277164	0
-Single-Family Detached	Central AC	Ducted Heating	1980s	0	0	0	1	700	1.60371e+06	0.0401178
-Single-Family Detached	Heat Pump	Ducted Heating	1980s	0	0	0	1	700	1.60371e+06	0
-Single-Family Detached	None	Ducted Heating	1980s	0	0	0	1	114	277164	0.00410398
-Single-Family Detached	Room AC	Ducted Heating	1980s	0	0	0	1	114	277164	0.00195014
-=======
 Single-Family Detached	Central AC	Non-Ducted Heating	1970s	0	0	0	1	66	109798	0.00633807
 Single-Family Detached	Heat Pump	Non-Ducted Heating	1970s	0	0	0	1	66	109798	0
 Single-Family Detached	None	Non-Ducted Heating	1970s	0	0	0	1	172	241502	0.0071761
@@ -1576,29 +807,10 @@
 Single-Family Detached	Heat Pump	Ducted Heating	1980s	0	0	0	1	700	1.60371e+06	0
 Single-Family Detached	None	Ducted Heating	1980s	0	0	0	1	114	277164	0.00421993
 Single-Family Detached	Room AC	Ducted Heating	1980s	0	0	0	1	114	277164	0.00201811
->>>>>>> e0c17adc
 Single-Family Detached	Central AC	Non-Ducted Heat Pump	1980s	0	0	0	1	59	77350.5	0
 Single-Family Detached	Heat Pump	Non-Ducted Heat Pump	1980s	0	0	0	1	59	77350.5	0
 Single-Family Detached	None	Non-Ducted Heat Pump	1980s	0	0	0	1	114	187448	0
 Single-Family Detached	Room AC	Non-Ducted Heat Pump	1980s	0	0	0	1	114	187448	0
-<<<<<<< HEAD
-Single-Family Detached	Central AC	Non-Ducted Heating	1980s	0	0	0	1	59	77350.5	0.00512941
-Single-Family Detached	Heat Pump	Non-Ducted Heating	1980s	0	0	0	1	59	77350.5	0
-Single-Family Detached	None	Non-Ducted Heating	1980s	0	0	0	1	114	187448	0.00390781
-Single-Family Detached	Room AC	Non-Ducted Heating	1980s	0	0	0	1	114	187448	0.00516803
-Single-Family Detached	Central AC	None	1980s	0	0	0	1	59	79694.5	0.000126295
-Single-Family Detached	Heat Pump	None	1980s	0	0	0	1	59	79694.5	0
-Single-Family Detached	None	None	1980s	0	0	0	1	114	193128	7.9611e-05
-Single-Family Detached	Room AC	None	1980s	0	0	0	1	114	193128	0.000103407
-Single-Family Detached	Central AC	Ducted Heat Pump	1990s	0	0	0	1	904	2.12991e+06	0
-Single-Family Detached	Heat Pump	Ducted Heat Pump	1990s	0	0	0	1	904	2.12991e+06	0.0101574
-Single-Family Detached	None	Ducted Heat Pump	1990s	0	0	0	1	75	178146	0
-Single-Family Detached	Room AC	Ducted Heat Pump	1990s	0	0	0	1	75	178146	0
-Single-Family Detached	Central AC	Ducted Heating	1990s	0	0	0	1	904	2.12991e+06	0.0501332
-Single-Family Detached	Heat Pump	Ducted Heating	1990s	0	0	0	1	904	2.12991e+06	0
-Single-Family Detached	None	Ducted Heating	1990s	0	0	0	1	75	178146	0.00551892
-Single-Family Detached	Room AC	Ducted Heating	1990s	0	0	0	1	75	178146	0.00261891
-=======
 Single-Family Detached	Central AC	Non-Ducted Heating	1980s	0	0	0	1	59	77350.5	0.00533535
 Single-Family Detached	Heat Pump	Non-Ducted Heating	1980s	0	0	0	1	59	77350.5	0
 Single-Family Detached	None	Non-Ducted Heating	1980s	0	0	0	1	114	187448	0.00400012
@@ -1615,29 +827,10 @@
 Single-Family Detached	Heat Pump	Ducted Heating	1990s	0	0	0	1	904	2.12991e+06	0
 Single-Family Detached	None	Ducted Heating	1990s	0	0	0	1	75	178146	0.00572402
 Single-Family Detached	Room AC	Ducted Heating	1990s	0	0	0	1	75	178146	0.00274719
->>>>>>> e0c17adc
 Single-Family Detached	Central AC	Non-Ducted Heat Pump	1990s	0	0	0	1	41	75631.8	0
 Single-Family Detached	Heat Pump	Non-Ducted Heat Pump	1990s	0	0	0	1	41	75631.8	0
 Single-Family Detached	None	Non-Ducted Heat Pump	1990s	0	0	0	1	72	98372.5	0
 Single-Family Detached	Room AC	Non-Ducted Heat Pump	1990s	0	0	0	1	72	98372.5	0
-<<<<<<< HEAD
-Single-Family Detached	Central AC	Non-Ducted Heating	1990s	0	0	0	1	41	75631.8	0.00368317
-Single-Family Detached	Heat Pump	Non-Ducted Heating	1990s	0	0	0	1	41	75631.8	0
-Single-Family Detached	None	Non-Ducted Heating	1990s	0	0	0	1	72	98372.5	0.0030428
-Single-Family Detached	Room AC	Non-Ducted Heating	1990s	0	0	0	1	72	98372.5	0.00386734
-Single-Family Detached	Central AC	None	1990s	0	0	0	1	41	77923.6	0.000129998
-Single-Family Detached	Heat Pump	None	1990s	0	0	0	1	41	77923.6	0
-Single-Family Detached	None	None	1990s	0	0	0	1	72	101353	6.80794e-05
-Single-Family Detached	Room AC	None	1990s	0	0	0	1	72	101353	0.000101861
-Single-Family Detached	Central AC	Ducted Heat Pump	2000s	0	0	0	1	995	1.1642e+06	0
-Single-Family Detached	Heat Pump	Ducted Heat Pump	2000s	0	0	0	1	995	1.1642e+06	0.0130449
-Single-Family Detached	None	Ducted Heat Pump	2000s	0	0	0	1	63	76598.9	0
-Single-Family Detached	Room AC	Ducted Heat Pump	2000s	0	0	0	1	63	76598.9	0
-Single-Family Detached	Central AC	Ducted Heating	2000s	0	0	0	1	995	1.1642e+06	0.061808
-Single-Family Detached	Heat Pump	Ducted Heating	2000s	0	0	0	1	995	1.1642e+06	0
-Single-Family Detached	None	Ducted Heating	2000s	0	0	0	1	63	76598.9	0.0036847
-Single-Family Detached	Room AC	Ducted Heating	2000s	0	0	0	1	63	76598.9	0.00130546
-=======
 Single-Family Detached	Central AC	Non-Ducted Heating	1990s	0	0	0	1	41	75631.8	0.00387308
 Single-Family Detached	Heat Pump	Non-Ducted Heating	1990s	0	0	0	1	41	75631.8	0
 Single-Family Detached	None	Non-Ducted Heating	1990s	0	0	0	1	72	98372.5	0.00314271
@@ -1654,29 +847,10 @@
 Single-Family Detached	Heat Pump	Ducted Heating	2000s	0	0	0	1	995	1.1642e+06	0
 Single-Family Detached	None	Ducted Heating	2000s	0	0	0	1	63	76598.9	0.00387227
 Single-Family Detached	Room AC	Ducted Heating	2000s	0	0	0	1	63	76598.9	0.00138047
->>>>>>> e0c17adc
 Single-Family Detached	Central AC	Non-Ducted Heat Pump	2000s	0	0	0	1	37	25989.6	0
 Single-Family Detached	Heat Pump	Non-Ducted Heat Pump	2000s	0	0	0	1	37	25989.6	0
 Single-Family Detached	None	Non-Ducted Heat Pump	2000s	0	0	0	1	53	40020.5	0
 Single-Family Detached	Room AC	Non-Ducted Heat Pump	2000s	0	0	0	1	53	40020.5	0
-<<<<<<< HEAD
-Single-Family Detached	Central AC	Non-Ducted Heating	2000s	0	0	0	1	37	25989.6	0.0027737
-Single-Family Detached	Heat Pump	Non-Ducted Heating	2000s	0	0	0	1	37	25989.6	0
-Single-Family Detached	None	Non-Ducted Heating	2000s	0	0	0	1	53	40020.5	0.0020928
-Single-Family Detached	Room AC	Non-Ducted Heating	2000s	0	0	0	1	53	40020.5	0.0024119
-Single-Family Detached	Central AC	None	2000s	0	0	0	1	37	26777.2	0.000206323
-Single-Family Detached	Heat Pump	None	2000s	0	0	0	1	37	26777.2	0
-Single-Family Detached	None	None	2000s	0	0	0	1	53	41233.2	5.23025e-05
-Single-Family Detached	Room AC	None	2000s	0	0	0	1	53	41233.2	8.74642e-05
-Single-Family Detached	Central AC	Ducted Heat Pump	2010s	0	0	0	1	995	1.1642e+06	0
-Single-Family Detached	Heat Pump	Ducted Heat Pump	2010s	0	0	0	1	995	1.1642e+06	0.00442428
-Single-Family Detached	None	Ducted Heat Pump	2010s	0	0	0	1	63	76598.9	0
-Single-Family Detached	Room AC	Ducted Heat Pump	2010s	0	0	0	1	63	76598.9	0
-Single-Family Detached	Central AC	Ducted Heating	2010s	0	0	0	1	995	1.1642e+06	0.0192509
-Single-Family Detached	Heat Pump	Ducted Heating	2010s	0	0	0	1	995	1.1642e+06	0
-Single-Family Detached	None	Ducted Heating	2010s	0	0	0	1	63	76598.9	0.0011156
-Single-Family Detached	Room AC	Ducted Heating	2010s	0	0	0	1	63	76598.9	0.000387206
-=======
 Single-Family Detached	Central AC	Non-Ducted Heating	2000s	0	0	0	1	37	25989.6	0.00297684
 Single-Family Detached	Heat Pump	Non-Ducted Heating	2000s	0	0	0	1	37	25989.6	0
 Single-Family Detached	None	Non-Ducted Heating	2000s	0	0	0	1	53	40020.5	0.00219837
@@ -1693,29 +867,10 @@
 Single-Family Detached	Heat Pump	Ducted Heating	2010s	0	0	0	1	995	1.1642e+06	0
 Single-Family Detached	None	Ducted Heating	2010s	0	0	0	1	63	76598.9	0.000743455
 Single-Family Detached	Room AC	Ducted Heating	2010s	0	0	0	1	63	76598.9	0.000260922
->>>>>>> e0c17adc
 Single-Family Detached	Central AC	Non-Ducted Heat Pump	2010s	0	0	0	1	37	25989.6	0
 Single-Family Detached	Heat Pump	Non-Ducted Heat Pump	2010s	0	0	0	1	37	25989.6	0
 Single-Family Detached	None	Non-Ducted Heat Pump	2010s	0	0	0	1	53	40020.5	0
 Single-Family Detached	Room AC	Non-Ducted Heat Pump	2010s	0	0	0	1	53	40020.5	0
-<<<<<<< HEAD
-Single-Family Detached	Central AC	Non-Ducted Heating	2010s	0	0	0	1	37	25989.6	0.000882795
-Single-Family Detached	Heat Pump	Non-Ducted Heating	2010s	0	0	0	1	37	25989.6	0
-Single-Family Detached	None	Non-Ducted Heating	2010s	0	0	0	1	53	40020.5	0.000645828
-Single-Family Detached	Room AC	Non-Ducted Heating	2010s	0	0	0	1	53	40020.5	0.00077837
-Single-Family Detached	Central AC	None	2010s	0	0	0	1	37	26777.2	5.72905e-05
-Single-Family Detached	Heat Pump	None	2010s	0	0	0	1	37	26777.2	0
-Single-Family Detached	None	None	2010s	0	0	0	1	53	41233.2	2.05393e-05
-Single-Family Detached	Room AC	None	2010s	0	0	0	1	53	41233.2	3.44539e-05
-Single-Family Detached	Central AC	Ducted Heat Pump	<1940	0	0	0	1	334	746188	0
-Single-Family Detached	Heat Pump	Ducted Heat Pump	<1940	0	0	0	1	334	746188	0.00235802
-Single-Family Detached	None	Ducted Heat Pump	<1940	0	0	0	1	278	656546	0
-Single-Family Detached	Room AC	Ducted Heat Pump	<1940	0	0	0	1	278	656546	0
-Single-Family Detached	Central AC	Ducted Heating	<1940	0	0	0	1	334	746188	0.0191836
-Single-Family Detached	Heat Pump	Ducted Heating	<1940	0	0	0	1	334	746188	0
-Single-Family Detached	None	Ducted Heating	<1940	0	0	0	1	278	656546	0.0087534
-Single-Family Detached	Room AC	Ducted Heating	<1940	0	0	0	1	278	656546	0.0113697
-=======
 Single-Family Detached	Central AC	Non-Ducted Heating	2010s	0	0	0	1	37	25989.6	0.000594748
 Single-Family Detached	Heat Pump	Non-Ducted Heating	2010s	0	0	0	1	37	25989.6	0
 Single-Family Detached	None	Non-Ducted Heating	2010s	0	0	0	1	53	40020.5	0.000438179
@@ -1732,21 +887,10 @@
 Single-Family Detached	Heat Pump	Ducted Heating	<1940	0	0	0	1	334	746188	0
 Single-Family Detached	None	Ducted Heating	<1940	0	0	0	1	278	656546	0.00887966
 Single-Family Detached	Room AC	Ducted Heating	<1940	0	0	0	1	278	656546	0.0114219
->>>>>>> e0c17adc
 Single-Family Detached	Central AC	Non-Ducted Heat Pump	<1940	0	0	0	1	45	72682.1	0
 Single-Family Detached	Heat Pump	Non-Ducted Heat Pump	<1940	0	0	0	1	45	72682.1	0
 Single-Family Detached	None	Non-Ducted Heat Pump	<1940	0	0	0	1	307	476231	0
 Single-Family Detached	Room AC	Non-Ducted Heat Pump	<1940	0	0	0	1	307	476231	0
-<<<<<<< HEAD
-Single-Family Detached	Central AC	Non-Ducted Heating	<1940	0	0	0	1	45	72682.1	0.00461936
-Single-Family Detached	Heat Pump	Non-Ducted Heating	<1940	0	0	0	1	45	72682.1	0
-Single-Family Detached	None	Non-Ducted Heating	<1940	0	0	0	1	307	476231	0.00959091
-Single-Family Detached	Room AC	Non-Ducted Heating	<1940	0	0	0	1	307	476231	0.0228121
-Single-Family Detached	Central AC	None	<1940	0	0	0	1	45	74884.5	3.02634e-05
-Single-Family Detached	Heat Pump	None	<1940	0	0	0	1	45	74884.5	0
-Single-Family Detached	None	None	<1940	0	0	0	1	307	490662	0.000195106
-Single-Family Detached	Room AC	None	<1940	0	0	0	1	307	490662	0.000175192
-=======
 Single-Family Detached	Central AC	Non-Ducted Heating	<1940	0	0	0	1	45	72682.1	0.00458276
 Single-Family Detached	Heat Pump	Non-Ducted Heating	<1940	0	0	0	1	45	72682.1	0
 Single-Family Detached	None	Non-Ducted Heating	<1940	0	0	0	1	307	476231	0.00960101
@@ -1755,7 +899,6 @@
 Single-Family Detached	Heat Pump	None	<1940	0	0	0	1	45	74884.5	0
 Single-Family Detached	None	None	<1940	0	0	0	1	307	490662	0.000201318
 Single-Family Detached	Room AC	None	<1940	0	0	0	1	307	490662	0.00017506
->>>>>>> e0c17adc
 # Created by: sources\recs\2009\tsv_maker.py
 # Source: The sample counts and sample weights are constructed using U.S. EIA 2009 Residential Energy Consumption Survey (RECS) microdata.
 # Assumption: Due to low sample sizes for some Heating Types, Heating Type data is queried from two groups:1) Ducted Heating and Ducted Heat Pump and 2) Non-Ducted Heating and Non-Ducted Heat Pump and None
