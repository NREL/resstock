--- conflicted
+++ resolved
@@ -1,14 +1,5 @@
 Dependency=Geometry Building Type RECS	Dependency=HVAC Cooling Type	Dependency=HVAC Heating Type	Dependency=Vintage	Option=Cooling Only	Option=Heating and Cooling	Option=Heating Only	Option=None	source_count	source_weight	sampling_probability
 Mobile Home	Central AC	Ducted Heat Pump	1940s	0	0	0	1	0	0	0
-<<<<<<< HEAD
-Mobile Home	Heat Pump	Ducted Heat Pump	1940s	0	0	0	1	0	0	0.000210821
-Mobile Home	None	Ducted Heat Pump	1940s	0	0	0	1	0	0	0
-Mobile Home	Room AC	Ducted Heat Pump	1940s	0	0	0	1	0	0	0
-Mobile Home	Central AC	Ducted Heating	1940s	0	0	0	1	0	0	0.000803453
-Mobile Home	Heat Pump	Ducted Heating	1940s	0	0	0	1	0	0	0
-Mobile Home	None	Ducted Heating	1940s	0	0	0	1	0	0	0.000331643
-Mobile Home	Room AC	Ducted Heating	1940s	0	0	0	1	0	0	0.000373785
-=======
 Mobile Home	Heat Pump	Ducted Heat Pump	1940s	0	0	0	1	0	0	0.000210847
 Mobile Home	None	Ducted Heat Pump	1940s	0	0	0	1	0	0	0
 Mobile Home	Room AC	Ducted Heat Pump	1940s	0	0	0	1	0	0	0
@@ -16,29 +7,10 @@
 Mobile Home	Heat Pump	Ducted Heating	1940s	0	0	0	1	0	0	0
 Mobile Home	None	Ducted Heating	1940s	0	0	0	1	0	0	0.000331493
 Mobile Home	Room AC	Ducted Heating	1940s	0	0	0	1	0	0	0.00037368
->>>>>>> ee49ad68
 Mobile Home	Central AC	Non-Ducted Heat Pump	1940s	0	0	0	1	0	0	
 Mobile Home	Heat Pump	Non-Ducted Heat Pump	1940s	0	0	0	1	0	0	
 Mobile Home	None	Non-Ducted Heat Pump	1940s	0	0	0	1	1	1140.65	
 Mobile Home	Room AC	Non-Ducted Heat Pump	1940s	0	0	0	1	1	1140.65	
-<<<<<<< HEAD
-Mobile Home	Central AC	Non-Ducted Heating	1940s	0	0	0	1	0	0	0.000376532
-Mobile Home	Heat Pump	Non-Ducted Heating	1940s	0	0	0	1	0	0	0
-Mobile Home	None	Non-Ducted Heating	1940s	0	0	0	1	1	1140.65	0.000343363
-Mobile Home	Room AC	Non-Ducted Heating	1940s	0	0	0	1	1	1140.65	0.000566672
-Mobile Home	Central AC	None	1940s	0	0	0	1	0	0	1.22907e-05
-Mobile Home	Heat Pump	None	1940s	0	0	0	1	0	0	0
-Mobile Home	None	None	1940s	0	0	0	1	1	1175.22	1.17323e-05
-Mobile Home	Room AC	None	1940s	0	0	0	1	1	1175.22	2.04043e-05
-Mobile Home	Central AC	Ducted Heat Pump	1950s	0	0	0	1	3	8923.34	0
-Mobile Home	Heat Pump	Ducted Heat Pump	1950s	0	0	0	1	3	8923.34	0.000348212
-Mobile Home	None	Ducted Heat Pump	1950s	0	0	0	1	3	10135.3	0
-Mobile Home	Room AC	Ducted Heat Pump	1950s	0	0	0	1	3	10135.3	0
-Mobile Home	Central AC	Ducted Heating	1950s	0	0	0	1	3	8923.34	0.00193599
-Mobile Home	Heat Pump	Ducted Heating	1950s	0	0	0	1	3	8923.34	0
-Mobile Home	None	Ducted Heating	1950s	0	0	0	1	3	10135.3	0.00079912
-Mobile Home	Room AC	Ducted Heating	1950s	0	0	0	1	3	10135.3	0.000900665
-=======
 Mobile Home	Central AC	Non-Ducted Heating	1940s	0	0	0	1	0	0	0.000376592
 Mobile Home	Heat Pump	Non-Ducted Heating	1940s	0	0	0	1	0	0	0
 Mobile Home	None	Non-Ducted Heating	1940s	0	0	0	1	1	1140.65	0.000343372
@@ -55,29 +27,10 @@
 Mobile Home	Heat Pump	Ducted Heating	1950s	0	0	0	1	3	8923.34	0
 Mobile Home	None	Ducted Heating	1950s	0	0	0	1	3	10135.3	0.000798768
 Mobile Home	Room AC	Ducted Heating	1950s	0	0	0	1	3	10135.3	0.000900421
->>>>>>> ee49ad68
 Mobile Home	Central AC	Non-Ducted Heat Pump	1950s	0	0	0	1	0	0	
 Mobile Home	Heat Pump	Non-Ducted Heat Pump	1950s	0	0	0	1	0	0	
 Mobile Home	None	Non-Ducted Heat Pump	1950s	0	0	0	1	6	11643.8	
 Mobile Home	Room AC	Non-Ducted Heat Pump	1950s	0	0	0	1	6	11643.8	
-<<<<<<< HEAD
-Mobile Home	Central AC	Non-Ducted Heating	1950s	0	0	0	1	0	0	0.000693526
-Mobile Home	Heat Pump	Non-Ducted Heating	1950s	0	0	0	1	0	0	0
-Mobile Home	None	Non-Ducted Heating	1950s	0	0	0	1	6	11643.8	0.000632432
-Mobile Home	Room AC	Non-Ducted Heating	1950s	0	0	0	1	6	11643.8	0.00104374
-Mobile Home	Central AC	None	1950s	0	0	0	1	0	0	2.17905e-05
-Mobile Home	Heat Pump	None	1950s	0	0	0	1	0	0	0
-Mobile Home	None	None	1950s	0	0	0	1	6	11996.7	2.08005e-05
-Mobile Home	Room AC	None	1950s	0	0	0	1	6	11996.7	3.61753e-05
-Mobile Home	Central AC	Ducted Heat Pump	1960s	0	0	0	1	5	11688.9	0
-Mobile Home	Heat Pump	Ducted Heat Pump	1960s	0	0	0	1	5	11688.9	0.000430244
-Mobile Home	None	Ducted Heat Pump	1960s	0	0	0	1	16	37525.7	0
-Mobile Home	Room AC	Ducted Heat Pump	1960s	0	0	0	1	16	37525.7	0
-Mobile Home	Central AC	Ducted Heating	1960s	0	0	0	1	5	11688.9	0.00201287
-Mobile Home	Heat Pump	Ducted Heating	1960s	0	0	0	1	5	11688.9	0
-Mobile Home	None	Ducted Heating	1960s	0	0	0	1	16	37525.7	0.000830857
-Mobile Home	Room AC	Ducted Heating	1960s	0	0	0	1	16	37525.7	0.000936435
-=======
 Mobile Home	Central AC	Non-Ducted Heating	1950s	0	0	0	1	0	0	0.000693545
 Mobile Home	Heat Pump	Non-Ducted Heating	1950s	0	0	0	1	0	0	0
 Mobile Home	None	Non-Ducted Heating	1950s	0	0	0	1	6	11643.8	0.000632366
@@ -94,29 +47,10 @@
 Mobile Home	Heat Pump	Ducted Heating	1960s	0	0	0	1	5	11688.9	0
 Mobile Home	None	Ducted Heating	1960s	0	0	0	1	16	37525.7	0.000830494
 Mobile Home	Room AC	Ducted Heating	1960s	0	0	0	1	16	37525.7	0.000936184
->>>>>>> ee49ad68
 Mobile Home	Central AC	Non-Ducted Heat Pump	1960s	0	0	0	1	4	5933.55	
 Mobile Home	Heat Pump	Non-Ducted Heat Pump	1960s	0	0	0	1	4	5933.55	
 Mobile Home	None	Non-Ducted Heat Pump	1960s	0	0	0	1	10	20442.7	
 Mobile Home	Room AC	Non-Ducted Heat Pump	1960s	0	0	0	1	10	20442.7	
-<<<<<<< HEAD
-Mobile Home	Central AC	Non-Ducted Heating	1960s	0	0	0	1	4	5933.55	0.000652632
-Mobile Home	Heat Pump	Non-Ducted Heating	1960s	0	0	0	1	4	5933.55	0
-Mobile Home	None	Non-Ducted Heating	1960s	0	0	0	1	10	20442.7	0.00059514
-Mobile Home	Room AC	Non-Ducted Heating	1960s	0	0	0	1	10	20442.7	0.000982195
-Mobile Home	Central AC	None	1960s	0	0	0	1	4	6113.36	1.89368e-05
-Mobile Home	Heat Pump	None	1960s	0	0	0	1	4	6113.36	0
-Mobile Home	None	None	1960s	0	0	0	1	10	21062.2	1.80764e-05
-Mobile Home	Room AC	None	1960s	0	0	0	1	10	21062.2	3.14378e-05
-Mobile Home	Central AC	Ducted Heat Pump	1970s	0	0	0	1	45	135946	0
-Mobile Home	Heat Pump	Ducted Heat Pump	1970s	0	0	0	1	45	135946	0.000840428
-Mobile Home	None	Ducted Heat Pump	1970s	0	0	0	1	52	140021	0
-Mobile Home	Room AC	Ducted Heat Pump	1970s	0	0	0	1	52	140021	0
-Mobile Home	Central AC	Ducted Heating	1970s	0	0	0	1	45	135946	0.00293024
-Mobile Home	Heat Pump	Ducted Heating	1970s	0	0	0	1	45	135946	0
-Mobile Home	None	Ducted Heating	1970s	0	0	0	1	52	140021	0.00120952
-Mobile Home	Room AC	Ducted Heating	1970s	0	0	0	1	52	140021	0.00136322
-=======
 Mobile Home	Central AC	Non-Ducted Heating	1960s	0	0	0	1	4	5933.55	0.000652666
 Mobile Home	Heat Pump	Non-Ducted Heating	1960s	0	0	0	1	4	5933.55	0
 Mobile Home	None	Non-Ducted Heating	1960s	0	0	0	1	10	20442.7	0.000595093
@@ -133,29 +67,10 @@
 Mobile Home	Heat Pump	Ducted Heating	1970s	0	0	0	1	45	135946	0
 Mobile Home	None	Ducted Heating	1970s	0	0	0	1	52	140021	0.001209
 Mobile Home	Room AC	Ducted Heating	1970s	0	0	0	1	52	140021	0.00136286
->>>>>>> ee49ad68
 Mobile Home	Central AC	Non-Ducted Heat Pump	1970s	0	0	0	1	11	24795.1	
 Mobile Home	Heat Pump	Non-Ducted Heat Pump	1970s	0	0	0	1	11	24795.1	
 Mobile Home	None	Non-Ducted Heat Pump	1970s	0	0	0	1	39	74524.9	
 Mobile Home	Room AC	Non-Ducted Heat Pump	1970s	0	0	0	1	39	74524.9	
-<<<<<<< HEAD
-Mobile Home	Central AC	Non-Ducted Heating	1970s	0	0	0	1	11	24795.1	0.000840516
-Mobile Home	Heat Pump	Non-Ducted Heating	1970s	0	0	0	1	11	24795.1	0
-Mobile Home	None	Non-Ducted Heating	1970s	0	0	0	1	39	74524.9	0.000766474
-Mobile Home	Room AC	Non-Ducted Heating	1970s	0	0	0	1	39	74524.9	0.00126496
-Mobile Home	Central AC	None	1970s	0	0	0	1	11	25546.4	2.19045e-05
-Mobile Home	Heat Pump	None	1970s	0	0	0	1	11	25546.4	0
-Mobile Home	None	None	1970s	0	0	0	1	39	76783.2	2.09093e-05
-Mobile Home	Room AC	None	1970s	0	0	0	1	39	76783.2	3.63646e-05
-Mobile Home	Central AC	Ducted Heat Pump	1980s	0	0	0	1	57	190550	0
-Mobile Home	Heat Pump	Ducted Heat Pump	1980s	0	0	0	1	57	190550	0.00102654
-Mobile Home	None	Ducted Heat Pump	1980s	0	0	0	1	36	123754	0
-Mobile Home	Room AC	Ducted Heat Pump	1980s	0	0	0	1	36	123754	0
-Mobile Home	Central AC	Ducted Heating	1980s	0	0	0	1	57	190550	0.00261855
-Mobile Home	Heat Pump	Ducted Heating	1980s	0	0	0	1	57	190550	0
-Mobile Home	None	Ducted Heating	1980s	0	0	0	1	36	123754	0.00108086
-Mobile Home	Room AC	Ducted Heating	1980s	0	0	0	1	36	123754	0.00121821
-=======
 Mobile Home	Central AC	Non-Ducted Heating	1970s	0	0	0	1	11	24795.1	0.000840534
 Mobile Home	Heat Pump	Non-Ducted Heating	1970s	0	0	0	1	11	24795.1	0
 Mobile Home	None	Non-Ducted Heating	1970s	0	0	0	1	39	74524.9	0.000766388
@@ -172,29 +87,10 @@
 Mobile Home	Heat Pump	Ducted Heating	1980s	0	0	0	1	57	190550	0
 Mobile Home	None	Ducted Heating	1980s	0	0	0	1	36	123754	0.00108046
 Mobile Home	Room AC	Ducted Heating	1980s	0	0	0	1	36	123754	0.00121797
->>>>>>> ee49ad68
 Mobile Home	Central AC	Non-Ducted Heat Pump	1980s	0	0	0	1	7	15916.3	
 Mobile Home	Heat Pump	Non-Ducted Heat Pump	1980s	0	0	0	1	7	15916.3	
 Mobile Home	None	Non-Ducted Heat Pump	1980s	0	0	0	1	28	64330.8	
 Mobile Home	Room AC	Non-Ducted Heat Pump	1980s	0	0	0	1	28	64330.8	
-<<<<<<< HEAD
-Mobile Home	Central AC	Non-Ducted Heating	1980s	0	0	0	1	7	15916.3	0.000626633
-Mobile Home	Heat Pump	Non-Ducted Heating	1980s	0	0	0	1	7	15916.3	0
-Mobile Home	None	Non-Ducted Heating	1980s	0	0	0	1	28	64330.8	0.000571432
-Mobile Home	Room AC	Non-Ducted Heating	1980s	0	0	0	1	28	64330.8	0.000943069
-Mobile Home	Central AC	None	1980s	0	0	0	1	7	16398.6	1.7391e-05
-Mobile Home	Heat Pump	None	1980s	0	0	0	1	7	16398.6	0
-Mobile Home	None	None	1980s	0	0	0	1	28	66280.2	1.66009e-05
-Mobile Home	Room AC	None	1980s	0	0	0	1	28	66280.2	2.88715e-05
-Mobile Home	Central AC	Ducted Heat Pump	1990s	0	0	0	1	88	303033	0
-Mobile Home	Heat Pump	Ducted Heat Pump	1990s	0	0	0	1	88	303033	0.00110806
-Mobile Home	None	Ducted Heat Pump	1990s	0	0	0	1	25	92348.8	0
-Mobile Home	Room AC	Ducted Heat Pump	1990s	0	0	0	1	25	92348.8	0
-Mobile Home	Central AC	Ducted Heating	1990s	0	0	0	1	88	303033	0.00310762
-Mobile Home	Heat Pump	Ducted Heating	1990s	0	0	0	1	88	303033	0
-Mobile Home	None	Ducted Heating	1990s	0	0	0	1	25	92348.8	0.00128274
-Mobile Home	Room AC	Ducted Heating	1990s	0	0	0	1	25	92348.8	0.00144574
-=======
 Mobile Home	Central AC	Non-Ducted Heating	1980s	0	0	0	1	7	15916.3	0.000626492
 Mobile Home	Heat Pump	Non-Ducted Heating	1980s	0	0	0	1	7	15916.3	0
 Mobile Home	None	Non-Ducted Heating	1980s	0	0	0	1	28	64330.8	0.000571228
@@ -211,29 +107,10 @@
 Mobile Home	Heat Pump	Ducted Heating	1990s	0	0	0	1	88	303033	0
 Mobile Home	None	Ducted Heating	1990s	0	0	0	1	25	92348.8	0.00128224
 Mobile Home	Room AC	Ducted Heating	1990s	0	0	0	1	25	92348.8	0.00144542
->>>>>>> ee49ad68
 Mobile Home	Central AC	Non-Ducted Heat Pump	1990s	0	0	0	1	8	15542.3	
 Mobile Home	Heat Pump	Non-Ducted Heat Pump	1990s	0	0	0	1	8	15542.3	
 Mobile Home	None	Non-Ducted Heat Pump	1990s	0	0	0	1	20	45586.8	
 Mobile Home	Room AC	Non-Ducted Heat Pump	1990s	0	0	0	1	20	45586.8	
-<<<<<<< HEAD
-Mobile Home	Central AC	Non-Ducted Heating	1990s	0	0	0	1	8	15542.3	0.000455175
-Mobile Home	Heat Pump	Non-Ducted Heating	1990s	0	0	0	1	8	15542.3	0
-Mobile Home	None	Non-Ducted Heating	1990s	0	0	0	1	20	45586.8	0.000415078
-Mobile Home	Room AC	Non-Ducted Heating	1990s	0	0	0	1	20	45586.8	0.000685028
-Mobile Home	Central AC	None	1990s	0	0	0	1	8	16013.3	1.55207e-05
-Mobile Home	Heat Pump	None	1990s	0	0	0	1	8	16013.3	0
-Mobile Home	None	None	1990s	0	0	0	1	20	46968.3	1.48155e-05
-Mobile Home	Room AC	None	1990s	0	0	0	1	20	46968.3	2.57666e-05
-Mobile Home	Central AC	Ducted Heat Pump	2000s	0	0	0	1	49	83661.5	0
-Mobile Home	Heat Pump	Ducted Heat Pump	2000s	0	0	0	1	49	83661.5	0.00175716
-Mobile Home	None	Ducted Heat Pump	2000s	0	0	0	1	8	15774.8	0
-Mobile Home	Room AC	Ducted Heat Pump	2000s	0	0	0	1	8	15774.8	0
-Mobile Home	Central AC	Ducted Heating	2000s	0	0	0	1	49	83661.5	0.00323005
-Mobile Home	Heat Pump	Ducted Heating	2000s	0	0	0	1	49	83661.5	0
-Mobile Home	None	Ducted Heating	2000s	0	0	0	1	8	15774.8	0.00133327
-Mobile Home	Room AC	Ducted Heating	2000s	0	0	0	1	8	15774.8	0.00150269
-=======
 Mobile Home	Central AC	Non-Ducted Heating	1990s	0	0	0	1	8	15542.3	0.00045503
 Mobile Home	Heat Pump	Non-Ducted Heating	1990s	0	0	0	1	8	15542.3	0
 Mobile Home	None	Non-Ducted Heating	1990s	0	0	0	1	20	45586.8	0.000414891
@@ -250,29 +127,10 @@
 Mobile Home	Heat Pump	Ducted Heating	2000s	0	0	0	1	49	83661.5	0
 Mobile Home	None	Ducted Heating	2000s	0	0	0	1	8	15774.8	0.00133264
 Mobile Home	Room AC	Ducted Heating	2000s	0	0	0	1	8	15774.8	0.00150223
->>>>>>> ee49ad68
 Mobile Home	Central AC	Non-Ducted Heat Pump	2000s	0	0	0	1	5	5057.72	
 Mobile Home	Heat Pump	Non-Ducted Heat Pump	2000s	0	0	0	1	5	5057.72	
 Mobile Home	None	Non-Ducted Heat Pump	2000s	0	0	0	1	5	4920.49	
 Mobile Home	Room AC	Non-Ducted Heat Pump	2000s	0	0	0	1	5	4920.49	
-<<<<<<< HEAD
-Mobile Home	Central AC	Non-Ducted Heating	2000s	0	0	0	1	5	5057.72	0.000246982
-Mobile Home	Heat Pump	Non-Ducted Heating	2000s	0	0	0	1	5	5057.72	0
-Mobile Home	None	Non-Ducted Heating	2000s	0	0	0	1	5	4920.49	0.000225225
-Mobile Home	Room AC	Non-Ducted Heating	2000s	0	0	0	1	5	4920.49	0.000371701
-Mobile Home	Central AC	None	2000s	0	0	0	1	5	5210.99	1.48792e-05
-Mobile Home	Heat Pump	None	2000s	0	0	0	1	5	5210.99	0
-Mobile Home	None	None	2000s	0	0	0	1	5	5069.59	1.42031e-05
-Mobile Home	Room AC	None	2000s	0	0	0	1	5	5069.59	2.47015e-05
-Mobile Home	Central AC	Ducted Heat Pump	2010s	0	0	0	1	49	83661.5	0
-Mobile Home	Heat Pump	Ducted Heat Pump	2010s	0	0	0	1	49	83661.5	0.000426882
-Mobile Home	None	Ducted Heat Pump	2010s	0	0	0	1	8	15774.8	0
-Mobile Home	Room AC	Ducted Heat Pump	2010s	0	0	0	1	8	15774.8	0
-Mobile Home	Central AC	Ducted Heating	2010s	0	0	0	1	49	83661.5	0.000719019
-Mobile Home	Heat Pump	Ducted Heating	2010s	0	0	0	1	49	83661.5	0
-Mobile Home	None	Ducted Heating	2010s	0	0	0	1	8	15774.8	0.000296791
-Mobile Home	Room AC	Ducted Heating	2010s	0	0	0	1	8	15774.8	0.000334504
-=======
 Mobile Home	Central AC	Non-Ducted Heating	2000s	0	0	0	1	5	5057.72	0.000246938
 Mobile Home	Heat Pump	Non-Ducted Heating	2000s	0	0	0	1	5	5057.72	0
 Mobile Home	None	Non-Ducted Heating	2000s	0	0	0	1	5	4920.49	0.000225155
@@ -289,29 +147,10 @@
 Mobile Home	Heat Pump	Ducted Heating	2010s	0	0	0	1	49	83661.5	0
 Mobile Home	None	Ducted Heating	2010s	0	0	0	1	8	15774.8	0.000296668
 Mobile Home	Room AC	Ducted Heating	2010s	0	0	0	1	8	15774.8	0.000334423
->>>>>>> ee49ad68
 Mobile Home	Central AC	Non-Ducted Heat Pump	2010s	0	0	0	1	5	5057.72	
 Mobile Home	Heat Pump	Non-Ducted Heat Pump	2010s	0	0	0	1	5	5057.72	
 Mobile Home	None	Non-Ducted Heat Pump	2010s	0	0	0	1	5	4920.49	
 Mobile Home	Room AC	Non-Ducted Heat Pump	2010s	0	0	0	1	5	4920.49	
-<<<<<<< HEAD
-Mobile Home	Central AC	Non-Ducted Heating	2010s	0	0	0	1	5	5057.72	5.59614e-05
-Mobile Home	Heat Pump	Non-Ducted Heating	2010s	0	0	0	1	5	5057.72	0
-Mobile Home	None	Non-Ducted Heating	2010s	0	0	0	1	5	4920.49	5.10317e-05
-Mobile Home	Room AC	Non-Ducted Heating	2010s	0	0	0	1	5	4920.49	8.42206e-05
-Mobile Home	Central AC	None	2010s	0	0	0	1	5	5210.99	3.78388e-06
-Mobile Home	Heat Pump	None	2010s	0	0	0	1	5	5210.99	0
-Mobile Home	None	None	2010s	0	0	0	1	5	5069.59	3.61196e-06
-Mobile Home	Room AC	None	2010s	0	0	0	1	5	5069.59	6.28177e-06
-Mobile Home	Central AC	Ducted Heat Pump	<1940	0	0	0	1	2	3456.53	0
-Mobile Home	Heat Pump	Ducted Heat Pump	<1940	0	0	0	1	2	3456.53	0.000293288
-Mobile Home	None	Ducted Heat Pump	<1940	0	0	0	1	0	0	0
-Mobile Home	Room AC	Ducted Heat Pump	<1940	0	0	0	1	0	0	0
-Mobile Home	Central AC	Ducted Heating	<1940	0	0	0	1	2	3456.53	0.00183775
-Mobile Home	Heat Pump	Ducted Heating	<1940	0	0	0	1	2	3456.53	0
-Mobile Home	None	Ducted Heating	<1940	0	0	0	1	0	0	0.00075857
-Mobile Home	Room AC	Ducted Heating	<1940	0	0	0	1	0	0	0.000854962
-=======
 Mobile Home	Central AC	Non-Ducted Heating	2010s	0	0	0	1	5	5057.72	5.59556e-05
 Mobile Home	Heat Pump	Non-Ducted Heating	2010s	0	0	0	1	5	5057.72	0
 Mobile Home	None	Non-Ducted Heating	2010s	0	0	0	1	5	4920.49	5.10196e-05
@@ -328,29 +167,10 @@
 Mobile Home	Heat Pump	Ducted Heating	<1940	0	0	0	1	2	3456.53	0
 Mobile Home	None	Ducted Heating	<1940	0	0	0	1	0	0	0.00075807
 Mobile Home	Room AC	Ducted Heating	<1940	0	0	0	1	0	0	0.000854544
->>>>>>> ee49ad68
 Mobile Home	Central AC	Non-Ducted Heat Pump	<1940	0	0	0	1	0	0	
 Mobile Home	Heat Pump	Non-Ducted Heat Pump	<1940	0	0	0	1	0	0	
 Mobile Home	None	Non-Ducted Heat Pump	<1940	0	0	0	1	0	0	
 Mobile Home	Room AC	Non-Ducted Heat Pump	<1940	0	0	0	1	0	0	
-<<<<<<< HEAD
-Mobile Home	Central AC	Non-Ducted Heating	<1940	0	0	0	1	0	0	0.00109689
-Mobile Home	Heat Pump	Non-Ducted Heating	<1940	0	0	0	1	0	0	0
-Mobile Home	None	Non-Ducted Heating	<1940	0	0	0	1	0	0	0.00100026
-Mobile Home	Room AC	Non-Ducted Heating	<1940	0	0	0	1	0	0	0.00165079
-Mobile Home	Central AC	None	<1940	0	0	0	1	0	0	3.6248e-05
-Mobile Home	Heat Pump	None	<1940	0	0	0	1	0	0	0
-Mobile Home	None	None	<1940	0	0	0	1	0	0	3.46012e-05
-Mobile Home	Room AC	None	<1940	0	0	0	1	0	0	6.01769e-05
-Multi-Family with 2 - 4 Units	Central AC	Ducted Heat Pump	1940s	0	0.120156	0.060698	0.819145	10	24197.6	0
-Multi-Family with 2 - 4 Units	Heat Pump	Ducted Heat Pump	1940s	0	0.120156	0.060698	0.819145	10	24197.6	0.000274912
-Multi-Family with 2 - 4 Units	None	Ducted Heat Pump	1940s	0	0	0.398057	0.601943	15	40912.7	0
-Multi-Family with 2 - 4 Units	Room AC	Ducted Heat Pump	1940s	0	0	0.398057	0.601943	15	40912.7	0
-Multi-Family with 2 - 4 Units	Central AC	Ducted Heating	1940s	0	0.120156	0.060698	0.819145	10	24197.6	0.00140117
-Multi-Family with 2 - 4 Units	Heat Pump	Ducted Heating	1940s	0	0.120156	0.060698	0.819145	10	24197.6	0
-Multi-Family with 2 - 4 Units	None	Ducted Heating	1940s	0	0	0.398057	0.601943	15	40912.7	0.000328235
-Multi-Family with 2 - 4 Units	Room AC	Ducted Heating	1940s	0	0	0.398057	0.601943	15	40912.7	0.000238193
-=======
 Mobile Home	Central AC	Non-Ducted Heating	<1940	0	0	0	1	0	0	0.00109649
 Mobile Home	Heat Pump	Non-Ducted Heating	<1940	0	0	0	1	0	0	0
 Mobile Home	None	Non-Ducted Heating	<1940	0	0	0	1	0	0	0.000999762
@@ -367,29 +187,10 @@
 Multi-Family with 2 - 4 Units	Heat Pump	Ducted Heating	1940s	0	0.120156	0.060698	0.819145	10	24197.6	0
 Multi-Family with 2 - 4 Units	None	Ducted Heating	1940s	0	0	0.398057	0.601943	15	40912.7	0.000328136
 Multi-Family with 2 - 4 Units	Room AC	Ducted Heating	1940s	0	0	0.398057	0.601943	15	40912.7	0.000238163
->>>>>>> ee49ad68
 Multi-Family with 2 - 4 Units	Central AC	Non-Ducted Heat Pump	1940s	0	0	0	1	1	1009.51	
 Multi-Family with 2 - 4 Units	Heat Pump	Non-Ducted Heat Pump	1940s	0	0	0	1	1	1009.51	
 Multi-Family with 2 - 4 Units	None	Non-Ducted Heat Pump	1940s	0	0	0.565813	0.434187	36	54179.5	
 Multi-Family with 2 - 4 Units	Room AC	Non-Ducted Heat Pump	1940s	0	0	0.565813	0.434187	36	54179.5	
-<<<<<<< HEAD
-Multi-Family with 2 - 4 Units	Central AC	Non-Ducted Heating	1940s	0	0	0	1	1	1009.51	0.000303503
-Multi-Family with 2 - 4 Units	Heat Pump	Non-Ducted Heating	1940s	0	0	0	1	1	1009.51	0
-Multi-Family with 2 - 4 Units	None	Non-Ducted Heating	1940s	0	0	0.565813	0.434187	36	54179.5	0.000471516
-Multi-Family with 2 - 4 Units	Room AC	Non-Ducted Heating	1940s	0	0	0.565813	0.434187	36	54179.5	0.000902677
-Multi-Family with 2 - 4 Units	Central AC	None	1940s	0	0	0	1	1	1040.1	1.25748e-05
-Multi-Family with 2 - 4 Units	Heat Pump	None	1940s	0	0	0	1	1	1040.1	0
-Multi-Family with 2 - 4 Units	None	None	1940s	0	0	0	1	36	55821.3	1.52422e-05
-Multi-Family with 2 - 4 Units	Room AC	None	1940s	0	0	0	1	36	55821.3	3.01165e-05
-Multi-Family with 2 - 4 Units	Central AC	Ducted Heat Pump	1950s	0.036594	0.122332	0.062086	0.778988	18	43345.6	0
-Multi-Family with 2 - 4 Units	Heat Pump	Ducted Heat Pump	1950s	0.036594	0.122332	0.062086	0.778988	18	43345.6	0.000454072
-Multi-Family with 2 - 4 Units	None	Ducted Heat Pump	1950s	0	0	0.283268	0.716732	27	80689.5	0
-Multi-Family with 2 - 4 Units	Room AC	Ducted Heat Pump	1950s	0	0	0.283268	0.716732	27	80689.5	0
-Multi-Family with 2 - 4 Units	Central AC	Ducted Heating	1950s	0.036594	0.122332	0.062086	0.778988	18	43345.6	0.00337623
-Multi-Family with 2 - 4 Units	Heat Pump	Ducted Heating	1950s	0.036594	0.122332	0.062086	0.778988	18	43345.6	0
-Multi-Family with 2 - 4 Units	None	Ducted Heating	1950s	0	0	0.283268	0.716732	27	80689.5	0.000790909
-Multi-Family with 2 - 4 Units	Room AC	Ducted Heating	1950s	0	0	0.283268	0.716732	27	80689.5	0.000573944
-=======
 Multi-Family with 2 - 4 Units	Central AC	Non-Ducted Heating	1940s	0	0	0	1	1	1009.51	0.00030356
 Multi-Family with 2 - 4 Units	Heat Pump	Non-Ducted Heating	1940s	0	0	0	1	1	1009.51	0
 Multi-Family with 2 - 4 Units	None	Non-Ducted Heating	1940s	0	0	0.565813	0.434187	36	54179.5	0.000471622
@@ -406,29 +207,10 @@
 Multi-Family with 2 - 4 Units	Heat Pump	Ducted Heating	1950s	0.036594	0.122332	0.062086	0.778988	18	43345.6	0
 Multi-Family with 2 - 4 Units	None	Ducted Heating	1950s	0	0	0.283268	0.716732	27	80689.5	0.000790679
 Multi-Family with 2 - 4 Units	Room AC	Ducted Heating	1950s	0	0	0.283268	0.716732	27	80689.5	0.00057388
->>>>>>> ee49ad68
 Multi-Family with 2 - 4 Units	Central AC	Non-Ducted Heat Pump	1950s	0	0	0	1	1	2382.39	
 Multi-Family with 2 - 4 Units	Heat Pump	Non-Ducted Heat Pump	1950s	0	0	0	1	1	2382.39	
 Multi-Family with 2 - 4 Units	None	Non-Ducted Heat Pump	1950s	0	0	0.339474	0.660526	66	109367	
 Multi-Family with 2 - 4 Units	Room AC	Non-Ducted Heat Pump	1950s	0	0	0.339474	0.660526	66	109367	
-<<<<<<< HEAD
-Multi-Family with 2 - 4 Units	Central AC	Non-Ducted Heating	1950s	0	0	0	1	1	2382.39	0.000559016
-Multi-Family with 2 - 4 Units	Heat Pump	Non-Ducted Heating	1950s	0	0	0	1	1	2382.39	0
-Multi-Family with 2 - 4 Units	None	Non-Ducted Heating	1950s	0	0	0.339474	0.660526	66	109367	0.000868475
-Multi-Family with 2 - 4 Units	Room AC	Non-Ducted Heating	1950s	0	0	0.339474	0.660526	66	109367	0.00166262
-Multi-Family with 2 - 4 Units	Central AC	None	1950s	0	0	0	1	1	2454.59	2.22942e-05
-Multi-Family with 2 - 4 Units	Heat Pump	None	1950s	0	0	0	1	1	2454.59	0
-Multi-Family with 2 - 4 Units	None	None	1950s	0	0	0	1	66	112681	2.70234e-05
-Multi-Family with 2 - 4 Units	Room AC	None	1950s	0	0	0	1	66	112681	5.33943e-05
-Multi-Family with 2 - 4 Units	Central AC	Ducted Heat Pump	1960s	0.025471	0	0	0.974529	31	70290.4	0
-Multi-Family with 2 - 4 Units	Heat Pump	Ducted Heat Pump	1960s	0.025471	0	0	0.974529	31	70290.4	0.000561042
-Multi-Family with 2 - 4 Units	None	Ducted Heat Pump	1960s	0	0	0.158096	0.841904	17	56237	0
-Multi-Family with 2 - 4 Units	Room AC	Ducted Heat Pump	1960s	0	0	0.158096	0.841904	17	56237	0
-Multi-Family with 2 - 4 Units	Central AC	Ducted Heating	1960s	0.025471	0	0	0.974529	31	70290.4	0.00351031
-Multi-Family with 2 - 4 Units	Heat Pump	Ducted Heating	1960s	0.025471	0	0	0.974529	31	70290.4	0
-Multi-Family with 2 - 4 Units	None	Ducted Heating	1960s	0	0	0.158096	0.841904	17	56237	0.00082232
-Multi-Family with 2 - 4 Units	Room AC	Ducted Heating	1960s	0	0	0.158096	0.841904	17	56237	0.000596739
-=======
 Multi-Family with 2 - 4 Units	Central AC	Non-Ducted Heating	1950s	0	0	0	1	1	2382.39	0.000559048
 Multi-Family with 2 - 4 Units	Heat Pump	Non-Ducted Heating	1950s	0	0	0	1	1	2382.39	0
 Multi-Family with 2 - 4 Units	None	Non-Ducted Heating	1950s	0	0	0.339474	0.660526	66	109367	0.000868556
@@ -445,29 +227,10 @@
 Multi-Family with 2 - 4 Units	Heat Pump	Ducted Heating	1960s	0.025471	0	0	0.974529	31	70290.4	0
 Multi-Family with 2 - 4 Units	None	Ducted Heating	1960s	0	0	0.158096	0.841904	17	56237	0.000822084
 Multi-Family with 2 - 4 Units	Room AC	Ducted Heating	1960s	0	0	0.158096	0.841904	17	56237	0.000596674
->>>>>>> ee49ad68
 Multi-Family with 2 - 4 Units	Central AC	Non-Ducted Heat Pump	1960s	0	0	0	1	2	2148.92	
 Multi-Family with 2 - 4 Units	Heat Pump	Non-Ducted Heat Pump	1960s	0	0	0	1	2	2148.92	
 Multi-Family with 2 - 4 Units	None	Non-Ducted Heat Pump	1960s	0	0	0.460639	0.539361	59	104799	
 Multi-Family with 2 - 4 Units	Room AC	Non-Ducted Heat Pump	1960s	0	0	0.460639	0.539361	59	104799	
-<<<<<<< HEAD
-Multi-Family with 2 - 4 Units	Central AC	Non-Ducted Heating	1960s	0	0	0	1	2	2148.92	0.000526053
-Multi-Family with 2 - 4 Units	Heat Pump	Non-Ducted Heating	1960s	0	0	0	1	2	2148.92	0
-Multi-Family with 2 - 4 Units	None	Non-Ducted Heating	1960s	0	0	0.460639	0.539361	59	104799	0.000817264
-Multi-Family with 2 - 4 Units	Room AC	Non-Ducted Heating	1960s	0	0	0.460639	0.539361	59	104799	0.00156458
-Multi-Family with 2 - 4 Units	Central AC	None	1960s	0	0	0	1	2	2214.04	1.93745e-05
-Multi-Family with 2 - 4 Units	Heat Pump	None	1960s	0	0	0	1	2	2214.04	0
-Multi-Family with 2 - 4 Units	None	None	1960s	0	0	0	1	59	107974	2.34844e-05
-Multi-Family with 2 - 4 Units	Room AC	None	1960s	0	0	0	1	59	107974	4.64018e-05
-Multi-Family with 2 - 4 Units	Central AC	Ducted Heat Pump	1970s	0.019679	0.04924	0.0355	0.89558	77	173957	0
-Multi-Family with 2 - 4 Units	Heat Pump	Ducted Heat Pump	1970s	0.019679	0.04924	0.0355	0.89558	77	173957	0.00109593
-Multi-Family with 2 - 4 Units	None	Ducted Heat Pump	1970s	0	0	0.197398	0.802602	24	54975.1	0
-Multi-Family with 2 - 4 Units	Room AC	Ducted Heat Pump	1970s	0	0	0.197398	0.802602	24	54975.1	0
-Multi-Family with 2 - 4 Units	Central AC	Ducted Heating	1970s	0.019679	0.04924	0.0355	0.89558	77	173957	0.00511014
-Multi-Family with 2 - 4 Units	Heat Pump	Ducted Heating	1970s	0.019679	0.04924	0.0355	0.89558	77	173957	0
-Multi-Family with 2 - 4 Units	None	Ducted Heating	1970s	0	0	0.197398	0.802602	24	54975.1	0.00119709
-Multi-Family with 2 - 4 Units	Room AC	Ducted Heating	1970s	0	0	0.197398	0.802602	24	54975.1	0.000868703
-=======
 Multi-Family with 2 - 4 Units	Central AC	Non-Ducted Heating	1960s	0	0	0	1	2	2148.92	0.000526096
 Multi-Family with 2 - 4 Units	Heat Pump	Non-Ducted Heating	1960s	0	0	0	1	2	2148.92	0
 Multi-Family with 2 - 4 Units	None	Non-Ducted Heating	1960s	0	0	0.460639	0.539361	59	104799	0.000817361
@@ -484,29 +247,10 @@
 Multi-Family with 2 - 4 Units	Heat Pump	Ducted Heating	1970s	0.019679	0.04924	0.0355	0.89558	77	173957	0
 Multi-Family with 2 - 4 Units	None	Ducted Heating	1970s	0	0	0.197398	0.802602	24	54975.1	0.00119675
 Multi-Family with 2 - 4 Units	Room AC	Ducted Heating	1970s	0	0	0.197398	0.802602	24	54975.1	0.000868612
->>>>>>> ee49ad68
 Multi-Family with 2 - 4 Units	Central AC	Non-Ducted Heat Pump	1970s	0	0	0	1	5	9184.96	
 Multi-Family with 2 - 4 Units	Heat Pump	Non-Ducted Heat Pump	1970s	0	0	0	1	5	9184.96	
 Multi-Family with 2 - 4 Units	None	Non-Ducted Heat Pump	1970s	0	0	0.311289	0.688711	65	92305.7	
 Multi-Family with 2 - 4 Units	Room AC	Non-Ducted Heat Pump	1970s	0	0	0.311289	0.688711	65	92305.7	
-<<<<<<< HEAD
-Multi-Family with 2 - 4 Units	Central AC	Non-Ducted Heating	1970s	0	0	0	1	5	9184.96	0.000677497
-Multi-Family with 2 - 4 Units	Heat Pump	Non-Ducted Heating	1970s	0	0	0	1	5	9184.96	0
-Multi-Family with 2 - 4 Units	None	Non-Ducted Heating	1970s	0	0	0.311289	0.688711	65	92305.7	0.00105255
-Multi-Family with 2 - 4 Units	Room AC	Non-Ducted Heating	1970s	0	0	0.311289	0.688711	65	92305.7	0.00201501
-Multi-Family with 2 - 4 Units	Central AC	None	1970s	0	0	0	1	5	9463.3	2.24109e-05
-Multi-Family with 2 - 4 Units	Heat Pump	None	1970s	0	0	0	1	5	9463.3	0
-Multi-Family with 2 - 4 Units	None	None	1970s	0	0	0	1	65	95102.9	2.71648e-05
-Multi-Family with 2 - 4 Units	Room AC	None	1970s	0	0	0	1	65	95102.9	5.36738e-05
-Multi-Family with 2 - 4 Units	Central AC	Ducted Heat Pump	1980s	0	0.021988	0.062822	0.91519	57	130514	0
-Multi-Family with 2 - 4 Units	Heat Pump	Ducted Heat Pump	1980s	0	0.021988	0.062822	0.91519	57	130514	0.00133861
-Multi-Family with 2 - 4 Units	None	Ducted Heat Pump	1980s	0	0	0.157964	0.842036	19	52973.7	0
-Multi-Family with 2 - 4 Units	Room AC	Ducted Heat Pump	1980s	0	0	0.157964	0.842036	19	52973.7	0
-Multi-Family with 2 - 4 Units	Central AC	Ducted Heating	1980s	0	0.021988	0.062822	0.91519	57	130514	0.00456656
-Multi-Family with 2 - 4 Units	Heat Pump	Ducted Heating	1980s	0	0.021988	0.062822	0.91519	57	130514	0
-Multi-Family with 2 - 4 Units	None	Ducted Heating	1980s	0	0	0.157964	0.842036	19	52973.7	0.00106976
-Multi-Family with 2 - 4 Units	Room AC	Ducted Heating	1980s	0	0	0.157964	0.842036	19	52973.7	0.000776297
-=======
 Multi-Family with 2 - 4 Units	Central AC	Non-Ducted Heating	1970s	0	0	0	1	5	9184.96	0.000677531
 Multi-Family with 2 - 4 Units	Heat Pump	Non-Ducted Heating	1970s	0	0	0	1	5	9184.96	0
 Multi-Family with 2 - 4 Units	None	Non-Ducted Heating	1970s	0	0	0.311289	0.688711	65	92305.7	0.00105264
@@ -523,29 +267,10 @@
 Multi-Family with 2 - 4 Units	Heat Pump	Ducted Heating	1980s	0	0.021988	0.062822	0.91519	57	130514	0
 Multi-Family with 2 - 4 Units	None	Ducted Heating	1980s	0	0	0.157964	0.842036	19	52973.7	0.00106952
 Multi-Family with 2 - 4 Units	Room AC	Ducted Heating	1980s	0	0	0.157964	0.842036	19	52973.7	0.000776267
->>>>>>> ee49ad68
 Multi-Family with 2 - 4 Units	Central AC	Non-Ducted Heat Pump	1980s	0	0.20595	0	0.79405	9	11529.2	
 Multi-Family with 2 - 4 Units	Heat Pump	Non-Ducted Heat Pump	1980s	0	0.20595	0	0.79405	9	11529.2	
 Multi-Family with 2 - 4 Units	None	Non-Ducted Heat Pump	1980s	0	0	0.105345	0.894655	31	46538.7	
 Multi-Family with 2 - 4 Units	Room AC	Non-Ducted Heat Pump	1980s	0	0	0.105345	0.894655	31	46538.7	
-<<<<<<< HEAD
-Multi-Family with 2 - 4 Units	Central AC	Non-Ducted Heating	1980s	0	0.20595	0	0.79405	9	11529.2	0.000505097
-Multi-Family with 2 - 4 Units	Heat Pump	Non-Ducted Heating	1980s	0	0.20595	0	0.79405	9	11529.2	0
-Multi-Family with 2 - 4 Units	None	Non-Ducted Heating	1980s	0	0	0.105345	0.894655	31	46538.7	0.000784708
-Multi-Family with 2 - 4 Units	Room AC	Non-Ducted Heating	1980s	0	0	0.105345	0.894655	31	46538.7	0.00150225
-Multi-Family with 2 - 4 Units	Central AC	None	1980s	0	0	0	1	9	11878.6	1.7793e-05
-Multi-Family with 2 - 4 Units	Heat Pump	None	1980s	0	0	0	1	9	11878.6	0
-Multi-Family with 2 - 4 Units	None	None	1980s	0	0	0	1	31	47949	2.15674e-05
-Multi-Family with 2 - 4 Units	Room AC	None	1980s	0	0	0	1	31	47949	4.2614e-05
-Multi-Family with 2 - 4 Units	Central AC	Ducted Heat Pump	1990s	0.051025	0	0.040759	0.908216	45	100530	0
-Multi-Family with 2 - 4 Units	Heat Pump	Ducted Heat Pump	1990s	0.051025	0	0.040759	0.908216	45	100530	0.00144492
-Multi-Family with 2 - 4 Units	None	Ducted Heat Pump	1990s	0	0	0	1	10	21336.7	0
-Multi-Family with 2 - 4 Units	Room AC	Ducted Heat Pump	1990s	0	0	0	1	10	21336.7	0
-Multi-Family with 2 - 4 Units	Central AC	Ducted Heating	1990s	0.051025	0	0.040759	0.908216	45	100530	0.00541947
-Multi-Family with 2 - 4 Units	Heat Pump	Ducted Heating	1990s	0.051025	0	0.040759	0.908216	45	100530	0
-Multi-Family with 2 - 4 Units	None	Ducted Heating	1990s	0	0	0	1	10	21336.7	0.00126956
-Multi-Family with 2 - 4 Units	Room AC	Ducted Heating	1990s	0	0	0	1	10	21336.7	0.000921288
-=======
 Multi-Family with 2 - 4 Units	Central AC	Non-Ducted Heating	1980s	0	0.20595	0	0.79405	9	11529.2	0.000504998
 Multi-Family with 2 - 4 Units	Heat Pump	Non-Ducted Heating	1980s	0	0.20595	0	0.79405	9	11529.2	0
 Multi-Family with 2 - 4 Units	None	Non-Ducted Heating	1980s	0	0	0.105345	0.894655	31	46538.7	0.000784583
@@ -562,29 +287,10 @@
 Multi-Family with 2 - 4 Units	Heat Pump	Ducted Heating	1990s	0.051025	0	0.040759	0.908216	45	100530	0
 Multi-Family with 2 - 4 Units	None	Ducted Heating	1990s	0	0	0	1	10	21336.7	0.00126925
 Multi-Family with 2 - 4 Units	Room AC	Ducted Heating	1990s	0	0	0	1	10	21336.7	0.000921232
->>>>>>> ee49ad68
 Multi-Family with 2 - 4 Units	Central AC	Non-Ducted Heat Pump	1990s	0	0	0	1	7	14239.5	
 Multi-Family with 2 - 4 Units	Heat Pump	Non-Ducted Heat Pump	1990s	0	0	0	1	7	14239.5	
 Multi-Family with 2 - 4 Units	None	Non-Ducted Heat Pump	1990s	0	0	0.332517	0.667483	17	32284.4	
 Multi-Family with 2 - 4 Units	Room AC	Non-Ducted Heat Pump	1990s	0	0	0.332517	0.667483	17	32284.4	
-<<<<<<< HEAD
-Multi-Family with 2 - 4 Units	Central AC	Non-Ducted Heating	1990s	0	0	0	1	7	14239.5	0.000366893
-Multi-Family with 2 - 4 Units	Heat Pump	Non-Ducted Heating	1990s	0	0	0	1	7	14239.5	0
-Multi-Family with 2 - 4 Units	None	Non-Ducted Heating	1990s	0	0	0.332517	0.667483	17	32284.4	0.000569998
-Multi-Family with 2 - 4 Units	Room AC	Non-Ducted Heating	1990s	0	0	0.332517	0.667483	17	32284.4	0.00109121
-Multi-Family with 2 - 4 Units	Central AC	None	1990s	0	0	0	1	7	14671	1.58795e-05
-Multi-Family with 2 - 4 Units	Heat Pump	None	1990s	0	0	0	1	7	14671	0
-Multi-Family with 2 - 4 Units	None	None	1990s	0	0	0	1	17	33262.7	1.92479e-05
-Multi-Family with 2 - 4 Units	Room AC	None	1990s	0	0	0	1	17	33262.7	3.80312e-05
-Multi-Family with 2 - 4 Units	Central AC	Ducted Heat Pump	2000s	0	0	0	1	28	29191	0
-Multi-Family with 2 - 4 Units	Heat Pump	Ducted Heat Pump	2000s	0	0	0	1	28	29191	0.00229135
-Multi-Family with 2 - 4 Units	None	Ducted Heat Pump	2000s	0	0	0.288665	0.711335	5	5299.52	0
-Multi-Family with 2 - 4 Units	Room AC	Ducted Heat Pump	2000s	0	0	0.288665	0.711335	5	5299.52	0
-Multi-Family with 2 - 4 Units	Central AC	Ducted Heating	2000s	0	0	0	1	28	29191	0.00563298
-Multi-Family with 2 - 4 Units	Heat Pump	Ducted Heating	2000s	0	0	0	1	28	29191	0
-Multi-Family with 2 - 4 Units	None	Ducted Heating	2000s	0	0	0.288665	0.711335	5	5299.52	0.00131957
-Multi-Family with 2 - 4 Units	Room AC	Ducted Heating	2000s	0	0	0.288665	0.711335	5	5299.52	0.000957583
-=======
 Multi-Family with 2 - 4 Units	Central AC	Non-Ducted Heating	1990s	0	0	0	1	7	14239.5	0.000366787
 Multi-Family with 2 - 4 Units	Heat Pump	Non-Ducted Heating	1990s	0	0	0	1	7	14239.5	0
 Multi-Family with 2 - 4 Units	None	Non-Ducted Heating	1990s	0	0	0.332517	0.667483	17	32284.4	0.000569854
@@ -601,29 +307,10 @@
 Multi-Family with 2 - 4 Units	Heat Pump	Ducted Heating	2000s	0	0	0	1	28	29191	0
 Multi-Family with 2 - 4 Units	None	Ducted Heating	2000s	0	0	0.288665	0.711335	5	5299.52	0.00131914
 Multi-Family with 2 - 4 Units	Room AC	Ducted Heating	2000s	0	0	0.288665	0.711335	5	5299.52	0.000957443
->>>>>>> ee49ad68
 Multi-Family with 2 - 4 Units	Central AC	Non-Ducted Heat Pump	2000s	0	0	0	1	4	2028.32	
 Multi-Family with 2 - 4 Units	Heat Pump	Non-Ducted Heat Pump	2000s	0	0	0	1	4	2028.32	
 Multi-Family with 2 - 4 Units	None	Non-Ducted Heat Pump	2000s	0	0	0	1	9	5620.26	
 Multi-Family with 2 - 4 Units	Room AC	Non-Ducted Heat Pump	2000s	0	0	0	1	9	5620.26	
-<<<<<<< HEAD
-Multi-Family with 2 - 4 Units	Central AC	Non-Ducted Heating	2000s	0	0	0	1	4	2028.32	0.000199079
-Multi-Family with 2 - 4 Units	Heat Pump	Non-Ducted Heating	2000s	0	0	0	1	4	2028.32	0
-Multi-Family with 2 - 4 Units	None	Non-Ducted Heating	2000s	0	0	0	1	9	5620.26	0.000309285
-Multi-Family with 2 - 4 Units	Room AC	Non-Ducted Heating	2000s	0	0	0	1	9	5620.26	0.000592099
-Multi-Family with 2 - 4 Units	Central AC	None	2000s	0	0	0	1	4	2089.78	1.52231e-05
-Multi-Family with 2 - 4 Units	Heat Pump	None	2000s	0	0	0	1	4	2089.78	0
-Multi-Family with 2 - 4 Units	None	None	2000s	0	0	0	1	9	5790.57	1.84523e-05
-Multi-Family with 2 - 4 Units	Room AC	None	2000s	0	0	0	1	9	5790.57	3.64592e-05
-Multi-Family with 2 - 4 Units	Central AC	Ducted Heat Pump	2010s	0	0	0	1	28	29191	0
-Multi-Family with 2 - 4 Units	Heat Pump	Ducted Heat Pump	2010s	0	0	0	1	28	29191	0.000556658
-Multi-Family with 2 - 4 Units	None	Ducted Heat Pump	2010s	0	0	0.288665	0.711335	5	5299.52	0
-Multi-Family with 2 - 4 Units	Room AC	Ducted Heat Pump	2010s	0	0	0.288665	0.711335	5	5299.52	0
-Multi-Family with 2 - 4 Units	Central AC	Ducted Heating	2010s	0	0	0	1	28	29191	0.00125392
-Multi-Family with 2 - 4 Units	Heat Pump	Ducted Heating	2010s	0	0	0	1	28	29191	0
-Multi-Family with 2 - 4 Units	None	Ducted Heating	2010s	0	0	0.288665	0.711335	5	5299.52	0.000293741
-Multi-Family with 2 - 4 Units	Room AC	Ducted Heating	2010s	0	0	0.288665	0.711335	5	5299.52	0.000213161
-=======
 Multi-Family with 2 - 4 Units	Central AC	Non-Ducted Heating	2000s	0	0	0	1	4	2028.32	0.00019905
 Multi-Family with 2 - 4 Units	Heat Pump	Non-Ducted Heating	2000s	0	0	0	1	4	2028.32	0
 Multi-Family with 2 - 4 Units	None	Non-Ducted Heating	2000s	0	0	0	1	9	5620.26	0.000309251
@@ -640,29 +327,10 @@
 Multi-Family with 2 - 4 Units	Heat Pump	Ducted Heating	2010s	0	0	0	1	28	29191	0
 Multi-Family with 2 - 4 Units	None	Ducted Heating	2010s	0	0	0.288665	0.711335	5	5299.52	0.000293664
 Multi-Family with 2 - 4 Units	Room AC	Ducted Heating	2010s	0	0	0.288665	0.711335	5	5299.52	0.000213143
->>>>>>> ee49ad68
 Multi-Family with 2 - 4 Units	Central AC	Non-Ducted Heat Pump	2010s	0	0	0	1	4	2028.32	
 Multi-Family with 2 - 4 Units	Heat Pump	Non-Ducted Heat Pump	2010s	0	0	0	1	4	2028.32	
 Multi-Family with 2 - 4 Units	None	Non-Ducted Heat Pump	2010s	0	0	0	1	9	5620.26	
 Multi-Family with 2 - 4 Units	Room AC	Non-Ducted Heat Pump	2010s	0	0	0	1	9	5620.26	
-<<<<<<< HEAD
-Multi-Family with 2 - 4 Units	Central AC	Non-Ducted Heating	2010s	0	0	0	1	4	2028.32	4.51076e-05
-Multi-Family with 2 - 4 Units	Heat Pump	Non-Ducted Heating	2010s	0	0	0	1	4	2028.32	0
-Multi-Family with 2 - 4 Units	None	Non-Ducted Heating	2010s	0	0	0	1	9	5620.26	7.00783e-05
-Multi-Family with 2 - 4 Units	Room AC	Non-Ducted Heating	2010s	0	0	0	1	9	5620.26	0.000134159
-Multi-Family with 2 - 4 Units	Central AC	None	2010s	0	0	0	1	4	2089.78	3.87134e-06
-Multi-Family with 2 - 4 Units	Heat Pump	None	2010s	0	0	0	1	4	2089.78	0
-Multi-Family with 2 - 4 Units	None	None	2010s	0	0	0	1	9	5790.57	4.69256e-06
-Multi-Family with 2 - 4 Units	Room AC	None	2010s	0	0	0	1	9	5790.57	9.27183e-06
-Multi-Family with 2 - 4 Units	Central AC	Ducted Heat Pump	<1940	0.0743	0.598117	0	0.327583	13	53504	0
-Multi-Family with 2 - 4 Units	Heat Pump	Ducted Heat Pump	<1940	0.0743	0.598117	0	0.327583	13	53504	0.00038245
-Multi-Family with 2 - 4 Units	None	Ducted Heat Pump	<1940	0	0	0.23912	0.76088	55	131228	0
-Multi-Family with 2 - 4 Units	Room AC	Ducted Heat Pump	<1940	0	0	0.23912	0.76088	55	131228	0
-Multi-Family with 2 - 4 Units	Central AC	Ducted Heating	<1940	0.0743	0.598117	0	0.327583	13	53504	0.0032049
-Multi-Family with 2 - 4 Units	Heat Pump	Ducted Heating	<1940	0.0743	0.598117	0	0.327583	13	53504	0
-Multi-Family with 2 - 4 Units	None	Ducted Heating	<1940	0	0	0.23912	0.76088	55	131228	0.000750776
-Multi-Family with 2 - 4 Units	Room AC	Ducted Heating	<1940	0	0	0.23912	0.76088	55	131228	0.00054482
-=======
 Multi-Family with 2 - 4 Units	Central AC	Non-Ducted Heating	2010s	0	0	0	1	4	2028.32	4.51043e-05
 Multi-Family with 2 - 4 Units	Heat Pump	Non-Ducted Heating	2010s	0	0	0	1	4	2028.32	0
 Multi-Family with 2 - 4 Units	None	Non-Ducted Heating	2010s	0	0	0	1	9	5620.26	7.00756e-05
@@ -679,29 +347,10 @@
 Multi-Family with 2 - 4 Units	Heat Pump	Ducted Heating	<1940	0.0743	0.598117	0	0.327583	13	53504	0
 Multi-Family with 2 - 4 Units	None	Ducted Heating	<1940	0	0	0.23912	0.76088	55	131228	0.000750394
 Multi-Family with 2 - 4 Units	Room AC	Ducted Heating	<1940	0	0	0.23912	0.76088	55	131228	0.000544641
->>>>>>> ee49ad68
 Multi-Family with 2 - 4 Units	Central AC	Non-Ducted Heat Pump	<1940	0	0	0	1	2	1577.7	
 Multi-Family with 2 - 4 Units	Heat Pump	Non-Ducted Heat Pump	<1940	0	0	0	1	2	1577.7	
 Multi-Family with 2 - 4 Units	None	Non-Ducted Heat Pump	<1940	0	0	0.358798	0.641202	156	255766	
 Multi-Family with 2 - 4 Units	Room AC	Non-Ducted Heat Pump	<1940	0	0	0.358798	0.641202	156	255766	
-<<<<<<< HEAD
-Multi-Family with 2 - 4 Units	Central AC	Non-Ducted Heating	<1940	0	0	0	1	2	1577.7	0.000884145
-Multi-Family with 2 - 4 Units	Heat Pump	Non-Ducted Heating	<1940	0	0	0	1	2	1577.7	0
-Multi-Family with 2 - 4 Units	None	Non-Ducted Heating	<1940	0	0	0.358798	0.641202	156	255766	0.00137359
-Multi-Family with 2 - 4 Units	Room AC	Non-Ducted Heating	<1940	0	0	0.358798	0.641202	156	255766	0.00262961
-Multi-Family with 2 - 4 Units	Central AC	None	<1940	0	0	0	1	2	1625.51	3.70859e-05
-Multi-Family with 2 - 4 Units	Heat Pump	None	<1940	0	0	0	1	2	1625.51	0
-Multi-Family with 2 - 4 Units	None	None	<1940	0	0	0	1	156	263517	4.49529e-05
-Multi-Family with 2 - 4 Units	Room AC	None	<1940	0	0	0	1	156	263517	8.88205e-05
-Multi-Family with 5+ Units	Central AC	Ducted Heat Pump	1940s	0.034678	0.120872	0	0.84445	12	23620.2	0
-Multi-Family with 5+ Units	Heat Pump	Ducted Heat Pump	1940s	0.034678	0.120872	0	0.84445	12	23620.2	0.000609122
-Multi-Family with 5+ Units	None	Ducted Heat Pump	1940s	0	0	0.834856	0.165144	6	11502.6	0
-Multi-Family with 5+ Units	Room AC	Ducted Heat Pump	1940s	0	0	0.834856	0.165144	6	11502.6	0
-Multi-Family with 5+ Units	Central AC	Ducted Heating	1940s	0.034678	0.120872	0	0.84445	12	23620.2	0.00310456
-Multi-Family with 5+ Units	Heat Pump	Ducted Heating	1940s	0.034678	0.120872	0	0.84445	12	23620.2	0
-Multi-Family with 5+ Units	None	Ducted Heating	1940s	0	0	0.834856	0.165144	6	11502.6	0.00072727
-Multi-Family with 5+ Units	Room AC	Ducted Heating	1940s	0	0	0.834856	0.165144	6	11502.6	0.000527762
-=======
 Multi-Family with 2 - 4 Units	Central AC	Non-Ducted Heating	<1940	0	0	0	1	2	1577.7	0.000883847
 Multi-Family with 2 - 4 Units	Heat Pump	Non-Ducted Heating	<1940	0	0	0	1	2	1577.7	0
 Multi-Family with 2 - 4 Units	None	Non-Ducted Heating	<1940	0	0	0.358798	0.641202	156	255766	0.00137318
@@ -718,29 +367,10 @@
 Multi-Family with 5+ Units	Heat Pump	Ducted Heating	1940s	0.034678	0.120872	0	0.84445	12	23620.2	0
 Multi-Family with 5+ Units	None	Ducted Heating	1940s	0	0	0.834856	0.165144	6	11502.6	0.000727182
 Multi-Family with 5+ Units	Room AC	Ducted Heating	1940s	0	0	0.834856	0.165144	6	11502.6	0.000527793
->>>>>>> ee49ad68
 Multi-Family with 5+ Units	Central AC	Non-Ducted Heat Pump	1940s	0.212661	0.213877	0	0.573462	4	3312.82	
 Multi-Family with 5+ Units	Heat Pump	Non-Ducted Heat Pump	1940s	0.212661	0.213877	0	0.573462	4	3312.82	
 Multi-Family with 5+ Units	None	Non-Ducted Heat Pump	1940s	0	0	0.661266	0.338734	53	83452.4	
 Multi-Family with 5+ Units	Room AC	Non-Ducted Heat Pump	1940s	0	0	0.661266	0.338734	53	83452.4	
-<<<<<<< HEAD
-Multi-Family with 5+ Units	Central AC	Non-Ducted Heating	1940s	0.212661	0.213877	0	0.573462	4	3312.82	0.000672471
-Multi-Family with 5+ Units	Heat Pump	Non-Ducted Heating	1940s	0.212661	0.213877	0	0.573462	4	3312.82	0
-Multi-Family with 5+ Units	None	Non-Ducted Heating	1940s	0	0	0.661266	0.338734	53	83452.4	0.00104474
-Multi-Family with 5+ Units	Room AC	Non-Ducted Heating	1940s	0	0	0.661266	0.338734	53	83452.4	0.00200006
-Multi-Family with 5+ Units	Central AC	None	1940s	0.270519	0	0	0.729481	4	3413.21	2.78619e-05
-Multi-Family with 5+ Units	Heat Pump	None	1940s	0.270519	0	0	0.729481	4	3413.21	0
-Multi-Family with 5+ Units	None	None	1940s	0	0	0	1	53	85981.3	3.37722e-05
-Multi-Family with 5+ Units	Room AC	None	1940s	0	0	0	1	53	85981.3	6.6729e-05
-Multi-Family with 5+ Units	Central AC	Ducted Heat Pump	1950s	0	0.186684	0.031118	0.782199	27	62248.5	0
-Multi-Family with 5+ Units	Heat Pump	Ducted Heat Pump	1950s	0	0.186684	0.031118	0.782199	27	62248.5	0.00100609
-Multi-Family with 5+ Units	None	Ducted Heat Pump	1950s	0	0	0.477515	0.522485	15	33863.5	0
-Multi-Family with 5+ Units	Room AC	Ducted Heat Pump	1950s	0	0	0.477515	0.522485	15	33863.5	0
-Multi-Family with 5+ Units	Central AC	Ducted Heating	1950s	0	0.186684	0.031118	0.782199	27	62248.5	0.00748069
-Multi-Family with 5+ Units	Heat Pump	Ducted Heating	1950s	0	0.186684	0.031118	0.782199	27	62248.5	0
-Multi-Family with 5+ Units	None	Ducted Heating	1950s	0	0	0.477515	0.522485	15	33863.5	0.00175241
-Multi-Family with 5+ Units	Room AC	Ducted Heating	1950s	0	0	0.477515	0.522485	15	33863.5	0.00127169
-=======
 Multi-Family with 5+ Units	Central AC	Non-Ducted Heating	1940s	0.212661	0.213877	0	0.573462	4	3312.82	0.000672719
 Multi-Family with 5+ Units	Heat Pump	Non-Ducted Heating	1940s	0.212661	0.213877	0	0.573462	4	3312.82	0
 Multi-Family with 5+ Units	None	Non-Ducted Heating	1940s	0	0	0.661266	0.338734	53	83452.4	0.00104516
@@ -757,29 +387,10 @@
 Multi-Family with 5+ Units	Heat Pump	Ducted Heating	1950s	0	0.186684	0.031118	0.782199	27	62248.5	0
 Multi-Family with 5+ Units	None	Ducted Heating	1950s	0	0	0.477515	0.522485	15	33863.5	0.00175222
 Multi-Family with 5+ Units	Room AC	Ducted Heating	1950s	0	0	0.477515	0.522485	15	33863.5	0.00127177
->>>>>>> ee49ad68
 Multi-Family with 5+ Units	Central AC	Non-Ducted Heat Pump	1950s	0	0.682554	0	0.317446	4	6266.03	
 Multi-Family with 5+ Units	Heat Pump	Non-Ducted Heat Pump	1950s	0	0.682554	0	0.317446	4	6266.03	
 Multi-Family with 5+ Units	None	Non-Ducted Heat Pump	1950s	0	0	0.495462	0.504538	86	139942	
 Multi-Family with 5+ Units	Room AC	Non-Ducted Heat Pump	1950s	0	0	0.495462	0.504538	86	139942	
-<<<<<<< HEAD
-Multi-Family with 5+ Units	Central AC	Non-Ducted Heating	1950s	0	0.682554	0	0.317446	4	6266.03	0.00123861
-Multi-Family with 5+ Units	Heat Pump	Non-Ducted Heating	1950s	0	0.682554	0	0.317446	4	6266.03	0
-Multi-Family with 5+ Units	None	Non-Ducted Heating	1950s	0	0	0.495462	0.504538	86	139942	0.00192428
-Multi-Family with 5+ Units	Room AC	Non-Ducted Heating	1950s	0	0	0.495462	0.504538	86	139942	0.00368386
-Multi-Family with 5+ Units	Central AC	None	1950s	0	0	0	1	4	6455.91	4.93971e-05
-Multi-Family with 5+ Units	Heat Pump	None	1950s	0	0	0	1	4	6455.91	0
-Multi-Family with 5+ Units	None	None	1950s	0	0	0	1	86	144182	5.98756e-05
-Multi-Family with 5+ Units	Room AC	None	1950s	0	0	0	1	86	144182	0.000118306
-Multi-Family with 5+ Units	Central AC	Ducted Heat Pump	1960s	0.076503	0.167383	0.08245	0.673664	81	213229	0
-Multi-Family with 5+ Units	Heat Pump	Ducted Heat Pump	1960s	0.076503	0.167383	0.08245	0.673664	81	213229	0.0012431
-Multi-Family with 5+ Units	None	Ducted Heat Pump	1960s	0	0	0.634337	0.365663	37	94070.6	0
-Multi-Family with 5+ Units	Room AC	Ducted Heat Pump	1960s	0	0	0.634337	0.365663	37	94070.6	0
-Multi-Family with 5+ Units	Central AC	Ducted Heating	1960s	0.076503	0.167383	0.08245	0.673664	81	213229	0.00777778
-Multi-Family with 5+ Units	Heat Pump	Ducted Heating	1960s	0.076503	0.167383	0.08245	0.673664	81	213229	0
-Multi-Family with 5+ Units	None	Ducted Heating	1960s	0	0	0.634337	0.365663	37	94070.6	0.00182201
-Multi-Family with 5+ Units	Room AC	Ducted Heating	1960s	0	0	0.634337	0.365663	37	94070.6	0.00132219
-=======
 Multi-Family with 5+ Units	Central AC	Non-Ducted Heating	1950s	0	0.682554	0	0.317446	4	6266.03	0.0012389
 Multi-Family with 5+ Units	Heat Pump	Non-Ducted Heating	1950s	0	0.682554	0	0.317446	4	6266.03	0
 Multi-Family with 5+ Units	None	Non-Ducted Heating	1950s	0	0	0.495462	0.504538	86	139942	0.0019248
@@ -796,29 +407,10 @@
 Multi-Family with 5+ Units	Heat Pump	Ducted Heating	1960s	0.076503	0.167383	0.08245	0.673664	81	213229	0
 Multi-Family with 5+ Units	None	Ducted Heating	1960s	0	0	0.634337	0.365663	37	94070.6	0.00182182
 Multi-Family with 5+ Units	Room AC	Ducted Heating	1960s	0	0	0.634337	0.365663	37	94070.6	0.00132229
->>>>>>> ee49ad68
 Multi-Family with 5+ Units	Central AC	Non-Ducted Heat Pump	1960s	0.048272	0.517397	0	0.434331	16	28768.4	
 Multi-Family with 5+ Units	Heat Pump	Non-Ducted Heat Pump	1960s	0.048272	0.517397	0	0.434331	16	28768.4	
 Multi-Family with 5+ Units	None	Non-Ducted Heat Pump	1960s	0	0	0.444834	0.555166	116	187157	
 Multi-Family with 5+ Units	Room AC	Non-Ducted Heat Pump	1960s	0	0	0.444834	0.555166	116	187157	
-<<<<<<< HEAD
-Multi-Family with 5+ Units	Central AC	Non-Ducted Heating	1960s	0.048272	0.517397	0	0.434331	16	28768.4	0.00116557
-Multi-Family with 5+ Units	Heat Pump	Non-Ducted Heating	1960s	0.048272	0.517397	0	0.434331	16	28768.4	0
-Multi-Family with 5+ Units	None	Non-Ducted Heating	1960s	0	0	0.444834	0.555166	116	187157	0.00181081
-Multi-Family with 5+ Units	Room AC	Non-Ducted Heating	1960s	0	0	0.444834	0.555166	116	187157	0.00346664
-Multi-Family with 5+ Units	Central AC	None	1960s	0.100025	0	0	0.899975	16	29640.2	4.29281e-05
-Multi-Family with 5+ Units	Heat Pump	None	1960s	0.100025	0	0	0.899975	16	29640.2	0
-Multi-Family with 5+ Units	None	None	1960s	0	0	0	1	116	192829	5.20343e-05
-Multi-Family with 5+ Units	Room AC	None	1960s	0	0	0	1	116	192829	0.000102812
-Multi-Family with 5+ Units	Central AC	Ducted Heat Pump	1970s	0.037227	0.108531	0.017692	0.83655	191	488031	0
-Multi-Family with 5+ Units	Heat Pump	Ducted Heat Pump	1970s	0.037227	0.108531	0.017692	0.83655	191	488031	0.00242824
-Multi-Family with 5+ Units	None	Ducted Heat Pump	1970s	0	0	0.390297	0.609703	35	84456.4	0
-Multi-Family with 5+ Units	Room AC	Ducted Heat Pump	1970s	0	0	0.390297	0.609703	35	84456.4	0
-Multi-Family with 5+ Units	Central AC	Ducted Heating	1970s	0.037227	0.108531	0.017692	0.83655	191	488031	0.0113225
-Multi-Family with 5+ Units	Heat Pump	Ducted Heating	1970s	0.037227	0.108531	0.017692	0.83655	191	488031	0
-Multi-Family with 5+ Units	None	Ducted Heating	1970s	0	0	0.390297	0.609703	35	84456.4	0.00265239
-Multi-Family with 5+ Units	Room AC	Ducted Heating	1970s	0	0	0.390297	0.609703	35	84456.4	0.00192478
-=======
 Multi-Family with 5+ Units	Central AC	Non-Ducted Heating	1960s	0.048272	0.517397	0	0.434331	16	28768.4	0.00116588
 Multi-Family with 5+ Units	Heat Pump	Non-Ducted Heating	1960s	0.048272	0.517397	0	0.434331	16	28768.4	0
 Multi-Family with 5+ Units	None	Non-Ducted Heating	1960s	0	0	0.444834	0.555166	116	187157	0.00181135
@@ -835,29 +427,10 @@
 Multi-Family with 5+ Units	Heat Pump	Ducted Heating	1970s	0.037227	0.108531	0.017692	0.83655	191	488031	0
 Multi-Family with 5+ Units	None	Ducted Heating	1970s	0	0	0.390297	0.609703	35	84456.4	0.00265212
 Multi-Family with 5+ Units	Room AC	Ducted Heating	1970s	0	0	0.390297	0.609703	35	84456.4	0.00192493
->>>>>>> ee49ad68
 Multi-Family with 5+ Units	Central AC	Non-Ducted Heat Pump	1970s	0.08727	0.284699	0.112756	0.515276	28	41184.9	
 Multi-Family with 5+ Units	Heat Pump	Non-Ducted Heat Pump	1970s	0.08727	0.284699	0.112756	0.515276	28	41184.9	
 Multi-Family with 5+ Units	None	Non-Ducted Heat Pump	1970s	0	0	0.358121	0.641879	158	244115	
 Multi-Family with 5+ Units	Room AC	Non-Ducted Heat Pump	1970s	0	0	0.358121	0.641879	158	244115	
-<<<<<<< HEAD
-Multi-Family with 5+ Units	Central AC	Non-Ducted Heating	1970s	0.08727	0.284699	0.112756	0.515276	28	41184.9	0.00150113
-Multi-Family with 5+ Units	Heat Pump	Non-Ducted Heating	1970s	0.08727	0.284699	0.112756	0.515276	28	41184.9	0
-Multi-Family with 5+ Units	None	Non-Ducted Heating	1970s	0	0	0.358121	0.641879	158	244115	0.00233212
-Multi-Family with 5+ Units	Room AC	Non-Ducted Heating	1970s	0	0	0.358121	0.641879	158	244115	0.00446464
-Multi-Family with 5+ Units	Central AC	None	1970s	0.144835	0	0	0.855165	28	42432.9	4.96557e-05
-Multi-Family with 5+ Units	Heat Pump	None	1970s	0.144835	0	0	0.855165	28	42432.9	0
-Multi-Family with 5+ Units	None	None	1970s	0	0	0	1	158	251513	6.0189e-05
-Multi-Family with 5+ Units	Room AC	None	1970s	0	0	0	1	158	251513	0.000118925
-Multi-Family with 5+ Units	Central AC	Ducted Heat Pump	1980s	0.030487	0.085404	0.034163	0.849946	194	466091	0
-Multi-Family with 5+ Units	Heat Pump	Ducted Heat Pump	1980s	0.030487	0.085404	0.034163	0.849946	194	466091	0.00296596
-Multi-Family with 5+ Units	None	Ducted Heat Pump	1980s	0	0	0.301809	0.698191	24	55913.3	0
-Multi-Family with 5+ Units	Room AC	Ducted Heat Pump	1980s	0	0	0.301809	0.698191	24	55913.3	0
-Multi-Family with 5+ Units	Central AC	Ducted Heating	1980s	0.030487	0.085404	0.034163	0.849946	194	466091	0.0101181
-Multi-Family with 5+ Units	Heat Pump	Ducted Heating	1980s	0.030487	0.085404	0.034163	0.849946	194	466091	0
-Multi-Family with 5+ Units	None	Ducted Heating	1980s	0	0	0.301809	0.698191	24	55913.3	0.00237026
-Multi-Family with 5+ Units	Room AC	Ducted Heating	1980s	0	0	0.301809	0.698191	24	55913.3	0.00172004
-=======
 Multi-Family with 5+ Units	Central AC	Non-Ducted Heating	1970s	0.08727	0.284699	0.112756	0.515276	28	41184.9	0.00150147
 Multi-Family with 5+ Units	Heat Pump	Non-Ducted Heating	1970s	0.08727	0.284699	0.112756	0.515276	28	41184.9	0
 Multi-Family with 5+ Units	None	Non-Ducted Heating	1970s	0	0	0.358121	0.641879	158	244115	0.00233274
@@ -874,29 +447,10 @@
 Multi-Family with 5+ Units	Heat Pump	Ducted Heating	1980s	0.030487	0.085404	0.034163	0.849946	194	466091	0
 Multi-Family with 5+ Units	None	Ducted Heating	1980s	0	0	0.301809	0.698191	24	55913.3	0.00237017
 Multi-Family with 5+ Units	Room AC	Ducted Heating	1980s	0	0	0.301809	0.698191	24	55913.3	0.00172028
->>>>>>> ee49ad68
 Multi-Family with 5+ Units	Central AC	Non-Ducted Heat Pump	1980s	0.116836	0.098401	0	0.784763	22	31093.6	
 Multi-Family with 5+ Units	Heat Pump	Non-Ducted Heat Pump	1980s	0.116836	0.098401	0	0.784763	22	31093.6	
 Multi-Family with 5+ Units	None	Non-Ducted Heat Pump	1980s	0	0	0.330246	0.669754	124	193683	
 Multi-Family with 5+ Units	Room AC	Non-Ducted Heat Pump	1980s	0	0	0.330246	0.669754	124	193683	
-<<<<<<< HEAD
-Multi-Family with 5+ Units	Central AC	Non-Ducted Heating	1980s	0.116836	0.098401	0	0.784763	22	31093.6	0.00111914
-Multi-Family with 5+ Units	Heat Pump	Non-Ducted Heating	1980s	0.116836	0.098401	0	0.784763	22	31093.6	0
-Multi-Family with 5+ Units	None	Non-Ducted Heating	1980s	0	0	0.330246	0.669754	124	193683	0.00173867
-Multi-Family with 5+ Units	Room AC	Non-Ducted Heating	1980s	0	0	0.330246	0.669754	124	193683	0.00332854
-Multi-Family with 5+ Units	Central AC	None	1980s	0.129587	0	0	0.870413	22	32035.9	3.94239e-05
-Multi-Family with 5+ Units	Heat Pump	None	1980s	0.129587	0	0	0.870413	22	32035.9	0
-Multi-Family with 5+ Units	None	None	1980s	0	0	0	1	124	199552	4.77867e-05
-Multi-Family with 5+ Units	Room AC	None	1980s	0	0	0	1	124	199552	9.44197e-05
-Multi-Family with 5+ Units	Central AC	Ducted Heat Pump	1990s	0.00386	0.058887	0.02591	0.911343	154	426830	0
-Multi-Family with 5+ Units	Heat Pump	Ducted Heat Pump	1990s	0.00386	0.058887	0.02591	0.911343	154	426830	0.00320151
-Multi-Family with 5+ Units	None	Ducted Heat Pump	1990s	0	0	0.3793	0.6207	11	23097.6	0
-Multi-Family with 5+ Units	Room AC	Ducted Heat Pump	1990s	0	0	0.3793	0.6207	11	23097.6	0
-Multi-Family with 5+ Units	Central AC	Ducted Heating	1990s	0.00386	0.058887	0.02591	0.911343	154	426830	0.0120079
-Multi-Family with 5+ Units	Heat Pump	Ducted Heating	1990s	0.00386	0.058887	0.02591	0.911343	154	426830	0
-Multi-Family with 5+ Units	None	Ducted Heating	1990s	0	0	0.3793	0.6207	11	23097.6	0.00281295
-Multi-Family with 5+ Units	Room AC	Ducted Heating	1990s	0	0	0.3793	0.6207	11	23097.6	0.00204129
-=======
 Multi-Family with 5+ Units	Central AC	Non-Ducted Heating	1980s	0.116836	0.098401	0	0.784763	22	31093.6	0.00111912
 Multi-Family with 5+ Units	Heat Pump	Non-Ducted Heating	1980s	0.116836	0.098401	0	0.784763	22	31093.6	0
 Multi-Family with 5+ Units	None	Non-Ducted Heating	1980s	0	0	0.330246	0.669754	124	193683	0.00173871
@@ -913,29 +467,10 @@
 Multi-Family with 5+ Units	Heat Pump	Ducted Heating	1990s	0.00386	0.058887	0.02591	0.911343	154	426830	0
 Multi-Family with 5+ Units	None	Ducted Heating	1990s	0	0	0.3793	0.6207	11	23097.6	0.00281279
 Multi-Family with 5+ Units	Room AC	Ducted Heating	1990s	0	0	0.3793	0.6207	11	23097.6	0.00204154
->>>>>>> ee49ad68
 Multi-Family with 5+ Units	Central AC	Non-Ducted Heat Pump	1990s	0.204448	0.133295	0	0.662258	13	19509.1	
 Multi-Family with 5+ Units	Heat Pump	Non-Ducted Heat Pump	1990s	0.204448	0.133295	0	0.662258	13	19509.1	
 Multi-Family with 5+ Units	None	Non-Ducted Heat Pump	1990s	0	0	0.26961	0.73039	55	94275.2	
 Multi-Family with 5+ Units	Room AC	Non-Ducted Heat Pump	1990s	0	0	0.26961	0.73039	55	94275.2	
-<<<<<<< HEAD
-Multi-Family with 5+ Units	Central AC	Non-Ducted Heating	1990s	0.204448	0.133295	0	0.662258	13	19509.1	0.000812924
-Multi-Family with 5+ Units	Heat Pump	Non-Ducted Heating	1990s	0.204448	0.133295	0	0.662258	13	19509.1	0
-Multi-Family with 5+ Units	None	Non-Ducted Heating	1990s	0	0	0.26961	0.73039	55	94275.2	0.00126294
-Multi-Family with 5+ Units	Room AC	Non-Ducted Heating	1990s	0	0	0.26961	0.73039	55	94275.2	0.00241779
-Multi-Family with 5+ Units	Central AC	None	1990s	0.235891	0	0	0.764109	13	20100.3	3.51841e-05
-Multi-Family with 5+ Units	Heat Pump	None	1990s	0.235891	0	0	0.764109	13	20100.3	0
-Multi-Family with 5+ Units	None	None	1990s	0	0	0	1	55	97132	4.26476e-05
-Multi-Family with 5+ Units	Room AC	None	1990s	0	0	0	1	55	97132	8.42655e-05
-Multi-Family with 5+ Units	Central AC	Ducted Heat Pump	2000s	0.026765	0.029443	0.026293	0.917499	171	224561	0
-Multi-Family with 5+ Units	Heat Pump	Ducted Heat Pump	2000s	0.026765	0.029443	0.026293	0.917499	171	224561	0.00507694
-Multi-Family with 5+ Units	None	Ducted Heat Pump	2000s	0	0	0.253926	0.746074	13	16384.6	0
-Multi-Family with 5+ Units	Room AC	Ducted Heat Pump	2000s	0	0	0.253926	0.746074	13	16384.6	0
-Multi-Family with 5+ Units	Central AC	Ducted Heating	2000s	0.026765	0.029443	0.026293	0.917499	171	224561	0.012481
-Multi-Family with 5+ Units	Heat Pump	Ducted Heating	2000s	0.026765	0.029443	0.026293	0.917499	171	224561	0
-Multi-Family with 5+ Units	None	Ducted Heating	2000s	0	0	0.253926	0.746074	13	16384.6	0.00292377
-Multi-Family with 5+ Units	Room AC	Ducted Heating	2000s	0	0	0.253926	0.746074	13	16384.6	0.00212171
-=======
 Multi-Family with 5+ Units	Central AC	Non-Ducted Heating	1990s	0.204448	0.133295	0	0.662258	13	19509.1	0.000812836
 Multi-Family with 5+ Units	Heat Pump	Non-Ducted Heating	1990s	0.204448	0.133295	0	0.662258	13	19509.1	0
 Multi-Family with 5+ Units	None	Non-Ducted Heating	1990s	0	0	0.26961	0.73039	55	94275.2	0.00126285
@@ -952,29 +487,10 @@
 Multi-Family with 5+ Units	Heat Pump	Ducted Heating	2000s	0.026765	0.029443	0.026293	0.917499	171	224561	0
 Multi-Family with 5+ Units	None	Ducted Heating	2000s	0	0	0.253926	0.746074	13	16384.6	0.00292335
 Multi-Family with 5+ Units	Room AC	Ducted Heating	2000s	0	0	0.253926	0.746074	13	16384.6	0.00212179
->>>>>>> ee49ad68
 Multi-Family with 5+ Units	Central AC	Non-Ducted Heat Pump	2000s	0.034064	0.136205	0.104801	0.72493	24	17743.3	
 Multi-Family with 5+ Units	Heat Pump	Non-Ducted Heat Pump	2000s	0.034064	0.136205	0.104801	0.72493	24	17743.3	
 Multi-Family with 5+ Units	None	Non-Ducted Heat Pump	2000s	0	0	0.55234	0.44766	26	21695.3	
 Multi-Family with 5+ Units	Room AC	Non-Ducted Heat Pump	2000s	0	0	0.55234	0.44766	26	21695.3	
-<<<<<<< HEAD
-Multi-Family with 5+ Units	Central AC	Non-Ducted Heating	2000s	0.034064	0.136205	0.104801	0.72493	24	17743.3	0.000441099
-Multi-Family with 5+ Units	Heat Pump	Non-Ducted Heating	2000s	0.034064	0.136205	0.104801	0.72493	24	17743.3	0
-Multi-Family with 5+ Units	None	Non-Ducted Heating	2000s	0	0	0.55234	0.44766	26	21695.3	0.000685282
-Multi-Family with 5+ Units	Room AC	Non-Ducted Heating	2000s	0	0	0.55234	0.44766	26	21695.3	0.00131191
-Multi-Family with 5+ Units	Central AC	None	2000s	0.044881	0	0	0.955119	24	18281	3.37298e-05
-Multi-Family with 5+ Units	Heat Pump	None	2000s	0.044881	0	0	0.955119	24	18281	0
-Multi-Family with 5+ Units	None	None	2000s	0	0	0	1	26	22352.8	4.08847e-05
-Multi-Family with 5+ Units	Room AC	None	2000s	0	0	0	1	26	22352.8	8.07824e-05
-Multi-Family with 5+ Units	Central AC	Ducted Heat Pump	2010s	0.026765	0.029443	0.026293	0.917499	171	224561	0
-Multi-Family with 5+ Units	Heat Pump	Ducted Heat Pump	2010s	0.026765	0.029443	0.026293	0.917499	171	224561	0.00123338
-Multi-Family with 5+ Units	None	Ducted Heat Pump	2010s	0	0	0.253926	0.746074	13	16384.6	0
-Multi-Family with 5+ Units	Room AC	Ducted Heat Pump	2010s	0	0	0.253926	0.746074	13	16384.6	0
-Multi-Family with 5+ Units	Central AC	Ducted Heating	2010s	0.026765	0.029443	0.026293	0.917499	171	224561	0.0027783
-Multi-Family with 5+ Units	Heat Pump	Ducted Heating	2010s	0.026765	0.029443	0.026293	0.917499	171	224561	0
-Multi-Family with 5+ Units	None	Ducted Heating	2010s	0	0	0.253926	0.746074	13	16384.6	0.000650841
-Multi-Family with 5+ Units	Room AC	Ducted Heating	2010s	0	0	0.253926	0.746074	13	16384.6	0.0004723
-=======
 Multi-Family with 5+ Units	Central AC	Non-Ducted Heating	2000s	0.034064	0.136205	0.104801	0.72493	24	17743.3	0.000441114
 Multi-Family with 5+ Units	Heat Pump	Non-Ducted Heating	2000s	0.034064	0.136205	0.104801	0.72493	24	17743.3	0
 Multi-Family with 5+ Units	None	Non-Ducted Heating	2000s	0	0	0.55234	0.44766	26	21695.3	0.00068533
@@ -991,29 +507,10 @@
 Multi-Family with 5+ Units	Heat Pump	Ducted Heating	2010s	0.026765	0.029443	0.026293	0.917499	171	224561	0
 Multi-Family with 5+ Units	None	Ducted Heating	2010s	0	0	0.253926	0.746074	13	16384.6	0.000650788
 Multi-Family with 5+ Units	Room AC	Ducted Heating	2010s	0	0	0.253926	0.746074	13	16384.6	0.000472346
->>>>>>> ee49ad68
 Multi-Family with 5+ Units	Central AC	Non-Ducted Heat Pump	2010s	0.034064	0.136205	0.104801	0.72493	24	17743.3	
 Multi-Family with 5+ Units	Heat Pump	Non-Ducted Heat Pump	2010s	0.034064	0.136205	0.104801	0.72493	24	17743.3	
 Multi-Family with 5+ Units	None	Non-Ducted Heat Pump	2010s	0	0	0.55234	0.44766	26	21695.3	
 Multi-Family with 5+ Units	Room AC	Non-Ducted Heat Pump	2010s	0	0	0.55234	0.44766	26	21695.3	
-<<<<<<< HEAD
-Multi-Family with 5+ Units	Central AC	Non-Ducted Heating	2010s	0.034064	0.136205	0.104801	0.72493	24	17743.3	9.99448e-05
-Multi-Family with 5+ Units	Heat Pump	Non-Ducted Heating	2010s	0.034064	0.136205	0.104801	0.72493	24	17743.3	0
-Multi-Family with 5+ Units	None	Non-Ducted Heating	2010s	0	0	0.55234	0.44766	26	21695.3	0.000155272
-Multi-Family with 5+ Units	Room AC	Non-Ducted Heating	2010s	0	0	0.55234	0.44766	26	21695.3	0.000297255
-Multi-Family with 5+ Units	Central AC	None	2010s	0.044881	0	0	0.955119	24	18281	8.57772e-06
-Multi-Family with 5+ Units	Heat Pump	None	2010s	0.044881	0	0	0.955119	24	18281	0
-Multi-Family with 5+ Units	None	None	2010s	0	0	0	1	26	22352.8	1.03973e-05
-Multi-Family with 5+ Units	Room AC	None	2010s	0	0	0	1	26	22352.8	2.05436e-05
-Multi-Family with 5+ Units	Central AC	Ducted Heat Pump	<1940	0	0.251796	0	0.748204	16	37314.3	0
-Multi-Family with 5+ Units	Heat Pump	Ducted Heat Pump	<1940	0	0.251796	0	0.748204	16	37314.3	0.000847394
-Multi-Family with 5+ Units	None	Ducted Heat Pump	<1940	0	0	0.834268	0.165732	13	43027.4	0
-Multi-Family with 5+ Units	Room AC	Ducted Heat Pump	<1940	0	0	0.834268	0.165732	13	43027.4	0
-Multi-Family with 5+ Units	Central AC	Ducted Heating	<1940	0	0.251796	0	0.748204	16	37314.3	0.00710109
-Multi-Family with 5+ Units	Heat Pump	Ducted Heating	<1940	0	0.251796	0	0.748204	16	37314.3	0
-Multi-Family with 5+ Units	None	Ducted Heating	<1940	0	0	0.834268	0.165732	13	43027.4	0.00166349
-Multi-Family with 5+ Units	Room AC	Ducted Heating	<1940	0	0	0.834268	0.165732	13	43027.4	0.00120716
-=======
 Multi-Family with 5+ Units	Central AC	Non-Ducted Heating	2010s	0.034064	0.136205	0.104801	0.72493	24	17743.3	9.99554e-05
 Multi-Family with 5+ Units	Heat Pump	Non-Ducted Heating	2010s	0.034064	0.136205	0.104801	0.72493	24	17743.3	0
 Multi-Family with 5+ Units	None	Non-Ducted Heating	2010s	0	0	0.55234	0.44766	26	21695.3	0.000155294
@@ -1030,29 +527,10 @@
 Multi-Family with 5+ Units	Heat Pump	Ducted Heating	<1940	0	0.251796	0	0.748204	16	37314.3	0
 Multi-Family with 5+ Units	None	Ducted Heating	<1940	0	0	0.834268	0.165732	13	43027.4	0.00166295
 Multi-Family with 5+ Units	Room AC	Ducted Heating	<1940	0	0	0.834268	0.165732	13	43027.4	0.00120698
->>>>>>> ee49ad68
 Multi-Family with 5+ Units	Central AC	Non-Ducted Heat Pump	<1940	0	0.418448	0.337652	0.2439	8	14670.3	
 Multi-Family with 5+ Units	Heat Pump	Non-Ducted Heat Pump	<1940	0	0.418448	0.337652	0.2439	8	14670.3	
 Multi-Family with 5+ Units	None	Non-Ducted Heat Pump	<1940	0	0	0.727825	0.272175	163	270063	
 Multi-Family with 5+ Units	Room AC	Non-Ducted Heat Pump	<1940	0	0	0.727825	0.272175	163	270063	
-<<<<<<< HEAD
-Multi-Family with 5+ Units	Central AC	Non-Ducted Heating	<1940	0	0.418448	0.337652	0.2439	8	14670.3	0.001959
-Multi-Family with 5+ Units	Heat Pump	Non-Ducted Heating	<1940	0	0.418448	0.337652	0.2439	8	14670.3	0
-Multi-Family with 5+ Units	None	Non-Ducted Heating	<1940	0	0	0.727825	0.272175	163	270063	0.00304345
-Multi-Family with 5+ Units	Room AC	Non-Ducted Heating	<1940	0	0	0.727825	0.272175	163	270063	0.00582642
-Multi-Family with 5+ Units	Central AC	None	<1940	0	0	0	1	8	15114.8	8.21712e-05
-Multi-Family with 5+ Units	Heat Pump	None	<1940	0	0	0	1	8	15114.8	0
-Multi-Family with 5+ Units	None	None	<1940	0	0	0	1	163	278246	9.96019e-05
-Multi-Family with 5+ Units	Room AC	None	<1940	0	0	0	1	163	278246	0.000196799
-Single-Family Attached	Central AC	Ducted Heat Pump	1940s	0	0	0	1	6	10275.6	0
-Single-Family Attached	Heat Pump	Ducted Heat Pump	1940s	0	0	0	1	6	10275.6	0.000204079
-Single-Family Attached	None	Ducted Heat Pump	1940s	0	0	0	1	9	18827.2	0
-Single-Family Attached	Room AC	Ducted Heat Pump	1940s	0	0	0	1	9	18827.2	0
-Single-Family Attached	Central AC	Ducted Heating	1940s	0	0	0	1	6	10275.6	0.00116643
-Single-Family Attached	Heat Pump	Ducted Heating	1940s	0	0	0	1	6	10275.6	0
-Single-Family Attached	None	Ducted Heating	1940s	0	0	0	1	9	18827.2	0.000169662
-Single-Family Attached	Room AC	Ducted Heating	1940s	0	0	0	1	9	18827.2	0.000124529
-=======
 Multi-Family with 5+ Units	Central AC	Non-Ducted Heating	<1940	0	0.418448	0.337652	0.2439	8	14670.3	0.00195869
 Multi-Family with 5+ Units	Heat Pump	Non-Ducted Heating	<1940	0	0.418448	0.337652	0.2439	8	14670.3	0
 Multi-Family with 5+ Units	None	Non-Ducted Heating	<1940	0	0	0.727825	0.272175	163	270063	0.00304309
@@ -1069,29 +547,10 @@
 Single-Family Attached	Heat Pump	Ducted Heating	1940s	0	0	0	1	6	10275.6	0
 Single-Family Attached	None	Ducted Heating	1940s	0	0	0	1	9	18827.2	0.000169664
 Single-Family Attached	Room AC	Ducted Heating	1940s	0	0	0	1	9	18827.2	0.000124532
->>>>>>> ee49ad68
 Single-Family Attached	Central AC	Non-Ducted Heat Pump	1940s	0	0	0	1	1	2038.12	
 Single-Family Attached	Heat Pump	Non-Ducted Heat Pump	1940s	0	0	0	1	1	2038.12	
 Single-Family Attached	None	Non-Ducted Heat Pump	1940s	0	0	0.126055	0.873945	12	15815.7	
 Single-Family Attached	Room AC	Non-Ducted Heat Pump	1940s	0	0	0.126055	0.873945	12	15815.7	
-<<<<<<< HEAD
-Single-Family Attached	Central AC	Non-Ducted Heating	1940s	0	0	0	1	1	2038.12	0.000377425
-Single-Family Attached	Heat Pump	Non-Ducted Heating	1940s	0	0	0	1	1	2038.12	0
-Single-Family Attached	None	Non-Ducted Heating	1940s	0	0	0.126055	0.873945	12	15815.7	0.000337219
-Single-Family Attached	Room AC	Non-Ducted Heating	1940s	0	0	0.126055	0.873945	12	15815.7	0.000530777
-Single-Family Attached	Central AC	None	1940s	0	0	0	1	1	2099.89	1.36272e-05
-Single-Family Attached	Heat Pump	None	1940s	0	0	0	1	1	2099.89	0
-Single-Family Attached	None	None	1940s	0	0	0	1	12	16295	1.06148e-05
-Single-Family Attached	Room AC	None	1940s	0	0	0	1	12	16295	1.87644e-05
-Single-Family Attached	Central AC	Ducted Heat Pump	1950s	0	0	0	1	24	50581.2	0
-Single-Family Attached	Heat Pump	Ducted Heat Pump	1950s	0	0	0	1	24	50581.2	0.000337076
-Single-Family Attached	None	Ducted Heat Pump	1950s	0	0	0.063655	0.936345	19	39952.3	0
-Single-Family Attached	Room AC	Ducted Heat Pump	1950s	0	0	0.063655	0.936345	19	39952.3	0
-Single-Family Attached	Central AC	Ducted Heating	1950s	0	0	0	1	24	50581.2	0.00281062
-Single-Family Attached	Heat Pump	Ducted Heating	1950s	0	0	0	1	24	50581.2	0
-Single-Family Attached	None	Ducted Heating	1950s	0	0	0.063655	0.936345	19	39952.3	0.000408815
-Single-Family Attached	Room AC	Ducted Heating	1950s	0	0	0.063655	0.936345	19	39952.3	0.000300062
-=======
 Single-Family Attached	Central AC	Non-Ducted Heating	1940s	0	0	0	1	1	2038.12	0.000377582
 Single-Family Attached	Heat Pump	Non-Ducted Heating	1940s	0	0	0	1	1	2038.12	0
 Single-Family Attached	None	Non-Ducted Heating	1940s	0	0	0.126055	0.873945	12	15815.7	0.000337299
@@ -1108,29 +567,10 @@
 Single-Family Attached	Heat Pump	Ducted Heating	1950s	0	0	0	1	24	50581.2	0
 Single-Family Attached	None	Ducted Heating	1950s	0	0	0.063655	0.936345	19	39952.3	0.000408823
 Single-Family Attached	Room AC	Ducted Heating	1950s	0	0	0.063655	0.936345	19	39952.3	0.000300073
->>>>>>> ee49ad68
 Single-Family Attached	Central AC	Non-Ducted Heat Pump	1950s	0	0	0	1	2	2164.7	
 Single-Family Attached	Heat Pump	Non-Ducted Heat Pump	1950s	0	0	0	1	2	2164.7	
 Single-Family Attached	None	Non-Ducted Heat Pump	1950s	0	0	0.283067	0.716933	26	33056.2	
 Single-Family Attached	Room AC	Non-Ducted Heat Pump	1950s	0	0	0.283067	0.716933	26	33056.2	
-<<<<<<< HEAD
-Single-Family Attached	Central AC	Non-Ducted Heating	1950s	0	0	0	1	2	2164.7	0.000695171
-Single-Family Attached	Heat Pump	Non-Ducted Heating	1950s	0	0	0	1	2	2164.7	0
-Single-Family Attached	None	Non-Ducted Heating	1950s	0	0	0.283067	0.716933	26	33056.2	0.000621116
-Single-Family Attached	Room AC	Non-Ducted Heating	1950s	0	0	0.283067	0.716933	26	33056.2	0.000977626
-Single-Family Attached	Central AC	None	1950s	0	0	0	1	2	2230.3	2.416e-05
-Single-Family Attached	Heat Pump	None	1950s	0	0	0	1	2	2230.3	0
-Single-Family Attached	None	None	1950s	0	0	0	1	26	34057.9	1.88193e-05
-Single-Family Attached	Room AC	None	1950s	0	0	0	1	26	34057.9	3.32679e-05
-Single-Family Attached	Central AC	Ducted Heat Pump	1960s	0	0	0	1	24	44772.6	0
-Single-Family Attached	Heat Pump	Ducted Heat Pump	1960s	0	0	0	1	24	44772.6	0.000416484
-Single-Family Attached	None	Ducted Heat Pump	1960s	0	0	0.101128	0.898872	18	34427.5	0
-Single-Family Attached	Room AC	Ducted Heat Pump	1960s	0	0	0.101128	0.898872	18	34427.5	0
-Single-Family Attached	Central AC	Ducted Heating	1960s	0	0	0	1	24	44772.6	0.00292224
-Single-Family Attached	Heat Pump	Ducted Heating	1960s	0	0	0	1	24	44772.6	0
-Single-Family Attached	None	Ducted Heating	1960s	0	0	0.101128	0.898872	18	34427.5	0.000425051
-Single-Family Attached	Room AC	Ducted Heating	1960s	0	0	0.101128	0.898872	18	34427.5	0.000311979
-=======
 Single-Family Attached	Central AC	Non-Ducted Heating	1950s	0	0	0	1	2	2164.7	0.000695369
 Single-Family Attached	Heat Pump	Non-Ducted Heating	1950s	0	0	0	1	2	2164.7	0
 Single-Family Attached	None	Non-Ducted Heating	1950s	0	0	0.283067	0.716933	26	33056.2	0.000621182
@@ -1147,29 +587,10 @@
 Single-Family Attached	Heat Pump	Ducted Heating	1960s	0	0	0	1	24	44772.6	0
 Single-Family Attached	None	Ducted Heating	1960s	0	0	0.101128	0.898872	18	34427.5	0.000425061
 Single-Family Attached	Room AC	Ducted Heating	1960s	0	0	0.101128	0.898872	18	34427.5	0.000311991
->>>>>>> ee49ad68
 Single-Family Attached	Central AC	Non-Ducted Heat Pump	1960s	0.25	0.25	0.25	0.25	0	0	
 Single-Family Attached	Heat Pump	Non-Ducted Heat Pump	1960s	0.25	0.25	0.25	0.25	0	0	
 Single-Family Attached	None	Non-Ducted Heat Pump	1960s	0	0	0.14903	0.85097	31	30789.4	
 Single-Family Attached	Room AC	Non-Ducted Heat Pump	1960s	0	0	0.14903	0.85097	31	30789.4	
-<<<<<<< HEAD
-Single-Family Attached	Central AC	Non-Ducted Heating	1960s	0.25	0.25	0.25	0.25	0	0	0.00065418
-Single-Family Attached	Heat Pump	Non-Ducted Heating	1960s	0.25	0.25	0.25	0.25	0	0	0
-Single-Family Attached	None	Non-Ducted Heating	1960s	0	0	0.14903	0.85097	31	30789.4	0.000584492
-Single-Family Attached	Room AC	Non-Ducted Heating	1960s	0	0	0.14903	0.85097	31	30789.4	0.000919979
-Single-Family Attached	Central AC	None	1960s	0.5	0	0	0.5	0	0	2.0996e-05
-Single-Family Attached	Heat Pump	None	1960s	0.5	0	0	0.5	0	0	0
-Single-Family Attached	None	None	1960s	0	0	0	1	31	31722.5	1.63547e-05
-Single-Family Attached	Room AC	None	1960s	0	0	0	1	31	31722.5	2.89112e-05
-Single-Family Attached	Central AC	Ducted Heat Pump	1970s	0	0	0	1	81	170390	0
-Single-Family Attached	Heat Pump	Ducted Heat Pump	1970s	0	0	0	1	81	170390	0.00081355
-Single-Family Attached	None	Ducted Heat Pump	1970s	0	0	0	1	23	45240.7	0
-Single-Family Attached	Room AC	Ducted Heat Pump	1970s	0	0	0	1	23	45240.7	0
-Single-Family Attached	Central AC	Ducted Heating	1970s	0	0	0	1	81	170390	0.00425405
-Single-Family Attached	Heat Pump	Ducted Heating	1970s	0	0	0	1	81	170390	0
-Single-Family Attached	None	Ducted Heating	1970s	0	0	0	1	23	45240.7	0.000618768
-Single-Family Attached	Room AC	Ducted Heating	1970s	0	0	0	1	23	45240.7	0.000454164
-=======
 Single-Family Attached	Central AC	Non-Ducted Heating	1960s	0.25	0.25	0.25	0.25	0	0	0.000654382
 Single-Family Attached	Heat Pump	Non-Ducted Heating	1960s	0.25	0.25	0.25	0.25	0	0	0
 Single-Family Attached	None	Non-Ducted Heating	1960s	0	0	0.14903	0.85097	31	30789.4	0.000584568
@@ -1186,29 +607,10 @@
 Single-Family Attached	Heat Pump	Ducted Heating	1970s	0	0	0	1	81	170390	0
 Single-Family Attached	None	Ducted Heating	1970s	0	0	0	1	23	45240.7	0.000618786
 Single-Family Attached	Room AC	Ducted Heating	1970s	0	0	0	1	23	45240.7	0.000454183
->>>>>>> ee49ad68
 Single-Family Attached	Central AC	Non-Ducted Heat Pump	1970s	0.066552	0	0	0.933448	11	13058.6	
 Single-Family Attached	Heat Pump	Non-Ducted Heat Pump	1970s	0.066552	0	0	0.933448	11	13058.6	
 Single-Family Attached	None	Non-Ducted Heat Pump	1970s	0	0	0.092227	0.907773	21	21705.3	
 Single-Family Attached	Room AC	Non-Ducted Heat Pump	1970s	0	0	0.092227	0.907773	21	21705.3	
-<<<<<<< HEAD
-Single-Family Attached	Central AC	Non-Ducted Heating	1970s	0.066552	0	0	0.933448	11	13058.6	0.00084251
-Single-Family Attached	Heat Pump	Non-Ducted Heating	1970s	0.066552	0	0	0.933448	11	13058.6	0
-Single-Family Attached	None	Non-Ducted Heating	1970s	0	0	0.092227	0.907773	21	21705.3	0.00075276
-Single-Family Attached	Room AC	Non-Ducted Heating	1970s	0	0	0.092227	0.907773	21	21705.3	0.00118483
-Single-Family Attached	Central AC	None	1970s	0.066552	0	0	0.933448	11	13454.3	2.42865e-05
-Single-Family Attached	Heat Pump	None	1970s	0.066552	0	0	0.933448	11	13454.3	0
-Single-Family Attached	None	None	1970s	0	0	0	1	21	22363	1.89178e-05
-Single-Family Attached	Room AC	None	1970s	0	0	0	1	21	22363	3.34421e-05
-Single-Family Attached	Central AC	Ducted Heat Pump	1980s	0.004599	0.006032	0	0.989369	132	239551	0
-Single-Family Attached	Heat Pump	Ducted Heat Pump	1980s	0.004599	0.006032	0	0.989369	132	239551	0.000993707
-Single-Family Attached	None	Ducted Heat Pump	1980s	0	0	0.030138	0.969862	29	54206.5	0
-Single-Family Attached	Room AC	Ducted Heat Pump	1980s	0	0	0.030138	0.969862	29	54206.5	0
-Single-Family Attached	Central AC	Ducted Heating	1980s	0.004599	0.006032	0	0.989369	132	239551	0.00380154
-Single-Family Attached	Heat Pump	Ducted Heating	1980s	0.004599	0.006032	0	0.989369	132	239551	0
-Single-Family Attached	None	Ducted Heating	1980s	0	0	0.030138	0.969862	29	54206.5	0.000552949
-Single-Family Attached	Room AC	Ducted Heating	1980s	0	0	0.030138	0.969862	29	54206.5	0.000405854
-=======
 Single-Family Attached	Central AC	Non-Ducted Heating	1970s	0.066552	0	0	0.933448	11	13058.6	0.000842745
 Single-Family Attached	Heat Pump	Non-Ducted Heating	1970s	0.066552	0	0	0.933448	11	13058.6	0
 Single-Family Attached	None	Non-Ducted Heating	1970s	0	0	0.092227	0.907773	21	21705.3	0.000752834
@@ -1225,29 +627,10 @@
 Single-Family Attached	Heat Pump	Ducted Heating	1980s	0.004599	0.006032	0	0.989369	132	239551	0
 Single-Family Attached	None	Ducted Heating	1980s	0	0	0.030138	0.969862	29	54206.5	0.000553
 Single-Family Attached	Room AC	Ducted Heating	1980s	0	0	0.030138	0.969862	29	54206.5	0.000405897
->>>>>>> ee49ad68
 Single-Family Attached	Central AC	Non-Ducted Heat Pump	1980s	0	0	0	1	9	12837.9	
 Single-Family Attached	Heat Pump	Non-Ducted Heat Pump	1980s	0	0	0	1	9	12837.9	
 Single-Family Attached	None	Non-Ducted Heat Pump	1980s	0	0	0.020576	0.979424	24	24184.5	
 Single-Family Attached	Room AC	Non-Ducted Heat Pump	1980s	0	0	0.020576	0.979424	24	24184.5	
-<<<<<<< HEAD
-Single-Family Attached	Central AC	Non-Ducted Heating	1980s	0	0	0	1	9	12837.9	0.00062812
-Single-Family Attached	Heat Pump	Non-Ducted Heating	1980s	0	0	0	1	9	12837.9	0
-Single-Family Attached	None	Non-Ducted Heating	1980s	0	0	0.020576	0.979424	24	24184.5	0.000561208
-Single-Family Attached	Room AC	Non-Ducted Heating	1980s	0	0	0.020576	0.979424	24	24184.5	0.000883331
-Single-Family Attached	Central AC	None	1980s	0	0	0	1	9	13226.9	1.92821e-05
-Single-Family Attached	Heat Pump	None	1980s	0	0	0	1	9	13226.9	0
-Single-Family Attached	None	None	1980s	0	0	0	1	24	24917.4	1.50197e-05
-Single-Family Attached	Room AC	None	1980s	0	0	0	1	24	24917.4	2.65511e-05
-Single-Family Attached	Central AC	Ducted Heat Pump	1990s	0	0.013214	0	0.986786	80	144947	0
-Single-Family Attached	Heat Pump	Ducted Heat Pump	1990s	0	0.013214	0	0.986786	80	144947	0.00107263
-Single-Family Attached	None	Ducted Heat Pump	1990s	0	0	0	1	17	19193.6	0
-Single-Family Attached	Room AC	Ducted Heat Pump	1990s	0	0	0	1	17	19193.6	0
-Single-Family Attached	Central AC	Ducted Heating	1990s	0	0.013214	0	0.986786	80	144947	0.00451157
-Single-Family Attached	Heat Pump	Ducted Heating	1990s	0	0.013214	0	0.986786	80	144947	0
-Single-Family Attached	None	Ducted Heating	1990s	0	0	0	1	17	19193.6	0.000656225
-Single-Family Attached	Room AC	Ducted Heating	1990s	0	0	0	1	17	19193.6	0.000481656
-=======
 Single-Family Attached	Central AC	Non-Ducted Heating	1980s	0	0	0	1	9	12837.9	0.00062814
 Single-Family Attached	Heat Pump	Non-Ducted Heating	1980s	0	0	0	1	9	12837.9	0
 Single-Family Attached	None	Non-Ducted Heating	1980s	0	0	0.020576	0.979424	24	24184.5	0.000561125
@@ -1264,29 +647,10 @@
 Single-Family Attached	Heat Pump	Ducted Heating	1990s	0	0.013214	0	0.986786	80	144947	0
 Single-Family Attached	None	Ducted Heating	1990s	0	0	0	1	17	19193.6	0.000656271
 Single-Family Attached	Room AC	Ducted Heating	1990s	0	0	0	1	17	19193.6	0.000481697
->>>>>>> ee49ad68
 Single-Family Attached	Central AC	Non-Ducted Heat Pump	1990s	0	0.109251	0	0.890749	7	8769.8	
 Single-Family Attached	Heat Pump	Non-Ducted Heat Pump	1990s	0	0.109251	0	0.890749	7	8769.8	
 Single-Family Attached	None	Non-Ducted Heat Pump	1990s	0	0	0	1	7	8254.34	
 Single-Family Attached	Room AC	Non-Ducted Heat Pump	1990s	0	0	0	1	7	8254.34	
-<<<<<<< HEAD
-Single-Family Attached	Central AC	Non-Ducted Heating	1990s	0	0.109251	0	0.890749	7	8769.8	0.000456255
-Single-Family Attached	Heat Pump	Non-Ducted Heating	1990s	0	0.109251	0	0.890749	7	8769.8	0
-Single-Family Attached	None	Non-Ducted Heating	1990s	0	0	0	1	7	8254.34	0.000407651
-Single-Family Attached	Room AC	Non-Ducted Heating	1990s	0	0	0	1	7	8254.34	0.000641636
-Single-Family Attached	Central AC	None	1990s	0	0	0	1	7	9035.55	1.72084e-05
-Single-Family Attached	Heat Pump	None	1990s	0	0	0	1	7	9035.55	0
-Single-Family Attached	None	None	1990s	0	0	0	1	7	8504.47	1.34044e-05
-Single-Family Attached	Room AC	None	1990s	0	0	0	1	7	8504.47	2.36957e-05
-Single-Family Attached	Central AC	Ducted Heat Pump	2000s	0	0.00756	0	0.99244	128	109878	0
-Single-Family Attached	Heat Pump	Ducted Heat Pump	2000s	0	0.00756	0	0.99244	128	109878	0.00170096
-Single-Family Attached	None	Ducted Heat Pump	2000s	0	0	0.122273	0.877727	13	11720	0
-Single-Family Attached	Room AC	Ducted Heat Pump	2000s	0	0	0.122273	0.877727	13	11720	0
-Single-Family Attached	Central AC	Ducted Heating	2000s	0	0.00756	0	0.99244	128	109878	0.0046893
-Single-Family Attached	Heat Pump	Ducted Heating	2000s	0	0.00756	0	0.99244	128	109878	0
-Single-Family Attached	None	Ducted Heating	2000s	0	0	0.122273	0.877727	13	11720	0.000682077
-Single-Family Attached	Room AC	Ducted Heating	2000s	0	0	0.122273	0.877727	13	11720	0.000500631
-=======
 Single-Family Attached	Central AC	Non-Ducted Heating	1990s	0	0.109251	0	0.890749	7	8769.8	0.000456227
 Single-Family Attached	Heat Pump	Non-Ducted Heating	1990s	0	0.109251	0	0.890749	7	8769.8	0
 Single-Family Attached	None	Non-Ducted Heating	1990s	0	0	0	1	7	8254.34	0.000407553
@@ -1303,29 +667,10 @@
 Single-Family Attached	Heat Pump	Ducted Heating	2000s	0	0.00756	0	0.99244	128	109878	0
 Single-Family Attached	None	Ducted Heating	2000s	0	0	0.122273	0.877727	13	11720	0.000682068
 Single-Family Attached	Room AC	Ducted Heating	2000s	0	0	0.122273	0.877727	13	11720	0.000500632
->>>>>>> ee49ad68
 Single-Family Attached	Central AC	Non-Ducted Heat Pump	2000s	0	0	0	1	5	1868.27	
 Single-Family Attached	Heat Pump	Non-Ducted Heat Pump	2000s	0	0	0	1	5	1868.27	
 Single-Family Attached	None	Non-Ducted Heat Pump	2000s	0	0	0	1	6	2674.4	
 Single-Family Attached	Room AC	Non-Ducted Heat Pump	2000s	0	0	0	1	6	2674.4	
-<<<<<<< HEAD
-Single-Family Attached	Central AC	Non-Ducted Heating	2000s	0	0	0	1	5	1868.27	0.000247567
-Single-Family Attached	Heat Pump	Non-Ducted Heating	2000s	0	0	0	1	5	1868.27	0
-Single-Family Attached	None	Non-Ducted Heating	2000s	0	0	0	1	6	2674.4	0.000221195
-Single-Family Attached	Room AC	Non-Ducted Heating	2000s	0	0	0	1	6	2674.4	0.000348156
-Single-Family Attached	Central AC	None	2000s	0	0	0	1	5	1924.88	1.64971e-05
-Single-Family Attached	Heat Pump	None	2000s	0	0	0	1	5	1924.88	0
-Single-Family Attached	None	None	2000s	0	0	0	1	6	2755.44	1.28503e-05
-Single-Family Attached	Room AC	None	2000s	0	0	0	1	6	2755.44	2.27163e-05
-Single-Family Attached	Central AC	Ducted Heat Pump	2010s	0	0.00756	0	0.99244	128	109878	0
-Single-Family Attached	Heat Pump	Ducted Heat Pump	2010s	0	0.00756	0	0.99244	128	109878	0.00041323
-Single-Family Attached	None	Ducted Heat Pump	2010s	0	0	0.122273	0.877727	13	11720	0
-Single-Family Attached	Room AC	Ducted Heat Pump	2010s	0	0	0.122273	0.877727	13	11720	0
-Single-Family Attached	Central AC	Ducted Heating	2010s	0	0.00756	0	0.99244	128	109878	0.00104385
-Single-Family Attached	Heat Pump	Ducted Heating	2010s	0	0.00756	0	0.99244	128	109878	0
-Single-Family Attached	None	Ducted Heating	2010s	0	0	0.122273	0.877727	13	11720	0.000151833
-Single-Family Attached	Room AC	Ducted Heating	2010s	0	0	0.122273	0.877727	13	11720	0.000111442
-=======
 Single-Family Attached	Central AC	Non-Ducted Heating	2000s	0	0	0	1	5	1868.27	0.000247588
 Single-Family Attached	Heat Pump	Non-Ducted Heating	2000s	0	0	0	1	5	1868.27	0
 Single-Family Attached	None	Non-Ducted Heating	2000s	0	0	0	1	6	2674.4	0.000221173
@@ -1342,29 +687,10 @@
 Single-Family Attached	Heat Pump	Ducted Heating	2010s	0	0.00756	0	0.99244	128	109878	0
 Single-Family Attached	None	Ducted Heating	2010s	0	0	0.122273	0.877727	13	11720	0.00015184
 Single-Family Attached	Room AC	Ducted Heating	2010s	0	0	0.122273	0.877727	13	11720	0.000111449
->>>>>>> ee49ad68
 Single-Family Attached	Central AC	Non-Ducted Heat Pump	2010s	0	0	0	1	5	1868.27	
 Single-Family Attached	Heat Pump	Non-Ducted Heat Pump	2010s	0	0	0	1	5	1868.27	
 Single-Family Attached	None	Non-Ducted Heat Pump	2010s	0	0	0	1	6	2674.4	
 Single-Family Attached	Room AC	Non-Ducted Heat Pump	2010s	0	0	0	1	6	2674.4	
-<<<<<<< HEAD
-Single-Family Attached	Central AC	Non-Ducted Heating	2010s	0	0	0	1	5	1868.27	5.60942e-05
-Single-Family Attached	Heat Pump	Non-Ducted Heating	2010s	0	0	0	1	5	1868.27	0
-Single-Family Attached	None	Non-Ducted Heating	2010s	0	0	0	1	6	2674.4	5.01186e-05
-Single-Family Attached	Room AC	Non-Ducted Heating	2010s	0	0	0	1	6	2674.4	7.88858e-05
-Single-Family Attached	Central AC	None	2010s	0	0	0	1	5	1924.88	4.19534e-06
-Single-Family Attached	Heat Pump	None	2010s	0	0	0	1	5	1924.88	0
-Single-Family Attached	None	None	2010s	0	0	0	1	6	2755.44	3.26793e-06
-Single-Family Attached	Room AC	None	2010s	0	0	0	1	6	2755.44	5.77692e-06
-Single-Family Attached	Central AC	Ducted Heat Pump	<1940	0.036427	0	0.052846	0.910728	18	48847.2	0
-Single-Family Attached	Heat Pump	Ducted Heat Pump	<1940	0.036427	0	0.052846	0.910728	18	48847.2	0.000283908
-Single-Family Attached	None	Ducted Heat Pump	<1940	0	0	0.065733	0.934267	41	86734	0
-Single-Family Attached	Room AC	Ducted Heat Pump	<1940	0	0	0.065733	0.934267	41	86734	0
-Single-Family Attached	Central AC	Ducted Heating	<1940	0.036427	0	0.052846	0.910728	18	48847.2	0.002668
-Single-Family Attached	Heat Pump	Ducted Heating	<1940	0.036427	0	0.052846	0.910728	18	48847.2	0
-Single-Family Attached	None	Ducted Heating	<1940	0	0	0.065733	0.934267	41	86734	0.00038807
-Single-Family Attached	Room AC	Ducted Heating	<1940	0	0	0.065733	0.934267	41	86734	0.000284836
-=======
 Single-Family Attached	Central AC	Non-Ducted Heating	2010s	0	0	0	1	5	1868.27	5.61028e-05
 Single-Family Attached	Heat Pump	Non-Ducted Heating	2010s	0	0	0	1	5	1868.27	0
 Single-Family Attached	None	Non-Ducted Heating	2010s	0	0	0	1	6	2674.4	5.01173e-05
@@ -1381,29 +707,10 @@
 Single-Family Attached	Heat Pump	Ducted Heating	<1940	0.036427	0	0.052846	0.910728	18	48847.2	0
 Single-Family Attached	None	Ducted Heating	<1940	0	0	0.065733	0.934267	41	86734	0.000387994
 Single-Family Attached	Room AC	Ducted Heating	<1940	0	0	0.065733	0.934267	41	86734	0.000284784
->>>>>>> ee49ad68
 Single-Family Attached	Central AC	Non-Ducted Heat Pump	<1940	0	0	0	1	6	7935.4	
 Single-Family Attached	Heat Pump	Non-Ducted Heat Pump	<1940	0	0	0	1	6	7935.4	
 Single-Family Attached	None	Non-Ducted Heat Pump	<1940	0	0	0.133219	0.866781	57	89775.5	
 Single-Family Attached	Room AC	Non-Ducted Heat Pump	<1940	0	0	0.133219	0.866781	57	89775.5	
-<<<<<<< HEAD
-Single-Family Attached	Central AC	Non-Ducted Heating	<1940	0	0	0	1	6	7935.4	0.00109949
-Single-Family Attached	Heat Pump	Non-Ducted Heating	<1940	0	0	0	1	6	7935.4	0
-Single-Family Attached	None	Non-Ducted Heating	<1940	0	0	0.133219	0.866781	57	89775.5	0.000982363
-Single-Family Attached	Room AC	Non-Ducted Heating	<1940	0	0	0.133219	0.866781	57	89775.5	0.00154622
-Single-Family Attached	Central AC	None	<1940	0	0	0	1	6	8175.86	4.01897e-05
-Single-Family Attached	Heat Pump	None	<1940	0	0	0	1	6	8175.86	0
-Single-Family Attached	None	None	<1940	0	0	0	1	57	92496	3.13055e-05
-Single-Family Attached	Room AC	None	<1940	0	0	0	1	57	92496	5.53406e-05
-Single-Family Detached	Central AC	Ducted Heat Pump	1940s	0	0	0	1	160	416211	0
-Single-Family Detached	Heat Pump	Ducted Heat Pump	1940s	0	0	0	1	160	416211	0.00219631
-Single-Family Detached	None	Ducted Heat Pump	1940s	0	0	0	1	85	195657	0
-Single-Family Detached	Room AC	Ducted Heat Pump	1940s	0	0	0	1	85	195657	0
-Single-Family Detached	Central AC	Ducted Heating	1940s	0	0	0	1	160	416211	0.0125533
-Single-Family Detached	Heat Pump	Ducted Heating	1940s	0	0	0	1	160	416211	0
-Single-Family Detached	None	Ducted Heating	1940s	0	0	0	1	85	195657	0.00182592
-Single-Family Detached	Room AC	Ducted Heating	1940s	0	0	0	1	85	195657	0.00134019
-=======
 Single-Family Attached	Central AC	Non-Ducted Heating	<1940	0	0	0	1	6	7935.4	0.00109937
 Single-Family Attached	Heat Pump	Non-Ducted Heating	<1940	0	0	0	1	6	7935.4	0
 Single-Family Attached	None	Non-Ducted Heating	<1940	0	0	0.133219	0.866781	57	89775.5	0.00098208
@@ -1420,23 +727,10 @@
 Single-Family Detached	Heat Pump	Ducted Heating	1940s	0	0	0	1	160	416211	0
 Single-Family Detached	None	Ducted Heating	1940s	0	0	0	1	85	195657	0.00182563
 Single-Family Detached	Room AC	Ducted Heating	1940s	0	0	0	1	85	195657	0.00133999
->>>>>>> ee49ad68
 Single-Family Detached	Central AC	Non-Ducted Heat Pump	1940s	0	0	0	1	24	36343.5	
 Single-Family Detached	Heat Pump	Non-Ducted Heat Pump	1940s	0	0	0	1	24	36343.5	
 Single-Family Detached	None	Non-Ducted Heat Pump	1940s	0	0	0	1	108	164322	
 Single-Family Detached	Room AC	Non-Ducted Heat Pump	1940s	0	0	0	1	108	164322	
-<<<<<<< HEAD
-Single-Family Detached	Central AC	Non-Ducted Heating	1940s	0	0	0	1	24	36343.5	0.00406188
-Single-Family Detached	Heat Pump	Non-Ducted Heating	1940s	0	0	0	1	24	36343.5	0
-Single-Family Detached	None	Non-Ducted Heating	1940s	0	0	0	1	108	164322	0.00362918
-Single-Family Detached	Room AC	Non-Ducted Heating	1940s	0	0	0	1	108	164322	0.00571226
-Single-Family Detached	Central AC	None	1940s	0	0	0	1	24	37444.8	0.000146657
-Single-Family Detached	Heat Pump	None	1940s	0	0	0	1	24	37444.8	0
-Single-Family Detached	None	None	1940s	0	0	0	1	108	169301	0.000114237
-Single-Family Detached	Room AC	None	1940s	0	0	0	1	108	169301	0.000201944
-Single-Family Detached	Central AC	Ducted Heat Pump	1950s	0	0	0	1	570	1.2993e+06	0
-Single-Family Detached	Heat Pump	Ducted Heat Pump	1950s	0	0	0	1	570	1.2993e+06	0.00362764
-=======
 Single-Family Detached	Central AC	Non-Ducted Heating	1940s	0	0	0	1	24	36343.5	0.00406288
 Single-Family Detached	Heat Pump	Non-Ducted Heating	1940s	0	0	0	1	24	36343.5	0
 Single-Family Detached	None	Non-Ducted Heating	1940s	0	0	0	1	108	164322	0.00362942
@@ -1447,40 +741,16 @@
 Single-Family Detached	Room AC	None	1940s	0	0	0	1	108	169301	0.000201986
 Single-Family Detached	Central AC	Ducted Heat Pump	1950s	0	0	0	1	570	1.2993e+06	0
 Single-Family Detached	Heat Pump	Ducted Heat Pump	1950s	0	0	0	1	570	1.2993e+06	0.00362881
->>>>>>> ee49ad68
 Single-Family Detached	None	Ducted Heat Pump	1950s	0	0	0	1	224	536318	0
 Single-Family Detached	Room AC	Ducted Heat Pump	1950s	0	0	0	1	224	536318	0
 Single-Family Detached	Central AC	Ducted Heating	1950s	0	0	0	1	570	1.2993e+06	0.0302481
 Single-Family Detached	Heat Pump	Ducted Heating	1950s	0	0	0	1	570	1.2993e+06	0
-<<<<<<< HEAD
-Single-Family Detached	None	Ducted Heating	1950s	0	0	0	1	224	536318	0.0043997
-Single-Family Detached	Room AC	Ducted Heating	1950s	0	0	0	1	224	536318	0.0032293
-=======
 Single-Family Detached	None	Ducted Heating	1950s	0	0	0	1	224	536318	0.00439904
 Single-Family Detached	Room AC	Ducted Heating	1950s	0	0	0	1	224	536318	0.00322885
->>>>>>> ee49ad68
 Single-Family Detached	Central AC	Non-Ducted Heat Pump	1950s	0	0	0	1	59	88774.8	
 Single-Family Detached	Heat Pump	Non-Ducted Heat Pump	1950s	0	0	0	1	59	88774.8	
 Single-Family Detached	None	Non-Ducted Heat Pump	1950s	0	0	0	1	261	396654	
 Single-Family Detached	Room AC	Non-Ducted Heat Pump	1950s	0	0	0	1	261	396654	
-<<<<<<< HEAD
-Single-Family Detached	Central AC	Non-Ducted Heating	1950s	0	0	0	1	59	88774.8	0.00748149
-Single-Family Detached	Heat Pump	Non-Ducted Heating	1950s	0	0	0	1	59	88774.8	0
-Single-Family Detached	None	Non-Ducted Heating	1950s	0	0	0	1	261	396654	0.0066845
-Single-Family Detached	Room AC	Non-Ducted Heating	1950s	0	0	0	1	261	396654	0.0105213
-Single-Family Detached	Central AC	None	1950s	0	0	0	1	59	91464.9	0.000260012
-Single-Family Detached	Heat Pump	None	1950s	0	0	0	1	59	91464.9	0
-Single-Family Detached	None	None	1950s	0	0	0	1	261	408674	0.000202534
-Single-Family Detached	Room AC	None	1950s	0	0	0	1	261	408674	0.000358032
-Single-Family Detached	Central AC	Ducted Heat Pump	1960s	0	0	0	1	537	1.20504e+06	0
-Single-Family Detached	Heat Pump	Ducted Heat Pump	1960s	0	0	0	1	537	1.20504e+06	0.00448224
-Single-Family Detached	None	Ducted Heat Pump	1960s	0	0	0	1	133	323562	0
-Single-Family Detached	Room AC	Ducted Heat Pump	1960s	0	0	0	1	133	323562	0
-Single-Family Detached	Central AC	Ducted Heating	1960s	0	0	0	1	537	1.20504e+06	0.0314494
-Single-Family Detached	Heat Pump	Ducted Heating	1960s	0	0	0	1	537	1.20504e+06	0
-Single-Family Detached	None	Ducted Heating	1960s	0	0	0	1	133	323562	0.00457443
-Single-Family Detached	Room AC	Ducted Heating	1960s	0	0	0	1	133	323562	0.00335755
-=======
 Single-Family Detached	Central AC	Non-Ducted Heating	1950s	0	0	0	1	59	88774.8	0.00748234
 Single-Family Detached	Heat Pump	Non-Ducted Heating	1950s	0	0	0	1	59	88774.8	0
 Single-Family Detached	None	Non-Ducted Heating	1950s	0	0	0	1	261	396654	0.00668407
@@ -1497,29 +767,10 @@
 Single-Family Detached	Heat Pump	Ducted Heating	1960s	0	0	0	1	537	1.20504e+06	0
 Single-Family Detached	None	Ducted Heating	1960s	0	0	0	1	133	323562	0.00457376
 Single-Family Detached	Room AC	Ducted Heating	1960s	0	0	0	1	133	323562	0.0033571
->>>>>>> ee49ad68
 Single-Family Detached	Central AC	Non-Ducted Heat Pump	1960s	0	0	0	1	71	129009	
 Single-Family Detached	Heat Pump	Non-Ducted Heat Pump	1960s	0	0	0	1	71	129009	
 Single-Family Detached	None	Non-Ducted Heat Pump	1960s	0	0	0	1	199	287298	
 Single-Family Detached	Room AC	Non-Ducted Heat Pump	1960s	0	0	0	1	199	287298	
-<<<<<<< HEAD
-Single-Family Detached	Central AC	Non-Ducted Heating	1960s	0	0	0	1	71	129009	0.00704033
-Single-Family Detached	Heat Pump	Non-Ducted Heating	1960s	0	0	0	1	71	129009	0
-Single-Family Detached	None	Non-Ducted Heating	1960s	0	0	0	1	199	287298	0.00629035
-Single-Family Detached	Room AC	Non-Ducted Heating	1960s	0	0	0	1	199	287298	0.00990089
-Single-Family Detached	Central AC	None	1960s	0	0	0	1	71	132918	0.000225961
-Single-Family Detached	Heat Pump	None	1960s	0	0	0	1	71	132918	0
-Single-Family Detached	None	None	1960s	0	0	0	1	199	296004	0.00017601
-Single-Family Detached	Room AC	None	1960s	0	0	0	1	199	296004	0.000311144
-Single-Family Detached	Central AC	Ducted Heat Pump	1970s	0	0	0	1	732	1.58764e+06	0
-Single-Family Detached	Heat Pump	Ducted Heat Pump	1970s	0	0	0	1	732	1.58764e+06	0.00875549
-Single-Family Detached	None	Ducted Heat Pump	1970s	0	0	0	1	151	296966	0
-Single-Family Detached	Room AC	Ducted Heat Pump	1970s	0	0	0	1	151	296966	0
-Single-Family Detached	Central AC	Ducted Heating	1970s	0	0	0	1	732	1.58764e+06	0.0457825
-Single-Family Detached	Heat Pump	Ducted Heating	1970s	0	0	0	1	732	1.58764e+06	0
-Single-Family Detached	None	Ducted Heating	1970s	0	0	0	1	151	296966	0.00665923
-Single-Family Detached	Room AC	Ducted Heating	1970s	0	0	0	1	151	296966	0.00488775
-=======
 Single-Family Detached	Central AC	Non-Ducted Heating	1960s	0	0	0	1	71	129009	0.00704131
 Single-Family Detached	Heat Pump	Non-Ducted Heating	1960s	0	0	0	1	71	129009	0
 Single-Family Detached	None	Non-Ducted Heating	1960s	0	0	0	1	199	287298	0.00629009
@@ -1536,29 +787,10 @@
 Single-Family Detached	Heat Pump	Ducted Heating	1970s	0	0	0	1	732	1.58764e+06	0
 Single-Family Detached	None	Ducted Heating	1970s	0	0	0	1	151	296966	0.00665829
 Single-Family Detached	Room AC	Ducted Heating	1970s	0	0	0	1	151	296966	0.00488712
->>>>>>> ee49ad68
 Single-Family Detached	Central AC	Non-Ducted Heat Pump	1970s	0	0	0	1	66	109798	
 Single-Family Detached	Heat Pump	Non-Ducted Heat Pump	1970s	0	0	0	1	66	109798	
 Single-Family Detached	None	Non-Ducted Heat Pump	1970s	0	0	0	1	172	241502	
 Single-Family Detached	Room AC	Non-Ducted Heat Pump	1970s	0	0	0	1	172	241502	
-<<<<<<< HEAD
-Single-Family Detached	Central AC	Non-Ducted Heating	1970s	0	0	0	1	66	109798	0.00906716
-Single-Family Detached	Heat Pump	Non-Ducted Heating	1970s	0	0	0	1	66	109798	0
-Single-Family Detached	None	Non-Ducted Heating	1970s	0	0	0	1	172	241502	0.00810126
-Single-Family Detached	Room AC	Non-Ducted Heating	1970s	0	0	0	1	172	241502	0.0127512
-Single-Family Detached	Central AC	None	1970s	0	0	0	1	66	113125	0.000261373
-Single-Family Detached	Heat Pump	None	1970s	0	0	0	1	66	113125	0
-Single-Family Detached	None	None	1970s	0	0	0	1	172	248820	0.000203594
-Single-Family Detached	Room AC	None	1970s	0	0	0	1	172	248820	0.000359906
-Single-Family Detached	Central AC	Ducted Heat Pump	1980s	0	0	0	1	700	1.60371e+06	0
-Single-Family Detached	Heat Pump	Ducted Heat Pump	1980s	0	0	0	1	700	1.60371e+06	0.0106944
-Single-Family Detached	None	Ducted Heat Pump	1980s	0	0	0	1	114	277164	0
-Single-Family Detached	Room AC	Ducted Heat Pump	1980s	0	0	0	1	114	277164	0
-Single-Family Detached	Central AC	Ducted Heating	1980s	0	0	0	1	700	1.60371e+06	0.0409125
-Single-Family Detached	Heat Pump	Ducted Heating	1980s	0	0	0	1	700	1.60371e+06	0
-Single-Family Detached	None	Ducted Heating	1980s	0	0	0	1	114	277164	0.00595088
-Single-Family Detached	Room AC	Ducted Heating	1980s	0	0	0	1	114	277164	0.00436783
-=======
 Single-Family Detached	Central AC	Non-Ducted Heating	1970s	0	0	0	1	66	109798	0.00906814
 Single-Family Detached	Heat Pump	Non-Ducted Heating	1970s	0	0	0	1	66	109798	0
 Single-Family Detached	None	Non-Ducted Heating	1970s	0	0	0	1	172	241502	0.00810068
@@ -1575,29 +807,10 @@
 Single-Family Detached	Heat Pump	Ducted Heating	1980s	0	0	0	1	700	1.60371e+06	0
 Single-Family Detached	None	Ducted Heating	1980s	0	0	0	1	114	277164	0.00595042
 Single-Family Detached	Room AC	Ducted Heating	1980s	0	0	0	1	114	277164	0.00436755
->>>>>>> ee49ad68
 Single-Family Detached	Central AC	Non-Ducted Heat Pump	1980s	0	0	0	1	59	77350.5	
 Single-Family Detached	Heat Pump	Non-Ducted Heat Pump	1980s	0	0	0	1	59	77350.5	
 Single-Family Detached	None	Non-Ducted Heat Pump	1980s	0	0	0	1	114	187448	
 Single-Family Detached	Room AC	Non-Ducted Heat Pump	1980s	0	0	0	1	114	187448	
-<<<<<<< HEAD
-Single-Family Detached	Central AC	Non-Ducted Heating	1980s	0	0	0	1	59	77350.5	0.00675988
-Single-Family Detached	Heat Pump	Non-Ducted Heating	1980s	0	0	0	1	59	77350.5	0
-Single-Family Detached	None	Non-Ducted Heating	1980s	0	0	0	1	114	187448	0.00603976
-Single-Family Detached	Room AC	Non-Ducted Heating	1980s	0	0	0	1	114	187448	0.00950648
-Single-Family Detached	Central AC	None	1980s	0	0	0	1	59	79694.5	0.000207515
-Single-Family Detached	Heat Pump	None	1980s	0	0	0	1	59	79694.5	0
-Single-Family Detached	None	None	1980s	0	0	0	1	114	193128	0.000161643
-Single-Family Detached	Room AC	None	1980s	0	0	0	1	114	193128	0.000285746
-Single-Family Detached	Central AC	Ducted Heat Pump	1990s	0	0	0	1	904	2.12991e+06	0
-Single-Family Detached	Heat Pump	Ducted Heat Pump	1990s	0	0	0	1	904	2.12991e+06	0.0115437
-Single-Family Detached	None	Ducted Heat Pump	1990s	0	0	0	1	75	178146	0
-Single-Family Detached	Room AC	Ducted Heat Pump	1990s	0	0	0	1	75	178146	0
-Single-Family Detached	Central AC	Ducted Heating	1990s	0	0	0	1	904	2.12991e+06	0.0485539
-Single-Family Detached	Heat Pump	Ducted Heating	1990s	0	0	0	1	904	2.12991e+06	0
-Single-Family Detached	None	Ducted Heating	1990s	0	0	0	1	75	178146	0.00706234
-Single-Family Detached	Room AC	Ducted Heating	1990s	0	0	0	1	75	178146	0.00518363
-=======
 Single-Family Detached	Central AC	Non-Ducted Heating	1980s	0	0	0	1	59	77350.5	0.00675894
 Single-Family Detached	Heat Pump	Non-Ducted Heating	1980s	0	0	0	1	59	77350.5	0
 Single-Family Detached	None	Non-Ducted Heating	1980s	0	0	0	1	114	187448	0.00603784
@@ -1614,29 +827,10 @@
 Single-Family Detached	Heat Pump	Ducted Heating	1990s	0	0	0	1	904	2.12991e+06	0
 Single-Family Detached	None	Ducted Heating	1990s	0	0	0	1	75	178146	0.00706164
 Single-Family Detached	Room AC	Ducted Heating	1990s	0	0	0	1	75	178146	0.00518318
->>>>>>> ee49ad68
 Single-Family Detached	Central AC	Non-Ducted Heat Pump	1990s	0	0	0	1	41	75631.8	
 Single-Family Detached	Heat Pump	Non-Ducted Heat Pump	1990s	0	0	0	1	41	75631.8	
 Single-Family Detached	None	Non-Ducted Heat Pump	1990s	0	0	0	1	72	98372.5	
 Single-Family Detached	Room AC	Non-Ducted Heat Pump	1990s	0	0	0	1	72	98372.5	
-<<<<<<< HEAD
-Single-Family Detached	Central AC	Non-Ducted Heating	1990s	0	0	0	1	41	75631.8	0.00491025
-Single-Family Detached	Heat Pump	Non-Ducted Heating	1990s	0	0	0	1	41	75631.8	0
-Single-Family Detached	None	Non-Ducted Heating	1990s	0	0	0	1	72	98372.5	0.00438718
-Single-Family Detached	Room AC	Non-Ducted Heating	1990s	0	0	0	1	72	98372.5	0.00690534
-Single-Family Detached	Central AC	None	1990s	0	0	0	1	41	77923.6	0.000185199
-Single-Family Detached	Heat Pump	None	1990s	0	0	0	1	41	77923.6	0
-Single-Family Detached	None	None	1990s	0	0	0	1	72	101353	0.000144259
-Single-Family Detached	Room AC	None	1990s	0	0	0	1	72	101353	0.000255015
-Single-Family Detached	Central AC	Ducted Heat Pump	2000s	0	0	0	1	995	1.1642e+06	0
-Single-Family Detached	Heat Pump	Ducted Heat Pump	2000s	0	0	0	1	995	1.1642e+06	0.0183059
-Single-Family Detached	None	Ducted Heat Pump	2000s	0	0	0	1	63	76598.9	0
-Single-Family Detached	Room AC	Ducted Heat Pump	2000s	0	0	0	1	63	76598.9	0
-Single-Family Detached	Central AC	Ducted Heating	2000s	0	0	0	1	995	1.1642e+06	0.0504667
-Single-Family Detached	Heat Pump	Ducted Heating	2000s	0	0	0	1	995	1.1642e+06	0
-Single-Family Detached	None	Ducted Heating	2000s	0	0	0	1	63	76598.9	0.00734057
-Single-Family Detached	Room AC	Ducted Heating	2000s	0	0	0	1	63	76598.9	0.00538784
-=======
 Single-Family Detached	Central AC	Non-Ducted Heating	1990s	0	0	0	1	41	75631.8	0.00490912
 Single-Family Detached	Heat Pump	Non-Ducted Heating	1990s	0	0	0	1	41	75631.8	0
 Single-Family Detached	None	Non-Ducted Heating	1990s	0	0	0	1	72	98372.5	0.00438537
@@ -1653,29 +847,10 @@
 Single-Family Detached	Heat Pump	Ducted Heating	2000s	0	0	0	1	995	1.1642e+06	0
 Single-Family Detached	None	Ducted Heating	2000s	0	0	0	1	63	76598.9	0.00733922
 Single-Family Detached	Room AC	Ducted Heating	2000s	0	0	0	1	63	76598.9	0.00538692
->>>>>>> ee49ad68
 Single-Family Detached	Central AC	Non-Ducted Heat Pump	2000s	0	0	0	1	37	25989.6	
 Single-Family Detached	Heat Pump	Non-Ducted Heat Pump	2000s	0	0	0	1	37	25989.6	
 Single-Family Detached	None	Non-Ducted Heat Pump	2000s	0	0	0	1	53	40020.5	
 Single-Family Detached	Room AC	Non-Ducted Heat Pump	2000s	0	0	0	1	53	40020.5	
-<<<<<<< HEAD
-Single-Family Detached	Central AC	Non-Ducted Heating	2000s	0	0	0	1	37	25989.6	0.00266434
-Single-Family Detached	Heat Pump	Non-Ducted Heating	2000s	0	0	0	1	37	25989.6	0
-Single-Family Detached	None	Non-Ducted Heating	2000s	0	0	0	1	53	40020.5	0.00238051
-Single-Family Detached	Room AC	Non-Ducted Heating	2000s	0	0	0	1	53	40020.5	0.00374689
-Single-Family Detached	Central AC	None	2000s	0	0	0	1	37	26777.2	0.000177543
-Single-Family Detached	Heat Pump	None	2000s	0	0	0	1	37	26777.2	0
-Single-Family Detached	None	None	2000s	0	0	0	1	53	41233.2	0.000138296
-Single-Family Detached	Room AC	None	2000s	0	0	0	1	53	41233.2	0.000244475
-Single-Family Detached	Central AC	Ducted Heat Pump	2010s	0	0	0	1	995	1.1642e+06	0
-Single-Family Detached	Heat Pump	Ducted Heat Pump	2010s	0	0	0	1	995	1.1642e+06	0.00444721
-Single-Family Detached	None	Ducted Heat Pump	2010s	0	0	0	1	63	76598.9	0
-Single-Family Detached	Room AC	Ducted Heat Pump	2010s	0	0	0	1	63	76598.9	0
-Single-Family Detached	Central AC	Ducted Heating	2010s	0	0	0	1	995	1.1642e+06	0.011234
-Single-Family Detached	Heat Pump	Ducted Heating	2010s	0	0	0	1	995	1.1642e+06	0
-Single-Family Detached	None	Ducted Heating	2010s	0	0	0	1	63	76598.9	0.00163403
-Single-Family Detached	Room AC	Ducted Heating	2010s	0	0	0	1	63	76598.9	0.00119935
-=======
 Single-Family Detached	Central AC	Non-Ducted Heating	2000s	0	0	0	1	37	25989.6	0.0026641
 Single-Family Detached	Heat Pump	Non-Ducted Heating	2000s	0	0	0	1	37	25989.6	0
 Single-Family Detached	None	Non-Ducted Heating	2000s	0	0	0	1	53	40020.5	0.00237988
@@ -1692,29 +867,10 @@
 Single-Family Detached	Heat Pump	Ducted Heating	2010s	0	0	0	1	995	1.1642e+06	0
 Single-Family Detached	None	Ducted Heating	2010s	0	0	0	1	63	76598.9	0.00163383
 Single-Family Detached	Room AC	Ducted Heating	2010s	0	0	0	1	63	76598.9	0.00119922
->>>>>>> ee49ad68
 Single-Family Detached	Central AC	Non-Ducted Heat Pump	2010s	0	0	0	1	37	25989.6	
 Single-Family Detached	Heat Pump	Non-Ducted Heat Pump	2010s	0	0	0	1	37	25989.6	
 Single-Family Detached	None	Non-Ducted Heat Pump	2010s	0	0	0	1	53	40020.5	
 Single-Family Detached	Room AC	Non-Ducted Heat Pump	2010s	0	0	0	1	53	40020.5	
-<<<<<<< HEAD
-Single-Family Detached	Central AC	Non-Ducted Heating	2010s	0	0	0	1	37	25989.6	0.00060369
-Single-Family Detached	Heat Pump	Non-Ducted Heating	2010s	0	0	0	1	37	25989.6	0
-Single-Family Detached	None	Non-Ducted Heating	2010s	0	0	0	1	53	40020.5	0.00053938
-Single-Family Detached	Room AC	Non-Ducted Heating	2010s	0	0	0	1	53	40020.5	0.000848975
-Single-Family Detached	Central AC	None	2010s	0	0	0	1	37	26777.2	4.51506e-05
-Single-Family Detached	Heat Pump	None	2010s	0	0	0	1	37	26777.2	0
-Single-Family Detached	None	None	2010s	0	0	0	1	53	41233.2	3.51697e-05
-Single-Family Detached	Room AC	None	2010s	0	0	0	1	53	41233.2	6.21716e-05
-Single-Family Detached	Central AC	Ducted Heat Pump	<1940	0	0	0	1	334	746188	0
-Single-Family Detached	Heat Pump	Ducted Heat Pump	<1940	0	0	0	1	334	746188	0.00305544
-Single-Family Detached	None	Ducted Heat Pump	<1940	0	0	0	1	278	656546	0
-Single-Family Detached	Room AC	Ducted Heat Pump	<1940	0	0	0	1	278	656546	0
-Single-Family Detached	Central AC	Ducted Heating	<1940	0	0	0	1	334	746188	0.0287132
-Single-Family Detached	Heat Pump	Ducted Heating	<1940	0	0	0	1	334	746188	0
-Single-Family Detached	None	Ducted Heating	<1940	0	0	0	1	278	656546	0.00417644
-Single-Family Detached	Room AC	Ducted Heating	<1940	0	0	0	1	278	656546	0.00306543
-=======
 Single-Family Detached	Central AC	Non-Ducted Heating	2010s	0	0	0	1	37	25989.6	0.000603679
 Single-Family Detached	Heat Pump	Non-Ducted Heating	2010s	0	0	0	1	37	25989.6	0
 Single-Family Detached	None	Non-Ducted Heating	2010s	0	0	0	1	53	40020.5	0.000539274
@@ -1731,21 +887,10 @@
 Single-Family Detached	Heat Pump	Ducted Heating	<1940	0	0	0	1	334	746188	0
 Single-Family Detached	None	Ducted Heating	<1940	0	0	0	1	278	656546	0.00417491
 Single-Family Detached	Room AC	Ducted Heating	<1940	0	0	0	1	278	656546	0.00306434
->>>>>>> ee49ad68
 Single-Family Detached	Central AC	Non-Ducted Heat Pump	<1940	0	0	0	1	45	72682.1	
 Single-Family Detached	Heat Pump	Non-Ducted Heat Pump	<1940	0	0	0	1	45	72682.1	
 Single-Family Detached	None	Non-Ducted Heat Pump	<1940	0	0	0	1	307	476231	
 Single-Family Detached	Room AC	Non-Ducted Heat Pump	<1940	0	0	0	1	307	476231	
-<<<<<<< HEAD
-Single-Family Detached	Central AC	Non-Ducted Heating	<1940	0	0	0	1	45	72682.1	0.0118328
-Single-Family Detached	Heat Pump	Non-Ducted Heating	<1940	0	0	0	1	45	72682.1	0
-Single-Family Detached	None	Non-Ducted Heating	<1940	0	0	0	1	307	476231	0.0105723
-Single-Family Detached	Room AC	Non-Ducted Heating	<1940	0	0	0	1	307	476231	0.0166406
-Single-Family Detached	Central AC	None	<1940	0	0	0	1	45	74884.5	0.000432525
-Single-Family Detached	Heat Pump	None	<1940	0	0	0	1	45	74884.5	0
-Single-Family Detached	None	None	<1940	0	0	0	1	307	490662	0.000336912
-Single-Family Detached	Room AC	None	<1940	0	0	0	1	307	490662	0.00059558
-=======
 Single-Family Detached	Central AC	Non-Ducted Heating	<1940	0	0	0	1	45	72682.1	0.0118295
 Single-Family Detached	Heat Pump	Non-Ducted Heating	<1940	0	0	0	1	45	72682.1	0
 Single-Family Detached	None	Non-Ducted Heating	<1940	0	0	0	1	307	476231	0.0105674
@@ -1754,7 +899,6 @@
 Single-Family Detached	Heat Pump	None	<1940	0	0	0	1	45	74884.5	0
 Single-Family Detached	None	None	<1940	0	0	0	1	307	490662	0.000336805
 Single-Family Detached	Room AC	None	<1940	0	0	0	1	307	490662	0.000595505
->>>>>>> ee49ad68
 # Created by: sources\recs\2009\tsv_maker.py
 # Source: The sample counts and sample weights are constructed using U.S. EIA 2009 Residential Energy Consumption Survey (RECS) microdata.
 # Assumption: Due to low sample sizes for some Heating Types, Heating Type data is queried from two groups:1) Ducted Heating and Ducted Heat Pump and 2) Non-Ducted Heating and Non-Ducted Heat Pump and None
