--- conflicted
+++ resolved
@@ -1,156 +1,4 @@
 Dependency=ASHRAE IECC Climate Zone 2004	Dependency=Geometry Building Type RECS	Dependency=Cooling Setpoint Has Offset	Option=0F	Option=2F	Option=5F	Option=9F	source_count	source_weight	sampling_probability
-<<<<<<< HEAD
-1A	Mobile Home	Yes	0	0.596291	0.312503	0.091206	906	7.71366e+06	0.000138046
-2A	Mobile Home	Yes	0	0.596291	0.312503	0.091206	906	7.71366e+06	0.00492913
-2B	Mobile Home	Yes	0	0.523752	0.319174	0.157074	117	1.23341e+06	0.00081969
-3A	Mobile Home	Yes	0	0.581418	0.298971	0.119611	712	7.88535e+06	0.00508669
-3B	Mobile Home	Yes	0	0.342629	0.37043	0.286941	371	3.08493e+06	0.00230492
-3C	Mobile Home	Yes	0	0.735588	0.183926	0.080485	13	97664.4	0.000578027
-4A	Mobile Home	Yes	0	0.527263	0.389141	0.083596	1181	1.04873e+07	0.00431712
-4B	Mobile Home	Yes	0	0.342629	0.37043	0.286941	371	3.08493e+06	0.000519835
-4C	Mobile Home	Yes	0	0.448617	0.485221	0.066162	25	257021	0.00107501
-5A	Mobile Home	Yes	0	0.649903	0.26001	0.090087	511	6.09456e+06	0.00238064
-5B	Mobile Home	Yes	0	0.447147	0.426472	0.126381	108	957837	0.00156557
-6A	Mobile Home	Yes	0	0.536489	0.337387	0.126124	192	1.32653e+06	0.00107586
-6B	Mobile Home	Yes	0	0.536489	0.337387	0.126124	192	1.32653e+06	0.000345779
-7A	Mobile Home	Yes	0	0.47649	0.282051	0.241458	15	81487.2	0.000115872
-7B	Mobile Home	Yes	0	0.47649	0.282051	0.241458	15	81487.2	2.45632e-05
-1A	Single-Family Detached	Yes	0	0.596291	0.312503	0.091206	906	7.71366e+06	0.0028191
-2A	Single-Family Detached	Yes	0	0.596291	0.312503	0.091206	906	7.71366e+06	0.0339026
-2B	Single-Family Detached	Yes	0	0.523752	0.319174	0.157074	117	1.23341e+06	0.00696125
-3A	Single-Family Detached	Yes	0	0.581418	0.298971	0.119611	712	7.88535e+06	0.0331731
-3B	Single-Family Detached	Yes	0	0.342629	0.37043	0.286941	371	3.08493e+06	0.030665
-3C	Single-Family Detached	Yes	0	0.735588	0.183926	0.080485	13	97664.4	0.0106874
-4A	Single-Family Detached	Yes	0	0.527263	0.389141	0.083596	1181	1.04873e+07	0.0467044
-4B	Single-Family Detached	Yes	0	0.342629	0.37043	0.286941	371	3.08493e+06	0.00298689
-4C	Single-Family Detached	Yes	0	0.448617	0.485221	0.066162	25	257021	0.0107984
-5A	Single-Family Detached	Yes	0	0.649903	0.26001	0.090087	511	6.09456e+06	0.050689
-5B	Single-Family Detached	Yes	0	0.447147	0.426472	0.126381	108	957837	0.0142508
-6A	Single-Family Detached	Yes	0	0.536489	0.337387	0.126124	192	1.32653e+06	0.0139561
-6B	Single-Family Detached	Yes	0	0.536489	0.337387	0.126124	192	1.32653e+06	0.00214411
-7A	Single-Family Detached	Yes	0	0.47649	0.282051	0.241458	15	81487.2	0.00129234
-7B	Single-Family Detached	Yes	0	0.47649	0.282051	0.241458	15	81487.2	0.0001611
-1A	Single-Family Attached	Yes	0	0.554658	0.324605	0.120737	296	2.28837e+06	0.000577437
-2A	Single-Family Attached	Yes	0	0.554658	0.324605	0.120737	296	2.28837e+06	0.00205181
-2B	Single-Family Attached	Yes	0	0.579446	0.350402	0.070152	41	389003	0.000379565
-3A	Single-Family Attached	Yes	0	0.391744	0.406819	0.201438	199	2.02005e+06	0.00145885
-3B	Single-Family Attached	Yes	0	0.346094	0.28206	0.371845	110	930440	0.00304334
-3C	Single-Family Attached	Yes	0	0.735588	0.183926	0.080485	18	143392	0.00122617
-4A	Single-Family Attached	Yes	0	0.304774	0.504054	0.191172	326	2.93188e+06	0.00867613
-4B	Single-Family Attached	Yes	0	0.346094	0.28206	0.371845	110	930440	0.000132669
-4C	Single-Family Attached	Yes	0	0.448617	0.485221	0.066162	25	257021	0.000751797
-5A	Single-Family Attached	Yes	0	0.486724	0.358376	0.1549	147	1.85394e+06	0.00401557
-5B	Single-Family Attached	Yes	0	0.567048	0.146549	0.286404	27	206986	0.000685038
-6A	Single-Family Attached	Yes	0	0.444979	0.555021	0	27	186278	0.000760757
-6B	Single-Family Attached	Yes	0	0.444979	0.555021	0	27	186278	0.000102905
-7A	Single-Family Attached	Yes	0	0.379879	0.42762	0.192501	18	97433.9	5.52552e-05
-7B	Single-Family Attached	Yes	0	0.379879	0.42762	0.192501	18	97433.9	2.16282e-05
-1A	Multi-Family with 2 - 4 Units	Yes	0	0.554658	0.324605	0.120737	296	2.28837e+06	0.000407797
-2A	Multi-Family with 2 - 4 Units	Yes	0	0.554658	0.324605	0.120737	296	2.28837e+06	0.00301152
-2B	Multi-Family with 2 - 4 Units	Yes	0	0.579446	0.350402	0.070152	41	389003	0.000380455
-3A	Multi-Family with 2 - 4 Units	Yes	0	0.391744	0.406819	0.201438	199	2.02005e+06	0.00268199
-3B	Multi-Family with 2 - 4 Units	Yes	0	0.346094	0.28206	0.371845	110	930440	0.00375722
-3C	Multi-Family with 2 - 4 Units	Yes	0	0.735588	0.183926	0.080485	18	143392	0.00132017
-4A	Multi-Family with 2 - 4 Units	Yes	0	0.304774	0.504054	0.191172	326	2.93188e+06	0.00843553
-4B	Multi-Family with 2 - 4 Units	Yes	0	0.346094	0.28206	0.371845	110	930440	0.000219795
-4C	Multi-Family with 2 - 4 Units	Yes	0	0.448617	0.485221	0.066162	25	257021	0.00112832
-5A	Multi-Family with 2 - 4 Units	Yes	0	0.486724	0.358376	0.1549	147	1.85394e+06	0.00727092
-5B	Multi-Family with 2 - 4 Units	Yes	0	0.567048	0.146549	0.286404	27	206986	0.000747695
-6A	Multi-Family with 2 - 4 Units	Yes	0	0.444979	0.555021	0	27	186278	0.00139985
-6B	Multi-Family with 2 - 4 Units	Yes	0	0.444979	0.555021	0	27	186278	0.000174586
-7A	Multi-Family with 2 - 4 Units	Yes	0	0.379879	0.42762	0.192501	18	97433.9	9.40837e-05
-7B	Multi-Family with 2 - 4 Units	Yes	0	0.379879	0.42762	0.192501	18	97433.9	1.55586e-05
-1A	Multi-Family with 5+ Units	Yes	0	0.554658	0.324605	0.120737	296	2.28837e+06	0.0023007
-2A	Multi-Family with 5+ Units	Yes	0	0.554658	0.324605	0.120737	296	2.28837e+06	0.00857716
-2B	Multi-Family with 5+ Units	Yes	0	0.579446	0.350402	0.070152	41	389003	0.00128224
-3A	Multi-Family with 5+ Units	Yes	0	0.391744	0.406819	0.201438	199	2.02005e+06	0.00717807
-3B	Multi-Family with 5+ Units	Yes	0	0.346094	0.28206	0.371845	110	930440	0.0110973
-3C	Multi-Family with 5+ Units	Yes	0	0.735588	0.183926	0.080485	18	143392	0.00326957
-4A	Multi-Family with 5+ Units	Yes	0	0.304774	0.504054	0.191172	326	2.93188e+06	0.0195285
-4B	Multi-Family with 5+ Units	Yes	0	0.346094	0.28206	0.371845	110	930440	0.000375769
-4C	Multi-Family with 5+ Units	Yes	0	0.448617	0.485221	0.066162	25	257021	0.00335155
-5A	Multi-Family with 5+ Units	Yes	0	0.486724	0.358376	0.1549	147	1.85394e+06	0.0106328
-5B	Multi-Family with 5+ Units	Yes	0	0.567048	0.146549	0.286404	27	206986	0.0019445
-6A	Multi-Family with 5+ Units	Yes	0	0.444979	0.555021	0	27	186278	0.00228081
-6B	Multi-Family with 5+ Units	Yes	0	0.444979	0.555021	0	27	186278	0.000214718
-7A	Multi-Family with 5+ Units	Yes	0	0.379879	0.42762	0.192501	18	97433.9	0.000233479
-7B	Multi-Family with 5+ Units	Yes	0	0.379879	0.42762	0.192501	18	97433.9	3.45751e-05
-1A	Mobile Home	No	1	0	0	0	906	7.71366e+06	0.000164844
-2A	Mobile Home	No	1	0	0	0	906	7.71366e+06	0.00588601
-2B	Mobile Home	No	1	0	0	0	117	1.23341e+06	0.000720079
-3A	Mobile Home	No	1	0	0	0	712	7.88535e+06	0.00892971
-3B	Mobile Home	No	1	0	0	0	371	3.08493e+06	0.00192866
-3C	Mobile Home	No	1	0	0	0	13	97664.4	0.000110781
-4A	Mobile Home	No	1	0	0	0	1181	1.04873e+07	0.00696664
-4B	Mobile Home	No	1	0	0	0	371	3.08493e+06	0.000434977
-4C	Mobile Home	No	1	0	0	0	25	257021	0.000747002
-5A	Mobile Home	No	1	0	0	0	511	6.09456e+06	0.00457482
-5B	Mobile Home	No	1	0	0	0	108	957837	0.00123048
-6A	Mobile Home	No	1	0	0	0	192	1.32653e+06	0.00215229
-6B	Mobile Home	No	1	0	0	0	192	1.32653e+06	0.000691739
-7A	Mobile Home	No	1	0	0	0	15	81487.2	0.000403581
-7B	Mobile Home	No	1	0	0	0	15	81487.2	8.55535e-05
-1A	Single-Family Detached	No	1	0	0	0	906	7.71366e+06	0.00336637
-2A	Single-Family Detached	No	1	0	0	0	906	7.71366e+06	0.040484
-2B	Single-Family Detached	No	1	0	0	0	117	1.23341e+06	0.0061153
-3A	Single-Family Detached	No	1	0	0	0	712	7.88535e+06	0.0582355
-3B	Single-Family Detached	No	1	0	0	0	371	3.08493e+06	0.0256592
-3C	Single-Family Detached	No	1	0	0	0	13	97664.4	0.00204828
-4A	Single-Family Detached	No	1	0	0	0	1181	1.04873e+07	0.0753679
-4B	Single-Family Detached	No	1	0	0	0	371	3.08493e+06	0.00249931
-4C	Single-Family Detached	No	1	0	0	0	25	257021	0.00750358
-5A	Single-Family Detached	No	1	0	0	0	511	6.09456e+06	0.097408
-5B	Single-Family Detached	No	1	0	0	0	108	957837	0.0112006
-6A	Single-Family Detached	No	1	0	0	0	192	1.32653e+06	0.0279196
-6B	Single-Family Detached	No	1	0	0	0	192	1.32653e+06	0.00428935
-7A	Single-Family Detached	No	1	0	0	0	15	81487.2	0.0045012
-7B	Single-Family Detached	No	1	0	0	0	15	81487.2	0.00056111
-1A	Single-Family Attached	No	1	0	0	0	296	2.28837e+06	0.000756111
-2A	Single-Family Attached	No	1	0	0	0	296	2.28837e+06	0.00268669
-2B	Single-Family Attached	No	1	0	0	0	41	389003	0.000578823
-3A	Single-Family Attached	No	1	0	0	0	199	2.02005e+06	0.00221517
-3B	Single-Family Attached	No	1	0	0	0	110	930440	0.00256067
-3C	Single-Family Attached	No	1	0	0	0	18	143392	0.000919132
-4A	Single-Family Attached	No	1	0	0	0	326	2.93188e+06	0.0110607
-4B	Single-Family Attached	No	1	0	0	0	110	930440	0.000111627
-4C	Single-Family Attached	No	1	0	0	0	25	257021	0.000522409
-5A	Single-Family Attached	No	1	0	0	0	147	1.85394e+06	0.00913979
-5B	Single-Family Attached	No	1	0	0	0	27	206986	0.00132235
-6A	Single-Family Attached	No	1	0	0	0	27	186278	0.00205373
-6B	Single-Family Attached	No	1	0	0	0	27	186278	0.000277801
-7A	Single-Family Attached	No	1	0	0	0	18	97433.9	0.000180876
-7B	Single-Family Attached	No	1	0	0	0	18	97433.9	7.07993e-05
-1A	Multi-Family with 2 - 4 Units	No	1	0	0	0	296	2.28837e+06	0.00053398
-2A	Multi-Family with 2 - 4 Units	No	1	0	0	0	296	2.28837e+06	0.00394336
-2B	Multi-Family with 2 - 4 Units	No	1	0	0	0	41	389003	0.000580181
-3A	Multi-Family with 2 - 4 Units	No	1	0	0	0	199	2.02005e+06	0.00407241
-3B	Multi-Family with 2 - 4 Units	No	1	0	0	0	110	930440	0.00316132
-3C	Multi-Family with 2 - 4 Units	No	1	0	0	0	18	143392	0.0009896
-4A	Multi-Family with 2 - 4 Units	No	1	0	0	0	326	2.93188e+06	0.010754
-4B	Multi-Family with 2 - 4 Units	No	1	0	0	0	110	930440	0.000184936
-4C	Multi-Family with 2 - 4 Units	No	1	0	0	0	25	257021	0.000784047
-5A	Multi-Family with 2 - 4 Units	No	1	0	0	0	147	1.85394e+06	0.0165493
-5B	Multi-Family with 2 - 4 Units	No	1	0	0	0	27	206986	0.00144329
-6A	Multi-Family with 2 - 4 Units	No	1	0	0	0	27	186278	0.00377902
-6B	Multi-Family with 2 - 4 Units	No	1	0	0	0	27	186278	0.000471312
-7A	Multi-Family with 2 - 4 Units	No	1	0	0	0	18	97433.9	0.00030798
-7B	Multi-Family with 2 - 4 Units	No	1	0	0	0	18	97433.9	5.09305e-05
-1A	Multi-Family with 5+ Units	No	1	0	0	0	296	2.28837e+06	0.0030126
-2A	Multi-Family with 5+ Units	No	1	0	0	0	296	2.28837e+06	0.0112312
-2B	Multi-Family with 5+ Units	No	1	0	0	0	41	389003	0.00195538
-3A	Multi-Family with 5+ Units	No	1	0	0	0	199	2.02005e+06	0.0108994
-3B	Multi-Family with 5+ Units	No	1	0	0	0	110	930440	0.00933723
-3C	Multi-Family with 5+ Units	No	1	0	0	0	18	143392	0.00245086
-4A	Multi-Family with 5+ Units	No	1	0	0	0	326	2.93188e+06	0.0248958
-4B	Multi-Family with 5+ Units	No	1	0	0	0	110	930440	0.000316172
-4C	Multi-Family with 5+ Units	No	1	0	0	0	25	257021	0.00232893
-5A	Multi-Family with 5+ Units	No	1	0	0	0	147	1.85394e+06	0.0242012
-5B	Multi-Family with 5+ Units	No	1	0	0	0	27	206986	0.00375353
-6A	Multi-Family with 5+ Units	No	1	0	0	0	27	186278	0.00615726
-6B	Multi-Family with 5+ Units	No	1	0	0	0	27	186278	0.000579651
-7A	Multi-Family with 5+ Units	No	1	0	0	0	18	97433.9	0.000764287
-7B	Multi-Family with 5+ Units	No	1	0	0	0	18	97433.9	0.00011318
-=======
 1A	Mobile Home	Yes	0	0.596291	0.312503	0.091206	906	7.71366e+06	0.000386855
 2A	Mobile Home	Yes	0	0.596291	0.312503	0.091206	906	7.71366e+06	0.00320711
 2B	Mobile Home	Yes	0	0.523752	0.319174	0.157074	117	1.23341e+06	0.000637939
@@ -301,7 +149,6 @@
 6B	Multi-Family with 5+ Units	No	1	0	0	0	27	186278	0.00118122
 7A	Multi-Family with 5+ Units	No	1	0	0	0	18	97433.9	0.00106074
 7B	Multi-Family with 5+ Units	No	1	0	0	0	18	97433.9	0.000152018
->>>>>>> e1387e3e
 # Source: Constructed using U.S. EIA 2009 Residential Energy Consumption Survey (RECS) microdata.
 # Created by: https://github.com/NREL/resstock-estimation/blob/tsp_updates/sources/recs/2009/Setback%20Distributions.ipynb
 # Assumptions: RECS data is queried from two building type groups: 1) Single-Family Detached and Mobile Homes and 2) Single-Family Attached, Multi-family with 2-4 Units, and Multi-Family with 5+ Units
