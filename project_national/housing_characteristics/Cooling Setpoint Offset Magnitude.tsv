Dependency=ASHRAE IECC Climate Zone 2004	Dependency=Geometry Building Type RECS	Dependency=Cooling Setpoint Has Offset	Option=0F	Option=2F	Option=5F	Option=9F	source_count	source_weight	sampling_probability
<<<<<<< HEAD
1A	Mobile Home	Yes	0	0.596291	0.312503	0.091206	906	7.71366e+06	0.000386859
2A	Mobile Home	Yes	0	0.596291	0.312503	0.091206	906	7.71366e+06	0.00320715
2B	Mobile Home	Yes	0	0.523752	0.319174	0.157074	117	1.23341e+06	0.000637941
3A	Mobile Home	Yes	0	0.581418	0.298971	0.119611	712	7.88535e+06	0.00293076
3B	Mobile Home	Yes	0	0.342629	0.37043	0.286941	371	3.08493e+06	0.00307035
3C	Mobile Home	Yes	0	0.735588	0.183926	0.080485	13	97664.4	0.00119415
4A	Mobile Home	Yes	0	0.527263	0.389141	0.083596	1181	1.04873e+07	0.00499977
4B	Mobile Home	Yes	0	0.342629	0.37043	0.286941	371	3.08493e+06	0.000255466
4C	Mobile Home	Yes	0	0.448617	0.485221	0.066162	25	257021	0.00103139
5A	Mobile Home	Yes	0	0.649903	0.26001	0.090087	511	6.09456e+06	0.00468193
5B	Mobile Home	Yes	0	0.447147	0.426472	0.126381	108	957837	0.00128781
6A	Mobile Home	Yes	0	0.536489	0.337387	0.126124	192	1.32653e+06	0.00124037
6B	Mobile Home	Yes	0	0.536489	0.337387	0.126124	192	1.32653e+06	0.000186723
7A	Mobile Home	Yes	0	0.47649	0.282051	0.241458	15	81487.2	0.000106911
7B	Mobile Home	Yes	0	0.47649	0.282051	0.241458	15	81487.2	1.53219e-05
1A	Single-Family Detached	Yes	0	0.596291	0.312503	0.091206	906	7.71366e+06	0.00403025
2A	Single-Family Detached	Yes	0	0.596291	0.312503	0.091206	906	7.71366e+06	0.0334118
2B	Single-Family Detached	Yes	0	0.523752	0.319174	0.157074	117	1.23341e+06	0.006646
3A	Single-Family Detached	Yes	0	0.581418	0.298971	0.119611	712	7.88535e+06	0.0305324
3B	Single-Family Detached	Yes	0	0.342629	0.37043	0.286941	371	3.08493e+06	0.0319865
3C	Single-Family Detached	Yes	0	0.735588	0.183926	0.080485	13	97664.4	0.0124405
4A	Single-Family Detached	Yes	0	0.527263	0.389141	0.083596	1181	1.04873e+07	0.0520871
4B	Single-Family Detached	Yes	0	0.342629	0.37043	0.286941	371	3.08493e+06	0.00266142
4C	Single-Family Detached	Yes	0	0.448617	0.485221	0.066162	25	257021	0.010745
5A	Single-Family Detached	Yes	0	0.649903	0.26001	0.090087	511	6.09456e+06	0.0487758
5B	Single-Family Detached	Yes	0	0.447147	0.426472	0.126381	108	957837	0.0134163
6A	Single-Family Detached	Yes	0	0.536489	0.337387	0.126124	192	1.32653e+06	0.012922
6B	Single-Family Detached	Yes	0	0.536489	0.337387	0.126124	192	1.32653e+06	0.00194526
7A	Single-Family Detached	Yes	0	0.47649	0.282051	0.241458	15	81487.2	0.00111379
7B	Single-Family Detached	Yes	0	0.47649	0.282051	0.241458	15	81487.2	0.000159622
1A	Single-Family Attached	Yes	0	0.554658	0.324605	0.120737	296	2.28837e+06	0.00035579
2A	Single-Family Attached	Yes	0	0.554658	0.324605	0.120737	296	2.28837e+06	0.00294958
2B	Single-Family Attached	Yes	0	0.579446	0.350402	0.070152	41	389003	0.000459425
3A	Single-Family Attached	Yes	0	0.391744	0.406819	0.201438	199	2.02005e+06	0.0031041
3B	Single-Family Attached	Yes	0	0.346094	0.28206	0.371845	110	930440	0.00296466
3C	Single-Family Attached	Yes	0	0.735588	0.183926	0.080485	18	143392	0.000787323
4A	Single-Family Attached	Yes	0	0.304774	0.504054	0.191172	326	2.93188e+06	0.00556086
4B	Single-Family Attached	Yes	0	0.346094	0.28206	0.371845	110	930440	0.000246673
4C	Single-Family Attached	Yes	0	0.448617	0.485221	0.066162	25	257021	0.000998409
5A	Single-Family Attached	Yes	0	0.486724	0.358376	0.1549	147	1.85394e+06	0.00404189
5B	Single-Family Attached	Yes	0	0.567048	0.146549	0.286404	27	206986	0.000759787
6A	Single-Family Attached	Yes	0	0.444979	0.555021	0	27	186278	0.000973817
6B	Single-Family Attached	Yes	0	0.444979	0.555021	0	27	186278	0.000146597
7A	Single-Family Attached	Yes	0	0.379879	0.42762	0.192501	18	97433.9	0.000108566
7B	Single-Family Attached	Yes	0	0.379879	0.42762	0.192501	18	97433.9	1.55591e-05
1A	Multi-Family with 2 - 4 Units	Yes	0	0.554658	0.324605	0.120737	296	2.28837e+06	0.000479282
2A	Multi-Family with 2 - 4 Units	Yes	0	0.554658	0.324605	0.120737	296	2.28837e+06	0.00397336
2B	Multi-Family with 2 - 4 Units	Yes	0	0.579446	0.350402	0.070152	41	389003	0.000618888
3A	Multi-Family with 2 - 4 Units	Yes	0	0.391744	0.406819	0.201438	199	2.02005e+06	0.00418151
3B	Multi-Family with 2 - 4 Units	Yes	0	0.346094	0.28206	0.371845	110	930440	0.00399367
3C	Multi-Family with 2 - 4 Units	Yes	0	0.735588	0.183926	0.080485	18	143392	0.0010606
4A	Multi-Family with 2 - 4 Units	Yes	0	0.304774	0.504054	0.191172	326	2.93188e+06	0.00749099
4B	Multi-Family with 2 - 4 Units	Yes	0	0.346094	0.28206	0.371845	110	930440	0.00033229
4C	Multi-Family with 2 - 4 Units	Yes	0	0.448617	0.485221	0.066162	25	257021	0.00134495
5A	Multi-Family with 2 - 4 Units	Yes	0	0.486724	0.358376	0.1549	147	1.85394e+06	0.0054448
5B	Multi-Family with 2 - 4 Units	Yes	0	0.567048	0.146549	0.286404	27	206986	0.0010235
6A	Multi-Family with 2 - 4 Units	Yes	0	0.444979	0.555021	0	27	186278	0.00131182
6B	Multi-Family with 2 - 4 Units	Yes	0	0.444979	0.555021	0	27	186278	0.00019748
7A	Multi-Family with 2 - 4 Units	Yes	0	0.379879	0.42762	0.192501	18	97433.9	0.000146249
7B	Multi-Family with 2 - 4 Units	Yes	0	0.379879	0.42762	0.192501	18	97433.9	2.09595e-05
1A	Multi-Family with 5+ Units	Yes	0	0.554658	0.324605	0.120737	296	2.28837e+06	0.00106194
2A	Multi-Family with 5+ Units	Yes	0	0.554658	0.324605	0.120737	296	2.28837e+06	0.00880375
2B	Multi-Family with 5+ Units	Yes	0	0.579446	0.350402	0.070152	41	389003	0.00137127
3A	Multi-Family with 5+ Units	Yes	0	0.391744	0.406819	0.201438	199	2.02005e+06	0.00926495
3B	Multi-Family with 5+ Units	Yes	0	0.346094	0.28206	0.371845	110	930440	0.00884876
3C	Multi-Family with 5+ Units	Yes	0	0.735588	0.183926	0.080485	18	143392	0.00234996
4A	Multi-Family with 5+ Units	Yes	0	0.304774	0.504054	0.191172	326	2.93188e+06	0.0165977
4B	Multi-Family with 5+ Units	Yes	0	0.346094	0.28206	0.371845	110	930440	0.000736254
4C	Multi-Family with 5+ Units	Yes	0	0.448617	0.485221	0.066162	25	257021	0.00297999
5A	Multi-Family with 5+ Units	Yes	0	0.486724	0.358376	0.1549	147	1.85394e+06	0.012064
5B	Multi-Family with 5+ Units	Yes	0	0.567048	0.146549	0.286404	27	206986	0.00226777
6A	Multi-Family with 5+ Units	Yes	0	0.444979	0.555021	0	27	186278	0.00290659
6B	Multi-Family with 5+ Units	Yes	0	0.444979	0.555021	0	27	186278	0.000437555
7A	Multi-Family with 5+ Units	Yes	0	0.379879	0.42762	0.192501	18	97433.9	0.000324042
7B	Multi-Family with 5+ Units	Yes	0	0.379879	0.42762	0.192501	18	97433.9	4.64399e-05
1A	Mobile Home	No	1	0	0	0	906	7.71366e+06	0.000461959
2A	Mobile Home	No	1	0	0	0	906	7.71366e+06	0.00382975
2B	Mobile Home	No	1	0	0	0	117	1.23341e+06	0.000560417
3A	Mobile Home	No	1	0	0	0	712	7.88535e+06	0.00514497
3B	Mobile Home	No	1	0	0	0	371	3.08493e+06	0.00256914
3C	Mobile Home	No	1	0	0	0	13	97664.4	0.000228862
4A	Mobile Home	No	1	0	0	0	1181	1.04873e+07	0.00806824
4B	Mobile Home	No	1	0	0	0	371	3.08493e+06	0.000213764
4C	Mobile Home	No	1	0	0	0	25	257021	0.000716696
5A	Mobile Home	No	1	0	0	0	511	6.09456e+06	0.00899716
5B	Mobile Home	No	1	0	0	0	108	957837	0.00101217
6A	Mobile Home	No	1	0	0	0	192	1.32653e+06	0.00248138
6B	Mobile Home	No	1	0	0	0	192	1.32653e+06	0.000373545
7A	Mobile Home	No	1	0	0	0	15	81487.2	0.000372371
7B	Mobile Home	No	1	0	0	0	15	81487.2	5.33661e-05
1A	Single-Family Detached	No	1	0	0	0	906	7.71366e+06	0.00481264
2A	Single-Family Detached	No	1	0	0	0	906	7.71366e+06	0.0398979
2B	Single-Family Detached	No	1	0	0	0	117	1.23341e+06	0.00583837
3A	Single-Family Detached	No	1	0	0	0	712	7.88535e+06	0.0535997
3B	Single-Family Detached	No	1	0	0	0	371	3.08493e+06	0.026765
3C	Single-Family Detached	No	1	0	0	0	13	97664.4	0.00238426
4A	Single-Family Detached	No	1	0	0	0	1181	1.04873e+07	0.0840541
4B	Single-Family Detached	No	1	0	0	0	371	3.08493e+06	0.00222697
4C	Single-Family Detached	No	1	0	0	0	25	257021	0.00746646
5A	Single-Family Detached	No	1	0	0	0	511	6.09456e+06	0.0937314
5B	Single-Family Detached	No	1	0	0	0	108	957837	0.0105447
6A	Single-Family Detached	No	1	0	0	0	192	1.32653e+06	0.0258508
6B	Single-Family Detached	No	1	0	0	0	192	1.32653e+06	0.00389155
7A	Single-Family Detached	No	1	0	0	0	15	81487.2	0.00387932
7B	Single-Family Detached	No	1	0	0	0	15	81487.2	0.000555962
1A	Single-Family Attached	No	1	0	0	0	296	2.28837e+06	0.000465881
2A	Single-Family Attached	No	1	0	0	0	296	2.28837e+06	0.00386226
2B	Single-Family Attached	No	1	0	0	0	41	389003	0.000700608
3A	Single-Family Attached	No	1	0	0	0	199	2.02005e+06	0.00471336
3B	Single-Family Attached	No	1	0	0	0	110	930440	0.00249447
3C	Single-Family Attached	No	1	0	0	0	18	143392	0.000590175
4A	Single-Family Attached	No	1	0	0	0	326	2.93188e+06	0.00708922
4B	Single-Family Attached	No	1	0	0	0	110	930440	0.00020755
4C	Single-Family Attached	No	1	0	0	0	25	257021	0.000693775
5A	Single-Family Attached	No	1	0	0	0	147	1.85394e+06	0.00919971
5B	Single-Family Attached	No	1	0	0	0	27	206986	0.00146664
6A	Single-Family Attached	No	1	0	0	0	27	186278	0.00262891
6B	Single-Family Attached	No	1	0	0	0	27	186278	0.000395753
7A	Single-Family Attached	No	1	0	0	0	18	97433.9	0.000355388
7B	Single-Family Attached	No	1	0	0	0	18	97433.9	5.09321e-05
1A	Multi-Family with 2 - 4 Units	No	1	0	0	0	296	2.28837e+06	0.000627584
2A	Multi-Family with 2 - 4 Units	No	1	0	0	0	296	2.28837e+06	0.00520282
2B	Multi-Family with 2 - 4 Units	No	1	0	0	0	41	389003	0.000943782
3A	Multi-Family with 2 - 4 Units	No	1	0	0	0	199	2.02005e+06	0.00634932
3B	Multi-Family with 2 - 4 Units	No	1	0	0	0	110	930440	0.00336027
3C	Multi-Family with 2 - 4 Units	No	1	0	0	0	18	143392	0.00079502
4A	Multi-Family with 2 - 4 Units	No	1	0	0	0	326	2.93188e+06	0.00954982
4B	Multi-Family with 2 - 4 Units	No	1	0	0	0	110	930440	0.000279589
4C	Multi-Family with 2 - 4 Units	No	1	0	0	0	25	257021	0.000934578
5A	Multi-Family with 2 - 4 Units	No	1	0	0	0	147	1.85394e+06	0.0123928
5B	Multi-Family with 2 - 4 Units	No	1	0	0	0	27	206986	0.00197569
6A	Multi-Family with 2 - 4 Units	No	1	0	0	0	27	186278	0.00354138
6B	Multi-Family with 2 - 4 Units	No	1	0	0	0	27	186278	0.000533115
7A	Multi-Family with 2 - 4 Units	No	1	0	0	0	18	97433.9	0.00047874
7B	Multi-Family with 2 - 4 Units	No	1	0	0	0	18	97433.9	6.86102e-05
1A	Multi-Family with 5+ Units	No	1	0	0	0	296	2.28837e+06	0.00139054
2A	Multi-Family with 5+ Units	No	1	0	0	0	296	2.28837e+06	0.0115279
2B	Multi-Family with 5+ Units	No	1	0	0	0	41	389003	0.00209113
3A	Multi-Family with 5+ Units	No	1	0	0	0	199	2.02005e+06	0.0140682
3B	Multi-Family with 5+ Units	No	1	0	0	0	110	930440	0.00744534
3C	Multi-Family with 5+ Units	No	1	0	0	0	18	143392	0.00176152
4A	Multi-Family with 5+ Units	No	1	0	0	0	326	2.93188e+06	0.0211595
4B	Multi-Family with 5+ Units	No	1	0	0	0	110	930440	0.000619484
4C	Multi-Family with 5+ Units	No	1	0	0	0	25	257021	0.00207074
5A	Multi-Family with 5+ Units	No	1	0	0	0	147	1.85394e+06	0.0274588
5B	Multi-Family with 5+ Units	No	1	0	0	0	27	206986	0.00437753
6A	Multi-Family with 5+ Units	No	1	0	0	0	27	186278	0.00784662
6B	Multi-Family with 5+ Units	No	1	0	0	0	27	186278	0.00118122
7A	Multi-Family with 5+ Units	No	1	0	0	0	18	97433.9	0.00106074
7B	Multi-Family with 5+ Units	No	1	0	0	0	18	97433.9	0.000152019
=======
1A	Mobile Home	Yes	0	0.596291	0.312503	0.091206	906	7.71366e+06	0.000386896
2A	Mobile Home	Yes	0	0.596291	0.312503	0.091206	906	7.71366e+06	0.00320752
2B	Mobile Home	Yes	0	0.523752	0.319174	0.157074	117	1.23341e+06	0.000634765
3A	Mobile Home	Yes	0	0.581418	0.298971	0.119611	712	7.88535e+06	0.00293109
3B	Mobile Home	Yes	0	0.342629	0.37043	0.286941	371	3.08493e+06	0.00307026
3C	Mobile Home	Yes	0	0.735588	0.183926	0.080485	13	97664.4	0.00119429
4A	Mobile Home	Yes	0	0.527263	0.389141	0.083596	1181	1.04873e+07	0.00499983
4B	Mobile Home	Yes	0	0.342629	0.37043	0.286941	371	3.08493e+06	0.000255497
4C	Mobile Home	Yes	0	0.448617	0.485221	0.066162	25	257021	0.0010315
5A	Mobile Home	Yes	0	0.649903	0.26001	0.090087	511	6.09456e+06	0.00468247
5B	Mobile Home	Yes	0	0.447147	0.426472	0.126381	108	957837	0.00128795
6A	Mobile Home	Yes	0	0.536489	0.337387	0.126124	192	1.32653e+06	0.00123672
6B	Mobile Home	Yes	0	0.536489	0.337387	0.126124	192	1.32653e+06	0.000186749
7A	Mobile Home	Yes	0	0.47649	0.282051	0.241458	15	81487.2	0.000106928
7B	Mobile Home	Yes	0	0.47649	0.282051	0.241458	15	81487.2	1.53215e-05
1A	Single-Family Detached	Yes	0	0.596291	0.312503	0.091206	906	7.71366e+06	0.00403136
2A	Single-Family Detached	Yes	0	0.596291	0.312503	0.091206	906	7.71366e+06	0.0334216
2B	Single-Family Detached	Yes	0	0.523752	0.319174	0.157074	117	1.23341e+06	0.00661408
3A	Single-Family Detached	Yes	0	0.581418	0.298971	0.119611	712	7.88535e+06	0.0305412
3B	Single-Family Detached	Yes	0	0.342629	0.37043	0.286941	371	3.08493e+06	0.0319913
3C	Single-Family Detached	Yes	0	0.735588	0.183926	0.080485	13	97664.4	0.0124441
4A	Single-Family Detached	Yes	0	0.527263	0.389141	0.083596	1181	1.04873e+07	0.052097
4B	Single-Family Detached	Yes	0	0.342629	0.37043	0.286941	371	3.08493e+06	0.00266221
4C	Single-Family Detached	Yes	0	0.448617	0.485221	0.066162	25	257021	0.010748
5A	Single-Family Detached	Yes	0	0.649903	0.26001	0.090087	511	6.09456e+06	0.0487902
5B	Single-Family Detached	Yes	0	0.447147	0.426472	0.126381	108	957837	0.0134201
6A	Single-Family Detached	Yes	0	0.536489	0.337387	0.126124	192	1.32653e+06	0.0128863
6B	Single-Family Detached	Yes	0	0.536489	0.337387	0.126124	192	1.32653e+06	0.00194588
7A	Single-Family Detached	Yes	0	0.47649	0.282051	0.241458	15	81487.2	0.00111416
7B	Single-Family Detached	Yes	0	0.47649	0.282051	0.241458	15	81487.2	0.000159646
1A	Single-Family Attached	Yes	0	0.554658	0.324605	0.120737	296	2.28837e+06	0.000355948
2A	Single-Family Attached	Yes	0	0.554658	0.324605	0.120737	296	2.28837e+06	0.00295095
2B	Single-Family Attached	Yes	0	0.579446	0.350402	0.070152	41	389003	0.000457297
3A	Single-Family Attached	Yes	0	0.391744	0.406819	0.201438	199	2.02005e+06	0.00310553
3B	Single-Family Attached	Yes	0	0.346094	0.28206	0.371845	110	930440	0.00296561
3C	Single-Family Attached	Yes	0	0.735588	0.183926	0.080485	18	143392	0.000787689
4A	Single-Family Attached	Yes	0	0.304774	0.504054	0.191172	326	2.93188e+06	0.00556287
4B	Single-Family Attached	Yes	0	0.346094	0.28206	0.371845	110	930440	0.000246788
4C	Single-Family Attached	Yes	0	0.448617	0.485221	0.066162	25	257021	0.000998861
5A	Single-Family Attached	Yes	0	0.486724	0.358376	0.1549	147	1.85394e+06	0.00404377
5B	Single-Family Attached	Yes	0	0.567048	0.146549	0.286404	27	206986	0.000760136
6A	Single-Family Attached	Yes	0	0.444979	0.555021	0	27	186278	0.00097129
6B	Single-Family Attached	Yes	0	0.444979	0.555021	0	27	186278	0.000146668
7A	Single-Family Attached	Yes	0	0.379879	0.42762	0.192501	18	97433.9	0.000108621
7B	Single-Family Attached	Yes	0	0.379879	0.42762	0.192501	18	97433.9	1.55641e-05
1A	Multi-Family with 2 - 4 Units	Yes	0	0.554658	0.324605	0.120737	296	2.28837e+06	0.000479415
2A	Multi-Family with 2 - 4 Units	Yes	0	0.554658	0.324605	0.120737	296	2.28837e+06	0.00397454
2B	Multi-Family with 2 - 4 Units	Yes	0	0.579446	0.350402	0.070152	41	389003	0.000615917
3A	Multi-Family with 2 - 4 Units	Yes	0	0.391744	0.406819	0.201438	199	2.02005e+06	0.00418273
3B	Multi-Family with 2 - 4 Units	Yes	0	0.346094	0.28206	0.371845	110	930440	0.00399428
3C	Multi-Family with 2 - 4 Units	Yes	0	0.735588	0.183926	0.080485	18	143392	0.00106091
4A	Multi-Family with 2 - 4 Units	Yes	0	0.304774	0.504054	0.191172	326	2.93188e+06	0.00749244
4B	Multi-Family with 2 - 4 Units	Yes	0	0.346094	0.28206	0.371845	110	930440	0.00033239
4C	Multi-Family with 2 - 4 Units	Yes	0	0.448617	0.485221	0.066162	25	257021	0.00134533
5A	Multi-Family with 2 - 4 Units	Yes	0	0.486724	0.358376	0.1549	147	1.85394e+06	0.00544642
5B	Multi-Family with 2 - 4 Units	Yes	0	0.567048	0.146549	0.286404	27	206986	0.0010238
6A	Multi-Family with 2 - 4 Units	Yes	0	0.444979	0.555021	0	27	186278	0.0013082
6B	Multi-Family with 2 - 4 Units	Yes	0	0.444979	0.555021	0	27	186278	0.000197543
7A	Multi-Family with 2 - 4 Units	Yes	0	0.379879	0.42762	0.192501	18	97433.9	0.000146298
7B	Multi-Family with 2 - 4 Units	Yes	0	0.379879	0.42762	0.192501	18	97433.9	2.09628e-05
1A	Multi-Family with 5+ Units	Yes	0	0.554658	0.324605	0.120737	296	2.28837e+06	0.00106243
2A	Multi-Family with 5+ Units	Yes	0	0.554658	0.324605	0.120737	296	2.28837e+06	0.00880796
2B	Multi-Family with 5+ Units	Yes	0	0.579446	0.350402	0.070152	41	389003	0.00136493
3A	Multi-Family with 5+ Units	Yes	0	0.391744	0.406819	0.201438	199	2.02005e+06	0.00926934
3B	Multi-Family with 5+ Units	Yes	0	0.346094	0.28206	0.371845	110	930440	0.00885171
3C	Multi-Family with 5+ Units	Yes	0	0.735588	0.183926	0.080485	18	143392	0.00235108
4A	Multi-Family with 5+ Units	Yes	0	0.304774	0.504054	0.191172	326	2.93188e+06	0.016604
4B	Multi-Family with 5+ Units	Yes	0	0.346094	0.28206	0.371845	110	930440	0.000736609
4C	Multi-Family with 5+ Units	Yes	0	0.448617	0.485221	0.066162	25	257021	0.00298138
5A	Multi-Family with 5+ Units	Yes	0	0.486724	0.358376	0.1549	147	1.85394e+06	0.0120698
5B	Multi-Family with 5+ Units	Yes	0	0.567048	0.146549	0.286404	27	206986	0.00226884
6A	Multi-Family with 5+ Units	Yes	0	0.444979	0.555021	0	27	186278	0.00289909
6B	Multi-Family with 5+ Units	Yes	0	0.444979	0.555021	0	27	186278	0.000437773
7A	Multi-Family with 5+ Units	Yes	0	0.379879	0.42762	0.192501	18	97433.9	0.00032421
7B	Multi-Family with 5+ Units	Yes	0	0.379879	0.42762	0.192501	18	97433.9	4.64555e-05
1A	Mobile Home	No	1	0	0	0	906	7.71366e+06	0.000462003
2A	Mobile Home	No	1	0	0	0	906	7.71366e+06	0.00383019
2B	Mobile Home	No	1	0	0	0	117	1.23341e+06	0.000557626
3A	Mobile Home	No	1	0	0	0	712	7.88535e+06	0.00514554
3B	Mobile Home	No	1	0	0	0	371	3.08493e+06	0.00256907
3C	Mobile Home	No	1	0	0	0	13	97664.4	0.000228889
4A	Mobile Home	No	1	0	0	0	1181	1.04873e+07	0.00806835
4B	Mobile Home	No	1	0	0	0	371	3.08493e+06	0.000213789
4C	Mobile Home	No	1	0	0	0	25	257021	0.000716771
5A	Mobile Home	No	1	0	0	0	511	6.09456e+06	0.00899821
5B	Mobile Home	No	1	0	0	0	108	957837	0.00101228
6A	Mobile Home	No	1	0	0	0	192	1.32653e+06	0.00247409
6B	Mobile Home	No	1	0	0	0	192	1.32653e+06	0.000373596
7A	Mobile Home	No	1	0	0	0	15	81487.2	0.000372429
7B	Mobile Home	No	1	0	0	0	15	81487.2	5.33648e-05
1A	Single-Family Detached	No	1	0	0	0	906	7.71366e+06	0.00481395
2A	Single-Family Detached	No	1	0	0	0	906	7.71366e+06	0.0399096
2B	Single-Family Detached	No	1	0	0	0	117	1.23341e+06	0.00581032
3A	Single-Family Detached	No	1	0	0	0	712	7.88535e+06	0.0536152
3B	Single-Family Detached	No	1	0	0	0	371	3.08493e+06	0.026769
3C	Single-Family Detached	No	1	0	0	0	13	97664.4	0.00238497
4A	Single-Family Detached	No	1	0	0	0	1181	1.04873e+07	0.0840701
4B	Single-Family Detached	No	1	0	0	0	371	3.08493e+06	0.00222763
4C	Single-Family Detached	No	1	0	0	0	25	257021	0.00746857
5A	Single-Family Detached	No	1	0	0	0	511	6.09456e+06	0.093759
5B	Single-Family Detached	No	1	0	0	0	108	957837	0.0105477
6A	Single-Family Detached	No	1	0	0	0	192	1.32653e+06	0.0257793
6B	Single-Family Detached	No	1	0	0	0	192	1.32653e+06	0.00389277
7A	Single-Family Detached	No	1	0	0	0	15	81487.2	0.00388061
7B	Single-Family Detached	No	1	0	0	0	15	81487.2	0.000556047
1A	Single-Family Attached	No	1	0	0	0	296	2.28837e+06	0.000466088
2A	Single-Family Attached	No	1	0	0	0	296	2.28837e+06	0.00386406
2B	Single-Family Attached	No	1	0	0	0	41	389003	0.000697362
3A	Single-Family Attached	No	1	0	0	0	199	2.02005e+06	0.00471552
3B	Single-Family Attached	No	1	0	0	0	110	930440	0.00249526
3C	Single-Family Attached	No	1	0	0	0	18	143392	0.00059045
4A	Single-Family Attached	No	1	0	0	0	326	2.93188e+06	0.00709177
4B	Single-Family Attached	No	1	0	0	0	110	930440	0.000207647
4C	Single-Family Attached	No	1	0	0	0	25	257021	0.000694089
5A	Single-Family Attached	No	1	0	0	0	147	1.85394e+06	0.00920399
5B	Single-Family Attached	No	1	0	0	0	27	206986	0.00146731
6A	Single-Family Attached	No	1	0	0	0	27	186278	0.00262209
6B	Single-Family Attached	No	1	0	0	0	27	186278	0.000395945
7A	Single-Family Attached	No	1	0	0	0	18	97433.9	0.000355567
7B	Single-Family Attached	No	1	0	0	0	18	97433.9	5.09486e-05
1A	Multi-Family with 2 - 4 Units	No	1	0	0	0	296	2.28837e+06	0.000627758
2A	Multi-Family with 2 - 4 Units	No	1	0	0	0	296	2.28837e+06	0.00520437
2B	Multi-Family with 2 - 4 Units	No	1	0	0	0	41	389003	0.000939253
3A	Multi-Family with 2 - 4 Units	No	1	0	0	0	199	2.02005e+06	0.00635118
3B	Multi-Family with 2 - 4 Units	No	1	0	0	0	110	930440	0.00336079
3C	Multi-Family with 2 - 4 Units	No	1	0	0	0	18	143392	0.000795257
4A	Multi-Family with 2 - 4 Units	No	1	0	0	0	326	2.93188e+06	0.00955167
4B	Multi-Family with 2 - 4 Units	No	1	0	0	0	110	930440	0.000279673
4C	Multi-Family with 2 - 4 Units	No	1	0	0	0	25	257021	0.000934845
5A	Multi-Family with 2 - 4 Units	No	1	0	0	0	147	1.85394e+06	0.0123965
5B	Multi-Family with 2 - 4 Units	No	1	0	0	0	27	206986	0.00197627
6A	Multi-Family with 2 - 4 Units	No	1	0	0	0	27	186278	0.0035316
6B	Multi-Family with 2 - 4 Units	No	1	0	0	0	27	186278	0.000533284
7A	Multi-Family with 2 - 4 Units	No	1	0	0	0	18	97433.9	0.000478901
7B	Multi-Family with 2 - 4 Units	No	1	0	0	0	18	97433.9	6.86209e-05
1A	Multi-Family with 5+ Units	No	1	0	0	0	296	2.28837e+06	0.00139117
2A	Multi-Family with 5+ Units	No	1	0	0	0	296	2.28837e+06	0.0115334
2B	Multi-Family with 5+ Units	No	1	0	0	0	41	389003	0.00208147
3A	Multi-Family with 5+ Units	No	1	0	0	0	199	2.02005e+06	0.0140748
3B	Multi-Family with 5+ Units	No	1	0	0	0	110	930440	0.00744783
3C	Multi-Family with 5+ Units	No	1	0	0	0	18	143392	0.00176237
4A	Multi-Family with 5+ Units	No	1	0	0	0	326	2.93188e+06	0.0211674
4B	Multi-Family with 5+ Units	No	1	0	0	0	110	930440	0.000619783
4C	Multi-Family with 5+ Units	No	1	0	0	0	25	257021	0.00207171
5A	Multi-Family with 5+ Units	No	1	0	0	0	147	1.85394e+06	0.0274719
5B	Multi-Family with 5+ Units	No	1	0	0	0	27	206986	0.0043796
6A	Multi-Family with 5+ Units	No	1	0	0	0	27	186278	0.00782637
6B	Multi-Family with 5+ Units	No	1	0	0	0	27	186278	0.00118181
7A	Multi-Family with 5+ Units	No	1	0	0	0	18	97433.9	0.00106129
7B	Multi-Family with 5+ Units	No	1	0	0	0	18	97433.9	0.000152071
>>>>>>> ee49ad68
# Source: Constructed using U.S. EIA 2009 Residential Energy Consumption Survey (RECS) microdata.
# Created by: https://github.com/NREL/resstock-estimation/blob/tsp_updates/sources/recs/2009/Setback%20Distributions.ipynb
# Assumptions: RECS data is queried from two building type groups: 1) Single-Family Detached and Mobile Homes and 2) Single-Family Attached, Multi-family with 2-4 Units, and Multi-Family with 5+ Units
# Assumptions: Dependencies with sample sizes < 10 used the combined data for both multifamily and single-family homes<|MERGE_RESOLUTION|>--- conflicted
+++ resolved
@@ -1,156 +1,4 @@
 Dependency=ASHRAE IECC Climate Zone 2004	Dependency=Geometry Building Type RECS	Dependency=Cooling Setpoint Has Offset	Option=0F	Option=2F	Option=5F	Option=9F	source_count	source_weight	sampling_probability
-<<<<<<< HEAD
-1A	Mobile Home	Yes	0	0.596291	0.312503	0.091206	906	7.71366e+06	0.000386859
-2A	Mobile Home	Yes	0	0.596291	0.312503	0.091206	906	7.71366e+06	0.00320715
-2B	Mobile Home	Yes	0	0.523752	0.319174	0.157074	117	1.23341e+06	0.000637941
-3A	Mobile Home	Yes	0	0.581418	0.298971	0.119611	712	7.88535e+06	0.00293076
-3B	Mobile Home	Yes	0	0.342629	0.37043	0.286941	371	3.08493e+06	0.00307035
-3C	Mobile Home	Yes	0	0.735588	0.183926	0.080485	13	97664.4	0.00119415
-4A	Mobile Home	Yes	0	0.527263	0.389141	0.083596	1181	1.04873e+07	0.00499977
-4B	Mobile Home	Yes	0	0.342629	0.37043	0.286941	371	3.08493e+06	0.000255466
-4C	Mobile Home	Yes	0	0.448617	0.485221	0.066162	25	257021	0.00103139
-5A	Mobile Home	Yes	0	0.649903	0.26001	0.090087	511	6.09456e+06	0.00468193
-5B	Mobile Home	Yes	0	0.447147	0.426472	0.126381	108	957837	0.00128781
-6A	Mobile Home	Yes	0	0.536489	0.337387	0.126124	192	1.32653e+06	0.00124037
-6B	Mobile Home	Yes	0	0.536489	0.337387	0.126124	192	1.32653e+06	0.000186723
-7A	Mobile Home	Yes	0	0.47649	0.282051	0.241458	15	81487.2	0.000106911
-7B	Mobile Home	Yes	0	0.47649	0.282051	0.241458	15	81487.2	1.53219e-05
-1A	Single-Family Detached	Yes	0	0.596291	0.312503	0.091206	906	7.71366e+06	0.00403025
-2A	Single-Family Detached	Yes	0	0.596291	0.312503	0.091206	906	7.71366e+06	0.0334118
-2B	Single-Family Detached	Yes	0	0.523752	0.319174	0.157074	117	1.23341e+06	0.006646
-3A	Single-Family Detached	Yes	0	0.581418	0.298971	0.119611	712	7.88535e+06	0.0305324
-3B	Single-Family Detached	Yes	0	0.342629	0.37043	0.286941	371	3.08493e+06	0.0319865
-3C	Single-Family Detached	Yes	0	0.735588	0.183926	0.080485	13	97664.4	0.0124405
-4A	Single-Family Detached	Yes	0	0.527263	0.389141	0.083596	1181	1.04873e+07	0.0520871
-4B	Single-Family Detached	Yes	0	0.342629	0.37043	0.286941	371	3.08493e+06	0.00266142
-4C	Single-Family Detached	Yes	0	0.448617	0.485221	0.066162	25	257021	0.010745
-5A	Single-Family Detached	Yes	0	0.649903	0.26001	0.090087	511	6.09456e+06	0.0487758
-5B	Single-Family Detached	Yes	0	0.447147	0.426472	0.126381	108	957837	0.0134163
-6A	Single-Family Detached	Yes	0	0.536489	0.337387	0.126124	192	1.32653e+06	0.012922
-6B	Single-Family Detached	Yes	0	0.536489	0.337387	0.126124	192	1.32653e+06	0.00194526
-7A	Single-Family Detached	Yes	0	0.47649	0.282051	0.241458	15	81487.2	0.00111379
-7B	Single-Family Detached	Yes	0	0.47649	0.282051	0.241458	15	81487.2	0.000159622
-1A	Single-Family Attached	Yes	0	0.554658	0.324605	0.120737	296	2.28837e+06	0.00035579
-2A	Single-Family Attached	Yes	0	0.554658	0.324605	0.120737	296	2.28837e+06	0.00294958
-2B	Single-Family Attached	Yes	0	0.579446	0.350402	0.070152	41	389003	0.000459425
-3A	Single-Family Attached	Yes	0	0.391744	0.406819	0.201438	199	2.02005e+06	0.0031041
-3B	Single-Family Attached	Yes	0	0.346094	0.28206	0.371845	110	930440	0.00296466
-3C	Single-Family Attached	Yes	0	0.735588	0.183926	0.080485	18	143392	0.000787323
-4A	Single-Family Attached	Yes	0	0.304774	0.504054	0.191172	326	2.93188e+06	0.00556086
-4B	Single-Family Attached	Yes	0	0.346094	0.28206	0.371845	110	930440	0.000246673
-4C	Single-Family Attached	Yes	0	0.448617	0.485221	0.066162	25	257021	0.000998409
-5A	Single-Family Attached	Yes	0	0.486724	0.358376	0.1549	147	1.85394e+06	0.00404189
-5B	Single-Family Attached	Yes	0	0.567048	0.146549	0.286404	27	206986	0.000759787
-6A	Single-Family Attached	Yes	0	0.444979	0.555021	0	27	186278	0.000973817
-6B	Single-Family Attached	Yes	0	0.444979	0.555021	0	27	186278	0.000146597
-7A	Single-Family Attached	Yes	0	0.379879	0.42762	0.192501	18	97433.9	0.000108566
-7B	Single-Family Attached	Yes	0	0.379879	0.42762	0.192501	18	97433.9	1.55591e-05
-1A	Multi-Family with 2 - 4 Units	Yes	0	0.554658	0.324605	0.120737	296	2.28837e+06	0.000479282
-2A	Multi-Family with 2 - 4 Units	Yes	0	0.554658	0.324605	0.120737	296	2.28837e+06	0.00397336
-2B	Multi-Family with 2 - 4 Units	Yes	0	0.579446	0.350402	0.070152	41	389003	0.000618888
-3A	Multi-Family with 2 - 4 Units	Yes	0	0.391744	0.406819	0.201438	199	2.02005e+06	0.00418151
-3B	Multi-Family with 2 - 4 Units	Yes	0	0.346094	0.28206	0.371845	110	930440	0.00399367
-3C	Multi-Family with 2 - 4 Units	Yes	0	0.735588	0.183926	0.080485	18	143392	0.0010606
-4A	Multi-Family with 2 - 4 Units	Yes	0	0.304774	0.504054	0.191172	326	2.93188e+06	0.00749099
-4B	Multi-Family with 2 - 4 Units	Yes	0	0.346094	0.28206	0.371845	110	930440	0.00033229
-4C	Multi-Family with 2 - 4 Units	Yes	0	0.448617	0.485221	0.066162	25	257021	0.00134495
-5A	Multi-Family with 2 - 4 Units	Yes	0	0.486724	0.358376	0.1549	147	1.85394e+06	0.0054448
-5B	Multi-Family with 2 - 4 Units	Yes	0	0.567048	0.146549	0.286404	27	206986	0.0010235
-6A	Multi-Family with 2 - 4 Units	Yes	0	0.444979	0.555021	0	27	186278	0.00131182
-6B	Multi-Family with 2 - 4 Units	Yes	0	0.444979	0.555021	0	27	186278	0.00019748
-7A	Multi-Family with 2 - 4 Units	Yes	0	0.379879	0.42762	0.192501	18	97433.9	0.000146249
-7B	Multi-Family with 2 - 4 Units	Yes	0	0.379879	0.42762	0.192501	18	97433.9	2.09595e-05
-1A	Multi-Family with 5+ Units	Yes	0	0.554658	0.324605	0.120737	296	2.28837e+06	0.00106194
-2A	Multi-Family with 5+ Units	Yes	0	0.554658	0.324605	0.120737	296	2.28837e+06	0.00880375
-2B	Multi-Family with 5+ Units	Yes	0	0.579446	0.350402	0.070152	41	389003	0.00137127
-3A	Multi-Family with 5+ Units	Yes	0	0.391744	0.406819	0.201438	199	2.02005e+06	0.00926495
-3B	Multi-Family with 5+ Units	Yes	0	0.346094	0.28206	0.371845	110	930440	0.00884876
-3C	Multi-Family with 5+ Units	Yes	0	0.735588	0.183926	0.080485	18	143392	0.00234996
-4A	Multi-Family with 5+ Units	Yes	0	0.304774	0.504054	0.191172	326	2.93188e+06	0.0165977
-4B	Multi-Family with 5+ Units	Yes	0	0.346094	0.28206	0.371845	110	930440	0.000736254
-4C	Multi-Family with 5+ Units	Yes	0	0.448617	0.485221	0.066162	25	257021	0.00297999
-5A	Multi-Family with 5+ Units	Yes	0	0.486724	0.358376	0.1549	147	1.85394e+06	0.012064
-5B	Multi-Family with 5+ Units	Yes	0	0.567048	0.146549	0.286404	27	206986	0.00226777
-6A	Multi-Family with 5+ Units	Yes	0	0.444979	0.555021	0	27	186278	0.00290659
-6B	Multi-Family with 5+ Units	Yes	0	0.444979	0.555021	0	27	186278	0.000437555
-7A	Multi-Family with 5+ Units	Yes	0	0.379879	0.42762	0.192501	18	97433.9	0.000324042
-7B	Multi-Family with 5+ Units	Yes	0	0.379879	0.42762	0.192501	18	97433.9	4.64399e-05
-1A	Mobile Home	No	1	0	0	0	906	7.71366e+06	0.000461959
-2A	Mobile Home	No	1	0	0	0	906	7.71366e+06	0.00382975
-2B	Mobile Home	No	1	0	0	0	117	1.23341e+06	0.000560417
-3A	Mobile Home	No	1	0	0	0	712	7.88535e+06	0.00514497
-3B	Mobile Home	No	1	0	0	0	371	3.08493e+06	0.00256914
-3C	Mobile Home	No	1	0	0	0	13	97664.4	0.000228862
-4A	Mobile Home	No	1	0	0	0	1181	1.04873e+07	0.00806824
-4B	Mobile Home	No	1	0	0	0	371	3.08493e+06	0.000213764
-4C	Mobile Home	No	1	0	0	0	25	257021	0.000716696
-5A	Mobile Home	No	1	0	0	0	511	6.09456e+06	0.00899716
-5B	Mobile Home	No	1	0	0	0	108	957837	0.00101217
-6A	Mobile Home	No	1	0	0	0	192	1.32653e+06	0.00248138
-6B	Mobile Home	No	1	0	0	0	192	1.32653e+06	0.000373545
-7A	Mobile Home	No	1	0	0	0	15	81487.2	0.000372371
-7B	Mobile Home	No	1	0	0	0	15	81487.2	5.33661e-05
-1A	Single-Family Detached	No	1	0	0	0	906	7.71366e+06	0.00481264
-2A	Single-Family Detached	No	1	0	0	0	906	7.71366e+06	0.0398979
-2B	Single-Family Detached	No	1	0	0	0	117	1.23341e+06	0.00583837
-3A	Single-Family Detached	No	1	0	0	0	712	7.88535e+06	0.0535997
-3B	Single-Family Detached	No	1	0	0	0	371	3.08493e+06	0.026765
-3C	Single-Family Detached	No	1	0	0	0	13	97664.4	0.00238426
-4A	Single-Family Detached	No	1	0	0	0	1181	1.04873e+07	0.0840541
-4B	Single-Family Detached	No	1	0	0	0	371	3.08493e+06	0.00222697
-4C	Single-Family Detached	No	1	0	0	0	25	257021	0.00746646
-5A	Single-Family Detached	No	1	0	0	0	511	6.09456e+06	0.0937314
-5B	Single-Family Detached	No	1	0	0	0	108	957837	0.0105447
-6A	Single-Family Detached	No	1	0	0	0	192	1.32653e+06	0.0258508
-6B	Single-Family Detached	No	1	0	0	0	192	1.32653e+06	0.00389155
-7A	Single-Family Detached	No	1	0	0	0	15	81487.2	0.00387932
-7B	Single-Family Detached	No	1	0	0	0	15	81487.2	0.000555962
-1A	Single-Family Attached	No	1	0	0	0	296	2.28837e+06	0.000465881
-2A	Single-Family Attached	No	1	0	0	0	296	2.28837e+06	0.00386226
-2B	Single-Family Attached	No	1	0	0	0	41	389003	0.000700608
-3A	Single-Family Attached	No	1	0	0	0	199	2.02005e+06	0.00471336
-3B	Single-Family Attached	No	1	0	0	0	110	930440	0.00249447
-3C	Single-Family Attached	No	1	0	0	0	18	143392	0.000590175
-4A	Single-Family Attached	No	1	0	0	0	326	2.93188e+06	0.00708922
-4B	Single-Family Attached	No	1	0	0	0	110	930440	0.00020755
-4C	Single-Family Attached	No	1	0	0	0	25	257021	0.000693775
-5A	Single-Family Attached	No	1	0	0	0	147	1.85394e+06	0.00919971
-5B	Single-Family Attached	No	1	0	0	0	27	206986	0.00146664
-6A	Single-Family Attached	No	1	0	0	0	27	186278	0.00262891
-6B	Single-Family Attached	No	1	0	0	0	27	186278	0.000395753
-7A	Single-Family Attached	No	1	0	0	0	18	97433.9	0.000355388
-7B	Single-Family Attached	No	1	0	0	0	18	97433.9	5.09321e-05
-1A	Multi-Family with 2 - 4 Units	No	1	0	0	0	296	2.28837e+06	0.000627584
-2A	Multi-Family with 2 - 4 Units	No	1	0	0	0	296	2.28837e+06	0.00520282
-2B	Multi-Family with 2 - 4 Units	No	1	0	0	0	41	389003	0.000943782
-3A	Multi-Family with 2 - 4 Units	No	1	0	0	0	199	2.02005e+06	0.00634932
-3B	Multi-Family with 2 - 4 Units	No	1	0	0	0	110	930440	0.00336027
-3C	Multi-Family with 2 - 4 Units	No	1	0	0	0	18	143392	0.00079502
-4A	Multi-Family with 2 - 4 Units	No	1	0	0	0	326	2.93188e+06	0.00954982
-4B	Multi-Family with 2 - 4 Units	No	1	0	0	0	110	930440	0.000279589
-4C	Multi-Family with 2 - 4 Units	No	1	0	0	0	25	257021	0.000934578
-5A	Multi-Family with 2 - 4 Units	No	1	0	0	0	147	1.85394e+06	0.0123928
-5B	Multi-Family with 2 - 4 Units	No	1	0	0	0	27	206986	0.00197569
-6A	Multi-Family with 2 - 4 Units	No	1	0	0	0	27	186278	0.00354138
-6B	Multi-Family with 2 - 4 Units	No	1	0	0	0	27	186278	0.000533115
-7A	Multi-Family with 2 - 4 Units	No	1	0	0	0	18	97433.9	0.00047874
-7B	Multi-Family with 2 - 4 Units	No	1	0	0	0	18	97433.9	6.86102e-05
-1A	Multi-Family with 5+ Units	No	1	0	0	0	296	2.28837e+06	0.00139054
-2A	Multi-Family with 5+ Units	No	1	0	0	0	296	2.28837e+06	0.0115279
-2B	Multi-Family with 5+ Units	No	1	0	0	0	41	389003	0.00209113
-3A	Multi-Family with 5+ Units	No	1	0	0	0	199	2.02005e+06	0.0140682
-3B	Multi-Family with 5+ Units	No	1	0	0	0	110	930440	0.00744534
-3C	Multi-Family with 5+ Units	No	1	0	0	0	18	143392	0.00176152
-4A	Multi-Family with 5+ Units	No	1	0	0	0	326	2.93188e+06	0.0211595
-4B	Multi-Family with 5+ Units	No	1	0	0	0	110	930440	0.000619484
-4C	Multi-Family with 5+ Units	No	1	0	0	0	25	257021	0.00207074
-5A	Multi-Family with 5+ Units	No	1	0	0	0	147	1.85394e+06	0.0274588
-5B	Multi-Family with 5+ Units	No	1	0	0	0	27	206986	0.00437753
-6A	Multi-Family with 5+ Units	No	1	0	0	0	27	186278	0.00784662
-6B	Multi-Family with 5+ Units	No	1	0	0	0	27	186278	0.00118122
-7A	Multi-Family with 5+ Units	No	1	0	0	0	18	97433.9	0.00106074
-7B	Multi-Family with 5+ Units	No	1	0	0	0	18	97433.9	0.000152019
-=======
 1A	Mobile Home	Yes	0	0.596291	0.312503	0.091206	906	7.71366e+06	0.000386896
 2A	Mobile Home	Yes	0	0.596291	0.312503	0.091206	906	7.71366e+06	0.00320752
 2B	Mobile Home	Yes	0	0.523752	0.319174	0.157074	117	1.23341e+06	0.000634765
@@ -301,7 +149,6 @@
 6B	Multi-Family with 5+ Units	No	1	0	0	0	27	186278	0.00118181
 7A	Multi-Family with 5+ Units	No	1	0	0	0	18	97433.9	0.00106129
 7B	Multi-Family with 5+ Units	No	1	0	0	0	18	97433.9	0.000152071
->>>>>>> ee49ad68
 # Source: Constructed using U.S. EIA 2009 Residential Energy Consumption Survey (RECS) microdata.
 # Created by: https://github.com/NREL/resstock-estimation/blob/tsp_updates/sources/recs/2009/Setback%20Distributions.ipynb
 # Assumptions: RECS data is queried from two building type groups: 1) Single-Family Detached and Mobile Homes and 2) Single-Family Attached, Multi-family with 2-4 Units, and Multi-Family with 5+ Units
