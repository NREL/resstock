<<<<<<< HEAD
"Option=Year-Round, 3 days/wk"	"Option=Cooling Months Only, 7 days/wk"
0.000000	1.000000
# Source: Wilson et al. 'Building America House Simulation Protocols' 2014	
=======
Option=Year-Round, 3 days/wk	sampling_probability
1.000000	1.000000
# Source: Wilson et al. 'Building America House Simulation Protocols' 2014
>>>>>>> c52e56fc
<|MERGE_RESOLUTION|>--- conflicted
+++ resolved
@@ -1,9 +1,3 @@
-<<<<<<< HEAD
 "Option=Year-Round, 3 days/wk"	"Option=Cooling Months Only, 7 days/wk"
 0.000000	1.000000
-# Source: Wilson et al. 'Building America House Simulation Protocols' 2014	
-=======
-Option=Year-Round, 3 days/wk	sampling_probability
-1.000000	1.000000
-# Source: Wilson et al. 'Building America House Simulation Protocols' 2014
->>>>>>> c52e56fc
+# Source: Wilson et al. 'Building America House Simulation Protocols' 2014