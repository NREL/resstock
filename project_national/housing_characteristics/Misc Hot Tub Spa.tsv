--- conflicted
+++ resolved
@@ -1,56 +1,4 @@
 Dependency=Geometry Building Type RECS	Dependency=Location Region	Option=Electric	Option=Gas	Option=None	source_count	source_weight	sampling_probability
-<<<<<<< HEAD
-Mobile Home	CR02	0	0	1	29	253875	0.00187273
-Mobile Home	CR03	0	0	1	17	84436.8	0.00123017
-Mobile Home	CR04	0.044595	0	0.955405	23	509127	0.00495058
-Mobile Home	CR05	0	0	1	19	241471	0.00210646
-Mobile Home	CR06	0.068028	0	0.931972	26	285405	0.00256589
-Mobile Home	CR07	0	0	1	32	435344	0.00322249
-Mobile Home	CR08	0.009978	0	0.990022	98	1.2585e+06	0.00809883
-Mobile Home	CR09	0.012481	0	0.987519	203	2.95849e+06	0.0286349
-Mobile Home	CR10	0	0	1	39	421342	0.00375248
-Mobile Home	CR11	0.016523	0.019086	0.964391	47	394079	0.00386942
-Multi-Family with 2 - 4 Units	CR02	0	0	1	46	411912	0.00362697
-Multi-Family with 2 - 4 Units	CR03	0.004419	0	0.995581	160	1.02701e+06	0.00840854
-Multi-Family with 2 - 4 Units	CR04	0	0.019007	0.980993	55	1.27692e+06	0.0105843
-Multi-Family with 2 - 4 Units	CR05	0	0	1	20	190449	0.00216217
-Multi-Family with 2 - 4 Units	CR06	0	0	1	33	337684	0.00228846
-Multi-Family with 2 - 4 Units	CR07	0.007573	0.003576	0.988851	172	2.11247e+06	0.0179979
-Multi-Family with 2 - 4 Units	CR08	0	0	1	91	676013	0.00716735
-Multi-Family with 2 - 4 Units	CR09	0.015874	0.009706	0.97442	190	1.76933e+06	0.0159881
-Multi-Family with 2 - 4 Units	CR10	0	0.051071	0.948929	13	139944	0.00206465
-Multi-Family with 2 - 4 Units	CR11	0	0	1	141	1.03423e+06	0.00836258
-Multi-Family with 5+ Units	CR02	0	0	1	114	839194	0.0084368
-Multi-Family with 5+ Units	CR03	0.011839	0	0.988161	159	1.02505e+06	0.00840375
-Multi-Family with 5+ Units	CR04	0	0	1	121	2.40161e+06	0.0203301
-Multi-Family with 5+ Units	CR05	0	0	1	48	377623	0.00524363
-Multi-Family with 5+ Units	CR06	0.019041	0	0.980959	60	722522	0.00641514
-Multi-Family with 5+ Units	CR07	0.002939	0	0.997061	316	3.42427e+06	0.0307301
-Multi-Family with 5+ Units	CR08	0	0	1	225	2.1006e+06	0.0187894
-Multi-Family with 5+ Units	CR09	0.016207	0.00742	0.976373	475	4.57298e+06	0.0462471
-Multi-Family with 5+ Units	CR10	0	0	1	52	550501	0.00584222
-Multi-Family with 5+ Units	CR11	0.003002	0.002551	0.994447	330	2.87167e+06	0.0238601
-Single-Family Attached	CR02	0.011496	0	0.988504	64	354897	0.00285619
-Single-Family Attached	CR03	0.011076	0	0.988924	67	285479	0.00233348
-Single-Family Attached	CR04	0.0294	0	0.9706	43	690747	0.00639481
-Single-Family Attached	CR05	0	0	1	55	295265	0.00210508
-Single-Family Attached	CR06	0	0	1	22	171122	0.00144081
-Single-Family Attached	CR07	0.019782	0.00922	0.970998	154	1.52336e+06	0.013301
-Single-Family Attached	CR08	0	0	1	160	1.17196e+06	0.0103048
-Single-Family Attached	CR09	0.010773	0	0.989227	158	1.17468e+06	0.0107148
-Single-Family Attached	CR10	0	0	1	20	174125	0.00167208
-Single-Family Attached	CR11	0.015985	0.012839	0.971175	144	856699	0.00727248
-Single-Family Detached	CR02	0.051535	0.00326	0.945205	688	4.32062e+06	0.0366801
-Single-Family Detached	CR03	0.063213	0	0.936787	535	3.08912e+06	0.0281912
-Single-Family Detached	CR04	0.052456	0.014981	0.932563	666	1.07027e+07	0.0916487
-Single-Family Detached	CR05	0.068006	0.003482	0.928513	303	2.81578e+06	0.0240832
-Single-Family Detached	CR06	0.109019	0.009898	0.881082	226	2.32973e+06	0.0223801
-Single-Family Detached	CR07	0.073471	0.025779	0.90075	654	7.76391e+06	0.064994
-Single-Family Detached	CR08	0.052106	0.001951	0.945943	1306	9.23049e+06	0.0840542
-Single-Family Detached	CR09	0.047062	0.017627	0.935312	2178	2.1323e+07	0.190922
-Single-Family Detached	CR10	0.077236	0.040079	0.882685	243	2.69877e+06	0.0243116
-Single-Family Detached	CR11	0.06023	0.068871	0.870899	944	7.05821e+06	0.061086
-=======
 Mobile Home	CR02	0	0	1	29	253875	0.00322423
 Mobile Home	CR03	0	0	1	17	84436.8	0.00292843
 Mobile Home	CR04	0.044595	0	0.955405	23	509127	0.00807421
@@ -101,6 +49,5 @@
 Single-Family Detached	CR09	0.047062	0.017627	0.935312	2178	2.1323e+07	0.183743
 Single-Family Detached	CR10	0.077236	0.040079	0.882685	243	2.69877e+06	0.0237097
 Single-Family Detached	CR11	0.06023	0.068871	0.870899	944	7.05821e+06	0.0656208
->>>>>>> e1387e3e
 # Created by: sources\recs\2009\tsv_maker.py
 # Source: Constructed using U.S. EIA 2009 Residential Energy Consumption Survey (RECS) microdata.