--- conflicted
+++ resolved
@@ -1,13 +1,4 @@
 Dependency=Clothes Washer Presence	Dependency=Usage Level	Option=None	Option=Standard, 80% Usage	Option=Standard, 100% Usage	Option=Standard, 120% Usage	Option=EnergyStar, 80% Usage	Option=EnergyStar, 100% Usage	Option=EnergyStar, 120% Usage	sampling_probability
-<<<<<<< HEAD
-None	Low	1	0	0	0	0	0	0	0.0407357
-None	Medium	1	0	0	0	0	0	0	0.0814714
-None	High	1	0	0	0	0	0	0	0.0407357
-None	Average	1	0	0	0	0	0	0	0
-Yes	Low	0	0.35	0	0	0.65	0	0	0.209264
-Yes	Medium	0	0	0.35	0	0	0.65	0	0.418529
-Yes	High	0	0	0	0.35	0	0	0.65	0.209264
-=======
 None	Low	1	0	0	0	0	0	0	0.0395341
 None	Medium	1	0	0	0	0	0	0	0.0790681
 None	High	1	0	0	0	0	0	0	0.0395341
@@ -15,6 +6,5 @@
 Yes	Low	0	0.35	0	0	0.65	0	0	0.210466
 Yes	Medium	0	0	0.35	0	0	0.65	0	0.420932
 Yes	High	0	0	0	0.35	0	0	0.65	0.210466
->>>>>>> e0c17adc
 Yes	Average	0	0	0.35	0	0	0.65	0	0
 # Source: U.S. EIA 2009 Residential Energy Consumption Survey (RECS) microdata.