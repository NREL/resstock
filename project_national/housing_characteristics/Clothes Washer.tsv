--- conflicted
+++ resolved
@@ -1,13 +1,4 @@
 Dependency=Clothes Washer Presence	Dependency=Usage Level	Option=None	Option=Standard, 80% Usage	Option=Standard, 100% Usage	Option=Standard, 120% Usage	Option=EnergyStar, 80% Usage	Option=EnergyStar, 100% Usage	Option=EnergyStar, 120% Usage	sampling_probability
-<<<<<<< HEAD
-None	Low	1	0	0	0	0	0	0	0.040916
-None	Medium	1	0	0	0	0	0	0	0.081832
-None	High	1	0	0	0	0	0	0	0.040916
-None	Average	1	0	0	0	0	0	0	0
-Yes	Low	0	0.35	0	0	0.65	0	0	0.209085
-Yes	Medium	0	0	0.35	0	0	0.65	0	0.41817
-Yes	High	0	0	0	0.35	0	0	0.65	0.209085
-=======
 None	Low	1	0	0	0	0	0	0	0.0409177
 None	Medium	1	0	0	0	0	0	0	0.0818354
 None	High	1	0	0	0	0	0	0	0.0409177
@@ -15,6 +6,5 @@
 Yes	Low	0	0.35	0	0	0.65	0	0	0.209083
 Yes	Medium	0	0	0.35	0	0	0.65	0	0.418166
 Yes	High	0	0	0	0.35	0	0	0.65	0.209083
->>>>>>> ee49ad68
 Yes	Average	0	0	0.35	0	0	0.65	0	0
 # Source: U.S. EIA 2009 Residential Energy Consumption Survey (RECS) microdata.