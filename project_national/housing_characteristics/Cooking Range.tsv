--- conflicted
+++ resolved
@@ -59,188 +59,6 @@
 Propane	CR09	Average	0	0.02	0	0	0.47	0	0	0.51	0	0	0
 Propane	CR10	Average	0	0	0	0	0.38	0	0	0.62	0	0	0
 Propane	CR11	Average	0	0	0	0	0.4	0	0	0.6	0	0	0
-<<<<<<< HEAD
-Electricity	CR02	High	0	0	0.07	0	0	0.02	0	0	0.9	0	0.00259293
-Electricity	CR03	High	0	0	0.17	0	0	0.06	0	0	0.77	0	0.00156625
-Electricity	CR04	High	0	0	0.11	0	0	0.02	0	0	0.85	0.01	0.0061795
-Electricity	CR05	High	0	0	0.04	0	0	0.18	0	0	0.77	0	0.00195842
-Electricity	CR06	High	0	0	0	0	0	0.05	0	0	0.95	0	0.00469602
-Electricity	CR07	High	0	0	0.14	0	0	0.11	0	0	0.75	0	0.00493174
-Electricity	CR08	High	0	0	0.04	0	0	0.02	0	0	0.93	0.01	0.0146516
-Electricity	CR09	High	0	0	0.09	0	0	0.05	0	0	0.85	0.01	0.0489683
-Electricity	CR10	High	0	0	0.15	0	0	0.03	0	0	0.82	0	0.00435278
-Electricity	CR11	High	0	0	0.6	0	0	0.01	0	0	0.37	0.02	0.00690156
-Fuel Oil	CR02	High	0	0	0.05	0	0	0.06	0	0	0.88	0	0.000261005
-Fuel Oil	CR03	High	0	0	0.07	0	0	0.11	0	0	0.82	0	0.00455415
-Fuel Oil	CR04	High	0	0	0	0	0	0.15	0	0	0.85	0	0.000372461
-Fuel Oil	CR05	High	0	0	0	0	0	0	0	0	0	1	3.81043e-05
-Fuel Oil	CR06	High	0	0	0	0	0	0	0	0	1	0	0.000174366
-Fuel Oil	CR07	High	0	0	0.14	0	0	0.13	0	0	0.71	0.02	0.00590777
-Fuel Oil	CR08	High	0	0	0.03	0	0	0.19	0	0	0.78	0	0.00098301
-Fuel Oil	CR09	High	0	0	0.17	0	0	0	0	0	0.83	0	0.000418583
-Fuel Oil	CR10	High	0	0	0	0	0	0	0	0	1	0	2.21785e-05
-Fuel Oil	CR11	High	0	0	0	0	0	1	0	0	0	0	7.3659e-05
-Natural Gas	CR02	High	0	0	0.41	0	0	0	0	0	0.59	0	0.00818774
-Natural Gas	CR03	High	0	0	0.64	0	0	0.01	0	0	0.32	0.03	0.00455073
-Natural Gas	CR04	High	0	0	0.55	0	0	0	0	0	0.44	0.01	0.023772
-Natural Gas	CR05	High	0	0	0.23	0	0	0	0	0	0.76	0	0.00598043
-Natural Gas	CR06	High	0	0	0.31	0	0	0	0	0	0.69	0	0.00310333
-Natural Gas	CR07	High	0	0	0.68	0	0	0	0	0	0.31	0.01	0.0191739
-Natural Gas	CR08	High	0	0	0.34	0	0	0	0	0	0.65	0.01	0.0134955
-Natural Gas	CR09	High	0	0	0.5	0	0	0	0	0	0.5	0.01	0.0194034
-Natural Gas	CR10	High	0	0	0.65	0	0	0	0	0	0.34	0.01	0.00423063
-Natural Gas	CR11	High	0	0	0.73	0	0	0	0	0	0.26	0.01	0.0166685
-None	CR02	High	0	0	0	0	0	0	0	0	0	1	8.24828e-05
-None	CR03	High	0	0	0	0	0	0	0	0	0	1	5.30727e-05
-None	CR04	High	0	0	0	0	0	0	0	0	0	1	0.000162433
-None	CR05	High	0	0	0	0	0	0	0	0	1	0	3.29064e-05
-None	CR06	High	0	0	0	0	0	0	0	0	0	1	3.92807e-05
-None	CR07	High	0	0	0	0	0	0	0	0	0	1	0.0002195
-None	CR08	High	0	0	0	0	0	0	0	0	0	1	0.000121291
-None	CR09	High	0	0	0.22	0	0	0.06	0	0	0.69	0.04	0.000538475
-None	CR10	High	0	0	0.49	0	0	0	0	0	0.51	0	8.21749e-05
-None	CR11	High	0	0	0.86	0	0	0	0	0	0.12	0.03	0.000875775
-Other Fuel	CR02	High	0	0	0.07	0	0	0.35	0	0	0.58	0	0.000559483
-Other Fuel	CR03	High	0	0	0.03	0	0	0.27	0	0	0.68	0.02	0.000692549
-Other Fuel	CR04	High	0	0	0	0	0	0.23	0	0	0.77	0	0.000920037
-Other Fuel	CR05	High	0	0	0	0	0	0.23	0	0	0.77	0	0.000422822
-Other Fuel	CR06	High	0	0	0	0	0	0.05	0	0	0.9	0.05	0.000530295
-Other Fuel	CR07	High	0	0	0.08	0	0	0.23	0	0	0.65	0.03	0.00113215
-Other Fuel	CR08	High	0	0	0.01	0	0	0.18	0	0	0.82	0	0.00099925
-Other Fuel	CR09	High	0	0	0.04	0	0	0.33	0	0	0.61	0.02	0.000786523
-Other Fuel	CR10	High	0	0	0.11	0	0	0.17	0	0	0.47	0.25	0.000366592
-Other Fuel	CR11	High	0	0	0.27	0	0	0.19	0	0	0.49	0.05	0.000683958
-Propane	CR02	High	0	0	0.02	0	0	0.37	0	0	0.61	0	0.00168456
-Propane	CR03	High	0	0	0.06	0	0	0.33	0	0	0.52	0.09	0.000725032
-Propane	CR04	High	0	0	0.03	0	0	0.4	0	0	0.57	0	0.00207066
-Propane	CR05	High	0	0	0	0	0	0.55	0	0	0.45	0	0.00049246
-Propane	CR06	High	0	0	0	0	0	0.18	0	0	0.82	0	0.000229298
-Propane	CR07	High	0	0	0.02	0	0	0.52	0	0	0.46	0	0.00119632
-Propane	CR08	High	0	0	0	0	0	0.25	0	0	0.75	0	0.00185293
-Propane	CR09	High	0	0	0.02	0	0	0.47	0	0	0.51	0	0.00301146
-Propane	CR10	High	0	0	0	0	0	0.38	0	0	0.62	0	0.000356396
-Propane	CR11	High	0	0	0	0	0	0.4	0	0	0.6	0	0.000909229
-Electricity	CR02	Low	0.07	0	0	0.02	0	0	0.9	0	0	0	0.00259293
-Electricity	CR03	Low	0.17	0	0	0.06	0	0	0.77	0	0	0	0.00156625
-Electricity	CR04	Low	0.11	0	0	0.02	0	0	0.85	0	0	0.01	0.0061795
-Electricity	CR05	Low	0.04	0	0	0.18	0	0	0.77	0	0	0	0.00195842
-Electricity	CR06	Low	0	0	0	0.05	0	0	0.95	0	0	0	0.00469602
-Electricity	CR07	Low	0.14	0	0	0.11	0	0	0.75	0	0	0	0.00493174
-Electricity	CR08	Low	0.04	0	0	0.02	0	0	0.93	0	0	0.01	0.0146516
-Electricity	CR09	Low	0.09	0	0	0.05	0	0	0.85	0	0	0.01	0.0489683
-Electricity	CR10	Low	0.15	0	0	0.03	0	0	0.82	0	0	0	0.00435278
-Electricity	CR11	Low	0.6	0	0	0.01	0	0	0.37	0	0	0.02	0.00690156
-Fuel Oil	CR02	Low	0.05	0	0	0.06	0	0	0.88	0	0	0	0.000261005
-Fuel Oil	CR03	Low	0.07	0	0	0.11	0	0	0.82	0	0	0	0.00455415
-Fuel Oil	CR04	Low	0	0	0	0.15	0	0	0.85	0	0	0	0.000372461
-Fuel Oil	CR05	Low	0	0	0	0	0	0	0	0	0	1	3.81043e-05
-Fuel Oil	CR06	Low	0	0	0	0	0	0	1	0	0	0	0.000174366
-Fuel Oil	CR07	Low	0.14	0	0	0.13	0	0	0.71	0	0	0.02	0.00590777
-Fuel Oil	CR08	Low	0.03	0	0	0.19	0	0	0.78	0	0	0	0.00098301
-Fuel Oil	CR09	Low	0.17	0	0	0	0	0	0.83	0	0	0	0.000418583
-Fuel Oil	CR10	Low	0	0	0	0	0	0	1	0	0	0	2.21785e-05
-Fuel Oil	CR11	Low	0	0	0	1	0	0	0	0	0	0	7.3659e-05
-Natural Gas	CR02	Low	0.41	0	0	0	0	0	0.59	0	0	0	0.00818774
-Natural Gas	CR03	Low	0.64	0	0	0.01	0	0	0.32	0	0	0.03	0.00455073
-Natural Gas	CR04	Low	0.55	0	0	0	0	0	0.44	0	0	0.01	0.023772
-Natural Gas	CR05	Low	0.23	0	0	0	0	0	0.76	0	0	0	0.00598043
-Natural Gas	CR06	Low	0.31	0	0	0	0	0	0.69	0	0	0	0.00310333
-Natural Gas	CR07	Low	0.68	0	0	0	0	0	0.31	0	0	0.01	0.0191739
-Natural Gas	CR08	Low	0.34	0	0	0	0	0	0.65	0	0	0.01	0.0134955
-Natural Gas	CR09	Low	0.5	0	0	0	0	0	0.5	0	0	0.01	0.0194034
-Natural Gas	CR10	Low	0.65	0	0	0	0	0	0.34	0	0	0.01	0.00423063
-Natural Gas	CR11	Low	0.73	0	0	0	0	0	0.26	0	0	0.01	0.0166685
-None	CR02	Low	0	0	0	0	0	0	0	0	0	1	8.24828e-05
-None	CR03	Low	0	0	0	0	0	0	0	0	0	1	5.30727e-05
-None	CR04	Low	0	0	0	0	0	0	0	0	0	1	0.000162433
-None	CR05	Low	0	0	0	0	0	0	1	0	0	0	3.29064e-05
-None	CR06	Low	0	0	0	0	0	0	0	0	0	1	3.92807e-05
-None	CR07	Low	0	0	0	0	0	0	0	0	0	1	0.0002195
-None	CR08	Low	0	0	0	0	0	0	0	0	0	1	0.000121291
-None	CR09	Low	0.22	0	0	0.06	0	0	0.69	0	0	0.04	0.000538475
-None	CR10	Low	0.49	0	0	0	0	0	0.51	0	0	0	8.21749e-05
-None	CR11	Low	0.86	0	0	0	0	0	0.12	0	0	0.03	0.000875775
-Other Fuel	CR02	Low	0.07	0	0	0.35	0	0	0.58	0	0	0	0.000559483
-Other Fuel	CR03	Low	0.03	0	0	0.27	0	0	0.68	0	0	0.02	0.000692549
-Other Fuel	CR04	Low	0	0	0	0.23	0	0	0.77	0	0	0	0.000920037
-Other Fuel	CR05	Low	0	0	0	0.23	0	0	0.77	0	0	0	0.000422822
-Other Fuel	CR06	Low	0	0	0	0.05	0	0	0.9	0	0	0.05	0.000530295
-Other Fuel	CR07	Low	0.08	0	0	0.23	0	0	0.65	0	0	0.03	0.00113215
-Other Fuel	CR08	Low	0.01	0	0	0.18	0	0	0.82	0	0	0	0.00099925
-Other Fuel	CR09	Low	0.04	0	0	0.33	0	0	0.61	0	0	0.02	0.000786523
-Other Fuel	CR10	Low	0.11	0	0	0.17	0	0	0.47	0	0	0.25	0.000366592
-Other Fuel	CR11	Low	0.27	0	0	0.19	0	0	0.49	0	0	0.05	0.000683958
-Propane	CR02	Low	0.02	0	0	0.37	0	0	0.61	0	0	0	0.00168456
-Propane	CR03	Low	0.06	0	0	0.33	0	0	0.52	0	0	0.09	0.000725032
-Propane	CR04	Low	0.03	0	0	0.4	0	0	0.57	0	0	0	0.00207066
-Propane	CR05	Low	0	0	0	0.55	0	0	0.45	0	0	0	0.00049246
-Propane	CR06	Low	0	0	0	0.18	0	0	0.82	0	0	0	0.000229298
-Propane	CR07	Low	0.02	0	0	0.52	0	0	0.46	0	0	0	0.00119632
-Propane	CR08	Low	0	0	0	0.25	0	0	0.75	0	0	0	0.00185293
-Propane	CR09	Low	0.02	0	0	0.47	0	0	0.51	0	0	0	0.00301146
-Propane	CR10	Low	0	0	0	0.38	0	0	0.62	0	0	0	0.000356396
-Propane	CR11	Low	0	0	0	0.4	0	0	0.6	0	0	0	0.000909229
-Electricity	CR02	Medium	0	0.07	0	0	0.02	0	0	0.9	0	0	0.00518585
-Electricity	CR03	Medium	0	0.17	0	0	0.06	0	0	0.77	0	0	0.00313249
-Electricity	CR04	Medium	0	0.11	0	0	0.02	0	0	0.85	0	0.01	0.012359
-Electricity	CR05	Medium	0	0.04	0	0	0.18	0	0	0.77	0	0	0.00391685
-Electricity	CR06	Medium	0	0	0	0	0.05	0	0	0.95	0	0	0.00939204
-Electricity	CR07	Medium	0	0.14	0	0	0.11	0	0	0.75	0	0	0.00986348
-Electricity	CR08	Medium	0	0.04	0	0	0.02	0	0	0.93	0	0.01	0.0293032
-Electricity	CR09	Medium	0	0.09	0	0	0.05	0	0	0.85	0	0.01	0.0979366
-Electricity	CR10	Medium	0	0.15	0	0	0.03	0	0	0.82	0	0	0.00870557
-Electricity	CR11	Medium	0	0.6	0	0	0.01	0	0	0.37	0	0.02	0.0138031
-Fuel Oil	CR02	Medium	0	0.05	0	0	0.06	0	0	0.88	0	0	0.00052201
-Fuel Oil	CR03	Medium	0	0.07	0	0	0.11	0	0	0.82	0	0	0.00910829
-Fuel Oil	CR04	Medium	0	0	0	0	0.15	0	0	0.85	0	0	0.000744922
-Fuel Oil	CR05	Medium	0	0	0	0	0	0	0	0	0	1	7.62086e-05
-Fuel Oil	CR06	Medium	0	0	0	0	0	0	0	1	0	0	0.000348732
-Fuel Oil	CR07	Medium	0	0.14	0	0	0.13	0	0	0.71	0	0.02	0.0118155
-Fuel Oil	CR08	Medium	0	0.03	0	0	0.19	0	0	0.78	0	0	0.00196602
-Fuel Oil	CR09	Medium	0	0.17	0	0	0	0	0	0.83	0	0	0.000837165
-Fuel Oil	CR10	Medium	0	0	0	0	0	0	0	1	0	0	4.4357e-05
-Fuel Oil	CR11	Medium	0	0	0	0	1	0	0	0	0	0	0.000147318
-Natural Gas	CR02	Medium	0	0.41	0	0	0	0	0	0.59	0	0	0.0163755
-Natural Gas	CR03	Medium	0	0.64	0	0	0.01	0	0	0.32	0	0.03	0.00910147
-Natural Gas	CR04	Medium	0	0.55	0	0	0	0	0	0.44	0	0.01	0.0475441
-Natural Gas	CR05	Medium	0	0.23	0	0	0	0	0	0.76	0	0	0.0119609
-Natural Gas	CR06	Medium	0	0.31	0	0	0	0	0	0.69	0	0	0.00620666
-Natural Gas	CR07	Medium	0	0.68	0	0	0	0	0	0.31	0	0.01	0.0383478
-Natural Gas	CR08	Medium	0	0.34	0	0	0	0	0	0.65	0	0.01	0.0269911
-Natural Gas	CR09	Medium	0	0.5	0	0	0	0	0	0.5	0	0.01	0.0388069
-Natural Gas	CR10	Medium	0	0.65	0	0	0	0	0	0.34	0	0.01	0.00846127
-Natural Gas	CR11	Medium	0	0.73	0	0	0	0	0	0.26	0	0.01	0.0333369
-None	CR02	Medium	0	0	0	0	0	0	0	0	0	1	0.000164966
-None	CR03	Medium	0	0	0	0	0	0	0	0	0	1	0.000106145
-None	CR04	Medium	0	0	0	0	0	0	0	0	0	1	0.000324866
-None	CR05	Medium	0	0	0	0	0	0	0	1	0	0	6.58128e-05
-None	CR06	Medium	0	0	0	0	0	0	0	0	0	1	7.85614e-05
-None	CR07	Medium	0	0	0	0	0	0	0	0	0	1	0.000438999
-None	CR08	Medium	0	0	0	0	0	0	0	0	0	1	0.000242582
-None	CR09	Medium	0	0.22	0	0	0.06	0	0	0.69	0	0.04	0.00107695
-None	CR10	Medium	0	0.49	0	0	0	0	0	0.51	0	0	0.00016435
-None	CR11	Medium	0	0.86	0	0	0	0	0	0.12	0	0.03	0.00175155
-Other Fuel	CR02	Medium	0	0.07	0	0	0.35	0	0	0.58	0	0	0.00111897
-Other Fuel	CR03	Medium	0	0.03	0	0	0.27	0	0	0.68	0	0.02	0.0013851
-Other Fuel	CR04	Medium	0	0	0	0	0.23	0	0	0.77	0	0	0.00184007
-Other Fuel	CR05	Medium	0	0	0	0	0.23	0	0	0.77	0	0	0.000845644
-Other Fuel	CR06	Medium	0	0	0	0	0.05	0	0	0.9	0	0.05	0.00106059
-Other Fuel	CR07	Medium	0	0.08	0	0	0.23	0	0	0.65	0	0.03	0.00226429
-Other Fuel	CR08	Medium	0	0.01	0	0	0.18	0	0	0.82	0	0	0.0019985
-Other Fuel	CR09	Medium	0	0.04	0	0	0.33	0	0	0.61	0	0.02	0.00157305
-Other Fuel	CR10	Medium	0	0.11	0	0	0.17	0	0	0.47	0	0.25	0.000733184
-Other Fuel	CR11	Medium	0	0.27	0	0	0.19	0	0	0.49	0	0.05	0.00136792
-Propane	CR02	Medium	0	0.02	0	0	0.37	0	0	0.61	0	0	0.00336913
-Propane	CR03	Medium	0	0.06	0	0	0.33	0	0	0.52	0	0.09	0.00145006
-Propane	CR04	Medium	0	0.03	0	0	0.4	0	0	0.57	0	0	0.00414132
-Propane	CR05	Medium	0	0	0	0	0.55	0	0	0.45	0	0	0.00098492
-Propane	CR06	Medium	0	0	0	0	0.18	0	0	0.82	0	0	0.000458595
-Propane	CR07	Medium	0	0.02	0	0	0.52	0	0	0.46	0	0	0.00239263
-Propane	CR08	Medium	0	0	0	0	0.25	0	0	0.75	0	0	0.00370586
-Propane	CR09	Medium	0	0.02	0	0	0.47	0	0	0.51	0	0	0.00602291
-Propane	CR10	Medium	0	0	0	0	0.38	0	0	0.62	0	0	0.000712792
-Propane	CR11	Medium	0	0	0	0	0.4	0	0	0.6	0	0	0.00181846
-=======
 Electricity	CR02	High	0	0	0.07	0	0	0.02	0	0	0.9	0	0.00527176
 Electricity	CR03	High	0	0	0.17	0	0	0.06	0	0	0.77	0	0.00478813
 Electricity	CR04	High	0	0	0.11	0	0	0.02	0	0	0.85	0.01	0.0132017
@@ -421,6 +239,5 @@
 Propane	CR09	Medium	0	0.02	0	0	0.47	0	0	0.51	0	0	0.00688645
 Propane	CR10	Medium	0	0	0	0	0.38	0	0	0.62	0	0	0.000888608
 Propane	CR11	Medium	0	0	0	0	0.4	0	0	0.6	0	0	0.00245938
->>>>>>> e1387e3e
 # Source: (fuel type) RECS 2009
 # Source: (usage) engineering judgement