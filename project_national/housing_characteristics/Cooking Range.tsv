--- conflicted
+++ resolved
@@ -59,188 +59,6 @@
 Propane	CR09	Average	0	0.02	0	0	0.47	0	0	0.51	0	0	0
 Propane	CR10	Average	0	0	0	0	0.38	0	0	0.62	0	0	0
 Propane	CR11	Average	0	0	0	0	0.4	0	0	0.6	0	0	0
-<<<<<<< HEAD
-Electricity	CR02	High	0	0	0.07	0	0	0.02	0	0	0.9	0	0.00266486
-Electricity	CR03	High	0	0	0.17	0	0	0.06	0	0	0.77	0	0.00165289
-Electricity	CR04	High	0	0	0.11	0	0	0.02	0	0	0.85	0.01	0.00643646
-Electricity	CR05	High	0	0	0.04	0	0	0.18	0	0	0.77	0	0.00205591
-Electricity	CR06	High	0	0	0	0	0	0.05	0	0	0.95	0	0.00476947
-Electricity	CR07	High	0	0	0.14	0	0	0.11	0	0	0.75	0	0.00515551
-Electricity	CR08	High	0	0	0.04	0	0	0.02	0	0	0.93	0.01	0.0149686
-Electricity	CR09	High	0	0	0.09	0	0	0.05	0	0	0.85	0.01	0.0496701
-Electricity	CR10	High	0	0	0.15	0	0	0.03	0	0	0.82	0	0.00447557
-Electricity	CR11	High	0	0	0.6	0	0	0.01	0	0	0.37	0.02	0.0069569
-Fuel Oil	CR02	High	0	0	0.05	0	0	0.06	0	0	0.88	0	0.000232144
-Fuel Oil	CR03	High	0	0	0.07	0	0	0.11	0	0	0.82	0	0.00436468
-Fuel Oil	CR04	High	0	0	0	0	0	0.15	0	0	0.85	0	0.000348726
-Fuel Oil	CR05	High	0	0	0	0	0	0	0	0	0	1	3.77632e-05
-Fuel Oil	CR06	High	0	0	0	0	0	0	0	0	1	0	0.000155576
-Fuel Oil	CR07	High	0	0	0.14	0	0	0.13	0	0	0.71	0.02	0.00547689
-Fuel Oil	CR08	High	0	0	0.03	0	0	0.19	0	0	0.78	0	0.000916423
-Fuel Oil	CR09	High	0	0	0.17	0	0	0	0	0	0.83	0	0.000390472
-Fuel Oil	CR10	High	0	0	0	0	0	0	0	0	1	0	2.15902e-05
-Fuel Oil	CR11	High	0	0	0	0	0	1	0	0	0	0	7.2561e-05
-Natural Gas	CR02	High	0	0	0.41	0	0	0	0	0	0.59	0	0.00813721
-Natural Gas	CR03	High	0	0	0.64	0	0	0.01	0	0	0.32	0.03	0.00464916
-Natural Gas	CR04	High	0	0	0.55	0	0	0	0	0	0.44	0.01	0.0235528
-Natural Gas	CR05	High	0	0	0.23	0	0	0	0	0	0.76	0	0.00588687
-Natural Gas	CR06	High	0	0	0.31	0	0	0	0	0	0.69	0	0.00307119
-Natural Gas	CR07	High	0	0	0.68	0	0	0	0	0	0.31	0.01	0.0193738
-Natural Gas	CR08	High	0	0	0.34	0	0	0	0	0	0.65	0.01	0.0133197
-Natural Gas	CR09	High	0	0	0.5	0	0	0	0	0	0.5	0.01	0.018869
-Natural Gas	CR10	High	0	0	0.65	0	0	0	0	0	0.34	0.01	0.00412765
-Natural Gas	CR11	High	0	0	0.73	0	0	0	0	0	0.26	0.01	0.0165962
-None	CR02	High	0	0	0	0	0	0	0	0	0	1	8.28881e-05
-None	CR03	High	0	0	0	0	0	0	0	0	0	1	5.2194e-05
-None	CR04	High	0	0	0	0	0	0	0	0	0	1	0.000165645
-None	CR05	High	0	0	0	0	0	0	0	0	1	0	3.49453e-05
-None	CR06	High	0	0	0	0	0	0	0	0	0	1	3.85946e-05
-None	CR07	High	0	0	0	0	0	0	0	0	0	1	0.000237413
-None	CR08	High	0	0	0	0	0	0	0	0	0	1	0.0001264
-None	CR09	High	0	0	0.22	0	0	0.06	0	0	0.69	0.04	0.000546176
-None	CR10	High	0	0	0.49	0	0	0	0	0	0.51	0	7.2535e-05
-None	CR11	High	0	0	0.86	0	0	0	0	0	0.12	0.03	0.000869624
-Other Fuel	CR02	High	0	0	0.07	0	0	0.35	0	0	0.58	0	0.00050831
-Other Fuel	CR03	High	0	0	0.03	0	0	0.27	0	0	0.68	0.02	0.00063014
-Other Fuel	CR04	High	0	0	0	0	0	0.23	0	0	0.77	0	0.00087235
-Other Fuel	CR05	High	0	0	0	0	0	0.23	0	0	0.77	0	0.000401516
-Other Fuel	CR06	High	0	0	0	0	0	0.05	0	0	0.9	0.05	0.00050592
-Other Fuel	CR07	High	0	0	0.08	0	0	0.23	0	0	0.65	0.03	0.00108291
-Other Fuel	CR08	High	0	0	0.01	0	0	0.18	0	0	0.82	0	0.000926259
-Other Fuel	CR09	High	0	0	0.04	0	0	0.33	0	0	0.61	0.02	0.000727694
-Other Fuel	CR10	High	0	0	0.11	0	0	0.17	0	0	0.47	0.25	0.00037903
-Other Fuel	CR11	High	0	0	0.27	0	0	0.19	0	0	0.49	0.05	0.000702877
-Propane	CR02	High	0	0	0.02	0	0	0.37	0	0	0.61	0	0.00173839
-Propane	CR03	High	0	0	0.06	0	0	0.33	0	0	0.52	0.09	0.000788727
-Propane	CR04	High	0	0	0.03	0	0	0.4	0	0	0.57	0	0.0020901
-Propane	CR05	High	0	0	0	0	0	0.55	0	0	0.45	0	0.000505265
-Propane	CR06	High	0	0	0	0	0	0.18	0	0	0.82	0	0.000229059
-Propane	CR07	High	0	0	0.02	0	0	0.52	0	0	0.46	0	0.00127131
-Propane	CR08	High	0	0	0	0	0	0.25	0	0	0.75	0	0.00184138
-Propane	CR09	High	0	0	0.02	0	0	0.47	0	0	0.51	0	0.00289955
-Propane	CR10	High	0	0	0	0	0	0.38	0	0	0.62	0	0.000356636
-Propane	CR11	High	0	0	0	0	0	0.4	0	0	0.6	0	0.000909421
-Electricity	CR02	Low	0.07	0	0	0.02	0	0	0.9	0	0	0	0.00266486
-Electricity	CR03	Low	0.17	0	0	0.06	0	0	0.77	0	0	0	0.00165289
-Electricity	CR04	Low	0.11	0	0	0.02	0	0	0.85	0	0	0.01	0.00643646
-Electricity	CR05	Low	0.04	0	0	0.18	0	0	0.77	0	0	0	0.00205591
-Electricity	CR06	Low	0	0	0	0.05	0	0	0.95	0	0	0	0.00476947
-Electricity	CR07	Low	0.14	0	0	0.11	0	0	0.75	0	0	0	0.00515551
-Electricity	CR08	Low	0.04	0	0	0.02	0	0	0.93	0	0	0.01	0.0149686
-Electricity	CR09	Low	0.09	0	0	0.05	0	0	0.85	0	0	0.01	0.0496701
-Electricity	CR10	Low	0.15	0	0	0.03	0	0	0.82	0	0	0	0.00447557
-Electricity	CR11	Low	0.6	0	0	0.01	0	0	0.37	0	0	0.02	0.0069569
-Fuel Oil	CR02	Low	0.05	0	0	0.06	0	0	0.88	0	0	0	0.000232144
-Fuel Oil	CR03	Low	0.07	0	0	0.11	0	0	0.82	0	0	0	0.00436468
-Fuel Oil	CR04	Low	0	0	0	0.15	0	0	0.85	0	0	0	0.000348726
-Fuel Oil	CR05	Low	0	0	0	0	0	0	0	0	0	1	3.77632e-05
-Fuel Oil	CR06	Low	0	0	0	0	0	0	1	0	0	0	0.000155576
-Fuel Oil	CR07	Low	0.14	0	0	0.13	0	0	0.71	0	0	0.02	0.00547689
-Fuel Oil	CR08	Low	0.03	0	0	0.19	0	0	0.78	0	0	0	0.000916423
-Fuel Oil	CR09	Low	0.17	0	0	0	0	0	0.83	0	0	0	0.000390472
-Fuel Oil	CR10	Low	0	0	0	0	0	0	1	0	0	0	2.15902e-05
-Fuel Oil	CR11	Low	0	0	0	1	0	0	0	0	0	0	7.2561e-05
-Natural Gas	CR02	Low	0.41	0	0	0	0	0	0.59	0	0	0	0.00813721
-Natural Gas	CR03	Low	0.64	0	0	0.01	0	0	0.32	0	0	0.03	0.00464916
-Natural Gas	CR04	Low	0.55	0	0	0	0	0	0.44	0	0	0.01	0.0235528
-Natural Gas	CR05	Low	0.23	0	0	0	0	0	0.76	0	0	0	0.00588687
-Natural Gas	CR06	Low	0.31	0	0	0	0	0	0.69	0	0	0	0.00307119
-Natural Gas	CR07	Low	0.68	0	0	0	0	0	0.31	0	0	0.01	0.0193738
-Natural Gas	CR08	Low	0.34	0	0	0	0	0	0.65	0	0	0.01	0.0133197
-Natural Gas	CR09	Low	0.5	0	0	0	0	0	0.5	0	0	0.01	0.018869
-Natural Gas	CR10	Low	0.65	0	0	0	0	0	0.34	0	0	0.01	0.00412765
-Natural Gas	CR11	Low	0.73	0	0	0	0	0	0.26	0	0	0.01	0.0165962
-None	CR02	Low	0	0	0	0	0	0	0	0	0	1	8.28881e-05
-None	CR03	Low	0	0	0	0	0	0	0	0	0	1	5.2194e-05
-None	CR04	Low	0	0	0	0	0	0	0	0	0	1	0.000165645
-None	CR05	Low	0	0	0	0	0	0	1	0	0	0	3.49453e-05
-None	CR06	Low	0	0	0	0	0	0	0	0	0	1	3.85946e-05
-None	CR07	Low	0	0	0	0	0	0	0	0	0	1	0.000237413
-None	CR08	Low	0	0	0	0	0	0	0	0	0	1	0.0001264
-None	CR09	Low	0.22	0	0	0.06	0	0	0.69	0	0	0.04	0.000546176
-None	CR10	Low	0.49	0	0	0	0	0	0.51	0	0	0	7.2535e-05
-None	CR11	Low	0.86	0	0	0	0	0	0.12	0	0	0.03	0.000869624
-Other Fuel	CR02	Low	0.07	0	0	0.35	0	0	0.58	0	0	0	0.00050831
-Other Fuel	CR03	Low	0.03	0	0	0.27	0	0	0.68	0	0	0.02	0.00063014
-Other Fuel	CR04	Low	0	0	0	0.23	0	0	0.77	0	0	0	0.00087235
-Other Fuel	CR05	Low	0	0	0	0.23	0	0	0.77	0	0	0	0.000401516
-Other Fuel	CR06	Low	0	0	0	0.05	0	0	0.9	0	0	0.05	0.00050592
-Other Fuel	CR07	Low	0.08	0	0	0.23	0	0	0.65	0	0	0.03	0.00108291
-Other Fuel	CR08	Low	0.01	0	0	0.18	0	0	0.82	0	0	0	0.000926259
-Other Fuel	CR09	Low	0.04	0	0	0.33	0	0	0.61	0	0	0.02	0.000727694
-Other Fuel	CR10	Low	0.11	0	0	0.17	0	0	0.47	0	0	0.25	0.00037903
-Other Fuel	CR11	Low	0.27	0	0	0.19	0	0	0.49	0	0	0.05	0.000702877
-Propane	CR02	Low	0.02	0	0	0.37	0	0	0.61	0	0	0	0.00173839
-Propane	CR03	Low	0.06	0	0	0.33	0	0	0.52	0	0	0.09	0.000788727
-Propane	CR04	Low	0.03	0	0	0.4	0	0	0.57	0	0	0	0.0020901
-Propane	CR05	Low	0	0	0	0.55	0	0	0.45	0	0	0	0.000505265
-Propane	CR06	Low	0	0	0	0.18	0	0	0.82	0	0	0	0.000229059
-Propane	CR07	Low	0.02	0	0	0.52	0	0	0.46	0	0	0	0.00127131
-Propane	CR08	Low	0	0	0	0.25	0	0	0.75	0	0	0	0.00184138
-Propane	CR09	Low	0.02	0	0	0.47	0	0	0.51	0	0	0	0.00289955
-Propane	CR10	Low	0	0	0	0.38	0	0	0.62	0	0	0	0.000356636
-Propane	CR11	Low	0	0	0	0.4	0	0	0.6	0	0	0	0.000909421
-Electricity	CR02	Medium	0	0.07	0	0	0.02	0	0	0.9	0	0	0.00532971
-Electricity	CR03	Medium	0	0.17	0	0	0.06	0	0	0.77	0	0	0.00330577
-Electricity	CR04	Medium	0	0.11	0	0	0.02	0	0	0.85	0	0.01	0.0128729
-Electricity	CR05	Medium	0	0.04	0	0	0.18	0	0	0.77	0	0	0.00411182
-Electricity	CR06	Medium	0	0	0	0	0.05	0	0	0.95	0	0	0.00953894
-Electricity	CR07	Medium	0	0.14	0	0	0.11	0	0	0.75	0	0	0.010311
-Electricity	CR08	Medium	0	0.04	0	0	0.02	0	0	0.93	0	0.01	0.0299373
-Electricity	CR09	Medium	0	0.09	0	0	0.05	0	0	0.85	0	0.01	0.0993402
-Electricity	CR10	Medium	0	0.15	0	0	0.03	0	0	0.82	0	0	0.00895114
-Electricity	CR11	Medium	0	0.6	0	0	0.01	0	0	0.37	0	0.02	0.0139138
-Fuel Oil	CR02	Medium	0	0.05	0	0	0.06	0	0	0.88	0	0	0.000464287
-Fuel Oil	CR03	Medium	0	0.07	0	0	0.11	0	0	0.82	0	0	0.00872936
-Fuel Oil	CR04	Medium	0	0	0	0	0.15	0	0	0.85	0	0	0.000697452
-Fuel Oil	CR05	Medium	0	0	0	0	0	0	0	0	0	1	7.55265e-05
-Fuel Oil	CR06	Medium	0	0	0	0	0	0	0	1	0	0	0.000311152
-Fuel Oil	CR07	Medium	0	0.14	0	0	0.13	0	0	0.71	0	0.02	0.0109538
-Fuel Oil	CR08	Medium	0	0.03	0	0	0.19	0	0	0.78	0	0	0.00183285
-Fuel Oil	CR09	Medium	0	0.17	0	0	0	0	0	0.83	0	0	0.000780944
-Fuel Oil	CR10	Medium	0	0	0	0	0	0	0	1	0	0	4.31803e-05
-Fuel Oil	CR11	Medium	0	0	0	0	1	0	0	0	0	0	0.000145122
-Natural Gas	CR02	Medium	0	0.41	0	0	0	0	0	0.59	0	0	0.0162744
-Natural Gas	CR03	Medium	0	0.64	0	0	0.01	0	0	0.32	0	0.03	0.00929832
-Natural Gas	CR04	Medium	0	0.55	0	0	0	0	0	0.44	0	0.01	0.0471057
-Natural Gas	CR05	Medium	0	0.23	0	0	0	0	0	0.76	0	0	0.0117737
-Natural Gas	CR06	Medium	0	0.31	0	0	0	0	0	0.69	0	0	0.00614238
-Natural Gas	CR07	Medium	0	0.68	0	0	0	0	0	0.31	0	0.01	0.0387477
-Natural Gas	CR08	Medium	0	0.34	0	0	0	0	0	0.65	0	0.01	0.0266395
-Natural Gas	CR09	Medium	0	0.5	0	0	0	0	0	0.5	0	0.01	0.0377379
-Natural Gas	CR10	Medium	0	0.65	0	0	0	0	0	0.34	0	0.01	0.0082553
-Natural Gas	CR11	Medium	0	0.73	0	0	0	0	0	0.26	0	0.01	0.0331923
-None	CR02	Medium	0	0	0	0	0	0	0	0	0	1	0.000165776
-None	CR03	Medium	0	0	0	0	0	0	0	0	0	1	0.000104388
-None	CR04	Medium	0	0	0	0	0	0	0	0	0	1	0.00033129
-None	CR05	Medium	0	0	0	0	0	0	0	1	0	0	6.98905e-05
-None	CR06	Medium	0	0	0	0	0	0	0	0	0	1	7.71893e-05
-None	CR07	Medium	0	0	0	0	0	0	0	0	0	1	0.000474825
-None	CR08	Medium	0	0	0	0	0	0	0	0	0	1	0.0002528
-None	CR09	Medium	0	0.22	0	0	0.06	0	0	0.69	0	0.04	0.00109235
-None	CR10	Medium	0	0.49	0	0	0	0	0	0.51	0	0	0.00014507
-None	CR11	Medium	0	0.86	0	0	0	0	0	0.12	0	0.03	0.00173925
-Other Fuel	CR02	Medium	0	0.07	0	0	0.35	0	0	0.58	0	0	0.00101662
-Other Fuel	CR03	Medium	0	0.03	0	0	0.27	0	0	0.68	0	0.02	0.00126028
-Other Fuel	CR04	Medium	0	0	0	0	0.23	0	0	0.77	0	0	0.0017447
-Other Fuel	CR05	Medium	0	0	0	0	0.23	0	0	0.77	0	0	0.000803031
-Other Fuel	CR06	Medium	0	0	0	0	0.05	0	0	0.9	0	0.05	0.00101184
-Other Fuel	CR07	Medium	0	0.08	0	0	0.23	0	0	0.65	0	0.03	0.00216582
-Other Fuel	CR08	Medium	0	0.01	0	0	0.18	0	0	0.82	0	0	0.00185252
-Other Fuel	CR09	Medium	0	0.04	0	0	0.33	0	0	0.61	0	0.02	0.00145539
-Other Fuel	CR10	Medium	0	0.11	0	0	0.17	0	0	0.47	0	0.25	0.00075806
-Other Fuel	CR11	Medium	0	0.27	0	0	0.19	0	0	0.49	0	0.05	0.00140575
-Propane	CR02	Medium	0	0.02	0	0	0.37	0	0	0.61	0	0	0.00347679
-Propane	CR03	Medium	0	0.06	0	0	0.33	0	0	0.52	0	0.09	0.00157745
-Propane	CR04	Medium	0	0.03	0	0	0.4	0	0	0.57	0	0	0.00418019
-Propane	CR05	Medium	0	0	0	0	0.55	0	0	0.45	0	0	0.00101053
-Propane	CR06	Medium	0	0	0	0	0.18	0	0	0.82	0	0	0.000458117
-Propane	CR07	Medium	0	0.02	0	0	0.52	0	0	0.46	0	0	0.00254262
-Propane	CR08	Medium	0	0	0	0	0.25	0	0	0.75	0	0	0.00368275
-Propane	CR09	Medium	0	0.02	0	0	0.47	0	0	0.51	0	0	0.0057991
-Propane	CR10	Medium	0	0	0	0	0.38	0	0	0.62	0	0	0.000713273
-Propane	CR11	Medium	0	0	0	0	0.4	0	0	0.6	0	0	0.00181884
-=======
 Electricity	CR02	High	0	0	0.07	0	0	0.02	0	0	0.9	0	0.00259207
 Electricity	CR03	High	0	0	0.17	0	0	0.06	0	0	0.77	0	0.00156573
 Electricity	CR04	High	0	0	0.11	0	0	0.02	0	0	0.85	0.01	0.00617748
@@ -421,6 +239,5 @@
 Propane	CR09	Medium	0	0.02	0	0	0.47	0	0	0.51	0	0	0.00602097
 Propane	CR10	Medium	0	0	0	0	0.38	0	0	0.62	0	0	0.000714382
 Propane	CR11	Medium	0	0	0	0	0.4	0	0	0.6	0	0	0.00181793
->>>>>>> e0c17adc
 # Source: (fuel type) RECS 2009
 # Source: (usage) engineering judgement