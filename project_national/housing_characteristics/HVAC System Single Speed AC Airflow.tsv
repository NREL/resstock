--- conflicted
+++ resolved
@@ -10,19 +10,6 @@
 Room AC, EER 10.7	Yes	0	0	0	0	0	0	0	0	0	0	0	0	1	0
 Room AC, EER 12.0	Yes	0	0	0	0	0	0	0	0	0	0	0	0	1	0
 Shared Cooling	Yes	0	0	0	0	0	0	0	0	0	0	0	0	1	0
-<<<<<<< HEAD
-AC, SEER 8	No	0	0	0	0	0	0	0	0	0	0	0	0	1	0.0136675
-AC, SEER 10	No	0	0	0	0	0	0	0	0	0	0	0	0	1	0.101431
-AC, SEER 13	No	0	0	0	0	0	0	0	0	0	0	0	0	1	0.271788
-AC, SEER 15	No	0	0	0	0	0	0	0	0	0	0	0	0	1	0.124351
-Heat Pump	No	0	0	0	0	0	0	0	0	0	0	0	0	1	0.108598
-None	No	0	0	0	0	0	0	0	0	0	0	0	0	1	0.161048
-Room AC, EER 8.5	No	0	0	0	0	0	0	0	0	0	0	0	0	1	0.0125271
-Room AC, EER 9.8	No	0	0	0	0	0	0	0	0	0	0	0	0	1	0.0599028
-Room AC, EER 10.7	No	0	0	0	0	0	0	0	0	0	0	0	0	1	0.0942203
-Room AC, EER 12.0	No	0	0	0	0	0	0	0	0	0	0	0	0	1	0.0347407
-Shared Cooling	No	0	0	0	0	0	0	0	0	0	0	0	0	1	0.0177265
-=======
 AC, SEER 8	No	0	0	0	0	0	0	0	0	0	0	0	0	1	0.0144847
 AC, SEER 10	No	0	0	0	0	0	0	0	0	0	0	0	0	1	0.106702
 AC, SEER 13	No	0	0	0	0	0	0	0	0	0	0	0	0	1	0.272268
@@ -34,6 +21,5 @@
 Room AC, EER 10.7	No	0	0	0	0	0	0	0	0	0	0	0	0	1	0.0942023
 Room AC, EER 12.0	No	0	0	0	0	0	0	0	0	0	0	0	0	1	0.0345419
 Shared Cooling	No	0	0	0	0	0	0	0	0	0	0	0	0	1	0.0225711
->>>>>>> e1387e3e
 # Created by: manually created
 # Source: Winkler et al. 'Impact of installation faults in air conditioners and heat pumps in single-family homes on US energy usage' 2020