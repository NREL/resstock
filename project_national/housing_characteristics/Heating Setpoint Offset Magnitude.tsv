--- conflicted
+++ resolved
@@ -1,306 +1,4 @@
 Dependency=ASHRAE IECC Climate Zone 2004	Dependency=HVAC Has Zonal Electric Heating	Dependency=Geometry Building Type RECS	Dependency=Heating Setpoint Has Offset	Option=0F	Option=3F	Option=6F	Option=12F	source_count	source_weight	sampling_probability
-<<<<<<< HEAD
-1A	No	Mobile Home	Yes	0	0.486386	0.338637	0.174977	1090	9.52744e+06	0.000136804
-1A	Yes	Mobile Home	Yes	0	0.143137	0.375066	0.481797	77	722696	1.39519e-05
-2A	No	Mobile Home	Yes	0	0.486386	0.338637	0.174977	1090	9.52744e+06	0.00481243
-2A	Yes	Mobile Home	Yes	0	0.143137	0.375066	0.481797	77	722696	0.000403171
-2B	No	Mobile Home	Yes	0	0.647601	0.206715	0.145684	138	1.44465e+06	0.000776309
-2B	Yes	Mobile Home	Yes	0	0.336287	0.195237	0.468475	12	131805	5.16494e-05
-3A	No	Mobile Home	Yes	0	0.484256	0.305655	0.210089	901	1.02698e+07	0.00605117
-3A	Yes	Mobile Home	Yes	0	0.372274	0.211822	0.415904	31	369640	0.000322701
-3B	No	Mobile Home	Yes	0	0.315265	0.382984	0.30175	881	7.09405e+06	0.00237224
-3B	Yes	Mobile Home	Yes	0	0.169036	0.530289	0.300675	49	393847	0.000198503
-3C	No	Mobile Home	Yes	0	0.28163	0.36198	0.35639	181	1.45607e+06	0.000433213
-3C	Yes	Mobile Home	Yes	0	0.345101	0.321467	0.333432	40	325411	4.97624e-05
-4A	No	Mobile Home	Yes	0	0.575259	0.323592	0.101149	1716	1.59597e+07	0.00541936
-4A	Yes	Mobile Home	Yes	0	0.147879	0.398547	0.453574	84	882618	0.000375626
-4B	No	Mobile Home	Yes	0	0.315265	0.382984	0.30175	881	7.09405e+06	0.000509112
-4B	Yes	Mobile Home	Yes	0	0.169036	0.530289	0.300675	49	393847	3.6046e-05
-4C	No	Mobile Home	Yes	0	0.335877	0.439019	0.225105	176	1.84472e+06	0.000734072
-4C	Yes	Mobile Home	Yes	0	0.175569	0.305304	0.519127	32	352720	0.000362372
-5A	No	Mobile Home	Yes	0	0.56855	0.345089	0.086361	1490	1.61639e+07	0.00350514
-5A	Yes	Mobile Home	Yes	0	0.342935	0.195091	0.461974	62	759768	0.000292263
-5B	No	Mobile Home	Yes	0	0.397948	0.350088	0.251964	333	2.95971e+06	0.00157609
-5B	Yes	Mobile Home	Yes	0	0	0.381151	0.618849	20	257201	0.000153925
-6A	No	Mobile Home	Yes	0	0.525825	0.321656	0.152519	752	5.79332e+06	0.00179576
-6A	Yes	Mobile Home	Yes	0	0.420821	0.579179	0	12	142992	4.11502e-05
-6B	No	Mobile Home	Yes	0	0.525825	0.321656	0.152519	752	5.79332e+06	0.000475931
-6B	Yes	Mobile Home	Yes	0	0.420821	0.579179	0	12	142992	5.02792e-05
-7A	No	Mobile Home	Yes	0	0.522788	0.379662	0.09755	108	692378	0.000317086
-7A	Yes	Mobile Home	Yes	0	0.336328	0.438291	0.225381	12	69863.9	1.06205e-05
-7B	No	Mobile Home	Yes	0	0.522788	0.379662	0.09755	108	692378	4.85079e-05
-7B	Yes	Mobile Home	Yes	0	0.336328	0.438291	0.225381	12	69863.9	2.27978e-06
-1A	No	Single-Family Detached	Yes	0	0.486386	0.338637	0.174977	1090	9.52744e+06	0.00229219
-1A	Yes	Single-Family Detached	Yes	0	0.143137	0.375066	0.481797	77	722696	0.000326519
-2A	No	Single-Family Detached	Yes	0	0.486386	0.338637	0.174977	1090	9.52744e+06	0.0302737
-2A	Yes	Single-Family Detached	Yes	0	0.143137	0.375066	0.481797	77	722696	0.00226582
-2B	No	Single-Family Detached	Yes	0	0.647601	0.206715	0.145684	138	1.44465e+06	0.00546136
-2B	Yes	Single-Family Detached	Yes	0	0.336287	0.195237	0.468475	12	131805	0.00046937
-3A	No	Single-Family Detached	Yes	0	0.484256	0.305655	0.210089	901	1.02698e+07	0.0370431
-3A	Yes	Single-Family Detached	Yes	0	0.372274	0.211822	0.415904	31	369640	0.00214503
-3B	No	Single-Family Detached	Yes	0	0.315265	0.382984	0.30175	881	7.09405e+06	0.0300571
-3B	Yes	Single-Family Detached	Yes	0	0.169036	0.530289	0.300675	49	393847	0.00205912
-3C	No	Single-Family Detached	Yes	0	0.28163	0.36198	0.35639	181	1.45607e+06	0.00811705
-3C	Yes	Single-Family Detached	Yes	0	0.345101	0.321467	0.333432	40	325411	0.000770136
-4A	No	Single-Family Detached	Yes	0	0.575259	0.323592	0.101149	1716	1.59597e+07	0.056526
-4A	Yes	Single-Family Detached	Yes	0	0.147879	0.398547	0.453574	84	882618	0.00318475
-4B	No	Single-Family Detached	Yes	0	0.315265	0.382984	0.30175	881	7.09405e+06	0.00296225
-4B	Yes	Single-Family Detached	Yes	0	0.169036	0.530289	0.300675	49	393847	0.000187716
-4C	No	Single-Family Detached	Yes	0	0.335877	0.439019	0.225105	176	1.84472e+06	0.0100438
-4C	Yes	Single-Family Detached	Yes	0	0.175569	0.305304	0.519127	32	352720	0.00203666
-5A	No	Single-Family Detached	Yes	0	0.56855	0.345089	0.086361	1490	1.61639e+07	0.0715051
-5A	Yes	Single-Family Detached	Yes	0	0.342935	0.195091	0.461974	62	759768	0.00379577
-5B	No	Single-Family Detached	Yes	0	0.397948	0.350088	0.251964	333	2.95971e+06	0.0146807
-5B	Yes	Single-Family Detached	Yes	0	0	0.381151	0.618849	20	257201	0.000918906
-6A	No	Single-Family Detached	Yes	0	0.525825	0.321656	0.152519	752	5.79332e+06	0.0220164
-6A	Yes	Single-Family Detached	Yes	0	0.420821	0.579179	0	12	142992	0.000630486
-6B	No	Single-Family Detached	Yes	0	0.525825	0.321656	0.152519	752	5.79332e+06	0.0031475
-6B	Yes	Single-Family Detached	Yes	0	0.420821	0.579179	0	12	142992	0.000215415
-7A	No	Single-Family Detached	Yes	0	0.522788	0.379662	0.09755	108	692378	0.00311868
-7A	Yes	Single-Family Detached	Yes	0	0.336328	0.438291	0.225381	12	69863.9	0.000170352
-7B	No	Single-Family Detached	Yes	0	0.522788	0.379662	0.09755	108	692378	0.000352966
-7B	Yes	Single-Family Detached	Yes	0	0.336328	0.438291	0.225381	12	69863.9	2.4428e-05
-1A	No	Single-Family Attached	Yes	0	0.422651	0.387057	0.190293	362	2.91345e+06	0.000509188
-1A	Yes	Single-Family Attached	Yes	0	0.267687	0.308555	0.423758	28	221016	5.47069e-05
-2A	No	Single-Family Attached	Yes	0	0.422651	0.387057	0.190293	362	2.91345e+06	0.00191698
-2A	Yes	Single-Family Attached	Yes	0	0.267687	0.308555	0.423758	28	221016	0.00016029
-2B	No	Single-Family Attached	Yes	0	0.288151	0.493206	0.218643	47	450774	0.000317045
-2B	Yes	Single-Family Attached	Yes	0	0.336287	0.195237	0.468475	12	131805	3.72338e-05
-3A	No	Single-Family Attached	Yes	0	0.377056	0.40666	0.216283	277	2.92204e+06	0.00139327
-3A	Yes	Single-Family Attached	Yes	0	0.221387	0.349529	0.429083	22	226699	8.47852e-05
-3B	No	Single-Family Attached	Yes	0	0.362435	0.328549	0.309015	333	2.64153e+06	0.0030145
-3B	Yes	Single-Family Attached	Yes	0	0.311395	0.418158	0.270447	57	456090	0.000315789
-3C	No	Single-Family Attached	Yes	0	0.24076	0.43954	0.3197	119	965894	0.00125328
-3C	Yes	Single-Family Attached	Yes	0	0.393436	0.366491	0.240073	32	268256	0.000185741
-4A	No	Single-Family Attached	Yes	0	0.457417	0.31379	0.228793	836	7.99557e+06	0.00941144
-4A	Yes	Single-Family Attached	Yes	0	0.183499	0.453331	0.36317	67	826940	0.000546456
-4B	No	Single-Family Attached	Yes	0	0.362435	0.328549	0.309015	333	2.64153e+06	0.000130012
-4B	Yes	Single-Family Attached	Yes	0	0.311395	0.418158	0.270447	57	456090	1.02727e-05
-4C	No	Single-Family Attached	Yes	0	0.137475	0.330025	0.5325	21	192746	0.000687617
-4C	Yes	Single-Family Attached	Yes	0	0.180821	0.274497	0.544683	76	830198	0.000230279
-5A	No	Single-Family Attached	Yes	0	0.517996	0.288813	0.193191	739	7.94612e+06	0.00550086
-5A	Yes	Single-Family Attached	Yes	0	0.471879	0.356253	0.171868	105	1.22093e+06	0.000487282
-5B	No	Single-Family Attached	Yes	0	0.472508	0.373326	0.154166	122	841555	0.000864422
-5B	Yes	Single-Family Attached	Yes	0	0	0.172075	0.827925	11	93789.7	8.28632e-05
-6A	No	Single-Family Attached	Yes	0	0.352806	0.396322	0.250873	174	1.40885e+06	0.00125477
-6A	Yes	Single-Family Attached	Yes	0	0	0.523485	0.476515	31	247480	7.54355e-05
-6B	No	Single-Family Attached	Yes	0	0.352806	0.396322	0.250873	174	1.40885e+06	0.000157524
-6B	Yes	Single-Family Attached	Yes	0	0	0.523485	0.476515	31	247480	1.80295e-05
-7A	No	Single-Family Attached	Yes	0	0.386614	0.613386	0	24	164900	7.19283e-05
-7A	Yes	Single-Family Attached	Yes	0	0.336328	0.438291	0.225381	12	69863.9	1.39391e-05
-7B	No	Single-Family Attached	Yes	0	0.386614	0.613386	0	24	164900	2.76327e-05
-7B	Yes	Single-Family Attached	Yes	0	0.336328	0.438291	0.225381	12	69863.9	5.38471e-06
-1A	No	Multi-Family with 2 - 4 Units	Yes	0	0.422651	0.387057	0.190293	362	2.91345e+06	0.000350576
-1A	Yes	Multi-Family with 2 - 4 Units	Yes	0	0.267687	0.308555	0.423758	28	221016	4.17442e-05
-2A	No	Multi-Family with 2 - 4 Units	Yes	0	0.422651	0.387057	0.190293	362	2.91345e+06	0.00292206
-2A	Yes	Multi-Family with 2 - 4 Units	Yes	0	0.267687	0.308555	0.423758	28	221016	0.000263014
-2B	No	Multi-Family with 2 - 4 Units	Yes	0	0.288151	0.493206	0.218643	47	450774	0.000306893
-2B	Yes	Multi-Family with 2 - 4 Units	Yes	0	0.336287	0.195237	0.468475	12	131805	4.52331e-05
-3A	No	Multi-Family with 2 - 4 Units	Yes	0	0.377056	0.40666	0.216283	277	2.92204e+06	0.00251432
-3A	Yes	Multi-Family with 2 - 4 Units	Yes	0	0.221387	0.349529	0.429083	22	226699	0.000216933
-3B	No	Multi-Family with 2 - 4 Units	Yes	0	0.362435	0.328549	0.309015	333	2.64153e+06	0.00371679
-3B	Yes	Multi-Family with 2 - 4 Units	Yes	0	0.311395	0.418158	0.270447	57	456090	0.00038093
-3C	No	Multi-Family with 2 - 4 Units	Yes	0	0.24076	0.43954	0.3197	119	965894	0.00133317
-3C	Yes	Multi-Family with 2 - 4 Units	Yes	0	0.393436	0.366491	0.240073	32	268256	0.00019367
-4A	No	Multi-Family with 2 - 4 Units	Yes	0	0.457417	0.31379	0.228793	836	7.99557e+06	0.00930964
-4A	Yes	Multi-Family with 2 - 4 Units	Yes	0	0.183499	0.453331	0.36317	67	826940	0.000526471
-4B	No	Multi-Family with 2 - 4 Units	Yes	0	0.362435	0.328549	0.309015	333	2.64153e+06	0.000230823
-4B	Yes	Multi-Family with 2 - 4 Units	Yes	0	0.311395	0.418158	0.270447	57	456090	2.34738e-05
-4C	No	Multi-Family with 2 - 4 Units	Yes	0	0.137475	0.330025	0.5325	21	192746	0.00090282
-4C	Yes	Multi-Family with 2 - 4 Units	Yes	0	0.180821	0.274497	0.544683	76	830198	0.000407865
-5A	No	Multi-Family with 2 - 4 Units	Yes	0	0.517996	0.288813	0.193191	739	7.94612e+06	0.0103463
-5A	Yes	Multi-Family with 2 - 4 Units	Yes	0	0.471879	0.356253	0.171868	105	1.22093e+06	0.000880852
-5B	No	Multi-Family with 2 - 4 Units	Yes	0	0.472508	0.373326	0.154166	122	841555	0.000896975
-5B	Yes	Multi-Family with 2 - 4 Units	Yes	0	0	0.172075	0.827925	11	93789.7	0.000131185
-6A	No	Multi-Family with 2 - 4 Units	Yes	0	0.352806	0.396322	0.250873	174	1.40885e+06	0.00223933
-6A	Yes	Multi-Family with 2 - 4 Units	Yes	0	0	0.523485	0.476515	31	247480	0.000174664
-6B	No	Multi-Family with 2 - 4 Units	Yes	0	0.352806	0.396322	0.250873	174	1.40885e+06	0.000255592
-6B	Yes	Multi-Family with 2 - 4 Units	Yes	0	0	0.523485	0.476515	31	247480	4.06898e-05
-7A	No	Multi-Family with 2 - 4 Units	Yes	0	0.386614	0.613386	0	24	164900	0.000124618
-7A	Yes	Multi-Family with 2 - 4 Units	Yes	0	0.336328	0.438291	0.225381	12	69863.9	2.04417e-05
-7B	No	Multi-Family with 2 - 4 Units	Yes	0	0.386614	0.613386	0	24	164900	2.17226e-05
-7B	Yes	Multi-Family with 2 - 4 Units	Yes	0	0.336328	0.438291	0.225381	12	69863.9	4.78719e-06
-1A	No	Multi-Family with 5+ Units	Yes	0	0.422651	0.387057	0.190293	362	2.91345e+06	0.00246193
-1A	Yes	Multi-Family with 5+ Units	Yes	0	0.267687	0.308555	0.423758	28	221016	0.000189545
-2A	No	Multi-Family with 5+ Units	Yes	0	0.422651	0.387057	0.190293	362	2.91345e+06	0.00938325
-2A	Yes	Multi-Family with 5+ Units	Yes	0	0.267687	0.308555	0.423758	28	221016	0.000653961
-2B	No	Multi-Family with 5+ Units	Yes	0	0.288151	0.493206	0.218643	47	450774	0.00109923
-2B	Yes	Multi-Family with 5+ Units	Yes	0	0.336287	0.195237	0.468475	12	131805	0.000104055
-3A	No	Multi-Family with 5+ Units	Yes	0	0.377056	0.40666	0.216283	277	2.92204e+06	0.00740161
-3A	Yes	Multi-Family with 5+ Units	Yes	0	0.221387	0.349529	0.429083	22	226699	0.000432329
-3B	No	Multi-Family with 5+ Units	Yes	0	0.362435	0.328549	0.309015	333	2.64153e+06	0.0113
-3B	Yes	Multi-Family with 5+ Units	Yes	0	0.311395	0.418158	0.270447	57	456090	0.00120993
-3C	No	Multi-Family with 5+ Units	Yes	0	0.24076	0.43954	0.3197	119	965894	0.00333505
-3C	Yes	Multi-Family with 5+ Units	Yes	0	0.393436	0.366491	0.240073	32	268256	0.000621014
-4A	No	Multi-Family with 5+ Units	Yes	0	0.457417	0.31379	0.228793	836	7.99557e+06	0.0219892
-4A	Yes	Multi-Family with 5+ Units	Yes	0	0.183499	0.453331	0.36317	67	826940	0.00109187
-4B	No	Multi-Family with 5+ Units	Yes	0	0.362435	0.328549	0.309015	333	2.64153e+06	0.000396853
-4B	Yes	Multi-Family with 5+ Units	Yes	0	0.311395	0.418158	0.270447	57	456090	4.47623e-05
-4C	No	Multi-Family with 5+ Units	Yes	0	0.137475	0.330025	0.5325	21	192746	0.00313958
-4C	Yes	Multi-Family with 5+ Units	Yes	0	0.180821	0.274497	0.544683	76	830198	0.0011123
-5A	No	Multi-Family with 5+ Units	Yes	0	0.517996	0.288813	0.193191	739	7.94612e+06	0.0142265
-5A	Yes	Multi-Family with 5+ Units	Yes	0	0.471879	0.356253	0.171868	105	1.22093e+06	0.00211308
-5B	No	Multi-Family with 5+ Units	Yes	0	0.472508	0.373326	0.154166	122	841555	0.0025604
-5B	Yes	Multi-Family with 5+ Units	Yes	0	0	0.172075	0.827925	11	93789.7	0.000291755
-6A	No	Multi-Family with 5+ Units	Yes	0	0.352806	0.396322	0.250873	174	1.40885e+06	0.00359699
-6A	Yes	Multi-Family with 5+ Units	Yes	0	0	0.523485	0.476515	31	247480	0.000445606
-6B	No	Multi-Family with 5+ Units	Yes	0	0.352806	0.396322	0.250873	174	1.40885e+06	0.00036272
-6B	Yes	Multi-Family with 5+ Units	Yes	0	0	0.523485	0.476515	31	247480	5.84708e-05
-7A	No	Multi-Family with 5+ Units	Yes	0	0.386614	0.613386	0	24	164900	0.000321824
-7A	Yes	Multi-Family with 5+ Units	Yes	0	0.336328	0.438291	0.225381	12	69863.9	7.599e-05
-7B	No	Multi-Family with 5+ Units	Yes	0	0.386614	0.613386	0	24	164900	7.47297e-05
-7B	Yes	Multi-Family with 5+ Units	Yes	0	0.336328	0.438291	0.225381	12	69863.9	1.80124e-05
-1A	No	Mobile Home	No	1	0	0	0	1090	9.52744e+06	0.000162482
-1A	Yes	Mobile Home	No	1	0	0	0	77	722696	1.7023e-05
-2A	No	Mobile Home	No	1	0	0	0	1090	9.52744e+06	0.0057157
-2A	Yes	Mobile Home	No	1	0	0	0	77	722696	0.000491915
-2B	No	Mobile Home	No	1	0	0	0	138	1.44465e+06	0.000871839
-2B	Yes	Mobile Home	No	1	0	0	0	12	131805	6.83427e-05
-3A	No	Mobile Home	No	1	0	0	0	901	1.02698e+07	0.00781447
-3A	Yes	Mobile Home	No	1	0	0	0	31	369640	0.000345256
-3B	No	Mobile Home	No	1	0	0	0	881	7.09405e+06	0.0017074
-3B	Yes	Mobile Home	No	1	0	0	0	49	393847	0.000150436
-3C	No	Mobile Home	No	1	0	0	0	181	1.45607e+06	0.000175064
-3C	Yes	Mobile Home	No	1	0	0	0	40	325411	2.51491e-05
-4A	No	Mobile Home	No	1	0	0	0	1716	1.59597e+07	0.0051926
-4A	Yes	Mobile Home	No	1	0	0	0	84	882618	0.000687323
-4B	No	Mobile Home	No	1	0	0	0	881	7.09405e+06	0.000366429
-4B	Yes	Mobile Home	No	1	0	0	0	49	393847	2.73176e-05
-4C	No	Mobile Home	No	1	0	0	0	176	1.84472e+06	0.000288555
-4C	Yes	Mobile Home	No	1	0	0	0	32	352720	0.000380683
-5A	No	Mobile Home	No	1	0	0	0	1490	1.61639e+07	0.0031966
-5A	Yes	Mobile Home	No	1	0	0	0	62	759768	0.000363069
-5B	No	Mobile Home	No	1	0	0	0	333	2.95971e+06	0.000912254
-5B	Yes	Mobile Home	No	1	0	0	0	20	257201	0.000161773
-6A	No	Mobile Home	No	1	0	0	0	752	5.79332e+06	0.00145561
-6A	Yes	Mobile Home	No	1	0	0	0	12	142992	8.13714e-05
-6B	No	Mobile Home	No	1	0	0	0	752	5.79332e+06	0.00038578
-6B	Yes	Mobile Home	No	1	0	0	0	12	142992	9.94231e-05
-7A	No	Mobile Home	No	1	0	0	0	108	692378	0.000224667
-7A	Yes	Mobile Home	No	1	0	0	0	12	69863.9	2.09113e-05
-7B	No	Mobile Home	No	1	0	0	0	108	692378	3.43697e-05
-7B	Yes	Mobile Home	No	1	0	0	0	12	69863.9	4.4888e-06
-1A	No	Single-Family Detached	No	1	0	0	0	1090	9.52744e+06	0.00272242
-1A	Yes	Single-Family Detached	No	1	0	0	0	77	722696	0.000398391
-2A	No	Single-Family Detached	No	1	0	0	0	1090	9.52744e+06	0.0359559
-2A	Yes	Single-Family Detached	No	1	0	0	0	77	722696	0.00276457
-2B	No	Single-Family Detached	No	1	0	0	0	138	1.44465e+06	0.00613342
-2B	Yes	Single-Family Detached	No	1	0	0	0	12	131805	0.000621072
-3A	No	Single-Family Detached	No	1	0	0	0	901	1.02698e+07	0.0478374
-3A	Yes	Single-Family Detached	No	1	0	0	0	31	369640	0.00229496
-3B	No	Single-Family Detached	No	1	0	0	0	881	7.09405e+06	0.0216333
-3B	Yes	Single-Family Detached	No	1	0	0	0	49	393847	0.00156052
-3C	No	Single-Family Detached	No	1	0	0	0	181	1.45607e+06	0.00328015
-3C	Yes	Single-Family Detached	No	1	0	0	0	40	325411	0.000389213
-4A	No	Single-Family Detached	No	1	0	0	0	1716	1.59597e+07	0.0541608
-4A	Yes	Single-Family Detached	No	1	0	0	0	84	882618	0.00582748
-4B	No	Single-Family Detached	No	1	0	0	0	881	7.09405e+06	0.00213205
-4B	Yes	Single-Family Detached	No	1	0	0	0	49	393847	0.000142261
-4C	No	Single-Family Detached	No	1	0	0	0	176	1.84472e+06	0.0039481
-4C	Yes	Single-Family Detached	No	1	0	0	0	32	352720	0.00213957
-5A	No	Single-Family Detached	No	1	0	0	0	1490	1.61639e+07	0.0652109
-5A	Yes	Single-Family Detached	No	1	0	0	0	62	759768	0.00471536
-5B	No	Single-Family Detached	No	1	0	0	0	333	2.95971e+06	0.00849729
-5B	Yes	Single-Family Detached	No	1	0	0	0	20	257201	0.000965755
-6A	No	Single-Family Detached	No	1	0	0	0	752	5.79332e+06	0.0178461
-6A	Yes	Single-Family Detached	No	1	0	0	0	12	142992	0.00124674
-6B	No	Single-Family Detached	No	1	0	0	0	752	5.79332e+06	0.0025513
-6B	Yes	Single-Family Detached	No	1	0	0	0	12	142992	0.000425967
-7A	No	Single-Family Detached	No	1	0	0	0	108	692378	0.0022097
-7A	Yes	Single-Family Detached	No	1	0	0	0	12	69863.9	0.000335417
-7B	No	Single-Family Detached	No	1	0	0	0	108	692378	0.00025009
-7B	Yes	Single-Family Detached	No	1	0	0	0	12	69863.9	4.80978e-05
-1A	No	Single-Family Attached	No	1	0	0	0	362	2.91345e+06	0.000633242
-1A	Yes	Single-Family Attached	No	1	0	0	0	28	221016	5.05292e-05
-2A	No	Single-Family Attached	No	1	0	0	0	362	2.91345e+06	0.00238402
-2A	Yes	Single-Family Attached	No	1	0	0	0	28	221016	0.000148049
-2B	No	Single-Family Attached	No	1	0	0	0	47	450774	0.000599424
-2B	Yes	Single-Family Attached	No	1	0	0	0	12	131805	4.92679e-05
-3A	No	Single-Family Attached	No	1	0	0	0	277	2.92204e+06	0.00213705
-3A	Yes	Single-Family Attached	No	1	0	0	0	22	226699	7.44039e-05
-3B	No	Single-Family Attached	No	1	0	0	0	333	2.64153e+06	0.00216463
-3B	Yes	Single-Family Attached	No	1	0	0	0	57	456090	0.000144721
-3C	No	Single-Family Attached	No	1	0	0	0	119	965894	0.000638266
-3C	Yes	Single-Family Attached	No	1	0	0	0	32	268256	7.7043e-05
-4A	No	Single-Family Attached	No	1	0	0	0	836	7.99557e+06	0.00921578
-4A	Yes	Single-Family Attached	No	1	0	0	0	67	826940	0.000642689
-4B	No	Single-Family Attached	No	1	0	0	0	333	2.64153e+06	9.33581e-05
-4B	Yes	Single-Family Attached	No	1	0	0	0	57	456090	4.70782e-06
-4C	No	Single-Family Attached	No	1	0	0	0	21	192746	0.000239821
-4C	Yes	Single-Family Attached	No	1	0	0	0	76	830198	0.000120747
-5A	No	Single-Family Attached	No	1	0	0	0	739	7.94612e+06	0.00665542
-5A	Yes	Single-Family Attached	No	1	0	0	0	105	1.22093e+06	0.000596608
-5B	No	Single-Family Attached	No	1	0	0	0	122	841555	0.000993663
-5B	Yes	Single-Family Attached	No	1	0	0	0	11	93789.7	7.69165e-05
-6A	No	Single-Family Attached	No	1	0	0	0	174	1.40885e+06	0.00131493
-6A	Yes	Single-Family Attached	No	1	0	0	0	31	247480	0.000148773
-6B	No	Single-Family Attached	No	1	0	0	0	174	1.40885e+06	0.000165076
-6B	Yes	Single-Family Attached	No	1	0	0	0	31	247480	3.55576e-05
-7A	No	Single-Family Attached	No	1	0	0	0	24	164900	9.61033e-05
-7A	Yes	Single-Family Attached	No	1	0	0	0	12	69863.9	2.74457e-05
-7B	No	Single-Family Attached	No	1	0	0	0	24	164900	3.69201e-05
-7B	Yes	Single-Family Attached	No	1	0	0	0	12	69863.9	1.06023e-05
-1A	No	Multi-Family with 2 - 4 Units	No	1	0	0	0	362	2.91345e+06	0.000435987
-1A	Yes	Multi-Family with 2 - 4 Units	No	1	0	0	0	28	221016	3.85564e-05
-2A	No	Multi-Family with 2 - 4 Units	No	1	0	0	0	362	2.91345e+06	0.00363397
-2A	Yes	Multi-Family with 2 - 4 Units	No	1	0	0	0	28	221016	0.000242929
-2B	No	Multi-Family with 2 - 4 Units	No	1	0	0	0	47	450774	0.000580231
-2B	Yes	Multi-Family with 2 - 4 Units	No	1	0	0	0	12	131805	5.98526e-05
-3A	No	Multi-Family with 2 - 4 Units	No	1	0	0	0	277	2.92204e+06	0.00385657
-3A	Yes	Multi-Family with 2 - 4 Units	No	1	0	0	0	22	226699	0.000190371
-3B	No	Multi-Family with 2 - 4 Units	No	1	0	0	0	333	2.64153e+06	0.00266892
-3B	Yes	Multi-Family with 2 - 4 Units	No	1	0	0	0	57	456090	0.000174575
-3C	No	Multi-Family with 2 - 4 Units	No	1	0	0	0	119	965894	0.00067895
-3C	Yes	Multi-Family with 2 - 4 Units	No	1	0	0	0	32	268256	8.03319e-05
-4A	No	Multi-Family with 2 - 4 Units	No	1	0	0	0	836	7.99557e+06	0.0091161
-4A	Yes	Multi-Family with 2 - 4 Units	No	1	0	0	0	67	826940	0.000619185
-4B	No	Multi-Family with 2 - 4 Units	No	1	0	0	0	333	2.64153e+06	0.000165747
-4B	Yes	Multi-Family with 2 - 4 Units	No	1	0	0	0	57	456090	1.07577e-05
-4C	No	Multi-Family with 2 - 4 Units	No	1	0	0	0	21	192746	0.000314877
-4C	Yes	Multi-Family with 2 - 4 Units	No	1	0	0	0	76	830198	0.000213863
-5A	No	Multi-Family with 2 - 4 Units	No	1	0	0	0	739	7.94612e+06	0.0125178
-5A	Yes	Multi-Family with 2 - 4 Units	No	1	0	0	0	105	1.22093e+06	0.00107848
-5B	No	Multi-Family with 2 - 4 Units	No	1	0	0	0	122	841555	0.00103108
-5B	Yes	Multi-Family with 2 - 4 Units	No	1	0	0	0	11	93789.7	0.00012177
-6A	No	Multi-Family with 2 - 4 Units	No	1	0	0	0	174	1.40885e+06	0.00234669
-6A	Yes	Multi-Family with 2 - 4 Units	No	1	0	0	0	31	247480	0.000344472
-6B	No	Multi-Family with 2 - 4 Units	No	1	0	0	0	174	1.40885e+06	0.000267846
-6B	Yes	Multi-Family with 2 - 4 Units	No	1	0	0	0	31	247480	8.02481e-05
-7A	No	Multi-Family with 2 - 4 Units	No	1	0	0	0	24	164900	0.000166502
-7A	Yes	Multi-Family with 2 - 4 Units	No	1	0	0	0	12	69863.9	4.02489e-05
-7B	No	Multi-Family with 2 - 4 Units	No	1	0	0	0	24	164900	2.90235e-05
-7B	Yes	Multi-Family with 2 - 4 Units	No	1	0	0	0	12	69863.9	9.42579e-06
-1A	No	Multi-Family with 5+ Units	No	1	0	0	0	362	2.91345e+06	0.00306174
-1A	Yes	Multi-Family with 5+ Units	No	1	0	0	0	28	221016	0.00017507
-2A	No	Multi-Family with 5+ Units	No	1	0	0	0	362	2.91345e+06	0.0116693
-2A	Yes	Multi-Family with 5+ Units	No	1	0	0	0	28	221016	0.000604022
-2B	No	Multi-Family with 5+ Units	No	1	0	0	0	47	450774	0.00207827
-2B	Yes	Multi-Family with 5+ Units	No	1	0	0	0	12	131805	0.000137687
-3A	No	Multi-Family with 5+ Units	No	1	0	0	0	277	2.92204e+06	0.0113529
-3A	Yes	Multi-Family with 5+ Units	No	1	0	0	0	22	226699	0.000379393
-3B	No	Multi-Family with 5+ Units	No	1	0	0	0	333	2.64153e+06	0.00811417
-3B	Yes	Multi-Family with 5+ Units	No	1	0	0	0	57	456090	0.000554495
-3C	No	Multi-Family with 5+ Units	No	1	0	0	0	119	965894	0.00169846
-3C	Yes	Multi-Family with 5+ Units	No	1	0	0	0	32	268256	0.000257589
-4A	No	Multi-Family with 5+ Units	No	1	0	0	0	836	7.99557e+06	0.0215321
-4A	Yes	Multi-Family with 5+ Units	No	1	0	0	0	67	826940	0.00128415
-4B	No	Multi-Family with 5+ Units	No	1	0	0	0	333	2.64153e+06	0.000284969
-4B	Yes	Multi-Family with 5+ Units	No	1	0	0	0	57	456090	2.05139e-05
-4C	No	Multi-Family with 5+ Units	No	1	0	0	0	21	192746	0.00109499
-4C	Yes	Multi-Family with 5+ Units	No	1	0	0	0	76	830198	0.000583232
-5A	No	Multi-Family with 5+ Units	No	1	0	0	0	739	7.94612e+06	0.0172125
-5A	Yes	Multi-Family with 5+ Units	No	1	0	0	0	105	1.22093e+06	0.00258716
-5B	No	Multi-Family with 5+ Units	No	1	0	0	0	122	841555	0.0029432
-5B	Yes	Multi-Family with 5+ Units	No	1	0	0	0	11	93789.7	0.000270817
-6A	No	Multi-Family with 5+ Units	No	1	0	0	0	174	1.40885e+06	0.00376944
-6A	Yes	Multi-Family with 5+ Units	No	1	0	0	0	31	247480	0.000878821
-6B	No	Multi-Family with 5+ Units	No	1	0	0	0	174	1.40885e+06	0.00038011
-6B	Yes	Multi-Family with 5+ Units	No	1	0	0	0	31	247480	0.000115316
-7A	No	Multi-Family with 5+ Units	No	1	0	0	0	24	164900	0.000429989
-7A	Yes	Multi-Family with 5+ Units	No	1	0	0	0	12	69863.9	0.000149621
-7B	No	Multi-Family with 5+ Units	No	1	0	0	0	24	164900	9.98462e-05
-7B	Yes	Multi-Family with 5+ Units	No	1	0	0	0	12	69863.9	3.54658e-05
-=======
 1A	No	Mobile Home	Yes	0	0.486386	0.338637	0.174977	1090	9.52744e+06	0.000125285
 1A	Yes	Mobile Home	Yes	0	0.143137	0.375066	0.481797	77	722696	1.29323e-05
 2A	No	Mobile Home	Yes	0	0.486386	0.338637	0.174977	1090	9.52744e+06	0.00455781
@@ -601,7 +299,6 @@
 7A	Yes	Multi-Family with 5+ Units	No	1	0	0	0	12	69863.9	0.00014237
 7B	No	Multi-Family with 5+ Units	No	1	0	0	0	24	164900	6.64159e-05
 7B	Yes	Multi-Family with 5+ Units	No	1	0	0	0	12	69863.9	2.09583e-05
->>>>>>> e0c17adc
 # Source: Constructed using U.S. EIA 2009 Residential Energy Consumption Survey (RECS) microdata.
 # Created by: https://github.com/NREL/resstock-estimation/blob/tsp_updates/sources/recs/2009/Setback%20Distributions.ipynb
 # Assumptions: RECS data is queried from two building type groups: 1) Single-Family Detached and Mobile Homes and 2) Single-Family Attached, Multi-family with 2-4 Units, and Multi-Family with 5+ Units
