Dependency=ASHRAE IECC Climate Zone 2004	Dependency=HVAC Has Zonal Electric Heating	Dependency=Geometry Building Type RECS	Dependency=Heating Setpoint Has Offset	Option=0F	Option=3F	Option=6F	Option=12F	source_count	source_weight	sampling_probability
<<<<<<< HEAD
1A	No	Mobile Home	Yes	0	0.486386	0.338637	0.174977	1090	9.52744e+06	0.000347048
1A	Yes	Mobile Home	Yes	0	0.143137	0.375066	0.481797	77	722696	4.03515e-05
2A	No	Mobile Home	Yes	0	0.486386	0.338637	0.174977	1090	9.52744e+06	0.00287711
2A	Yes	Mobile Home	Yes	0	0.143137	0.375066	0.481797	77	722696	0.000334524
2B	No	Mobile Home	Yes	0	0.647601	0.206715	0.145684	138	1.44465e+06	0.000504878
2B	Yes	Mobile Home	Yes	0	0.336287	0.195237	0.468475	12	131805	5.44403e-05
3A	No	Mobile Home	Yes	0	0.484256	0.305655	0.210089	901	1.02698e+07	0.00315241
3A	Yes	Mobile Home	Yes	0	0.372274	0.211822	0.415904	31	369640	0.00041177
3B	No	Mobile Home	Yes	0	0.315265	0.382984	0.30175	881	7.09405e+06	0.00293318
3B	Yes	Mobile Home	Yes	0	0.169036	0.530289	0.300675	49	393847	0.000338593
3C	No	Mobile Home	Yes	0	0.28163	0.36198	0.35639	181	1.45607e+06	0.000906502
3C	Yes	Mobile Home	Yes	0	0.345101	0.321467	0.333432	40	325411	9.97658e-05
4A	No	Mobile Home	Yes	0	0.575259	0.323592	0.101149	1716	1.59597e+07	0.0059693
4A	Yes	Mobile Home	Yes	0	0.147879	0.398547	0.453574	84	882618	0.000487387
4B	No	Mobile Home	Yes	0	0.315265	0.382984	0.30175	881	7.09405e+06	0.000244053
4B	Yes	Mobile Home	Yes	0	0.169036	0.530289	0.300675	49	393847	2.81724e-05
4C	No	Mobile Home	Yes	0	0.335877	0.439019	0.225105	176	1.84472e+06	0.0011224
4C	Yes	Mobile Home	Yes	0	0.175569	0.305304	0.519127	32	352720	8.99744e-05
5A	No	Mobile Home	Yes	0	0.56855	0.345089	0.086361	1490	1.61639e+07	0.00639935
5A	Yes	Mobile Home	Yes	0	0.342935	0.195091	0.461974	62	759768	0.000643859
5B	No	Mobile Home	Yes	0	0.397948	0.350088	0.251964	333	2.95971e+06	0.00130304
5B	Yes	Mobile Home	Yes	0	0	0.381151	0.618849	20	257201	0.000118354
6A	No	Mobile Home	Yes	0	0.525825	0.321656	0.152519	752	5.79332e+06	0.00183862
6A	Yes	Mobile Home	Yes	0	0.420821	0.579179	0	12	142992	0.000131925
6B	No	Mobile Home	Yes	0	0.525825	0.321656	0.152519	752	5.79332e+06	0.000276783
6B	Yes	Mobile Home	Yes	0	0.420821	0.579179	0	12	142992	1.98599e-05
7A	No	Mobile Home	Yes	0	0.522788	0.379662	0.09755	108	692378	0.000250916
7A	Yes	Mobile Home	Yes	0	0.336328	0.438291	0.225381	12	69863.9	1.70376e-05
7B	No	Mobile Home	Yes	0	0.522788	0.379662	0.09755	108	692378	3.59598e-05
7B	Yes	Mobile Home	Yes	0	0.336328	0.438291	0.225381	12	69863.9	2.44173e-06
1A	No	Single-Family Detached	Yes	0	0.486386	0.338637	0.174977	1090	9.52744e+06	0.00361551
1A	Yes	Single-Family Detached	Yes	0	0.143137	0.375066	0.481797	77	722696	0.000420378
2A	No	Single-Family Detached	Yes	0	0.486386	0.338637	0.174977	1090	9.52744e+06	0.0299734
2A	Yes	Single-Family Detached	Yes	0	0.143137	0.375066	0.481797	77	722696	0.00348503
2B	No	Single-Family Detached	Yes	0	0.647601	0.206715	0.145684	138	1.44465e+06	0.00525977
2B	Yes	Single-Family Detached	Yes	0	0.336287	0.195237	0.468475	12	131805	0.000567153
3A	No	Single-Family Detached	Yes	0	0.484256	0.305655	0.210089	901	1.02698e+07	0.0328415
3A	Yes	Single-Family Detached	Yes	0	0.372274	0.211822	0.415904	31	369640	0.00428977
3B	No	Single-Family Detached	Yes	0	0.315265	0.382984	0.30175	881	7.09405e+06	0.0305575
3B	Yes	Single-Family Detached	Yes	0	0.169036	0.530289	0.300675	49	393847	0.00352742
3C	No	Single-Family Detached	Yes	0	0.28163	0.36198	0.35639	181	1.45607e+06	0.00944384
3C	Yes	Single-Family Detached	Yes	0	0.345101	0.321467	0.333432	40	325411	0.00103935
4A	No	Single-Family Detached	Yes	0	0.575259	0.323592	0.101149	1716	1.59597e+07	0.0621875
4A	Yes	Single-Family Detached	Yes	0	0.147879	0.398547	0.453574	84	882618	0.00507755
4B	No	Single-Family Detached	Yes	0	0.315265	0.382984	0.30175	881	7.09405e+06	0.00254252
4B	Yes	Single-Family Detached	Yes	0	0.169036	0.530289	0.300675	49	393847	0.000293497
4C	No	Single-Family Detached	Yes	0	0.335877	0.439019	0.225105	176	1.84472e+06	0.011693
4C	Yes	Single-Family Detached	Yes	0	0.175569	0.305304	0.519127	32	352720	0.000937344
5A	No	Single-Family Detached	Yes	0	0.56855	0.345089	0.086361	1490	1.61639e+07	0.0666678
5A	Yes	Single-Family Detached	Yes	0	0.342935	0.195091	0.461974	62	759768	0.00670765
5B	No	Single-Family Detached	Yes	0	0.397948	0.350088	0.251964	333	2.95971e+06	0.0135749
5B	Yes	Single-Family Detached	Yes	0	0	0.381151	0.618849	20	257201	0.001233
6A	No	Single-Family Detached	Yes	0	0.525825	0.321656	0.152519	752	5.79332e+06	0.0191545
6A	Yes	Single-Family Detached	Yes	0	0.420821	0.579179	0	12	142992	0.00137438
6B	No	Single-Family Detached	Yes	0	0.525825	0.321656	0.152519	752	5.79332e+06	0.0028835
6B	Yes	Single-Family Detached	Yes	0	0.420821	0.579179	0	12	142992	0.000206898
7A	No	Single-Family Detached	Yes	0	0.522788	0.379662	0.09755	108	692378	0.00261402
7A	Yes	Single-Family Detached	Yes	0	0.336328	0.438291	0.225381	12	69863.9	0.000177496
7B	No	Single-Family Detached	Yes	0	0.522788	0.379662	0.09755	108	692378	0.000374626
7B	Yes	Single-Family Detached	Yes	0	0.336328	0.438291	0.225381	12	69863.9	2.54376e-05
1A	No	Single-Family Attached	Yes	0	0.422651	0.387057	0.190293	362	2.91345e+06	0.000327573
1A	Yes	Single-Family Attached	Yes	0	0.267687	0.308555	0.423758	28	221016	4.50813e-05
2A	No	Single-Family Attached	Yes	0	0.422651	0.387057	0.190293	362	2.91345e+06	0.00271566
2A	Yes	Single-Family Attached	Yes	0	0.267687	0.308555	0.423758	28	221016	0.000373735
2B	No	Single-Family Attached	Yes	0	0.288151	0.493206	0.218643	47	450774	0.000358951
2B	Yes	Single-Family Attached	Yes	0	0.336287	0.195237	0.468475	12	131805	5.26992e-05
3A	No	Single-Family Attached	Yes	0	0.377056	0.40666	0.216283	277	2.92204e+06	0.00275961
3A	Yes	Single-Family Attached	Yes	0	0.221387	0.349529	0.429083	22	226699	0.000439434
3B	No	Single-Family Attached	Yes	0	0.362435	0.328549	0.309015	333	2.64153e+06	0.00284213
3B	Yes	Single-Family Attached	Yes	0	0.311395	0.418158	0.270447	57	456090	0.000395096
3C	No	Single-Family Attached	Yes	0	0.24076	0.43954	0.3197	119	965894	0.000816365
3C	Yes	Single-Family Attached	Yes	0	0.393436	0.366491	0.240073	32	268256	0.000102759
4A	No	Single-Family Attached	Yes	0	0.457417	0.31379	0.228793	836	7.99557e+06	0.00571693
4A	Yes	Single-Family Attached	Yes	0	0.183499	0.453331	0.36317	67	826940	0.000613529
4B	No	Single-Family Attached	Yes	0	0.362435	0.328549	0.309015	333	2.64153e+06	0.000236477
4B	Yes	Single-Family Attached	Yes	0	0.311395	0.418158	0.270447	57	456090	3.28736e-05
4C	No	Single-Family Attached	Yes	0	0.137475	0.330025	0.5325	21	192746	0.0011222
4C	Yes	Single-Family Attached	Yes	0	0.180821	0.274497	0.544683	76	830198	0.000117161
5A	No	Single-Family Attached	Yes	0	0.517996	0.288813	0.193191	739	7.94612e+06	0.0053596
5A	Yes	Single-Family Attached	Yes	0	0.471879	0.356253	0.171868	105	1.22093e+06	0.000628286
5B	No	Single-Family Attached	Yes	0	0.472508	0.373326	0.154166	122	841555	0.000926467
5B	Yes	Single-Family Attached	Yes	0	0	0.172075	0.827925	11	93789.7	0.000121862
6A	No	Single-Family Attached	Yes	0	0.352806	0.396322	0.250873	174	1.40885e+06	0.00157353
6A	Yes	Single-Family Attached	Yes	0	0	0.523485	0.476515	31	247480	0.000127931
6B	No	Single-Family Attached	Yes	0	0.352806	0.396322	0.250873	174	1.40885e+06	0.000236877
6B	Yes	Single-Family Attached	Yes	0	0	0.523485	0.476515	31	247480	1.92586e-05
7A	No	Single-Family Attached	Yes	0	0.386614	0.613386	0	24	164900	0.000177642
7A	Yes	Single-Family Attached	Yes	0	0.336328	0.438291	0.225381	12	69863.9	1.64927e-05
7B	No	Single-Family Attached	Yes	0	0.386614	0.613386	0	24	164900	2.54586e-05
7B	Yes	Single-Family Attached	Yes	0	0.336328	0.438291	0.225381	12	69863.9	2.36364e-06
1A	No	Multi-Family with 2 - 4 Units	Yes	0	0.422651	0.387057	0.190293	362	2.91345e+06	0.000441271
1A	Yes	Multi-Family with 2 - 4 Units	Yes	0	0.267687	0.308555	0.423758	28	221016	6.07286e-05
2A	No	Multi-Family with 2 - 4 Units	Yes	0	0.422651	0.387057	0.190293	362	2.91345e+06	0.00365824
2A	Yes	Multi-Family with 2 - 4 Units	Yes	0	0.267687	0.308555	0.423758	28	221016	0.000503454
2B	No	Multi-Family with 2 - 4 Units	Yes	0	0.288151	0.493206	0.218643	47	450774	0.00048354
2B	Yes	Multi-Family with 2 - 4 Units	Yes	0	0.336287	0.195237	0.468475	12	131805	7.09906e-05
3A	No	Multi-Family with 2 - 4 Units	Yes	0	0.377056	0.40666	0.216283	277	2.92204e+06	0.00371745
3A	Yes	Multi-Family with 2 - 4 Units	Yes	0	0.221387	0.349529	0.429083	22	226699	0.000591957
3B	No	Multi-Family with 2 - 4 Units	Yes	0	0.362435	0.328549	0.309015	333	2.64153e+06	0.00382861
3B	Yes	Multi-Family with 2 - 4 Units	Yes	0	0.311395	0.418158	0.270447	57	456090	0.00053223
3C	No	Multi-Family with 2 - 4 Units	Yes	0	0.24076	0.43954	0.3197	119	965894	0.00109972
3C	Yes	Multi-Family with 2 - 4 Units	Yes	0	0.393436	0.366491	0.240073	32	268256	0.000138426
4A	No	Multi-Family with 2 - 4 Units	Yes	0	0.457417	0.31379	0.228793	836	7.99557e+06	0.00770123
4A	Yes	Multi-Family with 2 - 4 Units	Yes	0	0.183499	0.453331	0.36317	67	826940	0.000826479
4B	No	Multi-Family with 2 - 4 Units	Yes	0	0.362435	0.328549	0.309015	333	2.64153e+06	0.000318556
4B	Yes	Multi-Family with 2 - 4 Units	Yes	0	0.311395	0.418158	0.270447	57	456090	4.42838e-05
4C	No	Multi-Family with 2 - 4 Units	Yes	0	0.137475	0.330025	0.5325	21	192746	0.00151171
4C	Yes	Multi-Family with 2 - 4 Units	Yes	0	0.180821	0.274497	0.544683	76	830198	0.000157827
5A	No	Multi-Family with 2 - 4 Units	Yes	0	0.517996	0.288813	0.193191	739	7.94612e+06	0.00721987
5A	Yes	Multi-Family with 2 - 4 Units	Yes	0	0.471879	0.356253	0.171868	105	1.22093e+06	0.000846358
5B	No	Multi-Family with 2 - 4 Units	Yes	0	0.472508	0.373326	0.154166	122	841555	0.00124803
5B	Yes	Multi-Family with 2 - 4 Units	Yes	0	0	0.172075	0.827925	11	93789.7	0.00016416
6A	No	Multi-Family with 2 - 4 Units	Yes	0	0.352806	0.396322	0.250873	174	1.40885e+06	0.00211969
6A	Yes	Multi-Family with 2 - 4 Units	Yes	0	0	0.523485	0.476515	31	247480	0.000172335
6B	No	Multi-Family with 2 - 4 Units	Yes	0	0.352806	0.396322	0.250873	174	1.40885e+06	0.000319095
6B	Yes	Multi-Family with 2 - 4 Units	Yes	0	0	0.523485	0.476515	31	247480	2.5943e-05
7A	No	Multi-Family with 2 - 4 Units	Yes	0	0.386614	0.613386	0	24	164900	0.0002393
7A	Yes	Multi-Family with 2 - 4 Units	Yes	0	0.336328	0.438291	0.225381	12	69863.9	2.22172e-05
7B	No	Multi-Family with 2 - 4 Units	Yes	0	0.386614	0.613386	0	24	164900	3.42951e-05
7B	Yes	Multi-Family with 2 - 4 Units	Yes	0	0.336328	0.438291	0.225381	12	69863.9	3.18403e-06
1A	No	Multi-Family with 5+ Units	Yes	0	0.422651	0.387057	0.190293	362	2.91345e+06	0.000977721
1A	Yes	Multi-Family with 5+ Units	Yes	0	0.267687	0.308555	0.423758	28	221016	0.000134556
2A	No	Multi-Family with 5+ Units	Yes	0	0.422651	0.387057	0.190293	362	2.91345e+06	0.00810554
2A	Yes	Multi-Family with 5+ Units	Yes	0	0.267687	0.308555	0.423758	28	221016	0.0011155
2B	No	Multi-Family with 5+ Units	Yes	0	0.288151	0.493206	0.218643	47	450774	0.00107138
2B	Yes	Multi-Family with 5+ Units	Yes	0	0.336287	0.195237	0.468475	12	131805	0.000157294
3A	No	Multi-Family with 5+ Units	Yes	0	0.377056	0.40666	0.216283	277	2.92204e+06	0.00823673
3A	Yes	Multi-Family with 5+ Units	Yes	0	0.221387	0.349529	0.429083	22	226699	0.0013116
3B	No	Multi-Family with 5+ Units	Yes	0	0.362435	0.328549	0.309015	333	2.64153e+06	0.00848303
3B	Yes	Multi-Family with 5+ Units	Yes	0	0.311395	0.418158	0.270447	57	456090	0.00117926
3C	No	Multi-Family with 5+ Units	Yes	0	0.24076	0.43954	0.3197	119	965894	0.00243664
3C	Yes	Multi-Family with 5+ Units	Yes	0	0.393436	0.366491	0.240073	32	268256	0.00030671
4A	No	Multi-Family with 5+ Units	Yes	0	0.457417	0.31379	0.228793	836	7.99557e+06	0.0170636
4A	Yes	Multi-Family with 5+ Units	Yes	0	0.183499	0.453331	0.36317	67	826940	0.00183123
4B	No	Multi-Family with 5+ Units	Yes	0	0.362435	0.328549	0.309015	333	2.64153e+06	0.000705824
4B	Yes	Multi-Family with 5+ Units	Yes	0	0.311395	0.418158	0.270447	57	456090	9.81194e-05
4C	No	Multi-Family with 5+ Units	Yes	0	0.137475	0.330025	0.5325	21	192746	0.00334948
4C	Yes	Multi-Family with 5+ Units	Yes	0	0.180821	0.274497	0.544683	76	830198	0.000349697
5A	No	Multi-Family with 5+ Units	Yes	0	0.517996	0.288813	0.193191	739	7.94612e+06	0.015997
5A	Yes	Multi-Family with 5+ Units	Yes	0	0.471879	0.356253	0.171868	105	1.22093e+06	0.00187527
5B	No	Multi-Family with 5+ Units	Yes	0	0.472508	0.373326	0.154166	122	841555	0.00276527
5B	Yes	Multi-Family with 5+ Units	Yes	0	0	0.172075	0.827925	11	93789.7	0.000363728
6A	No	Multi-Family with 5+ Units	Yes	0	0.352806	0.396322	0.250873	174	1.40885e+06	0.00469658
6A	Yes	Multi-Family with 5+ Units	Yes	0	0	0.523485	0.476515	31	247480	0.000381841
6B	No	Multi-Family with 5+ Units	Yes	0	0.352806	0.396322	0.250873	174	1.40885e+06	0.000707018
6B	Yes	Multi-Family with 5+ Units	Yes	0	0	0.523485	0.476515	31	247480	5.74819e-05
7A	No	Multi-Family with 5+ Units	Yes	0	0.386614	0.613386	0	24	164900	0.000530216
7A	Yes	Multi-Family with 5+ Units	Yes	0	0.336328	0.438291	0.225381	12	69863.9	4.92265e-05
7B	No	Multi-Family with 5+ Units	Yes	0	0.386614	0.613386	0	24	164900	7.59874e-05
7B	Yes	Multi-Family with 5+ Units	Yes	0	0.336328	0.438291	0.225381	12	69863.9	7.05485e-06
1A	No	Mobile Home	No	1	0	0	0	1090	9.52744e+06	0.000412187
1A	Yes	Mobile Home	No	1	0	0	0	77	722696	4.92335e-05
2A	No	Mobile Home	No	1	0	0	0	1090	9.52744e+06	0.00341713
2A	Yes	Mobile Home	No	1	0	0	0	77	722696	0.000408157
2B	No	Mobile Home	No	1	0	0	0	138	1.44465e+06	0.000567007
2B	Yes	Mobile Home	No	1	0	0	0	12	131805	7.20356e-05
3A	No	Mobile Home	No	1	0	0	0	901	1.02698e+07	0.00407102
3A	Yes	Mobile Home	No	1	0	0	0	31	369640	0.000440551
3B	No	Mobile Home	No	1	0	0	0	881	7.09405e+06	0.00211113
3B	Yes	Mobile Home	No	1	0	0	0	49	393847	0.000256604
3C	No	Mobile Home	No	1	0	0	0	181	1.45607e+06	0.000366323
3C	Yes	Mobile Home	No	1	0	0	0	40	325411	5.04199e-05
4A	No	Mobile Home	No	1	0	0	0	1716	1.59597e+07	0.00571953
4A	Yes	Mobile Home	No	1	0	0	0	84	882618	0.000891824
4B	No	Mobile Home	No	1	0	0	0	881	7.09405e+06	0.000175655
4B	Yes	Mobile Home	No	1	0	0	0	49	393847	2.13506e-05
4C	No	Mobile Home	No	1	0	0	0	176	1.84472e+06	0.000441201
4C	Yes	Mobile Home	No	1	0	0	0	32	352720	9.45207e-05
5A	No	Mobile Home	No	1	0	0	0	1490	1.61639e+07	0.00583606
5A	Yes	Mobile Home	No	1	0	0	0	62	759768	0.000799845
5B	No	Mobile Home	No	1	0	0	0	333	2.95971e+06	0.000754208
5B	Yes	Mobile Home	No	1	0	0	0	20	257201	0.000124388
6A	No	Mobile Home	No	1	0	0	0	752	5.79332e+06	0.00149035
6A	Yes	Mobile Home	No	1	0	0	0	12	142992	0.000260872
6B	No	Mobile Home	No	1	0	0	0	752	5.79332e+06	0.000224355
6B	Yes	Mobile Home	No	1	0	0	0	12	142992	3.92714e-05
7A	No	Mobile Home	No	1	0	0	0	108	692378	0.000177783
7A	Yes	Mobile Home	No	1	0	0	0	12	69863.9	3.35464e-05
7B	No	Mobile Home	No	1	0	0	0	108	692378	2.54789e-05
7B	Yes	Mobile Home	No	1	0	0	0	12	69863.9	4.80767e-06
1A	No	Single-Family Detached	No	1	0	0	0	1090	9.52744e+06	0.00429412
1A	Yes	Single-Family Detached	No	1	0	0	0	77	722696	0.00051291
2A	No	Single-Family Detached	No	1	0	0	0	1090	9.52744e+06	0.0355993
2A	Yes	Single-Family Detached	No	1	0	0	0	77	722696	0.00425214
2B	No	Single-Family Detached	No	1	0	0	0	138	1.44465e+06	0.00590702
2B	Yes	Single-Family Detached	No	1	0	0	0	12	131805	0.00075046
3A	No	Single-Family Detached	No	1	0	0	0	901	1.02698e+07	0.0424114
3A	Yes	Single-Family Detached	No	1	0	0	0	31	369640	0.00458961
3B	No	Single-Family Detached	No	1	0	0	0	881	7.09405e+06	0.0219935
3B	Yes	Single-Family Detached	No	1	0	0	0	49	393847	0.00267328
3C	No	Single-Family Detached	No	1	0	0	0	181	1.45607e+06	0.00381631
3C	Yes	Single-Family Detached	No	1	0	0	0	40	325411	0.000525269
4A	No	Single-Family Detached	No	1	0	0	0	1716	1.59597e+07	0.0595855
4A	Yes	Single-Family Detached	No	1	0	0	0	84	882618	0.00929093
4B	No	Single-Family Detached	No	1	0	0	0	881	7.09405e+06	0.00182995
4B	Yes	Single-Family Detached	No	1	0	0	0	49	393847	0.000222428
4C	No	Single-Family Detached	No	1	0	0	0	176	1.84472e+06	0.00459638
4C	Yes	Single-Family Detached	No	1	0	0	0	32	352720	0.000984707
5A	No	Single-Family Detached	No	1	0	0	0	1490	1.61639e+07	0.0607994
5A	Yes	Single-Family Detached	No	1	0	0	0	62	759768	0.0083327
5B	No	Single-Family Detached	No	1	0	0	0	333	2.95971e+06	0.00785726
5B	Yes	Single-Family Detached	No	1	0	0	0	20	257201	0.00129586
6A	No	Single-Family Detached	No	1	0	0	0	752	5.79332e+06	0.0155263
6A	Yes	Single-Family Detached	No	1	0	0	0	12	142992	0.00271774
6B	No	Single-Family Detached	No	1	0	0	0	752	5.79332e+06	0.00233731
6B	Yes	Single-Family Detached	No	1	0	0	0	12	142992	0.000409125
7A	No	Single-Family Detached	No	1	0	0	0	108	692378	0.00185213
7A	Yes	Single-Family Detached	No	1	0	0	0	12	69863.9	0.000349482
7B	No	Single-Family Detached	No	1	0	0	0	108	692378	0.000265436
7B	Yes	Single-Family Detached	No	1	0	0	0	12	69863.9	5.00858e-05
1A	No	Single-Family Attached	No	1	0	0	0	362	2.91345e+06	0.00040738
1A	Yes	Single-Family Attached	No	1	0	0	0	28	221016	4.16387e-05
2A	No	Single-Family Attached	No	1	0	0	0	362	2.91345e+06	0.00337728
2A	Yes	Single-Family Attached	No	1	0	0	0	28	221016	0.000345195
2B	No	Single-Family Attached	No	1	0	0	0	47	450774	0.000678654
2B	Yes	Single-Family Attached	No	1	0	0	0	12	131805	6.97318e-05
3A	No	Single-Family Attached	No	1	0	0	0	277	2.92204e+06	0.0042328
3A	Yes	Single-Family Attached	No	1	0	0	0	22	226699	0.000385628
3B	No	Single-Family Attached	No	1	0	0	0	333	2.64153e+06	0.00204085
3B	Yes	Single-Family Attached	No	1	0	0	0	57	456090	0.000181066
3C	No	Single-Family Attached	No	1	0	0	0	119	965894	0.000415754
3C	Yes	Single-Family Attached	No	1	0	0	0	32	268256	4.26232e-05
4A	No	Single-Family Attached	No	1	0	0	0	836	7.99557e+06	0.00559808
4A	Yes	Single-Family Attached	No	1	0	0	0	67	826940	0.000721573
4B	No	Single-Family Attached	No	1	0	0	0	333	2.64153e+06	0.000169808
4B	Yes	Single-Family Attached	No	1	0	0	0	57	456090	1.50655e-05
4C	No	Single-Family Attached	No	1	0	0	0	21	192746	0.000391391
4C	Yes	Single-Family Attached	No	1	0	0	0	76	830198	6.14334e-05
5A	No	Single-Family Attached	No	1	0	0	0	739	7.94612e+06	0.00648451
5A	Yes	Single-Family Attached	No	1	0	0	0	105	1.22093e+06	0.000769247
5B	No	Single-Family Attached	No	1	0	0	0	122	841555	0.00106498
5B	Yes	Single-Family Attached	No	1	0	0	0	11	93789.7	0.000113117
6A	No	Single-Family Attached	No	1	0	0	0	174	1.40885e+06	0.00164897
6A	Yes	Single-Family Attached	No	1	0	0	0	31	247480	0.000252304
6B	No	Single-Family Attached	No	1	0	0	0	174	1.40885e+06	0.000248234
6B	Yes	Single-Family Attached	No	1	0	0	0	31	247480	3.79816e-05
7A	No	Single-Family Attached	No	1	0	0	0	24	164900	0.000237347
7A	Yes	Single-Family Attached	No	1	0	0	0	12	69863.9	3.24735e-05
7B	No	Single-Family Attached	No	1	0	0	0	24	164900	3.40152e-05
7B	Yes	Single-Family Attached	No	1	0	0	0	12	69863.9	4.65391e-06
1A	No	Multi-Family with 2 - 4 Units	No	1	0	0	0	362	2.91345e+06	0.000548778
1A	Yes	Multi-Family with 2 - 4 Units	No	1	0	0	0	28	221016	5.60911e-05
2A	No	Multi-Family with 2 - 4 Units	No	1	0	0	0	362	2.91345e+06	0.0045495
2A	Yes	Multi-Family with 2 - 4 Units	No	1	0	0	0	28	221016	0.000465008
2B	No	Multi-Family with 2 - 4 Units	No	1	0	0	0	47	450774	0.000914208
2B	Yes	Multi-Family with 2 - 4 Units	No	1	0	0	0	12	131805	9.39351e-05
3A	No	Multi-Family with 2 - 4 Units	No	1	0	0	0	277	2.92204e+06	0.00570197
3A	Yes	Multi-Family with 2 - 4 Units	No	1	0	0	0	22	226699	0.000519476
3B	No	Multi-Family with 2 - 4 Units	No	1	0	0	0	333	2.64153e+06	0.00274921
3B	Yes	Multi-Family with 2 - 4 Units	No	1	0	0	0	57	456090	0.000243913
3C	No	Multi-Family with 2 - 4 Units	No	1	0	0	0	119	965894	0.000560058
3C	Yes	Multi-Family with 2 - 4 Units	No	1	0	0	0	32	268256	5.74174e-05
4A	No	Multi-Family with 2 - 4 Units	No	1	0	0	0	836	7.99557e+06	0.00754112
4A	Yes	Multi-Family with 2 - 4 Units	No	1	0	0	0	67	826940	0.000972025
4B	No	Multi-Family with 2 - 4 Units	No	1	0	0	0	333	2.64153e+06	0.000228746
4B	Yes	Multi-Family with 2 - 4 Units	No	1	0	0	0	57	456090	2.02946e-05
4C	No	Multi-Family with 2 - 4 Units	No	1	0	0	0	21	192746	0.000527239
4C	Yes	Multi-Family with 2 - 4 Units	No	1	0	0	0	76	830198	8.27563e-05
5A	No	Multi-Family with 2 - 4 Units	No	1	0	0	0	739	7.94612e+06	0.00873522
5A	Yes	Multi-Family with 2 - 4 Units	No	1	0	0	0	105	1.22093e+06	0.00103625
5B	No	Multi-Family with 2 - 4 Units	No	1	0	0	0	122	841555	0.00143463
5B	Yes	Multi-Family with 2 - 4 Units	No	1	0	0	0	11	93789.7	0.000152379
6A	No	Multi-Family with 2 - 4 Units	No	1	0	0	0	174	1.40885e+06	0.00222131
6A	Yes	Multi-Family with 2 - 4 Units	No	1	0	0	0	31	247480	0.000339877
6B	No	Multi-Family with 2 - 4 Units	No	1	0	0	0	174	1.40885e+06	0.000334394
6B	Yes	Multi-Family with 2 - 4 Units	No	1	0	0	0	31	247480	5.11647e-05
7A	No	Multi-Family with 2 - 4 Units	No	1	0	0	0	24	164900	0.000319728
7A	Yes	Multi-Family with 2 - 4 Units	No	1	0	0	0	12	69863.9	4.37448e-05
7B	No	Multi-Family with 2 - 4 Units	No	1	0	0	0	24	164900	4.58216e-05
7B	Yes	Multi-Family with 2 - 4 Units	No	1	0	0	0	12	69863.9	6.26924e-06
1A	No	Multi-Family with 5+ Units	No	1	0	0	0	362	2.91345e+06	0.00121593
1A	Yes	Multi-Family with 5+ Units	No	1	0	0	0	28	221016	0.000124281
2A	No	Multi-Family with 5+ Units	No	1	0	0	0	362	2.91345e+06	0.0100803
2A	Yes	Multi-Family with 5+ Units	No	1	0	0	0	28	221016	0.00103032
2B	No	Multi-Family with 5+ Units	No	1	0	0	0	47	450774	0.00202561
2B	Yes	Multi-Family with 5+ Units	No	1	0	0	0	12	131805	0.000208132
3A	No	Multi-Family with 5+ Units	No	1	0	0	0	277	2.92204e+06	0.0126338
3A	Yes	Multi-Family with 5+ Units	No	1	0	0	0	22	226699	0.001151
3B	No	Multi-Family with 5+ Units	No	1	0	0	0	333	2.64153e+06	0.00609142
3B	Yes	Multi-Family with 5+ Units	No	1	0	0	0	57	456090	0.000540437
3C	No	Multi-Family with 5+ Units	No	1	0	0	0	119	965894	0.00124092
3C	Yes	Multi-Family with 5+ Units	No	1	0	0	0	32	268256	0.000127219
4A	No	Multi-Family with 5+ Units	No	1	0	0	0	836	7.99557e+06	0.0167088
4A	Yes	Multi-Family with 5+ Units	No	1	0	0	0	67	826940	0.00215371
4B	No	Multi-Family with 5+ Units	No	1	0	0	0	333	2.64153e+06	0.000506832
4B	Yes	Multi-Family with 5+ Units	No	1	0	0	0	57	456090	4.49666e-05
4C	No	Multi-Family with 5+ Units	No	1	0	0	0	21	192746	0.0011682
4C	Yes	Multi-Family with 5+ Units	No	1	0	0	0	76	830198	0.000183363
5A	No	Multi-Family with 5+ Units	No	1	0	0	0	739	7.94612e+06	0.0193546
5A	Yes	Multi-Family with 5+ Units	No	1	0	0	0	105	1.22093e+06	0.002296
5B	No	Multi-Family with 5+ Units	No	1	0	0	0	122	841555	0.0031787
5B	Yes	Multi-Family with 5+ Units	No	1	0	0	0	11	93789.7	0.000337625
6A	No	Multi-Family with 5+ Units	No	1	0	0	0	174	1.40885e+06	0.00492175
6A	Yes	Multi-Family with 5+ Units	No	1	0	0	0	31	247480	0.000753064
6B	No	Multi-Family with 5+ Units	No	1	0	0	0	174	1.40885e+06	0.000740914
6B	Yes	Multi-Family with 5+ Units	No	1	0	0	0	31	247480	0.000113365
7A	No	Multi-Family with 5+ Units	No	1	0	0	0	24	164900	0.000708421
7A	Yes	Multi-Family with 5+ Units	No	1	0	0	0	12	69863.9	9.69251e-05
7B	No	Multi-Family with 5+ Units	No	1	0	0	0	24	164900	0.000101527
7B	Yes	Multi-Family with 5+ Units	No	1	0	0	0	12	69863.9	1.38907e-05
=======
1A	No	Mobile Home	Yes	0	0.486386	0.338637	0.174977	1090	9.52744e+06	0.000347081
1A	Yes	Mobile Home	Yes	0	0.143137	0.375066	0.481797	77	722696	4.0355e-05
2A	No	Mobile Home	Yes	0	0.486386	0.338637	0.174977	1090	9.52744e+06	0.00287744
2A	Yes	Mobile Home	Yes	0	0.143137	0.375066	0.481797	77	722696	0.00033456
2B	No	Mobile Home	Yes	0	0.647601	0.206715	0.145684	138	1.44465e+06	0.000502364
2B	Yes	Mobile Home	Yes	0	0.336287	0.195237	0.468475	12	131805	5.41687e-05
3A	No	Mobile Home	Yes	0	0.484256	0.305655	0.210089	901	1.02698e+07	0.00315277
3A	Yes	Mobile Home	Yes	0	0.372274	0.211822	0.415904	31	369640	0.000411812
3B	No	Mobile Home	Yes	0	0.315265	0.382984	0.30175	881	7.09405e+06	0.00293309
3B	Yes	Mobile Home	Yes	0	0.169036	0.530289	0.300675	49	393847	0.00033858
3C	No	Mobile Home	Yes	0	0.28163	0.36198	0.35639	181	1.45607e+06	0.000906609
3C	Yes	Mobile Home	Yes	0	0.345101	0.321467	0.333432	40	325411	9.97765e-05
4A	No	Mobile Home	Yes	0	0.575259	0.323592	0.101149	1716	1.59597e+07	0.00596938
4A	Yes	Mobile Home	Yes	0	0.147879	0.398547	0.453574	84	882618	0.000487389
4B	No	Mobile Home	Yes	0	0.315265	0.382984	0.30175	881	7.09405e+06	0.000244082
4B	Yes	Mobile Home	Yes	0	0.169036	0.530289	0.300675	49	393847	2.81755e-05
4C	No	Mobile Home	Yes	0	0.335877	0.439019	0.225105	176	1.84472e+06	0.00112252
4C	Yes	Mobile Home	Yes	0	0.175569	0.305304	0.519127	32	352720	8.9983e-05
5A	No	Mobile Home	Yes	0	0.56855	0.345089	0.086361	1490	1.61639e+07	0.0064001
5A	Yes	Mobile Home	Yes	0	0.342935	0.195091	0.461974	62	759768	0.000643928
5B	No	Mobile Home	Yes	0	0.397948	0.350088	0.251964	333	2.95971e+06	0.00130318
5B	Yes	Mobile Home	Yes	0	0	0.381151	0.618849	20	257201	0.000118366
6A	No	Mobile Home	Yes	0	0.525825	0.321656	0.152519	752	5.79332e+06	0.00183321
6A	Yes	Mobile Home	Yes	0	0.420821	0.579179	0	12	142992	0.000131536
6B	No	Mobile Home	Yes	0	0.525825	0.321656	0.152519	752	5.79332e+06	0.000276821
6B	Yes	Mobile Home	Yes	0	0.420821	0.579179	0	12	142992	1.98624e-05
7A	No	Mobile Home	Yes	0	0.522788	0.379662	0.09755	108	692378	0.000250955
7A	Yes	Mobile Home	Yes	0	0.336328	0.438291	0.225381	12	69863.9	1.70401e-05
7B	No	Mobile Home	Yes	0	0.522788	0.379662	0.09755	108	692378	3.5959e-05
7B	Yes	Mobile Home	Yes	0	0.336328	0.438291	0.225381	12	69863.9	2.44164e-06
1A	No	Single-Family Detached	Yes	0	0.486386	0.338637	0.174977	1090	9.52744e+06	0.0036165
1A	Yes	Single-Family Detached	Yes	0	0.143137	0.375066	0.481797	77	722696	0.000420489
2A	No	Single-Family Detached	Yes	0	0.486386	0.338637	0.174977	1090	9.52744e+06	0.0299822
2A	Yes	Single-Family Detached	Yes	0	0.143137	0.375066	0.481797	77	722696	0.00348602
2B	No	Single-Family Detached	Yes	0	0.647601	0.206715	0.145684	138	1.44465e+06	0.00523451
2B	Yes	Single-Family Detached	Yes	0	0.336287	0.195237	0.468475	12	131805	0.000564424
3A	No	Single-Family Detached	Yes	0	0.484256	0.305655	0.210089	901	1.02698e+07	0.032851
3A	Yes	Single-Family Detached	Yes	0	0.372274	0.211822	0.415904	31	369640	0.00429097
3B	No	Single-Family Detached	Yes	0	0.315265	0.382984	0.30175	881	7.09405e+06	0.0305621
3B	Yes	Single-Family Detached	Yes	0	0.169036	0.530289	0.300675	49	393847	0.00352792
3C	No	Single-Family Detached	Yes	0	0.28163	0.36198	0.35639	181	1.45607e+06	0.00944663
3C	Yes	Single-Family Detached	Yes	0	0.345101	0.321467	0.333432	40	325411	0.00103965
4A	No	Single-Family Detached	Yes	0	0.575259	0.323592	0.101149	1716	1.59597e+07	0.0621994
4A	Yes	Single-Family Detached	Yes	0	0.147879	0.398547	0.453574	84	882618	0.00507846
4B	No	Single-Family Detached	Yes	0	0.315265	0.382984	0.30175	881	7.09405e+06	0.00254327
4B	Yes	Single-Family Detached	Yes	0	0.169036	0.530289	0.300675	49	393847	0.000293581
4C	No	Single-Family Detached	Yes	0	0.335877	0.439019	0.225105	176	1.84472e+06	0.0116963
4C	Yes	Single-Family Detached	Yes	0	0.175569	0.305304	0.519127	32	352720	0.000937599
5A	No	Single-Family Detached	Yes	0	0.56855	0.345089	0.086361	1490	1.61639e+07	0.0666874
5A	Yes	Single-Family Detached	Yes	0	0.342935	0.195091	0.461974	62	759768	0.00670956
5B	No	Single-Family Detached	Yes	0	0.397948	0.350088	0.251964	333	2.95971e+06	0.0135788
5B	Yes	Single-Family Detached	Yes	0	0	0.381151	0.618849	20	257201	0.00123334
6A	No	Single-Family Detached	Yes	0	0.525825	0.321656	0.152519	752	5.79332e+06	0.0191016
6A	Yes	Single-Family Detached	Yes	0	0.420821	0.579179	0	12	142992	0.00137057
6B	No	Single-Family Detached	Yes	0	0.525825	0.321656	0.152519	752	5.79332e+06	0.0028844
6B	Yes	Single-Family Detached	Yes	0	0.420821	0.579179	0	12	142992	0.000206961
7A	No	Single-Family Detached	Yes	0	0.522788	0.379662	0.09755	108	692378	0.00261489
7A	Yes	Single-Family Detached	Yes	0	0.336328	0.438291	0.225381	12	69863.9	0.000177553
7B	No	Single-Family Detached	Yes	0	0.522788	0.379662	0.09755	108	692378	0.000374683
7B	Yes	Single-Family Detached	Yes	0	0.336328	0.438291	0.225381	12	69863.9	2.54413e-05
1A	No	Single-Family Attached	Yes	0	0.422651	0.387057	0.190293	362	2.91345e+06	0.000327719
1A	Yes	Single-Family Attached	Yes	0	0.267687	0.308555	0.423758	28	221016	4.51009e-05
2A	No	Single-Family Attached	Yes	0	0.422651	0.387057	0.190293	362	2.91345e+06	0.00271692
2A	Yes	Single-Family Attached	Yes	0	0.267687	0.308555	0.423758	28	221016	0.000373905
2B	No	Single-Family Attached	Yes	0	0.288151	0.493206	0.218643	47	450774	0.000357288
2B	Yes	Single-Family Attached	Yes	0	0.336287	0.195237	0.468475	12	131805	5.24545e-05
3A	No	Single-Family Attached	Yes	0	0.377056	0.40666	0.216283	277	2.92204e+06	0.00276088
3A	Yes	Single-Family Attached	Yes	0	0.221387	0.349529	0.429083	22	226699	0.000439632
3B	No	Single-Family Attached	Yes	0	0.362435	0.328549	0.309015	333	2.64153e+06	0.00284304
3B	Yes	Single-Family Attached	Yes	0	0.311395	0.418158	0.270447	57	456090	0.000395218
3C	No	Single-Family Attached	Yes	0	0.24076	0.43954	0.3197	119	965894	0.000816745
3C	Yes	Single-Family Attached	Yes	0	0.393436	0.366491	0.240073	32	268256	0.000102806
4A	No	Single-Family Attached	Yes	0	0.457417	0.31379	0.228793	836	7.99557e+06	0.00571899
4A	Yes	Single-Family Attached	Yes	0	0.183499	0.453331	0.36317	67	826940	0.000613744
4B	No	Single-Family Attached	Yes	0	0.362435	0.328549	0.309015	333	2.64153e+06	0.000236588
4B	Yes	Single-Family Attached	Yes	0	0.311395	0.418158	0.270447	57	456090	3.28887e-05
4C	No	Single-Family Attached	Yes	0	0.137475	0.330025	0.5325	21	192746	0.00112271
4C	Yes	Single-Family Attached	Yes	0	0.180821	0.274497	0.544683	76	830198	0.000117213
5A	No	Single-Family Attached	Yes	0	0.517996	0.288813	0.193191	739	7.94612e+06	0.00536209
5A	Yes	Single-Family Attached	Yes	0	0.471879	0.356253	0.171868	105	1.22093e+06	0.000628572
5B	No	Single-Family Attached	Yes	0	0.472508	0.373326	0.154166	122	841555	0.000926892
5B	Yes	Single-Family Attached	Yes	0	0	0.172075	0.827925	11	93789.7	0.000121917
6A	No	Single-Family Attached	Yes	0	0.352806	0.396322	0.250873	174	1.40885e+06	0.00156945
6A	Yes	Single-Family Attached	Yes	0	0	0.523485	0.476515	31	247480	0.000127598
6B	No	Single-Family Attached	Yes	0	0.352806	0.396322	0.250873	174	1.40885e+06	0.000236992
6B	Yes	Single-Family Attached	Yes	0	0	0.523485	0.476515	31	247480	1.92677e-05
7A	No	Single-Family Attached	Yes	0	0.386614	0.613386	0	24	164900	0.000177731
7A	Yes	Single-Family Attached	Yes	0	0.336328	0.438291	0.225381	12	69863.9	1.65008e-05
7B	No	Single-Family Attached	Yes	0	0.386614	0.613386	0	24	164900	2.54668e-05
7B	Yes	Single-Family Attached	Yes	0	0.336328	0.438291	0.225381	12	69863.9	2.36438e-06
1A	No	Multi-Family with 2 - 4 Units	Yes	0	0.422651	0.387057	0.190293	362	2.91345e+06	0.000441393
1A	Yes	Multi-Family with 2 - 4 Units	Yes	0	0.267687	0.308555	0.423758	28	221016	6.07449e-05
2A	No	Multi-Family with 2 - 4 Units	Yes	0	0.422651	0.387057	0.190293	362	2.91345e+06	0.00365933
2A	Yes	Multi-Family with 2 - 4 Units	Yes	0	0.267687	0.308555	0.423758	28	221016	0.0005036
2B	No	Multi-Family with 2 - 4 Units	Yes	0	0.288151	0.493206	0.218643	47	450774	0.000481219
2B	Yes	Multi-Family with 2 - 4 Units	Yes	0	0.336287	0.195237	0.468475	12	131805	7.06493e-05
3A	No	Multi-Family with 2 - 4 Units	Yes	0	0.377056	0.40666	0.216283	277	2.92204e+06	0.00371854
3A	Yes	Multi-Family with 2 - 4 Units	Yes	0	0.221387	0.349529	0.429083	22	226699	0.000592125
3B	No	Multi-Family with 2 - 4 Units	Yes	0	0.362435	0.328549	0.309015	333	2.64153e+06	0.00382919
3B	Yes	Multi-Family with 2 - 4 Units	Yes	0	0.311395	0.418158	0.270447	57	456090	0.000532306
3C	No	Multi-Family with 2 - 4 Units	Yes	0	0.24076	0.43954	0.3197	119	965894	0.00110005
3C	Yes	Multi-Family with 2 - 4 Units	Yes	0	0.393436	0.366491	0.240073	32	268256	0.000138466
4A	No	Multi-Family with 2 - 4 Units	Yes	0	0.457417	0.31379	0.228793	836	7.99557e+06	0.00770272
4A	Yes	Multi-Family with 2 - 4 Units	Yes	0	0.183499	0.453331	0.36317	67	826940	0.000826631
4B	No	Multi-Family with 2 - 4 Units	Yes	0	0.362435	0.328549	0.309015	333	2.64153e+06	0.000318652
4B	Yes	Multi-Family with 2 - 4 Units	Yes	0	0.311395	0.418158	0.270447	57	456090	4.42967e-05
4C	No	Multi-Family with 2 - 4 Units	Yes	0	0.137475	0.330025	0.5325	21	192746	0.00151214
4C	Yes	Multi-Family with 2 - 4 Units	Yes	0	0.180821	0.274497	0.544683	76	830198	0.000157871
5A	No	Multi-Family with 2 - 4 Units	Yes	0	0.517996	0.288813	0.193191	739	7.94612e+06	0.00722202
5A	Yes	Multi-Family with 2 - 4 Units	Yes	0	0.471879	0.356253	0.171868	105	1.22093e+06	0.000846603
5B	No	Multi-Family with 2 - 4 Units	Yes	0	0.472508	0.373326	0.154166	122	841555	0.0012484
5B	Yes	Multi-Family with 2 - 4 Units	Yes	0	0	0.172075	0.827925	11	93789.7	0.000164206
6A	No	Multi-Family with 2 - 4 Units	Yes	0	0.352806	0.396322	0.250873	174	1.40885e+06	0.00211384
6A	Yes	Multi-Family with 2 - 4 Units	Yes	0	0	0.523485	0.476515	31	247480	0.000171857
6B	No	Multi-Family with 2 - 4 Units	Yes	0	0.352806	0.396322	0.250873	174	1.40885e+06	0.000319197
6B	Yes	Multi-Family with 2 - 4 Units	Yes	0	0	0.523485	0.476515	31	247480	2.5951e-05
7A	No	Multi-Family with 2 - 4 Units	Yes	0	0.386614	0.613386	0	24	164900	0.00023938
7A	Yes	Multi-Family with 2 - 4 Units	Yes	0	0.336328	0.438291	0.225381	12	69863.9	2.22244e-05
7B	No	Multi-Family with 2 - 4 Units	Yes	0	0.386614	0.613386	0	24	164900	3.43004e-05
7B	Yes	Multi-Family with 2 - 4 Units	Yes	0	0.336328	0.438291	0.225381	12	69863.9	3.1845e-06
1A	No	Multi-Family with 5+ Units	Yes	0	0.422651	0.387057	0.190293	362	2.91345e+06	0.00097817
1A	Yes	Multi-Family with 5+ Units	Yes	0	0.267687	0.308555	0.423758	28	221016	0.000134617
2A	No	Multi-Family with 5+ Units	Yes	0	0.422651	0.387057	0.190293	362	2.91345e+06	0.00810942
2A	Yes	Multi-Family with 5+ Units	Yes	0	0.267687	0.308555	0.423758	28	221016	0.00111603
2B	No	Multi-Family with 5+ Units	Yes	0	0.288151	0.493206	0.218643	47	450774	0.00106643
2B	Yes	Multi-Family with 5+ Units	Yes	0	0.336287	0.195237	0.468475	12	131805	0.000156566
3A	No	Multi-Family with 5+ Units	Yes	0	0.377056	0.40666	0.216283	277	2.92204e+06	0.00824064
3A	Yes	Multi-Family with 5+ Units	Yes	0	0.221387	0.349529	0.429083	22	226699	0.00131221
3B	No	Multi-Family with 5+ Units	Yes	0	0.362435	0.328549	0.309015	333	2.64153e+06	0.00848586
3B	Yes	Multi-Family with 5+ Units	Yes	0	0.311395	0.418158	0.270447	57	456090	0.00117964
3C	No	Multi-Family with 5+ Units	Yes	0	0.24076	0.43954	0.3197	119	965894	0.00243781
3C	Yes	Multi-Family with 5+ Units	Yes	0	0.393436	0.366491	0.240073	32	268256	0.000306854
4A	No	Multi-Family with 5+ Units	Yes	0	0.457417	0.31379	0.228793	836	7.99557e+06	0.01707
4A	Yes	Multi-Family with 5+ Units	Yes	0	0.183499	0.453331	0.36317	67	826940	0.00183189
4B	No	Multi-Family with 5+ Units	Yes	0	0.362435	0.328549	0.309015	333	2.64153e+06	0.000706164
4B	Yes	Multi-Family with 5+ Units	Yes	0	0.311395	0.418158	0.270447	57	456090	9.81657e-05
4C	No	Multi-Family with 5+ Units	Yes	0	0.137475	0.330025	0.5325	21	192746	0.00335105
4C	Yes	Multi-Family with 5+ Units	Yes	0	0.180821	0.274497	0.544683	76	830198	0.000349856
5A	No	Multi-Family with 5+ Units	Yes	0	0.517996	0.288813	0.193191	739	7.94612e+06	0.0160047
5A	Yes	Multi-Family with 5+ Units	Yes	0	0.471879	0.356253	0.171868	105	1.22093e+06	0.00187615
5B	No	Multi-Family with 5+ Units	Yes	0	0.472508	0.373326	0.154166	122	841555	0.00276657
5B	Yes	Multi-Family with 5+ Units	Yes	0	0	0.172075	0.827925	11	93789.7	0.000363896
6A	No	Multi-Family with 5+ Units	Yes	0	0.352806	0.396322	0.250873	174	1.40885e+06	0.00468447
6A	Yes	Multi-Family with 5+ Units	Yes	0	0	0.523485	0.476515	31	247480	0.000380852
6B	No	Multi-Family with 5+ Units	Yes	0	0.352806	0.396322	0.250873	174	1.40885e+06	0.000707371
6B	Yes	Multi-Family with 5+ Units	Yes	0	0	0.523485	0.476515	31	247480	5.751e-05
7A	No	Multi-Family with 5+ Units	Yes	0	0.386614	0.613386	0	24	164900	0.000530489
7A	Yes	Multi-Family with 5+ Units	Yes	0	0.336328	0.438291	0.225381	12	69863.9	4.92514e-05
7B	No	Multi-Family with 5+ Units	Yes	0	0.386614	0.613386	0	24	164900	7.6013e-05
7B	Yes	Multi-Family with 5+ Units	Yes	0	0.336328	0.438291	0.225381	12	69863.9	7.05716e-06
1A	No	Mobile Home	No	1	0	0	0	1090	9.52744e+06	0.000412227
1A	Yes	Mobile Home	No	1	0	0	0	77	722696	4.92378e-05
2A	No	Mobile Home	No	1	0	0	0	1090	9.52744e+06	0.00341753
2A	Yes	Mobile Home	No	1	0	0	0	77	722696	0.000408201
2B	No	Mobile Home	No	1	0	0	0	138	1.44465e+06	0.000564184
2B	Yes	Mobile Home	No	1	0	0	0	12	131805	7.16762e-05
3A	No	Mobile Home	No	1	0	0	0	901	1.02698e+07	0.00407147
3A	Yes	Mobile Home	No	1	0	0	0	31	369640	0.000440596
3B	No	Mobile Home	No	1	0	0	0	881	7.09405e+06	0.00211107
3B	Yes	Mobile Home	No	1	0	0	0	49	393847	0.000256595
3C	No	Mobile Home	No	1	0	0	0	181	1.45607e+06	0.000366366
3C	Yes	Mobile Home	No	1	0	0	0	40	325411	5.04253e-05
4A	No	Mobile Home	No	1	0	0	0	1716	1.59597e+07	0.00571961
4A	Yes	Mobile Home	No	1	0	0	0	84	882618	0.000891827
4B	No	Mobile Home	No	1	0	0	0	881	7.09405e+06	0.000175676
4B	Yes	Mobile Home	No	1	0	0	0	49	393847	2.13529e-05
4C	No	Mobile Home	No	1	0	0	0	176	1.84472e+06	0.000441247
4C	Yes	Mobile Home	No	1	0	0	0	32	352720	9.45298e-05
5A	No	Mobile Home	No	1	0	0	0	1490	1.61639e+07	0.00583674
5A	Yes	Mobile Home	No	1	0	0	0	62	759768	0.000799931
5B	No	Mobile Home	No	1	0	0	0	333	2.95971e+06	0.000754292
5B	Yes	Mobile Home	No	1	0	0	0	20	257201	0.000124401
6A	No	Mobile Home	No	1	0	0	0	752	5.79332e+06	0.00148596
6A	Yes	Mobile Home	No	1	0	0	0	12	142992	0.000260102
6B	No	Mobile Home	No	1	0	0	0	752	5.79332e+06	0.000224386
6B	Yes	Mobile Home	No	1	0	0	0	12	142992	3.92764e-05
7A	No	Mobile Home	No	1	0	0	0	108	692378	0.000177811
7A	Yes	Mobile Home	No	1	0	0	0	12	69863.9	3.35512e-05
7B	No	Mobile Home	No	1	0	0	0	108	692378	2.54783e-05
7B	Yes	Mobile Home	No	1	0	0	0	12	69863.9	4.8075e-06
1A	No	Single-Family Detached	No	1	0	0	0	1090	9.52744e+06	0.0042953
1A	Yes	Single-Family Detached	No	1	0	0	0	77	722696	0.000513045
2A	No	Single-Family Detached	No	1	0	0	0	1090	9.52744e+06	0.0356097
2A	Yes	Single-Family Detached	No	1	0	0	0	77	722696	0.00425335
2B	No	Single-Family Detached	No	1	0	0	0	138	1.44465e+06	0.00587865
2B	Yes	Single-Family Detached	No	1	0	0	0	12	131805	0.000746848
3A	No	Single-Family Detached	No	1	0	0	0	901	1.02698e+07	0.0424237
3A	Yes	Single-Family Detached	No	1	0	0	0	31	369640	0.0045909
3B	No	Single-Family Detached	No	1	0	0	0	881	7.09405e+06	0.0219968
3B	Yes	Single-Family Detached	No	1	0	0	0	49	393847	0.00267365
3C	No	Single-Family Detached	No	1	0	0	0	181	1.45607e+06	0.00381744
3C	Yes	Single-Family Detached	No	1	0	0	0	40	325411	0.000525419
4A	No	Single-Family Detached	No	1	0	0	0	1716	1.59597e+07	0.0595968
4A	Yes	Single-Family Detached	No	1	0	0	0	84	882618	0.00929261
4B	No	Single-Family Detached	No	1	0	0	0	881	7.09405e+06	0.0018305
4B	Yes	Single-Family Detached	No	1	0	0	0	49	393847	0.000222492
4C	No	Single-Family Detached	No	1	0	0	0	176	1.84472e+06	0.00459768
4C	Yes	Single-Family Detached	No	1	0	0	0	32	352720	0.000984976
5A	No	Single-Family Detached	No	1	0	0	0	1490	1.61639e+07	0.0608174
5A	Yes	Single-Family Detached	No	1	0	0	0	62	759768	0.00833508
5B	No	Single-Family Detached	No	1	0	0	0	333	2.95971e+06	0.00785953
5B	Yes	Single-Family Detached	No	1	0	0	0	20	257201	0.00129622
6A	No	Single-Family Detached	No	1	0	0	0	752	5.79332e+06	0.0154834
6A	Yes	Single-Family Detached	No	1	0	0	0	12	142992	0.0027102
6B	No	Single-Family Detached	No	1	0	0	0	752	5.79332e+06	0.00233804
6B	Yes	Single-Family Detached	No	1	0	0	0	12	142992	0.00040925
7A	No	Single-Family Detached	No	1	0	0	0	108	692378	0.00185274
7A	Yes	Single-Family Detached	No	1	0	0	0	12	69863.9	0.000349595
7B	No	Single-Family Detached	No	1	0	0	0	108	692378	0.000265477
7B	Yes	Single-Family Detached	No	1	0	0	0	12	69863.9	5.00929e-05
1A	No	Single-Family Attached	No	1	0	0	0	362	2.91345e+06	0.000407561
1A	Yes	Single-Family Attached	No	1	0	0	0	28	221016	4.16568e-05
2A	No	Single-Family Attached	No	1	0	0	0	362	2.91345e+06	0.00337885
2A	Yes	Single-Family Attached	No	1	0	0	0	28	221016	0.000345352
2B	No	Single-Family Attached	No	1	0	0	0	47	450774	0.000675509
2B	Yes	Single-Family Attached	No	1	0	0	0	12	131805	6.94081e-05
3A	No	Single-Family Attached	No	1	0	0	0	277	2.92204e+06	0.00423475
3A	Yes	Single-Family Attached	No	1	0	0	0	22	226699	0.000385802
3B	No	Single-Family Attached	No	1	0	0	0	333	2.64153e+06	0.0020415
3B	Yes	Single-Family Attached	No	1	0	0	0	57	456090	0.000181123
3C	No	Single-Family Attached	No	1	0	0	0	119	965894	0.000415947
3C	Yes	Single-Family Attached	No	1	0	0	0	32	268256	4.26427e-05
4A	No	Single-Family Attached	No	1	0	0	0	836	7.99557e+06	0.0056001
4A	Yes	Single-Family Attached	No	1	0	0	0	67	826940	0.000721827
4B	No	Single-Family Attached	No	1	0	0	0	333	2.64153e+06	0.000169887
4B	Yes	Single-Family Attached	No	1	0	0	0	57	456090	1.50724e-05
4C	No	Single-Family Attached	No	1	0	0	0	21	192746	0.000391568
4C	Yes	Single-Family Attached	No	1	0	0	0	76	830198	6.14606e-05
5A	No	Single-Family Attached	No	1	0	0	0	739	7.94612e+06	0.00648752
5A	Yes	Single-Family Attached	No	1	0	0	0	105	1.22093e+06	0.000769597
5B	No	Single-Family Attached	No	1	0	0	0	122	841555	0.00106547
5B	Yes	Single-Family Attached	No	1	0	0	0	11	93789.7	0.000113168
6A	No	Single-Family Attached	No	1	0	0	0	174	1.40885e+06	0.00164469
6A	Yes	Single-Family Attached	No	1	0	0	0	31	247480	0.000251647
6B	No	Single-Family Attached	No	1	0	0	0	174	1.40885e+06	0.000248354
6B	Yes	Single-Family Attached	No	1	0	0	0	31	247480	3.79996e-05
7A	No	Single-Family Attached	No	1	0	0	0	24	164900	0.000237467
7A	Yes	Single-Family Attached	No	1	0	0	0	12	69863.9	3.24895e-05
7B	No	Single-Family Attached	No	1	0	0	0	24	164900	3.40262e-05
7B	Yes	Single-Family Attached	No	1	0	0	0	12	69863.9	4.65537e-06
1A	No	Multi-Family with 2 - 4 Units	No	1	0	0	0	362	2.91345e+06	0.00054893
1A	Yes	Multi-Family with 2 - 4 Units	No	1	0	0	0	28	221016	5.61061e-05
2A	No	Multi-Family with 2 - 4 Units	No	1	0	0	0	362	2.91345e+06	0.00455085
2A	Yes	Multi-Family with 2 - 4 Units	No	1	0	0	0	28	221016	0.000465142
2B	No	Multi-Family with 2 - 4 Units	No	1	0	0	0	47	450774	0.000909821
2B	Yes	Multi-Family with 2 - 4 Units	No	1	0	0	0	12	131805	9.34834e-05
3A	No	Multi-Family with 2 - 4 Units	No	1	0	0	0	277	2.92204e+06	0.00570364
3A	Yes	Multi-Family with 2 - 4 Units	No	1	0	0	0	22	226699	0.000519624
3B	No	Multi-Family with 2 - 4 Units	No	1	0	0	0	333	2.64153e+06	0.00274963
3B	Yes	Multi-Family with 2 - 4 Units	No	1	0	0	0	57	456090	0.000243948
3C	No	Multi-Family with 2 - 4 Units	No	1	0	0	0	119	965894	0.000560225
3C	Yes	Multi-Family with 2 - 4 Units	No	1	0	0	0	32	268256	5.7434e-05
4A	No	Multi-Family with 2 - 4 Units	No	1	0	0	0	836	7.99557e+06	0.00754258
4A	Yes	Multi-Family with 2 - 4 Units	No	1	0	0	0	67	826940	0.000972204
4B	No	Multi-Family with 2 - 4 Units	No	1	0	0	0	333	2.64153e+06	0.000228815
4B	Yes	Multi-Family with 2 - 4 Units	No	1	0	0	0	57	456090	2.03005e-05
4C	No	Multi-Family with 2 - 4 Units	No	1	0	0	0	21	192746	0.00052739
4C	Yes	Multi-Family with 2 - 4 Units	No	1	0	0	0	76	830198	8.27792e-05
5A	No	Multi-Family with 2 - 4 Units	No	1	0	0	0	739	7.94612e+06	0.00873783
5A	Yes	Multi-Family with 2 - 4 Units	No	1	0	0	0	105	1.22093e+06	0.00103654
5B	No	Multi-Family with 2 - 4 Units	No	1	0	0	0	122	841555	0.00143505
5B	Yes	Multi-Family with 2 - 4 Units	No	1	0	0	0	11	93789.7	0.000152422
6A	No	Multi-Family with 2 - 4 Units	No	1	0	0	0	174	1.40885e+06	0.00221518
6A	Yes	Multi-Family with 2 - 4 Units	No	1	0	0	0	31	247480	0.000338935
6B	No	Multi-Family with 2 - 4 Units	No	1	0	0	0	174	1.40885e+06	0.0003345
6B	Yes	Multi-Family with 2 - 4 Units	No	1	0	0	0	31	247480	5.11804e-05
7A	No	Multi-Family with 2 - 4 Units	No	1	0	0	0	24	164900	0.000319836
7A	Yes	Multi-Family with 2 - 4 Units	No	1	0	0	0	12	69863.9	4.3759e-05
7B	No	Multi-Family with 2 - 4 Units	No	1	0	0	0	24	164900	4.58288e-05
7B	Yes	Multi-Family with 2 - 4 Units	No	1	0	0	0	12	69863.9	6.27016e-06
1A	No	Multi-Family with 5+ Units	No	1	0	0	0	362	2.91345e+06	0.00121648
1A	Yes	Multi-Family with 5+ Units	No	1	0	0	0	28	221016	0.000124337
2A	No	Multi-Family with 5+ Units	No	1	0	0	0	362	2.91345e+06	0.0100851
2A	Yes	Multi-Family with 5+ Units	No	1	0	0	0	28	221016	0.0010308
2B	No	Multi-Family with 5+ Units	No	1	0	0	0	47	450774	0.00201625
2B	Yes	Multi-Family with 5+ Units	No	1	0	0	0	12	131805	0.000207168
3A	No	Multi-Family with 5+ Units	No	1	0	0	0	277	2.92204e+06	0.0126398
3A	Yes	Multi-Family with 5+ Units	No	1	0	0	0	22	226699	0.00115154
3B	No	Multi-Family with 5+ Units	No	1	0	0	0	333	2.64153e+06	0.00609345
3B	Yes	Multi-Family with 5+ Units	No	1	0	0	0	57	456090	0.000540612
3C	No	Multi-Family with 5+ Units	No	1	0	0	0	119	965894	0.00124151
3C	Yes	Multi-Family with 5+ Units	No	1	0	0	0	32	268256	0.000127279
4A	No	Multi-Family with 5+ Units	No	1	0	0	0	836	7.99557e+06	0.0167151
4A	Yes	Multi-Family with 5+ Units	No	1	0	0	0	67	826940	0.0021545
4B	No	Multi-Family with 5+ Units	No	1	0	0	0	333	2.64153e+06	0.000507076
4B	Yes	Multi-Family with 5+ Units	No	1	0	0	0	57	456090	4.49879e-05
4C	No	Multi-Family with 5+ Units	No	1	0	0	0	21	192746	0.00116875
4C	Yes	Multi-Family with 5+ Units	No	1	0	0	0	76	830198	0.000183447
5A	No	Multi-Family with 5+ Units	No	1	0	0	0	739	7.94612e+06	0.0193639
5A	Yes	Multi-Family with 5+ Units	No	1	0	0	0	105	1.22093e+06	0.00229708
5B	No	Multi-Family with 5+ Units	No	1	0	0	0	122	841555	0.00318021
5B	Yes	Multi-Family with 5+ Units	No	1	0	0	0	11	93789.7	0.000337781
6A	No	Multi-Family with 5+ Units	No	1	0	0	0	174	1.40885e+06	0.00490905
6A	Yes	Multi-Family with 5+ Units	No	1	0	0	0	31	247480	0.000751113
6B	No	Multi-Family with 5+ Units	No	1	0	0	0	174	1.40885e+06	0.000741284
6B	Yes	Multi-Family with 5+ Units	No	1	0	0	0	31	247480	0.000113421
7A	No	Multi-Family with 5+ Units	No	1	0	0	0	24	164900	0.000708787
7A	Yes	Multi-Family with 5+ Units	No	1	0	0	0	12	69863.9	9.69742e-05
7B	No	Multi-Family with 5+ Units	No	1	0	0	0	24	164900	0.000101561
7B	Yes	Multi-Family with 5+ Units	No	1	0	0	0	12	69863.9	1.38953e-05
>>>>>>> ee49ad68
# Source: Constructed using U.S. EIA 2009 Residential Energy Consumption Survey (RECS) microdata.
# Created by: https://github.com/NREL/resstock-estimation/blob/tsp_updates/sources/recs/2009/Setback%20Distributions.ipynb
# Assumptions: RECS data is queried from two building type groups: 1) Single-Family Detached and Mobile Homes and 2) Single-Family Attached, Multi-family with 2-4 Units, and Multi-Family with 5+ Units
# Assumptions: Dependencies with sample sizes < 10 used the combined data for both multifamily and single-family homes<|MERGE_RESOLUTION|>--- conflicted
+++ resolved
@@ -1,306 +1,4 @@
 Dependency=ASHRAE IECC Climate Zone 2004	Dependency=HVAC Has Zonal Electric Heating	Dependency=Geometry Building Type RECS	Dependency=Heating Setpoint Has Offset	Option=0F	Option=3F	Option=6F	Option=12F	source_count	source_weight	sampling_probability
-<<<<<<< HEAD
-1A	No	Mobile Home	Yes	0	0.486386	0.338637	0.174977	1090	9.52744e+06	0.000347048
-1A	Yes	Mobile Home	Yes	0	0.143137	0.375066	0.481797	77	722696	4.03515e-05
-2A	No	Mobile Home	Yes	0	0.486386	0.338637	0.174977	1090	9.52744e+06	0.00287711
-2A	Yes	Mobile Home	Yes	0	0.143137	0.375066	0.481797	77	722696	0.000334524
-2B	No	Mobile Home	Yes	0	0.647601	0.206715	0.145684	138	1.44465e+06	0.000504878
-2B	Yes	Mobile Home	Yes	0	0.336287	0.195237	0.468475	12	131805	5.44403e-05
-3A	No	Mobile Home	Yes	0	0.484256	0.305655	0.210089	901	1.02698e+07	0.00315241
-3A	Yes	Mobile Home	Yes	0	0.372274	0.211822	0.415904	31	369640	0.00041177
-3B	No	Mobile Home	Yes	0	0.315265	0.382984	0.30175	881	7.09405e+06	0.00293318
-3B	Yes	Mobile Home	Yes	0	0.169036	0.530289	0.300675	49	393847	0.000338593
-3C	No	Mobile Home	Yes	0	0.28163	0.36198	0.35639	181	1.45607e+06	0.000906502
-3C	Yes	Mobile Home	Yes	0	0.345101	0.321467	0.333432	40	325411	9.97658e-05
-4A	No	Mobile Home	Yes	0	0.575259	0.323592	0.101149	1716	1.59597e+07	0.0059693
-4A	Yes	Mobile Home	Yes	0	0.147879	0.398547	0.453574	84	882618	0.000487387
-4B	No	Mobile Home	Yes	0	0.315265	0.382984	0.30175	881	7.09405e+06	0.000244053
-4B	Yes	Mobile Home	Yes	0	0.169036	0.530289	0.300675	49	393847	2.81724e-05
-4C	No	Mobile Home	Yes	0	0.335877	0.439019	0.225105	176	1.84472e+06	0.0011224
-4C	Yes	Mobile Home	Yes	0	0.175569	0.305304	0.519127	32	352720	8.99744e-05
-5A	No	Mobile Home	Yes	0	0.56855	0.345089	0.086361	1490	1.61639e+07	0.00639935
-5A	Yes	Mobile Home	Yes	0	0.342935	0.195091	0.461974	62	759768	0.000643859
-5B	No	Mobile Home	Yes	0	0.397948	0.350088	0.251964	333	2.95971e+06	0.00130304
-5B	Yes	Mobile Home	Yes	0	0	0.381151	0.618849	20	257201	0.000118354
-6A	No	Mobile Home	Yes	0	0.525825	0.321656	0.152519	752	5.79332e+06	0.00183862
-6A	Yes	Mobile Home	Yes	0	0.420821	0.579179	0	12	142992	0.000131925
-6B	No	Mobile Home	Yes	0	0.525825	0.321656	0.152519	752	5.79332e+06	0.000276783
-6B	Yes	Mobile Home	Yes	0	0.420821	0.579179	0	12	142992	1.98599e-05
-7A	No	Mobile Home	Yes	0	0.522788	0.379662	0.09755	108	692378	0.000250916
-7A	Yes	Mobile Home	Yes	0	0.336328	0.438291	0.225381	12	69863.9	1.70376e-05
-7B	No	Mobile Home	Yes	0	0.522788	0.379662	0.09755	108	692378	3.59598e-05
-7B	Yes	Mobile Home	Yes	0	0.336328	0.438291	0.225381	12	69863.9	2.44173e-06
-1A	No	Single-Family Detached	Yes	0	0.486386	0.338637	0.174977	1090	9.52744e+06	0.00361551
-1A	Yes	Single-Family Detached	Yes	0	0.143137	0.375066	0.481797	77	722696	0.000420378
-2A	No	Single-Family Detached	Yes	0	0.486386	0.338637	0.174977	1090	9.52744e+06	0.0299734
-2A	Yes	Single-Family Detached	Yes	0	0.143137	0.375066	0.481797	77	722696	0.00348503
-2B	No	Single-Family Detached	Yes	0	0.647601	0.206715	0.145684	138	1.44465e+06	0.00525977
-2B	Yes	Single-Family Detached	Yes	0	0.336287	0.195237	0.468475	12	131805	0.000567153
-3A	No	Single-Family Detached	Yes	0	0.484256	0.305655	0.210089	901	1.02698e+07	0.0328415
-3A	Yes	Single-Family Detached	Yes	0	0.372274	0.211822	0.415904	31	369640	0.00428977
-3B	No	Single-Family Detached	Yes	0	0.315265	0.382984	0.30175	881	7.09405e+06	0.0305575
-3B	Yes	Single-Family Detached	Yes	0	0.169036	0.530289	0.300675	49	393847	0.00352742
-3C	No	Single-Family Detached	Yes	0	0.28163	0.36198	0.35639	181	1.45607e+06	0.00944384
-3C	Yes	Single-Family Detached	Yes	0	0.345101	0.321467	0.333432	40	325411	0.00103935
-4A	No	Single-Family Detached	Yes	0	0.575259	0.323592	0.101149	1716	1.59597e+07	0.0621875
-4A	Yes	Single-Family Detached	Yes	0	0.147879	0.398547	0.453574	84	882618	0.00507755
-4B	No	Single-Family Detached	Yes	0	0.315265	0.382984	0.30175	881	7.09405e+06	0.00254252
-4B	Yes	Single-Family Detached	Yes	0	0.169036	0.530289	0.300675	49	393847	0.000293497
-4C	No	Single-Family Detached	Yes	0	0.335877	0.439019	0.225105	176	1.84472e+06	0.011693
-4C	Yes	Single-Family Detached	Yes	0	0.175569	0.305304	0.519127	32	352720	0.000937344
-5A	No	Single-Family Detached	Yes	0	0.56855	0.345089	0.086361	1490	1.61639e+07	0.0666678
-5A	Yes	Single-Family Detached	Yes	0	0.342935	0.195091	0.461974	62	759768	0.00670765
-5B	No	Single-Family Detached	Yes	0	0.397948	0.350088	0.251964	333	2.95971e+06	0.0135749
-5B	Yes	Single-Family Detached	Yes	0	0	0.381151	0.618849	20	257201	0.001233
-6A	No	Single-Family Detached	Yes	0	0.525825	0.321656	0.152519	752	5.79332e+06	0.0191545
-6A	Yes	Single-Family Detached	Yes	0	0.420821	0.579179	0	12	142992	0.00137438
-6B	No	Single-Family Detached	Yes	0	0.525825	0.321656	0.152519	752	5.79332e+06	0.0028835
-6B	Yes	Single-Family Detached	Yes	0	0.420821	0.579179	0	12	142992	0.000206898
-7A	No	Single-Family Detached	Yes	0	0.522788	0.379662	0.09755	108	692378	0.00261402
-7A	Yes	Single-Family Detached	Yes	0	0.336328	0.438291	0.225381	12	69863.9	0.000177496
-7B	No	Single-Family Detached	Yes	0	0.522788	0.379662	0.09755	108	692378	0.000374626
-7B	Yes	Single-Family Detached	Yes	0	0.336328	0.438291	0.225381	12	69863.9	2.54376e-05
-1A	No	Single-Family Attached	Yes	0	0.422651	0.387057	0.190293	362	2.91345e+06	0.000327573
-1A	Yes	Single-Family Attached	Yes	0	0.267687	0.308555	0.423758	28	221016	4.50813e-05
-2A	No	Single-Family Attached	Yes	0	0.422651	0.387057	0.190293	362	2.91345e+06	0.00271566
-2A	Yes	Single-Family Attached	Yes	0	0.267687	0.308555	0.423758	28	221016	0.000373735
-2B	No	Single-Family Attached	Yes	0	0.288151	0.493206	0.218643	47	450774	0.000358951
-2B	Yes	Single-Family Attached	Yes	0	0.336287	0.195237	0.468475	12	131805	5.26992e-05
-3A	No	Single-Family Attached	Yes	0	0.377056	0.40666	0.216283	277	2.92204e+06	0.00275961
-3A	Yes	Single-Family Attached	Yes	0	0.221387	0.349529	0.429083	22	226699	0.000439434
-3B	No	Single-Family Attached	Yes	0	0.362435	0.328549	0.309015	333	2.64153e+06	0.00284213
-3B	Yes	Single-Family Attached	Yes	0	0.311395	0.418158	0.270447	57	456090	0.000395096
-3C	No	Single-Family Attached	Yes	0	0.24076	0.43954	0.3197	119	965894	0.000816365
-3C	Yes	Single-Family Attached	Yes	0	0.393436	0.366491	0.240073	32	268256	0.000102759
-4A	No	Single-Family Attached	Yes	0	0.457417	0.31379	0.228793	836	7.99557e+06	0.00571693
-4A	Yes	Single-Family Attached	Yes	0	0.183499	0.453331	0.36317	67	826940	0.000613529
-4B	No	Single-Family Attached	Yes	0	0.362435	0.328549	0.309015	333	2.64153e+06	0.000236477
-4B	Yes	Single-Family Attached	Yes	0	0.311395	0.418158	0.270447	57	456090	3.28736e-05
-4C	No	Single-Family Attached	Yes	0	0.137475	0.330025	0.5325	21	192746	0.0011222
-4C	Yes	Single-Family Attached	Yes	0	0.180821	0.274497	0.544683	76	830198	0.000117161
-5A	No	Single-Family Attached	Yes	0	0.517996	0.288813	0.193191	739	7.94612e+06	0.0053596
-5A	Yes	Single-Family Attached	Yes	0	0.471879	0.356253	0.171868	105	1.22093e+06	0.000628286
-5B	No	Single-Family Attached	Yes	0	0.472508	0.373326	0.154166	122	841555	0.000926467
-5B	Yes	Single-Family Attached	Yes	0	0	0.172075	0.827925	11	93789.7	0.000121862
-6A	No	Single-Family Attached	Yes	0	0.352806	0.396322	0.250873	174	1.40885e+06	0.00157353
-6A	Yes	Single-Family Attached	Yes	0	0	0.523485	0.476515	31	247480	0.000127931
-6B	No	Single-Family Attached	Yes	0	0.352806	0.396322	0.250873	174	1.40885e+06	0.000236877
-6B	Yes	Single-Family Attached	Yes	0	0	0.523485	0.476515	31	247480	1.92586e-05
-7A	No	Single-Family Attached	Yes	0	0.386614	0.613386	0	24	164900	0.000177642
-7A	Yes	Single-Family Attached	Yes	0	0.336328	0.438291	0.225381	12	69863.9	1.64927e-05
-7B	No	Single-Family Attached	Yes	0	0.386614	0.613386	0	24	164900	2.54586e-05
-7B	Yes	Single-Family Attached	Yes	0	0.336328	0.438291	0.225381	12	69863.9	2.36364e-06
-1A	No	Multi-Family with 2 - 4 Units	Yes	0	0.422651	0.387057	0.190293	362	2.91345e+06	0.000441271
-1A	Yes	Multi-Family with 2 - 4 Units	Yes	0	0.267687	0.308555	0.423758	28	221016	6.07286e-05
-2A	No	Multi-Family with 2 - 4 Units	Yes	0	0.422651	0.387057	0.190293	362	2.91345e+06	0.00365824
-2A	Yes	Multi-Family with 2 - 4 Units	Yes	0	0.267687	0.308555	0.423758	28	221016	0.000503454
-2B	No	Multi-Family with 2 - 4 Units	Yes	0	0.288151	0.493206	0.218643	47	450774	0.00048354
-2B	Yes	Multi-Family with 2 - 4 Units	Yes	0	0.336287	0.195237	0.468475	12	131805	7.09906e-05
-3A	No	Multi-Family with 2 - 4 Units	Yes	0	0.377056	0.40666	0.216283	277	2.92204e+06	0.00371745
-3A	Yes	Multi-Family with 2 - 4 Units	Yes	0	0.221387	0.349529	0.429083	22	226699	0.000591957
-3B	No	Multi-Family with 2 - 4 Units	Yes	0	0.362435	0.328549	0.309015	333	2.64153e+06	0.00382861
-3B	Yes	Multi-Family with 2 - 4 Units	Yes	0	0.311395	0.418158	0.270447	57	456090	0.00053223
-3C	No	Multi-Family with 2 - 4 Units	Yes	0	0.24076	0.43954	0.3197	119	965894	0.00109972
-3C	Yes	Multi-Family with 2 - 4 Units	Yes	0	0.393436	0.366491	0.240073	32	268256	0.000138426
-4A	No	Multi-Family with 2 - 4 Units	Yes	0	0.457417	0.31379	0.228793	836	7.99557e+06	0.00770123
-4A	Yes	Multi-Family with 2 - 4 Units	Yes	0	0.183499	0.453331	0.36317	67	826940	0.000826479
-4B	No	Multi-Family with 2 - 4 Units	Yes	0	0.362435	0.328549	0.309015	333	2.64153e+06	0.000318556
-4B	Yes	Multi-Family with 2 - 4 Units	Yes	0	0.311395	0.418158	0.270447	57	456090	4.42838e-05
-4C	No	Multi-Family with 2 - 4 Units	Yes	0	0.137475	0.330025	0.5325	21	192746	0.00151171
-4C	Yes	Multi-Family with 2 - 4 Units	Yes	0	0.180821	0.274497	0.544683	76	830198	0.000157827
-5A	No	Multi-Family with 2 - 4 Units	Yes	0	0.517996	0.288813	0.193191	739	7.94612e+06	0.00721987
-5A	Yes	Multi-Family with 2 - 4 Units	Yes	0	0.471879	0.356253	0.171868	105	1.22093e+06	0.000846358
-5B	No	Multi-Family with 2 - 4 Units	Yes	0	0.472508	0.373326	0.154166	122	841555	0.00124803
-5B	Yes	Multi-Family with 2 - 4 Units	Yes	0	0	0.172075	0.827925	11	93789.7	0.00016416
-6A	No	Multi-Family with 2 - 4 Units	Yes	0	0.352806	0.396322	0.250873	174	1.40885e+06	0.00211969
-6A	Yes	Multi-Family with 2 - 4 Units	Yes	0	0	0.523485	0.476515	31	247480	0.000172335
-6B	No	Multi-Family with 2 - 4 Units	Yes	0	0.352806	0.396322	0.250873	174	1.40885e+06	0.000319095
-6B	Yes	Multi-Family with 2 - 4 Units	Yes	0	0	0.523485	0.476515	31	247480	2.5943e-05
-7A	No	Multi-Family with 2 - 4 Units	Yes	0	0.386614	0.613386	0	24	164900	0.0002393
-7A	Yes	Multi-Family with 2 - 4 Units	Yes	0	0.336328	0.438291	0.225381	12	69863.9	2.22172e-05
-7B	No	Multi-Family with 2 - 4 Units	Yes	0	0.386614	0.613386	0	24	164900	3.42951e-05
-7B	Yes	Multi-Family with 2 - 4 Units	Yes	0	0.336328	0.438291	0.225381	12	69863.9	3.18403e-06
-1A	No	Multi-Family with 5+ Units	Yes	0	0.422651	0.387057	0.190293	362	2.91345e+06	0.000977721
-1A	Yes	Multi-Family with 5+ Units	Yes	0	0.267687	0.308555	0.423758	28	221016	0.000134556
-2A	No	Multi-Family with 5+ Units	Yes	0	0.422651	0.387057	0.190293	362	2.91345e+06	0.00810554
-2A	Yes	Multi-Family with 5+ Units	Yes	0	0.267687	0.308555	0.423758	28	221016	0.0011155
-2B	No	Multi-Family with 5+ Units	Yes	0	0.288151	0.493206	0.218643	47	450774	0.00107138
-2B	Yes	Multi-Family with 5+ Units	Yes	0	0.336287	0.195237	0.468475	12	131805	0.000157294
-3A	No	Multi-Family with 5+ Units	Yes	0	0.377056	0.40666	0.216283	277	2.92204e+06	0.00823673
-3A	Yes	Multi-Family with 5+ Units	Yes	0	0.221387	0.349529	0.429083	22	226699	0.0013116
-3B	No	Multi-Family with 5+ Units	Yes	0	0.362435	0.328549	0.309015	333	2.64153e+06	0.00848303
-3B	Yes	Multi-Family with 5+ Units	Yes	0	0.311395	0.418158	0.270447	57	456090	0.00117926
-3C	No	Multi-Family with 5+ Units	Yes	0	0.24076	0.43954	0.3197	119	965894	0.00243664
-3C	Yes	Multi-Family with 5+ Units	Yes	0	0.393436	0.366491	0.240073	32	268256	0.00030671
-4A	No	Multi-Family with 5+ Units	Yes	0	0.457417	0.31379	0.228793	836	7.99557e+06	0.0170636
-4A	Yes	Multi-Family with 5+ Units	Yes	0	0.183499	0.453331	0.36317	67	826940	0.00183123
-4B	No	Multi-Family with 5+ Units	Yes	0	0.362435	0.328549	0.309015	333	2.64153e+06	0.000705824
-4B	Yes	Multi-Family with 5+ Units	Yes	0	0.311395	0.418158	0.270447	57	456090	9.81194e-05
-4C	No	Multi-Family with 5+ Units	Yes	0	0.137475	0.330025	0.5325	21	192746	0.00334948
-4C	Yes	Multi-Family with 5+ Units	Yes	0	0.180821	0.274497	0.544683	76	830198	0.000349697
-5A	No	Multi-Family with 5+ Units	Yes	0	0.517996	0.288813	0.193191	739	7.94612e+06	0.015997
-5A	Yes	Multi-Family with 5+ Units	Yes	0	0.471879	0.356253	0.171868	105	1.22093e+06	0.00187527
-5B	No	Multi-Family with 5+ Units	Yes	0	0.472508	0.373326	0.154166	122	841555	0.00276527
-5B	Yes	Multi-Family with 5+ Units	Yes	0	0	0.172075	0.827925	11	93789.7	0.000363728
-6A	No	Multi-Family with 5+ Units	Yes	0	0.352806	0.396322	0.250873	174	1.40885e+06	0.00469658
-6A	Yes	Multi-Family with 5+ Units	Yes	0	0	0.523485	0.476515	31	247480	0.000381841
-6B	No	Multi-Family with 5+ Units	Yes	0	0.352806	0.396322	0.250873	174	1.40885e+06	0.000707018
-6B	Yes	Multi-Family with 5+ Units	Yes	0	0	0.523485	0.476515	31	247480	5.74819e-05
-7A	No	Multi-Family with 5+ Units	Yes	0	0.386614	0.613386	0	24	164900	0.000530216
-7A	Yes	Multi-Family with 5+ Units	Yes	0	0.336328	0.438291	0.225381	12	69863.9	4.92265e-05
-7B	No	Multi-Family with 5+ Units	Yes	0	0.386614	0.613386	0	24	164900	7.59874e-05
-7B	Yes	Multi-Family with 5+ Units	Yes	0	0.336328	0.438291	0.225381	12	69863.9	7.05485e-06
-1A	No	Mobile Home	No	1	0	0	0	1090	9.52744e+06	0.000412187
-1A	Yes	Mobile Home	No	1	0	0	0	77	722696	4.92335e-05
-2A	No	Mobile Home	No	1	0	0	0	1090	9.52744e+06	0.00341713
-2A	Yes	Mobile Home	No	1	0	0	0	77	722696	0.000408157
-2B	No	Mobile Home	No	1	0	0	0	138	1.44465e+06	0.000567007
-2B	Yes	Mobile Home	No	1	0	0	0	12	131805	7.20356e-05
-3A	No	Mobile Home	No	1	0	0	0	901	1.02698e+07	0.00407102
-3A	Yes	Mobile Home	No	1	0	0	0	31	369640	0.000440551
-3B	No	Mobile Home	No	1	0	0	0	881	7.09405e+06	0.00211113
-3B	Yes	Mobile Home	No	1	0	0	0	49	393847	0.000256604
-3C	No	Mobile Home	No	1	0	0	0	181	1.45607e+06	0.000366323
-3C	Yes	Mobile Home	No	1	0	0	0	40	325411	5.04199e-05
-4A	No	Mobile Home	No	1	0	0	0	1716	1.59597e+07	0.00571953
-4A	Yes	Mobile Home	No	1	0	0	0	84	882618	0.000891824
-4B	No	Mobile Home	No	1	0	0	0	881	7.09405e+06	0.000175655
-4B	Yes	Mobile Home	No	1	0	0	0	49	393847	2.13506e-05
-4C	No	Mobile Home	No	1	0	0	0	176	1.84472e+06	0.000441201
-4C	Yes	Mobile Home	No	1	0	0	0	32	352720	9.45207e-05
-5A	No	Mobile Home	No	1	0	0	0	1490	1.61639e+07	0.00583606
-5A	Yes	Mobile Home	No	1	0	0	0	62	759768	0.000799845
-5B	No	Mobile Home	No	1	0	0	0	333	2.95971e+06	0.000754208
-5B	Yes	Mobile Home	No	1	0	0	0	20	257201	0.000124388
-6A	No	Mobile Home	No	1	0	0	0	752	5.79332e+06	0.00149035
-6A	Yes	Mobile Home	No	1	0	0	0	12	142992	0.000260872
-6B	No	Mobile Home	No	1	0	0	0	752	5.79332e+06	0.000224355
-6B	Yes	Mobile Home	No	1	0	0	0	12	142992	3.92714e-05
-7A	No	Mobile Home	No	1	0	0	0	108	692378	0.000177783
-7A	Yes	Mobile Home	No	1	0	0	0	12	69863.9	3.35464e-05
-7B	No	Mobile Home	No	1	0	0	0	108	692378	2.54789e-05
-7B	Yes	Mobile Home	No	1	0	0	0	12	69863.9	4.80767e-06
-1A	No	Single-Family Detached	No	1	0	0	0	1090	9.52744e+06	0.00429412
-1A	Yes	Single-Family Detached	No	1	0	0	0	77	722696	0.00051291
-2A	No	Single-Family Detached	No	1	0	0	0	1090	9.52744e+06	0.0355993
-2A	Yes	Single-Family Detached	No	1	0	0	0	77	722696	0.00425214
-2B	No	Single-Family Detached	No	1	0	0	0	138	1.44465e+06	0.00590702
-2B	Yes	Single-Family Detached	No	1	0	0	0	12	131805	0.00075046
-3A	No	Single-Family Detached	No	1	0	0	0	901	1.02698e+07	0.0424114
-3A	Yes	Single-Family Detached	No	1	0	0	0	31	369640	0.00458961
-3B	No	Single-Family Detached	No	1	0	0	0	881	7.09405e+06	0.0219935
-3B	Yes	Single-Family Detached	No	1	0	0	0	49	393847	0.00267328
-3C	No	Single-Family Detached	No	1	0	0	0	181	1.45607e+06	0.00381631
-3C	Yes	Single-Family Detached	No	1	0	0	0	40	325411	0.000525269
-4A	No	Single-Family Detached	No	1	0	0	0	1716	1.59597e+07	0.0595855
-4A	Yes	Single-Family Detached	No	1	0	0	0	84	882618	0.00929093
-4B	No	Single-Family Detached	No	1	0	0	0	881	7.09405e+06	0.00182995
-4B	Yes	Single-Family Detached	No	1	0	0	0	49	393847	0.000222428
-4C	No	Single-Family Detached	No	1	0	0	0	176	1.84472e+06	0.00459638
-4C	Yes	Single-Family Detached	No	1	0	0	0	32	352720	0.000984707
-5A	No	Single-Family Detached	No	1	0	0	0	1490	1.61639e+07	0.0607994
-5A	Yes	Single-Family Detached	No	1	0	0	0	62	759768	0.0083327
-5B	No	Single-Family Detached	No	1	0	0	0	333	2.95971e+06	0.00785726
-5B	Yes	Single-Family Detached	No	1	0	0	0	20	257201	0.00129586
-6A	No	Single-Family Detached	No	1	0	0	0	752	5.79332e+06	0.0155263
-6A	Yes	Single-Family Detached	No	1	0	0	0	12	142992	0.00271774
-6B	No	Single-Family Detached	No	1	0	0	0	752	5.79332e+06	0.00233731
-6B	Yes	Single-Family Detached	No	1	0	0	0	12	142992	0.000409125
-7A	No	Single-Family Detached	No	1	0	0	0	108	692378	0.00185213
-7A	Yes	Single-Family Detached	No	1	0	0	0	12	69863.9	0.000349482
-7B	No	Single-Family Detached	No	1	0	0	0	108	692378	0.000265436
-7B	Yes	Single-Family Detached	No	1	0	0	0	12	69863.9	5.00858e-05
-1A	No	Single-Family Attached	No	1	0	0	0	362	2.91345e+06	0.00040738
-1A	Yes	Single-Family Attached	No	1	0	0	0	28	221016	4.16387e-05
-2A	No	Single-Family Attached	No	1	0	0	0	362	2.91345e+06	0.00337728
-2A	Yes	Single-Family Attached	No	1	0	0	0	28	221016	0.000345195
-2B	No	Single-Family Attached	No	1	0	0	0	47	450774	0.000678654
-2B	Yes	Single-Family Attached	No	1	0	0	0	12	131805	6.97318e-05
-3A	No	Single-Family Attached	No	1	0	0	0	277	2.92204e+06	0.0042328
-3A	Yes	Single-Family Attached	No	1	0	0	0	22	226699	0.000385628
-3B	No	Single-Family Attached	No	1	0	0	0	333	2.64153e+06	0.00204085
-3B	Yes	Single-Family Attached	No	1	0	0	0	57	456090	0.000181066
-3C	No	Single-Family Attached	No	1	0	0	0	119	965894	0.000415754
-3C	Yes	Single-Family Attached	No	1	0	0	0	32	268256	4.26232e-05
-4A	No	Single-Family Attached	No	1	0	0	0	836	7.99557e+06	0.00559808
-4A	Yes	Single-Family Attached	No	1	0	0	0	67	826940	0.000721573
-4B	No	Single-Family Attached	No	1	0	0	0	333	2.64153e+06	0.000169808
-4B	Yes	Single-Family Attached	No	1	0	0	0	57	456090	1.50655e-05
-4C	No	Single-Family Attached	No	1	0	0	0	21	192746	0.000391391
-4C	Yes	Single-Family Attached	No	1	0	0	0	76	830198	6.14334e-05
-5A	No	Single-Family Attached	No	1	0	0	0	739	7.94612e+06	0.00648451
-5A	Yes	Single-Family Attached	No	1	0	0	0	105	1.22093e+06	0.000769247
-5B	No	Single-Family Attached	No	1	0	0	0	122	841555	0.00106498
-5B	Yes	Single-Family Attached	No	1	0	0	0	11	93789.7	0.000113117
-6A	No	Single-Family Attached	No	1	0	0	0	174	1.40885e+06	0.00164897
-6A	Yes	Single-Family Attached	No	1	0	0	0	31	247480	0.000252304
-6B	No	Single-Family Attached	No	1	0	0	0	174	1.40885e+06	0.000248234
-6B	Yes	Single-Family Attached	No	1	0	0	0	31	247480	3.79816e-05
-7A	No	Single-Family Attached	No	1	0	0	0	24	164900	0.000237347
-7A	Yes	Single-Family Attached	No	1	0	0	0	12	69863.9	3.24735e-05
-7B	No	Single-Family Attached	No	1	0	0	0	24	164900	3.40152e-05
-7B	Yes	Single-Family Attached	No	1	0	0	0	12	69863.9	4.65391e-06
-1A	No	Multi-Family with 2 - 4 Units	No	1	0	0	0	362	2.91345e+06	0.000548778
-1A	Yes	Multi-Family with 2 - 4 Units	No	1	0	0	0	28	221016	5.60911e-05
-2A	No	Multi-Family with 2 - 4 Units	No	1	0	0	0	362	2.91345e+06	0.0045495
-2A	Yes	Multi-Family with 2 - 4 Units	No	1	0	0	0	28	221016	0.000465008
-2B	No	Multi-Family with 2 - 4 Units	No	1	0	0	0	47	450774	0.000914208
-2B	Yes	Multi-Family with 2 - 4 Units	No	1	0	0	0	12	131805	9.39351e-05
-3A	No	Multi-Family with 2 - 4 Units	No	1	0	0	0	277	2.92204e+06	0.00570197
-3A	Yes	Multi-Family with 2 - 4 Units	No	1	0	0	0	22	226699	0.000519476
-3B	No	Multi-Family with 2 - 4 Units	No	1	0	0	0	333	2.64153e+06	0.00274921
-3B	Yes	Multi-Family with 2 - 4 Units	No	1	0	0	0	57	456090	0.000243913
-3C	No	Multi-Family with 2 - 4 Units	No	1	0	0	0	119	965894	0.000560058
-3C	Yes	Multi-Family with 2 - 4 Units	No	1	0	0	0	32	268256	5.74174e-05
-4A	No	Multi-Family with 2 - 4 Units	No	1	0	0	0	836	7.99557e+06	0.00754112
-4A	Yes	Multi-Family with 2 - 4 Units	No	1	0	0	0	67	826940	0.000972025
-4B	No	Multi-Family with 2 - 4 Units	No	1	0	0	0	333	2.64153e+06	0.000228746
-4B	Yes	Multi-Family with 2 - 4 Units	No	1	0	0	0	57	456090	2.02946e-05
-4C	No	Multi-Family with 2 - 4 Units	No	1	0	0	0	21	192746	0.000527239
-4C	Yes	Multi-Family with 2 - 4 Units	No	1	0	0	0	76	830198	8.27563e-05
-5A	No	Multi-Family with 2 - 4 Units	No	1	0	0	0	739	7.94612e+06	0.00873522
-5A	Yes	Multi-Family with 2 - 4 Units	No	1	0	0	0	105	1.22093e+06	0.00103625
-5B	No	Multi-Family with 2 - 4 Units	No	1	0	0	0	122	841555	0.00143463
-5B	Yes	Multi-Family with 2 - 4 Units	No	1	0	0	0	11	93789.7	0.000152379
-6A	No	Multi-Family with 2 - 4 Units	No	1	0	0	0	174	1.40885e+06	0.00222131
-6A	Yes	Multi-Family with 2 - 4 Units	No	1	0	0	0	31	247480	0.000339877
-6B	No	Multi-Family with 2 - 4 Units	No	1	0	0	0	174	1.40885e+06	0.000334394
-6B	Yes	Multi-Family with 2 - 4 Units	No	1	0	0	0	31	247480	5.11647e-05
-7A	No	Multi-Family with 2 - 4 Units	No	1	0	0	0	24	164900	0.000319728
-7A	Yes	Multi-Family with 2 - 4 Units	No	1	0	0	0	12	69863.9	4.37448e-05
-7B	No	Multi-Family with 2 - 4 Units	No	1	0	0	0	24	164900	4.58216e-05
-7B	Yes	Multi-Family with 2 - 4 Units	No	1	0	0	0	12	69863.9	6.26924e-06
-1A	No	Multi-Family with 5+ Units	No	1	0	0	0	362	2.91345e+06	0.00121593
-1A	Yes	Multi-Family with 5+ Units	No	1	0	0	0	28	221016	0.000124281
-2A	No	Multi-Family with 5+ Units	No	1	0	0	0	362	2.91345e+06	0.0100803
-2A	Yes	Multi-Family with 5+ Units	No	1	0	0	0	28	221016	0.00103032
-2B	No	Multi-Family with 5+ Units	No	1	0	0	0	47	450774	0.00202561
-2B	Yes	Multi-Family with 5+ Units	No	1	0	0	0	12	131805	0.000208132
-3A	No	Multi-Family with 5+ Units	No	1	0	0	0	277	2.92204e+06	0.0126338
-3A	Yes	Multi-Family with 5+ Units	No	1	0	0	0	22	226699	0.001151
-3B	No	Multi-Family with 5+ Units	No	1	0	0	0	333	2.64153e+06	0.00609142
-3B	Yes	Multi-Family with 5+ Units	No	1	0	0	0	57	456090	0.000540437
-3C	No	Multi-Family with 5+ Units	No	1	0	0	0	119	965894	0.00124092
-3C	Yes	Multi-Family with 5+ Units	No	1	0	0	0	32	268256	0.000127219
-4A	No	Multi-Family with 5+ Units	No	1	0	0	0	836	7.99557e+06	0.0167088
-4A	Yes	Multi-Family with 5+ Units	No	1	0	0	0	67	826940	0.00215371
-4B	No	Multi-Family with 5+ Units	No	1	0	0	0	333	2.64153e+06	0.000506832
-4B	Yes	Multi-Family with 5+ Units	No	1	0	0	0	57	456090	4.49666e-05
-4C	No	Multi-Family with 5+ Units	No	1	0	0	0	21	192746	0.0011682
-4C	Yes	Multi-Family with 5+ Units	No	1	0	0	0	76	830198	0.000183363
-5A	No	Multi-Family with 5+ Units	No	1	0	0	0	739	7.94612e+06	0.0193546
-5A	Yes	Multi-Family with 5+ Units	No	1	0	0	0	105	1.22093e+06	0.002296
-5B	No	Multi-Family with 5+ Units	No	1	0	0	0	122	841555	0.0031787
-5B	Yes	Multi-Family with 5+ Units	No	1	0	0	0	11	93789.7	0.000337625
-6A	No	Multi-Family with 5+ Units	No	1	0	0	0	174	1.40885e+06	0.00492175
-6A	Yes	Multi-Family with 5+ Units	No	1	0	0	0	31	247480	0.000753064
-6B	No	Multi-Family with 5+ Units	No	1	0	0	0	174	1.40885e+06	0.000740914
-6B	Yes	Multi-Family with 5+ Units	No	1	0	0	0	31	247480	0.000113365
-7A	No	Multi-Family with 5+ Units	No	1	0	0	0	24	164900	0.000708421
-7A	Yes	Multi-Family with 5+ Units	No	1	0	0	0	12	69863.9	9.69251e-05
-7B	No	Multi-Family with 5+ Units	No	1	0	0	0	24	164900	0.000101527
-7B	Yes	Multi-Family with 5+ Units	No	1	0	0	0	12	69863.9	1.38907e-05
-=======
 1A	No	Mobile Home	Yes	0	0.486386	0.338637	0.174977	1090	9.52744e+06	0.000347081
 1A	Yes	Mobile Home	Yes	0	0.143137	0.375066	0.481797	77	722696	4.0355e-05
 2A	No	Mobile Home	Yes	0	0.486386	0.338637	0.174977	1090	9.52744e+06	0.00287744
@@ -601,7 +299,6 @@
 7A	Yes	Multi-Family with 5+ Units	No	1	0	0	0	12	69863.9	9.69742e-05
 7B	No	Multi-Family with 5+ Units	No	1	0	0	0	24	164900	0.000101561
 7B	Yes	Multi-Family with 5+ Units	No	1	0	0	0	12	69863.9	1.38953e-05
->>>>>>> ee49ad68
 # Source: Constructed using U.S. EIA 2009 Residential Energy Consumption Survey (RECS) microdata.
 # Created by: https://github.com/NREL/resstock-estimation/blob/tsp_updates/sources/recs/2009/Setback%20Distributions.ipynb
 # Assumptions: RECS data is queried from two building type groups: 1) Single-Family Detached and Mobile Homes and 2) Single-Family Attached, Multi-family with 2-4 Units, and Multi-Family with 5+ Units
