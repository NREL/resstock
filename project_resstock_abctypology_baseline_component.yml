--- conflicted
+++ resolved
@@ -1,11 +1,7 @@
 schema_version: '0.3'
 buildstock_directory: ./  # Relative to this file or absolute
 project_directory: project_national  # Relative to buildstock_directory
-<<<<<<< HEAD
-output_directory: /projects/enduse/abctypol/baseline_test
-=======
 output_directory: /projects/enduse/abc_typology/runs/baseline/load_components
->>>>>>> b14c4940
 # weather_files_url: https://s3.amazonaws.com/epwweatherfiles/project_resstock_national.zip
 weather_files_path: /shared-projects/buildstock/weather/BuildStock_TMY3_FIPS.zip  # Relative to this file or absolute path to zipped weather files
 # weather_files_path: ./resstock_national_weather_refactored.zip  # Relative to this file or absolute path to zipped weather files
@@ -42,4 +38,4 @@
   sampling:
     time: 60
   postprocessing:
-    time: 480+    time: 180