--- conflicted
+++ resolved
@@ -1,4 +1,3 @@
-<<<<<<< HEAD
 Dependency=Location EPW	Option=<1950	Option=1950s	Option=1960s	Option=1970s	Option=1980s	Option=1990s	Option=2000s
 USA_FL_Key.West.Intl.AP.722010_TMY3.epw	0.02	0.06	0.09	0.23	0.37	0.13	0.09
 USA_FL_Miami.Intl.AP.722020_TMY3.epw	0.05	0.13	0.13	0.18	0.17	0.18	0.16
@@ -134,14 +133,14 @@
 USA_PA_Bradford.Rgnl.AP.725266_TMY3.epw	0.42	0.11	0.08	0.14	0.1	0.09	0.05
 USA_NY_Buffalo-Greater.Buffalo.Intl.AP.725280_TMY3.epw	0.37	0.19	0.12	0.11	0.07	0.08	0.06
 USA_NY_Rochester-Greater.Rochester.Intl.AP.725290_TMY3.epw	0.33	0.12	0.13	0.13	0.11	0.1	0.07
-DuPage_17043_725300_880860.epw	0.23	0.16	0.13	0.14	0.1	0.12	0.12
+0884454_United_States_IL_Cook_17031_725300_41.97_-87.9_NSRDB_2.0.1_AMY.epw	0.23	0.16	0.13	0.14	0.1	0.12	0.12
 USA_IL_Peoria-Greater.Peoria.AP.725320_TMY3.epw	0.33	0.13	0.11	0.16	0.07	0.1	0.1
 USA_IN_Fort.Wayne.Intl.AP.725330_TMY3.epw	0.3	0.11	0.11	0.14	0.1	0.14	0.1
 USA_IN_South.Bend-Michiana.Rgnl.AP.725350_TMY3.epw	0.27	0.13	0.1	0.15	0.1	0.14	0.11
 USA_OH_Toledo.Express.AP.725360_TMY3.epw	0.34	0.14	0.1	0.13	0.08	0.11	0.09
 USA_MI_Detroit.Metro.AP.725370_TMY3.epw	0.26	0.24	0.13	0.13	0.07	0.09	0.08
 USA_MI_Lansing-Capital.City.AP.725390_TMY3.epw	0.28	0.12	0.12	0.16	0.09	0.13	0.11
-Winnebago_17201_725430_858158.epw	0.27	0.12	0.12	0.14	0.08	0.13	0.14
+0857218_United_States_IL_Winnebago_17201_725430_42.21_-89.1_NSRDB_2.0.1_AMY.epw	0.27	0.12	0.12	0.14	0.08	0.13	0.14
 USA_IL_Moline-Quad.City.Intl.AP.725440_TMY3.epw	0.37	0.12	0.12	0.15	0.07	0.09	0.08
 USA_IA_Des.Moines.Intl.AP.725460_TMY3.epw	0.3	0.1	0.09	0.15	0.08	0.12	0.15
 USA_IA_Waterloo.Muni.AP.725480_TMY3.epw	0.34	0.12	0.11	0.15	0.06	0.11	0.11
@@ -215,223 +214,4 @@
 USA_WA_Seattle-Tacoma.Intl.AP.727930_TMY3.epw	0.15	0.08	0.11	0.16	0.16	0.17	0.16
 USA_WA_Quillayute.State.AP.727970_TMY3.epw	0.17	0.05	0.07	0.2	0.13	0.2	0.18
 USA_MT_Miles.City.Muni.AP.742300_TMY3.epw	0.31	0.15	0.1	0.21	0.12	0.06	0.05
-USA_NY_New.York-J.F.Kennedy.Intl.AP.744860_TMY3.epw	0.38	0.28	0.13	0.07	0.05	0.04	0.04
-=======
-Dependency=Location EPW	Option=<1950	Option=1950s	Option=1960s	Option=1970s	Option=1980s	Option=1990s	Option=2000s	
-USA_FL_Key.West.Intl.AP.722010_TMY3.epw	0.02	0.06	0.09	0.23	0.37	0.13	0.09	
-USA_FL_Miami.Intl.AP.722020_TMY3.epw	0.05	0.13	0.13	0.18	0.17	0.18	0.16	
-USA_FL_West.Palm.Beach.Intl.AP.722030_TMY3.epw	0.02	0.05	0.07	0.14	0.23	0.2	0.27	
-USA_FL_Orlando.Intl.AP.722050_TMY3.epw	0.04	0.07	0.09	0.16	0.22	0.19	0.24	
-USA_FL_Daytona.Beach.Intl.AP.722056_TMY3.epw	0.04	0.05	0.07	0.15	0.23	0.19	0.27	
-USA_FL_Jacksonville.Intl.AP.722060_TMY3.epw	0.08	0.09	0.1	0.14	0.17	0.19	0.23	
-USA_GA_Savannah.Intl.AP.722070_TMY3.epw	0.08	0.07	0.08	0.13	0.17	0.21	0.25	
-USA_SC_Charleston.Intl.AP.722080_TMY3.epw	0.07	0.07	0.1	0.16	0.17	0.19	0.23	
-USA_FL_Tallahassee.Rgnl.AP.722140_TMY3.epw	0.09	0.08	0.1	0.16	0.19	0.2	0.17	
-USA_GA_Macon-Middle.Georgia.Rgnl.AP.722170_TMY3.epw	0.1	0.09	0.12	0.17	0.17	0.2	0.16	
-USA_GA_Augusta-Bush-Field.722180_TMY3.epw	0.1	0.08	0.11	0.17	0.17	0.19	0.16	
-USA_GA_Atlanta-Hartsfield-Jackson.Intl.AP.722190_TMY3.epw	0.05	0.05	0.08	0.13	0.19	0.24	0.27	
-USA_AL_Mobile-Rgnl.AP.722230_TMY3.epw	0.07	0.09	0.11	0.18	0.16	0.19	0.2	
-USA_GA_Columbus.Metro.AP.722255_TMY3.epw	0.13	0.09	0.12	0.17	0.15	0.18	0.16	
-USA_AL_Montgomery-Dannelly.Field.722260_TMY3.epw	0.1	0.09	0.12	0.18	0.15	0.19	0.15	
-USA_AL_Birmingham.Muni.AP.722280_TMY3.epw	0.13	0.11	0.12	0.17	0.14	0.17	0.15	
-USA_LA_New.Orleans.Intl.AP.722310_TMY3.epw	0.12	0.1	0.14	0.2	0.16	0.12	0.16	
-USA_LA_Baton.Rouge-Ryan.AP.722317_TMY3.epw	0.1	0.09	0.13	0.2	0.16	0.15	0.17	
-USA_MS_Meridian-Key.Field.722340_TMY3.epw	0.11	0.09	0.14	0.2	0.17	0.17	0.11	
-USA_MS_Jackson.Intl.AP.722350_TMY3.epw	0.1	0.09	0.13	0.2	0.16	0.17	0.15	
-USA_LA_Lake.Charles.Rgnl.AP.722400_TMY3.epw	0.12	0.12	0.12	0.18	0.14	0.14	0.17	
-USA_TX_Port.Arthur-Jefferson.Co.AP.722410_TMY3.epw	0.12	0.16	0.15	0.18	0.13	0.12	0.12	
-USA_TX_Houston-Bush.Intercontinental.AP.722430_TMY3.epw	0.06	0.08	0.09	0.18	0.16	0.16	0.27	
-USA_TX_Lufkin-Angelina.Co.AP.722446_TMY3.epw	0.1	0.08	0.1	0.2	0.2	0.18	0.14	
-USA_LA_Shreveport.Rgnl.AP.722480_TMY3.epw	0.11	0.12	0.14	0.2	0.16	0.13	0.12	
-USA_TX_Brownsville-South.Padre.Island.AP.722500_TMY3.epw	0.05	0.05	0.07	0.14	0.19	0.22	0.27	
-USA_TX_Corpus.Christi.Intl.AP.722510_TMY3.epw	0.1	0.12	0.11	0.17	0.17	0.16	0.18	
-USA_TX_San.Antonio.Intl.AP.722530_TMY3.epw	0.1	0.09	0.09	0.15	0.16	0.16	0.24	
-USA_TX_Austin-Mueller.Muni.AP.722540_TMY3.epw	0.05	0.05	0.05	0.13	0.18	0.2	0.32	
-USA_TX_Victoria.Rgnl.AP.722550_TMY3.epw	0.18	0.14	0.12	0.16	0.16	0.12	0.11	
-USA_TX_Waco.Rgnl.AP.722560_TMY3.epw	0.12	0.11	0.11	0.18	0.17	0.14	0.16	
-USA_TX_Dallas-Fort.Worth.Intl.AP.722590_TMY3.epw	0.07	0.09	0.1	0.15	0.18	0.17	0.24	
-USA_TX_San.Angelo-Mathis.AP.722630_TMY3.epw	0.2	0.15	0.13	0.17	0.15	0.1	0.08	
-USA_TX_Midland.Intl.AP.722650_TMY3.epw	0.1	0.25	0.16	0.16	0.16	0.08	0.08	
-USA_TX_Abilene.Rgnl.AP.722660_TMY3.epw	0.23	0.18	0.12	0.15	0.14	0.09	0.09	
-USA_TX_Lubbock.Intl.AP.722670_TMY3.epw	0.14	0.18	0.15	0.17	0.13	0.11	0.12	
-USA_TX_El.Paso.Intl.AP.722700_TMY3.epw	0.07	0.09	0.1	0.18	0.17	0.18	0.21	
-USA_AZ_Tucson.Intl.AP.722740_TMY3.epw	0.06	0.08	0.08	0.19	0.16	0.2	0.23	
-USA_AZ_Phoenix-Sky.Harbor.Intl.AP.722780_TMY3.epw	0.02	0.05	0.06	0.16	0.17	0.22	0.32	
-USA_CA_San.Diego-Lindbergh.Field.722900_TMY3.epw	0.06	0.1	0.11	0.21	0.19	0.15	0.17	
-USA_CA_Los.Angeles.Intl.AP.722950_TMY3.epw	0.25	0.2	0.15	0.13	0.13	0.08	0.07	
-USA_CA_Long.Beach-Daugherty.Field.722970_TMY3.epw	0.12	0.2	0.16	0.18	0.15	0.1	0.11	
-USA_NC_Wilmington.Intl.AP.723013_TMY3.epw	0.08	0.07	0.09	0.15	0.17	0.22	0.22	
-USA_NC_Cape.Hatteras.723040_TMY3.epw	0.14	0.08	0.1	0.17	0.18	0.18	0.15	
-USA_NC_Raleigh-Durham.Intl.AP.723060_TMY3.epw	0.08	0.06	0.09	0.13	0.16	0.23	0.24	
-USA_VA_Norfolk.Intl.AP.723080_TMY3.epw	0.13	0.12	0.13	0.16	0.18	0.15	0.12	
-USA_SC_Columbia.Metro.AP.723100_TMY3.epw	0.09	0.09	0.11	0.18	0.16	0.2	0.17	
-USA_GA_Athens-Ben.Epps.AP.723110_TMY3.epw	0.08	0.05	0.07	0.13	0.17	0.25	0.26	
-USA_SC_Greer.Greenville-Spartanburg.AP.723120_TMY3.epw	0.11	0.09	0.11	0.16	0.14	0.2	0.18	
-USA_NC_Charlotte-Douglas.Intl.AP.723140_TMY3.epw	0.09	0.08	0.1	0.14	0.15	0.2	0.23	
-USA_NC_Asheville.Rgnl.AP.723150_TMY3.epw	0.12	0.07	0.1	0.16	0.17	0.2	0.16	
-USA_NC_Greensboro-Piedmont.Triad.Intl.AP.723170_TMY3.epw	0.12	0.11	0.12	0.16	0.15	0.18	0.15	
-USA_TN_Bristol-TriCities.Rgnl.AP.723183_TMY3.epw	0.16	0.1	0.11	0.18	0.16	0.17	0.11	
-USA_AL_Huntsville.Intl.AP-Jones.Field.723230_TMY3.epw	0.1	0.09	0.14	0.17	0.16	0.19	0.15	
-USA_TN_Chattanooga-Lovell.Field.AP.723240_TMY3.epw	0.12	0.09	0.12	0.18	0.16	0.19	0.15	
-USA_TN_Knoxville-McGhee.Tyson.AP.723260_TMY3.epw	0.11	0.08	0.1	0.17	0.16	0.21	0.17	
-USA_TN_Nashville.Intl.AP.723270_TMY3.epw	0.1	0.08	0.11	0.16	0.15	0.21	0.21	
-USA_TN_Memphis.Intl.AP.723340_TMY3.epw	0.12	0.11	0.12	0.18	0.14	0.18	0.15	
-USA_AR_Little.Rock-Adams.Field.723403_TMY3.epw	0.1	0.09	0.12	0.2	0.16	0.17	0.15	
-USA_AR_Fort.Smith.Rgnl.AP.723440_TMY3.epw	0.11	0.07	0.11	0.2	0.17	0.18	0.15	
-USA_TX_Wichita.Falls.Muni.AP.723510_TMY3.epw	0.19	0.16	0.15	0.18	0.14	0.09	0.09	
-USA_OK_Oklahoma.City-Will.Rogers.World.AP.723530_TMY3.epw	0.15	0.12	0.13	0.19	0.15	0.11	0.15	
-USA_OK_Tulsa.Intl.AP.723560_TMY3.epw	0.16	0.12	0.11	0.2	0.15	0.12	0.13	
-USA_TX_Amarillo.Intl.AP.723630_TMY3.epw	0.19	0.2	0.16	0.16	0.12	0.08	0.1	
-USA_NM_Albuquerque.Intl.AP.723650_TMY3.epw	0.08	0.1	0.09	0.17	0.17	0.2	0.19	
-USA_NM_Tucumcari.AP.723676_TMY3.epw	0.2	0.17	0.15	0.17	0.12	0.11	0.07	
-USA_AZ_Prescott-Love.Field.723723_TMY3.epw	0.04	0.03	0.05	0.17	0.22	0.25	0.24	
-USA_AZ_Flagstaff-Pulliam.AP.723755_TMY3.epw	0.04	0.05	0.1	0.2	0.23	0.2	0.16	
-USA_CA_Barstow.Daggett.AP.723815_TMY3.epw	0.06	0.1	0.1	0.16	0.24	0.13	0.2	
-USA_CA_Bakersfield-Meadows.Field.723840_TMY3.epw	0.12	0.12	0.1	0.15	0.16	0.15	0.2	
-USA_NV_Las.Vegas-McCarran.Intl.AP.723860_TMY3.epw	0.01	0.02	0.04	0.09	0.13	0.3	0.4	
-USA_CA_Fresno.Air.Terminal.723890_TMY3.epw	0.11	0.1	0.1	0.18	0.15	0.16	0.19	
-USA_CA_Santa.Maria.Public.AP.723940_TMY3.epw	0.1	0.1	0.16	0.18	0.2	0.12	0.14	
-USA_VA_Richmond.Intl.AP.724010_TMY3.epw	0.12	0.09	0.1	0.16	0.17	0.18	0.17	
-USA_VA_Sterling-Washington.Dulles.Intl.AP.724030_TMY3.epw	0.12	0.1	0.11	0.16	0.18	0.16	0.17	
-USA_MD_Baltimore-Washington.Intl.AP.724060_TMY3.epw	0.15	0.13	0.14	0.15	0.16	0.15	0.12	
-USA_NJ_Atlantic.City.Intl.AP.724070_TMY3.epw	0.12	0.11	0.13	0.18	0.17	0.13	0.16	
-USA_PA_Philadelphia.Intl.AP.724080_TMY3.epw	0.21	0.18	0.14	0.15	0.12	0.1	0.09	
-USA_DE_Wilmington-New.Castle.County.AP.724089_TMY3.epw	0.16	0.12	0.11	0.13	0.14	0.17	0.17	
-USA_VA_Lynchburg.Rgnl.AP-Preston.Glen.Field.724100_TMY3.epw	0.17	0.1	0.12	0.16	0.14	0.18	0.13	
-USA_VA_Roanoke.Rgnl.AP-Woodrum.Field.724110_TMY3.epw	0.21	0.11	0.11	0.18	0.13	0.15	0.11	
-USA_WV_Charleston-Yeager.AP.724140_TMY3.epw	0.25	0.13	0.1	0.18	0.13	0.13	0.08	
-USA_WV_Elkins-Randolph.County.AP.724170_TMY3.epw	0.28	0.1	0.1	0.17	0.14	0.13	0.09	
-USA_KY_Cincinnati-Northern.Kentucky.AP.724210_TMY3.epw	0.22	0.13	0.11	0.14	0.11	0.16	0.13	
-USA_KY_Lexington-Bluegrass.AP.724220_TMY3.epw	0.13	0.08	0.11	0.17	0.15	0.2	0.17	
-USA_KY_Louisville-Standiford.Field.724230_TMY3.epw	0.18	0.12	0.12	0.16	0.11	0.16	0.15	
-USA_WV_Huntington-Tri.State.Walker.Long.Field.724250_TMY3.epw	0.21	0.11	0.11	0.18	0.14	0.16	0.1	
-USA_OH_Columbus-Port.Columbus.Intl.AP.724280_TMY3.epw	0.21	0.11	0.11	0.14	0.11	0.16	0.15	
-USA_OH_Dayton.Intl.AP.724290_TMY3.epw	0.27	0.15	0.15	0.16	0.08	0.11	0.09	
-USA_IN_Evansville.Rgnl.AP.724320_TMY3.epw	0.25	0.12	0.11	0.17	0.11	0.13	0.1	
-USA_MO_St.Louis-Lambert.Intl.AP.724340_TMY3.epw	0.22	0.14	0.13	0.14	0.12	0.13	0.12	
-USA_IN_Indianapolis.Intl.AP.724380_TMY3.epw	0.23	0.11	0.11	0.13	0.09	0.16	0.16	
-USA_IL_Springfield-Capital.AP.724390_TMY3.epw	0.3	0.13	0.12	0.16	0.08	0.11	0.09	
-USA_MO_Springfield.Rgnl.AP.724400_TMY3.epw	0.14	0.07	0.09	0.17	0.14	0.2	0.19	
-USA_MO_Columbia.Rgnl.AP.724450_TMY3.epw	0.18	0.09	0.11	0.17	0.14	0.16	0.15	
-USA_MO_Kansas.City.Intl.AP.724460_TMY3.epw	0.19	0.13	0.12	0.15	0.12	0.14	0.15	
-USA_KS_Wichita-Mid.Continent.AP.724500_TMY3.epw	0.27	0.17	0.09	0.14	0.11	0.12	0.1	
-USA_KS_Dodge.City.Rgnl.AP.724510_TMY3.epw	0.29	0.13	0.13	0.18	0.12	0.09	0.06	
-USA_KS_Topeka-Phillip.Billard.Muni.AP.724560_TMY3.epw	0.28	0.11	0.1	0.16	0.1	0.12	0.11	
-USA_CO_Alamosa.Muni.AP.724620_TMY3.epw	0.19	0.06	0.07	0.17	0.16	0.19	0.15	
-USA_CO_Pueblo.Mem.AP.724640_TMY3.epw	0.27	0.13	0.1	0.15	0.07	0.13	0.14	
-USA_KS_Goodland-Renner.Field.724650_TMY3.epw	0.38	0.13	0.12	0.17	0.1	0.07	0.04	
-USA_CO_Colorado.Springs-Peterson.Field.724660_TMY3.epw	0.06	0.05	0.07	0.16	0.17	0.22	0.27	
-USA_CO_Eagle.County.Rgnl.AP.724675_TMY3.epw	0.11	0.05	0.07	0.22	0.16	0.23	0.17	
-USA_CO_Boulder-Broomfield-Jefferson.County.AP.724699_TMY3.epw	0.11	0.1	0.11	0.2	0.14	0.17	0.18	
-USA_UT_Cedar.City.Muni.AP.724755_TMY3.epw	0.1	0.03	0.04	0.14	0.15	0.25	0.28	
-USA_CO_Grand.Junction-Walker.Field.724760_TMY3.epw	0.13	0.06	0.06	0.21	0.14	0.19	0.2	
-USA_CA_Sacramento.Exec.AP.724830_TMY3.epw	0.1	0.1	0.1	0.18	0.17	0.16	0.2	
-USA_NV_Tonopah.AP.724855_TMY3.epw	0.19	0.09	0.1	0.24	0.2	0.1	0.08	
-USA_NV_Ely-Yelland.Field.724860_TMY3.epw	0.36	0.08	0.03	0.16	0.15	0.16	0.06	
-USA_NV_Reno-Tahoe.Intl.AP.724880_TMY3.epw	0.06	0.06	0.09	0.21	0.17	0.2	0.21	
-USA_CA_San.Francisco.Intl.AP.724940_TMY3.epw	0.19	0.17	0.16	0.19	0.12	0.09	0.08	
-USA_NJ_Newark.Intl.AP.725020_TMY3.epw	0.26	0.2	0.16	0.12	0.1	0.09	0.07	
-USA_CT_Bridgeport-Sikorsky.Mem.AP.725040_TMY3.epw	0.19	0.17	0.19	0.17	0.12	0.09	0.07	
-USA_RI_Providence-T.F.Green.State.AP.725070_TMY3.epw	0.29	0.12	0.12	0.14	0.15	0.1	0.08	
-USA_CT_Hartford-Bradley.Intl.AP.725080_TMY3.epw	0.27	0.17	0.14	0.14	0.13	0.08	0.07	
-USA_MA_Boston-Logan.Intl.AP.725090_TMY3.epw	0.34	0.14	0.13	0.12	0.11	0.08	0.07	
-USA_MA_Worcester.Rgnl.AP.725095_TMY3.epw	0.31	0.11	0.1	0.13	0.15	0.12	0.1	
-USA_PA_Harrisburg-Capital.City.AP.725118_TMY3.epw	0.24	0.11	0.09	0.15	0.14	0.14	0.13	
-USA_PA_Wilkes-Barre-Scranton.Intl.AP.725130_TMY3.epw	0.35	0.08	0.08	0.15	0.14	0.11	0.09	
-USA_PA_Williamsport.Rgnl.AP.725140_TMY3.epw	0.34	0.1	0.09	0.16	0.12	0.12	0.08	
-USA_NY_Binghamton-Edwin.A.Link.Field.725150_TMY3.epw	0.38	0.11	0.1	0.14	0.12	0.09	0.06	
-USA_PA_Allentown-Lehigh.Valley.Intl.AP.725170_TMY3.epw	0.23	0.11	0.1	0.14	0.14	0.15	0.13	
-USA_NY_Albany.County.AP.725180_TMY3.epw	0.34	0.12	0.1	0.13	0.13	0.1	0.09	
-USA_NY_Syracuse-Hancock.Intl.AP.725190_TMY3.epw	0.36	0.14	0.1	0.12	0.11	0.09	0.07	
-USA_PA_Pittsburgh.Intl.AP.725200_TMY3.epw	0.36	0.17	0.11	0.13	0.08	0.08	0.07	
-USA_OH_Akron.Canton.Rgnl.AP.725210_TMY3.epw	0.29	0.15	0.12	0.15	0.08	0.11	0.09	
-USA_OH_Cleveland-Hopkins.Intl.AP.725240_TMY3.epw	0.29	0.21	0.13	0.12	0.07	0.09	0.07	
-USA_OH_Mansfield-Lahm.Muni.AP.725246_TMY3.epw	0.32	0.12	0.11	0.14	0.08	0.12	0.1	
-USA_OH_Youngstown.Rgnl.AP.725250_TMY3.epw	0.31	0.17	0.12	0.15	0.07	0.1	0.07	
-USA_PA_Erie.Intl.AP.725260_TMY3.epw	0.36	0.14	0.1	0.14	0.09	0.1	0.07	
-USA_PA_Bradford.Rgnl.AP.725266_TMY3.epw	0.42	0.11	0.08	0.14	0.1	0.09	0.05	
-USA_NY_Buffalo-Greater.Buffalo.Intl.AP.725280_TMY3.epw	0.37	0.19	0.12	0.11	0.07	0.08	0.06	
-USA_NY_Rochester-Greater.Rochester.Intl.AP.725290_TMY3.epw	0.33	0.12	0.13	0.13	0.11	0.1	0.07	
-0884454_United_States_IL_Cook_17031_725300_41.97_-87.9_NSRDB_2.0.1_AMY.epw	0.23	0.16	0.13	0.14	0.1	0.12	0.12	
-USA_IL_Peoria-Greater.Peoria.AP.725320_TMY3.epw	0.33	0.13	0.11	0.16	0.07	0.1	0.1	
-USA_IN_Fort.Wayne.Intl.AP.725330_TMY3.epw	0.3	0.11	0.11	0.14	0.1	0.14	0.1	
-USA_IN_South.Bend-Michiana.Rgnl.AP.725350_TMY3.epw	0.27	0.13	0.1	0.15	0.1	0.14	0.11	
-USA_OH_Toledo.Express.AP.725360_TMY3.epw	0.34	0.14	0.1	0.13	0.08	0.11	0.09	
-USA_MI_Detroit.Metro.AP.725370_TMY3.epw	0.26	0.24	0.13	0.13	0.07	0.09	0.08	
-USA_MI_Lansing-Capital.City.AP.725390_TMY3.epw	0.28	0.12	0.12	0.16	0.09	0.13	0.11	
-0857218_United_States_IL_Winnebago_17201_725430_42.21_-89.1_NSRDB_2.0.1_AMY.epw	0.27	0.12	0.12	0.14	0.08	0.13	0.14	
-USA_IL_Moline-Quad.City.Intl.AP.725440_TMY3.epw	0.37	0.12	0.12	0.15	0.07	0.09	0.08	
-USA_IA_Des.Moines.Intl.AP.725460_TMY3.epw	0.3	0.1	0.09	0.15	0.08	0.12	0.15	0
-USA_IA_Waterloo.Muni.AP.725480_TMY3.epw	0.34	0.12	0.11	0.15	0.06	0.11	0.11	
-USA_IA_Mason.City.Muni.AP.725485_TMY3.epw	0.43	0.15	0.1	0.15	0.06	0.06	0.06	
-USA_NE_Omaha-Eppley.Airfield.725500_TMY3.epw	0.27	0.11	0.12	0.15	0.09	0.12	0.14	
-USA_NE_Grand.Island-Central.Nebraska.Rgnl.AP.725520_TMY3.epw	0.41	0.1	0.1	0.16	0.08	0.08	0.06	
-USA_NE_Norfolk-Karl.Stefan.Mem.AP.725560_TMY3.epw	0.4	0.1	0.11	0.16	0.08	0.08	0.06	
-USA_IA_Sioux.City-Sioux.Gateway.AP.725570_TMY3.epw	0.39	0.11	0.11	0.15	0.07	0.1	0.07	
-USA_NE_North.Platte.Rgnl.AP.725620_TMY3.epw	0.39	0.11	0.11	0.19	0.07	0.08	0.05	
-USA_WY_Cheyenne.Muni.AP.725640_TMY3.epw	0.17	0.1	0.1	0.19	0.11	0.15	0.17	
-USA_NE_Scottsbluff-W.B.Heilig.Field.725660_TMY3.epw	0.36	0.15	0.1	0.17	0.09	0.07	0.06	
-USA_WY_Casper-Natrona.County.Intl.AP.725690_TMY3.epw	0.15	0.16	0.08	0.27	0.14	0.07	0.12	
-USA_UT_Salt.Lake.City.Intl.AP.725720_TMY3.epw	0.11	0.09	0.08	0.18	0.13	0.19	0.22	
-USA_WY_Green.River-Greater.Green.River.Intergalactic.Spaceport.725744_TMY3.epw	0.16	0.06	0.06	0.26	0.18	0.11	0.15	
-USA_WY_Lander-Hunt.Field.725760_TMY3.epw	0.11	0.07	0.11	0.21	0.16	0.17	0.15	
-USA_ID_Pocatello.Muni.AP.725780_TMY3.epw	0.17	0.1	0.09	0.21	0.1	0.15	0.17	
-USA_NV_Elko.Muni.AP.725825_TMY3.epw	0.1	0.04	0.04	0.17	0.24	0.29	0.11	
-USA_NV_Winnemucca.Muni.AP.725830_TMY3.epw	0.13	0.06	0.07	0.16	0.2	0.29	0.1	
-USA_CA_Arcata.AP.725945_TMY3.epw	0.13	0.12	0.12	0.2	0.17	0.15	0.12	
-USA_OR_Medford-Rogue.Valley.Intl.AP.725970_TMY3.epw	0.15	0.08	0.1	0.21	0.13	0.16	0.16	
-USA_NH_Concord.Muni.AP.726050_TMY3.epw	0.23	0.07	0.09	0.16	0.21	0.12	0.12	
-USA_ME_Portland.Intl.Jetport.726060_TMY3.epw	0.29	0.07	0.07	0.15	0.16	0.13	0.12	
-USA_VT_Burlington.Intl.AP.726170_TMY3.epw	0.31	0.07	0.09	0.15	0.16	0.12	0.1	
-USA_NY_Massena.AP.726223_TMY3.epw	0.4	0.1	0.08	0.12	0.11	0.12	0.07	
-USA_MI_Grand.Rapids-Kent.County.Intl.AP.726350_TMY3.epw	0.23	0.12	0.11	0.14	0.11	0.15	0.13	
-USA_MI_Muskegon.County.AP.726360_TMY3.epw	0.22	0.12	0.1	0.14	0.11	0.17	0.13	
-USA_MI_Flint-Bishop.Intl.AP.726370_TMY3.epw	0.21	0.14	0.12	0.17	0.09	0.15	0.11	
-USA_MI_Houghton-Lake.Roscommon.County.AP.726380_TMY3.epw	0.16	0.1	0.13	0.22	0.12	0.17	0.1	
-USA_MI_Traverse.City-Cherry.Capital.AP.726387_TMY3.epw	0.18	0.08	0.09	0.18	0.14	0.19	0.14	
-USA_MI_Alpena.County.Rgnl.AP.726390_TMY3.epw	0.18	0.12	0.15	0.23	0.13	0.13	0.07	
-USA_WI_Milwaukee-Mitchell.Intl.AP.726400_TMY3.epw	0.25	0.16	0.12	0.14	0.08	0.13	0.11	
-USA_WI_Madison-Dane.County.Rgnl.AP.726410_TMY3.epw	0.25	0.08	0.09	0.15	0.1	0.16	0.15	
-USA_WI_La.Crosse.Muni.AP.726430_TMY3.epw	0.32	0.09	0.09	0.15	0.1	0.13	0.12	
-USA_WI_Eau.Claire.County.AP.726435_TMY3.epw	0.27	0.09	0.09	0.17	0.11	0.14	0.14	
-USA_MN_Rochester.Intl.AP.726440_TMY3.epw	0.26	0.11	0.09	0.14	0.1	0.13	0.17	
-USA_WI_Green.Bay-Austin.Straubel.Intl.AP.726450_TMY3.epw	0.25	0.1	0.09	0.16	0.11	0.15	0.14	
-USA_SD_Sioux.Falls-Foss.Field.726510_TMY3.epw	0.31	0.1	0.09	0.15	0.08	0.12	0.14	
-USA_SD_Huron.Rgnl.AP.726540_TMY3.epw	0.37	0.11	0.1	0.16	0.07	0.09	0.09	
-USA_MN_St.Cloud.Muni.AP.726550_TMY3.epw	0.22	0.08	0.08	0.16	0.12	0.16	0.18	
-USA_MN_Minneapolis-St.Paul.Intl.AP.726580_TMY3.epw	0.2	0.11	0.1	0.15	0.14	0.15	0.14	
-USA_SD_Rapid.City.Rgnl.AP.726620_TMY3.epw	0.17	0.1	0.08	0.21	0.14	0.14	0.16	
-USA_WY_Sheridan.County.AP.726660_TMY3.epw	0.18	0.08	0.07	0.22	0.16	0.11	0.16	
-USA_SD_Pierre.Muni.AP.726686_TMY3.epw	0.28	0.1	0.11	0.19	0.11	0.12	0.09	
-USA_MT_Billings-Logan.Intl.AP.726770_TMY3.epw	0.19	0.12	0.09	0.19	0.13	0.13	0.14	
-USA_MT_Lewistown.Muni.AP.726776_TMY3.epw	0.37	0.13	0.09	0.17	0.08	0.1	0.07	
-USA_ID_Boise.Air.Terminal.726810_TMY3.epw	0.1	0.06	0.06	0.19	0.1	0.22	0.27	
-USA_OR_Burns.Muni.AP.726830_TMY3.epw	0.32	0.14	0.08	0.17	0.09	0.11	0.08	
-USA_OR_Redmond-Roberts.Field.726835_TMY3.epw	0.07	0.04	0.05	0.17	0.13	0.26	0.28	
-USA_OR_Pendleton-Eastern.Oregon.Rgnl.AP.726880_TMY3.epw	0.18	0.1	0.09	0.21	0.09	0.15	0.18	
-USA_OR_North.Bend.Muni.AP.726917_TMY3.epw	0.18	0.14	0.11	0.22	0.11	0.13	0.1	
-USA_OR_Eugene-Mahlon.Sweet.AP.726930_TMY3.epw	0.16	0.1	0.13	0.24	0.09	0.16	0.12	
-USA_OR_Salem-McNary.Field.726940_TMY3.epw	0.15	0.08	0.1	0.22	0.11	0.19	0.15	
-USA_OR_Portland.Intl.AP.726980_TMY3.epw	0.18	0.08	0.09	0.18	0.11	0.19	0.15	
-USA_ME_Caribou.Muni.AP.727120_TMY3.epw	0.33	0.09	0.09	0.17	0.13	0.11	0.08	
-USA_MI_Sault.Ste.Marie-Sanderson.Field.727340_TMY3.epw	0.26	0.1	0.09	0.17	0.11	0.18	0.1	
-USA_MN_Duluth.Intl.AP.727450_TMY3.epw	0.29	0.11	0.09	0.17	0.1	0.13	0.12	
-USA_MN_International.Falls.Intl.AP.727470_TMY3.epw	0.19	0.08	0.09	0.19	0.14	0.16	0.15	
-USA_ND_Fargo-Hector.Intl.AP.727530_TMY3.epw	0.26	0.11	0.1	0.19	0.1	0.12	0.13	
-USA_ND_Bismarck.Muni.AP.727640_TMY3.epw	0.24	0.11	0.11	0.23	0.11	0.1	0.11	
-USA_ND_Minot.Intl.AP.727676_TMY3.epw	0.25	0.12	0.13	0.22	0.13	0.08	0.07	
-USA_MT_Glasgow.Intl.AP.727680_TMY3.epw	0.29	0.17	0.15	0.18	0.12	0.05	0.04	
-USA_MT_Helena.Rgnl.AP.727720_TMY3.epw	0.22	0.07	0.07	0.17	0.11	0.18	0.18	
-USA_MT_Missoula.Intl.AP.727730_TMY3.epw	0.16	0.07	0.08	0.21	0.12	0.19	0.17	
-USA_MT_Great.Falls.Intl.AP.727750_TMY3.epw	0.26	0.16	0.15	0.18	0.08	0.09	0.08	
-USA_MT_Kalispell-Glacier.Park.Intl.AP.727790_TMY3.epw	0.13	0.07	0.07	0.18	0.16	0.19	0.19	
-USA_MT_Cut.Bank.Muni.AP.727796_TMY3.epw	0.27	0.15	0.09	0.2	0.13	0.11	0.05	
-USA_WA_Yakima.Air.Terminal-McAllister.Field.727810_TMY3.epw	0.19	0.13	0.1	0.17	0.12	0.17	0.14	
-USA_WA_Spokane.Intl.AP.727850_TMY3.epw	0.21	0.1	0.07	0.19	0.11	0.17	0.15	
-USA_OR_Astoria.Rgnl.AP.727910_TMY3.epw	0.24	0.07	0.08	0.18	0.12	0.19	0.13	
-USA_WA_Olympia.AP.727920_TMY3.epw	0.15	0.06	0.09	0.2	0.14	0.18	0.18	
-USA_WA_Seattle-Tacoma.Intl.AP.727930_TMY3.epw	0.15	0.08	0.11	0.16	0.16	0.17	0.16	
-USA_WA_Quillayute.State.AP.727970_TMY3.epw	0.17	0.05	0.07	0.2	0.13	0.2	0.18	
-USA_MT_Miles.City.Muni.AP.742300_TMY3.epw	0.31	0.15	0.1	0.21	0.12	0.06	0.05	
-USA_NY_New.York-J.F.Kennedy.Intl.AP.744860_TMY3.epw	0.38	0.28	0.13	0.07	0.05	0.04	0.04	
->>>>>>> 6049a3aa
+USA_NY_New.York-J.F.Kennedy.Intl.AP.744860_TMY3.epw	0.38	0.28	0.13	0.07	0.05	0.04	0.04