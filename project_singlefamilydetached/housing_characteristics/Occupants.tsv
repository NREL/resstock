<<<<<<< HEAD
Dependency=Geometry Building Type RECS	Dependency=Bedrooms	Option=1	Option=2	Option=3	Option=4	Option=5	Option=6	source_count	source_weight
Single-Family Detached	1	0.563042	0.366970	0.023092	0.014313	0.032582	0.000000	63.000000	1299131.123265
Single-Family Detached	2	0.287898	0.493051	0.116423	0.068211	0.026513	0.007905	503.000000	10307150.170863
Single-Family Detached	3	0.176720	0.404687	0.194681	0.134695	0.059592	0.029624	1863.000000	38060672.227583
Single-Family Detached	4	0.097519	0.329103	0.186489	0.214954	0.101780	0.070155	1020.000000	19088558.201345
Single-Family Detached	5	0.062280	0.223852	0.173190	0.236760	0.135419	0.168500	303.000000	5115529.277132
# Created by:recs/2015/tsv_maker.py using U.S. EIA 2015 Residential Energy Consumption Survey (RECS) microdata
=======
Dependency=Geometry Building Type RECS	Dependency=Bedrooms	Option=1	Option=2	Option=3	Option=4	Option=5	Option=6	sample_count	sample_weight
Single-Family Detached	1	0.558568	0.370728	0.023329	0.014459	0.032916	0.000000	62.000000	1285962.750000
Single-Family Detached	2	0.287898	0.493051	0.116423	0.068211	0.026513	0.007905	503.000000	10307150.000000
Single-Family Detached	3	0.176664	0.404811	0.194431	0.134625	0.059761	0.029708	1855.000000	37952952.000000
Single-Family Detached	4	0.097311	0.330328	0.184919	0.215754	0.102159	0.069528	1015.000000	19017764.000000
Single-Family Detached	5	0.062280	0.223852	0.173190	0.236760	0.135419	0.168500	303.000000	5115529.500000
Created by: recs\2015\tsv_maker.py using U.S. EIA 2015 Residential Energy Consumption Survey (RECS) microdata									
>>>>>>> 6edefdcf
<|MERGE_RESOLUTION|>--- conflicted
+++ resolved
@@ -1,17 +1,7 @@
-<<<<<<< HEAD
 Dependency=Geometry Building Type RECS	Dependency=Bedrooms	Option=1	Option=2	Option=3	Option=4	Option=5	Option=6	source_count	source_weight
-Single-Family Detached	1	0.563042	0.366970	0.023092	0.014313	0.032582	0.000000	63.000000	1299131.123265
+Single-Family Detached	1	0.558568	0.370728	0.023329	0.014459	0.032916	0.000000	62.000000	1285962.779635
 Single-Family Detached	2	0.287898	0.493051	0.116423	0.068211	0.026513	0.007905	503.000000	10307150.170863
-Single-Family Detached	3	0.176720	0.404687	0.194681	0.134695	0.059592	0.029624	1863.000000	38060672.227583
-Single-Family Detached	4	0.097519	0.329103	0.186489	0.214954	0.101780	0.070155	1020.000000	19088558.201345
+Single-Family Detached	3	0.176664	0.404811	0.194431	0.134625	0.059761	0.029708	1855.000000	37952951.553003
+Single-Family Detached	4	0.097311	0.330328	0.184919	0.215754	0.102159	0.069528	1015.000000	19017764.505165
 Single-Family Detached	5	0.062280	0.223852	0.173190	0.236760	0.135419	0.168500	303.000000	5115529.277132
-# Created by:recs/2015/tsv_maker.py using U.S. EIA 2015 Residential Energy Consumption Survey (RECS) microdata
-=======
-Dependency=Geometry Building Type RECS	Dependency=Bedrooms	Option=1	Option=2	Option=3	Option=4	Option=5	Option=6	sample_count	sample_weight
-Single-Family Detached	1	0.558568	0.370728	0.023329	0.014459	0.032916	0.000000	62.000000	1285962.750000
-Single-Family Detached	2	0.287898	0.493051	0.116423	0.068211	0.026513	0.007905	503.000000	10307150.000000
-Single-Family Detached	3	0.176664	0.404811	0.194431	0.134625	0.059761	0.029708	1855.000000	37952952.000000
-Single-Family Detached	4	0.097311	0.330328	0.184919	0.215754	0.102159	0.069528	1015.000000	19017764.000000
-Single-Family Detached	5	0.062280	0.223852	0.173190	0.236760	0.135419	0.168500	303.000000	5115529.500000
-Created by: recs\2015\tsv_maker.py using U.S. EIA 2015 Residential Energy Consumption Survey (RECS) microdata									
->>>>>>> 6edefdcf
+# Created by:recs/2015/tsv_maker.py using U.S. EIA 2015 Residential Energy Consumption Survey (RECS) microdata