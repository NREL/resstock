--- conflicted
+++ resolved
@@ -2,13 +2,8 @@
   <schema_version>3.0</schema_version>
   <name>timeseries_csv_export</name>
   <uid>2a3442c1-944d-4e91-9e11-11e0cf368c64</uid>
-<<<<<<< HEAD
-  <version_id>34f12e56-8cc9-4e2b-8742-c07171af6224</version_id>
-  <version_modified>20200124T165349Z</version_modified>
-=======
-  <version_id>cb8fd65a-1c4d-45bd-97bd-0d535d4f0c03</version_id>
-  <version_modified>20200123T180929Z</version_modified>
->>>>>>> acd63d57
+  <version_id>285f7ac4-d5d4-4716-bee0-f601daeea5dd</version_id>
+  <version_modified>20200124T183653Z</version_modified>
   <xml_checksum>15BF4E57</xml_checksum>
   <class_name>TimeseriesCSVExport</class_name>
   <display_name>Timeseries CSV Export</display_name>
@@ -87,7 +82,7 @@
       <filename>timeseries_csv_export_test.rb</filename>
       <filetype>rb</filetype>
       <usage_type>test</usage_type>
-      <checksum>3A9D58E2</checksum>
+      <checksum>6315636E</checksum>
     </file>
     <file>
       <version>
@@ -98,17 +93,7 @@
       <filename>measure.rb</filename>
       <filetype>rb</filetype>
       <usage_type>script</usage_type>
-<<<<<<< HEAD
-      <checksum>E2A029C7</checksum>
-    </file>
-    <file>
-      <filename>timeseries_csv_export_test.rb</filename>
-      <filetype>rb</filetype>
-      <usage_type>test</usage_type>
-      <checksum>7CFB6775</checksum>
-=======
-      <checksum>731388DC</checksum>
->>>>>>> acd63d57
+      <checksum>46E60B58</checksum>
     </file>
   </files>
 </measure>