--- conflicted
+++ resolved
@@ -166,19 +166,11 @@
       break
     end
     unless run_period_control_daylight_saving_time.nil?
-<<<<<<< HEAD
-      hour_of_dst_switch = OpenStudio::Time.new(0, 0, 0, 0) # Midnight
-      dst_start_date = run_period_control_daylight_saving_time.startDate
-      dst_start_datetime = OpenStudio::DateTime.new(dst_start_date, hour_of_dst_switch)
-      dst_end_date = run_period_control_daylight_saving_time.endDate
-      dst_end_datetime = OpenStudio::DateTime.new(dst_end_date, hour_of_dst_switch - OpenStudio::Time.new(0, 1, 0, 0))
-=======
       hour_of_dst_switch = OpenStudio::Time.new(0, 1, 0, 0) # 1 AM
       dst_start_date = run_period_control_daylight_saving_time.startDate
       dst_start_datetime = OpenStudio::DateTime.new(dst_start_date, hour_of_dst_switch)
       dst_end_date = run_period_control_daylight_saving_time.endDate
       dst_end_datetime = OpenStudio::DateTime.new(dst_end_date + OpenStudio::Time.new(1, 0, 0, 0), hour_of_dst_switch)
->>>>>>> 9886e9d2
     end
 
     datetimes = []
@@ -244,11 +236,8 @@
     report_ts_output(runner, timeseries, "electricity_central_system_cooling_kwh", electricity.central_cooling, "GJ", elec_site_units)
     report_ts_output(runner, timeseries, "electricity_interior_lighting_kwh", electricity.interior_lighting, "GJ", elec_site_units)
     report_ts_output(runner, timeseries, "electricity_exterior_lighting_kwh", electricity.exterior_lighting, "GJ", elec_site_units)
-<<<<<<< HEAD
-=======
     report_ts_output(runner, timeseries, "electricity_exterior_holiday_lighting_kwh", electricity.exterior_holiday_lighting, "GJ", elec_site_units)
     report_ts_output(runner, timeseries, "electricity_garage_lighting_kwh", electricity.garage_lighting, "GJ", elec_site_units)
->>>>>>> 9886e9d2
     report_ts_output(runner, timeseries, "electricity_interior_equipment_kwh", electricity.interior_equipment, "GJ", elec_site_units)
     report_ts_output(runner, timeseries, "electricity_fans_heating_kwh", electricity.fans_heating, "GJ", elec_site_units)
     report_ts_output(runner, timeseries, "electricity_fans_cooling_kwh", electricity.fans_cooling, "GJ", elec_site_units)
@@ -322,11 +311,6 @@
       report_ts_output(runner, timeseries, "natural_gas_lighting_therm", natural_gas.lighting, "GJ", gas_site_units)
       report_ts_output(runner, timeseries, "natural_gas_fireplace_therm", natural_gas.fireplace, "GJ", gas_site_units)
       report_ts_output(runner, timeseries, "electricity_well_pump_kwh", electricity.well_pump, "GJ", elec_site_units)
-<<<<<<< HEAD
-      report_ts_output(runner, timeseries, "electricity_garage_lighting_kwh", electricity.garage_lighting, "GJ", elec_site_units)
-      report_ts_output(runner, timeseries, "electricity_exterior_holiday_lighting_kwh", electricity.exterior_holiday_lighting, "GJ", elec_site_units)
-=======
->>>>>>> 9886e9d2
     end
 
     output_vars.each do |output_var|
