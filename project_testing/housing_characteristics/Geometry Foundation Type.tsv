<<<<<<< HEAD
Dependency=Geometry Garage	Dependency=Geometry Building Type RECS	Option=Pier and Beam	Option=Unheated Basement	Option=Heated Basement	Option=Crawl	Option=Slab
None	Single-Family Detached	0.2	0.2	0.2	0.2	0.2
1 Car	Single-Family Detached	0	0.25	0.25	0.25	0.25
2 Car	Single-Family Detached	0	0.25	0.25	0.25	0.25
3 Car	Single-Family Detached	0	0.25	0.25	0.25	0.25
None	Mobile Home	0.2	0.2	0.2	0.2	0.2
1 Car	Mobile Home	0	0.25	0.25	0.25	0.25
2 Car	Mobile Home	0	0.25	0.25	0.25	0.25
3 Car	Mobile Home	0	0.25	0.25	0.25	0.25
None	Single-Family Attached	0	0.25	0.25	0.25	0.25
1 Car	Single-Family Attached	0	0.25	0.25	0.25	0.25
2 Car	Single-Family Attached	0	0.25	0.25	0.25	0.25
3 Car	Single-Family Attached	0	0.25	0.25	0.25	0.25
None	Multi-Family with 2 - 4 Units	0	0.333333333	0	0.333333333	0.333333333
1 Car	Multi-Family with 2 - 4 Units	0	0.333333333	0	0.333333333	0.333333333
2 Car	Multi-Family with 2 - 4 Units	0	0.333333333	0	0.333333333	0.333333333
3 Car	Multi-Family with 2 - 4 Units	0	0.333333333	0	0.333333333	0.333333333
None	Multi-Family with 5+ Units	0	0.333333333	0	0.333333333	0.333333333
1 Car	Multi-Family with 5+ Units	0	0.333333333	0	0.333333333	0.333333333
2 Car	Multi-Family with 5+ Units	0	0.333333333	0	0.333333333	0.333333333
3 Car	Multi-Family with 5+ Units	0	0.333333333	0	0.333333333	0.333333333
=======
Dependency=Geometry Garage	Dependency=Geometry Building Type	Option=Pier and Beam	Option=Unheated Basement	Option=Heated Basement	Option=Crawl	Option=Slab
None	Single-Family Detached	0.200000	0.200000	0.200000	0.200000	0.200000
1 Car	Single-Family Detached	0.000000	0.250000	0.250000	0.250000	0.250000
2 Car	Single-Family Detached	0.000000	0.250000	0.250000	0.250000	0.250000
3 Car	Single-Family Detached	0.000000	0.250000	0.250000	0.250000	0.250000
None	Mobile Home	0.200000	0.200000	0.200000	0.200000	0.200000
1 Car	Mobile Home	0.000000	0.250000	0.250000	0.250000	0.250000
2 Car	Mobile Home	0.000000	0.250000	0.250000	0.250000	0.250000
3 Car	Mobile Home	0.000000	0.250000	0.250000	0.250000	0.250000
None	Single-Family Attached	0.000000	0.250000	0.250000	0.250000	0.250000
1 Car	Single-Family Attached	0.000000	0.250000	0.250000	0.250000	0.250000
2 Car	Single-Family Attached	0.000000	0.250000	0.250000	0.250000	0.250000
3 Car	Single-Family Attached	0.000000	0.250000	0.250000	0.250000	0.250000
None	Multi-Family with 2 - 4 Units	0.000000	0.333333	0.000000	0.333333	0.333333
1 Car	Multi-Family with 2 - 4 Units	0.000000	0.333333	0.000000	0.333333	0.333333
2 Car	Multi-Family with 2 - 4 Units	0.000000	0.333333	0.000000	0.333333	0.333333
3 Car	Multi-Family with 2 - 4 Units	0.000000	0.333333	0.000000	0.333333	0.333333
None	Multi-Family with 5+ Units	0.000000	0.333333	0.000000	0.333333	0.333333
1 Car	Multi-Family with 5+ Units	0.000000	0.333333	0.000000	0.333333	0.333333
2 Car	Multi-Family with 5+ Units	0.000000	0.333333	0.000000	0.333333	0.333333
3 Car	Multi-Family with 5+ Units	0.000000	0.333333	0.000000	0.333333	0.333333
>>>>>>> 2a614c60
<|MERGE_RESOLUTION|>--- conflicted
+++ resolved
@@ -1,27 +1,4 @@
-<<<<<<< HEAD
 Dependency=Geometry Garage	Dependency=Geometry Building Type RECS	Option=Pier and Beam	Option=Unheated Basement	Option=Heated Basement	Option=Crawl	Option=Slab
-None	Single-Family Detached	0.2	0.2	0.2	0.2	0.2
-1 Car	Single-Family Detached	0	0.25	0.25	0.25	0.25
-2 Car	Single-Family Detached	0	0.25	0.25	0.25	0.25
-3 Car	Single-Family Detached	0	0.25	0.25	0.25	0.25
-None	Mobile Home	0.2	0.2	0.2	0.2	0.2
-1 Car	Mobile Home	0	0.25	0.25	0.25	0.25
-2 Car	Mobile Home	0	0.25	0.25	0.25	0.25
-3 Car	Mobile Home	0	0.25	0.25	0.25	0.25
-None	Single-Family Attached	0	0.25	0.25	0.25	0.25
-1 Car	Single-Family Attached	0	0.25	0.25	0.25	0.25
-2 Car	Single-Family Attached	0	0.25	0.25	0.25	0.25
-3 Car	Single-Family Attached	0	0.25	0.25	0.25	0.25
-None	Multi-Family with 2 - 4 Units	0	0.333333333	0	0.333333333	0.333333333
-1 Car	Multi-Family with 2 - 4 Units	0	0.333333333	0	0.333333333	0.333333333
-2 Car	Multi-Family with 2 - 4 Units	0	0.333333333	0	0.333333333	0.333333333
-3 Car	Multi-Family with 2 - 4 Units	0	0.333333333	0	0.333333333	0.333333333
-None	Multi-Family with 5+ Units	0	0.333333333	0	0.333333333	0.333333333
-1 Car	Multi-Family with 5+ Units	0	0.333333333	0	0.333333333	0.333333333
-2 Car	Multi-Family with 5+ Units	0	0.333333333	0	0.333333333	0.333333333
-3 Car	Multi-Family with 5+ Units	0	0.333333333	0	0.333333333	0.333333333
-=======
-Dependency=Geometry Garage	Dependency=Geometry Building Type	Option=Pier and Beam	Option=Unheated Basement	Option=Heated Basement	Option=Crawl	Option=Slab
 None	Single-Family Detached	0.200000	0.200000	0.200000	0.200000	0.200000
 1 Car	Single-Family Detached	0.000000	0.250000	0.250000	0.250000	0.250000
 2 Car	Single-Family Detached	0.000000	0.250000	0.250000	0.250000	0.250000
@@ -41,5 +18,4 @@
 None	Multi-Family with 5+ Units	0.000000	0.333333	0.000000	0.333333	0.333333
 1 Car	Multi-Family with 5+ Units	0.000000	0.333333	0.000000	0.333333	0.333333
 2 Car	Multi-Family with 5+ Units	0.000000	0.333333	0.000000	0.333333	0.333333
-3 Car	Multi-Family with 5+ Units	0.000000	0.333333	0.000000	0.333333	0.333333
->>>>>>> 2a614c60
+3 Car	Multi-Family with 5+ Units	0.000000	0.333333	0.000000	0.333333	0.333333