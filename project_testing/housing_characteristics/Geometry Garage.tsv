--- conflicted
+++ resolved
@@ -1,22 +1,4 @@
 Dependency=Geometry Building Type RECS	Dependency=Geometry Floor Area Bin	Dependency=Geometry Foundation Type	Dependency=Geometry Stories Low Rise	Option=1 Car	Option=2 Car	Option=3 Car	Option=None	sampling_probability
-<<<<<<< HEAD
-Mobile Home	0-1499	Ambient	1	0	0	0	1	0.00987655
-Mobile Home	0-1499	Ambient	2	0	0	0	1	0
-Mobile Home	0-1499	Ambient	3	0	0	0	1	0
-Mobile Home	0-1499	Ambient	4+	0	0	0	1	0
-Mobile Home	1500-2499	Ambient	1	0	0	0	1	0.00493827
-Mobile Home	1500-2499	Ambient	2	0	0	0	1	0
-Mobile Home	1500-2499	Ambient	3	0	0	0	1	0
-Mobile Home	1500-2499	Ambient	4+	0	0	0	1	0
-Mobile Home	2500-3999	Ambient	1	0	0	0	1	0.00493827
-Mobile Home	2500-3999	Ambient	2	0	0	0	1	0
-Mobile Home	2500-3999	Ambient	3	0	0	0	1	0
-Mobile Home	2500-3999	Ambient	4+	0	0	0	1	0
-Mobile Home	4000+	Ambient	1	0	0	0	1	0.00246914
-Mobile Home	4000+	Ambient	2	0	0	0	1	0
-Mobile Home	4000+	Ambient	3	0	0	0	1	0
-Mobile Home	4000+	Ambient	4+	0	0	0	1	0
-=======
 Mobile Home	0-1499	Ambient	1	0	0	0	1	0.00296762
 Mobile Home	0-1499	Ambient	2	0	0	0	1	0.00187023
 Mobile Home	0-1499	Ambient	3	0	0	0	1	0.00132153
@@ -33,7 +15,6 @@
 Mobile Home	4000+	Ambient	2	0	0	0	1	0.000467557
 Mobile Home	4000+	Ambient	3	0	0	0	1	0.000330382
 Mobile Home	4000+	Ambient	4+	0	0	0	1	0.000929285
->>>>>>> e0c17adc
 Multi-Family with 2 - 4 Units	0-1499	Ambient	1	0	0	0	1	0
 Multi-Family with 2 - 4 Units	0-1499	Ambient	2	0	0	0	1	0
 Multi-Family with 2 - 4 Units	0-1499	Ambient	3	0	0	0	1	0
@@ -82,200 +63,6 @@
 Single-Family Attached	4000+	Ambient	2	0	0	0	1	0
 Single-Family Attached	4000+	Ambient	3	0	0	0	1	0
 Single-Family Attached	4000+	Ambient	4+	0	0	0	1	0
-<<<<<<< HEAD
-Single-Family Detached	0-1499	Ambient	1	0	0	0	1	0.00329218
-Single-Family Detached	0-1499	Ambient	2	0	0	0	1	0.00329218
-Single-Family Detached	0-1499	Ambient	3	0	0	0	1	0.00329218
-Single-Family Detached	0-1499	Ambient	4+	0	0	0	1	0
-Single-Family Detached	1500-2499	Ambient	1	0	0	0	1	0.00164609
-Single-Family Detached	1500-2499	Ambient	2	0	0	0	1	0.00164609
-Single-Family Detached	1500-2499	Ambient	3	0	0	0	1	0.00164609
-Single-Family Detached	1500-2499	Ambient	4+	0	0	0	1	0
-Single-Family Detached	2500-3999	Ambient	1	0	0	0	1	0.00164609
-Single-Family Detached	2500-3999	Ambient	2	0	0	0	1	0.00164609
-Single-Family Detached	2500-3999	Ambient	3	0	0	0	1	0.00164609
-Single-Family Detached	2500-3999	Ambient	4+	0	0	0	1	0
-Single-Family Detached	4000+	Ambient	1	0	0	0	1	0.000823045
-Single-Family Detached	4000+	Ambient	2	0	0	0	1	0.000823045
-Single-Family Detached	4000+	Ambient	3	0	0	0	1	0.000823045
-Single-Family Detached	4000+	Ambient	4+	0	0	0	1	0
-Mobile Home	0-1499	Vented Crawlspace	1	0	0	0	1	0.00493827
-Mobile Home	0-1499	Vented Crawlspace	2	0	0	0	1	0
-Mobile Home	0-1499	Vented Crawlspace	3	0	0	0	1	0
-Mobile Home	0-1499	Vented Crawlspace	4+	0	0	0	1	0
-Mobile Home	1500-2499	Vented Crawlspace	1	0	0	0	1	0.00246914
-Mobile Home	1500-2499	Vented Crawlspace	2	0	0	0	1	0
-Mobile Home	1500-2499	Vented Crawlspace	3	0	0	0	1	0
-Mobile Home	1500-2499	Vented Crawlspace	4+	0	0	0	1	0
-Mobile Home	2500-3999	Vented Crawlspace	1	0	0	0	1	0.00246914
-Mobile Home	2500-3999	Vented Crawlspace	2	0	0	0	1	0
-Mobile Home	2500-3999	Vented Crawlspace	3	0	0	0	1	0
-Mobile Home	2500-3999	Vented Crawlspace	4+	0	0	0	1	0
-Mobile Home	4000+	Vented Crawlspace	1	0	0	0	1	0.00123457
-Mobile Home	4000+	Vented Crawlspace	2	0	0	0	1	0
-Mobile Home	4000+	Vented Crawlspace	3	0	0	0	1	0
-Mobile Home	4000+	Vented Crawlspace	4+	0	0	0	1	0
-Multi-Family with 2 - 4 Units	0-1499	Vented Crawlspace	1	0	0	0	1	0.00617285
-Multi-Family with 2 - 4 Units	0-1499	Vented Crawlspace	2	0	0	0	1	0.00617285
-Multi-Family with 2 - 4 Units	0-1499	Vented Crawlspace	3	0	0	0	1	0.00205762
-Multi-Family with 2 - 4 Units	0-1499	Vented Crawlspace	4+	0	0	0	1	0.00205762
-Multi-Family with 2 - 4 Units	1500-2499	Vented Crawlspace	1	0	0	0	1	0.00308643
-Multi-Family with 2 - 4 Units	1500-2499	Vented Crawlspace	2	0	0	0	1	0.00308643
-Multi-Family with 2 - 4 Units	1500-2499	Vented Crawlspace	3	0	0	0	1	0.00102881
-Multi-Family with 2 - 4 Units	1500-2499	Vented Crawlspace	4+	0	0	0	1	0.00102881
-Multi-Family with 2 - 4 Units	2500-3999	Vented Crawlspace	1	0	0	0	1	0.00308643
-Multi-Family with 2 - 4 Units	2500-3999	Vented Crawlspace	2	0	0	0	1	0.00308643
-Multi-Family with 2 - 4 Units	2500-3999	Vented Crawlspace	3	0	0	0	1	0.00102881
-Multi-Family with 2 - 4 Units	2500-3999	Vented Crawlspace	4+	0	0	0	1	0.00102881
-Multi-Family with 2 - 4 Units	4000+	Vented Crawlspace	1	0	0	0	1	0.00154321
-Multi-Family with 2 - 4 Units	4000+	Vented Crawlspace	2	0	0	0	1	0.00154321
-Multi-Family with 2 - 4 Units	4000+	Vented Crawlspace	3	0	0	0	1	0.000514405
-Multi-Family with 2 - 4 Units	4000+	Vented Crawlspace	4+	0	0	0	1	0.000514405
-Multi-Family with 5+ Units	0-1499	Vented Crawlspace	1	0	0	0	1	0.00236693
-Multi-Family with 5+ Units	0-1499	Vented Crawlspace	2	0	0	0	1	0.00236693
-Multi-Family with 5+ Units	0-1499	Vented Crawlspace	3	0	0	0	1	0.00236693
-Multi-Family with 5+ Units	0-1499	Vented Crawlspace	4+	0	0	0	1	0.0258211
-Multi-Family with 5+ Units	1500-2499	Vented Crawlspace	1	0	0	0	1	0.00118347
-Multi-Family with 5+ Units	1500-2499	Vented Crawlspace	2	0	0	0	1	0.00118347
-Multi-Family with 5+ Units	1500-2499	Vented Crawlspace	3	0	0	0	1	0.00118347
-Multi-Family with 5+ Units	1500-2499	Vented Crawlspace	4+	0	0	0	1	0.0129105
-Multi-Family with 5+ Units	2500-3999	Vented Crawlspace	1	0	0	0	1	0.00118347
-Multi-Family with 5+ Units	2500-3999	Vented Crawlspace	2	0	0	0	1	0.00118347
-Multi-Family with 5+ Units	2500-3999	Vented Crawlspace	3	0	0	0	1	0.00118347
-Multi-Family with 5+ Units	2500-3999	Vented Crawlspace	4+	0	0	0	1	0.0129105
-Multi-Family with 5+ Units	4000+	Vented Crawlspace	1	0	0	0	1	0.000591733
-Multi-Family with 5+ Units	4000+	Vented Crawlspace	2	0	0	0	1	0.000591733
-Multi-Family with 5+ Units	4000+	Vented Crawlspace	3	0	0	0	1	0.000591733
-Multi-Family with 5+ Units	4000+	Vented Crawlspace	4+	0	0	0	1	0.00645527
-Single-Family Attached	0-1499	Vented Crawlspace	1	0	0	0	1	0.00205761
-Single-Family Attached	0-1499	Vented Crawlspace	2	0	0	0	1	0.00205761
-Single-Family Attached	0-1499	Vented Crawlspace	3	0	0	0	1	0.00205761
-Single-Family Attached	0-1499	Vented Crawlspace	4+	0	0	0	1	0
-Single-Family Attached	1500-2499	Vented Crawlspace	1	0	0	0	1	0.00102881
-Single-Family Attached	1500-2499	Vented Crawlspace	2	0	0	0	1	0.00102881
-Single-Family Attached	1500-2499	Vented Crawlspace	3	0	0	0	1	0.00102881
-Single-Family Attached	1500-2499	Vented Crawlspace	4+	0	0	0	1	0
-Single-Family Attached	2500-3999	Vented Crawlspace	1	0	0	0	1	0.00102881
-Single-Family Attached	2500-3999	Vented Crawlspace	2	0	0	0	1	0.00102881
-Single-Family Attached	2500-3999	Vented Crawlspace	3	0	0	0	1	0.00102881
-Single-Family Attached	2500-3999	Vented Crawlspace	4+	0	0	0	1	0
-Single-Family Attached	4000+	Vented Crawlspace	1	0	0	0	1	0.000514403
-Single-Family Attached	4000+	Vented Crawlspace	2	0	0	0	1	0.000514403
-Single-Family Attached	4000+	Vented Crawlspace	3	0	0	0	1	0.000514403
-Single-Family Attached	4000+	Vented Crawlspace	4+	0	0	0	1	0
-Single-Family Detached	0-1499	Vented Crawlspace	1	0.5	0	0	0.5	0.00164609
-Single-Family Detached	0-1499	Vented Crawlspace	2	0.5	0	0	0.5	0.00164609
-Single-Family Detached	0-1499	Vented Crawlspace	3	0	0	0	1	0.00164609
-Single-Family Detached	0-1499	Vented Crawlspace	4+	0	0	0	1	0
-Single-Family Detached	1500-2499	Vented Crawlspace	1	0.333333	0.333333	0	0.333333	0.000823045
-Single-Family Detached	1500-2499	Vented Crawlspace	2	0.333333	0.333333	0	0.333333	0.000823045
-Single-Family Detached	1500-2499	Vented Crawlspace	3	0.333333	0.333333	0	0.333333	0.000823045
-Single-Family Detached	1500-2499	Vented Crawlspace	4+	0	0	0	1	0
-Single-Family Detached	2500-3999	Vented Crawlspace	1	0.25	0.25	0.25	0.25	0.000823045
-Single-Family Detached	2500-3999	Vented Crawlspace	2	0.25	0.25	0.25	0.25	0.000823045
-Single-Family Detached	2500-3999	Vented Crawlspace	3	0.25	0.25	0.25	0.25	0.000823045
-Single-Family Detached	2500-3999	Vented Crawlspace	4+	0	0	0	1	0
-Single-Family Detached	4000+	Vented Crawlspace	1	0.25	0.25	0.25	0.25	0.000411522
-Single-Family Detached	4000+	Vented Crawlspace	2	0.25	0.25	0.25	0.25	0.000411522
-Single-Family Detached	4000+	Vented Crawlspace	3	0.25	0.25	0.25	0.25	0.000411522
-Single-Family Detached	4000+	Vented Crawlspace	4+	0	0	0	1	0
-Mobile Home	0-1499	Unvented Crawlspace	1	0	0	0	1	0.00493827
-Mobile Home	0-1499	Unvented Crawlspace	2	0	0	0	1	0
-Mobile Home	0-1499	Unvented Crawlspace	3	0	0	0	1	0
-Mobile Home	0-1499	Unvented Crawlspace	4+	0	0	0	1	0
-Mobile Home	1500-2499	Unvented Crawlspace	1	0	0	0	1	0.00246914
-Mobile Home	1500-2499	Unvented Crawlspace	2	0	0	0	1	0
-Mobile Home	1500-2499	Unvented Crawlspace	3	0	0	0	1	0
-Mobile Home	1500-2499	Unvented Crawlspace	4+	0	0	0	1	0
-Mobile Home	2500-3999	Unvented Crawlspace	1	0	0	0	1	0.00246914
-Mobile Home	2500-3999	Unvented Crawlspace	2	0	0	0	1	0
-Mobile Home	2500-3999	Unvented Crawlspace	3	0	0	0	1	0
-Mobile Home	2500-3999	Unvented Crawlspace	4+	0	0	0	1	0
-Mobile Home	4000+	Unvented Crawlspace	1	0	0	0	1	0.00123457
-Mobile Home	4000+	Unvented Crawlspace	2	0	0	0	1	0
-Mobile Home	4000+	Unvented Crawlspace	3	0	0	0	1	0
-Mobile Home	4000+	Unvented Crawlspace	4+	0	0	0	1	0
-Multi-Family with 2 - 4 Units	0-1499	Unvented Crawlspace	1	0	0	0	1	0.00617285
-Multi-Family with 2 - 4 Units	0-1499	Unvented Crawlspace	2	0	0	0	1	0.00617285
-Multi-Family with 2 - 4 Units	0-1499	Unvented Crawlspace	3	0	0	0	1	0.00205762
-Multi-Family with 2 - 4 Units	0-1499	Unvented Crawlspace	4+	0	0	0	1	0.00205762
-Multi-Family with 2 - 4 Units	1500-2499	Unvented Crawlspace	1	0	0	0	1	0.00308643
-Multi-Family with 2 - 4 Units	1500-2499	Unvented Crawlspace	2	0	0	0	1	0.00308643
-Multi-Family with 2 - 4 Units	1500-2499	Unvented Crawlspace	3	0	0	0	1	0.00102881
-Multi-Family with 2 - 4 Units	1500-2499	Unvented Crawlspace	4+	0	0	0	1	0.00102881
-Multi-Family with 2 - 4 Units	2500-3999	Unvented Crawlspace	1	0	0	0	1	0.00308643
-Multi-Family with 2 - 4 Units	2500-3999	Unvented Crawlspace	2	0	0	0	1	0.00308643
-Multi-Family with 2 - 4 Units	2500-3999	Unvented Crawlspace	3	0	0	0	1	0.00102881
-Multi-Family with 2 - 4 Units	2500-3999	Unvented Crawlspace	4+	0	0	0	1	0.00102881
-Multi-Family with 2 - 4 Units	4000+	Unvented Crawlspace	1	0	0	0	1	0.00154321
-Multi-Family with 2 - 4 Units	4000+	Unvented Crawlspace	2	0	0	0	1	0.00154321
-Multi-Family with 2 - 4 Units	4000+	Unvented Crawlspace	3	0	0	0	1	0.000514405
-Multi-Family with 2 - 4 Units	4000+	Unvented Crawlspace	4+	0	0	0	1	0.000514405
-Multi-Family with 5+ Units	0-1499	Unvented Crawlspace	1	0	0	0	1	0.00236693
-Multi-Family with 5+ Units	0-1499	Unvented Crawlspace	2	0	0	0	1	0.00236693
-Multi-Family with 5+ Units	0-1499	Unvented Crawlspace	3	0	0	0	1	0.00236693
-Multi-Family with 5+ Units	0-1499	Unvented Crawlspace	4+	0	0	0	1	0.0258211
-Multi-Family with 5+ Units	1500-2499	Unvented Crawlspace	1	0	0	0	1	0.00118347
-Multi-Family with 5+ Units	1500-2499	Unvented Crawlspace	2	0	0	0	1	0.00118347
-Multi-Family with 5+ Units	1500-2499	Unvented Crawlspace	3	0	0	0	1	0.00118347
-Multi-Family with 5+ Units	1500-2499	Unvented Crawlspace	4+	0	0	0	1	0.0129105
-Multi-Family with 5+ Units	2500-3999	Unvented Crawlspace	1	0	0	0	1	0.00118347
-Multi-Family with 5+ Units	2500-3999	Unvented Crawlspace	2	0	0	0	1	0.00118347
-Multi-Family with 5+ Units	2500-3999	Unvented Crawlspace	3	0	0	0	1	0.00118347
-Multi-Family with 5+ Units	2500-3999	Unvented Crawlspace	4+	0	0	0	1	0.0129105
-Multi-Family with 5+ Units	4000+	Unvented Crawlspace	1	0	0	0	1	0.000591733
-Multi-Family with 5+ Units	4000+	Unvented Crawlspace	2	0	0	0	1	0.000591733
-Multi-Family with 5+ Units	4000+	Unvented Crawlspace	3	0	0	0	1	0.000591733
-Multi-Family with 5+ Units	4000+	Unvented Crawlspace	4+	0	0	0	1	0.00645527
-Single-Family Attached	0-1499	Unvented Crawlspace	1	0	0	0	1	0.00205761
-Single-Family Attached	0-1499	Unvented Crawlspace	2	0	0	0	1	0.00205761
-Single-Family Attached	0-1499	Unvented Crawlspace	3	0	0	0	1	0.00205761
-Single-Family Attached	0-1499	Unvented Crawlspace	4+	0	0	0	1	0
-Single-Family Attached	1500-2499	Unvented Crawlspace	1	0	0	0	1	0.00102881
-Single-Family Attached	1500-2499	Unvented Crawlspace	2	0	0	0	1	0.00102881
-Single-Family Attached	1500-2499	Unvented Crawlspace	3	0	0	0	1	0.00102881
-Single-Family Attached	1500-2499	Unvented Crawlspace	4+	0	0	0	1	0
-Single-Family Attached	2500-3999	Unvented Crawlspace	1	0	0	0	1	0.00102881
-Single-Family Attached	2500-3999	Unvented Crawlspace	2	0	0	0	1	0.00102881
-Single-Family Attached	2500-3999	Unvented Crawlspace	3	0	0	0	1	0.00102881
-Single-Family Attached	2500-3999	Unvented Crawlspace	4+	0	0	0	1	0
-Single-Family Attached	4000+	Unvented Crawlspace	1	0	0	0	1	0.000514403
-Single-Family Attached	4000+	Unvented Crawlspace	2	0	0	0	1	0.000514403
-Single-Family Attached	4000+	Unvented Crawlspace	3	0	0	0	1	0.000514403
-Single-Family Attached	4000+	Unvented Crawlspace	4+	0	0	0	1	0
-Single-Family Detached	0-1499	Unvented Crawlspace	1	0.5	0	0	0.5	0.00164609
-Single-Family Detached	0-1499	Unvented Crawlspace	2	0.5	0	0	0.5	0.00164609
-Single-Family Detached	0-1499	Unvented Crawlspace	3	0	0	0	1	0.00164609
-Single-Family Detached	0-1499	Unvented Crawlspace	4+	0	0	0	1	0
-Single-Family Detached	1500-2499	Unvented Crawlspace	1	0.333333	0.333333	0	0.333333	0.000823045
-Single-Family Detached	1500-2499	Unvented Crawlspace	2	0.333333	0.333333	0	0.333333	0.000823045
-Single-Family Detached	1500-2499	Unvented Crawlspace	3	0.333333	0.333333	0	0.333333	0.000823045
-Single-Family Detached	1500-2499	Unvented Crawlspace	4+	0	0	0	1	0
-Single-Family Detached	2500-3999	Unvented Crawlspace	1	0.25	0.25	0.25	0.25	0.000823045
-Single-Family Detached	2500-3999	Unvented Crawlspace	2	0.25	0.25	0.25	0.25	0.000823045
-Single-Family Detached	2500-3999	Unvented Crawlspace	3	0.25	0.25	0.25	0.25	0.000823045
-Single-Family Detached	2500-3999	Unvented Crawlspace	4+	0	0	0	1	0
-Single-Family Detached	4000+	Unvented Crawlspace	1	0.25	0.25	0.25	0.25	0.000411522
-Single-Family Detached	4000+	Unvented Crawlspace	2	0.25	0.25	0.25	0.25	0.000411522
-Single-Family Detached	4000+	Unvented Crawlspace	3	0.25	0.25	0.25	0.25	0.000411522
-Single-Family Detached	4000+	Unvented Crawlspace	4+	0	0	0	1	0
-Mobile Home	0-1499	Heated Basement	1	0	0	0	1	0.00987655
-Mobile Home	0-1499	Heated Basement	2	0	0	0	1	0
-Mobile Home	0-1499	Heated Basement	3	0	0	0	1	0
-Mobile Home	0-1499	Heated Basement	4+	0	0	0	1	0
-Mobile Home	1500-2499	Heated Basement	1	0	0	0	1	0.00493827
-Mobile Home	1500-2499	Heated Basement	2	0	0	0	1	0
-Mobile Home	1500-2499	Heated Basement	3	0	0	0	1	0
-Mobile Home	1500-2499	Heated Basement	4+	0	0	0	1	0
-Mobile Home	2500-3999	Heated Basement	1	0	0	0	1	0.00493827
-Mobile Home	2500-3999	Heated Basement	2	0	0	0	1	0
-Mobile Home	2500-3999	Heated Basement	3	0	0	0	1	0
-Mobile Home	2500-3999	Heated Basement	4+	0	0	0	1	0
-Mobile Home	4000+	Heated Basement	1	0	0	0	1	0.00246914
-Mobile Home	4000+	Heated Basement	2	0	0	0	1	0
-Mobile Home	4000+	Heated Basement	3	0	0	0	1	0
-Mobile Home	4000+	Heated Basement	4+	0	0	0	1	0
-=======
 Single-Family Detached	0-1499	Ambient	1	0	0	0	1	0.00296762
 Single-Family Detached	0-1499	Ambient	2	0	0	0	1	0.00187023
 Single-Family Detached	0-1499	Ambient	3	0	0	0	1	0.00132153
@@ -468,7 +255,6 @@
 Mobile Home	4000+	Heated Basement	2	0	0	0	1	0.000467557
 Mobile Home	4000+	Heated Basement	3	0	0	0	1	0.000330382
 Mobile Home	4000+	Heated Basement	4+	0	0	0	1	0.000929285
->>>>>>> e0c17adc
 Multi-Family with 2 - 4 Units	0-1499	Heated Basement	1	0	0	0	1	0
 Multi-Family with 2 - 4 Units	0-1499	Heated Basement	2	0	0	0	1	0
 Multi-Family with 2 - 4 Units	0-1499	Heated Basement	3	0	0	0	1	0
@@ -501,200 +287,6 @@
 Multi-Family with 5+ Units	4000+	Heated Basement	2	0	0	0	1	0
 Multi-Family with 5+ Units	4000+	Heated Basement	3	0	0	0	1	0
 Multi-Family with 5+ Units	4000+	Heated Basement	4+	0	0	0	1	0
-<<<<<<< HEAD
-Single-Family Attached	0-1499	Heated Basement	1	0	0	0	1	0.00411522
-Single-Family Attached	0-1499	Heated Basement	2	0	0	0	1	0.00411522
-Single-Family Attached	0-1499	Heated Basement	3	0	0	0	1	0.00411522
-Single-Family Attached	0-1499	Heated Basement	4+	0	0	0	1	0
-Single-Family Attached	1500-2499	Heated Basement	1	0	0	0	1	0.00205761
-Single-Family Attached	1500-2499	Heated Basement	2	0	0	0	1	0.00205761
-Single-Family Attached	1500-2499	Heated Basement	3	0	0	0	1	0.00205761
-Single-Family Attached	1500-2499	Heated Basement	4+	0	0	0	1	0
-Single-Family Attached	2500-3999	Heated Basement	1	0	0	0	1	0.00205761
-Single-Family Attached	2500-3999	Heated Basement	2	0	0	0	1	0.00205761
-Single-Family Attached	2500-3999	Heated Basement	3	0	0	0	1	0.00205761
-Single-Family Attached	2500-3999	Heated Basement	4+	0	0	0	1	0
-Single-Family Attached	4000+	Heated Basement	1	0	0	0	1	0.00102881
-Single-Family Attached	4000+	Heated Basement	2	0	0	0	1	0.00102881
-Single-Family Attached	4000+	Heated Basement	3	0	0	0	1	0.00102881
-Single-Family Attached	4000+	Heated Basement	4+	0	0	0	1	0
-Single-Family Detached	0-1499	Heated Basement	1	0.5	0	0	0.5	0.00329218
-Single-Family Detached	0-1499	Heated Basement	2	0.5	0	0	0.5	0.00329218
-Single-Family Detached	0-1499	Heated Basement	3	0	0	0	1	0.00329218
-Single-Family Detached	0-1499	Heated Basement	4+	0	0	0	1	0
-Single-Family Detached	1500-2499	Heated Basement	1	0.333333	0.333333	0	0.333333	0.00164609
-Single-Family Detached	1500-2499	Heated Basement	2	0.333333	0.333333	0	0.333333	0.00164609
-Single-Family Detached	1500-2499	Heated Basement	3	0.333333	0.333333	0	0.333333	0.00164609
-Single-Family Detached	1500-2499	Heated Basement	4+	0	0	0	1	0
-Single-Family Detached	2500-3999	Heated Basement	1	0.333333	0.333333	0	0.333333	0.00164609
-Single-Family Detached	2500-3999	Heated Basement	2	0.333333	0.333333	0	0.333333	0.00164609
-Single-Family Detached	2500-3999	Heated Basement	3	0.333333	0.333333	0	0.333333	0.00164609
-Single-Family Detached	2500-3999	Heated Basement	4+	0	0	0	1	0
-Single-Family Detached	4000+	Heated Basement	1	0.25	0.25	0.25	0.25	0.000823045
-Single-Family Detached	4000+	Heated Basement	2	0.25	0.25	0.25	0.25	0.000823045
-Single-Family Detached	4000+	Heated Basement	3	0.25	0.25	0.25	0.25	0.000823045
-Single-Family Detached	4000+	Heated Basement	4+	0	0	0	1	0
-Mobile Home	0-1499	Slab	1	0	0	0	1	0.00987655
-Mobile Home	0-1499	Slab	2	0	0	0	1	0
-Mobile Home	0-1499	Slab	3	0	0	0	1	0
-Mobile Home	0-1499	Slab	4+	0	0	0	1	0
-Mobile Home	1500-2499	Slab	1	0	0	0	1	0.00493827
-Mobile Home	1500-2499	Slab	2	0	0	0	1	0
-Mobile Home	1500-2499	Slab	3	0	0	0	1	0
-Mobile Home	1500-2499	Slab	4+	0	0	0	1	0
-Mobile Home	2500-3999	Slab	1	0	0	0	1	0.00493827
-Mobile Home	2500-3999	Slab	2	0	0	0	1	0
-Mobile Home	2500-3999	Slab	3	0	0	0	1	0
-Mobile Home	2500-3999	Slab	4+	0	0	0	1	0
-Mobile Home	4000+	Slab	1	0	0	0	1	0.00246914
-Mobile Home	4000+	Slab	2	0	0	0	1	0
-Mobile Home	4000+	Slab	3	0	0	0	1	0
-Mobile Home	4000+	Slab	4+	0	0	0	1	0
-Multi-Family with 2 - 4 Units	0-1499	Slab	1	0	0	0	1	0.0123457
-Multi-Family with 2 - 4 Units	0-1499	Slab	2	0	0	0	1	0.0123457
-Multi-Family with 2 - 4 Units	0-1499	Slab	3	0	0	0	1	0.00411522
-Multi-Family with 2 - 4 Units	0-1499	Slab	4+	0	0	0	1	0.00411522
-Multi-Family with 2 - 4 Units	1500-2499	Slab	1	0	0	0	1	0.00617284
-Multi-Family with 2 - 4 Units	1500-2499	Slab	2	0	0	0	1	0.00617284
-Multi-Family with 2 - 4 Units	1500-2499	Slab	3	0	0	0	1	0.00205761
-Multi-Family with 2 - 4 Units	1500-2499	Slab	4+	0	0	0	1	0.00205761
-Multi-Family with 2 - 4 Units	2500-3999	Slab	1	0	0	0	1	0.00617284
-Multi-Family with 2 - 4 Units	2500-3999	Slab	2	0	0	0	1	0.00617284
-Multi-Family with 2 - 4 Units	2500-3999	Slab	3	0	0	0	1	0.00205761
-Multi-Family with 2 - 4 Units	2500-3999	Slab	4+	0	0	0	1	0.00205761
-Multi-Family with 2 - 4 Units	4000+	Slab	1	0	0	0	1	0.00308642
-Multi-Family with 2 - 4 Units	4000+	Slab	2	0	0	0	1	0.00308642
-Multi-Family with 2 - 4 Units	4000+	Slab	3	0	0	0	1	0.00102881
-Multi-Family with 2 - 4 Units	4000+	Slab	4+	0	0	0	1	0.00102881
-Multi-Family with 5+ Units	0-1499	Slab	1	0	0	0	1	0.00473385
-Multi-Family with 5+ Units	0-1499	Slab	2	0	0	0	1	0.00473385
-Multi-Family with 5+ Units	0-1499	Slab	3	0	0	0	1	0.00473385
-Multi-Family with 5+ Units	0-1499	Slab	4+	0	0	0	1	0.051642
-Multi-Family with 5+ Units	1500-2499	Slab	1	0	0	0	1	0.00236692
-Multi-Family with 5+ Units	1500-2499	Slab	2	0	0	0	1	0.00236692
-Multi-Family with 5+ Units	1500-2499	Slab	3	0	0	0	1	0.00236692
-Multi-Family with 5+ Units	1500-2499	Slab	4+	0	0	0	1	0.025821
-Multi-Family with 5+ Units	2500-3999	Slab	1	0	0	0	1	0.00236692
-Multi-Family with 5+ Units	2500-3999	Slab	2	0	0	0	1	0.00236692
-Multi-Family with 5+ Units	2500-3999	Slab	3	0	0	0	1	0.00236692
-Multi-Family with 5+ Units	2500-3999	Slab	4+	0	0	0	1	0.025821
-Multi-Family with 5+ Units	4000+	Slab	1	0	0	0	1	0.00118346
-Multi-Family with 5+ Units	4000+	Slab	2	0	0	0	1	0.00118346
-Multi-Family with 5+ Units	4000+	Slab	3	0	0	0	1	0.00118346
-Multi-Family with 5+ Units	4000+	Slab	4+	0	0	0	1	0.0129105
-Single-Family Attached	0-1499	Slab	1	0	0	0	1	0.00411522
-Single-Family Attached	0-1499	Slab	2	0	0	0	1	0.00411522
-Single-Family Attached	0-1499	Slab	3	0	0	0	1	0.00411522
-Single-Family Attached	0-1499	Slab	4+	0	0	0	1	0
-Single-Family Attached	1500-2499	Slab	1	0	0	0	1	0.00205761
-Single-Family Attached	1500-2499	Slab	2	0	0	0	1	0.00205761
-Single-Family Attached	1500-2499	Slab	3	0	0	0	1	0.00205761
-Single-Family Attached	1500-2499	Slab	4+	0	0	0	1	0
-Single-Family Attached	2500-3999	Slab	1	0	0	0	1	0.00205761
-Single-Family Attached	2500-3999	Slab	2	0	0	0	1	0.00205761
-Single-Family Attached	2500-3999	Slab	3	0	0	0	1	0.00205761
-Single-Family Attached	2500-3999	Slab	4+	0	0	0	1	0
-Single-Family Attached	4000+	Slab	1	0	0	0	1	0.00102881
-Single-Family Attached	4000+	Slab	2	0	0	0	1	0.00102881
-Single-Family Attached	4000+	Slab	3	0	0	0	1	0.00102881
-Single-Family Attached	4000+	Slab	4+	0	0	0	1	0
-Single-Family Detached	0-1499	Slab	1	0.5	0	0	0.5	0.00329218
-Single-Family Detached	0-1499	Slab	2	0.5	0	0	0.5	0.00329218
-Single-Family Detached	0-1499	Slab	3	0	0	0	1	0.00329218
-Single-Family Detached	0-1499	Slab	4+	0	0	0	1	0
-Single-Family Detached	1500-2499	Slab	1	0.333333	0.333333	0	0.333333	0.00164609
-Single-Family Detached	1500-2499	Slab	2	0.333333	0.333333	0	0.333333	0.00164609
-Single-Family Detached	1500-2499	Slab	3	0.333333	0.333333	0	0.333333	0.00164609
-Single-Family Detached	1500-2499	Slab	4+	0	0	0	1	0
-Single-Family Detached	2500-3999	Slab	1	0.25	0.25	0.25	0.25	0.00164609
-Single-Family Detached	2500-3999	Slab	2	0.25	0.25	0.25	0.25	0.00164609
-Single-Family Detached	2500-3999	Slab	3	0.25	0.25	0.25	0.25	0.00164609
-Single-Family Detached	2500-3999	Slab	4+	0	0	0	1	0
-Single-Family Detached	4000+	Slab	1	0.25	0.25	0.25	0.25	0.000823045
-Single-Family Detached	4000+	Slab	2	0.25	0.25	0.25	0.25	0.000823045
-Single-Family Detached	4000+	Slab	3	0.25	0.25	0.25	0.25	0.000823045
-Single-Family Detached	4000+	Slab	4+	0	0	0	1	0
-Mobile Home	0-1499	Unheated Basement	1	0	0	0	1	0.00987655
-Mobile Home	0-1499	Unheated Basement	2	0	0	0	1	0
-Mobile Home	0-1499	Unheated Basement	3	0	0	0	1	0
-Mobile Home	0-1499	Unheated Basement	4+	0	0	0	1	0
-Mobile Home	1500-2499	Unheated Basement	1	0	0	0	1	0.00493827
-Mobile Home	1500-2499	Unheated Basement	2	0	0	0	1	0
-Mobile Home	1500-2499	Unheated Basement	3	0	0	0	1	0
-Mobile Home	1500-2499	Unheated Basement	4+	0	0	0	1	0
-Mobile Home	2500-3999	Unheated Basement	1	0	0	0	1	0.00493827
-Mobile Home	2500-3999	Unheated Basement	2	0	0	0	1	0
-Mobile Home	2500-3999	Unheated Basement	3	0	0	0	1	0
-Mobile Home	2500-3999	Unheated Basement	4+	0	0	0	1	0
-Mobile Home	4000+	Unheated Basement	1	0	0	0	1	0.00246914
-Mobile Home	4000+	Unheated Basement	2	0	0	0	1	0
-Mobile Home	4000+	Unheated Basement	3	0	0	0	1	0
-Mobile Home	4000+	Unheated Basement	4+	0	0	0	1	0
-Multi-Family with 2 - 4 Units	0-1499	Unheated Basement	1	0	0	0	1	0.0123457
-Multi-Family with 2 - 4 Units	0-1499	Unheated Basement	2	0	0	0	1	0.0123457
-Multi-Family with 2 - 4 Units	0-1499	Unheated Basement	3	0	0	0	1	0.00411522
-Multi-Family with 2 - 4 Units	0-1499	Unheated Basement	4+	0	0	0	1	0.00411522
-Multi-Family with 2 - 4 Units	1500-2499	Unheated Basement	1	0	0	0	1	0.00617284
-Multi-Family with 2 - 4 Units	1500-2499	Unheated Basement	2	0	0	0	1	0.00617284
-Multi-Family with 2 - 4 Units	1500-2499	Unheated Basement	3	0	0	0	1	0.00205761
-Multi-Family with 2 - 4 Units	1500-2499	Unheated Basement	4+	0	0	0	1	0.00205761
-Multi-Family with 2 - 4 Units	2500-3999	Unheated Basement	1	0	0	0	1	0.00617284
-Multi-Family with 2 - 4 Units	2500-3999	Unheated Basement	2	0	0	0	1	0.00617284
-Multi-Family with 2 - 4 Units	2500-3999	Unheated Basement	3	0	0	0	1	0.00205761
-Multi-Family with 2 - 4 Units	2500-3999	Unheated Basement	4+	0	0	0	1	0.00205761
-Multi-Family with 2 - 4 Units	4000+	Unheated Basement	1	0	0	0	1	0.00308642
-Multi-Family with 2 - 4 Units	4000+	Unheated Basement	2	0	0	0	1	0.00308642
-Multi-Family with 2 - 4 Units	4000+	Unheated Basement	3	0	0	0	1	0.00102881
-Multi-Family with 2 - 4 Units	4000+	Unheated Basement	4+	0	0	0	1	0.00102881
-Multi-Family with 5+ Units	0-1499	Unheated Basement	1	0	0	0	1	0.00473385
-Multi-Family with 5+ Units	0-1499	Unheated Basement	2	0	0	0	1	0.00473385
-Multi-Family with 5+ Units	0-1499	Unheated Basement	3	0	0	0	1	0.00473385
-Multi-Family with 5+ Units	0-1499	Unheated Basement	4+	0	0	0	1	0.051642
-Multi-Family with 5+ Units	1500-2499	Unheated Basement	1	0	0	0	1	0.00236692
-Multi-Family with 5+ Units	1500-2499	Unheated Basement	2	0	0	0	1	0.00236692
-Multi-Family with 5+ Units	1500-2499	Unheated Basement	3	0	0	0	1	0.00236692
-Multi-Family with 5+ Units	1500-2499	Unheated Basement	4+	0	0	0	1	0.025821
-Multi-Family with 5+ Units	2500-3999	Unheated Basement	1	0	0	0	1	0.00236692
-Multi-Family with 5+ Units	2500-3999	Unheated Basement	2	0	0	0	1	0.00236692
-Multi-Family with 5+ Units	2500-3999	Unheated Basement	3	0	0	0	1	0.00236692
-Multi-Family with 5+ Units	2500-3999	Unheated Basement	4+	0	0	0	1	0.025821
-Multi-Family with 5+ Units	4000+	Unheated Basement	1	0	0	0	1	0.00118346
-Multi-Family with 5+ Units	4000+	Unheated Basement	2	0	0	0	1	0.00118346
-Multi-Family with 5+ Units	4000+	Unheated Basement	3	0	0	0	1	0.00118346
-Multi-Family with 5+ Units	4000+	Unheated Basement	4+	0	0	0	1	0.0129105
-Single-Family Attached	0-1499	Unheated Basement	1	0	0	0	1	0.00411522
-Single-Family Attached	0-1499	Unheated Basement	2	0	0	0	1	0.00411522
-Single-Family Attached	0-1499	Unheated Basement	3	0	0	0	1	0.00411522
-Single-Family Attached	0-1499	Unheated Basement	4+	0	0	0	1	0
-Single-Family Attached	1500-2499	Unheated Basement	1	0	0	0	1	0.00205761
-Single-Family Attached	1500-2499	Unheated Basement	2	0	0	0	1	0.00205761
-Single-Family Attached	1500-2499	Unheated Basement	3	0	0	0	1	0.00205761
-Single-Family Attached	1500-2499	Unheated Basement	4+	0	0	0	1	0
-Single-Family Attached	2500-3999	Unheated Basement	1	0	0	0	1	0.00205761
-Single-Family Attached	2500-3999	Unheated Basement	2	0	0	0	1	0.00205761
-Single-Family Attached	2500-3999	Unheated Basement	3	0	0	0	1	0.00205761
-Single-Family Attached	2500-3999	Unheated Basement	4+	0	0	0	1	0
-Single-Family Attached	4000+	Unheated Basement	1	0	0	0	1	0.00102881
-Single-Family Attached	4000+	Unheated Basement	2	0	0	0	1	0.00102881
-Single-Family Attached	4000+	Unheated Basement	3	0	0	0	1	0.00102881
-Single-Family Attached	4000+	Unheated Basement	4+	0	0	0	1	0
-Single-Family Detached	0-1499	Unheated Basement	1	0.5	0	0	0.5	0.00329218
-Single-Family Detached	0-1499	Unheated Basement	2	0.5	0	0	0.5	0.00329218
-Single-Family Detached	0-1499	Unheated Basement	3	0	0	0	1	0.00329218
-Single-Family Detached	0-1499	Unheated Basement	4+	0	0	0	1	0
-Single-Family Detached	1500-2499	Unheated Basement	1	0.333333	0.333333	0	0.333333	0.00164609
-Single-Family Detached	1500-2499	Unheated Basement	2	0.333333	0.333333	0	0.333333	0.00164609
-Single-Family Detached	1500-2499	Unheated Basement	3	0.333333	0.333333	0	0.333333	0.00164609
-Single-Family Detached	1500-2499	Unheated Basement	4+	0	0	0	1	0
-Single-Family Detached	2500-3999	Unheated Basement	1	0.25	0.25	0.25	0.25	0.00164609
-Single-Family Detached	2500-3999	Unheated Basement	2	0.25	0.25	0.25	0.25	0.00164609
-Single-Family Detached	2500-3999	Unheated Basement	3	0.25	0.25	0.25	0.25	0.00164609
-Single-Family Detached	2500-3999	Unheated Basement	4+	0	0	0	1	0
-Single-Family Detached	4000+	Unheated Basement	1	0.25	0.25	0.25	0.25	0.000823045
-Single-Family Detached	4000+	Unheated Basement	2	0.25	0.25	0.25	0.25	0.000823045
-Single-Family Detached	4000+	Unheated Basement	3	0.25	0.25	0.25	0.25	0.000823045
-Single-Family Detached	4000+	Unheated Basement	4+	0	0	0	1	0
-=======
 Single-Family Attached	0-1499	Heated Basement	1	0	0	0	1	0.00370952
 Single-Family Attached	0-1499	Heated Basement	2	0	0	0	1	0.00233779
 Single-Family Attached	0-1499	Heated Basement	3	0	0	0	1	0.00165191
@@ -886,5 +478,4 @@
 Single-Family Detached	4000+	Unheated Basement	1	0.25	0.25	0.25	0.25	0.000741905
 Single-Family Detached	4000+	Unheated Basement	2	0.25	0.25	0.25	0.25	0.000467557
 Single-Family Detached	4000+	Unheated Basement	3	0.25	0.25	0.25	0.25	0.000330382
-Single-Family Detached	4000+	Unheated Basement	4+	0	0	0	1	0.000929285
->>>>>>> e0c17adc
+Single-Family Detached	4000+	Unheated Basement	4+	0	0	0	1	0.000929285