<<<<<<< HEAD
Dependency=Geometry Building Type RECS	Dependency=Geometry Floor Area	Option=1 Car	Option=2 Car	Option=3 Car	Option=None
Mobile Home	0-499	0.000000	0.000000	0.000000	1.000000
Mobile Home	500-749	0.000000	0.000000	0.000000	1.000000
Mobile Home	750-999	0.000000	0.000000	0.000000	1.000000
Mobile Home	1000-1499	0.000000	0.000000	0.000000	1.000000
Mobile Home	1500-1999	0.000000	0.000000	0.000000	1.000000
Mobile Home	2000-2499	0.500000	0.000000	0.000000	0.500000
Mobile Home	2500-2999	0.500000	0.000000	0.000000	0.500000
Mobile Home	3000-3999	0.250000	0.250000	0.250000	0.250000
Mobile Home	4000+	0.250000	0.250000	0.250000	0.250000
Multi-Family with 2 - 4 Units	0-499	0.000000	0.000000	0.000000	1.000000
Multi-Family with 2 - 4 Units	500-749	0.000000	0.000000	0.000000	1.000000
Multi-Family with 2 - 4 Units	750-999	0.000000	0.000000	0.000000	1.000000
Multi-Family with 2 - 4 Units	1000-1499	0.000000	0.000000	0.000000	1.000000
Multi-Family with 2 - 4 Units	1500-1999	0.000000	0.000000	0.000000	1.000000
Multi-Family with 2 - 4 Units	2000-2499	0.000000	0.000000	0.000000	1.000000
Multi-Family with 2 - 4 Units	2500-2999	0.000000	0.000000	0.000000	1.000000
Multi-Family with 2 - 4 Units	3000-3999	0.000000	0.000000	0.000000	1.000000
Multi-Family with 2 - 4 Units	4000+	0.000000	0.000000	0.000000	1.000000
Multi-Family with 5+ Units	0-499	0.000000	0.000000	0.000000	1.000000
Multi-Family with 5+ Units	500-749	0.000000	0.000000	0.000000	1.000000
Multi-Family with 5+ Units	750-999	0.000000	0.000000	0.000000	1.000000
Multi-Family with 5+ Units	1000-1499	0.000000	0.000000	0.000000	1.000000
Multi-Family with 5+ Units	1500-1999	0.000000	0.000000	0.000000	1.000000
Multi-Family with 5+ Units	2000-2499	0.000000	0.000000	0.000000	1.000000
Multi-Family with 5+ Units	2500-2999	0.000000	0.000000	0.000000	1.000000
Multi-Family with 5+ Units	3000-3999	0.000000	0.000000	0.000000	1.000000
Multi-Family with 5+ Units	4000+	0.000000	0.000000	0.000000	1.000000
Single-Family Attached	0-499	0.000000	0.000000	0.000000	1.000000
Single-Family Attached	500-749	0.000000	0.000000	0.000000	1.000000
Single-Family Attached	750-999	0.000000	0.000000	0.000000	1.000000
Single-Family Attached	1000-1499	0.000000	0.000000	0.000000	1.000000
Single-Family Attached	1500-1999	0.000000	0.000000	0.000000	1.000000
Single-Family Attached	2000-2499	0.000000	0.000000	0.000000	1.000000
Single-Family Attached	2500-2999	0.000000	0.000000	0.000000	1.000000
Single-Family Attached	3000-3999	0.000000	0.000000	0.000000	1.000000
Single-Family Attached	4000+	0.000000	0.000000	0.000000	1.000000
Single-Family Detached	0-499	0.000000	0.000000	0.000000	1.000000
Single-Family Detached	500-749	0.000000	0.000000	0.000000	1.000000
Single-Family Detached	750-999	0.000000	0.000000	0.000000	1.000000
Single-Family Detached	1000-1499	0.000000	0.000000	0.000000	1.000000
Single-Family Detached	1500-1999	0.000000	0.000000	0.000000	1.000000
Single-Family Detached	2000-2499	0.500000	0.000000	0.000000	0.500000
Single-Family Detached	2500-2999	0.500000	0.000000	0.000000	0.500000
Single-Family Detached	3000-3999	0.250000	0.250000	0.250000	0.250000
Single-Family Detached	4000+	0.250000	0.250000	0.250000	0.250000
=======
Dependency=Geometry Building Type RECS	Dependency=Geometry Floor Area Bin	Dependency=Geometry Foundation Type	Dependency=Geometry Stories	Option=1 Car	Option=2 Car	Option=3 Car	Option=None
Mobile Home	0-1499	Crawl	1	0.000000	0.000000	0.000000	1.000000
Mobile Home	0-1499	Crawl	2	0.000000	0.000000	0.000000	1.000000
Mobile Home	0-1499	Crawl	3	0.000000	0.000000	0.000000	1.000000
Mobile Home	0-1499	Heated Basement	1	0.000000	0.000000	0.000000	1.000000
Mobile Home	0-1499	Heated Basement	2	0.000000	0.000000	0.000000	1.000000
Mobile Home	0-1499	Heated Basement	3	0.000000	0.000000	0.000000	1.000000
Mobile Home	0-1499	Pier and Beam	1	0.000000	0.000000	0.000000	1.000000
Mobile Home	0-1499	Pier and Beam	2	0.000000	0.000000	0.000000	1.000000
Mobile Home	0-1499	Pier and Beam	3	0.000000	0.000000	0.000000	1.000000
Mobile Home	0-1499	Slab	1	0.000000	0.000000	0.000000	1.000000
Mobile Home	0-1499	Slab	2	0.000000	0.000000	0.000000	1.000000
Mobile Home	0-1499	Slab	3	0.000000	0.000000	0.000000	1.000000
Mobile Home	0-1499	Unheated Basement	1	0.000000	0.000000	0.000000	1.000000
Mobile Home	0-1499	Unheated Basement	2	0.000000	0.000000	0.000000	1.000000
Mobile Home	0-1499	Unheated Basement	3	0.000000	0.000000	0.000000	1.000000
Mobile Home	1500-2499	Crawl	1	0.000000	0.000000	0.000000	1.000000
Mobile Home	1500-2499	Crawl	2	0.000000	0.000000	0.000000	1.000000
Mobile Home	1500-2499	Crawl	3	0.000000	0.000000	0.000000	1.000000
Mobile Home	1500-2499	Heated Basement	1	0.000000	0.000000	0.000000	1.000000
Mobile Home	1500-2499	Heated Basement	2	0.000000	0.000000	0.000000	1.000000
Mobile Home	1500-2499	Heated Basement	3	0.000000	0.000000	0.000000	1.000000
Mobile Home	1500-2499	Pier and Beam	1	0.000000	0.000000	0.000000	1.000000
Mobile Home	1500-2499	Pier and Beam	2	0.000000	0.000000	0.000000	1.000000
Mobile Home	1500-2499	Pier and Beam	3	0.000000	0.000000	0.000000	1.000000
Mobile Home	1500-2499	Slab	1	0.000000	0.000000	0.000000	1.000000
Mobile Home	1500-2499	Slab	2	0.000000	0.000000	0.000000	1.000000
Mobile Home	1500-2499	Slab	3	0.000000	0.000000	0.000000	1.000000
Mobile Home	1500-2499	Unheated Basement	1	0.000000	0.000000	0.000000	1.000000
Mobile Home	1500-2499	Unheated Basement	2	0.000000	0.000000	0.000000	1.000000
Mobile Home	1500-2499	Unheated Basement	3	0.000000	0.000000	0.000000	1.000000
Mobile Home	2500-3999	Crawl	1	0.000000	0.000000	0.000000	1.000000
Mobile Home	2500-3999	Crawl	2	0.000000	0.000000	0.000000	1.000000
Mobile Home	2500-3999	Crawl	3	0.000000	0.000000	0.000000	1.000000
Mobile Home	2500-3999	Heated Basement	1	0.000000	0.000000	0.000000	1.000000
Mobile Home	2500-3999	Heated Basement	2	0.000000	0.000000	0.000000	1.000000
Mobile Home	2500-3999	Heated Basement	3	0.000000	0.000000	0.000000	1.000000
Mobile Home	2500-3999	Pier and Beam	1	0.000000	0.000000	0.000000	1.000000
Mobile Home	2500-3999	Pier and Beam	2	0.000000	0.000000	0.000000	1.000000
Mobile Home	2500-3999	Pier and Beam	3	0.000000	0.000000	0.000000	1.000000
Mobile Home	2500-3999	Slab	1	0.000000	0.000000	0.000000	1.000000
Mobile Home	2500-3999	Slab	2	0.000000	0.000000	0.000000	1.000000
Mobile Home	2500-3999	Slab	3	0.000000	0.000000	0.000000	1.000000
Mobile Home	2500-3999	Unheated Basement	1	0.000000	0.000000	0.000000	1.000000
Mobile Home	2500-3999	Unheated Basement	2	0.000000	0.000000	0.000000	1.000000
Mobile Home	2500-3999	Unheated Basement	3	0.000000	0.000000	0.000000	1.000000
Mobile Home	4000+	Crawl	1	0.000000	0.000000	0.000000	1.000000
Mobile Home	4000+	Crawl	2	0.000000	0.000000	0.000000	1.000000
Mobile Home	4000+	Crawl	3	0.000000	0.000000	0.000000	1.000000
Mobile Home	4000+	Heated Basement	1	0.000000	0.000000	0.000000	1.000000
Mobile Home	4000+	Heated Basement	2	0.000000	0.000000	0.000000	1.000000
Mobile Home	4000+	Heated Basement	3	0.000000	0.000000	0.000000	1.000000
Mobile Home	4000+	Pier and Beam	1	0.000000	0.000000	0.000000	1.000000
Mobile Home	4000+	Pier and Beam	2	0.000000	0.000000	0.000000	1.000000
Mobile Home	4000+	Pier and Beam	3	0.000000	0.000000	0.000000	1.000000
Mobile Home	4000+	Slab	1	0.000000	0.000000	0.000000	1.000000
Mobile Home	4000+	Slab	2	0.000000	0.000000	0.000000	1.000000
Mobile Home	4000+	Slab	3	0.000000	0.000000	0.000000	1.000000
Mobile Home	4000+	Unheated Basement	1	0.000000	0.000000	0.000000	1.000000
Mobile Home	4000+	Unheated Basement	2	0.000000	0.000000	0.000000	1.000000
Mobile Home	4000+	Unheated Basement	3	0.000000	0.000000	0.000000	1.000000
Multi-Family with 2 - 4 Units	0-1499	Crawl	1	0.000000	0.000000	0.000000	1.000000
Multi-Family with 2 - 4 Units	0-1499	Crawl	2	0.000000	0.000000	0.000000	1.000000
Multi-Family with 2 - 4 Units	0-1499	Crawl	3	0.000000	0.000000	0.000000	1.000000
Multi-Family with 2 - 4 Units	0-1499	Heated Basement	1	0.000000	0.000000	0.000000	1.000000
Multi-Family with 2 - 4 Units	0-1499	Heated Basement	2	0.000000	0.000000	0.000000	1.000000
Multi-Family with 2 - 4 Units	0-1499	Heated Basement	3	0.000000	0.000000	0.000000	1.000000
Multi-Family with 2 - 4 Units	0-1499	Pier and Beam	1	0.000000	0.000000	0.000000	1.000000
Multi-Family with 2 - 4 Units	0-1499	Pier and Beam	2	0.000000	0.000000	0.000000	1.000000
Multi-Family with 2 - 4 Units	0-1499	Pier and Beam	3	0.000000	0.000000	0.000000	1.000000
Multi-Family with 2 - 4 Units	0-1499	Slab	1	0.000000	0.000000	0.000000	1.000000
Multi-Family with 2 - 4 Units	0-1499	Slab	2	0.000000	0.000000	0.000000	1.000000
Multi-Family with 2 - 4 Units	0-1499	Slab	3	0.000000	0.000000	0.000000	1.000000
Multi-Family with 2 - 4 Units	0-1499	Unheated Basement	1	0.000000	0.000000	0.000000	1.000000
Multi-Family with 2 - 4 Units	0-1499	Unheated Basement	2	0.000000	0.000000	0.000000	1.000000
Multi-Family with 2 - 4 Units	0-1499	Unheated Basement	3	0.000000	0.000000	0.000000	1.000000
Multi-Family with 2 - 4 Units	1500-2499	Crawl	1	0.000000	0.000000	0.000000	1.000000
Multi-Family with 2 - 4 Units	1500-2499	Crawl	2	0.000000	0.000000	0.000000	1.000000
Multi-Family with 2 - 4 Units	1500-2499	Crawl	3	0.000000	0.000000	0.000000	1.000000
Multi-Family with 2 - 4 Units	1500-2499	Heated Basement	1	0.000000	0.000000	0.000000	1.000000
Multi-Family with 2 - 4 Units	1500-2499	Heated Basement	2	0.000000	0.000000	0.000000	1.000000
Multi-Family with 2 - 4 Units	1500-2499	Heated Basement	3	0.000000	0.000000	0.000000	1.000000
Multi-Family with 2 - 4 Units	1500-2499	Pier and Beam	1	0.000000	0.000000	0.000000	1.000000
Multi-Family with 2 - 4 Units	1500-2499	Pier and Beam	2	0.000000	0.000000	0.000000	1.000000
Multi-Family with 2 - 4 Units	1500-2499	Pier and Beam	3	0.000000	0.000000	0.000000	1.000000
Multi-Family with 2 - 4 Units	1500-2499	Slab	1	0.000000	0.000000	0.000000	1.000000
Multi-Family with 2 - 4 Units	1500-2499	Slab	2	0.000000	0.000000	0.000000	1.000000
Multi-Family with 2 - 4 Units	1500-2499	Slab	3	0.000000	0.000000	0.000000	1.000000
Multi-Family with 2 - 4 Units	1500-2499	Unheated Basement	1	0.000000	0.000000	0.000000	1.000000
Multi-Family with 2 - 4 Units	1500-2499	Unheated Basement	2	0.000000	0.000000	0.000000	1.000000
Multi-Family with 2 - 4 Units	1500-2499	Unheated Basement	3	0.000000	0.000000	0.000000	1.000000
Multi-Family with 2 - 4 Units	2500-3999	Crawl	1	0.000000	0.000000	0.000000	1.000000
Multi-Family with 2 - 4 Units	2500-3999	Crawl	2	0.000000	0.000000	0.000000	1.000000
Multi-Family with 2 - 4 Units	2500-3999	Crawl	3	0.000000	0.000000	0.000000	1.000000
Multi-Family with 2 - 4 Units	2500-3999	Heated Basement	1	0.000000	0.000000	0.000000	1.000000
Multi-Family with 2 - 4 Units	2500-3999	Heated Basement	2	0.000000	0.000000	0.000000	1.000000
Multi-Family with 2 - 4 Units	2500-3999	Heated Basement	3	0.000000	0.000000	0.000000	1.000000
Multi-Family with 2 - 4 Units	2500-3999	Pier and Beam	1	0.000000	0.000000	0.000000	1.000000
Multi-Family with 2 - 4 Units	2500-3999	Pier and Beam	2	0.000000	0.000000	0.000000	1.000000
Multi-Family with 2 - 4 Units	2500-3999	Pier and Beam	3	0.000000	0.000000	0.000000	1.000000
Multi-Family with 2 - 4 Units	2500-3999	Slab	1	0.000000	0.000000	0.000000	1.000000
Multi-Family with 2 - 4 Units	2500-3999	Slab	2	0.000000	0.000000	0.000000	1.000000
Multi-Family with 2 - 4 Units	2500-3999	Slab	3	0.000000	0.000000	0.000000	1.000000
Multi-Family with 2 - 4 Units	2500-3999	Unheated Basement	1	0.000000	0.000000	0.000000	1.000000
Multi-Family with 2 - 4 Units	2500-3999	Unheated Basement	2	0.000000	0.000000	0.000000	1.000000
Multi-Family with 2 - 4 Units	2500-3999	Unheated Basement	3	0.000000	0.000000	0.000000	1.000000
Multi-Family with 2 - 4 Units	4000+	Crawl	1	0.000000	0.000000	0.000000	1.000000
Multi-Family with 2 - 4 Units	4000+	Crawl	2	0.000000	0.000000	0.000000	1.000000
Multi-Family with 2 - 4 Units	4000+	Crawl	3	0.000000	0.000000	0.000000	1.000000
Multi-Family with 2 - 4 Units	4000+	Heated Basement	1	0.000000	0.000000	0.000000	1.000000
Multi-Family with 2 - 4 Units	4000+	Heated Basement	2	0.000000	0.000000	0.000000	1.000000
Multi-Family with 2 - 4 Units	4000+	Heated Basement	3	0.000000	0.000000	0.000000	1.000000
Multi-Family with 2 - 4 Units	4000+	Pier and Beam	1	0.000000	0.000000	0.000000	1.000000
Multi-Family with 2 - 4 Units	4000+	Pier and Beam	2	0.000000	0.000000	0.000000	1.000000
Multi-Family with 2 - 4 Units	4000+	Pier and Beam	3	0.000000	0.000000	0.000000	1.000000
Multi-Family with 2 - 4 Units	4000+	Slab	1	0.000000	0.000000	0.000000	1.000000
Multi-Family with 2 - 4 Units	4000+	Slab	2	0.000000	0.000000	0.000000	1.000000
Multi-Family with 2 - 4 Units	4000+	Slab	3	0.000000	0.000000	0.000000	1.000000
Multi-Family with 2 - 4 Units	4000+	Unheated Basement	1	0.000000	0.000000	0.000000	1.000000
Multi-Family with 2 - 4 Units	4000+	Unheated Basement	2	0.000000	0.000000	0.000000	1.000000
Multi-Family with 2 - 4 Units	4000+	Unheated Basement	3	0.000000	0.000000	0.000000	1.000000
Multi-Family with 5+ Units	0-1499	Crawl	1	0.000000	0.000000	0.000000	1.000000
Multi-Family with 5+ Units	0-1499	Crawl	2	0.000000	0.000000	0.000000	1.000000
Multi-Family with 5+ Units	0-1499	Crawl	3	0.000000	0.000000	0.000000	1.000000
Multi-Family with 5+ Units	0-1499	Heated Basement	1	0.000000	0.000000	0.000000	1.000000
Multi-Family with 5+ Units	0-1499	Heated Basement	2	0.000000	0.000000	0.000000	1.000000
Multi-Family with 5+ Units	0-1499	Heated Basement	3	0.000000	0.000000	0.000000	1.000000
Multi-Family with 5+ Units	0-1499	Pier and Beam	1	0.000000	0.000000	0.000000	1.000000
Multi-Family with 5+ Units	0-1499	Pier and Beam	2	0.000000	0.000000	0.000000	1.000000
Multi-Family with 5+ Units	0-1499	Pier and Beam	3	0.000000	0.000000	0.000000	1.000000
Multi-Family with 5+ Units	0-1499	Slab	1	0.000000	0.000000	0.000000	1.000000
Multi-Family with 5+ Units	0-1499	Slab	2	0.000000	0.000000	0.000000	1.000000
Multi-Family with 5+ Units	0-1499	Slab	3	0.000000	0.000000	0.000000	1.000000
Multi-Family with 5+ Units	0-1499	Unheated Basement	1	0.000000	0.000000	0.000000	1.000000
Multi-Family with 5+ Units	0-1499	Unheated Basement	2	0.000000	0.000000	0.000000	1.000000
Multi-Family with 5+ Units	0-1499	Unheated Basement	3	0.000000	0.000000	0.000000	1.000000
Multi-Family with 5+ Units	1500-2499	Crawl	1	0.000000	0.000000	0.000000	1.000000
Multi-Family with 5+ Units	1500-2499	Crawl	2	0.000000	0.000000	0.000000	1.000000
Multi-Family with 5+ Units	1500-2499	Crawl	3	0.000000	0.000000	0.000000	1.000000
Multi-Family with 5+ Units	1500-2499	Heated Basement	1	0.000000	0.000000	0.000000	1.000000
Multi-Family with 5+ Units	1500-2499	Heated Basement	2	0.000000	0.000000	0.000000	1.000000
Multi-Family with 5+ Units	1500-2499	Heated Basement	3	0.000000	0.000000	0.000000	1.000000
Multi-Family with 5+ Units	1500-2499	Pier and Beam	1	0.000000	0.000000	0.000000	1.000000
Multi-Family with 5+ Units	1500-2499	Pier and Beam	2	0.000000	0.000000	0.000000	1.000000
Multi-Family with 5+ Units	1500-2499	Pier and Beam	3	0.000000	0.000000	0.000000	1.000000
Multi-Family with 5+ Units	1500-2499	Slab	1	0.000000	0.000000	0.000000	1.000000
Multi-Family with 5+ Units	1500-2499	Slab	2	0.000000	0.000000	0.000000	1.000000
Multi-Family with 5+ Units	1500-2499	Slab	3	0.000000	0.000000	0.000000	1.000000
Multi-Family with 5+ Units	1500-2499	Unheated Basement	1	0.000000	0.000000	0.000000	1.000000
Multi-Family with 5+ Units	1500-2499	Unheated Basement	2	0.000000	0.000000	0.000000	1.000000
Multi-Family with 5+ Units	1500-2499	Unheated Basement	3	0.000000	0.000000	0.000000	1.000000
Multi-Family with 5+ Units	2500-3999	Crawl	1	0.000000	0.000000	0.000000	1.000000
Multi-Family with 5+ Units	2500-3999	Crawl	2	0.000000	0.000000	0.000000	1.000000
Multi-Family with 5+ Units	2500-3999	Crawl	3	0.000000	0.000000	0.000000	1.000000
Multi-Family with 5+ Units	2500-3999	Heated Basement	1	0.000000	0.000000	0.000000	1.000000
Multi-Family with 5+ Units	2500-3999	Heated Basement	2	0.000000	0.000000	0.000000	1.000000
Multi-Family with 5+ Units	2500-3999	Heated Basement	3	0.000000	0.000000	0.000000	1.000000
Multi-Family with 5+ Units	2500-3999	Pier and Beam	1	0.000000	0.000000	0.000000	1.000000
Multi-Family with 5+ Units	2500-3999	Pier and Beam	2	0.000000	0.000000	0.000000	1.000000
Multi-Family with 5+ Units	2500-3999	Pier and Beam	3	0.000000	0.000000	0.000000	1.000000
Multi-Family with 5+ Units	2500-3999	Slab	1	0.000000	0.000000	0.000000	1.000000
Multi-Family with 5+ Units	2500-3999	Slab	2	0.000000	0.000000	0.000000	1.000000
Multi-Family with 5+ Units	2500-3999	Slab	3	0.000000	0.000000	0.000000	1.000000
Multi-Family with 5+ Units	2500-3999	Unheated Basement	1	0.000000	0.000000	0.000000	1.000000
Multi-Family with 5+ Units	2500-3999	Unheated Basement	2	0.000000	0.000000	0.000000	1.000000
Multi-Family with 5+ Units	2500-3999	Unheated Basement	3	0.000000	0.000000	0.000000	1.000000
Multi-Family with 5+ Units	4000+	Crawl	1	0.000000	0.000000	0.000000	1.000000
Multi-Family with 5+ Units	4000+	Crawl	2	0.000000	0.000000	0.000000	1.000000
Multi-Family with 5+ Units	4000+	Crawl	3	0.000000	0.000000	0.000000	1.000000
Multi-Family with 5+ Units	4000+	Heated Basement	1	0.000000	0.000000	0.000000	1.000000
Multi-Family with 5+ Units	4000+	Heated Basement	2	0.000000	0.000000	0.000000	1.000000
Multi-Family with 5+ Units	4000+	Heated Basement	3	0.000000	0.000000	0.000000	1.000000
Multi-Family with 5+ Units	4000+	Pier and Beam	1	0.000000	0.000000	0.000000	1.000000
Multi-Family with 5+ Units	4000+	Pier and Beam	2	0.000000	0.000000	0.000000	1.000000
Multi-Family with 5+ Units	4000+	Pier and Beam	3	0.000000	0.000000	0.000000	1.000000
Multi-Family with 5+ Units	4000+	Slab	1	0.000000	0.000000	0.000000	1.000000
Multi-Family with 5+ Units	4000+	Slab	2	0.000000	0.000000	0.000000	1.000000
Multi-Family with 5+ Units	4000+	Slab	3	0.000000	0.000000	0.000000	1.000000
Multi-Family with 5+ Units	4000+	Unheated Basement	1	0.000000	0.000000	0.000000	1.000000
Multi-Family with 5+ Units	4000+	Unheated Basement	2	0.000000	0.000000	0.000000	1.000000
Multi-Family with 5+ Units	4000+	Unheated Basement	3	0.000000	0.000000	0.000000	1.000000
Single-Family Attached	0-1499	Crawl	1	0.000000	0.000000	0.000000	1.000000
Single-Family Attached	0-1499	Crawl	2	0.000000	0.000000	0.000000	1.000000
Single-Family Attached	0-1499	Crawl	3	0.000000	0.000000	0.000000	1.000000
Single-Family Attached	0-1499	Heated Basement	1	0.000000	0.000000	0.000000	1.000000
Single-Family Attached	0-1499	Heated Basement	2	0.000000	0.000000	0.000000	1.000000
Single-Family Attached	0-1499	Heated Basement	3	0.000000	0.000000	0.000000	1.000000
Single-Family Attached	0-1499	Pier and Beam	1	0.000000	0.000000	0.000000	1.000000
Single-Family Attached	0-1499	Pier and Beam	2	0.000000	0.000000	0.000000	1.000000
Single-Family Attached	0-1499	Pier and Beam	3	0.000000	0.000000	0.000000	1.000000
Single-Family Attached	0-1499	Slab	1	0.000000	0.000000	0.000000	1.000000
Single-Family Attached	0-1499	Slab	2	0.000000	0.000000	0.000000	1.000000
Single-Family Attached	0-1499	Slab	3	0.000000	0.000000	0.000000	1.000000
Single-Family Attached	0-1499	Unheated Basement	1	0.000000	0.000000	0.000000	1.000000
Single-Family Attached	0-1499	Unheated Basement	2	0.000000	0.000000	0.000000	1.000000
Single-Family Attached	0-1499	Unheated Basement	3	0.000000	0.000000	0.000000	1.000000
Single-Family Attached	1500-2499	Crawl	1	0.000000	0.000000	0.000000	1.000000
Single-Family Attached	1500-2499	Crawl	2	0.000000	0.000000	0.000000	1.000000
Single-Family Attached	1500-2499	Crawl	3	0.000000	0.000000	0.000000	1.000000
Single-Family Attached	1500-2499	Heated Basement	1	0.000000	0.000000	0.000000	1.000000
Single-Family Attached	1500-2499	Heated Basement	2	0.000000	0.000000	0.000000	1.000000
Single-Family Attached	1500-2499	Heated Basement	3	0.000000	0.000000	0.000000	1.000000
Single-Family Attached	1500-2499	Pier and Beam	1	0.000000	0.000000	0.000000	1.000000
Single-Family Attached	1500-2499	Pier and Beam	2	0.000000	0.000000	0.000000	1.000000
Single-Family Attached	1500-2499	Pier and Beam	3	0.000000	0.000000	0.000000	1.000000
Single-Family Attached	1500-2499	Slab	1	0.000000	0.000000	0.000000	1.000000
Single-Family Attached	1500-2499	Slab	2	0.000000	0.000000	0.000000	1.000000
Single-Family Attached	1500-2499	Slab	3	0.000000	0.000000	0.000000	1.000000
Single-Family Attached	1500-2499	Unheated Basement	1	0.000000	0.000000	0.000000	1.000000
Single-Family Attached	1500-2499	Unheated Basement	2	0.000000	0.000000	0.000000	1.000000
Single-Family Attached	1500-2499	Unheated Basement	3	0.000000	0.000000	0.000000	1.000000
Single-Family Attached	2500-3999	Crawl	1	0.000000	0.000000	0.000000	1.000000
Single-Family Attached	2500-3999	Crawl	2	0.000000	0.000000	0.000000	1.000000
Single-Family Attached	2500-3999	Crawl	3	0.000000	0.000000	0.000000	1.000000
Single-Family Attached	2500-3999	Heated Basement	1	0.000000	0.000000	0.000000	1.000000
Single-Family Attached	2500-3999	Heated Basement	2	0.000000	0.000000	0.000000	1.000000
Single-Family Attached	2500-3999	Heated Basement	3	0.000000	0.000000	0.000000	1.000000
Single-Family Attached	2500-3999	Pier and Beam	1	0.000000	0.000000	0.000000	1.000000
Single-Family Attached	2500-3999	Pier and Beam	2	0.000000	0.000000	0.000000	1.000000
Single-Family Attached	2500-3999	Pier and Beam	3	0.000000	0.000000	0.000000	1.000000
Single-Family Attached	2500-3999	Slab	1	0.000000	0.000000	0.000000	1.000000
Single-Family Attached	2500-3999	Slab	2	0.000000	0.000000	0.000000	1.000000
Single-Family Attached	2500-3999	Slab	3	0.000000	0.000000	0.000000	1.000000
Single-Family Attached	2500-3999	Unheated Basement	1	0.000000	0.000000	0.000000	1.000000
Single-Family Attached	2500-3999	Unheated Basement	2	0.000000	0.000000	0.000000	1.000000
Single-Family Attached	2500-3999	Unheated Basement	3	0.000000	0.000000	0.000000	1.000000
Single-Family Attached	4000+	Crawl	1	0.000000	0.000000	0.000000	1.000000
Single-Family Attached	4000+	Crawl	2	0.000000	0.000000	0.000000	1.000000
Single-Family Attached	4000+	Crawl	3	0.000000	0.000000	0.000000	1.000000
Single-Family Attached	4000+	Heated Basement	1	0.000000	0.000000	0.000000	1.000000
Single-Family Attached	4000+	Heated Basement	2	0.000000	0.000000	0.000000	1.000000
Single-Family Attached	4000+	Heated Basement	3	0.000000	0.000000	0.000000	1.000000
Single-Family Attached	4000+	Pier and Beam	1	0.000000	0.000000	0.000000	1.000000
Single-Family Attached	4000+	Pier and Beam	2	0.000000	0.000000	0.000000	1.000000
Single-Family Attached	4000+	Pier and Beam	3	0.000000	0.000000	0.000000	1.000000
Single-Family Attached	4000+	Slab	1	0.000000	0.000000	0.000000	1.000000
Single-Family Attached	4000+	Slab	2	0.000000	0.000000	0.000000	1.000000
Single-Family Attached	4000+	Slab	3	0.000000	0.000000	0.000000	1.000000
Single-Family Attached	4000+	Unheated Basement	1	0.000000	0.000000	0.000000	1.000000
Single-Family Attached	4000+	Unheated Basement	2	0.000000	0.000000	0.000000	1.000000
Single-Family Attached	4000+	Unheated Basement	3	0.000000	0.000000	0.000000	1.000000
Single-Family Detached	0-1499	Crawl	1	0.500000	0.000000	0.000000	0.500000
Single-Family Detached	0-1499	Crawl	2	0.500000	0.000000	0.000000	0.500000
Single-Family Detached	0-1499	Crawl	3	0.000000	0.000000	0.000000	1.000000
Single-Family Detached	0-1499	Heated Basement	1	0.500000	0.000000	0.000000	0.500000
Single-Family Detached	0-1499	Heated Basement	2	0.500000	0.000000	0.000000	0.500000
Single-Family Detached	0-1499	Heated Basement	3	0.000000	0.000000	0.000000	1.000000
Single-Family Detached	0-1499	Pier and Beam	1	0.500000	0.000000	0.000000	0.500000
Single-Family Detached	0-1499	Pier and Beam	2	0.500000	0.000000	0.000000	0.500000
Single-Family Detached	0-1499	Pier and Beam	3	0.000000	0.000000	0.000000	1.000000
Single-Family Detached	0-1499	Slab	1	0.500000	0.000000	0.000000	0.500000
Single-Family Detached	0-1499	Slab	2	0.500000	0.000000	0.000000	0.500000
Single-Family Detached	0-1499	Slab	3	0.000000	0.000000	0.000000	1.000000
Single-Family Detached	0-1499	Unheated Basement	1	0.500000	0.000000	0.000000	0.500000
Single-Family Detached	0-1499	Unheated Basement	2	0.500000	0.000000	0.000000	0.500000
Single-Family Detached	0-1499	Unheated Basement	3	0.000000	0.000000	0.000000	1.000000
Single-Family Detached	1500-2499	Crawl	1	0.333333	0.333333	0.000000	0.333333
Single-Family Detached	1500-2499	Crawl	2	0.333333	0.333333	0.000000	0.333333
Single-Family Detached	1500-2499	Crawl	3	0.333333	0.333333	0.000000	0.333333
Single-Family Detached	1500-2499	Heated Basement	1	0.333333	0.333333	0.000000	0.333333
Single-Family Detached	1500-2499	Heated Basement	2	0.333333	0.333333	0.000000	0.333333
Single-Family Detached	1500-2499	Heated Basement	3	0.333333	0.333333	0.000000	0.333333
Single-Family Detached	1500-2499	Pier and Beam	1	0.333333	0.333333	0.000000	0.333333
Single-Family Detached	1500-2499	Pier and Beam	2	0.333333	0.333333	0.000000	0.333333
Single-Family Detached	1500-2499	Pier and Beam	3	0.333333	0.333333	0.000000	0.333333
Single-Family Detached	1500-2499	Slab	1	0.333333	0.333333	0.000000	0.333333
Single-Family Detached	1500-2499	Slab	2	0.333333	0.333333	0.000000	0.333333
Single-Family Detached	1500-2499	Slab	3	0.333333	0.333333	0.000000	0.333333
Single-Family Detached	1500-2499	Unheated Basement	1	0.333333	0.333333	0.000000	0.333333
Single-Family Detached	1500-2499	Unheated Basement	2	0.333333	0.333333	0.000000	0.333333
Single-Family Detached	1500-2499	Unheated Basement	3	0.333333	0.333333	0.000000	0.333333
Single-Family Detached	2500-3999	Crawl	1	0.250000	0.250000	0.250000	0.250000
Single-Family Detached	2500-3999	Crawl	2	0.250000	0.250000	0.250000	0.250000
Single-Family Detached	2500-3999	Crawl	3	0.250000	0.250000	0.250000	0.250000
Single-Family Detached	2500-3999	Heated Basement	1	0.333333	0.333333	0.000000	0.333333
Single-Family Detached	2500-3999	Heated Basement	2	0.333333	0.333333	0.000000	0.333333
Single-Family Detached	2500-3999	Heated Basement	3	0.333333	0.333333	0.000000	0.333333
Single-Family Detached	2500-3999	Pier and Beam	1	0.000000	0.000000	0.000000	1.000000
Single-Family Detached	2500-3999	Pier and Beam	2	0.000000	0.000000	0.000000	1.000000
Single-Family Detached	2500-3999	Pier and Beam	3	0.000000	0.000000	0.000000	1.000000
Single-Family Detached	2500-3999	Slab	1	0.250000	0.250000	0.250000	0.250000
Single-Family Detached	2500-3999	Slab	2	0.250000	0.250000	0.250000	0.250000
Single-Family Detached	2500-3999	Slab	3	0.250000	0.250000	0.250000	0.250000
Single-Family Detached	2500-3999	Unheated Basement	1	0.250000	0.250000	0.250000	0.250000
Single-Family Detached	2500-3999	Unheated Basement	2	0.250000	0.250000	0.250000	0.250000
Single-Family Detached	2500-3999	Unheated Basement	3	0.250000	0.250000	0.250000	0.250000
Single-Family Detached	4000+	Crawl	1	0.250000	0.250000	0.250000	0.250000
Single-Family Detached	4000+	Crawl	2	0.250000	0.250000	0.250000	0.250000
Single-Family Detached	4000+	Crawl	3	0.250000	0.250000	0.250000	0.250000
Single-Family Detached	4000+	Heated Basement	1	0.250000	0.250000	0.250000	0.250000
Single-Family Detached	4000+	Heated Basement	2	0.250000	0.250000	0.250000	0.250000
Single-Family Detached	4000+	Heated Basement	3	0.250000	0.250000	0.250000	0.250000
Single-Family Detached	4000+	Pier and Beam	1	0.000000	0.000000	0.000000	1.000000
Single-Family Detached	4000+	Pier and Beam	2	0.000000	0.000000	0.000000	1.000000
Single-Family Detached	4000+	Pier and Beam	3	0.000000	0.000000	0.000000	1.000000
Single-Family Detached	4000+	Slab	1	0.250000	0.250000	0.250000	0.250000
Single-Family Detached	4000+	Slab	2	0.250000	0.250000	0.250000	0.250000
Single-Family Detached	4000+	Slab	3	0.250000	0.250000	0.250000	0.250000
Single-Family Detached	4000+	Unheated Basement	1	0.250000	0.250000	0.250000	0.250000
Single-Family Detached	4000+	Unheated Basement	2	0.250000	0.250000	0.250000	0.250000
Single-Family Detached	4000+	Unheated Basement	3	0.250000	0.250000	0.250000	0.250000
# Created by: sources\recs\2009\tsv_maker.py
>>>>>>> cb9373c2
<|MERGE_RESOLUTION|>--- conflicted
+++ resolved
@@ -1,351 +1,361 @@
-<<<<<<< HEAD
-Dependency=Geometry Building Type RECS	Dependency=Geometry Floor Area	Option=1 Car	Option=2 Car	Option=3 Car	Option=None
-Mobile Home	0-499	0.000000	0.000000	0.000000	1.000000
-Mobile Home	500-749	0.000000	0.000000	0.000000	1.000000
-Mobile Home	750-999	0.000000	0.000000	0.000000	1.000000
-Mobile Home	1000-1499	0.000000	0.000000	0.000000	1.000000
-Mobile Home	1500-1999	0.000000	0.000000	0.000000	1.000000
-Mobile Home	2000-2499	0.500000	0.000000	0.000000	0.500000
-Mobile Home	2500-2999	0.500000	0.000000	0.000000	0.500000
-Mobile Home	3000-3999	0.250000	0.250000	0.250000	0.250000
-Mobile Home	4000+	0.250000	0.250000	0.250000	0.250000
-Multi-Family with 2 - 4 Units	0-499	0.000000	0.000000	0.000000	1.000000
-Multi-Family with 2 - 4 Units	500-749	0.000000	0.000000	0.000000	1.000000
-Multi-Family with 2 - 4 Units	750-999	0.000000	0.000000	0.000000	1.000000
-Multi-Family with 2 - 4 Units	1000-1499	0.000000	0.000000	0.000000	1.000000
-Multi-Family with 2 - 4 Units	1500-1999	0.000000	0.000000	0.000000	1.000000
-Multi-Family with 2 - 4 Units	2000-2499	0.000000	0.000000	0.000000	1.000000
-Multi-Family with 2 - 4 Units	2500-2999	0.000000	0.000000	0.000000	1.000000
-Multi-Family with 2 - 4 Units	3000-3999	0.000000	0.000000	0.000000	1.000000
-Multi-Family with 2 - 4 Units	4000+	0.000000	0.000000	0.000000	1.000000
-Multi-Family with 5+ Units	0-499	0.000000	0.000000	0.000000	1.000000
-Multi-Family with 5+ Units	500-749	0.000000	0.000000	0.000000	1.000000
-Multi-Family with 5+ Units	750-999	0.000000	0.000000	0.000000	1.000000
-Multi-Family with 5+ Units	1000-1499	0.000000	0.000000	0.000000	1.000000
-Multi-Family with 5+ Units	1500-1999	0.000000	0.000000	0.000000	1.000000
-Multi-Family with 5+ Units	2000-2499	0.000000	0.000000	0.000000	1.000000
-Multi-Family with 5+ Units	2500-2999	0.000000	0.000000	0.000000	1.000000
-Multi-Family with 5+ Units	3000-3999	0.000000	0.000000	0.000000	1.000000
-Multi-Family with 5+ Units	4000+	0.000000	0.000000	0.000000	1.000000
-Single-Family Attached	0-499	0.000000	0.000000	0.000000	1.000000
-Single-Family Attached	500-749	0.000000	0.000000	0.000000	1.000000
-Single-Family Attached	750-999	0.000000	0.000000	0.000000	1.000000
-Single-Family Attached	1000-1499	0.000000	0.000000	0.000000	1.000000
-Single-Family Attached	1500-1999	0.000000	0.000000	0.000000	1.000000
-Single-Family Attached	2000-2499	0.000000	0.000000	0.000000	1.000000
-Single-Family Attached	2500-2999	0.000000	0.000000	0.000000	1.000000
-Single-Family Attached	3000-3999	0.000000	0.000000	0.000000	1.000000
-Single-Family Attached	4000+	0.000000	0.000000	0.000000	1.000000
-Single-Family Detached	0-499	0.000000	0.000000	0.000000	1.000000
-Single-Family Detached	500-749	0.000000	0.000000	0.000000	1.000000
-Single-Family Detached	750-999	0.000000	0.000000	0.000000	1.000000
-Single-Family Detached	1000-1499	0.000000	0.000000	0.000000	1.000000
-Single-Family Detached	1500-1999	0.000000	0.000000	0.000000	1.000000
-Single-Family Detached	2000-2499	0.500000	0.000000	0.000000	0.500000
-Single-Family Detached	2500-2999	0.500000	0.000000	0.000000	0.500000
-Single-Family Detached	3000-3999	0.250000	0.250000	0.250000	0.250000
-Single-Family Detached	4000+	0.250000	0.250000	0.250000	0.250000
-=======
 Dependency=Geometry Building Type RECS	Dependency=Geometry Floor Area Bin	Dependency=Geometry Foundation Type	Dependency=Geometry Stories	Option=1 Car	Option=2 Car	Option=3 Car	Option=None
-Mobile Home	0-1499	Crawl	1	0.000000	0.000000	0.000000	1.000000
-Mobile Home	0-1499	Crawl	2	0.000000	0.000000	0.000000	1.000000
-Mobile Home	0-1499	Crawl	3	0.000000	0.000000	0.000000	1.000000
+Mobile Home	0-1499	Unvented Crawlspace	1	0.000000	0.000000	0.000000	1.000000
+Mobile Home	0-1499	Unvented Crawlspace	2	0.000000	0.000000	0.000000	1.000000
+Mobile Home	0-1499	Unvented Crawlspace	3	0.000000	0.000000	0.000000	1.000000
+Multi-Family with 2 - 4 Units	0-1499	Unvented Crawlspace	1	0.000000	0.000000	0.000000	1.000000
+Multi-Family with 2 - 4 Units	0-1499	Unvented Crawlspace	2	0.000000	0.000000	0.000000	1.000000
+Multi-Family with 2 - 4 Units	0-1499	Unvented Crawlspace	3	0.000000	0.000000	0.000000	1.000000
+Multi-Family with 5+ Units	0-1499	Unvented Crawlspace	1	0.000000	0.000000	0.000000	1.000000
+Multi-Family with 5+ Units	0-1499	Unvented Crawlspace	2	0.000000	0.000000	0.000000	1.000000
+Multi-Family with 5+ Units	0-1499	Unvented Crawlspace	3	0.000000	0.000000	0.000000	1.000000
+Single-Family Attached	0-1499	Unvented Crawlspace	1	0.000000	0.000000	0.000000	1.000000
+Single-Family Attached	0-1499	Unvented Crawlspace	2	0.000000	0.000000	0.000000	1.000000
+Single-Family Attached	0-1499	Unvented Crawlspace	3	0.000000	0.000000	0.000000	1.000000
+Single-Family Detached	0-1499	Unvented Crawlspace	1	0.500000	0.000000	0.000000	0.500000
+Single-Family Detached	0-1499	Unvented Crawlspace	2	0.500000	0.000000	0.000000	0.500000
+Single-Family Detached	0-1499	Unvented Crawlspace	3	0.000000	0.000000	0.000000	1.000000
+Mobile Home	1500-2499	Unvented Crawlspace	1	0.000000	0.000000	0.000000	1.000000
+Mobile Home	1500-2499	Unvented Crawlspace	2	0.000000	0.000000	0.000000	1.000000
+Mobile Home	1500-2499	Unvented Crawlspace	3	0.000000	0.000000	0.000000	1.000000
+Multi-Family with 2 - 4 Units	1500-2499	Unvented Crawlspace	1	0.000000	0.000000	0.000000	1.000000
+Multi-Family with 2 - 4 Units	1500-2499	Unvented Crawlspace	2	0.000000	0.000000	0.000000	1.000000
+Multi-Family with 2 - 4 Units	1500-2499	Unvented Crawlspace	3	0.000000	0.000000	0.000000	1.000000
+Multi-Family with 5+ Units	1500-2499	Unvented Crawlspace	1	0.000000	0.000000	0.000000	1.000000
+Multi-Family with 5+ Units	1500-2499	Unvented Crawlspace	2	0.000000	0.000000	0.000000	1.000000
+Multi-Family with 5+ Units	1500-2499	Unvented Crawlspace	3	0.000000	0.000000	0.000000	1.000000
+Single-Family Attached	1500-2499	Unvented Crawlspace	1	0.000000	0.000000	0.000000	1.000000
+Single-Family Attached	1500-2499	Unvented Crawlspace	2	0.000000	0.000000	0.000000	1.000000
+Single-Family Attached	1500-2499	Unvented Crawlspace	3	0.000000	0.000000	0.000000	1.000000
+Single-Family Detached	1500-2499	Unvented Crawlspace	1	0.333333	0.333333	0.000000	0.333333
+Single-Family Detached	1500-2499	Unvented Crawlspace	2	0.333333	0.333333	0.000000	0.333333
+Single-Family Detached	1500-2499	Unvented Crawlspace	3	0.333333	0.333333	0.000000	0.333333
+Mobile Home	2500-3999	Unvented Crawlspace	1	0.000000	0.000000	0.000000	1.000000
+Mobile Home	2500-3999	Unvented Crawlspace	2	0.000000	0.000000	0.000000	1.000000
+Mobile Home	2500-3999	Unvented Crawlspace	3	0.000000	0.000000	0.000000	1.000000
+Multi-Family with 2 - 4 Units	2500-3999	Unvented Crawlspace	1	0.000000	0.000000	0.000000	1.000000
+Multi-Family with 2 - 4 Units	2500-3999	Unvented Crawlspace	2	0.000000	0.000000	0.000000	1.000000
+Multi-Family with 2 - 4 Units	2500-3999	Unvented Crawlspace	3	0.000000	0.000000	0.000000	1.000000
+Multi-Family with 5+ Units	2500-3999	Unvented Crawlspace	1	0.000000	0.000000	0.000000	1.000000
+Multi-Family with 5+ Units	2500-3999	Unvented Crawlspace	2	0.000000	0.000000	0.000000	1.000000
+Multi-Family with 5+ Units	2500-3999	Unvented Crawlspace	3	0.000000	0.000000	0.000000	1.000000
+Single-Family Attached	2500-3999	Unvented Crawlspace	1	0.000000	0.000000	0.000000	1.000000
+Single-Family Attached	2500-3999	Unvented Crawlspace	2	0.000000	0.000000	0.000000	1.000000
+Single-Family Attached	2500-3999	Unvented Crawlspace	3	0.000000	0.000000	0.000000	1.000000
+Single-Family Detached	2500-3999	Unvented Crawlspace	1	0.250000	0.250000	0.250000	0.250000
+Single-Family Detached	2500-3999	Unvented Crawlspace	2	0.250000	0.250000	0.250000	0.250000
+Single-Family Detached	2500-3999	Unvented Crawlspace	3	0.250000	0.250000	0.250000	0.250000
+Mobile Home	4000+	Unvented Crawlspace	1	0.000000	0.000000	0.000000	1.000000
+Mobile Home	4000+	Unvented Crawlspace	2	0.000000	0.000000	0.000000	1.000000
+Mobile Home	4000+	Unvented Crawlspace	3	0.000000	0.000000	0.000000	1.000000
+Multi-Family with 2 - 4 Units	4000+	Unvented Crawlspace	1	0.000000	0.000000	0.000000	1.000000
+Multi-Family with 2 - 4 Units	4000+	Unvented Crawlspace	2	0.000000	0.000000	0.000000	1.000000
+Multi-Family with 2 - 4 Units	4000+	Unvented Crawlspace	3	0.000000	0.000000	0.000000	1.000000
+Multi-Family with 5+ Units	4000+	Unvented Crawlspace	1	0.000000	0.000000	0.000000	1.000000
+Multi-Family with 5+ Units	4000+	Unvented Crawlspace	2	0.000000	0.000000	0.000000	1.000000
+Multi-Family with 5+ Units	4000+	Unvented Crawlspace	3	0.000000	0.000000	0.000000	1.000000
+Single-Family Attached	4000+	Unvented Crawlspace	1	0.000000	0.000000	0.000000	1.000000
+Single-Family Attached	4000+	Unvented Crawlspace	2	0.000000	0.000000	0.000000	1.000000
+Single-Family Attached	4000+	Unvented Crawlspace	3	0.000000	0.000000	0.000000	1.000000
+Single-Family Detached	4000+	Unvented Crawlspace	1	0.250000	0.250000	0.250000	0.250000
+Single-Family Detached	4000+	Unvented Crawlspace	2	0.250000	0.250000	0.250000	0.250000
+Single-Family Detached	4000+	Unvented Crawlspace	3	0.250000	0.250000	0.250000	0.250000
+Mobile Home	0-1499	Vented Crawlspace	1	0.000000	0.000000	0.000000	1.000000
+Mobile Home	0-1499	Vented Crawlspace	2	0.000000	0.000000	0.000000	1.000000
+Mobile Home	0-1499	Vented Crawlspace	3	0.000000	0.000000	0.000000	1.000000
+Multi-Family with 2 - 4 Units	0-1499	Vented Crawlspace	1	0.000000	0.000000	0.000000	1.000000
+Multi-Family with 2 - 4 Units	0-1499	Vented Crawlspace	2	0.000000	0.000000	0.000000	1.000000
+Multi-Family with 2 - 4 Units	0-1499	Vented Crawlspace	3	0.000000	0.000000	0.000000	1.000000
+Multi-Family with 5+ Units	0-1499	Vented Crawlspace	1	0.000000	0.000000	0.000000	1.000000
+Multi-Family with 5+ Units	0-1499	Vented Crawlspace	2	0.000000	0.000000	0.000000	1.000000
+Multi-Family with 5+ Units	0-1499	Vented Crawlspace	3	0.000000	0.000000	0.000000	1.000000
+Single-Family Attached	0-1499	Vented Crawlspace	1	0.000000	0.000000	0.000000	1.000000
+Single-Family Attached	0-1499	Vented Crawlspace	2	0.000000	0.000000	0.000000	1.000000
+Single-Family Attached	0-1499	Vented Crawlspace	3	0.000000	0.000000	0.000000	1.000000
+Single-Family Detached	0-1499	Vented Crawlspace	1	0.500000	0.000000	0.000000	0.500000
+Single-Family Detached	0-1499	Vented Crawlspace	2	0.500000	0.000000	0.000000	0.500000
+Single-Family Detached	0-1499	Vented Crawlspace	3	0.000000	0.000000	0.000000	1.000000
+Mobile Home	1500-2499	Vented Crawlspace	1	0.000000	0.000000	0.000000	1.000000
+Mobile Home	1500-2499	Vented Crawlspace	2	0.000000	0.000000	0.000000	1.000000
+Mobile Home	1500-2499	Vented Crawlspace	3	0.000000	0.000000	0.000000	1.000000
+Multi-Family with 2 - 4 Units	1500-2499	Vented Crawlspace	1	0.000000	0.000000	0.000000	1.000000
+Multi-Family with 2 - 4 Units	1500-2499	Vented Crawlspace	2	0.000000	0.000000	0.000000	1.000000
+Multi-Family with 2 - 4 Units	1500-2499	Vented Crawlspace	3	0.000000	0.000000	0.000000	1.000000
+Multi-Family with 5+ Units	1500-2499	Vented Crawlspace	1	0.000000	0.000000	0.000000	1.000000
+Multi-Family with 5+ Units	1500-2499	Vented Crawlspace	2	0.000000	0.000000	0.000000	1.000000
+Multi-Family with 5+ Units	1500-2499	Vented Crawlspace	3	0.000000	0.000000	0.000000	1.000000
+Single-Family Attached	1500-2499	Vented Crawlspace	1	0.000000	0.000000	0.000000	1.000000
+Single-Family Attached	1500-2499	Vented Crawlspace	2	0.000000	0.000000	0.000000	1.000000
+Single-Family Attached	1500-2499	Vented Crawlspace	3	0.000000	0.000000	0.000000	1.000000
+Single-Family Detached	1500-2499	Vented Crawlspace	1	0.333333	0.333333	0.000000	0.333333
+Single-Family Detached	1500-2499	Vented Crawlspace	2	0.333333	0.333333	0.000000	0.333333
+Single-Family Detached	1500-2499	Vented Crawlspace	3	0.333333	0.333333	0.000000	0.333333
+Mobile Home	2500-3999	Vented Crawlspace	1	0.000000	0.000000	0.000000	1.000000
+Mobile Home	2500-3999	Vented Crawlspace	2	0.000000	0.000000	0.000000	1.000000
+Mobile Home	2500-3999	Vented Crawlspace	3	0.000000	0.000000	0.000000	1.000000
+Multi-Family with 2 - 4 Units	2500-3999	Vented Crawlspace	1	0.000000	0.000000	0.000000	1.000000
+Multi-Family with 2 - 4 Units	2500-3999	Vented Crawlspace	2	0.000000	0.000000	0.000000	1.000000
+Multi-Family with 2 - 4 Units	2500-3999	Vented Crawlspace	3	0.000000	0.000000	0.000000	1.000000
+Multi-Family with 5+ Units	2500-3999	Vented Crawlspace	1	0.000000	0.000000	0.000000	1.000000
+Multi-Family with 5+ Units	2500-3999	Vented Crawlspace	2	0.000000	0.000000	0.000000	1.000000
+Multi-Family with 5+ Units	2500-3999	Vented Crawlspace	3	0.000000	0.000000	0.000000	1.000000
+Single-Family Attached	2500-3999	Vented Crawlspace	1	0.000000	0.000000	0.000000	1.000000
+Single-Family Attached	2500-3999	Vented Crawlspace	2	0.000000	0.000000	0.000000	1.000000
+Single-Family Attached	2500-3999	Vented Crawlspace	3	0.000000	0.000000	0.000000	1.000000
+Single-Family Detached	2500-3999	Vented Crawlspace	1	0.250000	0.250000	0.250000	0.250000
+Single-Family Detached	2500-3999	Vented Crawlspace	2	0.250000	0.250000	0.250000	0.250000
+Single-Family Detached	2500-3999	Vented Crawlspace	3	0.250000	0.250000	0.250000	0.250000
+Mobile Home	4000+	Vented Crawlspace	1	0.000000	0.000000	0.000000	1.000000
+Mobile Home	4000+	Vented Crawlspace	2	0.000000	0.000000	0.000000	1.000000
+Mobile Home	4000+	Vented Crawlspace	3	0.000000	0.000000	0.000000	1.000000
+Multi-Family with 2 - 4 Units	4000+	Vented Crawlspace	1	0.000000	0.000000	0.000000	1.000000
+Multi-Family with 2 - 4 Units	4000+	Vented Crawlspace	2	0.000000	0.000000	0.000000	1.000000
+Multi-Family with 2 - 4 Units	4000+	Vented Crawlspace	3	0.000000	0.000000	0.000000	1.000000
+Multi-Family with 5+ Units	4000+	Vented Crawlspace	1	0.000000	0.000000	0.000000	1.000000
+Multi-Family with 5+ Units	4000+	Vented Crawlspace	2	0.000000	0.000000	0.000000	1.000000
+Multi-Family with 5+ Units	4000+	Vented Crawlspace	3	0.000000	0.000000	0.000000	1.000000
+Single-Family Attached	4000+	Vented Crawlspace	1	0.000000	0.000000	0.000000	1.000000
+Single-Family Attached	4000+	Vented Crawlspace	2	0.000000	0.000000	0.000000	1.000000
+Single-Family Attached	4000+	Vented Crawlspace	3	0.000000	0.000000	0.000000	1.000000
+Single-Family Detached	4000+	Vented Crawlspace	1	0.250000	0.250000	0.250000	0.250000
+Single-Family Detached	4000+	Vented Crawlspace	2	0.250000	0.250000	0.250000	0.250000
+Single-Family Detached	4000+	Vented Crawlspace	3	0.250000	0.250000	0.250000	0.250000
 Mobile Home	0-1499	Heated Basement	1	0.000000	0.000000	0.000000	1.000000
 Mobile Home	0-1499	Heated Basement	2	0.000000	0.000000	0.000000	1.000000
 Mobile Home	0-1499	Heated Basement	3	0.000000	0.000000	0.000000	1.000000
-Mobile Home	0-1499	Pier and Beam	1	0.000000	0.000000	0.000000	1.000000
-Mobile Home	0-1499	Pier and Beam	2	0.000000	0.000000	0.000000	1.000000
-Mobile Home	0-1499	Pier and Beam	3	0.000000	0.000000	0.000000	1.000000
+Multi-Family with 2 - 4 Units	0-1499	Heated Basement	1	0.000000	0.000000	0.000000	1.000000
+Multi-Family with 2 - 4 Units	0-1499	Heated Basement	2	0.000000	0.000000	0.000000	1.000000
+Multi-Family with 2 - 4 Units	0-1499	Heated Basement	3	0.000000	0.000000	0.000000	1.000000
+Multi-Family with 5+ Units	0-1499	Heated Basement	1	0.000000	0.000000	0.000000	1.000000
+Multi-Family with 5+ Units	0-1499	Heated Basement	2	0.000000	0.000000	0.000000	1.000000
+Multi-Family with 5+ Units	0-1499	Heated Basement	3	0.000000	0.000000	0.000000	1.000000
+Single-Family Attached	0-1499	Heated Basement	1	0.000000	0.000000	0.000000	1.000000
+Single-Family Attached	0-1499	Heated Basement	2	0.000000	0.000000	0.000000	1.000000
+Single-Family Attached	0-1499	Heated Basement	3	0.000000	0.000000	0.000000	1.000000
+Single-Family Detached	0-1499	Heated Basement	1	0.500000	0.000000	0.000000	0.500000
+Single-Family Detached	0-1499	Heated Basement	2	0.500000	0.000000	0.000000	0.500000
+Single-Family Detached	0-1499	Heated Basement	3	0.000000	0.000000	0.000000	1.000000
+Mobile Home	1500-2499	Heated Basement	1	0.000000	0.000000	0.000000	1.000000
+Mobile Home	1500-2499	Heated Basement	2	0.000000	0.000000	0.000000	1.000000
+Mobile Home	1500-2499	Heated Basement	3	0.000000	0.000000	0.000000	1.000000
+Multi-Family with 2 - 4 Units	1500-2499	Heated Basement	1	0.000000	0.000000	0.000000	1.000000
+Multi-Family with 2 - 4 Units	1500-2499	Heated Basement	2	0.000000	0.000000	0.000000	1.000000
+Multi-Family with 2 - 4 Units	1500-2499	Heated Basement	3	0.000000	0.000000	0.000000	1.000000
+Multi-Family with 5+ Units	1500-2499	Heated Basement	1	0.000000	0.000000	0.000000	1.000000
+Multi-Family with 5+ Units	1500-2499	Heated Basement	2	0.000000	0.000000	0.000000	1.000000
+Multi-Family with 5+ Units	1500-2499	Heated Basement	3	0.000000	0.000000	0.000000	1.000000
+Single-Family Attached	1500-2499	Heated Basement	1	0.000000	0.000000	0.000000	1.000000
+Single-Family Attached	1500-2499	Heated Basement	2	0.000000	0.000000	0.000000	1.000000
+Single-Family Attached	1500-2499	Heated Basement	3	0.000000	0.000000	0.000000	1.000000
+Single-Family Detached	1500-2499	Heated Basement	1	0.333333	0.333333	0.000000	0.333333
+Single-Family Detached	1500-2499	Heated Basement	2	0.333333	0.333333	0.000000	0.333333
+Single-Family Detached	1500-2499	Heated Basement	3	0.333333	0.333333	0.000000	0.333333
+Mobile Home	2500-3999	Heated Basement	1	0.000000	0.000000	0.000000	1.000000
+Mobile Home	2500-3999	Heated Basement	2	0.000000	0.000000	0.000000	1.000000
+Mobile Home	2500-3999	Heated Basement	3	0.000000	0.000000	0.000000	1.000000
+Multi-Family with 2 - 4 Units	2500-3999	Heated Basement	1	0.000000	0.000000	0.000000	1.000000
+Multi-Family with 2 - 4 Units	2500-3999	Heated Basement	2	0.000000	0.000000	0.000000	1.000000
+Multi-Family with 2 - 4 Units	2500-3999	Heated Basement	3	0.000000	0.000000	0.000000	1.000000
+Multi-Family with 5+ Units	2500-3999	Heated Basement	1	0.000000	0.000000	0.000000	1.000000
+Multi-Family with 5+ Units	2500-3999	Heated Basement	2	0.000000	0.000000	0.000000	1.000000
+Multi-Family with 5+ Units	2500-3999	Heated Basement	3	0.000000	0.000000	0.000000	1.000000
+Single-Family Attached	2500-3999	Heated Basement	1	0.000000	0.000000	0.000000	1.000000
+Single-Family Attached	2500-3999	Heated Basement	2	0.000000	0.000000	0.000000	1.000000
+Single-Family Attached	2500-3999	Heated Basement	3	0.000000	0.000000	0.000000	1.000000
+Single-Family Detached	2500-3999	Heated Basement	1	0.333333	0.333333	0.000000	0.333333
+Single-Family Detached	2500-3999	Heated Basement	2	0.333333	0.333333	0.000000	0.333333
+Single-Family Detached	2500-3999	Heated Basement	3	0.333333	0.333333	0.000000	0.333333
+Mobile Home	4000+	Heated Basement	1	0.000000	0.000000	0.000000	1.000000
+Mobile Home	4000+	Heated Basement	2	0.000000	0.000000	0.000000	1.000000
+Mobile Home	4000+	Heated Basement	3	0.000000	0.000000	0.000000	1.000000
+Multi-Family with 2 - 4 Units	4000+	Heated Basement	1	0.000000	0.000000	0.000000	1.000000
+Multi-Family with 2 - 4 Units	4000+	Heated Basement	2	0.000000	0.000000	0.000000	1.000000
+Multi-Family with 2 - 4 Units	4000+	Heated Basement	3	0.000000	0.000000	0.000000	1.000000
+Multi-Family with 5+ Units	4000+	Heated Basement	1	0.000000	0.000000	0.000000	1.000000
+Multi-Family with 5+ Units	4000+	Heated Basement	2	0.000000	0.000000	0.000000	1.000000
+Multi-Family with 5+ Units	4000+	Heated Basement	3	0.000000	0.000000	0.000000	1.000000
+Single-Family Attached	4000+	Heated Basement	1	0.000000	0.000000	0.000000	1.000000
+Single-Family Attached	4000+	Heated Basement	2	0.000000	0.000000	0.000000	1.000000
+Single-Family Attached	4000+	Heated Basement	3	0.000000	0.000000	0.000000	1.000000
+Single-Family Detached	4000+	Heated Basement	1	0.250000	0.250000	0.250000	0.250000
+Single-Family Detached	4000+	Heated Basement	2	0.250000	0.250000	0.250000	0.250000
+Single-Family Detached	4000+	Heated Basement	3	0.250000	0.250000	0.250000	0.250000
+Mobile Home	0-1499	Ambient	1	0.000000	0.000000	0.000000	1.000000
+Mobile Home	0-1499	Ambient	2	0.000000	0.000000	0.000000	1.000000
+Mobile Home	0-1499	Ambient	3	0.000000	0.000000	0.000000	1.000000
+Multi-Family with 2 - 4 Units	0-1499	Ambient	1	0.000000	0.000000	0.000000	1.000000
+Multi-Family with 2 - 4 Units	0-1499	Ambient	2	0.000000	0.000000	0.000000	1.000000
+Multi-Family with 2 - 4 Units	0-1499	Ambient	3	0.000000	0.000000	0.000000	1.000000
+Multi-Family with 5+ Units	0-1499	Ambient	1	0.000000	0.000000	0.000000	1.000000
+Multi-Family with 5+ Units	0-1499	Ambient	2	0.000000	0.000000	0.000000	1.000000
+Multi-Family with 5+ Units	0-1499	Ambient	3	0.000000	0.000000	0.000000	1.000000
+Single-Family Attached	0-1499	Ambient	1	0.000000	0.000000	0.000000	1.000000
+Single-Family Attached	0-1499	Ambient	2	0.000000	0.000000	0.000000	1.000000
+Single-Family Attached	0-1499	Ambient	3	0.000000	0.000000	0.000000	1.000000
+Single-Family Detached	0-1499	Ambient	1	0.500000	0.000000	0.000000	0.500000
+Single-Family Detached	0-1499	Ambient	2	0.500000	0.000000	0.000000	0.500000
+Single-Family Detached	0-1499	Ambient	3	0.000000	0.000000	0.000000	1.000000
+Mobile Home	1500-2499	Ambient	1	0.000000	0.000000	0.000000	1.000000
+Mobile Home	1500-2499	Ambient	2	0.000000	0.000000	0.000000	1.000000
+Mobile Home	1500-2499	Ambient	3	0.000000	0.000000	0.000000	1.000000
+Multi-Family with 2 - 4 Units	1500-2499	Ambient	1	0.000000	0.000000	0.000000	1.000000
+Multi-Family with 2 - 4 Units	1500-2499	Ambient	2	0.000000	0.000000	0.000000	1.000000
+Multi-Family with 2 - 4 Units	1500-2499	Ambient	3	0.000000	0.000000	0.000000	1.000000
+Multi-Family with 5+ Units	1500-2499	Ambient	1	0.000000	0.000000	0.000000	1.000000
+Multi-Family with 5+ Units	1500-2499	Ambient	2	0.000000	0.000000	0.000000	1.000000
+Multi-Family with 5+ Units	1500-2499	Ambient	3	0.000000	0.000000	0.000000	1.000000
+Single-Family Attached	1500-2499	Ambient	1	0.000000	0.000000	0.000000	1.000000
+Single-Family Attached	1500-2499	Ambient	2	0.000000	0.000000	0.000000	1.000000
+Single-Family Attached	1500-2499	Ambient	3	0.000000	0.000000	0.000000	1.000000
+Single-Family Detached	1500-2499	Ambient	1	0.333333	0.333333	0.000000	0.333333
+Single-Family Detached	1500-2499	Ambient	2	0.333333	0.333333	0.000000	0.333333
+Single-Family Detached	1500-2499	Ambient	3	0.333333	0.333333	0.000000	0.333333
+Mobile Home	2500-3999	Ambient	1	0.000000	0.000000	0.000000	1.000000
+Mobile Home	2500-3999	Ambient	2	0.000000	0.000000	0.000000	1.000000
+Mobile Home	2500-3999	Ambient	3	0.000000	0.000000	0.000000	1.000000
+Multi-Family with 2 - 4 Units	2500-3999	Ambient	1	0.000000	0.000000	0.000000	1.000000
+Multi-Family with 2 - 4 Units	2500-3999	Ambient	2	0.000000	0.000000	0.000000	1.000000
+Multi-Family with 2 - 4 Units	2500-3999	Ambient	3	0.000000	0.000000	0.000000	1.000000
+Multi-Family with 5+ Units	2500-3999	Ambient	1	0.000000	0.000000	0.000000	1.000000
+Multi-Family with 5+ Units	2500-3999	Ambient	2	0.000000	0.000000	0.000000	1.000000
+Multi-Family with 5+ Units	2500-3999	Ambient	3	0.000000	0.000000	0.000000	1.000000
+Single-Family Attached	2500-3999	Ambient	1	0.000000	0.000000	0.000000	1.000000
+Single-Family Attached	2500-3999	Ambient	2	0.000000	0.000000	0.000000	1.000000
+Single-Family Attached	2500-3999	Ambient	3	0.000000	0.000000	0.000000	1.000000
+Single-Family Detached	2500-3999	Ambient	1	0.000000	0.000000	0.000000	1.000000
+Single-Family Detached	2500-3999	Ambient	2	0.000000	0.000000	0.000000	1.000000
+Single-Family Detached	2500-3999	Ambient	3	0.000000	0.000000	0.000000	1.000000
+Mobile Home	4000+	Ambient	1	0.000000	0.000000	0.000000	1.000000
+Mobile Home	4000+	Ambient	2	0.000000	0.000000	0.000000	1.000000
+Mobile Home	4000+	Ambient	3	0.000000	0.000000	0.000000	1.000000
+Multi-Family with 2 - 4 Units	4000+	Ambient	1	0.000000	0.000000	0.000000	1.000000
+Multi-Family with 2 - 4 Units	4000+	Ambient	2	0.000000	0.000000	0.000000	1.000000
+Multi-Family with 2 - 4 Units	4000+	Ambient	3	0.000000	0.000000	0.000000	1.000000
+Multi-Family with 5+ Units	4000+	Ambient	1	0.000000	0.000000	0.000000	1.000000
+Multi-Family with 5+ Units	4000+	Ambient	2	0.000000	0.000000	0.000000	1.000000
+Multi-Family with 5+ Units	4000+	Ambient	3	0.000000	0.000000	0.000000	1.000000
+Single-Family Attached	4000+	Ambient	1	0.000000	0.000000	0.000000	1.000000
+Single-Family Attached	4000+	Ambient	2	0.000000	0.000000	0.000000	1.000000
+Single-Family Attached	4000+	Ambient	3	0.000000	0.000000	0.000000	1.000000
+Single-Family Detached	4000+	Ambient	1	0.000000	0.000000	0.000000	1.000000
+Single-Family Detached	4000+	Ambient	2	0.000000	0.000000	0.000000	1.000000
+Single-Family Detached	4000+	Ambient	3	0.000000	0.000000	0.000000	1.000000
 Mobile Home	0-1499	Slab	1	0.000000	0.000000	0.000000	1.000000
 Mobile Home	0-1499	Slab	2	0.000000	0.000000	0.000000	1.000000
 Mobile Home	0-1499	Slab	3	0.000000	0.000000	0.000000	1.000000
+Multi-Family with 2 - 4 Units	0-1499	Slab	1	0.000000	0.000000	0.000000	1.000000
+Multi-Family with 2 - 4 Units	0-1499	Slab	2	0.000000	0.000000	0.000000	1.000000
+Multi-Family with 2 - 4 Units	0-1499	Slab	3	0.000000	0.000000	0.000000	1.000000
+Multi-Family with 5+ Units	0-1499	Slab	1	0.000000	0.000000	0.000000	1.000000
+Multi-Family with 5+ Units	0-1499	Slab	2	0.000000	0.000000	0.000000	1.000000
+Multi-Family with 5+ Units	0-1499	Slab	3	0.000000	0.000000	0.000000	1.000000
+Single-Family Attached	0-1499	Slab	1	0.000000	0.000000	0.000000	1.000000
+Single-Family Attached	0-1499	Slab	2	0.000000	0.000000	0.000000	1.000000
+Single-Family Attached	0-1499	Slab	3	0.000000	0.000000	0.000000	1.000000
+Single-Family Detached	0-1499	Slab	1	0.500000	0.000000	0.000000	0.500000
+Single-Family Detached	0-1499	Slab	2	0.500000	0.000000	0.000000	0.500000
+Single-Family Detached	0-1499	Slab	3	0.000000	0.000000	0.000000	1.000000
+Mobile Home	1500-2499	Slab	1	0.000000	0.000000	0.000000	1.000000
+Mobile Home	1500-2499	Slab	2	0.000000	0.000000	0.000000	1.000000
+Mobile Home	1500-2499	Slab	3	0.000000	0.000000	0.000000	1.000000
+Multi-Family with 2 - 4 Units	1500-2499	Slab	1	0.000000	0.000000	0.000000	1.000000
+Multi-Family with 2 - 4 Units	1500-2499	Slab	2	0.000000	0.000000	0.000000	1.000000
+Multi-Family with 2 - 4 Units	1500-2499	Slab	3	0.000000	0.000000	0.000000	1.000000
+Multi-Family with 5+ Units	1500-2499	Slab	1	0.000000	0.000000	0.000000	1.000000
+Multi-Family with 5+ Units	1500-2499	Slab	2	0.000000	0.000000	0.000000	1.000000
+Multi-Family with 5+ Units	1500-2499	Slab	3	0.000000	0.000000	0.000000	1.000000
+Single-Family Attached	1500-2499	Slab	1	0.000000	0.000000	0.000000	1.000000
+Single-Family Attached	1500-2499	Slab	2	0.000000	0.000000	0.000000	1.000000
+Single-Family Attached	1500-2499	Slab	3	0.000000	0.000000	0.000000	1.000000
+Single-Family Detached	1500-2499	Slab	1	0.333333	0.333333	0.000000	0.333333
+Single-Family Detached	1500-2499	Slab	2	0.333333	0.333333	0.000000	0.333333
+Single-Family Detached	1500-2499	Slab	3	0.333333	0.333333	0.000000	0.333333
+Mobile Home	2500-3999	Slab	1	0.000000	0.000000	0.000000	1.000000
+Mobile Home	2500-3999	Slab	2	0.000000	0.000000	0.000000	1.000000
+Mobile Home	2500-3999	Slab	3	0.000000	0.000000	0.000000	1.000000
+Multi-Family with 2 - 4 Units	2500-3999	Slab	1	0.000000	0.000000	0.000000	1.000000
+Multi-Family with 2 - 4 Units	2500-3999	Slab	2	0.000000	0.000000	0.000000	1.000000
+Multi-Family with 2 - 4 Units	2500-3999	Slab	3	0.000000	0.000000	0.000000	1.000000
+Multi-Family with 5+ Units	2500-3999	Slab	1	0.000000	0.000000	0.000000	1.000000
+Multi-Family with 5+ Units	2500-3999	Slab	2	0.000000	0.000000	0.000000	1.000000
+Multi-Family with 5+ Units	2500-3999	Slab	3	0.000000	0.000000	0.000000	1.000000
+Single-Family Attached	2500-3999	Slab	1	0.000000	0.000000	0.000000	1.000000
+Single-Family Attached	2500-3999	Slab	2	0.000000	0.000000	0.000000	1.000000
+Single-Family Attached	2500-3999	Slab	3	0.000000	0.000000	0.000000	1.000000
+Single-Family Detached	2500-3999	Slab	1	0.250000	0.250000	0.250000	0.250000
+Single-Family Detached	2500-3999	Slab	2	0.250000	0.250000	0.250000	0.250000
+Single-Family Detached	2500-3999	Slab	3	0.250000	0.250000	0.250000	0.250000
+Mobile Home	4000+	Slab	1	0.000000	0.000000	0.000000	1.000000
+Mobile Home	4000+	Slab	2	0.000000	0.000000	0.000000	1.000000
+Mobile Home	4000+	Slab	3	0.000000	0.000000	0.000000	1.000000
+Multi-Family with 2 - 4 Units	4000+	Slab	1	0.000000	0.000000	0.000000	1.000000
+Multi-Family with 2 - 4 Units	4000+	Slab	2	0.000000	0.000000	0.000000	1.000000
+Multi-Family with 2 - 4 Units	4000+	Slab	3	0.000000	0.000000	0.000000	1.000000
+Multi-Family with 5+ Units	4000+	Slab	1	0.000000	0.000000	0.000000	1.000000
+Multi-Family with 5+ Units	4000+	Slab	2	0.000000	0.000000	0.000000	1.000000
+Multi-Family with 5+ Units	4000+	Slab	3	0.000000	0.000000	0.000000	1.000000
+Single-Family Attached	4000+	Slab	1	0.000000	0.000000	0.000000	1.000000
+Single-Family Attached	4000+	Slab	2	0.000000	0.000000	0.000000	1.000000
+Single-Family Attached	4000+	Slab	3	0.000000	0.000000	0.000000	1.000000
+Single-Family Detached	4000+	Slab	1	0.250000	0.250000	0.250000	0.250000
+Single-Family Detached	4000+	Slab	2	0.250000	0.250000	0.250000	0.250000
+Single-Family Detached	4000+	Slab	3	0.250000	0.250000	0.250000	0.250000
 Mobile Home	0-1499	Unheated Basement	1	0.000000	0.000000	0.000000	1.000000
 Mobile Home	0-1499	Unheated Basement	2	0.000000	0.000000	0.000000	1.000000
 Mobile Home	0-1499	Unheated Basement	3	0.000000	0.000000	0.000000	1.000000
-Mobile Home	1500-2499	Crawl	1	0.000000	0.000000	0.000000	1.000000
-Mobile Home	1500-2499	Crawl	2	0.000000	0.000000	0.000000	1.000000
-Mobile Home	1500-2499	Crawl	3	0.000000	0.000000	0.000000	1.000000
-Mobile Home	1500-2499	Heated Basement	1	0.000000	0.000000	0.000000	1.000000
-Mobile Home	1500-2499	Heated Basement	2	0.000000	0.000000	0.000000	1.000000
-Mobile Home	1500-2499	Heated Basement	3	0.000000	0.000000	0.000000	1.000000
-Mobile Home	1500-2499	Pier and Beam	1	0.000000	0.000000	0.000000	1.000000
-Mobile Home	1500-2499	Pier and Beam	2	0.000000	0.000000	0.000000	1.000000
-Mobile Home	1500-2499	Pier and Beam	3	0.000000	0.000000	0.000000	1.000000
-Mobile Home	1500-2499	Slab	1	0.000000	0.000000	0.000000	1.000000
-Mobile Home	1500-2499	Slab	2	0.000000	0.000000	0.000000	1.000000
-Mobile Home	1500-2499	Slab	3	0.000000	0.000000	0.000000	1.000000
+Multi-Family with 2 - 4 Units	0-1499	Unheated Basement	1	0.000000	0.000000	0.000000	1.000000
+Multi-Family with 2 - 4 Units	0-1499	Unheated Basement	2	0.000000	0.000000	0.000000	1.000000
+Multi-Family with 2 - 4 Units	0-1499	Unheated Basement	3	0.000000	0.000000	0.000000	1.000000
+Multi-Family with 5+ Units	0-1499	Unheated Basement	1	0.000000	0.000000	0.000000	1.000000
+Multi-Family with 5+ Units	0-1499	Unheated Basement	2	0.000000	0.000000	0.000000	1.000000
+Multi-Family with 5+ Units	0-1499	Unheated Basement	3	0.000000	0.000000	0.000000	1.000000
+Single-Family Attached	0-1499	Unheated Basement	1	0.000000	0.000000	0.000000	1.000000
+Single-Family Attached	0-1499	Unheated Basement	2	0.000000	0.000000	0.000000	1.000000
+Single-Family Attached	0-1499	Unheated Basement	3	0.000000	0.000000	0.000000	1.000000
+Single-Family Detached	0-1499	Unheated Basement	1	0.500000	0.000000	0.000000	0.500000
+Single-Family Detached	0-1499	Unheated Basement	2	0.500000	0.000000	0.000000	0.500000
+Single-Family Detached	0-1499	Unheated Basement	3	0.000000	0.000000	0.000000	1.000000
 Mobile Home	1500-2499	Unheated Basement	1	0.000000	0.000000	0.000000	1.000000
 Mobile Home	1500-2499	Unheated Basement	2	0.000000	0.000000	0.000000	1.000000
 Mobile Home	1500-2499	Unheated Basement	3	0.000000	0.000000	0.000000	1.000000
-Mobile Home	2500-3999	Crawl	1	0.000000	0.000000	0.000000	1.000000
-Mobile Home	2500-3999	Crawl	2	0.000000	0.000000	0.000000	1.000000
-Mobile Home	2500-3999	Crawl	3	0.000000	0.000000	0.000000	1.000000
-Mobile Home	2500-3999	Heated Basement	1	0.000000	0.000000	0.000000	1.000000
-Mobile Home	2500-3999	Heated Basement	2	0.000000	0.000000	0.000000	1.000000
-Mobile Home	2500-3999	Heated Basement	3	0.000000	0.000000	0.000000	1.000000
-Mobile Home	2500-3999	Pier and Beam	1	0.000000	0.000000	0.000000	1.000000
-Mobile Home	2500-3999	Pier and Beam	2	0.000000	0.000000	0.000000	1.000000
-Mobile Home	2500-3999	Pier and Beam	3	0.000000	0.000000	0.000000	1.000000
-Mobile Home	2500-3999	Slab	1	0.000000	0.000000	0.000000	1.000000
-Mobile Home	2500-3999	Slab	2	0.000000	0.000000	0.000000	1.000000
-Mobile Home	2500-3999	Slab	3	0.000000	0.000000	0.000000	1.000000
+Multi-Family with 2 - 4 Units	1500-2499	Unheated Basement	1	0.000000	0.000000	0.000000	1.000000
+Multi-Family with 2 - 4 Units	1500-2499	Unheated Basement	2	0.000000	0.000000	0.000000	1.000000
+Multi-Family with 2 - 4 Units	1500-2499	Unheated Basement	3	0.000000	0.000000	0.000000	1.000000
+Multi-Family with 5+ Units	1500-2499	Unheated Basement	1	0.000000	0.000000	0.000000	1.000000
+Multi-Family with 5+ Units	1500-2499	Unheated Basement	2	0.000000	0.000000	0.000000	1.000000
+Multi-Family with 5+ Units	1500-2499	Unheated Basement	3	0.000000	0.000000	0.000000	1.000000
+Single-Family Attached	1500-2499	Unheated Basement	1	0.000000	0.000000	0.000000	1.000000
+Single-Family Attached	1500-2499	Unheated Basement	2	0.000000	0.000000	0.000000	1.000000
+Single-Family Attached	1500-2499	Unheated Basement	3	0.000000	0.000000	0.000000	1.000000
+Single-Family Detached	1500-2499	Unheated Basement	1	0.333333	0.333333	0.000000	0.333333
+Single-Family Detached	1500-2499	Unheated Basement	2	0.333333	0.333333	0.000000	0.333333
+Single-Family Detached	1500-2499	Unheated Basement	3	0.333333	0.333333	0.000000	0.333333
 Mobile Home	2500-3999	Unheated Basement	1	0.000000	0.000000	0.000000	1.000000
 Mobile Home	2500-3999	Unheated Basement	2	0.000000	0.000000	0.000000	1.000000
 Mobile Home	2500-3999	Unheated Basement	3	0.000000	0.000000	0.000000	1.000000
-Mobile Home	4000+	Crawl	1	0.000000	0.000000	0.000000	1.000000
-Mobile Home	4000+	Crawl	2	0.000000	0.000000	0.000000	1.000000
-Mobile Home	4000+	Crawl	3	0.000000	0.000000	0.000000	1.000000
-Mobile Home	4000+	Heated Basement	1	0.000000	0.000000	0.000000	1.000000
-Mobile Home	4000+	Heated Basement	2	0.000000	0.000000	0.000000	1.000000
-Mobile Home	4000+	Heated Basement	3	0.000000	0.000000	0.000000	1.000000
-Mobile Home	4000+	Pier and Beam	1	0.000000	0.000000	0.000000	1.000000
-Mobile Home	4000+	Pier and Beam	2	0.000000	0.000000	0.000000	1.000000
-Mobile Home	4000+	Pier and Beam	3	0.000000	0.000000	0.000000	1.000000
-Mobile Home	4000+	Slab	1	0.000000	0.000000	0.000000	1.000000
-Mobile Home	4000+	Slab	2	0.000000	0.000000	0.000000	1.000000
-Mobile Home	4000+	Slab	3	0.000000	0.000000	0.000000	1.000000
+Multi-Family with 2 - 4 Units	2500-3999	Unheated Basement	1	0.000000	0.000000	0.000000	1.000000
+Multi-Family with 2 - 4 Units	2500-3999	Unheated Basement	2	0.000000	0.000000	0.000000	1.000000
+Multi-Family with 2 - 4 Units	2500-3999	Unheated Basement	3	0.000000	0.000000	0.000000	1.000000
+Multi-Family with 5+ Units	2500-3999	Unheated Basement	1	0.000000	0.000000	0.000000	1.000000
+Multi-Family with 5+ Units	2500-3999	Unheated Basement	2	0.000000	0.000000	0.000000	1.000000
+Multi-Family with 5+ Units	2500-3999	Unheated Basement	3	0.000000	0.000000	0.000000	1.000000
+Single-Family Attached	2500-3999	Unheated Basement	1	0.000000	0.000000	0.000000	1.000000
+Single-Family Attached	2500-3999	Unheated Basement	2	0.000000	0.000000	0.000000	1.000000
+Single-Family Attached	2500-3999	Unheated Basement	3	0.000000	0.000000	0.000000	1.000000
+Single-Family Detached	2500-3999	Unheated Basement	1	0.250000	0.250000	0.250000	0.250000
+Single-Family Detached	2500-3999	Unheated Basement	2	0.250000	0.250000	0.250000	0.250000
+Single-Family Detached	2500-3999	Unheated Basement	3	0.250000	0.250000	0.250000	0.250000
 Mobile Home	4000+	Unheated Basement	1	0.000000	0.000000	0.000000	1.000000
 Mobile Home	4000+	Unheated Basement	2	0.000000	0.000000	0.000000	1.000000
 Mobile Home	4000+	Unheated Basement	3	0.000000	0.000000	0.000000	1.000000
-Multi-Family with 2 - 4 Units	0-1499	Crawl	1	0.000000	0.000000	0.000000	1.000000
-Multi-Family with 2 - 4 Units	0-1499	Crawl	2	0.000000	0.000000	0.000000	1.000000
-Multi-Family with 2 - 4 Units	0-1499	Crawl	3	0.000000	0.000000	0.000000	1.000000
-Multi-Family with 2 - 4 Units	0-1499	Heated Basement	1	0.000000	0.000000	0.000000	1.000000
-Multi-Family with 2 - 4 Units	0-1499	Heated Basement	2	0.000000	0.000000	0.000000	1.000000
-Multi-Family with 2 - 4 Units	0-1499	Heated Basement	3	0.000000	0.000000	0.000000	1.000000
-Multi-Family with 2 - 4 Units	0-1499	Pier and Beam	1	0.000000	0.000000	0.000000	1.000000
-Multi-Family with 2 - 4 Units	0-1499	Pier and Beam	2	0.000000	0.000000	0.000000	1.000000
-Multi-Family with 2 - 4 Units	0-1499	Pier and Beam	3	0.000000	0.000000	0.000000	1.000000
-Multi-Family with 2 - 4 Units	0-1499	Slab	1	0.000000	0.000000	0.000000	1.000000
-Multi-Family with 2 - 4 Units	0-1499	Slab	2	0.000000	0.000000	0.000000	1.000000
-Multi-Family with 2 - 4 Units	0-1499	Slab	3	0.000000	0.000000	0.000000	1.000000
-Multi-Family with 2 - 4 Units	0-1499	Unheated Basement	1	0.000000	0.000000	0.000000	1.000000
-Multi-Family with 2 - 4 Units	0-1499	Unheated Basement	2	0.000000	0.000000	0.000000	1.000000
-Multi-Family with 2 - 4 Units	0-1499	Unheated Basement	3	0.000000	0.000000	0.000000	1.000000
-Multi-Family with 2 - 4 Units	1500-2499	Crawl	1	0.000000	0.000000	0.000000	1.000000
-Multi-Family with 2 - 4 Units	1500-2499	Crawl	2	0.000000	0.000000	0.000000	1.000000
-Multi-Family with 2 - 4 Units	1500-2499	Crawl	3	0.000000	0.000000	0.000000	1.000000
-Multi-Family with 2 - 4 Units	1500-2499	Heated Basement	1	0.000000	0.000000	0.000000	1.000000
-Multi-Family with 2 - 4 Units	1500-2499	Heated Basement	2	0.000000	0.000000	0.000000	1.000000
-Multi-Family with 2 - 4 Units	1500-2499	Heated Basement	3	0.000000	0.000000	0.000000	1.000000
-Multi-Family with 2 - 4 Units	1500-2499	Pier and Beam	1	0.000000	0.000000	0.000000	1.000000
-Multi-Family with 2 - 4 Units	1500-2499	Pier and Beam	2	0.000000	0.000000	0.000000	1.000000
-Multi-Family with 2 - 4 Units	1500-2499	Pier and Beam	3	0.000000	0.000000	0.000000	1.000000
-Multi-Family with 2 - 4 Units	1500-2499	Slab	1	0.000000	0.000000	0.000000	1.000000
-Multi-Family with 2 - 4 Units	1500-2499	Slab	2	0.000000	0.000000	0.000000	1.000000
-Multi-Family with 2 - 4 Units	1500-2499	Slab	3	0.000000	0.000000	0.000000	1.000000
-Multi-Family with 2 - 4 Units	1500-2499	Unheated Basement	1	0.000000	0.000000	0.000000	1.000000
-Multi-Family with 2 - 4 Units	1500-2499	Unheated Basement	2	0.000000	0.000000	0.000000	1.000000
-Multi-Family with 2 - 4 Units	1500-2499	Unheated Basement	3	0.000000	0.000000	0.000000	1.000000
-Multi-Family with 2 - 4 Units	2500-3999	Crawl	1	0.000000	0.000000	0.000000	1.000000
-Multi-Family with 2 - 4 Units	2500-3999	Crawl	2	0.000000	0.000000	0.000000	1.000000
-Multi-Family with 2 - 4 Units	2500-3999	Crawl	3	0.000000	0.000000	0.000000	1.000000
-Multi-Family with 2 - 4 Units	2500-3999	Heated Basement	1	0.000000	0.000000	0.000000	1.000000
-Multi-Family with 2 - 4 Units	2500-3999	Heated Basement	2	0.000000	0.000000	0.000000	1.000000
-Multi-Family with 2 - 4 Units	2500-3999	Heated Basement	3	0.000000	0.000000	0.000000	1.000000
-Multi-Family with 2 - 4 Units	2500-3999	Pier and Beam	1	0.000000	0.000000	0.000000	1.000000
-Multi-Family with 2 - 4 Units	2500-3999	Pier and Beam	2	0.000000	0.000000	0.000000	1.000000
-Multi-Family with 2 - 4 Units	2500-3999	Pier and Beam	3	0.000000	0.000000	0.000000	1.000000
-Multi-Family with 2 - 4 Units	2500-3999	Slab	1	0.000000	0.000000	0.000000	1.000000
-Multi-Family with 2 - 4 Units	2500-3999	Slab	2	0.000000	0.000000	0.000000	1.000000
-Multi-Family with 2 - 4 Units	2500-3999	Slab	3	0.000000	0.000000	0.000000	1.000000
-Multi-Family with 2 - 4 Units	2500-3999	Unheated Basement	1	0.000000	0.000000	0.000000	1.000000
-Multi-Family with 2 - 4 Units	2500-3999	Unheated Basement	2	0.000000	0.000000	0.000000	1.000000
-Multi-Family with 2 - 4 Units	2500-3999	Unheated Basement	3	0.000000	0.000000	0.000000	1.000000
-Multi-Family with 2 - 4 Units	4000+	Crawl	1	0.000000	0.000000	0.000000	1.000000
-Multi-Family with 2 - 4 Units	4000+	Crawl	2	0.000000	0.000000	0.000000	1.000000
-Multi-Family with 2 - 4 Units	4000+	Crawl	3	0.000000	0.000000	0.000000	1.000000
-Multi-Family with 2 - 4 Units	4000+	Heated Basement	1	0.000000	0.000000	0.000000	1.000000
-Multi-Family with 2 - 4 Units	4000+	Heated Basement	2	0.000000	0.000000	0.000000	1.000000
-Multi-Family with 2 - 4 Units	4000+	Heated Basement	3	0.000000	0.000000	0.000000	1.000000
-Multi-Family with 2 - 4 Units	4000+	Pier and Beam	1	0.000000	0.000000	0.000000	1.000000
-Multi-Family with 2 - 4 Units	4000+	Pier and Beam	2	0.000000	0.000000	0.000000	1.000000
-Multi-Family with 2 - 4 Units	4000+	Pier and Beam	3	0.000000	0.000000	0.000000	1.000000
-Multi-Family with 2 - 4 Units	4000+	Slab	1	0.000000	0.000000	0.000000	1.000000
-Multi-Family with 2 - 4 Units	4000+	Slab	2	0.000000	0.000000	0.000000	1.000000
-Multi-Family with 2 - 4 Units	4000+	Slab	3	0.000000	0.000000	0.000000	1.000000
 Multi-Family with 2 - 4 Units	4000+	Unheated Basement	1	0.000000	0.000000	0.000000	1.000000
 Multi-Family with 2 - 4 Units	4000+	Unheated Basement	2	0.000000	0.000000	0.000000	1.000000
 Multi-Family with 2 - 4 Units	4000+	Unheated Basement	3	0.000000	0.000000	0.000000	1.000000
-Multi-Family with 5+ Units	0-1499	Crawl	1	0.000000	0.000000	0.000000	1.000000
-Multi-Family with 5+ Units	0-1499	Crawl	2	0.000000	0.000000	0.000000	1.000000
-Multi-Family with 5+ Units	0-1499	Crawl	3	0.000000	0.000000	0.000000	1.000000
-Multi-Family with 5+ Units	0-1499	Heated Basement	1	0.000000	0.000000	0.000000	1.000000
-Multi-Family with 5+ Units	0-1499	Heated Basement	2	0.000000	0.000000	0.000000	1.000000
-Multi-Family with 5+ Units	0-1499	Heated Basement	3	0.000000	0.000000	0.000000	1.000000
-Multi-Family with 5+ Units	0-1499	Pier and Beam	1	0.000000	0.000000	0.000000	1.000000
-Multi-Family with 5+ Units	0-1499	Pier and Beam	2	0.000000	0.000000	0.000000	1.000000
-Multi-Family with 5+ Units	0-1499	Pier and Beam	3	0.000000	0.000000	0.000000	1.000000
-Multi-Family with 5+ Units	0-1499	Slab	1	0.000000	0.000000	0.000000	1.000000
-Multi-Family with 5+ Units	0-1499	Slab	2	0.000000	0.000000	0.000000	1.000000
-Multi-Family with 5+ Units	0-1499	Slab	3	0.000000	0.000000	0.000000	1.000000
-Multi-Family with 5+ Units	0-1499	Unheated Basement	1	0.000000	0.000000	0.000000	1.000000
-Multi-Family with 5+ Units	0-1499	Unheated Basement	2	0.000000	0.000000	0.000000	1.000000
-Multi-Family with 5+ Units	0-1499	Unheated Basement	3	0.000000	0.000000	0.000000	1.000000
-Multi-Family with 5+ Units	1500-2499	Crawl	1	0.000000	0.000000	0.000000	1.000000
-Multi-Family with 5+ Units	1500-2499	Crawl	2	0.000000	0.000000	0.000000	1.000000
-Multi-Family with 5+ Units	1500-2499	Crawl	3	0.000000	0.000000	0.000000	1.000000
-Multi-Family with 5+ Units	1500-2499	Heated Basement	1	0.000000	0.000000	0.000000	1.000000
-Multi-Family with 5+ Units	1500-2499	Heated Basement	2	0.000000	0.000000	0.000000	1.000000
-Multi-Family with 5+ Units	1500-2499	Heated Basement	3	0.000000	0.000000	0.000000	1.000000
-Multi-Family with 5+ Units	1500-2499	Pier and Beam	1	0.000000	0.000000	0.000000	1.000000
-Multi-Family with 5+ Units	1500-2499	Pier and Beam	2	0.000000	0.000000	0.000000	1.000000
-Multi-Family with 5+ Units	1500-2499	Pier and Beam	3	0.000000	0.000000	0.000000	1.000000
-Multi-Family with 5+ Units	1500-2499	Slab	1	0.000000	0.000000	0.000000	1.000000
-Multi-Family with 5+ Units	1500-2499	Slab	2	0.000000	0.000000	0.000000	1.000000
-Multi-Family with 5+ Units	1500-2499	Slab	3	0.000000	0.000000	0.000000	1.000000
-Multi-Family with 5+ Units	1500-2499	Unheated Basement	1	0.000000	0.000000	0.000000	1.000000
-Multi-Family with 5+ Units	1500-2499	Unheated Basement	2	0.000000	0.000000	0.000000	1.000000
-Multi-Family with 5+ Units	1500-2499	Unheated Basement	3	0.000000	0.000000	0.000000	1.000000
-Multi-Family with 5+ Units	2500-3999	Crawl	1	0.000000	0.000000	0.000000	1.000000
-Multi-Family with 5+ Units	2500-3999	Crawl	2	0.000000	0.000000	0.000000	1.000000
-Multi-Family with 5+ Units	2500-3999	Crawl	3	0.000000	0.000000	0.000000	1.000000
-Multi-Family with 5+ Units	2500-3999	Heated Basement	1	0.000000	0.000000	0.000000	1.000000
-Multi-Family with 5+ Units	2500-3999	Heated Basement	2	0.000000	0.000000	0.000000	1.000000
-Multi-Family with 5+ Units	2500-3999	Heated Basement	3	0.000000	0.000000	0.000000	1.000000
-Multi-Family with 5+ Units	2500-3999	Pier and Beam	1	0.000000	0.000000	0.000000	1.000000
-Multi-Family with 5+ Units	2500-3999	Pier and Beam	2	0.000000	0.000000	0.000000	1.000000
-Multi-Family with 5+ Units	2500-3999	Pier and Beam	3	0.000000	0.000000	0.000000	1.000000
-Multi-Family with 5+ Units	2500-3999	Slab	1	0.000000	0.000000	0.000000	1.000000
-Multi-Family with 5+ Units	2500-3999	Slab	2	0.000000	0.000000	0.000000	1.000000
-Multi-Family with 5+ Units	2500-3999	Slab	3	0.000000	0.000000	0.000000	1.000000
-Multi-Family with 5+ Units	2500-3999	Unheated Basement	1	0.000000	0.000000	0.000000	1.000000
-Multi-Family with 5+ Units	2500-3999	Unheated Basement	2	0.000000	0.000000	0.000000	1.000000
-Multi-Family with 5+ Units	2500-3999	Unheated Basement	3	0.000000	0.000000	0.000000	1.000000
-Multi-Family with 5+ Units	4000+	Crawl	1	0.000000	0.000000	0.000000	1.000000
-Multi-Family with 5+ Units	4000+	Crawl	2	0.000000	0.000000	0.000000	1.000000
-Multi-Family with 5+ Units	4000+	Crawl	3	0.000000	0.000000	0.000000	1.000000
-Multi-Family with 5+ Units	4000+	Heated Basement	1	0.000000	0.000000	0.000000	1.000000
-Multi-Family with 5+ Units	4000+	Heated Basement	2	0.000000	0.000000	0.000000	1.000000
-Multi-Family with 5+ Units	4000+	Heated Basement	3	0.000000	0.000000	0.000000	1.000000
-Multi-Family with 5+ Units	4000+	Pier and Beam	1	0.000000	0.000000	0.000000	1.000000
-Multi-Family with 5+ Units	4000+	Pier and Beam	2	0.000000	0.000000	0.000000	1.000000
-Multi-Family with 5+ Units	4000+	Pier and Beam	3	0.000000	0.000000	0.000000	1.000000
-Multi-Family with 5+ Units	4000+	Slab	1	0.000000	0.000000	0.000000	1.000000
-Multi-Family with 5+ Units	4000+	Slab	2	0.000000	0.000000	0.000000	1.000000
-Multi-Family with 5+ Units	4000+	Slab	3	0.000000	0.000000	0.000000	1.000000
 Multi-Family with 5+ Units	4000+	Unheated Basement	1	0.000000	0.000000	0.000000	1.000000
 Multi-Family with 5+ Units	4000+	Unheated Basement	2	0.000000	0.000000	0.000000	1.000000
 Multi-Family with 5+ Units	4000+	Unheated Basement	3	0.000000	0.000000	0.000000	1.000000
-Single-Family Attached	0-1499	Crawl	1	0.000000	0.000000	0.000000	1.000000
-Single-Family Attached	0-1499	Crawl	2	0.000000	0.000000	0.000000	1.000000
-Single-Family Attached	0-1499	Crawl	3	0.000000	0.000000	0.000000	1.000000
-Single-Family Attached	0-1499	Heated Basement	1	0.000000	0.000000	0.000000	1.000000
-Single-Family Attached	0-1499	Heated Basement	2	0.000000	0.000000	0.000000	1.000000
-Single-Family Attached	0-1499	Heated Basement	3	0.000000	0.000000	0.000000	1.000000
-Single-Family Attached	0-1499	Pier and Beam	1	0.000000	0.000000	0.000000	1.000000
-Single-Family Attached	0-1499	Pier and Beam	2	0.000000	0.000000	0.000000	1.000000
-Single-Family Attached	0-1499	Pier and Beam	3	0.000000	0.000000	0.000000	1.000000
-Single-Family Attached	0-1499	Slab	1	0.000000	0.000000	0.000000	1.000000
-Single-Family Attached	0-1499	Slab	2	0.000000	0.000000	0.000000	1.000000
-Single-Family Attached	0-1499	Slab	3	0.000000	0.000000	0.000000	1.000000
-Single-Family Attached	0-1499	Unheated Basement	1	0.000000	0.000000	0.000000	1.000000
-Single-Family Attached	0-1499	Unheated Basement	2	0.000000	0.000000	0.000000	1.000000
-Single-Family Attached	0-1499	Unheated Basement	3	0.000000	0.000000	0.000000	1.000000
-Single-Family Attached	1500-2499	Crawl	1	0.000000	0.000000	0.000000	1.000000
-Single-Family Attached	1500-2499	Crawl	2	0.000000	0.000000	0.000000	1.000000
-Single-Family Attached	1500-2499	Crawl	3	0.000000	0.000000	0.000000	1.000000
-Single-Family Attached	1500-2499	Heated Basement	1	0.000000	0.000000	0.000000	1.000000
-Single-Family Attached	1500-2499	Heated Basement	2	0.000000	0.000000	0.000000	1.000000
-Single-Family Attached	1500-2499	Heated Basement	3	0.000000	0.000000	0.000000	1.000000
-Single-Family Attached	1500-2499	Pier and Beam	1	0.000000	0.000000	0.000000	1.000000
-Single-Family Attached	1500-2499	Pier and Beam	2	0.000000	0.000000	0.000000	1.000000
-Single-Family Attached	1500-2499	Pier and Beam	3	0.000000	0.000000	0.000000	1.000000
-Single-Family Attached	1500-2499	Slab	1	0.000000	0.000000	0.000000	1.000000
-Single-Family Attached	1500-2499	Slab	2	0.000000	0.000000	0.000000	1.000000
-Single-Family Attached	1500-2499	Slab	3	0.000000	0.000000	0.000000	1.000000
-Single-Family Attached	1500-2499	Unheated Basement	1	0.000000	0.000000	0.000000	1.000000
-Single-Family Attached	1500-2499	Unheated Basement	2	0.000000	0.000000	0.000000	1.000000
-Single-Family Attached	1500-2499	Unheated Basement	3	0.000000	0.000000	0.000000	1.000000
-Single-Family Attached	2500-3999	Crawl	1	0.000000	0.000000	0.000000	1.000000
-Single-Family Attached	2500-3999	Crawl	2	0.000000	0.000000	0.000000	1.000000
-Single-Family Attached	2500-3999	Crawl	3	0.000000	0.000000	0.000000	1.000000
-Single-Family Attached	2500-3999	Heated Basement	1	0.000000	0.000000	0.000000	1.000000
-Single-Family Attached	2500-3999	Heated Basement	2	0.000000	0.000000	0.000000	1.000000
-Single-Family Attached	2500-3999	Heated Basement	3	0.000000	0.000000	0.000000	1.000000
-Single-Family Attached	2500-3999	Pier and Beam	1	0.000000	0.000000	0.000000	1.000000
-Single-Family Attached	2500-3999	Pier and Beam	2	0.000000	0.000000	0.000000	1.000000
-Single-Family Attached	2500-3999	Pier and Beam	3	0.000000	0.000000	0.000000	1.000000
-Single-Family Attached	2500-3999	Slab	1	0.000000	0.000000	0.000000	1.000000
-Single-Family Attached	2500-3999	Slab	2	0.000000	0.000000	0.000000	1.000000
-Single-Family Attached	2500-3999	Slab	3	0.000000	0.000000	0.000000	1.000000
-Single-Family Attached	2500-3999	Unheated Basement	1	0.000000	0.000000	0.000000	1.000000
-Single-Family Attached	2500-3999	Unheated Basement	2	0.000000	0.000000	0.000000	1.000000
-Single-Family Attached	2500-3999	Unheated Basement	3	0.000000	0.000000	0.000000	1.000000
-Single-Family Attached	4000+	Crawl	1	0.000000	0.000000	0.000000	1.000000
-Single-Family Attached	4000+	Crawl	2	0.000000	0.000000	0.000000	1.000000
-Single-Family Attached	4000+	Crawl	3	0.000000	0.000000	0.000000	1.000000
-Single-Family Attached	4000+	Heated Basement	1	0.000000	0.000000	0.000000	1.000000
-Single-Family Attached	4000+	Heated Basement	2	0.000000	0.000000	0.000000	1.000000
-Single-Family Attached	4000+	Heated Basement	3	0.000000	0.000000	0.000000	1.000000
-Single-Family Attached	4000+	Pier and Beam	1	0.000000	0.000000	0.000000	1.000000
-Single-Family Attached	4000+	Pier and Beam	2	0.000000	0.000000	0.000000	1.000000
-Single-Family Attached	4000+	Pier and Beam	3	0.000000	0.000000	0.000000	1.000000
-Single-Family Attached	4000+	Slab	1	0.000000	0.000000	0.000000	1.000000
-Single-Family Attached	4000+	Slab	2	0.000000	0.000000	0.000000	1.000000
-Single-Family Attached	4000+	Slab	3	0.000000	0.000000	0.000000	1.000000
 Single-Family Attached	4000+	Unheated Basement	1	0.000000	0.000000	0.000000	1.000000
 Single-Family Attached	4000+	Unheated Basement	2	0.000000	0.000000	0.000000	1.000000
 Single-Family Attached	4000+	Unheated Basement	3	0.000000	0.000000	0.000000	1.000000
-Single-Family Detached	0-1499	Crawl	1	0.500000	0.000000	0.000000	0.500000
-Single-Family Detached	0-1499	Crawl	2	0.500000	0.000000	0.000000	0.500000
-Single-Family Detached	0-1499	Crawl	3	0.000000	0.000000	0.000000	1.000000
-Single-Family Detached	0-1499	Heated Basement	1	0.500000	0.000000	0.000000	0.500000
-Single-Family Detached	0-1499	Heated Basement	2	0.500000	0.000000	0.000000	0.500000
-Single-Family Detached	0-1499	Heated Basement	3	0.000000	0.000000	0.000000	1.000000
-Single-Family Detached	0-1499	Pier and Beam	1	0.500000	0.000000	0.000000	0.500000
-Single-Family Detached	0-1499	Pier and Beam	2	0.500000	0.000000	0.000000	0.500000
-Single-Family Detached	0-1499	Pier and Beam	3	0.000000	0.000000	0.000000	1.000000
-Single-Family Detached	0-1499	Slab	1	0.500000	0.000000	0.000000	0.500000
-Single-Family Detached	0-1499	Slab	2	0.500000	0.000000	0.000000	0.500000
-Single-Family Detached	0-1499	Slab	3	0.000000	0.000000	0.000000	1.000000
-Single-Family Detached	0-1499	Unheated Basement	1	0.500000	0.000000	0.000000	0.500000
-Single-Family Detached	0-1499	Unheated Basement	2	0.500000	0.000000	0.000000	0.500000
-Single-Family Detached	0-1499	Unheated Basement	3	0.000000	0.000000	0.000000	1.000000
-Single-Family Detached	1500-2499	Crawl	1	0.333333	0.333333	0.000000	0.333333
-Single-Family Detached	1500-2499	Crawl	2	0.333333	0.333333	0.000000	0.333333
-Single-Family Detached	1500-2499	Crawl	3	0.333333	0.333333	0.000000	0.333333
-Single-Family Detached	1500-2499	Heated Basement	1	0.333333	0.333333	0.000000	0.333333
-Single-Family Detached	1500-2499	Heated Basement	2	0.333333	0.333333	0.000000	0.333333
-Single-Family Detached	1500-2499	Heated Basement	3	0.333333	0.333333	0.000000	0.333333
-Single-Family Detached	1500-2499	Pier and Beam	1	0.333333	0.333333	0.000000	0.333333
-Single-Family Detached	1500-2499	Pier and Beam	2	0.333333	0.333333	0.000000	0.333333
-Single-Family Detached	1500-2499	Pier and Beam	3	0.333333	0.333333	0.000000	0.333333
-Single-Family Detached	1500-2499	Slab	1	0.333333	0.333333	0.000000	0.333333
-Single-Family Detached	1500-2499	Slab	2	0.333333	0.333333	0.000000	0.333333
-Single-Family Detached	1500-2499	Slab	3	0.333333	0.333333	0.000000	0.333333
-Single-Family Detached	1500-2499	Unheated Basement	1	0.333333	0.333333	0.000000	0.333333
-Single-Family Detached	1500-2499	Unheated Basement	2	0.333333	0.333333	0.000000	0.333333
-Single-Family Detached	1500-2499	Unheated Basement	3	0.333333	0.333333	0.000000	0.333333
-Single-Family Detached	2500-3999	Crawl	1	0.250000	0.250000	0.250000	0.250000
-Single-Family Detached	2500-3999	Crawl	2	0.250000	0.250000	0.250000	0.250000
-Single-Family Detached	2500-3999	Crawl	3	0.250000	0.250000	0.250000	0.250000
-Single-Family Detached	2500-3999	Heated Basement	1	0.333333	0.333333	0.000000	0.333333
-Single-Family Detached	2500-3999	Heated Basement	2	0.333333	0.333333	0.000000	0.333333
-Single-Family Detached	2500-3999	Heated Basement	3	0.333333	0.333333	0.000000	0.333333
-Single-Family Detached	2500-3999	Pier and Beam	1	0.000000	0.000000	0.000000	1.000000
-Single-Family Detached	2500-3999	Pier and Beam	2	0.000000	0.000000	0.000000	1.000000
-Single-Family Detached	2500-3999	Pier and Beam	3	0.000000	0.000000	0.000000	1.000000
-Single-Family Detached	2500-3999	Slab	1	0.250000	0.250000	0.250000	0.250000
-Single-Family Detached	2500-3999	Slab	2	0.250000	0.250000	0.250000	0.250000
-Single-Family Detached	2500-3999	Slab	3	0.250000	0.250000	0.250000	0.250000
-Single-Family Detached	2500-3999	Unheated Basement	1	0.250000	0.250000	0.250000	0.250000
-Single-Family Detached	2500-3999	Unheated Basement	2	0.250000	0.250000	0.250000	0.250000
-Single-Family Detached	2500-3999	Unheated Basement	3	0.250000	0.250000	0.250000	0.250000
-Single-Family Detached	4000+	Crawl	1	0.250000	0.250000	0.250000	0.250000
-Single-Family Detached	4000+	Crawl	2	0.250000	0.250000	0.250000	0.250000
-Single-Family Detached	4000+	Crawl	3	0.250000	0.250000	0.250000	0.250000
-Single-Family Detached	4000+	Heated Basement	1	0.250000	0.250000	0.250000	0.250000
-Single-Family Detached	4000+	Heated Basement	2	0.250000	0.250000	0.250000	0.250000
-Single-Family Detached	4000+	Heated Basement	3	0.250000	0.250000	0.250000	0.250000
-Single-Family Detached	4000+	Pier and Beam	1	0.000000	0.000000	0.000000	1.000000
-Single-Family Detached	4000+	Pier and Beam	2	0.000000	0.000000	0.000000	1.000000
-Single-Family Detached	4000+	Pier and Beam	3	0.000000	0.000000	0.000000	1.000000
-Single-Family Detached	4000+	Slab	1	0.250000	0.250000	0.250000	0.250000
-Single-Family Detached	4000+	Slab	2	0.250000	0.250000	0.250000	0.250000
-Single-Family Detached	4000+	Slab	3	0.250000	0.250000	0.250000	0.250000
 Single-Family Detached	4000+	Unheated Basement	1	0.250000	0.250000	0.250000	0.250000
 Single-Family Detached	4000+	Unheated Basement	2	0.250000	0.250000	0.250000	0.250000
-Single-Family Detached	4000+	Unheated Basement	3	0.250000	0.250000	0.250000	0.250000
-# Created by: sources\recs\2009\tsv_maker.py
->>>>>>> cb9373c2
+Single-Family Detached	4000+	Unheated Basement	3	0.250000	0.250000	0.250000	0.250000