Dependency=Geometry Attic Type	Option=None	Option=Uninsulated	Option=R-7	Option=R-13	Option=R-19	Option=R-30	Option=R-38	Option=R-49	Option=R-60	sampling_probability
<<<<<<< HEAD
Vented Attic	0	0.125	0.125	0.125	0.125	0.125	0.125	0.125	0.125	0.12963
Unvented Attic	0	1	0	0	0	0	0	0	0	0.12963
Finished Attic or Cathedral Ceilings	1	0	0	0	0	0	0	0	0	0.074074
None	1	0	0	0	0	0	0	0	0	0.666667
=======
Vented Attic	0	0.125	0.125	0.125	0.125	0.125	0.125	0.125	0.125	0.0680322
Unvented Attic	0	1	0	0	0	0	0	0	0	0.0680322
Finished Attic or Cathedral Ceilings	1	0	0	0	0	0	0	0	0	0.0359073
None	1	0	0	0	0	0	0	0	0	0.828026
>>>>>>> e0c17adc
<|MERGE_RESOLUTION|>--- conflicted
+++ resolved
@@ -1,12 +1,5 @@
 Dependency=Geometry Attic Type	Option=None	Option=Uninsulated	Option=R-7	Option=R-13	Option=R-19	Option=R-30	Option=R-38	Option=R-49	Option=R-60	sampling_probability
-<<<<<<< HEAD
-Vented Attic	0	0.125	0.125	0.125	0.125	0.125	0.125	0.125	0.125	0.12963
-Unvented Attic	0	1	0	0	0	0	0	0	0	0.12963
-Finished Attic or Cathedral Ceilings	1	0	0	0	0	0	0	0	0	0.074074
-None	1	0	0	0	0	0	0	0	0	0.666667
-=======
 Vented Attic	0	0.125	0.125	0.125	0.125	0.125	0.125	0.125	0.125	0.0680322
 Unvented Attic	0	1	0	0	0	0	0	0	0	0.0680322
 Finished Attic or Cathedral Ceilings	1	0	0	0	0	0	0	0	0	0.0359073
-None	1	0	0	0	0	0	0	0	0	0.828026
->>>>>>> e0c17adc
+None	1	0	0	0	0	0	0	0	0	0.828026