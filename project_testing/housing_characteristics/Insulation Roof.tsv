--- conflicted
+++ resolved
@@ -1,12 +1,5 @@
 Dependency=Geometry Attic Type	Option=Unfinished, Uninsulated	Option=Finished, Uninsulated	Option=Finished, R-7	Option=Finished, R-13	Option=Finished, R-19	Option=Finished, R-30	Option=Finished, R-38	Option=Finished, R-49	sampling_probability
-<<<<<<< HEAD
-Vented Attic	1	0	0	0	0	0	0	0	0.12963
-Unvented Attic	1	0	0	0	0	0	0	0	0.12963
-Finished Attic or Cathedral Ceilings	0	0.142857	0.142857	0.142857	0.142857	0.142857	0.142857	0.142857	0.074074
-None	0	0.142857	0.142857	0.142857	0.142857	0.142857	0.142857	0.142857	0.666667
-=======
 Vented Attic	1	0	0	0	0	0	0	0	0.0680322
 Unvented Attic	1	0	0	0	0	0	0	0	0.0680322
 Finished Attic or Cathedral Ceilings	0	0.142857	0.142857	0.142857	0.142857	0.142857	0.142857	0.142857	0.0359073
-None	0	0.142857	0.142857	0.142857	0.142857	0.142857	0.142857	0.142857	0.828026
->>>>>>> e0c17adc
+None	0	0.142857	0.142857	0.142857	0.142857	0.142857	0.142857	0.142857	0.828026