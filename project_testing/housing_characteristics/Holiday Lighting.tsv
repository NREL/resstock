<<<<<<< HEAD
Dependency=Lighting	Option=None	Option=No Exterior Use	resstock_probability
100% Incandescent	0.000000	1.000000	0.100000
60% CFL Hardwired, 34% CFL Plugin	0.000000	1.000000	0.100000
60% LED Hardwired, 34% CFL Plugin	0.000000	1.000000	0.100000
60% CFL	0.000000	1.000000	0.100000
100% CFL	0.000000	1.000000	0.100000
100% LED	0.000000	1.000000	0.100000
100% LED, Low Efficacy	0.000000	1.000000	0.100000
100% LED, Holiday Lights	0.000000	1.000000	0.100000
20% LED	0.000000	1.000000	0.100000
None	1.000000	0.000000	0.100000
=======
Option=No Exterior Use
1.000000
>>>>>>> 427b6f56
<|MERGE_RESOLUTION|>--- conflicted
+++ resolved
@@ -1,16 +1,2 @@
-<<<<<<< HEAD
-Dependency=Lighting	Option=None	Option=No Exterior Use	resstock_probability
-100% Incandescent	0.000000	1.000000	0.100000
-60% CFL Hardwired, 34% CFL Plugin	0.000000	1.000000	0.100000
-60% LED Hardwired, 34% CFL Plugin	0.000000	1.000000	0.100000
-60% CFL	0.000000	1.000000	0.100000
-100% CFL	0.000000	1.000000	0.100000
-100% LED	0.000000	1.000000	0.100000
-100% LED, Low Efficacy	0.000000	1.000000	0.100000
-100% LED, Holiday Lights	0.000000	1.000000	0.100000
-20% LED	0.000000	1.000000	0.100000
-None	1.000000	0.000000	0.100000
-=======
-Option=No Exterior Use
-1.000000
->>>>>>> 427b6f56
+Option=No Exterior Use	resstock_probability
+1.000000	1.000000