--- conflicted
+++ resolved
@@ -1,606 +1,3 @@
-<<<<<<< HEAD
-Dependency=Geometry Building Type RECS	Dependency=HVAC Cooling Type	Dependency=HVAC Heating Type	Dependency=Heating Fuel	Option=Cooling Only	Option=Heating and Cooling	Option=Heating Only	Option=None
-Mobile Home	Central AC	Ducted Heat Pump	Electricity	0.000000	0.000000	0.000000	1.000000
-Mobile Home	Heat Pump	Ducted Heat Pump	Electricity	0.000000	0.000000	0.000000	1.000000
-Mobile Home	None	Ducted Heat Pump	Electricity	0.000000	0.000000	0.000000	1.000000
-Mobile Home	Room AC	Ducted Heat Pump	Electricity	0.000000	0.000000	0.000000	1.000000
-Mobile Home	Central AC	Ducted Heating	Electricity	0.000000	0.000000	0.000000	1.000000
-Mobile Home	Heat Pump	Ducted Heating	Electricity	0.000000	0.000000	0.000000	1.000000
-Mobile Home	None	Ducted Heating	Electricity	0.000000	0.000000	0.000000	1.000000
-Mobile Home	Room AC	Ducted Heating	Electricity	0.000000	0.000000	0.000000	1.000000
-Mobile Home	Central AC	Non-Ducted Heat Pump	Electricity	0.000000	0.000000	0.000000	1.000000
-Mobile Home	Heat Pump	Non-Ducted Heat Pump	Electricity	0.000000	0.000000	0.000000	1.000000
-Mobile Home	None	Non-Ducted Heat Pump	Electricity	0.000000	0.000000	0.000000	1.000000
-Mobile Home	Room AC	Non-Ducted Heat Pump	Electricity	0.000000	0.000000	0.000000	1.000000
-Mobile Home	Central AC	Non-Ducted Heating	Electricity	0.000000	0.000000	0.000000	1.000000
-Mobile Home	Heat Pump	Non-Ducted Heating	Electricity	0.000000	0.000000	0.000000	1.000000
-Mobile Home	None	Non-Ducted Heating	Electricity	0.000000	0.000000	0.000000	1.000000
-Mobile Home	Room AC	Non-Ducted Heating	Electricity	0.000000	0.000000	0.000000	1.000000
-Mobile Home	Central AC	None	Electricity	0.000000	0.000000	0.000000	1.000000
-Mobile Home	Heat Pump	None	Electricity	0.000000	0.000000	0.000000	1.000000
-Mobile Home	None	None	Electricity	0.000000	0.000000	0.000000	1.000000
-Mobile Home	Room AC	None	Electricity	0.000000	0.000000	0.000000	1.000000
-Multi-Family with 2 - 4 Units	Central AC	Ducted Heat Pump	Electricity	0.250000	0.250000	0.250000	0.250000
-Multi-Family with 2 - 4 Units	Heat Pump	Ducted Heat Pump	Electricity	0.250000	0.250000	0.250000	0.250000
-Multi-Family with 2 - 4 Units	None	Ducted Heat Pump	Electricity	0.000000	0.000000	0.500000	0.500000
-Multi-Family with 2 - 4 Units	Room AC	Ducted Heat Pump	Electricity	0.000000	0.000000	0.500000	0.500000
-Multi-Family with 2 - 4 Units	Central AC	Ducted Heating	Electricity	0.250000	0.250000	0.250000	0.250000
-Multi-Family with 2 - 4 Units	Heat Pump	Ducted Heating	Electricity	0.250000	0.250000	0.250000	0.250000
-Multi-Family with 2 - 4 Units	None	Ducted Heating	Electricity	0.000000	0.000000	0.500000	0.500000
-Multi-Family with 2 - 4 Units	Room AC	Ducted Heating	Electricity	0.000000	0.000000	0.500000	0.500000
-Multi-Family with 2 - 4 Units	Central AC	Non-Ducted Heat Pump	Electricity	0.250000	0.250000	0.250000	0.250000
-Multi-Family with 2 - 4 Units	Heat Pump	Non-Ducted Heat Pump	Electricity	0.250000	0.250000	0.250000	0.250000
-Multi-Family with 2 - 4 Units	None	Non-Ducted Heat Pump	Electricity	0.000000	0.000000	0.500000	0.500000
-Multi-Family with 2 - 4 Units	Room AC	Non-Ducted Heat Pump	Electricity	0.000000	0.000000	0.500000	0.500000
-Multi-Family with 2 - 4 Units	Central AC	Non-Ducted Heating	Electricity	0.250000	0.250000	0.250000	0.250000
-Multi-Family with 2 - 4 Units	Heat Pump	Non-Ducted Heating	Electricity	0.250000	0.250000	0.250000	0.250000
-Multi-Family with 2 - 4 Units	None	Non-Ducted Heating	Electricity	0.000000	0.000000	0.500000	0.500000
-Multi-Family with 2 - 4 Units	Room AC	Non-Ducted Heating	Electricity	0.000000	0.000000	0.500000	0.500000
-Multi-Family with 2 - 4 Units	Central AC	None	Electricity	0.500000	0.000000	0.000000	0.500000
-Multi-Family with 2 - 4 Units	Heat Pump	None	Electricity	0.500000	0.000000	0.000000	0.500000
-Multi-Family with 2 - 4 Units	None	None	Electricity	0.000000	0.000000	0.000000	1.000000
-Multi-Family with 2 - 4 Units	Room AC	None	Electricity	0.000000	0.000000	0.000000	1.000000
-Multi-Family with 5+ Units	Central AC	Ducted Heat Pump	Electricity	0.250000	0.250000	0.250000	0.250000
-Multi-Family with 5+ Units	Heat Pump	Ducted Heat Pump	Electricity	0.250000	0.250000	0.250000	0.250000
-Multi-Family with 5+ Units	None	Ducted Heat Pump	Electricity	0.000000	0.000000	0.500000	0.500000
-Multi-Family with 5+ Units	Room AC	Ducted Heat Pump	Electricity	0.000000	0.000000	0.500000	0.500000
-Multi-Family with 5+ Units	Central AC	Ducted Heating	Electricity	0.250000	0.250000	0.250000	0.250000
-Multi-Family with 5+ Units	Heat Pump	Ducted Heating	Electricity	0.250000	0.250000	0.250000	0.250000
-Multi-Family with 5+ Units	None	Ducted Heating	Electricity	0.000000	0.000000	0.500000	0.500000
-Multi-Family with 5+ Units	Room AC	Ducted Heating	Electricity	0.000000	0.000000	0.500000	0.500000
-Multi-Family with 5+ Units	Central AC	Non-Ducted Heat Pump	Electricity	0.250000	0.250000	0.250000	0.250000
-Multi-Family with 5+ Units	Heat Pump	Non-Ducted Heat Pump	Electricity	0.250000	0.250000	0.250000	0.250000
-Multi-Family with 5+ Units	None	Non-Ducted Heat Pump	Electricity	0.000000	0.000000	0.500000	0.500000
-Multi-Family with 5+ Units	Room AC	Non-Ducted Heat Pump	Electricity	0.000000	0.000000	0.500000	0.500000
-Multi-Family with 5+ Units	Central AC	Non-Ducted Heating	Electricity	0.250000	0.250000	0.250000	0.250000
-Multi-Family with 5+ Units	Heat Pump	Non-Ducted Heating	Electricity	0.250000	0.250000	0.250000	0.250000
-Multi-Family with 5+ Units	None	Non-Ducted Heating	Electricity	0.000000	0.000000	0.500000	0.500000
-Multi-Family with 5+ Units	Room AC	Non-Ducted Heating	Electricity	0.000000	0.000000	0.500000	0.500000
-Multi-Family with 5+ Units	Central AC	None	Electricity	0.500000	0.000000	0.000000	0.500000
-Multi-Family with 5+ Units	Heat Pump	None	Electricity	0.500000	0.000000	0.000000	0.500000
-Multi-Family with 5+ Units	None	None	Electricity	0.000000	0.000000	0.000000	1.000000
-Multi-Family with 5+ Units	Room AC	None	Electricity	0.000000	0.000000	0.000000	1.000000
-Single-Family Attached	Central AC	Ducted Heat Pump	Electricity	0.250000	0.250000	0.250000	0.250000
-Single-Family Attached	Heat Pump	Ducted Heat Pump	Electricity	0.250000	0.250000	0.250000	0.250000
-Single-Family Attached	None	Ducted Heat Pump	Electricity	0.000000	0.000000	0.500000	0.500000
-Single-Family Attached	Room AC	Ducted Heat Pump	Electricity	0.000000	0.000000	0.500000	0.500000
-Single-Family Attached	Central AC	Ducted Heating	Electricity	0.250000	0.250000	0.250000	0.250000
-Single-Family Attached	Heat Pump	Ducted Heating	Electricity	0.250000	0.250000	0.250000	0.250000
-Single-Family Attached	None	Ducted Heating	Electricity	0.000000	0.000000	0.500000	0.500000
-Single-Family Attached	Room AC	Ducted Heating	Electricity	0.000000	0.000000	0.500000	0.500000
-Single-Family Attached	Central AC	Non-Ducted Heat Pump	Electricity	0.250000	0.250000	0.250000	0.250000
-Single-Family Attached	Heat Pump	Non-Ducted Heat Pump	Electricity	0.250000	0.250000	0.250000	0.250000
-Single-Family Attached	None	Non-Ducted Heat Pump	Electricity	0.000000	0.000000	0.500000	0.500000
-Single-Family Attached	Room AC	Non-Ducted Heat Pump	Electricity	0.000000	0.000000	0.500000	0.500000
-Single-Family Attached	Central AC	Non-Ducted Heating	Electricity	0.250000	0.250000	0.250000	0.250000
-Single-Family Attached	Heat Pump	Non-Ducted Heating	Electricity	0.250000	0.250000	0.250000	0.250000
-Single-Family Attached	None	Non-Ducted Heating	Electricity	0.000000	0.000000	0.500000	0.500000
-Single-Family Attached	Room AC	Non-Ducted Heating	Electricity	0.000000	0.000000	0.500000	0.500000
-Single-Family Attached	Central AC	None	Electricity	0.500000	0.000000	0.000000	0.500000
-Single-Family Attached	Heat Pump	None	Electricity	0.500000	0.000000	0.000000	0.500000
-Single-Family Attached	None	None	Electricity	0.000000	0.000000	0.000000	1.000000
-Single-Family Attached	Room AC	None	Electricity	0.000000	0.000000	0.000000	1.000000
-Single-Family Detached	Central AC	Ducted Heat Pump	Electricity	0.000000	0.000000	0.000000	1.000000
-Single-Family Detached	Heat Pump	Ducted Heat Pump	Electricity	0.000000	0.000000	0.000000	1.000000
-Single-Family Detached	None	Ducted Heat Pump	Electricity	0.000000	0.000000	0.000000	1.000000
-Single-Family Detached	Room AC	Ducted Heat Pump	Electricity	0.000000	0.000000	0.000000	1.000000
-Single-Family Detached	Central AC	Ducted Heating	Electricity	0.000000	0.000000	0.000000	1.000000
-Single-Family Detached	Heat Pump	Ducted Heating	Electricity	0.000000	0.000000	0.000000	1.000000
-Single-Family Detached	None	Ducted Heating	Electricity	0.000000	0.000000	0.000000	1.000000
-Single-Family Detached	Room AC	Ducted Heating	Electricity	0.000000	0.000000	0.000000	1.000000
-Single-Family Detached	Central AC	Non-Ducted Heat Pump	Electricity	0.000000	0.000000	0.000000	1.000000
-Single-Family Detached	Heat Pump	Non-Ducted Heat Pump	Electricity	0.000000	0.000000	0.000000	1.000000
-Single-Family Detached	None	Non-Ducted Heat Pump	Electricity	0.000000	0.000000	0.000000	1.000000
-Single-Family Detached	Room AC	Non-Ducted Heat Pump	Electricity	0.000000	0.000000	0.000000	1.000000
-Single-Family Detached	Central AC	Non-Ducted Heating	Electricity	0.000000	0.000000	0.000000	1.000000
-Single-Family Detached	Heat Pump	Non-Ducted Heating	Electricity	0.000000	0.000000	0.000000	1.000000
-Single-Family Detached	None	Non-Ducted Heating	Electricity	0.000000	0.000000	0.000000	1.000000
-Single-Family Detached	Room AC	Non-Ducted Heating	Electricity	0.000000	0.000000	0.000000	1.000000
-Single-Family Detached	Central AC	None	Electricity	0.000000	0.000000	0.000000	1.000000
-Single-Family Detached	Heat Pump	None	Electricity	0.000000	0.000000	0.000000	1.000000
-Single-Family Detached	None	None	Electricity	0.000000	0.000000	0.000000	1.000000
-Single-Family Detached	Room AC	None	Electricity	0.000000	0.000000	0.000000	1.000000
-Mobile Home	Central AC	Ducted Heat Pump	Natural Gas	0.000000	0.000000	0.000000	1.000000
-Mobile Home	Heat Pump	Ducted Heat Pump	Natural Gas	0.000000	0.000000	0.000000	1.000000
-Mobile Home	None	Ducted Heat Pump	Natural Gas	0.000000	0.000000	0.000000	1.000000
-Mobile Home	Room AC	Ducted Heat Pump	Natural Gas	0.000000	0.000000	0.000000	1.000000
-Mobile Home	Central AC	Ducted Heating	Natural Gas	0.000000	0.000000	0.000000	1.000000
-Mobile Home	Heat Pump	Ducted Heating	Natural Gas	0.000000	0.000000	0.000000	1.000000
-Mobile Home	None	Ducted Heating	Natural Gas	0.000000	0.000000	0.000000	1.000000
-Mobile Home	Room AC	Ducted Heating	Natural Gas	0.000000	0.000000	0.000000	1.000000
-Mobile Home	Central AC	Non-Ducted Heat Pump	Natural Gas	0.000000	0.000000	0.000000	1.000000
-Mobile Home	Heat Pump	Non-Ducted Heat Pump	Natural Gas	0.000000	0.000000	0.000000	1.000000
-Mobile Home	None	Non-Ducted Heat Pump	Natural Gas	0.000000	0.000000	0.000000	1.000000
-Mobile Home	Room AC	Non-Ducted Heat Pump	Natural Gas	0.000000	0.000000	0.000000	1.000000
-Mobile Home	Central AC	Non-Ducted Heating	Natural Gas	0.000000	0.000000	0.000000	1.000000
-Mobile Home	Heat Pump	Non-Ducted Heating	Natural Gas	0.000000	0.000000	0.000000	1.000000
-Mobile Home	None	Non-Ducted Heating	Natural Gas	0.000000	0.000000	0.000000	1.000000
-Mobile Home	Room AC	Non-Ducted Heating	Natural Gas	0.000000	0.000000	0.000000	1.000000
-Mobile Home	Central AC	None	Natural Gas	0.000000	0.000000	0.000000	1.000000
-Mobile Home	Heat Pump	None	Natural Gas	0.000000	0.000000	0.000000	1.000000
-Mobile Home	None	None	Natural Gas	0.000000	0.000000	0.000000	1.000000
-Mobile Home	Room AC	None	Natural Gas	0.000000	0.000000	0.000000	1.000000
-Multi-Family with 2 - 4 Units	Central AC	Ducted Heat Pump	Natural Gas	0.250000	0.250000	0.250000	0.250000
-Multi-Family with 2 - 4 Units	Heat Pump	Ducted Heat Pump	Natural Gas	0.250000	0.250000	0.250000	0.250000
-Multi-Family with 2 - 4 Units	None	Ducted Heat Pump	Natural Gas	0.000000	0.000000	0.500000	0.500000
-Multi-Family with 2 - 4 Units	Room AC	Ducted Heat Pump	Natural Gas	0.000000	0.000000	0.500000	0.500000
-Multi-Family with 2 - 4 Units	Central AC	Ducted Heating	Natural Gas	0.250000	0.250000	0.250000	0.250000
-Multi-Family with 2 - 4 Units	Heat Pump	Ducted Heating	Natural Gas	0.250000	0.250000	0.250000	0.250000
-Multi-Family with 2 - 4 Units	None	Ducted Heating	Natural Gas	0.000000	0.000000	0.500000	0.500000
-Multi-Family with 2 - 4 Units	Room AC	Ducted Heating	Natural Gas	0.000000	0.000000	0.500000	0.500000
-Multi-Family with 2 - 4 Units	Central AC	Non-Ducted Heat Pump	Natural Gas	0.250000	0.250000	0.250000	0.250000
-Multi-Family with 2 - 4 Units	Heat Pump	Non-Ducted Heat Pump	Natural Gas	0.250000	0.250000	0.250000	0.250000
-Multi-Family with 2 - 4 Units	None	Non-Ducted Heat Pump	Natural Gas	0.000000	0.000000	0.500000	0.500000
-Multi-Family with 2 - 4 Units	Room AC	Non-Ducted Heat Pump	Natural Gas	0.000000	0.000000	0.500000	0.500000
-Multi-Family with 2 - 4 Units	Central AC	Non-Ducted Heating	Natural Gas	0.250000	0.250000	0.250000	0.250000
-Multi-Family with 2 - 4 Units	Heat Pump	Non-Ducted Heating	Natural Gas	0.250000	0.250000	0.250000	0.250000
-Multi-Family with 2 - 4 Units	None	Non-Ducted Heating	Natural Gas	0.000000	0.000000	0.500000	0.500000
-Multi-Family with 2 - 4 Units	Room AC	Non-Ducted Heating	Natural Gas	0.000000	0.000000	0.500000	0.500000
-Multi-Family with 2 - 4 Units	Central AC	None	Natural Gas	0.500000	0.000000	0.000000	0.500000
-Multi-Family with 2 - 4 Units	Heat Pump	None	Natural Gas	0.500000	0.000000	0.000000	0.500000
-Multi-Family with 2 - 4 Units	None	None	Natural Gas	0.000000	0.000000	0.000000	1.000000
-Multi-Family with 2 - 4 Units	Room AC	None	Natural Gas	0.000000	0.000000	0.000000	1.000000
-Multi-Family with 5+ Units	Central AC	Ducted Heat Pump	Natural Gas	0.250000	0.250000	0.250000	0.250000
-Multi-Family with 5+ Units	Heat Pump	Ducted Heat Pump	Natural Gas	0.250000	0.250000	0.250000	0.250000
-Multi-Family with 5+ Units	None	Ducted Heat Pump	Natural Gas	0.000000	0.000000	0.500000	0.500000
-Multi-Family with 5+ Units	Room AC	Ducted Heat Pump	Natural Gas	0.000000	0.000000	0.500000	0.500000
-Multi-Family with 5+ Units	Central AC	Ducted Heating	Natural Gas	0.250000	0.250000	0.250000	0.250000
-Multi-Family with 5+ Units	Heat Pump	Ducted Heating	Natural Gas	0.250000	0.250000	0.250000	0.250000
-Multi-Family with 5+ Units	None	Ducted Heating	Natural Gas	0.000000	0.000000	0.500000	0.500000
-Multi-Family with 5+ Units	Room AC	Ducted Heating	Natural Gas	0.000000	0.000000	0.500000	0.500000
-Multi-Family with 5+ Units	Central AC	Non-Ducted Heat Pump	Natural Gas	0.250000	0.250000	0.250000	0.250000
-Multi-Family with 5+ Units	Heat Pump	Non-Ducted Heat Pump	Natural Gas	0.250000	0.250000	0.250000	0.250000
-Multi-Family with 5+ Units	None	Non-Ducted Heat Pump	Natural Gas	0.000000	0.000000	0.500000	0.500000
-Multi-Family with 5+ Units	Room AC	Non-Ducted Heat Pump	Natural Gas	0.000000	0.000000	0.500000	0.500000
-Multi-Family with 5+ Units	Central AC	Non-Ducted Heating	Natural Gas	0.250000	0.250000	0.250000	0.250000
-Multi-Family with 5+ Units	Heat Pump	Non-Ducted Heating	Natural Gas	0.250000	0.250000	0.250000	0.250000
-Multi-Family with 5+ Units	None	Non-Ducted Heating	Natural Gas	0.000000	0.000000	0.500000	0.500000
-Multi-Family with 5+ Units	Room AC	Non-Ducted Heating	Natural Gas	0.000000	0.000000	0.500000	0.500000
-Multi-Family with 5+ Units	Central AC	None	Natural Gas	0.500000	0.000000	0.000000	0.500000
-Multi-Family with 5+ Units	Heat Pump	None	Natural Gas	0.500000	0.000000	0.000000	0.500000
-Multi-Family with 5+ Units	None	None	Natural Gas	0.000000	0.000000	0.000000	1.000000
-Multi-Family with 5+ Units	Room AC	None	Natural Gas	0.000000	0.000000	0.000000	1.000000
-Single-Family Attached	Central AC	Ducted Heat Pump	Natural Gas	0.250000	0.250000	0.250000	0.250000
-Single-Family Attached	Heat Pump	Ducted Heat Pump	Natural Gas	0.250000	0.250000	0.250000	0.250000
-Single-Family Attached	None	Ducted Heat Pump	Natural Gas	0.000000	0.000000	0.500000	0.500000
-Single-Family Attached	Room AC	Ducted Heat Pump	Natural Gas	0.000000	0.000000	0.500000	0.500000
-Single-Family Attached	Central AC	Ducted Heating	Natural Gas	0.250000	0.250000	0.250000	0.250000
-Single-Family Attached	Heat Pump	Ducted Heating	Natural Gas	0.250000	0.250000	0.250000	0.250000
-Single-Family Attached	None	Ducted Heating	Natural Gas	0.000000	0.000000	0.500000	0.500000
-Single-Family Attached	Room AC	Ducted Heating	Natural Gas	0.000000	0.000000	0.500000	0.500000
-Single-Family Attached	Central AC	Non-Ducted Heat Pump	Natural Gas	0.250000	0.250000	0.250000	0.250000
-Single-Family Attached	Heat Pump	Non-Ducted Heat Pump	Natural Gas	0.250000	0.250000	0.250000	0.250000
-Single-Family Attached	None	Non-Ducted Heat Pump	Natural Gas	0.000000	0.000000	0.500000	0.500000
-Single-Family Attached	Room AC	Non-Ducted Heat Pump	Natural Gas	0.000000	0.000000	0.500000	0.500000
-Single-Family Attached	Central AC	Non-Ducted Heating	Natural Gas	0.250000	0.250000	0.250000	0.250000
-Single-Family Attached	Heat Pump	Non-Ducted Heating	Natural Gas	0.250000	0.250000	0.250000	0.250000
-Single-Family Attached	None	Non-Ducted Heating	Natural Gas	0.000000	0.000000	0.500000	0.500000
-Single-Family Attached	Room AC	Non-Ducted Heating	Natural Gas	0.000000	0.000000	0.500000	0.500000
-Single-Family Attached	Central AC	None	Natural Gas	0.500000	0.000000	0.000000	0.500000
-Single-Family Attached	Heat Pump	None	Natural Gas	0.500000	0.000000	0.000000	0.500000
-Single-Family Attached	None	None	Natural Gas	0.000000	0.000000	0.000000	1.000000
-Single-Family Attached	Room AC	None	Natural Gas	0.000000	0.000000	0.000000	1.000000
-Single-Family Detached	Central AC	Ducted Heat Pump	Natural Gas	0.000000	0.000000	0.000000	1.000000
-Single-Family Detached	Heat Pump	Ducted Heat Pump	Natural Gas	0.000000	0.000000	0.000000	1.000000
-Single-Family Detached	None	Ducted Heat Pump	Natural Gas	0.000000	0.000000	0.000000	1.000000
-Single-Family Detached	Room AC	Ducted Heat Pump	Natural Gas	0.000000	0.000000	0.000000	1.000000
-Single-Family Detached	Central AC	Ducted Heating	Natural Gas	0.000000	0.000000	0.000000	1.000000
-Single-Family Detached	Heat Pump	Ducted Heating	Natural Gas	0.000000	0.000000	0.000000	1.000000
-Single-Family Detached	None	Ducted Heating	Natural Gas	0.000000	0.000000	0.000000	1.000000
-Single-Family Detached	Room AC	Ducted Heating	Natural Gas	0.000000	0.000000	0.000000	1.000000
-Single-Family Detached	Central AC	Non-Ducted Heat Pump	Natural Gas	0.000000	0.000000	0.000000	1.000000
-Single-Family Detached	Heat Pump	Non-Ducted Heat Pump	Natural Gas	0.000000	0.000000	0.000000	1.000000
-Single-Family Detached	None	Non-Ducted Heat Pump	Natural Gas	0.000000	0.000000	0.000000	1.000000
-Single-Family Detached	Room AC	Non-Ducted Heat Pump	Natural Gas	0.000000	0.000000	0.000000	1.000000
-Single-Family Detached	Central AC	Non-Ducted Heating	Natural Gas	0.000000	0.000000	0.000000	1.000000
-Single-Family Detached	Heat Pump	Non-Ducted Heating	Natural Gas	0.000000	0.000000	0.000000	1.000000
-Single-Family Detached	None	Non-Ducted Heating	Natural Gas	0.000000	0.000000	0.000000	1.000000
-Single-Family Detached	Room AC	Non-Ducted Heating	Natural Gas	0.000000	0.000000	0.000000	1.000000
-Single-Family Detached	Central AC	None	Natural Gas	0.000000	0.000000	0.000000	1.000000
-Single-Family Detached	Heat Pump	None	Natural Gas	0.000000	0.000000	0.000000	1.000000
-Single-Family Detached	None	None	Natural Gas	0.000000	0.000000	0.000000	1.000000
-Single-Family Detached	Room AC	None	Natural Gas	0.000000	0.000000	0.000000	1.000000
-Mobile Home	Central AC	Ducted Heat Pump	Fuel Oil	0.000000	0.000000	0.000000	1.000000
-Mobile Home	Heat Pump	Ducted Heat Pump	Fuel Oil	0.000000	0.000000	0.000000	1.000000
-Mobile Home	None	Ducted Heat Pump	Fuel Oil	0.000000	0.000000	0.000000	1.000000
-Mobile Home	Room AC	Ducted Heat Pump	Fuel Oil	0.000000	0.000000	0.000000	1.000000
-Mobile Home	Central AC	Ducted Heating	Fuel Oil	0.000000	0.000000	0.000000	1.000000
-Mobile Home	Heat Pump	Ducted Heating	Fuel Oil	0.000000	0.000000	0.000000	1.000000
-Mobile Home	None	Ducted Heating	Fuel Oil	0.000000	0.000000	0.000000	1.000000
-Mobile Home	Room AC	Ducted Heating	Fuel Oil	0.000000	0.000000	0.000000	1.000000
-Mobile Home	Central AC	Non-Ducted Heat Pump	Fuel Oil	0.000000	0.000000	0.000000	1.000000
-Mobile Home	Heat Pump	Non-Ducted Heat Pump	Fuel Oil	0.000000	0.000000	0.000000	1.000000
-Mobile Home	None	Non-Ducted Heat Pump	Fuel Oil	0.000000	0.000000	0.000000	1.000000
-Mobile Home	Room AC	Non-Ducted Heat Pump	Fuel Oil	0.000000	0.000000	0.000000	1.000000
-Mobile Home	Central AC	Non-Ducted Heating	Fuel Oil	0.000000	0.000000	0.000000	1.000000
-Mobile Home	Heat Pump	Non-Ducted Heating	Fuel Oil	0.000000	0.000000	0.000000	1.000000
-Mobile Home	None	Non-Ducted Heating	Fuel Oil	0.000000	0.000000	0.000000	1.000000
-Mobile Home	Room AC	Non-Ducted Heating	Fuel Oil	0.000000	0.000000	0.000000	1.000000
-Mobile Home	Central AC	None	Fuel Oil	0.000000	0.000000	0.000000	1.000000
-Mobile Home	Heat Pump	None	Fuel Oil	0.000000	0.000000	0.000000	1.000000
-Mobile Home	None	None	Fuel Oil	0.000000	0.000000	0.000000	1.000000
-Mobile Home	Room AC	None	Fuel Oil	0.000000	0.000000	0.000000	1.000000
-Multi-Family with 2 - 4 Units	Central AC	Ducted Heat Pump	Fuel Oil	0.250000	0.250000	0.250000	0.250000
-Multi-Family with 2 - 4 Units	Heat Pump	Ducted Heat Pump	Fuel Oil	0.250000	0.250000	0.250000	0.250000
-Multi-Family with 2 - 4 Units	None	Ducted Heat Pump	Fuel Oil	0.000000	0.000000	0.500000	0.500000
-Multi-Family with 2 - 4 Units	Room AC	Ducted Heat Pump	Fuel Oil	0.000000	0.000000	0.500000	0.500000
-Multi-Family with 2 - 4 Units	Central AC	Ducted Heating	Fuel Oil	0.250000	0.250000	0.250000	0.250000
-Multi-Family with 2 - 4 Units	Heat Pump	Ducted Heating	Fuel Oil	0.250000	0.250000	0.250000	0.250000
-Multi-Family with 2 - 4 Units	None	Ducted Heating	Fuel Oil	0.000000	0.000000	0.500000	0.500000
-Multi-Family with 2 - 4 Units	Room AC	Ducted Heating	Fuel Oil	0.000000	0.000000	0.500000	0.500000
-Multi-Family with 2 - 4 Units	Central AC	Non-Ducted Heat Pump	Fuel Oil	0.250000	0.250000	0.250000	0.250000
-Multi-Family with 2 - 4 Units	Heat Pump	Non-Ducted Heat Pump	Fuel Oil	0.250000	0.250000	0.250000	0.250000
-Multi-Family with 2 - 4 Units	None	Non-Ducted Heat Pump	Fuel Oil	0.000000	0.000000	0.500000	0.500000
-Multi-Family with 2 - 4 Units	Room AC	Non-Ducted Heat Pump	Fuel Oil	0.000000	0.000000	0.500000	0.500000
-Multi-Family with 2 - 4 Units	Central AC	Non-Ducted Heating	Fuel Oil	0.250000	0.250000	0.250000	0.250000
-Multi-Family with 2 - 4 Units	Heat Pump	Non-Ducted Heating	Fuel Oil	0.250000	0.250000	0.250000	0.250000
-Multi-Family with 2 - 4 Units	None	Non-Ducted Heating	Fuel Oil	0.000000	0.000000	0.500000	0.500000
-Multi-Family with 2 - 4 Units	Room AC	Non-Ducted Heating	Fuel Oil	0.000000	0.000000	0.500000	0.500000
-Multi-Family with 2 - 4 Units	Central AC	None	Fuel Oil	0.500000	0.000000	0.000000	0.500000
-Multi-Family with 2 - 4 Units	Heat Pump	None	Fuel Oil	0.500000	0.000000	0.000000	0.500000
-Multi-Family with 2 - 4 Units	None	None	Fuel Oil	0.000000	0.000000	0.000000	1.000000
-Multi-Family with 2 - 4 Units	Room AC	None	Fuel Oil	0.000000	0.000000	0.000000	1.000000
-Multi-Family with 5+ Units	Central AC	Ducted Heat Pump	Fuel Oil	0.250000	0.250000	0.250000	0.250000
-Multi-Family with 5+ Units	Heat Pump	Ducted Heat Pump	Fuel Oil	0.250000	0.250000	0.250000	0.250000
-Multi-Family with 5+ Units	None	Ducted Heat Pump	Fuel Oil	0.000000	0.000000	0.500000	0.500000
-Multi-Family with 5+ Units	Room AC	Ducted Heat Pump	Fuel Oil	0.000000	0.000000	0.500000	0.500000
-Multi-Family with 5+ Units	Central AC	Ducted Heating	Fuel Oil	0.250000	0.250000	0.250000	0.250000
-Multi-Family with 5+ Units	Heat Pump	Ducted Heating	Fuel Oil	0.250000	0.250000	0.250000	0.250000
-Multi-Family with 5+ Units	None	Ducted Heating	Fuel Oil	0.000000	0.000000	0.500000	0.500000
-Multi-Family with 5+ Units	Room AC	Ducted Heating	Fuel Oil	0.000000	0.000000	0.500000	0.500000
-Multi-Family with 5+ Units	Central AC	Non-Ducted Heat Pump	Fuel Oil	0.250000	0.250000	0.250000	0.250000
-Multi-Family with 5+ Units	Heat Pump	Non-Ducted Heat Pump	Fuel Oil	0.250000	0.250000	0.250000	0.250000
-Multi-Family with 5+ Units	None	Non-Ducted Heat Pump	Fuel Oil	0.000000	0.000000	0.500000	0.500000
-Multi-Family with 5+ Units	Room AC	Non-Ducted Heat Pump	Fuel Oil	0.000000	0.000000	0.500000	0.500000
-Multi-Family with 5+ Units	Central AC	Non-Ducted Heating	Fuel Oil	0.250000	0.250000	0.250000	0.250000
-Multi-Family with 5+ Units	Heat Pump	Non-Ducted Heating	Fuel Oil	0.250000	0.250000	0.250000	0.250000
-Multi-Family with 5+ Units	None	Non-Ducted Heating	Fuel Oil	0.000000	0.000000	0.500000	0.500000
-Multi-Family with 5+ Units	Room AC	Non-Ducted Heating	Fuel Oil	0.000000	0.000000	0.500000	0.500000
-Multi-Family with 5+ Units	Central AC	None	Fuel Oil	0.500000	0.000000	0.000000	0.500000
-Multi-Family with 5+ Units	Heat Pump	None	Fuel Oil	0.500000	0.000000	0.000000	0.500000
-Multi-Family with 5+ Units	None	None	Fuel Oil	0.000000	0.000000	0.000000	1.000000
-Multi-Family with 5+ Units	Room AC	None	Fuel Oil	0.000000	0.000000	0.000000	1.000000
-Single-Family Attached	Central AC	Ducted Heat Pump	Fuel Oil	0.250000	0.250000	0.250000	0.250000
-Single-Family Attached	Heat Pump	Ducted Heat Pump	Fuel Oil	0.250000	0.250000	0.250000	0.250000
-Single-Family Attached	None	Ducted Heat Pump	Fuel Oil	0.000000	0.000000	0.500000	0.500000
-Single-Family Attached	Room AC	Ducted Heat Pump	Fuel Oil	0.000000	0.000000	0.500000	0.500000
-Single-Family Attached	Central AC	Ducted Heating	Fuel Oil	0.250000	0.250000	0.250000	0.250000
-Single-Family Attached	Heat Pump	Ducted Heating	Fuel Oil	0.250000	0.250000	0.250000	0.250000
-Single-Family Attached	None	Ducted Heating	Fuel Oil	0.000000	0.000000	0.500000	0.500000
-Single-Family Attached	Room AC	Ducted Heating	Fuel Oil	0.000000	0.000000	0.500000	0.500000
-Single-Family Attached	Central AC	Non-Ducted Heat Pump	Fuel Oil	0.250000	0.250000	0.250000	0.250000
-Single-Family Attached	Heat Pump	Non-Ducted Heat Pump	Fuel Oil	0.250000	0.250000	0.250000	0.250000
-Single-Family Attached	None	Non-Ducted Heat Pump	Fuel Oil	0.000000	0.000000	0.500000	0.500000
-Single-Family Attached	Room AC	Non-Ducted Heat Pump	Fuel Oil	0.000000	0.000000	0.500000	0.500000
-Single-Family Attached	Central AC	Non-Ducted Heating	Fuel Oil	0.250000	0.250000	0.250000	0.250000
-Single-Family Attached	Heat Pump	Non-Ducted Heating	Fuel Oil	0.250000	0.250000	0.250000	0.250000
-Single-Family Attached	None	Non-Ducted Heating	Fuel Oil	0.000000	0.000000	0.500000	0.500000
-Single-Family Attached	Room AC	Non-Ducted Heating	Fuel Oil	0.000000	0.000000	0.500000	0.500000
-Single-Family Attached	Central AC	None	Fuel Oil	0.500000	0.000000	0.000000	0.500000
-Single-Family Attached	Heat Pump	None	Fuel Oil	0.500000	0.000000	0.000000	0.500000
-Single-Family Attached	None	None	Fuel Oil	0.000000	0.000000	0.000000	1.000000
-Single-Family Attached	Room AC	None	Fuel Oil	0.000000	0.000000	0.000000	1.000000
-Single-Family Detached	Central AC	Ducted Heat Pump	Fuel Oil	0.000000	0.000000	0.000000	1.000000
-Single-Family Detached	Heat Pump	Ducted Heat Pump	Fuel Oil	0.000000	0.000000	0.000000	1.000000
-Single-Family Detached	None	Ducted Heat Pump	Fuel Oil	0.000000	0.000000	0.000000	1.000000
-Single-Family Detached	Room AC	Ducted Heat Pump	Fuel Oil	0.000000	0.000000	0.000000	1.000000
-Single-Family Detached	Central AC	Ducted Heating	Fuel Oil	0.000000	0.000000	0.000000	1.000000
-Single-Family Detached	Heat Pump	Ducted Heating	Fuel Oil	0.000000	0.000000	0.000000	1.000000
-Single-Family Detached	None	Ducted Heating	Fuel Oil	0.000000	0.000000	0.000000	1.000000
-Single-Family Detached	Room AC	Ducted Heating	Fuel Oil	0.000000	0.000000	0.000000	1.000000
-Single-Family Detached	Central AC	Non-Ducted Heat Pump	Fuel Oil	0.000000	0.000000	0.000000	1.000000
-Single-Family Detached	Heat Pump	Non-Ducted Heat Pump	Fuel Oil	0.000000	0.000000	0.000000	1.000000
-Single-Family Detached	None	Non-Ducted Heat Pump	Fuel Oil	0.000000	0.000000	0.000000	1.000000
-Single-Family Detached	Room AC	Non-Ducted Heat Pump	Fuel Oil	0.000000	0.000000	0.000000	1.000000
-Single-Family Detached	Central AC	Non-Ducted Heating	Fuel Oil	0.000000	0.000000	0.000000	1.000000
-Single-Family Detached	Heat Pump	Non-Ducted Heating	Fuel Oil	0.000000	0.000000	0.000000	1.000000
-Single-Family Detached	None	Non-Ducted Heating	Fuel Oil	0.000000	0.000000	0.000000	1.000000
-Single-Family Detached	Room AC	Non-Ducted Heating	Fuel Oil	0.000000	0.000000	0.000000	1.000000
-Single-Family Detached	Central AC	None	Fuel Oil	0.000000	0.000000	0.000000	1.000000
-Single-Family Detached	Heat Pump	None	Fuel Oil	0.000000	0.000000	0.000000	1.000000
-Single-Family Detached	None	None	Fuel Oil	0.000000	0.000000	0.000000	1.000000
-Single-Family Detached	Room AC	None	Fuel Oil	0.000000	0.000000	0.000000	1.000000
-Mobile Home	Central AC	Ducted Heat Pump	Propane	0.000000	0.000000	0.000000	1.000000
-Mobile Home	Heat Pump	Ducted Heat Pump	Propane	0.000000	0.000000	0.000000	1.000000
-Mobile Home	None	Ducted Heat Pump	Propane	0.000000	0.000000	0.000000	1.000000
-Mobile Home	Room AC	Ducted Heat Pump	Propane	0.000000	0.000000	0.000000	1.000000
-Mobile Home	Central AC	Ducted Heating	Propane	0.000000	0.000000	0.000000	1.000000
-Mobile Home	Heat Pump	Ducted Heating	Propane	0.000000	0.000000	0.000000	1.000000
-Mobile Home	None	Ducted Heating	Propane	0.000000	0.000000	0.000000	1.000000
-Mobile Home	Room AC	Ducted Heating	Propane	0.000000	0.000000	0.000000	1.000000
-Mobile Home	Central AC	Non-Ducted Heat Pump	Propane	0.000000	0.000000	0.000000	1.000000
-Mobile Home	Heat Pump	Non-Ducted Heat Pump	Propane	0.000000	0.000000	0.000000	1.000000
-Mobile Home	None	Non-Ducted Heat Pump	Propane	0.000000	0.000000	0.000000	1.000000
-Mobile Home	Room AC	Non-Ducted Heat Pump	Propane	0.000000	0.000000	0.000000	1.000000
-Mobile Home	Central AC	Non-Ducted Heating	Propane	0.000000	0.000000	0.000000	1.000000
-Mobile Home	Heat Pump	Non-Ducted Heating	Propane	0.000000	0.000000	0.000000	1.000000
-Mobile Home	None	Non-Ducted Heating	Propane	0.000000	0.000000	0.000000	1.000000
-Mobile Home	Room AC	Non-Ducted Heating	Propane	0.000000	0.000000	0.000000	1.000000
-Mobile Home	Central AC	None	Propane	0.000000	0.000000	0.000000	1.000000
-Mobile Home	Heat Pump	None	Propane	0.000000	0.000000	0.000000	1.000000
-Mobile Home	None	None	Propane	0.000000	0.000000	0.000000	1.000000
-Mobile Home	Room AC	None	Propane	0.000000	0.000000	0.000000	1.000000
-Multi-Family with 2 - 4 Units	Central AC	Ducted Heat Pump	Propane	0.250000	0.250000	0.250000	0.250000
-Multi-Family with 2 - 4 Units	Heat Pump	Ducted Heat Pump	Propane	0.250000	0.250000	0.250000	0.250000
-Multi-Family with 2 - 4 Units	None	Ducted Heat Pump	Propane	0.000000	0.000000	0.500000	0.500000
-Multi-Family with 2 - 4 Units	Room AC	Ducted Heat Pump	Propane	0.000000	0.000000	0.500000	0.500000
-Multi-Family with 2 - 4 Units	Central AC	Ducted Heating	Propane	0.250000	0.250000	0.250000	0.250000
-Multi-Family with 2 - 4 Units	Heat Pump	Ducted Heating	Propane	0.250000	0.250000	0.250000	0.250000
-Multi-Family with 2 - 4 Units	None	Ducted Heating	Propane	0.000000	0.000000	0.500000	0.500000
-Multi-Family with 2 - 4 Units	Room AC	Ducted Heating	Propane	0.000000	0.000000	0.500000	0.500000
-Multi-Family with 2 - 4 Units	Central AC	Non-Ducted Heat Pump	Propane	0.250000	0.250000	0.250000	0.250000
-Multi-Family with 2 - 4 Units	Heat Pump	Non-Ducted Heat Pump	Propane	0.250000	0.250000	0.250000	0.250000
-Multi-Family with 2 - 4 Units	None	Non-Ducted Heat Pump	Propane	0.000000	0.000000	0.500000	0.500000
-Multi-Family with 2 - 4 Units	Room AC	Non-Ducted Heat Pump	Propane	0.000000	0.000000	0.500000	0.500000
-Multi-Family with 2 - 4 Units	Central AC	Non-Ducted Heating	Propane	0.250000	0.250000	0.250000	0.250000
-Multi-Family with 2 - 4 Units	Heat Pump	Non-Ducted Heating	Propane	0.250000	0.250000	0.250000	0.250000
-Multi-Family with 2 - 4 Units	None	Non-Ducted Heating	Propane	0.000000	0.000000	0.500000	0.500000
-Multi-Family with 2 - 4 Units	Room AC	Non-Ducted Heating	Propane	0.000000	0.000000	0.500000	0.500000
-Multi-Family with 2 - 4 Units	Central AC	None	Propane	0.500000	0.000000	0.000000	0.500000
-Multi-Family with 2 - 4 Units	Heat Pump	None	Propane	0.500000	0.000000	0.000000	0.500000
-Multi-Family with 2 - 4 Units	None	None	Propane	0.000000	0.000000	0.000000	1.000000
-Multi-Family with 2 - 4 Units	Room AC	None	Propane	0.000000	0.000000	0.000000	1.000000
-Multi-Family with 5+ Units	Central AC	Ducted Heat Pump	Propane	0.250000	0.250000	0.250000	0.250000
-Multi-Family with 5+ Units	Heat Pump	Ducted Heat Pump	Propane	0.250000	0.250000	0.250000	0.250000
-Multi-Family with 5+ Units	None	Ducted Heat Pump	Propane	0.000000	0.000000	0.500000	0.500000
-Multi-Family with 5+ Units	Room AC	Ducted Heat Pump	Propane	0.000000	0.000000	0.500000	0.500000
-Multi-Family with 5+ Units	Central AC	Ducted Heating	Propane	0.250000	0.250000	0.250000	0.250000
-Multi-Family with 5+ Units	Heat Pump	Ducted Heating	Propane	0.250000	0.250000	0.250000	0.250000
-Multi-Family with 5+ Units	None	Ducted Heating	Propane	0.000000	0.000000	0.500000	0.500000
-Multi-Family with 5+ Units	Room AC	Ducted Heating	Propane	0.000000	0.000000	0.500000	0.500000
-Multi-Family with 5+ Units	Central AC	Non-Ducted Heat Pump	Propane	0.250000	0.250000	0.250000	0.250000
-Multi-Family with 5+ Units	Heat Pump	Non-Ducted Heat Pump	Propane	0.250000	0.250000	0.250000	0.250000
-Multi-Family with 5+ Units	None	Non-Ducted Heat Pump	Propane	0.000000	0.000000	0.500000	0.500000
-Multi-Family with 5+ Units	Room AC	Non-Ducted Heat Pump	Propane	0.000000	0.000000	0.500000	0.500000
-Multi-Family with 5+ Units	Central AC	Non-Ducted Heating	Propane	0.250000	0.250000	0.250000	0.250000
-Multi-Family with 5+ Units	Heat Pump	Non-Ducted Heating	Propane	0.250000	0.250000	0.250000	0.250000
-Multi-Family with 5+ Units	None	Non-Ducted Heating	Propane	0.000000	0.000000	0.500000	0.500000
-Multi-Family with 5+ Units	Room AC	Non-Ducted Heating	Propane	0.000000	0.000000	0.500000	0.500000
-Multi-Family with 5+ Units	Central AC	None	Propane	0.500000	0.000000	0.000000	0.500000
-Multi-Family with 5+ Units	Heat Pump	None	Propane	0.500000	0.000000	0.000000	0.500000
-Multi-Family with 5+ Units	None	None	Propane	0.000000	0.000000	0.000000	1.000000
-Multi-Family with 5+ Units	Room AC	None	Propane	0.000000	0.000000	0.000000	1.000000
-Single-Family Attached	Central AC	Ducted Heat Pump	Propane	0.250000	0.250000	0.250000	0.250000
-Single-Family Attached	Heat Pump	Ducted Heat Pump	Propane	0.250000	0.250000	0.250000	0.250000
-Single-Family Attached	None	Ducted Heat Pump	Propane	0.000000	0.000000	0.500000	0.500000
-Single-Family Attached	Room AC	Ducted Heat Pump	Propane	0.000000	0.000000	0.500000	0.500000
-Single-Family Attached	Central AC	Ducted Heating	Propane	0.250000	0.250000	0.250000	0.250000
-Single-Family Attached	Heat Pump	Ducted Heating	Propane	0.250000	0.250000	0.250000	0.250000
-Single-Family Attached	None	Ducted Heating	Propane	0.000000	0.000000	0.500000	0.500000
-Single-Family Attached	Room AC	Ducted Heating	Propane	0.000000	0.000000	0.500000	0.500000
-Single-Family Attached	Central AC	Non-Ducted Heat Pump	Propane	0.250000	0.250000	0.250000	0.250000
-Single-Family Attached	Heat Pump	Non-Ducted Heat Pump	Propane	0.250000	0.250000	0.250000	0.250000
-Single-Family Attached	None	Non-Ducted Heat Pump	Propane	0.000000	0.000000	0.500000	0.500000
-Single-Family Attached	Room AC	Non-Ducted Heat Pump	Propane	0.000000	0.000000	0.500000	0.500000
-Single-Family Attached	Central AC	Non-Ducted Heating	Propane	0.250000	0.250000	0.250000	0.250000
-Single-Family Attached	Heat Pump	Non-Ducted Heating	Propane	0.250000	0.250000	0.250000	0.250000
-Single-Family Attached	None	Non-Ducted Heating	Propane	0.000000	0.000000	0.500000	0.500000
-Single-Family Attached	Room AC	Non-Ducted Heating	Propane	0.000000	0.000000	0.500000	0.500000
-Single-Family Attached	Central AC	None	Propane	0.500000	0.000000	0.000000	0.500000
-Single-Family Attached	Heat Pump	None	Propane	0.500000	0.000000	0.000000	0.500000
-Single-Family Attached	None	None	Propane	0.000000	0.000000	0.000000	1.000000
-Single-Family Attached	Room AC	None	Propane	0.000000	0.000000	0.000000	1.000000
-Single-Family Detached	Central AC	Ducted Heat Pump	Propane	0.000000	0.000000	0.000000	1.000000
-Single-Family Detached	Heat Pump	Ducted Heat Pump	Propane	0.000000	0.000000	0.000000	1.000000
-Single-Family Detached	None	Ducted Heat Pump	Propane	0.000000	0.000000	0.000000	1.000000
-Single-Family Detached	Room AC	Ducted Heat Pump	Propane	0.000000	0.000000	0.000000	1.000000
-Single-Family Detached	Central AC	Ducted Heating	Propane	0.000000	0.000000	0.000000	1.000000
-Single-Family Detached	Heat Pump	Ducted Heating	Propane	0.000000	0.000000	0.000000	1.000000
-Single-Family Detached	None	Ducted Heating	Propane	0.000000	0.000000	0.000000	1.000000
-Single-Family Detached	Room AC	Ducted Heating	Propane	0.000000	0.000000	0.000000	1.000000
-Single-Family Detached	Central AC	Non-Ducted Heat Pump	Propane	0.000000	0.000000	0.000000	1.000000
-Single-Family Detached	Heat Pump	Non-Ducted Heat Pump	Propane	0.000000	0.000000	0.000000	1.000000
-Single-Family Detached	None	Non-Ducted Heat Pump	Propane	0.000000	0.000000	0.000000	1.000000
-Single-Family Detached	Room AC	Non-Ducted Heat Pump	Propane	0.000000	0.000000	0.000000	1.000000
-Single-Family Detached	Central AC	Non-Ducted Heating	Propane	0.000000	0.000000	0.000000	1.000000
-Single-Family Detached	Heat Pump	Non-Ducted Heating	Propane	0.000000	0.000000	0.000000	1.000000
-Single-Family Detached	None	Non-Ducted Heating	Propane	0.000000	0.000000	0.000000	1.000000
-Single-Family Detached	Room AC	Non-Ducted Heating	Propane	0.000000	0.000000	0.000000	1.000000
-Single-Family Detached	Central AC	None	Propane	0.000000	0.000000	0.000000	1.000000
-Single-Family Detached	Heat Pump	None	Propane	0.000000	0.000000	0.000000	1.000000
-Single-Family Detached	None	None	Propane	0.000000	0.000000	0.000000	1.000000
-Single-Family Detached	Room AC	None	Propane	0.000000	0.000000	0.000000	1.000000
-Mobile Home	Central AC	Ducted Heat Pump	Other Fuel	0.000000	0.000000	0.000000	1.000000
-Mobile Home	Heat Pump	Ducted Heat Pump	Other Fuel	0.000000	0.000000	0.000000	1.000000
-Mobile Home	None	Ducted Heat Pump	Other Fuel	0.000000	0.000000	0.000000	1.000000
-Mobile Home	Room AC	Ducted Heat Pump	Other Fuel	0.000000	0.000000	0.000000	1.000000
-Mobile Home	Central AC	Ducted Heating	Other Fuel	0.000000	0.000000	0.000000	1.000000
-Mobile Home	Heat Pump	Ducted Heating	Other Fuel	0.000000	0.000000	0.000000	1.000000
-Mobile Home	None	Ducted Heating	Other Fuel	0.000000	0.000000	0.000000	1.000000
-Mobile Home	Room AC	Ducted Heating	Other Fuel	0.000000	0.000000	0.000000	1.000000
-Mobile Home	Central AC	Non-Ducted Heat Pump	Other Fuel	0.000000	0.000000	0.000000	1.000000
-Mobile Home	Heat Pump	Non-Ducted Heat Pump	Other Fuel	0.000000	0.000000	0.000000	1.000000
-Mobile Home	None	Non-Ducted Heat Pump	Other Fuel	0.000000	0.000000	0.000000	1.000000
-Mobile Home	Room AC	Non-Ducted Heat Pump	Other Fuel	0.000000	0.000000	0.000000	1.000000
-Mobile Home	Central AC	Non-Ducted Heating	Other Fuel	0.000000	0.000000	0.000000	1.000000
-Mobile Home	Heat Pump	Non-Ducted Heating	Other Fuel	0.000000	0.000000	0.000000	1.000000
-Mobile Home	None	Non-Ducted Heating	Other Fuel	0.000000	0.000000	0.000000	1.000000
-Mobile Home	Room AC	Non-Ducted Heating	Other Fuel	0.000000	0.000000	0.000000	1.000000
-Mobile Home	Central AC	None	Other Fuel	0.000000	0.000000	0.000000	1.000000
-Mobile Home	Heat Pump	None	Other Fuel	0.000000	0.000000	0.000000	1.000000
-Mobile Home	None	None	Other Fuel	0.000000	0.000000	0.000000	1.000000
-Mobile Home	Room AC	None	Other Fuel	0.000000	0.000000	0.000000	1.000000
-Multi-Family with 2 - 4 Units	Central AC	Ducted Heat Pump	Other Fuel	0.000000	0.000000	0.000000	1.000000
-Multi-Family with 2 - 4 Units	Heat Pump	Ducted Heat Pump	Other Fuel	0.000000	0.000000	0.000000	1.000000
-Multi-Family with 2 - 4 Units	None	Ducted Heat Pump	Other Fuel	0.000000	0.000000	0.000000	1.000000
-Multi-Family with 2 - 4 Units	Room AC	Ducted Heat Pump	Other Fuel	0.000000	0.000000	0.000000	1.000000
-Multi-Family with 2 - 4 Units	Central AC	Ducted Heating	Other Fuel	0.000000	0.000000	0.000000	1.000000
-Multi-Family with 2 - 4 Units	Heat Pump	Ducted Heating	Other Fuel	0.000000	0.000000	0.000000	1.000000
-Multi-Family with 2 - 4 Units	None	Ducted Heating	Other Fuel	0.000000	0.000000	0.000000	1.000000
-Multi-Family with 2 - 4 Units	Room AC	Ducted Heating	Other Fuel	0.000000	0.000000	0.000000	1.000000
-Multi-Family with 2 - 4 Units	Central AC	Non-Ducted Heat Pump	Other Fuel	0.000000	0.000000	0.000000	1.000000
-Multi-Family with 2 - 4 Units	Heat Pump	Non-Ducted Heat Pump	Other Fuel	0.000000	0.000000	0.000000	1.000000
-Multi-Family with 2 - 4 Units	None	Non-Ducted Heat Pump	Other Fuel	0.000000	0.000000	0.000000	1.000000
-Multi-Family with 2 - 4 Units	Room AC	Non-Ducted Heat Pump	Other Fuel	0.000000	0.000000	0.000000	1.000000
-Multi-Family with 2 - 4 Units	Central AC	Non-Ducted Heating	Other Fuel	0.000000	0.000000	0.000000	1.000000
-Multi-Family with 2 - 4 Units	Heat Pump	Non-Ducted Heating	Other Fuel	0.000000	0.000000	0.000000	1.000000
-Multi-Family with 2 - 4 Units	None	Non-Ducted Heating	Other Fuel	0.000000	0.000000	0.000000	1.000000
-Multi-Family with 2 - 4 Units	Room AC	Non-Ducted Heating	Other Fuel	0.000000	0.000000	0.000000	1.000000
-Multi-Family with 2 - 4 Units	Central AC	None	Other Fuel	0.000000	0.000000	0.000000	1.000000
-Multi-Family with 2 - 4 Units	Heat Pump	None	Other Fuel	0.000000	0.000000	0.000000	1.000000
-Multi-Family with 2 - 4 Units	None	None	Other Fuel	0.000000	0.000000	0.000000	1.000000
-Multi-Family with 2 - 4 Units	Room AC	None	Other Fuel	0.000000	0.000000	0.000000	1.000000
-Multi-Family with 5+ Units	Central AC	Ducted Heat Pump	Other Fuel	0.000000	0.000000	0.000000	1.000000
-Multi-Family with 5+ Units	Heat Pump	Ducted Heat Pump	Other Fuel	0.000000	0.000000	0.000000	1.000000
-Multi-Family with 5+ Units	None	Ducted Heat Pump	Other Fuel	0.000000	0.000000	0.000000	1.000000
-Multi-Family with 5+ Units	Room AC	Ducted Heat Pump	Other Fuel	0.000000	0.000000	0.000000	1.000000
-Multi-Family with 5+ Units	Central AC	Ducted Heating	Other Fuel	0.000000	0.000000	0.000000	1.000000
-Multi-Family with 5+ Units	Heat Pump	Ducted Heating	Other Fuel	0.000000	0.000000	0.000000	1.000000
-Multi-Family with 5+ Units	None	Ducted Heating	Other Fuel	0.000000	0.000000	0.000000	1.000000
-Multi-Family with 5+ Units	Room AC	Ducted Heating	Other Fuel	0.000000	0.000000	0.000000	1.000000
-Multi-Family with 5+ Units	Central AC	Non-Ducted Heat Pump	Other Fuel	0.000000	0.000000	0.000000	1.000000
-Multi-Family with 5+ Units	Heat Pump	Non-Ducted Heat Pump	Other Fuel	0.000000	0.000000	0.000000	1.000000
-Multi-Family with 5+ Units	None	Non-Ducted Heat Pump	Other Fuel	0.000000	0.000000	0.000000	1.000000
-Multi-Family with 5+ Units	Room AC	Non-Ducted Heat Pump	Other Fuel	0.000000	0.000000	0.000000	1.000000
-Multi-Family with 5+ Units	Central AC	Non-Ducted Heating	Other Fuel	0.000000	0.000000	0.000000	1.000000
-Multi-Family with 5+ Units	Heat Pump	Non-Ducted Heating	Other Fuel	0.000000	0.000000	0.000000	1.000000
-Multi-Family with 5+ Units	None	Non-Ducted Heating	Other Fuel	0.000000	0.000000	0.000000	1.000000
-Multi-Family with 5+ Units	Room AC	Non-Ducted Heating	Other Fuel	0.000000	0.000000	0.000000	1.000000
-Multi-Family with 5+ Units	Central AC	None	Other Fuel	0.000000	0.000000	0.000000	1.000000
-Multi-Family with 5+ Units	Heat Pump	None	Other Fuel	0.000000	0.000000	0.000000	1.000000
-Multi-Family with 5+ Units	None	None	Other Fuel	0.000000	0.000000	0.000000	1.000000
-Multi-Family with 5+ Units	Room AC	None	Other Fuel	0.000000	0.000000	0.000000	1.000000
-Single-Family Attached	Central AC	Ducted Heat Pump	Other Fuel	0.000000	0.000000	0.000000	1.000000
-Single-Family Attached	Heat Pump	Ducted Heat Pump	Other Fuel	0.000000	0.000000	0.000000	1.000000
-Single-Family Attached	None	Ducted Heat Pump	Other Fuel	0.000000	0.000000	0.000000	1.000000
-Single-Family Attached	Room AC	Ducted Heat Pump	Other Fuel	0.000000	0.000000	0.000000	1.000000
-Single-Family Attached	Central AC	Ducted Heating	Other Fuel	0.000000	0.000000	0.000000	1.000000
-Single-Family Attached	Heat Pump	Ducted Heating	Other Fuel	0.000000	0.000000	0.000000	1.000000
-Single-Family Attached	None	Ducted Heating	Other Fuel	0.000000	0.000000	0.000000	1.000000
-Single-Family Attached	Room AC	Ducted Heating	Other Fuel	0.000000	0.000000	0.000000	1.000000
-Single-Family Attached	Central AC	Non-Ducted Heat Pump	Other Fuel	0.000000	0.000000	0.000000	1.000000
-Single-Family Attached	Heat Pump	Non-Ducted Heat Pump	Other Fuel	0.000000	0.000000	0.000000	1.000000
-Single-Family Attached	None	Non-Ducted Heat Pump	Other Fuel	0.000000	0.000000	0.000000	1.000000
-Single-Family Attached	Room AC	Non-Ducted Heat Pump	Other Fuel	0.000000	0.000000	0.000000	1.000000
-Single-Family Attached	Central AC	Non-Ducted Heating	Other Fuel	0.000000	0.000000	0.000000	1.000000
-Single-Family Attached	Heat Pump	Non-Ducted Heating	Other Fuel	0.000000	0.000000	0.000000	1.000000
-Single-Family Attached	None	Non-Ducted Heating	Other Fuel	0.000000	0.000000	0.000000	1.000000
-Single-Family Attached	Room AC	Non-Ducted Heating	Other Fuel	0.000000	0.000000	0.000000	1.000000
-Single-Family Attached	Central AC	None	Other Fuel	0.000000	0.000000	0.000000	1.000000
-Single-Family Attached	Heat Pump	None	Other Fuel	0.000000	0.000000	0.000000	1.000000
-Single-Family Attached	None	None	Other Fuel	0.000000	0.000000	0.000000	1.000000
-Single-Family Attached	Room AC	None	Other Fuel	0.000000	0.000000	0.000000	1.000000
-Single-Family Detached	Central AC	Ducted Heat Pump	Other Fuel	0.000000	0.000000	0.000000	1.000000
-Single-Family Detached	Heat Pump	Ducted Heat Pump	Other Fuel	0.000000	0.000000	0.000000	1.000000
-Single-Family Detached	None	Ducted Heat Pump	Other Fuel	0.000000	0.000000	0.000000	1.000000
-Single-Family Detached	Room AC	Ducted Heat Pump	Other Fuel	0.000000	0.000000	0.000000	1.000000
-Single-Family Detached	Central AC	Ducted Heating	Other Fuel	0.000000	0.000000	0.000000	1.000000
-Single-Family Detached	Heat Pump	Ducted Heating	Other Fuel	0.000000	0.000000	0.000000	1.000000
-Single-Family Detached	None	Ducted Heating	Other Fuel	0.000000	0.000000	0.000000	1.000000
-Single-Family Detached	Room AC	Ducted Heating	Other Fuel	0.000000	0.000000	0.000000	1.000000
-Single-Family Detached	Central AC	Non-Ducted Heat Pump	Other Fuel	0.000000	0.000000	0.000000	1.000000
-Single-Family Detached	Heat Pump	Non-Ducted Heat Pump	Other Fuel	0.000000	0.000000	0.000000	1.000000
-Single-Family Detached	None	Non-Ducted Heat Pump	Other Fuel	0.000000	0.000000	0.000000	1.000000
-Single-Family Detached	Room AC	Non-Ducted Heat Pump	Other Fuel	0.000000	0.000000	0.000000	1.000000
-Single-Family Detached	Central AC	Non-Ducted Heating	Other Fuel	0.000000	0.000000	0.000000	1.000000
-Single-Family Detached	Heat Pump	Non-Ducted Heating	Other Fuel	0.000000	0.000000	0.000000	1.000000
-Single-Family Detached	None	Non-Ducted Heating	Other Fuel	0.000000	0.000000	0.000000	1.000000
-Single-Family Detached	Room AC	Non-Ducted Heating	Other Fuel	0.000000	0.000000	0.000000	1.000000
-Single-Family Detached	Central AC	None	Other Fuel	0.000000	0.000000	0.000000	1.000000
-Single-Family Detached	Heat Pump	None	Other Fuel	0.000000	0.000000	0.000000	1.000000
-Single-Family Detached	None	None	Other Fuel	0.000000	0.000000	0.000000	1.000000
-Single-Family Detached	Room AC	None	Other Fuel	0.000000	0.000000	0.000000	1.000000
-Mobile Home	Central AC	Ducted Heat Pump	None	0.000000	0.000000	0.000000	1.000000
-Mobile Home	Heat Pump	Ducted Heat Pump	None	0.000000	0.000000	0.000000	1.000000
-Mobile Home	None	Ducted Heat Pump	None	0.000000	0.000000	0.000000	1.000000
-Mobile Home	Room AC	Ducted Heat Pump	None	0.000000	0.000000	0.000000	1.000000
-Mobile Home	Central AC	Ducted Heating	None	0.000000	0.000000	0.000000	1.000000
-Mobile Home	Heat Pump	Ducted Heating	None	0.000000	0.000000	0.000000	1.000000
-Mobile Home	None	Ducted Heating	None	0.000000	0.000000	0.000000	1.000000
-Mobile Home	Room AC	Ducted Heating	None	0.000000	0.000000	0.000000	1.000000
-Mobile Home	Central AC	Non-Ducted Heat Pump	None	0.000000	0.000000	0.000000	1.000000
-Mobile Home	Heat Pump	Non-Ducted Heat Pump	None	0.000000	0.000000	0.000000	1.000000
-Mobile Home	None	Non-Ducted Heat Pump	None	0.000000	0.000000	0.000000	1.000000
-Mobile Home	Room AC	Non-Ducted Heat Pump	None	0.000000	0.000000	0.000000	1.000000
-Mobile Home	Central AC	Non-Ducted Heating	None	0.000000	0.000000	0.000000	1.000000
-Mobile Home	Heat Pump	Non-Ducted Heating	None	0.000000	0.000000	0.000000	1.000000
-Mobile Home	None	Non-Ducted Heating	None	0.000000	0.000000	0.000000	1.000000
-Mobile Home	Room AC	Non-Ducted Heating	None	0.000000	0.000000	0.000000	1.000000
-Mobile Home	Central AC	None	None	0.000000	0.000000	0.000000	1.000000
-Mobile Home	Heat Pump	None	None	0.000000	0.000000	0.000000	1.000000
-Mobile Home	None	None	None	0.000000	0.000000	0.000000	1.000000
-Mobile Home	Room AC	None	None	0.000000	0.000000	0.000000	1.000000
-Multi-Family with 2 - 4 Units	Central AC	Ducted Heat Pump	None	0.000000	0.000000	0.000000	1.000000
-Multi-Family with 2 - 4 Units	Heat Pump	Ducted Heat Pump	None	0.000000	0.000000	0.000000	1.000000
-Multi-Family with 2 - 4 Units	None	Ducted Heat Pump	None	0.000000	0.000000	0.000000	1.000000
-Multi-Family with 2 - 4 Units	Room AC	Ducted Heat Pump	None	0.000000	0.000000	0.000000	1.000000
-Multi-Family with 2 - 4 Units	Central AC	Ducted Heating	None	0.000000	0.000000	0.000000	1.000000
-Multi-Family with 2 - 4 Units	Heat Pump	Ducted Heating	None	0.000000	0.000000	0.000000	1.000000
-Multi-Family with 2 - 4 Units	None	Ducted Heating	None	0.000000	0.000000	0.000000	1.000000
-Multi-Family with 2 - 4 Units	Room AC	Ducted Heating	None	0.000000	0.000000	0.000000	1.000000
-Multi-Family with 2 - 4 Units	Central AC	Non-Ducted Heat Pump	None	0.000000	0.000000	0.000000	1.000000
-Multi-Family with 2 - 4 Units	Heat Pump	Non-Ducted Heat Pump	None	0.000000	0.000000	0.000000	1.000000
-Multi-Family with 2 - 4 Units	None	Non-Ducted Heat Pump	None	0.000000	0.000000	0.000000	1.000000
-Multi-Family with 2 - 4 Units	Room AC	Non-Ducted Heat Pump	None	0.000000	0.000000	0.000000	1.000000
-Multi-Family with 2 - 4 Units	Central AC	Non-Ducted Heating	None	0.000000	0.000000	0.000000	1.000000
-Multi-Family with 2 - 4 Units	Heat Pump	Non-Ducted Heating	None	0.000000	0.000000	0.000000	1.000000
-Multi-Family with 2 - 4 Units	None	Non-Ducted Heating	None	0.000000	0.000000	0.000000	1.000000
-Multi-Family with 2 - 4 Units	Room AC	Non-Ducted Heating	None	0.000000	0.000000	0.000000	1.000000
-Multi-Family with 2 - 4 Units	Central AC	None	None	0.000000	0.000000	0.000000	1.000000
-Multi-Family with 2 - 4 Units	Heat Pump	None	None	0.000000	0.000000	0.000000	1.000000
-Multi-Family with 2 - 4 Units	None	None	None	0.000000	0.000000	0.000000	1.000000
-Multi-Family with 2 - 4 Units	Room AC	None	None	0.000000	0.000000	0.000000	1.000000
-Multi-Family with 5+ Units	Central AC	Ducted Heat Pump	None	0.000000	0.000000	0.000000	1.000000
-Multi-Family with 5+ Units	Heat Pump	Ducted Heat Pump	None	0.000000	0.000000	0.000000	1.000000
-Multi-Family with 5+ Units	None	Ducted Heat Pump	None	0.000000	0.000000	0.000000	1.000000
-Multi-Family with 5+ Units	Room AC	Ducted Heat Pump	None	0.000000	0.000000	0.000000	1.000000
-Multi-Family with 5+ Units	Central AC	Ducted Heating	None	0.000000	0.000000	0.000000	1.000000
-Multi-Family with 5+ Units	Heat Pump	Ducted Heating	None	0.000000	0.000000	0.000000	1.000000
-Multi-Family with 5+ Units	None	Ducted Heating	None	0.000000	0.000000	0.000000	1.000000
-Multi-Family with 5+ Units	Room AC	Ducted Heating	None	0.000000	0.000000	0.000000	1.000000
-Multi-Family with 5+ Units	Central AC	Non-Ducted Heat Pump	None	0.000000	0.000000	0.000000	1.000000
-Multi-Family with 5+ Units	Heat Pump	Non-Ducted Heat Pump	None	0.000000	0.000000	0.000000	1.000000
-Multi-Family with 5+ Units	None	Non-Ducted Heat Pump	None	0.000000	0.000000	0.000000	1.000000
-Multi-Family with 5+ Units	Room AC	Non-Ducted Heat Pump	None	0.000000	0.000000	0.000000	1.000000
-Multi-Family with 5+ Units	Central AC	Non-Ducted Heating	None	0.000000	0.000000	0.000000	1.000000
-Multi-Family with 5+ Units	Heat Pump	Non-Ducted Heating	None	0.000000	0.000000	0.000000	1.000000
-Multi-Family with 5+ Units	None	Non-Ducted Heating	None	0.000000	0.000000	0.000000	1.000000
-Multi-Family with 5+ Units	Room AC	Non-Ducted Heating	None	0.000000	0.000000	0.000000	1.000000
-Multi-Family with 5+ Units	Central AC	None	None	0.000000	0.000000	0.000000	1.000000
-Multi-Family with 5+ Units	Heat Pump	None	None	0.000000	0.000000	0.000000	1.000000
-Multi-Family with 5+ Units	None	None	None	0.000000	0.000000	0.000000	1.000000
-Multi-Family with 5+ Units	Room AC	None	None	0.000000	0.000000	0.000000	1.000000
-Single-Family Attached	Central AC	Ducted Heat Pump	None	0.000000	0.000000	0.000000	1.000000
-Single-Family Attached	Heat Pump	Ducted Heat Pump	None	0.000000	0.000000	0.000000	1.000000
-Single-Family Attached	None	Ducted Heat Pump	None	0.000000	0.000000	0.000000	1.000000
-Single-Family Attached	Room AC	Ducted Heat Pump	None	0.000000	0.000000	0.000000	1.000000
-Single-Family Attached	Central AC	Ducted Heating	None	0.000000	0.000000	0.000000	1.000000
-Single-Family Attached	Heat Pump	Ducted Heating	None	0.000000	0.000000	0.000000	1.000000
-Single-Family Attached	None	Ducted Heating	None	0.000000	0.000000	0.000000	1.000000
-Single-Family Attached	Room AC	Ducted Heating	None	0.000000	0.000000	0.000000	1.000000
-Single-Family Attached	Central AC	Non-Ducted Heat Pump	None	0.000000	0.000000	0.000000	1.000000
-Single-Family Attached	Heat Pump	Non-Ducted Heat Pump	None	0.000000	0.000000	0.000000	1.000000
-Single-Family Attached	None	Non-Ducted Heat Pump	None	0.000000	0.000000	0.000000	1.000000
-Single-Family Attached	Room AC	Non-Ducted Heat Pump	None	0.000000	0.000000	0.000000	1.000000
-Single-Family Attached	Central AC	Non-Ducted Heating	None	0.000000	0.000000	0.000000	1.000000
-Single-Family Attached	Heat Pump	Non-Ducted Heating	None	0.000000	0.000000	0.000000	1.000000
-Single-Family Attached	None	Non-Ducted Heating	None	0.000000	0.000000	0.000000	1.000000
-Single-Family Attached	Room AC	Non-Ducted Heating	None	0.000000	0.000000	0.000000	1.000000
-Single-Family Attached	Central AC	None	None	0.000000	0.000000	0.000000	1.000000
-Single-Family Attached	Heat Pump	None	None	0.000000	0.000000	0.000000	1.000000
-Single-Family Attached	None	None	None	0.000000	0.000000	0.000000	1.000000
-Single-Family Attached	Room AC	None	None	0.000000	0.000000	0.000000	1.000000
-Single-Family Detached	Central AC	Ducted Heat Pump	None	0.000000	0.000000	0.000000	1.000000
-Single-Family Detached	Heat Pump	Ducted Heat Pump	None	0.000000	0.000000	0.000000	1.000000
-Single-Family Detached	None	Ducted Heat Pump	None	0.000000	0.000000	0.000000	1.000000
-Single-Family Detached	Room AC	Ducted Heat Pump	None	0.000000	0.000000	0.000000	1.000000
-Single-Family Detached	Central AC	Ducted Heating	None	0.000000	0.000000	0.000000	1.000000
-Single-Family Detached	Heat Pump	Ducted Heating	None	0.000000	0.000000	0.000000	1.000000
-Single-Family Detached	None	Ducted Heating	None	0.000000	0.000000	0.000000	1.000000
-Single-Family Detached	Room AC	Ducted Heating	None	0.000000	0.000000	0.000000	1.000000
-Single-Family Detached	Central AC	Non-Ducted Heat Pump	None	0.000000	0.000000	0.000000	1.000000
-Single-Family Detached	Heat Pump	Non-Ducted Heat Pump	None	0.000000	0.000000	0.000000	1.000000
-Single-Family Detached	None	Non-Ducted Heat Pump	None	0.000000	0.000000	0.000000	1.000000
-Single-Family Detached	Room AC	Non-Ducted Heat Pump	None	0.000000	0.000000	0.000000	1.000000
-Single-Family Detached	Central AC	Non-Ducted Heating	None	0.000000	0.000000	0.000000	1.000000
-Single-Family Detached	Heat Pump	Non-Ducted Heating	None	0.000000	0.000000	0.000000	1.000000
-Single-Family Detached	None	Non-Ducted Heating	None	0.000000	0.000000	0.000000	1.000000
-Single-Family Detached	Room AC	Non-Ducted Heating	None	0.000000	0.000000	0.000000	1.000000
-Single-Family Detached	Central AC	None	None	0.000000	0.000000	0.000000	1.000000
-Single-Family Detached	Heat Pump	None	None	0.000000	0.000000	0.000000	1.000000
-Single-Family Detached	None	None	None	0.000000	0.000000	0.000000	1.000000
-Single-Family Detached	Room AC	None	None	0.000000	0.000000	0.000000	1.000000
-=======
 Dependency=Geometry Building Type RECS	Dependency=HVAC Cooling Type	Dependency=HVAC Heating Type	Dependency=Heating Fuel	Option=Cooling Only	Option=Heating and Cooling	Option=Heating Only	Option=None	sampling_probability
 Mobile Home	Central AC	Ducted Heat Pump	Electricity	0.000000	0.000000	0.000000	1.000000	0.000000
 Mobile Home	Heat Pump	Ducted Heat Pump	Electricity	0.000000	0.000000	0.000000	1.000000	0.004630
@@ -1201,5 +598,4 @@
 Single-Family Detached	Central AC	None	None	0.000000	0.000000	0.000000	1.000000	0.006173
 Single-Family Detached	Heat Pump	None	None	0.000000	0.000000	0.000000	1.000000	0.000000
 Single-Family Detached	None	None	None	0.000000	0.000000	0.000000	1.000000	0.006173
-Single-Family Detached	Room AC	None	None	0.000000	0.000000	0.000000	1.000000	0.006173
->>>>>>> 667dfbe6
+Single-Family Detached	Room AC	None	None	0.000000	0.000000	0.000000	1.000000	0.006173