--- conflicted
+++ resolved
@@ -1,26 +1,4 @@
 Dependency=Geometry Building Type RECS	Dependency=Geometry Stories Low Rise	Option=Finished Attic or Cathedral Ceilings	Option=None	Option=Vented Attic	Option=Unvented Attic	sampling_probability
-<<<<<<< HEAD
-Mobile Home	1	0	0	0.5	0.5	0.111111
-Mobile Home	2	0	1	0	0	0
-Mobile Home	3	0	1	0	0	0
-Mobile Home	4+	0	1	0	0	0
-Multi-Family with 2 - 4 Units	1	0	1	0	0	0.0833334
-Multi-Family with 2 - 4 Units	2	0	1	0	0	0.0833334
-Multi-Family with 2 - 4 Units	3	0	1	0	0	0.0277778
-Multi-Family with 2 - 4 Units	4+	0	1	0	0	0.0277778
-Multi-Family with 5+ Units	1	0	1	0	0	0.0319535
-Multi-Family with 5+ Units	2	0	1	0	0	0.0319535
-Multi-Family with 5+ Units	3	0	1	0	0	0.0319535
-Multi-Family with 5+ Units	4+	0	1	0	0	0.348584
-Single-Family Attached	1	0	0	0.5	0.5	0.037037
-Single-Family Attached	2	0.5	0	0.25	0.25	0.037037
-Single-Family Attached	3	0.5	0	0.25	0.25	0.037037
-Single-Family Attached	4+	0	1	0	0	0
-Single-Family Detached	1	0	0	0.5	0.5	0.037037
-Single-Family Detached	2	0.5	0	0.25	0.25	0.037037
-Single-Family Detached	3	0.5	0	0.25	0.25	0.037037
-Single-Family Detached	4+	0	1	0	0	0
-=======
 Mobile Home	1	0	0	0.5	0.5	0.0333857
 Mobile Home	2	0	1	0	0	0.0210401
 Mobile Home	3	0	1	0	0	0.0148672
@@ -40,5 +18,4 @@
 Single-Family Detached	1	0	0	0.5	0.5	0.0333857
 Single-Family Detached	2	0.5	0	0.25	0.25	0.0210401
 Single-Family Detached	3	0.5	0	0.25	0.25	0.0148672
-Single-Family Detached	4+	0	1	0	0	0.0418179
->>>>>>> e0c17adc
+Single-Family Detached	4+	0	1	0	0	0.0418179