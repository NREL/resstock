--- conflicted
+++ resolved
@@ -13,11 +13,7 @@
     args_hash["reporting_frequency"] = "Timestep"
     args_hash["include_enduse_subcategories"] = "true"
     args_hash["output_variables"] = "Zone Mean Air Temperature, Site Outdoor Air Drybulb Temperature"
-<<<<<<< HEAD
-    expected_values = { "EnduseTimeseriesLength" => 8784 * 6, "EnduseTimeseriesWidth" => 2 + 33 + 28 + 5 }
-=======
-    expected_values = { "EnduseTimeseriesLength" => 8784 * 6, "EnduseTimeseriesWidth" => 36 + 28 + 5 }
->>>>>>> 425d8131
+    expected_values = { "EnduseTimeseriesLength" => 8784 * 6, "EnduseTimeseriesWidth" => 3 + 38 + 28 + 5 }
     _test_measure("SFD_Successful_EnergyPlus_Run_AMY_PV.osm", args_hash, expected_values, __method__, "0465925_US_CO_Boulder_8013_0-20000-0-72469_40.13_-105.22_NSRDB_2.0.1_AMY_2012.epw", num_output_requests)
   end
 
@@ -26,11 +22,7 @@
     measure = TimeseriesCSVExport.new
     args_hash = {}
     args_hash["output_variables"] = "Zone People Occupant Count"
-<<<<<<< HEAD
-    expected_values = { "EnduseTimeseriesLength" => 2 * 24, "EnduseTimeseriesWidth" => 2 + 35 + 1 }
-=======
-    expected_values = { "EnduseTimeseriesLength" => 2 * 24, "EnduseTimeseriesWidth" => 38 + 1 }
->>>>>>> 425d8131
+    expected_values = { "EnduseTimeseriesLength" => 2 * 24, "EnduseTimeseriesWidth" => 3 + 38 + 1 }
     _test_measure("SFD_Successful_EnergyPlus_Run_AMY_PV_TwoDays.osm", args_hash, expected_values, __method__, "0465925_US_CO_Boulder_8013_0-20000-0-72469_40.13_-105.22_NSRDB_2.0.1_AMY_2014.epw", num_output_requests)
   end
 
@@ -40,11 +32,7 @@
     args_hash = {}
     args_hash["reporting_frequency"] = "Daily"
     args_hash["output_variables"] = "Zone People Occupant Count"
-<<<<<<< HEAD
-    expected_values = { "EnduseTimeseriesLength" => 2 * 1, "EnduseTimeseriesWidth" => 2 + 35 + 1 }
-=======
-    expected_values = { "EnduseTimeseriesLength" => 2 * 1, "EnduseTimeseriesWidth" => 38 + 1 }
->>>>>>> 425d8131
+    expected_values = { "EnduseTimeseriesLength" => 2 * 1, "EnduseTimeseriesWidth" => 3 + 38 + 1 }
     _test_measure("SFD_Successful_EnergyPlus_Run_AMY_PV_TwoDays.osm", args_hash, expected_values, __method__, "0465925_US_CO_Boulder_8013_0-20000-0-72469_40.13_-105.22_NSRDB_2.0.1_AMY_2014.epw", num_output_requests)
   end
 
@@ -54,7 +42,7 @@
     args_hash = {}
     args_hash["reporting_frequency"] = "Monthly"
     args_hash["output_variables"] = "Zone People Occupant Count"
-    expected_values = { "EnduseTimeseriesLength" => 1, "EnduseTimeseriesWidth" => 2 + 35 + 1 }
+    expected_values = { "EnduseTimeseriesLength" => 1, "EnduseTimeseriesWidth" => 3 + 38 + 1 }
     _test_measure("SFD_Successful_EnergyPlus_Run_AMY_PV_TwoDays.osm", args_hash, expected_values, __method__, "0465925_US_CO_Boulder_8013_0-20000-0-72469_40.13_-105.22_NSRDB_2.0.1_AMY_2014.epw", num_output_requests)
   end
 
@@ -64,11 +52,7 @@
     args_hash = {}
     args_hash["reporting_frequency"] = "RunPeriod"
     args_hash["output_variables"] = "Zone People Occupant Count"
-<<<<<<< HEAD
-    expected_values = { "EnduseTimeseriesLength" => 1, "EnduseTimeseriesWidth" => 2 + 35 + 1 }
-=======
-    expected_values = { "EnduseTimeseriesLength" => 1, "EnduseTimeseriesWidth" => 38 + 1 }
->>>>>>> 425d8131
+    expected_values = { "EnduseTimeseriesLength" => 1, "EnduseTimeseriesWidth" => 3 + 38 + 1 }
     _test_measure("SFD_Successful_EnergyPlus_Run_AMY_PV_TwoDays.osm", args_hash, expected_values, __method__, "0465925_US_CO_Boulder_8013_0-20000-0-72469_40.13_-105.22_NSRDB_2.0.1_AMY_2014.epw", num_output_requests)
   end
 
@@ -77,11 +61,7 @@
     measure = TimeseriesCSVExport.new
     args_hash = {}
     args_hash["output_variables"] = "Site Wind Direction"
-<<<<<<< HEAD
-    expected_values = { "EnduseTimeseriesLength" => 8760, "EnduseTimeseriesWidth" => 2 + 35 + 1 }
-=======
-    expected_values = { "EnduseTimeseriesLength" => 8760, "EnduseTimeseriesWidth" => 38 + 1 }
->>>>>>> 425d8131
+    expected_values = { "EnduseTimeseriesLength" => 8760, "EnduseTimeseriesWidth" => 3 + 38 + 1 }
     _test_measure("SFD_Successful_EnergyPlus_Run_TMY_Appl_PV.osm", args_hash, expected_values, __method__, "USA_CO_Denver.Intl.AP.725650_TMY3.epw", num_output_requests)
   end
 
@@ -92,11 +72,7 @@
     args_hash["include_enduse_subcategories"] = "true"
     args_hash["reporting_frequency"] = "Daily"
     args_hash["output_variables"] = "Electric Equipment Electric Power, Zone Air Heat Balance Internal Convective Heat Gain Rate"
-<<<<<<< HEAD
-    expected_values = { "EnduseTimeseriesLength" => 365, "EnduseTimeseriesWidth" => 2 + 33 + 28 + 9 }
-=======
-    expected_values = { "EnduseTimeseriesLength" => 365, "EnduseTimeseriesWidth" => 36 + 28 + 9 }
->>>>>>> 425d8131
+    expected_values = { "EnduseTimeseriesLength" => 365, "EnduseTimeseriesWidth" => 3 + 38 + 28 + 9 }
     _test_measure("SFD_Successful_EnergyPlus_Run_TMY_Appl_PV.osm", args_hash, expected_values, __method__, "USA_CO_Denver.Intl.AP.725650_TMY3.epw", num_output_requests)
   end
 
@@ -106,7 +82,7 @@
     args_hash = {}
     args_hash["reporting_frequency"] = "Monthly"
     args_hash["output_variables"] = "Other Equipment Total Heating Energy, Surface Window Glazing Beam to Diffuse Solar Transmittance"
-    expected_values = { "EnduseTimeseriesLength" => 12, "EnduseTimeseriesWidth" => 2 + 35 + 12 }
+    expected_values = { "EnduseTimeseriesLength" => 12, "EnduseTimeseriesWidth" => 3 + 38 + 12 }
     _test_measure("SFD_Successful_EnergyPlus_Run_TMY_Appl_PV.osm", args_hash, expected_values, __method__, "USA_CO_Denver.Intl.AP.725650_TMY3.epw", num_output_requests)
   end
 
@@ -116,11 +92,7 @@
     args_hash = {}
     args_hash["reporting_frequency"] = "RunPeriod"
     args_hash["output_variables"] = "Surface Outside Normal Azimuth Angle, Surface Window Heat Gain Rate"
-<<<<<<< HEAD
-    expected_values = { "EnduseTimeseriesLength" => 1, "EnduseTimeseriesWidth" => 2 + 35 + 71 }
-=======
-    expected_values = { "EnduseTimeseriesLength" => 1, "EnduseTimeseriesWidth" => 38 + 71 }
->>>>>>> 425d8131
+    expected_values = { "EnduseTimeseriesLength" => 1, "EnduseTimeseriesWidth" => 3 + 38 + 71 }
     _test_measure("SFD_Successful_EnergyPlus_Run_TMY_Appl_PV.osm", args_hash, expected_values, __method__, "USA_CO_Denver.Intl.AP.725650_TMY3.epw", num_output_requests)
   end
 
@@ -132,11 +104,7 @@
     args_hash["reporting_frequency"] = "Daily"
     args_hash["include_enduse_subcategories"] = "true"
     args_hash["output_variables"] = "Cooling Coil Runtime Fraction, Unitary System Ancillary Electric Power, System Node Temperature"
-<<<<<<< HEAD
-    expected_values = { "EnduseTimeseriesLength" => 365, "EnduseTimeseriesWidth" => 2 + 33 + 28 + 1 }
-=======
-    expected_values = { "EnduseTimeseriesLength" => 365, "EnduseTimeseriesWidth" => 36 + 28 + 1 }
->>>>>>> 425d8131
+    expected_values = { "EnduseTimeseriesLength" => 365, "EnduseTimeseriesWidth" => 3 + 38 + 28 + 1 }
     _test_measure("MF_Successful_EnergyPlus_Run_TMY_Appl_PV.osm", args_hash, expected_values, __method__, "USA_CO_Denver.Intl.AP.725650_TMY3.epw", num_output_requests)
   end
 
@@ -300,7 +268,7 @@
     rows = CSV.read(File.expand_path(enduse_timeseries))
     timeseries_length = rows.length - 1
     cols = rows.transpose
-    timeseries_width = cols.length - 1
+    timeseries_width = cols.length
     return timeseries_length, timeseries_width
   end
 end