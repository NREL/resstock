schema_version: '0.3'
buildstock_directory: ../ # Relative to this file or absolute
project_directory: project_testing # Relative to buildstock_directory
output_directory: testing_upgrades
weather_files_url: https://data.nrel.gov/system/files/156/BuildStock_TMY3_FIPS.zip
# weather_files_path: c:/OpenStudio/BuildStock_TMY3_FIPS.zip

sampler:
  type: residential_quota
  args:
    n_datapoints: 1

workflow_generator:
  type: residential_hpxml
  args:
    build_existing_model:
      simulation_control_timestep: 60
      simulation_control_run_period_begin_month: 1
      simulation_control_run_period_begin_day_of_month: 1
      simulation_control_run_period_end_month: 12
      simulation_control_run_period_end_day_of_month: 31
      simulation_control_run_period_calendar_year: 2007

    emissions:
      - scenario_name: LRMER_MidCase_15
        type: CO2
        elec_folder: data/cambium/LRMER_MidCase_15
        gas_value: 117.6
        propane_value: 136.6
        oil_value: 161.0
        wood_value: 200.0

    simulation_output_report:
      timeseries_frequency: hourly
      include_timeseries_fuel_consumptions: true
      include_timeseries_end_use_consumptions: true
      include_timeseries_emissions: true
      include_timeseries_total_loads: false

    reporting_measures:
      - measure_dir_name: QOIReport

    server_directory_cleanup:
<<<<<<< HEAD
      retain_eplusout_sql: true
      retain_schedules_csv: false
=======
      debug: true
>>>>>>> c2b78ffb

baseline:
  n_buildings_represented: 110000000

upgrades:
  - upgrade_name: Windows
    options:
      - option: Windows|Triple, Low-E, Non-metal, Air, L-Gain
        costs:
          - value: 45.77
            multiplier: Window Area (ft^2)
        lifetime: 30

  - upgrade_name: Walls
    options:
      - option: Insulation Wall|Wood Stud, R-13
        costs:
          - value: 2.21
            multiplier: Wall Area, Above-Grade, Conditioned (ft^2)
        lifetime: 999

  - upgrade_name: Air Leakage
    options:
      - option: Infiltration|3 ACH50
        costs:
          - value: 3.55
            multiplier: Floor Area, Conditioned (ft^2)
        lifetime: 999

  - upgrade_name: Refrigerator
    options:
      - option: Refrigerator|EF 21.9, 100% Usage
        costs:
          - value: 2500.0
            multiplier: Fixed (1)
        lifetime: 17.4

  - upgrade_name: Lighting
    options:
      - option: Lighting|100% LED
        costs:
          - value: 0.75
            multiplier: Floor Area, Lighting (ft^2)
        lifetime: 25
      - option: Lighting Interior Use|100% Usage
      - option: Lighting Other Use|100% Usage
      - option: Holiday Lighting|No Exterior Use

  - upgrade_name: ASHP
    options:
      - option: HVAC Heating Efficiency|ASHP, SEER 22, 10 HSPF
        costs:
          - value: 50.0
            multiplier: Size, Heating System Primary (kBtu/h)
        lifetime: 30
      - option: HVAC Heating Type And Fuel|Electricity ASHP
      - option: HVAC Cooling Efficiency|None

  - upgrade_name: HPWH
    options:
      - option: Water Heater Efficiency|Electric Heat Pump, 66 gal, 3.35 UEF
        costs:
          - value: 100.0
            multiplier: Size, Water Heater (gal)
        lifetime: 12
      - option: Solar Hot Water|40 sqft, South, Roof Pitch

  - upgrade_name: PV
    options:
      - option: Has PV|Yes
        costs:
          - value: 15000.0
            multiplier: Fixed (1)
        lifetime: 30
      - option: PV System Size|5.0 kWDC
      - option: PV Orientation|South

  - upgrade_name: All Upgrades
    package_apply_logic:
      or:
        - County|AZ, Maricopa County
        - County|CA, Los Angeles County
        - County|GA, Fulton County
        - County|IL, Cook County
        - County|TX, Harris County
        - County|WA, King County
    options:
      - option: Windows|Triple, Low-E, Non-metal, Air, L-Gain
        costs:
          - value: 45.77
            multiplier: Window Area (ft^2)
        lifetime: 30
      - option: Insulation Wall|Wood Stud, R-13
        costs:
          - value: 2.21
            multiplier: Wall Area, Above-Grade, Conditioned (ft^2)
        lifetime: 999
      - option: Infiltration|3 ACH50
        costs:
          - value: 3.55
            multiplier: Floor Area, Conditioned (ft^2)
        lifetime: 999
      - option: Refrigerator|EF 21.9, 100% Usage
        costs:
          - value: 2500.0
            multiplier: Fixed (1)
        lifetime: 17.4
      - option: Lighting|100% LED
        costs:
          - value: 0.75
            multiplier: Floor Area, Lighting (ft^2)
        lifetime: 25
      - option: Lighting Interior Use|100% Usage
      - option: Lighting Other Use|100% Usage
      - option: Holiday Lighting|No Exterior Use
      - option: HVAC Heating Efficiency|ASHP, SEER 22, 10 HSPF
        costs:
          - value: 50.0
            multiplier: Size, Heating System Primary (kBtu/h)
        lifetime: 30
      - option: HVAC Heating Type And Fuel|Electricity ASHP
      - option: HVAC Cooling Efficiency|None
      - option: Water Heater Efficiency|Electric Heat Pump, 66 gal, 3.35 UEF
        costs:
          - value: 100.0
            multiplier: Size, Water Heater (gal)
        lifetime: 12
      - option: Solar Hot Water|40 sqft, South, Roof Pitch
      - option: Has PV|Yes
        costs:
          - value: 15000.0
            multiplier: Fixed (1)
        lifetime: 30
      - option: PV System Size|5.0 kWDC
      - option: PV Orientation|South

eagle:
  n_jobs: 3
  minutes_per_sim: 30
  account: <account you are authorized to use>
  postprocessing:
    time: 20
    n_workers: 1
  sampling:
    time: 5<|MERGE_RESOLUTION|>--- conflicted
+++ resolved
@@ -41,12 +41,7 @@
       - measure_dir_name: QOIReport
 
     server_directory_cleanup:
-<<<<<<< HEAD
-      retain_eplusout_sql: true
-      retain_schedules_csv: false
-=======
       debug: true
->>>>>>> c2b78ffb
 
 baseline:
   n_buildings_represented: 110000000
