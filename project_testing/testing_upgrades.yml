schema_version: '0.3'
os_version: 3.6.1
os_sha: bb9481519e
buildstock_directory: ../ # Relative to this file or absolute
project_directory: project_testing # Relative to buildstock_directory
output_directory: testing_upgrades
weather_files_url: https://data.nrel.gov/system/files/156/BuildStock_TMY3_FIPS.zip
# weather_files_path: c:/OpenStudio/BuildStock_TMY3_FIPS.zip

sampler:
  type: residential_quota
  args:
    n_datapoints: 5

# sampler:
  # type: precomputed
  # args:
    # sample_file: ../buildstock.csv

workflow_generator:
  type: residential_hpxml
  args:
    build_existing_model:
      simulation_control_timestep: 60
      simulation_control_run_period_begin_month: 1
      simulation_control_run_period_begin_day_of_month: 1
      simulation_control_run_period_end_month: 12
      simulation_control_run_period_end_day_of_month: 31
      simulation_control_run_period_calendar_year: 2007
      add_component_loads: true

    emissions:
      - scenario_name: LRMER_MidCase_15
        type: CO2e
        elec_folder: data/cambium/2022/LRMER_MidCase_15
        gas_value: 147.3
        propane_value: 177.8
        oil_value: 195.9
        wood_value: 200.0

    utility_bills:
      - scenario_name: Bills
        elec_fixed_charge: 10.0
        elec_marginal_rate: 0.12
        gas_fixed_charge: 11.0
        gas_marginal_rate: 1.1
        propane_fixed_charge: 0.0
        propane_marginal_rate: 2.0
        oil_fixed_charge: 0.0
        oil_marginal_rate: 2.1
        wood_fixed_charge: 0.0
        wood_marginal_rate: 0.015
        pv_compensation_type: NetMetering
        pv_net_metering_annual_excess_sellback_rate_type: User-Specified
        pv_net_metering_annual_excess_sellback_rate: 0.035
        pv_monthly_grid_connection_fee_units: $/kW
        pv_monthly_grid_connection_fee: 2.5

    simulation_output_report:
      timeseries_frequency: hourly
      include_timeseries_total_consumptions: true
      include_timeseries_fuel_consumptions: true
      include_timeseries_end_use_consumptions: true
      include_timeseries_emissions: true
      include_timeseries_emission_fuels: true
      include_timeseries_emission_end_uses: true
      include_timeseries_hot_water_uses: true
      include_timeseries_total_loads: true
      include_timeseries_component_loads: true
      include_timeseries_unmet_hours: true
      include_timeseries_zone_temperatures: true
      include_timeseries_airflows: true
      include_timeseries_weather: true
      timeseries_timestamp_convention: end
      timeseries_num_decimal_places: 4
      output_variables:
        - name: Zone People Occupant Count

    reporting_measures:
      - measure_dir_name: QOIReport

    debug: true

baseline:
  n_buildings_represented: 110000000

upgrades:
  - upgrade_name: Windows
    options:
      - &windows_triple_low_e_non_metal_l_gain
        option: Windows|Triple, Low-E, Non-metal, Air, L-Gain
        costs:
          - value: 45.77
            multiplier: Window Area (ft^2)
        lifetime: 30

  - upgrade_name: Walls
    options:
      - &insulation_wall_wood_stud_r_13
        option: Insulation Wall|Wood Stud, R-13
        costs:
          - value: 2.21
            multiplier: Wall Area, Above-Grade, Conditioned (ft^2)
        lifetime: 999

  - upgrade_name: Sheathing
    options:
      - &insulation_sheathing_r_5
        option: Insulation Sheathing|R-5
        costs:
          - value: 2.01
            multiplier: Wall Area, Above-Grade, Conditioned (ft^2)
        lifetime: 999

  - upgrade_name: Foundation Type
    options:
      - &geometry_foundation_type_unvented_crawlspace
        option: Geometry Foundation Type|Unvented Crawlspace
        apply_logic:
          and:
            - Geometry Foundation Type|Vented Crawlspace
            - or: # Ensure that the dwelling unit being modeled is either (1) not in a multifamily building, or (2) on the bottom floor of a multifamily building and therefore above the crawlspace.
                - Geometry Building Level MF|None
                - Geometry Building Level MF|Bottom
        costs:
          - value: 0.84
            multiplier: Floor Area, Foundation (ft^2)
        lifetime: 999
      - &insulation_foundation_wall_wall_r_10_exterior
        option: Insulation Foundation Wall|Wall R-10, Exterior
        apply_logic:
          and:
            - Geometry Foundation Type|Vented Crawlspace
            - or: # Ensure that the dwelling unit being modeled is either (1) not in a multifamily building, or (2) on the bottom floor of a multifamily building and therefore above the crawlspace.
                - Geometry Building Level MF|None
                - Geometry Building Level MF|Bottom
        costs:
          - value: 1.05
            multiplier: Wall Area, Below-Grade (ft^2)
        lifetime: 999

  - upgrade_name: Rim Joists
    options:
      - &insulation_rim_joist_r_13_interior
        option: Insulation Rim Joist|R-13, Interior
        costs:
          - value: 3.11
            multiplier: Rim Joist Area, Above-Grade, Exterior (ft^2)
        lifetime: 999

  - upgrade_name: Ceilings
    options:
      - &insulation_ceiling_r_60
        option: Insulation Ceiling|R-60
        apply_logic:
          or:
            - Insulation Ceiling|R-30
            - Insulation Ceiling|R-19
            - Insulation Ceiling|R-13
            - Insulation Ceiling|R-7
            - Insulation Ceiling|Uninsulated
        costs:
          - value: 0.11
            multiplier: Floor Area, Attic * Insulation Increase (ft^2 * Delta R-value)
        lifetime: 999

  - upgrade_name: Air Leakage
    options:
      - &infiltration_reduction_25_percent
        option: Infiltration Reduction|25%
        costs:
          - value: 1.50
            multiplier: Floor Area, Conditioned * Infiltration Reduction (ft^2 * Delta ACH50)
        lifetime: 999

  - upgrade_name: Refrigerator
    options:
      - &refrigerator_ef_21_pt_9
        option: Refrigerator|EF 21.9
      - &refrigerator_100_percent_usage
        option: Refrigerator Usage Level|100% Usage
        costs:
          - value: 2500.0
            multiplier: Fixed (1)
        lifetime: 17.4

  - upgrade_name: Lighting
    options:
      - &lighting_100_percent_led
        option: Lighting|100% LED
        costs:
          - value: 0.75
            multiplier: Floor Area, Lighting (ft^2)
        lifetime: 25
      - &lighting_interior_use_100_percent_usage
        option: Lighting Interior Use|100% Usage
      - &lighting_other_use_100_percent_usage
        option: Lighting Other Use|100% Usage
      - &holiday_lighting_no_exterior_use
        option: Holiday Lighting|No Exterior Use

  - upgrade_name: ASHP
    options:
      - &hvac_heating_efficiency_ashp_seer_22_10_hspf
        option: HVAC Heating Efficiency|ASHP, SEER 22, 10 HSPF
        costs:
          - value: 50.0
            multiplier: Size, Heating System Primary (kBtu/h)
        lifetime: 30
<<<<<<< HEAD
      - &hvac_cooling_efficiency_heat_pump
        option: HVAC Cooling Efficiency|Heat Pump
      - &heat_pump_backup_use_existing_system
        option: Heat Pump Backup|Use Existing System
=======
      - &hvac_cooling_efficiency_ducted_heat_pump
        option: HVAC Cooling Efficiency|Ducted Heat Pump
>>>>>>> 79c130d7

  - upgrade_name: MSHP
    options:
      - &hvac_heating_efficiency_mshp_seer_25_12_pt_7_hspf_ducted
        option: HVAC Heating Efficiency|MSHP, SEER 25, 12.7 HSPF, Ducted
        apply_logic:
          - HVAC Has Ducts|Yes
        costs:
          - value: 50.0
            multiplier: Size, Heating System Primary (kBtu/h)
        lifetime: 30
<<<<<<< HEAD
      - *hvac_cooling_efficiency_heat_pump
      - *heat_pump_backup_use_existing_system

  - upgrade_name: Ductless MSHP
    options:
      - &hvac_heating_efficiency_mshp_seer_25_12_pt_7_hspf
        option: HVAC Heating Efficiency|MSHP, SEER 25, 12.7 HSPF
        costs:
          - value: 50.0
            multiplier: Size, Heating System Primary (kBtu/h)
        lifetime: 30
      - *hvac_cooling_efficiency_heat_pump
      - *heat_pump_backup_use_existing_system
=======
      - &hvac_cooling_efficiency_non_ducted_heat_pump
        option: HVAC Cooling Efficiency|Non-Ducted Heat Pump
>>>>>>> 79c130d7

  - upgrade_name: HPWH
    options:
      - &water_heater_efficiency_electric_heat_pump_66_gal_3_pt_35_uef
        option: Water Heater Efficiency|Electric Heat Pump, 66 gal, 3.35 UEF
        costs:
          - value: 100.0
            multiplier: Size, Water Heater (gal)
        lifetime: 12
      - &solar_hot_water_40_sqft_south_roof_pitch
        option: Solar Hot Water|40 sqft, South, Roof Pitch

  - upgrade_name: PV
    options:
      - &has_pv_yes
        option: Has PV|Yes
        costs:
          - value: 15000.0
            multiplier: Fixed (1)
        lifetime: 30
      - &pv_system_size_5_pt_0_kwdc
        option: PV System Size|5.0 kWDC
      - &pv_orientation_south
        option: PV Orientation|South

  - upgrade_name: Power Outage
    options:
      - &power_outage_summer
        option: Power Outage|Summer

  - upgrade_name: All Upgrades
    package_apply_logic:
      or:
        - County|CA, Los Angeles County
        - County|IL, Cook County
        - County|NY, New York County
        - County|TX, Harris County
    options:
      - *windows_triple_low_e_non_metal_l_gain
      - *insulation_wall_wood_stud_r_13
      - *insulation_sheathing_r_5
      - *geometry_foundation_type_unvented_crawlspace
      - *insulation_foundation_wall_wall_r_10_exterior
      - *insulation_rim_joist_r_13_interior
      - *insulation_ceiling_r_60
      - *infiltration_reduction_25_percent
      - *refrigerator_ef_21_pt_9
      - *refrigerator_100_percent_usage
      - *lighting_100_percent_led
      - *lighting_interior_use_100_percent_usage
      - *lighting_other_use_100_percent_usage
      - *holiday_lighting_no_exterior_use
      - *hvac_heating_efficiency_ashp_seer_22_10_hspf
<<<<<<< HEAD
      - *hvac_cooling_efficiency_heat_pump
      - *heat_pump_backup_use_existing_system
=======
      - *hvac_cooling_efficiency_ducted_heat_pump
      - *hvac_cooling_efficiency_non_ducted_heat_pump
>>>>>>> 79c130d7
      - *water_heater_efficiency_electric_heat_pump_66_gal_3_pt_35_uef
      - *solar_hot_water_40_sqft_south_roof_pitch
      - *has_pv_yes
      - *pv_system_size_5_pt_0_kwdc
      - *pv_orientation_south

eagle:
  n_jobs: 3
  minutes_per_sim: 30
  account: <account you are authorized to use>
  postprocessing:
    time: 20
    n_workers: 1
  sampling:
    time: 5<|MERGE_RESOLUTION|>--- conflicted
+++ resolved
@@ -207,15 +207,10 @@
           - value: 50.0
             multiplier: Size, Heating System Primary (kBtu/h)
         lifetime: 30
-<<<<<<< HEAD
-      - &hvac_cooling_efficiency_heat_pump
-        option: HVAC Cooling Efficiency|Heat Pump
+      - &hvac_cooling_efficiency_ducted_heat_pump
+        option: HVAC Cooling Efficiency|Ducted Heat Pump
       - &heat_pump_backup_use_existing_system
         option: Heat Pump Backup|Use Existing System
-=======
-      - &hvac_cooling_efficiency_ducted_heat_pump
-        option: HVAC Cooling Efficiency|Ducted Heat Pump
->>>>>>> 79c130d7
 
   - upgrade_name: MSHP
     options:
@@ -227,8 +222,8 @@
           - value: 50.0
             multiplier: Size, Heating System Primary (kBtu/h)
         lifetime: 30
-<<<<<<< HEAD
-      - *hvac_cooling_efficiency_heat_pump
+      - &hvac_cooling_efficiency_non_ducted_heat_pump
+        option: HVAC Cooling Efficiency|Non-Ducted Heat Pump
       - *heat_pump_backup_use_existing_system
 
   - upgrade_name: Ductless MSHP
@@ -239,12 +234,8 @@
           - value: 50.0
             multiplier: Size, Heating System Primary (kBtu/h)
         lifetime: 30
-      - *hvac_cooling_efficiency_heat_pump
+      - *hvac_cooling_efficiency_non_ducted_heat_pump
       - *heat_pump_backup_use_existing_system
-=======
-      - &hvac_cooling_efficiency_non_ducted_heat_pump
-        option: HVAC Cooling Efficiency|Non-Ducted Heat Pump
->>>>>>> 79c130d7
 
   - upgrade_name: HPWH
     options:
@@ -298,13 +289,9 @@
       - *lighting_other_use_100_percent_usage
       - *holiday_lighting_no_exterior_use
       - *hvac_heating_efficiency_ashp_seer_22_10_hspf
-<<<<<<< HEAD
-      - *hvac_cooling_efficiency_heat_pump
-      - *heat_pump_backup_use_existing_system
-=======
       - *hvac_cooling_efficiency_ducted_heat_pump
       - *hvac_cooling_efficiency_non_ducted_heat_pump
->>>>>>> 79c130d7
+      - *heat_pump_backup_use_existing_system
       - *water_heater_efficiency_electric_heat_pump_66_gal_3_pt_35_uef
       - *solar_hot_water_40_sqft_south_roof_pitch
       - *has_pv_yes
