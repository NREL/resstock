schema_version: '0.3'
buildstock_directory: ../ # Relative to this file or absolute
project_directory: project_testing # Relative to buildstock_directory
output_directory: testing_upgrades
weather_files_url: https://data.nrel.gov/system/files/156/BuildStock_TMY3_FIPS.zip
# weather_files_path: c:/OpenStudio/BuildStock_TMY3_FIPS.zip

sampler:
  type: residential_quota
  args:
    n_datapoints: 5

workflow_generator:
  type: residential_hpxml
  args:
    build_existing_model:
      simulation_control_timestep: 60
      simulation_control_run_period_begin_month: 1
      simulation_control_run_period_begin_day_of_month: 1
      simulation_control_run_period_end_month: 12
      simulation_control_run_period_end_day_of_month: 31
      simulation_control_run_period_calendar_year: 2007

    emissions:
      - scenario_name: LRMER_MidCase_15
        type: CO2
        elec_folder: data/cambium/LRMER_MidCase_15
        gas_value: 117.6
        propane_value: 136.6
        oil_value: 161.0
        wood_value: 200.0

    simulation_output_report:
      timeseries_frequency: hourly
      include_timeseries_fuel_consumptions: true
      include_timeseries_end_use_consumptions: true
      include_timeseries_emissions: true
      include_timeseries_total_loads: false

    reporting_measures:
      - measure_dir_name: QOIReport

    server_directory_cleanup:
      debug: true

baseline:
  n_buildings_represented: 110000000

upgrades:
  - upgrade_name: Windows
    options:
      - option: Windows|Triple, Low-E, Non-metal, Air, L-Gain
        costs:
          - value: 45.77
            multiplier: Window Area (ft^2)
        lifetime: 30

  - upgrade_name: Walls
    options:
      - option: Insulation Wall|Wood Stud, R-13
        costs:
          - value: 2.21
            multiplier: Wall Area, Above-Grade, Conditioned (ft^2)
        lifetime: 999
<<<<<<< HEAD
      - option: Geometry Wall Type|Wood Frame
=======
>>>>>>> b484943e

  - upgrade_name: Rim Joists
    options:
      - option: Insulation Rim Joist|R-13, Interior
        costs:
          - value: 3.11
            multiplier: Rim Joist Area, Above-Grade, Exterior (ft^2)
        lifetime: 999

  - upgrade_name: Ceilings
    options:
      - option: Insulation Ceiling|R-60
        costs:
          - value: 1.11
            multiplier: Floor Area, Attic (ft^2)
        lifetime: 999

  - upgrade_name: Air Leakage
    options:
      - option: Infiltration|3 ACH50
        costs:
          - value: 3.55
            multiplier: Floor Area, Conditioned (ft^2)
        lifetime: 999

  - upgrade_name: Refrigerator
    options:
      - option: Refrigerator|EF 21.9, 100% Usage
        costs:
          - value: 2500.0
            multiplier: Fixed (1)
        lifetime: 17.4

  - upgrade_name: Lighting
    options:
      - option: Lighting|100% LED
        costs:
          - value: 0.75
            multiplier: Floor Area, Lighting (ft^2)
        lifetime: 25
      - option: Lighting Interior Use|100% Usage
      - option: Lighting Other Use|100% Usage
      - option: Holiday Lighting|No Exterior Use

  - upgrade_name: ASHP
    options:
      - option: HVAC Heating Efficiency|ASHP, SEER 22, 10 HSPF
        costs:
          - value: 50.0
            multiplier: Size, Heating System Primary (kBtu/h)
        lifetime: 30
      - option: HVAC Heating Type And Fuel|Electricity ASHP
      - option: HVAC Cooling Efficiency|None

  - upgrade_name: HPWH
    options:
      - option: Water Heater Efficiency|Electric Heat Pump, 66 gal, 3.35 UEF
        costs:
          - value: 100.0
            multiplier: Size, Water Heater (gal)
        lifetime: 12
      - option: Solar Hot Water|40 sqft, South, Roof Pitch

  - upgrade_name: PV
    options:
      - option: Has PV|Yes
        costs:
          - value: 15000.0
            multiplier: Fixed (1)
        lifetime: 30
      - option: PV System Size|5.0 kWDC
      - option: PV Orientation|South

  - upgrade_name: All Upgrades
    package_apply_logic:
      or:
        - County|CA, Los Angeles County
        - County|IL, Cook County
        - County|NY, New York County
        - County|TX, Harris County
    options:
      - option: Windows|Triple, Low-E, Non-metal, Air, L-Gain
        costs:
          - value: 45.77
            multiplier: Window Area (ft^2)
        lifetime: 30
      - option: Insulation Wall|Wood Stud, R-13
        costs:
          - value: 2.21
            multiplier: Wall Area, Above-Grade, Conditioned (ft^2)
        lifetime: 999
<<<<<<< HEAD
      - option: Geometry Wall Type|Wood Frame
=======
>>>>>>> b484943e
      - option: Insulation Rim Joist|R-13, Interior
        costs:
          - value: 3.11
            multiplier: Rim Joist Area, Above-Grade, Exterior (ft^2)
        lifetime: 999
      - option: Insulation Ceiling|R-60
        costs:
          - value: 1.11
            multiplier: Floor Area, Attic (ft^2)
        lifetime: 999
      - option: Infiltration|3 ACH50
        costs:
          - value: 3.55
            multiplier: Floor Area, Conditioned (ft^2)
        lifetime: 999
      - option: Refrigerator|EF 21.9, 100% Usage
        costs:
          - value: 2500.0
            multiplier: Fixed (1)
        lifetime: 17.4
      - option: Lighting|100% LED
        costs:
          - value: 0.75
            multiplier: Floor Area, Lighting (ft^2)
        lifetime: 25
      - option: Lighting Interior Use|100% Usage
      - option: Lighting Other Use|100% Usage
      - option: Holiday Lighting|No Exterior Use
      - option: HVAC Heating Efficiency|ASHP, SEER 22, 10 HSPF
        costs:
          - value: 50.0
            multiplier: Size, Heating System Primary (kBtu/h)
        lifetime: 30
      - option: HVAC Heating Type And Fuel|Electricity ASHP
      - option: HVAC Cooling Efficiency|None
      - option: Water Heater Efficiency|Electric Heat Pump, 66 gal, 3.35 UEF
        costs:
          - value: 100.0
            multiplier: Size, Water Heater (gal)
        lifetime: 12
      - option: Solar Hot Water|40 sqft, South, Roof Pitch
      - option: Has PV|Yes
        costs:
          - value: 15000.0
            multiplier: Fixed (1)
        lifetime: 30
      - option: PV System Size|5.0 kWDC
      - option: PV Orientation|South

eagle:
  n_jobs: 3
  minutes_per_sim: 30
  account: <account you are authorized to use>
  postprocessing:
    time: 20
    n_workers: 1
  sampling:
    time: 5<|MERGE_RESOLUTION|>--- conflicted
+++ resolved
@@ -62,10 +62,6 @@
           - value: 2.21
             multiplier: Wall Area, Above-Grade, Conditioned (ft^2)
         lifetime: 999
-<<<<<<< HEAD
-      - option: Geometry Wall Type|Wood Frame
-=======
->>>>>>> b484943e
 
   - upgrade_name: Rim Joists
     options:
@@ -157,10 +153,6 @@
           - value: 2.21
             multiplier: Wall Area, Above-Grade, Conditioned (ft^2)
         lifetime: 999
-<<<<<<< HEAD
-      - option: Geometry Wall Type|Wood Frame
-=======
->>>>>>> b484943e
       - option: Insulation Rim Joist|R-13, Interior
         costs:
           - value: 3.11
