schema_version: '0.3'
buildstock_directory: ../ # Relative to this file or absolute
project_directory: project_testing # Relative to buildstock_directory
output_directory: testing_upgrades
weather_files_url: https://data.nrel.gov/system/files/156/BuildStock_TMY3_FIPS.zip
# weather_files_path: c:/OpenStudio/BuildStock_TMY3_FIPS.zip

sampler:
  type: residential_quota
  args:
    n_datapoints: 5

# sampler:
  # type: precomputed
  # args:
    # sample_file: ../buildstock.csv

workflow_generator:
  type: residential_hpxml
  args:
    build_existing_model:
      simulation_control_timestep: 60
      simulation_control_run_period_begin_month: 1
      simulation_control_run_period_begin_day_of_month: 1
      simulation_control_run_period_end_month: 12
      simulation_control_run_period_end_day_of_month: 31
      simulation_control_run_period_calendar_year: 2007

    emissions:
      - scenario_name: LRMER_MidCase_15
        type: CO2e
        elec_folder: data/cambium/LRMER_MidCase_15
        gas_value: 147.3
        propane_value: 177.8
        oil_value: 195.9
        wood_value: 200.0

    simulation_output_report:
      timeseries_frequency: hourly
      include_timeseries_fuel_consumptions: true
      include_timeseries_end_use_consumptions: true
      include_timeseries_emissions: true
      include_timeseries_total_loads: false

    reporting_measures:
      - measure_dir_name: QOIReport

    server_directory_cleanup:
      debug: true

baseline:
  n_buildings_represented: 110000000

upgrades:
  - upgrade_name: Windows
    options:
      - option: Windows|Triple, Low-E, Non-metal, Air, L-Gain
        costs:
          - value: 45.77
            multiplier: Window Area (ft^2)
        lifetime: 30

  - upgrade_name: Walls
    options:
      - option: Insulation Wall|Wood Stud, R-13
        costs:
          - value: 2.21
            multiplier: Wall Area, Above-Grade, Conditioned (ft^2)
        lifetime: 999

  - upgrade_name: Rim Joists
    options:
      - option: Insulation Rim Joist|R-13, Interior
        costs:
          - value: 3.11
            multiplier: Rim Joist Area, Above-Grade, Exterior (ft^2)
        lifetime: 999

  - upgrade_name: Ceilings
    options:
      - option: Insulation Ceiling|R-60
        apply_logic:
          or:
            - Insulation Ceiling|R-13
            - Insulation Ceiling|R-7
            - Insulation Ceiling|Uninsulated
        costs:
<<<<<<< HEAD
          - value: 0.11
            multiplier: Floor Area, Attic * Insulation Increase (ft^2 * Delta R-value)
=======
          - value: 1.11
            multiplier: Floor Area, Attic (ft^2)
>>>>>>> 2eff3e64
        lifetime: 999

  - upgrade_name: Air Leakage
    options:
      - option: Infiltration Reduction|25%
        costs:
          - value: 1.50
            multiplier: Floor Area, Conditioned * Infiltration Reduction (ft^2 * Delta ACH50)
        lifetime: 999

  - upgrade_name: Refrigerator
    options:
      - option: Refrigerator|EF 21.9, 100% Usage
        costs:
          - value: 2500.0
            multiplier: Fixed (1)
        lifetime: 17.4

  - upgrade_name: Lighting
    options:
      - option: Lighting|100% LED
        costs:
          - value: 0.75
            multiplier: Floor Area, Lighting (ft^2)
        lifetime: 25
      - option: Lighting Interior Use|100% Usage
      - option: Lighting Other Use|100% Usage
      - option: Holiday Lighting|No Exterior Use

  - upgrade_name: ASHP
    options:
      - option: HVAC Heating Efficiency|ASHP, SEER 22, 10 HSPF
        costs:
          - value: 50.0
            multiplier: Size, Heating System Primary (kBtu/h)
        lifetime: 30
      - option: HVAC Heating Type And Fuel|Electricity ASHP
      - option: HVAC Cooling Efficiency|None

  - upgrade_name: HPWH
    options:
      - option: Water Heater Efficiency|Electric Heat Pump, 66 gal, 3.35 UEF
        costs:
          - value: 100.0
            multiplier: Size, Water Heater (gal)
        lifetime: 12
      - option: Solar Hot Water|40 sqft, South, Roof Pitch

  - upgrade_name: PV
    options:
      - option: Has PV|Yes
        costs:
          - value: 15000.0
            multiplier: Fixed (1)
        lifetime: 30
      - option: PV System Size|5.0 kWDC
      - option: PV Orientation|South

  - upgrade_name: All Upgrades
    package_apply_logic:
      or:
        - County|CA, Los Angeles County
        - County|IL, Cook County
        - County|NY, New York County
        - County|TX, Harris County
    options:
      - option: Windows|Triple, Low-E, Non-metal, Air, L-Gain
        costs:
          - value: 45.77
            multiplier: Window Area (ft^2)
        lifetime: 30
      - option: Insulation Wall|Wood Stud, R-13
        costs:
          - value: 2.21
            multiplier: Wall Area, Above-Grade, Conditioned (ft^2)
        lifetime: 999
      - option: Insulation Rim Joist|R-13, Interior
        costs:
          - value: 3.11
            multiplier: Rim Joist Area, Above-Grade, Exterior (ft^2)
        lifetime: 999
      - option: Insulation Ceiling|R-60
        apply_logic:
          or:
            - Insulation Ceiling|R-13
            - Insulation Ceiling|R-7
            - Insulation Ceiling|Uninsulated
        costs:
          - value: 0.11
            multiplier: Floor Area, Attic * Insulation Increase (ft^2 * Delta R-value)
        lifetime: 999
      - option: Infiltration Reduction|25%
        costs:
          - value: 1.50
            multiplier: Floor Area, Conditioned * Infiltration Reduction (ft^2 * Delta ACH50)
        lifetime: 999
      - option: Refrigerator|EF 21.9, 100% Usage
        costs:
          - value: 2500.0
            multiplier: Fixed (1)
        lifetime: 17.4
      - option: Lighting|100% LED
        costs:
          - value: 0.75
            multiplier: Floor Area, Lighting (ft^2)
        lifetime: 25
      - option: Lighting Interior Use|100% Usage
      - option: Lighting Other Use|100% Usage
      - option: Holiday Lighting|No Exterior Use
      - option: HVAC Heating Efficiency|ASHP, SEER 22, 10 HSPF
        costs:
          - value: 50.0
            multiplier: Size, Heating System Primary (kBtu/h)
        lifetime: 30
      - option: HVAC Heating Type And Fuel|Electricity ASHP
      - option: HVAC Cooling Efficiency|None
      - option: Water Heater Efficiency|Electric Heat Pump, 66 gal, 3.35 UEF
        costs:
          - value: 100.0
            multiplier: Size, Water Heater (gal)
        lifetime: 12
      - option: Solar Hot Water|40 sqft, South, Roof Pitch
      - option: Has PV|Yes
        costs:
          - value: 15000.0
            multiplier: Fixed (1)
        lifetime: 30
      - option: PV System Size|5.0 kWDC
      - option: PV Orientation|South

eagle:
  n_jobs: 3
  minutes_per_sim: 30
  account: <account you are authorized to use>
  postprocessing:
    time: 20
    n_workers: 1
  sampling:
    time: 5<|MERGE_RESOLUTION|>--- conflicted
+++ resolved
@@ -85,13 +85,8 @@
             - Insulation Ceiling|R-7
             - Insulation Ceiling|Uninsulated
         costs:
-<<<<<<< HEAD
           - value: 0.11
             multiplier: Floor Area, Attic * Insulation Increase (ft^2 * Delta R-value)
-=======
-          - value: 1.11
-            multiplier: Floor Area, Attic (ft^2)
->>>>>>> 2eff3e64
         lifetime: 999
 
   - upgrade_name: Air Leakage
