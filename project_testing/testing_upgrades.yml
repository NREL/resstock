schema_version: '0.3'
buildstock_directory: ../ # Relative to this file or absolute
project_directory: project_testing # Relative to buildstock_directory
output_directory: testing_upgrades
weather_files_url: https://data.nrel.gov/system/files/156/BuildStock_TMY3_FIPS.zip
# weather_files_path: c:/OpenStudio/BuildStock_TMY3_FIPS.zip

sampler:
  type: residential_quota
  args:
<<<<<<< HEAD
    n_datapoints: 3
=======
    n_datapoints: 5
>>>>>>> 23b4d7d5

workflow_generator:
  type: residential_hpxml
  args:
    build_existing_model:
      simulation_control_timestep: 60
      simulation_control_run_period_begin_month: 1
      simulation_control_run_period_begin_day_of_month: 1
      simulation_control_run_period_end_month: 12
      simulation_control_run_period_end_day_of_month: 31
      simulation_control_run_period_calendar_year: 2007

    emissions:
      - scenario_name: LRMER_MidCase_15
        type: CO2
        elec_folder: data/cambium/LRMER_MidCase_15
        gas_value: 117.6
        propane_value: 136.6
        oil_value: 161.0
        wood_value: 200.0

    simulation_output_report:
      timeseries_frequency: hourly
      include_timeseries_fuel_consumptions: true
      include_timeseries_end_use_consumptions: true
      include_timeseries_emissions: true
      include_timeseries_total_loads: false

    reporting_measures:
      - measure_dir_name: QOIReport

    server_directory_cleanup:
      debug: true

baseline:
  n_buildings_represented: 110000000

upgrades:
  - upgrade_name: Windows
    options:
      - option: Windows|Triple, Low-E, Non-metal, Air, L-Gain
        costs:
          - value: 45.77
            multiplier: Window Area (ft^2)
        lifetime: 30

  - upgrade_name: Walls
    options:
      - option: Insulation Wall|Wood Stud, R-13
        costs:
          - value: 2.21
            multiplier: Wall Area, Above-Grade, Conditioned (ft^2)
        lifetime: 999
      - option: Geometry Wall Type And Exterior Finish|Wood Frame, Brick, Medium/Dark

  - upgrade_name: Rim Joists
    options:
      - option: Insulation Rim Joist|R-13, Interior
        costs:
          - value: 3.11
            multiplier: Rim Joist Area, Above-Grade, Exterior (ft^2)
        lifetime: 999

  - upgrade_name: Ceilings
    options:
      - option: Insulation Ceiling|R-60
        costs:
          - value: 1.11
            multiplier: Floor Area, Attic (ft^2)
        lifetime: 999

  - upgrade_name: Air Leakage
    options:
      - option: Infiltration Reduction|25%
        costs:
          - value: 1.50
            multiplier: Floor Area * Infiltration Reduction, Conditioned (ft^2 * Delta ACH50)
        lifetime: 999

  - upgrade_name: Refrigerator
    options:
      - option: Refrigerator|EF 21.9, 100% Usage
        costs:
          - value: 2500.0
            multiplier: Fixed (1)
        lifetime: 17.4

  - upgrade_name: Lighting
    options:
      - option: Lighting|100% LED
        costs:
          - value: 0.75
            multiplier: Floor Area, Lighting (ft^2)
        lifetime: 25
      - option: Lighting Interior Use|100% Usage
      - option: Lighting Other Use|100% Usage
      - option: Holiday Lighting|No Exterior Use

  - upgrade_name: ASHP
    options:
      - option: HVAC Heating Efficiency|ASHP, SEER 22, 10 HSPF
        costs:
          - value: 50.0
            multiplier: Size, Heating System Primary (kBtu/h)
        lifetime: 30
      - option: HVAC Heating Type And Fuel|Electricity ASHP
      - option: HVAC Cooling Efficiency|None

  - upgrade_name: HPWH
    options:
      - option: Water Heater Efficiency|Electric Heat Pump, 66 gal, 3.35 UEF
        costs:
          - value: 100.0
            multiplier: Size, Water Heater (gal)
        lifetime: 12
      - option: Solar Hot Water|40 sqft, South, Roof Pitch

  - upgrade_name: PV
    options:
      - option: Has PV|Yes
        costs:
          - value: 15000.0
            multiplier: Fixed (1)
        lifetime: 30
      - option: PV System Size|5.0 kWDC
      - option: PV Orientation|South

  - upgrade_name: All Upgrades
    package_apply_logic:
      or:
        - County|CA, Los Angeles County
        - County|IL, Cook County
        - County|NY, New York County
        - County|TX, Harris County
    options:
      - option: Windows|Triple, Low-E, Non-metal, Air, L-Gain
        costs:
          - value: 45.77
            multiplier: Window Area (ft^2)
        lifetime: 30
      - option: Insulation Wall|Wood Stud, R-13
        costs:
          - value: 2.21
            multiplier: Wall Area, Above-Grade, Conditioned (ft^2)
        lifetime: 999
      - option: Geometry Wall Type And Exterior Finish|Wood Frame, Brick, Medium/Dark
      - option: Insulation Rim Joist|R-13, Interior
        costs:
          - value: 3.11
            multiplier: Rim Joist Area, Above-Grade, Exterior (ft^2)
        lifetime: 999
<<<<<<< HEAD
      - option: Infiltration Reduction|25%
=======
      - option: Insulation Ceiling|R-60
        costs:
          - value: 1.11
            multiplier: Floor Area, Attic (ft^2)
        lifetime: 999
      - option: Infiltration|3 ACH50
>>>>>>> 23b4d7d5
        costs:
          - value: 1.50
            multiplier: Floor Area * Infiltration Reduction, Conditioned (ft^2 * Delta ACH50)
        lifetime: 999
      - option: Refrigerator|EF 21.9, 100% Usage
        costs:
          - value: 2500.0
            multiplier: Fixed (1)
        lifetime: 17.4
      - option: Lighting|100% LED
        costs:
          - value: 0.75
            multiplier: Floor Area, Lighting (ft^2)
        lifetime: 25
      - option: Lighting Interior Use|100% Usage
      - option: Lighting Other Use|100% Usage
      - option: Holiday Lighting|No Exterior Use
      - option: HVAC Heating Efficiency|ASHP, SEER 22, 10 HSPF
        costs:
          - value: 50.0
            multiplier: Size, Heating System Primary (kBtu/h)
        lifetime: 30
      - option: HVAC Heating Type And Fuel|Electricity ASHP
      - option: HVAC Cooling Efficiency|None
      - option: Water Heater Efficiency|Electric Heat Pump, 66 gal, 3.35 UEF
        costs:
          - value: 100.0
            multiplier: Size, Water Heater (gal)
        lifetime: 12
      - option: Solar Hot Water|40 sqft, South, Roof Pitch
      - option: Has PV|Yes
        costs:
          - value: 15000.0
            multiplier: Fixed (1)
        lifetime: 30
      - option: PV System Size|5.0 kWDC
      - option: PV Orientation|South

eagle:
  n_jobs: 3
  minutes_per_sim: 30
  account: <account you are authorized to use>
  postprocessing:
    time: 20
    n_workers: 1
  sampling:
    time: 5<|MERGE_RESOLUTION|>--- conflicted
+++ resolved
@@ -8,11 +8,7 @@
 sampler:
   type: residential_quota
   args:
-<<<<<<< HEAD
-    n_datapoints: 3
-=======
     n_datapoints: 5
->>>>>>> 23b4d7d5
 
 workflow_generator:
   type: residential_hpxml
@@ -164,16 +160,12 @@
           - value: 3.11
             multiplier: Rim Joist Area, Above-Grade, Exterior (ft^2)
         lifetime: 999
-<<<<<<< HEAD
-      - option: Infiltration Reduction|25%
-=======
       - option: Insulation Ceiling|R-60
         costs:
           - value: 1.11
             multiplier: Floor Area, Attic (ft^2)
         lifetime: 999
-      - option: Infiltration|3 ACH50
->>>>>>> 23b4d7d5
+      - option: Infiltration Reduction|25%
         costs:
           - value: 1.50
             multiplier: Floor Area * Infiltration Reduction, Conditioned (ft^2 * Delta ACH50)
