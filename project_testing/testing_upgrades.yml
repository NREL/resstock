--- conflicted
+++ resolved
@@ -146,16 +146,12 @@
           - value: 2.21
             multiplier: Wall Area, Above-Grade, Conditioned (ft^2)
         lifetime: 999
-<<<<<<< HEAD
       - option: Geometry Wall Type|Wood Frame
-=======
-      - option: Geometry Wall Type And Exterior Finish|Wood Frame, Brick, Medium/Dark
       - option: Insulation Rim Joist|R-13, Interior
         costs:
           - value: 3.11
             multiplier: Rim Joist Area, Above-Grade, Exterior (ft^2)
         lifetime: 999
->>>>>>> 841018b6
       - option: Infiltration|3 ACH50
         costs:
           - value: 3.55
