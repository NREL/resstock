housing_characteristic,level
Bathroom Spot Vent Hour,0
Ceiling Fan,0
Clothes Washer Presence,0
Cooking Range,0
Cooling Setpoint,0
Cooling Setpoint Has Offset,0
County,0
Dehumidifier,0
Dishwasher,0
Door Area,0
Doors,0
Ducts,0
Eaves,0
Electric Vehicle,0
Geometry Building Type ACS,0
Geometry Floor Area,0
Geometry Wall Exterior Finish,0
Geometry Wall Type,0
HVAC Has Ducts,0
HVAC System Is Faulted,0
Has PV,0
Heating Fuel,0
Heating Setpoint,0
Heating Setpoint Has Offset,0
Hot Water Distribution,0
Hot Water Fixtures,0
Infiltration,0
Interior Shading,0
Lighting,0
Mechanical Ventilation,0
Misc Extra Refrigerator,0
Misc Freezer,0
Misc Gas Fireplace,0
Misc Gas Grill,0
Misc Gas Lighting,0
Misc Well Pump,0
Natural Ventilation,0
Neighbors,0
Occupants,0
Orientation,0
Overhangs,0
Plug Load Diversity,0
Plug Loads,0
Range Spot Vent Hour,0
Refrigerator,0
Roof Material,0
Schedules,0
Setpoint Demand Response,0
Vacancy Status,0
Water Heater Efficiency,0
Window Areas,0
Windows,0
Bedrooms,1
<<<<<<< HEAD
=======
Clothes Dryer,1
>>>>>>> d6f6ffbf
Clothes Washer,1
Cooling Setpoint Offset Magnitude,1
Cooling Setpoint Offset Period,1
Geometry Building Number Units MF,1
Geometry Building Number Units SFA,1
Geometry Building Type RECS,1
Geometry Floor Area Bin,1
<<<<<<< HEAD
HVAC Cooling Type,1
Heating Setpoint Offset Magnitude,1
Heating Setpoint Offset Period,1
=======
Geometry Stories,1
Geometry Wall Type And Exterior Finish,1
HVAC Heating Type,1
HVAC System Single Speed AC Airflow,1
HVAC System Single Speed AC Charge,1
HVAC System Single Speed ASHP Airflow,1
HVAC System Single Speed ASHP Charge,1
Heating Setpoint Offset Magnitude,1
Heating Setpoint Offset Period,1
Holiday Lighting,1
Insulation Wall,1
Lighting Interior Use,1
Lighting Other Use,1
PV Orientation,1
PV System Size,1
Solar Hot Water,1
>>>>>>> d6f6ffbf
State,1
Corridor,2
Geometry Building Horizontal Location MF,2
Geometry Building Horizontal Location SFA,2
Geometry Building Level MF,2
Geometry Building Type Height,2
Geometry Foundation Type,2
Geometry Stories Low Rise,2
HVAC Cooling Type,2
Misc Hot Tub Spa,2
Misc Pool,2
Geometry Attic Type,3
Geometry Garage,3
HVAC Has Shared System,3
Insulation Floor,3
Insulation Foundation Wall,3
Insulation Slab,3
Misc Pool Heater,3
Misc Pool Pump,3
HVAC Cooling Efficiency,4
HVAC Heating Efficiency,4
HVAC Shared Efficiencies,4
Insulation Ceiling,4
Insulation Roof,4
Radiant Barrier,4
HVAC Heating Type And Fuel,5<|MERGE_RESOLUTION|>--- conflicted
+++ resolved
@@ -52,10 +52,7 @@
 Window Areas,0
 Windows,0
 Bedrooms,1
-<<<<<<< HEAD
-=======
 Clothes Dryer,1
->>>>>>> d6f6ffbf
 Clothes Washer,1
 Cooling Setpoint Offset Magnitude,1
 Cooling Setpoint Offset Period,1
@@ -63,11 +60,6 @@
 Geometry Building Number Units SFA,1
 Geometry Building Type RECS,1
 Geometry Floor Area Bin,1
-<<<<<<< HEAD
-HVAC Cooling Type,1
-Heating Setpoint Offset Magnitude,1
-Heating Setpoint Offset Period,1
-=======
 Geometry Stories,1
 Geometry Wall Type And Exterior Finish,1
 HVAC Heating Type,1
@@ -84,7 +76,6 @@
 PV Orientation,1
 PV System Size,1
 Solar Hot Water,1
->>>>>>> d6f6ffbf
 State,1
 Corridor,2
 Geometry Building Horizontal Location MF,2
