--- conflicted
+++ resolved
@@ -2,13 +2,8 @@
   <schema_version>3.0</schema_version>
   <name>residential_simulation_controls</name>
   <uid>874f921e-8f3c-458a-a82f-01b7d51a547e</uid>
-<<<<<<< HEAD
-  <version_id>9944ad70-14ee-4764-8525-d10614b92d62</version_id>
-  <version_modified>20181110T130419Z</version_modified>
-=======
   <version_id>0360912b-4b46-4c08-8bc5-a5f8779bfcdd</version_id>
   <version_modified>20181113T191936Z</version_modified>
->>>>>>> 56a240aa
   <xml_checksum>2C38F48B</xml_checksum>
   <class_name>ResidentialSimulationControls</class_name>
   <display_name>Set Residential Simulation Controls</display_name>
@@ -78,17 +73,7 @@
       <filename>measure.rb</filename>
       <filetype>rb</filetype>
       <usage_type>script</usage_type>
-<<<<<<< HEAD
-      <checksum>CA7750FF</checksum>
-    </file>
-    <file>
-      <filename>constants.rb</filename>
-      <filetype>rb</filetype>
-      <usage_type>resource</usage_type>
-      <checksum>05548135</checksum>
-=======
       <checksum>8AD0BC51</checksum>
->>>>>>> 56a240aa
     </file>
   </files>
 </measure>