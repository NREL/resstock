<measure>
  <schema_version>3.0</schema_version>
  <name>timeseries_csv_export</name>
  <uid>2a3442c1-944d-4e91-9e11-11e0cf368c64</uid>
<<<<<<< HEAD
  <version_id>0dd3b62d-29e0-4f51-930e-d4bccc975ea6</version_id>
  <version_modified>20181110T133032Z</version_modified>
=======
  <version_id>3946b6fe-d8a0-415a-b5d8-fc32b68661bb</version_id>
  <version_modified>20181113T191936Z</version_modified>
>>>>>>> 56a240aa
  <xml_checksum>15BF4E57</xml_checksum>
  <class_name>TimeseriesCSVExport</class_name>
  <display_name>Timeseries CSV Export</display_name>
  <description>Exports all available hourly timeseries enduses to csv.</description>
  <modeler_description>Exports all available hourly timeseries enduses to csv.</modeler_description>
  <arguments>
    <argument>
      <name>reporting_frequency</name>
      <display_name>Reporting Frequency</display_name>
      <type>Choice</type>
      <required>true</required>
      <model_dependent>false</model_dependent>
      <default_value>Hourly</default_value>
      <choices>
        <choice>
          <value>Detailed</value>
          <display_name>Detailed</display_name>
        </choice>
        <choice>
          <value>Timestep</value>
          <display_name>Timestep</display_name>
        </choice>
        <choice>
          <value>Hourly</value>
          <display_name>Hourly</display_name>
        </choice>
        <choice>
          <value>Daily</value>
          <display_name>Daily</display_name>
        </choice>
        <choice>
          <value>Monthly</value>
          <display_name>Monthly</display_name>
        </choice>
        <choice>
          <value>Runperiod</value>
          <display_name>Runperiod</display_name>
        </choice>
      </choices>
    </argument>
    <argument>
      <name>inc_end_use_subcategories</name>
      <display_name>Include End Use Subcategories</display_name>
      <type>Boolean</type>
      <required>true</required>
      <model_dependent>false</model_dependent>
      <default_value>false</default_value>
      <choices>
        <choice>
          <value>true</value>
          <display_name>true</display_name>
        </choice>
        <choice>
          <value>false</value>
          <display_name>false</display_name>
        </choice>
      </choices>
    </argument>
    <argument>
      <name>inc_output_variables</name>
      <display_name>Include Output Variables</display_name>
      <type>Boolean</type>
      <required>true</required>
      <model_dependent>false</model_dependent>
      <default_value>false</default_value>
      <choices>
        <choice>
          <value>true</value>
          <display_name>true</display_name>
        </choice>
        <choice>
          <value>false</value>
          <display_name>false</display_name>
        </choice>
      </choices>
    </argument>
    <argument>
      <name>output_variables</name>
      <display_name>Output Variables</display_name>
      <type>String</type>
      <required>true</required>
      <model_dependent>false</model_dependent>
      <default_value>Zone Mean Air Temperature, Zone Mean Air Humidity Ratio, Fan Runtime Fraction</default_value>
    </argument>
  </arguments>
  <outputs/>
  <provenances/>
  <tags>
    <tag>Reporting.QAQC</tag>
  </tags>
  <attributes>
    <attribute>
      <name>Measure Type</name>
      <value>ReportingMeasure</value>
      <datatype>string</datatype>
    </attribute>
  </attributes>
  <files>
    <file>
<<<<<<< HEAD
      <filename>psychrometrics.rb</filename>
      <filetype>rb</filetype>
      <usage_type>resource</usage_type>
      <checksum>208441EA</checksum>
    </file>
    <file>
      <filename>materials.rb</filename>
      <filetype>rb</filetype>
      <usage_type>resource</usage_type>
      <checksum>82D32FEE</checksum>
    </file>
    <file>
=======
>>>>>>> 56a240aa
      <version>
        <software_program>OpenStudio</software_program>
        <identifier>2.0.5</identifier>
        <min_compatible>2.0.5</min_compatible>
      </version>
      <filename>measure.rb</filename>
      <filetype>rb</filetype>
      <usage_type>script</usage_type>
<<<<<<< HEAD
      <checksum>1D68E52E</checksum>
    </file>
    <file>
      <filename>weather.rb</filename>
      <filetype>rb</filetype>
      <usage_type>resource</usage_type>
      <checksum>454E14D4</checksum>
    </file>
    <file>
      <filename>util.rb</filename>
      <filetype>rb</filetype>
      <usage_type>resource</usage_type>
      <checksum>B8804B95</checksum>
    </file>
    <file>
      <filename>unit_conversions.rb</filename>
      <filetype>rb</filetype>
      <usage_type>resource</usage_type>
      <checksum>7161039B</checksum>
    </file>
    <file>
      <filename>constants.rb</filename>
      <filetype>rb</filetype>
      <usage_type>resource</usage_type>
      <checksum>F1D15EBA</checksum>
=======
      <checksum>7B68102F</checksum>
>>>>>>> 56a240aa
    </file>
  </files>
</measure><|MERGE_RESOLUTION|>--- conflicted
+++ resolved
@@ -2,13 +2,8 @@
   <schema_version>3.0</schema_version>
   <name>timeseries_csv_export</name>
   <uid>2a3442c1-944d-4e91-9e11-11e0cf368c64</uid>
-<<<<<<< HEAD
-  <version_id>0dd3b62d-29e0-4f51-930e-d4bccc975ea6</version_id>
-  <version_modified>20181110T133032Z</version_modified>
-=======
-  <version_id>3946b6fe-d8a0-415a-b5d8-fc32b68661bb</version_id>
-  <version_modified>20181113T191936Z</version_modified>
->>>>>>> 56a240aa
+  <version_id>180aa4de-33c4-49b8-8db7-8efed7add008</version_id>
+  <version_modified>20181113T201407Z</version_modified>
   <xml_checksum>15BF4E57</xml_checksum>
   <class_name>TimeseriesCSVExport</class_name>
   <display_name>Timeseries CSV Export</display_name>
@@ -108,21 +103,6 @@
   </attributes>
   <files>
     <file>
-<<<<<<< HEAD
-      <filename>psychrometrics.rb</filename>
-      <filetype>rb</filetype>
-      <usage_type>resource</usage_type>
-      <checksum>208441EA</checksum>
-    </file>
-    <file>
-      <filename>materials.rb</filename>
-      <filetype>rb</filetype>
-      <usage_type>resource</usage_type>
-      <checksum>82D32FEE</checksum>
-    </file>
-    <file>
-=======
->>>>>>> 56a240aa
       <version>
         <software_program>OpenStudio</software_program>
         <identifier>2.0.5</identifier>
@@ -131,35 +111,7 @@
       <filename>measure.rb</filename>
       <filetype>rb</filetype>
       <usage_type>script</usage_type>
-<<<<<<< HEAD
-      <checksum>1D68E52E</checksum>
-    </file>
-    <file>
-      <filename>weather.rb</filename>
-      <filetype>rb</filetype>
-      <usage_type>resource</usage_type>
-      <checksum>454E14D4</checksum>
-    </file>
-    <file>
-      <filename>util.rb</filename>
-      <filetype>rb</filetype>
-      <usage_type>resource</usage_type>
-      <checksum>B8804B95</checksum>
-    </file>
-    <file>
-      <filename>unit_conversions.rb</filename>
-      <filetype>rb</filetype>
-      <usage_type>resource</usage_type>
-      <checksum>7161039B</checksum>
-    </file>
-    <file>
-      <filename>constants.rb</filename>
-      <filetype>rb</filetype>
-      <usage_type>resource</usage_type>
-      <checksum>F1D15EBA</checksum>
-=======
       <checksum>7B68102F</checksum>
->>>>>>> 56a240aa
     </file>
   </files>
 </measure>