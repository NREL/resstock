class UnitConversions

    # As there is a performance penalty to using OpenStudio's built-in unit convert() 
    # method, we use, our own methods here.
    
    def self.convert(x, from, to, fuel_type=nil)
      
      from.downcase!
      to.downcase!
      
      return x if from == to
      
      # Energy
      if from == 'btu' and to == 'j'
        return x * 1055.05585262
      elsif from == 'btu' and to == 'kwh'
        return x / 3412.141633127942
      elsif from == 'btu' and to == 'wh'
        return x / 3.412141633127942
      elsif from == 'j' and to == 'btu'
        return x * 3412.141633127942 / 1000.0 / 3600.0
      elsif from == 'j' and to == 'kbtu'
        return x * 3412.141633127942 / 1000.0 / 3600.0 / 1000.0
      elsif from == 'j' and to == 'kwh'
        return x / 3600000.0
      elsif from == 'kbtu' and to == 'therm'
        return x / 100.0
      elsif from == 'j' and to == 'therm'
        return x * 3412.141633127942 / 1000.0 / 3600.0 / 1000.0 / 100.0
      elsif from == 'kj' and to == 'btu'
        return x * 0.9478171203133172
      elsif from == 'gj' and to == 'mbtu'
        return x * 0.9478171203133172
      elsif from == 'kwh' and to == 'btu'
        return x * 3412.141633127942
      elsif from == 'kwh' and to == 'j'
        return x * 3600000.0
      elsif from == 'kwh' and to == 'therm'
        return x / 29.307107017222222
      elsif from == 'kwh' and to == 'wh'
        return x * 1000.0
      elsif from == 'mbtu' and to == 'wh'
        return x * 293071.0701722222
      elsif from == 'therm' and to == 'btu'
        return x * 100000.0
      elsif from == 'therm' and to == 'kbtu'
        return x * 100.0
      elsif from == 'therm' and to == 'kwh'
        return x * 29.307107017222222
      elsif from == 'therm' and to == 'wh'
        return x * 29307.10701722222
      elsif from == 'wh' and to == 'btu'
        return x * 3.412141633127942
      elsif from == 'wh' and to == 'kwh'
        return x / 1000.0
      elsif from == 'wh' and to == 'therm'
        return x / 29307.10701722222
      elsif from == 'wh' and to == 'mbtu'
        return x / 293071.0701722222
      elsif from == 'kbtu' and to == 'btu'
        return x * 1000.0
      elsif from == 'btu' and to == 'gal'
        if fuel_type == Constants.FuelTypePropane
          return x / 91600.0
        elsif fuel_type == Constants.FuelTypeOil
          return x / 139000.0
        end
        fail "Unhandled unit conversion from #{from} to #{to} for #{fuel_type}."
      elsif from == 'j' and to == 'gal'
        if fuel_type == Constants.FuelTypePropane
          return x * 3412.141633127942 / 1000.0 / 3600.0 / 91600.0
        elsif fuel_type == Constants.FuelTypeOil
          return x * 3412.141633127942 / 1000.0 / 3600.0 / 139000.0
        end
        fail "Unhandled unit conversion from #{from} to #{to} for #{fuel_type}."
      
      # Power
      elsif from == 'btu/hr' and to == 'ton'
        return x / 12000.0
      elsif from == 'btu/hr' and to == 'w'
        return x * 0.2930710701722222
      elsif from == 'kbtu/hr' and to == 'btu/hr'
        return x * 1000.0
      elsif from == 'btu/hr' and to == 'kbtu/hr'
        return x / 1000.0
      elsif from == 'kbtu/hr' and to == 'w'
        return x * 293.0710701722222
      elsif from == 'kw' and to == 'w'
        return x * 1000.0
      elsif from == 'ton' and to == 'btu/hr'
        return x * 12000.0
      elsif from == 'ton' and to == 'kbtu/hr'
        return x * 12.0
      elsif from == 'ton' and to == 'w'
        return x * 3516.85284207
      elsif from == 'w' and to == 'btu/hr'
        return x * 3.412141633127942
      elsif from == 'w' and to == 'kbtu/hr'
        return x / 293.0710701722222
      elsif from == 'w' and to == 'kw'
        return x / 1000.0
      elsif from == 'w' and to == 'ton'
        return x / 3516.85284207
      elsif from == 'kw' and to == 'kbtu/hr'
      return x / 0.2930710701722222
      elsif from == 'kbtu/hr' and to == 'kw'
        return x * 0.2930710701722222
      
      # Power Flux
      elsif from == 'w/m^2' and to == 'btu/(hr*ft^2)'
        return x * 0.3169983306281505
      
      # Temperature
      elsif from == 'c' and to == 'f'
        return 1.8 * x + 32.0
      elsif from == 'c' and to == 'k'
        return x + 273.15
      elsif from == 'f' and to == 'c'
        return (x - 32.0)/1.8
      elsif from == 'f' and to == 'r'
        return x + 459.67
      elsif from == 'k' and to == 'c'
        return x - 273.15
      elsif from == 'k' and to == 'r'
        return x * 1.8
      elsif from == 'r' and to == 'f'
        return x - 459.67
      elsif from == 'r' and to == 'k'
        return x / 1.8
      
      # Specific Heat
      elsif from == 'btu/(lbm*r)' and to == 'j/(kg*k)' # by mass
        return x * 4187.0
      elsif from == 'btu/(ft^3*f)' and to == 'j/(m^3*k)' # by volume
        return x * 67100.0 
      
      # Length
      elsif from == 'ft' and to == 'in'
        return x * 12.0
      elsif from == 'ft' and to == 'm'
        return x * 0.3048
      elsif from == 'in' and to == 'ft'
        return x / 12.0
      elsif from == 'in' and to == 'm'
        return x * 0.0254
      elsif from == 'm' and to == 'ft'
        return x / 0.3048
      elsif from == 'm' and to == 'in'
        return x / 0.0254
      elsif from == 'mm' and to == 'm'
        return x / 1000.0
      
      # Area
      elsif from == 'cm^2' and to == 'ft^2'
        return x / 929.0304
      elsif from == 'ft^2' and to == 'cm^2'
        return x * 929.0304
      elsif from == 'ft^2' and to == 'in^2'
        return x * 144.0
      elsif from == 'ft^2' and to == 'm^2'
        return x * 0.09290304
      elsif from == 'm^2' and to == 'ft^2'
        return x / 0.09290304
      
      # Volume
      elsif from == 'ft^3' and to == 'gal'
        return x * 7.480519480579059
      elsif from == 'ft^3' and to == 'l'
        return x * 28.316846591999997
      elsif from == 'ft^3' and to == 'm^3'
        return x * 0.028316846592000004
      elsif from == 'gal' and to == 'ft^3'
        return x / 7.480519480579059
      elsif from == 'gal' and to == 'in^3'
        return x * 231.0
      elsif from == 'gal' and to == 'm^3'
        return x * 0.0037854117839698515
      elsif from == 'in^3' and to == 'gal'
        return x / 231.0
      elsif from == 'l' and to == 'pint'
        return x * 2.1133764
      elsif from == 'l' and to == 'ft^3'
        return x / 28.316846591999997
      elsif from == 'm^3' and to == 'ft^3'
        return x / 0.028316846592000004
      elsif from == 'm^3' and to == 'gal'
        return x / 0.0037854117839698515
      elsif from == 'pint' and to == 'l'
        return x * 0.47317647
      
      # Mass
      elsif from == 'lbm' and to == 'kg'
        return x * 0.45359237
      elsif from == 'kg' and to == 'lbm'
        return x / 0.45359237
      
      # Volume Flow Rate
      elsif from == 'cfm' and to == 'm^3/s'
        return x / 2118.880003289315
      elsif from == 'ft^3/min' and to == 'm^3/s'
        return x / 2118.880003289315
      elsif from == 'gal/min' and to == 'm^3/s'
        return x / 15850.323141615143
      elsif from == 'm^3/s' and to == 'gal/min'
        return x * 15850.323141615143
      elsif from == 'm^3/s' and to == 'cfm'
        return x * 2118.880003289315
      elsif from == 'm^3/s' and to == 'ft^3/min'
        return x * 2118.880003289315
      
      # Mass Flow Rate
      elsif from == 'lbm/min' and to == 'kg/hr'
        return x * 27.2155422
      elsif from == 'lbm/min' and to == 'kg/s'
        return x * 27.2155422 / 3600.0
      
      # Time
      elsif from == 'day' and to == 'hr'
        return x * 24.0
      elsif from == 'day' and to == 'yr'
        return x / 365.0
      elsif from == 'hr' and to == 'min'
        return x * 60.0
      elsif from == 'hr' and to == 's'
        return x * 3600.0
      elsif from == 'hr' and to == 'yr'
        return x / 8760.0
      elsif from == 'min' and to == 'hr'
        return x / 60.0
      elsif from == 'min' and to == 's'
        return x * 60.0
      elsif from == 'yr' and to == 'day'
        return x * 365.0
      elsif from == 'yr' and to == 'hr'
        return x * 8760.0
      
      # Velocity
      elsif from == 'knots' and to == 'm/s'
        return x * 0.51444444
      elsif from == 'mph' and to == 'm/s'
        return x * 0.44704
      elsif from == 'm/s' and to == 'knots'
        return x * 1.9438445
      elsif from == 'm/s' and to == 'mph'
        return x * 2.2369363
      
      # Pressure & Density
      elsif from == 'atm' and to == 'btu/ft^3'
        return x * 2.719
      elsif from == 'atm' and to == 'kpa'
        return x * 101.325
      elsif from == 'atm' and to == 'psi'
        return x * 14.692
      elsif from == 'inh2o' and to == 'pa'
        return x * 249.1
      elsif from == 'kg/m^3' and to == 'lbm/ft^3'
        return x / 16.02
      elsif from == 'kpa' and to == 'psi'
        return x / 6.89475729
      elsif from == 'lbm/(ft*s^2)' and to == 'inh2o'
        return x * 0.005974
      elsif from == 'lbm/ft^3' and to == 'inh2o/mph^2'
        return x * 0.01285
      elsif from == 'lbm/ft^3' and to == 'kg/m^3'
        return x * 16.02
      elsif from == 'psi' and to == 'btu/ft^3'
        return x * 0.185
      elsif from == 'psi' and to == 'kpa'
        return x * 6.89475729
      elsif from == 'psi' and to == 'pa'
        return x * 6.89475729 * 1000.0
<<<<<<< HEAD
      elsif from == 'pa' and to == 'psi'
        return x / 6895.0
=======
>>>>>>> 12b24f9d
      
      # Angles
      elsif from == 'deg' and to == 'rad'
        return x / 57.29578
      elsif from == 'rad' and to == 'deg'
        return x * 57.29578
      
      # R-Value
      elsif from == 'hr*ft^2*f/btu' and to == 'm^2*k/w'
        return x * 0.1761
      elsif from == 'm^2*k/w' and to == 'hr*ft^2*f/btu'
        return x / 0.1761
      
      # U-Factor
      elsif from == 'btu/(hr*ft^2*f)' and to == 'w/(m^2*k)'
        return x * 5.678
      elsif from == 'w/(m^2*k)' and to == 'btu/(hr*ft^2*f)'
        return x / 5.678
      
      # UA
      elsif from == 'btu/(hr*f)' and to == 'w/k'
        return x * 0.5275
      elsif from == 'w/k' and to == 'btu/(hr*f)'
        return x / 0.5275
      
      # Thermal Conductivity
      elsif from == 'w/(m*k)' and to == 'btu/(hr*ft*r)'
        return x / 1.731
      elsif from == 'btu/(hr*ft*r)' and to == 'w/(m*k)'
        return x * 1.731
      elsif from == 'btu*in/(hr*ft^2*r)' and to == 'w/(m*k)'
        return x * 0.14425
      
      # Infiltration
      elsif from == 'ft^2/(s^2*r)' and to == 'l^2/(s^2*cm^4*k)'
        return x * 0.001672
      elsif from == 'inh2o/mph^2' and to == 'pa*s^2/m^2'
        return x * 1246.0
      elsif from == 'inh2o/r' and to == 'pa/k'
        return x * 448.4
      
      # Humidity
      elsif from == 'lbm/lbm' and to == 'grains'
        return x * 7000.0
      end
      
      fail "Unhandled unit conversion from #{from} to #{to}."
    end
    
    def self.get_scalar_unit_conversion(var_name, old_units, fuel_type)

      if old_units == "m3"
        old_units = "m^3"
      end
      
      new_units = nil
      if ["J", "m^3", "m3"].include? old_units
        if var_name.downcase.include? "electricity"
          new_units = "kWh"
        elsif var_name.downcase.include? "gas"
          new_units = "therm"
        else
          new_units = "gal"
        end
        return new_units, self.convert(1.0, old_units, new_units, fuel_type)
      else 
        return nil, nil
      end

    end    

end<|MERGE_RESOLUTION|>--- conflicted
+++ resolved
@@ -269,11 +269,6 @@
         return x * 6.89475729
       elsif from == 'psi' and to == 'pa'
         return x * 6.89475729 * 1000.0
-<<<<<<< HEAD
-      elsif from == 'pa' and to == 'psi'
-        return x / 6895.0
-=======
->>>>>>> 12b24f9d
       
       # Angles
       elsif from == 'deg' and to == 'rad'
