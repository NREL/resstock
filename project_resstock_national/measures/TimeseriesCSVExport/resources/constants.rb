--- conflicted
+++ resolved
@@ -140,12 +140,9 @@
   def self.BuildingTypeSingleFamilyDetached
     return 'singlefamilydetached'
   end
-<<<<<<< HEAD
-=======
   def self.BuildingUnitFeatureDHWSchedIndex
     return 'DHWSchedIndex'
   end
->>>>>>> 185edd67
   def self.BuildingUnitFeatureNumBathrooms
     return 'NumberOfBathrooms'
   end
@@ -281,12 +278,6 @@
   def self.PVNetMetering
     return 'Net Metering'
   end
-<<<<<<< HEAD
-=======
-  def self.PVNetMetering
-    return 'Net Metering'
-  end
->>>>>>> 185edd67
   def self.PVFeedInTariff
     return 'Feed-In Tariff'
   end  
@@ -775,12 +766,9 @@
     end
     return "#{property}#{s_obj}"
   end
-<<<<<<< HEAD
   def self.SizingInfoHVACActualCFMperTonCooling
     return self.SizingInfo(__method__.to_s)
   end
-=======
->>>>>>> 185edd67
   def self.SizingInfoCMUWallFurringInsRvalue(surface) # FUTURE: Use StandardsInfo object
     return self.SizingInfo(__method__.to_s, surface)
   end
