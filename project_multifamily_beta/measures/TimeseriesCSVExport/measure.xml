<measure>
  <schema_version>3.0</schema_version>
  <name>timeseries_csv_export</name>
  <uid>2a3442c1-944d-4e91-9e11-11e0cf368c64</uid>
<<<<<<< HEAD
  <version_id>1592d7b9-05ed-4114-80f1-95f31108f211</version_id>
  <version_modified>20200124T203418Z</version_modified>
=======
  <version_id>a9309ff8-e321-4915-9777-3cb1ad66b92e</version_id>
  <version_modified>20200129T202523Z</version_modified>
>>>>>>> 22b17b2d
  <xml_checksum>15BF4E57</xml_checksum>
  <class_name>TimeseriesCSVExport</class_name>
  <display_name>Timeseries CSV Export</display_name>
  <description>Exports timeseries output data to csv.</description>
  <modeler_description>Exports all available timeseries enduses, subcategories, and output variables to csv file(s).</modeler_description>
  <arguments>
    <argument>
      <name>reporting_frequency</name>
      <display_name>Reporting Frequency</display_name>
      <description>The frequency at which to report timeseries output data.</description>
      <type>Choice</type>
      <required>true</required>
      <model_dependent>false</model_dependent>
      <default_value>Hourly</default_value>
      <choices>
        <choice>
          <value>Timestep</value>
          <display_name>Timestep</display_name>
        </choice>
        <choice>
          <value>Hourly</value>
          <display_name>Hourly</display_name>
        </choice>
        <choice>
          <value>Daily</value>
          <display_name>Daily</display_name>
        </choice>
        <choice>
          <value>Monthly</value>
          <display_name>Monthly</display_name>
        </choice>
        <choice>
          <value>RunPeriod</value>
          <display_name>RunPeriod</display_name>
        </choice>
      </choices>
    </argument>
    <argument>
      <name>include_enduse_subcategories</name>
      <display_name>Include End Use Subcategories</display_name>
      <description>Whether to report end use subcategories: appliances, plug loads, fans, large uncommon loads.</description>
      <type>Boolean</type>
      <required>true</required>
      <model_dependent>false</model_dependent>
      <default_value>false</default_value>
      <choices>
        <choice>
          <value>true</value>
          <display_name>true</display_name>
        </choice>
        <choice>
          <value>false</value>
          <display_name>false</display_name>
        </choice>
      </choices>
    </argument>
    <argument>
      <name>output_variables</name>
      <display_name>Output Variables</display_name>
      <description>Specify a comma-separated list of output variables to report. (See EnergyPlus's rdd file for available output variables.)</description>
      <type>String</type>
      <required>false</required>
      <model_dependent>false</model_dependent>
    </argument>
  </arguments>
  <outputs/>
  <provenances/>
  <tags>
    <tag>Reporting.QAQC</tag>
  </tags>
  <attributes>
    <attribute>
      <name>Measure Type</name>
      <value>ReportingMeasure</value>
      <datatype>string</datatype>
    </attribute>
  </attributes>
  <files>
    <file>
      <version>
        <software_program>OpenStudio</software_program>
        <identifier>2.0.5</identifier>
        <min_compatible>2.0.5</min_compatible>
      </version>
      <filename>measure.rb</filename>
      <filetype>rb</filetype>
      <usage_type>script</usage_type>
      <checksum>9325E15B</checksum>
    </file>
    <file>
      <filename>timeseries_csv_export_test.rb</filename>
      <filetype>rb</filetype>
      <usage_type>test</usage_type>
      <checksum>D15CAE12</checksum>
    </file>
    <file>
      <filename>timeseries_csv_export_test.rb</filename>
      <filetype>rb</filetype>
      <usage_type>test</usage_type>
      <checksum>496BD75A</checksum>
    </file>
  </files>
</measure><|MERGE_RESOLUTION|>--- conflicted
+++ resolved
@@ -2,13 +2,8 @@
   <schema_version>3.0</schema_version>
   <name>timeseries_csv_export</name>
   <uid>2a3442c1-944d-4e91-9e11-11e0cf368c64</uid>
-<<<<<<< HEAD
-  <version_id>1592d7b9-05ed-4114-80f1-95f31108f211</version_id>
-  <version_modified>20200124T203418Z</version_modified>
-=======
   <version_id>a9309ff8-e321-4915-9777-3cb1ad66b92e</version_id>
   <version_modified>20200129T202523Z</version_modified>
->>>>>>> 22b17b2d
   <xml_checksum>15BF4E57</xml_checksum>
   <class_name>TimeseriesCSVExport</class_name>
   <display_name>Timeseries CSV Export</display_name>
@@ -35,10 +30,6 @@
         <choice>
           <value>Daily</value>
           <display_name>Daily</display_name>
-        </choice>
-        <choice>
-          <value>Monthly</value>
-          <display_name>Monthly</display_name>
         </choice>
         <choice>
           <value>RunPeriod</value>
@@ -96,13 +87,7 @@
       <filename>measure.rb</filename>
       <filetype>rb</filetype>
       <usage_type>script</usage_type>
-      <checksum>9325E15B</checksum>
-    </file>
-    <file>
-      <filename>timeseries_csv_export_test.rb</filename>
-      <filetype>rb</filetype>
-      <usage_type>test</usage_type>
-      <checksum>D15CAE12</checksum>
+      <checksum>46E60B58</checksum>
     </file>
     <file>
       <filename>timeseries_csv_export_test.rb</filename>
