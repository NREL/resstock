<<<<<<< HEAD
Option=National Average
1.000000
=======
Option=Gas Lighting	Option=None
0.012000	0.988000
>>>>>>> 6edefdcf
<|MERGE_RESOLUTION|>--- conflicted
+++ resolved
@@ -1,7 +1,2 @@
-<<<<<<< HEAD
-Option=National Average
-1.000000
-=======
 Option=Gas Lighting	Option=None
-0.012000	0.988000
->>>>>>> 6edefdcf
+0.012000	0.988000