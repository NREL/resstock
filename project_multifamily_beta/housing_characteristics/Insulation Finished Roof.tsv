--- conflicted
+++ resolved
@@ -1,11 +1,6 @@
-<<<<<<< HEAD
-Option=Uninsulated	Option=R-30
-0.500000	0.500000
-=======
-Dependency=Geometry Building Type	Option=Uninsulated	Option=R-30	Option=None
-Mobile Home	0	0	1
-Single-Family Detached	0	0	1
-Single-Family Attached	0	0	1
-Multi-Family with 2 - 4 Units	0.5	0.5	0
-Multi-Family with 5+ Units	0.5	0.5	0
->>>>>>> b4e285c7
+Dependency=Geometry Building Type	Option=Uninsulated	Option=R-30	Option=None
+Mobile Home	0.000000	0.000000	1.000000
+Single-Family Detached	0.000000	0.000000	1.000000
+Single-Family Attached	0.000000	0.000000	1.000000
+Multi-Family with 2 - 4 Units	0.500000	0.500000	0.000000
+Multi-Family with 5+ Units	0.500000	0.500000	0.000000