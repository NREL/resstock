<<<<<<< HEAD
Dependency=Geometry Building Type	Dependency=Vintage	Dependency=Geometry Foundation Type	"Option=10% Leakage, Uninsulated"	"Option=20% Leakage, Uninsulated"	"Option=30% Leakage, Uninsulated"	"Option=10% Leakage, R-4"	"Option=20% Leakage, R-4"	"Option=30% Leakage, R-4"	"Option=10% Leakage, R-6"	"Option=20% Leakage, R-6"	"Option=30% Leakage, R-6"	"Option=10% Leakage, R-8"	"Option=20% Leakage, R-8"	"Option=30% Leakage, R-8"	Option=In Finished Space
Single-Family Detached	<1940	Pier and Beam	0	0	0	0.26	0.47	0.27	0	0	0	0	0	0	0
Single-Family Detached	1950s	Pier and Beam	0	0	0	0.26	0.47	0.27	0	0	0	0	0	0	0
Single-Family Detached	1960s	Pier and Beam	0	0	0	0.26	0.47	0.27	0	0	0	0	0	0	0
Single-Family Detached	1970s	Pier and Beam	0	0	0	0.26	0.47	0.27	0	0	0	0	0	0	0
Single-Family Detached	1980s	Pier and Beam	0	0	0	0.26	0.47	0.27	0	0	0	0	0	0	0
Single-Family Detached	1990s	Pier and Beam	0	0	0	0.26	0.47	0.27	0	0	0	0	0	0	0
Single-Family Detached	2000s	Pier and Beam	0	0	0	0	0	0	0	0	0	0.26	0.47	0.27	0
Single-Family Detached	<1940	Unheated Basement	0.26	0.47	0.27	0	0	0	0	0	0	0	0	0	0
Single-Family Detached	1950s	Unheated Basement	0.26	0.47	0.27	0	0	0	0	0	0	0	0	0	0
Single-Family Detached	1960s	Unheated Basement	0.26	0.47	0.27	0	0	0	0	0	0	0	0	0	0
Single-Family Detached	1970s	Unheated Basement	0.26	0.47	0.27	0	0	0	0	0	0	0	0	0	0
Single-Family Detached	1980s	Unheated Basement	0.26	0.47	0.27	0	0	0	0	0	0	0	0	0	0
Single-Family Detached	1990s	Unheated Basement	0.26	0.47	0.27	0	0	0	0	0	0	0	0	0	0
Single-Family Detached	2000s	Unheated Basement	0	0	0	0	0	0	0.26	0.47	0.27	0	0	0	0
Single-Family Detached	<1940	Heated Basement	0	0	0	0	0	0	0	0	0	0	0	0	1
Single-Family Detached	1950s	Heated Basement	0	0	0	0	0	0	0	0	0	0	0	0	1
Single-Family Detached	1960s	Heated Basement	0	0	0	0	0	0	0	0	0	0	0	0	1
Single-Family Detached	1970s	Heated Basement	0	0	0	0	0	0	0	0	0	0	0	0	1
Single-Family Detached	1980s	Heated Basement	0	0	0	0	0	0	0	0	0	0	0	0	1
Single-Family Detached	1990s	Heated Basement	0	0	0	0	0	0	0	0	0	0	0	0	1
Single-Family Detached	2000s	Heated Basement	0	0	0	0	0	0	0	0	0	0	0	0	1
Single-Family Detached	<1940	Crawl	0.26	0.47	0.27	0	0	0	0	0	0	0	0	0	0
Single-Family Detached	1950s	Crawl	0.26	0.47	0.27	0	0	0	0	0	0	0	0	0	0
Single-Family Detached	1960s	Crawl	0.26	0.47	0.27	0	0	0	0	0	0	0	0	0	0
Single-Family Detached	1970s	Crawl	0.26	0.47	0.27	0	0	0	0	0	0	0	0	0	0
Single-Family Detached	1980s	Crawl	0.26	0.47	0.27	0	0	0	0	0	0	0	0	0	0
Single-Family Detached	1990s	Crawl	0.26	0.47	0.27	0	0	0	0	0	0	0	0	0	0
Single-Family Detached	2000s	Crawl	0	0	0	0	0	0	0.26	0.47	0.27	0	0	0	0
Single-Family Detached	<1940	Slab	0	0	0	0.26	0.47	0.27	0	0	0	0	0	0	0
Single-Family Detached	1950s	Slab	0	0	0	0.26	0.47	0.27	0	0	0	0	0	0	0
Single-Family Detached	1960s	Slab	0	0	0	0.26	0.47	0.27	0	0	0	0	0	0	0
Single-Family Detached	1970s	Slab	0	0	0	0.26	0.47	0.27	0	0	0	0	0	0	0
Single-Family Detached	1980s	Slab	0	0	0	0.26	0.47	0.27	0	0	0	0	0	0	0
Single-Family Detached	1990s	Slab	0	0	0	0.26	0.47	0.27	0	0	0	0	0	0	0
Single-Family Detached	2000s	Slab	0	0	0	0	0	0	0	0	0	0.26	0.47	0.27	0
Single-Family Attached	<1940	Pier and Beam	0	0	0	0.26	0.47	0.27	0	0	0	0	0	0	0
Single-Family Attached	1950s	Pier and Beam	0	0	0	0.26	0.47	0.27	0	0	0	0	0	0	0
Single-Family Attached	1960s	Pier and Beam	0	0	0	0.26	0.47	0.27	0	0	0	0	0	0	0
Single-Family Attached	1970s	Pier and Beam	0	0	0	0.26	0.47	0.27	0	0	0	0	0	0	0
Single-Family Attached	1980s	Pier and Beam	0	0	0	0.26	0.47	0.27	0	0	0	0	0	0	0
Single-Family Attached	1990s	Pier and Beam	0	0	0	0.26	0.47	0.27	0	0	0	0	0	0	0
Single-Family Attached	2000s	Pier and Beam	0	0	0	0	0	0	0	0	0	0.26	0.47	0.27	0
Single-Family Attached	<1940	Unheated Basement	0.26	0.47	0.27	0	0	0	0	0	0	0	0	0	0
Single-Family Attached	1950s	Unheated Basement	0.26	0.47	0.27	0	0	0	0	0	0	0	0	0	0
Single-Family Attached	1960s	Unheated Basement	0.26	0.47	0.27	0	0	0	0	0	0	0	0	0	0
Single-Family Attached	1970s	Unheated Basement	0.26	0.47	0.27	0	0	0	0	0	0	0	0	0	0
Single-Family Attached	1980s	Unheated Basement	0.26	0.47	0.27	0	0	0	0	0	0	0	0	0	0
Single-Family Attached	1990s	Unheated Basement	0.26	0.47	0.27	0	0	0	0	0	0	0	0	0	0
Single-Family Attached	2000s	Unheated Basement	0	0	0	0	0	0	0.26	0.47	0.27	0	0	0	0
Single-Family Attached	<1940	Heated Basement	0	0	0	0	0	0	0	0	0	0	0	0	1
Single-Family Attached	1950s	Heated Basement	0	0	0	0	0	0	0	0	0	0	0	0	1
Single-Family Attached	1960s	Heated Basement	0	0	0	0	0	0	0	0	0	0	0	0	1
Single-Family Attached	1970s	Heated Basement	0	0	0	0	0	0	0	0	0	0	0	0	1
Single-Family Attached	1980s	Heated Basement	0	0	0	0	0	0	0	0	0	0	0	0	1
Single-Family Attached	1990s	Heated Basement	0	0	0	0	0	0	0	0	0	0	0	0	1
Single-Family Attached	2000s	Heated Basement	0	0	0	0	0	0	0	0	0	0	0	0	1
Single-Family Attached	<1940	Crawl	0.26	0.47	0.27	0	0	0	0	0	0	0	0	0	0
Single-Family Attached	1950s	Crawl	0.26	0.47	0.27	0	0	0	0	0	0	0	0	0	0
Single-Family Attached	1960s	Crawl	0.26	0.47	0.27	0	0	0	0	0	0	0	0	0	0
Single-Family Attached	1970s	Crawl	0.26	0.47	0.27	0	0	0	0	0	0	0	0	0	0
Single-Family Attached	1980s	Crawl	0.26	0.47	0.27	0	0	0	0	0	0	0	0	0	0
Single-Family Attached	1990s	Crawl	0.26	0.47	0.27	0	0	0	0	0	0	0	0	0	0
Single-Family Attached	2000s	Crawl	0	0	0	0	0	0	0.26	0.47	0.27	0	0	0	0
Single-Family Attached	<1940	Slab	0	0	0	0.26	0.47	0.27	0	0	0	0	0	0	0
Single-Family Attached	1950s	Slab	0	0	0	0.26	0.47	0.27	0	0	0	0	0	0	0
Single-Family Attached	1960s	Slab	0	0	0	0.26	0.47	0.27	0	0	0	0	0	0	0
Single-Family Attached	1970s	Slab	0	0	0	0.26	0.47	0.27	0	0	0	0	0	0	0
Single-Family Attached	1980s	Slab	0	0	0	0.26	0.47	0.27	0	0	0	0	0	0	0
Single-Family Attached	1990s	Slab	0	0	0	0.26	0.47	0.27	0	0	0	0	0	0	0
Single-Family Attached	2000s	Slab	0	0	0	0	0	0	0	0	0	0.26	0.47	0.27	0
Multi-Family with 2 - 4 Units	<1940	Pier and Beam	0	0	0	0.26	0.47	0.27	0	0	0	0	0	0	0
Multi-Family with 2 - 4 Units	1950s	Pier and Beam	0	0	0	0.26	0.47	0.27	0	0	0	0	0	0	0
Multi-Family with 2 - 4 Units	1960s	Pier and Beam	0	0	0	0.26	0.47	0.27	0	0	0	0	0	0	0
Multi-Family with 2 - 4 Units	1970s	Pier and Beam	0	0	0	0.26	0.47	0.27	0	0	0	0	0	0	0
Multi-Family with 2 - 4 Units	1980s	Pier and Beam	0	0	0	0.26	0.47	0.27	0	0	0	0	0	0	0
Multi-Family with 2 - 4 Units	1990s	Pier and Beam	0	0	0	0.26	0.47	0.27	0	0	0	0	0	0	0
Multi-Family with 2 - 4 Units	2000s	Pier and Beam	0	0	0	0	0	0	0	0	0	0.26	0.47	0.27	0
Multi-Family with 2 - 4 Units	<1940	Unheated Basement	0.26	0.47	0.27	0	0	0	0	0	0	0	0	0	0
Multi-Family with 2 - 4 Units	1950s	Unheated Basement	0.26	0.47	0.27	0	0	0	0	0	0	0	0	0	0
Multi-Family with 2 - 4 Units	1960s	Unheated Basement	0.26	0.47	0.27	0	0	0	0	0	0	0	0	0	0
Multi-Family with 2 - 4 Units	1970s	Unheated Basement	0.26	0.47	0.27	0	0	0	0	0	0	0	0	0	0
Multi-Family with 2 - 4 Units	1980s	Unheated Basement	0.26	0.47	0.27	0	0	0	0	0	0	0	0	0	0
Multi-Family with 2 - 4 Units	1990s	Unheated Basement	0.26	0.47	0.27	0	0	0	0	0	0	0	0	0	0
Multi-Family with 2 - 4 Units	2000s	Unheated Basement	0	0	0	0	0	0	0.26	0.47	0.27	0	0	0	0
Multi-Family with 2 - 4 Units	<1940	Heated Basement	0	0	0	0	0	0	0	0	0	0	0	0	1
Multi-Family with 2 - 4 Units	1950s	Heated Basement	0	0	0	0	0	0	0	0	0	0	0	0	1
Multi-Family with 2 - 4 Units	1960s	Heated Basement	0	0	0	0	0	0	0	0	0	0	0	0	1
Multi-Family with 2 - 4 Units	1970s	Heated Basement	0	0	0	0	0	0	0	0	0	0	0	0	1
Multi-Family with 2 - 4 Units	1980s	Heated Basement	0	0	0	0	0	0	0	0	0	0	0	0	1
Multi-Family with 2 - 4 Units	1990s	Heated Basement	0	0	0	0	0	0	0	0	0	0	0	0	1
Multi-Family with 2 - 4 Units	2000s	Heated Basement	0	0	0	0	0	0	0	0	0	0	0	0	1
Multi-Family with 2 - 4 Units	<1940	Crawl	0.26	0.47	0.27	0	0	0	0	0	0	0	0	0	0
Multi-Family with 2 - 4 Units	1950s	Crawl	0.26	0.47	0.27	0	0	0	0	0	0	0	0	0	0
Multi-Family with 2 - 4 Units	1960s	Crawl	0.26	0.47	0.27	0	0	0	0	0	0	0	0	0	0
Multi-Family with 2 - 4 Units	1970s	Crawl	0.26	0.47	0.27	0	0	0	0	0	0	0	0	0	0
Multi-Family with 2 - 4 Units	1980s	Crawl	0.26	0.47	0.27	0	0	0	0	0	0	0	0	0	0
Multi-Family with 2 - 4 Units	1990s	Crawl	0.26	0.47	0.27	0	0	0	0	0	0	0	0	0	0
Multi-Family with 2 - 4 Units	2000s	Crawl	0	0	0	0	0	0	0.26	0.47	0.27	0	0	0	0
Multi-Family with 2 - 4 Units	<1940	Slab	0	0	0	0.26	0.47	0.27	0	0	0	0	0	0	0
Multi-Family with 2 - 4 Units	1950s	Slab	0	0	0	0.26	0.47	0.27	0	0	0	0	0	0	0
Multi-Family with 2 - 4 Units	1960s	Slab	0	0	0	0.26	0.47	0.27	0	0	0	0	0	0	0
Multi-Family with 2 - 4 Units	1970s	Slab	0	0	0	0.26	0.47	0.27	0	0	0	0	0	0	0
Multi-Family with 2 - 4 Units	1980s	Slab	0	0	0	0.26	0.47	0.27	0	0	0	0	0	0	0
Multi-Family with 2 - 4 Units	1990s	Slab	0	0	0	0.26	0.47	0.27	0	0	0	0	0	0	0
Multi-Family with 2 - 4 Units	2000s	Slab	0	0	0	0	0	0	0	0	0	0.26	0.47	0.27	0
Multi-Family with 5+ Units	<1940	Pier and Beam	0	0	0	0.26	0.47	0.27	0	0	0	0	0	0	0
Multi-Family with 5+ Units	1950s	Pier and Beam	0	0	0	0.26	0.47	0.27	0	0	0	0	0	0	0
Multi-Family with 5+ Units	1960s	Pier and Beam	0	0	0	0.26	0.47	0.27	0	0	0	0	0	0	0
Multi-Family with 5+ Units	1970s	Pier and Beam	0	0	0	0.26	0.47	0.27	0	0	0	0	0	0	0
Multi-Family with 5+ Units	1980s	Pier and Beam	0	0	0	0.26	0.47	0.27	0	0	0	0	0	0	0
Multi-Family with 5+ Units	1990s	Pier and Beam	0	0	0	0.26	0.47	0.27	0	0	0	0	0	0	0
Multi-Family with 5+ Units	2000s	Pier and Beam	0	0	0	0	0	0	0	0	0	0.26	0.47	0.27	0
Multi-Family with 5+ Units	<1940	Unheated Basement	0.26	0.47	0.27	0	0	0	0	0	0	0	0	0	0
Multi-Family with 5+ Units	1950s	Unheated Basement	0.26	0.47	0.27	0	0	0	0	0	0	0	0	0	0
Multi-Family with 5+ Units	1960s	Unheated Basement	0.26	0.47	0.27	0	0	0	0	0	0	0	0	0	0
Multi-Family with 5+ Units	1970s	Unheated Basement	0.26	0.47	0.27	0	0	0	0	0	0	0	0	0	0
Multi-Family with 5+ Units	1980s	Unheated Basement	0.26	0.47	0.27	0	0	0	0	0	0	0	0	0	0
Multi-Family with 5+ Units	1990s	Unheated Basement	0.26	0.47	0.27	0	0	0	0	0	0	0	0	0	0
Multi-Family with 5+ Units	2000s	Unheated Basement	0	0	0	0	0	0	0.26	0.47	0.27	0	0	0	0
Multi-Family with 5+ Units	<1940	Heated Basement	0	0	0	0	0	0	0	0	0	0	0	0	1
Multi-Family with 5+ Units	1950s	Heated Basement	0	0	0	0	0	0	0	0	0	0	0	0	1
Multi-Family with 5+ Units	1960s	Heated Basement	0	0	0	0	0	0	0	0	0	0	0	0	1
Multi-Family with 5+ Units	1970s	Heated Basement	0	0	0	0	0	0	0	0	0	0	0	0	1
Multi-Family with 5+ Units	1980s	Heated Basement	0	0	0	0	0	0	0	0	0	0	0	0	1
Multi-Family with 5+ Units	1990s	Heated Basement	0	0	0	0	0	0	0	0	0	0	0	0	1
Multi-Family with 5+ Units	2000s	Heated Basement	0	0	0	0	0	0	0	0	0	0	0	0	1
Multi-Family with 5+ Units	<1940	Crawl	0.26	0.47	0.27	0	0	0	0	0	0	0	0	0	0
Multi-Family with 5+ Units	1950s	Crawl	0.26	0.47	0.27	0	0	0	0	0	0	0	0	0	0
Multi-Family with 5+ Units	1960s	Crawl	0.26	0.47	0.27	0	0	0	0	0	0	0	0	0	0
Multi-Family with 5+ Units	1970s	Crawl	0.26	0.47	0.27	0	0	0	0	0	0	0	0	0	0
Multi-Family with 5+ Units	1980s	Crawl	0.26	0.47	0.27	0	0	0	0	0	0	0	0	0	0
Multi-Family with 5+ Units	1990s	Crawl	0.26	0.47	0.27	0	0	0	0	0	0	0	0	0	0
Multi-Family with 5+ Units	2000s	Crawl	0	0	0	0	0	0	0.26	0.47	0.27	0	0	0	0
Multi-Family with 5+ Units	<1940	Slab	0	0	0	0.26	0.47	0.27	0	0	0	0	0	0	0
Multi-Family with 5+ Units	1950s	Slab	0	0	0	0.26	0.47	0.27	0	0	0	0	0	0	0
Multi-Family with 5+ Units	1960s	Slab	0	0	0	0.26	0.47	0.27	0	0	0	0	0	0	0
Multi-Family with 5+ Units	1970s	Slab	0	0	0	0.26	0.47	0.27	0	0	0	0	0	0	0
Multi-Family with 5+ Units	1980s	Slab	0	0	0	0.26	0.47	0.27	0	0	0	0	0	0	0
Multi-Family with 5+ Units	1990s	Slab	0	0	0	0.26	0.47	0.27	0	0	0	0	0	0	0
Multi-Family with 5+ Units	2000s	Slab	0	0	0	0	0	0	0	0	0	0.26	0.47	0.27	0
Mobile Home	<1940	Pier and Beam	0	0	0	0.26	0.47	0.27	0	0	0	0	0	0	0
Mobile Home	1950s	Pier and Beam	0	0	0	0.26	0.47	0.27	0	0	0	0	0	0	0
Mobile Home	1960s	Pier and Beam	0	0	0	0.26	0.47	0.27	0	0	0	0	0	0	0
Mobile Home	1970s	Pier and Beam	0	0	0	0.26	0.47	0.27	0	0	0	0	0	0	0
Mobile Home	1980s	Pier and Beam	0	0	0	0.26	0.47	0.27	0	0	0	0	0	0	0
Mobile Home	1990s	Pier and Beam	0	0	0	0.26	0.47	0.27	0	0	0	0	0	0	0
Mobile Home	2000s	Pier and Beam	0	0	0	0	0	0	0	0	0	0.26	0.47	0.27	0
Mobile Home	<1940	Unheated Basement	0.26	0.47	0.27	0	0	0	0	0	0	0	0	0	0
Mobile Home	1950s	Unheated Basement	0.26	0.47	0.27	0	0	0	0	0	0	0	0	0	0
Mobile Home	1960s	Unheated Basement	0.26	0.47	0.27	0	0	0	0	0	0	0	0	0	0
Mobile Home	1970s	Unheated Basement	0.26	0.47	0.27	0	0	0	0	0	0	0	0	0	0
Mobile Home	1980s	Unheated Basement	0.26	0.47	0.27	0	0	0	0	0	0	0	0	0	0
Mobile Home	1990s	Unheated Basement	0.26	0.47	0.27	0	0	0	0	0	0	0	0	0	0
Mobile Home	2000s	Unheated Basement	0	0	0	0	0	0	0.26	0.47	0.27	0	0	0	0
Mobile Home	<1940	Heated Basement	0	0	0	0	0	0	0	0	0	0	0	0	1
Mobile Home	1950s	Heated Basement	0	0	0	0	0	0	0	0	0	0	0	0	1
Mobile Home	1960s	Heated Basement	0	0	0	0	0	0	0	0	0	0	0	0	1
Mobile Home	1970s	Heated Basement	0	0	0	0	0	0	0	0	0	0	0	0	1
Mobile Home	1980s	Heated Basement	0	0	0	0	0	0	0	0	0	0	0	0	1
Mobile Home	1990s	Heated Basement	0	0	0	0	0	0	0	0	0	0	0	0	1
Mobile Home	2000s	Heated Basement	0	0	0	0	0	0	0	0	0	0	0	0	1
Mobile Home	<1940	Crawl	0.26	0.47	0.27	0	0	0	0	0	0	0	0	0	0
Mobile Home	1950s	Crawl	0.26	0.47	0.27	0	0	0	0	0	0	0	0	0	0
Mobile Home	1960s	Crawl	0.26	0.47	0.27	0	0	0	0	0	0	0	0	0	0
Mobile Home	1970s	Crawl	0.26	0.47	0.27	0	0	0	0	0	0	0	0	0	0
Mobile Home	1980s	Crawl	0.26	0.47	0.27	0	0	0	0	0	0	0	0	0	0
Mobile Home	1990s	Crawl	0.26	0.47	0.27	0	0	0	0	0	0	0	0	0	0
Mobile Home	2000s	Crawl	0	0	0	0	0	0	0.26	0.47	0.27	0	0	0	0
Mobile Home	<1940	Slab	0	0	0	0.26	0.47	0.27	0	0	0	0	0	0	0
Mobile Home	1950s	Slab	0	0	0	0.26	0.47	0.27	0	0	0	0	0	0	0
Mobile Home	1960s	Slab	0	0	0	0.26	0.47	0.27	0	0	0	0	0	0	0
Mobile Home	1970s	Slab	0	0	0	0.26	0.47	0.27	0	0	0	0	0	0	0
Mobile Home	1980s	Slab	0	0	0	0.26	0.47	0.27	0	0	0	0	0	0	0
Mobile Home	1990s	Slab	0	0	0	0.26	0.47	0.27	0	0	0	0	0	0	0
Mobile Home	2000s	Slab	0	0	0	0	0	0	0	0	0	0.26	0.47	0.27	0
Single-Family Detached	1940s	Pier and Beam	0	0	0	0.26	0.47	0.27	0	0	0	0	0	0	0
Single-Family Detached	1940s	Unheated Basement	0.26	0.47	0.27	0	0	0	0	0	0	0	0	0	0
Single-Family Detached	1940s	Heated Basement	0	0	0	0	0	0	0	0	0	0	0	0	1
Single-Family Detached	1940s	Crawl	0.26	0.47	0.27	0	0	0	0	0	0	0	0	0	0
Single-Family Detached	1940s	Slab	0	0	0	0.26	0.47	0.27	0	0	0	0	0	0	0
Single-Family Attached	1940s	Pier and Beam	0	0	0	0.26	0.47	0.27	0	0	0	0	0	0	0
Single-Family Attached	1940s	Unheated Basement	0.26	0.47	0.27	0	0	0	0	0	0	0	0	0	0
Single-Family Attached	1940s	Heated Basement	0	0	0	0	0	0	0	0	0	0	0	0	1
Single-Family Attached	1940s	Crawl	0.26	0.47	0.27	0	0	0	0	0	0	0	0	0	0
Single-Family Attached	1940s	Slab	0	0	0	0.26	0.47	0.27	0	0	0	0	0	0	0
Multi-Family with 2 - 4 Units	1940s	Pier and Beam	0	0	0	0.26	0.47	0.27	0	0	0	0	0	0	0
Multi-Family with 2 - 4 Units	1940s	Unheated Basement	0.26	0.47	0.27	0	0	0	0	0	0	0	0	0	0
Multi-Family with 2 - 4 Units	1940s	Heated Basement	0	0	0	0	0	0	0	0	0	0	0	0	1
Multi-Family with 2 - 4 Units	1940s	Crawl	0.26	0.47	0.27	0	0	0	0	0	0	0	0	0	0
Multi-Family with 2 - 4 Units	1940s	Slab	0	0	0	0.26	0.47	0.27	0	0	0	0	0	0	0
Multi-Family with 5+ Units	1940s	Pier and Beam	0	0	0	0.26	0.47	0.27	0	0	0	0	0	0	0
Multi-Family with 5+ Units	1940s	Unheated Basement	0.26	0.47	0.27	0	0	0	0	0	0	0	0	0	0
Multi-Family with 5+ Units	1940s	Heated Basement	0	0	0	0	0	0	0	0	0	0	0	0	1
Multi-Family with 5+ Units	1940s	Crawl	0.26	0.47	0.27	0	0	0	0	0	0	0	0	0	0
Multi-Family with 5+ Units	1940s	Slab	0	0	0	0.26	0.47	0.27	0	0	0	0	0	0	0
Mobile Home	1940s	Pier and Beam	0	0	0	0.26	0.47	0.27	0	0	0	0	0	0	0
Mobile Home	1940s	Unheated Basement	0.26	0.47	0.27	0	0	0	0	0	0	0	0	0	0
Mobile Home	1940s	Heated Basement	0	0	0	0	0	0	0	0	0	0	0	0	1
Mobile Home	1940s	Crawl	0.26	0.47	0.27	0	0	0	0	0	0	0	0	0	0
Mobile Home	1940s	Slab	0	0	0	0.26	0.47	0.27	0	0	0	0	0	0	0
Single-Family Detached	2010s	Pier and Beam	0	0	0	0	0	0	0	0	0	0.26	0.47	0.27	0
Single-Family Detached	2010s	Unheated Basement	0	0	0	0	0	0	0.26	0.47	0.27	0	0	0	0
Single-Family Detached	2010s	Heated Basement	0	0	0	0	0	0	0	0	0	0	0	0	1
Single-Family Detached	2010s	Crawl	0	0	0	0	0	0	0.26	0.47	0.27	0	0	0	0
Single-Family Detached	2010s	Slab	0	0	0	0	0	0	0	0	0	0.26	0.47	0.27	0
Single-Family Attached	2010s	Pier and Beam	0	0	0	0	0	0	0	0	0	0.26	0.47	0.27	0
Single-Family Attached	2010s	Unheated Basement	0	0	0	0	0	0	0.26	0.47	0.27	0	0	0	0
Single-Family Attached	2010s	Heated Basement	0	0	0	0	0	0	0	0	0	0	0	0	1
Single-Family Attached	2010s	Crawl	0	0	0	0	0	0	0.26	0.47	0.27	0	0	0	0
Single-Family Attached	2010s	Slab	0	0	0	0	0	0	0	0	0	0.26	0.47	0.27	0
Multi-Family with 2 - 4 Units	2010s	Pier and Beam	0	0	0	0	0	0	0	0	0	0.26	0.47	0.27	0
Multi-Family with 2 - 4 Units	2010s	Unheated Basement	0	0	0	0	0	0	0.26	0.47	0.27	0	0	0	0
Multi-Family with 2 - 4 Units	2010s	Heated Basement	0	0	0	0	0	0	0	0	0	0	0	0	1
Multi-Family with 2 - 4 Units	2010s	Crawl	0	0	0	0	0	0	0.26	0.47	0.27	0	0	0	0
Multi-Family with 2 - 4 Units	2010s	Slab	0	0	0	0	0	0	0	0	0	0.26	0.47	0.27	0
Multi-Family with 5+ Units	2010s	Pier and Beam	0	0	0	0	0	0	0	0	0	0.26	0.47	0.27	0
Multi-Family with 5+ Units	2010s	Unheated Basement	0	0	0	0	0	0	0.26	0.47	0.27	0	0	0	0
Multi-Family with 5+ Units	2010s	Heated Basement	0	0	0	0	0	0	0	0	0	0	0	0	1
Multi-Family with 5+ Units	2010s	Crawl	0	0	0	0	0	0	0.26	0.47	0.27	0	0	0	0
Multi-Family with 5+ Units	2010s	Slab	0	0	0	0	0	0	0	0	0	0.26	0.47	0.27	0
Mobile Home	2010s	Pier and Beam	0	0	0	0	0	0	0	0	0	0.26	0.47	0.27	0
Mobile Home	2010s	Unheated Basement	0	0	0	0	0	0	0.26	0.47	0.27	0	0	0	0
Mobile Home	2010s	Heated Basement	0	0	0	0	0	0	0	0	0	0	0	0	1
Mobile Home	2010s	Crawl	0	0	0	0	0	0	0.26	0.47	0.27	0	0	0	0
Mobile Home	2010s	Slab	0	0	0	0	0	0	0	0	0	0.26	0.47	0.27	0
=======
Dependency=Geometry Building Type RECS	Dependency=Vintage	Dependency=Geometry Foundation Type	Option=10% Leakage, Uninsulated	Option=20% Leakage, Uninsulated	Option=30% Leakage, Uninsulated	Option=10% Leakage, R-4	Option=20% Leakage, R-4	Option=30% Leakage, R-4	Option=10% Leakage, R-6	Option=20% Leakage, R-6	Option=30% Leakage, R-6	Option=10% Leakage, R-8	Option=20% Leakage, R-8	Option=30% Leakage, R-8	Option=In Finished Space
Single-Family Detached	<1940	Crawl	0.260000	0.470000	0.270000	0.000000	0.000000	0.000000	0.000000	0.000000	0.000000	0.000000	0.000000	0.000000	0.000000
Single-Family Detached	1950s	Crawl	0.260000	0.470000	0.270000	0.000000	0.000000	0.000000	0.000000	0.000000	0.000000	0.000000	0.000000	0.000000	0.000000
Single-Family Detached	1960s	Crawl	0.260000	0.470000	0.270000	0.000000	0.000000	0.000000	0.000000	0.000000	0.000000	0.000000	0.000000	0.000000	0.000000
Single-Family Detached	1970s	Crawl	0.260000	0.470000	0.270000	0.000000	0.000000	0.000000	0.000000	0.000000	0.000000	0.000000	0.000000	0.000000	0.000000
Single-Family Detached	1980s	Crawl	0.260000	0.470000	0.270000	0.000000	0.000000	0.000000	0.000000	0.000000	0.000000	0.000000	0.000000	0.000000	0.000000
Single-Family Detached	1990s	Crawl	0.260000	0.470000	0.270000	0.000000	0.000000	0.000000	0.000000	0.000000	0.000000	0.000000	0.000000	0.000000	0.000000
Single-Family Detached	2000s	Crawl	0.000000	0.000000	0.000000	0.000000	0.000000	0.000000	0.260000	0.470000	0.270000	0.000000	0.000000	0.000000	0.000000
Single-Family Attached	<1940	Crawl	0.260000	0.470000	0.270000	0.000000	0.000000	0.000000	0.000000	0.000000	0.000000	0.000000	0.000000	0.000000	0.000000
Single-Family Attached	1950s	Crawl	0.260000	0.470000	0.270000	0.000000	0.000000	0.000000	0.000000	0.000000	0.000000	0.000000	0.000000	0.000000	0.000000
Single-Family Attached	1960s	Crawl	0.260000	0.470000	0.270000	0.000000	0.000000	0.000000	0.000000	0.000000	0.000000	0.000000	0.000000	0.000000	0.000000
Single-Family Attached	1970s	Crawl	0.260000	0.470000	0.270000	0.000000	0.000000	0.000000	0.000000	0.000000	0.000000	0.000000	0.000000	0.000000	0.000000
Single-Family Attached	1980s	Crawl	0.260000	0.470000	0.270000	0.000000	0.000000	0.000000	0.000000	0.000000	0.000000	0.000000	0.000000	0.000000	0.000000
Single-Family Attached	1990s	Crawl	0.260000	0.470000	0.270000	0.000000	0.000000	0.000000	0.000000	0.000000	0.000000	0.000000	0.000000	0.000000	0.000000
Single-Family Attached	2000s	Crawl	0.000000	0.000000	0.000000	0.000000	0.000000	0.000000	0.260000	0.470000	0.270000	0.000000	0.000000	0.000000	0.000000
Multi-Family with 2 - 4 Units	<1940	Crawl	0.260000	0.470000	0.270000	0.000000	0.000000	0.000000	0.000000	0.000000	0.000000	0.000000	0.000000	0.000000	0.000000
Multi-Family with 2 - 4 Units	1950s	Crawl	0.260000	0.470000	0.270000	0.000000	0.000000	0.000000	0.000000	0.000000	0.000000	0.000000	0.000000	0.000000	0.000000
Multi-Family with 2 - 4 Units	1960s	Crawl	0.260000	0.470000	0.270000	0.000000	0.000000	0.000000	0.000000	0.000000	0.000000	0.000000	0.000000	0.000000	0.000000
Multi-Family with 2 - 4 Units	1970s	Crawl	0.260000	0.470000	0.270000	0.000000	0.000000	0.000000	0.000000	0.000000	0.000000	0.000000	0.000000	0.000000	0.000000
Multi-Family with 2 - 4 Units	1980s	Crawl	0.260000	0.470000	0.270000	0.000000	0.000000	0.000000	0.000000	0.000000	0.000000	0.000000	0.000000	0.000000	0.000000
Multi-Family with 2 - 4 Units	1990s	Crawl	0.260000	0.470000	0.270000	0.000000	0.000000	0.000000	0.000000	0.000000	0.000000	0.000000	0.000000	0.000000	0.000000
Multi-Family with 2 - 4 Units	2000s	Crawl	0.000000	0.000000	0.000000	0.000000	0.000000	0.000000	0.260000	0.470000	0.270000	0.000000	0.000000	0.000000	0.000000
Multi-Family with 5+ Units	<1940	Crawl	0.260000	0.470000	0.270000	0.000000	0.000000	0.000000	0.000000	0.000000	0.000000	0.000000	0.000000	0.000000	0.000000
Multi-Family with 5+ Units	1950s	Crawl	0.260000	0.470000	0.270000	0.000000	0.000000	0.000000	0.000000	0.000000	0.000000	0.000000	0.000000	0.000000	0.000000
Multi-Family with 5+ Units	1960s	Crawl	0.260000	0.470000	0.270000	0.000000	0.000000	0.000000	0.000000	0.000000	0.000000	0.000000	0.000000	0.000000	0.000000
Multi-Family with 5+ Units	1970s	Crawl	0.260000	0.470000	0.270000	0.000000	0.000000	0.000000	0.000000	0.000000	0.000000	0.000000	0.000000	0.000000	0.000000
Multi-Family with 5+ Units	1980s	Crawl	0.260000	0.470000	0.270000	0.000000	0.000000	0.000000	0.000000	0.000000	0.000000	0.000000	0.000000	0.000000	0.000000
Multi-Family with 5+ Units	1990s	Crawl	0.260000	0.470000	0.270000	0.000000	0.000000	0.000000	0.000000	0.000000	0.000000	0.000000	0.000000	0.000000	0.000000
Multi-Family with 5+ Units	2000s	Crawl	0.000000	0.000000	0.000000	0.000000	0.000000	0.000000	0.260000	0.470000	0.270000	0.000000	0.000000	0.000000	0.000000
Mobile Home	<1940	Crawl	0.260000	0.470000	0.270000	0.000000	0.000000	0.000000	0.000000	0.000000	0.000000	0.000000	0.000000	0.000000	0.000000
Mobile Home	1950s	Crawl	0.260000	0.470000	0.270000	0.000000	0.000000	0.000000	0.000000	0.000000	0.000000	0.000000	0.000000	0.000000	0.000000
Mobile Home	1960s	Crawl	0.260000	0.470000	0.270000	0.000000	0.000000	0.000000	0.000000	0.000000	0.000000	0.000000	0.000000	0.000000	0.000000
Mobile Home	1970s	Crawl	0.260000	0.470000	0.270000	0.000000	0.000000	0.000000	0.000000	0.000000	0.000000	0.000000	0.000000	0.000000	0.000000
Mobile Home	1980s	Crawl	0.260000	0.470000	0.270000	0.000000	0.000000	0.000000	0.000000	0.000000	0.000000	0.000000	0.000000	0.000000	0.000000
Mobile Home	1990s	Crawl	0.260000	0.470000	0.270000	0.000000	0.000000	0.000000	0.000000	0.000000	0.000000	0.000000	0.000000	0.000000	0.000000
Mobile Home	2000s	Crawl	0.000000	0.000000	0.000000	0.000000	0.000000	0.000000	0.260000	0.470000	0.270000	0.000000	0.000000	0.000000	0.000000
Single-Family Detached	1940s	Crawl	0.260000	0.470000	0.270000	0.000000	0.000000	0.000000	0.000000	0.000000	0.000000	0.000000	0.000000	0.000000	0.000000
Single-Family Attached	1940s	Crawl	0.260000	0.470000	0.270000	0.000000	0.000000	0.000000	0.000000	0.000000	0.000000	0.000000	0.000000	0.000000	0.000000
Multi-Family with 2 - 4 Units	1940s	Crawl	0.260000	0.470000	0.270000	0.000000	0.000000	0.000000	0.000000	0.000000	0.000000	0.000000	0.000000	0.000000	0.000000
Multi-Family with 5+ Units	1940s	Crawl	0.260000	0.470000	0.270000	0.000000	0.000000	0.000000	0.000000	0.000000	0.000000	0.000000	0.000000	0.000000	0.000000
Mobile Home	1940s	Crawl	0.260000	0.470000	0.270000	0.000000	0.000000	0.000000	0.000000	0.000000	0.000000	0.000000	0.000000	0.000000	0.000000
Single-Family Detached	2010s	Crawl	0.000000	0.000000	0.000000	0.000000	0.000000	0.000000	0.260000	0.470000	0.270000	0.000000	0.000000	0.000000	0.000000
Single-Family Attached	2010s	Crawl	0.000000	0.000000	0.000000	0.000000	0.000000	0.000000	0.260000	0.470000	0.270000	0.000000	0.000000	0.000000	0.000000
Multi-Family with 2 - 4 Units	2010s	Crawl	0.000000	0.000000	0.000000	0.000000	0.000000	0.000000	0.260000	0.470000	0.270000	0.000000	0.000000	0.000000	0.000000
Multi-Family with 5+ Units	2010s	Crawl	0.000000	0.000000	0.000000	0.000000	0.000000	0.000000	0.260000	0.470000	0.270000	0.000000	0.000000	0.000000	0.000000
Mobile Home	2010s	Crawl	0.000000	0.000000	0.000000	0.000000	0.000000	0.000000	0.260000	0.470000	0.270000	0.000000	0.000000	0.000000	0.000000
Single-Family Detached	<1940	Heated Basement	0.000000	0.000000	0.000000	0.000000	0.000000	0.000000	0.000000	0.000000	0.000000	0.000000	0.000000	0.000000	1.000000
Single-Family Detached	1950s	Heated Basement	0.000000	0.000000	0.000000	0.000000	0.000000	0.000000	0.000000	0.000000	0.000000	0.000000	0.000000	0.000000	1.000000
Single-Family Detached	1960s	Heated Basement	0.000000	0.000000	0.000000	0.000000	0.000000	0.000000	0.000000	0.000000	0.000000	0.000000	0.000000	0.000000	1.000000
Single-Family Detached	1970s	Heated Basement	0.000000	0.000000	0.000000	0.000000	0.000000	0.000000	0.000000	0.000000	0.000000	0.000000	0.000000	0.000000	1.000000
Single-Family Detached	1980s	Heated Basement	0.000000	0.000000	0.000000	0.000000	0.000000	0.000000	0.000000	0.000000	0.000000	0.000000	0.000000	0.000000	1.000000
Single-Family Detached	1990s	Heated Basement	0.000000	0.000000	0.000000	0.000000	0.000000	0.000000	0.000000	0.000000	0.000000	0.000000	0.000000	0.000000	1.000000
Single-Family Detached	2000s	Heated Basement	0.000000	0.000000	0.000000	0.000000	0.000000	0.000000	0.000000	0.000000	0.000000	0.000000	0.000000	0.000000	1.000000
Single-Family Attached	<1940	Heated Basement	0.000000	0.000000	0.000000	0.000000	0.000000	0.000000	0.000000	0.000000	0.000000	0.000000	0.000000	0.000000	1.000000
Single-Family Attached	1950s	Heated Basement	0.000000	0.000000	0.000000	0.000000	0.000000	0.000000	0.000000	0.000000	0.000000	0.000000	0.000000	0.000000	1.000000
Single-Family Attached	1960s	Heated Basement	0.000000	0.000000	0.000000	0.000000	0.000000	0.000000	0.000000	0.000000	0.000000	0.000000	0.000000	0.000000	1.000000
Single-Family Attached	1970s	Heated Basement	0.000000	0.000000	0.000000	0.000000	0.000000	0.000000	0.000000	0.000000	0.000000	0.000000	0.000000	0.000000	1.000000
Single-Family Attached	1980s	Heated Basement	0.000000	0.000000	0.000000	0.000000	0.000000	0.000000	0.000000	0.000000	0.000000	0.000000	0.000000	0.000000	1.000000
Single-Family Attached	1990s	Heated Basement	0.000000	0.000000	0.000000	0.000000	0.000000	0.000000	0.000000	0.000000	0.000000	0.000000	0.000000	0.000000	1.000000
Single-Family Attached	2000s	Heated Basement	0.000000	0.000000	0.000000	0.000000	0.000000	0.000000	0.000000	0.000000	0.000000	0.000000	0.000000	0.000000	1.000000
Multi-Family with 2 - 4 Units	<1940	Heated Basement	0.000000	0.000000	0.000000	0.000000	0.000000	0.000000	0.000000	0.000000	0.000000	0.000000	0.000000	0.000000	1.000000
Multi-Family with 2 - 4 Units	1950s	Heated Basement	0.000000	0.000000	0.000000	0.000000	0.000000	0.000000	0.000000	0.000000	0.000000	0.000000	0.000000	0.000000	1.000000
Multi-Family with 2 - 4 Units	1960s	Heated Basement	0.000000	0.000000	0.000000	0.000000	0.000000	0.000000	0.000000	0.000000	0.000000	0.000000	0.000000	0.000000	1.000000
Multi-Family with 2 - 4 Units	1970s	Heated Basement	0.000000	0.000000	0.000000	0.000000	0.000000	0.000000	0.000000	0.000000	0.000000	0.000000	0.000000	0.000000	1.000000
Multi-Family with 2 - 4 Units	1980s	Heated Basement	0.000000	0.000000	0.000000	0.000000	0.000000	0.000000	0.000000	0.000000	0.000000	0.000000	0.000000	0.000000	1.000000
Multi-Family with 2 - 4 Units	1990s	Heated Basement	0.000000	0.000000	0.000000	0.000000	0.000000	0.000000	0.000000	0.000000	0.000000	0.000000	0.000000	0.000000	1.000000
Multi-Family with 2 - 4 Units	2000s	Heated Basement	0.000000	0.000000	0.000000	0.000000	0.000000	0.000000	0.000000	0.000000	0.000000	0.000000	0.000000	0.000000	1.000000
Multi-Family with 5+ Units	<1940	Heated Basement	0.000000	0.000000	0.000000	0.000000	0.000000	0.000000	0.000000	0.000000	0.000000	0.000000	0.000000	0.000000	1.000000
Multi-Family with 5+ Units	1950s	Heated Basement	0.000000	0.000000	0.000000	0.000000	0.000000	0.000000	0.000000	0.000000	0.000000	0.000000	0.000000	0.000000	1.000000
Multi-Family with 5+ Units	1960s	Heated Basement	0.000000	0.000000	0.000000	0.000000	0.000000	0.000000	0.000000	0.000000	0.000000	0.000000	0.000000	0.000000	1.000000
Multi-Family with 5+ Units	1970s	Heated Basement	0.000000	0.000000	0.000000	0.000000	0.000000	0.000000	0.000000	0.000000	0.000000	0.000000	0.000000	0.000000	1.000000
Multi-Family with 5+ Units	1980s	Heated Basement	0.000000	0.000000	0.000000	0.000000	0.000000	0.000000	0.000000	0.000000	0.000000	0.000000	0.000000	0.000000	1.000000
Multi-Family with 5+ Units	1990s	Heated Basement	0.000000	0.000000	0.000000	0.000000	0.000000	0.000000	0.000000	0.000000	0.000000	0.000000	0.000000	0.000000	1.000000
Multi-Family with 5+ Units	2000s	Heated Basement	0.000000	0.000000	0.000000	0.000000	0.000000	0.000000	0.000000	0.000000	0.000000	0.000000	0.000000	0.000000	1.000000
Mobile Home	<1940	Heated Basement	0.000000	0.000000	0.000000	0.000000	0.000000	0.000000	0.000000	0.000000	0.000000	0.000000	0.000000	0.000000	1.000000
Mobile Home	1950s	Heated Basement	0.000000	0.000000	0.000000	0.000000	0.000000	0.000000	0.000000	0.000000	0.000000	0.000000	0.000000	0.000000	1.000000
Mobile Home	1960s	Heated Basement	0.000000	0.000000	0.000000	0.000000	0.000000	0.000000	0.000000	0.000000	0.000000	0.000000	0.000000	0.000000	1.000000
Mobile Home	1970s	Heated Basement	0.000000	0.000000	0.000000	0.000000	0.000000	0.000000	0.000000	0.000000	0.000000	0.000000	0.000000	0.000000	1.000000
Mobile Home	1980s	Heated Basement	0.000000	0.000000	0.000000	0.000000	0.000000	0.000000	0.000000	0.000000	0.000000	0.000000	0.000000	0.000000	1.000000
Mobile Home	1990s	Heated Basement	0.000000	0.000000	0.000000	0.000000	0.000000	0.000000	0.000000	0.000000	0.000000	0.000000	0.000000	0.000000	1.000000
Mobile Home	2000s	Heated Basement	0.000000	0.000000	0.000000	0.000000	0.000000	0.000000	0.000000	0.000000	0.000000	0.000000	0.000000	0.000000	1.000000
Single-Family Detached	1940s	Heated Basement	0.000000	0.000000	0.000000	0.000000	0.000000	0.000000	0.000000	0.000000	0.000000	0.000000	0.000000	0.000000	1.000000
Single-Family Attached	1940s	Heated Basement	0.000000	0.000000	0.000000	0.000000	0.000000	0.000000	0.000000	0.000000	0.000000	0.000000	0.000000	0.000000	1.000000
Multi-Family with 2 - 4 Units	1940s	Heated Basement	0.000000	0.000000	0.000000	0.000000	0.000000	0.000000	0.000000	0.000000	0.000000	0.000000	0.000000	0.000000	1.000000
Multi-Family with 5+ Units	1940s	Heated Basement	0.000000	0.000000	0.000000	0.000000	0.000000	0.000000	0.000000	0.000000	0.000000	0.000000	0.000000	0.000000	1.000000
Mobile Home	1940s	Heated Basement	0.000000	0.000000	0.000000	0.000000	0.000000	0.000000	0.000000	0.000000	0.000000	0.000000	0.000000	0.000000	1.000000
Single-Family Detached	2010s	Heated Basement	0.000000	0.000000	0.000000	0.000000	0.000000	0.000000	0.000000	0.000000	0.000000	0.000000	0.000000	0.000000	1.000000
Single-Family Attached	2010s	Heated Basement	0.000000	0.000000	0.000000	0.000000	0.000000	0.000000	0.000000	0.000000	0.000000	0.000000	0.000000	0.000000	1.000000
Multi-Family with 2 - 4 Units	2010s	Heated Basement	0.000000	0.000000	0.000000	0.000000	0.000000	0.000000	0.000000	0.000000	0.000000	0.000000	0.000000	0.000000	1.000000
Multi-Family with 5+ Units	2010s	Heated Basement	0.000000	0.000000	0.000000	0.000000	0.000000	0.000000	0.000000	0.000000	0.000000	0.000000	0.000000	0.000000	1.000000
Mobile Home	2010s	Heated Basement	0.000000	0.000000	0.000000	0.000000	0.000000	0.000000	0.000000	0.000000	0.000000	0.000000	0.000000	0.000000	1.000000
Single-Family Detached	<1940	Pier and Beam	0.000000	0.000000	0.000000	0.260000	0.470000	0.270000	0.000000	0.000000	0.000000	0.000000	0.000000	0.000000	0.000000
Single-Family Detached	1950s	Pier and Beam	0.000000	0.000000	0.000000	0.260000	0.470000	0.270000	0.000000	0.000000	0.000000	0.000000	0.000000	0.000000	0.000000
Single-Family Detached	1960s	Pier and Beam	0.000000	0.000000	0.000000	0.260000	0.470000	0.270000	0.000000	0.000000	0.000000	0.000000	0.000000	0.000000	0.000000
Single-Family Detached	1970s	Pier and Beam	0.000000	0.000000	0.000000	0.260000	0.470000	0.270000	0.000000	0.000000	0.000000	0.000000	0.000000	0.000000	0.000000
Single-Family Detached	1980s	Pier and Beam	0.000000	0.000000	0.000000	0.260000	0.470000	0.270000	0.000000	0.000000	0.000000	0.000000	0.000000	0.000000	0.000000
Single-Family Detached	1990s	Pier and Beam	0.000000	0.000000	0.000000	0.260000	0.470000	0.270000	0.000000	0.000000	0.000000	0.000000	0.000000	0.000000	0.000000
Single-Family Detached	2000s	Pier and Beam	0.000000	0.000000	0.000000	0.000000	0.000000	0.000000	0.000000	0.000000	0.000000	0.260000	0.470000	0.270000	0.000000
Single-Family Attached	<1940	Pier and Beam	0.000000	0.000000	0.000000	0.260000	0.470000	0.270000	0.000000	0.000000	0.000000	0.000000	0.000000	0.000000	0.000000
Single-Family Attached	1950s	Pier and Beam	0.000000	0.000000	0.000000	0.260000	0.470000	0.270000	0.000000	0.000000	0.000000	0.000000	0.000000	0.000000	0.000000
Single-Family Attached	1960s	Pier and Beam	0.000000	0.000000	0.000000	0.260000	0.470000	0.270000	0.000000	0.000000	0.000000	0.000000	0.000000	0.000000	0.000000
Single-Family Attached	1970s	Pier and Beam	0.000000	0.000000	0.000000	0.260000	0.470000	0.270000	0.000000	0.000000	0.000000	0.000000	0.000000	0.000000	0.000000
Single-Family Attached	1980s	Pier and Beam	0.000000	0.000000	0.000000	0.260000	0.470000	0.270000	0.000000	0.000000	0.000000	0.000000	0.000000	0.000000	0.000000
Single-Family Attached	1990s	Pier and Beam	0.000000	0.000000	0.000000	0.260000	0.470000	0.270000	0.000000	0.000000	0.000000	0.000000	0.000000	0.000000	0.000000
Single-Family Attached	2000s	Pier and Beam	0.000000	0.000000	0.000000	0.000000	0.000000	0.000000	0.000000	0.000000	0.000000	0.260000	0.470000	0.270000	0.000000
Multi-Family with 2 - 4 Units	<1940	Pier and Beam	0.000000	0.000000	0.000000	0.260000	0.470000	0.270000	0.000000	0.000000	0.000000	0.000000	0.000000	0.000000	0.000000
Multi-Family with 2 - 4 Units	1950s	Pier and Beam	0.000000	0.000000	0.000000	0.260000	0.470000	0.270000	0.000000	0.000000	0.000000	0.000000	0.000000	0.000000	0.000000
Multi-Family with 2 - 4 Units	1960s	Pier and Beam	0.000000	0.000000	0.000000	0.260000	0.470000	0.270000	0.000000	0.000000	0.000000	0.000000	0.000000	0.000000	0.000000
Multi-Family with 2 - 4 Units	1970s	Pier and Beam	0.000000	0.000000	0.000000	0.260000	0.470000	0.270000	0.000000	0.000000	0.000000	0.000000	0.000000	0.000000	0.000000
Multi-Family with 2 - 4 Units	1980s	Pier and Beam	0.000000	0.000000	0.000000	0.260000	0.470000	0.270000	0.000000	0.000000	0.000000	0.000000	0.000000	0.000000	0.000000
Multi-Family with 2 - 4 Units	1990s	Pier and Beam	0.000000	0.000000	0.000000	0.260000	0.470000	0.270000	0.000000	0.000000	0.000000	0.000000	0.000000	0.000000	0.000000
Multi-Family with 2 - 4 Units	2000s	Pier and Beam	0.000000	0.000000	0.000000	0.000000	0.000000	0.000000	0.000000	0.000000	0.000000	0.260000	0.470000	0.270000	0.000000
Multi-Family with 5+ Units	<1940	Pier and Beam	0.000000	0.000000	0.000000	0.260000	0.470000	0.270000	0.000000	0.000000	0.000000	0.000000	0.000000	0.000000	0.000000
Multi-Family with 5+ Units	1950s	Pier and Beam	0.000000	0.000000	0.000000	0.260000	0.470000	0.270000	0.000000	0.000000	0.000000	0.000000	0.000000	0.000000	0.000000
Multi-Family with 5+ Units	1960s	Pier and Beam	0.000000	0.000000	0.000000	0.260000	0.470000	0.270000	0.000000	0.000000	0.000000	0.000000	0.000000	0.000000	0.000000
Multi-Family with 5+ Units	1970s	Pier and Beam	0.000000	0.000000	0.000000	0.260000	0.470000	0.270000	0.000000	0.000000	0.000000	0.000000	0.000000	0.000000	0.000000
Multi-Family with 5+ Units	1980s	Pier and Beam	0.000000	0.000000	0.000000	0.260000	0.470000	0.270000	0.000000	0.000000	0.000000	0.000000	0.000000	0.000000	0.000000
Multi-Family with 5+ Units	1990s	Pier and Beam	0.000000	0.000000	0.000000	0.260000	0.470000	0.270000	0.000000	0.000000	0.000000	0.000000	0.000000	0.000000	0.000000
Multi-Family with 5+ Units	2000s	Pier and Beam	0.000000	0.000000	0.000000	0.000000	0.000000	0.000000	0.000000	0.000000	0.000000	0.260000	0.470000	0.270000	0.000000
Mobile Home	<1940	Pier and Beam	0.000000	0.000000	0.000000	0.260000	0.470000	0.270000	0.000000	0.000000	0.000000	0.000000	0.000000	0.000000	0.000000
Mobile Home	1950s	Pier and Beam	0.000000	0.000000	0.000000	0.260000	0.470000	0.270000	0.000000	0.000000	0.000000	0.000000	0.000000	0.000000	0.000000
Mobile Home	1960s	Pier and Beam	0.000000	0.000000	0.000000	0.260000	0.470000	0.270000	0.000000	0.000000	0.000000	0.000000	0.000000	0.000000	0.000000
Mobile Home	1970s	Pier and Beam	0.000000	0.000000	0.000000	0.260000	0.470000	0.270000	0.000000	0.000000	0.000000	0.000000	0.000000	0.000000	0.000000
Mobile Home	1980s	Pier and Beam	0.000000	0.000000	0.000000	0.260000	0.470000	0.270000	0.000000	0.000000	0.000000	0.000000	0.000000	0.000000	0.000000
Mobile Home	1990s	Pier and Beam	0.000000	0.000000	0.000000	0.260000	0.470000	0.270000	0.000000	0.000000	0.000000	0.000000	0.000000	0.000000	0.000000
Mobile Home	2000s	Pier and Beam	0.000000	0.000000	0.000000	0.000000	0.000000	0.000000	0.000000	0.000000	0.000000	0.260000	0.470000	0.270000	0.000000
Single-Family Detached	1940s	Pier and Beam	0.000000	0.000000	0.000000	0.260000	0.470000	0.270000	0.000000	0.000000	0.000000	0.000000	0.000000	0.000000	0.000000
Single-Family Attached	1940s	Pier and Beam	0.000000	0.000000	0.000000	0.260000	0.470000	0.270000	0.000000	0.000000	0.000000	0.000000	0.000000	0.000000	0.000000
Multi-Family with 2 - 4 Units	1940s	Pier and Beam	0.000000	0.000000	0.000000	0.260000	0.470000	0.270000	0.000000	0.000000	0.000000	0.000000	0.000000	0.000000	0.000000
Multi-Family with 5+ Units	1940s	Pier and Beam	0.000000	0.000000	0.000000	0.260000	0.470000	0.270000	0.000000	0.000000	0.000000	0.000000	0.000000	0.000000	0.000000
Mobile Home	1940s	Pier and Beam	0.000000	0.000000	0.000000	0.260000	0.470000	0.270000	0.000000	0.000000	0.000000	0.000000	0.000000	0.000000	0.000000
Single-Family Detached	2010s	Pier and Beam	0.000000	0.000000	0.000000	0.000000	0.000000	0.000000	0.000000	0.000000	0.000000	0.260000	0.470000	0.270000	0.000000
Single-Family Attached	2010s	Pier and Beam	0.000000	0.000000	0.000000	0.000000	0.000000	0.000000	0.000000	0.000000	0.000000	0.260000	0.470000	0.270000	0.000000
Multi-Family with 2 - 4 Units	2010s	Pier and Beam	0.000000	0.000000	0.000000	0.000000	0.000000	0.000000	0.000000	0.000000	0.000000	0.260000	0.470000	0.270000	0.000000
Multi-Family with 5+ Units	2010s	Pier and Beam	0.000000	0.000000	0.000000	0.000000	0.000000	0.000000	0.000000	0.000000	0.000000	0.260000	0.470000	0.270000	0.000000
Mobile Home	2010s	Pier and Beam	0.000000	0.000000	0.000000	0.000000	0.000000	0.000000	0.000000	0.000000	0.000000	0.260000	0.470000	0.270000	0.000000
Single-Family Detached	<1940	Slab	0.000000	0.000000	0.000000	0.260000	0.470000	0.270000	0.000000	0.000000	0.000000	0.000000	0.000000	0.000000	0.000000
Single-Family Detached	1950s	Slab	0.000000	0.000000	0.000000	0.260000	0.470000	0.270000	0.000000	0.000000	0.000000	0.000000	0.000000	0.000000	0.000000
Single-Family Detached	1960s	Slab	0.000000	0.000000	0.000000	0.260000	0.470000	0.270000	0.000000	0.000000	0.000000	0.000000	0.000000	0.000000	0.000000
Single-Family Detached	1970s	Slab	0.000000	0.000000	0.000000	0.260000	0.470000	0.270000	0.000000	0.000000	0.000000	0.000000	0.000000	0.000000	0.000000
Single-Family Detached	1980s	Slab	0.000000	0.000000	0.000000	0.260000	0.470000	0.270000	0.000000	0.000000	0.000000	0.000000	0.000000	0.000000	0.000000
Single-Family Detached	1990s	Slab	0.000000	0.000000	0.000000	0.260000	0.470000	0.270000	0.000000	0.000000	0.000000	0.000000	0.000000	0.000000	0.000000
Single-Family Detached	2000s	Slab	0.000000	0.000000	0.000000	0.000000	0.000000	0.000000	0.000000	0.000000	0.000000	0.260000	0.470000	0.270000	0.000000
Single-Family Attached	<1940	Slab	0.000000	0.000000	0.000000	0.260000	0.470000	0.270000	0.000000	0.000000	0.000000	0.000000	0.000000	0.000000	0.000000
Single-Family Attached	1950s	Slab	0.000000	0.000000	0.000000	0.260000	0.470000	0.270000	0.000000	0.000000	0.000000	0.000000	0.000000	0.000000	0.000000
Single-Family Attached	1960s	Slab	0.000000	0.000000	0.000000	0.260000	0.470000	0.270000	0.000000	0.000000	0.000000	0.000000	0.000000	0.000000	0.000000
Single-Family Attached	1970s	Slab	0.000000	0.000000	0.000000	0.260000	0.470000	0.270000	0.000000	0.000000	0.000000	0.000000	0.000000	0.000000	0.000000
Single-Family Attached	1980s	Slab	0.000000	0.000000	0.000000	0.260000	0.470000	0.270000	0.000000	0.000000	0.000000	0.000000	0.000000	0.000000	0.000000
Single-Family Attached	1990s	Slab	0.000000	0.000000	0.000000	0.260000	0.470000	0.270000	0.000000	0.000000	0.000000	0.000000	0.000000	0.000000	0.000000
Single-Family Attached	2000s	Slab	0.000000	0.000000	0.000000	0.000000	0.000000	0.000000	0.000000	0.000000	0.000000	0.260000	0.470000	0.270000	0.000000
Multi-Family with 2 - 4 Units	<1940	Slab	0.000000	0.000000	0.000000	0.260000	0.470000	0.270000	0.000000	0.000000	0.000000	0.000000	0.000000	0.000000	0.000000
Multi-Family with 2 - 4 Units	1950s	Slab	0.000000	0.000000	0.000000	0.260000	0.470000	0.270000	0.000000	0.000000	0.000000	0.000000	0.000000	0.000000	0.000000
Multi-Family with 2 - 4 Units	1960s	Slab	0.000000	0.000000	0.000000	0.260000	0.470000	0.270000	0.000000	0.000000	0.000000	0.000000	0.000000	0.000000	0.000000
Multi-Family with 2 - 4 Units	1970s	Slab	0.000000	0.000000	0.000000	0.260000	0.470000	0.270000	0.000000	0.000000	0.000000	0.000000	0.000000	0.000000	0.000000
Multi-Family with 2 - 4 Units	1980s	Slab	0.000000	0.000000	0.000000	0.260000	0.470000	0.270000	0.000000	0.000000	0.000000	0.000000	0.000000	0.000000	0.000000
Multi-Family with 2 - 4 Units	1990s	Slab	0.000000	0.000000	0.000000	0.260000	0.470000	0.270000	0.000000	0.000000	0.000000	0.000000	0.000000	0.000000	0.000000
Multi-Family with 2 - 4 Units	2000s	Slab	0.000000	0.000000	0.000000	0.000000	0.000000	0.000000	0.000000	0.000000	0.000000	0.260000	0.470000	0.270000	0.000000
Multi-Family with 5+ Units	<1940	Slab	0.000000	0.000000	0.000000	0.260000	0.470000	0.270000	0.000000	0.000000	0.000000	0.000000	0.000000	0.000000	0.000000
Multi-Family with 5+ Units	1950s	Slab	0.000000	0.000000	0.000000	0.260000	0.470000	0.270000	0.000000	0.000000	0.000000	0.000000	0.000000	0.000000	0.000000
Multi-Family with 5+ Units	1960s	Slab	0.000000	0.000000	0.000000	0.260000	0.470000	0.270000	0.000000	0.000000	0.000000	0.000000	0.000000	0.000000	0.000000
Multi-Family with 5+ Units	1970s	Slab	0.000000	0.000000	0.000000	0.260000	0.470000	0.270000	0.000000	0.000000	0.000000	0.000000	0.000000	0.000000	0.000000
Multi-Family with 5+ Units	1980s	Slab	0.000000	0.000000	0.000000	0.260000	0.470000	0.270000	0.000000	0.000000	0.000000	0.000000	0.000000	0.000000	0.000000
Multi-Family with 5+ Units	1990s	Slab	0.000000	0.000000	0.000000	0.260000	0.470000	0.270000	0.000000	0.000000	0.000000	0.000000	0.000000	0.000000	0.000000
Multi-Family with 5+ Units	2000s	Slab	0.000000	0.000000	0.000000	0.000000	0.000000	0.000000	0.000000	0.000000	0.000000	0.260000	0.470000	0.270000	0.000000
Mobile Home	<1940	Slab	0.000000	0.000000	0.000000	0.260000	0.470000	0.270000	0.000000	0.000000	0.000000	0.000000	0.000000	0.000000	0.000000
Mobile Home	1950s	Slab	0.000000	0.000000	0.000000	0.260000	0.470000	0.270000	0.000000	0.000000	0.000000	0.000000	0.000000	0.000000	0.000000
Mobile Home	1960s	Slab	0.000000	0.000000	0.000000	0.260000	0.470000	0.270000	0.000000	0.000000	0.000000	0.000000	0.000000	0.000000	0.000000
Mobile Home	1970s	Slab	0.000000	0.000000	0.000000	0.260000	0.470000	0.270000	0.000000	0.000000	0.000000	0.000000	0.000000	0.000000	0.000000
Mobile Home	1980s	Slab	0.000000	0.000000	0.000000	0.260000	0.470000	0.270000	0.000000	0.000000	0.000000	0.000000	0.000000	0.000000	0.000000
Mobile Home	1990s	Slab	0.000000	0.000000	0.000000	0.260000	0.470000	0.270000	0.000000	0.000000	0.000000	0.000000	0.000000	0.000000	0.000000
Mobile Home	2000s	Slab	0.000000	0.000000	0.000000	0.000000	0.000000	0.000000	0.000000	0.000000	0.000000	0.260000	0.470000	0.270000	0.000000
Single-Family Detached	1940s	Slab	0.000000	0.000000	0.000000	0.260000	0.470000	0.270000	0.000000	0.000000	0.000000	0.000000	0.000000	0.000000	0.000000
Single-Family Attached	1940s	Slab	0.000000	0.000000	0.000000	0.260000	0.470000	0.270000	0.000000	0.000000	0.000000	0.000000	0.000000	0.000000	0.000000
Multi-Family with 2 - 4 Units	1940s	Slab	0.000000	0.000000	0.000000	0.260000	0.470000	0.270000	0.000000	0.000000	0.000000	0.000000	0.000000	0.000000	0.000000
Multi-Family with 5+ Units	1940s	Slab	0.000000	0.000000	0.000000	0.260000	0.470000	0.270000	0.000000	0.000000	0.000000	0.000000	0.000000	0.000000	0.000000
Mobile Home	1940s	Slab	0.000000	0.000000	0.000000	0.260000	0.470000	0.270000	0.000000	0.000000	0.000000	0.000000	0.000000	0.000000	0.000000
Single-Family Detached	2010s	Slab	0.000000	0.000000	0.000000	0.000000	0.000000	0.000000	0.000000	0.000000	0.000000	0.260000	0.470000	0.270000	0.000000
Single-Family Attached	2010s	Slab	0.000000	0.000000	0.000000	0.000000	0.000000	0.000000	0.000000	0.000000	0.000000	0.260000	0.470000	0.270000	0.000000
Multi-Family with 2 - 4 Units	2010s	Slab	0.000000	0.000000	0.000000	0.000000	0.000000	0.000000	0.000000	0.000000	0.000000	0.260000	0.470000	0.270000	0.000000
Multi-Family with 5+ Units	2010s	Slab	0.000000	0.000000	0.000000	0.000000	0.000000	0.000000	0.000000	0.000000	0.000000	0.260000	0.470000	0.270000	0.000000
Mobile Home	2010s	Slab	0.000000	0.000000	0.000000	0.000000	0.000000	0.000000	0.000000	0.000000	0.000000	0.260000	0.470000	0.270000	0.000000
Single-Family Detached	<1940	Unheated Basement	0.260000	0.470000	0.270000	0.000000	0.000000	0.000000	0.000000	0.000000	0.000000	0.000000	0.000000	0.000000	0.000000
Single-Family Detached	1950s	Unheated Basement	0.260000	0.470000	0.270000	0.000000	0.000000	0.000000	0.000000	0.000000	0.000000	0.000000	0.000000	0.000000	0.000000
Single-Family Detached	1960s	Unheated Basement	0.260000	0.470000	0.270000	0.000000	0.000000	0.000000	0.000000	0.000000	0.000000	0.000000	0.000000	0.000000	0.000000
Single-Family Detached	1970s	Unheated Basement	0.260000	0.470000	0.270000	0.000000	0.000000	0.000000	0.000000	0.000000	0.000000	0.000000	0.000000	0.000000	0.000000
Single-Family Detached	1980s	Unheated Basement	0.260000	0.470000	0.270000	0.000000	0.000000	0.000000	0.000000	0.000000	0.000000	0.000000	0.000000	0.000000	0.000000
Single-Family Detached	1990s	Unheated Basement	0.260000	0.470000	0.270000	0.000000	0.000000	0.000000	0.000000	0.000000	0.000000	0.000000	0.000000	0.000000	0.000000
Single-Family Detached	2000s	Unheated Basement	0.000000	0.000000	0.000000	0.000000	0.000000	0.000000	0.260000	0.470000	0.270000	0.000000	0.000000	0.000000	0.000000
Single-Family Attached	<1940	Unheated Basement	0.260000	0.470000	0.270000	0.000000	0.000000	0.000000	0.000000	0.000000	0.000000	0.000000	0.000000	0.000000	0.000000
Single-Family Attached	1950s	Unheated Basement	0.260000	0.470000	0.270000	0.000000	0.000000	0.000000	0.000000	0.000000	0.000000	0.000000	0.000000	0.000000	0.000000
Single-Family Attached	1960s	Unheated Basement	0.260000	0.470000	0.270000	0.000000	0.000000	0.000000	0.000000	0.000000	0.000000	0.000000	0.000000	0.000000	0.000000
Single-Family Attached	1970s	Unheated Basement	0.260000	0.470000	0.270000	0.000000	0.000000	0.000000	0.000000	0.000000	0.000000	0.000000	0.000000	0.000000	0.000000
Single-Family Attached	1980s	Unheated Basement	0.260000	0.470000	0.270000	0.000000	0.000000	0.000000	0.000000	0.000000	0.000000	0.000000	0.000000	0.000000	0.000000
Single-Family Attached	1990s	Unheated Basement	0.260000	0.470000	0.270000	0.000000	0.000000	0.000000	0.000000	0.000000	0.000000	0.000000	0.000000	0.000000	0.000000
Single-Family Attached	2000s	Unheated Basement	0.000000	0.000000	0.000000	0.000000	0.000000	0.000000	0.260000	0.470000	0.270000	0.000000	0.000000	0.000000	0.000000
Multi-Family with 2 - 4 Units	<1940	Unheated Basement	0.260000	0.470000	0.270000	0.000000	0.000000	0.000000	0.000000	0.000000	0.000000	0.000000	0.000000	0.000000	0.000000
Multi-Family with 2 - 4 Units	1950s	Unheated Basement	0.260000	0.470000	0.270000	0.000000	0.000000	0.000000	0.000000	0.000000	0.000000	0.000000	0.000000	0.000000	0.000000
Multi-Family with 2 - 4 Units	1960s	Unheated Basement	0.260000	0.470000	0.270000	0.000000	0.000000	0.000000	0.000000	0.000000	0.000000	0.000000	0.000000	0.000000	0.000000
Multi-Family with 2 - 4 Units	1970s	Unheated Basement	0.260000	0.470000	0.270000	0.000000	0.000000	0.000000	0.000000	0.000000	0.000000	0.000000	0.000000	0.000000	0.000000
Multi-Family with 2 - 4 Units	1980s	Unheated Basement	0.260000	0.470000	0.270000	0.000000	0.000000	0.000000	0.000000	0.000000	0.000000	0.000000	0.000000	0.000000	0.000000
Multi-Family with 2 - 4 Units	1990s	Unheated Basement	0.260000	0.470000	0.270000	0.000000	0.000000	0.000000	0.000000	0.000000	0.000000	0.000000	0.000000	0.000000	0.000000
Multi-Family with 2 - 4 Units	2000s	Unheated Basement	0.000000	0.000000	0.000000	0.000000	0.000000	0.000000	0.260000	0.470000	0.270000	0.000000	0.000000	0.000000	0.000000
Multi-Family with 5+ Units	<1940	Unheated Basement	0.260000	0.470000	0.270000	0.000000	0.000000	0.000000	0.000000	0.000000	0.000000	0.000000	0.000000	0.000000	0.000000
Multi-Family with 5+ Units	1950s	Unheated Basement	0.260000	0.470000	0.270000	0.000000	0.000000	0.000000	0.000000	0.000000	0.000000	0.000000	0.000000	0.000000	0.000000
Multi-Family with 5+ Units	1960s	Unheated Basement	0.260000	0.470000	0.270000	0.000000	0.000000	0.000000	0.000000	0.000000	0.000000	0.000000	0.000000	0.000000	0.000000
Multi-Family with 5+ Units	1970s	Unheated Basement	0.260000	0.470000	0.270000	0.000000	0.000000	0.000000	0.000000	0.000000	0.000000	0.000000	0.000000	0.000000	0.000000
Multi-Family with 5+ Units	1980s	Unheated Basement	0.260000	0.470000	0.270000	0.000000	0.000000	0.000000	0.000000	0.000000	0.000000	0.000000	0.000000	0.000000	0.000000
Multi-Family with 5+ Units	1990s	Unheated Basement	0.260000	0.470000	0.270000	0.000000	0.000000	0.000000	0.000000	0.000000	0.000000	0.000000	0.000000	0.000000	0.000000
Multi-Family with 5+ Units	2000s	Unheated Basement	0.000000	0.000000	0.000000	0.000000	0.000000	0.000000	0.260000	0.470000	0.270000	0.000000	0.000000	0.000000	0.000000
Mobile Home	<1940	Unheated Basement	0.260000	0.470000	0.270000	0.000000	0.000000	0.000000	0.000000	0.000000	0.000000	0.000000	0.000000	0.000000	0.000000
Mobile Home	1950s	Unheated Basement	0.260000	0.470000	0.270000	0.000000	0.000000	0.000000	0.000000	0.000000	0.000000	0.000000	0.000000	0.000000	0.000000
Mobile Home	1960s	Unheated Basement	0.260000	0.470000	0.270000	0.000000	0.000000	0.000000	0.000000	0.000000	0.000000	0.000000	0.000000	0.000000	0.000000
Mobile Home	1970s	Unheated Basement	0.260000	0.470000	0.270000	0.000000	0.000000	0.000000	0.000000	0.000000	0.000000	0.000000	0.000000	0.000000	0.000000
Mobile Home	1980s	Unheated Basement	0.260000	0.470000	0.270000	0.000000	0.000000	0.000000	0.000000	0.000000	0.000000	0.000000	0.000000	0.000000	0.000000
Mobile Home	1990s	Unheated Basement	0.260000	0.470000	0.270000	0.000000	0.000000	0.000000	0.000000	0.000000	0.000000	0.000000	0.000000	0.000000	0.000000
Mobile Home	2000s	Unheated Basement	0.000000	0.000000	0.000000	0.000000	0.000000	0.000000	0.260000	0.470000	0.270000	0.000000	0.000000	0.000000	0.000000
Single-Family Detached	1940s	Unheated Basement	0.260000	0.470000	0.270000	0.000000	0.000000	0.000000	0.000000	0.000000	0.000000	0.000000	0.000000	0.000000	0.000000
Single-Family Attached	1940s	Unheated Basement	0.260000	0.470000	0.270000	0.000000	0.000000	0.000000	0.000000	0.000000	0.000000	0.000000	0.000000	0.000000	0.000000
Multi-Family with 2 - 4 Units	1940s	Unheated Basement	0.260000	0.470000	0.270000	0.000000	0.000000	0.000000	0.000000	0.000000	0.000000	0.000000	0.000000	0.000000	0.000000
Multi-Family with 5+ Units	1940s	Unheated Basement	0.260000	0.470000	0.270000	0.000000	0.000000	0.000000	0.000000	0.000000	0.000000	0.000000	0.000000	0.000000	0.000000
Mobile Home	1940s	Unheated Basement	0.260000	0.470000	0.270000	0.000000	0.000000	0.000000	0.000000	0.000000	0.000000	0.000000	0.000000	0.000000	0.000000
Single-Family Detached	2010s	Unheated Basement	0.000000	0.000000	0.000000	0.000000	0.000000	0.000000	0.260000	0.470000	0.270000	0.000000	0.000000	0.000000	0.000000
Single-Family Attached	2010s	Unheated Basement	0.000000	0.000000	0.000000	0.000000	0.000000	0.000000	0.260000	0.470000	0.270000	0.000000	0.000000	0.000000	0.000000
Multi-Family with 2 - 4 Units	2010s	Unheated Basement	0.000000	0.000000	0.000000	0.000000	0.000000	0.000000	0.260000	0.470000	0.270000	0.000000	0.000000	0.000000	0.000000
Multi-Family with 5+ Units	2010s	Unheated Basement	0.000000	0.000000	0.000000	0.000000	0.000000	0.000000	0.260000	0.470000	0.270000	0.000000	0.000000	0.000000	0.000000
Mobile Home	2010s	Unheated Basement	0.000000	0.000000	0.000000	0.000000	0.000000	0.000000	0.260000	0.470000	0.270000	0.000000	0.000000	0.000000	0.000000
>>>>>>> 9886e9d2
<|MERGE_RESOLUTION|>--- conflicted
+++ resolved
@@ -1,231 +1,3 @@
-<<<<<<< HEAD
-Dependency=Geometry Building Type	Dependency=Vintage	Dependency=Geometry Foundation Type	"Option=10% Leakage, Uninsulated"	"Option=20% Leakage, Uninsulated"	"Option=30% Leakage, Uninsulated"	"Option=10% Leakage, R-4"	"Option=20% Leakage, R-4"	"Option=30% Leakage, R-4"	"Option=10% Leakage, R-6"	"Option=20% Leakage, R-6"	"Option=30% Leakage, R-6"	"Option=10% Leakage, R-8"	"Option=20% Leakage, R-8"	"Option=30% Leakage, R-8"	Option=In Finished Space
-Single-Family Detached	<1940	Pier and Beam	0	0	0	0.26	0.47	0.27	0	0	0	0	0	0	0
-Single-Family Detached	1950s	Pier and Beam	0	0	0	0.26	0.47	0.27	0	0	0	0	0	0	0
-Single-Family Detached	1960s	Pier and Beam	0	0	0	0.26	0.47	0.27	0	0	0	0	0	0	0
-Single-Family Detached	1970s	Pier and Beam	0	0	0	0.26	0.47	0.27	0	0	0	0	0	0	0
-Single-Family Detached	1980s	Pier and Beam	0	0	0	0.26	0.47	0.27	0	0	0	0	0	0	0
-Single-Family Detached	1990s	Pier and Beam	0	0	0	0.26	0.47	0.27	0	0	0	0	0	0	0
-Single-Family Detached	2000s	Pier and Beam	0	0	0	0	0	0	0	0	0	0.26	0.47	0.27	0
-Single-Family Detached	<1940	Unheated Basement	0.26	0.47	0.27	0	0	0	0	0	0	0	0	0	0
-Single-Family Detached	1950s	Unheated Basement	0.26	0.47	0.27	0	0	0	0	0	0	0	0	0	0
-Single-Family Detached	1960s	Unheated Basement	0.26	0.47	0.27	0	0	0	0	0	0	0	0	0	0
-Single-Family Detached	1970s	Unheated Basement	0.26	0.47	0.27	0	0	0	0	0	0	0	0	0	0
-Single-Family Detached	1980s	Unheated Basement	0.26	0.47	0.27	0	0	0	0	0	0	0	0	0	0
-Single-Family Detached	1990s	Unheated Basement	0.26	0.47	0.27	0	0	0	0	0	0	0	0	0	0
-Single-Family Detached	2000s	Unheated Basement	0	0	0	0	0	0	0.26	0.47	0.27	0	0	0	0
-Single-Family Detached	<1940	Heated Basement	0	0	0	0	0	0	0	0	0	0	0	0	1
-Single-Family Detached	1950s	Heated Basement	0	0	0	0	0	0	0	0	0	0	0	0	1
-Single-Family Detached	1960s	Heated Basement	0	0	0	0	0	0	0	0	0	0	0	0	1
-Single-Family Detached	1970s	Heated Basement	0	0	0	0	0	0	0	0	0	0	0	0	1
-Single-Family Detached	1980s	Heated Basement	0	0	0	0	0	0	0	0	0	0	0	0	1
-Single-Family Detached	1990s	Heated Basement	0	0	0	0	0	0	0	0	0	0	0	0	1
-Single-Family Detached	2000s	Heated Basement	0	0	0	0	0	0	0	0	0	0	0	0	1
-Single-Family Detached	<1940	Crawl	0.26	0.47	0.27	0	0	0	0	0	0	0	0	0	0
-Single-Family Detached	1950s	Crawl	0.26	0.47	0.27	0	0	0	0	0	0	0	0	0	0
-Single-Family Detached	1960s	Crawl	0.26	0.47	0.27	0	0	0	0	0	0	0	0	0	0
-Single-Family Detached	1970s	Crawl	0.26	0.47	0.27	0	0	0	0	0	0	0	0	0	0
-Single-Family Detached	1980s	Crawl	0.26	0.47	0.27	0	0	0	0	0	0	0	0	0	0
-Single-Family Detached	1990s	Crawl	0.26	0.47	0.27	0	0	0	0	0	0	0	0	0	0
-Single-Family Detached	2000s	Crawl	0	0	0	0	0	0	0.26	0.47	0.27	0	0	0	0
-Single-Family Detached	<1940	Slab	0	0	0	0.26	0.47	0.27	0	0	0	0	0	0	0
-Single-Family Detached	1950s	Slab	0	0	0	0.26	0.47	0.27	0	0	0	0	0	0	0
-Single-Family Detached	1960s	Slab	0	0	0	0.26	0.47	0.27	0	0	0	0	0	0	0
-Single-Family Detached	1970s	Slab	0	0	0	0.26	0.47	0.27	0	0	0	0	0	0	0
-Single-Family Detached	1980s	Slab	0	0	0	0.26	0.47	0.27	0	0	0	0	0	0	0
-Single-Family Detached	1990s	Slab	0	0	0	0.26	0.47	0.27	0	0	0	0	0	0	0
-Single-Family Detached	2000s	Slab	0	0	0	0	0	0	0	0	0	0.26	0.47	0.27	0
-Single-Family Attached	<1940	Pier and Beam	0	0	0	0.26	0.47	0.27	0	0	0	0	0	0	0
-Single-Family Attached	1950s	Pier and Beam	0	0	0	0.26	0.47	0.27	0	0	0	0	0	0	0
-Single-Family Attached	1960s	Pier and Beam	0	0	0	0.26	0.47	0.27	0	0	0	0	0	0	0
-Single-Family Attached	1970s	Pier and Beam	0	0	0	0.26	0.47	0.27	0	0	0	0	0	0	0
-Single-Family Attached	1980s	Pier and Beam	0	0	0	0.26	0.47	0.27	0	0	0	0	0	0	0
-Single-Family Attached	1990s	Pier and Beam	0	0	0	0.26	0.47	0.27	0	0	0	0	0	0	0
-Single-Family Attached	2000s	Pier and Beam	0	0	0	0	0	0	0	0	0	0.26	0.47	0.27	0
-Single-Family Attached	<1940	Unheated Basement	0.26	0.47	0.27	0	0	0	0	0	0	0	0	0	0
-Single-Family Attached	1950s	Unheated Basement	0.26	0.47	0.27	0	0	0	0	0	0	0	0	0	0
-Single-Family Attached	1960s	Unheated Basement	0.26	0.47	0.27	0	0	0	0	0	0	0	0	0	0
-Single-Family Attached	1970s	Unheated Basement	0.26	0.47	0.27	0	0	0	0	0	0	0	0	0	0
-Single-Family Attached	1980s	Unheated Basement	0.26	0.47	0.27	0	0	0	0	0	0	0	0	0	0
-Single-Family Attached	1990s	Unheated Basement	0.26	0.47	0.27	0	0	0	0	0	0	0	0	0	0
-Single-Family Attached	2000s	Unheated Basement	0	0	0	0	0	0	0.26	0.47	0.27	0	0	0	0
-Single-Family Attached	<1940	Heated Basement	0	0	0	0	0	0	0	0	0	0	0	0	1
-Single-Family Attached	1950s	Heated Basement	0	0	0	0	0	0	0	0	0	0	0	0	1
-Single-Family Attached	1960s	Heated Basement	0	0	0	0	0	0	0	0	0	0	0	0	1
-Single-Family Attached	1970s	Heated Basement	0	0	0	0	0	0	0	0	0	0	0	0	1
-Single-Family Attached	1980s	Heated Basement	0	0	0	0	0	0	0	0	0	0	0	0	1
-Single-Family Attached	1990s	Heated Basement	0	0	0	0	0	0	0	0	0	0	0	0	1
-Single-Family Attached	2000s	Heated Basement	0	0	0	0	0	0	0	0	0	0	0	0	1
-Single-Family Attached	<1940	Crawl	0.26	0.47	0.27	0	0	0	0	0	0	0	0	0	0
-Single-Family Attached	1950s	Crawl	0.26	0.47	0.27	0	0	0	0	0	0	0	0	0	0
-Single-Family Attached	1960s	Crawl	0.26	0.47	0.27	0	0	0	0	0	0	0	0	0	0
-Single-Family Attached	1970s	Crawl	0.26	0.47	0.27	0	0	0	0	0	0	0	0	0	0
-Single-Family Attached	1980s	Crawl	0.26	0.47	0.27	0	0	0	0	0	0	0	0	0	0
-Single-Family Attached	1990s	Crawl	0.26	0.47	0.27	0	0	0	0	0	0	0	0	0	0
-Single-Family Attached	2000s	Crawl	0	0	0	0	0	0	0.26	0.47	0.27	0	0	0	0
-Single-Family Attached	<1940	Slab	0	0	0	0.26	0.47	0.27	0	0	0	0	0	0	0
-Single-Family Attached	1950s	Slab	0	0	0	0.26	0.47	0.27	0	0	0	0	0	0	0
-Single-Family Attached	1960s	Slab	0	0	0	0.26	0.47	0.27	0	0	0	0	0	0	0
-Single-Family Attached	1970s	Slab	0	0	0	0.26	0.47	0.27	0	0	0	0	0	0	0
-Single-Family Attached	1980s	Slab	0	0	0	0.26	0.47	0.27	0	0	0	0	0	0	0
-Single-Family Attached	1990s	Slab	0	0	0	0.26	0.47	0.27	0	0	0	0	0	0	0
-Single-Family Attached	2000s	Slab	0	0	0	0	0	0	0	0	0	0.26	0.47	0.27	0
-Multi-Family with 2 - 4 Units	<1940	Pier and Beam	0	0	0	0.26	0.47	0.27	0	0	0	0	0	0	0
-Multi-Family with 2 - 4 Units	1950s	Pier and Beam	0	0	0	0.26	0.47	0.27	0	0	0	0	0	0	0
-Multi-Family with 2 - 4 Units	1960s	Pier and Beam	0	0	0	0.26	0.47	0.27	0	0	0	0	0	0	0
-Multi-Family with 2 - 4 Units	1970s	Pier and Beam	0	0	0	0.26	0.47	0.27	0	0	0	0	0	0	0
-Multi-Family with 2 - 4 Units	1980s	Pier and Beam	0	0	0	0.26	0.47	0.27	0	0	0	0	0	0	0
-Multi-Family with 2 - 4 Units	1990s	Pier and Beam	0	0	0	0.26	0.47	0.27	0	0	0	0	0	0	0
-Multi-Family with 2 - 4 Units	2000s	Pier and Beam	0	0	0	0	0	0	0	0	0	0.26	0.47	0.27	0
-Multi-Family with 2 - 4 Units	<1940	Unheated Basement	0.26	0.47	0.27	0	0	0	0	0	0	0	0	0	0
-Multi-Family with 2 - 4 Units	1950s	Unheated Basement	0.26	0.47	0.27	0	0	0	0	0	0	0	0	0	0
-Multi-Family with 2 - 4 Units	1960s	Unheated Basement	0.26	0.47	0.27	0	0	0	0	0	0	0	0	0	0
-Multi-Family with 2 - 4 Units	1970s	Unheated Basement	0.26	0.47	0.27	0	0	0	0	0	0	0	0	0	0
-Multi-Family with 2 - 4 Units	1980s	Unheated Basement	0.26	0.47	0.27	0	0	0	0	0	0	0	0	0	0
-Multi-Family with 2 - 4 Units	1990s	Unheated Basement	0.26	0.47	0.27	0	0	0	0	0	0	0	0	0	0
-Multi-Family with 2 - 4 Units	2000s	Unheated Basement	0	0	0	0	0	0	0.26	0.47	0.27	0	0	0	0
-Multi-Family with 2 - 4 Units	<1940	Heated Basement	0	0	0	0	0	0	0	0	0	0	0	0	1
-Multi-Family with 2 - 4 Units	1950s	Heated Basement	0	0	0	0	0	0	0	0	0	0	0	0	1
-Multi-Family with 2 - 4 Units	1960s	Heated Basement	0	0	0	0	0	0	0	0	0	0	0	0	1
-Multi-Family with 2 - 4 Units	1970s	Heated Basement	0	0	0	0	0	0	0	0	0	0	0	0	1
-Multi-Family with 2 - 4 Units	1980s	Heated Basement	0	0	0	0	0	0	0	0	0	0	0	0	1
-Multi-Family with 2 - 4 Units	1990s	Heated Basement	0	0	0	0	0	0	0	0	0	0	0	0	1
-Multi-Family with 2 - 4 Units	2000s	Heated Basement	0	0	0	0	0	0	0	0	0	0	0	0	1
-Multi-Family with 2 - 4 Units	<1940	Crawl	0.26	0.47	0.27	0	0	0	0	0	0	0	0	0	0
-Multi-Family with 2 - 4 Units	1950s	Crawl	0.26	0.47	0.27	0	0	0	0	0	0	0	0	0	0
-Multi-Family with 2 - 4 Units	1960s	Crawl	0.26	0.47	0.27	0	0	0	0	0	0	0	0	0	0
-Multi-Family with 2 - 4 Units	1970s	Crawl	0.26	0.47	0.27	0	0	0	0	0	0	0	0	0	0
-Multi-Family with 2 - 4 Units	1980s	Crawl	0.26	0.47	0.27	0	0	0	0	0	0	0	0	0	0
-Multi-Family with 2 - 4 Units	1990s	Crawl	0.26	0.47	0.27	0	0	0	0	0	0	0	0	0	0
-Multi-Family with 2 - 4 Units	2000s	Crawl	0	0	0	0	0	0	0.26	0.47	0.27	0	0	0	0
-Multi-Family with 2 - 4 Units	<1940	Slab	0	0	0	0.26	0.47	0.27	0	0	0	0	0	0	0
-Multi-Family with 2 - 4 Units	1950s	Slab	0	0	0	0.26	0.47	0.27	0	0	0	0	0	0	0
-Multi-Family with 2 - 4 Units	1960s	Slab	0	0	0	0.26	0.47	0.27	0	0	0	0	0	0	0
-Multi-Family with 2 - 4 Units	1970s	Slab	0	0	0	0.26	0.47	0.27	0	0	0	0	0	0	0
-Multi-Family with 2 - 4 Units	1980s	Slab	0	0	0	0.26	0.47	0.27	0	0	0	0	0	0	0
-Multi-Family with 2 - 4 Units	1990s	Slab	0	0	0	0.26	0.47	0.27	0	0	0	0	0	0	0
-Multi-Family with 2 - 4 Units	2000s	Slab	0	0	0	0	0	0	0	0	0	0.26	0.47	0.27	0
-Multi-Family with 5+ Units	<1940	Pier and Beam	0	0	0	0.26	0.47	0.27	0	0	0	0	0	0	0
-Multi-Family with 5+ Units	1950s	Pier and Beam	0	0	0	0.26	0.47	0.27	0	0	0	0	0	0	0
-Multi-Family with 5+ Units	1960s	Pier and Beam	0	0	0	0.26	0.47	0.27	0	0	0	0	0	0	0
-Multi-Family with 5+ Units	1970s	Pier and Beam	0	0	0	0.26	0.47	0.27	0	0	0	0	0	0	0
-Multi-Family with 5+ Units	1980s	Pier and Beam	0	0	0	0.26	0.47	0.27	0	0	0	0	0	0	0
-Multi-Family with 5+ Units	1990s	Pier and Beam	0	0	0	0.26	0.47	0.27	0	0	0	0	0	0	0
-Multi-Family with 5+ Units	2000s	Pier and Beam	0	0	0	0	0	0	0	0	0	0.26	0.47	0.27	0
-Multi-Family with 5+ Units	<1940	Unheated Basement	0.26	0.47	0.27	0	0	0	0	0	0	0	0	0	0
-Multi-Family with 5+ Units	1950s	Unheated Basement	0.26	0.47	0.27	0	0	0	0	0	0	0	0	0	0
-Multi-Family with 5+ Units	1960s	Unheated Basement	0.26	0.47	0.27	0	0	0	0	0	0	0	0	0	0
-Multi-Family with 5+ Units	1970s	Unheated Basement	0.26	0.47	0.27	0	0	0	0	0	0	0	0	0	0
-Multi-Family with 5+ Units	1980s	Unheated Basement	0.26	0.47	0.27	0	0	0	0	0	0	0	0	0	0
-Multi-Family with 5+ Units	1990s	Unheated Basement	0.26	0.47	0.27	0	0	0	0	0	0	0	0	0	0
-Multi-Family with 5+ Units	2000s	Unheated Basement	0	0	0	0	0	0	0.26	0.47	0.27	0	0	0	0
-Multi-Family with 5+ Units	<1940	Heated Basement	0	0	0	0	0	0	0	0	0	0	0	0	1
-Multi-Family with 5+ Units	1950s	Heated Basement	0	0	0	0	0	0	0	0	0	0	0	0	1
-Multi-Family with 5+ Units	1960s	Heated Basement	0	0	0	0	0	0	0	0	0	0	0	0	1
-Multi-Family with 5+ Units	1970s	Heated Basement	0	0	0	0	0	0	0	0	0	0	0	0	1
-Multi-Family with 5+ Units	1980s	Heated Basement	0	0	0	0	0	0	0	0	0	0	0	0	1
-Multi-Family with 5+ Units	1990s	Heated Basement	0	0	0	0	0	0	0	0	0	0	0	0	1
-Multi-Family with 5+ Units	2000s	Heated Basement	0	0	0	0	0	0	0	0	0	0	0	0	1
-Multi-Family with 5+ Units	<1940	Crawl	0.26	0.47	0.27	0	0	0	0	0	0	0	0	0	0
-Multi-Family with 5+ Units	1950s	Crawl	0.26	0.47	0.27	0	0	0	0	0	0	0	0	0	0
-Multi-Family with 5+ Units	1960s	Crawl	0.26	0.47	0.27	0	0	0	0	0	0	0	0	0	0
-Multi-Family with 5+ Units	1970s	Crawl	0.26	0.47	0.27	0	0	0	0	0	0	0	0	0	0
-Multi-Family with 5+ Units	1980s	Crawl	0.26	0.47	0.27	0	0	0	0	0	0	0	0	0	0
-Multi-Family with 5+ Units	1990s	Crawl	0.26	0.47	0.27	0	0	0	0	0	0	0	0	0	0
-Multi-Family with 5+ Units	2000s	Crawl	0	0	0	0	0	0	0.26	0.47	0.27	0	0	0	0
-Multi-Family with 5+ Units	<1940	Slab	0	0	0	0.26	0.47	0.27	0	0	0	0	0	0	0
-Multi-Family with 5+ Units	1950s	Slab	0	0	0	0.26	0.47	0.27	0	0	0	0	0	0	0
-Multi-Family with 5+ Units	1960s	Slab	0	0	0	0.26	0.47	0.27	0	0	0	0	0	0	0
-Multi-Family with 5+ Units	1970s	Slab	0	0	0	0.26	0.47	0.27	0	0	0	0	0	0	0
-Multi-Family with 5+ Units	1980s	Slab	0	0	0	0.26	0.47	0.27	0	0	0	0	0	0	0
-Multi-Family with 5+ Units	1990s	Slab	0	0	0	0.26	0.47	0.27	0	0	0	0	0	0	0
-Multi-Family with 5+ Units	2000s	Slab	0	0	0	0	0	0	0	0	0	0.26	0.47	0.27	0
-Mobile Home	<1940	Pier and Beam	0	0	0	0.26	0.47	0.27	0	0	0	0	0	0	0
-Mobile Home	1950s	Pier and Beam	0	0	0	0.26	0.47	0.27	0	0	0	0	0	0	0
-Mobile Home	1960s	Pier and Beam	0	0	0	0.26	0.47	0.27	0	0	0	0	0	0	0
-Mobile Home	1970s	Pier and Beam	0	0	0	0.26	0.47	0.27	0	0	0	0	0	0	0
-Mobile Home	1980s	Pier and Beam	0	0	0	0.26	0.47	0.27	0	0	0	0	0	0	0
-Mobile Home	1990s	Pier and Beam	0	0	0	0.26	0.47	0.27	0	0	0	0	0	0	0
-Mobile Home	2000s	Pier and Beam	0	0	0	0	0	0	0	0	0	0.26	0.47	0.27	0
-Mobile Home	<1940	Unheated Basement	0.26	0.47	0.27	0	0	0	0	0	0	0	0	0	0
-Mobile Home	1950s	Unheated Basement	0.26	0.47	0.27	0	0	0	0	0	0	0	0	0	0
-Mobile Home	1960s	Unheated Basement	0.26	0.47	0.27	0	0	0	0	0	0	0	0	0	0
-Mobile Home	1970s	Unheated Basement	0.26	0.47	0.27	0	0	0	0	0	0	0	0	0	0
-Mobile Home	1980s	Unheated Basement	0.26	0.47	0.27	0	0	0	0	0	0	0	0	0	0
-Mobile Home	1990s	Unheated Basement	0.26	0.47	0.27	0	0	0	0	0	0	0	0	0	0
-Mobile Home	2000s	Unheated Basement	0	0	0	0	0	0	0.26	0.47	0.27	0	0	0	0
-Mobile Home	<1940	Heated Basement	0	0	0	0	0	0	0	0	0	0	0	0	1
-Mobile Home	1950s	Heated Basement	0	0	0	0	0	0	0	0	0	0	0	0	1
-Mobile Home	1960s	Heated Basement	0	0	0	0	0	0	0	0	0	0	0	0	1
-Mobile Home	1970s	Heated Basement	0	0	0	0	0	0	0	0	0	0	0	0	1
-Mobile Home	1980s	Heated Basement	0	0	0	0	0	0	0	0	0	0	0	0	1
-Mobile Home	1990s	Heated Basement	0	0	0	0	0	0	0	0	0	0	0	0	1
-Mobile Home	2000s	Heated Basement	0	0	0	0	0	0	0	0	0	0	0	0	1
-Mobile Home	<1940	Crawl	0.26	0.47	0.27	0	0	0	0	0	0	0	0	0	0
-Mobile Home	1950s	Crawl	0.26	0.47	0.27	0	0	0	0	0	0	0	0	0	0
-Mobile Home	1960s	Crawl	0.26	0.47	0.27	0	0	0	0	0	0	0	0	0	0
-Mobile Home	1970s	Crawl	0.26	0.47	0.27	0	0	0	0	0	0	0	0	0	0
-Mobile Home	1980s	Crawl	0.26	0.47	0.27	0	0	0	0	0	0	0	0	0	0
-Mobile Home	1990s	Crawl	0.26	0.47	0.27	0	0	0	0	0	0	0	0	0	0
-Mobile Home	2000s	Crawl	0	0	0	0	0	0	0.26	0.47	0.27	0	0	0	0
-Mobile Home	<1940	Slab	0	0	0	0.26	0.47	0.27	0	0	0	0	0	0	0
-Mobile Home	1950s	Slab	0	0	0	0.26	0.47	0.27	0	0	0	0	0	0	0
-Mobile Home	1960s	Slab	0	0	0	0.26	0.47	0.27	0	0	0	0	0	0	0
-Mobile Home	1970s	Slab	0	0	0	0.26	0.47	0.27	0	0	0	0	0	0	0
-Mobile Home	1980s	Slab	0	0	0	0.26	0.47	0.27	0	0	0	0	0	0	0
-Mobile Home	1990s	Slab	0	0	0	0.26	0.47	0.27	0	0	0	0	0	0	0
-Mobile Home	2000s	Slab	0	0	0	0	0	0	0	0	0	0.26	0.47	0.27	0
-Single-Family Detached	1940s	Pier and Beam	0	0	0	0.26	0.47	0.27	0	0	0	0	0	0	0
-Single-Family Detached	1940s	Unheated Basement	0.26	0.47	0.27	0	0	0	0	0	0	0	0	0	0
-Single-Family Detached	1940s	Heated Basement	0	0	0	0	0	0	0	0	0	0	0	0	1
-Single-Family Detached	1940s	Crawl	0.26	0.47	0.27	0	0	0	0	0	0	0	0	0	0
-Single-Family Detached	1940s	Slab	0	0	0	0.26	0.47	0.27	0	0	0	0	0	0	0
-Single-Family Attached	1940s	Pier and Beam	0	0	0	0.26	0.47	0.27	0	0	0	0	0	0	0
-Single-Family Attached	1940s	Unheated Basement	0.26	0.47	0.27	0	0	0	0	0	0	0	0	0	0
-Single-Family Attached	1940s	Heated Basement	0	0	0	0	0	0	0	0	0	0	0	0	1
-Single-Family Attached	1940s	Crawl	0.26	0.47	0.27	0	0	0	0	0	0	0	0	0	0
-Single-Family Attached	1940s	Slab	0	0	0	0.26	0.47	0.27	0	0	0	0	0	0	0
-Multi-Family with 2 - 4 Units	1940s	Pier and Beam	0	0	0	0.26	0.47	0.27	0	0	0	0	0	0	0
-Multi-Family with 2 - 4 Units	1940s	Unheated Basement	0.26	0.47	0.27	0	0	0	0	0	0	0	0	0	0
-Multi-Family with 2 - 4 Units	1940s	Heated Basement	0	0	0	0	0	0	0	0	0	0	0	0	1
-Multi-Family with 2 - 4 Units	1940s	Crawl	0.26	0.47	0.27	0	0	0	0	0	0	0	0	0	0
-Multi-Family with 2 - 4 Units	1940s	Slab	0	0	0	0.26	0.47	0.27	0	0	0	0	0	0	0
-Multi-Family with 5+ Units	1940s	Pier and Beam	0	0	0	0.26	0.47	0.27	0	0	0	0	0	0	0
-Multi-Family with 5+ Units	1940s	Unheated Basement	0.26	0.47	0.27	0	0	0	0	0	0	0	0	0	0
-Multi-Family with 5+ Units	1940s	Heated Basement	0	0	0	0	0	0	0	0	0	0	0	0	1
-Multi-Family with 5+ Units	1940s	Crawl	0.26	0.47	0.27	0	0	0	0	0	0	0	0	0	0
-Multi-Family with 5+ Units	1940s	Slab	0	0	0	0.26	0.47	0.27	0	0	0	0	0	0	0
-Mobile Home	1940s	Pier and Beam	0	0	0	0.26	0.47	0.27	0	0	0	0	0	0	0
-Mobile Home	1940s	Unheated Basement	0.26	0.47	0.27	0	0	0	0	0	0	0	0	0	0
-Mobile Home	1940s	Heated Basement	0	0	0	0	0	0	0	0	0	0	0	0	1
-Mobile Home	1940s	Crawl	0.26	0.47	0.27	0	0	0	0	0	0	0	0	0	0
-Mobile Home	1940s	Slab	0	0	0	0.26	0.47	0.27	0	0	0	0	0	0	0
-Single-Family Detached	2010s	Pier and Beam	0	0	0	0	0	0	0	0	0	0.26	0.47	0.27	0
-Single-Family Detached	2010s	Unheated Basement	0	0	0	0	0	0	0.26	0.47	0.27	0	0	0	0
-Single-Family Detached	2010s	Heated Basement	0	0	0	0	0	0	0	0	0	0	0	0	1
-Single-Family Detached	2010s	Crawl	0	0	0	0	0	0	0.26	0.47	0.27	0	0	0	0
-Single-Family Detached	2010s	Slab	0	0	0	0	0	0	0	0	0	0.26	0.47	0.27	0
-Single-Family Attached	2010s	Pier and Beam	0	0	0	0	0	0	0	0	0	0.26	0.47	0.27	0
-Single-Family Attached	2010s	Unheated Basement	0	0	0	0	0	0	0.26	0.47	0.27	0	0	0	0
-Single-Family Attached	2010s	Heated Basement	0	0	0	0	0	0	0	0	0	0	0	0	1
-Single-Family Attached	2010s	Crawl	0	0	0	0	0	0	0.26	0.47	0.27	0	0	0	0
-Single-Family Attached	2010s	Slab	0	0	0	0	0	0	0	0	0	0.26	0.47	0.27	0
-Multi-Family with 2 - 4 Units	2010s	Pier and Beam	0	0	0	0	0	0	0	0	0	0.26	0.47	0.27	0
-Multi-Family with 2 - 4 Units	2010s	Unheated Basement	0	0	0	0	0	0	0.26	0.47	0.27	0	0	0	0
-Multi-Family with 2 - 4 Units	2010s	Heated Basement	0	0	0	0	0	0	0	0	0	0	0	0	1
-Multi-Family with 2 - 4 Units	2010s	Crawl	0	0	0	0	0	0	0.26	0.47	0.27	0	0	0	0
-Multi-Family with 2 - 4 Units	2010s	Slab	0	0	0	0	0	0	0	0	0	0.26	0.47	0.27	0
-Multi-Family with 5+ Units	2010s	Pier and Beam	0	0	0	0	0	0	0	0	0	0.26	0.47	0.27	0
-Multi-Family with 5+ Units	2010s	Unheated Basement	0	0	0	0	0	0	0.26	0.47	0.27	0	0	0	0
-Multi-Family with 5+ Units	2010s	Heated Basement	0	0	0	0	0	0	0	0	0	0	0	0	1
-Multi-Family with 5+ Units	2010s	Crawl	0	0	0	0	0	0	0.26	0.47	0.27	0	0	0	0
-Multi-Family with 5+ Units	2010s	Slab	0	0	0	0	0	0	0	0	0	0.26	0.47	0.27	0
-Mobile Home	2010s	Pier and Beam	0	0	0	0	0	0	0	0	0	0.26	0.47	0.27	0
-Mobile Home	2010s	Unheated Basement	0	0	0	0	0	0	0.26	0.47	0.27	0	0	0	0
-Mobile Home	2010s	Heated Basement	0	0	0	0	0	0	0	0	0	0	0	0	1
-Mobile Home	2010s	Crawl	0	0	0	0	0	0	0.26	0.47	0.27	0	0	0	0
-Mobile Home	2010s	Slab	0	0	0	0	0	0	0	0	0	0.26	0.47	0.27	0
-=======
 Dependency=Geometry Building Type RECS	Dependency=Vintage	Dependency=Geometry Foundation Type	Option=10% Leakage, Uninsulated	Option=20% Leakage, Uninsulated	Option=30% Leakage, Uninsulated	Option=10% Leakage, R-4	Option=20% Leakage, R-4	Option=30% Leakage, R-4	Option=10% Leakage, R-6	Option=20% Leakage, R-6	Option=30% Leakage, R-6	Option=10% Leakage, R-8	Option=20% Leakage, R-8	Option=30% Leakage, R-8	Option=In Finished Space
 Single-Family Detached	<1940	Crawl	0.260000	0.470000	0.270000	0.000000	0.000000	0.000000	0.000000	0.000000	0.000000	0.000000	0.000000	0.000000	0.000000
 Single-Family Detached	1950s	Crawl	0.260000	0.470000	0.270000	0.000000	0.000000	0.000000	0.000000	0.000000	0.000000	0.000000	0.000000	0.000000	0.000000
@@ -451,5 +223,4 @@
 Single-Family Attached	2010s	Unheated Basement	0.000000	0.000000	0.000000	0.000000	0.000000	0.000000	0.260000	0.470000	0.270000	0.000000	0.000000	0.000000	0.000000
 Multi-Family with 2 - 4 Units	2010s	Unheated Basement	0.000000	0.000000	0.000000	0.000000	0.000000	0.000000	0.260000	0.470000	0.270000	0.000000	0.000000	0.000000	0.000000
 Multi-Family with 5+ Units	2010s	Unheated Basement	0.000000	0.000000	0.000000	0.000000	0.000000	0.000000	0.260000	0.470000	0.270000	0.000000	0.000000	0.000000	0.000000
-Mobile Home	2010s	Unheated Basement	0.000000	0.000000	0.000000	0.000000	0.000000	0.000000	0.260000	0.470000	0.270000	0.000000	0.000000	0.000000	0.000000
->>>>>>> 9886e9d2
+Mobile Home	2010s	Unheated Basement	0.000000	0.000000	0.000000	0.000000	0.000000	0.000000	0.260000	0.470000	0.270000	0.000000	0.000000	0.000000	0.000000