<<<<<<< HEAD
Option=F15 B15 L15 R15
1.000000
=======
Dependency=Geometry Building Number Units HL	Option=F6 B6 L6 R6	Option=F9 B9 L9 R9	Option=F12 B12 L12 R12	Option=F15 B15 L15 R15	Option=F18 B18 L18 R18	Option=F30 B30 L30 R30
<5	0.090818	0.285656	0.270077	0.166170	0.149083	0.038196
5 to 9 Units low	0.030910	0.143525	0.210580	0.190607	0.271633	0.152745
5 to 9 Units high	0.000000	0.000000	0.000000	0.000000	0.000000	1.000000
10 to 19 Units low	0.030910	0.143525	0.210580	0.190607	0.271633	0.152745
10 to 19 Units high	0.000000	0.000000	0.000000	0.000000	0.000000	1.000000
20 to 49 Units low	0.030910	0.143525	0.210580	0.190607	0.271633	0.152745
20 to 49 Units high	0.000000	0.000000	0.000000	0.000000	0.000000	1.000000
50 or more Units low	0.030910	0.143525	0.210580	0.190607	0.271633	0.152745
50 or more Units high	0.000000	0.000000	0.000000	0.000000	0.000000	1.000000
# Created by: sources\rbsa_II\tsv_maker.py
# Source: Constructed using microdata from the Residential Building Stock Assessment (RBSA) II.
# Assumption: The window to wall ratios (WWR) are exponential weibull distributed.
# Assumption: Single-family detached window to wall ratios (WWR) are representative of Multi-family buildings with less than 5 units
# Assumption: High-rise Multi-family buildings have a 30% window to wall ratio (WWR)
>>>>>>> 4d8f44c8
<|MERGE_RESOLUTION|>--- conflicted
+++ resolved
@@ -1,7 +1,3 @@
-<<<<<<< HEAD
-Option=F15 B15 L15 R15
-1.000000
-=======
 Dependency=Geometry Building Number Units HL	Option=F6 B6 L6 R6	Option=F9 B9 L9 R9	Option=F12 B12 L12 R12	Option=F15 B15 L15 R15	Option=F18 B18 L18 R18	Option=F30 B30 L30 R30
 <5	0.090818	0.285656	0.270077	0.166170	0.149083	0.038196
 5 to 9 Units low	0.030910	0.143525	0.210580	0.190607	0.271633	0.152745
@@ -16,5 +12,4 @@
 # Source: Constructed using microdata from the Residential Building Stock Assessment (RBSA) II.
 # Assumption: The window to wall ratios (WWR) are exponential weibull distributed.
 # Assumption: Single-family detached window to wall ratios (WWR) are representative of Multi-family buildings with less than 5 units
-# Assumption: High-rise Multi-family buildings have a 30% window to wall ratio (WWR)
->>>>>>> 4d8f44c8
+# Assumption: High-rise Multi-family buildings have a 30% window to wall ratio (WWR)