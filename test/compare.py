--- conflicted
+++ resolved
@@ -18,18 +18,8 @@
                                                                   'Multi-Family with 2 - 4 Units': 'MF',
                                                                   'Multi-Family with 5+ Units': 'MF'} }
 
-<<<<<<< HEAD
-cols_to_ignore = ['simulation_output_report.include_timeseries_end_use_consumptions']
-=======
-cols_to_ignore = ['include_',
-                  'timeseries_',
-                  'output_format_',
-                  'completed_status_',
-                  'applicable',
-                  'upgrade_name_',
-                  'upgrade_cost_',
+cols_to_ignore = ['simulation_output_report.include_timeseries_end_use_consumptions',
                   'color_index']
->>>>>>> a1f1de39
 
 class MoreCompare(BaseCompare):
   def __init__(self, base_folder, feature_folder, export_folder, export_file, map_results):
