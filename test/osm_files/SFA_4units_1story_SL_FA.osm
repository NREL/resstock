--- conflicted
+++ resolved
@@ -1,38 +1,22 @@
 !- NOTE: Auto-generated from /test/osw_files/SFA_4units_1story_SL_FA.osw
 
 OS:Version,
-<<<<<<< HEAD
-  {c345dde1-39bf-4e62-a8a7-2cf027f849b4}, !- Handle
-  3.2.1;                                  !- Version Identifier
-
-OS:SimulationControl,
-  {5b7751d1-1c5e-4496-9022-df67328772c3}, !- Handle
-=======
   {c3127467-7cd0-4fc0-94fa-609e9cf2bb28}, !- Handle
   3.3.0;                                  !- Version Identifier
 
 OS:SimulationControl,
   {b8d3cbef-7f2c-474d-b94c-ad6f9ba38f18}, !- Handle
->>>>>>> 9aa8a28a
   ,                                       !- Do Zone Sizing Calculation
   ,                                       !- Do System Sizing Calculation
   ,                                       !- Do Plant Sizing Calculation
   No;                                     !- Run Simulation for Sizing Periods
 
 OS:Timestep,
-<<<<<<< HEAD
-  {b278ef7e-b5a1-4155-a2d7-26bc44d832e4}, !- Handle
-  6;                                      !- Number of Timesteps per Hour
-
-OS:ShadowCalculation,
-  {3be8173a-1174-4f41-9e7b-08e0d66bafc2}, !- Handle
-=======
   {de85a4a3-9f51-47b6-9a54-18b9c669cf92}, !- Handle
   6;                                      !- Number of Timesteps per Hour
 
 OS:ShadowCalculation,
   {d723b751-809d-46cb-9d53-fdf13e8eea13}, !- Handle
->>>>>>> 9aa8a28a
   PolygonClipping,                        !- Shading Calculation Method
   ,                                       !- Shading Calculation Update Frequency Method
   20,                                     !- Shading Calculation Update Frequency
@@ -45,17 +29,6 @@
   No;                                     !- Disable Self-Shading From Shading Zone Groups to Other Zones
 
 OS:SurfaceConvectionAlgorithm:Outside,
-<<<<<<< HEAD
-  {0deabdb0-78f1-4ee5-ab49-11acccf26a1e}, !- Handle
-  DOE-2;                                  !- Algorithm
-
-OS:SurfaceConvectionAlgorithm:Inside,
-  {95b9f975-5649-4f2f-ad29-7f712b7ee6b5}, !- Handle
-  TARP;                                   !- Algorithm
-
-OS:ZoneCapacitanceMultiplier:ResearchSpecial,
-  {ea8bc7b7-d448-44c3-9a81-db6057de76e0}, !- Handle
-=======
   {0a5d648b-62db-417b-9172-d58f0a5ef79f}, !- Handle
   DOE-2;                                  !- Algorithm
 
@@ -65,17 +38,12 @@
 
 OS:ZoneCapacitanceMultiplier:ResearchSpecial,
   {c881ba98-5042-4350-aa70-2850f344038c}, !- Handle
->>>>>>> 9aa8a28a
   ,                                       !- Temperature Capacity Multiplier
   15,                                     !- Humidity Capacity Multiplier
   ;                                       !- Carbon Dioxide Capacity Multiplier
 
 OS:RunPeriod,
-<<<<<<< HEAD
-  {19ab0bb3-2fd1-40de-ba18-8bd547f0751a}, !- Handle
-=======
   {8db2c73f-0701-4077-9004-61d564588581}, !- Handle
->>>>>>> 9aa8a28a
   Run Period 1,                           !- Name
   1,                                      !- Begin Month
   1,                                      !- Begin Day of Month
@@ -89,21 +57,13 @@
   ;                                       !- Number of Times Runperiod to be Repeated
 
 OS:YearDescription,
-<<<<<<< HEAD
-  {b583cbea-fe15-47df-b106-ede49c7296ff}, !- Handle
-=======
   {7650b55c-a634-48b3-b71c-8610e68633cb}, !- Handle
->>>>>>> 9aa8a28a
   2007,                                   !- Calendar Year
   ,                                       !- Day of Week for Start Day
   ;                                       !- Is Leap Year
 
 OS:Building,
-<<<<<<< HEAD
-  {e3c4c529-49e9-4c76-bf3b-b5a6ba0d41c2}, !- Handle
-=======
   {75555ead-2542-47f1-ab3b-92502525a449}, !- Handle
->>>>>>> 9aa8a28a
   Building 1,                             !- Name
   ,                                       !- Building Sector Type
   0,                                      !- North Axis {deg}
@@ -118,13 +78,8 @@
   4;                                      !- Standards Number of Living Units
 
 OS:AdditionalProperties,
-<<<<<<< HEAD
-  {98488256-4ba8-4c26-8cfd-01743137177d}, !- Handle
-  {e3c4c529-49e9-4c76-bf3b-b5a6ba0d41c2}, !- Object Name
-=======
   {7c8cc871-501e-4bf1-834e-77e7e66f15cc}, !- Handle
   {75555ead-2542-47f1-ab3b-92502525a449}, !- Object Name
->>>>>>> 9aa8a28a
   num_units,                              !- Feature Name 1
   Integer,                                !- Feature Data Type 1
   4,                                      !- Feature Value 1
@@ -139,11 +94,7 @@
   1;                                      !- Feature Value 4
 
 OS:ThermalZone,
-<<<<<<< HEAD
-  {50c0ba26-2f59-4992-8698-fcee1676dc73}, !- Handle
-=======
   {681b8013-0f41-4cbd-8055-313a10f73701}, !- Handle
->>>>>>> 9aa8a28a
   living zone,                            !- Name
   ,                                       !- Multiplier
   ,                                       !- Ceiling Height {m}
@@ -152,17 +103,10 @@
   ,                                       !- Zone Inside Convection Algorithm
   ,                                       !- Zone Outside Convection Algorithm
   ,                                       !- Zone Conditioning Equipment List Name
-<<<<<<< HEAD
-  {de98a1d1-e26a-42fa-bdca-af15763bfc7a}, !- Zone Air Inlet Port List
-  {f3084065-c37a-4731-9311-db205a622dca}, !- Zone Air Exhaust Port List
-  {09c6e2e2-bc4f-41f3-8844-5a53a22a942c}, !- Zone Air Node Name
-  {527761aa-7116-49f3-8fc6-e9ea75c8cdbd}, !- Zone Return Air Port List
-=======
   {9340eefb-1805-4d23-b530-65c75f8c4619}, !- Zone Air Inlet Port List
   {36be6c31-33c9-4ed8-9074-7d712a4d06b7}, !- Zone Air Exhaust Port List
   {2302158f-ff48-43d1-900b-88c2761b693d}, !- Zone Air Node Name
   {79464723-72f8-435b-b89d-514ee35baf29}, !- Zone Return Air Port List
->>>>>>> 9aa8a28a
   ,                                       !- Primary Daylighting Control Name
   ,                                       !- Fraction of Zone Controlled by Primary Daylighting Control
   ,                                       !- Secondary Daylighting Control Name
@@ -173,35 +117,6 @@
   No;                                     !- Use Ideal Air Loads
 
 OS:Node,
-<<<<<<< HEAD
-  {dd892f8b-5aa1-4440-9cf4-bfde4cdfb311}, !- Handle
-  Node 1,                                 !- Name
-  {09c6e2e2-bc4f-41f3-8844-5a53a22a942c}, !- Inlet Port
-  ;                                       !- Outlet Port
-
-OS:Connection,
-  {09c6e2e2-bc4f-41f3-8844-5a53a22a942c}, !- Handle
-  {50c0ba26-2f59-4992-8698-fcee1676dc73}, !- Source Object
-  11,                                     !- Outlet Port
-  {dd892f8b-5aa1-4440-9cf4-bfde4cdfb311}, !- Target Object
-  2;                                      !- Inlet Port
-
-OS:PortList,
-  {de98a1d1-e26a-42fa-bdca-af15763bfc7a}, !- Handle
-  {50c0ba26-2f59-4992-8698-fcee1676dc73}; !- HVAC Component
-
-OS:PortList,
-  {f3084065-c37a-4731-9311-db205a622dca}, !- Handle
-  {50c0ba26-2f59-4992-8698-fcee1676dc73}; !- HVAC Component
-
-OS:PortList,
-  {527761aa-7116-49f3-8fc6-e9ea75c8cdbd}, !- Handle
-  {50c0ba26-2f59-4992-8698-fcee1676dc73}; !- HVAC Component
-
-OS:Sizing:Zone,
-  {31183d34-b5dd-49db-a5d0-03ed5827aed5}, !- Handle
-  {50c0ba26-2f59-4992-8698-fcee1676dc73}, !- Zone or ZoneList Name
-=======
   {d13c62f1-b155-49e7-b8f7-073a733eeca4}, !- Handle
   Node 1,                                 !- Name
   {2302158f-ff48-43d1-900b-88c2761b693d}, !- Inlet Port
@@ -229,7 +144,6 @@
 OS:Sizing:Zone,
   {5bedca5f-b530-441e-8863-186a1d6e8ea4}, !- Handle
   {681b8013-0f41-4cbd-8055-313a10f73701}, !- Zone or ZoneList Name
->>>>>>> 9aa8a28a
   SupplyAirTemperature,                   !- Zone Cooling Design Supply Air Temperature Input Method
   14,                                     !- Zone Cooling Design Supply Air Temperature {C}
   11.11,                                  !- Zone Cooling Design Supply Air Temperature Difference {deltaC}
@@ -256,16 +170,6 @@
   autosize;                               !- Dedicated Outdoor Air High Setpoint Temperature for Design {C}
 
 OS:ZoneHVAC:EquipmentList,
-<<<<<<< HEAD
-  {686a8549-cc28-4bc8-b2a1-417ae69d1cae}, !- Handle
-  Zone HVAC Equipment List 1,             !- Name
-  {50c0ba26-2f59-4992-8698-fcee1676dc73}; !- Thermal Zone
-
-OS:Space,
-  {aa78357d-1fa9-429e-8fc5-614d6c93c9e1}, !- Handle
-  living space,                           !- Name
-  {f5ebec55-77e6-4af4-9e30-156e492a117d}, !- Space Type Name
-=======
   {d5bbe5d6-2f39-432b-99b1-d87483fbc02a}, !- Handle
   Zone HVAC Equipment List 1,             !- Name
   {681b8013-0f41-4cbd-8055-313a10f73701}; !- Thermal Zone
@@ -274,7 +178,6 @@
   {97a0d15e-36e7-4c4a-bd09-d211a2a3caa3}, !- Handle
   living space,                           !- Name
   {384de4db-acf4-4b02-8c3f-d789fa4ad4cd}, !- Space Type Name
->>>>>>> 9aa8a28a
   ,                                       !- Default Construction Set Name
   ,                                       !- Default Schedule Set Name
   ,                                       !- Direction of Relative North {deg}
@@ -282,19 +185,6 @@
   ,                                       !- Y Origin {m}
   ,                                       !- Z Origin {m}
   ,                                       !- Building Story Name
-<<<<<<< HEAD
-  {50c0ba26-2f59-4992-8698-fcee1676dc73}, !- Thermal Zone Name
-  ,                                       !- Part of Total Floor Area
-  ,                                       !- Design Specification Outdoor Air Object Name
-  {bdc4285f-ed80-4510-877c-90c2632a64ba}; !- Building Unit Name
-
-OS:Surface,
-  {7d921f75-dd9a-4999-bb4a-c599726607a5}, !- Handle
-  Surface 1,                              !- Name
-  Floor,                                  !- Surface Type
-  ,                                       !- Construction Name
-  {aa78357d-1fa9-429e-8fc5-614d6c93c9e1}, !- Space Name
-=======
   {681b8013-0f41-4cbd-8055-313a10f73701}, !- Thermal Zone Name
   ,                                       !- Part of Total Floor Area
   ,                                       !- Design Specification Outdoor Air Object Name
@@ -306,7 +196,6 @@
   Floor,                                  !- Surface Type
   ,                                       !- Construction Name
   {97a0d15e-36e7-4c4a-bd09-d211a2a3caa3}, !- Space Name
->>>>>>> 9aa8a28a
   Foundation,                             !- Outside Boundary Condition
   ,                                       !- Outside Boundary Condition Object
   NoSun,                                  !- Sun Exposure
@@ -319,19 +208,11 @@
   4.572, -9.144, 0;                       !- X,Y,Z Vertex 4 {m}
 
 OS:Surface,
-<<<<<<< HEAD
-  {13ac20cd-c086-406b-9f92-4dd9a2f1be9e}, !- Handle
-  Surface 2,                              !- Name
-  Wall,                                   !- Surface Type
-  ,                                       !- Construction Name
-  {aa78357d-1fa9-429e-8fc5-614d6c93c9e1}, !- Space Name
-=======
   {e473f206-a01f-4855-984b-a4c766b328af}, !- Handle
   Surface 2,                              !- Name
   Wall,                                   !- Surface Type
   ,                                       !- Construction Name
   {97a0d15e-36e7-4c4a-bd09-d211a2a3caa3}, !- Space Name
->>>>>>> 9aa8a28a
   Outdoors,                               !- Outside Boundary Condition
   ,                                       !- Outside Boundary Condition Object
   SunExposed,                             !- Sun Exposure
@@ -344,19 +225,11 @@
   0, -9.144, 2.4384;                      !- X,Y,Z Vertex 4 {m}
 
 OS:Surface,
-<<<<<<< HEAD
-  {fb637f96-68da-4f15-b853-cd8ecf916211}, !- Handle
-  Surface 3,                              !- Name
-  Wall,                                   !- Surface Type
-  ,                                       !- Construction Name
-  {aa78357d-1fa9-429e-8fc5-614d6c93c9e1}, !- Space Name
-=======
   {9a0c5da9-432c-4491-886b-95dfcba4b403}, !- Handle
   Surface 3,                              !- Name
   Wall,                                   !- Surface Type
   ,                                       !- Construction Name
   {97a0d15e-36e7-4c4a-bd09-d211a2a3caa3}, !- Space Name
->>>>>>> 9aa8a28a
   Outdoors,                               !- Outside Boundary Condition
   ,                                       !- Outside Boundary Condition Object
   SunExposed,                             !- Sun Exposure
@@ -369,19 +242,11 @@
   0, 0, 2.4384;                           !- X,Y,Z Vertex 4 {m}
 
 OS:Surface,
-<<<<<<< HEAD
-  {d39ceb1f-4ec0-4787-884b-0b729c637924}, !- Handle
-  Surface 4,                              !- Name
-  Wall,                                   !- Surface Type
-  ,                                       !- Construction Name
-  {aa78357d-1fa9-429e-8fc5-614d6c93c9e1}, !- Space Name
-=======
   {41887305-7d1f-41f1-8842-ecccc778066c}, !- Handle
   Surface 4,                              !- Name
   Wall,                                   !- Surface Type
   ,                                       !- Construction Name
   {97a0d15e-36e7-4c4a-bd09-d211a2a3caa3}, !- Space Name
->>>>>>> 9aa8a28a
   Adiabatic,                              !- Outside Boundary Condition
   ,                                       !- Outside Boundary Condition Object
   NoSun,                                  !- Sun Exposure
@@ -394,19 +259,11 @@
   4.572, 0, 2.4384;                       !- X,Y,Z Vertex 4 {m}
 
 OS:Surface,
-<<<<<<< HEAD
-  {21b81cfe-0e30-49d9-9758-c0cf6e1e5c69}, !- Handle
-  Surface 5,                              !- Name
-  Wall,                                   !- Surface Type
-  ,                                       !- Construction Name
-  {aa78357d-1fa9-429e-8fc5-614d6c93c9e1}, !- Space Name
-=======
   {9c02f989-40e2-4cbc-8986-067503945ee0}, !- Handle
   Surface 5,                              !- Name
   Wall,                                   !- Surface Type
   ,                                       !- Construction Name
   {97a0d15e-36e7-4c4a-bd09-d211a2a3caa3}, !- Space Name
->>>>>>> 9aa8a28a
   Outdoors,                               !- Outside Boundary Condition
   ,                                       !- Outside Boundary Condition Object
   SunExposed,                             !- Sun Exposure
@@ -419,15 +276,6 @@
   4.572, -9.144, 2.4384;                  !- X,Y,Z Vertex 4 {m}
 
 OS:Surface,
-<<<<<<< HEAD
-  {14944076-3a23-40b2-9681-277852f37801}, !- Handle
-  Surface 6,                              !- Name
-  RoofCeiling,                            !- Surface Type
-  ,                                       !- Construction Name
-  {aa78357d-1fa9-429e-8fc5-614d6c93c9e1}, !- Space Name
-  Surface,                                !- Outside Boundary Condition
-  {2558171c-5bc6-481a-a572-05c7e2c166ac}, !- Outside Boundary Condition Object
-=======
   {5651496b-0b21-4b5d-a4e5-56dfb60b5809}, !- Handle
   Surface 6,                              !- Name
   RoofCeiling,                            !- Surface Type
@@ -435,7 +283,6 @@
   {97a0d15e-36e7-4c4a-bd09-d211a2a3caa3}, !- Space Name
   Surface,                                !- Outside Boundary Condition
   {489bd94a-dffd-48b4-a375-d6ca8baf7e24}, !- Outside Boundary Condition Object
->>>>>>> 9aa8a28a
   NoSun,                                  !- Sun Exposure
   NoWind,                                 !- Wind Exposure
   ,                                       !- View Factor to Ground
@@ -446,11 +293,7 @@
   0, -9.144, 2.4384;                      !- X,Y,Z Vertex 4 {m}
 
 OS:SpaceType,
-<<<<<<< HEAD
-  {f5ebec55-77e6-4af4-9e30-156e492a117d}, !- Handle
-=======
   {384de4db-acf4-4b02-8c3f-d789fa4ad4cd}, !- Handle
->>>>>>> 9aa8a28a
   Space Type 1,                           !- Name
   ,                                       !- Default Construction Set Name
   ,                                       !- Default Schedule Set Name
@@ -461,15 +304,6 @@
   living;                                 !- Standards Space Type
 
 OS:Surface,
-<<<<<<< HEAD
-  {2558171c-5bc6-481a-a572-05c7e2c166ac}, !- Handle
-  Surface 7,                              !- Name
-  Floor,                                  !- Surface Type
-  ,                                       !- Construction Name
-  {6d5bd1ef-95c4-4549-aefe-4490f1634d99}, !- Space Name
-  Surface,                                !- Outside Boundary Condition
-  {14944076-3a23-40b2-9681-277852f37801}, !- Outside Boundary Condition Object
-=======
   {489bd94a-dffd-48b4-a375-d6ca8baf7e24}, !- Handle
   Surface 7,                              !- Name
   Floor,                                  !- Surface Type
@@ -477,7 +311,6 @@
   {ff4567e6-3b7c-4243-8f19-9c8cc751402a}, !- Space Name
   Surface,                                !- Outside Boundary Condition
   {5651496b-0b21-4b5d-a4e5-56dfb60b5809}, !- Outside Boundary Condition Object
->>>>>>> 9aa8a28a
   NoSun,                                  !- Sun Exposure
   NoWind,                                 !- Wind Exposure
   ,                                       !- View Factor to Ground
@@ -488,19 +321,11 @@
   4.572, -9.144, 2.4384;                  !- X,Y,Z Vertex 4 {m}
 
 OS:Surface,
-<<<<<<< HEAD
-  {8f3b2d48-685c-41ac-b623-94f02feed953}, !- Handle
-  Surface 8,                              !- Name
-  RoofCeiling,                            !- Surface Type
-  ,                                       !- Construction Name
-  {6d5bd1ef-95c4-4549-aefe-4490f1634d99}, !- Space Name
-=======
   {4b5e7bca-0fac-426c-a1e9-99462aafe119}, !- Handle
   Surface 8,                              !- Name
   RoofCeiling,                            !- Surface Type
   ,                                       !- Construction Name
   {ff4567e6-3b7c-4243-8f19-9c8cc751402a}, !- Space Name
->>>>>>> 9aa8a28a
   Outdoors,                               !- Outside Boundary Condition
   ,                                       !- Outside Boundary Condition Object
   SunExposed,                             !- Sun Exposure
@@ -513,19 +338,11 @@
   0, 0, 2.4384;                           !- X,Y,Z Vertex 4 {m}
 
 OS:Surface,
-<<<<<<< HEAD
-  {5f389c84-1b01-4710-b207-986bb36629ea}, !- Handle
-  Surface 9,                              !- Name
-  RoofCeiling,                            !- Surface Type
-  ,                                       !- Construction Name
-  {6d5bd1ef-95c4-4549-aefe-4490f1634d99}, !- Space Name
-=======
   {1038fd7a-7535-4b47-9f3c-cdd18715310c}, !- Handle
   Surface 9,                              !- Name
   RoofCeiling,                            !- Surface Type
   ,                                       !- Construction Name
   {ff4567e6-3b7c-4243-8f19-9c8cc751402a}, !- Space Name
->>>>>>> 9aa8a28a
   Outdoors,                               !- Outside Boundary Condition
   ,                                       !- Outside Boundary Condition Object
   SunExposed,                             !- Sun Exposure
@@ -538,19 +355,11 @@
   4.572, -9.144, 2.4384;                  !- X,Y,Z Vertex 4 {m}
 
 OS:Surface,
-<<<<<<< HEAD
-  {ff7c3601-1e13-46b4-8131-d30e05fd8fa1}, !- Handle
-  Surface 10,                             !- Name
-  Wall,                                   !- Surface Type
-  ,                                       !- Construction Name
-  {6d5bd1ef-95c4-4549-aefe-4490f1634d99}, !- Space Name
-=======
   {65540c54-e576-4d3a-9232-8c88c8cadc27}, !- Handle
   Surface 10,                             !- Name
   Wall,                                   !- Surface Type
   ,                                       !- Construction Name
   {ff4567e6-3b7c-4243-8f19-9c8cc751402a}, !- Space Name
->>>>>>> 9aa8a28a
   Outdoors,                               !- Outside Boundary Condition
   ,                                       !- Outside Boundary Condition Object
   SunExposed,                             !- Sun Exposure
@@ -562,19 +371,11 @@
   0, -9.144, 2.4384;                      !- X,Y,Z Vertex 3 {m}
 
 OS:Surface,
-<<<<<<< HEAD
-  {c0e25002-f04e-4906-a1dc-eb28588d51bf}, !- Handle
-  Surface 11,                             !- Name
-  Wall,                                   !- Surface Type
-  ,                                       !- Construction Name
-  {6d5bd1ef-95c4-4549-aefe-4490f1634d99}, !- Space Name
-=======
   {7b5268ea-a818-4584-ac90-bf55dda20b32}, !- Handle
   Surface 11,                             !- Name
   Wall,                                   !- Surface Type
   ,                                       !- Construction Name
   {ff4567e6-3b7c-4243-8f19-9c8cc751402a}, !- Space Name
->>>>>>> 9aa8a28a
   Adiabatic,                              !- Outside Boundary Condition
   ,                                       !- Outside Boundary Condition Object
   NoSun,                                  !- Sun Exposure
@@ -586,15 +387,9 @@
   4.572, 0, 2.4384;                       !- X,Y,Z Vertex 3 {m}
 
 OS:Space,
-<<<<<<< HEAD
-  {6d5bd1ef-95c4-4549-aefe-4490f1634d99}, !- Handle
-  finished attic space,                   !- Name
-  {f5ebec55-77e6-4af4-9e30-156e492a117d}, !- Space Type Name
-=======
   {ff4567e6-3b7c-4243-8f19-9c8cc751402a}, !- Handle
   finished attic space,                   !- Name
   {384de4db-acf4-4b02-8c3f-d789fa4ad4cd}, !- Space Type Name
->>>>>>> 9aa8a28a
   ,                                       !- Default Construction Set Name
   ,                                       !- Default Schedule Set Name
   ,                                       !- Direction of Relative North {deg}
@@ -602,15 +397,6 @@
   ,                                       !- Y Origin {m}
   ,                                       !- Z Origin {m}
   ,                                       !- Building Story Name
-<<<<<<< HEAD
-  {50c0ba26-2f59-4992-8698-fcee1676dc73}, !- Thermal Zone Name
-  ,                                       !- Part of Total Floor Area
-  ,                                       !- Design Specification Outdoor Air Object Name
-  {bdc4285f-ed80-4510-877c-90c2632a64ba}; !- Building Unit Name
-
-OS:BuildingUnit,
-  {bdc4285f-ed80-4510-877c-90c2632a64ba}, !- Handle
-=======
   {681b8013-0f41-4cbd-8055-313a10f73701}, !- Thermal Zone Name
   ,                                       !- Part of Total Floor Area
   ,                                       !- Design Specification Outdoor Air Object Name
@@ -618,19 +404,13 @@
 
 OS:BuildingUnit,
   {5d8cfb14-7c57-4969-9d72-c6b37fc65004}, !- Handle
->>>>>>> 9aa8a28a
   unit 1,                                 !- Name
   ,                                       !- Rendering Color
   Residential;                            !- Building Unit Type
 
 OS:AdditionalProperties,
-<<<<<<< HEAD
-  {15bd720d-b682-4617-ae63-9fdcbfd035f3}, !- Handle
-  {bdc4285f-ed80-4510-877c-90c2632a64ba}, !- Object Name
-=======
   {8305adc3-3a05-4168-ba36-d93d3584541c}, !- Handle
   {5d8cfb14-7c57-4969-9d72-c6b37fc65004}, !- Object Name
->>>>>>> 9aa8a28a
   NumberOfBedrooms,                       !- Feature Name 1
   Integer,                                !- Feature Data Type 1
   3,                                      !- Feature Value 1
@@ -642,20 +422,12 @@
   3.3900000000000001;                     !- Feature Value 3
 
 OS:External:File,
-<<<<<<< HEAD
-  {d43ff767-2595-4f14-884a-3ab08c6490e6}, !- Handle
-=======
   {4aaf9ddf-b5b8-4201-8198-555e3628eaa4}, !- Handle
->>>>>>> 9aa8a28a
   8760.csv,                               !- Name
   8760.csv;                               !- File Name
 
 OS:Schedule:Day,
-<<<<<<< HEAD
-  {0bc78884-c5f7-45b4-b6f2-40c50e247b78}, !- Handle
-=======
   {396f5fad-f53b-4467-8f5d-49f7f74ace64}, !- Handle
->>>>>>> 9aa8a28a
   Schedule Day 1,                         !- Name
   ,                                       !- Schedule Type Limits Name
   ,                                       !- Interpolate to Timestep
@@ -664,11 +436,7 @@
   0;                                      !- Value Until Time 1
 
 OS:Schedule:Day,
-<<<<<<< HEAD
-  {73cdacd4-b6c9-44c0-a735-c5ca681d0ba2}, !- Handle
-=======
   {af415f9b-e05b-4fc0-a9f8-9842ab2aeae4}, !- Handle
->>>>>>> 9aa8a28a
   Schedule Day 2,                         !- Name
   ,                                       !- Schedule Type Limits Name
   ,                                       !- Interpolate to Timestep
@@ -677,17 +445,10 @@
   1;                                      !- Value Until Time 1
 
 OS:Schedule:File,
-<<<<<<< HEAD
-  {60209f34-966a-4fc8-9072-ca720ce026c9}, !- Handle
-  occupants,                              !- Name
-  {2685cc00-9276-4929-a3b1-e26400e0f011}, !- Schedule Type Limits Name
-  {d43ff767-2595-4f14-884a-3ab08c6490e6}, !- External File Name
-=======
   {5d94c50f-09ed-4d99-b048-d739bcd1fa51}, !- Handle
   occupants,                              !- Name
   {9e6110c2-3494-4409-bfc8-b93053ea96ff}, !- Schedule Type Limits Name
   {4aaf9ddf-b5b8-4201-8198-555e3628eaa4}, !- External File Name
->>>>>>> 9aa8a28a
   1,                                      !- Column Number
   1,                                      !- Rows to Skip at Top
   8760,                                   !- Number of Hours of Data
@@ -696,15 +457,6 @@
   60;                                     !- Minutes per Item
 
 OS:Schedule:Constant,
-<<<<<<< HEAD
-  {dee13d8d-09cc-4eac-958f-34c679ae76fd}, !- Handle
-  res occupants activity schedule,        !- Name
-  {12a42753-372c-4c8e-9e7a-ee06f114f967}, !- Schedule Type Limits Name
-  112.539290946133;                       !- Value
-
-OS:People:Definition,
-  {0004f823-ce98-4914-8ed0-04206cddf877}, !- Handle
-=======
   {b3468e8e-9d35-4b25-9323-b2baa9accbaa}, !- Handle
   res occupants activity schedule,        !- Name
   {0c48313e-583e-4eb1-9e6f-593977efb45c}, !- Schedule Type Limits Name
@@ -712,7 +464,6 @@
 
 OS:People:Definition,
   {4035d68e-0938-4c8c-862e-c57c85ebf7d6}, !- Handle
->>>>>>> 9aa8a28a
   res occupants|living space,             !- Name
   People,                                 !- Number of People Calculation Method
   1.695,                                  !- Number of People {people}
@@ -725,21 +476,12 @@
   ZoneAveraged;                           !- Mean Radiant Temperature Calculation Type
 
 OS:People,
-<<<<<<< HEAD
-  {256189f6-da47-4c14-bb8d-1cfa4ddbe618}, !- Handle
-  res occupants|living space,             !- Name
-  {0004f823-ce98-4914-8ed0-04206cddf877}, !- People Definition Name
-  {aa78357d-1fa9-429e-8fc5-614d6c93c9e1}, !- Space or SpaceType Name
-  {60209f34-966a-4fc8-9072-ca720ce026c9}, !- Number of People Schedule Name
-  {dee13d8d-09cc-4eac-958f-34c679ae76fd}, !- Activity Level Schedule Name
-=======
   {3d1cbc17-cdb4-4231-8801-857ddbb35e90}, !- Handle
   res occupants|living space,             !- Name
   {4035d68e-0938-4c8c-862e-c57c85ebf7d6}, !- People Definition Name
   {97a0d15e-36e7-4c4a-bd09-d211a2a3caa3}, !- Space or SpaceType Name
   {5d94c50f-09ed-4d99-b048-d739bcd1fa51}, !- Number of People Schedule Name
   {b3468e8e-9d35-4b25-9323-b2baa9accbaa}, !- Activity Level Schedule Name
->>>>>>> 9aa8a28a
   ,                                       !- Surface Name/Angle Factor List Name
   ,                                       !- Work Efficiency Schedule Name
   ,                                       !- Clothing Insulation Schedule Name
@@ -747,11 +489,7 @@
   1;                                      !- Multiplier
 
 OS:ScheduleTypeLimits,
-<<<<<<< HEAD
-  {12a42753-372c-4c8e-9e7a-ee06f114f967}, !- Handle
-=======
   {0c48313e-583e-4eb1-9e6f-593977efb45c}, !- Handle
->>>>>>> 9aa8a28a
   ActivityLevel,                          !- Name
   0,                                      !- Lower Limit Value
   ,                                       !- Upper Limit Value
@@ -759,22 +497,14 @@
   ActivityLevel;                          !- Unit Type
 
 OS:ScheduleTypeLimits,
-<<<<<<< HEAD
-  {2685cc00-9276-4929-a3b1-e26400e0f011}, !- Handle
-=======
   {9e6110c2-3494-4409-bfc8-b93053ea96ff}, !- Handle
->>>>>>> 9aa8a28a
   Fractional,                             !- Name
   0,                                      !- Lower Limit Value
   1,                                      !- Upper Limit Value
   Continuous;                             !- Numeric Type
 
 OS:People:Definition,
-<<<<<<< HEAD
-  {109afb9f-7599-4c4a-80eb-da58a1046220}, !- Handle
-=======
   {893ebbfe-da76-476c-9895-d7822d04a724}, !- Handle
->>>>>>> 9aa8a28a
   res occupants|finished attic space,     !- Name
   People,                                 !- Number of People Calculation Method
   1.695,                                  !- Number of People {people}
@@ -787,21 +517,12 @@
   ZoneAveraged;                           !- Mean Radiant Temperature Calculation Type
 
 OS:People,
-<<<<<<< HEAD
-  {6232b512-b7a9-48ae-a6bf-2444f58b7c44}, !- Handle
-  res occupants|finished attic space,     !- Name
-  {109afb9f-7599-4c4a-80eb-da58a1046220}, !- People Definition Name
-  {6d5bd1ef-95c4-4549-aefe-4490f1634d99}, !- Space or SpaceType Name
-  {60209f34-966a-4fc8-9072-ca720ce026c9}, !- Number of People Schedule Name
-  {dee13d8d-09cc-4eac-958f-34c679ae76fd}, !- Activity Level Schedule Name
-=======
   {706aa24c-c31a-481f-8938-7d27153a283d}, !- Handle
   res occupants|finished attic space,     !- Name
   {893ebbfe-da76-476c-9895-d7822d04a724}, !- People Definition Name
   {ff4567e6-3b7c-4243-8f19-9c8cc751402a}, !- Space or SpaceType Name
   {5d94c50f-09ed-4d99-b048-d739bcd1fa51}, !- Number of People Schedule Name
   {b3468e8e-9d35-4b25-9323-b2baa9accbaa}, !- Activity Level Schedule Name
->>>>>>> 9aa8a28a
   ,                                       !- Surface Name/Angle Factor List Name
   ,                                       !- Work Efficiency Schedule Name
   ,                                       !- Clothing Insulation Schedule Name
