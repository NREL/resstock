--- conflicted
+++ resolved
@@ -1,38 +1,22 @@
 !- NOTE: Auto-generated from /test/osw_files/SFA_4units_1story_SL_FA.osw
 
 OS:Version,
-<<<<<<< HEAD
-  {04ca483d-6887-44d4-a7a0-db77b0a3b401}, !- Handle
+  {ab5a754d-24e0-4958-9ee5-a6ab132fa2c0}, !- Handle
   3.2.1;                                  !- Version Identifier
 
 OS:SimulationControl,
-  {09a589b1-1121-4ddd-8ca7-556e08b85133}, !- Handle
-=======
-  {cca5cfa1-4877-489a-b775-bb5a953f7c0e}, !- Handle
-  3.2.1;                                  !- Version Identifier
-
-OS:SimulationControl,
-  {3adb9335-e9b7-4dd6-ab47-53602619e437}, !- Handle
->>>>>>> ad15e0a5
+  {1c3de409-b1b6-48e5-9cc0-e78edb771e78}, !- Handle
   ,                                       !- Do Zone Sizing Calculation
   ,                                       !- Do System Sizing Calculation
   ,                                       !- Do Plant Sizing Calculation
   No;                                     !- Run Simulation for Sizing Periods
 
 OS:Timestep,
-<<<<<<< HEAD
-  {a5e59088-7832-475a-83d7-86ffc983dd4b}, !- Handle
+  {0df985d8-b423-4124-9cf9-f0ed8534ece5}, !- Handle
   6;                                      !- Number of Timesteps per Hour
 
 OS:ShadowCalculation,
-  {d600b4d7-82b1-4485-8141-e48ce2719a0d}, !- Handle
-=======
-  {b99f453e-ff43-4180-904f-2b86740f1ed1}, !- Handle
-  6;                                      !- Number of Timesteps per Hour
-
-OS:ShadowCalculation,
-  {9044a468-ce92-47f4-9a52-8cf3c4c56e09}, !- Handle
->>>>>>> ad15e0a5
+  {2083e885-5c87-4bd8-aa2c-a45666014c0a}, !- Handle
   PolygonClipping,                        !- Shading Calculation Method
   ,                                       !- Shading Calculation Update Frequency Method
   20,                                     !- Shading Calculation Update Frequency
@@ -45,37 +29,21 @@
   No;                                     !- Disable Self-Shading From Shading Zone Groups to Other Zones
 
 OS:SurfaceConvectionAlgorithm:Outside,
-<<<<<<< HEAD
-  {0024f6c2-9790-4dc3-938b-fd5187429a1e}, !- Handle
+  {a9a0e7bd-7be2-4624-bfbc-16c1d4b7bc8f}, !- Handle
   DOE-2;                                  !- Algorithm
 
 OS:SurfaceConvectionAlgorithm:Inside,
-  {dd8aa823-bf67-40b3-bbe5-4e3ebb4aa96b}, !- Handle
+  {97e80292-d7db-43b8-8133-2652e6164b83}, !- Handle
   TARP;                                   !- Algorithm
 
 OS:ZoneCapacitanceMultiplier:ResearchSpecial,
-  {d1b1669f-d401-457e-9e0e-81de81abf8e0}, !- Handle
-=======
-  {163d3661-c63d-463e-9ea8-89f015ac6824}, !- Handle
-  DOE-2;                                  !- Algorithm
-
-OS:SurfaceConvectionAlgorithm:Inside,
-  {584974b8-f04b-4497-bc18-6d466adcb9b4}, !- Handle
-  TARP;                                   !- Algorithm
-
-OS:ZoneCapacitanceMultiplier:ResearchSpecial,
-  {de0185d1-9d68-4225-8caf-16696ec06cc9}, !- Handle
->>>>>>> ad15e0a5
+  {45312c73-920f-4a5e-9386-1a78fdeed54e}, !- Handle
   ,                                       !- Temperature Capacity Multiplier
   15,                                     !- Humidity Capacity Multiplier
   ;                                       !- Carbon Dioxide Capacity Multiplier
 
 OS:RunPeriod,
-<<<<<<< HEAD
-  {35ac3ccb-983f-4d12-aea8-d7d1711fda80}, !- Handle
-=======
-  {0e2b49b0-34a1-4f31-9598-db4af7477d7f}, !- Handle
->>>>>>> ad15e0a5
+  {f95c8204-8565-4f1c-9c13-be8a5d95451d}, !- Handle
   Run Period 1,                           !- Name
   1,                                      !- Begin Month
   1,                                      !- Begin Day of Month
@@ -89,21 +57,13 @@
   ;                                       !- Number of Times Runperiod to be Repeated
 
 OS:YearDescription,
-<<<<<<< HEAD
-  {b0a4f0bf-b7d4-463f-9a1a-399818206770}, !- Handle
-=======
-  {8879c05f-9e97-41b4-b485-107e08403e96}, !- Handle
->>>>>>> ad15e0a5
+  {7bfddd45-d4dd-4ecc-bcd1-73d045a52a2b}, !- Handle
   2007,                                   !- Calendar Year
   ,                                       !- Day of Week for Start Day
   ;                                       !- Is Leap Year
 
 OS:Building,
-<<<<<<< HEAD
-  {029107de-c6e6-4bf8-8f60-93fcd7b3060d}, !- Handle
-=======
-  {c50a2d8c-e5d4-4167-8b39-6b882f97eb1e}, !- Handle
->>>>>>> ad15e0a5
+  {59d0afc9-caa2-40e2-b9c5-d76c7323e5c4}, !- Handle
   Building 1,                             !- Name
   ,                                       !- Building Sector Type
   0,                                      !- North Axis {deg}
@@ -118,13 +78,8 @@
   4;                                      !- Standards Number of Living Units
 
 OS:AdditionalProperties,
-<<<<<<< HEAD
-  {0066289a-9830-4cea-8e11-f9fc6883caf9}, !- Handle
-  {029107de-c6e6-4bf8-8f60-93fcd7b3060d}, !- Object Name
-=======
-  {072220b3-d1a7-4fb4-ac0d-0b54fd750a52}, !- Handle
-  {c50a2d8c-e5d4-4167-8b39-6b882f97eb1e}, !- Object Name
->>>>>>> ad15e0a5
+  {8b23215a-8ce2-4737-be0d-19070fb07412}, !- Handle
+  {59d0afc9-caa2-40e2-b9c5-d76c7323e5c4}, !- Object Name
   num_units,                              !- Feature Name 1
   Integer,                                !- Feature Data Type 1
   4,                                      !- Feature Value 1
@@ -139,11 +94,7 @@
   1;                                      !- Feature Value 4
 
 OS:ThermalZone,
-<<<<<<< HEAD
-  {88b39f1b-0179-4374-9eaf-d6c3837b96c6}, !- Handle
-=======
-  {15029a42-be03-4951-82f1-5e2cb8fa2162}, !- Handle
->>>>>>> ad15e0a5
+  {5b7d92ba-42b3-46c0-a3ff-45ac80ed3f94}, !- Handle
   living zone,                            !- Name
   ,                                       !- Multiplier
   ,                                       !- Ceiling Height {m}
@@ -152,17 +103,10 @@
   ,                                       !- Zone Inside Convection Algorithm
   ,                                       !- Zone Outside Convection Algorithm
   ,                                       !- Zone Conditioning Equipment List Name
-<<<<<<< HEAD
-  {3cb0e9ff-ef6e-4f87-bcfa-41d513bdf58f}, !- Zone Air Inlet Port List
-  {c813fd50-af3d-47c9-89c5-cfa58ceff5ba}, !- Zone Air Exhaust Port List
-  {578f8f10-d02f-4a41-8eb0-e45034fe36b8}, !- Zone Air Node Name
-  {439472f5-b44d-469a-a1b4-53f3a38aa4c0}, !- Zone Return Air Port List
-=======
-  {af7ea59a-6895-47d7-96c6-452e3173aec8}, !- Zone Air Inlet Port List
-  {dab9f12a-9440-42b8-bc9a-3059425518c8}, !- Zone Air Exhaust Port List
-  {df882325-fddf-4439-a909-250cae40f897}, !- Zone Air Node Name
-  {f37931ff-d238-4eab-95d0-ed22fef47b23}, !- Zone Return Air Port List
->>>>>>> ad15e0a5
+  {4a37312e-b95f-4aad-b639-ee5163c8775d}, !- Zone Air Inlet Port List
+  {c55808d0-1607-4dbc-b919-cb483c10b7f1}, !- Zone Air Exhaust Port List
+  {1d571800-6067-4da6-8884-bb8b93d4db02}, !- Zone Air Node Name
+  {5e53babc-3b68-47d4-a96e-92eb8c4866a5}, !- Zone Return Air Port List
   ,                                       !- Primary Daylighting Control Name
   ,                                       !- Fraction of Zone Controlled by Primary Daylighting Control
   ,                                       !- Secondary Daylighting Control Name
@@ -173,63 +117,33 @@
   No;                                     !- Use Ideal Air Loads
 
 OS:Node,
-<<<<<<< HEAD
-  {cc2b20cc-4f68-449b-a04d-c098293820da}, !- Handle
+  {7941991b-4164-4644-913a-e125b175bdbc}, !- Handle
   Node 1,                                 !- Name
-  {578f8f10-d02f-4a41-8eb0-e45034fe36b8}, !- Inlet Port
+  {1d571800-6067-4da6-8884-bb8b93d4db02}, !- Inlet Port
   ;                                       !- Outlet Port
 
 OS:Connection,
-  {578f8f10-d02f-4a41-8eb0-e45034fe36b8}, !- Handle
-  {88b39f1b-0179-4374-9eaf-d6c3837b96c6}, !- Source Object
+  {1d571800-6067-4da6-8884-bb8b93d4db02}, !- Handle
+  {5b7d92ba-42b3-46c0-a3ff-45ac80ed3f94}, !- Source Object
   11,                                     !- Outlet Port
-  {cc2b20cc-4f68-449b-a04d-c098293820da}, !- Target Object
+  {7941991b-4164-4644-913a-e125b175bdbc}, !- Target Object
   2;                                      !- Inlet Port
 
 OS:PortList,
-  {3cb0e9ff-ef6e-4f87-bcfa-41d513bdf58f}, !- Handle
-  {88b39f1b-0179-4374-9eaf-d6c3837b96c6}; !- HVAC Component
+  {4a37312e-b95f-4aad-b639-ee5163c8775d}, !- Handle
+  {5b7d92ba-42b3-46c0-a3ff-45ac80ed3f94}; !- HVAC Component
 
 OS:PortList,
-  {c813fd50-af3d-47c9-89c5-cfa58ceff5ba}, !- Handle
-  {88b39f1b-0179-4374-9eaf-d6c3837b96c6}; !- HVAC Component
+  {c55808d0-1607-4dbc-b919-cb483c10b7f1}, !- Handle
+  {5b7d92ba-42b3-46c0-a3ff-45ac80ed3f94}; !- HVAC Component
 
 OS:PortList,
-  {439472f5-b44d-469a-a1b4-53f3a38aa4c0}, !- Handle
-  {88b39f1b-0179-4374-9eaf-d6c3837b96c6}; !- HVAC Component
+  {5e53babc-3b68-47d4-a96e-92eb8c4866a5}, !- Handle
+  {5b7d92ba-42b3-46c0-a3ff-45ac80ed3f94}; !- HVAC Component
 
 OS:Sizing:Zone,
-  {07782fa6-58e1-4c68-9d35-ce8a8a6f2101}, !- Handle
-  {88b39f1b-0179-4374-9eaf-d6c3837b96c6}, !- Zone or ZoneList Name
-=======
-  {88d21d06-4950-4446-a0c8-8a9284ab2c9a}, !- Handle
-  Node 1,                                 !- Name
-  {df882325-fddf-4439-a909-250cae40f897}, !- Inlet Port
-  ;                                       !- Outlet Port
-
-OS:Connection,
-  {df882325-fddf-4439-a909-250cae40f897}, !- Handle
-  {15029a42-be03-4951-82f1-5e2cb8fa2162}, !- Source Object
-  11,                                     !- Outlet Port
-  {88d21d06-4950-4446-a0c8-8a9284ab2c9a}, !- Target Object
-  2;                                      !- Inlet Port
-
-OS:PortList,
-  {af7ea59a-6895-47d7-96c6-452e3173aec8}, !- Handle
-  {15029a42-be03-4951-82f1-5e2cb8fa2162}; !- HVAC Component
-
-OS:PortList,
-  {dab9f12a-9440-42b8-bc9a-3059425518c8}, !- Handle
-  {15029a42-be03-4951-82f1-5e2cb8fa2162}; !- HVAC Component
-
-OS:PortList,
-  {f37931ff-d238-4eab-95d0-ed22fef47b23}, !- Handle
-  {15029a42-be03-4951-82f1-5e2cb8fa2162}; !- HVAC Component
-
-OS:Sizing:Zone,
-  {6a275e4b-cc9b-4306-a0df-e41151dc0c2d}, !- Handle
-  {15029a42-be03-4951-82f1-5e2cb8fa2162}, !- Zone or ZoneList Name
->>>>>>> ad15e0a5
+  {52696825-713e-4ca6-adcb-02c051c75cdb}, !- Handle
+  {5b7d92ba-42b3-46c0-a3ff-45ac80ed3f94}, !- Zone or ZoneList Name
   SupplyAirTemperature,                   !- Zone Cooling Design Supply Air Temperature Input Method
   14,                                     !- Zone Cooling Design Supply Air Temperature {C}
   11.11,                                  !- Zone Cooling Design Supply Air Temperature Difference {deltaC}
@@ -256,25 +170,14 @@
   autosize;                               !- Dedicated Outdoor Air High Setpoint Temperature for Design {C}
 
 OS:ZoneHVAC:EquipmentList,
-<<<<<<< HEAD
-  {b7a7aaf7-6b1a-40da-a034-35c3730680b2}, !- Handle
+  {bf198f95-cfff-4b5d-9f2f-58476701f77d}, !- Handle
   Zone HVAC Equipment List 1,             !- Name
-  {88b39f1b-0179-4374-9eaf-d6c3837b96c6}; !- Thermal Zone
+  {5b7d92ba-42b3-46c0-a3ff-45ac80ed3f94}; !- Thermal Zone
 
 OS:Space,
-  {90a5b47c-5667-4224-b74a-3856305e7934}, !- Handle
+  {f0d73b17-6742-4f5e-85b4-a4f6d47ae29c}, !- Handle
   living space,                           !- Name
-  {ed82ae44-dd22-499e-bb7b-17d99ffe59f7}, !- Space Type Name
-=======
-  {d691c242-c45c-454b-90d4-4f2a6612960c}, !- Handle
-  Zone HVAC Equipment List 1,             !- Name
-  {15029a42-be03-4951-82f1-5e2cb8fa2162}; !- Thermal Zone
-
-OS:Space,
-  {44a1155c-233e-4ca3-b122-b89357f05faa}, !- Handle
-  living space,                           !- Name
-  {34148d57-4766-4ded-b6a2-a9421e63a07c}, !- Space Type Name
->>>>>>> ad15e0a5
+  {cd26174b-028b-4d8e-9075-b7f8d0312a62}, !- Space Type Name
   ,                                       !- Default Construction Set Name
   ,                                       !- Default Schedule Set Name
   ,                                       !- Direction of Relative North {deg}
@@ -282,31 +185,17 @@
   ,                                       !- Y Origin {m}
   ,                                       !- Z Origin {m}
   ,                                       !- Building Story Name
-<<<<<<< HEAD
-  {88b39f1b-0179-4374-9eaf-d6c3837b96c6}, !- Thermal Zone Name
+  {5b7d92ba-42b3-46c0-a3ff-45ac80ed3f94}, !- Thermal Zone Name
   ,                                       !- Part of Total Floor Area
   ,                                       !- Design Specification Outdoor Air Object Name
-  {0364742d-391e-41d2-87cf-0431a37ee1f6}; !- Building Unit Name
-
-OS:Surface,
-  {2031f6ef-9b14-4325-88f6-d20644d07de2}, !- Handle
+  {bc8cbc37-be56-4c74-af38-a4c6d00362a0}; !- Building Unit Name
+
+OS:Surface,
+  {3b86d8c7-1415-403d-a40b-9bd3f6368421}, !- Handle
   Surface 1,                              !- Name
   Floor,                                  !- Surface Type
   ,                                       !- Construction Name
-  {90a5b47c-5667-4224-b74a-3856305e7934}, !- Space Name
-=======
-  {15029a42-be03-4951-82f1-5e2cb8fa2162}, !- Thermal Zone Name
-  ,                                       !- Part of Total Floor Area
-  ,                                       !- Design Specification Outdoor Air Object Name
-  {ccd4b694-d7ed-4f43-9556-b652881e251c}; !- Building Unit Name
-
-OS:Surface,
-  {19b9f57e-ff8e-4efe-8b6a-613d1dff0504}, !- Handle
-  Surface 1,                              !- Name
-  Floor,                                  !- Surface Type
-  ,                                       !- Construction Name
-  {44a1155c-233e-4ca3-b122-b89357f05faa}, !- Space Name
->>>>>>> ad15e0a5
+  {f0d73b17-6742-4f5e-85b4-a4f6d47ae29c}, !- Space Name
   Foundation,                             !- Outside Boundary Condition
   ,                                       !- Outside Boundary Condition Object
   NoSun,                                  !- Sun Exposure
@@ -319,19 +208,11 @@
   4.572, -9.144, 0;                       !- X,Y,Z Vertex 4 {m}
 
 OS:Surface,
-<<<<<<< HEAD
-  {a08bf112-eb13-4686-8545-b991a969603c}, !- Handle
+  {a72fc26e-a828-4bfe-abff-6f3f670a6fee}, !- Handle
   Surface 2,                              !- Name
   Wall,                                   !- Surface Type
   ,                                       !- Construction Name
-  {90a5b47c-5667-4224-b74a-3856305e7934}, !- Space Name
-=======
-  {c2ebe0d1-8474-438b-928f-c5390f24945c}, !- Handle
-  Surface 2,                              !- Name
-  Wall,                                   !- Surface Type
-  ,                                       !- Construction Name
-  {44a1155c-233e-4ca3-b122-b89357f05faa}, !- Space Name
->>>>>>> ad15e0a5
+  {f0d73b17-6742-4f5e-85b4-a4f6d47ae29c}, !- Space Name
   Outdoors,                               !- Outside Boundary Condition
   ,                                       !- Outside Boundary Condition Object
   SunExposed,                             !- Sun Exposure
@@ -344,19 +225,11 @@
   0, -9.144, 2.4384;                      !- X,Y,Z Vertex 4 {m}
 
 OS:Surface,
-<<<<<<< HEAD
-  {a01c05ce-0d89-4a48-bb01-9bc5c4e41065}, !- Handle
+  {c10943ce-b581-4bd9-a4e5-535515a03966}, !- Handle
   Surface 3,                              !- Name
   Wall,                                   !- Surface Type
   ,                                       !- Construction Name
-  {90a5b47c-5667-4224-b74a-3856305e7934}, !- Space Name
-=======
-  {0e67d0da-63c0-4d3e-a5c5-892178728d62}, !- Handle
-  Surface 3,                              !- Name
-  Wall,                                   !- Surface Type
-  ,                                       !- Construction Name
-  {44a1155c-233e-4ca3-b122-b89357f05faa}, !- Space Name
->>>>>>> ad15e0a5
+  {f0d73b17-6742-4f5e-85b4-a4f6d47ae29c}, !- Space Name
   Outdoors,                               !- Outside Boundary Condition
   ,                                       !- Outside Boundary Condition Object
   SunExposed,                             !- Sun Exposure
@@ -369,19 +242,11 @@
   0, 0, 2.4384;                           !- X,Y,Z Vertex 4 {m}
 
 OS:Surface,
-<<<<<<< HEAD
-  {f0b77244-a760-4202-a8cb-e21df4417f1a}, !- Handle
+  {94838736-212c-4363-9cac-34bd3e9a119a}, !- Handle
   Surface 4,                              !- Name
   Wall,                                   !- Surface Type
   ,                                       !- Construction Name
-  {90a5b47c-5667-4224-b74a-3856305e7934}, !- Space Name
-=======
-  {7a18cb8e-595a-4976-b812-657bd141f369}, !- Handle
-  Surface 4,                              !- Name
-  Wall,                                   !- Surface Type
-  ,                                       !- Construction Name
-  {44a1155c-233e-4ca3-b122-b89357f05faa}, !- Space Name
->>>>>>> ad15e0a5
+  {f0d73b17-6742-4f5e-85b4-a4f6d47ae29c}, !- Space Name
   Adiabatic,                              !- Outside Boundary Condition
   ,                                       !- Outside Boundary Condition Object
   NoSun,                                  !- Sun Exposure
@@ -394,19 +259,11 @@
   4.572, 0, 2.4384;                       !- X,Y,Z Vertex 4 {m}
 
 OS:Surface,
-<<<<<<< HEAD
-  {bff0b5ac-14b2-4b52-a140-9bda9c762203}, !- Handle
+  {440876a0-f09d-4037-8d1e-c4e3a07d8566}, !- Handle
   Surface 5,                              !- Name
   Wall,                                   !- Surface Type
   ,                                       !- Construction Name
-  {90a5b47c-5667-4224-b74a-3856305e7934}, !- Space Name
-=======
-  {a9745cde-a8fa-4daa-8d55-fefbe19ea428}, !- Handle
-  Surface 5,                              !- Name
-  Wall,                                   !- Surface Type
-  ,                                       !- Construction Name
-  {44a1155c-233e-4ca3-b122-b89357f05faa}, !- Space Name
->>>>>>> ad15e0a5
+  {f0d73b17-6742-4f5e-85b4-a4f6d47ae29c}, !- Space Name
   Outdoors,                               !- Outside Boundary Condition
   ,                                       !- Outside Boundary Condition Object
   SunExposed,                             !- Sun Exposure
@@ -419,23 +276,13 @@
   4.572, -9.144, 2.4384;                  !- X,Y,Z Vertex 4 {m}
 
 OS:Surface,
-<<<<<<< HEAD
-  {5c5060b1-e0ae-40e4-a367-71c961b19dde}, !- Handle
+  {172d7c0e-1ced-44a8-870c-58b30655affb}, !- Handle
   Surface 6,                              !- Name
   RoofCeiling,                            !- Surface Type
   ,                                       !- Construction Name
-  {90a5b47c-5667-4224-b74a-3856305e7934}, !- Space Name
+  {f0d73b17-6742-4f5e-85b4-a4f6d47ae29c}, !- Space Name
   Surface,                                !- Outside Boundary Condition
-  {0b867b8a-cca2-4c26-aad4-5ea51942a344}, !- Outside Boundary Condition Object
-=======
-  {f1fdd7b1-4f8d-4e00-b5f2-488308a7c500}, !- Handle
-  Surface 6,                              !- Name
-  RoofCeiling,                            !- Surface Type
-  ,                                       !- Construction Name
-  {44a1155c-233e-4ca3-b122-b89357f05faa}, !- Space Name
-  Surface,                                !- Outside Boundary Condition
-  {9700a484-891f-490e-939f-0586e6f64eaf}, !- Outside Boundary Condition Object
->>>>>>> ad15e0a5
+  {25be2bb7-76e3-41b0-b47e-00f32a451eb5}, !- Outside Boundary Condition Object
   NoSun,                                  !- Sun Exposure
   NoWind,                                 !- Wind Exposure
   ,                                       !- View Factor to Ground
@@ -446,11 +293,7 @@
   0, -9.144, 2.4384;                      !- X,Y,Z Vertex 4 {m}
 
 OS:SpaceType,
-<<<<<<< HEAD
-  {ed82ae44-dd22-499e-bb7b-17d99ffe59f7}, !- Handle
-=======
-  {34148d57-4766-4ded-b6a2-a9421e63a07c}, !- Handle
->>>>>>> ad15e0a5
+  {cd26174b-028b-4d8e-9075-b7f8d0312a62}, !- Handle
   Space Type 1,                           !- Name
   ,                                       !- Default Construction Set Name
   ,                                       !- Default Schedule Set Name
@@ -461,23 +304,13 @@
   living;                                 !- Standards Space Type
 
 OS:Surface,
-<<<<<<< HEAD
-  {0b867b8a-cca2-4c26-aad4-5ea51942a344}, !- Handle
+  {25be2bb7-76e3-41b0-b47e-00f32a451eb5}, !- Handle
   Surface 7,                              !- Name
   Floor,                                  !- Surface Type
   ,                                       !- Construction Name
-  {100dba3e-8c3f-453b-943c-b1af2437c500}, !- Space Name
+  {325b804c-c2c0-4d6b-bf10-79abf81897ea}, !- Space Name
   Surface,                                !- Outside Boundary Condition
-  {5c5060b1-e0ae-40e4-a367-71c961b19dde}, !- Outside Boundary Condition Object
-=======
-  {9700a484-891f-490e-939f-0586e6f64eaf}, !- Handle
-  Surface 7,                              !- Name
-  Floor,                                  !- Surface Type
-  ,                                       !- Construction Name
-  {9d93736a-1709-4e69-ae62-f3f6fe8ec21a}, !- Space Name
-  Surface,                                !- Outside Boundary Condition
-  {f1fdd7b1-4f8d-4e00-b5f2-488308a7c500}, !- Outside Boundary Condition Object
->>>>>>> ad15e0a5
+  {172d7c0e-1ced-44a8-870c-58b30655affb}, !- Outside Boundary Condition Object
   NoSun,                                  !- Sun Exposure
   NoWind,                                 !- Wind Exposure
   ,                                       !- View Factor to Ground
@@ -488,19 +321,11 @@
   4.572, -9.144, 2.4384;                  !- X,Y,Z Vertex 4 {m}
 
 OS:Surface,
-<<<<<<< HEAD
-  {137c976c-e8aa-4da9-847c-b78c9ca94e49}, !- Handle
+  {20807996-0d00-40fc-aa17-e23bb78013fc}, !- Handle
   Surface 8,                              !- Name
   RoofCeiling,                            !- Surface Type
   ,                                       !- Construction Name
-  {100dba3e-8c3f-453b-943c-b1af2437c500}, !- Space Name
-=======
-  {4c1902f4-e463-4cf0-beed-f1f5749d69db}, !- Handle
-  Surface 8,                              !- Name
-  RoofCeiling,                            !- Surface Type
-  ,                                       !- Construction Name
-  {9d93736a-1709-4e69-ae62-f3f6fe8ec21a}, !- Space Name
->>>>>>> ad15e0a5
+  {325b804c-c2c0-4d6b-bf10-79abf81897ea}, !- Space Name
   Outdoors,                               !- Outside Boundary Condition
   ,                                       !- Outside Boundary Condition Object
   SunExposed,                             !- Sun Exposure
@@ -513,19 +338,11 @@
   0, 0, 2.4384;                           !- X,Y,Z Vertex 4 {m}
 
 OS:Surface,
-<<<<<<< HEAD
-  {7a7c447e-64db-473b-aa0a-b9a879fe5e82}, !- Handle
+  {6c84a0f2-4195-4a80-b257-6db99ee8754e}, !- Handle
   Surface 9,                              !- Name
   RoofCeiling,                            !- Surface Type
   ,                                       !- Construction Name
-  {100dba3e-8c3f-453b-943c-b1af2437c500}, !- Space Name
-=======
-  {6e8a1d15-91a5-4e8f-800f-19f21c46c76c}, !- Handle
-  Surface 9,                              !- Name
-  RoofCeiling,                            !- Surface Type
-  ,                                       !- Construction Name
-  {9d93736a-1709-4e69-ae62-f3f6fe8ec21a}, !- Space Name
->>>>>>> ad15e0a5
+  {325b804c-c2c0-4d6b-bf10-79abf81897ea}, !- Space Name
   Outdoors,                               !- Outside Boundary Condition
   ,                                       !- Outside Boundary Condition Object
   SunExposed,                             !- Sun Exposure
@@ -538,19 +355,11 @@
   4.572, -9.144, 2.4384;                  !- X,Y,Z Vertex 4 {m}
 
 OS:Surface,
-<<<<<<< HEAD
-  {8b8475c6-5e12-4ab8-96fb-cdfb6909232b}, !- Handle
+  {c368e237-e61e-4863-a047-aa9c5ff38bd1}, !- Handle
   Surface 10,                             !- Name
   Wall,                                   !- Surface Type
   ,                                       !- Construction Name
-  {100dba3e-8c3f-453b-943c-b1af2437c500}, !- Space Name
-=======
-  {6be4fcda-5f67-43cb-9044-cc5fdc0db4f6}, !- Handle
-  Surface 10,                             !- Name
-  Wall,                                   !- Surface Type
-  ,                                       !- Construction Name
-  {9d93736a-1709-4e69-ae62-f3f6fe8ec21a}, !- Space Name
->>>>>>> ad15e0a5
+  {325b804c-c2c0-4d6b-bf10-79abf81897ea}, !- Space Name
   Outdoors,                               !- Outside Boundary Condition
   ,                                       !- Outside Boundary Condition Object
   SunExposed,                             !- Sun Exposure
@@ -562,19 +371,11 @@
   0, -9.144, 2.4384;                      !- X,Y,Z Vertex 3 {m}
 
 OS:Surface,
-<<<<<<< HEAD
-  {43a6bda5-93df-4dd3-b018-8bd703c65226}, !- Handle
+  {6f9c06cd-f0f8-4ee4-bbe5-26cbc574ab62}, !- Handle
   Surface 11,                             !- Name
   Wall,                                   !- Surface Type
   ,                                       !- Construction Name
-  {100dba3e-8c3f-453b-943c-b1af2437c500}, !- Space Name
-=======
-  {47a8c87b-a83f-4fe6-b1ac-47d00a9f150e}, !- Handle
-  Surface 11,                             !- Name
-  Wall,                                   !- Surface Type
-  ,                                       !- Construction Name
-  {9d93736a-1709-4e69-ae62-f3f6fe8ec21a}, !- Space Name
->>>>>>> ad15e0a5
+  {325b804c-c2c0-4d6b-bf10-79abf81897ea}, !- Space Name
   Adiabatic,                              !- Outside Boundary Condition
   ,                                       !- Outside Boundary Condition Object
   NoSun,                                  !- Sun Exposure
@@ -586,15 +387,9 @@
   4.572, 0, 2.4384;                       !- X,Y,Z Vertex 3 {m}
 
 OS:Space,
-<<<<<<< HEAD
-  {100dba3e-8c3f-453b-943c-b1af2437c500}, !- Handle
+  {325b804c-c2c0-4d6b-bf10-79abf81897ea}, !- Handle
   finished attic space,                   !- Name
-  {ed82ae44-dd22-499e-bb7b-17d99ffe59f7}, !- Space Type Name
-=======
-  {9d93736a-1709-4e69-ae62-f3f6fe8ec21a}, !- Handle
-  finished attic space,                   !- Name
-  {34148d57-4766-4ded-b6a2-a9421e63a07c}, !- Space Type Name
->>>>>>> ad15e0a5
+  {cd26174b-028b-4d8e-9075-b7f8d0312a62}, !- Space Type Name
   ,                                       !- Default Construction Set Name
   ,                                       !- Default Schedule Set Name
   ,                                       !- Direction of Relative North {deg}
@@ -602,35 +397,20 @@
   ,                                       !- Y Origin {m}
   ,                                       !- Z Origin {m}
   ,                                       !- Building Story Name
-<<<<<<< HEAD
-  {88b39f1b-0179-4374-9eaf-d6c3837b96c6}, !- Thermal Zone Name
+  {5b7d92ba-42b3-46c0-a3ff-45ac80ed3f94}, !- Thermal Zone Name
   ,                                       !- Part of Total Floor Area
   ,                                       !- Design Specification Outdoor Air Object Name
-  {0364742d-391e-41d2-87cf-0431a37ee1f6}; !- Building Unit Name
+  {bc8cbc37-be56-4c74-af38-a4c6d00362a0}; !- Building Unit Name
 
 OS:BuildingUnit,
-  {0364742d-391e-41d2-87cf-0431a37ee1f6}, !- Handle
-=======
-  {15029a42-be03-4951-82f1-5e2cb8fa2162}, !- Thermal Zone Name
-  ,                                       !- Part of Total Floor Area
-  ,                                       !- Design Specification Outdoor Air Object Name
-  {ccd4b694-d7ed-4f43-9556-b652881e251c}; !- Building Unit Name
-
-OS:BuildingUnit,
-  {ccd4b694-d7ed-4f43-9556-b652881e251c}, !- Handle
->>>>>>> ad15e0a5
+  {bc8cbc37-be56-4c74-af38-a4c6d00362a0}, !- Handle
   unit 1,                                 !- Name
   ,                                       !- Rendering Color
   Residential;                            !- Building Unit Type
 
 OS:AdditionalProperties,
-<<<<<<< HEAD
-  {d9bcfcfb-65df-413a-a2f5-cfe0600b3d8c}, !- Handle
-  {0364742d-391e-41d2-87cf-0431a37ee1f6}, !- Object Name
-=======
-  {91059406-0021-4601-aa0e-3a84bc26d5a2}, !- Handle
-  {ccd4b694-d7ed-4f43-9556-b652881e251c}, !- Object Name
->>>>>>> ad15e0a5
+  {b9153a47-1b6c-4b77-bd03-40bfd5702f64}, !- Handle
+  {bc8cbc37-be56-4c74-af38-a4c6d00362a0}, !- Object Name
   NumberOfBedrooms,                       !- Feature Name 1
   Integer,                                !- Feature Data Type 1
   3,                                      !- Feature Value 1
@@ -642,20 +422,12 @@
   3.3900000000000001;                     !- Feature Value 3
 
 OS:External:File,
-<<<<<<< HEAD
-  {9ed43ae1-a783-4d27-9e13-3102acb88f69}, !- Handle
-=======
-  {561af74a-015d-41d7-b771-c44f78b9badc}, !- Handle
->>>>>>> ad15e0a5
+  {79e6643f-02a5-4266-bcc9-1f13c5e7f22d}, !- Handle
   8760.csv,                               !- Name
   8760.csv;                               !- File Name
 
 OS:Schedule:Day,
-<<<<<<< HEAD
-  {4997d4ea-26f8-4b28-85c8-0d10d7226b92}, !- Handle
-=======
-  {a79d4516-95ce-440d-aed1-87f5c39cdebe}, !- Handle
->>>>>>> ad15e0a5
+  {d03be119-7174-4aa7-9091-ede25629b043}, !- Handle
   Schedule Day 1,                         !- Name
   ,                                       !- Schedule Type Limits Name
   ,                                       !- Interpolate to Timestep
@@ -664,11 +436,7 @@
   0;                                      !- Value Until Time 1
 
 OS:Schedule:Day,
-<<<<<<< HEAD
-  {8fb97efe-30f4-4a48-956a-43d8316f66f7}, !- Handle
-=======
-  {b035eeb3-9a4f-4134-93b3-ffe8f070a5e9}, !- Handle
->>>>>>> ad15e0a5
+  {e1a85670-30ff-4bf9-9ff9-5075cbae1999}, !- Handle
   Schedule Day 2,                         !- Name
   ,                                       !- Schedule Type Limits Name
   ,                                       !- Interpolate to Timestep
@@ -677,17 +445,10 @@
   1;                                      !- Value Until Time 1
 
 OS:Schedule:File,
-<<<<<<< HEAD
-  {c38a7924-4693-48b7-97dd-ca39c6d56dc0}, !- Handle
+  {7f1105d7-470b-4dd3-8104-6556939b5120}, !- Handle
   occupants,                              !- Name
-  {5b53314a-2dec-4e82-aa8d-97d73f755dc8}, !- Schedule Type Limits Name
-  {9ed43ae1-a783-4d27-9e13-3102acb88f69}, !- External File Name
-=======
-  {b2dfdf58-49b2-4bb5-8029-cc9080cbd66e}, !- Handle
-  occupants,                              !- Name
-  {493c6d90-7d16-4285-8028-dc1f05b0879a}, !- Schedule Type Limits Name
-  {561af74a-015d-41d7-b771-c44f78b9badc}, !- External File Name
->>>>>>> ad15e0a5
+  {bde8db0d-bf4d-44e5-9622-8906d1637d24}, !- Schedule Type Limits Name
+  {79e6643f-02a5-4266-bcc9-1f13c5e7f22d}, !- External File Name
   1,                                      !- Column Number
   1,                                      !- Rows to Skip at Top
   8760,                                   !- Number of Hours of Data
@@ -696,25 +457,14 @@
   60;                                     !- Minutes per Item
 
 OS:Schedule:Constant,
-<<<<<<< HEAD
-  {570aef88-e67e-4adb-910e-b14a332ab7bc}, !- Handle
+  {d7988a4b-ec7d-4f70-b2ab-d0cb47c85156}, !- Handle
   res occupants activity schedule,        !- Name
-  {9c6c1d2f-d33c-483c-979a-7b12dd2fac4a}, !- Schedule Type Limits Name
+  {f22bdd98-6335-4408-8249-dd0c81e65c54}, !- Schedule Type Limits Name
   112.539290946133;                       !- Value
 
 OS:People:Definition,
-  {5e0bf17c-f3ea-4ab4-a050-206bb97bba34}, !- Handle
-  res occupants|living space,             !- Name
-=======
-  {3fe7fc8b-e620-4c68-9e84-0294d392e2fd}, !- Handle
-  res occupants activity schedule,        !- Name
-  {f7f77ef2-23c7-42ef-bf00-a5810faae720}, !- Schedule Type Limits Name
-  112.539290946133;                       !- Value
-
-OS:People:Definition,
-  {5073b9a2-cafa-4c33-bbe2-86f35b5277b2}, !- Handle
+  {9c57f5d1-d2c2-4d3f-8208-fea9a2ceb435}, !- Handle
   res occupants|finished attic space,     !- Name
->>>>>>> ad15e0a5
   People,                                 !- Number of People Calculation Method
   1.695,                                  !- Number of People {people}
   ,                                       !- People per Space Floor Area {person/m2}
@@ -726,21 +476,12 @@
   ZoneAveraged;                           !- Mean Radiant Temperature Calculation Type
 
 OS:People,
-<<<<<<< HEAD
-  {f4a851f5-fda5-4ad0-b138-7938a1facc09}, !- Handle
-  res occupants|living space,             !- Name
-  {5e0bf17c-f3ea-4ab4-a050-206bb97bba34}, !- People Definition Name
-  {90a5b47c-5667-4224-b74a-3856305e7934}, !- Space or SpaceType Name
-  {c38a7924-4693-48b7-97dd-ca39c6d56dc0}, !- Number of People Schedule Name
-  {570aef88-e67e-4adb-910e-b14a332ab7bc}, !- Activity Level Schedule Name
-=======
-  {a1785775-1900-410b-9824-57cccf9a9827}, !- Handle
+  {3a81350f-764e-48a4-8a4a-d66a994c320f}, !- Handle
   res occupants|finished attic space,     !- Name
-  {5073b9a2-cafa-4c33-bbe2-86f35b5277b2}, !- People Definition Name
-  {9d93736a-1709-4e69-ae62-f3f6fe8ec21a}, !- Space or SpaceType Name
-  {b2dfdf58-49b2-4bb5-8029-cc9080cbd66e}, !- Number of People Schedule Name
-  {3fe7fc8b-e620-4c68-9e84-0294d392e2fd}, !- Activity Level Schedule Name
->>>>>>> ad15e0a5
+  {9c57f5d1-d2c2-4d3f-8208-fea9a2ceb435}, !- People Definition Name
+  {325b804c-c2c0-4d6b-bf10-79abf81897ea}, !- Space or SpaceType Name
+  {7f1105d7-470b-4dd3-8104-6556939b5120}, !- Number of People Schedule Name
+  {d7988a4b-ec7d-4f70-b2ab-d0cb47c85156}, !- Activity Level Schedule Name
   ,                                       !- Surface Name/Angle Factor List Name
   ,                                       !- Work Efficiency Schedule Name
   ,                                       !- Clothing Insulation Schedule Name
@@ -748,11 +489,7 @@
   1;                                      !- Multiplier
 
 OS:ScheduleTypeLimits,
-<<<<<<< HEAD
-  {9c6c1d2f-d33c-483c-979a-7b12dd2fac4a}, !- Handle
-=======
-  {f7f77ef2-23c7-42ef-bf00-a5810faae720}, !- Handle
->>>>>>> ad15e0a5
+  {f22bdd98-6335-4408-8249-dd0c81e65c54}, !- Handle
   ActivityLevel,                          !- Name
   0,                                      !- Lower Limit Value
   ,                                       !- Upper Limit Value
@@ -760,24 +497,15 @@
   ActivityLevel;                          !- Unit Type
 
 OS:ScheduleTypeLimits,
-<<<<<<< HEAD
-  {5b53314a-2dec-4e82-aa8d-97d73f755dc8}, !- Handle
-=======
-  {493c6d90-7d16-4285-8028-dc1f05b0879a}, !- Handle
->>>>>>> ad15e0a5
+  {bde8db0d-bf4d-44e5-9622-8906d1637d24}, !- Handle
   Fractional,                             !- Name
   0,                                      !- Lower Limit Value
   1,                                      !- Upper Limit Value
   Continuous;                             !- Numeric Type
 
 OS:People:Definition,
-<<<<<<< HEAD
-  {89657e76-b88c-4772-97b9-548dec7bb22e}, !- Handle
-  res occupants|finished attic space,     !- Name
-=======
-  {65df9485-683f-4abb-8bf8-f3b0a2c17eb6}, !- Handle
+  {bcb90c83-9c6d-40a5-ad86-3c3904cf2456}, !- Handle
   res occupants|living space,             !- Name
->>>>>>> ad15e0a5
   People,                                 !- Number of People Calculation Method
   1.695,                                  !- Number of People {people}
   ,                                       !- People per Space Floor Area {person/m2}
@@ -789,21 +517,12 @@
   ZoneAveraged;                           !- Mean Radiant Temperature Calculation Type
 
 OS:People,
-<<<<<<< HEAD
-  {33716336-24be-4866-a643-1047e735df16}, !- Handle
-  res occupants|finished attic space,     !- Name
-  {89657e76-b88c-4772-97b9-548dec7bb22e}, !- People Definition Name
-  {100dba3e-8c3f-453b-943c-b1af2437c500}, !- Space or SpaceType Name
-  {c38a7924-4693-48b7-97dd-ca39c6d56dc0}, !- Number of People Schedule Name
-  {570aef88-e67e-4adb-910e-b14a332ab7bc}, !- Activity Level Schedule Name
-=======
-  {82e7d34c-1198-47fc-b2be-40dacfc4b06c}, !- Handle
+  {e9adb39e-8c81-4da2-9814-b629692dd487}, !- Handle
   res occupants|living space,             !- Name
-  {65df9485-683f-4abb-8bf8-f3b0a2c17eb6}, !- People Definition Name
-  {44a1155c-233e-4ca3-b122-b89357f05faa}, !- Space or SpaceType Name
-  {b2dfdf58-49b2-4bb5-8029-cc9080cbd66e}, !- Number of People Schedule Name
-  {3fe7fc8b-e620-4c68-9e84-0294d392e2fd}, !- Activity Level Schedule Name
->>>>>>> ad15e0a5
+  {bcb90c83-9c6d-40a5-ad86-3c3904cf2456}, !- People Definition Name
+  {f0d73b17-6742-4f5e-85b4-a4f6d47ae29c}, !- Space or SpaceType Name
+  {7f1105d7-470b-4dd3-8104-6556939b5120}, !- Number of People Schedule Name
+  {d7988a4b-ec7d-4f70-b2ab-d0cb47c85156}, !- Activity Level Schedule Name
   ,                                       !- Surface Name/Angle Factor List Name
   ,                                       !- Work Efficiency Schedule Name
   ,                                       !- Clothing Insulation Schedule Name
