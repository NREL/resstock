--- conflicted
+++ resolved
@@ -1,38 +1,22 @@
 !- NOTE: Auto-generated from /test/osw_files/SFA_4units_1story_SL_FA.osw
 
 OS:Version,
-<<<<<<< HEAD
-  {654c9539-df32-4ef6-bc9c-0a3f9b0fc66a}, !- Handle
+  {3179fb1a-25d2-44a5-86af-b62747870e38}, !- Handle
   3.2.1;                                  !- Version Identifier
 
 OS:SimulationControl,
-  {adf945e4-34b0-4549-adeb-95f75b852810}, !- Handle
-=======
-  {8013dabd-782b-47b1-9963-cf261a0eed07}, !- Handle
-  3.2.1;                                  !- Version Identifier
-
-OS:SimulationControl,
-  {84d4c34a-0e31-4f86-93ae-bf39ead80260}, !- Handle
->>>>>>> 055af606
+  {fbbc3c26-985e-4f88-8fc9-63d2ceaaf11c}, !- Handle
   ,                                       !- Do Zone Sizing Calculation
   ,                                       !- Do System Sizing Calculation
   ,                                       !- Do Plant Sizing Calculation
   No;                                     !- Run Simulation for Sizing Periods
 
 OS:Timestep,
-<<<<<<< HEAD
-  {64243e4e-c0d7-4f0f-b32e-efb52d7c9277}, !- Handle
+  {3f2e2091-7817-43c9-afd7-b3e33f1fdb76}, !- Handle
   6;                                      !- Number of Timesteps per Hour
 
 OS:ShadowCalculation,
-  {13e50b4d-154d-4d6b-9be6-c60c95c3a184}, !- Handle
-=======
-  {da8bdbe6-7a6e-466f-965f-3188578bc6de}, !- Handle
-  6;                                      !- Number of Timesteps per Hour
-
-OS:ShadowCalculation,
-  {eb1d4727-1acc-419b-909a-19b1e6cc93bb}, !- Handle
->>>>>>> 055af606
+  {5eab1d2b-839e-4717-8739-ec0a94f86543}, !- Handle
   PolygonClipping,                        !- Shading Calculation Method
   ,                                       !- Shading Calculation Update Frequency Method
   20,                                     !- Shading Calculation Update Frequency
@@ -45,37 +29,21 @@
   No;                                     !- Disable Self-Shading From Shading Zone Groups to Other Zones
 
 OS:SurfaceConvectionAlgorithm:Outside,
-<<<<<<< HEAD
-  {b0c736ce-80b9-41d4-bd49-b92aa5c60b57}, !- Handle
+  {bf68487c-0d84-4d57-8bbf-13138aa36de6}, !- Handle
   DOE-2;                                  !- Algorithm
 
 OS:SurfaceConvectionAlgorithm:Inside,
-  {1c72758f-bacb-45cb-b4f5-c69c224fbad3}, !- Handle
+  {f844709f-eccc-4b3b-a339-4d632bec6206}, !- Handle
   TARP;                                   !- Algorithm
 
 OS:ZoneCapacitanceMultiplier:ResearchSpecial,
-  {49047fe1-5048-4a2a-9d09-52f0c456c1aa}, !- Handle
-=======
-  {d9e902a5-453d-4d46-a2b7-190be066f281}, !- Handle
-  DOE-2;                                  !- Algorithm
-
-OS:SurfaceConvectionAlgorithm:Inside,
-  {0c997d6f-884f-4361-999a-6f52533aaafb}, !- Handle
-  TARP;                                   !- Algorithm
-
-OS:ZoneCapacitanceMultiplier:ResearchSpecial,
-  {1bdd038a-87fa-45b5-93a6-f79fa32ae799}, !- Handle
->>>>>>> 055af606
+  {390874a6-cef0-461a-9ab2-2da921c1f4ea}, !- Handle
   ,                                       !- Temperature Capacity Multiplier
   15,                                     !- Humidity Capacity Multiplier
   ;                                       !- Carbon Dioxide Capacity Multiplier
 
 OS:RunPeriod,
-<<<<<<< HEAD
-  {6342e4db-2f59-43a0-b752-a4d12f503d9e}, !- Handle
-=======
-  {abd359fd-7724-49e3-95cb-608e9117262a}, !- Handle
->>>>>>> 055af606
+  {a66b04fc-edbb-416d-9959-58f854117fb0}, !- Handle
   Run Period 1,                           !- Name
   1,                                      !- Begin Month
   1,                                      !- Begin Day of Month
@@ -89,21 +57,13 @@
   ;                                       !- Number of Times Runperiod to be Repeated
 
 OS:YearDescription,
-<<<<<<< HEAD
-  {1c9a6b38-dea7-4274-8ee0-61ea30ad30de}, !- Handle
-=======
-  {9721f7c2-cfd5-4be3-8bab-5f2afff47267}, !- Handle
->>>>>>> 055af606
+  {c9b4edc8-4028-487f-9a3e-24e9ae3ef858}, !- Handle
   2007,                                   !- Calendar Year
   ,                                       !- Day of Week for Start Day
   ;                                       !- Is Leap Year
 
 OS:Building,
-<<<<<<< HEAD
-  {421204d7-0bd6-4775-bb17-96f48f429e34}, !- Handle
-=======
-  {56997673-ffbc-4e7d-ae53-4e9994656006}, !- Handle
->>>>>>> 055af606
+  {b5db9348-384d-4670-b2c8-d50a80b1a1b3}, !- Handle
   Building 1,                             !- Name
   ,                                       !- Building Sector Type
   0,                                      !- North Axis {deg}
@@ -118,13 +78,8 @@
   4;                                      !- Standards Number of Living Units
 
 OS:AdditionalProperties,
-<<<<<<< HEAD
-  {478f4662-8afc-4857-97a6-b5c27fa11bdd}, !- Handle
-  {421204d7-0bd6-4775-bb17-96f48f429e34}, !- Object Name
-=======
-  {46877a8b-a716-4cb9-a668-5f236bcaac4a}, !- Handle
-  {56997673-ffbc-4e7d-ae53-4e9994656006}, !- Object Name
->>>>>>> 055af606
+  {746da52a-d461-43d0-b987-25d1ce656685}, !- Handle
+  {b5db9348-384d-4670-b2c8-d50a80b1a1b3}, !- Object Name
   num_units,                              !- Feature Name 1
   Integer,                                !- Feature Data Type 1
   4,                                      !- Feature Value 1
@@ -139,11 +94,7 @@
   1;                                      !- Feature Value 4
 
 OS:ThermalZone,
-<<<<<<< HEAD
-  {5b39fb0a-cdc1-4b53-a5d7-e38d860b4cb8}, !- Handle
-=======
-  {dd502b3d-7b48-409e-a230-6f44f86b996a}, !- Handle
->>>>>>> 055af606
+  {b26eeb9d-d42b-4c89-a38b-fc0744f749bc}, !- Handle
   living zone,                            !- Name
   ,                                       !- Multiplier
   ,                                       !- Ceiling Height {m}
@@ -152,17 +103,10 @@
   ,                                       !- Zone Inside Convection Algorithm
   ,                                       !- Zone Outside Convection Algorithm
   ,                                       !- Zone Conditioning Equipment List Name
-<<<<<<< HEAD
-  {4d9f691b-99e0-4138-aa33-0d17dd0835f8}, !- Zone Air Inlet Port List
-  {046c7647-d79f-454d-abf8-ba421006de3c}, !- Zone Air Exhaust Port List
-  {5d2f5b5d-306e-4eb3-b1ed-74c0702b58a5}, !- Zone Air Node Name
-  {7032c07a-1217-4304-bea1-efbd49dded92}, !- Zone Return Air Port List
-=======
-  {927964ee-0c2d-4339-bd21-92fc40f921a4}, !- Zone Air Inlet Port List
-  {c75ba8bd-c6f7-4aa9-9447-ede973008fa0}, !- Zone Air Exhaust Port List
-  {0a9a23ab-a29f-4b85-ad52-38fe6767a88e}, !- Zone Air Node Name
-  {f8f22951-0783-4f53-bb44-e78e130f39ee}, !- Zone Return Air Port List
->>>>>>> 055af606
+  {9790c5cd-8518-4f57-8b58-ff229b4574a1}, !- Zone Air Inlet Port List
+  {1856b8d1-44b3-466a-aba6-6e2a1043bd57}, !- Zone Air Exhaust Port List
+  {39aee6ec-155f-41a9-a794-d811013975ca}, !- Zone Air Node Name
+  {22ab4ac8-ae89-43fe-bcf8-e396ee0a4771}, !- Zone Return Air Port List
   ,                                       !- Primary Daylighting Control Name
   ,                                       !- Fraction of Zone Controlled by Primary Daylighting Control
   ,                                       !- Secondary Daylighting Control Name
@@ -173,63 +117,33 @@
   No;                                     !- Use Ideal Air Loads
 
 OS:Node,
-<<<<<<< HEAD
-  {8a3816fb-f7c6-4a4a-9ca2-c6a0779be0bc}, !- Handle
+  {c903a2a9-2a8c-4ae4-8c01-8b67c2d8b366}, !- Handle
   Node 1,                                 !- Name
-  {5d2f5b5d-306e-4eb3-b1ed-74c0702b58a5}, !- Inlet Port
+  {39aee6ec-155f-41a9-a794-d811013975ca}, !- Inlet Port
   ;                                       !- Outlet Port
 
 OS:Connection,
-  {5d2f5b5d-306e-4eb3-b1ed-74c0702b58a5}, !- Handle
-  {5b39fb0a-cdc1-4b53-a5d7-e38d860b4cb8}, !- Source Object
+  {39aee6ec-155f-41a9-a794-d811013975ca}, !- Handle
+  {b26eeb9d-d42b-4c89-a38b-fc0744f749bc}, !- Source Object
   11,                                     !- Outlet Port
-  {8a3816fb-f7c6-4a4a-9ca2-c6a0779be0bc}, !- Target Object
+  {c903a2a9-2a8c-4ae4-8c01-8b67c2d8b366}, !- Target Object
   2;                                      !- Inlet Port
 
 OS:PortList,
-  {4d9f691b-99e0-4138-aa33-0d17dd0835f8}, !- Handle
-  {5b39fb0a-cdc1-4b53-a5d7-e38d860b4cb8}; !- HVAC Component
+  {9790c5cd-8518-4f57-8b58-ff229b4574a1}, !- Handle
+  {b26eeb9d-d42b-4c89-a38b-fc0744f749bc}; !- HVAC Component
 
 OS:PortList,
-  {046c7647-d79f-454d-abf8-ba421006de3c}, !- Handle
-  {5b39fb0a-cdc1-4b53-a5d7-e38d860b4cb8}; !- HVAC Component
+  {1856b8d1-44b3-466a-aba6-6e2a1043bd57}, !- Handle
+  {b26eeb9d-d42b-4c89-a38b-fc0744f749bc}; !- HVAC Component
 
 OS:PortList,
-  {7032c07a-1217-4304-bea1-efbd49dded92}, !- Handle
-  {5b39fb0a-cdc1-4b53-a5d7-e38d860b4cb8}; !- HVAC Component
+  {22ab4ac8-ae89-43fe-bcf8-e396ee0a4771}, !- Handle
+  {b26eeb9d-d42b-4c89-a38b-fc0744f749bc}; !- HVAC Component
 
 OS:Sizing:Zone,
-  {6585195a-7800-42aa-8fbf-488234270160}, !- Handle
-  {5b39fb0a-cdc1-4b53-a5d7-e38d860b4cb8}, !- Zone or ZoneList Name
-=======
-  {5cadd816-eaec-429f-80e0-0bbc1898be90}, !- Handle
-  Node 1,                                 !- Name
-  {0a9a23ab-a29f-4b85-ad52-38fe6767a88e}, !- Inlet Port
-  ;                                       !- Outlet Port
-
-OS:Connection,
-  {0a9a23ab-a29f-4b85-ad52-38fe6767a88e}, !- Handle
-  {dd502b3d-7b48-409e-a230-6f44f86b996a}, !- Source Object
-  11,                                     !- Outlet Port
-  {5cadd816-eaec-429f-80e0-0bbc1898be90}, !- Target Object
-  2;                                      !- Inlet Port
-
-OS:PortList,
-  {927964ee-0c2d-4339-bd21-92fc40f921a4}, !- Handle
-  {dd502b3d-7b48-409e-a230-6f44f86b996a}; !- HVAC Component
-
-OS:PortList,
-  {c75ba8bd-c6f7-4aa9-9447-ede973008fa0}, !- Handle
-  {dd502b3d-7b48-409e-a230-6f44f86b996a}; !- HVAC Component
-
-OS:PortList,
-  {f8f22951-0783-4f53-bb44-e78e130f39ee}, !- Handle
-  {dd502b3d-7b48-409e-a230-6f44f86b996a}; !- HVAC Component
-
-OS:Sizing:Zone,
-  {c061a36e-1e6a-4a63-9f3e-68bab2f9739a}, !- Handle
-  {dd502b3d-7b48-409e-a230-6f44f86b996a}, !- Zone or ZoneList Name
->>>>>>> 055af606
+  {6274f030-f516-4613-aaca-0e975749f6e5}, !- Handle
+  {b26eeb9d-d42b-4c89-a38b-fc0744f749bc}, !- Zone or ZoneList Name
   SupplyAirTemperature,                   !- Zone Cooling Design Supply Air Temperature Input Method
   14,                                     !- Zone Cooling Design Supply Air Temperature {C}
   11.11,                                  !- Zone Cooling Design Supply Air Temperature Difference {deltaC}
@@ -256,25 +170,14 @@
   autosize;                               !- Dedicated Outdoor Air High Setpoint Temperature for Design {C}
 
 OS:ZoneHVAC:EquipmentList,
-<<<<<<< HEAD
-  {e45b7a9e-aee8-4098-8fe7-1f356c11bb8e}, !- Handle
+  {a48059b6-b93b-41e2-a7cb-2fbe5152c532}, !- Handle
   Zone HVAC Equipment List 1,             !- Name
-  {5b39fb0a-cdc1-4b53-a5d7-e38d860b4cb8}; !- Thermal Zone
+  {b26eeb9d-d42b-4c89-a38b-fc0744f749bc}; !- Thermal Zone
 
 OS:Space,
-  {32a12e9c-549d-41c7-8413-42e1fec6267f}, !- Handle
+  {9021dc54-93ef-4200-9416-bcd8fb413083}, !- Handle
   living space,                           !- Name
-  {f0b24ab1-fe4c-4ebf-8dcb-990acd1a07e4}, !- Space Type Name
-=======
-  {c9760b9e-3611-4b91-a33f-1010162d3916}, !- Handle
-  Zone HVAC Equipment List 1,             !- Name
-  {dd502b3d-7b48-409e-a230-6f44f86b996a}; !- Thermal Zone
-
-OS:Space,
-  {dce664e8-6377-40c2-832c-c8c00846df6c}, !- Handle
-  living space,                           !- Name
-  {529de71d-ff05-4c28-b81d-2ce2520b4bce}, !- Space Type Name
->>>>>>> 055af606
+  {0cc43f07-2693-49bc-bdbe-eccf19b75cd7}, !- Space Type Name
   ,                                       !- Default Construction Set Name
   ,                                       !- Default Schedule Set Name
   ,                                       !- Direction of Relative North {deg}
@@ -282,31 +185,17 @@
   ,                                       !- Y Origin {m}
   ,                                       !- Z Origin {m}
   ,                                       !- Building Story Name
-<<<<<<< HEAD
-  {5b39fb0a-cdc1-4b53-a5d7-e38d860b4cb8}, !- Thermal Zone Name
+  {b26eeb9d-d42b-4c89-a38b-fc0744f749bc}, !- Thermal Zone Name
   ,                                       !- Part of Total Floor Area
   ,                                       !- Design Specification Outdoor Air Object Name
-  {f7ba9416-beb4-4fd9-b0a4-5ba0f711c129}; !- Building Unit Name
-
-OS:Surface,
-  {93e4a16a-fc3a-4b5e-b897-556ddc5bdb14}, !- Handle
+  {3ae8b1d2-d722-4396-acee-e504ef1d586c}; !- Building Unit Name
+
+OS:Surface,
+  {0be2b8fe-a07d-40f9-b48c-47b505ec1d08}, !- Handle
   Surface 1,                              !- Name
   Floor,                                  !- Surface Type
   ,                                       !- Construction Name
-  {32a12e9c-549d-41c7-8413-42e1fec6267f}, !- Space Name
-=======
-  {dd502b3d-7b48-409e-a230-6f44f86b996a}, !- Thermal Zone Name
-  ,                                       !- Part of Total Floor Area
-  ,                                       !- Design Specification Outdoor Air Object Name
-  {70c5749f-6bd1-4b14-a7a8-aaad4278d54e}; !- Building Unit Name
-
-OS:Surface,
-  {2921d714-ca8f-4442-89bc-734ef2efd784}, !- Handle
-  Surface 1,                              !- Name
-  Floor,                                  !- Surface Type
-  ,                                       !- Construction Name
-  {dce664e8-6377-40c2-832c-c8c00846df6c}, !- Space Name
->>>>>>> 055af606
+  {9021dc54-93ef-4200-9416-bcd8fb413083}, !- Space Name
   Foundation,                             !- Outside Boundary Condition
   ,                                       !- Outside Boundary Condition Object
   NoSun,                                  !- Sun Exposure
@@ -319,19 +208,11 @@
   4.572, -9.144, 0;                       !- X,Y,Z Vertex 4 {m}
 
 OS:Surface,
-<<<<<<< HEAD
-  {ec43173e-d6c2-49cf-8d0c-10288ef7c205}, !- Handle
+  {217ce870-58df-45ab-9da5-db88af94f3a7}, !- Handle
   Surface 2,                              !- Name
   Wall,                                   !- Surface Type
   ,                                       !- Construction Name
-  {32a12e9c-549d-41c7-8413-42e1fec6267f}, !- Space Name
-=======
-  {db513319-e05a-43fb-a05e-dbaae8c81905}, !- Handle
-  Surface 2,                              !- Name
-  Wall,                                   !- Surface Type
-  ,                                       !- Construction Name
-  {dce664e8-6377-40c2-832c-c8c00846df6c}, !- Space Name
->>>>>>> 055af606
+  {9021dc54-93ef-4200-9416-bcd8fb413083}, !- Space Name
   Outdoors,                               !- Outside Boundary Condition
   ,                                       !- Outside Boundary Condition Object
   SunExposed,                             !- Sun Exposure
@@ -344,19 +225,11 @@
   0, -9.144, 2.4384;                      !- X,Y,Z Vertex 4 {m}
 
 OS:Surface,
-<<<<<<< HEAD
-  {474193b0-1041-4582-891b-0d6647e40f39}, !- Handle
+  {5afe03e5-c828-48e5-81ee-bb1e92020291}, !- Handle
   Surface 3,                              !- Name
   Wall,                                   !- Surface Type
   ,                                       !- Construction Name
-  {32a12e9c-549d-41c7-8413-42e1fec6267f}, !- Space Name
-=======
-  {3c46a3dc-16ff-4909-af0f-d55fa2c36bad}, !- Handle
-  Surface 3,                              !- Name
-  Wall,                                   !- Surface Type
-  ,                                       !- Construction Name
-  {dce664e8-6377-40c2-832c-c8c00846df6c}, !- Space Name
->>>>>>> 055af606
+  {9021dc54-93ef-4200-9416-bcd8fb413083}, !- Space Name
   Outdoors,                               !- Outside Boundary Condition
   ,                                       !- Outside Boundary Condition Object
   SunExposed,                             !- Sun Exposure
@@ -369,19 +242,11 @@
   0, 0, 2.4384;                           !- X,Y,Z Vertex 4 {m}
 
 OS:Surface,
-<<<<<<< HEAD
-  {374218cc-5e46-469c-9393-615208f440d0}, !- Handle
+  {20d959cf-35bd-4ee3-a8e3-4004bad79f7b}, !- Handle
   Surface 4,                              !- Name
   Wall,                                   !- Surface Type
   ,                                       !- Construction Name
-  {32a12e9c-549d-41c7-8413-42e1fec6267f}, !- Space Name
-=======
-  {447682c8-9dd7-4dfb-ac01-88434da11d9b}, !- Handle
-  Surface 4,                              !- Name
-  Wall,                                   !- Surface Type
-  ,                                       !- Construction Name
-  {dce664e8-6377-40c2-832c-c8c00846df6c}, !- Space Name
->>>>>>> 055af606
+  {9021dc54-93ef-4200-9416-bcd8fb413083}, !- Space Name
   Adiabatic,                              !- Outside Boundary Condition
   ,                                       !- Outside Boundary Condition Object
   NoSun,                                  !- Sun Exposure
@@ -394,19 +259,11 @@
   4.572, 0, 2.4384;                       !- X,Y,Z Vertex 4 {m}
 
 OS:Surface,
-<<<<<<< HEAD
-  {7f0d3316-261c-423f-941c-8c3423eca3ab}, !- Handle
+  {b5430ee8-d9e8-4cb0-a9c5-93c98a1d4a0a}, !- Handle
   Surface 5,                              !- Name
   Wall,                                   !- Surface Type
   ,                                       !- Construction Name
-  {32a12e9c-549d-41c7-8413-42e1fec6267f}, !- Space Name
-=======
-  {0d0436e9-7310-4289-9275-96efe9b098f6}, !- Handle
-  Surface 5,                              !- Name
-  Wall,                                   !- Surface Type
-  ,                                       !- Construction Name
-  {dce664e8-6377-40c2-832c-c8c00846df6c}, !- Space Name
->>>>>>> 055af606
+  {9021dc54-93ef-4200-9416-bcd8fb413083}, !- Space Name
   Outdoors,                               !- Outside Boundary Condition
   ,                                       !- Outside Boundary Condition Object
   SunExposed,                             !- Sun Exposure
@@ -419,23 +276,13 @@
   4.572, -9.144, 2.4384;                  !- X,Y,Z Vertex 4 {m}
 
 OS:Surface,
-<<<<<<< HEAD
-  {697d9885-8d9f-43f2-8aba-5ddd00d961f2}, !- Handle
+  {38380ced-f98a-4310-a98f-89a84e5bc1f9}, !- Handle
   Surface 6,                              !- Name
   RoofCeiling,                            !- Surface Type
   ,                                       !- Construction Name
-  {32a12e9c-549d-41c7-8413-42e1fec6267f}, !- Space Name
+  {9021dc54-93ef-4200-9416-bcd8fb413083}, !- Space Name
   Surface,                                !- Outside Boundary Condition
-  {373f4935-302d-4c7b-879a-61a2fa6f96dd}, !- Outside Boundary Condition Object
-=======
-  {e81302ab-480c-45f2-959a-4eee91d3bec1}, !- Handle
-  Surface 6,                              !- Name
-  RoofCeiling,                            !- Surface Type
-  ,                                       !- Construction Name
-  {dce664e8-6377-40c2-832c-c8c00846df6c}, !- Space Name
-  Surface,                                !- Outside Boundary Condition
-  {d7adcb2b-2a2b-4820-8a14-da6810162f21}, !- Outside Boundary Condition Object
->>>>>>> 055af606
+  {a4f06c64-896e-45e6-8d3f-925ef13d8fa3}, !- Outside Boundary Condition Object
   NoSun,                                  !- Sun Exposure
   NoWind,                                 !- Wind Exposure
   ,                                       !- View Factor to Ground
@@ -446,11 +293,7 @@
   0, -9.144, 2.4384;                      !- X,Y,Z Vertex 4 {m}
 
 OS:SpaceType,
-<<<<<<< HEAD
-  {f0b24ab1-fe4c-4ebf-8dcb-990acd1a07e4}, !- Handle
-=======
-  {529de71d-ff05-4c28-b81d-2ce2520b4bce}, !- Handle
->>>>>>> 055af606
+  {0cc43f07-2693-49bc-bdbe-eccf19b75cd7}, !- Handle
   Space Type 1,                           !- Name
   ,                                       !- Default Construction Set Name
   ,                                       !- Default Schedule Set Name
@@ -461,23 +304,13 @@
   living;                                 !- Standards Space Type
 
 OS:Surface,
-<<<<<<< HEAD
-  {373f4935-302d-4c7b-879a-61a2fa6f96dd}, !- Handle
+  {a4f06c64-896e-45e6-8d3f-925ef13d8fa3}, !- Handle
   Surface 7,                              !- Name
   Floor,                                  !- Surface Type
   ,                                       !- Construction Name
-  {56712422-8574-4a4d-9ff6-505a71e34ddf}, !- Space Name
+  {49fcc61d-bf89-434b-b0ae-289048f9f2e8}, !- Space Name
   Surface,                                !- Outside Boundary Condition
-  {697d9885-8d9f-43f2-8aba-5ddd00d961f2}, !- Outside Boundary Condition Object
-=======
-  {d7adcb2b-2a2b-4820-8a14-da6810162f21}, !- Handle
-  Surface 7,                              !- Name
-  Floor,                                  !- Surface Type
-  ,                                       !- Construction Name
-  {82c340c5-ed5f-4035-8e2b-4901b511926a}, !- Space Name
-  Surface,                                !- Outside Boundary Condition
-  {e81302ab-480c-45f2-959a-4eee91d3bec1}, !- Outside Boundary Condition Object
->>>>>>> 055af606
+  {38380ced-f98a-4310-a98f-89a84e5bc1f9}, !- Outside Boundary Condition Object
   NoSun,                                  !- Sun Exposure
   NoWind,                                 !- Wind Exposure
   ,                                       !- View Factor to Ground
@@ -488,19 +321,11 @@
   4.572, -9.144, 2.4384;                  !- X,Y,Z Vertex 4 {m}
 
 OS:Surface,
-<<<<<<< HEAD
-  {aa21ac0b-7279-4473-befb-468c5ebec1e9}, !- Handle
+  {244692bc-e70d-4f64-ab4b-fac70fa49479}, !- Handle
   Surface 8,                              !- Name
   RoofCeiling,                            !- Surface Type
   ,                                       !- Construction Name
-  {56712422-8574-4a4d-9ff6-505a71e34ddf}, !- Space Name
-=======
-  {b5a489e7-6bb5-4b42-841c-84dcd4a268bf}, !- Handle
-  Surface 8,                              !- Name
-  RoofCeiling,                            !- Surface Type
-  ,                                       !- Construction Name
-  {82c340c5-ed5f-4035-8e2b-4901b511926a}, !- Space Name
->>>>>>> 055af606
+  {49fcc61d-bf89-434b-b0ae-289048f9f2e8}, !- Space Name
   Outdoors,                               !- Outside Boundary Condition
   ,                                       !- Outside Boundary Condition Object
   SunExposed,                             !- Sun Exposure
@@ -513,19 +338,11 @@
   0, 0, 2.4384;                           !- X,Y,Z Vertex 4 {m}
 
 OS:Surface,
-<<<<<<< HEAD
-  {c461ed8a-08f0-40d4-aefa-058dffe304df}, !- Handle
+  {d31692df-fc50-440a-8441-564465463453}, !- Handle
   Surface 9,                              !- Name
   RoofCeiling,                            !- Surface Type
   ,                                       !- Construction Name
-  {56712422-8574-4a4d-9ff6-505a71e34ddf}, !- Space Name
-=======
-  {8f854339-7758-49b0-9cd3-04da0a51ad87}, !- Handle
-  Surface 9,                              !- Name
-  RoofCeiling,                            !- Surface Type
-  ,                                       !- Construction Name
-  {82c340c5-ed5f-4035-8e2b-4901b511926a}, !- Space Name
->>>>>>> 055af606
+  {49fcc61d-bf89-434b-b0ae-289048f9f2e8}, !- Space Name
   Outdoors,                               !- Outside Boundary Condition
   ,                                       !- Outside Boundary Condition Object
   SunExposed,                             !- Sun Exposure
@@ -538,19 +355,11 @@
   4.572, -9.144, 2.4384;                  !- X,Y,Z Vertex 4 {m}
 
 OS:Surface,
-<<<<<<< HEAD
-  {285aa165-0e9c-4ba1-bec9-edf8305f02db}, !- Handle
+  {5b1e6e42-de01-408b-8952-d04f32ff6b75}, !- Handle
   Surface 10,                             !- Name
   Wall,                                   !- Surface Type
   ,                                       !- Construction Name
-  {56712422-8574-4a4d-9ff6-505a71e34ddf}, !- Space Name
-=======
-  {bcdf3b71-962d-4d6c-80de-0aa4ec69a19f}, !- Handle
-  Surface 10,                             !- Name
-  Wall,                                   !- Surface Type
-  ,                                       !- Construction Name
-  {82c340c5-ed5f-4035-8e2b-4901b511926a}, !- Space Name
->>>>>>> 055af606
+  {49fcc61d-bf89-434b-b0ae-289048f9f2e8}, !- Space Name
   Outdoors,                               !- Outside Boundary Condition
   ,                                       !- Outside Boundary Condition Object
   SunExposed,                             !- Sun Exposure
@@ -562,19 +371,11 @@
   0, -9.144, 2.4384;                      !- X,Y,Z Vertex 3 {m}
 
 OS:Surface,
-<<<<<<< HEAD
-  {53fd5310-46a2-4fda-b037-296f04431458}, !- Handle
+  {8ffc3881-cc13-4348-a3e5-f76863471d28}, !- Handle
   Surface 11,                             !- Name
   Wall,                                   !- Surface Type
   ,                                       !- Construction Name
-  {56712422-8574-4a4d-9ff6-505a71e34ddf}, !- Space Name
-=======
-  {b389e275-bf9b-41fe-9a31-5fb55864fcfc}, !- Handle
-  Surface 11,                             !- Name
-  Wall,                                   !- Surface Type
-  ,                                       !- Construction Name
-  {82c340c5-ed5f-4035-8e2b-4901b511926a}, !- Space Name
->>>>>>> 055af606
+  {49fcc61d-bf89-434b-b0ae-289048f9f2e8}, !- Space Name
   Adiabatic,                              !- Outside Boundary Condition
   ,                                       !- Outside Boundary Condition Object
   NoSun,                                  !- Sun Exposure
@@ -586,15 +387,9 @@
   4.572, 0, 2.4384;                       !- X,Y,Z Vertex 3 {m}
 
 OS:Space,
-<<<<<<< HEAD
-  {56712422-8574-4a4d-9ff6-505a71e34ddf}, !- Handle
+  {49fcc61d-bf89-434b-b0ae-289048f9f2e8}, !- Handle
   finished attic space,                   !- Name
-  {f0b24ab1-fe4c-4ebf-8dcb-990acd1a07e4}, !- Space Type Name
-=======
-  {82c340c5-ed5f-4035-8e2b-4901b511926a}, !- Handle
-  finished attic space,                   !- Name
-  {529de71d-ff05-4c28-b81d-2ce2520b4bce}, !- Space Type Name
->>>>>>> 055af606
+  {0cc43f07-2693-49bc-bdbe-eccf19b75cd7}, !- Space Type Name
   ,                                       !- Default Construction Set Name
   ,                                       !- Default Schedule Set Name
   ,                                       !- Direction of Relative North {deg}
@@ -602,35 +397,20 @@
   ,                                       !- Y Origin {m}
   ,                                       !- Z Origin {m}
   ,                                       !- Building Story Name
-<<<<<<< HEAD
-  {5b39fb0a-cdc1-4b53-a5d7-e38d860b4cb8}, !- Thermal Zone Name
+  {b26eeb9d-d42b-4c89-a38b-fc0744f749bc}, !- Thermal Zone Name
   ,                                       !- Part of Total Floor Area
   ,                                       !- Design Specification Outdoor Air Object Name
-  {f7ba9416-beb4-4fd9-b0a4-5ba0f711c129}; !- Building Unit Name
+  {3ae8b1d2-d722-4396-acee-e504ef1d586c}; !- Building Unit Name
 
 OS:BuildingUnit,
-  {f7ba9416-beb4-4fd9-b0a4-5ba0f711c129}, !- Handle
-=======
-  {dd502b3d-7b48-409e-a230-6f44f86b996a}, !- Thermal Zone Name
-  ,                                       !- Part of Total Floor Area
-  ,                                       !- Design Specification Outdoor Air Object Name
-  {70c5749f-6bd1-4b14-a7a8-aaad4278d54e}; !- Building Unit Name
-
-OS:BuildingUnit,
-  {70c5749f-6bd1-4b14-a7a8-aaad4278d54e}, !- Handle
->>>>>>> 055af606
+  {3ae8b1d2-d722-4396-acee-e504ef1d586c}, !- Handle
   unit 1,                                 !- Name
   ,                                       !- Rendering Color
   Residential;                            !- Building Unit Type
 
 OS:AdditionalProperties,
-<<<<<<< HEAD
-  {fef289fa-354e-414e-932a-a3ce243e3d3f}, !- Handle
-  {f7ba9416-beb4-4fd9-b0a4-5ba0f711c129}, !- Object Name
-=======
-  {c0f2db3e-5ecd-4b2b-a437-2522847eed87}, !- Handle
-  {70c5749f-6bd1-4b14-a7a8-aaad4278d54e}, !- Object Name
->>>>>>> 055af606
+  {182f7542-97fb-4233-9332-2453fc86142e}, !- Handle
+  {3ae8b1d2-d722-4396-acee-e504ef1d586c}, !- Object Name
   NumberOfBedrooms,                       !- Feature Name 1
   Integer,                                !- Feature Data Type 1
   3,                                      !- Feature Value 1
@@ -642,20 +422,12 @@
   3.3900000000000001;                     !- Feature Value 3
 
 OS:External:File,
-<<<<<<< HEAD
-  {6b7f7938-9cde-4af0-b9d3-ce28de1c4936}, !- Handle
-=======
-  {a233422c-c0f6-4c29-979c-b19d5cdce165}, !- Handle
->>>>>>> 055af606
+  {6ef9d8aa-772a-4bfd-b077-553a3a483565}, !- Handle
   8760.csv,                               !- Name
   8760.csv;                               !- File Name
 
 OS:Schedule:Day,
-<<<<<<< HEAD
-  {4cf57a07-9151-4a05-96f9-cb7ab0815f18}, !- Handle
-=======
-  {e0e2c6d2-a979-408c-9ec1-931928e520e0}, !- Handle
->>>>>>> 055af606
+  {dd77b32d-15d9-45f7-8e30-906d9cdeda03}, !- Handle
   Schedule Day 1,                         !- Name
   ,                                       !- Schedule Type Limits Name
   ,                                       !- Interpolate to Timestep
@@ -664,11 +436,7 @@
   0;                                      !- Value Until Time 1
 
 OS:Schedule:Day,
-<<<<<<< HEAD
-  {ed4c9073-321e-4c9c-b248-92ec89c575b0}, !- Handle
-=======
-  {74d3b241-fd56-41f6-92a8-af30300ee79f}, !- Handle
->>>>>>> 055af606
+  {41b62e02-2f55-4868-ae2e-54684a082232}, !- Handle
   Schedule Day 2,                         !- Name
   ,                                       !- Schedule Type Limits Name
   ,                                       !- Interpolate to Timestep
@@ -677,17 +445,10 @@
   1;                                      !- Value Until Time 1
 
 OS:Schedule:File,
-<<<<<<< HEAD
-  {aada24d7-6425-4431-8e05-050d836db6e2}, !- Handle
+  {43a94a3e-01e2-48fb-9fb4-627e14890011}, !- Handle
   occupants,                              !- Name
-  {11fafb78-1a0d-4f36-9534-a4317102ec91}, !- Schedule Type Limits Name
-  {6b7f7938-9cde-4af0-b9d3-ce28de1c4936}, !- External File Name
-=======
-  {e85516a7-3a34-4c31-b3b7-a70cf6e97a3e}, !- Handle
-  occupants,                              !- Name
-  {a640170b-d6ee-4389-9ca4-1319a6185a15}, !- Schedule Type Limits Name
-  {a233422c-c0f6-4c29-979c-b19d5cdce165}, !- External File Name
->>>>>>> 055af606
+  {7eb57d34-62d6-491c-8cd7-8ba9edc9c4c1}, !- Schedule Type Limits Name
+  {6ef9d8aa-772a-4bfd-b077-553a3a483565}, !- External File Name
   1,                                      !- Column Number
   1,                                      !- Rows to Skip at Top
   8760,                                   !- Number of Hours of Data
@@ -696,23 +457,13 @@
   60;                                     !- Minutes per Item
 
 OS:Schedule:Constant,
-<<<<<<< HEAD
-  {40d18eac-c8d1-4ab4-bc57-6cb5ff3d60a2}, !- Handle
+  {1a9bc2bd-0dbd-4ccf-8b1a-d0968fc52e2e}, !- Handle
   res occupants activity schedule,        !- Name
-  {f0aa4e2b-5c84-4b5a-a72b-58d684b299da}, !- Schedule Type Limits Name
+  {a89d0953-6e2d-4608-bd8a-a011bf0544ae}, !- Schedule Type Limits Name
   112.539290946133;                       !- Value
 
 OS:People:Definition,
-  {4c5d13b3-170c-425c-8964-9cc194834b87}, !- Handle
-=======
-  {4f8f4db6-86bc-4d26-a8b2-7acd578773ee}, !- Handle
-  res occupants activity schedule,        !- Name
-  {e5b4ab0e-0c24-45ed-ab6e-2af452025502}, !- Schedule Type Limits Name
-  112.539290946133;                       !- Value
-
-OS:People:Definition,
-  {eaba0d8f-a785-4503-948b-66567730d0d6}, !- Handle
->>>>>>> 055af606
+  {62eac4df-1f00-4899-beaf-09703224eed7}, !- Handle
   res occupants|living space,             !- Name
   People,                                 !- Number of People Calculation Method
   1.695,                                  !- Number of People {people}
@@ -725,21 +476,12 @@
   ZoneAveraged;                           !- Mean Radiant Temperature Calculation Type
 
 OS:People,
-<<<<<<< HEAD
-  {50a9c0af-3019-450d-9706-8b757a5ba845}, !- Handle
+  {754f8b57-7d84-40e8-bb0d-c609727a2577}, !- Handle
   res occupants|living space,             !- Name
-  {4c5d13b3-170c-425c-8964-9cc194834b87}, !- People Definition Name
-  {32a12e9c-549d-41c7-8413-42e1fec6267f}, !- Space or SpaceType Name
-  {aada24d7-6425-4431-8e05-050d836db6e2}, !- Number of People Schedule Name
-  {40d18eac-c8d1-4ab4-bc57-6cb5ff3d60a2}, !- Activity Level Schedule Name
-=======
-  {658076b4-401c-4420-8a58-1e64edd30bb2}, !- Handle
-  res occupants|living space,             !- Name
-  {eaba0d8f-a785-4503-948b-66567730d0d6}, !- People Definition Name
-  {dce664e8-6377-40c2-832c-c8c00846df6c}, !- Space or SpaceType Name
-  {e85516a7-3a34-4c31-b3b7-a70cf6e97a3e}, !- Number of People Schedule Name
-  {4f8f4db6-86bc-4d26-a8b2-7acd578773ee}, !- Activity Level Schedule Name
->>>>>>> 055af606
+  {62eac4df-1f00-4899-beaf-09703224eed7}, !- People Definition Name
+  {9021dc54-93ef-4200-9416-bcd8fb413083}, !- Space or SpaceType Name
+  {43a94a3e-01e2-48fb-9fb4-627e14890011}, !- Number of People Schedule Name
+  {1a9bc2bd-0dbd-4ccf-8b1a-d0968fc52e2e}, !- Activity Level Schedule Name
   ,                                       !- Surface Name/Angle Factor List Name
   ,                                       !- Work Efficiency Schedule Name
   ,                                       !- Clothing Insulation Schedule Name
@@ -747,11 +489,7 @@
   1;                                      !- Multiplier
 
 OS:ScheduleTypeLimits,
-<<<<<<< HEAD
-  {f0aa4e2b-5c84-4b5a-a72b-58d684b299da}, !- Handle
-=======
-  {e5b4ab0e-0c24-45ed-ab6e-2af452025502}, !- Handle
->>>>>>> 055af606
+  {a89d0953-6e2d-4608-bd8a-a011bf0544ae}, !- Handle
   ActivityLevel,                          !- Name
   0,                                      !- Lower Limit Value
   ,                                       !- Upper Limit Value
@@ -759,22 +497,14 @@
   ActivityLevel;                          !- Unit Type
 
 OS:ScheduleTypeLimits,
-<<<<<<< HEAD
-  {11fafb78-1a0d-4f36-9534-a4317102ec91}, !- Handle
-=======
-  {a640170b-d6ee-4389-9ca4-1319a6185a15}, !- Handle
->>>>>>> 055af606
+  {7eb57d34-62d6-491c-8cd7-8ba9edc9c4c1}, !- Handle
   Fractional,                             !- Name
   0,                                      !- Lower Limit Value
   1,                                      !- Upper Limit Value
   Continuous;                             !- Numeric Type
 
 OS:People:Definition,
-<<<<<<< HEAD
-  {7c40c521-9b24-4f98-b4a9-23fa53c70112}, !- Handle
-=======
-  {d270b1ba-70c0-417f-aa0c-2a0c0631a8ce}, !- Handle
->>>>>>> 055af606
+  {38d14388-f72b-4aac-ad31-2c0be452b527}, !- Handle
   res occupants|finished attic space,     !- Name
   People,                                 !- Number of People Calculation Method
   1.695,                                  !- Number of People {people}
@@ -787,21 +517,12 @@
   ZoneAveraged;                           !- Mean Radiant Temperature Calculation Type
 
 OS:People,
-<<<<<<< HEAD
-  {1a69788b-fa2d-40bd-8de3-f33e2515b8da}, !- Handle
+  {7654913b-47e7-46bc-8b1c-3d99a8a7d996}, !- Handle
   res occupants|finished attic space,     !- Name
-  {7c40c521-9b24-4f98-b4a9-23fa53c70112}, !- People Definition Name
-  {56712422-8574-4a4d-9ff6-505a71e34ddf}, !- Space or SpaceType Name
-  {aada24d7-6425-4431-8e05-050d836db6e2}, !- Number of People Schedule Name
-  {40d18eac-c8d1-4ab4-bc57-6cb5ff3d60a2}, !- Activity Level Schedule Name
-=======
-  {214b876c-bc32-4433-9a94-efd2bcc88827}, !- Handle
-  res occupants|finished attic space,     !- Name
-  {d270b1ba-70c0-417f-aa0c-2a0c0631a8ce}, !- People Definition Name
-  {82c340c5-ed5f-4035-8e2b-4901b511926a}, !- Space or SpaceType Name
-  {e85516a7-3a34-4c31-b3b7-a70cf6e97a3e}, !- Number of People Schedule Name
-  {4f8f4db6-86bc-4d26-a8b2-7acd578773ee}, !- Activity Level Schedule Name
->>>>>>> 055af606
+  {38d14388-f72b-4aac-ad31-2c0be452b527}, !- People Definition Name
+  {49fcc61d-bf89-434b-b0ae-289048f9f2e8}, !- Space or SpaceType Name
+  {43a94a3e-01e2-48fb-9fb4-627e14890011}, !- Number of People Schedule Name
+  {1a9bc2bd-0dbd-4ccf-8b1a-d0968fc52e2e}, !- Activity Level Schedule Name
   ,                                       !- Surface Name/Angle Factor List Name
   ,                                       !- Work Efficiency Schedule Name
   ,                                       !- Clothing Insulation Schedule Name
