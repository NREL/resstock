!- NOTE: Auto-generated from /test/osw_files/SFA_4units_1story_SL_FA.osw

OS:Version,
<<<<<<< HEAD
  {e9bb381b-6e34-4ab0-8306-d5d6c4610acd}, !- Handle
  2.9.1;                                  !- Version Identifier

OS:SimulationControl,
  {71900d0b-0a9a-4dae-bf50-78b93f0c6dd7}, !- Handle
=======
  {6a793f2d-2d42-490f-8f2e-5ec47a3483b3}, !- Handle
  2.9.0;                                  !- Version Identifier

OS:SimulationControl,
  {b57d303c-f223-443a-98dc-752f665654fb}, !- Handle
>>>>>>> 93199ada
  ,                                       !- Do Zone Sizing Calculation
  ,                                       !- Do System Sizing Calculation
  ,                                       !- Do Plant Sizing Calculation
  No;                                     !- Run Simulation for Sizing Periods

OS:Timestep,
<<<<<<< HEAD
  {2fc6e4aa-d4b2-49e1-bce1-60d665e9381c}, !- Handle
  6;                                      !- Number of Timesteps per Hour

OS:ShadowCalculation,
  {09b2abaa-6138-406d-a0a7-b232bf9d6b48}, !- Handle
=======
  {f7bc88d2-34ba-48ef-ab3c-e6b21f94a5e7}, !- Handle
  6;                                      !- Number of Timesteps per Hour

OS:ShadowCalculation,
  {1063c2eb-ed87-4bb0-b132-1155dda36d0c}, !- Handle
>>>>>>> 93199ada
  20,                                     !- Calculation Frequency
  200;                                    !- Maximum Figures in Shadow Overlap Calculations

OS:SurfaceConvectionAlgorithm:Outside,
<<<<<<< HEAD
  {133eeefe-951c-422b-8bec-85b1050ef993}, !- Handle
  DOE-2;                                  !- Algorithm

OS:SurfaceConvectionAlgorithm:Inside,
  {965cf0f9-5fb4-4f1a-ac65-75372341c53c}, !- Handle
  TARP;                                   !- Algorithm

OS:ZoneCapacitanceMultiplier:ResearchSpecial,
  {a9c7d67b-6594-4ad7-a8ed-9c770316a511}, !- Handle
=======
  {b5fc999b-7cbb-4db2-95e5-faa6f8048a53}, !- Handle
  DOE-2;                                  !- Algorithm

OS:SurfaceConvectionAlgorithm:Inside,
  {e7da508b-a969-4300-a41b-1838031b584a}, !- Handle
  TARP;                                   !- Algorithm

OS:ZoneCapacitanceMultiplier:ResearchSpecial,
  {92fda5fe-23ed-43c8-9e42-7ac22d7fb126}, !- Handle
>>>>>>> 93199ada
  ,                                       !- Temperature Capacity Multiplier
  15,                                     !- Humidity Capacity Multiplier
  ;                                       !- Carbon Dioxide Capacity Multiplier

OS:RunPeriod,
<<<<<<< HEAD
  {7c454804-83f5-46a1-a295-4e5cc201c3d8}, !- Handle
=======
  {abc863b3-c15a-471c-822f-a23352b09b8f}, !- Handle
>>>>>>> 93199ada
  Run Period 1,                           !- Name
  1,                                      !- Begin Month
  1,                                      !- Begin Day of Month
  12,                                     !- End Month
  31,                                     !- End Day of Month
  ,                                       !- Use Weather File Holidays and Special Days
  ,                                       !- Use Weather File Daylight Saving Period
  ,                                       !- Apply Weekend Holiday Rule
  ,                                       !- Use Weather File Rain Indicators
  ,                                       !- Use Weather File Snow Indicators
  ;                                       !- Number of Times Runperiod to be Repeated

OS:YearDescription,
<<<<<<< HEAD
  {7e78e7ff-f12c-404e-9344-07eddf65816c}, !- Handle
=======
  {bd3121e5-1467-4249-bcf6-d58da9ad271d}, !- Handle
>>>>>>> 93199ada
  2007,                                   !- Calendar Year
  ,                                       !- Day of Week for Start Day
  ;                                       !- Is Leap Year

OS:Building,
<<<<<<< HEAD
  {fb1255d5-03d6-4bf3-ace0-316b54d984bb}, !- Handle
=======
  {e565b91b-68ce-4ece-bfeb-ced93033de87}, !- Handle
>>>>>>> 93199ada
  Building 1,                             !- Name
  ,                                       !- Building Sector Type
  0,                                      !- North Axis {deg}
  ,                                       !- Nominal Floor to Floor Height {m}
  ,                                       !- Space Type Name
  ,                                       !- Default Construction Set Name
  ,                                       !- Default Schedule Set Name
  2,                                      !- Standards Number of Stories
  2,                                      !- Standards Number of Above Ground Stories
  ,                                       !- Standards Template
  singlefamilyattached,                   !- Standards Building Type
  4;                                      !- Standards Number of Living Units

OS:AdditionalProperties,
<<<<<<< HEAD
  {a2c7131b-d7fc-43c0-b8db-c7ce5f9b0560}, !- Handle
  {fb1255d5-03d6-4bf3-ace0-316b54d984bb}, !- Object Name
=======
  {9184b2a5-c315-4933-809c-43bd314d65ad}, !- Handle
  {e565b91b-68ce-4ece-bfeb-ced93033de87}, !- Object Name
>>>>>>> 93199ada
  num_units,                              !- Feature Name 1
  Integer,                                !- Feature Data Type 1
  4,                                      !- Feature Value 1
  has_rear_units,                         !- Feature Name 2
  Boolean,                                !- Feature Data Type 2
  false,                                  !- Feature Value 2
  horz_location,                          !- Feature Name 3
  String,                                 !- Feature Data Type 3
  Left,                                   !- Feature Value 3
  num_floors,                             !- Feature Name 4
  Integer,                                !- Feature Data Type 4
  1;                                      !- Feature Value 4

OS:ThermalZone,
<<<<<<< HEAD
  {4be692c5-4da6-410d-929c-74a2a5b17543}, !- Handle
=======
  {92c016ac-e285-4640-b6c6-6670a9944360}, !- Handle
>>>>>>> 93199ada
  living zone,                            !- Name
  ,                                       !- Multiplier
  ,                                       !- Ceiling Height {m}
  ,                                       !- Volume {m3}
  ,                                       !- Floor Area {m2}
  ,                                       !- Zone Inside Convection Algorithm
  ,                                       !- Zone Outside Convection Algorithm
  ,                                       !- Zone Conditioning Equipment List Name
<<<<<<< HEAD
  {39253f57-46fb-43e3-bd97-8b92ca133556}, !- Zone Air Inlet Port List
  {1718c85d-2f10-4652-9081-9a73cbbf6dd7}, !- Zone Air Exhaust Port List
  {039eeaf8-a90c-49a9-a032-4fe7bcaffb3c}, !- Zone Air Node Name
  {3db00456-2351-4924-9c16-cacebdfeed5c}, !- Zone Return Air Port List
=======
  {0e0e5ed2-947d-401d-a641-7fee36bc0902}, !- Zone Air Inlet Port List
  {101b8e8c-d03e-4887-87af-99caef2ef436}, !- Zone Air Exhaust Port List
  {6d46bc1f-e324-46dc-9777-faa07ccb026b}, !- Zone Air Node Name
  {ca2f371b-5fdb-441f-8160-cf9fbe67f1ab}, !- Zone Return Air Port List
>>>>>>> 93199ada
  ,                                       !- Primary Daylighting Control Name
  ,                                       !- Fraction of Zone Controlled by Primary Daylighting Control
  ,                                       !- Secondary Daylighting Control Name
  ,                                       !- Fraction of Zone Controlled by Secondary Daylighting Control
  ,                                       !- Illuminance Map Name
  ,                                       !- Group Rendering Name
  ,                                       !- Thermostat Name
  No;                                     !- Use Ideal Air Loads

OS:Node,
<<<<<<< HEAD
  {fa2a3ace-4743-4f32-b448-96c3fe87dbe4}, !- Handle
  Node 1,                                 !- Name
  {039eeaf8-a90c-49a9-a032-4fe7bcaffb3c}, !- Inlet Port
  ;                                       !- Outlet Port

OS:Connection,
  {039eeaf8-a90c-49a9-a032-4fe7bcaffb3c}, !- Handle
  {2a04b357-26ae-4318-abf3-d0d745607570}, !- Name
  {4be692c5-4da6-410d-929c-74a2a5b17543}, !- Source Object
  11,                                     !- Outlet Port
  {fa2a3ace-4743-4f32-b448-96c3fe87dbe4}, !- Target Object
  2;                                      !- Inlet Port

OS:PortList,
  {39253f57-46fb-43e3-bd97-8b92ca133556}, !- Handle
  {577ed69e-b2d1-448f-b236-e8257fc1895c}, !- Name
  {4be692c5-4da6-410d-929c-74a2a5b17543}; !- HVAC Component

OS:PortList,
  {1718c85d-2f10-4652-9081-9a73cbbf6dd7}, !- Handle
  {1026657b-3262-49ee-ad14-1e5632d8d287}, !- Name
  {4be692c5-4da6-410d-929c-74a2a5b17543}; !- HVAC Component

OS:PortList,
  {3db00456-2351-4924-9c16-cacebdfeed5c}, !- Handle
  {acce4d22-04cf-441e-ac7e-5d9aa73e5e75}, !- Name
  {4be692c5-4da6-410d-929c-74a2a5b17543}; !- HVAC Component

OS:Sizing:Zone,
  {1a7cfacb-0365-4ec2-8fe4-4ba2fbfed960}, !- Handle
  {4be692c5-4da6-410d-929c-74a2a5b17543}, !- Zone or ZoneList Name
=======
  {5990274b-7f4d-48fd-8481-c21470c6d766}, !- Handle
  Node 1,                                 !- Name
  {6d46bc1f-e324-46dc-9777-faa07ccb026b}, !- Inlet Port
  ;                                       !- Outlet Port

OS:Connection,
  {6d46bc1f-e324-46dc-9777-faa07ccb026b}, !- Handle
  {23efd204-4253-4933-a687-f8e5b49ed801}, !- Name
  {92c016ac-e285-4640-b6c6-6670a9944360}, !- Source Object
  11,                                     !- Outlet Port
  {5990274b-7f4d-48fd-8481-c21470c6d766}, !- Target Object
  2;                                      !- Inlet Port

OS:PortList,
  {0e0e5ed2-947d-401d-a641-7fee36bc0902}, !- Handle
  {5e416255-b1c2-474d-83ea-603e3d04a9b1}, !- Name
  {92c016ac-e285-4640-b6c6-6670a9944360}; !- HVAC Component

OS:PortList,
  {101b8e8c-d03e-4887-87af-99caef2ef436}, !- Handle
  {554b6cb9-43d2-4ed5-ae2e-342cc754873e}, !- Name
  {92c016ac-e285-4640-b6c6-6670a9944360}; !- HVAC Component

OS:PortList,
  {ca2f371b-5fdb-441f-8160-cf9fbe67f1ab}, !- Handle
  {e6fcb496-b1dc-4e91-b3a8-bd538b211af0}, !- Name
  {92c016ac-e285-4640-b6c6-6670a9944360}; !- HVAC Component

OS:Sizing:Zone,
  {2473487d-f6c3-4d27-b591-a2fc79377b4c}, !- Handle
  {92c016ac-e285-4640-b6c6-6670a9944360}, !- Zone or ZoneList Name
>>>>>>> 93199ada
  SupplyAirTemperature,                   !- Zone Cooling Design Supply Air Temperature Input Method
  14,                                     !- Zone Cooling Design Supply Air Temperature {C}
  11.11,                                  !- Zone Cooling Design Supply Air Temperature Difference {deltaC}
  SupplyAirTemperature,                   !- Zone Heating Design Supply Air Temperature Input Method
  40,                                     !- Zone Heating Design Supply Air Temperature {C}
  11.11,                                  !- Zone Heating Design Supply Air Temperature Difference {deltaC}
  0.0085,                                 !- Zone Cooling Design Supply Air Humidity Ratio {kg-H2O/kg-air}
  0.008,                                  !- Zone Heating Design Supply Air Humidity Ratio {kg-H2O/kg-air}
  ,                                       !- Zone Heating Sizing Factor
  ,                                       !- Zone Cooling Sizing Factor
  DesignDay,                              !- Cooling Design Air Flow Method
  ,                                       !- Cooling Design Air Flow Rate {m3/s}
  ,                                       !- Cooling Minimum Air Flow per Zone Floor Area {m3/s-m2}
  ,                                       !- Cooling Minimum Air Flow {m3/s}
  ,                                       !- Cooling Minimum Air Flow Fraction
  DesignDay,                              !- Heating Design Air Flow Method
  ,                                       !- Heating Design Air Flow Rate {m3/s}
  ,                                       !- Heating Maximum Air Flow per Zone Floor Area {m3/s-m2}
  ,                                       !- Heating Maximum Air Flow {m3/s}
  ,                                       !- Heating Maximum Air Flow Fraction
  ,                                       !- Design Zone Air Distribution Effectiveness in Cooling Mode
  ,                                       !- Design Zone Air Distribution Effectiveness in Heating Mode
  No,                                     !- Account for Dedicated Outdoor Air System
  NeutralSupplyAir,                       !- Dedicated Outdoor Air System Control Strategy
  autosize,                               !- Dedicated Outdoor Air Low Setpoint Temperature for Design {C}
  autosize;                               !- Dedicated Outdoor Air High Setpoint Temperature for Design {C}

OS:ZoneHVAC:EquipmentList,
<<<<<<< HEAD
  {aabb1b92-58ac-4c92-93a0-a2a286b4fc69}, !- Handle
  Zone HVAC Equipment List 1,             !- Name
  {4be692c5-4da6-410d-929c-74a2a5b17543}; !- Thermal Zone

OS:Space,
  {2b649861-add5-416d-a789-6ac9fca56760}, !- Handle
  living space,                           !- Name
  {6ba7c413-72d3-4015-b807-e00b1275aa55}, !- Space Type Name
=======
  {5c972170-ee22-48b0-8256-88428c5a3350}, !- Handle
  Zone HVAC Equipment List 1,             !- Name
  {92c016ac-e285-4640-b6c6-6670a9944360}; !- Thermal Zone

OS:Space,
  {67c01704-1b55-4612-bff7-3140a03cb8df}, !- Handle
  living space,                           !- Name
  {3c3a36ce-6ba1-442a-9b7f-872efcc19d6f}, !- Space Type Name
>>>>>>> 93199ada
  ,                                       !- Default Construction Set Name
  ,                                       !- Default Schedule Set Name
  ,                                       !- Direction of Relative North {deg}
  ,                                       !- X Origin {m}
  ,                                       !- Y Origin {m}
  ,                                       !- Z Origin {m}
  ,                                       !- Building Story Name
<<<<<<< HEAD
  {4be692c5-4da6-410d-929c-74a2a5b17543}, !- Thermal Zone Name
  ,                                       !- Part of Total Floor Area
  ,                                       !- Design Specification Outdoor Air Object Name
  {6d7ae25c-3425-4395-a06b-9e1ecff6dad7}; !- Building Unit Name

OS:Surface,
  {1f4ae276-be8e-436f-a28f-db6f39112e5a}, !- Handle
  Surface 1,                              !- Name
  Floor,                                  !- Surface Type
  ,                                       !- Construction Name
  {2b649861-add5-416d-a789-6ac9fca56760}, !- Space Name
=======
  {92c016ac-e285-4640-b6c6-6670a9944360}, !- Thermal Zone Name
  ,                                       !- Part of Total Floor Area
  ,                                       !- Design Specification Outdoor Air Object Name
  {8f8498ad-a912-482d-bebe-37fac7247e07}; !- Building Unit Name

OS:Surface,
  {f2fa3797-d7e6-490e-a1f5-6431fedddfeb}, !- Handle
  Surface 1,                              !- Name
  Floor,                                  !- Surface Type
  ,                                       !- Construction Name
  {67c01704-1b55-4612-bff7-3140a03cb8df}, !- Space Name
>>>>>>> 93199ada
  Foundation,                             !- Outside Boundary Condition
  ,                                       !- Outside Boundary Condition Object
  NoSun,                                  !- Sun Exposure
  NoWind,                                 !- Wind Exposure
  ,                                       !- View Factor to Ground
  ,                                       !- Number of Vertices
  0, -9.144, 0,                           !- X,Y,Z Vertex 1 {m}
  0, 0, 0,                                !- X,Y,Z Vertex 2 {m}
  4.572, 0, 0,                            !- X,Y,Z Vertex 3 {m}
  4.572, -9.144, 0;                       !- X,Y,Z Vertex 4 {m}

OS:Surface,
<<<<<<< HEAD
  {4b250c53-339b-4b8c-8cf4-585c787e84a4}, !- Handle
  Surface 2,                              !- Name
  Wall,                                   !- Surface Type
  ,                                       !- Construction Name
  {2b649861-add5-416d-a789-6ac9fca56760}, !- Space Name
=======
  {3a798054-d463-412a-8dae-748003242bfa}, !- Handle
  Surface 2,                              !- Name
  Wall,                                   !- Surface Type
  ,                                       !- Construction Name
  {67c01704-1b55-4612-bff7-3140a03cb8df}, !- Space Name
>>>>>>> 93199ada
  Outdoors,                               !- Outside Boundary Condition
  ,                                       !- Outside Boundary Condition Object
  SunExposed,                             !- Sun Exposure
  WindExposed,                            !- Wind Exposure
  ,                                       !- View Factor to Ground
  ,                                       !- Number of Vertices
  0, 0, 2.4384,                           !- X,Y,Z Vertex 1 {m}
  0, 0, 0,                                !- X,Y,Z Vertex 2 {m}
  0, -9.144, 0,                           !- X,Y,Z Vertex 3 {m}
  0, -9.144, 2.4384;                      !- X,Y,Z Vertex 4 {m}

OS:Surface,
<<<<<<< HEAD
  {14d22c34-e76f-4008-aec2-fe1cca528b01}, !- Handle
  Surface 3,                              !- Name
  Wall,                                   !- Surface Type
  ,                                       !- Construction Name
  {2b649861-add5-416d-a789-6ac9fca56760}, !- Space Name
=======
  {489c5b90-e7db-410e-9ede-076dbf2a30b3}, !- Handle
  Surface 3,                              !- Name
  Wall,                                   !- Surface Type
  ,                                       !- Construction Name
  {67c01704-1b55-4612-bff7-3140a03cb8df}, !- Space Name
>>>>>>> 93199ada
  Outdoors,                               !- Outside Boundary Condition
  ,                                       !- Outside Boundary Condition Object
  SunExposed,                             !- Sun Exposure
  WindExposed,                            !- Wind Exposure
  ,                                       !- View Factor to Ground
  ,                                       !- Number of Vertices
  4.572, 0, 2.4384,                       !- X,Y,Z Vertex 1 {m}
  4.572, 0, 0,                            !- X,Y,Z Vertex 2 {m}
  0, 0, 0,                                !- X,Y,Z Vertex 3 {m}
  0, 0, 2.4384;                           !- X,Y,Z Vertex 4 {m}

OS:Surface,
<<<<<<< HEAD
  {7d66b2bb-22ec-4605-8e85-97ffffe138ba}, !- Handle
  Surface 4,                              !- Name
  Wall,                                   !- Surface Type
  ,                                       !- Construction Name
  {2b649861-add5-416d-a789-6ac9fca56760}, !- Space Name
=======
  {bd81ccf2-f2c3-429f-9feb-3020f6ca2496}, !- Handle
  Surface 4,                              !- Name
  Wall,                                   !- Surface Type
  ,                                       !- Construction Name
  {67c01704-1b55-4612-bff7-3140a03cb8df}, !- Space Name
>>>>>>> 93199ada
  Adiabatic,                              !- Outside Boundary Condition
  ,                                       !- Outside Boundary Condition Object
  NoSun,                                  !- Sun Exposure
  NoWind,                                 !- Wind Exposure
  ,                                       !- View Factor to Ground
  ,                                       !- Number of Vertices
  4.572, -9.144, 2.4384,                  !- X,Y,Z Vertex 1 {m}
  4.572, -9.144, 0,                       !- X,Y,Z Vertex 2 {m}
  4.572, 0, 0,                            !- X,Y,Z Vertex 3 {m}
  4.572, 0, 2.4384;                       !- X,Y,Z Vertex 4 {m}

OS:Surface,
<<<<<<< HEAD
  {4923b7f5-8bd3-4fc1-9d5f-cc08a74e66fb}, !- Handle
  Surface 5,                              !- Name
  Wall,                                   !- Surface Type
  ,                                       !- Construction Name
  {2b649861-add5-416d-a789-6ac9fca56760}, !- Space Name
=======
  {ffe57e14-8b7c-4eb8-a674-1220fc367a2c}, !- Handle
  Surface 5,                              !- Name
  Wall,                                   !- Surface Type
  ,                                       !- Construction Name
  {67c01704-1b55-4612-bff7-3140a03cb8df}, !- Space Name
>>>>>>> 93199ada
  Outdoors,                               !- Outside Boundary Condition
  ,                                       !- Outside Boundary Condition Object
  SunExposed,                             !- Sun Exposure
  WindExposed,                            !- Wind Exposure
  ,                                       !- View Factor to Ground
  ,                                       !- Number of Vertices
  0, -9.144, 2.4384,                      !- X,Y,Z Vertex 1 {m}
  0, -9.144, 0,                           !- X,Y,Z Vertex 2 {m}
  4.572, -9.144, 0,                       !- X,Y,Z Vertex 3 {m}
  4.572, -9.144, 2.4384;                  !- X,Y,Z Vertex 4 {m}

OS:Surface,
<<<<<<< HEAD
  {cf695f7e-2a77-490b-ab73-0afeff9e8226}, !- Handle
  Surface 6,                              !- Name
  RoofCeiling,                            !- Surface Type
  ,                                       !- Construction Name
  {2b649861-add5-416d-a789-6ac9fca56760}, !- Space Name
  Surface,                                !- Outside Boundary Condition
  {7d8eb292-3df2-4997-9865-b97f5915ea36}, !- Outside Boundary Condition Object
=======
  {5f4e0174-365b-47ff-9884-d9d5e2a5d462}, !- Handle
  Surface 6,                              !- Name
  RoofCeiling,                            !- Surface Type
  ,                                       !- Construction Name
  {67c01704-1b55-4612-bff7-3140a03cb8df}, !- Space Name
  Surface,                                !- Outside Boundary Condition
  {060f9395-6c04-48b1-8e18-1f4bde1d3c49}, !- Outside Boundary Condition Object
>>>>>>> 93199ada
  NoSun,                                  !- Sun Exposure
  NoWind,                                 !- Wind Exposure
  ,                                       !- View Factor to Ground
  ,                                       !- Number of Vertices
  4.572, -9.144, 2.4384,                  !- X,Y,Z Vertex 1 {m}
  4.572, 0, 2.4384,                       !- X,Y,Z Vertex 2 {m}
  0, 0, 2.4384,                           !- X,Y,Z Vertex 3 {m}
  0, -9.144, 2.4384;                      !- X,Y,Z Vertex 4 {m}

OS:SpaceType,
<<<<<<< HEAD
  {6ba7c413-72d3-4015-b807-e00b1275aa55}, !- Handle
=======
  {3c3a36ce-6ba1-442a-9b7f-872efcc19d6f}, !- Handle
>>>>>>> 93199ada
  Space Type 1,                           !- Name
  ,                                       !- Default Construction Set Name
  ,                                       !- Default Schedule Set Name
  ,                                       !- Group Rendering Name
  ,                                       !- Design Specification Outdoor Air Object Name
  ,                                       !- Standards Template
  ,                                       !- Standards Building Type
  living;                                 !- Standards Space Type

OS:Surface,
<<<<<<< HEAD
  {7d8eb292-3df2-4997-9865-b97f5915ea36}, !- Handle
  Surface 7,                              !- Name
  Floor,                                  !- Surface Type
  ,                                       !- Construction Name
  {c419bd74-a727-4159-b4d1-7097972deeba}, !- Space Name
  Surface,                                !- Outside Boundary Condition
  {cf695f7e-2a77-490b-ab73-0afeff9e8226}, !- Outside Boundary Condition Object
=======
  {060f9395-6c04-48b1-8e18-1f4bde1d3c49}, !- Handle
  Surface 7,                              !- Name
  Floor,                                  !- Surface Type
  ,                                       !- Construction Name
  {24e01d1a-b3d5-48fa-859e-1655ca8bb8d7}, !- Space Name
  Surface,                                !- Outside Boundary Condition
  {5f4e0174-365b-47ff-9884-d9d5e2a5d462}, !- Outside Boundary Condition Object
>>>>>>> 93199ada
  NoSun,                                  !- Sun Exposure
  NoWind,                                 !- Wind Exposure
  ,                                       !- View Factor to Ground
  ,                                       !- Number of Vertices
  0, -9.144, 2.4384,                      !- X,Y,Z Vertex 1 {m}
  0, 0, 2.4384,                           !- X,Y,Z Vertex 2 {m}
  4.572, 0, 2.4384,                       !- X,Y,Z Vertex 3 {m}
  4.572, -9.144, 2.4384;                  !- X,Y,Z Vertex 4 {m}

OS:Surface,
<<<<<<< HEAD
  {2319af17-ffc5-49d3-b3dd-82050a912caa}, !- Handle
  Surface 8,                              !- Name
  RoofCeiling,                            !- Surface Type
  ,                                       !- Construction Name
  {c419bd74-a727-4159-b4d1-7097972deeba}, !- Space Name
=======
  {eb51c503-8c8f-4d11-8210-7411aac501f9}, !- Handle
  Surface 8,                              !- Name
  RoofCeiling,                            !- Surface Type
  ,                                       !- Construction Name
  {24e01d1a-b3d5-48fa-859e-1655ca8bb8d7}, !- Space Name
>>>>>>> 93199ada
  Outdoors,                               !- Outside Boundary Condition
  ,                                       !- Outside Boundary Condition Object
  SunExposed,                             !- Sun Exposure
  WindExposed,                            !- Wind Exposure
  ,                                       !- View Factor to Ground
  ,                                       !- Number of Vertices
  0, -4.572, 4.7244,                      !- X,Y,Z Vertex 1 {m}
  4.572, -4.572, 4.7244,                  !- X,Y,Z Vertex 2 {m}
  4.572, 0, 2.4384,                       !- X,Y,Z Vertex 3 {m}
  0, 0, 2.4384;                           !- X,Y,Z Vertex 4 {m}

OS:Surface,
<<<<<<< HEAD
  {ff64ac26-4d51-4acb-98fc-6df5dd0119dc}, !- Handle
  Surface 9,                              !- Name
  RoofCeiling,                            !- Surface Type
  ,                                       !- Construction Name
  {c419bd74-a727-4159-b4d1-7097972deeba}, !- Space Name
=======
  {0f3cca6a-7af8-42a1-bd9b-1230179d8d0d}, !- Handle
  Surface 9,                              !- Name
  RoofCeiling,                            !- Surface Type
  ,                                       !- Construction Name
  {24e01d1a-b3d5-48fa-859e-1655ca8bb8d7}, !- Space Name
>>>>>>> 93199ada
  Outdoors,                               !- Outside Boundary Condition
  ,                                       !- Outside Boundary Condition Object
  SunExposed,                             !- Sun Exposure
  WindExposed,                            !- Wind Exposure
  ,                                       !- View Factor to Ground
  ,                                       !- Number of Vertices
  4.572, -4.572, 4.7244,                  !- X,Y,Z Vertex 1 {m}
  0, -4.572, 4.7244,                      !- X,Y,Z Vertex 2 {m}
  0, -9.144, 2.4384,                      !- X,Y,Z Vertex 3 {m}
  4.572, -9.144, 2.4384;                  !- X,Y,Z Vertex 4 {m}

OS:Surface,
<<<<<<< HEAD
  {1dbb7a32-775e-4f6b-bc36-c51622acf3ac}, !- Handle
  Surface 10,                             !- Name
  Wall,                                   !- Surface Type
  ,                                       !- Construction Name
  {c419bd74-a727-4159-b4d1-7097972deeba}, !- Space Name
=======
  {f88b53a7-0cfe-4f66-98ff-f9cc78725924}, !- Handle
  Surface 10,                             !- Name
  Wall,                                   !- Surface Type
  ,                                       !- Construction Name
  {24e01d1a-b3d5-48fa-859e-1655ca8bb8d7}, !- Space Name
>>>>>>> 93199ada
  Outdoors,                               !- Outside Boundary Condition
  ,                                       !- Outside Boundary Condition Object
  SunExposed,                             !- Sun Exposure
  WindExposed,                            !- Wind Exposure
  ,                                       !- View Factor to Ground
  ,                                       !- Number of Vertices
  0, -4.572, 4.7244,                      !- X,Y,Z Vertex 1 {m}
  0, 0, 2.4384,                           !- X,Y,Z Vertex 2 {m}
  0, -9.144, 2.4384;                      !- X,Y,Z Vertex 3 {m}

OS:Surface,
<<<<<<< HEAD
  {8fdbd905-8ca0-4a20-bd1d-77b3abb44192}, !- Handle
  Surface 11,                             !- Name
  Wall,                                   !- Surface Type
  ,                                       !- Construction Name
  {c419bd74-a727-4159-b4d1-7097972deeba}, !- Space Name
=======
  {1288ef26-5207-4429-a86d-fbfea2acfb1a}, !- Handle
  Surface 11,                             !- Name
  Wall,                                   !- Surface Type
  ,                                       !- Construction Name
  {24e01d1a-b3d5-48fa-859e-1655ca8bb8d7}, !- Space Name
>>>>>>> 93199ada
  Adiabatic,                              !- Outside Boundary Condition
  ,                                       !- Outside Boundary Condition Object
  NoSun,                                  !- Sun Exposure
  NoWind,                                 !- Wind Exposure
  ,                                       !- View Factor to Ground
  ,                                       !- Number of Vertices
  4.572, -4.572, 4.7244,                  !- X,Y,Z Vertex 1 {m}
  4.572, -9.144, 2.4384,                  !- X,Y,Z Vertex 2 {m}
  4.572, 0, 2.4384;                       !- X,Y,Z Vertex 3 {m}

OS:Space,
<<<<<<< HEAD
  {c419bd74-a727-4159-b4d1-7097972deeba}, !- Handle
  finished attic space,                   !- Name
  {6ba7c413-72d3-4015-b807-e00b1275aa55}, !- Space Type Name
=======
  {24e01d1a-b3d5-48fa-859e-1655ca8bb8d7}, !- Handle
  finished attic space,                   !- Name
  {3c3a36ce-6ba1-442a-9b7f-872efcc19d6f}, !- Space Type Name
>>>>>>> 93199ada
  ,                                       !- Default Construction Set Name
  ,                                       !- Default Schedule Set Name
  ,                                       !- Direction of Relative North {deg}
  ,                                       !- X Origin {m}
  ,                                       !- Y Origin {m}
  ,                                       !- Z Origin {m}
  ,                                       !- Building Story Name
<<<<<<< HEAD
  {4be692c5-4da6-410d-929c-74a2a5b17543}, !- Thermal Zone Name
  ,                                       !- Part of Total Floor Area
  ,                                       !- Design Specification Outdoor Air Object Name
  {6d7ae25c-3425-4395-a06b-9e1ecff6dad7}; !- Building Unit Name

OS:BuildingUnit,
  {6d7ae25c-3425-4395-a06b-9e1ecff6dad7}, !- Handle
=======
  {92c016ac-e285-4640-b6c6-6670a9944360}, !- Thermal Zone Name
  ,                                       !- Part of Total Floor Area
  ,                                       !- Design Specification Outdoor Air Object Name
  {8f8498ad-a912-482d-bebe-37fac7247e07}; !- Building Unit Name

OS:BuildingUnit,
  {8f8498ad-a912-482d-bebe-37fac7247e07}, !- Handle
>>>>>>> 93199ada
  unit 1,                                 !- Name
  ,                                       !- Rendering Color
  Residential;                            !- Building Unit Type

OS:AdditionalProperties,
<<<<<<< HEAD
  {3dc84b91-1dd1-4844-82e3-84cf5bdeb76c}, !- Handle
  {6d7ae25c-3425-4395-a06b-9e1ecff6dad7}, !- Object Name
=======
  {fb1a0cf2-c994-4477-a512-8957f4ea9bfb}, !- Handle
  {8f8498ad-a912-482d-bebe-37fac7247e07}, !- Object Name
>>>>>>> 93199ada
  NumberOfBedrooms,                       !- Feature Name 1
  Integer,                                !- Feature Data Type 1
  3,                                      !- Feature Value 1
  NumberOfBathrooms,                      !- Feature Name 2
  Double,                                 !- Feature Data Type 2
  2,                                      !- Feature Value 2
  NumberOfOccupants,                      !- Feature Name 3
  Double,                                 !- Feature Data Type 3
  3.3900000000000001;                     !- Feature Value 3

OS:External:File,
<<<<<<< HEAD
  {1a81cef3-c813-4d46-9454-e60660dd272f}, !- Handle
=======
  {5f22ff48-059c-4ccc-940a-16a4bb0f4a85}, !- Handle
>>>>>>> 93199ada
  8760.csv,                               !- Name
  8760.csv;                               !- File Name

OS:Schedule:Day,
<<<<<<< HEAD
  {7483b779-f055-46ab-9ed5-1276ad8ec433}, !- Handle
=======
  {5db5af0d-a64d-4074-b08c-a5d7005fda8a}, !- Handle
>>>>>>> 93199ada
  Schedule Day 1,                         !- Name
  ,                                       !- Schedule Type Limits Name
  ,                                       !- Interpolate to Timestep
  24,                                     !- Hour 1
  0,                                      !- Minute 1
  0;                                      !- Value Until Time 1

OS:Schedule:Day,
<<<<<<< HEAD
  {15ae3064-f93a-4394-9032-c27cb8e6c1cc}, !- Handle
=======
  {551d35e5-ff85-44d1-b195-3d1d7b8330bd}, !- Handle
>>>>>>> 93199ada
  Schedule Day 2,                         !- Name
  ,                                       !- Schedule Type Limits Name
  ,                                       !- Interpolate to Timestep
  24,                                     !- Hour 1
  0,                                      !- Minute 1
  1;                                      !- Value Until Time 1

OS:Schedule:File,
<<<<<<< HEAD
  {e2508153-dd73-4a99-9c36-18f565ed7366}, !- Handle
  occupants,                              !- Name
  {60f23bcd-9bd7-4307-90d1-1104791ded23}, !- Schedule Type Limits Name
  {1a81cef3-c813-4d46-9454-e60660dd272f}, !- External File Name
=======
  {57f89800-a785-4a72-bf59-3bea158f1119}, !- Handle
  occupants,                              !- Name
  {e0aefef9-5c6f-4299-8ecf-a2dc0a69638e}, !- Schedule Type Limits Name
  {5f22ff48-059c-4ccc-940a-16a4bb0f4a85}, !- External File Name
>>>>>>> 93199ada
  1,                                      !- Column Number
  1,                                      !- Rows to Skip at Top
  8760,                                   !- Number of Hours of Data
  ,                                       !- Column Separator
  ,                                       !- Interpolate to Timestep
  60;                                     !- Minutes per Item

OS:Schedule:Ruleset,
<<<<<<< HEAD
  {db22e9a4-fd90-4dfb-95f6-f4fcc2c72bfa}, !- Handle
  Schedule Ruleset 1,                     !- Name
  {9f0c2bc5-2007-4344-8b87-cfe0ecfc1aba}, !- Schedule Type Limits Name
  {c6ce3063-1785-4195-91bf-561d6ee031be}; !- Default Day Schedule Name

OS:Schedule:Day,
  {c6ce3063-1785-4195-91bf-561d6ee031be}, !- Handle
  Schedule Day 3,                         !- Name
  {9f0c2bc5-2007-4344-8b87-cfe0ecfc1aba}, !- Schedule Type Limits Name
=======
  {84aa4902-9909-4907-ab48-c89448458995}, !- Handle
  Schedule Ruleset 1,                     !- Name
  {eb05dc19-0910-4622-8880-d3b7c6d6937c}, !- Schedule Type Limits Name
  {07ef852f-b8fe-4c7b-b61a-e6ed2cdad9a0}; !- Default Day Schedule Name

OS:Schedule:Day,
  {07ef852f-b8fe-4c7b-b61a-e6ed2cdad9a0}, !- Handle
  Schedule Day 3,                         !- Name
  {eb05dc19-0910-4622-8880-d3b7c6d6937c}, !- Schedule Type Limits Name
>>>>>>> 93199ada
  ,                                       !- Interpolate to Timestep
  24,                                     !- Hour 1
  0,                                      !- Minute 1
  112.539290946133;                       !- Value Until Time 1

OS:People:Definition,
<<<<<<< HEAD
  {b457449b-143b-43dc-9778-3f2bd2ba102a}, !- Handle
=======
  {8049b8d3-6232-48be-a836-b035d1bab240}, !- Handle
>>>>>>> 93199ada
  res occupants|finished attic space,     !- Name
  People,                                 !- Number of People Calculation Method
  1.695,                                  !- Number of People {people}
  ,                                       !- People per Space Floor Area {person/m2}
  ,                                       !- Space Floor Area per Person {m2/person}
  0.319734,                               !- Fraction Radiant
  0.573,                                  !- Sensible Heat Fraction
  0,                                      !- Carbon Dioxide Generation Rate {m3/s-W}
  No,                                     !- Enable ASHRAE 55 Comfort Warnings
  ZoneAveraged;                           !- Mean Radiant Temperature Calculation Type

OS:People,
<<<<<<< HEAD
  {a5b68aca-00ad-49ca-9644-5fc435e72cd6}, !- Handle
  res occupants|finished attic space,     !- Name
  {b457449b-143b-43dc-9778-3f2bd2ba102a}, !- People Definition Name
  {c419bd74-a727-4159-b4d1-7097972deeba}, !- Space or SpaceType Name
  {e2508153-dd73-4a99-9c36-18f565ed7366}, !- Number of People Schedule Name
  {db22e9a4-fd90-4dfb-95f6-f4fcc2c72bfa}, !- Activity Level Schedule Name
=======
  {e08900a5-fc4c-4aa5-9d0c-f08796887432}, !- Handle
  res occupants|finished attic space,     !- Name
  {8049b8d3-6232-48be-a836-b035d1bab240}, !- People Definition Name
  {24e01d1a-b3d5-48fa-859e-1655ca8bb8d7}, !- Space or SpaceType Name
  {57f89800-a785-4a72-bf59-3bea158f1119}, !- Number of People Schedule Name
  {84aa4902-9909-4907-ab48-c89448458995}, !- Activity Level Schedule Name
>>>>>>> 93199ada
  ,                                       !- Surface Name/Angle Factor List Name
  ,                                       !- Work Efficiency Schedule Name
  ,                                       !- Clothing Insulation Schedule Name
  ,                                       !- Air Velocity Schedule Name
  1;                                      !- Multiplier

OS:ScheduleTypeLimits,
<<<<<<< HEAD
  {9f0c2bc5-2007-4344-8b87-cfe0ecfc1aba}, !- Handle
=======
  {eb05dc19-0910-4622-8880-d3b7c6d6937c}, !- Handle
>>>>>>> 93199ada
  ActivityLevel,                          !- Name
  0,                                      !- Lower Limit Value
  ,                                       !- Upper Limit Value
  Continuous,                             !- Numeric Type
  ActivityLevel;                          !- Unit Type

OS:ScheduleTypeLimits,
<<<<<<< HEAD
  {60f23bcd-9bd7-4307-90d1-1104791ded23}, !- Handle
=======
  {e0aefef9-5c6f-4299-8ecf-a2dc0a69638e}, !- Handle
>>>>>>> 93199ada
  Fractional,                             !- Name
  0,                                      !- Lower Limit Value
  1,                                      !- Upper Limit Value
  Continuous;                             !- Numeric Type

OS:People:Definition,
<<<<<<< HEAD
  {2e760d9f-af43-4278-83f0-aec66a0139e8}, !- Handle
=======
  {56b3ef2e-8f1e-4aec-95dd-25f5195fd128}, !- Handle
>>>>>>> 93199ada
  res occupants|living space,             !- Name
  People,                                 !- Number of People Calculation Method
  1.695,                                  !- Number of People {people}
  ,                                       !- People per Space Floor Area {person/m2}
  ,                                       !- Space Floor Area per Person {m2/person}
  0.319734,                               !- Fraction Radiant
  0.573,                                  !- Sensible Heat Fraction
  0,                                      !- Carbon Dioxide Generation Rate {m3/s-W}
  No,                                     !- Enable ASHRAE 55 Comfort Warnings
  ZoneAveraged;                           !- Mean Radiant Temperature Calculation Type

OS:People,
<<<<<<< HEAD
  {e1013cd2-eeaa-4ce5-b0cc-92e62bc1ebe2}, !- Handle
  res occupants|living space,             !- Name
  {2e760d9f-af43-4278-83f0-aec66a0139e8}, !- People Definition Name
  {2b649861-add5-416d-a789-6ac9fca56760}, !- Space or SpaceType Name
  {e2508153-dd73-4a99-9c36-18f565ed7366}, !- Number of People Schedule Name
  {db22e9a4-fd90-4dfb-95f6-f4fcc2c72bfa}, !- Activity Level Schedule Name
=======
  {0ac2f558-fd7a-4abd-8017-bf35bf48ca62}, !- Handle
  res occupants|living space,             !- Name
  {56b3ef2e-8f1e-4aec-95dd-25f5195fd128}, !- People Definition Name
  {67c01704-1b55-4612-bff7-3140a03cb8df}, !- Space or SpaceType Name
  {57f89800-a785-4a72-bf59-3bea158f1119}, !- Number of People Schedule Name
  {84aa4902-9909-4907-ab48-c89448458995}, !- Activity Level Schedule Name
>>>>>>> 93199ada
  ,                                       !- Surface Name/Angle Factor List Name
  ,                                       !- Work Efficiency Schedule Name
  ,                                       !- Clothing Insulation Schedule Name
  ,                                       !- Air Velocity Schedule Name
  1;                                      !- Multiplier
<|MERGE_RESOLUTION|>--- conflicted
+++ resolved
@@ -1,73 +1,41 @@
 !- NOTE: Auto-generated from /test/osw_files/SFA_4units_1story_SL_FA.osw
 
 OS:Version,
-<<<<<<< HEAD
-  {e9bb381b-6e34-4ab0-8306-d5d6c4610acd}, !- Handle
-  2.9.1;                                  !- Version Identifier
+  {ea0d7e15-ca0c-44b8-9b84-ab9838860aab}, !- Handle
+  2.9.0;                                  !- Version Identifier
 
 OS:SimulationControl,
-  {71900d0b-0a9a-4dae-bf50-78b93f0c6dd7}, !- Handle
-=======
-  {6a793f2d-2d42-490f-8f2e-5ec47a3483b3}, !- Handle
-  2.9.0;                                  !- Version Identifier
-
-OS:SimulationControl,
-  {b57d303c-f223-443a-98dc-752f665654fb}, !- Handle
->>>>>>> 93199ada
+  {617c113b-498a-4a69-abae-380f9b71784b}, !- Handle
   ,                                       !- Do Zone Sizing Calculation
   ,                                       !- Do System Sizing Calculation
   ,                                       !- Do Plant Sizing Calculation
   No;                                     !- Run Simulation for Sizing Periods
 
 OS:Timestep,
-<<<<<<< HEAD
-  {2fc6e4aa-d4b2-49e1-bce1-60d665e9381c}, !- Handle
+  {9436b1f5-430e-46a4-8bc1-84309e898e45}, !- Handle
   6;                                      !- Number of Timesteps per Hour
 
 OS:ShadowCalculation,
-  {09b2abaa-6138-406d-a0a7-b232bf9d6b48}, !- Handle
-=======
-  {f7bc88d2-34ba-48ef-ab3c-e6b21f94a5e7}, !- Handle
-  6;                                      !- Number of Timesteps per Hour
-
-OS:ShadowCalculation,
-  {1063c2eb-ed87-4bb0-b132-1155dda36d0c}, !- Handle
->>>>>>> 93199ada
+  {bb80793f-fa46-4f96-b5f4-8e042fefbff0}, !- Handle
   20,                                     !- Calculation Frequency
   200;                                    !- Maximum Figures in Shadow Overlap Calculations
 
 OS:SurfaceConvectionAlgorithm:Outside,
-<<<<<<< HEAD
-  {133eeefe-951c-422b-8bec-85b1050ef993}, !- Handle
+  {921e02d3-da83-454f-b5ca-6d9782933459}, !- Handle
   DOE-2;                                  !- Algorithm
 
 OS:SurfaceConvectionAlgorithm:Inside,
-  {965cf0f9-5fb4-4f1a-ac65-75372341c53c}, !- Handle
+  {ed0d9af8-05d0-4ddf-8b5d-7d15154856e7}, !- Handle
   TARP;                                   !- Algorithm
 
 OS:ZoneCapacitanceMultiplier:ResearchSpecial,
-  {a9c7d67b-6594-4ad7-a8ed-9c770316a511}, !- Handle
-=======
-  {b5fc999b-7cbb-4db2-95e5-faa6f8048a53}, !- Handle
-  DOE-2;                                  !- Algorithm
-
-OS:SurfaceConvectionAlgorithm:Inside,
-  {e7da508b-a969-4300-a41b-1838031b584a}, !- Handle
-  TARP;                                   !- Algorithm
-
-OS:ZoneCapacitanceMultiplier:ResearchSpecial,
-  {92fda5fe-23ed-43c8-9e42-7ac22d7fb126}, !- Handle
->>>>>>> 93199ada
+  {93f75426-5c55-4c57-ab43-cc85991e4b4c}, !- Handle
   ,                                       !- Temperature Capacity Multiplier
   15,                                     !- Humidity Capacity Multiplier
   ;                                       !- Carbon Dioxide Capacity Multiplier
 
 OS:RunPeriod,
-<<<<<<< HEAD
-  {7c454804-83f5-46a1-a295-4e5cc201c3d8}, !- Handle
-=======
-  {abc863b3-c15a-471c-822f-a23352b09b8f}, !- Handle
->>>>>>> 93199ada
+  {7bb8d8ad-10ab-4f3a-814a-fd3fc1a1afa6}, !- Handle
   Run Period 1,                           !- Name
   1,                                      !- Begin Month
   1,                                      !- Begin Day of Month
@@ -81,21 +49,13 @@
   ;                                       !- Number of Times Runperiod to be Repeated
 
 OS:YearDescription,
-<<<<<<< HEAD
-  {7e78e7ff-f12c-404e-9344-07eddf65816c}, !- Handle
-=======
-  {bd3121e5-1467-4249-bcf6-d58da9ad271d}, !- Handle
->>>>>>> 93199ada
+  {e043d4a2-7af3-45a1-95c1-b4adbcca28be}, !- Handle
   2007,                                   !- Calendar Year
   ,                                       !- Day of Week for Start Day
   ;                                       !- Is Leap Year
 
 OS:Building,
-<<<<<<< HEAD
-  {fb1255d5-03d6-4bf3-ace0-316b54d984bb}, !- Handle
-=======
-  {e565b91b-68ce-4ece-bfeb-ced93033de87}, !- Handle
->>>>>>> 93199ada
+  {13c98c39-86c6-45f5-9bcc-3dc19b04e63d}, !- Handle
   Building 1,                             !- Name
   ,                                       !- Building Sector Type
   0,                                      !- North Axis {deg}
@@ -110,13 +70,8 @@
   4;                                      !- Standards Number of Living Units
 
 OS:AdditionalProperties,
-<<<<<<< HEAD
-  {a2c7131b-d7fc-43c0-b8db-c7ce5f9b0560}, !- Handle
-  {fb1255d5-03d6-4bf3-ace0-316b54d984bb}, !- Object Name
-=======
-  {9184b2a5-c315-4933-809c-43bd314d65ad}, !- Handle
-  {e565b91b-68ce-4ece-bfeb-ced93033de87}, !- Object Name
->>>>>>> 93199ada
+  {8ade8167-cb90-4402-b9db-1e7d2f804fbc}, !- Handle
+  {13c98c39-86c6-45f5-9bcc-3dc19b04e63d}, !- Object Name
   num_units,                              !- Feature Name 1
   Integer,                                !- Feature Data Type 1
   4,                                      !- Feature Value 1
@@ -131,11 +86,7 @@
   1;                                      !- Feature Value 4
 
 OS:ThermalZone,
-<<<<<<< HEAD
-  {4be692c5-4da6-410d-929c-74a2a5b17543}, !- Handle
-=======
-  {92c016ac-e285-4640-b6c6-6670a9944360}, !- Handle
->>>>>>> 93199ada
+  {8d182f9a-9304-4afd-b0c4-e3c7222df485}, !- Handle
   living zone,                            !- Name
   ,                                       !- Multiplier
   ,                                       !- Ceiling Height {m}
@@ -144,17 +95,10 @@
   ,                                       !- Zone Inside Convection Algorithm
   ,                                       !- Zone Outside Convection Algorithm
   ,                                       !- Zone Conditioning Equipment List Name
-<<<<<<< HEAD
-  {39253f57-46fb-43e3-bd97-8b92ca133556}, !- Zone Air Inlet Port List
-  {1718c85d-2f10-4652-9081-9a73cbbf6dd7}, !- Zone Air Exhaust Port List
-  {039eeaf8-a90c-49a9-a032-4fe7bcaffb3c}, !- Zone Air Node Name
-  {3db00456-2351-4924-9c16-cacebdfeed5c}, !- Zone Return Air Port List
-=======
-  {0e0e5ed2-947d-401d-a641-7fee36bc0902}, !- Zone Air Inlet Port List
-  {101b8e8c-d03e-4887-87af-99caef2ef436}, !- Zone Air Exhaust Port List
-  {6d46bc1f-e324-46dc-9777-faa07ccb026b}, !- Zone Air Node Name
-  {ca2f371b-5fdb-441f-8160-cf9fbe67f1ab}, !- Zone Return Air Port List
->>>>>>> 93199ada
+  {28c7feb1-0647-4184-b951-d9210cc3d8ad}, !- Zone Air Inlet Port List
+  {b8d381d2-b889-4981-b775-dafe2abe67f0}, !- Zone Air Exhaust Port List
+  {4997439c-2d9b-4a04-85a0-69d60efff049}, !- Zone Air Node Name
+  {18d4a29d-425f-4071-9001-0613099c13a2}, !- Zone Return Air Port List
   ,                                       !- Primary Daylighting Control Name
   ,                                       !- Fraction of Zone Controlled by Primary Daylighting Control
   ,                                       !- Secondary Daylighting Control Name
@@ -165,71 +109,37 @@
   No;                                     !- Use Ideal Air Loads
 
 OS:Node,
-<<<<<<< HEAD
-  {fa2a3ace-4743-4f32-b448-96c3fe87dbe4}, !- Handle
+  {2327dd8d-441b-4d0a-b0c8-42f773089f7f}, !- Handle
   Node 1,                                 !- Name
-  {039eeaf8-a90c-49a9-a032-4fe7bcaffb3c}, !- Inlet Port
+  {4997439c-2d9b-4a04-85a0-69d60efff049}, !- Inlet Port
   ;                                       !- Outlet Port
 
 OS:Connection,
-  {039eeaf8-a90c-49a9-a032-4fe7bcaffb3c}, !- Handle
-  {2a04b357-26ae-4318-abf3-d0d745607570}, !- Name
-  {4be692c5-4da6-410d-929c-74a2a5b17543}, !- Source Object
+  {4997439c-2d9b-4a04-85a0-69d60efff049}, !- Handle
+  {172a56d6-2449-4f48-9205-c61187ee9b85}, !- Name
+  {8d182f9a-9304-4afd-b0c4-e3c7222df485}, !- Source Object
   11,                                     !- Outlet Port
-  {fa2a3ace-4743-4f32-b448-96c3fe87dbe4}, !- Target Object
+  {2327dd8d-441b-4d0a-b0c8-42f773089f7f}, !- Target Object
   2;                                      !- Inlet Port
 
 OS:PortList,
-  {39253f57-46fb-43e3-bd97-8b92ca133556}, !- Handle
-  {577ed69e-b2d1-448f-b236-e8257fc1895c}, !- Name
-  {4be692c5-4da6-410d-929c-74a2a5b17543}; !- HVAC Component
+  {28c7feb1-0647-4184-b951-d9210cc3d8ad}, !- Handle
+  {b1e5ed3b-67ef-41e2-ae15-911253cbf2d9}, !- Name
+  {8d182f9a-9304-4afd-b0c4-e3c7222df485}; !- HVAC Component
 
 OS:PortList,
-  {1718c85d-2f10-4652-9081-9a73cbbf6dd7}, !- Handle
-  {1026657b-3262-49ee-ad14-1e5632d8d287}, !- Name
-  {4be692c5-4da6-410d-929c-74a2a5b17543}; !- HVAC Component
+  {b8d381d2-b889-4981-b775-dafe2abe67f0}, !- Handle
+  {531f6f41-6009-46f7-81db-5d9b69a2c097}, !- Name
+  {8d182f9a-9304-4afd-b0c4-e3c7222df485}; !- HVAC Component
 
 OS:PortList,
-  {3db00456-2351-4924-9c16-cacebdfeed5c}, !- Handle
-  {acce4d22-04cf-441e-ac7e-5d9aa73e5e75}, !- Name
-  {4be692c5-4da6-410d-929c-74a2a5b17543}; !- HVAC Component
+  {18d4a29d-425f-4071-9001-0613099c13a2}, !- Handle
+  {b55ddace-645c-4841-b9e1-ca8435f10ca1}, !- Name
+  {8d182f9a-9304-4afd-b0c4-e3c7222df485}; !- HVAC Component
 
 OS:Sizing:Zone,
-  {1a7cfacb-0365-4ec2-8fe4-4ba2fbfed960}, !- Handle
-  {4be692c5-4da6-410d-929c-74a2a5b17543}, !- Zone or ZoneList Name
-=======
-  {5990274b-7f4d-48fd-8481-c21470c6d766}, !- Handle
-  Node 1,                                 !- Name
-  {6d46bc1f-e324-46dc-9777-faa07ccb026b}, !- Inlet Port
-  ;                                       !- Outlet Port
-
-OS:Connection,
-  {6d46bc1f-e324-46dc-9777-faa07ccb026b}, !- Handle
-  {23efd204-4253-4933-a687-f8e5b49ed801}, !- Name
-  {92c016ac-e285-4640-b6c6-6670a9944360}, !- Source Object
-  11,                                     !- Outlet Port
-  {5990274b-7f4d-48fd-8481-c21470c6d766}, !- Target Object
-  2;                                      !- Inlet Port
-
-OS:PortList,
-  {0e0e5ed2-947d-401d-a641-7fee36bc0902}, !- Handle
-  {5e416255-b1c2-474d-83ea-603e3d04a9b1}, !- Name
-  {92c016ac-e285-4640-b6c6-6670a9944360}; !- HVAC Component
-
-OS:PortList,
-  {101b8e8c-d03e-4887-87af-99caef2ef436}, !- Handle
-  {554b6cb9-43d2-4ed5-ae2e-342cc754873e}, !- Name
-  {92c016ac-e285-4640-b6c6-6670a9944360}; !- HVAC Component
-
-OS:PortList,
-  {ca2f371b-5fdb-441f-8160-cf9fbe67f1ab}, !- Handle
-  {e6fcb496-b1dc-4e91-b3a8-bd538b211af0}, !- Name
-  {92c016ac-e285-4640-b6c6-6670a9944360}; !- HVAC Component
-
-OS:Sizing:Zone,
-  {2473487d-f6c3-4d27-b591-a2fc79377b4c}, !- Handle
-  {92c016ac-e285-4640-b6c6-6670a9944360}, !- Zone or ZoneList Name
->>>>>>> 93199ada
+  {6ed98215-c50d-41df-82b5-499f38e035a2}, !- Handle
+  {8d182f9a-9304-4afd-b0c4-e3c7222df485}, !- Zone or ZoneList Name
   SupplyAirTemperature,                   !- Zone Cooling Design Supply Air Temperature Input Method
   14,                                     !- Zone Cooling Design Supply Air Temperature {C}
   11.11,                                  !- Zone Cooling Design Supply Air Temperature Difference {deltaC}
@@ -258,25 +168,14 @@
   autosize;                               !- Dedicated Outdoor Air High Setpoint Temperature for Design {C}
 
 OS:ZoneHVAC:EquipmentList,
-<<<<<<< HEAD
-  {aabb1b92-58ac-4c92-93a0-a2a286b4fc69}, !- Handle
+  {33700c17-6523-4abd-8661-5a818624c4ac}, !- Handle
   Zone HVAC Equipment List 1,             !- Name
-  {4be692c5-4da6-410d-929c-74a2a5b17543}; !- Thermal Zone
+  {8d182f9a-9304-4afd-b0c4-e3c7222df485}; !- Thermal Zone
 
 OS:Space,
-  {2b649861-add5-416d-a789-6ac9fca56760}, !- Handle
+  {3f886b8c-e751-43c7-8582-d5f84dbeaf7f}, !- Handle
   living space,                           !- Name
-  {6ba7c413-72d3-4015-b807-e00b1275aa55}, !- Space Type Name
-=======
-  {5c972170-ee22-48b0-8256-88428c5a3350}, !- Handle
-  Zone HVAC Equipment List 1,             !- Name
-  {92c016ac-e285-4640-b6c6-6670a9944360}; !- Thermal Zone
-
-OS:Space,
-  {67c01704-1b55-4612-bff7-3140a03cb8df}, !- Handle
-  living space,                           !- Name
-  {3c3a36ce-6ba1-442a-9b7f-872efcc19d6f}, !- Space Type Name
->>>>>>> 93199ada
+  {faccd5ad-48c7-4497-a9ea-243ab9ad6f92}, !- Space Type Name
   ,                                       !- Default Construction Set Name
   ,                                       !- Default Schedule Set Name
   ,                                       !- Direction of Relative North {deg}
@@ -284,31 +183,17 @@
   ,                                       !- Y Origin {m}
   ,                                       !- Z Origin {m}
   ,                                       !- Building Story Name
-<<<<<<< HEAD
-  {4be692c5-4da6-410d-929c-74a2a5b17543}, !- Thermal Zone Name
+  {8d182f9a-9304-4afd-b0c4-e3c7222df485}, !- Thermal Zone Name
   ,                                       !- Part of Total Floor Area
   ,                                       !- Design Specification Outdoor Air Object Name
-  {6d7ae25c-3425-4395-a06b-9e1ecff6dad7}; !- Building Unit Name
-
-OS:Surface,
-  {1f4ae276-be8e-436f-a28f-db6f39112e5a}, !- Handle
+  {8d3c01ed-d6b9-4238-ab91-5d93d73133cf}; !- Building Unit Name
+
+OS:Surface,
+  {0eb1d9e2-e8c8-40a2-aa81-ac7699ac96b1}, !- Handle
   Surface 1,                              !- Name
   Floor,                                  !- Surface Type
   ,                                       !- Construction Name
-  {2b649861-add5-416d-a789-6ac9fca56760}, !- Space Name
-=======
-  {92c016ac-e285-4640-b6c6-6670a9944360}, !- Thermal Zone Name
-  ,                                       !- Part of Total Floor Area
-  ,                                       !- Design Specification Outdoor Air Object Name
-  {8f8498ad-a912-482d-bebe-37fac7247e07}; !- Building Unit Name
-
-OS:Surface,
-  {f2fa3797-d7e6-490e-a1f5-6431fedddfeb}, !- Handle
-  Surface 1,                              !- Name
-  Floor,                                  !- Surface Type
-  ,                                       !- Construction Name
-  {67c01704-1b55-4612-bff7-3140a03cb8df}, !- Space Name
->>>>>>> 93199ada
+  {3f886b8c-e751-43c7-8582-d5f84dbeaf7f}, !- Space Name
   Foundation,                             !- Outside Boundary Condition
   ,                                       !- Outside Boundary Condition Object
   NoSun,                                  !- Sun Exposure
@@ -321,19 +206,11 @@
   4.572, -9.144, 0;                       !- X,Y,Z Vertex 4 {m}
 
 OS:Surface,
-<<<<<<< HEAD
-  {4b250c53-339b-4b8c-8cf4-585c787e84a4}, !- Handle
+  {ce191241-cad3-405a-a27f-7b9fddaefe8c}, !- Handle
   Surface 2,                              !- Name
   Wall,                                   !- Surface Type
   ,                                       !- Construction Name
-  {2b649861-add5-416d-a789-6ac9fca56760}, !- Space Name
-=======
-  {3a798054-d463-412a-8dae-748003242bfa}, !- Handle
-  Surface 2,                              !- Name
-  Wall,                                   !- Surface Type
-  ,                                       !- Construction Name
-  {67c01704-1b55-4612-bff7-3140a03cb8df}, !- Space Name
->>>>>>> 93199ada
+  {3f886b8c-e751-43c7-8582-d5f84dbeaf7f}, !- Space Name
   Outdoors,                               !- Outside Boundary Condition
   ,                                       !- Outside Boundary Condition Object
   SunExposed,                             !- Sun Exposure
@@ -346,19 +223,11 @@
   0, -9.144, 2.4384;                      !- X,Y,Z Vertex 4 {m}
 
 OS:Surface,
-<<<<<<< HEAD
-  {14d22c34-e76f-4008-aec2-fe1cca528b01}, !- Handle
+  {2eb91115-5662-41eb-9c9b-0ea58c5af56e}, !- Handle
   Surface 3,                              !- Name
   Wall,                                   !- Surface Type
   ,                                       !- Construction Name
-  {2b649861-add5-416d-a789-6ac9fca56760}, !- Space Name
-=======
-  {489c5b90-e7db-410e-9ede-076dbf2a30b3}, !- Handle
-  Surface 3,                              !- Name
-  Wall,                                   !- Surface Type
-  ,                                       !- Construction Name
-  {67c01704-1b55-4612-bff7-3140a03cb8df}, !- Space Name
->>>>>>> 93199ada
+  {3f886b8c-e751-43c7-8582-d5f84dbeaf7f}, !- Space Name
   Outdoors,                               !- Outside Boundary Condition
   ,                                       !- Outside Boundary Condition Object
   SunExposed,                             !- Sun Exposure
@@ -371,19 +240,11 @@
   0, 0, 2.4384;                           !- X,Y,Z Vertex 4 {m}
 
 OS:Surface,
-<<<<<<< HEAD
-  {7d66b2bb-22ec-4605-8e85-97ffffe138ba}, !- Handle
+  {b68a8646-d4be-4902-926f-2fdf468a6638}, !- Handle
   Surface 4,                              !- Name
   Wall,                                   !- Surface Type
   ,                                       !- Construction Name
-  {2b649861-add5-416d-a789-6ac9fca56760}, !- Space Name
-=======
-  {bd81ccf2-f2c3-429f-9feb-3020f6ca2496}, !- Handle
-  Surface 4,                              !- Name
-  Wall,                                   !- Surface Type
-  ,                                       !- Construction Name
-  {67c01704-1b55-4612-bff7-3140a03cb8df}, !- Space Name
->>>>>>> 93199ada
+  {3f886b8c-e751-43c7-8582-d5f84dbeaf7f}, !- Space Name
   Adiabatic,                              !- Outside Boundary Condition
   ,                                       !- Outside Boundary Condition Object
   NoSun,                                  !- Sun Exposure
@@ -396,19 +257,11 @@
   4.572, 0, 2.4384;                       !- X,Y,Z Vertex 4 {m}
 
 OS:Surface,
-<<<<<<< HEAD
-  {4923b7f5-8bd3-4fc1-9d5f-cc08a74e66fb}, !- Handle
+  {4b815c5c-24c3-4f4c-bbb2-655b24a22a7e}, !- Handle
   Surface 5,                              !- Name
   Wall,                                   !- Surface Type
   ,                                       !- Construction Name
-  {2b649861-add5-416d-a789-6ac9fca56760}, !- Space Name
-=======
-  {ffe57e14-8b7c-4eb8-a674-1220fc367a2c}, !- Handle
-  Surface 5,                              !- Name
-  Wall,                                   !- Surface Type
-  ,                                       !- Construction Name
-  {67c01704-1b55-4612-bff7-3140a03cb8df}, !- Space Name
->>>>>>> 93199ada
+  {3f886b8c-e751-43c7-8582-d5f84dbeaf7f}, !- Space Name
   Outdoors,                               !- Outside Boundary Condition
   ,                                       !- Outside Boundary Condition Object
   SunExposed,                             !- Sun Exposure
@@ -421,23 +274,13 @@
   4.572, -9.144, 2.4384;                  !- X,Y,Z Vertex 4 {m}
 
 OS:Surface,
-<<<<<<< HEAD
-  {cf695f7e-2a77-490b-ab73-0afeff9e8226}, !- Handle
+  {6051fa51-ce5b-45e8-97e1-ef6277bb10bb}, !- Handle
   Surface 6,                              !- Name
   RoofCeiling,                            !- Surface Type
   ,                                       !- Construction Name
-  {2b649861-add5-416d-a789-6ac9fca56760}, !- Space Name
+  {3f886b8c-e751-43c7-8582-d5f84dbeaf7f}, !- Space Name
   Surface,                                !- Outside Boundary Condition
-  {7d8eb292-3df2-4997-9865-b97f5915ea36}, !- Outside Boundary Condition Object
-=======
-  {5f4e0174-365b-47ff-9884-d9d5e2a5d462}, !- Handle
-  Surface 6,                              !- Name
-  RoofCeiling,                            !- Surface Type
-  ,                                       !- Construction Name
-  {67c01704-1b55-4612-bff7-3140a03cb8df}, !- Space Name
-  Surface,                                !- Outside Boundary Condition
-  {060f9395-6c04-48b1-8e18-1f4bde1d3c49}, !- Outside Boundary Condition Object
->>>>>>> 93199ada
+  {afa71c33-e84a-4a4e-994a-4a8b770cbf7a}, !- Outside Boundary Condition Object
   NoSun,                                  !- Sun Exposure
   NoWind,                                 !- Wind Exposure
   ,                                       !- View Factor to Ground
@@ -448,11 +291,7 @@
   0, -9.144, 2.4384;                      !- X,Y,Z Vertex 4 {m}
 
 OS:SpaceType,
-<<<<<<< HEAD
-  {6ba7c413-72d3-4015-b807-e00b1275aa55}, !- Handle
-=======
-  {3c3a36ce-6ba1-442a-9b7f-872efcc19d6f}, !- Handle
->>>>>>> 93199ada
+  {faccd5ad-48c7-4497-a9ea-243ab9ad6f92}, !- Handle
   Space Type 1,                           !- Name
   ,                                       !- Default Construction Set Name
   ,                                       !- Default Schedule Set Name
@@ -463,23 +302,13 @@
   living;                                 !- Standards Space Type
 
 OS:Surface,
-<<<<<<< HEAD
-  {7d8eb292-3df2-4997-9865-b97f5915ea36}, !- Handle
+  {afa71c33-e84a-4a4e-994a-4a8b770cbf7a}, !- Handle
   Surface 7,                              !- Name
   Floor,                                  !- Surface Type
   ,                                       !- Construction Name
-  {c419bd74-a727-4159-b4d1-7097972deeba}, !- Space Name
+  {65d6f41e-f21c-40d9-81c4-b80b6a9538fe}, !- Space Name
   Surface,                                !- Outside Boundary Condition
-  {cf695f7e-2a77-490b-ab73-0afeff9e8226}, !- Outside Boundary Condition Object
-=======
-  {060f9395-6c04-48b1-8e18-1f4bde1d3c49}, !- Handle
-  Surface 7,                              !- Name
-  Floor,                                  !- Surface Type
-  ,                                       !- Construction Name
-  {24e01d1a-b3d5-48fa-859e-1655ca8bb8d7}, !- Space Name
-  Surface,                                !- Outside Boundary Condition
-  {5f4e0174-365b-47ff-9884-d9d5e2a5d462}, !- Outside Boundary Condition Object
->>>>>>> 93199ada
+  {6051fa51-ce5b-45e8-97e1-ef6277bb10bb}, !- Outside Boundary Condition Object
   NoSun,                                  !- Sun Exposure
   NoWind,                                 !- Wind Exposure
   ,                                       !- View Factor to Ground
@@ -490,19 +319,11 @@
   4.572, -9.144, 2.4384;                  !- X,Y,Z Vertex 4 {m}
 
 OS:Surface,
-<<<<<<< HEAD
-  {2319af17-ffc5-49d3-b3dd-82050a912caa}, !- Handle
+  {8c7c2354-9ab7-4086-803d-2cefe57cd5e1}, !- Handle
   Surface 8,                              !- Name
   RoofCeiling,                            !- Surface Type
   ,                                       !- Construction Name
-  {c419bd74-a727-4159-b4d1-7097972deeba}, !- Space Name
-=======
-  {eb51c503-8c8f-4d11-8210-7411aac501f9}, !- Handle
-  Surface 8,                              !- Name
-  RoofCeiling,                            !- Surface Type
-  ,                                       !- Construction Name
-  {24e01d1a-b3d5-48fa-859e-1655ca8bb8d7}, !- Space Name
->>>>>>> 93199ada
+  {65d6f41e-f21c-40d9-81c4-b80b6a9538fe}, !- Space Name
   Outdoors,                               !- Outside Boundary Condition
   ,                                       !- Outside Boundary Condition Object
   SunExposed,                             !- Sun Exposure
@@ -515,19 +336,11 @@
   0, 0, 2.4384;                           !- X,Y,Z Vertex 4 {m}
 
 OS:Surface,
-<<<<<<< HEAD
-  {ff64ac26-4d51-4acb-98fc-6df5dd0119dc}, !- Handle
+  {a55fd9a7-d2ae-429b-9547-0e4122b0ab53}, !- Handle
   Surface 9,                              !- Name
   RoofCeiling,                            !- Surface Type
   ,                                       !- Construction Name
-  {c419bd74-a727-4159-b4d1-7097972deeba}, !- Space Name
-=======
-  {0f3cca6a-7af8-42a1-bd9b-1230179d8d0d}, !- Handle
-  Surface 9,                              !- Name
-  RoofCeiling,                            !- Surface Type
-  ,                                       !- Construction Name
-  {24e01d1a-b3d5-48fa-859e-1655ca8bb8d7}, !- Space Name
->>>>>>> 93199ada
+  {65d6f41e-f21c-40d9-81c4-b80b6a9538fe}, !- Space Name
   Outdoors,                               !- Outside Boundary Condition
   ,                                       !- Outside Boundary Condition Object
   SunExposed,                             !- Sun Exposure
@@ -540,19 +353,11 @@
   4.572, -9.144, 2.4384;                  !- X,Y,Z Vertex 4 {m}
 
 OS:Surface,
-<<<<<<< HEAD
-  {1dbb7a32-775e-4f6b-bc36-c51622acf3ac}, !- Handle
+  {56feb45e-ecb6-4c59-b253-39eff12f71a2}, !- Handle
   Surface 10,                             !- Name
   Wall,                                   !- Surface Type
   ,                                       !- Construction Name
-  {c419bd74-a727-4159-b4d1-7097972deeba}, !- Space Name
-=======
-  {f88b53a7-0cfe-4f66-98ff-f9cc78725924}, !- Handle
-  Surface 10,                             !- Name
-  Wall,                                   !- Surface Type
-  ,                                       !- Construction Name
-  {24e01d1a-b3d5-48fa-859e-1655ca8bb8d7}, !- Space Name
->>>>>>> 93199ada
+  {65d6f41e-f21c-40d9-81c4-b80b6a9538fe}, !- Space Name
   Outdoors,                               !- Outside Boundary Condition
   ,                                       !- Outside Boundary Condition Object
   SunExposed,                             !- Sun Exposure
@@ -564,19 +369,11 @@
   0, -9.144, 2.4384;                      !- X,Y,Z Vertex 3 {m}
 
 OS:Surface,
-<<<<<<< HEAD
-  {8fdbd905-8ca0-4a20-bd1d-77b3abb44192}, !- Handle
+  {0d30eed9-bbcb-4591-9d2e-85e7b65ed74b}, !- Handle
   Surface 11,                             !- Name
   Wall,                                   !- Surface Type
   ,                                       !- Construction Name
-  {c419bd74-a727-4159-b4d1-7097972deeba}, !- Space Name
-=======
-  {1288ef26-5207-4429-a86d-fbfea2acfb1a}, !- Handle
-  Surface 11,                             !- Name
-  Wall,                                   !- Surface Type
-  ,                                       !- Construction Name
-  {24e01d1a-b3d5-48fa-859e-1655ca8bb8d7}, !- Space Name
->>>>>>> 93199ada
+  {65d6f41e-f21c-40d9-81c4-b80b6a9538fe}, !- Space Name
   Adiabatic,                              !- Outside Boundary Condition
   ,                                       !- Outside Boundary Condition Object
   NoSun,                                  !- Sun Exposure
@@ -588,15 +385,9 @@
   4.572, 0, 2.4384;                       !- X,Y,Z Vertex 3 {m}
 
 OS:Space,
-<<<<<<< HEAD
-  {c419bd74-a727-4159-b4d1-7097972deeba}, !- Handle
+  {65d6f41e-f21c-40d9-81c4-b80b6a9538fe}, !- Handle
   finished attic space,                   !- Name
-  {6ba7c413-72d3-4015-b807-e00b1275aa55}, !- Space Type Name
-=======
-  {24e01d1a-b3d5-48fa-859e-1655ca8bb8d7}, !- Handle
-  finished attic space,                   !- Name
-  {3c3a36ce-6ba1-442a-9b7f-872efcc19d6f}, !- Space Type Name
->>>>>>> 93199ada
+  {faccd5ad-48c7-4497-a9ea-243ab9ad6f92}, !- Space Type Name
   ,                                       !- Default Construction Set Name
   ,                                       !- Default Schedule Set Name
   ,                                       !- Direction of Relative North {deg}
@@ -604,35 +395,20 @@
   ,                                       !- Y Origin {m}
   ,                                       !- Z Origin {m}
   ,                                       !- Building Story Name
-<<<<<<< HEAD
-  {4be692c5-4da6-410d-929c-74a2a5b17543}, !- Thermal Zone Name
+  {8d182f9a-9304-4afd-b0c4-e3c7222df485}, !- Thermal Zone Name
   ,                                       !- Part of Total Floor Area
   ,                                       !- Design Specification Outdoor Air Object Name
-  {6d7ae25c-3425-4395-a06b-9e1ecff6dad7}; !- Building Unit Name
+  {8d3c01ed-d6b9-4238-ab91-5d93d73133cf}; !- Building Unit Name
 
 OS:BuildingUnit,
-  {6d7ae25c-3425-4395-a06b-9e1ecff6dad7}, !- Handle
-=======
-  {92c016ac-e285-4640-b6c6-6670a9944360}, !- Thermal Zone Name
-  ,                                       !- Part of Total Floor Area
-  ,                                       !- Design Specification Outdoor Air Object Name
-  {8f8498ad-a912-482d-bebe-37fac7247e07}; !- Building Unit Name
-
-OS:BuildingUnit,
-  {8f8498ad-a912-482d-bebe-37fac7247e07}, !- Handle
->>>>>>> 93199ada
+  {8d3c01ed-d6b9-4238-ab91-5d93d73133cf}, !- Handle
   unit 1,                                 !- Name
   ,                                       !- Rendering Color
   Residential;                            !- Building Unit Type
 
 OS:AdditionalProperties,
-<<<<<<< HEAD
-  {3dc84b91-1dd1-4844-82e3-84cf5bdeb76c}, !- Handle
-  {6d7ae25c-3425-4395-a06b-9e1ecff6dad7}, !- Object Name
-=======
-  {fb1a0cf2-c994-4477-a512-8957f4ea9bfb}, !- Handle
-  {8f8498ad-a912-482d-bebe-37fac7247e07}, !- Object Name
->>>>>>> 93199ada
+  {159d36c5-9ab8-477d-b3ca-2f6855b60dd3}, !- Handle
+  {8d3c01ed-d6b9-4238-ab91-5d93d73133cf}, !- Object Name
   NumberOfBedrooms,                       !- Feature Name 1
   Integer,                                !- Feature Data Type 1
   3,                                      !- Feature Value 1
@@ -644,20 +420,12 @@
   3.3900000000000001;                     !- Feature Value 3
 
 OS:External:File,
-<<<<<<< HEAD
-  {1a81cef3-c813-4d46-9454-e60660dd272f}, !- Handle
-=======
-  {5f22ff48-059c-4ccc-940a-16a4bb0f4a85}, !- Handle
->>>>>>> 93199ada
+  {a9d05ff1-e5ef-4a17-8755-df70b2b09651}, !- Handle
   8760.csv,                               !- Name
   8760.csv;                               !- File Name
 
 OS:Schedule:Day,
-<<<<<<< HEAD
-  {7483b779-f055-46ab-9ed5-1276ad8ec433}, !- Handle
-=======
-  {5db5af0d-a64d-4074-b08c-a5d7005fda8a}, !- Handle
->>>>>>> 93199ada
+  {e3cc09ee-4553-44f4-976f-10529e989c74}, !- Handle
   Schedule Day 1,                         !- Name
   ,                                       !- Schedule Type Limits Name
   ,                                       !- Interpolate to Timestep
@@ -666,11 +434,7 @@
   0;                                      !- Value Until Time 1
 
 OS:Schedule:Day,
-<<<<<<< HEAD
-  {15ae3064-f93a-4394-9032-c27cb8e6c1cc}, !- Handle
-=======
-  {551d35e5-ff85-44d1-b195-3d1d7b8330bd}, !- Handle
->>>>>>> 93199ada
+  {2a0530bc-0e9e-43e6-b75d-785dcf9b939f}, !- Handle
   Schedule Day 2,                         !- Name
   ,                                       !- Schedule Type Limits Name
   ,                                       !- Interpolate to Timestep
@@ -679,17 +443,10 @@
   1;                                      !- Value Until Time 1
 
 OS:Schedule:File,
-<<<<<<< HEAD
-  {e2508153-dd73-4a99-9c36-18f565ed7366}, !- Handle
+  {db7cde29-6f74-43ce-bc0d-2695287eb4d5}, !- Handle
   occupants,                              !- Name
-  {60f23bcd-9bd7-4307-90d1-1104791ded23}, !- Schedule Type Limits Name
-  {1a81cef3-c813-4d46-9454-e60660dd272f}, !- External File Name
-=======
-  {57f89800-a785-4a72-bf59-3bea158f1119}, !- Handle
-  occupants,                              !- Name
-  {e0aefef9-5c6f-4299-8ecf-a2dc0a69638e}, !- Schedule Type Limits Name
-  {5f22ff48-059c-4ccc-940a-16a4bb0f4a85}, !- External File Name
->>>>>>> 93199ada
+  {bfe63855-dd26-4d3c-96b1-c3f0ec194f28}, !- Schedule Type Limits Name
+  {a9d05ff1-e5ef-4a17-8755-df70b2b09651}, !- External File Name
   1,                                      !- Column Number
   1,                                      !- Rows to Skip at Top
   8760,                                   !- Number of Hours of Data
@@ -698,38 +455,63 @@
   60;                                     !- Minutes per Item
 
 OS:Schedule:Ruleset,
-<<<<<<< HEAD
-  {db22e9a4-fd90-4dfb-95f6-f4fcc2c72bfa}, !- Handle
+  {6d16ea98-ee7d-40ea-9b7e-35a6828d070f}, !- Handle
   Schedule Ruleset 1,                     !- Name
-  {9f0c2bc5-2007-4344-8b87-cfe0ecfc1aba}, !- Schedule Type Limits Name
-  {c6ce3063-1785-4195-91bf-561d6ee031be}; !- Default Day Schedule Name
+  {d1d5aa66-66ab-4c38-8486-2658cc413dc9}, !- Schedule Type Limits Name
+  {6d0a314a-5467-4462-bde2-17b7cfaa1b13}; !- Default Day Schedule Name
 
 OS:Schedule:Day,
-  {c6ce3063-1785-4195-91bf-561d6ee031be}, !- Handle
+  {6d0a314a-5467-4462-bde2-17b7cfaa1b13}, !- Handle
   Schedule Day 3,                         !- Name
-  {9f0c2bc5-2007-4344-8b87-cfe0ecfc1aba}, !- Schedule Type Limits Name
-=======
-  {84aa4902-9909-4907-ab48-c89448458995}, !- Handle
-  Schedule Ruleset 1,                     !- Name
-  {eb05dc19-0910-4622-8880-d3b7c6d6937c}, !- Schedule Type Limits Name
-  {07ef852f-b8fe-4c7b-b61a-e6ed2cdad9a0}; !- Default Day Schedule Name
-
-OS:Schedule:Day,
-  {07ef852f-b8fe-4c7b-b61a-e6ed2cdad9a0}, !- Handle
-  Schedule Day 3,                         !- Name
-  {eb05dc19-0910-4622-8880-d3b7c6d6937c}, !- Schedule Type Limits Name
->>>>>>> 93199ada
+  {d1d5aa66-66ab-4c38-8486-2658cc413dc9}, !- Schedule Type Limits Name
   ,                                       !- Interpolate to Timestep
   24,                                     !- Hour 1
   0,                                      !- Minute 1
   112.539290946133;                       !- Value Until Time 1
 
 OS:People:Definition,
-<<<<<<< HEAD
-  {b457449b-143b-43dc-9778-3f2bd2ba102a}, !- Handle
-=======
-  {8049b8d3-6232-48be-a836-b035d1bab240}, !- Handle
->>>>>>> 93199ada
+  {27222cd4-8c1d-4865-9269-18378612cfe1}, !- Handle
+  res occupants|living space,             !- Name
+  People,                                 !- Number of People Calculation Method
+  1.695,                                  !- Number of People {people}
+  ,                                       !- People per Space Floor Area {person/m2}
+  ,                                       !- Space Floor Area per Person {m2/person}
+  0.319734,                               !- Fraction Radiant
+  0.573,                                  !- Sensible Heat Fraction
+  0,                                      !- Carbon Dioxide Generation Rate {m3/s-W}
+  No,                                     !- Enable ASHRAE 55 Comfort Warnings
+  ZoneAveraged;                           !- Mean Radiant Temperature Calculation Type
+
+OS:People,
+  {20e8b60b-f8f8-4e98-be15-001d40056dd3}, !- Handle
+  res occupants|living space,             !- Name
+  {27222cd4-8c1d-4865-9269-18378612cfe1}, !- People Definition Name
+  {3f886b8c-e751-43c7-8582-d5f84dbeaf7f}, !- Space or SpaceType Name
+  {db7cde29-6f74-43ce-bc0d-2695287eb4d5}, !- Number of People Schedule Name
+  {6d16ea98-ee7d-40ea-9b7e-35a6828d070f}, !- Activity Level Schedule Name
+  ,                                       !- Surface Name/Angle Factor List Name
+  ,                                       !- Work Efficiency Schedule Name
+  ,                                       !- Clothing Insulation Schedule Name
+  ,                                       !- Air Velocity Schedule Name
+  1;                                      !- Multiplier
+
+OS:ScheduleTypeLimits,
+  {d1d5aa66-66ab-4c38-8486-2658cc413dc9}, !- Handle
+  ActivityLevel,                          !- Name
+  0,                                      !- Lower Limit Value
+  ,                                       !- Upper Limit Value
+  Continuous,                             !- Numeric Type
+  ActivityLevel;                          !- Unit Type
+
+OS:ScheduleTypeLimits,
+  {bfe63855-dd26-4d3c-96b1-c3f0ec194f28}, !- Handle
+  Fractional,                             !- Name
+  0,                                      !- Lower Limit Value
+  1,                                      !- Upper Limit Value
+  Continuous;                             !- Numeric Type
+
+OS:People:Definition,
+  {65a3909b-8c37-4517-a19a-3be7053bb10d}, !- Handle
   res occupants|finished attic space,     !- Name
   People,                                 !- Number of People Calculation Method
   1.695,                                  !- Number of People {people}
@@ -742,85 +524,14 @@
   ZoneAveraged;                           !- Mean Radiant Temperature Calculation Type
 
 OS:People,
-<<<<<<< HEAD
-  {a5b68aca-00ad-49ca-9644-5fc435e72cd6}, !- Handle
+  {bff6e1a4-1683-41af-9d4e-1429e0ec35ca}, !- Handle
   res occupants|finished attic space,     !- Name
-  {b457449b-143b-43dc-9778-3f2bd2ba102a}, !- People Definition Name
-  {c419bd74-a727-4159-b4d1-7097972deeba}, !- Space or SpaceType Name
-  {e2508153-dd73-4a99-9c36-18f565ed7366}, !- Number of People Schedule Name
-  {db22e9a4-fd90-4dfb-95f6-f4fcc2c72bfa}, !- Activity Level Schedule Name
-=======
-  {e08900a5-fc4c-4aa5-9d0c-f08796887432}, !- Handle
-  res occupants|finished attic space,     !- Name
-  {8049b8d3-6232-48be-a836-b035d1bab240}, !- People Definition Name
-  {24e01d1a-b3d5-48fa-859e-1655ca8bb8d7}, !- Space or SpaceType Name
-  {57f89800-a785-4a72-bf59-3bea158f1119}, !- Number of People Schedule Name
-  {84aa4902-9909-4907-ab48-c89448458995}, !- Activity Level Schedule Name
->>>>>>> 93199ada
+  {65a3909b-8c37-4517-a19a-3be7053bb10d}, !- People Definition Name
+  {65d6f41e-f21c-40d9-81c4-b80b6a9538fe}, !- Space or SpaceType Name
+  {db7cde29-6f74-43ce-bc0d-2695287eb4d5}, !- Number of People Schedule Name
+  {6d16ea98-ee7d-40ea-9b7e-35a6828d070f}, !- Activity Level Schedule Name
   ,                                       !- Surface Name/Angle Factor List Name
   ,                                       !- Work Efficiency Schedule Name
   ,                                       !- Clothing Insulation Schedule Name
   ,                                       !- Air Velocity Schedule Name
   1;                                      !- Multiplier
-
-OS:ScheduleTypeLimits,
-<<<<<<< HEAD
-  {9f0c2bc5-2007-4344-8b87-cfe0ecfc1aba}, !- Handle
-=======
-  {eb05dc19-0910-4622-8880-d3b7c6d6937c}, !- Handle
->>>>>>> 93199ada
-  ActivityLevel,                          !- Name
-  0,                                      !- Lower Limit Value
-  ,                                       !- Upper Limit Value
-  Continuous,                             !- Numeric Type
-  ActivityLevel;                          !- Unit Type
-
-OS:ScheduleTypeLimits,
-<<<<<<< HEAD
-  {60f23bcd-9bd7-4307-90d1-1104791ded23}, !- Handle
-=======
-  {e0aefef9-5c6f-4299-8ecf-a2dc0a69638e}, !- Handle
->>>>>>> 93199ada
-  Fractional,                             !- Name
-  0,                                      !- Lower Limit Value
-  1,                                      !- Upper Limit Value
-  Continuous;                             !- Numeric Type
-
-OS:People:Definition,
-<<<<<<< HEAD
-  {2e760d9f-af43-4278-83f0-aec66a0139e8}, !- Handle
-=======
-  {56b3ef2e-8f1e-4aec-95dd-25f5195fd128}, !- Handle
->>>>>>> 93199ada
-  res occupants|living space,             !- Name
-  People,                                 !- Number of People Calculation Method
-  1.695,                                  !- Number of People {people}
-  ,                                       !- People per Space Floor Area {person/m2}
-  ,                                       !- Space Floor Area per Person {m2/person}
-  0.319734,                               !- Fraction Radiant
-  0.573,                                  !- Sensible Heat Fraction
-  0,                                      !- Carbon Dioxide Generation Rate {m3/s-W}
-  No,                                     !- Enable ASHRAE 55 Comfort Warnings
-  ZoneAveraged;                           !- Mean Radiant Temperature Calculation Type
-
-OS:People,
-<<<<<<< HEAD
-  {e1013cd2-eeaa-4ce5-b0cc-92e62bc1ebe2}, !- Handle
-  res occupants|living space,             !- Name
-  {2e760d9f-af43-4278-83f0-aec66a0139e8}, !- People Definition Name
-  {2b649861-add5-416d-a789-6ac9fca56760}, !- Space or SpaceType Name
-  {e2508153-dd73-4a99-9c36-18f565ed7366}, !- Number of People Schedule Name
-  {db22e9a4-fd90-4dfb-95f6-f4fcc2c72bfa}, !- Activity Level Schedule Name
-=======
-  {0ac2f558-fd7a-4abd-8017-bf35bf48ca62}, !- Handle
-  res occupants|living space,             !- Name
-  {56b3ef2e-8f1e-4aec-95dd-25f5195fd128}, !- People Definition Name
-  {67c01704-1b55-4612-bff7-3140a03cb8df}, !- Space or SpaceType Name
-  {57f89800-a785-4a72-bf59-3bea158f1119}, !- Number of People Schedule Name
-  {84aa4902-9909-4907-ab48-c89448458995}, !- Activity Level Schedule Name
->>>>>>> 93199ada
-  ,                                       !- Surface Name/Angle Factor List Name
-  ,                                       !- Work Efficiency Schedule Name
-  ,                                       !- Clothing Insulation Schedule Name
-  ,                                       !- Air Velocity Schedule Name
-  1;                                      !- Multiplier
