!- NOTE: Auto-generated from /test/osw_files/SFA_4units_1story_SL_FA.osw

OS:Version,
<<<<<<< HEAD
  {0b35b04f-8d16-4054-881b-ae95c7d143ea}, !- Handle
  3.2.0;                                  !- Version Identifier

OS:SimulationControl,
  {f89351fa-d0bb-410e-8a32-4088d207d531}, !- Handle
=======
  {ec20c441-315d-4cf5-8f5e-a8c093de3de2}, !- Handle
  2.9.0;                                  !- Version Identifier

OS:SimulationControl,
  {9b202869-77d8-48fc-bc41-e0a33f8a26c4}, !- Handle
>>>>>>> 78927444
  ,                                       !- Do Zone Sizing Calculation
  ,                                       !- Do System Sizing Calculation
  ,                                       !- Do Plant Sizing Calculation
  No;                                     !- Run Simulation for Sizing Periods

OS:Timestep,
<<<<<<< HEAD
  {8c72188d-8f98-457d-b4c3-d88f628d3a7d}, !- Handle
  6;                                      !- Number of Timesteps per Hour

OS:ShadowCalculation,
  {5ab3825d-beaa-4dc4-b47d-f00291097fed}, !- Handle
  PolygonClipping,                        !- Shading Calculation Method
  ,                                       !- Shading Calculation Update Frequency Method
  20,                                     !- Shading Calculation Update Frequency
  200,                                    !- Maximum Figures in Shadow Overlap Calculations
  ,                                       !- Polygon Clipping Algorithm
  512,                                    !- Pixel Counting Resolution
  ,                                       !- Sky Diffuse Modeling Algorithm
  No,                                     !- Output External Shading Calculation Results
  No,                                     !- Disable Self-Shading Within Shading Zone Groups
  No;                                     !- Disable Self-Shading From Shading Zone Groups to Other Zones

OS:SurfaceConvectionAlgorithm:Outside,
  {32fc1db9-61f2-4b9a-8f4c-9b16cf2e0cc6}, !- Handle
  DOE-2;                                  !- Algorithm

OS:SurfaceConvectionAlgorithm:Inside,
  {0e6ce283-fbaf-45fe-a1a4-357f666ecbcb}, !- Handle
  TARP;                                   !- Algorithm

OS:ZoneCapacitanceMultiplier:ResearchSpecial,
  {b3c6ad2e-d142-4927-adcd-ecb4a853458c}, !- Handle
=======
  {be277f1e-1d38-48ac-bcfc-8a1107679b16}, !- Handle
  6;                                      !- Number of Timesteps per Hour

OS:ShadowCalculation,
  {22bdda6a-1705-4428-a67b-702b4f4108eb}, !- Handle
  20,                                     !- Calculation Frequency
  200;                                    !- Maximum Figures in Shadow Overlap Calculations

OS:SurfaceConvectionAlgorithm:Outside,
  {86ca8988-979b-4be1-9785-bfd6b7fca4e8}, !- Handle
  DOE-2;                                  !- Algorithm

OS:SurfaceConvectionAlgorithm:Inside,
  {a286817d-3daa-46ea-b41f-d25092f5f9de}, !- Handle
  TARP;                                   !- Algorithm

OS:ZoneCapacitanceMultiplier:ResearchSpecial,
  {83015077-9508-41d3-803b-7833784e2229}, !- Handle
>>>>>>> 78927444
  ,                                       !- Temperature Capacity Multiplier
  15,                                     !- Humidity Capacity Multiplier
  ;                                       !- Carbon Dioxide Capacity Multiplier

OS:RunPeriod,
<<<<<<< HEAD
  {98c9cab9-2070-4efa-8d37-9ab6a650a6dd}, !- Handle
=======
  {7d7a2292-4a54-4087-9662-0c84ded3c359}, !- Handle
>>>>>>> 78927444
  Run Period 1,                           !- Name
  1,                                      !- Begin Month
  1,                                      !- Begin Day of Month
  12,                                     !- End Month
  31,                                     !- End Day of Month
  ,                                       !- Use Weather File Holidays and Special Days
  ,                                       !- Use Weather File Daylight Saving Period
  ,                                       !- Apply Weekend Holiday Rule
  ,                                       !- Use Weather File Rain Indicators
  ,                                       !- Use Weather File Snow Indicators
  ;                                       !- Number of Times Runperiod to be Repeated

OS:YearDescription,
<<<<<<< HEAD
  {719e9424-343b-4bc4-8d97-bb9558c8e793}, !- Handle
=======
  {8f870e0d-e2d7-4b84-a24b-fc3b03e31efe}, !- Handle
>>>>>>> 78927444
  2007,                                   !- Calendar Year
  ,                                       !- Day of Week for Start Day
  ;                                       !- Is Leap Year

OS:Building,
<<<<<<< HEAD
  {dd1bf0a7-8011-4b8e-b8ee-eba9b2a80fdd}, !- Handle
=======
  {fc12e85b-b5da-46b4-8788-2d993cf77e30}, !- Handle
>>>>>>> 78927444
  Building 1,                             !- Name
  ,                                       !- Building Sector Type
  0,                                      !- North Axis {deg}
  ,                                       !- Nominal Floor to Floor Height {m}
  ,                                       !- Space Type Name
  ,                                       !- Default Construction Set Name
  ,                                       !- Default Schedule Set Name
  2,                                      !- Standards Number of Stories
  2,                                      !- Standards Number of Above Ground Stories
  ,                                       !- Standards Template
  singlefamilyattached,                   !- Standards Building Type
  4;                                      !- Standards Number of Living Units

OS:AdditionalProperties,
<<<<<<< HEAD
  {e1eca654-5b0e-4f58-8fab-bbbe6eb010db}, !- Handle
  {dd1bf0a7-8011-4b8e-b8ee-eba9b2a80fdd}, !- Object Name
=======
  {2a85f24c-24d0-434d-ab82-69e0e0ba40e6}, !- Handle
  {fc12e85b-b5da-46b4-8788-2d993cf77e30}, !- Object Name
>>>>>>> 78927444
  num_units,                              !- Feature Name 1
  Integer,                                !- Feature Data Type 1
  4,                                      !- Feature Value 1
  has_rear_units,                         !- Feature Name 2
  Boolean,                                !- Feature Data Type 2
  false,                                  !- Feature Value 2
  horz_location,                          !- Feature Name 3
  String,                                 !- Feature Data Type 3
  Left,                                   !- Feature Value 3
  num_floors,                             !- Feature Name 4
  Integer,                                !- Feature Data Type 4
  1;                                      !- Feature Value 4

OS:ThermalZone,
<<<<<<< HEAD
  {e833150a-3fe7-438c-a4fa-5dbec7bd60bc}, !- Handle
=======
  {50722490-7a9b-497d-a9a5-878c87f1a289}, !- Handle
>>>>>>> 78927444
  living zone,                            !- Name
  ,                                       !- Multiplier
  ,                                       !- Ceiling Height {m}
  ,                                       !- Volume {m3}
  ,                                       !- Floor Area {m2}
  ,                                       !- Zone Inside Convection Algorithm
  ,                                       !- Zone Outside Convection Algorithm
  ,                                       !- Zone Conditioning Equipment List Name
<<<<<<< HEAD
  {2fc1a4f9-d8d4-41d9-9920-9b9863cad60c}, !- Zone Air Inlet Port List
  {6b98d7cf-9b7f-4c0a-86dd-540a5755a13c}, !- Zone Air Exhaust Port List
  {db168626-efa2-44a3-9fa0-29370a24f0fd}, !- Zone Air Node Name
  {d3257961-b8b3-42e2-9d00-50fb5fea7c96}, !- Zone Return Air Port List
=======
  {91b83027-e8ac-4a81-a25b-55929fc009b0}, !- Zone Air Inlet Port List
  {5b26a64e-310b-42e3-91fb-723b17cd0a39}, !- Zone Air Exhaust Port List
  {84ea4af5-ef45-4cb2-bdf1-e96a10ae7c6b}, !- Zone Air Node Name
  {4ac03d81-0e78-4c13-9c92-9cb6a823206c}, !- Zone Return Air Port List
>>>>>>> 78927444
  ,                                       !- Primary Daylighting Control Name
  ,                                       !- Fraction of Zone Controlled by Primary Daylighting Control
  ,                                       !- Secondary Daylighting Control Name
  ,                                       !- Fraction of Zone Controlled by Secondary Daylighting Control
  ,                                       !- Illuminance Map Name
  ,                                       !- Group Rendering Name
  ,                                       !- Thermostat Name
  No;                                     !- Use Ideal Air Loads

OS:Node,
<<<<<<< HEAD
  {f53af2a5-0a37-4e43-850b-06288c047886}, !- Handle
  Node 1,                                 !- Name
  {db168626-efa2-44a3-9fa0-29370a24f0fd}, !- Inlet Port
  ;                                       !- Outlet Port

OS:Connection,
  {db168626-efa2-44a3-9fa0-29370a24f0fd}, !- Handle
  {e833150a-3fe7-438c-a4fa-5dbec7bd60bc}, !- Source Object
  11,                                     !- Outlet Port
  {f53af2a5-0a37-4e43-850b-06288c047886}, !- Target Object
  2;                                      !- Inlet Port

OS:PortList,
  {2fc1a4f9-d8d4-41d9-9920-9b9863cad60c}, !- Handle
  {e833150a-3fe7-438c-a4fa-5dbec7bd60bc}; !- HVAC Component

OS:PortList,
  {6b98d7cf-9b7f-4c0a-86dd-540a5755a13c}, !- Handle
  {e833150a-3fe7-438c-a4fa-5dbec7bd60bc}; !- HVAC Component

OS:PortList,
  {d3257961-b8b3-42e2-9d00-50fb5fea7c96}, !- Handle
  {e833150a-3fe7-438c-a4fa-5dbec7bd60bc}; !- HVAC Component

OS:Sizing:Zone,
  {6cb014a4-a6e1-4726-8e9d-11b61ec98fa0}, !- Handle
  {e833150a-3fe7-438c-a4fa-5dbec7bd60bc}, !- Zone or ZoneList Name
=======
  {4e65aacd-7761-4dd2-9dd1-86b44f4dc771}, !- Handle
  Node 1,                                 !- Name
  {84ea4af5-ef45-4cb2-bdf1-e96a10ae7c6b}, !- Inlet Port
  ;                                       !- Outlet Port

OS:Connection,
  {84ea4af5-ef45-4cb2-bdf1-e96a10ae7c6b}, !- Handle
  {0d48047a-c0ef-4862-9e32-5ac85117e3e4}, !- Name
  {50722490-7a9b-497d-a9a5-878c87f1a289}, !- Source Object
  11,                                     !- Outlet Port
  {4e65aacd-7761-4dd2-9dd1-86b44f4dc771}, !- Target Object
  2;                                      !- Inlet Port

OS:PortList,
  {91b83027-e8ac-4a81-a25b-55929fc009b0}, !- Handle
  {aacaa9fd-c48f-4b35-84e3-2767fe515a88}, !- Name
  {50722490-7a9b-497d-a9a5-878c87f1a289}; !- HVAC Component

OS:PortList,
  {5b26a64e-310b-42e3-91fb-723b17cd0a39}, !- Handle
  {0c058daa-3a2a-4aa5-816d-48f6f2e3df7e}, !- Name
  {50722490-7a9b-497d-a9a5-878c87f1a289}; !- HVAC Component

OS:PortList,
  {4ac03d81-0e78-4c13-9c92-9cb6a823206c}, !- Handle
  {74245baf-4c56-4ef0-93be-e6076a3de613}, !- Name
  {50722490-7a9b-497d-a9a5-878c87f1a289}; !- HVAC Component

OS:Sizing:Zone,
  {90b519c7-e49d-4442-a08e-d734aec87885}, !- Handle
  {50722490-7a9b-497d-a9a5-878c87f1a289}, !- Zone or ZoneList Name
>>>>>>> 78927444
  SupplyAirTemperature,                   !- Zone Cooling Design Supply Air Temperature Input Method
  14,                                     !- Zone Cooling Design Supply Air Temperature {C}
  11.11,                                  !- Zone Cooling Design Supply Air Temperature Difference {deltaC}
  SupplyAirTemperature,                   !- Zone Heating Design Supply Air Temperature Input Method
  40,                                     !- Zone Heating Design Supply Air Temperature {C}
  11.11,                                  !- Zone Heating Design Supply Air Temperature Difference {deltaC}
  0.0085,                                 !- Zone Cooling Design Supply Air Humidity Ratio {kg-H2O/kg-air}
  0.008,                                  !- Zone Heating Design Supply Air Humidity Ratio {kg-H2O/kg-air}
  ,                                       !- Zone Heating Sizing Factor
  ,                                       !- Zone Cooling Sizing Factor
  DesignDay,                              !- Cooling Design Air Flow Method
  ,                                       !- Cooling Design Air Flow Rate {m3/s}
  ,                                       !- Cooling Minimum Air Flow per Zone Floor Area {m3/s-m2}
  ,                                       !- Cooling Minimum Air Flow {m3/s}
  ,                                       !- Cooling Minimum Air Flow Fraction
  DesignDay,                              !- Heating Design Air Flow Method
  ,                                       !- Heating Design Air Flow Rate {m3/s}
  ,                                       !- Heating Maximum Air Flow per Zone Floor Area {m3/s-m2}
  ,                                       !- Heating Maximum Air Flow {m3/s}
  ,                                       !- Heating Maximum Air Flow Fraction
  No,                                     !- Account for Dedicated Outdoor Air System
  NeutralSupplyAir,                       !- Dedicated Outdoor Air System Control Strategy
  autosize,                               !- Dedicated Outdoor Air Low Setpoint Temperature for Design {C}
  autosize;                               !- Dedicated Outdoor Air High Setpoint Temperature for Design {C}

OS:ZoneHVAC:EquipmentList,
<<<<<<< HEAD
  {e7cf21be-a1d8-4455-ab82-f3f95a98e9ec}, !- Handle
  Zone HVAC Equipment List 1,             !- Name
  {e833150a-3fe7-438c-a4fa-5dbec7bd60bc}; !- Thermal Zone

OS:Space,
  {a3cea272-19d4-4ed8-9e72-e0ac3f266828}, !- Handle
  living space,                           !- Name
  {9ace89ab-dae0-4e64-b243-a652ea0e9789}, !- Space Type Name
=======
  {30895726-8b70-483e-a5ff-1e3af89f52f0}, !- Handle
  Zone HVAC Equipment List 1,             !- Name
  {50722490-7a9b-497d-a9a5-878c87f1a289}; !- Thermal Zone

OS:Space,
  {c8861c9e-c55e-4480-b220-31050947f350}, !- Handle
  living space,                           !- Name
  {73a79eb1-5586-4e10-939c-ecccc599c7b8}, !- Space Type Name
>>>>>>> 78927444
  ,                                       !- Default Construction Set Name
  ,                                       !- Default Schedule Set Name
  ,                                       !- Direction of Relative North {deg}
  ,                                       !- X Origin {m}
  ,                                       !- Y Origin {m}
  ,                                       !- Z Origin {m}
  ,                                       !- Building Story Name
<<<<<<< HEAD
  {e833150a-3fe7-438c-a4fa-5dbec7bd60bc}, !- Thermal Zone Name
  ,                                       !- Part of Total Floor Area
  ,                                       !- Design Specification Outdoor Air Object Name
  {29322e6e-4240-4eaf-9322-d192293c9e24}; !- Building Unit Name

OS:Surface,
  {723c233c-bc6d-4e0c-b379-50dbac45152c}, !- Handle
  Surface 1,                              !- Name
  Floor,                                  !- Surface Type
  ,                                       !- Construction Name
  {a3cea272-19d4-4ed8-9e72-e0ac3f266828}, !- Space Name
=======
  {50722490-7a9b-497d-a9a5-878c87f1a289}, !- Thermal Zone Name
  ,                                       !- Part of Total Floor Area
  ,                                       !- Design Specification Outdoor Air Object Name
  {79a2cd02-1af8-4bc8-814e-4013693c0121}; !- Building Unit Name

OS:Surface,
  {aac7165d-cfa7-452f-8905-f91f1894a9c2}, !- Handle
  Surface 1,                              !- Name
  Floor,                                  !- Surface Type
  ,                                       !- Construction Name
  {c8861c9e-c55e-4480-b220-31050947f350}, !- Space Name
>>>>>>> 78927444
  Foundation,                             !- Outside Boundary Condition
  ,                                       !- Outside Boundary Condition Object
  NoSun,                                  !- Sun Exposure
  NoWind,                                 !- Wind Exposure
  ,                                       !- View Factor to Ground
  ,                                       !- Number of Vertices
  0, -9.144, 0,                           !- X,Y,Z Vertex 1 {m}
  0, 0, 0,                                !- X,Y,Z Vertex 2 {m}
  4.572, 0, 0,                            !- X,Y,Z Vertex 3 {m}
  4.572, -9.144, 0;                       !- X,Y,Z Vertex 4 {m}

OS:Surface,
<<<<<<< HEAD
  {783ea822-9f8e-40f9-827f-df70eff61cda}, !- Handle
  Surface 2,                              !- Name
  Wall,                                   !- Surface Type
  ,                                       !- Construction Name
  {a3cea272-19d4-4ed8-9e72-e0ac3f266828}, !- Space Name
=======
  {65c555fa-d73b-4ae5-91f2-8c8a78ab950c}, !- Handle
  Surface 2,                              !- Name
  Wall,                                   !- Surface Type
  ,                                       !- Construction Name
  {c8861c9e-c55e-4480-b220-31050947f350}, !- Space Name
>>>>>>> 78927444
  Outdoors,                               !- Outside Boundary Condition
  ,                                       !- Outside Boundary Condition Object
  SunExposed,                             !- Sun Exposure
  WindExposed,                            !- Wind Exposure
  ,                                       !- View Factor to Ground
  ,                                       !- Number of Vertices
  0, 0, 2.4384,                           !- X,Y,Z Vertex 1 {m}
  0, 0, 0,                                !- X,Y,Z Vertex 2 {m}
  0, -9.144, 0,                           !- X,Y,Z Vertex 3 {m}
  0, -9.144, 2.4384;                      !- X,Y,Z Vertex 4 {m}

OS:Surface,
<<<<<<< HEAD
  {b3106fd2-812d-41c3-9dfb-575bcd93e9db}, !- Handle
  Surface 3,                              !- Name
  Wall,                                   !- Surface Type
  ,                                       !- Construction Name
  {a3cea272-19d4-4ed8-9e72-e0ac3f266828}, !- Space Name
=======
  {4e3d3fc9-8362-44c4-aef6-455934689bea}, !- Handle
  Surface 3,                              !- Name
  Wall,                                   !- Surface Type
  ,                                       !- Construction Name
  {c8861c9e-c55e-4480-b220-31050947f350}, !- Space Name
>>>>>>> 78927444
  Outdoors,                               !- Outside Boundary Condition
  ,                                       !- Outside Boundary Condition Object
  SunExposed,                             !- Sun Exposure
  WindExposed,                            !- Wind Exposure
  ,                                       !- View Factor to Ground
  ,                                       !- Number of Vertices
  4.572, 0, 2.4384,                       !- X,Y,Z Vertex 1 {m}
  4.572, 0, 0,                            !- X,Y,Z Vertex 2 {m}
  0, 0, 0,                                !- X,Y,Z Vertex 3 {m}
  0, 0, 2.4384;                           !- X,Y,Z Vertex 4 {m}

OS:Surface,
<<<<<<< HEAD
  {fd288a5f-78b0-46c8-9af3-ae2f84d0cb8c}, !- Handle
  Surface 4,                              !- Name
  Wall,                                   !- Surface Type
  ,                                       !- Construction Name
  {a3cea272-19d4-4ed8-9e72-e0ac3f266828}, !- Space Name
=======
  {978a2cac-aa0e-4eab-9b4c-64a769c8ef21}, !- Handle
  Surface 4,                              !- Name
  Wall,                                   !- Surface Type
  ,                                       !- Construction Name
  {c8861c9e-c55e-4480-b220-31050947f350}, !- Space Name
>>>>>>> 78927444
  Adiabatic,                              !- Outside Boundary Condition
  ,                                       !- Outside Boundary Condition Object
  NoSun,                                  !- Sun Exposure
  NoWind,                                 !- Wind Exposure
  ,                                       !- View Factor to Ground
  ,                                       !- Number of Vertices
  4.572, -9.144, 2.4384,                  !- X,Y,Z Vertex 1 {m}
  4.572, -9.144, 0,                       !- X,Y,Z Vertex 2 {m}
  4.572, 0, 0,                            !- X,Y,Z Vertex 3 {m}
  4.572, 0, 2.4384;                       !- X,Y,Z Vertex 4 {m}

OS:Surface,
<<<<<<< HEAD
  {1d6a7a92-de5e-4ce4-9386-d0ec404eff5a}, !- Handle
  Surface 5,                              !- Name
  Wall,                                   !- Surface Type
  ,                                       !- Construction Name
  {a3cea272-19d4-4ed8-9e72-e0ac3f266828}, !- Space Name
=======
  {4d196090-2c2e-4122-a49a-f991d4b981fd}, !- Handle
  Surface 5,                              !- Name
  Wall,                                   !- Surface Type
  ,                                       !- Construction Name
  {c8861c9e-c55e-4480-b220-31050947f350}, !- Space Name
>>>>>>> 78927444
  Outdoors,                               !- Outside Boundary Condition
  ,                                       !- Outside Boundary Condition Object
  SunExposed,                             !- Sun Exposure
  WindExposed,                            !- Wind Exposure
  ,                                       !- View Factor to Ground
  ,                                       !- Number of Vertices
  0, -9.144, 2.4384,                      !- X,Y,Z Vertex 1 {m}
  0, -9.144, 0,                           !- X,Y,Z Vertex 2 {m}
  4.572, -9.144, 0,                       !- X,Y,Z Vertex 3 {m}
  4.572, -9.144, 2.4384;                  !- X,Y,Z Vertex 4 {m}

OS:Surface,
<<<<<<< HEAD
  {97f0952d-bec8-4123-968e-28c50d363f11}, !- Handle
  Surface 6,                              !- Name
  RoofCeiling,                            !- Surface Type
  ,                                       !- Construction Name
  {a3cea272-19d4-4ed8-9e72-e0ac3f266828}, !- Space Name
  Surface,                                !- Outside Boundary Condition
  {709d5854-b42c-4f17-b1a9-fb0d9853125a}, !- Outside Boundary Condition Object
=======
  {23146905-9926-4e06-a170-cce9908c7047}, !- Handle
  Surface 6,                              !- Name
  RoofCeiling,                            !- Surface Type
  ,                                       !- Construction Name
  {c8861c9e-c55e-4480-b220-31050947f350}, !- Space Name
  Surface,                                !- Outside Boundary Condition
  {40bc55d2-9ac3-411b-8dff-f1b30713d637}, !- Outside Boundary Condition Object
>>>>>>> 78927444
  NoSun,                                  !- Sun Exposure
  NoWind,                                 !- Wind Exposure
  ,                                       !- View Factor to Ground
  ,                                       !- Number of Vertices
  4.572, -9.144, 2.4384,                  !- X,Y,Z Vertex 1 {m}
  4.572, 0, 2.4384,                       !- X,Y,Z Vertex 2 {m}
  0, 0, 2.4384,                           !- X,Y,Z Vertex 3 {m}
  0, -9.144, 2.4384;                      !- X,Y,Z Vertex 4 {m}

OS:SpaceType,
<<<<<<< HEAD
  {9ace89ab-dae0-4e64-b243-a652ea0e9789}, !- Handle
=======
  {73a79eb1-5586-4e10-939c-ecccc599c7b8}, !- Handle
>>>>>>> 78927444
  Space Type 1,                           !- Name
  ,                                       !- Default Construction Set Name
  ,                                       !- Default Schedule Set Name
  ,                                       !- Group Rendering Name
  ,                                       !- Design Specification Outdoor Air Object Name
  ,                                       !- Standards Template
  ,                                       !- Standards Building Type
  living;                                 !- Standards Space Type

OS:Surface,
<<<<<<< HEAD
  {709d5854-b42c-4f17-b1a9-fb0d9853125a}, !- Handle
  Surface 7,                              !- Name
  Floor,                                  !- Surface Type
  ,                                       !- Construction Name
  {827bd5f9-2c24-4f9d-a58b-15a49aaade4a}, !- Space Name
  Surface,                                !- Outside Boundary Condition
  {97f0952d-bec8-4123-968e-28c50d363f11}, !- Outside Boundary Condition Object
=======
  {40bc55d2-9ac3-411b-8dff-f1b30713d637}, !- Handle
  Surface 7,                              !- Name
  Floor,                                  !- Surface Type
  ,                                       !- Construction Name
  {ec36b347-266e-4122-b578-e6e1961115c7}, !- Space Name
  Surface,                                !- Outside Boundary Condition
  {23146905-9926-4e06-a170-cce9908c7047}, !- Outside Boundary Condition Object
>>>>>>> 78927444
  NoSun,                                  !- Sun Exposure
  NoWind,                                 !- Wind Exposure
  ,                                       !- View Factor to Ground
  ,                                       !- Number of Vertices
  0, -9.144, 2.4384,                      !- X,Y,Z Vertex 1 {m}
  0, 0, 2.4384,                           !- X,Y,Z Vertex 2 {m}
  4.572, 0, 2.4384,                       !- X,Y,Z Vertex 3 {m}
  4.572, -9.144, 2.4384;                  !- X,Y,Z Vertex 4 {m}

OS:Surface,
<<<<<<< HEAD
  {7ae59670-bc51-4ddc-bdde-a7d3207bbf22}, !- Handle
  Surface 8,                              !- Name
  RoofCeiling,                            !- Surface Type
  ,                                       !- Construction Name
  {827bd5f9-2c24-4f9d-a58b-15a49aaade4a}, !- Space Name
=======
  {325d12f8-8d03-46f9-a76f-dd8428d90f24}, !- Handle
  Surface 8,                              !- Name
  RoofCeiling,                            !- Surface Type
  ,                                       !- Construction Name
  {ec36b347-266e-4122-b578-e6e1961115c7}, !- Space Name
>>>>>>> 78927444
  Outdoors,                               !- Outside Boundary Condition
  ,                                       !- Outside Boundary Condition Object
  SunExposed,                             !- Sun Exposure
  WindExposed,                            !- Wind Exposure
  ,                                       !- View Factor to Ground
  ,                                       !- Number of Vertices
  0, -4.572, 4.7244,                      !- X,Y,Z Vertex 1 {m}
  4.572, -4.572, 4.7244,                  !- X,Y,Z Vertex 2 {m}
  4.572, 0, 2.4384,                       !- X,Y,Z Vertex 3 {m}
  0, 0, 2.4384;                           !- X,Y,Z Vertex 4 {m}

OS:Surface,
<<<<<<< HEAD
  {6e580cf8-a2d8-4c59-9ce1-1ac19ffdb144}, !- Handle
  Surface 9,                              !- Name
  RoofCeiling,                            !- Surface Type
  ,                                       !- Construction Name
  {827bd5f9-2c24-4f9d-a58b-15a49aaade4a}, !- Space Name
=======
  {16e6b7f7-c66f-432f-8f15-6049c5a878ea}, !- Handle
  Surface 9,                              !- Name
  RoofCeiling,                            !- Surface Type
  ,                                       !- Construction Name
  {ec36b347-266e-4122-b578-e6e1961115c7}, !- Space Name
>>>>>>> 78927444
  Outdoors,                               !- Outside Boundary Condition
  ,                                       !- Outside Boundary Condition Object
  SunExposed,                             !- Sun Exposure
  WindExposed,                            !- Wind Exposure
  ,                                       !- View Factor to Ground
  ,                                       !- Number of Vertices
  4.572, -4.572, 4.7244,                  !- X,Y,Z Vertex 1 {m}
  0, -4.572, 4.7244,                      !- X,Y,Z Vertex 2 {m}
  0, -9.144, 2.4384,                      !- X,Y,Z Vertex 3 {m}
  4.572, -9.144, 2.4384;                  !- X,Y,Z Vertex 4 {m}

OS:Surface,
<<<<<<< HEAD
  {fb406a28-e026-4af2-ad17-6af04da6a21e}, !- Handle
  Surface 10,                             !- Name
  Wall,                                   !- Surface Type
  ,                                       !- Construction Name
  {827bd5f9-2c24-4f9d-a58b-15a49aaade4a}, !- Space Name
=======
  {cf3560b7-fdfc-4ef8-a119-06ee9961285b}, !- Handle
  Surface 10,                             !- Name
  Wall,                                   !- Surface Type
  ,                                       !- Construction Name
  {ec36b347-266e-4122-b578-e6e1961115c7}, !- Space Name
>>>>>>> 78927444
  Outdoors,                               !- Outside Boundary Condition
  ,                                       !- Outside Boundary Condition Object
  SunExposed,                             !- Sun Exposure
  WindExposed,                            !- Wind Exposure
  ,                                       !- View Factor to Ground
  ,                                       !- Number of Vertices
  0, -4.572, 4.7244,                      !- X,Y,Z Vertex 1 {m}
  0, 0, 2.4384,                           !- X,Y,Z Vertex 2 {m}
  0, -9.144, 2.4384;                      !- X,Y,Z Vertex 3 {m}

OS:Surface,
<<<<<<< HEAD
  {acd13260-809f-4cd6-8054-648972535e65}, !- Handle
  Surface 11,                             !- Name
  Wall,                                   !- Surface Type
  ,                                       !- Construction Name
  {827bd5f9-2c24-4f9d-a58b-15a49aaade4a}, !- Space Name
=======
  {6f86e8e4-d6cc-4bb6-ac1a-b6c230679b82}, !- Handle
  Surface 11,                             !- Name
  Wall,                                   !- Surface Type
  ,                                       !- Construction Name
  {ec36b347-266e-4122-b578-e6e1961115c7}, !- Space Name
>>>>>>> 78927444
  Adiabatic,                              !- Outside Boundary Condition
  ,                                       !- Outside Boundary Condition Object
  NoSun,                                  !- Sun Exposure
  NoWind,                                 !- Wind Exposure
  ,                                       !- View Factor to Ground
  ,                                       !- Number of Vertices
  4.572, -4.572, 4.7244,                  !- X,Y,Z Vertex 1 {m}
  4.572, -9.144, 2.4384,                  !- X,Y,Z Vertex 2 {m}
  4.572, 0, 2.4384;                       !- X,Y,Z Vertex 3 {m}

OS:Space,
<<<<<<< HEAD
  {827bd5f9-2c24-4f9d-a58b-15a49aaade4a}, !- Handle
  finished attic space,                   !- Name
  {9ace89ab-dae0-4e64-b243-a652ea0e9789}, !- Space Type Name
=======
  {ec36b347-266e-4122-b578-e6e1961115c7}, !- Handle
  finished attic space,                   !- Name
  {73a79eb1-5586-4e10-939c-ecccc599c7b8}, !- Space Type Name
>>>>>>> 78927444
  ,                                       !- Default Construction Set Name
  ,                                       !- Default Schedule Set Name
  ,                                       !- Direction of Relative North {deg}
  ,                                       !- X Origin {m}
  ,                                       !- Y Origin {m}
  ,                                       !- Z Origin {m}
  ,                                       !- Building Story Name
<<<<<<< HEAD
  {e833150a-3fe7-438c-a4fa-5dbec7bd60bc}, !- Thermal Zone Name
  ,                                       !- Part of Total Floor Area
  ,                                       !- Design Specification Outdoor Air Object Name
  {29322e6e-4240-4eaf-9322-d192293c9e24}; !- Building Unit Name

OS:BuildingUnit,
  {29322e6e-4240-4eaf-9322-d192293c9e24}, !- Handle
=======
  {50722490-7a9b-497d-a9a5-878c87f1a289}, !- Thermal Zone Name
  ,                                       !- Part of Total Floor Area
  ,                                       !- Design Specification Outdoor Air Object Name
  {79a2cd02-1af8-4bc8-814e-4013693c0121}; !- Building Unit Name

OS:BuildingUnit,
  {79a2cd02-1af8-4bc8-814e-4013693c0121}, !- Handle
>>>>>>> 78927444
  unit 1,                                 !- Name
  ,                                       !- Rendering Color
  Residential;                            !- Building Unit Type

OS:AdditionalProperties,
<<<<<<< HEAD
  {409e5da0-b3b9-400f-9b76-015146d068d5}, !- Handle
  {29322e6e-4240-4eaf-9322-d192293c9e24}, !- Object Name
=======
  {65990b5e-0352-429a-be63-35cd416cb25f}, !- Handle
  {79a2cd02-1af8-4bc8-814e-4013693c0121}, !- Object Name
>>>>>>> 78927444
  NumberOfBedrooms,                       !- Feature Name 1
  Integer,                                !- Feature Data Type 1
  3,                                      !- Feature Value 1
  NumberOfBathrooms,                      !- Feature Name 2
  Double,                                 !- Feature Data Type 2
  2,                                      !- Feature Value 2
  NumberOfOccupants,                      !- Feature Name 3
  Double,                                 !- Feature Data Type 3
  3.3900000000000001;                     !- Feature Value 3

OS:External:File,
<<<<<<< HEAD
  {51bb0ae2-a9e5-4033-bc96-14693d6e182c}, !- Handle
=======
  {d5730865-4c95-4256-9fad-656370d29a89}, !- Handle
>>>>>>> 78927444
  8760.csv,                               !- Name
  8760.csv;                               !- File Name

OS:Schedule:Day,
<<<<<<< HEAD
  {39d64cd3-e6b0-4922-8816-760b7403b61c}, !- Handle
=======
  {df94707f-9f3c-4c17-8126-fe7c49a3f353}, !- Handle
>>>>>>> 78927444
  Schedule Day 1,                         !- Name
  ,                                       !- Schedule Type Limits Name
  ,                                       !- Interpolate to Timestep
  24,                                     !- Hour 1
  0,                                      !- Minute 1
  0;                                      !- Value Until Time 1

OS:Schedule:Day,
<<<<<<< HEAD
  {e2d08f5b-9b97-489b-81fe-285684821740}, !- Handle
=======
  {cc651d68-7735-4315-8784-0f799182d9a4}, !- Handle
>>>>>>> 78927444
  Schedule Day 2,                         !- Name
  ,                                       !- Schedule Type Limits Name
  ,                                       !- Interpolate to Timestep
  24,                                     !- Hour 1
  0,                                      !- Minute 1
  1;                                      !- Value Until Time 1

OS:Schedule:File,
<<<<<<< HEAD
  {fa69ce8c-1613-4f06-b6fb-35ef208defab}, !- Handle
  occupants,                              !- Name
  {02fbe532-5f23-45e4-a9d2-e92a35d12483}, !- Schedule Type Limits Name
  {51bb0ae2-a9e5-4033-bc96-14693d6e182c}, !- External File Name
=======
  {2ca9a01f-38ff-4464-aac9-07f9f1258679}, !- Handle
  occupants,                              !- Name
  {903732bf-ef20-467f-a702-93df38e28c24}, !- Schedule Type Limits Name
  {d5730865-4c95-4256-9fad-656370d29a89}, !- External File Name
>>>>>>> 78927444
  1,                                      !- Column Number
  1,                                      !- Rows to Skip at Top
  8760,                                   !- Number of Hours of Data
  ,                                       !- Column Separator
  ,                                       !- Interpolate to Timestep
  60;                                     !- Minutes per Item

<<<<<<< HEAD
OS:Schedule:Constant,
  {5068f0ae-08a1-4391-92da-3f7ece1dc46f}, !- Handle
  res occupants activity schedule,        !- Name
  {0f66ec4b-a476-4ff8-bc1d-923e454ebb28}, !- Schedule Type Limits Name
  112.539290946133;                       !- Value

OS:People:Definition,
  {570490e9-ffd9-4f9c-9c3e-06900381e73b}, !- Handle
=======
OS:Schedule:Ruleset,
  {183f59d8-b3a1-4b08-9650-0dfcffd2d628}, !- Handle
  Schedule Ruleset 1,                     !- Name
  {8daa385c-eb9b-4aef-a380-1b6818e30ac9}, !- Schedule Type Limits Name
  {975b3e56-7767-4d7f-9db8-ec298be6d99e}; !- Default Day Schedule Name

OS:Schedule:Day,
  {975b3e56-7767-4d7f-9db8-ec298be6d99e}, !- Handle
  Schedule Day 3,                         !- Name
  {8daa385c-eb9b-4aef-a380-1b6818e30ac9}, !- Schedule Type Limits Name
  ,                                       !- Interpolate to Timestep
  24,                                     !- Hour 1
  0,                                      !- Minute 1
  112.539290946133;                       !- Value Until Time 1

OS:People:Definition,
  {ec271081-2c09-4136-a70a-347de905dcdf}, !- Handle
>>>>>>> 78927444
  res occupants|finished attic space,     !- Name
  People,                                 !- Number of People Calculation Method
  1.695,                                  !- Number of People {people}
  ,                                       !- People per Space Floor Area {person/m2}
  ,                                       !- Space Floor Area per Person {m2/person}
  0.319734,                               !- Fraction Radiant
  0.573,                                  !- Sensible Heat Fraction
  0,                                      !- Carbon Dioxide Generation Rate {m3/s-W}
  No,                                     !- Enable ASHRAE 55 Comfort Warnings
  ZoneAveraged;                           !- Mean Radiant Temperature Calculation Type

OS:People,
<<<<<<< HEAD
  {ff37d508-8bca-4c7c-9cb1-eae2e76e5fee}, !- Handle
  res occupants|finished attic space,     !- Name
  {570490e9-ffd9-4f9c-9c3e-06900381e73b}, !- People Definition Name
  {827bd5f9-2c24-4f9d-a58b-15a49aaade4a}, !- Space or SpaceType Name
  {fa69ce8c-1613-4f06-b6fb-35ef208defab}, !- Number of People Schedule Name
  {5068f0ae-08a1-4391-92da-3f7ece1dc46f}, !- Activity Level Schedule Name
=======
  {f3b78a58-aee1-4b9c-a123-f12b23d84436}, !- Handle
  res occupants|finished attic space,     !- Name
  {ec271081-2c09-4136-a70a-347de905dcdf}, !- People Definition Name
  {ec36b347-266e-4122-b578-e6e1961115c7}, !- Space or SpaceType Name
  {2ca9a01f-38ff-4464-aac9-07f9f1258679}, !- Number of People Schedule Name
  {183f59d8-b3a1-4b08-9650-0dfcffd2d628}, !- Activity Level Schedule Name
>>>>>>> 78927444
  ,                                       !- Surface Name/Angle Factor List Name
  ,                                       !- Work Efficiency Schedule Name
  ,                                       !- Clothing Insulation Schedule Name
  ,                                       !- Air Velocity Schedule Name
  1;                                      !- Multiplier

OS:ScheduleTypeLimits,
<<<<<<< HEAD
  {0f66ec4b-a476-4ff8-bc1d-923e454ebb28}, !- Handle
=======
  {8daa385c-eb9b-4aef-a380-1b6818e30ac9}, !- Handle
>>>>>>> 78927444
  ActivityLevel,                          !- Name
  0,                                      !- Lower Limit Value
  ,                                       !- Upper Limit Value
  Continuous,                             !- Numeric Type
  ActivityLevel;                          !- Unit Type

OS:ScheduleTypeLimits,
<<<<<<< HEAD
  {02fbe532-5f23-45e4-a9d2-e92a35d12483}, !- Handle
=======
  {903732bf-ef20-467f-a702-93df38e28c24}, !- Handle
>>>>>>> 78927444
  Fractional,                             !- Name
  0,                                      !- Lower Limit Value
  1,                                      !- Upper Limit Value
  Continuous;                             !- Numeric Type

OS:People:Definition,
<<<<<<< HEAD
  {de7bf5f8-a1fc-439b-a25b-51d4ef065143}, !- Handle
=======
  {b219672e-d886-4a4c-80cb-6b23e561738c}, !- Handle
>>>>>>> 78927444
  res occupants|living space,             !- Name
  People,                                 !- Number of People Calculation Method
  1.695,                                  !- Number of People {people}
  ,                                       !- People per Space Floor Area {person/m2}
  ,                                       !- Space Floor Area per Person {m2/person}
  0.319734,                               !- Fraction Radiant
  0.573,                                  !- Sensible Heat Fraction
  0,                                      !- Carbon Dioxide Generation Rate {m3/s-W}
  No,                                     !- Enable ASHRAE 55 Comfort Warnings
  ZoneAveraged;                           !- Mean Radiant Temperature Calculation Type

OS:People,
<<<<<<< HEAD
  {5f3567a9-6f1b-46cc-a42b-20b048130aef}, !- Handle
  res occupants|living space,             !- Name
  {de7bf5f8-a1fc-439b-a25b-51d4ef065143}, !- People Definition Name
  {a3cea272-19d4-4ed8-9e72-e0ac3f266828}, !- Space or SpaceType Name
  {fa69ce8c-1613-4f06-b6fb-35ef208defab}, !- Number of People Schedule Name
  {5068f0ae-08a1-4391-92da-3f7ece1dc46f}, !- Activity Level Schedule Name
=======
  {a46cc001-1bf5-4520-8fe7-2c1ef5b8589b}, !- Handle
  res occupants|living space,             !- Name
  {b219672e-d886-4a4c-80cb-6b23e561738c}, !- People Definition Name
  {c8861c9e-c55e-4480-b220-31050947f350}, !- Space or SpaceType Name
  {2ca9a01f-38ff-4464-aac9-07f9f1258679}, !- Number of People Schedule Name
  {183f59d8-b3a1-4b08-9650-0dfcffd2d628}, !- Activity Level Schedule Name
>>>>>>> 78927444
  ,                                       !- Surface Name/Angle Factor List Name
  ,                                       !- Work Efficiency Schedule Name
  ,                                       !- Clothing Insulation Schedule Name
  ,                                       !- Air Velocity Schedule Name
  1;                                      !- Multiplier
<|MERGE_RESOLUTION|>--- conflicted
+++ resolved
@@ -1,31 +1,22 @@
 !- NOTE: Auto-generated from /test/osw_files/SFA_4units_1story_SL_FA.osw
 
 OS:Version,
-<<<<<<< HEAD
-  {0b35b04f-8d16-4054-881b-ae95c7d143ea}, !- Handle
-  3.2.0;                                  !- Version Identifier
+  {9510750c-3bf3-4fcc-b56c-60c1203f4cb4}, !- Handle
+  3.2.1;                                  !- Version Identifier
 
 OS:SimulationControl,
-  {f89351fa-d0bb-410e-8a32-4088d207d531}, !- Handle
-=======
-  {ec20c441-315d-4cf5-8f5e-a8c093de3de2}, !- Handle
-  2.9.0;                                  !- Version Identifier
-
-OS:SimulationControl,
-  {9b202869-77d8-48fc-bc41-e0a33f8a26c4}, !- Handle
->>>>>>> 78927444
+  {f8ad5842-1863-4ae4-8922-897db27ad750}, !- Handle
   ,                                       !- Do Zone Sizing Calculation
   ,                                       !- Do System Sizing Calculation
   ,                                       !- Do Plant Sizing Calculation
   No;                                     !- Run Simulation for Sizing Periods
 
 OS:Timestep,
-<<<<<<< HEAD
-  {8c72188d-8f98-457d-b4c3-d88f628d3a7d}, !- Handle
+  {6cf34b38-0d12-45a3-9413-de48e13e7fd4}, !- Handle
   6;                                      !- Number of Timesteps per Hour
 
 OS:ShadowCalculation,
-  {5ab3825d-beaa-4dc4-b47d-f00291097fed}, !- Handle
+  {4a2cf519-174a-4282-8619-8513dfe24ae8}, !- Handle
   PolygonClipping,                        !- Shading Calculation Method
   ,                                       !- Shading Calculation Update Frequency Method
   20,                                     !- Shading Calculation Update Frequency
@@ -38,45 +29,21 @@
   No;                                     !- Disable Self-Shading From Shading Zone Groups to Other Zones
 
 OS:SurfaceConvectionAlgorithm:Outside,
-  {32fc1db9-61f2-4b9a-8f4c-9b16cf2e0cc6}, !- Handle
+  {fc112939-87b2-49f5-adbc-87915c8ba244}, !- Handle
   DOE-2;                                  !- Algorithm
 
 OS:SurfaceConvectionAlgorithm:Inside,
-  {0e6ce283-fbaf-45fe-a1a4-357f666ecbcb}, !- Handle
+  {6bbfecfa-54fd-4b9a-935d-32e016769f7a}, !- Handle
   TARP;                                   !- Algorithm
 
 OS:ZoneCapacitanceMultiplier:ResearchSpecial,
-  {b3c6ad2e-d142-4927-adcd-ecb4a853458c}, !- Handle
-=======
-  {be277f1e-1d38-48ac-bcfc-8a1107679b16}, !- Handle
-  6;                                      !- Number of Timesteps per Hour
-
-OS:ShadowCalculation,
-  {22bdda6a-1705-4428-a67b-702b4f4108eb}, !- Handle
-  20,                                     !- Calculation Frequency
-  200;                                    !- Maximum Figures in Shadow Overlap Calculations
-
-OS:SurfaceConvectionAlgorithm:Outside,
-  {86ca8988-979b-4be1-9785-bfd6b7fca4e8}, !- Handle
-  DOE-2;                                  !- Algorithm
-
-OS:SurfaceConvectionAlgorithm:Inside,
-  {a286817d-3daa-46ea-b41f-d25092f5f9de}, !- Handle
-  TARP;                                   !- Algorithm
-
-OS:ZoneCapacitanceMultiplier:ResearchSpecial,
-  {83015077-9508-41d3-803b-7833784e2229}, !- Handle
->>>>>>> 78927444
+  {1ee23cee-db96-4ba2-a852-04f56c9fac14}, !- Handle
   ,                                       !- Temperature Capacity Multiplier
   15,                                     !- Humidity Capacity Multiplier
   ;                                       !- Carbon Dioxide Capacity Multiplier
 
 OS:RunPeriod,
-<<<<<<< HEAD
-  {98c9cab9-2070-4efa-8d37-9ab6a650a6dd}, !- Handle
-=======
-  {7d7a2292-4a54-4087-9662-0c84ded3c359}, !- Handle
->>>>>>> 78927444
+  {b8fefbc9-7d24-4c1a-b485-3e5ba3454c73}, !- Handle
   Run Period 1,                           !- Name
   1,                                      !- Begin Month
   1,                                      !- Begin Day of Month
@@ -90,21 +57,13 @@
   ;                                       !- Number of Times Runperiod to be Repeated
 
 OS:YearDescription,
-<<<<<<< HEAD
-  {719e9424-343b-4bc4-8d97-bb9558c8e793}, !- Handle
-=======
-  {8f870e0d-e2d7-4b84-a24b-fc3b03e31efe}, !- Handle
->>>>>>> 78927444
+  {55d8c144-0046-48ce-86db-4d16f6878ab5}, !- Handle
   2007,                                   !- Calendar Year
   ,                                       !- Day of Week for Start Day
   ;                                       !- Is Leap Year
 
 OS:Building,
-<<<<<<< HEAD
-  {dd1bf0a7-8011-4b8e-b8ee-eba9b2a80fdd}, !- Handle
-=======
-  {fc12e85b-b5da-46b4-8788-2d993cf77e30}, !- Handle
->>>>>>> 78927444
+  {5275a409-bc67-444a-a490-d232361fb74d}, !- Handle
   Building 1,                             !- Name
   ,                                       !- Building Sector Type
   0,                                      !- North Axis {deg}
@@ -119,13 +78,8 @@
   4;                                      !- Standards Number of Living Units
 
 OS:AdditionalProperties,
-<<<<<<< HEAD
-  {e1eca654-5b0e-4f58-8fab-bbbe6eb010db}, !- Handle
-  {dd1bf0a7-8011-4b8e-b8ee-eba9b2a80fdd}, !- Object Name
-=======
-  {2a85f24c-24d0-434d-ab82-69e0e0ba40e6}, !- Handle
-  {fc12e85b-b5da-46b4-8788-2d993cf77e30}, !- Object Name
->>>>>>> 78927444
+  {16ecd4ae-d69e-4a8d-bc56-7e7a88766466}, !- Handle
+  {5275a409-bc67-444a-a490-d232361fb74d}, !- Object Name
   num_units,                              !- Feature Name 1
   Integer,                                !- Feature Data Type 1
   4,                                      !- Feature Value 1
@@ -140,11 +94,7 @@
   1;                                      !- Feature Value 4
 
 OS:ThermalZone,
-<<<<<<< HEAD
-  {e833150a-3fe7-438c-a4fa-5dbec7bd60bc}, !- Handle
-=======
-  {50722490-7a9b-497d-a9a5-878c87f1a289}, !- Handle
->>>>>>> 78927444
+  {7add9ace-094d-466f-8e58-a4312fc99086}, !- Handle
   living zone,                            !- Name
   ,                                       !- Multiplier
   ,                                       !- Ceiling Height {m}
@@ -153,17 +103,10 @@
   ,                                       !- Zone Inside Convection Algorithm
   ,                                       !- Zone Outside Convection Algorithm
   ,                                       !- Zone Conditioning Equipment List Name
-<<<<<<< HEAD
-  {2fc1a4f9-d8d4-41d9-9920-9b9863cad60c}, !- Zone Air Inlet Port List
-  {6b98d7cf-9b7f-4c0a-86dd-540a5755a13c}, !- Zone Air Exhaust Port List
-  {db168626-efa2-44a3-9fa0-29370a24f0fd}, !- Zone Air Node Name
-  {d3257961-b8b3-42e2-9d00-50fb5fea7c96}, !- Zone Return Air Port List
-=======
-  {91b83027-e8ac-4a81-a25b-55929fc009b0}, !- Zone Air Inlet Port List
-  {5b26a64e-310b-42e3-91fb-723b17cd0a39}, !- Zone Air Exhaust Port List
-  {84ea4af5-ef45-4cb2-bdf1-e96a10ae7c6b}, !- Zone Air Node Name
-  {4ac03d81-0e78-4c13-9c92-9cb6a823206c}, !- Zone Return Air Port List
->>>>>>> 78927444
+  {28439071-0a99-42c6-a2e7-508a167a6c30}, !- Zone Air Inlet Port List
+  {3592170a-d98a-4e3a-80bd-60b6dce0f80c}, !- Zone Air Exhaust Port List
+  {e20663a0-3e3f-4ca8-855e-52f8a58fe5bc}, !- Zone Air Node Name
+  {9db8d8f2-0017-4e5d-b1a1-48fc548f238c}, !- Zone Return Air Port List
   ,                                       !- Primary Daylighting Control Name
   ,                                       !- Fraction of Zone Controlled by Primary Daylighting Control
   ,                                       !- Secondary Daylighting Control Name
@@ -174,67 +117,33 @@
   No;                                     !- Use Ideal Air Loads
 
 OS:Node,
-<<<<<<< HEAD
-  {f53af2a5-0a37-4e43-850b-06288c047886}, !- Handle
+  {4118d88a-2aad-4bec-b357-99261acea42a}, !- Handle
   Node 1,                                 !- Name
-  {db168626-efa2-44a3-9fa0-29370a24f0fd}, !- Inlet Port
+  {e20663a0-3e3f-4ca8-855e-52f8a58fe5bc}, !- Inlet Port
   ;                                       !- Outlet Port
 
 OS:Connection,
-  {db168626-efa2-44a3-9fa0-29370a24f0fd}, !- Handle
-  {e833150a-3fe7-438c-a4fa-5dbec7bd60bc}, !- Source Object
+  {e20663a0-3e3f-4ca8-855e-52f8a58fe5bc}, !- Handle
+  {7add9ace-094d-466f-8e58-a4312fc99086}, !- Source Object
   11,                                     !- Outlet Port
-  {f53af2a5-0a37-4e43-850b-06288c047886}, !- Target Object
+  {4118d88a-2aad-4bec-b357-99261acea42a}, !- Target Object
   2;                                      !- Inlet Port
 
 OS:PortList,
-  {2fc1a4f9-d8d4-41d9-9920-9b9863cad60c}, !- Handle
-  {e833150a-3fe7-438c-a4fa-5dbec7bd60bc}; !- HVAC Component
+  {28439071-0a99-42c6-a2e7-508a167a6c30}, !- Handle
+  {7add9ace-094d-466f-8e58-a4312fc99086}; !- HVAC Component
 
 OS:PortList,
-  {6b98d7cf-9b7f-4c0a-86dd-540a5755a13c}, !- Handle
-  {e833150a-3fe7-438c-a4fa-5dbec7bd60bc}; !- HVAC Component
+  {3592170a-d98a-4e3a-80bd-60b6dce0f80c}, !- Handle
+  {7add9ace-094d-466f-8e58-a4312fc99086}; !- HVAC Component
 
 OS:PortList,
-  {d3257961-b8b3-42e2-9d00-50fb5fea7c96}, !- Handle
-  {e833150a-3fe7-438c-a4fa-5dbec7bd60bc}; !- HVAC Component
+  {9db8d8f2-0017-4e5d-b1a1-48fc548f238c}, !- Handle
+  {7add9ace-094d-466f-8e58-a4312fc99086}; !- HVAC Component
 
 OS:Sizing:Zone,
-  {6cb014a4-a6e1-4726-8e9d-11b61ec98fa0}, !- Handle
-  {e833150a-3fe7-438c-a4fa-5dbec7bd60bc}, !- Zone or ZoneList Name
-=======
-  {4e65aacd-7761-4dd2-9dd1-86b44f4dc771}, !- Handle
-  Node 1,                                 !- Name
-  {84ea4af5-ef45-4cb2-bdf1-e96a10ae7c6b}, !- Inlet Port
-  ;                                       !- Outlet Port
-
-OS:Connection,
-  {84ea4af5-ef45-4cb2-bdf1-e96a10ae7c6b}, !- Handle
-  {0d48047a-c0ef-4862-9e32-5ac85117e3e4}, !- Name
-  {50722490-7a9b-497d-a9a5-878c87f1a289}, !- Source Object
-  11,                                     !- Outlet Port
-  {4e65aacd-7761-4dd2-9dd1-86b44f4dc771}, !- Target Object
-  2;                                      !- Inlet Port
-
-OS:PortList,
-  {91b83027-e8ac-4a81-a25b-55929fc009b0}, !- Handle
-  {aacaa9fd-c48f-4b35-84e3-2767fe515a88}, !- Name
-  {50722490-7a9b-497d-a9a5-878c87f1a289}; !- HVAC Component
-
-OS:PortList,
-  {5b26a64e-310b-42e3-91fb-723b17cd0a39}, !- Handle
-  {0c058daa-3a2a-4aa5-816d-48f6f2e3df7e}, !- Name
-  {50722490-7a9b-497d-a9a5-878c87f1a289}; !- HVAC Component
-
-OS:PortList,
-  {4ac03d81-0e78-4c13-9c92-9cb6a823206c}, !- Handle
-  {74245baf-4c56-4ef0-93be-e6076a3de613}, !- Name
-  {50722490-7a9b-497d-a9a5-878c87f1a289}; !- HVAC Component
-
-OS:Sizing:Zone,
-  {90b519c7-e49d-4442-a08e-d734aec87885}, !- Handle
-  {50722490-7a9b-497d-a9a5-878c87f1a289}, !- Zone or ZoneList Name
->>>>>>> 78927444
+  {5de0e279-cc86-4e07-8922-325dc5037041}, !- Handle
+  {7add9ace-094d-466f-8e58-a4312fc99086}, !- Zone or ZoneList Name
   SupplyAirTemperature,                   !- Zone Cooling Design Supply Air Temperature Input Method
   14,                                     !- Zone Cooling Design Supply Air Temperature {C}
   11.11,                                  !- Zone Cooling Design Supply Air Temperature Difference {deltaC}
@@ -261,25 +170,14 @@
   autosize;                               !- Dedicated Outdoor Air High Setpoint Temperature for Design {C}
 
 OS:ZoneHVAC:EquipmentList,
-<<<<<<< HEAD
-  {e7cf21be-a1d8-4455-ab82-f3f95a98e9ec}, !- Handle
+  {a727e42d-7271-4042-8905-9b44ff622a94}, !- Handle
   Zone HVAC Equipment List 1,             !- Name
-  {e833150a-3fe7-438c-a4fa-5dbec7bd60bc}; !- Thermal Zone
+  {7add9ace-094d-466f-8e58-a4312fc99086}; !- Thermal Zone
 
 OS:Space,
-  {a3cea272-19d4-4ed8-9e72-e0ac3f266828}, !- Handle
+  {23455a0c-900e-4f23-b4bf-538b8c000ec2}, !- Handle
   living space,                           !- Name
-  {9ace89ab-dae0-4e64-b243-a652ea0e9789}, !- Space Type Name
-=======
-  {30895726-8b70-483e-a5ff-1e3af89f52f0}, !- Handle
-  Zone HVAC Equipment List 1,             !- Name
-  {50722490-7a9b-497d-a9a5-878c87f1a289}; !- Thermal Zone
-
-OS:Space,
-  {c8861c9e-c55e-4480-b220-31050947f350}, !- Handle
-  living space,                           !- Name
-  {73a79eb1-5586-4e10-939c-ecccc599c7b8}, !- Space Type Name
->>>>>>> 78927444
+  {b64d2a96-e266-4e67-ac56-bd856221daad}, !- Space Type Name
   ,                                       !- Default Construction Set Name
   ,                                       !- Default Schedule Set Name
   ,                                       !- Direction of Relative North {deg}
@@ -287,31 +185,17 @@
   ,                                       !- Y Origin {m}
   ,                                       !- Z Origin {m}
   ,                                       !- Building Story Name
-<<<<<<< HEAD
-  {e833150a-3fe7-438c-a4fa-5dbec7bd60bc}, !- Thermal Zone Name
+  {7add9ace-094d-466f-8e58-a4312fc99086}, !- Thermal Zone Name
   ,                                       !- Part of Total Floor Area
   ,                                       !- Design Specification Outdoor Air Object Name
-  {29322e6e-4240-4eaf-9322-d192293c9e24}; !- Building Unit Name
-
-OS:Surface,
-  {723c233c-bc6d-4e0c-b379-50dbac45152c}, !- Handle
+  {7492632a-ced5-4783-8a8c-550411df608b}; !- Building Unit Name
+
+OS:Surface,
+  {6febc9be-c94c-42f5-8977-f66b3b4f248c}, !- Handle
   Surface 1,                              !- Name
   Floor,                                  !- Surface Type
   ,                                       !- Construction Name
-  {a3cea272-19d4-4ed8-9e72-e0ac3f266828}, !- Space Name
-=======
-  {50722490-7a9b-497d-a9a5-878c87f1a289}, !- Thermal Zone Name
-  ,                                       !- Part of Total Floor Area
-  ,                                       !- Design Specification Outdoor Air Object Name
-  {79a2cd02-1af8-4bc8-814e-4013693c0121}; !- Building Unit Name
-
-OS:Surface,
-  {aac7165d-cfa7-452f-8905-f91f1894a9c2}, !- Handle
-  Surface 1,                              !- Name
-  Floor,                                  !- Surface Type
-  ,                                       !- Construction Name
-  {c8861c9e-c55e-4480-b220-31050947f350}, !- Space Name
->>>>>>> 78927444
+  {23455a0c-900e-4f23-b4bf-538b8c000ec2}, !- Space Name
   Foundation,                             !- Outside Boundary Condition
   ,                                       !- Outside Boundary Condition Object
   NoSun,                                  !- Sun Exposure
@@ -324,19 +208,11 @@
   4.572, -9.144, 0;                       !- X,Y,Z Vertex 4 {m}
 
 OS:Surface,
-<<<<<<< HEAD
-  {783ea822-9f8e-40f9-827f-df70eff61cda}, !- Handle
+  {0da5b435-c39d-4f5e-9e1a-400f0b2700be}, !- Handle
   Surface 2,                              !- Name
   Wall,                                   !- Surface Type
   ,                                       !- Construction Name
-  {a3cea272-19d4-4ed8-9e72-e0ac3f266828}, !- Space Name
-=======
-  {65c555fa-d73b-4ae5-91f2-8c8a78ab950c}, !- Handle
-  Surface 2,                              !- Name
-  Wall,                                   !- Surface Type
-  ,                                       !- Construction Name
-  {c8861c9e-c55e-4480-b220-31050947f350}, !- Space Name
->>>>>>> 78927444
+  {23455a0c-900e-4f23-b4bf-538b8c000ec2}, !- Space Name
   Outdoors,                               !- Outside Boundary Condition
   ,                                       !- Outside Boundary Condition Object
   SunExposed,                             !- Sun Exposure
@@ -349,19 +225,11 @@
   0, -9.144, 2.4384;                      !- X,Y,Z Vertex 4 {m}
 
 OS:Surface,
-<<<<<<< HEAD
-  {b3106fd2-812d-41c3-9dfb-575bcd93e9db}, !- Handle
+  {6be0bc59-d361-41a5-b221-54013be0e6c6}, !- Handle
   Surface 3,                              !- Name
   Wall,                                   !- Surface Type
   ,                                       !- Construction Name
-  {a3cea272-19d4-4ed8-9e72-e0ac3f266828}, !- Space Name
-=======
-  {4e3d3fc9-8362-44c4-aef6-455934689bea}, !- Handle
-  Surface 3,                              !- Name
-  Wall,                                   !- Surface Type
-  ,                                       !- Construction Name
-  {c8861c9e-c55e-4480-b220-31050947f350}, !- Space Name
->>>>>>> 78927444
+  {23455a0c-900e-4f23-b4bf-538b8c000ec2}, !- Space Name
   Outdoors,                               !- Outside Boundary Condition
   ,                                       !- Outside Boundary Condition Object
   SunExposed,                             !- Sun Exposure
@@ -374,19 +242,11 @@
   0, 0, 2.4384;                           !- X,Y,Z Vertex 4 {m}
 
 OS:Surface,
-<<<<<<< HEAD
-  {fd288a5f-78b0-46c8-9af3-ae2f84d0cb8c}, !- Handle
+  {e92bb396-5d10-4753-85e9-529f4593ad77}, !- Handle
   Surface 4,                              !- Name
   Wall,                                   !- Surface Type
   ,                                       !- Construction Name
-  {a3cea272-19d4-4ed8-9e72-e0ac3f266828}, !- Space Name
-=======
-  {978a2cac-aa0e-4eab-9b4c-64a769c8ef21}, !- Handle
-  Surface 4,                              !- Name
-  Wall,                                   !- Surface Type
-  ,                                       !- Construction Name
-  {c8861c9e-c55e-4480-b220-31050947f350}, !- Space Name
->>>>>>> 78927444
+  {23455a0c-900e-4f23-b4bf-538b8c000ec2}, !- Space Name
   Adiabatic,                              !- Outside Boundary Condition
   ,                                       !- Outside Boundary Condition Object
   NoSun,                                  !- Sun Exposure
@@ -399,19 +259,11 @@
   4.572, 0, 2.4384;                       !- X,Y,Z Vertex 4 {m}
 
 OS:Surface,
-<<<<<<< HEAD
-  {1d6a7a92-de5e-4ce4-9386-d0ec404eff5a}, !- Handle
+  {76f03779-0e1f-4e39-b0e8-03c3456c84fc}, !- Handle
   Surface 5,                              !- Name
   Wall,                                   !- Surface Type
   ,                                       !- Construction Name
-  {a3cea272-19d4-4ed8-9e72-e0ac3f266828}, !- Space Name
-=======
-  {4d196090-2c2e-4122-a49a-f991d4b981fd}, !- Handle
-  Surface 5,                              !- Name
-  Wall,                                   !- Surface Type
-  ,                                       !- Construction Name
-  {c8861c9e-c55e-4480-b220-31050947f350}, !- Space Name
->>>>>>> 78927444
+  {23455a0c-900e-4f23-b4bf-538b8c000ec2}, !- Space Name
   Outdoors,                               !- Outside Boundary Condition
   ,                                       !- Outside Boundary Condition Object
   SunExposed,                             !- Sun Exposure
@@ -424,23 +276,13 @@
   4.572, -9.144, 2.4384;                  !- X,Y,Z Vertex 4 {m}
 
 OS:Surface,
-<<<<<<< HEAD
-  {97f0952d-bec8-4123-968e-28c50d363f11}, !- Handle
+  {22f3581b-35aa-4568-9104-e377757c25ef}, !- Handle
   Surface 6,                              !- Name
   RoofCeiling,                            !- Surface Type
   ,                                       !- Construction Name
-  {a3cea272-19d4-4ed8-9e72-e0ac3f266828}, !- Space Name
+  {23455a0c-900e-4f23-b4bf-538b8c000ec2}, !- Space Name
   Surface,                                !- Outside Boundary Condition
-  {709d5854-b42c-4f17-b1a9-fb0d9853125a}, !- Outside Boundary Condition Object
-=======
-  {23146905-9926-4e06-a170-cce9908c7047}, !- Handle
-  Surface 6,                              !- Name
-  RoofCeiling,                            !- Surface Type
-  ,                                       !- Construction Name
-  {c8861c9e-c55e-4480-b220-31050947f350}, !- Space Name
-  Surface,                                !- Outside Boundary Condition
-  {40bc55d2-9ac3-411b-8dff-f1b30713d637}, !- Outside Boundary Condition Object
->>>>>>> 78927444
+  {d4f5107d-e580-479f-8b84-3399f23a5cbf}, !- Outside Boundary Condition Object
   NoSun,                                  !- Sun Exposure
   NoWind,                                 !- Wind Exposure
   ,                                       !- View Factor to Ground
@@ -451,11 +293,7 @@
   0, -9.144, 2.4384;                      !- X,Y,Z Vertex 4 {m}
 
 OS:SpaceType,
-<<<<<<< HEAD
-  {9ace89ab-dae0-4e64-b243-a652ea0e9789}, !- Handle
-=======
-  {73a79eb1-5586-4e10-939c-ecccc599c7b8}, !- Handle
->>>>>>> 78927444
+  {b64d2a96-e266-4e67-ac56-bd856221daad}, !- Handle
   Space Type 1,                           !- Name
   ,                                       !- Default Construction Set Name
   ,                                       !- Default Schedule Set Name
@@ -466,23 +304,13 @@
   living;                                 !- Standards Space Type
 
 OS:Surface,
-<<<<<<< HEAD
-  {709d5854-b42c-4f17-b1a9-fb0d9853125a}, !- Handle
+  {d4f5107d-e580-479f-8b84-3399f23a5cbf}, !- Handle
   Surface 7,                              !- Name
   Floor,                                  !- Surface Type
   ,                                       !- Construction Name
-  {827bd5f9-2c24-4f9d-a58b-15a49aaade4a}, !- Space Name
+  {34fc91fd-fa9f-472d-84e6-91835b50d23b}, !- Space Name
   Surface,                                !- Outside Boundary Condition
-  {97f0952d-bec8-4123-968e-28c50d363f11}, !- Outside Boundary Condition Object
-=======
-  {40bc55d2-9ac3-411b-8dff-f1b30713d637}, !- Handle
-  Surface 7,                              !- Name
-  Floor,                                  !- Surface Type
-  ,                                       !- Construction Name
-  {ec36b347-266e-4122-b578-e6e1961115c7}, !- Space Name
-  Surface,                                !- Outside Boundary Condition
-  {23146905-9926-4e06-a170-cce9908c7047}, !- Outside Boundary Condition Object
->>>>>>> 78927444
+  {22f3581b-35aa-4568-9104-e377757c25ef}, !- Outside Boundary Condition Object
   NoSun,                                  !- Sun Exposure
   NoWind,                                 !- Wind Exposure
   ,                                       !- View Factor to Ground
@@ -493,19 +321,11 @@
   4.572, -9.144, 2.4384;                  !- X,Y,Z Vertex 4 {m}
 
 OS:Surface,
-<<<<<<< HEAD
-  {7ae59670-bc51-4ddc-bdde-a7d3207bbf22}, !- Handle
+  {94a43eb8-961e-417e-aab7-a7fbc51d5d29}, !- Handle
   Surface 8,                              !- Name
   RoofCeiling,                            !- Surface Type
   ,                                       !- Construction Name
-  {827bd5f9-2c24-4f9d-a58b-15a49aaade4a}, !- Space Name
-=======
-  {325d12f8-8d03-46f9-a76f-dd8428d90f24}, !- Handle
-  Surface 8,                              !- Name
-  RoofCeiling,                            !- Surface Type
-  ,                                       !- Construction Name
-  {ec36b347-266e-4122-b578-e6e1961115c7}, !- Space Name
->>>>>>> 78927444
+  {34fc91fd-fa9f-472d-84e6-91835b50d23b}, !- Space Name
   Outdoors,                               !- Outside Boundary Condition
   ,                                       !- Outside Boundary Condition Object
   SunExposed,                             !- Sun Exposure
@@ -518,19 +338,11 @@
   0, 0, 2.4384;                           !- X,Y,Z Vertex 4 {m}
 
 OS:Surface,
-<<<<<<< HEAD
-  {6e580cf8-a2d8-4c59-9ce1-1ac19ffdb144}, !- Handle
+  {cbfbbb44-965c-4a99-8ea4-fb5a423755dc}, !- Handle
   Surface 9,                              !- Name
   RoofCeiling,                            !- Surface Type
   ,                                       !- Construction Name
-  {827bd5f9-2c24-4f9d-a58b-15a49aaade4a}, !- Space Name
-=======
-  {16e6b7f7-c66f-432f-8f15-6049c5a878ea}, !- Handle
-  Surface 9,                              !- Name
-  RoofCeiling,                            !- Surface Type
-  ,                                       !- Construction Name
-  {ec36b347-266e-4122-b578-e6e1961115c7}, !- Space Name
->>>>>>> 78927444
+  {34fc91fd-fa9f-472d-84e6-91835b50d23b}, !- Space Name
   Outdoors,                               !- Outside Boundary Condition
   ,                                       !- Outside Boundary Condition Object
   SunExposed,                             !- Sun Exposure
@@ -543,19 +355,11 @@
   4.572, -9.144, 2.4384;                  !- X,Y,Z Vertex 4 {m}
 
 OS:Surface,
-<<<<<<< HEAD
-  {fb406a28-e026-4af2-ad17-6af04da6a21e}, !- Handle
+  {242ba2f9-689b-4684-8af4-0cf3e52257f6}, !- Handle
   Surface 10,                             !- Name
   Wall,                                   !- Surface Type
   ,                                       !- Construction Name
-  {827bd5f9-2c24-4f9d-a58b-15a49aaade4a}, !- Space Name
-=======
-  {cf3560b7-fdfc-4ef8-a119-06ee9961285b}, !- Handle
-  Surface 10,                             !- Name
-  Wall,                                   !- Surface Type
-  ,                                       !- Construction Name
-  {ec36b347-266e-4122-b578-e6e1961115c7}, !- Space Name
->>>>>>> 78927444
+  {34fc91fd-fa9f-472d-84e6-91835b50d23b}, !- Space Name
   Outdoors,                               !- Outside Boundary Condition
   ,                                       !- Outside Boundary Condition Object
   SunExposed,                             !- Sun Exposure
@@ -567,19 +371,11 @@
   0, -9.144, 2.4384;                      !- X,Y,Z Vertex 3 {m}
 
 OS:Surface,
-<<<<<<< HEAD
-  {acd13260-809f-4cd6-8054-648972535e65}, !- Handle
+  {aa0cbe5b-9b32-4f37-8f7c-4a942e14d024}, !- Handle
   Surface 11,                             !- Name
   Wall,                                   !- Surface Type
   ,                                       !- Construction Name
-  {827bd5f9-2c24-4f9d-a58b-15a49aaade4a}, !- Space Name
-=======
-  {6f86e8e4-d6cc-4bb6-ac1a-b6c230679b82}, !- Handle
-  Surface 11,                             !- Name
-  Wall,                                   !- Surface Type
-  ,                                       !- Construction Name
-  {ec36b347-266e-4122-b578-e6e1961115c7}, !- Space Name
->>>>>>> 78927444
+  {34fc91fd-fa9f-472d-84e6-91835b50d23b}, !- Space Name
   Adiabatic,                              !- Outside Boundary Condition
   ,                                       !- Outside Boundary Condition Object
   NoSun,                                  !- Sun Exposure
@@ -591,15 +387,9 @@
   4.572, 0, 2.4384;                       !- X,Y,Z Vertex 3 {m}
 
 OS:Space,
-<<<<<<< HEAD
-  {827bd5f9-2c24-4f9d-a58b-15a49aaade4a}, !- Handle
+  {34fc91fd-fa9f-472d-84e6-91835b50d23b}, !- Handle
   finished attic space,                   !- Name
-  {9ace89ab-dae0-4e64-b243-a652ea0e9789}, !- Space Type Name
-=======
-  {ec36b347-266e-4122-b578-e6e1961115c7}, !- Handle
-  finished attic space,                   !- Name
-  {73a79eb1-5586-4e10-939c-ecccc599c7b8}, !- Space Type Name
->>>>>>> 78927444
+  {b64d2a96-e266-4e67-ac56-bd856221daad}, !- Space Type Name
   ,                                       !- Default Construction Set Name
   ,                                       !- Default Schedule Set Name
   ,                                       !- Direction of Relative North {deg}
@@ -607,35 +397,20 @@
   ,                                       !- Y Origin {m}
   ,                                       !- Z Origin {m}
   ,                                       !- Building Story Name
-<<<<<<< HEAD
-  {e833150a-3fe7-438c-a4fa-5dbec7bd60bc}, !- Thermal Zone Name
+  {7add9ace-094d-466f-8e58-a4312fc99086}, !- Thermal Zone Name
   ,                                       !- Part of Total Floor Area
   ,                                       !- Design Specification Outdoor Air Object Name
-  {29322e6e-4240-4eaf-9322-d192293c9e24}; !- Building Unit Name
+  {7492632a-ced5-4783-8a8c-550411df608b}; !- Building Unit Name
 
 OS:BuildingUnit,
-  {29322e6e-4240-4eaf-9322-d192293c9e24}, !- Handle
-=======
-  {50722490-7a9b-497d-a9a5-878c87f1a289}, !- Thermal Zone Name
-  ,                                       !- Part of Total Floor Area
-  ,                                       !- Design Specification Outdoor Air Object Name
-  {79a2cd02-1af8-4bc8-814e-4013693c0121}; !- Building Unit Name
-
-OS:BuildingUnit,
-  {79a2cd02-1af8-4bc8-814e-4013693c0121}, !- Handle
->>>>>>> 78927444
+  {7492632a-ced5-4783-8a8c-550411df608b}, !- Handle
   unit 1,                                 !- Name
   ,                                       !- Rendering Color
   Residential;                            !- Building Unit Type
 
 OS:AdditionalProperties,
-<<<<<<< HEAD
-  {409e5da0-b3b9-400f-9b76-015146d068d5}, !- Handle
-  {29322e6e-4240-4eaf-9322-d192293c9e24}, !- Object Name
-=======
-  {65990b5e-0352-429a-be63-35cd416cb25f}, !- Handle
-  {79a2cd02-1af8-4bc8-814e-4013693c0121}, !- Object Name
->>>>>>> 78927444
+  {bf5bde0a-3c4a-424b-a5aa-29c943de482f}, !- Handle
+  {7492632a-ced5-4783-8a8c-550411df608b}, !- Object Name
   NumberOfBedrooms,                       !- Feature Name 1
   Integer,                                !- Feature Data Type 1
   3,                                      !- Feature Value 1
@@ -647,20 +422,12 @@
   3.3900000000000001;                     !- Feature Value 3
 
 OS:External:File,
-<<<<<<< HEAD
-  {51bb0ae2-a9e5-4033-bc96-14693d6e182c}, !- Handle
-=======
-  {d5730865-4c95-4256-9fad-656370d29a89}, !- Handle
->>>>>>> 78927444
+  {9b111b4a-c90e-48b5-bafa-bd7aee17416c}, !- Handle
   8760.csv,                               !- Name
   8760.csv;                               !- File Name
 
 OS:Schedule:Day,
-<<<<<<< HEAD
-  {39d64cd3-e6b0-4922-8816-760b7403b61c}, !- Handle
-=======
-  {df94707f-9f3c-4c17-8126-fe7c49a3f353}, !- Handle
->>>>>>> 78927444
+  {c1f78b70-9f33-448c-a5b7-5c5fda422855}, !- Handle
   Schedule Day 1,                         !- Name
   ,                                       !- Schedule Type Limits Name
   ,                                       !- Interpolate to Timestep
@@ -669,11 +436,7 @@
   0;                                      !- Value Until Time 1
 
 OS:Schedule:Day,
-<<<<<<< HEAD
-  {e2d08f5b-9b97-489b-81fe-285684821740}, !- Handle
-=======
-  {cc651d68-7735-4315-8784-0f799182d9a4}, !- Handle
->>>>>>> 78927444
+  {d9ca7777-8a62-403b-981f-4b0b8e458e7b}, !- Handle
   Schedule Day 2,                         !- Name
   ,                                       !- Schedule Type Limits Name
   ,                                       !- Interpolate to Timestep
@@ -682,17 +445,10 @@
   1;                                      !- Value Until Time 1
 
 OS:Schedule:File,
-<<<<<<< HEAD
-  {fa69ce8c-1613-4f06-b6fb-35ef208defab}, !- Handle
+  {cb9902e0-c4dd-42c8-ac91-8515d7d47a5f}, !- Handle
   occupants,                              !- Name
-  {02fbe532-5f23-45e4-a9d2-e92a35d12483}, !- Schedule Type Limits Name
-  {51bb0ae2-a9e5-4033-bc96-14693d6e182c}, !- External File Name
-=======
-  {2ca9a01f-38ff-4464-aac9-07f9f1258679}, !- Handle
-  occupants,                              !- Name
-  {903732bf-ef20-467f-a702-93df38e28c24}, !- Schedule Type Limits Name
-  {d5730865-4c95-4256-9fad-656370d29a89}, !- External File Name
->>>>>>> 78927444
+  {2e0ea9e5-8019-468c-91fb-0b899dc3c774}, !- Schedule Type Limits Name
+  {9b111b4a-c90e-48b5-bafa-bd7aee17416c}, !- External File Name
   1,                                      !- Column Number
   1,                                      !- Rows to Skip at Top
   8760,                                   !- Number of Hours of Data
@@ -700,34 +456,55 @@
   ,                                       !- Interpolate to Timestep
   60;                                     !- Minutes per Item
 
-<<<<<<< HEAD
 OS:Schedule:Constant,
-  {5068f0ae-08a1-4391-92da-3f7ece1dc46f}, !- Handle
+  {5093da23-5139-4f0c-bedc-6af453445a17}, !- Handle
   res occupants activity schedule,        !- Name
-  {0f66ec4b-a476-4ff8-bc1d-923e454ebb28}, !- Schedule Type Limits Name
+  {6fa1d88d-e82f-4166-ba82-415dc0345105}, !- Schedule Type Limits Name
   112.539290946133;                       !- Value
 
 OS:People:Definition,
-  {570490e9-ffd9-4f9c-9c3e-06900381e73b}, !- Handle
-=======
-OS:Schedule:Ruleset,
-  {183f59d8-b3a1-4b08-9650-0dfcffd2d628}, !- Handle
-  Schedule Ruleset 1,                     !- Name
-  {8daa385c-eb9b-4aef-a380-1b6818e30ac9}, !- Schedule Type Limits Name
-  {975b3e56-7767-4d7f-9db8-ec298be6d99e}; !- Default Day Schedule Name
-
-OS:Schedule:Day,
-  {975b3e56-7767-4d7f-9db8-ec298be6d99e}, !- Handle
-  Schedule Day 3,                         !- Name
-  {8daa385c-eb9b-4aef-a380-1b6818e30ac9}, !- Schedule Type Limits Name
-  ,                                       !- Interpolate to Timestep
-  24,                                     !- Hour 1
-  0,                                      !- Minute 1
-  112.539290946133;                       !- Value Until Time 1
+  {9040f6c8-1d08-4e9c-a679-ab5603793c02}, !- Handle
+  res occupants|living space,             !- Name
+  People,                                 !- Number of People Calculation Method
+  1.695,                                  !- Number of People {people}
+  ,                                       !- People per Space Floor Area {person/m2}
+  ,                                       !- Space Floor Area per Person {m2/person}
+  0.319734,                               !- Fraction Radiant
+  0.573,                                  !- Sensible Heat Fraction
+  0,                                      !- Carbon Dioxide Generation Rate {m3/s-W}
+  No,                                     !- Enable ASHRAE 55 Comfort Warnings
+  ZoneAveraged;                           !- Mean Radiant Temperature Calculation Type
+
+OS:People,
+  {5679eda1-9a37-4b99-bba9-ecc7aa704e92}, !- Handle
+  res occupants|living space,             !- Name
+  {9040f6c8-1d08-4e9c-a679-ab5603793c02}, !- People Definition Name
+  {23455a0c-900e-4f23-b4bf-538b8c000ec2}, !- Space or SpaceType Name
+  {cb9902e0-c4dd-42c8-ac91-8515d7d47a5f}, !- Number of People Schedule Name
+  {5093da23-5139-4f0c-bedc-6af453445a17}, !- Activity Level Schedule Name
+  ,                                       !- Surface Name/Angle Factor List Name
+  ,                                       !- Work Efficiency Schedule Name
+  ,                                       !- Clothing Insulation Schedule Name
+  ,                                       !- Air Velocity Schedule Name
+  1;                                      !- Multiplier
+
+OS:ScheduleTypeLimits,
+  {6fa1d88d-e82f-4166-ba82-415dc0345105}, !- Handle
+  ActivityLevel,                          !- Name
+  0,                                      !- Lower Limit Value
+  ,                                       !- Upper Limit Value
+  Continuous,                             !- Numeric Type
+  ActivityLevel;                          !- Unit Type
+
+OS:ScheduleTypeLimits,
+  {2e0ea9e5-8019-468c-91fb-0b899dc3c774}, !- Handle
+  Fractional,                             !- Name
+  0,                                      !- Lower Limit Value
+  1,                                      !- Upper Limit Value
+  Continuous;                             !- Numeric Type
 
 OS:People:Definition,
-  {ec271081-2c09-4136-a70a-347de905dcdf}, !- Handle
->>>>>>> 78927444
+  {2dd21361-04c3-4508-9538-45f239413d54}, !- Handle
   res occupants|finished attic space,     !- Name
   People,                                 !- Number of People Calculation Method
   1.695,                                  !- Number of People {people}
@@ -740,85 +517,14 @@
   ZoneAveraged;                           !- Mean Radiant Temperature Calculation Type
 
 OS:People,
-<<<<<<< HEAD
-  {ff37d508-8bca-4c7c-9cb1-eae2e76e5fee}, !- Handle
+  {634da84c-e1df-4e51-93bf-43dd3b93239b}, !- Handle
   res occupants|finished attic space,     !- Name
-  {570490e9-ffd9-4f9c-9c3e-06900381e73b}, !- People Definition Name
-  {827bd5f9-2c24-4f9d-a58b-15a49aaade4a}, !- Space or SpaceType Name
-  {fa69ce8c-1613-4f06-b6fb-35ef208defab}, !- Number of People Schedule Name
-  {5068f0ae-08a1-4391-92da-3f7ece1dc46f}, !- Activity Level Schedule Name
-=======
-  {f3b78a58-aee1-4b9c-a123-f12b23d84436}, !- Handle
-  res occupants|finished attic space,     !- Name
-  {ec271081-2c09-4136-a70a-347de905dcdf}, !- People Definition Name
-  {ec36b347-266e-4122-b578-e6e1961115c7}, !- Space or SpaceType Name
-  {2ca9a01f-38ff-4464-aac9-07f9f1258679}, !- Number of People Schedule Name
-  {183f59d8-b3a1-4b08-9650-0dfcffd2d628}, !- Activity Level Schedule Name
->>>>>>> 78927444
+  {2dd21361-04c3-4508-9538-45f239413d54}, !- People Definition Name
+  {34fc91fd-fa9f-472d-84e6-91835b50d23b}, !- Space or SpaceType Name
+  {cb9902e0-c4dd-42c8-ac91-8515d7d47a5f}, !- Number of People Schedule Name
+  {5093da23-5139-4f0c-bedc-6af453445a17}, !- Activity Level Schedule Name
   ,                                       !- Surface Name/Angle Factor List Name
   ,                                       !- Work Efficiency Schedule Name
   ,                                       !- Clothing Insulation Schedule Name
   ,                                       !- Air Velocity Schedule Name
   1;                                      !- Multiplier
-
-OS:ScheduleTypeLimits,
-<<<<<<< HEAD
-  {0f66ec4b-a476-4ff8-bc1d-923e454ebb28}, !- Handle
-=======
-  {8daa385c-eb9b-4aef-a380-1b6818e30ac9}, !- Handle
->>>>>>> 78927444
-  ActivityLevel,                          !- Name
-  0,                                      !- Lower Limit Value
-  ,                                       !- Upper Limit Value
-  Continuous,                             !- Numeric Type
-  ActivityLevel;                          !- Unit Type
-
-OS:ScheduleTypeLimits,
-<<<<<<< HEAD
-  {02fbe532-5f23-45e4-a9d2-e92a35d12483}, !- Handle
-=======
-  {903732bf-ef20-467f-a702-93df38e28c24}, !- Handle
->>>>>>> 78927444
-  Fractional,                             !- Name
-  0,                                      !- Lower Limit Value
-  1,                                      !- Upper Limit Value
-  Continuous;                             !- Numeric Type
-
-OS:People:Definition,
-<<<<<<< HEAD
-  {de7bf5f8-a1fc-439b-a25b-51d4ef065143}, !- Handle
-=======
-  {b219672e-d886-4a4c-80cb-6b23e561738c}, !- Handle
->>>>>>> 78927444
-  res occupants|living space,             !- Name
-  People,                                 !- Number of People Calculation Method
-  1.695,                                  !- Number of People {people}
-  ,                                       !- People per Space Floor Area {person/m2}
-  ,                                       !- Space Floor Area per Person {m2/person}
-  0.319734,                               !- Fraction Radiant
-  0.573,                                  !- Sensible Heat Fraction
-  0,                                      !- Carbon Dioxide Generation Rate {m3/s-W}
-  No,                                     !- Enable ASHRAE 55 Comfort Warnings
-  ZoneAveraged;                           !- Mean Radiant Temperature Calculation Type
-
-OS:People,
-<<<<<<< HEAD
-  {5f3567a9-6f1b-46cc-a42b-20b048130aef}, !- Handle
-  res occupants|living space,             !- Name
-  {de7bf5f8-a1fc-439b-a25b-51d4ef065143}, !- People Definition Name
-  {a3cea272-19d4-4ed8-9e72-e0ac3f266828}, !- Space or SpaceType Name
-  {fa69ce8c-1613-4f06-b6fb-35ef208defab}, !- Number of People Schedule Name
-  {5068f0ae-08a1-4391-92da-3f7ece1dc46f}, !- Activity Level Schedule Name
-=======
-  {a46cc001-1bf5-4520-8fe7-2c1ef5b8589b}, !- Handle
-  res occupants|living space,             !- Name
-  {b219672e-d886-4a4c-80cb-6b23e561738c}, !- People Definition Name
-  {c8861c9e-c55e-4480-b220-31050947f350}, !- Space or SpaceType Name
-  {2ca9a01f-38ff-4464-aac9-07f9f1258679}, !- Number of People Schedule Name
-  {183f59d8-b3a1-4b08-9650-0dfcffd2d628}, !- Activity Level Schedule Name
->>>>>>> 78927444
-  ,                                       !- Surface Name/Angle Factor List Name
-  ,                                       !- Work Efficiency Schedule Name
-  ,                                       !- Clothing Insulation Schedule Name
-  ,                                       !- Air Velocity Schedule Name
-  1;                                      !- Multiplier
