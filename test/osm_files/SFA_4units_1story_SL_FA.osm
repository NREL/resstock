!- NOTE: Auto-generated from /test/osw_files/SFA_4units_1story_SL_FA.osw

OS:Version,
<<<<<<< HEAD
  {b17a4014-6a25-4727-9cfc-e7329f61a381}, !- Handle
  2.9.0;                                  !- Version Identifier

OS:SimulationControl,
  {e47462b8-c17a-4c59-9289-39860337c4e9}, !- Handle
=======
  {1291ac47-5c7c-482b-b6cc-3117260c5c25}, !- Handle
  2.9.0;                                  !- Version Identifier

OS:SimulationControl,
  {1fbcef70-c34b-4f3f-a8fe-cf552e4913bf}, !- Handle
>>>>>>> 78d739aa
  ,                                       !- Do Zone Sizing Calculation
  ,                                       !- Do System Sizing Calculation
  ,                                       !- Do Plant Sizing Calculation
  No;                                     !- Run Simulation for Sizing Periods

OS:Timestep,
<<<<<<< HEAD
  {8d155aa9-7269-430a-8a3f-eefb87690172}, !- Handle
  6;                                      !- Number of Timesteps per Hour

OS:ShadowCalculation,
  {f2434cbb-e77a-4cfb-ac62-0a68f747c4a0}, !- Handle
=======
  {94cf4f95-a856-4499-8b88-4c6d95c67966}, !- Handle
  6;                                      !- Number of Timesteps per Hour

OS:ShadowCalculation,
  {b911d4c4-c622-40e6-a5bc-186d9d0d0804}, !- Handle
>>>>>>> 78d739aa
  20,                                     !- Calculation Frequency
  200;                                    !- Maximum Figures in Shadow Overlap Calculations

OS:SurfaceConvectionAlgorithm:Outside,
<<<<<<< HEAD
  {561764e6-dffa-41a3-b22b-8adfd4bd83b9}, !- Handle
  DOE-2;                                  !- Algorithm

OS:SurfaceConvectionAlgorithm:Inside,
  {6fedc395-ffbf-488b-a5b0-fbde71b93f4c}, !- Handle
  TARP;                                   !- Algorithm

OS:ZoneCapacitanceMultiplier:ResearchSpecial,
  {3729d99f-e789-416b-b701-f74983fbb2be}, !- Handle
=======
  {b4ab2e19-bfc2-47d3-865b-08819fdfb035}, !- Handle
  DOE-2;                                  !- Algorithm

OS:SurfaceConvectionAlgorithm:Inside,
  {de810ff4-e496-4a4f-a83f-52bc7459d0ff}, !- Handle
  TARP;                                   !- Algorithm

OS:ZoneCapacitanceMultiplier:ResearchSpecial,
  {58441a97-dfa8-459a-afb2-30b8007933f8}, !- Handle
>>>>>>> 78d739aa
  ,                                       !- Temperature Capacity Multiplier
  15,                                     !- Humidity Capacity Multiplier
  ;                                       !- Carbon Dioxide Capacity Multiplier

OS:RunPeriod,
<<<<<<< HEAD
  {b90cf7b9-d72e-4fec-b1e5-bbcef96cc261}, !- Handle
=======
  {0f7dc471-aa01-4ae7-af32-750080dc51b8}, !- Handle
>>>>>>> 78d739aa
  Run Period 1,                           !- Name
  1,                                      !- Begin Month
  1,                                      !- Begin Day of Month
  12,                                     !- End Month
  31,                                     !- End Day of Month
  ,                                       !- Use Weather File Holidays and Special Days
  ,                                       !- Use Weather File Daylight Saving Period
  ,                                       !- Apply Weekend Holiday Rule
  ,                                       !- Use Weather File Rain Indicators
  ,                                       !- Use Weather File Snow Indicators
  ;                                       !- Number of Times Runperiod to be Repeated

OS:YearDescription,
<<<<<<< HEAD
  {37067ab4-9dcc-4e4f-a83f-817edcba85e4}, !- Handle
=======
  {3afd2c24-7b39-46e9-a2bd-4e9bd01ce354}, !- Handle
>>>>>>> 78d739aa
  2007,                                   !- Calendar Year
  ,                                       !- Day of Week for Start Day
  ;                                       !- Is Leap Year

OS:Building,
<<<<<<< HEAD
  {5f8137a2-8a5a-4200-b32e-61a8a0ac56d6}, !- Handle
=======
  {18f9b67c-d2ed-4113-93fe-a3846b353d89}, !- Handle
>>>>>>> 78d739aa
  Building 1,                             !- Name
  ,                                       !- Building Sector Type
  0,                                      !- North Axis {deg}
  ,                                       !- Nominal Floor to Floor Height {m}
  ,                                       !- Space Type Name
  ,                                       !- Default Construction Set Name
  ,                                       !- Default Schedule Set Name
  2,                                      !- Standards Number of Stories
  2,                                      !- Standards Number of Above Ground Stories
  ,                                       !- Standards Template
  singlefamilyattached,                   !- Standards Building Type
  4;                                      !- Standards Number of Living Units

OS:AdditionalProperties,
<<<<<<< HEAD
  {e950cfec-5a82-4565-84f8-d59b4769fe01}, !- Handle
  {5f8137a2-8a5a-4200-b32e-61a8a0ac56d6}, !- Object Name
=======
  {dee48b95-b5a3-4310-b90a-33f971c05cef}, !- Handle
  {18f9b67c-d2ed-4113-93fe-a3846b353d89}, !- Object Name
>>>>>>> 78d739aa
  num_units,                              !- Feature Name 1
  Integer,                                !- Feature Data Type 1
  4,                                      !- Feature Value 1
  has_rear_units,                         !- Feature Name 2
  Boolean,                                !- Feature Data Type 2
  false,                                  !- Feature Value 2
  horz_location,                          !- Feature Name 3
  String,                                 !- Feature Data Type 3
  Left,                                   !- Feature Value 3
  num_floors,                             !- Feature Name 4
  Integer,                                !- Feature Data Type 4
  1;                                      !- Feature Value 4

OS:ThermalZone,
<<<<<<< HEAD
  {84d6a3c0-f2a2-4642-b2e0-f39043ad8fc6}, !- Handle
=======
  {e9584e0b-7670-4c62-a28b-832e44842fc7}, !- Handle
>>>>>>> 78d739aa
  living zone,                            !- Name
  ,                                       !- Multiplier
  ,                                       !- Ceiling Height {m}
  ,                                       !- Volume {m3}
  ,                                       !- Floor Area {m2}
  ,                                       !- Zone Inside Convection Algorithm
  ,                                       !- Zone Outside Convection Algorithm
  ,                                       !- Zone Conditioning Equipment List Name
<<<<<<< HEAD
  {16620d48-6750-451b-8a48-d536fb33cacf}, !- Zone Air Inlet Port List
  {9ca41fd4-4cd8-44ff-910c-6dd3f351c7bd}, !- Zone Air Exhaust Port List
  {93b97767-bfb2-408f-b08d-871497e3a78e}, !- Zone Air Node Name
  {7fb8aa13-878c-45e2-a968-a5516aa41bf5}, !- Zone Return Air Port List
=======
  {2282666c-2788-4ce8-9dbd-0ee63fb050e7}, !- Zone Air Inlet Port List
  {8daf6b77-7613-48b7-8eb8-a4566f8c8165}, !- Zone Air Exhaust Port List
  {bee3a1df-410a-42b4-aad8-b109d6ed0616}, !- Zone Air Node Name
  {8b656890-4e80-4ef8-b703-9b4858b89786}, !- Zone Return Air Port List
>>>>>>> 78d739aa
  ,                                       !- Primary Daylighting Control Name
  ,                                       !- Fraction of Zone Controlled by Primary Daylighting Control
  ,                                       !- Secondary Daylighting Control Name
  ,                                       !- Fraction of Zone Controlled by Secondary Daylighting Control
  ,                                       !- Illuminance Map Name
  ,                                       !- Group Rendering Name
  ,                                       !- Thermostat Name
  No;                                     !- Use Ideal Air Loads

OS:Node,
<<<<<<< HEAD
  {17cca4b0-5538-4a6b-8b0e-f629f3d58094}, !- Handle
  Node 1,                                 !- Name
  {93b97767-bfb2-408f-b08d-871497e3a78e}, !- Inlet Port
  ;                                       !- Outlet Port

OS:Connection,
  {93b97767-bfb2-408f-b08d-871497e3a78e}, !- Handle
  {86c1ea3c-df69-476c-a621-504c59a6f334}, !- Name
  {84d6a3c0-f2a2-4642-b2e0-f39043ad8fc6}, !- Source Object
  11,                                     !- Outlet Port
  {17cca4b0-5538-4a6b-8b0e-f629f3d58094}, !- Target Object
  2;                                      !- Inlet Port

OS:PortList,
  {16620d48-6750-451b-8a48-d536fb33cacf}, !- Handle
  {315f62f6-5287-49b8-ae5a-9f4adc0c2e72}, !- Name
  {84d6a3c0-f2a2-4642-b2e0-f39043ad8fc6}; !- HVAC Component

OS:PortList,
  {9ca41fd4-4cd8-44ff-910c-6dd3f351c7bd}, !- Handle
  {951ada16-9ea7-47f2-b4bd-ef7a10d091c3}, !- Name
  {84d6a3c0-f2a2-4642-b2e0-f39043ad8fc6}; !- HVAC Component

OS:PortList,
  {7fb8aa13-878c-45e2-a968-a5516aa41bf5}, !- Handle
  {955212fd-8eaf-4110-978b-412d6fffc17a}, !- Name
  {84d6a3c0-f2a2-4642-b2e0-f39043ad8fc6}; !- HVAC Component

OS:Sizing:Zone,
  {2bb126b3-c857-481a-a988-e602f77a039c}, !- Handle
  {84d6a3c0-f2a2-4642-b2e0-f39043ad8fc6}, !- Zone or ZoneList Name
=======
  {391ac3a9-d9cf-436e-b411-db67d5f9fe45}, !- Handle
  Node 1,                                 !- Name
  {bee3a1df-410a-42b4-aad8-b109d6ed0616}, !- Inlet Port
  ;                                       !- Outlet Port

OS:Connection,
  {bee3a1df-410a-42b4-aad8-b109d6ed0616}, !- Handle
  {8be773a5-f9b5-4d21-9d3e-5794c93d69d5}, !- Name
  {e9584e0b-7670-4c62-a28b-832e44842fc7}, !- Source Object
  11,                                     !- Outlet Port
  {391ac3a9-d9cf-436e-b411-db67d5f9fe45}, !- Target Object
  2;                                      !- Inlet Port

OS:PortList,
  {2282666c-2788-4ce8-9dbd-0ee63fb050e7}, !- Handle
  {6527fd09-b499-4529-a02a-18336219982b}, !- Name
  {e9584e0b-7670-4c62-a28b-832e44842fc7}; !- HVAC Component

OS:PortList,
  {8daf6b77-7613-48b7-8eb8-a4566f8c8165}, !- Handle
  {6d48e833-d9c8-4dea-970d-f29410364c8d}, !- Name
  {e9584e0b-7670-4c62-a28b-832e44842fc7}; !- HVAC Component

OS:PortList,
  {8b656890-4e80-4ef8-b703-9b4858b89786}, !- Handle
  {531a5395-aaee-448f-947d-5fc055633263}, !- Name
  {e9584e0b-7670-4c62-a28b-832e44842fc7}; !- HVAC Component

OS:Sizing:Zone,
  {b902bb8c-ffe5-4992-ab86-b56a35d65114}, !- Handle
  {e9584e0b-7670-4c62-a28b-832e44842fc7}, !- Zone or ZoneList Name
>>>>>>> 78d739aa
  SupplyAirTemperature,                   !- Zone Cooling Design Supply Air Temperature Input Method
  14,                                     !- Zone Cooling Design Supply Air Temperature {C}
  11.11,                                  !- Zone Cooling Design Supply Air Temperature Difference {deltaC}
  SupplyAirTemperature,                   !- Zone Heating Design Supply Air Temperature Input Method
  40,                                     !- Zone Heating Design Supply Air Temperature {C}
  11.11,                                  !- Zone Heating Design Supply Air Temperature Difference {deltaC}
  0.0085,                                 !- Zone Cooling Design Supply Air Humidity Ratio {kg-H2O/kg-air}
  0.008,                                  !- Zone Heating Design Supply Air Humidity Ratio {kg-H2O/kg-air}
  ,                                       !- Zone Heating Sizing Factor
  ,                                       !- Zone Cooling Sizing Factor
  DesignDay,                              !- Cooling Design Air Flow Method
  ,                                       !- Cooling Design Air Flow Rate {m3/s}
  ,                                       !- Cooling Minimum Air Flow per Zone Floor Area {m3/s-m2}
  ,                                       !- Cooling Minimum Air Flow {m3/s}
  ,                                       !- Cooling Minimum Air Flow Fraction
  DesignDay,                              !- Heating Design Air Flow Method
  ,                                       !- Heating Design Air Flow Rate {m3/s}
  ,                                       !- Heating Maximum Air Flow per Zone Floor Area {m3/s-m2}
  ,                                       !- Heating Maximum Air Flow {m3/s}
  ,                                       !- Heating Maximum Air Flow Fraction
  ,                                       !- Design Zone Air Distribution Effectiveness in Cooling Mode
  ,                                       !- Design Zone Air Distribution Effectiveness in Heating Mode
  No,                                     !- Account for Dedicated Outdoor Air System
  NeutralSupplyAir,                       !- Dedicated Outdoor Air System Control Strategy
  autosize,                               !- Dedicated Outdoor Air Low Setpoint Temperature for Design {C}
  autosize;                               !- Dedicated Outdoor Air High Setpoint Temperature for Design {C}

OS:ZoneHVAC:EquipmentList,
<<<<<<< HEAD
  {fd86471a-5a6b-4358-ba9d-34f870a77b9a}, !- Handle
  Zone HVAC Equipment List 1,             !- Name
  {84d6a3c0-f2a2-4642-b2e0-f39043ad8fc6}; !- Thermal Zone

OS:Space,
  {7aca2df0-ecd9-4e2a-b60f-e8cd8da96a47}, !- Handle
  living space,                           !- Name
  {0e4173c9-616b-4f96-9871-f0594e61b01c}, !- Space Type Name
=======
  {dca73dc3-cefb-48e0-a436-9abe73b0efdd}, !- Handle
  Zone HVAC Equipment List 1,             !- Name
  {e9584e0b-7670-4c62-a28b-832e44842fc7}; !- Thermal Zone

OS:Space,
  {0e266b87-a41a-4e99-9839-55fecdea4693}, !- Handle
  living space,                           !- Name
  {5a84224f-a177-4f5e-8c0c-ef1d46152962}, !- Space Type Name
>>>>>>> 78d739aa
  ,                                       !- Default Construction Set Name
  ,                                       !- Default Schedule Set Name
  ,                                       !- Direction of Relative North {deg}
  ,                                       !- X Origin {m}
  ,                                       !- Y Origin {m}
  ,                                       !- Z Origin {m}
  ,                                       !- Building Story Name
<<<<<<< HEAD
  {84d6a3c0-f2a2-4642-b2e0-f39043ad8fc6}, !- Thermal Zone Name
  ,                                       !- Part of Total Floor Area
  ,                                       !- Design Specification Outdoor Air Object Name
  {3f3710ca-e207-425b-a494-643b63ed713c}; !- Building Unit Name

OS:Surface,
  {9197e284-44e8-4bd4-940d-eb0e0c456ad7}, !- Handle
  Surface 1,                              !- Name
  Floor,                                  !- Surface Type
  ,                                       !- Construction Name
  {7aca2df0-ecd9-4e2a-b60f-e8cd8da96a47}, !- Space Name
=======
  {e9584e0b-7670-4c62-a28b-832e44842fc7}, !- Thermal Zone Name
  ,                                       !- Part of Total Floor Area
  ,                                       !- Design Specification Outdoor Air Object Name
  {bf03ce13-fcd8-4e5e-b989-7f119c5db72a}; !- Building Unit Name

OS:Surface,
  {64f97556-6d08-4dd9-bba7-60006d0c35e8}, !- Handle
  Surface 1,                              !- Name
  Floor,                                  !- Surface Type
  ,                                       !- Construction Name
  {0e266b87-a41a-4e99-9839-55fecdea4693}, !- Space Name
>>>>>>> 78d739aa
  Foundation,                             !- Outside Boundary Condition
  ,                                       !- Outside Boundary Condition Object
  NoSun,                                  !- Sun Exposure
  NoWind,                                 !- Wind Exposure
  ,                                       !- View Factor to Ground
  ,                                       !- Number of Vertices
  0, -9.144, 0,                           !- X,Y,Z Vertex 1 {m}
  0, 0, 0,                                !- X,Y,Z Vertex 2 {m}
  4.572, 0, 0,                            !- X,Y,Z Vertex 3 {m}
  4.572, -9.144, 0;                       !- X,Y,Z Vertex 4 {m}

OS:Surface,
<<<<<<< HEAD
  {0b003880-50ce-4c09-806c-ef64a9bed69b}, !- Handle
  Surface 2,                              !- Name
  Wall,                                   !- Surface Type
  ,                                       !- Construction Name
  {7aca2df0-ecd9-4e2a-b60f-e8cd8da96a47}, !- Space Name
=======
  {109d7124-ff60-4bbb-90d6-8df6ddb02224}, !- Handle
  Surface 2,                              !- Name
  Wall,                                   !- Surface Type
  ,                                       !- Construction Name
  {0e266b87-a41a-4e99-9839-55fecdea4693}, !- Space Name
>>>>>>> 78d739aa
  Outdoors,                               !- Outside Boundary Condition
  ,                                       !- Outside Boundary Condition Object
  SunExposed,                             !- Sun Exposure
  WindExposed,                            !- Wind Exposure
  ,                                       !- View Factor to Ground
  ,                                       !- Number of Vertices
  0, 0, 2.4384,                           !- X,Y,Z Vertex 1 {m}
  0, 0, 0,                                !- X,Y,Z Vertex 2 {m}
  0, -9.144, 0,                           !- X,Y,Z Vertex 3 {m}
  0, -9.144, 2.4384;                      !- X,Y,Z Vertex 4 {m}

OS:Surface,
<<<<<<< HEAD
  {8c786df4-5e1f-48c3-ae3e-ef49971b04ac}, !- Handle
  Surface 3,                              !- Name
  Wall,                                   !- Surface Type
  ,                                       !- Construction Name
  {7aca2df0-ecd9-4e2a-b60f-e8cd8da96a47}, !- Space Name
=======
  {fad8bfe4-d80a-4dae-8232-2c12e8550f42}, !- Handle
  Surface 3,                              !- Name
  Wall,                                   !- Surface Type
  ,                                       !- Construction Name
  {0e266b87-a41a-4e99-9839-55fecdea4693}, !- Space Name
>>>>>>> 78d739aa
  Outdoors,                               !- Outside Boundary Condition
  ,                                       !- Outside Boundary Condition Object
  SunExposed,                             !- Sun Exposure
  WindExposed,                            !- Wind Exposure
  ,                                       !- View Factor to Ground
  ,                                       !- Number of Vertices
  4.572, 0, 2.4384,                       !- X,Y,Z Vertex 1 {m}
  4.572, 0, 0,                            !- X,Y,Z Vertex 2 {m}
  0, 0, 0,                                !- X,Y,Z Vertex 3 {m}
  0, 0, 2.4384;                           !- X,Y,Z Vertex 4 {m}

OS:Surface,
<<<<<<< HEAD
  {7abb759c-bcb2-44df-aee2-dbb9cd0d4fb4}, !- Handle
  Surface 4,                              !- Name
  Wall,                                   !- Surface Type
  ,                                       !- Construction Name
  {7aca2df0-ecd9-4e2a-b60f-e8cd8da96a47}, !- Space Name
=======
  {e03635fd-531e-4343-b301-99e70d0febbd}, !- Handle
  Surface 4,                              !- Name
  Wall,                                   !- Surface Type
  ,                                       !- Construction Name
  {0e266b87-a41a-4e99-9839-55fecdea4693}, !- Space Name
>>>>>>> 78d739aa
  Adiabatic,                              !- Outside Boundary Condition
  ,                                       !- Outside Boundary Condition Object
  NoSun,                                  !- Sun Exposure
  NoWind,                                 !- Wind Exposure
  ,                                       !- View Factor to Ground
  ,                                       !- Number of Vertices
  4.572, -9.144, 2.4384,                  !- X,Y,Z Vertex 1 {m}
  4.572, -9.144, 0,                       !- X,Y,Z Vertex 2 {m}
  4.572, 0, 0,                            !- X,Y,Z Vertex 3 {m}
  4.572, 0, 2.4384;                       !- X,Y,Z Vertex 4 {m}

OS:Surface,
<<<<<<< HEAD
  {78b020a3-526a-4727-846b-6769d4cf8432}, !- Handle
  Surface 5,                              !- Name
  Wall,                                   !- Surface Type
  ,                                       !- Construction Name
  {7aca2df0-ecd9-4e2a-b60f-e8cd8da96a47}, !- Space Name
=======
  {97374ea9-e054-493b-8ee5-c9b72e51fbfe}, !- Handle
  Surface 5,                              !- Name
  Wall,                                   !- Surface Type
  ,                                       !- Construction Name
  {0e266b87-a41a-4e99-9839-55fecdea4693}, !- Space Name
>>>>>>> 78d739aa
  Outdoors,                               !- Outside Boundary Condition
  ,                                       !- Outside Boundary Condition Object
  SunExposed,                             !- Sun Exposure
  WindExposed,                            !- Wind Exposure
  ,                                       !- View Factor to Ground
  ,                                       !- Number of Vertices
  0, -9.144, 2.4384,                      !- X,Y,Z Vertex 1 {m}
  0, -9.144, 0,                           !- X,Y,Z Vertex 2 {m}
  4.572, -9.144, 0,                       !- X,Y,Z Vertex 3 {m}
  4.572, -9.144, 2.4384;                  !- X,Y,Z Vertex 4 {m}

OS:Surface,
<<<<<<< HEAD
  {fb94e8f3-241b-4700-9d2b-b9011b141587}, !- Handle
  Surface 6,                              !- Name
  RoofCeiling,                            !- Surface Type
  ,                                       !- Construction Name
  {7aca2df0-ecd9-4e2a-b60f-e8cd8da96a47}, !- Space Name
  Surface,                                !- Outside Boundary Condition
  {95e2dd5b-5b71-4368-a78f-7f5bc9947135}, !- Outside Boundary Condition Object
=======
  {119edc24-313e-4649-90e6-dee37b6158ea}, !- Handle
  Surface 6,                              !- Name
  RoofCeiling,                            !- Surface Type
  ,                                       !- Construction Name
  {0e266b87-a41a-4e99-9839-55fecdea4693}, !- Space Name
  Surface,                                !- Outside Boundary Condition
  {1ef5ce0e-f0c5-4a7e-b4c5-66c211d85fc7}, !- Outside Boundary Condition Object
>>>>>>> 78d739aa
  NoSun,                                  !- Sun Exposure
  NoWind,                                 !- Wind Exposure
  ,                                       !- View Factor to Ground
  ,                                       !- Number of Vertices
  4.572, -9.144, 2.4384,                  !- X,Y,Z Vertex 1 {m}
  4.572, 0, 2.4384,                       !- X,Y,Z Vertex 2 {m}
  0, 0, 2.4384,                           !- X,Y,Z Vertex 3 {m}
  0, -9.144, 2.4384;                      !- X,Y,Z Vertex 4 {m}

OS:SpaceType,
<<<<<<< HEAD
  {0e4173c9-616b-4f96-9871-f0594e61b01c}, !- Handle
=======
  {5a84224f-a177-4f5e-8c0c-ef1d46152962}, !- Handle
>>>>>>> 78d739aa
  Space Type 1,                           !- Name
  ,                                       !- Default Construction Set Name
  ,                                       !- Default Schedule Set Name
  ,                                       !- Group Rendering Name
  ,                                       !- Design Specification Outdoor Air Object Name
  ,                                       !- Standards Template
  ,                                       !- Standards Building Type
  living;                                 !- Standards Space Type

OS:Surface,
<<<<<<< HEAD
  {95e2dd5b-5b71-4368-a78f-7f5bc9947135}, !- Handle
  Surface 7,                              !- Name
  Floor,                                  !- Surface Type
  ,                                       !- Construction Name
  {b29a0912-6436-4f05-9c5a-ace5002125b0}, !- Space Name
  Surface,                                !- Outside Boundary Condition
  {fb94e8f3-241b-4700-9d2b-b9011b141587}, !- Outside Boundary Condition Object
=======
  {1ef5ce0e-f0c5-4a7e-b4c5-66c211d85fc7}, !- Handle
  Surface 7,                              !- Name
  Floor,                                  !- Surface Type
  ,                                       !- Construction Name
  {165d0a10-c9af-4d1c-b0fe-b09b004282bb}, !- Space Name
  Surface,                                !- Outside Boundary Condition
  {119edc24-313e-4649-90e6-dee37b6158ea}, !- Outside Boundary Condition Object
>>>>>>> 78d739aa
  NoSun,                                  !- Sun Exposure
  NoWind,                                 !- Wind Exposure
  ,                                       !- View Factor to Ground
  ,                                       !- Number of Vertices
  0, -9.144, 2.4384,                      !- X,Y,Z Vertex 1 {m}
  0, 0, 2.4384,                           !- X,Y,Z Vertex 2 {m}
  4.572, 0, 2.4384,                       !- X,Y,Z Vertex 3 {m}
  4.572, -9.144, 2.4384;                  !- X,Y,Z Vertex 4 {m}

OS:Surface,
<<<<<<< HEAD
  {d4f9af54-e95e-4f10-b35f-e85adeeeb078}, !- Handle
  Surface 8,                              !- Name
  RoofCeiling,                            !- Surface Type
  ,                                       !- Construction Name
  {b29a0912-6436-4f05-9c5a-ace5002125b0}, !- Space Name
=======
  {42960c46-4ca7-42a8-a532-ef7810b7075d}, !- Handle
  Surface 8,                              !- Name
  RoofCeiling,                            !- Surface Type
  ,                                       !- Construction Name
  {165d0a10-c9af-4d1c-b0fe-b09b004282bb}, !- Space Name
>>>>>>> 78d739aa
  Outdoors,                               !- Outside Boundary Condition
  ,                                       !- Outside Boundary Condition Object
  SunExposed,                             !- Sun Exposure
  WindExposed,                            !- Wind Exposure
  ,                                       !- View Factor to Ground
  ,                                       !- Number of Vertices
  0, -4.572, 4.7244,                      !- X,Y,Z Vertex 1 {m}
  4.572, -4.572, 4.7244,                  !- X,Y,Z Vertex 2 {m}
  4.572, 0, 2.4384,                       !- X,Y,Z Vertex 3 {m}
  0, 0, 2.4384;                           !- X,Y,Z Vertex 4 {m}

OS:Surface,
<<<<<<< HEAD
  {6c18d531-f0d2-41b8-acf6-0bc5f954f26d}, !- Handle
  Surface 9,                              !- Name
  RoofCeiling,                            !- Surface Type
  ,                                       !- Construction Name
  {b29a0912-6436-4f05-9c5a-ace5002125b0}, !- Space Name
=======
  {28c3ee01-95b4-47fa-8dab-5161f7f156f1}, !- Handle
  Surface 9,                              !- Name
  RoofCeiling,                            !- Surface Type
  ,                                       !- Construction Name
  {165d0a10-c9af-4d1c-b0fe-b09b004282bb}, !- Space Name
>>>>>>> 78d739aa
  Outdoors,                               !- Outside Boundary Condition
  ,                                       !- Outside Boundary Condition Object
  SunExposed,                             !- Sun Exposure
  WindExposed,                            !- Wind Exposure
  ,                                       !- View Factor to Ground
  ,                                       !- Number of Vertices
  4.572, -4.572, 4.7244,                  !- X,Y,Z Vertex 1 {m}
  0, -4.572, 4.7244,                      !- X,Y,Z Vertex 2 {m}
  0, -9.144, 2.4384,                      !- X,Y,Z Vertex 3 {m}
  4.572, -9.144, 2.4384;                  !- X,Y,Z Vertex 4 {m}

OS:Surface,
<<<<<<< HEAD
  {630c3835-0cb8-4399-9915-0bbd6d389610}, !- Handle
  Surface 10,                             !- Name
  Wall,                                   !- Surface Type
  ,                                       !- Construction Name
  {b29a0912-6436-4f05-9c5a-ace5002125b0}, !- Space Name
=======
  {7d56e93f-6d44-4333-9b4f-767756e61f2c}, !- Handle
  Surface 10,                             !- Name
  Wall,                                   !- Surface Type
  ,                                       !- Construction Name
  {165d0a10-c9af-4d1c-b0fe-b09b004282bb}, !- Space Name
>>>>>>> 78d739aa
  Outdoors,                               !- Outside Boundary Condition
  ,                                       !- Outside Boundary Condition Object
  SunExposed,                             !- Sun Exposure
  WindExposed,                            !- Wind Exposure
  ,                                       !- View Factor to Ground
  ,                                       !- Number of Vertices
  0, -4.572, 4.7244,                      !- X,Y,Z Vertex 1 {m}
  0, 0, 2.4384,                           !- X,Y,Z Vertex 2 {m}
  0, -9.144, 2.4384;                      !- X,Y,Z Vertex 3 {m}

OS:Surface,
<<<<<<< HEAD
  {eaeb06bb-d283-4fc9-9df1-449d3c3c38d1}, !- Handle
  Surface 11,                             !- Name
  Wall,                                   !- Surface Type
  ,                                       !- Construction Name
  {b29a0912-6436-4f05-9c5a-ace5002125b0}, !- Space Name
=======
  {cc590f56-67e0-43b0-9242-918423ebb7ed}, !- Handle
  Surface 11,                             !- Name
  Wall,                                   !- Surface Type
  ,                                       !- Construction Name
  {165d0a10-c9af-4d1c-b0fe-b09b004282bb}, !- Space Name
>>>>>>> 78d739aa
  Adiabatic,                              !- Outside Boundary Condition
  ,                                       !- Outside Boundary Condition Object
  NoSun,                                  !- Sun Exposure
  NoWind,                                 !- Wind Exposure
  ,                                       !- View Factor to Ground
  ,                                       !- Number of Vertices
  4.572, -4.572, 4.7244,                  !- X,Y,Z Vertex 1 {m}
  4.572, -9.144, 2.4384,                  !- X,Y,Z Vertex 2 {m}
  4.572, 0, 2.4384;                       !- X,Y,Z Vertex 3 {m}

OS:Space,
<<<<<<< HEAD
  {b29a0912-6436-4f05-9c5a-ace5002125b0}, !- Handle
  finished attic space,                   !- Name
  {0e4173c9-616b-4f96-9871-f0594e61b01c}, !- Space Type Name
=======
  {165d0a10-c9af-4d1c-b0fe-b09b004282bb}, !- Handle
  finished attic space,                   !- Name
  {5a84224f-a177-4f5e-8c0c-ef1d46152962}, !- Space Type Name
>>>>>>> 78d739aa
  ,                                       !- Default Construction Set Name
  ,                                       !- Default Schedule Set Name
  ,                                       !- Direction of Relative North {deg}
  ,                                       !- X Origin {m}
  ,                                       !- Y Origin {m}
  ,                                       !- Z Origin {m}
  ,                                       !- Building Story Name
<<<<<<< HEAD
  {84d6a3c0-f2a2-4642-b2e0-f39043ad8fc6}, !- Thermal Zone Name
  ,                                       !- Part of Total Floor Area
  ,                                       !- Design Specification Outdoor Air Object Name
  {3f3710ca-e207-425b-a494-643b63ed713c}; !- Building Unit Name

OS:BuildingUnit,
  {3f3710ca-e207-425b-a494-643b63ed713c}, !- Handle
=======
  {e9584e0b-7670-4c62-a28b-832e44842fc7}, !- Thermal Zone Name
  ,                                       !- Part of Total Floor Area
  ,                                       !- Design Specification Outdoor Air Object Name
  {bf03ce13-fcd8-4e5e-b989-7f119c5db72a}; !- Building Unit Name

OS:BuildingUnit,
  {bf03ce13-fcd8-4e5e-b989-7f119c5db72a}, !- Handle
>>>>>>> 78d739aa
  unit 1,                                 !- Name
  ,                                       !- Rendering Color
  Residential;                            !- Building Unit Type

OS:AdditionalProperties,
<<<<<<< HEAD
  {c5a521d2-8978-4cd2-9485-1fbe3123974c}, !- Handle
  {3f3710ca-e207-425b-a494-643b63ed713c}, !- Object Name
=======
  {95de60c3-e777-42ab-851c-10c841d8fc3e}, !- Handle
  {bf03ce13-fcd8-4e5e-b989-7f119c5db72a}, !- Object Name
>>>>>>> 78d739aa
  NumberOfBedrooms,                       !- Feature Name 1
  Integer,                                !- Feature Data Type 1
  3,                                      !- Feature Value 1
  NumberOfBathrooms,                      !- Feature Name 2
  Double,                                 !- Feature Data Type 2
  2,                                      !- Feature Value 2
  NumberOfOccupants,                      !- Feature Name 3
  Double,                                 !- Feature Data Type 3
  3.3900000000000001;                     !- Feature Value 3

OS:External:File,
<<<<<<< HEAD
  {c35f140f-0891-4b7b-bf86-3a75089aa813}, !- Handle
=======
  {41085e29-1601-4e7a-91d1-91166b001b33}, !- Handle
>>>>>>> 78d739aa
  8760.csv,                               !- Name
  8760.csv;                               !- File Name

OS:Schedule:Day,
<<<<<<< HEAD
  {975d45c0-89af-448f-85f5-aac6f02eec71}, !- Handle
=======
  {467eacff-1328-41bd-93b8-3432dfe2baa0}, !- Handle
>>>>>>> 78d739aa
  Schedule Day 1,                         !- Name
  ,                                       !- Schedule Type Limits Name
  ,                                       !- Interpolate to Timestep
  24,                                     !- Hour 1
  0,                                      !- Minute 1
  0;                                      !- Value Until Time 1

OS:Schedule:Day,
<<<<<<< HEAD
  {82c4961a-6e1f-4f67-8ca3-4cfbe1f698bc}, !- Handle
=======
  {28b127db-a06b-4847-8c77-33e46c3647de}, !- Handle
>>>>>>> 78d739aa
  Schedule Day 2,                         !- Name
  ,                                       !- Schedule Type Limits Name
  ,                                       !- Interpolate to Timestep
  24,                                     !- Hour 1
  0,                                      !- Minute 1
  1;                                      !- Value Until Time 1

OS:Schedule:File,
<<<<<<< HEAD
  {04a7d2f0-bd03-46f5-bc90-4ab27db14dff}, !- Handle
  occupants,                              !- Name
  {0db75efc-0c43-45d8-99c6-b9fc8863e075}, !- Schedule Type Limits Name
  {c35f140f-0891-4b7b-bf86-3a75089aa813}, !- External File Name
=======
  {f797ec30-a7fa-41f7-8abc-4db7f424ff6a}, !- Handle
  occupants,                              !- Name
  {9dd93f52-9bb1-4aaa-bc73-b600438d0e8f}, !- Schedule Type Limits Name
  {41085e29-1601-4e7a-91d1-91166b001b33}, !- External File Name
>>>>>>> 78d739aa
  1,                                      !- Column Number
  1,                                      !- Rows to Skip at Top
  8760,                                   !- Number of Hours of Data
  ,                                       !- Column Separator
  ,                                       !- Interpolate to Timestep
  60;                                     !- Minutes per Item

OS:Schedule:Ruleset,
<<<<<<< HEAD
  {45ed2207-00a8-430b-8a0a-2d33435b59e3}, !- Handle
  Schedule Ruleset 1,                     !- Name
  {53f010ba-e8b6-4ad5-931b-87687700dfcf}, !- Schedule Type Limits Name
  {bae72f1d-0bf0-4ad7-877d-56d0efe77e07}; !- Default Day Schedule Name

OS:Schedule:Day,
  {bae72f1d-0bf0-4ad7-877d-56d0efe77e07}, !- Handle
  Schedule Day 3,                         !- Name
  {53f010ba-e8b6-4ad5-931b-87687700dfcf}, !- Schedule Type Limits Name
=======
  {f2215497-6f11-458b-9fa3-6914a4dbccb9}, !- Handle
  Schedule Ruleset 1,                     !- Name
  {0f554068-16e9-4024-9d6b-32d6fdd590b5}, !- Schedule Type Limits Name
  {927891b5-2446-49de-ad65-d2b45a6413c6}; !- Default Day Schedule Name

OS:Schedule:Day,
  {927891b5-2446-49de-ad65-d2b45a6413c6}, !- Handle
  Schedule Day 3,                         !- Name
  {0f554068-16e9-4024-9d6b-32d6fdd590b5}, !- Schedule Type Limits Name
>>>>>>> 78d739aa
  ,                                       !- Interpolate to Timestep
  24,                                     !- Hour 1
  0,                                      !- Minute 1
  112.539290946133;                       !- Value Until Time 1

OS:People:Definition,
<<<<<<< HEAD
  {9617aba6-ee27-4817-9c85-113a37a59621}, !- Handle
  res occupants|living space,             !- Name
=======
  {0748942e-fd75-4bc5-99c1-9c20b98fb4f1}, !- Handle
  res occupants|finished attic space,     !- Name
>>>>>>> 78d739aa
  People,                                 !- Number of People Calculation Method
  1.695,                                  !- Number of People {people}
  ,                                       !- People per Space Floor Area {person/m2}
  ,                                       !- Space Floor Area per Person {m2/person}
  0.319734,                               !- Fraction Radiant
  0.573,                                  !- Sensible Heat Fraction
  0,                                      !- Carbon Dioxide Generation Rate {m3/s-W}
  No,                                     !- Enable ASHRAE 55 Comfort Warnings
  ZoneAveraged;                           !- Mean Radiant Temperature Calculation Type

OS:People,
<<<<<<< HEAD
  {935a9fa0-f611-4ba7-af24-37a91761b586}, !- Handle
  res occupants|living space,             !- Name
  {9617aba6-ee27-4817-9c85-113a37a59621}, !- People Definition Name
  {7aca2df0-ecd9-4e2a-b60f-e8cd8da96a47}, !- Space or SpaceType Name
  {04a7d2f0-bd03-46f5-bc90-4ab27db14dff}, !- Number of People Schedule Name
  {45ed2207-00a8-430b-8a0a-2d33435b59e3}, !- Activity Level Schedule Name
=======
  {fe2180c6-37d8-4660-8624-2700c0944bac}, !- Handle
  res occupants|finished attic space,     !- Name
  {0748942e-fd75-4bc5-99c1-9c20b98fb4f1}, !- People Definition Name
  {165d0a10-c9af-4d1c-b0fe-b09b004282bb}, !- Space or SpaceType Name
  {f797ec30-a7fa-41f7-8abc-4db7f424ff6a}, !- Number of People Schedule Name
  {f2215497-6f11-458b-9fa3-6914a4dbccb9}, !- Activity Level Schedule Name
>>>>>>> 78d739aa
  ,                                       !- Surface Name/Angle Factor List Name
  ,                                       !- Work Efficiency Schedule Name
  ,                                       !- Clothing Insulation Schedule Name
  ,                                       !- Air Velocity Schedule Name
  1;                                      !- Multiplier

OS:ScheduleTypeLimits,
<<<<<<< HEAD
  {53f010ba-e8b6-4ad5-931b-87687700dfcf}, !- Handle
=======
  {0f554068-16e9-4024-9d6b-32d6fdd590b5}, !- Handle
>>>>>>> 78d739aa
  ActivityLevel,                          !- Name
  0,                                      !- Lower Limit Value
  ,                                       !- Upper Limit Value
  Continuous,                             !- Numeric Type
  ActivityLevel;                          !- Unit Type

OS:ScheduleTypeLimits,
<<<<<<< HEAD
  {0db75efc-0c43-45d8-99c6-b9fc8863e075}, !- Handle
=======
  {9dd93f52-9bb1-4aaa-bc73-b600438d0e8f}, !- Handle
>>>>>>> 78d739aa
  Fractional,                             !- Name
  0,                                      !- Lower Limit Value
  1,                                      !- Upper Limit Value
  Continuous;                             !- Numeric Type

OS:People:Definition,
<<<<<<< HEAD
  {39940896-6940-4293-ae0a-bec7e32ac8bb}, !- Handle
  res occupants|finished attic space,     !- Name
=======
  {b4c83bad-8133-4bf0-b07c-4316b2466d2e}, !- Handle
  res occupants|living space,             !- Name
>>>>>>> 78d739aa
  People,                                 !- Number of People Calculation Method
  1.695,                                  !- Number of People {people}
  ,                                       !- People per Space Floor Area {person/m2}
  ,                                       !- Space Floor Area per Person {m2/person}
  0.319734,                               !- Fraction Radiant
  0.573,                                  !- Sensible Heat Fraction
  0,                                      !- Carbon Dioxide Generation Rate {m3/s-W}
  No,                                     !- Enable ASHRAE 55 Comfort Warnings
  ZoneAveraged;                           !- Mean Radiant Temperature Calculation Type

OS:People,
<<<<<<< HEAD
  {8f492d73-e1c2-4a4b-b443-5414ec00d384}, !- Handle
  res occupants|finished attic space,     !- Name
  {39940896-6940-4293-ae0a-bec7e32ac8bb}, !- People Definition Name
  {b29a0912-6436-4f05-9c5a-ace5002125b0}, !- Space or SpaceType Name
  {04a7d2f0-bd03-46f5-bc90-4ab27db14dff}, !- Number of People Schedule Name
  {45ed2207-00a8-430b-8a0a-2d33435b59e3}, !- Activity Level Schedule Name
=======
  {af55eca5-5333-472b-b603-52e4bf51fc7e}, !- Handle
  res occupants|living space,             !- Name
  {b4c83bad-8133-4bf0-b07c-4316b2466d2e}, !- People Definition Name
  {0e266b87-a41a-4e99-9839-55fecdea4693}, !- Space or SpaceType Name
  {f797ec30-a7fa-41f7-8abc-4db7f424ff6a}, !- Number of People Schedule Name
  {f2215497-6f11-458b-9fa3-6914a4dbccb9}, !- Activity Level Schedule Name
>>>>>>> 78d739aa
  ,                                       !- Surface Name/Angle Factor List Name
  ,                                       !- Work Efficiency Schedule Name
  ,                                       !- Clothing Insulation Schedule Name
  ,                                       !- Air Velocity Schedule Name
  1;                                      !- Multiplier
<|MERGE_RESOLUTION|>--- conflicted
+++ resolved
@@ -1,53 +1,26 @@
 !- NOTE: Auto-generated from /test/osw_files/SFA_4units_1story_SL_FA.osw
 
 OS:Version,
-<<<<<<< HEAD
-  {b17a4014-6a25-4727-9cfc-e7329f61a381}, !- Handle
-  2.9.0;                                  !- Version Identifier
-
-OS:SimulationControl,
-  {e47462b8-c17a-4c59-9289-39860337c4e9}, !- Handle
-=======
   {1291ac47-5c7c-482b-b6cc-3117260c5c25}, !- Handle
   2.9.0;                                  !- Version Identifier
 
 OS:SimulationControl,
   {1fbcef70-c34b-4f3f-a8fe-cf552e4913bf}, !- Handle
->>>>>>> 78d739aa
   ,                                       !- Do Zone Sizing Calculation
   ,                                       !- Do System Sizing Calculation
   ,                                       !- Do Plant Sizing Calculation
   No;                                     !- Run Simulation for Sizing Periods
 
 OS:Timestep,
-<<<<<<< HEAD
-  {8d155aa9-7269-430a-8a3f-eefb87690172}, !- Handle
-  6;                                      !- Number of Timesteps per Hour
-
-OS:ShadowCalculation,
-  {f2434cbb-e77a-4cfb-ac62-0a68f747c4a0}, !- Handle
-=======
   {94cf4f95-a856-4499-8b88-4c6d95c67966}, !- Handle
   6;                                      !- Number of Timesteps per Hour
 
 OS:ShadowCalculation,
   {b911d4c4-c622-40e6-a5bc-186d9d0d0804}, !- Handle
->>>>>>> 78d739aa
   20,                                     !- Calculation Frequency
   200;                                    !- Maximum Figures in Shadow Overlap Calculations
 
 OS:SurfaceConvectionAlgorithm:Outside,
-<<<<<<< HEAD
-  {561764e6-dffa-41a3-b22b-8adfd4bd83b9}, !- Handle
-  DOE-2;                                  !- Algorithm
-
-OS:SurfaceConvectionAlgorithm:Inside,
-  {6fedc395-ffbf-488b-a5b0-fbde71b93f4c}, !- Handle
-  TARP;                                   !- Algorithm
-
-OS:ZoneCapacitanceMultiplier:ResearchSpecial,
-  {3729d99f-e789-416b-b701-f74983fbb2be}, !- Handle
-=======
   {b4ab2e19-bfc2-47d3-865b-08819fdfb035}, !- Handle
   DOE-2;                                  !- Algorithm
 
@@ -57,17 +30,12 @@
 
 OS:ZoneCapacitanceMultiplier:ResearchSpecial,
   {58441a97-dfa8-459a-afb2-30b8007933f8}, !- Handle
->>>>>>> 78d739aa
   ,                                       !- Temperature Capacity Multiplier
   15,                                     !- Humidity Capacity Multiplier
   ;                                       !- Carbon Dioxide Capacity Multiplier
 
 OS:RunPeriod,
-<<<<<<< HEAD
-  {b90cf7b9-d72e-4fec-b1e5-bbcef96cc261}, !- Handle
-=======
   {0f7dc471-aa01-4ae7-af32-750080dc51b8}, !- Handle
->>>>>>> 78d739aa
   Run Period 1,                           !- Name
   1,                                      !- Begin Month
   1,                                      !- Begin Day of Month
@@ -81,21 +49,13 @@
   ;                                       !- Number of Times Runperiod to be Repeated
 
 OS:YearDescription,
-<<<<<<< HEAD
-  {37067ab4-9dcc-4e4f-a83f-817edcba85e4}, !- Handle
-=======
   {3afd2c24-7b39-46e9-a2bd-4e9bd01ce354}, !- Handle
->>>>>>> 78d739aa
   2007,                                   !- Calendar Year
   ,                                       !- Day of Week for Start Day
   ;                                       !- Is Leap Year
 
 OS:Building,
-<<<<<<< HEAD
-  {5f8137a2-8a5a-4200-b32e-61a8a0ac56d6}, !- Handle
-=======
   {18f9b67c-d2ed-4113-93fe-a3846b353d89}, !- Handle
->>>>>>> 78d739aa
   Building 1,                             !- Name
   ,                                       !- Building Sector Type
   0,                                      !- North Axis {deg}
@@ -110,13 +70,8 @@
   4;                                      !- Standards Number of Living Units
 
 OS:AdditionalProperties,
-<<<<<<< HEAD
-  {e950cfec-5a82-4565-84f8-d59b4769fe01}, !- Handle
-  {5f8137a2-8a5a-4200-b32e-61a8a0ac56d6}, !- Object Name
-=======
   {dee48b95-b5a3-4310-b90a-33f971c05cef}, !- Handle
   {18f9b67c-d2ed-4113-93fe-a3846b353d89}, !- Object Name
->>>>>>> 78d739aa
   num_units,                              !- Feature Name 1
   Integer,                                !- Feature Data Type 1
   4,                                      !- Feature Value 1
@@ -131,11 +86,7 @@
   1;                                      !- Feature Value 4
 
 OS:ThermalZone,
-<<<<<<< HEAD
-  {84d6a3c0-f2a2-4642-b2e0-f39043ad8fc6}, !- Handle
-=======
   {e9584e0b-7670-4c62-a28b-832e44842fc7}, !- Handle
->>>>>>> 78d739aa
   living zone,                            !- Name
   ,                                       !- Multiplier
   ,                                       !- Ceiling Height {m}
@@ -144,17 +95,10 @@
   ,                                       !- Zone Inside Convection Algorithm
   ,                                       !- Zone Outside Convection Algorithm
   ,                                       !- Zone Conditioning Equipment List Name
-<<<<<<< HEAD
-  {16620d48-6750-451b-8a48-d536fb33cacf}, !- Zone Air Inlet Port List
-  {9ca41fd4-4cd8-44ff-910c-6dd3f351c7bd}, !- Zone Air Exhaust Port List
-  {93b97767-bfb2-408f-b08d-871497e3a78e}, !- Zone Air Node Name
-  {7fb8aa13-878c-45e2-a968-a5516aa41bf5}, !- Zone Return Air Port List
-=======
   {2282666c-2788-4ce8-9dbd-0ee63fb050e7}, !- Zone Air Inlet Port List
   {8daf6b77-7613-48b7-8eb8-a4566f8c8165}, !- Zone Air Exhaust Port List
   {bee3a1df-410a-42b4-aad8-b109d6ed0616}, !- Zone Air Node Name
   {8b656890-4e80-4ef8-b703-9b4858b89786}, !- Zone Return Air Port List
->>>>>>> 78d739aa
   ,                                       !- Primary Daylighting Control Name
   ,                                       !- Fraction of Zone Controlled by Primary Daylighting Control
   ,                                       !- Secondary Daylighting Control Name
@@ -165,39 +109,6 @@
   No;                                     !- Use Ideal Air Loads
 
 OS:Node,
-<<<<<<< HEAD
-  {17cca4b0-5538-4a6b-8b0e-f629f3d58094}, !- Handle
-  Node 1,                                 !- Name
-  {93b97767-bfb2-408f-b08d-871497e3a78e}, !- Inlet Port
-  ;                                       !- Outlet Port
-
-OS:Connection,
-  {93b97767-bfb2-408f-b08d-871497e3a78e}, !- Handle
-  {86c1ea3c-df69-476c-a621-504c59a6f334}, !- Name
-  {84d6a3c0-f2a2-4642-b2e0-f39043ad8fc6}, !- Source Object
-  11,                                     !- Outlet Port
-  {17cca4b0-5538-4a6b-8b0e-f629f3d58094}, !- Target Object
-  2;                                      !- Inlet Port
-
-OS:PortList,
-  {16620d48-6750-451b-8a48-d536fb33cacf}, !- Handle
-  {315f62f6-5287-49b8-ae5a-9f4adc0c2e72}, !- Name
-  {84d6a3c0-f2a2-4642-b2e0-f39043ad8fc6}; !- HVAC Component
-
-OS:PortList,
-  {9ca41fd4-4cd8-44ff-910c-6dd3f351c7bd}, !- Handle
-  {951ada16-9ea7-47f2-b4bd-ef7a10d091c3}, !- Name
-  {84d6a3c0-f2a2-4642-b2e0-f39043ad8fc6}; !- HVAC Component
-
-OS:PortList,
-  {7fb8aa13-878c-45e2-a968-a5516aa41bf5}, !- Handle
-  {955212fd-8eaf-4110-978b-412d6fffc17a}, !- Name
-  {84d6a3c0-f2a2-4642-b2e0-f39043ad8fc6}; !- HVAC Component
-
-OS:Sizing:Zone,
-  {2bb126b3-c857-481a-a988-e602f77a039c}, !- Handle
-  {84d6a3c0-f2a2-4642-b2e0-f39043ad8fc6}, !- Zone or ZoneList Name
-=======
   {391ac3a9-d9cf-436e-b411-db67d5f9fe45}, !- Handle
   Node 1,                                 !- Name
   {bee3a1df-410a-42b4-aad8-b109d6ed0616}, !- Inlet Port
@@ -229,7 +140,6 @@
 OS:Sizing:Zone,
   {b902bb8c-ffe5-4992-ab86-b56a35d65114}, !- Handle
   {e9584e0b-7670-4c62-a28b-832e44842fc7}, !- Zone or ZoneList Name
->>>>>>> 78d739aa
   SupplyAirTemperature,                   !- Zone Cooling Design Supply Air Temperature Input Method
   14,                                     !- Zone Cooling Design Supply Air Temperature {C}
   11.11,                                  !- Zone Cooling Design Supply Air Temperature Difference {deltaC}
@@ -258,16 +168,6 @@
   autosize;                               !- Dedicated Outdoor Air High Setpoint Temperature for Design {C}
 
 OS:ZoneHVAC:EquipmentList,
-<<<<<<< HEAD
-  {fd86471a-5a6b-4358-ba9d-34f870a77b9a}, !- Handle
-  Zone HVAC Equipment List 1,             !- Name
-  {84d6a3c0-f2a2-4642-b2e0-f39043ad8fc6}; !- Thermal Zone
-
-OS:Space,
-  {7aca2df0-ecd9-4e2a-b60f-e8cd8da96a47}, !- Handle
-  living space,                           !- Name
-  {0e4173c9-616b-4f96-9871-f0594e61b01c}, !- Space Type Name
-=======
   {dca73dc3-cefb-48e0-a436-9abe73b0efdd}, !- Handle
   Zone HVAC Equipment List 1,             !- Name
   {e9584e0b-7670-4c62-a28b-832e44842fc7}; !- Thermal Zone
@@ -276,7 +176,6 @@
   {0e266b87-a41a-4e99-9839-55fecdea4693}, !- Handle
   living space,                           !- Name
   {5a84224f-a177-4f5e-8c0c-ef1d46152962}, !- Space Type Name
->>>>>>> 78d739aa
   ,                                       !- Default Construction Set Name
   ,                                       !- Default Schedule Set Name
   ,                                       !- Direction of Relative North {deg}
@@ -284,19 +183,6 @@
   ,                                       !- Y Origin {m}
   ,                                       !- Z Origin {m}
   ,                                       !- Building Story Name
-<<<<<<< HEAD
-  {84d6a3c0-f2a2-4642-b2e0-f39043ad8fc6}, !- Thermal Zone Name
-  ,                                       !- Part of Total Floor Area
-  ,                                       !- Design Specification Outdoor Air Object Name
-  {3f3710ca-e207-425b-a494-643b63ed713c}; !- Building Unit Name
-
-OS:Surface,
-  {9197e284-44e8-4bd4-940d-eb0e0c456ad7}, !- Handle
-  Surface 1,                              !- Name
-  Floor,                                  !- Surface Type
-  ,                                       !- Construction Name
-  {7aca2df0-ecd9-4e2a-b60f-e8cd8da96a47}, !- Space Name
-=======
   {e9584e0b-7670-4c62-a28b-832e44842fc7}, !- Thermal Zone Name
   ,                                       !- Part of Total Floor Area
   ,                                       !- Design Specification Outdoor Air Object Name
@@ -308,7 +194,6 @@
   Floor,                                  !- Surface Type
   ,                                       !- Construction Name
   {0e266b87-a41a-4e99-9839-55fecdea4693}, !- Space Name
->>>>>>> 78d739aa
   Foundation,                             !- Outside Boundary Condition
   ,                                       !- Outside Boundary Condition Object
   NoSun,                                  !- Sun Exposure
@@ -321,19 +206,11 @@
   4.572, -9.144, 0;                       !- X,Y,Z Vertex 4 {m}
 
 OS:Surface,
-<<<<<<< HEAD
-  {0b003880-50ce-4c09-806c-ef64a9bed69b}, !- Handle
-  Surface 2,                              !- Name
-  Wall,                                   !- Surface Type
-  ,                                       !- Construction Name
-  {7aca2df0-ecd9-4e2a-b60f-e8cd8da96a47}, !- Space Name
-=======
   {109d7124-ff60-4bbb-90d6-8df6ddb02224}, !- Handle
   Surface 2,                              !- Name
   Wall,                                   !- Surface Type
   ,                                       !- Construction Name
   {0e266b87-a41a-4e99-9839-55fecdea4693}, !- Space Name
->>>>>>> 78d739aa
   Outdoors,                               !- Outside Boundary Condition
   ,                                       !- Outside Boundary Condition Object
   SunExposed,                             !- Sun Exposure
@@ -346,19 +223,11 @@
   0, -9.144, 2.4384;                      !- X,Y,Z Vertex 4 {m}
 
 OS:Surface,
-<<<<<<< HEAD
-  {8c786df4-5e1f-48c3-ae3e-ef49971b04ac}, !- Handle
-  Surface 3,                              !- Name
-  Wall,                                   !- Surface Type
-  ,                                       !- Construction Name
-  {7aca2df0-ecd9-4e2a-b60f-e8cd8da96a47}, !- Space Name
-=======
   {fad8bfe4-d80a-4dae-8232-2c12e8550f42}, !- Handle
   Surface 3,                              !- Name
   Wall,                                   !- Surface Type
   ,                                       !- Construction Name
   {0e266b87-a41a-4e99-9839-55fecdea4693}, !- Space Name
->>>>>>> 78d739aa
   Outdoors,                               !- Outside Boundary Condition
   ,                                       !- Outside Boundary Condition Object
   SunExposed,                             !- Sun Exposure
@@ -371,19 +240,11 @@
   0, 0, 2.4384;                           !- X,Y,Z Vertex 4 {m}
 
 OS:Surface,
-<<<<<<< HEAD
-  {7abb759c-bcb2-44df-aee2-dbb9cd0d4fb4}, !- Handle
-  Surface 4,                              !- Name
-  Wall,                                   !- Surface Type
-  ,                                       !- Construction Name
-  {7aca2df0-ecd9-4e2a-b60f-e8cd8da96a47}, !- Space Name
-=======
   {e03635fd-531e-4343-b301-99e70d0febbd}, !- Handle
   Surface 4,                              !- Name
   Wall,                                   !- Surface Type
   ,                                       !- Construction Name
   {0e266b87-a41a-4e99-9839-55fecdea4693}, !- Space Name
->>>>>>> 78d739aa
   Adiabatic,                              !- Outside Boundary Condition
   ,                                       !- Outside Boundary Condition Object
   NoSun,                                  !- Sun Exposure
@@ -396,19 +257,11 @@
   4.572, 0, 2.4384;                       !- X,Y,Z Vertex 4 {m}
 
 OS:Surface,
-<<<<<<< HEAD
-  {78b020a3-526a-4727-846b-6769d4cf8432}, !- Handle
-  Surface 5,                              !- Name
-  Wall,                                   !- Surface Type
-  ,                                       !- Construction Name
-  {7aca2df0-ecd9-4e2a-b60f-e8cd8da96a47}, !- Space Name
-=======
   {97374ea9-e054-493b-8ee5-c9b72e51fbfe}, !- Handle
   Surface 5,                              !- Name
   Wall,                                   !- Surface Type
   ,                                       !- Construction Name
   {0e266b87-a41a-4e99-9839-55fecdea4693}, !- Space Name
->>>>>>> 78d739aa
   Outdoors,                               !- Outside Boundary Condition
   ,                                       !- Outside Boundary Condition Object
   SunExposed,                             !- Sun Exposure
@@ -421,15 +274,6 @@
   4.572, -9.144, 2.4384;                  !- X,Y,Z Vertex 4 {m}
 
 OS:Surface,
-<<<<<<< HEAD
-  {fb94e8f3-241b-4700-9d2b-b9011b141587}, !- Handle
-  Surface 6,                              !- Name
-  RoofCeiling,                            !- Surface Type
-  ,                                       !- Construction Name
-  {7aca2df0-ecd9-4e2a-b60f-e8cd8da96a47}, !- Space Name
-  Surface,                                !- Outside Boundary Condition
-  {95e2dd5b-5b71-4368-a78f-7f5bc9947135}, !- Outside Boundary Condition Object
-=======
   {119edc24-313e-4649-90e6-dee37b6158ea}, !- Handle
   Surface 6,                              !- Name
   RoofCeiling,                            !- Surface Type
@@ -437,7 +281,6 @@
   {0e266b87-a41a-4e99-9839-55fecdea4693}, !- Space Name
   Surface,                                !- Outside Boundary Condition
   {1ef5ce0e-f0c5-4a7e-b4c5-66c211d85fc7}, !- Outside Boundary Condition Object
->>>>>>> 78d739aa
   NoSun,                                  !- Sun Exposure
   NoWind,                                 !- Wind Exposure
   ,                                       !- View Factor to Ground
@@ -448,11 +291,7 @@
   0, -9.144, 2.4384;                      !- X,Y,Z Vertex 4 {m}
 
 OS:SpaceType,
-<<<<<<< HEAD
-  {0e4173c9-616b-4f96-9871-f0594e61b01c}, !- Handle
-=======
   {5a84224f-a177-4f5e-8c0c-ef1d46152962}, !- Handle
->>>>>>> 78d739aa
   Space Type 1,                           !- Name
   ,                                       !- Default Construction Set Name
   ,                                       !- Default Schedule Set Name
@@ -463,15 +302,6 @@
   living;                                 !- Standards Space Type
 
 OS:Surface,
-<<<<<<< HEAD
-  {95e2dd5b-5b71-4368-a78f-7f5bc9947135}, !- Handle
-  Surface 7,                              !- Name
-  Floor,                                  !- Surface Type
-  ,                                       !- Construction Name
-  {b29a0912-6436-4f05-9c5a-ace5002125b0}, !- Space Name
-  Surface,                                !- Outside Boundary Condition
-  {fb94e8f3-241b-4700-9d2b-b9011b141587}, !- Outside Boundary Condition Object
-=======
   {1ef5ce0e-f0c5-4a7e-b4c5-66c211d85fc7}, !- Handle
   Surface 7,                              !- Name
   Floor,                                  !- Surface Type
@@ -479,7 +309,6 @@
   {165d0a10-c9af-4d1c-b0fe-b09b004282bb}, !- Space Name
   Surface,                                !- Outside Boundary Condition
   {119edc24-313e-4649-90e6-dee37b6158ea}, !- Outside Boundary Condition Object
->>>>>>> 78d739aa
   NoSun,                                  !- Sun Exposure
   NoWind,                                 !- Wind Exposure
   ,                                       !- View Factor to Ground
@@ -490,19 +319,11 @@
   4.572, -9.144, 2.4384;                  !- X,Y,Z Vertex 4 {m}
 
 OS:Surface,
-<<<<<<< HEAD
-  {d4f9af54-e95e-4f10-b35f-e85adeeeb078}, !- Handle
-  Surface 8,                              !- Name
-  RoofCeiling,                            !- Surface Type
-  ,                                       !- Construction Name
-  {b29a0912-6436-4f05-9c5a-ace5002125b0}, !- Space Name
-=======
   {42960c46-4ca7-42a8-a532-ef7810b7075d}, !- Handle
   Surface 8,                              !- Name
   RoofCeiling,                            !- Surface Type
   ,                                       !- Construction Name
   {165d0a10-c9af-4d1c-b0fe-b09b004282bb}, !- Space Name
->>>>>>> 78d739aa
   Outdoors,                               !- Outside Boundary Condition
   ,                                       !- Outside Boundary Condition Object
   SunExposed,                             !- Sun Exposure
@@ -515,19 +336,11 @@
   0, 0, 2.4384;                           !- X,Y,Z Vertex 4 {m}
 
 OS:Surface,
-<<<<<<< HEAD
-  {6c18d531-f0d2-41b8-acf6-0bc5f954f26d}, !- Handle
-  Surface 9,                              !- Name
-  RoofCeiling,                            !- Surface Type
-  ,                                       !- Construction Name
-  {b29a0912-6436-4f05-9c5a-ace5002125b0}, !- Space Name
-=======
   {28c3ee01-95b4-47fa-8dab-5161f7f156f1}, !- Handle
   Surface 9,                              !- Name
   RoofCeiling,                            !- Surface Type
   ,                                       !- Construction Name
   {165d0a10-c9af-4d1c-b0fe-b09b004282bb}, !- Space Name
->>>>>>> 78d739aa
   Outdoors,                               !- Outside Boundary Condition
   ,                                       !- Outside Boundary Condition Object
   SunExposed,                             !- Sun Exposure
@@ -540,19 +353,11 @@
   4.572, -9.144, 2.4384;                  !- X,Y,Z Vertex 4 {m}
 
 OS:Surface,
-<<<<<<< HEAD
-  {630c3835-0cb8-4399-9915-0bbd6d389610}, !- Handle
-  Surface 10,                             !- Name
-  Wall,                                   !- Surface Type
-  ,                                       !- Construction Name
-  {b29a0912-6436-4f05-9c5a-ace5002125b0}, !- Space Name
-=======
   {7d56e93f-6d44-4333-9b4f-767756e61f2c}, !- Handle
   Surface 10,                             !- Name
   Wall,                                   !- Surface Type
   ,                                       !- Construction Name
   {165d0a10-c9af-4d1c-b0fe-b09b004282bb}, !- Space Name
->>>>>>> 78d739aa
   Outdoors,                               !- Outside Boundary Condition
   ,                                       !- Outside Boundary Condition Object
   SunExposed,                             !- Sun Exposure
@@ -564,19 +369,11 @@
   0, -9.144, 2.4384;                      !- X,Y,Z Vertex 3 {m}
 
 OS:Surface,
-<<<<<<< HEAD
-  {eaeb06bb-d283-4fc9-9df1-449d3c3c38d1}, !- Handle
-  Surface 11,                             !- Name
-  Wall,                                   !- Surface Type
-  ,                                       !- Construction Name
-  {b29a0912-6436-4f05-9c5a-ace5002125b0}, !- Space Name
-=======
   {cc590f56-67e0-43b0-9242-918423ebb7ed}, !- Handle
   Surface 11,                             !- Name
   Wall,                                   !- Surface Type
   ,                                       !- Construction Name
   {165d0a10-c9af-4d1c-b0fe-b09b004282bb}, !- Space Name
->>>>>>> 78d739aa
   Adiabatic,                              !- Outside Boundary Condition
   ,                                       !- Outside Boundary Condition Object
   NoSun,                                  !- Sun Exposure
@@ -588,15 +385,9 @@
   4.572, 0, 2.4384;                       !- X,Y,Z Vertex 3 {m}
 
 OS:Space,
-<<<<<<< HEAD
-  {b29a0912-6436-4f05-9c5a-ace5002125b0}, !- Handle
-  finished attic space,                   !- Name
-  {0e4173c9-616b-4f96-9871-f0594e61b01c}, !- Space Type Name
-=======
   {165d0a10-c9af-4d1c-b0fe-b09b004282bb}, !- Handle
   finished attic space,                   !- Name
   {5a84224f-a177-4f5e-8c0c-ef1d46152962}, !- Space Type Name
->>>>>>> 78d739aa
   ,                                       !- Default Construction Set Name
   ,                                       !- Default Schedule Set Name
   ,                                       !- Direction of Relative North {deg}
@@ -604,15 +395,6 @@
   ,                                       !- Y Origin {m}
   ,                                       !- Z Origin {m}
   ,                                       !- Building Story Name
-<<<<<<< HEAD
-  {84d6a3c0-f2a2-4642-b2e0-f39043ad8fc6}, !- Thermal Zone Name
-  ,                                       !- Part of Total Floor Area
-  ,                                       !- Design Specification Outdoor Air Object Name
-  {3f3710ca-e207-425b-a494-643b63ed713c}; !- Building Unit Name
-
-OS:BuildingUnit,
-  {3f3710ca-e207-425b-a494-643b63ed713c}, !- Handle
-=======
   {e9584e0b-7670-4c62-a28b-832e44842fc7}, !- Thermal Zone Name
   ,                                       !- Part of Total Floor Area
   ,                                       !- Design Specification Outdoor Air Object Name
@@ -620,19 +402,13 @@
 
 OS:BuildingUnit,
   {bf03ce13-fcd8-4e5e-b989-7f119c5db72a}, !- Handle
->>>>>>> 78d739aa
   unit 1,                                 !- Name
   ,                                       !- Rendering Color
   Residential;                            !- Building Unit Type
 
 OS:AdditionalProperties,
-<<<<<<< HEAD
-  {c5a521d2-8978-4cd2-9485-1fbe3123974c}, !- Handle
-  {3f3710ca-e207-425b-a494-643b63ed713c}, !- Object Name
-=======
   {95de60c3-e777-42ab-851c-10c841d8fc3e}, !- Handle
   {bf03ce13-fcd8-4e5e-b989-7f119c5db72a}, !- Object Name
->>>>>>> 78d739aa
   NumberOfBedrooms,                       !- Feature Name 1
   Integer,                                !- Feature Data Type 1
   3,                                      !- Feature Value 1
@@ -644,20 +420,12 @@
   3.3900000000000001;                     !- Feature Value 3
 
 OS:External:File,
-<<<<<<< HEAD
-  {c35f140f-0891-4b7b-bf86-3a75089aa813}, !- Handle
-=======
   {41085e29-1601-4e7a-91d1-91166b001b33}, !- Handle
->>>>>>> 78d739aa
   8760.csv,                               !- Name
   8760.csv;                               !- File Name
 
 OS:Schedule:Day,
-<<<<<<< HEAD
-  {975d45c0-89af-448f-85f5-aac6f02eec71}, !- Handle
-=======
   {467eacff-1328-41bd-93b8-3432dfe2baa0}, !- Handle
->>>>>>> 78d739aa
   Schedule Day 1,                         !- Name
   ,                                       !- Schedule Type Limits Name
   ,                                       !- Interpolate to Timestep
@@ -666,11 +434,7 @@
   0;                                      !- Value Until Time 1
 
 OS:Schedule:Day,
-<<<<<<< HEAD
-  {82c4961a-6e1f-4f67-8ca3-4cfbe1f698bc}, !- Handle
-=======
   {28b127db-a06b-4847-8c77-33e46c3647de}, !- Handle
->>>>>>> 78d739aa
   Schedule Day 2,                         !- Name
   ,                                       !- Schedule Type Limits Name
   ,                                       !- Interpolate to Timestep
@@ -679,17 +443,10 @@
   1;                                      !- Value Until Time 1
 
 OS:Schedule:File,
-<<<<<<< HEAD
-  {04a7d2f0-bd03-46f5-bc90-4ab27db14dff}, !- Handle
-  occupants,                              !- Name
-  {0db75efc-0c43-45d8-99c6-b9fc8863e075}, !- Schedule Type Limits Name
-  {c35f140f-0891-4b7b-bf86-3a75089aa813}, !- External File Name
-=======
   {f797ec30-a7fa-41f7-8abc-4db7f424ff6a}, !- Handle
   occupants,                              !- Name
   {9dd93f52-9bb1-4aaa-bc73-b600438d0e8f}, !- Schedule Type Limits Name
   {41085e29-1601-4e7a-91d1-91166b001b33}, !- External File Name
->>>>>>> 78d739aa
   1,                                      !- Column Number
   1,                                      !- Rows to Skip at Top
   8760,                                   !- Number of Hours of Data
@@ -698,17 +455,6 @@
   60;                                     !- Minutes per Item
 
 OS:Schedule:Ruleset,
-<<<<<<< HEAD
-  {45ed2207-00a8-430b-8a0a-2d33435b59e3}, !- Handle
-  Schedule Ruleset 1,                     !- Name
-  {53f010ba-e8b6-4ad5-931b-87687700dfcf}, !- Schedule Type Limits Name
-  {bae72f1d-0bf0-4ad7-877d-56d0efe77e07}; !- Default Day Schedule Name
-
-OS:Schedule:Day,
-  {bae72f1d-0bf0-4ad7-877d-56d0efe77e07}, !- Handle
-  Schedule Day 3,                         !- Name
-  {53f010ba-e8b6-4ad5-931b-87687700dfcf}, !- Schedule Type Limits Name
-=======
   {f2215497-6f11-458b-9fa3-6914a4dbccb9}, !- Handle
   Schedule Ruleset 1,                     !- Name
   {0f554068-16e9-4024-9d6b-32d6fdd590b5}, !- Schedule Type Limits Name
@@ -718,20 +464,14 @@
   {927891b5-2446-49de-ad65-d2b45a6413c6}, !- Handle
   Schedule Day 3,                         !- Name
   {0f554068-16e9-4024-9d6b-32d6fdd590b5}, !- Schedule Type Limits Name
->>>>>>> 78d739aa
   ,                                       !- Interpolate to Timestep
   24,                                     !- Hour 1
   0,                                      !- Minute 1
   112.539290946133;                       !- Value Until Time 1
 
 OS:People:Definition,
-<<<<<<< HEAD
-  {9617aba6-ee27-4817-9c85-113a37a59621}, !- Handle
-  res occupants|living space,             !- Name
-=======
   {0748942e-fd75-4bc5-99c1-9c20b98fb4f1}, !- Handle
   res occupants|finished attic space,     !- Name
->>>>>>> 78d739aa
   People,                                 !- Number of People Calculation Method
   1.695,                                  !- Number of People {people}
   ,                                       !- People per Space Floor Area {person/m2}
@@ -743,21 +483,12 @@
   ZoneAveraged;                           !- Mean Radiant Temperature Calculation Type
 
 OS:People,
-<<<<<<< HEAD
-  {935a9fa0-f611-4ba7-af24-37a91761b586}, !- Handle
-  res occupants|living space,             !- Name
-  {9617aba6-ee27-4817-9c85-113a37a59621}, !- People Definition Name
-  {7aca2df0-ecd9-4e2a-b60f-e8cd8da96a47}, !- Space or SpaceType Name
-  {04a7d2f0-bd03-46f5-bc90-4ab27db14dff}, !- Number of People Schedule Name
-  {45ed2207-00a8-430b-8a0a-2d33435b59e3}, !- Activity Level Schedule Name
-=======
   {fe2180c6-37d8-4660-8624-2700c0944bac}, !- Handle
   res occupants|finished attic space,     !- Name
   {0748942e-fd75-4bc5-99c1-9c20b98fb4f1}, !- People Definition Name
   {165d0a10-c9af-4d1c-b0fe-b09b004282bb}, !- Space or SpaceType Name
   {f797ec30-a7fa-41f7-8abc-4db7f424ff6a}, !- Number of People Schedule Name
   {f2215497-6f11-458b-9fa3-6914a4dbccb9}, !- Activity Level Schedule Name
->>>>>>> 78d739aa
   ,                                       !- Surface Name/Angle Factor List Name
   ,                                       !- Work Efficiency Schedule Name
   ,                                       !- Clothing Insulation Schedule Name
@@ -765,11 +496,7 @@
   1;                                      !- Multiplier
 
 OS:ScheduleTypeLimits,
-<<<<<<< HEAD
-  {53f010ba-e8b6-4ad5-931b-87687700dfcf}, !- Handle
-=======
   {0f554068-16e9-4024-9d6b-32d6fdd590b5}, !- Handle
->>>>>>> 78d739aa
   ActivityLevel,                          !- Name
   0,                                      !- Lower Limit Value
   ,                                       !- Upper Limit Value
@@ -777,24 +504,15 @@
   ActivityLevel;                          !- Unit Type
 
 OS:ScheduleTypeLimits,
-<<<<<<< HEAD
-  {0db75efc-0c43-45d8-99c6-b9fc8863e075}, !- Handle
-=======
   {9dd93f52-9bb1-4aaa-bc73-b600438d0e8f}, !- Handle
->>>>>>> 78d739aa
   Fractional,                             !- Name
   0,                                      !- Lower Limit Value
   1,                                      !- Upper Limit Value
   Continuous;                             !- Numeric Type
 
 OS:People:Definition,
-<<<<<<< HEAD
-  {39940896-6940-4293-ae0a-bec7e32ac8bb}, !- Handle
-  res occupants|finished attic space,     !- Name
-=======
   {b4c83bad-8133-4bf0-b07c-4316b2466d2e}, !- Handle
   res occupants|living space,             !- Name
->>>>>>> 78d739aa
   People,                                 !- Number of People Calculation Method
   1.695,                                  !- Number of People {people}
   ,                                       !- People per Space Floor Area {person/m2}
@@ -806,21 +524,12 @@
   ZoneAveraged;                           !- Mean Radiant Temperature Calculation Type
 
 OS:People,
-<<<<<<< HEAD
-  {8f492d73-e1c2-4a4b-b443-5414ec00d384}, !- Handle
-  res occupants|finished attic space,     !- Name
-  {39940896-6940-4293-ae0a-bec7e32ac8bb}, !- People Definition Name
-  {b29a0912-6436-4f05-9c5a-ace5002125b0}, !- Space or SpaceType Name
-  {04a7d2f0-bd03-46f5-bc90-4ab27db14dff}, !- Number of People Schedule Name
-  {45ed2207-00a8-430b-8a0a-2d33435b59e3}, !- Activity Level Schedule Name
-=======
   {af55eca5-5333-472b-b603-52e4bf51fc7e}, !- Handle
   res occupants|living space,             !- Name
   {b4c83bad-8133-4bf0-b07c-4316b2466d2e}, !- People Definition Name
   {0e266b87-a41a-4e99-9839-55fecdea4693}, !- Space or SpaceType Name
   {f797ec30-a7fa-41f7-8abc-4db7f424ff6a}, !- Number of People Schedule Name
   {f2215497-6f11-458b-9fa3-6914a4dbccb9}, !- Activity Level Schedule Name
->>>>>>> 78d739aa
   ,                                       !- Surface Name/Angle Factor List Name
   ,                                       !- Work Efficiency Schedule Name
   ,                                       !- Clothing Insulation Schedule Name
