!- NOTE: Auto-generated from /test/osw_files/SFA_4units_1story_SL_FA.osw

OS:Version,
<<<<<<< HEAD
  {5fabe725-e95b-4e3e-b290-81f41659817b}, !- Handle
  2.9.0;                                  !- Version Identifier

OS:SimulationControl,
  {5c2e1e34-2dd1-4bd4-a8ff-418af9a1d18d}, !- Handle
=======
  {2b09168d-b3a7-4d5d-859f-07835ca5873f}, !- Handle
  2.9.0;                                  !- Version Identifier

OS:SimulationControl,
  {c4ae975c-56b1-4335-ac60-651fe9603543}, !- Handle
>>>>>>> 64865042
  ,                                       !- Do Zone Sizing Calculation
  ,                                       !- Do System Sizing Calculation
  ,                                       !- Do Plant Sizing Calculation
  No;                                     !- Run Simulation for Sizing Periods

OS:Timestep,
<<<<<<< HEAD
  {9e372687-1a00-406c-9139-01756e463d68}, !- Handle
  6;                                      !- Number of Timesteps per Hour

OS:ShadowCalculation,
  {eb23e124-8c4a-4164-9cbd-1de8cb053b24}, !- Handle
=======
  {fb0d0181-53a5-42a0-ad92-9b8fc2df5c7a}, !- Handle
  6;                                      !- Number of Timesteps per Hour

OS:ShadowCalculation,
  {75c24fac-a648-4f48-b848-2d116b041b42}, !- Handle
>>>>>>> 64865042
  20,                                     !- Calculation Frequency
  200;                                    !- Maximum Figures in Shadow Overlap Calculations

OS:SurfaceConvectionAlgorithm:Outside,
<<<<<<< HEAD
  {41c231d4-85a1-4b2c-b834-26454fdaba99}, !- Handle
  DOE-2;                                  !- Algorithm

OS:SurfaceConvectionAlgorithm:Inside,
  {a10d7d53-7488-4d13-b427-c748216dbdba}, !- Handle
  TARP;                                   !- Algorithm

OS:ZoneCapacitanceMultiplier:ResearchSpecial,
  {e1900c40-7d39-490d-8296-b7dc661b6399}, !- Handle
=======
  {753facbe-5180-4fba-82b5-80f15372e6a5}, !- Handle
  DOE-2;                                  !- Algorithm

OS:SurfaceConvectionAlgorithm:Inside,
  {c6119055-fc79-48a5-9417-456d98aad206}, !- Handle
  TARP;                                   !- Algorithm

OS:ZoneCapacitanceMultiplier:ResearchSpecial,
  {d8e1e534-7162-4a6b-8003-a448fb0b79a4}, !- Handle
>>>>>>> 64865042
  ,                                       !- Temperature Capacity Multiplier
  15,                                     !- Humidity Capacity Multiplier
  ;                                       !- Carbon Dioxide Capacity Multiplier

OS:RunPeriod,
<<<<<<< HEAD
  {dceccbbf-f1ef-4f85-bd73-0bbad8243798}, !- Handle
=======
  {e0472083-f70d-4b1f-8b76-8ccc15085222}, !- Handle
>>>>>>> 64865042
  Run Period 1,                           !- Name
  1,                                      !- Begin Month
  1,                                      !- Begin Day of Month
  12,                                     !- End Month
  31,                                     !- End Day of Month
  ,                                       !- Use Weather File Holidays and Special Days
  ,                                       !- Use Weather File Daylight Saving Period
  ,                                       !- Apply Weekend Holiday Rule
  ,                                       !- Use Weather File Rain Indicators
  ,                                       !- Use Weather File Snow Indicators
  ;                                       !- Number of Times Runperiod to be Repeated

OS:YearDescription,
<<<<<<< HEAD
  {d1b10de7-205c-4f72-8235-2371a8f440a8}, !- Handle
=======
  {d70b9741-823b-442f-953d-cb42dfd310dd}, !- Handle
>>>>>>> 64865042
  2007,                                   !- Calendar Year
  ,                                       !- Day of Week for Start Day
  ;                                       !- Is Leap Year

OS:Building,
<<<<<<< HEAD
  {151243ae-8e1e-4deb-ab48-fffdfd137575}, !- Handle
=======
  {7282aa8d-f200-4442-a0b3-01dd625eb948}, !- Handle
>>>>>>> 64865042
  Building 1,                             !- Name
  ,                                       !- Building Sector Type
  0,                                      !- North Axis {deg}
  ,                                       !- Nominal Floor to Floor Height {m}
  ,                                       !- Space Type Name
  ,                                       !- Default Construction Set Name
  ,                                       !- Default Schedule Set Name
  2,                                      !- Standards Number of Stories
  2,                                      !- Standards Number of Above Ground Stories
  ,                                       !- Standards Template
  singlefamilyattached,                   !- Standards Building Type
  4;                                      !- Standards Number of Living Units

OS:AdditionalProperties,
<<<<<<< HEAD
  {3b3cb191-a9c4-4af9-94d4-7f45bd412a46}, !- Handle
  {151243ae-8e1e-4deb-ab48-fffdfd137575}, !- Object Name
=======
  {5befc900-1204-4381-997e-5cc2ec08fa36}, !- Handle
  {7282aa8d-f200-4442-a0b3-01dd625eb948}, !- Object Name
>>>>>>> 64865042
  num_units,                              !- Feature Name 1
  Integer,                                !- Feature Data Type 1
  4,                                      !- Feature Value 1
  has_rear_units,                         !- Feature Name 2
  Boolean,                                !- Feature Data Type 2
  false,                                  !- Feature Value 2
  horz_location,                          !- Feature Name 3
  String,                                 !- Feature Data Type 3
  Left,                                   !- Feature Value 3
  num_floors,                             !- Feature Name 4
  Integer,                                !- Feature Data Type 4
  1;                                      !- Feature Value 4

OS:ThermalZone,
<<<<<<< HEAD
  {d33f21cd-0e29-46ae-9358-25576334c388}, !- Handle
=======
  {634dcddd-1a66-4747-831e-f48fa180f7c1}, !- Handle
>>>>>>> 64865042
  living zone,                            !- Name
  ,                                       !- Multiplier
  ,                                       !- Ceiling Height {m}
  ,                                       !- Volume {m3}
  ,                                       !- Floor Area {m2}
  ,                                       !- Zone Inside Convection Algorithm
  ,                                       !- Zone Outside Convection Algorithm
  ,                                       !- Zone Conditioning Equipment List Name
<<<<<<< HEAD
  {4b4b5e3f-1cdb-4f7c-9b07-e93bfeeeeba0}, !- Zone Air Inlet Port List
  {00bb762d-eb6d-4d02-9390-807b8624f48e}, !- Zone Air Exhaust Port List
  {a11f0758-279d-40f4-856f-7a5e3a7c8a0e}, !- Zone Air Node Name
  {e442ffae-09b3-46f3-855b-487d6e34b5d0}, !- Zone Return Air Port List
=======
  {b648266a-76f3-47d6-9713-d31baca230ee}, !- Zone Air Inlet Port List
  {0d5c3423-ba6c-4099-8836-d1741515563e}, !- Zone Air Exhaust Port List
  {ea14e7c2-ae8b-44de-9cbd-f6ea7d1e9450}, !- Zone Air Node Name
  {69fea4cb-8f61-4b0b-95ae-0176bbbd95ac}, !- Zone Return Air Port List
>>>>>>> 64865042
  ,                                       !- Primary Daylighting Control Name
  ,                                       !- Fraction of Zone Controlled by Primary Daylighting Control
  ,                                       !- Secondary Daylighting Control Name
  ,                                       !- Fraction of Zone Controlled by Secondary Daylighting Control
  ,                                       !- Illuminance Map Name
  ,                                       !- Group Rendering Name
  ,                                       !- Thermostat Name
  No;                                     !- Use Ideal Air Loads

OS:Node,
<<<<<<< HEAD
  {6cfc6b80-60d5-4c02-929e-fb04c7712fc9}, !- Handle
  Node 1,                                 !- Name
  {a11f0758-279d-40f4-856f-7a5e3a7c8a0e}, !- Inlet Port
  ;                                       !- Outlet Port

OS:Connection,
  {a11f0758-279d-40f4-856f-7a5e3a7c8a0e}, !- Handle
  {486b57aa-0fae-4950-8bbf-e6c77e491546}, !- Name
  {d33f21cd-0e29-46ae-9358-25576334c388}, !- Source Object
  11,                                     !- Outlet Port
  {6cfc6b80-60d5-4c02-929e-fb04c7712fc9}, !- Target Object
  2;                                      !- Inlet Port

OS:PortList,
  {4b4b5e3f-1cdb-4f7c-9b07-e93bfeeeeba0}, !- Handle
  {7dd6f91d-8abc-43c9-ae40-35c3305768be}, !- Name
  {d33f21cd-0e29-46ae-9358-25576334c388}; !- HVAC Component

OS:PortList,
  {00bb762d-eb6d-4d02-9390-807b8624f48e}, !- Handle
  {9e51a20b-1bfa-42ae-ba32-ef3e64377d9f}, !- Name
  {d33f21cd-0e29-46ae-9358-25576334c388}; !- HVAC Component

OS:PortList,
  {e442ffae-09b3-46f3-855b-487d6e34b5d0}, !- Handle
  {70ea41f2-94a5-4258-bff2-5ab46b1695c6}, !- Name
  {d33f21cd-0e29-46ae-9358-25576334c388}; !- HVAC Component

OS:Sizing:Zone,
  {2e2eec0a-6a66-4ed5-96a8-850b3e170bb4}, !- Handle
  {d33f21cd-0e29-46ae-9358-25576334c388}, !- Zone or ZoneList Name
=======
  {2f0cbcf8-bcf5-4cce-a73e-2bb6d8e6ba94}, !- Handle
  Node 1,                                 !- Name
  {ea14e7c2-ae8b-44de-9cbd-f6ea7d1e9450}, !- Inlet Port
  ;                                       !- Outlet Port

OS:Connection,
  {ea14e7c2-ae8b-44de-9cbd-f6ea7d1e9450}, !- Handle
  {32ca0b32-22ca-4542-a1c9-cfb7a56930c5}, !- Name
  {634dcddd-1a66-4747-831e-f48fa180f7c1}, !- Source Object
  11,                                     !- Outlet Port
  {2f0cbcf8-bcf5-4cce-a73e-2bb6d8e6ba94}, !- Target Object
  2;                                      !- Inlet Port

OS:PortList,
  {b648266a-76f3-47d6-9713-d31baca230ee}, !- Handle
  {717aa877-ac76-40af-a1fc-303b72820493}, !- Name
  {634dcddd-1a66-4747-831e-f48fa180f7c1}; !- HVAC Component

OS:PortList,
  {0d5c3423-ba6c-4099-8836-d1741515563e}, !- Handle
  {e14d957a-46c1-44f2-be2a-7589f63edb7e}, !- Name
  {634dcddd-1a66-4747-831e-f48fa180f7c1}; !- HVAC Component

OS:PortList,
  {69fea4cb-8f61-4b0b-95ae-0176bbbd95ac}, !- Handle
  {8aa188c0-04a3-4061-9145-5929a640bbef}, !- Name
  {634dcddd-1a66-4747-831e-f48fa180f7c1}; !- HVAC Component

OS:Sizing:Zone,
  {febb4cd1-6f84-487e-9832-d04a9b3a4e15}, !- Handle
  {634dcddd-1a66-4747-831e-f48fa180f7c1}, !- Zone or ZoneList Name
>>>>>>> 64865042
  SupplyAirTemperature,                   !- Zone Cooling Design Supply Air Temperature Input Method
  14,                                     !- Zone Cooling Design Supply Air Temperature {C}
  11.11,                                  !- Zone Cooling Design Supply Air Temperature Difference {deltaC}
  SupplyAirTemperature,                   !- Zone Heating Design Supply Air Temperature Input Method
  40,                                     !- Zone Heating Design Supply Air Temperature {C}
  11.11,                                  !- Zone Heating Design Supply Air Temperature Difference {deltaC}
  0.0085,                                 !- Zone Cooling Design Supply Air Humidity Ratio {kg-H2O/kg-air}
  0.008,                                  !- Zone Heating Design Supply Air Humidity Ratio {kg-H2O/kg-air}
  ,                                       !- Zone Heating Sizing Factor
  ,                                       !- Zone Cooling Sizing Factor
  DesignDay,                              !- Cooling Design Air Flow Method
  ,                                       !- Cooling Design Air Flow Rate {m3/s}
  ,                                       !- Cooling Minimum Air Flow per Zone Floor Area {m3/s-m2}
  ,                                       !- Cooling Minimum Air Flow {m3/s}
  ,                                       !- Cooling Minimum Air Flow Fraction
  DesignDay,                              !- Heating Design Air Flow Method
  ,                                       !- Heating Design Air Flow Rate {m3/s}
  ,                                       !- Heating Maximum Air Flow per Zone Floor Area {m3/s-m2}
  ,                                       !- Heating Maximum Air Flow {m3/s}
  ,                                       !- Heating Maximum Air Flow Fraction
  ,                                       !- Design Zone Air Distribution Effectiveness in Cooling Mode
  ,                                       !- Design Zone Air Distribution Effectiveness in Heating Mode
  No,                                     !- Account for Dedicated Outdoor Air System
  NeutralSupplyAir,                       !- Dedicated Outdoor Air System Control Strategy
  autosize,                               !- Dedicated Outdoor Air Low Setpoint Temperature for Design {C}
  autosize;                               !- Dedicated Outdoor Air High Setpoint Temperature for Design {C}

OS:ZoneHVAC:EquipmentList,
<<<<<<< HEAD
  {19336a74-23fa-4e53-9d2d-a5c1e1ac6c33}, !- Handle
  Zone HVAC Equipment List 1,             !- Name
  {d33f21cd-0e29-46ae-9358-25576334c388}; !- Thermal Zone

OS:Space,
  {d7c31760-1ef5-4fb2-80b5-37265914c4e8}, !- Handle
  living space,                           !- Name
  {acf8d80a-c594-416d-aeff-f7d7d5e52786}, !- Space Type Name
=======
  {d1b2e52e-6c88-49f3-9703-573f83556ac1}, !- Handle
  Zone HVAC Equipment List 1,             !- Name
  {634dcddd-1a66-4747-831e-f48fa180f7c1}; !- Thermal Zone

OS:Space,
  {1715d084-b5f2-49f4-af7f-8e9372784e56}, !- Handle
  living space,                           !- Name
  {ce6c4557-c8a8-47a2-aaef-2b7ed54a263d}, !- Space Type Name
>>>>>>> 64865042
  ,                                       !- Default Construction Set Name
  ,                                       !- Default Schedule Set Name
  ,                                       !- Direction of Relative North {deg}
  ,                                       !- X Origin {m}
  ,                                       !- Y Origin {m}
  ,                                       !- Z Origin {m}
  ,                                       !- Building Story Name
<<<<<<< HEAD
  {d33f21cd-0e29-46ae-9358-25576334c388}, !- Thermal Zone Name
  ,                                       !- Part of Total Floor Area
  ,                                       !- Design Specification Outdoor Air Object Name
  {53271df7-8901-4951-9bac-bec2659429b3}; !- Building Unit Name

OS:Surface,
  {9df142c4-4861-45f0-8336-68da84ed2bd7}, !- Handle
  Surface 1,                              !- Name
  Floor,                                  !- Surface Type
  ,                                       !- Construction Name
  {d7c31760-1ef5-4fb2-80b5-37265914c4e8}, !- Space Name
=======
  {634dcddd-1a66-4747-831e-f48fa180f7c1}, !- Thermal Zone Name
  ,                                       !- Part of Total Floor Area
  ,                                       !- Design Specification Outdoor Air Object Name
  {8fadcf67-7632-4053-9751-0c93a650765a}; !- Building Unit Name

OS:Surface,
  {e18cf7b6-c8d4-4efa-b309-8c18a766969b}, !- Handle
  Surface 1,                              !- Name
  Floor,                                  !- Surface Type
  ,                                       !- Construction Name
  {1715d084-b5f2-49f4-af7f-8e9372784e56}, !- Space Name
>>>>>>> 64865042
  Foundation,                             !- Outside Boundary Condition
  ,                                       !- Outside Boundary Condition Object
  NoSun,                                  !- Sun Exposure
  NoWind,                                 !- Wind Exposure
  ,                                       !- View Factor to Ground
  ,                                       !- Number of Vertices
  0, -9.144, 0,                           !- X,Y,Z Vertex 1 {m}
  0, 0, 0,                                !- X,Y,Z Vertex 2 {m}
  4.572, 0, 0,                            !- X,Y,Z Vertex 3 {m}
  4.572, -9.144, 0;                       !- X,Y,Z Vertex 4 {m}

OS:Surface,
<<<<<<< HEAD
  {7198cc21-a65c-4628-8d52-7a5adda63e3a}, !- Handle
  Surface 2,                              !- Name
  Wall,                                   !- Surface Type
  ,                                       !- Construction Name
  {d7c31760-1ef5-4fb2-80b5-37265914c4e8}, !- Space Name
=======
  {ffc98703-6164-4a03-882e-dbefc786c8f9}, !- Handle
  Surface 2,                              !- Name
  Wall,                                   !- Surface Type
  ,                                       !- Construction Name
  {1715d084-b5f2-49f4-af7f-8e9372784e56}, !- Space Name
>>>>>>> 64865042
  Outdoors,                               !- Outside Boundary Condition
  ,                                       !- Outside Boundary Condition Object
  SunExposed,                             !- Sun Exposure
  WindExposed,                            !- Wind Exposure
  ,                                       !- View Factor to Ground
  ,                                       !- Number of Vertices
  0, 0, 2.4384,                           !- X,Y,Z Vertex 1 {m}
  0, 0, 0,                                !- X,Y,Z Vertex 2 {m}
  0, -9.144, 0,                           !- X,Y,Z Vertex 3 {m}
  0, -9.144, 2.4384;                      !- X,Y,Z Vertex 4 {m}

OS:Surface,
<<<<<<< HEAD
  {64f0e37a-d899-43fe-81a2-a3c5f887bfd4}, !- Handle
  Surface 3,                              !- Name
  Wall,                                   !- Surface Type
  ,                                       !- Construction Name
  {d7c31760-1ef5-4fb2-80b5-37265914c4e8}, !- Space Name
=======
  {351a051e-1223-4ce1-b29e-c91602c4e754}, !- Handle
  Surface 3,                              !- Name
  Wall,                                   !- Surface Type
  ,                                       !- Construction Name
  {1715d084-b5f2-49f4-af7f-8e9372784e56}, !- Space Name
>>>>>>> 64865042
  Outdoors,                               !- Outside Boundary Condition
  ,                                       !- Outside Boundary Condition Object
  SunExposed,                             !- Sun Exposure
  WindExposed,                            !- Wind Exposure
  ,                                       !- View Factor to Ground
  ,                                       !- Number of Vertices
  4.572, 0, 2.4384,                       !- X,Y,Z Vertex 1 {m}
  4.572, 0, 0,                            !- X,Y,Z Vertex 2 {m}
  0, 0, 0,                                !- X,Y,Z Vertex 3 {m}
  0, 0, 2.4384;                           !- X,Y,Z Vertex 4 {m}

OS:Surface,
<<<<<<< HEAD
  {7a2836a3-41cc-4cbb-b8eb-fb6693e14893}, !- Handle
  Surface 4,                              !- Name
  Wall,                                   !- Surface Type
  ,                                       !- Construction Name
  {d7c31760-1ef5-4fb2-80b5-37265914c4e8}, !- Space Name
=======
  {1ec92662-fd3e-4483-9d5a-9d123c7c96b6}, !- Handle
  Surface 4,                              !- Name
  Wall,                                   !- Surface Type
  ,                                       !- Construction Name
  {1715d084-b5f2-49f4-af7f-8e9372784e56}, !- Space Name
>>>>>>> 64865042
  Adiabatic,                              !- Outside Boundary Condition
  ,                                       !- Outside Boundary Condition Object
  NoSun,                                  !- Sun Exposure
  NoWind,                                 !- Wind Exposure
  ,                                       !- View Factor to Ground
  ,                                       !- Number of Vertices
  4.572, -9.144, 2.4384,                  !- X,Y,Z Vertex 1 {m}
  4.572, -9.144, 0,                       !- X,Y,Z Vertex 2 {m}
  4.572, 0, 0,                            !- X,Y,Z Vertex 3 {m}
  4.572, 0, 2.4384;                       !- X,Y,Z Vertex 4 {m}

OS:Surface,
<<<<<<< HEAD
  {c13db440-7e05-466d-b09a-b8b11c2446a1}, !- Handle
  Surface 5,                              !- Name
  Wall,                                   !- Surface Type
  ,                                       !- Construction Name
  {d7c31760-1ef5-4fb2-80b5-37265914c4e8}, !- Space Name
=======
  {5b1ad825-b15d-48d0-aee3-b6d7b9f86cc2}, !- Handle
  Surface 5,                              !- Name
  Wall,                                   !- Surface Type
  ,                                       !- Construction Name
  {1715d084-b5f2-49f4-af7f-8e9372784e56}, !- Space Name
>>>>>>> 64865042
  Outdoors,                               !- Outside Boundary Condition
  ,                                       !- Outside Boundary Condition Object
  SunExposed,                             !- Sun Exposure
  WindExposed,                            !- Wind Exposure
  ,                                       !- View Factor to Ground
  ,                                       !- Number of Vertices
  0, -9.144, 2.4384,                      !- X,Y,Z Vertex 1 {m}
  0, -9.144, 0,                           !- X,Y,Z Vertex 2 {m}
  4.572, -9.144, 0,                       !- X,Y,Z Vertex 3 {m}
  4.572, -9.144, 2.4384;                  !- X,Y,Z Vertex 4 {m}

OS:Surface,
<<<<<<< HEAD
  {e852c9cb-4f5f-4ede-8488-1cc04617d637}, !- Handle
  Surface 6,                              !- Name
  RoofCeiling,                            !- Surface Type
  ,                                       !- Construction Name
  {d7c31760-1ef5-4fb2-80b5-37265914c4e8}, !- Space Name
  Surface,                                !- Outside Boundary Condition
  {e27f92a7-65a1-4600-8346-f3f119d04ab5}, !- Outside Boundary Condition Object
=======
  {edec2c72-ed24-4844-8f53-321bf1be1893}, !- Handle
  Surface 6,                              !- Name
  RoofCeiling,                            !- Surface Type
  ,                                       !- Construction Name
  {1715d084-b5f2-49f4-af7f-8e9372784e56}, !- Space Name
  Surface,                                !- Outside Boundary Condition
  {eda20b02-5ff5-481d-a96d-1ba67ce0a82f}, !- Outside Boundary Condition Object
>>>>>>> 64865042
  NoSun,                                  !- Sun Exposure
  NoWind,                                 !- Wind Exposure
  ,                                       !- View Factor to Ground
  ,                                       !- Number of Vertices
  4.572, -9.144, 2.4384,                  !- X,Y,Z Vertex 1 {m}
  4.572, 0, 2.4384,                       !- X,Y,Z Vertex 2 {m}
  0, 0, 2.4384,                           !- X,Y,Z Vertex 3 {m}
  0, -9.144, 2.4384;                      !- X,Y,Z Vertex 4 {m}

OS:SpaceType,
<<<<<<< HEAD
  {acf8d80a-c594-416d-aeff-f7d7d5e52786}, !- Handle
=======
  {ce6c4557-c8a8-47a2-aaef-2b7ed54a263d}, !- Handle
>>>>>>> 64865042
  Space Type 1,                           !- Name
  ,                                       !- Default Construction Set Name
  ,                                       !- Default Schedule Set Name
  ,                                       !- Group Rendering Name
  ,                                       !- Design Specification Outdoor Air Object Name
  ,                                       !- Standards Template
  ,                                       !- Standards Building Type
  living;                                 !- Standards Space Type

OS:Surface,
<<<<<<< HEAD
  {e27f92a7-65a1-4600-8346-f3f119d04ab5}, !- Handle
  Surface 7,                              !- Name
  Floor,                                  !- Surface Type
  ,                                       !- Construction Name
  {edacbb44-15a6-4536-8202-4ba38cb3c34f}, !- Space Name
  Surface,                                !- Outside Boundary Condition
  {e852c9cb-4f5f-4ede-8488-1cc04617d637}, !- Outside Boundary Condition Object
=======
  {eda20b02-5ff5-481d-a96d-1ba67ce0a82f}, !- Handle
  Surface 7,                              !- Name
  Floor,                                  !- Surface Type
  ,                                       !- Construction Name
  {50788652-8722-45f5-8ba5-e3676d2a5179}, !- Space Name
  Surface,                                !- Outside Boundary Condition
  {edec2c72-ed24-4844-8f53-321bf1be1893}, !- Outside Boundary Condition Object
>>>>>>> 64865042
  NoSun,                                  !- Sun Exposure
  NoWind,                                 !- Wind Exposure
  ,                                       !- View Factor to Ground
  ,                                       !- Number of Vertices
  0, -9.144, 2.4384,                      !- X,Y,Z Vertex 1 {m}
  0, 0, 2.4384,                           !- X,Y,Z Vertex 2 {m}
  4.572, 0, 2.4384,                       !- X,Y,Z Vertex 3 {m}
  4.572, -9.144, 2.4384;                  !- X,Y,Z Vertex 4 {m}

OS:Surface,
<<<<<<< HEAD
  {506852f7-c1d3-4af4-8d6a-e9f7c69befe7}, !- Handle
  Surface 8,                              !- Name
  RoofCeiling,                            !- Surface Type
  ,                                       !- Construction Name
  {edacbb44-15a6-4536-8202-4ba38cb3c34f}, !- Space Name
=======
  {7846f40b-26c8-4361-ba7a-0313dfd5bfc1}, !- Handle
  Surface 8,                              !- Name
  RoofCeiling,                            !- Surface Type
  ,                                       !- Construction Name
  {50788652-8722-45f5-8ba5-e3676d2a5179}, !- Space Name
>>>>>>> 64865042
  Outdoors,                               !- Outside Boundary Condition
  ,                                       !- Outside Boundary Condition Object
  SunExposed,                             !- Sun Exposure
  WindExposed,                            !- Wind Exposure
  ,                                       !- View Factor to Ground
  ,                                       !- Number of Vertices
  0, -4.572, 4.7244,                      !- X,Y,Z Vertex 1 {m}
  4.572, -4.572, 4.7244,                  !- X,Y,Z Vertex 2 {m}
  4.572, 0, 2.4384,                       !- X,Y,Z Vertex 3 {m}
  0, 0, 2.4384;                           !- X,Y,Z Vertex 4 {m}

OS:Surface,
<<<<<<< HEAD
  {2b34fc9a-b41b-45b7-8118-7a32adbd49d4}, !- Handle
  Surface 9,                              !- Name
  RoofCeiling,                            !- Surface Type
  ,                                       !- Construction Name
  {edacbb44-15a6-4536-8202-4ba38cb3c34f}, !- Space Name
=======
  {a750f2ab-b525-4aff-96a7-ef349445dbcd}, !- Handle
  Surface 9,                              !- Name
  RoofCeiling,                            !- Surface Type
  ,                                       !- Construction Name
  {50788652-8722-45f5-8ba5-e3676d2a5179}, !- Space Name
>>>>>>> 64865042
  Outdoors,                               !- Outside Boundary Condition
  ,                                       !- Outside Boundary Condition Object
  SunExposed,                             !- Sun Exposure
  WindExposed,                            !- Wind Exposure
  ,                                       !- View Factor to Ground
  ,                                       !- Number of Vertices
  4.572, -4.572, 4.7244,                  !- X,Y,Z Vertex 1 {m}
  0, -4.572, 4.7244,                      !- X,Y,Z Vertex 2 {m}
  0, -9.144, 2.4384,                      !- X,Y,Z Vertex 3 {m}
  4.572, -9.144, 2.4384;                  !- X,Y,Z Vertex 4 {m}

OS:Surface,
<<<<<<< HEAD
  {0b757e10-d5a7-4ffe-8447-d3ccaa37b60d}, !- Handle
  Surface 10,                             !- Name
  Wall,                                   !- Surface Type
  ,                                       !- Construction Name
  {edacbb44-15a6-4536-8202-4ba38cb3c34f}, !- Space Name
=======
  {c73f2022-423f-4296-8557-6f65f7bfc626}, !- Handle
  Surface 10,                             !- Name
  Wall,                                   !- Surface Type
  ,                                       !- Construction Name
  {50788652-8722-45f5-8ba5-e3676d2a5179}, !- Space Name
>>>>>>> 64865042
  Outdoors,                               !- Outside Boundary Condition
  ,                                       !- Outside Boundary Condition Object
  SunExposed,                             !- Sun Exposure
  WindExposed,                            !- Wind Exposure
  ,                                       !- View Factor to Ground
  ,                                       !- Number of Vertices
  0, -4.572, 4.7244,                      !- X,Y,Z Vertex 1 {m}
  0, 0, 2.4384,                           !- X,Y,Z Vertex 2 {m}
  0, -9.144, 2.4384;                      !- X,Y,Z Vertex 3 {m}

OS:Surface,
<<<<<<< HEAD
  {c7f532ad-2007-4141-865d-680e72568f66}, !- Handle
  Surface 11,                             !- Name
  Wall,                                   !- Surface Type
  ,                                       !- Construction Name
  {edacbb44-15a6-4536-8202-4ba38cb3c34f}, !- Space Name
=======
  {2cbaa6a0-c7a3-4153-9552-e4e2fa5d9fd4}, !- Handle
  Surface 11,                             !- Name
  Wall,                                   !- Surface Type
  ,                                       !- Construction Name
  {50788652-8722-45f5-8ba5-e3676d2a5179}, !- Space Name
>>>>>>> 64865042
  Adiabatic,                              !- Outside Boundary Condition
  ,                                       !- Outside Boundary Condition Object
  NoSun,                                  !- Sun Exposure
  NoWind,                                 !- Wind Exposure
  ,                                       !- View Factor to Ground
  ,                                       !- Number of Vertices
  4.572, -4.572, 4.7244,                  !- X,Y,Z Vertex 1 {m}
  4.572, -9.144, 2.4384,                  !- X,Y,Z Vertex 2 {m}
  4.572, 0, 2.4384;                       !- X,Y,Z Vertex 3 {m}

OS:Space,
<<<<<<< HEAD
  {edacbb44-15a6-4536-8202-4ba38cb3c34f}, !- Handle
  finished attic space,                   !- Name
  {acf8d80a-c594-416d-aeff-f7d7d5e52786}, !- Space Type Name
=======
  {50788652-8722-45f5-8ba5-e3676d2a5179}, !- Handle
  finished attic space,                   !- Name
  {ce6c4557-c8a8-47a2-aaef-2b7ed54a263d}, !- Space Type Name
>>>>>>> 64865042
  ,                                       !- Default Construction Set Name
  ,                                       !- Default Schedule Set Name
  ,                                       !- Direction of Relative North {deg}
  ,                                       !- X Origin {m}
  ,                                       !- Y Origin {m}
  ,                                       !- Z Origin {m}
  ,                                       !- Building Story Name
<<<<<<< HEAD
  {d33f21cd-0e29-46ae-9358-25576334c388}, !- Thermal Zone Name
  ,                                       !- Part of Total Floor Area
  ,                                       !- Design Specification Outdoor Air Object Name
  {53271df7-8901-4951-9bac-bec2659429b3}; !- Building Unit Name

OS:BuildingUnit,
  {53271df7-8901-4951-9bac-bec2659429b3}, !- Handle
=======
  {634dcddd-1a66-4747-831e-f48fa180f7c1}, !- Thermal Zone Name
  ,                                       !- Part of Total Floor Area
  ,                                       !- Design Specification Outdoor Air Object Name
  {8fadcf67-7632-4053-9751-0c93a650765a}; !- Building Unit Name

OS:BuildingUnit,
  {8fadcf67-7632-4053-9751-0c93a650765a}, !- Handle
>>>>>>> 64865042
  unit 1,                                 !- Name
  ,                                       !- Rendering Color
  Residential;                            !- Building Unit Type

OS:AdditionalProperties,
<<<<<<< HEAD
  {876e047c-3420-4ee0-8df4-382e95fdb628}, !- Handle
  {53271df7-8901-4951-9bac-bec2659429b3}, !- Object Name
=======
  {4ac727a2-3597-41a2-a92b-0cd23a663f8c}, !- Handle
  {8fadcf67-7632-4053-9751-0c93a650765a}, !- Object Name
>>>>>>> 64865042
  NumberOfBedrooms,                       !- Feature Name 1
  Integer,                                !- Feature Data Type 1
  3,                                      !- Feature Value 1
  NumberOfBathrooms,                      !- Feature Name 2
  Double,                                 !- Feature Data Type 2
  2,                                      !- Feature Value 2
  NumberOfOccupants,                      !- Feature Name 3
  Double,                                 !- Feature Data Type 3
  3.3900000000000001;                     !- Feature Value 3

OS:External:File,
<<<<<<< HEAD
  {cfd65065-0d13-4080-91ce-7a5687f202d3}, !- Handle
=======
  {d7bd74f4-b4cb-4f9a-a13d-6bf1546e842a}, !- Handle
>>>>>>> 64865042
  8760.csv,                               !- Name
  8760.csv;                               !- File Name

OS:Schedule:Day,
<<<<<<< HEAD
  {19ddcc96-5d5e-4ca9-86da-0887bce40d77}, !- Handle
=======
  {8151e5b6-9b85-4dde-888e-37e66c8ddfc7}, !- Handle
>>>>>>> 64865042
  Schedule Day 1,                         !- Name
  ,                                       !- Schedule Type Limits Name
  ,                                       !- Interpolate to Timestep
  24,                                     !- Hour 1
  0,                                      !- Minute 1
  0;                                      !- Value Until Time 1

OS:Schedule:Day,
<<<<<<< HEAD
  {02a28386-42f7-4b0e-856f-7347a049bac1}, !- Handle
=======
  {cc59672e-b66b-4c12-8fb2-83807bce57ff}, !- Handle
>>>>>>> 64865042
  Schedule Day 2,                         !- Name
  ,                                       !- Schedule Type Limits Name
  ,                                       !- Interpolate to Timestep
  24,                                     !- Hour 1
  0,                                      !- Minute 1
  1;                                      !- Value Until Time 1

OS:Schedule:File,
<<<<<<< HEAD
  {8cf7f2ff-4c01-4bf3-915f-abeaa20f795f}, !- Handle
  occupants,                              !- Name
  {5eea6575-ce92-4d03-be4b-d210a2e78074}, !- Schedule Type Limits Name
  {cfd65065-0d13-4080-91ce-7a5687f202d3}, !- External File Name
=======
  {2118ad62-e9ae-457b-826e-380fc60f27e3}, !- Handle
  occupants,                              !- Name
  {62fbbf49-67c2-4c02-b597-9a80ee4a8575}, !- Schedule Type Limits Name
  {d7bd74f4-b4cb-4f9a-a13d-6bf1546e842a}, !- External File Name
>>>>>>> 64865042
  1,                                      !- Column Number
  1,                                      !- Rows to Skip at Top
  8760,                                   !- Number of Hours of Data
  ,                                       !- Column Separator
  ,                                       !- Interpolate to Timestep
  60;                                     !- Minutes per Item

OS:Schedule:Ruleset,
<<<<<<< HEAD
  {f070e9ac-d3fe-47b7-bfc8-3db2a7be28c3}, !- Handle
  Schedule Ruleset 1,                     !- Name
  {e78d329e-fa8a-4f9f-b111-fea0fba531b8}, !- Schedule Type Limits Name
  {9cc95631-cf27-41a9-816e-d4f5c08d7e5b}; !- Default Day Schedule Name

OS:Schedule:Day,
  {9cc95631-cf27-41a9-816e-d4f5c08d7e5b}, !- Handle
  Schedule Day 3,                         !- Name
  {e78d329e-fa8a-4f9f-b111-fea0fba531b8}, !- Schedule Type Limits Name
=======
  {fcd3d41a-148e-4ba9-bb43-1bd3edafaddf}, !- Handle
  Schedule Ruleset 1,                     !- Name
  {7a05cb55-eba4-4d00-a347-9042624fa55d}, !- Schedule Type Limits Name
  {a8168c80-85ff-4dcc-9b99-4a23e13ac15c}; !- Default Day Schedule Name

OS:Schedule:Day,
  {a8168c80-85ff-4dcc-9b99-4a23e13ac15c}, !- Handle
  Schedule Day 3,                         !- Name
  {7a05cb55-eba4-4d00-a347-9042624fa55d}, !- Schedule Type Limits Name
>>>>>>> 64865042
  ,                                       !- Interpolate to Timestep
  24,                                     !- Hour 1
  0,                                      !- Minute 1
  112.539290946133;                       !- Value Until Time 1

OS:People:Definition,
<<<<<<< HEAD
  {0a07295a-a7de-4d9a-9d42-fc7ae56a6570}, !- Handle
=======
  {50ea402e-1cf0-4b67-8f02-f723d95c46f7}, !- Handle
>>>>>>> 64865042
  res occupants|living space,             !- Name
  People,                                 !- Number of People Calculation Method
  1.695,                                  !- Number of People {people}
  ,                                       !- People per Space Floor Area {person/m2}
  ,                                       !- Space Floor Area per Person {m2/person}
  0.319734,                               !- Fraction Radiant
  0.573,                                  !- Sensible Heat Fraction
  0,                                      !- Carbon Dioxide Generation Rate {m3/s-W}
  No,                                     !- Enable ASHRAE 55 Comfort Warnings
  ZoneAveraged;                           !- Mean Radiant Temperature Calculation Type

OS:People,
<<<<<<< HEAD
  {456d9b5f-ac19-4023-9769-a29d2a8bc674}, !- Handle
  res occupants|living space,             !- Name
  {0a07295a-a7de-4d9a-9d42-fc7ae56a6570}, !- People Definition Name
  {d7c31760-1ef5-4fb2-80b5-37265914c4e8}, !- Space or SpaceType Name
  {8cf7f2ff-4c01-4bf3-915f-abeaa20f795f}, !- Number of People Schedule Name
  {f070e9ac-d3fe-47b7-bfc8-3db2a7be28c3}, !- Activity Level Schedule Name
=======
  {c13f4d1f-6678-4da2-a39f-cf37e6b9a03e}, !- Handle
  res occupants|living space,             !- Name
  {50ea402e-1cf0-4b67-8f02-f723d95c46f7}, !- People Definition Name
  {1715d084-b5f2-49f4-af7f-8e9372784e56}, !- Space or SpaceType Name
  {2118ad62-e9ae-457b-826e-380fc60f27e3}, !- Number of People Schedule Name
  {fcd3d41a-148e-4ba9-bb43-1bd3edafaddf}, !- Activity Level Schedule Name
>>>>>>> 64865042
  ,                                       !- Surface Name/Angle Factor List Name
  ,                                       !- Work Efficiency Schedule Name
  ,                                       !- Clothing Insulation Schedule Name
  ,                                       !- Air Velocity Schedule Name
  1;                                      !- Multiplier

OS:ScheduleTypeLimits,
<<<<<<< HEAD
  {e78d329e-fa8a-4f9f-b111-fea0fba531b8}, !- Handle
=======
  {7a05cb55-eba4-4d00-a347-9042624fa55d}, !- Handle
>>>>>>> 64865042
  ActivityLevel,                          !- Name
  0,                                      !- Lower Limit Value
  ,                                       !- Upper Limit Value
  Continuous,                             !- Numeric Type
  ActivityLevel;                          !- Unit Type

OS:ScheduleTypeLimits,
<<<<<<< HEAD
  {5eea6575-ce92-4d03-be4b-d210a2e78074}, !- Handle
=======
  {62fbbf49-67c2-4c02-b597-9a80ee4a8575}, !- Handle
>>>>>>> 64865042
  Fractional,                             !- Name
  0,                                      !- Lower Limit Value
  1,                                      !- Upper Limit Value
  Continuous;                             !- Numeric Type

OS:People:Definition,
<<<<<<< HEAD
  {b2359c91-6569-4fe4-ba8a-4d27a5d4e87a}, !- Handle
=======
  {602f754b-6bca-4f00-b355-8352234be4bc}, !- Handle
>>>>>>> 64865042
  res occupants|finished attic space,     !- Name
  People,                                 !- Number of People Calculation Method
  1.695,                                  !- Number of People {people}
  ,                                       !- People per Space Floor Area {person/m2}
  ,                                       !- Space Floor Area per Person {m2/person}
  0.319734,                               !- Fraction Radiant
  0.573,                                  !- Sensible Heat Fraction
  0,                                      !- Carbon Dioxide Generation Rate {m3/s-W}
  No,                                     !- Enable ASHRAE 55 Comfort Warnings
  ZoneAveraged;                           !- Mean Radiant Temperature Calculation Type

OS:People,
<<<<<<< HEAD
  {c4d0a24e-16bf-4928-bab1-29e21a348bdd}, !- Handle
  res occupants|finished attic space,     !- Name
  {b2359c91-6569-4fe4-ba8a-4d27a5d4e87a}, !- People Definition Name
  {edacbb44-15a6-4536-8202-4ba38cb3c34f}, !- Space or SpaceType Name
  {8cf7f2ff-4c01-4bf3-915f-abeaa20f795f}, !- Number of People Schedule Name
  {f070e9ac-d3fe-47b7-bfc8-3db2a7be28c3}, !- Activity Level Schedule Name
=======
  {34dd784f-b6e9-4929-aab3-380d99b50909}, !- Handle
  res occupants|finished attic space,     !- Name
  {602f754b-6bca-4f00-b355-8352234be4bc}, !- People Definition Name
  {50788652-8722-45f5-8ba5-e3676d2a5179}, !- Space or SpaceType Name
  {2118ad62-e9ae-457b-826e-380fc60f27e3}, !- Number of People Schedule Name
  {fcd3d41a-148e-4ba9-bb43-1bd3edafaddf}, !- Activity Level Schedule Name
>>>>>>> 64865042
  ,                                       !- Surface Name/Angle Factor List Name
  ,                                       !- Work Efficiency Schedule Name
  ,                                       !- Clothing Insulation Schedule Name
  ,                                       !- Air Velocity Schedule Name
  1;                                      !- Multiplier
<|MERGE_RESOLUTION|>--- conflicted
+++ resolved
@@ -1,73 +1,41 @@
 !- NOTE: Auto-generated from /test/osw_files/SFA_4units_1story_SL_FA.osw
 
 OS:Version,
-<<<<<<< HEAD
-  {5fabe725-e95b-4e3e-b290-81f41659817b}, !- Handle
+  {4e285356-13f7-4cf8-821f-ba94a2789c4e}, !- Handle
   2.9.0;                                  !- Version Identifier
 
 OS:SimulationControl,
-  {5c2e1e34-2dd1-4bd4-a8ff-418af9a1d18d}, !- Handle
-=======
-  {2b09168d-b3a7-4d5d-859f-07835ca5873f}, !- Handle
-  2.9.0;                                  !- Version Identifier
-
-OS:SimulationControl,
-  {c4ae975c-56b1-4335-ac60-651fe9603543}, !- Handle
->>>>>>> 64865042
+  {114cbde4-ec89-41a9-86d3-efe1ce078797}, !- Handle
   ,                                       !- Do Zone Sizing Calculation
   ,                                       !- Do System Sizing Calculation
   ,                                       !- Do Plant Sizing Calculation
   No;                                     !- Run Simulation for Sizing Periods
 
 OS:Timestep,
-<<<<<<< HEAD
-  {9e372687-1a00-406c-9139-01756e463d68}, !- Handle
+  {89ea26ec-dc65-4508-9368-e081d5cc08e0}, !- Handle
   6;                                      !- Number of Timesteps per Hour
 
 OS:ShadowCalculation,
-  {eb23e124-8c4a-4164-9cbd-1de8cb053b24}, !- Handle
-=======
-  {fb0d0181-53a5-42a0-ad92-9b8fc2df5c7a}, !- Handle
-  6;                                      !- Number of Timesteps per Hour
-
-OS:ShadowCalculation,
-  {75c24fac-a648-4f48-b848-2d116b041b42}, !- Handle
->>>>>>> 64865042
+  {a0785c78-88db-4ea9-9b8b-ef13e7f369dc}, !- Handle
   20,                                     !- Calculation Frequency
   200;                                    !- Maximum Figures in Shadow Overlap Calculations
 
 OS:SurfaceConvectionAlgorithm:Outside,
-<<<<<<< HEAD
-  {41c231d4-85a1-4b2c-b834-26454fdaba99}, !- Handle
+  {5402c73d-cc07-4908-afee-6153e1844196}, !- Handle
   DOE-2;                                  !- Algorithm
 
 OS:SurfaceConvectionAlgorithm:Inside,
-  {a10d7d53-7488-4d13-b427-c748216dbdba}, !- Handle
+  {edd3f034-1bc5-401d-bc9f-9002a5b0148e}, !- Handle
   TARP;                                   !- Algorithm
 
 OS:ZoneCapacitanceMultiplier:ResearchSpecial,
-  {e1900c40-7d39-490d-8296-b7dc661b6399}, !- Handle
-=======
-  {753facbe-5180-4fba-82b5-80f15372e6a5}, !- Handle
-  DOE-2;                                  !- Algorithm
-
-OS:SurfaceConvectionAlgorithm:Inside,
-  {c6119055-fc79-48a5-9417-456d98aad206}, !- Handle
-  TARP;                                   !- Algorithm
-
-OS:ZoneCapacitanceMultiplier:ResearchSpecial,
-  {d8e1e534-7162-4a6b-8003-a448fb0b79a4}, !- Handle
->>>>>>> 64865042
+  {c1392691-f51a-44b8-838f-068f76f1b2b0}, !- Handle
   ,                                       !- Temperature Capacity Multiplier
   15,                                     !- Humidity Capacity Multiplier
   ;                                       !- Carbon Dioxide Capacity Multiplier
 
 OS:RunPeriod,
-<<<<<<< HEAD
-  {dceccbbf-f1ef-4f85-bd73-0bbad8243798}, !- Handle
-=======
-  {e0472083-f70d-4b1f-8b76-8ccc15085222}, !- Handle
->>>>>>> 64865042
+  {157c5523-081b-40cf-87bd-2189c9e27594}, !- Handle
   Run Period 1,                           !- Name
   1,                                      !- Begin Month
   1,                                      !- Begin Day of Month
@@ -81,21 +49,13 @@
   ;                                       !- Number of Times Runperiod to be Repeated
 
 OS:YearDescription,
-<<<<<<< HEAD
-  {d1b10de7-205c-4f72-8235-2371a8f440a8}, !- Handle
-=======
-  {d70b9741-823b-442f-953d-cb42dfd310dd}, !- Handle
->>>>>>> 64865042
+  {9041ba61-e16e-4465-93f6-8c1a77df12fb}, !- Handle
   2007,                                   !- Calendar Year
   ,                                       !- Day of Week for Start Day
   ;                                       !- Is Leap Year
 
 OS:Building,
-<<<<<<< HEAD
-  {151243ae-8e1e-4deb-ab48-fffdfd137575}, !- Handle
-=======
-  {7282aa8d-f200-4442-a0b3-01dd625eb948}, !- Handle
->>>>>>> 64865042
+  {2d2be2e4-c0e6-45f3-8f8c-8e20af71021c}, !- Handle
   Building 1,                             !- Name
   ,                                       !- Building Sector Type
   0,                                      !- North Axis {deg}
@@ -110,13 +70,8 @@
   4;                                      !- Standards Number of Living Units
 
 OS:AdditionalProperties,
-<<<<<<< HEAD
-  {3b3cb191-a9c4-4af9-94d4-7f45bd412a46}, !- Handle
-  {151243ae-8e1e-4deb-ab48-fffdfd137575}, !- Object Name
-=======
-  {5befc900-1204-4381-997e-5cc2ec08fa36}, !- Handle
-  {7282aa8d-f200-4442-a0b3-01dd625eb948}, !- Object Name
->>>>>>> 64865042
+  {3c9582e4-62e5-4ef8-bd43-313b7de35c8d}, !- Handle
+  {2d2be2e4-c0e6-45f3-8f8c-8e20af71021c}, !- Object Name
   num_units,                              !- Feature Name 1
   Integer,                                !- Feature Data Type 1
   4,                                      !- Feature Value 1
@@ -131,11 +86,7 @@
   1;                                      !- Feature Value 4
 
 OS:ThermalZone,
-<<<<<<< HEAD
-  {d33f21cd-0e29-46ae-9358-25576334c388}, !- Handle
-=======
-  {634dcddd-1a66-4747-831e-f48fa180f7c1}, !- Handle
->>>>>>> 64865042
+  {f1285020-4988-419d-9c11-1a379ef6bea6}, !- Handle
   living zone,                            !- Name
   ,                                       !- Multiplier
   ,                                       !- Ceiling Height {m}
@@ -144,17 +95,10 @@
   ,                                       !- Zone Inside Convection Algorithm
   ,                                       !- Zone Outside Convection Algorithm
   ,                                       !- Zone Conditioning Equipment List Name
-<<<<<<< HEAD
-  {4b4b5e3f-1cdb-4f7c-9b07-e93bfeeeeba0}, !- Zone Air Inlet Port List
-  {00bb762d-eb6d-4d02-9390-807b8624f48e}, !- Zone Air Exhaust Port List
-  {a11f0758-279d-40f4-856f-7a5e3a7c8a0e}, !- Zone Air Node Name
-  {e442ffae-09b3-46f3-855b-487d6e34b5d0}, !- Zone Return Air Port List
-=======
-  {b648266a-76f3-47d6-9713-d31baca230ee}, !- Zone Air Inlet Port List
-  {0d5c3423-ba6c-4099-8836-d1741515563e}, !- Zone Air Exhaust Port List
-  {ea14e7c2-ae8b-44de-9cbd-f6ea7d1e9450}, !- Zone Air Node Name
-  {69fea4cb-8f61-4b0b-95ae-0176bbbd95ac}, !- Zone Return Air Port List
->>>>>>> 64865042
+  {35ff941a-5b73-4e5b-bd32-d31259971995}, !- Zone Air Inlet Port List
+  {cfea6948-04b2-4a3b-b182-4bcc023fc314}, !- Zone Air Exhaust Port List
+  {4a867e97-8ca3-40f3-8112-d9e0a7096b75}, !- Zone Air Node Name
+  {86d30fa2-e906-40bc-9dd9-b7a4938b3aa4}, !- Zone Return Air Port List
   ,                                       !- Primary Daylighting Control Name
   ,                                       !- Fraction of Zone Controlled by Primary Daylighting Control
   ,                                       !- Secondary Daylighting Control Name
@@ -165,71 +109,37 @@
   No;                                     !- Use Ideal Air Loads
 
 OS:Node,
-<<<<<<< HEAD
-  {6cfc6b80-60d5-4c02-929e-fb04c7712fc9}, !- Handle
+  {713fe8db-c156-4944-a0d9-372b99080d29}, !- Handle
   Node 1,                                 !- Name
-  {a11f0758-279d-40f4-856f-7a5e3a7c8a0e}, !- Inlet Port
+  {4a867e97-8ca3-40f3-8112-d9e0a7096b75}, !- Inlet Port
   ;                                       !- Outlet Port
 
 OS:Connection,
-  {a11f0758-279d-40f4-856f-7a5e3a7c8a0e}, !- Handle
-  {486b57aa-0fae-4950-8bbf-e6c77e491546}, !- Name
-  {d33f21cd-0e29-46ae-9358-25576334c388}, !- Source Object
+  {4a867e97-8ca3-40f3-8112-d9e0a7096b75}, !- Handle
+  {812cc7b0-2e00-48b3-9135-ffe11cfe4d2a}, !- Name
+  {f1285020-4988-419d-9c11-1a379ef6bea6}, !- Source Object
   11,                                     !- Outlet Port
-  {6cfc6b80-60d5-4c02-929e-fb04c7712fc9}, !- Target Object
+  {713fe8db-c156-4944-a0d9-372b99080d29}, !- Target Object
   2;                                      !- Inlet Port
 
 OS:PortList,
-  {4b4b5e3f-1cdb-4f7c-9b07-e93bfeeeeba0}, !- Handle
-  {7dd6f91d-8abc-43c9-ae40-35c3305768be}, !- Name
-  {d33f21cd-0e29-46ae-9358-25576334c388}; !- HVAC Component
+  {35ff941a-5b73-4e5b-bd32-d31259971995}, !- Handle
+  {dbbe7e80-3ea1-46be-b24b-2630b9040ae4}, !- Name
+  {f1285020-4988-419d-9c11-1a379ef6bea6}; !- HVAC Component
 
 OS:PortList,
-  {00bb762d-eb6d-4d02-9390-807b8624f48e}, !- Handle
-  {9e51a20b-1bfa-42ae-ba32-ef3e64377d9f}, !- Name
-  {d33f21cd-0e29-46ae-9358-25576334c388}; !- HVAC Component
+  {cfea6948-04b2-4a3b-b182-4bcc023fc314}, !- Handle
+  {638ca842-2952-4067-8d39-9587c7f58500}, !- Name
+  {f1285020-4988-419d-9c11-1a379ef6bea6}; !- HVAC Component
 
 OS:PortList,
-  {e442ffae-09b3-46f3-855b-487d6e34b5d0}, !- Handle
-  {70ea41f2-94a5-4258-bff2-5ab46b1695c6}, !- Name
-  {d33f21cd-0e29-46ae-9358-25576334c388}; !- HVAC Component
+  {86d30fa2-e906-40bc-9dd9-b7a4938b3aa4}, !- Handle
+  {514bb3c4-5519-496d-92ca-16b4f846cc85}, !- Name
+  {f1285020-4988-419d-9c11-1a379ef6bea6}; !- HVAC Component
 
 OS:Sizing:Zone,
-  {2e2eec0a-6a66-4ed5-96a8-850b3e170bb4}, !- Handle
-  {d33f21cd-0e29-46ae-9358-25576334c388}, !- Zone or ZoneList Name
-=======
-  {2f0cbcf8-bcf5-4cce-a73e-2bb6d8e6ba94}, !- Handle
-  Node 1,                                 !- Name
-  {ea14e7c2-ae8b-44de-9cbd-f6ea7d1e9450}, !- Inlet Port
-  ;                                       !- Outlet Port
-
-OS:Connection,
-  {ea14e7c2-ae8b-44de-9cbd-f6ea7d1e9450}, !- Handle
-  {32ca0b32-22ca-4542-a1c9-cfb7a56930c5}, !- Name
-  {634dcddd-1a66-4747-831e-f48fa180f7c1}, !- Source Object
-  11,                                     !- Outlet Port
-  {2f0cbcf8-bcf5-4cce-a73e-2bb6d8e6ba94}, !- Target Object
-  2;                                      !- Inlet Port
-
-OS:PortList,
-  {b648266a-76f3-47d6-9713-d31baca230ee}, !- Handle
-  {717aa877-ac76-40af-a1fc-303b72820493}, !- Name
-  {634dcddd-1a66-4747-831e-f48fa180f7c1}; !- HVAC Component
-
-OS:PortList,
-  {0d5c3423-ba6c-4099-8836-d1741515563e}, !- Handle
-  {e14d957a-46c1-44f2-be2a-7589f63edb7e}, !- Name
-  {634dcddd-1a66-4747-831e-f48fa180f7c1}; !- HVAC Component
-
-OS:PortList,
-  {69fea4cb-8f61-4b0b-95ae-0176bbbd95ac}, !- Handle
-  {8aa188c0-04a3-4061-9145-5929a640bbef}, !- Name
-  {634dcddd-1a66-4747-831e-f48fa180f7c1}; !- HVAC Component
-
-OS:Sizing:Zone,
-  {febb4cd1-6f84-487e-9832-d04a9b3a4e15}, !- Handle
-  {634dcddd-1a66-4747-831e-f48fa180f7c1}, !- Zone or ZoneList Name
->>>>>>> 64865042
+  {b737cc5c-c2e6-4d78-9961-f40534ce54fb}, !- Handle
+  {f1285020-4988-419d-9c11-1a379ef6bea6}, !- Zone or ZoneList Name
   SupplyAirTemperature,                   !- Zone Cooling Design Supply Air Temperature Input Method
   14,                                     !- Zone Cooling Design Supply Air Temperature {C}
   11.11,                                  !- Zone Cooling Design Supply Air Temperature Difference {deltaC}
@@ -258,25 +168,14 @@
   autosize;                               !- Dedicated Outdoor Air High Setpoint Temperature for Design {C}
 
 OS:ZoneHVAC:EquipmentList,
-<<<<<<< HEAD
-  {19336a74-23fa-4e53-9d2d-a5c1e1ac6c33}, !- Handle
+  {e5a1e048-7930-48ce-ac4b-3ecde6de2e02}, !- Handle
   Zone HVAC Equipment List 1,             !- Name
-  {d33f21cd-0e29-46ae-9358-25576334c388}; !- Thermal Zone
+  {f1285020-4988-419d-9c11-1a379ef6bea6}; !- Thermal Zone
 
 OS:Space,
-  {d7c31760-1ef5-4fb2-80b5-37265914c4e8}, !- Handle
+  {c97e3984-e871-4228-872b-a8376b8a07b6}, !- Handle
   living space,                           !- Name
-  {acf8d80a-c594-416d-aeff-f7d7d5e52786}, !- Space Type Name
-=======
-  {d1b2e52e-6c88-49f3-9703-573f83556ac1}, !- Handle
-  Zone HVAC Equipment List 1,             !- Name
-  {634dcddd-1a66-4747-831e-f48fa180f7c1}; !- Thermal Zone
-
-OS:Space,
-  {1715d084-b5f2-49f4-af7f-8e9372784e56}, !- Handle
-  living space,                           !- Name
-  {ce6c4557-c8a8-47a2-aaef-2b7ed54a263d}, !- Space Type Name
->>>>>>> 64865042
+  {5d5c696c-6432-4c0e-b878-9147024a7eb2}, !- Space Type Name
   ,                                       !- Default Construction Set Name
   ,                                       !- Default Schedule Set Name
   ,                                       !- Direction of Relative North {deg}
@@ -284,31 +183,17 @@
   ,                                       !- Y Origin {m}
   ,                                       !- Z Origin {m}
   ,                                       !- Building Story Name
-<<<<<<< HEAD
-  {d33f21cd-0e29-46ae-9358-25576334c388}, !- Thermal Zone Name
+  {f1285020-4988-419d-9c11-1a379ef6bea6}, !- Thermal Zone Name
   ,                                       !- Part of Total Floor Area
   ,                                       !- Design Specification Outdoor Air Object Name
-  {53271df7-8901-4951-9bac-bec2659429b3}; !- Building Unit Name
-
-OS:Surface,
-  {9df142c4-4861-45f0-8336-68da84ed2bd7}, !- Handle
+  {db324cfb-5a98-4235-b575-c54db258ad06}; !- Building Unit Name
+
+OS:Surface,
+  {a8280cd4-278b-4f5b-b82c-edd51395e0fc}, !- Handle
   Surface 1,                              !- Name
   Floor,                                  !- Surface Type
   ,                                       !- Construction Name
-  {d7c31760-1ef5-4fb2-80b5-37265914c4e8}, !- Space Name
-=======
-  {634dcddd-1a66-4747-831e-f48fa180f7c1}, !- Thermal Zone Name
-  ,                                       !- Part of Total Floor Area
-  ,                                       !- Design Specification Outdoor Air Object Name
-  {8fadcf67-7632-4053-9751-0c93a650765a}; !- Building Unit Name
-
-OS:Surface,
-  {e18cf7b6-c8d4-4efa-b309-8c18a766969b}, !- Handle
-  Surface 1,                              !- Name
-  Floor,                                  !- Surface Type
-  ,                                       !- Construction Name
-  {1715d084-b5f2-49f4-af7f-8e9372784e56}, !- Space Name
->>>>>>> 64865042
+  {c97e3984-e871-4228-872b-a8376b8a07b6}, !- Space Name
   Foundation,                             !- Outside Boundary Condition
   ,                                       !- Outside Boundary Condition Object
   NoSun,                                  !- Sun Exposure
@@ -321,19 +206,11 @@
   4.572, -9.144, 0;                       !- X,Y,Z Vertex 4 {m}
 
 OS:Surface,
-<<<<<<< HEAD
-  {7198cc21-a65c-4628-8d52-7a5adda63e3a}, !- Handle
+  {2f1e1895-041f-4df7-ab57-ebf577bb2a9e}, !- Handle
   Surface 2,                              !- Name
   Wall,                                   !- Surface Type
   ,                                       !- Construction Name
-  {d7c31760-1ef5-4fb2-80b5-37265914c4e8}, !- Space Name
-=======
-  {ffc98703-6164-4a03-882e-dbefc786c8f9}, !- Handle
-  Surface 2,                              !- Name
-  Wall,                                   !- Surface Type
-  ,                                       !- Construction Name
-  {1715d084-b5f2-49f4-af7f-8e9372784e56}, !- Space Name
->>>>>>> 64865042
+  {c97e3984-e871-4228-872b-a8376b8a07b6}, !- Space Name
   Outdoors,                               !- Outside Boundary Condition
   ,                                       !- Outside Boundary Condition Object
   SunExposed,                             !- Sun Exposure
@@ -346,19 +223,11 @@
   0, -9.144, 2.4384;                      !- X,Y,Z Vertex 4 {m}
 
 OS:Surface,
-<<<<<<< HEAD
-  {64f0e37a-d899-43fe-81a2-a3c5f887bfd4}, !- Handle
+  {fb46ed8b-d50c-416a-a941-c3b0c4f4b550}, !- Handle
   Surface 3,                              !- Name
   Wall,                                   !- Surface Type
   ,                                       !- Construction Name
-  {d7c31760-1ef5-4fb2-80b5-37265914c4e8}, !- Space Name
-=======
-  {351a051e-1223-4ce1-b29e-c91602c4e754}, !- Handle
-  Surface 3,                              !- Name
-  Wall,                                   !- Surface Type
-  ,                                       !- Construction Name
-  {1715d084-b5f2-49f4-af7f-8e9372784e56}, !- Space Name
->>>>>>> 64865042
+  {c97e3984-e871-4228-872b-a8376b8a07b6}, !- Space Name
   Outdoors,                               !- Outside Boundary Condition
   ,                                       !- Outside Boundary Condition Object
   SunExposed,                             !- Sun Exposure
@@ -371,19 +240,11 @@
   0, 0, 2.4384;                           !- X,Y,Z Vertex 4 {m}
 
 OS:Surface,
-<<<<<<< HEAD
-  {7a2836a3-41cc-4cbb-b8eb-fb6693e14893}, !- Handle
+  {3f2aa9c4-77c3-440c-9e08-086538804d15}, !- Handle
   Surface 4,                              !- Name
   Wall,                                   !- Surface Type
   ,                                       !- Construction Name
-  {d7c31760-1ef5-4fb2-80b5-37265914c4e8}, !- Space Name
-=======
-  {1ec92662-fd3e-4483-9d5a-9d123c7c96b6}, !- Handle
-  Surface 4,                              !- Name
-  Wall,                                   !- Surface Type
-  ,                                       !- Construction Name
-  {1715d084-b5f2-49f4-af7f-8e9372784e56}, !- Space Name
->>>>>>> 64865042
+  {c97e3984-e871-4228-872b-a8376b8a07b6}, !- Space Name
   Adiabatic,                              !- Outside Boundary Condition
   ,                                       !- Outside Boundary Condition Object
   NoSun,                                  !- Sun Exposure
@@ -396,19 +257,11 @@
   4.572, 0, 2.4384;                       !- X,Y,Z Vertex 4 {m}
 
 OS:Surface,
-<<<<<<< HEAD
-  {c13db440-7e05-466d-b09a-b8b11c2446a1}, !- Handle
+  {d0e8008d-8f9b-4648-90c7-e413d9f7fe2b}, !- Handle
   Surface 5,                              !- Name
   Wall,                                   !- Surface Type
   ,                                       !- Construction Name
-  {d7c31760-1ef5-4fb2-80b5-37265914c4e8}, !- Space Name
-=======
-  {5b1ad825-b15d-48d0-aee3-b6d7b9f86cc2}, !- Handle
-  Surface 5,                              !- Name
-  Wall,                                   !- Surface Type
-  ,                                       !- Construction Name
-  {1715d084-b5f2-49f4-af7f-8e9372784e56}, !- Space Name
->>>>>>> 64865042
+  {c97e3984-e871-4228-872b-a8376b8a07b6}, !- Space Name
   Outdoors,                               !- Outside Boundary Condition
   ,                                       !- Outside Boundary Condition Object
   SunExposed,                             !- Sun Exposure
@@ -421,23 +274,13 @@
   4.572, -9.144, 2.4384;                  !- X,Y,Z Vertex 4 {m}
 
 OS:Surface,
-<<<<<<< HEAD
-  {e852c9cb-4f5f-4ede-8488-1cc04617d637}, !- Handle
+  {fa05637d-3462-4b71-a0a8-78be5305a9d8}, !- Handle
   Surface 6,                              !- Name
   RoofCeiling,                            !- Surface Type
   ,                                       !- Construction Name
-  {d7c31760-1ef5-4fb2-80b5-37265914c4e8}, !- Space Name
+  {c97e3984-e871-4228-872b-a8376b8a07b6}, !- Space Name
   Surface,                                !- Outside Boundary Condition
-  {e27f92a7-65a1-4600-8346-f3f119d04ab5}, !- Outside Boundary Condition Object
-=======
-  {edec2c72-ed24-4844-8f53-321bf1be1893}, !- Handle
-  Surface 6,                              !- Name
-  RoofCeiling,                            !- Surface Type
-  ,                                       !- Construction Name
-  {1715d084-b5f2-49f4-af7f-8e9372784e56}, !- Space Name
-  Surface,                                !- Outside Boundary Condition
-  {eda20b02-5ff5-481d-a96d-1ba67ce0a82f}, !- Outside Boundary Condition Object
->>>>>>> 64865042
+  {ce8da647-c1b9-4167-b022-1cb2c45eef0e}, !- Outside Boundary Condition Object
   NoSun,                                  !- Sun Exposure
   NoWind,                                 !- Wind Exposure
   ,                                       !- View Factor to Ground
@@ -448,11 +291,7 @@
   0, -9.144, 2.4384;                      !- X,Y,Z Vertex 4 {m}
 
 OS:SpaceType,
-<<<<<<< HEAD
-  {acf8d80a-c594-416d-aeff-f7d7d5e52786}, !- Handle
-=======
-  {ce6c4557-c8a8-47a2-aaef-2b7ed54a263d}, !- Handle
->>>>>>> 64865042
+  {5d5c696c-6432-4c0e-b878-9147024a7eb2}, !- Handle
   Space Type 1,                           !- Name
   ,                                       !- Default Construction Set Name
   ,                                       !- Default Schedule Set Name
@@ -463,23 +302,13 @@
   living;                                 !- Standards Space Type
 
 OS:Surface,
-<<<<<<< HEAD
-  {e27f92a7-65a1-4600-8346-f3f119d04ab5}, !- Handle
+  {ce8da647-c1b9-4167-b022-1cb2c45eef0e}, !- Handle
   Surface 7,                              !- Name
   Floor,                                  !- Surface Type
   ,                                       !- Construction Name
-  {edacbb44-15a6-4536-8202-4ba38cb3c34f}, !- Space Name
+  {70a48036-0b6f-4906-9bc3-fa41353fca5e}, !- Space Name
   Surface,                                !- Outside Boundary Condition
-  {e852c9cb-4f5f-4ede-8488-1cc04617d637}, !- Outside Boundary Condition Object
-=======
-  {eda20b02-5ff5-481d-a96d-1ba67ce0a82f}, !- Handle
-  Surface 7,                              !- Name
-  Floor,                                  !- Surface Type
-  ,                                       !- Construction Name
-  {50788652-8722-45f5-8ba5-e3676d2a5179}, !- Space Name
-  Surface,                                !- Outside Boundary Condition
-  {edec2c72-ed24-4844-8f53-321bf1be1893}, !- Outside Boundary Condition Object
->>>>>>> 64865042
+  {fa05637d-3462-4b71-a0a8-78be5305a9d8}, !- Outside Boundary Condition Object
   NoSun,                                  !- Sun Exposure
   NoWind,                                 !- Wind Exposure
   ,                                       !- View Factor to Ground
@@ -490,19 +319,11 @@
   4.572, -9.144, 2.4384;                  !- X,Y,Z Vertex 4 {m}
 
 OS:Surface,
-<<<<<<< HEAD
-  {506852f7-c1d3-4af4-8d6a-e9f7c69befe7}, !- Handle
+  {9cb80053-3ac2-4b59-a81d-259a5e0239f5}, !- Handle
   Surface 8,                              !- Name
   RoofCeiling,                            !- Surface Type
   ,                                       !- Construction Name
-  {edacbb44-15a6-4536-8202-4ba38cb3c34f}, !- Space Name
-=======
-  {7846f40b-26c8-4361-ba7a-0313dfd5bfc1}, !- Handle
-  Surface 8,                              !- Name
-  RoofCeiling,                            !- Surface Type
-  ,                                       !- Construction Name
-  {50788652-8722-45f5-8ba5-e3676d2a5179}, !- Space Name
->>>>>>> 64865042
+  {70a48036-0b6f-4906-9bc3-fa41353fca5e}, !- Space Name
   Outdoors,                               !- Outside Boundary Condition
   ,                                       !- Outside Boundary Condition Object
   SunExposed,                             !- Sun Exposure
@@ -515,19 +336,11 @@
   0, 0, 2.4384;                           !- X,Y,Z Vertex 4 {m}
 
 OS:Surface,
-<<<<<<< HEAD
-  {2b34fc9a-b41b-45b7-8118-7a32adbd49d4}, !- Handle
+  {df0def59-5ddb-414c-9409-2b0b03d3f18b}, !- Handle
   Surface 9,                              !- Name
   RoofCeiling,                            !- Surface Type
   ,                                       !- Construction Name
-  {edacbb44-15a6-4536-8202-4ba38cb3c34f}, !- Space Name
-=======
-  {a750f2ab-b525-4aff-96a7-ef349445dbcd}, !- Handle
-  Surface 9,                              !- Name
-  RoofCeiling,                            !- Surface Type
-  ,                                       !- Construction Name
-  {50788652-8722-45f5-8ba5-e3676d2a5179}, !- Space Name
->>>>>>> 64865042
+  {70a48036-0b6f-4906-9bc3-fa41353fca5e}, !- Space Name
   Outdoors,                               !- Outside Boundary Condition
   ,                                       !- Outside Boundary Condition Object
   SunExposed,                             !- Sun Exposure
@@ -540,19 +353,11 @@
   4.572, -9.144, 2.4384;                  !- X,Y,Z Vertex 4 {m}
 
 OS:Surface,
-<<<<<<< HEAD
-  {0b757e10-d5a7-4ffe-8447-d3ccaa37b60d}, !- Handle
+  {8d42c911-7688-431d-ac63-4175be4cc986}, !- Handle
   Surface 10,                             !- Name
   Wall,                                   !- Surface Type
   ,                                       !- Construction Name
-  {edacbb44-15a6-4536-8202-4ba38cb3c34f}, !- Space Name
-=======
-  {c73f2022-423f-4296-8557-6f65f7bfc626}, !- Handle
-  Surface 10,                             !- Name
-  Wall,                                   !- Surface Type
-  ,                                       !- Construction Name
-  {50788652-8722-45f5-8ba5-e3676d2a5179}, !- Space Name
->>>>>>> 64865042
+  {70a48036-0b6f-4906-9bc3-fa41353fca5e}, !- Space Name
   Outdoors,                               !- Outside Boundary Condition
   ,                                       !- Outside Boundary Condition Object
   SunExposed,                             !- Sun Exposure
@@ -564,19 +369,11 @@
   0, -9.144, 2.4384;                      !- X,Y,Z Vertex 3 {m}
 
 OS:Surface,
-<<<<<<< HEAD
-  {c7f532ad-2007-4141-865d-680e72568f66}, !- Handle
+  {cab41e9c-32b9-432b-9084-4ea119dcba86}, !- Handle
   Surface 11,                             !- Name
   Wall,                                   !- Surface Type
   ,                                       !- Construction Name
-  {edacbb44-15a6-4536-8202-4ba38cb3c34f}, !- Space Name
-=======
-  {2cbaa6a0-c7a3-4153-9552-e4e2fa5d9fd4}, !- Handle
-  Surface 11,                             !- Name
-  Wall,                                   !- Surface Type
-  ,                                       !- Construction Name
-  {50788652-8722-45f5-8ba5-e3676d2a5179}, !- Space Name
->>>>>>> 64865042
+  {70a48036-0b6f-4906-9bc3-fa41353fca5e}, !- Space Name
   Adiabatic,                              !- Outside Boundary Condition
   ,                                       !- Outside Boundary Condition Object
   NoSun,                                  !- Sun Exposure
@@ -588,15 +385,9 @@
   4.572, 0, 2.4384;                       !- X,Y,Z Vertex 3 {m}
 
 OS:Space,
-<<<<<<< HEAD
-  {edacbb44-15a6-4536-8202-4ba38cb3c34f}, !- Handle
+  {70a48036-0b6f-4906-9bc3-fa41353fca5e}, !- Handle
   finished attic space,                   !- Name
-  {acf8d80a-c594-416d-aeff-f7d7d5e52786}, !- Space Type Name
-=======
-  {50788652-8722-45f5-8ba5-e3676d2a5179}, !- Handle
-  finished attic space,                   !- Name
-  {ce6c4557-c8a8-47a2-aaef-2b7ed54a263d}, !- Space Type Name
->>>>>>> 64865042
+  {5d5c696c-6432-4c0e-b878-9147024a7eb2}, !- Space Type Name
   ,                                       !- Default Construction Set Name
   ,                                       !- Default Schedule Set Name
   ,                                       !- Direction of Relative North {deg}
@@ -604,35 +395,20 @@
   ,                                       !- Y Origin {m}
   ,                                       !- Z Origin {m}
   ,                                       !- Building Story Name
-<<<<<<< HEAD
-  {d33f21cd-0e29-46ae-9358-25576334c388}, !- Thermal Zone Name
+  {f1285020-4988-419d-9c11-1a379ef6bea6}, !- Thermal Zone Name
   ,                                       !- Part of Total Floor Area
   ,                                       !- Design Specification Outdoor Air Object Name
-  {53271df7-8901-4951-9bac-bec2659429b3}; !- Building Unit Name
+  {db324cfb-5a98-4235-b575-c54db258ad06}; !- Building Unit Name
 
 OS:BuildingUnit,
-  {53271df7-8901-4951-9bac-bec2659429b3}, !- Handle
-=======
-  {634dcddd-1a66-4747-831e-f48fa180f7c1}, !- Thermal Zone Name
-  ,                                       !- Part of Total Floor Area
-  ,                                       !- Design Specification Outdoor Air Object Name
-  {8fadcf67-7632-4053-9751-0c93a650765a}; !- Building Unit Name
-
-OS:BuildingUnit,
-  {8fadcf67-7632-4053-9751-0c93a650765a}, !- Handle
->>>>>>> 64865042
+  {db324cfb-5a98-4235-b575-c54db258ad06}, !- Handle
   unit 1,                                 !- Name
   ,                                       !- Rendering Color
   Residential;                            !- Building Unit Type
 
 OS:AdditionalProperties,
-<<<<<<< HEAD
-  {876e047c-3420-4ee0-8df4-382e95fdb628}, !- Handle
-  {53271df7-8901-4951-9bac-bec2659429b3}, !- Object Name
-=======
-  {4ac727a2-3597-41a2-a92b-0cd23a663f8c}, !- Handle
-  {8fadcf67-7632-4053-9751-0c93a650765a}, !- Object Name
->>>>>>> 64865042
+  {0cebb87d-be36-415d-a955-23b96f423b0b}, !- Handle
+  {db324cfb-5a98-4235-b575-c54db258ad06}, !- Object Name
   NumberOfBedrooms,                       !- Feature Name 1
   Integer,                                !- Feature Data Type 1
   3,                                      !- Feature Value 1
@@ -644,20 +420,12 @@
   3.3900000000000001;                     !- Feature Value 3
 
 OS:External:File,
-<<<<<<< HEAD
-  {cfd65065-0d13-4080-91ce-7a5687f202d3}, !- Handle
-=======
-  {d7bd74f4-b4cb-4f9a-a13d-6bf1546e842a}, !- Handle
->>>>>>> 64865042
+  {2c546192-d87a-41e6-9baf-bcfb57c7bc22}, !- Handle
   8760.csv,                               !- Name
   8760.csv;                               !- File Name
 
 OS:Schedule:Day,
-<<<<<<< HEAD
-  {19ddcc96-5d5e-4ca9-86da-0887bce40d77}, !- Handle
-=======
-  {8151e5b6-9b85-4dde-888e-37e66c8ddfc7}, !- Handle
->>>>>>> 64865042
+  {097d5bdc-7624-45b3-966b-43a1540cc946}, !- Handle
   Schedule Day 1,                         !- Name
   ,                                       !- Schedule Type Limits Name
   ,                                       !- Interpolate to Timestep
@@ -666,11 +434,7 @@
   0;                                      !- Value Until Time 1
 
 OS:Schedule:Day,
-<<<<<<< HEAD
-  {02a28386-42f7-4b0e-856f-7347a049bac1}, !- Handle
-=======
-  {cc59672e-b66b-4c12-8fb2-83807bce57ff}, !- Handle
->>>>>>> 64865042
+  {e1cc0600-cfdd-4f0f-afac-fee06f74607f}, !- Handle
   Schedule Day 2,                         !- Name
   ,                                       !- Schedule Type Limits Name
   ,                                       !- Interpolate to Timestep
@@ -679,17 +443,10 @@
   1;                                      !- Value Until Time 1
 
 OS:Schedule:File,
-<<<<<<< HEAD
-  {8cf7f2ff-4c01-4bf3-915f-abeaa20f795f}, !- Handle
+  {92fa47cc-4cf1-49d0-9181-a0afecf66f93}, !- Handle
   occupants,                              !- Name
-  {5eea6575-ce92-4d03-be4b-d210a2e78074}, !- Schedule Type Limits Name
-  {cfd65065-0d13-4080-91ce-7a5687f202d3}, !- External File Name
-=======
-  {2118ad62-e9ae-457b-826e-380fc60f27e3}, !- Handle
-  occupants,                              !- Name
-  {62fbbf49-67c2-4c02-b597-9a80ee4a8575}, !- Schedule Type Limits Name
-  {d7bd74f4-b4cb-4f9a-a13d-6bf1546e842a}, !- External File Name
->>>>>>> 64865042
+  {2e757133-65e9-4f30-ac47-988a3bf93ca0}, !- Schedule Type Limits Name
+  {2c546192-d87a-41e6-9baf-bcfb57c7bc22}, !- External File Name
   1,                                      !- Column Number
   1,                                      !- Rows to Skip at Top
   8760,                                   !- Number of Hours of Data
@@ -698,38 +455,22 @@
   60;                                     !- Minutes per Item
 
 OS:Schedule:Ruleset,
-<<<<<<< HEAD
-  {f070e9ac-d3fe-47b7-bfc8-3db2a7be28c3}, !- Handle
+  {d356d996-47d5-42ec-8f75-80aca6f616ca}, !- Handle
   Schedule Ruleset 1,                     !- Name
-  {e78d329e-fa8a-4f9f-b111-fea0fba531b8}, !- Schedule Type Limits Name
-  {9cc95631-cf27-41a9-816e-d4f5c08d7e5b}; !- Default Day Schedule Name
+  {a0ab02d9-76f7-4462-aa99-2882586eefac}, !- Schedule Type Limits Name
+  {3fd54573-4df6-41b7-9c8c-19ee66a77020}; !- Default Day Schedule Name
 
 OS:Schedule:Day,
-  {9cc95631-cf27-41a9-816e-d4f5c08d7e5b}, !- Handle
+  {3fd54573-4df6-41b7-9c8c-19ee66a77020}, !- Handle
   Schedule Day 3,                         !- Name
-  {e78d329e-fa8a-4f9f-b111-fea0fba531b8}, !- Schedule Type Limits Name
-=======
-  {fcd3d41a-148e-4ba9-bb43-1bd3edafaddf}, !- Handle
-  Schedule Ruleset 1,                     !- Name
-  {7a05cb55-eba4-4d00-a347-9042624fa55d}, !- Schedule Type Limits Name
-  {a8168c80-85ff-4dcc-9b99-4a23e13ac15c}; !- Default Day Schedule Name
-
-OS:Schedule:Day,
-  {a8168c80-85ff-4dcc-9b99-4a23e13ac15c}, !- Handle
-  Schedule Day 3,                         !- Name
-  {7a05cb55-eba4-4d00-a347-9042624fa55d}, !- Schedule Type Limits Name
->>>>>>> 64865042
+  {a0ab02d9-76f7-4462-aa99-2882586eefac}, !- Schedule Type Limits Name
   ,                                       !- Interpolate to Timestep
   24,                                     !- Hour 1
   0,                                      !- Minute 1
   112.539290946133;                       !- Value Until Time 1
 
 OS:People:Definition,
-<<<<<<< HEAD
-  {0a07295a-a7de-4d9a-9d42-fc7ae56a6570}, !- Handle
-=======
-  {50ea402e-1cf0-4b67-8f02-f723d95c46f7}, !- Handle
->>>>>>> 64865042
+  {61daa265-080f-45b1-827e-c20ed7da26f2}, !- Handle
   res occupants|living space,             !- Name
   People,                                 !- Number of People Calculation Method
   1.695,                                  !- Number of People {people}
@@ -742,21 +483,12 @@
   ZoneAveraged;                           !- Mean Radiant Temperature Calculation Type
 
 OS:People,
-<<<<<<< HEAD
-  {456d9b5f-ac19-4023-9769-a29d2a8bc674}, !- Handle
+  {cb98e8bd-d6ae-4d1b-92a2-22019182bc7c}, !- Handle
   res occupants|living space,             !- Name
-  {0a07295a-a7de-4d9a-9d42-fc7ae56a6570}, !- People Definition Name
-  {d7c31760-1ef5-4fb2-80b5-37265914c4e8}, !- Space or SpaceType Name
-  {8cf7f2ff-4c01-4bf3-915f-abeaa20f795f}, !- Number of People Schedule Name
-  {f070e9ac-d3fe-47b7-bfc8-3db2a7be28c3}, !- Activity Level Schedule Name
-=======
-  {c13f4d1f-6678-4da2-a39f-cf37e6b9a03e}, !- Handle
-  res occupants|living space,             !- Name
-  {50ea402e-1cf0-4b67-8f02-f723d95c46f7}, !- People Definition Name
-  {1715d084-b5f2-49f4-af7f-8e9372784e56}, !- Space or SpaceType Name
-  {2118ad62-e9ae-457b-826e-380fc60f27e3}, !- Number of People Schedule Name
-  {fcd3d41a-148e-4ba9-bb43-1bd3edafaddf}, !- Activity Level Schedule Name
->>>>>>> 64865042
+  {61daa265-080f-45b1-827e-c20ed7da26f2}, !- People Definition Name
+  {c97e3984-e871-4228-872b-a8376b8a07b6}, !- Space or SpaceType Name
+  {92fa47cc-4cf1-49d0-9181-a0afecf66f93}, !- Number of People Schedule Name
+  {d356d996-47d5-42ec-8f75-80aca6f616ca}, !- Activity Level Schedule Name
   ,                                       !- Surface Name/Angle Factor List Name
   ,                                       !- Work Efficiency Schedule Name
   ,                                       !- Clothing Insulation Schedule Name
@@ -764,11 +496,7 @@
   1;                                      !- Multiplier
 
 OS:ScheduleTypeLimits,
-<<<<<<< HEAD
-  {e78d329e-fa8a-4f9f-b111-fea0fba531b8}, !- Handle
-=======
-  {7a05cb55-eba4-4d00-a347-9042624fa55d}, !- Handle
->>>>>>> 64865042
+  {a0ab02d9-76f7-4462-aa99-2882586eefac}, !- Handle
   ActivityLevel,                          !- Name
   0,                                      !- Lower Limit Value
   ,                                       !- Upper Limit Value
@@ -776,22 +504,14 @@
   ActivityLevel;                          !- Unit Type
 
 OS:ScheduleTypeLimits,
-<<<<<<< HEAD
-  {5eea6575-ce92-4d03-be4b-d210a2e78074}, !- Handle
-=======
-  {62fbbf49-67c2-4c02-b597-9a80ee4a8575}, !- Handle
->>>>>>> 64865042
+  {2e757133-65e9-4f30-ac47-988a3bf93ca0}, !- Handle
   Fractional,                             !- Name
   0,                                      !- Lower Limit Value
   1,                                      !- Upper Limit Value
   Continuous;                             !- Numeric Type
 
 OS:People:Definition,
-<<<<<<< HEAD
-  {b2359c91-6569-4fe4-ba8a-4d27a5d4e87a}, !- Handle
-=======
-  {602f754b-6bca-4f00-b355-8352234be4bc}, !- Handle
->>>>>>> 64865042
+  {0f6dd6c3-c905-46f1-b831-da757bbeca9d}, !- Handle
   res occupants|finished attic space,     !- Name
   People,                                 !- Number of People Calculation Method
   1.695,                                  !- Number of People {people}
@@ -804,21 +524,12 @@
   ZoneAveraged;                           !- Mean Radiant Temperature Calculation Type
 
 OS:People,
-<<<<<<< HEAD
-  {c4d0a24e-16bf-4928-bab1-29e21a348bdd}, !- Handle
+  {8cfd0c9c-6bee-4014-88fc-8dd82a211da6}, !- Handle
   res occupants|finished attic space,     !- Name
-  {b2359c91-6569-4fe4-ba8a-4d27a5d4e87a}, !- People Definition Name
-  {edacbb44-15a6-4536-8202-4ba38cb3c34f}, !- Space or SpaceType Name
-  {8cf7f2ff-4c01-4bf3-915f-abeaa20f795f}, !- Number of People Schedule Name
-  {f070e9ac-d3fe-47b7-bfc8-3db2a7be28c3}, !- Activity Level Schedule Name
-=======
-  {34dd784f-b6e9-4929-aab3-380d99b50909}, !- Handle
-  res occupants|finished attic space,     !- Name
-  {602f754b-6bca-4f00-b355-8352234be4bc}, !- People Definition Name
-  {50788652-8722-45f5-8ba5-e3676d2a5179}, !- Space or SpaceType Name
-  {2118ad62-e9ae-457b-826e-380fc60f27e3}, !- Number of People Schedule Name
-  {fcd3d41a-148e-4ba9-bb43-1bd3edafaddf}, !- Activity Level Schedule Name
->>>>>>> 64865042
+  {0f6dd6c3-c905-46f1-b831-da757bbeca9d}, !- People Definition Name
+  {70a48036-0b6f-4906-9bc3-fa41353fca5e}, !- Space or SpaceType Name
+  {92fa47cc-4cf1-49d0-9181-a0afecf66f93}, !- Number of People Schedule Name
+  {d356d996-47d5-42ec-8f75-80aca6f616ca}, !- Activity Level Schedule Name
   ,                                       !- Surface Name/Angle Factor List Name
   ,                                       !- Work Efficiency Schedule Name
   ,                                       !- Clothing Insulation Schedule Name
