--- conflicted
+++ resolved
@@ -1,53 +1,26 @@
 !- NOTE: Auto-generated from /test/osw_files/SFA_4units_1story_SL_FA.osw
 
 OS:Version,
-<<<<<<< HEAD
-  {5ce9c87c-c01c-463f-9ea4-29150a720709}, !- Handle
-  2.9.0;                                  !- Version Identifier
-
-OS:SimulationControl,
-  {febc0fa3-e8a7-4dca-abe0-6e569a095c7d}, !- Handle
-=======
   {b17a4014-6a25-4727-9cfc-e7329f61a381}, !- Handle
   2.9.0;                                  !- Version Identifier
 
 OS:SimulationControl,
   {e47462b8-c17a-4c59-9289-39860337c4e9}, !- Handle
->>>>>>> 49f5e9b9
   ,                                       !- Do Zone Sizing Calculation
   ,                                       !- Do System Sizing Calculation
   ,                                       !- Do Plant Sizing Calculation
   No;                                     !- Run Simulation for Sizing Periods
 
 OS:Timestep,
-<<<<<<< HEAD
-  {47fb88f1-7953-405f-a03e-b833f47f3219}, !- Handle
-  6;                                      !- Number of Timesteps per Hour
-
-OS:ShadowCalculation,
-  {b8b3da43-c0e7-42aa-9bcb-47f1541d3428}, !- Handle
-=======
   {8d155aa9-7269-430a-8a3f-eefb87690172}, !- Handle
   6;                                      !- Number of Timesteps per Hour
 
 OS:ShadowCalculation,
   {f2434cbb-e77a-4cfb-ac62-0a68f747c4a0}, !- Handle
->>>>>>> 49f5e9b9
   20,                                     !- Calculation Frequency
   200;                                    !- Maximum Figures in Shadow Overlap Calculations
 
 OS:SurfaceConvectionAlgorithm:Outside,
-<<<<<<< HEAD
-  {4af69db2-d67c-422d-a413-ba540e467bb9}, !- Handle
-  DOE-2;                                  !- Algorithm
-
-OS:SurfaceConvectionAlgorithm:Inside,
-  {f55e4889-8deb-48d6-a1fd-19fcbc070cf5}, !- Handle
-  TARP;                                   !- Algorithm
-
-OS:ZoneCapacitanceMultiplier:ResearchSpecial,
-  {4b8c9246-ae50-410f-afcb-3d35dd26b66f}, !- Handle
-=======
   {561764e6-dffa-41a3-b22b-8adfd4bd83b9}, !- Handle
   DOE-2;                                  !- Algorithm
 
@@ -57,17 +30,12 @@
 
 OS:ZoneCapacitanceMultiplier:ResearchSpecial,
   {3729d99f-e789-416b-b701-f74983fbb2be}, !- Handle
->>>>>>> 49f5e9b9
   ,                                       !- Temperature Capacity Multiplier
   15,                                     !- Humidity Capacity Multiplier
   ;                                       !- Carbon Dioxide Capacity Multiplier
 
 OS:RunPeriod,
-<<<<<<< HEAD
-  {0d706778-909f-41dd-9142-e1c8e22f425e}, !- Handle
-=======
   {b90cf7b9-d72e-4fec-b1e5-bbcef96cc261}, !- Handle
->>>>>>> 49f5e9b9
   Run Period 1,                           !- Name
   1,                                      !- Begin Month
   1,                                      !- Begin Day of Month
@@ -81,11 +49,7 @@
   ;                                       !- Number of Times Runperiod to be Repeated
 
 OS:YearDescription,
-<<<<<<< HEAD
-  {7b21994e-6ee8-4588-819e-1594a314eb3a}, !- Handle
-=======
   {37067ab4-9dcc-4e4f-a83f-817edcba85e4}, !- Handle
->>>>>>> 49f5e9b9
   2007,                                   !- Calendar Year
   ,                                       !- Day of Week for Start Day
   ;                                       !- Is Leap Year
@@ -122,11 +86,7 @@
   1;                                      !- Feature Value 4
 
 OS:ThermalZone,
-<<<<<<< HEAD
-  {679e30ee-2d2b-4ca0-a472-f758ff225221}, !- Handle
-=======
   {84d6a3c0-f2a2-4642-b2e0-f39043ad8fc6}, !- Handle
->>>>>>> 49f5e9b9
   living zone,                            !- Name
   ,                                       !- Multiplier
   ,                                       !- Ceiling Height {m}
@@ -135,17 +95,10 @@
   ,                                       !- Zone Inside Convection Algorithm
   ,                                       !- Zone Outside Convection Algorithm
   ,                                       !- Zone Conditioning Equipment List Name
-<<<<<<< HEAD
-  {7029a308-9f71-40a0-8735-9b9a0cefdfd7}, !- Zone Air Inlet Port List
-  {a56b2dc0-2963-4548-a57d-ce8711f6b5e3}, !- Zone Air Exhaust Port List
-  {9a02ac20-626b-43a2-b73e-7efd0dfdd252}, !- Zone Air Node Name
-  {74166be1-c221-440d-883a-99f57ba7c3b3}, !- Zone Return Air Port List
-=======
   {16620d48-6750-451b-8a48-d536fb33cacf}, !- Zone Air Inlet Port List
   {9ca41fd4-4cd8-44ff-910c-6dd3f351c7bd}, !- Zone Air Exhaust Port List
   {93b97767-bfb2-408f-b08d-871497e3a78e}, !- Zone Air Node Name
   {7fb8aa13-878c-45e2-a968-a5516aa41bf5}, !- Zone Return Air Port List
->>>>>>> 49f5e9b9
   ,                                       !- Primary Daylighting Control Name
   ,                                       !- Fraction of Zone Controlled by Primary Daylighting Control
   ,                                       !- Secondary Daylighting Control Name
@@ -156,39 +109,6 @@
   No;                                     !- Use Ideal Air Loads
 
 OS:Node,
-<<<<<<< HEAD
-  {42b07587-aecb-4f27-aa1b-30302ea598d6}, !- Handle
-  Node 1,                                 !- Name
-  {9a02ac20-626b-43a2-b73e-7efd0dfdd252}, !- Inlet Port
-  ;                                       !- Outlet Port
-
-OS:Connection,
-  {9a02ac20-626b-43a2-b73e-7efd0dfdd252}, !- Handle
-  {7e769166-7471-4899-8c25-fb7a48d575ae}, !- Name
-  {679e30ee-2d2b-4ca0-a472-f758ff225221}, !- Source Object
-  11,                                     !- Outlet Port
-  {42b07587-aecb-4f27-aa1b-30302ea598d6}, !- Target Object
-  2;                                      !- Inlet Port
-
-OS:PortList,
-  {7029a308-9f71-40a0-8735-9b9a0cefdfd7}, !- Handle
-  {ae965d4a-a2cc-483c-b35f-b2ac3e5ad499}, !- Name
-  {679e30ee-2d2b-4ca0-a472-f758ff225221}; !- HVAC Component
-
-OS:PortList,
-  {a56b2dc0-2963-4548-a57d-ce8711f6b5e3}, !- Handle
-  {e292ea35-d2e8-4e9c-875c-3e97a99551c1}, !- Name
-  {679e30ee-2d2b-4ca0-a472-f758ff225221}; !- HVAC Component
-
-OS:PortList,
-  {74166be1-c221-440d-883a-99f57ba7c3b3}, !- Handle
-  {d78a1162-8b50-4e81-ae50-231384683495}, !- Name
-  {679e30ee-2d2b-4ca0-a472-f758ff225221}; !- HVAC Component
-
-OS:Sizing:Zone,
-  {9cbe00b8-6526-42db-baa5-31fb44ece1dc}, !- Handle
-  {679e30ee-2d2b-4ca0-a472-f758ff225221}, !- Zone or ZoneList Name
-=======
   {17cca4b0-5538-4a6b-8b0e-f629f3d58094}, !- Handle
   Node 1,                                 !- Name
   {93b97767-bfb2-408f-b08d-871497e3a78e}, !- Inlet Port
@@ -220,7 +140,6 @@
 OS:Sizing:Zone,
   {2bb126b3-c857-481a-a988-e602f77a039c}, !- Handle
   {84d6a3c0-f2a2-4642-b2e0-f39043ad8fc6}, !- Zone or ZoneList Name
->>>>>>> 49f5e9b9
   SupplyAirTemperature,                   !- Zone Cooling Design Supply Air Temperature Input Method
   14,                                     !- Zone Cooling Design Supply Air Temperature {C}
   11.11,                                  !- Zone Cooling Design Supply Air Temperature Difference {deltaC}
@@ -249,16 +168,6 @@
   autosize;                               !- Dedicated Outdoor Air High Setpoint Temperature for Design {C}
 
 OS:ZoneHVAC:EquipmentList,
-<<<<<<< HEAD
-  {c10a1313-5449-47ea-8c09-75100e68acee}, !- Handle
-  Zone HVAC Equipment List 1,             !- Name
-  {679e30ee-2d2b-4ca0-a472-f758ff225221}; !- Thermal Zone
-
-OS:Space,
-  {6b5b5711-6685-4d48-8922-3a7ab67ca893}, !- Handle
-  living space,                           !- Name
-  {0eca7885-bb5b-4834-826e-a5084924a820}, !- Space Type Name
-=======
   {fd86471a-5a6b-4358-ba9d-34f870a77b9a}, !- Handle
   Zone HVAC Equipment List 1,             !- Name
   {84d6a3c0-f2a2-4642-b2e0-f39043ad8fc6}; !- Thermal Zone
@@ -267,7 +176,6 @@
   {7aca2df0-ecd9-4e2a-b60f-e8cd8da96a47}, !- Handle
   living space,                           !- Name
   {0e4173c9-616b-4f96-9871-f0594e61b01c}, !- Space Type Name
->>>>>>> 49f5e9b9
   ,                                       !- Default Construction Set Name
   ,                                       !- Default Schedule Set Name
   ,                                       !- Direction of Relative North {deg}
@@ -275,19 +183,6 @@
   ,                                       !- Y Origin {m}
   ,                                       !- Z Origin {m}
   ,                                       !- Building Story Name
-<<<<<<< HEAD
-  {679e30ee-2d2b-4ca0-a472-f758ff225221}, !- Thermal Zone Name
-  ,                                       !- Part of Total Floor Area
-  ,                                       !- Design Specification Outdoor Air Object Name
-  {e97effb0-e5ec-40d5-9f3e-810994521978}; !- Building Unit Name
-
-OS:Surface,
-  {072ac2f5-8809-47ed-847c-725045fa6760}, !- Handle
-  Surface 1,                              !- Name
-  Floor,                                  !- Surface Type
-  ,                                       !- Construction Name
-  {6b5b5711-6685-4d48-8922-3a7ab67ca893}, !- Space Name
-=======
   {84d6a3c0-f2a2-4642-b2e0-f39043ad8fc6}, !- Thermal Zone Name
   ,                                       !- Part of Total Floor Area
   ,                                       !- Design Specification Outdoor Air Object Name
@@ -299,7 +194,6 @@
   Floor,                                  !- Surface Type
   ,                                       !- Construction Name
   {7aca2df0-ecd9-4e2a-b60f-e8cd8da96a47}, !- Space Name
->>>>>>> 49f5e9b9
   Foundation,                             !- Outside Boundary Condition
   ,                                       !- Outside Boundary Condition Object
   NoSun,                                  !- Sun Exposure
@@ -312,19 +206,11 @@
   4.572, -9.144, 0;                       !- X,Y,Z Vertex 4 {m}
 
 OS:Surface,
-<<<<<<< HEAD
-  {aef34396-c92c-4f96-af27-da1500187f1b}, !- Handle
-  Surface 2,                              !- Name
-  Wall,                                   !- Surface Type
-  ,                                       !- Construction Name
-  {6b5b5711-6685-4d48-8922-3a7ab67ca893}, !- Space Name
-=======
   {0b003880-50ce-4c09-806c-ef64a9bed69b}, !- Handle
   Surface 2,                              !- Name
   Wall,                                   !- Surface Type
   ,                                       !- Construction Name
   {7aca2df0-ecd9-4e2a-b60f-e8cd8da96a47}, !- Space Name
->>>>>>> 49f5e9b9
   Outdoors,                               !- Outside Boundary Condition
   ,                                       !- Outside Boundary Condition Object
   SunExposed,                             !- Sun Exposure
@@ -337,19 +223,11 @@
   0, -9.144, 2.4384;                      !- X,Y,Z Vertex 4 {m}
 
 OS:Surface,
-<<<<<<< HEAD
-  {836d3a48-b231-4e2f-a3fd-fd82be438e1c}, !- Handle
-  Surface 3,                              !- Name
-  Wall,                                   !- Surface Type
-  ,                                       !- Construction Name
-  {6b5b5711-6685-4d48-8922-3a7ab67ca893}, !- Space Name
-=======
   {8c786df4-5e1f-48c3-ae3e-ef49971b04ac}, !- Handle
   Surface 3,                              !- Name
   Wall,                                   !- Surface Type
   ,                                       !- Construction Name
   {7aca2df0-ecd9-4e2a-b60f-e8cd8da96a47}, !- Space Name
->>>>>>> 49f5e9b9
   Outdoors,                               !- Outside Boundary Condition
   ,                                       !- Outside Boundary Condition Object
   SunExposed,                             !- Sun Exposure
@@ -362,15 +240,6 @@
   0, 0, 2.4384;                           !- X,Y,Z Vertex 4 {m}
 
 OS:Surface,
-<<<<<<< HEAD
-  {db5bc429-59fb-40fe-b7d0-699cffe9e73f}, !- Handle
-  Surface 4,                              !- Name
-  Wall,                                   !- Surface Type
-  ,                                       !- Construction Name
-  {6b5b5711-6685-4d48-8922-3a7ab67ca893}, !- Space Name
-  Surface,                                !- Outside Boundary Condition
-  {e63cd24b-d61a-4fcf-9105-a56140036a2f}, !- Outside Boundary Condition Object
-=======
   {7abb759c-bcb2-44df-aee2-dbb9cd0d4fb4}, !- Handle
   Surface 4,                              !- Name
   Wall,                                   !- Surface Type
@@ -378,7 +247,6 @@
   {7aca2df0-ecd9-4e2a-b60f-e8cd8da96a47}, !- Space Name
   Adiabatic,                              !- Outside Boundary Condition
   ,                                       !- Outside Boundary Condition Object
->>>>>>> 49f5e9b9
   NoSun,                                  !- Sun Exposure
   NoWind,                                 !- Wind Exposure
   ,                                       !- View Factor to Ground
@@ -389,19 +257,11 @@
   4.572, 0, 2.4384;                       !- X,Y,Z Vertex 4 {m}
 
 OS:Surface,
-<<<<<<< HEAD
-  {c1699bda-1668-4ef0-8c13-107bec10d020}, !- Handle
-  Surface 5,                              !- Name
-  Wall,                                   !- Surface Type
-  ,                                       !- Construction Name
-  {6b5b5711-6685-4d48-8922-3a7ab67ca893}, !- Space Name
-=======
   {78b020a3-526a-4727-846b-6769d4cf8432}, !- Handle
   Surface 5,                              !- Name
   Wall,                                   !- Surface Type
   ,                                       !- Construction Name
   {7aca2df0-ecd9-4e2a-b60f-e8cd8da96a47}, !- Space Name
->>>>>>> 49f5e9b9
   Outdoors,                               !- Outside Boundary Condition
   ,                                       !- Outside Boundary Condition Object
   SunExposed,                             !- Sun Exposure
@@ -414,15 +274,6 @@
   4.572, -9.144, 2.4384;                  !- X,Y,Z Vertex 4 {m}
 
 OS:Surface,
-<<<<<<< HEAD
-  {5efd5fbb-59a3-4c42-9c36-60e4c813f647}, !- Handle
-  Surface 6,                              !- Name
-  RoofCeiling,                            !- Surface Type
-  ,                                       !- Construction Name
-  {6b5b5711-6685-4d48-8922-3a7ab67ca893}, !- Space Name
-  Surface,                                !- Outside Boundary Condition
-  {fdfbe495-76d2-44e2-a6dd-15e18ed7834b}, !- Outside Boundary Condition Object
-=======
   {fb94e8f3-241b-4700-9d2b-b9011b141587}, !- Handle
   Surface 6,                              !- Name
   RoofCeiling,                            !- Surface Type
@@ -430,7 +281,6 @@
   {7aca2df0-ecd9-4e2a-b60f-e8cd8da96a47}, !- Space Name
   Surface,                                !- Outside Boundary Condition
   {95e2dd5b-5b71-4368-a78f-7f5bc9947135}, !- Outside Boundary Condition Object
->>>>>>> 49f5e9b9
   NoSun,                                  !- Sun Exposure
   NoWind,                                 !- Wind Exposure
   ,                                       !- View Factor to Ground
@@ -441,11 +291,7 @@
   0, -9.144, 2.4384;                      !- X,Y,Z Vertex 4 {m}
 
 OS:SpaceType,
-<<<<<<< HEAD
-  {0eca7885-bb5b-4834-826e-a5084924a820}, !- Handle
-=======
   {0e4173c9-616b-4f96-9871-f0594e61b01c}, !- Handle
->>>>>>> 49f5e9b9
   Space Type 1,                           !- Name
   ,                                       !- Default Construction Set Name
   ,                                       !- Default Schedule Set Name
@@ -456,15 +302,6 @@
   living;                                 !- Standards Space Type
 
 OS:Surface,
-<<<<<<< HEAD
-  {fdfbe495-76d2-44e2-a6dd-15e18ed7834b}, !- Handle
-  Surface 7,                              !- Name
-  Floor,                                  !- Surface Type
-  ,                                       !- Construction Name
-  {66556c23-7831-46de-9148-dbf5fa6ecbaa}, !- Space Name
-  Surface,                                !- Outside Boundary Condition
-  {5efd5fbb-59a3-4c42-9c36-60e4c813f647}, !- Outside Boundary Condition Object
-=======
   {95e2dd5b-5b71-4368-a78f-7f5bc9947135}, !- Handle
   Surface 7,                              !- Name
   Floor,                                  !- Surface Type
@@ -472,7 +309,6 @@
   {b29a0912-6436-4f05-9c5a-ace5002125b0}, !- Space Name
   Surface,                                !- Outside Boundary Condition
   {fb94e8f3-241b-4700-9d2b-b9011b141587}, !- Outside Boundary Condition Object
->>>>>>> 49f5e9b9
   NoSun,                                  !- Sun Exposure
   NoWind,                                 !- Wind Exposure
   ,                                       !- View Factor to Ground
@@ -483,19 +319,11 @@
   4.572, -9.144, 2.4384;                  !- X,Y,Z Vertex 4 {m}
 
 OS:Surface,
-<<<<<<< HEAD
-  {b977fea6-164a-4246-be15-5269b1ad278e}, !- Handle
-  Surface 8,                              !- Name
-  RoofCeiling,                            !- Surface Type
-  ,                                       !- Construction Name
-  {66556c23-7831-46de-9148-dbf5fa6ecbaa}, !- Space Name
-=======
   {d4f9af54-e95e-4f10-b35f-e85adeeeb078}, !- Handle
   Surface 8,                              !- Name
   RoofCeiling,                            !- Surface Type
   ,                                       !- Construction Name
   {b29a0912-6436-4f05-9c5a-ace5002125b0}, !- Space Name
->>>>>>> 49f5e9b9
   Outdoors,                               !- Outside Boundary Condition
   ,                                       !- Outside Boundary Condition Object
   SunExposed,                             !- Sun Exposure
@@ -508,19 +336,11 @@
   0, 0, 2.4384;                           !- X,Y,Z Vertex 4 {m}
 
 OS:Surface,
-<<<<<<< HEAD
-  {159fc9fa-4b2f-4432-93ab-147ff48695f0}, !- Handle
-  Surface 9,                              !- Name
-  RoofCeiling,                            !- Surface Type
-  ,                                       !- Construction Name
-  {66556c23-7831-46de-9148-dbf5fa6ecbaa}, !- Space Name
-=======
   {6c18d531-f0d2-41b8-acf6-0bc5f954f26d}, !- Handle
   Surface 9,                              !- Name
   RoofCeiling,                            !- Surface Type
   ,                                       !- Construction Name
   {b29a0912-6436-4f05-9c5a-ace5002125b0}, !- Space Name
->>>>>>> 49f5e9b9
   Outdoors,                               !- Outside Boundary Condition
   ,                                       !- Outside Boundary Condition Object
   SunExposed,                             !- Sun Exposure
@@ -533,19 +353,11 @@
   4.572, -9.144, 2.4384;                  !- X,Y,Z Vertex 4 {m}
 
 OS:Surface,
-<<<<<<< HEAD
-  {b914fce9-8380-41af-a1c6-12df422bdc62}, !- Handle
-  Surface 10,                             !- Name
-  Wall,                                   !- Surface Type
-  ,                                       !- Construction Name
-  {66556c23-7831-46de-9148-dbf5fa6ecbaa}, !- Space Name
-=======
   {630c3835-0cb8-4399-9915-0bbd6d389610}, !- Handle
   Surface 10,                             !- Name
   Wall,                                   !- Surface Type
   ,                                       !- Construction Name
   {b29a0912-6436-4f05-9c5a-ace5002125b0}, !- Space Name
->>>>>>> 49f5e9b9
   Outdoors,                               !- Outside Boundary Condition
   ,                                       !- Outside Boundary Condition Object
   SunExposed,                             !- Sun Exposure
@@ -557,21 +369,12 @@
   0, -9.144, 2.4384;                      !- X,Y,Z Vertex 3 {m}
 
 OS:Surface,
-<<<<<<< HEAD
-  {2f310acf-bcf3-4412-9618-df823b0a0661}, !- Handle
-  Surface 11,                             !- Name
-  Wall,                                   !- Surface Type
-  ,                                       !- Construction Name
-  {66556c23-7831-46de-9148-dbf5fa6ecbaa}, !- Space Name
-  Outdoors,                               !- Outside Boundary Condition
-=======
   {eaeb06bb-d283-4fc9-9df1-449d3c3c38d1}, !- Handle
   Surface 11,                             !- Name
   Wall,                                   !- Surface Type
   ,                                       !- Construction Name
   {b29a0912-6436-4f05-9c5a-ace5002125b0}, !- Space Name
   Adiabatic,                              !- Outside Boundary Condition
->>>>>>> 49f5e9b9
   ,                                       !- Outside Boundary Condition Object
   NoSun,                                  !- Sun Exposure
   NoWind,                                 !- Wind Exposure
@@ -582,15 +385,9 @@
   4.572, 0, 2.4384;                       !- X,Y,Z Vertex 3 {m}
 
 OS:Space,
-<<<<<<< HEAD
-  {66556c23-7831-46de-9148-dbf5fa6ecbaa}, !- Handle
-  finished attic space,                   !- Name
-  {0eca7885-bb5b-4834-826e-a5084924a820}, !- Space Type Name
-=======
   {b29a0912-6436-4f05-9c5a-ace5002125b0}, !- Handle
   finished attic space,                   !- Name
   {0e4173c9-616b-4f96-9871-f0594e61b01c}, !- Space Type Name
->>>>>>> 49f5e9b9
   ,                                       !- Default Construction Set Name
   ,                                       !- Default Schedule Set Name
   ,                                       !- Direction of Relative North {deg}
@@ -598,1097 +395,6 @@
   ,                                       !- Y Origin {m}
   ,                                       !- Z Origin {m}
   ,                                       !- Building Story Name
-<<<<<<< HEAD
-  {679e30ee-2d2b-4ca0-a472-f758ff225221}, !- Thermal Zone Name
-  ,                                       !- Part of Total Floor Area
-  ,                                       !- Design Specification Outdoor Air Object Name
-  {e97effb0-e5ec-40d5-9f3e-810994521978}; !- Building Unit Name
-
-OS:ThermalZone,
-  {0f1a91ea-105c-4c5d-ab28-a828100d6f27}, !- Handle
-  living zone|unit 2,                     !- Name
-  ,                                       !- Multiplier
-  ,                                       !- Ceiling Height {m}
-  ,                                       !- Volume {m3}
-  ,                                       !- Floor Area {m2}
-  ,                                       !- Zone Inside Convection Algorithm
-  ,                                       !- Zone Outside Convection Algorithm
-  ,                                       !- Zone Conditioning Equipment List Name
-  {f3519a35-78c0-4348-9020-213e9a5d2909}, !- Zone Air Inlet Port List
-  {a4bf8c1e-1bdc-4e85-a1f4-f3c26ba19b29}, !- Zone Air Exhaust Port List
-  {89178e68-795d-42ab-88a2-49831ab98cfe}, !- Zone Air Node Name
-  {87e6a310-d84a-4418-90f5-d8da7df8e8a5}, !- Zone Return Air Port List
-  ,                                       !- Primary Daylighting Control Name
-  ,                                       !- Fraction of Zone Controlled by Primary Daylighting Control
-  ,                                       !- Secondary Daylighting Control Name
-  ,                                       !- Fraction of Zone Controlled by Secondary Daylighting Control
-  ,                                       !- Illuminance Map Name
-  ,                                       !- Group Rendering Name
-  ,                                       !- Thermostat Name
-  No;                                     !- Use Ideal Air Loads
-
-OS:Node,
-  {e03ca99f-e5f4-4d73-8c8a-fa81ec95cd5b}, !- Handle
-  Node 2,                                 !- Name
-  {89178e68-795d-42ab-88a2-49831ab98cfe}, !- Inlet Port
-  ;                                       !- Outlet Port
-
-OS:Connection,
-  {89178e68-795d-42ab-88a2-49831ab98cfe}, !- Handle
-  {cc64732c-83db-4e27-b75d-a9d027726ff3}, !- Name
-  {0f1a91ea-105c-4c5d-ab28-a828100d6f27}, !- Source Object
-  11,                                     !- Outlet Port
-  {e03ca99f-e5f4-4d73-8c8a-fa81ec95cd5b}, !- Target Object
-  2;                                      !- Inlet Port
-
-OS:PortList,
-  {f3519a35-78c0-4348-9020-213e9a5d2909}, !- Handle
-  {2fb4fa85-72af-4f10-98b0-3db1a3a9779d}, !- Name
-  {0f1a91ea-105c-4c5d-ab28-a828100d6f27}; !- HVAC Component
-
-OS:PortList,
-  {a4bf8c1e-1bdc-4e85-a1f4-f3c26ba19b29}, !- Handle
-  {5b387472-6ed3-4ba6-82b4-5ee280ec86c7}, !- Name
-  {0f1a91ea-105c-4c5d-ab28-a828100d6f27}; !- HVAC Component
-
-OS:PortList,
-  {87e6a310-d84a-4418-90f5-d8da7df8e8a5}, !- Handle
-  {8051036b-6755-4086-bbde-81bad1f185e8}, !- Name
-  {0f1a91ea-105c-4c5d-ab28-a828100d6f27}; !- HVAC Component
-
-OS:Sizing:Zone,
-  {9427261c-bcd6-4ab6-ae82-337668a0b297}, !- Handle
-  {0f1a91ea-105c-4c5d-ab28-a828100d6f27}, !- Zone or ZoneList Name
-  SupplyAirTemperature,                   !- Zone Cooling Design Supply Air Temperature Input Method
-  14,                                     !- Zone Cooling Design Supply Air Temperature {C}
-  11.11,                                  !- Zone Cooling Design Supply Air Temperature Difference {deltaC}
-  SupplyAirTemperature,                   !- Zone Heating Design Supply Air Temperature Input Method
-  40,                                     !- Zone Heating Design Supply Air Temperature {C}
-  11.11,                                  !- Zone Heating Design Supply Air Temperature Difference {deltaC}
-  0.0085,                                 !- Zone Cooling Design Supply Air Humidity Ratio {kg-H2O/kg-air}
-  0.008,                                  !- Zone Heating Design Supply Air Humidity Ratio {kg-H2O/kg-air}
-  ,                                       !- Zone Heating Sizing Factor
-  ,                                       !- Zone Cooling Sizing Factor
-  DesignDay,                              !- Cooling Design Air Flow Method
-  ,                                       !- Cooling Design Air Flow Rate {m3/s}
-  ,                                       !- Cooling Minimum Air Flow per Zone Floor Area {m3/s-m2}
-  ,                                       !- Cooling Minimum Air Flow {m3/s}
-  ,                                       !- Cooling Minimum Air Flow Fraction
-  DesignDay,                              !- Heating Design Air Flow Method
-  ,                                       !- Heating Design Air Flow Rate {m3/s}
-  ,                                       !- Heating Maximum Air Flow per Zone Floor Area {m3/s-m2}
-  ,                                       !- Heating Maximum Air Flow {m3/s}
-  ,                                       !- Heating Maximum Air Flow Fraction
-  ,                                       !- Design Zone Air Distribution Effectiveness in Cooling Mode
-  ,                                       !- Design Zone Air Distribution Effectiveness in Heating Mode
-  No,                                     !- Account for Dedicated Outdoor Air System
-  NeutralSupplyAir,                       !- Dedicated Outdoor Air System Control Strategy
-  autosize,                               !- Dedicated Outdoor Air Low Setpoint Temperature for Design {C}
-  autosize;                               !- Dedicated Outdoor Air High Setpoint Temperature for Design {C}
-
-OS:ZoneHVAC:EquipmentList,
-  {5c457741-a94c-462c-a9d5-0ee9c94202aa}, !- Handle
-  Zone HVAC Equipment List 2,             !- Name
-  {0f1a91ea-105c-4c5d-ab28-a828100d6f27}; !- Thermal Zone
-
-OS:Space,
-  {b90b0922-46d3-480c-9858-5038d7a01d4c}, !- Handle
-  living space|unit 2|story 1,            !- Name
-  {0eca7885-bb5b-4834-826e-a5084924a820}, !- Space Type Name
-  ,                                       !- Default Construction Set Name
-  ,                                       !- Default Schedule Set Name
-  -0,                                     !- Direction of Relative North {deg}
-  0,                                      !- X Origin {m}
-  0,                                      !- Y Origin {m}
-  0,                                      !- Z Origin {m}
-  ,                                       !- Building Story Name
-  {0f1a91ea-105c-4c5d-ab28-a828100d6f27}, !- Thermal Zone Name
-  ,                                       !- Part of Total Floor Area
-  ,                                       !- Design Specification Outdoor Air Object Name
-  {38bf0fc8-eddb-4b6d-b84e-e42525ec7d79}; !- Building Unit Name
-
-OS:Surface,
-  {ee46e7d8-4e32-4c58-a2d3-c86fa27bed92}, !- Handle
-  Surface 12,                             !- Name
-  Floor,                                  !- Surface Type
-  ,                                       !- Construction Name
-  {b90b0922-46d3-480c-9858-5038d7a01d4c}, !- Space Name
-  Foundation,                             !- Outside Boundary Condition
-  ,                                       !- Outside Boundary Condition Object
-  NoSun,                                  !- Sun Exposure
-  NoWind,                                 !- Wind Exposure
-  ,                                       !- View Factor to Ground
-  ,                                       !- Number of Vertices
-  4.572, -9.144, 0,                       !- X,Y,Z Vertex 1 {m}
-  4.572, 0, 0,                            !- X,Y,Z Vertex 2 {m}
-  9.144, 0, 0,                            !- X,Y,Z Vertex 3 {m}
-  9.144, -9.144, 0;                       !- X,Y,Z Vertex 4 {m}
-
-OS:Surface,
-  {025766e3-8a1a-4b2f-84a7-ccf64fd7d661}, !- Handle
-  Surface 13,                             !- Name
-  Wall,                                   !- Surface Type
-  ,                                       !- Construction Name
-  {b90b0922-46d3-480c-9858-5038d7a01d4c}, !- Space Name
-  Surface,                                !- Outside Boundary Condition
-  {7825d75d-4cb3-44d6-b3e4-8cbabe100bfa}, !- Outside Boundary Condition Object
-  NoSun,                                  !- Sun Exposure
-  NoWind,                                 !- Wind Exposure
-  ,                                       !- View Factor to Ground
-  ,                                       !- Number of Vertices
-  9.144, -9.144, 2.4384,                  !- X,Y,Z Vertex 1 {m}
-  9.144, -9.144, 0,                       !- X,Y,Z Vertex 2 {m}
-  9.144, 0, 0,                            !- X,Y,Z Vertex 3 {m}
-  9.144, 0, 2.4384;                       !- X,Y,Z Vertex 4 {m}
-
-OS:Surface,
-  {95522118-1618-410d-99d6-beb00df20fec}, !- Handle
-  Surface 14,                             !- Name
-  Wall,                                   !- Surface Type
-  ,                                       !- Construction Name
-  {b90b0922-46d3-480c-9858-5038d7a01d4c}, !- Space Name
-  Outdoors,                               !- Outside Boundary Condition
-  ,                                       !- Outside Boundary Condition Object
-  SunExposed,                             !- Sun Exposure
-  WindExposed,                            !- Wind Exposure
-  ,                                       !- View Factor to Ground
-  ,                                       !- Number of Vertices
-  9.144, 0, 2.4384,                       !- X,Y,Z Vertex 1 {m}
-  9.144, 0, 0,                            !- X,Y,Z Vertex 2 {m}
-  4.572, 0, 0,                            !- X,Y,Z Vertex 3 {m}
-  4.572, 0, 2.4384;                       !- X,Y,Z Vertex 4 {m}
-
-OS:Surface,
-  {42442ba3-e204-4748-a196-b6d835493878}, !- Handle
-  Surface 15,                             !- Name
-  Wall,                                   !- Surface Type
-  ,                                       !- Construction Name
-  {b90b0922-46d3-480c-9858-5038d7a01d4c}, !- Space Name
-  Outdoors,                               !- Outside Boundary Condition
-  ,                                       !- Outside Boundary Condition Object
-  SunExposed,                             !- Sun Exposure
-  WindExposed,                            !- Wind Exposure
-  ,                                       !- View Factor to Ground
-  ,                                       !- Number of Vertices
-  4.572, -9.144, 2.4384,                  !- X,Y,Z Vertex 1 {m}
-  4.572, -9.144, 0,                       !- X,Y,Z Vertex 2 {m}
-  9.144, -9.144, 0,                       !- X,Y,Z Vertex 3 {m}
-  9.144, -9.144, 2.4384;                  !- X,Y,Z Vertex 4 {m}
-
-OS:Surface,
-  {048f3eee-abb3-4d5e-9fb7-f60f6478e366}, !- Handle
-  Surface 16,                             !- Name
-  RoofCeiling,                            !- Surface Type
-  ,                                       !- Construction Name
-  {b90b0922-46d3-480c-9858-5038d7a01d4c}, !- Space Name
-  Surface,                                !- Outside Boundary Condition
-  {7a5a5d10-e82a-4e20-a588-34a4a65b719b}, !- Outside Boundary Condition Object
-  NoSun,                                  !- Sun Exposure
-  NoWind,                                 !- Wind Exposure
-  ,                                       !- View Factor to Ground
-  ,                                       !- Number of Vertices
-  9.144, -9.144, 2.4384,                  !- X,Y,Z Vertex 1 {m}
-  9.144, 0, 2.4384,                       !- X,Y,Z Vertex 2 {m}
-  4.572, 0, 2.4384,                       !- X,Y,Z Vertex 3 {m}
-  4.572, -9.144, 2.4384;                  !- X,Y,Z Vertex 4 {m}
-
-OS:Surface,
-  {e63cd24b-d61a-4fcf-9105-a56140036a2f}, !- Handle
-  Surface 17,                             !- Name
-  Wall,                                   !- Surface Type
-  ,                                       !- Construction Name
-  {b90b0922-46d3-480c-9858-5038d7a01d4c}, !- Space Name
-  Surface,                                !- Outside Boundary Condition
-  {db5bc429-59fb-40fe-b7d0-699cffe9e73f}, !- Outside Boundary Condition Object
-  NoSun,                                  !- Sun Exposure
-  NoWind,                                 !- Wind Exposure
-  ,                                       !- View Factor to Ground
-  ,                                       !- Number of Vertices
-  4.572, 0, 2.4384,                       !- X,Y,Z Vertex 1 {m}
-  4.572, 0, 0,                            !- X,Y,Z Vertex 2 {m}
-  4.572, -9.144, 0,                       !- X,Y,Z Vertex 3 {m}
-  4.572, -9.144, 2.4384;                  !- X,Y,Z Vertex 4 {m}
-
-OS:Space,
-  {2eb9b8a3-2480-49c4-8e63-05ab401a6654}, !- Handle
-  finished attic space|unit 2,            !- Name
-  {0eca7885-bb5b-4834-826e-a5084924a820}, !- Space Type Name
-  ,                                       !- Default Construction Set Name
-  ,                                       !- Default Schedule Set Name
-  -0,                                     !- Direction of Relative North {deg}
-  0,                                      !- X Origin {m}
-  0,                                      !- Y Origin {m}
-  0,                                      !- Z Origin {m}
-  ,                                       !- Building Story Name
-  {0f1a91ea-105c-4c5d-ab28-a828100d6f27}, !- Thermal Zone Name
-  ,                                       !- Part of Total Floor Area
-  ,                                       !- Design Specification Outdoor Air Object Name
-  {38bf0fc8-eddb-4b6d-b84e-e42525ec7d79}; !- Building Unit Name
-
-OS:Surface,
-  {479cdc47-80c1-41e1-801f-561e0ec7f1fa}, !- Handle
-  Surface 18,                             !- Name
-  Wall,                                   !- Surface Type
-  ,                                       !- Construction Name
-  {2eb9b8a3-2480-49c4-8e63-05ab401a6654}, !- Space Name
-  Outdoors,                               !- Outside Boundary Condition
-  ,                                       !- Outside Boundary Condition Object
-  SunExposed,                             !- Sun Exposure
-  WindExposed,                            !- Wind Exposure
-  ,                                       !- View Factor to Ground
-  ,                                       !- Number of Vertices
-  6.858, -9.144, 3.5814,                  !- X,Y,Z Vertex 1 {m}
-  4.572, -9.144, 2.4384,                  !- X,Y,Z Vertex 2 {m}
-  9.144, -9.144, 2.4384;                  !- X,Y,Z Vertex 3 {m}
-
-OS:Surface,
-  {2819868e-13ac-48c6-992f-d222ab504b23}, !- Handle
-  Surface 19,                             !- Name
-  Wall,                                   !- Surface Type
-  ,                                       !- Construction Name
-  {2eb9b8a3-2480-49c4-8e63-05ab401a6654}, !- Space Name
-  Outdoors,                               !- Outside Boundary Condition
-  ,                                       !- Outside Boundary Condition Object
-  SunExposed,                             !- Sun Exposure
-  WindExposed,                            !- Wind Exposure
-  ,                                       !- View Factor to Ground
-  ,                                       !- Number of Vertices
-  6.858, 0, 3.5814,                       !- X,Y,Z Vertex 1 {m}
-  9.144, 0, 2.4384,                       !- X,Y,Z Vertex 2 {m}
-  4.572, 0, 2.4384;                       !- X,Y,Z Vertex 3 {m}
-
-OS:Surface,
-  {2ed97e38-1c65-46c5-9aa6-0b3bd4ceb767}, !- Handle
-  Surface 20,                             !- Name
-  RoofCeiling,                            !- Surface Type
-  ,                                       !- Construction Name
-  {2eb9b8a3-2480-49c4-8e63-05ab401a6654}, !- Space Name
-  Outdoors,                               !- Outside Boundary Condition
-  ,                                       !- Outside Boundary Condition Object
-  SunExposed,                             !- Sun Exposure
-  WindExposed,                            !- Wind Exposure
-  ,                                       !- View Factor to Ground
-  ,                                       !- Number of Vertices
-  6.858, 0, 3.5814,                       !- X,Y,Z Vertex 1 {m}
-  4.572, 0, 2.4384,                       !- X,Y,Z Vertex 2 {m}
-  4.572, -9.144, 2.4384,                  !- X,Y,Z Vertex 3 {m}
-  6.858, -9.144, 3.5814;                  !- X,Y,Z Vertex 4 {m}
-
-OS:Surface,
-  {056b686c-f718-4065-9001-e35c6598142d}, !- Handle
-  Surface 21,                             !- Name
-  RoofCeiling,                            !- Surface Type
-  ,                                       !- Construction Name
-  {2eb9b8a3-2480-49c4-8e63-05ab401a6654}, !- Space Name
-  Outdoors,                               !- Outside Boundary Condition
-  ,                                       !- Outside Boundary Condition Object
-  SunExposed,                             !- Sun Exposure
-  WindExposed,                            !- Wind Exposure
-  ,                                       !- View Factor to Ground
-  ,                                       !- Number of Vertices
-  6.858, -9.144, 3.5814,                  !- X,Y,Z Vertex 1 {m}
-  9.144, -9.144, 2.4384,                  !- X,Y,Z Vertex 2 {m}
-  9.144, 0, 2.4384,                       !- X,Y,Z Vertex 3 {m}
-  6.858, 0, 3.5814;                       !- X,Y,Z Vertex 4 {m}
-
-OS:Surface,
-  {7a5a5d10-e82a-4e20-a588-34a4a65b719b}, !- Handle
-  Surface 22,                             !- Name
-  Floor,                                  !- Surface Type
-  ,                                       !- Construction Name
-  {2eb9b8a3-2480-49c4-8e63-05ab401a6654}, !- Space Name
-  Surface,                                !- Outside Boundary Condition
-  {048f3eee-abb3-4d5e-9fb7-f60f6478e366}, !- Outside Boundary Condition Object
-  NoSun,                                  !- Sun Exposure
-  NoWind,                                 !- Wind Exposure
-  ,                                       !- View Factor to Ground
-  ,                                       !- Number of Vertices
-  4.572, -9.144, 2.4384,                  !- X,Y,Z Vertex 1 {m}
-  4.572, 0, 2.4384,                       !- X,Y,Z Vertex 2 {m}
-  9.144, 0, 2.4384,                       !- X,Y,Z Vertex 3 {m}
-  9.144, -9.144, 2.4384;                  !- X,Y,Z Vertex 4 {m}
-
-OS:ThermalZone,
-  {d5961b51-2587-4c85-b4e3-cd0b3c5f00ae}, !- Handle
-  living zone|unit 3,                     !- Name
-  ,                                       !- Multiplier
-  ,                                       !- Ceiling Height {m}
-  ,                                       !- Volume {m3}
-  ,                                       !- Floor Area {m2}
-  ,                                       !- Zone Inside Convection Algorithm
-  ,                                       !- Zone Outside Convection Algorithm
-  ,                                       !- Zone Conditioning Equipment List Name
-  {c9eec975-d805-47e2-9625-7cc5cd8488fe}, !- Zone Air Inlet Port List
-  {14024181-d146-4cb6-a5d0-dcdacdc360da}, !- Zone Air Exhaust Port List
-  {49919378-8547-4161-90e6-a01e70b87fae}, !- Zone Air Node Name
-  {d535da61-37db-4e19-812f-19ffe6ce3be3}, !- Zone Return Air Port List
-  ,                                       !- Primary Daylighting Control Name
-  ,                                       !- Fraction of Zone Controlled by Primary Daylighting Control
-  ,                                       !- Secondary Daylighting Control Name
-  ,                                       !- Fraction of Zone Controlled by Secondary Daylighting Control
-  ,                                       !- Illuminance Map Name
-  ,                                       !- Group Rendering Name
-  ,                                       !- Thermostat Name
-  No;                                     !- Use Ideal Air Loads
-
-OS:Node,
-  {c15d3d31-6ee2-45e8-944b-0a3887308a76}, !- Handle
-  Node 3,                                 !- Name
-  {49919378-8547-4161-90e6-a01e70b87fae}, !- Inlet Port
-  ;                                       !- Outlet Port
-
-OS:Connection,
-  {49919378-8547-4161-90e6-a01e70b87fae}, !- Handle
-  {92790ad5-0808-45ad-ba9d-b485c126abc2}, !- Name
-  {d5961b51-2587-4c85-b4e3-cd0b3c5f00ae}, !- Source Object
-  11,                                     !- Outlet Port
-  {c15d3d31-6ee2-45e8-944b-0a3887308a76}, !- Target Object
-  2;                                      !- Inlet Port
-
-OS:PortList,
-  {c9eec975-d805-47e2-9625-7cc5cd8488fe}, !- Handle
-  {31f7218b-1575-4098-b907-d6c829f73278}, !- Name
-  {d5961b51-2587-4c85-b4e3-cd0b3c5f00ae}; !- HVAC Component
-
-OS:PortList,
-  {14024181-d146-4cb6-a5d0-dcdacdc360da}, !- Handle
-  {03f5307a-4da8-4b2c-ac1b-a7849f844bde}, !- Name
-  {d5961b51-2587-4c85-b4e3-cd0b3c5f00ae}; !- HVAC Component
-
-OS:PortList,
-  {d535da61-37db-4e19-812f-19ffe6ce3be3}, !- Handle
-  {4c16b43f-8bb2-401f-87b2-b5a9327e4e7d}, !- Name
-  {d5961b51-2587-4c85-b4e3-cd0b3c5f00ae}; !- HVAC Component
-
-OS:Sizing:Zone,
-  {4fdafade-7194-4b08-9ac2-be863632cae5}, !- Handle
-  {d5961b51-2587-4c85-b4e3-cd0b3c5f00ae}, !- Zone or ZoneList Name
-  SupplyAirTemperature,                   !- Zone Cooling Design Supply Air Temperature Input Method
-  14,                                     !- Zone Cooling Design Supply Air Temperature {C}
-  11.11,                                  !- Zone Cooling Design Supply Air Temperature Difference {deltaC}
-  SupplyAirTemperature,                   !- Zone Heating Design Supply Air Temperature Input Method
-  40,                                     !- Zone Heating Design Supply Air Temperature {C}
-  11.11,                                  !- Zone Heating Design Supply Air Temperature Difference {deltaC}
-  0.0085,                                 !- Zone Cooling Design Supply Air Humidity Ratio {kg-H2O/kg-air}
-  0.008,                                  !- Zone Heating Design Supply Air Humidity Ratio {kg-H2O/kg-air}
-  ,                                       !- Zone Heating Sizing Factor
-  ,                                       !- Zone Cooling Sizing Factor
-  DesignDay,                              !- Cooling Design Air Flow Method
-  ,                                       !- Cooling Design Air Flow Rate {m3/s}
-  ,                                       !- Cooling Minimum Air Flow per Zone Floor Area {m3/s-m2}
-  ,                                       !- Cooling Minimum Air Flow {m3/s}
-  ,                                       !- Cooling Minimum Air Flow Fraction
-  DesignDay,                              !- Heating Design Air Flow Method
-  ,                                       !- Heating Design Air Flow Rate {m3/s}
-  ,                                       !- Heating Maximum Air Flow per Zone Floor Area {m3/s-m2}
-  ,                                       !- Heating Maximum Air Flow {m3/s}
-  ,                                       !- Heating Maximum Air Flow Fraction
-  ,                                       !- Design Zone Air Distribution Effectiveness in Cooling Mode
-  ,                                       !- Design Zone Air Distribution Effectiveness in Heating Mode
-  No,                                     !- Account for Dedicated Outdoor Air System
-  NeutralSupplyAir,                       !- Dedicated Outdoor Air System Control Strategy
-  autosize,                               !- Dedicated Outdoor Air Low Setpoint Temperature for Design {C}
-  autosize;                               !- Dedicated Outdoor Air High Setpoint Temperature for Design {C}
-
-OS:ZoneHVAC:EquipmentList,
-  {93bcdf81-b021-440f-9a02-093227851fea}, !- Handle
-  Zone HVAC Equipment List 3,             !- Name
-  {d5961b51-2587-4c85-b4e3-cd0b3c5f00ae}; !- Thermal Zone
-
-OS:Space,
-  {755a0b8f-e52c-4ba6-b516-a02c24c3fec3}, !- Handle
-  living space|unit 3|story 1,            !- Name
-  {0eca7885-bb5b-4834-826e-a5084924a820}, !- Space Type Name
-  ,                                       !- Default Construction Set Name
-  ,                                       !- Default Schedule Set Name
-  -0,                                     !- Direction of Relative North {deg}
-  0,                                      !- X Origin {m}
-  0,                                      !- Y Origin {m}
-  0,                                      !- Z Origin {m}
-  ,                                       !- Building Story Name
-  {d5961b51-2587-4c85-b4e3-cd0b3c5f00ae}, !- Thermal Zone Name
-  ,                                       !- Part of Total Floor Area
-  ,                                       !- Design Specification Outdoor Air Object Name
-  {60efe54f-e868-41e9-a559-37c2d305ecda}; !- Building Unit Name
-
-OS:Surface,
-  {31eb4877-7902-4c97-b83e-d33c48a8adb2}, !- Handle
-  Surface 23,                             !- Name
-  Floor,                                  !- Surface Type
-  ,                                       !- Construction Name
-  {755a0b8f-e52c-4ba6-b516-a02c24c3fec3}, !- Space Name
-  Foundation,                             !- Outside Boundary Condition
-  ,                                       !- Outside Boundary Condition Object
-  NoSun,                                  !- Sun Exposure
-  NoWind,                                 !- Wind Exposure
-  ,                                       !- View Factor to Ground
-  ,                                       !- Number of Vertices
-  9.144, -9.144, 0,                       !- X,Y,Z Vertex 1 {m}
-  9.144, 0, 0,                            !- X,Y,Z Vertex 2 {m}
-  13.716, 0, 0,                           !- X,Y,Z Vertex 3 {m}
-  13.716, -9.144, 0;                      !- X,Y,Z Vertex 4 {m}
-
-OS:Surface,
-  {19537f73-a05b-4966-ab7d-5aea537aafd6}, !- Handle
-  Surface 24,                             !- Name
-  Wall,                                   !- Surface Type
-  ,                                       !- Construction Name
-  {755a0b8f-e52c-4ba6-b516-a02c24c3fec3}, !- Space Name
-  Surface,                                !- Outside Boundary Condition
-  {3dda4e25-89a4-4481-b764-157b6c2bb047}, !- Outside Boundary Condition Object
-  NoSun,                                  !- Sun Exposure
-  NoWind,                                 !- Wind Exposure
-  ,                                       !- View Factor to Ground
-  ,                                       !- Number of Vertices
-  13.716, -9.144, 2.4384,                 !- X,Y,Z Vertex 1 {m}
-  13.716, -9.144, 0,                      !- X,Y,Z Vertex 2 {m}
-  13.716, 0, 0,                           !- X,Y,Z Vertex 3 {m}
-  13.716, 0, 2.4384;                      !- X,Y,Z Vertex 4 {m}
-
-OS:Surface,
-  {84b0d89b-f80c-406d-871e-7575af9a1bad}, !- Handle
-  Surface 25,                             !- Name
-  Wall,                                   !- Surface Type
-  ,                                       !- Construction Name
-  {755a0b8f-e52c-4ba6-b516-a02c24c3fec3}, !- Space Name
-  Outdoors,                               !- Outside Boundary Condition
-  ,                                       !- Outside Boundary Condition Object
-  SunExposed,                             !- Sun Exposure
-  WindExposed,                            !- Wind Exposure
-  ,                                       !- View Factor to Ground
-  ,                                       !- Number of Vertices
-  13.716, 0, 2.4384,                      !- X,Y,Z Vertex 1 {m}
-  13.716, 0, 0,                           !- X,Y,Z Vertex 2 {m}
-  9.144, 0, 0,                            !- X,Y,Z Vertex 3 {m}
-  9.144, 0, 2.4384;                       !- X,Y,Z Vertex 4 {m}
-
-OS:Surface,
-  {74ecfa4b-82fc-4d71-adc8-bacef669dba0}, !- Handle
-  Surface 26,                             !- Name
-  Wall,                                   !- Surface Type
-  ,                                       !- Construction Name
-  {755a0b8f-e52c-4ba6-b516-a02c24c3fec3}, !- Space Name
-  Outdoors,                               !- Outside Boundary Condition
-  ,                                       !- Outside Boundary Condition Object
-  SunExposed,                             !- Sun Exposure
-  WindExposed,                            !- Wind Exposure
-  ,                                       !- View Factor to Ground
-  ,                                       !- Number of Vertices
-  9.144, -9.144, 2.4384,                  !- X,Y,Z Vertex 1 {m}
-  9.144, -9.144, 0,                       !- X,Y,Z Vertex 2 {m}
-  13.716, -9.144, 0,                      !- X,Y,Z Vertex 3 {m}
-  13.716, -9.144, 2.4384;                 !- X,Y,Z Vertex 4 {m}
-
-OS:Surface,
-  {894782f9-951c-4bbc-907b-c9d0ea418c9e}, !- Handle
-  Surface 27,                             !- Name
-  RoofCeiling,                            !- Surface Type
-  ,                                       !- Construction Name
-  {755a0b8f-e52c-4ba6-b516-a02c24c3fec3}, !- Space Name
-  Surface,                                !- Outside Boundary Condition
-  {769cd215-9338-4f7f-a689-3fe553c18d74}, !- Outside Boundary Condition Object
-  NoSun,                                  !- Sun Exposure
-  NoWind,                                 !- Wind Exposure
-  ,                                       !- View Factor to Ground
-  ,                                       !- Number of Vertices
-  13.716, -9.144, 2.4384,                 !- X,Y,Z Vertex 1 {m}
-  13.716, 0, 2.4384,                      !- X,Y,Z Vertex 2 {m}
-  9.144, 0, 2.4384,                       !- X,Y,Z Vertex 3 {m}
-  9.144, -9.144, 2.4384;                  !- X,Y,Z Vertex 4 {m}
-
-OS:Surface,
-  {7825d75d-4cb3-44d6-b3e4-8cbabe100bfa}, !- Handle
-  Surface 28,                             !- Name
-  Wall,                                   !- Surface Type
-  ,                                       !- Construction Name
-  {755a0b8f-e52c-4ba6-b516-a02c24c3fec3}, !- Space Name
-  Surface,                                !- Outside Boundary Condition
-  {025766e3-8a1a-4b2f-84a7-ccf64fd7d661}, !- Outside Boundary Condition Object
-  NoSun,                                  !- Sun Exposure
-  NoWind,                                 !- Wind Exposure
-  ,                                       !- View Factor to Ground
-  ,                                       !- Number of Vertices
-  9.144, 0, 2.4384,                       !- X,Y,Z Vertex 1 {m}
-  9.144, 0, 0,                            !- X,Y,Z Vertex 2 {m}
-  9.144, -9.144, 0,                       !- X,Y,Z Vertex 3 {m}
-  9.144, -9.144, 2.4384;                  !- X,Y,Z Vertex 4 {m}
-
-OS:Space,
-  {3660cd05-fba6-4ef1-92a2-68669a573ea7}, !- Handle
-  finished attic space|unit 3,            !- Name
-  {0eca7885-bb5b-4834-826e-a5084924a820}, !- Space Type Name
-  ,                                       !- Default Construction Set Name
-  ,                                       !- Default Schedule Set Name
-  -0,                                     !- Direction of Relative North {deg}
-  0,                                      !- X Origin {m}
-  0,                                      !- Y Origin {m}
-  0,                                      !- Z Origin {m}
-  ,                                       !- Building Story Name
-  {d5961b51-2587-4c85-b4e3-cd0b3c5f00ae}, !- Thermal Zone Name
-  ,                                       !- Part of Total Floor Area
-  ,                                       !- Design Specification Outdoor Air Object Name
-  {60efe54f-e868-41e9-a559-37c2d305ecda}; !- Building Unit Name
-
-OS:Surface,
-  {7158ee31-b53d-4713-a756-07a0590ee311}, !- Handle
-  Surface 29,                             !- Name
-  Wall,                                   !- Surface Type
-  ,                                       !- Construction Name
-  {3660cd05-fba6-4ef1-92a2-68669a573ea7}, !- Space Name
-  Outdoors,                               !- Outside Boundary Condition
-  ,                                       !- Outside Boundary Condition Object
-  SunExposed,                             !- Sun Exposure
-  WindExposed,                            !- Wind Exposure
-  ,                                       !- View Factor to Ground
-  ,                                       !- Number of Vertices
-  11.43, -9.144, 3.5814,                  !- X,Y,Z Vertex 1 {m}
-  9.144, -9.144, 2.4384,                  !- X,Y,Z Vertex 2 {m}
-  13.716, -9.144, 2.4384;                 !- X,Y,Z Vertex 3 {m}
-
-OS:Surface,
-  {a83072c1-6e00-47f6-bd7e-c2cecd934e22}, !- Handle
-  Surface 30,                             !- Name
-  Wall,                                   !- Surface Type
-  ,                                       !- Construction Name
-  {3660cd05-fba6-4ef1-92a2-68669a573ea7}, !- Space Name
-  Outdoors,                               !- Outside Boundary Condition
-  ,                                       !- Outside Boundary Condition Object
-  SunExposed,                             !- Sun Exposure
-  WindExposed,                            !- Wind Exposure
-  ,                                       !- View Factor to Ground
-  ,                                       !- Number of Vertices
-  11.43, 0, 3.5814,                       !- X,Y,Z Vertex 1 {m}
-  13.716, 0, 2.4384,                      !- X,Y,Z Vertex 2 {m}
-  9.144, 0, 2.4384;                       !- X,Y,Z Vertex 3 {m}
-
-OS:Surface,
-  {04ec0e62-3e3c-4e6e-ba4e-d5beaa6bf5dd}, !- Handle
-  Surface 31,                             !- Name
-  RoofCeiling,                            !- Surface Type
-  ,                                       !- Construction Name
-  {3660cd05-fba6-4ef1-92a2-68669a573ea7}, !- Space Name
-  Outdoors,                               !- Outside Boundary Condition
-  ,                                       !- Outside Boundary Condition Object
-  SunExposed,                             !- Sun Exposure
-  WindExposed,                            !- Wind Exposure
-  ,                                       !- View Factor to Ground
-  ,                                       !- Number of Vertices
-  11.43, 0, 3.5814,                       !- X,Y,Z Vertex 1 {m}
-  9.144, 0, 2.4384,                       !- X,Y,Z Vertex 2 {m}
-  9.144, -9.144, 2.4384,                  !- X,Y,Z Vertex 3 {m}
-  11.43, -9.144, 3.5814;                  !- X,Y,Z Vertex 4 {m}
-
-OS:Surface,
-  {dd2dc8f0-9680-4321-b03d-18a0ed49efd7}, !- Handle
-  Surface 32,                             !- Name
-  RoofCeiling,                            !- Surface Type
-  ,                                       !- Construction Name
-  {3660cd05-fba6-4ef1-92a2-68669a573ea7}, !- Space Name
-  Outdoors,                               !- Outside Boundary Condition
-  ,                                       !- Outside Boundary Condition Object
-  SunExposed,                             !- Sun Exposure
-  WindExposed,                            !- Wind Exposure
-  ,                                       !- View Factor to Ground
-  ,                                       !- Number of Vertices
-  11.43, -9.144, 3.5814,                  !- X,Y,Z Vertex 1 {m}
-  13.716, -9.144, 2.4384,                 !- X,Y,Z Vertex 2 {m}
-  13.716, 0, 2.4384,                      !- X,Y,Z Vertex 3 {m}
-  11.43, 0, 3.5814;                       !- X,Y,Z Vertex 4 {m}
-
-OS:Surface,
-  {769cd215-9338-4f7f-a689-3fe553c18d74}, !- Handle
-  Surface 33,                             !- Name
-  Floor,                                  !- Surface Type
-  ,                                       !- Construction Name
-  {3660cd05-fba6-4ef1-92a2-68669a573ea7}, !- Space Name
-  Surface,                                !- Outside Boundary Condition
-  {894782f9-951c-4bbc-907b-c9d0ea418c9e}, !- Outside Boundary Condition Object
-  NoSun,                                  !- Sun Exposure
-  NoWind,                                 !- Wind Exposure
-  ,                                       !- View Factor to Ground
-  ,                                       !- Number of Vertices
-  9.144, -9.144, 2.4384,                  !- X,Y,Z Vertex 1 {m}
-  9.144, 0, 2.4384,                       !- X,Y,Z Vertex 2 {m}
-  13.716, 0, 2.4384,                      !- X,Y,Z Vertex 3 {m}
-  13.716, -9.144, 2.4384;                 !- X,Y,Z Vertex 4 {m}
-
-OS:ThermalZone,
-  {b1379e31-6e42-4992-8cad-88fbd0e34833}, !- Handle
-  living zone|unit 4,                     !- Name
-  ,                                       !- Multiplier
-  ,                                       !- Ceiling Height {m}
-  ,                                       !- Volume {m3}
-  ,                                       !- Floor Area {m2}
-  ,                                       !- Zone Inside Convection Algorithm
-  ,                                       !- Zone Outside Convection Algorithm
-  ,                                       !- Zone Conditioning Equipment List Name
-  {136c66bd-4eb6-4fd8-b240-7c976e10879e}, !- Zone Air Inlet Port List
-  {38358040-f165-4313-9cf5-15570c7dcbec}, !- Zone Air Exhaust Port List
-  {28005cbe-7113-4771-aa64-edabc12d4491}, !- Zone Air Node Name
-  {d94a107a-2957-4bf9-8889-8a4675d1a3c8}, !- Zone Return Air Port List
-  ,                                       !- Primary Daylighting Control Name
-  ,                                       !- Fraction of Zone Controlled by Primary Daylighting Control
-  ,                                       !- Secondary Daylighting Control Name
-  ,                                       !- Fraction of Zone Controlled by Secondary Daylighting Control
-  ,                                       !- Illuminance Map Name
-  ,                                       !- Group Rendering Name
-  ,                                       !- Thermostat Name
-  No;                                     !- Use Ideal Air Loads
-
-OS:Node,
-  {5db7b168-75c6-4736-a239-3a4b68e4542d}, !- Handle
-  Node 4,                                 !- Name
-  {28005cbe-7113-4771-aa64-edabc12d4491}, !- Inlet Port
-  ;                                       !- Outlet Port
-
-OS:Connection,
-  {28005cbe-7113-4771-aa64-edabc12d4491}, !- Handle
-  {72064b1f-db00-4fcd-86f0-efaef5587c10}, !- Name
-  {b1379e31-6e42-4992-8cad-88fbd0e34833}, !- Source Object
-  11,                                     !- Outlet Port
-  {5db7b168-75c6-4736-a239-3a4b68e4542d}, !- Target Object
-  2;                                      !- Inlet Port
-
-OS:PortList,
-  {136c66bd-4eb6-4fd8-b240-7c976e10879e}, !- Handle
-  {fccc541b-230b-4083-b175-5edc94fed4a8}, !- Name
-  {b1379e31-6e42-4992-8cad-88fbd0e34833}; !- HVAC Component
-
-OS:PortList,
-  {38358040-f165-4313-9cf5-15570c7dcbec}, !- Handle
-  {620e7f2c-31e0-4fc2-9f55-63e528604187}, !- Name
-  {b1379e31-6e42-4992-8cad-88fbd0e34833}; !- HVAC Component
-
-OS:PortList,
-  {d94a107a-2957-4bf9-8889-8a4675d1a3c8}, !- Handle
-  {afbac2e9-d286-4bed-9416-b96ce6e45de1}, !- Name
-  {b1379e31-6e42-4992-8cad-88fbd0e34833}; !- HVAC Component
-
-OS:Sizing:Zone,
-  {f200a09c-70fb-4e47-ae8e-9d30870d931e}, !- Handle
-  {b1379e31-6e42-4992-8cad-88fbd0e34833}, !- Zone or ZoneList Name
-  SupplyAirTemperature,                   !- Zone Cooling Design Supply Air Temperature Input Method
-  14,                                     !- Zone Cooling Design Supply Air Temperature {C}
-  11.11,                                  !- Zone Cooling Design Supply Air Temperature Difference {deltaC}
-  SupplyAirTemperature,                   !- Zone Heating Design Supply Air Temperature Input Method
-  40,                                     !- Zone Heating Design Supply Air Temperature {C}
-  11.11,                                  !- Zone Heating Design Supply Air Temperature Difference {deltaC}
-  0.0085,                                 !- Zone Cooling Design Supply Air Humidity Ratio {kg-H2O/kg-air}
-  0.008,                                  !- Zone Heating Design Supply Air Humidity Ratio {kg-H2O/kg-air}
-  ,                                       !- Zone Heating Sizing Factor
-  ,                                       !- Zone Cooling Sizing Factor
-  DesignDay,                              !- Cooling Design Air Flow Method
-  ,                                       !- Cooling Design Air Flow Rate {m3/s}
-  ,                                       !- Cooling Minimum Air Flow per Zone Floor Area {m3/s-m2}
-  ,                                       !- Cooling Minimum Air Flow {m3/s}
-  ,                                       !- Cooling Minimum Air Flow Fraction
-  DesignDay,                              !- Heating Design Air Flow Method
-  ,                                       !- Heating Design Air Flow Rate {m3/s}
-  ,                                       !- Heating Maximum Air Flow per Zone Floor Area {m3/s-m2}
-  ,                                       !- Heating Maximum Air Flow {m3/s}
-  ,                                       !- Heating Maximum Air Flow Fraction
-  ,                                       !- Design Zone Air Distribution Effectiveness in Cooling Mode
-  ,                                       !- Design Zone Air Distribution Effectiveness in Heating Mode
-  No,                                     !- Account for Dedicated Outdoor Air System
-  NeutralSupplyAir,                       !- Dedicated Outdoor Air System Control Strategy
-  autosize,                               !- Dedicated Outdoor Air Low Setpoint Temperature for Design {C}
-  autosize;                               !- Dedicated Outdoor Air High Setpoint Temperature for Design {C}
-
-OS:ZoneHVAC:EquipmentList,
-  {5f3cc561-bb40-436f-a7d3-9831650a447e}, !- Handle
-  Zone HVAC Equipment List 4,             !- Name
-  {b1379e31-6e42-4992-8cad-88fbd0e34833}; !- Thermal Zone
-
-OS:Space,
-  {007f7755-f425-40d2-8dfd-c5cd2190361e}, !- Handle
-  living space|unit 4|story 1,            !- Name
-  {0eca7885-bb5b-4834-826e-a5084924a820}, !- Space Type Name
-  ,                                       !- Default Construction Set Name
-  ,                                       !- Default Schedule Set Name
-  -0,                                     !- Direction of Relative North {deg}
-  0,                                      !- X Origin {m}
-  0,                                      !- Y Origin {m}
-  0,                                      !- Z Origin {m}
-  ,                                       !- Building Story Name
-  {b1379e31-6e42-4992-8cad-88fbd0e34833}, !- Thermal Zone Name
-  ,                                       !- Part of Total Floor Area
-  ,                                       !- Design Specification Outdoor Air Object Name
-  {d933ebbf-06a4-4592-bc48-12917322012d}; !- Building Unit Name
-
-OS:Surface,
-  {0d600c3e-eeff-4ee4-92e7-87a32cde478b}, !- Handle
-  Surface 34,                             !- Name
-  Floor,                                  !- Surface Type
-  ,                                       !- Construction Name
-  {007f7755-f425-40d2-8dfd-c5cd2190361e}, !- Space Name
-  Foundation,                             !- Outside Boundary Condition
-  ,                                       !- Outside Boundary Condition Object
-  NoSun,                                  !- Sun Exposure
-  NoWind,                                 !- Wind Exposure
-  ,                                       !- View Factor to Ground
-  ,                                       !- Number of Vertices
-  13.716, -9.144, 0,                      !- X,Y,Z Vertex 1 {m}
-  13.716, 0, 0,                           !- X,Y,Z Vertex 2 {m}
-  18.288, 0, 0,                           !- X,Y,Z Vertex 3 {m}
-  18.288, -9.144, 0;                      !- X,Y,Z Vertex 4 {m}
-
-OS:Surface,
-  {c749c111-24cd-4658-bf65-41117b3a172d}, !- Handle
-  Surface 35,                             !- Name
-  Wall,                                   !- Surface Type
-  ,                                       !- Construction Name
-  {007f7755-f425-40d2-8dfd-c5cd2190361e}, !- Space Name
-  Outdoors,                               !- Outside Boundary Condition
-  ,                                       !- Outside Boundary Condition Object
-  SunExposed,                             !- Sun Exposure
-  WindExposed,                            !- Wind Exposure
-  ,                                       !- View Factor to Ground
-  ,                                       !- Number of Vertices
-  18.288, -9.144, 2.4384,                 !- X,Y,Z Vertex 1 {m}
-  18.288, -9.144, 0,                      !- X,Y,Z Vertex 2 {m}
-  18.288, 0, 0,                           !- X,Y,Z Vertex 3 {m}
-  18.288, 0, 2.4384;                      !- X,Y,Z Vertex 4 {m}
-
-OS:Surface,
-  {402adb6e-b63a-4e58-b90b-b1f9fd543881}, !- Handle
-  Surface 36,                             !- Name
-  Wall,                                   !- Surface Type
-  ,                                       !- Construction Name
-  {007f7755-f425-40d2-8dfd-c5cd2190361e}, !- Space Name
-  Outdoors,                               !- Outside Boundary Condition
-  ,                                       !- Outside Boundary Condition Object
-  SunExposed,                             !- Sun Exposure
-  WindExposed,                            !- Wind Exposure
-  ,                                       !- View Factor to Ground
-  ,                                       !- Number of Vertices
-  18.288, 0, 2.4384,                      !- X,Y,Z Vertex 1 {m}
-  18.288, 0, 0,                           !- X,Y,Z Vertex 2 {m}
-  13.716, 0, 0,                           !- X,Y,Z Vertex 3 {m}
-  13.716, 0, 2.4384;                      !- X,Y,Z Vertex 4 {m}
-
-OS:Surface,
-  {79f4fb49-9eb3-41ef-b4cb-e1e7fe729442}, !- Handle
-  Surface 37,                             !- Name
-  Wall,                                   !- Surface Type
-  ,                                       !- Construction Name
-  {007f7755-f425-40d2-8dfd-c5cd2190361e}, !- Space Name
-  Outdoors,                               !- Outside Boundary Condition
-  ,                                       !- Outside Boundary Condition Object
-  SunExposed,                             !- Sun Exposure
-  WindExposed,                            !- Wind Exposure
-  ,                                       !- View Factor to Ground
-  ,                                       !- Number of Vertices
-  13.716, -9.144, 2.4384,                 !- X,Y,Z Vertex 1 {m}
-  13.716, -9.144, 0,                      !- X,Y,Z Vertex 2 {m}
-  18.288, -9.144, 0,                      !- X,Y,Z Vertex 3 {m}
-  18.288, -9.144, 2.4384;                 !- X,Y,Z Vertex 4 {m}
-
-OS:Surface,
-  {907e8fe0-37f5-455b-8f0b-61de81d9bdec}, !- Handle
-  Surface 38,                             !- Name
-  RoofCeiling,                            !- Surface Type
-  ,                                       !- Construction Name
-  {007f7755-f425-40d2-8dfd-c5cd2190361e}, !- Space Name
-  Surface,                                !- Outside Boundary Condition
-  {3a0587e3-3e76-48b5-94cf-b3f9d6152028}, !- Outside Boundary Condition Object
-  NoSun,                                  !- Sun Exposure
-  NoWind,                                 !- Wind Exposure
-  ,                                       !- View Factor to Ground
-  ,                                       !- Number of Vertices
-  18.288, -9.144, 2.4384,                 !- X,Y,Z Vertex 1 {m}
-  18.288, 0, 2.4384,                      !- X,Y,Z Vertex 2 {m}
-  13.716, 0, 2.4384,                      !- X,Y,Z Vertex 3 {m}
-  13.716, -9.144, 2.4384;                 !- X,Y,Z Vertex 4 {m}
-
-OS:Surface,
-  {3dda4e25-89a4-4481-b764-157b6c2bb047}, !- Handle
-  Surface 39,                             !- Name
-  Wall,                                   !- Surface Type
-  ,                                       !- Construction Name
-  {007f7755-f425-40d2-8dfd-c5cd2190361e}, !- Space Name
-  Surface,                                !- Outside Boundary Condition
-  {19537f73-a05b-4966-ab7d-5aea537aafd6}, !- Outside Boundary Condition Object
-  NoSun,                                  !- Sun Exposure
-  NoWind,                                 !- Wind Exposure
-  ,                                       !- View Factor to Ground
-  ,                                       !- Number of Vertices
-  13.716, 0, 2.4384,                      !- X,Y,Z Vertex 1 {m}
-  13.716, 0, 0,                           !- X,Y,Z Vertex 2 {m}
-  13.716, -9.144, 0,                      !- X,Y,Z Vertex 3 {m}
-  13.716, -9.144, 2.4384;                 !- X,Y,Z Vertex 4 {m}
-
-OS:Space,
-  {6050e6b0-764a-4142-9a87-777ac3204335}, !- Handle
-  finished attic space|unit 4,            !- Name
-  {0eca7885-bb5b-4834-826e-a5084924a820}, !- Space Type Name
-  ,                                       !- Default Construction Set Name
-  ,                                       !- Default Schedule Set Name
-  -0,                                     !- Direction of Relative North {deg}
-  0,                                      !- X Origin {m}
-  0,                                      !- Y Origin {m}
-  0,                                      !- Z Origin {m}
-  ,                                       !- Building Story Name
-  {b1379e31-6e42-4992-8cad-88fbd0e34833}, !- Thermal Zone Name
-  ,                                       !- Part of Total Floor Area
-  ,                                       !- Design Specification Outdoor Air Object Name
-  {d933ebbf-06a4-4592-bc48-12917322012d}; !- Building Unit Name
-
-OS:Surface,
-  {63c075dd-4fda-42fb-8406-cbcc8a373d4f}, !- Handle
-  Surface 40,                             !- Name
-  Wall,                                   !- Surface Type
-  ,                                       !- Construction Name
-  {6050e6b0-764a-4142-9a87-777ac3204335}, !- Space Name
-  Outdoors,                               !- Outside Boundary Condition
-  ,                                       !- Outside Boundary Condition Object
-  SunExposed,                             !- Sun Exposure
-  WindExposed,                            !- Wind Exposure
-  ,                                       !- View Factor to Ground
-  ,                                       !- Number of Vertices
-  16.002, -9.144, 3.5814,                 !- X,Y,Z Vertex 1 {m}
-  13.716, -9.144, 2.4384,                 !- X,Y,Z Vertex 2 {m}
-  18.288, -9.144, 2.4384;                 !- X,Y,Z Vertex 3 {m}
-
-OS:Surface,
-  {c7d530ab-2356-4a71-b19f-ca8d48f33c3a}, !- Handle
-  Surface 41,                             !- Name
-  Wall,                                   !- Surface Type
-  ,                                       !- Construction Name
-  {6050e6b0-764a-4142-9a87-777ac3204335}, !- Space Name
-  Outdoors,                               !- Outside Boundary Condition
-  ,                                       !- Outside Boundary Condition Object
-  SunExposed,                             !- Sun Exposure
-  WindExposed,                            !- Wind Exposure
-  ,                                       !- View Factor to Ground
-  ,                                       !- Number of Vertices
-  16.002, 0, 3.5814,                      !- X,Y,Z Vertex 1 {m}
-  18.288, 0, 2.4384,                      !- X,Y,Z Vertex 2 {m}
-  13.716, 0, 2.4384;                      !- X,Y,Z Vertex 3 {m}
-
-OS:Surface,
-  {a7b0bb03-6544-43d0-823f-b69daab044bf}, !- Handle
-  Surface 42,                             !- Name
-  RoofCeiling,                            !- Surface Type
-  ,                                       !- Construction Name
-  {6050e6b0-764a-4142-9a87-777ac3204335}, !- Space Name
-  Outdoors,                               !- Outside Boundary Condition
-  ,                                       !- Outside Boundary Condition Object
-  SunExposed,                             !- Sun Exposure
-  WindExposed,                            !- Wind Exposure
-  ,                                       !- View Factor to Ground
-  ,                                       !- Number of Vertices
-  16.002, 0, 3.5814,                      !- X,Y,Z Vertex 1 {m}
-  13.716, 0, 2.4384,                      !- X,Y,Z Vertex 2 {m}
-  13.716, -9.144, 2.4384,                 !- X,Y,Z Vertex 3 {m}
-  16.002, -9.144, 3.5814;                 !- X,Y,Z Vertex 4 {m}
-
-OS:Surface,
-  {ba10c3b0-6b18-4e11-9a8e-f19278bfeed3}, !- Handle
-  Surface 43,                             !- Name
-  RoofCeiling,                            !- Surface Type
-  ,                                       !- Construction Name
-  {6050e6b0-764a-4142-9a87-777ac3204335}, !- Space Name
-  Outdoors,                               !- Outside Boundary Condition
-  ,                                       !- Outside Boundary Condition Object
-  SunExposed,                             !- Sun Exposure
-  WindExposed,                            !- Wind Exposure
-  ,                                       !- View Factor to Ground
-  ,                                       !- Number of Vertices
-  16.002, -9.144, 3.5814,                 !- X,Y,Z Vertex 1 {m}
-  18.288, -9.144, 2.4384,                 !- X,Y,Z Vertex 2 {m}
-  18.288, 0, 2.4384,                      !- X,Y,Z Vertex 3 {m}
-  16.002, 0, 3.5814;                      !- X,Y,Z Vertex 4 {m}
-
-OS:Surface,
-  {3a0587e3-3e76-48b5-94cf-b3f9d6152028}, !- Handle
-  Surface 44,                             !- Name
-  Floor,                                  !- Surface Type
-  ,                                       !- Construction Name
-  {6050e6b0-764a-4142-9a87-777ac3204335}, !- Space Name
-  Surface,                                !- Outside Boundary Condition
-  {907e8fe0-37f5-455b-8f0b-61de81d9bdec}, !- Outside Boundary Condition Object
-  NoSun,                                  !- Sun Exposure
-  NoWind,                                 !- Wind Exposure
-  ,                                       !- View Factor to Ground
-  ,                                       !- Number of Vertices
-  13.716, -9.144, 2.4384,                 !- X,Y,Z Vertex 1 {m}
-  13.716, 0, 2.4384,                      !- X,Y,Z Vertex 2 {m}
-  18.288, 0, 2.4384,                      !- X,Y,Z Vertex 3 {m}
-  18.288, -9.144, 2.4384;                 !- X,Y,Z Vertex 4 {m}
-
-OS:BuildingUnit,
-  {e97effb0-e5ec-40d5-9f3e-810994521978}, !- Handle
-  unit 1,                                 !- Name
-  ,                                       !- Rendering Color
-  Residential;                            !- Building Unit Type
-
-OS:AdditionalProperties,
-  {f997e807-3cb8-4309-b0ed-d43e44031938}, !- Handle
-  {e97effb0-e5ec-40d5-9f3e-810994521978}, !- Object Name
-  Units Represented,                      !- Feature Name 1
-  Integer,                                !- Feature Data Type 1
-  1,                                      !- Feature Value 1
-  NumberOfBedrooms,                       !- Feature Name 2
-  Integer,                                !- Feature Data Type 2
-  3,                                      !- Feature Value 2
-  NumberOfBathrooms,                      !- Feature Name 3
-  Double,                                 !- Feature Data Type 3
-  2;                                      !- Feature Value 3
-
-OS:BuildingUnit,
-  {38bf0fc8-eddb-4b6d-b84e-e42525ec7d79}, !- Handle
-  unit 2,                                 !- Name
-  ,                                       !- Rendering Color
-  Residential;                            !- Building Unit Type
-
-OS:AdditionalProperties,
-  {bf093549-ca1e-486d-8294-0c3eb184b7df}, !- Handle
-  {38bf0fc8-eddb-4b6d-b84e-e42525ec7d79}, !- Object Name
-  Units Represented,                      !- Feature Name 1
-  Integer,                                !- Feature Data Type 1
-  1,                                      !- Feature Value 1
-  NumberOfBedrooms,                       !- Feature Name 2
-  Integer,                                !- Feature Data Type 2
-  3,                                      !- Feature Value 2
-  NumberOfBathrooms,                      !- Feature Name 3
-  Double,                                 !- Feature Data Type 3
-  2;                                      !- Feature Value 3
-
-OS:BuildingUnit,
-  {60efe54f-e868-41e9-a559-37c2d305ecda}, !- Handle
-  unit 3,                                 !- Name
-  ,                                       !- Rendering Color
-  Residential;                            !- Building Unit Type
-
-OS:AdditionalProperties,
-  {349dcd99-3306-4666-ae25-770c36f12c3f}, !- Handle
-  {60efe54f-e868-41e9-a559-37c2d305ecda}, !- Object Name
-  Units Represented,                      !- Feature Name 1
-  Integer,                                !- Feature Data Type 1
-  1,                                      !- Feature Value 1
-  NumberOfBedrooms,                       !- Feature Name 2
-  Integer,                                !- Feature Data Type 2
-  3,                                      !- Feature Value 2
-  NumberOfBathrooms,                      !- Feature Name 3
-  Double,                                 !- Feature Data Type 3
-  2;                                      !- Feature Value 3
-
-OS:BuildingUnit,
-  {d933ebbf-06a4-4592-bc48-12917322012d}, !- Handle
-  unit 4,                                 !- Name
-  ,                                       !- Rendering Color
-  Residential;                            !- Building Unit Type
-
-OS:AdditionalProperties,
-  {d9b77971-5ad2-448a-bdba-f3d63f7eb85e}, !- Handle
-  {d933ebbf-06a4-4592-bc48-12917322012d}, !- Object Name
-  Units Represented,                      !- Feature Name 1
-  Integer,                                !- Feature Data Type 1
-  1,                                      !- Feature Value 1
-  NumberOfBedrooms,                       !- Feature Name 2
-  Integer,                                !- Feature Data Type 2
-  3,                                      !- Feature Value 2
-  NumberOfBathrooms,                      !- Feature Name 3
-  Double,                                 !- Feature Data Type 3
-  2;                                      !- Feature Value 3
-
-OS:Building,
-  {e0117e27-0c55-4e38-bb8f-28c90a736133}, !- Handle
-  Building 1,                             !- Name
-  ,                                       !- Building Sector Type
-  0,                                      !- North Axis {deg}
-  ,                                       !- Nominal Floor to Floor Height {m}
-  ,                                       !- Space Type Name
-  ,                                       !- Default Construction Set Name
-  ,                                       !- Default Schedule Set Name
-  2,                                      !- Standards Number of Stories
-  2,                                      !- Standards Number of Above Ground Stories
-  ,                                       !- Standards Template
-  singlefamilyattached,                   !- Standards Building Type
-  4;                                      !- Standards Number of Living Units
-
-OS:AdditionalProperties,
-  {8327bbcb-57e5-4707-9aaf-0d660a279ec0}, !- Handle
-  {e0117e27-0c55-4e38-bb8f-28c90a736133}, !- Object Name
-  Total Units Represented,                !- Feature Name 1
-  Integer,                                !- Feature Data Type 1
-  4,                                      !- Feature Value 1
-  Total Units Modeled,                    !- Feature Name 2
-  Integer,                                !- Feature Data Type 2
-  4;                                      !- Feature Value 2
-
-OS:Schedule:Day,
-  {8680f275-658c-4ec7-a36e-60253e77a139}, !- Handle
-  Schedule Day 1,                         !- Name
-  ,                                       !- Schedule Type Limits Name
-  ,                                       !- Interpolate to Timestep
-  24,                                     !- Hour 1
-  0,                                      !- Minute 1
-  0;                                      !- Value Until Time 1
-
-OS:Schedule:Day,
-  {1f2cb008-dd49-4494-b81e-fa32d89637af}, !- Handle
-  Schedule Day 2,                         !- Name
-  ,                                       !- Schedule Type Limits Name
-  ,                                       !- Interpolate to Timestep
-  24,                                     !- Hour 1
-  0,                                      !- Minute 1
-  1;                                      !- Value Until Time 1
-
-OS:Schedule:Day,
-  {7a5f9cb8-d315-4780-9895-da3127b80c80}, !- Handle
-  Schedule Day 3,                         !- Name
-  ,                                       !- Schedule Type Limits Name
-  ,                                       !- Interpolate to Timestep
-  24,                                     !- Hour 1
-  0,                                      !- Minute 1
-  0;                                      !- Value Until Time 1
-
-OS:Schedule:Day,
-  {6d520129-f2b1-4f17-a795-88e928f9d2a2}, !- Handle
-  Schedule Day 4,                         !- Name
-  ,                                       !- Schedule Type Limits Name
-  ,                                       !- Interpolate to Timestep
-  24,                                     !- Hour 1
-  0,                                      !- Minute 1
-  1;                                      !- Value Until Time 1
-
-OS:Schedule:Day,
-  {cba3e6b9-2bba-4261-bc47-e78aed581c24}, !- Handle
-  Schedule Day 5,                         !- Name
-  ,                                       !- Schedule Type Limits Name
-  ,                                       !- Interpolate to Timestep
-  24,                                     !- Hour 1
-  0,                                      !- Minute 1
-  0;                                      !- Value Until Time 1
-
-OS:Schedule:Day,
-  {f31de5ad-2dd5-4b90-aae8-0bd64af6a3a8}, !- Handle
-  Schedule Day 6,                         !- Name
-  ,                                       !- Schedule Type Limits Name
-  ,                                       !- Interpolate to Timestep
-  24,                                     !- Hour 1
-  0,                                      !- Minute 1
-  1;                                      !- Value Until Time 1
-
-OS:Schedule:Day,
-  {ad728a83-8d78-4d3d-a584-f04efd2ddcb9}, !- Handle
-  Schedule Day 7,                         !- Name
-  ,                                       !- Schedule Type Limits Name
-  ,                                       !- Interpolate to Timestep
-  24,                                     !- Hour 1
-  0,                                      !- Minute 1
-  0;                                      !- Value Until Time 1
-
-OS:Schedule:Day,
-  {7997b1e0-4d28-48a8-9577-2d5ca2a67fa8}, !- Handle
-  Schedule Day 8,                         !- Name
-  ,                                       !- Schedule Type Limits Name
-  ,                                       !- Interpolate to Timestep
-  24,                                     !- Hour 1
-  0,                                      !- Minute 1
-  1;                                      !- Value Until Time 1
-=======
   {84d6a3c0-f2a2-4642-b2e0-f39043ad8fc6}, !- Thermal Zone Name
   ,                                       !- Part of Total Floor Area
   ,                                       !- Design Specification Outdoor Air Object Name
@@ -1829,4 +535,3 @@
   ,                                       !- Clothing Insulation Schedule Name
   ,                                       !- Air Velocity Schedule Name
   1;                                      !- Multiplier
->>>>>>> 49f5e9b9
