!- NOTE: Auto-generated from /test/osw_files/SFA_4units_1story_SL_FA.osw

OS:Version,
<<<<<<< HEAD
  {c4e6dac3-6021-4a71-8854-b135f17296e1}, !- Handle
  2.9.0;                                  !- Version Identifier

OS:SimulationControl,
  {7f9bd6a7-eeba-4b40-9715-2946cac552c7}, !- Handle
=======
  {75c5506c-f064-48a9-8d0b-5c82d9ac00ee}, !- Handle
  2.9.0;                                  !- Version Identifier

OS:SimulationControl,
  {88205835-2ff3-40c7-abc7-0fa83c65ec43}, !- Handle
>>>>>>> f42044b5
  ,                                       !- Do Zone Sizing Calculation
  ,                                       !- Do System Sizing Calculation
  ,                                       !- Do Plant Sizing Calculation
  No;                                     !- Run Simulation for Sizing Periods

OS:Timestep,
<<<<<<< HEAD
  {14d292f2-9971-4386-96d2-357056948640}, !- Handle
  6;                                      !- Number of Timesteps per Hour

OS:ShadowCalculation,
  {07ef13c9-b8cd-499b-a08c-94bc680de4d1}, !- Handle
=======
  {019ee274-9514-4d12-8230-82518beb737e}, !- Handle
  6;                                      !- Number of Timesteps per Hour

OS:ShadowCalculation,
  {31319189-94f0-40ca-803a-959798e7ad7b}, !- Handle
>>>>>>> f42044b5
  20,                                     !- Calculation Frequency
  200;                                    !- Maximum Figures in Shadow Overlap Calculations

OS:SurfaceConvectionAlgorithm:Outside,
<<<<<<< HEAD
  {21059de2-c3e6-439e-801a-34ef49860070}, !- Handle
  DOE-2;                                  !- Algorithm

OS:SurfaceConvectionAlgorithm:Inside,
  {07806c85-3f1f-4935-8999-4fa54a1f6629}, !- Handle
  TARP;                                   !- Algorithm

OS:ZoneCapacitanceMultiplier:ResearchSpecial,
  {eb1d373e-b728-4513-9384-2ec3f4e69249}, !- Handle
  ,                                       !- Temperature Capacity Multiplier
=======
  {528c669b-7ee8-44b9-9c81-a3df5019821d}, !- Handle
  DOE-2;                                  !- Algorithm

OS:SurfaceConvectionAlgorithm:Inside,
  {ead4886d-6595-4f27-b7cb-11bbe90b2306}, !- Handle
  TARP;                                   !- Algorithm

OS:ZoneCapacitanceMultiplier:ResearchSpecial,
  {e6181f42-2c2b-4949-ada9-cf4f823b02bc}, !- Handle
  3.6,                                    !- Temperature Capacity Multiplier
>>>>>>> f42044b5
  15,                                     !- Humidity Capacity Multiplier
  ;                                       !- Carbon Dioxide Capacity Multiplier

OS:RunPeriod,
<<<<<<< HEAD
  {b30775c8-0181-4a76-95a3-b8b80995130d}, !- Handle
=======
  {b6fad785-7c8a-4519-a79b-907e90d5a03c}, !- Handle
>>>>>>> f42044b5
  Run Period 1,                           !- Name
  1,                                      !- Begin Month
  1,                                      !- Begin Day of Month
  12,                                     !- End Month
  31,                                     !- End Day of Month
  ,                                       !- Use Weather File Holidays and Special Days
  ,                                       !- Use Weather File Daylight Saving Period
  ,                                       !- Apply Weekend Holiday Rule
  ,                                       !- Use Weather File Rain Indicators
  ,                                       !- Use Weather File Snow Indicators
  ;                                       !- Number of Times Runperiod to be Repeated

OS:YearDescription,
<<<<<<< HEAD
  {4e4a98fd-5681-4e55-9bfc-65ee847dd58e}, !- Handle
=======
  {f1313424-f7a5-4bc9-bb7a-adb873d5f614}, !- Handle
>>>>>>> f42044b5
  2007,                                   !- Calendar Year
  ,                                       !- Day of Week for Start Day
  ;                                       !- Is Leap Year

OS:Building,
<<<<<<< HEAD
  {f698fc60-dfba-44be-b698-8665d022be78}, !- Handle
=======
  {3497a188-87db-4926-b9dc-bc7b59ba7a40}, !- Handle
>>>>>>> f42044b5
  Building 1,                             !- Name
  ,                                       !- Building Sector Type
  0,                                      !- North Axis {deg}
  ,                                       !- Nominal Floor to Floor Height {m}
  ,                                       !- Space Type Name
  ,                                       !- Default Construction Set Name
  ,                                       !- Default Schedule Set Name
  2,                                      !- Standards Number of Stories
  2,                                      !- Standards Number of Above Ground Stories
  ,                                       !- Standards Template
  singlefamilyattached,                   !- Standards Building Type
  4;                                      !- Standards Number of Living Units

OS:AdditionalProperties,
<<<<<<< HEAD
  {9d702f69-ef0a-4fa4-a30d-75dd3441da90}, !- Handle
  {f698fc60-dfba-44be-b698-8665d022be78}, !- Object Name
  num_units,                              !- Feature Name 1
=======
  {9e17d4ab-89d6-48af-bc89-bbbd9d8c0515}, !- Handle
  {3497a188-87db-4926-b9dc-bc7b59ba7a40}, !- Object Name
  Total Units Represented,                !- Feature Name 1
>>>>>>> f42044b5
  Integer,                                !- Feature Data Type 1
  4,                                      !- Feature Value 1
  has_rear_units,                         !- Feature Name 2
  Boolean,                                !- Feature Data Type 2
  false,                                  !- Feature Value 2
  horz_location,                          !- Feature Name 3
  String,                                 !- Feature Data Type 3
  Left,                                   !- Feature Value 3
  num_floors,                             !- Feature Name 4
  Integer,                                !- Feature Data Type 4
  1;                                      !- Feature Value 4

OS:ThermalZone,
<<<<<<< HEAD
  {d0e28a2d-d5f7-49ef-9e94-f5e169a11f1d}, !- Handle
=======
  {fe27f36c-7324-4e96-ad28-adc723b8f11e}, !- Handle
>>>>>>> f42044b5
  living zone,                            !- Name
  ,                                       !- Multiplier
  ,                                       !- Ceiling Height {m}
  ,                                       !- Volume {m3}
  ,                                       !- Floor Area {m2}
  ,                                       !- Zone Inside Convection Algorithm
  ,                                       !- Zone Outside Convection Algorithm
  ,                                       !- Zone Conditioning Equipment List Name
<<<<<<< HEAD
  {dcc8ea2f-44b3-4059-b8d5-b0191ab057a5}, !- Zone Air Inlet Port List
  {7d118ef3-9f1d-4b83-93c8-65943b931b73}, !- Zone Air Exhaust Port List
  {52aef5ec-fd77-49b7-ba5c-33912b05c67a}, !- Zone Air Node Name
  {d87a4d79-c723-45a8-84fd-5eb78bab9ea7}, !- Zone Return Air Port List
=======
  {519b950c-c338-4882-8a0e-565ef370b449}, !- Zone Air Inlet Port List
  {ad88127a-4fb4-40f4-b863-4e85a93878ac}, !- Zone Air Exhaust Port List
  {22cbe74f-4808-44c8-b859-cc8fc2188ae8}, !- Zone Air Node Name
  {ec0d55cc-4ee0-467e-bada-75510e692f95}, !- Zone Return Air Port List
>>>>>>> f42044b5
  ,                                       !- Primary Daylighting Control Name
  ,                                       !- Fraction of Zone Controlled by Primary Daylighting Control
  ,                                       !- Secondary Daylighting Control Name
  ,                                       !- Fraction of Zone Controlled by Secondary Daylighting Control
  ,                                       !- Illuminance Map Name
  ,                                       !- Group Rendering Name
  ,                                       !- Thermostat Name
  No;                                     !- Use Ideal Air Loads

OS:Node,
<<<<<<< HEAD
  {713c26d2-0323-4abb-8dae-7817bbf0c072}, !- Handle
  Node 1,                                 !- Name
  {52aef5ec-fd77-49b7-ba5c-33912b05c67a}, !- Inlet Port
  ;                                       !- Outlet Port

OS:Connection,
  {52aef5ec-fd77-49b7-ba5c-33912b05c67a}, !- Handle
  {3379d126-a20b-43f1-b34f-b27bd5c71192}, !- Name
  {d0e28a2d-d5f7-49ef-9e94-f5e169a11f1d}, !- Source Object
  11,                                     !- Outlet Port
  {713c26d2-0323-4abb-8dae-7817bbf0c072}, !- Target Object
  2;                                      !- Inlet Port

OS:PortList,
  {dcc8ea2f-44b3-4059-b8d5-b0191ab057a5}, !- Handle
  {8c9e531b-6dc4-4e82-b5f0-0a5c1643bfdb}, !- Name
  {d0e28a2d-d5f7-49ef-9e94-f5e169a11f1d}; !- HVAC Component

OS:PortList,
  {7d118ef3-9f1d-4b83-93c8-65943b931b73}, !- Handle
  {077380af-769c-45b7-b6aa-31d4e6a1dc16}, !- Name
  {d0e28a2d-d5f7-49ef-9e94-f5e169a11f1d}; !- HVAC Component

OS:PortList,
  {d87a4d79-c723-45a8-84fd-5eb78bab9ea7}, !- Handle
  {23b0728d-9ef9-47c7-b080-0c04c75c7d11}, !- Name
  {d0e28a2d-d5f7-49ef-9e94-f5e169a11f1d}; !- HVAC Component

OS:Sizing:Zone,
  {ba065436-9762-49ec-8331-5fc4fa308621}, !- Handle
  {d0e28a2d-d5f7-49ef-9e94-f5e169a11f1d}, !- Zone or ZoneList Name
=======
  {2881c871-8c16-474f-8461-883c5e1de675}, !- Handle
  Node 1,                                 !- Name
  {22cbe74f-4808-44c8-b859-cc8fc2188ae8}, !- Inlet Port
  ;                                       !- Outlet Port

OS:Connection,
  {22cbe74f-4808-44c8-b859-cc8fc2188ae8}, !- Handle
  {3d2da5b9-8c3d-4449-adc1-53b8c8d7b6b0}, !- Name
  {fe27f36c-7324-4e96-ad28-adc723b8f11e}, !- Source Object
  11,                                     !- Outlet Port
  {2881c871-8c16-474f-8461-883c5e1de675}, !- Target Object
  2;                                      !- Inlet Port

OS:PortList,
  {519b950c-c338-4882-8a0e-565ef370b449}, !- Handle
  {9b6883b2-9471-4d4e-8446-94a5ab20793b}, !- Name
  {fe27f36c-7324-4e96-ad28-adc723b8f11e}; !- HVAC Component

OS:PortList,
  {ad88127a-4fb4-40f4-b863-4e85a93878ac}, !- Handle
  {37e04efb-ca3b-417e-aec6-90ae879f4d2b}, !- Name
  {fe27f36c-7324-4e96-ad28-adc723b8f11e}; !- HVAC Component

OS:PortList,
  {ec0d55cc-4ee0-467e-bada-75510e692f95}, !- Handle
  {dafd4b8d-2f32-4abe-b150-baa54d288377}, !- Name
  {fe27f36c-7324-4e96-ad28-adc723b8f11e}; !- HVAC Component

OS:Sizing:Zone,
  {c3d3ba92-029c-4549-9f0d-ff13af8460c4}, !- Handle
  {fe27f36c-7324-4e96-ad28-adc723b8f11e}, !- Zone or ZoneList Name
>>>>>>> f42044b5
  SupplyAirTemperature,                   !- Zone Cooling Design Supply Air Temperature Input Method
  14,                                     !- Zone Cooling Design Supply Air Temperature {C}
  11.11,                                  !- Zone Cooling Design Supply Air Temperature Difference {deltaC}
  SupplyAirTemperature,                   !- Zone Heating Design Supply Air Temperature Input Method
  40,                                     !- Zone Heating Design Supply Air Temperature {C}
  11.11,                                  !- Zone Heating Design Supply Air Temperature Difference {deltaC}
  0.0085,                                 !- Zone Cooling Design Supply Air Humidity Ratio {kg-H2O/kg-air}
  0.008,                                  !- Zone Heating Design Supply Air Humidity Ratio {kg-H2O/kg-air}
  ,                                       !- Zone Heating Sizing Factor
  ,                                       !- Zone Cooling Sizing Factor
  DesignDay,                              !- Cooling Design Air Flow Method
  ,                                       !- Cooling Design Air Flow Rate {m3/s}
  ,                                       !- Cooling Minimum Air Flow per Zone Floor Area {m3/s-m2}
  ,                                       !- Cooling Minimum Air Flow {m3/s}
  ,                                       !- Cooling Minimum Air Flow Fraction
  DesignDay,                              !- Heating Design Air Flow Method
  ,                                       !- Heating Design Air Flow Rate {m3/s}
  ,                                       !- Heating Maximum Air Flow per Zone Floor Area {m3/s-m2}
  ,                                       !- Heating Maximum Air Flow {m3/s}
  ,                                       !- Heating Maximum Air Flow Fraction
  ,                                       !- Design Zone Air Distribution Effectiveness in Cooling Mode
  ,                                       !- Design Zone Air Distribution Effectiveness in Heating Mode
  No,                                     !- Account for Dedicated Outdoor Air System
  NeutralSupplyAir,                       !- Dedicated Outdoor Air System Control Strategy
  autosize,                               !- Dedicated Outdoor Air Low Setpoint Temperature for Design {C}
  autosize;                               !- Dedicated Outdoor Air High Setpoint Temperature for Design {C}

OS:ZoneHVAC:EquipmentList,
<<<<<<< HEAD
  {67d554b7-5fed-454c-a7a8-7fba8d418c26}, !- Handle
  Zone HVAC Equipment List 1,             !- Name
  {d0e28a2d-d5f7-49ef-9e94-f5e169a11f1d}; !- Thermal Zone

OS:Space,
  {bc2f9078-3fbd-440a-890b-b60673a56661}, !- Handle
  living space,                           !- Name
  {4ce1d62e-d511-4952-a533-eaee094efc54}, !- Space Type Name
=======
  {2ce9ab7b-7653-408c-81de-c86dbac0eac0}, !- Handle
  Zone HVAC Equipment List 1,             !- Name
  {fe27f36c-7324-4e96-ad28-adc723b8f11e}; !- Thermal Zone

OS:Space,
  {a7c0aa17-e800-4b32-bb96-65dbfdb44798}, !- Handle
  living space,                           !- Name
  {ac9d7c8e-c6fc-4d3f-a8ed-b3b1ef84fa40}, !- Space Type Name
>>>>>>> f42044b5
  ,                                       !- Default Construction Set Name
  ,                                       !- Default Schedule Set Name
  ,                                       !- Direction of Relative North {deg}
  ,                                       !- X Origin {m}
  ,                                       !- Y Origin {m}
  ,                                       !- Z Origin {m}
  ,                                       !- Building Story Name
<<<<<<< HEAD
  {d0e28a2d-d5f7-49ef-9e94-f5e169a11f1d}, !- Thermal Zone Name
  ,                                       !- Part of Total Floor Area
  ,                                       !- Design Specification Outdoor Air Object Name
  {f5c1da10-082c-480d-bbc0-23353e06ef26}; !- Building Unit Name

OS:Surface,
  {c5dfb571-3fbb-4f4a-99ac-81237a0035c5}, !- Handle
  Surface 1,                              !- Name
  Floor,                                  !- Surface Type
  ,                                       !- Construction Name
  {bc2f9078-3fbd-440a-890b-b60673a56661}, !- Space Name
=======
  {fe27f36c-7324-4e96-ad28-adc723b8f11e}, !- Thermal Zone Name
  ,                                       !- Part of Total Floor Area
  ,                                       !- Design Specification Outdoor Air Object Name
  {4e131e1a-fd1b-4c67-abf1-53d529c885a8}; !- Building Unit Name

OS:Surface,
  {6e6b4dc6-195d-44ea-ba29-188185506147}, !- Handle
  Surface 1,                              !- Name
  Floor,                                  !- Surface Type
  ,                                       !- Construction Name
  {a7c0aa17-e800-4b32-bb96-65dbfdb44798}, !- Space Name
>>>>>>> f42044b5
  Foundation,                             !- Outside Boundary Condition
  ,                                       !- Outside Boundary Condition Object
  NoSun,                                  !- Sun Exposure
  NoWind,                                 !- Wind Exposure
  ,                                       !- View Factor to Ground
  ,                                       !- Number of Vertices
  0, -9.144, 0,                           !- X,Y,Z Vertex 1 {m}
  0, 0, 0,                                !- X,Y,Z Vertex 2 {m}
  4.572, 0, 0,                            !- X,Y,Z Vertex 3 {m}
  4.572, -9.144, 0;                       !- X,Y,Z Vertex 4 {m}

OS:Surface,
<<<<<<< HEAD
  {22c523f0-9823-4d5c-a082-a8bf2210eb14}, !- Handle
  Surface 2,                              !- Name
  Wall,                                   !- Surface Type
  ,                                       !- Construction Name
  {bc2f9078-3fbd-440a-890b-b60673a56661}, !- Space Name
=======
  {8ce2d539-4a31-4ad1-8d25-99d43785cb91}, !- Handle
  Surface 2,                              !- Name
  Wall,                                   !- Surface Type
  ,                                       !- Construction Name
  {a7c0aa17-e800-4b32-bb96-65dbfdb44798}, !- Space Name
>>>>>>> f42044b5
  Outdoors,                               !- Outside Boundary Condition
  ,                                       !- Outside Boundary Condition Object
  SunExposed,                             !- Sun Exposure
  WindExposed,                            !- Wind Exposure
  ,                                       !- View Factor to Ground
  ,                                       !- Number of Vertices
  0, 0, 2.4384,                           !- X,Y,Z Vertex 1 {m}
  0, 0, 0,                                !- X,Y,Z Vertex 2 {m}
  0, -9.144, 0,                           !- X,Y,Z Vertex 3 {m}
  0, -9.144, 2.4384;                      !- X,Y,Z Vertex 4 {m}

OS:Surface,
<<<<<<< HEAD
  {e64c0765-a05b-4af0-a96c-2869bc8a7325}, !- Handle
  Surface 3,                              !- Name
  Wall,                                   !- Surface Type
  ,                                       !- Construction Name
  {bc2f9078-3fbd-440a-890b-b60673a56661}, !- Space Name
=======
  {6c6b730a-270e-4ede-8291-14bf47489e0b}, !- Handle
  Surface 3,                              !- Name
  Wall,                                   !- Surface Type
  ,                                       !- Construction Name
  {a7c0aa17-e800-4b32-bb96-65dbfdb44798}, !- Space Name
>>>>>>> f42044b5
  Outdoors,                               !- Outside Boundary Condition
  ,                                       !- Outside Boundary Condition Object
  SunExposed,                             !- Sun Exposure
  WindExposed,                            !- Wind Exposure
  ,                                       !- View Factor to Ground
  ,                                       !- Number of Vertices
  4.572, 0, 2.4384,                       !- X,Y,Z Vertex 1 {m}
  4.572, 0, 0,                            !- X,Y,Z Vertex 2 {m}
  0, 0, 0,                                !- X,Y,Z Vertex 3 {m}
  0, 0, 2.4384;                           !- X,Y,Z Vertex 4 {m}

OS:Surface,
<<<<<<< HEAD
  {7a4cfe42-4ad4-47d1-aadb-4d464eb1cbae}, !- Handle
  Surface 4,                              !- Name
  Wall,                                   !- Surface Type
  ,                                       !- Construction Name
  {bc2f9078-3fbd-440a-890b-b60673a56661}, !- Space Name
  Adiabatic,                              !- Outside Boundary Condition
=======
  {a273e9c2-c15b-4fa5-b36e-a37715544307}, !- Handle
  Surface 4,                              !- Name
  Wall,                                   !- Surface Type
  ,                                       !- Construction Name
  {a7c0aa17-e800-4b32-bb96-65dbfdb44798}, !- Space Name
  Surface,                                !- Outside Boundary Condition
  {850d2f24-772d-48bc-b951-9e7074186960}, !- Outside Boundary Condition Object
  NoSun,                                  !- Sun Exposure
  NoWind,                                 !- Wind Exposure
  ,                                       !- View Factor to Ground
  ,                                       !- Number of Vertices
  4.572, -9.144, 2.4384,                  !- X,Y,Z Vertex 1 {m}
  4.572, -9.144, 0,                       !- X,Y,Z Vertex 2 {m}
  4.572, 0, 0,                            !- X,Y,Z Vertex 3 {m}
  4.572, 0, 2.4384;                       !- X,Y,Z Vertex 4 {m}

OS:Surface,
  {622e97a2-987e-4ba8-85b2-3b3fb97bc453}, !- Handle
  Surface 5,                              !- Name
  Wall,                                   !- Surface Type
  ,                                       !- Construction Name
  {a7c0aa17-e800-4b32-bb96-65dbfdb44798}, !- Space Name
  Outdoors,                               !- Outside Boundary Condition
  ,                                       !- Outside Boundary Condition Object
  SunExposed,                             !- Sun Exposure
  WindExposed,                            !- Wind Exposure
  ,                                       !- View Factor to Ground
  ,                                       !- Number of Vertices
  0, -9.144, 2.4384,                      !- X,Y,Z Vertex 1 {m}
  0, -9.144, 0,                           !- X,Y,Z Vertex 2 {m}
  4.572, -9.144, 0,                       !- X,Y,Z Vertex 3 {m}
  4.572, -9.144, 2.4384;                  !- X,Y,Z Vertex 4 {m}

OS:Surface,
  {a00f1a83-f565-4922-88f1-029d2b052592}, !- Handle
  Surface 6,                              !- Name
  RoofCeiling,                            !- Surface Type
  ,                                       !- Construction Name
  {a7c0aa17-e800-4b32-bb96-65dbfdb44798}, !- Space Name
  Surface,                                !- Outside Boundary Condition
  {d223cecd-f40d-472d-bff6-27edfc5a225a}, !- Outside Boundary Condition Object
  NoSun,                                  !- Sun Exposure
  NoWind,                                 !- Wind Exposure
  ,                                       !- View Factor to Ground
  ,                                       !- Number of Vertices
  4.572, -9.144, 2.4384,                  !- X,Y,Z Vertex 1 {m}
  4.572, 0, 2.4384,                       !- X,Y,Z Vertex 2 {m}
  0, 0, 2.4384,                           !- X,Y,Z Vertex 3 {m}
  0, -9.144, 2.4384;                      !- X,Y,Z Vertex 4 {m}

OS:SpaceType,
  {ac9d7c8e-c6fc-4d3f-a8ed-b3b1ef84fa40}, !- Handle
  Space Type 1,                           !- Name
  ,                                       !- Default Construction Set Name
  ,                                       !- Default Schedule Set Name
  ,                                       !- Group Rendering Name
  ,                                       !- Design Specification Outdoor Air Object Name
  ,                                       !- Standards Template
  ,                                       !- Standards Building Type
  living;                                 !- Standards Space Type

OS:Surface,
  {d223cecd-f40d-472d-bff6-27edfc5a225a}, !- Handle
  Surface 7,                              !- Name
  Floor,                                  !- Surface Type
  ,                                       !- Construction Name
  {3a805592-bf48-4f32-9cec-313be444064a}, !- Space Name
  Surface,                                !- Outside Boundary Condition
  {a00f1a83-f565-4922-88f1-029d2b052592}, !- Outside Boundary Condition Object
  NoSun,                                  !- Sun Exposure
  NoWind,                                 !- Wind Exposure
  ,                                       !- View Factor to Ground
  ,                                       !- Number of Vertices
  0, -9.144, 2.4384,                      !- X,Y,Z Vertex 1 {m}
  0, 0, 2.4384,                           !- X,Y,Z Vertex 2 {m}
  4.572, 0, 2.4384,                       !- X,Y,Z Vertex 3 {m}
  4.572, -9.144, 2.4384;                  !- X,Y,Z Vertex 4 {m}

OS:Surface,
  {352de91d-38e7-4fc3-a47a-3ecc35ca619e}, !- Handle
  Surface 8,                              !- Name
  RoofCeiling,                            !- Surface Type
  ,                                       !- Construction Name
  {3a805592-bf48-4f32-9cec-313be444064a}, !- Space Name
  Outdoors,                               !- Outside Boundary Condition
  ,                                       !- Outside Boundary Condition Object
  SunExposed,                             !- Sun Exposure
  WindExposed,                            !- Wind Exposure
  ,                                       !- View Factor to Ground
  ,                                       !- Number of Vertices
  2.286, 0, 3.5814,                       !- X,Y,Z Vertex 1 {m}
  0, 0, 2.4384,                           !- X,Y,Z Vertex 2 {m}
  0, -9.144, 2.4384,                      !- X,Y,Z Vertex 3 {m}
  2.286, -9.144, 3.5814;                  !- X,Y,Z Vertex 4 {m}

OS:Surface,
  {14fe7144-f4b4-4629-ba6a-b982e3e3561e}, !- Handle
  Surface 9,                              !- Name
  RoofCeiling,                            !- Surface Type
  ,                                       !- Construction Name
  {3a805592-bf48-4f32-9cec-313be444064a}, !- Space Name
  Outdoors,                               !- Outside Boundary Condition
  ,                                       !- Outside Boundary Condition Object
  SunExposed,                             !- Sun Exposure
  WindExposed,                            !- Wind Exposure
  ,                                       !- View Factor to Ground
  ,                                       !- Number of Vertices
  2.286, -9.144, 3.5814,                  !- X,Y,Z Vertex 1 {m}
  4.572, -9.144, 2.4384,                  !- X,Y,Z Vertex 2 {m}
  4.572, 0, 2.4384,                       !- X,Y,Z Vertex 3 {m}
  2.286, 0, 3.5814;                       !- X,Y,Z Vertex 4 {m}

OS:Surface,
  {1199c660-c77c-4d17-9880-170512b579e0}, !- Handle
  Surface 10,                             !- Name
  Wall,                                   !- Surface Type
  ,                                       !- Construction Name
  {3a805592-bf48-4f32-9cec-313be444064a}, !- Space Name
  Outdoors,                               !- Outside Boundary Condition
  ,                                       !- Outside Boundary Condition Object
  SunExposed,                             !- Sun Exposure
  WindExposed,                            !- Wind Exposure
  ,                                       !- View Factor to Ground
  ,                                       !- Number of Vertices
  2.286, -9.144, 3.5814,                  !- X,Y,Z Vertex 1 {m}
  0, -9.144, 2.4384,                      !- X,Y,Z Vertex 2 {m}
  4.572, -9.144, 2.4384;                  !- X,Y,Z Vertex 3 {m}

OS:Surface,
  {01235dc8-a006-4cc8-97a7-723ca7f981e3}, !- Handle
  Surface 11,                             !- Name
  Wall,                                   !- Surface Type
  ,                                       !- Construction Name
  {3a805592-bf48-4f32-9cec-313be444064a}, !- Space Name
  Outdoors,                               !- Outside Boundary Condition
  ,                                       !- Outside Boundary Condition Object
  SunExposed,                             !- Sun Exposure
  WindExposed,                            !- Wind Exposure
  ,                                       !- View Factor to Ground
  ,                                       !- Number of Vertices
  2.286, 0, 3.5814,                       !- X,Y,Z Vertex 1 {m}
  4.572, 0, 2.4384,                       !- X,Y,Z Vertex 2 {m}
  0, 0, 2.4384;                           !- X,Y,Z Vertex 3 {m}

OS:Space,
  {3a805592-bf48-4f32-9cec-313be444064a}, !- Handle
  finished attic space,                   !- Name
  {ac9d7c8e-c6fc-4d3f-a8ed-b3b1ef84fa40}, !- Space Type Name
  ,                                       !- Default Construction Set Name
  ,                                       !- Default Schedule Set Name
  ,                                       !- Direction of Relative North {deg}
  ,                                       !- X Origin {m}
  ,                                       !- Y Origin {m}
  ,                                       !- Z Origin {m}
  ,                                       !- Building Story Name
  {fe27f36c-7324-4e96-ad28-adc723b8f11e}, !- Thermal Zone Name
  ,                                       !- Part of Total Floor Area
  ,                                       !- Design Specification Outdoor Air Object Name
  {4e131e1a-fd1b-4c67-abf1-53d529c885a8}; !- Building Unit Name

OS:ThermalZone,
  {bd91e093-b66a-4a54-92ba-2f567afb80c6}, !- Handle
  living zone|unit 2,                     !- Name
  ,                                       !- Multiplier
  ,                                       !- Ceiling Height {m}
  ,                                       !- Volume {m3}
  ,                                       !- Floor Area {m2}
  ,                                       !- Zone Inside Convection Algorithm
  ,                                       !- Zone Outside Convection Algorithm
  ,                                       !- Zone Conditioning Equipment List Name
  {65e59b97-327f-4e6e-b4b6-3a594ff76f32}, !- Zone Air Inlet Port List
  {5c719aac-b605-467b-b8b1-76a0485cd155}, !- Zone Air Exhaust Port List
  {6c74f39e-a0b7-4ce0-89de-425566d880c3}, !- Zone Air Node Name
  {4d3845c7-0752-4cae-9bb6-11056ffba893}, !- Zone Return Air Port List
  ,                                       !- Primary Daylighting Control Name
  ,                                       !- Fraction of Zone Controlled by Primary Daylighting Control
  ,                                       !- Secondary Daylighting Control Name
  ,                                       !- Fraction of Zone Controlled by Secondary Daylighting Control
  ,                                       !- Illuminance Map Name
  ,                                       !- Group Rendering Name
  ,                                       !- Thermostat Name
  No;                                     !- Use Ideal Air Loads

OS:Node,
  {0b42dffc-2c60-4c35-bdd0-ea7c5d26bdbd}, !- Handle
  Node 2,                                 !- Name
  {6c74f39e-a0b7-4ce0-89de-425566d880c3}, !- Inlet Port
  ;                                       !- Outlet Port

OS:Connection,
  {6c74f39e-a0b7-4ce0-89de-425566d880c3}, !- Handle
  {727ce76c-e83e-4a5d-8f5d-2f5ec483e84a}, !- Name
  {bd91e093-b66a-4a54-92ba-2f567afb80c6}, !- Source Object
  11,                                     !- Outlet Port
  {0b42dffc-2c60-4c35-bdd0-ea7c5d26bdbd}, !- Target Object
  2;                                      !- Inlet Port

OS:PortList,
  {65e59b97-327f-4e6e-b4b6-3a594ff76f32}, !- Handle
  {e0bc3e24-9311-44e3-83d9-7702bc38ebc0}, !- Name
  {bd91e093-b66a-4a54-92ba-2f567afb80c6}; !- HVAC Component

OS:PortList,
  {5c719aac-b605-467b-b8b1-76a0485cd155}, !- Handle
  {93ff21f9-d615-4189-b3b9-05b46ebfe780}, !- Name
  {bd91e093-b66a-4a54-92ba-2f567afb80c6}; !- HVAC Component

OS:PortList,
  {4d3845c7-0752-4cae-9bb6-11056ffba893}, !- Handle
  {2cf64fd1-4465-4634-a32f-f63be4b4e188}, !- Name
  {bd91e093-b66a-4a54-92ba-2f567afb80c6}; !- HVAC Component

OS:Sizing:Zone,
  {4d04a8d0-21e5-4cd8-b09b-dbabd79e5bd6}, !- Handle
  {bd91e093-b66a-4a54-92ba-2f567afb80c6}, !- Zone or ZoneList Name
  SupplyAirTemperature,                   !- Zone Cooling Design Supply Air Temperature Input Method
  14,                                     !- Zone Cooling Design Supply Air Temperature {C}
  11.11,                                  !- Zone Cooling Design Supply Air Temperature Difference {deltaC}
  SupplyAirTemperature,                   !- Zone Heating Design Supply Air Temperature Input Method
  40,                                     !- Zone Heating Design Supply Air Temperature {C}
  11.11,                                  !- Zone Heating Design Supply Air Temperature Difference {deltaC}
  0.0085,                                 !- Zone Cooling Design Supply Air Humidity Ratio {kg-H2O/kg-air}
  0.008,                                  !- Zone Heating Design Supply Air Humidity Ratio {kg-H2O/kg-air}
  ,                                       !- Zone Heating Sizing Factor
  ,                                       !- Zone Cooling Sizing Factor
  DesignDay,                              !- Cooling Design Air Flow Method
  ,                                       !- Cooling Design Air Flow Rate {m3/s}
  ,                                       !- Cooling Minimum Air Flow per Zone Floor Area {m3/s-m2}
  ,                                       !- Cooling Minimum Air Flow {m3/s}
  ,                                       !- Cooling Minimum Air Flow Fraction
  DesignDay,                              !- Heating Design Air Flow Method
  ,                                       !- Heating Design Air Flow Rate {m3/s}
  ,                                       !- Heating Maximum Air Flow per Zone Floor Area {m3/s-m2}
  ,                                       !- Heating Maximum Air Flow {m3/s}
  ,                                       !- Heating Maximum Air Flow Fraction
  ,                                       !- Design Zone Air Distribution Effectiveness in Cooling Mode
  ,                                       !- Design Zone Air Distribution Effectiveness in Heating Mode
  No,                                     !- Account for Dedicated Outdoor Air System
  NeutralSupplyAir,                       !- Dedicated Outdoor Air System Control Strategy
  autosize,                               !- Dedicated Outdoor Air Low Setpoint Temperature for Design {C}
  autosize;                               !- Dedicated Outdoor Air High Setpoint Temperature for Design {C}

OS:ZoneHVAC:EquipmentList,
  {dd2b39c9-f491-4f4f-ace2-a9462589e3b0}, !- Handle
  Zone HVAC Equipment List 2,             !- Name
  {bd91e093-b66a-4a54-92ba-2f567afb80c6}; !- Thermal Zone

OS:Space,
  {f729038b-7b8d-4cad-a056-1ff59335d2c7}, !- Handle
  living space|unit 2|story 1,            !- Name
  {ac9d7c8e-c6fc-4d3f-a8ed-b3b1ef84fa40}, !- Space Type Name
  ,                                       !- Default Construction Set Name
  ,                                       !- Default Schedule Set Name
  -0,                                     !- Direction of Relative North {deg}
  0,                                      !- X Origin {m}
  0,                                      !- Y Origin {m}
  0,                                      !- Z Origin {m}
  ,                                       !- Building Story Name
  {bd91e093-b66a-4a54-92ba-2f567afb80c6}, !- Thermal Zone Name
  ,                                       !- Part of Total Floor Area
  ,                                       !- Design Specification Outdoor Air Object Name
  {a7e29545-2df8-4923-b23d-944f009ac7f8}; !- Building Unit Name

OS:Surface,
  {850d2f24-772d-48bc-b951-9e7074186960}, !- Handle
  Surface 12,                             !- Name
  Wall,                                   !- Surface Type
  ,                                       !- Construction Name
  {f729038b-7b8d-4cad-a056-1ff59335d2c7}, !- Space Name
  Surface,                                !- Outside Boundary Condition
  {a273e9c2-c15b-4fa5-b36e-a37715544307}, !- Outside Boundary Condition Object
  NoSun,                                  !- Sun Exposure
  NoWind,                                 !- Wind Exposure
  ,                                       !- View Factor to Ground
  ,                                       !- Number of Vertices
  4.572, 0, 2.4384,                       !- X,Y,Z Vertex 1 {m}
  4.572, 0, 0,                            !- X,Y,Z Vertex 2 {m}
  4.572, -9.144, 0,                       !- X,Y,Z Vertex 3 {m}
  4.572, -9.144, 2.4384;                  !- X,Y,Z Vertex 4 {m}

OS:Surface,
  {680996a0-925e-4dea-bd40-2bb701d181d1}, !- Handle
  Surface 13,                             !- Name
  Wall,                                   !- Surface Type
  ,                                       !- Construction Name
  {f729038b-7b8d-4cad-a056-1ff59335d2c7}, !- Space Name
  Surface,                                !- Outside Boundary Condition
  {277c7bb5-774c-4183-b9ce-acf41ff5ee1c}, !- Outside Boundary Condition Object
  NoSun,                                  !- Sun Exposure
  NoWind,                                 !- Wind Exposure
  ,                                       !- View Factor to Ground
  ,                                       !- Number of Vertices
  9.144, -9.144, 2.4384,                  !- X,Y,Z Vertex 1 {m}
  9.144, -9.144, 0,                       !- X,Y,Z Vertex 2 {m}
  9.144, 0, 0,                            !- X,Y,Z Vertex 3 {m}
  9.144, 0, 2.4384;                       !- X,Y,Z Vertex 4 {m}

OS:Surface,
  {6bce0469-8000-4127-b691-e1f73c2ec7cc}, !- Handle
  Surface 14,                             !- Name
  RoofCeiling,                            !- Surface Type
  ,                                       !- Construction Name
  {f729038b-7b8d-4cad-a056-1ff59335d2c7}, !- Space Name
  Surface,                                !- Outside Boundary Condition
  {9178119c-3f8b-4f62-aa03-115e63b7515d}, !- Outside Boundary Condition Object
  NoSun,                                  !- Sun Exposure
  NoWind,                                 !- Wind Exposure
  ,                                       !- View Factor to Ground
  ,                                       !- Number of Vertices
  9.144, -9.144, 2.4384,                  !- X,Y,Z Vertex 1 {m}
  9.144, 0, 2.4384,                       !- X,Y,Z Vertex 2 {m}
  4.572, 0, 2.4384,                       !- X,Y,Z Vertex 3 {m}
  4.572, -9.144, 2.4384;                  !- X,Y,Z Vertex 4 {m}

OS:Surface,
  {40cb0e84-4f1d-4e26-8d8d-9f7c9b6568ac}, !- Handle
  Surface 15,                             !- Name
  Wall,                                   !- Surface Type
  ,                                       !- Construction Name
  {f729038b-7b8d-4cad-a056-1ff59335d2c7}, !- Space Name
  Outdoors,                               !- Outside Boundary Condition
  ,                                       !- Outside Boundary Condition Object
  SunExposed,                             !- Sun Exposure
  WindExposed,                            !- Wind Exposure
  ,                                       !- View Factor to Ground
  ,                                       !- Number of Vertices
  9.144, 0, 2.4384,                       !- X,Y,Z Vertex 1 {m}
  9.144, 0, 0,                            !- X,Y,Z Vertex 2 {m}
  4.572, 0, 0,                            !- X,Y,Z Vertex 3 {m}
  4.572, 0, 2.4384;                       !- X,Y,Z Vertex 4 {m}

OS:Surface,
  {0c65e40b-d2c2-4b7e-964a-b51616ba2d82}, !- Handle
  Surface 16,                             !- Name
  Wall,                                   !- Surface Type
  ,                                       !- Construction Name
  {f729038b-7b8d-4cad-a056-1ff59335d2c7}, !- Space Name
  Outdoors,                               !- Outside Boundary Condition
  ,                                       !- Outside Boundary Condition Object
  SunExposed,                             !- Sun Exposure
  WindExposed,                            !- Wind Exposure
  ,                                       !- View Factor to Ground
  ,                                       !- Number of Vertices
  4.572, -9.144, 2.4384,                  !- X,Y,Z Vertex 1 {m}
  4.572, -9.144, 0,                       !- X,Y,Z Vertex 2 {m}
  9.144, -9.144, 0,                       !- X,Y,Z Vertex 3 {m}
  9.144, -9.144, 2.4384;                  !- X,Y,Z Vertex 4 {m}

OS:Surface,
  {6b9fd13a-e339-4ea7-b7f2-9c13a787777a}, !- Handle
  Surface 17,                             !- Name
  Floor,                                  !- Surface Type
  ,                                       !- Construction Name
  {f729038b-7b8d-4cad-a056-1ff59335d2c7}, !- Space Name
  Foundation,                             !- Outside Boundary Condition
  ,                                       !- Outside Boundary Condition Object
  NoSun,                                  !- Sun Exposure
  NoWind,                                 !- Wind Exposure
  ,                                       !- View Factor to Ground
  ,                                       !- Number of Vertices
  4.572, -9.144, 0,                       !- X,Y,Z Vertex 1 {m}
  4.572, 0, 0,                            !- X,Y,Z Vertex 2 {m}
  9.144, 0, 0,                            !- X,Y,Z Vertex 3 {m}
  9.144, -9.144, 0;                       !- X,Y,Z Vertex 4 {m}

OS:Space,
  {1f2efee3-6c91-467f-b00e-f960b3e62282}, !- Handle
  finished attic space|unit 2,            !- Name
  {ac9d7c8e-c6fc-4d3f-a8ed-b3b1ef84fa40}, !- Space Type Name
  ,                                       !- Default Construction Set Name
  ,                                       !- Default Schedule Set Name
  -0,                                     !- Direction of Relative North {deg}
  0,                                      !- X Origin {m}
  0,                                      !- Y Origin {m}
  0,                                      !- Z Origin {m}
  ,                                       !- Building Story Name
  {bd91e093-b66a-4a54-92ba-2f567afb80c6}, !- Thermal Zone Name
  ,                                       !- Part of Total Floor Area
  ,                                       !- Design Specification Outdoor Air Object Name
  {a7e29545-2df8-4923-b23d-944f009ac7f8}; !- Building Unit Name

OS:Surface,
  {8cb060dc-b6e0-4cae-840a-9fd246be89f6}, !- Handle
  Surface 18,                             !- Name
  Wall,                                   !- Surface Type
  ,                                       !- Construction Name
  {1f2efee3-6c91-467f-b00e-f960b3e62282}, !- Space Name
  Outdoors,                               !- Outside Boundary Condition
  ,                                       !- Outside Boundary Condition Object
  SunExposed,                             !- Sun Exposure
  WindExposed,                            !- Wind Exposure
  ,                                       !- View Factor to Ground
  ,                                       !- Number of Vertices
  6.858, 0, 3.5814,                       !- X,Y,Z Vertex 1 {m}
  9.144, 0, 2.4384,                       !- X,Y,Z Vertex 2 {m}
  4.572, 0, 2.4384;                       !- X,Y,Z Vertex 3 {m}

OS:Surface,
  {9178119c-3f8b-4f62-aa03-115e63b7515d}, !- Handle
  Surface 19,                             !- Name
  Floor,                                  !- Surface Type
  ,                                       !- Construction Name
  {1f2efee3-6c91-467f-b00e-f960b3e62282}, !- Space Name
  Surface,                                !- Outside Boundary Condition
  {6bce0469-8000-4127-b691-e1f73c2ec7cc}, !- Outside Boundary Condition Object
  NoSun,                                  !- Sun Exposure
  NoWind,                                 !- Wind Exposure
  ,                                       !- View Factor to Ground
  ,                                       !- Number of Vertices
  4.572, -9.144, 2.4384,                  !- X,Y,Z Vertex 1 {m}
  4.572, 0, 2.4384,                       !- X,Y,Z Vertex 2 {m}
  9.144, 0, 2.4384,                       !- X,Y,Z Vertex 3 {m}
  9.144, -9.144, 2.4384;                  !- X,Y,Z Vertex 4 {m}

OS:Surface,
  {99846e7f-b470-4566-8971-2c5725470ebd}, !- Handle
  Surface 20,                             !- Name
  RoofCeiling,                            !- Surface Type
  ,                                       !- Construction Name
  {1f2efee3-6c91-467f-b00e-f960b3e62282}, !- Space Name
  Outdoors,                               !- Outside Boundary Condition
  ,                                       !- Outside Boundary Condition Object
  SunExposed,                             !- Sun Exposure
  WindExposed,                            !- Wind Exposure
  ,                                       !- View Factor to Ground
  ,                                       !- Number of Vertices
  6.858, -9.144, 3.5814,                  !- X,Y,Z Vertex 1 {m}
  9.144, -9.144, 2.4384,                  !- X,Y,Z Vertex 2 {m}
  9.144, 0, 2.4384,                       !- X,Y,Z Vertex 3 {m}
  6.858, 0, 3.5814;                       !- X,Y,Z Vertex 4 {m}

OS:Surface,
  {bd92fb22-a628-491e-9b4e-113023f665fa}, !- Handle
  Surface 21,                             !- Name
  Wall,                                   !- Surface Type
  ,                                       !- Construction Name
  {1f2efee3-6c91-467f-b00e-f960b3e62282}, !- Space Name
  Outdoors,                               !- Outside Boundary Condition
  ,                                       !- Outside Boundary Condition Object
  SunExposed,                             !- Sun Exposure
  WindExposed,                            !- Wind Exposure
  ,                                       !- View Factor to Ground
  ,                                       !- Number of Vertices
  6.858, -9.144, 3.5814,                  !- X,Y,Z Vertex 1 {m}
  4.572, -9.144, 2.4384,                  !- X,Y,Z Vertex 2 {m}
  9.144, -9.144, 2.4384;                  !- X,Y,Z Vertex 3 {m}

OS:Surface,
  {3a5e592c-cb5b-41d7-933c-567a74952060}, !- Handle
  Surface 22,                             !- Name
  RoofCeiling,                            !- Surface Type
  ,                                       !- Construction Name
  {1f2efee3-6c91-467f-b00e-f960b3e62282}, !- Space Name
  Outdoors,                               !- Outside Boundary Condition
  ,                                       !- Outside Boundary Condition Object
  SunExposed,                             !- Sun Exposure
  WindExposed,                            !- Wind Exposure
  ,                                       !- View Factor to Ground
  ,                                       !- Number of Vertices
  6.858, 0, 3.5814,                       !- X,Y,Z Vertex 1 {m}
  4.572, 0, 2.4384,                       !- X,Y,Z Vertex 2 {m}
  4.572, -9.144, 2.4384,                  !- X,Y,Z Vertex 3 {m}
  6.858, -9.144, 3.5814;                  !- X,Y,Z Vertex 4 {m}

OS:ThermalZone,
  {64635e8d-42e1-431d-8747-9510c72dfdec}, !- Handle
  living zone|unit 3,                     !- Name
  ,                                       !- Multiplier
  ,                                       !- Ceiling Height {m}
  ,                                       !- Volume {m3}
  ,                                       !- Floor Area {m2}
  ,                                       !- Zone Inside Convection Algorithm
  ,                                       !- Zone Outside Convection Algorithm
  ,                                       !- Zone Conditioning Equipment List Name
  {1a3056a7-34db-4226-8581-bf1a669d18b9}, !- Zone Air Inlet Port List
  {babafd14-1c35-407b-9b36-8f66253ee215}, !- Zone Air Exhaust Port List
  {39128c64-ec44-4621-95d4-c2c8d8301423}, !- Zone Air Node Name
  {fc31c744-fea5-4811-b914-e31f28c39c8a}, !- Zone Return Air Port List
  ,                                       !- Primary Daylighting Control Name
  ,                                       !- Fraction of Zone Controlled by Primary Daylighting Control
  ,                                       !- Secondary Daylighting Control Name
  ,                                       !- Fraction of Zone Controlled by Secondary Daylighting Control
  ,                                       !- Illuminance Map Name
  ,                                       !- Group Rendering Name
  ,                                       !- Thermostat Name
  No;                                     !- Use Ideal Air Loads

OS:Node,
  {df177b6d-157b-4927-aa63-5c664244de7e}, !- Handle
  Node 3,                                 !- Name
  {39128c64-ec44-4621-95d4-c2c8d8301423}, !- Inlet Port
  ;                                       !- Outlet Port

OS:Connection,
  {39128c64-ec44-4621-95d4-c2c8d8301423}, !- Handle
  {34ffd719-c546-425b-bb56-58747365a6b8}, !- Name
  {64635e8d-42e1-431d-8747-9510c72dfdec}, !- Source Object
  11,                                     !- Outlet Port
  {df177b6d-157b-4927-aa63-5c664244de7e}, !- Target Object
  2;                                      !- Inlet Port

OS:PortList,
  {1a3056a7-34db-4226-8581-bf1a669d18b9}, !- Handle
  {3d7d863b-cd78-486d-9d74-8ce60a41bab7}, !- Name
  {64635e8d-42e1-431d-8747-9510c72dfdec}; !- HVAC Component

OS:PortList,
  {babafd14-1c35-407b-9b36-8f66253ee215}, !- Handle
  {6772414d-51c5-49ed-b711-2788a719692e}, !- Name
  {64635e8d-42e1-431d-8747-9510c72dfdec}; !- HVAC Component

OS:PortList,
  {fc31c744-fea5-4811-b914-e31f28c39c8a}, !- Handle
  {df373c96-e85d-4600-a1b9-6867dcdc6674}, !- Name
  {64635e8d-42e1-431d-8747-9510c72dfdec}; !- HVAC Component

OS:Sizing:Zone,
  {ba7bd335-e37b-4e58-bd42-a6b13e39ef25}, !- Handle
  {64635e8d-42e1-431d-8747-9510c72dfdec}, !- Zone or ZoneList Name
  SupplyAirTemperature,                   !- Zone Cooling Design Supply Air Temperature Input Method
  14,                                     !- Zone Cooling Design Supply Air Temperature {C}
  11.11,                                  !- Zone Cooling Design Supply Air Temperature Difference {deltaC}
  SupplyAirTemperature,                   !- Zone Heating Design Supply Air Temperature Input Method
  40,                                     !- Zone Heating Design Supply Air Temperature {C}
  11.11,                                  !- Zone Heating Design Supply Air Temperature Difference {deltaC}
  0.0085,                                 !- Zone Cooling Design Supply Air Humidity Ratio {kg-H2O/kg-air}
  0.008,                                  !- Zone Heating Design Supply Air Humidity Ratio {kg-H2O/kg-air}
  ,                                       !- Zone Heating Sizing Factor
  ,                                       !- Zone Cooling Sizing Factor
  DesignDay,                              !- Cooling Design Air Flow Method
  ,                                       !- Cooling Design Air Flow Rate {m3/s}
  ,                                       !- Cooling Minimum Air Flow per Zone Floor Area {m3/s-m2}
  ,                                       !- Cooling Minimum Air Flow {m3/s}
  ,                                       !- Cooling Minimum Air Flow Fraction
  DesignDay,                              !- Heating Design Air Flow Method
  ,                                       !- Heating Design Air Flow Rate {m3/s}
  ,                                       !- Heating Maximum Air Flow per Zone Floor Area {m3/s-m2}
  ,                                       !- Heating Maximum Air Flow {m3/s}
  ,                                       !- Heating Maximum Air Flow Fraction
  ,                                       !- Design Zone Air Distribution Effectiveness in Cooling Mode
  ,                                       !- Design Zone Air Distribution Effectiveness in Heating Mode
  No,                                     !- Account for Dedicated Outdoor Air System
  NeutralSupplyAir,                       !- Dedicated Outdoor Air System Control Strategy
  autosize,                               !- Dedicated Outdoor Air Low Setpoint Temperature for Design {C}
  autosize;                               !- Dedicated Outdoor Air High Setpoint Temperature for Design {C}

OS:ZoneHVAC:EquipmentList,
  {00b78c99-4ab7-4922-a342-86e177ea44d1}, !- Handle
  Zone HVAC Equipment List 3,             !- Name
  {64635e8d-42e1-431d-8747-9510c72dfdec}; !- Thermal Zone

OS:Space,
  {339b38d2-247a-407e-a52e-a07cf87a8903}, !- Handle
  living space|unit 3|story 1,            !- Name
  {ac9d7c8e-c6fc-4d3f-a8ed-b3b1ef84fa40}, !- Space Type Name
  ,                                       !- Default Construction Set Name
  ,                                       !- Default Schedule Set Name
  -0,                                     !- Direction of Relative North {deg}
  0,                                      !- X Origin {m}
  0,                                      !- Y Origin {m}
  0,                                      !- Z Origin {m}
  ,                                       !- Building Story Name
  {64635e8d-42e1-431d-8747-9510c72dfdec}, !- Thermal Zone Name
  ,                                       !- Part of Total Floor Area
  ,                                       !- Design Specification Outdoor Air Object Name
  {bcb1a196-3ac2-4650-a3e2-ff51ada91a39}; !- Building Unit Name

OS:Surface,
  {277c7bb5-774c-4183-b9ce-acf41ff5ee1c}, !- Handle
  Surface 23,                             !- Name
  Wall,                                   !- Surface Type
  ,                                       !- Construction Name
  {339b38d2-247a-407e-a52e-a07cf87a8903}, !- Space Name
  Surface,                                !- Outside Boundary Condition
  {680996a0-925e-4dea-bd40-2bb701d181d1}, !- Outside Boundary Condition Object
  NoSun,                                  !- Sun Exposure
  NoWind,                                 !- Wind Exposure
  ,                                       !- View Factor to Ground
  ,                                       !- Number of Vertices
  9.144, 0, 2.4384,                       !- X,Y,Z Vertex 1 {m}
  9.144, 0, 0,                            !- X,Y,Z Vertex 2 {m}
  9.144, -9.144, 0,                       !- X,Y,Z Vertex 3 {m}
  9.144, -9.144, 2.4384;                  !- X,Y,Z Vertex 4 {m}

OS:Surface,
  {234e423f-a8b6-4de1-b984-2df0ba0b9f43}, !- Handle
  Surface 24,                             !- Name
  Wall,                                   !- Surface Type
  ,                                       !- Construction Name
  {339b38d2-247a-407e-a52e-a07cf87a8903}, !- Space Name
  Surface,                                !- Outside Boundary Condition
  {a016eefc-46f8-4c3b-9e53-ff8239fc01c5}, !- Outside Boundary Condition Object
  NoSun,                                  !- Sun Exposure
  NoWind,                                 !- Wind Exposure
  ,                                       !- View Factor to Ground
  ,                                       !- Number of Vertices
  13.716, -9.144, 2.4384,                 !- X,Y,Z Vertex 1 {m}
  13.716, -9.144, 0,                      !- X,Y,Z Vertex 2 {m}
  13.716, 0, 0,                           !- X,Y,Z Vertex 3 {m}
  13.716, 0, 2.4384;                      !- X,Y,Z Vertex 4 {m}

OS:Surface,
  {de89da42-8595-4e4c-a586-62609763a00a}, !- Handle
  Surface 25,                             !- Name
  RoofCeiling,                            !- Surface Type
  ,                                       !- Construction Name
  {339b38d2-247a-407e-a52e-a07cf87a8903}, !- Space Name
  Surface,                                !- Outside Boundary Condition
  {46412522-b4cf-4342-8fa0-cabf582715da}, !- Outside Boundary Condition Object
  NoSun,                                  !- Sun Exposure
  NoWind,                                 !- Wind Exposure
  ,                                       !- View Factor to Ground
  ,                                       !- Number of Vertices
  13.716, -9.144, 2.4384,                 !- X,Y,Z Vertex 1 {m}
  13.716, 0, 2.4384,                      !- X,Y,Z Vertex 2 {m}
  9.144, 0, 2.4384,                       !- X,Y,Z Vertex 3 {m}
  9.144, -9.144, 2.4384;                  !- X,Y,Z Vertex 4 {m}

OS:Surface,
  {a50d5548-3fd7-41d5-a4ec-9a1a783faa91}, !- Handle
  Surface 26,                             !- Name
  Wall,                                   !- Surface Type
  ,                                       !- Construction Name
  {339b38d2-247a-407e-a52e-a07cf87a8903}, !- Space Name
  Outdoors,                               !- Outside Boundary Condition
  ,                                       !- Outside Boundary Condition Object
  SunExposed,                             !- Sun Exposure
  WindExposed,                            !- Wind Exposure
  ,                                       !- View Factor to Ground
  ,                                       !- Number of Vertices
  13.716, 0, 2.4384,                      !- X,Y,Z Vertex 1 {m}
  13.716, 0, 0,                           !- X,Y,Z Vertex 2 {m}
  9.144, 0, 0,                            !- X,Y,Z Vertex 3 {m}
  9.144, 0, 2.4384;                       !- X,Y,Z Vertex 4 {m}

OS:Surface,
  {8b6db300-632d-4735-9526-a3aabcbbc458}, !- Handle
  Surface 27,                             !- Name
  Wall,                                   !- Surface Type
  ,                                       !- Construction Name
  {339b38d2-247a-407e-a52e-a07cf87a8903}, !- Space Name
  Outdoors,                               !- Outside Boundary Condition
  ,                                       !- Outside Boundary Condition Object
  SunExposed,                             !- Sun Exposure
  WindExposed,                            !- Wind Exposure
  ,                                       !- View Factor to Ground
  ,                                       !- Number of Vertices
  9.144, -9.144, 2.4384,                  !- X,Y,Z Vertex 1 {m}
  9.144, -9.144, 0,                       !- X,Y,Z Vertex 2 {m}
  13.716, -9.144, 0,                      !- X,Y,Z Vertex 3 {m}
  13.716, -9.144, 2.4384;                 !- X,Y,Z Vertex 4 {m}

OS:Surface,
  {59a6d76e-2194-443f-bad6-c5a440fb77b2}, !- Handle
  Surface 28,                             !- Name
  Floor,                                  !- Surface Type
  ,                                       !- Construction Name
  {339b38d2-247a-407e-a52e-a07cf87a8903}, !- Space Name
  Foundation,                             !- Outside Boundary Condition
  ,                                       !- Outside Boundary Condition Object
  NoSun,                                  !- Sun Exposure
  NoWind,                                 !- Wind Exposure
  ,                                       !- View Factor to Ground
  ,                                       !- Number of Vertices
  9.144, -9.144, 0,                       !- X,Y,Z Vertex 1 {m}
  9.144, 0, 0,                            !- X,Y,Z Vertex 2 {m}
  13.716, 0, 0,                           !- X,Y,Z Vertex 3 {m}
  13.716, -9.144, 0;                      !- X,Y,Z Vertex 4 {m}

OS:Space,
  {80cf3598-75b1-48c1-97b0-148938bf5f65}, !- Handle
  finished attic space|unit 3,            !- Name
  {ac9d7c8e-c6fc-4d3f-a8ed-b3b1ef84fa40}, !- Space Type Name
  ,                                       !- Default Construction Set Name
  ,                                       !- Default Schedule Set Name
  -0,                                     !- Direction of Relative North {deg}
  0,                                      !- X Origin {m}
  0,                                      !- Y Origin {m}
  0,                                      !- Z Origin {m}
  ,                                       !- Building Story Name
  {64635e8d-42e1-431d-8747-9510c72dfdec}, !- Thermal Zone Name
  ,                                       !- Part of Total Floor Area
  ,                                       !- Design Specification Outdoor Air Object Name
  {bcb1a196-3ac2-4650-a3e2-ff51ada91a39}; !- Building Unit Name

OS:Surface,
  {920a8423-1263-4f8a-b8f2-7560e96c8430}, !- Handle
  Surface 29,                             !- Name
  Wall,                                   !- Surface Type
  ,                                       !- Construction Name
  {80cf3598-75b1-48c1-97b0-148938bf5f65}, !- Space Name
  Outdoors,                               !- Outside Boundary Condition
  ,                                       !- Outside Boundary Condition Object
  SunExposed,                             !- Sun Exposure
  WindExposed,                            !- Wind Exposure
  ,                                       !- View Factor to Ground
  ,                                       !- Number of Vertices
  11.43, 0, 3.5814,                       !- X,Y,Z Vertex 1 {m}
  13.716, 0, 2.4384,                      !- X,Y,Z Vertex 2 {m}
  9.144, 0, 2.4384;                       !- X,Y,Z Vertex 3 {m}

OS:Surface,
  {46412522-b4cf-4342-8fa0-cabf582715da}, !- Handle
  Surface 30,                             !- Name
  Floor,                                  !- Surface Type
  ,                                       !- Construction Name
  {80cf3598-75b1-48c1-97b0-148938bf5f65}, !- Space Name
  Surface,                                !- Outside Boundary Condition
  {de89da42-8595-4e4c-a586-62609763a00a}, !- Outside Boundary Condition Object
  NoSun,                                  !- Sun Exposure
  NoWind,                                 !- Wind Exposure
  ,                                       !- View Factor to Ground
  ,                                       !- Number of Vertices
  9.144, -9.144, 2.4384,                  !- X,Y,Z Vertex 1 {m}
  9.144, 0, 2.4384,                       !- X,Y,Z Vertex 2 {m}
  13.716, 0, 2.4384,                      !- X,Y,Z Vertex 3 {m}
  13.716, -9.144, 2.4384;                 !- X,Y,Z Vertex 4 {m}

OS:Surface,
  {89f2df9c-3848-4d6d-a599-dafbdd97ef7c}, !- Handle
  Surface 31,                             !- Name
  RoofCeiling,                            !- Surface Type
  ,                                       !- Construction Name
  {80cf3598-75b1-48c1-97b0-148938bf5f65}, !- Space Name
  Outdoors,                               !- Outside Boundary Condition
  ,                                       !- Outside Boundary Condition Object
  SunExposed,                             !- Sun Exposure
  WindExposed,                            !- Wind Exposure
  ,                                       !- View Factor to Ground
  ,                                       !- Number of Vertices
  11.43, -9.144, 3.5814,                  !- X,Y,Z Vertex 1 {m}
  13.716, -9.144, 2.4384,                 !- X,Y,Z Vertex 2 {m}
  13.716, 0, 2.4384,                      !- X,Y,Z Vertex 3 {m}
  11.43, 0, 3.5814;                       !- X,Y,Z Vertex 4 {m}

OS:Surface,
  {a2b8b77c-de7f-4ae0-9648-e18b31d6e554}, !- Handle
  Surface 32,                             !- Name
  Wall,                                   !- Surface Type
  ,                                       !- Construction Name
  {80cf3598-75b1-48c1-97b0-148938bf5f65}, !- Space Name
  Outdoors,                               !- Outside Boundary Condition
  ,                                       !- Outside Boundary Condition Object
  SunExposed,                             !- Sun Exposure
  WindExposed,                            !- Wind Exposure
  ,                                       !- View Factor to Ground
  ,                                       !- Number of Vertices
  11.43, -9.144, 3.5814,                  !- X,Y,Z Vertex 1 {m}
  9.144, -9.144, 2.4384,                  !- X,Y,Z Vertex 2 {m}
  13.716, -9.144, 2.4384;                 !- X,Y,Z Vertex 3 {m}

OS:Surface,
  {3a6f3a3c-abd3-4234-bf51-c3bc22d74c41}, !- Handle
  Surface 33,                             !- Name
  RoofCeiling,                            !- Surface Type
  ,                                       !- Construction Name
  {80cf3598-75b1-48c1-97b0-148938bf5f65}, !- Space Name
  Outdoors,                               !- Outside Boundary Condition
  ,                                       !- Outside Boundary Condition Object
  SunExposed,                             !- Sun Exposure
  WindExposed,                            !- Wind Exposure
  ,                                       !- View Factor to Ground
  ,                                       !- Number of Vertices
  11.43, 0, 3.5814,                       !- X,Y,Z Vertex 1 {m}
  9.144, 0, 2.4384,                       !- X,Y,Z Vertex 2 {m}
  9.144, -9.144, 2.4384,                  !- X,Y,Z Vertex 3 {m}
  11.43, -9.144, 3.5814;                  !- X,Y,Z Vertex 4 {m}

OS:ThermalZone,
  {97566f96-7269-46e4-96c7-ba6cc88908e6}, !- Handle
  living zone|unit 4,                     !- Name
  ,                                       !- Multiplier
  ,                                       !- Ceiling Height {m}
  ,                                       !- Volume {m3}
  ,                                       !- Floor Area {m2}
  ,                                       !- Zone Inside Convection Algorithm
  ,                                       !- Zone Outside Convection Algorithm
  ,                                       !- Zone Conditioning Equipment List Name
  {f2eb61e3-6419-4be8-8ccb-9526640df364}, !- Zone Air Inlet Port List
  {f7a00bb1-8b1b-4d92-8a41-b6e08b45d3bb}, !- Zone Air Exhaust Port List
  {154ec862-d3a0-4698-bdd8-f4a27097a2c3}, !- Zone Air Node Name
  {9328d32e-0565-4c5d-bde5-c3567a10c6f1}, !- Zone Return Air Port List
  ,                                       !- Primary Daylighting Control Name
  ,                                       !- Fraction of Zone Controlled by Primary Daylighting Control
  ,                                       !- Secondary Daylighting Control Name
  ,                                       !- Fraction of Zone Controlled by Secondary Daylighting Control
  ,                                       !- Illuminance Map Name
  ,                                       !- Group Rendering Name
  ,                                       !- Thermostat Name
  No;                                     !- Use Ideal Air Loads

OS:Node,
  {957bff80-1f30-44f9-8d72-fb4ef01bb008}, !- Handle
  Node 4,                                 !- Name
  {154ec862-d3a0-4698-bdd8-f4a27097a2c3}, !- Inlet Port
  ;                                       !- Outlet Port

OS:Connection,
  {154ec862-d3a0-4698-bdd8-f4a27097a2c3}, !- Handle
  {3508559d-7cbb-4fca-9bfa-ed452b736265}, !- Name
  {97566f96-7269-46e4-96c7-ba6cc88908e6}, !- Source Object
  11,                                     !- Outlet Port
  {957bff80-1f30-44f9-8d72-fb4ef01bb008}, !- Target Object
  2;                                      !- Inlet Port

OS:PortList,
  {f2eb61e3-6419-4be8-8ccb-9526640df364}, !- Handle
  {000a9ca9-0583-489a-8ae7-6e4c1566b47b}, !- Name
  {97566f96-7269-46e4-96c7-ba6cc88908e6}; !- HVAC Component

OS:PortList,
  {f7a00bb1-8b1b-4d92-8a41-b6e08b45d3bb}, !- Handle
  {940ee6f3-a59a-4726-9f7d-c8f42e364907}, !- Name
  {97566f96-7269-46e4-96c7-ba6cc88908e6}; !- HVAC Component

OS:PortList,
  {9328d32e-0565-4c5d-bde5-c3567a10c6f1}, !- Handle
  {9a998351-4657-4c22-af8b-048378987be7}, !- Name
  {97566f96-7269-46e4-96c7-ba6cc88908e6}; !- HVAC Component

OS:Sizing:Zone,
  {d8702f8a-4d24-44eb-ba28-3fc11d5e5c33}, !- Handle
  {97566f96-7269-46e4-96c7-ba6cc88908e6}, !- Zone or ZoneList Name
  SupplyAirTemperature,                   !- Zone Cooling Design Supply Air Temperature Input Method
  14,                                     !- Zone Cooling Design Supply Air Temperature {C}
  11.11,                                  !- Zone Cooling Design Supply Air Temperature Difference {deltaC}
  SupplyAirTemperature,                   !- Zone Heating Design Supply Air Temperature Input Method
  40,                                     !- Zone Heating Design Supply Air Temperature {C}
  11.11,                                  !- Zone Heating Design Supply Air Temperature Difference {deltaC}
  0.0085,                                 !- Zone Cooling Design Supply Air Humidity Ratio {kg-H2O/kg-air}
  0.008,                                  !- Zone Heating Design Supply Air Humidity Ratio {kg-H2O/kg-air}
  ,                                       !- Zone Heating Sizing Factor
  ,                                       !- Zone Cooling Sizing Factor
  DesignDay,                              !- Cooling Design Air Flow Method
  ,                                       !- Cooling Design Air Flow Rate {m3/s}
  ,                                       !- Cooling Minimum Air Flow per Zone Floor Area {m3/s-m2}
  ,                                       !- Cooling Minimum Air Flow {m3/s}
  ,                                       !- Cooling Minimum Air Flow Fraction
  DesignDay,                              !- Heating Design Air Flow Method
  ,                                       !- Heating Design Air Flow Rate {m3/s}
  ,                                       !- Heating Maximum Air Flow per Zone Floor Area {m3/s-m2}
  ,                                       !- Heating Maximum Air Flow {m3/s}
  ,                                       !- Heating Maximum Air Flow Fraction
  ,                                       !- Design Zone Air Distribution Effectiveness in Cooling Mode
  ,                                       !- Design Zone Air Distribution Effectiveness in Heating Mode
  No,                                     !- Account for Dedicated Outdoor Air System
  NeutralSupplyAir,                       !- Dedicated Outdoor Air System Control Strategy
  autosize,                               !- Dedicated Outdoor Air Low Setpoint Temperature for Design {C}
  autosize;                               !- Dedicated Outdoor Air High Setpoint Temperature for Design {C}

OS:ZoneHVAC:EquipmentList,
  {0f90c3db-cd8c-468f-9f55-740b279791c4}, !- Handle
  Zone HVAC Equipment List 4,             !- Name
  {97566f96-7269-46e4-96c7-ba6cc88908e6}; !- Thermal Zone

OS:Space,
  {62706d21-a54a-46af-97dc-6d0884063fb1}, !- Handle
  living space|unit 4|story 1,            !- Name
  {ac9d7c8e-c6fc-4d3f-a8ed-b3b1ef84fa40}, !- Space Type Name
  ,                                       !- Default Construction Set Name
  ,                                       !- Default Schedule Set Name
  -0,                                     !- Direction of Relative North {deg}
  0,                                      !- X Origin {m}
  0,                                      !- Y Origin {m}
  0,                                      !- Z Origin {m}
  ,                                       !- Building Story Name
  {97566f96-7269-46e4-96c7-ba6cc88908e6}, !- Thermal Zone Name
  ,                                       !- Part of Total Floor Area
  ,                                       !- Design Specification Outdoor Air Object Name
  {c716b3d5-d246-4b59-b11e-32a5abc9a993}; !- Building Unit Name

OS:Surface,
  {a016eefc-46f8-4c3b-9e53-ff8239fc01c5}, !- Handle
  Surface 34,                             !- Name
  Wall,                                   !- Surface Type
  ,                                       !- Construction Name
  {62706d21-a54a-46af-97dc-6d0884063fb1}, !- Space Name
  Surface,                                !- Outside Boundary Condition
  {234e423f-a8b6-4de1-b984-2df0ba0b9f43}, !- Outside Boundary Condition Object
  NoSun,                                  !- Sun Exposure
  NoWind,                                 !- Wind Exposure
  ,                                       !- View Factor to Ground
  ,                                       !- Number of Vertices
  13.716, 0, 2.4384,                      !- X,Y,Z Vertex 1 {m}
  13.716, 0, 0,                           !- X,Y,Z Vertex 2 {m}
  13.716, -9.144, 0,                      !- X,Y,Z Vertex 3 {m}
  13.716, -9.144, 2.4384;                 !- X,Y,Z Vertex 4 {m}

OS:Surface,
  {fcf82009-cd08-4f68-b974-8ae9ef0cba1d}, !- Handle
  Surface 35,                             !- Name
  Wall,                                   !- Surface Type
  ,                                       !- Construction Name
  {62706d21-a54a-46af-97dc-6d0884063fb1}, !- Space Name
  Outdoors,                               !- Outside Boundary Condition
  ,                                       !- Outside Boundary Condition Object
  SunExposed,                             !- Sun Exposure
  WindExposed,                            !- Wind Exposure
  ,                                       !- View Factor to Ground
  ,                                       !- Number of Vertices
  18.288, -9.144, 2.4384,                 !- X,Y,Z Vertex 1 {m}
  18.288, -9.144, 0,                      !- X,Y,Z Vertex 2 {m}
  18.288, 0, 0,                           !- X,Y,Z Vertex 3 {m}
  18.288, 0, 2.4384;                      !- X,Y,Z Vertex 4 {m}

OS:Surface,
  {fe18caa8-f6fa-4560-bdbb-90929f2d53db}, !- Handle
  Surface 36,                             !- Name
  RoofCeiling,                            !- Surface Type
  ,                                       !- Construction Name
  {62706d21-a54a-46af-97dc-6d0884063fb1}, !- Space Name
  Surface,                                !- Outside Boundary Condition
  {fbe5dac9-a238-4499-9c1f-abf86e8c3cb4}, !- Outside Boundary Condition Object
  NoSun,                                  !- Sun Exposure
  NoWind,                                 !- Wind Exposure
  ,                                       !- View Factor to Ground
  ,                                       !- Number of Vertices
  18.288, -9.144, 2.4384,                 !- X,Y,Z Vertex 1 {m}
  18.288, 0, 2.4384,                      !- X,Y,Z Vertex 2 {m}
  13.716, 0, 2.4384,                      !- X,Y,Z Vertex 3 {m}
  13.716, -9.144, 2.4384;                 !- X,Y,Z Vertex 4 {m}

OS:Surface,
  {f66313a0-fdc3-47d4-a654-1d49631cf79d}, !- Handle
  Surface 37,                             !- Name
  Wall,                                   !- Surface Type
  ,                                       !- Construction Name
  {62706d21-a54a-46af-97dc-6d0884063fb1}, !- Space Name
  Outdoors,                               !- Outside Boundary Condition
>>>>>>> f42044b5
  ,                                       !- Outside Boundary Condition Object
  SunExposed,                             !- Sun Exposure
  WindExposed,                            !- Wind Exposure
  ,                                       !- View Factor to Ground
  ,                                       !- Number of Vertices
<<<<<<< HEAD
  4.572, -9.144, 2.4384,                  !- X,Y,Z Vertex 1 {m}
  4.572, -9.144, 0,                       !- X,Y,Z Vertex 2 {m}
  4.572, 0, 0,                            !- X,Y,Z Vertex 3 {m}
  4.572, 0, 2.4384;                       !- X,Y,Z Vertex 4 {m}

OS:Surface,
  {78901998-d1a6-4026-bb8a-e952b5a45ee6}, !- Handle
  Surface 5,                              !- Name
  Wall,                                   !- Surface Type
  ,                                       !- Construction Name
  {bc2f9078-3fbd-440a-890b-b60673a56661}, !- Space Name
=======
  18.288, 0, 2.4384,                      !- X,Y,Z Vertex 1 {m}
  18.288, 0, 0,                           !- X,Y,Z Vertex 2 {m}
  13.716, 0, 0,                           !- X,Y,Z Vertex 3 {m}
  13.716, 0, 2.4384;                      !- X,Y,Z Vertex 4 {m}

OS:Surface,
  {c1149437-e83b-4d85-97bc-2e64bfe765c2}, !- Handle
  Surface 38,                             !- Name
  Wall,                                   !- Surface Type
  ,                                       !- Construction Name
  {62706d21-a54a-46af-97dc-6d0884063fb1}, !- Space Name
>>>>>>> f42044b5
  Outdoors,                               !- Outside Boundary Condition
  ,                                       !- Outside Boundary Condition Object
  SunExposed,                             !- Sun Exposure
  WindExposed,                            !- Wind Exposure
  ,                                       !- View Factor to Ground
  ,                                       !- Number of Vertices
<<<<<<< HEAD
  0, -9.144, 2.4384,                      !- X,Y,Z Vertex 1 {m}
  0, -9.144, 0,                           !- X,Y,Z Vertex 2 {m}
  4.572, -9.144, 0,                       !- X,Y,Z Vertex 3 {m}
  4.572, -9.144, 2.4384;                  !- X,Y,Z Vertex 4 {m}

OS:Surface,
  {06683a97-3a5f-4ef3-a9a1-258b64fb339c}, !- Handle
  Surface 6,                              !- Name
  RoofCeiling,                            !- Surface Type
  ,                                       !- Construction Name
  {bc2f9078-3fbd-440a-890b-b60673a56661}, !- Space Name
  Surface,                                !- Outside Boundary Condition
  {ebbc4153-8afe-4c6d-8433-874500a9b90c}, !- Outside Boundary Condition Object
  NoSun,                                  !- Sun Exposure
  NoWind,                                 !- Wind Exposure
  ,                                       !- View Factor to Ground
  ,                                       !- Number of Vertices
  4.572, -9.144, 2.4384,                  !- X,Y,Z Vertex 1 {m}
  4.572, 0, 2.4384,                       !- X,Y,Z Vertex 2 {m}
  0, 0, 2.4384,                           !- X,Y,Z Vertex 3 {m}
  0, -9.144, 2.4384;                      !- X,Y,Z Vertex 4 {m}

OS:SpaceType,
  {4ce1d62e-d511-4952-a533-eaee094efc54}, !- Handle
  Space Type 1,                           !- Name
  ,                                       !- Default Construction Set Name
  ,                                       !- Default Schedule Set Name
  ,                                       !- Group Rendering Name
  ,                                       !- Design Specification Outdoor Air Object Name
  ,                                       !- Standards Template
  ,                                       !- Standards Building Type
  living;                                 !- Standards Space Type

OS:Surface,
  {ebbc4153-8afe-4c6d-8433-874500a9b90c}, !- Handle
  Surface 7,                              !- Name
  Floor,                                  !- Surface Type
  ,                                       !- Construction Name
  {27e8f6d3-8a6e-4c54-a0cd-224d91504f96}, !- Space Name
  Surface,                                !- Outside Boundary Condition
  {06683a97-3a5f-4ef3-a9a1-258b64fb339c}, !- Outside Boundary Condition Object
  NoSun,                                  !- Sun Exposure
  NoWind,                                 !- Wind Exposure
  ,                                       !- View Factor to Ground
  ,                                       !- Number of Vertices
  0, -9.144, 2.4384,                      !- X,Y,Z Vertex 1 {m}
  0, 0, 2.4384,                           !- X,Y,Z Vertex 2 {m}
  4.572, 0, 2.4384,                       !- X,Y,Z Vertex 3 {m}
  4.572, -9.144, 2.4384;                  !- X,Y,Z Vertex 4 {m}

OS:Surface,
  {03ab19ba-24ed-4e42-84eb-233298f0669a}, !- Handle
  Surface 8,                              !- Name
  RoofCeiling,                            !- Surface Type
  ,                                       !- Construction Name
  {27e8f6d3-8a6e-4c54-a0cd-224d91504f96}, !- Space Name
=======
  13.716, -9.144, 2.4384,                 !- X,Y,Z Vertex 1 {m}
  13.716, -9.144, 0,                      !- X,Y,Z Vertex 2 {m}
  18.288, -9.144, 0,                      !- X,Y,Z Vertex 3 {m}
  18.288, -9.144, 2.4384;                 !- X,Y,Z Vertex 4 {m}

OS:Surface,
  {04a9be35-3585-45c7-aaa7-ff204ea03cef}, !- Handle
  Surface 39,                             !- Name
  Floor,                                  !- Surface Type
  ,                                       !- Construction Name
  {62706d21-a54a-46af-97dc-6d0884063fb1}, !- Space Name
  Foundation,                             !- Outside Boundary Condition
  ,                                       !- Outside Boundary Condition Object
  NoSun,                                  !- Sun Exposure
  NoWind,                                 !- Wind Exposure
  ,                                       !- View Factor to Ground
  ,                                       !- Number of Vertices
  13.716, -9.144, 0,                      !- X,Y,Z Vertex 1 {m}
  13.716, 0, 0,                           !- X,Y,Z Vertex 2 {m}
  18.288, 0, 0,                           !- X,Y,Z Vertex 3 {m}
  18.288, -9.144, 0;                      !- X,Y,Z Vertex 4 {m}

OS:Space,
  {87ee9b98-df0a-437a-b0c1-f7bf8f82c4a7}, !- Handle
  finished attic space|unit 4,            !- Name
  {ac9d7c8e-c6fc-4d3f-a8ed-b3b1ef84fa40}, !- Space Type Name
  ,                                       !- Default Construction Set Name
  ,                                       !- Default Schedule Set Name
  -0,                                     !- Direction of Relative North {deg}
  0,                                      !- X Origin {m}
  0,                                      !- Y Origin {m}
  0,                                      !- Z Origin {m}
  ,                                       !- Building Story Name
  {97566f96-7269-46e4-96c7-ba6cc88908e6}, !- Thermal Zone Name
  ,                                       !- Part of Total Floor Area
  ,                                       !- Design Specification Outdoor Air Object Name
  {c716b3d5-d246-4b59-b11e-32a5abc9a993}; !- Building Unit Name

OS:Surface,
  {0eea721f-734a-4160-ae88-bb51ece58829}, !- Handle
  Surface 40,                             !- Name
  Wall,                                   !- Surface Type
  ,                                       !- Construction Name
  {87ee9b98-df0a-437a-b0c1-f7bf8f82c4a7}, !- Space Name
>>>>>>> f42044b5
  Outdoors,                               !- Outside Boundary Condition
  ,                                       !- Outside Boundary Condition Object
  SunExposed,                             !- Sun Exposure
  WindExposed,                            !- Wind Exposure
  ,                                       !- View Factor to Ground
  ,                                       !- Number of Vertices
  0, -4.572, 4.7244,                      !- X,Y,Z Vertex 1 {m}
  4.572, -4.572, 4.7244,                  !- X,Y,Z Vertex 2 {m}
  4.572, 0, 2.4384,                       !- X,Y,Z Vertex 3 {m}
  0, 0, 2.4384;                           !- X,Y,Z Vertex 4 {m}

OS:Surface,
<<<<<<< HEAD
  {b2d03e72-f2fa-411f-8254-f63b81834924}, !- Handle
  Surface 9,                              !- Name
  RoofCeiling,                            !- Surface Type
  ,                                       !- Construction Name
  {27e8f6d3-8a6e-4c54-a0cd-224d91504f96}, !- Space Name
=======
  {fbe5dac9-a238-4499-9c1f-abf86e8c3cb4}, !- Handle
  Surface 41,                             !- Name
  Floor,                                  !- Surface Type
  ,                                       !- Construction Name
  {87ee9b98-df0a-437a-b0c1-f7bf8f82c4a7}, !- Space Name
  Surface,                                !- Outside Boundary Condition
  {fe18caa8-f6fa-4560-bdbb-90929f2d53db}, !- Outside Boundary Condition Object
  NoSun,                                  !- Sun Exposure
  NoWind,                                 !- Wind Exposure
  ,                                       !- View Factor to Ground
  ,                                       !- Number of Vertices
  13.716, -9.144, 2.4384,                 !- X,Y,Z Vertex 1 {m}
  13.716, 0, 2.4384,                      !- X,Y,Z Vertex 2 {m}
  18.288, 0, 2.4384,                      !- X,Y,Z Vertex 3 {m}
  18.288, -9.144, 2.4384;                 !- X,Y,Z Vertex 4 {m}

OS:Surface,
  {20d9c3e8-f2dd-4fab-a73a-cdd7b17f4098}, !- Handle
  Surface 42,                             !- Name
  RoofCeiling,                            !- Surface Type
  ,                                       !- Construction Name
  {87ee9b98-df0a-437a-b0c1-f7bf8f82c4a7}, !- Space Name
>>>>>>> f42044b5
  Outdoors,                               !- Outside Boundary Condition
  ,                                       !- Outside Boundary Condition Object
  SunExposed,                             !- Sun Exposure
  WindExposed,                            !- Wind Exposure
  ,                                       !- View Factor to Ground
  ,                                       !- Number of Vertices
  4.572, -4.572, 4.7244,                  !- X,Y,Z Vertex 1 {m}
  0, -4.572, 4.7244,                      !- X,Y,Z Vertex 2 {m}
  0, -9.144, 2.4384,                      !- X,Y,Z Vertex 3 {m}
  4.572, -9.144, 2.4384;                  !- X,Y,Z Vertex 4 {m}

OS:Surface,
<<<<<<< HEAD
  {afea593a-47cb-48bc-961f-fe74843ed8ae}, !- Handle
  Surface 10,                             !- Name
  Wall,                                   !- Surface Type
  ,                                       !- Construction Name
  {27e8f6d3-8a6e-4c54-a0cd-224d91504f96}, !- Space Name
=======
  {d951e472-cec3-489e-b671-e3c135634535}, !- Handle
  Surface 43,                             !- Name
  Wall,                                   !- Surface Type
  ,                                       !- Construction Name
  {87ee9b98-df0a-437a-b0c1-f7bf8f82c4a7}, !- Space Name
>>>>>>> f42044b5
  Outdoors,                               !- Outside Boundary Condition
  ,                                       !- Outside Boundary Condition Object
  SunExposed,                             !- Sun Exposure
  WindExposed,                            !- Wind Exposure
  ,                                       !- View Factor to Ground
  ,                                       !- Number of Vertices
  0, -4.572, 4.7244,                      !- X,Y,Z Vertex 1 {m}
  0, 0, 2.4384,                           !- X,Y,Z Vertex 2 {m}
  0, -9.144, 2.4384;                      !- X,Y,Z Vertex 3 {m}

OS:Surface,
<<<<<<< HEAD
  {46c454cd-9dc2-4d73-b970-84c3daccb812}, !- Handle
  Surface 11,                             !- Name
  Wall,                                   !- Surface Type
  ,                                       !- Construction Name
  {27e8f6d3-8a6e-4c54-a0cd-224d91504f96}, !- Space Name
  Adiabatic,                              !- Outside Boundary Condition
=======
  {621160b9-a8cb-4431-b653-521b3e9cf11a}, !- Handle
  Surface 44,                             !- Name
  RoofCeiling,                            !- Surface Type
  ,                                       !- Construction Name
  {87ee9b98-df0a-437a-b0c1-f7bf8f82c4a7}, !- Space Name
  Outdoors,                               !- Outside Boundary Condition
>>>>>>> f42044b5
  ,                                       !- Outside Boundary Condition Object
  NoSun,                                  !- Sun Exposure
  NoWind,                                 !- Wind Exposure
  ,                                       !- View Factor to Ground
  ,                                       !- Number of Vertices
<<<<<<< HEAD
  4.572, -4.572, 4.7244,                  !- X,Y,Z Vertex 1 {m}
  4.572, -9.144, 2.4384,                  !- X,Y,Z Vertex 2 {m}
  4.572, 0, 2.4384;                       !- X,Y,Z Vertex 3 {m}

OS:Space,
  {27e8f6d3-8a6e-4c54-a0cd-224d91504f96}, !- Handle
  finished attic space,                   !- Name
  {4ce1d62e-d511-4952-a533-eaee094efc54}, !- Space Type Name
  ,                                       !- Default Construction Set Name
  ,                                       !- Default Schedule Set Name
  ,                                       !- Direction of Relative North {deg}
  ,                                       !- X Origin {m}
  ,                                       !- Y Origin {m}
  ,                                       !- Z Origin {m}
  ,                                       !- Building Story Name
  {d0e28a2d-d5f7-49ef-9e94-f5e169a11f1d}, !- Thermal Zone Name
  ,                                       !- Part of Total Floor Area
  ,                                       !- Design Specification Outdoor Air Object Name
  {f5c1da10-082c-480d-bbc0-23353e06ef26}; !- Building Unit Name

OS:BuildingUnit,
  {f5c1da10-082c-480d-bbc0-23353e06ef26}, !- Handle
  unit 1,                                 !- Name
=======
  16.002, 0, 3.5814,                      !- X,Y,Z Vertex 1 {m}
  13.716, 0, 2.4384,                      !- X,Y,Z Vertex 2 {m}
  13.716, -9.144, 2.4384,                 !- X,Y,Z Vertex 3 {m}
  16.002, -9.144, 3.5814;                 !- X,Y,Z Vertex 4 {m}

OS:BuildingUnit,
  {4e131e1a-fd1b-4c67-abf1-53d529c885a8}, !- Handle
  unit 1,                                 !- Name
  ,                                       !- Rendering Color
  Residential;                            !- Building Unit Type

OS:AdditionalProperties,
  {9f0f293e-6c47-4ca2-92d3-90209172c046}, !- Handle
  {4e131e1a-fd1b-4c67-abf1-53d529c885a8}, !- Object Name
  Units Represented,                      !- Feature Name 1
  Integer,                                !- Feature Data Type 1
  1,                                      !- Feature Value 1
  NumberOfBedrooms,                       !- Feature Name 2
  Integer,                                !- Feature Data Type 2
  3,                                      !- Feature Value 2
  NumberOfBathrooms,                      !- Feature Name 3
  Double,                                 !- Feature Data Type 3
  2,                                      !- Feature Value 3
  NumberOfOccupants,                      !- Feature Name 4
  Double,                                 !- Feature Data Type 4
  3.3900000000000001;                     !- Feature Value 4

OS:BuildingUnit,
  {a7e29545-2df8-4923-b23d-944f009ac7f8}, !- Handle
  unit 2,                                 !- Name
  ,                                       !- Rendering Color
  Residential;                            !- Building Unit Type

OS:AdditionalProperties,
  {5373ba1c-691d-4cca-8eff-2b0c2fc0ee25}, !- Handle
  {a7e29545-2df8-4923-b23d-944f009ac7f8}, !- Object Name
  Units Represented,                      !- Feature Name 1
  Integer,                                !- Feature Data Type 1
  1,                                      !- Feature Value 1
  NumberOfBedrooms,                       !- Feature Name 2
  Integer,                                !- Feature Data Type 2
  3,                                      !- Feature Value 2
  NumberOfBathrooms,                      !- Feature Name 3
  Double,                                 !- Feature Data Type 3
  2,                                      !- Feature Value 3
  NumberOfOccupants,                      !- Feature Name 4
  Double,                                 !- Feature Data Type 4
  3.3900000000000001;                     !- Feature Value 4

OS:BuildingUnit,
  {bcb1a196-3ac2-4650-a3e2-ff51ada91a39}, !- Handle
  unit 3,                                 !- Name
  ,                                       !- Rendering Color
  Residential;                            !- Building Unit Type

OS:AdditionalProperties,
  {6f152023-07ff-48c6-9c26-405d18db34c6}, !- Handle
  {bcb1a196-3ac2-4650-a3e2-ff51ada91a39}, !- Object Name
  Units Represented,                      !- Feature Name 1
  Integer,                                !- Feature Data Type 1
  1,                                      !- Feature Value 1
  NumberOfBedrooms,                       !- Feature Name 2
  Integer,                                !- Feature Data Type 2
  3,                                      !- Feature Value 2
  NumberOfBathrooms,                      !- Feature Name 3
  Double,                                 !- Feature Data Type 3
  2,                                      !- Feature Value 3
  NumberOfOccupants,                      !- Feature Name 4
  Double,                                 !- Feature Data Type 4
  3.3900000000000001;                     !- Feature Value 4

OS:BuildingUnit,
  {c716b3d5-d246-4b59-b11e-32a5abc9a993}, !- Handle
  unit 4,                                 !- Name
>>>>>>> f42044b5
  ,                                       !- Rendering Color
  Residential;                            !- Building Unit Type

OS:AdditionalProperties,
<<<<<<< HEAD
  {64a44e77-c5e6-4d7d-b97d-5126b809dc05}, !- Handle
  {f5c1da10-082c-480d-bbc0-23353e06ef26}, !- Object Name
  NumberOfBedrooms,                       !- Feature Name 1
=======
  {79bb6140-8e20-4afa-99a8-f4089a6cf973}, !- Handle
  {c716b3d5-d246-4b59-b11e-32a5abc9a993}, !- Object Name
  Units Represented,                      !- Feature Name 1
>>>>>>> f42044b5
  Integer,                                !- Feature Data Type 1
  3,                                      !- Feature Value 1
  NumberOfBathrooms,                      !- Feature Name 2
  Double,                                 !- Feature Data Type 2
  2,                                      !- Feature Value 2
  NumberOfOccupants,                      !- Feature Name 3
  Double,                                 !- Feature Data Type 3
  3.3900000000000001;                     !- Feature Value 3

OS:External:File,
<<<<<<< HEAD
  {b564eeff-e41d-4213-aa9b-d5c941ac9fb4}, !- Handle
=======
  {0aaf6383-155d-446c-bf49-e5945250024c}, !- Handle
>>>>>>> f42044b5
  8760.csv,                               !- Name
  8760.csv;                               !- File Name

OS:Schedule:Day,
<<<<<<< HEAD
  {48826cba-a9d3-4082-ba7c-401d627a5320}, !- Handle
=======
  {6f38f0f6-c063-4128-b121-7c9c8e99f9c3}, !- Handle
>>>>>>> f42044b5
  Schedule Day 1,                         !- Name
  ,                                       !- Schedule Type Limits Name
  ,                                       !- Interpolate to Timestep
  24,                                     !- Hour 1
  0,                                      !- Minute 1
  0;                                      !- Value Until Time 1

OS:Schedule:Day,
<<<<<<< HEAD
  {918c48bc-a77f-430d-80fb-4169bc2616ad}, !- Handle
=======
  {49116f25-f0c9-4ebf-9e42-606e4ad24494}, !- Handle
>>>>>>> f42044b5
  Schedule Day 2,                         !- Name
  ,                                       !- Schedule Type Limits Name
  ,                                       !- Interpolate to Timestep
  24,                                     !- Hour 1
  0,                                      !- Minute 1
  1;                                      !- Value Until Time 1

OS:Schedule:File,
<<<<<<< HEAD
  {d1cd989b-05ae-480e-b542-f66d644bf882}, !- Handle
  occupants,                              !- Name
  {b3d03437-7ece-412d-b938-eafc2cf57019}, !- Schedule Type Limits Name
  {b564eeff-e41d-4213-aa9b-d5c941ac9fb4}, !- External File Name
=======
  {6e9d74bb-2f1b-419e-bd82-2f99b5cf8b36}, !- Handle
  occupants,                              !- Name
  {9cceb148-ffe4-4e82-a09b-099f11d201b1}, !- Schedule Type Limits Name
  {0aaf6383-155d-446c-bf49-e5945250024c}, !- External File Name
>>>>>>> f42044b5
  1,                                      !- Column Number
  1,                                      !- Rows to Skip at Top
  8760,                                   !- Number of Hours of Data
  ,                                       !- Column Separator
  ,                                       !- Interpolate to Timestep
  60;                                     !- Minutes per Item

OS:Schedule:Ruleset,
<<<<<<< HEAD
  {7a735d38-add2-4b9d-a738-7f7a2370a3ef}, !- Handle
  Schedule Ruleset 1,                     !- Name
  {b5df857b-1a33-4fd9-91a3-874f93cc7fac}, !- Schedule Type Limits Name
  {79272acb-71df-4902-9fd9-37f9969f3cb9}; !- Default Day Schedule Name

OS:Schedule:Day,
  {79272acb-71df-4902-9fd9-37f9969f3cb9}, !- Handle
  Schedule Day 3,                         !- Name
  {b5df857b-1a33-4fd9-91a3-874f93cc7fac}, !- Schedule Type Limits Name
=======
  {ff58b58b-d67a-4c62-a90b-f743c9f07d19}, !- Handle
  Schedule Ruleset 1,                     !- Name
  {857aa896-e406-4d66-8f8a-a89cc6fd27a4}, !- Schedule Type Limits Name
  {e9717089-0d6a-425e-be54-af5f7d9eb9f0}; !- Default Day Schedule Name

OS:Schedule:Day,
  {e9717089-0d6a-425e-be54-af5f7d9eb9f0}, !- Handle
  Schedule Day 3,                         !- Name
  {857aa896-e406-4d66-8f8a-a89cc6fd27a4}, !- Schedule Type Limits Name
>>>>>>> f42044b5
  ,                                       !- Interpolate to Timestep
  24,                                     !- Hour 1
  0,                                      !- Minute 1
  112.539290946133;                       !- Value Until Time 1

OS:People:Definition,
<<<<<<< HEAD
  {74312f65-94f6-4b1e-9598-9b704a3ec972}, !- Handle
=======
  {1a9058f6-e89e-4877-b5f9-64fad35da999}, !- Handle
>>>>>>> f42044b5
  res occupants|finished attic space,     !- Name
  People,                                 !- Number of People Calculation Method
  1.695,                                  !- Number of People {people}
  ,                                       !- People per Space Floor Area {person/m2}
  ,                                       !- Space Floor Area per Person {m2/person}
  0.319734,                               !- Fraction Radiant
  0.573,                                  !- Sensible Heat Fraction
  0,                                      !- Carbon Dioxide Generation Rate {m3/s-W}
  No,                                     !- Enable ASHRAE 55 Comfort Warnings
  ZoneAveraged;                           !- Mean Radiant Temperature Calculation Type

OS:People,
<<<<<<< HEAD
  {c363782c-e1e6-40e4-b672-5c818b4a00c6}, !- Handle
  res occupants|finished attic space,     !- Name
  {74312f65-94f6-4b1e-9598-9b704a3ec972}, !- People Definition Name
  {27e8f6d3-8a6e-4c54-a0cd-224d91504f96}, !- Space or SpaceType Name
  {d1cd989b-05ae-480e-b542-f66d644bf882}, !- Number of People Schedule Name
  {7a735d38-add2-4b9d-a738-7f7a2370a3ef}, !- Activity Level Schedule Name
=======
  {ce09b1fb-dee5-4e58-8d05-68747486a5ae}, !- Handle
  res occupants|finished attic space,     !- Name
  {1a9058f6-e89e-4877-b5f9-64fad35da999}, !- People Definition Name
  {3a805592-bf48-4f32-9cec-313be444064a}, !- Space or SpaceType Name
  {6e9d74bb-2f1b-419e-bd82-2f99b5cf8b36}, !- Number of People Schedule Name
  {ff58b58b-d67a-4c62-a90b-f743c9f07d19}, !- Activity Level Schedule Name
>>>>>>> f42044b5
  ,                                       !- Surface Name/Angle Factor List Name
  ,                                       !- Work Efficiency Schedule Name
  ,                                       !- Clothing Insulation Schedule Name
  ,                                       !- Air Velocity Schedule Name
  1;                                      !- Multiplier

OS:ScheduleTypeLimits,
<<<<<<< HEAD
  {b5df857b-1a33-4fd9-91a3-874f93cc7fac}, !- Handle
=======
  {857aa896-e406-4d66-8f8a-a89cc6fd27a4}, !- Handle
>>>>>>> f42044b5
  ActivityLevel,                          !- Name
  0,                                      !- Lower Limit Value
  ,                                       !- Upper Limit Value
  Continuous,                             !- Numeric Type
  ActivityLevel;                          !- Unit Type

OS:ScheduleTypeLimits,
<<<<<<< HEAD
  {b3d03437-7ece-412d-b938-eafc2cf57019}, !- Handle
=======
  {9cceb148-ffe4-4e82-a09b-099f11d201b1}, !- Handle
>>>>>>> f42044b5
  Fractional,                             !- Name
  0,                                      !- Lower Limit Value
  1,                                      !- Upper Limit Value
  Continuous;                             !- Numeric Type

OS:People:Definition,
<<<<<<< HEAD
  {84f14b78-b23d-403a-9b62-36796f31c47a}, !- Handle
  res occupants|living space,             !- Name
=======
  {2225d4d5-1052-49e0-80f1-ec68c2180b5a}, !- Handle
  res occupants|living space,             !- Name
  People,                                 !- Number of People Calculation Method
  1.695,                                  !- Number of People {people}
  ,                                       !- People per Space Floor Area {person/m2}
  ,                                       !- Space Floor Area per Person {m2/person}
  0.319734,                               !- Fraction Radiant
  0.573,                                  !- Sensible Heat Fraction
  0,                                      !- Carbon Dioxide Generation Rate {m3/s-W}
  No,                                     !- Enable ASHRAE 55 Comfort Warnings
  ZoneAveraged;                           !- Mean Radiant Temperature Calculation Type

OS:People,
  {04d1c681-3bee-4e1c-92f0-81fba689de17}, !- Handle
  res occupants|living space,             !- Name
  {2225d4d5-1052-49e0-80f1-ec68c2180b5a}, !- People Definition Name
  {a7c0aa17-e800-4b32-bb96-65dbfdb44798}, !- Space or SpaceType Name
  {6e9d74bb-2f1b-419e-bd82-2f99b5cf8b36}, !- Number of People Schedule Name
  {ff58b58b-d67a-4c62-a90b-f743c9f07d19}, !- Activity Level Schedule Name
  ,                                       !- Surface Name/Angle Factor List Name
  ,                                       !- Work Efficiency Schedule Name
  ,                                       !- Clothing Insulation Schedule Name
  ,                                       !- Air Velocity Schedule Name
  1;                                      !- Multiplier

OS:Schedule:Day,
  {d5297a6d-4f45-4bd5-bc18-c8eb0b5c1d78}, !- Handle
  Schedule Day 4,                         !- Name
  ,                                       !- Schedule Type Limits Name
  ,                                       !- Interpolate to Timestep
  24,                                     !- Hour 1
  0,                                      !- Minute 1
  0;                                      !- Value Until Time 1

OS:Schedule:Day,
  {67c77e9c-dd52-48e5-b030-e2676290bdc7}, !- Handle
  Schedule Day 5,                         !- Name
  ,                                       !- Schedule Type Limits Name
  ,                                       !- Interpolate to Timestep
  24,                                     !- Hour 1
  0,                                      !- Minute 1
  1;                                      !- Value Until Time 1

OS:People:Definition,
  {cd6d2072-d7c6-4cb7-99fc-31cc45d9e7ae}, !- Handle
  res occupants|unit 2|finished attic space|unit 2, !- Name
  People,                                 !- Number of People Calculation Method
  1.695,                                  !- Number of People {people}
  ,                                       !- People per Space Floor Area {person/m2}
  ,                                       !- Space Floor Area per Person {m2/person}
  0.319734,                               !- Fraction Radiant
  0.573,                                  !- Sensible Heat Fraction
  0,                                      !- Carbon Dioxide Generation Rate {m3/s-W}
  No,                                     !- Enable ASHRAE 55 Comfort Warnings
  ZoneAveraged;                           !- Mean Radiant Temperature Calculation Type

OS:People,
  {5f17d1c5-5977-4941-b1ef-4d11bdc08a09}, !- Handle
  res occupants|unit 2|finished attic space|unit 2, !- Name
  {cd6d2072-d7c6-4cb7-99fc-31cc45d9e7ae}, !- People Definition Name
  {1f2efee3-6c91-467f-b00e-f960b3e62282}, !- Space or SpaceType Name
  {6e9d74bb-2f1b-419e-bd82-2f99b5cf8b36}, !- Number of People Schedule Name
  {ff58b58b-d67a-4c62-a90b-f743c9f07d19}, !- Activity Level Schedule Name
  ,                                       !- Surface Name/Angle Factor List Name
  ,                                       !- Work Efficiency Schedule Name
  ,                                       !- Clothing Insulation Schedule Name
  ,                                       !- Air Velocity Schedule Name
  1;                                      !- Multiplier

OS:People:Definition,
  {a73ad6d3-3670-4760-b7be-7ec18dfd73c2}, !- Handle
  res occupants|unit 2|living space|unit 2|story 1, !- Name
  People,                                 !- Number of People Calculation Method
  1.695,                                  !- Number of People {people}
  ,                                       !- People per Space Floor Area {person/m2}
  ,                                       !- Space Floor Area per Person {m2/person}
  0.319734,                               !- Fraction Radiant
  0.573,                                  !- Sensible Heat Fraction
  0,                                      !- Carbon Dioxide Generation Rate {m3/s-W}
  No,                                     !- Enable ASHRAE 55 Comfort Warnings
  ZoneAveraged;                           !- Mean Radiant Temperature Calculation Type

OS:People,
  {36724d47-dbbf-4084-8675-746355950ee1}, !- Handle
  res occupants|unit 2|living space|unit 2|story 1, !- Name
  {a73ad6d3-3670-4760-b7be-7ec18dfd73c2}, !- People Definition Name
  {f729038b-7b8d-4cad-a056-1ff59335d2c7}, !- Space or SpaceType Name
  {6e9d74bb-2f1b-419e-bd82-2f99b5cf8b36}, !- Number of People Schedule Name
  {ff58b58b-d67a-4c62-a90b-f743c9f07d19}, !- Activity Level Schedule Name
  ,                                       !- Surface Name/Angle Factor List Name
  ,                                       !- Work Efficiency Schedule Name
  ,                                       !- Clothing Insulation Schedule Name
  ,                                       !- Air Velocity Schedule Name
  1;                                      !- Multiplier

OS:Schedule:Day,
  {ed7d16f9-3d9e-4d9d-920e-9419fc14e999}, !- Handle
  Schedule Day 6,                         !- Name
  ,                                       !- Schedule Type Limits Name
  ,                                       !- Interpolate to Timestep
  24,                                     !- Hour 1
  0,                                      !- Minute 1
  0;                                      !- Value Until Time 1

OS:Schedule:Day,
  {291b32f9-1497-4bca-9b2b-78601bee2881}, !- Handle
  Schedule Day 7,                         !- Name
  ,                                       !- Schedule Type Limits Name
  ,                                       !- Interpolate to Timestep
  24,                                     !- Hour 1
  0,                                      !- Minute 1
  1;                                      !- Value Until Time 1

OS:People:Definition,
  {b94c8720-3e61-4cd1-b627-bf63d9451a72}, !- Handle
  res occupants|unit 3|living space|unit 3|story 1, !- Name
  People,                                 !- Number of People Calculation Method
  1.695,                                  !- Number of People {people}
  ,                                       !- People per Space Floor Area {person/m2}
  ,                                       !- Space Floor Area per Person {m2/person}
  0.319734,                               !- Fraction Radiant
  0.573,                                  !- Sensible Heat Fraction
  0,                                      !- Carbon Dioxide Generation Rate {m3/s-W}
  No,                                     !- Enable ASHRAE 55 Comfort Warnings
  ZoneAveraged;                           !- Mean Radiant Temperature Calculation Type

OS:People,
  {3afb8663-2f5a-4a95-b0c0-41fcade610c9}, !- Handle
  res occupants|unit 3|living space|unit 3|story 1, !- Name
  {b94c8720-3e61-4cd1-b627-bf63d9451a72}, !- People Definition Name
  {339b38d2-247a-407e-a52e-a07cf87a8903}, !- Space or SpaceType Name
  {6e9d74bb-2f1b-419e-bd82-2f99b5cf8b36}, !- Number of People Schedule Name
  {ff58b58b-d67a-4c62-a90b-f743c9f07d19}, !- Activity Level Schedule Name
  ,                                       !- Surface Name/Angle Factor List Name
  ,                                       !- Work Efficiency Schedule Name
  ,                                       !- Clothing Insulation Schedule Name
  ,                                       !- Air Velocity Schedule Name
  1;                                      !- Multiplier

OS:People:Definition,
  {1aa5f70d-144c-45ca-9f4e-5bbe398fcbea}, !- Handle
  res occupants|unit 3|finished attic space|unit 3, !- Name
  People,                                 !- Number of People Calculation Method
  1.695,                                  !- Number of People {people}
  ,                                       !- People per Space Floor Area {person/m2}
  ,                                       !- Space Floor Area per Person {m2/person}
  0.319734,                               !- Fraction Radiant
  0.573,                                  !- Sensible Heat Fraction
  0,                                      !- Carbon Dioxide Generation Rate {m3/s-W}
  No,                                     !- Enable ASHRAE 55 Comfort Warnings
  ZoneAveraged;                           !- Mean Radiant Temperature Calculation Type

OS:People,
  {cb32c497-7409-454a-9f18-fa5375ffb29a}, !- Handle
  res occupants|unit 3|finished attic space|unit 3, !- Name
  {1aa5f70d-144c-45ca-9f4e-5bbe398fcbea}, !- People Definition Name
  {80cf3598-75b1-48c1-97b0-148938bf5f65}, !- Space or SpaceType Name
  {6e9d74bb-2f1b-419e-bd82-2f99b5cf8b36}, !- Number of People Schedule Name
  {ff58b58b-d67a-4c62-a90b-f743c9f07d19}, !- Activity Level Schedule Name
  ,                                       !- Surface Name/Angle Factor List Name
  ,                                       !- Work Efficiency Schedule Name
  ,                                       !- Clothing Insulation Schedule Name
  ,                                       !- Air Velocity Schedule Name
  1;                                      !- Multiplier

OS:Schedule:Day,
  {e28f6da6-6da3-4935-aea2-28e0f9a3668d}, !- Handle
  Schedule Day 8,                         !- Name
  ,                                       !- Schedule Type Limits Name
  ,                                       !- Interpolate to Timestep
  24,                                     !- Hour 1
  0,                                      !- Minute 1
  0;                                      !- Value Until Time 1

OS:Schedule:Day,
  {f3eb77d7-a2e8-4d69-a2c6-c5a899d3d5e2}, !- Handle
  Schedule Day 9,                         !- Name
  ,                                       !- Schedule Type Limits Name
  ,                                       !- Interpolate to Timestep
  24,                                     !- Hour 1
  0,                                      !- Minute 1
  1;                                      !- Value Until Time 1

OS:People:Definition,
  {f9fa2426-060e-4901-a1ed-a41f36b5da9c}, !- Handle
  res occupants|unit 4|living space|unit 4|story 1, !- Name
  People,                                 !- Number of People Calculation Method
  1.695,                                  !- Number of People {people}
  ,                                       !- People per Space Floor Area {person/m2}
  ,                                       !- Space Floor Area per Person {m2/person}
  0.319734,                               !- Fraction Radiant
  0.573,                                  !- Sensible Heat Fraction
  0,                                      !- Carbon Dioxide Generation Rate {m3/s-W}
  No,                                     !- Enable ASHRAE 55 Comfort Warnings
  ZoneAveraged;                           !- Mean Radiant Temperature Calculation Type

OS:People,
  {2c853717-45c6-4ad8-b595-46546e855411}, !- Handle
  res occupants|unit 4|living space|unit 4|story 1, !- Name
  {f9fa2426-060e-4901-a1ed-a41f36b5da9c}, !- People Definition Name
  {62706d21-a54a-46af-97dc-6d0884063fb1}, !- Space or SpaceType Name
  {6e9d74bb-2f1b-419e-bd82-2f99b5cf8b36}, !- Number of People Schedule Name
  {ff58b58b-d67a-4c62-a90b-f743c9f07d19}, !- Activity Level Schedule Name
  ,                                       !- Surface Name/Angle Factor List Name
  ,                                       !- Work Efficiency Schedule Name
  ,                                       !- Clothing Insulation Schedule Name
  ,                                       !- Air Velocity Schedule Name
  1;                                      !- Multiplier

OS:People:Definition,
  {907a6308-511e-4f3b-9508-e0226bd4a479}, !- Handle
  res occupants|unit 4|finished attic space|unit 4, !- Name
>>>>>>> f42044b5
  People,                                 !- Number of People Calculation Method
  1.695,                                  !- Number of People {people}
  ,                                       !- People per Space Floor Area {person/m2}
  ,                                       !- Space Floor Area per Person {m2/person}
  0.319734,                               !- Fraction Radiant
  0.573,                                  !- Sensible Heat Fraction
  0,                                      !- Carbon Dioxide Generation Rate {m3/s-W}
  No,                                     !- Enable ASHRAE 55 Comfort Warnings
  ZoneAveraged;                           !- Mean Radiant Temperature Calculation Type

OS:People,
<<<<<<< HEAD
  {ab9785f8-32e6-4a24-b78d-6b909237e195}, !- Handle
  res occupants|living space,             !- Name
  {84f14b78-b23d-403a-9b62-36796f31c47a}, !- People Definition Name
  {bc2f9078-3fbd-440a-890b-b60673a56661}, !- Space or SpaceType Name
  {d1cd989b-05ae-480e-b542-f66d644bf882}, !- Number of People Schedule Name
  {7a735d38-add2-4b9d-a738-7f7a2370a3ef}, !- Activity Level Schedule Name
=======
  {d65ba6b5-1bd1-410f-bbc6-9645e5b556c1}, !- Handle
  res occupants|unit 4|finished attic space|unit 4, !- Name
  {907a6308-511e-4f3b-9508-e0226bd4a479}, !- People Definition Name
  {87ee9b98-df0a-437a-b0c1-f7bf8f82c4a7}, !- Space or SpaceType Name
  {6e9d74bb-2f1b-419e-bd82-2f99b5cf8b36}, !- Number of People Schedule Name
  {ff58b58b-d67a-4c62-a90b-f743c9f07d19}, !- Activity Level Schedule Name
>>>>>>> f42044b5
  ,                                       !- Surface Name/Angle Factor List Name
  ,                                       !- Work Efficiency Schedule Name
  ,                                       !- Clothing Insulation Schedule Name
  ,                                       !- Air Velocity Schedule Name
  1;                                      !- Multiplier
<|MERGE_RESOLUTION|>--- conflicted
+++ resolved
@@ -1,54 +1,26 @@
 !- NOTE: Auto-generated from /test/osw_files/SFA_4units_1story_SL_FA.osw
 
 OS:Version,
-<<<<<<< HEAD
-  {c4e6dac3-6021-4a71-8854-b135f17296e1}, !- Handle
-  2.9.0;                                  !- Version Identifier
-
-OS:SimulationControl,
-  {7f9bd6a7-eeba-4b40-9715-2946cac552c7}, !- Handle
-=======
   {75c5506c-f064-48a9-8d0b-5c82d9ac00ee}, !- Handle
   2.9.0;                                  !- Version Identifier
 
 OS:SimulationControl,
   {88205835-2ff3-40c7-abc7-0fa83c65ec43}, !- Handle
->>>>>>> f42044b5
   ,                                       !- Do Zone Sizing Calculation
   ,                                       !- Do System Sizing Calculation
   ,                                       !- Do Plant Sizing Calculation
   No;                                     !- Run Simulation for Sizing Periods
 
 OS:Timestep,
-<<<<<<< HEAD
-  {14d292f2-9971-4386-96d2-357056948640}, !- Handle
-  6;                                      !- Number of Timesteps per Hour
-
-OS:ShadowCalculation,
-  {07ef13c9-b8cd-499b-a08c-94bc680de4d1}, !- Handle
-=======
   {019ee274-9514-4d12-8230-82518beb737e}, !- Handle
   6;                                      !- Number of Timesteps per Hour
 
 OS:ShadowCalculation,
   {31319189-94f0-40ca-803a-959798e7ad7b}, !- Handle
->>>>>>> f42044b5
   20,                                     !- Calculation Frequency
   200;                                    !- Maximum Figures in Shadow Overlap Calculations
 
 OS:SurfaceConvectionAlgorithm:Outside,
-<<<<<<< HEAD
-  {21059de2-c3e6-439e-801a-34ef49860070}, !- Handle
-  DOE-2;                                  !- Algorithm
-
-OS:SurfaceConvectionAlgorithm:Inside,
-  {07806c85-3f1f-4935-8999-4fa54a1f6629}, !- Handle
-  TARP;                                   !- Algorithm
-
-OS:ZoneCapacitanceMultiplier:ResearchSpecial,
-  {eb1d373e-b728-4513-9384-2ec3f4e69249}, !- Handle
-  ,                                       !- Temperature Capacity Multiplier
-=======
   {528c669b-7ee8-44b9-9c81-a3df5019821d}, !- Handle
   DOE-2;                                  !- Algorithm
 
@@ -59,16 +31,11 @@
 OS:ZoneCapacitanceMultiplier:ResearchSpecial,
   {e6181f42-2c2b-4949-ada9-cf4f823b02bc}, !- Handle
   3.6,                                    !- Temperature Capacity Multiplier
->>>>>>> f42044b5
   15,                                     !- Humidity Capacity Multiplier
   ;                                       !- Carbon Dioxide Capacity Multiplier
 
 OS:RunPeriod,
-<<<<<<< HEAD
-  {b30775c8-0181-4a76-95a3-b8b80995130d}, !- Handle
-=======
   {b6fad785-7c8a-4519-a79b-907e90d5a03c}, !- Handle
->>>>>>> f42044b5
   Run Period 1,                           !- Name
   1,                                      !- Begin Month
   1,                                      !- Begin Day of Month
@@ -82,21 +49,13 @@
   ;                                       !- Number of Times Runperiod to be Repeated
 
 OS:YearDescription,
-<<<<<<< HEAD
-  {4e4a98fd-5681-4e55-9bfc-65ee847dd58e}, !- Handle
-=======
   {f1313424-f7a5-4bc9-bb7a-adb873d5f614}, !- Handle
->>>>>>> f42044b5
   2007,                                   !- Calendar Year
   ,                                       !- Day of Week for Start Day
   ;                                       !- Is Leap Year
 
 OS:Building,
-<<<<<<< HEAD
-  {f698fc60-dfba-44be-b698-8665d022be78}, !- Handle
-=======
   {3497a188-87db-4926-b9dc-bc7b59ba7a40}, !- Handle
->>>>>>> f42044b5
   Building 1,                             !- Name
   ,                                       !- Building Sector Type
   0,                                      !- North Axis {deg}
@@ -111,33 +70,17 @@
   4;                                      !- Standards Number of Living Units
 
 OS:AdditionalProperties,
-<<<<<<< HEAD
-  {9d702f69-ef0a-4fa4-a30d-75dd3441da90}, !- Handle
-  {f698fc60-dfba-44be-b698-8665d022be78}, !- Object Name
-  num_units,                              !- Feature Name 1
-=======
   {9e17d4ab-89d6-48af-bc89-bbbd9d8c0515}, !- Handle
   {3497a188-87db-4926-b9dc-bc7b59ba7a40}, !- Object Name
   Total Units Represented,                !- Feature Name 1
->>>>>>> f42044b5
   Integer,                                !- Feature Data Type 1
   4,                                      !- Feature Value 1
-  has_rear_units,                         !- Feature Name 2
-  Boolean,                                !- Feature Data Type 2
-  false,                                  !- Feature Value 2
-  horz_location,                          !- Feature Name 3
-  String,                                 !- Feature Data Type 3
-  Left,                                   !- Feature Value 3
-  num_floors,                             !- Feature Name 4
-  Integer,                                !- Feature Data Type 4
-  1;                                      !- Feature Value 4
+  Total Units Modeled,                    !- Feature Name 2
+  Integer,                                !- Feature Data Type 2
+  4;                                      !- Feature Value 2
 
 OS:ThermalZone,
-<<<<<<< HEAD
-  {d0e28a2d-d5f7-49ef-9e94-f5e169a11f1d}, !- Handle
-=======
   {fe27f36c-7324-4e96-ad28-adc723b8f11e}, !- Handle
->>>>>>> f42044b5
   living zone,                            !- Name
   ,                                       !- Multiplier
   ,                                       !- Ceiling Height {m}
@@ -146,17 +89,10 @@
   ,                                       !- Zone Inside Convection Algorithm
   ,                                       !- Zone Outside Convection Algorithm
   ,                                       !- Zone Conditioning Equipment List Name
-<<<<<<< HEAD
-  {dcc8ea2f-44b3-4059-b8d5-b0191ab057a5}, !- Zone Air Inlet Port List
-  {7d118ef3-9f1d-4b83-93c8-65943b931b73}, !- Zone Air Exhaust Port List
-  {52aef5ec-fd77-49b7-ba5c-33912b05c67a}, !- Zone Air Node Name
-  {d87a4d79-c723-45a8-84fd-5eb78bab9ea7}, !- Zone Return Air Port List
-=======
   {519b950c-c338-4882-8a0e-565ef370b449}, !- Zone Air Inlet Port List
   {ad88127a-4fb4-40f4-b863-4e85a93878ac}, !- Zone Air Exhaust Port List
   {22cbe74f-4808-44c8-b859-cc8fc2188ae8}, !- Zone Air Node Name
   {ec0d55cc-4ee0-467e-bada-75510e692f95}, !- Zone Return Air Port List
->>>>>>> f42044b5
   ,                                       !- Primary Daylighting Control Name
   ,                                       !- Fraction of Zone Controlled by Primary Daylighting Control
   ,                                       !- Secondary Daylighting Control Name
@@ -167,39 +103,6 @@
   No;                                     !- Use Ideal Air Loads
 
 OS:Node,
-<<<<<<< HEAD
-  {713c26d2-0323-4abb-8dae-7817bbf0c072}, !- Handle
-  Node 1,                                 !- Name
-  {52aef5ec-fd77-49b7-ba5c-33912b05c67a}, !- Inlet Port
-  ;                                       !- Outlet Port
-
-OS:Connection,
-  {52aef5ec-fd77-49b7-ba5c-33912b05c67a}, !- Handle
-  {3379d126-a20b-43f1-b34f-b27bd5c71192}, !- Name
-  {d0e28a2d-d5f7-49ef-9e94-f5e169a11f1d}, !- Source Object
-  11,                                     !- Outlet Port
-  {713c26d2-0323-4abb-8dae-7817bbf0c072}, !- Target Object
-  2;                                      !- Inlet Port
-
-OS:PortList,
-  {dcc8ea2f-44b3-4059-b8d5-b0191ab057a5}, !- Handle
-  {8c9e531b-6dc4-4e82-b5f0-0a5c1643bfdb}, !- Name
-  {d0e28a2d-d5f7-49ef-9e94-f5e169a11f1d}; !- HVAC Component
-
-OS:PortList,
-  {7d118ef3-9f1d-4b83-93c8-65943b931b73}, !- Handle
-  {077380af-769c-45b7-b6aa-31d4e6a1dc16}, !- Name
-  {d0e28a2d-d5f7-49ef-9e94-f5e169a11f1d}; !- HVAC Component
-
-OS:PortList,
-  {d87a4d79-c723-45a8-84fd-5eb78bab9ea7}, !- Handle
-  {23b0728d-9ef9-47c7-b080-0c04c75c7d11}, !- Name
-  {d0e28a2d-d5f7-49ef-9e94-f5e169a11f1d}; !- HVAC Component
-
-OS:Sizing:Zone,
-  {ba065436-9762-49ec-8331-5fc4fa308621}, !- Handle
-  {d0e28a2d-d5f7-49ef-9e94-f5e169a11f1d}, !- Zone or ZoneList Name
-=======
   {2881c871-8c16-474f-8461-883c5e1de675}, !- Handle
   Node 1,                                 !- Name
   {22cbe74f-4808-44c8-b859-cc8fc2188ae8}, !- Inlet Port
@@ -231,7 +134,6 @@
 OS:Sizing:Zone,
   {c3d3ba92-029c-4549-9f0d-ff13af8460c4}, !- Handle
   {fe27f36c-7324-4e96-ad28-adc723b8f11e}, !- Zone or ZoneList Name
->>>>>>> f42044b5
   SupplyAirTemperature,                   !- Zone Cooling Design Supply Air Temperature Input Method
   14,                                     !- Zone Cooling Design Supply Air Temperature {C}
   11.11,                                  !- Zone Cooling Design Supply Air Temperature Difference {deltaC}
@@ -260,16 +162,6 @@
   autosize;                               !- Dedicated Outdoor Air High Setpoint Temperature for Design {C}
 
 OS:ZoneHVAC:EquipmentList,
-<<<<<<< HEAD
-  {67d554b7-5fed-454c-a7a8-7fba8d418c26}, !- Handle
-  Zone HVAC Equipment List 1,             !- Name
-  {d0e28a2d-d5f7-49ef-9e94-f5e169a11f1d}; !- Thermal Zone
-
-OS:Space,
-  {bc2f9078-3fbd-440a-890b-b60673a56661}, !- Handle
-  living space,                           !- Name
-  {4ce1d62e-d511-4952-a533-eaee094efc54}, !- Space Type Name
-=======
   {2ce9ab7b-7653-408c-81de-c86dbac0eac0}, !- Handle
   Zone HVAC Equipment List 1,             !- Name
   {fe27f36c-7324-4e96-ad28-adc723b8f11e}; !- Thermal Zone
@@ -278,7 +170,6 @@
   {a7c0aa17-e800-4b32-bb96-65dbfdb44798}, !- Handle
   living space,                           !- Name
   {ac9d7c8e-c6fc-4d3f-a8ed-b3b1ef84fa40}, !- Space Type Name
->>>>>>> f42044b5
   ,                                       !- Default Construction Set Name
   ,                                       !- Default Schedule Set Name
   ,                                       !- Direction of Relative North {deg}
@@ -286,19 +177,6 @@
   ,                                       !- Y Origin {m}
   ,                                       !- Z Origin {m}
   ,                                       !- Building Story Name
-<<<<<<< HEAD
-  {d0e28a2d-d5f7-49ef-9e94-f5e169a11f1d}, !- Thermal Zone Name
-  ,                                       !- Part of Total Floor Area
-  ,                                       !- Design Specification Outdoor Air Object Name
-  {f5c1da10-082c-480d-bbc0-23353e06ef26}; !- Building Unit Name
-
-OS:Surface,
-  {c5dfb571-3fbb-4f4a-99ac-81237a0035c5}, !- Handle
-  Surface 1,                              !- Name
-  Floor,                                  !- Surface Type
-  ,                                       !- Construction Name
-  {bc2f9078-3fbd-440a-890b-b60673a56661}, !- Space Name
-=======
   {fe27f36c-7324-4e96-ad28-adc723b8f11e}, !- Thermal Zone Name
   ,                                       !- Part of Total Floor Area
   ,                                       !- Design Specification Outdoor Air Object Name
@@ -310,7 +188,6 @@
   Floor,                                  !- Surface Type
   ,                                       !- Construction Name
   {a7c0aa17-e800-4b32-bb96-65dbfdb44798}, !- Space Name
->>>>>>> f42044b5
   Foundation,                             !- Outside Boundary Condition
   ,                                       !- Outside Boundary Condition Object
   NoSun,                                  !- Sun Exposure
@@ -323,19 +200,11 @@
   4.572, -9.144, 0;                       !- X,Y,Z Vertex 4 {m}
 
 OS:Surface,
-<<<<<<< HEAD
-  {22c523f0-9823-4d5c-a082-a8bf2210eb14}, !- Handle
-  Surface 2,                              !- Name
-  Wall,                                   !- Surface Type
-  ,                                       !- Construction Name
-  {bc2f9078-3fbd-440a-890b-b60673a56661}, !- Space Name
-=======
   {8ce2d539-4a31-4ad1-8d25-99d43785cb91}, !- Handle
   Surface 2,                              !- Name
   Wall,                                   !- Surface Type
   ,                                       !- Construction Name
   {a7c0aa17-e800-4b32-bb96-65dbfdb44798}, !- Space Name
->>>>>>> f42044b5
   Outdoors,                               !- Outside Boundary Condition
   ,                                       !- Outside Boundary Condition Object
   SunExposed,                             !- Sun Exposure
@@ -348,19 +217,11 @@
   0, -9.144, 2.4384;                      !- X,Y,Z Vertex 4 {m}
 
 OS:Surface,
-<<<<<<< HEAD
-  {e64c0765-a05b-4af0-a96c-2869bc8a7325}, !- Handle
-  Surface 3,                              !- Name
-  Wall,                                   !- Surface Type
-  ,                                       !- Construction Name
-  {bc2f9078-3fbd-440a-890b-b60673a56661}, !- Space Name
-=======
   {6c6b730a-270e-4ede-8291-14bf47489e0b}, !- Handle
   Surface 3,                              !- Name
   Wall,                                   !- Surface Type
   ,                                       !- Construction Name
   {a7c0aa17-e800-4b32-bb96-65dbfdb44798}, !- Space Name
->>>>>>> f42044b5
   Outdoors,                               !- Outside Boundary Condition
   ,                                       !- Outside Boundary Condition Object
   SunExposed,                             !- Sun Exposure
@@ -373,14 +234,6 @@
   0, 0, 2.4384;                           !- X,Y,Z Vertex 4 {m}
 
 OS:Surface,
-<<<<<<< HEAD
-  {7a4cfe42-4ad4-47d1-aadb-4d464eb1cbae}, !- Handle
-  Surface 4,                              !- Name
-  Wall,                                   !- Surface Type
-  ,                                       !- Construction Name
-  {bc2f9078-3fbd-440a-890b-b60673a56661}, !- Space Name
-  Adiabatic,                              !- Outside Boundary Condition
-=======
   {a273e9c2-c15b-4fa5-b36e-a37715544307}, !- Handle
   Surface 4,                              !- Name
   Wall,                                   !- Surface Type
@@ -1310,25 +1163,11 @@
   ,                                       !- Construction Name
   {62706d21-a54a-46af-97dc-6d0884063fb1}, !- Space Name
   Outdoors,                               !- Outside Boundary Condition
->>>>>>> f42044b5
-  ,                                       !- Outside Boundary Condition Object
-  SunExposed,                             !- Sun Exposure
-  WindExposed,                            !- Wind Exposure
-  ,                                       !- View Factor to Ground
-  ,                                       !- Number of Vertices
-<<<<<<< HEAD
-  4.572, -9.144, 2.4384,                  !- X,Y,Z Vertex 1 {m}
-  4.572, -9.144, 0,                       !- X,Y,Z Vertex 2 {m}
-  4.572, 0, 0,                            !- X,Y,Z Vertex 3 {m}
-  4.572, 0, 2.4384;                       !- X,Y,Z Vertex 4 {m}
-
-OS:Surface,
-  {78901998-d1a6-4026-bb8a-e952b5a45ee6}, !- Handle
-  Surface 5,                              !- Name
-  Wall,                                   !- Surface Type
-  ,                                       !- Construction Name
-  {bc2f9078-3fbd-440a-890b-b60673a56661}, !- Space Name
-=======
+  ,                                       !- Outside Boundary Condition Object
+  SunExposed,                             !- Sun Exposure
+  WindExposed,                            !- Wind Exposure
+  ,                                       !- View Factor to Ground
+  ,                                       !- Number of Vertices
   18.288, 0, 2.4384,                      !- X,Y,Z Vertex 1 {m}
   18.288, 0, 0,                           !- X,Y,Z Vertex 2 {m}
   13.716, 0, 0,                           !- X,Y,Z Vertex 3 {m}
@@ -1340,71 +1179,12 @@
   Wall,                                   !- Surface Type
   ,                                       !- Construction Name
   {62706d21-a54a-46af-97dc-6d0884063fb1}, !- Space Name
->>>>>>> f42044b5
-  Outdoors,                               !- Outside Boundary Condition
-  ,                                       !- Outside Boundary Condition Object
-  SunExposed,                             !- Sun Exposure
-  WindExposed,                            !- Wind Exposure
-  ,                                       !- View Factor to Ground
-  ,                                       !- Number of Vertices
-<<<<<<< HEAD
-  0, -9.144, 2.4384,                      !- X,Y,Z Vertex 1 {m}
-  0, -9.144, 0,                           !- X,Y,Z Vertex 2 {m}
-  4.572, -9.144, 0,                       !- X,Y,Z Vertex 3 {m}
-  4.572, -9.144, 2.4384;                  !- X,Y,Z Vertex 4 {m}
-
-OS:Surface,
-  {06683a97-3a5f-4ef3-a9a1-258b64fb339c}, !- Handle
-  Surface 6,                              !- Name
-  RoofCeiling,                            !- Surface Type
-  ,                                       !- Construction Name
-  {bc2f9078-3fbd-440a-890b-b60673a56661}, !- Space Name
-  Surface,                                !- Outside Boundary Condition
-  {ebbc4153-8afe-4c6d-8433-874500a9b90c}, !- Outside Boundary Condition Object
-  NoSun,                                  !- Sun Exposure
-  NoWind,                                 !- Wind Exposure
-  ,                                       !- View Factor to Ground
-  ,                                       !- Number of Vertices
-  4.572, -9.144, 2.4384,                  !- X,Y,Z Vertex 1 {m}
-  4.572, 0, 2.4384,                       !- X,Y,Z Vertex 2 {m}
-  0, 0, 2.4384,                           !- X,Y,Z Vertex 3 {m}
-  0, -9.144, 2.4384;                      !- X,Y,Z Vertex 4 {m}
-
-OS:SpaceType,
-  {4ce1d62e-d511-4952-a533-eaee094efc54}, !- Handle
-  Space Type 1,                           !- Name
-  ,                                       !- Default Construction Set Name
-  ,                                       !- Default Schedule Set Name
-  ,                                       !- Group Rendering Name
-  ,                                       !- Design Specification Outdoor Air Object Name
-  ,                                       !- Standards Template
-  ,                                       !- Standards Building Type
-  living;                                 !- Standards Space Type
-
-OS:Surface,
-  {ebbc4153-8afe-4c6d-8433-874500a9b90c}, !- Handle
-  Surface 7,                              !- Name
-  Floor,                                  !- Surface Type
-  ,                                       !- Construction Name
-  {27e8f6d3-8a6e-4c54-a0cd-224d91504f96}, !- Space Name
-  Surface,                                !- Outside Boundary Condition
-  {06683a97-3a5f-4ef3-a9a1-258b64fb339c}, !- Outside Boundary Condition Object
-  NoSun,                                  !- Sun Exposure
-  NoWind,                                 !- Wind Exposure
-  ,                                       !- View Factor to Ground
-  ,                                       !- Number of Vertices
-  0, -9.144, 2.4384,                      !- X,Y,Z Vertex 1 {m}
-  0, 0, 2.4384,                           !- X,Y,Z Vertex 2 {m}
-  4.572, 0, 2.4384,                       !- X,Y,Z Vertex 3 {m}
-  4.572, -9.144, 2.4384;                  !- X,Y,Z Vertex 4 {m}
-
-OS:Surface,
-  {03ab19ba-24ed-4e42-84eb-233298f0669a}, !- Handle
-  Surface 8,                              !- Name
-  RoofCeiling,                            !- Surface Type
-  ,                                       !- Construction Name
-  {27e8f6d3-8a6e-4c54-a0cd-224d91504f96}, !- Space Name
-=======
+  Outdoors,                               !- Outside Boundary Condition
+  ,                                       !- Outside Boundary Condition Object
+  SunExposed,                             !- Sun Exposure
+  WindExposed,                            !- Wind Exposure
+  ,                                       !- View Factor to Ground
+  ,                                       !- Number of Vertices
   13.716, -9.144, 2.4384,                 !- X,Y,Z Vertex 1 {m}
   13.716, -9.144, 0,                      !- X,Y,Z Vertex 2 {m}
   18.288, -9.144, 0,                      !- X,Y,Z Vertex 3 {m}
@@ -1449,26 +1229,17 @@
   Wall,                                   !- Surface Type
   ,                                       !- Construction Name
   {87ee9b98-df0a-437a-b0c1-f7bf8f82c4a7}, !- Space Name
->>>>>>> f42044b5
-  Outdoors,                               !- Outside Boundary Condition
-  ,                                       !- Outside Boundary Condition Object
-  SunExposed,                             !- Sun Exposure
-  WindExposed,                            !- Wind Exposure
-  ,                                       !- View Factor to Ground
-  ,                                       !- Number of Vertices
-  0, -4.572, 4.7244,                      !- X,Y,Z Vertex 1 {m}
-  4.572, -4.572, 4.7244,                  !- X,Y,Z Vertex 2 {m}
-  4.572, 0, 2.4384,                       !- X,Y,Z Vertex 3 {m}
-  0, 0, 2.4384;                           !- X,Y,Z Vertex 4 {m}
-
-OS:Surface,
-<<<<<<< HEAD
-  {b2d03e72-f2fa-411f-8254-f63b81834924}, !- Handle
-  Surface 9,                              !- Name
-  RoofCeiling,                            !- Surface Type
-  ,                                       !- Construction Name
-  {27e8f6d3-8a6e-4c54-a0cd-224d91504f96}, !- Space Name
-=======
+  Outdoors,                               !- Outside Boundary Condition
+  ,                                       !- Outside Boundary Condition Object
+  SunExposed,                             !- Sun Exposure
+  WindExposed,                            !- Wind Exposure
+  ,                                       !- View Factor to Ground
+  ,                                       !- Number of Vertices
+  16.002, 0, 3.5814,                      !- X,Y,Z Vertex 1 {m}
+  18.288, 0, 2.4384,                      !- X,Y,Z Vertex 2 {m}
+  13.716, 0, 2.4384;                      !- X,Y,Z Vertex 3 {m}
+
+OS:Surface,
   {fbe5dac9-a238-4499-9c1f-abf86e8c3cb4}, !- Handle
   Surface 41,                             !- Name
   Floor,                                  !- Surface Type
@@ -1491,88 +1262,45 @@
   RoofCeiling,                            !- Surface Type
   ,                                       !- Construction Name
   {87ee9b98-df0a-437a-b0c1-f7bf8f82c4a7}, !- Space Name
->>>>>>> f42044b5
-  Outdoors,                               !- Outside Boundary Condition
-  ,                                       !- Outside Boundary Condition Object
-  SunExposed,                             !- Sun Exposure
-  WindExposed,                            !- Wind Exposure
-  ,                                       !- View Factor to Ground
-  ,                                       !- Number of Vertices
-  4.572, -4.572, 4.7244,                  !- X,Y,Z Vertex 1 {m}
-  0, -4.572, 4.7244,                      !- X,Y,Z Vertex 2 {m}
-  0, -9.144, 2.4384,                      !- X,Y,Z Vertex 3 {m}
-  4.572, -9.144, 2.4384;                  !- X,Y,Z Vertex 4 {m}
-
-OS:Surface,
-<<<<<<< HEAD
-  {afea593a-47cb-48bc-961f-fe74843ed8ae}, !- Handle
-  Surface 10,                             !- Name
-  Wall,                                   !- Surface Type
-  ,                                       !- Construction Name
-  {27e8f6d3-8a6e-4c54-a0cd-224d91504f96}, !- Space Name
-=======
+  Outdoors,                               !- Outside Boundary Condition
+  ,                                       !- Outside Boundary Condition Object
+  SunExposed,                             !- Sun Exposure
+  WindExposed,                            !- Wind Exposure
+  ,                                       !- View Factor to Ground
+  ,                                       !- Number of Vertices
+  16.002, -9.144, 3.5814,                 !- X,Y,Z Vertex 1 {m}
+  18.288, -9.144, 2.4384,                 !- X,Y,Z Vertex 2 {m}
+  18.288, 0, 2.4384,                      !- X,Y,Z Vertex 3 {m}
+  16.002, 0, 3.5814;                      !- X,Y,Z Vertex 4 {m}
+
+OS:Surface,
   {d951e472-cec3-489e-b671-e3c135634535}, !- Handle
   Surface 43,                             !- Name
   Wall,                                   !- Surface Type
   ,                                       !- Construction Name
   {87ee9b98-df0a-437a-b0c1-f7bf8f82c4a7}, !- Space Name
->>>>>>> f42044b5
-  Outdoors,                               !- Outside Boundary Condition
-  ,                                       !- Outside Boundary Condition Object
-  SunExposed,                             !- Sun Exposure
-  WindExposed,                            !- Wind Exposure
-  ,                                       !- View Factor to Ground
-  ,                                       !- Number of Vertices
-  0, -4.572, 4.7244,                      !- X,Y,Z Vertex 1 {m}
-  0, 0, 2.4384,                           !- X,Y,Z Vertex 2 {m}
-  0, -9.144, 2.4384;                      !- X,Y,Z Vertex 3 {m}
-
-OS:Surface,
-<<<<<<< HEAD
-  {46c454cd-9dc2-4d73-b970-84c3daccb812}, !- Handle
-  Surface 11,                             !- Name
-  Wall,                                   !- Surface Type
-  ,                                       !- Construction Name
-  {27e8f6d3-8a6e-4c54-a0cd-224d91504f96}, !- Space Name
-  Adiabatic,                              !- Outside Boundary Condition
-=======
+  Outdoors,                               !- Outside Boundary Condition
+  ,                                       !- Outside Boundary Condition Object
+  SunExposed,                             !- Sun Exposure
+  WindExposed,                            !- Wind Exposure
+  ,                                       !- View Factor to Ground
+  ,                                       !- Number of Vertices
+  16.002, -9.144, 3.5814,                 !- X,Y,Z Vertex 1 {m}
+  13.716, -9.144, 2.4384,                 !- X,Y,Z Vertex 2 {m}
+  18.288, -9.144, 2.4384;                 !- X,Y,Z Vertex 3 {m}
+
+OS:Surface,
   {621160b9-a8cb-4431-b653-521b3e9cf11a}, !- Handle
   Surface 44,                             !- Name
   RoofCeiling,                            !- Surface Type
   ,                                       !- Construction Name
   {87ee9b98-df0a-437a-b0c1-f7bf8f82c4a7}, !- Space Name
   Outdoors,                               !- Outside Boundary Condition
->>>>>>> f42044b5
-  ,                                       !- Outside Boundary Condition Object
-  NoSun,                                  !- Sun Exposure
-  NoWind,                                 !- Wind Exposure
-  ,                                       !- View Factor to Ground
-  ,                                       !- Number of Vertices
-<<<<<<< HEAD
-  4.572, -4.572, 4.7244,                  !- X,Y,Z Vertex 1 {m}
-  4.572, -9.144, 2.4384,                  !- X,Y,Z Vertex 2 {m}
-  4.572, 0, 2.4384;                       !- X,Y,Z Vertex 3 {m}
-
-OS:Space,
-  {27e8f6d3-8a6e-4c54-a0cd-224d91504f96}, !- Handle
-  finished attic space,                   !- Name
-  {4ce1d62e-d511-4952-a533-eaee094efc54}, !- Space Type Name
-  ,                                       !- Default Construction Set Name
-  ,                                       !- Default Schedule Set Name
-  ,                                       !- Direction of Relative North {deg}
-  ,                                       !- X Origin {m}
-  ,                                       !- Y Origin {m}
-  ,                                       !- Z Origin {m}
-  ,                                       !- Building Story Name
-  {d0e28a2d-d5f7-49ef-9e94-f5e169a11f1d}, !- Thermal Zone Name
-  ,                                       !- Part of Total Floor Area
-  ,                                       !- Design Specification Outdoor Air Object Name
-  {f5c1da10-082c-480d-bbc0-23353e06ef26}; !- Building Unit Name
-
-OS:BuildingUnit,
-  {f5c1da10-082c-480d-bbc0-23353e06ef26}, !- Handle
-  unit 1,                                 !- Name
-=======
+  ,                                       !- Outside Boundary Condition Object
+  SunExposed,                             !- Sun Exposure
+  WindExposed,                            !- Wind Exposure
+  ,                                       !- View Factor to Ground
+  ,                                       !- Number of Vertices
   16.002, 0, 3.5814,                      !- X,Y,Z Vertex 1 {m}
   13.716, 0, 2.4384,                      !- X,Y,Z Vertex 2 {m}
   13.716, -9.144, 2.4384,                 !- X,Y,Z Vertex 3 {m}
@@ -1647,44 +1375,32 @@
 OS:BuildingUnit,
   {c716b3d5-d246-4b59-b11e-32a5abc9a993}, !- Handle
   unit 4,                                 !- Name
->>>>>>> f42044b5
   ,                                       !- Rendering Color
   Residential;                            !- Building Unit Type
 
 OS:AdditionalProperties,
-<<<<<<< HEAD
-  {64a44e77-c5e6-4d7d-b97d-5126b809dc05}, !- Handle
-  {f5c1da10-082c-480d-bbc0-23353e06ef26}, !- Object Name
-  NumberOfBedrooms,                       !- Feature Name 1
-=======
   {79bb6140-8e20-4afa-99a8-f4089a6cf973}, !- Handle
   {c716b3d5-d246-4b59-b11e-32a5abc9a993}, !- Object Name
   Units Represented,                      !- Feature Name 1
->>>>>>> f42044b5
   Integer,                                !- Feature Data Type 1
-  3,                                      !- Feature Value 1
-  NumberOfBathrooms,                      !- Feature Name 2
-  Double,                                 !- Feature Data Type 2
-  2,                                      !- Feature Value 2
-  NumberOfOccupants,                      !- Feature Name 3
+  1,                                      !- Feature Value 1
+  NumberOfBedrooms,                       !- Feature Name 2
+  Integer,                                !- Feature Data Type 2
+  3,                                      !- Feature Value 2
+  NumberOfBathrooms,                      !- Feature Name 3
   Double,                                 !- Feature Data Type 3
-  3.3900000000000001;                     !- Feature Value 3
+  2,                                      !- Feature Value 3
+  NumberOfOccupants,                      !- Feature Name 4
+  Double,                                 !- Feature Data Type 4
+  3.3900000000000001;                     !- Feature Value 4
 
 OS:External:File,
-<<<<<<< HEAD
-  {b564eeff-e41d-4213-aa9b-d5c941ac9fb4}, !- Handle
-=======
   {0aaf6383-155d-446c-bf49-e5945250024c}, !- Handle
->>>>>>> f42044b5
   8760.csv,                               !- Name
   8760.csv;                               !- File Name
 
 OS:Schedule:Day,
-<<<<<<< HEAD
-  {48826cba-a9d3-4082-ba7c-401d627a5320}, !- Handle
-=======
   {6f38f0f6-c063-4128-b121-7c9c8e99f9c3}, !- Handle
->>>>>>> f42044b5
   Schedule Day 1,                         !- Name
   ,                                       !- Schedule Type Limits Name
   ,                                       !- Interpolate to Timestep
@@ -1693,11 +1409,7 @@
   0;                                      !- Value Until Time 1
 
 OS:Schedule:Day,
-<<<<<<< HEAD
-  {918c48bc-a77f-430d-80fb-4169bc2616ad}, !- Handle
-=======
   {49116f25-f0c9-4ebf-9e42-606e4ad24494}, !- Handle
->>>>>>> f42044b5
   Schedule Day 2,                         !- Name
   ,                                       !- Schedule Type Limits Name
   ,                                       !- Interpolate to Timestep
@@ -1706,17 +1418,10 @@
   1;                                      !- Value Until Time 1
 
 OS:Schedule:File,
-<<<<<<< HEAD
-  {d1cd989b-05ae-480e-b542-f66d644bf882}, !- Handle
-  occupants,                              !- Name
-  {b3d03437-7ece-412d-b938-eafc2cf57019}, !- Schedule Type Limits Name
-  {b564eeff-e41d-4213-aa9b-d5c941ac9fb4}, !- External File Name
-=======
   {6e9d74bb-2f1b-419e-bd82-2f99b5cf8b36}, !- Handle
   occupants,                              !- Name
   {9cceb148-ffe4-4e82-a09b-099f11d201b1}, !- Schedule Type Limits Name
   {0aaf6383-155d-446c-bf49-e5945250024c}, !- External File Name
->>>>>>> f42044b5
   1,                                      !- Column Number
   1,                                      !- Rows to Skip at Top
   8760,                                   !- Number of Hours of Data
@@ -1725,17 +1430,6 @@
   60;                                     !- Minutes per Item
 
 OS:Schedule:Ruleset,
-<<<<<<< HEAD
-  {7a735d38-add2-4b9d-a738-7f7a2370a3ef}, !- Handle
-  Schedule Ruleset 1,                     !- Name
-  {b5df857b-1a33-4fd9-91a3-874f93cc7fac}, !- Schedule Type Limits Name
-  {79272acb-71df-4902-9fd9-37f9969f3cb9}; !- Default Day Schedule Name
-
-OS:Schedule:Day,
-  {79272acb-71df-4902-9fd9-37f9969f3cb9}, !- Handle
-  Schedule Day 3,                         !- Name
-  {b5df857b-1a33-4fd9-91a3-874f93cc7fac}, !- Schedule Type Limits Name
-=======
   {ff58b58b-d67a-4c62-a90b-f743c9f07d19}, !- Handle
   Schedule Ruleset 1,                     !- Name
   {857aa896-e406-4d66-8f8a-a89cc6fd27a4}, !- Schedule Type Limits Name
@@ -1745,18 +1439,13 @@
   {e9717089-0d6a-425e-be54-af5f7d9eb9f0}, !- Handle
   Schedule Day 3,                         !- Name
   {857aa896-e406-4d66-8f8a-a89cc6fd27a4}, !- Schedule Type Limits Name
->>>>>>> f42044b5
   ,                                       !- Interpolate to Timestep
   24,                                     !- Hour 1
   0,                                      !- Minute 1
   112.539290946133;                       !- Value Until Time 1
 
 OS:People:Definition,
-<<<<<<< HEAD
-  {74312f65-94f6-4b1e-9598-9b704a3ec972}, !- Handle
-=======
   {1a9058f6-e89e-4877-b5f9-64fad35da999}, !- Handle
->>>>>>> f42044b5
   res occupants|finished attic space,     !- Name
   People,                                 !- Number of People Calculation Method
   1.695,                                  !- Number of People {people}
@@ -1769,21 +1458,12 @@
   ZoneAveraged;                           !- Mean Radiant Temperature Calculation Type
 
 OS:People,
-<<<<<<< HEAD
-  {c363782c-e1e6-40e4-b672-5c818b4a00c6}, !- Handle
-  res occupants|finished attic space,     !- Name
-  {74312f65-94f6-4b1e-9598-9b704a3ec972}, !- People Definition Name
-  {27e8f6d3-8a6e-4c54-a0cd-224d91504f96}, !- Space or SpaceType Name
-  {d1cd989b-05ae-480e-b542-f66d644bf882}, !- Number of People Schedule Name
-  {7a735d38-add2-4b9d-a738-7f7a2370a3ef}, !- Activity Level Schedule Name
-=======
   {ce09b1fb-dee5-4e58-8d05-68747486a5ae}, !- Handle
   res occupants|finished attic space,     !- Name
   {1a9058f6-e89e-4877-b5f9-64fad35da999}, !- People Definition Name
   {3a805592-bf48-4f32-9cec-313be444064a}, !- Space or SpaceType Name
   {6e9d74bb-2f1b-419e-bd82-2f99b5cf8b36}, !- Number of People Schedule Name
   {ff58b58b-d67a-4c62-a90b-f743c9f07d19}, !- Activity Level Schedule Name
->>>>>>> f42044b5
   ,                                       !- Surface Name/Angle Factor List Name
   ,                                       !- Work Efficiency Schedule Name
   ,                                       !- Clothing Insulation Schedule Name
@@ -1791,11 +1471,7 @@
   1;                                      !- Multiplier
 
 OS:ScheduleTypeLimits,
-<<<<<<< HEAD
-  {b5df857b-1a33-4fd9-91a3-874f93cc7fac}, !- Handle
-=======
   {857aa896-e406-4d66-8f8a-a89cc6fd27a4}, !- Handle
->>>>>>> f42044b5
   ActivityLevel,                          !- Name
   0,                                      !- Lower Limit Value
   ,                                       !- Upper Limit Value
@@ -1803,21 +1479,13 @@
   ActivityLevel;                          !- Unit Type
 
 OS:ScheduleTypeLimits,
-<<<<<<< HEAD
-  {b3d03437-7ece-412d-b938-eafc2cf57019}, !- Handle
-=======
   {9cceb148-ffe4-4e82-a09b-099f11d201b1}, !- Handle
->>>>>>> f42044b5
   Fractional,                             !- Name
   0,                                      !- Lower Limit Value
   1,                                      !- Upper Limit Value
   Continuous;                             !- Numeric Type
 
 OS:People:Definition,
-<<<<<<< HEAD
-  {84f14b78-b23d-403a-9b62-36796f31c47a}, !- Handle
-  res occupants|living space,             !- Name
-=======
   {2225d4d5-1052-49e0-80f1-ec68c2180b5a}, !- Handle
   res occupants|living space,             !- Name
   People,                                 !- Number of People Calculation Method
@@ -2030,7 +1698,6 @@
 OS:People:Definition,
   {907a6308-511e-4f3b-9508-e0226bd4a479}, !- Handle
   res occupants|unit 4|finished attic space|unit 4, !- Name
->>>>>>> f42044b5
   People,                                 !- Number of People Calculation Method
   1.695,                                  !- Number of People {people}
   ,                                       !- People per Space Floor Area {person/m2}
@@ -2042,21 +1709,12 @@
   ZoneAveraged;                           !- Mean Radiant Temperature Calculation Type
 
 OS:People,
-<<<<<<< HEAD
-  {ab9785f8-32e6-4a24-b78d-6b909237e195}, !- Handle
-  res occupants|living space,             !- Name
-  {84f14b78-b23d-403a-9b62-36796f31c47a}, !- People Definition Name
-  {bc2f9078-3fbd-440a-890b-b60673a56661}, !- Space or SpaceType Name
-  {d1cd989b-05ae-480e-b542-f66d644bf882}, !- Number of People Schedule Name
-  {7a735d38-add2-4b9d-a738-7f7a2370a3ef}, !- Activity Level Schedule Name
-=======
   {d65ba6b5-1bd1-410f-bbc6-9645e5b556c1}, !- Handle
   res occupants|unit 4|finished attic space|unit 4, !- Name
   {907a6308-511e-4f3b-9508-e0226bd4a479}, !- People Definition Name
   {87ee9b98-df0a-437a-b0c1-f7bf8f82c4a7}, !- Space or SpaceType Name
   {6e9d74bb-2f1b-419e-bd82-2f99b5cf8b36}, !- Number of People Schedule Name
   {ff58b58b-d67a-4c62-a90b-f743c9f07d19}, !- Activity Level Schedule Name
->>>>>>> f42044b5
   ,                                       !- Surface Name/Angle Factor List Name
   ,                                       !- Work Efficiency Schedule Name
   ,                                       !- Clothing Insulation Schedule Name
