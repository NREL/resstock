!- NOTE: Auto-generated from /test/osw_files/SFA_4units_1story_SL_FA.osw

OS:Version,
<<<<<<< HEAD
  {d19ef766-e078-4855-9fcd-050bce00291e}, !- Handle
  2.9.1;                                  !- Version Identifier

OS:SimulationControl,
  {ef467488-e7d0-427d-958a-f779239d882c}, !- Handle
=======
  {c3754fa3-691f-4422-9e29-bc6a0ae77301}, !- Handle
  2.9.0;                                  !- Version Identifier

OS:SimulationControl,
  {c4ba6ce0-96c5-44f6-911a-96c572cbc304}, !- Handle
>>>>>>> 3c1d7324
  ,                                       !- Do Zone Sizing Calculation
  ,                                       !- Do System Sizing Calculation
  ,                                       !- Do Plant Sizing Calculation
  No;                                     !- Run Simulation for Sizing Periods

OS:Timestep,
<<<<<<< HEAD
  {bd77a546-671f-491f-876e-67266a80d7bf}, !- Handle
  6;                                      !- Number of Timesteps per Hour

OS:ShadowCalculation,
  {d4295f61-20c1-4652-abc1-1e1b8288f14c}, !- Handle
=======
  {74448aba-682c-4734-b88f-21b508f13bc1}, !- Handle
  6;                                      !- Number of Timesteps per Hour

OS:ShadowCalculation,
  {bec1e6a8-bfea-4c55-8404-bdf4da9ec07f}, !- Handle
>>>>>>> 3c1d7324
  20,                                     !- Calculation Frequency
  200;                                    !- Maximum Figures in Shadow Overlap Calculations

OS:SurfaceConvectionAlgorithm:Outside,
<<<<<<< HEAD
  {927db5af-9063-406f-b095-da9b0a4b4682}, !- Handle
  DOE-2;                                  !- Algorithm

OS:SurfaceConvectionAlgorithm:Inside,
  {367443b9-6a48-4938-b007-b07403704fb9}, !- Handle
  TARP;                                   !- Algorithm

OS:ZoneCapacitanceMultiplier:ResearchSpecial,
  {6aca0410-af04-4f64-84f7-73e23064ab22}, !- Handle
=======
  {50ff9507-4407-440a-9a51-ade135399b76}, !- Handle
  DOE-2;                                  !- Algorithm

OS:SurfaceConvectionAlgorithm:Inside,
  {3407e908-f8b9-4d21-9edf-296831560526}, !- Handle
  TARP;                                   !- Algorithm

OS:ZoneCapacitanceMultiplier:ResearchSpecial,
  {00749584-eb44-4a35-8467-44800dd4cdd8}, !- Handle
>>>>>>> 3c1d7324
  ,                                       !- Temperature Capacity Multiplier
  15,                                     !- Humidity Capacity Multiplier
  ;                                       !- Carbon Dioxide Capacity Multiplier

OS:RunPeriod,
<<<<<<< HEAD
  {ca5ee446-cec6-4ff0-b64c-3fadd608cdfa}, !- Handle
=======
  {e437b705-7036-4e91-ba5b-31e1069accd7}, !- Handle
>>>>>>> 3c1d7324
  Run Period 1,                           !- Name
  1,                                      !- Begin Month
  1,                                      !- Begin Day of Month
  12,                                     !- End Month
  31,                                     !- End Day of Month
  ,                                       !- Use Weather File Holidays and Special Days
  ,                                       !- Use Weather File Daylight Saving Period
  ,                                       !- Apply Weekend Holiday Rule
  ,                                       !- Use Weather File Rain Indicators
  ,                                       !- Use Weather File Snow Indicators
  ;                                       !- Number of Times Runperiod to be Repeated

OS:YearDescription,
<<<<<<< HEAD
  {f0aafdb3-e104-43cf-85a2-0d9d7c44a00c}, !- Handle
=======
  {42c4d1f1-8db7-4ab4-8368-6c94b91cea45}, !- Handle
>>>>>>> 3c1d7324
  2007,                                   !- Calendar Year
  ,                                       !- Day of Week for Start Day
  ;                                       !- Is Leap Year

OS:Building,
<<<<<<< HEAD
  {0b9a789c-9112-47ec-b743-a7d68aed9aeb}, !- Handle
=======
  {937ff06e-b077-4c20-be5d-7d716cccfd46}, !- Handle
>>>>>>> 3c1d7324
  Building 1,                             !- Name
  ,                                       !- Building Sector Type
  0,                                      !- North Axis {deg}
  ,                                       !- Nominal Floor to Floor Height {m}
  ,                                       !- Space Type Name
  ,                                       !- Default Construction Set Name
  ,                                       !- Default Schedule Set Name
  2,                                      !- Standards Number of Stories
  2,                                      !- Standards Number of Above Ground Stories
  ,                                       !- Standards Template
  singlefamilyattached,                   !- Standards Building Type
  4;                                      !- Standards Number of Living Units

OS:AdditionalProperties,
<<<<<<< HEAD
  {85bf0731-f90d-4ef9-a751-131379fbdd0c}, !- Handle
  {0b9a789c-9112-47ec-b743-a7d68aed9aeb}, !- Object Name
=======
  {2a45be26-eafb-4440-9149-900875ce8fd4}, !- Handle
  {937ff06e-b077-4c20-be5d-7d716cccfd46}, !- Object Name
>>>>>>> 3c1d7324
  num_units,                              !- Feature Name 1
  Integer,                                !- Feature Data Type 1
  4,                                      !- Feature Value 1
  has_rear_units,                         !- Feature Name 2
  Boolean,                                !- Feature Data Type 2
  false,                                  !- Feature Value 2
  horz_location,                          !- Feature Name 3
  String,                                 !- Feature Data Type 3
  Left,                                   !- Feature Value 3
  num_floors,                             !- Feature Name 4
  Integer,                                !- Feature Data Type 4
  1;                                      !- Feature Value 4

OS:ThermalZone,
<<<<<<< HEAD
  {0d5ccdb2-e443-40e8-a976-0e8f21d85743}, !- Handle
=======
  {716e0525-20b4-49fb-9dc3-93bc10fdf7c1}, !- Handle
>>>>>>> 3c1d7324
  living zone,                            !- Name
  ,                                       !- Multiplier
  ,                                       !- Ceiling Height {m}
  ,                                       !- Volume {m3}
  ,                                       !- Floor Area {m2}
  ,                                       !- Zone Inside Convection Algorithm
  ,                                       !- Zone Outside Convection Algorithm
  ,                                       !- Zone Conditioning Equipment List Name
<<<<<<< HEAD
  {09912751-8788-45d6-b5d2-b863d2666408}, !- Zone Air Inlet Port List
  {936a5e4f-0e1c-4f35-a8e6-490a993584d8}, !- Zone Air Exhaust Port List
  {ba4dcce2-ee58-4c6c-a8fa-73a7c88d7060}, !- Zone Air Node Name
  {5ccc56e2-9706-47bc-abd7-1b0d67e524e1}, !- Zone Return Air Port List
=======
  {0306fafd-a3fe-4140-a413-10786c2a085e}, !- Zone Air Inlet Port List
  {d4060c31-1f43-440f-aa8b-bb41d9274466}, !- Zone Air Exhaust Port List
  {68a2fd9c-8425-4ea2-8921-3d715ee8149f}, !- Zone Air Node Name
  {b30d9de3-4d0b-4690-935b-90602b8a44cd}, !- Zone Return Air Port List
>>>>>>> 3c1d7324
  ,                                       !- Primary Daylighting Control Name
  ,                                       !- Fraction of Zone Controlled by Primary Daylighting Control
  ,                                       !- Secondary Daylighting Control Name
  ,                                       !- Fraction of Zone Controlled by Secondary Daylighting Control
  ,                                       !- Illuminance Map Name
  ,                                       !- Group Rendering Name
  ,                                       !- Thermostat Name
  No;                                     !- Use Ideal Air Loads

OS:Node,
<<<<<<< HEAD
  {cc1ad35e-0c3b-44df-b58b-ffa08963d937}, !- Handle
  Node 1,                                 !- Name
  {ba4dcce2-ee58-4c6c-a8fa-73a7c88d7060}, !- Inlet Port
  ;                                       !- Outlet Port

OS:Connection,
  {ba4dcce2-ee58-4c6c-a8fa-73a7c88d7060}, !- Handle
  {169e3fc7-2266-4eb3-a7af-4dc1cae051b7}, !- Name
  {0d5ccdb2-e443-40e8-a976-0e8f21d85743}, !- Source Object
  11,                                     !- Outlet Port
  {cc1ad35e-0c3b-44df-b58b-ffa08963d937}, !- Target Object
  2;                                      !- Inlet Port

OS:PortList,
  {09912751-8788-45d6-b5d2-b863d2666408}, !- Handle
  {51468878-47b1-488e-a063-35fbe2d3c188}, !- Name
  {0d5ccdb2-e443-40e8-a976-0e8f21d85743}; !- HVAC Component

OS:PortList,
  {936a5e4f-0e1c-4f35-a8e6-490a993584d8}, !- Handle
  {347ee4ff-926f-4e63-a68f-7aa235091012}, !- Name
  {0d5ccdb2-e443-40e8-a976-0e8f21d85743}; !- HVAC Component

OS:PortList,
  {5ccc56e2-9706-47bc-abd7-1b0d67e524e1}, !- Handle
  {69ccdd34-e605-4bd0-aa01-6b5cf4088491}, !- Name
  {0d5ccdb2-e443-40e8-a976-0e8f21d85743}; !- HVAC Component

OS:Sizing:Zone,
  {c26bdecd-f275-4bc0-8082-774ed056c3d6}, !- Handle
  {0d5ccdb2-e443-40e8-a976-0e8f21d85743}, !- Zone or ZoneList Name
=======
  {b8079882-fbc4-45a3-b14f-9309c0279bd6}, !- Handle
  Node 1,                                 !- Name
  {68a2fd9c-8425-4ea2-8921-3d715ee8149f}, !- Inlet Port
  ;                                       !- Outlet Port

OS:Connection,
  {68a2fd9c-8425-4ea2-8921-3d715ee8149f}, !- Handle
  {f6e6a45a-4d93-4c4d-ba98-487312982f3c}, !- Name
  {716e0525-20b4-49fb-9dc3-93bc10fdf7c1}, !- Source Object
  11,                                     !- Outlet Port
  {b8079882-fbc4-45a3-b14f-9309c0279bd6}, !- Target Object
  2;                                      !- Inlet Port

OS:PortList,
  {0306fafd-a3fe-4140-a413-10786c2a085e}, !- Handle
  {101b59b6-b95c-44f9-a4db-2aa7c3a99c04}, !- Name
  {716e0525-20b4-49fb-9dc3-93bc10fdf7c1}; !- HVAC Component

OS:PortList,
  {d4060c31-1f43-440f-aa8b-bb41d9274466}, !- Handle
  {b9c6b811-709b-4ac1-8583-d7440591986a}, !- Name
  {716e0525-20b4-49fb-9dc3-93bc10fdf7c1}; !- HVAC Component

OS:PortList,
  {b30d9de3-4d0b-4690-935b-90602b8a44cd}, !- Handle
  {8de0afd6-caba-43ad-add2-e2fefb2e8814}, !- Name
  {716e0525-20b4-49fb-9dc3-93bc10fdf7c1}; !- HVAC Component

OS:Sizing:Zone,
  {dba8e5ef-dd50-441f-87d2-ae8a90a174a7}, !- Handle
  {716e0525-20b4-49fb-9dc3-93bc10fdf7c1}, !- Zone or ZoneList Name
>>>>>>> 3c1d7324
  SupplyAirTemperature,                   !- Zone Cooling Design Supply Air Temperature Input Method
  14,                                     !- Zone Cooling Design Supply Air Temperature {C}
  11.11,                                  !- Zone Cooling Design Supply Air Temperature Difference {deltaC}
  SupplyAirTemperature,                   !- Zone Heating Design Supply Air Temperature Input Method
  40,                                     !- Zone Heating Design Supply Air Temperature {C}
  11.11,                                  !- Zone Heating Design Supply Air Temperature Difference {deltaC}
  0.0085,                                 !- Zone Cooling Design Supply Air Humidity Ratio {kg-H2O/kg-air}
  0.008,                                  !- Zone Heating Design Supply Air Humidity Ratio {kg-H2O/kg-air}
  ,                                       !- Zone Heating Sizing Factor
  ,                                       !- Zone Cooling Sizing Factor
  DesignDay,                              !- Cooling Design Air Flow Method
  ,                                       !- Cooling Design Air Flow Rate {m3/s}
  ,                                       !- Cooling Minimum Air Flow per Zone Floor Area {m3/s-m2}
  ,                                       !- Cooling Minimum Air Flow {m3/s}
  ,                                       !- Cooling Minimum Air Flow Fraction
  DesignDay,                              !- Heating Design Air Flow Method
  ,                                       !- Heating Design Air Flow Rate {m3/s}
  ,                                       !- Heating Maximum Air Flow per Zone Floor Area {m3/s-m2}
  ,                                       !- Heating Maximum Air Flow {m3/s}
  ,                                       !- Heating Maximum Air Flow Fraction
  ,                                       !- Design Zone Air Distribution Effectiveness in Cooling Mode
  ,                                       !- Design Zone Air Distribution Effectiveness in Heating Mode
  No,                                     !- Account for Dedicated Outdoor Air System
  NeutralSupplyAir,                       !- Dedicated Outdoor Air System Control Strategy
  autosize,                               !- Dedicated Outdoor Air Low Setpoint Temperature for Design {C}
  autosize;                               !- Dedicated Outdoor Air High Setpoint Temperature for Design {C}

OS:ZoneHVAC:EquipmentList,
<<<<<<< HEAD
  {b355328f-ed3b-4c9f-af48-dc35c65fcb85}, !- Handle
  Zone HVAC Equipment List 1,             !- Name
  {0d5ccdb2-e443-40e8-a976-0e8f21d85743}; !- Thermal Zone

OS:Space,
  {b6c0b3e9-bdbe-4d60-8b18-ab9c1425fcff}, !- Handle
  living space,                           !- Name
  {2e85afe7-efc8-4592-9008-3d64d2be12be}, !- Space Type Name
=======
  {ff26d753-b130-42c5-adb1-f7e33120c600}, !- Handle
  Zone HVAC Equipment List 1,             !- Name
  {716e0525-20b4-49fb-9dc3-93bc10fdf7c1}; !- Thermal Zone

OS:Space,
  {f74ca64a-d8d2-4cbf-9f63-37bec64a808e}, !- Handle
  living space,                           !- Name
  {bafea471-6909-4d43-9d43-c8dc9dccf899}, !- Space Type Name
>>>>>>> 3c1d7324
  ,                                       !- Default Construction Set Name
  ,                                       !- Default Schedule Set Name
  ,                                       !- Direction of Relative North {deg}
  ,                                       !- X Origin {m}
  ,                                       !- Y Origin {m}
  ,                                       !- Z Origin {m}
  ,                                       !- Building Story Name
<<<<<<< HEAD
  {0d5ccdb2-e443-40e8-a976-0e8f21d85743}, !- Thermal Zone Name
  ,                                       !- Part of Total Floor Area
  ,                                       !- Design Specification Outdoor Air Object Name
  {a5d88426-7a76-4b19-aa39-359b46e7c877}; !- Building Unit Name

OS:Surface,
  {24ddcd3a-992d-4ad9-b0e1-4d47d8df14ea}, !- Handle
  Surface 1,                              !- Name
  Floor,                                  !- Surface Type
  ,                                       !- Construction Name
  {b6c0b3e9-bdbe-4d60-8b18-ab9c1425fcff}, !- Space Name
=======
  {716e0525-20b4-49fb-9dc3-93bc10fdf7c1}, !- Thermal Zone Name
  ,                                       !- Part of Total Floor Area
  ,                                       !- Design Specification Outdoor Air Object Name
  {b0ccf209-6aec-43bd-a441-5396ffedd7f8}; !- Building Unit Name

OS:Surface,
  {35f59476-93ab-4998-b0c8-458331e28d2f}, !- Handle
  Surface 1,                              !- Name
  Floor,                                  !- Surface Type
  ,                                       !- Construction Name
  {f74ca64a-d8d2-4cbf-9f63-37bec64a808e}, !- Space Name
>>>>>>> 3c1d7324
  Foundation,                             !- Outside Boundary Condition
  ,                                       !- Outside Boundary Condition Object
  NoSun,                                  !- Sun Exposure
  NoWind,                                 !- Wind Exposure
  ,                                       !- View Factor to Ground
  ,                                       !- Number of Vertices
  0, -9.144, 0,                           !- X,Y,Z Vertex 1 {m}
  0, 0, 0,                                !- X,Y,Z Vertex 2 {m}
  4.572, 0, 0,                            !- X,Y,Z Vertex 3 {m}
  4.572, -9.144, 0;                       !- X,Y,Z Vertex 4 {m}

OS:Surface,
<<<<<<< HEAD
  {dad4e2d9-ef79-4780-b54a-b6e4a88001be}, !- Handle
  Surface 2,                              !- Name
  Wall,                                   !- Surface Type
  ,                                       !- Construction Name
  {b6c0b3e9-bdbe-4d60-8b18-ab9c1425fcff}, !- Space Name
=======
  {e880352a-f92d-4e33-850d-d674b8a3542e}, !- Handle
  Surface 2,                              !- Name
  Wall,                                   !- Surface Type
  ,                                       !- Construction Name
  {f74ca64a-d8d2-4cbf-9f63-37bec64a808e}, !- Space Name
>>>>>>> 3c1d7324
  Outdoors,                               !- Outside Boundary Condition
  ,                                       !- Outside Boundary Condition Object
  SunExposed,                             !- Sun Exposure
  WindExposed,                            !- Wind Exposure
  ,                                       !- View Factor to Ground
  ,                                       !- Number of Vertices
  0, 0, 2.4384,                           !- X,Y,Z Vertex 1 {m}
  0, 0, 0,                                !- X,Y,Z Vertex 2 {m}
  0, -9.144, 0,                           !- X,Y,Z Vertex 3 {m}
  0, -9.144, 2.4384;                      !- X,Y,Z Vertex 4 {m}

OS:Surface,
<<<<<<< HEAD
  {bd09717a-be34-45e4-aab0-9d98453f77ac}, !- Handle
  Surface 3,                              !- Name
  Wall,                                   !- Surface Type
  ,                                       !- Construction Name
  {b6c0b3e9-bdbe-4d60-8b18-ab9c1425fcff}, !- Space Name
=======
  {76b7aa6a-0361-4fdc-b55b-0a520bc86d8e}, !- Handle
  Surface 3,                              !- Name
  Wall,                                   !- Surface Type
  ,                                       !- Construction Name
  {f74ca64a-d8d2-4cbf-9f63-37bec64a808e}, !- Space Name
>>>>>>> 3c1d7324
  Outdoors,                               !- Outside Boundary Condition
  ,                                       !- Outside Boundary Condition Object
  SunExposed,                             !- Sun Exposure
  WindExposed,                            !- Wind Exposure
  ,                                       !- View Factor to Ground
  ,                                       !- Number of Vertices
  4.572, 0, 2.4384,                       !- X,Y,Z Vertex 1 {m}
  4.572, 0, 0,                            !- X,Y,Z Vertex 2 {m}
  0, 0, 0,                                !- X,Y,Z Vertex 3 {m}
  0, 0, 2.4384;                           !- X,Y,Z Vertex 4 {m}

OS:Surface,
<<<<<<< HEAD
  {095dbda0-dd8d-4145-85d7-44fcdff5e63a}, !- Handle
  Surface 4,                              !- Name
  Wall,                                   !- Surface Type
  ,                                       !- Construction Name
  {b6c0b3e9-bdbe-4d60-8b18-ab9c1425fcff}, !- Space Name
=======
  {5737d0de-9721-47d6-ac73-ebac3be40a35}, !- Handle
  Surface 4,                              !- Name
  Wall,                                   !- Surface Type
  ,                                       !- Construction Name
  {f74ca64a-d8d2-4cbf-9f63-37bec64a808e}, !- Space Name
>>>>>>> 3c1d7324
  Adiabatic,                              !- Outside Boundary Condition
  ,                                       !- Outside Boundary Condition Object
  NoSun,                                  !- Sun Exposure
  NoWind,                                 !- Wind Exposure
  ,                                       !- View Factor to Ground
  ,                                       !- Number of Vertices
  4.572, -9.144, 2.4384,                  !- X,Y,Z Vertex 1 {m}
  4.572, -9.144, 0,                       !- X,Y,Z Vertex 2 {m}
  4.572, 0, 0,                            !- X,Y,Z Vertex 3 {m}
  4.572, 0, 2.4384;                       !- X,Y,Z Vertex 4 {m}

OS:Surface,
<<<<<<< HEAD
  {876d1c2e-8f7e-4c53-b4b5-76af4da06e77}, !- Handle
  Surface 5,                              !- Name
  Wall,                                   !- Surface Type
  ,                                       !- Construction Name
  {b6c0b3e9-bdbe-4d60-8b18-ab9c1425fcff}, !- Space Name
=======
  {f1938b46-cca9-4a36-b80d-5bbef6833beb}, !- Handle
  Surface 5,                              !- Name
  Wall,                                   !- Surface Type
  ,                                       !- Construction Name
  {f74ca64a-d8d2-4cbf-9f63-37bec64a808e}, !- Space Name
>>>>>>> 3c1d7324
  Outdoors,                               !- Outside Boundary Condition
  ,                                       !- Outside Boundary Condition Object
  SunExposed,                             !- Sun Exposure
  WindExposed,                            !- Wind Exposure
  ,                                       !- View Factor to Ground
  ,                                       !- Number of Vertices
  0, -9.144, 2.4384,                      !- X,Y,Z Vertex 1 {m}
  0, -9.144, 0,                           !- X,Y,Z Vertex 2 {m}
  4.572, -9.144, 0,                       !- X,Y,Z Vertex 3 {m}
  4.572, -9.144, 2.4384;                  !- X,Y,Z Vertex 4 {m}

OS:Surface,
<<<<<<< HEAD
  {e79dcc02-ad09-461a-b5f1-c319002f0cc8}, !- Handle
  Surface 6,                              !- Name
  RoofCeiling,                            !- Surface Type
  ,                                       !- Construction Name
  {b6c0b3e9-bdbe-4d60-8b18-ab9c1425fcff}, !- Space Name
  Surface,                                !- Outside Boundary Condition
  {8d156efb-4039-4da4-a5b4-22a14094a415}, !- Outside Boundary Condition Object
=======
  {69dce4a4-458d-43f2-b299-09822453dc84}, !- Handle
  Surface 6,                              !- Name
  RoofCeiling,                            !- Surface Type
  ,                                       !- Construction Name
  {f74ca64a-d8d2-4cbf-9f63-37bec64a808e}, !- Space Name
  Surface,                                !- Outside Boundary Condition
  {431dec72-e940-4841-b149-3bb83f8076d3}, !- Outside Boundary Condition Object
>>>>>>> 3c1d7324
  NoSun,                                  !- Sun Exposure
  NoWind,                                 !- Wind Exposure
  ,                                       !- View Factor to Ground
  ,                                       !- Number of Vertices
  4.572, -9.144, 2.4384,                  !- X,Y,Z Vertex 1 {m}
  4.572, 0, 2.4384,                       !- X,Y,Z Vertex 2 {m}
  0, 0, 2.4384,                           !- X,Y,Z Vertex 3 {m}
  0, -9.144, 2.4384;                      !- X,Y,Z Vertex 4 {m}

OS:SpaceType,
<<<<<<< HEAD
  {2e85afe7-efc8-4592-9008-3d64d2be12be}, !- Handle
=======
  {bafea471-6909-4d43-9d43-c8dc9dccf899}, !- Handle
>>>>>>> 3c1d7324
  Space Type 1,                           !- Name
  ,                                       !- Default Construction Set Name
  ,                                       !- Default Schedule Set Name
  ,                                       !- Group Rendering Name
  ,                                       !- Design Specification Outdoor Air Object Name
  ,                                       !- Standards Template
  ,                                       !- Standards Building Type
  living;                                 !- Standards Space Type

OS:Surface,
<<<<<<< HEAD
  {8d156efb-4039-4da4-a5b4-22a14094a415}, !- Handle
  Surface 7,                              !- Name
  Floor,                                  !- Surface Type
  ,                                       !- Construction Name
  {3b51e848-924b-4840-bd22-71273339f557}, !- Space Name
  Surface,                                !- Outside Boundary Condition
  {e79dcc02-ad09-461a-b5f1-c319002f0cc8}, !- Outside Boundary Condition Object
=======
  {431dec72-e940-4841-b149-3bb83f8076d3}, !- Handle
  Surface 7,                              !- Name
  Floor,                                  !- Surface Type
  ,                                       !- Construction Name
  {17601b4d-49d2-497b-8181-252710439697}, !- Space Name
  Surface,                                !- Outside Boundary Condition
  {69dce4a4-458d-43f2-b299-09822453dc84}, !- Outside Boundary Condition Object
>>>>>>> 3c1d7324
  NoSun,                                  !- Sun Exposure
  NoWind,                                 !- Wind Exposure
  ,                                       !- View Factor to Ground
  ,                                       !- Number of Vertices
  0, -9.144, 2.4384,                      !- X,Y,Z Vertex 1 {m}
  0, 0, 2.4384,                           !- X,Y,Z Vertex 2 {m}
  4.572, 0, 2.4384,                       !- X,Y,Z Vertex 3 {m}
  4.572, -9.144, 2.4384;                  !- X,Y,Z Vertex 4 {m}

OS:Surface,
<<<<<<< HEAD
  {00483416-3b02-4d45-9082-b4b93e9e7654}, !- Handle
  Surface 8,                              !- Name
  RoofCeiling,                            !- Surface Type
  ,                                       !- Construction Name
  {3b51e848-924b-4840-bd22-71273339f557}, !- Space Name
=======
  {fd582c3a-d253-4aab-a1ab-97c2d2db2417}, !- Handle
  Surface 8,                              !- Name
  RoofCeiling,                            !- Surface Type
  ,                                       !- Construction Name
  {17601b4d-49d2-497b-8181-252710439697}, !- Space Name
>>>>>>> 3c1d7324
  Outdoors,                               !- Outside Boundary Condition
  ,                                       !- Outside Boundary Condition Object
  SunExposed,                             !- Sun Exposure
  WindExposed,                            !- Wind Exposure
  ,                                       !- View Factor to Ground
  ,                                       !- Number of Vertices
  0, -4.572, 4.7244,                      !- X,Y,Z Vertex 1 {m}
  4.572, -4.572, 4.7244,                  !- X,Y,Z Vertex 2 {m}
  4.572, 0, 2.4384,                       !- X,Y,Z Vertex 3 {m}
  0, 0, 2.4384;                           !- X,Y,Z Vertex 4 {m}

OS:Surface,
<<<<<<< HEAD
  {449b23df-48e9-4df5-86f3-cccb34bb9625}, !- Handle
  Surface 9,                              !- Name
  RoofCeiling,                            !- Surface Type
  ,                                       !- Construction Name
  {3b51e848-924b-4840-bd22-71273339f557}, !- Space Name
=======
  {190395ef-377c-44de-b26c-93a9e67c3db0}, !- Handle
  Surface 9,                              !- Name
  RoofCeiling,                            !- Surface Type
  ,                                       !- Construction Name
  {17601b4d-49d2-497b-8181-252710439697}, !- Space Name
>>>>>>> 3c1d7324
  Outdoors,                               !- Outside Boundary Condition
  ,                                       !- Outside Boundary Condition Object
  SunExposed,                             !- Sun Exposure
  WindExposed,                            !- Wind Exposure
  ,                                       !- View Factor to Ground
  ,                                       !- Number of Vertices
  4.572, -4.572, 4.7244,                  !- X,Y,Z Vertex 1 {m}
  0, -4.572, 4.7244,                      !- X,Y,Z Vertex 2 {m}
  0, -9.144, 2.4384,                      !- X,Y,Z Vertex 3 {m}
  4.572, -9.144, 2.4384;                  !- X,Y,Z Vertex 4 {m}

OS:Surface,
<<<<<<< HEAD
  {c9363bf3-5ef8-446e-82dd-607680a163b6}, !- Handle
  Surface 10,                             !- Name
  Wall,                                   !- Surface Type
  ,                                       !- Construction Name
  {3b51e848-924b-4840-bd22-71273339f557}, !- Space Name
=======
  {5f725ae5-e661-4a44-8dc9-3453581a15a6}, !- Handle
  Surface 10,                             !- Name
  Wall,                                   !- Surface Type
  ,                                       !- Construction Name
  {17601b4d-49d2-497b-8181-252710439697}, !- Space Name
>>>>>>> 3c1d7324
  Outdoors,                               !- Outside Boundary Condition
  ,                                       !- Outside Boundary Condition Object
  SunExposed,                             !- Sun Exposure
  WindExposed,                            !- Wind Exposure
  ,                                       !- View Factor to Ground
  ,                                       !- Number of Vertices
  0, -4.572, 4.7244,                      !- X,Y,Z Vertex 1 {m}
  0, 0, 2.4384,                           !- X,Y,Z Vertex 2 {m}
  0, -9.144, 2.4384;                      !- X,Y,Z Vertex 3 {m}

OS:Surface,
<<<<<<< HEAD
  {73d433f3-6263-4a12-a3f3-2d541d963547}, !- Handle
  Surface 11,                             !- Name
  Wall,                                   !- Surface Type
  ,                                       !- Construction Name
  {3b51e848-924b-4840-bd22-71273339f557}, !- Space Name
=======
  {ac90a1fa-b7d2-4ee8-a9c9-09d398ff72e5}, !- Handle
  Surface 11,                             !- Name
  Wall,                                   !- Surface Type
  ,                                       !- Construction Name
  {17601b4d-49d2-497b-8181-252710439697}, !- Space Name
>>>>>>> 3c1d7324
  Adiabatic,                              !- Outside Boundary Condition
  ,                                       !- Outside Boundary Condition Object
  NoSun,                                  !- Sun Exposure
  NoWind,                                 !- Wind Exposure
  ,                                       !- View Factor to Ground
  ,                                       !- Number of Vertices
  4.572, -4.572, 4.7244,                  !- X,Y,Z Vertex 1 {m}
  4.572, -9.144, 2.4384,                  !- X,Y,Z Vertex 2 {m}
  4.572, 0, 2.4384;                       !- X,Y,Z Vertex 3 {m}

OS:Space,
<<<<<<< HEAD
  {3b51e848-924b-4840-bd22-71273339f557}, !- Handle
  finished attic space,                   !- Name
  {2e85afe7-efc8-4592-9008-3d64d2be12be}, !- Space Type Name
=======
  {17601b4d-49d2-497b-8181-252710439697}, !- Handle
  finished attic space,                   !- Name
  {bafea471-6909-4d43-9d43-c8dc9dccf899}, !- Space Type Name
>>>>>>> 3c1d7324
  ,                                       !- Default Construction Set Name
  ,                                       !- Default Schedule Set Name
  ,                                       !- Direction of Relative North {deg}
  ,                                       !- X Origin {m}
  ,                                       !- Y Origin {m}
  ,                                       !- Z Origin {m}
  ,                                       !- Building Story Name
<<<<<<< HEAD
  {0d5ccdb2-e443-40e8-a976-0e8f21d85743}, !- Thermal Zone Name
  ,                                       !- Part of Total Floor Area
  ,                                       !- Design Specification Outdoor Air Object Name
  {a5d88426-7a76-4b19-aa39-359b46e7c877}; !- Building Unit Name

OS:BuildingUnit,
  {a5d88426-7a76-4b19-aa39-359b46e7c877}, !- Handle
=======
  {716e0525-20b4-49fb-9dc3-93bc10fdf7c1}, !- Thermal Zone Name
  ,                                       !- Part of Total Floor Area
  ,                                       !- Design Specification Outdoor Air Object Name
  {b0ccf209-6aec-43bd-a441-5396ffedd7f8}; !- Building Unit Name

OS:BuildingUnit,
  {b0ccf209-6aec-43bd-a441-5396ffedd7f8}, !- Handle
>>>>>>> 3c1d7324
  unit 1,                                 !- Name
  ,                                       !- Rendering Color
  Residential;                            !- Building Unit Type

OS:AdditionalProperties,
<<<<<<< HEAD
  {72a6b289-fc1e-44ec-983c-ff1e0a19255b}, !- Handle
  {a5d88426-7a76-4b19-aa39-359b46e7c877}, !- Object Name
=======
  {d351e510-5757-47d2-9ff8-d77c0ec3607c}, !- Handle
  {b0ccf209-6aec-43bd-a441-5396ffedd7f8}, !- Object Name
>>>>>>> 3c1d7324
  NumberOfBedrooms,                       !- Feature Name 1
  Integer,                                !- Feature Data Type 1
  3,                                      !- Feature Value 1
  NumberOfBathrooms,                      !- Feature Name 2
  Double,                                 !- Feature Data Type 2
  2,                                      !- Feature Value 2
  NumberOfOccupants,                      !- Feature Name 3
  Double,                                 !- Feature Data Type 3
  3.3900000000000001;                     !- Feature Value 3

OS:External:File,
<<<<<<< HEAD
  {e3556e79-b73f-46aa-90c4-598da10420c7}, !- Handle
=======
  {e74dc3b2-e636-415c-93f8-106bc5bdb8a6}, !- Handle
>>>>>>> 3c1d7324
  8760.csv,                               !- Name
  8760.csv;                               !- File Name

OS:Schedule:Day,
<<<<<<< HEAD
  {346dc66f-88dd-494f-b018-c91d43314f71}, !- Handle
=======
  {be522f4b-d3fa-4aa8-9ecd-f3c0d5c17391}, !- Handle
>>>>>>> 3c1d7324
  Schedule Day 1,                         !- Name
  ,                                       !- Schedule Type Limits Name
  ,                                       !- Interpolate to Timestep
  24,                                     !- Hour 1
  0,                                      !- Minute 1
  0;                                      !- Value Until Time 1

OS:Schedule:Day,
<<<<<<< HEAD
  {ad2cc972-ce7e-4f1f-9ea0-60d47184a218}, !- Handle
=======
  {5eb1a97b-573c-499b-a026-e6cd41514a81}, !- Handle
>>>>>>> 3c1d7324
  Schedule Day 2,                         !- Name
  ,                                       !- Schedule Type Limits Name
  ,                                       !- Interpolate to Timestep
  24,                                     !- Hour 1
  0,                                      !- Minute 1
  1;                                      !- Value Until Time 1

OS:Schedule:File,
<<<<<<< HEAD
  {2f666789-c6a0-4b14-a874-7fe338adae77}, !- Handle
  occupants,                              !- Name
  {5f16e6cf-a3f0-44ea-b15b-7cb9aad2d158}, !- Schedule Type Limits Name
  {e3556e79-b73f-46aa-90c4-598da10420c7}, !- External File Name
=======
  {12afe4bb-7fb6-4a05-a2a4-29645cc9d82c}, !- Handle
  occupants,                              !- Name
  {fe375f87-5cbf-4a4e-b7ce-7baad1a79dbb}, !- Schedule Type Limits Name
  {e74dc3b2-e636-415c-93f8-106bc5bdb8a6}, !- External File Name
>>>>>>> 3c1d7324
  1,                                      !- Column Number
  1,                                      !- Rows to Skip at Top
  8760,                                   !- Number of Hours of Data
  ,                                       !- Column Separator
  ,                                       !- Interpolate to Timestep
  60;                                     !- Minutes per Item

OS:Schedule:Ruleset,
<<<<<<< HEAD
  {7e771bf1-8ada-4d14-a058-c51048d4f487}, !- Handle
  Schedule Ruleset 1,                     !- Name
  {7e49897b-a561-469e-8088-1beecfe09279}, !- Schedule Type Limits Name
  {665307bc-a8ca-47ff-8dca-fa80d2fe0fe3}; !- Default Day Schedule Name

OS:Schedule:Day,
  {665307bc-a8ca-47ff-8dca-fa80d2fe0fe3}, !- Handle
  Schedule Day 3,                         !- Name
  {7e49897b-a561-469e-8088-1beecfe09279}, !- Schedule Type Limits Name
=======
  {aaaba6da-0c32-46fe-b732-d87b70624558}, !- Handle
  Schedule Ruleset 1,                     !- Name
  {e1d89460-ce3d-4e8a-bcdc-664a895818bc}, !- Schedule Type Limits Name
  {ceb74126-93f3-4c91-b0f7-53894f93a8a5}; !- Default Day Schedule Name

OS:Schedule:Day,
  {ceb74126-93f3-4c91-b0f7-53894f93a8a5}, !- Handle
  Schedule Day 3,                         !- Name
  {e1d89460-ce3d-4e8a-bcdc-664a895818bc}, !- Schedule Type Limits Name
>>>>>>> 3c1d7324
  ,                                       !- Interpolate to Timestep
  24,                                     !- Hour 1
  0,                                      !- Minute 1
  112.539290946133;                       !- Value Until Time 1

OS:People:Definition,
<<<<<<< HEAD
  {3546cca4-4a7d-4092-aa91-7567378769e2}, !- Handle
  res occupants|living space,             !- Name
=======
  {e6ec6551-d65c-4af0-9ae6-11f0ef2057a2}, !- Handle
  res occupants|finished attic space,     !- Name
>>>>>>> 3c1d7324
  People,                                 !- Number of People Calculation Method
  1.695,                                  !- Number of People {people}
  ,                                       !- People per Space Floor Area {person/m2}
  ,                                       !- Space Floor Area per Person {m2/person}
  0.319734,                               !- Fraction Radiant
  0.573,                                  !- Sensible Heat Fraction
  0,                                      !- Carbon Dioxide Generation Rate {m3/s-W}
  No,                                     !- Enable ASHRAE 55 Comfort Warnings
  ZoneAveraged;                           !- Mean Radiant Temperature Calculation Type

OS:People,
<<<<<<< HEAD
  {e112dea2-4be2-47d1-8517-66608100648c}, !- Handle
  res occupants|living space,             !- Name
  {3546cca4-4a7d-4092-aa91-7567378769e2}, !- People Definition Name
  {b6c0b3e9-bdbe-4d60-8b18-ab9c1425fcff}, !- Space or SpaceType Name
  {2f666789-c6a0-4b14-a874-7fe338adae77}, !- Number of People Schedule Name
  {7e771bf1-8ada-4d14-a058-c51048d4f487}, !- Activity Level Schedule Name
=======
  {050a2f8e-4d69-4c35-94eb-4ad6748b08c3}, !- Handle
  res occupants|finished attic space,     !- Name
  {e6ec6551-d65c-4af0-9ae6-11f0ef2057a2}, !- People Definition Name
  {17601b4d-49d2-497b-8181-252710439697}, !- Space or SpaceType Name
  {12afe4bb-7fb6-4a05-a2a4-29645cc9d82c}, !- Number of People Schedule Name
  {aaaba6da-0c32-46fe-b732-d87b70624558}, !- Activity Level Schedule Name
>>>>>>> 3c1d7324
  ,                                       !- Surface Name/Angle Factor List Name
  ,                                       !- Work Efficiency Schedule Name
  ,                                       !- Clothing Insulation Schedule Name
  ,                                       !- Air Velocity Schedule Name
  1;                                      !- Multiplier

OS:ScheduleTypeLimits,
<<<<<<< HEAD
  {7e49897b-a561-469e-8088-1beecfe09279}, !- Handle
=======
  {e1d89460-ce3d-4e8a-bcdc-664a895818bc}, !- Handle
>>>>>>> 3c1d7324
  ActivityLevel,                          !- Name
  0,                                      !- Lower Limit Value
  ,                                       !- Upper Limit Value
  Continuous,                             !- Numeric Type
  ActivityLevel;                          !- Unit Type

OS:ScheduleTypeLimits,
<<<<<<< HEAD
  {5f16e6cf-a3f0-44ea-b15b-7cb9aad2d158}, !- Handle
=======
  {fe375f87-5cbf-4a4e-b7ce-7baad1a79dbb}, !- Handle
>>>>>>> 3c1d7324
  Fractional,                             !- Name
  0,                                      !- Lower Limit Value
  1,                                      !- Upper Limit Value
  Continuous;                             !- Numeric Type

OS:People:Definition,
<<<<<<< HEAD
  {58919a4b-e6ee-492d-8e4c-80a71e519bd6}, !- Handle
  res occupants|finished attic space,     !- Name
=======
  {e08a729a-65a8-4533-9240-9ae2b3ef73ff}, !- Handle
  res occupants|living space,             !- Name
>>>>>>> 3c1d7324
  People,                                 !- Number of People Calculation Method
  1.695,                                  !- Number of People {people}
  ,                                       !- People per Space Floor Area {person/m2}
  ,                                       !- Space Floor Area per Person {m2/person}
  0.319734,                               !- Fraction Radiant
  0.573,                                  !- Sensible Heat Fraction
  0,                                      !- Carbon Dioxide Generation Rate {m3/s-W}
  No,                                     !- Enable ASHRAE 55 Comfort Warnings
  ZoneAveraged;                           !- Mean Radiant Temperature Calculation Type

OS:People,
<<<<<<< HEAD
  {c075c1cf-bc2f-488a-b95d-a4ca03aaaa7e}, !- Handle
  res occupants|finished attic space,     !- Name
  {58919a4b-e6ee-492d-8e4c-80a71e519bd6}, !- People Definition Name
  {3b51e848-924b-4840-bd22-71273339f557}, !- Space or SpaceType Name
  {2f666789-c6a0-4b14-a874-7fe338adae77}, !- Number of People Schedule Name
  {7e771bf1-8ada-4d14-a058-c51048d4f487}, !- Activity Level Schedule Name
=======
  {1b407191-50d0-4b11-9ef0-14710c8c3912}, !- Handle
  res occupants|living space,             !- Name
  {e08a729a-65a8-4533-9240-9ae2b3ef73ff}, !- People Definition Name
  {f74ca64a-d8d2-4cbf-9f63-37bec64a808e}, !- Space or SpaceType Name
  {12afe4bb-7fb6-4a05-a2a4-29645cc9d82c}, !- Number of People Schedule Name
  {aaaba6da-0c32-46fe-b732-d87b70624558}, !- Activity Level Schedule Name
>>>>>>> 3c1d7324
  ,                                       !- Surface Name/Angle Factor List Name
  ,                                       !- Work Efficiency Schedule Name
  ,                                       !- Clothing Insulation Schedule Name
  ,                                       !- Air Velocity Schedule Name
  1;                                      !- Multiplier
<|MERGE_RESOLUTION|>--- conflicted
+++ resolved
@@ -1,73 +1,41 @@
 !- NOTE: Auto-generated from /test/osw_files/SFA_4units_1story_SL_FA.osw
 
 OS:Version,
-<<<<<<< HEAD
-  {d19ef766-e078-4855-9fcd-050bce00291e}, !- Handle
+  {e9bb381b-6e34-4ab0-8306-d5d6c4610acd}, !- Handle
   2.9.1;                                  !- Version Identifier
 
 OS:SimulationControl,
-  {ef467488-e7d0-427d-958a-f779239d882c}, !- Handle
-=======
-  {c3754fa3-691f-4422-9e29-bc6a0ae77301}, !- Handle
-  2.9.0;                                  !- Version Identifier
-
-OS:SimulationControl,
-  {c4ba6ce0-96c5-44f6-911a-96c572cbc304}, !- Handle
->>>>>>> 3c1d7324
+  {71900d0b-0a9a-4dae-bf50-78b93f0c6dd7}, !- Handle
   ,                                       !- Do Zone Sizing Calculation
   ,                                       !- Do System Sizing Calculation
   ,                                       !- Do Plant Sizing Calculation
   No;                                     !- Run Simulation for Sizing Periods
 
 OS:Timestep,
-<<<<<<< HEAD
-  {bd77a546-671f-491f-876e-67266a80d7bf}, !- Handle
+  {2fc6e4aa-d4b2-49e1-bce1-60d665e9381c}, !- Handle
   6;                                      !- Number of Timesteps per Hour
 
 OS:ShadowCalculation,
-  {d4295f61-20c1-4652-abc1-1e1b8288f14c}, !- Handle
-=======
-  {74448aba-682c-4734-b88f-21b508f13bc1}, !- Handle
-  6;                                      !- Number of Timesteps per Hour
-
-OS:ShadowCalculation,
-  {bec1e6a8-bfea-4c55-8404-bdf4da9ec07f}, !- Handle
->>>>>>> 3c1d7324
+  {09b2abaa-6138-406d-a0a7-b232bf9d6b48}, !- Handle
   20,                                     !- Calculation Frequency
   200;                                    !- Maximum Figures in Shadow Overlap Calculations
 
 OS:SurfaceConvectionAlgorithm:Outside,
-<<<<<<< HEAD
-  {927db5af-9063-406f-b095-da9b0a4b4682}, !- Handle
+  {133eeefe-951c-422b-8bec-85b1050ef993}, !- Handle
   DOE-2;                                  !- Algorithm
 
 OS:SurfaceConvectionAlgorithm:Inside,
-  {367443b9-6a48-4938-b007-b07403704fb9}, !- Handle
+  {965cf0f9-5fb4-4f1a-ac65-75372341c53c}, !- Handle
   TARP;                                   !- Algorithm
 
 OS:ZoneCapacitanceMultiplier:ResearchSpecial,
-  {6aca0410-af04-4f64-84f7-73e23064ab22}, !- Handle
-=======
-  {50ff9507-4407-440a-9a51-ade135399b76}, !- Handle
-  DOE-2;                                  !- Algorithm
-
-OS:SurfaceConvectionAlgorithm:Inside,
-  {3407e908-f8b9-4d21-9edf-296831560526}, !- Handle
-  TARP;                                   !- Algorithm
-
-OS:ZoneCapacitanceMultiplier:ResearchSpecial,
-  {00749584-eb44-4a35-8467-44800dd4cdd8}, !- Handle
->>>>>>> 3c1d7324
+  {a9c7d67b-6594-4ad7-a8ed-9c770316a511}, !- Handle
   ,                                       !- Temperature Capacity Multiplier
   15,                                     !- Humidity Capacity Multiplier
   ;                                       !- Carbon Dioxide Capacity Multiplier
 
 OS:RunPeriod,
-<<<<<<< HEAD
-  {ca5ee446-cec6-4ff0-b64c-3fadd608cdfa}, !- Handle
-=======
-  {e437b705-7036-4e91-ba5b-31e1069accd7}, !- Handle
->>>>>>> 3c1d7324
+  {7c454804-83f5-46a1-a295-4e5cc201c3d8}, !- Handle
   Run Period 1,                           !- Name
   1,                                      !- Begin Month
   1,                                      !- Begin Day of Month
@@ -81,21 +49,13 @@
   ;                                       !- Number of Times Runperiod to be Repeated
 
 OS:YearDescription,
-<<<<<<< HEAD
-  {f0aafdb3-e104-43cf-85a2-0d9d7c44a00c}, !- Handle
-=======
-  {42c4d1f1-8db7-4ab4-8368-6c94b91cea45}, !- Handle
->>>>>>> 3c1d7324
+  {7e78e7ff-f12c-404e-9344-07eddf65816c}, !- Handle
   2007,                                   !- Calendar Year
   ,                                       !- Day of Week for Start Day
   ;                                       !- Is Leap Year
 
 OS:Building,
-<<<<<<< HEAD
-  {0b9a789c-9112-47ec-b743-a7d68aed9aeb}, !- Handle
-=======
-  {937ff06e-b077-4c20-be5d-7d716cccfd46}, !- Handle
->>>>>>> 3c1d7324
+  {fb1255d5-03d6-4bf3-ace0-316b54d984bb}, !- Handle
   Building 1,                             !- Name
   ,                                       !- Building Sector Type
   0,                                      !- North Axis {deg}
@@ -110,13 +70,8 @@
   4;                                      !- Standards Number of Living Units
 
 OS:AdditionalProperties,
-<<<<<<< HEAD
-  {85bf0731-f90d-4ef9-a751-131379fbdd0c}, !- Handle
-  {0b9a789c-9112-47ec-b743-a7d68aed9aeb}, !- Object Name
-=======
-  {2a45be26-eafb-4440-9149-900875ce8fd4}, !- Handle
-  {937ff06e-b077-4c20-be5d-7d716cccfd46}, !- Object Name
->>>>>>> 3c1d7324
+  {a2c7131b-d7fc-43c0-b8db-c7ce5f9b0560}, !- Handle
+  {fb1255d5-03d6-4bf3-ace0-316b54d984bb}, !- Object Name
   num_units,                              !- Feature Name 1
   Integer,                                !- Feature Data Type 1
   4,                                      !- Feature Value 1
@@ -131,11 +86,7 @@
   1;                                      !- Feature Value 4
 
 OS:ThermalZone,
-<<<<<<< HEAD
-  {0d5ccdb2-e443-40e8-a976-0e8f21d85743}, !- Handle
-=======
-  {716e0525-20b4-49fb-9dc3-93bc10fdf7c1}, !- Handle
->>>>>>> 3c1d7324
+  {4be692c5-4da6-410d-929c-74a2a5b17543}, !- Handle
   living zone,                            !- Name
   ,                                       !- Multiplier
   ,                                       !- Ceiling Height {m}
@@ -144,17 +95,10 @@
   ,                                       !- Zone Inside Convection Algorithm
   ,                                       !- Zone Outside Convection Algorithm
   ,                                       !- Zone Conditioning Equipment List Name
-<<<<<<< HEAD
-  {09912751-8788-45d6-b5d2-b863d2666408}, !- Zone Air Inlet Port List
-  {936a5e4f-0e1c-4f35-a8e6-490a993584d8}, !- Zone Air Exhaust Port List
-  {ba4dcce2-ee58-4c6c-a8fa-73a7c88d7060}, !- Zone Air Node Name
-  {5ccc56e2-9706-47bc-abd7-1b0d67e524e1}, !- Zone Return Air Port List
-=======
-  {0306fafd-a3fe-4140-a413-10786c2a085e}, !- Zone Air Inlet Port List
-  {d4060c31-1f43-440f-aa8b-bb41d9274466}, !- Zone Air Exhaust Port List
-  {68a2fd9c-8425-4ea2-8921-3d715ee8149f}, !- Zone Air Node Name
-  {b30d9de3-4d0b-4690-935b-90602b8a44cd}, !- Zone Return Air Port List
->>>>>>> 3c1d7324
+  {39253f57-46fb-43e3-bd97-8b92ca133556}, !- Zone Air Inlet Port List
+  {1718c85d-2f10-4652-9081-9a73cbbf6dd7}, !- Zone Air Exhaust Port List
+  {039eeaf8-a90c-49a9-a032-4fe7bcaffb3c}, !- Zone Air Node Name
+  {3db00456-2351-4924-9c16-cacebdfeed5c}, !- Zone Return Air Port List
   ,                                       !- Primary Daylighting Control Name
   ,                                       !- Fraction of Zone Controlled by Primary Daylighting Control
   ,                                       !- Secondary Daylighting Control Name
@@ -165,71 +109,37 @@
   No;                                     !- Use Ideal Air Loads
 
 OS:Node,
-<<<<<<< HEAD
-  {cc1ad35e-0c3b-44df-b58b-ffa08963d937}, !- Handle
+  {fa2a3ace-4743-4f32-b448-96c3fe87dbe4}, !- Handle
   Node 1,                                 !- Name
-  {ba4dcce2-ee58-4c6c-a8fa-73a7c88d7060}, !- Inlet Port
+  {039eeaf8-a90c-49a9-a032-4fe7bcaffb3c}, !- Inlet Port
   ;                                       !- Outlet Port
 
 OS:Connection,
-  {ba4dcce2-ee58-4c6c-a8fa-73a7c88d7060}, !- Handle
-  {169e3fc7-2266-4eb3-a7af-4dc1cae051b7}, !- Name
-  {0d5ccdb2-e443-40e8-a976-0e8f21d85743}, !- Source Object
+  {039eeaf8-a90c-49a9-a032-4fe7bcaffb3c}, !- Handle
+  {2a04b357-26ae-4318-abf3-d0d745607570}, !- Name
+  {4be692c5-4da6-410d-929c-74a2a5b17543}, !- Source Object
   11,                                     !- Outlet Port
-  {cc1ad35e-0c3b-44df-b58b-ffa08963d937}, !- Target Object
+  {fa2a3ace-4743-4f32-b448-96c3fe87dbe4}, !- Target Object
   2;                                      !- Inlet Port
 
 OS:PortList,
-  {09912751-8788-45d6-b5d2-b863d2666408}, !- Handle
-  {51468878-47b1-488e-a063-35fbe2d3c188}, !- Name
-  {0d5ccdb2-e443-40e8-a976-0e8f21d85743}; !- HVAC Component
+  {39253f57-46fb-43e3-bd97-8b92ca133556}, !- Handle
+  {577ed69e-b2d1-448f-b236-e8257fc1895c}, !- Name
+  {4be692c5-4da6-410d-929c-74a2a5b17543}; !- HVAC Component
 
 OS:PortList,
-  {936a5e4f-0e1c-4f35-a8e6-490a993584d8}, !- Handle
-  {347ee4ff-926f-4e63-a68f-7aa235091012}, !- Name
-  {0d5ccdb2-e443-40e8-a976-0e8f21d85743}; !- HVAC Component
+  {1718c85d-2f10-4652-9081-9a73cbbf6dd7}, !- Handle
+  {1026657b-3262-49ee-ad14-1e5632d8d287}, !- Name
+  {4be692c5-4da6-410d-929c-74a2a5b17543}; !- HVAC Component
 
 OS:PortList,
-  {5ccc56e2-9706-47bc-abd7-1b0d67e524e1}, !- Handle
-  {69ccdd34-e605-4bd0-aa01-6b5cf4088491}, !- Name
-  {0d5ccdb2-e443-40e8-a976-0e8f21d85743}; !- HVAC Component
+  {3db00456-2351-4924-9c16-cacebdfeed5c}, !- Handle
+  {acce4d22-04cf-441e-ac7e-5d9aa73e5e75}, !- Name
+  {4be692c5-4da6-410d-929c-74a2a5b17543}; !- HVAC Component
 
 OS:Sizing:Zone,
-  {c26bdecd-f275-4bc0-8082-774ed056c3d6}, !- Handle
-  {0d5ccdb2-e443-40e8-a976-0e8f21d85743}, !- Zone or ZoneList Name
-=======
-  {b8079882-fbc4-45a3-b14f-9309c0279bd6}, !- Handle
-  Node 1,                                 !- Name
-  {68a2fd9c-8425-4ea2-8921-3d715ee8149f}, !- Inlet Port
-  ;                                       !- Outlet Port
-
-OS:Connection,
-  {68a2fd9c-8425-4ea2-8921-3d715ee8149f}, !- Handle
-  {f6e6a45a-4d93-4c4d-ba98-487312982f3c}, !- Name
-  {716e0525-20b4-49fb-9dc3-93bc10fdf7c1}, !- Source Object
-  11,                                     !- Outlet Port
-  {b8079882-fbc4-45a3-b14f-9309c0279bd6}, !- Target Object
-  2;                                      !- Inlet Port
-
-OS:PortList,
-  {0306fafd-a3fe-4140-a413-10786c2a085e}, !- Handle
-  {101b59b6-b95c-44f9-a4db-2aa7c3a99c04}, !- Name
-  {716e0525-20b4-49fb-9dc3-93bc10fdf7c1}; !- HVAC Component
-
-OS:PortList,
-  {d4060c31-1f43-440f-aa8b-bb41d9274466}, !- Handle
-  {b9c6b811-709b-4ac1-8583-d7440591986a}, !- Name
-  {716e0525-20b4-49fb-9dc3-93bc10fdf7c1}; !- HVAC Component
-
-OS:PortList,
-  {b30d9de3-4d0b-4690-935b-90602b8a44cd}, !- Handle
-  {8de0afd6-caba-43ad-add2-e2fefb2e8814}, !- Name
-  {716e0525-20b4-49fb-9dc3-93bc10fdf7c1}; !- HVAC Component
-
-OS:Sizing:Zone,
-  {dba8e5ef-dd50-441f-87d2-ae8a90a174a7}, !- Handle
-  {716e0525-20b4-49fb-9dc3-93bc10fdf7c1}, !- Zone or ZoneList Name
->>>>>>> 3c1d7324
+  {1a7cfacb-0365-4ec2-8fe4-4ba2fbfed960}, !- Handle
+  {4be692c5-4da6-410d-929c-74a2a5b17543}, !- Zone or ZoneList Name
   SupplyAirTemperature,                   !- Zone Cooling Design Supply Air Temperature Input Method
   14,                                     !- Zone Cooling Design Supply Air Temperature {C}
   11.11,                                  !- Zone Cooling Design Supply Air Temperature Difference {deltaC}
@@ -258,25 +168,14 @@
   autosize;                               !- Dedicated Outdoor Air High Setpoint Temperature for Design {C}
 
 OS:ZoneHVAC:EquipmentList,
-<<<<<<< HEAD
-  {b355328f-ed3b-4c9f-af48-dc35c65fcb85}, !- Handle
+  {aabb1b92-58ac-4c92-93a0-a2a286b4fc69}, !- Handle
   Zone HVAC Equipment List 1,             !- Name
-  {0d5ccdb2-e443-40e8-a976-0e8f21d85743}; !- Thermal Zone
+  {4be692c5-4da6-410d-929c-74a2a5b17543}; !- Thermal Zone
 
 OS:Space,
-  {b6c0b3e9-bdbe-4d60-8b18-ab9c1425fcff}, !- Handle
+  {2b649861-add5-416d-a789-6ac9fca56760}, !- Handle
   living space,                           !- Name
-  {2e85afe7-efc8-4592-9008-3d64d2be12be}, !- Space Type Name
-=======
-  {ff26d753-b130-42c5-adb1-f7e33120c600}, !- Handle
-  Zone HVAC Equipment List 1,             !- Name
-  {716e0525-20b4-49fb-9dc3-93bc10fdf7c1}; !- Thermal Zone
-
-OS:Space,
-  {f74ca64a-d8d2-4cbf-9f63-37bec64a808e}, !- Handle
-  living space,                           !- Name
-  {bafea471-6909-4d43-9d43-c8dc9dccf899}, !- Space Type Name
->>>>>>> 3c1d7324
+  {6ba7c413-72d3-4015-b807-e00b1275aa55}, !- Space Type Name
   ,                                       !- Default Construction Set Name
   ,                                       !- Default Schedule Set Name
   ,                                       !- Direction of Relative North {deg}
@@ -284,31 +183,17 @@
   ,                                       !- Y Origin {m}
   ,                                       !- Z Origin {m}
   ,                                       !- Building Story Name
-<<<<<<< HEAD
-  {0d5ccdb2-e443-40e8-a976-0e8f21d85743}, !- Thermal Zone Name
+  {4be692c5-4da6-410d-929c-74a2a5b17543}, !- Thermal Zone Name
   ,                                       !- Part of Total Floor Area
   ,                                       !- Design Specification Outdoor Air Object Name
-  {a5d88426-7a76-4b19-aa39-359b46e7c877}; !- Building Unit Name
-
-OS:Surface,
-  {24ddcd3a-992d-4ad9-b0e1-4d47d8df14ea}, !- Handle
+  {6d7ae25c-3425-4395-a06b-9e1ecff6dad7}; !- Building Unit Name
+
+OS:Surface,
+  {1f4ae276-be8e-436f-a28f-db6f39112e5a}, !- Handle
   Surface 1,                              !- Name
   Floor,                                  !- Surface Type
   ,                                       !- Construction Name
-  {b6c0b3e9-bdbe-4d60-8b18-ab9c1425fcff}, !- Space Name
-=======
-  {716e0525-20b4-49fb-9dc3-93bc10fdf7c1}, !- Thermal Zone Name
-  ,                                       !- Part of Total Floor Area
-  ,                                       !- Design Specification Outdoor Air Object Name
-  {b0ccf209-6aec-43bd-a441-5396ffedd7f8}; !- Building Unit Name
-
-OS:Surface,
-  {35f59476-93ab-4998-b0c8-458331e28d2f}, !- Handle
-  Surface 1,                              !- Name
-  Floor,                                  !- Surface Type
-  ,                                       !- Construction Name
-  {f74ca64a-d8d2-4cbf-9f63-37bec64a808e}, !- Space Name
->>>>>>> 3c1d7324
+  {2b649861-add5-416d-a789-6ac9fca56760}, !- Space Name
   Foundation,                             !- Outside Boundary Condition
   ,                                       !- Outside Boundary Condition Object
   NoSun,                                  !- Sun Exposure
@@ -321,19 +206,11 @@
   4.572, -9.144, 0;                       !- X,Y,Z Vertex 4 {m}
 
 OS:Surface,
-<<<<<<< HEAD
-  {dad4e2d9-ef79-4780-b54a-b6e4a88001be}, !- Handle
+  {4b250c53-339b-4b8c-8cf4-585c787e84a4}, !- Handle
   Surface 2,                              !- Name
   Wall,                                   !- Surface Type
   ,                                       !- Construction Name
-  {b6c0b3e9-bdbe-4d60-8b18-ab9c1425fcff}, !- Space Name
-=======
-  {e880352a-f92d-4e33-850d-d674b8a3542e}, !- Handle
-  Surface 2,                              !- Name
-  Wall,                                   !- Surface Type
-  ,                                       !- Construction Name
-  {f74ca64a-d8d2-4cbf-9f63-37bec64a808e}, !- Space Name
->>>>>>> 3c1d7324
+  {2b649861-add5-416d-a789-6ac9fca56760}, !- Space Name
   Outdoors,                               !- Outside Boundary Condition
   ,                                       !- Outside Boundary Condition Object
   SunExposed,                             !- Sun Exposure
@@ -346,19 +223,11 @@
   0, -9.144, 2.4384;                      !- X,Y,Z Vertex 4 {m}
 
 OS:Surface,
-<<<<<<< HEAD
-  {bd09717a-be34-45e4-aab0-9d98453f77ac}, !- Handle
+  {14d22c34-e76f-4008-aec2-fe1cca528b01}, !- Handle
   Surface 3,                              !- Name
   Wall,                                   !- Surface Type
   ,                                       !- Construction Name
-  {b6c0b3e9-bdbe-4d60-8b18-ab9c1425fcff}, !- Space Name
-=======
-  {76b7aa6a-0361-4fdc-b55b-0a520bc86d8e}, !- Handle
-  Surface 3,                              !- Name
-  Wall,                                   !- Surface Type
-  ,                                       !- Construction Name
-  {f74ca64a-d8d2-4cbf-9f63-37bec64a808e}, !- Space Name
->>>>>>> 3c1d7324
+  {2b649861-add5-416d-a789-6ac9fca56760}, !- Space Name
   Outdoors,                               !- Outside Boundary Condition
   ,                                       !- Outside Boundary Condition Object
   SunExposed,                             !- Sun Exposure
@@ -371,19 +240,11 @@
   0, 0, 2.4384;                           !- X,Y,Z Vertex 4 {m}
 
 OS:Surface,
-<<<<<<< HEAD
-  {095dbda0-dd8d-4145-85d7-44fcdff5e63a}, !- Handle
+  {7d66b2bb-22ec-4605-8e85-97ffffe138ba}, !- Handle
   Surface 4,                              !- Name
   Wall,                                   !- Surface Type
   ,                                       !- Construction Name
-  {b6c0b3e9-bdbe-4d60-8b18-ab9c1425fcff}, !- Space Name
-=======
-  {5737d0de-9721-47d6-ac73-ebac3be40a35}, !- Handle
-  Surface 4,                              !- Name
-  Wall,                                   !- Surface Type
-  ,                                       !- Construction Name
-  {f74ca64a-d8d2-4cbf-9f63-37bec64a808e}, !- Space Name
->>>>>>> 3c1d7324
+  {2b649861-add5-416d-a789-6ac9fca56760}, !- Space Name
   Adiabatic,                              !- Outside Boundary Condition
   ,                                       !- Outside Boundary Condition Object
   NoSun,                                  !- Sun Exposure
@@ -396,19 +257,11 @@
   4.572, 0, 2.4384;                       !- X,Y,Z Vertex 4 {m}
 
 OS:Surface,
-<<<<<<< HEAD
-  {876d1c2e-8f7e-4c53-b4b5-76af4da06e77}, !- Handle
+  {4923b7f5-8bd3-4fc1-9d5f-cc08a74e66fb}, !- Handle
   Surface 5,                              !- Name
   Wall,                                   !- Surface Type
   ,                                       !- Construction Name
-  {b6c0b3e9-bdbe-4d60-8b18-ab9c1425fcff}, !- Space Name
-=======
-  {f1938b46-cca9-4a36-b80d-5bbef6833beb}, !- Handle
-  Surface 5,                              !- Name
-  Wall,                                   !- Surface Type
-  ,                                       !- Construction Name
-  {f74ca64a-d8d2-4cbf-9f63-37bec64a808e}, !- Space Name
->>>>>>> 3c1d7324
+  {2b649861-add5-416d-a789-6ac9fca56760}, !- Space Name
   Outdoors,                               !- Outside Boundary Condition
   ,                                       !- Outside Boundary Condition Object
   SunExposed,                             !- Sun Exposure
@@ -421,23 +274,13 @@
   4.572, -9.144, 2.4384;                  !- X,Y,Z Vertex 4 {m}
 
 OS:Surface,
-<<<<<<< HEAD
-  {e79dcc02-ad09-461a-b5f1-c319002f0cc8}, !- Handle
+  {cf695f7e-2a77-490b-ab73-0afeff9e8226}, !- Handle
   Surface 6,                              !- Name
   RoofCeiling,                            !- Surface Type
   ,                                       !- Construction Name
-  {b6c0b3e9-bdbe-4d60-8b18-ab9c1425fcff}, !- Space Name
+  {2b649861-add5-416d-a789-6ac9fca56760}, !- Space Name
   Surface,                                !- Outside Boundary Condition
-  {8d156efb-4039-4da4-a5b4-22a14094a415}, !- Outside Boundary Condition Object
-=======
-  {69dce4a4-458d-43f2-b299-09822453dc84}, !- Handle
-  Surface 6,                              !- Name
-  RoofCeiling,                            !- Surface Type
-  ,                                       !- Construction Name
-  {f74ca64a-d8d2-4cbf-9f63-37bec64a808e}, !- Space Name
-  Surface,                                !- Outside Boundary Condition
-  {431dec72-e940-4841-b149-3bb83f8076d3}, !- Outside Boundary Condition Object
->>>>>>> 3c1d7324
+  {7d8eb292-3df2-4997-9865-b97f5915ea36}, !- Outside Boundary Condition Object
   NoSun,                                  !- Sun Exposure
   NoWind,                                 !- Wind Exposure
   ,                                       !- View Factor to Ground
@@ -448,11 +291,7 @@
   0, -9.144, 2.4384;                      !- X,Y,Z Vertex 4 {m}
 
 OS:SpaceType,
-<<<<<<< HEAD
-  {2e85afe7-efc8-4592-9008-3d64d2be12be}, !- Handle
-=======
-  {bafea471-6909-4d43-9d43-c8dc9dccf899}, !- Handle
->>>>>>> 3c1d7324
+  {6ba7c413-72d3-4015-b807-e00b1275aa55}, !- Handle
   Space Type 1,                           !- Name
   ,                                       !- Default Construction Set Name
   ,                                       !- Default Schedule Set Name
@@ -463,23 +302,13 @@
   living;                                 !- Standards Space Type
 
 OS:Surface,
-<<<<<<< HEAD
-  {8d156efb-4039-4da4-a5b4-22a14094a415}, !- Handle
+  {7d8eb292-3df2-4997-9865-b97f5915ea36}, !- Handle
   Surface 7,                              !- Name
   Floor,                                  !- Surface Type
   ,                                       !- Construction Name
-  {3b51e848-924b-4840-bd22-71273339f557}, !- Space Name
+  {c419bd74-a727-4159-b4d1-7097972deeba}, !- Space Name
   Surface,                                !- Outside Boundary Condition
-  {e79dcc02-ad09-461a-b5f1-c319002f0cc8}, !- Outside Boundary Condition Object
-=======
-  {431dec72-e940-4841-b149-3bb83f8076d3}, !- Handle
-  Surface 7,                              !- Name
-  Floor,                                  !- Surface Type
-  ,                                       !- Construction Name
-  {17601b4d-49d2-497b-8181-252710439697}, !- Space Name
-  Surface,                                !- Outside Boundary Condition
-  {69dce4a4-458d-43f2-b299-09822453dc84}, !- Outside Boundary Condition Object
->>>>>>> 3c1d7324
+  {cf695f7e-2a77-490b-ab73-0afeff9e8226}, !- Outside Boundary Condition Object
   NoSun,                                  !- Sun Exposure
   NoWind,                                 !- Wind Exposure
   ,                                       !- View Factor to Ground
@@ -490,19 +319,11 @@
   4.572, -9.144, 2.4384;                  !- X,Y,Z Vertex 4 {m}
 
 OS:Surface,
-<<<<<<< HEAD
-  {00483416-3b02-4d45-9082-b4b93e9e7654}, !- Handle
+  {2319af17-ffc5-49d3-b3dd-82050a912caa}, !- Handle
   Surface 8,                              !- Name
   RoofCeiling,                            !- Surface Type
   ,                                       !- Construction Name
-  {3b51e848-924b-4840-bd22-71273339f557}, !- Space Name
-=======
-  {fd582c3a-d253-4aab-a1ab-97c2d2db2417}, !- Handle
-  Surface 8,                              !- Name
-  RoofCeiling,                            !- Surface Type
-  ,                                       !- Construction Name
-  {17601b4d-49d2-497b-8181-252710439697}, !- Space Name
->>>>>>> 3c1d7324
+  {c419bd74-a727-4159-b4d1-7097972deeba}, !- Space Name
   Outdoors,                               !- Outside Boundary Condition
   ,                                       !- Outside Boundary Condition Object
   SunExposed,                             !- Sun Exposure
@@ -515,19 +336,11 @@
   0, 0, 2.4384;                           !- X,Y,Z Vertex 4 {m}
 
 OS:Surface,
-<<<<<<< HEAD
-  {449b23df-48e9-4df5-86f3-cccb34bb9625}, !- Handle
+  {ff64ac26-4d51-4acb-98fc-6df5dd0119dc}, !- Handle
   Surface 9,                              !- Name
   RoofCeiling,                            !- Surface Type
   ,                                       !- Construction Name
-  {3b51e848-924b-4840-bd22-71273339f557}, !- Space Name
-=======
-  {190395ef-377c-44de-b26c-93a9e67c3db0}, !- Handle
-  Surface 9,                              !- Name
-  RoofCeiling,                            !- Surface Type
-  ,                                       !- Construction Name
-  {17601b4d-49d2-497b-8181-252710439697}, !- Space Name
->>>>>>> 3c1d7324
+  {c419bd74-a727-4159-b4d1-7097972deeba}, !- Space Name
   Outdoors,                               !- Outside Boundary Condition
   ,                                       !- Outside Boundary Condition Object
   SunExposed,                             !- Sun Exposure
@@ -540,19 +353,11 @@
   4.572, -9.144, 2.4384;                  !- X,Y,Z Vertex 4 {m}
 
 OS:Surface,
-<<<<<<< HEAD
-  {c9363bf3-5ef8-446e-82dd-607680a163b6}, !- Handle
+  {1dbb7a32-775e-4f6b-bc36-c51622acf3ac}, !- Handle
   Surface 10,                             !- Name
   Wall,                                   !- Surface Type
   ,                                       !- Construction Name
-  {3b51e848-924b-4840-bd22-71273339f557}, !- Space Name
-=======
-  {5f725ae5-e661-4a44-8dc9-3453581a15a6}, !- Handle
-  Surface 10,                             !- Name
-  Wall,                                   !- Surface Type
-  ,                                       !- Construction Name
-  {17601b4d-49d2-497b-8181-252710439697}, !- Space Name
->>>>>>> 3c1d7324
+  {c419bd74-a727-4159-b4d1-7097972deeba}, !- Space Name
   Outdoors,                               !- Outside Boundary Condition
   ,                                       !- Outside Boundary Condition Object
   SunExposed,                             !- Sun Exposure
@@ -564,19 +369,11 @@
   0, -9.144, 2.4384;                      !- X,Y,Z Vertex 3 {m}
 
 OS:Surface,
-<<<<<<< HEAD
-  {73d433f3-6263-4a12-a3f3-2d541d963547}, !- Handle
+  {8fdbd905-8ca0-4a20-bd1d-77b3abb44192}, !- Handle
   Surface 11,                             !- Name
   Wall,                                   !- Surface Type
   ,                                       !- Construction Name
-  {3b51e848-924b-4840-bd22-71273339f557}, !- Space Name
-=======
-  {ac90a1fa-b7d2-4ee8-a9c9-09d398ff72e5}, !- Handle
-  Surface 11,                             !- Name
-  Wall,                                   !- Surface Type
-  ,                                       !- Construction Name
-  {17601b4d-49d2-497b-8181-252710439697}, !- Space Name
->>>>>>> 3c1d7324
+  {c419bd74-a727-4159-b4d1-7097972deeba}, !- Space Name
   Adiabatic,                              !- Outside Boundary Condition
   ,                                       !- Outside Boundary Condition Object
   NoSun,                                  !- Sun Exposure
@@ -588,15 +385,9 @@
   4.572, 0, 2.4384;                       !- X,Y,Z Vertex 3 {m}
 
 OS:Space,
-<<<<<<< HEAD
-  {3b51e848-924b-4840-bd22-71273339f557}, !- Handle
+  {c419bd74-a727-4159-b4d1-7097972deeba}, !- Handle
   finished attic space,                   !- Name
-  {2e85afe7-efc8-4592-9008-3d64d2be12be}, !- Space Type Name
-=======
-  {17601b4d-49d2-497b-8181-252710439697}, !- Handle
-  finished attic space,                   !- Name
-  {bafea471-6909-4d43-9d43-c8dc9dccf899}, !- Space Type Name
->>>>>>> 3c1d7324
+  {6ba7c413-72d3-4015-b807-e00b1275aa55}, !- Space Type Name
   ,                                       !- Default Construction Set Name
   ,                                       !- Default Schedule Set Name
   ,                                       !- Direction of Relative North {deg}
@@ -604,35 +395,20 @@
   ,                                       !- Y Origin {m}
   ,                                       !- Z Origin {m}
   ,                                       !- Building Story Name
-<<<<<<< HEAD
-  {0d5ccdb2-e443-40e8-a976-0e8f21d85743}, !- Thermal Zone Name
+  {4be692c5-4da6-410d-929c-74a2a5b17543}, !- Thermal Zone Name
   ,                                       !- Part of Total Floor Area
   ,                                       !- Design Specification Outdoor Air Object Name
-  {a5d88426-7a76-4b19-aa39-359b46e7c877}; !- Building Unit Name
+  {6d7ae25c-3425-4395-a06b-9e1ecff6dad7}; !- Building Unit Name
 
 OS:BuildingUnit,
-  {a5d88426-7a76-4b19-aa39-359b46e7c877}, !- Handle
-=======
-  {716e0525-20b4-49fb-9dc3-93bc10fdf7c1}, !- Thermal Zone Name
-  ,                                       !- Part of Total Floor Area
-  ,                                       !- Design Specification Outdoor Air Object Name
-  {b0ccf209-6aec-43bd-a441-5396ffedd7f8}; !- Building Unit Name
-
-OS:BuildingUnit,
-  {b0ccf209-6aec-43bd-a441-5396ffedd7f8}, !- Handle
->>>>>>> 3c1d7324
+  {6d7ae25c-3425-4395-a06b-9e1ecff6dad7}, !- Handle
   unit 1,                                 !- Name
   ,                                       !- Rendering Color
   Residential;                            !- Building Unit Type
 
 OS:AdditionalProperties,
-<<<<<<< HEAD
-  {72a6b289-fc1e-44ec-983c-ff1e0a19255b}, !- Handle
-  {a5d88426-7a76-4b19-aa39-359b46e7c877}, !- Object Name
-=======
-  {d351e510-5757-47d2-9ff8-d77c0ec3607c}, !- Handle
-  {b0ccf209-6aec-43bd-a441-5396ffedd7f8}, !- Object Name
->>>>>>> 3c1d7324
+  {3dc84b91-1dd1-4844-82e3-84cf5bdeb76c}, !- Handle
+  {6d7ae25c-3425-4395-a06b-9e1ecff6dad7}, !- Object Name
   NumberOfBedrooms,                       !- Feature Name 1
   Integer,                                !- Feature Data Type 1
   3,                                      !- Feature Value 1
@@ -644,20 +420,12 @@
   3.3900000000000001;                     !- Feature Value 3
 
 OS:External:File,
-<<<<<<< HEAD
-  {e3556e79-b73f-46aa-90c4-598da10420c7}, !- Handle
-=======
-  {e74dc3b2-e636-415c-93f8-106bc5bdb8a6}, !- Handle
->>>>>>> 3c1d7324
+  {1a81cef3-c813-4d46-9454-e60660dd272f}, !- Handle
   8760.csv,                               !- Name
   8760.csv;                               !- File Name
 
 OS:Schedule:Day,
-<<<<<<< HEAD
-  {346dc66f-88dd-494f-b018-c91d43314f71}, !- Handle
-=======
-  {be522f4b-d3fa-4aa8-9ecd-f3c0d5c17391}, !- Handle
->>>>>>> 3c1d7324
+  {7483b779-f055-46ab-9ed5-1276ad8ec433}, !- Handle
   Schedule Day 1,                         !- Name
   ,                                       !- Schedule Type Limits Name
   ,                                       !- Interpolate to Timestep
@@ -666,11 +434,7 @@
   0;                                      !- Value Until Time 1
 
 OS:Schedule:Day,
-<<<<<<< HEAD
-  {ad2cc972-ce7e-4f1f-9ea0-60d47184a218}, !- Handle
-=======
-  {5eb1a97b-573c-499b-a026-e6cd41514a81}, !- Handle
->>>>>>> 3c1d7324
+  {15ae3064-f93a-4394-9032-c27cb8e6c1cc}, !- Handle
   Schedule Day 2,                         !- Name
   ,                                       !- Schedule Type Limits Name
   ,                                       !- Interpolate to Timestep
@@ -679,17 +443,10 @@
   1;                                      !- Value Until Time 1
 
 OS:Schedule:File,
-<<<<<<< HEAD
-  {2f666789-c6a0-4b14-a874-7fe338adae77}, !- Handle
+  {e2508153-dd73-4a99-9c36-18f565ed7366}, !- Handle
   occupants,                              !- Name
-  {5f16e6cf-a3f0-44ea-b15b-7cb9aad2d158}, !- Schedule Type Limits Name
-  {e3556e79-b73f-46aa-90c4-598da10420c7}, !- External File Name
-=======
-  {12afe4bb-7fb6-4a05-a2a4-29645cc9d82c}, !- Handle
-  occupants,                              !- Name
-  {fe375f87-5cbf-4a4e-b7ce-7baad1a79dbb}, !- Schedule Type Limits Name
-  {e74dc3b2-e636-415c-93f8-106bc5bdb8a6}, !- External File Name
->>>>>>> 3c1d7324
+  {60f23bcd-9bd7-4307-90d1-1104791ded23}, !- Schedule Type Limits Name
+  {1a81cef3-c813-4d46-9454-e60660dd272f}, !- External File Name
   1,                                      !- Column Number
   1,                                      !- Rows to Skip at Top
   8760,                                   !- Number of Hours of Data
@@ -698,40 +455,23 @@
   60;                                     !- Minutes per Item
 
 OS:Schedule:Ruleset,
-<<<<<<< HEAD
-  {7e771bf1-8ada-4d14-a058-c51048d4f487}, !- Handle
+  {db22e9a4-fd90-4dfb-95f6-f4fcc2c72bfa}, !- Handle
   Schedule Ruleset 1,                     !- Name
-  {7e49897b-a561-469e-8088-1beecfe09279}, !- Schedule Type Limits Name
-  {665307bc-a8ca-47ff-8dca-fa80d2fe0fe3}; !- Default Day Schedule Name
+  {9f0c2bc5-2007-4344-8b87-cfe0ecfc1aba}, !- Schedule Type Limits Name
+  {c6ce3063-1785-4195-91bf-561d6ee031be}; !- Default Day Schedule Name
 
 OS:Schedule:Day,
-  {665307bc-a8ca-47ff-8dca-fa80d2fe0fe3}, !- Handle
+  {c6ce3063-1785-4195-91bf-561d6ee031be}, !- Handle
   Schedule Day 3,                         !- Name
-  {7e49897b-a561-469e-8088-1beecfe09279}, !- Schedule Type Limits Name
-=======
-  {aaaba6da-0c32-46fe-b732-d87b70624558}, !- Handle
-  Schedule Ruleset 1,                     !- Name
-  {e1d89460-ce3d-4e8a-bcdc-664a895818bc}, !- Schedule Type Limits Name
-  {ceb74126-93f3-4c91-b0f7-53894f93a8a5}; !- Default Day Schedule Name
-
-OS:Schedule:Day,
-  {ceb74126-93f3-4c91-b0f7-53894f93a8a5}, !- Handle
-  Schedule Day 3,                         !- Name
-  {e1d89460-ce3d-4e8a-bcdc-664a895818bc}, !- Schedule Type Limits Name
->>>>>>> 3c1d7324
+  {9f0c2bc5-2007-4344-8b87-cfe0ecfc1aba}, !- Schedule Type Limits Name
   ,                                       !- Interpolate to Timestep
   24,                                     !- Hour 1
   0,                                      !- Minute 1
   112.539290946133;                       !- Value Until Time 1
 
 OS:People:Definition,
-<<<<<<< HEAD
-  {3546cca4-4a7d-4092-aa91-7567378769e2}, !- Handle
-  res occupants|living space,             !- Name
-=======
-  {e6ec6551-d65c-4af0-9ae6-11f0ef2057a2}, !- Handle
+  {b457449b-143b-43dc-9778-3f2bd2ba102a}, !- Handle
   res occupants|finished attic space,     !- Name
->>>>>>> 3c1d7324
   People,                                 !- Number of People Calculation Method
   1.695,                                  !- Number of People {people}
   ,                                       !- People per Space Floor Area {person/m2}
@@ -743,21 +483,12 @@
   ZoneAveraged;                           !- Mean Radiant Temperature Calculation Type
 
 OS:People,
-<<<<<<< HEAD
-  {e112dea2-4be2-47d1-8517-66608100648c}, !- Handle
-  res occupants|living space,             !- Name
-  {3546cca4-4a7d-4092-aa91-7567378769e2}, !- People Definition Name
-  {b6c0b3e9-bdbe-4d60-8b18-ab9c1425fcff}, !- Space or SpaceType Name
-  {2f666789-c6a0-4b14-a874-7fe338adae77}, !- Number of People Schedule Name
-  {7e771bf1-8ada-4d14-a058-c51048d4f487}, !- Activity Level Schedule Name
-=======
-  {050a2f8e-4d69-4c35-94eb-4ad6748b08c3}, !- Handle
+  {a5b68aca-00ad-49ca-9644-5fc435e72cd6}, !- Handle
   res occupants|finished attic space,     !- Name
-  {e6ec6551-d65c-4af0-9ae6-11f0ef2057a2}, !- People Definition Name
-  {17601b4d-49d2-497b-8181-252710439697}, !- Space or SpaceType Name
-  {12afe4bb-7fb6-4a05-a2a4-29645cc9d82c}, !- Number of People Schedule Name
-  {aaaba6da-0c32-46fe-b732-d87b70624558}, !- Activity Level Schedule Name
->>>>>>> 3c1d7324
+  {b457449b-143b-43dc-9778-3f2bd2ba102a}, !- People Definition Name
+  {c419bd74-a727-4159-b4d1-7097972deeba}, !- Space or SpaceType Name
+  {e2508153-dd73-4a99-9c36-18f565ed7366}, !- Number of People Schedule Name
+  {db22e9a4-fd90-4dfb-95f6-f4fcc2c72bfa}, !- Activity Level Schedule Name
   ,                                       !- Surface Name/Angle Factor List Name
   ,                                       !- Work Efficiency Schedule Name
   ,                                       !- Clothing Insulation Schedule Name
@@ -765,11 +496,7 @@
   1;                                      !- Multiplier
 
 OS:ScheduleTypeLimits,
-<<<<<<< HEAD
-  {7e49897b-a561-469e-8088-1beecfe09279}, !- Handle
-=======
-  {e1d89460-ce3d-4e8a-bcdc-664a895818bc}, !- Handle
->>>>>>> 3c1d7324
+  {9f0c2bc5-2007-4344-8b87-cfe0ecfc1aba}, !- Handle
   ActivityLevel,                          !- Name
   0,                                      !- Lower Limit Value
   ,                                       !- Upper Limit Value
@@ -777,24 +504,15 @@
   ActivityLevel;                          !- Unit Type
 
 OS:ScheduleTypeLimits,
-<<<<<<< HEAD
-  {5f16e6cf-a3f0-44ea-b15b-7cb9aad2d158}, !- Handle
-=======
-  {fe375f87-5cbf-4a4e-b7ce-7baad1a79dbb}, !- Handle
->>>>>>> 3c1d7324
+  {60f23bcd-9bd7-4307-90d1-1104791ded23}, !- Handle
   Fractional,                             !- Name
   0,                                      !- Lower Limit Value
   1,                                      !- Upper Limit Value
   Continuous;                             !- Numeric Type
 
 OS:People:Definition,
-<<<<<<< HEAD
-  {58919a4b-e6ee-492d-8e4c-80a71e519bd6}, !- Handle
-  res occupants|finished attic space,     !- Name
-=======
-  {e08a729a-65a8-4533-9240-9ae2b3ef73ff}, !- Handle
+  {2e760d9f-af43-4278-83f0-aec66a0139e8}, !- Handle
   res occupants|living space,             !- Name
->>>>>>> 3c1d7324
   People,                                 !- Number of People Calculation Method
   1.695,                                  !- Number of People {people}
   ,                                       !- People per Space Floor Area {person/m2}
@@ -806,21 +524,12 @@
   ZoneAveraged;                           !- Mean Radiant Temperature Calculation Type
 
 OS:People,
-<<<<<<< HEAD
-  {c075c1cf-bc2f-488a-b95d-a4ca03aaaa7e}, !- Handle
-  res occupants|finished attic space,     !- Name
-  {58919a4b-e6ee-492d-8e4c-80a71e519bd6}, !- People Definition Name
-  {3b51e848-924b-4840-bd22-71273339f557}, !- Space or SpaceType Name
-  {2f666789-c6a0-4b14-a874-7fe338adae77}, !- Number of People Schedule Name
-  {7e771bf1-8ada-4d14-a058-c51048d4f487}, !- Activity Level Schedule Name
-=======
-  {1b407191-50d0-4b11-9ef0-14710c8c3912}, !- Handle
+  {e1013cd2-eeaa-4ce5-b0cc-92e62bc1ebe2}, !- Handle
   res occupants|living space,             !- Name
-  {e08a729a-65a8-4533-9240-9ae2b3ef73ff}, !- People Definition Name
-  {f74ca64a-d8d2-4cbf-9f63-37bec64a808e}, !- Space or SpaceType Name
-  {12afe4bb-7fb6-4a05-a2a4-29645cc9d82c}, !- Number of People Schedule Name
-  {aaaba6da-0c32-46fe-b732-d87b70624558}, !- Activity Level Schedule Name
->>>>>>> 3c1d7324
+  {2e760d9f-af43-4278-83f0-aec66a0139e8}, !- People Definition Name
+  {2b649861-add5-416d-a789-6ac9fca56760}, !- Space or SpaceType Name
+  {e2508153-dd73-4a99-9c36-18f565ed7366}, !- Number of People Schedule Name
+  {db22e9a4-fd90-4dfb-95f6-f4fcc2c72bfa}, !- Activity Level Schedule Name
   ,                                       !- Surface Name/Angle Factor List Name
   ,                                       !- Work Efficiency Schedule Name
   ,                                       !- Clothing Insulation Schedule Name
