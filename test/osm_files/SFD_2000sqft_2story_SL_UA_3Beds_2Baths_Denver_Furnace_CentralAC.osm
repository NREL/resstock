--- conflicted
+++ resolved
@@ -1,69 +1,41 @@
 !- NOTE: Auto-generated from /test/osw_files/SFD_2000sqft_2story_SL_UA_3Beds_2Baths_Denver_Furnace_CentralAC.osw
 
 OS:Version,
-<<<<<<< HEAD
-  {dc43c539-5f91-4ac7-8051-9cf287eead2d}, !- Handle
-  3.0.1;                                  !- Version Identifier
+  {cf515751-adf1-44c4-86f5-06d909cfb0b8}, !- Handle
+  2.9.0;                                  !- Version Identifier
 
 OS:SimulationControl,
-  {71ecf17c-f42e-4a48-b7a3-16f6981f8fe0}, !- Handle
-=======
-  {ba8ac0a6-073c-4d99-a8f4-320d9cc9ea4f}, !- Handle
-  2.9.0;                                  !- Version Identifier
-
-OS:SimulationControl,
-  {24e9e2e3-416f-4064-a863-09cd2ae6f535}, !- Handle
->>>>>>> 1e74590c
+  {5769c658-e645-4ed0-9e1e-dc47184ad260}, !- Handle
   ,                                       !- Do Zone Sizing Calculation
   ,                                       !- Do System Sizing Calculation
   ,                                       !- Do Plant Sizing Calculation
   No;                                     !- Run Simulation for Sizing Periods
 
 OS:Timestep,
-<<<<<<< HEAD
-  {0e9ebb02-dc58-4e02-acaf-8f9120fed872}, !- Handle
+  {84b16b84-a5da-4091-aa36-5e69226fd540}, !- Handle
   6;                                      !- Number of Timesteps per Hour
 
 OS:ShadowCalculation,
-  {53d1c382-de2a-4994-8d58-055ef8157322}, !- Handle
-  PolygonClipping,                        !- Shading Calculation Method
-  ,                                       !- Shading Calculation Update Frequency Method
-  20,                                     !- Shading Calculation Update Frequency
-  15000,                                  !- Maximum Figures in Shadow Overlap Calculations
-  ,                                       !- Polygon Clipping Algorithm
-  512,                                    !- Pixel Counting Resolution
-  ,                                       !- Sky Diffuse Modeling Algorithm
-  No,                                     !- Output External Shading Calculation Results
-  No,                                     !- Disable Self-Shading Within Shading Zone Groups
-  No;                                     !- Disable Self-Shading From Shading Zone Groups to Other Zones
-
-OS:WeatherFile,
-  {8f33de51-cd62-4d8e-b3d1-bfbe29a08d4c}, !- Handle
-=======
-  {9837182d-983c-4dec-92b2-88a7db322ab5}, !- Handle
-  6;                                      !- Number of Timesteps per Hour
-
-OS:ShadowCalculation,
-  {20f6bbc8-d7db-425a-b4dc-cfc395aea5b1}, !- Handle
+  {690537f9-a5c8-4452-88c6-97320b9e38c4}, !- Handle
   20,                                     !- Calculation Frequency
   200;                                    !- Maximum Figures in Shadow Overlap Calculations
 
 OS:SurfaceConvectionAlgorithm:Outside,
-  {b01f487f-d16e-468f-9b75-c9ee7703d89d}, !- Handle
+  {7791c507-0d4a-4543-840d-8efc95530114}, !- Handle
   DOE-2;                                  !- Algorithm
 
 OS:SurfaceConvectionAlgorithm:Inside,
-  {39e8f420-c04c-425c-8a11-a27f8f60d951}, !- Handle
+  {652fb9d4-1b5e-4fa4-aac9-42d9c33645f0}, !- Handle
   TARP;                                   !- Algorithm
 
 OS:ZoneCapacitanceMultiplier:ResearchSpecial,
-  {14b3a284-ae48-47e0-84e4-67ca231b335b}, !- Handle
+  {32edd50e-5014-48d5-96ff-1d237fee03d3}, !- Handle
   3.6,                                    !- Temperature Capacity Multiplier
   15,                                     !- Humidity Capacity Multiplier
   ;                                       !- Carbon Dioxide Capacity Multiplier
 
 OS:RunPeriod,
-  {ba2be082-98e7-47d5-a3e4-05fdaea90b41}, !- Handle
+  {5afbb878-942f-4a9f-b17f-46c8b4ac8811}, !- Handle
   Run Period 1,                           !- Name
   1,                                      !- Begin Month
   1,                                      !- Begin Day of Month
@@ -77,14 +49,13 @@
   ;                                       !- Number of Times Runperiod to be Repeated
 
 OS:YearDescription,
-  {6ac54592-7535-42bc-8d89-57b0d0e6dd49}, !- Handle
+  {313d7ef8-d91f-4b4e-8504-22082c5c9187}, !- Handle
   2007,                                   !- Calendar Year
   ,                                       !- Day of Week for Start Day
   ;                                       !- Is Leap Year
 
 OS:WeatherFile,
-  {af336029-f218-4e21-8b64-a9d5d761e879}, !- Handle
->>>>>>> 1e74590c
+  {d05ea87b-3f66-4681-91bc-d4d34f8b49e0}, !- Handle
   Denver Intl Ap,                         !- City
   CO,                                     !- State Province Region
   USA,                                    !- Country
@@ -94,17 +65,12 @@
   -104.65,                                !- Longitude {deg}
   -7,                                     !- Time Zone {hr}
   1650,                                   !- Elevation {m}
-  C:/OpenStudio/OpenStudio-BuildStock/resources/measures/HPXMLtoOpenStudio/weather/USA_CO_Denver.Intl.AP.725650_TMY3.epw, !- Url
+  file:../weather/USA_CO_Denver.Intl.AP.725650_TMY3.epw, !- Url
   E23378AA;                               !- Checksum
 
 OS:AdditionalProperties,
-<<<<<<< HEAD
-  {4f3be14d-66b2-4b39-9297-55e38754d71b}, !- Handle
-  {8f33de51-cd62-4d8e-b3d1-bfbe29a08d4c}, !- Object Name
-=======
-  {6116dae3-ff51-4ff0-af97-0894dcfc044a}, !- Handle
-  {af336029-f218-4e21-8b64-a9d5d761e879}, !- Object Name
->>>>>>> 1e74590c
+  {e6ca6a1a-e48b-41a7-bafb-043cc36a3082}, !- Handle
+  {d05ea87b-3f66-4681-91bc-d4d34f8b49e0}, !- Object Name
   EPWHeaderCity,                          !- Feature Name 1
   String,                                 !- Feature Data Type 1
   Denver Intl Ap,                         !- Feature Value 1
@@ -211,15 +177,8 @@
   Double,                                 !- Feature Data Type 35
   84;                                     !- Feature Value 35
 
-OS:YearDescription,
-  {afdf5729-3be7-4518-a1fa-ed9491642463}; !- Handle
-
 OS:Site,
-<<<<<<< HEAD
-  {a5e69fc6-c5f5-437c-a376-3d73851fa689}, !- Handle
-=======
-  {31ba64a1-e74c-49e8-8196-b3bf050acde0}, !- Handle
->>>>>>> 1e74590c
+  {1a84ca40-2ff2-4dec-afe9-092de5c28163}, !- Handle
   Denver Intl Ap_CO_USA,                  !- Name
   39.83,                                  !- Latitude {deg}
   -104.65,                                !- Longitude {deg}
@@ -228,45 +187,32 @@
   ;                                       !- Terrain
 
 OS:ClimateZones,
-<<<<<<< HEAD
-  {5f8194a3-9ef3-4872-accb-eb43e652de01}, !- Handle
-  Building America,                       !- Climate Zone Institution Name 1
-=======
-  {13f23862-4018-4cb4-9152-466128f40046}, !- Handle
+  {9f796b85-fb35-4f35-8a7e-7a005158df4a}, !- Handle
   ,                                       !- Active Institution
   ,                                       !- Active Year
   ,                                       !- Climate Zone Institution Name 1
->>>>>>> 1e74590c
   ,                                       !- Climate Zone Document Name 1
-  0,                                      !- Climate Zone Document Year 1
-  Cold;                                   !- Climate Zone Value 1
+  ,                                       !- Climate Zone Document Year 1
+  ,                                       !- Climate Zone Value 1
+  Building America,                       !- Climate Zone Institution Name 2
+  ,                                       !- Climate Zone Document Name 2
+  0,                                      !- Climate Zone Document Year 2
+  Cold;                                   !- Climate Zone Value 2
 
 OS:Site:WaterMainsTemperature,
-<<<<<<< HEAD
-  {ee2e7b3b-ab76-4e88-8d04-e6e8fe166ebb}, !- Handle
-=======
-  {024c5ae2-1667-4618-8600-c9e2f20d6deb}, !- Handle
->>>>>>> 1e74590c
+  {bd93f165-8d6c-4668-9f82-52e9a2049226}, !- Handle
   Correlation,                            !- Calculation Method
   ,                                       !- Temperature Schedule Name
   10.8753424657535,                       !- Annual Average Outdoor Air Temperature {C}
   23.1524007936508;                       !- Maximum Difference In Monthly Average Outdoor Air Temperatures {deltaC}
 
 OS:RunPeriodControl:DaylightSavingTime,
-<<<<<<< HEAD
-  {e6abb5d3-8266-40be-bc41-f7581290a800}, !- Handle
-=======
-  {19722e30-b9c2-49c2-8b0e-a7421057312f}, !- Handle
->>>>>>> 1e74590c
+  {46a79b69-a57b-443b-a1fb-d0ed52874b57}, !- Handle
   4/7,                                    !- Start Date
   10/26;                                  !- End Date
 
 OS:Site:GroundTemperature:Deep,
-<<<<<<< HEAD
-  {1fa2834c-f7b3-4c1f-b8db-ffd95ad66fa9}, !- Handle
-=======
-  {705f4b89-dd67-4f10-9123-0c731ede10b3}, !- Handle
->>>>>>> 1e74590c
+  {de7a6e0b-a61f-4ed0-a512-f027b0710623}, !- Handle
   10.8753424657535,                       !- January Deep Ground Temperature {C}
   10.8753424657535,                       !- February Deep Ground Temperature {C}
   10.8753424657535,                       !- March Deep Ground Temperature {C}
@@ -281,11 +227,7 @@
   10.8753424657535;                       !- December Deep Ground Temperature {C}
 
 OS:Building,
-<<<<<<< HEAD
-  {cbaece38-707a-48a9-8516-72510e05106d}, !- Handle
-=======
-  {57b53586-6ccb-4e3d-8ff2-0884b66f6b9c}, !- Handle
->>>>>>> 1e74590c
+  {711c2d46-88a9-4537-968b-62195d4c7d6a}, !- Handle
   Building 1,                             !- Name
   ,                                       !- Building Sector Type
   ,                                       !- North Axis {deg}
@@ -300,13 +242,8 @@
   1;                                      !- Standards Number of Living Units
 
 OS:AdditionalProperties,
-<<<<<<< HEAD
-  {0e56b499-474c-4487-8af4-54c59a116b2b}, !- Handle
-  {cbaece38-707a-48a9-8516-72510e05106d}, !- Object Name
-=======
-  {9a61b432-266d-4802-b205-b19814fb65f1}, !- Handle
-  {57b53586-6ccb-4e3d-8ff2-0884b66f6b9c}, !- Object Name
->>>>>>> 1e74590c
+  {e3bdbe90-27aa-471d-987a-e1f6ac116d2e}, !- Handle
+  {711c2d46-88a9-4537-968b-62195d4c7d6a}, !- Object Name
   Total Units Represented,                !- Feature Name 1
   Integer,                                !- Feature Data Type 1
   1,                                      !- Feature Value 1
@@ -315,11 +252,7 @@
   1;                                      !- Feature Value 2
 
 OS:ThermalZone,
-<<<<<<< HEAD
-  {47c132ad-121d-4ecc-8175-1b903c04f9b8}, !- Handle
-=======
-  {426d73bd-62d5-42ac-a2f7-7814113f14db}, !- Handle
->>>>>>> 1e74590c
+  {e0758007-e335-4bdd-b52e-86ac1f9754a5}, !- Handle
   living zone,                            !- Name
   ,                                       !- Multiplier
   ,                                       !- Ceiling Height {m}
@@ -328,100 +261,51 @@
   ,                                       !- Zone Inside Convection Algorithm
   ,                                       !- Zone Outside Convection Algorithm
   ,                                       !- Zone Conditioning Equipment List Name
-<<<<<<< HEAD
-  {936070da-aa50-44c6-a3b3-00bfdce6a8dc}, !- Zone Air Inlet Port List
-  {71a450e2-ae8f-4b5f-872f-0c28e81d5376}, !- Zone Air Exhaust Port List
-  {55400a56-87b8-4f10-a064-a99b95a63146}, !- Zone Air Node Name
-  {de1e6ee2-b7ef-454d-b050-f3de21d33d84}, !- Zone Return Air Port List
-=======
-  {ef46c2b0-6e93-46ae-a12b-e179d5c1698f}, !- Zone Air Inlet Port List
-  {da21355b-3e9e-4df6-94da-6f9cb5f7bc43}, !- Zone Air Exhaust Port List
-  {791c69d2-300b-4622-b0f2-8a89df9d8042}, !- Zone Air Node Name
-  {e6cc37e5-d638-4fc2-bae1-61d138561dc7}, !- Zone Return Air Port List
->>>>>>> 1e74590c
+  {a88b1708-421c-4469-ac47-7fa624695c15}, !- Zone Air Inlet Port List
+  {81520d8f-9986-4b62-9297-8678e2ac55aa}, !- Zone Air Exhaust Port List
+  {cdec161c-733e-4301-afc8-e6e3ad5a6ebe}, !- Zone Air Node Name
+  {12451ca9-1930-496d-8870-fef3ca961615}, !- Zone Return Air Port List
   ,                                       !- Primary Daylighting Control Name
   ,                                       !- Fraction of Zone Controlled by Primary Daylighting Control
   ,                                       !- Secondary Daylighting Control Name
   ,                                       !- Fraction of Zone Controlled by Secondary Daylighting Control
   ,                                       !- Illuminance Map Name
   ,                                       !- Group Rendering Name
-<<<<<<< HEAD
-  {d0f0529f-02ce-407d-9807-15624a30991a}, !- Thermostat Name
-  No;                                     !- Use Ideal Air Loads
-
-OS:Node,
-  {d98ff851-5cb9-4008-ac1c-783717ada109}, !- Handle
-  Node 1,                                 !- Name
-  {55400a56-87b8-4f10-a064-a99b95a63146}, !- Inlet Port
-  ;                                       !- Outlet Port
-
-OS:Connection,
-  {55400a56-87b8-4f10-a064-a99b95a63146}, !- Handle
-  {1bcd4cd2-5910-46c0-8617-ec84eb05b093}, !- Name
-  {47c132ad-121d-4ecc-8175-1b903c04f9b8}, !- Source Object
-  11,                                     !- Outlet Port
-  {d98ff851-5cb9-4008-ac1c-783717ada109}, !- Target Object
-  2;                                      !- Inlet Port
-
-OS:PortList,
-  {936070da-aa50-44c6-a3b3-00bfdce6a8dc}, !- Handle
-  {7ee98935-a0eb-4241-952e-0b20b41a172c}, !- Name
-  {47c132ad-121d-4ecc-8175-1b903c04f9b8}, !- HVAC Component
-  {9079ec6d-ca05-463f-be86-3cbb13ec1bef}, !- Port 1
-  {c24b381d-87a4-477c-8423-2354f833db4f}; !- Port 2
-
-OS:PortList,
-  {71a450e2-ae8f-4b5f-872f-0c28e81d5376}, !- Handle
-  {214e1e91-537a-46a8-8b71-d255d48f2838}, !- Name
-  {47c132ad-121d-4ecc-8175-1b903c04f9b8}; !- HVAC Component
-
-OS:PortList,
-  {de1e6ee2-b7ef-454d-b050-f3de21d33d84}, !- Handle
-  {43037841-6e8d-4ccb-b61d-bb4ce3d0cd18}, !- Name
-  {47c132ad-121d-4ecc-8175-1b903c04f9b8}, !- HVAC Component
-  {11bcea31-e6ea-4163-a462-fb25d00f427d}, !- Port 1
-  {63a779e2-9266-4fa8-8d26-0067979d9a1d}; !- Port 2
-
-OS:Sizing:Zone,
-  {08dd04d8-68a3-48d7-a9b5-b8e7ae3940b9}, !- Handle
-  {47c132ad-121d-4ecc-8175-1b903c04f9b8}, !- Zone or ZoneList Name
-=======
   ,                                       !- Thermostat Name
   No;                                     !- Use Ideal Air Loads
 
 OS:Node,
-  {47d30dc6-0667-4802-a467-a31bdb8c7d8b}, !- Handle
+  {fa941736-391a-42b1-95d9-2424f646243f}, !- Handle
   Node 1,                                 !- Name
-  {791c69d2-300b-4622-b0f2-8a89df9d8042}, !- Inlet Port
+  {cdec161c-733e-4301-afc8-e6e3ad5a6ebe}, !- Inlet Port
   ;                                       !- Outlet Port
 
 OS:Connection,
-  {791c69d2-300b-4622-b0f2-8a89df9d8042}, !- Handle
-  {b58c6d16-532a-494c-9aee-b8d9bdba8245}, !- Name
-  {426d73bd-62d5-42ac-a2f7-7814113f14db}, !- Source Object
+  {cdec161c-733e-4301-afc8-e6e3ad5a6ebe}, !- Handle
+  {f3263863-9a5c-4e4c-8261-22d6b8e0ef27}, !- Name
+  {e0758007-e335-4bdd-b52e-86ac1f9754a5}, !- Source Object
   11,                                     !- Outlet Port
-  {47d30dc6-0667-4802-a467-a31bdb8c7d8b}, !- Target Object
+  {fa941736-391a-42b1-95d9-2424f646243f}, !- Target Object
   2;                                      !- Inlet Port
 
 OS:PortList,
-  {ef46c2b0-6e93-46ae-a12b-e179d5c1698f}, !- Handle
-  {50559d7a-71f0-47ff-82b9-f3b5aee9fc30}, !- Name
-  {426d73bd-62d5-42ac-a2f7-7814113f14db}; !- HVAC Component
+  {a88b1708-421c-4469-ac47-7fa624695c15}, !- Handle
+  {bdc21633-2b72-4d61-a967-e902b4ad892e}, !- Name
+  {e0758007-e335-4bdd-b52e-86ac1f9754a5}; !- HVAC Component
 
 OS:PortList,
-  {da21355b-3e9e-4df6-94da-6f9cb5f7bc43}, !- Handle
-  {34b7735a-5e47-432b-b51e-6be530aec68c}, !- Name
-  {426d73bd-62d5-42ac-a2f7-7814113f14db}; !- HVAC Component
+  {81520d8f-9986-4b62-9297-8678e2ac55aa}, !- Handle
+  {75eef72b-b96c-4aa1-85c2-c4a7445f32aa}, !- Name
+  {e0758007-e335-4bdd-b52e-86ac1f9754a5}; !- HVAC Component
 
 OS:PortList,
-  {e6cc37e5-d638-4fc2-bae1-61d138561dc7}, !- Handle
-  {e5aa6cba-bf2b-45db-bfc4-806f287e165b}, !- Name
-  {426d73bd-62d5-42ac-a2f7-7814113f14db}; !- HVAC Component
+  {12451ca9-1930-496d-8870-fef3ca961615}, !- Handle
+  {95504142-c118-4bdb-9992-89fa9ac893b7}, !- Name
+  {e0758007-e335-4bdd-b52e-86ac1f9754a5}; !- HVAC Component
 
 OS:Sizing:Zone,
-  {59c771d8-4da6-4b02-a189-145759f3b6f5}, !- Handle
-  {426d73bd-62d5-42ac-a2f7-7814113f14db}, !- Zone or ZoneList Name
->>>>>>> 1e74590c
+  {07a97b51-f4bf-470f-bf88-2c73e3e1f0ee}, !- Handle
+  {e0758007-e335-4bdd-b52e-86ac1f9754a5}, !- Zone or ZoneList Name
   SupplyAirTemperature,                   !- Zone Cooling Design Supply Air Temperature Input Method
   14,                                     !- Zone Cooling Design Supply Air Temperature {C}
   11.11,                                  !- Zone Cooling Design Supply Air Temperature Difference {deltaC}
@@ -442,42 +326,22 @@
   ,                                       !- Heating Maximum Air Flow per Zone Floor Area {m3/s-m2}
   ,                                       !- Heating Maximum Air Flow {m3/s}
   ,                                       !- Heating Maximum Air Flow Fraction
+  ,                                       !- Design Zone Air Distribution Effectiveness in Cooling Mode
+  ,                                       !- Design Zone Air Distribution Effectiveness in Heating Mode
   No,                                     !- Account for Dedicated Outdoor Air System
   NeutralSupplyAir,                       !- Dedicated Outdoor Air System Control Strategy
   autosize,                               !- Dedicated Outdoor Air Low Setpoint Temperature for Design {C}
   autosize;                               !- Dedicated Outdoor Air High Setpoint Temperature for Design {C}
 
 OS:ZoneHVAC:EquipmentList,
-<<<<<<< HEAD
-  {bf52cf12-9d93-4fa5-b660-b446bf01b6a5}, !- Handle
+  {de2ade7f-0fd9-458d-a901-76282637783f}, !- Handle
   Zone HVAC Equipment List 1,             !- Name
-  {47c132ad-121d-4ecc-8175-1b903c04f9b8}, !- Thermal Zone
-  SequentialLoad,                         !- Load Distribution Scheme
-  {fbb62224-2f28-4b27-b324-adbdbee77b8d}, !- Zone Equipment 1
-  1,                                      !- Zone Equipment Cooling Sequence 1
-  1,                                      !- Zone Equipment Heating or No-Load Sequence 1
-  ,                                       !- Zone Equipment Sequential Cooling Fraction Schedule Name 1
-  ,                                       !- Zone Equipment Sequential Heating Fraction Schedule Name 1
-  {896d3fd8-a4ec-41cf-9190-e4dec685a77c}, !- Zone Equipment 2
-  2,                                      !- Zone Equipment Cooling Sequence 2
-  2,                                      !- Zone Equipment Heating or No-Load Sequence 2
-  ,                                       !- Zone Equipment Sequential Cooling Fraction Schedule Name 2
-  ;                                       !- Zone Equipment Sequential Heating Fraction Schedule Name 2
+  {e0758007-e335-4bdd-b52e-86ac1f9754a5}; !- Thermal Zone
 
 OS:Space,
-  {7f925640-bc9f-4f57-9cb1-2392e90e3b02}, !- Handle
+  {35e13c6d-af96-4a60-9ca6-adcc9def1a53}, !- Handle
   living space,                           !- Name
-  {8ae76959-c550-422b-a28b-f3edf640b20e}, !- Space Type Name
-=======
-  {3e16744a-2a8c-4963-bdfe-42edc023902e}, !- Handle
-  Zone HVAC Equipment List 1,             !- Name
-  {426d73bd-62d5-42ac-a2f7-7814113f14db}; !- Thermal Zone
-
-OS:Space,
-  {50f96c23-d8d4-4ddb-8d41-a2ea23ee49e2}, !- Handle
-  living space,                           !- Name
-  {f64baa80-ef05-4f58-a4e6-d3f7e29f809c}, !- Space Type Name
->>>>>>> 1e74590c
+  {15884ccb-855e-41d6-a5ca-d555db91e013}, !- Space Type Name
   ,                                       !- Default Construction Set Name
   ,                                       !- Default Schedule Set Name
   -0,                                     !- Direction of Relative North {deg}
@@ -485,31 +349,17 @@
   0,                                      !- Y Origin {m}
   0,                                      !- Z Origin {m}
   ,                                       !- Building Story Name
-<<<<<<< HEAD
-  {47c132ad-121d-4ecc-8175-1b903c04f9b8}, !- Thermal Zone Name
+  {e0758007-e335-4bdd-b52e-86ac1f9754a5}, !- Thermal Zone Name
   ,                                       !- Part of Total Floor Area
   ,                                       !- Design Specification Outdoor Air Object Name
-  {8dd21edf-9efe-453c-b54b-8fffcdaacf58}; !- Building Unit Name
-
-OS:Surface,
-  {9cd2f2ed-3639-4443-bce0-6034dbb000d7}, !- Handle
+  {340fa51c-6937-419b-b11d-f5f50d737bd9}; !- Building Unit Name
+
+OS:Surface,
+  {79d1d037-b921-47ab-b74b-096d60088c2f}, !- Handle
   Surface 1,                              !- Name
   Floor,                                  !- Surface Type
   ,                                       !- Construction Name
-  {7f925640-bc9f-4f57-9cb1-2392e90e3b02}, !- Space Name
-=======
-  {426d73bd-62d5-42ac-a2f7-7814113f14db}, !- Thermal Zone Name
-  ,                                       !- Part of Total Floor Area
-  ,                                       !- Design Specification Outdoor Air Object Name
-  {5281716a-2732-4ce1-bd77-1d19db775f6b}; !- Building Unit Name
-
-OS:Surface,
-  {1c9d4e0b-fe93-4310-8e6a-42348d3672eb}, !- Handle
-  Surface 1,                              !- Name
-  Floor,                                  !- Surface Type
-  ,                                       !- Construction Name
-  {50f96c23-d8d4-4ddb-8d41-a2ea23ee49e2}, !- Space Name
->>>>>>> 1e74590c
+  {35e13c6d-af96-4a60-9ca6-adcc9def1a53}, !- Space Name
   Foundation,                             !- Outside Boundary Condition
   ,                                       !- Outside Boundary Condition Object
   NoSun,                                  !- Sun Exposure
@@ -522,19 +372,11 @@
   13.6310703908387, 0, 0;                 !- X,Y,Z Vertex 4 {m}
 
 OS:Surface,
-<<<<<<< HEAD
-  {f0183e74-8f41-444d-b0c8-5d1a6f924feb}, !- Handle
+  {0e0c37a3-079f-4416-a2ba-5dfdb0b6fcf4}, !- Handle
   Surface 2,                              !- Name
   Wall,                                   !- Surface Type
   ,                                       !- Construction Name
-  {7f925640-bc9f-4f57-9cb1-2392e90e3b02}, !- Space Name
-=======
-  {113d390d-ccc3-4194-a697-5ff7c6fbcd98}, !- Handle
-  Surface 2,                              !- Name
-  Wall,                                   !- Surface Type
-  ,                                       !- Construction Name
-  {50f96c23-d8d4-4ddb-8d41-a2ea23ee49e2}, !- Space Name
->>>>>>> 1e74590c
+  {35e13c6d-af96-4a60-9ca6-adcc9def1a53}, !- Space Name
   Outdoors,                               !- Outside Boundary Condition
   ,                                       !- Outside Boundary Condition Object
   SunExposed,                             !- Sun Exposure
@@ -547,19 +389,11 @@
   0, 0, 2.4384;                           !- X,Y,Z Vertex 4 {m}
 
 OS:Surface,
-<<<<<<< HEAD
-  {1b593a3e-375c-4f69-afd3-8dd5ddbd1eb1}, !- Handle
+  {1eb2273e-e331-4d19-bfe8-306a75ea163f}, !- Handle
   Surface 3,                              !- Name
   Wall,                                   !- Surface Type
   ,                                       !- Construction Name
-  {7f925640-bc9f-4f57-9cb1-2392e90e3b02}, !- Space Name
-=======
-  {e1572042-23de-4bab-84da-6b6375bdc770}, !- Handle
-  Surface 3,                              !- Name
-  Wall,                                   !- Surface Type
-  ,                                       !- Construction Name
-  {50f96c23-d8d4-4ddb-8d41-a2ea23ee49e2}, !- Space Name
->>>>>>> 1e74590c
+  {35e13c6d-af96-4a60-9ca6-adcc9def1a53}, !- Space Name
   Outdoors,                               !- Outside Boundary Condition
   ,                                       !- Outside Boundary Condition Object
   SunExposed,                             !- Sun Exposure
@@ -572,19 +406,11 @@
   0, 6.81553519541936, 2.4384;            !- X,Y,Z Vertex 4 {m}
 
 OS:Surface,
-<<<<<<< HEAD
-  {940fc8c0-2da5-4957-b1e9-0d257694e715}, !- Handle
+  {e5a0747a-c404-49b7-b305-4344c35db8e4}, !- Handle
   Surface 4,                              !- Name
   Wall,                                   !- Surface Type
   ,                                       !- Construction Name
-  {7f925640-bc9f-4f57-9cb1-2392e90e3b02}, !- Space Name
-=======
-  {a62be580-6a14-4361-8050-197d819aa1a7}, !- Handle
-  Surface 4,                              !- Name
-  Wall,                                   !- Surface Type
-  ,                                       !- Construction Name
-  {50f96c23-d8d4-4ddb-8d41-a2ea23ee49e2}, !- Space Name
->>>>>>> 1e74590c
+  {35e13c6d-af96-4a60-9ca6-adcc9def1a53}, !- Space Name
   Outdoors,                               !- Outside Boundary Condition
   ,                                       !- Outside Boundary Condition Object
   SunExposed,                             !- Sun Exposure
@@ -597,19 +423,11 @@
   13.6310703908387, 6.81553519541936, 2.4384; !- X,Y,Z Vertex 4 {m}
 
 OS:Surface,
-<<<<<<< HEAD
-  {ee1c3ec5-2a53-4814-a290-1306dd80d5cc}, !- Handle
+  {c6cf09b5-2627-4c4c-911c-662cb5bbdf17}, !- Handle
   Surface 5,                              !- Name
   Wall,                                   !- Surface Type
   ,                                       !- Construction Name
-  {7f925640-bc9f-4f57-9cb1-2392e90e3b02}, !- Space Name
-=======
-  {73acb9db-1921-4d2d-b212-6b77cbe57ba2}, !- Handle
-  Surface 5,                              !- Name
-  Wall,                                   !- Surface Type
-  ,                                       !- Construction Name
-  {50f96c23-d8d4-4ddb-8d41-a2ea23ee49e2}, !- Space Name
->>>>>>> 1e74590c
+  {35e13c6d-af96-4a60-9ca6-adcc9def1a53}, !- Space Name
   Outdoors,                               !- Outside Boundary Condition
   ,                                       !- Outside Boundary Condition Object
   SunExposed,                             !- Sun Exposure
@@ -622,23 +440,13 @@
   13.6310703908387, 0, 2.4384;            !- X,Y,Z Vertex 4 {m}
 
 OS:Surface,
-<<<<<<< HEAD
-  {a207b011-3d03-4aa3-9a55-f242c9e13094}, !- Handle
+  {ae59df07-a2e8-4040-ad58-49f2cad7fbc5}, !- Handle
   Surface 6,                              !- Name
   RoofCeiling,                            !- Surface Type
   ,                                       !- Construction Name
-  {7f925640-bc9f-4f57-9cb1-2392e90e3b02}, !- Space Name
+  {35e13c6d-af96-4a60-9ca6-adcc9def1a53}, !- Space Name
   Surface,                                !- Outside Boundary Condition
-  {4ba43d15-9db2-4151-bb69-ac5b37075f5b}, !- Outside Boundary Condition Object
-=======
-  {50f485d5-d3d3-4329-8122-c3978e476f3e}, !- Handle
-  Surface 6,                              !- Name
-  RoofCeiling,                            !- Surface Type
-  ,                                       !- Construction Name
-  {50f96c23-d8d4-4ddb-8d41-a2ea23ee49e2}, !- Space Name
-  Surface,                                !- Outside Boundary Condition
-  {4bab894d-da20-4053-820a-eae1df2d553e}, !- Outside Boundary Condition Object
->>>>>>> 1e74590c
+  {16af6e17-e4d6-4c03-bf7d-79a9ed9095fb}, !- Outside Boundary Condition Object
   NoSun,                                  !- Sun Exposure
   NoWind,                                 !- Wind Exposure
   ,                                       !- View Factor to Ground
@@ -649,11 +457,7 @@
   0, 0, 2.4384;                           !- X,Y,Z Vertex 4 {m}
 
 OS:SpaceType,
-<<<<<<< HEAD
-  {8ae76959-c550-422b-a28b-f3edf640b20e}, !- Handle
-=======
-  {f64baa80-ef05-4f58-a4e6-d3f7e29f809c}, !- Handle
->>>>>>> 1e74590c
+  {15884ccb-855e-41d6-a5ca-d555db91e013}, !- Handle
   Space Type 1,                           !- Name
   ,                                       !- Default Construction Set Name
   ,                                       !- Default Schedule Set Name
@@ -664,15 +468,9 @@
   living;                                 !- Standards Space Type
 
 OS:Space,
-<<<<<<< HEAD
-  {db13e5ce-bdf8-43f2-9656-7f92f50cee88}, !- Handle
+  {ba00d6aa-aca5-41bc-9945-d097aa5c8b8a}, !- Handle
   living space|story 2,                   !- Name
-  {8ae76959-c550-422b-a28b-f3edf640b20e}, !- Space Type Name
-=======
-  {ca6644b4-40c7-4064-bbdd-2cab53c9e6c7}, !- Handle
-  living space|story 2,                   !- Name
-  {f64baa80-ef05-4f58-a4e6-d3f7e29f809c}, !- Space Type Name
->>>>>>> 1e74590c
+  {15884ccb-855e-41d6-a5ca-d555db91e013}, !- Space Type Name
   ,                                       !- Default Construction Set Name
   ,                                       !- Default Schedule Set Name
   -0,                                     !- Direction of Relative North {deg}
@@ -680,35 +478,19 @@
   0,                                      !- Y Origin {m}
   2.4384,                                 !- Z Origin {m}
   ,                                       !- Building Story Name
-<<<<<<< HEAD
-  {47c132ad-121d-4ecc-8175-1b903c04f9b8}, !- Thermal Zone Name
+  {e0758007-e335-4bdd-b52e-86ac1f9754a5}, !- Thermal Zone Name
   ,                                       !- Part of Total Floor Area
   ,                                       !- Design Specification Outdoor Air Object Name
-  {8dd21edf-9efe-453c-b54b-8fffcdaacf58}; !- Building Unit Name
-
-OS:Surface,
-  {4ba43d15-9db2-4151-bb69-ac5b37075f5b}, !- Handle
+  {340fa51c-6937-419b-b11d-f5f50d737bd9}; !- Building Unit Name
+
+OS:Surface,
+  {16af6e17-e4d6-4c03-bf7d-79a9ed9095fb}, !- Handle
   Surface 7,                              !- Name
   Floor,                                  !- Surface Type
   ,                                       !- Construction Name
-  {db13e5ce-bdf8-43f2-9656-7f92f50cee88}, !- Space Name
+  {ba00d6aa-aca5-41bc-9945-d097aa5c8b8a}, !- Space Name
   Surface,                                !- Outside Boundary Condition
-  {a207b011-3d03-4aa3-9a55-f242c9e13094}, !- Outside Boundary Condition Object
-=======
-  {426d73bd-62d5-42ac-a2f7-7814113f14db}, !- Thermal Zone Name
-  ,                                       !- Part of Total Floor Area
-  ,                                       !- Design Specification Outdoor Air Object Name
-  {5281716a-2732-4ce1-bd77-1d19db775f6b}; !- Building Unit Name
-
-OS:Surface,
-  {4bab894d-da20-4053-820a-eae1df2d553e}, !- Handle
-  Surface 7,                              !- Name
-  Floor,                                  !- Surface Type
-  ,                                       !- Construction Name
-  {ca6644b4-40c7-4064-bbdd-2cab53c9e6c7}, !- Space Name
-  Surface,                                !- Outside Boundary Condition
-  {50f485d5-d3d3-4329-8122-c3978e476f3e}, !- Outside Boundary Condition Object
->>>>>>> 1e74590c
+  {ae59df07-a2e8-4040-ad58-49f2cad7fbc5}, !- Outside Boundary Condition Object
   NoSun,                                  !- Sun Exposure
   NoWind,                                 !- Wind Exposure
   ,                                       !- View Factor to Ground
@@ -719,19 +501,11 @@
   13.6310703908387, 0, 0;                 !- X,Y,Z Vertex 4 {m}
 
 OS:Surface,
-<<<<<<< HEAD
-  {3c32029e-cb05-4679-bd4e-2391d9e54b5f}, !- Handle
+  {9cc3b8d9-2611-4dfc-a4ac-8e5bace6f97d}, !- Handle
   Surface 8,                              !- Name
   Wall,                                   !- Surface Type
   ,                                       !- Construction Name
-  {db13e5ce-bdf8-43f2-9656-7f92f50cee88}, !- Space Name
-=======
-  {4a2b4706-335a-4f8d-9958-f990e5204e3d}, !- Handle
-  Surface 8,                              !- Name
-  Wall,                                   !- Surface Type
-  ,                                       !- Construction Name
-  {ca6644b4-40c7-4064-bbdd-2cab53c9e6c7}, !- Space Name
->>>>>>> 1e74590c
+  {ba00d6aa-aca5-41bc-9945-d097aa5c8b8a}, !- Space Name
   Outdoors,                               !- Outside Boundary Condition
   ,                                       !- Outside Boundary Condition Object
   SunExposed,                             !- Sun Exposure
@@ -744,19 +518,11 @@
   0, 0, 2.4384;                           !- X,Y,Z Vertex 4 {m}
 
 OS:Surface,
-<<<<<<< HEAD
-  {cfde0114-364f-415f-b869-c12247a2f869}, !- Handle
+  {1aa45756-86ee-4dd6-a512-c987c5675976}, !- Handle
   Surface 9,                              !- Name
   Wall,                                   !- Surface Type
   ,                                       !- Construction Name
-  {db13e5ce-bdf8-43f2-9656-7f92f50cee88}, !- Space Name
-=======
-  {b285b6e7-0f23-4b78-9518-1c7b521e9479}, !- Handle
-  Surface 9,                              !- Name
-  Wall,                                   !- Surface Type
-  ,                                       !- Construction Name
-  {ca6644b4-40c7-4064-bbdd-2cab53c9e6c7}, !- Space Name
->>>>>>> 1e74590c
+  {ba00d6aa-aca5-41bc-9945-d097aa5c8b8a}, !- Space Name
   Outdoors,                               !- Outside Boundary Condition
   ,                                       !- Outside Boundary Condition Object
   SunExposed,                             !- Sun Exposure
@@ -769,19 +535,11 @@
   0, 6.81553519541936, 2.4384;            !- X,Y,Z Vertex 4 {m}
 
 OS:Surface,
-<<<<<<< HEAD
-  {1ada4a0e-5f9b-460a-83c3-df2b7bd0c710}, !- Handle
+  {b20d8a4e-9530-4790-91cc-c3d1565f35d9}, !- Handle
   Surface 10,                             !- Name
   Wall,                                   !- Surface Type
   ,                                       !- Construction Name
-  {db13e5ce-bdf8-43f2-9656-7f92f50cee88}, !- Space Name
-=======
-  {62f2d55d-c7ea-45a0-af84-9cc107139866}, !- Handle
-  Surface 10,                             !- Name
-  Wall,                                   !- Surface Type
-  ,                                       !- Construction Name
-  {ca6644b4-40c7-4064-bbdd-2cab53c9e6c7}, !- Space Name
->>>>>>> 1e74590c
+  {ba00d6aa-aca5-41bc-9945-d097aa5c8b8a}, !- Space Name
   Outdoors,                               !- Outside Boundary Condition
   ,                                       !- Outside Boundary Condition Object
   SunExposed,                             !- Sun Exposure
@@ -794,19 +552,11 @@
   13.6310703908387, 6.81553519541936, 2.4384; !- X,Y,Z Vertex 4 {m}
 
 OS:Surface,
-<<<<<<< HEAD
-  {8e799b9d-f006-4399-9452-0fc3e1c3aca7}, !- Handle
+  {20b550ef-1be0-4d7d-9c0a-2c7352e9c5a6}, !- Handle
   Surface 11,                             !- Name
   Wall,                                   !- Surface Type
   ,                                       !- Construction Name
-  {db13e5ce-bdf8-43f2-9656-7f92f50cee88}, !- Space Name
-=======
-  {b8c024e0-ac7f-4ee3-bcae-390937c44f8b}, !- Handle
-  Surface 11,                             !- Name
-  Wall,                                   !- Surface Type
-  ,                                       !- Construction Name
-  {ca6644b4-40c7-4064-bbdd-2cab53c9e6c7}, !- Space Name
->>>>>>> 1e74590c
+  {ba00d6aa-aca5-41bc-9945-d097aa5c8b8a}, !- Space Name
   Outdoors,                               !- Outside Boundary Condition
   ,                                       !- Outside Boundary Condition Object
   SunExposed,                             !- Sun Exposure
@@ -819,23 +569,13 @@
   13.6310703908387, 0, 2.4384;            !- X,Y,Z Vertex 4 {m}
 
 OS:Surface,
-<<<<<<< HEAD
-  {9b39a21e-edca-4953-b912-fdcfe3981697}, !- Handle
+  {5ac1827a-e183-4a95-8ea3-2f23ffcd63b2}, !- Handle
   Surface 12,                             !- Name
   RoofCeiling,                            !- Surface Type
   ,                                       !- Construction Name
-  {db13e5ce-bdf8-43f2-9656-7f92f50cee88}, !- Space Name
+  {ba00d6aa-aca5-41bc-9945-d097aa5c8b8a}, !- Space Name
   Surface,                                !- Outside Boundary Condition
-  {b78a9b24-ecef-4638-bf38-26ae30ab11ea}, !- Outside Boundary Condition Object
-=======
-  {65cbfbbd-0f96-4cb6-a759-288a54cb385b}, !- Handle
-  Surface 12,                             !- Name
-  RoofCeiling,                            !- Surface Type
-  ,                                       !- Construction Name
-  {ca6644b4-40c7-4064-bbdd-2cab53c9e6c7}, !- Space Name
-  Surface,                                !- Outside Boundary Condition
-  {c972c128-4ee1-422c-a316-75ae28928434}, !- Outside Boundary Condition Object
->>>>>>> 1e74590c
+  {33dbd99c-92bd-48ea-b21a-744775b7c7c3}, !- Outside Boundary Condition Object
   NoSun,                                  !- Sun Exposure
   NoWind,                                 !- Wind Exposure
   ,                                       !- View Factor to Ground
@@ -846,23 +586,13 @@
   0, 0, 2.4384;                           !- X,Y,Z Vertex 4 {m}
 
 OS:Surface,
-<<<<<<< HEAD
-  {b78a9b24-ecef-4638-bf38-26ae30ab11ea}, !- Handle
+  {33dbd99c-92bd-48ea-b21a-744775b7c7c3}, !- Handle
   Surface 13,                             !- Name
   Floor,                                  !- Surface Type
   ,                                       !- Construction Name
-  {fa5f94ba-91ec-43eb-950f-6d87e8d874a8}, !- Space Name
+  {6891ce2e-96a0-414c-8f83-1b42bc78c4df}, !- Space Name
   Surface,                                !- Outside Boundary Condition
-  {9b39a21e-edca-4953-b912-fdcfe3981697}, !- Outside Boundary Condition Object
-=======
-  {c972c128-4ee1-422c-a316-75ae28928434}, !- Handle
-  Surface 13,                             !- Name
-  Floor,                                  !- Surface Type
-  ,                                       !- Construction Name
-  {dc84cb6a-3735-43f5-873d-19d91b604d81}, !- Space Name
-  Surface,                                !- Outside Boundary Condition
-  {65cbfbbd-0f96-4cb6-a759-288a54cb385b}, !- Outside Boundary Condition Object
->>>>>>> 1e74590c
+  {5ac1827a-e183-4a95-8ea3-2f23ffcd63b2}, !- Outside Boundary Condition Object
   NoSun,                                  !- Sun Exposure
   NoWind,                                 !- Wind Exposure
   ,                                       !- View Factor to Ground
@@ -873,19 +603,11 @@
   0, 0, 0;                                !- X,Y,Z Vertex 4 {m}
 
 OS:Surface,
-<<<<<<< HEAD
-  {0595d4a9-6c85-4d69-a4b2-980ae33eb133}, !- Handle
+  {aaef361f-0114-4f21-b665-2404797b00e5}, !- Handle
   Surface 14,                             !- Name
   RoofCeiling,                            !- Surface Type
   ,                                       !- Construction Name
-  {fa5f94ba-91ec-43eb-950f-6d87e8d874a8}, !- Space Name
-=======
-  {c62d8256-0149-4858-88a3-c86b9a2a4022}, !- Handle
-  Surface 14,                             !- Name
-  RoofCeiling,                            !- Surface Type
-  ,                                       !- Construction Name
-  {dc84cb6a-3735-43f5-873d-19d91b604d81}, !- Space Name
->>>>>>> 1e74590c
+  {6891ce2e-96a0-414c-8f83-1b42bc78c4df}, !- Space Name
   Outdoors,                               !- Outside Boundary Condition
   ,                                       !- Outside Boundary Condition Object
   SunExposed,                             !- Sun Exposure
@@ -898,19 +620,11 @@
   13.6310703908387, 0, 0;                 !- X,Y,Z Vertex 4 {m}
 
 OS:Surface,
-<<<<<<< HEAD
-  {02319909-be1a-4c4b-8c72-754a63ad7500}, !- Handle
+  {d9bfc685-0429-4797-826f-62fb5e677f6c}, !- Handle
   Surface 15,                             !- Name
   RoofCeiling,                            !- Surface Type
   ,                                       !- Construction Name
-  {fa5f94ba-91ec-43eb-950f-6d87e8d874a8}, !- Space Name
-=======
-  {02f702b1-3f95-48bb-a203-3b7e681b5e7f}, !- Handle
-  Surface 15,                             !- Name
-  RoofCeiling,                            !- Surface Type
-  ,                                       !- Construction Name
-  {dc84cb6a-3735-43f5-873d-19d91b604d81}, !- Space Name
->>>>>>> 1e74590c
+  {6891ce2e-96a0-414c-8f83-1b42bc78c4df}, !- Space Name
   Outdoors,                               !- Outside Boundary Condition
   ,                                       !- Outside Boundary Condition Object
   SunExposed,                             !- Sun Exposure
@@ -923,19 +637,11 @@
   0, 6.81553519541936, 0;                 !- X,Y,Z Vertex 4 {m}
 
 OS:Surface,
-<<<<<<< HEAD
-  {94ccd708-7fb1-4b38-ac64-381f4a74f124}, !- Handle
+  {306254e9-df67-4ccc-9d79-7a94b339579a}, !- Handle
   Surface 16,                             !- Name
   Wall,                                   !- Surface Type
   ,                                       !- Construction Name
-  {fa5f94ba-91ec-43eb-950f-6d87e8d874a8}, !- Space Name
-=======
-  {fa3a03d2-733d-46f8-9b2b-72159a9cbeb5}, !- Handle
-  Surface 16,                             !- Name
-  Wall,                                   !- Surface Type
-  ,                                       !- Construction Name
-  {dc84cb6a-3735-43f5-873d-19d91b604d81}, !- Space Name
->>>>>>> 1e74590c
+  {6891ce2e-96a0-414c-8f83-1b42bc78c4df}, !- Space Name
   Outdoors,                               !- Outside Boundary Condition
   ,                                       !- Outside Boundary Condition Object
   SunExposed,                             !- Sun Exposure
@@ -947,19 +653,11 @@
   0, 0, 0;                                !- X,Y,Z Vertex 3 {m}
 
 OS:Surface,
-<<<<<<< HEAD
-  {198f2566-6508-4643-993a-50d83475c42c}, !- Handle
+  {45475110-8a29-4b8e-98c4-2f2cbb6d25ae}, !- Handle
   Surface 17,                             !- Name
   Wall,                                   !- Surface Type
   ,                                       !- Construction Name
-  {fa5f94ba-91ec-43eb-950f-6d87e8d874a8}, !- Space Name
-=======
-  {f1a8b986-8457-4e19-a36f-1768aaa31059}, !- Handle
-  Surface 17,                             !- Name
-  Wall,                                   !- Surface Type
-  ,                                       !- Construction Name
-  {dc84cb6a-3735-43f5-873d-19d91b604d81}, !- Space Name
->>>>>>> 1e74590c
+  {6891ce2e-96a0-414c-8f83-1b42bc78c4df}, !- Space Name
   Outdoors,                               !- Outside Boundary Condition
   ,                                       !- Outside Boundary Condition Object
   SunExposed,                             !- Sun Exposure
@@ -971,15 +669,9 @@
   13.6310703908387, 6.81553519541936, 0;  !- X,Y,Z Vertex 3 {m}
 
 OS:Space,
-<<<<<<< HEAD
-  {fa5f94ba-91ec-43eb-950f-6d87e8d874a8}, !- Handle
+  {6891ce2e-96a0-414c-8f83-1b42bc78c4df}, !- Handle
   unfinished attic space,                 !- Name
-  {c7620bca-ad90-41ae-af5a-4228deb3a891}, !- Space Type Name
-=======
-  {dc84cb6a-3735-43f5-873d-19d91b604d81}, !- Handle
-  unfinished attic space,                 !- Name
-  {cb9fc8b6-605d-4597-a959-09b3f94d76df}, !- Space Type Name
->>>>>>> 1e74590c
+  {677d7c98-e69c-424f-aaed-e41aadd4b695}, !- Space Type Name
   ,                                       !- Default Construction Set Name
   ,                                       !- Default Schedule Set Name
   -0,                                     !- Direction of Relative North {deg}
@@ -987,17 +679,10 @@
   0,                                      !- Y Origin {m}
   4.8768,                                 !- Z Origin {m}
   ,                                       !- Building Story Name
-<<<<<<< HEAD
-  {31b180dc-1473-4d87-a090-9d714a01bc21}; !- Thermal Zone Name
+  {48f5b6e5-a4cc-4054-b68f-d2ee557e2dea}; !- Thermal Zone Name
 
 OS:ThermalZone,
-  {31b180dc-1473-4d87-a090-9d714a01bc21}, !- Handle
-=======
-  {24f17234-222d-4a3c-ac70-6a7b1ee67b0c}; !- Thermal Zone Name
-
-OS:ThermalZone,
-  {24f17234-222d-4a3c-ac70-6a7b1ee67b0c}, !- Handle
->>>>>>> 1e74590c
+  {48f5b6e5-a4cc-4054-b68f-d2ee557e2dea}, !- Handle
   unfinished attic zone,                  !- Name
   ,                                       !- Multiplier
   ,                                       !- Ceiling Height {m}
@@ -1006,17 +691,10 @@
   ,                                       !- Zone Inside Convection Algorithm
   ,                                       !- Zone Outside Convection Algorithm
   ,                                       !- Zone Conditioning Equipment List Name
-<<<<<<< HEAD
-  {d21d0aa4-9c95-4990-8d36-67aebd7ed9fe}, !- Zone Air Inlet Port List
-  {5fa3464f-1bf9-46d4-ba8a-b15771674f88}, !- Zone Air Exhaust Port List
-  {908e6934-0a58-47ec-9087-10cd200f39e7}, !- Zone Air Node Name
-  {96f8c8b1-da29-4b99-adcf-d848a44df6c9}, !- Zone Return Air Port List
-=======
-  {62a55986-7c8e-4fb7-9fe1-5b200d83782e}, !- Zone Air Inlet Port List
-  {462bfe35-5df8-46b5-9570-fafd2140743f}, !- Zone Air Exhaust Port List
-  {3c24ffcb-94b5-4501-ab4c-13750b46416d}, !- Zone Air Node Name
-  {2379650c-6f2e-47bb-819e-ba721cd912f8}, !- Zone Return Air Port List
->>>>>>> 1e74590c
+  {8c07c420-6d4a-49cb-b0e0-a93a29989a7d}, !- Zone Air Inlet Port List
+  {53fc4089-7f39-474c-bd04-db7ae31f3a8a}, !- Zone Air Exhaust Port List
+  {1f05b8d4-9d00-4a43-baf3-aed4f9bef928}, !- Zone Air Node Name
+  {386507ed-b4b8-4136-9d36-847680948899}, !- Zone Return Air Port List
   ,                                       !- Primary Daylighting Control Name
   ,                                       !- Fraction of Zone Controlled by Primary Daylighting Control
   ,                                       !- Secondary Daylighting Control Name
@@ -1027,71 +705,37 @@
   No;                                     !- Use Ideal Air Loads
 
 OS:Node,
-<<<<<<< HEAD
-  {64454c80-6096-4365-8d0c-70bf9f604b80}, !- Handle
+  {7ba8e94f-3dcd-4cee-9ad0-6d7518134961}, !- Handle
   Node 2,                                 !- Name
-  {908e6934-0a58-47ec-9087-10cd200f39e7}, !- Inlet Port
+  {1f05b8d4-9d00-4a43-baf3-aed4f9bef928}, !- Inlet Port
   ;                                       !- Outlet Port
 
 OS:Connection,
-  {908e6934-0a58-47ec-9087-10cd200f39e7}, !- Handle
-  {63187fad-e972-4d83-9a1f-049e3433664a}, !- Name
-  {31b180dc-1473-4d87-a090-9d714a01bc21}, !- Source Object
+  {1f05b8d4-9d00-4a43-baf3-aed4f9bef928}, !- Handle
+  {d25f8ed3-a3b3-4730-9730-53680a00fcb0}, !- Name
+  {48f5b6e5-a4cc-4054-b68f-d2ee557e2dea}, !- Source Object
   11,                                     !- Outlet Port
-  {64454c80-6096-4365-8d0c-70bf9f604b80}, !- Target Object
+  {7ba8e94f-3dcd-4cee-9ad0-6d7518134961}, !- Target Object
   2;                                      !- Inlet Port
 
 OS:PortList,
-  {d21d0aa4-9c95-4990-8d36-67aebd7ed9fe}, !- Handle
-  {74cbd71f-5263-472f-90d2-90dc0f39e6e4}, !- Name
-  {31b180dc-1473-4d87-a090-9d714a01bc21}; !- HVAC Component
+  {8c07c420-6d4a-49cb-b0e0-a93a29989a7d}, !- Handle
+  {6bcc714d-051b-4a78-91f0-b2b52f04cef2}, !- Name
+  {48f5b6e5-a4cc-4054-b68f-d2ee557e2dea}; !- HVAC Component
 
 OS:PortList,
-  {5fa3464f-1bf9-46d4-ba8a-b15771674f88}, !- Handle
-  {48208d8e-c0c8-47a1-8c31-e65a49d6a46e}, !- Name
-  {31b180dc-1473-4d87-a090-9d714a01bc21}; !- HVAC Component
+  {53fc4089-7f39-474c-bd04-db7ae31f3a8a}, !- Handle
+  {607e9763-bb7e-4f82-a6c9-fc94acb2e6a7}, !- Name
+  {48f5b6e5-a4cc-4054-b68f-d2ee557e2dea}; !- HVAC Component
 
 OS:PortList,
-  {96f8c8b1-da29-4b99-adcf-d848a44df6c9}, !- Handle
-  {6cb3ba87-b0e5-42a9-b49e-878425735158}, !- Name
-  {31b180dc-1473-4d87-a090-9d714a01bc21}; !- HVAC Component
+  {386507ed-b4b8-4136-9d36-847680948899}, !- Handle
+  {132963b4-7d69-4500-b92e-99c4a7853c47}, !- Name
+  {48f5b6e5-a4cc-4054-b68f-d2ee557e2dea}; !- HVAC Component
 
 OS:Sizing:Zone,
-  {07ce0cc7-1168-45ab-a9c6-fc1573ab25df}, !- Handle
-  {31b180dc-1473-4d87-a090-9d714a01bc21}, !- Zone or ZoneList Name
-=======
-  {411c0d87-bf8b-4ce9-a542-bb7ff30497f8}, !- Handle
-  Node 2,                                 !- Name
-  {3c24ffcb-94b5-4501-ab4c-13750b46416d}, !- Inlet Port
-  ;                                       !- Outlet Port
-
-OS:Connection,
-  {3c24ffcb-94b5-4501-ab4c-13750b46416d}, !- Handle
-  {e3b0314e-99ee-434e-8235-427c06bcf6ce}, !- Name
-  {24f17234-222d-4a3c-ac70-6a7b1ee67b0c}, !- Source Object
-  11,                                     !- Outlet Port
-  {411c0d87-bf8b-4ce9-a542-bb7ff30497f8}, !- Target Object
-  2;                                      !- Inlet Port
-
-OS:PortList,
-  {62a55986-7c8e-4fb7-9fe1-5b200d83782e}, !- Handle
-  {3d69b3df-dbf4-4e4f-93ba-a895789fa29f}, !- Name
-  {24f17234-222d-4a3c-ac70-6a7b1ee67b0c}; !- HVAC Component
-
-OS:PortList,
-  {462bfe35-5df8-46b5-9570-fafd2140743f}, !- Handle
-  {511cf0c4-9714-4b7d-9c6b-32c68aa8f7a0}, !- Name
-  {24f17234-222d-4a3c-ac70-6a7b1ee67b0c}; !- HVAC Component
-
-OS:PortList,
-  {2379650c-6f2e-47bb-819e-ba721cd912f8}, !- Handle
-  {fd4e5ed8-8cb3-43ab-9c56-53081580ddb1}, !- Name
-  {24f17234-222d-4a3c-ac70-6a7b1ee67b0c}; !- HVAC Component
-
-OS:Sizing:Zone,
-  {05a5d848-de65-41b9-898d-c41718c260cc}, !- Handle
-  {24f17234-222d-4a3c-ac70-6a7b1ee67b0c}, !- Zone or ZoneList Name
->>>>>>> 1e74590c
+  {f302b5c8-fdc6-45f0-9832-9b6526f549ea}, !- Handle
+  {48f5b6e5-a4cc-4054-b68f-d2ee557e2dea}, !- Zone or ZoneList Name
   SupplyAirTemperature,                   !- Zone Cooling Design Supply Air Temperature Input Method
   14,                                     !- Zone Cooling Design Supply Air Temperature {C}
   11.11,                                  !- Zone Cooling Design Supply Air Temperature Difference {deltaC}
@@ -1112,27 +756,20 @@
   ,                                       !- Heating Maximum Air Flow per Zone Floor Area {m3/s-m2}
   ,                                       !- Heating Maximum Air Flow {m3/s}
   ,                                       !- Heating Maximum Air Flow Fraction
+  ,                                       !- Design Zone Air Distribution Effectiveness in Cooling Mode
+  ,                                       !- Design Zone Air Distribution Effectiveness in Heating Mode
   No,                                     !- Account for Dedicated Outdoor Air System
   NeutralSupplyAir,                       !- Dedicated Outdoor Air System Control Strategy
   autosize,                               !- Dedicated Outdoor Air Low Setpoint Temperature for Design {C}
   autosize;                               !- Dedicated Outdoor Air High Setpoint Temperature for Design {C}
 
 OS:ZoneHVAC:EquipmentList,
-<<<<<<< HEAD
-  {767e4c27-a273-4cd9-a9b6-7df885141bd5}, !- Handle
+  {852d982a-0078-4c55-be0e-d25cf255065a}, !- Handle
   Zone HVAC Equipment List 2,             !- Name
-  {31b180dc-1473-4d87-a090-9d714a01bc21}; !- Thermal Zone
+  {48f5b6e5-a4cc-4054-b68f-d2ee557e2dea}; !- Thermal Zone
 
 OS:SpaceType,
-  {c7620bca-ad90-41ae-af5a-4228deb3a891}, !- Handle
-=======
-  {f2a51953-efd3-4bad-b2ae-fe21855be714}, !- Handle
-  Zone HVAC Equipment List 2,             !- Name
-  {24f17234-222d-4a3c-ac70-6a7b1ee67b0c}; !- Thermal Zone
-
-OS:SpaceType,
-  {cb9fc8b6-605d-4597-a959-09b3f94d76df}, !- Handle
->>>>>>> 1e74590c
+  {677d7c98-e69c-424f-aaed-e41aadd4b695}, !- Handle
   Space Type 2,                           !- Name
   ,                                       !- Default Construction Set Name
   ,                                       !- Default Schedule Set Name
@@ -1143,23 +780,14 @@
   unfinished attic;                       !- Standards Space Type
 
 OS:BuildingUnit,
-<<<<<<< HEAD
-  {8dd21edf-9efe-453c-b54b-8fffcdaacf58}, !- Handle
-=======
-  {5281716a-2732-4ce1-bd77-1d19db775f6b}, !- Handle
->>>>>>> 1e74590c
+  {340fa51c-6937-419b-b11d-f5f50d737bd9}, !- Handle
   unit 1,                                 !- Name
   ,                                       !- Rendering Color
   Residential;                            !- Building Unit Type
 
 OS:AdditionalProperties,
-<<<<<<< HEAD
-  {ab8aff12-f879-4281-a148-fa4f9d4b47ae}, !- Handle
-  {8dd21edf-9efe-453c-b54b-8fffcdaacf58}, !- Object Name
-=======
-  {518226b0-59f0-4118-8f09-0b74cc5edcf8}, !- Handle
-  {5281716a-2732-4ce1-bd77-1d19db775f6b}, !- Object Name
->>>>>>> 1e74590c
+  {16beb1e3-64d4-4ee3-864e-ac16b9874da2}, !- Handle
+  {340fa51c-6937-419b-b11d-f5f50d737bd9}, !- Object Name
   NumberOfBedrooms,                       !- Feature Name 1
   Integer,                                !- Feature Data Type 1
   3,                                      !- Feature Value 1
@@ -1170,2395 +798,20 @@
   Double,                                 !- Feature Data Type 3
   2.6400000000000001;                     !- Feature Value 3
 
-<<<<<<< HEAD
-OS:External:File,
-  {02ae601d-b331-4b7e-b1a1-c3fcd5ea6424}, !- Handle
-  8760.csv,                               !- Name
-  8760.csv;                               !- File Name
-
-OS:Schedule:File,
-  {502a628f-32ac-4386-ae14-640323da9d35}, !- Handle
-  occupants,                              !- Name
-  {80121965-1115-4523-80c0-2253b8a88480}, !- Schedule Type Limits Name
-  {02ae601d-b331-4b7e-b1a1-c3fcd5ea6424}, !- External File Name
-  1,                                      !- Column Number
-  1,                                      !- Rows to Skip at Top
-  8760,                                   !- Number of Hours of Data
-  ,                                       !- Column Separator
-  ,                                       !- Interpolate to Timestep
-  60;                                     !- Minutes per Item
-
-OS:Schedule:Ruleset,
-  {e0a0ec0b-44d8-4a78-b014-628ab3c08b58}, !- Handle
-  Schedule Ruleset 1,                     !- Name
-  {2d2648bd-640f-4c0f-93da-e4ada422c066}, !- Schedule Type Limits Name
-  {e369cab3-ccf2-4d09-961b-2a8b66bf5402}; !- Default Day Schedule Name
-
 OS:Schedule:Day,
-  {e369cab3-ccf2-4d09-961b-2a8b66bf5402}, !- Handle
-  Schedule Day 3,                         !- Name
-  {2d2648bd-640f-4c0f-93da-e4ada422c066}, !- Schedule Type Limits Name
-  ,                                       !- Interpolate to Timestep
-  24,                                     !- Hour 1
-  0,                                      !- Minute 1
-  112.539290946133;                       !- Value Until Time 1
-
-OS:People:Definition,
-  {94a523b1-2bf8-43df-833f-a704ce3c5aab}, !- Handle
-  res occupants|living space,             !- Name
-  People,                                 !- Number of People Calculation Method
-  1.32,                                   !- Number of People {people}
-  ,                                       !- People per Space Floor Area {person/m2}
-  ,                                       !- Space Floor Area per Person {m2/person}
-  0.319734,                               !- Fraction Radiant
-  0.573,                                  !- Sensible Heat Fraction
-  0,                                      !- Carbon Dioxide Generation Rate {m3/s-W}
-  No,                                     !- Enable ASHRAE 55 Comfort Warnings
-  ZoneAveraged;                           !- Mean Radiant Temperature Calculation Type
-
-OS:People,
-  {81d46cca-9fa9-4102-8316-cd686ee9d2b0}, !- Handle
-  res occupants|living space,             !- Name
-  {94a523b1-2bf8-43df-833f-a704ce3c5aab}, !- People Definition Name
-  {7f925640-bc9f-4f57-9cb1-2392e90e3b02}, !- Space or SpaceType Name
-  {502a628f-32ac-4386-ae14-640323da9d35}, !- Number of People Schedule Name
-  {e0a0ec0b-44d8-4a78-b014-628ab3c08b58}, !- Activity Level Schedule Name
-  ,                                       !- Surface Name/Angle Factor List Name
-  ,                                       !- Work Efficiency Schedule Name
-  ,                                       !- Clothing Insulation Schedule Name
-  ,                                       !- Air Velocity Schedule Name
-  1;                                      !- Multiplier
-
-OS:ScheduleTypeLimits,
-  {2d2648bd-640f-4c0f-93da-e4ada422c066}, !- Handle
-  ActivityLevel,                          !- Name
-  0,                                      !- Lower Limit Value
-  ,                                       !- Upper Limit Value
-  Continuous,                             !- Numeric Type
-  ActivityLevel;                          !- Unit Type
-
-OS:ScheduleTypeLimits,
-  {80121965-1115-4523-80c0-2253b8a88480}, !- Handle
-  Fractional,                             !- Name
-  0,                                      !- Lower Limit Value
-  1,                                      !- Upper Limit Value
-  Continuous;                             !- Numeric Type
-
-OS:People:Definition,
-  {3d44423f-a41e-4787-8925-ee6c0d530f89}, !- Handle
-  res occupants|living space|story 2,     !- Name
-  People,                                 !- Number of People Calculation Method
-  1.32,                                   !- Number of People {people}
-  ,                                       !- People per Space Floor Area {person/m2}
-  ,                                       !- Space Floor Area per Person {m2/person}
-  0.319734,                               !- Fraction Radiant
-  0.573,                                  !- Sensible Heat Fraction
-  0,                                      !- Carbon Dioxide Generation Rate {m3/s-W}
-  No,                                     !- Enable ASHRAE 55 Comfort Warnings
-  ZoneAveraged;                           !- Mean Radiant Temperature Calculation Type
-
-OS:People,
-  {159b8aac-24eb-4aa2-997b-58f2d9095221}, !- Handle
-  res occupants|living space|story 2,     !- Name
-  {3d44423f-a41e-4787-8925-ee6c0d530f89}, !- People Definition Name
-  {db13e5ce-bdf8-43f2-9656-7f92f50cee88}, !- Space or SpaceType Name
-  {502a628f-32ac-4386-ae14-640323da9d35}, !- Number of People Schedule Name
-  {e0a0ec0b-44d8-4a78-b014-628ab3c08b58}, !- Activity Level Schedule Name
-  ,                                       !- Surface Name/Angle Factor List Name
-  ,                                       !- Work Efficiency Schedule Name
-  ,                                       !- Clothing Insulation Schedule Name
-  ,                                       !- Air Velocity Schedule Name
-  1;                                      !- Multiplier
-
-OS:Coil:Heating:Gas,
-  {8c6ccca4-0ad5-4c6d-86e8-2f61fb765312}, !- Handle
-  res fur gas heating coil,               !- Name
-  {83ac1d99-5ee5-4a67-bfd7-11801f1d25f0}, !- Availability Schedule Name
-  0.78,                                   !- Gas Burner Efficiency
-  AutoSize,                               !- Nominal Capacity {W}
-  ,                                       !- Air Inlet Node Name
-  ,                                       !- Air Outlet Node Name
-  ,                                       !- Temperature Setpoint Node Name
-  76,                                     !- Parasitic Electric Load {W}
-  ,                                       !- Part Load Fraction Correlation Curve Name
-  0,                                      !- Parasitic Gas Load {W}
-  NaturalGas;                             !- Fuel Type
-
-OS:Schedule:Constant,
-  {83ac1d99-5ee5-4a67-bfd7-11801f1d25f0}, !- Handle
-  Always On Discrete,                     !- Name
-  {05ad08b8-0d1a-4a34-863e-a6a5b8848c23}, !- Schedule Type Limits Name
-  1;                                      !- Value
-
-OS:ScheduleTypeLimits,
-  {05ad08b8-0d1a-4a34-863e-a6a5b8848c23}, !- Handle
-  OnOff,                                  !- Name
-  0,                                      !- Lower Limit Value
-  1,                                      !- Upper Limit Value
-  Discrete,                               !- Numeric Type
-  Availability;                           !- Unit Type
-
-OS:Fan:OnOff,
-  {4fb4998d-59b6-4c9a-b2f1-02a9034de8b3}, !- Handle
-  res fur gas htg supply fan,             !- Name
-  {83ac1d99-5ee5-4a67-bfd7-11801f1d25f0}, !- Availability Schedule Name
-  0.75,                                   !- Fan Total Efficiency
-  794.580001233493,                       !- Pressure Rise {Pa}
-  autosize,                               !- Maximum Flow Rate {m3/s}
-  1,                                      !- Motor Efficiency
-  1,                                      !- Motor In Airstream Fraction
-  ,                                       !- Air Inlet Node Name
-  ,                                       !- Air Outlet Node Name
-  {742ab117-2546-437b-928f-95b1fea90bdb}, !- Fan Power Ratio Function of Speed Ratio Curve Name
-  {ef088d14-d093-40b1-ac5e-df67a556c166}, !- Fan Efficiency Ratio Function of Speed Ratio Curve Name
-  res fur gas htg supply fan;             !- End-Use Subcategory
-
-OS:Curve:Exponent,
-  {742ab117-2546-437b-928f-95b1fea90bdb}, !- Handle
-  Fan On Off Power Curve,                 !- Name
-  1,                                      !- Coefficient1 Constant
-  0,                                      !- Coefficient2 Constant
-  0,                                      !- Coefficient3 Constant
-  0,                                      !- Minimum Value of x
-  1,                                      !- Maximum Value of x
-  ,                                       !- Minimum Curve Output
-  ,                                       !- Maximum Curve Output
-  ,                                       !- Input Unit Type for X
-  ;                                       !- Output Unit Type
-
-OS:Curve:Cubic,
-  {ef088d14-d093-40b1-ac5e-df67a556c166}, !- Handle
-  Fan On Off Efficiency Curve,            !- Name
-  1,                                      !- Coefficient1 Constant
-  0,                                      !- Coefficient2 x
-  0,                                      !- Coefficient3 x**2
-  0,                                      !- Coefficient4 x**3
-  0,                                      !- Minimum Value of x
-  1;                                      !- Maximum Value of x
-
-OS:AirLoopHVAC:UnitarySystem,
-  {32582368-099d-44fb-a39c-24f211c794b1}, !- Handle
-  res fur gas unitary system,             !- Name
-  Load,                                   !- Control Type
-  {47c132ad-121d-4ecc-8175-1b903c04f9b8}, !- Controlling Zone or Thermostat Location
-  None,                                   !- Dehumidification Control Type
-  {83ac1d99-5ee5-4a67-bfd7-11801f1d25f0}, !- Availability Schedule Name
-  {7cb1bc85-771d-4b5d-8fa8-de2bf1197b30}, !- Air Inlet Node Name
-  {3f715e19-be5d-4f4d-9a90-75f62e86fc02}, !- Air Outlet Node Name
-  {4fb4998d-59b6-4c9a-b2f1-02a9034de8b3}, !- Supply Fan Name
-  BlowThrough,                            !- Fan Placement
-  {4122d6d1-112c-4451-9a42-fde1964eca1f}, !- Supply Air Fan Operating Mode Schedule Name
-  {8c6ccca4-0ad5-4c6d-86e8-2f61fb765312}, !- Heating Coil Name
-  1,                                      !- DX Heating Coil Sizing Ratio
-  ,                                       !- Cooling Coil Name
-  No,                                     !- Use DOAS DX Cooling Coil
-  2,                                      !- DOAS DX Cooling Coil Leaving Minimum Air Temperature {C}
-  SensibleOnlyLoadControl,                !- Latent Load Control
-  ,                                       !- Supplemental Heating Coil Name
-  ,                                       !- Supply Air Flow Rate Method During Cooling Operation
-  0,                                      !- Supply Air Flow Rate During Cooling Operation {m3/s}
-  ,                                       !- Supply Air Flow Rate Per Floor Area During Cooling Operation {m3/s-m2}
-  ,                                       !- Fraction of Autosized Design Cooling Supply Air Flow Rate
-  ,                                       !- Design Supply Air Flow Rate Per Unit of Capacity During Cooling Operation {m3/s-W}
-  ,                                       !- Supply Air Flow Rate Method During Heating Operation
-  Autosize,                               !- Supply Air Flow Rate During Heating Operation {m3/s}
-  ,                                       !- Supply Air Flow Rate Per Floor Area during Heating Operation {m3/s-m2}
-  ,                                       !- Fraction of Autosized Design Heating Supply Air Flow Rate
-  ,                                       !- Design Supply Air Flow Rate Per Unit of Capacity During Heating Operation {m3/s-W}
-  ,                                       !- Supply Air Flow Rate Method When No Cooling or Heating is Required
-  0,                                      !- Supply Air Flow Rate When No Cooling or Heating is Required {m3/s}
-  ,                                       !- Supply Air Flow Rate Per Floor Area When No Cooling or Heating is Required {m3/s-m2}
-  ,                                       !- Fraction of Autosized Design Cooling Supply Air Flow Rate When No Cooling or Heating is Required
-  ,                                       !- Fraction of Autosized Design Heating Supply Air Flow Rate When No Cooling or Heating is Required
-  ,                                       !- Design Supply Air Flow Rate Per Unit of Capacity During Cooling Operation When No Cooling or Heating is Required {m3/s-W}
-  ,                                       !- Design Supply Air Flow Rate Per Unit of Capacity During Heating Operation When No Cooling or Heating is Required {m3/s-W}
-  48.8888888888889,                       !- Maximum Supply Air Temperature {C}
-  21,                                     !- Maximum Outdoor Dry-Bulb Temperature for Supplemental Heater Operation {C}
-  ,                                       !- Outdoor Dry-Bulb Temperature Sensor Node Name
-  2.5,                                    !- Maximum Cycling Rate {cycles/hr}
-  60,                                     !- Heat Pump Time Constant {s}
-  0.01,                                   !- Fraction of On-Cycle Power Use
-  60,                                     !- Heat Pump Fan Delay Time {s}
-  0,                                      !- Ancilliary On-Cycle Electric Power {W}
-  0;                                      !- Ancilliary Off-Cycle Electric Power {W}
-
-OS:Schedule:Constant,
-  {4122d6d1-112c-4451-9a42-fde1964eca1f}, !- Handle
-  Always Off Discrete,                    !- Name
-  {1d6e9aa0-006f-4d39-8c6a-da9371846876}, !- Schedule Type Limits Name
-  0;                                      !- Value
-
-OS:ScheduleTypeLimits,
-  {1d6e9aa0-006f-4d39-8c6a-da9371846876}, !- Handle
-  OnOff 1,                                !- Name
-  0,                                      !- Lower Limit Value
-  1,                                      !- Upper Limit Value
-  Discrete,                               !- Numeric Type
-  Availability;                           !- Unit Type
-
-OS:AirLoopHVAC,
-  {618cb7f2-97f2-4dcd-b528-6d464f1456a1}, !- Handle
-  res fur gas asys,                       !- Name
-  ,                                       !- Controller List Name
-  {83ac1d99-5ee5-4a67-bfd7-11801f1d25f0}, !- Availability Schedule
-  {7a44c2b9-5823-4e0c-a321-922676f77ea1}, !- Availability Manager List Name
-  AutoSize,                               !- Design Supply Air Flow Rate {m3/s}
-  ,                                       !- Branch List Name
-  ,                                       !- Connector List Name
-  {5811705b-330c-4c35-8d0c-0b5645e6e7ac}, !- Supply Side Inlet Node Name
-  {f98e9a5f-8e8b-4488-8668-4cb53bebf253}, !- Demand Side Outlet Node Name
-  {94b840da-b9d8-4759-8e5e-e66df91c849f}, !- Demand Side Inlet Node A
-  {748140db-d9da-4c7b-a393-ef9924a5d796}, !- Supply Side Outlet Node A
-  ,                                       !- Demand Side Inlet Node B
-  ,                                       !- Supply Side Outlet Node B
-  ,                                       !- Return Air Bypass Flow Temperature Setpoint Schedule Name
-  {191a87af-e316-4805-8bf1-e9429774df2b}, !- Demand Mixer Name
-  {8f61fbbd-3a79-4a0e-9162-4abc71386ca4}, !- Demand Splitter A Name
-  ,                                       !- Demand Splitter B Name
-  ;                                       !- Supply Splitter Name
-
-OS:Node,
-  {df258c21-4b84-4f8c-85a4-e207c1567eb1}, !- Handle
-  Node 3,                                 !- Name
-  {5811705b-330c-4c35-8d0c-0b5645e6e7ac}, !- Inlet Port
-  {7cb1bc85-771d-4b5d-8fa8-de2bf1197b30}; !- Outlet Port
-
-OS:Node,
-  {53206984-2611-4acc-a957-c7b55ff68ba8}, !- Handle
-  Node 4,                                 !- Name
-  {3f715e19-be5d-4f4d-9a90-75f62e86fc02}, !- Inlet Port
-  {748140db-d9da-4c7b-a393-ef9924a5d796}; !- Outlet Port
-
-OS:Connection,
-  {5811705b-330c-4c35-8d0c-0b5645e6e7ac}, !- Handle
-  {c142ca0f-b3e6-40b0-955a-a776e23f40af}, !- Name
-  {618cb7f2-97f2-4dcd-b528-6d464f1456a1}, !- Source Object
-  8,                                      !- Outlet Port
-  {df258c21-4b84-4f8c-85a4-e207c1567eb1}, !- Target Object
-  2;                                      !- Inlet Port
-
-OS:Connection,
-  {748140db-d9da-4c7b-a393-ef9924a5d796}, !- Handle
-  {cabaf6db-25d6-4d75-ae03-136760b270e8}, !- Name
-  {53206984-2611-4acc-a957-c7b55ff68ba8}, !- Source Object
-  3,                                      !- Outlet Port
-  {618cb7f2-97f2-4dcd-b528-6d464f1456a1}, !- Target Object
-  11;                                     !- Inlet Port
-
-OS:Node,
-  {bd09e536-eccc-46b7-992f-21b53e3f824f}, !- Handle
-  Node 5,                                 !- Name
-  {94b840da-b9d8-4759-8e5e-e66df91c849f}, !- Inlet Port
-  {6f913f23-dde9-4601-b2fd-02f11ee8e533}; !- Outlet Port
-
-OS:Node,
-  {4af9d53c-42cd-4b4f-a128-0e5b5840ec6a}, !- Handle
-  Node 6,                                 !- Name
-  {35fde892-e546-4292-bad5-5e436c89b430}, !- Inlet Port
-  {f98e9a5f-8e8b-4488-8668-4cb53bebf253}; !- Outlet Port
-
-OS:Node,
-  {8ed34b8c-2b92-4020-986e-f4ebdf01d979}, !- Handle
-  Node 7,                                 !- Name
-  {b8481bd9-be8b-4bf5-aac7-7aaa302d7f2d}, !- Inlet Port
-  {9079ec6d-ca05-463f-be86-3cbb13ec1bef}; !- Outlet Port
-
-OS:Connection,
-  {94b840da-b9d8-4759-8e5e-e66df91c849f}, !- Handle
-  {d712af3e-14ce-4296-9748-30565083bfad}, !- Name
-  {618cb7f2-97f2-4dcd-b528-6d464f1456a1}, !- Source Object
-  10,                                     !- Outlet Port
-  {bd09e536-eccc-46b7-992f-21b53e3f824f}, !- Target Object
-  2;                                      !- Inlet Port
-
-OS:Connection,
-  {f98e9a5f-8e8b-4488-8668-4cb53bebf253}, !- Handle
-  {6ced75f8-5671-4be9-b570-6143d68ecb86}, !- Name
-  {4af9d53c-42cd-4b4f-a128-0e5b5840ec6a}, !- Source Object
-  3,                                      !- Outlet Port
-  {618cb7f2-97f2-4dcd-b528-6d464f1456a1}, !- Target Object
-  9;                                      !- Inlet Port
-
-OS:AirLoopHVAC:ZoneSplitter,
-  {8f61fbbd-3a79-4a0e-9162-4abc71386ca4}, !- Handle
-  res fur gas zone splitter,              !- Name
-  {6f913f23-dde9-4601-b2fd-02f11ee8e533}, !- Inlet Node Name
-  {62b8c503-0634-4e0a-87f7-329231d3924c}; !- Outlet Node Name 1
-
-OS:AirLoopHVAC:ZoneMixer,
-  {191a87af-e316-4805-8bf1-e9429774df2b}, !- Handle
-  res fur gas zone mixer,                 !- Name
-  {35fde892-e546-4292-bad5-5e436c89b430}, !- Outlet Node Name
-  {e74d38e6-899d-4161-9fc5-ba92f78d0cf5}; !- Inlet Node Name 1
-
-OS:Connection,
-  {6f913f23-dde9-4601-b2fd-02f11ee8e533}, !- Handle
-  {fac9c558-92b5-4012-9f20-30d39983cc36}, !- Name
-  {bd09e536-eccc-46b7-992f-21b53e3f824f}, !- Source Object
-  3,                                      !- Outlet Port
-  {8f61fbbd-3a79-4a0e-9162-4abc71386ca4}, !- Target Object
-  2;                                      !- Inlet Port
-
-OS:Connection,
-  {35fde892-e546-4292-bad5-5e436c89b430}, !- Handle
-  {ff0726dc-48ba-4a56-ae63-44a7d84c21ca}, !- Name
-  {191a87af-e316-4805-8bf1-e9429774df2b}, !- Source Object
-  2,                                      !- Outlet Port
-  {4af9d53c-42cd-4b4f-a128-0e5b5840ec6a}, !- Target Object
-  2;                                      !- Inlet Port
-
-OS:Sizing:System,
-  {9c76c153-e6e4-4b4f-84fb-ffa78a638b15}, !- Handle
-  {618cb7f2-97f2-4dcd-b528-6d464f1456a1}, !- AirLoop Name
-  Sensible,                               !- Type of Load to Size On
-  Autosize,                               !- Design Outdoor Air Flow Rate {m3/s}
-  0.3,                                    !- Central Heating Maximum System Air Flow Ratio
-  7,                                      !- Preheat Design Temperature {C}
-  0.008,                                  !- Preheat Design Humidity Ratio {kg-H2O/kg-Air}
-  12.8,                                   !- Precool Design Temperature {C}
-  0.008,                                  !- Precool Design Humidity Ratio {kg-H2O/kg-Air}
-  12.8,                                   !- Central Cooling Design Supply Air Temperature {C}
-  16.7,                                   !- Central Heating Design Supply Air Temperature {C}
-  NonCoincident,                          !- Sizing Option
-  Yes,                                    !- 100% Outdoor Air in Cooling
-  Yes,                                    !- 100% Outdoor Air in Heating
-  0.0085,                                 !- Central Cooling Design Supply Air Humidity Ratio {kg-H2O/kg-Air}
-  0.008,                                  !- Central Heating Design Supply Air Humidity Ratio {kg-H2O/kg-Air}
-  DesignDay,                              !- Cooling Design Air Flow Method
-  0,                                      !- Cooling Design Air Flow Rate {m3/s}
-  DesignDay,                              !- Heating Design Air Flow Method
-  0,                                      !- Heating Design Air Flow Rate {m3/s}
-  ZoneSum,                                !- System Outdoor Air Method
-  1,                                      !- Zone Maximum Outdoor Air Fraction {dimensionless}
-  0.0099676501,                           !- Cooling Supply Air Flow Rate Per Floor Area {m3/s-m2}
-  1,                                      !- Cooling Fraction of Autosized Cooling Supply Air Flow Rate
-  3.9475456e-05,                          !- Cooling Supply Air Flow Rate Per Unit Cooling Capacity {m3/s-W}
-  0.0099676501,                           !- Heating Supply Air Flow Rate Per Floor Area {m3/s-m2}
-  1,                                      !- Heating Fraction of Autosized Heating Supply Air Flow Rate
-  1,                                      !- Heating Fraction of Autosized Cooling Supply Air Flow Rate
-  3.1588213e-05,                          !- Heating Supply Air Flow Rate Per Unit Heating Capacity {m3/s-W}
-  CoolingDesignCapacity,                  !- Cooling Design Capacity Method
-  autosize,                               !- Cooling Design Capacity {W}
-  234.7,                                  !- Cooling Design Capacity Per Floor Area {W/m2}
-  1,                                      !- Fraction of Autosized Cooling Design Capacity
-  HeatingDesignCapacity,                  !- Heating Design Capacity Method
-  autosize,                               !- Heating Design Capacity {W}
-  157,                                    !- Heating Design Capacity Per Floor Area {W/m2}
-  1,                                      !- Fraction of Autosized Heating Design Capacity
-  OnOff;                                  !- Central Cooling Capacity Control Method
-
-OS:AvailabilityManagerAssignmentList,
-  {7a44c2b9-5823-4e0c-a321-922676f77ea1}, !- Handle
-  Air Loop HVAC 1 AvailabilityManagerAssignmentList; !- Name
-
-OS:Connection,
-  {7cb1bc85-771d-4b5d-8fa8-de2bf1197b30}, !- Handle
-  {109ac1e0-20e2-45a3-87b4-77b8cc1e420c}, !- Name
-  {df258c21-4b84-4f8c-85a4-e207c1567eb1}, !- Source Object
-  3,                                      !- Outlet Port
-  {32582368-099d-44fb-a39c-24f211c794b1}, !- Target Object
-  6;                                      !- Inlet Port
-
-OS:Connection,
-  {3f715e19-be5d-4f4d-9a90-75f62e86fc02}, !- Handle
-  {088f4611-7bea-4622-83fb-2e570689a14f}, !- Name
-  {32582368-099d-44fb-a39c-24f211c794b1}, !- Source Object
-  7,                                      !- Outlet Port
-  {53206984-2611-4acc-a957-c7b55ff68ba8}, !- Target Object
-  2;                                      !- Inlet Port
-
-OS:AirTerminal:SingleDuct:ConstantVolume:NoReheat,
-  {fbb62224-2f28-4b27-b324-adbdbee77b8d}, !- Handle
-  res fur gas living zone direct air,     !- Name
-  {83ac1d99-5ee5-4a67-bfd7-11801f1d25f0}, !- Availability Schedule Name
-  {9c507931-edec-486a-84e9-1da65f5130f0}, !- Air Inlet Node Name
-  {b8481bd9-be8b-4bf5-aac7-7aaa302d7f2d}, !- Air Outlet Node Name
-  AutoSize;                               !- Maximum Air Flow Rate {m3/s}
-
-OS:Node,
-  {5aa1de03-857c-484c-8f00-047b0f7a3750}, !- Handle
-  Node 8,                                 !- Name
-  {11bcea31-e6ea-4163-a462-fb25d00f427d}, !- Inlet Port
-  {e74d38e6-899d-4161-9fc5-ba92f78d0cf5}; !- Outlet Port
-
-OS:Connection,
-  {9079ec6d-ca05-463f-be86-3cbb13ec1bef}, !- Handle
-  {a4be5ca8-def7-443f-a64d-578e9ece4378}, !- Name
-  {8ed34b8c-2b92-4020-986e-f4ebdf01d979}, !- Source Object
-  3,                                      !- Outlet Port
-  {936070da-aa50-44c6-a3b3-00bfdce6a8dc}, !- Target Object
-  3;                                      !- Inlet Port
-
-OS:Connection,
-  {11bcea31-e6ea-4163-a462-fb25d00f427d}, !- Handle
-  {064d1214-21c8-4290-bbfa-ac7f884df60e}, !- Name
-  {de1e6ee2-b7ef-454d-b050-f3de21d33d84}, !- Source Object
-  3,                                      !- Outlet Port
-  {5aa1de03-857c-484c-8f00-047b0f7a3750}, !- Target Object
-  2;                                      !- Inlet Port
-
-OS:Connection,
-  {e74d38e6-899d-4161-9fc5-ba92f78d0cf5}, !- Handle
-  {0bd103ff-c94a-42e5-af1e-c969ab9f0dfe}, !- Name
-  {5aa1de03-857c-484c-8f00-047b0f7a3750}, !- Source Object
-  3,                                      !- Outlet Port
-  {191a87af-e316-4805-8bf1-e9429774df2b}, !- Target Object
-  3;                                      !- Inlet Port
-
-OS:Node,
-  {203d9421-4c64-4228-822b-437fb3f9d560}, !- Handle
-  Node 9,                                 !- Name
-  {62b8c503-0634-4e0a-87f7-329231d3924c}, !- Inlet Port
-  {9c507931-edec-486a-84e9-1da65f5130f0}; !- Outlet Port
-
-OS:Connection,
-  {62b8c503-0634-4e0a-87f7-329231d3924c}, !- Handle
-  {5344b03c-e910-4122-8adb-78cf3d0caad8}, !- Name
-  {8f61fbbd-3a79-4a0e-9162-4abc71386ca4}, !- Source Object
-  3,                                      !- Outlet Port
-  {203d9421-4c64-4228-822b-437fb3f9d560}, !- Target Object
-  2;                                      !- Inlet Port
-
-OS:Connection,
-  {9c507931-edec-486a-84e9-1da65f5130f0}, !- Handle
-  {dce4a2ac-5e89-47b9-b2d5-0f5ff89459ec}, !- Name
-  {203d9421-4c64-4228-822b-437fb3f9d560}, !- Source Object
-  3,                                      !- Outlet Port
-  {fbb62224-2f28-4b27-b324-adbdbee77b8d}, !- Target Object
-  3;                                      !- Inlet Port
-
-OS:Connection,
-  {b8481bd9-be8b-4bf5-aac7-7aaa302d7f2d}, !- Handle
-  {5db67a9c-e868-462c-83cb-1bbbb7a0878a}, !- Name
-  {fbb62224-2f28-4b27-b324-adbdbee77b8d}, !- Source Object
-  4,                                      !- Outlet Port
-  {8ed34b8c-2b92-4020-986e-f4ebdf01d979}, !- Target Object
-  2;                                      !- Inlet Port
-
-OS:AdditionalProperties,
-  {eedf4c72-7318-49f6-918e-fa51bf9d00d0}, !- Handle
-  {32582368-099d-44fb-a39c-24f211c794b1}, !- Object Name
-  SizingInfoHVACFracHeatLoadServed,       !- Feature Name 1
-  Double,                                 !- Feature Data Type 1
-  1;                                      !- Feature Value 1
-
-OS:Curve:Biquadratic,
-  {f99247ed-ec8d-407a-8603-d6dd53f4189c}, !- Handle
-  Cool-Cap-fT1,                           !- Name
-  1.550902001,                            !- Coefficient1 Constant
-  -0.0750500892,                          !- Coefficient2 x
-  0.00309713544,                          !- Coefficient3 x**2
-  0.00240111,                             !- Coefficient4 y
-  -5.0544e-05,                            !- Coefficient5 y**2
-  -0.00042728148,                         !- Coefficient6 x*y
-  13.88,                                  !- Minimum Value of x
-  23.88,                                  !- Maximum Value of x
-  18.33,                                  !- Minimum Value of y
-  51.66;                                  !- Maximum Value of y
-
-OS:Curve:Biquadratic,
-  {3bd619e0-fc38-4caf-82c4-3a1fa296090e}, !- Handle
-  Cool-EIR-fT1,                           !- Name
-  -0.304282997,                           !- Coefficient1 Constant
-  0.1180477062,                           !- Coefficient2 x
-  -0.00342466704,                         !- Coefficient3 x**2
-  -0.0062619138,                          !- Coefficient4 y
-  0.00069542712,                          !- Coefficient5 y**2
-  -0.00046997496,                         !- Coefficient6 x*y
-  13.88,                                  !- Minimum Value of x
-  23.88,                                  !- Maximum Value of x
-  18.33,                                  !- Minimum Value of y
-  51.66;                                  !- Maximum Value of y
-
-OS:Curve:Quadratic,
-  {601934fa-d736-40a0-b810-12af32509ed8}, !- Handle
-  Cool-PLF-fPLR1,                         !- Name
-  0.93,                                   !- Coefficient1 Constant
-  0.07,                                   !- Coefficient2 x
-  0,                                      !- Coefficient3 x**2
-  0,                                      !- Minimum Value of x
-  1,                                      !- Maximum Value of x
-  0.7,                                    !- Minimum Curve Output
-  1;                                      !- Maximum Curve Output
-
-OS:Curve:Quadratic,
-  {389a0916-f4f8-4bd3-8642-58a47e723f62}, !- Handle
-  Cool-Cap-fFF1,                          !- Name
-  0.718605468,                            !- Coefficient1 Constant
-  0.410099989,                            !- Coefficient2 x
-  -0.128705457,                           !- Coefficient3 x**2
-  0,                                      !- Minimum Value of x
-  2,                                      !- Maximum Value of x
-  0,                                      !- Minimum Curve Output
-  2;                                      !- Maximum Curve Output
-
-OS:Curve:Quadratic,
-  {90f309ce-ba5f-43e1-b3f9-65f74b87fdd6}, !- Handle
-  Cool-EIR-fFF1,                          !- Name
-  1.32299905,                             !- Coefficient1 Constant
-  -0.477711207,                           !- Coefficient2 x
-  0.154712157,                            !- Coefficient3 x**2
-  0,                                      !- Minimum Value of x
-  2,                                      !- Maximum Value of x
-  0,                                      !- Minimum Curve Output
-  2;                                      !- Maximum Curve Output
-
-OS:Coil:Cooling:DX:SingleSpeed,
-  {5a018006-cbd5-4f99-a2c4-6a21df3998dd}, !- Handle
-  res ac cooling coil,                    !- Name
-  {83ac1d99-5ee5-4a67-bfd7-11801f1d25f0}, !- Availability Schedule Name
-  autosize,                               !- Rated Total Cooling Capacity {W}
-  0.740402528813699,                      !- Rated Sensible Heat Ratio
-  3.9505446283126,                        !- Rated COP {W/W}
-  autosize,                               !- Rated Air Flow Rate {m3/s}
-  773.3912012006,                         !- Rated Evaporator Fan Power Per Volume Flow Rate {W/(m3/s)}
-  ,                                       !- Air Inlet Node Name
-  ,                                       !- Air Outlet Node Name
-  {f99247ed-ec8d-407a-8603-d6dd53f4189c}, !- Total Cooling Capacity Function of Temperature Curve Name
-  {389a0916-f4f8-4bd3-8642-58a47e723f62}, !- Total Cooling Capacity Function of Flow Fraction Curve Name
-  {3bd619e0-fc38-4caf-82c4-3a1fa296090e}, !- Energy Input Ratio Function of Temperature Curve Name
-  {90f309ce-ba5f-43e1-b3f9-65f74b87fdd6}, !- Energy Input Ratio Function of Flow Fraction Curve Name
-  {601934fa-d736-40a0-b810-12af32509ed8}, !- Part Load Fraction Correlation Curve Name
-  -25,                                    !- Minimum Outdoor Dry-Bulb Temperature for Compressor Operation {C}
-  1000,                                   !- Nominal Time for Condensate Removal to Begin {s}
-  1.5,                                    !- Ratio of Initial Moisture Evaporation Rate and Steady State Latent Capacity {dimensionless}
-  3,                                      !- Maximum Cycling Rate {cycles/hr}
-  45,                                     !- Latent Capacity Time Constant {s}
-  ,                                       !- Condenser Air Inlet Node Name
-  AirCooled,                              !- Condenser Type
-  0,                                      !- Evaporative Condenser Effectiveness {dimensionless}
-  Autosize,                               !- Evaporative Condenser Air Flow Rate {m3/s}
-  Autosize,                               !- Evaporative Condenser Pump Rated Power Consumption {W}
-  0,                                      !- Crankcase Heater Capacity {W}
-  12.7777777777778,                       !- Maximum Outdoor Dry-Bulb Temperature for Crankcase Heater Operation {C}
-  ,                                       !- Supply Water Storage Tank Name
-  ,                                       !- Condensate Collection Water Storage Tank Name
-  0,                                      !- Basin Heater Capacity {W/K}
-  10,                                     !- Basin Heater Setpoint Temperature {C}
-  ;                                       !- Basin Heater Operating Schedule Name
-
-OS:Fan:OnOff,
-  {b2d908d2-d5eb-4ab2-a7f2-cf5dd95afdc9}, !- Handle
-  res ac clg supply fan,                  !- Name
-  {83ac1d99-5ee5-4a67-bfd7-11801f1d25f0}, !- Availability Schedule Name
-  0.75,                                   !- Fan Total Efficiency
-  794.580001233493,                       !- Pressure Rise {Pa}
-  autosize,                               !- Maximum Flow Rate {m3/s}
-  1,                                      !- Motor Efficiency
-  1,                                      !- Motor In Airstream Fraction
-  ,                                       !- Air Inlet Node Name
-  ,                                       !- Air Outlet Node Name
-  {b7a1e43b-a256-4f84-8972-0110d744d289}, !- Fan Power Ratio Function of Speed Ratio Curve Name
-  {7d23dd5c-b739-4173-ab68-eaa4d83ef6f6}, !- Fan Efficiency Ratio Function of Speed Ratio Curve Name
-  res ac clg supply fan;                  !- End-Use Subcategory
-
-OS:Curve:Exponent,
-  {b7a1e43b-a256-4f84-8972-0110d744d289}, !- Handle
-  Fan On Off Power Curve 1,               !- Name
-  1,                                      !- Coefficient1 Constant
-  0,                                      !- Coefficient2 Constant
-  0,                                      !- Coefficient3 Constant
-  0,                                      !- Minimum Value of x
-  1,                                      !- Maximum Value of x
-  ,                                       !- Minimum Curve Output
-  ,                                       !- Maximum Curve Output
-  ,                                       !- Input Unit Type for X
-  ;                                       !- Output Unit Type
-
-OS:Curve:Cubic,
-  {7d23dd5c-b739-4173-ab68-eaa4d83ef6f6}, !- Handle
-  Fan On Off Efficiency Curve 1,          !- Name
-  1,                                      !- Coefficient1 Constant
-  0,                                      !- Coefficient2 x
-  0,                                      !- Coefficient3 x**2
-  0,                                      !- Coefficient4 x**3
-  0,                                      !- Minimum Value of x
-  1;                                      !- Maximum Value of x
-
-OS:AirLoopHVAC:UnitarySystem,
-  {539a746d-ffb3-4223-a370-2211937ee366}, !- Handle
-  res ac unitary system,                  !- Name
-  Load,                                   !- Control Type
-  {47c132ad-121d-4ecc-8175-1b903c04f9b8}, !- Controlling Zone or Thermostat Location
-  None,                                   !- Dehumidification Control Type
-  {83ac1d99-5ee5-4a67-bfd7-11801f1d25f0}, !- Availability Schedule Name
-  {5ef4aa98-c46e-4c8b-96f2-95fd8b9fe7b9}, !- Air Inlet Node Name
-  {86d553a1-31f4-4b55-a8be-7e7b8f7f67cb}, !- Air Outlet Node Name
-  {b2d908d2-d5eb-4ab2-a7f2-cf5dd95afdc9}, !- Supply Fan Name
-  BlowThrough,                            !- Fan Placement
-  {4122d6d1-112c-4451-9a42-fde1964eca1f}, !- Supply Air Fan Operating Mode Schedule Name
-  ,                                       !- Heating Coil Name
-  1,                                      !- DX Heating Coil Sizing Ratio
-  {5a018006-cbd5-4f99-a2c4-6a21df3998dd}, !- Cooling Coil Name
-  No,                                     !- Use DOAS DX Cooling Coil
-  2,                                      !- DOAS DX Cooling Coil Leaving Minimum Air Temperature {C}
-  SensibleOnlyLoadControl,                !- Latent Load Control
-  ,                                       !- Supplemental Heating Coil Name
-  ,                                       !- Supply Air Flow Rate Method During Cooling Operation
-  Autosize,                               !- Supply Air Flow Rate During Cooling Operation {m3/s}
-  ,                                       !- Supply Air Flow Rate Per Floor Area During Cooling Operation {m3/s-m2}
-  ,                                       !- Fraction of Autosized Design Cooling Supply Air Flow Rate
-  ,                                       !- Design Supply Air Flow Rate Per Unit of Capacity During Cooling Operation {m3/s-W}
-  ,                                       !- Supply Air Flow Rate Method During Heating Operation
-  0,                                      !- Supply Air Flow Rate During Heating Operation {m3/s}
-  ,                                       !- Supply Air Flow Rate Per Floor Area during Heating Operation {m3/s-m2}
-  ,                                       !- Fraction of Autosized Design Heating Supply Air Flow Rate
-  ,                                       !- Design Supply Air Flow Rate Per Unit of Capacity During Heating Operation {m3/s-W}
-  ,                                       !- Supply Air Flow Rate Method When No Cooling or Heating is Required
-  0,                                      !- Supply Air Flow Rate When No Cooling or Heating is Required {m3/s}
-  ,                                       !- Supply Air Flow Rate Per Floor Area When No Cooling or Heating is Required {m3/s-m2}
-  ,                                       !- Fraction of Autosized Design Cooling Supply Air Flow Rate When No Cooling or Heating is Required
-  ,                                       !- Fraction of Autosized Design Heating Supply Air Flow Rate When No Cooling or Heating is Required
-  ,                                       !- Design Supply Air Flow Rate Per Unit of Capacity During Cooling Operation When No Cooling or Heating is Required {m3/s-W}
-  ,                                       !- Design Supply Air Flow Rate Per Unit of Capacity During Heating Operation When No Cooling or Heating is Required {m3/s-W}
-  48.8888888888889,                       !- Maximum Supply Air Temperature {C}
-  21,                                     !- Maximum Outdoor Dry-Bulb Temperature for Supplemental Heater Operation {C}
-  ,                                       !- Outdoor Dry-Bulb Temperature Sensor Node Name
-  2.5,                                    !- Maximum Cycling Rate {cycles/hr}
-  60,                                     !- Heat Pump Time Constant {s}
-  0.01,                                   !- Fraction of On-Cycle Power Use
-  60,                                     !- Heat Pump Fan Delay Time {s}
-  0,                                      !- Ancilliary On-Cycle Electric Power {W}
-  0;                                      !- Ancilliary Off-Cycle Electric Power {W}
-
-OS:AirLoopHVAC,
-  {09cc7caa-45a4-498a-8b12-d15ba9fb6b10}, !- Handle
-  res ac asys,                            !- Name
-  ,                                       !- Controller List Name
-  {83ac1d99-5ee5-4a67-bfd7-11801f1d25f0}, !- Availability Schedule
-  {66e44210-21df-41d2-9dda-6cbf74d02763}, !- Availability Manager List Name
-  AutoSize,                               !- Design Supply Air Flow Rate {m3/s}
-  ,                                       !- Branch List Name
-  ,                                       !- Connector List Name
-  {86d8ed59-7957-4177-a982-1a9587bba264}, !- Supply Side Inlet Node Name
-  {708c4488-b552-4986-a00d-ac3184bf6463}, !- Demand Side Outlet Node Name
-  {dcebdbe1-1617-40bf-86d1-07797e6d61fa}, !- Demand Side Inlet Node A
-  {ec0c5f38-185e-4291-b8a5-084a3913e6fe}, !- Supply Side Outlet Node A
-  ,                                       !- Demand Side Inlet Node B
-  ,                                       !- Supply Side Outlet Node B
-  ,                                       !- Return Air Bypass Flow Temperature Setpoint Schedule Name
-  {9995c885-a660-4724-8d2a-e828b5224218}, !- Demand Mixer Name
-  {09d10cc4-edd4-4e1d-bd90-28600f3ea2ce}, !- Demand Splitter A Name
-  ,                                       !- Demand Splitter B Name
-  ;                                       !- Supply Splitter Name
-
-OS:Node,
-  {5811b0b0-e22e-4627-b113-badb6c043512}, !- Handle
-  Node 10,                                !- Name
-  {86d8ed59-7957-4177-a982-1a9587bba264}, !- Inlet Port
-  {5ef4aa98-c46e-4c8b-96f2-95fd8b9fe7b9}; !- Outlet Port
-
-OS:Node,
-  {4ddda7b7-2063-424b-ab39-94d2c84425c0}, !- Handle
-  Node 11,                                !- Name
-  {86d553a1-31f4-4b55-a8be-7e7b8f7f67cb}, !- Inlet Port
-  {ec0c5f38-185e-4291-b8a5-084a3913e6fe}; !- Outlet Port
-
-OS:Connection,
-  {86d8ed59-7957-4177-a982-1a9587bba264}, !- Handle
-  {71ab92bd-1583-4f27-a025-3c23f39a4856}, !- Name
-  {09cc7caa-45a4-498a-8b12-d15ba9fb6b10}, !- Source Object
-  8,                                      !- Outlet Port
-  {5811b0b0-e22e-4627-b113-badb6c043512}, !- Target Object
-  2;                                      !- Inlet Port
-
-OS:Connection,
-  {ec0c5f38-185e-4291-b8a5-084a3913e6fe}, !- Handle
-  {44bb4137-2ba2-4802-ac30-4ffe575fdd72}, !- Name
-  {4ddda7b7-2063-424b-ab39-94d2c84425c0}, !- Source Object
-  3,                                      !- Outlet Port
-  {09cc7caa-45a4-498a-8b12-d15ba9fb6b10}, !- Target Object
-  11;                                     !- Inlet Port
-
-OS:Node,
-  {4208ffff-dfa6-4dde-b9a4-678db5b8b37b}, !- Handle
-  Node 12,                                !- Name
-  {dcebdbe1-1617-40bf-86d1-07797e6d61fa}, !- Inlet Port
-  {fd49ff25-1efd-4e0f-badd-def645becc97}; !- Outlet Port
-
-OS:Node,
-  {d582c4e6-fd4b-4985-b56c-20760550efad}, !- Handle
-  Node 13,                                !- Name
-  {c7888f74-6974-47b6-bd47-2bacd97a9672}, !- Inlet Port
-  {708c4488-b552-4986-a00d-ac3184bf6463}; !- Outlet Port
-
-OS:Node,
-  {a046efb3-c697-4ae9-b3da-6769fc498044}, !- Handle
-  Node 14,                                !- Name
-  {d6c799bd-05c9-4490-b8ca-23799199ac00}, !- Inlet Port
-  {c24b381d-87a4-477c-8423-2354f833db4f}; !- Outlet Port
-
-OS:Connection,
-  {dcebdbe1-1617-40bf-86d1-07797e6d61fa}, !- Handle
-  {244f3184-2103-406f-8cf1-aaa871091f81}, !- Name
-  {09cc7caa-45a4-498a-8b12-d15ba9fb6b10}, !- Source Object
-  10,                                     !- Outlet Port
-  {4208ffff-dfa6-4dde-b9a4-678db5b8b37b}, !- Target Object
-  2;                                      !- Inlet Port
-
-OS:Connection,
-  {708c4488-b552-4986-a00d-ac3184bf6463}, !- Handle
-  {e695836a-7866-4b1d-9801-a6e257bc5a7e}, !- Name
-  {d582c4e6-fd4b-4985-b56c-20760550efad}, !- Source Object
-  3,                                      !- Outlet Port
-  {09cc7caa-45a4-498a-8b12-d15ba9fb6b10}, !- Target Object
-  9;                                      !- Inlet Port
-
-OS:AirLoopHVAC:ZoneSplitter,
-  {09d10cc4-edd4-4e1d-bd90-28600f3ea2ce}, !- Handle
-  res ac zone splitter,                   !- Name
-  {fd49ff25-1efd-4e0f-badd-def645becc97}, !- Inlet Node Name
-  {4fde0fa0-4f9a-47b6-992d-36964d7e9f23}; !- Outlet Node Name 1
-
-OS:AirLoopHVAC:ZoneMixer,
-  {9995c885-a660-4724-8d2a-e828b5224218}, !- Handle
-  res ac zone mixer,                      !- Name
-  {c7888f74-6974-47b6-bd47-2bacd97a9672}, !- Outlet Node Name
-  {92e8f279-df14-4dde-97ff-bd3ee86a4084}; !- Inlet Node Name 1
-
-OS:Connection,
-  {fd49ff25-1efd-4e0f-badd-def645becc97}, !- Handle
-  {35163ecc-9a48-4825-82ab-6052d56786cd}, !- Name
-  {4208ffff-dfa6-4dde-b9a4-678db5b8b37b}, !- Source Object
-  3,                                      !- Outlet Port
-  {09d10cc4-edd4-4e1d-bd90-28600f3ea2ce}, !- Target Object
-  2;                                      !- Inlet Port
-
-OS:Connection,
-  {c7888f74-6974-47b6-bd47-2bacd97a9672}, !- Handle
-  {e7c54fb3-a55e-4ddf-a04d-6eaa767d2fed}, !- Name
-  {9995c885-a660-4724-8d2a-e828b5224218}, !- Source Object
-  2,                                      !- Outlet Port
-  {d582c4e6-fd4b-4985-b56c-20760550efad}, !- Target Object
-  2;                                      !- Inlet Port
-
-OS:Sizing:System,
-  {906037cf-fb5c-496e-a853-26c3717b0273}, !- Handle
-  {09cc7caa-45a4-498a-8b12-d15ba9fb6b10}, !- AirLoop Name
-  Sensible,                               !- Type of Load to Size On
-  Autosize,                               !- Design Outdoor Air Flow Rate {m3/s}
-  0.3,                                    !- Central Heating Maximum System Air Flow Ratio
-  7,                                      !- Preheat Design Temperature {C}
-  0.008,                                  !- Preheat Design Humidity Ratio {kg-H2O/kg-Air}
-  12.8,                                   !- Precool Design Temperature {C}
-  0.008,                                  !- Precool Design Humidity Ratio {kg-H2O/kg-Air}
-  12.8,                                   !- Central Cooling Design Supply Air Temperature {C}
-  16.7,                                   !- Central Heating Design Supply Air Temperature {C}
-  NonCoincident,                          !- Sizing Option
-  Yes,                                    !- 100% Outdoor Air in Cooling
-  Yes,                                    !- 100% Outdoor Air in Heating
-  0.0085,                                 !- Central Cooling Design Supply Air Humidity Ratio {kg-H2O/kg-Air}
-  0.008,                                  !- Central Heating Design Supply Air Humidity Ratio {kg-H2O/kg-Air}
-  DesignDay,                              !- Cooling Design Air Flow Method
-  0,                                      !- Cooling Design Air Flow Rate {m3/s}
-  DesignDay,                              !- Heating Design Air Flow Method
-  0,                                      !- Heating Design Air Flow Rate {m3/s}
-  ZoneSum,                                !- System Outdoor Air Method
-  1,                                      !- Zone Maximum Outdoor Air Fraction {dimensionless}
-  0.0099676501,                           !- Cooling Supply Air Flow Rate Per Floor Area {m3/s-m2}
-  1,                                      !- Cooling Fraction of Autosized Cooling Supply Air Flow Rate
-  3.9475456e-05,                          !- Cooling Supply Air Flow Rate Per Unit Cooling Capacity {m3/s-W}
-  0.0099676501,                           !- Heating Supply Air Flow Rate Per Floor Area {m3/s-m2}
-  1,                                      !- Heating Fraction of Autosized Heating Supply Air Flow Rate
-  1,                                      !- Heating Fraction of Autosized Cooling Supply Air Flow Rate
-  3.1588213e-05,                          !- Heating Supply Air Flow Rate Per Unit Heating Capacity {m3/s-W}
-  CoolingDesignCapacity,                  !- Cooling Design Capacity Method
-  autosize,                               !- Cooling Design Capacity {W}
-  234.7,                                  !- Cooling Design Capacity Per Floor Area {W/m2}
-  1,                                      !- Fraction of Autosized Cooling Design Capacity
-  HeatingDesignCapacity,                  !- Heating Design Capacity Method
-  autosize,                               !- Heating Design Capacity {W}
-  157,                                    !- Heating Design Capacity Per Floor Area {W/m2}
-  1,                                      !- Fraction of Autosized Heating Design Capacity
-  OnOff;                                  !- Central Cooling Capacity Control Method
-
-OS:AvailabilityManagerAssignmentList,
-  {66e44210-21df-41d2-9dda-6cbf74d02763}, !- Handle
-  Air Loop HVAC 1 AvailabilityManagerAssignmentList 1; !- Name
-
-OS:Connection,
-  {5ef4aa98-c46e-4c8b-96f2-95fd8b9fe7b9}, !- Handle
-  {07a78178-d64e-48f4-9b46-1dcfdf966863}, !- Name
-  {5811b0b0-e22e-4627-b113-badb6c043512}, !- Source Object
-  3,                                      !- Outlet Port
-  {539a746d-ffb3-4223-a370-2211937ee366}, !- Target Object
-  6;                                      !- Inlet Port
-
-OS:Connection,
-  {86d553a1-31f4-4b55-a8be-7e7b8f7f67cb}, !- Handle
-  {32e2fa0d-67cc-45aa-885c-acb51aab3937}, !- Name
-  {539a746d-ffb3-4223-a370-2211937ee366}, !- Source Object
-  7,                                      !- Outlet Port
-  {4ddda7b7-2063-424b-ab39-94d2c84425c0}, !- Target Object
-  2;                                      !- Inlet Port
-
-OS:AirTerminal:SingleDuct:ConstantVolume:NoReheat,
-  {896d3fd8-a4ec-41cf-9190-e4dec685a77c}, !- Handle
-  res ac living zone direct air,          !- Name
-  {83ac1d99-5ee5-4a67-bfd7-11801f1d25f0}, !- Availability Schedule Name
-  {ab93bd84-8853-4ab0-897c-725593e334d8}, !- Air Inlet Node Name
-  {d6c799bd-05c9-4490-b8ca-23799199ac00}, !- Air Outlet Node Name
-  AutoSize;                               !- Maximum Air Flow Rate {m3/s}
-
-OS:Node,
-  {7d383931-481c-4135-a845-bdf761075aa6}, !- Handle
-  Node 15,                                !- Name
-  {63a779e2-9266-4fa8-8d26-0067979d9a1d}, !- Inlet Port
-  {92e8f279-df14-4dde-97ff-bd3ee86a4084}; !- Outlet Port
-
-OS:Connection,
-  {c24b381d-87a4-477c-8423-2354f833db4f}, !- Handle
-  {cb1d6f96-1c0f-4c07-9f21-f68bc174c0b0}, !- Name
-  {a046efb3-c697-4ae9-b3da-6769fc498044}, !- Source Object
-  3,                                      !- Outlet Port
-  {936070da-aa50-44c6-a3b3-00bfdce6a8dc}, !- Target Object
-  4;                                      !- Inlet Port
-
-OS:Connection,
-  {63a779e2-9266-4fa8-8d26-0067979d9a1d}, !- Handle
-  {816cf69e-f093-429a-93c1-03a5e0e2a747}, !- Name
-  {de1e6ee2-b7ef-454d-b050-f3de21d33d84}, !- Source Object
-  4,                                      !- Outlet Port
-  {7d383931-481c-4135-a845-bdf761075aa6}, !- Target Object
-  2;                                      !- Inlet Port
-
-OS:Connection,
-  {92e8f279-df14-4dde-97ff-bd3ee86a4084}, !- Handle
-  {bbd05b29-0764-434d-926c-5811d0d95301}, !- Name
-  {7d383931-481c-4135-a845-bdf761075aa6}, !- Source Object
-  3,                                      !- Outlet Port
-  {9995c885-a660-4724-8d2a-e828b5224218}, !- Target Object
-  3;                                      !- Inlet Port
-
-OS:Node,
-  {f004301f-a178-4527-a0ca-149b23f2de4b}, !- Handle
-  Node 16,                                !- Name
-  {4fde0fa0-4f9a-47b6-992d-36964d7e9f23}, !- Inlet Port
-  {ab93bd84-8853-4ab0-897c-725593e334d8}; !- Outlet Port
-
-OS:Connection,
-  {4fde0fa0-4f9a-47b6-992d-36964d7e9f23}, !- Handle
-  {2172e440-b213-47b6-9a1b-83aaefa889b9}, !- Name
-  {09d10cc4-edd4-4e1d-bd90-28600f3ea2ce}, !- Source Object
-  3,                                      !- Outlet Port
-  {f004301f-a178-4527-a0ca-149b23f2de4b}, !- Target Object
-  2;                                      !- Inlet Port
-
-OS:Connection,
-  {ab93bd84-8853-4ab0-897c-725593e334d8}, !- Handle
-  {c0d14935-97ea-4e50-bae4-c05d999932f3}, !- Name
-  {f004301f-a178-4527-a0ca-149b23f2de4b}, !- Source Object
-  3,                                      !- Outlet Port
-  {896d3fd8-a4ec-41cf-9190-e4dec685a77c}, !- Target Object
-  3;                                      !- Inlet Port
-
-OS:Connection,
-  {d6c799bd-05c9-4490-b8ca-23799199ac00}, !- Handle
-  {953cb19e-d273-42e8-b323-9fb87a003ba3}, !- Name
-  {896d3fd8-a4ec-41cf-9190-e4dec685a77c}, !- Source Object
-  4,                                      !- Outlet Port
-  {a046efb3-c697-4ae9-b3da-6769fc498044}, !- Target Object
-  2;                                      !- Inlet Port
-
-OS:AdditionalProperties,
-  {5ad96c30-ef02-4350-8bfd-bc0bb545a398}, !- Handle
-  {539a746d-ffb3-4223-a370-2211937ee366}, !- Object Name
-  SizingInfoHVACCapacityDerateFactorEER,  !- Feature Name 1
-  String,                                 !- Feature Data Type 1
-  1.0&#441.0&#441.0&#441.0&#441.0,        !- Feature Value 1
-  SizingInfoHVACRatedCFMperTonCooling,    !- Feature Name 2
-  String,                                 !- Feature Data Type 2
-  386.1,                                  !- Feature Value 2
-  SizingInfoHVACFracCoolLoadServed,       !- Feature Name 3
-  Double,                                 !- Feature Data Type 3
-  1;                                      !- Feature Value 3
-
-OS:Schedule:Ruleset,
-  {a733cc83-fadb-4cc7-875f-a1c2cb9f6cab}, !- Handle
-  res heating season,                     !- Name
-  {05ad08b8-0d1a-4a34-863e-a6a5b8848c23}, !- Schedule Type Limits Name
-  {158676c2-277d-4de6-a397-9a098f752879}; !- Default Day Schedule Name
-
-OS:Schedule:Day,
-  {158676c2-277d-4de6-a397-9a098f752879}, !- Handle
-  Schedule Day 4,                         !- Name
-  {05ad08b8-0d1a-4a34-863e-a6a5b8848c23}, !- Schedule Type Limits Name
+  {cab3c8b1-ae00-4cde-a86f-d61de53d80ed}, !- Handle
+  Schedule Day 1,                         !- Name
+  ,                                       !- Schedule Type Limits Name
   ,                                       !- Interpolate to Timestep
   24,                                     !- Hour 1
   0,                                      !- Minute 1
   0;                                      !- Value Until Time 1
 
-OS:Schedule:Rule,
-  {a216394f-5507-43b4-8b5e-d88391290b94}, !- Handle
-  res heating season allday rule1,        !- Name
-  {a733cc83-fadb-4cc7-875f-a1c2cb9f6cab}, !- Schedule Ruleset Name
-  11,                                     !- Rule Order
-  {5ce65aa8-7270-4122-ae96-dfa63298bf42}, !- Day Schedule Name
-  Yes,                                    !- Apply Sunday
-  Yes,                                    !- Apply Monday
-  Yes,                                    !- Apply Tuesday
-  Yes,                                    !- Apply Wednesday
-  Yes,                                    !- Apply Thursday
-  Yes,                                    !- Apply Friday
-  Yes,                                    !- Apply Saturday
-  DateRange,                              !- Date Specification Type
-  1,                                      !- Start Month
-  1,                                      !- Start Day
-  1,                                      !- End Month
-  31;                                     !- End Day
-
 OS:Schedule:Day,
-  {5ce65aa8-7270-4122-ae96-dfa63298bf42}, !- Handle
-  res heating season allday1,             !- Name
-  {05ad08b8-0d1a-4a34-863e-a6a5b8848c23}, !- Schedule Type Limits Name
+  {10b05139-d10f-4806-a207-40e63341ad4c}, !- Handle
+  Schedule Day 2,                         !- Name
+  ,                                       !- Schedule Type Limits Name
   ,                                       !- Interpolate to Timestep
   24,                                     !- Hour 1
   0,                                      !- Minute 1
   1;                                      !- Value Until Time 1
-
-OS:Schedule:Rule,
-  {530e9b27-746c-4fa8-8aed-2f1cfd35966b}, !- Handle
-  res heating season allday rule2,        !- Name
-  {a733cc83-fadb-4cc7-875f-a1c2cb9f6cab}, !- Schedule Ruleset Name
-  10,                                     !- Rule Order
-  {bec11fd4-7968-4817-bb3b-d4b3c64d03fd}, !- Day Schedule Name
-  Yes,                                    !- Apply Sunday
-  Yes,                                    !- Apply Monday
-  Yes,                                    !- Apply Tuesday
-  Yes,                                    !- Apply Wednesday
-  Yes,                                    !- Apply Thursday
-  Yes,                                    !- Apply Friday
-  Yes,                                    !- Apply Saturday
-  DateRange,                              !- Date Specification Type
-  2,                                      !- Start Month
-  1,                                      !- Start Day
-  2,                                      !- End Month
-  28;                                     !- End Day
-
-OS:Schedule:Day,
-  {bec11fd4-7968-4817-bb3b-d4b3c64d03fd}, !- Handle
-  res heating season allday2,             !- Name
-  {05ad08b8-0d1a-4a34-863e-a6a5b8848c23}, !- Schedule Type Limits Name
-  ,                                       !- Interpolate to Timestep
-  24,                                     !- Hour 1
-  0,                                      !- Minute 1
-  1;                                      !- Value Until Time 1
-
-OS:Schedule:Rule,
-  {2e788376-d714-46b2-9f68-f89a3ac05d73}, !- Handle
-  res heating season allday rule3,        !- Name
-  {a733cc83-fadb-4cc7-875f-a1c2cb9f6cab}, !- Schedule Ruleset Name
-  9,                                      !- Rule Order
-  {21fa65bd-a2be-4af0-bd0b-c1636a8a7f2c}, !- Day Schedule Name
-  Yes,                                    !- Apply Sunday
-  Yes,                                    !- Apply Monday
-  Yes,                                    !- Apply Tuesday
-  Yes,                                    !- Apply Wednesday
-  Yes,                                    !- Apply Thursday
-  Yes,                                    !- Apply Friday
-  Yes,                                    !- Apply Saturday
-  DateRange,                              !- Date Specification Type
-  3,                                      !- Start Month
-  1,                                      !- Start Day
-  3,                                      !- End Month
-  31;                                     !- End Day
-
-OS:Schedule:Day,
-  {21fa65bd-a2be-4af0-bd0b-c1636a8a7f2c}, !- Handle
-  res heating season allday3,             !- Name
-  {05ad08b8-0d1a-4a34-863e-a6a5b8848c23}, !- Schedule Type Limits Name
-  ,                                       !- Interpolate to Timestep
-  24,                                     !- Hour 1
-  0,                                      !- Minute 1
-  1;                                      !- Value Until Time 1
-
-OS:Schedule:Rule,
-  {f44882e4-f2bc-444b-b029-9a0496de2c74}, !- Handle
-  res heating season allday rule4,        !- Name
-  {a733cc83-fadb-4cc7-875f-a1c2cb9f6cab}, !- Schedule Ruleset Name
-  8,                                      !- Rule Order
-  {58d34db2-0d00-4e79-b7fc-c94f0625806b}, !- Day Schedule Name
-  Yes,                                    !- Apply Sunday
-  Yes,                                    !- Apply Monday
-  Yes,                                    !- Apply Tuesday
-  Yes,                                    !- Apply Wednesday
-  Yes,                                    !- Apply Thursday
-  Yes,                                    !- Apply Friday
-  Yes,                                    !- Apply Saturday
-  DateRange,                              !- Date Specification Type
-  4,                                      !- Start Month
-  1,                                      !- Start Day
-  4,                                      !- End Month
-  30;                                     !- End Day
-
-OS:Schedule:Day,
-  {58d34db2-0d00-4e79-b7fc-c94f0625806b}, !- Handle
-  res heating season allday4,             !- Name
-  {05ad08b8-0d1a-4a34-863e-a6a5b8848c23}, !- Schedule Type Limits Name
-  ,                                       !- Interpolate to Timestep
-  24,                                     !- Hour 1
-  0,                                      !- Minute 1
-  1;                                      !- Value Until Time 1
-
-OS:Schedule:Rule,
-  {1f4b570e-c193-440c-b5ce-4545e11c631d}, !- Handle
-  res heating season allday rule5,        !- Name
-  {a733cc83-fadb-4cc7-875f-a1c2cb9f6cab}, !- Schedule Ruleset Name
-  7,                                      !- Rule Order
-  {625052bb-4fe5-4a59-bf4c-9ff7cf44a7d5}, !- Day Schedule Name
-  Yes,                                    !- Apply Sunday
-  Yes,                                    !- Apply Monday
-  Yes,                                    !- Apply Tuesday
-  Yes,                                    !- Apply Wednesday
-  Yes,                                    !- Apply Thursday
-  Yes,                                    !- Apply Friday
-  Yes,                                    !- Apply Saturday
-  DateRange,                              !- Date Specification Type
-  5,                                      !- Start Month
-  1,                                      !- Start Day
-  5,                                      !- End Month
-  31;                                     !- End Day
-
-OS:Schedule:Day,
-  {625052bb-4fe5-4a59-bf4c-9ff7cf44a7d5}, !- Handle
-  res heating season allday5,             !- Name
-  {05ad08b8-0d1a-4a34-863e-a6a5b8848c23}, !- Schedule Type Limits Name
-  ,                                       !- Interpolate to Timestep
-  24,                                     !- Hour 1
-  0,                                      !- Minute 1
-  1;                                      !- Value Until Time 1
-
-OS:Schedule:Rule,
-  {f5f53d7a-edec-48f0-bbe6-c1dcb2f43870}, !- Handle
-  res heating season allday rule6,        !- Name
-  {a733cc83-fadb-4cc7-875f-a1c2cb9f6cab}, !- Schedule Ruleset Name
-  6,                                      !- Rule Order
-  {6b035f18-ec2c-4c86-b190-d767e1cbd37b}, !- Day Schedule Name
-  Yes,                                    !- Apply Sunday
-  Yes,                                    !- Apply Monday
-  Yes,                                    !- Apply Tuesday
-  Yes,                                    !- Apply Wednesday
-  Yes,                                    !- Apply Thursday
-  Yes,                                    !- Apply Friday
-  Yes,                                    !- Apply Saturday
-  DateRange,                              !- Date Specification Type
-  6,                                      !- Start Month
-  1,                                      !- Start Day
-  6,                                      !- End Month
-  30;                                     !- End Day
-
-OS:Schedule:Day,
-  {6b035f18-ec2c-4c86-b190-d767e1cbd37b}, !- Handle
-  res heating season allday6,             !- Name
-  {05ad08b8-0d1a-4a34-863e-a6a5b8848c23}, !- Schedule Type Limits Name
-  ,                                       !- Interpolate to Timestep
-  24,                                     !- Hour 1
-  0,                                      !- Minute 1
-  1;                                      !- Value Until Time 1
-
-OS:Schedule:Rule,
-  {cd947c75-fb09-40ce-8855-558a24348fd5}, !- Handle
-  res heating season allday rule7,        !- Name
-  {a733cc83-fadb-4cc7-875f-a1c2cb9f6cab}, !- Schedule Ruleset Name
-  5,                                      !- Rule Order
-  {d802674f-33b4-411a-b398-41fee926560d}, !- Day Schedule Name
-  Yes,                                    !- Apply Sunday
-  Yes,                                    !- Apply Monday
-  Yes,                                    !- Apply Tuesday
-  Yes,                                    !- Apply Wednesday
-  Yes,                                    !- Apply Thursday
-  Yes,                                    !- Apply Friday
-  Yes,                                    !- Apply Saturday
-  DateRange,                              !- Date Specification Type
-  7,                                      !- Start Month
-  1,                                      !- Start Day
-  7,                                      !- End Month
-  31;                                     !- End Day
-
-OS:Schedule:Day,
-  {d802674f-33b4-411a-b398-41fee926560d}, !- Handle
-  res heating season allday7,             !- Name
-  {05ad08b8-0d1a-4a34-863e-a6a5b8848c23}, !- Schedule Type Limits Name
-  ,                                       !- Interpolate to Timestep
-  24,                                     !- Hour 1
-  0,                                      !- Minute 1
-  1;                                      !- Value Until Time 1
-
-OS:Schedule:Rule,
-  {32948473-6f74-47ef-bc35-6d0045304c61}, !- Handle
-  res heating season allday rule8,        !- Name
-  {a733cc83-fadb-4cc7-875f-a1c2cb9f6cab}, !- Schedule Ruleset Name
-  4,                                      !- Rule Order
-  {2a23301a-b82c-49a2-97b0-9b6535f6ad1f}, !- Day Schedule Name
-  Yes,                                    !- Apply Sunday
-  Yes,                                    !- Apply Monday
-  Yes,                                    !- Apply Tuesday
-  Yes,                                    !- Apply Wednesday
-  Yes,                                    !- Apply Thursday
-  Yes,                                    !- Apply Friday
-  Yes,                                    !- Apply Saturday
-  DateRange,                              !- Date Specification Type
-  8,                                      !- Start Month
-  1,                                      !- Start Day
-  8,                                      !- End Month
-  31;                                     !- End Day
-
-OS:Schedule:Day,
-  {2a23301a-b82c-49a2-97b0-9b6535f6ad1f}, !- Handle
-  res heating season allday8,             !- Name
-  {05ad08b8-0d1a-4a34-863e-a6a5b8848c23}, !- Schedule Type Limits Name
-  ,                                       !- Interpolate to Timestep
-  24,                                     !- Hour 1
-  0,                                      !- Minute 1
-  1;                                      !- Value Until Time 1
-
-OS:Schedule:Rule,
-  {74923915-77a9-4a56-9b6a-1b934f5fe6c0}, !- Handle
-  res heating season allday rule9,        !- Name
-  {a733cc83-fadb-4cc7-875f-a1c2cb9f6cab}, !- Schedule Ruleset Name
-  3,                                      !- Rule Order
-  {e1de3b71-3ac0-419a-9979-d5f79bba9ef0}, !- Day Schedule Name
-  Yes,                                    !- Apply Sunday
-  Yes,                                    !- Apply Monday
-  Yes,                                    !- Apply Tuesday
-  Yes,                                    !- Apply Wednesday
-  Yes,                                    !- Apply Thursday
-  Yes,                                    !- Apply Friday
-  Yes,                                    !- Apply Saturday
-  DateRange,                              !- Date Specification Type
-  9,                                      !- Start Month
-  1,                                      !- Start Day
-  9,                                      !- End Month
-  30;                                     !- End Day
-
-OS:Schedule:Day,
-  {e1de3b71-3ac0-419a-9979-d5f79bba9ef0}, !- Handle
-  res heating season allday9,             !- Name
-  {05ad08b8-0d1a-4a34-863e-a6a5b8848c23}, !- Schedule Type Limits Name
-  ,                                       !- Interpolate to Timestep
-  24,                                     !- Hour 1
-  0,                                      !- Minute 1
-  1;                                      !- Value Until Time 1
-
-OS:Schedule:Rule,
-  {8bd1eb8d-8bf9-4eb8-aed0-d2573ad3ce55}, !- Handle
-  res heating season allday rule10,       !- Name
-  {a733cc83-fadb-4cc7-875f-a1c2cb9f6cab}, !- Schedule Ruleset Name
-  2,                                      !- Rule Order
-  {bcd1f94b-8eb6-4c86-a16b-d44a48e3e644}, !- Day Schedule Name
-  Yes,                                    !- Apply Sunday
-  Yes,                                    !- Apply Monday
-  Yes,                                    !- Apply Tuesday
-  Yes,                                    !- Apply Wednesday
-  Yes,                                    !- Apply Thursday
-  Yes,                                    !- Apply Friday
-  Yes,                                    !- Apply Saturday
-  DateRange,                              !- Date Specification Type
-  10,                                     !- Start Month
-  1,                                      !- Start Day
-  10,                                     !- End Month
-  31;                                     !- End Day
-
-OS:Schedule:Day,
-  {bcd1f94b-8eb6-4c86-a16b-d44a48e3e644}, !- Handle
-  res heating season allday10,            !- Name
-  {05ad08b8-0d1a-4a34-863e-a6a5b8848c23}, !- Schedule Type Limits Name
-  ,                                       !- Interpolate to Timestep
-  24,                                     !- Hour 1
-  0,                                      !- Minute 1
-  1;                                      !- Value Until Time 1
-
-OS:Schedule:Rule,
-  {bc8450e0-b717-4f82-8fd6-d54bcdd6a301}, !- Handle
-  res heating season allday rule11,       !- Name
-  {a733cc83-fadb-4cc7-875f-a1c2cb9f6cab}, !- Schedule Ruleset Name
-  1,                                      !- Rule Order
-  {b004e614-2845-4e8b-9d81-c0cffd20f0f4}, !- Day Schedule Name
-  Yes,                                    !- Apply Sunday
-  Yes,                                    !- Apply Monday
-  Yes,                                    !- Apply Tuesday
-  Yes,                                    !- Apply Wednesday
-  Yes,                                    !- Apply Thursday
-  Yes,                                    !- Apply Friday
-  Yes,                                    !- Apply Saturday
-  DateRange,                              !- Date Specification Type
-  11,                                     !- Start Month
-  1,                                      !- Start Day
-  11,                                     !- End Month
-  30;                                     !- End Day
-
-OS:Schedule:Day,
-  {b004e614-2845-4e8b-9d81-c0cffd20f0f4}, !- Handle
-  res heating season allday11,            !- Name
-  {05ad08b8-0d1a-4a34-863e-a6a5b8848c23}, !- Schedule Type Limits Name
-  ,                                       !- Interpolate to Timestep
-  24,                                     !- Hour 1
-  0,                                      !- Minute 1
-  1;                                      !- Value Until Time 1
-
-OS:Schedule:Rule,
-  {ebcb5074-a4f2-4e54-9b5a-5fad93b09a6a}, !- Handle
-  res heating season allday rule12,       !- Name
-  {a733cc83-fadb-4cc7-875f-a1c2cb9f6cab}, !- Schedule Ruleset Name
-  0,                                      !- Rule Order
-  {06af6efb-878f-460d-89fd-2587e614b0c3}, !- Day Schedule Name
-  Yes,                                    !- Apply Sunday
-  Yes,                                    !- Apply Monday
-  Yes,                                    !- Apply Tuesday
-  Yes,                                    !- Apply Wednesday
-  Yes,                                    !- Apply Thursday
-  Yes,                                    !- Apply Friday
-  Yes,                                    !- Apply Saturday
-  DateRange,                              !- Date Specification Type
-  12,                                     !- Start Month
-  1,                                      !- Start Day
-  12,                                     !- End Month
-  31;                                     !- End Day
-
-OS:Schedule:Day,
-  {06af6efb-878f-460d-89fd-2587e614b0c3}, !- Handle
-  res heating season allday12,            !- Name
-  {05ad08b8-0d1a-4a34-863e-a6a5b8848c23}, !- Schedule Type Limits Name
-  ,                                       !- Interpolate to Timestep
-  24,                                     !- Hour 1
-  0,                                      !- Minute 1
-  1;                                      !- Value Until Time 1
-
-OS:ThermostatSetpoint:DualSetpoint,
-  {d0f0529f-02ce-407d-9807-15624a30991a}, !- Handle
-  living zone temperature setpoint,       !- Name
-  {ac2e562a-6df1-4fae-96c6-d9d4bf28b9b8}, !- Heating Setpoint Temperature Schedule Name
-  {8abf86a5-7692-4371-89b8-7d4005879d6f}; !- Cooling Setpoint Temperature Schedule Name
-
-OS:ScheduleTypeLimits,
-  {80156a8d-dfe8-45f7-a2f0-6c6c8bdb686c}, !- Handle
-  Temperature,                            !- Name
-  ,                                       !- Lower Limit Value
-  ,                                       !- Upper Limit Value
-  Continuous,                             !- Numeric Type
-  Temperature;                            !- Unit Type
-
-OS:Schedule:Ruleset,
-  {7073c1cb-698f-4174-bd36-6414a79b99e3}, !- Handle
-  res cooling season,                     !- Name
-  {05ad08b8-0d1a-4a34-863e-a6a5b8848c23}, !- Schedule Type Limits Name
-  {a01fda5e-ac35-47eb-83aa-f09805b853e6}; !- Default Day Schedule Name
-
-OS:Schedule:Day,
-  {a01fda5e-ac35-47eb-83aa-f09805b853e6}, !- Handle
-  Schedule Day 1,                         !- Name
-  {05ad08b8-0d1a-4a34-863e-a6a5b8848c23}, !- Schedule Type Limits Name
-=======
-OS:Schedule:Day,
-  {c90dfd23-0595-4cbe-8159-22fa5804c7fe}, !- Handle
-  Schedule Day 1,                         !- Name
-  ,                                       !- Schedule Type Limits Name
->>>>>>> 1e74590c
-  ,                                       !- Interpolate to Timestep
-  24,                                     !- Hour 1
-  0,                                      !- Minute 1
-  0;                                      !- Value Until Time 1
-
-<<<<<<< HEAD
-OS:Schedule:Rule,
-  {0e00882f-c04f-4a8a-b96d-718d642fab6f}, !- Handle
-  res cooling season allday rule1,        !- Name
-  {7073c1cb-698f-4174-bd36-6414a79b99e3}, !- Schedule Ruleset Name
-  11,                                     !- Rule Order
-  {4a98899c-337a-47a4-b373-2996a97f4767}, !- Day Schedule Name
-  Yes,                                    !- Apply Sunday
-  Yes,                                    !- Apply Monday
-  Yes,                                    !- Apply Tuesday
-  Yes,                                    !- Apply Wednesday
-  Yes,                                    !- Apply Thursday
-  Yes,                                    !- Apply Friday
-  Yes,                                    !- Apply Saturday
-  DateRange,                              !- Date Specification Type
-  1,                                      !- Start Month
-  1,                                      !- Start Day
-  1,                                      !- End Month
-  31;                                     !- End Day
-
-OS:Schedule:Day,
-  {4a98899c-337a-47a4-b373-2996a97f4767}, !- Handle
-  res cooling season allday1,             !- Name
-  {05ad08b8-0d1a-4a34-863e-a6a5b8848c23}, !- Schedule Type Limits Name
-=======
-OS:Schedule:Day,
-  {1a7f8761-6d47-43f3-9311-68bd0e37795a}, !- Handle
-  Schedule Day 2,                         !- Name
-  ,                                       !- Schedule Type Limits Name
->>>>>>> 1e74590c
-  ,                                       !- Interpolate to Timestep
-  24,                                     !- Hour 1
-  0,                                      !- Minute 1
-  1;                                      !- Value Until Time 1
-<<<<<<< HEAD
-
-OS:Schedule:Rule,
-  {d59f1c6c-e7a1-437d-8f55-2ac96fd1550e}, !- Handle
-  res cooling season allday rule2,        !- Name
-  {7073c1cb-698f-4174-bd36-6414a79b99e3}, !- Schedule Ruleset Name
-  10,                                     !- Rule Order
-  {e342f2e3-f209-4e23-b233-85b7cc483543}, !- Day Schedule Name
-  Yes,                                    !- Apply Sunday
-  Yes,                                    !- Apply Monday
-  Yes,                                    !- Apply Tuesday
-  Yes,                                    !- Apply Wednesday
-  Yes,                                    !- Apply Thursday
-  Yes,                                    !- Apply Friday
-  Yes,                                    !- Apply Saturday
-  DateRange,                              !- Date Specification Type
-  2,                                      !- Start Month
-  1,                                      !- Start Day
-  2,                                      !- End Month
-  28;                                     !- End Day
-
-OS:Schedule:Day,
-  {e342f2e3-f209-4e23-b233-85b7cc483543}, !- Handle
-  res cooling season allday2,             !- Name
-  {05ad08b8-0d1a-4a34-863e-a6a5b8848c23}, !- Schedule Type Limits Name
-  ,                                       !- Interpolate to Timestep
-  24,                                     !- Hour 1
-  0,                                      !- Minute 1
-  1;                                      !- Value Until Time 1
-
-OS:Schedule:Rule,
-  {42151874-ff40-4c11-8d3c-01815fcc4de7}, !- Handle
-  res cooling season allday rule3,        !- Name
-  {7073c1cb-698f-4174-bd36-6414a79b99e3}, !- Schedule Ruleset Name
-  9,                                      !- Rule Order
-  {495e47c3-3f74-4301-b9bc-bed3accfb3a7}, !- Day Schedule Name
-  Yes,                                    !- Apply Sunday
-  Yes,                                    !- Apply Monday
-  Yes,                                    !- Apply Tuesday
-  Yes,                                    !- Apply Wednesday
-  Yes,                                    !- Apply Thursday
-  Yes,                                    !- Apply Friday
-  Yes,                                    !- Apply Saturday
-  DateRange,                              !- Date Specification Type
-  3,                                      !- Start Month
-  1,                                      !- Start Day
-  3,                                      !- End Month
-  31;                                     !- End Day
-
-OS:Schedule:Day,
-  {495e47c3-3f74-4301-b9bc-bed3accfb3a7}, !- Handle
-  res cooling season allday3,             !- Name
-  {05ad08b8-0d1a-4a34-863e-a6a5b8848c23}, !- Schedule Type Limits Name
-  ,                                       !- Interpolate to Timestep
-  24,                                     !- Hour 1
-  0,                                      !- Minute 1
-  1;                                      !- Value Until Time 1
-
-OS:Schedule:Rule,
-  {c4242539-8ba7-4c6c-9be4-ad3a85a8f328}, !- Handle
-  res cooling season allday rule4,        !- Name
-  {7073c1cb-698f-4174-bd36-6414a79b99e3}, !- Schedule Ruleset Name
-  8,                                      !- Rule Order
-  {47842270-3610-44de-932d-80d18c6eb832}, !- Day Schedule Name
-  Yes,                                    !- Apply Sunday
-  Yes,                                    !- Apply Monday
-  Yes,                                    !- Apply Tuesday
-  Yes,                                    !- Apply Wednesday
-  Yes,                                    !- Apply Thursday
-  Yes,                                    !- Apply Friday
-  Yes,                                    !- Apply Saturday
-  DateRange,                              !- Date Specification Type
-  4,                                      !- Start Month
-  1,                                      !- Start Day
-  4,                                      !- End Month
-  30;                                     !- End Day
-
-OS:Schedule:Day,
-  {47842270-3610-44de-932d-80d18c6eb832}, !- Handle
-  res cooling season allday4,             !- Name
-  {05ad08b8-0d1a-4a34-863e-a6a5b8848c23}, !- Schedule Type Limits Name
-  ,                                       !- Interpolate to Timestep
-  24,                                     !- Hour 1
-  0,                                      !- Minute 1
-  1;                                      !- Value Until Time 1
-
-OS:Schedule:Rule,
-  {c9f20a75-b580-4d7c-987e-c187d3339a9c}, !- Handle
-  res cooling season allday rule5,        !- Name
-  {7073c1cb-698f-4174-bd36-6414a79b99e3}, !- Schedule Ruleset Name
-  7,                                      !- Rule Order
-  {0fc5221d-3c35-43e3-b97e-b8004f6002ab}, !- Day Schedule Name
-  Yes,                                    !- Apply Sunday
-  Yes,                                    !- Apply Monday
-  Yes,                                    !- Apply Tuesday
-  Yes,                                    !- Apply Wednesday
-  Yes,                                    !- Apply Thursday
-  Yes,                                    !- Apply Friday
-  Yes,                                    !- Apply Saturday
-  DateRange,                              !- Date Specification Type
-  5,                                      !- Start Month
-  1,                                      !- Start Day
-  5,                                      !- End Month
-  31;                                     !- End Day
-
-OS:Schedule:Day,
-  {0fc5221d-3c35-43e3-b97e-b8004f6002ab}, !- Handle
-  res cooling season allday5,             !- Name
-  {05ad08b8-0d1a-4a34-863e-a6a5b8848c23}, !- Schedule Type Limits Name
-  ,                                       !- Interpolate to Timestep
-  24,                                     !- Hour 1
-  0,                                      !- Minute 1
-  1;                                      !- Value Until Time 1
-
-OS:Schedule:Rule,
-  {af408f1e-6a44-4f1b-9924-ed409967fba2}, !- Handle
-  res cooling season allday rule6,        !- Name
-  {7073c1cb-698f-4174-bd36-6414a79b99e3}, !- Schedule Ruleset Name
-  6,                                      !- Rule Order
-  {fdfde580-7ad8-4032-af00-59ee5cccb28d}, !- Day Schedule Name
-  Yes,                                    !- Apply Sunday
-  Yes,                                    !- Apply Monday
-  Yes,                                    !- Apply Tuesday
-  Yes,                                    !- Apply Wednesday
-  Yes,                                    !- Apply Thursday
-  Yes,                                    !- Apply Friday
-  Yes,                                    !- Apply Saturday
-  DateRange,                              !- Date Specification Type
-  6,                                      !- Start Month
-  1,                                      !- Start Day
-  6,                                      !- End Month
-  30;                                     !- End Day
-
-OS:Schedule:Day,
-  {fdfde580-7ad8-4032-af00-59ee5cccb28d}, !- Handle
-  res cooling season allday6,             !- Name
-  {05ad08b8-0d1a-4a34-863e-a6a5b8848c23}, !- Schedule Type Limits Name
-  ,                                       !- Interpolate to Timestep
-  24,                                     !- Hour 1
-  0,                                      !- Minute 1
-  1;                                      !- Value Until Time 1
-
-OS:Schedule:Rule,
-  {84ec01cf-1606-4ccc-8f66-b5d0e7f04d24}, !- Handle
-  res cooling season allday rule7,        !- Name
-  {7073c1cb-698f-4174-bd36-6414a79b99e3}, !- Schedule Ruleset Name
-  5,                                      !- Rule Order
-  {5605c5d1-ed9c-4598-a3d2-7495e088944f}, !- Day Schedule Name
-  Yes,                                    !- Apply Sunday
-  Yes,                                    !- Apply Monday
-  Yes,                                    !- Apply Tuesday
-  Yes,                                    !- Apply Wednesday
-  Yes,                                    !- Apply Thursday
-  Yes,                                    !- Apply Friday
-  Yes,                                    !- Apply Saturday
-  DateRange,                              !- Date Specification Type
-  7,                                      !- Start Month
-  1,                                      !- Start Day
-  7,                                      !- End Month
-  31;                                     !- End Day
-
-OS:Schedule:Day,
-  {5605c5d1-ed9c-4598-a3d2-7495e088944f}, !- Handle
-  res cooling season allday7,             !- Name
-  {05ad08b8-0d1a-4a34-863e-a6a5b8848c23}, !- Schedule Type Limits Name
-  ,                                       !- Interpolate to Timestep
-  24,                                     !- Hour 1
-  0,                                      !- Minute 1
-  1;                                      !- Value Until Time 1
-
-OS:Schedule:Rule,
-  {01c7a18f-d45a-4466-b321-238586cf069e}, !- Handle
-  res cooling season allday rule8,        !- Name
-  {7073c1cb-698f-4174-bd36-6414a79b99e3}, !- Schedule Ruleset Name
-  4,                                      !- Rule Order
-  {93882b59-4885-4d1b-8ff1-13fbe9649d24}, !- Day Schedule Name
-  Yes,                                    !- Apply Sunday
-  Yes,                                    !- Apply Monday
-  Yes,                                    !- Apply Tuesday
-  Yes,                                    !- Apply Wednesday
-  Yes,                                    !- Apply Thursday
-  Yes,                                    !- Apply Friday
-  Yes,                                    !- Apply Saturday
-  DateRange,                              !- Date Specification Type
-  8,                                      !- Start Month
-  1,                                      !- Start Day
-  8,                                      !- End Month
-  31;                                     !- End Day
-
-OS:Schedule:Day,
-  {93882b59-4885-4d1b-8ff1-13fbe9649d24}, !- Handle
-  res cooling season allday8,             !- Name
-  {05ad08b8-0d1a-4a34-863e-a6a5b8848c23}, !- Schedule Type Limits Name
-  ,                                       !- Interpolate to Timestep
-  24,                                     !- Hour 1
-  0,                                      !- Minute 1
-  1;                                      !- Value Until Time 1
-
-OS:Schedule:Rule,
-  {85f9e649-9a55-401c-a6c1-f65271344ba1}, !- Handle
-  res cooling season allday rule9,        !- Name
-  {7073c1cb-698f-4174-bd36-6414a79b99e3}, !- Schedule Ruleset Name
-  3,                                      !- Rule Order
-  {698e5029-d369-4d79-8cf5-8515d9a6715c}, !- Day Schedule Name
-  Yes,                                    !- Apply Sunday
-  Yes,                                    !- Apply Monday
-  Yes,                                    !- Apply Tuesday
-  Yes,                                    !- Apply Wednesday
-  Yes,                                    !- Apply Thursday
-  Yes,                                    !- Apply Friday
-  Yes,                                    !- Apply Saturday
-  DateRange,                              !- Date Specification Type
-  9,                                      !- Start Month
-  1,                                      !- Start Day
-  9,                                      !- End Month
-  30;                                     !- End Day
-
-OS:Schedule:Day,
-  {698e5029-d369-4d79-8cf5-8515d9a6715c}, !- Handle
-  res cooling season allday9,             !- Name
-  {05ad08b8-0d1a-4a34-863e-a6a5b8848c23}, !- Schedule Type Limits Name
-  ,                                       !- Interpolate to Timestep
-  24,                                     !- Hour 1
-  0,                                      !- Minute 1
-  1;                                      !- Value Until Time 1
-
-OS:Schedule:Rule,
-  {bb500831-ae72-4b15-af17-1ce575f170d8}, !- Handle
-  res cooling season allday rule10,       !- Name
-  {7073c1cb-698f-4174-bd36-6414a79b99e3}, !- Schedule Ruleset Name
-  2,                                      !- Rule Order
-  {0e975093-591e-441e-a410-5ac9005166e0}, !- Day Schedule Name
-  Yes,                                    !- Apply Sunday
-  Yes,                                    !- Apply Monday
-  Yes,                                    !- Apply Tuesday
-  Yes,                                    !- Apply Wednesday
-  Yes,                                    !- Apply Thursday
-  Yes,                                    !- Apply Friday
-  Yes,                                    !- Apply Saturday
-  DateRange,                              !- Date Specification Type
-  10,                                     !- Start Month
-  1,                                      !- Start Day
-  10,                                     !- End Month
-  31;                                     !- End Day
-
-OS:Schedule:Day,
-  {0e975093-591e-441e-a410-5ac9005166e0}, !- Handle
-  res cooling season allday10,            !- Name
-  {05ad08b8-0d1a-4a34-863e-a6a5b8848c23}, !- Schedule Type Limits Name
-  ,                                       !- Interpolate to Timestep
-  24,                                     !- Hour 1
-  0,                                      !- Minute 1
-  1;                                      !- Value Until Time 1
-
-OS:Schedule:Rule,
-  {39c76711-97e5-44c2-a512-510680846253}, !- Handle
-  res cooling season allday rule11,       !- Name
-  {7073c1cb-698f-4174-bd36-6414a79b99e3}, !- Schedule Ruleset Name
-  1,                                      !- Rule Order
-  {7aed7985-4f88-4a58-b2c1-44d9d83cdd45}, !- Day Schedule Name
-  Yes,                                    !- Apply Sunday
-  Yes,                                    !- Apply Monday
-  Yes,                                    !- Apply Tuesday
-  Yes,                                    !- Apply Wednesday
-  Yes,                                    !- Apply Thursday
-  Yes,                                    !- Apply Friday
-  Yes,                                    !- Apply Saturday
-  DateRange,                              !- Date Specification Type
-  11,                                     !- Start Month
-  1,                                      !- Start Day
-  11,                                     !- End Month
-  30;                                     !- End Day
-
-OS:Schedule:Day,
-  {7aed7985-4f88-4a58-b2c1-44d9d83cdd45}, !- Handle
-  res cooling season allday11,            !- Name
-  {05ad08b8-0d1a-4a34-863e-a6a5b8848c23}, !- Schedule Type Limits Name
-  ,                                       !- Interpolate to Timestep
-  24,                                     !- Hour 1
-  0,                                      !- Minute 1
-  1;                                      !- Value Until Time 1
-
-OS:Schedule:Rule,
-  {f60489e4-f6a9-4ab5-a039-9034b8c12e9b}, !- Handle
-  res cooling season allday rule12,       !- Name
-  {7073c1cb-698f-4174-bd36-6414a79b99e3}, !- Schedule Ruleset Name
-  0,                                      !- Rule Order
-  {10256ad3-4095-4fa1-9e9a-69109888fb08}, !- Day Schedule Name
-  Yes,                                    !- Apply Sunday
-  Yes,                                    !- Apply Monday
-  Yes,                                    !- Apply Tuesday
-  Yes,                                    !- Apply Wednesday
-  Yes,                                    !- Apply Thursday
-  Yes,                                    !- Apply Friday
-  Yes,                                    !- Apply Saturday
-  DateRange,                              !- Date Specification Type
-  12,                                     !- Start Month
-  1,                                      !- Start Day
-  12,                                     !- End Month
-  31;                                     !- End Day
-
-OS:Schedule:Day,
-  {10256ad3-4095-4fa1-9e9a-69109888fb08}, !- Handle
-  res cooling season allday12,            !- Name
-  {05ad08b8-0d1a-4a34-863e-a6a5b8848c23}, !- Schedule Type Limits Name
-  ,                                       !- Interpolate to Timestep
-  24,                                     !- Hour 1
-  0,                                      !- Minute 1
-  1;                                      !- Value Until Time 1
-
-OS:AdditionalProperties,
-  {bcbda16f-bd0e-40a2-95ca-49385d23d921}, !- Handle
-  {d0f0529f-02ce-407d-9807-15624a30991a}, !- Object Name
-  htg_wkdy,                               !- Feature Name 1
-  String,                                 !- Feature Data Type 1
-  21.6666666666667&#4421.6666666666667&#4421.6666666666667&#4421.6666666666667&#4421.6666666666667&#4421.6666666666667&#4421.6666666666667&#4421.6666666666667&#4421.6666666666667&#4421.6666666666667&#4421.6666666666667&#4421.6666666666667&#4421.6666666666667&#4421.6666666666667&#4421.6666666666667&#4421.6666666666667&#4421.6666666666667&#4421.6666666666667&#4421.6666666666667&#4421.6666666666667&#4421.6666666666667&#4421.6666666666667&#4421.6666666666667&#4421.6666666666667, !- Feature Value 1
-  htg_wked,                               !- Feature Name 2
-  String,                                 !- Feature Data Type 2
-  21.6666666666667&#4421.6666666666667&#4421.6666666666667&#4421.6666666666667&#4421.6666666666667&#4421.6666666666667&#4421.6666666666667&#4421.6666666666667&#4421.6666666666667&#4421.6666666666667&#4421.6666666666667&#4421.6666666666667&#4421.6666666666667&#4421.6666666666667&#4421.6666666666667&#4421.6666666666667&#4421.6666666666667&#4421.6666666666667&#4421.6666666666667&#4421.6666666666667&#4421.6666666666667&#4421.6666666666667&#4421.6666666666667&#4421.6666666666667, !- Feature Value 2
-  clg_wkdy,                               !- Feature Name 3
-  String,                                 !- Feature Data Type 3
-  24.444444444444443&#4424.444444444444443&#4424.444444444444443&#4424.444444444444443&#4424.444444444444443&#4424.444444444444443&#4424.444444444444443&#4424.444444444444443&#4424.444444444444443&#4424.444444444444443&#4424.444444444444443&#4424.444444444444443&#4424.444444444444443&#4424.444444444444443&#4424.444444444444443&#4424.444444444444443&#4424.444444444444443&#4424.444444444444443&#4424.444444444444443&#4424.444444444444443&#4424.444444444444443&#4424.444444444444443&#4424.444444444444443&#4424.444444444444443, !- Feature Value 3
-  clg_wked,                               !- Feature Name 4
-  String,                                 !- Feature Data Type 4
-  24.444444444444443&#4424.444444444444443&#4424.444444444444443&#4424.444444444444443&#4424.444444444444443&#4424.444444444444443&#4424.444444444444443&#4424.444444444444443&#4424.444444444444443&#4424.444444444444443&#4424.444444444444443&#4424.444444444444443&#4424.444444444444443&#4424.444444444444443&#4424.444444444444443&#4424.444444444444443&#4424.444444444444443&#4424.444444444444443&#4424.444444444444443&#4424.444444444444443&#4424.444444444444443&#4424.444444444444443&#4424.444444444444443&#4424.444444444444443; !- Feature Value 4
-
-OS:Schedule:Ruleset,
-  {ac2e562a-6df1-4fae-96c6-d9d4bf28b9b8}, !- Handle
-  res heating setpoint,                   !- Name
-  {80156a8d-dfe8-45f7-a2f0-6c6c8bdb686c}, !- Schedule Type Limits Name
-  {15ecf86c-2ab9-43e0-96c8-4596e32ba356}, !- Default Day Schedule Name
-  {794227ab-21c8-4a0b-8808-848ff1789e60}, !- Summer Design Day Schedule Name
-  {8b281054-cf0e-4cb3-aabc-2431f0632714}; !- Winter Design Day Schedule Name
-
-OS:Schedule:Day,
-  {15ecf86c-2ab9-43e0-96c8-4596e32ba356}, !- Handle
-  Schedule Day 6,                         !- Name
-  {80156a8d-dfe8-45f7-a2f0-6c6c8bdb686c}, !- Schedule Type Limits Name
-  ,                                       !- Interpolate to Timestep
-  24,                                     !- Hour 1
-  0,                                      !- Minute 1
-  0;                                      !- Value Until Time 1
-
-OS:Schedule:Rule,
-  {73df9e03-8e00-4280-b30e-344f4701a58e}, !- Handle
-  res heating setpoint allday rule1,      !- Name
-  {ac2e562a-6df1-4fae-96c6-d9d4bf28b9b8}, !- Schedule Ruleset Name
-  11,                                     !- Rule Order
-  {af02a525-c01b-4010-96ac-da51747cd9ac}, !- Day Schedule Name
-  Yes,                                    !- Apply Sunday
-  Yes,                                    !- Apply Monday
-  Yes,                                    !- Apply Tuesday
-  Yes,                                    !- Apply Wednesday
-  Yes,                                    !- Apply Thursday
-  Yes,                                    !- Apply Friday
-  Yes,                                    !- Apply Saturday
-  DateRange,                              !- Date Specification Type
-  1,                                      !- Start Month
-  1,                                      !- Start Day
-  1,                                      !- End Month
-  31;                                     !- End Day
-
-OS:Schedule:Day,
-  {af02a525-c01b-4010-96ac-da51747cd9ac}, !- Handle
-  res heating setpoint allday1,           !- Name
-  {80156a8d-dfe8-45f7-a2f0-6c6c8bdb686c}, !- Schedule Type Limits Name
-  ,                                       !- Interpolate to Timestep
-  24,                                     !- Hour 1
-  0,                                      !- Minute 1
-  21.6666666666667;                       !- Value Until Time 1
-
-OS:Schedule:Rule,
-  {e5ece5c7-ab2b-4322-978c-e4ce8d8a2853}, !- Handle
-  res heating setpoint allday rule2,      !- Name
-  {ac2e562a-6df1-4fae-96c6-d9d4bf28b9b8}, !- Schedule Ruleset Name
-  10,                                     !- Rule Order
-  {9589d1d7-33f5-4e92-a8c8-97881d488d51}, !- Day Schedule Name
-  Yes,                                    !- Apply Sunday
-  Yes,                                    !- Apply Monday
-  Yes,                                    !- Apply Tuesday
-  Yes,                                    !- Apply Wednesday
-  Yes,                                    !- Apply Thursday
-  Yes,                                    !- Apply Friday
-  Yes,                                    !- Apply Saturday
-  DateRange,                              !- Date Specification Type
-  2,                                      !- Start Month
-  1,                                      !- Start Day
-  2,                                      !- End Month
-  28;                                     !- End Day
-
-OS:Schedule:Day,
-  {9589d1d7-33f5-4e92-a8c8-97881d488d51}, !- Handle
-  res heating setpoint allday2,           !- Name
-  {80156a8d-dfe8-45f7-a2f0-6c6c8bdb686c}, !- Schedule Type Limits Name
-  ,                                       !- Interpolate to Timestep
-  24,                                     !- Hour 1
-  0,                                      !- Minute 1
-  21.6666666666667;                       !- Value Until Time 1
-
-OS:Schedule:Rule,
-  {74919c49-eea3-4a0b-b1ba-f585fc864dd0}, !- Handle
-  res heating setpoint allday rule3,      !- Name
-  {ac2e562a-6df1-4fae-96c6-d9d4bf28b9b8}, !- Schedule Ruleset Name
-  9,                                      !- Rule Order
-  {44bc7740-d604-49f6-9839-d8f1a1e7f6ee}, !- Day Schedule Name
-  Yes,                                    !- Apply Sunday
-  Yes,                                    !- Apply Monday
-  Yes,                                    !- Apply Tuesday
-  Yes,                                    !- Apply Wednesday
-  Yes,                                    !- Apply Thursday
-  Yes,                                    !- Apply Friday
-  Yes,                                    !- Apply Saturday
-  DateRange,                              !- Date Specification Type
-  3,                                      !- Start Month
-  1,                                      !- Start Day
-  3,                                      !- End Month
-  31;                                     !- End Day
-
-OS:Schedule:Day,
-  {44bc7740-d604-49f6-9839-d8f1a1e7f6ee}, !- Handle
-  res heating setpoint allday3,           !- Name
-  {80156a8d-dfe8-45f7-a2f0-6c6c8bdb686c}, !- Schedule Type Limits Name
-  ,                                       !- Interpolate to Timestep
-  24,                                     !- Hour 1
-  0,                                      !- Minute 1
-  21.6666666666667;                       !- Value Until Time 1
-
-OS:Schedule:Rule,
-  {0e72b6b5-2076-4886-bc80-52b47999911c}, !- Handle
-  res heating setpoint allday rule4,      !- Name
-  {ac2e562a-6df1-4fae-96c6-d9d4bf28b9b8}, !- Schedule Ruleset Name
-  8,                                      !- Rule Order
-  {51b5df1a-ac6c-4332-a1db-e270c4f77898}, !- Day Schedule Name
-  Yes,                                    !- Apply Sunday
-  Yes,                                    !- Apply Monday
-  Yes,                                    !- Apply Tuesday
-  Yes,                                    !- Apply Wednesday
-  Yes,                                    !- Apply Thursday
-  Yes,                                    !- Apply Friday
-  Yes,                                    !- Apply Saturday
-  DateRange,                              !- Date Specification Type
-  4,                                      !- Start Month
-  1,                                      !- Start Day
-  4,                                      !- End Month
-  30;                                     !- End Day
-
-OS:Schedule:Day,
-  {51b5df1a-ac6c-4332-a1db-e270c4f77898}, !- Handle
-  res heating setpoint allday4,           !- Name
-  {80156a8d-dfe8-45f7-a2f0-6c6c8bdb686c}, !- Schedule Type Limits Name
-  ,                                       !- Interpolate to Timestep
-  24,                                     !- Hour 1
-  0,                                      !- Minute 1
-  21.6666666666667;                       !- Value Until Time 1
-
-OS:Schedule:Rule,
-  {ff1f583c-bd61-4c6e-9a97-c20ee773705b}, !- Handle
-  res heating setpoint allday rule5,      !- Name
-  {ac2e562a-6df1-4fae-96c6-d9d4bf28b9b8}, !- Schedule Ruleset Name
-  7,                                      !- Rule Order
-  {1eacbf9e-3e78-4760-866b-675404f5e824}, !- Day Schedule Name
-  Yes,                                    !- Apply Sunday
-  Yes,                                    !- Apply Monday
-  Yes,                                    !- Apply Tuesday
-  Yes,                                    !- Apply Wednesday
-  Yes,                                    !- Apply Thursday
-  Yes,                                    !- Apply Friday
-  Yes,                                    !- Apply Saturday
-  DateRange,                              !- Date Specification Type
-  5,                                      !- Start Month
-  1,                                      !- Start Day
-  5,                                      !- End Month
-  31;                                     !- End Day
-
-OS:Schedule:Day,
-  {1eacbf9e-3e78-4760-866b-675404f5e824}, !- Handle
-  res heating setpoint allday5,           !- Name
-  {80156a8d-dfe8-45f7-a2f0-6c6c8bdb686c}, !- Schedule Type Limits Name
-  ,                                       !- Interpolate to Timestep
-  24,                                     !- Hour 1
-  0,                                      !- Minute 1
-  21.6666666666667;                       !- Value Until Time 1
-
-OS:Schedule:Rule,
-  {c2bf1f53-ce8d-4929-8ef5-a76d0fa2bdb2}, !- Handle
-  res heating setpoint allday rule6,      !- Name
-  {ac2e562a-6df1-4fae-96c6-d9d4bf28b9b8}, !- Schedule Ruleset Name
-  6,                                      !- Rule Order
-  {0385ce73-82d6-4a8c-8974-182e3df4df61}, !- Day Schedule Name
-  Yes,                                    !- Apply Sunday
-  Yes,                                    !- Apply Monday
-  Yes,                                    !- Apply Tuesday
-  Yes,                                    !- Apply Wednesday
-  Yes,                                    !- Apply Thursday
-  Yes,                                    !- Apply Friday
-  Yes,                                    !- Apply Saturday
-  DateRange,                              !- Date Specification Type
-  6,                                      !- Start Month
-  1,                                      !- Start Day
-  6,                                      !- End Month
-  30;                                     !- End Day
-
-OS:Schedule:Day,
-  {0385ce73-82d6-4a8c-8974-182e3df4df61}, !- Handle
-  res heating setpoint allday6,           !- Name
-  {80156a8d-dfe8-45f7-a2f0-6c6c8bdb686c}, !- Schedule Type Limits Name
-  ,                                       !- Interpolate to Timestep
-  24,                                     !- Hour 1
-  0,                                      !- Minute 1
-  21.6666666666667;                       !- Value Until Time 1
-
-OS:Schedule:Rule,
-  {2e56825e-4c6f-4080-a680-ae510d4ba42e}, !- Handle
-  res heating setpoint allday rule7,      !- Name
-  {ac2e562a-6df1-4fae-96c6-d9d4bf28b9b8}, !- Schedule Ruleset Name
-  5,                                      !- Rule Order
-  {862b2d6f-137c-4066-965b-717ce64008d9}, !- Day Schedule Name
-  Yes,                                    !- Apply Sunday
-  Yes,                                    !- Apply Monday
-  Yes,                                    !- Apply Tuesday
-  Yes,                                    !- Apply Wednesday
-  Yes,                                    !- Apply Thursday
-  Yes,                                    !- Apply Friday
-  Yes,                                    !- Apply Saturday
-  DateRange,                              !- Date Specification Type
-  7,                                      !- Start Month
-  1,                                      !- Start Day
-  7,                                      !- End Month
-  31;                                     !- End Day
-
-OS:Schedule:Day,
-  {862b2d6f-137c-4066-965b-717ce64008d9}, !- Handle
-  res heating setpoint allday7,           !- Name
-  {80156a8d-dfe8-45f7-a2f0-6c6c8bdb686c}, !- Schedule Type Limits Name
-  ,                                       !- Interpolate to Timestep
-  24,                                     !- Hour 1
-  0,                                      !- Minute 1
-  21.6666666666667;                       !- Value Until Time 1
-
-OS:Schedule:Rule,
-  {f03a53b9-5539-4aea-9a81-bf51cec886e0}, !- Handle
-  res heating setpoint allday rule8,      !- Name
-  {ac2e562a-6df1-4fae-96c6-d9d4bf28b9b8}, !- Schedule Ruleset Name
-  4,                                      !- Rule Order
-  {cef634d6-198b-4d62-b1dc-3df0a8e5cd90}, !- Day Schedule Name
-  Yes,                                    !- Apply Sunday
-  Yes,                                    !- Apply Monday
-  Yes,                                    !- Apply Tuesday
-  Yes,                                    !- Apply Wednesday
-  Yes,                                    !- Apply Thursday
-  Yes,                                    !- Apply Friday
-  Yes,                                    !- Apply Saturday
-  DateRange,                              !- Date Specification Type
-  8,                                      !- Start Month
-  1,                                      !- Start Day
-  8,                                      !- End Month
-  31;                                     !- End Day
-
-OS:Schedule:Day,
-  {cef634d6-198b-4d62-b1dc-3df0a8e5cd90}, !- Handle
-  res heating setpoint allday8,           !- Name
-  {80156a8d-dfe8-45f7-a2f0-6c6c8bdb686c}, !- Schedule Type Limits Name
-  ,                                       !- Interpolate to Timestep
-  24,                                     !- Hour 1
-  0,                                      !- Minute 1
-  21.6666666666667;                       !- Value Until Time 1
-
-OS:Schedule:Rule,
-  {6c3a32c9-ad52-430a-b7f8-b2a5f9365ee0}, !- Handle
-  res heating setpoint allday rule9,      !- Name
-  {ac2e562a-6df1-4fae-96c6-d9d4bf28b9b8}, !- Schedule Ruleset Name
-  3,                                      !- Rule Order
-  {f12d36f8-009e-4f46-84c7-cf1ee243b433}, !- Day Schedule Name
-  Yes,                                    !- Apply Sunday
-  Yes,                                    !- Apply Monday
-  Yes,                                    !- Apply Tuesday
-  Yes,                                    !- Apply Wednesday
-  Yes,                                    !- Apply Thursday
-  Yes,                                    !- Apply Friday
-  Yes,                                    !- Apply Saturday
-  DateRange,                              !- Date Specification Type
-  9,                                      !- Start Month
-  1,                                      !- Start Day
-  9,                                      !- End Month
-  30;                                     !- End Day
-
-OS:Schedule:Day,
-  {f12d36f8-009e-4f46-84c7-cf1ee243b433}, !- Handle
-  res heating setpoint allday9,           !- Name
-  {80156a8d-dfe8-45f7-a2f0-6c6c8bdb686c}, !- Schedule Type Limits Name
-  ,                                       !- Interpolate to Timestep
-  24,                                     !- Hour 1
-  0,                                      !- Minute 1
-  21.6666666666667;                       !- Value Until Time 1
-
-OS:Schedule:Rule,
-  {6a39f017-aef0-4384-bb1a-83608fd9e37c}, !- Handle
-  res heating setpoint allday rule10,     !- Name
-  {ac2e562a-6df1-4fae-96c6-d9d4bf28b9b8}, !- Schedule Ruleset Name
-  2,                                      !- Rule Order
-  {9f1760cb-521b-45c0-a148-430ed39c906f}, !- Day Schedule Name
-  Yes,                                    !- Apply Sunday
-  Yes,                                    !- Apply Monday
-  Yes,                                    !- Apply Tuesday
-  Yes,                                    !- Apply Wednesday
-  Yes,                                    !- Apply Thursday
-  Yes,                                    !- Apply Friday
-  Yes,                                    !- Apply Saturday
-  DateRange,                              !- Date Specification Type
-  10,                                     !- Start Month
-  1,                                      !- Start Day
-  10,                                     !- End Month
-  31;                                     !- End Day
-
-OS:Schedule:Day,
-  {9f1760cb-521b-45c0-a148-430ed39c906f}, !- Handle
-  res heating setpoint allday10,          !- Name
-  {80156a8d-dfe8-45f7-a2f0-6c6c8bdb686c}, !- Schedule Type Limits Name
-  ,                                       !- Interpolate to Timestep
-  24,                                     !- Hour 1
-  0,                                      !- Minute 1
-  21.6666666666667;                       !- Value Until Time 1
-
-OS:Schedule:Rule,
-  {c883ea80-cc05-4be2-a9a9-bc0d59002417}, !- Handle
-  res heating setpoint allday rule11,     !- Name
-  {ac2e562a-6df1-4fae-96c6-d9d4bf28b9b8}, !- Schedule Ruleset Name
-  1,                                      !- Rule Order
-  {5493cdff-d5d7-4a36-8f53-d3c8078caf66}, !- Day Schedule Name
-  Yes,                                    !- Apply Sunday
-  Yes,                                    !- Apply Monday
-  Yes,                                    !- Apply Tuesday
-  Yes,                                    !- Apply Wednesday
-  Yes,                                    !- Apply Thursday
-  Yes,                                    !- Apply Friday
-  Yes,                                    !- Apply Saturday
-  DateRange,                              !- Date Specification Type
-  11,                                     !- Start Month
-  1,                                      !- Start Day
-  11,                                     !- End Month
-  30;                                     !- End Day
-
-OS:Schedule:Day,
-  {5493cdff-d5d7-4a36-8f53-d3c8078caf66}, !- Handle
-  res heating setpoint allday11,          !- Name
-  {80156a8d-dfe8-45f7-a2f0-6c6c8bdb686c}, !- Schedule Type Limits Name
-  ,                                       !- Interpolate to Timestep
-  24,                                     !- Hour 1
-  0,                                      !- Minute 1
-  21.6666666666667;                       !- Value Until Time 1
-
-OS:Schedule:Rule,
-  {d86e8007-baf5-48d8-9309-61e63dadff03}, !- Handle
-  res heating setpoint allday rule12,     !- Name
-  {ac2e562a-6df1-4fae-96c6-d9d4bf28b9b8}, !- Schedule Ruleset Name
-  0,                                      !- Rule Order
-  {5484eb26-0700-450f-9568-97e6804b5c36}, !- Day Schedule Name
-  Yes,                                    !- Apply Sunday
-  Yes,                                    !- Apply Monday
-  Yes,                                    !- Apply Tuesday
-  Yes,                                    !- Apply Wednesday
-  Yes,                                    !- Apply Thursday
-  Yes,                                    !- Apply Friday
-  Yes,                                    !- Apply Saturday
-  DateRange,                              !- Date Specification Type
-  12,                                     !- Start Month
-  1,                                      !- Start Day
-  12,                                     !- End Month
-  31;                                     !- End Day
-
-OS:Schedule:Day,
-  {5484eb26-0700-450f-9568-97e6804b5c36}, !- Handle
-  res heating setpoint allday12,          !- Name
-  {80156a8d-dfe8-45f7-a2f0-6c6c8bdb686c}, !- Schedule Type Limits Name
-  ,                                       !- Interpolate to Timestep
-  24,                                     !- Hour 1
-  0,                                      !- Minute 1
-  21.6666666666667;                       !- Value Until Time 1
-
-OS:Schedule:Day,
-  {8b281054-cf0e-4cb3-aabc-2431f0632714}, !- Handle
-  res heating setpoint winter design,     !- Name
-  {80156a8d-dfe8-45f7-a2f0-6c6c8bdb686c}, !- Schedule Type Limits Name
-  ,                                       !- Interpolate to Timestep
-  24,                                     !- Hour 1
-  0,                                      !- Minute 1
-  21.1111111111111;                       !- Value Until Time 1
-
-OS:Schedule:Day,
-  {794227ab-21c8-4a0b-8808-848ff1789e60}, !- Handle
-  res heating setpoint summer design,     !- Name
-  {80156a8d-dfe8-45f7-a2f0-6c6c8bdb686c}, !- Schedule Type Limits Name
-  ,                                       !- Interpolate to Timestep
-  24,                                     !- Hour 1
-  0,                                      !- Minute 1
-  23.8888888888889;                       !- Value Until Time 1
-
-OS:Schedule:Ruleset,
-  {8abf86a5-7692-4371-89b8-7d4005879d6f}, !- Handle
-  res cooling setpoint,                   !- Name
-  {80156a8d-dfe8-45f7-a2f0-6c6c8bdb686c}, !- Schedule Type Limits Name
-  {ae4d55e0-6371-4dd1-8ee5-49909561d8ab}, !- Default Day Schedule Name
-  {1401aa28-6e14-4d59-b0a7-cb4373bcbeec}, !- Summer Design Day Schedule Name
-  {8049c7a7-108e-4aed-8988-8cc15798872e}; !- Winter Design Day Schedule Name
-
-OS:Schedule:Day,
-  {ae4d55e0-6371-4dd1-8ee5-49909561d8ab}, !- Handle
-  Schedule Day 7,                         !- Name
-  {80156a8d-dfe8-45f7-a2f0-6c6c8bdb686c}, !- Schedule Type Limits Name
-  ,                                       !- Interpolate to Timestep
-  24,                                     !- Hour 1
-  0,                                      !- Minute 1
-  0;                                      !- Value Until Time 1
-
-OS:Schedule:Rule,
-  {1fa2d292-e6cf-47d9-91a4-756ad39f5d32}, !- Handle
-  res cooling setpoint allday rule1,      !- Name
-  {8abf86a5-7692-4371-89b8-7d4005879d6f}, !- Schedule Ruleset Name
-  11,                                     !- Rule Order
-  {9dc4a01c-b395-463a-a694-a376c0759788}, !- Day Schedule Name
-  Yes,                                    !- Apply Sunday
-  Yes,                                    !- Apply Monday
-  Yes,                                    !- Apply Tuesday
-  Yes,                                    !- Apply Wednesday
-  Yes,                                    !- Apply Thursday
-  Yes,                                    !- Apply Friday
-  Yes,                                    !- Apply Saturday
-  DateRange,                              !- Date Specification Type
-  1,                                      !- Start Month
-  1,                                      !- Start Day
-  1,                                      !- End Month
-  31;                                     !- End Day
-
-OS:Schedule:Day,
-  {9dc4a01c-b395-463a-a694-a376c0759788}, !- Handle
-  res cooling setpoint allday1,           !- Name
-  {80156a8d-dfe8-45f7-a2f0-6c6c8bdb686c}, !- Schedule Type Limits Name
-  ,                                       !- Interpolate to Timestep
-  24,                                     !- Hour 1
-  0,                                      !- Minute 1
-  24.4444444444444;                       !- Value Until Time 1
-
-OS:Schedule:Rule,
-  {0365e73e-94de-4d75-ad4b-e4eed8e32fe3}, !- Handle
-  res cooling setpoint allday rule2,      !- Name
-  {8abf86a5-7692-4371-89b8-7d4005879d6f}, !- Schedule Ruleset Name
-  10,                                     !- Rule Order
-  {aa0ff1af-4707-4b4a-b9aa-ec4fccf3f67a}, !- Day Schedule Name
-  Yes,                                    !- Apply Sunday
-  Yes,                                    !- Apply Monday
-  Yes,                                    !- Apply Tuesday
-  Yes,                                    !- Apply Wednesday
-  Yes,                                    !- Apply Thursday
-  Yes,                                    !- Apply Friday
-  Yes,                                    !- Apply Saturday
-  DateRange,                              !- Date Specification Type
-  2,                                      !- Start Month
-  1,                                      !- Start Day
-  2,                                      !- End Month
-  28;                                     !- End Day
-
-OS:Schedule:Day,
-  {aa0ff1af-4707-4b4a-b9aa-ec4fccf3f67a}, !- Handle
-  res cooling setpoint allday2,           !- Name
-  {80156a8d-dfe8-45f7-a2f0-6c6c8bdb686c}, !- Schedule Type Limits Name
-  ,                                       !- Interpolate to Timestep
-  24,                                     !- Hour 1
-  0,                                      !- Minute 1
-  24.4444444444444;                       !- Value Until Time 1
-
-OS:Schedule:Rule,
-  {9f9e9a57-1534-498a-aa1f-5ed9733ad6ea}, !- Handle
-  res cooling setpoint allday rule3,      !- Name
-  {8abf86a5-7692-4371-89b8-7d4005879d6f}, !- Schedule Ruleset Name
-  9,                                      !- Rule Order
-  {0034c936-a36d-43d0-82f0-2be69c8e9774}, !- Day Schedule Name
-  Yes,                                    !- Apply Sunday
-  Yes,                                    !- Apply Monday
-  Yes,                                    !- Apply Tuesday
-  Yes,                                    !- Apply Wednesday
-  Yes,                                    !- Apply Thursday
-  Yes,                                    !- Apply Friday
-  Yes,                                    !- Apply Saturday
-  DateRange,                              !- Date Specification Type
-  3,                                      !- Start Month
-  1,                                      !- Start Day
-  3,                                      !- End Month
-  31;                                     !- End Day
-
-OS:Schedule:Day,
-  {0034c936-a36d-43d0-82f0-2be69c8e9774}, !- Handle
-  res cooling setpoint allday3,           !- Name
-  {80156a8d-dfe8-45f7-a2f0-6c6c8bdb686c}, !- Schedule Type Limits Name
-  ,                                       !- Interpolate to Timestep
-  24,                                     !- Hour 1
-  0,                                      !- Minute 1
-  24.4444444444444;                       !- Value Until Time 1
-
-OS:Schedule:Rule,
-  {eb530fa3-41c9-4ba1-89b4-4ac5d5520f85}, !- Handle
-  res cooling setpoint allday rule4,      !- Name
-  {8abf86a5-7692-4371-89b8-7d4005879d6f}, !- Schedule Ruleset Name
-  8,                                      !- Rule Order
-  {d86279e0-60a7-44dc-bd94-8d4881dc8191}, !- Day Schedule Name
-  Yes,                                    !- Apply Sunday
-  Yes,                                    !- Apply Monday
-  Yes,                                    !- Apply Tuesday
-  Yes,                                    !- Apply Wednesday
-  Yes,                                    !- Apply Thursday
-  Yes,                                    !- Apply Friday
-  Yes,                                    !- Apply Saturday
-  DateRange,                              !- Date Specification Type
-  4,                                      !- Start Month
-  1,                                      !- Start Day
-  4,                                      !- End Month
-  30;                                     !- End Day
-
-OS:Schedule:Day,
-  {d86279e0-60a7-44dc-bd94-8d4881dc8191}, !- Handle
-  res cooling setpoint allday4,           !- Name
-  {80156a8d-dfe8-45f7-a2f0-6c6c8bdb686c}, !- Schedule Type Limits Name
-  ,                                       !- Interpolate to Timestep
-  24,                                     !- Hour 1
-  0,                                      !- Minute 1
-  24.4444444444444;                       !- Value Until Time 1
-
-OS:Schedule:Rule,
-  {a4730efc-d1e7-4e31-a105-86f0cda779bd}, !- Handle
-  res cooling setpoint allday rule5,      !- Name
-  {8abf86a5-7692-4371-89b8-7d4005879d6f}, !- Schedule Ruleset Name
-  7,                                      !- Rule Order
-  {53b06672-abe8-4e67-8bd6-0d6aecb4a1cf}, !- Day Schedule Name
-  Yes,                                    !- Apply Sunday
-  Yes,                                    !- Apply Monday
-  Yes,                                    !- Apply Tuesday
-  Yes,                                    !- Apply Wednesday
-  Yes,                                    !- Apply Thursday
-  Yes,                                    !- Apply Friday
-  Yes,                                    !- Apply Saturday
-  DateRange,                              !- Date Specification Type
-  5,                                      !- Start Month
-  1,                                      !- Start Day
-  5,                                      !- End Month
-  31;                                     !- End Day
-
-OS:Schedule:Day,
-  {53b06672-abe8-4e67-8bd6-0d6aecb4a1cf}, !- Handle
-  res cooling setpoint allday5,           !- Name
-  {80156a8d-dfe8-45f7-a2f0-6c6c8bdb686c}, !- Schedule Type Limits Name
-  ,                                       !- Interpolate to Timestep
-  24,                                     !- Hour 1
-  0,                                      !- Minute 1
-  24.4444444444444;                       !- Value Until Time 1
-
-OS:Schedule:Rule,
-  {45aba324-375c-4d22-b66c-970a3de7ceaf}, !- Handle
-  res cooling setpoint allday rule6,      !- Name
-  {8abf86a5-7692-4371-89b8-7d4005879d6f}, !- Schedule Ruleset Name
-  6,                                      !- Rule Order
-  {a3b1409b-22ac-4460-a6f6-732df66f7a8a}, !- Day Schedule Name
-  Yes,                                    !- Apply Sunday
-  Yes,                                    !- Apply Monday
-  Yes,                                    !- Apply Tuesday
-  Yes,                                    !- Apply Wednesday
-  Yes,                                    !- Apply Thursday
-  Yes,                                    !- Apply Friday
-  Yes,                                    !- Apply Saturday
-  DateRange,                              !- Date Specification Type
-  6,                                      !- Start Month
-  1,                                      !- Start Day
-  6,                                      !- End Month
-  30;                                     !- End Day
-
-OS:Schedule:Day,
-  {a3b1409b-22ac-4460-a6f6-732df66f7a8a}, !- Handle
-  res cooling setpoint allday6,           !- Name
-  {80156a8d-dfe8-45f7-a2f0-6c6c8bdb686c}, !- Schedule Type Limits Name
-  ,                                       !- Interpolate to Timestep
-  24,                                     !- Hour 1
-  0,                                      !- Minute 1
-  24.4444444444444;                       !- Value Until Time 1
-
-OS:Schedule:Rule,
-  {899a5845-ed66-40f3-aff7-2c12b47ab5b7}, !- Handle
-  res cooling setpoint allday rule7,      !- Name
-  {8abf86a5-7692-4371-89b8-7d4005879d6f}, !- Schedule Ruleset Name
-  5,                                      !- Rule Order
-  {d557f09f-0451-4d8d-89e4-a147efb52921}, !- Day Schedule Name
-  Yes,                                    !- Apply Sunday
-  Yes,                                    !- Apply Monday
-  Yes,                                    !- Apply Tuesday
-  Yes,                                    !- Apply Wednesday
-  Yes,                                    !- Apply Thursday
-  Yes,                                    !- Apply Friday
-  Yes,                                    !- Apply Saturday
-  DateRange,                              !- Date Specification Type
-  7,                                      !- Start Month
-  1,                                      !- Start Day
-  7,                                      !- End Month
-  31;                                     !- End Day
-
-OS:Schedule:Day,
-  {d557f09f-0451-4d8d-89e4-a147efb52921}, !- Handle
-  res cooling setpoint allday7,           !- Name
-  {80156a8d-dfe8-45f7-a2f0-6c6c8bdb686c}, !- Schedule Type Limits Name
-  ,                                       !- Interpolate to Timestep
-  24,                                     !- Hour 1
-  0,                                      !- Minute 1
-  24.4444444444444;                       !- Value Until Time 1
-
-OS:Schedule:Rule,
-  {d13c22cc-6319-44cd-a7ff-1be559a9a98f}, !- Handle
-  res cooling setpoint allday rule8,      !- Name
-  {8abf86a5-7692-4371-89b8-7d4005879d6f}, !- Schedule Ruleset Name
-  4,                                      !- Rule Order
-  {574fca6c-3cf7-4f03-b228-8e27b0fe20f4}, !- Day Schedule Name
-  Yes,                                    !- Apply Sunday
-  Yes,                                    !- Apply Monday
-  Yes,                                    !- Apply Tuesday
-  Yes,                                    !- Apply Wednesday
-  Yes,                                    !- Apply Thursday
-  Yes,                                    !- Apply Friday
-  Yes,                                    !- Apply Saturday
-  DateRange,                              !- Date Specification Type
-  8,                                      !- Start Month
-  1,                                      !- Start Day
-  8,                                      !- End Month
-  31;                                     !- End Day
-
-OS:Schedule:Day,
-  {574fca6c-3cf7-4f03-b228-8e27b0fe20f4}, !- Handle
-  res cooling setpoint allday8,           !- Name
-  {80156a8d-dfe8-45f7-a2f0-6c6c8bdb686c}, !- Schedule Type Limits Name
-  ,                                       !- Interpolate to Timestep
-  24,                                     !- Hour 1
-  0,                                      !- Minute 1
-  24.4444444444444;                       !- Value Until Time 1
-
-OS:Schedule:Rule,
-  {2377c7ed-dcf9-4d20-a10f-d5b3b2ad37bb}, !- Handle
-  res cooling setpoint allday rule9,      !- Name
-  {8abf86a5-7692-4371-89b8-7d4005879d6f}, !- Schedule Ruleset Name
-  3,                                      !- Rule Order
-  {46ddc6ab-a9de-423a-aeed-72d9ffc4e00c}, !- Day Schedule Name
-  Yes,                                    !- Apply Sunday
-  Yes,                                    !- Apply Monday
-  Yes,                                    !- Apply Tuesday
-  Yes,                                    !- Apply Wednesday
-  Yes,                                    !- Apply Thursday
-  Yes,                                    !- Apply Friday
-  Yes,                                    !- Apply Saturday
-  DateRange,                              !- Date Specification Type
-  9,                                      !- Start Month
-  1,                                      !- Start Day
-  9,                                      !- End Month
-  30;                                     !- End Day
-
-OS:Schedule:Day,
-  {46ddc6ab-a9de-423a-aeed-72d9ffc4e00c}, !- Handle
-  res cooling setpoint allday9,           !- Name
-  {80156a8d-dfe8-45f7-a2f0-6c6c8bdb686c}, !- Schedule Type Limits Name
-  ,                                       !- Interpolate to Timestep
-  24,                                     !- Hour 1
-  0,                                      !- Minute 1
-  24.4444444444444;                       !- Value Until Time 1
-
-OS:Schedule:Rule,
-  {fec416c2-af92-4b96-9007-754515562c61}, !- Handle
-  res cooling setpoint allday rule10,     !- Name
-  {8abf86a5-7692-4371-89b8-7d4005879d6f}, !- Schedule Ruleset Name
-  2,                                      !- Rule Order
-  {ec069391-20d9-4ab6-98f6-ef647c9eab8e}, !- Day Schedule Name
-  Yes,                                    !- Apply Sunday
-  Yes,                                    !- Apply Monday
-  Yes,                                    !- Apply Tuesday
-  Yes,                                    !- Apply Wednesday
-  Yes,                                    !- Apply Thursday
-  Yes,                                    !- Apply Friday
-  Yes,                                    !- Apply Saturday
-  DateRange,                              !- Date Specification Type
-  10,                                     !- Start Month
-  1,                                      !- Start Day
-  10,                                     !- End Month
-  31;                                     !- End Day
-
-OS:Schedule:Day,
-  {ec069391-20d9-4ab6-98f6-ef647c9eab8e}, !- Handle
-  res cooling setpoint allday10,          !- Name
-  {80156a8d-dfe8-45f7-a2f0-6c6c8bdb686c}, !- Schedule Type Limits Name
-  ,                                       !- Interpolate to Timestep
-  24,                                     !- Hour 1
-  0,                                      !- Minute 1
-  24.4444444444444;                       !- Value Until Time 1
-
-OS:Schedule:Rule,
-  {efe3fd16-6089-4c41-b774-811eb7c94224}, !- Handle
-  res cooling setpoint allday rule11,     !- Name
-  {8abf86a5-7692-4371-89b8-7d4005879d6f}, !- Schedule Ruleset Name
-  1,                                      !- Rule Order
-  {2f8fcd73-50b9-49d6-87a8-d47e3ecfba65}, !- Day Schedule Name
-  Yes,                                    !- Apply Sunday
-  Yes,                                    !- Apply Monday
-  Yes,                                    !- Apply Tuesday
-  Yes,                                    !- Apply Wednesday
-  Yes,                                    !- Apply Thursday
-  Yes,                                    !- Apply Friday
-  Yes,                                    !- Apply Saturday
-  DateRange,                              !- Date Specification Type
-  11,                                     !- Start Month
-  1,                                      !- Start Day
-  11,                                     !- End Month
-  30;                                     !- End Day
-
-OS:Schedule:Day,
-  {2f8fcd73-50b9-49d6-87a8-d47e3ecfba65}, !- Handle
-  res cooling setpoint allday11,          !- Name
-  {80156a8d-dfe8-45f7-a2f0-6c6c8bdb686c}, !- Schedule Type Limits Name
-  ,                                       !- Interpolate to Timestep
-  24,                                     !- Hour 1
-  0,                                      !- Minute 1
-  24.4444444444444;                       !- Value Until Time 1
-
-OS:Schedule:Rule,
-  {58f7ff36-ed28-4ffb-acdc-ae6f4456fa84}, !- Handle
-  res cooling setpoint allday rule12,     !- Name
-  {8abf86a5-7692-4371-89b8-7d4005879d6f}, !- Schedule Ruleset Name
-  0,                                      !- Rule Order
-  {593bbd8a-370e-4629-ba4b-8a5661f875ee}, !- Day Schedule Name
-  Yes,                                    !- Apply Sunday
-  Yes,                                    !- Apply Monday
-  Yes,                                    !- Apply Tuesday
-  Yes,                                    !- Apply Wednesday
-  Yes,                                    !- Apply Thursday
-  Yes,                                    !- Apply Friday
-  Yes,                                    !- Apply Saturday
-  DateRange,                              !- Date Specification Type
-  12,                                     !- Start Month
-  1,                                      !- Start Day
-  12,                                     !- End Month
-  31;                                     !- End Day
-
-OS:Schedule:Day,
-  {593bbd8a-370e-4629-ba4b-8a5661f875ee}, !- Handle
-  res cooling setpoint allday12,          !- Name
-  {80156a8d-dfe8-45f7-a2f0-6c6c8bdb686c}, !- Schedule Type Limits Name
-  ,                                       !- Interpolate to Timestep
-  24,                                     !- Hour 1
-  0,                                      !- Minute 1
-  24.4444444444444;                       !- Value Until Time 1
-
-OS:Schedule:Day,
-  {8049c7a7-108e-4aed-8988-8cc15798872e}, !- Handle
-  res cooling setpoint winter design,     !- Name
-  {80156a8d-dfe8-45f7-a2f0-6c6c8bdb686c}, !- Schedule Type Limits Name
-  ,                                       !- Interpolate to Timestep
-  24,                                     !- Hour 1
-  0,                                      !- Minute 1
-  21.1111111111111;                       !- Value Until Time 1
-
-OS:Schedule:Day,
-  {1401aa28-6e14-4d59-b0a7-cb4373bcbeec}, !- Handle
-  res cooling setpoint summer design,     !- Name
-  {80156a8d-dfe8-45f7-a2f0-6c6c8bdb686c}, !- Schedule Type Limits Name
-  ,                                       !- Interpolate to Timestep
-  24,                                     !- Hour 1
-  0,                                      !- Minute 1
-  23.8888888888889;                       !- Value Until Time 1
-=======
->>>>>>> 1e74590c
