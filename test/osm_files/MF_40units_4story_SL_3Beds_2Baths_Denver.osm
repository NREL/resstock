!- NOTE: Auto-generated from /test/osw_files/MF_40units_4story_SL_3Beds_2Baths_Denver.osw

OS:Version,
<<<<<<< HEAD
  {57b84156-3733-46d0-bc02-8e4062b29ee3}, !- Handle
  2.9.0;                                  !- Version Identifier

OS:SimulationControl,
  {8d75c337-62e4-496b-9882-0d3447b46172}, !- Handle
=======
  {5cf68f36-fa23-45ce-af8f-7c2d66a950ca}, !- Handle
  2.9.0;                                  !- Version Identifier

OS:SimulationControl,
  {87f9c843-6950-4fa4-bfd0-8fe700ca5824}, !- Handle
>>>>>>> 3c1d7324
  ,                                       !- Do Zone Sizing Calculation
  ,                                       !- Do System Sizing Calculation
  ,                                       !- Do Plant Sizing Calculation
  No;                                     !- Run Simulation for Sizing Periods

OS:Timestep,
<<<<<<< HEAD
  {b176dfcc-ee73-41fc-96f7-9a77204bab37}, !- Handle
  6;                                      !- Number of Timesteps per Hour

OS:ShadowCalculation,
  {a6047f0f-8388-4b27-b274-a768d6faad14}, !- Handle
=======
  {bcd2facb-1d09-4573-acbc-3155f799cb6d}, !- Handle
  6;                                      !- Number of Timesteps per Hour

OS:ShadowCalculation,
  {e6050cb7-d846-48cd-ae3b-fa8e9d836d73}, !- Handle
>>>>>>> 3c1d7324
  20,                                     !- Calculation Frequency
  200;                                    !- Maximum Figures in Shadow Overlap Calculations

OS:SurfaceConvectionAlgorithm:Outside,
<<<<<<< HEAD
  {9150c677-1ebe-41e9-a9b4-d7364039a641}, !- Handle
  DOE-2;                                  !- Algorithm

OS:SurfaceConvectionAlgorithm:Inside,
  {53483d56-8196-4551-8e20-678131a1a2dc}, !- Handle
  TARP;                                   !- Algorithm

OS:ZoneCapacitanceMultiplier:ResearchSpecial,
  {70af613c-238d-4d71-9b4a-b63ef32448d0}, !- Handle
=======
  {427e9035-a3ae-4e04-960c-6dd1f8405272}, !- Handle
  DOE-2;                                  !- Algorithm

OS:SurfaceConvectionAlgorithm:Inside,
  {76c18835-0660-4bd4-8661-474fe26e9164}, !- Handle
  TARP;                                   !- Algorithm

OS:ZoneCapacitanceMultiplier:ResearchSpecial,
  {7f319648-6fa4-443d-9e34-815a14236653}, !- Handle
>>>>>>> 3c1d7324
  ,                                       !- Temperature Capacity Multiplier
  15,                                     !- Humidity Capacity Multiplier
  ;                                       !- Carbon Dioxide Capacity Multiplier

OS:RunPeriod,
<<<<<<< HEAD
  {4122f6a2-d997-4aae-86b5-86d658b9c01f}, !- Handle
=======
  {d20752bd-9d89-497c-815b-69fc61845668}, !- Handle
>>>>>>> 3c1d7324
  Run Period 1,                           !- Name
  1,                                      !- Begin Month
  1,                                      !- Begin Day of Month
  12,                                     !- End Month
  31,                                     !- End Day of Month
  ,                                       !- Use Weather File Holidays and Special Days
  ,                                       !- Use Weather File Daylight Saving Period
  ,                                       !- Apply Weekend Holiday Rule
  ,                                       !- Use Weather File Rain Indicators
  ,                                       !- Use Weather File Snow Indicators
  ;                                       !- Number of Times Runperiod to be Repeated

OS:YearDescription,
<<<<<<< HEAD
  {714f43bf-ae81-4c41-9a60-39698cb817e5}, !- Handle
=======
  {2148081b-df94-45ee-8577-97c4c9a7bb0e}, !- Handle
>>>>>>> 3c1d7324
  2007,                                   !- Calendar Year
  ,                                       !- Day of Week for Start Day
  ;                                       !- Is Leap Year

OS:WeatherFile,
<<<<<<< HEAD
  {490dfac0-5a8c-4d03-867e-2cedde2a471d}, !- Handle
=======
  {4dbbffa8-047d-451c-92b5-b02e85721929}, !- Handle
>>>>>>> 3c1d7324
  Denver Intl Ap,                         !- City
  CO,                                     !- State Province Region
  USA,                                    !- Country
  TMY3,                                   !- Data Source
  725650,                                 !- WMO Number
  39.83,                                  !- Latitude {deg}
  -104.65,                                !- Longitude {deg}
  -7,                                     !- Time Zone {hr}
  1650,                                   !- Elevation {m}
  file:../weather/USA_CO_Denver.Intl.AP.725650_TMY3.epw, !- Url
  E23378AA;                               !- Checksum

OS:AdditionalProperties,
<<<<<<< HEAD
  {2cbcaa48-c021-4d6f-b527-b10b3d09dcee}, !- Handle
  {490dfac0-5a8c-4d03-867e-2cedde2a471d}, !- Object Name
=======
  {bf4f903b-eaf9-43f0-95dd-b52b5165e9e6}, !- Handle
  {4dbbffa8-047d-451c-92b5-b02e85721929}, !- Object Name
>>>>>>> 3c1d7324
  EPWHeaderCity,                          !- Feature Name 1
  String,                                 !- Feature Data Type 1
  Denver Intl Ap,                         !- Feature Value 1
  EPWHeaderState,                         !- Feature Name 2
  String,                                 !- Feature Data Type 2
  CO,                                     !- Feature Value 2
  EPWHeaderCountry,                       !- Feature Name 3
  String,                                 !- Feature Data Type 3
  USA,                                    !- Feature Value 3
  EPWHeaderDataSource,                    !- Feature Name 4
  String,                                 !- Feature Data Type 4
  TMY3,                                   !- Feature Value 4
  EPWHeaderStation,                       !- Feature Name 5
  String,                                 !- Feature Data Type 5
  725650,                                 !- Feature Value 5
  EPWHeaderLatitude,                      !- Feature Name 6
  Double,                                 !- Feature Data Type 6
  39.829999999999998,                     !- Feature Value 6
  EPWHeaderLongitude,                     !- Feature Name 7
  Double,                                 !- Feature Data Type 7
  -104.65000000000001,                    !- Feature Value 7
  EPWHeaderTimezone,                      !- Feature Name 8
  Double,                                 !- Feature Data Type 8
  -7,                                     !- Feature Value 8
  EPWHeaderAltitude,                      !- Feature Name 9
  Double,                                 !- Feature Data Type 9
  5413.3858267716532,                     !- Feature Value 9
  EPWHeaderLocalPressure,                 !- Feature Name 10
  Double,                                 !- Feature Data Type 10
  0.81937567683596546,                    !- Feature Value 10
  EPWHeaderRecordsPerHour,                !- Feature Name 11
  Double,                                 !- Feature Data Type 11
  0,                                      !- Feature Value 11
  EPWDataAnnualAvgDrybulb,                !- Feature Name 12
  Double,                                 !- Feature Data Type 12
  51.575616438356228,                     !- Feature Value 12
  EPWDataAnnualMinDrybulb,                !- Feature Name 13
  Double,                                 !- Feature Data Type 13
  -2.9200000000000017,                    !- Feature Value 13
  EPWDataAnnualMaxDrybulb,                !- Feature Name 14
  Double,                                 !- Feature Data Type 14
  104,                                    !- Feature Value 14
  EPWDataCDD50F,                          !- Feature Name 15
  Double,                                 !- Feature Data Type 15
  3072.2925000000005,                     !- Feature Value 15
  EPWDataCDD65F,                          !- Feature Name 16
  Double,                                 !- Feature Data Type 16
  883.62000000000035,                     !- Feature Value 16
  EPWDataHDD50F,                          !- Feature Name 17
  Double,                                 !- Feature Data Type 17
  2497.1925000000001,                     !- Feature Value 17
  EPWDataHDD65F,                          !- Feature Name 18
  Double,                                 !- Feature Data Type 18
  5783.5200000000013,                     !- Feature Value 18
  EPWDataAnnualAvgWindspeed,              !- Feature Name 19
  Double,                                 !- Feature Data Type 19
  3.9165296803649667,                     !- Feature Value 19
  EPWDataMonthlyAvgDrybulbs,              !- Feature Name 20
  String,                                 !- Feature Data Type 20
  33.4191935483871&#4431.90142857142857&#4443.02620967741937&#4442.48624999999999&#4459.877741935483854&#4473.57574999999997&#4472.07975806451608&#4472.70008064516134&#4466.49200000000006&#4450.079112903225806&#4437.218250000000005&#4434.582177419354835, !- Feature Value 20
  EPWDataGroundMonthlyTemps,              !- Feature Name 21
  String,                                 !- Feature Data Type 21
  44.08306285945173&#4440.89570904991865&#4440.64045432632048&#4442.153016571250646&#4448.225111118704206&#4454.268919273837525&#4459.508577937551024&#4462.82777283423508&#4463.10975667174995&#4460.41014950381947&#4455.304105212311526&#4449.445696474514364, !- Feature Value 21
  EPWDataWSF,                             !- Feature Name 22
  Double,                                 !- Feature Data Type 22
  0.58999999999999997,                    !- Feature Value 22
  EPWDataMonthlyAvgDailyHighDrybulbs,     !- Feature Name 23
  String,                                 !- Feature Data Type 23
  47.41032258064516&#4446.58642857142857&#4455.15032258064517&#4453.708&#4472.80193548387098&#4488.67600000000002&#4486.1858064516129&#4485.87225806451613&#4482.082&#4463.18064516129033&#4448.73400000000001&#4448.87935483870968, !- Feature Value 23
  EPWDataMonthlyAvgDailyLowDrybulbs,      !- Feature Name 24
  String,                                 !- Feature Data Type 24
  19.347741935483874&#4419.856428571428573&#4430.316129032258065&#4431.112&#4447.41612903225806&#4457.901999999999994&#4459.063870967741934&#4460.956774193548384&#4452.352000000000004&#4438.41612903225806&#4427.002000000000002&#4423.02903225806451, !- Feature Value 24
  EPWDesignHeatingDrybulb,                !- Feature Name 25
  Double,                                 !- Feature Data Type 25
  12.02,                                  !- Feature Value 25
  EPWDesignHeatingWindspeed,              !- Feature Name 26
  Double,                                 !- Feature Data Type 26
  2.8062500000000004,                     !- Feature Value 26
  EPWDesignCoolingDrybulb,                !- Feature Name 27
  Double,                                 !- Feature Data Type 27
  91.939999999999998,                     !- Feature Value 27
  EPWDesignCoolingWetbulb,                !- Feature Name 28
  Double,                                 !- Feature Data Type 28
  59.95131430195849,                      !- Feature Value 28
  EPWDesignCoolingHumidityRatio,          !- Feature Name 29
  Double,                                 !- Feature Data Type 29
  0.0059161086834698092,                  !- Feature Value 29
  EPWDesignCoolingWindspeed,              !- Feature Name 30
  Double,                                 !- Feature Data Type 30
  3.7999999999999989,                     !- Feature Value 30
  EPWDesignDailyTemperatureRange,         !- Feature Name 31
  Double,                                 !- Feature Data Type 31
  24.915483870967748,                     !- Feature Value 31
  EPWDesignDehumidDrybulb,                !- Feature Name 32
  Double,                                 !- Feature Data Type 32
  67.996785714285721,                     !- Feature Value 32
  EPWDesignDehumidHumidityRatio,          !- Feature Name 33
  Double,                                 !- Feature Data Type 33
  0.012133744170488724,                   !- Feature Value 33
  EPWDesignCoolingDirectNormal,           !- Feature Name 34
  Double,                                 !- Feature Data Type 34
  985,                                    !- Feature Value 34
  EPWDesignCoolingDiffuseHorizontal,      !- Feature Name 35
  Double,                                 !- Feature Data Type 35
  84;                                     !- Feature Value 35

OS:Site,
<<<<<<< HEAD
  {fb914b07-7562-4cf3-b3f1-31e925a66ca9}, !- Handle
=======
  {3c80cff3-fe75-47ca-b166-8e671e1d0c4b}, !- Handle
>>>>>>> 3c1d7324
  Denver Intl Ap_CO_USA,                  !- Name
  39.83,                                  !- Latitude {deg}
  -104.65,                                !- Longitude {deg}
  -7,                                     !- Time Zone {hr}
  1650,                                   !- Elevation {m}
  ;                                       !- Terrain

OS:ClimateZones,
<<<<<<< HEAD
  {4cc36833-1917-4474-a104-3d3492cca901}, !- Handle
=======
  {8e809515-a8ec-4613-ad66-e6c6137e5d37}, !- Handle
>>>>>>> 3c1d7324
  ,                                       !- Active Institution
  ,                                       !- Active Year
  ,                                       !- Climate Zone Institution Name 1
  ,                                       !- Climate Zone Document Name 1
  ,                                       !- Climate Zone Document Year 1
  ,                                       !- Climate Zone Value 1
  Building America,                       !- Climate Zone Institution Name 2
  ,                                       !- Climate Zone Document Name 2
  0,                                      !- Climate Zone Document Year 2
  Cold;                                   !- Climate Zone Value 2

OS:Site:WaterMainsTemperature,
<<<<<<< HEAD
  {80c2d87d-5f96-4e05-8e6e-9552ba147116}, !- Handle
=======
  {f20a0681-b3c7-43bf-b4e7-9f597e6ecfe6}, !- Handle
>>>>>>> 3c1d7324
  Correlation,                            !- Calculation Method
  ,                                       !- Temperature Schedule Name
  10.8753424657535,                       !- Annual Average Outdoor Air Temperature {C}
  23.1524007936508;                       !- Maximum Difference In Monthly Average Outdoor Air Temperatures {deltaC}

OS:RunPeriodControl:DaylightSavingTime,
<<<<<<< HEAD
  {38d0c309-978e-4523-9070-3c89db64da49}, !- Handle
=======
  {246a98e3-12a2-417c-ae9a-d9e4e86d929c}, !- Handle
>>>>>>> 3c1d7324
  3/12,                                   !- Start Date
  11/5;                                   !- End Date

OS:Site:GroundTemperature:Deep,
<<<<<<< HEAD
  {a93a6eed-9c6c-46b2-b2e5-f01711ee37f6}, !- Handle
=======
  {6be10fa1-66db-4f7a-8147-528eec33bec3}, !- Handle
>>>>>>> 3c1d7324
  10.8753424657535,                       !- January Deep Ground Temperature {C}
  10.8753424657535,                       !- February Deep Ground Temperature {C}
  10.8753424657535,                       !- March Deep Ground Temperature {C}
  10.8753424657535,                       !- April Deep Ground Temperature {C}
  10.8753424657535,                       !- May Deep Ground Temperature {C}
  10.8753424657535,                       !- June Deep Ground Temperature {C}
  10.8753424657535,                       !- July Deep Ground Temperature {C}
  10.8753424657535,                       !- August Deep Ground Temperature {C}
  10.8753424657535,                       !- September Deep Ground Temperature {C}
  10.8753424657535,                       !- October Deep Ground Temperature {C}
  10.8753424657535,                       !- November Deep Ground Temperature {C}
  10.8753424657535;                       !- December Deep Ground Temperature {C}

OS:Building,
<<<<<<< HEAD
  {4eeaa47a-c166-4d50-a21f-542852d4fda5}, !- Handle
=======
  {e024594a-a6ed-47c8-8365-033439d7eb8c}, !- Handle
>>>>>>> 3c1d7324
  Building 1,                             !- Name
  ,                                       !- Building Sector Type
  0,                                      !- North Axis {deg}
  ,                                       !- Nominal Floor to Floor Height {m}
  ,                                       !- Space Type Name
  ,                                       !- Default Construction Set Name
  ,                                       !- Default Schedule Set Name
  4,                                      !- Standards Number of Stories
  4,                                      !- Standards Number of Above Ground Stories
  ,                                       !- Standards Template
  multifamily,                            !- Standards Building Type
  40;                                     !- Standards Number of Living Units

OS:AdditionalProperties,
<<<<<<< HEAD
  {b5f418c3-6383-4062-9377-0b6d6f61d4fd}, !- Handle
  {4eeaa47a-c166-4d50-a21f-542852d4fda5}, !- Object Name
=======
  {94ccf665-49b5-4443-8598-3bc90c7593d7}, !- Handle
  {e024594a-a6ed-47c8-8365-033439d7eb8c}, !- Object Name
>>>>>>> 3c1d7324
  num_units,                              !- Feature Name 1
  Integer,                                !- Feature Data Type 1
  40,                                     !- Feature Value 1
  has_rear_units,                         !- Feature Name 2
  Boolean,                                !- Feature Data Type 2
  true,                                   !- Feature Value 2
  num_floors,                             !- Feature Name 3
  Integer,                                !- Feature Data Type 3
  4,                                      !- Feature Value 3
  horz_location,                          !- Feature Name 4
  String,                                 !- Feature Data Type 4
  Left,                                   !- Feature Value 4
  level,                                  !- Feature Name 5
  String,                                 !- Feature Data Type 5
  Bottom,                                 !- Feature Value 5
  found_type,                             !- Feature Name 6
  String,                                 !- Feature Data Type 6
  slab,                                   !- Feature Value 6
  corridor_width,                         !- Feature Name 7
  Double,                                 !- Feature Data Type 7
  3.048,                                  !- Feature Value 7
  corridor_position,                      !- Feature Name 8
  String,                                 !- Feature Data Type 8
  Double-Loaded Interior;                 !- Feature Value 8

OS:ThermalZone,
<<<<<<< HEAD
  {710a3a9b-1236-4a5a-9288-8022b59a9d94}, !- Handle
=======
  {350d64db-2001-4109-a674-d82c94ba7a3c}, !- Handle
>>>>>>> 3c1d7324
  living zone,                            !- Name
  ,                                       !- Multiplier
  ,                                       !- Ceiling Height {m}
  ,                                       !- Volume {m3}
  ,                                       !- Floor Area {m2}
  ,                                       !- Zone Inside Convection Algorithm
  ,                                       !- Zone Outside Convection Algorithm
  ,                                       !- Zone Conditioning Equipment List Name
<<<<<<< HEAD
  {c0ea8902-9e28-4557-b3fa-a43628aa6992}, !- Zone Air Inlet Port List
  {c79ca2d7-dbf7-4485-bb12-7cfc8b0d7dd1}, !- Zone Air Exhaust Port List
  {11d45cf4-8f38-4d10-a21c-bcbe45fcb0af}, !- Zone Air Node Name
  {b2e4e59b-6185-4325-9a47-eb8a7da38e64}, !- Zone Return Air Port List
=======
  {85c579e2-49f9-4e3c-a255-a3584842d096}, !- Zone Air Inlet Port List
  {65dcbfb7-35f4-4b1c-8602-a1526e04527f}, !- Zone Air Exhaust Port List
  {7ca1d9eb-a5e6-4b85-a69f-27d0c4205517}, !- Zone Air Node Name
  {78f8345b-fa38-4948-8d62-d0ce0f2ea8e9}, !- Zone Return Air Port List
>>>>>>> 3c1d7324
  ,                                       !- Primary Daylighting Control Name
  ,                                       !- Fraction of Zone Controlled by Primary Daylighting Control
  ,                                       !- Secondary Daylighting Control Name
  ,                                       !- Fraction of Zone Controlled by Secondary Daylighting Control
  ,                                       !- Illuminance Map Name
  ,                                       !- Group Rendering Name
  ,                                       !- Thermostat Name
  No;                                     !- Use Ideal Air Loads

OS:Node,
<<<<<<< HEAD
  {70ac96e2-7485-4974-a956-0ff0ec643d21}, !- Handle
  Node 1,                                 !- Name
  {11d45cf4-8f38-4d10-a21c-bcbe45fcb0af}, !- Inlet Port
  ;                                       !- Outlet Port

OS:Connection,
  {11d45cf4-8f38-4d10-a21c-bcbe45fcb0af}, !- Handle
  {d21cd2cc-206a-49c4-a1d8-a47a4a945cfd}, !- Name
  {710a3a9b-1236-4a5a-9288-8022b59a9d94}, !- Source Object
  11,                                     !- Outlet Port
  {70ac96e2-7485-4974-a956-0ff0ec643d21}, !- Target Object
  2;                                      !- Inlet Port

OS:PortList,
  {c0ea8902-9e28-4557-b3fa-a43628aa6992}, !- Handle
  {db95fa9d-136d-4af6-b9a3-829ce2716bdc}, !- Name
  {710a3a9b-1236-4a5a-9288-8022b59a9d94}; !- HVAC Component

OS:PortList,
  {c79ca2d7-dbf7-4485-bb12-7cfc8b0d7dd1}, !- Handle
  {58aefee7-29fa-482d-adbd-2652e377f29e}, !- Name
  {710a3a9b-1236-4a5a-9288-8022b59a9d94}; !- HVAC Component

OS:PortList,
  {b2e4e59b-6185-4325-9a47-eb8a7da38e64}, !- Handle
  {540d624a-8987-40fa-a292-9f30bdb8a5f6}, !- Name
  {710a3a9b-1236-4a5a-9288-8022b59a9d94}; !- HVAC Component

OS:Sizing:Zone,
  {c15ec79a-517f-466f-86c6-91e5a5e7f791}, !- Handle
  {710a3a9b-1236-4a5a-9288-8022b59a9d94}, !- Zone or ZoneList Name
=======
  {fd419455-7a30-4be9-aa3c-21e4114abcc2}, !- Handle
  Node 1,                                 !- Name
  {7ca1d9eb-a5e6-4b85-a69f-27d0c4205517}, !- Inlet Port
  ;                                       !- Outlet Port

OS:Connection,
  {7ca1d9eb-a5e6-4b85-a69f-27d0c4205517}, !- Handle
  {0d12c998-4b8d-4591-8b58-628d462c9c47}, !- Name
  {350d64db-2001-4109-a674-d82c94ba7a3c}, !- Source Object
  11,                                     !- Outlet Port
  {fd419455-7a30-4be9-aa3c-21e4114abcc2}, !- Target Object
  2;                                      !- Inlet Port

OS:PortList,
  {85c579e2-49f9-4e3c-a255-a3584842d096}, !- Handle
  {61864a3d-6765-4587-9b96-eb15f3576d7c}, !- Name
  {350d64db-2001-4109-a674-d82c94ba7a3c}; !- HVAC Component

OS:PortList,
  {65dcbfb7-35f4-4b1c-8602-a1526e04527f}, !- Handle
  {d03b9499-247a-48cf-ab72-51f1a17e68cc}, !- Name
  {350d64db-2001-4109-a674-d82c94ba7a3c}; !- HVAC Component

OS:PortList,
  {78f8345b-fa38-4948-8d62-d0ce0f2ea8e9}, !- Handle
  {3de4fb59-5a97-4a2f-85d9-e85a99c7394f}, !- Name
  {350d64db-2001-4109-a674-d82c94ba7a3c}; !- HVAC Component

OS:Sizing:Zone,
  {380a2c5e-258e-46c8-af6a-6b60d4e521f5}, !- Handle
  {350d64db-2001-4109-a674-d82c94ba7a3c}, !- Zone or ZoneList Name
>>>>>>> 3c1d7324
  SupplyAirTemperature,                   !- Zone Cooling Design Supply Air Temperature Input Method
  14,                                     !- Zone Cooling Design Supply Air Temperature {C}
  11.11,                                  !- Zone Cooling Design Supply Air Temperature Difference {deltaC}
  SupplyAirTemperature,                   !- Zone Heating Design Supply Air Temperature Input Method
  40,                                     !- Zone Heating Design Supply Air Temperature {C}
  11.11,                                  !- Zone Heating Design Supply Air Temperature Difference {deltaC}
  0.0085,                                 !- Zone Cooling Design Supply Air Humidity Ratio {kg-H2O/kg-air}
  0.008,                                  !- Zone Heating Design Supply Air Humidity Ratio {kg-H2O/kg-air}
  ,                                       !- Zone Heating Sizing Factor
  ,                                       !- Zone Cooling Sizing Factor
  DesignDay,                              !- Cooling Design Air Flow Method
  ,                                       !- Cooling Design Air Flow Rate {m3/s}
  ,                                       !- Cooling Minimum Air Flow per Zone Floor Area {m3/s-m2}
  ,                                       !- Cooling Minimum Air Flow {m3/s}
  ,                                       !- Cooling Minimum Air Flow Fraction
  DesignDay,                              !- Heating Design Air Flow Method
  ,                                       !- Heating Design Air Flow Rate {m3/s}
  ,                                       !- Heating Maximum Air Flow per Zone Floor Area {m3/s-m2}
  ,                                       !- Heating Maximum Air Flow {m3/s}
  ,                                       !- Heating Maximum Air Flow Fraction
  ,                                       !- Design Zone Air Distribution Effectiveness in Cooling Mode
  ,                                       !- Design Zone Air Distribution Effectiveness in Heating Mode
  No,                                     !- Account for Dedicated Outdoor Air System
  NeutralSupplyAir,                       !- Dedicated Outdoor Air System Control Strategy
  autosize,                               !- Dedicated Outdoor Air Low Setpoint Temperature for Design {C}
  autosize;                               !- Dedicated Outdoor Air High Setpoint Temperature for Design {C}

OS:ZoneHVAC:EquipmentList,
<<<<<<< HEAD
  {fdd07a22-50bf-44a8-8297-6dd5128dc76b}, !- Handle
  Zone HVAC Equipment List 1,             !- Name
  {710a3a9b-1236-4a5a-9288-8022b59a9d94}; !- Thermal Zone

OS:Space,
  {f7c45fe4-1232-495f-a570-fbd5a48cf6c6}, !- Handle
  living space,                           !- Name
  {3834dfb1-78f5-446a-8406-c3e8d05ef36c}, !- Space Type Name
=======
  {2275625d-d214-4a5d-a6ce-f0323d039968}, !- Handle
  Zone HVAC Equipment List 1,             !- Name
  {350d64db-2001-4109-a674-d82c94ba7a3c}; !- Thermal Zone

OS:Space,
  {e904819c-1218-41f1-b71d-332f272ccb20}, !- Handle
  living space,                           !- Name
  {9a8ec0fe-47ab-4e93-8398-4327e3d23e40}, !- Space Type Name
>>>>>>> 3c1d7324
  ,                                       !- Default Construction Set Name
  ,                                       !- Default Schedule Set Name
  ,                                       !- Direction of Relative North {deg}
  ,                                       !- X Origin {m}
  ,                                       !- Y Origin {m}
  ,                                       !- Z Origin {m}
  ,                                       !- Building Story Name
<<<<<<< HEAD
  {710a3a9b-1236-4a5a-9288-8022b59a9d94}, !- Thermal Zone Name
  ,                                       !- Part of Total Floor Area
  ,                                       !- Design Specification Outdoor Air Object Name
  {264ab304-89aa-45e1-bc05-905b29043c03}; !- Building Unit Name

OS:Surface,
  {75c91c19-38f7-4c09-970e-d27fdcf71d81}, !- Handle
  Surface 1,                              !- Name
  Floor,                                  !- Surface Type
  ,                                       !- Construction Name
  {f7c45fe4-1232-495f-a570-fbd5a48cf6c6}, !- Space Name
=======
  {350d64db-2001-4109-a674-d82c94ba7a3c}, !- Thermal Zone Name
  ,                                       !- Part of Total Floor Area
  ,                                       !- Design Specification Outdoor Air Object Name
  {11888941-86c0-444c-b116-45e0febd8b4d}; !- Building Unit Name

OS:Surface,
  {d9805afb-b08e-4dff-9b6f-1f3d11790eff}, !- Handle
  Surface 1,                              !- Name
  Floor,                                  !- Surface Type
  ,                                       !- Construction Name
  {e904819c-1218-41f1-b71d-332f272ccb20}, !- Space Name
>>>>>>> 3c1d7324
  Foundation,                             !- Outside Boundary Condition
  ,                                       !- Outside Boundary Condition Object
  NoSun,                                  !- Sun Exposure
  NoWind,                                 !- Wind Exposure
  ,                                       !- View Factor to Ground
  ,                                       !- Number of Vertices
  0, -12.9315688143396, 0,                !- X,Y,Z Vertex 1 {m}
  0, 0, 0,                                !- X,Y,Z Vertex 2 {m}
  6.46578440716979, 0, 0,                 !- X,Y,Z Vertex 3 {m}
  6.46578440716979, -12.9315688143396, 0; !- X,Y,Z Vertex 4 {m}

OS:Surface,
<<<<<<< HEAD
  {a7aae94b-d86a-4f10-863d-71d5f319861e}, !- Handle
  Surface 2,                              !- Name
  Wall,                                   !- Surface Type
  ,                                       !- Construction Name
  {f7c45fe4-1232-495f-a570-fbd5a48cf6c6}, !- Space Name
=======
  {f87cd34d-80b9-4ae8-a707-3d0ba984f514}, !- Handle
  Surface 2,                              !- Name
  Wall,                                   !- Surface Type
  ,                                       !- Construction Name
  {e904819c-1218-41f1-b71d-332f272ccb20}, !- Space Name
>>>>>>> 3c1d7324
  Outdoors,                               !- Outside Boundary Condition
  ,                                       !- Outside Boundary Condition Object
  SunExposed,                             !- Sun Exposure
  WindExposed,                            !- Wind Exposure
  ,                                       !- View Factor to Ground
  ,                                       !- Number of Vertices
  0, 0, 2.4384,                           !- X,Y,Z Vertex 1 {m}
  0, 0, 0,                                !- X,Y,Z Vertex 2 {m}
  0, -12.9315688143396, 0,                !- X,Y,Z Vertex 3 {m}
  0, -12.9315688143396, 2.4384;           !- X,Y,Z Vertex 4 {m}

OS:Surface,
<<<<<<< HEAD
  {6e6a3d08-0079-43be-8d66-40476a29d2ea}, !- Handle
  Surface 3,                              !- Name
  Wall,                                   !- Surface Type
  ,                                       !- Construction Name
  {f7c45fe4-1232-495f-a570-fbd5a48cf6c6}, !- Space Name
=======
  {9d8c8c9f-93c4-4bde-ad85-bc678694e67f}, !- Handle
  Surface 3,                              !- Name
  Wall,                                   !- Surface Type
  ,                                       !- Construction Name
  {e904819c-1218-41f1-b71d-332f272ccb20}, !- Space Name
>>>>>>> 3c1d7324
  Adiabatic,                              !- Outside Boundary Condition
  ,                                       !- Outside Boundary Condition Object
  NoSun,                                  !- Sun Exposure
  NoWind,                                 !- Wind Exposure
  ,                                       !- View Factor to Ground
  ,                                       !- Number of Vertices
  6.46578440716979, 0, 2.4384,            !- X,Y,Z Vertex 1 {m}
  6.46578440716979, 0, 0,                 !- X,Y,Z Vertex 2 {m}
  0, 0, 0,                                !- X,Y,Z Vertex 3 {m}
  0, 0, 2.4384;                           !- X,Y,Z Vertex 4 {m}

OS:Surface,
<<<<<<< HEAD
  {ef566746-2e10-497a-8ba6-ceb615206dc0}, !- Handle
  Surface 4,                              !- Name
  Wall,                                   !- Surface Type
  ,                                       !- Construction Name
  {f7c45fe4-1232-495f-a570-fbd5a48cf6c6}, !- Space Name
=======
  {7b6061a9-ca57-4d8c-8c96-bdfa055c7298}, !- Handle
  Surface 4,                              !- Name
  Wall,                                   !- Surface Type
  ,                                       !- Construction Name
  {e904819c-1218-41f1-b71d-332f272ccb20}, !- Space Name
>>>>>>> 3c1d7324
  Adiabatic,                              !- Outside Boundary Condition
  ,                                       !- Outside Boundary Condition Object
  NoSun,                                  !- Sun Exposure
  NoWind,                                 !- Wind Exposure
  ,                                       !- View Factor to Ground
  ,                                       !- Number of Vertices
  6.46578440716979, -12.9315688143396, 2.4384, !- X,Y,Z Vertex 1 {m}
  6.46578440716979, -12.9315688143396, 0, !- X,Y,Z Vertex 2 {m}
  6.46578440716979, 0, 0,                 !- X,Y,Z Vertex 3 {m}
  6.46578440716979, 0, 2.4384;            !- X,Y,Z Vertex 4 {m}

OS:Surface,
<<<<<<< HEAD
  {2c0c136f-ca84-48b3-8efb-51525d938ce1}, !- Handle
  Surface 5,                              !- Name
  Wall,                                   !- Surface Type
  ,                                       !- Construction Name
  {f7c45fe4-1232-495f-a570-fbd5a48cf6c6}, !- Space Name
=======
  {7f732ffe-15b2-4703-a688-c321f3d369db}, !- Handle
  Surface 5,                              !- Name
  Wall,                                   !- Surface Type
  ,                                       !- Construction Name
  {e904819c-1218-41f1-b71d-332f272ccb20}, !- Space Name
>>>>>>> 3c1d7324
  Outdoors,                               !- Outside Boundary Condition
  ,                                       !- Outside Boundary Condition Object
  SunExposed,                             !- Sun Exposure
  WindExposed,                            !- Wind Exposure
  ,                                       !- View Factor to Ground
  ,                                       !- Number of Vertices
  0, -12.9315688143396, 2.4384,           !- X,Y,Z Vertex 1 {m}
  0, -12.9315688143396, 0,                !- X,Y,Z Vertex 2 {m}
  6.46578440716979, -12.9315688143396, 0, !- X,Y,Z Vertex 3 {m}
  6.46578440716979, -12.9315688143396, 2.4384; !- X,Y,Z Vertex 4 {m}

OS:Surface,
<<<<<<< HEAD
  {def804c1-789f-4d11-beae-d5daa7bbfa8d}, !- Handle
  Surface 6,                              !- Name
  RoofCeiling,                            !- Surface Type
  ,                                       !- Construction Name
  {f7c45fe4-1232-495f-a570-fbd5a48cf6c6}, !- Space Name
=======
  {09951ace-66d5-4de3-900e-a105275e39b7}, !- Handle
  Surface 6,                              !- Name
  RoofCeiling,                            !- Surface Type
  ,                                       !- Construction Name
  {e904819c-1218-41f1-b71d-332f272ccb20}, !- Space Name
>>>>>>> 3c1d7324
  Adiabatic,                              !- Outside Boundary Condition
  ,                                       !- Outside Boundary Condition Object
  NoSun,                                  !- Sun Exposure
  NoWind,                                 !- Wind Exposure
  ,                                       !- View Factor to Ground
  ,                                       !- Number of Vertices
  6.46578440716979, -12.9315688143396, 2.4384, !- X,Y,Z Vertex 1 {m}
  6.46578440716979, 0, 2.4384,            !- X,Y,Z Vertex 2 {m}
  0, 0, 2.4384,                           !- X,Y,Z Vertex 3 {m}
  0, -12.9315688143396, 2.4384;           !- X,Y,Z Vertex 4 {m}

OS:SpaceType,
<<<<<<< HEAD
  {3834dfb1-78f5-446a-8406-c3e8d05ef36c}, !- Handle
=======
  {9a8ec0fe-47ab-4e93-8398-4327e3d23e40}, !- Handle
>>>>>>> 3c1d7324
  Space Type 1,                           !- Name
  ,                                       !- Default Construction Set Name
  ,                                       !- Default Schedule Set Name
  ,                                       !- Group Rendering Name
  ,                                       !- Design Specification Outdoor Air Object Name
  ,                                       !- Standards Template
  ,                                       !- Standards Building Type
  living;                                 !- Standards Space Type

OS:ThermalZone,
<<<<<<< HEAD
  {369d4bf9-5c5c-4d15-a2b8-837dd7a3b379}, !- Handle
=======
  {18abf9f4-e1cd-4a9f-8147-da32d0d26335}, !- Handle
>>>>>>> 3c1d7324
  corridor zone,                          !- Name
  ,                                       !- Multiplier
  ,                                       !- Ceiling Height {m}
  ,                                       !- Volume {m3}
  ,                                       !- Floor Area {m2}
  ,                                       !- Zone Inside Convection Algorithm
  ,                                       !- Zone Outside Convection Algorithm
  ,                                       !- Zone Conditioning Equipment List Name
<<<<<<< HEAD
  {6da00f85-eccc-48d1-b9f0-4be16c4e26fb}, !- Zone Air Inlet Port List
  {f6b86cec-4bea-45ff-aa11-8a4e6509b41c}, !- Zone Air Exhaust Port List
  {111cea19-fccc-40e1-ad64-fdc5b7ddb032}, !- Zone Air Node Name
  {38dc19eb-f277-4f29-b1ca-8d4862c43901}, !- Zone Return Air Port List
=======
  {c85f98d2-b3c1-491b-8296-887b3fcbcd90}, !- Zone Air Inlet Port List
  {9380b9e3-41c5-47d1-9dc0-ccf3f9b9b630}, !- Zone Air Exhaust Port List
  {0d39277e-357b-4696-ac7d-e94d1cb13fa8}, !- Zone Air Node Name
  {5ad88426-32c5-49ff-b858-400aa1da0d68}, !- Zone Return Air Port List
>>>>>>> 3c1d7324
  ,                                       !- Primary Daylighting Control Name
  ,                                       !- Fraction of Zone Controlled by Primary Daylighting Control
  ,                                       !- Secondary Daylighting Control Name
  ,                                       !- Fraction of Zone Controlled by Secondary Daylighting Control
  ,                                       !- Illuminance Map Name
  ,                                       !- Group Rendering Name
  ,                                       !- Thermostat Name
  No;                                     !- Use Ideal Air Loads

OS:Node,
<<<<<<< HEAD
  {cac2d197-dfc5-498a-800a-6384f2ce9bc5}, !- Handle
  Node 2,                                 !- Name
  {111cea19-fccc-40e1-ad64-fdc5b7ddb032}, !- Inlet Port
  ;                                       !- Outlet Port

OS:Connection,
  {111cea19-fccc-40e1-ad64-fdc5b7ddb032}, !- Handle
  {f7a8dfaa-6662-4349-b255-13cb3a8c46b6}, !- Name
  {369d4bf9-5c5c-4d15-a2b8-837dd7a3b379}, !- Source Object
  11,                                     !- Outlet Port
  {cac2d197-dfc5-498a-800a-6384f2ce9bc5}, !- Target Object
  2;                                      !- Inlet Port

OS:PortList,
  {6da00f85-eccc-48d1-b9f0-4be16c4e26fb}, !- Handle
  {5282ce09-098a-4ceb-a5ce-ac8f46b1ae13}, !- Name
  {369d4bf9-5c5c-4d15-a2b8-837dd7a3b379}; !- HVAC Component

OS:PortList,
  {f6b86cec-4bea-45ff-aa11-8a4e6509b41c}, !- Handle
  {160efbed-c292-4b1e-a3ba-ad561868863d}, !- Name
  {369d4bf9-5c5c-4d15-a2b8-837dd7a3b379}; !- HVAC Component

OS:PortList,
  {38dc19eb-f277-4f29-b1ca-8d4862c43901}, !- Handle
  {110c1f82-e1fc-43a4-b4dd-755f6cc5138d}, !- Name
  {369d4bf9-5c5c-4d15-a2b8-837dd7a3b379}; !- HVAC Component

OS:Sizing:Zone,
  {080be4ec-5f5a-455c-8935-edbb625b04ee}, !- Handle
  {369d4bf9-5c5c-4d15-a2b8-837dd7a3b379}, !- Zone or ZoneList Name
=======
  {d5bee508-0669-4b6d-9f73-11499a88d16c}, !- Handle
  Node 2,                                 !- Name
  {0d39277e-357b-4696-ac7d-e94d1cb13fa8}, !- Inlet Port
  ;                                       !- Outlet Port

OS:Connection,
  {0d39277e-357b-4696-ac7d-e94d1cb13fa8}, !- Handle
  {1e8b819f-2e41-4957-88bd-7db76af89ad6}, !- Name
  {18abf9f4-e1cd-4a9f-8147-da32d0d26335}, !- Source Object
  11,                                     !- Outlet Port
  {d5bee508-0669-4b6d-9f73-11499a88d16c}, !- Target Object
  2;                                      !- Inlet Port

OS:PortList,
  {c85f98d2-b3c1-491b-8296-887b3fcbcd90}, !- Handle
  {6be74468-bdf5-4840-b226-6417ec53f07f}, !- Name
  {18abf9f4-e1cd-4a9f-8147-da32d0d26335}; !- HVAC Component

OS:PortList,
  {9380b9e3-41c5-47d1-9dc0-ccf3f9b9b630}, !- Handle
  {f926640e-f91b-421d-988f-683ee74c6377}, !- Name
  {18abf9f4-e1cd-4a9f-8147-da32d0d26335}; !- HVAC Component

OS:PortList,
  {5ad88426-32c5-49ff-b858-400aa1da0d68}, !- Handle
  {db4a25b5-2ab2-4a5a-9922-dd168f5c25c5}, !- Name
  {18abf9f4-e1cd-4a9f-8147-da32d0d26335}; !- HVAC Component

OS:Sizing:Zone,
  {c1b1a61f-8085-4578-af85-7bbd4721685f}, !- Handle
  {18abf9f4-e1cd-4a9f-8147-da32d0d26335}, !- Zone or ZoneList Name
>>>>>>> 3c1d7324
  SupplyAirTemperature,                   !- Zone Cooling Design Supply Air Temperature Input Method
  14,                                     !- Zone Cooling Design Supply Air Temperature {C}
  11.11,                                  !- Zone Cooling Design Supply Air Temperature Difference {deltaC}
  SupplyAirTemperature,                   !- Zone Heating Design Supply Air Temperature Input Method
  40,                                     !- Zone Heating Design Supply Air Temperature {C}
  11.11,                                  !- Zone Heating Design Supply Air Temperature Difference {deltaC}
  0.0085,                                 !- Zone Cooling Design Supply Air Humidity Ratio {kg-H2O/kg-air}
  0.008,                                  !- Zone Heating Design Supply Air Humidity Ratio {kg-H2O/kg-air}
  ,                                       !- Zone Heating Sizing Factor
  ,                                       !- Zone Cooling Sizing Factor
  DesignDay,                              !- Cooling Design Air Flow Method
  ,                                       !- Cooling Design Air Flow Rate {m3/s}
  ,                                       !- Cooling Minimum Air Flow per Zone Floor Area {m3/s-m2}
  ,                                       !- Cooling Minimum Air Flow {m3/s}
  ,                                       !- Cooling Minimum Air Flow Fraction
  DesignDay,                              !- Heating Design Air Flow Method
  ,                                       !- Heating Design Air Flow Rate {m3/s}
  ,                                       !- Heating Maximum Air Flow per Zone Floor Area {m3/s-m2}
  ,                                       !- Heating Maximum Air Flow {m3/s}
  ,                                       !- Heating Maximum Air Flow Fraction
  ,                                       !- Design Zone Air Distribution Effectiveness in Cooling Mode
  ,                                       !- Design Zone Air Distribution Effectiveness in Heating Mode
  No,                                     !- Account for Dedicated Outdoor Air System
  NeutralSupplyAir,                       !- Dedicated Outdoor Air System Control Strategy
  autosize,                               !- Dedicated Outdoor Air Low Setpoint Temperature for Design {C}
  autosize;                               !- Dedicated Outdoor Air High Setpoint Temperature for Design {C}

OS:ZoneHVAC:EquipmentList,
<<<<<<< HEAD
  {e979c112-7eb4-4687-b6e5-1479f955f067}, !- Handle
  Zone HVAC Equipment List 2,             !- Name
  {369d4bf9-5c5c-4d15-a2b8-837dd7a3b379}; !- Thermal Zone

OS:Space,
  {79f52222-d3ff-4542-8ead-4fb918568a96}, !- Handle
  corridor space,                         !- Name
  {16f7dce0-8121-4e8c-8a16-38645f85efd1}, !- Space Type Name
=======
  {28bd370d-77ff-4cb0-a975-e06a21dbe932}, !- Handle
  Zone HVAC Equipment List 2,             !- Name
  {18abf9f4-e1cd-4a9f-8147-da32d0d26335}; !- Thermal Zone

OS:Space,
  {05ca7bb5-c313-4a68-a8a7-8c0b052362e5}, !- Handle
  corridor space,                         !- Name
  {073aa1a2-3d1c-4faa-a381-938f709ade8f}, !- Space Type Name
>>>>>>> 3c1d7324
  ,                                       !- Default Construction Set Name
  ,                                       !- Default Schedule Set Name
  ,                                       !- Direction of Relative North {deg}
  ,                                       !- X Origin {m}
  ,                                       !- Y Origin {m}
  ,                                       !- Z Origin {m}
  ,                                       !- Building Story Name
<<<<<<< HEAD
  {369d4bf9-5c5c-4d15-a2b8-837dd7a3b379}; !- Thermal Zone Name

OS:Surface,
  {4d32c447-cbea-45d9-ac22-eaadbd9124cf}, !- Handle
  Surface 7,                              !- Name
  Floor,                                  !- Surface Type
  ,                                       !- Construction Name
  {79f52222-d3ff-4542-8ead-4fb918568a96}, !- Space Name
=======
  {18abf9f4-e1cd-4a9f-8147-da32d0d26335}; !- Thermal Zone Name

OS:Surface,
  {36100dff-0786-4eda-a7d3-25806373c535}, !- Handle
  Surface 7,                              !- Name
  Floor,                                  !- Surface Type
  ,                                       !- Construction Name
  {05ca7bb5-c313-4a68-a8a7-8c0b052362e5}, !- Space Name
>>>>>>> 3c1d7324
  Foundation,                             !- Outside Boundary Condition
  ,                                       !- Outside Boundary Condition Object
  NoSun,                                  !- Sun Exposure
  NoWind,                                 !- Wind Exposure
  ,                                       !- View Factor to Ground
  ,                                       !- Number of Vertices
  0, 0, 0,                                !- X,Y,Z Vertex 1 {m}
  0, 1.524, 0,                            !- X,Y,Z Vertex 2 {m}
  6.46578440716979, 1.524, 0,             !- X,Y,Z Vertex 3 {m}
  6.46578440716979, 0, 0;                 !- X,Y,Z Vertex 4 {m}

OS:Surface,
<<<<<<< HEAD
  {8ed92211-86ba-460f-b3da-dbe0980b5190}, !- Handle
  Surface 8,                              !- Name
  Wall,                                   !- Surface Type
  ,                                       !- Construction Name
  {79f52222-d3ff-4542-8ead-4fb918568a96}, !- Space Name
=======
  {1792d6a3-edbd-46aa-ade9-20c7447d8aa7}, !- Handle
  Surface 8,                              !- Name
  Wall,                                   !- Surface Type
  ,                                       !- Construction Name
  {05ca7bb5-c313-4a68-a8a7-8c0b052362e5}, !- Space Name
>>>>>>> 3c1d7324
  Outdoors,                               !- Outside Boundary Condition
  ,                                       !- Outside Boundary Condition Object
  SunExposed,                             !- Sun Exposure
  WindExposed,                            !- Wind Exposure
  ,                                       !- View Factor to Ground
  ,                                       !- Number of Vertices
  0, 1.524, 2.4384,                       !- X,Y,Z Vertex 1 {m}
  0, 1.524, 0,                            !- X,Y,Z Vertex 2 {m}
  0, 0, 0,                                !- X,Y,Z Vertex 3 {m}
  0, 0, 2.4384;                           !- X,Y,Z Vertex 4 {m}

OS:Surface,
<<<<<<< HEAD
  {a166dcff-7da9-4bac-b951-1e9df3227589}, !- Handle
  Surface 9,                              !- Name
  Wall,                                   !- Surface Type
  ,                                       !- Construction Name
  {79f52222-d3ff-4542-8ead-4fb918568a96}, !- Space Name
=======
  {449eddf2-8d04-4593-9061-065182d3e9bd}, !- Handle
  Surface 9,                              !- Name
  Wall,                                   !- Surface Type
  ,                                       !- Construction Name
  {05ca7bb5-c313-4a68-a8a7-8c0b052362e5}, !- Space Name
>>>>>>> 3c1d7324
  Adiabatic,                              !- Outside Boundary Condition
  ,                                       !- Outside Boundary Condition Object
  NoSun,                                  !- Sun Exposure
  NoWind,                                 !- Wind Exposure
  ,                                       !- View Factor to Ground
  ,                                       !- Number of Vertices
  6.46578440716979, 1.524, 2.4384,        !- X,Y,Z Vertex 1 {m}
  6.46578440716979, 1.524, 0,             !- X,Y,Z Vertex 2 {m}
  0, 1.524, 0,                            !- X,Y,Z Vertex 3 {m}
  0, 1.524, 2.4384;                       !- X,Y,Z Vertex 4 {m}

OS:Surface,
<<<<<<< HEAD
  {9d4c4905-bb4d-4741-acde-b7d96c8bff86}, !- Handle
  Surface 10,                             !- Name
  Wall,                                   !- Surface Type
  ,                                       !- Construction Name
  {79f52222-d3ff-4542-8ead-4fb918568a96}, !- Space Name
=======
  {63edd36d-11b0-4cb9-8c8e-fb2367d17f6d}, !- Handle
  Surface 10,                             !- Name
  Wall,                                   !- Surface Type
  ,                                       !- Construction Name
  {05ca7bb5-c313-4a68-a8a7-8c0b052362e5}, !- Space Name
>>>>>>> 3c1d7324
  Adiabatic,                              !- Outside Boundary Condition
  ,                                       !- Outside Boundary Condition Object
  NoSun,                                  !- Sun Exposure
  NoWind,                                 !- Wind Exposure
  ,                                       !- View Factor to Ground
  ,                                       !- Number of Vertices
  6.46578440716979, 0, 2.4384,            !- X,Y,Z Vertex 1 {m}
  6.46578440716979, 0, 0,                 !- X,Y,Z Vertex 2 {m}
  6.46578440716979, 1.524, 0,             !- X,Y,Z Vertex 3 {m}
  6.46578440716979, 1.524, 2.4384;        !- X,Y,Z Vertex 4 {m}

OS:Surface,
<<<<<<< HEAD
  {ced10719-ae0a-40c2-bd1a-2f6cdd44aba4}, !- Handle
  Surface 11,                             !- Name
  Wall,                                   !- Surface Type
  ,                                       !- Construction Name
  {79f52222-d3ff-4542-8ead-4fb918568a96}, !- Space Name
=======
  {8699ddc1-5589-48ae-9f78-4d3131422291}, !- Handle
  Surface 11,                             !- Name
  Wall,                                   !- Surface Type
  ,                                       !- Construction Name
  {05ca7bb5-c313-4a68-a8a7-8c0b052362e5}, !- Space Name
>>>>>>> 3c1d7324
  Adiabatic,                              !- Outside Boundary Condition
  ,                                       !- Outside Boundary Condition Object
  NoSun,                                  !- Sun Exposure
  NoWind,                                 !- Wind Exposure
  ,                                       !- View Factor to Ground
  ,                                       !- Number of Vertices
  0, 0, 2.4384,                           !- X,Y,Z Vertex 1 {m}
  0, 0, 0,                                !- X,Y,Z Vertex 2 {m}
  6.46578440716979, 0, 0,                 !- X,Y,Z Vertex 3 {m}
  6.46578440716979, 0, 2.4384;            !- X,Y,Z Vertex 4 {m}

OS:Surface,
<<<<<<< HEAD
  {dcf66225-7069-4e77-a80d-68bf14a7b781}, !- Handle
  Surface 12,                             !- Name
  RoofCeiling,                            !- Surface Type
  ,                                       !- Construction Name
  {79f52222-d3ff-4542-8ead-4fb918568a96}, !- Space Name
=======
  {86499f17-2cde-4582-931c-b74bae1e8cf6}, !- Handle
  Surface 12,                             !- Name
  RoofCeiling,                            !- Surface Type
  ,                                       !- Construction Name
  {05ca7bb5-c313-4a68-a8a7-8c0b052362e5}, !- Space Name
>>>>>>> 3c1d7324
  Adiabatic,                              !- Outside Boundary Condition
  ,                                       !- Outside Boundary Condition Object
  NoSun,                                  !- Sun Exposure
  NoWind,                                 !- Wind Exposure
  ,                                       !- View Factor to Ground
  ,                                       !- Number of Vertices
  6.46578440716979, 0, 2.4384,            !- X,Y,Z Vertex 1 {m}
  6.46578440716979, 1.524, 2.4384,        !- X,Y,Z Vertex 2 {m}
  0, 1.524, 2.4384,                       !- X,Y,Z Vertex 3 {m}
  0, 0, 2.4384;                           !- X,Y,Z Vertex 4 {m}

OS:SpaceType,
<<<<<<< HEAD
  {16f7dce0-8121-4e8c-8a16-38645f85efd1}, !- Handle
=======
  {073aa1a2-3d1c-4faa-a381-938f709ade8f}, !- Handle
>>>>>>> 3c1d7324
  Space Type 2,                           !- Name
  ,                                       !- Default Construction Set Name
  ,                                       !- Default Schedule Set Name
  ,                                       !- Group Rendering Name
  ,                                       !- Design Specification Outdoor Air Object Name
  ,                                       !- Standards Template
  ,                                       !- Standards Building Type
  corridor;                               !- Standards Space Type

OS:BuildingUnit,
<<<<<<< HEAD
  {264ab304-89aa-45e1-bc05-905b29043c03}, !- Handle
=======
  {11888941-86c0-444c-b116-45e0febd8b4d}, !- Handle
>>>>>>> 3c1d7324
  unit 1,                                 !- Name
  ,                                       !- Rendering Color
  Residential;                            !- Building Unit Type

OS:AdditionalProperties,
<<<<<<< HEAD
  {a5b7d07b-1a94-499f-a911-6d76efa606e5}, !- Handle
  {264ab304-89aa-45e1-bc05-905b29043c03}, !- Object Name
=======
  {98e07127-91ed-41d6-94e1-4db0b61eec96}, !- Handle
  {11888941-86c0-444c-b116-45e0febd8b4d}, !- Object Name
>>>>>>> 3c1d7324
  NumberOfBedrooms,                       !- Feature Name 1
  Integer,                                !- Feature Data Type 1
  3,                                      !- Feature Value 1
  NumberOfBathrooms,                      !- Feature Name 2
  Double,                                 !- Feature Data Type 2
  2,                                      !- Feature Value 2
  NumberOfOccupants,                      !- Feature Name 3
  Double,                                 !- Feature Data Type 3
  3.3900000000000001;                     !- Feature Value 3

OS:External:File,
<<<<<<< HEAD
  {02ba1f21-8f5e-401b-a8d0-8fce150908ca}, !- Handle
=======
  {822adc16-48f2-4350-8789-85f6647fd643}, !- Handle
>>>>>>> 3c1d7324
  8760.csv,                               !- Name
  8760.csv;                               !- File Name

OS:Schedule:Day,
<<<<<<< HEAD
  {28e935ef-b8be-404f-b299-005c223da8f2}, !- Handle
=======
  {8b828228-aea7-48df-8e45-b56c861df76d}, !- Handle
>>>>>>> 3c1d7324
  Schedule Day 1,                         !- Name
  ,                                       !- Schedule Type Limits Name
  ,                                       !- Interpolate to Timestep
  24,                                     !- Hour 1
  0,                                      !- Minute 1
  0;                                      !- Value Until Time 1

OS:Schedule:Day,
<<<<<<< HEAD
  {e7c86ddd-b5bd-4da3-9452-658b2cc2e8f2}, !- Handle
=======
  {750cfc06-787d-4c05-97eb-4ffd569f95e9}, !- Handle
>>>>>>> 3c1d7324
  Schedule Day 2,                         !- Name
  ,                                       !- Schedule Type Limits Name
  ,                                       !- Interpolate to Timestep
  24,                                     !- Hour 1
  0,                                      !- Minute 1
  1;                                      !- Value Until Time 1

OS:Schedule:File,
<<<<<<< HEAD
  {0632b7ac-10ae-4366-bd53-608ea9f50733}, !- Handle
  occupants,                              !- Name
  {42240657-4ac9-40d5-8afd-a722f9933ec0}, !- Schedule Type Limits Name
  {02ba1f21-8f5e-401b-a8d0-8fce150908ca}, !- External File Name
=======
  {31d59aeb-b3ea-4fbd-bda3-43243542a375}, !- Handle
  occupants,                              !- Name
  {476d5d4c-a94d-45ea-83d3-9fe186b7aa0b}, !- Schedule Type Limits Name
  {822adc16-48f2-4350-8789-85f6647fd643}, !- External File Name
>>>>>>> 3c1d7324
  1,                                      !- Column Number
  1,                                      !- Rows to Skip at Top
  8760,                                   !- Number of Hours of Data
  ,                                       !- Column Separator
  ,                                       !- Interpolate to Timestep
  60;                                     !- Minutes per Item

OS:Schedule:Ruleset,
<<<<<<< HEAD
  {fa80d45e-6cc0-4636-8b17-f0cceb530920}, !- Handle
  Schedule Ruleset 1,                     !- Name
  {c85918c9-398e-4183-935e-6507496b5975}, !- Schedule Type Limits Name
  {66297331-08fa-443f-8c79-bae20b2f29bd}; !- Default Day Schedule Name

OS:Schedule:Day,
  {66297331-08fa-443f-8c79-bae20b2f29bd}, !- Handle
  Schedule Day 3,                         !- Name
  {c85918c9-398e-4183-935e-6507496b5975}, !- Schedule Type Limits Name
=======
  {8fb7171e-6384-478e-be99-497dc0a10b18}, !- Handle
  Schedule Ruleset 1,                     !- Name
  {217c1812-c62d-4abb-b8f5-15e7c0ef080d}, !- Schedule Type Limits Name
  {a166294d-4dca-4f81-a5db-9091214072ad}; !- Default Day Schedule Name

OS:Schedule:Day,
  {a166294d-4dca-4f81-a5db-9091214072ad}, !- Handle
  Schedule Day 3,                         !- Name
  {217c1812-c62d-4abb-b8f5-15e7c0ef080d}, !- Schedule Type Limits Name
>>>>>>> 3c1d7324
  ,                                       !- Interpolate to Timestep
  24,                                     !- Hour 1
  0,                                      !- Minute 1
  112.539290946133;                       !- Value Until Time 1

OS:People:Definition,
<<<<<<< HEAD
  {ece14e10-3e53-4089-8b0d-506b518b64d3}, !- Handle
=======
  {2af4fe12-f768-4c97-aeae-e3cccc8cb795}, !- Handle
>>>>>>> 3c1d7324
  res occupants|living space,             !- Name
  People,                                 !- Number of People Calculation Method
  3.39,                                   !- Number of People {people}
  ,                                       !- People per Space Floor Area {person/m2}
  ,                                       !- Space Floor Area per Person {m2/person}
  0.319734,                               !- Fraction Radiant
  0.573,                                  !- Sensible Heat Fraction
  0,                                      !- Carbon Dioxide Generation Rate {m3/s-W}
  No,                                     !- Enable ASHRAE 55 Comfort Warnings
  ZoneAveraged;                           !- Mean Radiant Temperature Calculation Type

OS:People,
<<<<<<< HEAD
  {8b7e366b-4244-4924-928b-74e46d3bef42}, !- Handle
  res occupants|living space,             !- Name
  {ece14e10-3e53-4089-8b0d-506b518b64d3}, !- People Definition Name
  {f7c45fe4-1232-495f-a570-fbd5a48cf6c6}, !- Space or SpaceType Name
  {0632b7ac-10ae-4366-bd53-608ea9f50733}, !- Number of People Schedule Name
  {fa80d45e-6cc0-4636-8b17-f0cceb530920}, !- Activity Level Schedule Name
=======
  {e357b340-6c63-41ce-a77c-b547cf2aea3e}, !- Handle
  res occupants|living space,             !- Name
  {2af4fe12-f768-4c97-aeae-e3cccc8cb795}, !- People Definition Name
  {e904819c-1218-41f1-b71d-332f272ccb20}, !- Space or SpaceType Name
  {31d59aeb-b3ea-4fbd-bda3-43243542a375}, !- Number of People Schedule Name
  {8fb7171e-6384-478e-be99-497dc0a10b18}, !- Activity Level Schedule Name
>>>>>>> 3c1d7324
  ,                                       !- Surface Name/Angle Factor List Name
  ,                                       !- Work Efficiency Schedule Name
  ,                                       !- Clothing Insulation Schedule Name
  ,                                       !- Air Velocity Schedule Name
  1;                                      !- Multiplier

OS:ScheduleTypeLimits,
<<<<<<< HEAD
  {c85918c9-398e-4183-935e-6507496b5975}, !- Handle
=======
  {217c1812-c62d-4abb-b8f5-15e7c0ef080d}, !- Handle
>>>>>>> 3c1d7324
  ActivityLevel,                          !- Name
  0,                                      !- Lower Limit Value
  ,                                       !- Upper Limit Value
  Continuous,                             !- Numeric Type
  ActivityLevel;                          !- Unit Type

OS:ScheduleTypeLimits,
<<<<<<< HEAD
  {42240657-4ac9-40d5-8afd-a722f9933ec0}, !- Handle
=======
  {476d5d4c-a94d-45ea-83d3-9fe186b7aa0b}, !- Handle
>>>>>>> 3c1d7324
  Fractional,                             !- Name
  0,                                      !- Lower Limit Value
  1,                                      !- Upper Limit Value
  Continuous;                             !- Numeric Type
<|MERGE_RESOLUTION|>--- conflicted
+++ resolved
@@ -1,73 +1,41 @@
 !- NOTE: Auto-generated from /test/osw_files/MF_40units_4story_SL_3Beds_2Baths_Denver.osw
 
 OS:Version,
-<<<<<<< HEAD
-  {57b84156-3733-46d0-bc02-8e4062b29ee3}, !- Handle
+  {1445bb34-7262-459c-814b-cfb8665896c8}, !- Handle
   2.9.0;                                  !- Version Identifier
 
 OS:SimulationControl,
-  {8d75c337-62e4-496b-9882-0d3447b46172}, !- Handle
-=======
-  {5cf68f36-fa23-45ce-af8f-7c2d66a950ca}, !- Handle
-  2.9.0;                                  !- Version Identifier
-
-OS:SimulationControl,
-  {87f9c843-6950-4fa4-bfd0-8fe700ca5824}, !- Handle
->>>>>>> 3c1d7324
+  {d9c902b0-a0fa-4714-b7a5-7360dd1523dc}, !- Handle
   ,                                       !- Do Zone Sizing Calculation
   ,                                       !- Do System Sizing Calculation
   ,                                       !- Do Plant Sizing Calculation
   No;                                     !- Run Simulation for Sizing Periods
 
 OS:Timestep,
-<<<<<<< HEAD
-  {b176dfcc-ee73-41fc-96f7-9a77204bab37}, !- Handle
+  {b4ce7a1f-0fc3-4780-b7f7-e16677b73ac2}, !- Handle
   6;                                      !- Number of Timesteps per Hour
 
 OS:ShadowCalculation,
-  {a6047f0f-8388-4b27-b274-a768d6faad14}, !- Handle
-=======
-  {bcd2facb-1d09-4573-acbc-3155f799cb6d}, !- Handle
-  6;                                      !- Number of Timesteps per Hour
-
-OS:ShadowCalculation,
-  {e6050cb7-d846-48cd-ae3b-fa8e9d836d73}, !- Handle
->>>>>>> 3c1d7324
+  {5d1c462d-fb82-472f-aada-e2e93f8e8b69}, !- Handle
   20,                                     !- Calculation Frequency
   200;                                    !- Maximum Figures in Shadow Overlap Calculations
 
 OS:SurfaceConvectionAlgorithm:Outside,
-<<<<<<< HEAD
-  {9150c677-1ebe-41e9-a9b4-d7364039a641}, !- Handle
+  {a2c8a5db-8c55-488a-a3f9-35327dddc804}, !- Handle
   DOE-2;                                  !- Algorithm
 
 OS:SurfaceConvectionAlgorithm:Inside,
-  {53483d56-8196-4551-8e20-678131a1a2dc}, !- Handle
+  {61b44872-4e71-48d5-be42-2a446ee9af42}, !- Handle
   TARP;                                   !- Algorithm
 
 OS:ZoneCapacitanceMultiplier:ResearchSpecial,
-  {70af613c-238d-4d71-9b4a-b63ef32448d0}, !- Handle
-=======
-  {427e9035-a3ae-4e04-960c-6dd1f8405272}, !- Handle
-  DOE-2;                                  !- Algorithm
-
-OS:SurfaceConvectionAlgorithm:Inside,
-  {76c18835-0660-4bd4-8661-474fe26e9164}, !- Handle
-  TARP;                                   !- Algorithm
-
-OS:ZoneCapacitanceMultiplier:ResearchSpecial,
-  {7f319648-6fa4-443d-9e34-815a14236653}, !- Handle
->>>>>>> 3c1d7324
+  {f0467fb7-3415-43b6-b052-c4a077f41cf1}, !- Handle
   ,                                       !- Temperature Capacity Multiplier
   15,                                     !- Humidity Capacity Multiplier
   ;                                       !- Carbon Dioxide Capacity Multiplier
 
 OS:RunPeriod,
-<<<<<<< HEAD
-  {4122f6a2-d997-4aae-86b5-86d658b9c01f}, !- Handle
-=======
-  {d20752bd-9d89-497c-815b-69fc61845668}, !- Handle
->>>>>>> 3c1d7324
+  {d927d9eb-e77f-4702-9743-5dc6fe50fb21}, !- Handle
   Run Period 1,                           !- Name
   1,                                      !- Begin Month
   1,                                      !- Begin Day of Month
@@ -81,21 +49,13 @@
   ;                                       !- Number of Times Runperiod to be Repeated
 
 OS:YearDescription,
-<<<<<<< HEAD
-  {714f43bf-ae81-4c41-9a60-39698cb817e5}, !- Handle
-=======
-  {2148081b-df94-45ee-8577-97c4c9a7bb0e}, !- Handle
->>>>>>> 3c1d7324
+  {e9a16d86-ea6f-45e6-9d56-fda27e52f662}, !- Handle
   2007,                                   !- Calendar Year
   ,                                       !- Day of Week for Start Day
   ;                                       !- Is Leap Year
 
 OS:WeatherFile,
-<<<<<<< HEAD
-  {490dfac0-5a8c-4d03-867e-2cedde2a471d}, !- Handle
-=======
-  {4dbbffa8-047d-451c-92b5-b02e85721929}, !- Handle
->>>>>>> 3c1d7324
+  {2bf093f8-aaf1-4d21-89da-a65a08a6ca58}, !- Handle
   Denver Intl Ap,                         !- City
   CO,                                     !- State Province Region
   USA,                                    !- Country
@@ -109,13 +69,8 @@
   E23378AA;                               !- Checksum
 
 OS:AdditionalProperties,
-<<<<<<< HEAD
-  {2cbcaa48-c021-4d6f-b527-b10b3d09dcee}, !- Handle
-  {490dfac0-5a8c-4d03-867e-2cedde2a471d}, !- Object Name
-=======
-  {bf4f903b-eaf9-43f0-95dd-b52b5165e9e6}, !- Handle
-  {4dbbffa8-047d-451c-92b5-b02e85721929}, !- Object Name
->>>>>>> 3c1d7324
+  {69136ec3-1621-4a6f-864e-6bd8e873ee93}, !- Handle
+  {2bf093f8-aaf1-4d21-89da-a65a08a6ca58}, !- Object Name
   EPWHeaderCity,                          !- Feature Name 1
   String,                                 !- Feature Data Type 1
   Denver Intl Ap,                         !- Feature Value 1
@@ -223,11 +178,7 @@
   84;                                     !- Feature Value 35
 
 OS:Site,
-<<<<<<< HEAD
-  {fb914b07-7562-4cf3-b3f1-31e925a66ca9}, !- Handle
-=======
-  {3c80cff3-fe75-47ca-b166-8e671e1d0c4b}, !- Handle
->>>>>>> 3c1d7324
+  {fc31b714-0fa5-46b2-aa87-9218a30601a9}, !- Handle
   Denver Intl Ap_CO_USA,                  !- Name
   39.83,                                  !- Latitude {deg}
   -104.65,                                !- Longitude {deg}
@@ -236,11 +187,7 @@
   ;                                       !- Terrain
 
 OS:ClimateZones,
-<<<<<<< HEAD
-  {4cc36833-1917-4474-a104-3d3492cca901}, !- Handle
-=======
-  {8e809515-a8ec-4613-ad66-e6c6137e5d37}, !- Handle
->>>>>>> 3c1d7324
+  {cc79b988-7420-4f68-a15d-d42364c7d1cb}, !- Handle
   ,                                       !- Active Institution
   ,                                       !- Active Year
   ,                                       !- Climate Zone Institution Name 1
@@ -253,31 +200,19 @@
   Cold;                                   !- Climate Zone Value 2
 
 OS:Site:WaterMainsTemperature,
-<<<<<<< HEAD
-  {80c2d87d-5f96-4e05-8e6e-9552ba147116}, !- Handle
-=======
-  {f20a0681-b3c7-43bf-b4e7-9f597e6ecfe6}, !- Handle
->>>>>>> 3c1d7324
+  {89ba08b0-708f-4a10-a01e-4d9b3c749bc8}, !- Handle
   Correlation,                            !- Calculation Method
   ,                                       !- Temperature Schedule Name
   10.8753424657535,                       !- Annual Average Outdoor Air Temperature {C}
   23.1524007936508;                       !- Maximum Difference In Monthly Average Outdoor Air Temperatures {deltaC}
 
 OS:RunPeriodControl:DaylightSavingTime,
-<<<<<<< HEAD
-  {38d0c309-978e-4523-9070-3c89db64da49}, !- Handle
-=======
-  {246a98e3-12a2-417c-ae9a-d9e4e86d929c}, !- Handle
->>>>>>> 3c1d7324
+  {27aed0a2-0106-4bc9-af51-03d4341d0b68}, !- Handle
   3/12,                                   !- Start Date
   11/5;                                   !- End Date
 
 OS:Site:GroundTemperature:Deep,
-<<<<<<< HEAD
-  {a93a6eed-9c6c-46b2-b2e5-f01711ee37f6}, !- Handle
-=======
-  {6be10fa1-66db-4f7a-8147-528eec33bec3}, !- Handle
->>>>>>> 3c1d7324
+  {8f6b55ee-4422-4a73-949b-7f398c8ca211}, !- Handle
   10.8753424657535,                       !- January Deep Ground Temperature {C}
   10.8753424657535,                       !- February Deep Ground Temperature {C}
   10.8753424657535,                       !- March Deep Ground Temperature {C}
@@ -292,11 +227,7 @@
   10.8753424657535;                       !- December Deep Ground Temperature {C}
 
 OS:Building,
-<<<<<<< HEAD
-  {4eeaa47a-c166-4d50-a21f-542852d4fda5}, !- Handle
-=======
-  {e024594a-a6ed-47c8-8365-033439d7eb8c}, !- Handle
->>>>>>> 3c1d7324
+  {66cb605d-437f-4e75-9426-ce5bd7c457de}, !- Handle
   Building 1,                             !- Name
   ,                                       !- Building Sector Type
   0,                                      !- North Axis {deg}
@@ -311,13 +242,8 @@
   40;                                     !- Standards Number of Living Units
 
 OS:AdditionalProperties,
-<<<<<<< HEAD
-  {b5f418c3-6383-4062-9377-0b6d6f61d4fd}, !- Handle
-  {4eeaa47a-c166-4d50-a21f-542852d4fda5}, !- Object Name
-=======
-  {94ccf665-49b5-4443-8598-3bc90c7593d7}, !- Handle
-  {e024594a-a6ed-47c8-8365-033439d7eb8c}, !- Object Name
->>>>>>> 3c1d7324
+  {abfc4672-e244-482f-965a-dc1e318aaf18}, !- Handle
+  {66cb605d-437f-4e75-9426-ce5bd7c457de}, !- Object Name
   num_units,                              !- Feature Name 1
   Integer,                                !- Feature Data Type 1
   40,                                     !- Feature Value 1
@@ -344,11 +270,7 @@
   Double-Loaded Interior;                 !- Feature Value 8
 
 OS:ThermalZone,
-<<<<<<< HEAD
-  {710a3a9b-1236-4a5a-9288-8022b59a9d94}, !- Handle
-=======
-  {350d64db-2001-4109-a674-d82c94ba7a3c}, !- Handle
->>>>>>> 3c1d7324
+  {d2a1b302-1bdc-4eb0-860a-3c7403653849}, !- Handle
   living zone,                            !- Name
   ,                                       !- Multiplier
   ,                                       !- Ceiling Height {m}
@@ -357,17 +279,10 @@
   ,                                       !- Zone Inside Convection Algorithm
   ,                                       !- Zone Outside Convection Algorithm
   ,                                       !- Zone Conditioning Equipment List Name
-<<<<<<< HEAD
-  {c0ea8902-9e28-4557-b3fa-a43628aa6992}, !- Zone Air Inlet Port List
-  {c79ca2d7-dbf7-4485-bb12-7cfc8b0d7dd1}, !- Zone Air Exhaust Port List
-  {11d45cf4-8f38-4d10-a21c-bcbe45fcb0af}, !- Zone Air Node Name
-  {b2e4e59b-6185-4325-9a47-eb8a7da38e64}, !- Zone Return Air Port List
-=======
-  {85c579e2-49f9-4e3c-a255-a3584842d096}, !- Zone Air Inlet Port List
-  {65dcbfb7-35f4-4b1c-8602-a1526e04527f}, !- Zone Air Exhaust Port List
-  {7ca1d9eb-a5e6-4b85-a69f-27d0c4205517}, !- Zone Air Node Name
-  {78f8345b-fa38-4948-8d62-d0ce0f2ea8e9}, !- Zone Return Air Port List
->>>>>>> 3c1d7324
+  {1afdec95-e543-45cc-a6b3-e2111ec066d5}, !- Zone Air Inlet Port List
+  {8f851a07-e550-4aac-a49a-920bcea2ec3c}, !- Zone Air Exhaust Port List
+  {ceed715c-c3a4-484c-9058-a9e5d39775fc}, !- Zone Air Node Name
+  {a5bd7f6d-214c-4252-9c22-af2e806b9015}, !- Zone Return Air Port List
   ,                                       !- Primary Daylighting Control Name
   ,                                       !- Fraction of Zone Controlled by Primary Daylighting Control
   ,                                       !- Secondary Daylighting Control Name
@@ -378,71 +293,37 @@
   No;                                     !- Use Ideal Air Loads
 
 OS:Node,
-<<<<<<< HEAD
-  {70ac96e2-7485-4974-a956-0ff0ec643d21}, !- Handle
+  {ae799cfd-250b-44d8-ae7e-0aab3419a14f}, !- Handle
   Node 1,                                 !- Name
-  {11d45cf4-8f38-4d10-a21c-bcbe45fcb0af}, !- Inlet Port
+  {ceed715c-c3a4-484c-9058-a9e5d39775fc}, !- Inlet Port
   ;                                       !- Outlet Port
 
 OS:Connection,
-  {11d45cf4-8f38-4d10-a21c-bcbe45fcb0af}, !- Handle
-  {d21cd2cc-206a-49c4-a1d8-a47a4a945cfd}, !- Name
-  {710a3a9b-1236-4a5a-9288-8022b59a9d94}, !- Source Object
+  {ceed715c-c3a4-484c-9058-a9e5d39775fc}, !- Handle
+  {599bd367-1fcd-4cd1-8724-8e77e600c473}, !- Name
+  {d2a1b302-1bdc-4eb0-860a-3c7403653849}, !- Source Object
   11,                                     !- Outlet Port
-  {70ac96e2-7485-4974-a956-0ff0ec643d21}, !- Target Object
+  {ae799cfd-250b-44d8-ae7e-0aab3419a14f}, !- Target Object
   2;                                      !- Inlet Port
 
 OS:PortList,
-  {c0ea8902-9e28-4557-b3fa-a43628aa6992}, !- Handle
-  {db95fa9d-136d-4af6-b9a3-829ce2716bdc}, !- Name
-  {710a3a9b-1236-4a5a-9288-8022b59a9d94}; !- HVAC Component
+  {1afdec95-e543-45cc-a6b3-e2111ec066d5}, !- Handle
+  {9459c536-041b-4e02-aa19-0d934b13b7b0}, !- Name
+  {d2a1b302-1bdc-4eb0-860a-3c7403653849}; !- HVAC Component
 
 OS:PortList,
-  {c79ca2d7-dbf7-4485-bb12-7cfc8b0d7dd1}, !- Handle
-  {58aefee7-29fa-482d-adbd-2652e377f29e}, !- Name
-  {710a3a9b-1236-4a5a-9288-8022b59a9d94}; !- HVAC Component
+  {8f851a07-e550-4aac-a49a-920bcea2ec3c}, !- Handle
+  {a2431bc0-fd96-473e-962a-574e1cfa3a65}, !- Name
+  {d2a1b302-1bdc-4eb0-860a-3c7403653849}; !- HVAC Component
 
 OS:PortList,
-  {b2e4e59b-6185-4325-9a47-eb8a7da38e64}, !- Handle
-  {540d624a-8987-40fa-a292-9f30bdb8a5f6}, !- Name
-  {710a3a9b-1236-4a5a-9288-8022b59a9d94}; !- HVAC Component
+  {a5bd7f6d-214c-4252-9c22-af2e806b9015}, !- Handle
+  {8f68f6cc-ea11-4f08-87c8-ffc32618c560}, !- Name
+  {d2a1b302-1bdc-4eb0-860a-3c7403653849}; !- HVAC Component
 
 OS:Sizing:Zone,
-  {c15ec79a-517f-466f-86c6-91e5a5e7f791}, !- Handle
-  {710a3a9b-1236-4a5a-9288-8022b59a9d94}, !- Zone or ZoneList Name
-=======
-  {fd419455-7a30-4be9-aa3c-21e4114abcc2}, !- Handle
-  Node 1,                                 !- Name
-  {7ca1d9eb-a5e6-4b85-a69f-27d0c4205517}, !- Inlet Port
-  ;                                       !- Outlet Port
-
-OS:Connection,
-  {7ca1d9eb-a5e6-4b85-a69f-27d0c4205517}, !- Handle
-  {0d12c998-4b8d-4591-8b58-628d462c9c47}, !- Name
-  {350d64db-2001-4109-a674-d82c94ba7a3c}, !- Source Object
-  11,                                     !- Outlet Port
-  {fd419455-7a30-4be9-aa3c-21e4114abcc2}, !- Target Object
-  2;                                      !- Inlet Port
-
-OS:PortList,
-  {85c579e2-49f9-4e3c-a255-a3584842d096}, !- Handle
-  {61864a3d-6765-4587-9b96-eb15f3576d7c}, !- Name
-  {350d64db-2001-4109-a674-d82c94ba7a3c}; !- HVAC Component
-
-OS:PortList,
-  {65dcbfb7-35f4-4b1c-8602-a1526e04527f}, !- Handle
-  {d03b9499-247a-48cf-ab72-51f1a17e68cc}, !- Name
-  {350d64db-2001-4109-a674-d82c94ba7a3c}; !- HVAC Component
-
-OS:PortList,
-  {78f8345b-fa38-4948-8d62-d0ce0f2ea8e9}, !- Handle
-  {3de4fb59-5a97-4a2f-85d9-e85a99c7394f}, !- Name
-  {350d64db-2001-4109-a674-d82c94ba7a3c}; !- HVAC Component
-
-OS:Sizing:Zone,
-  {380a2c5e-258e-46c8-af6a-6b60d4e521f5}, !- Handle
-  {350d64db-2001-4109-a674-d82c94ba7a3c}, !- Zone or ZoneList Name
->>>>>>> 3c1d7324
+  {b2ca3cab-39f3-48e9-98d7-885ec81ebd57}, !- Handle
+  {d2a1b302-1bdc-4eb0-860a-3c7403653849}, !- Zone or ZoneList Name
   SupplyAirTemperature,                   !- Zone Cooling Design Supply Air Temperature Input Method
   14,                                     !- Zone Cooling Design Supply Air Temperature {C}
   11.11,                                  !- Zone Cooling Design Supply Air Temperature Difference {deltaC}
@@ -471,25 +352,14 @@
   autosize;                               !- Dedicated Outdoor Air High Setpoint Temperature for Design {C}
 
 OS:ZoneHVAC:EquipmentList,
-<<<<<<< HEAD
-  {fdd07a22-50bf-44a8-8297-6dd5128dc76b}, !- Handle
+  {3fbdc07c-5614-4a80-8d71-753e36de71bc}, !- Handle
   Zone HVAC Equipment List 1,             !- Name
-  {710a3a9b-1236-4a5a-9288-8022b59a9d94}; !- Thermal Zone
+  {d2a1b302-1bdc-4eb0-860a-3c7403653849}; !- Thermal Zone
 
 OS:Space,
-  {f7c45fe4-1232-495f-a570-fbd5a48cf6c6}, !- Handle
+  {c6c274d1-4c20-49bc-a387-177d6908b50a}, !- Handle
   living space,                           !- Name
-  {3834dfb1-78f5-446a-8406-c3e8d05ef36c}, !- Space Type Name
-=======
-  {2275625d-d214-4a5d-a6ce-f0323d039968}, !- Handle
-  Zone HVAC Equipment List 1,             !- Name
-  {350d64db-2001-4109-a674-d82c94ba7a3c}; !- Thermal Zone
-
-OS:Space,
-  {e904819c-1218-41f1-b71d-332f272ccb20}, !- Handle
-  living space,                           !- Name
-  {9a8ec0fe-47ab-4e93-8398-4327e3d23e40}, !- Space Type Name
->>>>>>> 3c1d7324
+  {7b3fcf3d-2714-4db1-a7d0-f589643aef48}, !- Space Type Name
   ,                                       !- Default Construction Set Name
   ,                                       !- Default Schedule Set Name
   ,                                       !- Direction of Relative North {deg}
@@ -497,31 +367,17 @@
   ,                                       !- Y Origin {m}
   ,                                       !- Z Origin {m}
   ,                                       !- Building Story Name
-<<<<<<< HEAD
-  {710a3a9b-1236-4a5a-9288-8022b59a9d94}, !- Thermal Zone Name
+  {d2a1b302-1bdc-4eb0-860a-3c7403653849}, !- Thermal Zone Name
   ,                                       !- Part of Total Floor Area
   ,                                       !- Design Specification Outdoor Air Object Name
-  {264ab304-89aa-45e1-bc05-905b29043c03}; !- Building Unit Name
-
-OS:Surface,
-  {75c91c19-38f7-4c09-970e-d27fdcf71d81}, !- Handle
+  {1a25268c-c506-435f-98cc-f356028c6dc4}; !- Building Unit Name
+
+OS:Surface,
+  {d93f3e52-0e9b-4dc0-be96-af3829da84bf}, !- Handle
   Surface 1,                              !- Name
   Floor,                                  !- Surface Type
   ,                                       !- Construction Name
-  {f7c45fe4-1232-495f-a570-fbd5a48cf6c6}, !- Space Name
-=======
-  {350d64db-2001-4109-a674-d82c94ba7a3c}, !- Thermal Zone Name
-  ,                                       !- Part of Total Floor Area
-  ,                                       !- Design Specification Outdoor Air Object Name
-  {11888941-86c0-444c-b116-45e0febd8b4d}; !- Building Unit Name
-
-OS:Surface,
-  {d9805afb-b08e-4dff-9b6f-1f3d11790eff}, !- Handle
-  Surface 1,                              !- Name
-  Floor,                                  !- Surface Type
-  ,                                       !- Construction Name
-  {e904819c-1218-41f1-b71d-332f272ccb20}, !- Space Name
->>>>>>> 3c1d7324
+  {c6c274d1-4c20-49bc-a387-177d6908b50a}, !- Space Name
   Foundation,                             !- Outside Boundary Condition
   ,                                       !- Outside Boundary Condition Object
   NoSun,                                  !- Sun Exposure
@@ -534,19 +390,11 @@
   6.46578440716979, -12.9315688143396, 0; !- X,Y,Z Vertex 4 {m}
 
 OS:Surface,
-<<<<<<< HEAD
-  {a7aae94b-d86a-4f10-863d-71d5f319861e}, !- Handle
+  {6cf58008-cb52-472e-9b2e-b4da92869f80}, !- Handle
   Surface 2,                              !- Name
   Wall,                                   !- Surface Type
   ,                                       !- Construction Name
-  {f7c45fe4-1232-495f-a570-fbd5a48cf6c6}, !- Space Name
-=======
-  {f87cd34d-80b9-4ae8-a707-3d0ba984f514}, !- Handle
-  Surface 2,                              !- Name
-  Wall,                                   !- Surface Type
-  ,                                       !- Construction Name
-  {e904819c-1218-41f1-b71d-332f272ccb20}, !- Space Name
->>>>>>> 3c1d7324
+  {c6c274d1-4c20-49bc-a387-177d6908b50a}, !- Space Name
   Outdoors,                               !- Outside Boundary Condition
   ,                                       !- Outside Boundary Condition Object
   SunExposed,                             !- Sun Exposure
@@ -559,19 +407,11 @@
   0, -12.9315688143396, 2.4384;           !- X,Y,Z Vertex 4 {m}
 
 OS:Surface,
-<<<<<<< HEAD
-  {6e6a3d08-0079-43be-8d66-40476a29d2ea}, !- Handle
+  {044fea98-5a68-487d-9aba-c6d098c5e3f5}, !- Handle
   Surface 3,                              !- Name
   Wall,                                   !- Surface Type
   ,                                       !- Construction Name
-  {f7c45fe4-1232-495f-a570-fbd5a48cf6c6}, !- Space Name
-=======
-  {9d8c8c9f-93c4-4bde-ad85-bc678694e67f}, !- Handle
-  Surface 3,                              !- Name
-  Wall,                                   !- Surface Type
-  ,                                       !- Construction Name
-  {e904819c-1218-41f1-b71d-332f272ccb20}, !- Space Name
->>>>>>> 3c1d7324
+  {c6c274d1-4c20-49bc-a387-177d6908b50a}, !- Space Name
   Adiabatic,                              !- Outside Boundary Condition
   ,                                       !- Outside Boundary Condition Object
   NoSun,                                  !- Sun Exposure
@@ -584,19 +424,11 @@
   0, 0, 2.4384;                           !- X,Y,Z Vertex 4 {m}
 
 OS:Surface,
-<<<<<<< HEAD
-  {ef566746-2e10-497a-8ba6-ceb615206dc0}, !- Handle
+  {f86ff2d4-6075-49d2-91ac-70bceb71c8a6}, !- Handle
   Surface 4,                              !- Name
   Wall,                                   !- Surface Type
   ,                                       !- Construction Name
-  {f7c45fe4-1232-495f-a570-fbd5a48cf6c6}, !- Space Name
-=======
-  {7b6061a9-ca57-4d8c-8c96-bdfa055c7298}, !- Handle
-  Surface 4,                              !- Name
-  Wall,                                   !- Surface Type
-  ,                                       !- Construction Name
-  {e904819c-1218-41f1-b71d-332f272ccb20}, !- Space Name
->>>>>>> 3c1d7324
+  {c6c274d1-4c20-49bc-a387-177d6908b50a}, !- Space Name
   Adiabatic,                              !- Outside Boundary Condition
   ,                                       !- Outside Boundary Condition Object
   NoSun,                                  !- Sun Exposure
@@ -609,19 +441,11 @@
   6.46578440716979, 0, 2.4384;            !- X,Y,Z Vertex 4 {m}
 
 OS:Surface,
-<<<<<<< HEAD
-  {2c0c136f-ca84-48b3-8efb-51525d938ce1}, !- Handle
+  {55156caf-b90f-4b6f-8077-bc58081da95b}, !- Handle
   Surface 5,                              !- Name
   Wall,                                   !- Surface Type
   ,                                       !- Construction Name
-  {f7c45fe4-1232-495f-a570-fbd5a48cf6c6}, !- Space Name
-=======
-  {7f732ffe-15b2-4703-a688-c321f3d369db}, !- Handle
-  Surface 5,                              !- Name
-  Wall,                                   !- Surface Type
-  ,                                       !- Construction Name
-  {e904819c-1218-41f1-b71d-332f272ccb20}, !- Space Name
->>>>>>> 3c1d7324
+  {c6c274d1-4c20-49bc-a387-177d6908b50a}, !- Space Name
   Outdoors,                               !- Outside Boundary Condition
   ,                                       !- Outside Boundary Condition Object
   SunExposed,                             !- Sun Exposure
@@ -634,19 +458,11 @@
   6.46578440716979, -12.9315688143396, 2.4384; !- X,Y,Z Vertex 4 {m}
 
 OS:Surface,
-<<<<<<< HEAD
-  {def804c1-789f-4d11-beae-d5daa7bbfa8d}, !- Handle
+  {21fd560f-0654-43d3-9a8e-2bf5c6829851}, !- Handle
   Surface 6,                              !- Name
   RoofCeiling,                            !- Surface Type
   ,                                       !- Construction Name
-  {f7c45fe4-1232-495f-a570-fbd5a48cf6c6}, !- Space Name
-=======
-  {09951ace-66d5-4de3-900e-a105275e39b7}, !- Handle
-  Surface 6,                              !- Name
-  RoofCeiling,                            !- Surface Type
-  ,                                       !- Construction Name
-  {e904819c-1218-41f1-b71d-332f272ccb20}, !- Space Name
->>>>>>> 3c1d7324
+  {c6c274d1-4c20-49bc-a387-177d6908b50a}, !- Space Name
   Adiabatic,                              !- Outside Boundary Condition
   ,                                       !- Outside Boundary Condition Object
   NoSun,                                  !- Sun Exposure
@@ -659,11 +475,7 @@
   0, -12.9315688143396, 2.4384;           !- X,Y,Z Vertex 4 {m}
 
 OS:SpaceType,
-<<<<<<< HEAD
-  {3834dfb1-78f5-446a-8406-c3e8d05ef36c}, !- Handle
-=======
-  {9a8ec0fe-47ab-4e93-8398-4327e3d23e40}, !- Handle
->>>>>>> 3c1d7324
+  {7b3fcf3d-2714-4db1-a7d0-f589643aef48}, !- Handle
   Space Type 1,                           !- Name
   ,                                       !- Default Construction Set Name
   ,                                       !- Default Schedule Set Name
@@ -674,11 +486,7 @@
   living;                                 !- Standards Space Type
 
 OS:ThermalZone,
-<<<<<<< HEAD
-  {369d4bf9-5c5c-4d15-a2b8-837dd7a3b379}, !- Handle
-=======
-  {18abf9f4-e1cd-4a9f-8147-da32d0d26335}, !- Handle
->>>>>>> 3c1d7324
+  {7f6c9c90-c331-4cdf-89d2-3691bf3449d3}, !- Handle
   corridor zone,                          !- Name
   ,                                       !- Multiplier
   ,                                       !- Ceiling Height {m}
@@ -687,17 +495,10 @@
   ,                                       !- Zone Inside Convection Algorithm
   ,                                       !- Zone Outside Convection Algorithm
   ,                                       !- Zone Conditioning Equipment List Name
-<<<<<<< HEAD
-  {6da00f85-eccc-48d1-b9f0-4be16c4e26fb}, !- Zone Air Inlet Port List
-  {f6b86cec-4bea-45ff-aa11-8a4e6509b41c}, !- Zone Air Exhaust Port List
-  {111cea19-fccc-40e1-ad64-fdc5b7ddb032}, !- Zone Air Node Name
-  {38dc19eb-f277-4f29-b1ca-8d4862c43901}, !- Zone Return Air Port List
-=======
-  {c85f98d2-b3c1-491b-8296-887b3fcbcd90}, !- Zone Air Inlet Port List
-  {9380b9e3-41c5-47d1-9dc0-ccf3f9b9b630}, !- Zone Air Exhaust Port List
-  {0d39277e-357b-4696-ac7d-e94d1cb13fa8}, !- Zone Air Node Name
-  {5ad88426-32c5-49ff-b858-400aa1da0d68}, !- Zone Return Air Port List
->>>>>>> 3c1d7324
+  {95a17de6-fef7-4d3a-a2ed-c0e8c8adcaf5}, !- Zone Air Inlet Port List
+  {a3ddb774-e299-4008-ae77-63b4e89bedf8}, !- Zone Air Exhaust Port List
+  {872e2bcd-5440-454e-bfba-76e78d2648e4}, !- Zone Air Node Name
+  {fcbabdca-d0e7-4218-a147-dbfa4d80ec0e}, !- Zone Return Air Port List
   ,                                       !- Primary Daylighting Control Name
   ,                                       !- Fraction of Zone Controlled by Primary Daylighting Control
   ,                                       !- Secondary Daylighting Control Name
@@ -708,71 +509,37 @@
   No;                                     !- Use Ideal Air Loads
 
 OS:Node,
-<<<<<<< HEAD
-  {cac2d197-dfc5-498a-800a-6384f2ce9bc5}, !- Handle
+  {f5e75eda-3869-4808-8b54-c93b1e8fef16}, !- Handle
   Node 2,                                 !- Name
-  {111cea19-fccc-40e1-ad64-fdc5b7ddb032}, !- Inlet Port
+  {872e2bcd-5440-454e-bfba-76e78d2648e4}, !- Inlet Port
   ;                                       !- Outlet Port
 
 OS:Connection,
-  {111cea19-fccc-40e1-ad64-fdc5b7ddb032}, !- Handle
-  {f7a8dfaa-6662-4349-b255-13cb3a8c46b6}, !- Name
-  {369d4bf9-5c5c-4d15-a2b8-837dd7a3b379}, !- Source Object
+  {872e2bcd-5440-454e-bfba-76e78d2648e4}, !- Handle
+  {ca3c0117-e8b5-491a-9d1a-66d6839a65a0}, !- Name
+  {7f6c9c90-c331-4cdf-89d2-3691bf3449d3}, !- Source Object
   11,                                     !- Outlet Port
-  {cac2d197-dfc5-498a-800a-6384f2ce9bc5}, !- Target Object
+  {f5e75eda-3869-4808-8b54-c93b1e8fef16}, !- Target Object
   2;                                      !- Inlet Port
 
 OS:PortList,
-  {6da00f85-eccc-48d1-b9f0-4be16c4e26fb}, !- Handle
-  {5282ce09-098a-4ceb-a5ce-ac8f46b1ae13}, !- Name
-  {369d4bf9-5c5c-4d15-a2b8-837dd7a3b379}; !- HVAC Component
+  {95a17de6-fef7-4d3a-a2ed-c0e8c8adcaf5}, !- Handle
+  {a96705f6-0088-49f1-8801-4ceff4b8782b}, !- Name
+  {7f6c9c90-c331-4cdf-89d2-3691bf3449d3}; !- HVAC Component
 
 OS:PortList,
-  {f6b86cec-4bea-45ff-aa11-8a4e6509b41c}, !- Handle
-  {160efbed-c292-4b1e-a3ba-ad561868863d}, !- Name
-  {369d4bf9-5c5c-4d15-a2b8-837dd7a3b379}; !- HVAC Component
+  {a3ddb774-e299-4008-ae77-63b4e89bedf8}, !- Handle
+  {fcaa2875-e5ed-4aab-99db-f1bac73c5018}, !- Name
+  {7f6c9c90-c331-4cdf-89d2-3691bf3449d3}; !- HVAC Component
 
 OS:PortList,
-  {38dc19eb-f277-4f29-b1ca-8d4862c43901}, !- Handle
-  {110c1f82-e1fc-43a4-b4dd-755f6cc5138d}, !- Name
-  {369d4bf9-5c5c-4d15-a2b8-837dd7a3b379}; !- HVAC Component
+  {fcbabdca-d0e7-4218-a147-dbfa4d80ec0e}, !- Handle
+  {fc4f1d46-e9c1-4f3a-9526-672c0df4def1}, !- Name
+  {7f6c9c90-c331-4cdf-89d2-3691bf3449d3}; !- HVAC Component
 
 OS:Sizing:Zone,
-  {080be4ec-5f5a-455c-8935-edbb625b04ee}, !- Handle
-  {369d4bf9-5c5c-4d15-a2b8-837dd7a3b379}, !- Zone or ZoneList Name
-=======
-  {d5bee508-0669-4b6d-9f73-11499a88d16c}, !- Handle
-  Node 2,                                 !- Name
-  {0d39277e-357b-4696-ac7d-e94d1cb13fa8}, !- Inlet Port
-  ;                                       !- Outlet Port
-
-OS:Connection,
-  {0d39277e-357b-4696-ac7d-e94d1cb13fa8}, !- Handle
-  {1e8b819f-2e41-4957-88bd-7db76af89ad6}, !- Name
-  {18abf9f4-e1cd-4a9f-8147-da32d0d26335}, !- Source Object
-  11,                                     !- Outlet Port
-  {d5bee508-0669-4b6d-9f73-11499a88d16c}, !- Target Object
-  2;                                      !- Inlet Port
-
-OS:PortList,
-  {c85f98d2-b3c1-491b-8296-887b3fcbcd90}, !- Handle
-  {6be74468-bdf5-4840-b226-6417ec53f07f}, !- Name
-  {18abf9f4-e1cd-4a9f-8147-da32d0d26335}; !- HVAC Component
-
-OS:PortList,
-  {9380b9e3-41c5-47d1-9dc0-ccf3f9b9b630}, !- Handle
-  {f926640e-f91b-421d-988f-683ee74c6377}, !- Name
-  {18abf9f4-e1cd-4a9f-8147-da32d0d26335}; !- HVAC Component
-
-OS:PortList,
-  {5ad88426-32c5-49ff-b858-400aa1da0d68}, !- Handle
-  {db4a25b5-2ab2-4a5a-9922-dd168f5c25c5}, !- Name
-  {18abf9f4-e1cd-4a9f-8147-da32d0d26335}; !- HVAC Component
-
-OS:Sizing:Zone,
-  {c1b1a61f-8085-4578-af85-7bbd4721685f}, !- Handle
-  {18abf9f4-e1cd-4a9f-8147-da32d0d26335}, !- Zone or ZoneList Name
->>>>>>> 3c1d7324
+  {81d2f0c2-c4db-4c5c-a164-052047c1d645}, !- Handle
+  {7f6c9c90-c331-4cdf-89d2-3691bf3449d3}, !- Zone or ZoneList Name
   SupplyAirTemperature,                   !- Zone Cooling Design Supply Air Temperature Input Method
   14,                                     !- Zone Cooling Design Supply Air Temperature {C}
   11.11,                                  !- Zone Cooling Design Supply Air Temperature Difference {deltaC}
@@ -801,25 +568,14 @@
   autosize;                               !- Dedicated Outdoor Air High Setpoint Temperature for Design {C}
 
 OS:ZoneHVAC:EquipmentList,
-<<<<<<< HEAD
-  {e979c112-7eb4-4687-b6e5-1479f955f067}, !- Handle
+  {1c014f3d-83a8-492d-8dc4-81ee355c2efd}, !- Handle
   Zone HVAC Equipment List 2,             !- Name
-  {369d4bf9-5c5c-4d15-a2b8-837dd7a3b379}; !- Thermal Zone
+  {7f6c9c90-c331-4cdf-89d2-3691bf3449d3}; !- Thermal Zone
 
 OS:Space,
-  {79f52222-d3ff-4542-8ead-4fb918568a96}, !- Handle
+  {208b39cc-d2cc-41c9-9367-16f15fd7e7dd}, !- Handle
   corridor space,                         !- Name
-  {16f7dce0-8121-4e8c-8a16-38645f85efd1}, !- Space Type Name
-=======
-  {28bd370d-77ff-4cb0-a975-e06a21dbe932}, !- Handle
-  Zone HVAC Equipment List 2,             !- Name
-  {18abf9f4-e1cd-4a9f-8147-da32d0d26335}; !- Thermal Zone
-
-OS:Space,
-  {05ca7bb5-c313-4a68-a8a7-8c0b052362e5}, !- Handle
-  corridor space,                         !- Name
-  {073aa1a2-3d1c-4faa-a381-938f709ade8f}, !- Space Type Name
->>>>>>> 3c1d7324
+  {850e003f-3245-4011-beac-3d688df09645}, !- Space Type Name
   ,                                       !- Default Construction Set Name
   ,                                       !- Default Schedule Set Name
   ,                                       !- Direction of Relative North {deg}
@@ -827,25 +583,14 @@
   ,                                       !- Y Origin {m}
   ,                                       !- Z Origin {m}
   ,                                       !- Building Story Name
-<<<<<<< HEAD
-  {369d4bf9-5c5c-4d15-a2b8-837dd7a3b379}; !- Thermal Zone Name
-
-OS:Surface,
-  {4d32c447-cbea-45d9-ac22-eaadbd9124cf}, !- Handle
+  {7f6c9c90-c331-4cdf-89d2-3691bf3449d3}; !- Thermal Zone Name
+
+OS:Surface,
+  {4edb5937-3cab-4d24-b02a-b4e3171ab027}, !- Handle
   Surface 7,                              !- Name
   Floor,                                  !- Surface Type
   ,                                       !- Construction Name
-  {79f52222-d3ff-4542-8ead-4fb918568a96}, !- Space Name
-=======
-  {18abf9f4-e1cd-4a9f-8147-da32d0d26335}; !- Thermal Zone Name
-
-OS:Surface,
-  {36100dff-0786-4eda-a7d3-25806373c535}, !- Handle
-  Surface 7,                              !- Name
-  Floor,                                  !- Surface Type
-  ,                                       !- Construction Name
-  {05ca7bb5-c313-4a68-a8a7-8c0b052362e5}, !- Space Name
->>>>>>> 3c1d7324
+  {208b39cc-d2cc-41c9-9367-16f15fd7e7dd}, !- Space Name
   Foundation,                             !- Outside Boundary Condition
   ,                                       !- Outside Boundary Condition Object
   NoSun,                                  !- Sun Exposure
@@ -858,19 +603,11 @@
   6.46578440716979, 0, 0;                 !- X,Y,Z Vertex 4 {m}
 
 OS:Surface,
-<<<<<<< HEAD
-  {8ed92211-86ba-460f-b3da-dbe0980b5190}, !- Handle
+  {d58d75fd-f95b-46da-8d1f-5fd79b9f51ad}, !- Handle
   Surface 8,                              !- Name
   Wall,                                   !- Surface Type
   ,                                       !- Construction Name
-  {79f52222-d3ff-4542-8ead-4fb918568a96}, !- Space Name
-=======
-  {1792d6a3-edbd-46aa-ade9-20c7447d8aa7}, !- Handle
-  Surface 8,                              !- Name
-  Wall,                                   !- Surface Type
-  ,                                       !- Construction Name
-  {05ca7bb5-c313-4a68-a8a7-8c0b052362e5}, !- Space Name
->>>>>>> 3c1d7324
+  {208b39cc-d2cc-41c9-9367-16f15fd7e7dd}, !- Space Name
   Outdoors,                               !- Outside Boundary Condition
   ,                                       !- Outside Boundary Condition Object
   SunExposed,                             !- Sun Exposure
@@ -883,19 +620,11 @@
   0, 0, 2.4384;                           !- X,Y,Z Vertex 4 {m}
 
 OS:Surface,
-<<<<<<< HEAD
-  {a166dcff-7da9-4bac-b951-1e9df3227589}, !- Handle
+  {8eb7c005-0965-4a8f-9bf3-f509e3911e45}, !- Handle
   Surface 9,                              !- Name
   Wall,                                   !- Surface Type
   ,                                       !- Construction Name
-  {79f52222-d3ff-4542-8ead-4fb918568a96}, !- Space Name
-=======
-  {449eddf2-8d04-4593-9061-065182d3e9bd}, !- Handle
-  Surface 9,                              !- Name
-  Wall,                                   !- Surface Type
-  ,                                       !- Construction Name
-  {05ca7bb5-c313-4a68-a8a7-8c0b052362e5}, !- Space Name
->>>>>>> 3c1d7324
+  {208b39cc-d2cc-41c9-9367-16f15fd7e7dd}, !- Space Name
   Adiabatic,                              !- Outside Boundary Condition
   ,                                       !- Outside Boundary Condition Object
   NoSun,                                  !- Sun Exposure
@@ -908,19 +637,11 @@
   0, 1.524, 2.4384;                       !- X,Y,Z Vertex 4 {m}
 
 OS:Surface,
-<<<<<<< HEAD
-  {9d4c4905-bb4d-4741-acde-b7d96c8bff86}, !- Handle
+  {3b64de80-a00e-4fc8-abf9-634485602f7d}, !- Handle
   Surface 10,                             !- Name
   Wall,                                   !- Surface Type
   ,                                       !- Construction Name
-  {79f52222-d3ff-4542-8ead-4fb918568a96}, !- Space Name
-=======
-  {63edd36d-11b0-4cb9-8c8e-fb2367d17f6d}, !- Handle
-  Surface 10,                             !- Name
-  Wall,                                   !- Surface Type
-  ,                                       !- Construction Name
-  {05ca7bb5-c313-4a68-a8a7-8c0b052362e5}, !- Space Name
->>>>>>> 3c1d7324
+  {208b39cc-d2cc-41c9-9367-16f15fd7e7dd}, !- Space Name
   Adiabatic,                              !- Outside Boundary Condition
   ,                                       !- Outside Boundary Condition Object
   NoSun,                                  !- Sun Exposure
@@ -933,19 +654,11 @@
   6.46578440716979, 1.524, 2.4384;        !- X,Y,Z Vertex 4 {m}
 
 OS:Surface,
-<<<<<<< HEAD
-  {ced10719-ae0a-40c2-bd1a-2f6cdd44aba4}, !- Handle
+  {11d08516-afcb-41c9-99d2-8aebf633fb67}, !- Handle
   Surface 11,                             !- Name
   Wall,                                   !- Surface Type
   ,                                       !- Construction Name
-  {79f52222-d3ff-4542-8ead-4fb918568a96}, !- Space Name
-=======
-  {8699ddc1-5589-48ae-9f78-4d3131422291}, !- Handle
-  Surface 11,                             !- Name
-  Wall,                                   !- Surface Type
-  ,                                       !- Construction Name
-  {05ca7bb5-c313-4a68-a8a7-8c0b052362e5}, !- Space Name
->>>>>>> 3c1d7324
+  {208b39cc-d2cc-41c9-9367-16f15fd7e7dd}, !- Space Name
   Adiabatic,                              !- Outside Boundary Condition
   ,                                       !- Outside Boundary Condition Object
   NoSun,                                  !- Sun Exposure
@@ -958,19 +671,11 @@
   6.46578440716979, 0, 2.4384;            !- X,Y,Z Vertex 4 {m}
 
 OS:Surface,
-<<<<<<< HEAD
-  {dcf66225-7069-4e77-a80d-68bf14a7b781}, !- Handle
+  {7a1b5d48-6169-4dbc-8078-3a9d93b5cce5}, !- Handle
   Surface 12,                             !- Name
   RoofCeiling,                            !- Surface Type
   ,                                       !- Construction Name
-  {79f52222-d3ff-4542-8ead-4fb918568a96}, !- Space Name
-=======
-  {86499f17-2cde-4582-931c-b74bae1e8cf6}, !- Handle
-  Surface 12,                             !- Name
-  RoofCeiling,                            !- Surface Type
-  ,                                       !- Construction Name
-  {05ca7bb5-c313-4a68-a8a7-8c0b052362e5}, !- Space Name
->>>>>>> 3c1d7324
+  {208b39cc-d2cc-41c9-9367-16f15fd7e7dd}, !- Space Name
   Adiabatic,                              !- Outside Boundary Condition
   ,                                       !- Outside Boundary Condition Object
   NoSun,                                  !- Sun Exposure
@@ -983,11 +688,7 @@
   0, 0, 2.4384;                           !- X,Y,Z Vertex 4 {m}
 
 OS:SpaceType,
-<<<<<<< HEAD
-  {16f7dce0-8121-4e8c-8a16-38645f85efd1}, !- Handle
-=======
-  {073aa1a2-3d1c-4faa-a381-938f709ade8f}, !- Handle
->>>>>>> 3c1d7324
+  {850e003f-3245-4011-beac-3d688df09645}, !- Handle
   Space Type 2,                           !- Name
   ,                                       !- Default Construction Set Name
   ,                                       !- Default Schedule Set Name
@@ -998,23 +699,14 @@
   corridor;                               !- Standards Space Type
 
 OS:BuildingUnit,
-<<<<<<< HEAD
-  {264ab304-89aa-45e1-bc05-905b29043c03}, !- Handle
-=======
-  {11888941-86c0-444c-b116-45e0febd8b4d}, !- Handle
->>>>>>> 3c1d7324
+  {1a25268c-c506-435f-98cc-f356028c6dc4}, !- Handle
   unit 1,                                 !- Name
   ,                                       !- Rendering Color
   Residential;                            !- Building Unit Type
 
 OS:AdditionalProperties,
-<<<<<<< HEAD
-  {a5b7d07b-1a94-499f-a911-6d76efa606e5}, !- Handle
-  {264ab304-89aa-45e1-bc05-905b29043c03}, !- Object Name
-=======
-  {98e07127-91ed-41d6-94e1-4db0b61eec96}, !- Handle
-  {11888941-86c0-444c-b116-45e0febd8b4d}, !- Object Name
->>>>>>> 3c1d7324
+  {ea526fcf-65be-4f4d-877b-f71375a2c58a}, !- Handle
+  {1a25268c-c506-435f-98cc-f356028c6dc4}, !- Object Name
   NumberOfBedrooms,                       !- Feature Name 1
   Integer,                                !- Feature Data Type 1
   3,                                      !- Feature Value 1
@@ -1026,20 +718,12 @@
   3.3900000000000001;                     !- Feature Value 3
 
 OS:External:File,
-<<<<<<< HEAD
-  {02ba1f21-8f5e-401b-a8d0-8fce150908ca}, !- Handle
-=======
-  {822adc16-48f2-4350-8789-85f6647fd643}, !- Handle
->>>>>>> 3c1d7324
+  {2033da53-1145-4ec9-a740-8e252df7a63a}, !- Handle
   8760.csv,                               !- Name
   8760.csv;                               !- File Name
 
 OS:Schedule:Day,
-<<<<<<< HEAD
-  {28e935ef-b8be-404f-b299-005c223da8f2}, !- Handle
-=======
-  {8b828228-aea7-48df-8e45-b56c861df76d}, !- Handle
->>>>>>> 3c1d7324
+  {39882b6a-e753-409f-9020-e2f67ce5492b}, !- Handle
   Schedule Day 1,                         !- Name
   ,                                       !- Schedule Type Limits Name
   ,                                       !- Interpolate to Timestep
@@ -1048,11 +732,7 @@
   0;                                      !- Value Until Time 1
 
 OS:Schedule:Day,
-<<<<<<< HEAD
-  {e7c86ddd-b5bd-4da3-9452-658b2cc2e8f2}, !- Handle
-=======
-  {750cfc06-787d-4c05-97eb-4ffd569f95e9}, !- Handle
->>>>>>> 3c1d7324
+  {8e4de230-ea44-4db4-ad15-fa4cbe260e1d}, !- Handle
   Schedule Day 2,                         !- Name
   ,                                       !- Schedule Type Limits Name
   ,                                       !- Interpolate to Timestep
@@ -1061,17 +741,10 @@
   1;                                      !- Value Until Time 1
 
 OS:Schedule:File,
-<<<<<<< HEAD
-  {0632b7ac-10ae-4366-bd53-608ea9f50733}, !- Handle
+  {8432a243-aa85-4e55-80f7-dbb8f0b9c740}, !- Handle
   occupants,                              !- Name
-  {42240657-4ac9-40d5-8afd-a722f9933ec0}, !- Schedule Type Limits Name
-  {02ba1f21-8f5e-401b-a8d0-8fce150908ca}, !- External File Name
-=======
-  {31d59aeb-b3ea-4fbd-bda3-43243542a375}, !- Handle
-  occupants,                              !- Name
-  {476d5d4c-a94d-45ea-83d3-9fe186b7aa0b}, !- Schedule Type Limits Name
-  {822adc16-48f2-4350-8789-85f6647fd643}, !- External File Name
->>>>>>> 3c1d7324
+  {179d5fa8-00a7-43b3-aa51-e20c6706f7af}, !- Schedule Type Limits Name
+  {2033da53-1145-4ec9-a740-8e252df7a63a}, !- External File Name
   1,                                      !- Column Number
   1,                                      !- Rows to Skip at Top
   8760,                                   !- Number of Hours of Data
@@ -1080,38 +753,22 @@
   60;                                     !- Minutes per Item
 
 OS:Schedule:Ruleset,
-<<<<<<< HEAD
-  {fa80d45e-6cc0-4636-8b17-f0cceb530920}, !- Handle
+  {d7e31304-21c6-4221-9697-7939536cf96f}, !- Handle
   Schedule Ruleset 1,                     !- Name
-  {c85918c9-398e-4183-935e-6507496b5975}, !- Schedule Type Limits Name
-  {66297331-08fa-443f-8c79-bae20b2f29bd}; !- Default Day Schedule Name
+  {b7153251-7390-4b55-a308-f28c5a2f0c79}, !- Schedule Type Limits Name
+  {27ce44e8-b225-4135-a3d7-d6c74a9059ff}; !- Default Day Schedule Name
 
 OS:Schedule:Day,
-  {66297331-08fa-443f-8c79-bae20b2f29bd}, !- Handle
+  {27ce44e8-b225-4135-a3d7-d6c74a9059ff}, !- Handle
   Schedule Day 3,                         !- Name
-  {c85918c9-398e-4183-935e-6507496b5975}, !- Schedule Type Limits Name
-=======
-  {8fb7171e-6384-478e-be99-497dc0a10b18}, !- Handle
-  Schedule Ruleset 1,                     !- Name
-  {217c1812-c62d-4abb-b8f5-15e7c0ef080d}, !- Schedule Type Limits Name
-  {a166294d-4dca-4f81-a5db-9091214072ad}; !- Default Day Schedule Name
-
-OS:Schedule:Day,
-  {a166294d-4dca-4f81-a5db-9091214072ad}, !- Handle
-  Schedule Day 3,                         !- Name
-  {217c1812-c62d-4abb-b8f5-15e7c0ef080d}, !- Schedule Type Limits Name
->>>>>>> 3c1d7324
+  {b7153251-7390-4b55-a308-f28c5a2f0c79}, !- Schedule Type Limits Name
   ,                                       !- Interpolate to Timestep
   24,                                     !- Hour 1
   0,                                      !- Minute 1
   112.539290946133;                       !- Value Until Time 1
 
 OS:People:Definition,
-<<<<<<< HEAD
-  {ece14e10-3e53-4089-8b0d-506b518b64d3}, !- Handle
-=======
-  {2af4fe12-f768-4c97-aeae-e3cccc8cb795}, !- Handle
->>>>>>> 3c1d7324
+  {3af5ab97-6770-41cf-a3d6-7bb69d8ed033}, !- Handle
   res occupants|living space,             !- Name
   People,                                 !- Number of People Calculation Method
   3.39,                                   !- Number of People {people}
@@ -1124,21 +781,12 @@
   ZoneAveraged;                           !- Mean Radiant Temperature Calculation Type
 
 OS:People,
-<<<<<<< HEAD
-  {8b7e366b-4244-4924-928b-74e46d3bef42}, !- Handle
+  {f3bc81c7-5878-45b8-b081-82499ebd6b2c}, !- Handle
   res occupants|living space,             !- Name
-  {ece14e10-3e53-4089-8b0d-506b518b64d3}, !- People Definition Name
-  {f7c45fe4-1232-495f-a570-fbd5a48cf6c6}, !- Space or SpaceType Name
-  {0632b7ac-10ae-4366-bd53-608ea9f50733}, !- Number of People Schedule Name
-  {fa80d45e-6cc0-4636-8b17-f0cceb530920}, !- Activity Level Schedule Name
-=======
-  {e357b340-6c63-41ce-a77c-b547cf2aea3e}, !- Handle
-  res occupants|living space,             !- Name
-  {2af4fe12-f768-4c97-aeae-e3cccc8cb795}, !- People Definition Name
-  {e904819c-1218-41f1-b71d-332f272ccb20}, !- Space or SpaceType Name
-  {31d59aeb-b3ea-4fbd-bda3-43243542a375}, !- Number of People Schedule Name
-  {8fb7171e-6384-478e-be99-497dc0a10b18}, !- Activity Level Schedule Name
->>>>>>> 3c1d7324
+  {3af5ab97-6770-41cf-a3d6-7bb69d8ed033}, !- People Definition Name
+  {c6c274d1-4c20-49bc-a387-177d6908b50a}, !- Space or SpaceType Name
+  {8432a243-aa85-4e55-80f7-dbb8f0b9c740}, !- Number of People Schedule Name
+  {d7e31304-21c6-4221-9697-7939536cf96f}, !- Activity Level Schedule Name
   ,                                       !- Surface Name/Angle Factor List Name
   ,                                       !- Work Efficiency Schedule Name
   ,                                       !- Clothing Insulation Schedule Name
@@ -1146,11 +794,7 @@
   1;                                      !- Multiplier
 
 OS:ScheduleTypeLimits,
-<<<<<<< HEAD
-  {c85918c9-398e-4183-935e-6507496b5975}, !- Handle
-=======
-  {217c1812-c62d-4abb-b8f5-15e7c0ef080d}, !- Handle
->>>>>>> 3c1d7324
+  {b7153251-7390-4b55-a308-f28c5a2f0c79}, !- Handle
   ActivityLevel,                          !- Name
   0,                                      !- Lower Limit Value
   ,                                       !- Upper Limit Value
@@ -1158,11 +802,7 @@
   ActivityLevel;                          !- Unit Type
 
 OS:ScheduleTypeLimits,
-<<<<<<< HEAD
-  {42240657-4ac9-40d5-8afd-a722f9933ec0}, !- Handle
-=======
-  {476d5d4c-a94d-45ea-83d3-9fe186b7aa0b}, !- Handle
->>>>>>> 3c1d7324
+  {179d5fa8-00a7-43b3-aa51-e20c6706f7af}, !- Handle
   Fractional,                             !- Name
   0,                                      !- Lower Limit Value
   1,                                      !- Upper Limit Value
