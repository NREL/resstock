!- NOTE: Auto-generated from /test/osw_files/MF_40units_4story_SL_3Beds_2Baths_Denver.osw

OS:Version,
<<<<<<< HEAD
  {59bea9bc-365e-4c35-8922-98d6b36c19aa}, !- Handle
  2.9.0;                                  !- Version Identifier

OS:SimulationControl,
  {aa76610f-5ffa-48e7-8941-d2ed7db5aee8}, !- Handle
=======
  {6defd8c4-3e08-48f3-9586-ca1d1a14decf}, !- Handle
  2.9.0;                                  !- Version Identifier

OS:SimulationControl,
  {af02ec04-53e3-4bda-8de4-7ad0825a0d72}, !- Handle
>>>>>>> f65e674e
  ,                                       !- Do Zone Sizing Calculation
  ,                                       !- Do System Sizing Calculation
  ,                                       !- Do Plant Sizing Calculation
  No;                                     !- Run Simulation for Sizing Periods

OS:Timestep,
<<<<<<< HEAD
  {e79bbec5-f7b6-45f3-995e-dc2926b40e23}, !- Handle
  6;                                      !- Number of Timesteps per Hour

OS:ShadowCalculation,
  {74aeef95-28f2-42a5-99c6-9fb2b96c964e}, !- Handle
=======
  {6709c402-6b13-44a2-8d79-95eb3cb53b63}, !- Handle
  6;                                      !- Number of Timesteps per Hour

OS:ShadowCalculation,
  {2b3716bb-8368-4049-9880-e8b0a4858d21}, !- Handle
>>>>>>> f65e674e
  20,                                     !- Calculation Frequency
  200;                                    !- Maximum Figures in Shadow Overlap Calculations

OS:SurfaceConvectionAlgorithm:Outside,
<<<<<<< HEAD
  {33cc9080-8e11-445b-9cca-a6511a2f162d}, !- Handle
  DOE-2;                                  !- Algorithm

OS:SurfaceConvectionAlgorithm:Inside,
  {eacb41db-0917-4cd8-8c0b-f6ce3cceeccf}, !- Handle
  TARP;                                   !- Algorithm

OS:ZoneCapacitanceMultiplier:ResearchSpecial,
  {3dbc6f81-cd5d-460c-8e2a-af5b1e046ad7}, !- Handle
=======
  {82791aa9-912c-4713-8a46-9d6f9a2244bb}, !- Handle
  DOE-2;                                  !- Algorithm

OS:SurfaceConvectionAlgorithm:Inside,
  {3d8f8dea-a1fd-42f1-a55b-231ce9c86aee}, !- Handle
  TARP;                                   !- Algorithm

OS:ZoneCapacitanceMultiplier:ResearchSpecial,
  {128db9ed-e091-46ff-bffd-de35e434aaab}, !- Handle
>>>>>>> f65e674e
  ,                                       !- Temperature Capacity Multiplier
  15,                                     !- Humidity Capacity Multiplier
  ;                                       !- Carbon Dioxide Capacity Multiplier

OS:RunPeriod,
<<<<<<< HEAD
  {da121040-14c4-4787-a77e-bfc421034ed5}, !- Handle
=======
  {785a6e78-baa8-495a-83fa-18b9cdb8fee1}, !- Handle
>>>>>>> f65e674e
  Run Period 1,                           !- Name
  1,                                      !- Begin Month
  1,                                      !- Begin Day of Month
  12,                                     !- End Month
  31,                                     !- End Day of Month
  ,                                       !- Use Weather File Holidays and Special Days
  ,                                       !- Use Weather File Daylight Saving Period
  ,                                       !- Apply Weekend Holiday Rule
  ,                                       !- Use Weather File Rain Indicators
  ,                                       !- Use Weather File Snow Indicators
  ;                                       !- Number of Times Runperiod to be Repeated

OS:YearDescription,
<<<<<<< HEAD
  {1a994055-4713-48e3-9001-7d437561bc51}, !- Handle
=======
  {5b372067-6437-41e0-b262-dee8555b15a4}, !- Handle
>>>>>>> f65e674e
  2007,                                   !- Calendar Year
  ,                                       !- Day of Week for Start Day
  ;                                       !- Is Leap Year

OS:WeatherFile,
<<<<<<< HEAD
  {a7ab9ba6-52ce-4539-b046-b8040b03fc2f}, !- Handle
=======
  {b9f835c8-cf16-4a37-9e0c-2bfafb808390}, !- Handle
>>>>>>> f65e674e
  Denver Intl Ap,                         !- City
  CO,                                     !- State Province Region
  USA,                                    !- Country
  TMY3,                                   !- Data Source
  725650,                                 !- WMO Number
  39.83,                                  !- Latitude {deg}
  -104.65,                                !- Longitude {deg}
  -7,                                     !- Time Zone {hr}
  1650,                                   !- Elevation {m}
  file:../weather/USA_CO_Denver.Intl.AP.725650_TMY3.epw, !- Url
  E23378AA;                               !- Checksum

OS:AdditionalProperties,
<<<<<<< HEAD
  {c45d214b-33e6-4fa4-823c-cd0d48bf9951}, !- Handle
  {a7ab9ba6-52ce-4539-b046-b8040b03fc2f}, !- Object Name
=======
  {cc82a004-1fd0-4e0f-bb10-bece96fedcc5}, !- Handle
  {b9f835c8-cf16-4a37-9e0c-2bfafb808390}, !- Object Name
>>>>>>> f65e674e
  EPWHeaderCity,                          !- Feature Name 1
  String,                                 !- Feature Data Type 1
  Denver Intl Ap,                         !- Feature Value 1
  EPWHeaderState,                         !- Feature Name 2
  String,                                 !- Feature Data Type 2
  CO,                                     !- Feature Value 2
  EPWHeaderCountry,                       !- Feature Name 3
  String,                                 !- Feature Data Type 3
  USA,                                    !- Feature Value 3
  EPWHeaderDataSource,                    !- Feature Name 4
  String,                                 !- Feature Data Type 4
  TMY3,                                   !- Feature Value 4
  EPWHeaderStation,                       !- Feature Name 5
  String,                                 !- Feature Data Type 5
  725650,                                 !- Feature Value 5
  EPWHeaderLatitude,                      !- Feature Name 6
  Double,                                 !- Feature Data Type 6
  39.829999999999998,                     !- Feature Value 6
  EPWHeaderLongitude,                     !- Feature Name 7
  Double,                                 !- Feature Data Type 7
  -104.65000000000001,                    !- Feature Value 7
  EPWHeaderTimezone,                      !- Feature Name 8
  Double,                                 !- Feature Data Type 8
  -7,                                     !- Feature Value 8
  EPWHeaderAltitude,                      !- Feature Name 9
  Double,                                 !- Feature Data Type 9
  5413.3858267716532,                     !- Feature Value 9
  EPWHeaderLocalPressure,                 !- Feature Name 10
  Double,                                 !- Feature Data Type 10
  0.81937567683596546,                    !- Feature Value 10
  EPWHeaderRecordsPerHour,                !- Feature Name 11
  Double,                                 !- Feature Data Type 11
  0,                                      !- Feature Value 11
  EPWDataAnnualAvgDrybulb,                !- Feature Name 12
  Double,                                 !- Feature Data Type 12
  51.575616438356228,                     !- Feature Value 12
  EPWDataAnnualMinDrybulb,                !- Feature Name 13
  Double,                                 !- Feature Data Type 13
  -2.9200000000000017,                    !- Feature Value 13
  EPWDataAnnualMaxDrybulb,                !- Feature Name 14
  Double,                                 !- Feature Data Type 14
  104,                                    !- Feature Value 14
  EPWDataCDD50F,                          !- Feature Name 15
  Double,                                 !- Feature Data Type 15
  3072.2925000000005,                     !- Feature Value 15
  EPWDataCDD65F,                          !- Feature Name 16
  Double,                                 !- Feature Data Type 16
  883.62000000000035,                     !- Feature Value 16
  EPWDataHDD50F,                          !- Feature Name 17
  Double,                                 !- Feature Data Type 17
  2497.1925000000001,                     !- Feature Value 17
  EPWDataHDD65F,                          !- Feature Name 18
  Double,                                 !- Feature Data Type 18
  5783.5200000000013,                     !- Feature Value 18
  EPWDataAnnualAvgWindspeed,              !- Feature Name 19
  Double,                                 !- Feature Data Type 19
  3.9165296803649667,                     !- Feature Value 19
  EPWDataMonthlyAvgDrybulbs,              !- Feature Name 20
  String,                                 !- Feature Data Type 20
  33.4191935483871&#4431.90142857142857&#4443.02620967741937&#4442.48624999999999&#4459.877741935483854&#4473.57574999999997&#4472.07975806451608&#4472.70008064516134&#4466.49200000000006&#4450.079112903225806&#4437.218250000000005&#4434.582177419354835, !- Feature Value 20
  EPWDataGroundMonthlyTemps,              !- Feature Name 21
  String,                                 !- Feature Data Type 21
  44.08306285945173&#4440.89570904991865&#4440.64045432632048&#4442.153016571250646&#4448.225111118704206&#4454.268919273837525&#4459.508577937551024&#4462.82777283423508&#4463.10975667174995&#4460.41014950381947&#4455.304105212311526&#4449.445696474514364, !- Feature Value 21
  EPWDataWSF,                             !- Feature Name 22
  Double,                                 !- Feature Data Type 22
  0.58999999999999997,                    !- Feature Value 22
  EPWDataMonthlyAvgDailyHighDrybulbs,     !- Feature Name 23
  String,                                 !- Feature Data Type 23
  47.41032258064516&#4446.58642857142857&#4455.15032258064517&#4453.708&#4472.80193548387098&#4488.67600000000002&#4486.1858064516129&#4485.87225806451613&#4482.082&#4463.18064516129033&#4448.73400000000001&#4448.87935483870968, !- Feature Value 23
  EPWDataMonthlyAvgDailyLowDrybulbs,      !- Feature Name 24
  String,                                 !- Feature Data Type 24
  19.347741935483874&#4419.856428571428573&#4430.316129032258065&#4431.112&#4447.41612903225806&#4457.901999999999994&#4459.063870967741934&#4460.956774193548384&#4452.352000000000004&#4438.41612903225806&#4427.002000000000002&#4423.02903225806451, !- Feature Value 24
  EPWDesignHeatingDrybulb,                !- Feature Name 25
  Double,                                 !- Feature Data Type 25
  12.02,                                  !- Feature Value 25
  EPWDesignHeatingWindspeed,              !- Feature Name 26
  Double,                                 !- Feature Data Type 26
  2.8062500000000004,                     !- Feature Value 26
  EPWDesignCoolingDrybulb,                !- Feature Name 27
  Double,                                 !- Feature Data Type 27
  91.939999999999998,                     !- Feature Value 27
  EPWDesignCoolingWetbulb,                !- Feature Name 28
  Double,                                 !- Feature Data Type 28
  59.95131430195849,                      !- Feature Value 28
  EPWDesignCoolingHumidityRatio,          !- Feature Name 29
  Double,                                 !- Feature Data Type 29
  0.0059161086834698092,                  !- Feature Value 29
  EPWDesignCoolingWindspeed,              !- Feature Name 30
  Double,                                 !- Feature Data Type 30
  3.7999999999999989,                     !- Feature Value 30
  EPWDesignDailyTemperatureRange,         !- Feature Name 31
  Double,                                 !- Feature Data Type 31
  24.915483870967748,                     !- Feature Value 31
  EPWDesignDehumidDrybulb,                !- Feature Name 32
  Double,                                 !- Feature Data Type 32
  67.996785714285721,                     !- Feature Value 32
  EPWDesignDehumidHumidityRatio,          !- Feature Name 33
  Double,                                 !- Feature Data Type 33
  0.012133744170488724,                   !- Feature Value 33
  EPWDesignCoolingDirectNormal,           !- Feature Name 34
  Double,                                 !- Feature Data Type 34
  985,                                    !- Feature Value 34
  EPWDesignCoolingDiffuseHorizontal,      !- Feature Name 35
  Double,                                 !- Feature Data Type 35
  84;                                     !- Feature Value 35

OS:Site,
<<<<<<< HEAD
  {8782acd6-daab-41b0-aa25-a46e653a7beb}, !- Handle
=======
  {dfab0a80-a771-4250-ac74-4cddc58e28a0}, !- Handle
>>>>>>> f65e674e
  Denver Intl Ap_CO_USA,                  !- Name
  39.83,                                  !- Latitude {deg}
  -104.65,                                !- Longitude {deg}
  -7,                                     !- Time Zone {hr}
  1650,                                   !- Elevation {m}
  ;                                       !- Terrain

OS:ClimateZones,
<<<<<<< HEAD
  {b717a8fe-f374-4f3c-8d12-4059a73771a4}, !- Handle
=======
  {394c31dd-a86a-48cb-a549-659868978cd9}, !- Handle
>>>>>>> f65e674e
  ,                                       !- Active Institution
  ,                                       !- Active Year
  ,                                       !- Climate Zone Institution Name 1
  ,                                       !- Climate Zone Document Name 1
  ,                                       !- Climate Zone Document Year 1
  ,                                       !- Climate Zone Value 1
  Building America,                       !- Climate Zone Institution Name 2
  ,                                       !- Climate Zone Document Name 2
  0,                                      !- Climate Zone Document Year 2
  Cold;                                   !- Climate Zone Value 2

OS:Site:WaterMainsTemperature,
<<<<<<< HEAD
  {7a220f19-d92b-467d-9c22-8f250357b35e}, !- Handle
=======
  {c4edd375-bdf5-45f9-86cf-99a1dadc06ff}, !- Handle
>>>>>>> f65e674e
  Correlation,                            !- Calculation Method
  ,                                       !- Temperature Schedule Name
  10.8753424657535,                       !- Annual Average Outdoor Air Temperature {C}
  23.1524007936508;                       !- Maximum Difference In Monthly Average Outdoor Air Temperatures {deltaC}

OS:RunPeriodControl:DaylightSavingTime,
<<<<<<< HEAD
  {b1ab9f1d-d734-4096-bb2c-722c72876ed7}, !- Handle
=======
  {be392ce3-d343-47ed-be24-7fe0d6d1e89f}, !- Handle
>>>>>>> f65e674e
  4/7,                                    !- Start Date
  10/26;                                  !- End Date

OS:Site:GroundTemperature:Deep,
<<<<<<< HEAD
  {8812252c-67a2-459b-a322-7e45487c5c1a}, !- Handle
=======
  {f5e682e0-c199-4084-9495-d43bbdfdb283}, !- Handle
>>>>>>> f65e674e
  10.8753424657535,                       !- January Deep Ground Temperature {C}
  10.8753424657535,                       !- February Deep Ground Temperature {C}
  10.8753424657535,                       !- March Deep Ground Temperature {C}
  10.8753424657535,                       !- April Deep Ground Temperature {C}
  10.8753424657535,                       !- May Deep Ground Temperature {C}
  10.8753424657535,                       !- June Deep Ground Temperature {C}
  10.8753424657535,                       !- July Deep Ground Temperature {C}
  10.8753424657535,                       !- August Deep Ground Temperature {C}
  10.8753424657535,                       !- September Deep Ground Temperature {C}
  10.8753424657535,                       !- October Deep Ground Temperature {C}
  10.8753424657535,                       !- November Deep Ground Temperature {C}
  10.8753424657535;                       !- December Deep Ground Temperature {C}

OS:Building,
<<<<<<< HEAD
  {7ee5c03f-1583-4770-9b58-b3a4885248f2}, !- Handle
=======
  {9d4f2afe-5d56-4964-aec7-82872d8e4eec}, !- Handle
>>>>>>> f65e674e
  Building 1,                             !- Name
  ,                                       !- Building Sector Type
  0,                                      !- North Axis {deg}
  ,                                       !- Nominal Floor to Floor Height {m}
  ,                                       !- Space Type Name
  ,                                       !- Default Construction Set Name
  ,                                       !- Default Schedule Set Name
  4,                                      !- Standards Number of Stories
  4,                                      !- Standards Number of Above Ground Stories
  ,                                       !- Standards Template
  multifamily,                            !- Standards Building Type
  40;                                     !- Standards Number of Living Units

OS:AdditionalProperties,
<<<<<<< HEAD
  {e1b49281-339b-44e1-a174-49a6d6b0333e}, !- Handle
  {7ee5c03f-1583-4770-9b58-b3a4885248f2}, !- Object Name
=======
  {e2bd2b45-1422-4749-905a-ccff8028a1c8}, !- Handle
  {9d4f2afe-5d56-4964-aec7-82872d8e4eec}, !- Object Name
>>>>>>> f65e674e
  num_units,                              !- Feature Name 1
  Integer,                                !- Feature Data Type 1
  40,                                     !- Feature Value 1
  has_rear_units,                         !- Feature Name 2
  Boolean,                                !- Feature Data Type 2
  true,                                   !- Feature Value 2
  num_floors,                             !- Feature Name 3
  Integer,                                !- Feature Data Type 3
  4,                                      !- Feature Value 3
  horz_location,                          !- Feature Name 4
  String,                                 !- Feature Data Type 4
  Left,                                   !- Feature Value 4
  level,                                  !- Feature Name 5
  String,                                 !- Feature Data Type 5
  Bottom,                                 !- Feature Value 5
  found_type,                             !- Feature Name 6
  String,                                 !- Feature Data Type 6
  slab,                                   !- Feature Value 6
  corridor_width,                         !- Feature Name 7
  Double,                                 !- Feature Data Type 7
  3.048,                                  !- Feature Value 7
  corridor_position,                      !- Feature Name 8
  String,                                 !- Feature Data Type 8
  Double-Loaded Interior;                 !- Feature Value 8

OS:ThermalZone,
<<<<<<< HEAD
  {66c99284-fd71-4441-98e5-204af147252c}, !- Handle
=======
  {243ed0b0-a27a-4276-ad3a-3ad8c63661c9}, !- Handle
>>>>>>> f65e674e
  living zone,                            !- Name
  ,                                       !- Multiplier
  ,                                       !- Ceiling Height {m}
  ,                                       !- Volume {m3}
  ,                                       !- Floor Area {m2}
  ,                                       !- Zone Inside Convection Algorithm
  ,                                       !- Zone Outside Convection Algorithm
  ,                                       !- Zone Conditioning Equipment List Name
<<<<<<< HEAD
  {d7fa7688-a204-491e-ae7c-74d1fc236cd7}, !- Zone Air Inlet Port List
  {52c6099e-7101-43b3-925f-676362516849}, !- Zone Air Exhaust Port List
  {73ea1147-e4e1-4268-b712-0a51bcaaefa8}, !- Zone Air Node Name
  {708c65e9-b737-48b6-8f2b-4a8ab0399ad7}, !- Zone Return Air Port List
=======
  {6cc1e0f1-dcd7-48e0-b391-9a3933c2edbc}, !- Zone Air Inlet Port List
  {c4305d58-f9a2-473f-b199-f3797c59374a}, !- Zone Air Exhaust Port List
  {e855db10-709c-4530-8b5f-f4433d7f3301}, !- Zone Air Node Name
  {d24c937d-1e53-4c09-b01b-98bd18311cf1}, !- Zone Return Air Port List
>>>>>>> f65e674e
  ,                                       !- Primary Daylighting Control Name
  ,                                       !- Fraction of Zone Controlled by Primary Daylighting Control
  ,                                       !- Secondary Daylighting Control Name
  ,                                       !- Fraction of Zone Controlled by Secondary Daylighting Control
  ,                                       !- Illuminance Map Name
  ,                                       !- Group Rendering Name
  ,                                       !- Thermostat Name
  No;                                     !- Use Ideal Air Loads

OS:Node,
<<<<<<< HEAD
  {e33fe991-85e4-4043-981a-69bb73d33986}, !- Handle
  Node 1,                                 !- Name
  {73ea1147-e4e1-4268-b712-0a51bcaaefa8}, !- Inlet Port
  ;                                       !- Outlet Port

OS:Connection,
  {73ea1147-e4e1-4268-b712-0a51bcaaefa8}, !- Handle
  {3a592576-56e2-4c28-b709-9b5598a42502}, !- Name
  {66c99284-fd71-4441-98e5-204af147252c}, !- Source Object
  11,                                     !- Outlet Port
  {e33fe991-85e4-4043-981a-69bb73d33986}, !- Target Object
  2;                                      !- Inlet Port

OS:PortList,
  {d7fa7688-a204-491e-ae7c-74d1fc236cd7}, !- Handle
  {4570e334-ef2b-48dd-aac8-0e6ed51caa31}, !- Name
  {66c99284-fd71-4441-98e5-204af147252c}; !- HVAC Component

OS:PortList,
  {52c6099e-7101-43b3-925f-676362516849}, !- Handle
  {d1453493-e37b-48dc-91db-598fbe07971c}, !- Name
  {66c99284-fd71-4441-98e5-204af147252c}; !- HVAC Component

OS:PortList,
  {708c65e9-b737-48b6-8f2b-4a8ab0399ad7}, !- Handle
  {333a69f2-e57c-4af5-8a8e-47481b814d45}, !- Name
  {66c99284-fd71-4441-98e5-204af147252c}; !- HVAC Component

OS:Sizing:Zone,
  {87c27cc9-c5d6-41e4-b9a1-2d1dddc06471}, !- Handle
  {66c99284-fd71-4441-98e5-204af147252c}, !- Zone or ZoneList Name
=======
  {365b8bdd-6236-4688-86a9-44beb34595cb}, !- Handle
  Node 1,                                 !- Name
  {e855db10-709c-4530-8b5f-f4433d7f3301}, !- Inlet Port
  ;                                       !- Outlet Port

OS:Connection,
  {e855db10-709c-4530-8b5f-f4433d7f3301}, !- Handle
  {8b0dd01e-49a2-483d-b50d-deba68be9ad8}, !- Name
  {243ed0b0-a27a-4276-ad3a-3ad8c63661c9}, !- Source Object
  11,                                     !- Outlet Port
  {365b8bdd-6236-4688-86a9-44beb34595cb}, !- Target Object
  2;                                      !- Inlet Port

OS:PortList,
  {6cc1e0f1-dcd7-48e0-b391-9a3933c2edbc}, !- Handle
  {620c23ba-55aa-40cc-b5d7-9bc29b3a8907}, !- Name
  {243ed0b0-a27a-4276-ad3a-3ad8c63661c9}; !- HVAC Component

OS:PortList,
  {c4305d58-f9a2-473f-b199-f3797c59374a}, !- Handle
  {7e7ad4c8-3262-430d-8e38-3d087b7a5e95}, !- Name
  {243ed0b0-a27a-4276-ad3a-3ad8c63661c9}; !- HVAC Component

OS:PortList,
  {d24c937d-1e53-4c09-b01b-98bd18311cf1}, !- Handle
  {b41dd8c4-80bc-40b2-bd51-ddfe42d2ac2c}, !- Name
  {243ed0b0-a27a-4276-ad3a-3ad8c63661c9}; !- HVAC Component

OS:Sizing:Zone,
  {2ebf4ce9-0653-4aca-ad00-77200833c7c1}, !- Handle
  {243ed0b0-a27a-4276-ad3a-3ad8c63661c9}, !- Zone or ZoneList Name
>>>>>>> f65e674e
  SupplyAirTemperature,                   !- Zone Cooling Design Supply Air Temperature Input Method
  14,                                     !- Zone Cooling Design Supply Air Temperature {C}
  11.11,                                  !- Zone Cooling Design Supply Air Temperature Difference {deltaC}
  SupplyAirTemperature,                   !- Zone Heating Design Supply Air Temperature Input Method
  40,                                     !- Zone Heating Design Supply Air Temperature {C}
  11.11,                                  !- Zone Heating Design Supply Air Temperature Difference {deltaC}
  0.0085,                                 !- Zone Cooling Design Supply Air Humidity Ratio {kg-H2O/kg-air}
  0.008,                                  !- Zone Heating Design Supply Air Humidity Ratio {kg-H2O/kg-air}
  ,                                       !- Zone Heating Sizing Factor
  ,                                       !- Zone Cooling Sizing Factor
  DesignDay,                              !- Cooling Design Air Flow Method
  ,                                       !- Cooling Design Air Flow Rate {m3/s}
  ,                                       !- Cooling Minimum Air Flow per Zone Floor Area {m3/s-m2}
  ,                                       !- Cooling Minimum Air Flow {m3/s}
  ,                                       !- Cooling Minimum Air Flow Fraction
  DesignDay,                              !- Heating Design Air Flow Method
  ,                                       !- Heating Design Air Flow Rate {m3/s}
  ,                                       !- Heating Maximum Air Flow per Zone Floor Area {m3/s-m2}
  ,                                       !- Heating Maximum Air Flow {m3/s}
  ,                                       !- Heating Maximum Air Flow Fraction
  ,                                       !- Design Zone Air Distribution Effectiveness in Cooling Mode
  ,                                       !- Design Zone Air Distribution Effectiveness in Heating Mode
  No,                                     !- Account for Dedicated Outdoor Air System
  NeutralSupplyAir,                       !- Dedicated Outdoor Air System Control Strategy
  autosize,                               !- Dedicated Outdoor Air Low Setpoint Temperature for Design {C}
  autosize;                               !- Dedicated Outdoor Air High Setpoint Temperature for Design {C}

OS:ZoneHVAC:EquipmentList,
<<<<<<< HEAD
  {d05ef178-043d-4b3e-a3c7-cca87ec9767f}, !- Handle
  Zone HVAC Equipment List 1,             !- Name
  {66c99284-fd71-4441-98e5-204af147252c}; !- Thermal Zone

OS:Space,
  {0e8d2a91-9e91-4416-bd79-75aa81555fc1}, !- Handle
  living space,                           !- Name
  {7b3f697e-166c-4123-9b47-618ae629c249}, !- Space Type Name
=======
  {1313c9a8-9138-455e-84d3-dfa3c9b4381d}, !- Handle
  Zone HVAC Equipment List 1,             !- Name
  {243ed0b0-a27a-4276-ad3a-3ad8c63661c9}; !- Thermal Zone

OS:Space,
  {ed94a235-6ff6-4c83-a90e-8b37e41a8990}, !- Handle
  living space,                           !- Name
  {8ad81e51-7039-4abf-9a62-d09896af1068}, !- Space Type Name
>>>>>>> f65e674e
  ,                                       !- Default Construction Set Name
  ,                                       !- Default Schedule Set Name
  ,                                       !- Direction of Relative North {deg}
  ,                                       !- X Origin {m}
  ,                                       !- Y Origin {m}
  ,                                       !- Z Origin {m}
  ,                                       !- Building Story Name
<<<<<<< HEAD
  {66c99284-fd71-4441-98e5-204af147252c}, !- Thermal Zone Name
  ,                                       !- Part of Total Floor Area
  ,                                       !- Design Specification Outdoor Air Object Name
  {4742aaa5-9828-4761-81f1-1ae1b1a6b797}; !- Building Unit Name

OS:Surface,
  {ec40d571-91c4-4aaa-b96f-2522f026d0c0}, !- Handle
  Surface 1,                              !- Name
  Floor,                                  !- Surface Type
  ,                                       !- Construction Name
  {0e8d2a91-9e91-4416-bd79-75aa81555fc1}, !- Space Name
=======
  {243ed0b0-a27a-4276-ad3a-3ad8c63661c9}, !- Thermal Zone Name
  ,                                       !- Part of Total Floor Area
  ,                                       !- Design Specification Outdoor Air Object Name
  {237ad63c-f713-42ee-ab69-4c11cee932e3}; !- Building Unit Name

OS:Surface,
  {dc11f708-ba1c-4b2c-8af9-2361f241f5e3}, !- Handle
  Surface 1,                              !- Name
  Floor,                                  !- Surface Type
  ,                                       !- Construction Name
  {ed94a235-6ff6-4c83-a90e-8b37e41a8990}, !- Space Name
>>>>>>> f65e674e
  Foundation,                             !- Outside Boundary Condition
  ,                                       !- Outside Boundary Condition Object
  NoSun,                                  !- Sun Exposure
  NoWind,                                 !- Wind Exposure
  ,                                       !- View Factor to Ground
  ,                                       !- Number of Vertices
  0, -12.9315688143396, 0,                !- X,Y,Z Vertex 1 {m}
  0, 0, 0,                                !- X,Y,Z Vertex 2 {m}
  6.46578440716979, 0, 0,                 !- X,Y,Z Vertex 3 {m}
  6.46578440716979, -12.9315688143396, 0; !- X,Y,Z Vertex 4 {m}

OS:Surface,
<<<<<<< HEAD
  {02d65cd2-bcad-4ebb-a2f3-176c8ac3522e}, !- Handle
  Surface 2,                              !- Name
  Wall,                                   !- Surface Type
  ,                                       !- Construction Name
  {0e8d2a91-9e91-4416-bd79-75aa81555fc1}, !- Space Name
=======
  {32a47d0d-9da5-4dc6-8ba3-731c7d1e2378}, !- Handle
  Surface 2,                              !- Name
  Wall,                                   !- Surface Type
  ,                                       !- Construction Name
  {ed94a235-6ff6-4c83-a90e-8b37e41a8990}, !- Space Name
>>>>>>> f65e674e
  Outdoors,                               !- Outside Boundary Condition
  ,                                       !- Outside Boundary Condition Object
  SunExposed,                             !- Sun Exposure
  WindExposed,                            !- Wind Exposure
  ,                                       !- View Factor to Ground
  ,                                       !- Number of Vertices
  0, 0, 2.4384,                           !- X,Y,Z Vertex 1 {m}
  0, 0, 0,                                !- X,Y,Z Vertex 2 {m}
  0, -12.9315688143396, 0,                !- X,Y,Z Vertex 3 {m}
  0, -12.9315688143396, 2.4384;           !- X,Y,Z Vertex 4 {m}

OS:Surface,
<<<<<<< HEAD
  {17b4083a-17b5-4142-9292-5744f505c7b7}, !- Handle
  Surface 3,                              !- Name
  Wall,                                   !- Surface Type
  ,                                       !- Construction Name
  {0e8d2a91-9e91-4416-bd79-75aa81555fc1}, !- Space Name
=======
  {0ef13aa6-a979-468e-9e80-a52edd4d4cff}, !- Handle
  Surface 3,                              !- Name
  Wall,                                   !- Surface Type
  ,                                       !- Construction Name
  {ed94a235-6ff6-4c83-a90e-8b37e41a8990}, !- Space Name
>>>>>>> f65e674e
  Adiabatic,                              !- Outside Boundary Condition
  ,                                       !- Outside Boundary Condition Object
  NoSun,                                  !- Sun Exposure
  NoWind,                                 !- Wind Exposure
  ,                                       !- View Factor to Ground
  ,                                       !- Number of Vertices
  6.46578440716979, 0, 2.4384,            !- X,Y,Z Vertex 1 {m}
  6.46578440716979, 0, 0,                 !- X,Y,Z Vertex 2 {m}
  0, 0, 0,                                !- X,Y,Z Vertex 3 {m}
  0, 0, 2.4384;                           !- X,Y,Z Vertex 4 {m}

OS:Surface,
<<<<<<< HEAD
  {d08de625-3e41-4f60-a4e2-9aec7120cc7d}, !- Handle
  Surface 4,                              !- Name
  Wall,                                   !- Surface Type
  ,                                       !- Construction Name
  {0e8d2a91-9e91-4416-bd79-75aa81555fc1}, !- Space Name
=======
  {27dff9a0-e0c4-45c3-8f90-db292c8b672a}, !- Handle
  Surface 4,                              !- Name
  Wall,                                   !- Surface Type
  ,                                       !- Construction Name
  {ed94a235-6ff6-4c83-a90e-8b37e41a8990}, !- Space Name
>>>>>>> f65e674e
  Adiabatic,                              !- Outside Boundary Condition
  ,                                       !- Outside Boundary Condition Object
  NoSun,                                  !- Sun Exposure
  NoWind,                                 !- Wind Exposure
  ,                                       !- View Factor to Ground
  ,                                       !- Number of Vertices
  6.46578440716979, -12.9315688143396, 2.4384, !- X,Y,Z Vertex 1 {m}
  6.46578440716979, -12.9315688143396, 0, !- X,Y,Z Vertex 2 {m}
  6.46578440716979, 0, 0,                 !- X,Y,Z Vertex 3 {m}
  6.46578440716979, 0, 2.4384;            !- X,Y,Z Vertex 4 {m}

OS:Surface,
<<<<<<< HEAD
  {ce5bd100-3740-4680-ace2-b457c35c1579}, !- Handle
  Surface 5,                              !- Name
  Wall,                                   !- Surface Type
  ,                                       !- Construction Name
  {0e8d2a91-9e91-4416-bd79-75aa81555fc1}, !- Space Name
=======
  {9809951a-e629-409e-b310-73beb3b90ec6}, !- Handle
  Surface 5,                              !- Name
  Wall,                                   !- Surface Type
  ,                                       !- Construction Name
  {ed94a235-6ff6-4c83-a90e-8b37e41a8990}, !- Space Name
>>>>>>> f65e674e
  Outdoors,                               !- Outside Boundary Condition
  ,                                       !- Outside Boundary Condition Object
  SunExposed,                             !- Sun Exposure
  WindExposed,                            !- Wind Exposure
  ,                                       !- View Factor to Ground
  ,                                       !- Number of Vertices
  0, -12.9315688143396, 2.4384,           !- X,Y,Z Vertex 1 {m}
  0, -12.9315688143396, 0,                !- X,Y,Z Vertex 2 {m}
  6.46578440716979, -12.9315688143396, 0, !- X,Y,Z Vertex 3 {m}
  6.46578440716979, -12.9315688143396, 2.4384; !- X,Y,Z Vertex 4 {m}

OS:Surface,
<<<<<<< HEAD
  {731f9c7f-1e37-4c2f-955d-0d137bd21264}, !- Handle
  Surface 6,                              !- Name
  RoofCeiling,                            !- Surface Type
  ,                                       !- Construction Name
  {0e8d2a91-9e91-4416-bd79-75aa81555fc1}, !- Space Name
=======
  {e98f0460-d596-43af-87cd-51c3528caffa}, !- Handle
  Surface 6,                              !- Name
  RoofCeiling,                            !- Surface Type
  ,                                       !- Construction Name
  {ed94a235-6ff6-4c83-a90e-8b37e41a8990}, !- Space Name
>>>>>>> f65e674e
  Adiabatic,                              !- Outside Boundary Condition
  ,                                       !- Outside Boundary Condition Object
  NoSun,                                  !- Sun Exposure
  NoWind,                                 !- Wind Exposure
  ,                                       !- View Factor to Ground
  ,                                       !- Number of Vertices
  6.46578440716979, -12.9315688143396, 2.4384, !- X,Y,Z Vertex 1 {m}
  6.46578440716979, 0, 2.4384,            !- X,Y,Z Vertex 2 {m}
  0, 0, 2.4384,                           !- X,Y,Z Vertex 3 {m}
  0, -12.9315688143396, 2.4384;           !- X,Y,Z Vertex 4 {m}

OS:SpaceType,
<<<<<<< HEAD
  {7b3f697e-166c-4123-9b47-618ae629c249}, !- Handle
=======
  {8ad81e51-7039-4abf-9a62-d09896af1068}, !- Handle
>>>>>>> f65e674e
  Space Type 1,                           !- Name
  ,                                       !- Default Construction Set Name
  ,                                       !- Default Schedule Set Name
  ,                                       !- Group Rendering Name
  ,                                       !- Design Specification Outdoor Air Object Name
  ,                                       !- Standards Template
  ,                                       !- Standards Building Type
  living;                                 !- Standards Space Type

OS:ThermalZone,
<<<<<<< HEAD
  {0b4d9a4f-61c8-437a-bea1-44771431ac79}, !- Handle
=======
  {eee245ea-e95d-4c5d-884c-2ca290c77e8c}, !- Handle
>>>>>>> f65e674e
  corridor zone,                          !- Name
  ,                                       !- Multiplier
  ,                                       !- Ceiling Height {m}
  ,                                       !- Volume {m3}
  ,                                       !- Floor Area {m2}
  ,                                       !- Zone Inside Convection Algorithm
  ,                                       !- Zone Outside Convection Algorithm
  ,                                       !- Zone Conditioning Equipment List Name
<<<<<<< HEAD
  {0a9943fe-6edc-4c44-8b77-e50ccdaff486}, !- Zone Air Inlet Port List
  {ff5738b1-b2cb-4916-a0f0-11de4c1db5ad}, !- Zone Air Exhaust Port List
  {07ca700d-765c-453d-8221-6efd50d4f869}, !- Zone Air Node Name
  {bb50e743-78b5-497a-87bf-12715ad2f5fb}, !- Zone Return Air Port List
=======
  {1579cbdc-04a7-46c9-806e-2adfe9473040}, !- Zone Air Inlet Port List
  {cf85bc22-915c-4147-b4ca-c5b5274a4e19}, !- Zone Air Exhaust Port List
  {4a84f24f-e42d-4958-a512-8dba7d53db6d}, !- Zone Air Node Name
  {9a2e1b00-54b3-4c91-bb6f-df039766fc14}, !- Zone Return Air Port List
>>>>>>> f65e674e
  ,                                       !- Primary Daylighting Control Name
  ,                                       !- Fraction of Zone Controlled by Primary Daylighting Control
  ,                                       !- Secondary Daylighting Control Name
  ,                                       !- Fraction of Zone Controlled by Secondary Daylighting Control
  ,                                       !- Illuminance Map Name
  ,                                       !- Group Rendering Name
  ,                                       !- Thermostat Name
  No;                                     !- Use Ideal Air Loads

OS:Node,
<<<<<<< HEAD
  {52880f30-3c35-4a5b-b3e0-6f0921d49d1f}, !- Handle
  Node 2,                                 !- Name
  {07ca700d-765c-453d-8221-6efd50d4f869}, !- Inlet Port
  ;                                       !- Outlet Port

OS:Connection,
  {07ca700d-765c-453d-8221-6efd50d4f869}, !- Handle
  {fa31713a-0709-40fb-847b-8a5e02957a63}, !- Name
  {0b4d9a4f-61c8-437a-bea1-44771431ac79}, !- Source Object
  11,                                     !- Outlet Port
  {52880f30-3c35-4a5b-b3e0-6f0921d49d1f}, !- Target Object
  2;                                      !- Inlet Port

OS:PortList,
  {0a9943fe-6edc-4c44-8b77-e50ccdaff486}, !- Handle
  {04f115c3-2a83-48e6-8162-4e467069aa8c}, !- Name
  {0b4d9a4f-61c8-437a-bea1-44771431ac79}; !- HVAC Component

OS:PortList,
  {ff5738b1-b2cb-4916-a0f0-11de4c1db5ad}, !- Handle
  {3306c17e-96c8-4e4b-b1cd-fe1c8537a355}, !- Name
  {0b4d9a4f-61c8-437a-bea1-44771431ac79}; !- HVAC Component

OS:PortList,
  {bb50e743-78b5-497a-87bf-12715ad2f5fb}, !- Handle
  {ee8b0a16-6372-4a05-b355-c29f0a382969}, !- Name
  {0b4d9a4f-61c8-437a-bea1-44771431ac79}; !- HVAC Component

OS:Sizing:Zone,
  {011543e7-c5b0-4078-828a-7476d718d316}, !- Handle
  {0b4d9a4f-61c8-437a-bea1-44771431ac79}, !- Zone or ZoneList Name
=======
  {f12857af-5497-440f-834d-a981274df8a6}, !- Handle
  Node 2,                                 !- Name
  {4a84f24f-e42d-4958-a512-8dba7d53db6d}, !- Inlet Port
  ;                                       !- Outlet Port

OS:Connection,
  {4a84f24f-e42d-4958-a512-8dba7d53db6d}, !- Handle
  {771d4679-d930-4f99-a0ea-7ba335526310}, !- Name
  {eee245ea-e95d-4c5d-884c-2ca290c77e8c}, !- Source Object
  11,                                     !- Outlet Port
  {f12857af-5497-440f-834d-a981274df8a6}, !- Target Object
  2;                                      !- Inlet Port

OS:PortList,
  {1579cbdc-04a7-46c9-806e-2adfe9473040}, !- Handle
  {f844760f-bfa7-4789-a772-fa92cb83b5f6}, !- Name
  {eee245ea-e95d-4c5d-884c-2ca290c77e8c}; !- HVAC Component

OS:PortList,
  {cf85bc22-915c-4147-b4ca-c5b5274a4e19}, !- Handle
  {d7676ba6-89d3-4fcf-aaf6-dec7ed1c2c77}, !- Name
  {eee245ea-e95d-4c5d-884c-2ca290c77e8c}; !- HVAC Component

OS:PortList,
  {9a2e1b00-54b3-4c91-bb6f-df039766fc14}, !- Handle
  {a30f56f1-98e0-4424-a7c7-aeff67052ba2}, !- Name
  {eee245ea-e95d-4c5d-884c-2ca290c77e8c}; !- HVAC Component

OS:Sizing:Zone,
  {1aa6cc44-f8cf-45a1-b5bb-ae4f517592ff}, !- Handle
  {eee245ea-e95d-4c5d-884c-2ca290c77e8c}, !- Zone or ZoneList Name
>>>>>>> f65e674e
  SupplyAirTemperature,                   !- Zone Cooling Design Supply Air Temperature Input Method
  14,                                     !- Zone Cooling Design Supply Air Temperature {C}
  11.11,                                  !- Zone Cooling Design Supply Air Temperature Difference {deltaC}
  SupplyAirTemperature,                   !- Zone Heating Design Supply Air Temperature Input Method
  40,                                     !- Zone Heating Design Supply Air Temperature {C}
  11.11,                                  !- Zone Heating Design Supply Air Temperature Difference {deltaC}
  0.0085,                                 !- Zone Cooling Design Supply Air Humidity Ratio {kg-H2O/kg-air}
  0.008,                                  !- Zone Heating Design Supply Air Humidity Ratio {kg-H2O/kg-air}
  ,                                       !- Zone Heating Sizing Factor
  ,                                       !- Zone Cooling Sizing Factor
  DesignDay,                              !- Cooling Design Air Flow Method
  ,                                       !- Cooling Design Air Flow Rate {m3/s}
  ,                                       !- Cooling Minimum Air Flow per Zone Floor Area {m3/s-m2}
  ,                                       !- Cooling Minimum Air Flow {m3/s}
  ,                                       !- Cooling Minimum Air Flow Fraction
  DesignDay,                              !- Heating Design Air Flow Method
  ,                                       !- Heating Design Air Flow Rate {m3/s}
  ,                                       !- Heating Maximum Air Flow per Zone Floor Area {m3/s-m2}
  ,                                       !- Heating Maximum Air Flow {m3/s}
  ,                                       !- Heating Maximum Air Flow Fraction
  ,                                       !- Design Zone Air Distribution Effectiveness in Cooling Mode
  ,                                       !- Design Zone Air Distribution Effectiveness in Heating Mode
  No,                                     !- Account for Dedicated Outdoor Air System
  NeutralSupplyAir,                       !- Dedicated Outdoor Air System Control Strategy
  autosize,                               !- Dedicated Outdoor Air Low Setpoint Temperature for Design {C}
  autosize;                               !- Dedicated Outdoor Air High Setpoint Temperature for Design {C}

OS:ZoneHVAC:EquipmentList,
<<<<<<< HEAD
  {ef3b6987-b0a3-4b07-a1f5-075be0f31d94}, !- Handle
  Zone HVAC Equipment List 2,             !- Name
  {0b4d9a4f-61c8-437a-bea1-44771431ac79}; !- Thermal Zone

OS:Space,
  {17654d0e-a56c-44cd-bc4e-0751bc6e3e6c}, !- Handle
  corridor space,                         !- Name
  {331fdadf-dd28-46c3-aad8-11c63994714c}, !- Space Type Name
=======
  {f855e7e3-c246-41ec-9949-d76cb5280f2b}, !- Handle
  Zone HVAC Equipment List 2,             !- Name
  {eee245ea-e95d-4c5d-884c-2ca290c77e8c}; !- Thermal Zone

OS:Space,
  {d461a269-199d-4f0d-90cf-97233bfa0784}, !- Handle
  corridor space,                         !- Name
  {ec7ccba4-9bb7-42a1-8b70-37699559ddaa}, !- Space Type Name
>>>>>>> f65e674e
  ,                                       !- Default Construction Set Name
  ,                                       !- Default Schedule Set Name
  ,                                       !- Direction of Relative North {deg}
  ,                                       !- X Origin {m}
  ,                                       !- Y Origin {m}
  ,                                       !- Z Origin {m}
  ,                                       !- Building Story Name
<<<<<<< HEAD
  {0b4d9a4f-61c8-437a-bea1-44771431ac79}; !- Thermal Zone Name

OS:Surface,
  {ac3c3e38-7c8f-42a8-8b76-5fc0a3299b88}, !- Handle
  Surface 7,                              !- Name
  Floor,                                  !- Surface Type
  ,                                       !- Construction Name
  {17654d0e-a56c-44cd-bc4e-0751bc6e3e6c}, !- Space Name
=======
  {eee245ea-e95d-4c5d-884c-2ca290c77e8c}; !- Thermal Zone Name

OS:Surface,
  {7d11f2ca-9f62-4d0e-9fbc-def0d5aa519d}, !- Handle
  Surface 7,                              !- Name
  Floor,                                  !- Surface Type
  ,                                       !- Construction Name
  {d461a269-199d-4f0d-90cf-97233bfa0784}, !- Space Name
>>>>>>> f65e674e
  Foundation,                             !- Outside Boundary Condition
  ,                                       !- Outside Boundary Condition Object
  NoSun,                                  !- Sun Exposure
  NoWind,                                 !- Wind Exposure
  ,                                       !- View Factor to Ground
  ,                                       !- Number of Vertices
  0, 0, 0,                                !- X,Y,Z Vertex 1 {m}
  0, 1.524, 0,                            !- X,Y,Z Vertex 2 {m}
  6.46578440716979, 1.524, 0,             !- X,Y,Z Vertex 3 {m}
  6.46578440716979, 0, 0;                 !- X,Y,Z Vertex 4 {m}

OS:Surface,
<<<<<<< HEAD
  {eb184266-0ba1-470d-9db8-a6895db050c8}, !- Handle
  Surface 8,                              !- Name
  Wall,                                   !- Surface Type
  ,                                       !- Construction Name
  {17654d0e-a56c-44cd-bc4e-0751bc6e3e6c}, !- Space Name
=======
  {60c4502d-7286-4792-825c-9d9e1d44515a}, !- Handle
  Surface 8,                              !- Name
  Wall,                                   !- Surface Type
  ,                                       !- Construction Name
  {d461a269-199d-4f0d-90cf-97233bfa0784}, !- Space Name
>>>>>>> f65e674e
  Outdoors,                               !- Outside Boundary Condition
  ,                                       !- Outside Boundary Condition Object
  SunExposed,                             !- Sun Exposure
  WindExposed,                            !- Wind Exposure
  ,                                       !- View Factor to Ground
  ,                                       !- Number of Vertices
  0, 1.524, 2.4384,                       !- X,Y,Z Vertex 1 {m}
  0, 1.524, 0,                            !- X,Y,Z Vertex 2 {m}
  0, 0, 0,                                !- X,Y,Z Vertex 3 {m}
  0, 0, 2.4384;                           !- X,Y,Z Vertex 4 {m}

OS:Surface,
<<<<<<< HEAD
  {e4546b9c-86a2-4b01-9f9b-7d5e3836b75f}, !- Handle
  Surface 9,                              !- Name
  Wall,                                   !- Surface Type
  ,                                       !- Construction Name
  {17654d0e-a56c-44cd-bc4e-0751bc6e3e6c}, !- Space Name
=======
  {7a7d1ce6-55e7-49f6-a68a-f181f68ac881}, !- Handle
  Surface 9,                              !- Name
  Wall,                                   !- Surface Type
  ,                                       !- Construction Name
  {d461a269-199d-4f0d-90cf-97233bfa0784}, !- Space Name
>>>>>>> f65e674e
  Adiabatic,                              !- Outside Boundary Condition
  ,                                       !- Outside Boundary Condition Object
  NoSun,                                  !- Sun Exposure
  NoWind,                                 !- Wind Exposure
  ,                                       !- View Factor to Ground
  ,                                       !- Number of Vertices
  6.46578440716979, 1.524, 2.4384,        !- X,Y,Z Vertex 1 {m}
  6.46578440716979, 1.524, 0,             !- X,Y,Z Vertex 2 {m}
  0, 1.524, 0,                            !- X,Y,Z Vertex 3 {m}
  0, 1.524, 2.4384;                       !- X,Y,Z Vertex 4 {m}

OS:Surface,
<<<<<<< HEAD
  {73116077-ee3c-4583-a53d-f04474bc16df}, !- Handle
  Surface 10,                             !- Name
  Wall,                                   !- Surface Type
  ,                                       !- Construction Name
  {17654d0e-a56c-44cd-bc4e-0751bc6e3e6c}, !- Space Name
=======
  {5fa0d212-39bb-442a-bacd-bba32cc3ed0b}, !- Handle
  Surface 10,                             !- Name
  Wall,                                   !- Surface Type
  ,                                       !- Construction Name
  {d461a269-199d-4f0d-90cf-97233bfa0784}, !- Space Name
>>>>>>> f65e674e
  Adiabatic,                              !- Outside Boundary Condition
  ,                                       !- Outside Boundary Condition Object
  NoSun,                                  !- Sun Exposure
  NoWind,                                 !- Wind Exposure
  ,                                       !- View Factor to Ground
  ,                                       !- Number of Vertices
  6.46578440716979, 0, 2.4384,            !- X,Y,Z Vertex 1 {m}
  6.46578440716979, 0, 0,                 !- X,Y,Z Vertex 2 {m}
  6.46578440716979, 1.524, 0,             !- X,Y,Z Vertex 3 {m}
  6.46578440716979, 1.524, 2.4384;        !- X,Y,Z Vertex 4 {m}

OS:Surface,
<<<<<<< HEAD
  {c43ca10b-3bf7-4949-b57e-4aaea5bb26fc}, !- Handle
  Surface 11,                             !- Name
  Wall,                                   !- Surface Type
  ,                                       !- Construction Name
  {17654d0e-a56c-44cd-bc4e-0751bc6e3e6c}, !- Space Name
=======
  {cdb82f45-8283-4712-bbfe-3ad3c1e1e03e}, !- Handle
  Surface 11,                             !- Name
  Wall,                                   !- Surface Type
  ,                                       !- Construction Name
  {d461a269-199d-4f0d-90cf-97233bfa0784}, !- Space Name
>>>>>>> f65e674e
  Adiabatic,                              !- Outside Boundary Condition
  ,                                       !- Outside Boundary Condition Object
  NoSun,                                  !- Sun Exposure
  NoWind,                                 !- Wind Exposure
  ,                                       !- View Factor to Ground
  ,                                       !- Number of Vertices
  0, 0, 2.4384,                           !- X,Y,Z Vertex 1 {m}
  0, 0, 0,                                !- X,Y,Z Vertex 2 {m}
  6.46578440716979, 0, 0,                 !- X,Y,Z Vertex 3 {m}
  6.46578440716979, 0, 2.4384;            !- X,Y,Z Vertex 4 {m}

OS:Surface,
<<<<<<< HEAD
  {6a37de6f-ba49-4d47-9de7-d6c1a7f8c127}, !- Handle
  Surface 12,                             !- Name
  RoofCeiling,                            !- Surface Type
  ,                                       !- Construction Name
  {17654d0e-a56c-44cd-bc4e-0751bc6e3e6c}, !- Space Name
=======
  {609ee3ae-4ace-45c2-ac7c-9a9e64dc6f23}, !- Handle
  Surface 12,                             !- Name
  RoofCeiling,                            !- Surface Type
  ,                                       !- Construction Name
  {d461a269-199d-4f0d-90cf-97233bfa0784}, !- Space Name
>>>>>>> f65e674e
  Adiabatic,                              !- Outside Boundary Condition
  ,                                       !- Outside Boundary Condition Object
  NoSun,                                  !- Sun Exposure
  NoWind,                                 !- Wind Exposure
  ,                                       !- View Factor to Ground
  ,                                       !- Number of Vertices
  6.46578440716979, 0, 2.4384,            !- X,Y,Z Vertex 1 {m}
  6.46578440716979, 1.524, 2.4384,        !- X,Y,Z Vertex 2 {m}
  0, 1.524, 2.4384,                       !- X,Y,Z Vertex 3 {m}
  0, 0, 2.4384;                           !- X,Y,Z Vertex 4 {m}

OS:SpaceType,
<<<<<<< HEAD
  {331fdadf-dd28-46c3-aad8-11c63994714c}, !- Handle
=======
  {ec7ccba4-9bb7-42a1-8b70-37699559ddaa}, !- Handle
>>>>>>> f65e674e
  Space Type 2,                           !- Name
  ,                                       !- Default Construction Set Name
  ,                                       !- Default Schedule Set Name
  ,                                       !- Group Rendering Name
  ,                                       !- Design Specification Outdoor Air Object Name
  ,                                       !- Standards Template
  ,                                       !- Standards Building Type
  corridor;                               !- Standards Space Type

OS:BuildingUnit,
<<<<<<< HEAD
  {4742aaa5-9828-4761-81f1-1ae1b1a6b797}, !- Handle
=======
  {237ad63c-f713-42ee-ab69-4c11cee932e3}, !- Handle
>>>>>>> f65e674e
  unit 1,                                 !- Name
  ,                                       !- Rendering Color
  Residential;                            !- Building Unit Type

OS:AdditionalProperties,
<<<<<<< HEAD
  {983d633d-a5dd-4564-9304-4948ab7f0ed7}, !- Handle
  {4742aaa5-9828-4761-81f1-1ae1b1a6b797}, !- Object Name
=======
  {aed8bab4-01e8-4f3d-ba1f-a5d033edc580}, !- Handle
  {237ad63c-f713-42ee-ab69-4c11cee932e3}, !- Object Name
>>>>>>> f65e674e
  NumberOfBedrooms,                       !- Feature Name 1
  Integer,                                !- Feature Data Type 1
  3,                                      !- Feature Value 1
  NumberOfBathrooms,                      !- Feature Name 2
  Double,                                 !- Feature Data Type 2
  2,                                      !- Feature Value 2
  NumberOfOccupants,                      !- Feature Name 3
  Double,                                 !- Feature Data Type 3
  3.3900000000000001;                     !- Feature Value 3

OS:External:File,
<<<<<<< HEAD
  {ecfc0d47-17ea-4482-9865-ca7676821572}, !- Handle
=======
  {27af0b5b-6073-437a-a40f-9c506f1c9893}, !- Handle
>>>>>>> f65e674e
  8760.csv,                               !- Name
  8760.csv;                               !- File Name

OS:Schedule:Day,
<<<<<<< HEAD
  {d37e7be7-4815-4ec2-8d1c-4a5a3e6723e9}, !- Handle
=======
  {26a9f71e-2400-4946-ae85-b5f9debfd34d}, !- Handle
>>>>>>> f65e674e
  Schedule Day 1,                         !- Name
  ,                                       !- Schedule Type Limits Name
  ,                                       !- Interpolate to Timestep
  24,                                     !- Hour 1
  0,                                      !- Minute 1
  0;                                      !- Value Until Time 1

OS:Schedule:Day,
<<<<<<< HEAD
  {d0ef365f-f3a4-4606-99f7-92e7e8ace518}, !- Handle
=======
  {d2d87d41-f190-48da-bd58-5737980664a2}, !- Handle
>>>>>>> f65e674e
  Schedule Day 2,                         !- Name
  ,                                       !- Schedule Type Limits Name
  ,                                       !- Interpolate to Timestep
  24,                                     !- Hour 1
  0,                                      !- Minute 1
  1;                                      !- Value Until Time 1

OS:Schedule:File,
<<<<<<< HEAD
  {05f90c75-ac08-4268-9ecc-79f47dfd607e}, !- Handle
  occupants,                              !- Name
  {1da0f59d-475c-4662-9ca5-d018bcd7e76a}, !- Schedule Type Limits Name
  {ecfc0d47-17ea-4482-9865-ca7676821572}, !- External File Name
=======
  {7d7d51a0-c781-44ec-a222-1abde8177456}, !- Handle
  occupants,                              !- Name
  {8c9f00ae-f3ac-4877-b3b0-369cb61f9ade}, !- Schedule Type Limits Name
  {27af0b5b-6073-437a-a40f-9c506f1c9893}, !- External File Name
>>>>>>> f65e674e
  1,                                      !- Column Number
  1,                                      !- Rows to Skip at Top
  8760,                                   !- Number of Hours of Data
  ,                                       !- Column Separator
  ,                                       !- Interpolate to Timestep
  60;                                     !- Minutes per Item

OS:Schedule:Ruleset,
<<<<<<< HEAD
  {d1300074-a2c1-4108-90c7-7b0c9ad993d6}, !- Handle
  Schedule Ruleset 1,                     !- Name
  {473312ea-9e87-40a8-81ff-34e7d8bb08e3}, !- Schedule Type Limits Name
  {40c6d232-8101-4f4f-954f-8d503380bbcc}; !- Default Day Schedule Name

OS:Schedule:Day,
  {40c6d232-8101-4f4f-954f-8d503380bbcc}, !- Handle
  Schedule Day 3,                         !- Name
  {473312ea-9e87-40a8-81ff-34e7d8bb08e3}, !- Schedule Type Limits Name
=======
  {7f2a5255-347a-4a87-afcd-b6ef8a66754b}, !- Handle
  Schedule Ruleset 1,                     !- Name
  {e7514b71-ca91-46e6-a7aa-f34b196bfa68}, !- Schedule Type Limits Name
  {f6f967fb-8a90-4049-8d4d-04d1361c4964}; !- Default Day Schedule Name

OS:Schedule:Day,
  {f6f967fb-8a90-4049-8d4d-04d1361c4964}, !- Handle
  Schedule Day 3,                         !- Name
  {e7514b71-ca91-46e6-a7aa-f34b196bfa68}, !- Schedule Type Limits Name
>>>>>>> f65e674e
  ,                                       !- Interpolate to Timestep
  24,                                     !- Hour 1
  0,                                      !- Minute 1
  112.539290946133;                       !- Value Until Time 1

OS:People:Definition,
<<<<<<< HEAD
  {50c5433e-a9e8-4c85-a056-dcb590008057}, !- Handle
=======
  {e3e65bd5-ca66-4be3-8658-899e067be300}, !- Handle
>>>>>>> f65e674e
  res occupants|living space,             !- Name
  People,                                 !- Number of People Calculation Method
  3.39,                                   !- Number of People {people}
  ,                                       !- People per Space Floor Area {person/m2}
  ,                                       !- Space Floor Area per Person {m2/person}
  0.319734,                               !- Fraction Radiant
  0.573,                                  !- Sensible Heat Fraction
  0,                                      !- Carbon Dioxide Generation Rate {m3/s-W}
  No,                                     !- Enable ASHRAE 55 Comfort Warnings
  ZoneAveraged;                           !- Mean Radiant Temperature Calculation Type

OS:People,
<<<<<<< HEAD
  {896555ef-eacb-443e-9b88-8a7495bc2505}, !- Handle
  res occupants|living space,             !- Name
  {50c5433e-a9e8-4c85-a056-dcb590008057}, !- People Definition Name
  {0e8d2a91-9e91-4416-bd79-75aa81555fc1}, !- Space or SpaceType Name
  {05f90c75-ac08-4268-9ecc-79f47dfd607e}, !- Number of People Schedule Name
  {d1300074-a2c1-4108-90c7-7b0c9ad993d6}, !- Activity Level Schedule Name
=======
  {a9c9d446-1cb7-43a8-97fc-13cc3e0b7db0}, !- Handle
  res occupants|living space,             !- Name
  {e3e65bd5-ca66-4be3-8658-899e067be300}, !- People Definition Name
  {ed94a235-6ff6-4c83-a90e-8b37e41a8990}, !- Space or SpaceType Name
  {7d7d51a0-c781-44ec-a222-1abde8177456}, !- Number of People Schedule Name
  {7f2a5255-347a-4a87-afcd-b6ef8a66754b}, !- Activity Level Schedule Name
>>>>>>> f65e674e
  ,                                       !- Surface Name/Angle Factor List Name
  ,                                       !- Work Efficiency Schedule Name
  ,                                       !- Clothing Insulation Schedule Name
  ,                                       !- Air Velocity Schedule Name
  1;                                      !- Multiplier

OS:ScheduleTypeLimits,
<<<<<<< HEAD
  {473312ea-9e87-40a8-81ff-34e7d8bb08e3}, !- Handle
=======
  {e7514b71-ca91-46e6-a7aa-f34b196bfa68}, !- Handle
>>>>>>> f65e674e
  ActivityLevel,                          !- Name
  0,                                      !- Lower Limit Value
  ,                                       !- Upper Limit Value
  Continuous,                             !- Numeric Type
  ActivityLevel;                          !- Unit Type

OS:ScheduleTypeLimits,
<<<<<<< HEAD
  {1da0f59d-475c-4662-9ca5-d018bcd7e76a}, !- Handle
=======
  {8c9f00ae-f3ac-4877-b3b0-369cb61f9ade}, !- Handle
>>>>>>> f65e674e
  Fractional,                             !- Name
  0,                                      !- Lower Limit Value
  1,                                      !- Upper Limit Value
  Continuous;                             !- Numeric Type
<|MERGE_RESOLUTION|>--- conflicted
+++ resolved
@@ -1,53 +1,26 @@
 !- NOTE: Auto-generated from /test/osw_files/MF_40units_4story_SL_3Beds_2Baths_Denver.osw
 
 OS:Version,
-<<<<<<< HEAD
-  {59bea9bc-365e-4c35-8922-98d6b36c19aa}, !- Handle
-  2.9.0;                                  !- Version Identifier
-
-OS:SimulationControl,
-  {aa76610f-5ffa-48e7-8941-d2ed7db5aee8}, !- Handle
-=======
   {6defd8c4-3e08-48f3-9586-ca1d1a14decf}, !- Handle
   2.9.0;                                  !- Version Identifier
 
 OS:SimulationControl,
   {af02ec04-53e3-4bda-8de4-7ad0825a0d72}, !- Handle
->>>>>>> f65e674e
   ,                                       !- Do Zone Sizing Calculation
   ,                                       !- Do System Sizing Calculation
   ,                                       !- Do Plant Sizing Calculation
   No;                                     !- Run Simulation for Sizing Periods
 
 OS:Timestep,
-<<<<<<< HEAD
-  {e79bbec5-f7b6-45f3-995e-dc2926b40e23}, !- Handle
-  6;                                      !- Number of Timesteps per Hour
-
-OS:ShadowCalculation,
-  {74aeef95-28f2-42a5-99c6-9fb2b96c964e}, !- Handle
-=======
   {6709c402-6b13-44a2-8d79-95eb3cb53b63}, !- Handle
   6;                                      !- Number of Timesteps per Hour
 
 OS:ShadowCalculation,
   {2b3716bb-8368-4049-9880-e8b0a4858d21}, !- Handle
->>>>>>> f65e674e
   20,                                     !- Calculation Frequency
   200;                                    !- Maximum Figures in Shadow Overlap Calculations
 
 OS:SurfaceConvectionAlgorithm:Outside,
-<<<<<<< HEAD
-  {33cc9080-8e11-445b-9cca-a6511a2f162d}, !- Handle
-  DOE-2;                                  !- Algorithm
-
-OS:SurfaceConvectionAlgorithm:Inside,
-  {eacb41db-0917-4cd8-8c0b-f6ce3cceeccf}, !- Handle
-  TARP;                                   !- Algorithm
-
-OS:ZoneCapacitanceMultiplier:ResearchSpecial,
-  {3dbc6f81-cd5d-460c-8e2a-af5b1e046ad7}, !- Handle
-=======
   {82791aa9-912c-4713-8a46-9d6f9a2244bb}, !- Handle
   DOE-2;                                  !- Algorithm
 
@@ -57,17 +30,12 @@
 
 OS:ZoneCapacitanceMultiplier:ResearchSpecial,
   {128db9ed-e091-46ff-bffd-de35e434aaab}, !- Handle
->>>>>>> f65e674e
   ,                                       !- Temperature Capacity Multiplier
   15,                                     !- Humidity Capacity Multiplier
   ;                                       !- Carbon Dioxide Capacity Multiplier
 
 OS:RunPeriod,
-<<<<<<< HEAD
-  {da121040-14c4-4787-a77e-bfc421034ed5}, !- Handle
-=======
   {785a6e78-baa8-495a-83fa-18b9cdb8fee1}, !- Handle
->>>>>>> f65e674e
   Run Period 1,                           !- Name
   1,                                      !- Begin Month
   1,                                      !- Begin Day of Month
@@ -81,21 +49,13 @@
   ;                                       !- Number of Times Runperiod to be Repeated
 
 OS:YearDescription,
-<<<<<<< HEAD
-  {1a994055-4713-48e3-9001-7d437561bc51}, !- Handle
-=======
   {5b372067-6437-41e0-b262-dee8555b15a4}, !- Handle
->>>>>>> f65e674e
   2007,                                   !- Calendar Year
   ,                                       !- Day of Week for Start Day
   ;                                       !- Is Leap Year
 
 OS:WeatherFile,
-<<<<<<< HEAD
-  {a7ab9ba6-52ce-4539-b046-b8040b03fc2f}, !- Handle
-=======
   {b9f835c8-cf16-4a37-9e0c-2bfafb808390}, !- Handle
->>>>>>> f65e674e
   Denver Intl Ap,                         !- City
   CO,                                     !- State Province Region
   USA,                                    !- Country
@@ -109,13 +69,8 @@
   E23378AA;                               !- Checksum
 
 OS:AdditionalProperties,
-<<<<<<< HEAD
-  {c45d214b-33e6-4fa4-823c-cd0d48bf9951}, !- Handle
-  {a7ab9ba6-52ce-4539-b046-b8040b03fc2f}, !- Object Name
-=======
   {cc82a004-1fd0-4e0f-bb10-bece96fedcc5}, !- Handle
   {b9f835c8-cf16-4a37-9e0c-2bfafb808390}, !- Object Name
->>>>>>> f65e674e
   EPWHeaderCity,                          !- Feature Name 1
   String,                                 !- Feature Data Type 1
   Denver Intl Ap,                         !- Feature Value 1
@@ -223,11 +178,7 @@
   84;                                     !- Feature Value 35
 
 OS:Site,
-<<<<<<< HEAD
-  {8782acd6-daab-41b0-aa25-a46e653a7beb}, !- Handle
-=======
   {dfab0a80-a771-4250-ac74-4cddc58e28a0}, !- Handle
->>>>>>> f65e674e
   Denver Intl Ap_CO_USA,                  !- Name
   39.83,                                  !- Latitude {deg}
   -104.65,                                !- Longitude {deg}
@@ -236,11 +187,7 @@
   ;                                       !- Terrain
 
 OS:ClimateZones,
-<<<<<<< HEAD
-  {b717a8fe-f374-4f3c-8d12-4059a73771a4}, !- Handle
-=======
   {394c31dd-a86a-48cb-a549-659868978cd9}, !- Handle
->>>>>>> f65e674e
   ,                                       !- Active Institution
   ,                                       !- Active Year
   ,                                       !- Climate Zone Institution Name 1
@@ -253,31 +200,19 @@
   Cold;                                   !- Climate Zone Value 2
 
 OS:Site:WaterMainsTemperature,
-<<<<<<< HEAD
-  {7a220f19-d92b-467d-9c22-8f250357b35e}, !- Handle
-=======
   {c4edd375-bdf5-45f9-86cf-99a1dadc06ff}, !- Handle
->>>>>>> f65e674e
   Correlation,                            !- Calculation Method
   ,                                       !- Temperature Schedule Name
   10.8753424657535,                       !- Annual Average Outdoor Air Temperature {C}
   23.1524007936508;                       !- Maximum Difference In Monthly Average Outdoor Air Temperatures {deltaC}
 
 OS:RunPeriodControl:DaylightSavingTime,
-<<<<<<< HEAD
-  {b1ab9f1d-d734-4096-bb2c-722c72876ed7}, !- Handle
-=======
   {be392ce3-d343-47ed-be24-7fe0d6d1e89f}, !- Handle
->>>>>>> f65e674e
   4/7,                                    !- Start Date
   10/26;                                  !- End Date
 
 OS:Site:GroundTemperature:Deep,
-<<<<<<< HEAD
-  {8812252c-67a2-459b-a322-7e45487c5c1a}, !- Handle
-=======
   {f5e682e0-c199-4084-9495-d43bbdfdb283}, !- Handle
->>>>>>> f65e674e
   10.8753424657535,                       !- January Deep Ground Temperature {C}
   10.8753424657535,                       !- February Deep Ground Temperature {C}
   10.8753424657535,                       !- March Deep Ground Temperature {C}
@@ -292,11 +227,7 @@
   10.8753424657535;                       !- December Deep Ground Temperature {C}
 
 OS:Building,
-<<<<<<< HEAD
-  {7ee5c03f-1583-4770-9b58-b3a4885248f2}, !- Handle
-=======
   {9d4f2afe-5d56-4964-aec7-82872d8e4eec}, !- Handle
->>>>>>> f65e674e
   Building 1,                             !- Name
   ,                                       !- Building Sector Type
   0,                                      !- North Axis {deg}
@@ -311,13 +242,8 @@
   40;                                     !- Standards Number of Living Units
 
 OS:AdditionalProperties,
-<<<<<<< HEAD
-  {e1b49281-339b-44e1-a174-49a6d6b0333e}, !- Handle
-  {7ee5c03f-1583-4770-9b58-b3a4885248f2}, !- Object Name
-=======
   {e2bd2b45-1422-4749-905a-ccff8028a1c8}, !- Handle
   {9d4f2afe-5d56-4964-aec7-82872d8e4eec}, !- Object Name
->>>>>>> f65e674e
   num_units,                              !- Feature Name 1
   Integer,                                !- Feature Data Type 1
   40,                                     !- Feature Value 1
@@ -344,11 +270,7 @@
   Double-Loaded Interior;                 !- Feature Value 8
 
 OS:ThermalZone,
-<<<<<<< HEAD
-  {66c99284-fd71-4441-98e5-204af147252c}, !- Handle
-=======
   {243ed0b0-a27a-4276-ad3a-3ad8c63661c9}, !- Handle
->>>>>>> f65e674e
   living zone,                            !- Name
   ,                                       !- Multiplier
   ,                                       !- Ceiling Height {m}
@@ -357,17 +279,10 @@
   ,                                       !- Zone Inside Convection Algorithm
   ,                                       !- Zone Outside Convection Algorithm
   ,                                       !- Zone Conditioning Equipment List Name
-<<<<<<< HEAD
-  {d7fa7688-a204-491e-ae7c-74d1fc236cd7}, !- Zone Air Inlet Port List
-  {52c6099e-7101-43b3-925f-676362516849}, !- Zone Air Exhaust Port List
-  {73ea1147-e4e1-4268-b712-0a51bcaaefa8}, !- Zone Air Node Name
-  {708c65e9-b737-48b6-8f2b-4a8ab0399ad7}, !- Zone Return Air Port List
-=======
   {6cc1e0f1-dcd7-48e0-b391-9a3933c2edbc}, !- Zone Air Inlet Port List
   {c4305d58-f9a2-473f-b199-f3797c59374a}, !- Zone Air Exhaust Port List
   {e855db10-709c-4530-8b5f-f4433d7f3301}, !- Zone Air Node Name
   {d24c937d-1e53-4c09-b01b-98bd18311cf1}, !- Zone Return Air Port List
->>>>>>> f65e674e
   ,                                       !- Primary Daylighting Control Name
   ,                                       !- Fraction of Zone Controlled by Primary Daylighting Control
   ,                                       !- Secondary Daylighting Control Name
@@ -378,39 +293,6 @@
   No;                                     !- Use Ideal Air Loads
 
 OS:Node,
-<<<<<<< HEAD
-  {e33fe991-85e4-4043-981a-69bb73d33986}, !- Handle
-  Node 1,                                 !- Name
-  {73ea1147-e4e1-4268-b712-0a51bcaaefa8}, !- Inlet Port
-  ;                                       !- Outlet Port
-
-OS:Connection,
-  {73ea1147-e4e1-4268-b712-0a51bcaaefa8}, !- Handle
-  {3a592576-56e2-4c28-b709-9b5598a42502}, !- Name
-  {66c99284-fd71-4441-98e5-204af147252c}, !- Source Object
-  11,                                     !- Outlet Port
-  {e33fe991-85e4-4043-981a-69bb73d33986}, !- Target Object
-  2;                                      !- Inlet Port
-
-OS:PortList,
-  {d7fa7688-a204-491e-ae7c-74d1fc236cd7}, !- Handle
-  {4570e334-ef2b-48dd-aac8-0e6ed51caa31}, !- Name
-  {66c99284-fd71-4441-98e5-204af147252c}; !- HVAC Component
-
-OS:PortList,
-  {52c6099e-7101-43b3-925f-676362516849}, !- Handle
-  {d1453493-e37b-48dc-91db-598fbe07971c}, !- Name
-  {66c99284-fd71-4441-98e5-204af147252c}; !- HVAC Component
-
-OS:PortList,
-  {708c65e9-b737-48b6-8f2b-4a8ab0399ad7}, !- Handle
-  {333a69f2-e57c-4af5-8a8e-47481b814d45}, !- Name
-  {66c99284-fd71-4441-98e5-204af147252c}; !- HVAC Component
-
-OS:Sizing:Zone,
-  {87c27cc9-c5d6-41e4-b9a1-2d1dddc06471}, !- Handle
-  {66c99284-fd71-4441-98e5-204af147252c}, !- Zone or ZoneList Name
-=======
   {365b8bdd-6236-4688-86a9-44beb34595cb}, !- Handle
   Node 1,                                 !- Name
   {e855db10-709c-4530-8b5f-f4433d7f3301}, !- Inlet Port
@@ -442,7 +324,6 @@
 OS:Sizing:Zone,
   {2ebf4ce9-0653-4aca-ad00-77200833c7c1}, !- Handle
   {243ed0b0-a27a-4276-ad3a-3ad8c63661c9}, !- Zone or ZoneList Name
->>>>>>> f65e674e
   SupplyAirTemperature,                   !- Zone Cooling Design Supply Air Temperature Input Method
   14,                                     !- Zone Cooling Design Supply Air Temperature {C}
   11.11,                                  !- Zone Cooling Design Supply Air Temperature Difference {deltaC}
@@ -471,16 +352,6 @@
   autosize;                               !- Dedicated Outdoor Air High Setpoint Temperature for Design {C}
 
 OS:ZoneHVAC:EquipmentList,
-<<<<<<< HEAD
-  {d05ef178-043d-4b3e-a3c7-cca87ec9767f}, !- Handle
-  Zone HVAC Equipment List 1,             !- Name
-  {66c99284-fd71-4441-98e5-204af147252c}; !- Thermal Zone
-
-OS:Space,
-  {0e8d2a91-9e91-4416-bd79-75aa81555fc1}, !- Handle
-  living space,                           !- Name
-  {7b3f697e-166c-4123-9b47-618ae629c249}, !- Space Type Name
-=======
   {1313c9a8-9138-455e-84d3-dfa3c9b4381d}, !- Handle
   Zone HVAC Equipment List 1,             !- Name
   {243ed0b0-a27a-4276-ad3a-3ad8c63661c9}; !- Thermal Zone
@@ -489,7 +360,6 @@
   {ed94a235-6ff6-4c83-a90e-8b37e41a8990}, !- Handle
   living space,                           !- Name
   {8ad81e51-7039-4abf-9a62-d09896af1068}, !- Space Type Name
->>>>>>> f65e674e
   ,                                       !- Default Construction Set Name
   ,                                       !- Default Schedule Set Name
   ,                                       !- Direction of Relative North {deg}
@@ -497,19 +367,6 @@
   ,                                       !- Y Origin {m}
   ,                                       !- Z Origin {m}
   ,                                       !- Building Story Name
-<<<<<<< HEAD
-  {66c99284-fd71-4441-98e5-204af147252c}, !- Thermal Zone Name
-  ,                                       !- Part of Total Floor Area
-  ,                                       !- Design Specification Outdoor Air Object Name
-  {4742aaa5-9828-4761-81f1-1ae1b1a6b797}; !- Building Unit Name
-
-OS:Surface,
-  {ec40d571-91c4-4aaa-b96f-2522f026d0c0}, !- Handle
-  Surface 1,                              !- Name
-  Floor,                                  !- Surface Type
-  ,                                       !- Construction Name
-  {0e8d2a91-9e91-4416-bd79-75aa81555fc1}, !- Space Name
-=======
   {243ed0b0-a27a-4276-ad3a-3ad8c63661c9}, !- Thermal Zone Name
   ,                                       !- Part of Total Floor Area
   ,                                       !- Design Specification Outdoor Air Object Name
@@ -521,7 +378,6 @@
   Floor,                                  !- Surface Type
   ,                                       !- Construction Name
   {ed94a235-6ff6-4c83-a90e-8b37e41a8990}, !- Space Name
->>>>>>> f65e674e
   Foundation,                             !- Outside Boundary Condition
   ,                                       !- Outside Boundary Condition Object
   NoSun,                                  !- Sun Exposure
@@ -534,19 +390,11 @@
   6.46578440716979, -12.9315688143396, 0; !- X,Y,Z Vertex 4 {m}
 
 OS:Surface,
-<<<<<<< HEAD
-  {02d65cd2-bcad-4ebb-a2f3-176c8ac3522e}, !- Handle
-  Surface 2,                              !- Name
-  Wall,                                   !- Surface Type
-  ,                                       !- Construction Name
-  {0e8d2a91-9e91-4416-bd79-75aa81555fc1}, !- Space Name
-=======
   {32a47d0d-9da5-4dc6-8ba3-731c7d1e2378}, !- Handle
   Surface 2,                              !- Name
   Wall,                                   !- Surface Type
   ,                                       !- Construction Name
   {ed94a235-6ff6-4c83-a90e-8b37e41a8990}, !- Space Name
->>>>>>> f65e674e
   Outdoors,                               !- Outside Boundary Condition
   ,                                       !- Outside Boundary Condition Object
   SunExposed,                             !- Sun Exposure
@@ -559,19 +407,11 @@
   0, -12.9315688143396, 2.4384;           !- X,Y,Z Vertex 4 {m}
 
 OS:Surface,
-<<<<<<< HEAD
-  {17b4083a-17b5-4142-9292-5744f505c7b7}, !- Handle
-  Surface 3,                              !- Name
-  Wall,                                   !- Surface Type
-  ,                                       !- Construction Name
-  {0e8d2a91-9e91-4416-bd79-75aa81555fc1}, !- Space Name
-=======
   {0ef13aa6-a979-468e-9e80-a52edd4d4cff}, !- Handle
   Surface 3,                              !- Name
   Wall,                                   !- Surface Type
   ,                                       !- Construction Name
   {ed94a235-6ff6-4c83-a90e-8b37e41a8990}, !- Space Name
->>>>>>> f65e674e
   Adiabatic,                              !- Outside Boundary Condition
   ,                                       !- Outside Boundary Condition Object
   NoSun,                                  !- Sun Exposure
@@ -584,19 +424,11 @@
   0, 0, 2.4384;                           !- X,Y,Z Vertex 4 {m}
 
 OS:Surface,
-<<<<<<< HEAD
-  {d08de625-3e41-4f60-a4e2-9aec7120cc7d}, !- Handle
-  Surface 4,                              !- Name
-  Wall,                                   !- Surface Type
-  ,                                       !- Construction Name
-  {0e8d2a91-9e91-4416-bd79-75aa81555fc1}, !- Space Name
-=======
   {27dff9a0-e0c4-45c3-8f90-db292c8b672a}, !- Handle
   Surface 4,                              !- Name
   Wall,                                   !- Surface Type
   ,                                       !- Construction Name
   {ed94a235-6ff6-4c83-a90e-8b37e41a8990}, !- Space Name
->>>>>>> f65e674e
   Adiabatic,                              !- Outside Boundary Condition
   ,                                       !- Outside Boundary Condition Object
   NoSun,                                  !- Sun Exposure
@@ -609,19 +441,11 @@
   6.46578440716979, 0, 2.4384;            !- X,Y,Z Vertex 4 {m}
 
 OS:Surface,
-<<<<<<< HEAD
-  {ce5bd100-3740-4680-ace2-b457c35c1579}, !- Handle
-  Surface 5,                              !- Name
-  Wall,                                   !- Surface Type
-  ,                                       !- Construction Name
-  {0e8d2a91-9e91-4416-bd79-75aa81555fc1}, !- Space Name
-=======
   {9809951a-e629-409e-b310-73beb3b90ec6}, !- Handle
   Surface 5,                              !- Name
   Wall,                                   !- Surface Type
   ,                                       !- Construction Name
   {ed94a235-6ff6-4c83-a90e-8b37e41a8990}, !- Space Name
->>>>>>> f65e674e
   Outdoors,                               !- Outside Boundary Condition
   ,                                       !- Outside Boundary Condition Object
   SunExposed,                             !- Sun Exposure
@@ -634,19 +458,11 @@
   6.46578440716979, -12.9315688143396, 2.4384; !- X,Y,Z Vertex 4 {m}
 
 OS:Surface,
-<<<<<<< HEAD
-  {731f9c7f-1e37-4c2f-955d-0d137bd21264}, !- Handle
-  Surface 6,                              !- Name
-  RoofCeiling,                            !- Surface Type
-  ,                                       !- Construction Name
-  {0e8d2a91-9e91-4416-bd79-75aa81555fc1}, !- Space Name
-=======
   {e98f0460-d596-43af-87cd-51c3528caffa}, !- Handle
   Surface 6,                              !- Name
   RoofCeiling,                            !- Surface Type
   ,                                       !- Construction Name
   {ed94a235-6ff6-4c83-a90e-8b37e41a8990}, !- Space Name
->>>>>>> f65e674e
   Adiabatic,                              !- Outside Boundary Condition
   ,                                       !- Outside Boundary Condition Object
   NoSun,                                  !- Sun Exposure
@@ -659,11 +475,7 @@
   0, -12.9315688143396, 2.4384;           !- X,Y,Z Vertex 4 {m}
 
 OS:SpaceType,
-<<<<<<< HEAD
-  {7b3f697e-166c-4123-9b47-618ae629c249}, !- Handle
-=======
   {8ad81e51-7039-4abf-9a62-d09896af1068}, !- Handle
->>>>>>> f65e674e
   Space Type 1,                           !- Name
   ,                                       !- Default Construction Set Name
   ,                                       !- Default Schedule Set Name
@@ -674,11 +486,7 @@
   living;                                 !- Standards Space Type
 
 OS:ThermalZone,
-<<<<<<< HEAD
-  {0b4d9a4f-61c8-437a-bea1-44771431ac79}, !- Handle
-=======
   {eee245ea-e95d-4c5d-884c-2ca290c77e8c}, !- Handle
->>>>>>> f65e674e
   corridor zone,                          !- Name
   ,                                       !- Multiplier
   ,                                       !- Ceiling Height {m}
@@ -687,17 +495,10 @@
   ,                                       !- Zone Inside Convection Algorithm
   ,                                       !- Zone Outside Convection Algorithm
   ,                                       !- Zone Conditioning Equipment List Name
-<<<<<<< HEAD
-  {0a9943fe-6edc-4c44-8b77-e50ccdaff486}, !- Zone Air Inlet Port List
-  {ff5738b1-b2cb-4916-a0f0-11de4c1db5ad}, !- Zone Air Exhaust Port List
-  {07ca700d-765c-453d-8221-6efd50d4f869}, !- Zone Air Node Name
-  {bb50e743-78b5-497a-87bf-12715ad2f5fb}, !- Zone Return Air Port List
-=======
   {1579cbdc-04a7-46c9-806e-2adfe9473040}, !- Zone Air Inlet Port List
   {cf85bc22-915c-4147-b4ca-c5b5274a4e19}, !- Zone Air Exhaust Port List
   {4a84f24f-e42d-4958-a512-8dba7d53db6d}, !- Zone Air Node Name
   {9a2e1b00-54b3-4c91-bb6f-df039766fc14}, !- Zone Return Air Port List
->>>>>>> f65e674e
   ,                                       !- Primary Daylighting Control Name
   ,                                       !- Fraction of Zone Controlled by Primary Daylighting Control
   ,                                       !- Secondary Daylighting Control Name
@@ -708,39 +509,6 @@
   No;                                     !- Use Ideal Air Loads
 
 OS:Node,
-<<<<<<< HEAD
-  {52880f30-3c35-4a5b-b3e0-6f0921d49d1f}, !- Handle
-  Node 2,                                 !- Name
-  {07ca700d-765c-453d-8221-6efd50d4f869}, !- Inlet Port
-  ;                                       !- Outlet Port
-
-OS:Connection,
-  {07ca700d-765c-453d-8221-6efd50d4f869}, !- Handle
-  {fa31713a-0709-40fb-847b-8a5e02957a63}, !- Name
-  {0b4d9a4f-61c8-437a-bea1-44771431ac79}, !- Source Object
-  11,                                     !- Outlet Port
-  {52880f30-3c35-4a5b-b3e0-6f0921d49d1f}, !- Target Object
-  2;                                      !- Inlet Port
-
-OS:PortList,
-  {0a9943fe-6edc-4c44-8b77-e50ccdaff486}, !- Handle
-  {04f115c3-2a83-48e6-8162-4e467069aa8c}, !- Name
-  {0b4d9a4f-61c8-437a-bea1-44771431ac79}; !- HVAC Component
-
-OS:PortList,
-  {ff5738b1-b2cb-4916-a0f0-11de4c1db5ad}, !- Handle
-  {3306c17e-96c8-4e4b-b1cd-fe1c8537a355}, !- Name
-  {0b4d9a4f-61c8-437a-bea1-44771431ac79}; !- HVAC Component
-
-OS:PortList,
-  {bb50e743-78b5-497a-87bf-12715ad2f5fb}, !- Handle
-  {ee8b0a16-6372-4a05-b355-c29f0a382969}, !- Name
-  {0b4d9a4f-61c8-437a-bea1-44771431ac79}; !- HVAC Component
-
-OS:Sizing:Zone,
-  {011543e7-c5b0-4078-828a-7476d718d316}, !- Handle
-  {0b4d9a4f-61c8-437a-bea1-44771431ac79}, !- Zone or ZoneList Name
-=======
   {f12857af-5497-440f-834d-a981274df8a6}, !- Handle
   Node 2,                                 !- Name
   {4a84f24f-e42d-4958-a512-8dba7d53db6d}, !- Inlet Port
@@ -772,7 +540,6 @@
 OS:Sizing:Zone,
   {1aa6cc44-f8cf-45a1-b5bb-ae4f517592ff}, !- Handle
   {eee245ea-e95d-4c5d-884c-2ca290c77e8c}, !- Zone or ZoneList Name
->>>>>>> f65e674e
   SupplyAirTemperature,                   !- Zone Cooling Design Supply Air Temperature Input Method
   14,                                     !- Zone Cooling Design Supply Air Temperature {C}
   11.11,                                  !- Zone Cooling Design Supply Air Temperature Difference {deltaC}
@@ -801,16 +568,6 @@
   autosize;                               !- Dedicated Outdoor Air High Setpoint Temperature for Design {C}
 
 OS:ZoneHVAC:EquipmentList,
-<<<<<<< HEAD
-  {ef3b6987-b0a3-4b07-a1f5-075be0f31d94}, !- Handle
-  Zone HVAC Equipment List 2,             !- Name
-  {0b4d9a4f-61c8-437a-bea1-44771431ac79}; !- Thermal Zone
-
-OS:Space,
-  {17654d0e-a56c-44cd-bc4e-0751bc6e3e6c}, !- Handle
-  corridor space,                         !- Name
-  {331fdadf-dd28-46c3-aad8-11c63994714c}, !- Space Type Name
-=======
   {f855e7e3-c246-41ec-9949-d76cb5280f2b}, !- Handle
   Zone HVAC Equipment List 2,             !- Name
   {eee245ea-e95d-4c5d-884c-2ca290c77e8c}; !- Thermal Zone
@@ -819,7 +576,6 @@
   {d461a269-199d-4f0d-90cf-97233bfa0784}, !- Handle
   corridor space,                         !- Name
   {ec7ccba4-9bb7-42a1-8b70-37699559ddaa}, !- Space Type Name
->>>>>>> f65e674e
   ,                                       !- Default Construction Set Name
   ,                                       !- Default Schedule Set Name
   ,                                       !- Direction of Relative North {deg}
@@ -827,16 +583,6 @@
   ,                                       !- Y Origin {m}
   ,                                       !- Z Origin {m}
   ,                                       !- Building Story Name
-<<<<<<< HEAD
-  {0b4d9a4f-61c8-437a-bea1-44771431ac79}; !- Thermal Zone Name
-
-OS:Surface,
-  {ac3c3e38-7c8f-42a8-8b76-5fc0a3299b88}, !- Handle
-  Surface 7,                              !- Name
-  Floor,                                  !- Surface Type
-  ,                                       !- Construction Name
-  {17654d0e-a56c-44cd-bc4e-0751bc6e3e6c}, !- Space Name
-=======
   {eee245ea-e95d-4c5d-884c-2ca290c77e8c}; !- Thermal Zone Name
 
 OS:Surface,
@@ -845,7 +591,6 @@
   Floor,                                  !- Surface Type
   ,                                       !- Construction Name
   {d461a269-199d-4f0d-90cf-97233bfa0784}, !- Space Name
->>>>>>> f65e674e
   Foundation,                             !- Outside Boundary Condition
   ,                                       !- Outside Boundary Condition Object
   NoSun,                                  !- Sun Exposure
@@ -858,19 +603,11 @@
   6.46578440716979, 0, 0;                 !- X,Y,Z Vertex 4 {m}
 
 OS:Surface,
-<<<<<<< HEAD
-  {eb184266-0ba1-470d-9db8-a6895db050c8}, !- Handle
-  Surface 8,                              !- Name
-  Wall,                                   !- Surface Type
-  ,                                       !- Construction Name
-  {17654d0e-a56c-44cd-bc4e-0751bc6e3e6c}, !- Space Name
-=======
   {60c4502d-7286-4792-825c-9d9e1d44515a}, !- Handle
   Surface 8,                              !- Name
   Wall,                                   !- Surface Type
   ,                                       !- Construction Name
   {d461a269-199d-4f0d-90cf-97233bfa0784}, !- Space Name
->>>>>>> f65e674e
   Outdoors,                               !- Outside Boundary Condition
   ,                                       !- Outside Boundary Condition Object
   SunExposed,                             !- Sun Exposure
@@ -883,19 +620,11 @@
   0, 0, 2.4384;                           !- X,Y,Z Vertex 4 {m}
 
 OS:Surface,
-<<<<<<< HEAD
-  {e4546b9c-86a2-4b01-9f9b-7d5e3836b75f}, !- Handle
-  Surface 9,                              !- Name
-  Wall,                                   !- Surface Type
-  ,                                       !- Construction Name
-  {17654d0e-a56c-44cd-bc4e-0751bc6e3e6c}, !- Space Name
-=======
   {7a7d1ce6-55e7-49f6-a68a-f181f68ac881}, !- Handle
   Surface 9,                              !- Name
   Wall,                                   !- Surface Type
   ,                                       !- Construction Name
   {d461a269-199d-4f0d-90cf-97233bfa0784}, !- Space Name
->>>>>>> f65e674e
   Adiabatic,                              !- Outside Boundary Condition
   ,                                       !- Outside Boundary Condition Object
   NoSun,                                  !- Sun Exposure
@@ -908,19 +637,11 @@
   0, 1.524, 2.4384;                       !- X,Y,Z Vertex 4 {m}
 
 OS:Surface,
-<<<<<<< HEAD
-  {73116077-ee3c-4583-a53d-f04474bc16df}, !- Handle
-  Surface 10,                             !- Name
-  Wall,                                   !- Surface Type
-  ,                                       !- Construction Name
-  {17654d0e-a56c-44cd-bc4e-0751bc6e3e6c}, !- Space Name
-=======
   {5fa0d212-39bb-442a-bacd-bba32cc3ed0b}, !- Handle
   Surface 10,                             !- Name
   Wall,                                   !- Surface Type
   ,                                       !- Construction Name
   {d461a269-199d-4f0d-90cf-97233bfa0784}, !- Space Name
->>>>>>> f65e674e
   Adiabatic,                              !- Outside Boundary Condition
   ,                                       !- Outside Boundary Condition Object
   NoSun,                                  !- Sun Exposure
@@ -933,19 +654,11 @@
   6.46578440716979, 1.524, 2.4384;        !- X,Y,Z Vertex 4 {m}
 
 OS:Surface,
-<<<<<<< HEAD
-  {c43ca10b-3bf7-4949-b57e-4aaea5bb26fc}, !- Handle
-  Surface 11,                             !- Name
-  Wall,                                   !- Surface Type
-  ,                                       !- Construction Name
-  {17654d0e-a56c-44cd-bc4e-0751bc6e3e6c}, !- Space Name
-=======
   {cdb82f45-8283-4712-bbfe-3ad3c1e1e03e}, !- Handle
   Surface 11,                             !- Name
   Wall,                                   !- Surface Type
   ,                                       !- Construction Name
   {d461a269-199d-4f0d-90cf-97233bfa0784}, !- Space Name
->>>>>>> f65e674e
   Adiabatic,                              !- Outside Boundary Condition
   ,                                       !- Outside Boundary Condition Object
   NoSun,                                  !- Sun Exposure
@@ -958,19 +671,11 @@
   6.46578440716979, 0, 2.4384;            !- X,Y,Z Vertex 4 {m}
 
 OS:Surface,
-<<<<<<< HEAD
-  {6a37de6f-ba49-4d47-9de7-d6c1a7f8c127}, !- Handle
-  Surface 12,                             !- Name
-  RoofCeiling,                            !- Surface Type
-  ,                                       !- Construction Name
-  {17654d0e-a56c-44cd-bc4e-0751bc6e3e6c}, !- Space Name
-=======
   {609ee3ae-4ace-45c2-ac7c-9a9e64dc6f23}, !- Handle
   Surface 12,                             !- Name
   RoofCeiling,                            !- Surface Type
   ,                                       !- Construction Name
   {d461a269-199d-4f0d-90cf-97233bfa0784}, !- Space Name
->>>>>>> f65e674e
   Adiabatic,                              !- Outside Boundary Condition
   ,                                       !- Outside Boundary Condition Object
   NoSun,                                  !- Sun Exposure
@@ -983,11 +688,7 @@
   0, 0, 2.4384;                           !- X,Y,Z Vertex 4 {m}
 
 OS:SpaceType,
-<<<<<<< HEAD
-  {331fdadf-dd28-46c3-aad8-11c63994714c}, !- Handle
-=======
   {ec7ccba4-9bb7-42a1-8b70-37699559ddaa}, !- Handle
->>>>>>> f65e674e
   Space Type 2,                           !- Name
   ,                                       !- Default Construction Set Name
   ,                                       !- Default Schedule Set Name
@@ -998,23 +699,14 @@
   corridor;                               !- Standards Space Type
 
 OS:BuildingUnit,
-<<<<<<< HEAD
-  {4742aaa5-9828-4761-81f1-1ae1b1a6b797}, !- Handle
-=======
   {237ad63c-f713-42ee-ab69-4c11cee932e3}, !- Handle
->>>>>>> f65e674e
   unit 1,                                 !- Name
   ,                                       !- Rendering Color
   Residential;                            !- Building Unit Type
 
 OS:AdditionalProperties,
-<<<<<<< HEAD
-  {983d633d-a5dd-4564-9304-4948ab7f0ed7}, !- Handle
-  {4742aaa5-9828-4761-81f1-1ae1b1a6b797}, !- Object Name
-=======
   {aed8bab4-01e8-4f3d-ba1f-a5d033edc580}, !- Handle
   {237ad63c-f713-42ee-ab69-4c11cee932e3}, !- Object Name
->>>>>>> f65e674e
   NumberOfBedrooms,                       !- Feature Name 1
   Integer,                                !- Feature Data Type 1
   3,                                      !- Feature Value 1
@@ -1026,20 +718,12 @@
   3.3900000000000001;                     !- Feature Value 3
 
 OS:External:File,
-<<<<<<< HEAD
-  {ecfc0d47-17ea-4482-9865-ca7676821572}, !- Handle
-=======
   {27af0b5b-6073-437a-a40f-9c506f1c9893}, !- Handle
->>>>>>> f65e674e
   8760.csv,                               !- Name
   8760.csv;                               !- File Name
 
 OS:Schedule:Day,
-<<<<<<< HEAD
-  {d37e7be7-4815-4ec2-8d1c-4a5a3e6723e9}, !- Handle
-=======
   {26a9f71e-2400-4946-ae85-b5f9debfd34d}, !- Handle
->>>>>>> f65e674e
   Schedule Day 1,                         !- Name
   ,                                       !- Schedule Type Limits Name
   ,                                       !- Interpolate to Timestep
@@ -1048,11 +732,7 @@
   0;                                      !- Value Until Time 1
 
 OS:Schedule:Day,
-<<<<<<< HEAD
-  {d0ef365f-f3a4-4606-99f7-92e7e8ace518}, !- Handle
-=======
   {d2d87d41-f190-48da-bd58-5737980664a2}, !- Handle
->>>>>>> f65e674e
   Schedule Day 2,                         !- Name
   ,                                       !- Schedule Type Limits Name
   ,                                       !- Interpolate to Timestep
@@ -1061,17 +741,10 @@
   1;                                      !- Value Until Time 1
 
 OS:Schedule:File,
-<<<<<<< HEAD
-  {05f90c75-ac08-4268-9ecc-79f47dfd607e}, !- Handle
-  occupants,                              !- Name
-  {1da0f59d-475c-4662-9ca5-d018bcd7e76a}, !- Schedule Type Limits Name
-  {ecfc0d47-17ea-4482-9865-ca7676821572}, !- External File Name
-=======
   {7d7d51a0-c781-44ec-a222-1abde8177456}, !- Handle
   occupants,                              !- Name
   {8c9f00ae-f3ac-4877-b3b0-369cb61f9ade}, !- Schedule Type Limits Name
   {27af0b5b-6073-437a-a40f-9c506f1c9893}, !- External File Name
->>>>>>> f65e674e
   1,                                      !- Column Number
   1,                                      !- Rows to Skip at Top
   8760,                                   !- Number of Hours of Data
@@ -1080,17 +753,6 @@
   60;                                     !- Minutes per Item
 
 OS:Schedule:Ruleset,
-<<<<<<< HEAD
-  {d1300074-a2c1-4108-90c7-7b0c9ad993d6}, !- Handle
-  Schedule Ruleset 1,                     !- Name
-  {473312ea-9e87-40a8-81ff-34e7d8bb08e3}, !- Schedule Type Limits Name
-  {40c6d232-8101-4f4f-954f-8d503380bbcc}; !- Default Day Schedule Name
-
-OS:Schedule:Day,
-  {40c6d232-8101-4f4f-954f-8d503380bbcc}, !- Handle
-  Schedule Day 3,                         !- Name
-  {473312ea-9e87-40a8-81ff-34e7d8bb08e3}, !- Schedule Type Limits Name
-=======
   {7f2a5255-347a-4a87-afcd-b6ef8a66754b}, !- Handle
   Schedule Ruleset 1,                     !- Name
   {e7514b71-ca91-46e6-a7aa-f34b196bfa68}, !- Schedule Type Limits Name
@@ -1100,18 +762,13 @@
   {f6f967fb-8a90-4049-8d4d-04d1361c4964}, !- Handle
   Schedule Day 3,                         !- Name
   {e7514b71-ca91-46e6-a7aa-f34b196bfa68}, !- Schedule Type Limits Name
->>>>>>> f65e674e
   ,                                       !- Interpolate to Timestep
   24,                                     !- Hour 1
   0,                                      !- Minute 1
   112.539290946133;                       !- Value Until Time 1
 
 OS:People:Definition,
-<<<<<<< HEAD
-  {50c5433e-a9e8-4c85-a056-dcb590008057}, !- Handle
-=======
   {e3e65bd5-ca66-4be3-8658-899e067be300}, !- Handle
->>>>>>> f65e674e
   res occupants|living space,             !- Name
   People,                                 !- Number of People Calculation Method
   3.39,                                   !- Number of People {people}
@@ -1124,21 +781,12 @@
   ZoneAveraged;                           !- Mean Radiant Temperature Calculation Type
 
 OS:People,
-<<<<<<< HEAD
-  {896555ef-eacb-443e-9b88-8a7495bc2505}, !- Handle
-  res occupants|living space,             !- Name
-  {50c5433e-a9e8-4c85-a056-dcb590008057}, !- People Definition Name
-  {0e8d2a91-9e91-4416-bd79-75aa81555fc1}, !- Space or SpaceType Name
-  {05f90c75-ac08-4268-9ecc-79f47dfd607e}, !- Number of People Schedule Name
-  {d1300074-a2c1-4108-90c7-7b0c9ad993d6}, !- Activity Level Schedule Name
-=======
   {a9c9d446-1cb7-43a8-97fc-13cc3e0b7db0}, !- Handle
   res occupants|living space,             !- Name
   {e3e65bd5-ca66-4be3-8658-899e067be300}, !- People Definition Name
   {ed94a235-6ff6-4c83-a90e-8b37e41a8990}, !- Space or SpaceType Name
   {7d7d51a0-c781-44ec-a222-1abde8177456}, !- Number of People Schedule Name
   {7f2a5255-347a-4a87-afcd-b6ef8a66754b}, !- Activity Level Schedule Name
->>>>>>> f65e674e
   ,                                       !- Surface Name/Angle Factor List Name
   ,                                       !- Work Efficiency Schedule Name
   ,                                       !- Clothing Insulation Schedule Name
@@ -1146,11 +794,7 @@
   1;                                      !- Multiplier
 
 OS:ScheduleTypeLimits,
-<<<<<<< HEAD
-  {473312ea-9e87-40a8-81ff-34e7d8bb08e3}, !- Handle
-=======
   {e7514b71-ca91-46e6-a7aa-f34b196bfa68}, !- Handle
->>>>>>> f65e674e
   ActivityLevel,                          !- Name
   0,                                      !- Lower Limit Value
   ,                                       !- Upper Limit Value
@@ -1158,11 +802,7 @@
   ActivityLevel;                          !- Unit Type
 
 OS:ScheduleTypeLimits,
-<<<<<<< HEAD
-  {1da0f59d-475c-4662-9ca5-d018bcd7e76a}, !- Handle
-=======
   {8c9f00ae-f3ac-4877-b3b0-369cb61f9ade}, !- Handle
->>>>>>> f65e674e
   Fractional,                             !- Name
   0,                                      !- Lower Limit Value
   1,                                      !- Upper Limit Value
