--- conflicted
+++ resolved
@@ -1,31 +1,22 @@
 !- NOTE: Auto-generated from /test/osw_files/MF_40units_4story_SL_3Beds_2Baths_Denver.osw
 
 OS:Version,
-<<<<<<< HEAD
-  {b8cc1b0a-e1c8-4b54-b863-698432286773}, !- Handle
-  3.2.0;                                  !- Version Identifier
+  {8858caf2-ec2f-41c3-9ac7-2a51715f7c41}, !- Handle
+  3.2.1;                                  !- Version Identifier
 
 OS:SimulationControl,
-  {17d8a575-2d92-4132-b1f7-06946367420b}, !- Handle
-=======
-  {e49ff6d5-fd38-48ee-bc0e-84c15435d69d}, !- Handle
-  2.9.0;                                  !- Version Identifier
-
-OS:SimulationControl,
-  {8ab28da1-8065-4ca2-be54-5699f1354534}, !- Handle
->>>>>>> 78927444
+  {12ab7f57-05ef-4085-aa55-2ff5a80e2f24}, !- Handle
   ,                                       !- Do Zone Sizing Calculation
   ,                                       !- Do System Sizing Calculation
   ,                                       !- Do Plant Sizing Calculation
   No;                                     !- Run Simulation for Sizing Periods
 
 OS:Timestep,
-<<<<<<< HEAD
-  {f7b45593-08b8-4362-b633-9ab810ff54ec}, !- Handle
+  {9f0d477d-7c3a-4914-8bbd-55d8f4fa1971}, !- Handle
   6;                                      !- Number of Timesteps per Hour
 
 OS:ShadowCalculation,
-  {ee4e819b-1ba9-4401-a6ec-2a63521251d5}, !- Handle
+  {e33f93bb-7763-4c36-86b9-fb0905cd2ca5}, !- Handle
   PolygonClipping,                        !- Shading Calculation Method
   ,                                       !- Shading Calculation Update Frequency Method
   20,                                     !- Shading Calculation Update Frequency
@@ -38,45 +29,21 @@
   No;                                     !- Disable Self-Shading From Shading Zone Groups to Other Zones
 
 OS:SurfaceConvectionAlgorithm:Outside,
-  {805ca7d0-8c5b-412d-bbf7-d9210aad674a}, !- Handle
+  {3d991bf9-577c-43b8-b7ce-2c5aeb1faef1}, !- Handle
   DOE-2;                                  !- Algorithm
 
 OS:SurfaceConvectionAlgorithm:Inside,
-  {ea80d16b-ed10-4ac3-8015-419ff40e9cc7}, !- Handle
+  {4daddb50-0b1f-4120-b8dc-53903e2d0fe2}, !- Handle
   TARP;                                   !- Algorithm
 
 OS:ZoneCapacitanceMultiplier:ResearchSpecial,
-  {c65e9260-d257-4af9-af82-db9a2e4fc403}, !- Handle
-=======
-  {f6b82682-7e02-459e-a397-0be5a1d2d4fc}, !- Handle
-  6;                                      !- Number of Timesteps per Hour
-
-OS:ShadowCalculation,
-  {dcd36eb9-8971-4df7-8e63-380ecb4a2db2}, !- Handle
-  20,                                     !- Calculation Frequency
-  200;                                    !- Maximum Figures in Shadow Overlap Calculations
-
-OS:SurfaceConvectionAlgorithm:Outside,
-  {035395a6-7848-447f-b06e-65105751e0ad}, !- Handle
-  DOE-2;                                  !- Algorithm
-
-OS:SurfaceConvectionAlgorithm:Inside,
-  {e211f425-4c0f-4432-9a3b-04abd66e82ef}, !- Handle
-  TARP;                                   !- Algorithm
-
-OS:ZoneCapacitanceMultiplier:ResearchSpecial,
-  {67e96130-0e43-4464-bf51-c8abc8a26850}, !- Handle
->>>>>>> 78927444
+  {547216c0-6d7f-4c6b-b107-eee6140ffa20}, !- Handle
   ,                                       !- Temperature Capacity Multiplier
   15,                                     !- Humidity Capacity Multiplier
   ;                                       !- Carbon Dioxide Capacity Multiplier
 
 OS:RunPeriod,
-<<<<<<< HEAD
-  {47ffa8c3-12b3-46e7-803b-7b3df92ac6f6}, !- Handle
-=======
-  {042d5cbb-0f87-433f-bb53-223bdf742603}, !- Handle
->>>>>>> 78927444
+  {b038c9b6-a809-49d3-bc54-261d5bede373}, !- Handle
   Run Period 1,                           !- Name
   1,                                      !- Begin Month
   1,                                      !- Begin Day of Month
@@ -90,21 +57,13 @@
   ;                                       !- Number of Times Runperiod to be Repeated
 
 OS:YearDescription,
-<<<<<<< HEAD
-  {ae73c173-bdb6-4030-9d77-0cdf06128834}, !- Handle
-=======
-  {88144fd9-b5b3-454b-b922-3e4128e1aba5}, !- Handle
->>>>>>> 78927444
+  {b9d8b836-66cc-47b3-9ebc-4872de39dbb9}, !- Handle
   2007,                                   !- Calendar Year
   ,                                       !- Day of Week for Start Day
   ;                                       !- Is Leap Year
 
 OS:WeatherFile,
-<<<<<<< HEAD
-  {c932a030-6c5c-45b7-a72c-2d2b1997cd32}, !- Handle
-=======
-  {1dafa04a-3870-48bc-acf1-1b3f8a65e5c0}, !- Handle
->>>>>>> 78927444
+  {2d9123d5-4893-46e6-b624-1094b390f849}, !- Handle
   Denver Intl Ap,                         !- City
   CO,                                     !- State Province Region
   USA,                                    !- Country
@@ -114,17 +73,12 @@
   -104.65,                                !- Longitude {deg}
   -7,                                     !- Time Zone {hr}
   1650,                                   !- Elevation {m}
-  C:/OpenStudio/resstock/resources/measures/HPXMLtoOpenStudio/weather/USA_CO_Denver.Intl.AP.725650_TMY3.epw, !- Url
+  /mnt/c/git/resstock/resources/measures/HPXMLtoOpenStudio/weather/USA_CO_Denver.Intl.AP.725650_TMY3.epw, !- Url
   E23378AA;                               !- Checksum
 
 OS:AdditionalProperties,
-<<<<<<< HEAD
-  {de38b9c6-1c9a-40c5-999a-cccb54d46fa7}, !- Handle
-  {c932a030-6c5c-45b7-a72c-2d2b1997cd32}, !- Object Name
-=======
-  {cc6a394b-b533-4275-9fa4-d729ad1e0ff4}, !- Handle
-  {1dafa04a-3870-48bc-acf1-1b3f8a65e5c0}, !- Object Name
->>>>>>> 78927444
+  {46c614ab-7381-4364-843c-d2d3a335cf4f}, !- Handle
+  {2d9123d5-4893-46e6-b624-1094b390f849}, !- Object Name
   EPWHeaderCity,                          !- Feature Name 1
   String,                                 !- Feature Data Type 1
   Denver Intl Ap,                         !- Feature Value 1
@@ -232,11 +186,7 @@
   84;                                     !- Feature Value 35
 
 OS:Site,
-<<<<<<< HEAD
-  {ac3edc34-2874-409d-956a-669bc516ebd1}, !- Handle
-=======
-  {59f44185-17fe-45a5-894e-62e6ba4f5ae2}, !- Handle
->>>>>>> 78927444
+  {6e552894-4a4f-4332-977d-50c19807b2d3}, !- Handle
   Denver Intl Ap_CO_USA,                  !- Name
   39.83,                                  !- Latitude {deg}
   -104.65,                                !- Longitude {deg}
@@ -245,45 +195,26 @@
   ;                                       !- Terrain
 
 OS:ClimateZones,
-<<<<<<< HEAD
-  {e4559e98-4365-4442-ae49-974e3e6cda98}, !- Handle
+  {e87fb4ad-d93e-428e-a28d-a818692a6d8f}, !- Handle
   Building America,                       !- Climate Zone Institution Name 1
-=======
-  {306a887c-f47a-4d0c-8fbd-e2bc1c183342}, !- Handle
-  ,                                       !- Active Institution
-  ,                                       !- Active Year
-  ,                                       !- Climate Zone Institution Name 1
->>>>>>> 78927444
   ,                                       !- Climate Zone Document Name 1
   0,                                      !- Climate Zone Document Year 1
   Cold;                                   !- Climate Zone Value 1
 
 OS:Site:WaterMainsTemperature,
-<<<<<<< HEAD
-  {d821c21c-74c4-40c6-8920-66370c235954}, !- Handle
-=======
-  {04a048d0-3861-45a2-a415-d69f8302c417}, !- Handle
->>>>>>> 78927444
+  {5ccef65d-69bc-4676-b84b-4c03d3fc00c6}, !- Handle
   Correlation,                            !- Calculation Method
   ,                                       !- Temperature Schedule Name
   10.8753424657535,                       !- Annual Average Outdoor Air Temperature {C}
   23.1524007936508;                       !- Maximum Difference In Monthly Average Outdoor Air Temperatures {deltaC}
 
 OS:RunPeriodControl:DaylightSavingTime,
-<<<<<<< HEAD
-  {d46859aa-8480-4420-8d6f-cffb4d79604e}, !- Handle
-=======
-  {a94c14b2-275c-4438-9528-cf62a74edaa2}, !- Handle
->>>>>>> 78927444
+  {eb106110-eb01-42a7-877f-d834c2177e2d}, !- Handle
   3/12,                                   !- Start Date
   11/5;                                   !- End Date
 
 OS:Site:GroundTemperature:Deep,
-<<<<<<< HEAD
-  {66eb3fb7-6af7-4c1e-a80d-9c5331f2bb8d}, !- Handle
-=======
-  {83c4a9ab-eae4-4b97-9234-5b6ecb01b170}, !- Handle
->>>>>>> 78927444
+  {9ca77502-0367-463a-8c6d-1a993dec98d4}, !- Handle
   10.8753424657535,                       !- January Deep Ground Temperature {C}
   10.8753424657535,                       !- February Deep Ground Temperature {C}
   10.8753424657535,                       !- March Deep Ground Temperature {C}
@@ -298,11 +229,7 @@
   10.8753424657535;                       !- December Deep Ground Temperature {C}
 
 OS:Building,
-<<<<<<< HEAD
-  {fa171060-df27-4e48-95aa-5ef101c4ddce}, !- Handle
-=======
-  {4c03b8c3-baf2-44d8-a9ab-ea4598743f53}, !- Handle
->>>>>>> 78927444
+  {e527180d-a557-41f1-817b-9e3f5122c093}, !- Handle
   Building 1,                             !- Name
   ,                                       !- Building Sector Type
   0,                                      !- North Axis {deg}
@@ -317,13 +244,8 @@
   40;                                     !- Standards Number of Living Units
 
 OS:AdditionalProperties,
-<<<<<<< HEAD
-  {ba6191d2-2b42-41e0-af16-b74de832d91a}, !- Handle
-  {fa171060-df27-4e48-95aa-5ef101c4ddce}, !- Object Name
-=======
-  {a15b42d0-d1d9-4680-9eb0-a7697d532ee2}, !- Handle
-  {4c03b8c3-baf2-44d8-a9ab-ea4598743f53}, !- Object Name
->>>>>>> 78927444
+  {989eb338-24b3-4913-86ab-e21d6b84715a}, !- Handle
+  {e527180d-a557-41f1-817b-9e3f5122c093}, !- Object Name
   num_units,                              !- Feature Name 1
   Integer,                                !- Feature Data Type 1
   40,                                     !- Feature Value 1
@@ -350,11 +272,7 @@
   Double-Loaded Interior;                 !- Feature Value 8
 
 OS:ThermalZone,
-<<<<<<< HEAD
-  {5231fec7-4409-4908-a16c-40619a29ad51}, !- Handle
-=======
-  {05ea3223-ef19-4d94-a23a-25507c89bc84}, !- Handle
->>>>>>> 78927444
+  {5f8f4054-58d5-47c4-a544-7dba4e13241b}, !- Handle
   living zone,                            !- Name
   ,                                       !- Multiplier
   ,                                       !- Ceiling Height {m}
@@ -363,17 +281,10 @@
   ,                                       !- Zone Inside Convection Algorithm
   ,                                       !- Zone Outside Convection Algorithm
   ,                                       !- Zone Conditioning Equipment List Name
-<<<<<<< HEAD
-  {1812e8db-03dd-4f8c-b259-018693d92805}, !- Zone Air Inlet Port List
-  {a7141f50-e445-4c9d-8d1b-257684e5ff7d}, !- Zone Air Exhaust Port List
-  {5d036555-75c1-4eb6-aef7-50aa44a79363}, !- Zone Air Node Name
-  {2fc846cb-f299-475a-84b1-c3db4d00d81c}, !- Zone Return Air Port List
-=======
-  {1ee4f2b0-7e61-40dd-bbda-51a27e9d7767}, !- Zone Air Inlet Port List
-  {180db908-c493-49a0-9164-bf43ea7ab75b}, !- Zone Air Exhaust Port List
-  {62876061-60dd-4c9c-aee2-6031618c0d66}, !- Zone Air Node Name
-  {e43d803f-5968-4590-8611-b3e1528ffe54}, !- Zone Return Air Port List
->>>>>>> 78927444
+  {dff9a0e5-4f1b-43e2-8a6d-84eb91cd1ee8}, !- Zone Air Inlet Port List
+  {8c5175f6-bfac-4a20-9ac8-c84276741c12}, !- Zone Air Exhaust Port List
+  {5b3e8f16-c4c1-43fd-925e-9eb162700948}, !- Zone Air Node Name
+  {4a29c095-da6b-4f39-8e24-1c93aec9de2c}, !- Zone Return Air Port List
   ,                                       !- Primary Daylighting Control Name
   ,                                       !- Fraction of Zone Controlled by Primary Daylighting Control
   ,                                       !- Secondary Daylighting Control Name
@@ -384,67 +295,33 @@
   No;                                     !- Use Ideal Air Loads
 
 OS:Node,
-<<<<<<< HEAD
-  {d3c749f9-60e4-44bc-8625-3aec9c77f5b7}, !- Handle
+  {c2b90ee7-ac4e-41da-a801-85f0685568a5}, !- Handle
   Node 1,                                 !- Name
-  {5d036555-75c1-4eb6-aef7-50aa44a79363}, !- Inlet Port
+  {5b3e8f16-c4c1-43fd-925e-9eb162700948}, !- Inlet Port
   ;                                       !- Outlet Port
 
 OS:Connection,
-  {5d036555-75c1-4eb6-aef7-50aa44a79363}, !- Handle
-  {5231fec7-4409-4908-a16c-40619a29ad51}, !- Source Object
+  {5b3e8f16-c4c1-43fd-925e-9eb162700948}, !- Handle
+  {5f8f4054-58d5-47c4-a544-7dba4e13241b}, !- Source Object
   11,                                     !- Outlet Port
-  {d3c749f9-60e4-44bc-8625-3aec9c77f5b7}, !- Target Object
+  {c2b90ee7-ac4e-41da-a801-85f0685568a5}, !- Target Object
   2;                                      !- Inlet Port
 
 OS:PortList,
-  {1812e8db-03dd-4f8c-b259-018693d92805}, !- Handle
-  {5231fec7-4409-4908-a16c-40619a29ad51}; !- HVAC Component
+  {dff9a0e5-4f1b-43e2-8a6d-84eb91cd1ee8}, !- Handle
+  {5f8f4054-58d5-47c4-a544-7dba4e13241b}; !- HVAC Component
 
 OS:PortList,
-  {a7141f50-e445-4c9d-8d1b-257684e5ff7d}, !- Handle
-  {5231fec7-4409-4908-a16c-40619a29ad51}; !- HVAC Component
+  {8c5175f6-bfac-4a20-9ac8-c84276741c12}, !- Handle
+  {5f8f4054-58d5-47c4-a544-7dba4e13241b}; !- HVAC Component
 
 OS:PortList,
-  {2fc846cb-f299-475a-84b1-c3db4d00d81c}, !- Handle
-  {5231fec7-4409-4908-a16c-40619a29ad51}; !- HVAC Component
+  {4a29c095-da6b-4f39-8e24-1c93aec9de2c}, !- Handle
+  {5f8f4054-58d5-47c4-a544-7dba4e13241b}; !- HVAC Component
 
 OS:Sizing:Zone,
-  {816da29d-6f0d-4368-ba27-bcfcd9d520dc}, !- Handle
-  {5231fec7-4409-4908-a16c-40619a29ad51}, !- Zone or ZoneList Name
-=======
-  {6874ac58-5317-4a89-9c4b-833568a17ff4}, !- Handle
-  Node 1,                                 !- Name
-  {62876061-60dd-4c9c-aee2-6031618c0d66}, !- Inlet Port
-  ;                                       !- Outlet Port
-
-OS:Connection,
-  {62876061-60dd-4c9c-aee2-6031618c0d66}, !- Handle
-  {628fbb64-8151-4ed2-ac45-a949eeb5e8eb}, !- Name
-  {05ea3223-ef19-4d94-a23a-25507c89bc84}, !- Source Object
-  11,                                     !- Outlet Port
-  {6874ac58-5317-4a89-9c4b-833568a17ff4}, !- Target Object
-  2;                                      !- Inlet Port
-
-OS:PortList,
-  {1ee4f2b0-7e61-40dd-bbda-51a27e9d7767}, !- Handle
-  {246f0975-328b-40a2-991a-e5b004c65d53}, !- Name
-  {05ea3223-ef19-4d94-a23a-25507c89bc84}; !- HVAC Component
-
-OS:PortList,
-  {180db908-c493-49a0-9164-bf43ea7ab75b}, !- Handle
-  {02b770f9-8876-4fec-b5e9-7b5422829158}, !- Name
-  {05ea3223-ef19-4d94-a23a-25507c89bc84}; !- HVAC Component
-
-OS:PortList,
-  {e43d803f-5968-4590-8611-b3e1528ffe54}, !- Handle
-  {c15d2c0c-4435-4e86-992f-2d255b4aac52}, !- Name
-  {05ea3223-ef19-4d94-a23a-25507c89bc84}; !- HVAC Component
-
-OS:Sizing:Zone,
-  {0e6db42d-86cf-4359-a524-312bc670a23c}, !- Handle
-  {05ea3223-ef19-4d94-a23a-25507c89bc84}, !- Zone or ZoneList Name
->>>>>>> 78927444
+  {90b849cd-f966-4876-aa0c-6a39322dcdfb}, !- Handle
+  {5f8f4054-58d5-47c4-a544-7dba4e13241b}, !- Zone or ZoneList Name
   SupplyAirTemperature,                   !- Zone Cooling Design Supply Air Temperature Input Method
   14,                                     !- Zone Cooling Design Supply Air Temperature {C}
   11.11,                                  !- Zone Cooling Design Supply Air Temperature Difference {deltaC}
@@ -471,25 +348,14 @@
   autosize;                               !- Dedicated Outdoor Air High Setpoint Temperature for Design {C}
 
 OS:ZoneHVAC:EquipmentList,
-<<<<<<< HEAD
-  {b32e4a87-2056-4e83-a4e9-35e28c0b4ba8}, !- Handle
+  {c8d43145-b53b-406e-abc8-c20844759a6b}, !- Handle
   Zone HVAC Equipment List 1,             !- Name
-  {5231fec7-4409-4908-a16c-40619a29ad51}; !- Thermal Zone
+  {5f8f4054-58d5-47c4-a544-7dba4e13241b}; !- Thermal Zone
 
 OS:Space,
-  {1dfe1e97-95ce-416e-ac95-d397432b39de}, !- Handle
+  {757e77f8-fb83-4e8b-bb61-da6e9e75f82a}, !- Handle
   living space,                           !- Name
-  {6489413b-e1ee-49fa-acc7-e98fa651777f}, !- Space Type Name
-=======
-  {25fabf8c-dee8-4e5d-bf6c-793be201d1de}, !- Handle
-  Zone HVAC Equipment List 1,             !- Name
-  {05ea3223-ef19-4d94-a23a-25507c89bc84}; !- Thermal Zone
-
-OS:Space,
-  {96e41a33-be01-472e-9a3d-6e81d92f39a7}, !- Handle
-  living space,                           !- Name
-  {faa50141-1b5d-4718-9de5-186abc5adbc5}, !- Space Type Name
->>>>>>> 78927444
+  {09aee852-54a9-44d5-a5ff-22651220293a}, !- Space Type Name
   ,                                       !- Default Construction Set Name
   ,                                       !- Default Schedule Set Name
   ,                                       !- Direction of Relative North {deg}
@@ -497,31 +363,17 @@
   ,                                       !- Y Origin {m}
   ,                                       !- Z Origin {m}
   ,                                       !- Building Story Name
-<<<<<<< HEAD
-  {5231fec7-4409-4908-a16c-40619a29ad51}, !- Thermal Zone Name
+  {5f8f4054-58d5-47c4-a544-7dba4e13241b}, !- Thermal Zone Name
   ,                                       !- Part of Total Floor Area
   ,                                       !- Design Specification Outdoor Air Object Name
-  {034f0444-0fd6-493d-aaf5-5705fbf1ffc9}; !- Building Unit Name
-
-OS:Surface,
-  {df1805a9-ec19-45ff-95e1-52876200fcd8}, !- Handle
+  {d2796ac8-06ea-4508-8cd8-b4dd5cd8b985}; !- Building Unit Name
+
+OS:Surface,
+  {8ff62cc1-7c84-45b3-a132-e00fe0cdf4f1}, !- Handle
   Surface 1,                              !- Name
   Floor,                                  !- Surface Type
   ,                                       !- Construction Name
-  {1dfe1e97-95ce-416e-ac95-d397432b39de}, !- Space Name
-=======
-  {05ea3223-ef19-4d94-a23a-25507c89bc84}, !- Thermal Zone Name
-  ,                                       !- Part of Total Floor Area
-  ,                                       !- Design Specification Outdoor Air Object Name
-  {0486bc4a-62ea-4b78-ba87-655933c383f9}; !- Building Unit Name
-
-OS:Surface,
-  {eeec02bd-8534-484f-a028-8ebbe7a406c4}, !- Handle
-  Surface 1,                              !- Name
-  Floor,                                  !- Surface Type
-  ,                                       !- Construction Name
-  {96e41a33-be01-472e-9a3d-6e81d92f39a7}, !- Space Name
->>>>>>> 78927444
+  {757e77f8-fb83-4e8b-bb61-da6e9e75f82a}, !- Space Name
   Foundation,                             !- Outside Boundary Condition
   ,                                       !- Outside Boundary Condition Object
   NoSun,                                  !- Sun Exposure
@@ -534,19 +386,11 @@
   6.46578440716979, -12.9315688143396, 0; !- X,Y,Z Vertex 4 {m}
 
 OS:Surface,
-<<<<<<< HEAD
-  {2a5e06e2-3d9d-4da0-9aca-3adcaa8881a4}, !- Handle
+  {a638faeb-e415-42f4-b907-263c31a45b48}, !- Handle
   Surface 2,                              !- Name
   Wall,                                   !- Surface Type
   ,                                       !- Construction Name
-  {1dfe1e97-95ce-416e-ac95-d397432b39de}, !- Space Name
-=======
-  {6bee5c0f-81e3-49e0-966d-d95483be2ad6}, !- Handle
-  Surface 2,                              !- Name
-  Wall,                                   !- Surface Type
-  ,                                       !- Construction Name
-  {96e41a33-be01-472e-9a3d-6e81d92f39a7}, !- Space Name
->>>>>>> 78927444
+  {757e77f8-fb83-4e8b-bb61-da6e9e75f82a}, !- Space Name
   Outdoors,                               !- Outside Boundary Condition
   ,                                       !- Outside Boundary Condition Object
   SunExposed,                             !- Sun Exposure
@@ -559,19 +403,11 @@
   0, -12.9315688143396, 2.4384;           !- X,Y,Z Vertex 4 {m}
 
 OS:Surface,
-<<<<<<< HEAD
-  {40393aa7-eb69-4e01-910d-8ba21f411fb8}, !- Handle
+  {402ab713-ac30-4623-87cb-d36f6398ae75}, !- Handle
   Surface 3,                              !- Name
   Wall,                                   !- Surface Type
   ,                                       !- Construction Name
-  {1dfe1e97-95ce-416e-ac95-d397432b39de}, !- Space Name
-=======
-  {8f94f8b1-b685-46fc-b7a7-cc5970cd475b}, !- Handle
-  Surface 3,                              !- Name
-  Wall,                                   !- Surface Type
-  ,                                       !- Construction Name
-  {96e41a33-be01-472e-9a3d-6e81d92f39a7}, !- Space Name
->>>>>>> 78927444
+  {757e77f8-fb83-4e8b-bb61-da6e9e75f82a}, !- Space Name
   Adiabatic,                              !- Outside Boundary Condition
   ,                                       !- Outside Boundary Condition Object
   NoSun,                                  !- Sun Exposure
@@ -584,19 +420,11 @@
   0, 0, 2.4384;                           !- X,Y,Z Vertex 4 {m}
 
 OS:Surface,
-<<<<<<< HEAD
-  {66649afb-3214-4013-8624-0a7105dd5d52}, !- Handle
+  {103ff3bc-3522-43d5-aafd-e71f40a04380}, !- Handle
   Surface 4,                              !- Name
   Wall,                                   !- Surface Type
   ,                                       !- Construction Name
-  {1dfe1e97-95ce-416e-ac95-d397432b39de}, !- Space Name
-=======
-  {1738ae6c-4c3d-43b2-9edb-7d946aaf5f26}, !- Handle
-  Surface 4,                              !- Name
-  Wall,                                   !- Surface Type
-  ,                                       !- Construction Name
-  {96e41a33-be01-472e-9a3d-6e81d92f39a7}, !- Space Name
->>>>>>> 78927444
+  {757e77f8-fb83-4e8b-bb61-da6e9e75f82a}, !- Space Name
   Adiabatic,                              !- Outside Boundary Condition
   ,                                       !- Outside Boundary Condition Object
   NoSun,                                  !- Sun Exposure
@@ -609,19 +437,11 @@
   6.46578440716979, 0, 2.4384;            !- X,Y,Z Vertex 4 {m}
 
 OS:Surface,
-<<<<<<< HEAD
-  {86281efb-456d-4bdd-9847-ccb69d42b39a}, !- Handle
+  {4b77bb3a-5c07-477b-97e4-904cf2ffd233}, !- Handle
   Surface 5,                              !- Name
   Wall,                                   !- Surface Type
   ,                                       !- Construction Name
-  {1dfe1e97-95ce-416e-ac95-d397432b39de}, !- Space Name
-=======
-  {26c9bd4d-abfc-4df9-a8bd-bd6723c0488d}, !- Handle
-  Surface 5,                              !- Name
-  Wall,                                   !- Surface Type
-  ,                                       !- Construction Name
-  {96e41a33-be01-472e-9a3d-6e81d92f39a7}, !- Space Name
->>>>>>> 78927444
+  {757e77f8-fb83-4e8b-bb61-da6e9e75f82a}, !- Space Name
   Outdoors,                               !- Outside Boundary Condition
   ,                                       !- Outside Boundary Condition Object
   SunExposed,                             !- Sun Exposure
@@ -634,19 +454,11 @@
   6.46578440716979, -12.9315688143396, 2.4384; !- X,Y,Z Vertex 4 {m}
 
 OS:Surface,
-<<<<<<< HEAD
-  {dbc1f7f6-c9aa-451f-a1be-c531d9bb0cea}, !- Handle
+  {3567b954-236e-44c0-87a6-302d5473bd93}, !- Handle
   Surface 6,                              !- Name
   RoofCeiling,                            !- Surface Type
   ,                                       !- Construction Name
-  {1dfe1e97-95ce-416e-ac95-d397432b39de}, !- Space Name
-=======
-  {f68ed0cb-0dba-4ae6-9532-53eb3aa81f20}, !- Handle
-  Surface 6,                              !- Name
-  RoofCeiling,                            !- Surface Type
-  ,                                       !- Construction Name
-  {96e41a33-be01-472e-9a3d-6e81d92f39a7}, !- Space Name
->>>>>>> 78927444
+  {757e77f8-fb83-4e8b-bb61-da6e9e75f82a}, !- Space Name
   Adiabatic,                              !- Outside Boundary Condition
   ,                                       !- Outside Boundary Condition Object
   NoSun,                                  !- Sun Exposure
@@ -659,11 +471,7 @@
   0, -12.9315688143396, 2.4384;           !- X,Y,Z Vertex 4 {m}
 
 OS:SpaceType,
-<<<<<<< HEAD
-  {6489413b-e1ee-49fa-acc7-e98fa651777f}, !- Handle
-=======
-  {faa50141-1b5d-4718-9de5-186abc5adbc5}, !- Handle
->>>>>>> 78927444
+  {09aee852-54a9-44d5-a5ff-22651220293a}, !- Handle
   Space Type 1,                           !- Name
   ,                                       !- Default Construction Set Name
   ,                                       !- Default Schedule Set Name
@@ -674,11 +482,7 @@
   living;                                 !- Standards Space Type
 
 OS:ThermalZone,
-<<<<<<< HEAD
-  {203ad5aa-2709-4437-8eb9-557b6bb43ba5}, !- Handle
-=======
-  {c34f087c-f769-44c9-95b6-b30928c6e4e7}, !- Handle
->>>>>>> 78927444
+  {13acf5d0-c1a2-4d3f-80b3-0507534ff0a4}, !- Handle
   corridor zone,                          !- Name
   ,                                       !- Multiplier
   ,                                       !- Ceiling Height {m}
@@ -687,17 +491,10 @@
   ,                                       !- Zone Inside Convection Algorithm
   ,                                       !- Zone Outside Convection Algorithm
   ,                                       !- Zone Conditioning Equipment List Name
-<<<<<<< HEAD
-  {7bb4626e-746e-4b9a-9436-649be315b9f3}, !- Zone Air Inlet Port List
-  {d36614b6-8607-44c7-8fda-1cfa5cf0fc2c}, !- Zone Air Exhaust Port List
-  {ccea4e13-dfe1-4d6f-8c78-ff8ff4738c91}, !- Zone Air Node Name
-  {e10f27d5-7b56-4f62-962a-a2ed3007cf8c}, !- Zone Return Air Port List
-=======
-  {ebfdca36-26b2-46b5-89e4-253ff231c258}, !- Zone Air Inlet Port List
-  {82569fc0-c6aa-4270-8694-cb1d23397620}, !- Zone Air Exhaust Port List
-  {ba1b8f4f-5bee-4b1d-98c5-3d24d1821bdf}, !- Zone Air Node Name
-  {b8784fea-393a-48f5-b068-93bd50317a34}, !- Zone Return Air Port List
->>>>>>> 78927444
+  {f9e56978-d538-441b-91e0-9b8da7483fc7}, !- Zone Air Inlet Port List
+  {2328893a-88b3-465b-b207-38ea6a931929}, !- Zone Air Exhaust Port List
+  {e171d420-f7de-44b2-ac2b-deec410c95b3}, !- Zone Air Node Name
+  {d34fa4fc-ca25-48bd-9a7e-385d46a0a15d}, !- Zone Return Air Port List
   ,                                       !- Primary Daylighting Control Name
   ,                                       !- Fraction of Zone Controlled by Primary Daylighting Control
   ,                                       !- Secondary Daylighting Control Name
@@ -708,67 +505,33 @@
   No;                                     !- Use Ideal Air Loads
 
 OS:Node,
-<<<<<<< HEAD
-  {718e31c4-2365-4e37-8be4-2fe2f969b27c}, !- Handle
+  {40b6cbac-c0a3-4029-a97a-f8cb6a481384}, !- Handle
   Node 2,                                 !- Name
-  {ccea4e13-dfe1-4d6f-8c78-ff8ff4738c91}, !- Inlet Port
+  {e171d420-f7de-44b2-ac2b-deec410c95b3}, !- Inlet Port
   ;                                       !- Outlet Port
 
 OS:Connection,
-  {ccea4e13-dfe1-4d6f-8c78-ff8ff4738c91}, !- Handle
-  {203ad5aa-2709-4437-8eb9-557b6bb43ba5}, !- Source Object
+  {e171d420-f7de-44b2-ac2b-deec410c95b3}, !- Handle
+  {13acf5d0-c1a2-4d3f-80b3-0507534ff0a4}, !- Source Object
   11,                                     !- Outlet Port
-  {718e31c4-2365-4e37-8be4-2fe2f969b27c}, !- Target Object
+  {40b6cbac-c0a3-4029-a97a-f8cb6a481384}, !- Target Object
   2;                                      !- Inlet Port
 
 OS:PortList,
-  {7bb4626e-746e-4b9a-9436-649be315b9f3}, !- Handle
-  {203ad5aa-2709-4437-8eb9-557b6bb43ba5}; !- HVAC Component
+  {f9e56978-d538-441b-91e0-9b8da7483fc7}, !- Handle
+  {13acf5d0-c1a2-4d3f-80b3-0507534ff0a4}; !- HVAC Component
 
 OS:PortList,
-  {d36614b6-8607-44c7-8fda-1cfa5cf0fc2c}, !- Handle
-  {203ad5aa-2709-4437-8eb9-557b6bb43ba5}; !- HVAC Component
+  {2328893a-88b3-465b-b207-38ea6a931929}, !- Handle
+  {13acf5d0-c1a2-4d3f-80b3-0507534ff0a4}; !- HVAC Component
 
 OS:PortList,
-  {e10f27d5-7b56-4f62-962a-a2ed3007cf8c}, !- Handle
-  {203ad5aa-2709-4437-8eb9-557b6bb43ba5}; !- HVAC Component
+  {d34fa4fc-ca25-48bd-9a7e-385d46a0a15d}, !- Handle
+  {13acf5d0-c1a2-4d3f-80b3-0507534ff0a4}; !- HVAC Component
 
 OS:Sizing:Zone,
-  {249e491b-b2f6-4084-91b3-a1942fe45b06}, !- Handle
-  {203ad5aa-2709-4437-8eb9-557b6bb43ba5}, !- Zone or ZoneList Name
-=======
-  {fb27f78e-8958-4d52-ba15-0633b481b895}, !- Handle
-  Node 2,                                 !- Name
-  {ba1b8f4f-5bee-4b1d-98c5-3d24d1821bdf}, !- Inlet Port
-  ;                                       !- Outlet Port
-
-OS:Connection,
-  {ba1b8f4f-5bee-4b1d-98c5-3d24d1821bdf}, !- Handle
-  {33bfc843-cc0d-44cb-a447-24ad2b05c6db}, !- Name
-  {c34f087c-f769-44c9-95b6-b30928c6e4e7}, !- Source Object
-  11,                                     !- Outlet Port
-  {fb27f78e-8958-4d52-ba15-0633b481b895}, !- Target Object
-  2;                                      !- Inlet Port
-
-OS:PortList,
-  {ebfdca36-26b2-46b5-89e4-253ff231c258}, !- Handle
-  {f7779547-a84a-4a1f-bda1-37be20431fa5}, !- Name
-  {c34f087c-f769-44c9-95b6-b30928c6e4e7}; !- HVAC Component
-
-OS:PortList,
-  {82569fc0-c6aa-4270-8694-cb1d23397620}, !- Handle
-  {4dd1b808-b651-429f-ae8f-7e78c522a205}, !- Name
-  {c34f087c-f769-44c9-95b6-b30928c6e4e7}; !- HVAC Component
-
-OS:PortList,
-  {b8784fea-393a-48f5-b068-93bd50317a34}, !- Handle
-  {bcd8dcb3-c582-45b9-ad0c-db2e5a71c680}, !- Name
-  {c34f087c-f769-44c9-95b6-b30928c6e4e7}; !- HVAC Component
-
-OS:Sizing:Zone,
-  {bf7a9ce4-0e8e-4883-9910-6f88887ecbaf}, !- Handle
-  {c34f087c-f769-44c9-95b6-b30928c6e4e7}, !- Zone or ZoneList Name
->>>>>>> 78927444
+  {da78c192-0b72-43d7-a1f0-dc53136c3262}, !- Handle
+  {13acf5d0-c1a2-4d3f-80b3-0507534ff0a4}, !- Zone or ZoneList Name
   SupplyAirTemperature,                   !- Zone Cooling Design Supply Air Temperature Input Method
   14,                                     !- Zone Cooling Design Supply Air Temperature {C}
   11.11,                                  !- Zone Cooling Design Supply Air Temperature Difference {deltaC}
@@ -795,25 +558,14 @@
   autosize;                               !- Dedicated Outdoor Air High Setpoint Temperature for Design {C}
 
 OS:ZoneHVAC:EquipmentList,
-<<<<<<< HEAD
-  {a06222cd-0d01-4ef5-872d-bc9d7d4acc4b}, !- Handle
+  {42037d88-0848-448f-a87c-f455c69e4587}, !- Handle
   Zone HVAC Equipment List 2,             !- Name
-  {203ad5aa-2709-4437-8eb9-557b6bb43ba5}; !- Thermal Zone
+  {13acf5d0-c1a2-4d3f-80b3-0507534ff0a4}; !- Thermal Zone
 
 OS:Space,
-  {fd03d7ab-7d13-4fbe-84a9-743e5ac23cf1}, !- Handle
+  {79762755-f955-41b2-9f9b-55181d12daac}, !- Handle
   corridor space,                         !- Name
-  {9320881d-c5dc-4e84-953f-23bf26987e01}, !- Space Type Name
-=======
-  {ebac4265-e940-4b3e-96d0-66b5c7027ae8}, !- Handle
-  Zone HVAC Equipment List 2,             !- Name
-  {c34f087c-f769-44c9-95b6-b30928c6e4e7}; !- Thermal Zone
-
-OS:Space,
-  {d1e22cbb-4bbb-4e86-aa9c-863bbfa53e65}, !- Handle
-  corridor space,                         !- Name
-  {2ce55e10-536e-4e0f-bbe2-a55517aaf87d}, !- Space Type Name
->>>>>>> 78927444
+  {7968728e-46e1-4207-af78-1e5779c30778}, !- Space Type Name
   ,                                       !- Default Construction Set Name
   ,                                       !- Default Schedule Set Name
   ,                                       !- Direction of Relative North {deg}
@@ -821,25 +573,14 @@
   ,                                       !- Y Origin {m}
   ,                                       !- Z Origin {m}
   ,                                       !- Building Story Name
-<<<<<<< HEAD
-  {203ad5aa-2709-4437-8eb9-557b6bb43ba5}; !- Thermal Zone Name
-
-OS:Surface,
-  {b253f81e-04d2-48ac-9a4a-06bf2e2a73e7}, !- Handle
+  {13acf5d0-c1a2-4d3f-80b3-0507534ff0a4}; !- Thermal Zone Name
+
+OS:Surface,
+  {f423dd89-2016-49ce-ae36-748748cd1c69}, !- Handle
   Surface 7,                              !- Name
   Floor,                                  !- Surface Type
   ,                                       !- Construction Name
-  {fd03d7ab-7d13-4fbe-84a9-743e5ac23cf1}, !- Space Name
-=======
-  {c34f087c-f769-44c9-95b6-b30928c6e4e7}; !- Thermal Zone Name
-
-OS:Surface,
-  {f73e8b5f-3466-4e7f-93b9-d41262498dfa}, !- Handle
-  Surface 7,                              !- Name
-  Floor,                                  !- Surface Type
-  ,                                       !- Construction Name
-  {d1e22cbb-4bbb-4e86-aa9c-863bbfa53e65}, !- Space Name
->>>>>>> 78927444
+  {79762755-f955-41b2-9f9b-55181d12daac}, !- Space Name
   Foundation,                             !- Outside Boundary Condition
   ,                                       !- Outside Boundary Condition Object
   NoSun,                                  !- Sun Exposure
@@ -852,19 +593,11 @@
   6.46578440716979, 0, 0;                 !- X,Y,Z Vertex 4 {m}
 
 OS:Surface,
-<<<<<<< HEAD
-  {c593d2dc-0971-4c92-856b-5b3ae00268b6}, !- Handle
+  {22e9df94-e2ba-490c-aae5-ad13f413af8d}, !- Handle
   Surface 8,                              !- Name
   Wall,                                   !- Surface Type
   ,                                       !- Construction Name
-  {fd03d7ab-7d13-4fbe-84a9-743e5ac23cf1}, !- Space Name
-=======
-  {60cf7275-4e1f-41b6-aae7-6d22b5b285a0}, !- Handle
-  Surface 8,                              !- Name
-  Wall,                                   !- Surface Type
-  ,                                       !- Construction Name
-  {d1e22cbb-4bbb-4e86-aa9c-863bbfa53e65}, !- Space Name
->>>>>>> 78927444
+  {79762755-f955-41b2-9f9b-55181d12daac}, !- Space Name
   Outdoors,                               !- Outside Boundary Condition
   ,                                       !- Outside Boundary Condition Object
   SunExposed,                             !- Sun Exposure
@@ -877,19 +610,11 @@
   0, 0, 2.4384;                           !- X,Y,Z Vertex 4 {m}
 
 OS:Surface,
-<<<<<<< HEAD
-  {82092d15-1250-4ca0-b55c-4da5447b164f}, !- Handle
+  {da598908-5e0f-4450-bbfe-0fc1f24cfa6a}, !- Handle
   Surface 9,                              !- Name
   Wall,                                   !- Surface Type
   ,                                       !- Construction Name
-  {fd03d7ab-7d13-4fbe-84a9-743e5ac23cf1}, !- Space Name
-=======
-  {86a6e8c5-00f2-4d85-a1fd-03ce09e290d0}, !- Handle
-  Surface 9,                              !- Name
-  Wall,                                   !- Surface Type
-  ,                                       !- Construction Name
-  {d1e22cbb-4bbb-4e86-aa9c-863bbfa53e65}, !- Space Name
->>>>>>> 78927444
+  {79762755-f955-41b2-9f9b-55181d12daac}, !- Space Name
   Adiabatic,                              !- Outside Boundary Condition
   ,                                       !- Outside Boundary Condition Object
   NoSun,                                  !- Sun Exposure
@@ -902,19 +627,11 @@
   0, 1.524, 2.4384;                       !- X,Y,Z Vertex 4 {m}
 
 OS:Surface,
-<<<<<<< HEAD
-  {ad97cae0-95e9-4709-9619-cdf9e0118bf0}, !- Handle
+  {afd06058-cf64-4d3c-b1c7-a5f4c7eaf916}, !- Handle
   Surface 10,                             !- Name
   Wall,                                   !- Surface Type
   ,                                       !- Construction Name
-  {fd03d7ab-7d13-4fbe-84a9-743e5ac23cf1}, !- Space Name
-=======
-  {cd3d6599-0954-4395-9506-88eb2bfafeaa}, !- Handle
-  Surface 10,                             !- Name
-  Wall,                                   !- Surface Type
-  ,                                       !- Construction Name
-  {d1e22cbb-4bbb-4e86-aa9c-863bbfa53e65}, !- Space Name
->>>>>>> 78927444
+  {79762755-f955-41b2-9f9b-55181d12daac}, !- Space Name
   Adiabatic,                              !- Outside Boundary Condition
   ,                                       !- Outside Boundary Condition Object
   NoSun,                                  !- Sun Exposure
@@ -927,19 +644,11 @@
   6.46578440716979, 1.524, 2.4384;        !- X,Y,Z Vertex 4 {m}
 
 OS:Surface,
-<<<<<<< HEAD
-  {bfb4ead7-7e91-4bff-86f4-525a069c99dc}, !- Handle
+  {a12ac8fe-1345-4678-a03e-3746978e7cd7}, !- Handle
   Surface 11,                             !- Name
   Wall,                                   !- Surface Type
   ,                                       !- Construction Name
-  {fd03d7ab-7d13-4fbe-84a9-743e5ac23cf1}, !- Space Name
-=======
-  {7d24fa74-5bd3-4790-b475-1bd6495e54ec}, !- Handle
-  Surface 11,                             !- Name
-  Wall,                                   !- Surface Type
-  ,                                       !- Construction Name
-  {d1e22cbb-4bbb-4e86-aa9c-863bbfa53e65}, !- Space Name
->>>>>>> 78927444
+  {79762755-f955-41b2-9f9b-55181d12daac}, !- Space Name
   Adiabatic,                              !- Outside Boundary Condition
   ,                                       !- Outside Boundary Condition Object
   NoSun,                                  !- Sun Exposure
@@ -952,19 +661,11 @@
   6.46578440716979, 0, 2.4384;            !- X,Y,Z Vertex 4 {m}
 
 OS:Surface,
-<<<<<<< HEAD
-  {dfa57a45-2737-4d9f-ba8b-e0608f0c46aa}, !- Handle
+  {f825cf27-7e16-4ddd-bb22-72d68d07c4e5}, !- Handle
   Surface 12,                             !- Name
   RoofCeiling,                            !- Surface Type
   ,                                       !- Construction Name
-  {fd03d7ab-7d13-4fbe-84a9-743e5ac23cf1}, !- Space Name
-=======
-  {0032cf7d-6873-4582-a09c-4d4433495335}, !- Handle
-  Surface 12,                             !- Name
-  RoofCeiling,                            !- Surface Type
-  ,                                       !- Construction Name
-  {d1e22cbb-4bbb-4e86-aa9c-863bbfa53e65}, !- Space Name
->>>>>>> 78927444
+  {79762755-f955-41b2-9f9b-55181d12daac}, !- Space Name
   Adiabatic,                              !- Outside Boundary Condition
   ,                                       !- Outside Boundary Condition Object
   NoSun,                                  !- Sun Exposure
@@ -977,11 +678,7 @@
   0, 0, 2.4384;                           !- X,Y,Z Vertex 4 {m}
 
 OS:SpaceType,
-<<<<<<< HEAD
-  {9320881d-c5dc-4e84-953f-23bf26987e01}, !- Handle
-=======
-  {2ce55e10-536e-4e0f-bbe2-a55517aaf87d}, !- Handle
->>>>>>> 78927444
+  {7968728e-46e1-4207-af78-1e5779c30778}, !- Handle
   Space Type 2,                           !- Name
   ,                                       !- Default Construction Set Name
   ,                                       !- Default Schedule Set Name
@@ -992,23 +689,14 @@
   corridor;                               !- Standards Space Type
 
 OS:BuildingUnit,
-<<<<<<< HEAD
-  {034f0444-0fd6-493d-aaf5-5705fbf1ffc9}, !- Handle
-=======
-  {0486bc4a-62ea-4b78-ba87-655933c383f9}, !- Handle
->>>>>>> 78927444
+  {d2796ac8-06ea-4508-8cd8-b4dd5cd8b985}, !- Handle
   unit 1,                                 !- Name
   ,                                       !- Rendering Color
   Residential;                            !- Building Unit Type
 
 OS:AdditionalProperties,
-<<<<<<< HEAD
-  {1fc99ac2-d9d6-4f72-a0bb-4a67cb05da73}, !- Handle
-  {034f0444-0fd6-493d-aaf5-5705fbf1ffc9}, !- Object Name
-=======
-  {42a845af-3d90-4cf5-afb8-86dbe4356932}, !- Handle
-  {0486bc4a-62ea-4b78-ba87-655933c383f9}, !- Object Name
->>>>>>> 78927444
+  {f67bbe6b-bf3f-4671-be49-3481893c43e8}, !- Handle
+  {d2796ac8-06ea-4508-8cd8-b4dd5cd8b985}, !- Object Name
   NumberOfBedrooms,                       !- Feature Name 1
   Integer,                                !- Feature Data Type 1
   3,                                      !- Feature Value 1
@@ -1020,20 +708,12 @@
   3.3900000000000001;                     !- Feature Value 3
 
 OS:External:File,
-<<<<<<< HEAD
-  {1b7a5fe9-0e29-4110-a37c-db90b69253cb}, !- Handle
-=======
-  {858002ee-607d-4180-94a9-5302cd5c4633}, !- Handle
->>>>>>> 78927444
+  {2c9aab63-5237-47d1-a15e-74eff38a4f13}, !- Handle
   8760.csv,                               !- Name
   8760.csv;                               !- File Name
 
 OS:Schedule:Day,
-<<<<<<< HEAD
-  {e74bb3c0-4bd2-4cfc-a954-37e59a7c0f25}, !- Handle
-=======
-  {54b908f0-cb2f-4f1f-909b-7051f8eda6a4}, !- Handle
->>>>>>> 78927444
+  {de4f0573-1503-407d-b8d8-2433802d61d5}, !- Handle
   Schedule Day 1,                         !- Name
   ,                                       !- Schedule Type Limits Name
   ,                                       !- Interpolate to Timestep
@@ -1042,11 +722,7 @@
   0;                                      !- Value Until Time 1
 
 OS:Schedule:Day,
-<<<<<<< HEAD
-  {e1d0fef9-4244-4626-b23f-ef04272277b0}, !- Handle
-=======
-  {4ecb083d-677c-4f75-b5bf-175e3e1d38b3}, !- Handle
->>>>>>> 78927444
+  {4f09652a-5f19-47f3-9e5b-76c89a2bdbad}, !- Handle
   Schedule Day 2,                         !- Name
   ,                                       !- Schedule Type Limits Name
   ,                                       !- Interpolate to Timestep
@@ -1055,17 +731,10 @@
   1;                                      !- Value Until Time 1
 
 OS:Schedule:File,
-<<<<<<< HEAD
-  {839db8a7-1c1c-45fe-9ba7-6212c7d32bd9}, !- Handle
+  {9fe4b82f-677f-496d-911f-d80d8ceadd5a}, !- Handle
   occupants,                              !- Name
-  {c5c2f1e8-fd18-4f7c-910e-5010539a92f7}, !- Schedule Type Limits Name
-  {1b7a5fe9-0e29-4110-a37c-db90b69253cb}, !- External File Name
-=======
-  {6357b6bc-0e34-4f35-98fe-681a9b5dd13b}, !- Handle
-  occupants,                              !- Name
-  {bf38ee31-2a0b-4a6e-ab7c-2f671ec403a3}, !- Schedule Type Limits Name
-  {858002ee-607d-4180-94a9-5302cd5c4633}, !- External File Name
->>>>>>> 78927444
+  {572062fc-a122-4125-afb2-db9b8dd60b51}, !- Schedule Type Limits Name
+  {2c9aab63-5237-47d1-a15e-74eff38a4f13}, !- External File Name
   1,                                      !- Column Number
   1,                                      !- Rows to Skip at Top
   8760,                                   !- Number of Hours of Data
@@ -1073,34 +742,14 @@
   ,                                       !- Interpolate to Timestep
   60;                                     !- Minutes per Item
 
-<<<<<<< HEAD
 OS:Schedule:Constant,
-  {2ee2e54d-5e53-4c9a-8d69-2337b3747c06}, !- Handle
+  {5e1ce197-2896-48d1-9db7-6ba5bd430973}, !- Handle
   res occupants activity schedule,        !- Name
-  {aa8ee492-fd07-48af-9157-27dab4857f33}, !- Schedule Type Limits Name
+  {541ec8fe-b8a1-4bca-ade0-34d1d23a709a}, !- Schedule Type Limits Name
   112.539290946133;                       !- Value
 
 OS:People:Definition,
-  {6dd4dbca-27e1-4aab-bbb7-303bb0b7fc6e}, !- Handle
-=======
-OS:Schedule:Ruleset,
-  {1841c9f4-4186-427e-9813-fe2c02bb8711}, !- Handle
-  Schedule Ruleset 1,                     !- Name
-  {ccb4960e-6670-4a85-82fe-8e5db4227e09}, !- Schedule Type Limits Name
-  {2b697ca8-f889-478e-9406-25d27d5a5ef4}; !- Default Day Schedule Name
-
-OS:Schedule:Day,
-  {2b697ca8-f889-478e-9406-25d27d5a5ef4}, !- Handle
-  Schedule Day 3,                         !- Name
-  {ccb4960e-6670-4a85-82fe-8e5db4227e09}, !- Schedule Type Limits Name
-  ,                                       !- Interpolate to Timestep
-  24,                                     !- Hour 1
-  0,                                      !- Minute 1
-  112.539290946133;                       !- Value Until Time 1
-
-OS:People:Definition,
-  {cfe4982a-0dde-4a61-9046-88e143e51b03}, !- Handle
->>>>>>> 78927444
+  {26e492cf-5fc5-4bfc-a77e-8e4cc14f84cf}, !- Handle
   res occupants|living space,             !- Name
   People,                                 !- Number of People Calculation Method
   3.39,                                   !- Number of People {people}
@@ -1113,21 +762,12 @@
   ZoneAveraged;                           !- Mean Radiant Temperature Calculation Type
 
 OS:People,
-<<<<<<< HEAD
-  {5fd5c927-ec12-4a95-9435-32c870d19c4f}, !- Handle
+  {08bb302d-191f-4ba7-8e41-5dbdfb69e764}, !- Handle
   res occupants|living space,             !- Name
-  {6dd4dbca-27e1-4aab-bbb7-303bb0b7fc6e}, !- People Definition Name
-  {1dfe1e97-95ce-416e-ac95-d397432b39de}, !- Space or SpaceType Name
-  {839db8a7-1c1c-45fe-9ba7-6212c7d32bd9}, !- Number of People Schedule Name
-  {2ee2e54d-5e53-4c9a-8d69-2337b3747c06}, !- Activity Level Schedule Name
-=======
-  {3bdb0c54-2116-423c-b0f7-21fa24610c7c}, !- Handle
-  res occupants|living space,             !- Name
-  {cfe4982a-0dde-4a61-9046-88e143e51b03}, !- People Definition Name
-  {96e41a33-be01-472e-9a3d-6e81d92f39a7}, !- Space or SpaceType Name
-  {6357b6bc-0e34-4f35-98fe-681a9b5dd13b}, !- Number of People Schedule Name
-  {1841c9f4-4186-427e-9813-fe2c02bb8711}, !- Activity Level Schedule Name
->>>>>>> 78927444
+  {26e492cf-5fc5-4bfc-a77e-8e4cc14f84cf}, !- People Definition Name
+  {757e77f8-fb83-4e8b-bb61-da6e9e75f82a}, !- Space or SpaceType Name
+  {9fe4b82f-677f-496d-911f-d80d8ceadd5a}, !- Number of People Schedule Name
+  {5e1ce197-2896-48d1-9db7-6ba5bd430973}, !- Activity Level Schedule Name
   ,                                       !- Surface Name/Angle Factor List Name
   ,                                       !- Work Efficiency Schedule Name
   ,                                       !- Clothing Insulation Schedule Name
@@ -1135,11 +775,7 @@
   1;                                      !- Multiplier
 
 OS:ScheduleTypeLimits,
-<<<<<<< HEAD
-  {aa8ee492-fd07-48af-9157-27dab4857f33}, !- Handle
-=======
-  {ccb4960e-6670-4a85-82fe-8e5db4227e09}, !- Handle
->>>>>>> 78927444
+  {541ec8fe-b8a1-4bca-ade0-34d1d23a709a}, !- Handle
   ActivityLevel,                          !- Name
   0,                                      !- Lower Limit Value
   ,                                       !- Upper Limit Value
@@ -1147,11 +783,7 @@
   ActivityLevel;                          !- Unit Type
 
 OS:ScheduleTypeLimits,
-<<<<<<< HEAD
-  {c5c2f1e8-fd18-4f7c-910e-5010539a92f7}, !- Handle
-=======
-  {bf38ee31-2a0b-4a6e-ab7c-2f671ec403a3}, !- Handle
->>>>>>> 78927444
+  {572062fc-a122-4125-afb2-db9b8dd60b51}, !- Handle
   Fractional,                             !- Name
   0,                                      !- Lower Limit Value
   1,                                      !- Upper Limit Value
