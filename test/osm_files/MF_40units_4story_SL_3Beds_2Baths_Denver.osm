!- NOTE: Auto-generated from /test/osw_files/MF_40units_4story_SL_3Beds_2Baths_Denver.osw

OS:Version,
<<<<<<< HEAD
  {16c27610-f167-4ca6-b7ed-dfbb1bdb4dd5}, !- Handle
  2.9.1;                                  !- Version Identifier

OS:SimulationControl,
  {ede58e3d-85fc-4689-9b31-53d19ff63565}, !- Handle
=======
  {e49ff6d5-fd38-48ee-bc0e-84c15435d69d}, !- Handle
  2.9.0;                                  !- Version Identifier

OS:SimulationControl,
  {8ab28da1-8065-4ca2-be54-5699f1354534}, !- Handle
>>>>>>> 78927444
  ,                                       !- Do Zone Sizing Calculation
  ,                                       !- Do System Sizing Calculation
  ,                                       !- Do Plant Sizing Calculation
  No;                                     !- Run Simulation for Sizing Periods

OS:Timestep,
<<<<<<< HEAD
  {7d3c49ce-2d51-44af-815b-f24f8f1a2f90}, !- Handle
  6;                                      !- Number of Timesteps per Hour

OS:ShadowCalculation,
  {51d8416b-0238-41d4-8797-aa8b061a2d36}, !- Handle
=======
  {f6b82682-7e02-459e-a397-0be5a1d2d4fc}, !- Handle
  6;                                      !- Number of Timesteps per Hour

OS:ShadowCalculation,
  {dcd36eb9-8971-4df7-8e63-380ecb4a2db2}, !- Handle
>>>>>>> 78927444
  20,                                     !- Calculation Frequency
  200;                                    !- Maximum Figures in Shadow Overlap Calculations

OS:SurfaceConvectionAlgorithm:Outside,
<<<<<<< HEAD
  {970dddad-9170-438c-87a6-02d71a5be469}, !- Handle
  DOE-2;                                  !- Algorithm

OS:SurfaceConvectionAlgorithm:Inside,
  {a26d411d-4245-4a83-b096-3ccd86615f73}, !- Handle
  TARP;                                   !- Algorithm

OS:ZoneCapacitanceMultiplier:ResearchSpecial,
  {71911475-605f-408c-a183-74bd3b11367d}, !- Handle
=======
  {035395a6-7848-447f-b06e-65105751e0ad}, !- Handle
  DOE-2;                                  !- Algorithm

OS:SurfaceConvectionAlgorithm:Inside,
  {e211f425-4c0f-4432-9a3b-04abd66e82ef}, !- Handle
  TARP;                                   !- Algorithm

OS:ZoneCapacitanceMultiplier:ResearchSpecial,
  {67e96130-0e43-4464-bf51-c8abc8a26850}, !- Handle
>>>>>>> 78927444
  ,                                       !- Temperature Capacity Multiplier
  15,                                     !- Humidity Capacity Multiplier
  ;                                       !- Carbon Dioxide Capacity Multiplier

OS:RunPeriod,
<<<<<<< HEAD
  {d1fa4043-7843-4c40-a25c-8f15cf5f69df}, !- Handle
=======
  {042d5cbb-0f87-433f-bb53-223bdf742603}, !- Handle
>>>>>>> 78927444
  Run Period 1,                           !- Name
  1,                                      !- Begin Month
  1,                                      !- Begin Day of Month
  12,                                     !- End Month
  31,                                     !- End Day of Month
  ,                                       !- Use Weather File Holidays and Special Days
  ,                                       !- Use Weather File Daylight Saving Period
  ,                                       !- Apply Weekend Holiday Rule
  ,                                       !- Use Weather File Rain Indicators
  ,                                       !- Use Weather File Snow Indicators
  ;                                       !- Number of Times Runperiod to be Repeated

OS:YearDescription,
<<<<<<< HEAD
  {4566c233-1b07-4cda-b2b8-ecdb2c9f9447}, !- Handle
=======
  {88144fd9-b5b3-454b-b922-3e4128e1aba5}, !- Handle
>>>>>>> 78927444
  2007,                                   !- Calendar Year
  ,                                       !- Day of Week for Start Day
  ;                                       !- Is Leap Year

OS:WeatherFile,
<<<<<<< HEAD
  {4201cd11-bd16-4f7f-bf85-5e11c4350a76}, !- Handle
=======
  {1dafa04a-3870-48bc-acf1-1b3f8a65e5c0}, !- Handle
>>>>>>> 78927444
  Denver Intl Ap,                         !- City
  CO,                                     !- State Province Region
  USA,                                    !- Country
  TMY3,                                   !- Data Source
  725650,                                 !- WMO Number
  39.83,                                  !- Latitude {deg}
  -104.65,                                !- Longitude {deg}
  -7,                                     !- Time Zone {hr}
  1650,                                   !- Elevation {m}
  file:../weather/USA_CO_Denver.Intl.AP.725650_TMY3.epw, !- Url
  E23378AA;                               !- Checksum

OS:AdditionalProperties,
<<<<<<< HEAD
  {f4156452-dfc4-4b7d-99ac-3abc8fb9eff0}, !- Handle
  {4201cd11-bd16-4f7f-bf85-5e11c4350a76}, !- Object Name
=======
  {cc6a394b-b533-4275-9fa4-d729ad1e0ff4}, !- Handle
  {1dafa04a-3870-48bc-acf1-1b3f8a65e5c0}, !- Object Name
>>>>>>> 78927444
  EPWHeaderCity,                          !- Feature Name 1
  String,                                 !- Feature Data Type 1
  Denver Intl Ap,                         !- Feature Value 1
  EPWHeaderState,                         !- Feature Name 2
  String,                                 !- Feature Data Type 2
  CO,                                     !- Feature Value 2
  EPWHeaderCountry,                       !- Feature Name 3
  String,                                 !- Feature Data Type 3
  USA,                                    !- Feature Value 3
  EPWHeaderDataSource,                    !- Feature Name 4
  String,                                 !- Feature Data Type 4
  TMY3,                                   !- Feature Value 4
  EPWHeaderStation,                       !- Feature Name 5
  String,                                 !- Feature Data Type 5
  725650,                                 !- Feature Value 5
  EPWHeaderLatitude,                      !- Feature Name 6
  Double,                                 !- Feature Data Type 6
  39.829999999999998,                     !- Feature Value 6
  EPWHeaderLongitude,                     !- Feature Name 7
  Double,                                 !- Feature Data Type 7
  -104.65000000000001,                    !- Feature Value 7
  EPWHeaderTimezone,                      !- Feature Name 8
  Double,                                 !- Feature Data Type 8
  -7,                                     !- Feature Value 8
  EPWHeaderAltitude,                      !- Feature Name 9
  Double,                                 !- Feature Data Type 9
  5413.3858267716532,                     !- Feature Value 9
  EPWHeaderLocalPressure,                 !- Feature Name 10
  Double,                                 !- Feature Data Type 10
  0.81937567683596546,                    !- Feature Value 10
  EPWHeaderRecordsPerHour,                !- Feature Name 11
  Double,                                 !- Feature Data Type 11
  0,                                      !- Feature Value 11
  EPWDataAnnualAvgDrybulb,                !- Feature Name 12
  Double,                                 !- Feature Data Type 12
  51.575616438356228,                     !- Feature Value 12
  EPWDataAnnualMinDrybulb,                !- Feature Name 13
  Double,                                 !- Feature Data Type 13
  -2.9200000000000017,                    !- Feature Value 13
  EPWDataAnnualMaxDrybulb,                !- Feature Name 14
  Double,                                 !- Feature Data Type 14
  104,                                    !- Feature Value 14
  EPWDataCDD50F,                          !- Feature Name 15
  Double,                                 !- Feature Data Type 15
  3072.2925000000005,                     !- Feature Value 15
  EPWDataCDD65F,                          !- Feature Name 16
  Double,                                 !- Feature Data Type 16
  883.62000000000035,                     !- Feature Value 16
  EPWDataHDD50F,                          !- Feature Name 17
  Double,                                 !- Feature Data Type 17
  2497.1925000000001,                     !- Feature Value 17
  EPWDataHDD65F,                          !- Feature Name 18
  Double,                                 !- Feature Data Type 18
  5783.5200000000013,                     !- Feature Value 18
  EPWDataAnnualAvgWindspeed,              !- Feature Name 19
  Double,                                 !- Feature Data Type 19
  3.9165296803649667,                     !- Feature Value 19
  EPWDataMonthlyAvgDrybulbs,              !- Feature Name 20
  String,                                 !- Feature Data Type 20
  33.4191935483871&#4431.90142857142857&#4443.02620967741937&#4442.48624999999999&#4459.877741935483854&#4473.57574999999997&#4472.07975806451608&#4472.70008064516134&#4466.49200000000006&#4450.079112903225806&#4437.218250000000005&#4434.582177419354835, !- Feature Value 20
  EPWDataGroundMonthlyTemps,              !- Feature Name 21
  String,                                 !- Feature Data Type 21
  44.08306285945173&#4440.89570904991865&#4440.64045432632048&#4442.153016571250646&#4448.225111118704206&#4454.268919273837525&#4459.508577937551024&#4462.82777283423508&#4463.10975667174995&#4460.41014950381947&#4455.304105212311526&#4449.445696474514364, !- Feature Value 21
  EPWDataWSF,                             !- Feature Name 22
  Double,                                 !- Feature Data Type 22
  0.58999999999999997,                    !- Feature Value 22
  EPWDataMonthlyAvgDailyHighDrybulbs,     !- Feature Name 23
  String,                                 !- Feature Data Type 23
  47.41032258064516&#4446.58642857142857&#4455.15032258064517&#4453.708&#4472.80193548387098&#4488.67600000000002&#4486.1858064516129&#4485.87225806451613&#4482.082&#4463.18064516129033&#4448.73400000000001&#4448.87935483870968, !- Feature Value 23
  EPWDataMonthlyAvgDailyLowDrybulbs,      !- Feature Name 24
  String,                                 !- Feature Data Type 24
  19.347741935483874&#4419.856428571428573&#4430.316129032258065&#4431.112&#4447.41612903225806&#4457.901999999999994&#4459.063870967741934&#4460.956774193548384&#4452.352000000000004&#4438.41612903225806&#4427.002000000000002&#4423.02903225806451, !- Feature Value 24
  EPWDesignHeatingDrybulb,                !- Feature Name 25
  Double,                                 !- Feature Data Type 25
  12.02,                                  !- Feature Value 25
  EPWDesignHeatingWindspeed,              !- Feature Name 26
  Double,                                 !- Feature Data Type 26
  2.8062500000000004,                     !- Feature Value 26
  EPWDesignCoolingDrybulb,                !- Feature Name 27
  Double,                                 !- Feature Data Type 27
  91.939999999999998,                     !- Feature Value 27
  EPWDesignCoolingWetbulb,                !- Feature Name 28
  Double,                                 !- Feature Data Type 28
  59.95131430195849,                      !- Feature Value 28
  EPWDesignCoolingHumidityRatio,          !- Feature Name 29
  Double,                                 !- Feature Data Type 29
  0.0059161086834698092,                  !- Feature Value 29
  EPWDesignCoolingWindspeed,              !- Feature Name 30
  Double,                                 !- Feature Data Type 30
  3.7999999999999989,                     !- Feature Value 30
  EPWDesignDailyTemperatureRange,         !- Feature Name 31
  Double,                                 !- Feature Data Type 31
  24.915483870967748,                     !- Feature Value 31
  EPWDesignDehumidDrybulb,                !- Feature Name 32
  Double,                                 !- Feature Data Type 32
  67.996785714285721,                     !- Feature Value 32
  EPWDesignDehumidHumidityRatio,          !- Feature Name 33
  Double,                                 !- Feature Data Type 33
  0.012133744170488724,                   !- Feature Value 33
  EPWDesignCoolingDirectNormal,           !- Feature Name 34
  Double,                                 !- Feature Data Type 34
  985,                                    !- Feature Value 34
  EPWDesignCoolingDiffuseHorizontal,      !- Feature Name 35
  Double,                                 !- Feature Data Type 35
  84;                                     !- Feature Value 35

OS:Site,
<<<<<<< HEAD
  {95c20c82-0986-4d79-912e-c82bf2267c30}, !- Handle
=======
  {59f44185-17fe-45a5-894e-62e6ba4f5ae2}, !- Handle
>>>>>>> 78927444
  Denver Intl Ap_CO_USA,                  !- Name
  39.83,                                  !- Latitude {deg}
  -104.65,                                !- Longitude {deg}
  -7,                                     !- Time Zone {hr}
  1650,                                   !- Elevation {m}
  ;                                       !- Terrain

OS:ClimateZones,
<<<<<<< HEAD
  {df61b5f1-efc6-4358-899e-a5304f5e1a90}, !- Handle
=======
  {306a887c-f47a-4d0c-8fbd-e2bc1c183342}, !- Handle
>>>>>>> 78927444
  ,                                       !- Active Institution
  ,                                       !- Active Year
  ,                                       !- Climate Zone Institution Name 1
  ,                                       !- Climate Zone Document Name 1
  ,                                       !- Climate Zone Document Year 1
  ,                                       !- Climate Zone Value 1
  Building America,                       !- Climate Zone Institution Name 2
  ,                                       !- Climate Zone Document Name 2
  0,                                      !- Climate Zone Document Year 2
  Cold;                                   !- Climate Zone Value 2

OS:Site:WaterMainsTemperature,
<<<<<<< HEAD
  {b162d214-5a8d-4b62-8ada-7bc8d22af39d}, !- Handle
=======
  {04a048d0-3861-45a2-a415-d69f8302c417}, !- Handle
>>>>>>> 78927444
  Correlation,                            !- Calculation Method
  ,                                       !- Temperature Schedule Name
  10.8753424657535,                       !- Annual Average Outdoor Air Temperature {C}
  23.1524007936508;                       !- Maximum Difference In Monthly Average Outdoor Air Temperatures {deltaC}

OS:RunPeriodControl:DaylightSavingTime,
<<<<<<< HEAD
  {88c5c4ca-cd1a-472c-a76e-a766a64a9ee7}, !- Handle
=======
  {a94c14b2-275c-4438-9528-cf62a74edaa2}, !- Handle
>>>>>>> 78927444
  3/12,                                   !- Start Date
  11/5;                                   !- End Date

OS:Site:GroundTemperature:Deep,
<<<<<<< HEAD
  {9148d23d-ee57-4021-8d30-35c131932e37}, !- Handle
=======
  {83c4a9ab-eae4-4b97-9234-5b6ecb01b170}, !- Handle
>>>>>>> 78927444
  10.8753424657535,                       !- January Deep Ground Temperature {C}
  10.8753424657535,                       !- February Deep Ground Temperature {C}
  10.8753424657535,                       !- March Deep Ground Temperature {C}
  10.8753424657535,                       !- April Deep Ground Temperature {C}
  10.8753424657535,                       !- May Deep Ground Temperature {C}
  10.8753424657535,                       !- June Deep Ground Temperature {C}
  10.8753424657535,                       !- July Deep Ground Temperature {C}
  10.8753424657535,                       !- August Deep Ground Temperature {C}
  10.8753424657535,                       !- September Deep Ground Temperature {C}
  10.8753424657535,                       !- October Deep Ground Temperature {C}
  10.8753424657535,                       !- November Deep Ground Temperature {C}
  10.8753424657535;                       !- December Deep Ground Temperature {C}

OS:Building,
<<<<<<< HEAD
  {e811caa6-ef39-4d4d-a023-ecb1993d2df3}, !- Handle
=======
  {4c03b8c3-baf2-44d8-a9ab-ea4598743f53}, !- Handle
>>>>>>> 78927444
  Building 1,                             !- Name
  ,                                       !- Building Sector Type
  0,                                      !- North Axis {deg}
  ,                                       !- Nominal Floor to Floor Height {m}
  ,                                       !- Space Type Name
  ,                                       !- Default Construction Set Name
  ,                                       !- Default Schedule Set Name
  4,                                      !- Standards Number of Stories
  4,                                      !- Standards Number of Above Ground Stories
  ,                                       !- Standards Template
  multifamily,                            !- Standards Building Type
  40;                                     !- Standards Number of Living Units

OS:AdditionalProperties,
<<<<<<< HEAD
  {872ff0fd-9072-48dc-88b7-40ef61205618}, !- Handle
  {e811caa6-ef39-4d4d-a023-ecb1993d2df3}, !- Object Name
=======
  {a15b42d0-d1d9-4680-9eb0-a7697d532ee2}, !- Handle
  {4c03b8c3-baf2-44d8-a9ab-ea4598743f53}, !- Object Name
>>>>>>> 78927444
  num_units,                              !- Feature Name 1
  Integer,                                !- Feature Data Type 1
  40,                                     !- Feature Value 1
  has_rear_units,                         !- Feature Name 2
  Boolean,                                !- Feature Data Type 2
  true,                                   !- Feature Value 2
  num_floors,                             !- Feature Name 3
  Integer,                                !- Feature Data Type 3
  4,                                      !- Feature Value 3
  horz_location,                          !- Feature Name 4
  String,                                 !- Feature Data Type 4
  Left,                                   !- Feature Value 4
  level,                                  !- Feature Name 5
  String,                                 !- Feature Data Type 5
  Bottom,                                 !- Feature Value 5
  found_type,                             !- Feature Name 6
  String,                                 !- Feature Data Type 6
  slab,                                   !- Feature Value 6
  corridor_width,                         !- Feature Name 7
  Double,                                 !- Feature Data Type 7
  3.048,                                  !- Feature Value 7
  corridor_position,                      !- Feature Name 8
  String,                                 !- Feature Data Type 8
  Double-Loaded Interior;                 !- Feature Value 8

OS:ThermalZone,
<<<<<<< HEAD
  {c2c24dd4-31e1-4ec2-b2b8-4551d91f096e}, !- Handle
=======
  {05ea3223-ef19-4d94-a23a-25507c89bc84}, !- Handle
>>>>>>> 78927444
  living zone,                            !- Name
  ,                                       !- Multiplier
  ,                                       !- Ceiling Height {m}
  ,                                       !- Volume {m3}
  ,                                       !- Floor Area {m2}
  ,                                       !- Zone Inside Convection Algorithm
  ,                                       !- Zone Outside Convection Algorithm
  ,                                       !- Zone Conditioning Equipment List Name
<<<<<<< HEAD
  {f342be27-3ffb-4d4a-8fd8-74a675a79d6d}, !- Zone Air Inlet Port List
  {9a6c67e1-3a87-4f5f-abd0-2868c702fb2b}, !- Zone Air Exhaust Port List
  {adef0bf3-a401-41f3-aa3f-201cfd2a429c}, !- Zone Air Node Name
  {3081327d-665d-4bab-ac88-ef47c6e234c0}, !- Zone Return Air Port List
=======
  {1ee4f2b0-7e61-40dd-bbda-51a27e9d7767}, !- Zone Air Inlet Port List
  {180db908-c493-49a0-9164-bf43ea7ab75b}, !- Zone Air Exhaust Port List
  {62876061-60dd-4c9c-aee2-6031618c0d66}, !- Zone Air Node Name
  {e43d803f-5968-4590-8611-b3e1528ffe54}, !- Zone Return Air Port List
>>>>>>> 78927444
  ,                                       !- Primary Daylighting Control Name
  ,                                       !- Fraction of Zone Controlled by Primary Daylighting Control
  ,                                       !- Secondary Daylighting Control Name
  ,                                       !- Fraction of Zone Controlled by Secondary Daylighting Control
  ,                                       !- Illuminance Map Name
  ,                                       !- Group Rendering Name
  ,                                       !- Thermostat Name
  No;                                     !- Use Ideal Air Loads

OS:Node,
<<<<<<< HEAD
  {c59d6a08-cc8d-40c0-9a95-a1142580a675}, !- Handle
  Node 1,                                 !- Name
  {adef0bf3-a401-41f3-aa3f-201cfd2a429c}, !- Inlet Port
  ;                                       !- Outlet Port

OS:Connection,
  {adef0bf3-a401-41f3-aa3f-201cfd2a429c}, !- Handle
  {3571a6e0-cf1a-4201-9ae3-eb5578ff4a69}, !- Name
  {c2c24dd4-31e1-4ec2-b2b8-4551d91f096e}, !- Source Object
  11,                                     !- Outlet Port
  {c59d6a08-cc8d-40c0-9a95-a1142580a675}, !- Target Object
  2;                                      !- Inlet Port

OS:PortList,
  {f342be27-3ffb-4d4a-8fd8-74a675a79d6d}, !- Handle
  {e5f2aa8d-ce43-4e3b-b5df-5ea879351c4a}, !- Name
  {c2c24dd4-31e1-4ec2-b2b8-4551d91f096e}; !- HVAC Component

OS:PortList,
  {9a6c67e1-3a87-4f5f-abd0-2868c702fb2b}, !- Handle
  {28c1285b-1f98-45fb-ab85-50108dcf9274}, !- Name
  {c2c24dd4-31e1-4ec2-b2b8-4551d91f096e}; !- HVAC Component

OS:PortList,
  {3081327d-665d-4bab-ac88-ef47c6e234c0}, !- Handle
  {c47565a0-04ea-4654-abcb-020e280fc72b}, !- Name
  {c2c24dd4-31e1-4ec2-b2b8-4551d91f096e}; !- HVAC Component

OS:Sizing:Zone,
  {840c24d8-1503-4134-ad22-550d591180f0}, !- Handle
  {c2c24dd4-31e1-4ec2-b2b8-4551d91f096e}, !- Zone or ZoneList Name
=======
  {6874ac58-5317-4a89-9c4b-833568a17ff4}, !- Handle
  Node 1,                                 !- Name
  {62876061-60dd-4c9c-aee2-6031618c0d66}, !- Inlet Port
  ;                                       !- Outlet Port

OS:Connection,
  {62876061-60dd-4c9c-aee2-6031618c0d66}, !- Handle
  {628fbb64-8151-4ed2-ac45-a949eeb5e8eb}, !- Name
  {05ea3223-ef19-4d94-a23a-25507c89bc84}, !- Source Object
  11,                                     !- Outlet Port
  {6874ac58-5317-4a89-9c4b-833568a17ff4}, !- Target Object
  2;                                      !- Inlet Port

OS:PortList,
  {1ee4f2b0-7e61-40dd-bbda-51a27e9d7767}, !- Handle
  {246f0975-328b-40a2-991a-e5b004c65d53}, !- Name
  {05ea3223-ef19-4d94-a23a-25507c89bc84}; !- HVAC Component

OS:PortList,
  {180db908-c493-49a0-9164-bf43ea7ab75b}, !- Handle
  {02b770f9-8876-4fec-b5e9-7b5422829158}, !- Name
  {05ea3223-ef19-4d94-a23a-25507c89bc84}; !- HVAC Component

OS:PortList,
  {e43d803f-5968-4590-8611-b3e1528ffe54}, !- Handle
  {c15d2c0c-4435-4e86-992f-2d255b4aac52}, !- Name
  {05ea3223-ef19-4d94-a23a-25507c89bc84}; !- HVAC Component

OS:Sizing:Zone,
  {0e6db42d-86cf-4359-a524-312bc670a23c}, !- Handle
  {05ea3223-ef19-4d94-a23a-25507c89bc84}, !- Zone or ZoneList Name
>>>>>>> 78927444
  SupplyAirTemperature,                   !- Zone Cooling Design Supply Air Temperature Input Method
  14,                                     !- Zone Cooling Design Supply Air Temperature {C}
  11.11,                                  !- Zone Cooling Design Supply Air Temperature Difference {deltaC}
  SupplyAirTemperature,                   !- Zone Heating Design Supply Air Temperature Input Method
  40,                                     !- Zone Heating Design Supply Air Temperature {C}
  11.11,                                  !- Zone Heating Design Supply Air Temperature Difference {deltaC}
  0.0085,                                 !- Zone Cooling Design Supply Air Humidity Ratio {kg-H2O/kg-air}
  0.008,                                  !- Zone Heating Design Supply Air Humidity Ratio {kg-H2O/kg-air}
  ,                                       !- Zone Heating Sizing Factor
  ,                                       !- Zone Cooling Sizing Factor
  DesignDay,                              !- Cooling Design Air Flow Method
  ,                                       !- Cooling Design Air Flow Rate {m3/s}
  ,                                       !- Cooling Minimum Air Flow per Zone Floor Area {m3/s-m2}
  ,                                       !- Cooling Minimum Air Flow {m3/s}
  ,                                       !- Cooling Minimum Air Flow Fraction
  DesignDay,                              !- Heating Design Air Flow Method
  ,                                       !- Heating Design Air Flow Rate {m3/s}
  ,                                       !- Heating Maximum Air Flow per Zone Floor Area {m3/s-m2}
  ,                                       !- Heating Maximum Air Flow {m3/s}
  ,                                       !- Heating Maximum Air Flow Fraction
  ,                                       !- Design Zone Air Distribution Effectiveness in Cooling Mode
  ,                                       !- Design Zone Air Distribution Effectiveness in Heating Mode
  No,                                     !- Account for Dedicated Outdoor Air System
  NeutralSupplyAir,                       !- Dedicated Outdoor Air System Control Strategy
  autosize,                               !- Dedicated Outdoor Air Low Setpoint Temperature for Design {C}
  autosize;                               !- Dedicated Outdoor Air High Setpoint Temperature for Design {C}

OS:ZoneHVAC:EquipmentList,
<<<<<<< HEAD
  {b0adb964-3164-4404-9beb-dd4b7b5b50ac}, !- Handle
  Zone HVAC Equipment List 1,             !- Name
  {c2c24dd4-31e1-4ec2-b2b8-4551d91f096e}; !- Thermal Zone

OS:Space,
  {3f6c2984-2cdc-4f42-ae81-116afdd98e5c}, !- Handle
  living space,                           !- Name
  {a72d1695-6977-4dc1-81fe-2ea8d2f66472}, !- Space Type Name
=======
  {25fabf8c-dee8-4e5d-bf6c-793be201d1de}, !- Handle
  Zone HVAC Equipment List 1,             !- Name
  {05ea3223-ef19-4d94-a23a-25507c89bc84}; !- Thermal Zone

OS:Space,
  {96e41a33-be01-472e-9a3d-6e81d92f39a7}, !- Handle
  living space,                           !- Name
  {faa50141-1b5d-4718-9de5-186abc5adbc5}, !- Space Type Name
>>>>>>> 78927444
  ,                                       !- Default Construction Set Name
  ,                                       !- Default Schedule Set Name
  ,                                       !- Direction of Relative North {deg}
  ,                                       !- X Origin {m}
  ,                                       !- Y Origin {m}
  ,                                       !- Z Origin {m}
  ,                                       !- Building Story Name
<<<<<<< HEAD
  {c2c24dd4-31e1-4ec2-b2b8-4551d91f096e}, !- Thermal Zone Name
  ,                                       !- Part of Total Floor Area
  ,                                       !- Design Specification Outdoor Air Object Name
  {d0ad1378-6cb4-4363-a801-2f5b45488f49}; !- Building Unit Name

OS:Surface,
  {1cfe6c9a-3c22-4256-8bff-3e580663aab1}, !- Handle
  Surface 1,                              !- Name
  Floor,                                  !- Surface Type
  ,                                       !- Construction Name
  {3f6c2984-2cdc-4f42-ae81-116afdd98e5c}, !- Space Name
=======
  {05ea3223-ef19-4d94-a23a-25507c89bc84}, !- Thermal Zone Name
  ,                                       !- Part of Total Floor Area
  ,                                       !- Design Specification Outdoor Air Object Name
  {0486bc4a-62ea-4b78-ba87-655933c383f9}; !- Building Unit Name

OS:Surface,
  {eeec02bd-8534-484f-a028-8ebbe7a406c4}, !- Handle
  Surface 1,                              !- Name
  Floor,                                  !- Surface Type
  ,                                       !- Construction Name
  {96e41a33-be01-472e-9a3d-6e81d92f39a7}, !- Space Name
>>>>>>> 78927444
  Foundation,                             !- Outside Boundary Condition
  ,                                       !- Outside Boundary Condition Object
  NoSun,                                  !- Sun Exposure
  NoWind,                                 !- Wind Exposure
  ,                                       !- View Factor to Ground
  ,                                       !- Number of Vertices
  0, -12.9315688143396, 0,                !- X,Y,Z Vertex 1 {m}
  0, 0, 0,                                !- X,Y,Z Vertex 2 {m}
  6.46578440716979, 0, 0,                 !- X,Y,Z Vertex 3 {m}
  6.46578440716979, -12.9315688143396, 0; !- X,Y,Z Vertex 4 {m}

OS:Surface,
<<<<<<< HEAD
  {76aa87ab-289f-4610-9b0f-b6f54898aacd}, !- Handle
  Surface 2,                              !- Name
  Wall,                                   !- Surface Type
  ,                                       !- Construction Name
  {3f6c2984-2cdc-4f42-ae81-116afdd98e5c}, !- Space Name
=======
  {6bee5c0f-81e3-49e0-966d-d95483be2ad6}, !- Handle
  Surface 2,                              !- Name
  Wall,                                   !- Surface Type
  ,                                       !- Construction Name
  {96e41a33-be01-472e-9a3d-6e81d92f39a7}, !- Space Name
>>>>>>> 78927444
  Outdoors,                               !- Outside Boundary Condition
  ,                                       !- Outside Boundary Condition Object
  SunExposed,                             !- Sun Exposure
  WindExposed,                            !- Wind Exposure
  ,                                       !- View Factor to Ground
  ,                                       !- Number of Vertices
  0, 0, 2.4384,                           !- X,Y,Z Vertex 1 {m}
  0, 0, 0,                                !- X,Y,Z Vertex 2 {m}
  0, -12.9315688143396, 0,                !- X,Y,Z Vertex 3 {m}
  0, -12.9315688143396, 2.4384;           !- X,Y,Z Vertex 4 {m}

OS:Surface,
<<<<<<< HEAD
  {2f35425f-9c54-43bc-95ed-6170b7534bf8}, !- Handle
  Surface 3,                              !- Name
  Wall,                                   !- Surface Type
  ,                                       !- Construction Name
  {3f6c2984-2cdc-4f42-ae81-116afdd98e5c}, !- Space Name
=======
  {8f94f8b1-b685-46fc-b7a7-cc5970cd475b}, !- Handle
  Surface 3,                              !- Name
  Wall,                                   !- Surface Type
  ,                                       !- Construction Name
  {96e41a33-be01-472e-9a3d-6e81d92f39a7}, !- Space Name
>>>>>>> 78927444
  Adiabatic,                              !- Outside Boundary Condition
  ,                                       !- Outside Boundary Condition Object
  NoSun,                                  !- Sun Exposure
  NoWind,                                 !- Wind Exposure
  ,                                       !- View Factor to Ground
  ,                                       !- Number of Vertices
  6.46578440716979, 0, 2.4384,            !- X,Y,Z Vertex 1 {m}
  6.46578440716979, 0, 0,                 !- X,Y,Z Vertex 2 {m}
  0, 0, 0,                                !- X,Y,Z Vertex 3 {m}
  0, 0, 2.4384;                           !- X,Y,Z Vertex 4 {m}

OS:Surface,
<<<<<<< HEAD
  {b2e1324c-d851-40e8-9482-0226fc842f9a}, !- Handle
  Surface 4,                              !- Name
  Wall,                                   !- Surface Type
  ,                                       !- Construction Name
  {3f6c2984-2cdc-4f42-ae81-116afdd98e5c}, !- Space Name
=======
  {1738ae6c-4c3d-43b2-9edb-7d946aaf5f26}, !- Handle
  Surface 4,                              !- Name
  Wall,                                   !- Surface Type
  ,                                       !- Construction Name
  {96e41a33-be01-472e-9a3d-6e81d92f39a7}, !- Space Name
>>>>>>> 78927444
  Adiabatic,                              !- Outside Boundary Condition
  ,                                       !- Outside Boundary Condition Object
  NoSun,                                  !- Sun Exposure
  NoWind,                                 !- Wind Exposure
  ,                                       !- View Factor to Ground
  ,                                       !- Number of Vertices
  6.46578440716979, -12.9315688143396, 2.4384, !- X,Y,Z Vertex 1 {m}
  6.46578440716979, -12.9315688143396, 0, !- X,Y,Z Vertex 2 {m}
  6.46578440716979, 0, 0,                 !- X,Y,Z Vertex 3 {m}
  6.46578440716979, 0, 2.4384;            !- X,Y,Z Vertex 4 {m}

OS:Surface,
<<<<<<< HEAD
  {a4337d45-2445-41dc-8722-69e1e0d0d934}, !- Handle
  Surface 5,                              !- Name
  Wall,                                   !- Surface Type
  ,                                       !- Construction Name
  {3f6c2984-2cdc-4f42-ae81-116afdd98e5c}, !- Space Name
=======
  {26c9bd4d-abfc-4df9-a8bd-bd6723c0488d}, !- Handle
  Surface 5,                              !- Name
  Wall,                                   !- Surface Type
  ,                                       !- Construction Name
  {96e41a33-be01-472e-9a3d-6e81d92f39a7}, !- Space Name
>>>>>>> 78927444
  Outdoors,                               !- Outside Boundary Condition
  ,                                       !- Outside Boundary Condition Object
  SunExposed,                             !- Sun Exposure
  WindExposed,                            !- Wind Exposure
  ,                                       !- View Factor to Ground
  ,                                       !- Number of Vertices
  0, -12.9315688143396, 2.4384,           !- X,Y,Z Vertex 1 {m}
  0, -12.9315688143396, 0,                !- X,Y,Z Vertex 2 {m}
  6.46578440716979, -12.9315688143396, 0, !- X,Y,Z Vertex 3 {m}
  6.46578440716979, -12.9315688143396, 2.4384; !- X,Y,Z Vertex 4 {m}

OS:Surface,
<<<<<<< HEAD
  {e371b50f-71a8-49ae-88bf-dc7cc2d74f6d}, !- Handle
  Surface 6,                              !- Name
  RoofCeiling,                            !- Surface Type
  ,                                       !- Construction Name
  {3f6c2984-2cdc-4f42-ae81-116afdd98e5c}, !- Space Name
=======
  {f68ed0cb-0dba-4ae6-9532-53eb3aa81f20}, !- Handle
  Surface 6,                              !- Name
  RoofCeiling,                            !- Surface Type
  ,                                       !- Construction Name
  {96e41a33-be01-472e-9a3d-6e81d92f39a7}, !- Space Name
>>>>>>> 78927444
  Adiabatic,                              !- Outside Boundary Condition
  ,                                       !- Outside Boundary Condition Object
  NoSun,                                  !- Sun Exposure
  NoWind,                                 !- Wind Exposure
  ,                                       !- View Factor to Ground
  ,                                       !- Number of Vertices
  6.46578440716979, -12.9315688143396, 2.4384, !- X,Y,Z Vertex 1 {m}
  6.46578440716979, 0, 2.4384,            !- X,Y,Z Vertex 2 {m}
  0, 0, 2.4384,                           !- X,Y,Z Vertex 3 {m}
  0, -12.9315688143396, 2.4384;           !- X,Y,Z Vertex 4 {m}

OS:SpaceType,
<<<<<<< HEAD
  {a72d1695-6977-4dc1-81fe-2ea8d2f66472}, !- Handle
=======
  {faa50141-1b5d-4718-9de5-186abc5adbc5}, !- Handle
>>>>>>> 78927444
  Space Type 1,                           !- Name
  ,                                       !- Default Construction Set Name
  ,                                       !- Default Schedule Set Name
  ,                                       !- Group Rendering Name
  ,                                       !- Design Specification Outdoor Air Object Name
  ,                                       !- Standards Template
  ,                                       !- Standards Building Type
  living;                                 !- Standards Space Type

OS:ThermalZone,
<<<<<<< HEAD
  {d6d807eb-d8c8-4fef-b8ab-de152e59e6cc}, !- Handle
=======
  {c34f087c-f769-44c9-95b6-b30928c6e4e7}, !- Handle
>>>>>>> 78927444
  corridor zone,                          !- Name
  ,                                       !- Multiplier
  ,                                       !- Ceiling Height {m}
  ,                                       !- Volume {m3}
  ,                                       !- Floor Area {m2}
  ,                                       !- Zone Inside Convection Algorithm
  ,                                       !- Zone Outside Convection Algorithm
  ,                                       !- Zone Conditioning Equipment List Name
<<<<<<< HEAD
  {ebb17d44-9c8c-421a-a211-fec8a6e465aa}, !- Zone Air Inlet Port List
  {96049baa-e9c8-4e85-abbf-73c3a89e45b6}, !- Zone Air Exhaust Port List
  {dfb3f042-8cec-4350-9377-12d267256efc}, !- Zone Air Node Name
  {89190ef7-28b5-4f7e-8322-9fe9db1aed22}, !- Zone Return Air Port List
=======
  {ebfdca36-26b2-46b5-89e4-253ff231c258}, !- Zone Air Inlet Port List
  {82569fc0-c6aa-4270-8694-cb1d23397620}, !- Zone Air Exhaust Port List
  {ba1b8f4f-5bee-4b1d-98c5-3d24d1821bdf}, !- Zone Air Node Name
  {b8784fea-393a-48f5-b068-93bd50317a34}, !- Zone Return Air Port List
>>>>>>> 78927444
  ,                                       !- Primary Daylighting Control Name
  ,                                       !- Fraction of Zone Controlled by Primary Daylighting Control
  ,                                       !- Secondary Daylighting Control Name
  ,                                       !- Fraction of Zone Controlled by Secondary Daylighting Control
  ,                                       !- Illuminance Map Name
  ,                                       !- Group Rendering Name
  ,                                       !- Thermostat Name
  No;                                     !- Use Ideal Air Loads

OS:Node,
<<<<<<< HEAD
  {640d2bd4-1fae-4a5d-a36c-45933ba6db91}, !- Handle
  Node 2,                                 !- Name
  {dfb3f042-8cec-4350-9377-12d267256efc}, !- Inlet Port
  ;                                       !- Outlet Port

OS:Connection,
  {dfb3f042-8cec-4350-9377-12d267256efc}, !- Handle
  {e9126dd6-117a-4bf2-b1b5-20a703334b56}, !- Name
  {d6d807eb-d8c8-4fef-b8ab-de152e59e6cc}, !- Source Object
  11,                                     !- Outlet Port
  {640d2bd4-1fae-4a5d-a36c-45933ba6db91}, !- Target Object
  2;                                      !- Inlet Port

OS:PortList,
  {ebb17d44-9c8c-421a-a211-fec8a6e465aa}, !- Handle
  {728de1ec-1c8f-49dc-a98d-896871f41bc9}, !- Name
  {d6d807eb-d8c8-4fef-b8ab-de152e59e6cc}; !- HVAC Component

OS:PortList,
  {96049baa-e9c8-4e85-abbf-73c3a89e45b6}, !- Handle
  {f82788d1-fc37-44f8-b7c7-c3fceb834d7e}, !- Name
  {d6d807eb-d8c8-4fef-b8ab-de152e59e6cc}; !- HVAC Component

OS:PortList,
  {89190ef7-28b5-4f7e-8322-9fe9db1aed22}, !- Handle
  {44cd6dfe-6874-4acd-8d2a-1ebf606db6fc}, !- Name
  {d6d807eb-d8c8-4fef-b8ab-de152e59e6cc}; !- HVAC Component

OS:Sizing:Zone,
  {2d71de4b-7d79-47a7-ab20-9b8d16129021}, !- Handle
  {d6d807eb-d8c8-4fef-b8ab-de152e59e6cc}, !- Zone or ZoneList Name
=======
  {fb27f78e-8958-4d52-ba15-0633b481b895}, !- Handle
  Node 2,                                 !- Name
  {ba1b8f4f-5bee-4b1d-98c5-3d24d1821bdf}, !- Inlet Port
  ;                                       !- Outlet Port

OS:Connection,
  {ba1b8f4f-5bee-4b1d-98c5-3d24d1821bdf}, !- Handle
  {33bfc843-cc0d-44cb-a447-24ad2b05c6db}, !- Name
  {c34f087c-f769-44c9-95b6-b30928c6e4e7}, !- Source Object
  11,                                     !- Outlet Port
  {fb27f78e-8958-4d52-ba15-0633b481b895}, !- Target Object
  2;                                      !- Inlet Port

OS:PortList,
  {ebfdca36-26b2-46b5-89e4-253ff231c258}, !- Handle
  {f7779547-a84a-4a1f-bda1-37be20431fa5}, !- Name
  {c34f087c-f769-44c9-95b6-b30928c6e4e7}; !- HVAC Component

OS:PortList,
  {82569fc0-c6aa-4270-8694-cb1d23397620}, !- Handle
  {4dd1b808-b651-429f-ae8f-7e78c522a205}, !- Name
  {c34f087c-f769-44c9-95b6-b30928c6e4e7}; !- HVAC Component

OS:PortList,
  {b8784fea-393a-48f5-b068-93bd50317a34}, !- Handle
  {bcd8dcb3-c582-45b9-ad0c-db2e5a71c680}, !- Name
  {c34f087c-f769-44c9-95b6-b30928c6e4e7}; !- HVAC Component

OS:Sizing:Zone,
  {bf7a9ce4-0e8e-4883-9910-6f88887ecbaf}, !- Handle
  {c34f087c-f769-44c9-95b6-b30928c6e4e7}, !- Zone or ZoneList Name
>>>>>>> 78927444
  SupplyAirTemperature,                   !- Zone Cooling Design Supply Air Temperature Input Method
  14,                                     !- Zone Cooling Design Supply Air Temperature {C}
  11.11,                                  !- Zone Cooling Design Supply Air Temperature Difference {deltaC}
  SupplyAirTemperature,                   !- Zone Heating Design Supply Air Temperature Input Method
  40,                                     !- Zone Heating Design Supply Air Temperature {C}
  11.11,                                  !- Zone Heating Design Supply Air Temperature Difference {deltaC}
  0.0085,                                 !- Zone Cooling Design Supply Air Humidity Ratio {kg-H2O/kg-air}
  0.008,                                  !- Zone Heating Design Supply Air Humidity Ratio {kg-H2O/kg-air}
  ,                                       !- Zone Heating Sizing Factor
  ,                                       !- Zone Cooling Sizing Factor
  DesignDay,                              !- Cooling Design Air Flow Method
  ,                                       !- Cooling Design Air Flow Rate {m3/s}
  ,                                       !- Cooling Minimum Air Flow per Zone Floor Area {m3/s-m2}
  ,                                       !- Cooling Minimum Air Flow {m3/s}
  ,                                       !- Cooling Minimum Air Flow Fraction
  DesignDay,                              !- Heating Design Air Flow Method
  ,                                       !- Heating Design Air Flow Rate {m3/s}
  ,                                       !- Heating Maximum Air Flow per Zone Floor Area {m3/s-m2}
  ,                                       !- Heating Maximum Air Flow {m3/s}
  ,                                       !- Heating Maximum Air Flow Fraction
  ,                                       !- Design Zone Air Distribution Effectiveness in Cooling Mode
  ,                                       !- Design Zone Air Distribution Effectiveness in Heating Mode
  No,                                     !- Account for Dedicated Outdoor Air System
  NeutralSupplyAir,                       !- Dedicated Outdoor Air System Control Strategy
  autosize,                               !- Dedicated Outdoor Air Low Setpoint Temperature for Design {C}
  autosize;                               !- Dedicated Outdoor Air High Setpoint Temperature for Design {C}

OS:ZoneHVAC:EquipmentList,
<<<<<<< HEAD
  {bff71512-73c5-4d53-9340-4be6f11366c7}, !- Handle
  Zone HVAC Equipment List 2,             !- Name
  {d6d807eb-d8c8-4fef-b8ab-de152e59e6cc}; !- Thermal Zone

OS:Space,
  {3ed24641-8612-43dc-a6f5-24b347ccd2f4}, !- Handle
  corridor space,                         !- Name
  {dac53973-64b7-471a-a95e-e2c2b28476a8}, !- Space Type Name
=======
  {ebac4265-e940-4b3e-96d0-66b5c7027ae8}, !- Handle
  Zone HVAC Equipment List 2,             !- Name
  {c34f087c-f769-44c9-95b6-b30928c6e4e7}; !- Thermal Zone

OS:Space,
  {d1e22cbb-4bbb-4e86-aa9c-863bbfa53e65}, !- Handle
  corridor space,                         !- Name
  {2ce55e10-536e-4e0f-bbe2-a55517aaf87d}, !- Space Type Name
>>>>>>> 78927444
  ,                                       !- Default Construction Set Name
  ,                                       !- Default Schedule Set Name
  ,                                       !- Direction of Relative North {deg}
  ,                                       !- X Origin {m}
  ,                                       !- Y Origin {m}
  ,                                       !- Z Origin {m}
  ,                                       !- Building Story Name
<<<<<<< HEAD
  {d6d807eb-d8c8-4fef-b8ab-de152e59e6cc}; !- Thermal Zone Name

OS:Surface,
  {a5e257d7-7a75-44a0-9ecf-8d1d54c87e4d}, !- Handle
  Surface 7,                              !- Name
  Floor,                                  !- Surface Type
  ,                                       !- Construction Name
  {3ed24641-8612-43dc-a6f5-24b347ccd2f4}, !- Space Name
=======
  {c34f087c-f769-44c9-95b6-b30928c6e4e7}; !- Thermal Zone Name

OS:Surface,
  {f73e8b5f-3466-4e7f-93b9-d41262498dfa}, !- Handle
  Surface 7,                              !- Name
  Floor,                                  !- Surface Type
  ,                                       !- Construction Name
  {d1e22cbb-4bbb-4e86-aa9c-863bbfa53e65}, !- Space Name
>>>>>>> 78927444
  Foundation,                             !- Outside Boundary Condition
  ,                                       !- Outside Boundary Condition Object
  NoSun,                                  !- Sun Exposure
  NoWind,                                 !- Wind Exposure
  ,                                       !- View Factor to Ground
  ,                                       !- Number of Vertices
  0, 0, 0,                                !- X,Y,Z Vertex 1 {m}
  0, 1.524, 0,                            !- X,Y,Z Vertex 2 {m}
  6.46578440716979, 1.524, 0,             !- X,Y,Z Vertex 3 {m}
  6.46578440716979, 0, 0;                 !- X,Y,Z Vertex 4 {m}

OS:Surface,
<<<<<<< HEAD
  {f8a31bcb-4fa2-462c-8dbe-b8f5bb80f404}, !- Handle
  Surface 8,                              !- Name
  Wall,                                   !- Surface Type
  ,                                       !- Construction Name
  {3ed24641-8612-43dc-a6f5-24b347ccd2f4}, !- Space Name
=======
  {60cf7275-4e1f-41b6-aae7-6d22b5b285a0}, !- Handle
  Surface 8,                              !- Name
  Wall,                                   !- Surface Type
  ,                                       !- Construction Name
  {d1e22cbb-4bbb-4e86-aa9c-863bbfa53e65}, !- Space Name
>>>>>>> 78927444
  Outdoors,                               !- Outside Boundary Condition
  ,                                       !- Outside Boundary Condition Object
  SunExposed,                             !- Sun Exposure
  WindExposed,                            !- Wind Exposure
  ,                                       !- View Factor to Ground
  ,                                       !- Number of Vertices
  0, 1.524, 2.4384,                       !- X,Y,Z Vertex 1 {m}
  0, 1.524, 0,                            !- X,Y,Z Vertex 2 {m}
  0, 0, 0,                                !- X,Y,Z Vertex 3 {m}
  0, 0, 2.4384;                           !- X,Y,Z Vertex 4 {m}

OS:Surface,
<<<<<<< HEAD
  {00e0b828-2c68-4633-9b58-f1363c7d3ed1}, !- Handle
  Surface 9,                              !- Name
  Wall,                                   !- Surface Type
  ,                                       !- Construction Name
  {3ed24641-8612-43dc-a6f5-24b347ccd2f4}, !- Space Name
=======
  {86a6e8c5-00f2-4d85-a1fd-03ce09e290d0}, !- Handle
  Surface 9,                              !- Name
  Wall,                                   !- Surface Type
  ,                                       !- Construction Name
  {d1e22cbb-4bbb-4e86-aa9c-863bbfa53e65}, !- Space Name
>>>>>>> 78927444
  Adiabatic,                              !- Outside Boundary Condition
  ,                                       !- Outside Boundary Condition Object
  NoSun,                                  !- Sun Exposure
  NoWind,                                 !- Wind Exposure
  ,                                       !- View Factor to Ground
  ,                                       !- Number of Vertices
  6.46578440716979, 1.524, 2.4384,        !- X,Y,Z Vertex 1 {m}
  6.46578440716979, 1.524, 0,             !- X,Y,Z Vertex 2 {m}
  0, 1.524, 0,                            !- X,Y,Z Vertex 3 {m}
  0, 1.524, 2.4384;                       !- X,Y,Z Vertex 4 {m}

OS:Surface,
<<<<<<< HEAD
  {325e2b8c-c793-4f0f-81f1-c3b4d0c5ae18}, !- Handle
  Surface 10,                             !- Name
  Wall,                                   !- Surface Type
  ,                                       !- Construction Name
  {3ed24641-8612-43dc-a6f5-24b347ccd2f4}, !- Space Name
=======
  {cd3d6599-0954-4395-9506-88eb2bfafeaa}, !- Handle
  Surface 10,                             !- Name
  Wall,                                   !- Surface Type
  ,                                       !- Construction Name
  {d1e22cbb-4bbb-4e86-aa9c-863bbfa53e65}, !- Space Name
>>>>>>> 78927444
  Adiabatic,                              !- Outside Boundary Condition
  ,                                       !- Outside Boundary Condition Object
  NoSun,                                  !- Sun Exposure
  NoWind,                                 !- Wind Exposure
  ,                                       !- View Factor to Ground
  ,                                       !- Number of Vertices
  6.46578440716979, 0, 2.4384,            !- X,Y,Z Vertex 1 {m}
  6.46578440716979, 0, 0,                 !- X,Y,Z Vertex 2 {m}
  6.46578440716979, 1.524, 0,             !- X,Y,Z Vertex 3 {m}
  6.46578440716979, 1.524, 2.4384;        !- X,Y,Z Vertex 4 {m}

OS:Surface,
<<<<<<< HEAD
  {36076966-f2e4-4cbe-bf1a-54a7ae18c8d8}, !- Handle
  Surface 11,                             !- Name
  Wall,                                   !- Surface Type
  ,                                       !- Construction Name
  {3ed24641-8612-43dc-a6f5-24b347ccd2f4}, !- Space Name
=======
  {7d24fa74-5bd3-4790-b475-1bd6495e54ec}, !- Handle
  Surface 11,                             !- Name
  Wall,                                   !- Surface Type
  ,                                       !- Construction Name
  {d1e22cbb-4bbb-4e86-aa9c-863bbfa53e65}, !- Space Name
>>>>>>> 78927444
  Adiabatic,                              !- Outside Boundary Condition
  ,                                       !- Outside Boundary Condition Object
  NoSun,                                  !- Sun Exposure
  NoWind,                                 !- Wind Exposure
  ,                                       !- View Factor to Ground
  ,                                       !- Number of Vertices
  0, 0, 2.4384,                           !- X,Y,Z Vertex 1 {m}
  0, 0, 0,                                !- X,Y,Z Vertex 2 {m}
  6.46578440716979, 0, 0,                 !- X,Y,Z Vertex 3 {m}
  6.46578440716979, 0, 2.4384;            !- X,Y,Z Vertex 4 {m}

OS:Surface,
<<<<<<< HEAD
  {fb435448-692e-4737-9378-8320c1f07050}, !- Handle
  Surface 12,                             !- Name
  RoofCeiling,                            !- Surface Type
  ,                                       !- Construction Name
  {3ed24641-8612-43dc-a6f5-24b347ccd2f4}, !- Space Name
=======
  {0032cf7d-6873-4582-a09c-4d4433495335}, !- Handle
  Surface 12,                             !- Name
  RoofCeiling,                            !- Surface Type
  ,                                       !- Construction Name
  {d1e22cbb-4bbb-4e86-aa9c-863bbfa53e65}, !- Space Name
>>>>>>> 78927444
  Adiabatic,                              !- Outside Boundary Condition
  ,                                       !- Outside Boundary Condition Object
  NoSun,                                  !- Sun Exposure
  NoWind,                                 !- Wind Exposure
  ,                                       !- View Factor to Ground
  ,                                       !- Number of Vertices
  6.46578440716979, 0, 2.4384,            !- X,Y,Z Vertex 1 {m}
  6.46578440716979, 1.524, 2.4384,        !- X,Y,Z Vertex 2 {m}
  0, 1.524, 2.4384,                       !- X,Y,Z Vertex 3 {m}
  0, 0, 2.4384;                           !- X,Y,Z Vertex 4 {m}

OS:SpaceType,
<<<<<<< HEAD
  {dac53973-64b7-471a-a95e-e2c2b28476a8}, !- Handle
=======
  {2ce55e10-536e-4e0f-bbe2-a55517aaf87d}, !- Handle
>>>>>>> 78927444
  Space Type 2,                           !- Name
  ,                                       !- Default Construction Set Name
  ,                                       !- Default Schedule Set Name
  ,                                       !- Group Rendering Name
  ,                                       !- Design Specification Outdoor Air Object Name
  ,                                       !- Standards Template
  ,                                       !- Standards Building Type
  corridor;                               !- Standards Space Type

OS:BuildingUnit,
<<<<<<< HEAD
  {d0ad1378-6cb4-4363-a801-2f5b45488f49}, !- Handle
=======
  {0486bc4a-62ea-4b78-ba87-655933c383f9}, !- Handle
>>>>>>> 78927444
  unit 1,                                 !- Name
  ,                                       !- Rendering Color
  Residential;                            !- Building Unit Type

OS:AdditionalProperties,
<<<<<<< HEAD
  {5eaa36e1-5b23-4f6d-89dc-7721f1684721}, !- Handle
  {d0ad1378-6cb4-4363-a801-2f5b45488f49}, !- Object Name
=======
  {42a845af-3d90-4cf5-afb8-86dbe4356932}, !- Handle
  {0486bc4a-62ea-4b78-ba87-655933c383f9}, !- Object Name
>>>>>>> 78927444
  NumberOfBedrooms,                       !- Feature Name 1
  Integer,                                !- Feature Data Type 1
  3,                                      !- Feature Value 1
  NumberOfBathrooms,                      !- Feature Name 2
  Double,                                 !- Feature Data Type 2
  2,                                      !- Feature Value 2
  NumberOfOccupants,                      !- Feature Name 3
  Double,                                 !- Feature Data Type 3
  3.3900000000000001;                     !- Feature Value 3

OS:External:File,
<<<<<<< HEAD
  {0ac4809b-ab10-4184-aab8-5f041050a93e}, !- Handle
=======
  {858002ee-607d-4180-94a9-5302cd5c4633}, !- Handle
>>>>>>> 78927444
  8760.csv,                               !- Name
  8760.csv;                               !- File Name

OS:Schedule:Day,
<<<<<<< HEAD
  {20d4f3ac-eb62-44a8-bffe-a86e2e06dec8}, !- Handle
=======
  {54b908f0-cb2f-4f1f-909b-7051f8eda6a4}, !- Handle
>>>>>>> 78927444
  Schedule Day 1,                         !- Name
  ,                                       !- Schedule Type Limits Name
  ,                                       !- Interpolate to Timestep
  24,                                     !- Hour 1
  0,                                      !- Minute 1
  0;                                      !- Value Until Time 1

OS:Schedule:Day,
<<<<<<< HEAD
  {daf37540-77f2-450f-8eba-9636e3513cf7}, !- Handle
=======
  {4ecb083d-677c-4f75-b5bf-175e3e1d38b3}, !- Handle
>>>>>>> 78927444
  Schedule Day 2,                         !- Name
  ,                                       !- Schedule Type Limits Name
  ,                                       !- Interpolate to Timestep
  24,                                     !- Hour 1
  0,                                      !- Minute 1
  1;                                      !- Value Until Time 1

OS:Schedule:File,
<<<<<<< HEAD
  {4c3fc68d-ba9f-40e6-88b8-d7cffe52ef4d}, !- Handle
  occupants,                              !- Name
  {6495b847-4a93-4659-94fb-ffc6ba265c50}, !- Schedule Type Limits Name
  {0ac4809b-ab10-4184-aab8-5f041050a93e}, !- External File Name
=======
  {6357b6bc-0e34-4f35-98fe-681a9b5dd13b}, !- Handle
  occupants,                              !- Name
  {bf38ee31-2a0b-4a6e-ab7c-2f671ec403a3}, !- Schedule Type Limits Name
  {858002ee-607d-4180-94a9-5302cd5c4633}, !- External File Name
>>>>>>> 78927444
  1,                                      !- Column Number
  1,                                      !- Rows to Skip at Top
  8760,                                   !- Number of Hours of Data
  ,                                       !- Column Separator
  ,                                       !- Interpolate to Timestep
  60;                                     !- Minutes per Item

OS:Schedule:Ruleset,
<<<<<<< HEAD
  {e6d91862-6fe5-4953-bbe4-aefa05a966a9}, !- Handle
  Schedule Ruleset 1,                     !- Name
  {145cbea6-3d65-4558-98c6-0d5dcc710a80}, !- Schedule Type Limits Name
  {5152304b-4527-4b95-a1ba-9650a5a1a780}; !- Default Day Schedule Name

OS:Schedule:Day,
  {5152304b-4527-4b95-a1ba-9650a5a1a780}, !- Handle
  Schedule Day 3,                         !- Name
  {145cbea6-3d65-4558-98c6-0d5dcc710a80}, !- Schedule Type Limits Name
=======
  {1841c9f4-4186-427e-9813-fe2c02bb8711}, !- Handle
  Schedule Ruleset 1,                     !- Name
  {ccb4960e-6670-4a85-82fe-8e5db4227e09}, !- Schedule Type Limits Name
  {2b697ca8-f889-478e-9406-25d27d5a5ef4}; !- Default Day Schedule Name

OS:Schedule:Day,
  {2b697ca8-f889-478e-9406-25d27d5a5ef4}, !- Handle
  Schedule Day 3,                         !- Name
  {ccb4960e-6670-4a85-82fe-8e5db4227e09}, !- Schedule Type Limits Name
>>>>>>> 78927444
  ,                                       !- Interpolate to Timestep
  24,                                     !- Hour 1
  0,                                      !- Minute 1
  112.539290946133;                       !- Value Until Time 1

OS:People:Definition,
<<<<<<< HEAD
  {65338766-3b4d-4bfe-8c9c-9dbf17c72c97}, !- Handle
=======
  {cfe4982a-0dde-4a61-9046-88e143e51b03}, !- Handle
>>>>>>> 78927444
  res occupants|living space,             !- Name
  People,                                 !- Number of People Calculation Method
  3.39,                                   !- Number of People {people}
  ,                                       !- People per Space Floor Area {person/m2}
  ,                                       !- Space Floor Area per Person {m2/person}
  0.319734,                               !- Fraction Radiant
  0.573,                                  !- Sensible Heat Fraction
  0,                                      !- Carbon Dioxide Generation Rate {m3/s-W}
  No,                                     !- Enable ASHRAE 55 Comfort Warnings
  ZoneAveraged;                           !- Mean Radiant Temperature Calculation Type

OS:People,
<<<<<<< HEAD
  {3e6c8f91-88a3-4809-ab4a-4bfcf80e7a83}, !- Handle
  res occupants|living space,             !- Name
  {65338766-3b4d-4bfe-8c9c-9dbf17c72c97}, !- People Definition Name
  {3f6c2984-2cdc-4f42-ae81-116afdd98e5c}, !- Space or SpaceType Name
  {4c3fc68d-ba9f-40e6-88b8-d7cffe52ef4d}, !- Number of People Schedule Name
  {e6d91862-6fe5-4953-bbe4-aefa05a966a9}, !- Activity Level Schedule Name
=======
  {3bdb0c54-2116-423c-b0f7-21fa24610c7c}, !- Handle
  res occupants|living space,             !- Name
  {cfe4982a-0dde-4a61-9046-88e143e51b03}, !- People Definition Name
  {96e41a33-be01-472e-9a3d-6e81d92f39a7}, !- Space or SpaceType Name
  {6357b6bc-0e34-4f35-98fe-681a9b5dd13b}, !- Number of People Schedule Name
  {1841c9f4-4186-427e-9813-fe2c02bb8711}, !- Activity Level Schedule Name
>>>>>>> 78927444
  ,                                       !- Surface Name/Angle Factor List Name
  ,                                       !- Work Efficiency Schedule Name
  ,                                       !- Clothing Insulation Schedule Name
  ,                                       !- Air Velocity Schedule Name
  1;                                      !- Multiplier

OS:ScheduleTypeLimits,
<<<<<<< HEAD
  {145cbea6-3d65-4558-98c6-0d5dcc710a80}, !- Handle
=======
  {ccb4960e-6670-4a85-82fe-8e5db4227e09}, !- Handle
>>>>>>> 78927444
  ActivityLevel,                          !- Name
  0,                                      !- Lower Limit Value
  ,                                       !- Upper Limit Value
  Continuous,                             !- Numeric Type
  ActivityLevel;                          !- Unit Type

OS:ScheduleTypeLimits,
<<<<<<< HEAD
  {6495b847-4a93-4659-94fb-ffc6ba265c50}, !- Handle
=======
  {bf38ee31-2a0b-4a6e-ab7c-2f671ec403a3}, !- Handle
>>>>>>> 78927444
  Fractional,                             !- Name
  0,                                      !- Lower Limit Value
  1,                                      !- Upper Limit Value
  Continuous;                             !- Numeric Type
<|MERGE_RESOLUTION|>--- conflicted
+++ resolved
@@ -1,73 +1,41 @@
 !- NOTE: Auto-generated from /test/osw_files/MF_40units_4story_SL_3Beds_2Baths_Denver.osw
 
 OS:Version,
-<<<<<<< HEAD
-  {16c27610-f167-4ca6-b7ed-dfbb1bdb4dd5}, !- Handle
+  {93833e4c-cd7c-4005-ad10-af6bc5ba44ff}, !- Handle
   2.9.1;                                  !- Version Identifier
 
 OS:SimulationControl,
-  {ede58e3d-85fc-4689-9b31-53d19ff63565}, !- Handle
-=======
-  {e49ff6d5-fd38-48ee-bc0e-84c15435d69d}, !- Handle
-  2.9.0;                                  !- Version Identifier
-
-OS:SimulationControl,
-  {8ab28da1-8065-4ca2-be54-5699f1354534}, !- Handle
->>>>>>> 78927444
+  {e86791ac-633e-4ef8-83b1-80655af4fe2d}, !- Handle
   ,                                       !- Do Zone Sizing Calculation
   ,                                       !- Do System Sizing Calculation
   ,                                       !- Do Plant Sizing Calculation
   No;                                     !- Run Simulation for Sizing Periods
 
 OS:Timestep,
-<<<<<<< HEAD
-  {7d3c49ce-2d51-44af-815b-f24f8f1a2f90}, !- Handle
+  {4adca457-303d-43cd-84de-b4bda849879f}, !- Handle
   6;                                      !- Number of Timesteps per Hour
 
 OS:ShadowCalculation,
-  {51d8416b-0238-41d4-8797-aa8b061a2d36}, !- Handle
-=======
-  {f6b82682-7e02-459e-a397-0be5a1d2d4fc}, !- Handle
-  6;                                      !- Number of Timesteps per Hour
-
-OS:ShadowCalculation,
-  {dcd36eb9-8971-4df7-8e63-380ecb4a2db2}, !- Handle
->>>>>>> 78927444
+  {52d53425-afbf-4740-aeb8-c26b62e25eb3}, !- Handle
   20,                                     !- Calculation Frequency
   200;                                    !- Maximum Figures in Shadow Overlap Calculations
 
 OS:SurfaceConvectionAlgorithm:Outside,
-<<<<<<< HEAD
-  {970dddad-9170-438c-87a6-02d71a5be469}, !- Handle
+  {106f6116-910f-4497-972d-14603f1c79ab}, !- Handle
   DOE-2;                                  !- Algorithm
 
 OS:SurfaceConvectionAlgorithm:Inside,
-  {a26d411d-4245-4a83-b096-3ccd86615f73}, !- Handle
+  {b3e460f9-7e67-46f1-80d7-829ad1c3e79e}, !- Handle
   TARP;                                   !- Algorithm
 
 OS:ZoneCapacitanceMultiplier:ResearchSpecial,
-  {71911475-605f-408c-a183-74bd3b11367d}, !- Handle
-=======
-  {035395a6-7848-447f-b06e-65105751e0ad}, !- Handle
-  DOE-2;                                  !- Algorithm
-
-OS:SurfaceConvectionAlgorithm:Inside,
-  {e211f425-4c0f-4432-9a3b-04abd66e82ef}, !- Handle
-  TARP;                                   !- Algorithm
-
-OS:ZoneCapacitanceMultiplier:ResearchSpecial,
-  {67e96130-0e43-4464-bf51-c8abc8a26850}, !- Handle
->>>>>>> 78927444
+  {63659170-8763-430e-8f0c-e27b35130852}, !- Handle
   ,                                       !- Temperature Capacity Multiplier
   15,                                     !- Humidity Capacity Multiplier
   ;                                       !- Carbon Dioxide Capacity Multiplier
 
 OS:RunPeriod,
-<<<<<<< HEAD
-  {d1fa4043-7843-4c40-a25c-8f15cf5f69df}, !- Handle
-=======
-  {042d5cbb-0f87-433f-bb53-223bdf742603}, !- Handle
->>>>>>> 78927444
+  {8fee1b88-9deb-40e9-a333-1253f5db1984}, !- Handle
   Run Period 1,                           !- Name
   1,                                      !- Begin Month
   1,                                      !- Begin Day of Month
@@ -81,21 +49,13 @@
   ;                                       !- Number of Times Runperiod to be Repeated
 
 OS:YearDescription,
-<<<<<<< HEAD
-  {4566c233-1b07-4cda-b2b8-ecdb2c9f9447}, !- Handle
-=======
-  {88144fd9-b5b3-454b-b922-3e4128e1aba5}, !- Handle
->>>>>>> 78927444
+  {ad8638b0-ea60-45bb-9241-1ccf8d987ba5}, !- Handle
   2007,                                   !- Calendar Year
   ,                                       !- Day of Week for Start Day
   ;                                       !- Is Leap Year
 
 OS:WeatherFile,
-<<<<<<< HEAD
-  {4201cd11-bd16-4f7f-bf85-5e11c4350a76}, !- Handle
-=======
-  {1dafa04a-3870-48bc-acf1-1b3f8a65e5c0}, !- Handle
->>>>>>> 78927444
+  {6cc95104-38bd-49a9-8639-7056b7ecdbd3}, !- Handle
   Denver Intl Ap,                         !- City
   CO,                                     !- State Province Region
   USA,                                    !- Country
@@ -109,13 +69,8 @@
   E23378AA;                               !- Checksum
 
 OS:AdditionalProperties,
-<<<<<<< HEAD
-  {f4156452-dfc4-4b7d-99ac-3abc8fb9eff0}, !- Handle
-  {4201cd11-bd16-4f7f-bf85-5e11c4350a76}, !- Object Name
-=======
-  {cc6a394b-b533-4275-9fa4-d729ad1e0ff4}, !- Handle
-  {1dafa04a-3870-48bc-acf1-1b3f8a65e5c0}, !- Object Name
->>>>>>> 78927444
+  {fec51b57-e2ad-4e64-9fc0-949164946125}, !- Handle
+  {6cc95104-38bd-49a9-8639-7056b7ecdbd3}, !- Object Name
   EPWHeaderCity,                          !- Feature Name 1
   String,                                 !- Feature Data Type 1
   Denver Intl Ap,                         !- Feature Value 1
@@ -223,11 +178,7 @@
   84;                                     !- Feature Value 35
 
 OS:Site,
-<<<<<<< HEAD
-  {95c20c82-0986-4d79-912e-c82bf2267c30}, !- Handle
-=======
-  {59f44185-17fe-45a5-894e-62e6ba4f5ae2}, !- Handle
->>>>>>> 78927444
+  {402cd7d6-f504-47da-b6ff-10ee217e7b37}, !- Handle
   Denver Intl Ap_CO_USA,                  !- Name
   39.83,                                  !- Latitude {deg}
   -104.65,                                !- Longitude {deg}
@@ -236,11 +187,7 @@
   ;                                       !- Terrain
 
 OS:ClimateZones,
-<<<<<<< HEAD
-  {df61b5f1-efc6-4358-899e-a5304f5e1a90}, !- Handle
-=======
-  {306a887c-f47a-4d0c-8fbd-e2bc1c183342}, !- Handle
->>>>>>> 78927444
+  {35870e2c-d468-46b3-b8f7-a9b0fbf5ad7b}, !- Handle
   ,                                       !- Active Institution
   ,                                       !- Active Year
   ,                                       !- Climate Zone Institution Name 1
@@ -253,31 +200,19 @@
   Cold;                                   !- Climate Zone Value 2
 
 OS:Site:WaterMainsTemperature,
-<<<<<<< HEAD
-  {b162d214-5a8d-4b62-8ada-7bc8d22af39d}, !- Handle
-=======
-  {04a048d0-3861-45a2-a415-d69f8302c417}, !- Handle
->>>>>>> 78927444
+  {1e4e5ab0-2a2c-4c0a-85a9-d4a687da1f5b}, !- Handle
   Correlation,                            !- Calculation Method
   ,                                       !- Temperature Schedule Name
   10.8753424657535,                       !- Annual Average Outdoor Air Temperature {C}
   23.1524007936508;                       !- Maximum Difference In Monthly Average Outdoor Air Temperatures {deltaC}
 
 OS:RunPeriodControl:DaylightSavingTime,
-<<<<<<< HEAD
-  {88c5c4ca-cd1a-472c-a76e-a766a64a9ee7}, !- Handle
-=======
-  {a94c14b2-275c-4438-9528-cf62a74edaa2}, !- Handle
->>>>>>> 78927444
+  {61e5f25d-f48d-4431-b712-6d2bd125982f}, !- Handle
   3/12,                                   !- Start Date
   11/5;                                   !- End Date
 
 OS:Site:GroundTemperature:Deep,
-<<<<<<< HEAD
-  {9148d23d-ee57-4021-8d30-35c131932e37}, !- Handle
-=======
-  {83c4a9ab-eae4-4b97-9234-5b6ecb01b170}, !- Handle
->>>>>>> 78927444
+  {3bfc8b80-6734-45cb-a2eb-0545897600d9}, !- Handle
   10.8753424657535,                       !- January Deep Ground Temperature {C}
   10.8753424657535,                       !- February Deep Ground Temperature {C}
   10.8753424657535,                       !- March Deep Ground Temperature {C}
@@ -292,11 +227,7 @@
   10.8753424657535;                       !- December Deep Ground Temperature {C}
 
 OS:Building,
-<<<<<<< HEAD
-  {e811caa6-ef39-4d4d-a023-ecb1993d2df3}, !- Handle
-=======
-  {4c03b8c3-baf2-44d8-a9ab-ea4598743f53}, !- Handle
->>>>>>> 78927444
+  {c2849795-e949-49f1-8192-af919d025b71}, !- Handle
   Building 1,                             !- Name
   ,                                       !- Building Sector Type
   0,                                      !- North Axis {deg}
@@ -311,13 +242,8 @@
   40;                                     !- Standards Number of Living Units
 
 OS:AdditionalProperties,
-<<<<<<< HEAD
-  {872ff0fd-9072-48dc-88b7-40ef61205618}, !- Handle
-  {e811caa6-ef39-4d4d-a023-ecb1993d2df3}, !- Object Name
-=======
-  {a15b42d0-d1d9-4680-9eb0-a7697d532ee2}, !- Handle
-  {4c03b8c3-baf2-44d8-a9ab-ea4598743f53}, !- Object Name
->>>>>>> 78927444
+  {ff4a3ec6-1a4a-4e73-b5ca-c373a1d55b22}, !- Handle
+  {c2849795-e949-49f1-8192-af919d025b71}, !- Object Name
   num_units,                              !- Feature Name 1
   Integer,                                !- Feature Data Type 1
   40,                                     !- Feature Value 1
@@ -344,11 +270,7 @@
   Double-Loaded Interior;                 !- Feature Value 8
 
 OS:ThermalZone,
-<<<<<<< HEAD
-  {c2c24dd4-31e1-4ec2-b2b8-4551d91f096e}, !- Handle
-=======
-  {05ea3223-ef19-4d94-a23a-25507c89bc84}, !- Handle
->>>>>>> 78927444
+  {5c20bd16-7db4-497a-890b-fc32ac86fc75}, !- Handle
   living zone,                            !- Name
   ,                                       !- Multiplier
   ,                                       !- Ceiling Height {m}
@@ -357,17 +279,10 @@
   ,                                       !- Zone Inside Convection Algorithm
   ,                                       !- Zone Outside Convection Algorithm
   ,                                       !- Zone Conditioning Equipment List Name
-<<<<<<< HEAD
-  {f342be27-3ffb-4d4a-8fd8-74a675a79d6d}, !- Zone Air Inlet Port List
-  {9a6c67e1-3a87-4f5f-abd0-2868c702fb2b}, !- Zone Air Exhaust Port List
-  {adef0bf3-a401-41f3-aa3f-201cfd2a429c}, !- Zone Air Node Name
-  {3081327d-665d-4bab-ac88-ef47c6e234c0}, !- Zone Return Air Port List
-=======
-  {1ee4f2b0-7e61-40dd-bbda-51a27e9d7767}, !- Zone Air Inlet Port List
-  {180db908-c493-49a0-9164-bf43ea7ab75b}, !- Zone Air Exhaust Port List
-  {62876061-60dd-4c9c-aee2-6031618c0d66}, !- Zone Air Node Name
-  {e43d803f-5968-4590-8611-b3e1528ffe54}, !- Zone Return Air Port List
->>>>>>> 78927444
+  {6f92a816-eb78-41f3-9250-fb0dfca4823c}, !- Zone Air Inlet Port List
+  {734bfe71-3012-4ebc-8690-c3d60cbf4ae0}, !- Zone Air Exhaust Port List
+  {e943b322-847d-4da3-8f16-8bb150a37bb1}, !- Zone Air Node Name
+  {1942c75d-7509-4a70-b158-6804d0c6bf01}, !- Zone Return Air Port List
   ,                                       !- Primary Daylighting Control Name
   ,                                       !- Fraction of Zone Controlled by Primary Daylighting Control
   ,                                       !- Secondary Daylighting Control Name
@@ -378,71 +293,37 @@
   No;                                     !- Use Ideal Air Loads
 
 OS:Node,
-<<<<<<< HEAD
-  {c59d6a08-cc8d-40c0-9a95-a1142580a675}, !- Handle
+  {26526c90-9a5d-427c-8bbe-a0b8ee1bd8c2}, !- Handle
   Node 1,                                 !- Name
-  {adef0bf3-a401-41f3-aa3f-201cfd2a429c}, !- Inlet Port
+  {e943b322-847d-4da3-8f16-8bb150a37bb1}, !- Inlet Port
   ;                                       !- Outlet Port
 
 OS:Connection,
-  {adef0bf3-a401-41f3-aa3f-201cfd2a429c}, !- Handle
-  {3571a6e0-cf1a-4201-9ae3-eb5578ff4a69}, !- Name
-  {c2c24dd4-31e1-4ec2-b2b8-4551d91f096e}, !- Source Object
+  {e943b322-847d-4da3-8f16-8bb150a37bb1}, !- Handle
+  {a988596a-4fc0-4fed-ac18-b32c085a5d05}, !- Name
+  {5c20bd16-7db4-497a-890b-fc32ac86fc75}, !- Source Object
   11,                                     !- Outlet Port
-  {c59d6a08-cc8d-40c0-9a95-a1142580a675}, !- Target Object
+  {26526c90-9a5d-427c-8bbe-a0b8ee1bd8c2}, !- Target Object
   2;                                      !- Inlet Port
 
 OS:PortList,
-  {f342be27-3ffb-4d4a-8fd8-74a675a79d6d}, !- Handle
-  {e5f2aa8d-ce43-4e3b-b5df-5ea879351c4a}, !- Name
-  {c2c24dd4-31e1-4ec2-b2b8-4551d91f096e}; !- HVAC Component
+  {6f92a816-eb78-41f3-9250-fb0dfca4823c}, !- Handle
+  {ba119445-f740-4f32-abfa-3b55ebb3d6a5}, !- Name
+  {5c20bd16-7db4-497a-890b-fc32ac86fc75}; !- HVAC Component
 
 OS:PortList,
-  {9a6c67e1-3a87-4f5f-abd0-2868c702fb2b}, !- Handle
-  {28c1285b-1f98-45fb-ab85-50108dcf9274}, !- Name
-  {c2c24dd4-31e1-4ec2-b2b8-4551d91f096e}; !- HVAC Component
+  {734bfe71-3012-4ebc-8690-c3d60cbf4ae0}, !- Handle
+  {b5db312d-c1bd-4c3b-a91f-cd1ff7148cc4}, !- Name
+  {5c20bd16-7db4-497a-890b-fc32ac86fc75}; !- HVAC Component
 
 OS:PortList,
-  {3081327d-665d-4bab-ac88-ef47c6e234c0}, !- Handle
-  {c47565a0-04ea-4654-abcb-020e280fc72b}, !- Name
-  {c2c24dd4-31e1-4ec2-b2b8-4551d91f096e}; !- HVAC Component
+  {1942c75d-7509-4a70-b158-6804d0c6bf01}, !- Handle
+  {6b45285f-7973-4b5c-b00a-a585f17b395e}, !- Name
+  {5c20bd16-7db4-497a-890b-fc32ac86fc75}; !- HVAC Component
 
 OS:Sizing:Zone,
-  {840c24d8-1503-4134-ad22-550d591180f0}, !- Handle
-  {c2c24dd4-31e1-4ec2-b2b8-4551d91f096e}, !- Zone or ZoneList Name
-=======
-  {6874ac58-5317-4a89-9c4b-833568a17ff4}, !- Handle
-  Node 1,                                 !- Name
-  {62876061-60dd-4c9c-aee2-6031618c0d66}, !- Inlet Port
-  ;                                       !- Outlet Port
-
-OS:Connection,
-  {62876061-60dd-4c9c-aee2-6031618c0d66}, !- Handle
-  {628fbb64-8151-4ed2-ac45-a949eeb5e8eb}, !- Name
-  {05ea3223-ef19-4d94-a23a-25507c89bc84}, !- Source Object
-  11,                                     !- Outlet Port
-  {6874ac58-5317-4a89-9c4b-833568a17ff4}, !- Target Object
-  2;                                      !- Inlet Port
-
-OS:PortList,
-  {1ee4f2b0-7e61-40dd-bbda-51a27e9d7767}, !- Handle
-  {246f0975-328b-40a2-991a-e5b004c65d53}, !- Name
-  {05ea3223-ef19-4d94-a23a-25507c89bc84}; !- HVAC Component
-
-OS:PortList,
-  {180db908-c493-49a0-9164-bf43ea7ab75b}, !- Handle
-  {02b770f9-8876-4fec-b5e9-7b5422829158}, !- Name
-  {05ea3223-ef19-4d94-a23a-25507c89bc84}; !- HVAC Component
-
-OS:PortList,
-  {e43d803f-5968-4590-8611-b3e1528ffe54}, !- Handle
-  {c15d2c0c-4435-4e86-992f-2d255b4aac52}, !- Name
-  {05ea3223-ef19-4d94-a23a-25507c89bc84}; !- HVAC Component
-
-OS:Sizing:Zone,
-  {0e6db42d-86cf-4359-a524-312bc670a23c}, !- Handle
-  {05ea3223-ef19-4d94-a23a-25507c89bc84}, !- Zone or ZoneList Name
->>>>>>> 78927444
+  {748ba7a7-7548-408f-857f-637dae968d04}, !- Handle
+  {5c20bd16-7db4-497a-890b-fc32ac86fc75}, !- Zone or ZoneList Name
   SupplyAirTemperature,                   !- Zone Cooling Design Supply Air Temperature Input Method
   14,                                     !- Zone Cooling Design Supply Air Temperature {C}
   11.11,                                  !- Zone Cooling Design Supply Air Temperature Difference {deltaC}
@@ -471,25 +352,14 @@
   autosize;                               !- Dedicated Outdoor Air High Setpoint Temperature for Design {C}
 
 OS:ZoneHVAC:EquipmentList,
-<<<<<<< HEAD
-  {b0adb964-3164-4404-9beb-dd4b7b5b50ac}, !- Handle
+  {0ebd16a5-a747-46d2-bc89-08be0aafbcaf}, !- Handle
   Zone HVAC Equipment List 1,             !- Name
-  {c2c24dd4-31e1-4ec2-b2b8-4551d91f096e}; !- Thermal Zone
+  {5c20bd16-7db4-497a-890b-fc32ac86fc75}; !- Thermal Zone
 
 OS:Space,
-  {3f6c2984-2cdc-4f42-ae81-116afdd98e5c}, !- Handle
+  {226070ff-eb77-45f3-b313-e37c4d56bc11}, !- Handle
   living space,                           !- Name
-  {a72d1695-6977-4dc1-81fe-2ea8d2f66472}, !- Space Type Name
-=======
-  {25fabf8c-dee8-4e5d-bf6c-793be201d1de}, !- Handle
-  Zone HVAC Equipment List 1,             !- Name
-  {05ea3223-ef19-4d94-a23a-25507c89bc84}; !- Thermal Zone
-
-OS:Space,
-  {96e41a33-be01-472e-9a3d-6e81d92f39a7}, !- Handle
-  living space,                           !- Name
-  {faa50141-1b5d-4718-9de5-186abc5adbc5}, !- Space Type Name
->>>>>>> 78927444
+  {4b1e5023-e488-4d00-bdfb-bb02c287a028}, !- Space Type Name
   ,                                       !- Default Construction Set Name
   ,                                       !- Default Schedule Set Name
   ,                                       !- Direction of Relative North {deg}
@@ -497,31 +367,17 @@
   ,                                       !- Y Origin {m}
   ,                                       !- Z Origin {m}
   ,                                       !- Building Story Name
-<<<<<<< HEAD
-  {c2c24dd4-31e1-4ec2-b2b8-4551d91f096e}, !- Thermal Zone Name
+  {5c20bd16-7db4-497a-890b-fc32ac86fc75}, !- Thermal Zone Name
   ,                                       !- Part of Total Floor Area
   ,                                       !- Design Specification Outdoor Air Object Name
-  {d0ad1378-6cb4-4363-a801-2f5b45488f49}; !- Building Unit Name
-
-OS:Surface,
-  {1cfe6c9a-3c22-4256-8bff-3e580663aab1}, !- Handle
+  {fb2a23df-9d2c-4af1-9803-62f63e21786a}; !- Building Unit Name
+
+OS:Surface,
+  {3ee4958b-7820-4b78-8f3d-b07be2c9c8a2}, !- Handle
   Surface 1,                              !- Name
   Floor,                                  !- Surface Type
   ,                                       !- Construction Name
-  {3f6c2984-2cdc-4f42-ae81-116afdd98e5c}, !- Space Name
-=======
-  {05ea3223-ef19-4d94-a23a-25507c89bc84}, !- Thermal Zone Name
-  ,                                       !- Part of Total Floor Area
-  ,                                       !- Design Specification Outdoor Air Object Name
-  {0486bc4a-62ea-4b78-ba87-655933c383f9}; !- Building Unit Name
-
-OS:Surface,
-  {eeec02bd-8534-484f-a028-8ebbe7a406c4}, !- Handle
-  Surface 1,                              !- Name
-  Floor,                                  !- Surface Type
-  ,                                       !- Construction Name
-  {96e41a33-be01-472e-9a3d-6e81d92f39a7}, !- Space Name
->>>>>>> 78927444
+  {226070ff-eb77-45f3-b313-e37c4d56bc11}, !- Space Name
   Foundation,                             !- Outside Boundary Condition
   ,                                       !- Outside Boundary Condition Object
   NoSun,                                  !- Sun Exposure
@@ -534,19 +390,11 @@
   6.46578440716979, -12.9315688143396, 0; !- X,Y,Z Vertex 4 {m}
 
 OS:Surface,
-<<<<<<< HEAD
-  {76aa87ab-289f-4610-9b0f-b6f54898aacd}, !- Handle
+  {4c15d47c-3534-48b4-a989-4c5054c7d6d4}, !- Handle
   Surface 2,                              !- Name
   Wall,                                   !- Surface Type
   ,                                       !- Construction Name
-  {3f6c2984-2cdc-4f42-ae81-116afdd98e5c}, !- Space Name
-=======
-  {6bee5c0f-81e3-49e0-966d-d95483be2ad6}, !- Handle
-  Surface 2,                              !- Name
-  Wall,                                   !- Surface Type
-  ,                                       !- Construction Name
-  {96e41a33-be01-472e-9a3d-6e81d92f39a7}, !- Space Name
->>>>>>> 78927444
+  {226070ff-eb77-45f3-b313-e37c4d56bc11}, !- Space Name
   Outdoors,                               !- Outside Boundary Condition
   ,                                       !- Outside Boundary Condition Object
   SunExposed,                             !- Sun Exposure
@@ -559,19 +407,11 @@
   0, -12.9315688143396, 2.4384;           !- X,Y,Z Vertex 4 {m}
 
 OS:Surface,
-<<<<<<< HEAD
-  {2f35425f-9c54-43bc-95ed-6170b7534bf8}, !- Handle
+  {c9638e4b-f9c8-46a6-be8e-764529ebf898}, !- Handle
   Surface 3,                              !- Name
   Wall,                                   !- Surface Type
   ,                                       !- Construction Name
-  {3f6c2984-2cdc-4f42-ae81-116afdd98e5c}, !- Space Name
-=======
-  {8f94f8b1-b685-46fc-b7a7-cc5970cd475b}, !- Handle
-  Surface 3,                              !- Name
-  Wall,                                   !- Surface Type
-  ,                                       !- Construction Name
-  {96e41a33-be01-472e-9a3d-6e81d92f39a7}, !- Space Name
->>>>>>> 78927444
+  {226070ff-eb77-45f3-b313-e37c4d56bc11}, !- Space Name
   Adiabatic,                              !- Outside Boundary Condition
   ,                                       !- Outside Boundary Condition Object
   NoSun,                                  !- Sun Exposure
@@ -584,19 +424,11 @@
   0, 0, 2.4384;                           !- X,Y,Z Vertex 4 {m}
 
 OS:Surface,
-<<<<<<< HEAD
-  {b2e1324c-d851-40e8-9482-0226fc842f9a}, !- Handle
+  {9c18b7eb-2d8e-4638-a5ba-936d42282f32}, !- Handle
   Surface 4,                              !- Name
   Wall,                                   !- Surface Type
   ,                                       !- Construction Name
-  {3f6c2984-2cdc-4f42-ae81-116afdd98e5c}, !- Space Name
-=======
-  {1738ae6c-4c3d-43b2-9edb-7d946aaf5f26}, !- Handle
-  Surface 4,                              !- Name
-  Wall,                                   !- Surface Type
-  ,                                       !- Construction Name
-  {96e41a33-be01-472e-9a3d-6e81d92f39a7}, !- Space Name
->>>>>>> 78927444
+  {226070ff-eb77-45f3-b313-e37c4d56bc11}, !- Space Name
   Adiabatic,                              !- Outside Boundary Condition
   ,                                       !- Outside Boundary Condition Object
   NoSun,                                  !- Sun Exposure
@@ -609,19 +441,11 @@
   6.46578440716979, 0, 2.4384;            !- X,Y,Z Vertex 4 {m}
 
 OS:Surface,
-<<<<<<< HEAD
-  {a4337d45-2445-41dc-8722-69e1e0d0d934}, !- Handle
+  {7ee8bd1a-6657-428a-ad57-b6eebc0ffcb0}, !- Handle
   Surface 5,                              !- Name
   Wall,                                   !- Surface Type
   ,                                       !- Construction Name
-  {3f6c2984-2cdc-4f42-ae81-116afdd98e5c}, !- Space Name
-=======
-  {26c9bd4d-abfc-4df9-a8bd-bd6723c0488d}, !- Handle
-  Surface 5,                              !- Name
-  Wall,                                   !- Surface Type
-  ,                                       !- Construction Name
-  {96e41a33-be01-472e-9a3d-6e81d92f39a7}, !- Space Name
->>>>>>> 78927444
+  {226070ff-eb77-45f3-b313-e37c4d56bc11}, !- Space Name
   Outdoors,                               !- Outside Boundary Condition
   ,                                       !- Outside Boundary Condition Object
   SunExposed,                             !- Sun Exposure
@@ -634,19 +458,11 @@
   6.46578440716979, -12.9315688143396, 2.4384; !- X,Y,Z Vertex 4 {m}
 
 OS:Surface,
-<<<<<<< HEAD
-  {e371b50f-71a8-49ae-88bf-dc7cc2d74f6d}, !- Handle
+  {29be688a-4201-4e31-8586-886ead7d1fdc}, !- Handle
   Surface 6,                              !- Name
   RoofCeiling,                            !- Surface Type
   ,                                       !- Construction Name
-  {3f6c2984-2cdc-4f42-ae81-116afdd98e5c}, !- Space Name
-=======
-  {f68ed0cb-0dba-4ae6-9532-53eb3aa81f20}, !- Handle
-  Surface 6,                              !- Name
-  RoofCeiling,                            !- Surface Type
-  ,                                       !- Construction Name
-  {96e41a33-be01-472e-9a3d-6e81d92f39a7}, !- Space Name
->>>>>>> 78927444
+  {226070ff-eb77-45f3-b313-e37c4d56bc11}, !- Space Name
   Adiabatic,                              !- Outside Boundary Condition
   ,                                       !- Outside Boundary Condition Object
   NoSun,                                  !- Sun Exposure
@@ -659,11 +475,7 @@
   0, -12.9315688143396, 2.4384;           !- X,Y,Z Vertex 4 {m}
 
 OS:SpaceType,
-<<<<<<< HEAD
-  {a72d1695-6977-4dc1-81fe-2ea8d2f66472}, !- Handle
-=======
-  {faa50141-1b5d-4718-9de5-186abc5adbc5}, !- Handle
->>>>>>> 78927444
+  {4b1e5023-e488-4d00-bdfb-bb02c287a028}, !- Handle
   Space Type 1,                           !- Name
   ,                                       !- Default Construction Set Name
   ,                                       !- Default Schedule Set Name
@@ -674,11 +486,7 @@
   living;                                 !- Standards Space Type
 
 OS:ThermalZone,
-<<<<<<< HEAD
-  {d6d807eb-d8c8-4fef-b8ab-de152e59e6cc}, !- Handle
-=======
-  {c34f087c-f769-44c9-95b6-b30928c6e4e7}, !- Handle
->>>>>>> 78927444
+  {3ee969ff-c781-4241-915f-fa937d98d378}, !- Handle
   corridor zone,                          !- Name
   ,                                       !- Multiplier
   ,                                       !- Ceiling Height {m}
@@ -687,17 +495,10 @@
   ,                                       !- Zone Inside Convection Algorithm
   ,                                       !- Zone Outside Convection Algorithm
   ,                                       !- Zone Conditioning Equipment List Name
-<<<<<<< HEAD
-  {ebb17d44-9c8c-421a-a211-fec8a6e465aa}, !- Zone Air Inlet Port List
-  {96049baa-e9c8-4e85-abbf-73c3a89e45b6}, !- Zone Air Exhaust Port List
-  {dfb3f042-8cec-4350-9377-12d267256efc}, !- Zone Air Node Name
-  {89190ef7-28b5-4f7e-8322-9fe9db1aed22}, !- Zone Return Air Port List
-=======
-  {ebfdca36-26b2-46b5-89e4-253ff231c258}, !- Zone Air Inlet Port List
-  {82569fc0-c6aa-4270-8694-cb1d23397620}, !- Zone Air Exhaust Port List
-  {ba1b8f4f-5bee-4b1d-98c5-3d24d1821bdf}, !- Zone Air Node Name
-  {b8784fea-393a-48f5-b068-93bd50317a34}, !- Zone Return Air Port List
->>>>>>> 78927444
+  {f60df408-a481-429a-b98f-7bfd8076f441}, !- Zone Air Inlet Port List
+  {4a648708-dda8-43f5-82bf-c705ca5cd03f}, !- Zone Air Exhaust Port List
+  {4e72a0ba-3960-4b40-bc4d-617fb109f8ce}, !- Zone Air Node Name
+  {42524e01-59fd-43c4-8904-8ef5778b7560}, !- Zone Return Air Port List
   ,                                       !- Primary Daylighting Control Name
   ,                                       !- Fraction of Zone Controlled by Primary Daylighting Control
   ,                                       !- Secondary Daylighting Control Name
@@ -708,71 +509,37 @@
   No;                                     !- Use Ideal Air Loads
 
 OS:Node,
-<<<<<<< HEAD
-  {640d2bd4-1fae-4a5d-a36c-45933ba6db91}, !- Handle
+  {7740959a-9126-4926-a0f0-40aa99420fe5}, !- Handle
   Node 2,                                 !- Name
-  {dfb3f042-8cec-4350-9377-12d267256efc}, !- Inlet Port
+  {4e72a0ba-3960-4b40-bc4d-617fb109f8ce}, !- Inlet Port
   ;                                       !- Outlet Port
 
 OS:Connection,
-  {dfb3f042-8cec-4350-9377-12d267256efc}, !- Handle
-  {e9126dd6-117a-4bf2-b1b5-20a703334b56}, !- Name
-  {d6d807eb-d8c8-4fef-b8ab-de152e59e6cc}, !- Source Object
+  {4e72a0ba-3960-4b40-bc4d-617fb109f8ce}, !- Handle
+  {725452fe-330d-4b88-adc4-bb887f35974c}, !- Name
+  {3ee969ff-c781-4241-915f-fa937d98d378}, !- Source Object
   11,                                     !- Outlet Port
-  {640d2bd4-1fae-4a5d-a36c-45933ba6db91}, !- Target Object
+  {7740959a-9126-4926-a0f0-40aa99420fe5}, !- Target Object
   2;                                      !- Inlet Port
 
 OS:PortList,
-  {ebb17d44-9c8c-421a-a211-fec8a6e465aa}, !- Handle
-  {728de1ec-1c8f-49dc-a98d-896871f41bc9}, !- Name
-  {d6d807eb-d8c8-4fef-b8ab-de152e59e6cc}; !- HVAC Component
+  {f60df408-a481-429a-b98f-7bfd8076f441}, !- Handle
+  {fad109f2-ddd2-4048-9d25-3d68878443e2}, !- Name
+  {3ee969ff-c781-4241-915f-fa937d98d378}; !- HVAC Component
 
 OS:PortList,
-  {96049baa-e9c8-4e85-abbf-73c3a89e45b6}, !- Handle
-  {f82788d1-fc37-44f8-b7c7-c3fceb834d7e}, !- Name
-  {d6d807eb-d8c8-4fef-b8ab-de152e59e6cc}; !- HVAC Component
+  {4a648708-dda8-43f5-82bf-c705ca5cd03f}, !- Handle
+  {e4e0c439-fe8c-4a80-9446-03ab73b785e2}, !- Name
+  {3ee969ff-c781-4241-915f-fa937d98d378}; !- HVAC Component
 
 OS:PortList,
-  {89190ef7-28b5-4f7e-8322-9fe9db1aed22}, !- Handle
-  {44cd6dfe-6874-4acd-8d2a-1ebf606db6fc}, !- Name
-  {d6d807eb-d8c8-4fef-b8ab-de152e59e6cc}; !- HVAC Component
+  {42524e01-59fd-43c4-8904-8ef5778b7560}, !- Handle
+  {de745ec5-5e60-4b06-b2f4-3e3dffd6418c}, !- Name
+  {3ee969ff-c781-4241-915f-fa937d98d378}; !- HVAC Component
 
 OS:Sizing:Zone,
-  {2d71de4b-7d79-47a7-ab20-9b8d16129021}, !- Handle
-  {d6d807eb-d8c8-4fef-b8ab-de152e59e6cc}, !- Zone or ZoneList Name
-=======
-  {fb27f78e-8958-4d52-ba15-0633b481b895}, !- Handle
-  Node 2,                                 !- Name
-  {ba1b8f4f-5bee-4b1d-98c5-3d24d1821bdf}, !- Inlet Port
-  ;                                       !- Outlet Port
-
-OS:Connection,
-  {ba1b8f4f-5bee-4b1d-98c5-3d24d1821bdf}, !- Handle
-  {33bfc843-cc0d-44cb-a447-24ad2b05c6db}, !- Name
-  {c34f087c-f769-44c9-95b6-b30928c6e4e7}, !- Source Object
-  11,                                     !- Outlet Port
-  {fb27f78e-8958-4d52-ba15-0633b481b895}, !- Target Object
-  2;                                      !- Inlet Port
-
-OS:PortList,
-  {ebfdca36-26b2-46b5-89e4-253ff231c258}, !- Handle
-  {f7779547-a84a-4a1f-bda1-37be20431fa5}, !- Name
-  {c34f087c-f769-44c9-95b6-b30928c6e4e7}; !- HVAC Component
-
-OS:PortList,
-  {82569fc0-c6aa-4270-8694-cb1d23397620}, !- Handle
-  {4dd1b808-b651-429f-ae8f-7e78c522a205}, !- Name
-  {c34f087c-f769-44c9-95b6-b30928c6e4e7}; !- HVAC Component
-
-OS:PortList,
-  {b8784fea-393a-48f5-b068-93bd50317a34}, !- Handle
-  {bcd8dcb3-c582-45b9-ad0c-db2e5a71c680}, !- Name
-  {c34f087c-f769-44c9-95b6-b30928c6e4e7}; !- HVAC Component
-
-OS:Sizing:Zone,
-  {bf7a9ce4-0e8e-4883-9910-6f88887ecbaf}, !- Handle
-  {c34f087c-f769-44c9-95b6-b30928c6e4e7}, !- Zone or ZoneList Name
->>>>>>> 78927444
+  {cfc2a792-54cd-4595-93ec-de20b926b9b8}, !- Handle
+  {3ee969ff-c781-4241-915f-fa937d98d378}, !- Zone or ZoneList Name
   SupplyAirTemperature,                   !- Zone Cooling Design Supply Air Temperature Input Method
   14,                                     !- Zone Cooling Design Supply Air Temperature {C}
   11.11,                                  !- Zone Cooling Design Supply Air Temperature Difference {deltaC}
@@ -801,25 +568,14 @@
   autosize;                               !- Dedicated Outdoor Air High Setpoint Temperature for Design {C}
 
 OS:ZoneHVAC:EquipmentList,
-<<<<<<< HEAD
-  {bff71512-73c5-4d53-9340-4be6f11366c7}, !- Handle
+  {29e38181-835b-460a-bf43-36888416cada}, !- Handle
   Zone HVAC Equipment List 2,             !- Name
-  {d6d807eb-d8c8-4fef-b8ab-de152e59e6cc}; !- Thermal Zone
+  {3ee969ff-c781-4241-915f-fa937d98d378}; !- Thermal Zone
 
 OS:Space,
-  {3ed24641-8612-43dc-a6f5-24b347ccd2f4}, !- Handle
+  {25e23f80-faa1-43ee-9532-10dc844c5a1b}, !- Handle
   corridor space,                         !- Name
-  {dac53973-64b7-471a-a95e-e2c2b28476a8}, !- Space Type Name
-=======
-  {ebac4265-e940-4b3e-96d0-66b5c7027ae8}, !- Handle
-  Zone HVAC Equipment List 2,             !- Name
-  {c34f087c-f769-44c9-95b6-b30928c6e4e7}; !- Thermal Zone
-
-OS:Space,
-  {d1e22cbb-4bbb-4e86-aa9c-863bbfa53e65}, !- Handle
-  corridor space,                         !- Name
-  {2ce55e10-536e-4e0f-bbe2-a55517aaf87d}, !- Space Type Name
->>>>>>> 78927444
+  {1569d5d2-5a98-4bbb-846a-deb10cb58409}, !- Space Type Name
   ,                                       !- Default Construction Set Name
   ,                                       !- Default Schedule Set Name
   ,                                       !- Direction of Relative North {deg}
@@ -827,25 +583,14 @@
   ,                                       !- Y Origin {m}
   ,                                       !- Z Origin {m}
   ,                                       !- Building Story Name
-<<<<<<< HEAD
-  {d6d807eb-d8c8-4fef-b8ab-de152e59e6cc}; !- Thermal Zone Name
-
-OS:Surface,
-  {a5e257d7-7a75-44a0-9ecf-8d1d54c87e4d}, !- Handle
+  {3ee969ff-c781-4241-915f-fa937d98d378}; !- Thermal Zone Name
+
+OS:Surface,
+  {470f6f9a-2d05-42fc-a03c-82a3fefb5080}, !- Handle
   Surface 7,                              !- Name
   Floor,                                  !- Surface Type
   ,                                       !- Construction Name
-  {3ed24641-8612-43dc-a6f5-24b347ccd2f4}, !- Space Name
-=======
-  {c34f087c-f769-44c9-95b6-b30928c6e4e7}; !- Thermal Zone Name
-
-OS:Surface,
-  {f73e8b5f-3466-4e7f-93b9-d41262498dfa}, !- Handle
-  Surface 7,                              !- Name
-  Floor,                                  !- Surface Type
-  ,                                       !- Construction Name
-  {d1e22cbb-4bbb-4e86-aa9c-863bbfa53e65}, !- Space Name
->>>>>>> 78927444
+  {25e23f80-faa1-43ee-9532-10dc844c5a1b}, !- Space Name
   Foundation,                             !- Outside Boundary Condition
   ,                                       !- Outside Boundary Condition Object
   NoSun,                                  !- Sun Exposure
@@ -858,19 +603,11 @@
   6.46578440716979, 0, 0;                 !- X,Y,Z Vertex 4 {m}
 
 OS:Surface,
-<<<<<<< HEAD
-  {f8a31bcb-4fa2-462c-8dbe-b8f5bb80f404}, !- Handle
+  {f835d22f-8a41-4a00-9246-02c354f0ecf3}, !- Handle
   Surface 8,                              !- Name
   Wall,                                   !- Surface Type
   ,                                       !- Construction Name
-  {3ed24641-8612-43dc-a6f5-24b347ccd2f4}, !- Space Name
-=======
-  {60cf7275-4e1f-41b6-aae7-6d22b5b285a0}, !- Handle
-  Surface 8,                              !- Name
-  Wall,                                   !- Surface Type
-  ,                                       !- Construction Name
-  {d1e22cbb-4bbb-4e86-aa9c-863bbfa53e65}, !- Space Name
->>>>>>> 78927444
+  {25e23f80-faa1-43ee-9532-10dc844c5a1b}, !- Space Name
   Outdoors,                               !- Outside Boundary Condition
   ,                                       !- Outside Boundary Condition Object
   SunExposed,                             !- Sun Exposure
@@ -883,19 +620,11 @@
   0, 0, 2.4384;                           !- X,Y,Z Vertex 4 {m}
 
 OS:Surface,
-<<<<<<< HEAD
-  {00e0b828-2c68-4633-9b58-f1363c7d3ed1}, !- Handle
+  {96915eb2-466b-49c9-a0d4-691ac663645a}, !- Handle
   Surface 9,                              !- Name
   Wall,                                   !- Surface Type
   ,                                       !- Construction Name
-  {3ed24641-8612-43dc-a6f5-24b347ccd2f4}, !- Space Name
-=======
-  {86a6e8c5-00f2-4d85-a1fd-03ce09e290d0}, !- Handle
-  Surface 9,                              !- Name
-  Wall,                                   !- Surface Type
-  ,                                       !- Construction Name
-  {d1e22cbb-4bbb-4e86-aa9c-863bbfa53e65}, !- Space Name
->>>>>>> 78927444
+  {25e23f80-faa1-43ee-9532-10dc844c5a1b}, !- Space Name
   Adiabatic,                              !- Outside Boundary Condition
   ,                                       !- Outside Boundary Condition Object
   NoSun,                                  !- Sun Exposure
@@ -908,19 +637,11 @@
   0, 1.524, 2.4384;                       !- X,Y,Z Vertex 4 {m}
 
 OS:Surface,
-<<<<<<< HEAD
-  {325e2b8c-c793-4f0f-81f1-c3b4d0c5ae18}, !- Handle
+  {e4e4ff99-9c51-43a3-9fb6-fd027bb53baa}, !- Handle
   Surface 10,                             !- Name
   Wall,                                   !- Surface Type
   ,                                       !- Construction Name
-  {3ed24641-8612-43dc-a6f5-24b347ccd2f4}, !- Space Name
-=======
-  {cd3d6599-0954-4395-9506-88eb2bfafeaa}, !- Handle
-  Surface 10,                             !- Name
-  Wall,                                   !- Surface Type
-  ,                                       !- Construction Name
-  {d1e22cbb-4bbb-4e86-aa9c-863bbfa53e65}, !- Space Name
->>>>>>> 78927444
+  {25e23f80-faa1-43ee-9532-10dc844c5a1b}, !- Space Name
   Adiabatic,                              !- Outside Boundary Condition
   ,                                       !- Outside Boundary Condition Object
   NoSun,                                  !- Sun Exposure
@@ -933,19 +654,11 @@
   6.46578440716979, 1.524, 2.4384;        !- X,Y,Z Vertex 4 {m}
 
 OS:Surface,
-<<<<<<< HEAD
-  {36076966-f2e4-4cbe-bf1a-54a7ae18c8d8}, !- Handle
+  {fb51da3b-ce2f-4608-b0cc-dc68f2acbefe}, !- Handle
   Surface 11,                             !- Name
   Wall,                                   !- Surface Type
   ,                                       !- Construction Name
-  {3ed24641-8612-43dc-a6f5-24b347ccd2f4}, !- Space Name
-=======
-  {7d24fa74-5bd3-4790-b475-1bd6495e54ec}, !- Handle
-  Surface 11,                             !- Name
-  Wall,                                   !- Surface Type
-  ,                                       !- Construction Name
-  {d1e22cbb-4bbb-4e86-aa9c-863bbfa53e65}, !- Space Name
->>>>>>> 78927444
+  {25e23f80-faa1-43ee-9532-10dc844c5a1b}, !- Space Name
   Adiabatic,                              !- Outside Boundary Condition
   ,                                       !- Outside Boundary Condition Object
   NoSun,                                  !- Sun Exposure
@@ -958,19 +671,11 @@
   6.46578440716979, 0, 2.4384;            !- X,Y,Z Vertex 4 {m}
 
 OS:Surface,
-<<<<<<< HEAD
-  {fb435448-692e-4737-9378-8320c1f07050}, !- Handle
+  {f5d23f77-19e6-4c1a-ad3b-54ca857318bc}, !- Handle
   Surface 12,                             !- Name
   RoofCeiling,                            !- Surface Type
   ,                                       !- Construction Name
-  {3ed24641-8612-43dc-a6f5-24b347ccd2f4}, !- Space Name
-=======
-  {0032cf7d-6873-4582-a09c-4d4433495335}, !- Handle
-  Surface 12,                             !- Name
-  RoofCeiling,                            !- Surface Type
-  ,                                       !- Construction Name
-  {d1e22cbb-4bbb-4e86-aa9c-863bbfa53e65}, !- Space Name
->>>>>>> 78927444
+  {25e23f80-faa1-43ee-9532-10dc844c5a1b}, !- Space Name
   Adiabatic,                              !- Outside Boundary Condition
   ,                                       !- Outside Boundary Condition Object
   NoSun,                                  !- Sun Exposure
@@ -983,11 +688,7 @@
   0, 0, 2.4384;                           !- X,Y,Z Vertex 4 {m}
 
 OS:SpaceType,
-<<<<<<< HEAD
-  {dac53973-64b7-471a-a95e-e2c2b28476a8}, !- Handle
-=======
-  {2ce55e10-536e-4e0f-bbe2-a55517aaf87d}, !- Handle
->>>>>>> 78927444
+  {1569d5d2-5a98-4bbb-846a-deb10cb58409}, !- Handle
   Space Type 2,                           !- Name
   ,                                       !- Default Construction Set Name
   ,                                       !- Default Schedule Set Name
@@ -998,23 +699,14 @@
   corridor;                               !- Standards Space Type
 
 OS:BuildingUnit,
-<<<<<<< HEAD
-  {d0ad1378-6cb4-4363-a801-2f5b45488f49}, !- Handle
-=======
-  {0486bc4a-62ea-4b78-ba87-655933c383f9}, !- Handle
->>>>>>> 78927444
+  {fb2a23df-9d2c-4af1-9803-62f63e21786a}, !- Handle
   unit 1,                                 !- Name
   ,                                       !- Rendering Color
   Residential;                            !- Building Unit Type
 
 OS:AdditionalProperties,
-<<<<<<< HEAD
-  {5eaa36e1-5b23-4f6d-89dc-7721f1684721}, !- Handle
-  {d0ad1378-6cb4-4363-a801-2f5b45488f49}, !- Object Name
-=======
-  {42a845af-3d90-4cf5-afb8-86dbe4356932}, !- Handle
-  {0486bc4a-62ea-4b78-ba87-655933c383f9}, !- Object Name
->>>>>>> 78927444
+  {a6bb6cd3-f63c-49d1-8bcb-5d356ab2fea6}, !- Handle
+  {fb2a23df-9d2c-4af1-9803-62f63e21786a}, !- Object Name
   NumberOfBedrooms,                       !- Feature Name 1
   Integer,                                !- Feature Data Type 1
   3,                                      !- Feature Value 1
@@ -1026,20 +718,12 @@
   3.3900000000000001;                     !- Feature Value 3
 
 OS:External:File,
-<<<<<<< HEAD
-  {0ac4809b-ab10-4184-aab8-5f041050a93e}, !- Handle
-=======
-  {858002ee-607d-4180-94a9-5302cd5c4633}, !- Handle
->>>>>>> 78927444
+  {4eeef189-0f5d-4e30-9ed3-2a282d8856cc}, !- Handle
   8760.csv,                               !- Name
   8760.csv;                               !- File Name
 
 OS:Schedule:Day,
-<<<<<<< HEAD
-  {20d4f3ac-eb62-44a8-bffe-a86e2e06dec8}, !- Handle
-=======
-  {54b908f0-cb2f-4f1f-909b-7051f8eda6a4}, !- Handle
->>>>>>> 78927444
+  {a9379ffb-5cba-4194-8764-bd5f32569093}, !- Handle
   Schedule Day 1,                         !- Name
   ,                                       !- Schedule Type Limits Name
   ,                                       !- Interpolate to Timestep
@@ -1048,11 +732,7 @@
   0;                                      !- Value Until Time 1
 
 OS:Schedule:Day,
-<<<<<<< HEAD
-  {daf37540-77f2-450f-8eba-9636e3513cf7}, !- Handle
-=======
-  {4ecb083d-677c-4f75-b5bf-175e3e1d38b3}, !- Handle
->>>>>>> 78927444
+  {88d6bdd4-0815-46f2-a690-253a679596b9}, !- Handle
   Schedule Day 2,                         !- Name
   ,                                       !- Schedule Type Limits Name
   ,                                       !- Interpolate to Timestep
@@ -1061,17 +741,10 @@
   1;                                      !- Value Until Time 1
 
 OS:Schedule:File,
-<<<<<<< HEAD
-  {4c3fc68d-ba9f-40e6-88b8-d7cffe52ef4d}, !- Handle
+  {0f0f80f0-5c7e-47a1-bc18-3fee445c85f5}, !- Handle
   occupants,                              !- Name
-  {6495b847-4a93-4659-94fb-ffc6ba265c50}, !- Schedule Type Limits Name
-  {0ac4809b-ab10-4184-aab8-5f041050a93e}, !- External File Name
-=======
-  {6357b6bc-0e34-4f35-98fe-681a9b5dd13b}, !- Handle
-  occupants,                              !- Name
-  {bf38ee31-2a0b-4a6e-ab7c-2f671ec403a3}, !- Schedule Type Limits Name
-  {858002ee-607d-4180-94a9-5302cd5c4633}, !- External File Name
->>>>>>> 78927444
+  {232ecad5-fb50-4070-b0e0-f61610b9ad63}, !- Schedule Type Limits Name
+  {4eeef189-0f5d-4e30-9ed3-2a282d8856cc}, !- External File Name
   1,                                      !- Column Number
   1,                                      !- Rows to Skip at Top
   8760,                                   !- Number of Hours of Data
@@ -1080,38 +753,22 @@
   60;                                     !- Minutes per Item
 
 OS:Schedule:Ruleset,
-<<<<<<< HEAD
-  {e6d91862-6fe5-4953-bbe4-aefa05a966a9}, !- Handle
+  {758e6cc8-de1c-42d4-aeb1-d8cf5ef1572b}, !- Handle
   Schedule Ruleset 1,                     !- Name
-  {145cbea6-3d65-4558-98c6-0d5dcc710a80}, !- Schedule Type Limits Name
-  {5152304b-4527-4b95-a1ba-9650a5a1a780}; !- Default Day Schedule Name
+  {5e23476f-6456-4e04-8664-e5632a4ca98c}, !- Schedule Type Limits Name
+  {1fbd8130-f91c-4e61-83cf-378e68f10180}; !- Default Day Schedule Name
 
 OS:Schedule:Day,
-  {5152304b-4527-4b95-a1ba-9650a5a1a780}, !- Handle
+  {1fbd8130-f91c-4e61-83cf-378e68f10180}, !- Handle
   Schedule Day 3,                         !- Name
-  {145cbea6-3d65-4558-98c6-0d5dcc710a80}, !- Schedule Type Limits Name
-=======
-  {1841c9f4-4186-427e-9813-fe2c02bb8711}, !- Handle
-  Schedule Ruleset 1,                     !- Name
-  {ccb4960e-6670-4a85-82fe-8e5db4227e09}, !- Schedule Type Limits Name
-  {2b697ca8-f889-478e-9406-25d27d5a5ef4}; !- Default Day Schedule Name
-
-OS:Schedule:Day,
-  {2b697ca8-f889-478e-9406-25d27d5a5ef4}, !- Handle
-  Schedule Day 3,                         !- Name
-  {ccb4960e-6670-4a85-82fe-8e5db4227e09}, !- Schedule Type Limits Name
->>>>>>> 78927444
+  {5e23476f-6456-4e04-8664-e5632a4ca98c}, !- Schedule Type Limits Name
   ,                                       !- Interpolate to Timestep
   24,                                     !- Hour 1
   0,                                      !- Minute 1
   112.539290946133;                       !- Value Until Time 1
 
 OS:People:Definition,
-<<<<<<< HEAD
-  {65338766-3b4d-4bfe-8c9c-9dbf17c72c97}, !- Handle
-=======
-  {cfe4982a-0dde-4a61-9046-88e143e51b03}, !- Handle
->>>>>>> 78927444
+  {ae3fb314-a133-40bb-9a88-cabe2d320b38}, !- Handle
   res occupants|living space,             !- Name
   People,                                 !- Number of People Calculation Method
   3.39,                                   !- Number of People {people}
@@ -1124,21 +781,12 @@
   ZoneAveraged;                           !- Mean Radiant Temperature Calculation Type
 
 OS:People,
-<<<<<<< HEAD
-  {3e6c8f91-88a3-4809-ab4a-4bfcf80e7a83}, !- Handle
+  {47578b57-7868-46d4-80dc-17ed7cc025d4}, !- Handle
   res occupants|living space,             !- Name
-  {65338766-3b4d-4bfe-8c9c-9dbf17c72c97}, !- People Definition Name
-  {3f6c2984-2cdc-4f42-ae81-116afdd98e5c}, !- Space or SpaceType Name
-  {4c3fc68d-ba9f-40e6-88b8-d7cffe52ef4d}, !- Number of People Schedule Name
-  {e6d91862-6fe5-4953-bbe4-aefa05a966a9}, !- Activity Level Schedule Name
-=======
-  {3bdb0c54-2116-423c-b0f7-21fa24610c7c}, !- Handle
-  res occupants|living space,             !- Name
-  {cfe4982a-0dde-4a61-9046-88e143e51b03}, !- People Definition Name
-  {96e41a33-be01-472e-9a3d-6e81d92f39a7}, !- Space or SpaceType Name
-  {6357b6bc-0e34-4f35-98fe-681a9b5dd13b}, !- Number of People Schedule Name
-  {1841c9f4-4186-427e-9813-fe2c02bb8711}, !- Activity Level Schedule Name
->>>>>>> 78927444
+  {ae3fb314-a133-40bb-9a88-cabe2d320b38}, !- People Definition Name
+  {226070ff-eb77-45f3-b313-e37c4d56bc11}, !- Space or SpaceType Name
+  {0f0f80f0-5c7e-47a1-bc18-3fee445c85f5}, !- Number of People Schedule Name
+  {758e6cc8-de1c-42d4-aeb1-d8cf5ef1572b}, !- Activity Level Schedule Name
   ,                                       !- Surface Name/Angle Factor List Name
   ,                                       !- Work Efficiency Schedule Name
   ,                                       !- Clothing Insulation Schedule Name
@@ -1146,11 +794,7 @@
   1;                                      !- Multiplier
 
 OS:ScheduleTypeLimits,
-<<<<<<< HEAD
-  {145cbea6-3d65-4558-98c6-0d5dcc710a80}, !- Handle
-=======
-  {ccb4960e-6670-4a85-82fe-8e5db4227e09}, !- Handle
->>>>>>> 78927444
+  {5e23476f-6456-4e04-8664-e5632a4ca98c}, !- Handle
   ActivityLevel,                          !- Name
   0,                                      !- Lower Limit Value
   ,                                       !- Upper Limit Value
@@ -1158,11 +802,7 @@
   ActivityLevel;                          !- Unit Type
 
 OS:ScheduleTypeLimits,
-<<<<<<< HEAD
-  {6495b847-4a93-4659-94fb-ffc6ba265c50}, !- Handle
-=======
-  {bf38ee31-2a0b-4a6e-ab7c-2f671ec403a3}, !- Handle
->>>>>>> 78927444
+  {232ecad5-fb50-4070-b0e0-f61610b9ad63}, !- Handle
   Fractional,                             !- Name
   0,                                      !- Lower Limit Value
   1,                                      !- Upper Limit Value
