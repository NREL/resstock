--- conflicted
+++ resolved
@@ -1,53 +1,26 @@
 !- NOTE: Auto-generated from /test/osw_files/MF_40units_4story_SL_3Beds_2Baths_Denver.osw
 
 OS:Version,
-<<<<<<< HEAD
-  {6defd8c4-3e08-48f3-9586-ca1d1a14decf}, !- Handle
-  2.9.0;                                  !- Version Identifier
-
-OS:SimulationControl,
-  {af02ec04-53e3-4bda-8de4-7ad0825a0d72}, !- Handle
-=======
   {c83f77cc-1ba8-48f9-a54e-d9665262940b}, !- Handle
   2.9.0;                                  !- Version Identifier
 
 OS:SimulationControl,
   {910696ee-6165-431e-b6c5-895334fb5217}, !- Handle
->>>>>>> 78d739aa
   ,                                       !- Do Zone Sizing Calculation
   ,                                       !- Do System Sizing Calculation
   ,                                       !- Do Plant Sizing Calculation
   No;                                     !- Run Simulation for Sizing Periods
 
 OS:Timestep,
-<<<<<<< HEAD
-  {6709c402-6b13-44a2-8d79-95eb3cb53b63}, !- Handle
-  6;                                      !- Number of Timesteps per Hour
-
-OS:ShadowCalculation,
-  {2b3716bb-8368-4049-9880-e8b0a4858d21}, !- Handle
-=======
   {de96343d-4989-422d-8028-a49af770c27d}, !- Handle
   6;                                      !- Number of Timesteps per Hour
 
 OS:ShadowCalculation,
   {87cd20bb-f940-43cf-9ea4-8a4f731e2935}, !- Handle
->>>>>>> 78d739aa
   20,                                     !- Calculation Frequency
   200;                                    !- Maximum Figures in Shadow Overlap Calculations
 
 OS:SurfaceConvectionAlgorithm:Outside,
-<<<<<<< HEAD
-  {82791aa9-912c-4713-8a46-9d6f9a2244bb}, !- Handle
-  DOE-2;                                  !- Algorithm
-
-OS:SurfaceConvectionAlgorithm:Inside,
-  {3d8f8dea-a1fd-42f1-a55b-231ce9c86aee}, !- Handle
-  TARP;                                   !- Algorithm
-
-OS:ZoneCapacitanceMultiplier:ResearchSpecial,
-  {128db9ed-e091-46ff-bffd-de35e434aaab}, !- Handle
-=======
   {01b6b706-fa98-4b6b-b58e-700f067cc79b}, !- Handle
   DOE-2;                                  !- Algorithm
 
@@ -57,17 +30,12 @@
 
 OS:ZoneCapacitanceMultiplier:ResearchSpecial,
   {64cd72b9-0797-4969-a754-42adcae979f2}, !- Handle
->>>>>>> 78d739aa
   ,                                       !- Temperature Capacity Multiplier
   15,                                     !- Humidity Capacity Multiplier
   ;                                       !- Carbon Dioxide Capacity Multiplier
 
 OS:RunPeriod,
-<<<<<<< HEAD
-  {785a6e78-baa8-495a-83fa-18b9cdb8fee1}, !- Handle
-=======
   {98cc9597-f1e3-4919-8f36-ac39fe5d9f41}, !- Handle
->>>>>>> 78d739aa
   Run Period 1,                           !- Name
   1,                                      !- Begin Month
   1,                                      !- Begin Day of Month
@@ -81,21 +49,13 @@
   ;                                       !- Number of Times Runperiod to be Repeated
 
 OS:YearDescription,
-<<<<<<< HEAD
-  {5b372067-6437-41e0-b262-dee8555b15a4}, !- Handle
-=======
   {7b18d372-74e4-4554-8df4-b7d4c57071d0}, !- Handle
->>>>>>> 78d739aa
   2007,                                   !- Calendar Year
   ,                                       !- Day of Week for Start Day
   ;                                       !- Is Leap Year
 
 OS:WeatherFile,
-<<<<<<< HEAD
-  {b9f835c8-cf16-4a37-9e0c-2bfafb808390}, !- Handle
-=======
   {1d8de3e8-22e9-45d3-9d50-8e77166998d4}, !- Handle
->>>>>>> 78d739aa
   Denver Intl Ap,                         !- City
   CO,                                     !- State Province Region
   USA,                                    !- Country
@@ -109,13 +69,8 @@
   E23378AA;                               !- Checksum
 
 OS:AdditionalProperties,
-<<<<<<< HEAD
-  {cc82a004-1fd0-4e0f-bb10-bece96fedcc5}, !- Handle
-  {b9f835c8-cf16-4a37-9e0c-2bfafb808390}, !- Object Name
-=======
   {38bb3a03-e765-4165-986c-422e3968ce56}, !- Handle
   {1d8de3e8-22e9-45d3-9d50-8e77166998d4}, !- Object Name
->>>>>>> 78d739aa
   EPWHeaderCity,                          !- Feature Name 1
   String,                                 !- Feature Data Type 1
   Denver Intl Ap,                         !- Feature Value 1
@@ -223,11 +178,7 @@
   84;                                     !- Feature Value 35
 
 OS:Site,
-<<<<<<< HEAD
-  {dfab0a80-a771-4250-ac74-4cddc58e28a0}, !- Handle
-=======
   {d433a3d1-63cb-4e40-b728-2708dbbd843c}, !- Handle
->>>>>>> 78d739aa
   Denver Intl Ap_CO_USA,                  !- Name
   39.83,                                  !- Latitude {deg}
   -104.65,                                !- Longitude {deg}
@@ -236,11 +187,7 @@
   ;                                       !- Terrain
 
 OS:ClimateZones,
-<<<<<<< HEAD
-  {394c31dd-a86a-48cb-a549-659868978cd9}, !- Handle
-=======
   {fa8d6e6d-1923-4195-ad04-9fdab0cd0b3d}, !- Handle
->>>>>>> 78d739aa
   ,                                       !- Active Institution
   ,                                       !- Active Year
   ,                                       !- Climate Zone Institution Name 1
@@ -253,31 +200,19 @@
   Cold;                                   !- Climate Zone Value 2
 
 OS:Site:WaterMainsTemperature,
-<<<<<<< HEAD
-  {c4edd375-bdf5-45f9-86cf-99a1dadc06ff}, !- Handle
-=======
   {acda6aa5-0ba3-4771-8a94-afe274ca6ce4}, !- Handle
->>>>>>> 78d739aa
   Correlation,                            !- Calculation Method
   ,                                       !- Temperature Schedule Name
   10.8753424657535,                       !- Annual Average Outdoor Air Temperature {C}
   23.1524007936508;                       !- Maximum Difference In Monthly Average Outdoor Air Temperatures {deltaC}
 
 OS:RunPeriodControl:DaylightSavingTime,
-<<<<<<< HEAD
-  {be392ce3-d343-47ed-be24-7fe0d6d1e89f}, !- Handle
-=======
   {da99cddb-98d1-428b-92a2-3841cbf4ca2d}, !- Handle
->>>>>>> 78d739aa
   4/7,                                    !- Start Date
   10/26;                                  !- End Date
 
 OS:Site:GroundTemperature:Deep,
-<<<<<<< HEAD
-  {f5e682e0-c199-4084-9495-d43bbdfdb283}, !- Handle
-=======
   {77fbb251-1a41-4481-adc5-c714794d1a98}, !- Handle
->>>>>>> 78d739aa
   10.8753424657535,                       !- January Deep Ground Temperature {C}
   10.8753424657535,                       !- February Deep Ground Temperature {C}
   10.8753424657535,                       !- March Deep Ground Temperature {C}
@@ -292,11 +227,7 @@
   10.8753424657535;                       !- December Deep Ground Temperature {C}
 
 OS:Building,
-<<<<<<< HEAD
-  {9d4f2afe-5d56-4964-aec7-82872d8e4eec}, !- Handle
-=======
   {69c1931b-b7c1-4443-9b17-95b67c1ef586}, !- Handle
->>>>>>> 78d739aa
   Building 1,                             !- Name
   ,                                       !- Building Sector Type
   0,                                      !- North Axis {deg}
@@ -311,13 +242,8 @@
   40;                                     !- Standards Number of Living Units
 
 OS:AdditionalProperties,
-<<<<<<< HEAD
-  {e2bd2b45-1422-4749-905a-ccff8028a1c8}, !- Handle
-  {9d4f2afe-5d56-4964-aec7-82872d8e4eec}, !- Object Name
-=======
   {b3ad3104-00aa-449e-ab06-5f5e1545566f}, !- Handle
   {69c1931b-b7c1-4443-9b17-95b67c1ef586}, !- Object Name
->>>>>>> 78d739aa
   num_units,                              !- Feature Name 1
   Integer,                                !- Feature Data Type 1
   40,                                     !- Feature Value 1
@@ -344,11 +270,7 @@
   Double-Loaded Interior;                 !- Feature Value 8
 
 OS:ThermalZone,
-<<<<<<< HEAD
-  {243ed0b0-a27a-4276-ad3a-3ad8c63661c9}, !- Handle
-=======
   {7d77cea9-95fd-4198-8fe2-80cef935ebd0}, !- Handle
->>>>>>> 78d739aa
   living zone,                            !- Name
   ,                                       !- Multiplier
   ,                                       !- Ceiling Height {m}
@@ -357,17 +279,10 @@
   ,                                       !- Zone Inside Convection Algorithm
   ,                                       !- Zone Outside Convection Algorithm
   ,                                       !- Zone Conditioning Equipment List Name
-<<<<<<< HEAD
-  {6cc1e0f1-dcd7-48e0-b391-9a3933c2edbc}, !- Zone Air Inlet Port List
-  {c4305d58-f9a2-473f-b199-f3797c59374a}, !- Zone Air Exhaust Port List
-  {e855db10-709c-4530-8b5f-f4433d7f3301}, !- Zone Air Node Name
-  {d24c937d-1e53-4c09-b01b-98bd18311cf1}, !- Zone Return Air Port List
-=======
   {e05c5de5-44e3-4193-b09c-5d5fbabdee51}, !- Zone Air Inlet Port List
   {ad10078b-00ce-42a5-84e9-31b55ce9d8a5}, !- Zone Air Exhaust Port List
   {003d0236-f619-4be9-94ee-43842d65ab2c}, !- Zone Air Node Name
   {6b925e67-0b91-4c88-8336-ca7b129ee2d4}, !- Zone Return Air Port List
->>>>>>> 78d739aa
   ,                                       !- Primary Daylighting Control Name
   ,                                       !- Fraction of Zone Controlled by Primary Daylighting Control
   ,                                       !- Secondary Daylighting Control Name
@@ -378,39 +293,6 @@
   No;                                     !- Use Ideal Air Loads
 
 OS:Node,
-<<<<<<< HEAD
-  {365b8bdd-6236-4688-86a9-44beb34595cb}, !- Handle
-  Node 1,                                 !- Name
-  {e855db10-709c-4530-8b5f-f4433d7f3301}, !- Inlet Port
-  ;                                       !- Outlet Port
-
-OS:Connection,
-  {e855db10-709c-4530-8b5f-f4433d7f3301}, !- Handle
-  {8b0dd01e-49a2-483d-b50d-deba68be9ad8}, !- Name
-  {243ed0b0-a27a-4276-ad3a-3ad8c63661c9}, !- Source Object
-  11,                                     !- Outlet Port
-  {365b8bdd-6236-4688-86a9-44beb34595cb}, !- Target Object
-  2;                                      !- Inlet Port
-
-OS:PortList,
-  {6cc1e0f1-dcd7-48e0-b391-9a3933c2edbc}, !- Handle
-  {620c23ba-55aa-40cc-b5d7-9bc29b3a8907}, !- Name
-  {243ed0b0-a27a-4276-ad3a-3ad8c63661c9}; !- HVAC Component
-
-OS:PortList,
-  {c4305d58-f9a2-473f-b199-f3797c59374a}, !- Handle
-  {7e7ad4c8-3262-430d-8e38-3d087b7a5e95}, !- Name
-  {243ed0b0-a27a-4276-ad3a-3ad8c63661c9}; !- HVAC Component
-
-OS:PortList,
-  {d24c937d-1e53-4c09-b01b-98bd18311cf1}, !- Handle
-  {b41dd8c4-80bc-40b2-bd51-ddfe42d2ac2c}, !- Name
-  {243ed0b0-a27a-4276-ad3a-3ad8c63661c9}; !- HVAC Component
-
-OS:Sizing:Zone,
-  {2ebf4ce9-0653-4aca-ad00-77200833c7c1}, !- Handle
-  {243ed0b0-a27a-4276-ad3a-3ad8c63661c9}, !- Zone or ZoneList Name
-=======
   {ae19d6f6-a090-42b6-b62e-6efa8f54fc3e}, !- Handle
   Node 1,                                 !- Name
   {003d0236-f619-4be9-94ee-43842d65ab2c}, !- Inlet Port
@@ -442,7 +324,6 @@
 OS:Sizing:Zone,
   {1187d1f2-b0bf-43a8-8905-9dfbd0053da4}, !- Handle
   {7d77cea9-95fd-4198-8fe2-80cef935ebd0}, !- Zone or ZoneList Name
->>>>>>> 78d739aa
   SupplyAirTemperature,                   !- Zone Cooling Design Supply Air Temperature Input Method
   14,                                     !- Zone Cooling Design Supply Air Temperature {C}
   11.11,                                  !- Zone Cooling Design Supply Air Temperature Difference {deltaC}
@@ -471,16 +352,6 @@
   autosize;                               !- Dedicated Outdoor Air High Setpoint Temperature for Design {C}
 
 OS:ZoneHVAC:EquipmentList,
-<<<<<<< HEAD
-  {1313c9a8-9138-455e-84d3-dfa3c9b4381d}, !- Handle
-  Zone HVAC Equipment List 1,             !- Name
-  {243ed0b0-a27a-4276-ad3a-3ad8c63661c9}; !- Thermal Zone
-
-OS:Space,
-  {ed94a235-6ff6-4c83-a90e-8b37e41a8990}, !- Handle
-  living space,                           !- Name
-  {8ad81e51-7039-4abf-9a62-d09896af1068}, !- Space Type Name
-=======
   {8323c29f-e660-47a3-95af-63010f66b48c}, !- Handle
   Zone HVAC Equipment List 1,             !- Name
   {7d77cea9-95fd-4198-8fe2-80cef935ebd0}; !- Thermal Zone
@@ -489,7 +360,6 @@
   {90545ed4-7275-44f6-82dd-3aa822e61761}, !- Handle
   living space,                           !- Name
   {168f7ff4-5914-4b25-b0dc-a731b13867ac}, !- Space Type Name
->>>>>>> 78d739aa
   ,                                       !- Default Construction Set Name
   ,                                       !- Default Schedule Set Name
   ,                                       !- Direction of Relative North {deg}
@@ -497,19 +367,6 @@
   ,                                       !- Y Origin {m}
   ,                                       !- Z Origin {m}
   ,                                       !- Building Story Name
-<<<<<<< HEAD
-  {243ed0b0-a27a-4276-ad3a-3ad8c63661c9}, !- Thermal Zone Name
-  ,                                       !- Part of Total Floor Area
-  ,                                       !- Design Specification Outdoor Air Object Name
-  {237ad63c-f713-42ee-ab69-4c11cee932e3}; !- Building Unit Name
-
-OS:Surface,
-  {dc11f708-ba1c-4b2c-8af9-2361f241f5e3}, !- Handle
-  Surface 1,                              !- Name
-  Floor,                                  !- Surface Type
-  ,                                       !- Construction Name
-  {ed94a235-6ff6-4c83-a90e-8b37e41a8990}, !- Space Name
-=======
   {7d77cea9-95fd-4198-8fe2-80cef935ebd0}, !- Thermal Zone Name
   ,                                       !- Part of Total Floor Area
   ,                                       !- Design Specification Outdoor Air Object Name
@@ -521,7 +378,6 @@
   Floor,                                  !- Surface Type
   ,                                       !- Construction Name
   {90545ed4-7275-44f6-82dd-3aa822e61761}, !- Space Name
->>>>>>> 78d739aa
   Foundation,                             !- Outside Boundary Condition
   ,                                       !- Outside Boundary Condition Object
   NoSun,                                  !- Sun Exposure
@@ -534,19 +390,11 @@
   6.46578440716979, -12.9315688143396, 0; !- X,Y,Z Vertex 4 {m}
 
 OS:Surface,
-<<<<<<< HEAD
-  {32a47d0d-9da5-4dc6-8ba3-731c7d1e2378}, !- Handle
-  Surface 2,                              !- Name
-  Wall,                                   !- Surface Type
-  ,                                       !- Construction Name
-  {ed94a235-6ff6-4c83-a90e-8b37e41a8990}, !- Space Name
-=======
   {17f75150-8868-4f50-83ab-10bc6245f380}, !- Handle
   Surface 2,                              !- Name
   Wall,                                   !- Surface Type
   ,                                       !- Construction Name
   {90545ed4-7275-44f6-82dd-3aa822e61761}, !- Space Name
->>>>>>> 78d739aa
   Outdoors,                               !- Outside Boundary Condition
   ,                                       !- Outside Boundary Condition Object
   SunExposed,                             !- Sun Exposure
@@ -559,19 +407,11 @@
   0, -12.9315688143396, 2.4384;           !- X,Y,Z Vertex 4 {m}
 
 OS:Surface,
-<<<<<<< HEAD
-  {0ef13aa6-a979-468e-9e80-a52edd4d4cff}, !- Handle
-  Surface 3,                              !- Name
-  Wall,                                   !- Surface Type
-  ,                                       !- Construction Name
-  {ed94a235-6ff6-4c83-a90e-8b37e41a8990}, !- Space Name
-=======
   {67d898a8-ebcc-4713-a231-3a6db0ab4768}, !- Handle
   Surface 3,                              !- Name
   Wall,                                   !- Surface Type
   ,                                       !- Construction Name
   {90545ed4-7275-44f6-82dd-3aa822e61761}, !- Space Name
->>>>>>> 78d739aa
   Adiabatic,                              !- Outside Boundary Condition
   ,                                       !- Outside Boundary Condition Object
   NoSun,                                  !- Sun Exposure
@@ -584,19 +424,11 @@
   0, 0, 2.4384;                           !- X,Y,Z Vertex 4 {m}
 
 OS:Surface,
-<<<<<<< HEAD
-  {27dff9a0-e0c4-45c3-8f90-db292c8b672a}, !- Handle
-  Surface 4,                              !- Name
-  Wall,                                   !- Surface Type
-  ,                                       !- Construction Name
-  {ed94a235-6ff6-4c83-a90e-8b37e41a8990}, !- Space Name
-=======
   {d6d72dc2-397c-4e6f-ba79-92591a13eaec}, !- Handle
   Surface 4,                              !- Name
   Wall,                                   !- Surface Type
   ,                                       !- Construction Name
   {90545ed4-7275-44f6-82dd-3aa822e61761}, !- Space Name
->>>>>>> 78d739aa
   Adiabatic,                              !- Outside Boundary Condition
   ,                                       !- Outside Boundary Condition Object
   NoSun,                                  !- Sun Exposure
@@ -609,19 +441,11 @@
   6.46578440716979, 0, 2.4384;            !- X,Y,Z Vertex 4 {m}
 
 OS:Surface,
-<<<<<<< HEAD
-  {9809951a-e629-409e-b310-73beb3b90ec6}, !- Handle
-  Surface 5,                              !- Name
-  Wall,                                   !- Surface Type
-  ,                                       !- Construction Name
-  {ed94a235-6ff6-4c83-a90e-8b37e41a8990}, !- Space Name
-=======
   {00e7ce34-f725-44a9-b073-794724f6c829}, !- Handle
   Surface 5,                              !- Name
   Wall,                                   !- Surface Type
   ,                                       !- Construction Name
   {90545ed4-7275-44f6-82dd-3aa822e61761}, !- Space Name
->>>>>>> 78d739aa
   Outdoors,                               !- Outside Boundary Condition
   ,                                       !- Outside Boundary Condition Object
   SunExposed,                             !- Sun Exposure
@@ -634,19 +458,11 @@
   6.46578440716979, -12.9315688143396, 2.4384; !- X,Y,Z Vertex 4 {m}
 
 OS:Surface,
-<<<<<<< HEAD
-  {e98f0460-d596-43af-87cd-51c3528caffa}, !- Handle
-  Surface 6,                              !- Name
-  RoofCeiling,                            !- Surface Type
-  ,                                       !- Construction Name
-  {ed94a235-6ff6-4c83-a90e-8b37e41a8990}, !- Space Name
-=======
   {9b772cb3-9415-4635-b1e0-ef44290feef1}, !- Handle
   Surface 6,                              !- Name
   RoofCeiling,                            !- Surface Type
   ,                                       !- Construction Name
   {90545ed4-7275-44f6-82dd-3aa822e61761}, !- Space Name
->>>>>>> 78d739aa
   Adiabatic,                              !- Outside Boundary Condition
   ,                                       !- Outside Boundary Condition Object
   NoSun,                                  !- Sun Exposure
@@ -659,11 +475,7 @@
   0, -12.9315688143396, 2.4384;           !- X,Y,Z Vertex 4 {m}
 
 OS:SpaceType,
-<<<<<<< HEAD
-  {8ad81e51-7039-4abf-9a62-d09896af1068}, !- Handle
-=======
   {168f7ff4-5914-4b25-b0dc-a731b13867ac}, !- Handle
->>>>>>> 78d739aa
   Space Type 1,                           !- Name
   ,                                       !- Default Construction Set Name
   ,                                       !- Default Schedule Set Name
@@ -674,11 +486,7 @@
   living;                                 !- Standards Space Type
 
 OS:ThermalZone,
-<<<<<<< HEAD
-  {eee245ea-e95d-4c5d-884c-2ca290c77e8c}, !- Handle
-=======
   {599e91ee-3704-4ef5-9798-ac2362b1cfe4}, !- Handle
->>>>>>> 78d739aa
   corridor zone,                          !- Name
   ,                                       !- Multiplier
   ,                                       !- Ceiling Height {m}
@@ -687,17 +495,10 @@
   ,                                       !- Zone Inside Convection Algorithm
   ,                                       !- Zone Outside Convection Algorithm
   ,                                       !- Zone Conditioning Equipment List Name
-<<<<<<< HEAD
-  {1579cbdc-04a7-46c9-806e-2adfe9473040}, !- Zone Air Inlet Port List
-  {cf85bc22-915c-4147-b4ca-c5b5274a4e19}, !- Zone Air Exhaust Port List
-  {4a84f24f-e42d-4958-a512-8dba7d53db6d}, !- Zone Air Node Name
-  {9a2e1b00-54b3-4c91-bb6f-df039766fc14}, !- Zone Return Air Port List
-=======
   {57563b96-6772-41f2-a96d-e485afb6ce4b}, !- Zone Air Inlet Port List
   {10cfb584-53be-4ecc-acd8-c0be9a744932}, !- Zone Air Exhaust Port List
   {a644dd06-0d76-4b5b-a4df-fb0d0c1190ba}, !- Zone Air Node Name
   {5c7979cb-53e8-46c0-b76f-166552f3ada9}, !- Zone Return Air Port List
->>>>>>> 78d739aa
   ,                                       !- Primary Daylighting Control Name
   ,                                       !- Fraction of Zone Controlled by Primary Daylighting Control
   ,                                       !- Secondary Daylighting Control Name
@@ -708,39 +509,6 @@
   No;                                     !- Use Ideal Air Loads
 
 OS:Node,
-<<<<<<< HEAD
-  {f12857af-5497-440f-834d-a981274df8a6}, !- Handle
-  Node 2,                                 !- Name
-  {4a84f24f-e42d-4958-a512-8dba7d53db6d}, !- Inlet Port
-  ;                                       !- Outlet Port
-
-OS:Connection,
-  {4a84f24f-e42d-4958-a512-8dba7d53db6d}, !- Handle
-  {771d4679-d930-4f99-a0ea-7ba335526310}, !- Name
-  {eee245ea-e95d-4c5d-884c-2ca290c77e8c}, !- Source Object
-  11,                                     !- Outlet Port
-  {f12857af-5497-440f-834d-a981274df8a6}, !- Target Object
-  2;                                      !- Inlet Port
-
-OS:PortList,
-  {1579cbdc-04a7-46c9-806e-2adfe9473040}, !- Handle
-  {f844760f-bfa7-4789-a772-fa92cb83b5f6}, !- Name
-  {eee245ea-e95d-4c5d-884c-2ca290c77e8c}; !- HVAC Component
-
-OS:PortList,
-  {cf85bc22-915c-4147-b4ca-c5b5274a4e19}, !- Handle
-  {d7676ba6-89d3-4fcf-aaf6-dec7ed1c2c77}, !- Name
-  {eee245ea-e95d-4c5d-884c-2ca290c77e8c}; !- HVAC Component
-
-OS:PortList,
-  {9a2e1b00-54b3-4c91-bb6f-df039766fc14}, !- Handle
-  {a30f56f1-98e0-4424-a7c7-aeff67052ba2}, !- Name
-  {eee245ea-e95d-4c5d-884c-2ca290c77e8c}; !- HVAC Component
-
-OS:Sizing:Zone,
-  {1aa6cc44-f8cf-45a1-b5bb-ae4f517592ff}, !- Handle
-  {eee245ea-e95d-4c5d-884c-2ca290c77e8c}, !- Zone or ZoneList Name
-=======
   {2bdaddc1-b94b-47ae-acbf-4420bee41596}, !- Handle
   Node 2,                                 !- Name
   {a644dd06-0d76-4b5b-a4df-fb0d0c1190ba}, !- Inlet Port
@@ -772,7 +540,6 @@
 OS:Sizing:Zone,
   {431cd0ed-73bd-4dac-82f4-a9fb539c9247}, !- Handle
   {599e91ee-3704-4ef5-9798-ac2362b1cfe4}, !- Zone or ZoneList Name
->>>>>>> 78d739aa
   SupplyAirTemperature,                   !- Zone Cooling Design Supply Air Temperature Input Method
   14,                                     !- Zone Cooling Design Supply Air Temperature {C}
   11.11,                                  !- Zone Cooling Design Supply Air Temperature Difference {deltaC}
@@ -801,16 +568,6 @@
   autosize;                               !- Dedicated Outdoor Air High Setpoint Temperature for Design {C}
 
 OS:ZoneHVAC:EquipmentList,
-<<<<<<< HEAD
-  {f855e7e3-c246-41ec-9949-d76cb5280f2b}, !- Handle
-  Zone HVAC Equipment List 2,             !- Name
-  {eee245ea-e95d-4c5d-884c-2ca290c77e8c}; !- Thermal Zone
-
-OS:Space,
-  {d461a269-199d-4f0d-90cf-97233bfa0784}, !- Handle
-  corridor space,                         !- Name
-  {ec7ccba4-9bb7-42a1-8b70-37699559ddaa}, !- Space Type Name
-=======
   {20e061b1-3bb8-43f8-a67b-a166fa50e30a}, !- Handle
   Zone HVAC Equipment List 2,             !- Name
   {599e91ee-3704-4ef5-9798-ac2362b1cfe4}; !- Thermal Zone
@@ -819,7 +576,6 @@
   {e711b849-c1de-49f6-9cb0-e34f0a828457}, !- Handle
   corridor space,                         !- Name
   {f1d2bf17-08d6-4517-a82f-6c1305360d07}, !- Space Type Name
->>>>>>> 78d739aa
   ,                                       !- Default Construction Set Name
   ,                                       !- Default Schedule Set Name
   ,                                       !- Direction of Relative North {deg}
@@ -827,16 +583,6 @@
   ,                                       !- Y Origin {m}
   ,                                       !- Z Origin {m}
   ,                                       !- Building Story Name
-<<<<<<< HEAD
-  {eee245ea-e95d-4c5d-884c-2ca290c77e8c}; !- Thermal Zone Name
-
-OS:Surface,
-  {7d11f2ca-9f62-4d0e-9fbc-def0d5aa519d}, !- Handle
-  Surface 7,                              !- Name
-  Floor,                                  !- Surface Type
-  ,                                       !- Construction Name
-  {d461a269-199d-4f0d-90cf-97233bfa0784}, !- Space Name
-=======
   {599e91ee-3704-4ef5-9798-ac2362b1cfe4}; !- Thermal Zone Name
 
 OS:Surface,
@@ -845,7 +591,6 @@
   Floor,                                  !- Surface Type
   ,                                       !- Construction Name
   {e711b849-c1de-49f6-9cb0-e34f0a828457}, !- Space Name
->>>>>>> 78d739aa
   Foundation,                             !- Outside Boundary Condition
   ,                                       !- Outside Boundary Condition Object
   NoSun,                                  !- Sun Exposure
@@ -858,19 +603,11 @@
   6.46578440716979, 0, 0;                 !- X,Y,Z Vertex 4 {m}
 
 OS:Surface,
-<<<<<<< HEAD
-  {60c4502d-7286-4792-825c-9d9e1d44515a}, !- Handle
-  Surface 8,                              !- Name
-  Wall,                                   !- Surface Type
-  ,                                       !- Construction Name
-  {d461a269-199d-4f0d-90cf-97233bfa0784}, !- Space Name
-=======
   {4877dc47-8568-4bdf-a87d-a4ad5ee3a0fc}, !- Handle
   Surface 8,                              !- Name
   Wall,                                   !- Surface Type
   ,                                       !- Construction Name
   {e711b849-c1de-49f6-9cb0-e34f0a828457}, !- Space Name
->>>>>>> 78d739aa
   Outdoors,                               !- Outside Boundary Condition
   ,                                       !- Outside Boundary Condition Object
   SunExposed,                             !- Sun Exposure
@@ -883,19 +620,11 @@
   0, 0, 2.4384;                           !- X,Y,Z Vertex 4 {m}
 
 OS:Surface,
-<<<<<<< HEAD
-  {7a7d1ce6-55e7-49f6-a68a-f181f68ac881}, !- Handle
-  Surface 9,                              !- Name
-  Wall,                                   !- Surface Type
-  ,                                       !- Construction Name
-  {d461a269-199d-4f0d-90cf-97233bfa0784}, !- Space Name
-=======
   {68159273-d7db-440d-9664-828d21e9c02e}, !- Handle
   Surface 9,                              !- Name
   Wall,                                   !- Surface Type
   ,                                       !- Construction Name
   {e711b849-c1de-49f6-9cb0-e34f0a828457}, !- Space Name
->>>>>>> 78d739aa
   Adiabatic,                              !- Outside Boundary Condition
   ,                                       !- Outside Boundary Condition Object
   NoSun,                                  !- Sun Exposure
@@ -908,19 +637,11 @@
   0, 1.524, 2.4384;                       !- X,Y,Z Vertex 4 {m}
 
 OS:Surface,
-<<<<<<< HEAD
-  {5fa0d212-39bb-442a-bacd-bba32cc3ed0b}, !- Handle
-  Surface 10,                             !- Name
-  Wall,                                   !- Surface Type
-  ,                                       !- Construction Name
-  {d461a269-199d-4f0d-90cf-97233bfa0784}, !- Space Name
-=======
   {95aab719-0132-4e89-95b9-b4ac24b23adb}, !- Handle
   Surface 10,                             !- Name
   Wall,                                   !- Surface Type
   ,                                       !- Construction Name
   {e711b849-c1de-49f6-9cb0-e34f0a828457}, !- Space Name
->>>>>>> 78d739aa
   Adiabatic,                              !- Outside Boundary Condition
   ,                                       !- Outside Boundary Condition Object
   NoSun,                                  !- Sun Exposure
@@ -933,19 +654,11 @@
   6.46578440716979, 1.524, 2.4384;        !- X,Y,Z Vertex 4 {m}
 
 OS:Surface,
-<<<<<<< HEAD
-  {cdb82f45-8283-4712-bbfe-3ad3c1e1e03e}, !- Handle
-  Surface 11,                             !- Name
-  Wall,                                   !- Surface Type
-  ,                                       !- Construction Name
-  {d461a269-199d-4f0d-90cf-97233bfa0784}, !- Space Name
-=======
   {4762a154-d90c-4251-bb3b-50f2575cbae3}, !- Handle
   Surface 11,                             !- Name
   Wall,                                   !- Surface Type
   ,                                       !- Construction Name
   {e711b849-c1de-49f6-9cb0-e34f0a828457}, !- Space Name
->>>>>>> 78d739aa
   Adiabatic,                              !- Outside Boundary Condition
   ,                                       !- Outside Boundary Condition Object
   NoSun,                                  !- Sun Exposure
@@ -958,19 +671,11 @@
   6.46578440716979, 0, 2.4384;            !- X,Y,Z Vertex 4 {m}
 
 OS:Surface,
-<<<<<<< HEAD
-  {609ee3ae-4ace-45c2-ac7c-9a9e64dc6f23}, !- Handle
-  Surface 12,                             !- Name
-  RoofCeiling,                            !- Surface Type
-  ,                                       !- Construction Name
-  {d461a269-199d-4f0d-90cf-97233bfa0784}, !- Space Name
-=======
   {77e730ad-8487-49aa-9d33-eb0fa02e163c}, !- Handle
   Surface 12,                             !- Name
   RoofCeiling,                            !- Surface Type
   ,                                       !- Construction Name
   {e711b849-c1de-49f6-9cb0-e34f0a828457}, !- Space Name
->>>>>>> 78d739aa
   Adiabatic,                              !- Outside Boundary Condition
   ,                                       !- Outside Boundary Condition Object
   NoSun,                                  !- Sun Exposure
@@ -983,11 +688,7 @@
   0, 0, 2.4384;                           !- X,Y,Z Vertex 4 {m}
 
 OS:SpaceType,
-<<<<<<< HEAD
-  {ec7ccba4-9bb7-42a1-8b70-37699559ddaa}, !- Handle
-=======
   {f1d2bf17-08d6-4517-a82f-6c1305360d07}, !- Handle
->>>>>>> 78d739aa
   Space Type 2,                           !- Name
   ,                                       !- Default Construction Set Name
   ,                                       !- Default Schedule Set Name
@@ -998,23 +699,14 @@
   corridor;                               !- Standards Space Type
 
 OS:BuildingUnit,
-<<<<<<< HEAD
-  {237ad63c-f713-42ee-ab69-4c11cee932e3}, !- Handle
-=======
   {1ba7c4a8-3c21-44a3-a0bd-8aa856b6e535}, !- Handle
->>>>>>> 78d739aa
   unit 1,                                 !- Name
   ,                                       !- Rendering Color
   Residential;                            !- Building Unit Type
 
 OS:AdditionalProperties,
-<<<<<<< HEAD
-  {aed8bab4-01e8-4f3d-ba1f-a5d033edc580}, !- Handle
-  {237ad63c-f713-42ee-ab69-4c11cee932e3}, !- Object Name
-=======
   {987ff07b-2cac-48a8-b73d-9d711b2a11b2}, !- Handle
   {1ba7c4a8-3c21-44a3-a0bd-8aa856b6e535}, !- Object Name
->>>>>>> 78d739aa
   NumberOfBedrooms,                       !- Feature Name 1
   Integer,                                !- Feature Data Type 1
   3,                                      !- Feature Value 1
@@ -1026,20 +718,12 @@
   3.3900000000000001;                     !- Feature Value 3
 
 OS:External:File,
-<<<<<<< HEAD
-  {27af0b5b-6073-437a-a40f-9c506f1c9893}, !- Handle
-=======
   {1de2aec3-7398-4ab4-a7fc-19347f8c3680}, !- Handle
->>>>>>> 78d739aa
   8760.csv,                               !- Name
   8760.csv;                               !- File Name
 
 OS:Schedule:Day,
-<<<<<<< HEAD
-  {26a9f71e-2400-4946-ae85-b5f9debfd34d}, !- Handle
-=======
   {b787677f-fe4e-4e5f-828a-5e382c6b052e}, !- Handle
->>>>>>> 78d739aa
   Schedule Day 1,                         !- Name
   ,                                       !- Schedule Type Limits Name
   ,                                       !- Interpolate to Timestep
@@ -1048,11 +732,7 @@
   0;                                      !- Value Until Time 1
 
 OS:Schedule:Day,
-<<<<<<< HEAD
-  {d2d87d41-f190-48da-bd58-5737980664a2}, !- Handle
-=======
   {8b8b6e00-de55-4e3b-9085-b87957e31e52}, !- Handle
->>>>>>> 78d739aa
   Schedule Day 2,                         !- Name
   ,                                       !- Schedule Type Limits Name
   ,                                       !- Interpolate to Timestep
@@ -1061,17 +741,10 @@
   1;                                      !- Value Until Time 1
 
 OS:Schedule:File,
-<<<<<<< HEAD
-  {7d7d51a0-c781-44ec-a222-1abde8177456}, !- Handle
-  occupants,                              !- Name
-  {8c9f00ae-f3ac-4877-b3b0-369cb61f9ade}, !- Schedule Type Limits Name
-  {27af0b5b-6073-437a-a40f-9c506f1c9893}, !- External File Name
-=======
   {515df6b3-f9eb-47db-992e-6f9de82538a8}, !- Handle
   occupants,                              !- Name
   {4237e23d-366f-4592-8337-f75092072895}, !- Schedule Type Limits Name
   {1de2aec3-7398-4ab4-a7fc-19347f8c3680}, !- External File Name
->>>>>>> 78d739aa
   1,                                      !- Column Number
   1,                                      !- Rows to Skip at Top
   8760,                                   !- Number of Hours of Data
@@ -1080,17 +753,6 @@
   60;                                     !- Minutes per Item
 
 OS:Schedule:Ruleset,
-<<<<<<< HEAD
-  {7f2a5255-347a-4a87-afcd-b6ef8a66754b}, !- Handle
-  Schedule Ruleset 1,                     !- Name
-  {e7514b71-ca91-46e6-a7aa-f34b196bfa68}, !- Schedule Type Limits Name
-  {f6f967fb-8a90-4049-8d4d-04d1361c4964}; !- Default Day Schedule Name
-
-OS:Schedule:Day,
-  {f6f967fb-8a90-4049-8d4d-04d1361c4964}, !- Handle
-  Schedule Day 3,                         !- Name
-  {e7514b71-ca91-46e6-a7aa-f34b196bfa68}, !- Schedule Type Limits Name
-=======
   {a7aaff98-30f8-4da5-aead-5d3670ecd025}, !- Handle
   Schedule Ruleset 1,                     !- Name
   {f397e8b4-d62d-401a-9c9c-51f2e3b2613c}, !- Schedule Type Limits Name
@@ -1100,18 +762,13 @@
   {45f0589f-9464-41ef-a872-c6225420b4bb}, !- Handle
   Schedule Day 3,                         !- Name
   {f397e8b4-d62d-401a-9c9c-51f2e3b2613c}, !- Schedule Type Limits Name
->>>>>>> 78d739aa
   ,                                       !- Interpolate to Timestep
   24,                                     !- Hour 1
   0,                                      !- Minute 1
   112.539290946133;                       !- Value Until Time 1
 
 OS:People:Definition,
-<<<<<<< HEAD
-  {e3e65bd5-ca66-4be3-8658-899e067be300}, !- Handle
-=======
   {3e06b2d3-5ee9-4761-8a62-c03eaffc52ec}, !- Handle
->>>>>>> 78d739aa
   res occupants|living space,             !- Name
   People,                                 !- Number of People Calculation Method
   3.39,                                   !- Number of People {people}
@@ -1124,21 +781,12 @@
   ZoneAveraged;                           !- Mean Radiant Temperature Calculation Type
 
 OS:People,
-<<<<<<< HEAD
-  {a9c9d446-1cb7-43a8-97fc-13cc3e0b7db0}, !- Handle
-  res occupants|living space,             !- Name
-  {e3e65bd5-ca66-4be3-8658-899e067be300}, !- People Definition Name
-  {ed94a235-6ff6-4c83-a90e-8b37e41a8990}, !- Space or SpaceType Name
-  {7d7d51a0-c781-44ec-a222-1abde8177456}, !- Number of People Schedule Name
-  {7f2a5255-347a-4a87-afcd-b6ef8a66754b}, !- Activity Level Schedule Name
-=======
   {e4923715-8bae-43e4-b57c-81ee30606dbc}, !- Handle
   res occupants|living space,             !- Name
   {3e06b2d3-5ee9-4761-8a62-c03eaffc52ec}, !- People Definition Name
   {90545ed4-7275-44f6-82dd-3aa822e61761}, !- Space or SpaceType Name
   {515df6b3-f9eb-47db-992e-6f9de82538a8}, !- Number of People Schedule Name
   {a7aaff98-30f8-4da5-aead-5d3670ecd025}, !- Activity Level Schedule Name
->>>>>>> 78d739aa
   ,                                       !- Surface Name/Angle Factor List Name
   ,                                       !- Work Efficiency Schedule Name
   ,                                       !- Clothing Insulation Schedule Name
@@ -1146,11 +794,7 @@
   1;                                      !- Multiplier
 
 OS:ScheduleTypeLimits,
-<<<<<<< HEAD
-  {e7514b71-ca91-46e6-a7aa-f34b196bfa68}, !- Handle
-=======
   {f397e8b4-d62d-401a-9c9c-51f2e3b2613c}, !- Handle
->>>>>>> 78d739aa
   ActivityLevel,                          !- Name
   0,                                      !- Lower Limit Value
   ,                                       !- Upper Limit Value
@@ -1158,11 +802,7 @@
   ActivityLevel;                          !- Unit Type
 
 OS:ScheduleTypeLimits,
-<<<<<<< HEAD
-  {8c9f00ae-f3ac-4877-b3b0-369cb61f9ade}, !- Handle
-=======
   {4237e23d-366f-4592-8337-f75092072895}, !- Handle
->>>>>>> 78d739aa
   Fractional,                             !- Name
   0,                                      !- Lower Limit Value
   1,                                      !- Upper Limit Value
