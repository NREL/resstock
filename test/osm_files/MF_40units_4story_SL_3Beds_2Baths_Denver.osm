--- conflicted
+++ resolved
@@ -1,31 +1,22 @@
 !- NOTE: Auto-generated from /test/osw_files/MF_40units_4story_SL_3Beds_2Baths_Denver.osw
 
 OS:Version,
-<<<<<<< HEAD
-  {8858caf2-ec2f-41c3-9ac7-2a51715f7c41}, !- Handle
+  {3a743212-9523-4dc0-8c2b-af92e4cb5a15}, !- Handle
   3.2.1;                                  !- Version Identifier
 
 OS:SimulationControl,
-  {12ab7f57-05ef-4085-aa55-2ff5a80e2f24}, !- Handle
-=======
-  {6964d259-c249-4301-a601-19b37df316fb}, !- Handle
-  2.9.1;                                  !- Version Identifier
-
-OS:SimulationControl,
-  {d060107d-785c-45e4-9ec6-dcf4e417763b}, !- Handle
->>>>>>> 4ec27a5f
+  {f852d62c-6b86-421f-8b4a-7b57b5c1c028}, !- Handle
   ,                                       !- Do Zone Sizing Calculation
   ,                                       !- Do System Sizing Calculation
   ,                                       !- Do Plant Sizing Calculation
   No;                                     !- Run Simulation for Sizing Periods
 
 OS:Timestep,
-<<<<<<< HEAD
-  {9f0d477d-7c3a-4914-8bbd-55d8f4fa1971}, !- Handle
+  {3326b71f-05cb-457d-8cbe-0c98339ee297}, !- Handle
   6;                                      !- Number of Timesteps per Hour
 
 OS:ShadowCalculation,
-  {e33f93bb-7763-4c36-86b9-fb0905cd2ca5}, !- Handle
+  {7e48518c-dfa0-4d67-b1e2-450f6be2e2fc}, !- Handle
   PolygonClipping,                        !- Shading Calculation Method
   ,                                       !- Shading Calculation Update Frequency Method
   20,                                     !- Shading Calculation Update Frequency
@@ -38,45 +29,21 @@
   No;                                     !- Disable Self-Shading From Shading Zone Groups to Other Zones
 
 OS:SurfaceConvectionAlgorithm:Outside,
-  {3d991bf9-577c-43b8-b7ce-2c5aeb1faef1}, !- Handle
+  {5519e2f8-deec-4581-887d-543aece17ad1}, !- Handle
   DOE-2;                                  !- Algorithm
 
 OS:SurfaceConvectionAlgorithm:Inside,
-  {4daddb50-0b1f-4120-b8dc-53903e2d0fe2}, !- Handle
+  {99eae37f-c7d6-4960-a5ee-5987a90063bb}, !- Handle
   TARP;                                   !- Algorithm
 
 OS:ZoneCapacitanceMultiplier:ResearchSpecial,
-  {547216c0-6d7f-4c6b-b107-eee6140ffa20}, !- Handle
-=======
-  {4555c69d-9e32-450e-bd69-1d991a0c7d53}, !- Handle
-  6;                                      !- Number of Timesteps per Hour
-
-OS:ShadowCalculation,
-  {61b987c7-0f78-45ec-ad7e-4057ce4218b8}, !- Handle
-  20,                                     !- Calculation Frequency
-  200;                                    !- Maximum Figures in Shadow Overlap Calculations
-
-OS:SurfaceConvectionAlgorithm:Outside,
-  {10d34c94-2ed6-4988-9baa-7d3191330d7c}, !- Handle
-  DOE-2;                                  !- Algorithm
-
-OS:SurfaceConvectionAlgorithm:Inside,
-  {025b1ee7-1c92-4658-80f1-03e459b09108}, !- Handle
-  TARP;                                   !- Algorithm
-
-OS:ZoneCapacitanceMultiplier:ResearchSpecial,
-  {715b3e7a-190c-4b4d-a522-243777f114c2}, !- Handle
->>>>>>> 4ec27a5f
+  {a09659f6-ad0a-4123-b089-4fa51058138c}, !- Handle
   ,                                       !- Temperature Capacity Multiplier
   15,                                     !- Humidity Capacity Multiplier
   ;                                       !- Carbon Dioxide Capacity Multiplier
 
 OS:RunPeriod,
-<<<<<<< HEAD
-  {b038c9b6-a809-49d3-bc54-261d5bede373}, !- Handle
-=======
-  {022d1b7b-1485-487a-89f6-985bd0971892}, !- Handle
->>>>>>> 4ec27a5f
+  {d82704e5-a382-463d-8aa5-23d460cf7cad}, !- Handle
   Run Period 1,                           !- Name
   1,                                      !- Begin Month
   1,                                      !- Begin Day of Month
@@ -90,21 +57,13 @@
   ;                                       !- Number of Times Runperiod to be Repeated
 
 OS:YearDescription,
-<<<<<<< HEAD
-  {b9d8b836-66cc-47b3-9ebc-4872de39dbb9}, !- Handle
-=======
-  {16fbf1df-b523-4312-93a7-41663bf735da}, !- Handle
->>>>>>> 4ec27a5f
+  {b0dbcaf8-658c-4618-a7e7-cbd98d84ab89}, !- Handle
   2007,                                   !- Calendar Year
   ,                                       !- Day of Week for Start Day
   ;                                       !- Is Leap Year
 
 OS:WeatherFile,
-<<<<<<< HEAD
-  {2d9123d5-4893-46e6-b624-1094b390f849}, !- Handle
-=======
-  {9611e7a2-7780-4fed-be11-2c0e43378e0a}, !- Handle
->>>>>>> 4ec27a5f
+  {e7881899-76ac-4b60-8663-571692c0fcd6}, !- Handle
   Denver Intl Ap,                         !- City
   CO,                                     !- State Province Region
   USA,                                    !- Country
@@ -118,13 +77,8 @@
   E23378AA;                               !- Checksum
 
 OS:AdditionalProperties,
-<<<<<<< HEAD
-  {46c614ab-7381-4364-843c-d2d3a335cf4f}, !- Handle
-  {2d9123d5-4893-46e6-b624-1094b390f849}, !- Object Name
-=======
-  {7e23a517-1800-4874-87c9-457e0a7cbb55}, !- Handle
-  {9611e7a2-7780-4fed-be11-2c0e43378e0a}, !- Object Name
->>>>>>> 4ec27a5f
+  {b7cd8341-dcce-4fc0-8988-980a268422fe}, !- Handle
+  {e7881899-76ac-4b60-8663-571692c0fcd6}, !- Object Name
   EPWHeaderCity,                          !- Feature Name 1
   String,                                 !- Feature Data Type 1
   Denver Intl Ap,                         !- Feature Value 1
@@ -232,11 +186,7 @@
   84;                                     !- Feature Value 35
 
 OS:Site,
-<<<<<<< HEAD
-  {6e552894-4a4f-4332-977d-50c19807b2d3}, !- Handle
-=======
-  {851994c3-05c3-4343-b1db-10d9e6b85245}, !- Handle
->>>>>>> 4ec27a5f
+  {712bcab6-8e49-4b06-9271-a3037f3855a3}, !- Handle
   Denver Intl Ap_CO_USA,                  !- Name
   39.83,                                  !- Latitude {deg}
   -104.65,                                !- Longitude {deg}
@@ -245,45 +195,26 @@
   ;                                       !- Terrain
 
 OS:ClimateZones,
-<<<<<<< HEAD
-  {e87fb4ad-d93e-428e-a28d-a818692a6d8f}, !- Handle
+  {052375ed-bc18-4f9a-a39d-ff12af4def28}, !- Handle
   Building America,                       !- Climate Zone Institution Name 1
-=======
-  {e6bcdc1b-1f02-4088-bde8-43d0fd98963c}, !- Handle
-  ,                                       !- Active Institution
-  ,                                       !- Active Year
-  ,                                       !- Climate Zone Institution Name 1
->>>>>>> 4ec27a5f
   ,                                       !- Climate Zone Document Name 1
   0,                                      !- Climate Zone Document Year 1
   Cold;                                   !- Climate Zone Value 1
 
 OS:Site:WaterMainsTemperature,
-<<<<<<< HEAD
-  {5ccef65d-69bc-4676-b84b-4c03d3fc00c6}, !- Handle
-=======
-  {43cff2c6-1bd3-4487-807d-847a235e9f3b}, !- Handle
->>>>>>> 4ec27a5f
+  {f2ad8c0b-a1f4-4aa7-9b00-62fd79ec51a4}, !- Handle
   Correlation,                            !- Calculation Method
   ,                                       !- Temperature Schedule Name
   10.8753424657535,                       !- Annual Average Outdoor Air Temperature {C}
   23.1524007936508;                       !- Maximum Difference In Monthly Average Outdoor Air Temperatures {deltaC}
 
 OS:RunPeriodControl:DaylightSavingTime,
-<<<<<<< HEAD
-  {eb106110-eb01-42a7-877f-d834c2177e2d}, !- Handle
-=======
-  {98192106-4e9b-4028-8c16-85336c5495f4}, !- Handle
->>>>>>> 4ec27a5f
+  {72462522-2406-4868-980c-de499e1e6269}, !- Handle
   3/12,                                   !- Start Date
   11/5;                                   !- End Date
 
 OS:Site:GroundTemperature:Deep,
-<<<<<<< HEAD
-  {9ca77502-0367-463a-8c6d-1a993dec98d4}, !- Handle
-=======
-  {32f36cb2-c492-491f-b8bf-b34fe9e385e7}, !- Handle
->>>>>>> 4ec27a5f
+  {27e40988-df44-4cfd-b7fc-0aeaad794de8}, !- Handle
   10.8753424657535,                       !- January Deep Ground Temperature {C}
   10.8753424657535,                       !- February Deep Ground Temperature {C}
   10.8753424657535,                       !- March Deep Ground Temperature {C}
@@ -298,11 +229,7 @@
   10.8753424657535;                       !- December Deep Ground Temperature {C}
 
 OS:Building,
-<<<<<<< HEAD
-  {e527180d-a557-41f1-817b-9e3f5122c093}, !- Handle
-=======
-  {9dff2916-c36e-47d7-be4f-df05e883502f}, !- Handle
->>>>>>> 4ec27a5f
+  {c4c252ea-5fa2-4895-9d5d-cf35fab511e5}, !- Handle
   Building 1,                             !- Name
   ,                                       !- Building Sector Type
   0,                                      !- North Axis {deg}
@@ -317,13 +244,8 @@
   40;                                     !- Standards Number of Living Units
 
 OS:AdditionalProperties,
-<<<<<<< HEAD
-  {989eb338-24b3-4913-86ab-e21d6b84715a}, !- Handle
-  {e527180d-a557-41f1-817b-9e3f5122c093}, !- Object Name
-=======
-  {7f68aff4-018c-4680-8352-de6e26ee0652}, !- Handle
-  {9dff2916-c36e-47d7-be4f-df05e883502f}, !- Object Name
->>>>>>> 4ec27a5f
+  {05675a2d-b747-4a75-8941-58fa7662cc4c}, !- Handle
+  {c4c252ea-5fa2-4895-9d5d-cf35fab511e5}, !- Object Name
   num_units,                              !- Feature Name 1
   Integer,                                !- Feature Data Type 1
   40,                                     !- Feature Value 1
@@ -350,11 +272,7 @@
   Double-Loaded Interior;                 !- Feature Value 8
 
 OS:ThermalZone,
-<<<<<<< HEAD
-  {5f8f4054-58d5-47c4-a544-7dba4e13241b}, !- Handle
-=======
-  {7cadd40b-b464-4c47-87c2-99858c48a1f7}, !- Handle
->>>>>>> 4ec27a5f
+  {a007508c-9ad0-408f-9123-f78d120e2291}, !- Handle
   living zone,                            !- Name
   ,                                       !- Multiplier
   ,                                       !- Ceiling Height {m}
@@ -363,17 +281,10 @@
   ,                                       !- Zone Inside Convection Algorithm
   ,                                       !- Zone Outside Convection Algorithm
   ,                                       !- Zone Conditioning Equipment List Name
-<<<<<<< HEAD
-  {dff9a0e5-4f1b-43e2-8a6d-84eb91cd1ee8}, !- Zone Air Inlet Port List
-  {8c5175f6-bfac-4a20-9ac8-c84276741c12}, !- Zone Air Exhaust Port List
-  {5b3e8f16-c4c1-43fd-925e-9eb162700948}, !- Zone Air Node Name
-  {4a29c095-da6b-4f39-8e24-1c93aec9de2c}, !- Zone Return Air Port List
-=======
-  {63d583ee-05dd-479d-aab6-363a911db072}, !- Zone Air Inlet Port List
-  {d63b232e-db96-461e-a478-259d786a77f1}, !- Zone Air Exhaust Port List
-  {895fb3b6-8a60-4f6a-8eff-3ac770d9aa8b}, !- Zone Air Node Name
-  {7f6cc343-5a96-4c93-aad6-b36df011e008}, !- Zone Return Air Port List
->>>>>>> 4ec27a5f
+  {1460cf58-15e4-458f-a354-74b38e9021fa}, !- Zone Air Inlet Port List
+  {2ee0bb45-12fd-4bb3-83fe-636c1e8d33db}, !- Zone Air Exhaust Port List
+  {045bae32-e998-456b-a155-ddd72ae9a26a}, !- Zone Air Node Name
+  {37958493-0fac-4f43-b0a2-a75496009340}, !- Zone Return Air Port List
   ,                                       !- Primary Daylighting Control Name
   ,                                       !- Fraction of Zone Controlled by Primary Daylighting Control
   ,                                       !- Secondary Daylighting Control Name
@@ -384,67 +295,33 @@
   No;                                     !- Use Ideal Air Loads
 
 OS:Node,
-<<<<<<< HEAD
-  {c2b90ee7-ac4e-41da-a801-85f0685568a5}, !- Handle
+  {1aabdf2c-d07c-48ab-ab91-e02c01c433b3}, !- Handle
   Node 1,                                 !- Name
-  {5b3e8f16-c4c1-43fd-925e-9eb162700948}, !- Inlet Port
+  {045bae32-e998-456b-a155-ddd72ae9a26a}, !- Inlet Port
   ;                                       !- Outlet Port
 
 OS:Connection,
-  {5b3e8f16-c4c1-43fd-925e-9eb162700948}, !- Handle
-  {5f8f4054-58d5-47c4-a544-7dba4e13241b}, !- Source Object
+  {045bae32-e998-456b-a155-ddd72ae9a26a}, !- Handle
+  {a007508c-9ad0-408f-9123-f78d120e2291}, !- Source Object
   11,                                     !- Outlet Port
-  {c2b90ee7-ac4e-41da-a801-85f0685568a5}, !- Target Object
+  {1aabdf2c-d07c-48ab-ab91-e02c01c433b3}, !- Target Object
   2;                                      !- Inlet Port
 
 OS:PortList,
-  {dff9a0e5-4f1b-43e2-8a6d-84eb91cd1ee8}, !- Handle
-  {5f8f4054-58d5-47c4-a544-7dba4e13241b}; !- HVAC Component
+  {1460cf58-15e4-458f-a354-74b38e9021fa}, !- Handle
+  {a007508c-9ad0-408f-9123-f78d120e2291}; !- HVAC Component
 
 OS:PortList,
-  {8c5175f6-bfac-4a20-9ac8-c84276741c12}, !- Handle
-  {5f8f4054-58d5-47c4-a544-7dba4e13241b}; !- HVAC Component
+  {2ee0bb45-12fd-4bb3-83fe-636c1e8d33db}, !- Handle
+  {a007508c-9ad0-408f-9123-f78d120e2291}; !- HVAC Component
 
 OS:PortList,
-  {4a29c095-da6b-4f39-8e24-1c93aec9de2c}, !- Handle
-  {5f8f4054-58d5-47c4-a544-7dba4e13241b}; !- HVAC Component
+  {37958493-0fac-4f43-b0a2-a75496009340}, !- Handle
+  {a007508c-9ad0-408f-9123-f78d120e2291}; !- HVAC Component
 
 OS:Sizing:Zone,
-  {90b849cd-f966-4876-aa0c-6a39322dcdfb}, !- Handle
-  {5f8f4054-58d5-47c4-a544-7dba4e13241b}, !- Zone or ZoneList Name
-=======
-  {0464eab2-dcab-45d6-8b40-a77a364570f8}, !- Handle
-  Node 1,                                 !- Name
-  {895fb3b6-8a60-4f6a-8eff-3ac770d9aa8b}, !- Inlet Port
-  ;                                       !- Outlet Port
-
-OS:Connection,
-  {895fb3b6-8a60-4f6a-8eff-3ac770d9aa8b}, !- Handle
-  {0be62203-5408-4b7f-ba4c-993b8b325eb9}, !- Name
-  {7cadd40b-b464-4c47-87c2-99858c48a1f7}, !- Source Object
-  11,                                     !- Outlet Port
-  {0464eab2-dcab-45d6-8b40-a77a364570f8}, !- Target Object
-  2;                                      !- Inlet Port
-
-OS:PortList,
-  {63d583ee-05dd-479d-aab6-363a911db072}, !- Handle
-  {8557c737-3c1f-4afd-a40a-d29b4010de95}, !- Name
-  {7cadd40b-b464-4c47-87c2-99858c48a1f7}; !- HVAC Component
-
-OS:PortList,
-  {d63b232e-db96-461e-a478-259d786a77f1}, !- Handle
-  {1b4acd24-092a-420f-9a8d-2188810b3a30}, !- Name
-  {7cadd40b-b464-4c47-87c2-99858c48a1f7}; !- HVAC Component
-
-OS:PortList,
-  {7f6cc343-5a96-4c93-aad6-b36df011e008}, !- Handle
-  {90802688-ec5e-4847-8b4f-e2e79c796ef9}, !- Name
-  {7cadd40b-b464-4c47-87c2-99858c48a1f7}; !- HVAC Component
-
-OS:Sizing:Zone,
-  {5f35ff92-8cde-4581-b985-d7412f598c1f}, !- Handle
-  {7cadd40b-b464-4c47-87c2-99858c48a1f7}, !- Zone or ZoneList Name
->>>>>>> 4ec27a5f
+  {74bb5942-d197-4f96-8268-760caebbb34a}, !- Handle
+  {a007508c-9ad0-408f-9123-f78d120e2291}, !- Zone or ZoneList Name
   SupplyAirTemperature,                   !- Zone Cooling Design Supply Air Temperature Input Method
   14,                                     !- Zone Cooling Design Supply Air Temperature {C}
   11.11,                                  !- Zone Cooling Design Supply Air Temperature Difference {deltaC}
@@ -471,25 +348,14 @@
   autosize;                               !- Dedicated Outdoor Air High Setpoint Temperature for Design {C}
 
 OS:ZoneHVAC:EquipmentList,
-<<<<<<< HEAD
-  {c8d43145-b53b-406e-abc8-c20844759a6b}, !- Handle
+  {0d3ad35f-077e-4c2a-8289-38ad030beee2}, !- Handle
   Zone HVAC Equipment List 1,             !- Name
-  {5f8f4054-58d5-47c4-a544-7dba4e13241b}; !- Thermal Zone
+  {a007508c-9ad0-408f-9123-f78d120e2291}; !- Thermal Zone
 
 OS:Space,
-  {757e77f8-fb83-4e8b-bb61-da6e9e75f82a}, !- Handle
+  {cd2a872d-7378-4277-b58b-70d5b9cee2b9}, !- Handle
   living space,                           !- Name
-  {09aee852-54a9-44d5-a5ff-22651220293a}, !- Space Type Name
-=======
-  {fa6f1cfe-441d-457a-970c-9072e3c94f7e}, !- Handle
-  Zone HVAC Equipment List 1,             !- Name
-  {7cadd40b-b464-4c47-87c2-99858c48a1f7}; !- Thermal Zone
-
-OS:Space,
-  {414da733-e934-4819-a5a0-5928440fc3b5}, !- Handle
-  living space,                           !- Name
-  {d08c164e-66bd-4f3e-9cbd-82d2369f544d}, !- Space Type Name
->>>>>>> 4ec27a5f
+  {b030cf9b-a26b-4c8f-b913-a72f93a59c65}, !- Space Type Name
   ,                                       !- Default Construction Set Name
   ,                                       !- Default Schedule Set Name
   ,                                       !- Direction of Relative North {deg}
@@ -497,31 +363,17 @@
   ,                                       !- Y Origin {m}
   ,                                       !- Z Origin {m}
   ,                                       !- Building Story Name
-<<<<<<< HEAD
-  {5f8f4054-58d5-47c4-a544-7dba4e13241b}, !- Thermal Zone Name
+  {a007508c-9ad0-408f-9123-f78d120e2291}, !- Thermal Zone Name
   ,                                       !- Part of Total Floor Area
   ,                                       !- Design Specification Outdoor Air Object Name
-  {d2796ac8-06ea-4508-8cd8-b4dd5cd8b985}; !- Building Unit Name
-
-OS:Surface,
-  {8ff62cc1-7c84-45b3-a132-e00fe0cdf4f1}, !- Handle
+  {8f62ec37-12f7-4acd-bdfc-95bcbec33dd4}; !- Building Unit Name
+
+OS:Surface,
+  {5cdea7ac-385e-4316-a669-0ec36ffb2761}, !- Handle
   Surface 1,                              !- Name
   Floor,                                  !- Surface Type
   ,                                       !- Construction Name
-  {757e77f8-fb83-4e8b-bb61-da6e9e75f82a}, !- Space Name
-=======
-  {7cadd40b-b464-4c47-87c2-99858c48a1f7}, !- Thermal Zone Name
-  ,                                       !- Part of Total Floor Area
-  ,                                       !- Design Specification Outdoor Air Object Name
-  {55be8844-47b2-4057-8a91-bccfacf57ddd}; !- Building Unit Name
-
-OS:Surface,
-  {0ff4461e-643e-4009-a6d8-ee092d2792ea}, !- Handle
-  Surface 1,                              !- Name
-  Floor,                                  !- Surface Type
-  ,                                       !- Construction Name
-  {414da733-e934-4819-a5a0-5928440fc3b5}, !- Space Name
->>>>>>> 4ec27a5f
+  {cd2a872d-7378-4277-b58b-70d5b9cee2b9}, !- Space Name
   Foundation,                             !- Outside Boundary Condition
   ,                                       !- Outside Boundary Condition Object
   NoSun,                                  !- Sun Exposure
@@ -534,19 +386,11 @@
   6.46578440716979, -12.9315688143396, 0; !- X,Y,Z Vertex 4 {m}
 
 OS:Surface,
-<<<<<<< HEAD
-  {a638faeb-e415-42f4-b907-263c31a45b48}, !- Handle
+  {b96c9b62-8892-43fb-a06f-6bc283e48401}, !- Handle
   Surface 2,                              !- Name
   Wall,                                   !- Surface Type
   ,                                       !- Construction Name
-  {757e77f8-fb83-4e8b-bb61-da6e9e75f82a}, !- Space Name
-=======
-  {09db1184-c487-442a-8c0f-3279d923b5bd}, !- Handle
-  Surface 2,                              !- Name
-  Wall,                                   !- Surface Type
-  ,                                       !- Construction Name
-  {414da733-e934-4819-a5a0-5928440fc3b5}, !- Space Name
->>>>>>> 4ec27a5f
+  {cd2a872d-7378-4277-b58b-70d5b9cee2b9}, !- Space Name
   Outdoors,                               !- Outside Boundary Condition
   ,                                       !- Outside Boundary Condition Object
   SunExposed,                             !- Sun Exposure
@@ -559,19 +403,11 @@
   0, -12.9315688143396, 2.4384;           !- X,Y,Z Vertex 4 {m}
 
 OS:Surface,
-<<<<<<< HEAD
-  {402ab713-ac30-4623-87cb-d36f6398ae75}, !- Handle
+  {ac44e717-b2df-4300-b8a2-3c0adce921b6}, !- Handle
   Surface 3,                              !- Name
   Wall,                                   !- Surface Type
   ,                                       !- Construction Name
-  {757e77f8-fb83-4e8b-bb61-da6e9e75f82a}, !- Space Name
-=======
-  {4c8a8b8b-81d9-4aba-835a-8f071298cf07}, !- Handle
-  Surface 3,                              !- Name
-  Wall,                                   !- Surface Type
-  ,                                       !- Construction Name
-  {414da733-e934-4819-a5a0-5928440fc3b5}, !- Space Name
->>>>>>> 4ec27a5f
+  {cd2a872d-7378-4277-b58b-70d5b9cee2b9}, !- Space Name
   Adiabatic,                              !- Outside Boundary Condition
   ,                                       !- Outside Boundary Condition Object
   NoSun,                                  !- Sun Exposure
@@ -584,19 +420,11 @@
   0, 0, 2.4384;                           !- X,Y,Z Vertex 4 {m}
 
 OS:Surface,
-<<<<<<< HEAD
-  {103ff3bc-3522-43d5-aafd-e71f40a04380}, !- Handle
+  {7bfb0607-c02a-42ff-8276-7ecbb3b5a035}, !- Handle
   Surface 4,                              !- Name
   Wall,                                   !- Surface Type
   ,                                       !- Construction Name
-  {757e77f8-fb83-4e8b-bb61-da6e9e75f82a}, !- Space Name
-=======
-  {f66463fd-61c5-48a2-abdf-626102900b5a}, !- Handle
-  Surface 4,                              !- Name
-  Wall,                                   !- Surface Type
-  ,                                       !- Construction Name
-  {414da733-e934-4819-a5a0-5928440fc3b5}, !- Space Name
->>>>>>> 4ec27a5f
+  {cd2a872d-7378-4277-b58b-70d5b9cee2b9}, !- Space Name
   Adiabatic,                              !- Outside Boundary Condition
   ,                                       !- Outside Boundary Condition Object
   NoSun,                                  !- Sun Exposure
@@ -609,19 +437,11 @@
   6.46578440716979, 0, 2.4384;            !- X,Y,Z Vertex 4 {m}
 
 OS:Surface,
-<<<<<<< HEAD
-  {4b77bb3a-5c07-477b-97e4-904cf2ffd233}, !- Handle
+  {375b048f-92b6-4e4b-b241-d38c1f8b871c}, !- Handle
   Surface 5,                              !- Name
   Wall,                                   !- Surface Type
   ,                                       !- Construction Name
-  {757e77f8-fb83-4e8b-bb61-da6e9e75f82a}, !- Space Name
-=======
-  {61e1d100-17f2-49ae-8a5b-ade7ddb82d82}, !- Handle
-  Surface 5,                              !- Name
-  Wall,                                   !- Surface Type
-  ,                                       !- Construction Name
-  {414da733-e934-4819-a5a0-5928440fc3b5}, !- Space Name
->>>>>>> 4ec27a5f
+  {cd2a872d-7378-4277-b58b-70d5b9cee2b9}, !- Space Name
   Outdoors,                               !- Outside Boundary Condition
   ,                                       !- Outside Boundary Condition Object
   SunExposed,                             !- Sun Exposure
@@ -634,19 +454,11 @@
   6.46578440716979, -12.9315688143396, 2.4384; !- X,Y,Z Vertex 4 {m}
 
 OS:Surface,
-<<<<<<< HEAD
-  {3567b954-236e-44c0-87a6-302d5473bd93}, !- Handle
+  {cf73fffb-3260-4204-9670-e6de812233cd}, !- Handle
   Surface 6,                              !- Name
   RoofCeiling,                            !- Surface Type
   ,                                       !- Construction Name
-  {757e77f8-fb83-4e8b-bb61-da6e9e75f82a}, !- Space Name
-=======
-  {d5088fe3-7ee0-4030-ba09-d4c19956bbe2}, !- Handle
-  Surface 6,                              !- Name
-  RoofCeiling,                            !- Surface Type
-  ,                                       !- Construction Name
-  {414da733-e934-4819-a5a0-5928440fc3b5}, !- Space Name
->>>>>>> 4ec27a5f
+  {cd2a872d-7378-4277-b58b-70d5b9cee2b9}, !- Space Name
   Adiabatic,                              !- Outside Boundary Condition
   ,                                       !- Outside Boundary Condition Object
   NoSun,                                  !- Sun Exposure
@@ -659,11 +471,7 @@
   0, -12.9315688143396, 2.4384;           !- X,Y,Z Vertex 4 {m}
 
 OS:SpaceType,
-<<<<<<< HEAD
-  {09aee852-54a9-44d5-a5ff-22651220293a}, !- Handle
-=======
-  {d08c164e-66bd-4f3e-9cbd-82d2369f544d}, !- Handle
->>>>>>> 4ec27a5f
+  {b030cf9b-a26b-4c8f-b913-a72f93a59c65}, !- Handle
   Space Type 1,                           !- Name
   ,                                       !- Default Construction Set Name
   ,                                       !- Default Schedule Set Name
@@ -674,11 +482,7 @@
   living;                                 !- Standards Space Type
 
 OS:ThermalZone,
-<<<<<<< HEAD
-  {13acf5d0-c1a2-4d3f-80b3-0507534ff0a4}, !- Handle
-=======
-  {8ad739a6-7b5e-4ef6-8b9c-3cbb68e19e9c}, !- Handle
->>>>>>> 4ec27a5f
+  {463a41ae-5103-4161-934c-ebf1945f8600}, !- Handle
   corridor zone,                          !- Name
   ,                                       !- Multiplier
   ,                                       !- Ceiling Height {m}
@@ -687,17 +491,10 @@
   ,                                       !- Zone Inside Convection Algorithm
   ,                                       !- Zone Outside Convection Algorithm
   ,                                       !- Zone Conditioning Equipment List Name
-<<<<<<< HEAD
-  {f9e56978-d538-441b-91e0-9b8da7483fc7}, !- Zone Air Inlet Port List
-  {2328893a-88b3-465b-b207-38ea6a931929}, !- Zone Air Exhaust Port List
-  {e171d420-f7de-44b2-ac2b-deec410c95b3}, !- Zone Air Node Name
-  {d34fa4fc-ca25-48bd-9a7e-385d46a0a15d}, !- Zone Return Air Port List
-=======
-  {c47296ec-664b-477d-af1a-85a075745e28}, !- Zone Air Inlet Port List
-  {06af969c-c763-4301-9736-2c0e0d908b50}, !- Zone Air Exhaust Port List
-  {57aa78d2-5ae1-44d3-bf38-56e682402c92}, !- Zone Air Node Name
-  {87f780e6-5d38-4265-99e1-d4427fe54002}, !- Zone Return Air Port List
->>>>>>> 4ec27a5f
+  {d7570ce4-9754-44a8-b465-e30714759638}, !- Zone Air Inlet Port List
+  {12fdaed2-4f8a-4060-8904-3f7b6e62ac9d}, !- Zone Air Exhaust Port List
+  {ca77c2c9-931f-4247-a809-8ebdd04f80be}, !- Zone Air Node Name
+  {bf3f0c3e-ff14-444c-b192-59f0c42f88cc}, !- Zone Return Air Port List
   ,                                       !- Primary Daylighting Control Name
   ,                                       !- Fraction of Zone Controlled by Primary Daylighting Control
   ,                                       !- Secondary Daylighting Control Name
@@ -708,67 +505,33 @@
   No;                                     !- Use Ideal Air Loads
 
 OS:Node,
-<<<<<<< HEAD
-  {40b6cbac-c0a3-4029-a97a-f8cb6a481384}, !- Handle
+  {24bb36c1-0633-481b-b1dc-95ca2770f7e5}, !- Handle
   Node 2,                                 !- Name
-  {e171d420-f7de-44b2-ac2b-deec410c95b3}, !- Inlet Port
+  {ca77c2c9-931f-4247-a809-8ebdd04f80be}, !- Inlet Port
   ;                                       !- Outlet Port
 
 OS:Connection,
-  {e171d420-f7de-44b2-ac2b-deec410c95b3}, !- Handle
-  {13acf5d0-c1a2-4d3f-80b3-0507534ff0a4}, !- Source Object
+  {ca77c2c9-931f-4247-a809-8ebdd04f80be}, !- Handle
+  {463a41ae-5103-4161-934c-ebf1945f8600}, !- Source Object
   11,                                     !- Outlet Port
-  {40b6cbac-c0a3-4029-a97a-f8cb6a481384}, !- Target Object
+  {24bb36c1-0633-481b-b1dc-95ca2770f7e5}, !- Target Object
   2;                                      !- Inlet Port
 
 OS:PortList,
-  {f9e56978-d538-441b-91e0-9b8da7483fc7}, !- Handle
-  {13acf5d0-c1a2-4d3f-80b3-0507534ff0a4}; !- HVAC Component
+  {d7570ce4-9754-44a8-b465-e30714759638}, !- Handle
+  {463a41ae-5103-4161-934c-ebf1945f8600}; !- HVAC Component
 
 OS:PortList,
-  {2328893a-88b3-465b-b207-38ea6a931929}, !- Handle
-  {13acf5d0-c1a2-4d3f-80b3-0507534ff0a4}; !- HVAC Component
+  {12fdaed2-4f8a-4060-8904-3f7b6e62ac9d}, !- Handle
+  {463a41ae-5103-4161-934c-ebf1945f8600}; !- HVAC Component
 
 OS:PortList,
-  {d34fa4fc-ca25-48bd-9a7e-385d46a0a15d}, !- Handle
-  {13acf5d0-c1a2-4d3f-80b3-0507534ff0a4}; !- HVAC Component
+  {bf3f0c3e-ff14-444c-b192-59f0c42f88cc}, !- Handle
+  {463a41ae-5103-4161-934c-ebf1945f8600}; !- HVAC Component
 
 OS:Sizing:Zone,
-  {da78c192-0b72-43d7-a1f0-dc53136c3262}, !- Handle
-  {13acf5d0-c1a2-4d3f-80b3-0507534ff0a4}, !- Zone or ZoneList Name
-=======
-  {fecbc62f-4651-49ce-8ab9-864d0ad45643}, !- Handle
-  Node 2,                                 !- Name
-  {57aa78d2-5ae1-44d3-bf38-56e682402c92}, !- Inlet Port
-  ;                                       !- Outlet Port
-
-OS:Connection,
-  {57aa78d2-5ae1-44d3-bf38-56e682402c92}, !- Handle
-  {ba70204f-c1d8-4d7d-a3d4-6a1686d271c4}, !- Name
-  {8ad739a6-7b5e-4ef6-8b9c-3cbb68e19e9c}, !- Source Object
-  11,                                     !- Outlet Port
-  {fecbc62f-4651-49ce-8ab9-864d0ad45643}, !- Target Object
-  2;                                      !- Inlet Port
-
-OS:PortList,
-  {c47296ec-664b-477d-af1a-85a075745e28}, !- Handle
-  {fd342449-453d-46a7-bade-86bb1c9ae4e8}, !- Name
-  {8ad739a6-7b5e-4ef6-8b9c-3cbb68e19e9c}; !- HVAC Component
-
-OS:PortList,
-  {06af969c-c763-4301-9736-2c0e0d908b50}, !- Handle
-  {ebb20d29-edb5-4c55-b505-b54509532d5c}, !- Name
-  {8ad739a6-7b5e-4ef6-8b9c-3cbb68e19e9c}; !- HVAC Component
-
-OS:PortList,
-  {87f780e6-5d38-4265-99e1-d4427fe54002}, !- Handle
-  {4490179e-a241-4bae-a24b-6c850290d4a7}, !- Name
-  {8ad739a6-7b5e-4ef6-8b9c-3cbb68e19e9c}; !- HVAC Component
-
-OS:Sizing:Zone,
-  {46c71613-d190-4d94-9cc6-264104a7b582}, !- Handle
-  {8ad739a6-7b5e-4ef6-8b9c-3cbb68e19e9c}, !- Zone or ZoneList Name
->>>>>>> 4ec27a5f
+  {262de715-270e-4c41-beb8-a4fb8e667256}, !- Handle
+  {463a41ae-5103-4161-934c-ebf1945f8600}, !- Zone or ZoneList Name
   SupplyAirTemperature,                   !- Zone Cooling Design Supply Air Temperature Input Method
   14,                                     !- Zone Cooling Design Supply Air Temperature {C}
   11.11,                                  !- Zone Cooling Design Supply Air Temperature Difference {deltaC}
@@ -795,25 +558,14 @@
   autosize;                               !- Dedicated Outdoor Air High Setpoint Temperature for Design {C}
 
 OS:ZoneHVAC:EquipmentList,
-<<<<<<< HEAD
-  {42037d88-0848-448f-a87c-f455c69e4587}, !- Handle
+  {3b244ab0-7907-4939-bb7a-81f37ae15ffc}, !- Handle
   Zone HVAC Equipment List 2,             !- Name
-  {13acf5d0-c1a2-4d3f-80b3-0507534ff0a4}; !- Thermal Zone
+  {463a41ae-5103-4161-934c-ebf1945f8600}; !- Thermal Zone
 
 OS:Space,
-  {79762755-f955-41b2-9f9b-55181d12daac}, !- Handle
+  {f808751c-bacd-45a9-b3fb-f08db3c662e5}, !- Handle
   corridor space,                         !- Name
-  {7968728e-46e1-4207-af78-1e5779c30778}, !- Space Type Name
-=======
-  {f722ae4d-c28c-4472-b644-3f4ffc540462}, !- Handle
-  Zone HVAC Equipment List 2,             !- Name
-  {8ad739a6-7b5e-4ef6-8b9c-3cbb68e19e9c}; !- Thermal Zone
-
-OS:Space,
-  {ff821397-5cc4-4b32-978f-46af9ff52af2}, !- Handle
-  corridor space,                         !- Name
-  {84752150-9e52-4226-85a8-f2249cc93212}, !- Space Type Name
->>>>>>> 4ec27a5f
+  {d7605d9a-2b52-4f69-91dd-764d2ea23e28}, !- Space Type Name
   ,                                       !- Default Construction Set Name
   ,                                       !- Default Schedule Set Name
   ,                                       !- Direction of Relative North {deg}
@@ -821,25 +573,14 @@
   ,                                       !- Y Origin {m}
   ,                                       !- Z Origin {m}
   ,                                       !- Building Story Name
-<<<<<<< HEAD
-  {13acf5d0-c1a2-4d3f-80b3-0507534ff0a4}; !- Thermal Zone Name
-
-OS:Surface,
-  {f423dd89-2016-49ce-ae36-748748cd1c69}, !- Handle
+  {463a41ae-5103-4161-934c-ebf1945f8600}; !- Thermal Zone Name
+
+OS:Surface,
+  {3dc33746-090a-4a14-afd3-5891b27d93be}, !- Handle
   Surface 7,                              !- Name
   Floor,                                  !- Surface Type
   ,                                       !- Construction Name
-  {79762755-f955-41b2-9f9b-55181d12daac}, !- Space Name
-=======
-  {8ad739a6-7b5e-4ef6-8b9c-3cbb68e19e9c}; !- Thermal Zone Name
-
-OS:Surface,
-  {099578c7-45aa-4662-83b4-6288b01c3f1f}, !- Handle
-  Surface 7,                              !- Name
-  Floor,                                  !- Surface Type
-  ,                                       !- Construction Name
-  {ff821397-5cc4-4b32-978f-46af9ff52af2}, !- Space Name
->>>>>>> 4ec27a5f
+  {f808751c-bacd-45a9-b3fb-f08db3c662e5}, !- Space Name
   Foundation,                             !- Outside Boundary Condition
   ,                                       !- Outside Boundary Condition Object
   NoSun,                                  !- Sun Exposure
@@ -852,19 +593,11 @@
   6.46578440716979, 0, 0;                 !- X,Y,Z Vertex 4 {m}
 
 OS:Surface,
-<<<<<<< HEAD
-  {22e9df94-e2ba-490c-aae5-ad13f413af8d}, !- Handle
+  {c3681e65-e682-4c1e-9c27-bf81ecaf2523}, !- Handle
   Surface 8,                              !- Name
   Wall,                                   !- Surface Type
   ,                                       !- Construction Name
-  {79762755-f955-41b2-9f9b-55181d12daac}, !- Space Name
-=======
-  {1eadb332-6a29-4859-85a4-01034dffaedd}, !- Handle
-  Surface 8,                              !- Name
-  Wall,                                   !- Surface Type
-  ,                                       !- Construction Name
-  {ff821397-5cc4-4b32-978f-46af9ff52af2}, !- Space Name
->>>>>>> 4ec27a5f
+  {f808751c-bacd-45a9-b3fb-f08db3c662e5}, !- Space Name
   Outdoors,                               !- Outside Boundary Condition
   ,                                       !- Outside Boundary Condition Object
   SunExposed,                             !- Sun Exposure
@@ -877,19 +610,11 @@
   0, 0, 2.4384;                           !- X,Y,Z Vertex 4 {m}
 
 OS:Surface,
-<<<<<<< HEAD
-  {da598908-5e0f-4450-bbfe-0fc1f24cfa6a}, !- Handle
+  {b1cac32d-84d9-4018-b320-0d3816faa08e}, !- Handle
   Surface 9,                              !- Name
   Wall,                                   !- Surface Type
   ,                                       !- Construction Name
-  {79762755-f955-41b2-9f9b-55181d12daac}, !- Space Name
-=======
-  {9fd8976c-b153-4097-b4ea-47ab19c1c916}, !- Handle
-  Surface 9,                              !- Name
-  Wall,                                   !- Surface Type
-  ,                                       !- Construction Name
-  {ff821397-5cc4-4b32-978f-46af9ff52af2}, !- Space Name
->>>>>>> 4ec27a5f
+  {f808751c-bacd-45a9-b3fb-f08db3c662e5}, !- Space Name
   Adiabatic,                              !- Outside Boundary Condition
   ,                                       !- Outside Boundary Condition Object
   NoSun,                                  !- Sun Exposure
@@ -902,19 +627,11 @@
   0, 1.524, 2.4384;                       !- X,Y,Z Vertex 4 {m}
 
 OS:Surface,
-<<<<<<< HEAD
-  {afd06058-cf64-4d3c-b1c7-a5f4c7eaf916}, !- Handle
+  {bba60b9f-7ad8-4093-a91f-58e6940b74de}, !- Handle
   Surface 10,                             !- Name
   Wall,                                   !- Surface Type
   ,                                       !- Construction Name
-  {79762755-f955-41b2-9f9b-55181d12daac}, !- Space Name
-=======
-  {00326923-7220-47b8-8c6b-957387132d00}, !- Handle
-  Surface 10,                             !- Name
-  Wall,                                   !- Surface Type
-  ,                                       !- Construction Name
-  {ff821397-5cc4-4b32-978f-46af9ff52af2}, !- Space Name
->>>>>>> 4ec27a5f
+  {f808751c-bacd-45a9-b3fb-f08db3c662e5}, !- Space Name
   Adiabatic,                              !- Outside Boundary Condition
   ,                                       !- Outside Boundary Condition Object
   NoSun,                                  !- Sun Exposure
@@ -927,19 +644,11 @@
   6.46578440716979, 1.524, 2.4384;        !- X,Y,Z Vertex 4 {m}
 
 OS:Surface,
-<<<<<<< HEAD
-  {a12ac8fe-1345-4678-a03e-3746978e7cd7}, !- Handle
+  {1ff7daad-0749-43cd-9aa8-c5d428cb173e}, !- Handle
   Surface 11,                             !- Name
   Wall,                                   !- Surface Type
   ,                                       !- Construction Name
-  {79762755-f955-41b2-9f9b-55181d12daac}, !- Space Name
-=======
-  {a8496b71-fd7f-4c16-8313-42b1098ab770}, !- Handle
-  Surface 11,                             !- Name
-  Wall,                                   !- Surface Type
-  ,                                       !- Construction Name
-  {ff821397-5cc4-4b32-978f-46af9ff52af2}, !- Space Name
->>>>>>> 4ec27a5f
+  {f808751c-bacd-45a9-b3fb-f08db3c662e5}, !- Space Name
   Adiabatic,                              !- Outside Boundary Condition
   ,                                       !- Outside Boundary Condition Object
   NoSun,                                  !- Sun Exposure
@@ -952,19 +661,11 @@
   6.46578440716979, 0, 2.4384;            !- X,Y,Z Vertex 4 {m}
 
 OS:Surface,
-<<<<<<< HEAD
-  {f825cf27-7e16-4ddd-bb22-72d68d07c4e5}, !- Handle
+  {97cd6a17-9113-45e1-8de3-1e47f293f490}, !- Handle
   Surface 12,                             !- Name
   RoofCeiling,                            !- Surface Type
   ,                                       !- Construction Name
-  {79762755-f955-41b2-9f9b-55181d12daac}, !- Space Name
-=======
-  {b32e28a1-7669-4ceb-a9ee-cc5c3014c884}, !- Handle
-  Surface 12,                             !- Name
-  RoofCeiling,                            !- Surface Type
-  ,                                       !- Construction Name
-  {ff821397-5cc4-4b32-978f-46af9ff52af2}, !- Space Name
->>>>>>> 4ec27a5f
+  {f808751c-bacd-45a9-b3fb-f08db3c662e5}, !- Space Name
   Adiabatic,                              !- Outside Boundary Condition
   ,                                       !- Outside Boundary Condition Object
   NoSun,                                  !- Sun Exposure
@@ -977,11 +678,7 @@
   0, 0, 2.4384;                           !- X,Y,Z Vertex 4 {m}
 
 OS:SpaceType,
-<<<<<<< HEAD
-  {7968728e-46e1-4207-af78-1e5779c30778}, !- Handle
-=======
-  {84752150-9e52-4226-85a8-f2249cc93212}, !- Handle
->>>>>>> 4ec27a5f
+  {d7605d9a-2b52-4f69-91dd-764d2ea23e28}, !- Handle
   Space Type 2,                           !- Name
   ,                                       !- Default Construction Set Name
   ,                                       !- Default Schedule Set Name
@@ -992,23 +689,14 @@
   corridor;                               !- Standards Space Type
 
 OS:BuildingUnit,
-<<<<<<< HEAD
-  {d2796ac8-06ea-4508-8cd8-b4dd5cd8b985}, !- Handle
-=======
-  {55be8844-47b2-4057-8a91-bccfacf57ddd}, !- Handle
->>>>>>> 4ec27a5f
+  {8f62ec37-12f7-4acd-bdfc-95bcbec33dd4}, !- Handle
   unit 1,                                 !- Name
   ,                                       !- Rendering Color
   Residential;                            !- Building Unit Type
 
 OS:AdditionalProperties,
-<<<<<<< HEAD
-  {f67bbe6b-bf3f-4671-be49-3481893c43e8}, !- Handle
-  {d2796ac8-06ea-4508-8cd8-b4dd5cd8b985}, !- Object Name
-=======
-  {4dab02ab-b7bf-4ff9-9742-e3cfb0b691b4}, !- Handle
-  {55be8844-47b2-4057-8a91-bccfacf57ddd}, !- Object Name
->>>>>>> 4ec27a5f
+  {6ac87b3c-0a04-4b71-987a-74dfe05ca180}, !- Handle
+  {8f62ec37-12f7-4acd-bdfc-95bcbec33dd4}, !- Object Name
   NumberOfBedrooms,                       !- Feature Name 1
   Integer,                                !- Feature Data Type 1
   3,                                      !- Feature Value 1
@@ -1020,20 +708,12 @@
   3.3900000000000001;                     !- Feature Value 3
 
 OS:External:File,
-<<<<<<< HEAD
-  {2c9aab63-5237-47d1-a15e-74eff38a4f13}, !- Handle
-=======
-  {5f7d4633-1966-4357-935c-77454304c30a}, !- Handle
->>>>>>> 4ec27a5f
+  {2951546f-ad0b-4106-b18d-6835b6721b29}, !- Handle
   8760.csv,                               !- Name
   8760.csv;                               !- File Name
 
 OS:Schedule:Day,
-<<<<<<< HEAD
-  {de4f0573-1503-407d-b8d8-2433802d61d5}, !- Handle
-=======
-  {aea22f23-8868-4e29-9146-938e5d1a653b}, !- Handle
->>>>>>> 4ec27a5f
+  {2a5b5143-fca6-45e3-a699-7cb55c15e4ff}, !- Handle
   Schedule Day 1,                         !- Name
   ,                                       !- Schedule Type Limits Name
   ,                                       !- Interpolate to Timestep
@@ -1042,11 +722,7 @@
   0;                                      !- Value Until Time 1
 
 OS:Schedule:Day,
-<<<<<<< HEAD
-  {4f09652a-5f19-47f3-9e5b-76c89a2bdbad}, !- Handle
-=======
-  {5739c3e7-b092-4492-b2d5-9389058ca4b2}, !- Handle
->>>>>>> 4ec27a5f
+  {532ee53a-4f51-43fe-8d2d-677d382f198e}, !- Handle
   Schedule Day 2,                         !- Name
   ,                                       !- Schedule Type Limits Name
   ,                                       !- Interpolate to Timestep
@@ -1055,17 +731,10 @@
   1;                                      !- Value Until Time 1
 
 OS:Schedule:File,
-<<<<<<< HEAD
-  {9fe4b82f-677f-496d-911f-d80d8ceadd5a}, !- Handle
+  {685d42b3-48ea-4f92-8e48-9bb865225a71}, !- Handle
   occupants,                              !- Name
-  {572062fc-a122-4125-afb2-db9b8dd60b51}, !- Schedule Type Limits Name
-  {2c9aab63-5237-47d1-a15e-74eff38a4f13}, !- External File Name
-=======
-  {23ba6eac-fabf-41b6-9895-dfdabf12b61a}, !- Handle
-  occupants,                              !- Name
-  {baef128d-f1ab-4e64-bc22-3c5e3ff2d283}, !- Schedule Type Limits Name
-  {5f7d4633-1966-4357-935c-77454304c30a}, !- External File Name
->>>>>>> 4ec27a5f
+  {7bd41995-a045-418b-be34-be022314b81e}, !- Schedule Type Limits Name
+  {2951546f-ad0b-4106-b18d-6835b6721b29}, !- External File Name
   1,                                      !- Column Number
   1,                                      !- Rows to Skip at Top
   8760,                                   !- Number of Hours of Data
@@ -1073,34 +742,14 @@
   ,                                       !- Interpolate to Timestep
   60;                                     !- Minutes per Item
 
-<<<<<<< HEAD
 OS:Schedule:Constant,
-  {5e1ce197-2896-48d1-9db7-6ba5bd430973}, !- Handle
+  {82707c98-b34a-4bd3-92d4-52300d032c1f}, !- Handle
   res occupants activity schedule,        !- Name
-  {541ec8fe-b8a1-4bca-ade0-34d1d23a709a}, !- Schedule Type Limits Name
+  {89891990-272f-4d98-83eb-d8e3b44745a6}, !- Schedule Type Limits Name
   112.539290946133;                       !- Value
 
 OS:People:Definition,
-  {26e492cf-5fc5-4bfc-a77e-8e4cc14f84cf}, !- Handle
-=======
-OS:Schedule:Ruleset,
-  {5ae960cf-4515-43fb-8348-88f467b34d10}, !- Handle
-  Schedule Ruleset 1,                     !- Name
-  {dc8e4fed-070f-4665-b6c7-e1c9344b0bbf}, !- Schedule Type Limits Name
-  {30f9077b-eb6e-4cee-96e7-d7af37c758aa}; !- Default Day Schedule Name
-
-OS:Schedule:Day,
-  {30f9077b-eb6e-4cee-96e7-d7af37c758aa}, !- Handle
-  Schedule Day 3,                         !- Name
-  {dc8e4fed-070f-4665-b6c7-e1c9344b0bbf}, !- Schedule Type Limits Name
-  ,                                       !- Interpolate to Timestep
-  24,                                     !- Hour 1
-  0,                                      !- Minute 1
-  112.539290946133;                       !- Value Until Time 1
-
-OS:People:Definition,
-  {8d523b3f-5709-496b-a656-5f133611aedf}, !- Handle
->>>>>>> 4ec27a5f
+  {130782c1-d52f-44f9-a9f7-4d69a4291452}, !- Handle
   res occupants|living space,             !- Name
   People,                                 !- Number of People Calculation Method
   3.39,                                   !- Number of People {people}
@@ -1113,21 +762,12 @@
   ZoneAveraged;                           !- Mean Radiant Temperature Calculation Type
 
 OS:People,
-<<<<<<< HEAD
-  {08bb302d-191f-4ba7-8e41-5dbdfb69e764}, !- Handle
+  {c5a21816-6f07-46fd-be43-f5d30e0b484c}, !- Handle
   res occupants|living space,             !- Name
-  {26e492cf-5fc5-4bfc-a77e-8e4cc14f84cf}, !- People Definition Name
-  {757e77f8-fb83-4e8b-bb61-da6e9e75f82a}, !- Space or SpaceType Name
-  {9fe4b82f-677f-496d-911f-d80d8ceadd5a}, !- Number of People Schedule Name
-  {5e1ce197-2896-48d1-9db7-6ba5bd430973}, !- Activity Level Schedule Name
-=======
-  {4f8fcb4a-9f6c-43e0-8ab8-19c2fe8815a0}, !- Handle
-  res occupants|living space,             !- Name
-  {8d523b3f-5709-496b-a656-5f133611aedf}, !- People Definition Name
-  {414da733-e934-4819-a5a0-5928440fc3b5}, !- Space or SpaceType Name
-  {23ba6eac-fabf-41b6-9895-dfdabf12b61a}, !- Number of People Schedule Name
-  {5ae960cf-4515-43fb-8348-88f467b34d10}, !- Activity Level Schedule Name
->>>>>>> 4ec27a5f
+  {130782c1-d52f-44f9-a9f7-4d69a4291452}, !- People Definition Name
+  {cd2a872d-7378-4277-b58b-70d5b9cee2b9}, !- Space or SpaceType Name
+  {685d42b3-48ea-4f92-8e48-9bb865225a71}, !- Number of People Schedule Name
+  {82707c98-b34a-4bd3-92d4-52300d032c1f}, !- Activity Level Schedule Name
   ,                                       !- Surface Name/Angle Factor List Name
   ,                                       !- Work Efficiency Schedule Name
   ,                                       !- Clothing Insulation Schedule Name
@@ -1135,11 +775,7 @@
   1;                                      !- Multiplier
 
 OS:ScheduleTypeLimits,
-<<<<<<< HEAD
-  {541ec8fe-b8a1-4bca-ade0-34d1d23a709a}, !- Handle
-=======
-  {dc8e4fed-070f-4665-b6c7-e1c9344b0bbf}, !- Handle
->>>>>>> 4ec27a5f
+  {89891990-272f-4d98-83eb-d8e3b44745a6}, !- Handle
   ActivityLevel,                          !- Name
   0,                                      !- Lower Limit Value
   ,                                       !- Upper Limit Value
@@ -1147,11 +783,7 @@
   ActivityLevel;                          !- Unit Type
 
 OS:ScheduleTypeLimits,
-<<<<<<< HEAD
-  {572062fc-a122-4125-afb2-db9b8dd60b51}, !- Handle
-=======
-  {baef128d-f1ab-4e64-bc22-3c5e3ff2d283}, !- Handle
->>>>>>> 4ec27a5f
+  {7bd41995-a045-418b-be34-be022314b81e}, !- Handle
   Fractional,                             !- Name
   0,                                      !- Lower Limit Value
   1,                                      !- Upper Limit Value
