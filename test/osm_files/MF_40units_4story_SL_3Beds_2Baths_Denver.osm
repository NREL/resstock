--- conflicted
+++ resolved
@@ -1,73 +1,41 @@
 !- NOTE: Auto-generated from /test/osw_files/MF_40units_4story_SL_3Beds_2Baths_Denver.osw
 
 OS:Version,
-<<<<<<< HEAD
-  {1445bb34-7262-459c-814b-cfb8665896c8}, !- Handle
+  {e49ff6d5-fd38-48ee-bc0e-84c15435d69d}, !- Handle
   2.9.0;                                  !- Version Identifier
 
 OS:SimulationControl,
-  {d9c902b0-a0fa-4714-b7a5-7360dd1523dc}, !- Handle
-=======
-  {e7bb6fac-78a0-4d0e-8252-a38602480e9b}, !- Handle
-  2.9.0;                                  !- Version Identifier
-
-OS:SimulationControl,
-  {ef56dbab-959a-48f7-b65f-8d986b3cd532}, !- Handle
->>>>>>> 7902c0f9
+  {8ab28da1-8065-4ca2-be54-5699f1354534}, !- Handle
   ,                                       !- Do Zone Sizing Calculation
   ,                                       !- Do System Sizing Calculation
   ,                                       !- Do Plant Sizing Calculation
   No;                                     !- Run Simulation for Sizing Periods
 
 OS:Timestep,
-<<<<<<< HEAD
-  {b4ce7a1f-0fc3-4780-b7f7-e16677b73ac2}, !- Handle
+  {f6b82682-7e02-459e-a397-0be5a1d2d4fc}, !- Handle
   6;                                      !- Number of Timesteps per Hour
 
 OS:ShadowCalculation,
-  {5d1c462d-fb82-472f-aada-e2e93f8e8b69}, !- Handle
-=======
-  {1ebb763a-c9db-4b64-8a72-6d47ccb00169}, !- Handle
-  6;                                      !- Number of Timesteps per Hour
-
-OS:ShadowCalculation,
-  {de95ba0d-2bc6-446d-ba14-a273156accfa}, !- Handle
->>>>>>> 7902c0f9
+  {dcd36eb9-8971-4df7-8e63-380ecb4a2db2}, !- Handle
   20,                                     !- Calculation Frequency
   200;                                    !- Maximum Figures in Shadow Overlap Calculations
 
 OS:SurfaceConvectionAlgorithm:Outside,
-<<<<<<< HEAD
-  {a2c8a5db-8c55-488a-a3f9-35327dddc804}, !- Handle
+  {035395a6-7848-447f-b06e-65105751e0ad}, !- Handle
   DOE-2;                                  !- Algorithm
 
 OS:SurfaceConvectionAlgorithm:Inside,
-  {61b44872-4e71-48d5-be42-2a446ee9af42}, !- Handle
+  {e211f425-4c0f-4432-9a3b-04abd66e82ef}, !- Handle
   TARP;                                   !- Algorithm
 
 OS:ZoneCapacitanceMultiplier:ResearchSpecial,
-  {f0467fb7-3415-43b6-b052-c4a077f41cf1}, !- Handle
-=======
-  {a504d40d-73d6-4179-8d2c-abb273910b42}, !- Handle
-  DOE-2;                                  !- Algorithm
-
-OS:SurfaceConvectionAlgorithm:Inside,
-  {19463cf3-1d9c-40f4-9235-da68decf5ef3}, !- Handle
-  TARP;                                   !- Algorithm
-
-OS:ZoneCapacitanceMultiplier:ResearchSpecial,
-  {591531fe-9b81-46ec-9090-b3e471e1f50a}, !- Handle
->>>>>>> 7902c0f9
+  {67e96130-0e43-4464-bf51-c8abc8a26850}, !- Handle
   ,                                       !- Temperature Capacity Multiplier
   15,                                     !- Humidity Capacity Multiplier
   ;                                       !- Carbon Dioxide Capacity Multiplier
 
 OS:RunPeriod,
-<<<<<<< HEAD
-  {d927d9eb-e77f-4702-9743-5dc6fe50fb21}, !- Handle
-=======
-  {55c0f8a2-633a-4154-82b4-4f9427ef9c23}, !- Handle
->>>>>>> 7902c0f9
+  {042d5cbb-0f87-433f-bb53-223bdf742603}, !- Handle
   Run Period 1,                           !- Name
   1,                                      !- Begin Month
   1,                                      !- Begin Day of Month
@@ -81,21 +49,13 @@
   ;                                       !- Number of Times Runperiod to be Repeated
 
 OS:YearDescription,
-<<<<<<< HEAD
-  {e9a16d86-ea6f-45e6-9d56-fda27e52f662}, !- Handle
-=======
-  {f9fe02df-c00b-4e2a-b8ef-98f2e3b2ae33}, !- Handle
->>>>>>> 7902c0f9
+  {88144fd9-b5b3-454b-b922-3e4128e1aba5}, !- Handle
   2007,                                   !- Calendar Year
   ,                                       !- Day of Week for Start Day
   ;                                       !- Is Leap Year
 
 OS:WeatherFile,
-<<<<<<< HEAD
-  {2bf093f8-aaf1-4d21-89da-a65a08a6ca58}, !- Handle
-=======
-  {6dad5a00-b066-4cb8-bb03-3ab86ba511a9}, !- Handle
->>>>>>> 7902c0f9
+  {1dafa04a-3870-48bc-acf1-1b3f8a65e5c0}, !- Handle
   Denver Intl Ap,                         !- City
   CO,                                     !- State Province Region
   USA,                                    !- Country
@@ -109,13 +69,8 @@
   E23378AA;                               !- Checksum
 
 OS:AdditionalProperties,
-<<<<<<< HEAD
-  {69136ec3-1621-4a6f-864e-6bd8e873ee93}, !- Handle
-  {2bf093f8-aaf1-4d21-89da-a65a08a6ca58}, !- Object Name
-=======
-  {062a6d5c-6dd0-42b1-be95-a6758f86ccd3}, !- Handle
-  {6dad5a00-b066-4cb8-bb03-3ab86ba511a9}, !- Object Name
->>>>>>> 7902c0f9
+  {cc6a394b-b533-4275-9fa4-d729ad1e0ff4}, !- Handle
+  {1dafa04a-3870-48bc-acf1-1b3f8a65e5c0}, !- Object Name
   EPWHeaderCity,                          !- Feature Name 1
   String,                                 !- Feature Data Type 1
   Denver Intl Ap,                         !- Feature Value 1
@@ -223,11 +178,7 @@
   84;                                     !- Feature Value 35
 
 OS:Site,
-<<<<<<< HEAD
-  {fc31b714-0fa5-46b2-aa87-9218a30601a9}, !- Handle
-=======
-  {ce5b1750-e164-4268-bb2e-5055b9a607d7}, !- Handle
->>>>>>> 7902c0f9
+  {59f44185-17fe-45a5-894e-62e6ba4f5ae2}, !- Handle
   Denver Intl Ap_CO_USA,                  !- Name
   39.83,                                  !- Latitude {deg}
   -104.65,                                !- Longitude {deg}
@@ -236,11 +187,7 @@
   ;                                       !- Terrain
 
 OS:ClimateZones,
-<<<<<<< HEAD
-  {cc79b988-7420-4f68-a15d-d42364c7d1cb}, !- Handle
-=======
-  {9ccffa5d-cfe0-48d4-9c24-96864e54edc5}, !- Handle
->>>>>>> 7902c0f9
+  {306a887c-f47a-4d0c-8fbd-e2bc1c183342}, !- Handle
   ,                                       !- Active Institution
   ,                                       !- Active Year
   ,                                       !- Climate Zone Institution Name 1
@@ -253,31 +200,19 @@
   Cold;                                   !- Climate Zone Value 2
 
 OS:Site:WaterMainsTemperature,
-<<<<<<< HEAD
-  {89ba08b0-708f-4a10-a01e-4d9b3c749bc8}, !- Handle
-=======
-  {38d8accd-55c2-461b-8759-4bbfa84ed0f5}, !- Handle
->>>>>>> 7902c0f9
+  {04a048d0-3861-45a2-a415-d69f8302c417}, !- Handle
   Correlation,                            !- Calculation Method
   ,                                       !- Temperature Schedule Name
   10.8753424657535,                       !- Annual Average Outdoor Air Temperature {C}
   23.1524007936508;                       !- Maximum Difference In Monthly Average Outdoor Air Temperatures {deltaC}
 
 OS:RunPeriodControl:DaylightSavingTime,
-<<<<<<< HEAD
-  {27aed0a2-0106-4bc9-af51-03d4341d0b68}, !- Handle
-=======
-  {ef22817b-e5d8-4262-bd2d-2adf4ba04965}, !- Handle
->>>>>>> 7902c0f9
+  {a94c14b2-275c-4438-9528-cf62a74edaa2}, !- Handle
   3/12,                                   !- Start Date
   11/5;                                   !- End Date
 
 OS:Site:GroundTemperature:Deep,
-<<<<<<< HEAD
-  {8f6b55ee-4422-4a73-949b-7f398c8ca211}, !- Handle
-=======
-  {4c5f11af-3438-4ff5-98ce-b72707469169}, !- Handle
->>>>>>> 7902c0f9
+  {83c4a9ab-eae4-4b97-9234-5b6ecb01b170}, !- Handle
   10.8753424657535,                       !- January Deep Ground Temperature {C}
   10.8753424657535,                       !- February Deep Ground Temperature {C}
   10.8753424657535,                       !- March Deep Ground Temperature {C}
@@ -292,11 +227,7 @@
   10.8753424657535;                       !- December Deep Ground Temperature {C}
 
 OS:Building,
-<<<<<<< HEAD
-  {66cb605d-437f-4e75-9426-ce5bd7c457de}, !- Handle
-=======
-  {185de6ab-4aed-4558-8c0e-b5036f1ce1af}, !- Handle
->>>>>>> 7902c0f9
+  {4c03b8c3-baf2-44d8-a9ab-ea4598743f53}, !- Handle
   Building 1,                             !- Name
   ,                                       !- Building Sector Type
   0,                                      !- North Axis {deg}
@@ -311,13 +242,8 @@
   40;                                     !- Standards Number of Living Units
 
 OS:AdditionalProperties,
-<<<<<<< HEAD
-  {abfc4672-e244-482f-965a-dc1e318aaf18}, !- Handle
-  {66cb605d-437f-4e75-9426-ce5bd7c457de}, !- Object Name
-=======
-  {27c472ce-cbc0-4344-96a6-c320e89b349f}, !- Handle
-  {185de6ab-4aed-4558-8c0e-b5036f1ce1af}, !- Object Name
->>>>>>> 7902c0f9
+  {a15b42d0-d1d9-4680-9eb0-a7697d532ee2}, !- Handle
+  {4c03b8c3-baf2-44d8-a9ab-ea4598743f53}, !- Object Name
   num_units,                              !- Feature Name 1
   Integer,                                !- Feature Data Type 1
   40,                                     !- Feature Value 1
@@ -344,11 +270,7 @@
   Double-Loaded Interior;                 !- Feature Value 8
 
 OS:ThermalZone,
-<<<<<<< HEAD
-  {d2a1b302-1bdc-4eb0-860a-3c7403653849}, !- Handle
-=======
-  {6b5876bb-824b-40cd-9786-0879b4e88eee}, !- Handle
->>>>>>> 7902c0f9
+  {05ea3223-ef19-4d94-a23a-25507c89bc84}, !- Handle
   living zone,                            !- Name
   ,                                       !- Multiplier
   ,                                       !- Ceiling Height {m}
@@ -357,17 +279,10 @@
   ,                                       !- Zone Inside Convection Algorithm
   ,                                       !- Zone Outside Convection Algorithm
   ,                                       !- Zone Conditioning Equipment List Name
-<<<<<<< HEAD
-  {1afdec95-e543-45cc-a6b3-e2111ec066d5}, !- Zone Air Inlet Port List
-  {8f851a07-e550-4aac-a49a-920bcea2ec3c}, !- Zone Air Exhaust Port List
-  {ceed715c-c3a4-484c-9058-a9e5d39775fc}, !- Zone Air Node Name
-  {a5bd7f6d-214c-4252-9c22-af2e806b9015}, !- Zone Return Air Port List
-=======
-  {e541e5f3-55dc-4800-810c-5023a4247d9a}, !- Zone Air Inlet Port List
-  {28594a8a-91f4-4097-8816-26bb754d9067}, !- Zone Air Exhaust Port List
-  {c470ea6e-9f94-466a-a16a-251424da46f2}, !- Zone Air Node Name
-  {6134dfc3-d56d-48c9-8be5-fc7a2bcf77d5}, !- Zone Return Air Port List
->>>>>>> 7902c0f9
+  {1ee4f2b0-7e61-40dd-bbda-51a27e9d7767}, !- Zone Air Inlet Port List
+  {180db908-c493-49a0-9164-bf43ea7ab75b}, !- Zone Air Exhaust Port List
+  {62876061-60dd-4c9c-aee2-6031618c0d66}, !- Zone Air Node Name
+  {e43d803f-5968-4590-8611-b3e1528ffe54}, !- Zone Return Air Port List
   ,                                       !- Primary Daylighting Control Name
   ,                                       !- Fraction of Zone Controlled by Primary Daylighting Control
   ,                                       !- Secondary Daylighting Control Name
@@ -378,71 +293,37 @@
   No;                                     !- Use Ideal Air Loads
 
 OS:Node,
-<<<<<<< HEAD
-  {ae799cfd-250b-44d8-ae7e-0aab3419a14f}, !- Handle
+  {6874ac58-5317-4a89-9c4b-833568a17ff4}, !- Handle
   Node 1,                                 !- Name
-  {ceed715c-c3a4-484c-9058-a9e5d39775fc}, !- Inlet Port
+  {62876061-60dd-4c9c-aee2-6031618c0d66}, !- Inlet Port
   ;                                       !- Outlet Port
 
 OS:Connection,
-  {ceed715c-c3a4-484c-9058-a9e5d39775fc}, !- Handle
-  {599bd367-1fcd-4cd1-8724-8e77e600c473}, !- Name
-  {d2a1b302-1bdc-4eb0-860a-3c7403653849}, !- Source Object
+  {62876061-60dd-4c9c-aee2-6031618c0d66}, !- Handle
+  {628fbb64-8151-4ed2-ac45-a949eeb5e8eb}, !- Name
+  {05ea3223-ef19-4d94-a23a-25507c89bc84}, !- Source Object
   11,                                     !- Outlet Port
-  {ae799cfd-250b-44d8-ae7e-0aab3419a14f}, !- Target Object
+  {6874ac58-5317-4a89-9c4b-833568a17ff4}, !- Target Object
   2;                                      !- Inlet Port
 
 OS:PortList,
-  {1afdec95-e543-45cc-a6b3-e2111ec066d5}, !- Handle
-  {9459c536-041b-4e02-aa19-0d934b13b7b0}, !- Name
-  {d2a1b302-1bdc-4eb0-860a-3c7403653849}; !- HVAC Component
+  {1ee4f2b0-7e61-40dd-bbda-51a27e9d7767}, !- Handle
+  {246f0975-328b-40a2-991a-e5b004c65d53}, !- Name
+  {05ea3223-ef19-4d94-a23a-25507c89bc84}; !- HVAC Component
 
 OS:PortList,
-  {8f851a07-e550-4aac-a49a-920bcea2ec3c}, !- Handle
-  {a2431bc0-fd96-473e-962a-574e1cfa3a65}, !- Name
-  {d2a1b302-1bdc-4eb0-860a-3c7403653849}; !- HVAC Component
+  {180db908-c493-49a0-9164-bf43ea7ab75b}, !- Handle
+  {02b770f9-8876-4fec-b5e9-7b5422829158}, !- Name
+  {05ea3223-ef19-4d94-a23a-25507c89bc84}; !- HVAC Component
 
 OS:PortList,
-  {a5bd7f6d-214c-4252-9c22-af2e806b9015}, !- Handle
-  {8f68f6cc-ea11-4f08-87c8-ffc32618c560}, !- Name
-  {d2a1b302-1bdc-4eb0-860a-3c7403653849}; !- HVAC Component
+  {e43d803f-5968-4590-8611-b3e1528ffe54}, !- Handle
+  {c15d2c0c-4435-4e86-992f-2d255b4aac52}, !- Name
+  {05ea3223-ef19-4d94-a23a-25507c89bc84}; !- HVAC Component
 
 OS:Sizing:Zone,
-  {b2ca3cab-39f3-48e9-98d7-885ec81ebd57}, !- Handle
-  {d2a1b302-1bdc-4eb0-860a-3c7403653849}, !- Zone or ZoneList Name
-=======
-  {740ace9a-45c5-45bc-abcd-7c123686194b}, !- Handle
-  Node 1,                                 !- Name
-  {c470ea6e-9f94-466a-a16a-251424da46f2}, !- Inlet Port
-  ;                                       !- Outlet Port
-
-OS:Connection,
-  {c470ea6e-9f94-466a-a16a-251424da46f2}, !- Handle
-  {b12b9486-fb19-41e0-93d3-5abd15dfde4c}, !- Name
-  {6b5876bb-824b-40cd-9786-0879b4e88eee}, !- Source Object
-  11,                                     !- Outlet Port
-  {740ace9a-45c5-45bc-abcd-7c123686194b}, !- Target Object
-  2;                                      !- Inlet Port
-
-OS:PortList,
-  {e541e5f3-55dc-4800-810c-5023a4247d9a}, !- Handle
-  {fc60a4d1-36b6-4045-baa6-ad1384eba164}, !- Name
-  {6b5876bb-824b-40cd-9786-0879b4e88eee}; !- HVAC Component
-
-OS:PortList,
-  {28594a8a-91f4-4097-8816-26bb754d9067}, !- Handle
-  {ca2d133e-48a9-4efc-9543-ee7f91959844}, !- Name
-  {6b5876bb-824b-40cd-9786-0879b4e88eee}; !- HVAC Component
-
-OS:PortList,
-  {6134dfc3-d56d-48c9-8be5-fc7a2bcf77d5}, !- Handle
-  {65934911-7c6f-4b6d-9829-b7b5960be9c2}, !- Name
-  {6b5876bb-824b-40cd-9786-0879b4e88eee}; !- HVAC Component
-
-OS:Sizing:Zone,
-  {142e6073-53c4-4c3f-96aa-63de2ca7d316}, !- Handle
-  {6b5876bb-824b-40cd-9786-0879b4e88eee}, !- Zone or ZoneList Name
->>>>>>> 7902c0f9
+  {0e6db42d-86cf-4359-a524-312bc670a23c}, !- Handle
+  {05ea3223-ef19-4d94-a23a-25507c89bc84}, !- Zone or ZoneList Name
   SupplyAirTemperature,                   !- Zone Cooling Design Supply Air Temperature Input Method
   14,                                     !- Zone Cooling Design Supply Air Temperature {C}
   11.11,                                  !- Zone Cooling Design Supply Air Temperature Difference {deltaC}
@@ -471,25 +352,14 @@
   autosize;                               !- Dedicated Outdoor Air High Setpoint Temperature for Design {C}
 
 OS:ZoneHVAC:EquipmentList,
-<<<<<<< HEAD
-  {3fbdc07c-5614-4a80-8d71-753e36de71bc}, !- Handle
+  {25fabf8c-dee8-4e5d-bf6c-793be201d1de}, !- Handle
   Zone HVAC Equipment List 1,             !- Name
-  {d2a1b302-1bdc-4eb0-860a-3c7403653849}; !- Thermal Zone
+  {05ea3223-ef19-4d94-a23a-25507c89bc84}; !- Thermal Zone
 
 OS:Space,
-  {c6c274d1-4c20-49bc-a387-177d6908b50a}, !- Handle
+  {96e41a33-be01-472e-9a3d-6e81d92f39a7}, !- Handle
   living space,                           !- Name
-  {7b3fcf3d-2714-4db1-a7d0-f589643aef48}, !- Space Type Name
-=======
-  {30196aa6-1f75-4a20-a9eb-47603bfec317}, !- Handle
-  Zone HVAC Equipment List 1,             !- Name
-  {6b5876bb-824b-40cd-9786-0879b4e88eee}; !- Thermal Zone
-
-OS:Space,
-  {1cc03d40-f57c-4ad3-b0bb-610c072a2f86}, !- Handle
-  living space,                           !- Name
-  {2f040ee4-6837-4e29-a09a-6a260b5c601f}, !- Space Type Name
->>>>>>> 7902c0f9
+  {faa50141-1b5d-4718-9de5-186abc5adbc5}, !- Space Type Name
   ,                                       !- Default Construction Set Name
   ,                                       !- Default Schedule Set Name
   ,                                       !- Direction of Relative North {deg}
@@ -497,31 +367,17 @@
   ,                                       !- Y Origin {m}
   ,                                       !- Z Origin {m}
   ,                                       !- Building Story Name
-<<<<<<< HEAD
-  {d2a1b302-1bdc-4eb0-860a-3c7403653849}, !- Thermal Zone Name
+  {05ea3223-ef19-4d94-a23a-25507c89bc84}, !- Thermal Zone Name
   ,                                       !- Part of Total Floor Area
   ,                                       !- Design Specification Outdoor Air Object Name
-  {1a25268c-c506-435f-98cc-f356028c6dc4}; !- Building Unit Name
-
-OS:Surface,
-  {d93f3e52-0e9b-4dc0-be96-af3829da84bf}, !- Handle
+  {0486bc4a-62ea-4b78-ba87-655933c383f9}; !- Building Unit Name
+
+OS:Surface,
+  {eeec02bd-8534-484f-a028-8ebbe7a406c4}, !- Handle
   Surface 1,                              !- Name
   Floor,                                  !- Surface Type
   ,                                       !- Construction Name
-  {c6c274d1-4c20-49bc-a387-177d6908b50a}, !- Space Name
-=======
-  {6b5876bb-824b-40cd-9786-0879b4e88eee}, !- Thermal Zone Name
-  ,                                       !- Part of Total Floor Area
-  ,                                       !- Design Specification Outdoor Air Object Name
-  {ed162078-e3a8-4882-8569-5aa16ee58784}; !- Building Unit Name
-
-OS:Surface,
-  {b104fdc4-0cd4-45ae-9356-dd33718a181f}, !- Handle
-  Surface 1,                              !- Name
-  Floor,                                  !- Surface Type
-  ,                                       !- Construction Name
-  {1cc03d40-f57c-4ad3-b0bb-610c072a2f86}, !- Space Name
->>>>>>> 7902c0f9
+  {96e41a33-be01-472e-9a3d-6e81d92f39a7}, !- Space Name
   Foundation,                             !- Outside Boundary Condition
   ,                                       !- Outside Boundary Condition Object
   NoSun,                                  !- Sun Exposure
@@ -534,19 +390,11 @@
   6.46578440716979, -12.9315688143396, 0; !- X,Y,Z Vertex 4 {m}
 
 OS:Surface,
-<<<<<<< HEAD
-  {6cf58008-cb52-472e-9b2e-b4da92869f80}, !- Handle
+  {6bee5c0f-81e3-49e0-966d-d95483be2ad6}, !- Handle
   Surface 2,                              !- Name
   Wall,                                   !- Surface Type
   ,                                       !- Construction Name
-  {c6c274d1-4c20-49bc-a387-177d6908b50a}, !- Space Name
-=======
-  {555d50ae-c18d-4f5c-b355-f0736c3005c4}, !- Handle
-  Surface 2,                              !- Name
-  Wall,                                   !- Surface Type
-  ,                                       !- Construction Name
-  {1cc03d40-f57c-4ad3-b0bb-610c072a2f86}, !- Space Name
->>>>>>> 7902c0f9
+  {96e41a33-be01-472e-9a3d-6e81d92f39a7}, !- Space Name
   Outdoors,                               !- Outside Boundary Condition
   ,                                       !- Outside Boundary Condition Object
   SunExposed,                             !- Sun Exposure
@@ -559,19 +407,11 @@
   0, -12.9315688143396, 2.4384;           !- X,Y,Z Vertex 4 {m}
 
 OS:Surface,
-<<<<<<< HEAD
-  {044fea98-5a68-487d-9aba-c6d098c5e3f5}, !- Handle
+  {8f94f8b1-b685-46fc-b7a7-cc5970cd475b}, !- Handle
   Surface 3,                              !- Name
   Wall,                                   !- Surface Type
   ,                                       !- Construction Name
-  {c6c274d1-4c20-49bc-a387-177d6908b50a}, !- Space Name
-=======
-  {99c2fdf9-50c2-4d49-b868-dca935cf8412}, !- Handle
-  Surface 3,                              !- Name
-  Wall,                                   !- Surface Type
-  ,                                       !- Construction Name
-  {1cc03d40-f57c-4ad3-b0bb-610c072a2f86}, !- Space Name
->>>>>>> 7902c0f9
+  {96e41a33-be01-472e-9a3d-6e81d92f39a7}, !- Space Name
   Adiabatic,                              !- Outside Boundary Condition
   ,                                       !- Outside Boundary Condition Object
   NoSun,                                  !- Sun Exposure
@@ -584,19 +424,11 @@
   0, 0, 2.4384;                           !- X,Y,Z Vertex 4 {m}
 
 OS:Surface,
-<<<<<<< HEAD
-  {f86ff2d4-6075-49d2-91ac-70bceb71c8a6}, !- Handle
+  {1738ae6c-4c3d-43b2-9edb-7d946aaf5f26}, !- Handle
   Surface 4,                              !- Name
   Wall,                                   !- Surface Type
   ,                                       !- Construction Name
-  {c6c274d1-4c20-49bc-a387-177d6908b50a}, !- Space Name
-=======
-  {0e3a8e29-6525-4d18-aa9f-e75c716cbccf}, !- Handle
-  Surface 4,                              !- Name
-  Wall,                                   !- Surface Type
-  ,                                       !- Construction Name
-  {1cc03d40-f57c-4ad3-b0bb-610c072a2f86}, !- Space Name
->>>>>>> 7902c0f9
+  {96e41a33-be01-472e-9a3d-6e81d92f39a7}, !- Space Name
   Adiabatic,                              !- Outside Boundary Condition
   ,                                       !- Outside Boundary Condition Object
   NoSun,                                  !- Sun Exposure
@@ -609,19 +441,11 @@
   6.46578440716979, 0, 2.4384;            !- X,Y,Z Vertex 4 {m}
 
 OS:Surface,
-<<<<<<< HEAD
-  {55156caf-b90f-4b6f-8077-bc58081da95b}, !- Handle
+  {26c9bd4d-abfc-4df9-a8bd-bd6723c0488d}, !- Handle
   Surface 5,                              !- Name
   Wall,                                   !- Surface Type
   ,                                       !- Construction Name
-  {c6c274d1-4c20-49bc-a387-177d6908b50a}, !- Space Name
-=======
-  {a010d1dd-32fc-4092-ab99-f08a1864c519}, !- Handle
-  Surface 5,                              !- Name
-  Wall,                                   !- Surface Type
-  ,                                       !- Construction Name
-  {1cc03d40-f57c-4ad3-b0bb-610c072a2f86}, !- Space Name
->>>>>>> 7902c0f9
+  {96e41a33-be01-472e-9a3d-6e81d92f39a7}, !- Space Name
   Outdoors,                               !- Outside Boundary Condition
   ,                                       !- Outside Boundary Condition Object
   SunExposed,                             !- Sun Exposure
@@ -634,19 +458,11 @@
   6.46578440716979, -12.9315688143396, 2.4384; !- X,Y,Z Vertex 4 {m}
 
 OS:Surface,
-<<<<<<< HEAD
-  {21fd560f-0654-43d3-9a8e-2bf5c6829851}, !- Handle
+  {f68ed0cb-0dba-4ae6-9532-53eb3aa81f20}, !- Handle
   Surface 6,                              !- Name
   RoofCeiling,                            !- Surface Type
   ,                                       !- Construction Name
-  {c6c274d1-4c20-49bc-a387-177d6908b50a}, !- Space Name
-=======
-  {bf20d0fd-2d3f-4ad5-a210-198e960c687b}, !- Handle
-  Surface 6,                              !- Name
-  RoofCeiling,                            !- Surface Type
-  ,                                       !- Construction Name
-  {1cc03d40-f57c-4ad3-b0bb-610c072a2f86}, !- Space Name
->>>>>>> 7902c0f9
+  {96e41a33-be01-472e-9a3d-6e81d92f39a7}, !- Space Name
   Adiabatic,                              !- Outside Boundary Condition
   ,                                       !- Outside Boundary Condition Object
   NoSun,                                  !- Sun Exposure
@@ -659,11 +475,7 @@
   0, -12.9315688143396, 2.4384;           !- X,Y,Z Vertex 4 {m}
 
 OS:SpaceType,
-<<<<<<< HEAD
-  {7b3fcf3d-2714-4db1-a7d0-f589643aef48}, !- Handle
-=======
-  {2f040ee4-6837-4e29-a09a-6a260b5c601f}, !- Handle
->>>>>>> 7902c0f9
+  {faa50141-1b5d-4718-9de5-186abc5adbc5}, !- Handle
   Space Type 1,                           !- Name
   ,                                       !- Default Construction Set Name
   ,                                       !- Default Schedule Set Name
@@ -674,11 +486,7 @@
   living;                                 !- Standards Space Type
 
 OS:ThermalZone,
-<<<<<<< HEAD
-  {7f6c9c90-c331-4cdf-89d2-3691bf3449d3}, !- Handle
-=======
-  {92ceba62-7074-4d29-a85c-751a9fab5942}, !- Handle
->>>>>>> 7902c0f9
+  {c34f087c-f769-44c9-95b6-b30928c6e4e7}, !- Handle
   corridor zone,                          !- Name
   ,                                       !- Multiplier
   ,                                       !- Ceiling Height {m}
@@ -687,17 +495,10 @@
   ,                                       !- Zone Inside Convection Algorithm
   ,                                       !- Zone Outside Convection Algorithm
   ,                                       !- Zone Conditioning Equipment List Name
-<<<<<<< HEAD
-  {95a17de6-fef7-4d3a-a2ed-c0e8c8adcaf5}, !- Zone Air Inlet Port List
-  {a3ddb774-e299-4008-ae77-63b4e89bedf8}, !- Zone Air Exhaust Port List
-  {872e2bcd-5440-454e-bfba-76e78d2648e4}, !- Zone Air Node Name
-  {fcbabdca-d0e7-4218-a147-dbfa4d80ec0e}, !- Zone Return Air Port List
-=======
-  {310e75b5-01d4-49aa-b943-8bf0dea34856}, !- Zone Air Inlet Port List
-  {868a9b1f-9b8e-4a8b-b6ca-a36d44dc1496}, !- Zone Air Exhaust Port List
-  {2739e472-23b4-468d-90b7-05dd5b39d8f0}, !- Zone Air Node Name
-  {01d85f83-88a7-4845-b609-f23c331f4d1e}, !- Zone Return Air Port List
->>>>>>> 7902c0f9
+  {ebfdca36-26b2-46b5-89e4-253ff231c258}, !- Zone Air Inlet Port List
+  {82569fc0-c6aa-4270-8694-cb1d23397620}, !- Zone Air Exhaust Port List
+  {ba1b8f4f-5bee-4b1d-98c5-3d24d1821bdf}, !- Zone Air Node Name
+  {b8784fea-393a-48f5-b068-93bd50317a34}, !- Zone Return Air Port List
   ,                                       !- Primary Daylighting Control Name
   ,                                       !- Fraction of Zone Controlled by Primary Daylighting Control
   ,                                       !- Secondary Daylighting Control Name
@@ -708,71 +509,37 @@
   No;                                     !- Use Ideal Air Loads
 
 OS:Node,
-<<<<<<< HEAD
-  {f5e75eda-3869-4808-8b54-c93b1e8fef16}, !- Handle
+  {fb27f78e-8958-4d52-ba15-0633b481b895}, !- Handle
   Node 2,                                 !- Name
-  {872e2bcd-5440-454e-bfba-76e78d2648e4}, !- Inlet Port
+  {ba1b8f4f-5bee-4b1d-98c5-3d24d1821bdf}, !- Inlet Port
   ;                                       !- Outlet Port
 
 OS:Connection,
-  {872e2bcd-5440-454e-bfba-76e78d2648e4}, !- Handle
-  {ca3c0117-e8b5-491a-9d1a-66d6839a65a0}, !- Name
-  {7f6c9c90-c331-4cdf-89d2-3691bf3449d3}, !- Source Object
+  {ba1b8f4f-5bee-4b1d-98c5-3d24d1821bdf}, !- Handle
+  {33bfc843-cc0d-44cb-a447-24ad2b05c6db}, !- Name
+  {c34f087c-f769-44c9-95b6-b30928c6e4e7}, !- Source Object
   11,                                     !- Outlet Port
-  {f5e75eda-3869-4808-8b54-c93b1e8fef16}, !- Target Object
+  {fb27f78e-8958-4d52-ba15-0633b481b895}, !- Target Object
   2;                                      !- Inlet Port
 
 OS:PortList,
-  {95a17de6-fef7-4d3a-a2ed-c0e8c8adcaf5}, !- Handle
-  {a96705f6-0088-49f1-8801-4ceff4b8782b}, !- Name
-  {7f6c9c90-c331-4cdf-89d2-3691bf3449d3}; !- HVAC Component
+  {ebfdca36-26b2-46b5-89e4-253ff231c258}, !- Handle
+  {f7779547-a84a-4a1f-bda1-37be20431fa5}, !- Name
+  {c34f087c-f769-44c9-95b6-b30928c6e4e7}; !- HVAC Component
 
 OS:PortList,
-  {a3ddb774-e299-4008-ae77-63b4e89bedf8}, !- Handle
-  {fcaa2875-e5ed-4aab-99db-f1bac73c5018}, !- Name
-  {7f6c9c90-c331-4cdf-89d2-3691bf3449d3}; !- HVAC Component
+  {82569fc0-c6aa-4270-8694-cb1d23397620}, !- Handle
+  {4dd1b808-b651-429f-ae8f-7e78c522a205}, !- Name
+  {c34f087c-f769-44c9-95b6-b30928c6e4e7}; !- HVAC Component
 
 OS:PortList,
-  {fcbabdca-d0e7-4218-a147-dbfa4d80ec0e}, !- Handle
-  {fc4f1d46-e9c1-4f3a-9526-672c0df4def1}, !- Name
-  {7f6c9c90-c331-4cdf-89d2-3691bf3449d3}; !- HVAC Component
+  {b8784fea-393a-48f5-b068-93bd50317a34}, !- Handle
+  {bcd8dcb3-c582-45b9-ad0c-db2e5a71c680}, !- Name
+  {c34f087c-f769-44c9-95b6-b30928c6e4e7}; !- HVAC Component
 
 OS:Sizing:Zone,
-  {81d2f0c2-c4db-4c5c-a164-052047c1d645}, !- Handle
-  {7f6c9c90-c331-4cdf-89d2-3691bf3449d3}, !- Zone or ZoneList Name
-=======
-  {adc08590-3df2-4bf7-9997-8d26da7bd5a3}, !- Handle
-  Node 2,                                 !- Name
-  {2739e472-23b4-468d-90b7-05dd5b39d8f0}, !- Inlet Port
-  ;                                       !- Outlet Port
-
-OS:Connection,
-  {2739e472-23b4-468d-90b7-05dd5b39d8f0}, !- Handle
-  {91b06be7-3b36-4c84-9992-a7d7b655e2c9}, !- Name
-  {92ceba62-7074-4d29-a85c-751a9fab5942}, !- Source Object
-  11,                                     !- Outlet Port
-  {adc08590-3df2-4bf7-9997-8d26da7bd5a3}, !- Target Object
-  2;                                      !- Inlet Port
-
-OS:PortList,
-  {310e75b5-01d4-49aa-b943-8bf0dea34856}, !- Handle
-  {23eb4976-537c-4830-9b76-f3c9abe52495}, !- Name
-  {92ceba62-7074-4d29-a85c-751a9fab5942}; !- HVAC Component
-
-OS:PortList,
-  {868a9b1f-9b8e-4a8b-b6ca-a36d44dc1496}, !- Handle
-  {ad99abe3-ec2c-4377-a167-b7341cd33288}, !- Name
-  {92ceba62-7074-4d29-a85c-751a9fab5942}; !- HVAC Component
-
-OS:PortList,
-  {01d85f83-88a7-4845-b609-f23c331f4d1e}, !- Handle
-  {c5a4ea6f-9690-40f7-932a-2f1faba2de35}, !- Name
-  {92ceba62-7074-4d29-a85c-751a9fab5942}; !- HVAC Component
-
-OS:Sizing:Zone,
-  {c0ef642b-b716-4ffa-945b-a28fcb85d5bd}, !- Handle
-  {92ceba62-7074-4d29-a85c-751a9fab5942}, !- Zone or ZoneList Name
->>>>>>> 7902c0f9
+  {bf7a9ce4-0e8e-4883-9910-6f88887ecbaf}, !- Handle
+  {c34f087c-f769-44c9-95b6-b30928c6e4e7}, !- Zone or ZoneList Name
   SupplyAirTemperature,                   !- Zone Cooling Design Supply Air Temperature Input Method
   14,                                     !- Zone Cooling Design Supply Air Temperature {C}
   11.11,                                  !- Zone Cooling Design Supply Air Temperature Difference {deltaC}
@@ -801,25 +568,14 @@
   autosize;                               !- Dedicated Outdoor Air High Setpoint Temperature for Design {C}
 
 OS:ZoneHVAC:EquipmentList,
-<<<<<<< HEAD
-  {1c014f3d-83a8-492d-8dc4-81ee355c2efd}, !- Handle
+  {ebac4265-e940-4b3e-96d0-66b5c7027ae8}, !- Handle
   Zone HVAC Equipment List 2,             !- Name
-  {7f6c9c90-c331-4cdf-89d2-3691bf3449d3}; !- Thermal Zone
+  {c34f087c-f769-44c9-95b6-b30928c6e4e7}; !- Thermal Zone
 
 OS:Space,
-  {208b39cc-d2cc-41c9-9367-16f15fd7e7dd}, !- Handle
+  {d1e22cbb-4bbb-4e86-aa9c-863bbfa53e65}, !- Handle
   corridor space,                         !- Name
-  {850e003f-3245-4011-beac-3d688df09645}, !- Space Type Name
-=======
-  {af39d8ab-7b0b-427f-848a-0b50d8a74fb6}, !- Handle
-  Zone HVAC Equipment List 2,             !- Name
-  {92ceba62-7074-4d29-a85c-751a9fab5942}; !- Thermal Zone
-
-OS:Space,
-  {071dd3e9-5a6b-4e3b-af36-d716968574c2}, !- Handle
-  corridor space,                         !- Name
-  {699146f2-f2ae-4c6d-ab6a-bdea3ed08974}, !- Space Type Name
->>>>>>> 7902c0f9
+  {2ce55e10-536e-4e0f-bbe2-a55517aaf87d}, !- Space Type Name
   ,                                       !- Default Construction Set Name
   ,                                       !- Default Schedule Set Name
   ,                                       !- Direction of Relative North {deg}
@@ -827,25 +583,14 @@
   ,                                       !- Y Origin {m}
   ,                                       !- Z Origin {m}
   ,                                       !- Building Story Name
-<<<<<<< HEAD
-  {7f6c9c90-c331-4cdf-89d2-3691bf3449d3}; !- Thermal Zone Name
-
-OS:Surface,
-  {4edb5937-3cab-4d24-b02a-b4e3171ab027}, !- Handle
+  {c34f087c-f769-44c9-95b6-b30928c6e4e7}; !- Thermal Zone Name
+
+OS:Surface,
+  {f73e8b5f-3466-4e7f-93b9-d41262498dfa}, !- Handle
   Surface 7,                              !- Name
   Floor,                                  !- Surface Type
   ,                                       !- Construction Name
-  {208b39cc-d2cc-41c9-9367-16f15fd7e7dd}, !- Space Name
-=======
-  {92ceba62-7074-4d29-a85c-751a9fab5942}; !- Thermal Zone Name
-
-OS:Surface,
-  {fbaa7166-d2c6-4cc7-b7b7-50bd197e6903}, !- Handle
-  Surface 7,                              !- Name
-  Floor,                                  !- Surface Type
-  ,                                       !- Construction Name
-  {071dd3e9-5a6b-4e3b-af36-d716968574c2}, !- Space Name
->>>>>>> 7902c0f9
+  {d1e22cbb-4bbb-4e86-aa9c-863bbfa53e65}, !- Space Name
   Foundation,                             !- Outside Boundary Condition
   ,                                       !- Outside Boundary Condition Object
   NoSun,                                  !- Sun Exposure
@@ -858,19 +603,11 @@
   6.46578440716979, 0, 0;                 !- X,Y,Z Vertex 4 {m}
 
 OS:Surface,
-<<<<<<< HEAD
-  {d58d75fd-f95b-46da-8d1f-5fd79b9f51ad}, !- Handle
+  {60cf7275-4e1f-41b6-aae7-6d22b5b285a0}, !- Handle
   Surface 8,                              !- Name
   Wall,                                   !- Surface Type
   ,                                       !- Construction Name
-  {208b39cc-d2cc-41c9-9367-16f15fd7e7dd}, !- Space Name
-=======
-  {97964527-b0a2-4697-8f9d-494768bb3c6a}, !- Handle
-  Surface 8,                              !- Name
-  Wall,                                   !- Surface Type
-  ,                                       !- Construction Name
-  {071dd3e9-5a6b-4e3b-af36-d716968574c2}, !- Space Name
->>>>>>> 7902c0f9
+  {d1e22cbb-4bbb-4e86-aa9c-863bbfa53e65}, !- Space Name
   Outdoors,                               !- Outside Boundary Condition
   ,                                       !- Outside Boundary Condition Object
   SunExposed,                             !- Sun Exposure
@@ -883,19 +620,11 @@
   0, 0, 2.4384;                           !- X,Y,Z Vertex 4 {m}
 
 OS:Surface,
-<<<<<<< HEAD
-  {8eb7c005-0965-4a8f-9bf3-f509e3911e45}, !- Handle
+  {86a6e8c5-00f2-4d85-a1fd-03ce09e290d0}, !- Handle
   Surface 9,                              !- Name
   Wall,                                   !- Surface Type
   ,                                       !- Construction Name
-  {208b39cc-d2cc-41c9-9367-16f15fd7e7dd}, !- Space Name
-=======
-  {ab22bd8e-3f98-4fae-856e-60f75cdac2ab}, !- Handle
-  Surface 9,                              !- Name
-  Wall,                                   !- Surface Type
-  ,                                       !- Construction Name
-  {071dd3e9-5a6b-4e3b-af36-d716968574c2}, !- Space Name
->>>>>>> 7902c0f9
+  {d1e22cbb-4bbb-4e86-aa9c-863bbfa53e65}, !- Space Name
   Adiabatic,                              !- Outside Boundary Condition
   ,                                       !- Outside Boundary Condition Object
   NoSun,                                  !- Sun Exposure
@@ -908,19 +637,11 @@
   0, 1.524, 2.4384;                       !- X,Y,Z Vertex 4 {m}
 
 OS:Surface,
-<<<<<<< HEAD
-  {3b64de80-a00e-4fc8-abf9-634485602f7d}, !- Handle
+  {cd3d6599-0954-4395-9506-88eb2bfafeaa}, !- Handle
   Surface 10,                             !- Name
   Wall,                                   !- Surface Type
   ,                                       !- Construction Name
-  {208b39cc-d2cc-41c9-9367-16f15fd7e7dd}, !- Space Name
-=======
-  {255ffa1c-b246-4f9e-9b59-fa01552554d7}, !- Handle
-  Surface 10,                             !- Name
-  Wall,                                   !- Surface Type
-  ,                                       !- Construction Name
-  {071dd3e9-5a6b-4e3b-af36-d716968574c2}, !- Space Name
->>>>>>> 7902c0f9
+  {d1e22cbb-4bbb-4e86-aa9c-863bbfa53e65}, !- Space Name
   Adiabatic,                              !- Outside Boundary Condition
   ,                                       !- Outside Boundary Condition Object
   NoSun,                                  !- Sun Exposure
@@ -933,19 +654,11 @@
   6.46578440716979, 1.524, 2.4384;        !- X,Y,Z Vertex 4 {m}
 
 OS:Surface,
-<<<<<<< HEAD
-  {11d08516-afcb-41c9-99d2-8aebf633fb67}, !- Handle
+  {7d24fa74-5bd3-4790-b475-1bd6495e54ec}, !- Handle
   Surface 11,                             !- Name
   Wall,                                   !- Surface Type
   ,                                       !- Construction Name
-  {208b39cc-d2cc-41c9-9367-16f15fd7e7dd}, !- Space Name
-=======
-  {0c421a49-0730-409b-8d0d-6b1069d03d9d}, !- Handle
-  Surface 11,                             !- Name
-  Wall,                                   !- Surface Type
-  ,                                       !- Construction Name
-  {071dd3e9-5a6b-4e3b-af36-d716968574c2}, !- Space Name
->>>>>>> 7902c0f9
+  {d1e22cbb-4bbb-4e86-aa9c-863bbfa53e65}, !- Space Name
   Adiabatic,                              !- Outside Boundary Condition
   ,                                       !- Outside Boundary Condition Object
   NoSun,                                  !- Sun Exposure
@@ -958,19 +671,11 @@
   6.46578440716979, 0, 2.4384;            !- X,Y,Z Vertex 4 {m}
 
 OS:Surface,
-<<<<<<< HEAD
-  {7a1b5d48-6169-4dbc-8078-3a9d93b5cce5}, !- Handle
+  {0032cf7d-6873-4582-a09c-4d4433495335}, !- Handle
   Surface 12,                             !- Name
   RoofCeiling,                            !- Surface Type
   ,                                       !- Construction Name
-  {208b39cc-d2cc-41c9-9367-16f15fd7e7dd}, !- Space Name
-=======
-  {f82289ee-f34d-43ba-9853-524b259b4a78}, !- Handle
-  Surface 12,                             !- Name
-  RoofCeiling,                            !- Surface Type
-  ,                                       !- Construction Name
-  {071dd3e9-5a6b-4e3b-af36-d716968574c2}, !- Space Name
->>>>>>> 7902c0f9
+  {d1e22cbb-4bbb-4e86-aa9c-863bbfa53e65}, !- Space Name
   Adiabatic,                              !- Outside Boundary Condition
   ,                                       !- Outside Boundary Condition Object
   NoSun,                                  !- Sun Exposure
@@ -983,11 +688,7 @@
   0, 0, 2.4384;                           !- X,Y,Z Vertex 4 {m}
 
 OS:SpaceType,
-<<<<<<< HEAD
-  {850e003f-3245-4011-beac-3d688df09645}, !- Handle
-=======
-  {699146f2-f2ae-4c6d-ab6a-bdea3ed08974}, !- Handle
->>>>>>> 7902c0f9
+  {2ce55e10-536e-4e0f-bbe2-a55517aaf87d}, !- Handle
   Space Type 2,                           !- Name
   ,                                       !- Default Construction Set Name
   ,                                       !- Default Schedule Set Name
@@ -998,23 +699,14 @@
   corridor;                               !- Standards Space Type
 
 OS:BuildingUnit,
-<<<<<<< HEAD
-  {1a25268c-c506-435f-98cc-f356028c6dc4}, !- Handle
-=======
-  {ed162078-e3a8-4882-8569-5aa16ee58784}, !- Handle
->>>>>>> 7902c0f9
+  {0486bc4a-62ea-4b78-ba87-655933c383f9}, !- Handle
   unit 1,                                 !- Name
   ,                                       !- Rendering Color
   Residential;                            !- Building Unit Type
 
 OS:AdditionalProperties,
-<<<<<<< HEAD
-  {ea526fcf-65be-4f4d-877b-f71375a2c58a}, !- Handle
-  {1a25268c-c506-435f-98cc-f356028c6dc4}, !- Object Name
-=======
-  {aa23a5f3-d131-49fc-b2fe-9309aead3714}, !- Handle
-  {ed162078-e3a8-4882-8569-5aa16ee58784}, !- Object Name
->>>>>>> 7902c0f9
+  {42a845af-3d90-4cf5-afb8-86dbe4356932}, !- Handle
+  {0486bc4a-62ea-4b78-ba87-655933c383f9}, !- Object Name
   NumberOfBedrooms,                       !- Feature Name 1
   Integer,                                !- Feature Data Type 1
   3,                                      !- Feature Value 1
@@ -1026,20 +718,12 @@
   3.3900000000000001;                     !- Feature Value 3
 
 OS:External:File,
-<<<<<<< HEAD
-  {2033da53-1145-4ec9-a740-8e252df7a63a}, !- Handle
-=======
-  {6db62c6b-463b-432d-a0eb-7afe27616f37}, !- Handle
->>>>>>> 7902c0f9
+  {858002ee-607d-4180-94a9-5302cd5c4633}, !- Handle
   8760.csv,                               !- Name
   8760.csv;                               !- File Name
 
 OS:Schedule:Day,
-<<<<<<< HEAD
-  {39882b6a-e753-409f-9020-e2f67ce5492b}, !- Handle
-=======
-  {ee52ed52-3f0d-4799-b343-7ce7656ebe2c}, !- Handle
->>>>>>> 7902c0f9
+  {54b908f0-cb2f-4f1f-909b-7051f8eda6a4}, !- Handle
   Schedule Day 1,                         !- Name
   ,                                       !- Schedule Type Limits Name
   ,                                       !- Interpolate to Timestep
@@ -1048,11 +732,7 @@
   0;                                      !- Value Until Time 1
 
 OS:Schedule:Day,
-<<<<<<< HEAD
-  {8e4de230-ea44-4db4-ad15-fa4cbe260e1d}, !- Handle
-=======
-  {69e2b15b-f935-4c08-9ae9-7b20435483f5}, !- Handle
->>>>>>> 7902c0f9
+  {4ecb083d-677c-4f75-b5bf-175e3e1d38b3}, !- Handle
   Schedule Day 2,                         !- Name
   ,                                       !- Schedule Type Limits Name
   ,                                       !- Interpolate to Timestep
@@ -1061,17 +741,10 @@
   1;                                      !- Value Until Time 1
 
 OS:Schedule:File,
-<<<<<<< HEAD
-  {8432a243-aa85-4e55-80f7-dbb8f0b9c740}, !- Handle
+  {6357b6bc-0e34-4f35-98fe-681a9b5dd13b}, !- Handle
   occupants,                              !- Name
-  {179d5fa8-00a7-43b3-aa51-e20c6706f7af}, !- Schedule Type Limits Name
-  {2033da53-1145-4ec9-a740-8e252df7a63a}, !- External File Name
-=======
-  {9c474454-0920-4722-9a11-e95792013658}, !- Handle
-  occupants,                              !- Name
-  {12a14c26-e52f-4c46-875d-633cbaf16ab2}, !- Schedule Type Limits Name
-  {6db62c6b-463b-432d-a0eb-7afe27616f37}, !- External File Name
->>>>>>> 7902c0f9
+  {bf38ee31-2a0b-4a6e-ab7c-2f671ec403a3}, !- Schedule Type Limits Name
+  {858002ee-607d-4180-94a9-5302cd5c4633}, !- External File Name
   1,                                      !- Column Number
   1,                                      !- Rows to Skip at Top
   8760,                                   !- Number of Hours of Data
@@ -1080,38 +753,22 @@
   60;                                     !- Minutes per Item
 
 OS:Schedule:Ruleset,
-<<<<<<< HEAD
-  {d7e31304-21c6-4221-9697-7939536cf96f}, !- Handle
+  {1841c9f4-4186-427e-9813-fe2c02bb8711}, !- Handle
   Schedule Ruleset 1,                     !- Name
-  {b7153251-7390-4b55-a308-f28c5a2f0c79}, !- Schedule Type Limits Name
-  {27ce44e8-b225-4135-a3d7-d6c74a9059ff}; !- Default Day Schedule Name
+  {ccb4960e-6670-4a85-82fe-8e5db4227e09}, !- Schedule Type Limits Name
+  {2b697ca8-f889-478e-9406-25d27d5a5ef4}; !- Default Day Schedule Name
 
 OS:Schedule:Day,
-  {27ce44e8-b225-4135-a3d7-d6c74a9059ff}, !- Handle
+  {2b697ca8-f889-478e-9406-25d27d5a5ef4}, !- Handle
   Schedule Day 3,                         !- Name
-  {b7153251-7390-4b55-a308-f28c5a2f0c79}, !- Schedule Type Limits Name
-=======
-  {9909d001-3d27-46cd-a947-eda3e78e41ae}, !- Handle
-  Schedule Ruleset 1,                     !- Name
-  {9893e75a-3eef-4118-925d-648697b8ab66}, !- Schedule Type Limits Name
-  {25f7aad9-5f26-4a8e-8545-80e4ad1e3baa}; !- Default Day Schedule Name
-
-OS:Schedule:Day,
-  {25f7aad9-5f26-4a8e-8545-80e4ad1e3baa}, !- Handle
-  Schedule Day 3,                         !- Name
-  {9893e75a-3eef-4118-925d-648697b8ab66}, !- Schedule Type Limits Name
->>>>>>> 7902c0f9
+  {ccb4960e-6670-4a85-82fe-8e5db4227e09}, !- Schedule Type Limits Name
   ,                                       !- Interpolate to Timestep
   24,                                     !- Hour 1
   0,                                      !- Minute 1
   112.539290946133;                       !- Value Until Time 1
 
 OS:People:Definition,
-<<<<<<< HEAD
-  {3af5ab97-6770-41cf-a3d6-7bb69d8ed033}, !- Handle
-=======
-  {9b4dd895-84f5-4e45-922d-dfe33d485551}, !- Handle
->>>>>>> 7902c0f9
+  {cfe4982a-0dde-4a61-9046-88e143e51b03}, !- Handle
   res occupants|living space,             !- Name
   People,                                 !- Number of People Calculation Method
   3.39,                                   !- Number of People {people}
@@ -1124,21 +781,12 @@
   ZoneAveraged;                           !- Mean Radiant Temperature Calculation Type
 
 OS:People,
-<<<<<<< HEAD
-  {f3bc81c7-5878-45b8-b081-82499ebd6b2c}, !- Handle
+  {3bdb0c54-2116-423c-b0f7-21fa24610c7c}, !- Handle
   res occupants|living space,             !- Name
-  {3af5ab97-6770-41cf-a3d6-7bb69d8ed033}, !- People Definition Name
-  {c6c274d1-4c20-49bc-a387-177d6908b50a}, !- Space or SpaceType Name
-  {8432a243-aa85-4e55-80f7-dbb8f0b9c740}, !- Number of People Schedule Name
-  {d7e31304-21c6-4221-9697-7939536cf96f}, !- Activity Level Schedule Name
-=======
-  {956aa21c-60fb-4124-a59d-bfb1418c1930}, !- Handle
-  res occupants|living space,             !- Name
-  {9b4dd895-84f5-4e45-922d-dfe33d485551}, !- People Definition Name
-  {1cc03d40-f57c-4ad3-b0bb-610c072a2f86}, !- Space or SpaceType Name
-  {9c474454-0920-4722-9a11-e95792013658}, !- Number of People Schedule Name
-  {9909d001-3d27-46cd-a947-eda3e78e41ae}, !- Activity Level Schedule Name
->>>>>>> 7902c0f9
+  {cfe4982a-0dde-4a61-9046-88e143e51b03}, !- People Definition Name
+  {96e41a33-be01-472e-9a3d-6e81d92f39a7}, !- Space or SpaceType Name
+  {6357b6bc-0e34-4f35-98fe-681a9b5dd13b}, !- Number of People Schedule Name
+  {1841c9f4-4186-427e-9813-fe2c02bb8711}, !- Activity Level Schedule Name
   ,                                       !- Surface Name/Angle Factor List Name
   ,                                       !- Work Efficiency Schedule Name
   ,                                       !- Clothing Insulation Schedule Name
@@ -1146,11 +794,7 @@
   1;                                      !- Multiplier
 
 OS:ScheduleTypeLimits,
-<<<<<<< HEAD
-  {b7153251-7390-4b55-a308-f28c5a2f0c79}, !- Handle
-=======
-  {9893e75a-3eef-4118-925d-648697b8ab66}, !- Handle
->>>>>>> 7902c0f9
+  {ccb4960e-6670-4a85-82fe-8e5db4227e09}, !- Handle
   ActivityLevel,                          !- Name
   0,                                      !- Lower Limit Value
   ,                                       !- Upper Limit Value
@@ -1158,11 +802,7 @@
   ActivityLevel;                          !- Unit Type
 
 OS:ScheduleTypeLimits,
-<<<<<<< HEAD
-  {179d5fa8-00a7-43b3-aa51-e20c6706f7af}, !- Handle
-=======
-  {12a14c26-e52f-4c46-875d-633cbaf16ab2}, !- Handle
->>>>>>> 7902c0f9
+  {bf38ee31-2a0b-4a6e-ab7c-2f671ec403a3}, !- Handle
   Fractional,                             !- Name
   0,                                      !- Lower Limit Value
   1,                                      !- Upper Limit Value
