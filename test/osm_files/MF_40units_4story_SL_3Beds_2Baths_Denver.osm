--- conflicted
+++ resolved
@@ -1,38 +1,22 @@
 !- NOTE: Auto-generated from /test/osw_files/MF_40units_4story_SL_3Beds_2Baths_Denver.osw
 
 OS:Version,
-<<<<<<< HEAD
-  {e41b3f1b-1db6-4703-8da0-1aee8be8a7c9}, !- Handle
+  {54ebcaa7-d3da-44cf-8a21-0567a3f8e5d4}, !- Handle
   3.2.1;                                  !- Version Identifier
 
 OS:SimulationControl,
-  {019c6125-8973-4522-849f-6efaf1c30f10}, !- Handle
-=======
-  {66974c17-03a4-4309-9484-f12f82cc64a9}, !- Handle
-  3.2.1;                                  !- Version Identifier
-
-OS:SimulationControl,
-  {3e6d6a55-9106-47db-9c15-92fed924c462}, !- Handle
->>>>>>> ad15e0a5
+  {9bbf3686-348d-4867-b7c3-4d8fe88213d7}, !- Handle
   ,                                       !- Do Zone Sizing Calculation
   ,                                       !- Do System Sizing Calculation
   ,                                       !- Do Plant Sizing Calculation
   No;                                     !- Run Simulation for Sizing Periods
 
 OS:Timestep,
-<<<<<<< HEAD
-  {11e5cb0f-5d12-4b8a-8dd1-c8f649c5f2e7}, !- Handle
+  {d482ed6e-caaa-4e61-9fbf-ee95b6d574a1}, !- Handle
   6;                                      !- Number of Timesteps per Hour
 
 OS:ShadowCalculation,
-  {f70b9809-acbc-4b93-bc72-03515fd9ec1c}, !- Handle
-=======
-  {7d5393e2-77b6-4924-ae6e-ec33cf682f8a}, !- Handle
-  6;                                      !- Number of Timesteps per Hour
-
-OS:ShadowCalculation,
-  {6f8c3def-57d9-472c-abf7-81749682db92}, !- Handle
->>>>>>> ad15e0a5
+  {e121a6bc-07fd-403d-a989-b7149a8c1b6e}, !- Handle
   PolygonClipping,                        !- Shading Calculation Method
   ,                                       !- Shading Calculation Update Frequency Method
   20,                                     !- Shading Calculation Update Frequency
@@ -45,37 +29,21 @@
   No;                                     !- Disable Self-Shading From Shading Zone Groups to Other Zones
 
 OS:SurfaceConvectionAlgorithm:Outside,
-<<<<<<< HEAD
-  {52cd304d-c247-47e0-b3e7-4bd375b4a31c}, !- Handle
+  {985c4e0b-e226-4f56-b65d-6ca2013010b8}, !- Handle
   DOE-2;                                  !- Algorithm
 
 OS:SurfaceConvectionAlgorithm:Inside,
-  {76b1b0b8-0ab5-4001-b9be-de5b9a9c11a1}, !- Handle
+  {46ddbe57-e15c-4d51-8372-269adbb8cfe0}, !- Handle
   TARP;                                   !- Algorithm
 
 OS:ZoneCapacitanceMultiplier:ResearchSpecial,
-  {51641502-dc04-44b2-ac91-8d5a5810a99c}, !- Handle
-=======
-  {aee60a0a-eeff-427f-8557-4fa8cf11dc6f}, !- Handle
-  DOE-2;                                  !- Algorithm
-
-OS:SurfaceConvectionAlgorithm:Inside,
-  {29a6cdc8-c99b-4545-ab55-904072139440}, !- Handle
-  TARP;                                   !- Algorithm
-
-OS:ZoneCapacitanceMultiplier:ResearchSpecial,
-  {606e27ef-75fa-4d64-9c72-603737c1c704}, !- Handle
->>>>>>> ad15e0a5
+  {5f23f0c1-adb2-419f-9fd6-237d8e3cb2e4}, !- Handle
   ,                                       !- Temperature Capacity Multiplier
   15,                                     !- Humidity Capacity Multiplier
   ;                                       !- Carbon Dioxide Capacity Multiplier
 
 OS:RunPeriod,
-<<<<<<< HEAD
-  {cc851cd2-8c0b-47b4-ac9c-8655970fd72d}, !- Handle
-=======
-  {0ad94298-c9ea-48db-9bc8-201202a4e76a}, !- Handle
->>>>>>> ad15e0a5
+  {73dbd20c-1fb5-4ed9-b38c-eac908c5139e}, !- Handle
   Run Period 1,                           !- Name
   1,                                      !- Begin Month
   1,                                      !- Begin Day of Month
@@ -89,21 +57,13 @@
   ;                                       !- Number of Times Runperiod to be Repeated
 
 OS:YearDescription,
-<<<<<<< HEAD
-  {367ea693-23c3-463e-86b4-e2dc728538ad}, !- Handle
-=======
-  {21eb5756-7284-4b9b-b5ef-f8875c1fb7a2}, !- Handle
->>>>>>> ad15e0a5
+  {14f4c968-cc1e-4bd0-9aa5-9913ad88cbc1}, !- Handle
   2007,                                   !- Calendar Year
   ,                                       !- Day of Week for Start Day
   ;                                       !- Is Leap Year
 
 OS:WeatherFile,
-<<<<<<< HEAD
-  {4e625a63-ba9b-4b67-9eba-b1b2504c336c}, !- Handle
-=======
-  {2a55783f-0ec6-40ae-bc4a-422d2f49979e}, !- Handle
->>>>>>> ad15e0a5
+  {de333e17-738b-480d-b25f-1d31e0e02210}, !- Handle
   Denver Intl Ap,                         !- City
   CO,                                     !- State Province Region
   USA,                                    !- Country
@@ -113,17 +73,12 @@
   -104.65,                                !- Longitude {deg}
   -7,                                     !- Time Zone {hr}
   1650,                                   !- Elevation {m}
-  C:/Users/aspeake/Documents/resstock/resources/measures/HPXMLtoOpenStudio/weather/USA_CO_Denver.Intl.AP.725650_TMY3.epw, !- Url
+  /mnt/c/git/resstock/resources/measures/HPXMLtoOpenStudio/weather/USA_CO_Denver.Intl.AP.725650_TMY3.epw, !- Url
   E23378AA;                               !- Checksum
 
 OS:AdditionalProperties,
-<<<<<<< HEAD
-  {bf2b1298-a55f-46f5-bbb3-7476cc37c29e}, !- Handle
-  {4e625a63-ba9b-4b67-9eba-b1b2504c336c}, !- Object Name
-=======
-  {d7e8e26d-803c-4c6b-a2d2-24b4c9e71603}, !- Handle
-  {2a55783f-0ec6-40ae-bc4a-422d2f49979e}, !- Object Name
->>>>>>> ad15e0a5
+  {fec6132d-937f-44a2-b138-1e0074e6b545}, !- Handle
+  {de333e17-738b-480d-b25f-1d31e0e02210}, !- Object Name
   EPWHeaderCity,                          !- Feature Name 1
   String,                                 !- Feature Data Type 1
   Denver Intl Ap,                         !- Feature Value 1
@@ -231,11 +186,7 @@
   84;                                     !- Feature Value 35
 
 OS:Site,
-<<<<<<< HEAD
-  {a24b0a30-bdf0-4a61-83b3-81462ab394bb}, !- Handle
-=======
-  {20210863-ef8c-48e3-af1d-d56978e47324}, !- Handle
->>>>>>> ad15e0a5
+  {09b6fc35-71d2-4e7d-bb5d-f8902868b01d}, !- Handle
   Denver Intl Ap_CO_USA,                  !- Name
   39.83,                                  !- Latitude {deg}
   -104.65,                                !- Longitude {deg}
@@ -244,42 +195,26 @@
   ;                                       !- Terrain
 
 OS:ClimateZones,
-<<<<<<< HEAD
-  {531ffeee-87f7-473a-aea8-512355aa9a05}, !- Handle
-=======
-  {305bbc58-3975-4f68-94c1-51e84a5e37e3}, !- Handle
->>>>>>> ad15e0a5
+  {56e13ece-09bf-4dcd-88c7-8aaf6872bc96}, !- Handle
   Building America,                       !- Climate Zone Institution Name 1
   ,                                       !- Climate Zone Document Name 1
   0,                                      !- Climate Zone Document Year 1
   Cold;                                   !- Climate Zone Value 1
 
 OS:Site:WaterMainsTemperature,
-<<<<<<< HEAD
-  {5b4f9eec-bee8-4d9e-be20-a2ad7a232764}, !- Handle
-=======
-  {211e197f-65ca-4edb-888b-b53f763f615e}, !- Handle
->>>>>>> ad15e0a5
+  {59dc690f-daa1-4fb4-a937-d89d5a49bd77}, !- Handle
   Correlation,                            !- Calculation Method
   ,                                       !- Temperature Schedule Name
   10.8753424657535,                       !- Annual Average Outdoor Air Temperature {C}
   23.1524007936508;                       !- Maximum Difference In Monthly Average Outdoor Air Temperatures {deltaC}
 
 OS:RunPeriodControl:DaylightSavingTime,
-<<<<<<< HEAD
-  {c7696555-e45a-49a8-996b-1d5e004a98d1}, !- Handle
-=======
-  {cb52dc34-7c9f-427d-95a2-1c05bcec0a84}, !- Handle
->>>>>>> ad15e0a5
+  {dd0aeb06-b22e-4479-ad7a-667b978c7d02}, !- Handle
   3/12,                                   !- Start Date
   11/5;                                   !- End Date
 
 OS:Site:GroundTemperature:Deep,
-<<<<<<< HEAD
-  {f717f600-8048-4e2a-a592-a183717b3a34}, !- Handle
-=======
-  {b97168f3-69d7-4552-810e-9f922170e4d7}, !- Handle
->>>>>>> ad15e0a5
+  {00a474a9-82da-45c6-827a-bce86dcf7f56}, !- Handle
   10.8753424657535,                       !- January Deep Ground Temperature {C}
   10.8753424657535,                       !- February Deep Ground Temperature {C}
   10.8753424657535,                       !- March Deep Ground Temperature {C}
@@ -294,11 +229,7 @@
   10.8753424657535;                       !- December Deep Ground Temperature {C}
 
 OS:Building,
-<<<<<<< HEAD
-  {722bb48c-e5a6-460b-8d9c-7c1f3e74bbd4}, !- Handle
-=======
-  {8e48f286-e305-45ca-bfa5-c4bb7287095d}, !- Handle
->>>>>>> ad15e0a5
+  {cc68b09b-27bc-468a-817a-760a47325e3c}, !- Handle
   Building 1,                             !- Name
   ,                                       !- Building Sector Type
   0,                                      !- North Axis {deg}
@@ -313,13 +244,8 @@
   40;                                     !- Standards Number of Living Units
 
 OS:AdditionalProperties,
-<<<<<<< HEAD
-  {74478681-9f5b-4f1e-a332-4bee4d865476}, !- Handle
-  {722bb48c-e5a6-460b-8d9c-7c1f3e74bbd4}, !- Object Name
-=======
-  {df49fe60-a720-4816-8438-b87856b77ad3}, !- Handle
-  {8e48f286-e305-45ca-bfa5-c4bb7287095d}, !- Object Name
->>>>>>> ad15e0a5
+  {f45da286-393a-463f-b4c5-d009fc493a2b}, !- Handle
+  {cc68b09b-27bc-468a-817a-760a47325e3c}, !- Object Name
   num_units,                              !- Feature Name 1
   Integer,                                !- Feature Data Type 1
   40,                                     !- Feature Value 1
@@ -346,11 +272,7 @@
   Double-Loaded Interior;                 !- Feature Value 8
 
 OS:ThermalZone,
-<<<<<<< HEAD
-  {d1aee5bd-8b47-4709-8edc-db2fa73015f4}, !- Handle
-=======
-  {1ec6aa5b-d6dd-4b81-b4fd-d596961ad2b3}, !- Handle
->>>>>>> ad15e0a5
+  {5689b4a3-486a-420f-b915-acc11d5556f0}, !- Handle
   living zone,                            !- Name
   ,                                       !- Multiplier
   ,                                       !- Ceiling Height {m}
@@ -359,17 +281,10 @@
   ,                                       !- Zone Inside Convection Algorithm
   ,                                       !- Zone Outside Convection Algorithm
   ,                                       !- Zone Conditioning Equipment List Name
-<<<<<<< HEAD
-  {65eaaf34-c74d-4ce0-906a-156322770230}, !- Zone Air Inlet Port List
-  {3c366eae-1746-4366-ab02-8e8503008f5b}, !- Zone Air Exhaust Port List
-  {1b996257-dd67-407d-bb3b-95de5211c081}, !- Zone Air Node Name
-  {c1822c77-127a-4a23-93ad-c23f1d2588e5}, !- Zone Return Air Port List
-=======
-  {3e6b0a0c-ff7a-4277-b4cc-6c9ac4f37a8c}, !- Zone Air Inlet Port List
-  {e6004cdc-5279-4deb-b625-35b93d056ce0}, !- Zone Air Exhaust Port List
-  {d82e9a0c-8814-470f-aada-c6d29885e358}, !- Zone Air Node Name
-  {3996fd7b-7420-47af-9ef6-fe4751be562f}, !- Zone Return Air Port List
->>>>>>> ad15e0a5
+  {79ecdd68-e1ad-45b2-a9bd-1b0b0ef2f73c}, !- Zone Air Inlet Port List
+  {d231e519-fa11-44a3-88bc-64fce9f24be8}, !- Zone Air Exhaust Port List
+  {e76e753d-a798-4556-bfa2-867e02fef000}, !- Zone Air Node Name
+  {ad6d731d-5774-4ff7-90b9-e3610f77084d}, !- Zone Return Air Port List
   ,                                       !- Primary Daylighting Control Name
   ,                                       !- Fraction of Zone Controlled by Primary Daylighting Control
   ,                                       !- Secondary Daylighting Control Name
@@ -380,63 +295,33 @@
   No;                                     !- Use Ideal Air Loads
 
 OS:Node,
-<<<<<<< HEAD
-  {a1edae9e-cd4b-476c-9a41-8e5db5d50aa1}, !- Handle
+  {bbf84e2c-d6f7-45f4-ab42-112e9deb255f}, !- Handle
   Node 1,                                 !- Name
-  {1b996257-dd67-407d-bb3b-95de5211c081}, !- Inlet Port
+  {e76e753d-a798-4556-bfa2-867e02fef000}, !- Inlet Port
   ;                                       !- Outlet Port
 
 OS:Connection,
-  {1b996257-dd67-407d-bb3b-95de5211c081}, !- Handle
-  {d1aee5bd-8b47-4709-8edc-db2fa73015f4}, !- Source Object
+  {e76e753d-a798-4556-bfa2-867e02fef000}, !- Handle
+  {5689b4a3-486a-420f-b915-acc11d5556f0}, !- Source Object
   11,                                     !- Outlet Port
-  {a1edae9e-cd4b-476c-9a41-8e5db5d50aa1}, !- Target Object
+  {bbf84e2c-d6f7-45f4-ab42-112e9deb255f}, !- Target Object
   2;                                      !- Inlet Port
 
 OS:PortList,
-  {65eaaf34-c74d-4ce0-906a-156322770230}, !- Handle
-  {d1aee5bd-8b47-4709-8edc-db2fa73015f4}; !- HVAC Component
+  {79ecdd68-e1ad-45b2-a9bd-1b0b0ef2f73c}, !- Handle
+  {5689b4a3-486a-420f-b915-acc11d5556f0}; !- HVAC Component
 
 OS:PortList,
-  {3c366eae-1746-4366-ab02-8e8503008f5b}, !- Handle
-  {d1aee5bd-8b47-4709-8edc-db2fa73015f4}; !- HVAC Component
+  {d231e519-fa11-44a3-88bc-64fce9f24be8}, !- Handle
+  {5689b4a3-486a-420f-b915-acc11d5556f0}; !- HVAC Component
 
 OS:PortList,
-  {c1822c77-127a-4a23-93ad-c23f1d2588e5}, !- Handle
-  {d1aee5bd-8b47-4709-8edc-db2fa73015f4}; !- HVAC Component
+  {ad6d731d-5774-4ff7-90b9-e3610f77084d}, !- Handle
+  {5689b4a3-486a-420f-b915-acc11d5556f0}; !- HVAC Component
 
 OS:Sizing:Zone,
-  {d60b6914-b53a-4a36-b54c-ddeafabc8474}, !- Handle
-  {d1aee5bd-8b47-4709-8edc-db2fa73015f4}, !- Zone or ZoneList Name
-=======
-  {b8a66f9c-2456-4b78-a0e9-86d7520220aa}, !- Handle
-  Node 1,                                 !- Name
-  {d82e9a0c-8814-470f-aada-c6d29885e358}, !- Inlet Port
-  ;                                       !- Outlet Port
-
-OS:Connection,
-  {d82e9a0c-8814-470f-aada-c6d29885e358}, !- Handle
-  {1ec6aa5b-d6dd-4b81-b4fd-d596961ad2b3}, !- Source Object
-  11,                                     !- Outlet Port
-  {b8a66f9c-2456-4b78-a0e9-86d7520220aa}, !- Target Object
-  2;                                      !- Inlet Port
-
-OS:PortList,
-  {3e6b0a0c-ff7a-4277-b4cc-6c9ac4f37a8c}, !- Handle
-  {1ec6aa5b-d6dd-4b81-b4fd-d596961ad2b3}; !- HVAC Component
-
-OS:PortList,
-  {e6004cdc-5279-4deb-b625-35b93d056ce0}, !- Handle
-  {1ec6aa5b-d6dd-4b81-b4fd-d596961ad2b3}; !- HVAC Component
-
-OS:PortList,
-  {3996fd7b-7420-47af-9ef6-fe4751be562f}, !- Handle
-  {1ec6aa5b-d6dd-4b81-b4fd-d596961ad2b3}; !- HVAC Component
-
-OS:Sizing:Zone,
-  {8a8d5a76-f237-4259-87f0-b304536ba3fb}, !- Handle
-  {1ec6aa5b-d6dd-4b81-b4fd-d596961ad2b3}, !- Zone or ZoneList Name
->>>>>>> ad15e0a5
+  {aa580644-a547-42f8-b811-05d525729d15}, !- Handle
+  {5689b4a3-486a-420f-b915-acc11d5556f0}, !- Zone or ZoneList Name
   SupplyAirTemperature,                   !- Zone Cooling Design Supply Air Temperature Input Method
   14,                                     !- Zone Cooling Design Supply Air Temperature {C}
   11.11,                                  !- Zone Cooling Design Supply Air Temperature Difference {deltaC}
@@ -463,25 +348,14 @@
   autosize;                               !- Dedicated Outdoor Air High Setpoint Temperature for Design {C}
 
 OS:ZoneHVAC:EquipmentList,
-<<<<<<< HEAD
-  {97b3f8b3-a953-473f-b27f-05352e267d36}, !- Handle
+  {4e92bda7-2836-4d70-a852-6f373a428534}, !- Handle
   Zone HVAC Equipment List 1,             !- Name
-  {d1aee5bd-8b47-4709-8edc-db2fa73015f4}; !- Thermal Zone
+  {5689b4a3-486a-420f-b915-acc11d5556f0}; !- Thermal Zone
 
 OS:Space,
-  {8cd06602-b3ca-4706-b294-a1d2095002b6}, !- Handle
+  {afaac556-f9a3-49e7-b7f2-e10ab5db5f11}, !- Handle
   living space,                           !- Name
-  {82375fbf-f5b5-4738-82f3-c9821c60a1c3}, !- Space Type Name
-=======
-  {1ba76525-1931-482c-a985-d5f9dd8c1fc5}, !- Handle
-  Zone HVAC Equipment List 1,             !- Name
-  {1ec6aa5b-d6dd-4b81-b4fd-d596961ad2b3}; !- Thermal Zone
-
-OS:Space,
-  {df659ecc-6f28-4a68-9f27-e1f5c0693dbc}, !- Handle
-  living space,                           !- Name
-  {7eb867ed-0325-4c15-baff-8b6133552cfc}, !- Space Type Name
->>>>>>> ad15e0a5
+  {31d167c6-1b3b-4438-a03f-16b31bb85d29}, !- Space Type Name
   ,                                       !- Default Construction Set Name
   ,                                       !- Default Schedule Set Name
   ,                                       !- Direction of Relative North {deg}
@@ -489,31 +363,17 @@
   ,                                       !- Y Origin {m}
   ,                                       !- Z Origin {m}
   ,                                       !- Building Story Name
-<<<<<<< HEAD
-  {d1aee5bd-8b47-4709-8edc-db2fa73015f4}, !- Thermal Zone Name
+  {5689b4a3-486a-420f-b915-acc11d5556f0}, !- Thermal Zone Name
   ,                                       !- Part of Total Floor Area
   ,                                       !- Design Specification Outdoor Air Object Name
-  {1a2e8cd0-715c-4d3a-a957-eee8c0dd6290}; !- Building Unit Name
-
-OS:Surface,
-  {0e88d6fe-1075-45b9-8fe7-b31705e00940}, !- Handle
+  {6a2d7bb0-0e05-42dc-8179-be0c49d6aa7b}; !- Building Unit Name
+
+OS:Surface,
+  {b7096f75-d02e-4145-bec8-98ef3813a09d}, !- Handle
   Surface 1,                              !- Name
   Floor,                                  !- Surface Type
   ,                                       !- Construction Name
-  {8cd06602-b3ca-4706-b294-a1d2095002b6}, !- Space Name
-=======
-  {1ec6aa5b-d6dd-4b81-b4fd-d596961ad2b3}, !- Thermal Zone Name
-  ,                                       !- Part of Total Floor Area
-  ,                                       !- Design Specification Outdoor Air Object Name
-  {d8f5a37b-f8bb-4d01-a679-40a3f846f7b3}; !- Building Unit Name
-
-OS:Surface,
-  {8131b07d-1076-498f-ac53-2707d6f92c73}, !- Handle
-  Surface 1,                              !- Name
-  Floor,                                  !- Surface Type
-  ,                                       !- Construction Name
-  {df659ecc-6f28-4a68-9f27-e1f5c0693dbc}, !- Space Name
->>>>>>> ad15e0a5
+  {afaac556-f9a3-49e7-b7f2-e10ab5db5f11}, !- Space Name
   Foundation,                             !- Outside Boundary Condition
   ,                                       !- Outside Boundary Condition Object
   NoSun,                                  !- Sun Exposure
@@ -526,19 +386,11 @@
   6.46578440716979, -12.9315688143396, 0; !- X,Y,Z Vertex 4 {m}
 
 OS:Surface,
-<<<<<<< HEAD
-  {04d05023-ee79-4599-83d1-f0c1777da3d3}, !- Handle
+  {43670f07-4106-467e-b023-af44fe8c20f2}, !- Handle
   Surface 2,                              !- Name
   Wall,                                   !- Surface Type
   ,                                       !- Construction Name
-  {8cd06602-b3ca-4706-b294-a1d2095002b6}, !- Space Name
-=======
-  {af7145eb-fa55-4507-be70-6fd1d4b0311c}, !- Handle
-  Surface 2,                              !- Name
-  Wall,                                   !- Surface Type
-  ,                                       !- Construction Name
-  {df659ecc-6f28-4a68-9f27-e1f5c0693dbc}, !- Space Name
->>>>>>> ad15e0a5
+  {afaac556-f9a3-49e7-b7f2-e10ab5db5f11}, !- Space Name
   Outdoors,                               !- Outside Boundary Condition
   ,                                       !- Outside Boundary Condition Object
   SunExposed,                             !- Sun Exposure
@@ -551,19 +403,11 @@
   0, -12.9315688143396, 2.4384;           !- X,Y,Z Vertex 4 {m}
 
 OS:Surface,
-<<<<<<< HEAD
-  {77e88c2d-740d-4a29-aa54-1c8b1104f25e}, !- Handle
+  {30de5f52-3af0-4a80-9521-7aa7b5c86a0c}, !- Handle
   Surface 3,                              !- Name
   Wall,                                   !- Surface Type
   ,                                       !- Construction Name
-  {8cd06602-b3ca-4706-b294-a1d2095002b6}, !- Space Name
-=======
-  {6049a0ee-a0be-42c9-b04f-52821834113e}, !- Handle
-  Surface 3,                              !- Name
-  Wall,                                   !- Surface Type
-  ,                                       !- Construction Name
-  {df659ecc-6f28-4a68-9f27-e1f5c0693dbc}, !- Space Name
->>>>>>> ad15e0a5
+  {afaac556-f9a3-49e7-b7f2-e10ab5db5f11}, !- Space Name
   Adiabatic,                              !- Outside Boundary Condition
   ,                                       !- Outside Boundary Condition Object
   NoSun,                                  !- Sun Exposure
@@ -576,19 +420,11 @@
   0, 0, 2.4384;                           !- X,Y,Z Vertex 4 {m}
 
 OS:Surface,
-<<<<<<< HEAD
-  {79295cc2-f7ad-4cc3-9cd6-e47fb80a028d}, !- Handle
+  {3acfb60f-776d-4faa-a533-6596bc669807}, !- Handle
   Surface 4,                              !- Name
   Wall,                                   !- Surface Type
   ,                                       !- Construction Name
-  {8cd06602-b3ca-4706-b294-a1d2095002b6}, !- Space Name
-=======
-  {5a063366-e04d-4ef3-9c78-e85717eb8843}, !- Handle
-  Surface 4,                              !- Name
-  Wall,                                   !- Surface Type
-  ,                                       !- Construction Name
-  {df659ecc-6f28-4a68-9f27-e1f5c0693dbc}, !- Space Name
->>>>>>> ad15e0a5
+  {afaac556-f9a3-49e7-b7f2-e10ab5db5f11}, !- Space Name
   Adiabatic,                              !- Outside Boundary Condition
   ,                                       !- Outside Boundary Condition Object
   NoSun,                                  !- Sun Exposure
@@ -601,19 +437,11 @@
   6.46578440716979, 0, 2.4384;            !- X,Y,Z Vertex 4 {m}
 
 OS:Surface,
-<<<<<<< HEAD
-  {7d6c28f6-481b-4178-a5c7-faea32717a93}, !- Handle
+  {129767e3-b417-4fcd-8670-c772d40c8624}, !- Handle
   Surface 5,                              !- Name
   Wall,                                   !- Surface Type
   ,                                       !- Construction Name
-  {8cd06602-b3ca-4706-b294-a1d2095002b6}, !- Space Name
-=======
-  {82531b0c-dd02-4eef-8c9e-3d7daef8fe97}, !- Handle
-  Surface 5,                              !- Name
-  Wall,                                   !- Surface Type
-  ,                                       !- Construction Name
-  {df659ecc-6f28-4a68-9f27-e1f5c0693dbc}, !- Space Name
->>>>>>> ad15e0a5
+  {afaac556-f9a3-49e7-b7f2-e10ab5db5f11}, !- Space Name
   Outdoors,                               !- Outside Boundary Condition
   ,                                       !- Outside Boundary Condition Object
   SunExposed,                             !- Sun Exposure
@@ -626,19 +454,11 @@
   6.46578440716979, -12.9315688143396, 2.4384; !- X,Y,Z Vertex 4 {m}
 
 OS:Surface,
-<<<<<<< HEAD
-  {137cd09e-c552-4e4d-84bb-00c78077f8c4}, !- Handle
+  {a334fdb3-4d12-42f8-9711-e4b771508c34}, !- Handle
   Surface 6,                              !- Name
   RoofCeiling,                            !- Surface Type
   ,                                       !- Construction Name
-  {8cd06602-b3ca-4706-b294-a1d2095002b6}, !- Space Name
-=======
-  {67785901-83d2-4fdd-a88e-d42d48fd5ae6}, !- Handle
-  Surface 6,                              !- Name
-  RoofCeiling,                            !- Surface Type
-  ,                                       !- Construction Name
-  {df659ecc-6f28-4a68-9f27-e1f5c0693dbc}, !- Space Name
->>>>>>> ad15e0a5
+  {afaac556-f9a3-49e7-b7f2-e10ab5db5f11}, !- Space Name
   Adiabatic,                              !- Outside Boundary Condition
   ,                                       !- Outside Boundary Condition Object
   NoSun,                                  !- Sun Exposure
@@ -651,11 +471,7 @@
   0, -12.9315688143396, 2.4384;           !- X,Y,Z Vertex 4 {m}
 
 OS:SpaceType,
-<<<<<<< HEAD
-  {82375fbf-f5b5-4738-82f3-c9821c60a1c3}, !- Handle
-=======
-  {7eb867ed-0325-4c15-baff-8b6133552cfc}, !- Handle
->>>>>>> ad15e0a5
+  {31d167c6-1b3b-4438-a03f-16b31bb85d29}, !- Handle
   Space Type 1,                           !- Name
   ,                                       !- Default Construction Set Name
   ,                                       !- Default Schedule Set Name
@@ -666,11 +482,7 @@
   living;                                 !- Standards Space Type
 
 OS:ThermalZone,
-<<<<<<< HEAD
-  {e002cd38-0ae9-42ec-8ad3-dafb677c9894}, !- Handle
-=======
-  {0b151adc-2e8b-4509-802a-c424dfe70f6f}, !- Handle
->>>>>>> ad15e0a5
+  {7552cfcb-2f68-43dd-add5-7121905bf375}, !- Handle
   corridor zone,                          !- Name
   ,                                       !- Multiplier
   ,                                       !- Ceiling Height {m}
@@ -679,17 +491,10 @@
   ,                                       !- Zone Inside Convection Algorithm
   ,                                       !- Zone Outside Convection Algorithm
   ,                                       !- Zone Conditioning Equipment List Name
-<<<<<<< HEAD
-  {febf1695-763b-40d4-8d15-4e565806a4b6}, !- Zone Air Inlet Port List
-  {50c103bd-7fcc-49b7-8d27-03867bb5e443}, !- Zone Air Exhaust Port List
-  {7a54d2c8-b7b8-4d87-aeab-d7a8f4e7b041}, !- Zone Air Node Name
-  {ae0cc9a6-146d-402f-8ade-49084ec92460}, !- Zone Return Air Port List
-=======
-  {64704ddb-411f-4f7e-8ea9-2b8b4e53e708}, !- Zone Air Inlet Port List
-  {c6553807-ac0c-40d3-a003-111f6bf456c3}, !- Zone Air Exhaust Port List
-  {03b646ac-6339-4e66-b17e-9660514020e8}, !- Zone Air Node Name
-  {b8f75159-a730-4263-a3a5-65c4e1c9b4d8}, !- Zone Return Air Port List
->>>>>>> ad15e0a5
+  {6f5c9ec1-5aab-4015-adb2-bf224dd88118}, !- Zone Air Inlet Port List
+  {dda7a269-621c-47da-805f-adcee669f28b}, !- Zone Air Exhaust Port List
+  {29fa1143-ea54-44af-9402-fbc104c3d3f3}, !- Zone Air Node Name
+  {dac10bf7-f35d-40a8-bd40-35deaabc7056}, !- Zone Return Air Port List
   ,                                       !- Primary Daylighting Control Name
   ,                                       !- Fraction of Zone Controlled by Primary Daylighting Control
   ,                                       !- Secondary Daylighting Control Name
@@ -700,63 +505,33 @@
   No;                                     !- Use Ideal Air Loads
 
 OS:Node,
-<<<<<<< HEAD
-  {295db34c-b377-4586-972f-e96f355b9e34}, !- Handle
+  {30e64314-0745-4daa-ac08-dddc740c6307}, !- Handle
   Node 2,                                 !- Name
-  {7a54d2c8-b7b8-4d87-aeab-d7a8f4e7b041}, !- Inlet Port
+  {29fa1143-ea54-44af-9402-fbc104c3d3f3}, !- Inlet Port
   ;                                       !- Outlet Port
 
 OS:Connection,
-  {7a54d2c8-b7b8-4d87-aeab-d7a8f4e7b041}, !- Handle
-  {e002cd38-0ae9-42ec-8ad3-dafb677c9894}, !- Source Object
+  {29fa1143-ea54-44af-9402-fbc104c3d3f3}, !- Handle
+  {7552cfcb-2f68-43dd-add5-7121905bf375}, !- Source Object
   11,                                     !- Outlet Port
-  {295db34c-b377-4586-972f-e96f355b9e34}, !- Target Object
+  {30e64314-0745-4daa-ac08-dddc740c6307}, !- Target Object
   2;                                      !- Inlet Port
 
 OS:PortList,
-  {febf1695-763b-40d4-8d15-4e565806a4b6}, !- Handle
-  {e002cd38-0ae9-42ec-8ad3-dafb677c9894}; !- HVAC Component
+  {6f5c9ec1-5aab-4015-adb2-bf224dd88118}, !- Handle
+  {7552cfcb-2f68-43dd-add5-7121905bf375}; !- HVAC Component
 
 OS:PortList,
-  {50c103bd-7fcc-49b7-8d27-03867bb5e443}, !- Handle
-  {e002cd38-0ae9-42ec-8ad3-dafb677c9894}; !- HVAC Component
+  {dda7a269-621c-47da-805f-adcee669f28b}, !- Handle
+  {7552cfcb-2f68-43dd-add5-7121905bf375}; !- HVAC Component
 
 OS:PortList,
-  {ae0cc9a6-146d-402f-8ade-49084ec92460}, !- Handle
-  {e002cd38-0ae9-42ec-8ad3-dafb677c9894}; !- HVAC Component
+  {dac10bf7-f35d-40a8-bd40-35deaabc7056}, !- Handle
+  {7552cfcb-2f68-43dd-add5-7121905bf375}; !- HVAC Component
 
 OS:Sizing:Zone,
-  {0855db54-5a9a-4fe6-84f8-8bc60dc34726}, !- Handle
-  {e002cd38-0ae9-42ec-8ad3-dafb677c9894}, !- Zone or ZoneList Name
-=======
-  {f9840963-d0ef-4eb8-99e8-9f72d5d5000d}, !- Handle
-  Node 2,                                 !- Name
-  {03b646ac-6339-4e66-b17e-9660514020e8}, !- Inlet Port
-  ;                                       !- Outlet Port
-
-OS:Connection,
-  {03b646ac-6339-4e66-b17e-9660514020e8}, !- Handle
-  {0b151adc-2e8b-4509-802a-c424dfe70f6f}, !- Source Object
-  11,                                     !- Outlet Port
-  {f9840963-d0ef-4eb8-99e8-9f72d5d5000d}, !- Target Object
-  2;                                      !- Inlet Port
-
-OS:PortList,
-  {64704ddb-411f-4f7e-8ea9-2b8b4e53e708}, !- Handle
-  {0b151adc-2e8b-4509-802a-c424dfe70f6f}; !- HVAC Component
-
-OS:PortList,
-  {c6553807-ac0c-40d3-a003-111f6bf456c3}, !- Handle
-  {0b151adc-2e8b-4509-802a-c424dfe70f6f}; !- HVAC Component
-
-OS:PortList,
-  {b8f75159-a730-4263-a3a5-65c4e1c9b4d8}, !- Handle
-  {0b151adc-2e8b-4509-802a-c424dfe70f6f}; !- HVAC Component
-
-OS:Sizing:Zone,
-  {5d12cd81-d010-4871-b282-1021c7ef4475}, !- Handle
-  {0b151adc-2e8b-4509-802a-c424dfe70f6f}, !- Zone or ZoneList Name
->>>>>>> ad15e0a5
+  {cb4e40c9-5054-4951-8518-e5de37d34898}, !- Handle
+  {7552cfcb-2f68-43dd-add5-7121905bf375}, !- Zone or ZoneList Name
   SupplyAirTemperature,                   !- Zone Cooling Design Supply Air Temperature Input Method
   14,                                     !- Zone Cooling Design Supply Air Temperature {C}
   11.11,                                  !- Zone Cooling Design Supply Air Temperature Difference {deltaC}
@@ -783,25 +558,14 @@
   autosize;                               !- Dedicated Outdoor Air High Setpoint Temperature for Design {C}
 
 OS:ZoneHVAC:EquipmentList,
-<<<<<<< HEAD
-  {5e29b7f3-3bc4-4a6f-a2d7-e2b022e96641}, !- Handle
+  {876f582e-6dd7-49db-b465-c27d8bbaa6ef}, !- Handle
   Zone HVAC Equipment List 2,             !- Name
-  {e002cd38-0ae9-42ec-8ad3-dafb677c9894}; !- Thermal Zone
+  {7552cfcb-2f68-43dd-add5-7121905bf375}; !- Thermal Zone
 
 OS:Space,
-  {0a51b097-5067-44f4-8885-fb743f998527}, !- Handle
+  {20efa77d-27a2-448f-8e6f-1d02858969a2}, !- Handle
   corridor space,                         !- Name
-  {a3dbb8ef-ce13-4780-9e3b-2246d5c30b92}, !- Space Type Name
-=======
-  {bb34be77-ba55-412a-888a-82ffd199be23}, !- Handle
-  Zone HVAC Equipment List 2,             !- Name
-  {0b151adc-2e8b-4509-802a-c424dfe70f6f}; !- Thermal Zone
-
-OS:Space,
-  {d7320f4a-eca9-41d8-8b28-867e346b9446}, !- Handle
-  corridor space,                         !- Name
-  {0772466f-a6dc-480d-a344-0a4d026a64ae}, !- Space Type Name
->>>>>>> ad15e0a5
+  {c18c5e24-a162-42b0-94cb-9863ce97cbb2}, !- Space Type Name
   ,                                       !- Default Construction Set Name
   ,                                       !- Default Schedule Set Name
   ,                                       !- Direction of Relative North {deg}
@@ -809,25 +573,14 @@
   ,                                       !- Y Origin {m}
   ,                                       !- Z Origin {m}
   ,                                       !- Building Story Name
-<<<<<<< HEAD
-  {e002cd38-0ae9-42ec-8ad3-dafb677c9894}; !- Thermal Zone Name
-
-OS:Surface,
-  {6cc780f0-bcb6-44f9-9a86-767a5b7ce0e8}, !- Handle
+  {7552cfcb-2f68-43dd-add5-7121905bf375}; !- Thermal Zone Name
+
+OS:Surface,
+  {e33784e3-d441-4e79-ab3c-52198e2b3caf}, !- Handle
   Surface 7,                              !- Name
   Floor,                                  !- Surface Type
   ,                                       !- Construction Name
-  {0a51b097-5067-44f4-8885-fb743f998527}, !- Space Name
-=======
-  {0b151adc-2e8b-4509-802a-c424dfe70f6f}; !- Thermal Zone Name
-
-OS:Surface,
-  {f76950de-b9d5-445b-a0d1-31e5e9a7b224}, !- Handle
-  Surface 7,                              !- Name
-  Floor,                                  !- Surface Type
-  ,                                       !- Construction Name
-  {d7320f4a-eca9-41d8-8b28-867e346b9446}, !- Space Name
->>>>>>> ad15e0a5
+  {20efa77d-27a2-448f-8e6f-1d02858969a2}, !- Space Name
   Foundation,                             !- Outside Boundary Condition
   ,                                       !- Outside Boundary Condition Object
   NoSun,                                  !- Sun Exposure
@@ -840,19 +593,11 @@
   6.46578440716979, 0, 0;                 !- X,Y,Z Vertex 4 {m}
 
 OS:Surface,
-<<<<<<< HEAD
-  {b5d21c23-67eb-438b-92c2-08e814f8927c}, !- Handle
+  {88263774-bc18-483c-ba62-3290788e061b}, !- Handle
   Surface 8,                              !- Name
   Wall,                                   !- Surface Type
   ,                                       !- Construction Name
-  {0a51b097-5067-44f4-8885-fb743f998527}, !- Space Name
-=======
-  {63a66ea0-53e6-4b3f-9371-13985cc913e5}, !- Handle
-  Surface 8,                              !- Name
-  Wall,                                   !- Surface Type
-  ,                                       !- Construction Name
-  {d7320f4a-eca9-41d8-8b28-867e346b9446}, !- Space Name
->>>>>>> ad15e0a5
+  {20efa77d-27a2-448f-8e6f-1d02858969a2}, !- Space Name
   Outdoors,                               !- Outside Boundary Condition
   ,                                       !- Outside Boundary Condition Object
   SunExposed,                             !- Sun Exposure
@@ -865,19 +610,11 @@
   0, 0, 2.4384;                           !- X,Y,Z Vertex 4 {m}
 
 OS:Surface,
-<<<<<<< HEAD
-  {3e882519-acf7-4632-8e54-745ec2e81e85}, !- Handle
+  {de245021-9ba0-405f-b913-24e5b923296f}, !- Handle
   Surface 9,                              !- Name
   Wall,                                   !- Surface Type
   ,                                       !- Construction Name
-  {0a51b097-5067-44f4-8885-fb743f998527}, !- Space Name
-=======
-  {6eb3b492-681a-4c26-8ad1-d079c0fe04dc}, !- Handle
-  Surface 9,                              !- Name
-  Wall,                                   !- Surface Type
-  ,                                       !- Construction Name
-  {d7320f4a-eca9-41d8-8b28-867e346b9446}, !- Space Name
->>>>>>> ad15e0a5
+  {20efa77d-27a2-448f-8e6f-1d02858969a2}, !- Space Name
   Adiabatic,                              !- Outside Boundary Condition
   ,                                       !- Outside Boundary Condition Object
   NoSun,                                  !- Sun Exposure
@@ -890,19 +627,11 @@
   0, 1.524, 2.4384;                       !- X,Y,Z Vertex 4 {m}
 
 OS:Surface,
-<<<<<<< HEAD
-  {5d5f7ee0-f4f9-42a2-9d49-6fe6bf181910}, !- Handle
+  {2cdf4337-ba75-4727-91c9-5faefa4e54b7}, !- Handle
   Surface 10,                             !- Name
   Wall,                                   !- Surface Type
   ,                                       !- Construction Name
-  {0a51b097-5067-44f4-8885-fb743f998527}, !- Space Name
-=======
-  {a16f6c59-d81b-410b-b5aa-f84ee9f19896}, !- Handle
-  Surface 10,                             !- Name
-  Wall,                                   !- Surface Type
-  ,                                       !- Construction Name
-  {d7320f4a-eca9-41d8-8b28-867e346b9446}, !- Space Name
->>>>>>> ad15e0a5
+  {20efa77d-27a2-448f-8e6f-1d02858969a2}, !- Space Name
   Adiabatic,                              !- Outside Boundary Condition
   ,                                       !- Outside Boundary Condition Object
   NoSun,                                  !- Sun Exposure
@@ -915,19 +644,11 @@
   6.46578440716979, 1.524, 2.4384;        !- X,Y,Z Vertex 4 {m}
 
 OS:Surface,
-<<<<<<< HEAD
-  {702f6202-a57c-4a7c-928e-9b530b0166b7}, !- Handle
+  {6ff7a923-794f-4aef-8e86-b9f10405c6c2}, !- Handle
   Surface 11,                             !- Name
   Wall,                                   !- Surface Type
   ,                                       !- Construction Name
-  {0a51b097-5067-44f4-8885-fb743f998527}, !- Space Name
-=======
-  {5f7f1375-045b-4963-aa8c-5aaf6e1593d8}, !- Handle
-  Surface 11,                             !- Name
-  Wall,                                   !- Surface Type
-  ,                                       !- Construction Name
-  {d7320f4a-eca9-41d8-8b28-867e346b9446}, !- Space Name
->>>>>>> ad15e0a5
+  {20efa77d-27a2-448f-8e6f-1d02858969a2}, !- Space Name
   Adiabatic,                              !- Outside Boundary Condition
   ,                                       !- Outside Boundary Condition Object
   NoSun,                                  !- Sun Exposure
@@ -940,19 +661,11 @@
   6.46578440716979, 0, 2.4384;            !- X,Y,Z Vertex 4 {m}
 
 OS:Surface,
-<<<<<<< HEAD
-  {125b5a0a-e0eb-40a3-ae04-f3b946d4b165}, !- Handle
+  {61849020-b193-4138-9bf4-2c8e99fba0ac}, !- Handle
   Surface 12,                             !- Name
   RoofCeiling,                            !- Surface Type
   ,                                       !- Construction Name
-  {0a51b097-5067-44f4-8885-fb743f998527}, !- Space Name
-=======
-  {0332e286-2c9b-4cae-bc79-84d24e9d6679}, !- Handle
-  Surface 12,                             !- Name
-  RoofCeiling,                            !- Surface Type
-  ,                                       !- Construction Name
-  {d7320f4a-eca9-41d8-8b28-867e346b9446}, !- Space Name
->>>>>>> ad15e0a5
+  {20efa77d-27a2-448f-8e6f-1d02858969a2}, !- Space Name
   Adiabatic,                              !- Outside Boundary Condition
   ,                                       !- Outside Boundary Condition Object
   NoSun,                                  !- Sun Exposure
@@ -965,11 +678,7 @@
   0, 0, 2.4384;                           !- X,Y,Z Vertex 4 {m}
 
 OS:SpaceType,
-<<<<<<< HEAD
-  {a3dbb8ef-ce13-4780-9e3b-2246d5c30b92}, !- Handle
-=======
-  {0772466f-a6dc-480d-a344-0a4d026a64ae}, !- Handle
->>>>>>> ad15e0a5
+  {c18c5e24-a162-42b0-94cb-9863ce97cbb2}, !- Handle
   Space Type 2,                           !- Name
   ,                                       !- Default Construction Set Name
   ,                                       !- Default Schedule Set Name
@@ -980,23 +689,14 @@
   corridor;                               !- Standards Space Type
 
 OS:BuildingUnit,
-<<<<<<< HEAD
-  {1a2e8cd0-715c-4d3a-a957-eee8c0dd6290}, !- Handle
-=======
-  {d8f5a37b-f8bb-4d01-a679-40a3f846f7b3}, !- Handle
->>>>>>> ad15e0a5
+  {6a2d7bb0-0e05-42dc-8179-be0c49d6aa7b}, !- Handle
   unit 1,                                 !- Name
   ,                                       !- Rendering Color
   Residential;                            !- Building Unit Type
 
 OS:AdditionalProperties,
-<<<<<<< HEAD
-  {a74e1769-af52-41a2-b9c0-da2f0199a8d4}, !- Handle
-  {1a2e8cd0-715c-4d3a-a957-eee8c0dd6290}, !- Object Name
-=======
-  {b0aeb1fb-e77d-4223-83b6-121014ee48a9}, !- Handle
-  {d8f5a37b-f8bb-4d01-a679-40a3f846f7b3}, !- Object Name
->>>>>>> ad15e0a5
+  {5216f0f9-da4f-4fad-a6f9-405f30a37739}, !- Handle
+  {6a2d7bb0-0e05-42dc-8179-be0c49d6aa7b}, !- Object Name
   NumberOfBedrooms,                       !- Feature Name 1
   Integer,                                !- Feature Data Type 1
   3,                                      !- Feature Value 1
@@ -1008,20 +708,12 @@
   3.3900000000000001;                     !- Feature Value 3
 
 OS:External:File,
-<<<<<<< HEAD
-  {b1b3ee04-be9b-4f4a-98a1-44b4c461ff50}, !- Handle
-=======
-  {6283747f-2087-4492-b839-392dd071a4fe}, !- Handle
->>>>>>> ad15e0a5
+  {67b90d28-7657-4601-a6aa-5be9255363b8}, !- Handle
   8760.csv,                               !- Name
   8760.csv;                               !- File Name
 
 OS:Schedule:Day,
-<<<<<<< HEAD
-  {2fecbbc3-79f9-4dd0-a9a2-4d82dd627122}, !- Handle
-=======
-  {f4729df5-febc-4232-adc6-4d2775c24187}, !- Handle
->>>>>>> ad15e0a5
+  {63841b8b-cb1c-4e69-8e21-eca514bf6935}, !- Handle
   Schedule Day 1,                         !- Name
   ,                                       !- Schedule Type Limits Name
   ,                                       !- Interpolate to Timestep
@@ -1030,11 +722,7 @@
   0;                                      !- Value Until Time 1
 
 OS:Schedule:Day,
-<<<<<<< HEAD
-  {bb0ffca0-4d41-40f5-9945-ee3b1cbdf13c}, !- Handle
-=======
-  {9748e5b9-1f66-47fc-b1e8-11838b9a6a6e}, !- Handle
->>>>>>> ad15e0a5
+  {f7dd9517-12b7-44c0-9f13-532051974813}, !- Handle
   Schedule Day 2,                         !- Name
   ,                                       !- Schedule Type Limits Name
   ,                                       !- Interpolate to Timestep
@@ -1043,17 +731,10 @@
   1;                                      !- Value Until Time 1
 
 OS:Schedule:File,
-<<<<<<< HEAD
-  {41174606-9fc3-4ee1-8f51-bf1fb0d35f15}, !- Handle
+  {1b614a50-b4e4-4593-aab9-5546e2865d35}, !- Handle
   occupants,                              !- Name
-  {fb3a2117-abfe-4764-a28d-0d8a8f56e1fd}, !- Schedule Type Limits Name
-  {b1b3ee04-be9b-4f4a-98a1-44b4c461ff50}, !- External File Name
-=======
-  {60d44d35-01c2-4528-ab3e-50742df77dfc}, !- Handle
-  occupants,                              !- Name
-  {f51bedb8-1262-429e-93a4-cdbe02599c4e}, !- Schedule Type Limits Name
-  {6283747f-2087-4492-b839-392dd071a4fe}, !- External File Name
->>>>>>> ad15e0a5
+  {8a0a83ac-e79f-4dfb-8f27-5009a9dd7d75}, !- Schedule Type Limits Name
+  {67b90d28-7657-4601-a6aa-5be9255363b8}, !- External File Name
   1,                                      !- Column Number
   1,                                      !- Rows to Skip at Top
   8760,                                   !- Number of Hours of Data
@@ -1062,23 +743,13 @@
   60;                                     !- Minutes per Item
 
 OS:Schedule:Constant,
-<<<<<<< HEAD
-  {22dce227-29a0-4a18-a63d-705bdd429ec0}, !- Handle
+  {73cad21b-7296-4462-9cf7-fcc5d7abfa37}, !- Handle
   res occupants activity schedule,        !- Name
-  {8179d9df-2a35-471b-8c2c-bc492343e812}, !- Schedule Type Limits Name
+  {c2132b37-44c0-4c0f-a061-3b42ee95366a}, !- Schedule Type Limits Name
   112.539290946133;                       !- Value
 
 OS:People:Definition,
-  {10a40011-8077-42d4-a73c-5f61ab40b6d6}, !- Handle
-=======
-  {208ae652-eddf-43db-a8f1-265e26a0465b}, !- Handle
-  res occupants activity schedule,        !- Name
-  {9c6bcc6e-fc1d-4c9f-a6cf-5daa319e28ca}, !- Schedule Type Limits Name
-  112.539290946133;                       !- Value
-
-OS:People:Definition,
-  {471983c1-55be-45ba-b26a-05ba34e115ab}, !- Handle
->>>>>>> ad15e0a5
+  {e4fd7428-b8f4-467a-afff-53add7fbc551}, !- Handle
   res occupants|living space,             !- Name
   People,                                 !- Number of People Calculation Method
   3.39,                                   !- Number of People {people}
@@ -1091,21 +762,12 @@
   ZoneAveraged;                           !- Mean Radiant Temperature Calculation Type
 
 OS:People,
-<<<<<<< HEAD
-  {5686d09b-f976-41d9-94d3-43e9f5b221ce}, !- Handle
+  {259c4e6f-d28d-4b09-9af4-14348a1c80a7}, !- Handle
   res occupants|living space,             !- Name
-  {10a40011-8077-42d4-a73c-5f61ab40b6d6}, !- People Definition Name
-  {8cd06602-b3ca-4706-b294-a1d2095002b6}, !- Space or SpaceType Name
-  {41174606-9fc3-4ee1-8f51-bf1fb0d35f15}, !- Number of People Schedule Name
-  {22dce227-29a0-4a18-a63d-705bdd429ec0}, !- Activity Level Schedule Name
-=======
-  {4e603448-260f-445f-b257-bbe21086251a}, !- Handle
-  res occupants|living space,             !- Name
-  {471983c1-55be-45ba-b26a-05ba34e115ab}, !- People Definition Name
-  {df659ecc-6f28-4a68-9f27-e1f5c0693dbc}, !- Space or SpaceType Name
-  {60d44d35-01c2-4528-ab3e-50742df77dfc}, !- Number of People Schedule Name
-  {208ae652-eddf-43db-a8f1-265e26a0465b}, !- Activity Level Schedule Name
->>>>>>> ad15e0a5
+  {e4fd7428-b8f4-467a-afff-53add7fbc551}, !- People Definition Name
+  {afaac556-f9a3-49e7-b7f2-e10ab5db5f11}, !- Space or SpaceType Name
+  {1b614a50-b4e4-4593-aab9-5546e2865d35}, !- Number of People Schedule Name
+  {73cad21b-7296-4462-9cf7-fcc5d7abfa37}, !- Activity Level Schedule Name
   ,                                       !- Surface Name/Angle Factor List Name
   ,                                       !- Work Efficiency Schedule Name
   ,                                       !- Clothing Insulation Schedule Name
@@ -1113,11 +775,7 @@
   1;                                      !- Multiplier
 
 OS:ScheduleTypeLimits,
-<<<<<<< HEAD
-  {8179d9df-2a35-471b-8c2c-bc492343e812}, !- Handle
-=======
-  {9c6bcc6e-fc1d-4c9f-a6cf-5daa319e28ca}, !- Handle
->>>>>>> ad15e0a5
+  {c2132b37-44c0-4c0f-a061-3b42ee95366a}, !- Handle
   ActivityLevel,                          !- Name
   0,                                      !- Lower Limit Value
   ,                                       !- Upper Limit Value
@@ -1125,11 +783,7 @@
   ActivityLevel;                          !- Unit Type
 
 OS:ScheduleTypeLimits,
-<<<<<<< HEAD
-  {fb3a2117-abfe-4764-a28d-0d8a8f56e1fd}, !- Handle
-=======
-  {f51bedb8-1262-429e-93a4-cdbe02599c4e}, !- Handle
->>>>>>> ad15e0a5
+  {8a0a83ac-e79f-4dfb-8f27-5009a9dd7d75}, !- Handle
   Fractional,                             !- Name
   0,                                      !- Lower Limit Value
   1,                                      !- Upper Limit Value
