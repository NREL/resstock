!- NOTE: Auto-generated from /test/osw_files/MF_40units_4story_SL_3Beds_2Baths_Denver.osw

OS:Version,
<<<<<<< HEAD
  {a5678c12-394f-46f3-94f2-78cd1de615f2}, !- Handle
  2.9.0;                                  !- Version Identifier

OS:SimulationControl,
  {0bec8ad3-f0de-48c9-be93-28b3cbe8f55f}, !- Handle
=======
  {4fbb04b6-e4f1-4166-b10c-2123d15b8aa9}, !- Handle
  2.9.0;                                  !- Version Identifier

OS:SimulationControl,
  {eae4053c-f89d-4004-85b9-c6a383f64b2a}, !- Handle
>>>>>>> 53a99c71
  ,                                       !- Do Zone Sizing Calculation
  ,                                       !- Do System Sizing Calculation
  ,                                       !- Do Plant Sizing Calculation
  No;                                     !- Run Simulation for Sizing Periods

OS:Timestep,
<<<<<<< HEAD
  {3c48fa86-6703-43c2-9441-e3d2648ddccb}, !- Handle
  6;                                      !- Number of Timesteps per Hour

OS:ShadowCalculation,
  {d3439e72-0882-45a1-802c-d4a9304c77e1}, !- Handle
=======
  {f39b3eb6-d05f-4132-b142-148ef73f96ee}, !- Handle
  6;                                      !- Number of Timesteps per Hour

OS:ShadowCalculation,
  {23b39a4c-9ba3-4aca-a972-df18657586ba}, !- Handle
>>>>>>> 53a99c71
  20,                                     !- Calculation Frequency
  200;                                    !- Maximum Figures in Shadow Overlap Calculations

OS:SurfaceConvectionAlgorithm:Outside,
<<<<<<< HEAD
  {235bd4ea-c4f8-490f-96c4-eda93747980d}, !- Handle
  DOE-2;                                  !- Algorithm

OS:SurfaceConvectionAlgorithm:Inside,
  {a261ed7d-10cc-41a0-820a-7e1e7608ef29}, !- Handle
  TARP;                                   !- Algorithm

OS:ZoneCapacitanceMultiplier:ResearchSpecial,
  {fa699051-605c-4440-aa76-012e8cc9aeab}, !- Handle
=======
  {fbd1cf9d-d64b-47a1-86e6-f9e1986b6004}, !- Handle
  DOE-2;                                  !- Algorithm

OS:SurfaceConvectionAlgorithm:Inside,
  {05ef9bb6-a8a4-4939-9cef-6130e36565dd}, !- Handle
  TARP;                                   !- Algorithm

OS:ZoneCapacitanceMultiplier:ResearchSpecial,
  {7873f0af-6aae-49d6-a462-c102598bcf74}, !- Handle
>>>>>>> 53a99c71
  ,                                       !- Temperature Capacity Multiplier
  15,                                     !- Humidity Capacity Multiplier
  ;                                       !- Carbon Dioxide Capacity Multiplier

OS:RunPeriod,
<<<<<<< HEAD
  {8c5df7d0-6a0a-4b76-9711-acd1d18e227a}, !- Handle
=======
  {3158f07f-3565-4a45-b0de-6242a7e28f9a}, !- Handle
>>>>>>> 53a99c71
  Run Period 1,                           !- Name
  1,                                      !- Begin Month
  1,                                      !- Begin Day of Month
  12,                                     !- End Month
  31,                                     !- End Day of Month
  ,                                       !- Use Weather File Holidays and Special Days
  ,                                       !- Use Weather File Daylight Saving Period
  ,                                       !- Apply Weekend Holiday Rule
  ,                                       !- Use Weather File Rain Indicators
  ,                                       !- Use Weather File Snow Indicators
  ;                                       !- Number of Times Runperiod to be Repeated

OS:YearDescription,
<<<<<<< HEAD
  {8369aaf9-bbb7-4f37-9ba7-79c20394df5b}, !- Handle
=======
  {24981e12-b613-4af4-9c7f-2e907fbf5eac}, !- Handle
>>>>>>> 53a99c71
  2007,                                   !- Calendar Year
  ,                                       !- Day of Week for Start Day
  ;                                       !- Is Leap Year

OS:WeatherFile,
<<<<<<< HEAD
  {c92cc3c9-af78-488c-b27d-90caa625adca}, !- Handle
=======
  {f0c9f809-6b96-4de2-9289-229ad5afc565}, !- Handle
>>>>>>> 53a99c71
  Denver Intl Ap,                         !- City
  CO,                                     !- State Province Region
  USA,                                    !- Country
  TMY3,                                   !- Data Source
  725650,                                 !- WMO Number
  39.83,                                  !- Latitude {deg}
  -104.65,                                !- Longitude {deg}
  -7,                                     !- Time Zone {hr}
  1650,                                   !- Elevation {m}
  file:../weather/USA_CO_Denver.Intl.AP.725650_TMY3.epw, !- Url
  E23378AA;                               !- Checksum

OS:AdditionalProperties,
<<<<<<< HEAD
  {efa74f9d-7d64-42ed-8ac4-bbfa024d099b}, !- Handle
  {c92cc3c9-af78-488c-b27d-90caa625adca}, !- Object Name
=======
  {8da7455b-0c82-441a-851f-5259e11ad9d5}, !- Handle
  {f0c9f809-6b96-4de2-9289-229ad5afc565}, !- Object Name
>>>>>>> 53a99c71
  EPWHeaderCity,                          !- Feature Name 1
  String,                                 !- Feature Data Type 1
  Denver Intl Ap,                         !- Feature Value 1
  EPWHeaderState,                         !- Feature Name 2
  String,                                 !- Feature Data Type 2
  CO,                                     !- Feature Value 2
  EPWHeaderCountry,                       !- Feature Name 3
  String,                                 !- Feature Data Type 3
  USA,                                    !- Feature Value 3
  EPWHeaderDataSource,                    !- Feature Name 4
  String,                                 !- Feature Data Type 4
  TMY3,                                   !- Feature Value 4
  EPWHeaderStation,                       !- Feature Name 5
  String,                                 !- Feature Data Type 5
  725650,                                 !- Feature Value 5
  EPWHeaderLatitude,                      !- Feature Name 6
  Double,                                 !- Feature Data Type 6
  39.829999999999998,                     !- Feature Value 6
  EPWHeaderLongitude,                     !- Feature Name 7
  Double,                                 !- Feature Data Type 7
  -104.65000000000001,                    !- Feature Value 7
  EPWHeaderTimezone,                      !- Feature Name 8
  Double,                                 !- Feature Data Type 8
  -7,                                     !- Feature Value 8
  EPWHeaderAltitude,                      !- Feature Name 9
  Double,                                 !- Feature Data Type 9
  5413.3858267716532,                     !- Feature Value 9
  EPWHeaderLocalPressure,                 !- Feature Name 10
  Double,                                 !- Feature Data Type 10
  0.81937567683596546,                    !- Feature Value 10
  EPWHeaderRecordsPerHour,                !- Feature Name 11
  Double,                                 !- Feature Data Type 11
  0,                                      !- Feature Value 11
  EPWDataAnnualAvgDrybulb,                !- Feature Name 12
  Double,                                 !- Feature Data Type 12
  51.575616438356228,                     !- Feature Value 12
  EPWDataAnnualMinDrybulb,                !- Feature Name 13
  Double,                                 !- Feature Data Type 13
  -2.9200000000000017,                    !- Feature Value 13
  EPWDataAnnualMaxDrybulb,                !- Feature Name 14
  Double,                                 !- Feature Data Type 14
  104,                                    !- Feature Value 14
  EPWDataCDD50F,                          !- Feature Name 15
  Double,                                 !- Feature Data Type 15
  3072.2925000000005,                     !- Feature Value 15
  EPWDataCDD65F,                          !- Feature Name 16
  Double,                                 !- Feature Data Type 16
  883.62000000000035,                     !- Feature Value 16
  EPWDataHDD50F,                          !- Feature Name 17
  Double,                                 !- Feature Data Type 17
  2497.1925000000001,                     !- Feature Value 17
  EPWDataHDD65F,                          !- Feature Name 18
  Double,                                 !- Feature Data Type 18
  5783.5200000000013,                     !- Feature Value 18
  EPWDataAnnualAvgWindspeed,              !- Feature Name 19
  Double,                                 !- Feature Data Type 19
  3.9165296803649667,                     !- Feature Value 19
  EPWDataMonthlyAvgDrybulbs,              !- Feature Name 20
  String,                                 !- Feature Data Type 20
  33.4191935483871&#4431.90142857142857&#4443.02620967741937&#4442.48624999999999&#4459.877741935483854&#4473.57574999999997&#4472.07975806451608&#4472.70008064516134&#4466.49200000000006&#4450.079112903225806&#4437.218250000000005&#4434.582177419354835, !- Feature Value 20
  EPWDataGroundMonthlyTemps,              !- Feature Name 21
  String,                                 !- Feature Data Type 21
  44.08306285945173&#4440.89570904991865&#4440.64045432632048&#4442.153016571250646&#4448.225111118704206&#4454.268919273837525&#4459.508577937551024&#4462.82777283423508&#4463.10975667174995&#4460.41014950381947&#4455.304105212311526&#4449.445696474514364, !- Feature Value 21
  EPWDataWSF,                             !- Feature Name 22
  Double,                                 !- Feature Data Type 22
  0.58999999999999997,                    !- Feature Value 22
  EPWDataMonthlyAvgDailyHighDrybulbs,     !- Feature Name 23
  String,                                 !- Feature Data Type 23
  47.41032258064516&#4446.58642857142857&#4455.15032258064517&#4453.708&#4472.80193548387098&#4488.67600000000002&#4486.1858064516129&#4485.87225806451613&#4482.082&#4463.18064516129033&#4448.73400000000001&#4448.87935483870968, !- Feature Value 23
  EPWDataMonthlyAvgDailyLowDrybulbs,      !- Feature Name 24
  String,                                 !- Feature Data Type 24
  19.347741935483874&#4419.856428571428573&#4430.316129032258065&#4431.112&#4447.41612903225806&#4457.901999999999994&#4459.063870967741934&#4460.956774193548384&#4452.352000000000004&#4438.41612903225806&#4427.002000000000002&#4423.02903225806451, !- Feature Value 24
  EPWDesignHeatingDrybulb,                !- Feature Name 25
  Double,                                 !- Feature Data Type 25
  12.02,                                  !- Feature Value 25
  EPWDesignHeatingWindspeed,              !- Feature Name 26
  Double,                                 !- Feature Data Type 26
  2.8062500000000004,                     !- Feature Value 26
  EPWDesignCoolingDrybulb,                !- Feature Name 27
  Double,                                 !- Feature Data Type 27
  91.939999999999998,                     !- Feature Value 27
  EPWDesignCoolingWetbulb,                !- Feature Name 28
  Double,                                 !- Feature Data Type 28
  59.95131430195849,                      !- Feature Value 28
  EPWDesignCoolingHumidityRatio,          !- Feature Name 29
  Double,                                 !- Feature Data Type 29
  0.0059161086834698092,                  !- Feature Value 29
  EPWDesignCoolingWindspeed,              !- Feature Name 30
  Double,                                 !- Feature Data Type 30
  3.7999999999999989,                     !- Feature Value 30
  EPWDesignDailyTemperatureRange,         !- Feature Name 31
  Double,                                 !- Feature Data Type 31
  24.915483870967748,                     !- Feature Value 31
  EPWDesignDehumidDrybulb,                !- Feature Name 32
  Double,                                 !- Feature Data Type 32
  67.996785714285721,                     !- Feature Value 32
  EPWDesignDehumidHumidityRatio,          !- Feature Name 33
  Double,                                 !- Feature Data Type 33
  0.012133744170488724,                   !- Feature Value 33
  EPWDesignCoolingDirectNormal,           !- Feature Name 34
  Double,                                 !- Feature Data Type 34
  985,                                    !- Feature Value 34
  EPWDesignCoolingDiffuseHorizontal,      !- Feature Name 35
  Double,                                 !- Feature Data Type 35
  84;                                     !- Feature Value 35

OS:Site,
<<<<<<< HEAD
  {ed6a779b-f59d-4b88-b00e-69efccc3fb3c}, !- Handle
=======
  {91e3aa2b-14b7-48c2-bfc8-eda52d5f0119}, !- Handle
>>>>>>> 53a99c71
  Denver Intl Ap_CO_USA,                  !- Name
  39.83,                                  !- Latitude {deg}
  -104.65,                                !- Longitude {deg}
  -7,                                     !- Time Zone {hr}
  1650,                                   !- Elevation {m}
  ;                                       !- Terrain

OS:ClimateZones,
<<<<<<< HEAD
  {523f7ed4-c6b4-4a2f-9f4d-1301c1a8cb8d}, !- Handle
=======
  {2a62f7c7-ce66-4478-a508-34229f964400}, !- Handle
>>>>>>> 53a99c71
  ,                                       !- Active Institution
  ,                                       !- Active Year
  ,                                       !- Climate Zone Institution Name 1
  ,                                       !- Climate Zone Document Name 1
  ,                                       !- Climate Zone Document Year 1
  ,                                       !- Climate Zone Value 1
  Building America,                       !- Climate Zone Institution Name 2
  ,                                       !- Climate Zone Document Name 2
  0,                                      !- Climate Zone Document Year 2
  Cold;                                   !- Climate Zone Value 2

OS:Site:WaterMainsTemperature,
<<<<<<< HEAD
  {f83f797a-2ace-402d-8e73-62d847914caa}, !- Handle
=======
  {e78ea4ba-723d-47a2-b01a-87d282cb28fe}, !- Handle
>>>>>>> 53a99c71
  Correlation,                            !- Calculation Method
  ,                                       !- Temperature Schedule Name
  10.8753424657535,                       !- Annual Average Outdoor Air Temperature {C}
  23.1524007936508;                       !- Maximum Difference In Monthly Average Outdoor Air Temperatures {deltaC}

OS:RunPeriodControl:DaylightSavingTime,
<<<<<<< HEAD
  {728ff1f4-32b3-471d-916e-a69d76924e9d}, !- Handle
=======
  {225e00d1-8e4f-4bf8-b8c7-9a7f9ecd287a}, !- Handle
>>>>>>> 53a99c71
  3/12,                                   !- Start Date
  11/5;                                   !- End Date

OS:Site:GroundTemperature:Deep,
<<<<<<< HEAD
  {262e9525-03d7-4028-aa2d-ed9dcc3cb243}, !- Handle
=======
  {36543961-41df-4f35-8024-78f56e70f918}, !- Handle
>>>>>>> 53a99c71
  10.8753424657535,                       !- January Deep Ground Temperature {C}
  10.8753424657535,                       !- February Deep Ground Temperature {C}
  10.8753424657535,                       !- March Deep Ground Temperature {C}
  10.8753424657535,                       !- April Deep Ground Temperature {C}
  10.8753424657535,                       !- May Deep Ground Temperature {C}
  10.8753424657535,                       !- June Deep Ground Temperature {C}
  10.8753424657535,                       !- July Deep Ground Temperature {C}
  10.8753424657535,                       !- August Deep Ground Temperature {C}
  10.8753424657535,                       !- September Deep Ground Temperature {C}
  10.8753424657535,                       !- October Deep Ground Temperature {C}
  10.8753424657535,                       !- November Deep Ground Temperature {C}
  10.8753424657535;                       !- December Deep Ground Temperature {C}

OS:Building,
<<<<<<< HEAD
  {10050db3-caf3-496d-bf73-2be02e7dd2c6}, !- Handle
=======
  {0a47e704-db39-4c25-80bf-c42186874a30}, !- Handle
>>>>>>> 53a99c71
  Building 1,                             !- Name
  ,                                       !- Building Sector Type
  0,                                      !- North Axis {deg}
  ,                                       !- Nominal Floor to Floor Height {m}
  ,                                       !- Space Type Name
  ,                                       !- Default Construction Set Name
  ,                                       !- Default Schedule Set Name
  4,                                      !- Standards Number of Stories
  4,                                      !- Standards Number of Above Ground Stories
  ,                                       !- Standards Template
  multifamily,                            !- Standards Building Type
  40;                                     !- Standards Number of Living Units

OS:AdditionalProperties,
<<<<<<< HEAD
  {d56fec94-90ae-44c3-9291-0aad744bd2cf}, !- Handle
  {10050db3-caf3-496d-bf73-2be02e7dd2c6}, !- Object Name
=======
  {8412a1f6-e6a6-455b-ae7c-4cd30fc3b900}, !- Handle
  {0a47e704-db39-4c25-80bf-c42186874a30}, !- Object Name
>>>>>>> 53a99c71
  num_units,                              !- Feature Name 1
  Integer,                                !- Feature Data Type 1
  40,                                     !- Feature Value 1
  has_rear_units,                         !- Feature Name 2
  Boolean,                                !- Feature Data Type 2
  true,                                   !- Feature Value 2
  num_floors,                             !- Feature Name 3
  Integer,                                !- Feature Data Type 3
  4,                                      !- Feature Value 3
  horz_location,                          !- Feature Name 4
  String,                                 !- Feature Data Type 4
  Left,                                   !- Feature Value 4
  level,                                  !- Feature Name 5
  String,                                 !- Feature Data Type 5
  Bottom,                                 !- Feature Value 5
  found_type,                             !- Feature Name 6
  String,                                 !- Feature Data Type 6
  slab,                                   !- Feature Value 6
  corridor_width,                         !- Feature Name 7
  Double,                                 !- Feature Data Type 7
  3.048,                                  !- Feature Value 7
  corridor_position,                      !- Feature Name 8
  String,                                 !- Feature Data Type 8
  Double-Loaded Interior;                 !- Feature Value 8

OS:ThermalZone,
<<<<<<< HEAD
  {0ccc8ba7-0076-41d8-bfa8-8f75b78be4d0}, !- Handle
=======
  {b5382e7e-f7cf-4259-9ea1-bb4d7ab54353}, !- Handle
>>>>>>> 53a99c71
  living zone,                            !- Name
  ,                                       !- Multiplier
  ,                                       !- Ceiling Height {m}
  ,                                       !- Volume {m3}
  ,                                       !- Floor Area {m2}
  ,                                       !- Zone Inside Convection Algorithm
  ,                                       !- Zone Outside Convection Algorithm
  ,                                       !- Zone Conditioning Equipment List Name
<<<<<<< HEAD
  {7e5a4880-8299-49a9-837a-e53cccd3a8cf}, !- Zone Air Inlet Port List
  {e57806be-4e9a-4ec9-94b6-27b09ddb074b}, !- Zone Air Exhaust Port List
  {557505fb-c7a7-4570-aeed-81c79d0bd5fb}, !- Zone Air Node Name
  {6d526faa-9cb8-428d-b460-af68c6ac4a09}, !- Zone Return Air Port List
=======
  {88824d6f-138b-4a3c-a45d-d894a8b8aad8}, !- Zone Air Inlet Port List
  {9b052e43-071b-4f2a-9884-cbb011d9de8c}, !- Zone Air Exhaust Port List
  {8469c640-f340-40bd-a931-09531aec2db9}, !- Zone Air Node Name
  {bb72331f-1304-4c7e-8def-c0dd38db7a45}, !- Zone Return Air Port List
>>>>>>> 53a99c71
  ,                                       !- Primary Daylighting Control Name
  ,                                       !- Fraction of Zone Controlled by Primary Daylighting Control
  ,                                       !- Secondary Daylighting Control Name
  ,                                       !- Fraction of Zone Controlled by Secondary Daylighting Control
  ,                                       !- Illuminance Map Name
  ,                                       !- Group Rendering Name
  ,                                       !- Thermostat Name
  No;                                     !- Use Ideal Air Loads

OS:Node,
<<<<<<< HEAD
  {2bf54b7f-29b8-4e31-b14a-2e5cf7127483}, !- Handle
  Node 1,                                 !- Name
  {557505fb-c7a7-4570-aeed-81c79d0bd5fb}, !- Inlet Port
  ;                                       !- Outlet Port

OS:Connection,
  {557505fb-c7a7-4570-aeed-81c79d0bd5fb}, !- Handle
  {85e1be03-427e-4152-8b6a-f09ac0ba2dd0}, !- Name
  {0ccc8ba7-0076-41d8-bfa8-8f75b78be4d0}, !- Source Object
  11,                                     !- Outlet Port
  {2bf54b7f-29b8-4e31-b14a-2e5cf7127483}, !- Target Object
  2;                                      !- Inlet Port

OS:PortList,
  {7e5a4880-8299-49a9-837a-e53cccd3a8cf}, !- Handle
  {e4b3c0b1-92f8-41df-8360-c7962e516c21}, !- Name
  {0ccc8ba7-0076-41d8-bfa8-8f75b78be4d0}; !- HVAC Component

OS:PortList,
  {e57806be-4e9a-4ec9-94b6-27b09ddb074b}, !- Handle
  {162f1004-4a22-452a-afe6-ddc99012d746}, !- Name
  {0ccc8ba7-0076-41d8-bfa8-8f75b78be4d0}; !- HVAC Component

OS:PortList,
  {6d526faa-9cb8-428d-b460-af68c6ac4a09}, !- Handle
  {69147702-b907-421b-8309-e764d85ef321}, !- Name
  {0ccc8ba7-0076-41d8-bfa8-8f75b78be4d0}; !- HVAC Component

OS:Sizing:Zone,
  {18c77048-c07d-4789-afe4-d88fd713db75}, !- Handle
  {0ccc8ba7-0076-41d8-bfa8-8f75b78be4d0}, !- Zone or ZoneList Name
=======
  {19a26e11-3f7f-404e-841e-851fad33cdd8}, !- Handle
  Node 1,                                 !- Name
  {8469c640-f340-40bd-a931-09531aec2db9}, !- Inlet Port
  ;                                       !- Outlet Port

OS:Connection,
  {8469c640-f340-40bd-a931-09531aec2db9}, !- Handle
  {ef1f0887-292d-4287-a51f-66605d701a25}, !- Name
  {b5382e7e-f7cf-4259-9ea1-bb4d7ab54353}, !- Source Object
  11,                                     !- Outlet Port
  {19a26e11-3f7f-404e-841e-851fad33cdd8}, !- Target Object
  2;                                      !- Inlet Port

OS:PortList,
  {88824d6f-138b-4a3c-a45d-d894a8b8aad8}, !- Handle
  {8c4aedee-901a-4b2b-b372-c5127f76dc30}, !- Name
  {b5382e7e-f7cf-4259-9ea1-bb4d7ab54353}; !- HVAC Component

OS:PortList,
  {9b052e43-071b-4f2a-9884-cbb011d9de8c}, !- Handle
  {0b2a4f4a-e1c4-400a-8b3c-faf5ec5d3a86}, !- Name
  {b5382e7e-f7cf-4259-9ea1-bb4d7ab54353}; !- HVAC Component

OS:PortList,
  {bb72331f-1304-4c7e-8def-c0dd38db7a45}, !- Handle
  {608f0aaa-12b6-47a9-84c1-dbd19c266149}, !- Name
  {b5382e7e-f7cf-4259-9ea1-bb4d7ab54353}; !- HVAC Component

OS:Sizing:Zone,
  {56a23538-3f0f-4aa3-a47b-e25c1ce82fd4}, !- Handle
  {b5382e7e-f7cf-4259-9ea1-bb4d7ab54353}, !- Zone or ZoneList Name
>>>>>>> 53a99c71
  SupplyAirTemperature,                   !- Zone Cooling Design Supply Air Temperature Input Method
  14,                                     !- Zone Cooling Design Supply Air Temperature {C}
  11.11,                                  !- Zone Cooling Design Supply Air Temperature Difference {deltaC}
  SupplyAirTemperature,                   !- Zone Heating Design Supply Air Temperature Input Method
  40,                                     !- Zone Heating Design Supply Air Temperature {C}
  11.11,                                  !- Zone Heating Design Supply Air Temperature Difference {deltaC}
  0.0085,                                 !- Zone Cooling Design Supply Air Humidity Ratio {kg-H2O/kg-air}
  0.008,                                  !- Zone Heating Design Supply Air Humidity Ratio {kg-H2O/kg-air}
  ,                                       !- Zone Heating Sizing Factor
  ,                                       !- Zone Cooling Sizing Factor
  DesignDay,                              !- Cooling Design Air Flow Method
  ,                                       !- Cooling Design Air Flow Rate {m3/s}
  ,                                       !- Cooling Minimum Air Flow per Zone Floor Area {m3/s-m2}
  ,                                       !- Cooling Minimum Air Flow {m3/s}
  ,                                       !- Cooling Minimum Air Flow Fraction
  DesignDay,                              !- Heating Design Air Flow Method
  ,                                       !- Heating Design Air Flow Rate {m3/s}
  ,                                       !- Heating Maximum Air Flow per Zone Floor Area {m3/s-m2}
  ,                                       !- Heating Maximum Air Flow {m3/s}
  ,                                       !- Heating Maximum Air Flow Fraction
  ,                                       !- Design Zone Air Distribution Effectiveness in Cooling Mode
  ,                                       !- Design Zone Air Distribution Effectiveness in Heating Mode
  No,                                     !- Account for Dedicated Outdoor Air System
  NeutralSupplyAir,                       !- Dedicated Outdoor Air System Control Strategy
  autosize,                               !- Dedicated Outdoor Air Low Setpoint Temperature for Design {C}
  autosize;                               !- Dedicated Outdoor Air High Setpoint Temperature for Design {C}

OS:ZoneHVAC:EquipmentList,
<<<<<<< HEAD
  {695848ae-e2b3-406c-bd9b-754d67bea2b9}, !- Handle
  Zone HVAC Equipment List 1,             !- Name
  {0ccc8ba7-0076-41d8-bfa8-8f75b78be4d0}; !- Thermal Zone

OS:Space,
  {cbd33752-742c-4409-8b97-8a573f4aad27}, !- Handle
  living space,                           !- Name
  {63ad35f3-36da-44b1-837d-c07bd4c6bae1}, !- Space Type Name
=======
  {26c06e3d-bac0-40cb-8f07-a120ac684c10}, !- Handle
  Zone HVAC Equipment List 1,             !- Name
  {b5382e7e-f7cf-4259-9ea1-bb4d7ab54353}; !- Thermal Zone

OS:Space,
  {e9b29858-2929-4086-ba9a-ae6cc0eac2d8}, !- Handle
  living space,                           !- Name
  {8e0c5327-f4c3-4d04-84f9-ff9ec85dbf70}, !- Space Type Name
>>>>>>> 53a99c71
  ,                                       !- Default Construction Set Name
  ,                                       !- Default Schedule Set Name
  ,                                       !- Direction of Relative North {deg}
  ,                                       !- X Origin {m}
  ,                                       !- Y Origin {m}
  ,                                       !- Z Origin {m}
  ,                                       !- Building Story Name
<<<<<<< HEAD
  {0ccc8ba7-0076-41d8-bfa8-8f75b78be4d0}, !- Thermal Zone Name
  ,                                       !- Part of Total Floor Area
  ,                                       !- Design Specification Outdoor Air Object Name
  {0dce585a-6085-4621-9151-1a2a8dddc33f}; !- Building Unit Name

OS:Surface,
  {1b8d3bc3-b0d8-49bf-b5af-ebf9f14daed8}, !- Handle
  Surface 1,                              !- Name
  Floor,                                  !- Surface Type
  ,                                       !- Construction Name
  {cbd33752-742c-4409-8b97-8a573f4aad27}, !- Space Name
=======
  {b5382e7e-f7cf-4259-9ea1-bb4d7ab54353}, !- Thermal Zone Name
  ,                                       !- Part of Total Floor Area
  ,                                       !- Design Specification Outdoor Air Object Name
  {55666e9d-0b64-456d-9862-cce576dd7d88}; !- Building Unit Name

OS:Surface,
  {6b248e51-b4dd-49c0-b01e-8686dfdf8e3e}, !- Handle
  Surface 1,                              !- Name
  Floor,                                  !- Surface Type
  ,                                       !- Construction Name
  {e9b29858-2929-4086-ba9a-ae6cc0eac2d8}, !- Space Name
>>>>>>> 53a99c71
  Foundation,                             !- Outside Boundary Condition
  ,                                       !- Outside Boundary Condition Object
  NoSun,                                  !- Sun Exposure
  NoWind,                                 !- Wind Exposure
  ,                                       !- View Factor to Ground
  ,                                       !- Number of Vertices
  0, -12.9315688143396, 0,                !- X,Y,Z Vertex 1 {m}
  0, 0, 0,                                !- X,Y,Z Vertex 2 {m}
  6.46578440716979, 0, 0,                 !- X,Y,Z Vertex 3 {m}
  6.46578440716979, -12.9315688143396, 0; !- X,Y,Z Vertex 4 {m}

OS:Surface,
<<<<<<< HEAD
  {b560f4bf-dedf-4a6a-8854-079625227604}, !- Handle
  Surface 2,                              !- Name
  Wall,                                   !- Surface Type
  ,                                       !- Construction Name
  {cbd33752-742c-4409-8b97-8a573f4aad27}, !- Space Name
=======
  {d0dda30c-10d3-4f8d-9d5f-8214c2d96dd3}, !- Handle
  Surface 2,                              !- Name
  Wall,                                   !- Surface Type
  ,                                       !- Construction Name
  {e9b29858-2929-4086-ba9a-ae6cc0eac2d8}, !- Space Name
>>>>>>> 53a99c71
  Outdoors,                               !- Outside Boundary Condition
  ,                                       !- Outside Boundary Condition Object
  SunExposed,                             !- Sun Exposure
  WindExposed,                            !- Wind Exposure
  ,                                       !- View Factor to Ground
  ,                                       !- Number of Vertices
  0, 0, 2.4384,                           !- X,Y,Z Vertex 1 {m}
  0, 0, 0,                                !- X,Y,Z Vertex 2 {m}
  0, -12.9315688143396, 0,                !- X,Y,Z Vertex 3 {m}
  0, -12.9315688143396, 2.4384;           !- X,Y,Z Vertex 4 {m}

OS:Surface,
<<<<<<< HEAD
  {496d9931-aed1-45b3-a8b3-d7cc1240c339}, !- Handle
  Surface 3,                              !- Name
  Wall,                                   !- Surface Type
  ,                                       !- Construction Name
  {cbd33752-742c-4409-8b97-8a573f4aad27}, !- Space Name
=======
  {01265519-f035-412a-b090-4763dc68f9ca}, !- Handle
  Surface 3,                              !- Name
  Wall,                                   !- Surface Type
  ,                                       !- Construction Name
  {e9b29858-2929-4086-ba9a-ae6cc0eac2d8}, !- Space Name
>>>>>>> 53a99c71
  Adiabatic,                              !- Outside Boundary Condition
  ,                                       !- Outside Boundary Condition Object
  NoSun,                                  !- Sun Exposure
  NoWind,                                 !- Wind Exposure
  ,                                       !- View Factor to Ground
  ,                                       !- Number of Vertices
  6.46578440716979, 0, 2.4384,            !- X,Y,Z Vertex 1 {m}
  6.46578440716979, 0, 0,                 !- X,Y,Z Vertex 2 {m}
  0, 0, 0,                                !- X,Y,Z Vertex 3 {m}
  0, 0, 2.4384;                           !- X,Y,Z Vertex 4 {m}

OS:Surface,
<<<<<<< HEAD
  {ea73e815-ad5a-4a97-a943-b292c9b304ce}, !- Handle
  Surface 4,                              !- Name
  Wall,                                   !- Surface Type
  ,                                       !- Construction Name
  {cbd33752-742c-4409-8b97-8a573f4aad27}, !- Space Name
=======
  {ca717e8a-356f-406f-92a4-d59e81b349c0}, !- Handle
  Surface 4,                              !- Name
  Wall,                                   !- Surface Type
  ,                                       !- Construction Name
  {e9b29858-2929-4086-ba9a-ae6cc0eac2d8}, !- Space Name
>>>>>>> 53a99c71
  Adiabatic,                              !- Outside Boundary Condition
  ,                                       !- Outside Boundary Condition Object
  NoSun,                                  !- Sun Exposure
  NoWind,                                 !- Wind Exposure
  ,                                       !- View Factor to Ground
  ,                                       !- Number of Vertices
  6.46578440716979, -12.9315688143396, 2.4384, !- X,Y,Z Vertex 1 {m}
  6.46578440716979, -12.9315688143396, 0, !- X,Y,Z Vertex 2 {m}
  6.46578440716979, 0, 0,                 !- X,Y,Z Vertex 3 {m}
  6.46578440716979, 0, 2.4384;            !- X,Y,Z Vertex 4 {m}

OS:Surface,
<<<<<<< HEAD
  {d745d1db-bb7c-452c-a525-982e85ecf207}, !- Handle
  Surface 5,                              !- Name
  Wall,                                   !- Surface Type
  ,                                       !- Construction Name
  {cbd33752-742c-4409-8b97-8a573f4aad27}, !- Space Name
=======
  {55ea5780-27fa-41d7-adbf-895de3394408}, !- Handle
  Surface 5,                              !- Name
  Wall,                                   !- Surface Type
  ,                                       !- Construction Name
  {e9b29858-2929-4086-ba9a-ae6cc0eac2d8}, !- Space Name
>>>>>>> 53a99c71
  Outdoors,                               !- Outside Boundary Condition
  ,                                       !- Outside Boundary Condition Object
  SunExposed,                             !- Sun Exposure
  WindExposed,                            !- Wind Exposure
  ,                                       !- View Factor to Ground
  ,                                       !- Number of Vertices
  0, -12.9315688143396, 2.4384,           !- X,Y,Z Vertex 1 {m}
  0, -12.9315688143396, 0,                !- X,Y,Z Vertex 2 {m}
  6.46578440716979, -12.9315688143396, 0, !- X,Y,Z Vertex 3 {m}
  6.46578440716979, -12.9315688143396, 2.4384; !- X,Y,Z Vertex 4 {m}

OS:Surface,
<<<<<<< HEAD
  {64560e4e-ca1d-412d-9718-270c1905dc15}, !- Handle
  Surface 6,                              !- Name
  RoofCeiling,                            !- Surface Type
  ,                                       !- Construction Name
  {cbd33752-742c-4409-8b97-8a573f4aad27}, !- Space Name
=======
  {965a76a8-831a-441a-a72f-392b582067bf}, !- Handle
  Surface 6,                              !- Name
  RoofCeiling,                            !- Surface Type
  ,                                       !- Construction Name
  {e9b29858-2929-4086-ba9a-ae6cc0eac2d8}, !- Space Name
>>>>>>> 53a99c71
  Adiabatic,                              !- Outside Boundary Condition
  ,                                       !- Outside Boundary Condition Object
  NoSun,                                  !- Sun Exposure
  NoWind,                                 !- Wind Exposure
  ,                                       !- View Factor to Ground
  ,                                       !- Number of Vertices
  6.46578440716979, -12.9315688143396, 2.4384, !- X,Y,Z Vertex 1 {m}
  6.46578440716979, 0, 2.4384,            !- X,Y,Z Vertex 2 {m}
  0, 0, 2.4384,                           !- X,Y,Z Vertex 3 {m}
  0, -12.9315688143396, 2.4384;           !- X,Y,Z Vertex 4 {m}

OS:SpaceType,
<<<<<<< HEAD
  {63ad35f3-36da-44b1-837d-c07bd4c6bae1}, !- Handle
=======
  {8e0c5327-f4c3-4d04-84f9-ff9ec85dbf70}, !- Handle
>>>>>>> 53a99c71
  Space Type 1,                           !- Name
  ,                                       !- Default Construction Set Name
  ,                                       !- Default Schedule Set Name
  ,                                       !- Group Rendering Name
  ,                                       !- Design Specification Outdoor Air Object Name
  ,                                       !- Standards Template
  ,                                       !- Standards Building Type
  living;                                 !- Standards Space Type

OS:ThermalZone,
<<<<<<< HEAD
  {8458870b-7964-4900-bb37-2e96379118bc}, !- Handle
=======
  {ca78994a-d1d2-4a43-9dcc-9d83040934ad}, !- Handle
>>>>>>> 53a99c71
  corridor zone,                          !- Name
  ,                                       !- Multiplier
  ,                                       !- Ceiling Height {m}
  ,                                       !- Volume {m3}
  ,                                       !- Floor Area {m2}
  ,                                       !- Zone Inside Convection Algorithm
  ,                                       !- Zone Outside Convection Algorithm
  ,                                       !- Zone Conditioning Equipment List Name
<<<<<<< HEAD
  {b6287151-ac83-4431-8d50-1e9506b7235d}, !- Zone Air Inlet Port List
  {8802f9cc-6c7a-4a54-bbe3-432499f1d7b2}, !- Zone Air Exhaust Port List
  {63cdd8af-d763-4f79-8974-feca56ac186e}, !- Zone Air Node Name
  {f1d30acc-c02d-4e05-a9ed-a5260551eedf}, !- Zone Return Air Port List
=======
  {7c51c1e0-9fc3-43a4-ba03-8b72b4889a97}, !- Zone Air Inlet Port List
  {f125a9ee-d2a7-43f1-8c9c-81fa5016331a}, !- Zone Air Exhaust Port List
  {4b70b966-7796-4ee8-8861-d3773c8fc01a}, !- Zone Air Node Name
  {d1aed57f-cdf0-464b-b4bc-5a222ba0c61c}, !- Zone Return Air Port List
>>>>>>> 53a99c71
  ,                                       !- Primary Daylighting Control Name
  ,                                       !- Fraction of Zone Controlled by Primary Daylighting Control
  ,                                       !- Secondary Daylighting Control Name
  ,                                       !- Fraction of Zone Controlled by Secondary Daylighting Control
  ,                                       !- Illuminance Map Name
  ,                                       !- Group Rendering Name
  ,                                       !- Thermostat Name
  No;                                     !- Use Ideal Air Loads

OS:Node,
<<<<<<< HEAD
  {9ee03b1a-52ff-434f-b7a3-3e8f8a0b37ad}, !- Handle
  Node 2,                                 !- Name
  {63cdd8af-d763-4f79-8974-feca56ac186e}, !- Inlet Port
  ;                                       !- Outlet Port

OS:Connection,
  {63cdd8af-d763-4f79-8974-feca56ac186e}, !- Handle
  {b6f9f2e2-83ec-46e9-8e57-55e13d1c4a85}, !- Name
  {8458870b-7964-4900-bb37-2e96379118bc}, !- Source Object
  11,                                     !- Outlet Port
  {9ee03b1a-52ff-434f-b7a3-3e8f8a0b37ad}, !- Target Object
  2;                                      !- Inlet Port

OS:PortList,
  {b6287151-ac83-4431-8d50-1e9506b7235d}, !- Handle
  {45f20b3a-cf3a-4272-a844-3a74f48fa7e7}, !- Name
  {8458870b-7964-4900-bb37-2e96379118bc}; !- HVAC Component

OS:PortList,
  {8802f9cc-6c7a-4a54-bbe3-432499f1d7b2}, !- Handle
  {c3be0b37-7bfd-4be6-ba36-60f5a3f718ea}, !- Name
  {8458870b-7964-4900-bb37-2e96379118bc}; !- HVAC Component

OS:PortList,
  {f1d30acc-c02d-4e05-a9ed-a5260551eedf}, !- Handle
  {2d49cfb0-8773-4695-9a00-fd8fd228e042}, !- Name
  {8458870b-7964-4900-bb37-2e96379118bc}; !- HVAC Component

OS:Sizing:Zone,
  {770c2d4d-cf8b-4662-bc97-5ca1c45e61ae}, !- Handle
  {8458870b-7964-4900-bb37-2e96379118bc}, !- Zone or ZoneList Name
=======
  {f6742696-7e38-45db-a948-1705af5c8712}, !- Handle
  Node 2,                                 !- Name
  {4b70b966-7796-4ee8-8861-d3773c8fc01a}, !- Inlet Port
  ;                                       !- Outlet Port

OS:Connection,
  {4b70b966-7796-4ee8-8861-d3773c8fc01a}, !- Handle
  {f226b7ca-649b-4afa-a861-50017556003a}, !- Name
  {ca78994a-d1d2-4a43-9dcc-9d83040934ad}, !- Source Object
  11,                                     !- Outlet Port
  {f6742696-7e38-45db-a948-1705af5c8712}, !- Target Object
  2;                                      !- Inlet Port

OS:PortList,
  {7c51c1e0-9fc3-43a4-ba03-8b72b4889a97}, !- Handle
  {0b91dd72-acf3-4d20-8f1e-d53549880fda}, !- Name
  {ca78994a-d1d2-4a43-9dcc-9d83040934ad}; !- HVAC Component

OS:PortList,
  {f125a9ee-d2a7-43f1-8c9c-81fa5016331a}, !- Handle
  {0802109c-b333-4c62-9122-b9af692855ca}, !- Name
  {ca78994a-d1d2-4a43-9dcc-9d83040934ad}; !- HVAC Component

OS:PortList,
  {d1aed57f-cdf0-464b-b4bc-5a222ba0c61c}, !- Handle
  {23fa6101-b36e-4922-96f9-1f1658a25ff0}, !- Name
  {ca78994a-d1d2-4a43-9dcc-9d83040934ad}; !- HVAC Component

OS:Sizing:Zone,
  {30c53bbd-a731-4497-aa0e-0ec4d3cb2e06}, !- Handle
  {ca78994a-d1d2-4a43-9dcc-9d83040934ad}, !- Zone or ZoneList Name
>>>>>>> 53a99c71
  SupplyAirTemperature,                   !- Zone Cooling Design Supply Air Temperature Input Method
  14,                                     !- Zone Cooling Design Supply Air Temperature {C}
  11.11,                                  !- Zone Cooling Design Supply Air Temperature Difference {deltaC}
  SupplyAirTemperature,                   !- Zone Heating Design Supply Air Temperature Input Method
  40,                                     !- Zone Heating Design Supply Air Temperature {C}
  11.11,                                  !- Zone Heating Design Supply Air Temperature Difference {deltaC}
  0.0085,                                 !- Zone Cooling Design Supply Air Humidity Ratio {kg-H2O/kg-air}
  0.008,                                  !- Zone Heating Design Supply Air Humidity Ratio {kg-H2O/kg-air}
  ,                                       !- Zone Heating Sizing Factor
  ,                                       !- Zone Cooling Sizing Factor
  DesignDay,                              !- Cooling Design Air Flow Method
  ,                                       !- Cooling Design Air Flow Rate {m3/s}
  ,                                       !- Cooling Minimum Air Flow per Zone Floor Area {m3/s-m2}
  ,                                       !- Cooling Minimum Air Flow {m3/s}
  ,                                       !- Cooling Minimum Air Flow Fraction
  DesignDay,                              !- Heating Design Air Flow Method
  ,                                       !- Heating Design Air Flow Rate {m3/s}
  ,                                       !- Heating Maximum Air Flow per Zone Floor Area {m3/s-m2}
  ,                                       !- Heating Maximum Air Flow {m3/s}
  ,                                       !- Heating Maximum Air Flow Fraction
  ,                                       !- Design Zone Air Distribution Effectiveness in Cooling Mode
  ,                                       !- Design Zone Air Distribution Effectiveness in Heating Mode
  No,                                     !- Account for Dedicated Outdoor Air System
  NeutralSupplyAir,                       !- Dedicated Outdoor Air System Control Strategy
  autosize,                               !- Dedicated Outdoor Air Low Setpoint Temperature for Design {C}
  autosize;                               !- Dedicated Outdoor Air High Setpoint Temperature for Design {C}

OS:ZoneHVAC:EquipmentList,
<<<<<<< HEAD
  {ba43100e-8d6e-4009-8faf-f4db6c703d07}, !- Handle
  Zone HVAC Equipment List 2,             !- Name
  {8458870b-7964-4900-bb37-2e96379118bc}; !- Thermal Zone

OS:Space,
  {7b7e2927-35bc-4f98-b71d-cd69c073cba0}, !- Handle
  corridor space,                         !- Name
  {f3c86de7-04d5-48c4-bec6-fc8b1de5e002}, !- Space Type Name
=======
  {d79e7798-167b-4632-a9ea-c9a890a1a221}, !- Handle
  Zone HVAC Equipment List 2,             !- Name
  {ca78994a-d1d2-4a43-9dcc-9d83040934ad}; !- Thermal Zone

OS:Space,
  {1f0eb4c9-40df-4e93-a676-4bcd443a7a86}, !- Handle
  corridor space,                         !- Name
  {e14e5cad-108e-4f56-be82-3272b19846b8}, !- Space Type Name
>>>>>>> 53a99c71
  ,                                       !- Default Construction Set Name
  ,                                       !- Default Schedule Set Name
  ,                                       !- Direction of Relative North {deg}
  ,                                       !- X Origin {m}
  ,                                       !- Y Origin {m}
  ,                                       !- Z Origin {m}
  ,                                       !- Building Story Name
<<<<<<< HEAD
  {8458870b-7964-4900-bb37-2e96379118bc}; !- Thermal Zone Name

OS:Surface,
  {8236fd05-fb53-4234-8dc4-56019d00f7d6}, !- Handle
  Surface 7,                              !- Name
  Floor,                                  !- Surface Type
  ,                                       !- Construction Name
  {7b7e2927-35bc-4f98-b71d-cd69c073cba0}, !- Space Name
=======
  {ca78994a-d1d2-4a43-9dcc-9d83040934ad}; !- Thermal Zone Name

OS:Surface,
  {c949c313-0248-4f4b-a39b-b15ae4fc20a5}, !- Handle
  Surface 7,                              !- Name
  Floor,                                  !- Surface Type
  ,                                       !- Construction Name
  {1f0eb4c9-40df-4e93-a676-4bcd443a7a86}, !- Space Name
>>>>>>> 53a99c71
  Foundation,                             !- Outside Boundary Condition
  ,                                       !- Outside Boundary Condition Object
  NoSun,                                  !- Sun Exposure
  NoWind,                                 !- Wind Exposure
  ,                                       !- View Factor to Ground
  ,                                       !- Number of Vertices
  0, 0, 0,                                !- X,Y,Z Vertex 1 {m}
  0, 1.524, 0,                            !- X,Y,Z Vertex 2 {m}
  6.46578440716979, 1.524, 0,             !- X,Y,Z Vertex 3 {m}
  6.46578440716979, 0, 0;                 !- X,Y,Z Vertex 4 {m}

OS:Surface,
<<<<<<< HEAD
  {85e6f269-0053-4030-bd8b-0262dfaeb1bd}, !- Handle
  Surface 8,                              !- Name
  Wall,                                   !- Surface Type
  ,                                       !- Construction Name
  {7b7e2927-35bc-4f98-b71d-cd69c073cba0}, !- Space Name
=======
  {88ce8595-e83f-45d3-9320-2d7ea1130811}, !- Handle
  Surface 8,                              !- Name
  Wall,                                   !- Surface Type
  ,                                       !- Construction Name
  {1f0eb4c9-40df-4e93-a676-4bcd443a7a86}, !- Space Name
>>>>>>> 53a99c71
  Outdoors,                               !- Outside Boundary Condition
  ,                                       !- Outside Boundary Condition Object
  SunExposed,                             !- Sun Exposure
  WindExposed,                            !- Wind Exposure
  ,                                       !- View Factor to Ground
  ,                                       !- Number of Vertices
  0, 1.524, 2.4384,                       !- X,Y,Z Vertex 1 {m}
  0, 1.524, 0,                            !- X,Y,Z Vertex 2 {m}
  0, 0, 0,                                !- X,Y,Z Vertex 3 {m}
  0, 0, 2.4384;                           !- X,Y,Z Vertex 4 {m}

OS:Surface,
<<<<<<< HEAD
  {db6a1fae-0ed7-4fd7-bc16-607f89f5e9e4}, !- Handle
  Surface 9,                              !- Name
  Wall,                                   !- Surface Type
  ,                                       !- Construction Name
  {7b7e2927-35bc-4f98-b71d-cd69c073cba0}, !- Space Name
=======
  {f24f751f-003e-4360-b8b8-c99b5e088a33}, !- Handle
  Surface 9,                              !- Name
  Wall,                                   !- Surface Type
  ,                                       !- Construction Name
  {1f0eb4c9-40df-4e93-a676-4bcd443a7a86}, !- Space Name
>>>>>>> 53a99c71
  Adiabatic,                              !- Outside Boundary Condition
  ,                                       !- Outside Boundary Condition Object
  NoSun,                                  !- Sun Exposure
  NoWind,                                 !- Wind Exposure
  ,                                       !- View Factor to Ground
  ,                                       !- Number of Vertices
  6.46578440716979, 1.524, 2.4384,        !- X,Y,Z Vertex 1 {m}
  6.46578440716979, 1.524, 0,             !- X,Y,Z Vertex 2 {m}
  0, 1.524, 0,                            !- X,Y,Z Vertex 3 {m}
  0, 1.524, 2.4384;                       !- X,Y,Z Vertex 4 {m}

OS:Surface,
<<<<<<< HEAD
  {b907df1c-c87b-4c1f-b74c-0d9146ab1b07}, !- Handle
  Surface 10,                             !- Name
  Wall,                                   !- Surface Type
  ,                                       !- Construction Name
  {7b7e2927-35bc-4f98-b71d-cd69c073cba0}, !- Space Name
=======
  {c0a50c3c-2313-48fe-a8e8-fdc15f478f47}, !- Handle
  Surface 10,                             !- Name
  Wall,                                   !- Surface Type
  ,                                       !- Construction Name
  {1f0eb4c9-40df-4e93-a676-4bcd443a7a86}, !- Space Name
>>>>>>> 53a99c71
  Adiabatic,                              !- Outside Boundary Condition
  ,                                       !- Outside Boundary Condition Object
  NoSun,                                  !- Sun Exposure
  NoWind,                                 !- Wind Exposure
  ,                                       !- View Factor to Ground
  ,                                       !- Number of Vertices
  6.46578440716979, 0, 2.4384,            !- X,Y,Z Vertex 1 {m}
  6.46578440716979, 0, 0,                 !- X,Y,Z Vertex 2 {m}
  6.46578440716979, 1.524, 0,             !- X,Y,Z Vertex 3 {m}
  6.46578440716979, 1.524, 2.4384;        !- X,Y,Z Vertex 4 {m}

OS:Surface,
<<<<<<< HEAD
  {f0ecd2b8-8c69-4366-9aa7-8f8818ffd21e}, !- Handle
  Surface 11,                             !- Name
  Wall,                                   !- Surface Type
  ,                                       !- Construction Name
  {7b7e2927-35bc-4f98-b71d-cd69c073cba0}, !- Space Name
=======
  {d65c10f1-d33a-4947-a906-e831a9a698d8}, !- Handle
  Surface 11,                             !- Name
  Wall,                                   !- Surface Type
  ,                                       !- Construction Name
  {1f0eb4c9-40df-4e93-a676-4bcd443a7a86}, !- Space Name
>>>>>>> 53a99c71
  Adiabatic,                              !- Outside Boundary Condition
  ,                                       !- Outside Boundary Condition Object
  NoSun,                                  !- Sun Exposure
  NoWind,                                 !- Wind Exposure
  ,                                       !- View Factor to Ground
  ,                                       !- Number of Vertices
  0, 0, 2.4384,                           !- X,Y,Z Vertex 1 {m}
  0, 0, 0,                                !- X,Y,Z Vertex 2 {m}
  6.46578440716979, 0, 0,                 !- X,Y,Z Vertex 3 {m}
  6.46578440716979, 0, 2.4384;            !- X,Y,Z Vertex 4 {m}

OS:Surface,
<<<<<<< HEAD
  {e6a999f1-dfbd-4783-a49a-af3db4f1bf90}, !- Handle
  Surface 12,                             !- Name
  RoofCeiling,                            !- Surface Type
  ,                                       !- Construction Name
  {7b7e2927-35bc-4f98-b71d-cd69c073cba0}, !- Space Name
=======
  {9bb45e06-19c9-41a8-ade1-429cedec2cc4}, !- Handle
  Surface 12,                             !- Name
  RoofCeiling,                            !- Surface Type
  ,                                       !- Construction Name
  {1f0eb4c9-40df-4e93-a676-4bcd443a7a86}, !- Space Name
>>>>>>> 53a99c71
  Adiabatic,                              !- Outside Boundary Condition
  ,                                       !- Outside Boundary Condition Object
  NoSun,                                  !- Sun Exposure
  NoWind,                                 !- Wind Exposure
  ,                                       !- View Factor to Ground
  ,                                       !- Number of Vertices
  6.46578440716979, 0, 2.4384,            !- X,Y,Z Vertex 1 {m}
  6.46578440716979, 1.524, 2.4384,        !- X,Y,Z Vertex 2 {m}
  0, 1.524, 2.4384,                       !- X,Y,Z Vertex 3 {m}
  0, 0, 2.4384;                           !- X,Y,Z Vertex 4 {m}

OS:SpaceType,
<<<<<<< HEAD
  {f3c86de7-04d5-48c4-bec6-fc8b1de5e002}, !- Handle
=======
  {e14e5cad-108e-4f56-be82-3272b19846b8}, !- Handle
>>>>>>> 53a99c71
  Space Type 2,                           !- Name
  ,                                       !- Default Construction Set Name
  ,                                       !- Default Schedule Set Name
  ,                                       !- Group Rendering Name
  ,                                       !- Design Specification Outdoor Air Object Name
  ,                                       !- Standards Template
  ,                                       !- Standards Building Type
  corridor;                               !- Standards Space Type

OS:BuildingUnit,
<<<<<<< HEAD
  {0dce585a-6085-4621-9151-1a2a8dddc33f}, !- Handle
=======
  {55666e9d-0b64-456d-9862-cce576dd7d88}, !- Handle
>>>>>>> 53a99c71
  unit 1,                                 !- Name
  ,                                       !- Rendering Color
  Residential;                            !- Building Unit Type

OS:AdditionalProperties,
<<<<<<< HEAD
  {737e1c65-d3ea-4c80-b168-eac78c4bceb8}, !- Handle
  {0dce585a-6085-4621-9151-1a2a8dddc33f}, !- Object Name
=======
  {7594cb2c-cebe-4eaa-afb6-7176ce3ba67e}, !- Handle
  {55666e9d-0b64-456d-9862-cce576dd7d88}, !- Object Name
>>>>>>> 53a99c71
  NumberOfBedrooms,                       !- Feature Name 1
  Integer,                                !- Feature Data Type 1
  3,                                      !- Feature Value 1
  NumberOfBathrooms,                      !- Feature Name 2
  Double,                                 !- Feature Data Type 2
  2,                                      !- Feature Value 2
  NumberOfOccupants,                      !- Feature Name 3
  Double,                                 !- Feature Data Type 3
  3.3900000000000001;                     !- Feature Value 3

OS:External:File,
<<<<<<< HEAD
  {c265f5c7-e245-40e6-94e2-aed74fed22d4}, !- Handle
=======
  {33293e76-110f-42f4-b3a8-ea9da31c183f}, !- Handle
>>>>>>> 53a99c71
  8760.csv,                               !- Name
  8760.csv;                               !- File Name

OS:Schedule:Day,
<<<<<<< HEAD
  {44140dd7-d15f-4e79-92bb-7868d40158d5}, !- Handle
=======
  {103083e1-26a8-4247-b678-bcd0f28279cf}, !- Handle
>>>>>>> 53a99c71
  Schedule Day 1,                         !- Name
  ,                                       !- Schedule Type Limits Name
  ,                                       !- Interpolate to Timestep
  24,                                     !- Hour 1
  0,                                      !- Minute 1
  0;                                      !- Value Until Time 1

OS:Schedule:Day,
<<<<<<< HEAD
  {6b907825-d3ab-489d-99d0-7b4146480f12}, !- Handle
=======
  {af546b22-7c65-4872-a73e-182c6290beab}, !- Handle
>>>>>>> 53a99c71
  Schedule Day 2,                         !- Name
  ,                                       !- Schedule Type Limits Name
  ,                                       !- Interpolate to Timestep
  24,                                     !- Hour 1
  0,                                      !- Minute 1
  1;                                      !- Value Until Time 1

OS:Schedule:File,
<<<<<<< HEAD
  {d88a3466-76b8-41b5-807b-cfdd24847f92}, !- Handle
  occupants,                              !- Name
  {5bb3bbaf-e9f5-47d9-960e-2e1e59ee41cc}, !- Schedule Type Limits Name
  {c265f5c7-e245-40e6-94e2-aed74fed22d4}, !- External File Name
=======
  {635ec2cc-0c7e-4f28-b2a1-3b0e60482c3e}, !- Handle
  occupants,                              !- Name
  {e08d1879-4a38-4120-90b4-7be9f383f47f}, !- Schedule Type Limits Name
  {33293e76-110f-42f4-b3a8-ea9da31c183f}, !- External File Name
>>>>>>> 53a99c71
  1,                                      !- Column Number
  1,                                      !- Rows to Skip at Top
  8760,                                   !- Number of Hours of Data
  ,                                       !- Column Separator
  ,                                       !- Interpolate to Timestep
  60;                                     !- Minutes per Item

OS:Schedule:Ruleset,
<<<<<<< HEAD
  {388490be-a134-42b8-a83c-954fcca5a4ef}, !- Handle
  Schedule Ruleset 1,                     !- Name
  {55267b30-8c81-4fa9-b50e-8de9bf2e44a5}, !- Schedule Type Limits Name
  {133463d9-4d02-456e-9120-5004b5e93993}; !- Default Day Schedule Name

OS:Schedule:Day,
  {133463d9-4d02-456e-9120-5004b5e93993}, !- Handle
  Schedule Day 3,                         !- Name
  {55267b30-8c81-4fa9-b50e-8de9bf2e44a5}, !- Schedule Type Limits Name
=======
  {35b5ea80-d5d0-4f4c-aa3b-3ddf7cabea83}, !- Handle
  Schedule Ruleset 1,                     !- Name
  {d94c1d14-d469-497b-91c8-863e800a3965}, !- Schedule Type Limits Name
  {ddd49c5d-43c8-40b1-8fd5-0d621a1f6186}; !- Default Day Schedule Name

OS:Schedule:Day,
  {ddd49c5d-43c8-40b1-8fd5-0d621a1f6186}, !- Handle
  Schedule Day 3,                         !- Name
  {d94c1d14-d469-497b-91c8-863e800a3965}, !- Schedule Type Limits Name
>>>>>>> 53a99c71
  ,                                       !- Interpolate to Timestep
  24,                                     !- Hour 1
  0,                                      !- Minute 1
  112.539290946133;                       !- Value Until Time 1

OS:People:Definition,
<<<<<<< HEAD
  {2c1ec491-1b54-4049-ac92-669107334a09}, !- Handle
=======
  {5e0872d7-a402-4705-a9c7-5f20051e065b}, !- Handle
>>>>>>> 53a99c71
  res occupants|living space,             !- Name
  People,                                 !- Number of People Calculation Method
  3.39,                                   !- Number of People {people}
  ,                                       !- People per Space Floor Area {person/m2}
  ,                                       !- Space Floor Area per Person {m2/person}
  0.319734,                               !- Fraction Radiant
  0.573,                                  !- Sensible Heat Fraction
  0,                                      !- Carbon Dioxide Generation Rate {m3/s-W}
  No,                                     !- Enable ASHRAE 55 Comfort Warnings
  ZoneAveraged;                           !- Mean Radiant Temperature Calculation Type

OS:People,
<<<<<<< HEAD
  {3d5057f0-4701-4f54-993f-1c214ed83ae9}, !- Handle
  res occupants|living space,             !- Name
  {2c1ec491-1b54-4049-ac92-669107334a09}, !- People Definition Name
  {cbd33752-742c-4409-8b97-8a573f4aad27}, !- Space or SpaceType Name
  {d88a3466-76b8-41b5-807b-cfdd24847f92}, !- Number of People Schedule Name
  {388490be-a134-42b8-a83c-954fcca5a4ef}, !- Activity Level Schedule Name
=======
  {162e4d84-c985-4a77-a399-e3a7105d2560}, !- Handle
  res occupants|living space,             !- Name
  {5e0872d7-a402-4705-a9c7-5f20051e065b}, !- People Definition Name
  {e9b29858-2929-4086-ba9a-ae6cc0eac2d8}, !- Space or SpaceType Name
  {635ec2cc-0c7e-4f28-b2a1-3b0e60482c3e}, !- Number of People Schedule Name
  {35b5ea80-d5d0-4f4c-aa3b-3ddf7cabea83}, !- Activity Level Schedule Name
>>>>>>> 53a99c71
  ,                                       !- Surface Name/Angle Factor List Name
  ,                                       !- Work Efficiency Schedule Name
  ,                                       !- Clothing Insulation Schedule Name
  ,                                       !- Air Velocity Schedule Name
  1;                                      !- Multiplier

OS:ScheduleTypeLimits,
<<<<<<< HEAD
  {55267b30-8c81-4fa9-b50e-8de9bf2e44a5}, !- Handle
=======
  {d94c1d14-d469-497b-91c8-863e800a3965}, !- Handle
>>>>>>> 53a99c71
  ActivityLevel,                          !- Name
  0,                                      !- Lower Limit Value
  ,                                       !- Upper Limit Value
  Continuous,                             !- Numeric Type
  ActivityLevel;                          !- Unit Type

OS:ScheduleTypeLimits,
<<<<<<< HEAD
  {5bb3bbaf-e9f5-47d9-960e-2e1e59ee41cc}, !- Handle
=======
  {e08d1879-4a38-4120-90b4-7be9f383f47f}, !- Handle
>>>>>>> 53a99c71
  Fractional,                             !- Name
  0,                                      !- Lower Limit Value
  1,                                      !- Upper Limit Value
  Continuous;                             !- Numeric Type
<|MERGE_RESOLUTION|>--- conflicted
+++ resolved
@@ -1,73 +1,41 @@
 !- NOTE: Auto-generated from /test/osw_files/MF_40units_4story_SL_3Beds_2Baths_Denver.osw
 
 OS:Version,
-<<<<<<< HEAD
-  {a5678c12-394f-46f3-94f2-78cd1de615f2}, !- Handle
+  {e7bb6fac-78a0-4d0e-8252-a38602480e9b}, !- Handle
   2.9.0;                                  !- Version Identifier
 
 OS:SimulationControl,
-  {0bec8ad3-f0de-48c9-be93-28b3cbe8f55f}, !- Handle
-=======
-  {4fbb04b6-e4f1-4166-b10c-2123d15b8aa9}, !- Handle
-  2.9.0;                                  !- Version Identifier
-
-OS:SimulationControl,
-  {eae4053c-f89d-4004-85b9-c6a383f64b2a}, !- Handle
->>>>>>> 53a99c71
+  {ef56dbab-959a-48f7-b65f-8d986b3cd532}, !- Handle
   ,                                       !- Do Zone Sizing Calculation
   ,                                       !- Do System Sizing Calculation
   ,                                       !- Do Plant Sizing Calculation
   No;                                     !- Run Simulation for Sizing Periods
 
 OS:Timestep,
-<<<<<<< HEAD
-  {3c48fa86-6703-43c2-9441-e3d2648ddccb}, !- Handle
+  {1ebb763a-c9db-4b64-8a72-6d47ccb00169}, !- Handle
   6;                                      !- Number of Timesteps per Hour
 
 OS:ShadowCalculation,
-  {d3439e72-0882-45a1-802c-d4a9304c77e1}, !- Handle
-=======
-  {f39b3eb6-d05f-4132-b142-148ef73f96ee}, !- Handle
-  6;                                      !- Number of Timesteps per Hour
-
-OS:ShadowCalculation,
-  {23b39a4c-9ba3-4aca-a972-df18657586ba}, !- Handle
->>>>>>> 53a99c71
+  {de95ba0d-2bc6-446d-ba14-a273156accfa}, !- Handle
   20,                                     !- Calculation Frequency
   200;                                    !- Maximum Figures in Shadow Overlap Calculations
 
 OS:SurfaceConvectionAlgorithm:Outside,
-<<<<<<< HEAD
-  {235bd4ea-c4f8-490f-96c4-eda93747980d}, !- Handle
+  {a504d40d-73d6-4179-8d2c-abb273910b42}, !- Handle
   DOE-2;                                  !- Algorithm
 
 OS:SurfaceConvectionAlgorithm:Inside,
-  {a261ed7d-10cc-41a0-820a-7e1e7608ef29}, !- Handle
+  {19463cf3-1d9c-40f4-9235-da68decf5ef3}, !- Handle
   TARP;                                   !- Algorithm
 
 OS:ZoneCapacitanceMultiplier:ResearchSpecial,
-  {fa699051-605c-4440-aa76-012e8cc9aeab}, !- Handle
-=======
-  {fbd1cf9d-d64b-47a1-86e6-f9e1986b6004}, !- Handle
-  DOE-2;                                  !- Algorithm
-
-OS:SurfaceConvectionAlgorithm:Inside,
-  {05ef9bb6-a8a4-4939-9cef-6130e36565dd}, !- Handle
-  TARP;                                   !- Algorithm
-
-OS:ZoneCapacitanceMultiplier:ResearchSpecial,
-  {7873f0af-6aae-49d6-a462-c102598bcf74}, !- Handle
->>>>>>> 53a99c71
+  {591531fe-9b81-46ec-9090-b3e471e1f50a}, !- Handle
   ,                                       !- Temperature Capacity Multiplier
   15,                                     !- Humidity Capacity Multiplier
   ;                                       !- Carbon Dioxide Capacity Multiplier
 
 OS:RunPeriod,
-<<<<<<< HEAD
-  {8c5df7d0-6a0a-4b76-9711-acd1d18e227a}, !- Handle
-=======
-  {3158f07f-3565-4a45-b0de-6242a7e28f9a}, !- Handle
->>>>>>> 53a99c71
+  {55c0f8a2-633a-4154-82b4-4f9427ef9c23}, !- Handle
   Run Period 1,                           !- Name
   1,                                      !- Begin Month
   1,                                      !- Begin Day of Month
@@ -81,21 +49,13 @@
   ;                                       !- Number of Times Runperiod to be Repeated
 
 OS:YearDescription,
-<<<<<<< HEAD
-  {8369aaf9-bbb7-4f37-9ba7-79c20394df5b}, !- Handle
-=======
-  {24981e12-b613-4af4-9c7f-2e907fbf5eac}, !- Handle
->>>>>>> 53a99c71
+  {f9fe02df-c00b-4e2a-b8ef-98f2e3b2ae33}, !- Handle
   2007,                                   !- Calendar Year
   ,                                       !- Day of Week for Start Day
   ;                                       !- Is Leap Year
 
 OS:WeatherFile,
-<<<<<<< HEAD
-  {c92cc3c9-af78-488c-b27d-90caa625adca}, !- Handle
-=======
-  {f0c9f809-6b96-4de2-9289-229ad5afc565}, !- Handle
->>>>>>> 53a99c71
+  {6dad5a00-b066-4cb8-bb03-3ab86ba511a9}, !- Handle
   Denver Intl Ap,                         !- City
   CO,                                     !- State Province Region
   USA,                                    !- Country
@@ -109,13 +69,8 @@
   E23378AA;                               !- Checksum
 
 OS:AdditionalProperties,
-<<<<<<< HEAD
-  {efa74f9d-7d64-42ed-8ac4-bbfa024d099b}, !- Handle
-  {c92cc3c9-af78-488c-b27d-90caa625adca}, !- Object Name
-=======
-  {8da7455b-0c82-441a-851f-5259e11ad9d5}, !- Handle
-  {f0c9f809-6b96-4de2-9289-229ad5afc565}, !- Object Name
->>>>>>> 53a99c71
+  {062a6d5c-6dd0-42b1-be95-a6758f86ccd3}, !- Handle
+  {6dad5a00-b066-4cb8-bb03-3ab86ba511a9}, !- Object Name
   EPWHeaderCity,                          !- Feature Name 1
   String,                                 !- Feature Data Type 1
   Denver Intl Ap,                         !- Feature Value 1
@@ -223,11 +178,7 @@
   84;                                     !- Feature Value 35
 
 OS:Site,
-<<<<<<< HEAD
-  {ed6a779b-f59d-4b88-b00e-69efccc3fb3c}, !- Handle
-=======
-  {91e3aa2b-14b7-48c2-bfc8-eda52d5f0119}, !- Handle
->>>>>>> 53a99c71
+  {ce5b1750-e164-4268-bb2e-5055b9a607d7}, !- Handle
   Denver Intl Ap_CO_USA,                  !- Name
   39.83,                                  !- Latitude {deg}
   -104.65,                                !- Longitude {deg}
@@ -236,11 +187,7 @@
   ;                                       !- Terrain
 
 OS:ClimateZones,
-<<<<<<< HEAD
-  {523f7ed4-c6b4-4a2f-9f4d-1301c1a8cb8d}, !- Handle
-=======
-  {2a62f7c7-ce66-4478-a508-34229f964400}, !- Handle
->>>>>>> 53a99c71
+  {9ccffa5d-cfe0-48d4-9c24-96864e54edc5}, !- Handle
   ,                                       !- Active Institution
   ,                                       !- Active Year
   ,                                       !- Climate Zone Institution Name 1
@@ -253,31 +200,19 @@
   Cold;                                   !- Climate Zone Value 2
 
 OS:Site:WaterMainsTemperature,
-<<<<<<< HEAD
-  {f83f797a-2ace-402d-8e73-62d847914caa}, !- Handle
-=======
-  {e78ea4ba-723d-47a2-b01a-87d282cb28fe}, !- Handle
->>>>>>> 53a99c71
+  {38d8accd-55c2-461b-8759-4bbfa84ed0f5}, !- Handle
   Correlation,                            !- Calculation Method
   ,                                       !- Temperature Schedule Name
   10.8753424657535,                       !- Annual Average Outdoor Air Temperature {C}
   23.1524007936508;                       !- Maximum Difference In Monthly Average Outdoor Air Temperatures {deltaC}
 
 OS:RunPeriodControl:DaylightSavingTime,
-<<<<<<< HEAD
-  {728ff1f4-32b3-471d-916e-a69d76924e9d}, !- Handle
-=======
-  {225e00d1-8e4f-4bf8-b8c7-9a7f9ecd287a}, !- Handle
->>>>>>> 53a99c71
+  {ef22817b-e5d8-4262-bd2d-2adf4ba04965}, !- Handle
   3/12,                                   !- Start Date
   11/5;                                   !- End Date
 
 OS:Site:GroundTemperature:Deep,
-<<<<<<< HEAD
-  {262e9525-03d7-4028-aa2d-ed9dcc3cb243}, !- Handle
-=======
-  {36543961-41df-4f35-8024-78f56e70f918}, !- Handle
->>>>>>> 53a99c71
+  {4c5f11af-3438-4ff5-98ce-b72707469169}, !- Handle
   10.8753424657535,                       !- January Deep Ground Temperature {C}
   10.8753424657535,                       !- February Deep Ground Temperature {C}
   10.8753424657535,                       !- March Deep Ground Temperature {C}
@@ -292,11 +227,7 @@
   10.8753424657535;                       !- December Deep Ground Temperature {C}
 
 OS:Building,
-<<<<<<< HEAD
-  {10050db3-caf3-496d-bf73-2be02e7dd2c6}, !- Handle
-=======
-  {0a47e704-db39-4c25-80bf-c42186874a30}, !- Handle
->>>>>>> 53a99c71
+  {185de6ab-4aed-4558-8c0e-b5036f1ce1af}, !- Handle
   Building 1,                             !- Name
   ,                                       !- Building Sector Type
   0,                                      !- North Axis {deg}
@@ -311,13 +242,8 @@
   40;                                     !- Standards Number of Living Units
 
 OS:AdditionalProperties,
-<<<<<<< HEAD
-  {d56fec94-90ae-44c3-9291-0aad744bd2cf}, !- Handle
-  {10050db3-caf3-496d-bf73-2be02e7dd2c6}, !- Object Name
-=======
-  {8412a1f6-e6a6-455b-ae7c-4cd30fc3b900}, !- Handle
-  {0a47e704-db39-4c25-80bf-c42186874a30}, !- Object Name
->>>>>>> 53a99c71
+  {27c472ce-cbc0-4344-96a6-c320e89b349f}, !- Handle
+  {185de6ab-4aed-4558-8c0e-b5036f1ce1af}, !- Object Name
   num_units,                              !- Feature Name 1
   Integer,                                !- Feature Data Type 1
   40,                                     !- Feature Value 1
@@ -344,11 +270,7 @@
   Double-Loaded Interior;                 !- Feature Value 8
 
 OS:ThermalZone,
-<<<<<<< HEAD
-  {0ccc8ba7-0076-41d8-bfa8-8f75b78be4d0}, !- Handle
-=======
-  {b5382e7e-f7cf-4259-9ea1-bb4d7ab54353}, !- Handle
->>>>>>> 53a99c71
+  {6b5876bb-824b-40cd-9786-0879b4e88eee}, !- Handle
   living zone,                            !- Name
   ,                                       !- Multiplier
   ,                                       !- Ceiling Height {m}
@@ -357,17 +279,10 @@
   ,                                       !- Zone Inside Convection Algorithm
   ,                                       !- Zone Outside Convection Algorithm
   ,                                       !- Zone Conditioning Equipment List Name
-<<<<<<< HEAD
-  {7e5a4880-8299-49a9-837a-e53cccd3a8cf}, !- Zone Air Inlet Port List
-  {e57806be-4e9a-4ec9-94b6-27b09ddb074b}, !- Zone Air Exhaust Port List
-  {557505fb-c7a7-4570-aeed-81c79d0bd5fb}, !- Zone Air Node Name
-  {6d526faa-9cb8-428d-b460-af68c6ac4a09}, !- Zone Return Air Port List
-=======
-  {88824d6f-138b-4a3c-a45d-d894a8b8aad8}, !- Zone Air Inlet Port List
-  {9b052e43-071b-4f2a-9884-cbb011d9de8c}, !- Zone Air Exhaust Port List
-  {8469c640-f340-40bd-a931-09531aec2db9}, !- Zone Air Node Name
-  {bb72331f-1304-4c7e-8def-c0dd38db7a45}, !- Zone Return Air Port List
->>>>>>> 53a99c71
+  {e541e5f3-55dc-4800-810c-5023a4247d9a}, !- Zone Air Inlet Port List
+  {28594a8a-91f4-4097-8816-26bb754d9067}, !- Zone Air Exhaust Port List
+  {c470ea6e-9f94-466a-a16a-251424da46f2}, !- Zone Air Node Name
+  {6134dfc3-d56d-48c9-8be5-fc7a2bcf77d5}, !- Zone Return Air Port List
   ,                                       !- Primary Daylighting Control Name
   ,                                       !- Fraction of Zone Controlled by Primary Daylighting Control
   ,                                       !- Secondary Daylighting Control Name
@@ -378,71 +293,37 @@
   No;                                     !- Use Ideal Air Loads
 
 OS:Node,
-<<<<<<< HEAD
-  {2bf54b7f-29b8-4e31-b14a-2e5cf7127483}, !- Handle
+  {740ace9a-45c5-45bc-abcd-7c123686194b}, !- Handle
   Node 1,                                 !- Name
-  {557505fb-c7a7-4570-aeed-81c79d0bd5fb}, !- Inlet Port
+  {c470ea6e-9f94-466a-a16a-251424da46f2}, !- Inlet Port
   ;                                       !- Outlet Port
 
 OS:Connection,
-  {557505fb-c7a7-4570-aeed-81c79d0bd5fb}, !- Handle
-  {85e1be03-427e-4152-8b6a-f09ac0ba2dd0}, !- Name
-  {0ccc8ba7-0076-41d8-bfa8-8f75b78be4d0}, !- Source Object
+  {c470ea6e-9f94-466a-a16a-251424da46f2}, !- Handle
+  {b12b9486-fb19-41e0-93d3-5abd15dfde4c}, !- Name
+  {6b5876bb-824b-40cd-9786-0879b4e88eee}, !- Source Object
   11,                                     !- Outlet Port
-  {2bf54b7f-29b8-4e31-b14a-2e5cf7127483}, !- Target Object
+  {740ace9a-45c5-45bc-abcd-7c123686194b}, !- Target Object
   2;                                      !- Inlet Port
 
 OS:PortList,
-  {7e5a4880-8299-49a9-837a-e53cccd3a8cf}, !- Handle
-  {e4b3c0b1-92f8-41df-8360-c7962e516c21}, !- Name
-  {0ccc8ba7-0076-41d8-bfa8-8f75b78be4d0}; !- HVAC Component
+  {e541e5f3-55dc-4800-810c-5023a4247d9a}, !- Handle
+  {fc60a4d1-36b6-4045-baa6-ad1384eba164}, !- Name
+  {6b5876bb-824b-40cd-9786-0879b4e88eee}; !- HVAC Component
 
 OS:PortList,
-  {e57806be-4e9a-4ec9-94b6-27b09ddb074b}, !- Handle
-  {162f1004-4a22-452a-afe6-ddc99012d746}, !- Name
-  {0ccc8ba7-0076-41d8-bfa8-8f75b78be4d0}; !- HVAC Component
+  {28594a8a-91f4-4097-8816-26bb754d9067}, !- Handle
+  {ca2d133e-48a9-4efc-9543-ee7f91959844}, !- Name
+  {6b5876bb-824b-40cd-9786-0879b4e88eee}; !- HVAC Component
 
 OS:PortList,
-  {6d526faa-9cb8-428d-b460-af68c6ac4a09}, !- Handle
-  {69147702-b907-421b-8309-e764d85ef321}, !- Name
-  {0ccc8ba7-0076-41d8-bfa8-8f75b78be4d0}; !- HVAC Component
+  {6134dfc3-d56d-48c9-8be5-fc7a2bcf77d5}, !- Handle
+  {65934911-7c6f-4b6d-9829-b7b5960be9c2}, !- Name
+  {6b5876bb-824b-40cd-9786-0879b4e88eee}; !- HVAC Component
 
 OS:Sizing:Zone,
-  {18c77048-c07d-4789-afe4-d88fd713db75}, !- Handle
-  {0ccc8ba7-0076-41d8-bfa8-8f75b78be4d0}, !- Zone or ZoneList Name
-=======
-  {19a26e11-3f7f-404e-841e-851fad33cdd8}, !- Handle
-  Node 1,                                 !- Name
-  {8469c640-f340-40bd-a931-09531aec2db9}, !- Inlet Port
-  ;                                       !- Outlet Port
-
-OS:Connection,
-  {8469c640-f340-40bd-a931-09531aec2db9}, !- Handle
-  {ef1f0887-292d-4287-a51f-66605d701a25}, !- Name
-  {b5382e7e-f7cf-4259-9ea1-bb4d7ab54353}, !- Source Object
-  11,                                     !- Outlet Port
-  {19a26e11-3f7f-404e-841e-851fad33cdd8}, !- Target Object
-  2;                                      !- Inlet Port
-
-OS:PortList,
-  {88824d6f-138b-4a3c-a45d-d894a8b8aad8}, !- Handle
-  {8c4aedee-901a-4b2b-b372-c5127f76dc30}, !- Name
-  {b5382e7e-f7cf-4259-9ea1-bb4d7ab54353}; !- HVAC Component
-
-OS:PortList,
-  {9b052e43-071b-4f2a-9884-cbb011d9de8c}, !- Handle
-  {0b2a4f4a-e1c4-400a-8b3c-faf5ec5d3a86}, !- Name
-  {b5382e7e-f7cf-4259-9ea1-bb4d7ab54353}; !- HVAC Component
-
-OS:PortList,
-  {bb72331f-1304-4c7e-8def-c0dd38db7a45}, !- Handle
-  {608f0aaa-12b6-47a9-84c1-dbd19c266149}, !- Name
-  {b5382e7e-f7cf-4259-9ea1-bb4d7ab54353}; !- HVAC Component
-
-OS:Sizing:Zone,
-  {56a23538-3f0f-4aa3-a47b-e25c1ce82fd4}, !- Handle
-  {b5382e7e-f7cf-4259-9ea1-bb4d7ab54353}, !- Zone or ZoneList Name
->>>>>>> 53a99c71
+  {142e6073-53c4-4c3f-96aa-63de2ca7d316}, !- Handle
+  {6b5876bb-824b-40cd-9786-0879b4e88eee}, !- Zone or ZoneList Name
   SupplyAirTemperature,                   !- Zone Cooling Design Supply Air Temperature Input Method
   14,                                     !- Zone Cooling Design Supply Air Temperature {C}
   11.11,                                  !- Zone Cooling Design Supply Air Temperature Difference {deltaC}
@@ -471,25 +352,14 @@
   autosize;                               !- Dedicated Outdoor Air High Setpoint Temperature for Design {C}
 
 OS:ZoneHVAC:EquipmentList,
-<<<<<<< HEAD
-  {695848ae-e2b3-406c-bd9b-754d67bea2b9}, !- Handle
+  {30196aa6-1f75-4a20-a9eb-47603bfec317}, !- Handle
   Zone HVAC Equipment List 1,             !- Name
-  {0ccc8ba7-0076-41d8-bfa8-8f75b78be4d0}; !- Thermal Zone
+  {6b5876bb-824b-40cd-9786-0879b4e88eee}; !- Thermal Zone
 
 OS:Space,
-  {cbd33752-742c-4409-8b97-8a573f4aad27}, !- Handle
+  {1cc03d40-f57c-4ad3-b0bb-610c072a2f86}, !- Handle
   living space,                           !- Name
-  {63ad35f3-36da-44b1-837d-c07bd4c6bae1}, !- Space Type Name
-=======
-  {26c06e3d-bac0-40cb-8f07-a120ac684c10}, !- Handle
-  Zone HVAC Equipment List 1,             !- Name
-  {b5382e7e-f7cf-4259-9ea1-bb4d7ab54353}; !- Thermal Zone
-
-OS:Space,
-  {e9b29858-2929-4086-ba9a-ae6cc0eac2d8}, !- Handle
-  living space,                           !- Name
-  {8e0c5327-f4c3-4d04-84f9-ff9ec85dbf70}, !- Space Type Name
->>>>>>> 53a99c71
+  {2f040ee4-6837-4e29-a09a-6a260b5c601f}, !- Space Type Name
   ,                                       !- Default Construction Set Name
   ,                                       !- Default Schedule Set Name
   ,                                       !- Direction of Relative North {deg}
@@ -497,31 +367,17 @@
   ,                                       !- Y Origin {m}
   ,                                       !- Z Origin {m}
   ,                                       !- Building Story Name
-<<<<<<< HEAD
-  {0ccc8ba7-0076-41d8-bfa8-8f75b78be4d0}, !- Thermal Zone Name
+  {6b5876bb-824b-40cd-9786-0879b4e88eee}, !- Thermal Zone Name
   ,                                       !- Part of Total Floor Area
   ,                                       !- Design Specification Outdoor Air Object Name
-  {0dce585a-6085-4621-9151-1a2a8dddc33f}; !- Building Unit Name
-
-OS:Surface,
-  {1b8d3bc3-b0d8-49bf-b5af-ebf9f14daed8}, !- Handle
+  {ed162078-e3a8-4882-8569-5aa16ee58784}; !- Building Unit Name
+
+OS:Surface,
+  {b104fdc4-0cd4-45ae-9356-dd33718a181f}, !- Handle
   Surface 1,                              !- Name
   Floor,                                  !- Surface Type
   ,                                       !- Construction Name
-  {cbd33752-742c-4409-8b97-8a573f4aad27}, !- Space Name
-=======
-  {b5382e7e-f7cf-4259-9ea1-bb4d7ab54353}, !- Thermal Zone Name
-  ,                                       !- Part of Total Floor Area
-  ,                                       !- Design Specification Outdoor Air Object Name
-  {55666e9d-0b64-456d-9862-cce576dd7d88}; !- Building Unit Name
-
-OS:Surface,
-  {6b248e51-b4dd-49c0-b01e-8686dfdf8e3e}, !- Handle
-  Surface 1,                              !- Name
-  Floor,                                  !- Surface Type
-  ,                                       !- Construction Name
-  {e9b29858-2929-4086-ba9a-ae6cc0eac2d8}, !- Space Name
->>>>>>> 53a99c71
+  {1cc03d40-f57c-4ad3-b0bb-610c072a2f86}, !- Space Name
   Foundation,                             !- Outside Boundary Condition
   ,                                       !- Outside Boundary Condition Object
   NoSun,                                  !- Sun Exposure
@@ -534,19 +390,11 @@
   6.46578440716979, -12.9315688143396, 0; !- X,Y,Z Vertex 4 {m}
 
 OS:Surface,
-<<<<<<< HEAD
-  {b560f4bf-dedf-4a6a-8854-079625227604}, !- Handle
+  {555d50ae-c18d-4f5c-b355-f0736c3005c4}, !- Handle
   Surface 2,                              !- Name
   Wall,                                   !- Surface Type
   ,                                       !- Construction Name
-  {cbd33752-742c-4409-8b97-8a573f4aad27}, !- Space Name
-=======
-  {d0dda30c-10d3-4f8d-9d5f-8214c2d96dd3}, !- Handle
-  Surface 2,                              !- Name
-  Wall,                                   !- Surface Type
-  ,                                       !- Construction Name
-  {e9b29858-2929-4086-ba9a-ae6cc0eac2d8}, !- Space Name
->>>>>>> 53a99c71
+  {1cc03d40-f57c-4ad3-b0bb-610c072a2f86}, !- Space Name
   Outdoors,                               !- Outside Boundary Condition
   ,                                       !- Outside Boundary Condition Object
   SunExposed,                             !- Sun Exposure
@@ -559,19 +407,11 @@
   0, -12.9315688143396, 2.4384;           !- X,Y,Z Vertex 4 {m}
 
 OS:Surface,
-<<<<<<< HEAD
-  {496d9931-aed1-45b3-a8b3-d7cc1240c339}, !- Handle
+  {99c2fdf9-50c2-4d49-b868-dca935cf8412}, !- Handle
   Surface 3,                              !- Name
   Wall,                                   !- Surface Type
   ,                                       !- Construction Name
-  {cbd33752-742c-4409-8b97-8a573f4aad27}, !- Space Name
-=======
-  {01265519-f035-412a-b090-4763dc68f9ca}, !- Handle
-  Surface 3,                              !- Name
-  Wall,                                   !- Surface Type
-  ,                                       !- Construction Name
-  {e9b29858-2929-4086-ba9a-ae6cc0eac2d8}, !- Space Name
->>>>>>> 53a99c71
+  {1cc03d40-f57c-4ad3-b0bb-610c072a2f86}, !- Space Name
   Adiabatic,                              !- Outside Boundary Condition
   ,                                       !- Outside Boundary Condition Object
   NoSun,                                  !- Sun Exposure
@@ -584,19 +424,11 @@
   0, 0, 2.4384;                           !- X,Y,Z Vertex 4 {m}
 
 OS:Surface,
-<<<<<<< HEAD
-  {ea73e815-ad5a-4a97-a943-b292c9b304ce}, !- Handle
+  {0e3a8e29-6525-4d18-aa9f-e75c716cbccf}, !- Handle
   Surface 4,                              !- Name
   Wall,                                   !- Surface Type
   ,                                       !- Construction Name
-  {cbd33752-742c-4409-8b97-8a573f4aad27}, !- Space Name
-=======
-  {ca717e8a-356f-406f-92a4-d59e81b349c0}, !- Handle
-  Surface 4,                              !- Name
-  Wall,                                   !- Surface Type
-  ,                                       !- Construction Name
-  {e9b29858-2929-4086-ba9a-ae6cc0eac2d8}, !- Space Name
->>>>>>> 53a99c71
+  {1cc03d40-f57c-4ad3-b0bb-610c072a2f86}, !- Space Name
   Adiabatic,                              !- Outside Boundary Condition
   ,                                       !- Outside Boundary Condition Object
   NoSun,                                  !- Sun Exposure
@@ -609,19 +441,11 @@
   6.46578440716979, 0, 2.4384;            !- X,Y,Z Vertex 4 {m}
 
 OS:Surface,
-<<<<<<< HEAD
-  {d745d1db-bb7c-452c-a525-982e85ecf207}, !- Handle
+  {a010d1dd-32fc-4092-ab99-f08a1864c519}, !- Handle
   Surface 5,                              !- Name
   Wall,                                   !- Surface Type
   ,                                       !- Construction Name
-  {cbd33752-742c-4409-8b97-8a573f4aad27}, !- Space Name
-=======
-  {55ea5780-27fa-41d7-adbf-895de3394408}, !- Handle
-  Surface 5,                              !- Name
-  Wall,                                   !- Surface Type
-  ,                                       !- Construction Name
-  {e9b29858-2929-4086-ba9a-ae6cc0eac2d8}, !- Space Name
->>>>>>> 53a99c71
+  {1cc03d40-f57c-4ad3-b0bb-610c072a2f86}, !- Space Name
   Outdoors,                               !- Outside Boundary Condition
   ,                                       !- Outside Boundary Condition Object
   SunExposed,                             !- Sun Exposure
@@ -634,19 +458,11 @@
   6.46578440716979, -12.9315688143396, 2.4384; !- X,Y,Z Vertex 4 {m}
 
 OS:Surface,
-<<<<<<< HEAD
-  {64560e4e-ca1d-412d-9718-270c1905dc15}, !- Handle
+  {bf20d0fd-2d3f-4ad5-a210-198e960c687b}, !- Handle
   Surface 6,                              !- Name
   RoofCeiling,                            !- Surface Type
   ,                                       !- Construction Name
-  {cbd33752-742c-4409-8b97-8a573f4aad27}, !- Space Name
-=======
-  {965a76a8-831a-441a-a72f-392b582067bf}, !- Handle
-  Surface 6,                              !- Name
-  RoofCeiling,                            !- Surface Type
-  ,                                       !- Construction Name
-  {e9b29858-2929-4086-ba9a-ae6cc0eac2d8}, !- Space Name
->>>>>>> 53a99c71
+  {1cc03d40-f57c-4ad3-b0bb-610c072a2f86}, !- Space Name
   Adiabatic,                              !- Outside Boundary Condition
   ,                                       !- Outside Boundary Condition Object
   NoSun,                                  !- Sun Exposure
@@ -659,11 +475,7 @@
   0, -12.9315688143396, 2.4384;           !- X,Y,Z Vertex 4 {m}
 
 OS:SpaceType,
-<<<<<<< HEAD
-  {63ad35f3-36da-44b1-837d-c07bd4c6bae1}, !- Handle
-=======
-  {8e0c5327-f4c3-4d04-84f9-ff9ec85dbf70}, !- Handle
->>>>>>> 53a99c71
+  {2f040ee4-6837-4e29-a09a-6a260b5c601f}, !- Handle
   Space Type 1,                           !- Name
   ,                                       !- Default Construction Set Name
   ,                                       !- Default Schedule Set Name
@@ -674,11 +486,7 @@
   living;                                 !- Standards Space Type
 
 OS:ThermalZone,
-<<<<<<< HEAD
-  {8458870b-7964-4900-bb37-2e96379118bc}, !- Handle
-=======
-  {ca78994a-d1d2-4a43-9dcc-9d83040934ad}, !- Handle
->>>>>>> 53a99c71
+  {92ceba62-7074-4d29-a85c-751a9fab5942}, !- Handle
   corridor zone,                          !- Name
   ,                                       !- Multiplier
   ,                                       !- Ceiling Height {m}
@@ -687,17 +495,10 @@
   ,                                       !- Zone Inside Convection Algorithm
   ,                                       !- Zone Outside Convection Algorithm
   ,                                       !- Zone Conditioning Equipment List Name
-<<<<<<< HEAD
-  {b6287151-ac83-4431-8d50-1e9506b7235d}, !- Zone Air Inlet Port List
-  {8802f9cc-6c7a-4a54-bbe3-432499f1d7b2}, !- Zone Air Exhaust Port List
-  {63cdd8af-d763-4f79-8974-feca56ac186e}, !- Zone Air Node Name
-  {f1d30acc-c02d-4e05-a9ed-a5260551eedf}, !- Zone Return Air Port List
-=======
-  {7c51c1e0-9fc3-43a4-ba03-8b72b4889a97}, !- Zone Air Inlet Port List
-  {f125a9ee-d2a7-43f1-8c9c-81fa5016331a}, !- Zone Air Exhaust Port List
-  {4b70b966-7796-4ee8-8861-d3773c8fc01a}, !- Zone Air Node Name
-  {d1aed57f-cdf0-464b-b4bc-5a222ba0c61c}, !- Zone Return Air Port List
->>>>>>> 53a99c71
+  {310e75b5-01d4-49aa-b943-8bf0dea34856}, !- Zone Air Inlet Port List
+  {868a9b1f-9b8e-4a8b-b6ca-a36d44dc1496}, !- Zone Air Exhaust Port List
+  {2739e472-23b4-468d-90b7-05dd5b39d8f0}, !- Zone Air Node Name
+  {01d85f83-88a7-4845-b609-f23c331f4d1e}, !- Zone Return Air Port List
   ,                                       !- Primary Daylighting Control Name
   ,                                       !- Fraction of Zone Controlled by Primary Daylighting Control
   ,                                       !- Secondary Daylighting Control Name
@@ -708,71 +509,37 @@
   No;                                     !- Use Ideal Air Loads
 
 OS:Node,
-<<<<<<< HEAD
-  {9ee03b1a-52ff-434f-b7a3-3e8f8a0b37ad}, !- Handle
+  {adc08590-3df2-4bf7-9997-8d26da7bd5a3}, !- Handle
   Node 2,                                 !- Name
-  {63cdd8af-d763-4f79-8974-feca56ac186e}, !- Inlet Port
+  {2739e472-23b4-468d-90b7-05dd5b39d8f0}, !- Inlet Port
   ;                                       !- Outlet Port
 
 OS:Connection,
-  {63cdd8af-d763-4f79-8974-feca56ac186e}, !- Handle
-  {b6f9f2e2-83ec-46e9-8e57-55e13d1c4a85}, !- Name
-  {8458870b-7964-4900-bb37-2e96379118bc}, !- Source Object
+  {2739e472-23b4-468d-90b7-05dd5b39d8f0}, !- Handle
+  {91b06be7-3b36-4c84-9992-a7d7b655e2c9}, !- Name
+  {92ceba62-7074-4d29-a85c-751a9fab5942}, !- Source Object
   11,                                     !- Outlet Port
-  {9ee03b1a-52ff-434f-b7a3-3e8f8a0b37ad}, !- Target Object
+  {adc08590-3df2-4bf7-9997-8d26da7bd5a3}, !- Target Object
   2;                                      !- Inlet Port
 
 OS:PortList,
-  {b6287151-ac83-4431-8d50-1e9506b7235d}, !- Handle
-  {45f20b3a-cf3a-4272-a844-3a74f48fa7e7}, !- Name
-  {8458870b-7964-4900-bb37-2e96379118bc}; !- HVAC Component
+  {310e75b5-01d4-49aa-b943-8bf0dea34856}, !- Handle
+  {23eb4976-537c-4830-9b76-f3c9abe52495}, !- Name
+  {92ceba62-7074-4d29-a85c-751a9fab5942}; !- HVAC Component
 
 OS:PortList,
-  {8802f9cc-6c7a-4a54-bbe3-432499f1d7b2}, !- Handle
-  {c3be0b37-7bfd-4be6-ba36-60f5a3f718ea}, !- Name
-  {8458870b-7964-4900-bb37-2e96379118bc}; !- HVAC Component
+  {868a9b1f-9b8e-4a8b-b6ca-a36d44dc1496}, !- Handle
+  {ad99abe3-ec2c-4377-a167-b7341cd33288}, !- Name
+  {92ceba62-7074-4d29-a85c-751a9fab5942}; !- HVAC Component
 
 OS:PortList,
-  {f1d30acc-c02d-4e05-a9ed-a5260551eedf}, !- Handle
-  {2d49cfb0-8773-4695-9a00-fd8fd228e042}, !- Name
-  {8458870b-7964-4900-bb37-2e96379118bc}; !- HVAC Component
+  {01d85f83-88a7-4845-b609-f23c331f4d1e}, !- Handle
+  {c5a4ea6f-9690-40f7-932a-2f1faba2de35}, !- Name
+  {92ceba62-7074-4d29-a85c-751a9fab5942}; !- HVAC Component
 
 OS:Sizing:Zone,
-  {770c2d4d-cf8b-4662-bc97-5ca1c45e61ae}, !- Handle
-  {8458870b-7964-4900-bb37-2e96379118bc}, !- Zone or ZoneList Name
-=======
-  {f6742696-7e38-45db-a948-1705af5c8712}, !- Handle
-  Node 2,                                 !- Name
-  {4b70b966-7796-4ee8-8861-d3773c8fc01a}, !- Inlet Port
-  ;                                       !- Outlet Port
-
-OS:Connection,
-  {4b70b966-7796-4ee8-8861-d3773c8fc01a}, !- Handle
-  {f226b7ca-649b-4afa-a861-50017556003a}, !- Name
-  {ca78994a-d1d2-4a43-9dcc-9d83040934ad}, !- Source Object
-  11,                                     !- Outlet Port
-  {f6742696-7e38-45db-a948-1705af5c8712}, !- Target Object
-  2;                                      !- Inlet Port
-
-OS:PortList,
-  {7c51c1e0-9fc3-43a4-ba03-8b72b4889a97}, !- Handle
-  {0b91dd72-acf3-4d20-8f1e-d53549880fda}, !- Name
-  {ca78994a-d1d2-4a43-9dcc-9d83040934ad}; !- HVAC Component
-
-OS:PortList,
-  {f125a9ee-d2a7-43f1-8c9c-81fa5016331a}, !- Handle
-  {0802109c-b333-4c62-9122-b9af692855ca}, !- Name
-  {ca78994a-d1d2-4a43-9dcc-9d83040934ad}; !- HVAC Component
-
-OS:PortList,
-  {d1aed57f-cdf0-464b-b4bc-5a222ba0c61c}, !- Handle
-  {23fa6101-b36e-4922-96f9-1f1658a25ff0}, !- Name
-  {ca78994a-d1d2-4a43-9dcc-9d83040934ad}; !- HVAC Component
-
-OS:Sizing:Zone,
-  {30c53bbd-a731-4497-aa0e-0ec4d3cb2e06}, !- Handle
-  {ca78994a-d1d2-4a43-9dcc-9d83040934ad}, !- Zone or ZoneList Name
->>>>>>> 53a99c71
+  {c0ef642b-b716-4ffa-945b-a28fcb85d5bd}, !- Handle
+  {92ceba62-7074-4d29-a85c-751a9fab5942}, !- Zone or ZoneList Name
   SupplyAirTemperature,                   !- Zone Cooling Design Supply Air Temperature Input Method
   14,                                     !- Zone Cooling Design Supply Air Temperature {C}
   11.11,                                  !- Zone Cooling Design Supply Air Temperature Difference {deltaC}
@@ -801,25 +568,14 @@
   autosize;                               !- Dedicated Outdoor Air High Setpoint Temperature for Design {C}
 
 OS:ZoneHVAC:EquipmentList,
-<<<<<<< HEAD
-  {ba43100e-8d6e-4009-8faf-f4db6c703d07}, !- Handle
+  {af39d8ab-7b0b-427f-848a-0b50d8a74fb6}, !- Handle
   Zone HVAC Equipment List 2,             !- Name
-  {8458870b-7964-4900-bb37-2e96379118bc}; !- Thermal Zone
+  {92ceba62-7074-4d29-a85c-751a9fab5942}; !- Thermal Zone
 
 OS:Space,
-  {7b7e2927-35bc-4f98-b71d-cd69c073cba0}, !- Handle
+  {071dd3e9-5a6b-4e3b-af36-d716968574c2}, !- Handle
   corridor space,                         !- Name
-  {f3c86de7-04d5-48c4-bec6-fc8b1de5e002}, !- Space Type Name
-=======
-  {d79e7798-167b-4632-a9ea-c9a890a1a221}, !- Handle
-  Zone HVAC Equipment List 2,             !- Name
-  {ca78994a-d1d2-4a43-9dcc-9d83040934ad}; !- Thermal Zone
-
-OS:Space,
-  {1f0eb4c9-40df-4e93-a676-4bcd443a7a86}, !- Handle
-  corridor space,                         !- Name
-  {e14e5cad-108e-4f56-be82-3272b19846b8}, !- Space Type Name
->>>>>>> 53a99c71
+  {699146f2-f2ae-4c6d-ab6a-bdea3ed08974}, !- Space Type Name
   ,                                       !- Default Construction Set Name
   ,                                       !- Default Schedule Set Name
   ,                                       !- Direction of Relative North {deg}
@@ -827,25 +583,14 @@
   ,                                       !- Y Origin {m}
   ,                                       !- Z Origin {m}
   ,                                       !- Building Story Name
-<<<<<<< HEAD
-  {8458870b-7964-4900-bb37-2e96379118bc}; !- Thermal Zone Name
-
-OS:Surface,
-  {8236fd05-fb53-4234-8dc4-56019d00f7d6}, !- Handle
+  {92ceba62-7074-4d29-a85c-751a9fab5942}; !- Thermal Zone Name
+
+OS:Surface,
+  {fbaa7166-d2c6-4cc7-b7b7-50bd197e6903}, !- Handle
   Surface 7,                              !- Name
   Floor,                                  !- Surface Type
   ,                                       !- Construction Name
-  {7b7e2927-35bc-4f98-b71d-cd69c073cba0}, !- Space Name
-=======
-  {ca78994a-d1d2-4a43-9dcc-9d83040934ad}; !- Thermal Zone Name
-
-OS:Surface,
-  {c949c313-0248-4f4b-a39b-b15ae4fc20a5}, !- Handle
-  Surface 7,                              !- Name
-  Floor,                                  !- Surface Type
-  ,                                       !- Construction Name
-  {1f0eb4c9-40df-4e93-a676-4bcd443a7a86}, !- Space Name
->>>>>>> 53a99c71
+  {071dd3e9-5a6b-4e3b-af36-d716968574c2}, !- Space Name
   Foundation,                             !- Outside Boundary Condition
   ,                                       !- Outside Boundary Condition Object
   NoSun,                                  !- Sun Exposure
@@ -858,19 +603,11 @@
   6.46578440716979, 0, 0;                 !- X,Y,Z Vertex 4 {m}
 
 OS:Surface,
-<<<<<<< HEAD
-  {85e6f269-0053-4030-bd8b-0262dfaeb1bd}, !- Handle
+  {97964527-b0a2-4697-8f9d-494768bb3c6a}, !- Handle
   Surface 8,                              !- Name
   Wall,                                   !- Surface Type
   ,                                       !- Construction Name
-  {7b7e2927-35bc-4f98-b71d-cd69c073cba0}, !- Space Name
-=======
-  {88ce8595-e83f-45d3-9320-2d7ea1130811}, !- Handle
-  Surface 8,                              !- Name
-  Wall,                                   !- Surface Type
-  ,                                       !- Construction Name
-  {1f0eb4c9-40df-4e93-a676-4bcd443a7a86}, !- Space Name
->>>>>>> 53a99c71
+  {071dd3e9-5a6b-4e3b-af36-d716968574c2}, !- Space Name
   Outdoors,                               !- Outside Boundary Condition
   ,                                       !- Outside Boundary Condition Object
   SunExposed,                             !- Sun Exposure
@@ -883,19 +620,11 @@
   0, 0, 2.4384;                           !- X,Y,Z Vertex 4 {m}
 
 OS:Surface,
-<<<<<<< HEAD
-  {db6a1fae-0ed7-4fd7-bc16-607f89f5e9e4}, !- Handle
+  {ab22bd8e-3f98-4fae-856e-60f75cdac2ab}, !- Handle
   Surface 9,                              !- Name
   Wall,                                   !- Surface Type
   ,                                       !- Construction Name
-  {7b7e2927-35bc-4f98-b71d-cd69c073cba0}, !- Space Name
-=======
-  {f24f751f-003e-4360-b8b8-c99b5e088a33}, !- Handle
-  Surface 9,                              !- Name
-  Wall,                                   !- Surface Type
-  ,                                       !- Construction Name
-  {1f0eb4c9-40df-4e93-a676-4bcd443a7a86}, !- Space Name
->>>>>>> 53a99c71
+  {071dd3e9-5a6b-4e3b-af36-d716968574c2}, !- Space Name
   Adiabatic,                              !- Outside Boundary Condition
   ,                                       !- Outside Boundary Condition Object
   NoSun,                                  !- Sun Exposure
@@ -908,19 +637,11 @@
   0, 1.524, 2.4384;                       !- X,Y,Z Vertex 4 {m}
 
 OS:Surface,
-<<<<<<< HEAD
-  {b907df1c-c87b-4c1f-b74c-0d9146ab1b07}, !- Handle
+  {255ffa1c-b246-4f9e-9b59-fa01552554d7}, !- Handle
   Surface 10,                             !- Name
   Wall,                                   !- Surface Type
   ,                                       !- Construction Name
-  {7b7e2927-35bc-4f98-b71d-cd69c073cba0}, !- Space Name
-=======
-  {c0a50c3c-2313-48fe-a8e8-fdc15f478f47}, !- Handle
-  Surface 10,                             !- Name
-  Wall,                                   !- Surface Type
-  ,                                       !- Construction Name
-  {1f0eb4c9-40df-4e93-a676-4bcd443a7a86}, !- Space Name
->>>>>>> 53a99c71
+  {071dd3e9-5a6b-4e3b-af36-d716968574c2}, !- Space Name
   Adiabatic,                              !- Outside Boundary Condition
   ,                                       !- Outside Boundary Condition Object
   NoSun,                                  !- Sun Exposure
@@ -933,19 +654,11 @@
   6.46578440716979, 1.524, 2.4384;        !- X,Y,Z Vertex 4 {m}
 
 OS:Surface,
-<<<<<<< HEAD
-  {f0ecd2b8-8c69-4366-9aa7-8f8818ffd21e}, !- Handle
+  {0c421a49-0730-409b-8d0d-6b1069d03d9d}, !- Handle
   Surface 11,                             !- Name
   Wall,                                   !- Surface Type
   ,                                       !- Construction Name
-  {7b7e2927-35bc-4f98-b71d-cd69c073cba0}, !- Space Name
-=======
-  {d65c10f1-d33a-4947-a906-e831a9a698d8}, !- Handle
-  Surface 11,                             !- Name
-  Wall,                                   !- Surface Type
-  ,                                       !- Construction Name
-  {1f0eb4c9-40df-4e93-a676-4bcd443a7a86}, !- Space Name
->>>>>>> 53a99c71
+  {071dd3e9-5a6b-4e3b-af36-d716968574c2}, !- Space Name
   Adiabatic,                              !- Outside Boundary Condition
   ,                                       !- Outside Boundary Condition Object
   NoSun,                                  !- Sun Exposure
@@ -958,19 +671,11 @@
   6.46578440716979, 0, 2.4384;            !- X,Y,Z Vertex 4 {m}
 
 OS:Surface,
-<<<<<<< HEAD
-  {e6a999f1-dfbd-4783-a49a-af3db4f1bf90}, !- Handle
+  {f82289ee-f34d-43ba-9853-524b259b4a78}, !- Handle
   Surface 12,                             !- Name
   RoofCeiling,                            !- Surface Type
   ,                                       !- Construction Name
-  {7b7e2927-35bc-4f98-b71d-cd69c073cba0}, !- Space Name
-=======
-  {9bb45e06-19c9-41a8-ade1-429cedec2cc4}, !- Handle
-  Surface 12,                             !- Name
-  RoofCeiling,                            !- Surface Type
-  ,                                       !- Construction Name
-  {1f0eb4c9-40df-4e93-a676-4bcd443a7a86}, !- Space Name
->>>>>>> 53a99c71
+  {071dd3e9-5a6b-4e3b-af36-d716968574c2}, !- Space Name
   Adiabatic,                              !- Outside Boundary Condition
   ,                                       !- Outside Boundary Condition Object
   NoSun,                                  !- Sun Exposure
@@ -983,11 +688,7 @@
   0, 0, 2.4384;                           !- X,Y,Z Vertex 4 {m}
 
 OS:SpaceType,
-<<<<<<< HEAD
-  {f3c86de7-04d5-48c4-bec6-fc8b1de5e002}, !- Handle
-=======
-  {e14e5cad-108e-4f56-be82-3272b19846b8}, !- Handle
->>>>>>> 53a99c71
+  {699146f2-f2ae-4c6d-ab6a-bdea3ed08974}, !- Handle
   Space Type 2,                           !- Name
   ,                                       !- Default Construction Set Name
   ,                                       !- Default Schedule Set Name
@@ -998,23 +699,14 @@
   corridor;                               !- Standards Space Type
 
 OS:BuildingUnit,
-<<<<<<< HEAD
-  {0dce585a-6085-4621-9151-1a2a8dddc33f}, !- Handle
-=======
-  {55666e9d-0b64-456d-9862-cce576dd7d88}, !- Handle
->>>>>>> 53a99c71
+  {ed162078-e3a8-4882-8569-5aa16ee58784}, !- Handle
   unit 1,                                 !- Name
   ,                                       !- Rendering Color
   Residential;                            !- Building Unit Type
 
 OS:AdditionalProperties,
-<<<<<<< HEAD
-  {737e1c65-d3ea-4c80-b168-eac78c4bceb8}, !- Handle
-  {0dce585a-6085-4621-9151-1a2a8dddc33f}, !- Object Name
-=======
-  {7594cb2c-cebe-4eaa-afb6-7176ce3ba67e}, !- Handle
-  {55666e9d-0b64-456d-9862-cce576dd7d88}, !- Object Name
->>>>>>> 53a99c71
+  {aa23a5f3-d131-49fc-b2fe-9309aead3714}, !- Handle
+  {ed162078-e3a8-4882-8569-5aa16ee58784}, !- Object Name
   NumberOfBedrooms,                       !- Feature Name 1
   Integer,                                !- Feature Data Type 1
   3,                                      !- Feature Value 1
@@ -1026,20 +718,12 @@
   3.3900000000000001;                     !- Feature Value 3
 
 OS:External:File,
-<<<<<<< HEAD
-  {c265f5c7-e245-40e6-94e2-aed74fed22d4}, !- Handle
-=======
-  {33293e76-110f-42f4-b3a8-ea9da31c183f}, !- Handle
->>>>>>> 53a99c71
+  {6db62c6b-463b-432d-a0eb-7afe27616f37}, !- Handle
   8760.csv,                               !- Name
   8760.csv;                               !- File Name
 
 OS:Schedule:Day,
-<<<<<<< HEAD
-  {44140dd7-d15f-4e79-92bb-7868d40158d5}, !- Handle
-=======
-  {103083e1-26a8-4247-b678-bcd0f28279cf}, !- Handle
->>>>>>> 53a99c71
+  {ee52ed52-3f0d-4799-b343-7ce7656ebe2c}, !- Handle
   Schedule Day 1,                         !- Name
   ,                                       !- Schedule Type Limits Name
   ,                                       !- Interpolate to Timestep
@@ -1048,11 +732,7 @@
   0;                                      !- Value Until Time 1
 
 OS:Schedule:Day,
-<<<<<<< HEAD
-  {6b907825-d3ab-489d-99d0-7b4146480f12}, !- Handle
-=======
-  {af546b22-7c65-4872-a73e-182c6290beab}, !- Handle
->>>>>>> 53a99c71
+  {69e2b15b-f935-4c08-9ae9-7b20435483f5}, !- Handle
   Schedule Day 2,                         !- Name
   ,                                       !- Schedule Type Limits Name
   ,                                       !- Interpolate to Timestep
@@ -1061,17 +741,10 @@
   1;                                      !- Value Until Time 1
 
 OS:Schedule:File,
-<<<<<<< HEAD
-  {d88a3466-76b8-41b5-807b-cfdd24847f92}, !- Handle
+  {9c474454-0920-4722-9a11-e95792013658}, !- Handle
   occupants,                              !- Name
-  {5bb3bbaf-e9f5-47d9-960e-2e1e59ee41cc}, !- Schedule Type Limits Name
-  {c265f5c7-e245-40e6-94e2-aed74fed22d4}, !- External File Name
-=======
-  {635ec2cc-0c7e-4f28-b2a1-3b0e60482c3e}, !- Handle
-  occupants,                              !- Name
-  {e08d1879-4a38-4120-90b4-7be9f383f47f}, !- Schedule Type Limits Name
-  {33293e76-110f-42f4-b3a8-ea9da31c183f}, !- External File Name
->>>>>>> 53a99c71
+  {12a14c26-e52f-4c46-875d-633cbaf16ab2}, !- Schedule Type Limits Name
+  {6db62c6b-463b-432d-a0eb-7afe27616f37}, !- External File Name
   1,                                      !- Column Number
   1,                                      !- Rows to Skip at Top
   8760,                                   !- Number of Hours of Data
@@ -1080,38 +753,22 @@
   60;                                     !- Minutes per Item
 
 OS:Schedule:Ruleset,
-<<<<<<< HEAD
-  {388490be-a134-42b8-a83c-954fcca5a4ef}, !- Handle
+  {9909d001-3d27-46cd-a947-eda3e78e41ae}, !- Handle
   Schedule Ruleset 1,                     !- Name
-  {55267b30-8c81-4fa9-b50e-8de9bf2e44a5}, !- Schedule Type Limits Name
-  {133463d9-4d02-456e-9120-5004b5e93993}; !- Default Day Schedule Name
+  {9893e75a-3eef-4118-925d-648697b8ab66}, !- Schedule Type Limits Name
+  {25f7aad9-5f26-4a8e-8545-80e4ad1e3baa}; !- Default Day Schedule Name
 
 OS:Schedule:Day,
-  {133463d9-4d02-456e-9120-5004b5e93993}, !- Handle
+  {25f7aad9-5f26-4a8e-8545-80e4ad1e3baa}, !- Handle
   Schedule Day 3,                         !- Name
-  {55267b30-8c81-4fa9-b50e-8de9bf2e44a5}, !- Schedule Type Limits Name
-=======
-  {35b5ea80-d5d0-4f4c-aa3b-3ddf7cabea83}, !- Handle
-  Schedule Ruleset 1,                     !- Name
-  {d94c1d14-d469-497b-91c8-863e800a3965}, !- Schedule Type Limits Name
-  {ddd49c5d-43c8-40b1-8fd5-0d621a1f6186}; !- Default Day Schedule Name
-
-OS:Schedule:Day,
-  {ddd49c5d-43c8-40b1-8fd5-0d621a1f6186}, !- Handle
-  Schedule Day 3,                         !- Name
-  {d94c1d14-d469-497b-91c8-863e800a3965}, !- Schedule Type Limits Name
->>>>>>> 53a99c71
+  {9893e75a-3eef-4118-925d-648697b8ab66}, !- Schedule Type Limits Name
   ,                                       !- Interpolate to Timestep
   24,                                     !- Hour 1
   0,                                      !- Minute 1
   112.539290946133;                       !- Value Until Time 1
 
 OS:People:Definition,
-<<<<<<< HEAD
-  {2c1ec491-1b54-4049-ac92-669107334a09}, !- Handle
-=======
-  {5e0872d7-a402-4705-a9c7-5f20051e065b}, !- Handle
->>>>>>> 53a99c71
+  {9b4dd895-84f5-4e45-922d-dfe33d485551}, !- Handle
   res occupants|living space,             !- Name
   People,                                 !- Number of People Calculation Method
   3.39,                                   !- Number of People {people}
@@ -1124,21 +781,12 @@
   ZoneAveraged;                           !- Mean Radiant Temperature Calculation Type
 
 OS:People,
-<<<<<<< HEAD
-  {3d5057f0-4701-4f54-993f-1c214ed83ae9}, !- Handle
+  {956aa21c-60fb-4124-a59d-bfb1418c1930}, !- Handle
   res occupants|living space,             !- Name
-  {2c1ec491-1b54-4049-ac92-669107334a09}, !- People Definition Name
-  {cbd33752-742c-4409-8b97-8a573f4aad27}, !- Space or SpaceType Name
-  {d88a3466-76b8-41b5-807b-cfdd24847f92}, !- Number of People Schedule Name
-  {388490be-a134-42b8-a83c-954fcca5a4ef}, !- Activity Level Schedule Name
-=======
-  {162e4d84-c985-4a77-a399-e3a7105d2560}, !- Handle
-  res occupants|living space,             !- Name
-  {5e0872d7-a402-4705-a9c7-5f20051e065b}, !- People Definition Name
-  {e9b29858-2929-4086-ba9a-ae6cc0eac2d8}, !- Space or SpaceType Name
-  {635ec2cc-0c7e-4f28-b2a1-3b0e60482c3e}, !- Number of People Schedule Name
-  {35b5ea80-d5d0-4f4c-aa3b-3ddf7cabea83}, !- Activity Level Schedule Name
->>>>>>> 53a99c71
+  {9b4dd895-84f5-4e45-922d-dfe33d485551}, !- People Definition Name
+  {1cc03d40-f57c-4ad3-b0bb-610c072a2f86}, !- Space or SpaceType Name
+  {9c474454-0920-4722-9a11-e95792013658}, !- Number of People Schedule Name
+  {9909d001-3d27-46cd-a947-eda3e78e41ae}, !- Activity Level Schedule Name
   ,                                       !- Surface Name/Angle Factor List Name
   ,                                       !- Work Efficiency Schedule Name
   ,                                       !- Clothing Insulation Schedule Name
@@ -1146,11 +794,7 @@
   1;                                      !- Multiplier
 
 OS:ScheduleTypeLimits,
-<<<<<<< HEAD
-  {55267b30-8c81-4fa9-b50e-8de9bf2e44a5}, !- Handle
-=======
-  {d94c1d14-d469-497b-91c8-863e800a3965}, !- Handle
->>>>>>> 53a99c71
+  {9893e75a-3eef-4118-925d-648697b8ab66}, !- Handle
   ActivityLevel,                          !- Name
   0,                                      !- Lower Limit Value
   ,                                       !- Upper Limit Value
@@ -1158,11 +802,7 @@
   ActivityLevel;                          !- Unit Type
 
 OS:ScheduleTypeLimits,
-<<<<<<< HEAD
-  {5bb3bbaf-e9f5-47d9-960e-2e1e59ee41cc}, !- Handle
-=======
-  {e08d1879-4a38-4120-90b4-7be9f383f47f}, !- Handle
->>>>>>> 53a99c71
+  {12a14c26-e52f-4c46-875d-633cbaf16ab2}, !- Handle
   Fractional,                             !- Name
   0,                                      !- Lower Limit Value
   1,                                      !- Upper Limit Value
