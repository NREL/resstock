!- NOTE: Auto-generated from /test/osw_files/MF_40units_4story_SL_3Beds_2Baths_Denver.osw

OS:Version,
<<<<<<< HEAD
  {10bc50b0-986e-444e-94a0-4245397f1b90}, !- Handle
  2.9.0;                                  !- Version Identifier

OS:SimulationControl,
  {10751603-748b-4575-8b66-324dc6d9c0b2}, !- Handle
=======
  {4fbb04b6-e4f1-4166-b10c-2123d15b8aa9}, !- Handle
  2.9.0;                                  !- Version Identifier

OS:SimulationControl,
  {eae4053c-f89d-4004-85b9-c6a383f64b2a}, !- Handle
>>>>>>> 67460ca1
  ,                                       !- Do Zone Sizing Calculation
  ,                                       !- Do System Sizing Calculation
  ,                                       !- Do Plant Sizing Calculation
  No;                                     !- Run Simulation for Sizing Periods

OS:Timestep,
<<<<<<< HEAD
  {adf02f0b-acdb-48ca-a030-276e34ecaeaa}, !- Handle
  6;                                      !- Number of Timesteps per Hour

OS:ShadowCalculation,
  {e1353f9a-2293-403e-9161-2e219d37fc3a}, !- Handle
=======
  {f39b3eb6-d05f-4132-b142-148ef73f96ee}, !- Handle
  6;                                      !- Number of Timesteps per Hour

OS:ShadowCalculation,
  {23b39a4c-9ba3-4aca-a972-df18657586ba}, !- Handle
>>>>>>> 67460ca1
  20,                                     !- Calculation Frequency
  200;                                    !- Maximum Figures in Shadow Overlap Calculations

OS:SurfaceConvectionAlgorithm:Outside,
<<<<<<< HEAD
  {b28a1fd3-d9ac-48fa-a591-f26d95d4ac66}, !- Handle
  DOE-2;                                  !- Algorithm

OS:SurfaceConvectionAlgorithm:Inside,
  {ee0d9c08-f4f7-4090-88f7-7f308066baca}, !- Handle
  TARP;                                   !- Algorithm

OS:ZoneCapacitanceMultiplier:ResearchSpecial,
  {0237fa9e-d5c0-4a08-a7f2-ef4c320e7928}, !- Handle
=======
  {fbd1cf9d-d64b-47a1-86e6-f9e1986b6004}, !- Handle
  DOE-2;                                  !- Algorithm

OS:SurfaceConvectionAlgorithm:Inside,
  {05ef9bb6-a8a4-4939-9cef-6130e36565dd}, !- Handle
  TARP;                                   !- Algorithm

OS:ZoneCapacitanceMultiplier:ResearchSpecial,
  {7873f0af-6aae-49d6-a462-c102598bcf74}, !- Handle
>>>>>>> 67460ca1
  ,                                       !- Temperature Capacity Multiplier
  15,                                     !- Humidity Capacity Multiplier
  ;                                       !- Carbon Dioxide Capacity Multiplier

OS:RunPeriod,
<<<<<<< HEAD
  {c4b9884c-7a79-4721-824a-4a2bbeb5d035}, !- Handle
=======
  {3158f07f-3565-4a45-b0de-6242a7e28f9a}, !- Handle
>>>>>>> 67460ca1
  Run Period 1,                           !- Name
  1,                                      !- Begin Month
  1,                                      !- Begin Day of Month
  12,                                     !- End Month
  31,                                     !- End Day of Month
  ,                                       !- Use Weather File Holidays and Special Days
  ,                                       !- Use Weather File Daylight Saving Period
  ,                                       !- Apply Weekend Holiday Rule
  ,                                       !- Use Weather File Rain Indicators
  ,                                       !- Use Weather File Snow Indicators
  ;                                       !- Number of Times Runperiod to be Repeated

OS:YearDescription,
<<<<<<< HEAD
  {942036c3-eac1-4022-8e1e-356864c91bfd}, !- Handle
=======
  {24981e12-b613-4af4-9c7f-2e907fbf5eac}, !- Handle
>>>>>>> 67460ca1
  2007,                                   !- Calendar Year
  ,                                       !- Day of Week for Start Day
  ;                                       !- Is Leap Year

OS:WeatherFile,
<<<<<<< HEAD
  {25b7a9d4-5651-4f73-93aa-0c4a9577682f}, !- Handle
=======
  {f0c9f809-6b96-4de2-9289-229ad5afc565}, !- Handle
>>>>>>> 67460ca1
  Denver Intl Ap,                         !- City
  CO,                                     !- State Province Region
  USA,                                    !- Country
  TMY3,                                   !- Data Source
  725650,                                 !- WMO Number
  39.83,                                  !- Latitude {deg}
  -104.65,                                !- Longitude {deg}
  -7,                                     !- Time Zone {hr}
  1650,                                   !- Elevation {m}
  file:../weather/USA_CO_Denver.Intl.AP.725650_TMY3.epw, !- Url
  E23378AA;                               !- Checksum

OS:AdditionalProperties,
<<<<<<< HEAD
  {11ba9705-b97c-405a-b5cb-6c9a749afea5}, !- Handle
  {25b7a9d4-5651-4f73-93aa-0c4a9577682f}, !- Object Name
=======
  {8da7455b-0c82-441a-851f-5259e11ad9d5}, !- Handle
  {f0c9f809-6b96-4de2-9289-229ad5afc565}, !- Object Name
>>>>>>> 67460ca1
  EPWHeaderCity,                          !- Feature Name 1
  String,                                 !- Feature Data Type 1
  Denver Intl Ap,                         !- Feature Value 1
  EPWHeaderState,                         !- Feature Name 2
  String,                                 !- Feature Data Type 2
  CO,                                     !- Feature Value 2
  EPWHeaderCountry,                       !- Feature Name 3
  String,                                 !- Feature Data Type 3
  USA,                                    !- Feature Value 3
  EPWHeaderDataSource,                    !- Feature Name 4
  String,                                 !- Feature Data Type 4
  TMY3,                                   !- Feature Value 4
  EPWHeaderStation,                       !- Feature Name 5
  String,                                 !- Feature Data Type 5
  725650,                                 !- Feature Value 5
  EPWHeaderLatitude,                      !- Feature Name 6
  Double,                                 !- Feature Data Type 6
  39.829999999999998,                     !- Feature Value 6
  EPWHeaderLongitude,                     !- Feature Name 7
  Double,                                 !- Feature Data Type 7
  -104.65000000000001,                    !- Feature Value 7
  EPWHeaderTimezone,                      !- Feature Name 8
  Double,                                 !- Feature Data Type 8
  -7,                                     !- Feature Value 8
  EPWHeaderAltitude,                      !- Feature Name 9
  Double,                                 !- Feature Data Type 9
  5413.3858267716532,                     !- Feature Value 9
  EPWHeaderLocalPressure,                 !- Feature Name 10
  Double,                                 !- Feature Data Type 10
  0.81937567683596546,                    !- Feature Value 10
  EPWHeaderRecordsPerHour,                !- Feature Name 11
  Double,                                 !- Feature Data Type 11
  0,                                      !- Feature Value 11
  EPWDataAnnualAvgDrybulb,                !- Feature Name 12
  Double,                                 !- Feature Data Type 12
  51.575616438356228,                     !- Feature Value 12
  EPWDataAnnualMinDrybulb,                !- Feature Name 13
  Double,                                 !- Feature Data Type 13
  -2.9200000000000017,                    !- Feature Value 13
  EPWDataAnnualMaxDrybulb,                !- Feature Name 14
  Double,                                 !- Feature Data Type 14
  104,                                    !- Feature Value 14
  EPWDataCDD50F,                          !- Feature Name 15
  Double,                                 !- Feature Data Type 15
  3072.2925000000005,                     !- Feature Value 15
  EPWDataCDD65F,                          !- Feature Name 16
  Double,                                 !- Feature Data Type 16
  883.62000000000035,                     !- Feature Value 16
  EPWDataHDD50F,                          !- Feature Name 17
  Double,                                 !- Feature Data Type 17
  2497.1925000000001,                     !- Feature Value 17
  EPWDataHDD65F,                          !- Feature Name 18
  Double,                                 !- Feature Data Type 18
  5783.5200000000013,                     !- Feature Value 18
  EPWDataAnnualAvgWindspeed,              !- Feature Name 19
  Double,                                 !- Feature Data Type 19
  3.9165296803649667,                     !- Feature Value 19
  EPWDataMonthlyAvgDrybulbs,              !- Feature Name 20
  String,                                 !- Feature Data Type 20
  33.4191935483871&#4431.90142857142857&#4443.02620967741937&#4442.48624999999999&#4459.877741935483854&#4473.57574999999997&#4472.07975806451608&#4472.70008064516134&#4466.49200000000006&#4450.079112903225806&#4437.218250000000005&#4434.582177419354835, !- Feature Value 20
  EPWDataGroundMonthlyTemps,              !- Feature Name 21
  String,                                 !- Feature Data Type 21
  44.08306285945173&#4440.89570904991865&#4440.64045432632048&#4442.153016571250646&#4448.225111118704206&#4454.268919273837525&#4459.508577937551024&#4462.82777283423508&#4463.10975667174995&#4460.41014950381947&#4455.304105212311526&#4449.445696474514364, !- Feature Value 21
  EPWDataWSF,                             !- Feature Name 22
  Double,                                 !- Feature Data Type 22
  0.58999999999999997,                    !- Feature Value 22
  EPWDataMonthlyAvgDailyHighDrybulbs,     !- Feature Name 23
  String,                                 !- Feature Data Type 23
  47.41032258064516&#4446.58642857142857&#4455.15032258064517&#4453.708&#4472.80193548387098&#4488.67600000000002&#4486.1858064516129&#4485.87225806451613&#4482.082&#4463.18064516129033&#4448.73400000000001&#4448.87935483870968, !- Feature Value 23
  EPWDataMonthlyAvgDailyLowDrybulbs,      !- Feature Name 24
  String,                                 !- Feature Data Type 24
  19.347741935483874&#4419.856428571428573&#4430.316129032258065&#4431.112&#4447.41612903225806&#4457.901999999999994&#4459.063870967741934&#4460.956774193548384&#4452.352000000000004&#4438.41612903225806&#4427.002000000000002&#4423.02903225806451, !- Feature Value 24
  EPWDesignHeatingDrybulb,                !- Feature Name 25
  Double,                                 !- Feature Data Type 25
  12.02,                                  !- Feature Value 25
  EPWDesignHeatingWindspeed,              !- Feature Name 26
  Double,                                 !- Feature Data Type 26
  2.8062500000000004,                     !- Feature Value 26
  EPWDesignCoolingDrybulb,                !- Feature Name 27
  Double,                                 !- Feature Data Type 27
  91.939999999999998,                     !- Feature Value 27
  EPWDesignCoolingWetbulb,                !- Feature Name 28
  Double,                                 !- Feature Data Type 28
  59.95131430195849,                      !- Feature Value 28
  EPWDesignCoolingHumidityRatio,          !- Feature Name 29
  Double,                                 !- Feature Data Type 29
  0.0059161086834698092,                  !- Feature Value 29
  EPWDesignCoolingWindspeed,              !- Feature Name 30
  Double,                                 !- Feature Data Type 30
  3.7999999999999989,                     !- Feature Value 30
  EPWDesignDailyTemperatureRange,         !- Feature Name 31
  Double,                                 !- Feature Data Type 31
  24.915483870967748,                     !- Feature Value 31
  EPWDesignDehumidDrybulb,                !- Feature Name 32
  Double,                                 !- Feature Data Type 32
  67.996785714285721,                     !- Feature Value 32
  EPWDesignDehumidHumidityRatio,          !- Feature Name 33
  Double,                                 !- Feature Data Type 33
  0.012133744170488724,                   !- Feature Value 33
  EPWDesignCoolingDirectNormal,           !- Feature Name 34
  Double,                                 !- Feature Data Type 34
  985,                                    !- Feature Value 34
  EPWDesignCoolingDiffuseHorizontal,      !- Feature Name 35
  Double,                                 !- Feature Data Type 35
  84;                                     !- Feature Value 35

OS:Site,
<<<<<<< HEAD
  {798710a7-2c30-4816-963f-fb81d87cdeaf}, !- Handle
=======
  {91e3aa2b-14b7-48c2-bfc8-eda52d5f0119}, !- Handle
>>>>>>> 67460ca1
  Denver Intl Ap_CO_USA,                  !- Name
  39.83,                                  !- Latitude {deg}
  -104.65,                                !- Longitude {deg}
  -7,                                     !- Time Zone {hr}
  1650,                                   !- Elevation {m}
  ;                                       !- Terrain

OS:ClimateZones,
<<<<<<< HEAD
  {6f8804f1-88f7-4bc9-965f-b3b2f92d6cd3}, !- Handle
=======
  {2a62f7c7-ce66-4478-a508-34229f964400}, !- Handle
>>>>>>> 67460ca1
  ,                                       !- Active Institution
  ,                                       !- Active Year
  ,                                       !- Climate Zone Institution Name 1
  ,                                       !- Climate Zone Document Name 1
  ,                                       !- Climate Zone Document Year 1
  ,                                       !- Climate Zone Value 1
  Building America,                       !- Climate Zone Institution Name 2
  ,                                       !- Climate Zone Document Name 2
  0,                                      !- Climate Zone Document Year 2
  Cold;                                   !- Climate Zone Value 2

OS:Site:WaterMainsTemperature,
<<<<<<< HEAD
  {08f265e8-8288-486a-bbd8-ed2c925a44f5}, !- Handle
=======
  {e78ea4ba-723d-47a2-b01a-87d282cb28fe}, !- Handle
>>>>>>> 67460ca1
  Correlation,                            !- Calculation Method
  ,                                       !- Temperature Schedule Name
  10.8753424657535,                       !- Annual Average Outdoor Air Temperature {C}
  23.1524007936508;                       !- Maximum Difference In Monthly Average Outdoor Air Temperatures {deltaC}

OS:RunPeriodControl:DaylightSavingTime,
<<<<<<< HEAD
  {703ab844-b164-44b2-b6cc-660c887697d3}, !- Handle
=======
  {225e00d1-8e4f-4bf8-b8c7-9a7f9ecd287a}, !- Handle
>>>>>>> 67460ca1
  3/12,                                   !- Start Date
  11/5;                                   !- End Date

OS:Site:GroundTemperature:Deep,
<<<<<<< HEAD
  {2365cc35-1333-4c5f-83dc-3e1bc672aa92}, !- Handle
=======
  {36543961-41df-4f35-8024-78f56e70f918}, !- Handle
>>>>>>> 67460ca1
  10.8753424657535,                       !- January Deep Ground Temperature {C}
  10.8753424657535,                       !- February Deep Ground Temperature {C}
  10.8753424657535,                       !- March Deep Ground Temperature {C}
  10.8753424657535,                       !- April Deep Ground Temperature {C}
  10.8753424657535,                       !- May Deep Ground Temperature {C}
  10.8753424657535,                       !- June Deep Ground Temperature {C}
  10.8753424657535,                       !- July Deep Ground Temperature {C}
  10.8753424657535,                       !- August Deep Ground Temperature {C}
  10.8753424657535,                       !- September Deep Ground Temperature {C}
  10.8753424657535,                       !- October Deep Ground Temperature {C}
  10.8753424657535,                       !- November Deep Ground Temperature {C}
  10.8753424657535;                       !- December Deep Ground Temperature {C}

OS:Building,
<<<<<<< HEAD
  {15579445-4249-4977-b089-171fde064aa4}, !- Handle
=======
  {0a47e704-db39-4c25-80bf-c42186874a30}, !- Handle
>>>>>>> 67460ca1
  Building 1,                             !- Name
  ,                                       !- Building Sector Type
  0,                                      !- North Axis {deg}
  ,                                       !- Nominal Floor to Floor Height {m}
  ,                                       !- Space Type Name
  ,                                       !- Default Construction Set Name
  ,                                       !- Default Schedule Set Name
  4,                                      !- Standards Number of Stories
  4,                                      !- Standards Number of Above Ground Stories
  ,                                       !- Standards Template
  multifamily,                            !- Standards Building Type
  40;                                     !- Standards Number of Living Units

OS:AdditionalProperties,
<<<<<<< HEAD
  {f19a9bb7-4979-4777-a5a5-c2218239b50b}, !- Handle
  {15579445-4249-4977-b089-171fde064aa4}, !- Object Name
=======
  {8412a1f6-e6a6-455b-ae7c-4cd30fc3b900}, !- Handle
  {0a47e704-db39-4c25-80bf-c42186874a30}, !- Object Name
>>>>>>> 67460ca1
  num_units,                              !- Feature Name 1
  Integer,                                !- Feature Data Type 1
  40,                                     !- Feature Value 1
  has_rear_units,                         !- Feature Name 2
  Boolean,                                !- Feature Data Type 2
  true,                                   !- Feature Value 2
  num_floors,                             !- Feature Name 3
  Integer,                                !- Feature Data Type 3
  4,                                      !- Feature Value 3
  horz_location,                          !- Feature Name 4
  String,                                 !- Feature Data Type 4
  Left,                                   !- Feature Value 4
  level,                                  !- Feature Name 5
  String,                                 !- Feature Data Type 5
  Bottom,                                 !- Feature Value 5
  found_type,                             !- Feature Name 6
  String,                                 !- Feature Data Type 6
  slab,                                   !- Feature Value 6
  corridor_width,                         !- Feature Name 7
  Double,                                 !- Feature Data Type 7
  3.048,                                  !- Feature Value 7
  corridor_position,                      !- Feature Name 8
  String,                                 !- Feature Data Type 8
  Double-Loaded Interior;                 !- Feature Value 8

OS:ThermalZone,
<<<<<<< HEAD
  {6b45a026-80b9-4e30-af3d-902ff48c3be5}, !- Handle
=======
  {b5382e7e-f7cf-4259-9ea1-bb4d7ab54353}, !- Handle
>>>>>>> 67460ca1
  living zone,                            !- Name
  ,                                       !- Multiplier
  ,                                       !- Ceiling Height {m}
  ,                                       !- Volume {m3}
  ,                                       !- Floor Area {m2}
  ,                                       !- Zone Inside Convection Algorithm
  ,                                       !- Zone Outside Convection Algorithm
  ,                                       !- Zone Conditioning Equipment List Name
<<<<<<< HEAD
  {6b080d41-7b64-42fc-b539-9fee607b6c23}, !- Zone Air Inlet Port List
  {f252f6eb-b07a-48b4-b791-22b53db84887}, !- Zone Air Exhaust Port List
  {5690ff4e-474f-4e48-8a71-3f87b599f4df}, !- Zone Air Node Name
  {7458c69f-3a9a-4cd6-8b54-2aa02054abb7}, !- Zone Return Air Port List
=======
  {88824d6f-138b-4a3c-a45d-d894a8b8aad8}, !- Zone Air Inlet Port List
  {9b052e43-071b-4f2a-9884-cbb011d9de8c}, !- Zone Air Exhaust Port List
  {8469c640-f340-40bd-a931-09531aec2db9}, !- Zone Air Node Name
  {bb72331f-1304-4c7e-8def-c0dd38db7a45}, !- Zone Return Air Port List
>>>>>>> 67460ca1
  ,                                       !- Primary Daylighting Control Name
  ,                                       !- Fraction of Zone Controlled by Primary Daylighting Control
  ,                                       !- Secondary Daylighting Control Name
  ,                                       !- Fraction of Zone Controlled by Secondary Daylighting Control
  ,                                       !- Illuminance Map Name
  ,                                       !- Group Rendering Name
  ,                                       !- Thermostat Name
  No;                                     !- Use Ideal Air Loads

OS:Node,
<<<<<<< HEAD
  {5f2acae5-37f8-4e40-afcd-6f13d0a1abec}, !- Handle
  Node 1,                                 !- Name
  {5690ff4e-474f-4e48-8a71-3f87b599f4df}, !- Inlet Port
  ;                                       !- Outlet Port

OS:Connection,
  {5690ff4e-474f-4e48-8a71-3f87b599f4df}, !- Handle
  {79d17e83-08f7-4420-bf36-098c016f0d8a}, !- Name
  {6b45a026-80b9-4e30-af3d-902ff48c3be5}, !- Source Object
  11,                                     !- Outlet Port
  {5f2acae5-37f8-4e40-afcd-6f13d0a1abec}, !- Target Object
  2;                                      !- Inlet Port

OS:PortList,
  {6b080d41-7b64-42fc-b539-9fee607b6c23}, !- Handle
  {b24b6cea-b7af-47b9-b7ab-f0e4f1c05ff0}, !- Name
  {6b45a026-80b9-4e30-af3d-902ff48c3be5}; !- HVAC Component

OS:PortList,
  {f252f6eb-b07a-48b4-b791-22b53db84887}, !- Handle
  {0307e1f5-b5a4-44a7-9fee-f874f7a57c31}, !- Name
  {6b45a026-80b9-4e30-af3d-902ff48c3be5}; !- HVAC Component

OS:PortList,
  {7458c69f-3a9a-4cd6-8b54-2aa02054abb7}, !- Handle
  {aa9db14d-f627-42bd-bb65-4a07ba06b4cf}, !- Name
  {6b45a026-80b9-4e30-af3d-902ff48c3be5}; !- HVAC Component

OS:Sizing:Zone,
  {f2d08fd9-0314-487c-93c3-a23cb5cf3dcc}, !- Handle
  {6b45a026-80b9-4e30-af3d-902ff48c3be5}, !- Zone or ZoneList Name
=======
  {19a26e11-3f7f-404e-841e-851fad33cdd8}, !- Handle
  Node 1,                                 !- Name
  {8469c640-f340-40bd-a931-09531aec2db9}, !- Inlet Port
  ;                                       !- Outlet Port

OS:Connection,
  {8469c640-f340-40bd-a931-09531aec2db9}, !- Handle
  {ef1f0887-292d-4287-a51f-66605d701a25}, !- Name
  {b5382e7e-f7cf-4259-9ea1-bb4d7ab54353}, !- Source Object
  11,                                     !- Outlet Port
  {19a26e11-3f7f-404e-841e-851fad33cdd8}, !- Target Object
  2;                                      !- Inlet Port

OS:PortList,
  {88824d6f-138b-4a3c-a45d-d894a8b8aad8}, !- Handle
  {8c4aedee-901a-4b2b-b372-c5127f76dc30}, !- Name
  {b5382e7e-f7cf-4259-9ea1-bb4d7ab54353}; !- HVAC Component

OS:PortList,
  {9b052e43-071b-4f2a-9884-cbb011d9de8c}, !- Handle
  {0b2a4f4a-e1c4-400a-8b3c-faf5ec5d3a86}, !- Name
  {b5382e7e-f7cf-4259-9ea1-bb4d7ab54353}; !- HVAC Component

OS:PortList,
  {bb72331f-1304-4c7e-8def-c0dd38db7a45}, !- Handle
  {608f0aaa-12b6-47a9-84c1-dbd19c266149}, !- Name
  {b5382e7e-f7cf-4259-9ea1-bb4d7ab54353}; !- HVAC Component

OS:Sizing:Zone,
  {56a23538-3f0f-4aa3-a47b-e25c1ce82fd4}, !- Handle
  {b5382e7e-f7cf-4259-9ea1-bb4d7ab54353}, !- Zone or ZoneList Name
>>>>>>> 67460ca1
  SupplyAirTemperature,                   !- Zone Cooling Design Supply Air Temperature Input Method
  14,                                     !- Zone Cooling Design Supply Air Temperature {C}
  11.11,                                  !- Zone Cooling Design Supply Air Temperature Difference {deltaC}
  SupplyAirTemperature,                   !- Zone Heating Design Supply Air Temperature Input Method
  40,                                     !- Zone Heating Design Supply Air Temperature {C}
  11.11,                                  !- Zone Heating Design Supply Air Temperature Difference {deltaC}
  0.0085,                                 !- Zone Cooling Design Supply Air Humidity Ratio {kg-H2O/kg-air}
  0.008,                                  !- Zone Heating Design Supply Air Humidity Ratio {kg-H2O/kg-air}
  ,                                       !- Zone Heating Sizing Factor
  ,                                       !- Zone Cooling Sizing Factor
  DesignDay,                              !- Cooling Design Air Flow Method
  ,                                       !- Cooling Design Air Flow Rate {m3/s}
  ,                                       !- Cooling Minimum Air Flow per Zone Floor Area {m3/s-m2}
  ,                                       !- Cooling Minimum Air Flow {m3/s}
  ,                                       !- Cooling Minimum Air Flow Fraction
  DesignDay,                              !- Heating Design Air Flow Method
  ,                                       !- Heating Design Air Flow Rate {m3/s}
  ,                                       !- Heating Maximum Air Flow per Zone Floor Area {m3/s-m2}
  ,                                       !- Heating Maximum Air Flow {m3/s}
  ,                                       !- Heating Maximum Air Flow Fraction
  ,                                       !- Design Zone Air Distribution Effectiveness in Cooling Mode
  ,                                       !- Design Zone Air Distribution Effectiveness in Heating Mode
  No,                                     !- Account for Dedicated Outdoor Air System
  NeutralSupplyAir,                       !- Dedicated Outdoor Air System Control Strategy
  autosize,                               !- Dedicated Outdoor Air Low Setpoint Temperature for Design {C}
  autosize;                               !- Dedicated Outdoor Air High Setpoint Temperature for Design {C}

OS:ZoneHVAC:EquipmentList,
<<<<<<< HEAD
  {2e89b7da-0aba-4443-baa0-2472539359c6}, !- Handle
  Zone HVAC Equipment List 1,             !- Name
  {6b45a026-80b9-4e30-af3d-902ff48c3be5}; !- Thermal Zone

OS:Space,
  {907d5f12-9e9b-40a9-85ec-550bd3f04ae9}, !- Handle
  living space,                           !- Name
  {72c7f310-f25f-4405-ae37-f2eba10a064a}, !- Space Type Name
=======
  {26c06e3d-bac0-40cb-8f07-a120ac684c10}, !- Handle
  Zone HVAC Equipment List 1,             !- Name
  {b5382e7e-f7cf-4259-9ea1-bb4d7ab54353}; !- Thermal Zone

OS:Space,
  {e9b29858-2929-4086-ba9a-ae6cc0eac2d8}, !- Handle
  living space,                           !- Name
  {8e0c5327-f4c3-4d04-84f9-ff9ec85dbf70}, !- Space Type Name
>>>>>>> 67460ca1
  ,                                       !- Default Construction Set Name
  ,                                       !- Default Schedule Set Name
  ,                                       !- Direction of Relative North {deg}
  ,                                       !- X Origin {m}
  ,                                       !- Y Origin {m}
  ,                                       !- Z Origin {m}
  ,                                       !- Building Story Name
<<<<<<< HEAD
  {6b45a026-80b9-4e30-af3d-902ff48c3be5}, !- Thermal Zone Name
  ,                                       !- Part of Total Floor Area
  ,                                       !- Design Specification Outdoor Air Object Name
  {5a2fdff7-6e0b-4376-9d68-66bb0c1e877b}; !- Building Unit Name

OS:Surface,
  {b03dedf8-5d50-4b9a-a76a-539f2e4710d5}, !- Handle
  Surface 1,                              !- Name
  Floor,                                  !- Surface Type
  ,                                       !- Construction Name
  {907d5f12-9e9b-40a9-85ec-550bd3f04ae9}, !- Space Name
=======
  {b5382e7e-f7cf-4259-9ea1-bb4d7ab54353}, !- Thermal Zone Name
  ,                                       !- Part of Total Floor Area
  ,                                       !- Design Specification Outdoor Air Object Name
  {55666e9d-0b64-456d-9862-cce576dd7d88}; !- Building Unit Name

OS:Surface,
  {6b248e51-b4dd-49c0-b01e-8686dfdf8e3e}, !- Handle
  Surface 1,                              !- Name
  Floor,                                  !- Surface Type
  ,                                       !- Construction Name
  {e9b29858-2929-4086-ba9a-ae6cc0eac2d8}, !- Space Name
>>>>>>> 67460ca1
  Foundation,                             !- Outside Boundary Condition
  ,                                       !- Outside Boundary Condition Object
  NoSun,                                  !- Sun Exposure
  NoWind,                                 !- Wind Exposure
  ,                                       !- View Factor to Ground
  ,                                       !- Number of Vertices
  0, -12.9315688143396, 0,                !- X,Y,Z Vertex 1 {m}
  0, 0, 0,                                !- X,Y,Z Vertex 2 {m}
  6.46578440716979, 0, 0,                 !- X,Y,Z Vertex 3 {m}
  6.46578440716979, -12.9315688143396, 0; !- X,Y,Z Vertex 4 {m}

OS:Surface,
<<<<<<< HEAD
  {dabafaf2-96ee-4986-aebd-76fbe011adfb}, !- Handle
  Surface 2,                              !- Name
  Wall,                                   !- Surface Type
  ,                                       !- Construction Name
  {907d5f12-9e9b-40a9-85ec-550bd3f04ae9}, !- Space Name
=======
  {d0dda30c-10d3-4f8d-9d5f-8214c2d96dd3}, !- Handle
  Surface 2,                              !- Name
  Wall,                                   !- Surface Type
  ,                                       !- Construction Name
  {e9b29858-2929-4086-ba9a-ae6cc0eac2d8}, !- Space Name
>>>>>>> 67460ca1
  Outdoors,                               !- Outside Boundary Condition
  ,                                       !- Outside Boundary Condition Object
  SunExposed,                             !- Sun Exposure
  WindExposed,                            !- Wind Exposure
  ,                                       !- View Factor to Ground
  ,                                       !- Number of Vertices
  0, 0, 2.4384,                           !- X,Y,Z Vertex 1 {m}
  0, 0, 0,                                !- X,Y,Z Vertex 2 {m}
  0, -12.9315688143396, 0,                !- X,Y,Z Vertex 3 {m}
  0, -12.9315688143396, 2.4384;           !- X,Y,Z Vertex 4 {m}

OS:Surface,
<<<<<<< HEAD
  {42a0e3ae-0730-4ab1-aeae-e3d0af69ada0}, !- Handle
  Surface 3,                              !- Name
  Wall,                                   !- Surface Type
  ,                                       !- Construction Name
  {907d5f12-9e9b-40a9-85ec-550bd3f04ae9}, !- Space Name
=======
  {01265519-f035-412a-b090-4763dc68f9ca}, !- Handle
  Surface 3,                              !- Name
  Wall,                                   !- Surface Type
  ,                                       !- Construction Name
  {e9b29858-2929-4086-ba9a-ae6cc0eac2d8}, !- Space Name
>>>>>>> 67460ca1
  Adiabatic,                              !- Outside Boundary Condition
  ,                                       !- Outside Boundary Condition Object
  NoSun,                                  !- Sun Exposure
  NoWind,                                 !- Wind Exposure
  ,                                       !- View Factor to Ground
  ,                                       !- Number of Vertices
  6.46578440716979, 0, 2.4384,            !- X,Y,Z Vertex 1 {m}
  6.46578440716979, 0, 0,                 !- X,Y,Z Vertex 2 {m}
  0, 0, 0,                                !- X,Y,Z Vertex 3 {m}
  0, 0, 2.4384;                           !- X,Y,Z Vertex 4 {m}

OS:Surface,
<<<<<<< HEAD
  {4c8a437d-4cd4-4343-b3c6-97605774821f}, !- Handle
  Surface 4,                              !- Name
  Wall,                                   !- Surface Type
  ,                                       !- Construction Name
  {907d5f12-9e9b-40a9-85ec-550bd3f04ae9}, !- Space Name
=======
  {ca717e8a-356f-406f-92a4-d59e81b349c0}, !- Handle
  Surface 4,                              !- Name
  Wall,                                   !- Surface Type
  ,                                       !- Construction Name
  {e9b29858-2929-4086-ba9a-ae6cc0eac2d8}, !- Space Name
>>>>>>> 67460ca1
  Adiabatic,                              !- Outside Boundary Condition
  ,                                       !- Outside Boundary Condition Object
  NoSun,                                  !- Sun Exposure
  NoWind,                                 !- Wind Exposure
  ,                                       !- View Factor to Ground
  ,                                       !- Number of Vertices
  6.46578440716979, -12.9315688143396, 2.4384, !- X,Y,Z Vertex 1 {m}
  6.46578440716979, -12.9315688143396, 0, !- X,Y,Z Vertex 2 {m}
  6.46578440716979, 0, 0,                 !- X,Y,Z Vertex 3 {m}
  6.46578440716979, 0, 2.4384;            !- X,Y,Z Vertex 4 {m}

OS:Surface,
<<<<<<< HEAD
  {19881f28-2192-4d16-9c49-62a88e3caa0f}, !- Handle
  Surface 5,                              !- Name
  Wall,                                   !- Surface Type
  ,                                       !- Construction Name
  {907d5f12-9e9b-40a9-85ec-550bd3f04ae9}, !- Space Name
=======
  {55ea5780-27fa-41d7-adbf-895de3394408}, !- Handle
  Surface 5,                              !- Name
  Wall,                                   !- Surface Type
  ,                                       !- Construction Name
  {e9b29858-2929-4086-ba9a-ae6cc0eac2d8}, !- Space Name
>>>>>>> 67460ca1
  Outdoors,                               !- Outside Boundary Condition
  ,                                       !- Outside Boundary Condition Object
  SunExposed,                             !- Sun Exposure
  WindExposed,                            !- Wind Exposure
  ,                                       !- View Factor to Ground
  ,                                       !- Number of Vertices
  0, -12.9315688143396, 2.4384,           !- X,Y,Z Vertex 1 {m}
  0, -12.9315688143396, 0,                !- X,Y,Z Vertex 2 {m}
  6.46578440716979, -12.9315688143396, 0, !- X,Y,Z Vertex 3 {m}
  6.46578440716979, -12.9315688143396, 2.4384; !- X,Y,Z Vertex 4 {m}

OS:Surface,
<<<<<<< HEAD
  {e94ce034-a221-427d-926e-cf85b410d9b7}, !- Handle
  Surface 6,                              !- Name
  RoofCeiling,                            !- Surface Type
  ,                                       !- Construction Name
  {907d5f12-9e9b-40a9-85ec-550bd3f04ae9}, !- Space Name
=======
  {965a76a8-831a-441a-a72f-392b582067bf}, !- Handle
  Surface 6,                              !- Name
  RoofCeiling,                            !- Surface Type
  ,                                       !- Construction Name
  {e9b29858-2929-4086-ba9a-ae6cc0eac2d8}, !- Space Name
>>>>>>> 67460ca1
  Adiabatic,                              !- Outside Boundary Condition
  ,                                       !- Outside Boundary Condition Object
  NoSun,                                  !- Sun Exposure
  NoWind,                                 !- Wind Exposure
  ,                                       !- View Factor to Ground
  ,                                       !- Number of Vertices
  6.46578440716979, -12.9315688143396, 2.4384, !- X,Y,Z Vertex 1 {m}
  6.46578440716979, 0, 2.4384,            !- X,Y,Z Vertex 2 {m}
  0, 0, 2.4384,                           !- X,Y,Z Vertex 3 {m}
  0, -12.9315688143396, 2.4384;           !- X,Y,Z Vertex 4 {m}

OS:SpaceType,
<<<<<<< HEAD
  {72c7f310-f25f-4405-ae37-f2eba10a064a}, !- Handle
=======
  {8e0c5327-f4c3-4d04-84f9-ff9ec85dbf70}, !- Handle
>>>>>>> 67460ca1
  Space Type 1,                           !- Name
  ,                                       !- Default Construction Set Name
  ,                                       !- Default Schedule Set Name
  ,                                       !- Group Rendering Name
  ,                                       !- Design Specification Outdoor Air Object Name
  ,                                       !- Standards Template
  ,                                       !- Standards Building Type
  living;                                 !- Standards Space Type

OS:ThermalZone,
<<<<<<< HEAD
  {97b82321-4bc1-488c-b6e6-8666ea15e097}, !- Handle
=======
  {ca78994a-d1d2-4a43-9dcc-9d83040934ad}, !- Handle
>>>>>>> 67460ca1
  corridor zone,                          !- Name
  ,                                       !- Multiplier
  ,                                       !- Ceiling Height {m}
  ,                                       !- Volume {m3}
  ,                                       !- Floor Area {m2}
  ,                                       !- Zone Inside Convection Algorithm
  ,                                       !- Zone Outside Convection Algorithm
  ,                                       !- Zone Conditioning Equipment List Name
<<<<<<< HEAD
  {05f4ba2d-2706-4823-b427-83fab7407f3c}, !- Zone Air Inlet Port List
  {887e45aa-07dc-4911-a014-823d419750b8}, !- Zone Air Exhaust Port List
  {a7e0c540-ce5c-4e54-b1c9-22abf7adb58f}, !- Zone Air Node Name
  {de3ca33a-a210-4e87-8344-5ad90fec39e2}, !- Zone Return Air Port List
=======
  {7c51c1e0-9fc3-43a4-ba03-8b72b4889a97}, !- Zone Air Inlet Port List
  {f125a9ee-d2a7-43f1-8c9c-81fa5016331a}, !- Zone Air Exhaust Port List
  {4b70b966-7796-4ee8-8861-d3773c8fc01a}, !- Zone Air Node Name
  {d1aed57f-cdf0-464b-b4bc-5a222ba0c61c}, !- Zone Return Air Port List
>>>>>>> 67460ca1
  ,                                       !- Primary Daylighting Control Name
  ,                                       !- Fraction of Zone Controlled by Primary Daylighting Control
  ,                                       !- Secondary Daylighting Control Name
  ,                                       !- Fraction of Zone Controlled by Secondary Daylighting Control
  ,                                       !- Illuminance Map Name
  ,                                       !- Group Rendering Name
  ,                                       !- Thermostat Name
  No;                                     !- Use Ideal Air Loads

OS:Node,
<<<<<<< HEAD
  {b733623d-0625-4b27-b91e-66045c3238da}, !- Handle
  Node 2,                                 !- Name
  {a7e0c540-ce5c-4e54-b1c9-22abf7adb58f}, !- Inlet Port
  ;                                       !- Outlet Port

OS:Connection,
  {a7e0c540-ce5c-4e54-b1c9-22abf7adb58f}, !- Handle
  {0750ffae-1c97-4397-9dfe-348a30829ddd}, !- Name
  {97b82321-4bc1-488c-b6e6-8666ea15e097}, !- Source Object
  11,                                     !- Outlet Port
  {b733623d-0625-4b27-b91e-66045c3238da}, !- Target Object
  2;                                      !- Inlet Port

OS:PortList,
  {05f4ba2d-2706-4823-b427-83fab7407f3c}, !- Handle
  {228931d4-cce5-479f-b3bb-d6617062d62a}, !- Name
  {97b82321-4bc1-488c-b6e6-8666ea15e097}; !- HVAC Component

OS:PortList,
  {887e45aa-07dc-4911-a014-823d419750b8}, !- Handle
  {65b4cfa4-d122-471a-abb8-6c07099ceab3}, !- Name
  {97b82321-4bc1-488c-b6e6-8666ea15e097}; !- HVAC Component

OS:PortList,
  {de3ca33a-a210-4e87-8344-5ad90fec39e2}, !- Handle
  {b0ddac7f-a964-44cd-8d0c-00df3f149036}, !- Name
  {97b82321-4bc1-488c-b6e6-8666ea15e097}; !- HVAC Component

OS:Sizing:Zone,
  {ad3f5e76-a163-47f0-9e7d-c6d5ebd25784}, !- Handle
  {97b82321-4bc1-488c-b6e6-8666ea15e097}, !- Zone or ZoneList Name
=======
  {f6742696-7e38-45db-a948-1705af5c8712}, !- Handle
  Node 2,                                 !- Name
  {4b70b966-7796-4ee8-8861-d3773c8fc01a}, !- Inlet Port
  ;                                       !- Outlet Port

OS:Connection,
  {4b70b966-7796-4ee8-8861-d3773c8fc01a}, !- Handle
  {f226b7ca-649b-4afa-a861-50017556003a}, !- Name
  {ca78994a-d1d2-4a43-9dcc-9d83040934ad}, !- Source Object
  11,                                     !- Outlet Port
  {f6742696-7e38-45db-a948-1705af5c8712}, !- Target Object
  2;                                      !- Inlet Port

OS:PortList,
  {7c51c1e0-9fc3-43a4-ba03-8b72b4889a97}, !- Handle
  {0b91dd72-acf3-4d20-8f1e-d53549880fda}, !- Name
  {ca78994a-d1d2-4a43-9dcc-9d83040934ad}; !- HVAC Component

OS:PortList,
  {f125a9ee-d2a7-43f1-8c9c-81fa5016331a}, !- Handle
  {0802109c-b333-4c62-9122-b9af692855ca}, !- Name
  {ca78994a-d1d2-4a43-9dcc-9d83040934ad}; !- HVAC Component

OS:PortList,
  {d1aed57f-cdf0-464b-b4bc-5a222ba0c61c}, !- Handle
  {23fa6101-b36e-4922-96f9-1f1658a25ff0}, !- Name
  {ca78994a-d1d2-4a43-9dcc-9d83040934ad}; !- HVAC Component

OS:Sizing:Zone,
  {30c53bbd-a731-4497-aa0e-0ec4d3cb2e06}, !- Handle
  {ca78994a-d1d2-4a43-9dcc-9d83040934ad}, !- Zone or ZoneList Name
>>>>>>> 67460ca1
  SupplyAirTemperature,                   !- Zone Cooling Design Supply Air Temperature Input Method
  14,                                     !- Zone Cooling Design Supply Air Temperature {C}
  11.11,                                  !- Zone Cooling Design Supply Air Temperature Difference {deltaC}
  SupplyAirTemperature,                   !- Zone Heating Design Supply Air Temperature Input Method
  40,                                     !- Zone Heating Design Supply Air Temperature {C}
  11.11,                                  !- Zone Heating Design Supply Air Temperature Difference {deltaC}
  0.0085,                                 !- Zone Cooling Design Supply Air Humidity Ratio {kg-H2O/kg-air}
  0.008,                                  !- Zone Heating Design Supply Air Humidity Ratio {kg-H2O/kg-air}
  ,                                       !- Zone Heating Sizing Factor
  ,                                       !- Zone Cooling Sizing Factor
  DesignDay,                              !- Cooling Design Air Flow Method
  ,                                       !- Cooling Design Air Flow Rate {m3/s}
  ,                                       !- Cooling Minimum Air Flow per Zone Floor Area {m3/s-m2}
  ,                                       !- Cooling Minimum Air Flow {m3/s}
  ,                                       !- Cooling Minimum Air Flow Fraction
  DesignDay,                              !- Heating Design Air Flow Method
  ,                                       !- Heating Design Air Flow Rate {m3/s}
  ,                                       !- Heating Maximum Air Flow per Zone Floor Area {m3/s-m2}
  ,                                       !- Heating Maximum Air Flow {m3/s}
  ,                                       !- Heating Maximum Air Flow Fraction
  ,                                       !- Design Zone Air Distribution Effectiveness in Cooling Mode
  ,                                       !- Design Zone Air Distribution Effectiveness in Heating Mode
  No,                                     !- Account for Dedicated Outdoor Air System
  NeutralSupplyAir,                       !- Dedicated Outdoor Air System Control Strategy
  autosize,                               !- Dedicated Outdoor Air Low Setpoint Temperature for Design {C}
  autosize;                               !- Dedicated Outdoor Air High Setpoint Temperature for Design {C}

OS:ZoneHVAC:EquipmentList,
<<<<<<< HEAD
  {7e431b83-961c-49c8-8ddd-b8985977a37d}, !- Handle
  Zone HVAC Equipment List 2,             !- Name
  {97b82321-4bc1-488c-b6e6-8666ea15e097}; !- Thermal Zone

OS:Space,
  {770f2892-ef4d-4ae4-bc65-d5aac73dff5f}, !- Handle
  corridor space,                         !- Name
  {e6b37667-08af-4e5c-a419-e7f8e8b02fab}, !- Space Type Name
=======
  {d79e7798-167b-4632-a9ea-c9a890a1a221}, !- Handle
  Zone HVAC Equipment List 2,             !- Name
  {ca78994a-d1d2-4a43-9dcc-9d83040934ad}; !- Thermal Zone

OS:Space,
  {1f0eb4c9-40df-4e93-a676-4bcd443a7a86}, !- Handle
  corridor space,                         !- Name
  {e14e5cad-108e-4f56-be82-3272b19846b8}, !- Space Type Name
>>>>>>> 67460ca1
  ,                                       !- Default Construction Set Name
  ,                                       !- Default Schedule Set Name
  ,                                       !- Direction of Relative North {deg}
  ,                                       !- X Origin {m}
  ,                                       !- Y Origin {m}
  ,                                       !- Z Origin {m}
  ,                                       !- Building Story Name
<<<<<<< HEAD
  {97b82321-4bc1-488c-b6e6-8666ea15e097}; !- Thermal Zone Name

OS:Surface,
  {dd6839e8-c808-486f-a050-a8246ea5d75e}, !- Handle
  Surface 7,                              !- Name
  Floor,                                  !- Surface Type
  ,                                       !- Construction Name
  {770f2892-ef4d-4ae4-bc65-d5aac73dff5f}, !- Space Name
=======
  {ca78994a-d1d2-4a43-9dcc-9d83040934ad}; !- Thermal Zone Name

OS:Surface,
  {c949c313-0248-4f4b-a39b-b15ae4fc20a5}, !- Handle
  Surface 7,                              !- Name
  Floor,                                  !- Surface Type
  ,                                       !- Construction Name
  {1f0eb4c9-40df-4e93-a676-4bcd443a7a86}, !- Space Name
>>>>>>> 67460ca1
  Foundation,                             !- Outside Boundary Condition
  ,                                       !- Outside Boundary Condition Object
  NoSun,                                  !- Sun Exposure
  NoWind,                                 !- Wind Exposure
  ,                                       !- View Factor to Ground
  ,                                       !- Number of Vertices
  0, 0, 0,                                !- X,Y,Z Vertex 1 {m}
  0, 1.524, 0,                            !- X,Y,Z Vertex 2 {m}
  6.46578440716979, 1.524, 0,             !- X,Y,Z Vertex 3 {m}
  6.46578440716979, 0, 0;                 !- X,Y,Z Vertex 4 {m}

OS:Surface,
<<<<<<< HEAD
  {e1a463dd-9266-44ea-acf6-0629938b43ec}, !- Handle
  Surface 8,                              !- Name
  Wall,                                   !- Surface Type
  ,                                       !- Construction Name
  {770f2892-ef4d-4ae4-bc65-d5aac73dff5f}, !- Space Name
=======
  {88ce8595-e83f-45d3-9320-2d7ea1130811}, !- Handle
  Surface 8,                              !- Name
  Wall,                                   !- Surface Type
  ,                                       !- Construction Name
  {1f0eb4c9-40df-4e93-a676-4bcd443a7a86}, !- Space Name
>>>>>>> 67460ca1
  Outdoors,                               !- Outside Boundary Condition
  ,                                       !- Outside Boundary Condition Object
  SunExposed,                             !- Sun Exposure
  WindExposed,                            !- Wind Exposure
  ,                                       !- View Factor to Ground
  ,                                       !- Number of Vertices
  0, 1.524, 2.4384,                       !- X,Y,Z Vertex 1 {m}
  0, 1.524, 0,                            !- X,Y,Z Vertex 2 {m}
  0, 0, 0,                                !- X,Y,Z Vertex 3 {m}
  0, 0, 2.4384;                           !- X,Y,Z Vertex 4 {m}

OS:Surface,
<<<<<<< HEAD
  {bacdd95a-1997-4869-9106-e0fac590b4cb}, !- Handle
  Surface 9,                              !- Name
  Wall,                                   !- Surface Type
  ,                                       !- Construction Name
  {770f2892-ef4d-4ae4-bc65-d5aac73dff5f}, !- Space Name
=======
  {f24f751f-003e-4360-b8b8-c99b5e088a33}, !- Handle
  Surface 9,                              !- Name
  Wall,                                   !- Surface Type
  ,                                       !- Construction Name
  {1f0eb4c9-40df-4e93-a676-4bcd443a7a86}, !- Space Name
>>>>>>> 67460ca1
  Adiabatic,                              !- Outside Boundary Condition
  ,                                       !- Outside Boundary Condition Object
  NoSun,                                  !- Sun Exposure
  NoWind,                                 !- Wind Exposure
  ,                                       !- View Factor to Ground
  ,                                       !- Number of Vertices
  6.46578440716979, 1.524, 2.4384,        !- X,Y,Z Vertex 1 {m}
  6.46578440716979, 1.524, 0,             !- X,Y,Z Vertex 2 {m}
  0, 1.524, 0,                            !- X,Y,Z Vertex 3 {m}
  0, 1.524, 2.4384;                       !- X,Y,Z Vertex 4 {m}

OS:Surface,
<<<<<<< HEAD
  {9b3923be-07b7-4a8b-8d4e-3007b2c372d9}, !- Handle
  Surface 10,                             !- Name
  Wall,                                   !- Surface Type
  ,                                       !- Construction Name
  {770f2892-ef4d-4ae4-bc65-d5aac73dff5f}, !- Space Name
=======
  {c0a50c3c-2313-48fe-a8e8-fdc15f478f47}, !- Handle
  Surface 10,                             !- Name
  Wall,                                   !- Surface Type
  ,                                       !- Construction Name
  {1f0eb4c9-40df-4e93-a676-4bcd443a7a86}, !- Space Name
>>>>>>> 67460ca1
  Adiabatic,                              !- Outside Boundary Condition
  ,                                       !- Outside Boundary Condition Object
  NoSun,                                  !- Sun Exposure
  NoWind,                                 !- Wind Exposure
  ,                                       !- View Factor to Ground
  ,                                       !- Number of Vertices
  6.46578440716979, 0, 2.4384,            !- X,Y,Z Vertex 1 {m}
  6.46578440716979, 0, 0,                 !- X,Y,Z Vertex 2 {m}
  6.46578440716979, 1.524, 0,             !- X,Y,Z Vertex 3 {m}
  6.46578440716979, 1.524, 2.4384;        !- X,Y,Z Vertex 4 {m}

OS:Surface,
<<<<<<< HEAD
  {7acab15e-0c9b-480c-a300-bee663da8f7d}, !- Handle
  Surface 11,                             !- Name
  Wall,                                   !- Surface Type
  ,                                       !- Construction Name
  {770f2892-ef4d-4ae4-bc65-d5aac73dff5f}, !- Space Name
=======
  {d65c10f1-d33a-4947-a906-e831a9a698d8}, !- Handle
  Surface 11,                             !- Name
  Wall,                                   !- Surface Type
  ,                                       !- Construction Name
  {1f0eb4c9-40df-4e93-a676-4bcd443a7a86}, !- Space Name
>>>>>>> 67460ca1
  Adiabatic,                              !- Outside Boundary Condition
  ,                                       !- Outside Boundary Condition Object
  NoSun,                                  !- Sun Exposure
  NoWind,                                 !- Wind Exposure
  ,                                       !- View Factor to Ground
  ,                                       !- Number of Vertices
  0, 0, 2.4384,                           !- X,Y,Z Vertex 1 {m}
  0, 0, 0,                                !- X,Y,Z Vertex 2 {m}
  6.46578440716979, 0, 0,                 !- X,Y,Z Vertex 3 {m}
  6.46578440716979, 0, 2.4384;            !- X,Y,Z Vertex 4 {m}

OS:Surface,
<<<<<<< HEAD
  {701f58f2-20fe-42bf-8fff-f6001cbe5dd7}, !- Handle
  Surface 12,                             !- Name
  RoofCeiling,                            !- Surface Type
  ,                                       !- Construction Name
  {770f2892-ef4d-4ae4-bc65-d5aac73dff5f}, !- Space Name
=======
  {9bb45e06-19c9-41a8-ade1-429cedec2cc4}, !- Handle
  Surface 12,                             !- Name
  RoofCeiling,                            !- Surface Type
  ,                                       !- Construction Name
  {1f0eb4c9-40df-4e93-a676-4bcd443a7a86}, !- Space Name
>>>>>>> 67460ca1
  Adiabatic,                              !- Outside Boundary Condition
  ,                                       !- Outside Boundary Condition Object
  NoSun,                                  !- Sun Exposure
  NoWind,                                 !- Wind Exposure
  ,                                       !- View Factor to Ground
  ,                                       !- Number of Vertices
  6.46578440716979, 0, 2.4384,            !- X,Y,Z Vertex 1 {m}
  6.46578440716979, 1.524, 2.4384,        !- X,Y,Z Vertex 2 {m}
  0, 1.524, 2.4384,                       !- X,Y,Z Vertex 3 {m}
  0, 0, 2.4384;                           !- X,Y,Z Vertex 4 {m}

OS:SpaceType,
<<<<<<< HEAD
  {e6b37667-08af-4e5c-a419-e7f8e8b02fab}, !- Handle
=======
  {e14e5cad-108e-4f56-be82-3272b19846b8}, !- Handle
>>>>>>> 67460ca1
  Space Type 2,                           !- Name
  ,                                       !- Default Construction Set Name
  ,                                       !- Default Schedule Set Name
  ,                                       !- Group Rendering Name
  ,                                       !- Design Specification Outdoor Air Object Name
  ,                                       !- Standards Template
  ,                                       !- Standards Building Type
  corridor;                               !- Standards Space Type

OS:BuildingUnit,
<<<<<<< HEAD
  {5a2fdff7-6e0b-4376-9d68-66bb0c1e877b}, !- Handle
=======
  {55666e9d-0b64-456d-9862-cce576dd7d88}, !- Handle
>>>>>>> 67460ca1
  unit 1,                                 !- Name
  ,                                       !- Rendering Color
  Residential;                            !- Building Unit Type

OS:AdditionalProperties,
<<<<<<< HEAD
  {3e2e4642-bd84-45b2-be21-079a5222f30a}, !- Handle
  {5a2fdff7-6e0b-4376-9d68-66bb0c1e877b}, !- Object Name
=======
  {7594cb2c-cebe-4eaa-afb6-7176ce3ba67e}, !- Handle
  {55666e9d-0b64-456d-9862-cce576dd7d88}, !- Object Name
>>>>>>> 67460ca1
  NumberOfBedrooms,                       !- Feature Name 1
  Integer,                                !- Feature Data Type 1
  3,                                      !- Feature Value 1
  NumberOfBathrooms,                      !- Feature Name 2
  Double,                                 !- Feature Data Type 2
  2,                                      !- Feature Value 2
  NumberOfOccupants,                      !- Feature Name 3
  Double,                                 !- Feature Data Type 3
  3.3900000000000001;                     !- Feature Value 3

OS:External:File,
<<<<<<< HEAD
  {7740ff59-653f-4e65-9a9d-db527d9a4a4f}, !- Handle
=======
  {33293e76-110f-42f4-b3a8-ea9da31c183f}, !- Handle
>>>>>>> 67460ca1
  8760.csv,                               !- Name
  8760.csv;                               !- File Name

OS:Schedule:Day,
<<<<<<< HEAD
  {6b9fa066-284f-4e83-aaa8-bddcb9eb25bd}, !- Handle
=======
  {103083e1-26a8-4247-b678-bcd0f28279cf}, !- Handle
>>>>>>> 67460ca1
  Schedule Day 1,                         !- Name
  ,                                       !- Schedule Type Limits Name
  ,                                       !- Interpolate to Timestep
  24,                                     !- Hour 1
  0,                                      !- Minute 1
  0;                                      !- Value Until Time 1

OS:Schedule:Day,
<<<<<<< HEAD
  {a8081aca-2a0c-4bb0-b9eb-1197e0a2d758}, !- Handle
=======
  {af546b22-7c65-4872-a73e-182c6290beab}, !- Handle
>>>>>>> 67460ca1
  Schedule Day 2,                         !- Name
  ,                                       !- Schedule Type Limits Name
  ,                                       !- Interpolate to Timestep
  24,                                     !- Hour 1
  0,                                      !- Minute 1
  1;                                      !- Value Until Time 1

OS:Schedule:File,
<<<<<<< HEAD
  {427c8bbb-e548-4cb3-b4a5-778f5f9a86e2}, !- Handle
  occupants,                              !- Name
  {3812604c-56c8-4b10-abe2-7a3f3753c987}, !- Schedule Type Limits Name
  {7740ff59-653f-4e65-9a9d-db527d9a4a4f}, !- External File Name
=======
  {635ec2cc-0c7e-4f28-b2a1-3b0e60482c3e}, !- Handle
  occupants,                              !- Name
  {e08d1879-4a38-4120-90b4-7be9f383f47f}, !- Schedule Type Limits Name
  {33293e76-110f-42f4-b3a8-ea9da31c183f}, !- External File Name
>>>>>>> 67460ca1
  1,                                      !- Column Number
  1,                                      !- Rows to Skip at Top
  8760,                                   !- Number of Hours of Data
  ,                                       !- Column Separator
  ,                                       !- Interpolate to Timestep
  60;                                     !- Minutes per Item

OS:Schedule:Ruleset,
<<<<<<< HEAD
  {fe72fdbf-1695-4e49-a19f-9f0b51ec1fa9}, !- Handle
  Schedule Ruleset 1,                     !- Name
  {178055ae-042d-4177-b78d-b165d5923cb4}, !- Schedule Type Limits Name
  {e6d7c24f-bb0f-4186-b911-91c429cef1a4}; !- Default Day Schedule Name

OS:Schedule:Day,
  {e6d7c24f-bb0f-4186-b911-91c429cef1a4}, !- Handle
  Schedule Day 3,                         !- Name
  {178055ae-042d-4177-b78d-b165d5923cb4}, !- Schedule Type Limits Name
=======
  {35b5ea80-d5d0-4f4c-aa3b-3ddf7cabea83}, !- Handle
  Schedule Ruleset 1,                     !- Name
  {d94c1d14-d469-497b-91c8-863e800a3965}, !- Schedule Type Limits Name
  {ddd49c5d-43c8-40b1-8fd5-0d621a1f6186}; !- Default Day Schedule Name

OS:Schedule:Day,
  {ddd49c5d-43c8-40b1-8fd5-0d621a1f6186}, !- Handle
  Schedule Day 3,                         !- Name
  {d94c1d14-d469-497b-91c8-863e800a3965}, !- Schedule Type Limits Name
>>>>>>> 67460ca1
  ,                                       !- Interpolate to Timestep
  24,                                     !- Hour 1
  0,                                      !- Minute 1
  112.539290946133;                       !- Value Until Time 1

OS:People:Definition,
<<<<<<< HEAD
  {956d5473-bc42-45a7-9783-20bb9574f18d}, !- Handle
=======
  {5e0872d7-a402-4705-a9c7-5f20051e065b}, !- Handle
>>>>>>> 67460ca1
  res occupants|living space,             !- Name
  People,                                 !- Number of People Calculation Method
  3.39,                                   !- Number of People {people}
  ,                                       !- People per Space Floor Area {person/m2}
  ,                                       !- Space Floor Area per Person {m2/person}
  0.319734,                               !- Fraction Radiant
  0.573,                                  !- Sensible Heat Fraction
  0,                                      !- Carbon Dioxide Generation Rate {m3/s-W}
  No,                                     !- Enable ASHRAE 55 Comfort Warnings
  ZoneAveraged;                           !- Mean Radiant Temperature Calculation Type

OS:People,
<<<<<<< HEAD
  {f95cc86d-d224-4486-a579-c7e4493a6991}, !- Handle
  res occupants|living space,             !- Name
  {956d5473-bc42-45a7-9783-20bb9574f18d}, !- People Definition Name
  {907d5f12-9e9b-40a9-85ec-550bd3f04ae9}, !- Space or SpaceType Name
  {427c8bbb-e548-4cb3-b4a5-778f5f9a86e2}, !- Number of People Schedule Name
  {fe72fdbf-1695-4e49-a19f-9f0b51ec1fa9}, !- Activity Level Schedule Name
=======
  {162e4d84-c985-4a77-a399-e3a7105d2560}, !- Handle
  res occupants|living space,             !- Name
  {5e0872d7-a402-4705-a9c7-5f20051e065b}, !- People Definition Name
  {e9b29858-2929-4086-ba9a-ae6cc0eac2d8}, !- Space or SpaceType Name
  {635ec2cc-0c7e-4f28-b2a1-3b0e60482c3e}, !- Number of People Schedule Name
  {35b5ea80-d5d0-4f4c-aa3b-3ddf7cabea83}, !- Activity Level Schedule Name
>>>>>>> 67460ca1
  ,                                       !- Surface Name/Angle Factor List Name
  ,                                       !- Work Efficiency Schedule Name
  ,                                       !- Clothing Insulation Schedule Name
  ,                                       !- Air Velocity Schedule Name
  1;                                      !- Multiplier

OS:ScheduleTypeLimits,
<<<<<<< HEAD
  {178055ae-042d-4177-b78d-b165d5923cb4}, !- Handle
=======
  {d94c1d14-d469-497b-91c8-863e800a3965}, !- Handle
>>>>>>> 67460ca1
  ActivityLevel,                          !- Name
  0,                                      !- Lower Limit Value
  ,                                       !- Upper Limit Value
  Continuous,                             !- Numeric Type
  ActivityLevel;                          !- Unit Type

OS:ScheduleTypeLimits,
<<<<<<< HEAD
  {3812604c-56c8-4b10-abe2-7a3f3753c987}, !- Handle
=======
  {e08d1879-4a38-4120-90b4-7be9f383f47f}, !- Handle
>>>>>>> 67460ca1
  Fractional,                             !- Name
  0,                                      !- Lower Limit Value
  1,                                      !- Upper Limit Value
  Continuous;                             !- Numeric Type
<|MERGE_RESOLUTION|>--- conflicted
+++ resolved
@@ -1,73 +1,41 @@
 !- NOTE: Auto-generated from /test/osw_files/MF_40units_4story_SL_3Beds_2Baths_Denver.osw
 
 OS:Version,
-<<<<<<< HEAD
-  {10bc50b0-986e-444e-94a0-4245397f1b90}, !- Handle
+  {c00858a3-ad9b-4d43-90dc-6a0c70be1169}, !- Handle
   2.9.0;                                  !- Version Identifier
 
 OS:SimulationControl,
-  {10751603-748b-4575-8b66-324dc6d9c0b2}, !- Handle
-=======
-  {4fbb04b6-e4f1-4166-b10c-2123d15b8aa9}, !- Handle
-  2.9.0;                                  !- Version Identifier
-
-OS:SimulationControl,
-  {eae4053c-f89d-4004-85b9-c6a383f64b2a}, !- Handle
->>>>>>> 67460ca1
+  {f9573954-9ffa-4746-b811-e419436155b9}, !- Handle
   ,                                       !- Do Zone Sizing Calculation
   ,                                       !- Do System Sizing Calculation
   ,                                       !- Do Plant Sizing Calculation
   No;                                     !- Run Simulation for Sizing Periods
 
 OS:Timestep,
-<<<<<<< HEAD
-  {adf02f0b-acdb-48ca-a030-276e34ecaeaa}, !- Handle
+  {da1ecfd2-c4a8-4146-ae27-b5616c4a6961}, !- Handle
   6;                                      !- Number of Timesteps per Hour
 
 OS:ShadowCalculation,
-  {e1353f9a-2293-403e-9161-2e219d37fc3a}, !- Handle
-=======
-  {f39b3eb6-d05f-4132-b142-148ef73f96ee}, !- Handle
-  6;                                      !- Number of Timesteps per Hour
-
-OS:ShadowCalculation,
-  {23b39a4c-9ba3-4aca-a972-df18657586ba}, !- Handle
->>>>>>> 67460ca1
+  {2c92b2cc-b6eb-4626-8e2e-21f3f3f88343}, !- Handle
   20,                                     !- Calculation Frequency
   200;                                    !- Maximum Figures in Shadow Overlap Calculations
 
 OS:SurfaceConvectionAlgorithm:Outside,
-<<<<<<< HEAD
-  {b28a1fd3-d9ac-48fa-a591-f26d95d4ac66}, !- Handle
+  {51f5f7be-a17e-4310-a6d8-6f9655d7af88}, !- Handle
   DOE-2;                                  !- Algorithm
 
 OS:SurfaceConvectionAlgorithm:Inside,
-  {ee0d9c08-f4f7-4090-88f7-7f308066baca}, !- Handle
+  {ed0da942-2578-467c-9d45-428ad182269b}, !- Handle
   TARP;                                   !- Algorithm
 
 OS:ZoneCapacitanceMultiplier:ResearchSpecial,
-  {0237fa9e-d5c0-4a08-a7f2-ef4c320e7928}, !- Handle
-=======
-  {fbd1cf9d-d64b-47a1-86e6-f9e1986b6004}, !- Handle
-  DOE-2;                                  !- Algorithm
-
-OS:SurfaceConvectionAlgorithm:Inside,
-  {05ef9bb6-a8a4-4939-9cef-6130e36565dd}, !- Handle
-  TARP;                                   !- Algorithm
-
-OS:ZoneCapacitanceMultiplier:ResearchSpecial,
-  {7873f0af-6aae-49d6-a462-c102598bcf74}, !- Handle
->>>>>>> 67460ca1
+  {348a9458-d93b-412f-9bdf-42f4aa7f0bb3}, !- Handle
   ,                                       !- Temperature Capacity Multiplier
   15,                                     !- Humidity Capacity Multiplier
   ;                                       !- Carbon Dioxide Capacity Multiplier
 
 OS:RunPeriod,
-<<<<<<< HEAD
-  {c4b9884c-7a79-4721-824a-4a2bbeb5d035}, !- Handle
-=======
-  {3158f07f-3565-4a45-b0de-6242a7e28f9a}, !- Handle
->>>>>>> 67460ca1
+  {88aa1783-4c11-4dfb-b754-79ebcb4abf4b}, !- Handle
   Run Period 1,                           !- Name
   1,                                      !- Begin Month
   1,                                      !- Begin Day of Month
@@ -81,21 +49,13 @@
   ;                                       !- Number of Times Runperiod to be Repeated
 
 OS:YearDescription,
-<<<<<<< HEAD
-  {942036c3-eac1-4022-8e1e-356864c91bfd}, !- Handle
-=======
-  {24981e12-b613-4af4-9c7f-2e907fbf5eac}, !- Handle
->>>>>>> 67460ca1
+  {ab62f82b-c169-4618-9e05-c695c54cc7b3}, !- Handle
   2007,                                   !- Calendar Year
   ,                                       !- Day of Week for Start Day
   ;                                       !- Is Leap Year
 
 OS:WeatherFile,
-<<<<<<< HEAD
-  {25b7a9d4-5651-4f73-93aa-0c4a9577682f}, !- Handle
-=======
-  {f0c9f809-6b96-4de2-9289-229ad5afc565}, !- Handle
->>>>>>> 67460ca1
+  {5010ae88-ecc3-4e76-8ec2-ee2b297d32d3}, !- Handle
   Denver Intl Ap,                         !- City
   CO,                                     !- State Province Region
   USA,                                    !- Country
@@ -109,13 +69,8 @@
   E23378AA;                               !- Checksum
 
 OS:AdditionalProperties,
-<<<<<<< HEAD
-  {11ba9705-b97c-405a-b5cb-6c9a749afea5}, !- Handle
-  {25b7a9d4-5651-4f73-93aa-0c4a9577682f}, !- Object Name
-=======
-  {8da7455b-0c82-441a-851f-5259e11ad9d5}, !- Handle
-  {f0c9f809-6b96-4de2-9289-229ad5afc565}, !- Object Name
->>>>>>> 67460ca1
+  {b0e4e797-e84b-4a59-b97d-517dc330d720}, !- Handle
+  {5010ae88-ecc3-4e76-8ec2-ee2b297d32d3}, !- Object Name
   EPWHeaderCity,                          !- Feature Name 1
   String,                                 !- Feature Data Type 1
   Denver Intl Ap,                         !- Feature Value 1
@@ -223,11 +178,7 @@
   84;                                     !- Feature Value 35
 
 OS:Site,
-<<<<<<< HEAD
-  {798710a7-2c30-4816-963f-fb81d87cdeaf}, !- Handle
-=======
-  {91e3aa2b-14b7-48c2-bfc8-eda52d5f0119}, !- Handle
->>>>>>> 67460ca1
+  {03f354bb-f7f0-4285-bbea-7a21b4f1ef57}, !- Handle
   Denver Intl Ap_CO_USA,                  !- Name
   39.83,                                  !- Latitude {deg}
   -104.65,                                !- Longitude {deg}
@@ -236,11 +187,7 @@
   ;                                       !- Terrain
 
 OS:ClimateZones,
-<<<<<<< HEAD
-  {6f8804f1-88f7-4bc9-965f-b3b2f92d6cd3}, !- Handle
-=======
-  {2a62f7c7-ce66-4478-a508-34229f964400}, !- Handle
->>>>>>> 67460ca1
+  {b0f5e0bb-eb63-4168-b10f-a59056432a62}, !- Handle
   ,                                       !- Active Institution
   ,                                       !- Active Year
   ,                                       !- Climate Zone Institution Name 1
@@ -253,31 +200,19 @@
   Cold;                                   !- Climate Zone Value 2
 
 OS:Site:WaterMainsTemperature,
-<<<<<<< HEAD
-  {08f265e8-8288-486a-bbd8-ed2c925a44f5}, !- Handle
-=======
-  {e78ea4ba-723d-47a2-b01a-87d282cb28fe}, !- Handle
->>>>>>> 67460ca1
+  {7f680b34-9ebe-4f4a-920a-e08d20254d3b}, !- Handle
   Correlation,                            !- Calculation Method
   ,                                       !- Temperature Schedule Name
   10.8753424657535,                       !- Annual Average Outdoor Air Temperature {C}
   23.1524007936508;                       !- Maximum Difference In Monthly Average Outdoor Air Temperatures {deltaC}
 
 OS:RunPeriodControl:DaylightSavingTime,
-<<<<<<< HEAD
-  {703ab844-b164-44b2-b6cc-660c887697d3}, !- Handle
-=======
-  {225e00d1-8e4f-4bf8-b8c7-9a7f9ecd287a}, !- Handle
->>>>>>> 67460ca1
+  {b9955903-e84a-4299-b268-4c02106ee605}, !- Handle
   3/12,                                   !- Start Date
   11/5;                                   !- End Date
 
 OS:Site:GroundTemperature:Deep,
-<<<<<<< HEAD
-  {2365cc35-1333-4c5f-83dc-3e1bc672aa92}, !- Handle
-=======
-  {36543961-41df-4f35-8024-78f56e70f918}, !- Handle
->>>>>>> 67460ca1
+  {ffeaa3c4-3c2c-4d34-8f42-f61f5708c3bc}, !- Handle
   10.8753424657535,                       !- January Deep Ground Temperature {C}
   10.8753424657535,                       !- February Deep Ground Temperature {C}
   10.8753424657535,                       !- March Deep Ground Temperature {C}
@@ -292,11 +227,7 @@
   10.8753424657535;                       !- December Deep Ground Temperature {C}
 
 OS:Building,
-<<<<<<< HEAD
-  {15579445-4249-4977-b089-171fde064aa4}, !- Handle
-=======
-  {0a47e704-db39-4c25-80bf-c42186874a30}, !- Handle
->>>>>>> 67460ca1
+  {15f62bc3-a05a-4203-9c64-393e4c8d1caf}, !- Handle
   Building 1,                             !- Name
   ,                                       !- Building Sector Type
   0,                                      !- North Axis {deg}
@@ -311,13 +242,8 @@
   40;                                     !- Standards Number of Living Units
 
 OS:AdditionalProperties,
-<<<<<<< HEAD
-  {f19a9bb7-4979-4777-a5a5-c2218239b50b}, !- Handle
-  {15579445-4249-4977-b089-171fde064aa4}, !- Object Name
-=======
-  {8412a1f6-e6a6-455b-ae7c-4cd30fc3b900}, !- Handle
-  {0a47e704-db39-4c25-80bf-c42186874a30}, !- Object Name
->>>>>>> 67460ca1
+  {9413a853-ddbf-4456-b3ab-3771a9e69734}, !- Handle
+  {15f62bc3-a05a-4203-9c64-393e4c8d1caf}, !- Object Name
   num_units,                              !- Feature Name 1
   Integer,                                !- Feature Data Type 1
   40,                                     !- Feature Value 1
@@ -344,11 +270,7 @@
   Double-Loaded Interior;                 !- Feature Value 8
 
 OS:ThermalZone,
-<<<<<<< HEAD
-  {6b45a026-80b9-4e30-af3d-902ff48c3be5}, !- Handle
-=======
-  {b5382e7e-f7cf-4259-9ea1-bb4d7ab54353}, !- Handle
->>>>>>> 67460ca1
+  {0db12009-7bf7-4321-82b3-c53777837b65}, !- Handle
   living zone,                            !- Name
   ,                                       !- Multiplier
   ,                                       !- Ceiling Height {m}
@@ -357,17 +279,10 @@
   ,                                       !- Zone Inside Convection Algorithm
   ,                                       !- Zone Outside Convection Algorithm
   ,                                       !- Zone Conditioning Equipment List Name
-<<<<<<< HEAD
-  {6b080d41-7b64-42fc-b539-9fee607b6c23}, !- Zone Air Inlet Port List
-  {f252f6eb-b07a-48b4-b791-22b53db84887}, !- Zone Air Exhaust Port List
-  {5690ff4e-474f-4e48-8a71-3f87b599f4df}, !- Zone Air Node Name
-  {7458c69f-3a9a-4cd6-8b54-2aa02054abb7}, !- Zone Return Air Port List
-=======
-  {88824d6f-138b-4a3c-a45d-d894a8b8aad8}, !- Zone Air Inlet Port List
-  {9b052e43-071b-4f2a-9884-cbb011d9de8c}, !- Zone Air Exhaust Port List
-  {8469c640-f340-40bd-a931-09531aec2db9}, !- Zone Air Node Name
-  {bb72331f-1304-4c7e-8def-c0dd38db7a45}, !- Zone Return Air Port List
->>>>>>> 67460ca1
+  {d3e59e32-5f36-4615-bc3e-0e5daa3e3249}, !- Zone Air Inlet Port List
+  {e7670081-c4bf-4b93-952f-c1b047ec5db3}, !- Zone Air Exhaust Port List
+  {aa203604-001a-49c7-9bea-45d4beceaba1}, !- Zone Air Node Name
+  {58e67fef-85fc-4989-962e-799de8ec9739}, !- Zone Return Air Port List
   ,                                       !- Primary Daylighting Control Name
   ,                                       !- Fraction of Zone Controlled by Primary Daylighting Control
   ,                                       !- Secondary Daylighting Control Name
@@ -378,71 +293,37 @@
   No;                                     !- Use Ideal Air Loads
 
 OS:Node,
-<<<<<<< HEAD
-  {5f2acae5-37f8-4e40-afcd-6f13d0a1abec}, !- Handle
+  {4cf9a71c-0a3b-4708-b47d-6db8915ed2e8}, !- Handle
   Node 1,                                 !- Name
-  {5690ff4e-474f-4e48-8a71-3f87b599f4df}, !- Inlet Port
+  {aa203604-001a-49c7-9bea-45d4beceaba1}, !- Inlet Port
   ;                                       !- Outlet Port
 
 OS:Connection,
-  {5690ff4e-474f-4e48-8a71-3f87b599f4df}, !- Handle
-  {79d17e83-08f7-4420-bf36-098c016f0d8a}, !- Name
-  {6b45a026-80b9-4e30-af3d-902ff48c3be5}, !- Source Object
+  {aa203604-001a-49c7-9bea-45d4beceaba1}, !- Handle
+  {8a717b58-2c1e-4444-b256-592e05f78cab}, !- Name
+  {0db12009-7bf7-4321-82b3-c53777837b65}, !- Source Object
   11,                                     !- Outlet Port
-  {5f2acae5-37f8-4e40-afcd-6f13d0a1abec}, !- Target Object
+  {4cf9a71c-0a3b-4708-b47d-6db8915ed2e8}, !- Target Object
   2;                                      !- Inlet Port
 
 OS:PortList,
-  {6b080d41-7b64-42fc-b539-9fee607b6c23}, !- Handle
-  {b24b6cea-b7af-47b9-b7ab-f0e4f1c05ff0}, !- Name
-  {6b45a026-80b9-4e30-af3d-902ff48c3be5}; !- HVAC Component
+  {d3e59e32-5f36-4615-bc3e-0e5daa3e3249}, !- Handle
+  {9f09edad-b122-4d24-9ada-3b440024de38}, !- Name
+  {0db12009-7bf7-4321-82b3-c53777837b65}; !- HVAC Component
 
 OS:PortList,
-  {f252f6eb-b07a-48b4-b791-22b53db84887}, !- Handle
-  {0307e1f5-b5a4-44a7-9fee-f874f7a57c31}, !- Name
-  {6b45a026-80b9-4e30-af3d-902ff48c3be5}; !- HVAC Component
+  {e7670081-c4bf-4b93-952f-c1b047ec5db3}, !- Handle
+  {a4ca6b07-0381-412c-b5fe-d3676d99b20e}, !- Name
+  {0db12009-7bf7-4321-82b3-c53777837b65}; !- HVAC Component
 
 OS:PortList,
-  {7458c69f-3a9a-4cd6-8b54-2aa02054abb7}, !- Handle
-  {aa9db14d-f627-42bd-bb65-4a07ba06b4cf}, !- Name
-  {6b45a026-80b9-4e30-af3d-902ff48c3be5}; !- HVAC Component
+  {58e67fef-85fc-4989-962e-799de8ec9739}, !- Handle
+  {526a9727-4e53-4b81-bcc8-afe5aa11ab52}, !- Name
+  {0db12009-7bf7-4321-82b3-c53777837b65}; !- HVAC Component
 
 OS:Sizing:Zone,
-  {f2d08fd9-0314-487c-93c3-a23cb5cf3dcc}, !- Handle
-  {6b45a026-80b9-4e30-af3d-902ff48c3be5}, !- Zone or ZoneList Name
-=======
-  {19a26e11-3f7f-404e-841e-851fad33cdd8}, !- Handle
-  Node 1,                                 !- Name
-  {8469c640-f340-40bd-a931-09531aec2db9}, !- Inlet Port
-  ;                                       !- Outlet Port
-
-OS:Connection,
-  {8469c640-f340-40bd-a931-09531aec2db9}, !- Handle
-  {ef1f0887-292d-4287-a51f-66605d701a25}, !- Name
-  {b5382e7e-f7cf-4259-9ea1-bb4d7ab54353}, !- Source Object
-  11,                                     !- Outlet Port
-  {19a26e11-3f7f-404e-841e-851fad33cdd8}, !- Target Object
-  2;                                      !- Inlet Port
-
-OS:PortList,
-  {88824d6f-138b-4a3c-a45d-d894a8b8aad8}, !- Handle
-  {8c4aedee-901a-4b2b-b372-c5127f76dc30}, !- Name
-  {b5382e7e-f7cf-4259-9ea1-bb4d7ab54353}; !- HVAC Component
-
-OS:PortList,
-  {9b052e43-071b-4f2a-9884-cbb011d9de8c}, !- Handle
-  {0b2a4f4a-e1c4-400a-8b3c-faf5ec5d3a86}, !- Name
-  {b5382e7e-f7cf-4259-9ea1-bb4d7ab54353}; !- HVAC Component
-
-OS:PortList,
-  {bb72331f-1304-4c7e-8def-c0dd38db7a45}, !- Handle
-  {608f0aaa-12b6-47a9-84c1-dbd19c266149}, !- Name
-  {b5382e7e-f7cf-4259-9ea1-bb4d7ab54353}; !- HVAC Component
-
-OS:Sizing:Zone,
-  {56a23538-3f0f-4aa3-a47b-e25c1ce82fd4}, !- Handle
-  {b5382e7e-f7cf-4259-9ea1-bb4d7ab54353}, !- Zone or ZoneList Name
->>>>>>> 67460ca1
+  {df006bc4-3d54-4345-8f90-98f04ae33666}, !- Handle
+  {0db12009-7bf7-4321-82b3-c53777837b65}, !- Zone or ZoneList Name
   SupplyAirTemperature,                   !- Zone Cooling Design Supply Air Temperature Input Method
   14,                                     !- Zone Cooling Design Supply Air Temperature {C}
   11.11,                                  !- Zone Cooling Design Supply Air Temperature Difference {deltaC}
@@ -471,25 +352,14 @@
   autosize;                               !- Dedicated Outdoor Air High Setpoint Temperature for Design {C}
 
 OS:ZoneHVAC:EquipmentList,
-<<<<<<< HEAD
-  {2e89b7da-0aba-4443-baa0-2472539359c6}, !- Handle
+  {796be602-52ac-4c2f-b380-cb60a6d719b4}, !- Handle
   Zone HVAC Equipment List 1,             !- Name
-  {6b45a026-80b9-4e30-af3d-902ff48c3be5}; !- Thermal Zone
+  {0db12009-7bf7-4321-82b3-c53777837b65}; !- Thermal Zone
 
 OS:Space,
-  {907d5f12-9e9b-40a9-85ec-550bd3f04ae9}, !- Handle
+  {a5479427-f812-49ab-a1ac-6677e8557451}, !- Handle
   living space,                           !- Name
-  {72c7f310-f25f-4405-ae37-f2eba10a064a}, !- Space Type Name
-=======
-  {26c06e3d-bac0-40cb-8f07-a120ac684c10}, !- Handle
-  Zone HVAC Equipment List 1,             !- Name
-  {b5382e7e-f7cf-4259-9ea1-bb4d7ab54353}; !- Thermal Zone
-
-OS:Space,
-  {e9b29858-2929-4086-ba9a-ae6cc0eac2d8}, !- Handle
-  living space,                           !- Name
-  {8e0c5327-f4c3-4d04-84f9-ff9ec85dbf70}, !- Space Type Name
->>>>>>> 67460ca1
+  {75c418e9-8de3-4061-a81d-b384320e8890}, !- Space Type Name
   ,                                       !- Default Construction Set Name
   ,                                       !- Default Schedule Set Name
   ,                                       !- Direction of Relative North {deg}
@@ -497,31 +367,17 @@
   ,                                       !- Y Origin {m}
   ,                                       !- Z Origin {m}
   ,                                       !- Building Story Name
-<<<<<<< HEAD
-  {6b45a026-80b9-4e30-af3d-902ff48c3be5}, !- Thermal Zone Name
+  {0db12009-7bf7-4321-82b3-c53777837b65}, !- Thermal Zone Name
   ,                                       !- Part of Total Floor Area
   ,                                       !- Design Specification Outdoor Air Object Name
-  {5a2fdff7-6e0b-4376-9d68-66bb0c1e877b}; !- Building Unit Name
-
-OS:Surface,
-  {b03dedf8-5d50-4b9a-a76a-539f2e4710d5}, !- Handle
+  {857c5426-1698-4326-b491-efa1f37e85fa}; !- Building Unit Name
+
+OS:Surface,
+  {f31d32be-e652-4fce-8196-8a2cf463ea93}, !- Handle
   Surface 1,                              !- Name
   Floor,                                  !- Surface Type
   ,                                       !- Construction Name
-  {907d5f12-9e9b-40a9-85ec-550bd3f04ae9}, !- Space Name
-=======
-  {b5382e7e-f7cf-4259-9ea1-bb4d7ab54353}, !- Thermal Zone Name
-  ,                                       !- Part of Total Floor Area
-  ,                                       !- Design Specification Outdoor Air Object Name
-  {55666e9d-0b64-456d-9862-cce576dd7d88}; !- Building Unit Name
-
-OS:Surface,
-  {6b248e51-b4dd-49c0-b01e-8686dfdf8e3e}, !- Handle
-  Surface 1,                              !- Name
-  Floor,                                  !- Surface Type
-  ,                                       !- Construction Name
-  {e9b29858-2929-4086-ba9a-ae6cc0eac2d8}, !- Space Name
->>>>>>> 67460ca1
+  {a5479427-f812-49ab-a1ac-6677e8557451}, !- Space Name
   Foundation,                             !- Outside Boundary Condition
   ,                                       !- Outside Boundary Condition Object
   NoSun,                                  !- Sun Exposure
@@ -534,19 +390,11 @@
   6.46578440716979, -12.9315688143396, 0; !- X,Y,Z Vertex 4 {m}
 
 OS:Surface,
-<<<<<<< HEAD
-  {dabafaf2-96ee-4986-aebd-76fbe011adfb}, !- Handle
+  {a0be652f-942d-4ef3-a734-c6c3fc996c02}, !- Handle
   Surface 2,                              !- Name
   Wall,                                   !- Surface Type
   ,                                       !- Construction Name
-  {907d5f12-9e9b-40a9-85ec-550bd3f04ae9}, !- Space Name
-=======
-  {d0dda30c-10d3-4f8d-9d5f-8214c2d96dd3}, !- Handle
-  Surface 2,                              !- Name
-  Wall,                                   !- Surface Type
-  ,                                       !- Construction Name
-  {e9b29858-2929-4086-ba9a-ae6cc0eac2d8}, !- Space Name
->>>>>>> 67460ca1
+  {a5479427-f812-49ab-a1ac-6677e8557451}, !- Space Name
   Outdoors,                               !- Outside Boundary Condition
   ,                                       !- Outside Boundary Condition Object
   SunExposed,                             !- Sun Exposure
@@ -559,19 +407,11 @@
   0, -12.9315688143396, 2.4384;           !- X,Y,Z Vertex 4 {m}
 
 OS:Surface,
-<<<<<<< HEAD
-  {42a0e3ae-0730-4ab1-aeae-e3d0af69ada0}, !- Handle
+  {91a3eb88-9147-411a-93b5-91b23661a601}, !- Handle
   Surface 3,                              !- Name
   Wall,                                   !- Surface Type
   ,                                       !- Construction Name
-  {907d5f12-9e9b-40a9-85ec-550bd3f04ae9}, !- Space Name
-=======
-  {01265519-f035-412a-b090-4763dc68f9ca}, !- Handle
-  Surface 3,                              !- Name
-  Wall,                                   !- Surface Type
-  ,                                       !- Construction Name
-  {e9b29858-2929-4086-ba9a-ae6cc0eac2d8}, !- Space Name
->>>>>>> 67460ca1
+  {a5479427-f812-49ab-a1ac-6677e8557451}, !- Space Name
   Adiabatic,                              !- Outside Boundary Condition
   ,                                       !- Outside Boundary Condition Object
   NoSun,                                  !- Sun Exposure
@@ -584,19 +424,11 @@
   0, 0, 2.4384;                           !- X,Y,Z Vertex 4 {m}
 
 OS:Surface,
-<<<<<<< HEAD
-  {4c8a437d-4cd4-4343-b3c6-97605774821f}, !- Handle
+  {41dc236d-8b4c-4931-a5b5-3fecace910da}, !- Handle
   Surface 4,                              !- Name
   Wall,                                   !- Surface Type
   ,                                       !- Construction Name
-  {907d5f12-9e9b-40a9-85ec-550bd3f04ae9}, !- Space Name
-=======
-  {ca717e8a-356f-406f-92a4-d59e81b349c0}, !- Handle
-  Surface 4,                              !- Name
-  Wall,                                   !- Surface Type
-  ,                                       !- Construction Name
-  {e9b29858-2929-4086-ba9a-ae6cc0eac2d8}, !- Space Name
->>>>>>> 67460ca1
+  {a5479427-f812-49ab-a1ac-6677e8557451}, !- Space Name
   Adiabatic,                              !- Outside Boundary Condition
   ,                                       !- Outside Boundary Condition Object
   NoSun,                                  !- Sun Exposure
@@ -609,19 +441,11 @@
   6.46578440716979, 0, 2.4384;            !- X,Y,Z Vertex 4 {m}
 
 OS:Surface,
-<<<<<<< HEAD
-  {19881f28-2192-4d16-9c49-62a88e3caa0f}, !- Handle
+  {bce7579f-9e12-47fb-9d4c-58a3e830c962}, !- Handle
   Surface 5,                              !- Name
   Wall,                                   !- Surface Type
   ,                                       !- Construction Name
-  {907d5f12-9e9b-40a9-85ec-550bd3f04ae9}, !- Space Name
-=======
-  {55ea5780-27fa-41d7-adbf-895de3394408}, !- Handle
-  Surface 5,                              !- Name
-  Wall,                                   !- Surface Type
-  ,                                       !- Construction Name
-  {e9b29858-2929-4086-ba9a-ae6cc0eac2d8}, !- Space Name
->>>>>>> 67460ca1
+  {a5479427-f812-49ab-a1ac-6677e8557451}, !- Space Name
   Outdoors,                               !- Outside Boundary Condition
   ,                                       !- Outside Boundary Condition Object
   SunExposed,                             !- Sun Exposure
@@ -634,19 +458,11 @@
   6.46578440716979, -12.9315688143396, 2.4384; !- X,Y,Z Vertex 4 {m}
 
 OS:Surface,
-<<<<<<< HEAD
-  {e94ce034-a221-427d-926e-cf85b410d9b7}, !- Handle
+  {71f69d2b-95ca-4743-9b46-044a272ee6ae}, !- Handle
   Surface 6,                              !- Name
   RoofCeiling,                            !- Surface Type
   ,                                       !- Construction Name
-  {907d5f12-9e9b-40a9-85ec-550bd3f04ae9}, !- Space Name
-=======
-  {965a76a8-831a-441a-a72f-392b582067bf}, !- Handle
-  Surface 6,                              !- Name
-  RoofCeiling,                            !- Surface Type
-  ,                                       !- Construction Name
-  {e9b29858-2929-4086-ba9a-ae6cc0eac2d8}, !- Space Name
->>>>>>> 67460ca1
+  {a5479427-f812-49ab-a1ac-6677e8557451}, !- Space Name
   Adiabatic,                              !- Outside Boundary Condition
   ,                                       !- Outside Boundary Condition Object
   NoSun,                                  !- Sun Exposure
@@ -659,11 +475,7 @@
   0, -12.9315688143396, 2.4384;           !- X,Y,Z Vertex 4 {m}
 
 OS:SpaceType,
-<<<<<<< HEAD
-  {72c7f310-f25f-4405-ae37-f2eba10a064a}, !- Handle
-=======
-  {8e0c5327-f4c3-4d04-84f9-ff9ec85dbf70}, !- Handle
->>>>>>> 67460ca1
+  {75c418e9-8de3-4061-a81d-b384320e8890}, !- Handle
   Space Type 1,                           !- Name
   ,                                       !- Default Construction Set Name
   ,                                       !- Default Schedule Set Name
@@ -674,11 +486,7 @@
   living;                                 !- Standards Space Type
 
 OS:ThermalZone,
-<<<<<<< HEAD
-  {97b82321-4bc1-488c-b6e6-8666ea15e097}, !- Handle
-=======
-  {ca78994a-d1d2-4a43-9dcc-9d83040934ad}, !- Handle
->>>>>>> 67460ca1
+  {ad71fd49-d88b-404d-ac47-338f23bc1cae}, !- Handle
   corridor zone,                          !- Name
   ,                                       !- Multiplier
   ,                                       !- Ceiling Height {m}
@@ -687,17 +495,10 @@
   ,                                       !- Zone Inside Convection Algorithm
   ,                                       !- Zone Outside Convection Algorithm
   ,                                       !- Zone Conditioning Equipment List Name
-<<<<<<< HEAD
-  {05f4ba2d-2706-4823-b427-83fab7407f3c}, !- Zone Air Inlet Port List
-  {887e45aa-07dc-4911-a014-823d419750b8}, !- Zone Air Exhaust Port List
-  {a7e0c540-ce5c-4e54-b1c9-22abf7adb58f}, !- Zone Air Node Name
-  {de3ca33a-a210-4e87-8344-5ad90fec39e2}, !- Zone Return Air Port List
-=======
-  {7c51c1e0-9fc3-43a4-ba03-8b72b4889a97}, !- Zone Air Inlet Port List
-  {f125a9ee-d2a7-43f1-8c9c-81fa5016331a}, !- Zone Air Exhaust Port List
-  {4b70b966-7796-4ee8-8861-d3773c8fc01a}, !- Zone Air Node Name
-  {d1aed57f-cdf0-464b-b4bc-5a222ba0c61c}, !- Zone Return Air Port List
->>>>>>> 67460ca1
+  {abe4fc97-1586-43a4-a918-aca9093908a7}, !- Zone Air Inlet Port List
+  {923e4f1e-fa14-499d-b20c-c822c9f4184e}, !- Zone Air Exhaust Port List
+  {ab67bb4e-d910-4e97-9a89-829170082a99}, !- Zone Air Node Name
+  {1a4b43b1-d634-4a18-8845-510571fcc0e4}, !- Zone Return Air Port List
   ,                                       !- Primary Daylighting Control Name
   ,                                       !- Fraction of Zone Controlled by Primary Daylighting Control
   ,                                       !- Secondary Daylighting Control Name
@@ -708,71 +509,37 @@
   No;                                     !- Use Ideal Air Loads
 
 OS:Node,
-<<<<<<< HEAD
-  {b733623d-0625-4b27-b91e-66045c3238da}, !- Handle
+  {8ec6cb3d-76dd-40af-909f-182cce10891f}, !- Handle
   Node 2,                                 !- Name
-  {a7e0c540-ce5c-4e54-b1c9-22abf7adb58f}, !- Inlet Port
+  {ab67bb4e-d910-4e97-9a89-829170082a99}, !- Inlet Port
   ;                                       !- Outlet Port
 
 OS:Connection,
-  {a7e0c540-ce5c-4e54-b1c9-22abf7adb58f}, !- Handle
-  {0750ffae-1c97-4397-9dfe-348a30829ddd}, !- Name
-  {97b82321-4bc1-488c-b6e6-8666ea15e097}, !- Source Object
+  {ab67bb4e-d910-4e97-9a89-829170082a99}, !- Handle
+  {99d3b8a8-2b41-4ed1-b97d-ecdc058d61b2}, !- Name
+  {ad71fd49-d88b-404d-ac47-338f23bc1cae}, !- Source Object
   11,                                     !- Outlet Port
-  {b733623d-0625-4b27-b91e-66045c3238da}, !- Target Object
+  {8ec6cb3d-76dd-40af-909f-182cce10891f}, !- Target Object
   2;                                      !- Inlet Port
 
 OS:PortList,
-  {05f4ba2d-2706-4823-b427-83fab7407f3c}, !- Handle
-  {228931d4-cce5-479f-b3bb-d6617062d62a}, !- Name
-  {97b82321-4bc1-488c-b6e6-8666ea15e097}; !- HVAC Component
+  {abe4fc97-1586-43a4-a918-aca9093908a7}, !- Handle
+  {c0455cef-3c50-45cf-b0c4-2bec2cf4f059}, !- Name
+  {ad71fd49-d88b-404d-ac47-338f23bc1cae}; !- HVAC Component
 
 OS:PortList,
-  {887e45aa-07dc-4911-a014-823d419750b8}, !- Handle
-  {65b4cfa4-d122-471a-abb8-6c07099ceab3}, !- Name
-  {97b82321-4bc1-488c-b6e6-8666ea15e097}; !- HVAC Component
+  {923e4f1e-fa14-499d-b20c-c822c9f4184e}, !- Handle
+  {62e5839b-8e75-42aa-ad56-3f3996eb4bfb}, !- Name
+  {ad71fd49-d88b-404d-ac47-338f23bc1cae}; !- HVAC Component
 
 OS:PortList,
-  {de3ca33a-a210-4e87-8344-5ad90fec39e2}, !- Handle
-  {b0ddac7f-a964-44cd-8d0c-00df3f149036}, !- Name
-  {97b82321-4bc1-488c-b6e6-8666ea15e097}; !- HVAC Component
+  {1a4b43b1-d634-4a18-8845-510571fcc0e4}, !- Handle
+  {0d5e18a5-57b9-4ba6-bfca-df47ea37914a}, !- Name
+  {ad71fd49-d88b-404d-ac47-338f23bc1cae}; !- HVAC Component
 
 OS:Sizing:Zone,
-  {ad3f5e76-a163-47f0-9e7d-c6d5ebd25784}, !- Handle
-  {97b82321-4bc1-488c-b6e6-8666ea15e097}, !- Zone or ZoneList Name
-=======
-  {f6742696-7e38-45db-a948-1705af5c8712}, !- Handle
-  Node 2,                                 !- Name
-  {4b70b966-7796-4ee8-8861-d3773c8fc01a}, !- Inlet Port
-  ;                                       !- Outlet Port
-
-OS:Connection,
-  {4b70b966-7796-4ee8-8861-d3773c8fc01a}, !- Handle
-  {f226b7ca-649b-4afa-a861-50017556003a}, !- Name
-  {ca78994a-d1d2-4a43-9dcc-9d83040934ad}, !- Source Object
-  11,                                     !- Outlet Port
-  {f6742696-7e38-45db-a948-1705af5c8712}, !- Target Object
-  2;                                      !- Inlet Port
-
-OS:PortList,
-  {7c51c1e0-9fc3-43a4-ba03-8b72b4889a97}, !- Handle
-  {0b91dd72-acf3-4d20-8f1e-d53549880fda}, !- Name
-  {ca78994a-d1d2-4a43-9dcc-9d83040934ad}; !- HVAC Component
-
-OS:PortList,
-  {f125a9ee-d2a7-43f1-8c9c-81fa5016331a}, !- Handle
-  {0802109c-b333-4c62-9122-b9af692855ca}, !- Name
-  {ca78994a-d1d2-4a43-9dcc-9d83040934ad}; !- HVAC Component
-
-OS:PortList,
-  {d1aed57f-cdf0-464b-b4bc-5a222ba0c61c}, !- Handle
-  {23fa6101-b36e-4922-96f9-1f1658a25ff0}, !- Name
-  {ca78994a-d1d2-4a43-9dcc-9d83040934ad}; !- HVAC Component
-
-OS:Sizing:Zone,
-  {30c53bbd-a731-4497-aa0e-0ec4d3cb2e06}, !- Handle
-  {ca78994a-d1d2-4a43-9dcc-9d83040934ad}, !- Zone or ZoneList Name
->>>>>>> 67460ca1
+  {9a5ec7f8-dce4-418b-89c3-a7d1d02d10c3}, !- Handle
+  {ad71fd49-d88b-404d-ac47-338f23bc1cae}, !- Zone or ZoneList Name
   SupplyAirTemperature,                   !- Zone Cooling Design Supply Air Temperature Input Method
   14,                                     !- Zone Cooling Design Supply Air Temperature {C}
   11.11,                                  !- Zone Cooling Design Supply Air Temperature Difference {deltaC}
@@ -801,25 +568,14 @@
   autosize;                               !- Dedicated Outdoor Air High Setpoint Temperature for Design {C}
 
 OS:ZoneHVAC:EquipmentList,
-<<<<<<< HEAD
-  {7e431b83-961c-49c8-8ddd-b8985977a37d}, !- Handle
+  {751ce9db-42f8-4d0a-a73b-b31790b0aec4}, !- Handle
   Zone HVAC Equipment List 2,             !- Name
-  {97b82321-4bc1-488c-b6e6-8666ea15e097}; !- Thermal Zone
+  {ad71fd49-d88b-404d-ac47-338f23bc1cae}; !- Thermal Zone
 
 OS:Space,
-  {770f2892-ef4d-4ae4-bc65-d5aac73dff5f}, !- Handle
+  {70568e08-4ab8-4810-b1ad-2e90bd154f53}, !- Handle
   corridor space,                         !- Name
-  {e6b37667-08af-4e5c-a419-e7f8e8b02fab}, !- Space Type Name
-=======
-  {d79e7798-167b-4632-a9ea-c9a890a1a221}, !- Handle
-  Zone HVAC Equipment List 2,             !- Name
-  {ca78994a-d1d2-4a43-9dcc-9d83040934ad}; !- Thermal Zone
-
-OS:Space,
-  {1f0eb4c9-40df-4e93-a676-4bcd443a7a86}, !- Handle
-  corridor space,                         !- Name
-  {e14e5cad-108e-4f56-be82-3272b19846b8}, !- Space Type Name
->>>>>>> 67460ca1
+  {a0352be3-b46d-41dd-b693-0b8680c9c4a1}, !- Space Type Name
   ,                                       !- Default Construction Set Name
   ,                                       !- Default Schedule Set Name
   ,                                       !- Direction of Relative North {deg}
@@ -827,25 +583,14 @@
   ,                                       !- Y Origin {m}
   ,                                       !- Z Origin {m}
   ,                                       !- Building Story Name
-<<<<<<< HEAD
-  {97b82321-4bc1-488c-b6e6-8666ea15e097}; !- Thermal Zone Name
-
-OS:Surface,
-  {dd6839e8-c808-486f-a050-a8246ea5d75e}, !- Handle
+  {ad71fd49-d88b-404d-ac47-338f23bc1cae}; !- Thermal Zone Name
+
+OS:Surface,
+  {75f21802-a87f-48ee-84a3-f796c2b1d8ff}, !- Handle
   Surface 7,                              !- Name
   Floor,                                  !- Surface Type
   ,                                       !- Construction Name
-  {770f2892-ef4d-4ae4-bc65-d5aac73dff5f}, !- Space Name
-=======
-  {ca78994a-d1d2-4a43-9dcc-9d83040934ad}; !- Thermal Zone Name
-
-OS:Surface,
-  {c949c313-0248-4f4b-a39b-b15ae4fc20a5}, !- Handle
-  Surface 7,                              !- Name
-  Floor,                                  !- Surface Type
-  ,                                       !- Construction Name
-  {1f0eb4c9-40df-4e93-a676-4bcd443a7a86}, !- Space Name
->>>>>>> 67460ca1
+  {70568e08-4ab8-4810-b1ad-2e90bd154f53}, !- Space Name
   Foundation,                             !- Outside Boundary Condition
   ,                                       !- Outside Boundary Condition Object
   NoSun,                                  !- Sun Exposure
@@ -858,19 +603,11 @@
   6.46578440716979, 0, 0;                 !- X,Y,Z Vertex 4 {m}
 
 OS:Surface,
-<<<<<<< HEAD
-  {e1a463dd-9266-44ea-acf6-0629938b43ec}, !- Handle
+  {c5e6bd29-59a8-4a95-83a4-7c4ff0d69b00}, !- Handle
   Surface 8,                              !- Name
   Wall,                                   !- Surface Type
   ,                                       !- Construction Name
-  {770f2892-ef4d-4ae4-bc65-d5aac73dff5f}, !- Space Name
-=======
-  {88ce8595-e83f-45d3-9320-2d7ea1130811}, !- Handle
-  Surface 8,                              !- Name
-  Wall,                                   !- Surface Type
-  ,                                       !- Construction Name
-  {1f0eb4c9-40df-4e93-a676-4bcd443a7a86}, !- Space Name
->>>>>>> 67460ca1
+  {70568e08-4ab8-4810-b1ad-2e90bd154f53}, !- Space Name
   Outdoors,                               !- Outside Boundary Condition
   ,                                       !- Outside Boundary Condition Object
   SunExposed,                             !- Sun Exposure
@@ -883,19 +620,11 @@
   0, 0, 2.4384;                           !- X,Y,Z Vertex 4 {m}
 
 OS:Surface,
-<<<<<<< HEAD
-  {bacdd95a-1997-4869-9106-e0fac590b4cb}, !- Handle
+  {04dba30e-90c9-43e6-8c94-d2037a26bd68}, !- Handle
   Surface 9,                              !- Name
   Wall,                                   !- Surface Type
   ,                                       !- Construction Name
-  {770f2892-ef4d-4ae4-bc65-d5aac73dff5f}, !- Space Name
-=======
-  {f24f751f-003e-4360-b8b8-c99b5e088a33}, !- Handle
-  Surface 9,                              !- Name
-  Wall,                                   !- Surface Type
-  ,                                       !- Construction Name
-  {1f0eb4c9-40df-4e93-a676-4bcd443a7a86}, !- Space Name
->>>>>>> 67460ca1
+  {70568e08-4ab8-4810-b1ad-2e90bd154f53}, !- Space Name
   Adiabatic,                              !- Outside Boundary Condition
   ,                                       !- Outside Boundary Condition Object
   NoSun,                                  !- Sun Exposure
@@ -908,19 +637,11 @@
   0, 1.524, 2.4384;                       !- X,Y,Z Vertex 4 {m}
 
 OS:Surface,
-<<<<<<< HEAD
-  {9b3923be-07b7-4a8b-8d4e-3007b2c372d9}, !- Handle
+  {7e442145-d7e5-4172-a983-ec6e10a345eb}, !- Handle
   Surface 10,                             !- Name
   Wall,                                   !- Surface Type
   ,                                       !- Construction Name
-  {770f2892-ef4d-4ae4-bc65-d5aac73dff5f}, !- Space Name
-=======
-  {c0a50c3c-2313-48fe-a8e8-fdc15f478f47}, !- Handle
-  Surface 10,                             !- Name
-  Wall,                                   !- Surface Type
-  ,                                       !- Construction Name
-  {1f0eb4c9-40df-4e93-a676-4bcd443a7a86}, !- Space Name
->>>>>>> 67460ca1
+  {70568e08-4ab8-4810-b1ad-2e90bd154f53}, !- Space Name
   Adiabatic,                              !- Outside Boundary Condition
   ,                                       !- Outside Boundary Condition Object
   NoSun,                                  !- Sun Exposure
@@ -933,19 +654,11 @@
   6.46578440716979, 1.524, 2.4384;        !- X,Y,Z Vertex 4 {m}
 
 OS:Surface,
-<<<<<<< HEAD
-  {7acab15e-0c9b-480c-a300-bee663da8f7d}, !- Handle
+  {6401ee11-8de1-43ee-92f4-c95197498ed9}, !- Handle
   Surface 11,                             !- Name
   Wall,                                   !- Surface Type
   ,                                       !- Construction Name
-  {770f2892-ef4d-4ae4-bc65-d5aac73dff5f}, !- Space Name
-=======
-  {d65c10f1-d33a-4947-a906-e831a9a698d8}, !- Handle
-  Surface 11,                             !- Name
-  Wall,                                   !- Surface Type
-  ,                                       !- Construction Name
-  {1f0eb4c9-40df-4e93-a676-4bcd443a7a86}, !- Space Name
->>>>>>> 67460ca1
+  {70568e08-4ab8-4810-b1ad-2e90bd154f53}, !- Space Name
   Adiabatic,                              !- Outside Boundary Condition
   ,                                       !- Outside Boundary Condition Object
   NoSun,                                  !- Sun Exposure
@@ -958,19 +671,11 @@
   6.46578440716979, 0, 2.4384;            !- X,Y,Z Vertex 4 {m}
 
 OS:Surface,
-<<<<<<< HEAD
-  {701f58f2-20fe-42bf-8fff-f6001cbe5dd7}, !- Handle
+  {f92a277b-91ee-4f98-9dbb-81414d45edd2}, !- Handle
   Surface 12,                             !- Name
   RoofCeiling,                            !- Surface Type
   ,                                       !- Construction Name
-  {770f2892-ef4d-4ae4-bc65-d5aac73dff5f}, !- Space Name
-=======
-  {9bb45e06-19c9-41a8-ade1-429cedec2cc4}, !- Handle
-  Surface 12,                             !- Name
-  RoofCeiling,                            !- Surface Type
-  ,                                       !- Construction Name
-  {1f0eb4c9-40df-4e93-a676-4bcd443a7a86}, !- Space Name
->>>>>>> 67460ca1
+  {70568e08-4ab8-4810-b1ad-2e90bd154f53}, !- Space Name
   Adiabatic,                              !- Outside Boundary Condition
   ,                                       !- Outside Boundary Condition Object
   NoSun,                                  !- Sun Exposure
@@ -983,11 +688,7 @@
   0, 0, 2.4384;                           !- X,Y,Z Vertex 4 {m}
 
 OS:SpaceType,
-<<<<<<< HEAD
-  {e6b37667-08af-4e5c-a419-e7f8e8b02fab}, !- Handle
-=======
-  {e14e5cad-108e-4f56-be82-3272b19846b8}, !- Handle
->>>>>>> 67460ca1
+  {a0352be3-b46d-41dd-b693-0b8680c9c4a1}, !- Handle
   Space Type 2,                           !- Name
   ,                                       !- Default Construction Set Name
   ,                                       !- Default Schedule Set Name
@@ -998,23 +699,14 @@
   corridor;                               !- Standards Space Type
 
 OS:BuildingUnit,
-<<<<<<< HEAD
-  {5a2fdff7-6e0b-4376-9d68-66bb0c1e877b}, !- Handle
-=======
-  {55666e9d-0b64-456d-9862-cce576dd7d88}, !- Handle
->>>>>>> 67460ca1
+  {857c5426-1698-4326-b491-efa1f37e85fa}, !- Handle
   unit 1,                                 !- Name
   ,                                       !- Rendering Color
   Residential;                            !- Building Unit Type
 
 OS:AdditionalProperties,
-<<<<<<< HEAD
-  {3e2e4642-bd84-45b2-be21-079a5222f30a}, !- Handle
-  {5a2fdff7-6e0b-4376-9d68-66bb0c1e877b}, !- Object Name
-=======
-  {7594cb2c-cebe-4eaa-afb6-7176ce3ba67e}, !- Handle
-  {55666e9d-0b64-456d-9862-cce576dd7d88}, !- Object Name
->>>>>>> 67460ca1
+  {d640f04c-7095-4b0f-93f2-ca64b1539e97}, !- Handle
+  {857c5426-1698-4326-b491-efa1f37e85fa}, !- Object Name
   NumberOfBedrooms,                       !- Feature Name 1
   Integer,                                !- Feature Data Type 1
   3,                                      !- Feature Value 1
@@ -1026,20 +718,12 @@
   3.3900000000000001;                     !- Feature Value 3
 
 OS:External:File,
-<<<<<<< HEAD
-  {7740ff59-653f-4e65-9a9d-db527d9a4a4f}, !- Handle
-=======
-  {33293e76-110f-42f4-b3a8-ea9da31c183f}, !- Handle
->>>>>>> 67460ca1
+  {b85f1b80-ce8d-46e8-ae9c-a6a857f0ad03}, !- Handle
   8760.csv,                               !- Name
   8760.csv;                               !- File Name
 
 OS:Schedule:Day,
-<<<<<<< HEAD
-  {6b9fa066-284f-4e83-aaa8-bddcb9eb25bd}, !- Handle
-=======
-  {103083e1-26a8-4247-b678-bcd0f28279cf}, !- Handle
->>>>>>> 67460ca1
+  {9cdbd2a7-e3d5-4959-a496-a81449963025}, !- Handle
   Schedule Day 1,                         !- Name
   ,                                       !- Schedule Type Limits Name
   ,                                       !- Interpolate to Timestep
@@ -1048,11 +732,7 @@
   0;                                      !- Value Until Time 1
 
 OS:Schedule:Day,
-<<<<<<< HEAD
-  {a8081aca-2a0c-4bb0-b9eb-1197e0a2d758}, !- Handle
-=======
-  {af546b22-7c65-4872-a73e-182c6290beab}, !- Handle
->>>>>>> 67460ca1
+  {3bbe9833-2dfa-4e3c-a8ad-7324328fc917}, !- Handle
   Schedule Day 2,                         !- Name
   ,                                       !- Schedule Type Limits Name
   ,                                       !- Interpolate to Timestep
@@ -1061,17 +741,10 @@
   1;                                      !- Value Until Time 1
 
 OS:Schedule:File,
-<<<<<<< HEAD
-  {427c8bbb-e548-4cb3-b4a5-778f5f9a86e2}, !- Handle
+  {bf6b0e16-a89e-42a0-8d13-5d6c2c3bda54}, !- Handle
   occupants,                              !- Name
-  {3812604c-56c8-4b10-abe2-7a3f3753c987}, !- Schedule Type Limits Name
-  {7740ff59-653f-4e65-9a9d-db527d9a4a4f}, !- External File Name
-=======
-  {635ec2cc-0c7e-4f28-b2a1-3b0e60482c3e}, !- Handle
-  occupants,                              !- Name
-  {e08d1879-4a38-4120-90b4-7be9f383f47f}, !- Schedule Type Limits Name
-  {33293e76-110f-42f4-b3a8-ea9da31c183f}, !- External File Name
->>>>>>> 67460ca1
+  {34bd172b-a088-45fd-9186-ebc03eb3bb24}, !- Schedule Type Limits Name
+  {b85f1b80-ce8d-46e8-ae9c-a6a857f0ad03}, !- External File Name
   1,                                      !- Column Number
   1,                                      !- Rows to Skip at Top
   8760,                                   !- Number of Hours of Data
@@ -1080,38 +753,22 @@
   60;                                     !- Minutes per Item
 
 OS:Schedule:Ruleset,
-<<<<<<< HEAD
-  {fe72fdbf-1695-4e49-a19f-9f0b51ec1fa9}, !- Handle
+  {26fd8ce3-7194-47a1-8f9f-5293c30664c2}, !- Handle
   Schedule Ruleset 1,                     !- Name
-  {178055ae-042d-4177-b78d-b165d5923cb4}, !- Schedule Type Limits Name
-  {e6d7c24f-bb0f-4186-b911-91c429cef1a4}; !- Default Day Schedule Name
+  {c23bf318-63d9-4cec-b3cd-34ae3d90c277}, !- Schedule Type Limits Name
+  {65f31756-1cd6-4971-8f8f-0989c30e5898}; !- Default Day Schedule Name
 
 OS:Schedule:Day,
-  {e6d7c24f-bb0f-4186-b911-91c429cef1a4}, !- Handle
+  {65f31756-1cd6-4971-8f8f-0989c30e5898}, !- Handle
   Schedule Day 3,                         !- Name
-  {178055ae-042d-4177-b78d-b165d5923cb4}, !- Schedule Type Limits Name
-=======
-  {35b5ea80-d5d0-4f4c-aa3b-3ddf7cabea83}, !- Handle
-  Schedule Ruleset 1,                     !- Name
-  {d94c1d14-d469-497b-91c8-863e800a3965}, !- Schedule Type Limits Name
-  {ddd49c5d-43c8-40b1-8fd5-0d621a1f6186}; !- Default Day Schedule Name
-
-OS:Schedule:Day,
-  {ddd49c5d-43c8-40b1-8fd5-0d621a1f6186}, !- Handle
-  Schedule Day 3,                         !- Name
-  {d94c1d14-d469-497b-91c8-863e800a3965}, !- Schedule Type Limits Name
->>>>>>> 67460ca1
+  {c23bf318-63d9-4cec-b3cd-34ae3d90c277}, !- Schedule Type Limits Name
   ,                                       !- Interpolate to Timestep
   24,                                     !- Hour 1
   0,                                      !- Minute 1
   112.539290946133;                       !- Value Until Time 1
 
 OS:People:Definition,
-<<<<<<< HEAD
-  {956d5473-bc42-45a7-9783-20bb9574f18d}, !- Handle
-=======
-  {5e0872d7-a402-4705-a9c7-5f20051e065b}, !- Handle
->>>>>>> 67460ca1
+  {6606e188-332c-4ea3-9ab9-6f225a8bec74}, !- Handle
   res occupants|living space,             !- Name
   People,                                 !- Number of People Calculation Method
   3.39,                                   !- Number of People {people}
@@ -1124,21 +781,12 @@
   ZoneAveraged;                           !- Mean Radiant Temperature Calculation Type
 
 OS:People,
-<<<<<<< HEAD
-  {f95cc86d-d224-4486-a579-c7e4493a6991}, !- Handle
+  {a6927eba-f376-4dcc-aa25-2a9056f50b10}, !- Handle
   res occupants|living space,             !- Name
-  {956d5473-bc42-45a7-9783-20bb9574f18d}, !- People Definition Name
-  {907d5f12-9e9b-40a9-85ec-550bd3f04ae9}, !- Space or SpaceType Name
-  {427c8bbb-e548-4cb3-b4a5-778f5f9a86e2}, !- Number of People Schedule Name
-  {fe72fdbf-1695-4e49-a19f-9f0b51ec1fa9}, !- Activity Level Schedule Name
-=======
-  {162e4d84-c985-4a77-a399-e3a7105d2560}, !- Handle
-  res occupants|living space,             !- Name
-  {5e0872d7-a402-4705-a9c7-5f20051e065b}, !- People Definition Name
-  {e9b29858-2929-4086-ba9a-ae6cc0eac2d8}, !- Space or SpaceType Name
-  {635ec2cc-0c7e-4f28-b2a1-3b0e60482c3e}, !- Number of People Schedule Name
-  {35b5ea80-d5d0-4f4c-aa3b-3ddf7cabea83}, !- Activity Level Schedule Name
->>>>>>> 67460ca1
+  {6606e188-332c-4ea3-9ab9-6f225a8bec74}, !- People Definition Name
+  {a5479427-f812-49ab-a1ac-6677e8557451}, !- Space or SpaceType Name
+  {bf6b0e16-a89e-42a0-8d13-5d6c2c3bda54}, !- Number of People Schedule Name
+  {26fd8ce3-7194-47a1-8f9f-5293c30664c2}, !- Activity Level Schedule Name
   ,                                       !- Surface Name/Angle Factor List Name
   ,                                       !- Work Efficiency Schedule Name
   ,                                       !- Clothing Insulation Schedule Name
@@ -1146,11 +794,7 @@
   1;                                      !- Multiplier
 
 OS:ScheduleTypeLimits,
-<<<<<<< HEAD
-  {178055ae-042d-4177-b78d-b165d5923cb4}, !- Handle
-=======
-  {d94c1d14-d469-497b-91c8-863e800a3965}, !- Handle
->>>>>>> 67460ca1
+  {c23bf318-63d9-4cec-b3cd-34ae3d90c277}, !- Handle
   ActivityLevel,                          !- Name
   0,                                      !- Lower Limit Value
   ,                                       !- Upper Limit Value
@@ -1158,11 +802,7 @@
   ActivityLevel;                          !- Unit Type
 
 OS:ScheduleTypeLimits,
-<<<<<<< HEAD
-  {3812604c-56c8-4b10-abe2-7a3f3753c987}, !- Handle
-=======
-  {e08d1879-4a38-4120-90b4-7be9f383f47f}, !- Handle
->>>>>>> 67460ca1
+  {34bd172b-a088-45fd-9186-ebc03eb3bb24}, !- Handle
   Fractional,                             !- Name
   0,                                      !- Lower Limit Value
   1,                                      !- Upper Limit Value
