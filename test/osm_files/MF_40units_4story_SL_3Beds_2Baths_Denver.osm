--- conflicted
+++ resolved
@@ -1,73 +1,41 @@
 !- NOTE: Auto-generated from /test/osw_files/MF_40units_4story_SL_3Beds_2Baths_Denver.osw
 
 OS:Version,
-<<<<<<< HEAD
-  {c83f77cc-1ba8-48f9-a54e-d9665262940b}, !- Handle
-  2.9.0;                                  !- Version Identifier
+  {b676da2a-7e15-4a48-a5de-c7f0a1ad23bb}, !- Handle
+  2.9.1;                                  !- Version Identifier
 
 OS:SimulationControl,
-  {910696ee-6165-431e-b6c5-895334fb5217}, !- Handle
-=======
-  {d2051f49-a102-4916-99aa-6ad3cc0ab290}, !- Handle
-  2.9.0;                                  !- Version Identifier
-
-OS:SimulationControl,
-  {32b149fe-80ea-4c1a-b390-d74f8e148a92}, !- Handle
->>>>>>> edda4442
+  {9f92b351-01e4-4f01-820f-494fa44d7b59}, !- Handle
   ,                                       !- Do Zone Sizing Calculation
   ,                                       !- Do System Sizing Calculation
   ,                                       !- Do Plant Sizing Calculation
   No;                                     !- Run Simulation for Sizing Periods
 
 OS:Timestep,
-<<<<<<< HEAD
-  {de96343d-4989-422d-8028-a49af770c27d}, !- Handle
+  {149391ae-06e9-4720-8fb6-aefc17ad5db0}, !- Handle
   6;                                      !- Number of Timesteps per Hour
 
 OS:ShadowCalculation,
-  {87cd20bb-f940-43cf-9ea4-8a4f731e2935}, !- Handle
-=======
-  {273ffde6-c556-48ad-86b0-d7497a4dca6a}, !- Handle
-  6;                                      !- Number of Timesteps per Hour
-
-OS:ShadowCalculation,
-  {7111324c-0766-4706-a45f-cdbe2ec10d9f}, !- Handle
->>>>>>> edda4442
+  {22f22fcc-38b1-4a39-866d-82b309cf8752}, !- Handle
   20,                                     !- Calculation Frequency
   200;                                    !- Maximum Figures in Shadow Overlap Calculations
 
 OS:SurfaceConvectionAlgorithm:Outside,
-<<<<<<< HEAD
-  {01b6b706-fa98-4b6b-b58e-700f067cc79b}, !- Handle
+  {33d71ca6-538f-4019-b0ef-61d9b72250ca}, !- Handle
   DOE-2;                                  !- Algorithm
 
 OS:SurfaceConvectionAlgorithm:Inside,
-  {6363da3e-e54c-473d-8a7d-c6cca65b4738}, !- Handle
+  {87d5e936-88dc-4174-bae2-9f61348436c4}, !- Handle
   TARP;                                   !- Algorithm
 
 OS:ZoneCapacitanceMultiplier:ResearchSpecial,
-  {64cd72b9-0797-4969-a754-42adcae979f2}, !- Handle
-=======
-  {8fcda2af-17ce-4f51-9fcd-50ef5e225a2a}, !- Handle
-  DOE-2;                                  !- Algorithm
-
-OS:SurfaceConvectionAlgorithm:Inside,
-  {9e610ca3-508f-4d82-b760-2c69a2e308e1}, !- Handle
-  TARP;                                   !- Algorithm
-
-OS:ZoneCapacitanceMultiplier:ResearchSpecial,
-  {76eeddcc-de2a-4ed0-b27c-73b493c0a7c5}, !- Handle
->>>>>>> edda4442
+  {f186c83a-68b6-49ff-a2e7-a2d83ee39f7d}, !- Handle
   ,                                       !- Temperature Capacity Multiplier
   15,                                     !- Humidity Capacity Multiplier
   ;                                       !- Carbon Dioxide Capacity Multiplier
 
 OS:RunPeriod,
-<<<<<<< HEAD
-  {98cc9597-f1e3-4919-8f36-ac39fe5d9f41}, !- Handle
-=======
-  {3e7c943e-5bf9-4711-825e-88b752c01da9}, !- Handle
->>>>>>> edda4442
+  {c9fc6e75-2df8-4697-8e57-a67a34f3ebdf}, !- Handle
   Run Period 1,                           !- Name
   1,                                      !- Begin Month
   1,                                      !- Begin Day of Month
@@ -81,21 +49,13 @@
   ;                                       !- Number of Times Runperiod to be Repeated
 
 OS:YearDescription,
-<<<<<<< HEAD
-  {7b18d372-74e4-4554-8df4-b7d4c57071d0}, !- Handle
-=======
-  {398a31e1-377f-4b05-9d7f-17482e2c8d62}, !- Handle
->>>>>>> edda4442
+  {bfc43065-93f3-4268-85de-63bb9e431f54}, !- Handle
   2007,                                   !- Calendar Year
   ,                                       !- Day of Week for Start Day
   ;                                       !- Is Leap Year
 
 OS:WeatherFile,
-<<<<<<< HEAD
-  {1d8de3e8-22e9-45d3-9d50-8e77166998d4}, !- Handle
-=======
-  {2b64c4f3-2c5d-43ce-9b8d-d377d3034832}, !- Handle
->>>>>>> edda4442
+  {9ff0738c-4f99-4b6d-9388-531c4264bf85}, !- Handle
   Denver Intl Ap,                         !- City
   CO,                                     !- State Province Region
   USA,                                    !- Country
@@ -109,13 +69,8 @@
   E23378AA;                               !- Checksum
 
 OS:AdditionalProperties,
-<<<<<<< HEAD
-  {38bb3a03-e765-4165-986c-422e3968ce56}, !- Handle
-  {1d8de3e8-22e9-45d3-9d50-8e77166998d4}, !- Object Name
-=======
-  {4be931ba-8ee2-4f27-a759-c6181817dee1}, !- Handle
-  {2b64c4f3-2c5d-43ce-9b8d-d377d3034832}, !- Object Name
->>>>>>> edda4442
+  {025a7513-d6d5-4433-b77e-20e0ee9e4128}, !- Handle
+  {9ff0738c-4f99-4b6d-9388-531c4264bf85}, !- Object Name
   EPWHeaderCity,                          !- Feature Name 1
   String,                                 !- Feature Data Type 1
   Denver Intl Ap,                         !- Feature Value 1
@@ -223,11 +178,7 @@
   84;                                     !- Feature Value 35
 
 OS:Site,
-<<<<<<< HEAD
-  {d433a3d1-63cb-4e40-b728-2708dbbd843c}, !- Handle
-=======
-  {0eb2d05a-76fb-435a-aba3-8327532871d0}, !- Handle
->>>>>>> edda4442
+  {e992aaa6-3b52-464a-8780-64a2d43612ee}, !- Handle
   Denver Intl Ap_CO_USA,                  !- Name
   39.83,                                  !- Latitude {deg}
   -104.65,                                !- Longitude {deg}
@@ -236,11 +187,7 @@
   ;                                       !- Terrain
 
 OS:ClimateZones,
-<<<<<<< HEAD
-  {fa8d6e6d-1923-4195-ad04-9fdab0cd0b3d}, !- Handle
-=======
-  {a9920cbe-223a-4911-b42e-bb24d90bf1b0}, !- Handle
->>>>>>> edda4442
+  {fb03bf74-7114-423c-80c1-8164af7fd8b0}, !- Handle
   ,                                       !- Active Institution
   ,                                       !- Active Year
   ,                                       !- Climate Zone Institution Name 1
@@ -253,32 +200,19 @@
   Cold;                                   !- Climate Zone Value 2
 
 OS:Site:WaterMainsTemperature,
-<<<<<<< HEAD
-  {acda6aa5-0ba3-4771-8a94-afe274ca6ce4}, !- Handle
-=======
-  {4c0f2e72-adff-4004-95a3-ac1a64d5805f}, !- Handle
->>>>>>> edda4442
+  {ed6b18d0-6472-4db7-af2d-dfa65fa0f4f4}, !- Handle
   Correlation,                            !- Calculation Method
   ,                                       !- Temperature Schedule Name
   10.8753424657535,                       !- Annual Average Outdoor Air Temperature {C}
   23.1524007936508;                       !- Maximum Difference In Monthly Average Outdoor Air Temperatures {deltaC}
 
 OS:RunPeriodControl:DaylightSavingTime,
-<<<<<<< HEAD
-  {da99cddb-98d1-428b-92a2-3841cbf4ca2d}, !- Handle
-  4/7,                                    !- Start Date
-  10/26;                                  !- End Date
-
-OS:Site:GroundTemperature:Deep,
-  {77fbb251-1a41-4481-adc5-c714794d1a98}, !- Handle
-=======
-  {c0f005bc-41df-4eaf-90ea-e62bfd15b98a}, !- Handle
+  {5cf2f025-17bd-4808-8e27-60364191c96e}, !- Handle
   3/12,                                   !- Start Date
   11/5;                                   !- End Date
 
 OS:Site:GroundTemperature:Deep,
-  {9bf0a209-6672-4e9d-800f-f7c1148a2fee}, !- Handle
->>>>>>> edda4442
+  {6126977b-8178-45c9-9a7b-0b02b40d9608}, !- Handle
   10.8753424657535,                       !- January Deep Ground Temperature {C}
   10.8753424657535,                       !- February Deep Ground Temperature {C}
   10.8753424657535,                       !- March Deep Ground Temperature {C}
@@ -293,11 +227,7 @@
   10.8753424657535;                       !- December Deep Ground Temperature {C}
 
 OS:Building,
-<<<<<<< HEAD
-  {69c1931b-b7c1-4443-9b17-95b67c1ef586}, !- Handle
-=======
-  {c2fdac68-ec53-4e03-ad42-96e3d286f13d}, !- Handle
->>>>>>> edda4442
+  {675fafd4-5eee-4f23-8a61-4acf1aa35616}, !- Handle
   Building 1,                             !- Name
   ,                                       !- Building Sector Type
   0,                                      !- North Axis {deg}
@@ -312,13 +242,8 @@
   40;                                     !- Standards Number of Living Units
 
 OS:AdditionalProperties,
-<<<<<<< HEAD
-  {b3ad3104-00aa-449e-ab06-5f5e1545566f}, !- Handle
-  {69c1931b-b7c1-4443-9b17-95b67c1ef586}, !- Object Name
-=======
-  {02a0770f-519b-460d-9c8a-c65471a8f832}, !- Handle
-  {c2fdac68-ec53-4e03-ad42-96e3d286f13d}, !- Object Name
->>>>>>> edda4442
+  {6e291896-df68-4e6d-8753-03949f5b485d}, !- Handle
+  {675fafd4-5eee-4f23-8a61-4acf1aa35616}, !- Object Name
   num_units,                              !- Feature Name 1
   Integer,                                !- Feature Data Type 1
   40,                                     !- Feature Value 1
@@ -345,11 +270,7 @@
   Double-Loaded Interior;                 !- Feature Value 8
 
 OS:ThermalZone,
-<<<<<<< HEAD
-  {7d77cea9-95fd-4198-8fe2-80cef935ebd0}, !- Handle
-=======
-  {c2456afe-465b-4626-a308-fbcd8255a36f}, !- Handle
->>>>>>> edda4442
+  {69e5a347-d876-4952-9ffd-2e35d18100d7}, !- Handle
   living zone,                            !- Name
   ,                                       !- Multiplier
   ,                                       !- Ceiling Height {m}
@@ -358,17 +279,10 @@
   ,                                       !- Zone Inside Convection Algorithm
   ,                                       !- Zone Outside Convection Algorithm
   ,                                       !- Zone Conditioning Equipment List Name
-<<<<<<< HEAD
-  {e05c5de5-44e3-4193-b09c-5d5fbabdee51}, !- Zone Air Inlet Port List
-  {ad10078b-00ce-42a5-84e9-31b55ce9d8a5}, !- Zone Air Exhaust Port List
-  {003d0236-f619-4be9-94ee-43842d65ab2c}, !- Zone Air Node Name
-  {6b925e67-0b91-4c88-8336-ca7b129ee2d4}, !- Zone Return Air Port List
-=======
-  {1d7e2c7c-d9a1-4bef-a8ac-c14eef379e18}, !- Zone Air Inlet Port List
-  {6f65617b-5944-473e-a271-debe6649a6c9}, !- Zone Air Exhaust Port List
-  {db5f10fa-3f74-45b1-9193-f5b912b52e9f}, !- Zone Air Node Name
-  {df00e74d-b0f5-4362-ba4e-bfc9abc66d08}, !- Zone Return Air Port List
->>>>>>> edda4442
+  {80719669-5725-4bcf-a7b5-4ac76e87474b}, !- Zone Air Inlet Port List
+  {47332d08-4991-45ef-9669-9d6d0c9092a9}, !- Zone Air Exhaust Port List
+  {3eceef19-d6d2-49e8-a621-ea5c008e72ed}, !- Zone Air Node Name
+  {99ada2de-d5db-4ff8-bca0-835fdc1448ae}, !- Zone Return Air Port List
   ,                                       !- Primary Daylighting Control Name
   ,                                       !- Fraction of Zone Controlled by Primary Daylighting Control
   ,                                       !- Secondary Daylighting Control Name
@@ -379,71 +293,37 @@
   No;                                     !- Use Ideal Air Loads
 
 OS:Node,
-<<<<<<< HEAD
-  {ae19d6f6-a090-42b6-b62e-6efa8f54fc3e}, !- Handle
+  {99f63660-21db-41b0-9641-15c197b5848b}, !- Handle
   Node 1,                                 !- Name
-  {003d0236-f619-4be9-94ee-43842d65ab2c}, !- Inlet Port
+  {3eceef19-d6d2-49e8-a621-ea5c008e72ed}, !- Inlet Port
   ;                                       !- Outlet Port
 
 OS:Connection,
-  {003d0236-f619-4be9-94ee-43842d65ab2c}, !- Handle
-  {ae3696ac-5e11-4877-8e39-e502d87db390}, !- Name
-  {7d77cea9-95fd-4198-8fe2-80cef935ebd0}, !- Source Object
+  {3eceef19-d6d2-49e8-a621-ea5c008e72ed}, !- Handle
+  {d7149df5-da56-4403-a942-27a31e442015}, !- Name
+  {69e5a347-d876-4952-9ffd-2e35d18100d7}, !- Source Object
   11,                                     !- Outlet Port
-  {ae19d6f6-a090-42b6-b62e-6efa8f54fc3e}, !- Target Object
+  {99f63660-21db-41b0-9641-15c197b5848b}, !- Target Object
   2;                                      !- Inlet Port
 
 OS:PortList,
-  {e05c5de5-44e3-4193-b09c-5d5fbabdee51}, !- Handle
-  {409ecaec-ac15-4402-aa39-c37f27f035b1}, !- Name
-  {7d77cea9-95fd-4198-8fe2-80cef935ebd0}; !- HVAC Component
+  {80719669-5725-4bcf-a7b5-4ac76e87474b}, !- Handle
+  {b217796c-346f-42c1-97a8-3230136f0824}, !- Name
+  {69e5a347-d876-4952-9ffd-2e35d18100d7}; !- HVAC Component
 
 OS:PortList,
-  {ad10078b-00ce-42a5-84e9-31b55ce9d8a5}, !- Handle
-  {a1c9dab2-6488-41c8-863d-29829a2fe466}, !- Name
-  {7d77cea9-95fd-4198-8fe2-80cef935ebd0}; !- HVAC Component
+  {47332d08-4991-45ef-9669-9d6d0c9092a9}, !- Handle
+  {d1111d06-2e2f-44f9-be77-0758f6788eea}, !- Name
+  {69e5a347-d876-4952-9ffd-2e35d18100d7}; !- HVAC Component
 
 OS:PortList,
-  {6b925e67-0b91-4c88-8336-ca7b129ee2d4}, !- Handle
-  {9b026066-d2a8-49f2-bd47-1cab65b64ee0}, !- Name
-  {7d77cea9-95fd-4198-8fe2-80cef935ebd0}; !- HVAC Component
+  {99ada2de-d5db-4ff8-bca0-835fdc1448ae}, !- Handle
+  {a7d1d2b1-d475-424d-a1bc-51b19ef2320f}, !- Name
+  {69e5a347-d876-4952-9ffd-2e35d18100d7}; !- HVAC Component
 
 OS:Sizing:Zone,
-  {1187d1f2-b0bf-43a8-8905-9dfbd0053da4}, !- Handle
-  {7d77cea9-95fd-4198-8fe2-80cef935ebd0}, !- Zone or ZoneList Name
-=======
-  {a076b07e-9581-41aa-a9ad-c2dfa0d9296c}, !- Handle
-  Node 1,                                 !- Name
-  {db5f10fa-3f74-45b1-9193-f5b912b52e9f}, !- Inlet Port
-  ;                                       !- Outlet Port
-
-OS:Connection,
-  {db5f10fa-3f74-45b1-9193-f5b912b52e9f}, !- Handle
-  {a76a9124-b3bd-4645-937c-1fa3ef473603}, !- Name
-  {c2456afe-465b-4626-a308-fbcd8255a36f}, !- Source Object
-  11,                                     !- Outlet Port
-  {a076b07e-9581-41aa-a9ad-c2dfa0d9296c}, !- Target Object
-  2;                                      !- Inlet Port
-
-OS:PortList,
-  {1d7e2c7c-d9a1-4bef-a8ac-c14eef379e18}, !- Handle
-  {60352131-7bf0-4610-a5ff-27c769ba377a}, !- Name
-  {c2456afe-465b-4626-a308-fbcd8255a36f}; !- HVAC Component
-
-OS:PortList,
-  {6f65617b-5944-473e-a271-debe6649a6c9}, !- Handle
-  {b745bcfd-19a2-41c5-97a4-7504964d3a36}, !- Name
-  {c2456afe-465b-4626-a308-fbcd8255a36f}; !- HVAC Component
-
-OS:PortList,
-  {df00e74d-b0f5-4362-ba4e-bfc9abc66d08}, !- Handle
-  {d6e1692b-665b-489d-b2b7-7a8a3d18de30}, !- Name
-  {c2456afe-465b-4626-a308-fbcd8255a36f}; !- HVAC Component
-
-OS:Sizing:Zone,
-  {8f57105b-2c0b-40af-8e34-debce5021669}, !- Handle
-  {c2456afe-465b-4626-a308-fbcd8255a36f}, !- Zone or ZoneList Name
->>>>>>> edda4442
+  {35b940dd-4239-4db6-9885-bff0421ae44e}, !- Handle
+  {69e5a347-d876-4952-9ffd-2e35d18100d7}, !- Zone or ZoneList Name
   SupplyAirTemperature,                   !- Zone Cooling Design Supply Air Temperature Input Method
   14,                                     !- Zone Cooling Design Supply Air Temperature {C}
   11.11,                                  !- Zone Cooling Design Supply Air Temperature Difference {deltaC}
@@ -472,25 +352,14 @@
   autosize;                               !- Dedicated Outdoor Air High Setpoint Temperature for Design {C}
 
 OS:ZoneHVAC:EquipmentList,
-<<<<<<< HEAD
-  {8323c29f-e660-47a3-95af-63010f66b48c}, !- Handle
+  {49336c1a-b98b-435b-833c-e44892bfbb11}, !- Handle
   Zone HVAC Equipment List 1,             !- Name
-  {7d77cea9-95fd-4198-8fe2-80cef935ebd0}; !- Thermal Zone
+  {69e5a347-d876-4952-9ffd-2e35d18100d7}; !- Thermal Zone
 
 OS:Space,
-  {90545ed4-7275-44f6-82dd-3aa822e61761}, !- Handle
+  {4b28903f-62de-44e6-9359-b0e40092dfba}, !- Handle
   living space,                           !- Name
-  {168f7ff4-5914-4b25-b0dc-a731b13867ac}, !- Space Type Name
-=======
-  {fa76165e-4933-4a2a-8a41-d29525201f74}, !- Handle
-  Zone HVAC Equipment List 1,             !- Name
-  {c2456afe-465b-4626-a308-fbcd8255a36f}; !- Thermal Zone
-
-OS:Space,
-  {b8237bbb-7420-4521-8497-c3fd4e0d3249}, !- Handle
-  living space,                           !- Name
-  {0922780f-8dac-4507-b8b2-ba59e3aef550}, !- Space Type Name
->>>>>>> edda4442
+  {093e907f-6406-4f48-a926-4281a1e1268a}, !- Space Type Name
   ,                                       !- Default Construction Set Name
   ,                                       !- Default Schedule Set Name
   ,                                       !- Direction of Relative North {deg}
@@ -498,31 +367,17 @@
   ,                                       !- Y Origin {m}
   ,                                       !- Z Origin {m}
   ,                                       !- Building Story Name
-<<<<<<< HEAD
-  {7d77cea9-95fd-4198-8fe2-80cef935ebd0}, !- Thermal Zone Name
+  {69e5a347-d876-4952-9ffd-2e35d18100d7}, !- Thermal Zone Name
   ,                                       !- Part of Total Floor Area
   ,                                       !- Design Specification Outdoor Air Object Name
-  {1ba7c4a8-3c21-44a3-a0bd-8aa856b6e535}; !- Building Unit Name
-
-OS:Surface,
-  {90dfcd8e-18b2-473b-a9aa-9585b868abc4}, !- Handle
+  {cb8cb1a8-d493-4654-ae7e-c9a6b99ca102}; !- Building Unit Name
+
+OS:Surface,
+  {8b49eb53-46c8-4baf-b7f4-cd6990722384}, !- Handle
   Surface 1,                              !- Name
   Floor,                                  !- Surface Type
   ,                                       !- Construction Name
-  {90545ed4-7275-44f6-82dd-3aa822e61761}, !- Space Name
-=======
-  {c2456afe-465b-4626-a308-fbcd8255a36f}, !- Thermal Zone Name
-  ,                                       !- Part of Total Floor Area
-  ,                                       !- Design Specification Outdoor Air Object Name
-  {98d14e6a-7f5e-410c-b15a-d4b8bad0a40a}; !- Building Unit Name
-
-OS:Surface,
-  {df9408e1-b4d9-4bd0-839c-f258fabd1111}, !- Handle
-  Surface 1,                              !- Name
-  Floor,                                  !- Surface Type
-  ,                                       !- Construction Name
-  {b8237bbb-7420-4521-8497-c3fd4e0d3249}, !- Space Name
->>>>>>> edda4442
+  {4b28903f-62de-44e6-9359-b0e40092dfba}, !- Space Name
   Foundation,                             !- Outside Boundary Condition
   ,                                       !- Outside Boundary Condition Object
   NoSun,                                  !- Sun Exposure
@@ -535,19 +390,11 @@
   6.46578440716979, -12.9315688143396, 0; !- X,Y,Z Vertex 4 {m}
 
 OS:Surface,
-<<<<<<< HEAD
-  {17f75150-8868-4f50-83ab-10bc6245f380}, !- Handle
+  {9503dea2-8e6e-4ca4-b7ac-f987d65fd889}, !- Handle
   Surface 2,                              !- Name
   Wall,                                   !- Surface Type
   ,                                       !- Construction Name
-  {90545ed4-7275-44f6-82dd-3aa822e61761}, !- Space Name
-=======
-  {588fcd7d-0b57-462b-a18a-662212b99ed7}, !- Handle
-  Surface 2,                              !- Name
-  Wall,                                   !- Surface Type
-  ,                                       !- Construction Name
-  {b8237bbb-7420-4521-8497-c3fd4e0d3249}, !- Space Name
->>>>>>> edda4442
+  {4b28903f-62de-44e6-9359-b0e40092dfba}, !- Space Name
   Outdoors,                               !- Outside Boundary Condition
   ,                                       !- Outside Boundary Condition Object
   SunExposed,                             !- Sun Exposure
@@ -560,19 +407,11 @@
   0, -12.9315688143396, 2.4384;           !- X,Y,Z Vertex 4 {m}
 
 OS:Surface,
-<<<<<<< HEAD
-  {67d898a8-ebcc-4713-a231-3a6db0ab4768}, !- Handle
+  {b6b275de-3a77-4d84-9968-0736c47a6f4a}, !- Handle
   Surface 3,                              !- Name
   Wall,                                   !- Surface Type
   ,                                       !- Construction Name
-  {90545ed4-7275-44f6-82dd-3aa822e61761}, !- Space Name
-=======
-  {e10eb757-47d5-4b29-bcd8-8efa1235ca36}, !- Handle
-  Surface 3,                              !- Name
-  Wall,                                   !- Surface Type
-  ,                                       !- Construction Name
-  {b8237bbb-7420-4521-8497-c3fd4e0d3249}, !- Space Name
->>>>>>> edda4442
+  {4b28903f-62de-44e6-9359-b0e40092dfba}, !- Space Name
   Adiabatic,                              !- Outside Boundary Condition
   ,                                       !- Outside Boundary Condition Object
   NoSun,                                  !- Sun Exposure
@@ -585,19 +424,11 @@
   0, 0, 2.4384;                           !- X,Y,Z Vertex 4 {m}
 
 OS:Surface,
-<<<<<<< HEAD
-  {d6d72dc2-397c-4e6f-ba79-92591a13eaec}, !- Handle
+  {afc5d2e3-c46a-4efc-b9ec-3e6e5418a8b7}, !- Handle
   Surface 4,                              !- Name
   Wall,                                   !- Surface Type
   ,                                       !- Construction Name
-  {90545ed4-7275-44f6-82dd-3aa822e61761}, !- Space Name
-=======
-  {2390ccbf-e904-4739-8dd4-fe8f2eafa5aa}, !- Handle
-  Surface 4,                              !- Name
-  Wall,                                   !- Surface Type
-  ,                                       !- Construction Name
-  {b8237bbb-7420-4521-8497-c3fd4e0d3249}, !- Space Name
->>>>>>> edda4442
+  {4b28903f-62de-44e6-9359-b0e40092dfba}, !- Space Name
   Adiabatic,                              !- Outside Boundary Condition
   ,                                       !- Outside Boundary Condition Object
   NoSun,                                  !- Sun Exposure
@@ -610,19 +441,11 @@
   6.46578440716979, 0, 2.4384;            !- X,Y,Z Vertex 4 {m}
 
 OS:Surface,
-<<<<<<< HEAD
-  {00e7ce34-f725-44a9-b073-794724f6c829}, !- Handle
+  {09a0e87d-3134-4829-8919-958441dc2036}, !- Handle
   Surface 5,                              !- Name
   Wall,                                   !- Surface Type
   ,                                       !- Construction Name
-  {90545ed4-7275-44f6-82dd-3aa822e61761}, !- Space Name
-=======
-  {fb7920ca-cb9d-4395-9306-f0537d0bd2fa}, !- Handle
-  Surface 5,                              !- Name
-  Wall,                                   !- Surface Type
-  ,                                       !- Construction Name
-  {b8237bbb-7420-4521-8497-c3fd4e0d3249}, !- Space Name
->>>>>>> edda4442
+  {4b28903f-62de-44e6-9359-b0e40092dfba}, !- Space Name
   Outdoors,                               !- Outside Boundary Condition
   ,                                       !- Outside Boundary Condition Object
   SunExposed,                             !- Sun Exposure
@@ -635,19 +458,11 @@
   6.46578440716979, -12.9315688143396, 2.4384; !- X,Y,Z Vertex 4 {m}
 
 OS:Surface,
-<<<<<<< HEAD
-  {9b772cb3-9415-4635-b1e0-ef44290feef1}, !- Handle
+  {946ddbef-b49d-4236-a6a8-28b6cfcbfeef}, !- Handle
   Surface 6,                              !- Name
   RoofCeiling,                            !- Surface Type
   ,                                       !- Construction Name
-  {90545ed4-7275-44f6-82dd-3aa822e61761}, !- Space Name
-=======
-  {28839d92-d0c7-4de1-95a0-179de9bcb5d7}, !- Handle
-  Surface 6,                              !- Name
-  RoofCeiling,                            !- Surface Type
-  ,                                       !- Construction Name
-  {b8237bbb-7420-4521-8497-c3fd4e0d3249}, !- Space Name
->>>>>>> edda4442
+  {4b28903f-62de-44e6-9359-b0e40092dfba}, !- Space Name
   Adiabatic,                              !- Outside Boundary Condition
   ,                                       !- Outside Boundary Condition Object
   NoSun,                                  !- Sun Exposure
@@ -660,11 +475,7 @@
   0, -12.9315688143396, 2.4384;           !- X,Y,Z Vertex 4 {m}
 
 OS:SpaceType,
-<<<<<<< HEAD
-  {168f7ff4-5914-4b25-b0dc-a731b13867ac}, !- Handle
-=======
-  {0922780f-8dac-4507-b8b2-ba59e3aef550}, !- Handle
->>>>>>> edda4442
+  {093e907f-6406-4f48-a926-4281a1e1268a}, !- Handle
   Space Type 1,                           !- Name
   ,                                       !- Default Construction Set Name
   ,                                       !- Default Schedule Set Name
@@ -675,11 +486,7 @@
   living;                                 !- Standards Space Type
 
 OS:ThermalZone,
-<<<<<<< HEAD
-  {599e91ee-3704-4ef5-9798-ac2362b1cfe4}, !- Handle
-=======
-  {e721ea9f-e47c-4750-8a86-a373236426e1}, !- Handle
->>>>>>> edda4442
+  {963db9cd-a666-49aa-b474-5e5803cd32a9}, !- Handle
   corridor zone,                          !- Name
   ,                                       !- Multiplier
   ,                                       !- Ceiling Height {m}
@@ -688,17 +495,10 @@
   ,                                       !- Zone Inside Convection Algorithm
   ,                                       !- Zone Outside Convection Algorithm
   ,                                       !- Zone Conditioning Equipment List Name
-<<<<<<< HEAD
-  {57563b96-6772-41f2-a96d-e485afb6ce4b}, !- Zone Air Inlet Port List
-  {10cfb584-53be-4ecc-acd8-c0be9a744932}, !- Zone Air Exhaust Port List
-  {a644dd06-0d76-4b5b-a4df-fb0d0c1190ba}, !- Zone Air Node Name
-  {5c7979cb-53e8-46c0-b76f-166552f3ada9}, !- Zone Return Air Port List
-=======
-  {de2f0c22-bd8a-4c52-b376-a0efc2cd3b34}, !- Zone Air Inlet Port List
-  {109b1931-b056-481a-b2d1-99063b24584d}, !- Zone Air Exhaust Port List
-  {591ce62a-5141-4ffd-8492-2844534488b6}, !- Zone Air Node Name
-  {202fdcd6-20d3-4a56-81b8-a413ad3e60b0}, !- Zone Return Air Port List
->>>>>>> edda4442
+  {3b2253a7-065f-41e8-bb49-296c75102f1f}, !- Zone Air Inlet Port List
+  {ccb6059c-fa65-40c6-bdd4-e0f6575d5821}, !- Zone Air Exhaust Port List
+  {41235de6-9b97-4207-ae05-98bb6e9bfc2e}, !- Zone Air Node Name
+  {658df0de-0766-4a99-9e79-3f38d01d2f1e}, !- Zone Return Air Port List
   ,                                       !- Primary Daylighting Control Name
   ,                                       !- Fraction of Zone Controlled by Primary Daylighting Control
   ,                                       !- Secondary Daylighting Control Name
@@ -709,71 +509,37 @@
   No;                                     !- Use Ideal Air Loads
 
 OS:Node,
-<<<<<<< HEAD
-  {2bdaddc1-b94b-47ae-acbf-4420bee41596}, !- Handle
+  {50399664-55ac-4bb7-9856-e68d129a9f4a}, !- Handle
   Node 2,                                 !- Name
-  {a644dd06-0d76-4b5b-a4df-fb0d0c1190ba}, !- Inlet Port
+  {41235de6-9b97-4207-ae05-98bb6e9bfc2e}, !- Inlet Port
   ;                                       !- Outlet Port
 
 OS:Connection,
-  {a644dd06-0d76-4b5b-a4df-fb0d0c1190ba}, !- Handle
-  {092c2809-2269-4e12-b0bc-cbb64668733f}, !- Name
-  {599e91ee-3704-4ef5-9798-ac2362b1cfe4}, !- Source Object
+  {41235de6-9b97-4207-ae05-98bb6e9bfc2e}, !- Handle
+  {212f8844-9f04-473f-af0e-46a04bf7a6b5}, !- Name
+  {963db9cd-a666-49aa-b474-5e5803cd32a9}, !- Source Object
   11,                                     !- Outlet Port
-  {2bdaddc1-b94b-47ae-acbf-4420bee41596}, !- Target Object
+  {50399664-55ac-4bb7-9856-e68d129a9f4a}, !- Target Object
   2;                                      !- Inlet Port
 
 OS:PortList,
-  {57563b96-6772-41f2-a96d-e485afb6ce4b}, !- Handle
-  {ad2a784d-27b2-454a-920c-f5d45ffbaee3}, !- Name
-  {599e91ee-3704-4ef5-9798-ac2362b1cfe4}; !- HVAC Component
+  {3b2253a7-065f-41e8-bb49-296c75102f1f}, !- Handle
+  {7147cb39-bb55-4ca2-b52d-fdd69c730dd8}, !- Name
+  {963db9cd-a666-49aa-b474-5e5803cd32a9}; !- HVAC Component
 
 OS:PortList,
-  {10cfb584-53be-4ecc-acd8-c0be9a744932}, !- Handle
-  {dbd6a514-6b9e-4288-af92-b12b13c18039}, !- Name
-  {599e91ee-3704-4ef5-9798-ac2362b1cfe4}; !- HVAC Component
+  {ccb6059c-fa65-40c6-bdd4-e0f6575d5821}, !- Handle
+  {1f5b13ac-46c1-40c1-8437-dc28328c31df}, !- Name
+  {963db9cd-a666-49aa-b474-5e5803cd32a9}; !- HVAC Component
 
 OS:PortList,
-  {5c7979cb-53e8-46c0-b76f-166552f3ada9}, !- Handle
-  {3c649f77-6150-47a2-b7ea-4f8cf3d14f4f}, !- Name
-  {599e91ee-3704-4ef5-9798-ac2362b1cfe4}; !- HVAC Component
+  {658df0de-0766-4a99-9e79-3f38d01d2f1e}, !- Handle
+  {7bad8c87-c348-479b-be4e-87fb8b65be5d}, !- Name
+  {963db9cd-a666-49aa-b474-5e5803cd32a9}; !- HVAC Component
 
 OS:Sizing:Zone,
-  {431cd0ed-73bd-4dac-82f4-a9fb539c9247}, !- Handle
-  {599e91ee-3704-4ef5-9798-ac2362b1cfe4}, !- Zone or ZoneList Name
-=======
-  {647c5eb5-a0d0-485f-857f-bb35316f9c10}, !- Handle
-  Node 2,                                 !- Name
-  {591ce62a-5141-4ffd-8492-2844534488b6}, !- Inlet Port
-  ;                                       !- Outlet Port
-
-OS:Connection,
-  {591ce62a-5141-4ffd-8492-2844534488b6}, !- Handle
-  {94b986c4-db44-418d-8ecb-40b2dcb624f5}, !- Name
-  {e721ea9f-e47c-4750-8a86-a373236426e1}, !- Source Object
-  11,                                     !- Outlet Port
-  {647c5eb5-a0d0-485f-857f-bb35316f9c10}, !- Target Object
-  2;                                      !- Inlet Port
-
-OS:PortList,
-  {de2f0c22-bd8a-4c52-b376-a0efc2cd3b34}, !- Handle
-  {f11beee4-955e-480c-80d2-2786506af84e}, !- Name
-  {e721ea9f-e47c-4750-8a86-a373236426e1}; !- HVAC Component
-
-OS:PortList,
-  {109b1931-b056-481a-b2d1-99063b24584d}, !- Handle
-  {46cb3ab7-911e-4119-b7cb-f88ee396da62}, !- Name
-  {e721ea9f-e47c-4750-8a86-a373236426e1}; !- HVAC Component
-
-OS:PortList,
-  {202fdcd6-20d3-4a56-81b8-a413ad3e60b0}, !- Handle
-  {9da3d5e1-9d3f-40e9-851f-b2a256f22348}, !- Name
-  {e721ea9f-e47c-4750-8a86-a373236426e1}; !- HVAC Component
-
-OS:Sizing:Zone,
-  {4f5ae63d-509a-4e54-a390-bcb18fc50b24}, !- Handle
-  {e721ea9f-e47c-4750-8a86-a373236426e1}, !- Zone or ZoneList Name
->>>>>>> edda4442
+  {a5021bae-e6dc-4ba0-97c4-628179385bb0}, !- Handle
+  {963db9cd-a666-49aa-b474-5e5803cd32a9}, !- Zone or ZoneList Name
   SupplyAirTemperature,                   !- Zone Cooling Design Supply Air Temperature Input Method
   14,                                     !- Zone Cooling Design Supply Air Temperature {C}
   11.11,                                  !- Zone Cooling Design Supply Air Temperature Difference {deltaC}
@@ -802,25 +568,14 @@
   autosize;                               !- Dedicated Outdoor Air High Setpoint Temperature for Design {C}
 
 OS:ZoneHVAC:EquipmentList,
-<<<<<<< HEAD
-  {20e061b1-3bb8-43f8-a67b-a166fa50e30a}, !- Handle
+  {67e42187-d94b-4b60-bdbe-c4785c114094}, !- Handle
   Zone HVAC Equipment List 2,             !- Name
-  {599e91ee-3704-4ef5-9798-ac2362b1cfe4}; !- Thermal Zone
+  {963db9cd-a666-49aa-b474-5e5803cd32a9}; !- Thermal Zone
 
 OS:Space,
-  {e711b849-c1de-49f6-9cb0-e34f0a828457}, !- Handle
+  {0ad75f94-153e-47f8-a8f2-f7f753aaa2ae}, !- Handle
   corridor space,                         !- Name
-  {f1d2bf17-08d6-4517-a82f-6c1305360d07}, !- Space Type Name
-=======
-  {47b68646-b935-462c-817b-e34142a9d9af}, !- Handle
-  Zone HVAC Equipment List 2,             !- Name
-  {e721ea9f-e47c-4750-8a86-a373236426e1}; !- Thermal Zone
-
-OS:Space,
-  {47ddb505-38b3-429b-bc73-6f6106c3c592}, !- Handle
-  corridor space,                         !- Name
-  {210e17b1-3fe0-4267-a60c-abca7e444fc0}, !- Space Type Name
->>>>>>> edda4442
+  {0cbe9957-8adf-4d1a-a88f-6df38a12fd44}, !- Space Type Name
   ,                                       !- Default Construction Set Name
   ,                                       !- Default Schedule Set Name
   ,                                       !- Direction of Relative North {deg}
@@ -828,25 +583,14 @@
   ,                                       !- Y Origin {m}
   ,                                       !- Z Origin {m}
   ,                                       !- Building Story Name
-<<<<<<< HEAD
-  {599e91ee-3704-4ef5-9798-ac2362b1cfe4}; !- Thermal Zone Name
-
-OS:Surface,
-  {51caaa64-b64e-4bbd-a3a3-859fbfe1f552}, !- Handle
+  {963db9cd-a666-49aa-b474-5e5803cd32a9}; !- Thermal Zone Name
+
+OS:Surface,
+  {d2c2f7fb-a765-4f39-b621-68b45e48cefb}, !- Handle
   Surface 7,                              !- Name
   Floor,                                  !- Surface Type
   ,                                       !- Construction Name
-  {e711b849-c1de-49f6-9cb0-e34f0a828457}, !- Space Name
-=======
-  {e721ea9f-e47c-4750-8a86-a373236426e1}; !- Thermal Zone Name
-
-OS:Surface,
-  {86dec6b6-3728-44c8-9946-e0d543262fe1}, !- Handle
-  Surface 7,                              !- Name
-  Floor,                                  !- Surface Type
-  ,                                       !- Construction Name
-  {47ddb505-38b3-429b-bc73-6f6106c3c592}, !- Space Name
->>>>>>> edda4442
+  {0ad75f94-153e-47f8-a8f2-f7f753aaa2ae}, !- Space Name
   Foundation,                             !- Outside Boundary Condition
   ,                                       !- Outside Boundary Condition Object
   NoSun,                                  !- Sun Exposure
@@ -859,19 +603,11 @@
   6.46578440716979, 0, 0;                 !- X,Y,Z Vertex 4 {m}
 
 OS:Surface,
-<<<<<<< HEAD
-  {4877dc47-8568-4bdf-a87d-a4ad5ee3a0fc}, !- Handle
+  {712d634b-f1f4-4aca-96f6-cae57b6cc188}, !- Handle
   Surface 8,                              !- Name
   Wall,                                   !- Surface Type
   ,                                       !- Construction Name
-  {e711b849-c1de-49f6-9cb0-e34f0a828457}, !- Space Name
-=======
-  {941ed33e-846b-490d-9a6d-32bb847b0c52}, !- Handle
-  Surface 8,                              !- Name
-  Wall,                                   !- Surface Type
-  ,                                       !- Construction Name
-  {47ddb505-38b3-429b-bc73-6f6106c3c592}, !- Space Name
->>>>>>> edda4442
+  {0ad75f94-153e-47f8-a8f2-f7f753aaa2ae}, !- Space Name
   Outdoors,                               !- Outside Boundary Condition
   ,                                       !- Outside Boundary Condition Object
   SunExposed,                             !- Sun Exposure
@@ -884,19 +620,11 @@
   0, 0, 2.4384;                           !- X,Y,Z Vertex 4 {m}
 
 OS:Surface,
-<<<<<<< HEAD
-  {68159273-d7db-440d-9664-828d21e9c02e}, !- Handle
+  {ee0f7b78-2cf9-4625-8613-c7dd6e01c563}, !- Handle
   Surface 9,                              !- Name
   Wall,                                   !- Surface Type
   ,                                       !- Construction Name
-  {e711b849-c1de-49f6-9cb0-e34f0a828457}, !- Space Name
-=======
-  {4c1859ef-6b45-4ccd-96d2-aec6e2085fd6}, !- Handle
-  Surface 9,                              !- Name
-  Wall,                                   !- Surface Type
-  ,                                       !- Construction Name
-  {47ddb505-38b3-429b-bc73-6f6106c3c592}, !- Space Name
->>>>>>> edda4442
+  {0ad75f94-153e-47f8-a8f2-f7f753aaa2ae}, !- Space Name
   Adiabatic,                              !- Outside Boundary Condition
   ,                                       !- Outside Boundary Condition Object
   NoSun,                                  !- Sun Exposure
@@ -909,19 +637,11 @@
   0, 1.524, 2.4384;                       !- X,Y,Z Vertex 4 {m}
 
 OS:Surface,
-<<<<<<< HEAD
-  {95aab719-0132-4e89-95b9-b4ac24b23adb}, !- Handle
+  {3645e44a-219d-4ec4-aea0-f952aaff61a3}, !- Handle
   Surface 10,                             !- Name
   Wall,                                   !- Surface Type
   ,                                       !- Construction Name
-  {e711b849-c1de-49f6-9cb0-e34f0a828457}, !- Space Name
-=======
-  {3af751e4-d7ad-4f0f-8f08-0f43d95956b9}, !- Handle
-  Surface 10,                             !- Name
-  Wall,                                   !- Surface Type
-  ,                                       !- Construction Name
-  {47ddb505-38b3-429b-bc73-6f6106c3c592}, !- Space Name
->>>>>>> edda4442
+  {0ad75f94-153e-47f8-a8f2-f7f753aaa2ae}, !- Space Name
   Adiabatic,                              !- Outside Boundary Condition
   ,                                       !- Outside Boundary Condition Object
   NoSun,                                  !- Sun Exposure
@@ -934,19 +654,11 @@
   6.46578440716979, 1.524, 2.4384;        !- X,Y,Z Vertex 4 {m}
 
 OS:Surface,
-<<<<<<< HEAD
-  {4762a154-d90c-4251-bb3b-50f2575cbae3}, !- Handle
+  {7073f517-f179-4587-b58a-009b9bc4786c}, !- Handle
   Surface 11,                             !- Name
   Wall,                                   !- Surface Type
   ,                                       !- Construction Name
-  {e711b849-c1de-49f6-9cb0-e34f0a828457}, !- Space Name
-=======
-  {fa98a22b-0958-4aae-b2d2-0860cf772a8c}, !- Handle
-  Surface 11,                             !- Name
-  Wall,                                   !- Surface Type
-  ,                                       !- Construction Name
-  {47ddb505-38b3-429b-bc73-6f6106c3c592}, !- Space Name
->>>>>>> edda4442
+  {0ad75f94-153e-47f8-a8f2-f7f753aaa2ae}, !- Space Name
   Adiabatic,                              !- Outside Boundary Condition
   ,                                       !- Outside Boundary Condition Object
   NoSun,                                  !- Sun Exposure
@@ -959,19 +671,11 @@
   6.46578440716979, 0, 2.4384;            !- X,Y,Z Vertex 4 {m}
 
 OS:Surface,
-<<<<<<< HEAD
-  {77e730ad-8487-49aa-9d33-eb0fa02e163c}, !- Handle
+  {a4c1321c-7170-477f-9392-cb08695845f2}, !- Handle
   Surface 12,                             !- Name
   RoofCeiling,                            !- Surface Type
   ,                                       !- Construction Name
-  {e711b849-c1de-49f6-9cb0-e34f0a828457}, !- Space Name
-=======
-  {bf8c7639-f46e-41a1-932c-58ed02a4bef9}, !- Handle
-  Surface 12,                             !- Name
-  RoofCeiling,                            !- Surface Type
-  ,                                       !- Construction Name
-  {47ddb505-38b3-429b-bc73-6f6106c3c592}, !- Space Name
->>>>>>> edda4442
+  {0ad75f94-153e-47f8-a8f2-f7f753aaa2ae}, !- Space Name
   Adiabatic,                              !- Outside Boundary Condition
   ,                                       !- Outside Boundary Condition Object
   NoSun,                                  !- Sun Exposure
@@ -984,11 +688,7 @@
   0, 0, 2.4384;                           !- X,Y,Z Vertex 4 {m}
 
 OS:SpaceType,
-<<<<<<< HEAD
-  {f1d2bf17-08d6-4517-a82f-6c1305360d07}, !- Handle
-=======
-  {210e17b1-3fe0-4267-a60c-abca7e444fc0}, !- Handle
->>>>>>> edda4442
+  {0cbe9957-8adf-4d1a-a88f-6df38a12fd44}, !- Handle
   Space Type 2,                           !- Name
   ,                                       !- Default Construction Set Name
   ,                                       !- Default Schedule Set Name
@@ -999,23 +699,14 @@
   corridor;                               !- Standards Space Type
 
 OS:BuildingUnit,
-<<<<<<< HEAD
-  {1ba7c4a8-3c21-44a3-a0bd-8aa856b6e535}, !- Handle
-=======
-  {98d14e6a-7f5e-410c-b15a-d4b8bad0a40a}, !- Handle
->>>>>>> edda4442
+  {cb8cb1a8-d493-4654-ae7e-c9a6b99ca102}, !- Handle
   unit 1,                                 !- Name
   ,                                       !- Rendering Color
   Residential;                            !- Building Unit Type
 
 OS:AdditionalProperties,
-<<<<<<< HEAD
-  {987ff07b-2cac-48a8-b73d-9d711b2a11b2}, !- Handle
-  {1ba7c4a8-3c21-44a3-a0bd-8aa856b6e535}, !- Object Name
-=======
-  {7cbf649c-b789-434b-a5a4-7b55b1e3311c}, !- Handle
-  {98d14e6a-7f5e-410c-b15a-d4b8bad0a40a}, !- Object Name
->>>>>>> edda4442
+  {ef23d6a6-ebb9-4895-9db1-77f62837f782}, !- Handle
+  {cb8cb1a8-d493-4654-ae7e-c9a6b99ca102}, !- Object Name
   NumberOfBedrooms,                       !- Feature Name 1
   Integer,                                !- Feature Data Type 1
   3,                                      !- Feature Value 1
@@ -1027,20 +718,12 @@
   3.3900000000000001;                     !- Feature Value 3
 
 OS:External:File,
-<<<<<<< HEAD
-  {1de2aec3-7398-4ab4-a7fc-19347f8c3680}, !- Handle
-=======
-  {0ae1c625-f4d8-4eaa-8658-6b13b546fd9f}, !- Handle
->>>>>>> edda4442
+  {acdaa2c6-3e63-4dcb-bf04-12d55aaa57c8}, !- Handle
   8760.csv,                               !- Name
   8760.csv;                               !- File Name
 
 OS:Schedule:Day,
-<<<<<<< HEAD
-  {b787677f-fe4e-4e5f-828a-5e382c6b052e}, !- Handle
-=======
-  {d78f9a3e-9062-4de6-800d-b2280d75d8f1}, !- Handle
->>>>>>> edda4442
+  {96c6f9bb-854c-4a9c-ab5e-5d00bb5d033a}, !- Handle
   Schedule Day 1,                         !- Name
   ,                                       !- Schedule Type Limits Name
   ,                                       !- Interpolate to Timestep
@@ -1049,11 +732,7 @@
   0;                                      !- Value Until Time 1
 
 OS:Schedule:Day,
-<<<<<<< HEAD
-  {8b8b6e00-de55-4e3b-9085-b87957e31e52}, !- Handle
-=======
-  {d21f8529-0c47-481a-be0d-8daf2556c777}, !- Handle
->>>>>>> edda4442
+  {09a7fff8-9044-4bb4-857b-d82fe66b6dae}, !- Handle
   Schedule Day 2,                         !- Name
   ,                                       !- Schedule Type Limits Name
   ,                                       !- Interpolate to Timestep
@@ -1062,17 +741,10 @@
   1;                                      !- Value Until Time 1
 
 OS:Schedule:File,
-<<<<<<< HEAD
-  {515df6b3-f9eb-47db-992e-6f9de82538a8}, !- Handle
+  {b1fa092e-6866-4e98-8e86-e2bbfec78604}, !- Handle
   occupants,                              !- Name
-  {4237e23d-366f-4592-8337-f75092072895}, !- Schedule Type Limits Name
-  {1de2aec3-7398-4ab4-a7fc-19347f8c3680}, !- External File Name
-=======
-  {26656296-c770-4890-badf-dd0646d366d7}, !- Handle
-  occupants,                              !- Name
-  {a83261f4-28ae-4a4f-985c-9fea134f18ce}, !- Schedule Type Limits Name
-  {0ae1c625-f4d8-4eaa-8658-6b13b546fd9f}, !- External File Name
->>>>>>> edda4442
+  {68140646-dd62-4ab6-846c-ba1335480d18}, !- Schedule Type Limits Name
+  {acdaa2c6-3e63-4dcb-bf04-12d55aaa57c8}, !- External File Name
   1,                                      !- Column Number
   1,                                      !- Rows to Skip at Top
   8760,                                   !- Number of Hours of Data
@@ -1081,38 +753,22 @@
   60;                                     !- Minutes per Item
 
 OS:Schedule:Ruleset,
-<<<<<<< HEAD
-  {a7aaff98-30f8-4da5-aead-5d3670ecd025}, !- Handle
+  {aa401d7c-d84f-408e-b29b-7b12cdec6622}, !- Handle
   Schedule Ruleset 1,                     !- Name
-  {f397e8b4-d62d-401a-9c9c-51f2e3b2613c}, !- Schedule Type Limits Name
-  {45f0589f-9464-41ef-a872-c6225420b4bb}; !- Default Day Schedule Name
+  {abc2076d-47c9-4cfd-8b30-47721b150b23}, !- Schedule Type Limits Name
+  {fae025b8-c28a-40a1-bcc9-caee557ec856}; !- Default Day Schedule Name
 
 OS:Schedule:Day,
-  {45f0589f-9464-41ef-a872-c6225420b4bb}, !- Handle
+  {fae025b8-c28a-40a1-bcc9-caee557ec856}, !- Handle
   Schedule Day 3,                         !- Name
-  {f397e8b4-d62d-401a-9c9c-51f2e3b2613c}, !- Schedule Type Limits Name
-=======
-  {73c89458-7c0b-4170-b3c3-d4b71d9f926c}, !- Handle
-  Schedule Ruleset 1,                     !- Name
-  {6738e081-8c78-4b4d-aceb-eea28ffd20dc}, !- Schedule Type Limits Name
-  {d4b983f2-e66f-41d1-97e7-f44d50ba1195}; !- Default Day Schedule Name
-
-OS:Schedule:Day,
-  {d4b983f2-e66f-41d1-97e7-f44d50ba1195}, !- Handle
-  Schedule Day 3,                         !- Name
-  {6738e081-8c78-4b4d-aceb-eea28ffd20dc}, !- Schedule Type Limits Name
->>>>>>> edda4442
+  {abc2076d-47c9-4cfd-8b30-47721b150b23}, !- Schedule Type Limits Name
   ,                                       !- Interpolate to Timestep
   24,                                     !- Hour 1
   0,                                      !- Minute 1
   112.539290946133;                       !- Value Until Time 1
 
 OS:People:Definition,
-<<<<<<< HEAD
-  {3e06b2d3-5ee9-4761-8a62-c03eaffc52ec}, !- Handle
-=======
-  {b008ab01-c1e7-46a4-9fcb-c2922e67160f}, !- Handle
->>>>>>> edda4442
+  {127eb0a4-329c-4fcf-b011-dbf9af4adf27}, !- Handle
   res occupants|living space,             !- Name
   People,                                 !- Number of People Calculation Method
   3.39,                                   !- Number of People {people}
@@ -1125,21 +781,12 @@
   ZoneAveraged;                           !- Mean Radiant Temperature Calculation Type
 
 OS:People,
-<<<<<<< HEAD
-  {e4923715-8bae-43e4-b57c-81ee30606dbc}, !- Handle
+  {50d87ce1-8e4e-4e4b-8917-e77dbb001ed9}, !- Handle
   res occupants|living space,             !- Name
-  {3e06b2d3-5ee9-4761-8a62-c03eaffc52ec}, !- People Definition Name
-  {90545ed4-7275-44f6-82dd-3aa822e61761}, !- Space or SpaceType Name
-  {515df6b3-f9eb-47db-992e-6f9de82538a8}, !- Number of People Schedule Name
-  {a7aaff98-30f8-4da5-aead-5d3670ecd025}, !- Activity Level Schedule Name
-=======
-  {9387508b-f8ef-491f-819f-13d02845e8cf}, !- Handle
-  res occupants|living space,             !- Name
-  {b008ab01-c1e7-46a4-9fcb-c2922e67160f}, !- People Definition Name
-  {b8237bbb-7420-4521-8497-c3fd4e0d3249}, !- Space or SpaceType Name
-  {26656296-c770-4890-badf-dd0646d366d7}, !- Number of People Schedule Name
-  {73c89458-7c0b-4170-b3c3-d4b71d9f926c}, !- Activity Level Schedule Name
->>>>>>> edda4442
+  {127eb0a4-329c-4fcf-b011-dbf9af4adf27}, !- People Definition Name
+  {4b28903f-62de-44e6-9359-b0e40092dfba}, !- Space or SpaceType Name
+  {b1fa092e-6866-4e98-8e86-e2bbfec78604}, !- Number of People Schedule Name
+  {aa401d7c-d84f-408e-b29b-7b12cdec6622}, !- Activity Level Schedule Name
   ,                                       !- Surface Name/Angle Factor List Name
   ,                                       !- Work Efficiency Schedule Name
   ,                                       !- Clothing Insulation Schedule Name
@@ -1147,11 +794,7 @@
   1;                                      !- Multiplier
 
 OS:ScheduleTypeLimits,
-<<<<<<< HEAD
-  {f397e8b4-d62d-401a-9c9c-51f2e3b2613c}, !- Handle
-=======
-  {6738e081-8c78-4b4d-aceb-eea28ffd20dc}, !- Handle
->>>>>>> edda4442
+  {abc2076d-47c9-4cfd-8b30-47721b150b23}, !- Handle
   ActivityLevel,                          !- Name
   0,                                      !- Lower Limit Value
   ,                                       !- Upper Limit Value
@@ -1159,11 +802,7 @@
   ActivityLevel;                          !- Unit Type
 
 OS:ScheduleTypeLimits,
-<<<<<<< HEAD
-  {4237e23d-366f-4592-8337-f75092072895}, !- Handle
-=======
-  {a83261f4-28ae-4a4f-985c-9fea134f18ce}, !- Handle
->>>>>>> edda4442
+  {68140646-dd62-4ab6-846c-ba1335480d18}, !- Handle
   Fractional,                             !- Name
   0,                                      !- Lower Limit Value
   1,                                      !- Upper Limit Value
