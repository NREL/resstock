--- conflicted
+++ resolved
@@ -1,73 +1,41 @@
 !- NOTE: Auto-generated from /test/osw_files/MF_40units_4story_SL_3Beds_2Baths_Denver.osw
 
 OS:Version,
-<<<<<<< HEAD
-  {7267bbe6-f6d0-4180-b4ad-363d9dde47c5}, !- Handle
+  {67f4c419-fd24-4cf6-bc99-7eed989233ed}, !- Handle
   2.9.0;                                  !- Version Identifier
 
 OS:SimulationControl,
-  {ae3b8ffa-3d97-4e58-9600-30cdf7c0a938}, !- Handle
-=======
-  {6964d259-c249-4301-a601-19b37df316fb}, !- Handle
-  2.9.1;                                  !- Version Identifier
-
-OS:SimulationControl,
-  {d060107d-785c-45e4-9ec6-dcf4e417763b}, !- Handle
->>>>>>> 918de987
+  {753ed06e-08a1-4778-9a0e-9af5007a8473}, !- Handle
   ,                                       !- Do Zone Sizing Calculation
   ,                                       !- Do System Sizing Calculation
   ,                                       !- Do Plant Sizing Calculation
   No;                                     !- Run Simulation for Sizing Periods
 
 OS:Timestep,
-<<<<<<< HEAD
-  {44e5ff21-875e-4d7e-978c-5e36290d00c3}, !- Handle
+  {227caa36-52cd-4fb4-8933-a34784d29d43}, !- Handle
   6;                                      !- Number of Timesteps per Hour
 
 OS:ShadowCalculation,
-  {3debe905-0dda-49b1-9b91-d00358c8c01b}, !- Handle
-=======
-  {4555c69d-9e32-450e-bd69-1d991a0c7d53}, !- Handle
-  6;                                      !- Number of Timesteps per Hour
-
-OS:ShadowCalculation,
-  {61b987c7-0f78-45ec-ad7e-4057ce4218b8}, !- Handle
->>>>>>> 918de987
+  {2ebe8294-81ed-473b-be5a-671987b60555}, !- Handle
   20,                                     !- Calculation Frequency
   200;                                    !- Maximum Figures in Shadow Overlap Calculations
 
 OS:SurfaceConvectionAlgorithm:Outside,
-<<<<<<< HEAD
-  {ff463702-7c34-4ff4-aefa-5b75cbe3ba43}, !- Handle
+  {e504b7a1-a922-43ca-b9b6-eafa36917abb}, !- Handle
   DOE-2;                                  !- Algorithm
 
 OS:SurfaceConvectionAlgorithm:Inside,
-  {c18bbc39-821d-4448-b1c5-bb816196ff1a}, !- Handle
+  {7e0b0948-a8e4-43f5-9b10-f4c55dd1ec20}, !- Handle
   TARP;                                   !- Algorithm
 
 OS:ZoneCapacitanceMultiplier:ResearchSpecial,
-  {52556f4f-4c47-4b5d-bc10-01adf454fb81}, !- Handle
-=======
-  {10d34c94-2ed6-4988-9baa-7d3191330d7c}, !- Handle
-  DOE-2;                                  !- Algorithm
-
-OS:SurfaceConvectionAlgorithm:Inside,
-  {025b1ee7-1c92-4658-80f1-03e459b09108}, !- Handle
-  TARP;                                   !- Algorithm
-
-OS:ZoneCapacitanceMultiplier:ResearchSpecial,
-  {715b3e7a-190c-4b4d-a522-243777f114c2}, !- Handle
->>>>>>> 918de987
+  {1d82e24b-ea28-42dd-901d-26eebccb0c70}, !- Handle
   ,                                       !- Temperature Capacity Multiplier
   15,                                     !- Humidity Capacity Multiplier
   ;                                       !- Carbon Dioxide Capacity Multiplier
 
 OS:RunPeriod,
-<<<<<<< HEAD
-  {515d9495-bdd3-4b8f-99f9-d3a1ce3d55dc}, !- Handle
-=======
-  {022d1b7b-1485-487a-89f6-985bd0971892}, !- Handle
->>>>>>> 918de987
+  {3d7f162f-f717-4a02-b764-c33fbd78ce25}, !- Handle
   Run Period 1,                           !- Name
   1,                                      !- Begin Month
   1,                                      !- Begin Day of Month
@@ -81,21 +49,13 @@
   ;                                       !- Number of Times Runperiod to be Repeated
 
 OS:YearDescription,
-<<<<<<< HEAD
-  {2ed0d260-8452-4b8f-8d45-0e5b137e9c4a}, !- Handle
-=======
-  {16fbf1df-b523-4312-93a7-41663bf735da}, !- Handle
->>>>>>> 918de987
+  {3db64d6b-697b-49a0-97ff-06055ff20d97}, !- Handle
   2007,                                   !- Calendar Year
   ,                                       !- Day of Week for Start Day
   ;                                       !- Is Leap Year
 
 OS:WeatherFile,
-<<<<<<< HEAD
-  {12d2c726-5eef-45df-8bb1-9e251bae1465}, !- Handle
-=======
-  {9611e7a2-7780-4fed-be11-2c0e43378e0a}, !- Handle
->>>>>>> 918de987
+  {49833c6b-27b8-48b5-bf92-ccfdc1c2a5de}, !- Handle
   Denver Intl Ap,                         !- City
   CO,                                     !- State Province Region
   USA,                                    !- Country
@@ -109,13 +69,8 @@
   E23378AA;                               !- Checksum
 
 OS:AdditionalProperties,
-<<<<<<< HEAD
-  {ee601e8f-7465-4a35-868b-9265ba3ef553}, !- Handle
-  {12d2c726-5eef-45df-8bb1-9e251bae1465}, !- Object Name
-=======
-  {7e23a517-1800-4874-87c9-457e0a7cbb55}, !- Handle
-  {9611e7a2-7780-4fed-be11-2c0e43378e0a}, !- Object Name
->>>>>>> 918de987
+  {c89aae5b-0a22-4a7f-91ad-1369e92c1131}, !- Handle
+  {49833c6b-27b8-48b5-bf92-ccfdc1c2a5de}, !- Object Name
   EPWHeaderCity,                          !- Feature Name 1
   String,                                 !- Feature Data Type 1
   Denver Intl Ap,                         !- Feature Value 1
@@ -223,11 +178,7 @@
   84;                                     !- Feature Value 35
 
 OS:Site,
-<<<<<<< HEAD
-  {308ab470-a679-4f79-a334-d2472202156d}, !- Handle
-=======
-  {851994c3-05c3-4343-b1db-10d9e6b85245}, !- Handle
->>>>>>> 918de987
+  {a3cc1dc7-bff3-42db-80a2-eea3e234b786}, !- Handle
   Denver Intl Ap_CO_USA,                  !- Name
   39.83,                                  !- Latitude {deg}
   -104.65,                                !- Longitude {deg}
@@ -236,11 +187,7 @@
   ;                                       !- Terrain
 
 OS:ClimateZones,
-<<<<<<< HEAD
-  {243fc7ff-9012-4ea6-9725-fb046458ae89}, !- Handle
-=======
-  {e6bcdc1b-1f02-4088-bde8-43d0fd98963c}, !- Handle
->>>>>>> 918de987
+  {32a96838-670f-4f9a-833c-28126644a049}, !- Handle
   ,                                       !- Active Institution
   ,                                       !- Active Year
   ,                                       !- Climate Zone Institution Name 1
@@ -253,31 +200,19 @@
   Cold;                                   !- Climate Zone Value 2
 
 OS:Site:WaterMainsTemperature,
-<<<<<<< HEAD
-  {9bb8a9e2-1aa2-4768-8204-e93401cb7cc2}, !- Handle
-=======
-  {43cff2c6-1bd3-4487-807d-847a235e9f3b}, !- Handle
->>>>>>> 918de987
+  {154fecf7-27f9-45a2-9169-33caa3277bdd}, !- Handle
   Correlation,                            !- Calculation Method
   ,                                       !- Temperature Schedule Name
   10.8753424657535,                       !- Annual Average Outdoor Air Temperature {C}
   23.1524007936508;                       !- Maximum Difference In Monthly Average Outdoor Air Temperatures {deltaC}
 
 OS:RunPeriodControl:DaylightSavingTime,
-<<<<<<< HEAD
-  {93f69741-1e1d-4b86-a55e-817dcf0710e7}, !- Handle
-=======
-  {98192106-4e9b-4028-8c16-85336c5495f4}, !- Handle
->>>>>>> 918de987
+  {2cea0f47-0c64-4fb2-8227-b83f36dd8c89}, !- Handle
   3/12,                                   !- Start Date
   11/5;                                   !- End Date
 
 OS:Site:GroundTemperature:Deep,
-<<<<<<< HEAD
-  {c73add62-1c3f-4f89-b8c6-1590d25067fa}, !- Handle
-=======
-  {32f36cb2-c492-491f-b8bf-b34fe9e385e7}, !- Handle
->>>>>>> 918de987
+  {e8b1a27c-9695-4a9b-8e4d-77c0a1584060}, !- Handle
   10.8753424657535,                       !- January Deep Ground Temperature {C}
   10.8753424657535,                       !- February Deep Ground Temperature {C}
   10.8753424657535,                       !- March Deep Ground Temperature {C}
@@ -292,11 +227,7 @@
   10.8753424657535;                       !- December Deep Ground Temperature {C}
 
 OS:Building,
-<<<<<<< HEAD
-  {3e67dafb-e0f4-4abf-b62c-17d53bd3b20c}, !- Handle
-=======
-  {9dff2916-c36e-47d7-be4f-df05e883502f}, !- Handle
->>>>>>> 918de987
+  {747a30a5-041b-4e75-8908-da51033ad690}, !- Handle
   Building 1,                             !- Name
   ,                                       !- Building Sector Type
   0,                                      !- North Axis {deg}
@@ -311,13 +242,8 @@
   40;                                     !- Standards Number of Living Units
 
 OS:AdditionalProperties,
-<<<<<<< HEAD
-  {b43b1135-f89a-4d4e-b2a4-805e37cba69c}, !- Handle
-  {3e67dafb-e0f4-4abf-b62c-17d53bd3b20c}, !- Object Name
-=======
-  {7f68aff4-018c-4680-8352-de6e26ee0652}, !- Handle
-  {9dff2916-c36e-47d7-be4f-df05e883502f}, !- Object Name
->>>>>>> 918de987
+  {002b22b3-b619-4241-a029-298f0da9c321}, !- Handle
+  {747a30a5-041b-4e75-8908-da51033ad690}, !- Object Name
   num_units,                              !- Feature Name 1
   Integer,                                !- Feature Data Type 1
   40,                                     !- Feature Value 1
@@ -344,11 +270,7 @@
   Double-Loaded Interior;                 !- Feature Value 8
 
 OS:ThermalZone,
-<<<<<<< HEAD
-  {426a6b56-aff7-4ad4-844e-bb8d213c0e10}, !- Handle
-=======
-  {7cadd40b-b464-4c47-87c2-99858c48a1f7}, !- Handle
->>>>>>> 918de987
+  {754454bf-b7ed-4db2-9be0-5c98434e7394}, !- Handle
   living zone,                            !- Name
   ,                                       !- Multiplier
   ,                                       !- Ceiling Height {m}
@@ -357,17 +279,10 @@
   ,                                       !- Zone Inside Convection Algorithm
   ,                                       !- Zone Outside Convection Algorithm
   ,                                       !- Zone Conditioning Equipment List Name
-<<<<<<< HEAD
-  {21fb0b2c-3bd6-4b18-9244-156c7ba14c2b}, !- Zone Air Inlet Port List
-  {6c1e31ba-6bbc-4404-8e4c-ea0bd6ea93ad}, !- Zone Air Exhaust Port List
-  {ed167fcb-26b6-4d23-bd52-06a3f12f7786}, !- Zone Air Node Name
-  {701276bc-78c0-4bfa-bbcb-9a77436c8061}, !- Zone Return Air Port List
-=======
-  {63d583ee-05dd-479d-aab6-363a911db072}, !- Zone Air Inlet Port List
-  {d63b232e-db96-461e-a478-259d786a77f1}, !- Zone Air Exhaust Port List
-  {895fb3b6-8a60-4f6a-8eff-3ac770d9aa8b}, !- Zone Air Node Name
-  {7f6cc343-5a96-4c93-aad6-b36df011e008}, !- Zone Return Air Port List
->>>>>>> 918de987
+  {d88053ee-17b8-421a-aab5-605107987568}, !- Zone Air Inlet Port List
+  {639b1792-01e9-4464-aae2-590c1c986232}, !- Zone Air Exhaust Port List
+  {c24faadd-aad0-4e50-be00-0afc399fe9a8}, !- Zone Air Node Name
+  {8856b819-b888-40d6-92be-bd049f60a8d2}, !- Zone Return Air Port List
   ,                                       !- Primary Daylighting Control Name
   ,                                       !- Fraction of Zone Controlled by Primary Daylighting Control
   ,                                       !- Secondary Daylighting Control Name
@@ -378,71 +293,37 @@
   No;                                     !- Use Ideal Air Loads
 
 OS:Node,
-<<<<<<< HEAD
-  {f32cdf5a-4a71-4e6b-bb36-776551797297}, !- Handle
+  {1cb2909e-9144-4a1d-b320-95d94f37e1a0}, !- Handle
   Node 1,                                 !- Name
-  {ed167fcb-26b6-4d23-bd52-06a3f12f7786}, !- Inlet Port
+  {c24faadd-aad0-4e50-be00-0afc399fe9a8}, !- Inlet Port
   ;                                       !- Outlet Port
 
 OS:Connection,
-  {ed167fcb-26b6-4d23-bd52-06a3f12f7786}, !- Handle
-  {b8166458-1def-4d4c-bf83-539b5109769a}, !- Name
-  {426a6b56-aff7-4ad4-844e-bb8d213c0e10}, !- Source Object
+  {c24faadd-aad0-4e50-be00-0afc399fe9a8}, !- Handle
+  {4ced0234-c6f5-4c7d-bed0-787ffe5700f8}, !- Name
+  {754454bf-b7ed-4db2-9be0-5c98434e7394}, !- Source Object
   11,                                     !- Outlet Port
-  {f32cdf5a-4a71-4e6b-bb36-776551797297}, !- Target Object
+  {1cb2909e-9144-4a1d-b320-95d94f37e1a0}, !- Target Object
   2;                                      !- Inlet Port
 
 OS:PortList,
-  {21fb0b2c-3bd6-4b18-9244-156c7ba14c2b}, !- Handle
-  {582b95b4-8d0f-4e7b-a719-f7151494d8a4}, !- Name
-  {426a6b56-aff7-4ad4-844e-bb8d213c0e10}; !- HVAC Component
+  {d88053ee-17b8-421a-aab5-605107987568}, !- Handle
+  {a8923d13-4870-4342-b360-c84ce4cd596e}, !- Name
+  {754454bf-b7ed-4db2-9be0-5c98434e7394}; !- HVAC Component
 
 OS:PortList,
-  {6c1e31ba-6bbc-4404-8e4c-ea0bd6ea93ad}, !- Handle
-  {ef9b61cc-40d0-4c73-90f9-1985bebf2805}, !- Name
-  {426a6b56-aff7-4ad4-844e-bb8d213c0e10}; !- HVAC Component
+  {639b1792-01e9-4464-aae2-590c1c986232}, !- Handle
+  {7cadd426-89ef-464a-878e-31cba9491645}, !- Name
+  {754454bf-b7ed-4db2-9be0-5c98434e7394}; !- HVAC Component
 
 OS:PortList,
-  {701276bc-78c0-4bfa-bbcb-9a77436c8061}, !- Handle
-  {68815811-4437-407f-bf1f-03bc11d72223}, !- Name
-  {426a6b56-aff7-4ad4-844e-bb8d213c0e10}; !- HVAC Component
+  {8856b819-b888-40d6-92be-bd049f60a8d2}, !- Handle
+  {7467d49c-ea27-46fa-b084-e5757516b9ed}, !- Name
+  {754454bf-b7ed-4db2-9be0-5c98434e7394}; !- HVAC Component
 
 OS:Sizing:Zone,
-  {eac21044-eb04-4c7b-8d50-d4db11ca4c3d}, !- Handle
-  {426a6b56-aff7-4ad4-844e-bb8d213c0e10}, !- Zone or ZoneList Name
-=======
-  {0464eab2-dcab-45d6-8b40-a77a364570f8}, !- Handle
-  Node 1,                                 !- Name
-  {895fb3b6-8a60-4f6a-8eff-3ac770d9aa8b}, !- Inlet Port
-  ;                                       !- Outlet Port
-
-OS:Connection,
-  {895fb3b6-8a60-4f6a-8eff-3ac770d9aa8b}, !- Handle
-  {0be62203-5408-4b7f-ba4c-993b8b325eb9}, !- Name
-  {7cadd40b-b464-4c47-87c2-99858c48a1f7}, !- Source Object
-  11,                                     !- Outlet Port
-  {0464eab2-dcab-45d6-8b40-a77a364570f8}, !- Target Object
-  2;                                      !- Inlet Port
-
-OS:PortList,
-  {63d583ee-05dd-479d-aab6-363a911db072}, !- Handle
-  {8557c737-3c1f-4afd-a40a-d29b4010de95}, !- Name
-  {7cadd40b-b464-4c47-87c2-99858c48a1f7}; !- HVAC Component
-
-OS:PortList,
-  {d63b232e-db96-461e-a478-259d786a77f1}, !- Handle
-  {1b4acd24-092a-420f-9a8d-2188810b3a30}, !- Name
-  {7cadd40b-b464-4c47-87c2-99858c48a1f7}; !- HVAC Component
-
-OS:PortList,
-  {7f6cc343-5a96-4c93-aad6-b36df011e008}, !- Handle
-  {90802688-ec5e-4847-8b4f-e2e79c796ef9}, !- Name
-  {7cadd40b-b464-4c47-87c2-99858c48a1f7}; !- HVAC Component
-
-OS:Sizing:Zone,
-  {5f35ff92-8cde-4581-b985-d7412f598c1f}, !- Handle
-  {7cadd40b-b464-4c47-87c2-99858c48a1f7}, !- Zone or ZoneList Name
->>>>>>> 918de987
+  {83514b0d-921e-4875-9964-b90c96298517}, !- Handle
+  {754454bf-b7ed-4db2-9be0-5c98434e7394}, !- Zone or ZoneList Name
   SupplyAirTemperature,                   !- Zone Cooling Design Supply Air Temperature Input Method
   14,                                     !- Zone Cooling Design Supply Air Temperature {C}
   11.11,                                  !- Zone Cooling Design Supply Air Temperature Difference {deltaC}
@@ -471,25 +352,14 @@
   autosize;                               !- Dedicated Outdoor Air High Setpoint Temperature for Design {C}
 
 OS:ZoneHVAC:EquipmentList,
-<<<<<<< HEAD
-  {246c2966-830d-43d0-8a8d-d27194d68cd7}, !- Handle
+  {5aad4cb3-176c-44e8-b558-93f039cc7994}, !- Handle
   Zone HVAC Equipment List 1,             !- Name
-  {426a6b56-aff7-4ad4-844e-bb8d213c0e10}; !- Thermal Zone
+  {754454bf-b7ed-4db2-9be0-5c98434e7394}; !- Thermal Zone
 
 OS:Space,
-  {3d802730-e49c-4a44-869e-008333412205}, !- Handle
+  {4e109f42-0841-45a8-8cc5-215804b92e93}, !- Handle
   living space,                           !- Name
-  {2a33168d-58eb-4d95-b2cd-71ac733b17e8}, !- Space Type Name
-=======
-  {fa6f1cfe-441d-457a-970c-9072e3c94f7e}, !- Handle
-  Zone HVAC Equipment List 1,             !- Name
-  {7cadd40b-b464-4c47-87c2-99858c48a1f7}; !- Thermal Zone
-
-OS:Space,
-  {414da733-e934-4819-a5a0-5928440fc3b5}, !- Handle
-  living space,                           !- Name
-  {d08c164e-66bd-4f3e-9cbd-82d2369f544d}, !- Space Type Name
->>>>>>> 918de987
+  {15b3e1a8-0d10-4f7d-89c4-3ecfc9e5d05f}, !- Space Type Name
   ,                                       !- Default Construction Set Name
   ,                                       !- Default Schedule Set Name
   ,                                       !- Direction of Relative North {deg}
@@ -497,31 +367,17 @@
   ,                                       !- Y Origin {m}
   ,                                       !- Z Origin {m}
   ,                                       !- Building Story Name
-<<<<<<< HEAD
-  {426a6b56-aff7-4ad4-844e-bb8d213c0e10}, !- Thermal Zone Name
+  {754454bf-b7ed-4db2-9be0-5c98434e7394}, !- Thermal Zone Name
   ,                                       !- Part of Total Floor Area
   ,                                       !- Design Specification Outdoor Air Object Name
-  {072af191-3879-4b4e-9ba3-07cca4f26aaa}; !- Building Unit Name
-
-OS:Surface,
-  {311c8b86-ea9a-4f82-924d-1b51f958baaa}, !- Handle
+  {5dcf4c3d-d698-4816-b8bf-ef9a3ae826ba}; !- Building Unit Name
+
+OS:Surface,
+  {18904a76-dcdf-40ab-8b24-b7f80cd82d2d}, !- Handle
   Surface 1,                              !- Name
   Floor,                                  !- Surface Type
   ,                                       !- Construction Name
-  {3d802730-e49c-4a44-869e-008333412205}, !- Space Name
-=======
-  {7cadd40b-b464-4c47-87c2-99858c48a1f7}, !- Thermal Zone Name
-  ,                                       !- Part of Total Floor Area
-  ,                                       !- Design Specification Outdoor Air Object Name
-  {55be8844-47b2-4057-8a91-bccfacf57ddd}; !- Building Unit Name
-
-OS:Surface,
-  {0ff4461e-643e-4009-a6d8-ee092d2792ea}, !- Handle
-  Surface 1,                              !- Name
-  Floor,                                  !- Surface Type
-  ,                                       !- Construction Name
-  {414da733-e934-4819-a5a0-5928440fc3b5}, !- Space Name
->>>>>>> 918de987
+  {4e109f42-0841-45a8-8cc5-215804b92e93}, !- Space Name
   Foundation,                             !- Outside Boundary Condition
   ,                                       !- Outside Boundary Condition Object
   NoSun,                                  !- Sun Exposure
@@ -534,19 +390,11 @@
   6.46578440716979, -12.9315688143396, 0; !- X,Y,Z Vertex 4 {m}
 
 OS:Surface,
-<<<<<<< HEAD
-  {16e73db5-47f7-4f23-88fc-d5bbbad041be}, !- Handle
+  {d161cc7d-f89e-4ebb-811d-9f44bde4c876}, !- Handle
   Surface 2,                              !- Name
   Wall,                                   !- Surface Type
   ,                                       !- Construction Name
-  {3d802730-e49c-4a44-869e-008333412205}, !- Space Name
-=======
-  {09db1184-c487-442a-8c0f-3279d923b5bd}, !- Handle
-  Surface 2,                              !- Name
-  Wall,                                   !- Surface Type
-  ,                                       !- Construction Name
-  {414da733-e934-4819-a5a0-5928440fc3b5}, !- Space Name
->>>>>>> 918de987
+  {4e109f42-0841-45a8-8cc5-215804b92e93}, !- Space Name
   Outdoors,                               !- Outside Boundary Condition
   ,                                       !- Outside Boundary Condition Object
   SunExposed,                             !- Sun Exposure
@@ -559,19 +407,11 @@
   0, -12.9315688143396, 2.4384;           !- X,Y,Z Vertex 4 {m}
 
 OS:Surface,
-<<<<<<< HEAD
-  {c9a5328a-7598-4ccb-a888-809412094002}, !- Handle
+  {aa49d833-aaca-464e-bceb-146f645bfb60}, !- Handle
   Surface 3,                              !- Name
   Wall,                                   !- Surface Type
   ,                                       !- Construction Name
-  {3d802730-e49c-4a44-869e-008333412205}, !- Space Name
-=======
-  {4c8a8b8b-81d9-4aba-835a-8f071298cf07}, !- Handle
-  Surface 3,                              !- Name
-  Wall,                                   !- Surface Type
-  ,                                       !- Construction Name
-  {414da733-e934-4819-a5a0-5928440fc3b5}, !- Space Name
->>>>>>> 918de987
+  {4e109f42-0841-45a8-8cc5-215804b92e93}, !- Space Name
   Adiabatic,                              !- Outside Boundary Condition
   ,                                       !- Outside Boundary Condition Object
   NoSun,                                  !- Sun Exposure
@@ -584,19 +424,11 @@
   0, 0, 2.4384;                           !- X,Y,Z Vertex 4 {m}
 
 OS:Surface,
-<<<<<<< HEAD
-  {5210a71e-63ca-44b8-b866-597c47b6d3ac}, !- Handle
+  {bff71043-3eb1-4105-9529-c5d0d318c6b9}, !- Handle
   Surface 4,                              !- Name
   Wall,                                   !- Surface Type
   ,                                       !- Construction Name
-  {3d802730-e49c-4a44-869e-008333412205}, !- Space Name
-=======
-  {f66463fd-61c5-48a2-abdf-626102900b5a}, !- Handle
-  Surface 4,                              !- Name
-  Wall,                                   !- Surface Type
-  ,                                       !- Construction Name
-  {414da733-e934-4819-a5a0-5928440fc3b5}, !- Space Name
->>>>>>> 918de987
+  {4e109f42-0841-45a8-8cc5-215804b92e93}, !- Space Name
   Adiabatic,                              !- Outside Boundary Condition
   ,                                       !- Outside Boundary Condition Object
   NoSun,                                  !- Sun Exposure
@@ -609,19 +441,11 @@
   6.46578440716979, 0, 2.4384;            !- X,Y,Z Vertex 4 {m}
 
 OS:Surface,
-<<<<<<< HEAD
-  {396d054a-7999-488a-b770-414cf889b3c6}, !- Handle
+  {3e4451af-5ceb-469b-b030-6d8266db85f9}, !- Handle
   Surface 5,                              !- Name
   Wall,                                   !- Surface Type
   ,                                       !- Construction Name
-  {3d802730-e49c-4a44-869e-008333412205}, !- Space Name
-=======
-  {61e1d100-17f2-49ae-8a5b-ade7ddb82d82}, !- Handle
-  Surface 5,                              !- Name
-  Wall,                                   !- Surface Type
-  ,                                       !- Construction Name
-  {414da733-e934-4819-a5a0-5928440fc3b5}, !- Space Name
->>>>>>> 918de987
+  {4e109f42-0841-45a8-8cc5-215804b92e93}, !- Space Name
   Outdoors,                               !- Outside Boundary Condition
   ,                                       !- Outside Boundary Condition Object
   SunExposed,                             !- Sun Exposure
@@ -634,19 +458,11 @@
   6.46578440716979, -12.9315688143396, 2.4384; !- X,Y,Z Vertex 4 {m}
 
 OS:Surface,
-<<<<<<< HEAD
-  {425e38e6-21e9-4d33-b607-770c73fed245}, !- Handle
+  {97113271-31f8-4d02-8452-a66a04f27d24}, !- Handle
   Surface 6,                              !- Name
   RoofCeiling,                            !- Surface Type
   ,                                       !- Construction Name
-  {3d802730-e49c-4a44-869e-008333412205}, !- Space Name
-=======
-  {d5088fe3-7ee0-4030-ba09-d4c19956bbe2}, !- Handle
-  Surface 6,                              !- Name
-  RoofCeiling,                            !- Surface Type
-  ,                                       !- Construction Name
-  {414da733-e934-4819-a5a0-5928440fc3b5}, !- Space Name
->>>>>>> 918de987
+  {4e109f42-0841-45a8-8cc5-215804b92e93}, !- Space Name
   Adiabatic,                              !- Outside Boundary Condition
   ,                                       !- Outside Boundary Condition Object
   NoSun,                                  !- Sun Exposure
@@ -659,11 +475,7 @@
   0, -12.9315688143396, 2.4384;           !- X,Y,Z Vertex 4 {m}
 
 OS:SpaceType,
-<<<<<<< HEAD
-  {2a33168d-58eb-4d95-b2cd-71ac733b17e8}, !- Handle
-=======
-  {d08c164e-66bd-4f3e-9cbd-82d2369f544d}, !- Handle
->>>>>>> 918de987
+  {15b3e1a8-0d10-4f7d-89c4-3ecfc9e5d05f}, !- Handle
   Space Type 1,                           !- Name
   ,                                       !- Default Construction Set Name
   ,                                       !- Default Schedule Set Name
@@ -674,11 +486,7 @@
   living;                                 !- Standards Space Type
 
 OS:ThermalZone,
-<<<<<<< HEAD
-  {0449379a-8919-4149-a2a4-6142d2926757}, !- Handle
-=======
-  {8ad739a6-7b5e-4ef6-8b9c-3cbb68e19e9c}, !- Handle
->>>>>>> 918de987
+  {3efeb0aa-ad04-497c-a636-2f73421d9987}, !- Handle
   corridor zone,                          !- Name
   ,                                       !- Multiplier
   ,                                       !- Ceiling Height {m}
@@ -687,17 +495,10 @@
   ,                                       !- Zone Inside Convection Algorithm
   ,                                       !- Zone Outside Convection Algorithm
   ,                                       !- Zone Conditioning Equipment List Name
-<<<<<<< HEAD
-  {d990cf5c-ebcb-4f36-8de6-cc1379f5cdbd}, !- Zone Air Inlet Port List
-  {62cad1a3-7bb4-49e9-bf2e-db8e335f8818}, !- Zone Air Exhaust Port List
-  {e408b389-bde1-4ace-b893-2fed1fe54aef}, !- Zone Air Node Name
-  {afcb7b9b-f90c-4ae1-b244-61902bca45eb}, !- Zone Return Air Port List
-=======
-  {c47296ec-664b-477d-af1a-85a075745e28}, !- Zone Air Inlet Port List
-  {06af969c-c763-4301-9736-2c0e0d908b50}, !- Zone Air Exhaust Port List
-  {57aa78d2-5ae1-44d3-bf38-56e682402c92}, !- Zone Air Node Name
-  {87f780e6-5d38-4265-99e1-d4427fe54002}, !- Zone Return Air Port List
->>>>>>> 918de987
+  {43a1ee69-42e2-45ba-80eb-bb62805f2de8}, !- Zone Air Inlet Port List
+  {23e2f1e2-d8d3-4a52-bef1-92708fdc0af2}, !- Zone Air Exhaust Port List
+  {47e6a591-9569-4e4b-9f0e-b8c39da396bb}, !- Zone Air Node Name
+  {21704b9c-f4f7-4f61-85fd-f76153cc2a53}, !- Zone Return Air Port List
   ,                                       !- Primary Daylighting Control Name
   ,                                       !- Fraction of Zone Controlled by Primary Daylighting Control
   ,                                       !- Secondary Daylighting Control Name
@@ -708,71 +509,37 @@
   No;                                     !- Use Ideal Air Loads
 
 OS:Node,
-<<<<<<< HEAD
-  {f0cfb657-ebbd-456c-bb0e-6bba0c88428b}, !- Handle
+  {35fb8f85-783f-49d8-bcfc-e7aad94cab0a}, !- Handle
   Node 2,                                 !- Name
-  {e408b389-bde1-4ace-b893-2fed1fe54aef}, !- Inlet Port
+  {47e6a591-9569-4e4b-9f0e-b8c39da396bb}, !- Inlet Port
   ;                                       !- Outlet Port
 
 OS:Connection,
-  {e408b389-bde1-4ace-b893-2fed1fe54aef}, !- Handle
-  {cd207b13-8356-4155-9f60-ba16273b4f69}, !- Name
-  {0449379a-8919-4149-a2a4-6142d2926757}, !- Source Object
+  {47e6a591-9569-4e4b-9f0e-b8c39da396bb}, !- Handle
+  {7e3503c8-37cd-4382-9229-94bfc0b25138}, !- Name
+  {3efeb0aa-ad04-497c-a636-2f73421d9987}, !- Source Object
   11,                                     !- Outlet Port
-  {f0cfb657-ebbd-456c-bb0e-6bba0c88428b}, !- Target Object
+  {35fb8f85-783f-49d8-bcfc-e7aad94cab0a}, !- Target Object
   2;                                      !- Inlet Port
 
 OS:PortList,
-  {d990cf5c-ebcb-4f36-8de6-cc1379f5cdbd}, !- Handle
-  {025da81b-86c4-4221-81f9-110f2800f142}, !- Name
-  {0449379a-8919-4149-a2a4-6142d2926757}; !- HVAC Component
+  {43a1ee69-42e2-45ba-80eb-bb62805f2de8}, !- Handle
+  {197d5cb5-af75-43e6-aec0-1c9a1198e65e}, !- Name
+  {3efeb0aa-ad04-497c-a636-2f73421d9987}; !- HVAC Component
 
 OS:PortList,
-  {62cad1a3-7bb4-49e9-bf2e-db8e335f8818}, !- Handle
-  {a1663796-b035-453d-ad06-c614b364658f}, !- Name
-  {0449379a-8919-4149-a2a4-6142d2926757}; !- HVAC Component
+  {23e2f1e2-d8d3-4a52-bef1-92708fdc0af2}, !- Handle
+  {b6792393-3267-4612-a813-93547323616a}, !- Name
+  {3efeb0aa-ad04-497c-a636-2f73421d9987}; !- HVAC Component
 
 OS:PortList,
-  {afcb7b9b-f90c-4ae1-b244-61902bca45eb}, !- Handle
-  {f1860165-67d1-4d04-bf1c-31f84c3481c0}, !- Name
-  {0449379a-8919-4149-a2a4-6142d2926757}; !- HVAC Component
+  {21704b9c-f4f7-4f61-85fd-f76153cc2a53}, !- Handle
+  {b424bf55-e6a2-4101-bb4e-d9d3710ae778}, !- Name
+  {3efeb0aa-ad04-497c-a636-2f73421d9987}; !- HVAC Component
 
 OS:Sizing:Zone,
-  {c79a2333-8b8f-428e-a105-3bce1b5ad3e2}, !- Handle
-  {0449379a-8919-4149-a2a4-6142d2926757}, !- Zone or ZoneList Name
-=======
-  {fecbc62f-4651-49ce-8ab9-864d0ad45643}, !- Handle
-  Node 2,                                 !- Name
-  {57aa78d2-5ae1-44d3-bf38-56e682402c92}, !- Inlet Port
-  ;                                       !- Outlet Port
-
-OS:Connection,
-  {57aa78d2-5ae1-44d3-bf38-56e682402c92}, !- Handle
-  {ba70204f-c1d8-4d7d-a3d4-6a1686d271c4}, !- Name
-  {8ad739a6-7b5e-4ef6-8b9c-3cbb68e19e9c}, !- Source Object
-  11,                                     !- Outlet Port
-  {fecbc62f-4651-49ce-8ab9-864d0ad45643}, !- Target Object
-  2;                                      !- Inlet Port
-
-OS:PortList,
-  {c47296ec-664b-477d-af1a-85a075745e28}, !- Handle
-  {fd342449-453d-46a7-bade-86bb1c9ae4e8}, !- Name
-  {8ad739a6-7b5e-4ef6-8b9c-3cbb68e19e9c}; !- HVAC Component
-
-OS:PortList,
-  {06af969c-c763-4301-9736-2c0e0d908b50}, !- Handle
-  {ebb20d29-edb5-4c55-b505-b54509532d5c}, !- Name
-  {8ad739a6-7b5e-4ef6-8b9c-3cbb68e19e9c}; !- HVAC Component
-
-OS:PortList,
-  {87f780e6-5d38-4265-99e1-d4427fe54002}, !- Handle
-  {4490179e-a241-4bae-a24b-6c850290d4a7}, !- Name
-  {8ad739a6-7b5e-4ef6-8b9c-3cbb68e19e9c}; !- HVAC Component
-
-OS:Sizing:Zone,
-  {46c71613-d190-4d94-9cc6-264104a7b582}, !- Handle
-  {8ad739a6-7b5e-4ef6-8b9c-3cbb68e19e9c}, !- Zone or ZoneList Name
->>>>>>> 918de987
+  {66832137-c8cc-4988-90cf-f0602af57081}, !- Handle
+  {3efeb0aa-ad04-497c-a636-2f73421d9987}, !- Zone or ZoneList Name
   SupplyAirTemperature,                   !- Zone Cooling Design Supply Air Temperature Input Method
   14,                                     !- Zone Cooling Design Supply Air Temperature {C}
   11.11,                                  !- Zone Cooling Design Supply Air Temperature Difference {deltaC}
@@ -801,25 +568,14 @@
   autosize;                               !- Dedicated Outdoor Air High Setpoint Temperature for Design {C}
 
 OS:ZoneHVAC:EquipmentList,
-<<<<<<< HEAD
-  {ca1e9310-aecb-4677-87ea-eec88a123995}, !- Handle
+  {39f8fa0f-39a8-4b58-87b0-9ec0cdd3114f}, !- Handle
   Zone HVAC Equipment List 2,             !- Name
-  {0449379a-8919-4149-a2a4-6142d2926757}; !- Thermal Zone
+  {3efeb0aa-ad04-497c-a636-2f73421d9987}; !- Thermal Zone
 
 OS:Space,
-  {92e4397f-fae3-47bf-970b-7fbf823b51c4}, !- Handle
+  {e0fab4dc-59ee-4d29-b9e2-bb9fbb291524}, !- Handle
   corridor space,                         !- Name
-  {f221bc73-85a4-46c7-b420-858d2cc34414}, !- Space Type Name
-=======
-  {f722ae4d-c28c-4472-b644-3f4ffc540462}, !- Handle
-  Zone HVAC Equipment List 2,             !- Name
-  {8ad739a6-7b5e-4ef6-8b9c-3cbb68e19e9c}; !- Thermal Zone
-
-OS:Space,
-  {ff821397-5cc4-4b32-978f-46af9ff52af2}, !- Handle
-  corridor space,                         !- Name
-  {84752150-9e52-4226-85a8-f2249cc93212}, !- Space Type Name
->>>>>>> 918de987
+  {0e3f3ef8-f31b-43b5-bae8-aa2d21a9d984}, !- Space Type Name
   ,                                       !- Default Construction Set Name
   ,                                       !- Default Schedule Set Name
   ,                                       !- Direction of Relative North {deg}
@@ -827,25 +583,14 @@
   ,                                       !- Y Origin {m}
   ,                                       !- Z Origin {m}
   ,                                       !- Building Story Name
-<<<<<<< HEAD
-  {0449379a-8919-4149-a2a4-6142d2926757}; !- Thermal Zone Name
-
-OS:Surface,
-  {7494d92d-b931-451e-9646-25a2565940e2}, !- Handle
+  {3efeb0aa-ad04-497c-a636-2f73421d9987}; !- Thermal Zone Name
+
+OS:Surface,
+  {a444c1f6-f674-4fd9-9671-4757f11aba4e}, !- Handle
   Surface 7,                              !- Name
   Floor,                                  !- Surface Type
   ,                                       !- Construction Name
-  {92e4397f-fae3-47bf-970b-7fbf823b51c4}, !- Space Name
-=======
-  {8ad739a6-7b5e-4ef6-8b9c-3cbb68e19e9c}; !- Thermal Zone Name
-
-OS:Surface,
-  {099578c7-45aa-4662-83b4-6288b01c3f1f}, !- Handle
-  Surface 7,                              !- Name
-  Floor,                                  !- Surface Type
-  ,                                       !- Construction Name
-  {ff821397-5cc4-4b32-978f-46af9ff52af2}, !- Space Name
->>>>>>> 918de987
+  {e0fab4dc-59ee-4d29-b9e2-bb9fbb291524}, !- Space Name
   Foundation,                             !- Outside Boundary Condition
   ,                                       !- Outside Boundary Condition Object
   NoSun,                                  !- Sun Exposure
@@ -858,19 +603,11 @@
   6.46578440716979, 0, 0;                 !- X,Y,Z Vertex 4 {m}
 
 OS:Surface,
-<<<<<<< HEAD
-  {7bbd76f4-4234-40f0-9c86-58638b9c8b15}, !- Handle
+  {132b437f-0f12-449c-af22-2fe95b9ddb13}, !- Handle
   Surface 8,                              !- Name
   Wall,                                   !- Surface Type
   ,                                       !- Construction Name
-  {92e4397f-fae3-47bf-970b-7fbf823b51c4}, !- Space Name
-=======
-  {1eadb332-6a29-4859-85a4-01034dffaedd}, !- Handle
-  Surface 8,                              !- Name
-  Wall,                                   !- Surface Type
-  ,                                       !- Construction Name
-  {ff821397-5cc4-4b32-978f-46af9ff52af2}, !- Space Name
->>>>>>> 918de987
+  {e0fab4dc-59ee-4d29-b9e2-bb9fbb291524}, !- Space Name
   Outdoors,                               !- Outside Boundary Condition
   ,                                       !- Outside Boundary Condition Object
   SunExposed,                             !- Sun Exposure
@@ -883,19 +620,11 @@
   0, 0, 2.4384;                           !- X,Y,Z Vertex 4 {m}
 
 OS:Surface,
-<<<<<<< HEAD
-  {58f362ee-55a8-4393-92f1-83e1c0bc6cda}, !- Handle
+  {7ddfc9d9-7501-4926-9b42-0135db325080}, !- Handle
   Surface 9,                              !- Name
   Wall,                                   !- Surface Type
   ,                                       !- Construction Name
-  {92e4397f-fae3-47bf-970b-7fbf823b51c4}, !- Space Name
-=======
-  {9fd8976c-b153-4097-b4ea-47ab19c1c916}, !- Handle
-  Surface 9,                              !- Name
-  Wall,                                   !- Surface Type
-  ,                                       !- Construction Name
-  {ff821397-5cc4-4b32-978f-46af9ff52af2}, !- Space Name
->>>>>>> 918de987
+  {e0fab4dc-59ee-4d29-b9e2-bb9fbb291524}, !- Space Name
   Adiabatic,                              !- Outside Boundary Condition
   ,                                       !- Outside Boundary Condition Object
   NoSun,                                  !- Sun Exposure
@@ -908,19 +637,11 @@
   0, 1.524, 2.4384;                       !- X,Y,Z Vertex 4 {m}
 
 OS:Surface,
-<<<<<<< HEAD
-  {fd1f180e-58a1-4246-9db1-6c7b5d85196d}, !- Handle
+  {c32dc946-82f6-4c77-a0cc-5214fe410ec1}, !- Handle
   Surface 10,                             !- Name
   Wall,                                   !- Surface Type
   ,                                       !- Construction Name
-  {92e4397f-fae3-47bf-970b-7fbf823b51c4}, !- Space Name
-=======
-  {00326923-7220-47b8-8c6b-957387132d00}, !- Handle
-  Surface 10,                             !- Name
-  Wall,                                   !- Surface Type
-  ,                                       !- Construction Name
-  {ff821397-5cc4-4b32-978f-46af9ff52af2}, !- Space Name
->>>>>>> 918de987
+  {e0fab4dc-59ee-4d29-b9e2-bb9fbb291524}, !- Space Name
   Adiabatic,                              !- Outside Boundary Condition
   ,                                       !- Outside Boundary Condition Object
   NoSun,                                  !- Sun Exposure
@@ -933,19 +654,11 @@
   6.46578440716979, 1.524, 2.4384;        !- X,Y,Z Vertex 4 {m}
 
 OS:Surface,
-<<<<<<< HEAD
-  {4a6e33ec-2aea-4d80-a7b8-58e624a08b31}, !- Handle
+  {e073fdaa-708b-4f67-91a8-01a528144f57}, !- Handle
   Surface 11,                             !- Name
   Wall,                                   !- Surface Type
   ,                                       !- Construction Name
-  {92e4397f-fae3-47bf-970b-7fbf823b51c4}, !- Space Name
-=======
-  {a8496b71-fd7f-4c16-8313-42b1098ab770}, !- Handle
-  Surface 11,                             !- Name
-  Wall,                                   !- Surface Type
-  ,                                       !- Construction Name
-  {ff821397-5cc4-4b32-978f-46af9ff52af2}, !- Space Name
->>>>>>> 918de987
+  {e0fab4dc-59ee-4d29-b9e2-bb9fbb291524}, !- Space Name
   Adiabatic,                              !- Outside Boundary Condition
   ,                                       !- Outside Boundary Condition Object
   NoSun,                                  !- Sun Exposure
@@ -958,19 +671,11 @@
   6.46578440716979, 0, 2.4384;            !- X,Y,Z Vertex 4 {m}
 
 OS:Surface,
-<<<<<<< HEAD
-  {296c10ff-3b2b-4148-9e1a-c562bf0db426}, !- Handle
+  {4e9377fe-69cb-469c-b2bc-96810c8eb889}, !- Handle
   Surface 12,                             !- Name
   RoofCeiling,                            !- Surface Type
   ,                                       !- Construction Name
-  {92e4397f-fae3-47bf-970b-7fbf823b51c4}, !- Space Name
-=======
-  {b32e28a1-7669-4ceb-a9ee-cc5c3014c884}, !- Handle
-  Surface 12,                             !- Name
-  RoofCeiling,                            !- Surface Type
-  ,                                       !- Construction Name
-  {ff821397-5cc4-4b32-978f-46af9ff52af2}, !- Space Name
->>>>>>> 918de987
+  {e0fab4dc-59ee-4d29-b9e2-bb9fbb291524}, !- Space Name
   Adiabatic,                              !- Outside Boundary Condition
   ,                                       !- Outside Boundary Condition Object
   NoSun,                                  !- Sun Exposure
@@ -983,11 +688,7 @@
   0, 0, 2.4384;                           !- X,Y,Z Vertex 4 {m}
 
 OS:SpaceType,
-<<<<<<< HEAD
-  {f221bc73-85a4-46c7-b420-858d2cc34414}, !- Handle
-=======
-  {84752150-9e52-4226-85a8-f2249cc93212}, !- Handle
->>>>>>> 918de987
+  {0e3f3ef8-f31b-43b5-bae8-aa2d21a9d984}, !- Handle
   Space Type 2,                           !- Name
   ,                                       !- Default Construction Set Name
   ,                                       !- Default Schedule Set Name
@@ -998,23 +699,14 @@
   corridor;                               !- Standards Space Type
 
 OS:BuildingUnit,
-<<<<<<< HEAD
-  {072af191-3879-4b4e-9ba3-07cca4f26aaa}, !- Handle
-=======
-  {55be8844-47b2-4057-8a91-bccfacf57ddd}, !- Handle
->>>>>>> 918de987
+  {5dcf4c3d-d698-4816-b8bf-ef9a3ae826ba}, !- Handle
   unit 1,                                 !- Name
   ,                                       !- Rendering Color
   Residential;                            !- Building Unit Type
 
 OS:AdditionalProperties,
-<<<<<<< HEAD
-  {939536e4-0294-4b2e-8138-bc56108d5360}, !- Handle
-  {072af191-3879-4b4e-9ba3-07cca4f26aaa}, !- Object Name
-=======
-  {4dab02ab-b7bf-4ff9-9742-e3cfb0b691b4}, !- Handle
-  {55be8844-47b2-4057-8a91-bccfacf57ddd}, !- Object Name
->>>>>>> 918de987
+  {1ab20c9e-42d2-452d-858e-c8d9c7517e86}, !- Handle
+  {5dcf4c3d-d698-4816-b8bf-ef9a3ae826ba}, !- Object Name
   NumberOfBedrooms,                       !- Feature Name 1
   Integer,                                !- Feature Data Type 1
   3,                                      !- Feature Value 1
@@ -1026,20 +718,12 @@
   3.3900000000000001;                     !- Feature Value 3
 
 OS:External:File,
-<<<<<<< HEAD
-  {ab1cbd34-9e2c-4d1a-b384-c51b710f7678}, !- Handle
-=======
-  {5f7d4633-1966-4357-935c-77454304c30a}, !- Handle
->>>>>>> 918de987
+  {9702e74d-c20c-4143-b9bc-36c31506bb79}, !- Handle
   8760.csv,                               !- Name
   8760.csv;                               !- File Name
 
 OS:Schedule:Day,
-<<<<<<< HEAD
-  {6e70dd92-f00b-47c9-b333-d5a4e4018bcc}, !- Handle
-=======
-  {aea22f23-8868-4e29-9146-938e5d1a653b}, !- Handle
->>>>>>> 918de987
+  {0cd5ec26-16b2-4065-bc9d-596e4c8a6b25}, !- Handle
   Schedule Day 1,                         !- Name
   ,                                       !- Schedule Type Limits Name
   ,                                       !- Interpolate to Timestep
@@ -1048,11 +732,7 @@
   0;                                      !- Value Until Time 1
 
 OS:Schedule:Day,
-<<<<<<< HEAD
-  {fe7e82be-ea01-4f86-91fa-7c217a7563b9}, !- Handle
-=======
-  {5739c3e7-b092-4492-b2d5-9389058ca4b2}, !- Handle
->>>>>>> 918de987
+  {4d038410-6165-4eec-86aa-eb6ed082f4d7}, !- Handle
   Schedule Day 2,                         !- Name
   ,                                       !- Schedule Type Limits Name
   ,                                       !- Interpolate to Timestep
@@ -1061,17 +741,10 @@
   1;                                      !- Value Until Time 1
 
 OS:Schedule:File,
-<<<<<<< HEAD
-  {ac2286bb-4b33-4b2c-b054-32f29e653b97}, !- Handle
+  {246d897b-8152-47fa-ad3c-44153d0bac44}, !- Handle
   occupants,                              !- Name
-  {298bdbe9-a389-42fe-a3f9-a282b8dfc3c8}, !- Schedule Type Limits Name
-  {ab1cbd34-9e2c-4d1a-b384-c51b710f7678}, !- External File Name
-=======
-  {23ba6eac-fabf-41b6-9895-dfdabf12b61a}, !- Handle
-  occupants,                              !- Name
-  {baef128d-f1ab-4e64-bc22-3c5e3ff2d283}, !- Schedule Type Limits Name
-  {5f7d4633-1966-4357-935c-77454304c30a}, !- External File Name
->>>>>>> 918de987
+  {e21802d6-65d8-4c1f-8646-2d029c4b613c}, !- Schedule Type Limits Name
+  {9702e74d-c20c-4143-b9bc-36c31506bb79}, !- External File Name
   1,                                      !- Column Number
   1,                                      !- Rows to Skip at Top
   8760,                                   !- Number of Hours of Data
@@ -1080,38 +753,22 @@
   60;                                     !- Minutes per Item
 
 OS:Schedule:Ruleset,
-<<<<<<< HEAD
-  {5f983fc7-7cfb-4301-a0f4-c69facb43955}, !- Handle
+  {da719b34-a27d-4c9c-88df-6f76e932f3d3}, !- Handle
   Schedule Ruleset 1,                     !- Name
-  {d459cdc1-5427-4222-bfa1-ab6eacf0cf05}, !- Schedule Type Limits Name
-  {981f207d-571b-46a5-81e1-de4d65a60fbe}; !- Default Day Schedule Name
+  {74dea775-9071-4977-bf3a-6d677712894a}, !- Schedule Type Limits Name
+  {340e221d-50bd-4747-882d-02d2442bf129}; !- Default Day Schedule Name
 
 OS:Schedule:Day,
-  {981f207d-571b-46a5-81e1-de4d65a60fbe}, !- Handle
+  {340e221d-50bd-4747-882d-02d2442bf129}, !- Handle
   Schedule Day 3,                         !- Name
-  {d459cdc1-5427-4222-bfa1-ab6eacf0cf05}, !- Schedule Type Limits Name
-=======
-  {5ae960cf-4515-43fb-8348-88f467b34d10}, !- Handle
-  Schedule Ruleset 1,                     !- Name
-  {dc8e4fed-070f-4665-b6c7-e1c9344b0bbf}, !- Schedule Type Limits Name
-  {30f9077b-eb6e-4cee-96e7-d7af37c758aa}; !- Default Day Schedule Name
-
-OS:Schedule:Day,
-  {30f9077b-eb6e-4cee-96e7-d7af37c758aa}, !- Handle
-  Schedule Day 3,                         !- Name
-  {dc8e4fed-070f-4665-b6c7-e1c9344b0bbf}, !- Schedule Type Limits Name
->>>>>>> 918de987
+  {74dea775-9071-4977-bf3a-6d677712894a}, !- Schedule Type Limits Name
   ,                                       !- Interpolate to Timestep
   24,                                     !- Hour 1
   0,                                      !- Minute 1
   112.539290946133;                       !- Value Until Time 1
 
 OS:People:Definition,
-<<<<<<< HEAD
-  {17e03fdb-9ad1-4bc4-93de-6fde06d0d787}, !- Handle
-=======
-  {8d523b3f-5709-496b-a656-5f133611aedf}, !- Handle
->>>>>>> 918de987
+  {9ae320a7-d86a-4b8d-8dbd-fb05de4ff6b0}, !- Handle
   res occupants|living space,             !- Name
   People,                                 !- Number of People Calculation Method
   3.39,                                   !- Number of People {people}
@@ -1124,21 +781,12 @@
   ZoneAveraged;                           !- Mean Radiant Temperature Calculation Type
 
 OS:People,
-<<<<<<< HEAD
-  {2d0fa1a4-8859-4f6c-bd02-7331e9c91e92}, !- Handle
+  {afec83ba-9fe4-4efa-b97b-ad786c8829b1}, !- Handle
   res occupants|living space,             !- Name
-  {17e03fdb-9ad1-4bc4-93de-6fde06d0d787}, !- People Definition Name
-  {3d802730-e49c-4a44-869e-008333412205}, !- Space or SpaceType Name
-  {ac2286bb-4b33-4b2c-b054-32f29e653b97}, !- Number of People Schedule Name
-  {5f983fc7-7cfb-4301-a0f4-c69facb43955}, !- Activity Level Schedule Name
-=======
-  {4f8fcb4a-9f6c-43e0-8ab8-19c2fe8815a0}, !- Handle
-  res occupants|living space,             !- Name
-  {8d523b3f-5709-496b-a656-5f133611aedf}, !- People Definition Name
-  {414da733-e934-4819-a5a0-5928440fc3b5}, !- Space or SpaceType Name
-  {23ba6eac-fabf-41b6-9895-dfdabf12b61a}, !- Number of People Schedule Name
-  {5ae960cf-4515-43fb-8348-88f467b34d10}, !- Activity Level Schedule Name
->>>>>>> 918de987
+  {9ae320a7-d86a-4b8d-8dbd-fb05de4ff6b0}, !- People Definition Name
+  {4e109f42-0841-45a8-8cc5-215804b92e93}, !- Space or SpaceType Name
+  {246d897b-8152-47fa-ad3c-44153d0bac44}, !- Number of People Schedule Name
+  {da719b34-a27d-4c9c-88df-6f76e932f3d3}, !- Activity Level Schedule Name
   ,                                       !- Surface Name/Angle Factor List Name
   ,                                       !- Work Efficiency Schedule Name
   ,                                       !- Clothing Insulation Schedule Name
@@ -1146,11 +794,7 @@
   1;                                      !- Multiplier
 
 OS:ScheduleTypeLimits,
-<<<<<<< HEAD
-  {d459cdc1-5427-4222-bfa1-ab6eacf0cf05}, !- Handle
-=======
-  {dc8e4fed-070f-4665-b6c7-e1c9344b0bbf}, !- Handle
->>>>>>> 918de987
+  {74dea775-9071-4977-bf3a-6d677712894a}, !- Handle
   ActivityLevel,                          !- Name
   0,                                      !- Lower Limit Value
   ,                                       !- Upper Limit Value
@@ -1158,11 +802,7 @@
   ActivityLevel;                          !- Unit Type
 
 OS:ScheduleTypeLimits,
-<<<<<<< HEAD
-  {298bdbe9-a389-42fe-a3f9-a282b8dfc3c8}, !- Handle
-=======
-  {baef128d-f1ab-4e64-bc22-3c5e3ff2d283}, !- Handle
->>>>>>> 918de987
+  {e21802d6-65d8-4c1f-8646-2d029c4b613c}, !- Handle
   Fractional,                             !- Name
   0,                                      !- Lower Limit Value
   1,                                      !- Upper Limit Value
