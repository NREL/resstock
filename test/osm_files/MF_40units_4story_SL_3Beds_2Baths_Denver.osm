!- NOTE: Auto-generated from /test/osw_files/MF_40units_4story_SL_3Beds_2Baths_Denver.osw

OS:Version,
<<<<<<< HEAD
  {9349e58f-603c-4cc2-a062-b2d017f93aee}, !- Handle
  3.2.1,                                  !- Version Identifier
  rc1;                                    !- Prerelease Identifier

OS:SimulationControl,
  {17f9a5fd-1b26-431a-86f9-1a1d525d2fcf}, !- Handle
=======
  {5cf68f36-fa23-45ce-af8f-7c2d66a950ca}, !- Handle
  2.9.0;                                  !- Version Identifier

OS:SimulationControl,
  {87f9c843-6950-4fa4-bfd0-8fe700ca5824}, !- Handle
>>>>>>> 3c1d7324
  ,                                       !- Do Zone Sizing Calculation
  ,                                       !- Do System Sizing Calculation
  ,                                       !- Do Plant Sizing Calculation
  No;                                     !- Run Simulation for Sizing Periods

OS:Timestep,
<<<<<<< HEAD
  {4352ca9c-6052-44ce-83d6-69158ee627f6}, !- Handle
  6;                                      !- Number of Timesteps per Hour

OS:ShadowCalculation,
  {53482203-736b-4214-b5d4-ebb0bc83b3d9}, !- Handle
  PolygonClipping,                        !- Shading Calculation Method
  ,                                       !- Shading Calculation Update Frequency Method
  20,                                     !- Shading Calculation Update Frequency
  200,                                    !- Maximum Figures in Shadow Overlap Calculations
  ,                                       !- Polygon Clipping Algorithm
  512,                                    !- Pixel Counting Resolution
  ,                                       !- Sky Diffuse Modeling Algorithm
  No,                                     !- Output External Shading Calculation Results
  No,                                     !- Disable Self-Shading Within Shading Zone Groups
  No;                                     !- Disable Self-Shading From Shading Zone Groups to Other Zones

OS:SurfaceConvectionAlgorithm:Outside,
  {85673cc9-64c6-4eaa-99e8-aff256f0df94}, !- Handle
  DOE-2;                                  !- Algorithm

OS:SurfaceConvectionAlgorithm:Inside,
  {3a611bd1-5fe0-4d43-be20-06c2e312ca3f}, !- Handle
  TARP;                                   !- Algorithm

OS:ZoneCapacitanceMultiplier:ResearchSpecial,
  {cfc5734c-d4d7-4761-bb3a-5eecb4abb4c8}, !- Handle
=======
  {bcd2facb-1d09-4573-acbc-3155f799cb6d}, !- Handle
  6;                                      !- Number of Timesteps per Hour

OS:ShadowCalculation,
  {e6050cb7-d846-48cd-ae3b-fa8e9d836d73}, !- Handle
  20,                                     !- Calculation Frequency
  200;                                    !- Maximum Figures in Shadow Overlap Calculations

OS:SurfaceConvectionAlgorithm:Outside,
  {427e9035-a3ae-4e04-960c-6dd1f8405272}, !- Handle
  DOE-2;                                  !- Algorithm

OS:SurfaceConvectionAlgorithm:Inside,
  {76c18835-0660-4bd4-8661-474fe26e9164}, !- Handle
  TARP;                                   !- Algorithm

OS:ZoneCapacitanceMultiplier:ResearchSpecial,
  {7f319648-6fa4-443d-9e34-815a14236653}, !- Handle
>>>>>>> 3c1d7324
  ,                                       !- Temperature Capacity Multiplier
  15,                                     !- Humidity Capacity Multiplier
  ;                                       !- Carbon Dioxide Capacity Multiplier

OS:RunPeriod,
<<<<<<< HEAD
  {c765ea28-d53d-4b5a-bb0d-8e4905483f79}, !- Handle
=======
  {d20752bd-9d89-497c-815b-69fc61845668}, !- Handle
>>>>>>> 3c1d7324
  Run Period 1,                           !- Name
  1,                                      !- Begin Month
  1,                                      !- Begin Day of Month
  12,                                     !- End Month
  31,                                     !- End Day of Month
  ,                                       !- Use Weather File Holidays and Special Days
  ,                                       !- Use Weather File Daylight Saving Period
  ,                                       !- Apply Weekend Holiday Rule
  ,                                       !- Use Weather File Rain Indicators
  ,                                       !- Use Weather File Snow Indicators
  ;                                       !- Number of Times Runperiod to be Repeated

OS:YearDescription,
<<<<<<< HEAD
  {cb2a25b2-c8c6-4d93-8f62-6f36030e4f21}, !- Handle
=======
  {2148081b-df94-45ee-8577-97c4c9a7bb0e}, !- Handle
>>>>>>> 3c1d7324
  2007,                                   !- Calendar Year
  ,                                       !- Day of Week for Start Day
  ;                                       !- Is Leap Year

OS:WeatherFile,
<<<<<<< HEAD
  {7bfdafd5-65cd-4416-ae9d-4faf1d794c29}, !- Handle
=======
  {4dbbffa8-047d-451c-92b5-b02e85721929}, !- Handle
>>>>>>> 3c1d7324
  Denver Intl Ap,                         !- City
  CO,                                     !- State Province Region
  USA,                                    !- Country
  TMY3,                                   !- Data Source
  725650,                                 !- WMO Number
  39.83,                                  !- Latitude {deg}
  -104.65,                                !- Longitude {deg}
  -7,                                     !- Time Zone {hr}
  1650,                                   !- Elevation {m}
  /mnt/c/git/resstock-develop/resources/measures/HPXMLtoOpenStudio/weather/USA_CO_Denver.Intl.AP.725650_TMY3.epw, !- Url
  E23378AA;                               !- Checksum

OS:AdditionalProperties,
<<<<<<< HEAD
  {a5bec2ca-03f7-4f94-992e-d28e84bc5b72}, !- Handle
  {7bfdafd5-65cd-4416-ae9d-4faf1d794c29}, !- Object Name
=======
  {bf4f903b-eaf9-43f0-95dd-b52b5165e9e6}, !- Handle
  {4dbbffa8-047d-451c-92b5-b02e85721929}, !- Object Name
>>>>>>> 3c1d7324
  EPWHeaderCity,                          !- Feature Name 1
  String,                                 !- Feature Data Type 1
  Denver Intl Ap,                         !- Feature Value 1
  EPWHeaderState,                         !- Feature Name 2
  String,                                 !- Feature Data Type 2
  CO,                                     !- Feature Value 2
  EPWHeaderCountry,                       !- Feature Name 3
  String,                                 !- Feature Data Type 3
  USA,                                    !- Feature Value 3
  EPWHeaderDataSource,                    !- Feature Name 4
  String,                                 !- Feature Data Type 4
  TMY3,                                   !- Feature Value 4
  EPWHeaderStation,                       !- Feature Name 5
  String,                                 !- Feature Data Type 5
  725650,                                 !- Feature Value 5
  EPWHeaderLatitude,                      !- Feature Name 6
  Double,                                 !- Feature Data Type 6
  39.829999999999998,                     !- Feature Value 6
  EPWHeaderLongitude,                     !- Feature Name 7
  Double,                                 !- Feature Data Type 7
  -104.65000000000001,                    !- Feature Value 7
  EPWHeaderTimezone,                      !- Feature Name 8
  Double,                                 !- Feature Data Type 8
  -7,                                     !- Feature Value 8
  EPWHeaderAltitude,                      !- Feature Name 9
  Double,                                 !- Feature Data Type 9
  5413.3858267716532,                     !- Feature Value 9
  EPWHeaderLocalPressure,                 !- Feature Name 10
  Double,                                 !- Feature Data Type 10
  0.81937567683596546,                    !- Feature Value 10
  EPWHeaderRecordsPerHour,                !- Feature Name 11
  Double,                                 !- Feature Data Type 11
  0,                                      !- Feature Value 11
  EPWDataAnnualAvgDrybulb,                !- Feature Name 12
  Double,                                 !- Feature Data Type 12
  51.575616438356228,                     !- Feature Value 12
  EPWDataAnnualMinDrybulb,                !- Feature Name 13
  Double,                                 !- Feature Data Type 13
  -2.9200000000000017,                    !- Feature Value 13
  EPWDataAnnualMaxDrybulb,                !- Feature Name 14
  Double,                                 !- Feature Data Type 14
  104,                                    !- Feature Value 14
  EPWDataCDD50F,                          !- Feature Name 15
  Double,                                 !- Feature Data Type 15
  3072.2925000000005,                     !- Feature Value 15
  EPWDataCDD65F,                          !- Feature Name 16
  Double,                                 !- Feature Data Type 16
  883.62000000000035,                     !- Feature Value 16
  EPWDataHDD50F,                          !- Feature Name 17
  Double,                                 !- Feature Data Type 17
  2497.1925000000001,                     !- Feature Value 17
  EPWDataHDD65F,                          !- Feature Name 18
  Double,                                 !- Feature Data Type 18
  5783.5200000000013,                     !- Feature Value 18
  EPWDataAnnualAvgWindspeed,              !- Feature Name 19
  Double,                                 !- Feature Data Type 19
  3.9165296803649667,                     !- Feature Value 19
  EPWDataMonthlyAvgDrybulbs,              !- Feature Name 20
  String,                                 !- Feature Data Type 20
  33.4191935483871&#4431.90142857142857&#4443.02620967741937&#4442.48624999999999&#4459.877741935483854&#4473.57574999999997&#4472.07975806451608&#4472.70008064516134&#4466.49200000000006&#4450.079112903225806&#4437.218250000000005&#4434.582177419354835, !- Feature Value 20
  EPWDataGroundMonthlyTemps,              !- Feature Name 21
  String,                                 !- Feature Data Type 21
  44.08306285945173&#4440.89570904991865&#4440.64045432632048&#4442.153016571250646&#4448.225111118704206&#4454.268919273837525&#4459.508577937551024&#4462.82777283423508&#4463.10975667174995&#4460.41014950381947&#4455.304105212311526&#4449.445696474514364, !- Feature Value 21
  EPWDataWSF,                             !- Feature Name 22
  Double,                                 !- Feature Data Type 22
  0.58999999999999997,                    !- Feature Value 22
  EPWDataMonthlyAvgDailyHighDrybulbs,     !- Feature Name 23
  String,                                 !- Feature Data Type 23
  47.41032258064516&#4446.58642857142857&#4455.15032258064517&#4453.708&#4472.80193548387098&#4488.67600000000002&#4486.1858064516129&#4485.87225806451613&#4482.082&#4463.18064516129033&#4448.73400000000001&#4448.87935483870968, !- Feature Value 23
  EPWDataMonthlyAvgDailyLowDrybulbs,      !- Feature Name 24
  String,                                 !- Feature Data Type 24
  19.347741935483874&#4419.856428571428573&#4430.316129032258065&#4431.112&#4447.41612903225806&#4457.901999999999994&#4459.063870967741934&#4460.956774193548384&#4452.352000000000004&#4438.41612903225806&#4427.002000000000002&#4423.02903225806451, !- Feature Value 24
  EPWDesignHeatingDrybulb,                !- Feature Name 25
  Double,                                 !- Feature Data Type 25
  12.02,                                  !- Feature Value 25
  EPWDesignHeatingWindspeed,              !- Feature Name 26
  Double,                                 !- Feature Data Type 26
  2.8062500000000004,                     !- Feature Value 26
  EPWDesignCoolingDrybulb,                !- Feature Name 27
  Double,                                 !- Feature Data Type 27
  91.939999999999998,                     !- Feature Value 27
  EPWDesignCoolingWetbulb,                !- Feature Name 28
  Double,                                 !- Feature Data Type 28
  59.95131430195849,                      !- Feature Value 28
  EPWDesignCoolingHumidityRatio,          !- Feature Name 29
  Double,                                 !- Feature Data Type 29
  0.0059161086834698092,                  !- Feature Value 29
  EPWDesignCoolingWindspeed,              !- Feature Name 30
  Double,                                 !- Feature Data Type 30
  3.7999999999999989,                     !- Feature Value 30
  EPWDesignDailyTemperatureRange,         !- Feature Name 31
  Double,                                 !- Feature Data Type 31
  24.915483870967748,                     !- Feature Value 31
  EPWDesignDehumidDrybulb,                !- Feature Name 32
  Double,                                 !- Feature Data Type 32
  67.996785714285721,                     !- Feature Value 32
  EPWDesignDehumidHumidityRatio,          !- Feature Name 33
  Double,                                 !- Feature Data Type 33
  0.012133744170488724,                   !- Feature Value 33
  EPWDesignCoolingDirectNormal,           !- Feature Name 34
  Double,                                 !- Feature Data Type 34
  985,                                    !- Feature Value 34
  EPWDesignCoolingDiffuseHorizontal,      !- Feature Name 35
  Double,                                 !- Feature Data Type 35
  84;                                     !- Feature Value 35

OS:Site,
<<<<<<< HEAD
  {552dfe75-081c-4a2e-9da6-24105129ac20}, !- Handle
=======
  {3c80cff3-fe75-47ca-b166-8e671e1d0c4b}, !- Handle
>>>>>>> 3c1d7324
  Denver Intl Ap_CO_USA,                  !- Name
  39.83,                                  !- Latitude {deg}
  -104.65,                                !- Longitude {deg}
  -7,                                     !- Time Zone {hr}
  1650,                                   !- Elevation {m}
  ;                                       !- Terrain

OS:ClimateZones,
<<<<<<< HEAD
  {76bb6aa9-867e-441e-91ce-f013c6350bfa}, !- Handle
  Building America,                       !- Climate Zone Institution Name 1
=======
  {8e809515-a8ec-4613-ad66-e6c6137e5d37}, !- Handle
  ,                                       !- Active Institution
  ,                                       !- Active Year
  ,                                       !- Climate Zone Institution Name 1
>>>>>>> 3c1d7324
  ,                                       !- Climate Zone Document Name 1
  0,                                      !- Climate Zone Document Year 1
  Cold;                                   !- Climate Zone Value 1

OS:Site:WaterMainsTemperature,
<<<<<<< HEAD
  {616f8680-ab12-4f64-a0a7-69b3d9ad0657}, !- Handle
=======
  {f20a0681-b3c7-43bf-b4e7-9f597e6ecfe6}, !- Handle
>>>>>>> 3c1d7324
  Correlation,                            !- Calculation Method
  ,                                       !- Temperature Schedule Name
  10.8753424657535,                       !- Annual Average Outdoor Air Temperature {C}
  23.1524007936508;                       !- Maximum Difference In Monthly Average Outdoor Air Temperatures {deltaC}

OS:RunPeriodControl:DaylightSavingTime,
<<<<<<< HEAD
  {cba6639c-a606-4932-b128-8cccbf344658}, !- Handle
=======
  {246a98e3-12a2-417c-ae9a-d9e4e86d929c}, !- Handle
>>>>>>> 3c1d7324
  3/12,                                   !- Start Date
  11/5;                                   !- End Date

OS:Site:GroundTemperature:Deep,
<<<<<<< HEAD
  {4a8f97b6-05b1-4166-8188-d76c27f32911}, !- Handle
=======
  {6be10fa1-66db-4f7a-8147-528eec33bec3}, !- Handle
>>>>>>> 3c1d7324
  10.8753424657535,                       !- January Deep Ground Temperature {C}
  10.8753424657535,                       !- February Deep Ground Temperature {C}
  10.8753424657535,                       !- March Deep Ground Temperature {C}
  10.8753424657535,                       !- April Deep Ground Temperature {C}
  10.8753424657535,                       !- May Deep Ground Temperature {C}
  10.8753424657535,                       !- June Deep Ground Temperature {C}
  10.8753424657535,                       !- July Deep Ground Temperature {C}
  10.8753424657535,                       !- August Deep Ground Temperature {C}
  10.8753424657535,                       !- September Deep Ground Temperature {C}
  10.8753424657535,                       !- October Deep Ground Temperature {C}
  10.8753424657535,                       !- November Deep Ground Temperature {C}
  10.8753424657535;                       !- December Deep Ground Temperature {C}

OS:Building,
<<<<<<< HEAD
  {e7580fe0-9241-45fd-b364-a58ec83a3205}, !- Handle
=======
  {e024594a-a6ed-47c8-8365-033439d7eb8c}, !- Handle
>>>>>>> 3c1d7324
  Building 1,                             !- Name
  ,                                       !- Building Sector Type
  0,                                      !- North Axis {deg}
  ,                                       !- Nominal Floor to Floor Height {m}
  ,                                       !- Space Type Name
  ,                                       !- Default Construction Set Name
  ,                                       !- Default Schedule Set Name
  4,                                      !- Standards Number of Stories
  4,                                      !- Standards Number of Above Ground Stories
  ,                                       !- Standards Template
  multifamily,                            !- Standards Building Type
  40;                                     !- Standards Number of Living Units

OS:AdditionalProperties,
<<<<<<< HEAD
  {6ed23570-0202-48bc-9a22-2ca8ba88bfcb}, !- Handle
  {e7580fe0-9241-45fd-b364-a58ec83a3205}, !- Object Name
=======
  {94ccf665-49b5-4443-8598-3bc90c7593d7}, !- Handle
  {e024594a-a6ed-47c8-8365-033439d7eb8c}, !- Object Name
>>>>>>> 3c1d7324
  num_units,                              !- Feature Name 1
  Integer,                                !- Feature Data Type 1
  40,                                     !- Feature Value 1
  has_rear_units,                         !- Feature Name 2
  Boolean,                                !- Feature Data Type 2
  true,                                   !- Feature Value 2
  num_floors,                             !- Feature Name 3
  Integer,                                !- Feature Data Type 3
  4,                                      !- Feature Value 3
  horz_location,                          !- Feature Name 4
  String,                                 !- Feature Data Type 4
  Left,                                   !- Feature Value 4
  level,                                  !- Feature Name 5
  String,                                 !- Feature Data Type 5
  Bottom,                                 !- Feature Value 5
  found_type,                             !- Feature Name 6
  String,                                 !- Feature Data Type 6
  slab,                                   !- Feature Value 6
  corridor_width,                         !- Feature Name 7
  Double,                                 !- Feature Data Type 7
  3.048,                                  !- Feature Value 7
  corridor_position,                      !- Feature Name 8
  String,                                 !- Feature Data Type 8
  Double-Loaded Interior;                 !- Feature Value 8

OS:ThermalZone,
<<<<<<< HEAD
  {9047a26c-8950-47f9-873e-0656badbcc14}, !- Handle
=======
  {350d64db-2001-4109-a674-d82c94ba7a3c}, !- Handle
>>>>>>> 3c1d7324
  living zone,                            !- Name
  ,                                       !- Multiplier
  ,                                       !- Ceiling Height {m}
  ,                                       !- Volume {m3}
  ,                                       !- Floor Area {m2}
  ,                                       !- Zone Inside Convection Algorithm
  ,                                       !- Zone Outside Convection Algorithm
  ,                                       !- Zone Conditioning Equipment List Name
<<<<<<< HEAD
  {6b45eb1c-8b95-4e7e-9868-9a47dfdd932f}, !- Zone Air Inlet Port List
  {c86aaf10-0fea-42a9-9514-10daa6389031}, !- Zone Air Exhaust Port List
  {fafad73e-055a-4939-9f0c-a48662528ffd}, !- Zone Air Node Name
  {87a9fd17-59b5-4840-93c4-819cf3efcd8c}, !- Zone Return Air Port List
=======
  {85c579e2-49f9-4e3c-a255-a3584842d096}, !- Zone Air Inlet Port List
  {65dcbfb7-35f4-4b1c-8602-a1526e04527f}, !- Zone Air Exhaust Port List
  {7ca1d9eb-a5e6-4b85-a69f-27d0c4205517}, !- Zone Air Node Name
  {78f8345b-fa38-4948-8d62-d0ce0f2ea8e9}, !- Zone Return Air Port List
>>>>>>> 3c1d7324
  ,                                       !- Primary Daylighting Control Name
  ,                                       !- Fraction of Zone Controlled by Primary Daylighting Control
  ,                                       !- Secondary Daylighting Control Name
  ,                                       !- Fraction of Zone Controlled by Secondary Daylighting Control
  ,                                       !- Illuminance Map Name
  ,                                       !- Group Rendering Name
  ,                                       !- Thermostat Name
  No;                                     !- Use Ideal Air Loads

OS:Node,
<<<<<<< HEAD
  {205ecbcd-7d25-464d-af8e-62ca9bcf443d}, !- Handle
  Node 1,                                 !- Name
  {fafad73e-055a-4939-9f0c-a48662528ffd}, !- Inlet Port
  ;                                       !- Outlet Port

OS:Connection,
  {fafad73e-055a-4939-9f0c-a48662528ffd}, !- Handle
  {9047a26c-8950-47f9-873e-0656badbcc14}, !- Source Object
  11,                                     !- Outlet Port
  {205ecbcd-7d25-464d-af8e-62ca9bcf443d}, !- Target Object
  2;                                      !- Inlet Port

OS:PortList,
  {6b45eb1c-8b95-4e7e-9868-9a47dfdd932f}, !- Handle
  {9047a26c-8950-47f9-873e-0656badbcc14}; !- HVAC Component

OS:PortList,
  {c86aaf10-0fea-42a9-9514-10daa6389031}, !- Handle
  {9047a26c-8950-47f9-873e-0656badbcc14}; !- HVAC Component

OS:PortList,
  {87a9fd17-59b5-4840-93c4-819cf3efcd8c}, !- Handle
  {9047a26c-8950-47f9-873e-0656badbcc14}; !- HVAC Component

OS:Sizing:Zone,
  {adc74d2d-90bd-4e47-ba3f-6419bac351e6}, !- Handle
  {9047a26c-8950-47f9-873e-0656badbcc14}, !- Zone or ZoneList Name
=======
  {fd419455-7a30-4be9-aa3c-21e4114abcc2}, !- Handle
  Node 1,                                 !- Name
  {7ca1d9eb-a5e6-4b85-a69f-27d0c4205517}, !- Inlet Port
  ;                                       !- Outlet Port

OS:Connection,
  {7ca1d9eb-a5e6-4b85-a69f-27d0c4205517}, !- Handle
  {0d12c998-4b8d-4591-8b58-628d462c9c47}, !- Name
  {350d64db-2001-4109-a674-d82c94ba7a3c}, !- Source Object
  11,                                     !- Outlet Port
  {fd419455-7a30-4be9-aa3c-21e4114abcc2}, !- Target Object
  2;                                      !- Inlet Port

OS:PortList,
  {85c579e2-49f9-4e3c-a255-a3584842d096}, !- Handle
  {61864a3d-6765-4587-9b96-eb15f3576d7c}, !- Name
  {350d64db-2001-4109-a674-d82c94ba7a3c}; !- HVAC Component

OS:PortList,
  {65dcbfb7-35f4-4b1c-8602-a1526e04527f}, !- Handle
  {d03b9499-247a-48cf-ab72-51f1a17e68cc}, !- Name
  {350d64db-2001-4109-a674-d82c94ba7a3c}; !- HVAC Component

OS:PortList,
  {78f8345b-fa38-4948-8d62-d0ce0f2ea8e9}, !- Handle
  {3de4fb59-5a97-4a2f-85d9-e85a99c7394f}, !- Name
  {350d64db-2001-4109-a674-d82c94ba7a3c}; !- HVAC Component

OS:Sizing:Zone,
  {380a2c5e-258e-46c8-af6a-6b60d4e521f5}, !- Handle
  {350d64db-2001-4109-a674-d82c94ba7a3c}, !- Zone or ZoneList Name
>>>>>>> 3c1d7324
  SupplyAirTemperature,                   !- Zone Cooling Design Supply Air Temperature Input Method
  14,                                     !- Zone Cooling Design Supply Air Temperature {C}
  11.11,                                  !- Zone Cooling Design Supply Air Temperature Difference {deltaC}
  SupplyAirTemperature,                   !- Zone Heating Design Supply Air Temperature Input Method
  40,                                     !- Zone Heating Design Supply Air Temperature {C}
  11.11,                                  !- Zone Heating Design Supply Air Temperature Difference {deltaC}
  0.0085,                                 !- Zone Cooling Design Supply Air Humidity Ratio {kg-H2O/kg-air}
  0.008,                                  !- Zone Heating Design Supply Air Humidity Ratio {kg-H2O/kg-air}
  ,                                       !- Zone Heating Sizing Factor
  ,                                       !- Zone Cooling Sizing Factor
  DesignDay,                              !- Cooling Design Air Flow Method
  ,                                       !- Cooling Design Air Flow Rate {m3/s}
  ,                                       !- Cooling Minimum Air Flow per Zone Floor Area {m3/s-m2}
  ,                                       !- Cooling Minimum Air Flow {m3/s}
  ,                                       !- Cooling Minimum Air Flow Fraction
  DesignDay,                              !- Heating Design Air Flow Method
  ,                                       !- Heating Design Air Flow Rate {m3/s}
  ,                                       !- Heating Maximum Air Flow per Zone Floor Area {m3/s-m2}
  ,                                       !- Heating Maximum Air Flow {m3/s}
  ,                                       !- Heating Maximum Air Flow Fraction
  No,                                     !- Account for Dedicated Outdoor Air System
  NeutralSupplyAir,                       !- Dedicated Outdoor Air System Control Strategy
  autosize,                               !- Dedicated Outdoor Air Low Setpoint Temperature for Design {C}
  autosize;                               !- Dedicated Outdoor Air High Setpoint Temperature for Design {C}

OS:ZoneHVAC:EquipmentList,
<<<<<<< HEAD
  {3f7e7df1-417a-4d7e-9804-4703a0a6c2d4}, !- Handle
  Zone HVAC Equipment List 1,             !- Name
  {9047a26c-8950-47f9-873e-0656badbcc14}; !- Thermal Zone

OS:Space,
  {333b583c-2ae8-4be6-9395-ecdd7db8c542}, !- Handle
  living space,                           !- Name
  {94719fcd-d38b-4884-8dd8-96df2d7cabec}, !- Space Type Name
=======
  {2275625d-d214-4a5d-a6ce-f0323d039968}, !- Handle
  Zone HVAC Equipment List 1,             !- Name
  {350d64db-2001-4109-a674-d82c94ba7a3c}; !- Thermal Zone

OS:Space,
  {e904819c-1218-41f1-b71d-332f272ccb20}, !- Handle
  living space,                           !- Name
  {9a8ec0fe-47ab-4e93-8398-4327e3d23e40}, !- Space Type Name
>>>>>>> 3c1d7324
  ,                                       !- Default Construction Set Name
  ,                                       !- Default Schedule Set Name
  ,                                       !- Direction of Relative North {deg}
  ,                                       !- X Origin {m}
  ,                                       !- Y Origin {m}
  ,                                       !- Z Origin {m}
  ,                                       !- Building Story Name
<<<<<<< HEAD
  {9047a26c-8950-47f9-873e-0656badbcc14}, !- Thermal Zone Name
  ,                                       !- Part of Total Floor Area
  ,                                       !- Design Specification Outdoor Air Object Name
  {10bbfd2d-d7d3-40bd-a9c2-020323e31b05}; !- Building Unit Name

OS:Surface,
  {9076b686-a20a-4ae0-bff3-050dd38f972d}, !- Handle
  Surface 1,                              !- Name
  Floor,                                  !- Surface Type
  ,                                       !- Construction Name
  {333b583c-2ae8-4be6-9395-ecdd7db8c542}, !- Space Name
=======
  {350d64db-2001-4109-a674-d82c94ba7a3c}, !- Thermal Zone Name
  ,                                       !- Part of Total Floor Area
  ,                                       !- Design Specification Outdoor Air Object Name
  {11888941-86c0-444c-b116-45e0febd8b4d}; !- Building Unit Name

OS:Surface,
  {d9805afb-b08e-4dff-9b6f-1f3d11790eff}, !- Handle
  Surface 1,                              !- Name
  Floor,                                  !- Surface Type
  ,                                       !- Construction Name
  {e904819c-1218-41f1-b71d-332f272ccb20}, !- Space Name
>>>>>>> 3c1d7324
  Foundation,                             !- Outside Boundary Condition
  ,                                       !- Outside Boundary Condition Object
  NoSun,                                  !- Sun Exposure
  NoWind,                                 !- Wind Exposure
  ,                                       !- View Factor to Ground
  ,                                       !- Number of Vertices
  0, -12.9315688143396, 0,                !- X,Y,Z Vertex 1 {m}
  0, 0, 0,                                !- X,Y,Z Vertex 2 {m}
  6.46578440716979, 0, 0,                 !- X,Y,Z Vertex 3 {m}
  6.46578440716979, -12.9315688143396, 0; !- X,Y,Z Vertex 4 {m}

OS:Surface,
<<<<<<< HEAD
  {5b2a3cea-3616-484f-ade0-a967a2758126}, !- Handle
  Surface 2,                              !- Name
  Wall,                                   !- Surface Type
  ,                                       !- Construction Name
  {333b583c-2ae8-4be6-9395-ecdd7db8c542}, !- Space Name
=======
  {f87cd34d-80b9-4ae8-a707-3d0ba984f514}, !- Handle
  Surface 2,                              !- Name
  Wall,                                   !- Surface Type
  ,                                       !- Construction Name
  {e904819c-1218-41f1-b71d-332f272ccb20}, !- Space Name
>>>>>>> 3c1d7324
  Outdoors,                               !- Outside Boundary Condition
  ,                                       !- Outside Boundary Condition Object
  SunExposed,                             !- Sun Exposure
  WindExposed,                            !- Wind Exposure
  ,                                       !- View Factor to Ground
  ,                                       !- Number of Vertices
  0, 0, 2.4384,                           !- X,Y,Z Vertex 1 {m}
  0, 0, 0,                                !- X,Y,Z Vertex 2 {m}
  0, -12.9315688143396, 0,                !- X,Y,Z Vertex 3 {m}
  0, -12.9315688143396, 2.4384;           !- X,Y,Z Vertex 4 {m}

OS:Surface,
<<<<<<< HEAD
  {7fb02659-80f0-49da-9b48-e18ac534f840}, !- Handle
  Surface 3,                              !- Name
  Wall,                                   !- Surface Type
  ,                                       !- Construction Name
  {333b583c-2ae8-4be6-9395-ecdd7db8c542}, !- Space Name
=======
  {9d8c8c9f-93c4-4bde-ad85-bc678694e67f}, !- Handle
  Surface 3,                              !- Name
  Wall,                                   !- Surface Type
  ,                                       !- Construction Name
  {e904819c-1218-41f1-b71d-332f272ccb20}, !- Space Name
>>>>>>> 3c1d7324
  Adiabatic,                              !- Outside Boundary Condition
  ,                                       !- Outside Boundary Condition Object
  NoSun,                                  !- Sun Exposure
  NoWind,                                 !- Wind Exposure
  ,                                       !- View Factor to Ground
  ,                                       !- Number of Vertices
  6.46578440716979, 0, 2.4384,            !- X,Y,Z Vertex 1 {m}
  6.46578440716979, 0, 0,                 !- X,Y,Z Vertex 2 {m}
  0, 0, 0,                                !- X,Y,Z Vertex 3 {m}
  0, 0, 2.4384;                           !- X,Y,Z Vertex 4 {m}

OS:Surface,
<<<<<<< HEAD
  {93b580e3-57ce-4917-a13f-f9691f3357e2}, !- Handle
  Surface 4,                              !- Name
  Wall,                                   !- Surface Type
  ,                                       !- Construction Name
  {333b583c-2ae8-4be6-9395-ecdd7db8c542}, !- Space Name
=======
  {7b6061a9-ca57-4d8c-8c96-bdfa055c7298}, !- Handle
  Surface 4,                              !- Name
  Wall,                                   !- Surface Type
  ,                                       !- Construction Name
  {e904819c-1218-41f1-b71d-332f272ccb20}, !- Space Name
>>>>>>> 3c1d7324
  Adiabatic,                              !- Outside Boundary Condition
  ,                                       !- Outside Boundary Condition Object
  NoSun,                                  !- Sun Exposure
  NoWind,                                 !- Wind Exposure
  ,                                       !- View Factor to Ground
  ,                                       !- Number of Vertices
  6.46578440716979, -12.9315688143396, 2.4384, !- X,Y,Z Vertex 1 {m}
  6.46578440716979, -12.9315688143396, 0, !- X,Y,Z Vertex 2 {m}
  6.46578440716979, 0, 0,                 !- X,Y,Z Vertex 3 {m}
  6.46578440716979, 0, 2.4384;            !- X,Y,Z Vertex 4 {m}

OS:Surface,
<<<<<<< HEAD
  {258fd651-21a6-41de-a509-188c0f7396d9}, !- Handle
  Surface 5,                              !- Name
  Wall,                                   !- Surface Type
  ,                                       !- Construction Name
  {333b583c-2ae8-4be6-9395-ecdd7db8c542}, !- Space Name
=======
  {7f732ffe-15b2-4703-a688-c321f3d369db}, !- Handle
  Surface 5,                              !- Name
  Wall,                                   !- Surface Type
  ,                                       !- Construction Name
  {e904819c-1218-41f1-b71d-332f272ccb20}, !- Space Name
>>>>>>> 3c1d7324
  Outdoors,                               !- Outside Boundary Condition
  ,                                       !- Outside Boundary Condition Object
  SunExposed,                             !- Sun Exposure
  WindExposed,                            !- Wind Exposure
  ,                                       !- View Factor to Ground
  ,                                       !- Number of Vertices
  0, -12.9315688143396, 2.4384,           !- X,Y,Z Vertex 1 {m}
  0, -12.9315688143396, 0,                !- X,Y,Z Vertex 2 {m}
  6.46578440716979, -12.9315688143396, 0, !- X,Y,Z Vertex 3 {m}
  6.46578440716979, -12.9315688143396, 2.4384; !- X,Y,Z Vertex 4 {m}

OS:Surface,
<<<<<<< HEAD
  {55387487-d320-409d-b7d1-b7e1524a33b2}, !- Handle
  Surface 6,                              !- Name
  RoofCeiling,                            !- Surface Type
  ,                                       !- Construction Name
  {333b583c-2ae8-4be6-9395-ecdd7db8c542}, !- Space Name
=======
  {09951ace-66d5-4de3-900e-a105275e39b7}, !- Handle
  Surface 6,                              !- Name
  RoofCeiling,                            !- Surface Type
  ,                                       !- Construction Name
  {e904819c-1218-41f1-b71d-332f272ccb20}, !- Space Name
>>>>>>> 3c1d7324
  Adiabatic,                              !- Outside Boundary Condition
  ,                                       !- Outside Boundary Condition Object
  NoSun,                                  !- Sun Exposure
  NoWind,                                 !- Wind Exposure
  ,                                       !- View Factor to Ground
  ,                                       !- Number of Vertices
  6.46578440716979, -12.9315688143396, 2.4384, !- X,Y,Z Vertex 1 {m}
  6.46578440716979, 0, 2.4384,            !- X,Y,Z Vertex 2 {m}
  0, 0, 2.4384,                           !- X,Y,Z Vertex 3 {m}
  0, -12.9315688143396, 2.4384;           !- X,Y,Z Vertex 4 {m}

OS:SpaceType,
<<<<<<< HEAD
  {94719fcd-d38b-4884-8dd8-96df2d7cabec}, !- Handle
=======
  {9a8ec0fe-47ab-4e93-8398-4327e3d23e40}, !- Handle
>>>>>>> 3c1d7324
  Space Type 1,                           !- Name
  ,                                       !- Default Construction Set Name
  ,                                       !- Default Schedule Set Name
  ,                                       !- Group Rendering Name
  ,                                       !- Design Specification Outdoor Air Object Name
  ,                                       !- Standards Template
  ,                                       !- Standards Building Type
  living;                                 !- Standards Space Type

OS:ThermalZone,
<<<<<<< HEAD
  {0cf3ac0d-121a-41ff-bd1d-16097da64dc8}, !- Handle
=======
  {18abf9f4-e1cd-4a9f-8147-da32d0d26335}, !- Handle
>>>>>>> 3c1d7324
  corridor zone,                          !- Name
  ,                                       !- Multiplier
  ,                                       !- Ceiling Height {m}
  ,                                       !- Volume {m3}
  ,                                       !- Floor Area {m2}
  ,                                       !- Zone Inside Convection Algorithm
  ,                                       !- Zone Outside Convection Algorithm
  ,                                       !- Zone Conditioning Equipment List Name
<<<<<<< HEAD
  {f86a8fe4-46e3-4754-8538-5d8f81ecc5cd}, !- Zone Air Inlet Port List
  {60385452-a95a-42b8-85a8-7cb99c9acaa9}, !- Zone Air Exhaust Port List
  {228ae91a-ce3f-4f42-9dd3-4cf638e4c1c9}, !- Zone Air Node Name
  {f516ceaa-408f-42d6-9fc3-e69b4d93d18a}, !- Zone Return Air Port List
=======
  {c85f98d2-b3c1-491b-8296-887b3fcbcd90}, !- Zone Air Inlet Port List
  {9380b9e3-41c5-47d1-9dc0-ccf3f9b9b630}, !- Zone Air Exhaust Port List
  {0d39277e-357b-4696-ac7d-e94d1cb13fa8}, !- Zone Air Node Name
  {5ad88426-32c5-49ff-b858-400aa1da0d68}, !- Zone Return Air Port List
>>>>>>> 3c1d7324
  ,                                       !- Primary Daylighting Control Name
  ,                                       !- Fraction of Zone Controlled by Primary Daylighting Control
  ,                                       !- Secondary Daylighting Control Name
  ,                                       !- Fraction of Zone Controlled by Secondary Daylighting Control
  ,                                       !- Illuminance Map Name
  ,                                       !- Group Rendering Name
  ,                                       !- Thermostat Name
  No;                                     !- Use Ideal Air Loads

OS:Node,
<<<<<<< HEAD
  {1ca8a5ef-5265-4d2d-806d-cc99cbe1f801}, !- Handle
  Node 2,                                 !- Name
  {228ae91a-ce3f-4f42-9dd3-4cf638e4c1c9}, !- Inlet Port
  ;                                       !- Outlet Port

OS:Connection,
  {228ae91a-ce3f-4f42-9dd3-4cf638e4c1c9}, !- Handle
  {0cf3ac0d-121a-41ff-bd1d-16097da64dc8}, !- Source Object
  11,                                     !- Outlet Port
  {1ca8a5ef-5265-4d2d-806d-cc99cbe1f801}, !- Target Object
  2;                                      !- Inlet Port

OS:PortList,
  {f86a8fe4-46e3-4754-8538-5d8f81ecc5cd}, !- Handle
  {0cf3ac0d-121a-41ff-bd1d-16097da64dc8}; !- HVAC Component

OS:PortList,
  {60385452-a95a-42b8-85a8-7cb99c9acaa9}, !- Handle
  {0cf3ac0d-121a-41ff-bd1d-16097da64dc8}; !- HVAC Component

OS:PortList,
  {f516ceaa-408f-42d6-9fc3-e69b4d93d18a}, !- Handle
  {0cf3ac0d-121a-41ff-bd1d-16097da64dc8}; !- HVAC Component

OS:Sizing:Zone,
  {92d876b2-93c8-4162-90cf-88f6bbaf79a8}, !- Handle
  {0cf3ac0d-121a-41ff-bd1d-16097da64dc8}, !- Zone or ZoneList Name
=======
  {d5bee508-0669-4b6d-9f73-11499a88d16c}, !- Handle
  Node 2,                                 !- Name
  {0d39277e-357b-4696-ac7d-e94d1cb13fa8}, !- Inlet Port
  ;                                       !- Outlet Port

OS:Connection,
  {0d39277e-357b-4696-ac7d-e94d1cb13fa8}, !- Handle
  {1e8b819f-2e41-4957-88bd-7db76af89ad6}, !- Name
  {18abf9f4-e1cd-4a9f-8147-da32d0d26335}, !- Source Object
  11,                                     !- Outlet Port
  {d5bee508-0669-4b6d-9f73-11499a88d16c}, !- Target Object
  2;                                      !- Inlet Port

OS:PortList,
  {c85f98d2-b3c1-491b-8296-887b3fcbcd90}, !- Handle
  {6be74468-bdf5-4840-b226-6417ec53f07f}, !- Name
  {18abf9f4-e1cd-4a9f-8147-da32d0d26335}; !- HVAC Component

OS:PortList,
  {9380b9e3-41c5-47d1-9dc0-ccf3f9b9b630}, !- Handle
  {f926640e-f91b-421d-988f-683ee74c6377}, !- Name
  {18abf9f4-e1cd-4a9f-8147-da32d0d26335}; !- HVAC Component

OS:PortList,
  {5ad88426-32c5-49ff-b858-400aa1da0d68}, !- Handle
  {db4a25b5-2ab2-4a5a-9922-dd168f5c25c5}, !- Name
  {18abf9f4-e1cd-4a9f-8147-da32d0d26335}; !- HVAC Component

OS:Sizing:Zone,
  {c1b1a61f-8085-4578-af85-7bbd4721685f}, !- Handle
  {18abf9f4-e1cd-4a9f-8147-da32d0d26335}, !- Zone or ZoneList Name
>>>>>>> 3c1d7324
  SupplyAirTemperature,                   !- Zone Cooling Design Supply Air Temperature Input Method
  14,                                     !- Zone Cooling Design Supply Air Temperature {C}
  11.11,                                  !- Zone Cooling Design Supply Air Temperature Difference {deltaC}
  SupplyAirTemperature,                   !- Zone Heating Design Supply Air Temperature Input Method
  40,                                     !- Zone Heating Design Supply Air Temperature {C}
  11.11,                                  !- Zone Heating Design Supply Air Temperature Difference {deltaC}
  0.0085,                                 !- Zone Cooling Design Supply Air Humidity Ratio {kg-H2O/kg-air}
  0.008,                                  !- Zone Heating Design Supply Air Humidity Ratio {kg-H2O/kg-air}
  ,                                       !- Zone Heating Sizing Factor
  ,                                       !- Zone Cooling Sizing Factor
  DesignDay,                              !- Cooling Design Air Flow Method
  ,                                       !- Cooling Design Air Flow Rate {m3/s}
  ,                                       !- Cooling Minimum Air Flow per Zone Floor Area {m3/s-m2}
  ,                                       !- Cooling Minimum Air Flow {m3/s}
  ,                                       !- Cooling Minimum Air Flow Fraction
  DesignDay,                              !- Heating Design Air Flow Method
  ,                                       !- Heating Design Air Flow Rate {m3/s}
  ,                                       !- Heating Maximum Air Flow per Zone Floor Area {m3/s-m2}
  ,                                       !- Heating Maximum Air Flow {m3/s}
  ,                                       !- Heating Maximum Air Flow Fraction
  No,                                     !- Account for Dedicated Outdoor Air System
  NeutralSupplyAir,                       !- Dedicated Outdoor Air System Control Strategy
  autosize,                               !- Dedicated Outdoor Air Low Setpoint Temperature for Design {C}
  autosize;                               !- Dedicated Outdoor Air High Setpoint Temperature for Design {C}

OS:ZoneHVAC:EquipmentList,
<<<<<<< HEAD
  {712c0426-1761-4c0a-a3ca-cdf30075acb4}, !- Handle
  Zone HVAC Equipment List 2,             !- Name
  {0cf3ac0d-121a-41ff-bd1d-16097da64dc8}; !- Thermal Zone

OS:Space,
  {0b8e2da0-8aae-4324-b610-b5237d6aed81}, !- Handle
  corridor space,                         !- Name
  {d2bbb093-77fa-4fc3-a4a1-8480813c4fa7}, !- Space Type Name
=======
  {28bd370d-77ff-4cb0-a975-e06a21dbe932}, !- Handle
  Zone HVAC Equipment List 2,             !- Name
  {18abf9f4-e1cd-4a9f-8147-da32d0d26335}; !- Thermal Zone

OS:Space,
  {05ca7bb5-c313-4a68-a8a7-8c0b052362e5}, !- Handle
  corridor space,                         !- Name
  {073aa1a2-3d1c-4faa-a381-938f709ade8f}, !- Space Type Name
>>>>>>> 3c1d7324
  ,                                       !- Default Construction Set Name
  ,                                       !- Default Schedule Set Name
  ,                                       !- Direction of Relative North {deg}
  ,                                       !- X Origin {m}
  ,                                       !- Y Origin {m}
  ,                                       !- Z Origin {m}
  ,                                       !- Building Story Name
<<<<<<< HEAD
  {0cf3ac0d-121a-41ff-bd1d-16097da64dc8}; !- Thermal Zone Name

OS:Surface,
  {f3a27785-488d-45d7-bfa4-dad6313be953}, !- Handle
  Surface 7,                              !- Name
  Floor,                                  !- Surface Type
  ,                                       !- Construction Name
  {0b8e2da0-8aae-4324-b610-b5237d6aed81}, !- Space Name
=======
  {18abf9f4-e1cd-4a9f-8147-da32d0d26335}; !- Thermal Zone Name

OS:Surface,
  {36100dff-0786-4eda-a7d3-25806373c535}, !- Handle
  Surface 7,                              !- Name
  Floor,                                  !- Surface Type
  ,                                       !- Construction Name
  {05ca7bb5-c313-4a68-a8a7-8c0b052362e5}, !- Space Name
>>>>>>> 3c1d7324
  Foundation,                             !- Outside Boundary Condition
  ,                                       !- Outside Boundary Condition Object
  NoSun,                                  !- Sun Exposure
  NoWind,                                 !- Wind Exposure
  ,                                       !- View Factor to Ground
  ,                                       !- Number of Vertices
  0, 0, 0,                                !- X,Y,Z Vertex 1 {m}
  0, 1.524, 0,                            !- X,Y,Z Vertex 2 {m}
  6.46578440716979, 1.524, 0,             !- X,Y,Z Vertex 3 {m}
  6.46578440716979, 0, 0;                 !- X,Y,Z Vertex 4 {m}

OS:Surface,
<<<<<<< HEAD
  {819422b3-0317-489c-845e-68586d2be814}, !- Handle
  Surface 8,                              !- Name
  Wall,                                   !- Surface Type
  ,                                       !- Construction Name
  {0b8e2da0-8aae-4324-b610-b5237d6aed81}, !- Space Name
=======
  {1792d6a3-edbd-46aa-ade9-20c7447d8aa7}, !- Handle
  Surface 8,                              !- Name
  Wall,                                   !- Surface Type
  ,                                       !- Construction Name
  {05ca7bb5-c313-4a68-a8a7-8c0b052362e5}, !- Space Name
>>>>>>> 3c1d7324
  Outdoors,                               !- Outside Boundary Condition
  ,                                       !- Outside Boundary Condition Object
  SunExposed,                             !- Sun Exposure
  WindExposed,                            !- Wind Exposure
  ,                                       !- View Factor to Ground
  ,                                       !- Number of Vertices
  0, 1.524, 2.4384,                       !- X,Y,Z Vertex 1 {m}
  0, 1.524, 0,                            !- X,Y,Z Vertex 2 {m}
  0, 0, 0,                                !- X,Y,Z Vertex 3 {m}
  0, 0, 2.4384;                           !- X,Y,Z Vertex 4 {m}

OS:Surface,
<<<<<<< HEAD
  {6c110e0f-63f1-46f2-937f-6989aa26a77b}, !- Handle
  Surface 9,                              !- Name
  Wall,                                   !- Surface Type
  ,                                       !- Construction Name
  {0b8e2da0-8aae-4324-b610-b5237d6aed81}, !- Space Name
=======
  {449eddf2-8d04-4593-9061-065182d3e9bd}, !- Handle
  Surface 9,                              !- Name
  Wall,                                   !- Surface Type
  ,                                       !- Construction Name
  {05ca7bb5-c313-4a68-a8a7-8c0b052362e5}, !- Space Name
>>>>>>> 3c1d7324
  Adiabatic,                              !- Outside Boundary Condition
  ,                                       !- Outside Boundary Condition Object
  NoSun,                                  !- Sun Exposure
  NoWind,                                 !- Wind Exposure
  ,                                       !- View Factor to Ground
  ,                                       !- Number of Vertices
  6.46578440716979, 1.524, 2.4384,        !- X,Y,Z Vertex 1 {m}
  6.46578440716979, 1.524, 0,             !- X,Y,Z Vertex 2 {m}
  0, 1.524, 0,                            !- X,Y,Z Vertex 3 {m}
  0, 1.524, 2.4384;                       !- X,Y,Z Vertex 4 {m}

OS:Surface,
<<<<<<< HEAD
  {475517fb-394e-4111-b34c-1ef839933c05}, !- Handle
  Surface 10,                             !- Name
  Wall,                                   !- Surface Type
  ,                                       !- Construction Name
  {0b8e2da0-8aae-4324-b610-b5237d6aed81}, !- Space Name
=======
  {63edd36d-11b0-4cb9-8c8e-fb2367d17f6d}, !- Handle
  Surface 10,                             !- Name
  Wall,                                   !- Surface Type
  ,                                       !- Construction Name
  {05ca7bb5-c313-4a68-a8a7-8c0b052362e5}, !- Space Name
>>>>>>> 3c1d7324
  Adiabatic,                              !- Outside Boundary Condition
  ,                                       !- Outside Boundary Condition Object
  NoSun,                                  !- Sun Exposure
  NoWind,                                 !- Wind Exposure
  ,                                       !- View Factor to Ground
  ,                                       !- Number of Vertices
  6.46578440716979, 0, 2.4384,            !- X,Y,Z Vertex 1 {m}
  6.46578440716979, 0, 0,                 !- X,Y,Z Vertex 2 {m}
  6.46578440716979, 1.524, 0,             !- X,Y,Z Vertex 3 {m}
  6.46578440716979, 1.524, 2.4384;        !- X,Y,Z Vertex 4 {m}

OS:Surface,
<<<<<<< HEAD
  {f14a5f77-bbfe-4e4e-bd95-c6f3e1b154a8}, !- Handle
  Surface 11,                             !- Name
  Wall,                                   !- Surface Type
  ,                                       !- Construction Name
  {0b8e2da0-8aae-4324-b610-b5237d6aed81}, !- Space Name
=======
  {8699ddc1-5589-48ae-9f78-4d3131422291}, !- Handle
  Surface 11,                             !- Name
  Wall,                                   !- Surface Type
  ,                                       !- Construction Name
  {05ca7bb5-c313-4a68-a8a7-8c0b052362e5}, !- Space Name
>>>>>>> 3c1d7324
  Adiabatic,                              !- Outside Boundary Condition
  ,                                       !- Outside Boundary Condition Object
  NoSun,                                  !- Sun Exposure
  NoWind,                                 !- Wind Exposure
  ,                                       !- View Factor to Ground
  ,                                       !- Number of Vertices
  0, 0, 2.4384,                           !- X,Y,Z Vertex 1 {m}
  0, 0, 0,                                !- X,Y,Z Vertex 2 {m}
  6.46578440716979, 0, 0,                 !- X,Y,Z Vertex 3 {m}
  6.46578440716979, 0, 2.4384;            !- X,Y,Z Vertex 4 {m}

OS:Surface,
<<<<<<< HEAD
  {22432013-f316-454b-a162-e35833669e07}, !- Handle
  Surface 12,                             !- Name
  RoofCeiling,                            !- Surface Type
  ,                                       !- Construction Name
  {0b8e2da0-8aae-4324-b610-b5237d6aed81}, !- Space Name
=======
  {86499f17-2cde-4582-931c-b74bae1e8cf6}, !- Handle
  Surface 12,                             !- Name
  RoofCeiling,                            !- Surface Type
  ,                                       !- Construction Name
  {05ca7bb5-c313-4a68-a8a7-8c0b052362e5}, !- Space Name
>>>>>>> 3c1d7324
  Adiabatic,                              !- Outside Boundary Condition
  ,                                       !- Outside Boundary Condition Object
  NoSun,                                  !- Sun Exposure
  NoWind,                                 !- Wind Exposure
  ,                                       !- View Factor to Ground
  ,                                       !- Number of Vertices
  6.46578440716979, 0, 2.4384,            !- X,Y,Z Vertex 1 {m}
  6.46578440716979, 1.524, 2.4384,        !- X,Y,Z Vertex 2 {m}
  0, 1.524, 2.4384,                       !- X,Y,Z Vertex 3 {m}
  0, 0, 2.4384;                           !- X,Y,Z Vertex 4 {m}

OS:SpaceType,
<<<<<<< HEAD
  {d2bbb093-77fa-4fc3-a4a1-8480813c4fa7}, !- Handle
=======
  {073aa1a2-3d1c-4faa-a381-938f709ade8f}, !- Handle
>>>>>>> 3c1d7324
  Space Type 2,                           !- Name
  ,                                       !- Default Construction Set Name
  ,                                       !- Default Schedule Set Name
  ,                                       !- Group Rendering Name
  ,                                       !- Design Specification Outdoor Air Object Name
  ,                                       !- Standards Template
  ,                                       !- Standards Building Type
  corridor;                               !- Standards Space Type

OS:BuildingUnit,
<<<<<<< HEAD
  {10bbfd2d-d7d3-40bd-a9c2-020323e31b05}, !- Handle
=======
  {11888941-86c0-444c-b116-45e0febd8b4d}, !- Handle
>>>>>>> 3c1d7324
  unit 1,                                 !- Name
  ,                                       !- Rendering Color
  Residential;                            !- Building Unit Type

OS:AdditionalProperties,
<<<<<<< HEAD
  {b818259a-46cf-4986-baad-a3d069adaee1}, !- Handle
  {10bbfd2d-d7d3-40bd-a9c2-020323e31b05}, !- Object Name
=======
  {98e07127-91ed-41d6-94e1-4db0b61eec96}, !- Handle
  {11888941-86c0-444c-b116-45e0febd8b4d}, !- Object Name
>>>>>>> 3c1d7324
  NumberOfBedrooms,                       !- Feature Name 1
  Integer,                                !- Feature Data Type 1
  3,                                      !- Feature Value 1
  NumberOfBathrooms,                      !- Feature Name 2
  Double,                                 !- Feature Data Type 2
  2,                                      !- Feature Value 2
  NumberOfOccupants,                      !- Feature Name 3
  Double,                                 !- Feature Data Type 3
  3.3900000000000001;                     !- Feature Value 3

OS:External:File,
<<<<<<< HEAD
  {961c945c-93e2-4c89-bebc-9127d2434e05}, !- Handle
=======
  {822adc16-48f2-4350-8789-85f6647fd643}, !- Handle
>>>>>>> 3c1d7324
  8760.csv,                               !- Name
  8760.csv;                               !- File Name

OS:Schedule:Day,
<<<<<<< HEAD
  {047bb9f2-0395-4717-b6c1-cde91068e30c}, !- Handle
=======
  {8b828228-aea7-48df-8e45-b56c861df76d}, !- Handle
>>>>>>> 3c1d7324
  Schedule Day 1,                         !- Name
  ,                                       !- Schedule Type Limits Name
  ,                                       !- Interpolate to Timestep
  24,                                     !- Hour 1
  0,                                      !- Minute 1
  0;                                      !- Value Until Time 1

OS:Schedule:Day,
<<<<<<< HEAD
  {f091efd9-16fe-43fe-a9ac-51ec20aabcc3}, !- Handle
=======
  {750cfc06-787d-4c05-97eb-4ffd569f95e9}, !- Handle
>>>>>>> 3c1d7324
  Schedule Day 2,                         !- Name
  ,                                       !- Schedule Type Limits Name
  ,                                       !- Interpolate to Timestep
  24,                                     !- Hour 1
  0,                                      !- Minute 1
  1;                                      !- Value Until Time 1

OS:Schedule:File,
<<<<<<< HEAD
  {fe322d99-b544-4802-8866-1c6113348cda}, !- Handle
  occupants,                              !- Name
  {d8a97e4e-f636-4515-9eea-35284779493f}, !- Schedule Type Limits Name
  {961c945c-93e2-4c89-bebc-9127d2434e05}, !- External File Name
=======
  {31d59aeb-b3ea-4fbd-bda3-43243542a375}, !- Handle
  occupants,                              !- Name
  {476d5d4c-a94d-45ea-83d3-9fe186b7aa0b}, !- Schedule Type Limits Name
  {822adc16-48f2-4350-8789-85f6647fd643}, !- External File Name
>>>>>>> 3c1d7324
  1,                                      !- Column Number
  1,                                      !- Rows to Skip at Top
  8760,                                   !- Number of Hours of Data
  ,                                       !- Column Separator
  ,                                       !- Interpolate to Timestep
  60;                                     !- Minutes per Item

<<<<<<< HEAD
OS:Schedule:Constant,
  {66528b19-a1bc-4e01-8516-bf87062685cf}, !- Handle
  res occupants activity schedule,        !- Name
  {c7e5279a-ba23-484e-87e2-eeea633e666b}, !- Schedule Type Limits Name
  112.539290946133;                       !- Value

OS:People:Definition,
  {8aa77897-6b10-42e0-a198-070f006556f4}, !- Handle
=======
OS:Schedule:Ruleset,
  {8fb7171e-6384-478e-be99-497dc0a10b18}, !- Handle
  Schedule Ruleset 1,                     !- Name
  {217c1812-c62d-4abb-b8f5-15e7c0ef080d}, !- Schedule Type Limits Name
  {a166294d-4dca-4f81-a5db-9091214072ad}; !- Default Day Schedule Name

OS:Schedule:Day,
  {a166294d-4dca-4f81-a5db-9091214072ad}, !- Handle
  Schedule Day 3,                         !- Name
  {217c1812-c62d-4abb-b8f5-15e7c0ef080d}, !- Schedule Type Limits Name
  ,                                       !- Interpolate to Timestep
  24,                                     !- Hour 1
  0,                                      !- Minute 1
  112.539290946133;                       !- Value Until Time 1

OS:People:Definition,
  {2af4fe12-f768-4c97-aeae-e3cccc8cb795}, !- Handle
>>>>>>> 3c1d7324
  res occupants|living space,             !- Name
  People,                                 !- Number of People Calculation Method
  3.39,                                   !- Number of People {people}
  ,                                       !- People per Space Floor Area {person/m2}
  ,                                       !- Space Floor Area per Person {m2/person}
  0.319734,                               !- Fraction Radiant
  0.573,                                  !- Sensible Heat Fraction
  0,                                      !- Carbon Dioxide Generation Rate {m3/s-W}
  No,                                     !- Enable ASHRAE 55 Comfort Warnings
  ZoneAveraged;                           !- Mean Radiant Temperature Calculation Type

OS:People,
<<<<<<< HEAD
  {cf35999c-7c1d-4b5f-822c-29484be3b306}, !- Handle
  res occupants|living space,             !- Name
  {8aa77897-6b10-42e0-a198-070f006556f4}, !- People Definition Name
  {333b583c-2ae8-4be6-9395-ecdd7db8c542}, !- Space or SpaceType Name
  {fe322d99-b544-4802-8866-1c6113348cda}, !- Number of People Schedule Name
  {66528b19-a1bc-4e01-8516-bf87062685cf}, !- Activity Level Schedule Name
=======
  {e357b340-6c63-41ce-a77c-b547cf2aea3e}, !- Handle
  res occupants|living space,             !- Name
  {2af4fe12-f768-4c97-aeae-e3cccc8cb795}, !- People Definition Name
  {e904819c-1218-41f1-b71d-332f272ccb20}, !- Space or SpaceType Name
  {31d59aeb-b3ea-4fbd-bda3-43243542a375}, !- Number of People Schedule Name
  {8fb7171e-6384-478e-be99-497dc0a10b18}, !- Activity Level Schedule Name
>>>>>>> 3c1d7324
  ,                                       !- Surface Name/Angle Factor List Name
  ,                                       !- Work Efficiency Schedule Name
  ,                                       !- Clothing Insulation Schedule Name
  ,                                       !- Air Velocity Schedule Name
  1;                                      !- Multiplier

OS:ScheduleTypeLimits,
<<<<<<< HEAD
  {c7e5279a-ba23-484e-87e2-eeea633e666b}, !- Handle
=======
  {217c1812-c62d-4abb-b8f5-15e7c0ef080d}, !- Handle
>>>>>>> 3c1d7324
  ActivityLevel,                          !- Name
  0,                                      !- Lower Limit Value
  ,                                       !- Upper Limit Value
  Continuous,                             !- Numeric Type
  ActivityLevel;                          !- Unit Type

OS:ScheduleTypeLimits,
<<<<<<< HEAD
  {d8a97e4e-f636-4515-9eea-35284779493f}, !- Handle
=======
  {476d5d4c-a94d-45ea-83d3-9fe186b7aa0b}, !- Handle
>>>>>>> 3c1d7324
  Fractional,                             !- Name
  0,                                      !- Lower Limit Value
  1,                                      !- Upper Limit Value
  Continuous;                             !- Numeric Type
<|MERGE_RESOLUTION|>--- conflicted
+++ resolved
@@ -1,32 +1,22 @@
 !- NOTE: Auto-generated from /test/osw_files/MF_40units_4story_SL_3Beds_2Baths_Denver.osw
 
 OS:Version,
-<<<<<<< HEAD
-  {9349e58f-603c-4cc2-a062-b2d017f93aee}, !- Handle
-  3.2.1,                                  !- Version Identifier
-  rc1;                                    !- Prerelease Identifier
+  {b8cc1b0a-e1c8-4b54-b863-698432286773}, !- Handle
+  3.2.0;                                  !- Version Identifier
 
 OS:SimulationControl,
-  {17f9a5fd-1b26-431a-86f9-1a1d525d2fcf}, !- Handle
-=======
-  {5cf68f36-fa23-45ce-af8f-7c2d66a950ca}, !- Handle
-  2.9.0;                                  !- Version Identifier
-
-OS:SimulationControl,
-  {87f9c843-6950-4fa4-bfd0-8fe700ca5824}, !- Handle
->>>>>>> 3c1d7324
+  {17d8a575-2d92-4132-b1f7-06946367420b}, !- Handle
   ,                                       !- Do Zone Sizing Calculation
   ,                                       !- Do System Sizing Calculation
   ,                                       !- Do Plant Sizing Calculation
   No;                                     !- Run Simulation for Sizing Periods
 
 OS:Timestep,
-<<<<<<< HEAD
-  {4352ca9c-6052-44ce-83d6-69158ee627f6}, !- Handle
+  {f7b45593-08b8-4362-b633-9ab810ff54ec}, !- Handle
   6;                                      !- Number of Timesteps per Hour
 
 OS:ShadowCalculation,
-  {53482203-736b-4214-b5d4-ebb0bc83b3d9}, !- Handle
+  {ee4e819b-1ba9-4401-a6ec-2a63521251d5}, !- Handle
   PolygonClipping,                        !- Shading Calculation Method
   ,                                       !- Shading Calculation Update Frequency Method
   20,                                     !- Shading Calculation Update Frequency
@@ -39,45 +29,21 @@
   No;                                     !- Disable Self-Shading From Shading Zone Groups to Other Zones
 
 OS:SurfaceConvectionAlgorithm:Outside,
-  {85673cc9-64c6-4eaa-99e8-aff256f0df94}, !- Handle
+  {805ca7d0-8c5b-412d-bbf7-d9210aad674a}, !- Handle
   DOE-2;                                  !- Algorithm
 
 OS:SurfaceConvectionAlgorithm:Inside,
-  {3a611bd1-5fe0-4d43-be20-06c2e312ca3f}, !- Handle
+  {ea80d16b-ed10-4ac3-8015-419ff40e9cc7}, !- Handle
   TARP;                                   !- Algorithm
 
 OS:ZoneCapacitanceMultiplier:ResearchSpecial,
-  {cfc5734c-d4d7-4761-bb3a-5eecb4abb4c8}, !- Handle
-=======
-  {bcd2facb-1d09-4573-acbc-3155f799cb6d}, !- Handle
-  6;                                      !- Number of Timesteps per Hour
-
-OS:ShadowCalculation,
-  {e6050cb7-d846-48cd-ae3b-fa8e9d836d73}, !- Handle
-  20,                                     !- Calculation Frequency
-  200;                                    !- Maximum Figures in Shadow Overlap Calculations
-
-OS:SurfaceConvectionAlgorithm:Outside,
-  {427e9035-a3ae-4e04-960c-6dd1f8405272}, !- Handle
-  DOE-2;                                  !- Algorithm
-
-OS:SurfaceConvectionAlgorithm:Inside,
-  {76c18835-0660-4bd4-8661-474fe26e9164}, !- Handle
-  TARP;                                   !- Algorithm
-
-OS:ZoneCapacitanceMultiplier:ResearchSpecial,
-  {7f319648-6fa4-443d-9e34-815a14236653}, !- Handle
->>>>>>> 3c1d7324
+  {c65e9260-d257-4af9-af82-db9a2e4fc403}, !- Handle
   ,                                       !- Temperature Capacity Multiplier
   15,                                     !- Humidity Capacity Multiplier
   ;                                       !- Carbon Dioxide Capacity Multiplier
 
 OS:RunPeriod,
-<<<<<<< HEAD
-  {c765ea28-d53d-4b5a-bb0d-8e4905483f79}, !- Handle
-=======
-  {d20752bd-9d89-497c-815b-69fc61845668}, !- Handle
->>>>>>> 3c1d7324
+  {47ffa8c3-12b3-46e7-803b-7b3df92ac6f6}, !- Handle
   Run Period 1,                           !- Name
   1,                                      !- Begin Month
   1,                                      !- Begin Day of Month
@@ -91,21 +57,13 @@
   ;                                       !- Number of Times Runperiod to be Repeated
 
 OS:YearDescription,
-<<<<<<< HEAD
-  {cb2a25b2-c8c6-4d93-8f62-6f36030e4f21}, !- Handle
-=======
-  {2148081b-df94-45ee-8577-97c4c9a7bb0e}, !- Handle
->>>>>>> 3c1d7324
+  {ae73c173-bdb6-4030-9d77-0cdf06128834}, !- Handle
   2007,                                   !- Calendar Year
   ,                                       !- Day of Week for Start Day
   ;                                       !- Is Leap Year
 
 OS:WeatherFile,
-<<<<<<< HEAD
-  {7bfdafd5-65cd-4416-ae9d-4faf1d794c29}, !- Handle
-=======
-  {4dbbffa8-047d-451c-92b5-b02e85721929}, !- Handle
->>>>>>> 3c1d7324
+  {c932a030-6c5c-45b7-a72c-2d2b1997cd32}, !- Handle
   Denver Intl Ap,                         !- City
   CO,                                     !- State Province Region
   USA,                                    !- Country
@@ -115,17 +73,12 @@
   -104.65,                                !- Longitude {deg}
   -7,                                     !- Time Zone {hr}
   1650,                                   !- Elevation {m}
-  /mnt/c/git/resstock-develop/resources/measures/HPXMLtoOpenStudio/weather/USA_CO_Denver.Intl.AP.725650_TMY3.epw, !- Url
+  C:/OpenStudio/resstock/resources/measures/HPXMLtoOpenStudio/weather/USA_CO_Denver.Intl.AP.725650_TMY3.epw, !- Url
   E23378AA;                               !- Checksum
 
 OS:AdditionalProperties,
-<<<<<<< HEAD
-  {a5bec2ca-03f7-4f94-992e-d28e84bc5b72}, !- Handle
-  {7bfdafd5-65cd-4416-ae9d-4faf1d794c29}, !- Object Name
-=======
-  {bf4f903b-eaf9-43f0-95dd-b52b5165e9e6}, !- Handle
-  {4dbbffa8-047d-451c-92b5-b02e85721929}, !- Object Name
->>>>>>> 3c1d7324
+  {de38b9c6-1c9a-40c5-999a-cccb54d46fa7}, !- Handle
+  {c932a030-6c5c-45b7-a72c-2d2b1997cd32}, !- Object Name
   EPWHeaderCity,                          !- Feature Name 1
   String,                                 !- Feature Data Type 1
   Denver Intl Ap,                         !- Feature Value 1
@@ -233,11 +186,7 @@
   84;                                     !- Feature Value 35
 
 OS:Site,
-<<<<<<< HEAD
-  {552dfe75-081c-4a2e-9da6-24105129ac20}, !- Handle
-=======
-  {3c80cff3-fe75-47ca-b166-8e671e1d0c4b}, !- Handle
->>>>>>> 3c1d7324
+  {ac3edc34-2874-409d-956a-669bc516ebd1}, !- Handle
   Denver Intl Ap_CO_USA,                  !- Name
   39.83,                                  !- Latitude {deg}
   -104.65,                                !- Longitude {deg}
@@ -246,45 +195,26 @@
   ;                                       !- Terrain
 
 OS:ClimateZones,
-<<<<<<< HEAD
-  {76bb6aa9-867e-441e-91ce-f013c6350bfa}, !- Handle
+  {e4559e98-4365-4442-ae49-974e3e6cda98}, !- Handle
   Building America,                       !- Climate Zone Institution Name 1
-=======
-  {8e809515-a8ec-4613-ad66-e6c6137e5d37}, !- Handle
-  ,                                       !- Active Institution
-  ,                                       !- Active Year
-  ,                                       !- Climate Zone Institution Name 1
->>>>>>> 3c1d7324
   ,                                       !- Climate Zone Document Name 1
   0,                                      !- Climate Zone Document Year 1
   Cold;                                   !- Climate Zone Value 1
 
 OS:Site:WaterMainsTemperature,
-<<<<<<< HEAD
-  {616f8680-ab12-4f64-a0a7-69b3d9ad0657}, !- Handle
-=======
-  {f20a0681-b3c7-43bf-b4e7-9f597e6ecfe6}, !- Handle
->>>>>>> 3c1d7324
+  {d821c21c-74c4-40c6-8920-66370c235954}, !- Handle
   Correlation,                            !- Calculation Method
   ,                                       !- Temperature Schedule Name
   10.8753424657535,                       !- Annual Average Outdoor Air Temperature {C}
   23.1524007936508;                       !- Maximum Difference In Monthly Average Outdoor Air Temperatures {deltaC}
 
 OS:RunPeriodControl:DaylightSavingTime,
-<<<<<<< HEAD
-  {cba6639c-a606-4932-b128-8cccbf344658}, !- Handle
-=======
-  {246a98e3-12a2-417c-ae9a-d9e4e86d929c}, !- Handle
->>>>>>> 3c1d7324
+  {d46859aa-8480-4420-8d6f-cffb4d79604e}, !- Handle
   3/12,                                   !- Start Date
   11/5;                                   !- End Date
 
 OS:Site:GroundTemperature:Deep,
-<<<<<<< HEAD
-  {4a8f97b6-05b1-4166-8188-d76c27f32911}, !- Handle
-=======
-  {6be10fa1-66db-4f7a-8147-528eec33bec3}, !- Handle
->>>>>>> 3c1d7324
+  {66eb3fb7-6af7-4c1e-a80d-9c5331f2bb8d}, !- Handle
   10.8753424657535,                       !- January Deep Ground Temperature {C}
   10.8753424657535,                       !- February Deep Ground Temperature {C}
   10.8753424657535,                       !- March Deep Ground Temperature {C}
@@ -299,11 +229,7 @@
   10.8753424657535;                       !- December Deep Ground Temperature {C}
 
 OS:Building,
-<<<<<<< HEAD
-  {e7580fe0-9241-45fd-b364-a58ec83a3205}, !- Handle
-=======
-  {e024594a-a6ed-47c8-8365-033439d7eb8c}, !- Handle
->>>>>>> 3c1d7324
+  {fa171060-df27-4e48-95aa-5ef101c4ddce}, !- Handle
   Building 1,                             !- Name
   ,                                       !- Building Sector Type
   0,                                      !- North Axis {deg}
@@ -318,13 +244,8 @@
   40;                                     !- Standards Number of Living Units
 
 OS:AdditionalProperties,
-<<<<<<< HEAD
-  {6ed23570-0202-48bc-9a22-2ca8ba88bfcb}, !- Handle
-  {e7580fe0-9241-45fd-b364-a58ec83a3205}, !- Object Name
-=======
-  {94ccf665-49b5-4443-8598-3bc90c7593d7}, !- Handle
-  {e024594a-a6ed-47c8-8365-033439d7eb8c}, !- Object Name
->>>>>>> 3c1d7324
+  {ba6191d2-2b42-41e0-af16-b74de832d91a}, !- Handle
+  {fa171060-df27-4e48-95aa-5ef101c4ddce}, !- Object Name
   num_units,                              !- Feature Name 1
   Integer,                                !- Feature Data Type 1
   40,                                     !- Feature Value 1
@@ -351,11 +272,7 @@
   Double-Loaded Interior;                 !- Feature Value 8
 
 OS:ThermalZone,
-<<<<<<< HEAD
-  {9047a26c-8950-47f9-873e-0656badbcc14}, !- Handle
-=======
-  {350d64db-2001-4109-a674-d82c94ba7a3c}, !- Handle
->>>>>>> 3c1d7324
+  {5231fec7-4409-4908-a16c-40619a29ad51}, !- Handle
   living zone,                            !- Name
   ,                                       !- Multiplier
   ,                                       !- Ceiling Height {m}
@@ -364,17 +281,10 @@
   ,                                       !- Zone Inside Convection Algorithm
   ,                                       !- Zone Outside Convection Algorithm
   ,                                       !- Zone Conditioning Equipment List Name
-<<<<<<< HEAD
-  {6b45eb1c-8b95-4e7e-9868-9a47dfdd932f}, !- Zone Air Inlet Port List
-  {c86aaf10-0fea-42a9-9514-10daa6389031}, !- Zone Air Exhaust Port List
-  {fafad73e-055a-4939-9f0c-a48662528ffd}, !- Zone Air Node Name
-  {87a9fd17-59b5-4840-93c4-819cf3efcd8c}, !- Zone Return Air Port List
-=======
-  {85c579e2-49f9-4e3c-a255-a3584842d096}, !- Zone Air Inlet Port List
-  {65dcbfb7-35f4-4b1c-8602-a1526e04527f}, !- Zone Air Exhaust Port List
-  {7ca1d9eb-a5e6-4b85-a69f-27d0c4205517}, !- Zone Air Node Name
-  {78f8345b-fa38-4948-8d62-d0ce0f2ea8e9}, !- Zone Return Air Port List
->>>>>>> 3c1d7324
+  {1812e8db-03dd-4f8c-b259-018693d92805}, !- Zone Air Inlet Port List
+  {a7141f50-e445-4c9d-8d1b-257684e5ff7d}, !- Zone Air Exhaust Port List
+  {5d036555-75c1-4eb6-aef7-50aa44a79363}, !- Zone Air Node Name
+  {2fc846cb-f299-475a-84b1-c3db4d00d81c}, !- Zone Return Air Port List
   ,                                       !- Primary Daylighting Control Name
   ,                                       !- Fraction of Zone Controlled by Primary Daylighting Control
   ,                                       !- Secondary Daylighting Control Name
@@ -385,67 +295,33 @@
   No;                                     !- Use Ideal Air Loads
 
 OS:Node,
-<<<<<<< HEAD
-  {205ecbcd-7d25-464d-af8e-62ca9bcf443d}, !- Handle
+  {d3c749f9-60e4-44bc-8625-3aec9c77f5b7}, !- Handle
   Node 1,                                 !- Name
-  {fafad73e-055a-4939-9f0c-a48662528ffd}, !- Inlet Port
+  {5d036555-75c1-4eb6-aef7-50aa44a79363}, !- Inlet Port
   ;                                       !- Outlet Port
 
 OS:Connection,
-  {fafad73e-055a-4939-9f0c-a48662528ffd}, !- Handle
-  {9047a26c-8950-47f9-873e-0656badbcc14}, !- Source Object
+  {5d036555-75c1-4eb6-aef7-50aa44a79363}, !- Handle
+  {5231fec7-4409-4908-a16c-40619a29ad51}, !- Source Object
   11,                                     !- Outlet Port
-  {205ecbcd-7d25-464d-af8e-62ca9bcf443d}, !- Target Object
+  {d3c749f9-60e4-44bc-8625-3aec9c77f5b7}, !- Target Object
   2;                                      !- Inlet Port
 
 OS:PortList,
-  {6b45eb1c-8b95-4e7e-9868-9a47dfdd932f}, !- Handle
-  {9047a26c-8950-47f9-873e-0656badbcc14}; !- HVAC Component
+  {1812e8db-03dd-4f8c-b259-018693d92805}, !- Handle
+  {5231fec7-4409-4908-a16c-40619a29ad51}; !- HVAC Component
 
 OS:PortList,
-  {c86aaf10-0fea-42a9-9514-10daa6389031}, !- Handle
-  {9047a26c-8950-47f9-873e-0656badbcc14}; !- HVAC Component
+  {a7141f50-e445-4c9d-8d1b-257684e5ff7d}, !- Handle
+  {5231fec7-4409-4908-a16c-40619a29ad51}; !- HVAC Component
 
 OS:PortList,
-  {87a9fd17-59b5-4840-93c4-819cf3efcd8c}, !- Handle
-  {9047a26c-8950-47f9-873e-0656badbcc14}; !- HVAC Component
+  {2fc846cb-f299-475a-84b1-c3db4d00d81c}, !- Handle
+  {5231fec7-4409-4908-a16c-40619a29ad51}; !- HVAC Component
 
 OS:Sizing:Zone,
-  {adc74d2d-90bd-4e47-ba3f-6419bac351e6}, !- Handle
-  {9047a26c-8950-47f9-873e-0656badbcc14}, !- Zone or ZoneList Name
-=======
-  {fd419455-7a30-4be9-aa3c-21e4114abcc2}, !- Handle
-  Node 1,                                 !- Name
-  {7ca1d9eb-a5e6-4b85-a69f-27d0c4205517}, !- Inlet Port
-  ;                                       !- Outlet Port
-
-OS:Connection,
-  {7ca1d9eb-a5e6-4b85-a69f-27d0c4205517}, !- Handle
-  {0d12c998-4b8d-4591-8b58-628d462c9c47}, !- Name
-  {350d64db-2001-4109-a674-d82c94ba7a3c}, !- Source Object
-  11,                                     !- Outlet Port
-  {fd419455-7a30-4be9-aa3c-21e4114abcc2}, !- Target Object
-  2;                                      !- Inlet Port
-
-OS:PortList,
-  {85c579e2-49f9-4e3c-a255-a3584842d096}, !- Handle
-  {61864a3d-6765-4587-9b96-eb15f3576d7c}, !- Name
-  {350d64db-2001-4109-a674-d82c94ba7a3c}; !- HVAC Component
-
-OS:PortList,
-  {65dcbfb7-35f4-4b1c-8602-a1526e04527f}, !- Handle
-  {d03b9499-247a-48cf-ab72-51f1a17e68cc}, !- Name
-  {350d64db-2001-4109-a674-d82c94ba7a3c}; !- HVAC Component
-
-OS:PortList,
-  {78f8345b-fa38-4948-8d62-d0ce0f2ea8e9}, !- Handle
-  {3de4fb59-5a97-4a2f-85d9-e85a99c7394f}, !- Name
-  {350d64db-2001-4109-a674-d82c94ba7a3c}; !- HVAC Component
-
-OS:Sizing:Zone,
-  {380a2c5e-258e-46c8-af6a-6b60d4e521f5}, !- Handle
-  {350d64db-2001-4109-a674-d82c94ba7a3c}, !- Zone or ZoneList Name
->>>>>>> 3c1d7324
+  {816da29d-6f0d-4368-ba27-bcfcd9d520dc}, !- Handle
+  {5231fec7-4409-4908-a16c-40619a29ad51}, !- Zone or ZoneList Name
   SupplyAirTemperature,                   !- Zone Cooling Design Supply Air Temperature Input Method
   14,                                     !- Zone Cooling Design Supply Air Temperature {C}
   11.11,                                  !- Zone Cooling Design Supply Air Temperature Difference {deltaC}
@@ -472,25 +348,14 @@
   autosize;                               !- Dedicated Outdoor Air High Setpoint Temperature for Design {C}
 
 OS:ZoneHVAC:EquipmentList,
-<<<<<<< HEAD
-  {3f7e7df1-417a-4d7e-9804-4703a0a6c2d4}, !- Handle
+  {b32e4a87-2056-4e83-a4e9-35e28c0b4ba8}, !- Handle
   Zone HVAC Equipment List 1,             !- Name
-  {9047a26c-8950-47f9-873e-0656badbcc14}; !- Thermal Zone
+  {5231fec7-4409-4908-a16c-40619a29ad51}; !- Thermal Zone
 
 OS:Space,
-  {333b583c-2ae8-4be6-9395-ecdd7db8c542}, !- Handle
+  {1dfe1e97-95ce-416e-ac95-d397432b39de}, !- Handle
   living space,                           !- Name
-  {94719fcd-d38b-4884-8dd8-96df2d7cabec}, !- Space Type Name
-=======
-  {2275625d-d214-4a5d-a6ce-f0323d039968}, !- Handle
-  Zone HVAC Equipment List 1,             !- Name
-  {350d64db-2001-4109-a674-d82c94ba7a3c}; !- Thermal Zone
-
-OS:Space,
-  {e904819c-1218-41f1-b71d-332f272ccb20}, !- Handle
-  living space,                           !- Name
-  {9a8ec0fe-47ab-4e93-8398-4327e3d23e40}, !- Space Type Name
->>>>>>> 3c1d7324
+  {6489413b-e1ee-49fa-acc7-e98fa651777f}, !- Space Type Name
   ,                                       !- Default Construction Set Name
   ,                                       !- Default Schedule Set Name
   ,                                       !- Direction of Relative North {deg}
@@ -498,31 +363,17 @@
   ,                                       !- Y Origin {m}
   ,                                       !- Z Origin {m}
   ,                                       !- Building Story Name
-<<<<<<< HEAD
-  {9047a26c-8950-47f9-873e-0656badbcc14}, !- Thermal Zone Name
+  {5231fec7-4409-4908-a16c-40619a29ad51}, !- Thermal Zone Name
   ,                                       !- Part of Total Floor Area
   ,                                       !- Design Specification Outdoor Air Object Name
-  {10bbfd2d-d7d3-40bd-a9c2-020323e31b05}; !- Building Unit Name
-
-OS:Surface,
-  {9076b686-a20a-4ae0-bff3-050dd38f972d}, !- Handle
+  {034f0444-0fd6-493d-aaf5-5705fbf1ffc9}; !- Building Unit Name
+
+OS:Surface,
+  {df1805a9-ec19-45ff-95e1-52876200fcd8}, !- Handle
   Surface 1,                              !- Name
   Floor,                                  !- Surface Type
   ,                                       !- Construction Name
-  {333b583c-2ae8-4be6-9395-ecdd7db8c542}, !- Space Name
-=======
-  {350d64db-2001-4109-a674-d82c94ba7a3c}, !- Thermal Zone Name
-  ,                                       !- Part of Total Floor Area
-  ,                                       !- Design Specification Outdoor Air Object Name
-  {11888941-86c0-444c-b116-45e0febd8b4d}; !- Building Unit Name
-
-OS:Surface,
-  {d9805afb-b08e-4dff-9b6f-1f3d11790eff}, !- Handle
-  Surface 1,                              !- Name
-  Floor,                                  !- Surface Type
-  ,                                       !- Construction Name
-  {e904819c-1218-41f1-b71d-332f272ccb20}, !- Space Name
->>>>>>> 3c1d7324
+  {1dfe1e97-95ce-416e-ac95-d397432b39de}, !- Space Name
   Foundation,                             !- Outside Boundary Condition
   ,                                       !- Outside Boundary Condition Object
   NoSun,                                  !- Sun Exposure
@@ -535,19 +386,11 @@
   6.46578440716979, -12.9315688143396, 0; !- X,Y,Z Vertex 4 {m}
 
 OS:Surface,
-<<<<<<< HEAD
-  {5b2a3cea-3616-484f-ade0-a967a2758126}, !- Handle
+  {2a5e06e2-3d9d-4da0-9aca-3adcaa8881a4}, !- Handle
   Surface 2,                              !- Name
   Wall,                                   !- Surface Type
   ,                                       !- Construction Name
-  {333b583c-2ae8-4be6-9395-ecdd7db8c542}, !- Space Name
-=======
-  {f87cd34d-80b9-4ae8-a707-3d0ba984f514}, !- Handle
-  Surface 2,                              !- Name
-  Wall,                                   !- Surface Type
-  ,                                       !- Construction Name
-  {e904819c-1218-41f1-b71d-332f272ccb20}, !- Space Name
->>>>>>> 3c1d7324
+  {1dfe1e97-95ce-416e-ac95-d397432b39de}, !- Space Name
   Outdoors,                               !- Outside Boundary Condition
   ,                                       !- Outside Boundary Condition Object
   SunExposed,                             !- Sun Exposure
@@ -560,19 +403,11 @@
   0, -12.9315688143396, 2.4384;           !- X,Y,Z Vertex 4 {m}
 
 OS:Surface,
-<<<<<<< HEAD
-  {7fb02659-80f0-49da-9b48-e18ac534f840}, !- Handle
+  {40393aa7-eb69-4e01-910d-8ba21f411fb8}, !- Handle
   Surface 3,                              !- Name
   Wall,                                   !- Surface Type
   ,                                       !- Construction Name
-  {333b583c-2ae8-4be6-9395-ecdd7db8c542}, !- Space Name
-=======
-  {9d8c8c9f-93c4-4bde-ad85-bc678694e67f}, !- Handle
-  Surface 3,                              !- Name
-  Wall,                                   !- Surface Type
-  ,                                       !- Construction Name
-  {e904819c-1218-41f1-b71d-332f272ccb20}, !- Space Name
->>>>>>> 3c1d7324
+  {1dfe1e97-95ce-416e-ac95-d397432b39de}, !- Space Name
   Adiabatic,                              !- Outside Boundary Condition
   ,                                       !- Outside Boundary Condition Object
   NoSun,                                  !- Sun Exposure
@@ -585,19 +420,11 @@
   0, 0, 2.4384;                           !- X,Y,Z Vertex 4 {m}
 
 OS:Surface,
-<<<<<<< HEAD
-  {93b580e3-57ce-4917-a13f-f9691f3357e2}, !- Handle
+  {66649afb-3214-4013-8624-0a7105dd5d52}, !- Handle
   Surface 4,                              !- Name
   Wall,                                   !- Surface Type
   ,                                       !- Construction Name
-  {333b583c-2ae8-4be6-9395-ecdd7db8c542}, !- Space Name
-=======
-  {7b6061a9-ca57-4d8c-8c96-bdfa055c7298}, !- Handle
-  Surface 4,                              !- Name
-  Wall,                                   !- Surface Type
-  ,                                       !- Construction Name
-  {e904819c-1218-41f1-b71d-332f272ccb20}, !- Space Name
->>>>>>> 3c1d7324
+  {1dfe1e97-95ce-416e-ac95-d397432b39de}, !- Space Name
   Adiabatic,                              !- Outside Boundary Condition
   ,                                       !- Outside Boundary Condition Object
   NoSun,                                  !- Sun Exposure
@@ -610,19 +437,11 @@
   6.46578440716979, 0, 2.4384;            !- X,Y,Z Vertex 4 {m}
 
 OS:Surface,
-<<<<<<< HEAD
-  {258fd651-21a6-41de-a509-188c0f7396d9}, !- Handle
+  {86281efb-456d-4bdd-9847-ccb69d42b39a}, !- Handle
   Surface 5,                              !- Name
   Wall,                                   !- Surface Type
   ,                                       !- Construction Name
-  {333b583c-2ae8-4be6-9395-ecdd7db8c542}, !- Space Name
-=======
-  {7f732ffe-15b2-4703-a688-c321f3d369db}, !- Handle
-  Surface 5,                              !- Name
-  Wall,                                   !- Surface Type
-  ,                                       !- Construction Name
-  {e904819c-1218-41f1-b71d-332f272ccb20}, !- Space Name
->>>>>>> 3c1d7324
+  {1dfe1e97-95ce-416e-ac95-d397432b39de}, !- Space Name
   Outdoors,                               !- Outside Boundary Condition
   ,                                       !- Outside Boundary Condition Object
   SunExposed,                             !- Sun Exposure
@@ -635,19 +454,11 @@
   6.46578440716979, -12.9315688143396, 2.4384; !- X,Y,Z Vertex 4 {m}
 
 OS:Surface,
-<<<<<<< HEAD
-  {55387487-d320-409d-b7d1-b7e1524a33b2}, !- Handle
+  {dbc1f7f6-c9aa-451f-a1be-c531d9bb0cea}, !- Handle
   Surface 6,                              !- Name
   RoofCeiling,                            !- Surface Type
   ,                                       !- Construction Name
-  {333b583c-2ae8-4be6-9395-ecdd7db8c542}, !- Space Name
-=======
-  {09951ace-66d5-4de3-900e-a105275e39b7}, !- Handle
-  Surface 6,                              !- Name
-  RoofCeiling,                            !- Surface Type
-  ,                                       !- Construction Name
-  {e904819c-1218-41f1-b71d-332f272ccb20}, !- Space Name
->>>>>>> 3c1d7324
+  {1dfe1e97-95ce-416e-ac95-d397432b39de}, !- Space Name
   Adiabatic,                              !- Outside Boundary Condition
   ,                                       !- Outside Boundary Condition Object
   NoSun,                                  !- Sun Exposure
@@ -660,11 +471,7 @@
   0, -12.9315688143396, 2.4384;           !- X,Y,Z Vertex 4 {m}
 
 OS:SpaceType,
-<<<<<<< HEAD
-  {94719fcd-d38b-4884-8dd8-96df2d7cabec}, !- Handle
-=======
-  {9a8ec0fe-47ab-4e93-8398-4327e3d23e40}, !- Handle
->>>>>>> 3c1d7324
+  {6489413b-e1ee-49fa-acc7-e98fa651777f}, !- Handle
   Space Type 1,                           !- Name
   ,                                       !- Default Construction Set Name
   ,                                       !- Default Schedule Set Name
@@ -675,11 +482,7 @@
   living;                                 !- Standards Space Type
 
 OS:ThermalZone,
-<<<<<<< HEAD
-  {0cf3ac0d-121a-41ff-bd1d-16097da64dc8}, !- Handle
-=======
-  {18abf9f4-e1cd-4a9f-8147-da32d0d26335}, !- Handle
->>>>>>> 3c1d7324
+  {203ad5aa-2709-4437-8eb9-557b6bb43ba5}, !- Handle
   corridor zone,                          !- Name
   ,                                       !- Multiplier
   ,                                       !- Ceiling Height {m}
@@ -688,17 +491,10 @@
   ,                                       !- Zone Inside Convection Algorithm
   ,                                       !- Zone Outside Convection Algorithm
   ,                                       !- Zone Conditioning Equipment List Name
-<<<<<<< HEAD
-  {f86a8fe4-46e3-4754-8538-5d8f81ecc5cd}, !- Zone Air Inlet Port List
-  {60385452-a95a-42b8-85a8-7cb99c9acaa9}, !- Zone Air Exhaust Port List
-  {228ae91a-ce3f-4f42-9dd3-4cf638e4c1c9}, !- Zone Air Node Name
-  {f516ceaa-408f-42d6-9fc3-e69b4d93d18a}, !- Zone Return Air Port List
-=======
-  {c85f98d2-b3c1-491b-8296-887b3fcbcd90}, !- Zone Air Inlet Port List
-  {9380b9e3-41c5-47d1-9dc0-ccf3f9b9b630}, !- Zone Air Exhaust Port List
-  {0d39277e-357b-4696-ac7d-e94d1cb13fa8}, !- Zone Air Node Name
-  {5ad88426-32c5-49ff-b858-400aa1da0d68}, !- Zone Return Air Port List
->>>>>>> 3c1d7324
+  {7bb4626e-746e-4b9a-9436-649be315b9f3}, !- Zone Air Inlet Port List
+  {d36614b6-8607-44c7-8fda-1cfa5cf0fc2c}, !- Zone Air Exhaust Port List
+  {ccea4e13-dfe1-4d6f-8c78-ff8ff4738c91}, !- Zone Air Node Name
+  {e10f27d5-7b56-4f62-962a-a2ed3007cf8c}, !- Zone Return Air Port List
   ,                                       !- Primary Daylighting Control Name
   ,                                       !- Fraction of Zone Controlled by Primary Daylighting Control
   ,                                       !- Secondary Daylighting Control Name
@@ -709,67 +505,33 @@
   No;                                     !- Use Ideal Air Loads
 
 OS:Node,
-<<<<<<< HEAD
-  {1ca8a5ef-5265-4d2d-806d-cc99cbe1f801}, !- Handle
+  {718e31c4-2365-4e37-8be4-2fe2f969b27c}, !- Handle
   Node 2,                                 !- Name
-  {228ae91a-ce3f-4f42-9dd3-4cf638e4c1c9}, !- Inlet Port
+  {ccea4e13-dfe1-4d6f-8c78-ff8ff4738c91}, !- Inlet Port
   ;                                       !- Outlet Port
 
 OS:Connection,
-  {228ae91a-ce3f-4f42-9dd3-4cf638e4c1c9}, !- Handle
-  {0cf3ac0d-121a-41ff-bd1d-16097da64dc8}, !- Source Object
+  {ccea4e13-dfe1-4d6f-8c78-ff8ff4738c91}, !- Handle
+  {203ad5aa-2709-4437-8eb9-557b6bb43ba5}, !- Source Object
   11,                                     !- Outlet Port
-  {1ca8a5ef-5265-4d2d-806d-cc99cbe1f801}, !- Target Object
+  {718e31c4-2365-4e37-8be4-2fe2f969b27c}, !- Target Object
   2;                                      !- Inlet Port
 
 OS:PortList,
-  {f86a8fe4-46e3-4754-8538-5d8f81ecc5cd}, !- Handle
-  {0cf3ac0d-121a-41ff-bd1d-16097da64dc8}; !- HVAC Component
+  {7bb4626e-746e-4b9a-9436-649be315b9f3}, !- Handle
+  {203ad5aa-2709-4437-8eb9-557b6bb43ba5}; !- HVAC Component
 
 OS:PortList,
-  {60385452-a95a-42b8-85a8-7cb99c9acaa9}, !- Handle
-  {0cf3ac0d-121a-41ff-bd1d-16097da64dc8}; !- HVAC Component
+  {d36614b6-8607-44c7-8fda-1cfa5cf0fc2c}, !- Handle
+  {203ad5aa-2709-4437-8eb9-557b6bb43ba5}; !- HVAC Component
 
 OS:PortList,
-  {f516ceaa-408f-42d6-9fc3-e69b4d93d18a}, !- Handle
-  {0cf3ac0d-121a-41ff-bd1d-16097da64dc8}; !- HVAC Component
+  {e10f27d5-7b56-4f62-962a-a2ed3007cf8c}, !- Handle
+  {203ad5aa-2709-4437-8eb9-557b6bb43ba5}; !- HVAC Component
 
 OS:Sizing:Zone,
-  {92d876b2-93c8-4162-90cf-88f6bbaf79a8}, !- Handle
-  {0cf3ac0d-121a-41ff-bd1d-16097da64dc8}, !- Zone or ZoneList Name
-=======
-  {d5bee508-0669-4b6d-9f73-11499a88d16c}, !- Handle
-  Node 2,                                 !- Name
-  {0d39277e-357b-4696-ac7d-e94d1cb13fa8}, !- Inlet Port
-  ;                                       !- Outlet Port
-
-OS:Connection,
-  {0d39277e-357b-4696-ac7d-e94d1cb13fa8}, !- Handle
-  {1e8b819f-2e41-4957-88bd-7db76af89ad6}, !- Name
-  {18abf9f4-e1cd-4a9f-8147-da32d0d26335}, !- Source Object
-  11,                                     !- Outlet Port
-  {d5bee508-0669-4b6d-9f73-11499a88d16c}, !- Target Object
-  2;                                      !- Inlet Port
-
-OS:PortList,
-  {c85f98d2-b3c1-491b-8296-887b3fcbcd90}, !- Handle
-  {6be74468-bdf5-4840-b226-6417ec53f07f}, !- Name
-  {18abf9f4-e1cd-4a9f-8147-da32d0d26335}; !- HVAC Component
-
-OS:PortList,
-  {9380b9e3-41c5-47d1-9dc0-ccf3f9b9b630}, !- Handle
-  {f926640e-f91b-421d-988f-683ee74c6377}, !- Name
-  {18abf9f4-e1cd-4a9f-8147-da32d0d26335}; !- HVAC Component
-
-OS:PortList,
-  {5ad88426-32c5-49ff-b858-400aa1da0d68}, !- Handle
-  {db4a25b5-2ab2-4a5a-9922-dd168f5c25c5}, !- Name
-  {18abf9f4-e1cd-4a9f-8147-da32d0d26335}; !- HVAC Component
-
-OS:Sizing:Zone,
-  {c1b1a61f-8085-4578-af85-7bbd4721685f}, !- Handle
-  {18abf9f4-e1cd-4a9f-8147-da32d0d26335}, !- Zone or ZoneList Name
->>>>>>> 3c1d7324
+  {249e491b-b2f6-4084-91b3-a1942fe45b06}, !- Handle
+  {203ad5aa-2709-4437-8eb9-557b6bb43ba5}, !- Zone or ZoneList Name
   SupplyAirTemperature,                   !- Zone Cooling Design Supply Air Temperature Input Method
   14,                                     !- Zone Cooling Design Supply Air Temperature {C}
   11.11,                                  !- Zone Cooling Design Supply Air Temperature Difference {deltaC}
@@ -796,25 +558,14 @@
   autosize;                               !- Dedicated Outdoor Air High Setpoint Temperature for Design {C}
 
 OS:ZoneHVAC:EquipmentList,
-<<<<<<< HEAD
-  {712c0426-1761-4c0a-a3ca-cdf30075acb4}, !- Handle
+  {a06222cd-0d01-4ef5-872d-bc9d7d4acc4b}, !- Handle
   Zone HVAC Equipment List 2,             !- Name
-  {0cf3ac0d-121a-41ff-bd1d-16097da64dc8}; !- Thermal Zone
+  {203ad5aa-2709-4437-8eb9-557b6bb43ba5}; !- Thermal Zone
 
 OS:Space,
-  {0b8e2da0-8aae-4324-b610-b5237d6aed81}, !- Handle
+  {fd03d7ab-7d13-4fbe-84a9-743e5ac23cf1}, !- Handle
   corridor space,                         !- Name
-  {d2bbb093-77fa-4fc3-a4a1-8480813c4fa7}, !- Space Type Name
-=======
-  {28bd370d-77ff-4cb0-a975-e06a21dbe932}, !- Handle
-  Zone HVAC Equipment List 2,             !- Name
-  {18abf9f4-e1cd-4a9f-8147-da32d0d26335}; !- Thermal Zone
-
-OS:Space,
-  {05ca7bb5-c313-4a68-a8a7-8c0b052362e5}, !- Handle
-  corridor space,                         !- Name
-  {073aa1a2-3d1c-4faa-a381-938f709ade8f}, !- Space Type Name
->>>>>>> 3c1d7324
+  {9320881d-c5dc-4e84-953f-23bf26987e01}, !- Space Type Name
   ,                                       !- Default Construction Set Name
   ,                                       !- Default Schedule Set Name
   ,                                       !- Direction of Relative North {deg}
@@ -822,25 +573,14 @@
   ,                                       !- Y Origin {m}
   ,                                       !- Z Origin {m}
   ,                                       !- Building Story Name
-<<<<<<< HEAD
-  {0cf3ac0d-121a-41ff-bd1d-16097da64dc8}; !- Thermal Zone Name
-
-OS:Surface,
-  {f3a27785-488d-45d7-bfa4-dad6313be953}, !- Handle
+  {203ad5aa-2709-4437-8eb9-557b6bb43ba5}; !- Thermal Zone Name
+
+OS:Surface,
+  {b253f81e-04d2-48ac-9a4a-06bf2e2a73e7}, !- Handle
   Surface 7,                              !- Name
   Floor,                                  !- Surface Type
   ,                                       !- Construction Name
-  {0b8e2da0-8aae-4324-b610-b5237d6aed81}, !- Space Name
-=======
-  {18abf9f4-e1cd-4a9f-8147-da32d0d26335}; !- Thermal Zone Name
-
-OS:Surface,
-  {36100dff-0786-4eda-a7d3-25806373c535}, !- Handle
-  Surface 7,                              !- Name
-  Floor,                                  !- Surface Type
-  ,                                       !- Construction Name
-  {05ca7bb5-c313-4a68-a8a7-8c0b052362e5}, !- Space Name
->>>>>>> 3c1d7324
+  {fd03d7ab-7d13-4fbe-84a9-743e5ac23cf1}, !- Space Name
   Foundation,                             !- Outside Boundary Condition
   ,                                       !- Outside Boundary Condition Object
   NoSun,                                  !- Sun Exposure
@@ -853,19 +593,11 @@
   6.46578440716979, 0, 0;                 !- X,Y,Z Vertex 4 {m}
 
 OS:Surface,
-<<<<<<< HEAD
-  {819422b3-0317-489c-845e-68586d2be814}, !- Handle
+  {c593d2dc-0971-4c92-856b-5b3ae00268b6}, !- Handle
   Surface 8,                              !- Name
   Wall,                                   !- Surface Type
   ,                                       !- Construction Name
-  {0b8e2da0-8aae-4324-b610-b5237d6aed81}, !- Space Name
-=======
-  {1792d6a3-edbd-46aa-ade9-20c7447d8aa7}, !- Handle
-  Surface 8,                              !- Name
-  Wall,                                   !- Surface Type
-  ,                                       !- Construction Name
-  {05ca7bb5-c313-4a68-a8a7-8c0b052362e5}, !- Space Name
->>>>>>> 3c1d7324
+  {fd03d7ab-7d13-4fbe-84a9-743e5ac23cf1}, !- Space Name
   Outdoors,                               !- Outside Boundary Condition
   ,                                       !- Outside Boundary Condition Object
   SunExposed,                             !- Sun Exposure
@@ -878,19 +610,11 @@
   0, 0, 2.4384;                           !- X,Y,Z Vertex 4 {m}
 
 OS:Surface,
-<<<<<<< HEAD
-  {6c110e0f-63f1-46f2-937f-6989aa26a77b}, !- Handle
+  {82092d15-1250-4ca0-b55c-4da5447b164f}, !- Handle
   Surface 9,                              !- Name
   Wall,                                   !- Surface Type
   ,                                       !- Construction Name
-  {0b8e2da0-8aae-4324-b610-b5237d6aed81}, !- Space Name
-=======
-  {449eddf2-8d04-4593-9061-065182d3e9bd}, !- Handle
-  Surface 9,                              !- Name
-  Wall,                                   !- Surface Type
-  ,                                       !- Construction Name
-  {05ca7bb5-c313-4a68-a8a7-8c0b052362e5}, !- Space Name
->>>>>>> 3c1d7324
+  {fd03d7ab-7d13-4fbe-84a9-743e5ac23cf1}, !- Space Name
   Adiabatic,                              !- Outside Boundary Condition
   ,                                       !- Outside Boundary Condition Object
   NoSun,                                  !- Sun Exposure
@@ -903,19 +627,11 @@
   0, 1.524, 2.4384;                       !- X,Y,Z Vertex 4 {m}
 
 OS:Surface,
-<<<<<<< HEAD
-  {475517fb-394e-4111-b34c-1ef839933c05}, !- Handle
+  {ad97cae0-95e9-4709-9619-cdf9e0118bf0}, !- Handle
   Surface 10,                             !- Name
   Wall,                                   !- Surface Type
   ,                                       !- Construction Name
-  {0b8e2da0-8aae-4324-b610-b5237d6aed81}, !- Space Name
-=======
-  {63edd36d-11b0-4cb9-8c8e-fb2367d17f6d}, !- Handle
-  Surface 10,                             !- Name
-  Wall,                                   !- Surface Type
-  ,                                       !- Construction Name
-  {05ca7bb5-c313-4a68-a8a7-8c0b052362e5}, !- Space Name
->>>>>>> 3c1d7324
+  {fd03d7ab-7d13-4fbe-84a9-743e5ac23cf1}, !- Space Name
   Adiabatic,                              !- Outside Boundary Condition
   ,                                       !- Outside Boundary Condition Object
   NoSun,                                  !- Sun Exposure
@@ -928,19 +644,11 @@
   6.46578440716979, 1.524, 2.4384;        !- X,Y,Z Vertex 4 {m}
 
 OS:Surface,
-<<<<<<< HEAD
-  {f14a5f77-bbfe-4e4e-bd95-c6f3e1b154a8}, !- Handle
+  {bfb4ead7-7e91-4bff-86f4-525a069c99dc}, !- Handle
   Surface 11,                             !- Name
   Wall,                                   !- Surface Type
   ,                                       !- Construction Name
-  {0b8e2da0-8aae-4324-b610-b5237d6aed81}, !- Space Name
-=======
-  {8699ddc1-5589-48ae-9f78-4d3131422291}, !- Handle
-  Surface 11,                             !- Name
-  Wall,                                   !- Surface Type
-  ,                                       !- Construction Name
-  {05ca7bb5-c313-4a68-a8a7-8c0b052362e5}, !- Space Name
->>>>>>> 3c1d7324
+  {fd03d7ab-7d13-4fbe-84a9-743e5ac23cf1}, !- Space Name
   Adiabatic,                              !- Outside Boundary Condition
   ,                                       !- Outside Boundary Condition Object
   NoSun,                                  !- Sun Exposure
@@ -953,19 +661,11 @@
   6.46578440716979, 0, 2.4384;            !- X,Y,Z Vertex 4 {m}
 
 OS:Surface,
-<<<<<<< HEAD
-  {22432013-f316-454b-a162-e35833669e07}, !- Handle
+  {dfa57a45-2737-4d9f-ba8b-e0608f0c46aa}, !- Handle
   Surface 12,                             !- Name
   RoofCeiling,                            !- Surface Type
   ,                                       !- Construction Name
-  {0b8e2da0-8aae-4324-b610-b5237d6aed81}, !- Space Name
-=======
-  {86499f17-2cde-4582-931c-b74bae1e8cf6}, !- Handle
-  Surface 12,                             !- Name
-  RoofCeiling,                            !- Surface Type
-  ,                                       !- Construction Name
-  {05ca7bb5-c313-4a68-a8a7-8c0b052362e5}, !- Space Name
->>>>>>> 3c1d7324
+  {fd03d7ab-7d13-4fbe-84a9-743e5ac23cf1}, !- Space Name
   Adiabatic,                              !- Outside Boundary Condition
   ,                                       !- Outside Boundary Condition Object
   NoSun,                                  !- Sun Exposure
@@ -978,11 +678,7 @@
   0, 0, 2.4384;                           !- X,Y,Z Vertex 4 {m}
 
 OS:SpaceType,
-<<<<<<< HEAD
-  {d2bbb093-77fa-4fc3-a4a1-8480813c4fa7}, !- Handle
-=======
-  {073aa1a2-3d1c-4faa-a381-938f709ade8f}, !- Handle
->>>>>>> 3c1d7324
+  {9320881d-c5dc-4e84-953f-23bf26987e01}, !- Handle
   Space Type 2,                           !- Name
   ,                                       !- Default Construction Set Name
   ,                                       !- Default Schedule Set Name
@@ -993,23 +689,14 @@
   corridor;                               !- Standards Space Type
 
 OS:BuildingUnit,
-<<<<<<< HEAD
-  {10bbfd2d-d7d3-40bd-a9c2-020323e31b05}, !- Handle
-=======
-  {11888941-86c0-444c-b116-45e0febd8b4d}, !- Handle
->>>>>>> 3c1d7324
+  {034f0444-0fd6-493d-aaf5-5705fbf1ffc9}, !- Handle
   unit 1,                                 !- Name
   ,                                       !- Rendering Color
   Residential;                            !- Building Unit Type
 
 OS:AdditionalProperties,
-<<<<<<< HEAD
-  {b818259a-46cf-4986-baad-a3d069adaee1}, !- Handle
-  {10bbfd2d-d7d3-40bd-a9c2-020323e31b05}, !- Object Name
-=======
-  {98e07127-91ed-41d6-94e1-4db0b61eec96}, !- Handle
-  {11888941-86c0-444c-b116-45e0febd8b4d}, !- Object Name
->>>>>>> 3c1d7324
+  {1fc99ac2-d9d6-4f72-a0bb-4a67cb05da73}, !- Handle
+  {034f0444-0fd6-493d-aaf5-5705fbf1ffc9}, !- Object Name
   NumberOfBedrooms,                       !- Feature Name 1
   Integer,                                !- Feature Data Type 1
   3,                                      !- Feature Value 1
@@ -1021,20 +708,12 @@
   3.3900000000000001;                     !- Feature Value 3
 
 OS:External:File,
-<<<<<<< HEAD
-  {961c945c-93e2-4c89-bebc-9127d2434e05}, !- Handle
-=======
-  {822adc16-48f2-4350-8789-85f6647fd643}, !- Handle
->>>>>>> 3c1d7324
+  {1b7a5fe9-0e29-4110-a37c-db90b69253cb}, !- Handle
   8760.csv,                               !- Name
   8760.csv;                               !- File Name
 
 OS:Schedule:Day,
-<<<<<<< HEAD
-  {047bb9f2-0395-4717-b6c1-cde91068e30c}, !- Handle
-=======
-  {8b828228-aea7-48df-8e45-b56c861df76d}, !- Handle
->>>>>>> 3c1d7324
+  {e74bb3c0-4bd2-4cfc-a954-37e59a7c0f25}, !- Handle
   Schedule Day 1,                         !- Name
   ,                                       !- Schedule Type Limits Name
   ,                                       !- Interpolate to Timestep
@@ -1043,11 +722,7 @@
   0;                                      !- Value Until Time 1
 
 OS:Schedule:Day,
-<<<<<<< HEAD
-  {f091efd9-16fe-43fe-a9ac-51ec20aabcc3}, !- Handle
-=======
-  {750cfc06-787d-4c05-97eb-4ffd569f95e9}, !- Handle
->>>>>>> 3c1d7324
+  {e1d0fef9-4244-4626-b23f-ef04272277b0}, !- Handle
   Schedule Day 2,                         !- Name
   ,                                       !- Schedule Type Limits Name
   ,                                       !- Interpolate to Timestep
@@ -1056,17 +731,10 @@
   1;                                      !- Value Until Time 1
 
 OS:Schedule:File,
-<<<<<<< HEAD
-  {fe322d99-b544-4802-8866-1c6113348cda}, !- Handle
+  {839db8a7-1c1c-45fe-9ba7-6212c7d32bd9}, !- Handle
   occupants,                              !- Name
-  {d8a97e4e-f636-4515-9eea-35284779493f}, !- Schedule Type Limits Name
-  {961c945c-93e2-4c89-bebc-9127d2434e05}, !- External File Name
-=======
-  {31d59aeb-b3ea-4fbd-bda3-43243542a375}, !- Handle
-  occupants,                              !- Name
-  {476d5d4c-a94d-45ea-83d3-9fe186b7aa0b}, !- Schedule Type Limits Name
-  {822adc16-48f2-4350-8789-85f6647fd643}, !- External File Name
->>>>>>> 3c1d7324
+  {c5c2f1e8-fd18-4f7c-910e-5010539a92f7}, !- Schedule Type Limits Name
+  {1b7a5fe9-0e29-4110-a37c-db90b69253cb}, !- External File Name
   1,                                      !- Column Number
   1,                                      !- Rows to Skip at Top
   8760,                                   !- Number of Hours of Data
@@ -1074,34 +742,14 @@
   ,                                       !- Interpolate to Timestep
   60;                                     !- Minutes per Item
 
-<<<<<<< HEAD
 OS:Schedule:Constant,
-  {66528b19-a1bc-4e01-8516-bf87062685cf}, !- Handle
+  {2ee2e54d-5e53-4c9a-8d69-2337b3747c06}, !- Handle
   res occupants activity schedule,        !- Name
-  {c7e5279a-ba23-484e-87e2-eeea633e666b}, !- Schedule Type Limits Name
+  {aa8ee492-fd07-48af-9157-27dab4857f33}, !- Schedule Type Limits Name
   112.539290946133;                       !- Value
 
 OS:People:Definition,
-  {8aa77897-6b10-42e0-a198-070f006556f4}, !- Handle
-=======
-OS:Schedule:Ruleset,
-  {8fb7171e-6384-478e-be99-497dc0a10b18}, !- Handle
-  Schedule Ruleset 1,                     !- Name
-  {217c1812-c62d-4abb-b8f5-15e7c0ef080d}, !- Schedule Type Limits Name
-  {a166294d-4dca-4f81-a5db-9091214072ad}; !- Default Day Schedule Name
-
-OS:Schedule:Day,
-  {a166294d-4dca-4f81-a5db-9091214072ad}, !- Handle
-  Schedule Day 3,                         !- Name
-  {217c1812-c62d-4abb-b8f5-15e7c0ef080d}, !- Schedule Type Limits Name
-  ,                                       !- Interpolate to Timestep
-  24,                                     !- Hour 1
-  0,                                      !- Minute 1
-  112.539290946133;                       !- Value Until Time 1
-
-OS:People:Definition,
-  {2af4fe12-f768-4c97-aeae-e3cccc8cb795}, !- Handle
->>>>>>> 3c1d7324
+  {6dd4dbca-27e1-4aab-bbb7-303bb0b7fc6e}, !- Handle
   res occupants|living space,             !- Name
   People,                                 !- Number of People Calculation Method
   3.39,                                   !- Number of People {people}
@@ -1114,21 +762,12 @@
   ZoneAveraged;                           !- Mean Radiant Temperature Calculation Type
 
 OS:People,
-<<<<<<< HEAD
-  {cf35999c-7c1d-4b5f-822c-29484be3b306}, !- Handle
+  {5fd5c927-ec12-4a95-9435-32c870d19c4f}, !- Handle
   res occupants|living space,             !- Name
-  {8aa77897-6b10-42e0-a198-070f006556f4}, !- People Definition Name
-  {333b583c-2ae8-4be6-9395-ecdd7db8c542}, !- Space or SpaceType Name
-  {fe322d99-b544-4802-8866-1c6113348cda}, !- Number of People Schedule Name
-  {66528b19-a1bc-4e01-8516-bf87062685cf}, !- Activity Level Schedule Name
-=======
-  {e357b340-6c63-41ce-a77c-b547cf2aea3e}, !- Handle
-  res occupants|living space,             !- Name
-  {2af4fe12-f768-4c97-aeae-e3cccc8cb795}, !- People Definition Name
-  {e904819c-1218-41f1-b71d-332f272ccb20}, !- Space or SpaceType Name
-  {31d59aeb-b3ea-4fbd-bda3-43243542a375}, !- Number of People Schedule Name
-  {8fb7171e-6384-478e-be99-497dc0a10b18}, !- Activity Level Schedule Name
->>>>>>> 3c1d7324
+  {6dd4dbca-27e1-4aab-bbb7-303bb0b7fc6e}, !- People Definition Name
+  {1dfe1e97-95ce-416e-ac95-d397432b39de}, !- Space or SpaceType Name
+  {839db8a7-1c1c-45fe-9ba7-6212c7d32bd9}, !- Number of People Schedule Name
+  {2ee2e54d-5e53-4c9a-8d69-2337b3747c06}, !- Activity Level Schedule Name
   ,                                       !- Surface Name/Angle Factor List Name
   ,                                       !- Work Efficiency Schedule Name
   ,                                       !- Clothing Insulation Schedule Name
@@ -1136,11 +775,7 @@
   1;                                      !- Multiplier
 
 OS:ScheduleTypeLimits,
-<<<<<<< HEAD
-  {c7e5279a-ba23-484e-87e2-eeea633e666b}, !- Handle
-=======
-  {217c1812-c62d-4abb-b8f5-15e7c0ef080d}, !- Handle
->>>>>>> 3c1d7324
+  {aa8ee492-fd07-48af-9157-27dab4857f33}, !- Handle
   ActivityLevel,                          !- Name
   0,                                      !- Lower Limit Value
   ,                                       !- Upper Limit Value
@@ -1148,11 +783,7 @@
   ActivityLevel;                          !- Unit Type
 
 OS:ScheduleTypeLimits,
-<<<<<<< HEAD
-  {d8a97e4e-f636-4515-9eea-35284779493f}, !- Handle
-=======
-  {476d5d4c-a94d-45ea-83d3-9fe186b7aa0b}, !- Handle
->>>>>>> 3c1d7324
+  {c5c2f1e8-fd18-4f7c-910e-5010539a92f7}, !- Handle
   Fractional,                             !- Name
   0,                                      !- Lower Limit Value
   1,                                      !- Upper Limit Value
