--- conflicted
+++ resolved
@@ -1,73 +1,41 @@
 !- NOTE: Auto-generated from /test/osw_files/SFA_10units_2story_FB_UA_3Beds_2Baths_Denver_HasRearUnits.osw
 
 OS:Version,
-<<<<<<< HEAD
-  {db43763c-f2a6-43ae-bef9-0bd5c840cf60}, !- Handle
+  {987be9d0-e102-4ec8-bc06-86bbe1b3a267}, !- Handle
   2.9.0;                                  !- Version Identifier
 
 OS:SimulationControl,
-  {7653660d-7125-4fba-87e1-2d25319f6e5a}, !- Handle
-=======
-  {88064d67-f06b-4c79-a300-a24384715e0b}, !- Handle
-  2.9.0;                                  !- Version Identifier
-
-OS:SimulationControl,
-  {53a2393c-cc51-491c-b02e-879fd9e57b09}, !- Handle
->>>>>>> 039e157a
+  {9ceea24b-a0ff-4b45-9d1b-a92905da682c}, !- Handle
   ,                                       !- Do Zone Sizing Calculation
   ,                                       !- Do System Sizing Calculation
   ,                                       !- Do Plant Sizing Calculation
   No;                                     !- Run Simulation for Sizing Periods
 
 OS:Timestep,
-<<<<<<< HEAD
-  {b9f3187a-e784-4ea1-8aea-4813bf0ff71b}, !- Handle
+  {4f293acb-aa65-4b20-8ac0-2d0f348f6983}, !- Handle
   6;                                      !- Number of Timesteps per Hour
 
 OS:ShadowCalculation,
-  {9328f018-49ea-42c8-b1b2-1ddd338ceaa1}, !- Handle
-=======
-  {57246e83-0b70-4396-a3ae-cdd2aa657e62}, !- Handle
-  6;                                      !- Number of Timesteps per Hour
-
-OS:ShadowCalculation,
-  {772393dd-6ae7-461c-bd83-742f05f9bba9}, !- Handle
->>>>>>> 039e157a
+  {195c1745-70f4-41f1-8455-1923875d9a1e}, !- Handle
   20,                                     !- Calculation Frequency
   200;                                    !- Maximum Figures in Shadow Overlap Calculations
 
 OS:SurfaceConvectionAlgorithm:Outside,
-<<<<<<< HEAD
-  {245aa253-a26e-4989-9ba0-e66ec146f90d}, !- Handle
+  {2e8a4300-9d4f-42a7-b410-9f5606b013c1}, !- Handle
   DOE-2;                                  !- Algorithm
 
 OS:SurfaceConvectionAlgorithm:Inside,
-  {6b6ec72e-67f0-473f-bc1b-d65aba652d95}, !- Handle
+  {e211c1af-5a45-4a88-8ec8-85d1c9bebbc9}, !- Handle
   TARP;                                   !- Algorithm
 
 OS:ZoneCapacitanceMultiplier:ResearchSpecial,
-  {54898b70-1402-4d0b-94a2-68ab14ff0c11}, !- Handle
-=======
-  {2c406a1a-598c-472c-acd1-062e29c9bf5b}, !- Handle
-  DOE-2;                                  !- Algorithm
-
-OS:SurfaceConvectionAlgorithm:Inside,
-  {631a638c-5fc9-4097-8ae0-1ba7736e8cb9}, !- Handle
-  TARP;                                   !- Algorithm
-
-OS:ZoneCapacitanceMultiplier:ResearchSpecial,
-  {ca2e3124-f690-4384-9ce7-deaa8605e05e}, !- Handle
->>>>>>> 039e157a
+  {e813709f-6da6-4602-889a-ebb478208200}, !- Handle
   ,                                       !- Temperature Capacity Multiplier
   15,                                     !- Humidity Capacity Multiplier
   ;                                       !- Carbon Dioxide Capacity Multiplier
 
 OS:RunPeriod,
-<<<<<<< HEAD
-  {9a0839f8-bb6b-409d-bf58-af8f282e8270}, !- Handle
-=======
-  {9bd91031-9693-471f-998e-0d0481e10d15}, !- Handle
->>>>>>> 039e157a
+  {add63c39-af52-4898-82fd-88a64507cfc5}, !- Handle
   Run Period 1,                           !- Name
   1,                                      !- Begin Month
   1,                                      !- Begin Day of Month
@@ -81,21 +49,13 @@
   ;                                       !- Number of Times Runperiod to be Repeated
 
 OS:YearDescription,
-<<<<<<< HEAD
-  {40c78143-ef84-47c4-993f-78de4b4a2cfc}, !- Handle
-=======
-  {80007782-f529-490a-9ece-7640181a8748}, !- Handle
->>>>>>> 039e157a
+  {36ec5898-246d-4c1b-8188-64cb90d88678}, !- Handle
   2007,                                   !- Calendar Year
   ,                                       !- Day of Week for Start Day
   ;                                       !- Is Leap Year
 
 OS:WeatherFile,
-<<<<<<< HEAD
-  {68c9b8a9-1540-4ed2-a1c8-b04eff96a635}, !- Handle
-=======
-  {be34b5c9-4724-4763-a735-21af62a41ab3}, !- Handle
->>>>>>> 039e157a
+  {6c9b1b26-0e3d-4071-879e-0fab4b79271d}, !- Handle
   Denver Intl Ap,                         !- City
   CO,                                     !- State Province Region
   USA,                                    !- Country
@@ -109,13 +69,8 @@
   E23378AA;                               !- Checksum
 
 OS:AdditionalProperties,
-<<<<<<< HEAD
-  {efe32869-1064-4203-a5f9-59795a2f586e}, !- Handle
-  {68c9b8a9-1540-4ed2-a1c8-b04eff96a635}, !- Object Name
-=======
-  {711bd1fa-f5ca-40a4-8a76-8d30b14424d9}, !- Handle
-  {be34b5c9-4724-4763-a735-21af62a41ab3}, !- Object Name
->>>>>>> 039e157a
+  {76b0e76c-1dc9-446e-8ab2-653c98f8b413}, !- Handle
+  {6c9b1b26-0e3d-4071-879e-0fab4b79271d}, !- Object Name
   EPWHeaderCity,                          !- Feature Name 1
   String,                                 !- Feature Data Type 1
   Denver Intl Ap,                         !- Feature Value 1
@@ -223,11 +178,7 @@
   84;                                     !- Feature Value 35
 
 OS:Site,
-<<<<<<< HEAD
-  {30d65883-01ce-4f91-962e-18c364b213e0}, !- Handle
-=======
-  {4adb3c83-4c0a-4620-9760-f75cc3b268d4}, !- Handle
->>>>>>> 039e157a
+  {4e2019ec-22f5-4c0b-a331-dce3595048a6}, !- Handle
   Denver Intl Ap_CO_USA,                  !- Name
   39.83,                                  !- Latitude {deg}
   -104.65,                                !- Longitude {deg}
@@ -236,11 +187,7 @@
   ;                                       !- Terrain
 
 OS:ClimateZones,
-<<<<<<< HEAD
-  {0d061387-28e6-4d34-941d-71250d972654}, !- Handle
-=======
-  {c00df09a-f69f-44b2-ab0b-04eb19c2cc30}, !- Handle
->>>>>>> 039e157a
+  {2f3ecbd9-b10d-4221-8cbe-c29e226604f1}, !- Handle
   ,                                       !- Active Institution
   ,                                       !- Active Year
   ,                                       !- Climate Zone Institution Name 1
@@ -253,31 +200,19 @@
   Cold;                                   !- Climate Zone Value 2
 
 OS:Site:WaterMainsTemperature,
-<<<<<<< HEAD
-  {aba25720-7b09-4e2b-8659-f2d6c01c01e6}, !- Handle
-=======
-  {95ba8d19-c3e4-408b-ac9e-ded19489933b}, !- Handle
->>>>>>> 039e157a
+  {f4f01684-9232-4cbc-a63e-7ef704ccb87f}, !- Handle
   Correlation,                            !- Calculation Method
   ,                                       !- Temperature Schedule Name
   10.8753424657535,                       !- Annual Average Outdoor Air Temperature {C}
   23.1524007936508;                       !- Maximum Difference In Monthly Average Outdoor Air Temperatures {deltaC}
 
 OS:RunPeriodControl:DaylightSavingTime,
-<<<<<<< HEAD
-  {b272e9e8-6798-440d-9fe3-9d905583468a}, !- Handle
-=======
-  {6e193dee-9d74-4c20-9166-888b9e1222f1}, !- Handle
->>>>>>> 039e157a
+  {6466a712-635c-4ead-9012-52e71647eb58}, !- Handle
   4/7,                                    !- Start Date
   10/26;                                  !- End Date
 
 OS:Site:GroundTemperature:Deep,
-<<<<<<< HEAD
-  {bdeec932-7579-4260-b920-a6806a048ae5}, !- Handle
-=======
-  {a5dce693-d773-4747-9c97-41ed8a2cc581}, !- Handle
->>>>>>> 039e157a
+  {e122b398-543d-42b6-afa3-af62d2fb7a16}, !- Handle
   10.8753424657535,                       !- January Deep Ground Temperature {C}
   10.8753424657535,                       !- February Deep Ground Temperature {C}
   10.8753424657535,                       !- March Deep Ground Temperature {C}
@@ -292,11 +227,7 @@
   10.8753424657535;                       !- December Deep Ground Temperature {C}
 
 OS:Building,
-<<<<<<< HEAD
-  {adebed2a-5936-4cf7-b2c6-daccb1e8728f}, !- Handle
-=======
-  {0d99bfe3-633a-4088-85d4-a8bf632486b0}, !- Handle
->>>>>>> 039e157a
+  {d55345a5-5124-41e0-94a5-ef378f9a6f70}, !- Handle
   Building 1,                             !- Name
   ,                                       !- Building Sector Type
   0,                                      !- North Axis {deg}
@@ -311,15 +242,9 @@
   10;                                     !- Standards Number of Living Units
 
 OS:AdditionalProperties,
-<<<<<<< HEAD
-  {aed36153-e19e-4373-a63a-17011f70727c}, !- Handle
-  {adebed2a-5936-4cf7-b2c6-daccb1e8728f}, !- Object Name
+  {182e0003-8131-419f-9989-d447d213a615}, !- Handle
+  {d55345a5-5124-41e0-94a5-ef378f9a6f70}, !- Object Name
   num_units,                              !- Feature Name 1
-=======
-  {fdfdcac2-3ed9-4051-b16d-61f0a2963c47}, !- Handle
-  {0d99bfe3-633a-4088-85d4-a8bf632486b0}, !- Object Name
-  Total Units Represented,                !- Feature Name 1
->>>>>>> 039e157a
   Integer,                                !- Feature Data Type 1
   10,                                     !- Feature Value 1
   has_rear_units,                         !- Feature Name 2
@@ -333,11 +258,7 @@
   2;                                      !- Feature Value 4
 
 OS:ThermalZone,
-<<<<<<< HEAD
-  {b2d1940c-d6a3-414c-8e96-91ac343e28be}, !- Handle
-=======
-  {5b7b40e7-cb6f-4aef-966e-b48c2cb230a5}, !- Handle
->>>>>>> 039e157a
+  {74fde1fc-df40-440c-931c-d1bdda92b8c8}, !- Handle
   living zone,                            !- Name
   ,                                       !- Multiplier
   ,                                       !- Ceiling Height {m}
@@ -346,17 +267,10 @@
   ,                                       !- Zone Inside Convection Algorithm
   ,                                       !- Zone Outside Convection Algorithm
   ,                                       !- Zone Conditioning Equipment List Name
-<<<<<<< HEAD
-  {c53cba6f-7f4e-4dd3-981a-d918a40ba966}, !- Zone Air Inlet Port List
-  {5278dd15-4fb3-43be-be8c-65932c35bae9}, !- Zone Air Exhaust Port List
-  {3c25abed-08fa-4c3f-b1cb-7f04ef322776}, !- Zone Air Node Name
-  {9d367cbd-9e92-4166-b685-0e653e2a8806}, !- Zone Return Air Port List
-=======
-  {0d861f66-ca78-4b0d-b71f-f7f036dd5c37}, !- Zone Air Inlet Port List
-  {20c8abec-c305-4d7f-b355-fb1387b70901}, !- Zone Air Exhaust Port List
-  {c02a8be3-1231-4993-a1c5-4f0358ec5071}, !- Zone Air Node Name
-  {d08f8a73-4cad-4d22-8bfe-3abaf739e6d2}, !- Zone Return Air Port List
->>>>>>> 039e157a
+  {89d54e44-6a35-4514-a8c1-df4803da47e3}, !- Zone Air Inlet Port List
+  {22e6fcbf-c205-4a4f-9dd7-471e6503a485}, !- Zone Air Exhaust Port List
+  {45084ebd-3c88-4c9c-9c76-a1954d6585e5}, !- Zone Air Node Name
+  {6b4178ad-d801-4828-9be1-aa74441a680e}, !- Zone Return Air Port List
   ,                                       !- Primary Daylighting Control Name
   ,                                       !- Fraction of Zone Controlled by Primary Daylighting Control
   ,                                       !- Secondary Daylighting Control Name
@@ -367,71 +281,37 @@
   No;                                     !- Use Ideal Air Loads
 
 OS:Node,
-<<<<<<< HEAD
-  {52b1f19f-79bc-4743-9e87-74dc89356c90}, !- Handle
+  {d98883d7-3772-4f83-aa2d-d8c9d7e9c033}, !- Handle
   Node 1,                                 !- Name
-  {3c25abed-08fa-4c3f-b1cb-7f04ef322776}, !- Inlet Port
+  {45084ebd-3c88-4c9c-9c76-a1954d6585e5}, !- Inlet Port
   ;                                       !- Outlet Port
 
 OS:Connection,
-  {3c25abed-08fa-4c3f-b1cb-7f04ef322776}, !- Handle
-  {bbfc303f-2542-40af-9891-a6e0a6b7545c}, !- Name
-  {b2d1940c-d6a3-414c-8e96-91ac343e28be}, !- Source Object
+  {45084ebd-3c88-4c9c-9c76-a1954d6585e5}, !- Handle
+  {a51e4c12-c9df-47de-ae64-2a41175aff2e}, !- Name
+  {74fde1fc-df40-440c-931c-d1bdda92b8c8}, !- Source Object
   11,                                     !- Outlet Port
-  {52b1f19f-79bc-4743-9e87-74dc89356c90}, !- Target Object
+  {d98883d7-3772-4f83-aa2d-d8c9d7e9c033}, !- Target Object
   2;                                      !- Inlet Port
 
 OS:PortList,
-  {c53cba6f-7f4e-4dd3-981a-d918a40ba966}, !- Handle
-  {442a967b-d177-4a3a-b585-b1dd1e1707a7}, !- Name
-  {b2d1940c-d6a3-414c-8e96-91ac343e28be}; !- HVAC Component
+  {89d54e44-6a35-4514-a8c1-df4803da47e3}, !- Handle
+  {9e98bb98-8ee7-4fff-9231-2fa9e2ddb016}, !- Name
+  {74fde1fc-df40-440c-931c-d1bdda92b8c8}; !- HVAC Component
 
 OS:PortList,
-  {5278dd15-4fb3-43be-be8c-65932c35bae9}, !- Handle
-  {f50aee5e-c3fa-4067-9d50-26102cbaa48d}, !- Name
-  {b2d1940c-d6a3-414c-8e96-91ac343e28be}; !- HVAC Component
+  {22e6fcbf-c205-4a4f-9dd7-471e6503a485}, !- Handle
+  {b80deffa-031e-4d93-946d-533dbf65963e}, !- Name
+  {74fde1fc-df40-440c-931c-d1bdda92b8c8}; !- HVAC Component
 
 OS:PortList,
-  {9d367cbd-9e92-4166-b685-0e653e2a8806}, !- Handle
-  {8d8b97d8-25db-44f7-93d2-3420ce0ece60}, !- Name
-  {b2d1940c-d6a3-414c-8e96-91ac343e28be}; !- HVAC Component
+  {6b4178ad-d801-4828-9be1-aa74441a680e}, !- Handle
+  {7c429b6f-ce87-494c-9306-797a35a2b843}, !- Name
+  {74fde1fc-df40-440c-931c-d1bdda92b8c8}; !- HVAC Component
 
 OS:Sizing:Zone,
-  {72a0ff57-a77d-4bce-a585-42282a8218c5}, !- Handle
-  {b2d1940c-d6a3-414c-8e96-91ac343e28be}, !- Zone or ZoneList Name
-=======
-  {31710946-8e68-492d-ae4a-1f6c4fd698de}, !- Handle
-  Node 1,                                 !- Name
-  {c02a8be3-1231-4993-a1c5-4f0358ec5071}, !- Inlet Port
-  ;                                       !- Outlet Port
-
-OS:Connection,
-  {c02a8be3-1231-4993-a1c5-4f0358ec5071}, !- Handle
-  {ae440043-6cb3-4624-9f9d-434b20763102}, !- Name
-  {5b7b40e7-cb6f-4aef-966e-b48c2cb230a5}, !- Source Object
-  11,                                     !- Outlet Port
-  {31710946-8e68-492d-ae4a-1f6c4fd698de}, !- Target Object
-  2;                                      !- Inlet Port
-
-OS:PortList,
-  {0d861f66-ca78-4b0d-b71f-f7f036dd5c37}, !- Handle
-  {ab20ec05-5b67-4bae-a5c8-4236f2586db0}, !- Name
-  {5b7b40e7-cb6f-4aef-966e-b48c2cb230a5}; !- HVAC Component
-
-OS:PortList,
-  {20c8abec-c305-4d7f-b355-fb1387b70901}, !- Handle
-  {0e23777a-85a0-4696-811c-9a7b6f8f2ad3}, !- Name
-  {5b7b40e7-cb6f-4aef-966e-b48c2cb230a5}; !- HVAC Component
-
-OS:PortList,
-  {d08f8a73-4cad-4d22-8bfe-3abaf739e6d2}, !- Handle
-  {c5305f29-e459-4c05-87f4-90745d395a93}, !- Name
-  {5b7b40e7-cb6f-4aef-966e-b48c2cb230a5}; !- HVAC Component
-
-OS:Sizing:Zone,
-  {4e5741ec-06b6-4abb-ae36-430b5c785ada}, !- Handle
-  {5b7b40e7-cb6f-4aef-966e-b48c2cb230a5}, !- Zone or ZoneList Name
->>>>>>> 039e157a
+  {4c3aeda7-a428-43c2-a09e-8a41d5d9daca}, !- Handle
+  {74fde1fc-df40-440c-931c-d1bdda92b8c8}, !- Zone or ZoneList Name
   SupplyAirTemperature,                   !- Zone Cooling Design Supply Air Temperature Input Method
   14,                                     !- Zone Cooling Design Supply Air Temperature {C}
   11.11,                                  !- Zone Cooling Design Supply Air Temperature Difference {deltaC}
@@ -460,25 +340,14 @@
   autosize;                               !- Dedicated Outdoor Air High Setpoint Temperature for Design {C}
 
 OS:ZoneHVAC:EquipmentList,
-<<<<<<< HEAD
-  {30179483-8dd1-40c4-8e2e-a1233cd6533f}, !- Handle
+  {eb9d4b1d-7789-44cb-90ab-cfbe740fcd3e}, !- Handle
   Zone HVAC Equipment List 1,             !- Name
-  {b2d1940c-d6a3-414c-8e96-91ac343e28be}; !- Thermal Zone
+  {74fde1fc-df40-440c-931c-d1bdda92b8c8}; !- Thermal Zone
 
 OS:Space,
-  {6eb124c2-11a4-44b4-bbd7-66da236ab570}, !- Handle
+  {63a021b5-b10a-462b-b84d-5aa6e2ee4aeb}, !- Handle
   living space,                           !- Name
-  {98441914-d3d9-48ff-a6be-1f9ac04352cf}, !- Space Type Name
-=======
-  {6da9c322-436a-4fb2-838c-36caab9e4595}, !- Handle
-  Zone HVAC Equipment List 1,             !- Name
-  {5b7b40e7-cb6f-4aef-966e-b48c2cb230a5}; !- Thermal Zone
-
-OS:Space,
-  {0a02c982-8262-4fa0-bffd-252bd17392a9}, !- Handle
-  living space,                           !- Name
-  {19934a1f-d05d-4a52-af7c-937bd22c42b0}, !- Space Type Name
->>>>>>> 039e157a
+  {7d920787-53e3-4768-9073-50214c352332}, !- Space Type Name
   ,                                       !- Default Construction Set Name
   ,                                       !- Default Schedule Set Name
   ,                                       !- Direction of Relative North {deg}
@@ -486,35 +355,19 @@
   ,                                       !- Y Origin {m}
   ,                                       !- Z Origin {m}
   ,                                       !- Building Story Name
-<<<<<<< HEAD
-  {b2d1940c-d6a3-414c-8e96-91ac343e28be}, !- Thermal Zone Name
+  {74fde1fc-df40-440c-931c-d1bdda92b8c8}, !- Thermal Zone Name
   ,                                       !- Part of Total Floor Area
   ,                                       !- Design Specification Outdoor Air Object Name
-  {b58bf56a-90f2-4445-8b4c-530c0d061957}; !- Building Unit Name
-
-OS:Surface,
-  {690dd714-0292-461e-aaa0-3ae1b53682ae}, !- Handle
+  {598c171a-b82b-426a-86fb-118f539d4edb}; !- Building Unit Name
+
+OS:Surface,
+  {84715481-ead2-4ce2-89c9-49fa90e80000}, !- Handle
   Surface 1,                              !- Name
   Floor,                                  !- Surface Type
   ,                                       !- Construction Name
-  {6eb124c2-11a4-44b4-bbd7-66da236ab570}, !- Space Name
+  {63a021b5-b10a-462b-b84d-5aa6e2ee4aeb}, !- Space Name
   Surface,                                !- Outside Boundary Condition
-  {c7f77d54-e7b4-44fe-a3c9-2c33a68b2530}, !- Outside Boundary Condition Object
-=======
-  {5b7b40e7-cb6f-4aef-966e-b48c2cb230a5}, !- Thermal Zone Name
-  ,                                       !- Part of Total Floor Area
-  ,                                       !- Design Specification Outdoor Air Object Name
-  {fdffd399-e82d-46d4-b76e-2947de05e1e1}; !- Building Unit Name
-
-OS:Surface,
-  {f4ed584a-2dee-421e-b0af-d4227e7016e5}, !- Handle
-  Surface 1,                              !- Name
-  Floor,                                  !- Surface Type
-  ,                                       !- Construction Name
-  {0a02c982-8262-4fa0-bffd-252bd17392a9}, !- Space Name
-  Surface,                                !- Outside Boundary Condition
-  {4414dd98-b856-460e-83c2-9bbe48f6f94c}, !- Outside Boundary Condition Object
->>>>>>> 039e157a
+  {715be8a8-cd02-4e6d-b571-179866fc8b81}, !- Outside Boundary Condition Object
   NoSun,                                  !- Sun Exposure
   NoWind,                                 !- Wind Exposure
   ,                                       !- View Factor to Ground
@@ -525,19 +378,11 @@
   3.73302236800156, -7.46604473600313, 0; !- X,Y,Z Vertex 4 {m}
 
 OS:Surface,
-<<<<<<< HEAD
-  {ae092dfe-a276-4d26-a75f-84a0bbe498d2}, !- Handle
+  {f7a919b4-f8b3-4bf0-8330-54a74c77ef0a}, !- Handle
   Surface 2,                              !- Name
   Wall,                                   !- Surface Type
   ,                                       !- Construction Name
-  {6eb124c2-11a4-44b4-bbd7-66da236ab570}, !- Space Name
-=======
-  {f02f6ca1-443d-4082-bfad-dfd18a69a970}, !- Handle
-  Surface 2,                              !- Name
-  Wall,                                   !- Surface Type
-  ,                                       !- Construction Name
-  {0a02c982-8262-4fa0-bffd-252bd17392a9}, !- Space Name
->>>>>>> 039e157a
+  {63a021b5-b10a-462b-b84d-5aa6e2ee4aeb}, !- Space Name
   Outdoors,                               !- Outside Boundary Condition
   ,                                       !- Outside Boundary Condition Object
   SunExposed,                             !- Sun Exposure
@@ -550,23 +395,13 @@
   0, -7.46604473600313, 2.4384;           !- X,Y,Z Vertex 4 {m}
 
 OS:Surface,
-<<<<<<< HEAD
-  {596c11c4-f572-4042-b0de-ce7df201cedb}, !- Handle
+  {87eb2d6e-f98b-4123-891a-1f01e728377f}, !- Handle
   Surface 3,                              !- Name
   Wall,                                   !- Surface Type
   ,                                       !- Construction Name
-  {6eb124c2-11a4-44b4-bbd7-66da236ab570}, !- Space Name
+  {63a021b5-b10a-462b-b84d-5aa6e2ee4aeb}, !- Space Name
   Adiabatic,                              !- Outside Boundary Condition
   ,                                       !- Outside Boundary Condition Object
-=======
-  {b559bb39-c57d-4e2a-b126-d5c6dbea561d}, !- Handle
-  Surface 3,                              !- Name
-  Wall,                                   !- Surface Type
-  ,                                       !- Construction Name
-  {0a02c982-8262-4fa0-bffd-252bd17392a9}, !- Space Name
-  Surface,                                !- Outside Boundary Condition
-  {a81679a4-5e44-4a2b-9610-fb983b785602}, !- Outside Boundary Condition Object
->>>>>>> 039e157a
   NoSun,                                  !- Sun Exposure
   NoWind,                                 !- Wind Exposure
   ,                                       !- View Factor to Ground
@@ -577,23 +412,13 @@
   0, 0, 2.4384;                           !- X,Y,Z Vertex 4 {m}
 
 OS:Surface,
-<<<<<<< HEAD
-  {0e821297-cc09-4568-a6c2-b864dec6d522}, !- Handle
+  {678c4ba3-a152-4a2d-b457-c9847c316bdd}, !- Handle
   Surface 4,                              !- Name
   Wall,                                   !- Surface Type
   ,                                       !- Construction Name
-  {6eb124c2-11a4-44b4-bbd7-66da236ab570}, !- Space Name
+  {63a021b5-b10a-462b-b84d-5aa6e2ee4aeb}, !- Space Name
   Adiabatic,                              !- Outside Boundary Condition
   ,                                       !- Outside Boundary Condition Object
-=======
-  {c7124249-71e1-431d-8b23-78bf3f08e105}, !- Handle
-  Surface 4,                              !- Name
-  Wall,                                   !- Surface Type
-  ,                                       !- Construction Name
-  {0a02c982-8262-4fa0-bffd-252bd17392a9}, !- Space Name
-  Surface,                                !- Outside Boundary Condition
-  {9a91d256-6dc4-405f-adf4-3723f71d8f74}, !- Outside Boundary Condition Object
->>>>>>> 039e157a
   NoSun,                                  !- Sun Exposure
   NoWind,                                 !- Wind Exposure
   ,                                       !- View Factor to Ground
@@ -604,19 +429,11 @@
   3.73302236800156, 0, 2.4384;            !- X,Y,Z Vertex 4 {m}
 
 OS:Surface,
-<<<<<<< HEAD
-  {64165bf5-bf28-4c6e-8b11-acfbc04917f2}, !- Handle
+  {68575aa8-d8e7-4061-8b55-ab7da0e6c88c}, !- Handle
   Surface 5,                              !- Name
   Wall,                                   !- Surface Type
   ,                                       !- Construction Name
-  {6eb124c2-11a4-44b4-bbd7-66da236ab570}, !- Space Name
-=======
-  {1e426f57-274e-4c63-9d4a-e2da37bd72af}, !- Handle
-  Surface 5,                              !- Name
-  Wall,                                   !- Surface Type
-  ,                                       !- Construction Name
-  {0a02c982-8262-4fa0-bffd-252bd17392a9}, !- Space Name
->>>>>>> 039e157a
+  {63a021b5-b10a-462b-b84d-5aa6e2ee4aeb}, !- Space Name
   Outdoors,                               !- Outside Boundary Condition
   ,                                       !- Outside Boundary Condition Object
   SunExposed,                             !- Sun Exposure
@@ -629,23 +446,13 @@
   3.73302236800156, -7.46604473600313, 2.4384; !- X,Y,Z Vertex 4 {m}
 
 OS:Surface,
-<<<<<<< HEAD
-  {a8abfadf-1c8f-45cf-9cc3-4219fcb352c4}, !- Handle
+  {04d96a95-1666-47dd-bf7b-9d8da6f95303}, !- Handle
   Surface 6,                              !- Name
   RoofCeiling,                            !- Surface Type
   ,                                       !- Construction Name
-  {6eb124c2-11a4-44b4-bbd7-66da236ab570}, !- Space Name
+  {63a021b5-b10a-462b-b84d-5aa6e2ee4aeb}, !- Space Name
   Surface,                                !- Outside Boundary Condition
-  {ddd0f45a-c130-44bd-b797-b8fb580f5991}, !- Outside Boundary Condition Object
-=======
-  {77caa09f-d231-47dd-a267-d959a0e1d392}, !- Handle
-  Surface 6,                              !- Name
-  RoofCeiling,                            !- Surface Type
-  ,                                       !- Construction Name
-  {0a02c982-8262-4fa0-bffd-252bd17392a9}, !- Space Name
-  Surface,                                !- Outside Boundary Condition
-  {5da45976-1f3a-42b5-82e9-23ab3508868f}, !- Outside Boundary Condition Object
->>>>>>> 039e157a
+  {57f9d7fc-2c38-4b78-8b80-2784476ad295}, !- Outside Boundary Condition Object
   NoSun,                                  !- Sun Exposure
   NoWind,                                 !- Wind Exposure
   ,                                       !- View Factor to Ground
@@ -656,11 +463,7 @@
   0, -7.46604473600313, 2.4384;           !- X,Y,Z Vertex 4 {m}
 
 OS:SpaceType,
-<<<<<<< HEAD
-  {98441914-d3d9-48ff-a6be-1f9ac04352cf}, !- Handle
-=======
-  {19934a1f-d05d-4a52-af7c-937bd22c42b0}, !- Handle
->>>>>>> 039e157a
+  {7d920787-53e3-4768-9073-50214c352332}, !- Handle
   Space Type 1,                           !- Name
   ,                                       !- Default Construction Set Name
   ,                                       !- Default Schedule Set Name
@@ -671,15 +474,9 @@
   living;                                 !- Standards Space Type
 
 OS:Space,
-<<<<<<< HEAD
-  {b4b12f9a-f691-4ade-8c26-1bc7f5d59bdc}, !- Handle
+  {6d6932d0-1567-4083-95b0-7eb77ac5701b}, !- Handle
   living space|story 2,                   !- Name
-  {98441914-d3d9-48ff-a6be-1f9ac04352cf}, !- Space Type Name
-=======
-  {ee6583a8-06dc-418b-801e-46ac53766e48}, !- Handle
-  living space|story 2,                   !- Name
-  {19934a1f-d05d-4a52-af7c-937bd22c42b0}, !- Space Type Name
->>>>>>> 039e157a
+  {7d920787-53e3-4768-9073-50214c352332}, !- Space Type Name
   ,                                       !- Default Construction Set Name
   ,                                       !- Default Schedule Set Name
   -0,                                     !- Direction of Relative North {deg}
@@ -687,31 +484,51 @@
   0,                                      !- Y Origin {m}
   2.4384,                                 !- Z Origin {m}
   ,                                       !- Building Story Name
-<<<<<<< HEAD
-  {b2d1940c-d6a3-414c-8e96-91ac343e28be}, !- Thermal Zone Name
+  {74fde1fc-df40-440c-931c-d1bdda92b8c8}, !- Thermal Zone Name
   ,                                       !- Part of Total Floor Area
   ,                                       !- Design Specification Outdoor Air Object Name
-  {b58bf56a-90f2-4445-8b4c-530c0d061957}; !- Building Unit Name
-
-OS:Surface,
-  {b505087a-e21f-4090-b2cf-416c1250a176}, !- Handle
+  {598c171a-b82b-426a-86fb-118f539d4edb}; !- Building Unit Name
+
+OS:Surface,
+  {4ffa2fc4-a0c4-441f-9b1c-a04a701b5b7e}, !- Handle
   Surface 7,                              !- Name
   Wall,                                   !- Surface Type
   ,                                       !- Construction Name
-  {b4b12f9a-f691-4ade-8c26-1bc7f5d59bdc}, !- Space Name
-=======
-  {5b7b40e7-cb6f-4aef-966e-b48c2cb230a5}, !- Thermal Zone Name
-  ,                                       !- Part of Total Floor Area
-  ,                                       !- Design Specification Outdoor Air Object Name
-  {fdffd399-e82d-46d4-b76e-2947de05e1e1}; !- Building Unit Name
-
-OS:Surface,
-  {38841eb1-a898-4a49-90b9-ad6a549d7f74}, !- Handle
-  Surface 7,                              !- Name
-  Wall,                                   !- Surface Type
-  ,                                       !- Construction Name
-  {ee6583a8-06dc-418b-801e-46ac53766e48}, !- Space Name
->>>>>>> 039e157a
+  {6d6932d0-1567-4083-95b0-7eb77ac5701b}, !- Space Name
+  Adiabatic,                              !- Outside Boundary Condition
+  ,                                       !- Outside Boundary Condition Object
+  NoSun,                                  !- Sun Exposure
+  NoWind,                                 !- Wind Exposure
+  ,                                       !- View Factor to Ground
+  ,                                       !- Number of Vertices
+  3.73302236800156, -7.46604473600313, 2.4384, !- X,Y,Z Vertex 1 {m}
+  3.73302236800156, -7.46604473600313, 0, !- X,Y,Z Vertex 2 {m}
+  3.73302236800156, 0, 0,                 !- X,Y,Z Vertex 3 {m}
+  3.73302236800156, 0, 2.4384;            !- X,Y,Z Vertex 4 {m}
+
+OS:Surface,
+  {af06fd31-5381-4598-86ca-787606674c36}, !- Handle
+  Surface 8,                              !- Name
+  Wall,                                   !- Surface Type
+  ,                                       !- Construction Name
+  {6d6932d0-1567-4083-95b0-7eb77ac5701b}, !- Space Name
+  Adiabatic,                              !- Outside Boundary Condition
+  ,                                       !- Outside Boundary Condition Object
+  NoSun,                                  !- Sun Exposure
+  NoWind,                                 !- Wind Exposure
+  ,                                       !- View Factor to Ground
+  ,                                       !- Number of Vertices
+  3.73302236800156, 0, 2.4384,            !- X,Y,Z Vertex 1 {m}
+  3.73302236800156, 0, 0,                 !- X,Y,Z Vertex 2 {m}
+  0, 0, 0,                                !- X,Y,Z Vertex 3 {m}
+  0, 0, 2.4384;                           !- X,Y,Z Vertex 4 {m}
+
+OS:Surface,
+  {cb86ab41-41a5-4a04-973b-7e8a887e05b9}, !- Handle
+  Surface 9,                              !- Name
+  Wall,                                   !- Surface Type
+  ,                                       !- Construction Name
+  {6d6932d0-1567-4083-95b0-7eb77ac5701b}, !- Space Name
   Outdoors,                               !- Outside Boundary Condition
   ,                                       !- Outside Boundary Condition Object
   SunExposed,                             !- Sun Exposure
@@ -724,49 +541,47 @@
   0, -7.46604473600313, 2.4384;           !- X,Y,Z Vertex 4 {m}
 
 OS:Surface,
-<<<<<<< HEAD
-  {e10620c8-9153-4ae1-a811-758a5802377c}, !- Handle
-  Surface 8,                              !- Name
-  Wall,                                   !- Surface Type
-  ,                                       !- Construction Name
-  {b4b12f9a-f691-4ade-8c26-1bc7f5d59bdc}, !- Space Name
-  Adiabatic,                              !- Outside Boundary Condition
-  ,                                       !- Outside Boundary Condition Object
-=======
-  {5da45976-1f3a-42b5-82e9-23ab3508868f}, !- Handle
-  Surface 8,                              !- Name
+  {982ee213-7646-4f37-905d-99f9ad39b763}, !- Handle
+  Surface 10,                             !- Name
+  Wall,                                   !- Surface Type
+  ,                                       !- Construction Name
+  {6d6932d0-1567-4083-95b0-7eb77ac5701b}, !- Space Name
+  Outdoors,                               !- Outside Boundary Condition
+  ,                                       !- Outside Boundary Condition Object
+  SunExposed,                             !- Sun Exposure
+  WindExposed,                            !- Wind Exposure
+  ,                                       !- View Factor to Ground
+  ,                                       !- Number of Vertices
+  0, -7.46604473600313, 2.4384,           !- X,Y,Z Vertex 1 {m}
+  0, -7.46604473600313, 0,                !- X,Y,Z Vertex 2 {m}
+  3.73302236800156, -7.46604473600313, 0, !- X,Y,Z Vertex 3 {m}
+  3.73302236800156, -7.46604473600313, 2.4384; !- X,Y,Z Vertex 4 {m}
+
+OS:Surface,
+  {57f9d7fc-2c38-4b78-8b80-2784476ad295}, !- Handle
+  Surface 11,                             !- Name
   Floor,                                  !- Surface Type
   ,                                       !- Construction Name
-  {ee6583a8-06dc-418b-801e-46ac53766e48}, !- Space Name
+  {6d6932d0-1567-4083-95b0-7eb77ac5701b}, !- Space Name
   Surface,                                !- Outside Boundary Condition
-  {77caa09f-d231-47dd-a267-d959a0e1d392}, !- Outside Boundary Condition Object
->>>>>>> 039e157a
-  NoSun,                                  !- Sun Exposure
-  NoWind,                                 !- Wind Exposure
-  ,                                       !- View Factor to Ground
-  ,                                       !- Number of Vertices
-  3.73302236800156, 0, 2.4384,            !- X,Y,Z Vertex 1 {m}
-  3.73302236800156, 0, 0,                 !- X,Y,Z Vertex 2 {m}
-  0, 0, 0,                                !- X,Y,Z Vertex 3 {m}
-  0, 0, 2.4384;                           !- X,Y,Z Vertex 4 {m}
-
-OS:Surface,
-<<<<<<< HEAD
-  {32f4fb72-a22e-4d7b-b7bf-adb7e98b219b}, !- Handle
-  Surface 9,                              !- Name
-  Wall,                                   !- Surface Type
-  ,                                       !- Construction Name
-  {b4b12f9a-f691-4ade-8c26-1bc7f5d59bdc}, !- Space Name
-  Adiabatic,                              !- Outside Boundary Condition
-  ,                                       !- Outside Boundary Condition Object
-=======
-  {b8f79bde-df1c-4e9a-8c54-fd25475bcd7a}, !- Handle
-  Surface 9,                              !- Name
+  {04d96a95-1666-47dd-bf7b-9d8da6f95303}, !- Outside Boundary Condition Object
+  NoSun,                                  !- Sun Exposure
+  NoWind,                                 !- Wind Exposure
+  ,                                       !- View Factor to Ground
+  ,                                       !- Number of Vertices
+  0, -7.46604473600313, 0,                !- X,Y,Z Vertex 1 {m}
+  0, 0, 0,                                !- X,Y,Z Vertex 2 {m}
+  3.73302236800156, 0, 0,                 !- X,Y,Z Vertex 3 {m}
+  3.73302236800156, -7.46604473600313, 0; !- X,Y,Z Vertex 4 {m}
+
+OS:Surface,
+  {aa12c5d5-5794-4b55-ab1e-4955e453595f}, !- Handle
+  Surface 12,                             !- Name
   RoofCeiling,                            !- Surface Type
   ,                                       !- Construction Name
-  {ee6583a8-06dc-418b-801e-46ac53766e48}, !- Space Name
+  {6d6932d0-1567-4083-95b0-7eb77ac5701b}, !- Space Name
   Surface,                                !- Outside Boundary Condition
-  {f0a31b88-ac37-4b8c-b4b7-49013ab6f0e7}, !- Outside Boundary Condition Object
+  {970dc2e6-a5cd-4dcc-b784-e1c2d727b548}, !- Outside Boundary Condition Object
   NoSun,                                  !- Sun Exposure
   NoWind,                                 !- Wind Exposure
   ,                                       !- View Factor to Ground
@@ -776,96 +591,127 @@
   0, 0, 2.4384,                           !- X,Y,Z Vertex 3 {m}
   0, -7.46604473600313, 2.4384;           !- X,Y,Z Vertex 4 {m}
 
-OS:Surface,
-  {1c419c13-902f-4f25-95f1-b9b202303458}, !- Handle
-  Surface 10,                             !- Name
-  Wall,                                   !- Surface Type
-  ,                                       !- Construction Name
-  {ee6583a8-06dc-418b-801e-46ac53766e48}, !- Space Name
+OS:Space,
+  {b2259978-f377-4192-8379-a964b8c21921}, !- Handle
+  finished basement space,                !- Name
+  {e8555cf4-4f20-44b5-8b21-fc87b60214b0}, !- Space Type Name
+  ,                                       !- Default Construction Set Name
+  ,                                       !- Default Schedule Set Name
+  -0,                                     !- Direction of Relative North {deg}
+  0,                                      !- X Origin {m}
+  0,                                      !- Y Origin {m}
+  0,                                      !- Z Origin {m}
+  ,                                       !- Building Story Name
+  {509a11c5-f0d1-4950-bbad-55021c8d3d76}, !- Thermal Zone Name
+  ,                                       !- Part of Total Floor Area
+  ,                                       !- Design Specification Outdoor Air Object Name
+  {598c171a-b82b-426a-86fb-118f539d4edb}; !- Building Unit Name
+
+OS:Surface,
+  {df3df81b-2cf4-4755-8ab5-ec266350d6fc}, !- Handle
+  Surface 18,                             !- Name
+  Floor,                                  !- Surface Type
+  ,                                       !- Construction Name
+  {b2259978-f377-4192-8379-a964b8c21921}, !- Space Name
+  Foundation,                             !- Outside Boundary Condition
+  ,                                       !- Outside Boundary Condition Object
+  NoSun,                                  !- Sun Exposure
+  NoWind,                                 !- Wind Exposure
+  ,                                       !- View Factor to Ground
+  ,                                       !- Number of Vertices
+  0, -7.46604473600313, -2.4384,          !- X,Y,Z Vertex 1 {m}
+  0, 0, -2.4384,                          !- X,Y,Z Vertex 2 {m}
+  3.73302236800156, 0, -2.4384,           !- X,Y,Z Vertex 3 {m}
+  3.73302236800156, -7.46604473600313, -2.4384; !- X,Y,Z Vertex 4 {m}
+
+OS:Surface,
+  {3bdf3bb1-64b9-4ee1-95a7-8b5cb8933249}, !- Handle
+  Surface 19,                             !- Name
+  Wall,                                   !- Surface Type
+  ,                                       !- Construction Name
+  {b2259978-f377-4192-8379-a964b8c21921}, !- Space Name
+  Foundation,                             !- Outside Boundary Condition
+  ,                                       !- Outside Boundary Condition Object
+  NoSun,                                  !- Sun Exposure
+  NoWind,                                 !- Wind Exposure
+  ,                                       !- View Factor to Ground
+  ,                                       !- Number of Vertices
+  0, 0, 0,                                !- X,Y,Z Vertex 1 {m}
+  0, 0, -2.4384,                          !- X,Y,Z Vertex 2 {m}
+  0, -7.46604473600313, -2.4384,          !- X,Y,Z Vertex 3 {m}
+  0, -7.46604473600313, 0;                !- X,Y,Z Vertex 4 {m}
+
+OS:Surface,
+  {1a5f0bc6-b06a-4db2-b204-d69c7f4daba5}, !- Handle
+  Surface 20,                             !- Name
+  Wall,                                   !- Surface Type
+  ,                                       !- Construction Name
+  {b2259978-f377-4192-8379-a964b8c21921}, !- Space Name
+  Adiabatic,                              !- Outside Boundary Condition
+  ,                                       !- Outside Boundary Condition Object
+  NoSun,                                  !- Sun Exposure
+  NoWind,                                 !- Wind Exposure
+  ,                                       !- View Factor to Ground
+  ,                                       !- Number of Vertices
+  3.73302236800156, 0, 0,                 !- X,Y,Z Vertex 1 {m}
+  3.73302236800156, 0, -2.4384,           !- X,Y,Z Vertex 2 {m}
+  0, 0, -2.4384,                          !- X,Y,Z Vertex 3 {m}
+  0, 0, 0;                                !- X,Y,Z Vertex 4 {m}
+
+OS:Surface,
+  {05cab928-84bc-41fe-bb4e-c92ff923ced2}, !- Handle
+  Surface 21,                             !- Name
+  Wall,                                   !- Surface Type
+  ,                                       !- Construction Name
+  {b2259978-f377-4192-8379-a964b8c21921}, !- Space Name
+  Adiabatic,                              !- Outside Boundary Condition
+  ,                                       !- Outside Boundary Condition Object
+  NoSun,                                  !- Sun Exposure
+  NoWind,                                 !- Wind Exposure
+  ,                                       !- View Factor to Ground
+  ,                                       !- Number of Vertices
+  3.73302236800156, -7.46604473600313, 0, !- X,Y,Z Vertex 1 {m}
+  3.73302236800156, -7.46604473600313, -2.4384, !- X,Y,Z Vertex 2 {m}
+  3.73302236800156, 0, -2.4384,           !- X,Y,Z Vertex 3 {m}
+  3.73302236800156, 0, 0;                 !- X,Y,Z Vertex 4 {m}
+
+OS:Surface,
+  {ded5773e-fc1b-4c72-b9de-11dfc67c2e45}, !- Handle
+  Surface 22,                             !- Name
+  Wall,                                   !- Surface Type
+  ,                                       !- Construction Name
+  {b2259978-f377-4192-8379-a964b8c21921}, !- Space Name
+  Foundation,                             !- Outside Boundary Condition
+  ,                                       !- Outside Boundary Condition Object
+  NoSun,                                  !- Sun Exposure
+  NoWind,                                 !- Wind Exposure
+  ,                                       !- View Factor to Ground
+  ,                                       !- Number of Vertices
+  0, -7.46604473600313, 0,                !- X,Y,Z Vertex 1 {m}
+  0, -7.46604473600313, -2.4384,          !- X,Y,Z Vertex 2 {m}
+  3.73302236800156, -7.46604473600313, -2.4384, !- X,Y,Z Vertex 3 {m}
+  3.73302236800156, -7.46604473600313, 0; !- X,Y,Z Vertex 4 {m}
+
+OS:Surface,
+  {715be8a8-cd02-4e6d-b571-179866fc8b81}, !- Handle
+  Surface 23,                             !- Name
+  RoofCeiling,                            !- Surface Type
+  ,                                       !- Construction Name
+  {b2259978-f377-4192-8379-a964b8c21921}, !- Space Name
   Surface,                                !- Outside Boundary Condition
-  {50052f0c-8e44-42a7-a1cb-3ab0e61eda0b}, !- Outside Boundary Condition Object
->>>>>>> 039e157a
-  NoSun,                                  !- Sun Exposure
-  NoWind,                                 !- Wind Exposure
-  ,                                       !- View Factor to Ground
-  ,                                       !- Number of Vertices
-  3.73302236800156, -7.46604473600313, 2.4384, !- X,Y,Z Vertex 1 {m}
-  3.73302236800156, -7.46604473600313, 0, !- X,Y,Z Vertex 2 {m}
-  3.73302236800156, 0, 0,                 !- X,Y,Z Vertex 3 {m}
-  3.73302236800156, 0, 2.4384;            !- X,Y,Z Vertex 4 {m}
-
-OS:Surface,
-<<<<<<< HEAD
-  {5b1aa3d7-80f2-465a-adbc-861254f35c53}, !- Handle
-  Surface 10,                             !- Name
-  Wall,                                   !- Surface Type
-  ,                                       !- Construction Name
-  {b4b12f9a-f691-4ade-8c26-1bc7f5d59bdc}, !- Space Name
-=======
-  {c9e911c8-ebe2-4cc8-9e7f-35020db38445}, !- Handle
-  Surface 11,                             !- Name
-  Wall,                                   !- Surface Type
-  ,                                       !- Construction Name
-  {ee6583a8-06dc-418b-801e-46ac53766e48}, !- Space Name
-  Surface,                                !- Outside Boundary Condition
-  {ee4be44a-0bdc-44cd-99d8-5e9424d5e91f}, !- Outside Boundary Condition Object
-  NoSun,                                  !- Sun Exposure
-  NoWind,                                 !- Wind Exposure
-  ,                                       !- View Factor to Ground
-  ,                                       !- Number of Vertices
-  3.73302236800156, 0, 2.4384,            !- X,Y,Z Vertex 1 {m}
+  {84715481-ead2-4ce2-89c9-49fa90e80000}, !- Outside Boundary Condition Object
+  NoSun,                                  !- Sun Exposure
+  NoWind,                                 !- Wind Exposure
+  ,                                       !- View Factor to Ground
+  ,                                       !- Number of Vertices
+  3.73302236800156, -7.46604473600313, 0, !- X,Y,Z Vertex 1 {m}
   3.73302236800156, 0, 0,                 !- X,Y,Z Vertex 2 {m}
   0, 0, 0,                                !- X,Y,Z Vertex 3 {m}
-  0, 0, 2.4384;                           !- X,Y,Z Vertex 4 {m}
-
-OS:Surface,
-  {fcc0d77a-3c49-4a3c-85a8-b0a2e92ac0b1}, !- Handle
-  Surface 12,                             !- Name
-  Wall,                                   !- Surface Type
-  ,                                       !- Construction Name
-  {ee6583a8-06dc-418b-801e-46ac53766e48}, !- Space Name
->>>>>>> 039e157a
-  Outdoors,                               !- Outside Boundary Condition
-  ,                                       !- Outside Boundary Condition Object
-  SunExposed,                             !- Sun Exposure
-  WindExposed,                            !- Wind Exposure
-  ,                                       !- View Factor to Ground
-  ,                                       !- Number of Vertices
-  0, -7.46604473600313, 2.4384,           !- X,Y,Z Vertex 1 {m}
-  0, -7.46604473600313, 0,                !- X,Y,Z Vertex 2 {m}
-  3.73302236800156, -7.46604473600313, 0, !- X,Y,Z Vertex 3 {m}
-  3.73302236800156, -7.46604473600313, 2.4384; !- X,Y,Z Vertex 4 {m}
-
-<<<<<<< HEAD
-OS:Surface,
-  {7ec8078a-9b2d-483e-900e-b7760919d88a}, !- Handle
-  Surface 11,                             !- Name
-  RoofCeiling,                            !- Surface Type
-  ,                                       !- Construction Name
-  {b4b12f9a-f691-4ade-8c26-1bc7f5d59bdc}, !- Space Name
-  Surface,                                !- Outside Boundary Condition
-  {1c4ec0d1-b933-460a-80ec-30776a216496}, !- Outside Boundary Condition Object
-  NoSun,                                  !- Sun Exposure
-  NoWind,                                 !- Wind Exposure
-  ,                                       !- View Factor to Ground
-  ,                                       !- Number of Vertices
-  3.73302236800156, -7.46604473600313, 2.4384, !- X,Y,Z Vertex 1 {m}
-  3.73302236800156, 0, 2.4384,            !- X,Y,Z Vertex 2 {m}
-  0, 0, 2.4384,                           !- X,Y,Z Vertex 3 {m}
-  0, -7.46604473600313, 2.4384;           !- X,Y,Z Vertex 4 {m}
-
-OS:Surface,
-  {ddd0f45a-c130-44bd-b797-b8fb580f5991}, !- Handle
-  Surface 12,                             !- Name
-  Floor,                                  !- Surface Type
-  ,                                       !- Construction Name
-  {b4b12f9a-f691-4ade-8c26-1bc7f5d59bdc}, !- Space Name
-  Surface,                                !- Outside Boundary Condition
-  {a8abfadf-1c8f-45cf-9cc3-4219fcb352c4}, !- Outside Boundary Condition Object
-=======
+  0, -7.46604473600313, 0;                !- X,Y,Z Vertex 4 {m}
+
 OS:ThermalZone,
-  {5831ae13-aadc-4f4e-bc55-3f03575ae4e8}, !- Handle
-  living zone|unit 2,                     !- Name
+  {509a11c5-f0d1-4950-bbad-55021c8d3d76}, !- Handle
+  finished basement zone,                 !- Name
   ,                                       !- Multiplier
   ,                                       !- Ceiling Height {m}
   ,                                       !- Volume {m3}
@@ -873,10 +719,10 @@
   ,                                       !- Zone Inside Convection Algorithm
   ,                                       !- Zone Outside Convection Algorithm
   ,                                       !- Zone Conditioning Equipment List Name
-  {b067b014-bbc7-48ba-b9b8-d3326efedf0c}, !- Zone Air Inlet Port List
-  {2c3ab9ca-d21d-4ddd-ac08-899fdf5a22d0}, !- Zone Air Exhaust Port List
-  {b0bba194-76c9-4ca6-940a-8790ff164a02}, !- Zone Air Node Name
-  {a2396c9d-b77c-4c16-b492-2907d13d4c0d}, !- Zone Return Air Port List
+  {4e86ab29-6687-43dc-af0d-58e45d2d75a9}, !- Zone Air Inlet Port List
+  {fbc62a4d-46a9-4d6b-b695-4ef411456dc0}, !- Zone Air Exhaust Port List
+  {41d6772b-5e4e-49ba-a8bd-d2fdff5fb5b5}, !- Zone Air Node Name
+  {f733958c-a00c-4f9a-8d45-b74350066165}, !- Zone Return Air Port List
   ,                                       !- Primary Daylighting Control Name
   ,                                       !- Fraction of Zone Controlled by Primary Daylighting Control
   ,                                       !- Secondary Daylighting Control Name
@@ -887,37 +733,37 @@
   No;                                     !- Use Ideal Air Loads
 
 OS:Node,
-  {6cbf7544-f60d-4bdd-9ee6-8e99016a2b85}, !- Handle
+  {f6692908-01ce-4a48-9a80-fcff23935090}, !- Handle
   Node 2,                                 !- Name
-  {b0bba194-76c9-4ca6-940a-8790ff164a02}, !- Inlet Port
+  {41d6772b-5e4e-49ba-a8bd-d2fdff5fb5b5}, !- Inlet Port
   ;                                       !- Outlet Port
 
 OS:Connection,
-  {b0bba194-76c9-4ca6-940a-8790ff164a02}, !- Handle
-  {eadc4892-5a9f-415a-8478-d0769ebf25f8}, !- Name
-  {5831ae13-aadc-4f4e-bc55-3f03575ae4e8}, !- Source Object
+  {41d6772b-5e4e-49ba-a8bd-d2fdff5fb5b5}, !- Handle
+  {e7e819bd-1c4b-49c9-9d3d-f7d9f3cd2c62}, !- Name
+  {509a11c5-f0d1-4950-bbad-55021c8d3d76}, !- Source Object
   11,                                     !- Outlet Port
-  {6cbf7544-f60d-4bdd-9ee6-8e99016a2b85}, !- Target Object
+  {f6692908-01ce-4a48-9a80-fcff23935090}, !- Target Object
   2;                                      !- Inlet Port
 
 OS:PortList,
-  {b067b014-bbc7-48ba-b9b8-d3326efedf0c}, !- Handle
-  {b92a3036-41a1-4354-b4d0-a5155e1104f2}, !- Name
-  {5831ae13-aadc-4f4e-bc55-3f03575ae4e8}; !- HVAC Component
+  {4e86ab29-6687-43dc-af0d-58e45d2d75a9}, !- Handle
+  {4a0513e0-efa8-4abe-b58c-44d23996b337}, !- Name
+  {509a11c5-f0d1-4950-bbad-55021c8d3d76}; !- HVAC Component
 
 OS:PortList,
-  {2c3ab9ca-d21d-4ddd-ac08-899fdf5a22d0}, !- Handle
-  {cb36859d-bdca-40fc-abd5-afd71e8bc05e}, !- Name
-  {5831ae13-aadc-4f4e-bc55-3f03575ae4e8}; !- HVAC Component
+  {fbc62a4d-46a9-4d6b-b695-4ef411456dc0}, !- Handle
+  {08a90854-b176-4de6-b434-13f6ee9797c4}, !- Name
+  {509a11c5-f0d1-4950-bbad-55021c8d3d76}; !- HVAC Component
 
 OS:PortList,
-  {a2396c9d-b77c-4c16-b492-2907d13d4c0d}, !- Handle
-  {8330b672-84e2-4e3b-813b-2bbdad8990c1}, !- Name
-  {5831ae13-aadc-4f4e-bc55-3f03575ae4e8}; !- HVAC Component
+  {f733958c-a00c-4f9a-8d45-b74350066165}, !- Handle
+  {15cfb689-c76c-4ef4-8498-6313e50309d1}, !- Name
+  {509a11c5-f0d1-4950-bbad-55021c8d3d76}; !- HVAC Component
 
 OS:Sizing:Zone,
-  {4b23ac5d-0cea-4fbb-8b67-f56ba97051ce}, !- Handle
-  {5831ae13-aadc-4f4e-bc55-3f03575ae4e8}, !- Zone or ZoneList Name
+  {f7d61980-8469-4584-965b-2b9ac3dd0b3e}, !- Handle
+  {509a11c5-f0d1-4950-bbad-55021c8d3d76}, !- Zone or ZoneList Name
   SupplyAirTemperature,                   !- Zone Cooling Design Supply Air Temperature Input Method
   14,                                     !- Zone Cooling Design Supply Air Temperature {C}
   11.11,                                  !- Zone Cooling Design Supply Air Temperature Difference {deltaC}
@@ -946,14 +792,108 @@
   autosize;                               !- Dedicated Outdoor Air High Setpoint Temperature for Design {C}
 
 OS:ZoneHVAC:EquipmentList,
-  {4164c532-7820-40fd-a858-10a749deec63}, !- Handle
+  {86b23974-f418-41b8-8941-eeeb17ed254a}, !- Handle
   Zone HVAC Equipment List 2,             !- Name
-  {5831ae13-aadc-4f4e-bc55-3f03575ae4e8}; !- Thermal Zone
+  {509a11c5-f0d1-4950-bbad-55021c8d3d76}; !- Thermal Zone
+
+OS:SpaceType,
+  {e8555cf4-4f20-44b5-8b21-fc87b60214b0}, !- Handle
+  Space Type 2,                           !- Name
+  ,                                       !- Default Construction Set Name
+  ,                                       !- Default Schedule Set Name
+  ,                                       !- Group Rendering Name
+  ,                                       !- Design Specification Outdoor Air Object Name
+  ,                                       !- Standards Template
+  ,                                       !- Standards Building Type
+  finished basement;                      !- Standards Space Type
+
+OS:Surface,
+  {970dc2e6-a5cd-4dcc-b784-e1c2d727b548}, !- Handle
+  Surface 13,                             !- Name
+  Floor,                                  !- Surface Type
+  ,                                       !- Construction Name
+  {48564244-c720-49a9-8aaa-69ee3eb5aad8}, !- Space Name
+  Surface,                                !- Outside Boundary Condition
+  {aa12c5d5-5794-4b55-ab1e-4955e453595f}, !- Outside Boundary Condition Object
+  NoSun,                                  !- Sun Exposure
+  NoWind,                                 !- Wind Exposure
+  ,                                       !- View Factor to Ground
+  ,                                       !- Number of Vertices
+  0, -7.46604473600313, 4.8768,           !- X,Y,Z Vertex 1 {m}
+  0, 0, 4.8768,                           !- X,Y,Z Vertex 2 {m}
+  3.73302236800156, 0, 4.8768,            !- X,Y,Z Vertex 3 {m}
+  3.73302236800156, -7.46604473600313, 4.8768; !- X,Y,Z Vertex 4 {m}
+
+OS:Surface,
+  {103b0716-91a2-49e5-ab18-10063a896997}, !- Handle
+  Surface 14,                             !- Name
+  RoofCeiling,                            !- Surface Type
+  ,                                       !- Construction Name
+  {48564244-c720-49a9-8aaa-69ee3eb5aad8}, !- Space Name
+  Outdoors,                               !- Outside Boundary Condition
+  ,                                       !- Outside Boundary Condition Object
+  SunExposed,                             !- Sun Exposure
+  WindExposed,                            !- Wind Exposure
+  ,                                       !- View Factor to Ground
+  ,                                       !- Number of Vertices
+  0, -3.73302236800156, 6.74331118400078, !- X,Y,Z Vertex 1 {m}
+  3.73302236800156, -3.73302236800156, 6.74331118400078, !- X,Y,Z Vertex 2 {m}
+  3.73302236800156, 0, 4.8768,            !- X,Y,Z Vertex 3 {m}
+  0, 0, 4.8768;                           !- X,Y,Z Vertex 4 {m}
+
+OS:Surface,
+  {153e9aaf-00e9-4d0d-b31f-1ab0f14c13f6}, !- Handle
+  Surface 15,                             !- Name
+  RoofCeiling,                            !- Surface Type
+  ,                                       !- Construction Name
+  {48564244-c720-49a9-8aaa-69ee3eb5aad8}, !- Space Name
+  Outdoors,                               !- Outside Boundary Condition
+  ,                                       !- Outside Boundary Condition Object
+  SunExposed,                             !- Sun Exposure
+  WindExposed,                            !- Wind Exposure
+  ,                                       !- View Factor to Ground
+  ,                                       !- Number of Vertices
+  3.73302236800156, -3.73302236800156, 6.74331118400078, !- X,Y,Z Vertex 1 {m}
+  0, -3.73302236800156, 6.74331118400078, !- X,Y,Z Vertex 2 {m}
+  0, -7.46604473600313, 4.8768,           !- X,Y,Z Vertex 3 {m}
+  3.73302236800156, -7.46604473600313, 4.8768; !- X,Y,Z Vertex 4 {m}
+
+OS:Surface,
+  {c5df0e2b-1623-4c5f-a790-73bb8d2ed480}, !- Handle
+  Surface 16,                             !- Name
+  Wall,                                   !- Surface Type
+  ,                                       !- Construction Name
+  {48564244-c720-49a9-8aaa-69ee3eb5aad8}, !- Space Name
+  Outdoors,                               !- Outside Boundary Condition
+  ,                                       !- Outside Boundary Condition Object
+  SunExposed,                             !- Sun Exposure
+  WindExposed,                            !- Wind Exposure
+  ,                                       !- View Factor to Ground
+  ,                                       !- Number of Vertices
+  0, -3.73302236800156, 6.74331118400078, !- X,Y,Z Vertex 1 {m}
+  0, 0, 4.8768,                           !- X,Y,Z Vertex 2 {m}
+  0, -7.46604473600313, 4.8768;           !- X,Y,Z Vertex 3 {m}
+
+OS:Surface,
+  {ebb30f26-a26f-4495-aba5-655949c882fa}, !- Handle
+  Surface 17,                             !- Name
+  Wall,                                   !- Surface Type
+  ,                                       !- Construction Name
+  {48564244-c720-49a9-8aaa-69ee3eb5aad8}, !- Space Name
+  Adiabatic,                              !- Outside Boundary Condition
+  ,                                       !- Outside Boundary Condition Object
+  NoSun,                                  !- Sun Exposure
+  NoWind,                                 !- Wind Exposure
+  ,                                       !- View Factor to Ground
+  ,                                       !- Number of Vertices
+  3.73302236800156, -3.73302236800156, 6.74331118400078, !- X,Y,Z Vertex 1 {m}
+  3.73302236800156, -7.46604473600313, 4.8768, !- X,Y,Z Vertex 2 {m}
+  3.73302236800156, 0, 4.8768;            !- X,Y,Z Vertex 3 {m}
 
 OS:Space,
-  {4c1d1ebd-5d64-465f-8d93-65b019f49cbb}, !- Handle
-  living space|unit 2,                    !- Name
-  {19934a1f-d05d-4a52-af7c-937bd22c42b0}, !- Space Type Name
+  {48564244-c720-49a9-8aaa-69ee3eb5aad8}, !- Handle
+  unfinished attic space,                 !- Name
+  {19dc8cbe-282e-473e-a74a-12e78c2009c2}, !- Space Type Name
   ,                                       !- Default Construction Set Name
   ,                                       !- Default Schedule Set Name
   ,                                       !- Direction of Relative North {deg}
@@ -961,345 +901,11 @@
   ,                                       !- Y Origin {m}
   ,                                       !- Z Origin {m}
   ,                                       !- Building Story Name
-  {5831ae13-aadc-4f4e-bc55-3f03575ae4e8}, !- Thermal Zone Name
-  ,                                       !- Part of Total Floor Area
-  ,                                       !- Design Specification Outdoor Air Object Name
-  {b834c250-cf24-4ab1-be0e-4cf3bb5e39eb}; !- Building Unit Name
-
-OS:Surface,
-  {31ef9598-3241-463c-aa82-745cb41324cf}, !- Handle
-  Surface 18,                             !- Name
-  Floor,                                  !- Surface Type
-  ,                                       !- Construction Name
-  {4c1d1ebd-5d64-465f-8d93-65b019f49cbb}, !- Space Name
-  Surface,                                !- Outside Boundary Condition
-  {a4bdea8f-4f5e-47b8-ac9f-0bd28c92692e}, !- Outside Boundary Condition Object
-  NoSun,                                  !- Sun Exposure
-  NoWind,                                 !- Wind Exposure
-  ,                                       !- View Factor to Ground
-  ,                                       !- Number of Vertices
-  0, 0, 0,                                !- X,Y,Z Vertex 1 {m}
-  0, 7.46604473600313, 0,                 !- X,Y,Z Vertex 2 {m}
-  3.73302236800156, 7.46604473600313, 0,  !- X,Y,Z Vertex 3 {m}
-  3.73302236800156, 0, 0;                 !- X,Y,Z Vertex 4 {m}
-
-OS:Surface,
-  {70fc495c-f534-485e-8390-77a2f4a91451}, !- Handle
-  Surface 19,                             !- Name
-  Wall,                                   !- Surface Type
-  ,                                       !- Construction Name
-  {4c1d1ebd-5d64-465f-8d93-65b019f49cbb}, !- Space Name
-  Outdoors,                               !- Outside Boundary Condition
-  ,                                       !- Outside Boundary Condition Object
-  SunExposed,                             !- Sun Exposure
-  WindExposed,                            !- Wind Exposure
-  ,                                       !- View Factor to Ground
-  ,                                       !- Number of Vertices
-  0, 7.46604473600313, 2.4384,            !- X,Y,Z Vertex 1 {m}
-  0, 7.46604473600313, 0,                 !- X,Y,Z Vertex 2 {m}
-  0, 0, 0,                                !- X,Y,Z Vertex 3 {m}
-  0, 0, 2.4384;                           !- X,Y,Z Vertex 4 {m}
-
-OS:Surface,
-  {8a710850-ae95-43a6-8892-059eec8242a1}, !- Handle
-  Surface 20,                             !- Name
-  Wall,                                   !- Surface Type
-  ,                                       !- Construction Name
-  {4c1d1ebd-5d64-465f-8d93-65b019f49cbb}, !- Space Name
-  Outdoors,                               !- Outside Boundary Condition
-  ,                                       !- Outside Boundary Condition Object
-  SunExposed,                             !- Sun Exposure
-  WindExposed,                            !- Wind Exposure
-  ,                                       !- View Factor to Ground
-  ,                                       !- Number of Vertices
-  3.73302236800156, 7.46604473600313, 2.4384, !- X,Y,Z Vertex 1 {m}
-  3.73302236800156, 7.46604473600313, 0,  !- X,Y,Z Vertex 2 {m}
-  0, 7.46604473600313, 0,                 !- X,Y,Z Vertex 3 {m}
-  0, 7.46604473600313, 2.4384;            !- X,Y,Z Vertex 4 {m}
-
-OS:Surface,
-  {90fea3c5-4dc3-415f-ba4f-8041ec6e986e}, !- Handle
-  Surface 21,                             !- Name
-  Wall,                                   !- Surface Type
-  ,                                       !- Construction Name
-  {4c1d1ebd-5d64-465f-8d93-65b019f49cbb}, !- Space Name
-  Surface,                                !- Outside Boundary Condition
-  {b38de6e0-f45b-4e99-9e4d-1c56ba98c1d1}, !- Outside Boundary Condition Object
-  NoSun,                                  !- Sun Exposure
-  NoWind,                                 !- Wind Exposure
-  ,                                       !- View Factor to Ground
-  ,                                       !- Number of Vertices
-  3.73302236800156, 0, 2.4384,            !- X,Y,Z Vertex 1 {m}
-  3.73302236800156, 0, 0,                 !- X,Y,Z Vertex 2 {m}
-  3.73302236800156, 7.46604473600313, 0,  !- X,Y,Z Vertex 3 {m}
-  3.73302236800156, 7.46604473600313, 2.4384; !- X,Y,Z Vertex 4 {m}
-
-OS:Surface,
-  {a81679a4-5e44-4a2b-9610-fb983b785602}, !- Handle
-  Surface 22,                             !- Name
-  Wall,                                   !- Surface Type
-  ,                                       !- Construction Name
-  {4c1d1ebd-5d64-465f-8d93-65b019f49cbb}, !- Space Name
-  Surface,                                !- Outside Boundary Condition
-  {b559bb39-c57d-4e2a-b126-d5c6dbea561d}, !- Outside Boundary Condition Object
->>>>>>> 039e157a
-  NoSun,                                  !- Sun Exposure
-  NoWind,                                 !- Wind Exposure
-  ,                                       !- View Factor to Ground
-  ,                                       !- Number of Vertices
-  0, -7.46604473600313, 0,                !- X,Y,Z Vertex 1 {m}
-  0, 0, 0,                                !- X,Y,Z Vertex 2 {m}
-  3.73302236800156, 0, 0,                 !- X,Y,Z Vertex 3 {m}
-<<<<<<< HEAD
-  3.73302236800156, -7.46604473600313, 0; !- X,Y,Z Vertex 4 {m}
-
-OS:Space,
-  {166446c2-0de5-4950-814d-a41b6f408d32}, !- Handle
-  finished basement space,                !- Name
-  {e3600831-26c8-4c44-a681-afd2074afe9c}, !- Space Type Name
-=======
-  3.73302236800156, 0, 2.4384;            !- X,Y,Z Vertex 4 {m}
-
-OS:Surface,
-  {162152d5-b5bb-47b8-ad36-4b1e8d2e6bdc}, !- Handle
-  Surface 23,                             !- Name
-  RoofCeiling,                            !- Surface Type
-  ,                                       !- Construction Name
-  {4c1d1ebd-5d64-465f-8d93-65b019f49cbb}, !- Space Name
-  Surface,                                !- Outside Boundary Condition
-  {2ebce913-6ce3-4bd4-8283-74150c64ee23}, !- Outside Boundary Condition Object
-  NoSun,                                  !- Sun Exposure
-  NoWind,                                 !- Wind Exposure
-  ,                                       !- View Factor to Ground
-  ,                                       !- Number of Vertices
-  3.73302236800156, 0, 2.4384,            !- X,Y,Z Vertex 1 {m}
-  3.73302236800156, 7.46604473600313, 2.4384, !- X,Y,Z Vertex 2 {m}
-  0, 7.46604473600313, 2.4384,            !- X,Y,Z Vertex 3 {m}
-  0, 0, 2.4384;                           !- X,Y,Z Vertex 4 {m}
-
-OS:Space,
-  {de3fc501-76e7-4630-b4c7-ac2cb68fae13}, !- Handle
-  living space|unit 2|story 2,            !- Name
-  {19934a1f-d05d-4a52-af7c-937bd22c42b0}, !- Space Type Name
->>>>>>> 039e157a
-  ,                                       !- Default Construction Set Name
-  ,                                       !- Default Schedule Set Name
-  -0,                                     !- Direction of Relative North {deg}
-  0,                                      !- X Origin {m}
-  0,                                      !- Y Origin {m}
-  0,                                      !- Z Origin {m}
-  ,                                       !- Building Story Name
-<<<<<<< HEAD
-  {fc95a843-8859-4645-824b-dd1a7cde8569}, !- Thermal Zone Name
-  ,                                       !- Part of Total Floor Area
-  ,                                       !- Design Specification Outdoor Air Object Name
-  {b58bf56a-90f2-4445-8b4c-530c0d061957}; !- Building Unit Name
-
-OS:Surface,
-  {01f896d7-a7f7-4456-8dc4-aa710cf54352}, !- Handle
-  Surface 18,                             !- Name
-  Floor,                                  !- Surface Type
-  ,                                       !- Construction Name
-  {166446c2-0de5-4950-814d-a41b6f408d32}, !- Space Name
-  Foundation,                             !- Outside Boundary Condition
-  ,                                       !- Outside Boundary Condition Object
-=======
-  {5831ae13-aadc-4f4e-bc55-3f03575ae4e8}, !- Thermal Zone Name
-  ,                                       !- Part of Total Floor Area
-  ,                                       !- Design Specification Outdoor Air Object Name
-  {b834c250-cf24-4ab1-be0e-4cf3bb5e39eb}; !- Building Unit Name
-
-OS:Surface,
-  {babeb168-85fb-4765-ad39-22801ad9b2a8}, !- Handle
-  Surface 24,                             !- Name
-  Wall,                                   !- Surface Type
-  ,                                       !- Construction Name
-  {de3fc501-76e7-4630-b4c7-ac2cb68fae13}, !- Space Name
-  Outdoors,                               !- Outside Boundary Condition
-  ,                                       !- Outside Boundary Condition Object
-  SunExposed,                             !- Sun Exposure
-  WindExposed,                            !- Wind Exposure
-  ,                                       !- View Factor to Ground
-  ,                                       !- Number of Vertices
-  0, 7.46604473600313, 2.4384,            !- X,Y,Z Vertex 1 {m}
-  0, 7.46604473600313, 0,                 !- X,Y,Z Vertex 2 {m}
-  0, 0, 0,                                !- X,Y,Z Vertex 3 {m}
-  0, 0, 2.4384;                           !- X,Y,Z Vertex 4 {m}
-
-OS:Surface,
-  {2ebce913-6ce3-4bd4-8283-74150c64ee23}, !- Handle
-  Surface 25,                             !- Name
-  Floor,                                  !- Surface Type
-  ,                                       !- Construction Name
-  {de3fc501-76e7-4630-b4c7-ac2cb68fae13}, !- Space Name
-  Surface,                                !- Outside Boundary Condition
-  {162152d5-b5bb-47b8-ad36-4b1e8d2e6bdc}, !- Outside Boundary Condition Object
->>>>>>> 039e157a
-  NoSun,                                  !- Sun Exposure
-  NoWind,                                 !- Wind Exposure
-  ,                                       !- View Factor to Ground
-  ,                                       !- Number of Vertices
-<<<<<<< HEAD
-  0, -7.46604473600313, -2.4384,          !- X,Y,Z Vertex 1 {m}
-  0, 0, -2.4384,                          !- X,Y,Z Vertex 2 {m}
-  3.73302236800156, 0, -2.4384,           !- X,Y,Z Vertex 3 {m}
-  3.73302236800156, -7.46604473600313, -2.4384; !- X,Y,Z Vertex 4 {m}
-
-OS:Surface,
-  {617378f4-b919-4ccf-b164-98539e40cb5b}, !- Handle
-  Surface 19,                             !- Name
-  Wall,                                   !- Surface Type
-  ,                                       !- Construction Name
-  {166446c2-0de5-4950-814d-a41b6f408d32}, !- Space Name
-  Foundation,                             !- Outside Boundary Condition
-=======
-  0, 0, 0,                                !- X,Y,Z Vertex 1 {m}
-  0, 7.46604473600313, 0,                 !- X,Y,Z Vertex 2 {m}
-  3.73302236800156, 7.46604473600313, 0,  !- X,Y,Z Vertex 3 {m}
-  3.73302236800156, 0, 0;                 !- X,Y,Z Vertex 4 {m}
-
-OS:Surface,
-  {17327aff-9052-4414-82b5-cf262fbc72ce}, !- Handle
-  Surface 26,                             !- Name
-  Wall,                                   !- Surface Type
-  ,                                       !- Construction Name
-  {de3fc501-76e7-4630-b4c7-ac2cb68fae13}, !- Space Name
-  Outdoors,                               !- Outside Boundary Condition
->>>>>>> 039e157a
-  ,                                       !- Outside Boundary Condition Object
-  NoSun,                                  !- Sun Exposure
-  NoWind,                                 !- Wind Exposure
-  ,                                       !- View Factor to Ground
-  ,                                       !- Number of Vertices
-  0, 0, 0,                                !- X,Y,Z Vertex 1 {m}
-  0, 0, -2.4384,                          !- X,Y,Z Vertex 2 {m}
-  0, -7.46604473600313, -2.4384,          !- X,Y,Z Vertex 3 {m}
-  0, -7.46604473600313, 0;                !- X,Y,Z Vertex 4 {m}
-
-OS:Surface,
-<<<<<<< HEAD
-  {095c1dc5-0773-4c5b-bb70-7909aef12ee0}, !- Handle
-  Surface 20,                             !- Name
-  Wall,                                   !- Surface Type
-  ,                                       !- Construction Name
-  {166446c2-0de5-4950-814d-a41b6f408d32}, !- Space Name
-  Adiabatic,                              !- Outside Boundary Condition
-  ,                                       !- Outside Boundary Condition Object
-=======
-  {ee4be44a-0bdc-44cd-99d8-5e9424d5e91f}, !- Handle
-  Surface 27,                             !- Name
-  Wall,                                   !- Surface Type
-  ,                                       !- Construction Name
-  {de3fc501-76e7-4630-b4c7-ac2cb68fae13}, !- Space Name
-  Surface,                                !- Outside Boundary Condition
-  {c9e911c8-ebe2-4cc8-9e7f-35020db38445}, !- Outside Boundary Condition Object
->>>>>>> 039e157a
-  NoSun,                                  !- Sun Exposure
-  NoWind,                                 !- Wind Exposure
-  ,                                       !- View Factor to Ground
-  ,                                       !- Number of Vertices
-<<<<<<< HEAD
-  3.73302236800156, 0, 0,                 !- X,Y,Z Vertex 1 {m}
-  3.73302236800156, 0, -2.4384,           !- X,Y,Z Vertex 2 {m}
-  0, 0, -2.4384,                          !- X,Y,Z Vertex 3 {m}
-  0, 0, 0;                                !- X,Y,Z Vertex 4 {m}
-
-OS:Surface,
-  {26c3a58e-1782-4113-a5bd-cc660c86f380}, !- Handle
-  Surface 21,                             !- Name
-  Wall,                                   !- Surface Type
-  ,                                       !- Construction Name
-  {166446c2-0de5-4950-814d-a41b6f408d32}, !- Space Name
-  Adiabatic,                              !- Outside Boundary Condition
-  ,                                       !- Outside Boundary Condition Object
-=======
-  0, 0, 2.4384,                           !- X,Y,Z Vertex 1 {m}
-  0, 0, 0,                                !- X,Y,Z Vertex 2 {m}
-  3.73302236800156, 0, 0,                 !- X,Y,Z Vertex 3 {m}
-  3.73302236800156, 0, 2.4384;            !- X,Y,Z Vertex 4 {m}
-
-OS:Surface,
-  {4032cff7-01dd-410e-adcf-3af47bfa38b5}, !- Handle
-  Surface 28,                             !- Name
-  Wall,                                   !- Surface Type
-  ,                                       !- Construction Name
-  {de3fc501-76e7-4630-b4c7-ac2cb68fae13}, !- Space Name
-  Surface,                                !- Outside Boundary Condition
-  {2ad03aeb-8936-46ea-a600-d77deecb4205}, !- Outside Boundary Condition Object
->>>>>>> 039e157a
-  NoSun,                                  !- Sun Exposure
-  NoWind,                                 !- Wind Exposure
-  ,                                       !- View Factor to Ground
-  ,                                       !- Number of Vertices
-<<<<<<< HEAD
-  3.73302236800156, -7.46604473600313, 0, !- X,Y,Z Vertex 1 {m}
-  3.73302236800156, -7.46604473600313, -2.4384, !- X,Y,Z Vertex 2 {m}
-  3.73302236800156, 0, -2.4384,           !- X,Y,Z Vertex 3 {m}
-  3.73302236800156, 0, 0;                 !- X,Y,Z Vertex 4 {m}
-
-OS:Surface,
-  {3e91fdab-849e-4365-85d0-b69ae8a01f45}, !- Handle
-  Surface 22,                             !- Name
-  Wall,                                   !- Surface Type
-  ,                                       !- Construction Name
-  {166446c2-0de5-4950-814d-a41b6f408d32}, !- Space Name
-  Foundation,                             !- Outside Boundary Condition
-  ,                                       !- Outside Boundary Condition Object
-=======
-  3.73302236800156, 0, 2.4384,            !- X,Y,Z Vertex 1 {m}
-  3.73302236800156, 0, 0,                 !- X,Y,Z Vertex 2 {m}
-  3.73302236800156, 7.46604473600313, 0,  !- X,Y,Z Vertex 3 {m}
-  3.73302236800156, 7.46604473600313, 2.4384; !- X,Y,Z Vertex 4 {m}
-
-OS:Surface,
-  {a3a5e7e0-c189-441b-a949-62e4124e4678}, !- Handle
-  Surface 29,                             !- Name
-  RoofCeiling,                            !- Surface Type
-  ,                                       !- Construction Name
-  {de3fc501-76e7-4630-b4c7-ac2cb68fae13}, !- Space Name
-  Surface,                                !- Outside Boundary Condition
-  {df605436-7ab9-4a6a-a5f8-001426948883}, !- Outside Boundary Condition Object
->>>>>>> 039e157a
-  NoSun,                                  !- Sun Exposure
-  NoWind,                                 !- Wind Exposure
-  ,                                       !- View Factor to Ground
-  ,                                       !- Number of Vertices
-<<<<<<< HEAD
-  0, -7.46604473600313, 0,                !- X,Y,Z Vertex 1 {m}
-  0, -7.46604473600313, -2.4384,          !- X,Y,Z Vertex 2 {m}
-  3.73302236800156, -7.46604473600313, -2.4384, !- X,Y,Z Vertex 3 {m}
-  3.73302236800156, -7.46604473600313, 0; !- X,Y,Z Vertex 4 {m}
-
-OS:Surface,
-  {c7f77d54-e7b4-44fe-a3c9-2c33a68b2530}, !- Handle
-  Surface 23,                             !- Name
-  RoofCeiling,                            !- Surface Type
-  ,                                       !- Construction Name
-  {166446c2-0de5-4950-814d-a41b6f408d32}, !- Space Name
-  Surface,                                !- Outside Boundary Condition
-  {690dd714-0292-461e-aaa0-3ae1b53682ae}, !- Outside Boundary Condition Object
-  NoSun,                                  !- Sun Exposure
-  NoWind,                                 !- Wind Exposure
-  ,                                       !- View Factor to Ground
-  ,                                       !- Number of Vertices
-  3.73302236800156, -7.46604473600313, 0, !- X,Y,Z Vertex 1 {m}
-  3.73302236800156, 0, 0,                 !- X,Y,Z Vertex 2 {m}
-  0, 0, 0,                                !- X,Y,Z Vertex 3 {m}
-  0, -7.46604473600313, 0;                !- X,Y,Z Vertex 4 {m}
+  {cf07826d-9725-4d1d-bdc8-e521105b816d}; !- Thermal Zone Name
 
 OS:ThermalZone,
-  {fc95a843-8859-4645-824b-dd1a7cde8569}, !- Handle
-  finished basement zone,                 !- Name
-=======
-  3.73302236800156, 0, 2.4384,            !- X,Y,Z Vertex 1 {m}
-  3.73302236800156, 7.46604473600313, 2.4384, !- X,Y,Z Vertex 2 {m}
-  0, 7.46604473600313, 2.4384,            !- X,Y,Z Vertex 3 {m}
-  0, 0, 2.4384;                           !- X,Y,Z Vertex 4 {m}
-
-OS:ThermalZone,
-  {0d0f5d93-6f9e-493a-ad24-9c43cf756fd7}, !- Handle
-  living zone|unit 3,                     !- Name
->>>>>>> 039e157a
+  {cf07826d-9725-4d1d-bdc8-e521105b816d}, !- Handle
+  unfinished attic zone,                  !- Name
   ,                                       !- Multiplier
   ,                                       !- Ceiling Height {m}
   ,                                       !- Volume {m3}
@@ -1307,17 +913,10 @@
   ,                                       !- Zone Inside Convection Algorithm
   ,                                       !- Zone Outside Convection Algorithm
   ,                                       !- Zone Conditioning Equipment List Name
-<<<<<<< HEAD
-  {28145797-fc54-4182-9429-ccab4f804bc5}, !- Zone Air Inlet Port List
-  {3296351c-bf2f-4e0d-a57e-029f987d2e53}, !- Zone Air Exhaust Port List
-  {1117fbae-ed2d-42d7-b380-967e2f6a3ebc}, !- Zone Air Node Name
-  {732d9b3c-9f0c-47c6-bcae-c77b489b50d7}, !- Zone Return Air Port List
-=======
-  {3831fc22-8d92-467f-bcf4-19e834b29706}, !- Zone Air Inlet Port List
-  {16b30fc2-5717-4fd0-9cff-fcb5bb8bc289}, !- Zone Air Exhaust Port List
-  {8f28fb81-a58c-4e35-a6f7-b890ce69c895}, !- Zone Air Node Name
-  {6c0c6707-5e26-4a16-9dc2-23792a37c6fb}, !- Zone Return Air Port List
->>>>>>> 039e157a
+  {93a15636-6f07-4de7-b3fa-4f511dfe73f4}, !- Zone Air Inlet Port List
+  {45abeafd-97c5-49c2-9287-c21c885a454e}, !- Zone Air Exhaust Port List
+  {c77fd9ca-4239-4ebd-a453-16c1b7f4c29a}, !- Zone Air Node Name
+  {d3aa5f31-1d59-43df-9997-cb794a8cb853}, !- Zone Return Air Port List
   ,                                       !- Primary Daylighting Control Name
   ,                                       !- Fraction of Zone Controlled by Primary Daylighting Control
   ,                                       !- Secondary Daylighting Control Name
@@ -1328,71 +927,37 @@
   No;                                     !- Use Ideal Air Loads
 
 OS:Node,
-<<<<<<< HEAD
-  {9c624e67-745b-4955-9f0e-6edf777de69e}, !- Handle
-  Node 2,                                 !- Name
-  {1117fbae-ed2d-42d7-b380-967e2f6a3ebc}, !- Inlet Port
+  {34c96793-499e-4fea-88b5-20f93b8ea0ed}, !- Handle
+  Node 3,                                 !- Name
+  {c77fd9ca-4239-4ebd-a453-16c1b7f4c29a}, !- Inlet Port
   ;                                       !- Outlet Port
 
 OS:Connection,
-  {1117fbae-ed2d-42d7-b380-967e2f6a3ebc}, !- Handle
-  {a9198bdd-929e-4f4c-8236-6485bbbe3503}, !- Name
-  {fc95a843-8859-4645-824b-dd1a7cde8569}, !- Source Object
+  {c77fd9ca-4239-4ebd-a453-16c1b7f4c29a}, !- Handle
+  {95a4007a-1221-4cac-a034-37ecb47b20a8}, !- Name
+  {cf07826d-9725-4d1d-bdc8-e521105b816d}, !- Source Object
   11,                                     !- Outlet Port
-  {9c624e67-745b-4955-9f0e-6edf777de69e}, !- Target Object
+  {34c96793-499e-4fea-88b5-20f93b8ea0ed}, !- Target Object
   2;                                      !- Inlet Port
 
 OS:PortList,
-  {28145797-fc54-4182-9429-ccab4f804bc5}, !- Handle
-  {897d5994-1dad-41d0-b166-79d0721c283c}, !- Name
-  {fc95a843-8859-4645-824b-dd1a7cde8569}; !- HVAC Component
+  {93a15636-6f07-4de7-b3fa-4f511dfe73f4}, !- Handle
+  {8f5d47a2-a168-4f7d-b9f5-08796b8245e4}, !- Name
+  {cf07826d-9725-4d1d-bdc8-e521105b816d}; !- HVAC Component
 
 OS:PortList,
-  {3296351c-bf2f-4e0d-a57e-029f987d2e53}, !- Handle
-  {7df30671-2576-4470-8859-188381f75d42}, !- Name
-  {fc95a843-8859-4645-824b-dd1a7cde8569}; !- HVAC Component
+  {45abeafd-97c5-49c2-9287-c21c885a454e}, !- Handle
+  {4ea5af28-7ab3-4372-bbdb-720108ae2ef9}, !- Name
+  {cf07826d-9725-4d1d-bdc8-e521105b816d}; !- HVAC Component
 
 OS:PortList,
-  {732d9b3c-9f0c-47c6-bcae-c77b489b50d7}, !- Handle
-  {13259413-fe22-428e-a749-29e9ed814e82}, !- Name
-  {fc95a843-8859-4645-824b-dd1a7cde8569}; !- HVAC Component
+  {d3aa5f31-1d59-43df-9997-cb794a8cb853}, !- Handle
+  {b36344d4-c0df-4fab-a78c-990b1b553ddb}, !- Name
+  {cf07826d-9725-4d1d-bdc8-e521105b816d}; !- HVAC Component
 
 OS:Sizing:Zone,
-  {7480f29c-198a-4668-8502-b32f1c0fb0c0}, !- Handle
-  {fc95a843-8859-4645-824b-dd1a7cde8569}, !- Zone or ZoneList Name
-=======
-  {321a4644-7217-422a-b2b2-ca3de1759fc6}, !- Handle
-  Node 3,                                 !- Name
-  {8f28fb81-a58c-4e35-a6f7-b890ce69c895}, !- Inlet Port
-  ;                                       !- Outlet Port
-
-OS:Connection,
-  {8f28fb81-a58c-4e35-a6f7-b890ce69c895}, !- Handle
-  {246951fa-fe04-4eb4-b7a6-adcdf525509e}, !- Name
-  {0d0f5d93-6f9e-493a-ad24-9c43cf756fd7}, !- Source Object
-  11,                                     !- Outlet Port
-  {321a4644-7217-422a-b2b2-ca3de1759fc6}, !- Target Object
-  2;                                      !- Inlet Port
-
-OS:PortList,
-  {3831fc22-8d92-467f-bcf4-19e834b29706}, !- Handle
-  {025e998e-2f46-4372-b5fc-c59dcf760f3e}, !- Name
-  {0d0f5d93-6f9e-493a-ad24-9c43cf756fd7}; !- HVAC Component
-
-OS:PortList,
-  {16b30fc2-5717-4fd0-9cff-fcb5bb8bc289}, !- Handle
-  {3a5bd2aa-949b-48df-9cf9-a74e8db1269e}, !- Name
-  {0d0f5d93-6f9e-493a-ad24-9c43cf756fd7}; !- HVAC Component
-
-OS:PortList,
-  {6c0c6707-5e26-4a16-9dc2-23792a37c6fb}, !- Handle
-  {6a9bf27a-7c0a-4dc8-925e-665837fdde2f}, !- Name
-  {0d0f5d93-6f9e-493a-ad24-9c43cf756fd7}; !- HVAC Component
-
-OS:Sizing:Zone,
-  {af8a9cf0-96ab-4c35-8f9b-7c2b018cb492}, !- Handle
-  {0d0f5d93-6f9e-493a-ad24-9c43cf756fd7}, !- Zone or ZoneList Name
->>>>>>> 039e157a
+  {7fb0989b-bda6-49a7-af7a-b7a4cab3b651}, !- Handle
+  {cf07826d-9725-4d1d-bdc8-e521105b816d}, !- Zone or ZoneList Name
   SupplyAirTemperature,                   !- Zone Cooling Design Supply Air Temperature Input Method
   14,                                     !- Zone Cooling Design Supply Air Temperature {C}
   11.11,                                  !- Zone Cooling Design Supply Air Temperature Difference {deltaC}
@@ -1421,475 +986,12 @@
   autosize;                               !- Dedicated Outdoor Air High Setpoint Temperature for Design {C}
 
 OS:ZoneHVAC:EquipmentList,
-<<<<<<< HEAD
-  {8dcacd49-f01f-4247-b94f-b7450f087e32}, !- Handle
-  Zone HVAC Equipment List 2,             !- Name
-  {fc95a843-8859-4645-824b-dd1a7cde8569}; !- Thermal Zone
+  {871c9590-9cea-41fd-ad5a-ec6dfe0fc2da}, !- Handle
+  Zone HVAC Equipment List 3,             !- Name
+  {cf07826d-9725-4d1d-bdc8-e521105b816d}; !- Thermal Zone
 
 OS:SpaceType,
-  {e3600831-26c8-4c44-a681-afd2074afe9c}, !- Handle
-  Space Type 2,                           !- Name
-  ,                                       !- Default Construction Set Name
-  ,                                       !- Default Schedule Set Name
-  ,                                       !- Group Rendering Name
-  ,                                       !- Design Specification Outdoor Air Object Name
-  ,                                       !- Standards Template
-  ,                                       !- Standards Building Type
-  finished basement;                      !- Standards Space Type
-
-OS:Surface,
-  {1c4ec0d1-b933-460a-80ec-30776a216496}, !- Handle
-  Surface 13,                             !- Name
-  Floor,                                  !- Surface Type
-  ,                                       !- Construction Name
-  {efbce7d9-c136-4ec6-a0a6-1ba780c82e83}, !- Space Name
-  Surface,                                !- Outside Boundary Condition
-  {7ec8078a-9b2d-483e-900e-b7760919d88a}, !- Outside Boundary Condition Object
-=======
-  {f69fd025-f98b-45f3-a377-dfdf17a02387}, !- Handle
-  Zone HVAC Equipment List 3,             !- Name
-  {0d0f5d93-6f9e-493a-ad24-9c43cf756fd7}; !- Thermal Zone
-
-OS:Space,
-  {000590fa-9bf4-4fe8-b534-839907a71b96}, !- Handle
-  living space|unit 3|story 1,            !- Name
-  {19934a1f-d05d-4a52-af7c-937bd22c42b0}, !- Space Type Name
-  ,                                       !- Default Construction Set Name
-  ,                                       !- Default Schedule Set Name
-  -0,                                     !- Direction of Relative North {deg}
-  0,                                      !- X Origin {m}
-  0,                                      !- Y Origin {m}
-  0,                                      !- Z Origin {m}
-  ,                                       !- Building Story Name
-  {0d0f5d93-6f9e-493a-ad24-9c43cf756fd7}, !- Thermal Zone Name
-  ,                                       !- Part of Total Floor Area
-  ,                                       !- Design Specification Outdoor Air Object Name
-  {24335291-365a-4f32-a6dd-651f86c7067e}; !- Building Unit Name
-
-OS:Surface,
-  {9a91d256-6dc4-405f-adf4-3723f71d8f74}, !- Handle
-  Surface 35,                             !- Name
-  Wall,                                   !- Surface Type
-  ,                                       !- Construction Name
-  {000590fa-9bf4-4fe8-b534-839907a71b96}, !- Space Name
-  Surface,                                !- Outside Boundary Condition
-  {c7124249-71e1-431d-8b23-78bf3f08e105}, !- Outside Boundary Condition Object
-  NoSun,                                  !- Sun Exposure
-  NoWind,                                 !- Wind Exposure
-  ,                                       !- View Factor to Ground
-  ,                                       !- Number of Vertices
-  3.73302236800156, 0, 2.4384,            !- X,Y,Z Vertex 1 {m}
-  3.73302236800156, 0, 0,                 !- X,Y,Z Vertex 2 {m}
-  3.73302236800156, -7.46604473600313, 0, !- X,Y,Z Vertex 3 {m}
-  3.73302236800156, -7.46604473600313, 2.4384; !- X,Y,Z Vertex 4 {m}
-
-OS:Surface,
-  {afd3accf-9509-4e21-a103-33c47ec0dec2}, !- Handle
-  Surface 36,                             !- Name
-  Floor,                                  !- Surface Type
-  ,                                       !- Construction Name
-  {000590fa-9bf4-4fe8-b534-839907a71b96}, !- Space Name
-  Surface,                                !- Outside Boundary Condition
-  {4386a26a-048d-4fd1-b568-65f94eefbcb0}, !- Outside Boundary Condition Object
-  NoSun,                                  !- Sun Exposure
-  NoWind,                                 !- Wind Exposure
-  ,                                       !- View Factor to Ground
-  ,                                       !- Number of Vertices
-  3.73302236800156, -7.46604473600313, 0, !- X,Y,Z Vertex 1 {m}
-  3.73302236800156, 0, 0,                 !- X,Y,Z Vertex 2 {m}
-  7.46604473600312, 0, 0,                 !- X,Y,Z Vertex 3 {m}
-  7.46604473600312, -7.46604473600313, 0; !- X,Y,Z Vertex 4 {m}
-
-OS:Surface,
-  {ee04e9a9-5b42-41f6-9801-a98ea77ecce3}, !- Handle
-  Surface 37,                             !- Name
-  RoofCeiling,                            !- Surface Type
-  ,                                       !- Construction Name
-  {000590fa-9bf4-4fe8-b534-839907a71b96}, !- Space Name
-  Surface,                                !- Outside Boundary Condition
-  {3f86cff9-09d3-4718-b7bd-5026e9b01325}, !- Outside Boundary Condition Object
-  NoSun,                                  !- Sun Exposure
-  NoWind,                                 !- Wind Exposure
-  ,                                       !- View Factor to Ground
-  ,                                       !- Number of Vertices
-  7.46604473600312, -7.46604473600313, 2.4384, !- X,Y,Z Vertex 1 {m}
-  7.46604473600312, 0, 2.4384,            !- X,Y,Z Vertex 2 {m}
-  3.73302236800156, 0, 2.4384,            !- X,Y,Z Vertex 3 {m}
-  3.73302236800156, -7.46604473600313, 2.4384; !- X,Y,Z Vertex 4 {m}
-
-OS:Surface,
-  {9ad5d8bc-4801-4b28-976d-22838f0aa5ea}, !- Handle
-  Surface 38,                             !- Name
-  Wall,                                   !- Surface Type
-  ,                                       !- Construction Name
-  {000590fa-9bf4-4fe8-b534-839907a71b96}, !- Space Name
-  Surface,                                !- Outside Boundary Condition
-  {58e95d09-e289-4cf4-83bd-3748117dc786}, !- Outside Boundary Condition Object
->>>>>>> 039e157a
-  NoSun,                                  !- Sun Exposure
-  NoWind,                                 !- Wind Exposure
-  ,                                       !- View Factor to Ground
-  ,                                       !- Number of Vertices
-  0, -7.46604473600313, 4.8768,           !- X,Y,Z Vertex 1 {m}
-  0, 0, 4.8768,                           !- X,Y,Z Vertex 2 {m}
-  3.73302236800156, 0, 4.8768,            !- X,Y,Z Vertex 3 {m}
-  3.73302236800156, -7.46604473600313, 4.8768; !- X,Y,Z Vertex 4 {m}
-
-OS:Surface,
-<<<<<<< HEAD
-  {53727038-0e41-42dd-9b5b-1c6eec129286}, !- Handle
-  Surface 14,                             !- Name
-  RoofCeiling,                            !- Surface Type
-  ,                                       !- Construction Name
-  {efbce7d9-c136-4ec6-a0a6-1ba780c82e83}, !- Space Name
-=======
-  {6f1e2f2a-26f3-45e6-822a-7ac48ce0b77a}, !- Handle
-  Surface 39,                             !- Name
-  Wall,                                   !- Surface Type
-  ,                                       !- Construction Name
-  {000590fa-9bf4-4fe8-b534-839907a71b96}, !- Space Name
-  Surface,                                !- Outside Boundary Condition
-  {a93aa736-73c4-46ae-89db-07238c7dda6c}, !- Outside Boundary Condition Object
-  NoSun,                                  !- Sun Exposure
-  NoWind,                                 !- Wind Exposure
-  ,                                       !- View Factor to Ground
-  ,                                       !- Number of Vertices
-  7.46604473600312, 0, 2.4384,            !- X,Y,Z Vertex 1 {m}
-  7.46604473600312, 0, 0,                 !- X,Y,Z Vertex 2 {m}
-  3.73302236800156, 0, 0,                 !- X,Y,Z Vertex 3 {m}
-  3.73302236800156, 0, 2.4384;            !- X,Y,Z Vertex 4 {m}
-
-OS:Surface,
-  {9d1a9597-d9d4-4110-b792-7d3673a6dea5}, !- Handle
-  Surface 40,                             !- Name
-  Wall,                                   !- Surface Type
-  ,                                       !- Construction Name
-  {000590fa-9bf4-4fe8-b534-839907a71b96}, !- Space Name
->>>>>>> 039e157a
-  Outdoors,                               !- Outside Boundary Condition
-  ,                                       !- Outside Boundary Condition Object
-  SunExposed,                             !- Sun Exposure
-  WindExposed,                            !- Wind Exposure
-  ,                                       !- View Factor to Ground
-  ,                                       !- Number of Vertices
-  0, -3.73302236800156, 6.74331118400078, !- X,Y,Z Vertex 1 {m}
-  3.73302236800156, -3.73302236800156, 6.74331118400078, !- X,Y,Z Vertex 2 {m}
-  3.73302236800156, 0, 4.8768,            !- X,Y,Z Vertex 3 {m}
-  0, 0, 4.8768;                           !- X,Y,Z Vertex 4 {m}
-
-<<<<<<< HEAD
-OS:Surface,
-  {3ed2fc55-fd35-41c0-b190-3301e0068bf7}, !- Handle
-  Surface 15,                             !- Name
-  RoofCeiling,                            !- Surface Type
-  ,                                       !- Construction Name
-  {efbce7d9-c136-4ec6-a0a6-1ba780c82e83}, !- Space Name
-  Outdoors,                               !- Outside Boundary Condition
-  ,                                       !- Outside Boundary Condition Object
-  SunExposed,                             !- Sun Exposure
-  WindExposed,                            !- Wind Exposure
-  ,                                       !- View Factor to Ground
-  ,                                       !- Number of Vertices
-  3.73302236800156, -3.73302236800156, 6.74331118400078, !- X,Y,Z Vertex 1 {m}
-  0, -3.73302236800156, 6.74331118400078, !- X,Y,Z Vertex 2 {m}
-  0, -7.46604473600313, 4.8768,           !- X,Y,Z Vertex 3 {m}
-  3.73302236800156, -7.46604473600313, 4.8768; !- X,Y,Z Vertex 4 {m}
-
-OS:Surface,
-  {31c4ffcd-2286-4c20-9fb7-affc5e76cb7a}, !- Handle
-  Surface 16,                             !- Name
-  Wall,                                   !- Surface Type
-  ,                                       !- Construction Name
-  {efbce7d9-c136-4ec6-a0a6-1ba780c82e83}, !- Space Name
-=======
-OS:Space,
-  {639f1ab2-4e2c-47e0-ac39-9291e726deb9}, !- Handle
-  living space|unit 3|story 2,            !- Name
-  {19934a1f-d05d-4a52-af7c-937bd22c42b0}, !- Space Type Name
-  ,                                       !- Default Construction Set Name
-  ,                                       !- Default Schedule Set Name
-  -0,                                     !- Direction of Relative North {deg}
-  0,                                      !- X Origin {m}
-  0,                                      !- Y Origin {m}
-  0,                                      !- Z Origin {m}
-  ,                                       !- Building Story Name
-  {0d0f5d93-6f9e-493a-ad24-9c43cf756fd7}, !- Thermal Zone Name
-  ,                                       !- Part of Total Floor Area
-  ,                                       !- Design Specification Outdoor Air Object Name
-  {24335291-365a-4f32-a6dd-651f86c7067e}; !- Building Unit Name
-
-OS:Surface,
-  {b8d7a101-82da-471b-982b-8c1abf5d785c}, !- Handle
-  Surface 41,                             !- Name
-  Wall,                                   !- Surface Type
-  ,                                       !- Construction Name
-  {639f1ab2-4e2c-47e0-ac39-9291e726deb9}, !- Space Name
-  Surface,                                !- Outside Boundary Condition
-  {b8dfb645-d052-4c08-95fc-1f7f282951d2}, !- Outside Boundary Condition Object
-  NoSun,                                  !- Sun Exposure
-  NoWind,                                 !- Wind Exposure
-  ,                                       !- View Factor to Ground
-  ,                                       !- Number of Vertices
-  7.46604473600312, -7.46604473600313, 4.8768, !- X,Y,Z Vertex 1 {m}
-  7.46604473600312, -7.46604473600313, 2.4384, !- X,Y,Z Vertex 2 {m}
-  7.46604473600312, 0, 2.4384,            !- X,Y,Z Vertex 3 {m}
-  7.46604473600312, 0, 4.8768;            !- X,Y,Z Vertex 4 {m}
-
-OS:Surface,
-  {50052f0c-8e44-42a7-a1cb-3ab0e61eda0b}, !- Handle
-  Surface 42,                             !- Name
-  Wall,                                   !- Surface Type
-  ,                                       !- Construction Name
-  {639f1ab2-4e2c-47e0-ac39-9291e726deb9}, !- Space Name
-  Surface,                                !- Outside Boundary Condition
-  {1c419c13-902f-4f25-95f1-b9b202303458}, !- Outside Boundary Condition Object
-  NoSun,                                  !- Sun Exposure
-  NoWind,                                 !- Wind Exposure
-  ,                                       !- View Factor to Ground
-  ,                                       !- Number of Vertices
-  3.73302236800156, 0, 4.8768,            !- X,Y,Z Vertex 1 {m}
-  3.73302236800156, 0, 2.4384,            !- X,Y,Z Vertex 2 {m}
-  3.73302236800156, -7.46604473600313, 2.4384, !- X,Y,Z Vertex 3 {m}
-  3.73302236800156, -7.46604473600313, 4.8768; !- X,Y,Z Vertex 4 {m}
-
-OS:Surface,
-  {5b5961f0-3736-4ec4-b1a5-f540974a4a61}, !- Handle
-  Surface 43,                             !- Name
-  Wall,                                   !- Surface Type
-  ,                                       !- Construction Name
-  {639f1ab2-4e2c-47e0-ac39-9291e726deb9}, !- Space Name
-  Surface,                                !- Outside Boundary Condition
-  {74bf297e-ed0e-44e0-8821-4e392358044c}, !- Outside Boundary Condition Object
-  NoSun,                                  !- Sun Exposure
-  NoWind,                                 !- Wind Exposure
-  ,                                       !- View Factor to Ground
-  ,                                       !- Number of Vertices
-  7.46604473600312, 0, 4.8768,            !- X,Y,Z Vertex 1 {m}
-  7.46604473600312, 0, 2.4384,            !- X,Y,Z Vertex 2 {m}
-  3.73302236800156, 0, 2.4384,            !- X,Y,Z Vertex 3 {m}
-  3.73302236800156, 0, 4.8768;            !- X,Y,Z Vertex 4 {m}
-
-OS:Surface,
-  {1afde886-606c-4bfe-a62d-1d0e5c5c84e2}, !- Handle
-  Surface 44,                             !- Name
-  Wall,                                   !- Surface Type
-  ,                                       !- Construction Name
-  {639f1ab2-4e2c-47e0-ac39-9291e726deb9}, !- Space Name
->>>>>>> 039e157a
-  Outdoors,                               !- Outside Boundary Condition
-  ,                                       !- Outside Boundary Condition Object
-  SunExposed,                             !- Sun Exposure
-  WindExposed,                            !- Wind Exposure
-  ,                                       !- View Factor to Ground
-  ,                                       !- Number of Vertices
-<<<<<<< HEAD
-  0, -3.73302236800156, 6.74331118400078, !- X,Y,Z Vertex 1 {m}
-  0, 0, 4.8768,                           !- X,Y,Z Vertex 2 {m}
-  0, -7.46604473600313, 4.8768;           !- X,Y,Z Vertex 3 {m}
-
-OS:Surface,
-  {51859816-a91a-4c93-85ee-920eb14de021}, !- Handle
-  Surface 17,                             !- Name
-  Wall,                                   !- Surface Type
-  ,                                       !- Construction Name
-  {efbce7d9-c136-4ec6-a0a6-1ba780c82e83}, !- Space Name
-  Adiabatic,                              !- Outside Boundary Condition
-  ,                                       !- Outside Boundary Condition Object
-=======
-  3.73302236800156, -7.46604473600313, 4.8768, !- X,Y,Z Vertex 1 {m}
-  3.73302236800156, -7.46604473600313, 2.4384, !- X,Y,Z Vertex 2 {m}
-  7.46604473600312, -7.46604473600313, 2.4384, !- X,Y,Z Vertex 3 {m}
-  7.46604473600312, -7.46604473600313, 4.8768; !- X,Y,Z Vertex 4 {m}
-
-OS:Surface,
-  {3f86cff9-09d3-4718-b7bd-5026e9b01325}, !- Handle
-  Surface 45,                             !- Name
-  Floor,                                  !- Surface Type
-  ,                                       !- Construction Name
-  {639f1ab2-4e2c-47e0-ac39-9291e726deb9}, !- Space Name
-  Surface,                                !- Outside Boundary Condition
-  {ee04e9a9-5b42-41f6-9801-a98ea77ecce3}, !- Outside Boundary Condition Object
-  NoSun,                                  !- Sun Exposure
-  NoWind,                                 !- Wind Exposure
-  ,                                       !- View Factor to Ground
-  ,                                       !- Number of Vertices
-  3.73302236800156, -7.46604473600313, 2.4384, !- X,Y,Z Vertex 1 {m}
-  3.73302236800156, 0, 2.4384,            !- X,Y,Z Vertex 2 {m}
-  7.46604473600312, 0, 2.4384,            !- X,Y,Z Vertex 3 {m}
-  7.46604473600312, -7.46604473600313, 2.4384; !- X,Y,Z Vertex 4 {m}
-
-OS:Surface,
-  {9cee7f50-1980-461e-bb34-b460c0293fc4}, !- Handle
-  Surface 46,                             !- Name
-  RoofCeiling,                            !- Surface Type
-  ,                                       !- Construction Name
-  {639f1ab2-4e2c-47e0-ac39-9291e726deb9}, !- Space Name
-  Surface,                                !- Outside Boundary Condition
-  {043f73be-cc45-4c29-9323-8a6aaa2f5fa6}, !- Outside Boundary Condition Object
->>>>>>> 039e157a
-  NoSun,                                  !- Sun Exposure
-  NoWind,                                 !- Wind Exposure
-  ,                                       !- View Factor to Ground
-  ,                                       !- Number of Vertices
-<<<<<<< HEAD
-  3.73302236800156, -3.73302236800156, 6.74331118400078, !- X,Y,Z Vertex 1 {m}
-  3.73302236800156, -7.46604473600313, 4.8768, !- X,Y,Z Vertex 2 {m}
-  3.73302236800156, 0, 4.8768;            !- X,Y,Z Vertex 3 {m}
-
-OS:Space,
-  {efbce7d9-c136-4ec6-a0a6-1ba780c82e83}, !- Handle
-  unfinished attic space,                 !- Name
-  {e385694c-660b-4b3b-8fee-de452aa14019}, !- Space Type Name
-  ,                                       !- Default Construction Set Name
-  ,                                       !- Default Schedule Set Name
-  ,                                       !- Direction of Relative North {deg}
-  ,                                       !- X Origin {m}
-  ,                                       !- Y Origin {m}
-  ,                                       !- Z Origin {m}
-  ,                                       !- Building Story Name
-  {a29a80f2-9c7c-4e2e-84d7-7b1979a0e086}; !- Thermal Zone Name
-
-OS:ThermalZone,
-  {a29a80f2-9c7c-4e2e-84d7-7b1979a0e086}, !- Handle
-  unfinished attic zone,                  !- Name
-=======
-  7.46604473600312, -7.46604473600313, 4.8768, !- X,Y,Z Vertex 1 {m}
-  7.46604473600312, 0, 4.8768,            !- X,Y,Z Vertex 2 {m}
-  3.73302236800156, 0, 4.8768,            !- X,Y,Z Vertex 3 {m}
-  3.73302236800156, -7.46604473600313, 4.8768; !- X,Y,Z Vertex 4 {m}
-
-OS:ThermalZone,
-  {3a1ced4b-e405-4f92-9495-afdf93383271}, !- Handle
-  living zone|unit 4,                     !- Name
->>>>>>> 039e157a
-  ,                                       !- Multiplier
-  ,                                       !- Ceiling Height {m}
-  ,                                       !- Volume {m3}
-  ,                                       !- Floor Area {m2}
-  ,                                       !- Zone Inside Convection Algorithm
-  ,                                       !- Zone Outside Convection Algorithm
-  ,                                       !- Zone Conditioning Equipment List Name
-<<<<<<< HEAD
-  {91817a63-fb11-42f2-b5d5-3be865888742}, !- Zone Air Inlet Port List
-  {c76a5d3d-32ea-44e1-83f8-2ddff21948ab}, !- Zone Air Exhaust Port List
-  {a1bf7823-6800-413a-aeb7-e7a2f85a09c7}, !- Zone Air Node Name
-  {f91a37e7-b9ad-4438-80d7-344d076caee4}, !- Zone Return Air Port List
-=======
-  {b8b25f07-56eb-4f37-9767-5273201e811f}, !- Zone Air Inlet Port List
-  {02cc5359-05e2-4d4f-9a56-d6a7a8a90e9d}, !- Zone Air Exhaust Port List
-  {64255253-67a2-4e25-8762-c3e3fb6eda59}, !- Zone Air Node Name
-  {ff0167b8-0881-479f-966d-c76a0a49b6a2}, !- Zone Return Air Port List
->>>>>>> 039e157a
-  ,                                       !- Primary Daylighting Control Name
-  ,                                       !- Fraction of Zone Controlled by Primary Daylighting Control
-  ,                                       !- Secondary Daylighting Control Name
-  ,                                       !- Fraction of Zone Controlled by Secondary Daylighting Control
-  ,                                       !- Illuminance Map Name
-  ,                                       !- Group Rendering Name
-  ,                                       !- Thermostat Name
-  No;                                     !- Use Ideal Air Loads
-
-OS:Node,
-<<<<<<< HEAD
-  {9cdc1f90-a8ea-4a40-9e91-c7c1d8f62ad5}, !- Handle
-  Node 3,                                 !- Name
-  {a1bf7823-6800-413a-aeb7-e7a2f85a09c7}, !- Inlet Port
-  ;                                       !- Outlet Port
-
-OS:Connection,
-  {a1bf7823-6800-413a-aeb7-e7a2f85a09c7}, !- Handle
-  {fac697d2-426b-401d-9bd8-803816c78b4b}, !- Name
-  {a29a80f2-9c7c-4e2e-84d7-7b1979a0e086}, !- Source Object
-  11,                                     !- Outlet Port
-  {9cdc1f90-a8ea-4a40-9e91-c7c1d8f62ad5}, !- Target Object
-  2;                                      !- Inlet Port
-
-OS:PortList,
-  {91817a63-fb11-42f2-b5d5-3be865888742}, !- Handle
-  {01201bcd-5478-4fdf-b1f3-ef1bd512115a}, !- Name
-  {a29a80f2-9c7c-4e2e-84d7-7b1979a0e086}; !- HVAC Component
-
-OS:PortList,
-  {c76a5d3d-32ea-44e1-83f8-2ddff21948ab}, !- Handle
-  {23437790-7fd7-4472-b4a4-c97cd93f6725}, !- Name
-  {a29a80f2-9c7c-4e2e-84d7-7b1979a0e086}; !- HVAC Component
-
-OS:PortList,
-  {f91a37e7-b9ad-4438-80d7-344d076caee4}, !- Handle
-  {7ef3ec8e-148d-4089-9d7f-5a0b35e8f1e7}, !- Name
-  {a29a80f2-9c7c-4e2e-84d7-7b1979a0e086}; !- HVAC Component
-
-OS:Sizing:Zone,
-  {51311798-8731-4c58-89fa-5439d993b403}, !- Handle
-  {a29a80f2-9c7c-4e2e-84d7-7b1979a0e086}, !- Zone or ZoneList Name
-=======
-  {8129e136-a176-4584-8c32-9bb896774ae5}, !- Handle
-  Node 4,                                 !- Name
-  {64255253-67a2-4e25-8762-c3e3fb6eda59}, !- Inlet Port
-  ;                                       !- Outlet Port
-
-OS:Connection,
-  {64255253-67a2-4e25-8762-c3e3fb6eda59}, !- Handle
-  {99e3173d-c3e4-4a0e-aefd-6bc7608d163f}, !- Name
-  {3a1ced4b-e405-4f92-9495-afdf93383271}, !- Source Object
-  11,                                     !- Outlet Port
-  {8129e136-a176-4584-8c32-9bb896774ae5}, !- Target Object
-  2;                                      !- Inlet Port
-
-OS:PortList,
-  {b8b25f07-56eb-4f37-9767-5273201e811f}, !- Handle
-  {3582a1ff-4032-48c5-a3e4-a906c8d40541}, !- Name
-  {3a1ced4b-e405-4f92-9495-afdf93383271}; !- HVAC Component
-
-OS:PortList,
-  {02cc5359-05e2-4d4f-9a56-d6a7a8a90e9d}, !- Handle
-  {4e2b6569-74f8-4c66-b230-9e1659b690bb}, !- Name
-  {3a1ced4b-e405-4f92-9495-afdf93383271}; !- HVAC Component
-
-OS:PortList,
-  {ff0167b8-0881-479f-966d-c76a0a49b6a2}, !- Handle
-  {7f40c793-b928-45a2-b9d4-e89adcce7d6b}, !- Name
-  {3a1ced4b-e405-4f92-9495-afdf93383271}; !- HVAC Component
-
-OS:Sizing:Zone,
-  {68df0fa4-c22f-4b5e-8cd0-01d9d6277b28}, !- Handle
-  {3a1ced4b-e405-4f92-9495-afdf93383271}, !- Zone or ZoneList Name
->>>>>>> 039e157a
-  SupplyAirTemperature,                   !- Zone Cooling Design Supply Air Temperature Input Method
-  14,                                     !- Zone Cooling Design Supply Air Temperature {C}
-  11.11,                                  !- Zone Cooling Design Supply Air Temperature Difference {deltaC}
-  SupplyAirTemperature,                   !- Zone Heating Design Supply Air Temperature Input Method
-  40,                                     !- Zone Heating Design Supply Air Temperature {C}
-  11.11,                                  !- Zone Heating Design Supply Air Temperature Difference {deltaC}
-  0.0085,                                 !- Zone Cooling Design Supply Air Humidity Ratio {kg-H2O/kg-air}
-  0.008,                                  !- Zone Heating Design Supply Air Humidity Ratio {kg-H2O/kg-air}
-  ,                                       !- Zone Heating Sizing Factor
-  ,                                       !- Zone Cooling Sizing Factor
-  DesignDay,                              !- Cooling Design Air Flow Method
-  ,                                       !- Cooling Design Air Flow Rate {m3/s}
-  ,                                       !- Cooling Minimum Air Flow per Zone Floor Area {m3/s-m2}
-  ,                                       !- Cooling Minimum Air Flow {m3/s}
-  ,                                       !- Cooling Minimum Air Flow Fraction
-  DesignDay,                              !- Heating Design Air Flow Method
-  ,                                       !- Heating Design Air Flow Rate {m3/s}
-  ,                                       !- Heating Maximum Air Flow per Zone Floor Area {m3/s-m2}
-  ,                                       !- Heating Maximum Air Flow {m3/s}
-  ,                                       !- Heating Maximum Air Flow Fraction
-  ,                                       !- Design Zone Air Distribution Effectiveness in Cooling Mode
-  ,                                       !- Design Zone Air Distribution Effectiveness in Heating Mode
-  No,                                     !- Account for Dedicated Outdoor Air System
-  NeutralSupplyAir,                       !- Dedicated Outdoor Air System Control Strategy
-  autosize,                               !- Dedicated Outdoor Air Low Setpoint Temperature for Design {C}
-  autosize;                               !- Dedicated Outdoor Air High Setpoint Temperature for Design {C}
-
-OS:ZoneHVAC:EquipmentList,
-<<<<<<< HEAD
-  {3a8e51b0-5d52-445e-ac2b-979869f0db1b}, !- Handle
-  Zone HVAC Equipment List 3,             !- Name
-  {a29a80f2-9c7c-4e2e-84d7-7b1979a0e086}; !- Thermal Zone
-
-OS:SpaceType,
-  {e385694c-660b-4b3b-8fee-de452aa14019}, !- Handle
+  {19dc8cbe-282e-473e-a74a-12e78c2009c2}, !- Handle
   Space Type 3,                           !- Name
   ,                                       !- Default Construction Set Name
   ,                                       !- Default Schedule Set Name
@@ -1900,14 +1002,14 @@
   unfinished attic;                       !- Standards Space Type
 
 OS:BuildingUnit,
-  {b58bf56a-90f2-4445-8b4c-530c0d061957}, !- Handle
+  {598c171a-b82b-426a-86fb-118f539d4edb}, !- Handle
   unit 1,                                 !- Name
   ,                                       !- Rendering Color
   Residential;                            !- Building Unit Type
 
 OS:AdditionalProperties,
-  {eb3e7c4d-9cef-40b3-af53-208cdfacc416}, !- Handle
-  {b58bf56a-90f2-4445-8b4c-530c0d061957}, !- Object Name
+  {abba5ec5-aced-46e4-9b9d-0426d0d8f73c}, !- Handle
+  {598c171a-b82b-426a-86fb-118f539d4edb}, !- Object Name
   NumberOfBedrooms,                       !- Feature Name 1
   Integer,                                !- Feature Data Type 1
   3,                                      !- Feature Value 1
@@ -1919,12 +1021,12 @@
   3.3900000000000001;                     !- Feature Value 3
 
 OS:External:File,
-  {6682f0b1-a958-4a1d-837f-eb6c36ed9b75}, !- Handle
+  {7c4274f8-0876-4f1b-84d4-22e781a3b945}, !- Handle
   8760.csv,                               !- Name
   8760.csv;                               !- File Name
 
 OS:Schedule:Day,
-  {456fbde4-4a21-42b9-93b6-6d30fdcb14b4}, !- Handle
+  {8b89906c-33fc-402d-87ea-b69b314b2dc9}, !- Handle
   Schedule Day 1,                         !- Name
   ,                                       !- Schedule Type Limits Name
   ,                                       !- Interpolate to Timestep
@@ -1933,7 +1035,7 @@
   0;                                      !- Value Until Time 1
 
 OS:Schedule:Day,
-  {6b52d386-95b7-446e-a763-5a63596b096f}, !- Handle
+  {3ef5086f-5caa-4b42-9a28-f7f04f3177c7}, !- Handle
   Schedule Day 2,                         !- Name
   ,                                       !- Schedule Type Limits Name
   ,                                       !- Interpolate to Timestep
@@ -1942,10 +1044,10 @@
   1;                                      !- Value Until Time 1
 
 OS:Schedule:File,
-  {74dfdce8-7025-4345-b89d-be507b89c24e}, !- Handle
+  {a592bb1c-d5d3-47c3-ae39-e55c53275b8d}, !- Handle
   occupants,                              !- Name
-  {0b076261-3d2b-4372-97a4-1a3d1474a371}, !- Schedule Type Limits Name
-  {6682f0b1-a958-4a1d-837f-eb6c36ed9b75}, !- External File Name
+  {3724ec86-f28f-4822-a5d5-92d3bfea01b7}, !- Schedule Type Limits Name
+  {7c4274f8-0876-4f1b-84d4-22e781a3b945}, !- External File Name
   1,                                      !- Column Number
   1,                                      !- Rows to Skip at Top
   8760,                                   !- Number of Hours of Data
@@ -1954,4882 +1056,63 @@
   60;                                     !- Minutes per Item
 
 OS:Schedule:Ruleset,
-  {a18e2569-5e8e-41a7-84b1-a34475f0a9c0}, !- Handle
+  {eb15d254-acb0-4d80-b39d-cf39641de6dc}, !- Handle
   Schedule Ruleset 1,                     !- Name
-  {c0a0857e-f0c2-4a49-8edb-bd87e02f8d32}, !- Schedule Type Limits Name
-  {ce3ed40e-2213-4fc3-bc39-2a6bea8162f4}; !- Default Day Schedule Name
+  {4aaad136-e644-4dc2-98db-253ed7c1a9a9}, !- Schedule Type Limits Name
+  {2d0c58cb-221d-4587-b702-36c98a099cfe}; !- Default Day Schedule Name
 
 OS:Schedule:Day,
-  {ce3ed40e-2213-4fc3-bc39-2a6bea8162f4}, !- Handle
+  {2d0c58cb-221d-4587-b702-36c98a099cfe}, !- Handle
   Schedule Day 3,                         !- Name
-  {c0a0857e-f0c2-4a49-8edb-bd87e02f8d32}, !- Schedule Type Limits Name
+  {4aaad136-e644-4dc2-98db-253ed7c1a9a9}, !- Schedule Type Limits Name
   ,                                       !- Interpolate to Timestep
   24,                                     !- Hour 1
   0,                                      !- Minute 1
   112.539290946133;                       !- Value Until Time 1
 
 OS:People:Definition,
-  {b99ee6af-8179-438d-bc76-c94b9f2e1b69}, !- Handle
-  res occupants|living space,             !- Name
-=======
-  {5637186c-c272-4503-8c01-18d8be76153e}, !- Handle
-  Zone HVAC Equipment List 4,             !- Name
-  {3a1ced4b-e405-4f92-9495-afdf93383271}; !- Thermal Zone
-
-OS:Space,
-  {b02c010d-caec-4989-a890-5d5aa4d0d732}, !- Handle
-  living space|unit 4|story 1,            !- Name
-  {19934a1f-d05d-4a52-af7c-937bd22c42b0}, !- Space Type Name
-  ,                                       !- Default Construction Set Name
-  ,                                       !- Default Schedule Set Name
-  -0,                                     !- Direction of Relative North {deg}
-  0,                                      !- X Origin {m}
-  0,                                      !- Y Origin {m}
-  0,                                      !- Z Origin {m}
-  ,                                       !- Building Story Name
-  {3a1ced4b-e405-4f92-9495-afdf93383271}, !- Thermal Zone Name
-  ,                                       !- Part of Total Floor Area
-  ,                                       !- Design Specification Outdoor Air Object Name
-  {46f53e8f-d373-41d5-9108-d2a02d48c95a}; !- Building Unit Name
-
-OS:Surface,
-  {b38de6e0-f45b-4e99-9e4d-1c56ba98c1d1}, !- Handle
-  Surface 52,                             !- Name
-  Wall,                                   !- Surface Type
-  ,                                       !- Construction Name
-  {b02c010d-caec-4989-a890-5d5aa4d0d732}, !- Space Name
-  Surface,                                !- Outside Boundary Condition
-  {90fea3c5-4dc3-415f-ba4f-8041ec6e986e}, !- Outside Boundary Condition Object
-  NoSun,                                  !- Sun Exposure
-  NoWind,                                 !- Wind Exposure
-  ,                                       !- View Factor to Ground
-  ,                                       !- Number of Vertices
-  3.73302236800156, 7.46604473600313, 2.4384, !- X,Y,Z Vertex 1 {m}
-  3.73302236800156, 7.46604473600313, 0,  !- X,Y,Z Vertex 2 {m}
-  3.73302236800156, 0, 0,                 !- X,Y,Z Vertex 3 {m}
-  3.73302236800156, 0, 2.4384;            !- X,Y,Z Vertex 4 {m}
-
-OS:Surface,
-  {b0cdc060-9b4b-45b3-a695-52fcf36a3f97}, !- Handle
-  Surface 53,                             !- Name
-  Floor,                                  !- Surface Type
-  ,                                       !- Construction Name
-  {b02c010d-caec-4989-a890-5d5aa4d0d732}, !- Space Name
-  Surface,                                !- Outside Boundary Condition
-  {3aeb9410-a6bd-4cb9-b6b5-178d23092332}, !- Outside Boundary Condition Object
-  NoSun,                                  !- Sun Exposure
-  NoWind,                                 !- Wind Exposure
-  ,                                       !- View Factor to Ground
-  ,                                       !- Number of Vertices
-  3.73302236800156, 0, 0,                 !- X,Y,Z Vertex 1 {m}
-  3.73302236800156, 7.46604473600313, 0,  !- X,Y,Z Vertex 2 {m}
-  7.46604473600312, 7.46604473600313, 0,  !- X,Y,Z Vertex 3 {m}
-  7.46604473600312, 0, 0;                 !- X,Y,Z Vertex 4 {m}
-
-OS:Surface,
-  {eaeb46b1-099c-4a9c-8186-0946c1bfd9ab}, !- Handle
-  Surface 54,                             !- Name
-  Wall,                                   !- Surface Type
-  ,                                       !- Construction Name
-  {b02c010d-caec-4989-a890-5d5aa4d0d732}, !- Space Name
-  Outdoors,                               !- Outside Boundary Condition
-  ,                                       !- Outside Boundary Condition Object
-  SunExposed,                             !- Sun Exposure
-  WindExposed,                            !- Wind Exposure
-  ,                                       !- View Factor to Ground
-  ,                                       !- Number of Vertices
-  7.46604473600312, 7.46604473600313, 2.4384, !- X,Y,Z Vertex 1 {m}
-  7.46604473600312, 7.46604473600313, 0,  !- X,Y,Z Vertex 2 {m}
-  3.73302236800156, 7.46604473600313, 0,  !- X,Y,Z Vertex 3 {m}
-  3.73302236800156, 7.46604473600313, 2.4384; !- X,Y,Z Vertex 4 {m}
-
-OS:Surface,
-  {a93aa736-73c4-46ae-89db-07238c7dda6c}, !- Handle
-  Surface 55,                             !- Name
-  Wall,                                   !- Surface Type
-  ,                                       !- Construction Name
-  {b02c010d-caec-4989-a890-5d5aa4d0d732}, !- Space Name
-  Surface,                                !- Outside Boundary Condition
-  {6f1e2f2a-26f3-45e6-822a-7ac48ce0b77a}, !- Outside Boundary Condition Object
-  NoSun,                                  !- Sun Exposure
-  NoWind,                                 !- Wind Exposure
-  ,                                       !- View Factor to Ground
-  ,                                       !- Number of Vertices
-  3.73302236800156, 0, 2.4384,            !- X,Y,Z Vertex 1 {m}
-  3.73302236800156, 0, 0,                 !- X,Y,Z Vertex 2 {m}
-  7.46604473600312, 0, 0,                 !- X,Y,Z Vertex 3 {m}
-  7.46604473600312, 0, 2.4384;            !- X,Y,Z Vertex 4 {m}
-
-OS:Surface,
-  {a16a1802-c87e-424d-a043-672f46a56fae}, !- Handle
-  Surface 56,                             !- Name
-  Wall,                                   !- Surface Type
-  ,                                       !- Construction Name
-  {b02c010d-caec-4989-a890-5d5aa4d0d732}, !- Space Name
-  Surface,                                !- Outside Boundary Condition
-  {080d076e-a91b-4eb4-a187-32c9ff4a0691}, !- Outside Boundary Condition Object
-  NoSun,                                  !- Sun Exposure
-  NoWind,                                 !- Wind Exposure
-  ,                                       !- View Factor to Ground
-  ,                                       !- Number of Vertices
-  7.46604473600312, 0, 2.4384,            !- X,Y,Z Vertex 1 {m}
-  7.46604473600312, 0, 0,                 !- X,Y,Z Vertex 2 {m}
-  7.46604473600312, 7.46604473600313, 0,  !- X,Y,Z Vertex 3 {m}
-  7.46604473600312, 7.46604473600313, 2.4384; !- X,Y,Z Vertex 4 {m}
-
-OS:Surface,
-  {6478d0c0-df79-4891-8624-4a4b49f69df7}, !- Handle
-  Surface 57,                             !- Name
-  RoofCeiling,                            !- Surface Type
-  ,                                       !- Construction Name
-  {b02c010d-caec-4989-a890-5d5aa4d0d732}, !- Space Name
-  Surface,                                !- Outside Boundary Condition
-  {c06f5c7a-9f50-453f-b41e-879402b3128e}, !- Outside Boundary Condition Object
-  NoSun,                                  !- Sun Exposure
-  NoWind,                                 !- Wind Exposure
-  ,                                       !- View Factor to Ground
-  ,                                       !- Number of Vertices
-  7.46604473600312, 0, 2.4384,            !- X,Y,Z Vertex 1 {m}
-  7.46604473600312, 7.46604473600313, 2.4384, !- X,Y,Z Vertex 2 {m}
-  3.73302236800156, 7.46604473600313, 2.4384, !- X,Y,Z Vertex 3 {m}
-  3.73302236800156, 0, 2.4384;            !- X,Y,Z Vertex 4 {m}
-
-OS:Space,
-  {b8312026-0538-443c-8f3b-051ac99bc586}, !- Handle
-  living space|unit 4|story 2,            !- Name
-  {19934a1f-d05d-4a52-af7c-937bd22c42b0}, !- Space Type Name
-  ,                                       !- Default Construction Set Name
-  ,                                       !- Default Schedule Set Name
-  -0,                                     !- Direction of Relative North {deg}
-  0,                                      !- X Origin {m}
-  0,                                      !- Y Origin {m}
-  0,                                      !- Z Origin {m}
-  ,                                       !- Building Story Name
-  {3a1ced4b-e405-4f92-9495-afdf93383271}, !- Thermal Zone Name
-  ,                                       !- Part of Total Floor Area
-  ,                                       !- Design Specification Outdoor Air Object Name
-  {46f53e8f-d373-41d5-9108-d2a02d48c95a}; !- Building Unit Name
-
-OS:Surface,
-  {74bf297e-ed0e-44e0-8821-4e392358044c}, !- Handle
-  Surface 58,                             !- Name
-  Wall,                                   !- Surface Type
-  ,                                       !- Construction Name
-  {b8312026-0538-443c-8f3b-051ac99bc586}, !- Space Name
-  Surface,                                !- Outside Boundary Condition
-  {5b5961f0-3736-4ec4-b1a5-f540974a4a61}, !- Outside Boundary Condition Object
-  NoSun,                                  !- Sun Exposure
-  NoWind,                                 !- Wind Exposure
-  ,                                       !- View Factor to Ground
-  ,                                       !- Number of Vertices
-  3.73302236800156, 0, 4.8768,            !- X,Y,Z Vertex 1 {m}
-  3.73302236800156, 0, 2.4384,            !- X,Y,Z Vertex 2 {m}
-  7.46604473600312, 0, 2.4384,            !- X,Y,Z Vertex 3 {m}
-  7.46604473600312, 0, 4.8768;            !- X,Y,Z Vertex 4 {m}
-
-OS:Surface,
-  {c45f7a8b-cbbb-43c2-b0d9-dec365a84571}, !- Handle
-  Surface 59,                             !- Name
-  Wall,                                   !- Surface Type
-  ,                                       !- Construction Name
-  {b8312026-0538-443c-8f3b-051ac99bc586}, !- Space Name
-  Surface,                                !- Outside Boundary Condition
-  {74eb48a5-c39f-4be2-ade4-1b6e96a55d1a}, !- Outside Boundary Condition Object
-  NoSun,                                  !- Sun Exposure
-  NoWind,                                 !- Wind Exposure
-  ,                                       !- View Factor to Ground
-  ,                                       !- Number of Vertices
-  7.46604473600312, 0, 4.8768,            !- X,Y,Z Vertex 1 {m}
-  7.46604473600312, 0, 2.4384,            !- X,Y,Z Vertex 2 {m}
-  7.46604473600312, 7.46604473600313, 2.4384, !- X,Y,Z Vertex 3 {m}
-  7.46604473600312, 7.46604473600313, 4.8768; !- X,Y,Z Vertex 4 {m}
-
-OS:Surface,
-  {2ad03aeb-8936-46ea-a600-d77deecb4205}, !- Handle
-  Surface 60,                             !- Name
-  Wall,                                   !- Surface Type
-  ,                                       !- Construction Name
-  {b8312026-0538-443c-8f3b-051ac99bc586}, !- Space Name
-  Surface,                                !- Outside Boundary Condition
-  {4032cff7-01dd-410e-adcf-3af47bfa38b5}, !- Outside Boundary Condition Object
-  NoSun,                                  !- Sun Exposure
-  NoWind,                                 !- Wind Exposure
-  ,                                       !- View Factor to Ground
-  ,                                       !- Number of Vertices
-  3.73302236800156, 7.46604473600313, 4.8768, !- X,Y,Z Vertex 1 {m}
-  3.73302236800156, 7.46604473600313, 2.4384, !- X,Y,Z Vertex 2 {m}
-  3.73302236800156, 0, 2.4384,            !- X,Y,Z Vertex 3 {m}
-  3.73302236800156, 0, 4.8768;            !- X,Y,Z Vertex 4 {m}
-
-OS:Surface,
-  {7e150d19-f21a-4e91-9ea5-1fad63f0ecd6}, !- Handle
-  Surface 61,                             !- Name
-  RoofCeiling,                            !- Surface Type
-  ,                                       !- Construction Name
-  {b8312026-0538-443c-8f3b-051ac99bc586}, !- Space Name
-  Surface,                                !- Outside Boundary Condition
-  {bd79abe3-020d-453e-a38b-858d6fbe2978}, !- Outside Boundary Condition Object
-  NoSun,                                  !- Sun Exposure
-  NoWind,                                 !- Wind Exposure
-  ,                                       !- View Factor to Ground
-  ,                                       !- Number of Vertices
-  7.46604473600312, 0, 4.8768,            !- X,Y,Z Vertex 1 {m}
-  7.46604473600312, 7.46604473600313, 4.8768, !- X,Y,Z Vertex 2 {m}
-  3.73302236800156, 7.46604473600313, 4.8768, !- X,Y,Z Vertex 3 {m}
-  3.73302236800156, 0, 4.8768;            !- X,Y,Z Vertex 4 {m}
-
-OS:Surface,
-  {c15ebecc-1a54-4b65-a02a-db53e2196dbe}, !- Handle
-  Surface 62,                             !- Name
-  Wall,                                   !- Surface Type
-  ,                                       !- Construction Name
-  {b8312026-0538-443c-8f3b-051ac99bc586}, !- Space Name
-  Outdoors,                               !- Outside Boundary Condition
-  ,                                       !- Outside Boundary Condition Object
-  SunExposed,                             !- Sun Exposure
-  WindExposed,                            !- Wind Exposure
-  ,                                       !- View Factor to Ground
-  ,                                       !- Number of Vertices
-  7.46604473600312, 7.46604473600313, 4.8768, !- X,Y,Z Vertex 1 {m}
-  7.46604473600312, 7.46604473600313, 2.4384, !- X,Y,Z Vertex 2 {m}
-  3.73302236800156, 7.46604473600313, 2.4384, !- X,Y,Z Vertex 3 {m}
-  3.73302236800156, 7.46604473600313, 4.8768; !- X,Y,Z Vertex 4 {m}
-
-OS:Surface,
-  {c06f5c7a-9f50-453f-b41e-879402b3128e}, !- Handle
-  Surface 63,                             !- Name
-  Floor,                                  !- Surface Type
-  ,                                       !- Construction Name
-  {b8312026-0538-443c-8f3b-051ac99bc586}, !- Space Name
-  Surface,                                !- Outside Boundary Condition
-  {6478d0c0-df79-4891-8624-4a4b49f69df7}, !- Outside Boundary Condition Object
-  NoSun,                                  !- Sun Exposure
-  NoWind,                                 !- Wind Exposure
-  ,                                       !- View Factor to Ground
-  ,                                       !- Number of Vertices
-  3.73302236800156, 0, 2.4384,            !- X,Y,Z Vertex 1 {m}
-  3.73302236800156, 7.46604473600313, 2.4384, !- X,Y,Z Vertex 2 {m}
-  7.46604473600312, 7.46604473600313, 2.4384, !- X,Y,Z Vertex 3 {m}
-  7.46604473600312, 0, 2.4384;            !- X,Y,Z Vertex 4 {m}
-
-OS:ThermalZone,
-  {99706b5e-f3a9-4ea8-830b-06eb95394344}, !- Handle
-  living zone|unit 5,                     !- Name
-  ,                                       !- Multiplier
-  ,                                       !- Ceiling Height {m}
-  ,                                       !- Volume {m3}
-  ,                                       !- Floor Area {m2}
-  ,                                       !- Zone Inside Convection Algorithm
-  ,                                       !- Zone Outside Convection Algorithm
-  ,                                       !- Zone Conditioning Equipment List Name
-  {79100a2d-51a0-4eb7-9066-d9e1245abea9}, !- Zone Air Inlet Port List
-  {730ab748-0c4e-4172-bf8a-c1a88383cf2e}, !- Zone Air Exhaust Port List
-  {6b404cdb-c18d-4a50-bd6c-215fb7285a92}, !- Zone Air Node Name
-  {560b7adb-5f55-4569-84d5-2621041b516c}, !- Zone Return Air Port List
-  ,                                       !- Primary Daylighting Control Name
-  ,                                       !- Fraction of Zone Controlled by Primary Daylighting Control
-  ,                                       !- Secondary Daylighting Control Name
-  ,                                       !- Fraction of Zone Controlled by Secondary Daylighting Control
-  ,                                       !- Illuminance Map Name
-  ,                                       !- Group Rendering Name
-  ,                                       !- Thermostat Name
-  No;                                     !- Use Ideal Air Loads
-
-OS:Node,
-  {0302f4d4-61da-4173-8e65-31f8187c4ab4}, !- Handle
-  Node 5,                                 !- Name
-  {6b404cdb-c18d-4a50-bd6c-215fb7285a92}, !- Inlet Port
-  ;                                       !- Outlet Port
-
-OS:Connection,
-  {6b404cdb-c18d-4a50-bd6c-215fb7285a92}, !- Handle
-  {d82697a0-c021-4857-8ef2-f8f2b186a3b1}, !- Name
-  {99706b5e-f3a9-4ea8-830b-06eb95394344}, !- Source Object
-  11,                                     !- Outlet Port
-  {0302f4d4-61da-4173-8e65-31f8187c4ab4}, !- Target Object
-  2;                                      !- Inlet Port
-
-OS:PortList,
-  {79100a2d-51a0-4eb7-9066-d9e1245abea9}, !- Handle
-  {ff32fb19-8c42-443f-9ee0-455b5b2bc54b}, !- Name
-  {99706b5e-f3a9-4ea8-830b-06eb95394344}; !- HVAC Component
-
-OS:PortList,
-  {730ab748-0c4e-4172-bf8a-c1a88383cf2e}, !- Handle
-  {f16c1a39-8e2d-47bf-996f-1cff36ffbe30}, !- Name
-  {99706b5e-f3a9-4ea8-830b-06eb95394344}; !- HVAC Component
-
-OS:PortList,
-  {560b7adb-5f55-4569-84d5-2621041b516c}, !- Handle
-  {645243e8-52a3-4c01-bb79-2149f7317976}, !- Name
-  {99706b5e-f3a9-4ea8-830b-06eb95394344}; !- HVAC Component
-
-OS:Sizing:Zone,
-  {0ee98b43-d64a-4773-bd97-e4b33d12d9dd}, !- Handle
-  {99706b5e-f3a9-4ea8-830b-06eb95394344}, !- Zone or ZoneList Name
-  SupplyAirTemperature,                   !- Zone Cooling Design Supply Air Temperature Input Method
-  14,                                     !- Zone Cooling Design Supply Air Temperature {C}
-  11.11,                                  !- Zone Cooling Design Supply Air Temperature Difference {deltaC}
-  SupplyAirTemperature,                   !- Zone Heating Design Supply Air Temperature Input Method
-  40,                                     !- Zone Heating Design Supply Air Temperature {C}
-  11.11,                                  !- Zone Heating Design Supply Air Temperature Difference {deltaC}
-  0.0085,                                 !- Zone Cooling Design Supply Air Humidity Ratio {kg-H2O/kg-air}
-  0.008,                                  !- Zone Heating Design Supply Air Humidity Ratio {kg-H2O/kg-air}
-  ,                                       !- Zone Heating Sizing Factor
-  ,                                       !- Zone Cooling Sizing Factor
-  DesignDay,                              !- Cooling Design Air Flow Method
-  ,                                       !- Cooling Design Air Flow Rate {m3/s}
-  ,                                       !- Cooling Minimum Air Flow per Zone Floor Area {m3/s-m2}
-  ,                                       !- Cooling Minimum Air Flow {m3/s}
-  ,                                       !- Cooling Minimum Air Flow Fraction
-  DesignDay,                              !- Heating Design Air Flow Method
-  ,                                       !- Heating Design Air Flow Rate {m3/s}
-  ,                                       !- Heating Maximum Air Flow per Zone Floor Area {m3/s-m2}
-  ,                                       !- Heating Maximum Air Flow {m3/s}
-  ,                                       !- Heating Maximum Air Flow Fraction
-  ,                                       !- Design Zone Air Distribution Effectiveness in Cooling Mode
-  ,                                       !- Design Zone Air Distribution Effectiveness in Heating Mode
-  No,                                     !- Account for Dedicated Outdoor Air System
-  NeutralSupplyAir,                       !- Dedicated Outdoor Air System Control Strategy
-  autosize,                               !- Dedicated Outdoor Air Low Setpoint Temperature for Design {C}
-  autosize;                               !- Dedicated Outdoor Air High Setpoint Temperature for Design {C}
-
-OS:ZoneHVAC:EquipmentList,
-  {27366593-e853-4ddb-8727-ca4a8c4d693a}, !- Handle
-  Zone HVAC Equipment List 5,             !- Name
-  {99706b5e-f3a9-4ea8-830b-06eb95394344}; !- Thermal Zone
-
-OS:Space,
-  {9796cfde-bddd-4fa9-81b7-260e094a495b}, !- Handle
-  living space|unit 5|story 1,            !- Name
-  {19934a1f-d05d-4a52-af7c-937bd22c42b0}, !- Space Type Name
-  ,                                       !- Default Construction Set Name
-  ,                                       !- Default Schedule Set Name
-  -0,                                     !- Direction of Relative North {deg}
-  0,                                      !- X Origin {m}
-  0,                                      !- Y Origin {m}
-  0,                                      !- Z Origin {m}
-  ,                                       !- Building Story Name
-  {99706b5e-f3a9-4ea8-830b-06eb95394344}, !- Thermal Zone Name
-  ,                                       !- Part of Total Floor Area
-  ,                                       !- Design Specification Outdoor Air Object Name
-  {32f80ae9-07c2-436e-8241-e5a9d8dc394d}; !- Building Unit Name
-
-OS:Surface,
-  {58e95d09-e289-4cf4-83bd-3748117dc786}, !- Handle
-  Surface 69,                             !- Name
-  Wall,                                   !- Surface Type
-  ,                                       !- Construction Name
-  {9796cfde-bddd-4fa9-81b7-260e094a495b}, !- Space Name
-  Surface,                                !- Outside Boundary Condition
-  {9ad5d8bc-4801-4b28-976d-22838f0aa5ea}, !- Outside Boundary Condition Object
-  NoSun,                                  !- Sun Exposure
-  NoWind,                                 !- Wind Exposure
-  ,                                       !- View Factor to Ground
-  ,                                       !- Number of Vertices
-  7.46604473600313, 0, 2.4384,            !- X,Y,Z Vertex 1 {m}
-  7.46604473600313, 0, 0,                 !- X,Y,Z Vertex 2 {m}
-  7.46604473600313, -7.46604473600313, 0, !- X,Y,Z Vertex 3 {m}
-  7.46604473600313, -7.46604473600313, 2.4384; !- X,Y,Z Vertex 4 {m}
-
-OS:Surface,
-  {91e371e5-e40e-4a36-a177-eae9e550c972}, !- Handle
-  Surface 70,                             !- Name
-  Floor,                                  !- Surface Type
-  ,                                       !- Construction Name
-  {9796cfde-bddd-4fa9-81b7-260e094a495b}, !- Space Name
-  Surface,                                !- Outside Boundary Condition
-  {5fb4c476-ff0c-40ef-8fd2-6de9c852ac24}, !- Outside Boundary Condition Object
-  NoSun,                                  !- Sun Exposure
-  NoWind,                                 !- Wind Exposure
-  ,                                       !- View Factor to Ground
-  ,                                       !- Number of Vertices
-  7.46604473600313, -7.46604473600313, 0, !- X,Y,Z Vertex 1 {m}
-  7.46604473600313, 0, 0,                 !- X,Y,Z Vertex 2 {m}
-  11.1990671040047, 0, 0,                 !- X,Y,Z Vertex 3 {m}
-  11.1990671040047, -7.46604473600313, 0; !- X,Y,Z Vertex 4 {m}
-
-OS:Surface,
-  {782b075e-f28f-44fd-8f44-5ad782e08bd4}, !- Handle
-  Surface 71,                             !- Name
-  RoofCeiling,                            !- Surface Type
-  ,                                       !- Construction Name
-  {9796cfde-bddd-4fa9-81b7-260e094a495b}, !- Space Name
-  Surface,                                !- Outside Boundary Condition
-  {493ec133-c155-4968-b9cd-9e2bdf53d59f}, !- Outside Boundary Condition Object
-  NoSun,                                  !- Sun Exposure
-  NoWind,                                 !- Wind Exposure
-  ,                                       !- View Factor to Ground
-  ,                                       !- Number of Vertices
-  11.1990671040047, -7.46604473600313, 2.4384, !- X,Y,Z Vertex 1 {m}
-  11.1990671040047, 0, 2.4384,            !- X,Y,Z Vertex 2 {m}
-  7.46604473600313, 0, 2.4384,            !- X,Y,Z Vertex 3 {m}
-  7.46604473600313, -7.46604473600313, 2.4384; !- X,Y,Z Vertex 4 {m}
-
-OS:Surface,
-  {587fd17b-8357-482e-abeb-3abd3ce88879}, !- Handle
-  Surface 72,                             !- Name
-  Wall,                                   !- Surface Type
-  ,                                       !- Construction Name
-  {9796cfde-bddd-4fa9-81b7-260e094a495b}, !- Space Name
-  Surface,                                !- Outside Boundary Condition
-  {5c1f1907-3693-4b05-9f51-d45c8c0141b2}, !- Outside Boundary Condition Object
-  NoSun,                                  !- Sun Exposure
-  NoWind,                                 !- Wind Exposure
-  ,                                       !- View Factor to Ground
-  ,                                       !- Number of Vertices
-  11.1990671040047, -7.46604473600313, 2.4384, !- X,Y,Z Vertex 1 {m}
-  11.1990671040047, -7.46604473600313, 0, !- X,Y,Z Vertex 2 {m}
-  11.1990671040047, 0, 0,                 !- X,Y,Z Vertex 3 {m}
-  11.1990671040047, 0, 2.4384;            !- X,Y,Z Vertex 4 {m}
-
-OS:Surface,
-  {c034cf26-edea-452a-ae0d-f196c1a505e7}, !- Handle
-  Surface 73,                             !- Name
-  Wall,                                   !- Surface Type
-  ,                                       !- Construction Name
-  {9796cfde-bddd-4fa9-81b7-260e094a495b}, !- Space Name
-  Surface,                                !- Outside Boundary Condition
-  {0387d8b2-bc70-4701-af5e-5e4339512853}, !- Outside Boundary Condition Object
-  NoSun,                                  !- Sun Exposure
-  NoWind,                                 !- Wind Exposure
-  ,                                       !- View Factor to Ground
-  ,                                       !- Number of Vertices
-  11.1990671040047, 0, 2.4384,            !- X,Y,Z Vertex 1 {m}
-  11.1990671040047, 0, 0,                 !- X,Y,Z Vertex 2 {m}
-  7.46604473600313, 0, 0,                 !- X,Y,Z Vertex 3 {m}
-  7.46604473600313, 0, 2.4384;            !- X,Y,Z Vertex 4 {m}
-
-OS:Surface,
-  {89da68af-6546-4f87-ab3a-2b6a280e281f}, !- Handle
-  Surface 74,                             !- Name
-  Wall,                                   !- Surface Type
-  ,                                       !- Construction Name
-  {9796cfde-bddd-4fa9-81b7-260e094a495b}, !- Space Name
-  Outdoors,                               !- Outside Boundary Condition
-  ,                                       !- Outside Boundary Condition Object
-  SunExposed,                             !- Sun Exposure
-  WindExposed,                            !- Wind Exposure
-  ,                                       !- View Factor to Ground
-  ,                                       !- Number of Vertices
-  7.46604473600313, -7.46604473600313, 2.4384, !- X,Y,Z Vertex 1 {m}
-  7.46604473600313, -7.46604473600313, 0, !- X,Y,Z Vertex 2 {m}
-  11.1990671040047, -7.46604473600313, 0, !- X,Y,Z Vertex 3 {m}
-  11.1990671040047, -7.46604473600313, 2.4384; !- X,Y,Z Vertex 4 {m}
-
-OS:Space,
-  {439fb979-97ba-44f3-b694-15eaa275e13c}, !- Handle
-  living space|unit 5|story 2,            !- Name
-  {19934a1f-d05d-4a52-af7c-937bd22c42b0}, !- Space Type Name
-  ,                                       !- Default Construction Set Name
-  ,                                       !- Default Schedule Set Name
-  -0,                                     !- Direction of Relative North {deg}
-  0,                                      !- X Origin {m}
-  0,                                      !- Y Origin {m}
-  0,                                      !- Z Origin {m}
-  ,                                       !- Building Story Name
-  {99706b5e-f3a9-4ea8-830b-06eb95394344}, !- Thermal Zone Name
-  ,                                       !- Part of Total Floor Area
-  ,                                       !- Design Specification Outdoor Air Object Name
-  {32f80ae9-07c2-436e-8241-e5a9d8dc394d}; !- Building Unit Name
-
-OS:Surface,
-  {47f7a0df-aa73-4a24-9b47-28d86f1e7562}, !- Handle
-  Surface 75,                             !- Name
-  Wall,                                   !- Surface Type
-  ,                                       !- Construction Name
-  {439fb979-97ba-44f3-b694-15eaa275e13c}, !- Space Name
-  Surface,                                !- Outside Boundary Condition
-  {920b50e8-e954-41b6-a4cd-1155bcc8aa47}, !- Outside Boundary Condition Object
-  NoSun,                                  !- Sun Exposure
-  NoWind,                                 !- Wind Exposure
-  ,                                       !- View Factor to Ground
-  ,                                       !- Number of Vertices
-  11.1990671040047, -7.46604473600313, 4.8768, !- X,Y,Z Vertex 1 {m}
-  11.1990671040047, -7.46604473600313, 2.4384, !- X,Y,Z Vertex 2 {m}
-  11.1990671040047, 0, 2.4384,            !- X,Y,Z Vertex 3 {m}
-  11.1990671040047, 0, 4.8768;            !- X,Y,Z Vertex 4 {m}
-
-OS:Surface,
-  {b8dfb645-d052-4c08-95fc-1f7f282951d2}, !- Handle
-  Surface 76,                             !- Name
-  Wall,                                   !- Surface Type
-  ,                                       !- Construction Name
-  {439fb979-97ba-44f3-b694-15eaa275e13c}, !- Space Name
-  Surface,                                !- Outside Boundary Condition
-  {b8d7a101-82da-471b-982b-8c1abf5d785c}, !- Outside Boundary Condition Object
-  NoSun,                                  !- Sun Exposure
-  NoWind,                                 !- Wind Exposure
-  ,                                       !- View Factor to Ground
-  ,                                       !- Number of Vertices
-  7.46604473600313, 0, 4.8768,            !- X,Y,Z Vertex 1 {m}
-  7.46604473600313, 0, 2.4384,            !- X,Y,Z Vertex 2 {m}
-  7.46604473600313, -7.46604473600313, 2.4384, !- X,Y,Z Vertex 3 {m}
-  7.46604473600313, -7.46604473600313, 4.8768; !- X,Y,Z Vertex 4 {m}
-
-OS:Surface,
-  {ea839294-3c86-49d1-8eaf-96e838f70da0}, !- Handle
-  Surface 77,                             !- Name
-  Wall,                                   !- Surface Type
-  ,                                       !- Construction Name
-  {439fb979-97ba-44f3-b694-15eaa275e13c}, !- Space Name
-  Surface,                                !- Outside Boundary Condition
-  {acacbcaa-93a1-4a5b-8059-a0f3b3edeb1c}, !- Outside Boundary Condition Object
-  NoSun,                                  !- Sun Exposure
-  NoWind,                                 !- Wind Exposure
-  ,                                       !- View Factor to Ground
-  ,                                       !- Number of Vertices
-  11.1990671040047, 0, 4.8768,            !- X,Y,Z Vertex 1 {m}
-  11.1990671040047, 0, 2.4384,            !- X,Y,Z Vertex 2 {m}
-  7.46604473600313, 0, 2.4384,            !- X,Y,Z Vertex 3 {m}
-  7.46604473600313, 0, 4.8768;            !- X,Y,Z Vertex 4 {m}
-
-OS:Surface,
-  {ca6eb3e9-d670-4ad3-b78a-eb30ae00bca9}, !- Handle
-  Surface 78,                             !- Name
-  Wall,                                   !- Surface Type
-  ,                                       !- Construction Name
-  {439fb979-97ba-44f3-b694-15eaa275e13c}, !- Space Name
-  Outdoors,                               !- Outside Boundary Condition
-  ,                                       !- Outside Boundary Condition Object
-  SunExposed,                             !- Sun Exposure
-  WindExposed,                            !- Wind Exposure
-  ,                                       !- View Factor to Ground
-  ,                                       !- Number of Vertices
-  7.46604473600313, -7.46604473600313, 4.8768, !- X,Y,Z Vertex 1 {m}
-  7.46604473600313, -7.46604473600313, 2.4384, !- X,Y,Z Vertex 2 {m}
-  11.1990671040047, -7.46604473600313, 2.4384, !- X,Y,Z Vertex 3 {m}
-  11.1990671040047, -7.46604473600313, 4.8768; !- X,Y,Z Vertex 4 {m}
-
-OS:Surface,
-  {493ec133-c155-4968-b9cd-9e2bdf53d59f}, !- Handle
-  Surface 79,                             !- Name
-  Floor,                                  !- Surface Type
-  ,                                       !- Construction Name
-  {439fb979-97ba-44f3-b694-15eaa275e13c}, !- Space Name
-  Surface,                                !- Outside Boundary Condition
-  {782b075e-f28f-44fd-8f44-5ad782e08bd4}, !- Outside Boundary Condition Object
-  NoSun,                                  !- Sun Exposure
-  NoWind,                                 !- Wind Exposure
-  ,                                       !- View Factor to Ground
-  ,                                       !- Number of Vertices
-  7.46604473600313, -7.46604473600313, 2.4384, !- X,Y,Z Vertex 1 {m}
-  7.46604473600313, 0, 2.4384,            !- X,Y,Z Vertex 2 {m}
-  11.1990671040047, 0, 2.4384,            !- X,Y,Z Vertex 3 {m}
-  11.1990671040047, -7.46604473600313, 2.4384; !- X,Y,Z Vertex 4 {m}
-
-OS:Surface,
-  {076f7808-3539-4ae6-bd4a-e0d67402640f}, !- Handle
-  Surface 80,                             !- Name
-  RoofCeiling,                            !- Surface Type
-  ,                                       !- Construction Name
-  {439fb979-97ba-44f3-b694-15eaa275e13c}, !- Space Name
-  Surface,                                !- Outside Boundary Condition
-  {1f405ffe-9091-40fe-b66a-e166389f84c4}, !- Outside Boundary Condition Object
-  NoSun,                                  !- Sun Exposure
-  NoWind,                                 !- Wind Exposure
-  ,                                       !- View Factor to Ground
-  ,                                       !- Number of Vertices
-  11.1990671040047, -7.46604473600313, 4.8768, !- X,Y,Z Vertex 1 {m}
-  11.1990671040047, 0, 4.8768,            !- X,Y,Z Vertex 2 {m}
-  7.46604473600313, 0, 4.8768,            !- X,Y,Z Vertex 3 {m}
-  7.46604473600313, -7.46604473600313, 4.8768; !- X,Y,Z Vertex 4 {m}
-
-OS:ThermalZone,
-  {81b82488-f40f-4ba0-8fad-3d36789829b7}, !- Handle
-  living zone|unit 6,                     !- Name
-  ,                                       !- Multiplier
-  ,                                       !- Ceiling Height {m}
-  ,                                       !- Volume {m3}
-  ,                                       !- Floor Area {m2}
-  ,                                       !- Zone Inside Convection Algorithm
-  ,                                       !- Zone Outside Convection Algorithm
-  ,                                       !- Zone Conditioning Equipment List Name
-  {677407c1-843a-47da-852f-2d00733a2bc0}, !- Zone Air Inlet Port List
-  {5ba78a01-b171-4e80-ae33-9d187612562e}, !- Zone Air Exhaust Port List
-  {5cd3ebdf-eb87-48ec-b923-1dc65710505e}, !- Zone Air Node Name
-  {8f49ed5d-4274-498e-8d88-669bfd6a8d6f}, !- Zone Return Air Port List
-  ,                                       !- Primary Daylighting Control Name
-  ,                                       !- Fraction of Zone Controlled by Primary Daylighting Control
-  ,                                       !- Secondary Daylighting Control Name
-  ,                                       !- Fraction of Zone Controlled by Secondary Daylighting Control
-  ,                                       !- Illuminance Map Name
-  ,                                       !- Group Rendering Name
-  ,                                       !- Thermostat Name
-  No;                                     !- Use Ideal Air Loads
-
-OS:Node,
-  {16de7c10-73eb-43a8-aadf-a2476d122fc0}, !- Handle
-  Node 6,                                 !- Name
-  {5cd3ebdf-eb87-48ec-b923-1dc65710505e}, !- Inlet Port
-  ;                                       !- Outlet Port
-
-OS:Connection,
-  {5cd3ebdf-eb87-48ec-b923-1dc65710505e}, !- Handle
-  {7ded1fb7-9e1a-4161-a4a0-d4ddbab5f693}, !- Name
-  {81b82488-f40f-4ba0-8fad-3d36789829b7}, !- Source Object
-  11,                                     !- Outlet Port
-  {16de7c10-73eb-43a8-aadf-a2476d122fc0}, !- Target Object
-  2;                                      !- Inlet Port
-
-OS:PortList,
-  {677407c1-843a-47da-852f-2d00733a2bc0}, !- Handle
-  {8cc1ad1d-d040-4f91-a6f6-c64fa248f271}, !- Name
-  {81b82488-f40f-4ba0-8fad-3d36789829b7}; !- HVAC Component
-
-OS:PortList,
-  {5ba78a01-b171-4e80-ae33-9d187612562e}, !- Handle
-  {7ebed254-f4e2-4b9b-a924-f968e4807800}, !- Name
-  {81b82488-f40f-4ba0-8fad-3d36789829b7}; !- HVAC Component
-
-OS:PortList,
-  {8f49ed5d-4274-498e-8d88-669bfd6a8d6f}, !- Handle
-  {644f5941-f0d8-4e6e-9ccd-626fc1682d86}, !- Name
-  {81b82488-f40f-4ba0-8fad-3d36789829b7}; !- HVAC Component
-
-OS:Sizing:Zone,
-  {fb7335c9-ee71-4b74-b972-d5d4992ee094}, !- Handle
-  {81b82488-f40f-4ba0-8fad-3d36789829b7}, !- Zone or ZoneList Name
-  SupplyAirTemperature,                   !- Zone Cooling Design Supply Air Temperature Input Method
-  14,                                     !- Zone Cooling Design Supply Air Temperature {C}
-  11.11,                                  !- Zone Cooling Design Supply Air Temperature Difference {deltaC}
-  SupplyAirTemperature,                   !- Zone Heating Design Supply Air Temperature Input Method
-  40,                                     !- Zone Heating Design Supply Air Temperature {C}
-  11.11,                                  !- Zone Heating Design Supply Air Temperature Difference {deltaC}
-  0.0085,                                 !- Zone Cooling Design Supply Air Humidity Ratio {kg-H2O/kg-air}
-  0.008,                                  !- Zone Heating Design Supply Air Humidity Ratio {kg-H2O/kg-air}
-  ,                                       !- Zone Heating Sizing Factor
-  ,                                       !- Zone Cooling Sizing Factor
-  DesignDay,                              !- Cooling Design Air Flow Method
-  ,                                       !- Cooling Design Air Flow Rate {m3/s}
-  ,                                       !- Cooling Minimum Air Flow per Zone Floor Area {m3/s-m2}
-  ,                                       !- Cooling Minimum Air Flow {m3/s}
-  ,                                       !- Cooling Minimum Air Flow Fraction
-  DesignDay,                              !- Heating Design Air Flow Method
-  ,                                       !- Heating Design Air Flow Rate {m3/s}
-  ,                                       !- Heating Maximum Air Flow per Zone Floor Area {m3/s-m2}
-  ,                                       !- Heating Maximum Air Flow {m3/s}
-  ,                                       !- Heating Maximum Air Flow Fraction
-  ,                                       !- Design Zone Air Distribution Effectiveness in Cooling Mode
-  ,                                       !- Design Zone Air Distribution Effectiveness in Heating Mode
-  No,                                     !- Account for Dedicated Outdoor Air System
-  NeutralSupplyAir,                       !- Dedicated Outdoor Air System Control Strategy
-  autosize,                               !- Dedicated Outdoor Air Low Setpoint Temperature for Design {C}
-  autosize;                               !- Dedicated Outdoor Air High Setpoint Temperature for Design {C}
-
-OS:ZoneHVAC:EquipmentList,
-  {eea5dff1-fe08-4865-ba00-ec489e803d84}, !- Handle
-  Zone HVAC Equipment List 6,             !- Name
-  {81b82488-f40f-4ba0-8fad-3d36789829b7}; !- Thermal Zone
-
-OS:Space,
-  {3f93ada8-d73b-4875-aa26-4b770de6f0ea}, !- Handle
-  living space|unit 6|story 1,            !- Name
-  {19934a1f-d05d-4a52-af7c-937bd22c42b0}, !- Space Type Name
-  ,                                       !- Default Construction Set Name
-  ,                                       !- Default Schedule Set Name
-  -0,                                     !- Direction of Relative North {deg}
-  0,                                      !- X Origin {m}
-  0,                                      !- Y Origin {m}
-  0,                                      !- Z Origin {m}
-  ,                                       !- Building Story Name
-  {81b82488-f40f-4ba0-8fad-3d36789829b7}, !- Thermal Zone Name
-  ,                                       !- Part of Total Floor Area
-  ,                                       !- Design Specification Outdoor Air Object Name
-  {d92a6d61-f3cb-4bbf-a17d-31c988545e93}; !- Building Unit Name
-
-OS:Surface,
-  {080d076e-a91b-4eb4-a187-32c9ff4a0691}, !- Handle
-  Surface 86,                             !- Name
-  Wall,                                   !- Surface Type
-  ,                                       !- Construction Name
-  {3f93ada8-d73b-4875-aa26-4b770de6f0ea}, !- Space Name
-  Surface,                                !- Outside Boundary Condition
-  {a16a1802-c87e-424d-a043-672f46a56fae}, !- Outside Boundary Condition Object
-  NoSun,                                  !- Sun Exposure
-  NoWind,                                 !- Wind Exposure
-  ,                                       !- View Factor to Ground
-  ,                                       !- Number of Vertices
-  7.46604473600313, 7.46604473600313, 2.4384, !- X,Y,Z Vertex 1 {m}
-  7.46604473600313, 7.46604473600313, 0,  !- X,Y,Z Vertex 2 {m}
-  7.46604473600313, 0, 0,                 !- X,Y,Z Vertex 3 {m}
-  7.46604473600313, 0, 2.4384;            !- X,Y,Z Vertex 4 {m}
-
-OS:Surface,
-  {84921fdf-687b-4c25-9073-83bf3f4a73bb}, !- Handle
-  Surface 87,                             !- Name
-  Floor,                                  !- Surface Type
-  ,                                       !- Construction Name
-  {3f93ada8-d73b-4875-aa26-4b770de6f0ea}, !- Space Name
-  Surface,                                !- Outside Boundary Condition
-  {1bc684d7-510c-493a-8f18-57ca5b0f23d5}, !- Outside Boundary Condition Object
-  NoSun,                                  !- Sun Exposure
-  NoWind,                                 !- Wind Exposure
-  ,                                       !- View Factor to Ground
-  ,                                       !- Number of Vertices
-  7.46604473600313, 0, 0,                 !- X,Y,Z Vertex 1 {m}
-  7.46604473600313, 7.46604473600313, 0,  !- X,Y,Z Vertex 2 {m}
-  11.1990671040047, 7.46604473600313, 0,  !- X,Y,Z Vertex 3 {m}
-  11.1990671040047, 0, 0;                 !- X,Y,Z Vertex 4 {m}
-
-OS:Surface,
-  {f43c90bd-9d10-4ada-bb5f-d5bf14a9f53a}, !- Handle
-  Surface 88,                             !- Name
-  Wall,                                   !- Surface Type
-  ,                                       !- Construction Name
-  {3f93ada8-d73b-4875-aa26-4b770de6f0ea}, !- Space Name
-  Outdoors,                               !- Outside Boundary Condition
-  ,                                       !- Outside Boundary Condition Object
-  SunExposed,                             !- Sun Exposure
-  WindExposed,                            !- Wind Exposure
-  ,                                       !- View Factor to Ground
-  ,                                       !- Number of Vertices
-  11.1990671040047, 7.46604473600313, 2.4384, !- X,Y,Z Vertex 1 {m}
-  11.1990671040047, 7.46604473600313, 0,  !- X,Y,Z Vertex 2 {m}
-  7.46604473600313, 7.46604473600313, 0,  !- X,Y,Z Vertex 3 {m}
-  7.46604473600313, 7.46604473600313, 2.4384; !- X,Y,Z Vertex 4 {m}
-
-OS:Surface,
-  {0387d8b2-bc70-4701-af5e-5e4339512853}, !- Handle
-  Surface 89,                             !- Name
-  Wall,                                   !- Surface Type
-  ,                                       !- Construction Name
-  {3f93ada8-d73b-4875-aa26-4b770de6f0ea}, !- Space Name
-  Surface,                                !- Outside Boundary Condition
-  {c034cf26-edea-452a-ae0d-f196c1a505e7}, !- Outside Boundary Condition Object
-  NoSun,                                  !- Sun Exposure
-  NoWind,                                 !- Wind Exposure
-  ,                                       !- View Factor to Ground
-  ,                                       !- Number of Vertices
-  7.46604473600313, 0, 2.4384,            !- X,Y,Z Vertex 1 {m}
-  7.46604473600313, 0, 0,                 !- X,Y,Z Vertex 2 {m}
-  11.1990671040047, 0, 0,                 !- X,Y,Z Vertex 3 {m}
-  11.1990671040047, 0, 2.4384;            !- X,Y,Z Vertex 4 {m}
-
-OS:Surface,
-  {21d593f5-d4f3-4751-b9a4-c1993cb3290d}, !- Handle
-  Surface 90,                             !- Name
-  Wall,                                   !- Surface Type
-  ,                                       !- Construction Name
-  {3f93ada8-d73b-4875-aa26-4b770de6f0ea}, !- Space Name
-  Surface,                                !- Outside Boundary Condition
-  {9b0e5001-e01a-4eb1-a561-aa0792539ce9}, !- Outside Boundary Condition Object
-  NoSun,                                  !- Sun Exposure
-  NoWind,                                 !- Wind Exposure
-  ,                                       !- View Factor to Ground
-  ,                                       !- Number of Vertices
-  11.1990671040047, 0, 2.4384,            !- X,Y,Z Vertex 1 {m}
-  11.1990671040047, 0, 0,                 !- X,Y,Z Vertex 2 {m}
-  11.1990671040047, 7.46604473600313, 0,  !- X,Y,Z Vertex 3 {m}
-  11.1990671040047, 7.46604473600313, 2.4384; !- X,Y,Z Vertex 4 {m}
-
-OS:Surface,
-  {2b4ab8b2-addf-4b8e-a337-fbd3b1e9ebec}, !- Handle
-  Surface 91,                             !- Name
-  RoofCeiling,                            !- Surface Type
-  ,                                       !- Construction Name
-  {3f93ada8-d73b-4875-aa26-4b770de6f0ea}, !- Space Name
-  Surface,                                !- Outside Boundary Condition
-  {22adc2f7-1604-4f6a-8e16-333501a6c196}, !- Outside Boundary Condition Object
-  NoSun,                                  !- Sun Exposure
-  NoWind,                                 !- Wind Exposure
-  ,                                       !- View Factor to Ground
-  ,                                       !- Number of Vertices
-  11.1990671040047, 0, 2.4384,            !- X,Y,Z Vertex 1 {m}
-  11.1990671040047, 7.46604473600313, 2.4384, !- X,Y,Z Vertex 2 {m}
-  7.46604473600313, 7.46604473600313, 2.4384, !- X,Y,Z Vertex 3 {m}
-  7.46604473600313, 0, 2.4384;            !- X,Y,Z Vertex 4 {m}
-
-OS:Space,
-  {3de34606-5e27-4dff-84db-f8231c469c42}, !- Handle
-  living space|unit 6|story 2,            !- Name
-  {19934a1f-d05d-4a52-af7c-937bd22c42b0}, !- Space Type Name
-  ,                                       !- Default Construction Set Name
-  ,                                       !- Default Schedule Set Name
-  -0,                                     !- Direction of Relative North {deg}
-  0,                                      !- X Origin {m}
-  0,                                      !- Y Origin {m}
-  0,                                      !- Z Origin {m}
-  ,                                       !- Building Story Name
-  {81b82488-f40f-4ba0-8fad-3d36789829b7}, !- Thermal Zone Name
-  ,                                       !- Part of Total Floor Area
-  ,                                       !- Design Specification Outdoor Air Object Name
-  {d92a6d61-f3cb-4bbf-a17d-31c988545e93}; !- Building Unit Name
-
-OS:Surface,
-  {acacbcaa-93a1-4a5b-8059-a0f3b3edeb1c}, !- Handle
-  Surface 92,                             !- Name
-  Wall,                                   !- Surface Type
-  ,                                       !- Construction Name
-  {3de34606-5e27-4dff-84db-f8231c469c42}, !- Space Name
-  Surface,                                !- Outside Boundary Condition
-  {ea839294-3c86-49d1-8eaf-96e838f70da0}, !- Outside Boundary Condition Object
-  NoSun,                                  !- Sun Exposure
-  NoWind,                                 !- Wind Exposure
-  ,                                       !- View Factor to Ground
-  ,                                       !- Number of Vertices
-  7.46604473600313, 0, 4.8768,            !- X,Y,Z Vertex 1 {m}
-  7.46604473600313, 0, 2.4384,            !- X,Y,Z Vertex 2 {m}
-  11.1990671040047, 0, 2.4384,            !- X,Y,Z Vertex 3 {m}
-  11.1990671040047, 0, 4.8768;            !- X,Y,Z Vertex 4 {m}
-
-OS:Surface,
-  {68fae89d-6cd0-45c6-9425-58e2fecc94f2}, !- Handle
-  Surface 93,                             !- Name
-  Wall,                                   !- Surface Type
-  ,                                       !- Construction Name
-  {3de34606-5e27-4dff-84db-f8231c469c42}, !- Space Name
-  Surface,                                !- Outside Boundary Condition
-  {e8f8ce11-5112-480a-be05-4575c0fed607}, !- Outside Boundary Condition Object
-  NoSun,                                  !- Sun Exposure
-  NoWind,                                 !- Wind Exposure
-  ,                                       !- View Factor to Ground
-  ,                                       !- Number of Vertices
-  11.1990671040047, 0, 4.8768,            !- X,Y,Z Vertex 1 {m}
-  11.1990671040047, 0, 2.4384,            !- X,Y,Z Vertex 2 {m}
-  11.1990671040047, 7.46604473600313, 2.4384, !- X,Y,Z Vertex 3 {m}
-  11.1990671040047, 7.46604473600313, 4.8768; !- X,Y,Z Vertex 4 {m}
-
-OS:Surface,
-  {74eb48a5-c39f-4be2-ade4-1b6e96a55d1a}, !- Handle
-  Surface 94,                             !- Name
-  Wall,                                   !- Surface Type
-  ,                                       !- Construction Name
-  {3de34606-5e27-4dff-84db-f8231c469c42}, !- Space Name
-  Surface,                                !- Outside Boundary Condition
-  {c45f7a8b-cbbb-43c2-b0d9-dec365a84571}, !- Outside Boundary Condition Object
-  NoSun,                                  !- Sun Exposure
-  NoWind,                                 !- Wind Exposure
-  ,                                       !- View Factor to Ground
-  ,                                       !- Number of Vertices
-  7.46604473600313, 7.46604473600313, 4.8768, !- X,Y,Z Vertex 1 {m}
-  7.46604473600313, 7.46604473600313, 2.4384, !- X,Y,Z Vertex 2 {m}
-  7.46604473600313, 0, 2.4384,            !- X,Y,Z Vertex 3 {m}
-  7.46604473600313, 0, 4.8768;            !- X,Y,Z Vertex 4 {m}
-
-OS:Surface,
-  {8a7aa68b-8ccc-4bc6-ba0a-0d8c763f32ee}, !- Handle
-  Surface 95,                             !- Name
-  RoofCeiling,                            !- Surface Type
-  ,                                       !- Construction Name
-  {3de34606-5e27-4dff-84db-f8231c469c42}, !- Space Name
-  Surface,                                !- Outside Boundary Condition
-  {b45bdec3-7fbe-437e-aea2-be2957dd1cf0}, !- Outside Boundary Condition Object
-  NoSun,                                  !- Sun Exposure
-  NoWind,                                 !- Wind Exposure
-  ,                                       !- View Factor to Ground
-  ,                                       !- Number of Vertices
-  11.1990671040047, 0, 4.8768,            !- X,Y,Z Vertex 1 {m}
-  11.1990671040047, 7.46604473600313, 4.8768, !- X,Y,Z Vertex 2 {m}
-  7.46604473600313, 7.46604473600313, 4.8768, !- X,Y,Z Vertex 3 {m}
-  7.46604473600313, 0, 4.8768;            !- X,Y,Z Vertex 4 {m}
-
-OS:Surface,
-  {8d4e34dd-9c27-4e32-ad07-dbac512b0c18}, !- Handle
-  Surface 96,                             !- Name
-  Wall,                                   !- Surface Type
-  ,                                       !- Construction Name
-  {3de34606-5e27-4dff-84db-f8231c469c42}, !- Space Name
-  Outdoors,                               !- Outside Boundary Condition
-  ,                                       !- Outside Boundary Condition Object
-  SunExposed,                             !- Sun Exposure
-  WindExposed,                            !- Wind Exposure
-  ,                                       !- View Factor to Ground
-  ,                                       !- Number of Vertices
-  11.1990671040047, 7.46604473600313, 4.8768, !- X,Y,Z Vertex 1 {m}
-  11.1990671040047, 7.46604473600313, 2.4384, !- X,Y,Z Vertex 2 {m}
-  7.46604473600313, 7.46604473600313, 2.4384, !- X,Y,Z Vertex 3 {m}
-  7.46604473600313, 7.46604473600313, 4.8768; !- X,Y,Z Vertex 4 {m}
-
-OS:Surface,
-  {22adc2f7-1604-4f6a-8e16-333501a6c196}, !- Handle
-  Surface 97,                             !- Name
-  Floor,                                  !- Surface Type
-  ,                                       !- Construction Name
-  {3de34606-5e27-4dff-84db-f8231c469c42}, !- Space Name
-  Surface,                                !- Outside Boundary Condition
-  {2b4ab8b2-addf-4b8e-a337-fbd3b1e9ebec}, !- Outside Boundary Condition Object
-  NoSun,                                  !- Sun Exposure
-  NoWind,                                 !- Wind Exposure
-  ,                                       !- View Factor to Ground
-  ,                                       !- Number of Vertices
-  7.46604473600313, 0, 2.4384,            !- X,Y,Z Vertex 1 {m}
-  7.46604473600313, 7.46604473600313, 2.4384, !- X,Y,Z Vertex 2 {m}
-  11.1990671040047, 7.46604473600313, 2.4384, !- X,Y,Z Vertex 3 {m}
-  11.1990671040047, 0, 2.4384;            !- X,Y,Z Vertex 4 {m}
-
-OS:ThermalZone,
-  {19e9fcb2-9df0-4a18-b399-86abec42a496}, !- Handle
-  living zone|unit 7,                     !- Name
-  ,                                       !- Multiplier
-  ,                                       !- Ceiling Height {m}
-  ,                                       !- Volume {m3}
-  ,                                       !- Floor Area {m2}
-  ,                                       !- Zone Inside Convection Algorithm
-  ,                                       !- Zone Outside Convection Algorithm
-  ,                                       !- Zone Conditioning Equipment List Name
-  {cc0eed83-5931-4f45-92db-114d082dce0d}, !- Zone Air Inlet Port List
-  {c041f420-20c9-4d1a-9040-44016c3f1fc8}, !- Zone Air Exhaust Port List
-  {9f6fd50d-ca65-49cc-95e5-6afd9d990086}, !- Zone Air Node Name
-  {5cb090ad-379c-42fa-b604-8c7fd6441e84}, !- Zone Return Air Port List
-  ,                                       !- Primary Daylighting Control Name
-  ,                                       !- Fraction of Zone Controlled by Primary Daylighting Control
-  ,                                       !- Secondary Daylighting Control Name
-  ,                                       !- Fraction of Zone Controlled by Secondary Daylighting Control
-  ,                                       !- Illuminance Map Name
-  ,                                       !- Group Rendering Name
-  ,                                       !- Thermostat Name
-  No;                                     !- Use Ideal Air Loads
-
-OS:Node,
-  {d668040f-1449-41fc-9a07-5e75a2fb1c48}, !- Handle
-  Node 7,                                 !- Name
-  {9f6fd50d-ca65-49cc-95e5-6afd9d990086}, !- Inlet Port
-  ;                                       !- Outlet Port
-
-OS:Connection,
-  {9f6fd50d-ca65-49cc-95e5-6afd9d990086}, !- Handle
-  {5aec8f96-d685-4475-b2f9-332e17dbbafe}, !- Name
-  {19e9fcb2-9df0-4a18-b399-86abec42a496}, !- Source Object
-  11,                                     !- Outlet Port
-  {d668040f-1449-41fc-9a07-5e75a2fb1c48}, !- Target Object
-  2;                                      !- Inlet Port
-
-OS:PortList,
-  {cc0eed83-5931-4f45-92db-114d082dce0d}, !- Handle
-  {76a10f23-2453-4947-b393-621161df0aee}, !- Name
-  {19e9fcb2-9df0-4a18-b399-86abec42a496}; !- HVAC Component
-
-OS:PortList,
-  {c041f420-20c9-4d1a-9040-44016c3f1fc8}, !- Handle
-  {2e8882b3-25d0-4649-b1a2-12be92b6f7a3}, !- Name
-  {19e9fcb2-9df0-4a18-b399-86abec42a496}; !- HVAC Component
-
-OS:PortList,
-  {5cb090ad-379c-42fa-b604-8c7fd6441e84}, !- Handle
-  {74812396-6498-4683-9cc0-d161cbcb9e11}, !- Name
-  {19e9fcb2-9df0-4a18-b399-86abec42a496}; !- HVAC Component
-
-OS:Sizing:Zone,
-  {61073ba0-b3da-40e1-886c-a0eac26de444}, !- Handle
-  {19e9fcb2-9df0-4a18-b399-86abec42a496}, !- Zone or ZoneList Name
-  SupplyAirTemperature,                   !- Zone Cooling Design Supply Air Temperature Input Method
-  14,                                     !- Zone Cooling Design Supply Air Temperature {C}
-  11.11,                                  !- Zone Cooling Design Supply Air Temperature Difference {deltaC}
-  SupplyAirTemperature,                   !- Zone Heating Design Supply Air Temperature Input Method
-  40,                                     !- Zone Heating Design Supply Air Temperature {C}
-  11.11,                                  !- Zone Heating Design Supply Air Temperature Difference {deltaC}
-  0.0085,                                 !- Zone Cooling Design Supply Air Humidity Ratio {kg-H2O/kg-air}
-  0.008,                                  !- Zone Heating Design Supply Air Humidity Ratio {kg-H2O/kg-air}
-  ,                                       !- Zone Heating Sizing Factor
-  ,                                       !- Zone Cooling Sizing Factor
-  DesignDay,                              !- Cooling Design Air Flow Method
-  ,                                       !- Cooling Design Air Flow Rate {m3/s}
-  ,                                       !- Cooling Minimum Air Flow per Zone Floor Area {m3/s-m2}
-  ,                                       !- Cooling Minimum Air Flow {m3/s}
-  ,                                       !- Cooling Minimum Air Flow Fraction
-  DesignDay,                              !- Heating Design Air Flow Method
-  ,                                       !- Heating Design Air Flow Rate {m3/s}
-  ,                                       !- Heating Maximum Air Flow per Zone Floor Area {m3/s-m2}
-  ,                                       !- Heating Maximum Air Flow {m3/s}
-  ,                                       !- Heating Maximum Air Flow Fraction
-  ,                                       !- Design Zone Air Distribution Effectiveness in Cooling Mode
-  ,                                       !- Design Zone Air Distribution Effectiveness in Heating Mode
-  No,                                     !- Account for Dedicated Outdoor Air System
-  NeutralSupplyAir,                       !- Dedicated Outdoor Air System Control Strategy
-  autosize,                               !- Dedicated Outdoor Air Low Setpoint Temperature for Design {C}
-  autosize;                               !- Dedicated Outdoor Air High Setpoint Temperature for Design {C}
-
-OS:ZoneHVAC:EquipmentList,
-  {c54ab3d3-d140-47d3-aca0-834bec8157e2}, !- Handle
-  Zone HVAC Equipment List 7,             !- Name
-  {19e9fcb2-9df0-4a18-b399-86abec42a496}; !- Thermal Zone
-
-OS:Space,
-  {b710afa9-7f3b-43ab-832e-559742d8848b}, !- Handle
-  living space|unit 7|story 1,            !- Name
-  {19934a1f-d05d-4a52-af7c-937bd22c42b0}, !- Space Type Name
-  ,                                       !- Default Construction Set Name
-  ,                                       !- Default Schedule Set Name
-  -0,                                     !- Direction of Relative North {deg}
-  0,                                      !- X Origin {m}
-  0,                                      !- Y Origin {m}
-  0,                                      !- Z Origin {m}
-  ,                                       !- Building Story Name
-  {19e9fcb2-9df0-4a18-b399-86abec42a496}, !- Thermal Zone Name
-  ,                                       !- Part of Total Floor Area
-  ,                                       !- Design Specification Outdoor Air Object Name
-  {1c8beab3-1e62-4b3d-a29c-e00433ecb2af}; !- Building Unit Name
-
-OS:Surface,
-  {5c1f1907-3693-4b05-9f51-d45c8c0141b2}, !- Handle
-  Surface 103,                            !- Name
-  Wall,                                   !- Surface Type
-  ,                                       !- Construction Name
-  {b710afa9-7f3b-43ab-832e-559742d8848b}, !- Space Name
-  Surface,                                !- Outside Boundary Condition
-  {587fd17b-8357-482e-abeb-3abd3ce88879}, !- Outside Boundary Condition Object
-  NoSun,                                  !- Sun Exposure
-  NoWind,                                 !- Wind Exposure
-  ,                                       !- View Factor to Ground
-  ,                                       !- Number of Vertices
-  11.1990671040047, 0, 2.4384,            !- X,Y,Z Vertex 1 {m}
-  11.1990671040047, 0, 0,                 !- X,Y,Z Vertex 2 {m}
-  11.1990671040047, -7.46604473600313, 0, !- X,Y,Z Vertex 3 {m}
-  11.1990671040047, -7.46604473600313, 2.4384; !- X,Y,Z Vertex 4 {m}
-
-OS:Surface,
-  {56ca8f6c-79c7-4521-b6e0-c6f0dfffe6cd}, !- Handle
-  Surface 104,                            !- Name
-  Floor,                                  !- Surface Type
-  ,                                       !- Construction Name
-  {b710afa9-7f3b-43ab-832e-559742d8848b}, !- Space Name
-  Surface,                                !- Outside Boundary Condition
-  {2bafa9a2-75f2-45b4-b822-729e419c78bb}, !- Outside Boundary Condition Object
-  NoSun,                                  !- Sun Exposure
-  NoWind,                                 !- Wind Exposure
-  ,                                       !- View Factor to Ground
-  ,                                       !- Number of Vertices
-  11.1990671040047, -7.46604473600313, 0, !- X,Y,Z Vertex 1 {m}
-  11.1990671040047, 0, 0,                 !- X,Y,Z Vertex 2 {m}
-  14.9320894720063, 0, 0,                 !- X,Y,Z Vertex 3 {m}
-  14.9320894720063, -7.46604473600313, 0; !- X,Y,Z Vertex 4 {m}
-
-OS:Surface,
-  {91b5c2f0-5df1-41f7-99cd-828511739d68}, !- Handle
-  Surface 105,                            !- Name
-  RoofCeiling,                            !- Surface Type
-  ,                                       !- Construction Name
-  {b710afa9-7f3b-43ab-832e-559742d8848b}, !- Space Name
-  Surface,                                !- Outside Boundary Condition
-  {3ddddb4a-9769-4a69-b173-59b006df74de}, !- Outside Boundary Condition Object
-  NoSun,                                  !- Sun Exposure
-  NoWind,                                 !- Wind Exposure
-  ,                                       !- View Factor to Ground
-  ,                                       !- Number of Vertices
-  14.9320894720063, -7.46604473600313, 2.4384, !- X,Y,Z Vertex 1 {m}
-  14.9320894720063, 0, 2.4384,            !- X,Y,Z Vertex 2 {m}
-  11.1990671040047, 0, 2.4384,            !- X,Y,Z Vertex 3 {m}
-  11.1990671040047, -7.46604473600313, 2.4384; !- X,Y,Z Vertex 4 {m}
-
-OS:Surface,
-  {766fec0c-0690-40dd-af28-66edd1ccc2af}, !- Handle
-  Surface 106,                            !- Name
-  Wall,                                   !- Surface Type
-  ,                                       !- Construction Name
-  {b710afa9-7f3b-43ab-832e-559742d8848b}, !- Space Name
-  Surface,                                !- Outside Boundary Condition
-  {196c6433-b4a0-4972-b9dd-8909c1729082}, !- Outside Boundary Condition Object
-  NoSun,                                  !- Sun Exposure
-  NoWind,                                 !- Wind Exposure
-  ,                                       !- View Factor to Ground
-  ,                                       !- Number of Vertices
-  14.9320894720063, -7.46604473600313, 2.4384, !- X,Y,Z Vertex 1 {m}
-  14.9320894720063, -7.46604473600313, 0, !- X,Y,Z Vertex 2 {m}
-  14.9320894720063, 0, 0,                 !- X,Y,Z Vertex 3 {m}
-  14.9320894720063, 0, 2.4384;            !- X,Y,Z Vertex 4 {m}
-
-OS:Surface,
-  {9b0f08ad-48b9-4bc3-a338-5918a96f6e7b}, !- Handle
-  Surface 107,                            !- Name
-  Wall,                                   !- Surface Type
-  ,                                       !- Construction Name
-  {b710afa9-7f3b-43ab-832e-559742d8848b}, !- Space Name
-  Surface,                                !- Outside Boundary Condition
-  {848707c9-9224-4fb6-9072-a9b90b7c1688}, !- Outside Boundary Condition Object
-  NoSun,                                  !- Sun Exposure
-  NoWind,                                 !- Wind Exposure
-  ,                                       !- View Factor to Ground
-  ,                                       !- Number of Vertices
-  14.9320894720063, 0, 2.4384,            !- X,Y,Z Vertex 1 {m}
-  14.9320894720063, 0, 0,                 !- X,Y,Z Vertex 2 {m}
-  11.1990671040047, 0, 0,                 !- X,Y,Z Vertex 3 {m}
-  11.1990671040047, 0, 2.4384;            !- X,Y,Z Vertex 4 {m}
-
-OS:Surface,
-  {bc8d7acc-32c8-4361-a557-ccae334eb34d}, !- Handle
-  Surface 108,                            !- Name
-  Wall,                                   !- Surface Type
-  ,                                       !- Construction Name
-  {b710afa9-7f3b-43ab-832e-559742d8848b}, !- Space Name
-  Outdoors,                               !- Outside Boundary Condition
-  ,                                       !- Outside Boundary Condition Object
-  SunExposed,                             !- Sun Exposure
-  WindExposed,                            !- Wind Exposure
-  ,                                       !- View Factor to Ground
-  ,                                       !- Number of Vertices
-  11.1990671040047, -7.46604473600313, 2.4384, !- X,Y,Z Vertex 1 {m}
-  11.1990671040047, -7.46604473600313, 0, !- X,Y,Z Vertex 2 {m}
-  14.9320894720063, -7.46604473600313, 0, !- X,Y,Z Vertex 3 {m}
-  14.9320894720063, -7.46604473600313, 2.4384; !- X,Y,Z Vertex 4 {m}
-
-OS:Space,
-  {acdd2481-b727-4484-bfc3-73c4e9a12859}, !- Handle
-  living space|unit 7|story 2,            !- Name
-  {19934a1f-d05d-4a52-af7c-937bd22c42b0}, !- Space Type Name
-  ,                                       !- Default Construction Set Name
-  ,                                       !- Default Schedule Set Name
-  -0,                                     !- Direction of Relative North {deg}
-  0,                                      !- X Origin {m}
-  0,                                      !- Y Origin {m}
-  0,                                      !- Z Origin {m}
-  ,                                       !- Building Story Name
-  {19e9fcb2-9df0-4a18-b399-86abec42a496}, !- Thermal Zone Name
-  ,                                       !- Part of Total Floor Area
-  ,                                       !- Design Specification Outdoor Air Object Name
-  {1c8beab3-1e62-4b3d-a29c-e00433ecb2af}; !- Building Unit Name
-
-OS:Surface,
-  {b2bc47eb-7ada-4d0e-b1f4-bcbf9452feee}, !- Handle
-  Surface 109,                            !- Name
-  Wall,                                   !- Surface Type
-  ,                                       !- Construction Name
-  {acdd2481-b727-4484-bfc3-73c4e9a12859}, !- Space Name
-  Surface,                                !- Outside Boundary Condition
-  {939c0752-bd30-468b-a85c-706354faa2dc}, !- Outside Boundary Condition Object
-  NoSun,                                  !- Sun Exposure
-  NoWind,                                 !- Wind Exposure
-  ,                                       !- View Factor to Ground
-  ,                                       !- Number of Vertices
-  14.9320894720063, -7.46604473600313, 4.8768, !- X,Y,Z Vertex 1 {m}
-  14.9320894720063, -7.46604473600313, 2.4384, !- X,Y,Z Vertex 2 {m}
-  14.9320894720063, 0, 2.4384,            !- X,Y,Z Vertex 3 {m}
-  14.9320894720063, 0, 4.8768;            !- X,Y,Z Vertex 4 {m}
-
-OS:Surface,
-  {920b50e8-e954-41b6-a4cd-1155bcc8aa47}, !- Handle
-  Surface 110,                            !- Name
-  Wall,                                   !- Surface Type
-  ,                                       !- Construction Name
-  {acdd2481-b727-4484-bfc3-73c4e9a12859}, !- Space Name
-  Surface,                                !- Outside Boundary Condition
-  {47f7a0df-aa73-4a24-9b47-28d86f1e7562}, !- Outside Boundary Condition Object
-  NoSun,                                  !- Sun Exposure
-  NoWind,                                 !- Wind Exposure
-  ,                                       !- View Factor to Ground
-  ,                                       !- Number of Vertices
-  11.1990671040047, 0, 4.8768,            !- X,Y,Z Vertex 1 {m}
-  11.1990671040047, 0, 2.4384,            !- X,Y,Z Vertex 2 {m}
-  11.1990671040047, -7.46604473600313, 2.4384, !- X,Y,Z Vertex 3 {m}
-  11.1990671040047, -7.46604473600313, 4.8768; !- X,Y,Z Vertex 4 {m}
-
-OS:Surface,
-  {c51facd8-b1e6-48ba-84e9-29bfa8a9df66}, !- Handle
-  Surface 111,                            !- Name
-  Wall,                                   !- Surface Type
-  ,                                       !- Construction Name
-  {acdd2481-b727-4484-bfc3-73c4e9a12859}, !- Space Name
-  Surface,                                !- Outside Boundary Condition
-  {2cd20e63-cdf8-4a7d-84cb-0fc85294d77f}, !- Outside Boundary Condition Object
-  NoSun,                                  !- Sun Exposure
-  NoWind,                                 !- Wind Exposure
-  ,                                       !- View Factor to Ground
-  ,                                       !- Number of Vertices
-  14.9320894720063, 0, 4.8768,            !- X,Y,Z Vertex 1 {m}
-  14.9320894720063, 0, 2.4384,            !- X,Y,Z Vertex 2 {m}
-  11.1990671040047, 0, 2.4384,            !- X,Y,Z Vertex 3 {m}
-  11.1990671040047, 0, 4.8768;            !- X,Y,Z Vertex 4 {m}
-
-OS:Surface,
-  {523bddfd-ebd1-4b41-a754-3b7e9ad0d8d0}, !- Handle
-  Surface 112,                            !- Name
-  Wall,                                   !- Surface Type
-  ,                                       !- Construction Name
-  {acdd2481-b727-4484-bfc3-73c4e9a12859}, !- Space Name
-  Outdoors,                               !- Outside Boundary Condition
-  ,                                       !- Outside Boundary Condition Object
-  SunExposed,                             !- Sun Exposure
-  WindExposed,                            !- Wind Exposure
-  ,                                       !- View Factor to Ground
-  ,                                       !- Number of Vertices
-  11.1990671040047, -7.46604473600313, 4.8768, !- X,Y,Z Vertex 1 {m}
-  11.1990671040047, -7.46604473600313, 2.4384, !- X,Y,Z Vertex 2 {m}
-  14.9320894720063, -7.46604473600313, 2.4384, !- X,Y,Z Vertex 3 {m}
-  14.9320894720063, -7.46604473600313, 4.8768; !- X,Y,Z Vertex 4 {m}
-
-OS:Surface,
-  {3ddddb4a-9769-4a69-b173-59b006df74de}, !- Handle
-  Surface 113,                            !- Name
-  Floor,                                  !- Surface Type
-  ,                                       !- Construction Name
-  {acdd2481-b727-4484-bfc3-73c4e9a12859}, !- Space Name
-  Surface,                                !- Outside Boundary Condition
-  {91b5c2f0-5df1-41f7-99cd-828511739d68}, !- Outside Boundary Condition Object
-  NoSun,                                  !- Sun Exposure
-  NoWind,                                 !- Wind Exposure
-  ,                                       !- View Factor to Ground
-  ,                                       !- Number of Vertices
-  11.1990671040047, -7.46604473600313, 2.4384, !- X,Y,Z Vertex 1 {m}
-  11.1990671040047, 0, 2.4384,            !- X,Y,Z Vertex 2 {m}
-  14.9320894720063, 0, 2.4384,            !- X,Y,Z Vertex 3 {m}
-  14.9320894720063, -7.46604473600313, 2.4384; !- X,Y,Z Vertex 4 {m}
-
-OS:Surface,
-  {f477eb3a-ccd6-4bea-a453-681f2d022b77}, !- Handle
-  Surface 114,                            !- Name
-  RoofCeiling,                            !- Surface Type
-  ,                                       !- Construction Name
-  {acdd2481-b727-4484-bfc3-73c4e9a12859}, !- Space Name
-  Surface,                                !- Outside Boundary Condition
-  {553fbe99-5562-44c8-a8dd-9e7969ca0367}, !- Outside Boundary Condition Object
-  NoSun,                                  !- Sun Exposure
-  NoWind,                                 !- Wind Exposure
-  ,                                       !- View Factor to Ground
-  ,                                       !- Number of Vertices
-  14.9320894720063, -7.46604473600313, 4.8768, !- X,Y,Z Vertex 1 {m}
-  14.9320894720063, 0, 4.8768,            !- X,Y,Z Vertex 2 {m}
-  11.1990671040047, 0, 4.8768,            !- X,Y,Z Vertex 3 {m}
-  11.1990671040047, -7.46604473600313, 4.8768; !- X,Y,Z Vertex 4 {m}
-
-OS:ThermalZone,
-  {7df4f144-23bb-496f-9292-ca18871caf9d}, !- Handle
-  living zone|unit 8,                     !- Name
-  ,                                       !- Multiplier
-  ,                                       !- Ceiling Height {m}
-  ,                                       !- Volume {m3}
-  ,                                       !- Floor Area {m2}
-  ,                                       !- Zone Inside Convection Algorithm
-  ,                                       !- Zone Outside Convection Algorithm
-  ,                                       !- Zone Conditioning Equipment List Name
-  {fa18cb35-f320-48c1-9ec0-f255cccd23d4}, !- Zone Air Inlet Port List
-  {36b0034b-2e82-43b7-ad49-5be500c0d911}, !- Zone Air Exhaust Port List
-  {3ecb2c31-982b-4571-a27c-f7b5b3d1847c}, !- Zone Air Node Name
-  {ac7a1d91-4cfe-4fcc-abec-7056ccfe5b8b}, !- Zone Return Air Port List
-  ,                                       !- Primary Daylighting Control Name
-  ,                                       !- Fraction of Zone Controlled by Primary Daylighting Control
-  ,                                       !- Secondary Daylighting Control Name
-  ,                                       !- Fraction of Zone Controlled by Secondary Daylighting Control
-  ,                                       !- Illuminance Map Name
-  ,                                       !- Group Rendering Name
-  ,                                       !- Thermostat Name
-  No;                                     !- Use Ideal Air Loads
-
-OS:Node,
-  {640b9f2f-792e-4a13-9650-aec7ba1569b9}, !- Handle
-  Node 8,                                 !- Name
-  {3ecb2c31-982b-4571-a27c-f7b5b3d1847c}, !- Inlet Port
-  ;                                       !- Outlet Port
-
-OS:Connection,
-  {3ecb2c31-982b-4571-a27c-f7b5b3d1847c}, !- Handle
-  {a4f6a25b-0a9a-4b77-b877-36e3e6acf25a}, !- Name
-  {7df4f144-23bb-496f-9292-ca18871caf9d}, !- Source Object
-  11,                                     !- Outlet Port
-  {640b9f2f-792e-4a13-9650-aec7ba1569b9}, !- Target Object
-  2;                                      !- Inlet Port
-
-OS:PortList,
-  {fa18cb35-f320-48c1-9ec0-f255cccd23d4}, !- Handle
-  {0103546b-e382-4cb8-8aac-7483be9df0d4}, !- Name
-  {7df4f144-23bb-496f-9292-ca18871caf9d}; !- HVAC Component
-
-OS:PortList,
-  {36b0034b-2e82-43b7-ad49-5be500c0d911}, !- Handle
-  {1f3b0ae1-6b7d-4e73-ae4d-4395ff717090}, !- Name
-  {7df4f144-23bb-496f-9292-ca18871caf9d}; !- HVAC Component
-
-OS:PortList,
-  {ac7a1d91-4cfe-4fcc-abec-7056ccfe5b8b}, !- Handle
-  {fe3e74b3-9bbd-4ad2-94b5-20bc84cc4e4d}, !- Name
-  {7df4f144-23bb-496f-9292-ca18871caf9d}; !- HVAC Component
-
-OS:Sizing:Zone,
-  {0d556f40-6140-4d40-9dbe-669f6a844a6e}, !- Handle
-  {7df4f144-23bb-496f-9292-ca18871caf9d}, !- Zone or ZoneList Name
-  SupplyAirTemperature,                   !- Zone Cooling Design Supply Air Temperature Input Method
-  14,                                     !- Zone Cooling Design Supply Air Temperature {C}
-  11.11,                                  !- Zone Cooling Design Supply Air Temperature Difference {deltaC}
-  SupplyAirTemperature,                   !- Zone Heating Design Supply Air Temperature Input Method
-  40,                                     !- Zone Heating Design Supply Air Temperature {C}
-  11.11,                                  !- Zone Heating Design Supply Air Temperature Difference {deltaC}
-  0.0085,                                 !- Zone Cooling Design Supply Air Humidity Ratio {kg-H2O/kg-air}
-  0.008,                                  !- Zone Heating Design Supply Air Humidity Ratio {kg-H2O/kg-air}
-  ,                                       !- Zone Heating Sizing Factor
-  ,                                       !- Zone Cooling Sizing Factor
-  DesignDay,                              !- Cooling Design Air Flow Method
-  ,                                       !- Cooling Design Air Flow Rate {m3/s}
-  ,                                       !- Cooling Minimum Air Flow per Zone Floor Area {m3/s-m2}
-  ,                                       !- Cooling Minimum Air Flow {m3/s}
-  ,                                       !- Cooling Minimum Air Flow Fraction
-  DesignDay,                              !- Heating Design Air Flow Method
-  ,                                       !- Heating Design Air Flow Rate {m3/s}
-  ,                                       !- Heating Maximum Air Flow per Zone Floor Area {m3/s-m2}
-  ,                                       !- Heating Maximum Air Flow {m3/s}
-  ,                                       !- Heating Maximum Air Flow Fraction
-  ,                                       !- Design Zone Air Distribution Effectiveness in Cooling Mode
-  ,                                       !- Design Zone Air Distribution Effectiveness in Heating Mode
-  No,                                     !- Account for Dedicated Outdoor Air System
-  NeutralSupplyAir,                       !- Dedicated Outdoor Air System Control Strategy
-  autosize,                               !- Dedicated Outdoor Air Low Setpoint Temperature for Design {C}
-  autosize;                               !- Dedicated Outdoor Air High Setpoint Temperature for Design {C}
-
-OS:ZoneHVAC:EquipmentList,
-  {122d7171-426d-4b94-a2b7-5f0905058152}, !- Handle
-  Zone HVAC Equipment List 8,             !- Name
-  {7df4f144-23bb-496f-9292-ca18871caf9d}; !- Thermal Zone
-
-OS:Space,
-  {22434cc5-737d-4597-a31d-e0b434b2332d}, !- Handle
-  living space|unit 8|story 1,            !- Name
-  {19934a1f-d05d-4a52-af7c-937bd22c42b0}, !- Space Type Name
-  ,                                       !- Default Construction Set Name
-  ,                                       !- Default Schedule Set Name
-  -0,                                     !- Direction of Relative North {deg}
-  0,                                      !- X Origin {m}
-  0,                                      !- Y Origin {m}
-  0,                                      !- Z Origin {m}
-  ,                                       !- Building Story Name
-  {7df4f144-23bb-496f-9292-ca18871caf9d}, !- Thermal Zone Name
-  ,                                       !- Part of Total Floor Area
-  ,                                       !- Design Specification Outdoor Air Object Name
-  {983cfda9-13b7-49dd-8819-e9bb160ef0f0}; !- Building Unit Name
-
-OS:Surface,
-  {9b0e5001-e01a-4eb1-a561-aa0792539ce9}, !- Handle
-  Surface 120,                            !- Name
-  Wall,                                   !- Surface Type
-  ,                                       !- Construction Name
-  {22434cc5-737d-4597-a31d-e0b434b2332d}, !- Space Name
-  Surface,                                !- Outside Boundary Condition
-  {21d593f5-d4f3-4751-b9a4-c1993cb3290d}, !- Outside Boundary Condition Object
-  NoSun,                                  !- Sun Exposure
-  NoWind,                                 !- Wind Exposure
-  ,                                       !- View Factor to Ground
-  ,                                       !- Number of Vertices
-  11.1990671040047, 7.46604473600313, 2.4384, !- X,Y,Z Vertex 1 {m}
-  11.1990671040047, 7.46604473600313, 0,  !- X,Y,Z Vertex 2 {m}
-  11.1990671040047, 0, 0,                 !- X,Y,Z Vertex 3 {m}
-  11.1990671040047, 0, 2.4384;            !- X,Y,Z Vertex 4 {m}
-
-OS:Surface,
-  {a43e754c-767c-47ab-b757-76a2ee3a5f21}, !- Handle
-  Surface 121,                            !- Name
-  Floor,                                  !- Surface Type
-  ,                                       !- Construction Name
-  {22434cc5-737d-4597-a31d-e0b434b2332d}, !- Space Name
-  Surface,                                !- Outside Boundary Condition
-  {7e2d6a27-6b18-45fe-a158-55e5760791f6}, !- Outside Boundary Condition Object
-  NoSun,                                  !- Sun Exposure
-  NoWind,                                 !- Wind Exposure
-  ,                                       !- View Factor to Ground
-  ,                                       !- Number of Vertices
-  11.1990671040047, 0, 0,                 !- X,Y,Z Vertex 1 {m}
-  11.1990671040047, 7.46604473600313, 0,  !- X,Y,Z Vertex 2 {m}
-  14.9320894720063, 7.46604473600313, 0,  !- X,Y,Z Vertex 3 {m}
-  14.9320894720063, 0, 0;                 !- X,Y,Z Vertex 4 {m}
-
-OS:Surface,
-  {fb10dfd7-5e99-499a-89dd-6756256f66e4}, !- Handle
-  Surface 122,                            !- Name
-  Wall,                                   !- Surface Type
-  ,                                       !- Construction Name
-  {22434cc5-737d-4597-a31d-e0b434b2332d}, !- Space Name
-  Outdoors,                               !- Outside Boundary Condition
-  ,                                       !- Outside Boundary Condition Object
-  SunExposed,                             !- Sun Exposure
-  WindExposed,                            !- Wind Exposure
-  ,                                       !- View Factor to Ground
-  ,                                       !- Number of Vertices
-  14.9320894720063, 7.46604473600313, 2.4384, !- X,Y,Z Vertex 1 {m}
-  14.9320894720063, 7.46604473600313, 0,  !- X,Y,Z Vertex 2 {m}
-  11.1990671040047, 7.46604473600313, 0,  !- X,Y,Z Vertex 3 {m}
-  11.1990671040047, 7.46604473600313, 2.4384; !- X,Y,Z Vertex 4 {m}
-
-OS:Surface,
-  {848707c9-9224-4fb6-9072-a9b90b7c1688}, !- Handle
-  Surface 123,                            !- Name
-  Wall,                                   !- Surface Type
-  ,                                       !- Construction Name
-  {22434cc5-737d-4597-a31d-e0b434b2332d}, !- Space Name
-  Surface,                                !- Outside Boundary Condition
-  {9b0f08ad-48b9-4bc3-a338-5918a96f6e7b}, !- Outside Boundary Condition Object
-  NoSun,                                  !- Sun Exposure
-  NoWind,                                 !- Wind Exposure
-  ,                                       !- View Factor to Ground
-  ,                                       !- Number of Vertices
-  11.1990671040047, 0, 2.4384,            !- X,Y,Z Vertex 1 {m}
-  11.1990671040047, 0, 0,                 !- X,Y,Z Vertex 2 {m}
-  14.9320894720063, 0, 0,                 !- X,Y,Z Vertex 3 {m}
-  14.9320894720063, 0, 2.4384;            !- X,Y,Z Vertex 4 {m}
-
-OS:Surface,
-  {c8574e21-73cc-4029-a37f-c3d074104117}, !- Handle
-  Surface 124,                            !- Name
-  Wall,                                   !- Surface Type
-  ,                                       !- Construction Name
-  {22434cc5-737d-4597-a31d-e0b434b2332d}, !- Space Name
-  Surface,                                !- Outside Boundary Condition
-  {c9160c09-72da-482c-8666-3d3b66342f07}, !- Outside Boundary Condition Object
-  NoSun,                                  !- Sun Exposure
-  NoWind,                                 !- Wind Exposure
-  ,                                       !- View Factor to Ground
-  ,                                       !- Number of Vertices
-  14.9320894720063, 0, 2.4384,            !- X,Y,Z Vertex 1 {m}
-  14.9320894720063, 0, 0,                 !- X,Y,Z Vertex 2 {m}
-  14.9320894720063, 7.46604473600313, 0,  !- X,Y,Z Vertex 3 {m}
-  14.9320894720063, 7.46604473600313, 2.4384; !- X,Y,Z Vertex 4 {m}
-
-OS:Surface,
-  {d927d002-7e07-4e6d-abe9-94b124b9c91a}, !- Handle
-  Surface 125,                            !- Name
-  RoofCeiling,                            !- Surface Type
-  ,                                       !- Construction Name
-  {22434cc5-737d-4597-a31d-e0b434b2332d}, !- Space Name
-  Surface,                                !- Outside Boundary Condition
-  {4126aa31-5294-4d21-b934-fc8eac37a5be}, !- Outside Boundary Condition Object
-  NoSun,                                  !- Sun Exposure
-  NoWind,                                 !- Wind Exposure
-  ,                                       !- View Factor to Ground
-  ,                                       !- Number of Vertices
-  14.9320894720063, 0, 2.4384,            !- X,Y,Z Vertex 1 {m}
-  14.9320894720063, 7.46604473600313, 2.4384, !- X,Y,Z Vertex 2 {m}
-  11.1990671040047, 7.46604473600313, 2.4384, !- X,Y,Z Vertex 3 {m}
-  11.1990671040047, 0, 2.4384;            !- X,Y,Z Vertex 4 {m}
-
-OS:Space,
-  {39f4262d-2ab0-4b42-ad1c-ac68a1d473d2}, !- Handle
-  living space|unit 8|story 2,            !- Name
-  {19934a1f-d05d-4a52-af7c-937bd22c42b0}, !- Space Type Name
-  ,                                       !- Default Construction Set Name
-  ,                                       !- Default Schedule Set Name
-  -0,                                     !- Direction of Relative North {deg}
-  0,                                      !- X Origin {m}
-  0,                                      !- Y Origin {m}
-  0,                                      !- Z Origin {m}
-  ,                                       !- Building Story Name
-  {7df4f144-23bb-496f-9292-ca18871caf9d}, !- Thermal Zone Name
-  ,                                       !- Part of Total Floor Area
-  ,                                       !- Design Specification Outdoor Air Object Name
-  {983cfda9-13b7-49dd-8819-e9bb160ef0f0}; !- Building Unit Name
-
-OS:Surface,
-  {2cd20e63-cdf8-4a7d-84cb-0fc85294d77f}, !- Handle
-  Surface 126,                            !- Name
-  Wall,                                   !- Surface Type
-  ,                                       !- Construction Name
-  {39f4262d-2ab0-4b42-ad1c-ac68a1d473d2}, !- Space Name
-  Surface,                                !- Outside Boundary Condition
-  {c51facd8-b1e6-48ba-84e9-29bfa8a9df66}, !- Outside Boundary Condition Object
-  NoSun,                                  !- Sun Exposure
-  NoWind,                                 !- Wind Exposure
-  ,                                       !- View Factor to Ground
-  ,                                       !- Number of Vertices
-  11.1990671040047, 0, 4.8768,            !- X,Y,Z Vertex 1 {m}
-  11.1990671040047, 0, 2.4384,            !- X,Y,Z Vertex 2 {m}
-  14.9320894720063, 0, 2.4384,            !- X,Y,Z Vertex 3 {m}
-  14.9320894720063, 0, 4.8768;            !- X,Y,Z Vertex 4 {m}
-
-OS:Surface,
-  {e7492cf2-8109-4a05-8d6c-d81403682088}, !- Handle
-  Surface 127,                            !- Name
-  Wall,                                   !- Surface Type
-  ,                                       !- Construction Name
-  {39f4262d-2ab0-4b42-ad1c-ac68a1d473d2}, !- Space Name
-  Surface,                                !- Outside Boundary Condition
-  {0cc37f42-35fd-48bd-a655-c448ab4d319a}, !- Outside Boundary Condition Object
-  NoSun,                                  !- Sun Exposure
-  NoWind,                                 !- Wind Exposure
-  ,                                       !- View Factor to Ground
-  ,                                       !- Number of Vertices
-  14.9320894720063, 0, 4.8768,            !- X,Y,Z Vertex 1 {m}
-  14.9320894720063, 0, 2.4384,            !- X,Y,Z Vertex 2 {m}
-  14.9320894720063, 7.46604473600313, 2.4384, !- X,Y,Z Vertex 3 {m}
-  14.9320894720063, 7.46604473600313, 4.8768; !- X,Y,Z Vertex 4 {m}
-
-OS:Surface,
-  {e8f8ce11-5112-480a-be05-4575c0fed607}, !- Handle
-  Surface 128,                            !- Name
-  Wall,                                   !- Surface Type
-  ,                                       !- Construction Name
-  {39f4262d-2ab0-4b42-ad1c-ac68a1d473d2}, !- Space Name
-  Surface,                                !- Outside Boundary Condition
-  {68fae89d-6cd0-45c6-9425-58e2fecc94f2}, !- Outside Boundary Condition Object
-  NoSun,                                  !- Sun Exposure
-  NoWind,                                 !- Wind Exposure
-  ,                                       !- View Factor to Ground
-  ,                                       !- Number of Vertices
-  11.1990671040047, 7.46604473600313, 4.8768, !- X,Y,Z Vertex 1 {m}
-  11.1990671040047, 7.46604473600313, 2.4384, !- X,Y,Z Vertex 2 {m}
-  11.1990671040047, 0, 2.4384,            !- X,Y,Z Vertex 3 {m}
-  11.1990671040047, 0, 4.8768;            !- X,Y,Z Vertex 4 {m}
-
-OS:Surface,
-  {cd4b80df-2ba8-48a7-8fd3-1af1b4486fc1}, !- Handle
-  Surface 129,                            !- Name
-  RoofCeiling,                            !- Surface Type
-  ,                                       !- Construction Name
-  {39f4262d-2ab0-4b42-ad1c-ac68a1d473d2}, !- Space Name
-  Surface,                                !- Outside Boundary Condition
-  {1136b2ab-6f3f-4904-bc7f-e848c62d3671}, !- Outside Boundary Condition Object
-  NoSun,                                  !- Sun Exposure
-  NoWind,                                 !- Wind Exposure
-  ,                                       !- View Factor to Ground
-  ,                                       !- Number of Vertices
-  14.9320894720063, 0, 4.8768,            !- X,Y,Z Vertex 1 {m}
-  14.9320894720063, 7.46604473600313, 4.8768, !- X,Y,Z Vertex 2 {m}
-  11.1990671040047, 7.46604473600313, 4.8768, !- X,Y,Z Vertex 3 {m}
-  11.1990671040047, 0, 4.8768;            !- X,Y,Z Vertex 4 {m}
-
-OS:Surface,
-  {d7fbdcf6-2df7-44c6-9dd8-8fc618b7cb76}, !- Handle
-  Surface 130,                            !- Name
-  Wall,                                   !- Surface Type
-  ,                                       !- Construction Name
-  {39f4262d-2ab0-4b42-ad1c-ac68a1d473d2}, !- Space Name
-  Outdoors,                               !- Outside Boundary Condition
-  ,                                       !- Outside Boundary Condition Object
-  SunExposed,                             !- Sun Exposure
-  WindExposed,                            !- Wind Exposure
-  ,                                       !- View Factor to Ground
-  ,                                       !- Number of Vertices
-  14.9320894720063, 7.46604473600313, 4.8768, !- X,Y,Z Vertex 1 {m}
-  14.9320894720063, 7.46604473600313, 2.4384, !- X,Y,Z Vertex 2 {m}
-  11.1990671040047, 7.46604473600313, 2.4384, !- X,Y,Z Vertex 3 {m}
-  11.1990671040047, 7.46604473600313, 4.8768; !- X,Y,Z Vertex 4 {m}
-
-OS:Surface,
-  {4126aa31-5294-4d21-b934-fc8eac37a5be}, !- Handle
-  Surface 131,                            !- Name
-  Floor,                                  !- Surface Type
-  ,                                       !- Construction Name
-  {39f4262d-2ab0-4b42-ad1c-ac68a1d473d2}, !- Space Name
-  Surface,                                !- Outside Boundary Condition
-  {d927d002-7e07-4e6d-abe9-94b124b9c91a}, !- Outside Boundary Condition Object
-  NoSun,                                  !- Sun Exposure
-  NoWind,                                 !- Wind Exposure
-  ,                                       !- View Factor to Ground
-  ,                                       !- Number of Vertices
-  11.1990671040047, 0, 2.4384,            !- X,Y,Z Vertex 1 {m}
-  11.1990671040047, 7.46604473600313, 2.4384, !- X,Y,Z Vertex 2 {m}
-  14.9320894720063, 7.46604473600313, 2.4384, !- X,Y,Z Vertex 3 {m}
-  14.9320894720063, 0, 2.4384;            !- X,Y,Z Vertex 4 {m}
-
-OS:ThermalZone,
-  {fd84149f-5f44-4a00-8d86-32462c97d37f}, !- Handle
-  living zone|unit 9,                     !- Name
-  ,                                       !- Multiplier
-  ,                                       !- Ceiling Height {m}
-  ,                                       !- Volume {m3}
-  ,                                       !- Floor Area {m2}
-  ,                                       !- Zone Inside Convection Algorithm
-  ,                                       !- Zone Outside Convection Algorithm
-  ,                                       !- Zone Conditioning Equipment List Name
-  {762526f4-701b-4169-8944-30fdf911750a}, !- Zone Air Inlet Port List
-  {a4ad65e8-56c8-44df-a341-de6ba177280f}, !- Zone Air Exhaust Port List
-  {998ed53e-f1ca-4724-a8a2-8353b2f6ae1d}, !- Zone Air Node Name
-  {416e5b19-2f98-43ac-b9a3-d3b4a3f5feb9}, !- Zone Return Air Port List
-  ,                                       !- Primary Daylighting Control Name
-  ,                                       !- Fraction of Zone Controlled by Primary Daylighting Control
-  ,                                       !- Secondary Daylighting Control Name
-  ,                                       !- Fraction of Zone Controlled by Secondary Daylighting Control
-  ,                                       !- Illuminance Map Name
-  ,                                       !- Group Rendering Name
-  ,                                       !- Thermostat Name
-  No;                                     !- Use Ideal Air Loads
-
-OS:Node,
-  {e87c3b20-fe8c-4f13-acd3-f2514b6d30e5}, !- Handle
-  Node 9,                                 !- Name
-  {998ed53e-f1ca-4724-a8a2-8353b2f6ae1d}, !- Inlet Port
-  ;                                       !- Outlet Port
-
-OS:Connection,
-  {998ed53e-f1ca-4724-a8a2-8353b2f6ae1d}, !- Handle
-  {ac3e4a00-73de-4d89-8a29-fde863386c47}, !- Name
-  {fd84149f-5f44-4a00-8d86-32462c97d37f}, !- Source Object
-  11,                                     !- Outlet Port
-  {e87c3b20-fe8c-4f13-acd3-f2514b6d30e5}, !- Target Object
-  2;                                      !- Inlet Port
-
-OS:PortList,
-  {762526f4-701b-4169-8944-30fdf911750a}, !- Handle
-  {0221e23c-d13f-4d0b-8706-696954b35920}, !- Name
-  {fd84149f-5f44-4a00-8d86-32462c97d37f}; !- HVAC Component
-
-OS:PortList,
-  {a4ad65e8-56c8-44df-a341-de6ba177280f}, !- Handle
-  {ce75746f-8c60-452d-9a6a-3bdbc98f7f89}, !- Name
-  {fd84149f-5f44-4a00-8d86-32462c97d37f}; !- HVAC Component
-
-OS:PortList,
-  {416e5b19-2f98-43ac-b9a3-d3b4a3f5feb9}, !- Handle
-  {80112a29-e36b-43cf-87fb-aaa417ddec40}, !- Name
-  {fd84149f-5f44-4a00-8d86-32462c97d37f}; !- HVAC Component
-
-OS:Sizing:Zone,
-  {bc7d30e3-4e5f-4400-8fea-b176b78dcc83}, !- Handle
-  {fd84149f-5f44-4a00-8d86-32462c97d37f}, !- Zone or ZoneList Name
-  SupplyAirTemperature,                   !- Zone Cooling Design Supply Air Temperature Input Method
-  14,                                     !- Zone Cooling Design Supply Air Temperature {C}
-  11.11,                                  !- Zone Cooling Design Supply Air Temperature Difference {deltaC}
-  SupplyAirTemperature,                   !- Zone Heating Design Supply Air Temperature Input Method
-  40,                                     !- Zone Heating Design Supply Air Temperature {C}
-  11.11,                                  !- Zone Heating Design Supply Air Temperature Difference {deltaC}
-  0.0085,                                 !- Zone Cooling Design Supply Air Humidity Ratio {kg-H2O/kg-air}
-  0.008,                                  !- Zone Heating Design Supply Air Humidity Ratio {kg-H2O/kg-air}
-  ,                                       !- Zone Heating Sizing Factor
-  ,                                       !- Zone Cooling Sizing Factor
-  DesignDay,                              !- Cooling Design Air Flow Method
-  ,                                       !- Cooling Design Air Flow Rate {m3/s}
-  ,                                       !- Cooling Minimum Air Flow per Zone Floor Area {m3/s-m2}
-  ,                                       !- Cooling Minimum Air Flow {m3/s}
-  ,                                       !- Cooling Minimum Air Flow Fraction
-  DesignDay,                              !- Heating Design Air Flow Method
-  ,                                       !- Heating Design Air Flow Rate {m3/s}
-  ,                                       !- Heating Maximum Air Flow per Zone Floor Area {m3/s-m2}
-  ,                                       !- Heating Maximum Air Flow {m3/s}
-  ,                                       !- Heating Maximum Air Flow Fraction
-  ,                                       !- Design Zone Air Distribution Effectiveness in Cooling Mode
-  ,                                       !- Design Zone Air Distribution Effectiveness in Heating Mode
-  No,                                     !- Account for Dedicated Outdoor Air System
-  NeutralSupplyAir,                       !- Dedicated Outdoor Air System Control Strategy
-  autosize,                               !- Dedicated Outdoor Air Low Setpoint Temperature for Design {C}
-  autosize;                               !- Dedicated Outdoor Air High Setpoint Temperature for Design {C}
-
-OS:ZoneHVAC:EquipmentList,
-  {6e6e91cc-ffdb-4cda-9bf4-8d840af99ca1}, !- Handle
-  Zone HVAC Equipment List 9,             !- Name
-  {fd84149f-5f44-4a00-8d86-32462c97d37f}; !- Thermal Zone
-
-OS:Space,
-  {dd0a100d-d553-4b6f-9097-39e1dde9718e}, !- Handle
-  living space|unit 9|story 1,            !- Name
-  {19934a1f-d05d-4a52-af7c-937bd22c42b0}, !- Space Type Name
-  ,                                       !- Default Construction Set Name
-  ,                                       !- Default Schedule Set Name
-  -0,                                     !- Direction of Relative North {deg}
-  0,                                      !- X Origin {m}
-  0,                                      !- Y Origin {m}
-  0,                                      !- Z Origin {m}
-  ,                                       !- Building Story Name
-  {fd84149f-5f44-4a00-8d86-32462c97d37f}, !- Thermal Zone Name
-  ,                                       !- Part of Total Floor Area
-  ,                                       !- Design Specification Outdoor Air Object Name
-  {fec018ba-c10b-4992-a3f9-f57bea369bb6}; !- Building Unit Name
-
-OS:Surface,
-  {196c6433-b4a0-4972-b9dd-8909c1729082}, !- Handle
-  Surface 137,                            !- Name
-  Wall,                                   !- Surface Type
-  ,                                       !- Construction Name
-  {dd0a100d-d553-4b6f-9097-39e1dde9718e}, !- Space Name
-  Surface,                                !- Outside Boundary Condition
-  {766fec0c-0690-40dd-af28-66edd1ccc2af}, !- Outside Boundary Condition Object
-  NoSun,                                  !- Sun Exposure
-  NoWind,                                 !- Wind Exposure
-  ,                                       !- View Factor to Ground
-  ,                                       !- Number of Vertices
-  14.9320894720063, 0, 2.4384,            !- X,Y,Z Vertex 1 {m}
-  14.9320894720063, 0, 0,                 !- X,Y,Z Vertex 2 {m}
-  14.9320894720063, -7.46604473600313, 0, !- X,Y,Z Vertex 3 {m}
-  14.9320894720063, -7.46604473600313, 2.4384; !- X,Y,Z Vertex 4 {m}
-
-OS:Surface,
-  {5a925897-314f-40a5-8556-f217893c7388}, !- Handle
-  Surface 138,                            !- Name
-  Floor,                                  !- Surface Type
-  ,                                       !- Construction Name
-  {dd0a100d-d553-4b6f-9097-39e1dde9718e}, !- Space Name
-  Surface,                                !- Outside Boundary Condition
-  {4dc10245-4ca6-4caf-95ab-31523a7e09e6}, !- Outside Boundary Condition Object
-  NoSun,                                  !- Sun Exposure
-  NoWind,                                 !- Wind Exposure
-  ,                                       !- View Factor to Ground
-  ,                                       !- Number of Vertices
-  14.9320894720063, -7.46604473600313, 0, !- X,Y,Z Vertex 1 {m}
-  14.9320894720063, 0, 0,                 !- X,Y,Z Vertex 2 {m}
-  18.6651118400078, 0, 0,                 !- X,Y,Z Vertex 3 {m}
-  18.6651118400078, -7.46604473600313, 0; !- X,Y,Z Vertex 4 {m}
-
-OS:Surface,
-  {affedf6e-4c94-468b-9da7-307aea3cddbc}, !- Handle
-  Surface 139,                            !- Name
-  RoofCeiling,                            !- Surface Type
-  ,                                       !- Construction Name
-  {dd0a100d-d553-4b6f-9097-39e1dde9718e}, !- Space Name
-  Surface,                                !- Outside Boundary Condition
-  {ab5f6081-f274-411d-980c-385457783d52}, !- Outside Boundary Condition Object
-  NoSun,                                  !- Sun Exposure
-  NoWind,                                 !- Wind Exposure
-  ,                                       !- View Factor to Ground
-  ,                                       !- Number of Vertices
-  18.6651118400078, -7.46604473600313, 2.4384, !- X,Y,Z Vertex 1 {m}
-  18.6651118400078, 0, 2.4384,            !- X,Y,Z Vertex 2 {m}
-  14.9320894720063, 0, 2.4384,            !- X,Y,Z Vertex 3 {m}
-  14.9320894720063, -7.46604473600313, 2.4384; !- X,Y,Z Vertex 4 {m}
-
-OS:Surface,
-  {f48f436c-9a1b-44fb-a79a-d5a7fa0731fe}, !- Handle
-  Surface 140,                            !- Name
-  Wall,                                   !- Surface Type
-  ,                                       !- Construction Name
-  {dd0a100d-d553-4b6f-9097-39e1dde9718e}, !- Space Name
-  Outdoors,                               !- Outside Boundary Condition
-  ,                                       !- Outside Boundary Condition Object
-  SunExposed,                             !- Sun Exposure
-  WindExposed,                            !- Wind Exposure
-  ,                                       !- View Factor to Ground
-  ,                                       !- Number of Vertices
-  18.6651118400078, -7.46604473600313, 2.4384, !- X,Y,Z Vertex 1 {m}
-  18.6651118400078, -7.46604473600313, 0, !- X,Y,Z Vertex 2 {m}
-  18.6651118400078, 0, 0,                 !- X,Y,Z Vertex 3 {m}
-  18.6651118400078, 0, 2.4384;            !- X,Y,Z Vertex 4 {m}
-
-OS:Surface,
-  {633bbc6f-3dc7-45f5-96a4-c5f0004c9c23}, !- Handle
-  Surface 141,                            !- Name
-  Wall,                                   !- Surface Type
-  ,                                       !- Construction Name
-  {dd0a100d-d553-4b6f-9097-39e1dde9718e}, !- Space Name
-  Surface,                                !- Outside Boundary Condition
-  {eb65bcfe-2bc7-4bdb-9db0-62cba01f676d}, !- Outside Boundary Condition Object
-  NoSun,                                  !- Sun Exposure
-  NoWind,                                 !- Wind Exposure
-  ,                                       !- View Factor to Ground
-  ,                                       !- Number of Vertices
-  18.6651118400078, 0, 2.4384,            !- X,Y,Z Vertex 1 {m}
-  18.6651118400078, 0, 0,                 !- X,Y,Z Vertex 2 {m}
-  14.9320894720063, 0, 0,                 !- X,Y,Z Vertex 3 {m}
-  14.9320894720063, 0, 2.4384;            !- X,Y,Z Vertex 4 {m}
-
-OS:Surface,
-  {e2099e98-dd31-4665-8681-ec76c726f10b}, !- Handle
-  Surface 142,                            !- Name
-  Wall,                                   !- Surface Type
-  ,                                       !- Construction Name
-  {dd0a100d-d553-4b6f-9097-39e1dde9718e}, !- Space Name
-  Outdoors,                               !- Outside Boundary Condition
-  ,                                       !- Outside Boundary Condition Object
-  SunExposed,                             !- Sun Exposure
-  WindExposed,                            !- Wind Exposure
-  ,                                       !- View Factor to Ground
-  ,                                       !- Number of Vertices
-  14.9320894720063, -7.46604473600313, 2.4384, !- X,Y,Z Vertex 1 {m}
-  14.9320894720063, -7.46604473600313, 0, !- X,Y,Z Vertex 2 {m}
-  18.6651118400078, -7.46604473600313, 0, !- X,Y,Z Vertex 3 {m}
-  18.6651118400078, -7.46604473600313, 2.4384; !- X,Y,Z Vertex 4 {m}
-
-OS:Space,
-  {c06f7367-18ac-48bb-9096-ea68434fdd0d}, !- Handle
-  living space|unit 9|story 2,            !- Name
-  {19934a1f-d05d-4a52-af7c-937bd22c42b0}, !- Space Type Name
-  ,                                       !- Default Construction Set Name
-  ,                                       !- Default Schedule Set Name
-  -0,                                     !- Direction of Relative North {deg}
-  0,                                      !- X Origin {m}
-  0,                                      !- Y Origin {m}
-  0,                                      !- Z Origin {m}
-  ,                                       !- Building Story Name
-  {fd84149f-5f44-4a00-8d86-32462c97d37f}, !- Thermal Zone Name
-  ,                                       !- Part of Total Floor Area
-  ,                                       !- Design Specification Outdoor Air Object Name
-  {fec018ba-c10b-4992-a3f9-f57bea369bb6}; !- Building Unit Name
-
-OS:Surface,
-  {758dc723-a154-4a42-9456-ef0894a2266a}, !- Handle
-  Surface 143,                            !- Name
-  Wall,                                   !- Surface Type
-  ,                                       !- Construction Name
-  {c06f7367-18ac-48bb-9096-ea68434fdd0d}, !- Space Name
-  Outdoors,                               !- Outside Boundary Condition
-  ,                                       !- Outside Boundary Condition Object
-  SunExposed,                             !- Sun Exposure
-  WindExposed,                            !- Wind Exposure
-  ,                                       !- View Factor to Ground
-  ,                                       !- Number of Vertices
-  18.6651118400078, -7.46604473600313, 4.8768, !- X,Y,Z Vertex 1 {m}
-  18.6651118400078, -7.46604473600313, 2.4384, !- X,Y,Z Vertex 2 {m}
-  18.6651118400078, 0, 2.4384,            !- X,Y,Z Vertex 3 {m}
-  18.6651118400078, 0, 4.8768;            !- X,Y,Z Vertex 4 {m}
-
-OS:Surface,
-  {939c0752-bd30-468b-a85c-706354faa2dc}, !- Handle
-  Surface 144,                            !- Name
-  Wall,                                   !- Surface Type
-  ,                                       !- Construction Name
-  {c06f7367-18ac-48bb-9096-ea68434fdd0d}, !- Space Name
-  Surface,                                !- Outside Boundary Condition
-  {b2bc47eb-7ada-4d0e-b1f4-bcbf9452feee}, !- Outside Boundary Condition Object
-  NoSun,                                  !- Sun Exposure
-  NoWind,                                 !- Wind Exposure
-  ,                                       !- View Factor to Ground
-  ,                                       !- Number of Vertices
-  14.9320894720063, 0, 4.8768,            !- X,Y,Z Vertex 1 {m}
-  14.9320894720063, 0, 2.4384,            !- X,Y,Z Vertex 2 {m}
-  14.9320894720063, -7.46604473600313, 2.4384, !- X,Y,Z Vertex 3 {m}
-  14.9320894720063, -7.46604473600313, 4.8768; !- X,Y,Z Vertex 4 {m}
-
-OS:Surface,
-  {15f2ef58-38f4-47aa-9dfd-4e1f7cf4c03f}, !- Handle
-  Surface 145,                            !- Name
-  Wall,                                   !- Surface Type
-  ,                                       !- Construction Name
-  {c06f7367-18ac-48bb-9096-ea68434fdd0d}, !- Space Name
-  Surface,                                !- Outside Boundary Condition
-  {3ec70d3d-8e84-40db-a2ff-4ea08224c3d2}, !- Outside Boundary Condition Object
-  NoSun,                                  !- Sun Exposure
-  NoWind,                                 !- Wind Exposure
-  ,                                       !- View Factor to Ground
-  ,                                       !- Number of Vertices
-  18.6651118400078, 0, 4.8768,            !- X,Y,Z Vertex 1 {m}
-  18.6651118400078, 0, 2.4384,            !- X,Y,Z Vertex 2 {m}
-  14.9320894720063, 0, 2.4384,            !- X,Y,Z Vertex 3 {m}
-  14.9320894720063, 0, 4.8768;            !- X,Y,Z Vertex 4 {m}
-
-OS:Surface,
-  {c95598a7-e0a1-478b-9271-692b0b011630}, !- Handle
-  Surface 146,                            !- Name
-  Wall,                                   !- Surface Type
-  ,                                       !- Construction Name
-  {c06f7367-18ac-48bb-9096-ea68434fdd0d}, !- Space Name
-  Outdoors,                               !- Outside Boundary Condition
-  ,                                       !- Outside Boundary Condition Object
-  SunExposed,                             !- Sun Exposure
-  WindExposed,                            !- Wind Exposure
-  ,                                       !- View Factor to Ground
-  ,                                       !- Number of Vertices
-  14.9320894720063, -7.46604473600313, 4.8768, !- X,Y,Z Vertex 1 {m}
-  14.9320894720063, -7.46604473600313, 2.4384, !- X,Y,Z Vertex 2 {m}
-  18.6651118400078, -7.46604473600313, 2.4384, !- X,Y,Z Vertex 3 {m}
-  18.6651118400078, -7.46604473600313, 4.8768; !- X,Y,Z Vertex 4 {m}
-
-OS:Surface,
-  {ab5f6081-f274-411d-980c-385457783d52}, !- Handle
-  Surface 147,                            !- Name
-  Floor,                                  !- Surface Type
-  ,                                       !- Construction Name
-  {c06f7367-18ac-48bb-9096-ea68434fdd0d}, !- Space Name
-  Surface,                                !- Outside Boundary Condition
-  {affedf6e-4c94-468b-9da7-307aea3cddbc}, !- Outside Boundary Condition Object
-  NoSun,                                  !- Sun Exposure
-  NoWind,                                 !- Wind Exposure
-  ,                                       !- View Factor to Ground
-  ,                                       !- Number of Vertices
-  14.9320894720063, -7.46604473600313, 2.4384, !- X,Y,Z Vertex 1 {m}
-  14.9320894720063, 0, 2.4384,            !- X,Y,Z Vertex 2 {m}
-  18.6651118400078, 0, 2.4384,            !- X,Y,Z Vertex 3 {m}
-  18.6651118400078, -7.46604473600313, 2.4384; !- X,Y,Z Vertex 4 {m}
-
-OS:Surface,
-  {2a8788c7-e3f0-4afb-a297-641ed7ab8f5c}, !- Handle
-  Surface 148,                            !- Name
-  RoofCeiling,                            !- Surface Type
-  ,                                       !- Construction Name
-  {c06f7367-18ac-48bb-9096-ea68434fdd0d}, !- Space Name
-  Surface,                                !- Outside Boundary Condition
-  {0070eb1e-3996-452b-906a-d2fd3483d5ae}, !- Outside Boundary Condition Object
-  NoSun,                                  !- Sun Exposure
-  NoWind,                                 !- Wind Exposure
-  ,                                       !- View Factor to Ground
-  ,                                       !- Number of Vertices
-  18.6651118400078, -7.46604473600313, 4.8768, !- X,Y,Z Vertex 1 {m}
-  18.6651118400078, 0, 4.8768,            !- X,Y,Z Vertex 2 {m}
-  14.9320894720063, 0, 4.8768,            !- X,Y,Z Vertex 3 {m}
-  14.9320894720063, -7.46604473600313, 4.8768; !- X,Y,Z Vertex 4 {m}
-
-OS:ThermalZone,
-  {c4983087-64c9-4853-85a5-0aeb95146ac0}, !- Handle
-  living zone|unit 10,                    !- Name
-  ,                                       !- Multiplier
-  ,                                       !- Ceiling Height {m}
-  ,                                       !- Volume {m3}
-  ,                                       !- Floor Area {m2}
-  ,                                       !- Zone Inside Convection Algorithm
-  ,                                       !- Zone Outside Convection Algorithm
-  ,                                       !- Zone Conditioning Equipment List Name
-  {d959b0fa-b771-49cb-a690-351f6f81d546}, !- Zone Air Inlet Port List
-  {8b6e625d-a8aa-45e4-a0bb-59dfa6a48bfb}, !- Zone Air Exhaust Port List
-  {99266ade-49c1-4dd4-8f72-0de10992b457}, !- Zone Air Node Name
-  {ffbceac5-9273-4f41-89d9-143c1e5a37c6}, !- Zone Return Air Port List
-  ,                                       !- Primary Daylighting Control Name
-  ,                                       !- Fraction of Zone Controlled by Primary Daylighting Control
-  ,                                       !- Secondary Daylighting Control Name
-  ,                                       !- Fraction of Zone Controlled by Secondary Daylighting Control
-  ,                                       !- Illuminance Map Name
-  ,                                       !- Group Rendering Name
-  ,                                       !- Thermostat Name
-  No;                                     !- Use Ideal Air Loads
-
-OS:Node,
-  {39f7abb1-5819-4fe8-9418-f6761ab893d8}, !- Handle
-  Node 10,                                !- Name
-  {99266ade-49c1-4dd4-8f72-0de10992b457}, !- Inlet Port
-  ;                                       !- Outlet Port
-
-OS:Connection,
-  {99266ade-49c1-4dd4-8f72-0de10992b457}, !- Handle
-  {d17e7b63-f099-4040-a3eb-88ebab6fdd0f}, !- Name
-  {c4983087-64c9-4853-85a5-0aeb95146ac0}, !- Source Object
-  11,                                     !- Outlet Port
-  {39f7abb1-5819-4fe8-9418-f6761ab893d8}, !- Target Object
-  2;                                      !- Inlet Port
-
-OS:PortList,
-  {d959b0fa-b771-49cb-a690-351f6f81d546}, !- Handle
-  {d18b90ee-d2b9-4860-a3e0-2eaf7c21ecff}, !- Name
-  {c4983087-64c9-4853-85a5-0aeb95146ac0}; !- HVAC Component
-
-OS:PortList,
-  {8b6e625d-a8aa-45e4-a0bb-59dfa6a48bfb}, !- Handle
-  {e1abd124-be16-4cbf-a802-e910e1ee384c}, !- Name
-  {c4983087-64c9-4853-85a5-0aeb95146ac0}; !- HVAC Component
-
-OS:PortList,
-  {ffbceac5-9273-4f41-89d9-143c1e5a37c6}, !- Handle
-  {af83886d-6aa4-4296-822a-dae29730dc6d}, !- Name
-  {c4983087-64c9-4853-85a5-0aeb95146ac0}; !- HVAC Component
-
-OS:Sizing:Zone,
-  {be14b738-7cf0-4bfc-87f7-910963d4cf71}, !- Handle
-  {c4983087-64c9-4853-85a5-0aeb95146ac0}, !- Zone or ZoneList Name
-  SupplyAirTemperature,                   !- Zone Cooling Design Supply Air Temperature Input Method
-  14,                                     !- Zone Cooling Design Supply Air Temperature {C}
-  11.11,                                  !- Zone Cooling Design Supply Air Temperature Difference {deltaC}
-  SupplyAirTemperature,                   !- Zone Heating Design Supply Air Temperature Input Method
-  40,                                     !- Zone Heating Design Supply Air Temperature {C}
-  11.11,                                  !- Zone Heating Design Supply Air Temperature Difference {deltaC}
-  0.0085,                                 !- Zone Cooling Design Supply Air Humidity Ratio {kg-H2O/kg-air}
-  0.008,                                  !- Zone Heating Design Supply Air Humidity Ratio {kg-H2O/kg-air}
-  ,                                       !- Zone Heating Sizing Factor
-  ,                                       !- Zone Cooling Sizing Factor
-  DesignDay,                              !- Cooling Design Air Flow Method
-  ,                                       !- Cooling Design Air Flow Rate {m3/s}
-  ,                                       !- Cooling Minimum Air Flow per Zone Floor Area {m3/s-m2}
-  ,                                       !- Cooling Minimum Air Flow {m3/s}
-  ,                                       !- Cooling Minimum Air Flow Fraction
-  DesignDay,                              !- Heating Design Air Flow Method
-  ,                                       !- Heating Design Air Flow Rate {m3/s}
-  ,                                       !- Heating Maximum Air Flow per Zone Floor Area {m3/s-m2}
-  ,                                       !- Heating Maximum Air Flow {m3/s}
-  ,                                       !- Heating Maximum Air Flow Fraction
-  ,                                       !- Design Zone Air Distribution Effectiveness in Cooling Mode
-  ,                                       !- Design Zone Air Distribution Effectiveness in Heating Mode
-  No,                                     !- Account for Dedicated Outdoor Air System
-  NeutralSupplyAir,                       !- Dedicated Outdoor Air System Control Strategy
-  autosize,                               !- Dedicated Outdoor Air Low Setpoint Temperature for Design {C}
-  autosize;                               !- Dedicated Outdoor Air High Setpoint Temperature for Design {C}
-
-OS:ZoneHVAC:EquipmentList,
-  {859259b4-8358-4699-a014-c047a8f09030}, !- Handle
-  Zone HVAC Equipment List 10,            !- Name
-  {c4983087-64c9-4853-85a5-0aeb95146ac0}; !- Thermal Zone
-
-OS:Space,
-  {f548f2f0-480f-479d-9950-ae8640e7ae3f}, !- Handle
-  living space|unit 10|story 1,           !- Name
-  {19934a1f-d05d-4a52-af7c-937bd22c42b0}, !- Space Type Name
-  ,                                       !- Default Construction Set Name
-  ,                                       !- Default Schedule Set Name
-  -0,                                     !- Direction of Relative North {deg}
-  0,                                      !- X Origin {m}
-  0,                                      !- Y Origin {m}
-  0,                                      !- Z Origin {m}
-  ,                                       !- Building Story Name
-  {c4983087-64c9-4853-85a5-0aeb95146ac0}, !- Thermal Zone Name
-  ,                                       !- Part of Total Floor Area
-  ,                                       !- Design Specification Outdoor Air Object Name
-  {a882952b-ccd2-494f-942e-6aa08d1eaf64}; !- Building Unit Name
-
-OS:Surface,
-  {c9160c09-72da-482c-8666-3d3b66342f07}, !- Handle
-  Surface 154,                            !- Name
-  Wall,                                   !- Surface Type
-  ,                                       !- Construction Name
-  {f548f2f0-480f-479d-9950-ae8640e7ae3f}, !- Space Name
-  Surface,                                !- Outside Boundary Condition
-  {c8574e21-73cc-4029-a37f-c3d074104117}, !- Outside Boundary Condition Object
-  NoSun,                                  !- Sun Exposure
-  NoWind,                                 !- Wind Exposure
-  ,                                       !- View Factor to Ground
-  ,                                       !- Number of Vertices
-  14.9320894720063, 7.46604473600313, 2.4384, !- X,Y,Z Vertex 1 {m}
-  14.9320894720063, 7.46604473600313, 0,  !- X,Y,Z Vertex 2 {m}
-  14.9320894720063, 0, 0,                 !- X,Y,Z Vertex 3 {m}
-  14.9320894720063, 0, 2.4384;            !- X,Y,Z Vertex 4 {m}
-
-OS:Surface,
-  {1bba5b70-1a7e-4705-a045-3992fd0aa3ea}, !- Handle
-  Surface 155,                            !- Name
-  Floor,                                  !- Surface Type
-  ,                                       !- Construction Name
-  {f548f2f0-480f-479d-9950-ae8640e7ae3f}, !- Space Name
-  Surface,                                !- Outside Boundary Condition
-  {6571518a-5e0a-4989-8af6-9ad717777187}, !- Outside Boundary Condition Object
-  NoSun,                                  !- Sun Exposure
-  NoWind,                                 !- Wind Exposure
-  ,                                       !- View Factor to Ground
-  ,                                       !- Number of Vertices
-  14.9320894720063, 0, 0,                 !- X,Y,Z Vertex 1 {m}
-  14.9320894720063, 7.46604473600313, 0,  !- X,Y,Z Vertex 2 {m}
-  18.6651118400078, 7.46604473600313, 0,  !- X,Y,Z Vertex 3 {m}
-  18.6651118400078, 0, 0;                 !- X,Y,Z Vertex 4 {m}
-
-OS:Surface,
-  {16989651-da18-435d-b320-dffd54cb19c7}, !- Handle
-  Surface 156,                            !- Name
-  Wall,                                   !- Surface Type
-  ,                                       !- Construction Name
-  {f548f2f0-480f-479d-9950-ae8640e7ae3f}, !- Space Name
-  Outdoors,                               !- Outside Boundary Condition
-  ,                                       !- Outside Boundary Condition Object
-  SunExposed,                             !- Sun Exposure
-  WindExposed,                            !- Wind Exposure
-  ,                                       !- View Factor to Ground
-  ,                                       !- Number of Vertices
-  18.6651118400078, 7.46604473600313, 2.4384, !- X,Y,Z Vertex 1 {m}
-  18.6651118400078, 7.46604473600313, 0,  !- X,Y,Z Vertex 2 {m}
-  14.9320894720063, 7.46604473600313, 0,  !- X,Y,Z Vertex 3 {m}
-  14.9320894720063, 7.46604473600313, 2.4384; !- X,Y,Z Vertex 4 {m}
-
-OS:Surface,
-  {eb65bcfe-2bc7-4bdb-9db0-62cba01f676d}, !- Handle
-  Surface 157,                            !- Name
-  Wall,                                   !- Surface Type
-  ,                                       !- Construction Name
-  {f548f2f0-480f-479d-9950-ae8640e7ae3f}, !- Space Name
-  Surface,                                !- Outside Boundary Condition
-  {633bbc6f-3dc7-45f5-96a4-c5f0004c9c23}, !- Outside Boundary Condition Object
-  NoSun,                                  !- Sun Exposure
-  NoWind,                                 !- Wind Exposure
-  ,                                       !- View Factor to Ground
-  ,                                       !- Number of Vertices
-  14.9320894720063, 0, 2.4384,            !- X,Y,Z Vertex 1 {m}
-  14.9320894720063, 0, 0,                 !- X,Y,Z Vertex 2 {m}
-  18.6651118400078, 0, 0,                 !- X,Y,Z Vertex 3 {m}
-  18.6651118400078, 0, 2.4384;            !- X,Y,Z Vertex 4 {m}
-
-OS:Surface,
-  {8478adfd-992f-468f-9cde-db7d329738bb}, !- Handle
-  Surface 158,                            !- Name
-  Wall,                                   !- Surface Type
-  ,                                       !- Construction Name
-  {f548f2f0-480f-479d-9950-ae8640e7ae3f}, !- Space Name
-  Outdoors,                               !- Outside Boundary Condition
-  ,                                       !- Outside Boundary Condition Object
-  SunExposed,                             !- Sun Exposure
-  WindExposed,                            !- Wind Exposure
-  ,                                       !- View Factor to Ground
-  ,                                       !- Number of Vertices
-  18.6651118400078, 0, 2.4384,            !- X,Y,Z Vertex 1 {m}
-  18.6651118400078, 0, 0,                 !- X,Y,Z Vertex 2 {m}
-  18.6651118400078, 7.46604473600313, 0,  !- X,Y,Z Vertex 3 {m}
-  18.6651118400078, 7.46604473600313, 2.4384; !- X,Y,Z Vertex 4 {m}
-
-OS:Surface,
-  {126ad35c-a3f6-40a1-b7b6-52666f702495}, !- Handle
-  Surface 159,                            !- Name
-  RoofCeiling,                            !- Surface Type
-  ,                                       !- Construction Name
-  {f548f2f0-480f-479d-9950-ae8640e7ae3f}, !- Space Name
-  Surface,                                !- Outside Boundary Condition
-  {887c34e9-b284-4844-9cdd-af8ee8c7343e}, !- Outside Boundary Condition Object
-  NoSun,                                  !- Sun Exposure
-  NoWind,                                 !- Wind Exposure
-  ,                                       !- View Factor to Ground
-  ,                                       !- Number of Vertices
-  18.6651118400078, 0, 2.4384,            !- X,Y,Z Vertex 1 {m}
-  18.6651118400078, 7.46604473600313, 2.4384, !- X,Y,Z Vertex 2 {m}
-  14.9320894720063, 7.46604473600313, 2.4384, !- X,Y,Z Vertex 3 {m}
-  14.9320894720063, 0, 2.4384;            !- X,Y,Z Vertex 4 {m}
-
-OS:Space,
-  {962c5f3d-3822-4e0b-9920-023c1028c67d}, !- Handle
-  living space|unit 10|story 2,           !- Name
-  {19934a1f-d05d-4a52-af7c-937bd22c42b0}, !- Space Type Name
-  ,                                       !- Default Construction Set Name
-  ,                                       !- Default Schedule Set Name
-  -0,                                     !- Direction of Relative North {deg}
-  0,                                      !- X Origin {m}
-  0,                                      !- Y Origin {m}
-  0,                                      !- Z Origin {m}
-  ,                                       !- Building Story Name
-  {c4983087-64c9-4853-85a5-0aeb95146ac0}, !- Thermal Zone Name
-  ,                                       !- Part of Total Floor Area
-  ,                                       !- Design Specification Outdoor Air Object Name
-  {a882952b-ccd2-494f-942e-6aa08d1eaf64}; !- Building Unit Name
-
-OS:Surface,
-  {3ec70d3d-8e84-40db-a2ff-4ea08224c3d2}, !- Handle
-  Surface 160,                            !- Name
-  Wall,                                   !- Surface Type
-  ,                                       !- Construction Name
-  {962c5f3d-3822-4e0b-9920-023c1028c67d}, !- Space Name
-  Surface,                                !- Outside Boundary Condition
-  {15f2ef58-38f4-47aa-9dfd-4e1f7cf4c03f}, !- Outside Boundary Condition Object
-  NoSun,                                  !- Sun Exposure
-  NoWind,                                 !- Wind Exposure
-  ,                                       !- View Factor to Ground
-  ,                                       !- Number of Vertices
-  14.9320894720063, 0, 4.8768,            !- X,Y,Z Vertex 1 {m}
-  14.9320894720063, 0, 2.4384,            !- X,Y,Z Vertex 2 {m}
-  18.6651118400078, 0, 2.4384,            !- X,Y,Z Vertex 3 {m}
-  18.6651118400078, 0, 4.8768;            !- X,Y,Z Vertex 4 {m}
-
-OS:Surface,
-  {6a690bdd-15c8-4fe0-96e7-e1b4dfa5b157}, !- Handle
-  Surface 161,                            !- Name
-  Wall,                                   !- Surface Type
-  ,                                       !- Construction Name
-  {962c5f3d-3822-4e0b-9920-023c1028c67d}, !- Space Name
-  Outdoors,                               !- Outside Boundary Condition
-  ,                                       !- Outside Boundary Condition Object
-  SunExposed,                             !- Sun Exposure
-  WindExposed,                            !- Wind Exposure
-  ,                                       !- View Factor to Ground
-  ,                                       !- Number of Vertices
-  18.6651118400078, 0, 4.8768,            !- X,Y,Z Vertex 1 {m}
-  18.6651118400078, 0, 2.4384,            !- X,Y,Z Vertex 2 {m}
-  18.6651118400078, 7.46604473600313, 2.4384, !- X,Y,Z Vertex 3 {m}
-  18.6651118400078, 7.46604473600313, 4.8768; !- X,Y,Z Vertex 4 {m}
-
-OS:Surface,
-  {0cc37f42-35fd-48bd-a655-c448ab4d319a}, !- Handle
-  Surface 162,                            !- Name
-  Wall,                                   !- Surface Type
-  ,                                       !- Construction Name
-  {962c5f3d-3822-4e0b-9920-023c1028c67d}, !- Space Name
-  Surface,                                !- Outside Boundary Condition
-  {e7492cf2-8109-4a05-8d6c-d81403682088}, !- Outside Boundary Condition Object
-  NoSun,                                  !- Sun Exposure
-  NoWind,                                 !- Wind Exposure
-  ,                                       !- View Factor to Ground
-  ,                                       !- Number of Vertices
-  14.9320894720063, 7.46604473600313, 4.8768, !- X,Y,Z Vertex 1 {m}
-  14.9320894720063, 7.46604473600313, 2.4384, !- X,Y,Z Vertex 2 {m}
-  14.9320894720063, 0, 2.4384,            !- X,Y,Z Vertex 3 {m}
-  14.9320894720063, 0, 4.8768;            !- X,Y,Z Vertex 4 {m}
-
-OS:Surface,
-  {1ce192a1-6687-4a2e-ba91-fea759e6fb78}, !- Handle
-  Surface 163,                            !- Name
-  RoofCeiling,                            !- Surface Type
-  ,                                       !- Construction Name
-  {962c5f3d-3822-4e0b-9920-023c1028c67d}, !- Space Name
-  Surface,                                !- Outside Boundary Condition
-  {25915a03-fa8c-473d-8c04-2cfd71e5b3af}, !- Outside Boundary Condition Object
-  NoSun,                                  !- Sun Exposure
-  NoWind,                                 !- Wind Exposure
-  ,                                       !- View Factor to Ground
-  ,                                       !- Number of Vertices
-  18.6651118400078, 0, 4.8768,            !- X,Y,Z Vertex 1 {m}
-  18.6651118400078, 7.46604473600313, 4.8768, !- X,Y,Z Vertex 2 {m}
-  14.9320894720063, 7.46604473600313, 4.8768, !- X,Y,Z Vertex 3 {m}
-  14.9320894720063, 0, 4.8768;            !- X,Y,Z Vertex 4 {m}
-
-OS:Surface,
-  {ed886e6f-ae1e-46cb-b4b0-d7b9715da26e}, !- Handle
-  Surface 164,                            !- Name
-  Wall,                                   !- Surface Type
-  ,                                       !- Construction Name
-  {962c5f3d-3822-4e0b-9920-023c1028c67d}, !- Space Name
-  Outdoors,                               !- Outside Boundary Condition
-  ,                                       !- Outside Boundary Condition Object
-  SunExposed,                             !- Sun Exposure
-  WindExposed,                            !- Wind Exposure
-  ,                                       !- View Factor to Ground
-  ,                                       !- Number of Vertices
-  18.6651118400078, 7.46604473600313, 4.8768, !- X,Y,Z Vertex 1 {m}
-  18.6651118400078, 7.46604473600313, 2.4384, !- X,Y,Z Vertex 2 {m}
-  14.9320894720063, 7.46604473600313, 2.4384, !- X,Y,Z Vertex 3 {m}
-  14.9320894720063, 7.46604473600313, 4.8768; !- X,Y,Z Vertex 4 {m}
-
-OS:Surface,
-  {887c34e9-b284-4844-9cdd-af8ee8c7343e}, !- Handle
-  Surface 165,                            !- Name
-  Floor,                                  !- Surface Type
-  ,                                       !- Construction Name
-  {962c5f3d-3822-4e0b-9920-023c1028c67d}, !- Space Name
-  Surface,                                !- Outside Boundary Condition
-  {126ad35c-a3f6-40a1-b7b6-52666f702495}, !- Outside Boundary Condition Object
-  NoSun,                                  !- Sun Exposure
-  NoWind,                                 !- Wind Exposure
-  ,                                       !- View Factor to Ground
-  ,                                       !- Number of Vertices
-  14.9320894720063, 0, 2.4384,            !- X,Y,Z Vertex 1 {m}
-  14.9320894720063, 7.46604473600313, 2.4384, !- X,Y,Z Vertex 2 {m}
-  18.6651118400078, 7.46604473600313, 2.4384, !- X,Y,Z Vertex 3 {m}
-  18.6651118400078, 0, 2.4384;            !- X,Y,Z Vertex 4 {m}
-
-OS:Space,
-  {64f047d3-60c7-4958-b411-8b85b8037c52}, !- Handle
-  finished basement space,                !- Name
-  {235c8bbd-0ca4-4847-b5e4-a0f4cf62830d}, !- Space Type Name
-  ,                                       !- Default Construction Set Name
-  ,                                       !- Default Schedule Set Name
-  -0,                                     !- Direction of Relative North {deg}
-  0,                                      !- X Origin {m}
-  0,                                      !- Y Origin {m}
-  0,                                      !- Z Origin {m}
-  ,                                       !- Building Story Name
-  {7fc98fea-39e8-4284-a503-06a9c08da0d5}, !- Thermal Zone Name
-  ,                                       !- Part of Total Floor Area
-  ,                                       !- Design Specification Outdoor Air Object Name
-  {fdffd399-e82d-46d4-b76e-2947de05e1e1}; !- Building Unit Name
-
-OS:Surface,
-  {2d1c8144-7a42-49e1-91e3-e030e6d3f398}, !- Handle
-  Surface 171,                            !- Name
-  Floor,                                  !- Surface Type
-  ,                                       !- Construction Name
-  {64f047d3-60c7-4958-b411-8b85b8037c52}, !- Space Name
-  Foundation,                             !- Outside Boundary Condition
-  ,                                       !- Outside Boundary Condition Object
-  NoSun,                                  !- Sun Exposure
-  NoWind,                                 !- Wind Exposure
-  ,                                       !- View Factor to Ground
-  ,                                       !- Number of Vertices
-  0, -7.46604473600313, -2.4384,          !- X,Y,Z Vertex 1 {m}
-  0, 0, -2.4384,                          !- X,Y,Z Vertex 2 {m}
-  3.73302236800156, 0, -2.4384,           !- X,Y,Z Vertex 3 {m}
-  3.73302236800156, -7.46604473600313, -2.4384; !- X,Y,Z Vertex 4 {m}
-
-OS:Surface,
-  {023db8b5-5ec6-433d-bc37-f8fded9b8618}, !- Handle
-  Surface 172,                            !- Name
-  Wall,                                   !- Surface Type
-  ,                                       !- Construction Name
-  {64f047d3-60c7-4958-b411-8b85b8037c52}, !- Space Name
-  Foundation,                             !- Outside Boundary Condition
-  ,                                       !- Outside Boundary Condition Object
-  NoSun,                                  !- Sun Exposure
-  NoWind,                                 !- Wind Exposure
-  ,                                       !- View Factor to Ground
-  ,                                       !- Number of Vertices
-  0, 0, 0,                                !- X,Y,Z Vertex 1 {m}
-  0, 0, -2.4384,                          !- X,Y,Z Vertex 2 {m}
-  0, -7.46604473600313, -2.4384,          !- X,Y,Z Vertex 3 {m}
-  0, -7.46604473600313, 0;                !- X,Y,Z Vertex 4 {m}
-
-OS:Surface,
-  {b0b7f731-4f1c-4281-8820-f65e1b14bee8}, !- Handle
-  Surface 173,                            !- Name
-  Wall,                                   !- Surface Type
-  ,                                       !- Construction Name
-  {64f047d3-60c7-4958-b411-8b85b8037c52}, !- Space Name
-  Surface,                                !- Outside Boundary Condition
-  {4c96ee33-c345-4098-a5f8-3034f6efc2a9}, !- Outside Boundary Condition Object
-  NoSun,                                  !- Sun Exposure
-  NoWind,                                 !- Wind Exposure
-  ,                                       !- View Factor to Ground
-  ,                                       !- Number of Vertices
-  3.73302236800156, 0, 0,                 !- X,Y,Z Vertex 1 {m}
-  3.73302236800156, 0, -2.4384,           !- X,Y,Z Vertex 2 {m}
-  0, 0, -2.4384,                          !- X,Y,Z Vertex 3 {m}
-  0, 0, 0;                                !- X,Y,Z Vertex 4 {m}
-
-OS:Surface,
-  {766a4946-6b14-470f-9348-1acfd6aa95c9}, !- Handle
-  Surface 174,                            !- Name
-  Wall,                                   !- Surface Type
-  ,                                       !- Construction Name
-  {64f047d3-60c7-4958-b411-8b85b8037c52}, !- Space Name
-  Surface,                                !- Outside Boundary Condition
-  {7bd4a0f1-18d1-4963-833a-195f2352b718}, !- Outside Boundary Condition Object
-  NoSun,                                  !- Sun Exposure
-  NoWind,                                 !- Wind Exposure
-  ,                                       !- View Factor to Ground
-  ,                                       !- Number of Vertices
-  3.73302236800156, -7.46604473600313, 0, !- X,Y,Z Vertex 1 {m}
-  3.73302236800156, -7.46604473600313, -2.4384, !- X,Y,Z Vertex 2 {m}
-  3.73302236800156, 0, -2.4384,           !- X,Y,Z Vertex 3 {m}
-  3.73302236800156, 0, 0;                 !- X,Y,Z Vertex 4 {m}
-
-OS:Surface,
-  {5dc899a0-a4c5-4ede-b370-d2351f5b7f0a}, !- Handle
-  Surface 175,                            !- Name
-  Wall,                                   !- Surface Type
-  ,                                       !- Construction Name
-  {64f047d3-60c7-4958-b411-8b85b8037c52}, !- Space Name
-  Foundation,                             !- Outside Boundary Condition
-  ,                                       !- Outside Boundary Condition Object
-  NoSun,                                  !- Sun Exposure
-  NoWind,                                 !- Wind Exposure
-  ,                                       !- View Factor to Ground
-  ,                                       !- Number of Vertices
-  0, -7.46604473600313, 0,                !- X,Y,Z Vertex 1 {m}
-  0, -7.46604473600313, -2.4384,          !- X,Y,Z Vertex 2 {m}
-  3.73302236800156, -7.46604473600313, -2.4384, !- X,Y,Z Vertex 3 {m}
-  3.73302236800156, -7.46604473600313, 0; !- X,Y,Z Vertex 4 {m}
-
-OS:Surface,
-  {4414dd98-b856-460e-83c2-9bbe48f6f94c}, !- Handle
-  Surface 176,                            !- Name
-  RoofCeiling,                            !- Surface Type
-  ,                                       !- Construction Name
-  {64f047d3-60c7-4958-b411-8b85b8037c52}, !- Space Name
-  Surface,                                !- Outside Boundary Condition
-  {f4ed584a-2dee-421e-b0af-d4227e7016e5}, !- Outside Boundary Condition Object
-  NoSun,                                  !- Sun Exposure
-  NoWind,                                 !- Wind Exposure
-  ,                                       !- View Factor to Ground
-  ,                                       !- Number of Vertices
-  3.73302236800156, -7.46604473600313, 0, !- X,Y,Z Vertex 1 {m}
-  3.73302236800156, 0, 0,                 !- X,Y,Z Vertex 2 {m}
-  0, 0, 0,                                !- X,Y,Z Vertex 3 {m}
-  0, -7.46604473600313, 0;                !- X,Y,Z Vertex 4 {m}
-
-OS:ThermalZone,
-  {7fc98fea-39e8-4284-a503-06a9c08da0d5}, !- Handle
-  finished basement zone,                 !- Name
-  ,                                       !- Multiplier
-  ,                                       !- Ceiling Height {m}
-  ,                                       !- Volume {m3}
-  ,                                       !- Floor Area {m2}
-  ,                                       !- Zone Inside Convection Algorithm
-  ,                                       !- Zone Outside Convection Algorithm
-  ,                                       !- Zone Conditioning Equipment List Name
-  {e7ac2e0b-3678-4af1-8d5f-97ad1b2fee1e}, !- Zone Air Inlet Port List
-  {2a5d52ed-9be0-400e-8758-ec57f57c3b2b}, !- Zone Air Exhaust Port List
-  {89674323-9a4a-4f2a-be2a-79f519bf3637}, !- Zone Air Node Name
-  {e9dbd88a-71a4-4e2e-84c1-d3cb6a7ed3d8}, !- Zone Return Air Port List
-  ,                                       !- Primary Daylighting Control Name
-  ,                                       !- Fraction of Zone Controlled by Primary Daylighting Control
-  ,                                       !- Secondary Daylighting Control Name
-  ,                                       !- Fraction of Zone Controlled by Secondary Daylighting Control
-  ,                                       !- Illuminance Map Name
-  ,                                       !- Group Rendering Name
-  ,                                       !- Thermostat Name
-  No;                                     !- Use Ideal Air Loads
-
-OS:Node,
-  {e3d391a2-781d-4b25-83c8-41d975bd8c65}, !- Handle
-  Node 11,                                !- Name
-  {89674323-9a4a-4f2a-be2a-79f519bf3637}, !- Inlet Port
-  ;                                       !- Outlet Port
-
-OS:Connection,
-  {89674323-9a4a-4f2a-be2a-79f519bf3637}, !- Handle
-  {640fa40a-0e65-41ce-9fe8-694c1f3667bd}, !- Name
-  {7fc98fea-39e8-4284-a503-06a9c08da0d5}, !- Source Object
-  11,                                     !- Outlet Port
-  {e3d391a2-781d-4b25-83c8-41d975bd8c65}, !- Target Object
-  2;                                      !- Inlet Port
-
-OS:PortList,
-  {e7ac2e0b-3678-4af1-8d5f-97ad1b2fee1e}, !- Handle
-  {1394f755-e501-4ffc-90ae-76b45ecab2c3}, !- Name
-  {7fc98fea-39e8-4284-a503-06a9c08da0d5}; !- HVAC Component
-
-OS:PortList,
-  {2a5d52ed-9be0-400e-8758-ec57f57c3b2b}, !- Handle
-  {19e6f7e8-368a-4c92-abca-e97a7f11f374}, !- Name
-  {7fc98fea-39e8-4284-a503-06a9c08da0d5}; !- HVAC Component
-
-OS:PortList,
-  {e9dbd88a-71a4-4e2e-84c1-d3cb6a7ed3d8}, !- Handle
-  {3807ad49-137c-4744-b542-d316dea0fbfb}, !- Name
-  {7fc98fea-39e8-4284-a503-06a9c08da0d5}; !- HVAC Component
-
-OS:Sizing:Zone,
-  {59639dc4-812b-4010-aa12-6d431e028cb5}, !- Handle
-  {7fc98fea-39e8-4284-a503-06a9c08da0d5}, !- Zone or ZoneList Name
-  SupplyAirTemperature,                   !- Zone Cooling Design Supply Air Temperature Input Method
-  14,                                     !- Zone Cooling Design Supply Air Temperature {C}
-  11.11,                                  !- Zone Cooling Design Supply Air Temperature Difference {deltaC}
-  SupplyAirTemperature,                   !- Zone Heating Design Supply Air Temperature Input Method
-  40,                                     !- Zone Heating Design Supply Air Temperature {C}
-  11.11,                                  !- Zone Heating Design Supply Air Temperature Difference {deltaC}
-  0.0085,                                 !- Zone Cooling Design Supply Air Humidity Ratio {kg-H2O/kg-air}
-  0.008,                                  !- Zone Heating Design Supply Air Humidity Ratio {kg-H2O/kg-air}
-  ,                                       !- Zone Heating Sizing Factor
-  ,                                       !- Zone Cooling Sizing Factor
-  DesignDay,                              !- Cooling Design Air Flow Method
-  ,                                       !- Cooling Design Air Flow Rate {m3/s}
-  ,                                       !- Cooling Minimum Air Flow per Zone Floor Area {m3/s-m2}
-  ,                                       !- Cooling Minimum Air Flow {m3/s}
-  ,                                       !- Cooling Minimum Air Flow Fraction
-  DesignDay,                              !- Heating Design Air Flow Method
-  ,                                       !- Heating Design Air Flow Rate {m3/s}
-  ,                                       !- Heating Maximum Air Flow per Zone Floor Area {m3/s-m2}
-  ,                                       !- Heating Maximum Air Flow {m3/s}
-  ,                                       !- Heating Maximum Air Flow Fraction
-  ,                                       !- Design Zone Air Distribution Effectiveness in Cooling Mode
-  ,                                       !- Design Zone Air Distribution Effectiveness in Heating Mode
-  No,                                     !- Account for Dedicated Outdoor Air System
-  NeutralSupplyAir,                       !- Dedicated Outdoor Air System Control Strategy
-  autosize,                               !- Dedicated Outdoor Air Low Setpoint Temperature for Design {C}
-  autosize;                               !- Dedicated Outdoor Air High Setpoint Temperature for Design {C}
-
-OS:ZoneHVAC:EquipmentList,
-  {52966d0a-9f12-4a1c-b563-d40beaae8156}, !- Handle
-  Zone HVAC Equipment List 11,            !- Name
-  {7fc98fea-39e8-4284-a503-06a9c08da0d5}; !- Thermal Zone
-
-OS:SpaceType,
-  {235c8bbd-0ca4-4847-b5e4-a0f4cf62830d}, !- Handle
-  Space Type 2,                           !- Name
-  ,                                       !- Default Construction Set Name
-  ,                                       !- Default Schedule Set Name
-  ,                                       !- Group Rendering Name
-  ,                                       !- Design Specification Outdoor Air Object Name
-  ,                                       !- Standards Template
-  ,                                       !- Standards Building Type
-  finished basement;                      !- Standards Space Type
-
-OS:Space,
-  {9f32c68e-ab9b-469b-95fb-b784a5d7b74b}, !- Handle
-  finished basement space|unit 2,         !- Name
-  {235c8bbd-0ca4-4847-b5e4-a0f4cf62830d}, !- Space Type Name
-  ,                                       !- Default Construction Set Name
-  ,                                       !- Default Schedule Set Name
-  -0,                                     !- Direction of Relative North {deg}
-  0,                                      !- X Origin {m}
-  0,                                      !- Y Origin {m}
-  0,                                      !- Z Origin {m}
-  ,                                       !- Building Story Name
-  {ae8a741c-c33b-4d35-9eba-25eedcb389f7}, !- Thermal Zone Name
-  ,                                       !- Part of Total Floor Area
-  ,                                       !- Design Specification Outdoor Air Object Name
-  {b834c250-cf24-4ab1-be0e-4cf3bb5e39eb}; !- Building Unit Name
-
-OS:Surface,
-  {ff7e0525-d8ba-4872-9d4b-fc6ca6743aec}, !- Handle
-  Surface 177,                            !- Name
-  Floor,                                  !- Surface Type
-  ,                                       !- Construction Name
-  {9f32c68e-ab9b-469b-95fb-b784a5d7b74b}, !- Space Name
-  Foundation,                             !- Outside Boundary Condition
-  ,                                       !- Outside Boundary Condition Object
-  NoSun,                                  !- Sun Exposure
-  NoWind,                                 !- Wind Exposure
-  ,                                       !- View Factor to Ground
-  ,                                       !- Number of Vertices
-  0, 0, -2.4384,                          !- X,Y,Z Vertex 1 {m}
-  0, 7.46604473600313, -2.4384,           !- X,Y,Z Vertex 2 {m}
-  3.73302236800156, 7.46604473600313, -2.4384, !- X,Y,Z Vertex 3 {m}
-  3.73302236800156, 0, -2.4384;           !- X,Y,Z Vertex 4 {m}
-
-OS:Surface,
-  {ce187d72-fc4d-4494-8512-ec5fd0840926}, !- Handle
-  Surface 178,                            !- Name
-  Wall,                                   !- Surface Type
-  ,                                       !- Construction Name
-  {9f32c68e-ab9b-469b-95fb-b784a5d7b74b}, !- Space Name
-  Foundation,                             !- Outside Boundary Condition
-  ,                                       !- Outside Boundary Condition Object
-  NoSun,                                  !- Sun Exposure
-  NoWind,                                 !- Wind Exposure
-  ,                                       !- View Factor to Ground
-  ,                                       !- Number of Vertices
-  0, 7.46604473600313, 0,                 !- X,Y,Z Vertex 1 {m}
-  0, 7.46604473600313, -2.4384,           !- X,Y,Z Vertex 2 {m}
-  0, 0, -2.4384,                          !- X,Y,Z Vertex 3 {m}
-  0, 0, 0;                                !- X,Y,Z Vertex 4 {m}
-
-OS:Surface,
-  {43221558-22d0-4a2b-bd26-97e3819cde43}, !- Handle
-  Surface 179,                            !- Name
-  Wall,                                   !- Surface Type
-  ,                                       !- Construction Name
-  {9f32c68e-ab9b-469b-95fb-b784a5d7b74b}, !- Space Name
-  Foundation,                             !- Outside Boundary Condition
-  ,                                       !- Outside Boundary Condition Object
-  NoSun,                                  !- Sun Exposure
-  NoWind,                                 !- Wind Exposure
-  ,                                       !- View Factor to Ground
-  ,                                       !- Number of Vertices
-  3.73302236800156, 7.46604473600313, 0,  !- X,Y,Z Vertex 1 {m}
-  3.73302236800156, 7.46604473600313, -2.4384, !- X,Y,Z Vertex 2 {m}
-  0, 7.46604473600313, -2.4384,           !- X,Y,Z Vertex 3 {m}
-  0, 7.46604473600313, 0;                 !- X,Y,Z Vertex 4 {m}
-
-OS:Surface,
-  {e8c3a696-09f1-4028-a04e-a776be1f3b41}, !- Handle
-  Surface 180,                            !- Name
-  Wall,                                   !- Surface Type
-  ,                                       !- Construction Name
-  {9f32c68e-ab9b-469b-95fb-b784a5d7b74b}, !- Space Name
-  Surface,                                !- Outside Boundary Condition
-  {0a15d2a9-5cac-490a-9d9c-d8a8be4304b4}, !- Outside Boundary Condition Object
-  NoSun,                                  !- Sun Exposure
-  NoWind,                                 !- Wind Exposure
-  ,                                       !- View Factor to Ground
-  ,                                       !- Number of Vertices
-  3.73302236800156, 0, 0,                 !- X,Y,Z Vertex 1 {m}
-  3.73302236800156, 0, -2.4384,           !- X,Y,Z Vertex 2 {m}
-  3.73302236800156, 7.46604473600313, -2.4384, !- X,Y,Z Vertex 3 {m}
-  3.73302236800156, 7.46604473600313, 0;  !- X,Y,Z Vertex 4 {m}
-
-OS:Surface,
-  {4c96ee33-c345-4098-a5f8-3034f6efc2a9}, !- Handle
-  Surface 181,                            !- Name
-  Wall,                                   !- Surface Type
-  ,                                       !- Construction Name
-  {9f32c68e-ab9b-469b-95fb-b784a5d7b74b}, !- Space Name
-  Surface,                                !- Outside Boundary Condition
-  {b0b7f731-4f1c-4281-8820-f65e1b14bee8}, !- Outside Boundary Condition Object
-  NoSun,                                  !- Sun Exposure
-  NoWind,                                 !- Wind Exposure
-  ,                                       !- View Factor to Ground
-  ,                                       !- Number of Vertices
-  0, 0, 0,                                !- X,Y,Z Vertex 1 {m}
-  0, 0, -2.4384,                          !- X,Y,Z Vertex 2 {m}
-  3.73302236800156, 0, -2.4384,           !- X,Y,Z Vertex 3 {m}
-  3.73302236800156, 0, 0;                 !- X,Y,Z Vertex 4 {m}
-
-OS:Surface,
-  {a4bdea8f-4f5e-47b8-ac9f-0bd28c92692e}, !- Handle
-  Surface 182,                            !- Name
-  RoofCeiling,                            !- Surface Type
-  ,                                       !- Construction Name
-  {9f32c68e-ab9b-469b-95fb-b784a5d7b74b}, !- Space Name
-  Surface,                                !- Outside Boundary Condition
-  {31ef9598-3241-463c-aa82-745cb41324cf}, !- Outside Boundary Condition Object
-  NoSun,                                  !- Sun Exposure
-  NoWind,                                 !- Wind Exposure
-  ,                                       !- View Factor to Ground
-  ,                                       !- Number of Vertices
-  3.73302236800156, 0, 0,                 !- X,Y,Z Vertex 1 {m}
-  3.73302236800156, 7.46604473600313, 0,  !- X,Y,Z Vertex 2 {m}
-  0, 7.46604473600313, 0,                 !- X,Y,Z Vertex 3 {m}
-  0, 0, 0;                                !- X,Y,Z Vertex 4 {m}
-
-OS:ThermalZone,
-  {ae8a741c-c33b-4d35-9eba-25eedcb389f7}, !- Handle
-  finished basement zone|unit 2,          !- Name
-  ,                                       !- Multiplier
-  ,                                       !- Ceiling Height {m}
-  ,                                       !- Volume {m3}
-  ,                                       !- Floor Area {m2}
-  ,                                       !- Zone Inside Convection Algorithm
-  ,                                       !- Zone Outside Convection Algorithm
-  ,                                       !- Zone Conditioning Equipment List Name
-  {e94cd8d1-a7d6-4112-81c2-645243b28e91}, !- Zone Air Inlet Port List
-  {20d0a6b9-ff72-4923-8fe0-f2166b956aee}, !- Zone Air Exhaust Port List
-  {33e9f55a-ffcc-45a2-9fa3-ff9f22556692}, !- Zone Air Node Name
-  {b52dbc40-0769-4cd4-9ceb-39d8e52fcc3a}, !- Zone Return Air Port List
-  ,                                       !- Primary Daylighting Control Name
-  ,                                       !- Fraction of Zone Controlled by Primary Daylighting Control
-  ,                                       !- Secondary Daylighting Control Name
-  ,                                       !- Fraction of Zone Controlled by Secondary Daylighting Control
-  ,                                       !- Illuminance Map Name
-  ,                                       !- Group Rendering Name
-  ,                                       !- Thermostat Name
-  No;                                     !- Use Ideal Air Loads
-
-OS:Node,
-  {453a9b6b-e9fa-48e1-859d-8e6965ba3734}, !- Handle
-  Node 12,                                !- Name
-  {33e9f55a-ffcc-45a2-9fa3-ff9f22556692}, !- Inlet Port
-  ;                                       !- Outlet Port
-
-OS:Connection,
-  {33e9f55a-ffcc-45a2-9fa3-ff9f22556692}, !- Handle
-  {7e184722-72a2-430a-878f-fc1dbb3b676b}, !- Name
-  {ae8a741c-c33b-4d35-9eba-25eedcb389f7}, !- Source Object
-  11,                                     !- Outlet Port
-  {453a9b6b-e9fa-48e1-859d-8e6965ba3734}, !- Target Object
-  2;                                      !- Inlet Port
-
-OS:PortList,
-  {e94cd8d1-a7d6-4112-81c2-645243b28e91}, !- Handle
-  {053dae69-f1fa-4302-b4ca-133f0398c355}, !- Name
-  {ae8a741c-c33b-4d35-9eba-25eedcb389f7}; !- HVAC Component
-
-OS:PortList,
-  {20d0a6b9-ff72-4923-8fe0-f2166b956aee}, !- Handle
-  {e336a696-1c4e-4e0b-ade1-573bf6cf7f4c}, !- Name
-  {ae8a741c-c33b-4d35-9eba-25eedcb389f7}; !- HVAC Component
-
-OS:PortList,
-  {b52dbc40-0769-4cd4-9ceb-39d8e52fcc3a}, !- Handle
-  {bad9b162-15a5-4b6d-9ef2-f84bce569324}, !- Name
-  {ae8a741c-c33b-4d35-9eba-25eedcb389f7}; !- HVAC Component
-
-OS:Sizing:Zone,
-  {c484f7e4-a643-4022-b008-7a37121a5a4c}, !- Handle
-  {ae8a741c-c33b-4d35-9eba-25eedcb389f7}, !- Zone or ZoneList Name
-  SupplyAirTemperature,                   !- Zone Cooling Design Supply Air Temperature Input Method
-  14,                                     !- Zone Cooling Design Supply Air Temperature {C}
-  11.11,                                  !- Zone Cooling Design Supply Air Temperature Difference {deltaC}
-  SupplyAirTemperature,                   !- Zone Heating Design Supply Air Temperature Input Method
-  40,                                     !- Zone Heating Design Supply Air Temperature {C}
-  11.11,                                  !- Zone Heating Design Supply Air Temperature Difference {deltaC}
-  0.0085,                                 !- Zone Cooling Design Supply Air Humidity Ratio {kg-H2O/kg-air}
-  0.008,                                  !- Zone Heating Design Supply Air Humidity Ratio {kg-H2O/kg-air}
-  ,                                       !- Zone Heating Sizing Factor
-  ,                                       !- Zone Cooling Sizing Factor
-  DesignDay,                              !- Cooling Design Air Flow Method
-  ,                                       !- Cooling Design Air Flow Rate {m3/s}
-  ,                                       !- Cooling Minimum Air Flow per Zone Floor Area {m3/s-m2}
-  ,                                       !- Cooling Minimum Air Flow {m3/s}
-  ,                                       !- Cooling Minimum Air Flow Fraction
-  DesignDay,                              !- Heating Design Air Flow Method
-  ,                                       !- Heating Design Air Flow Rate {m3/s}
-  ,                                       !- Heating Maximum Air Flow per Zone Floor Area {m3/s-m2}
-  ,                                       !- Heating Maximum Air Flow {m3/s}
-  ,                                       !- Heating Maximum Air Flow Fraction
-  ,                                       !- Design Zone Air Distribution Effectiveness in Cooling Mode
-  ,                                       !- Design Zone Air Distribution Effectiveness in Heating Mode
-  No,                                     !- Account for Dedicated Outdoor Air System
-  NeutralSupplyAir,                       !- Dedicated Outdoor Air System Control Strategy
-  autosize,                               !- Dedicated Outdoor Air Low Setpoint Temperature for Design {C}
-  autosize;                               !- Dedicated Outdoor Air High Setpoint Temperature for Design {C}
-
-OS:ZoneHVAC:EquipmentList,
-  {92c570d6-784c-4ba6-8538-c11cc917f046}, !- Handle
-  Zone HVAC Equipment List 12,            !- Name
-  {ae8a741c-c33b-4d35-9eba-25eedcb389f7}; !- Thermal Zone
-
-OS:ThermalZone,
-  {1c360e0c-dc02-4d56-8183-37dad516e79e}, !- Handle
-  finished basement zone|unit 3,          !- Name
-  ,                                       !- Multiplier
-  ,                                       !- Ceiling Height {m}
-  ,                                       !- Volume {m3}
-  ,                                       !- Floor Area {m2}
-  ,                                       !- Zone Inside Convection Algorithm
-  ,                                       !- Zone Outside Convection Algorithm
-  ,                                       !- Zone Conditioning Equipment List Name
-  {5a2fa1a5-257f-45c7-8e59-4b015dd2c350}, !- Zone Air Inlet Port List
-  {7444e36d-facb-4c48-9930-66cb6bda989e}, !- Zone Air Exhaust Port List
-  {ab604d4e-d437-4b00-8696-51b12cd67080}, !- Zone Air Node Name
-  {64c92c57-dcc5-43d6-966c-230111859f51}, !- Zone Return Air Port List
-  ,                                       !- Primary Daylighting Control Name
-  ,                                       !- Fraction of Zone Controlled by Primary Daylighting Control
-  ,                                       !- Secondary Daylighting Control Name
-  ,                                       !- Fraction of Zone Controlled by Secondary Daylighting Control
-  ,                                       !- Illuminance Map Name
-  ,                                       !- Group Rendering Name
-  ,                                       !- Thermostat Name
-  No;                                     !- Use Ideal Air Loads
-
-OS:Node,
-  {896aa4b1-ac2f-4d7d-82c6-a1acf1c1c82d}, !- Handle
-  Node 13,                                !- Name
-  {ab604d4e-d437-4b00-8696-51b12cd67080}, !- Inlet Port
-  ;                                       !- Outlet Port
-
-OS:Connection,
-  {ab604d4e-d437-4b00-8696-51b12cd67080}, !- Handle
-  {cdf78478-7a74-4497-be3b-d52f0e75ad79}, !- Name
-  {1c360e0c-dc02-4d56-8183-37dad516e79e}, !- Source Object
-  11,                                     !- Outlet Port
-  {896aa4b1-ac2f-4d7d-82c6-a1acf1c1c82d}, !- Target Object
-  2;                                      !- Inlet Port
-
-OS:PortList,
-  {5a2fa1a5-257f-45c7-8e59-4b015dd2c350}, !- Handle
-  {9b7f2e84-3df4-4bf0-b015-f6ab4b198b2b}, !- Name
-  {1c360e0c-dc02-4d56-8183-37dad516e79e}; !- HVAC Component
-
-OS:PortList,
-  {7444e36d-facb-4c48-9930-66cb6bda989e}, !- Handle
-  {2d0f268b-6645-4852-a93c-7411d2651527}, !- Name
-  {1c360e0c-dc02-4d56-8183-37dad516e79e}; !- HVAC Component
-
-OS:PortList,
-  {64c92c57-dcc5-43d6-966c-230111859f51}, !- Handle
-  {803349d0-3ca7-49ca-b88e-0016e70d5f27}, !- Name
-  {1c360e0c-dc02-4d56-8183-37dad516e79e}; !- HVAC Component
-
-OS:Sizing:Zone,
-  {ee998e26-8b69-41ff-bbee-6d0022ffcd94}, !- Handle
-  {1c360e0c-dc02-4d56-8183-37dad516e79e}, !- Zone or ZoneList Name
-  SupplyAirTemperature,                   !- Zone Cooling Design Supply Air Temperature Input Method
-  14,                                     !- Zone Cooling Design Supply Air Temperature {C}
-  11.11,                                  !- Zone Cooling Design Supply Air Temperature Difference {deltaC}
-  SupplyAirTemperature,                   !- Zone Heating Design Supply Air Temperature Input Method
-  40,                                     !- Zone Heating Design Supply Air Temperature {C}
-  11.11,                                  !- Zone Heating Design Supply Air Temperature Difference {deltaC}
-  0.0085,                                 !- Zone Cooling Design Supply Air Humidity Ratio {kg-H2O/kg-air}
-  0.008,                                  !- Zone Heating Design Supply Air Humidity Ratio {kg-H2O/kg-air}
-  ,                                       !- Zone Heating Sizing Factor
-  ,                                       !- Zone Cooling Sizing Factor
-  DesignDay,                              !- Cooling Design Air Flow Method
-  ,                                       !- Cooling Design Air Flow Rate {m3/s}
-  ,                                       !- Cooling Minimum Air Flow per Zone Floor Area {m3/s-m2}
-  ,                                       !- Cooling Minimum Air Flow {m3/s}
-  ,                                       !- Cooling Minimum Air Flow Fraction
-  DesignDay,                              !- Heating Design Air Flow Method
-  ,                                       !- Heating Design Air Flow Rate {m3/s}
-  ,                                       !- Heating Maximum Air Flow per Zone Floor Area {m3/s-m2}
-  ,                                       !- Heating Maximum Air Flow {m3/s}
-  ,                                       !- Heating Maximum Air Flow Fraction
-  ,                                       !- Design Zone Air Distribution Effectiveness in Cooling Mode
-  ,                                       !- Design Zone Air Distribution Effectiveness in Heating Mode
-  No,                                     !- Account for Dedicated Outdoor Air System
-  NeutralSupplyAir,                       !- Dedicated Outdoor Air System Control Strategy
-  autosize,                               !- Dedicated Outdoor Air Low Setpoint Temperature for Design {C}
-  autosize;                               !- Dedicated Outdoor Air High Setpoint Temperature for Design {C}
-
-OS:ZoneHVAC:EquipmentList,
-  {4c41d88d-b8b2-46f5-a767-cffc7bc36037}, !- Handle
-  Zone HVAC Equipment List 13,            !- Name
-  {1c360e0c-dc02-4d56-8183-37dad516e79e}; !- Thermal Zone
-
-OS:Space,
-  {fc7d1a8c-cc10-40d3-90de-111711f5f632}, !- Handle
-  finished basement space|unit 3,         !- Name
-  {235c8bbd-0ca4-4847-b5e4-a0f4cf62830d}, !- Space Type Name
-  ,                                       !- Default Construction Set Name
-  ,                                       !- Default Schedule Set Name
-  -0,                                     !- Direction of Relative North {deg}
-  0,                                      !- X Origin {m}
-  0,                                      !- Y Origin {m}
-  0,                                      !- Z Origin {m}
-  ,                                       !- Building Story Name
-  {1c360e0c-dc02-4d56-8183-37dad516e79e}, !- Thermal Zone Name
-  ,                                       !- Part of Total Floor Area
-  ,                                       !- Design Specification Outdoor Air Object Name
-  {24335291-365a-4f32-a6dd-651f86c7067e}; !- Building Unit Name
-
-OS:Surface,
-  {f17c12b0-48ff-4307-b42a-e767ce330033}, !- Handle
-  Surface 183,                            !- Name
-  Wall,                                   !- Surface Type
-  ,                                       !- Construction Name
-  {fc7d1a8c-cc10-40d3-90de-111711f5f632}, !- Space Name
-  Foundation,                             !- Outside Boundary Condition
-  ,                                       !- Outside Boundary Condition Object
-  NoSun,                                  !- Sun Exposure
-  NoWind,                                 !- Wind Exposure
-  ,                                       !- View Factor to Ground
-  ,                                       !- Number of Vertices
-  3.73302236800156, -7.46604473600313, 0, !- X,Y,Z Vertex 1 {m}
-  3.73302236800156, -7.46604473600313, -2.4384, !- X,Y,Z Vertex 2 {m}
-  7.46604473600312, -7.46604473600313, -2.4384, !- X,Y,Z Vertex 3 {m}
-  7.46604473600312, -7.46604473600313, 0; !- X,Y,Z Vertex 4 {m}
-
-OS:Surface,
-  {d2686a49-a848-4014-854b-dd1057d77472}, !- Handle
-  Surface 184,                            !- Name
-  Wall,                                   !- Surface Type
-  ,                                       !- Construction Name
-  {fc7d1a8c-cc10-40d3-90de-111711f5f632}, !- Space Name
-  Surface,                                !- Outside Boundary Condition
-  {2fdcce5b-bbed-419c-a9b3-a7365501b1c3}, !- Outside Boundary Condition Object
-  NoSun,                                  !- Sun Exposure
-  NoWind,                                 !- Wind Exposure
-  ,                                       !- View Factor to Ground
-  ,                                       !- Number of Vertices
-  7.46604473600312, 0, 0,                 !- X,Y,Z Vertex 1 {m}
-  7.46604473600312, 0, -2.4384,           !- X,Y,Z Vertex 2 {m}
-  3.73302236800156, 0, -2.4384,           !- X,Y,Z Vertex 3 {m}
-  3.73302236800156, 0, 0;                 !- X,Y,Z Vertex 4 {m}
-
-OS:Surface,
-  {4386a26a-048d-4fd1-b568-65f94eefbcb0}, !- Handle
-  Surface 185,                            !- Name
-  RoofCeiling,                            !- Surface Type
-  ,                                       !- Construction Name
-  {fc7d1a8c-cc10-40d3-90de-111711f5f632}, !- Space Name
-  Surface,                                !- Outside Boundary Condition
-  {afd3accf-9509-4e21-a103-33c47ec0dec2}, !- Outside Boundary Condition Object
-  NoSun,                                  !- Sun Exposure
-  NoWind,                                 !- Wind Exposure
-  ,                                       !- View Factor to Ground
-  ,                                       !- Number of Vertices
-  7.46604473600312, -7.46604473600313, 0, !- X,Y,Z Vertex 1 {m}
-  7.46604473600312, 0, 0,                 !- X,Y,Z Vertex 2 {m}
-  3.73302236800156, 0, 0,                 !- X,Y,Z Vertex 3 {m}
-  3.73302236800156, -7.46604473600313, 0; !- X,Y,Z Vertex 4 {m}
-
-OS:Surface,
-  {dc46dd23-1ce6-41fc-a4c1-264d50dfdfef}, !- Handle
-  Surface 186,                            !- Name
-  Wall,                                   !- Surface Type
-  ,                                       !- Construction Name
-  {fc7d1a8c-cc10-40d3-90de-111711f5f632}, !- Space Name
-  Surface,                                !- Outside Boundary Condition
-  {c087c0a2-63b5-4517-9ef6-3fd2697f5027}, !- Outside Boundary Condition Object
-  NoSun,                                  !- Sun Exposure
-  NoWind,                                 !- Wind Exposure
-  ,                                       !- View Factor to Ground
-  ,                                       !- Number of Vertices
-  7.46604473600312, -7.46604473600313, 0, !- X,Y,Z Vertex 1 {m}
-  7.46604473600312, -7.46604473600313, -2.4384, !- X,Y,Z Vertex 2 {m}
-  7.46604473600312, 0, -2.4384,           !- X,Y,Z Vertex 3 {m}
-  7.46604473600312, 0, 0;                 !- X,Y,Z Vertex 4 {m}
-
-OS:Surface,
-  {7bd4a0f1-18d1-4963-833a-195f2352b718}, !- Handle
-  Surface 187,                            !- Name
-  Wall,                                   !- Surface Type
-  ,                                       !- Construction Name
-  {fc7d1a8c-cc10-40d3-90de-111711f5f632}, !- Space Name
-  Surface,                                !- Outside Boundary Condition
-  {766a4946-6b14-470f-9348-1acfd6aa95c9}, !- Outside Boundary Condition Object
-  NoSun,                                  !- Sun Exposure
-  NoWind,                                 !- Wind Exposure
-  ,                                       !- View Factor to Ground
-  ,                                       !- Number of Vertices
-  3.73302236800156, 0, 0,                 !- X,Y,Z Vertex 1 {m}
-  3.73302236800156, 0, -2.4384,           !- X,Y,Z Vertex 2 {m}
-  3.73302236800156, -7.46604473600313, -2.4384, !- X,Y,Z Vertex 3 {m}
-  3.73302236800156, -7.46604473600313, 0; !- X,Y,Z Vertex 4 {m}
-
-OS:Surface,
-  {95eb1a43-d1e2-4492-99b6-ebf0e0e6e030}, !- Handle
-  Surface 188,                            !- Name
-  Floor,                                  !- Surface Type
-  ,                                       !- Construction Name
-  {fc7d1a8c-cc10-40d3-90de-111711f5f632}, !- Space Name
-  Foundation,                             !- Outside Boundary Condition
-  ,                                       !- Outside Boundary Condition Object
-  NoSun,                                  !- Sun Exposure
-  NoWind,                                 !- Wind Exposure
-  ,                                       !- View Factor to Ground
-  ,                                       !- Number of Vertices
-  3.73302236800156, -7.46604473600313, -2.4384, !- X,Y,Z Vertex 1 {m}
-  3.73302236800156, 0, -2.4384,           !- X,Y,Z Vertex 2 {m}
-  7.46604473600312, 0, -2.4384,           !- X,Y,Z Vertex 3 {m}
-  7.46604473600312, -7.46604473600313, -2.4384; !- X,Y,Z Vertex 4 {m}
-
-OS:ThermalZone,
-  {0245e03b-4bf8-41c1-9fdc-e41fae7b4893}, !- Handle
-  finished basement zone|unit 4,          !- Name
-  ,                                       !- Multiplier
-  ,                                       !- Ceiling Height {m}
-  ,                                       !- Volume {m3}
-  ,                                       !- Floor Area {m2}
-  ,                                       !- Zone Inside Convection Algorithm
-  ,                                       !- Zone Outside Convection Algorithm
-  ,                                       !- Zone Conditioning Equipment List Name
-  {5db6b746-6b01-426c-985b-3b77a1c51585}, !- Zone Air Inlet Port List
-  {be3d1377-0e5d-4668-9000-cf0799cd4024}, !- Zone Air Exhaust Port List
-  {65514c81-f986-4392-af34-47762dc436ba}, !- Zone Air Node Name
-  {e5717ae5-89c4-4b17-aa14-5a97437572e0}, !- Zone Return Air Port List
-  ,                                       !- Primary Daylighting Control Name
-  ,                                       !- Fraction of Zone Controlled by Primary Daylighting Control
-  ,                                       !- Secondary Daylighting Control Name
-  ,                                       !- Fraction of Zone Controlled by Secondary Daylighting Control
-  ,                                       !- Illuminance Map Name
-  ,                                       !- Group Rendering Name
-  ,                                       !- Thermostat Name
-  No;                                     !- Use Ideal Air Loads
-
-OS:Node,
-  {b79a3449-9d2e-4745-a2f5-086ea40b2d27}, !- Handle
-  Node 14,                                !- Name
-  {65514c81-f986-4392-af34-47762dc436ba}, !- Inlet Port
-  ;                                       !- Outlet Port
-
-OS:Connection,
-  {65514c81-f986-4392-af34-47762dc436ba}, !- Handle
-  {6ff26212-0a42-4cc4-8e7f-f015dae66226}, !- Name
-  {0245e03b-4bf8-41c1-9fdc-e41fae7b4893}, !- Source Object
-  11,                                     !- Outlet Port
-  {b79a3449-9d2e-4745-a2f5-086ea40b2d27}, !- Target Object
-  2;                                      !- Inlet Port
-
-OS:PortList,
-  {5db6b746-6b01-426c-985b-3b77a1c51585}, !- Handle
-  {430511a4-4080-45eb-91b1-6e6aaf9c0a7c}, !- Name
-  {0245e03b-4bf8-41c1-9fdc-e41fae7b4893}; !- HVAC Component
-
-OS:PortList,
-  {be3d1377-0e5d-4668-9000-cf0799cd4024}, !- Handle
-  {61044b7c-186b-45e7-b397-4ff4569934f0}, !- Name
-  {0245e03b-4bf8-41c1-9fdc-e41fae7b4893}; !- HVAC Component
-
-OS:PortList,
-  {e5717ae5-89c4-4b17-aa14-5a97437572e0}, !- Handle
-  {ddc1eade-d874-44d3-9596-2ca9de2049c2}, !- Name
-  {0245e03b-4bf8-41c1-9fdc-e41fae7b4893}; !- HVAC Component
-
-OS:Sizing:Zone,
-  {b0c5a39b-1125-426e-a8a4-1acc8b55b71c}, !- Handle
-  {0245e03b-4bf8-41c1-9fdc-e41fae7b4893}, !- Zone or ZoneList Name
-  SupplyAirTemperature,                   !- Zone Cooling Design Supply Air Temperature Input Method
-  14,                                     !- Zone Cooling Design Supply Air Temperature {C}
-  11.11,                                  !- Zone Cooling Design Supply Air Temperature Difference {deltaC}
-  SupplyAirTemperature,                   !- Zone Heating Design Supply Air Temperature Input Method
-  40,                                     !- Zone Heating Design Supply Air Temperature {C}
-  11.11,                                  !- Zone Heating Design Supply Air Temperature Difference {deltaC}
-  0.0085,                                 !- Zone Cooling Design Supply Air Humidity Ratio {kg-H2O/kg-air}
-  0.008,                                  !- Zone Heating Design Supply Air Humidity Ratio {kg-H2O/kg-air}
-  ,                                       !- Zone Heating Sizing Factor
-  ,                                       !- Zone Cooling Sizing Factor
-  DesignDay,                              !- Cooling Design Air Flow Method
-  ,                                       !- Cooling Design Air Flow Rate {m3/s}
-  ,                                       !- Cooling Minimum Air Flow per Zone Floor Area {m3/s-m2}
-  ,                                       !- Cooling Minimum Air Flow {m3/s}
-  ,                                       !- Cooling Minimum Air Flow Fraction
-  DesignDay,                              !- Heating Design Air Flow Method
-  ,                                       !- Heating Design Air Flow Rate {m3/s}
-  ,                                       !- Heating Maximum Air Flow per Zone Floor Area {m3/s-m2}
-  ,                                       !- Heating Maximum Air Flow {m3/s}
-  ,                                       !- Heating Maximum Air Flow Fraction
-  ,                                       !- Design Zone Air Distribution Effectiveness in Cooling Mode
-  ,                                       !- Design Zone Air Distribution Effectiveness in Heating Mode
-  No,                                     !- Account for Dedicated Outdoor Air System
-  NeutralSupplyAir,                       !- Dedicated Outdoor Air System Control Strategy
-  autosize,                               !- Dedicated Outdoor Air Low Setpoint Temperature for Design {C}
-  autosize;                               !- Dedicated Outdoor Air High Setpoint Temperature for Design {C}
-
-OS:ZoneHVAC:EquipmentList,
-  {50f95659-8a15-4363-95f1-0f685fdab026}, !- Handle
-  Zone HVAC Equipment List 14,            !- Name
-  {0245e03b-4bf8-41c1-9fdc-e41fae7b4893}; !- Thermal Zone
-
-OS:Space,
-  {44a9b7b8-0396-46d0-be52-bdad2a9b4abe}, !- Handle
-  finished basement space|unit 4,         !- Name
-  {235c8bbd-0ca4-4847-b5e4-a0f4cf62830d}, !- Space Type Name
-  ,                                       !- Default Construction Set Name
-  ,                                       !- Default Schedule Set Name
-  -0,                                     !- Direction of Relative North {deg}
-  0,                                      !- X Origin {m}
-  0,                                      !- Y Origin {m}
-  0,                                      !- Z Origin {m}
-  ,                                       !- Building Story Name
-  {0245e03b-4bf8-41c1-9fdc-e41fae7b4893}, !- Thermal Zone Name
-  ,                                       !- Part of Total Floor Area
-  ,                                       !- Design Specification Outdoor Air Object Name
-  {46f53e8f-d373-41d5-9108-d2a02d48c95a}; !- Building Unit Name
-
-OS:Surface,
-  {2fdcce5b-bbed-419c-a9b3-a7365501b1c3}, !- Handle
-  Surface 189,                            !- Name
-  Wall,                                   !- Surface Type
-  ,                                       !- Construction Name
-  {44a9b7b8-0396-46d0-be52-bdad2a9b4abe}, !- Space Name
-  Surface,                                !- Outside Boundary Condition
-  {d2686a49-a848-4014-854b-dd1057d77472}, !- Outside Boundary Condition Object
-  NoSun,                                  !- Sun Exposure
-  NoWind,                                 !- Wind Exposure
-  ,                                       !- View Factor to Ground
-  ,                                       !- Number of Vertices
-  3.73302236800156, 0, 0,                 !- X,Y,Z Vertex 1 {m}
-  3.73302236800156, 0, -2.4384,           !- X,Y,Z Vertex 2 {m}
-  7.46604473600312, 0, -2.4384,           !- X,Y,Z Vertex 3 {m}
-  7.46604473600312, 0, 0;                 !- X,Y,Z Vertex 4 {m}
-
-OS:Surface,
-  {0a15d2a9-5cac-490a-9d9c-d8a8be4304b4}, !- Handle
-  Surface 190,                            !- Name
-  Wall,                                   !- Surface Type
-  ,                                       !- Construction Name
-  {44a9b7b8-0396-46d0-be52-bdad2a9b4abe}, !- Space Name
-  Surface,                                !- Outside Boundary Condition
-  {e8c3a696-09f1-4028-a04e-a776be1f3b41}, !- Outside Boundary Condition Object
-  NoSun,                                  !- Sun Exposure
-  NoWind,                                 !- Wind Exposure
-  ,                                       !- View Factor to Ground
-  ,                                       !- Number of Vertices
-  3.73302236800156, 7.46604473600313, 0,  !- X,Y,Z Vertex 1 {m}
-  3.73302236800156, 7.46604473600313, -2.4384, !- X,Y,Z Vertex 2 {m}
-  3.73302236800156, 0, -2.4384,           !- X,Y,Z Vertex 3 {m}
-  3.73302236800156, 0, 0;                 !- X,Y,Z Vertex 4 {m}
-
-OS:Surface,
-  {70fcfbd8-b466-497f-99b5-1f508076ddd1}, !- Handle
-  Surface 191,                            !- Name
-  Floor,                                  !- Surface Type
-  ,                                       !- Construction Name
-  {44a9b7b8-0396-46d0-be52-bdad2a9b4abe}, !- Space Name
-  Foundation,                             !- Outside Boundary Condition
-  ,                                       !- Outside Boundary Condition Object
-  NoSun,                                  !- Sun Exposure
-  NoWind,                                 !- Wind Exposure
-  ,                                       !- View Factor to Ground
-  ,                                       !- Number of Vertices
-  3.73302236800156, 0, -2.4384,           !- X,Y,Z Vertex 1 {m}
-  3.73302236800156, 7.46604473600313, -2.4384, !- X,Y,Z Vertex 2 {m}
-  7.46604473600312, 7.46604473600313, -2.4384, !- X,Y,Z Vertex 3 {m}
-  7.46604473600312, 0, -2.4384;           !- X,Y,Z Vertex 4 {m}
-
-OS:Surface,
-  {f71ae1be-f7e1-4f57-88a7-2ba4bc0dbfa9}, !- Handle
-  Surface 192,                            !- Name
-  Wall,                                   !- Surface Type
-  ,                                       !- Construction Name
-  {44a9b7b8-0396-46d0-be52-bdad2a9b4abe}, !- Space Name
-  Surface,                                !- Outside Boundary Condition
-  {07f8264d-a6f6-465a-a5c3-36ddfcbe30b5}, !- Outside Boundary Condition Object
-  NoSun,                                  !- Sun Exposure
-  NoWind,                                 !- Wind Exposure
-  ,                                       !- View Factor to Ground
-  ,                                       !- Number of Vertices
-  7.46604473600312, 0, 0,                 !- X,Y,Z Vertex 1 {m}
-  7.46604473600312, 0, -2.4384,           !- X,Y,Z Vertex 2 {m}
-  7.46604473600312, 7.46604473600313, -2.4384, !- X,Y,Z Vertex 3 {m}
-  7.46604473600312, 7.46604473600313, 0;  !- X,Y,Z Vertex 4 {m}
-
-OS:Surface,
-  {3aeb9410-a6bd-4cb9-b6b5-178d23092332}, !- Handle
-  Surface 193,                            !- Name
-  RoofCeiling,                            !- Surface Type
-  ,                                       !- Construction Name
-  {44a9b7b8-0396-46d0-be52-bdad2a9b4abe}, !- Space Name
-  Surface,                                !- Outside Boundary Condition
-  {b0cdc060-9b4b-45b3-a695-52fcf36a3f97}, !- Outside Boundary Condition Object
-  NoSun,                                  !- Sun Exposure
-  NoWind,                                 !- Wind Exposure
-  ,                                       !- View Factor to Ground
-  ,                                       !- Number of Vertices
-  7.46604473600312, 0, 0,                 !- X,Y,Z Vertex 1 {m}
-  7.46604473600312, 7.46604473600313, 0,  !- X,Y,Z Vertex 2 {m}
-  3.73302236800156, 7.46604473600313, 0,  !- X,Y,Z Vertex 3 {m}
-  3.73302236800156, 0, 0;                 !- X,Y,Z Vertex 4 {m}
-
-OS:Surface,
-  {68c2e96e-a10d-4913-bcef-c3529d7ca2d4}, !- Handle
-  Surface 194,                            !- Name
-  Wall,                                   !- Surface Type
-  ,                                       !- Construction Name
-  {44a9b7b8-0396-46d0-be52-bdad2a9b4abe}, !- Space Name
-  Foundation,                             !- Outside Boundary Condition
-  ,                                       !- Outside Boundary Condition Object
-  NoSun,                                  !- Sun Exposure
-  NoWind,                                 !- Wind Exposure
-  ,                                       !- View Factor to Ground
-  ,                                       !- Number of Vertices
-  7.46604473600312, 7.46604473600313, 0,  !- X,Y,Z Vertex 1 {m}
-  7.46604473600312, 7.46604473600313, -2.4384, !- X,Y,Z Vertex 2 {m}
-  3.73302236800156, 7.46604473600313, -2.4384, !- X,Y,Z Vertex 3 {m}
-  3.73302236800156, 7.46604473600313, 0;  !- X,Y,Z Vertex 4 {m}
-
-OS:ThermalZone,
-  {42b867cc-cdf3-4913-9be0-035c6427b77c}, !- Handle
-  finished basement zone|unit 5,          !- Name
-  ,                                       !- Multiplier
-  ,                                       !- Ceiling Height {m}
-  ,                                       !- Volume {m3}
-  ,                                       !- Floor Area {m2}
-  ,                                       !- Zone Inside Convection Algorithm
-  ,                                       !- Zone Outside Convection Algorithm
-  ,                                       !- Zone Conditioning Equipment List Name
-  {a6567c14-9613-4d96-ba08-d78f459a0e34}, !- Zone Air Inlet Port List
-  {86cac59f-7323-4059-8f08-4dc5bdd711bd}, !- Zone Air Exhaust Port List
-  {2b13f33f-43f6-4cf8-8cd7-12663d7c218c}, !- Zone Air Node Name
-  {8869667f-cc4a-4dc2-bb9e-983d38d4fcd9}, !- Zone Return Air Port List
-  ,                                       !- Primary Daylighting Control Name
-  ,                                       !- Fraction of Zone Controlled by Primary Daylighting Control
-  ,                                       !- Secondary Daylighting Control Name
-  ,                                       !- Fraction of Zone Controlled by Secondary Daylighting Control
-  ,                                       !- Illuminance Map Name
-  ,                                       !- Group Rendering Name
-  ,                                       !- Thermostat Name
-  No;                                     !- Use Ideal Air Loads
-
-OS:Node,
-  {50f9d0d9-f1dd-483e-a612-a2731d688cd5}, !- Handle
-  Node 15,                                !- Name
-  {2b13f33f-43f6-4cf8-8cd7-12663d7c218c}, !- Inlet Port
-  ;                                       !- Outlet Port
-
-OS:Connection,
-  {2b13f33f-43f6-4cf8-8cd7-12663d7c218c}, !- Handle
-  {90eda3c6-fb6e-4f1f-8e6e-098d06deb6dd}, !- Name
-  {42b867cc-cdf3-4913-9be0-035c6427b77c}, !- Source Object
-  11,                                     !- Outlet Port
-  {50f9d0d9-f1dd-483e-a612-a2731d688cd5}, !- Target Object
-  2;                                      !- Inlet Port
-
-OS:PortList,
-  {a6567c14-9613-4d96-ba08-d78f459a0e34}, !- Handle
-  {66659b3b-cd04-41a9-8025-7ce72708c15a}, !- Name
-  {42b867cc-cdf3-4913-9be0-035c6427b77c}; !- HVAC Component
-
-OS:PortList,
-  {86cac59f-7323-4059-8f08-4dc5bdd711bd}, !- Handle
-  {921666c0-ab56-43cf-b574-acd40db805cd}, !- Name
-  {42b867cc-cdf3-4913-9be0-035c6427b77c}; !- HVAC Component
-
-OS:PortList,
-  {8869667f-cc4a-4dc2-bb9e-983d38d4fcd9}, !- Handle
-  {30e39eb0-0303-43a8-8f3e-d973c6c35326}, !- Name
-  {42b867cc-cdf3-4913-9be0-035c6427b77c}; !- HVAC Component
-
-OS:Sizing:Zone,
-  {2da462c8-2d43-49a6-9c93-d6dc0dfcd8e8}, !- Handle
-  {42b867cc-cdf3-4913-9be0-035c6427b77c}, !- Zone or ZoneList Name
-  SupplyAirTemperature,                   !- Zone Cooling Design Supply Air Temperature Input Method
-  14,                                     !- Zone Cooling Design Supply Air Temperature {C}
-  11.11,                                  !- Zone Cooling Design Supply Air Temperature Difference {deltaC}
-  SupplyAirTemperature,                   !- Zone Heating Design Supply Air Temperature Input Method
-  40,                                     !- Zone Heating Design Supply Air Temperature {C}
-  11.11,                                  !- Zone Heating Design Supply Air Temperature Difference {deltaC}
-  0.0085,                                 !- Zone Cooling Design Supply Air Humidity Ratio {kg-H2O/kg-air}
-  0.008,                                  !- Zone Heating Design Supply Air Humidity Ratio {kg-H2O/kg-air}
-  ,                                       !- Zone Heating Sizing Factor
-  ,                                       !- Zone Cooling Sizing Factor
-  DesignDay,                              !- Cooling Design Air Flow Method
-  ,                                       !- Cooling Design Air Flow Rate {m3/s}
-  ,                                       !- Cooling Minimum Air Flow per Zone Floor Area {m3/s-m2}
-  ,                                       !- Cooling Minimum Air Flow {m3/s}
-  ,                                       !- Cooling Minimum Air Flow Fraction
-  DesignDay,                              !- Heating Design Air Flow Method
-  ,                                       !- Heating Design Air Flow Rate {m3/s}
-  ,                                       !- Heating Maximum Air Flow per Zone Floor Area {m3/s-m2}
-  ,                                       !- Heating Maximum Air Flow {m3/s}
-  ,                                       !- Heating Maximum Air Flow Fraction
-  ,                                       !- Design Zone Air Distribution Effectiveness in Cooling Mode
-  ,                                       !- Design Zone Air Distribution Effectiveness in Heating Mode
-  No,                                     !- Account for Dedicated Outdoor Air System
-  NeutralSupplyAir,                       !- Dedicated Outdoor Air System Control Strategy
-  autosize,                               !- Dedicated Outdoor Air Low Setpoint Temperature for Design {C}
-  autosize;                               !- Dedicated Outdoor Air High Setpoint Temperature for Design {C}
-
-OS:ZoneHVAC:EquipmentList,
-  {6ae43e5a-54d5-4aeb-b2b9-440630b5789f}, !- Handle
-  Zone HVAC Equipment List 15,            !- Name
-  {42b867cc-cdf3-4913-9be0-035c6427b77c}; !- Thermal Zone
-
-OS:Space,
-  {e0292846-93e6-4d17-8180-c6e680d03aec}, !- Handle
-  finished basement space|unit 5,         !- Name
-  {235c8bbd-0ca4-4847-b5e4-a0f4cf62830d}, !- Space Type Name
-  ,                                       !- Default Construction Set Name
-  ,                                       !- Default Schedule Set Name
-  -0,                                     !- Direction of Relative North {deg}
-  0,                                      !- X Origin {m}
-  0,                                      !- Y Origin {m}
-  0,                                      !- Z Origin {m}
-  ,                                       !- Building Story Name
-  {42b867cc-cdf3-4913-9be0-035c6427b77c}, !- Thermal Zone Name
-  ,                                       !- Part of Total Floor Area
-  ,                                       !- Design Specification Outdoor Air Object Name
-  {32f80ae9-07c2-436e-8241-e5a9d8dc394d}; !- Building Unit Name
-
-OS:Surface,
-  {0c6e45bb-e2fe-4ab9-b90a-e8f39cf7d3c3}, !- Handle
-  Surface 195,                            !- Name
-  Wall,                                   !- Surface Type
-  ,                                       !- Construction Name
-  {e0292846-93e6-4d17-8180-c6e680d03aec}, !- Space Name
-  Foundation,                             !- Outside Boundary Condition
-  ,                                       !- Outside Boundary Condition Object
-  NoSun,                                  !- Sun Exposure
-  NoWind,                                 !- Wind Exposure
-  ,                                       !- View Factor to Ground
-  ,                                       !- Number of Vertices
-  7.46604473600313, -7.46604473600313, 0, !- X,Y,Z Vertex 1 {m}
-  7.46604473600313, -7.46604473600313, -2.4384, !- X,Y,Z Vertex 2 {m}
-  11.1990671040047, -7.46604473600313, -2.4384, !- X,Y,Z Vertex 3 {m}
-  11.1990671040047, -7.46604473600313, 0; !- X,Y,Z Vertex 4 {m}
-
-OS:Surface,
-  {89312082-7207-485f-8743-c02382476790}, !- Handle
-  Surface 196,                            !- Name
-  Wall,                                   !- Surface Type
-  ,                                       !- Construction Name
-  {e0292846-93e6-4d17-8180-c6e680d03aec}, !- Space Name
-  Surface,                                !- Outside Boundary Condition
-  {431d99d4-1c1d-4301-b61c-f540455c38ce}, !- Outside Boundary Condition Object
-  NoSun,                                  !- Sun Exposure
-  NoWind,                                 !- Wind Exposure
-  ,                                       !- View Factor to Ground
-  ,                                       !- Number of Vertices
-  11.1990671040047, 0, 0,                 !- X,Y,Z Vertex 1 {m}
-  11.1990671040047, 0, -2.4384,           !- X,Y,Z Vertex 2 {m}
-  7.46604473600313, 0, -2.4384,           !- X,Y,Z Vertex 3 {m}
-  7.46604473600313, 0, 0;                 !- X,Y,Z Vertex 4 {m}
-
-OS:Surface,
-  {5fb4c476-ff0c-40ef-8fd2-6de9c852ac24}, !- Handle
-  Surface 197,                            !- Name
-  RoofCeiling,                            !- Surface Type
-  ,                                       !- Construction Name
-  {e0292846-93e6-4d17-8180-c6e680d03aec}, !- Space Name
-  Surface,                                !- Outside Boundary Condition
-  {91e371e5-e40e-4a36-a177-eae9e550c972}, !- Outside Boundary Condition Object
-  NoSun,                                  !- Sun Exposure
-  NoWind,                                 !- Wind Exposure
-  ,                                       !- View Factor to Ground
-  ,                                       !- Number of Vertices
-  11.1990671040047, -7.46604473600313, 0, !- X,Y,Z Vertex 1 {m}
-  11.1990671040047, 0, 0,                 !- X,Y,Z Vertex 2 {m}
-  7.46604473600313, 0, 0,                 !- X,Y,Z Vertex 3 {m}
-  7.46604473600313, -7.46604473600313, 0; !- X,Y,Z Vertex 4 {m}
-
-OS:Surface,
-  {13684f9a-98c3-4bde-973f-217d66c3c766}, !- Handle
-  Surface 198,                            !- Name
-  Wall,                                   !- Surface Type
-  ,                                       !- Construction Name
-  {e0292846-93e6-4d17-8180-c6e680d03aec}, !- Space Name
-  Surface,                                !- Outside Boundary Condition
-  {456300e0-a8d8-4b9a-91f9-d51ceb6fdd67}, !- Outside Boundary Condition Object
-  NoSun,                                  !- Sun Exposure
-  NoWind,                                 !- Wind Exposure
-  ,                                       !- View Factor to Ground
-  ,                                       !- Number of Vertices
-  11.1990671040047, -7.46604473600313, 0, !- X,Y,Z Vertex 1 {m}
-  11.1990671040047, -7.46604473600313, -2.4384, !- X,Y,Z Vertex 2 {m}
-  11.1990671040047, 0, -2.4384,           !- X,Y,Z Vertex 3 {m}
-  11.1990671040047, 0, 0;                 !- X,Y,Z Vertex 4 {m}
-
-OS:Surface,
-  {c087c0a2-63b5-4517-9ef6-3fd2697f5027}, !- Handle
-  Surface 199,                            !- Name
-  Wall,                                   !- Surface Type
-  ,                                       !- Construction Name
-  {e0292846-93e6-4d17-8180-c6e680d03aec}, !- Space Name
-  Surface,                                !- Outside Boundary Condition
-  {dc46dd23-1ce6-41fc-a4c1-264d50dfdfef}, !- Outside Boundary Condition Object
-  NoSun,                                  !- Sun Exposure
-  NoWind,                                 !- Wind Exposure
-  ,                                       !- View Factor to Ground
-  ,                                       !- Number of Vertices
-  7.46604473600313, 0, 0,                 !- X,Y,Z Vertex 1 {m}
-  7.46604473600313, 0, -2.4384,           !- X,Y,Z Vertex 2 {m}
-  7.46604473600313, -7.46604473600313, -2.4384, !- X,Y,Z Vertex 3 {m}
-  7.46604473600313, -7.46604473600313, 0; !- X,Y,Z Vertex 4 {m}
-
-OS:Surface,
-  {4ea5d1a1-7daa-4153-ac4b-06d5a36a0881}, !- Handle
-  Surface 200,                            !- Name
-  Floor,                                  !- Surface Type
-  ,                                       !- Construction Name
-  {e0292846-93e6-4d17-8180-c6e680d03aec}, !- Space Name
-  Foundation,                             !- Outside Boundary Condition
-  ,                                       !- Outside Boundary Condition Object
-  NoSun,                                  !- Sun Exposure
-  NoWind,                                 !- Wind Exposure
-  ,                                       !- View Factor to Ground
-  ,                                       !- Number of Vertices
-  7.46604473600313, -7.46604473600313, -2.4384, !- X,Y,Z Vertex 1 {m}
-  7.46604473600313, 0, -2.4384,           !- X,Y,Z Vertex 2 {m}
-  11.1990671040047, 0, -2.4384,           !- X,Y,Z Vertex 3 {m}
-  11.1990671040047, -7.46604473600313, -2.4384; !- X,Y,Z Vertex 4 {m}
-
-OS:ThermalZone,
-  {f1054007-c4b7-4183-8b38-c94c445cd34c}, !- Handle
-  finished basement zone|unit 6,          !- Name
-  ,                                       !- Multiplier
-  ,                                       !- Ceiling Height {m}
-  ,                                       !- Volume {m3}
-  ,                                       !- Floor Area {m2}
-  ,                                       !- Zone Inside Convection Algorithm
-  ,                                       !- Zone Outside Convection Algorithm
-  ,                                       !- Zone Conditioning Equipment List Name
-  {64fb2981-f5b4-4500-8653-c2ffcafb1557}, !- Zone Air Inlet Port List
-  {f1395999-f662-4ab2-949c-aa1f68227e3a}, !- Zone Air Exhaust Port List
-  {f3899286-84a5-4a02-927d-df7e3a465c05}, !- Zone Air Node Name
-  {67e21d2f-d00b-45c6-ac86-984d65e9c1a4}, !- Zone Return Air Port List
-  ,                                       !- Primary Daylighting Control Name
-  ,                                       !- Fraction of Zone Controlled by Primary Daylighting Control
-  ,                                       !- Secondary Daylighting Control Name
-  ,                                       !- Fraction of Zone Controlled by Secondary Daylighting Control
-  ,                                       !- Illuminance Map Name
-  ,                                       !- Group Rendering Name
-  ,                                       !- Thermostat Name
-  No;                                     !- Use Ideal Air Loads
-
-OS:Node,
-  {73385077-7267-4c72-bcfa-b5e87ed51f88}, !- Handle
-  Node 16,                                !- Name
-  {f3899286-84a5-4a02-927d-df7e3a465c05}, !- Inlet Port
-  ;                                       !- Outlet Port
-
-OS:Connection,
-  {f3899286-84a5-4a02-927d-df7e3a465c05}, !- Handle
-  {d78a40fc-0548-4c41-b08b-fecac73bb208}, !- Name
-  {f1054007-c4b7-4183-8b38-c94c445cd34c}, !- Source Object
-  11,                                     !- Outlet Port
-  {73385077-7267-4c72-bcfa-b5e87ed51f88}, !- Target Object
-  2;                                      !- Inlet Port
-
-OS:PortList,
-  {64fb2981-f5b4-4500-8653-c2ffcafb1557}, !- Handle
-  {cb990421-2af6-41e0-aacf-a29220343dda}, !- Name
-  {f1054007-c4b7-4183-8b38-c94c445cd34c}; !- HVAC Component
-
-OS:PortList,
-  {f1395999-f662-4ab2-949c-aa1f68227e3a}, !- Handle
-  {0a3e1e6a-a831-4089-b806-1771de41a76b}, !- Name
-  {f1054007-c4b7-4183-8b38-c94c445cd34c}; !- HVAC Component
-
-OS:PortList,
-  {67e21d2f-d00b-45c6-ac86-984d65e9c1a4}, !- Handle
-  {f8dc0b9d-4adc-4526-8964-4f294967939b}, !- Name
-  {f1054007-c4b7-4183-8b38-c94c445cd34c}; !- HVAC Component
-
-OS:Sizing:Zone,
-  {f8ecf099-9538-4c92-9d6d-71396097ce49}, !- Handle
-  {f1054007-c4b7-4183-8b38-c94c445cd34c}, !- Zone or ZoneList Name
-  SupplyAirTemperature,                   !- Zone Cooling Design Supply Air Temperature Input Method
-  14,                                     !- Zone Cooling Design Supply Air Temperature {C}
-  11.11,                                  !- Zone Cooling Design Supply Air Temperature Difference {deltaC}
-  SupplyAirTemperature,                   !- Zone Heating Design Supply Air Temperature Input Method
-  40,                                     !- Zone Heating Design Supply Air Temperature {C}
-  11.11,                                  !- Zone Heating Design Supply Air Temperature Difference {deltaC}
-  0.0085,                                 !- Zone Cooling Design Supply Air Humidity Ratio {kg-H2O/kg-air}
-  0.008,                                  !- Zone Heating Design Supply Air Humidity Ratio {kg-H2O/kg-air}
-  ,                                       !- Zone Heating Sizing Factor
-  ,                                       !- Zone Cooling Sizing Factor
-  DesignDay,                              !- Cooling Design Air Flow Method
-  ,                                       !- Cooling Design Air Flow Rate {m3/s}
-  ,                                       !- Cooling Minimum Air Flow per Zone Floor Area {m3/s-m2}
-  ,                                       !- Cooling Minimum Air Flow {m3/s}
-  ,                                       !- Cooling Minimum Air Flow Fraction
-  DesignDay,                              !- Heating Design Air Flow Method
-  ,                                       !- Heating Design Air Flow Rate {m3/s}
-  ,                                       !- Heating Maximum Air Flow per Zone Floor Area {m3/s-m2}
-  ,                                       !- Heating Maximum Air Flow {m3/s}
-  ,                                       !- Heating Maximum Air Flow Fraction
-  ,                                       !- Design Zone Air Distribution Effectiveness in Cooling Mode
-  ,                                       !- Design Zone Air Distribution Effectiveness in Heating Mode
-  No,                                     !- Account for Dedicated Outdoor Air System
-  NeutralSupplyAir,                       !- Dedicated Outdoor Air System Control Strategy
-  autosize,                               !- Dedicated Outdoor Air Low Setpoint Temperature for Design {C}
-  autosize;                               !- Dedicated Outdoor Air High Setpoint Temperature for Design {C}
-
-OS:ZoneHVAC:EquipmentList,
-  {d0798000-c467-4576-9a20-9e63fa10af21}, !- Handle
-  Zone HVAC Equipment List 16,            !- Name
-  {f1054007-c4b7-4183-8b38-c94c445cd34c}; !- Thermal Zone
-
-OS:Space,
-  {520adee9-a49d-445f-ba00-e17a64f25913}, !- Handle
-  finished basement space|unit 6,         !- Name
-  {235c8bbd-0ca4-4847-b5e4-a0f4cf62830d}, !- Space Type Name
-  ,                                       !- Default Construction Set Name
-  ,                                       !- Default Schedule Set Name
-  -0,                                     !- Direction of Relative North {deg}
-  0,                                      !- X Origin {m}
-  0,                                      !- Y Origin {m}
-  0,                                      !- Z Origin {m}
-  ,                                       !- Building Story Name
-  {f1054007-c4b7-4183-8b38-c94c445cd34c}, !- Thermal Zone Name
-  ,                                       !- Part of Total Floor Area
-  ,                                       !- Design Specification Outdoor Air Object Name
-  {d92a6d61-f3cb-4bbf-a17d-31c988545e93}; !- Building Unit Name
-
-OS:Surface,
-  {431d99d4-1c1d-4301-b61c-f540455c38ce}, !- Handle
-  Surface 201,                            !- Name
-  Wall,                                   !- Surface Type
-  ,                                       !- Construction Name
-  {520adee9-a49d-445f-ba00-e17a64f25913}, !- Space Name
-  Surface,                                !- Outside Boundary Condition
-  {89312082-7207-485f-8743-c02382476790}, !- Outside Boundary Condition Object
-  NoSun,                                  !- Sun Exposure
-  NoWind,                                 !- Wind Exposure
-  ,                                       !- View Factor to Ground
-  ,                                       !- Number of Vertices
-  7.46604473600313, 0, 0,                 !- X,Y,Z Vertex 1 {m}
-  7.46604473600313, 0, -2.4384,           !- X,Y,Z Vertex 2 {m}
-  11.1990671040047, 0, -2.4384,           !- X,Y,Z Vertex 3 {m}
-  11.1990671040047, 0, 0;                 !- X,Y,Z Vertex 4 {m}
-
-OS:Surface,
-  {07f8264d-a6f6-465a-a5c3-36ddfcbe30b5}, !- Handle
-  Surface 202,                            !- Name
-  Wall,                                   !- Surface Type
-  ,                                       !- Construction Name
-  {520adee9-a49d-445f-ba00-e17a64f25913}, !- Space Name
-  Surface,                                !- Outside Boundary Condition
-  {f71ae1be-f7e1-4f57-88a7-2ba4bc0dbfa9}, !- Outside Boundary Condition Object
-  NoSun,                                  !- Sun Exposure
-  NoWind,                                 !- Wind Exposure
-  ,                                       !- View Factor to Ground
-  ,                                       !- Number of Vertices
-  7.46604473600313, 7.46604473600313, 0,  !- X,Y,Z Vertex 1 {m}
-  7.46604473600313, 7.46604473600313, -2.4384, !- X,Y,Z Vertex 2 {m}
-  7.46604473600313, 0, -2.4384,           !- X,Y,Z Vertex 3 {m}
-  7.46604473600313, 0, 0;                 !- X,Y,Z Vertex 4 {m}
-
-OS:Surface,
-  {ad3c0c9d-4a11-46f8-866e-46504fe94133}, !- Handle
-  Surface 203,                            !- Name
-  Floor,                                  !- Surface Type
-  ,                                       !- Construction Name
-  {520adee9-a49d-445f-ba00-e17a64f25913}, !- Space Name
-  Foundation,                             !- Outside Boundary Condition
-  ,                                       !- Outside Boundary Condition Object
-  NoSun,                                  !- Sun Exposure
-  NoWind,                                 !- Wind Exposure
-  ,                                       !- View Factor to Ground
-  ,                                       !- Number of Vertices
-  7.46604473600313, 0, -2.4384,           !- X,Y,Z Vertex 1 {m}
-  7.46604473600313, 7.46604473600313, -2.4384, !- X,Y,Z Vertex 2 {m}
-  11.1990671040047, 7.46604473600313, -2.4384, !- X,Y,Z Vertex 3 {m}
-  11.1990671040047, 0, -2.4384;           !- X,Y,Z Vertex 4 {m}
-
-OS:Surface,
-  {7bbc86d1-6601-4ef3-b62d-774bd920a296}, !- Handle
-  Surface 204,                            !- Name
-  Wall,                                   !- Surface Type
-  ,                                       !- Construction Name
-  {520adee9-a49d-445f-ba00-e17a64f25913}, !- Space Name
-  Surface,                                !- Outside Boundary Condition
-  {9657a2f5-4ab2-49a9-bf3f-321d36d26a0d}, !- Outside Boundary Condition Object
-  NoSun,                                  !- Sun Exposure
-  NoWind,                                 !- Wind Exposure
-  ,                                       !- View Factor to Ground
-  ,                                       !- Number of Vertices
-  11.1990671040047, 0, 0,                 !- X,Y,Z Vertex 1 {m}
-  11.1990671040047, 0, -2.4384,           !- X,Y,Z Vertex 2 {m}
-  11.1990671040047, 7.46604473600313, -2.4384, !- X,Y,Z Vertex 3 {m}
-  11.1990671040047, 7.46604473600313, 0;  !- X,Y,Z Vertex 4 {m}
-
-OS:Surface,
-  {1bc684d7-510c-493a-8f18-57ca5b0f23d5}, !- Handle
-  Surface 205,                            !- Name
-  RoofCeiling,                            !- Surface Type
-  ,                                       !- Construction Name
-  {520adee9-a49d-445f-ba00-e17a64f25913}, !- Space Name
-  Surface,                                !- Outside Boundary Condition
-  {84921fdf-687b-4c25-9073-83bf3f4a73bb}, !- Outside Boundary Condition Object
-  NoSun,                                  !- Sun Exposure
-  NoWind,                                 !- Wind Exposure
-  ,                                       !- View Factor to Ground
-  ,                                       !- Number of Vertices
-  11.1990671040047, 0, 0,                 !- X,Y,Z Vertex 1 {m}
-  11.1990671040047, 7.46604473600313, 0,  !- X,Y,Z Vertex 2 {m}
-  7.46604473600313, 7.46604473600313, 0,  !- X,Y,Z Vertex 3 {m}
-  7.46604473600313, 0, 0;                 !- X,Y,Z Vertex 4 {m}
-
-OS:Surface,
-  {9886222b-6e2c-4d6d-a457-1e0e89c860f8}, !- Handle
-  Surface 206,                            !- Name
-  Wall,                                   !- Surface Type
-  ,                                       !- Construction Name
-  {520adee9-a49d-445f-ba00-e17a64f25913}, !- Space Name
-  Foundation,                             !- Outside Boundary Condition
-  ,                                       !- Outside Boundary Condition Object
-  NoSun,                                  !- Sun Exposure
-  NoWind,                                 !- Wind Exposure
-  ,                                       !- View Factor to Ground
-  ,                                       !- Number of Vertices
-  11.1990671040047, 7.46604473600313, 0,  !- X,Y,Z Vertex 1 {m}
-  11.1990671040047, 7.46604473600313, -2.4384, !- X,Y,Z Vertex 2 {m}
-  7.46604473600313, 7.46604473600313, -2.4384, !- X,Y,Z Vertex 3 {m}
-  7.46604473600313, 7.46604473600313, 0;  !- X,Y,Z Vertex 4 {m}
-
-OS:ThermalZone,
-  {686df161-1d04-4587-99e9-0a6ad4f4700a}, !- Handle
-  finished basement zone|unit 7,          !- Name
-  ,                                       !- Multiplier
-  ,                                       !- Ceiling Height {m}
-  ,                                       !- Volume {m3}
-  ,                                       !- Floor Area {m2}
-  ,                                       !- Zone Inside Convection Algorithm
-  ,                                       !- Zone Outside Convection Algorithm
-  ,                                       !- Zone Conditioning Equipment List Name
-  {3f4224d5-2381-4c30-8d86-34430c54b378}, !- Zone Air Inlet Port List
-  {96f2571b-7f75-4a03-aa11-1f00fd652442}, !- Zone Air Exhaust Port List
-  {1b8a8ff6-a0a3-4501-8183-153cc6123176}, !- Zone Air Node Name
-  {b1bcd16e-b1f6-44ca-835b-f5211ce7e3e3}, !- Zone Return Air Port List
-  ,                                       !- Primary Daylighting Control Name
-  ,                                       !- Fraction of Zone Controlled by Primary Daylighting Control
-  ,                                       !- Secondary Daylighting Control Name
-  ,                                       !- Fraction of Zone Controlled by Secondary Daylighting Control
-  ,                                       !- Illuminance Map Name
-  ,                                       !- Group Rendering Name
-  ,                                       !- Thermostat Name
-  No;                                     !- Use Ideal Air Loads
-
-OS:Node,
-  {de235a46-16f4-4c22-81f2-75b7610e9e32}, !- Handle
-  Node 17,                                !- Name
-  {1b8a8ff6-a0a3-4501-8183-153cc6123176}, !- Inlet Port
-  ;                                       !- Outlet Port
-
-OS:Connection,
-  {1b8a8ff6-a0a3-4501-8183-153cc6123176}, !- Handle
-  {c444c6f1-ded3-4e87-be62-73963f135bf7}, !- Name
-  {686df161-1d04-4587-99e9-0a6ad4f4700a}, !- Source Object
-  11,                                     !- Outlet Port
-  {de235a46-16f4-4c22-81f2-75b7610e9e32}, !- Target Object
-  2;                                      !- Inlet Port
-
-OS:PortList,
-  {3f4224d5-2381-4c30-8d86-34430c54b378}, !- Handle
-  {62b97517-831a-4033-bb5c-c76425981014}, !- Name
-  {686df161-1d04-4587-99e9-0a6ad4f4700a}; !- HVAC Component
-
-OS:PortList,
-  {96f2571b-7f75-4a03-aa11-1f00fd652442}, !- Handle
-  {aa7d7f1d-b575-48fc-afa9-377d7991bf05}, !- Name
-  {686df161-1d04-4587-99e9-0a6ad4f4700a}; !- HVAC Component
-
-OS:PortList,
-  {b1bcd16e-b1f6-44ca-835b-f5211ce7e3e3}, !- Handle
-  {969540b0-9083-4c54-bae2-548c72be4be8}, !- Name
-  {686df161-1d04-4587-99e9-0a6ad4f4700a}; !- HVAC Component
-
-OS:Sizing:Zone,
-  {75a75053-3169-4dd1-8490-f7aff766da95}, !- Handle
-  {686df161-1d04-4587-99e9-0a6ad4f4700a}, !- Zone or ZoneList Name
-  SupplyAirTemperature,                   !- Zone Cooling Design Supply Air Temperature Input Method
-  14,                                     !- Zone Cooling Design Supply Air Temperature {C}
-  11.11,                                  !- Zone Cooling Design Supply Air Temperature Difference {deltaC}
-  SupplyAirTemperature,                   !- Zone Heating Design Supply Air Temperature Input Method
-  40,                                     !- Zone Heating Design Supply Air Temperature {C}
-  11.11,                                  !- Zone Heating Design Supply Air Temperature Difference {deltaC}
-  0.0085,                                 !- Zone Cooling Design Supply Air Humidity Ratio {kg-H2O/kg-air}
-  0.008,                                  !- Zone Heating Design Supply Air Humidity Ratio {kg-H2O/kg-air}
-  ,                                       !- Zone Heating Sizing Factor
-  ,                                       !- Zone Cooling Sizing Factor
-  DesignDay,                              !- Cooling Design Air Flow Method
-  ,                                       !- Cooling Design Air Flow Rate {m3/s}
-  ,                                       !- Cooling Minimum Air Flow per Zone Floor Area {m3/s-m2}
-  ,                                       !- Cooling Minimum Air Flow {m3/s}
-  ,                                       !- Cooling Minimum Air Flow Fraction
-  DesignDay,                              !- Heating Design Air Flow Method
-  ,                                       !- Heating Design Air Flow Rate {m3/s}
-  ,                                       !- Heating Maximum Air Flow per Zone Floor Area {m3/s-m2}
-  ,                                       !- Heating Maximum Air Flow {m3/s}
-  ,                                       !- Heating Maximum Air Flow Fraction
-  ,                                       !- Design Zone Air Distribution Effectiveness in Cooling Mode
-  ,                                       !- Design Zone Air Distribution Effectiveness in Heating Mode
-  No,                                     !- Account for Dedicated Outdoor Air System
-  NeutralSupplyAir,                       !- Dedicated Outdoor Air System Control Strategy
-  autosize,                               !- Dedicated Outdoor Air Low Setpoint Temperature for Design {C}
-  autosize;                               !- Dedicated Outdoor Air High Setpoint Temperature for Design {C}
-
-OS:ZoneHVAC:EquipmentList,
-  {9bc8c092-c7ba-4761-80ee-fd3ae81d4caf}, !- Handle
-  Zone HVAC Equipment List 17,            !- Name
-  {686df161-1d04-4587-99e9-0a6ad4f4700a}; !- Thermal Zone
-
-OS:Space,
-  {2875527a-7e6a-4f12-903e-944a6bf95249}, !- Handle
-  finished basement space|unit 7,         !- Name
-  {235c8bbd-0ca4-4847-b5e4-a0f4cf62830d}, !- Space Type Name
-  ,                                       !- Default Construction Set Name
-  ,                                       !- Default Schedule Set Name
-  -0,                                     !- Direction of Relative North {deg}
-  0,                                      !- X Origin {m}
-  0,                                      !- Y Origin {m}
-  0,                                      !- Z Origin {m}
-  ,                                       !- Building Story Name
-  {686df161-1d04-4587-99e9-0a6ad4f4700a}, !- Thermal Zone Name
-  ,                                       !- Part of Total Floor Area
-  ,                                       !- Design Specification Outdoor Air Object Name
-  {1c8beab3-1e62-4b3d-a29c-e00433ecb2af}; !- Building Unit Name
-
-OS:Surface,
-  {9a5d2039-7f1e-471b-bbcd-2df586d9cc8b}, !- Handle
-  Surface 207,                            !- Name
-  Wall,                                   !- Surface Type
-  ,                                       !- Construction Name
-  {2875527a-7e6a-4f12-903e-944a6bf95249}, !- Space Name
-  Foundation,                             !- Outside Boundary Condition
-  ,                                       !- Outside Boundary Condition Object
-  NoSun,                                  !- Sun Exposure
-  NoWind,                                 !- Wind Exposure
-  ,                                       !- View Factor to Ground
-  ,                                       !- Number of Vertices
-  11.1990671040047, -7.46604473600313, 0, !- X,Y,Z Vertex 1 {m}
-  11.1990671040047, -7.46604473600313, -2.4384, !- X,Y,Z Vertex 2 {m}
-  14.9320894720063, -7.46604473600313, -2.4384, !- X,Y,Z Vertex 3 {m}
-  14.9320894720063, -7.46604473600313, 0; !- X,Y,Z Vertex 4 {m}
-
-OS:Surface,
-  {6db73b76-b596-48d4-94cf-726b0015d70e}, !- Handle
-  Surface 208,                            !- Name
-  Wall,                                   !- Surface Type
-  ,                                       !- Construction Name
-  {2875527a-7e6a-4f12-903e-944a6bf95249}, !- Space Name
-  Surface,                                !- Outside Boundary Condition
-  {0baeccb5-8769-4020-9271-46afe81db671}, !- Outside Boundary Condition Object
-  NoSun,                                  !- Sun Exposure
-  NoWind,                                 !- Wind Exposure
-  ,                                       !- View Factor to Ground
-  ,                                       !- Number of Vertices
-  14.9320894720063, 0, 0,                 !- X,Y,Z Vertex 1 {m}
-  14.9320894720063, 0, -2.4384,           !- X,Y,Z Vertex 2 {m}
-  11.1990671040047, 0, -2.4384,           !- X,Y,Z Vertex 3 {m}
-  11.1990671040047, 0, 0;                 !- X,Y,Z Vertex 4 {m}
-
-OS:Surface,
-  {2bafa9a2-75f2-45b4-b822-729e419c78bb}, !- Handle
-  Surface 209,                            !- Name
-  RoofCeiling,                            !- Surface Type
-  ,                                       !- Construction Name
-  {2875527a-7e6a-4f12-903e-944a6bf95249}, !- Space Name
-  Surface,                                !- Outside Boundary Condition
-  {56ca8f6c-79c7-4521-b6e0-c6f0dfffe6cd}, !- Outside Boundary Condition Object
-  NoSun,                                  !- Sun Exposure
-  NoWind,                                 !- Wind Exposure
-  ,                                       !- View Factor to Ground
-  ,                                       !- Number of Vertices
-  14.9320894720063, -7.46604473600313, 0, !- X,Y,Z Vertex 1 {m}
-  14.9320894720063, 0, 0,                 !- X,Y,Z Vertex 2 {m}
-  11.1990671040047, 0, 0,                 !- X,Y,Z Vertex 3 {m}
-  11.1990671040047, -7.46604473600313, 0; !- X,Y,Z Vertex 4 {m}
-
-OS:Surface,
-  {37da31ba-2607-4c6c-b959-abec17804f1b}, !- Handle
-  Surface 210,                            !- Name
-  Wall,                                   !- Surface Type
-  ,                                       !- Construction Name
-  {2875527a-7e6a-4f12-903e-944a6bf95249}, !- Space Name
-  Surface,                                !- Outside Boundary Condition
-  {6e5b429b-0558-401d-9a86-c901380a7e5e}, !- Outside Boundary Condition Object
-  NoSun,                                  !- Sun Exposure
-  NoWind,                                 !- Wind Exposure
-  ,                                       !- View Factor to Ground
-  ,                                       !- Number of Vertices
-  14.9320894720063, -7.46604473600313, 0, !- X,Y,Z Vertex 1 {m}
-  14.9320894720063, -7.46604473600313, -2.4384, !- X,Y,Z Vertex 2 {m}
-  14.9320894720063, 0, -2.4384,           !- X,Y,Z Vertex 3 {m}
-  14.9320894720063, 0, 0;                 !- X,Y,Z Vertex 4 {m}
-
-OS:Surface,
-  {456300e0-a8d8-4b9a-91f9-d51ceb6fdd67}, !- Handle
-  Surface 211,                            !- Name
-  Wall,                                   !- Surface Type
-  ,                                       !- Construction Name
-  {2875527a-7e6a-4f12-903e-944a6bf95249}, !- Space Name
-  Surface,                                !- Outside Boundary Condition
-  {13684f9a-98c3-4bde-973f-217d66c3c766}, !- Outside Boundary Condition Object
-  NoSun,                                  !- Sun Exposure
-  NoWind,                                 !- Wind Exposure
-  ,                                       !- View Factor to Ground
-  ,                                       !- Number of Vertices
-  11.1990671040047, 0, 0,                 !- X,Y,Z Vertex 1 {m}
-  11.1990671040047, 0, -2.4384,           !- X,Y,Z Vertex 2 {m}
-  11.1990671040047, -7.46604473600313, -2.4384, !- X,Y,Z Vertex 3 {m}
-  11.1990671040047, -7.46604473600313, 0; !- X,Y,Z Vertex 4 {m}
-
-OS:Surface,
-  {726c3e55-4524-4f40-9fb7-c1aeb417a879}, !- Handle
-  Surface 212,                            !- Name
-  Floor,                                  !- Surface Type
-  ,                                       !- Construction Name
-  {2875527a-7e6a-4f12-903e-944a6bf95249}, !- Space Name
-  Foundation,                             !- Outside Boundary Condition
-  ,                                       !- Outside Boundary Condition Object
-  NoSun,                                  !- Sun Exposure
-  NoWind,                                 !- Wind Exposure
-  ,                                       !- View Factor to Ground
-  ,                                       !- Number of Vertices
-  11.1990671040047, -7.46604473600313, -2.4384, !- X,Y,Z Vertex 1 {m}
-  11.1990671040047, 0, -2.4384,           !- X,Y,Z Vertex 2 {m}
-  14.9320894720063, 0, -2.4384,           !- X,Y,Z Vertex 3 {m}
-  14.9320894720063, -7.46604473600313, -2.4384; !- X,Y,Z Vertex 4 {m}
-
-OS:ThermalZone,
-  {feaffd1c-ddaf-4a68-984b-43ae91a1b220}, !- Handle
-  finished basement zone|unit 8,          !- Name
-  ,                                       !- Multiplier
-  ,                                       !- Ceiling Height {m}
-  ,                                       !- Volume {m3}
-  ,                                       !- Floor Area {m2}
-  ,                                       !- Zone Inside Convection Algorithm
-  ,                                       !- Zone Outside Convection Algorithm
-  ,                                       !- Zone Conditioning Equipment List Name
-  {e5d94c59-7995-4754-8664-17dcadcb1f1f}, !- Zone Air Inlet Port List
-  {d87be881-db46-402f-8e53-af9ea5bc729e}, !- Zone Air Exhaust Port List
-  {722cc45e-c956-4083-88e1-5de0d7b46bb0}, !- Zone Air Node Name
-  {77435a89-2292-41cc-aa31-869388d14845}, !- Zone Return Air Port List
-  ,                                       !- Primary Daylighting Control Name
-  ,                                       !- Fraction of Zone Controlled by Primary Daylighting Control
-  ,                                       !- Secondary Daylighting Control Name
-  ,                                       !- Fraction of Zone Controlled by Secondary Daylighting Control
-  ,                                       !- Illuminance Map Name
-  ,                                       !- Group Rendering Name
-  ,                                       !- Thermostat Name
-  No;                                     !- Use Ideal Air Loads
-
-OS:Node,
-  {526ebbf5-9965-4f55-988a-327ec71135f3}, !- Handle
-  Node 18,                                !- Name
-  {722cc45e-c956-4083-88e1-5de0d7b46bb0}, !- Inlet Port
-  ;                                       !- Outlet Port
-
-OS:Connection,
-  {722cc45e-c956-4083-88e1-5de0d7b46bb0}, !- Handle
-  {2a30f501-6a4c-4ad1-9e91-6c86ac817a1c}, !- Name
-  {feaffd1c-ddaf-4a68-984b-43ae91a1b220}, !- Source Object
-  11,                                     !- Outlet Port
-  {526ebbf5-9965-4f55-988a-327ec71135f3}, !- Target Object
-  2;                                      !- Inlet Port
-
-OS:PortList,
-  {e5d94c59-7995-4754-8664-17dcadcb1f1f}, !- Handle
-  {e32a2a08-6f7e-44e5-a1d8-01e1fd1a8e20}, !- Name
-  {feaffd1c-ddaf-4a68-984b-43ae91a1b220}; !- HVAC Component
-
-OS:PortList,
-  {d87be881-db46-402f-8e53-af9ea5bc729e}, !- Handle
-  {47b728f1-d114-484c-ab4c-920302fce1a0}, !- Name
-  {feaffd1c-ddaf-4a68-984b-43ae91a1b220}; !- HVAC Component
-
-OS:PortList,
-  {77435a89-2292-41cc-aa31-869388d14845}, !- Handle
-  {4835c4da-9654-4069-a83b-9466cb920ee1}, !- Name
-  {feaffd1c-ddaf-4a68-984b-43ae91a1b220}; !- HVAC Component
-
-OS:Sizing:Zone,
-  {e58ac50b-6e42-4725-bf89-b8cedec5b6c9}, !- Handle
-  {feaffd1c-ddaf-4a68-984b-43ae91a1b220}, !- Zone or ZoneList Name
-  SupplyAirTemperature,                   !- Zone Cooling Design Supply Air Temperature Input Method
-  14,                                     !- Zone Cooling Design Supply Air Temperature {C}
-  11.11,                                  !- Zone Cooling Design Supply Air Temperature Difference {deltaC}
-  SupplyAirTemperature,                   !- Zone Heating Design Supply Air Temperature Input Method
-  40,                                     !- Zone Heating Design Supply Air Temperature {C}
-  11.11,                                  !- Zone Heating Design Supply Air Temperature Difference {deltaC}
-  0.0085,                                 !- Zone Cooling Design Supply Air Humidity Ratio {kg-H2O/kg-air}
-  0.008,                                  !- Zone Heating Design Supply Air Humidity Ratio {kg-H2O/kg-air}
-  ,                                       !- Zone Heating Sizing Factor
-  ,                                       !- Zone Cooling Sizing Factor
-  DesignDay,                              !- Cooling Design Air Flow Method
-  ,                                       !- Cooling Design Air Flow Rate {m3/s}
-  ,                                       !- Cooling Minimum Air Flow per Zone Floor Area {m3/s-m2}
-  ,                                       !- Cooling Minimum Air Flow {m3/s}
-  ,                                       !- Cooling Minimum Air Flow Fraction
-  DesignDay,                              !- Heating Design Air Flow Method
-  ,                                       !- Heating Design Air Flow Rate {m3/s}
-  ,                                       !- Heating Maximum Air Flow per Zone Floor Area {m3/s-m2}
-  ,                                       !- Heating Maximum Air Flow {m3/s}
-  ,                                       !- Heating Maximum Air Flow Fraction
-  ,                                       !- Design Zone Air Distribution Effectiveness in Cooling Mode
-  ,                                       !- Design Zone Air Distribution Effectiveness in Heating Mode
-  No,                                     !- Account for Dedicated Outdoor Air System
-  NeutralSupplyAir,                       !- Dedicated Outdoor Air System Control Strategy
-  autosize,                               !- Dedicated Outdoor Air Low Setpoint Temperature for Design {C}
-  autosize;                               !- Dedicated Outdoor Air High Setpoint Temperature for Design {C}
-
-OS:ZoneHVAC:EquipmentList,
-  {9f245ca6-0c75-45c0-bd6f-2582c0b948d7}, !- Handle
-  Zone HVAC Equipment List 18,            !- Name
-  {feaffd1c-ddaf-4a68-984b-43ae91a1b220}; !- Thermal Zone
-
-OS:Space,
-  {780b71ed-8b77-47c3-8247-2b751001be3c}, !- Handle
-  finished basement space|unit 8,         !- Name
-  {235c8bbd-0ca4-4847-b5e4-a0f4cf62830d}, !- Space Type Name
-  ,                                       !- Default Construction Set Name
-  ,                                       !- Default Schedule Set Name
-  -0,                                     !- Direction of Relative North {deg}
-  0,                                      !- X Origin {m}
-  0,                                      !- Y Origin {m}
-  0,                                      !- Z Origin {m}
-  ,                                       !- Building Story Name
-  {feaffd1c-ddaf-4a68-984b-43ae91a1b220}, !- Thermal Zone Name
-  ,                                       !- Part of Total Floor Area
-  ,                                       !- Design Specification Outdoor Air Object Name
-  {983cfda9-13b7-49dd-8819-e9bb160ef0f0}; !- Building Unit Name
-
-OS:Surface,
-  {0baeccb5-8769-4020-9271-46afe81db671}, !- Handle
-  Surface 213,                            !- Name
-  Wall,                                   !- Surface Type
-  ,                                       !- Construction Name
-  {780b71ed-8b77-47c3-8247-2b751001be3c}, !- Space Name
-  Surface,                                !- Outside Boundary Condition
-  {6db73b76-b596-48d4-94cf-726b0015d70e}, !- Outside Boundary Condition Object
-  NoSun,                                  !- Sun Exposure
-  NoWind,                                 !- Wind Exposure
-  ,                                       !- View Factor to Ground
-  ,                                       !- Number of Vertices
-  11.1990671040047, 0, 0,                 !- X,Y,Z Vertex 1 {m}
-  11.1990671040047, 0, -2.4384,           !- X,Y,Z Vertex 2 {m}
-  14.9320894720063, 0, -2.4384,           !- X,Y,Z Vertex 3 {m}
-  14.9320894720063, 0, 0;                 !- X,Y,Z Vertex 4 {m}
-
-OS:Surface,
-  {9657a2f5-4ab2-49a9-bf3f-321d36d26a0d}, !- Handle
-  Surface 214,                            !- Name
-  Wall,                                   !- Surface Type
-  ,                                       !- Construction Name
-  {780b71ed-8b77-47c3-8247-2b751001be3c}, !- Space Name
-  Surface,                                !- Outside Boundary Condition
-  {7bbc86d1-6601-4ef3-b62d-774bd920a296}, !- Outside Boundary Condition Object
-  NoSun,                                  !- Sun Exposure
-  NoWind,                                 !- Wind Exposure
-  ,                                       !- View Factor to Ground
-  ,                                       !- Number of Vertices
-  11.1990671040047, 7.46604473600313, 0,  !- X,Y,Z Vertex 1 {m}
-  11.1990671040047, 7.46604473600313, -2.4384, !- X,Y,Z Vertex 2 {m}
-  11.1990671040047, 0, -2.4384,           !- X,Y,Z Vertex 3 {m}
-  11.1990671040047, 0, 0;                 !- X,Y,Z Vertex 4 {m}
-
-OS:Surface,
-  {5e637468-564e-4fac-9ba8-5693a927f2a0}, !- Handle
-  Surface 215,                            !- Name
-  Floor,                                  !- Surface Type
-  ,                                       !- Construction Name
-  {780b71ed-8b77-47c3-8247-2b751001be3c}, !- Space Name
-  Foundation,                             !- Outside Boundary Condition
-  ,                                       !- Outside Boundary Condition Object
-  NoSun,                                  !- Sun Exposure
-  NoWind,                                 !- Wind Exposure
-  ,                                       !- View Factor to Ground
-  ,                                       !- Number of Vertices
-  11.1990671040047, 0, -2.4384,           !- X,Y,Z Vertex 1 {m}
-  11.1990671040047, 7.46604473600313, -2.4384, !- X,Y,Z Vertex 2 {m}
-  14.9320894720063, 7.46604473600313, -2.4384, !- X,Y,Z Vertex 3 {m}
-  14.9320894720063, 0, -2.4384;           !- X,Y,Z Vertex 4 {m}
-
-OS:Surface,
-  {b60ceb68-cbd1-4b59-b3d8-d582e93ec4c2}, !- Handle
-  Surface 216,                            !- Name
-  Wall,                                   !- Surface Type
-  ,                                       !- Construction Name
-  {780b71ed-8b77-47c3-8247-2b751001be3c}, !- Space Name
-  Surface,                                !- Outside Boundary Condition
-  {8541df45-d477-49c9-8381-8f8f265e53a0}, !- Outside Boundary Condition Object
-  NoSun,                                  !- Sun Exposure
-  NoWind,                                 !- Wind Exposure
-  ,                                       !- View Factor to Ground
-  ,                                       !- Number of Vertices
-  14.9320894720063, 0, 0,                 !- X,Y,Z Vertex 1 {m}
-  14.9320894720063, 0, -2.4384,           !- X,Y,Z Vertex 2 {m}
-  14.9320894720063, 7.46604473600313, -2.4384, !- X,Y,Z Vertex 3 {m}
-  14.9320894720063, 7.46604473600313, 0;  !- X,Y,Z Vertex 4 {m}
-
-OS:Surface,
-  {7e2d6a27-6b18-45fe-a158-55e5760791f6}, !- Handle
-  Surface 217,                            !- Name
-  RoofCeiling,                            !- Surface Type
-  ,                                       !- Construction Name
-  {780b71ed-8b77-47c3-8247-2b751001be3c}, !- Space Name
-  Surface,                                !- Outside Boundary Condition
-  {a43e754c-767c-47ab-b757-76a2ee3a5f21}, !- Outside Boundary Condition Object
-  NoSun,                                  !- Sun Exposure
-  NoWind,                                 !- Wind Exposure
-  ,                                       !- View Factor to Ground
-  ,                                       !- Number of Vertices
-  14.9320894720063, 0, 0,                 !- X,Y,Z Vertex 1 {m}
-  14.9320894720063, 7.46604473600313, 0,  !- X,Y,Z Vertex 2 {m}
-  11.1990671040047, 7.46604473600313, 0,  !- X,Y,Z Vertex 3 {m}
-  11.1990671040047, 0, 0;                 !- X,Y,Z Vertex 4 {m}
-
-OS:Surface,
-  {f43bf0f5-f643-41cd-a695-f2be81b051c2}, !- Handle
-  Surface 218,                            !- Name
-  Wall,                                   !- Surface Type
-  ,                                       !- Construction Name
-  {780b71ed-8b77-47c3-8247-2b751001be3c}, !- Space Name
-  Foundation,                             !- Outside Boundary Condition
-  ,                                       !- Outside Boundary Condition Object
-  NoSun,                                  !- Sun Exposure
-  NoWind,                                 !- Wind Exposure
-  ,                                       !- View Factor to Ground
-  ,                                       !- Number of Vertices
-  14.9320894720063, 7.46604473600313, 0,  !- X,Y,Z Vertex 1 {m}
-  14.9320894720063, 7.46604473600313, -2.4384, !- X,Y,Z Vertex 2 {m}
-  11.1990671040047, 7.46604473600313, -2.4384, !- X,Y,Z Vertex 3 {m}
-  11.1990671040047, 7.46604473600313, 0;  !- X,Y,Z Vertex 4 {m}
-
-OS:ThermalZone,
-  {33fcc6ee-e961-439d-a672-3e1b0e8e9b9a}, !- Handle
-  finished basement zone|unit 9,          !- Name
-  ,                                       !- Multiplier
-  ,                                       !- Ceiling Height {m}
-  ,                                       !- Volume {m3}
-  ,                                       !- Floor Area {m2}
-  ,                                       !- Zone Inside Convection Algorithm
-  ,                                       !- Zone Outside Convection Algorithm
-  ,                                       !- Zone Conditioning Equipment List Name
-  {341da515-4dce-45ae-a2ff-ddc8c6a8731b}, !- Zone Air Inlet Port List
-  {6aa88e73-fdac-4528-aa15-f87117959e1b}, !- Zone Air Exhaust Port List
-  {994f7a1d-7467-4f3a-9ba9-6bba9fa9d302}, !- Zone Air Node Name
-  {95fc29db-c316-4214-9402-b3ef6ba27be6}, !- Zone Return Air Port List
-  ,                                       !- Primary Daylighting Control Name
-  ,                                       !- Fraction of Zone Controlled by Primary Daylighting Control
-  ,                                       !- Secondary Daylighting Control Name
-  ,                                       !- Fraction of Zone Controlled by Secondary Daylighting Control
-  ,                                       !- Illuminance Map Name
-  ,                                       !- Group Rendering Name
-  ,                                       !- Thermostat Name
-  No;                                     !- Use Ideal Air Loads
-
-OS:Node,
-  {c72ac279-5530-4313-b03f-3bc8bd05b8f5}, !- Handle
-  Node 19,                                !- Name
-  {994f7a1d-7467-4f3a-9ba9-6bba9fa9d302}, !- Inlet Port
-  ;                                       !- Outlet Port
-
-OS:Connection,
-  {994f7a1d-7467-4f3a-9ba9-6bba9fa9d302}, !- Handle
-  {fe796f7c-da45-49ea-9eff-70087736dbd6}, !- Name
-  {33fcc6ee-e961-439d-a672-3e1b0e8e9b9a}, !- Source Object
-  11,                                     !- Outlet Port
-  {c72ac279-5530-4313-b03f-3bc8bd05b8f5}, !- Target Object
-  2;                                      !- Inlet Port
-
-OS:PortList,
-  {341da515-4dce-45ae-a2ff-ddc8c6a8731b}, !- Handle
-  {fe9fad01-c45e-4d9a-a9a5-06393ba12ad8}, !- Name
-  {33fcc6ee-e961-439d-a672-3e1b0e8e9b9a}; !- HVAC Component
-
-OS:PortList,
-  {6aa88e73-fdac-4528-aa15-f87117959e1b}, !- Handle
-  {2e6b68e6-daf8-4819-997c-0b7bdff4caa7}, !- Name
-  {33fcc6ee-e961-439d-a672-3e1b0e8e9b9a}; !- HVAC Component
-
-OS:PortList,
-  {95fc29db-c316-4214-9402-b3ef6ba27be6}, !- Handle
-  {5563e749-f785-458b-ba65-6609ae2c3c91}, !- Name
-  {33fcc6ee-e961-439d-a672-3e1b0e8e9b9a}; !- HVAC Component
-
-OS:Sizing:Zone,
-  {af983af8-a36d-4abd-8098-8d8b19bb80aa}, !- Handle
-  {33fcc6ee-e961-439d-a672-3e1b0e8e9b9a}, !- Zone or ZoneList Name
-  SupplyAirTemperature,                   !- Zone Cooling Design Supply Air Temperature Input Method
-  14,                                     !- Zone Cooling Design Supply Air Temperature {C}
-  11.11,                                  !- Zone Cooling Design Supply Air Temperature Difference {deltaC}
-  SupplyAirTemperature,                   !- Zone Heating Design Supply Air Temperature Input Method
-  40,                                     !- Zone Heating Design Supply Air Temperature {C}
-  11.11,                                  !- Zone Heating Design Supply Air Temperature Difference {deltaC}
-  0.0085,                                 !- Zone Cooling Design Supply Air Humidity Ratio {kg-H2O/kg-air}
-  0.008,                                  !- Zone Heating Design Supply Air Humidity Ratio {kg-H2O/kg-air}
-  ,                                       !- Zone Heating Sizing Factor
-  ,                                       !- Zone Cooling Sizing Factor
-  DesignDay,                              !- Cooling Design Air Flow Method
-  ,                                       !- Cooling Design Air Flow Rate {m3/s}
-  ,                                       !- Cooling Minimum Air Flow per Zone Floor Area {m3/s-m2}
-  ,                                       !- Cooling Minimum Air Flow {m3/s}
-  ,                                       !- Cooling Minimum Air Flow Fraction
-  DesignDay,                              !- Heating Design Air Flow Method
-  ,                                       !- Heating Design Air Flow Rate {m3/s}
-  ,                                       !- Heating Maximum Air Flow per Zone Floor Area {m3/s-m2}
-  ,                                       !- Heating Maximum Air Flow {m3/s}
-  ,                                       !- Heating Maximum Air Flow Fraction
-  ,                                       !- Design Zone Air Distribution Effectiveness in Cooling Mode
-  ,                                       !- Design Zone Air Distribution Effectiveness in Heating Mode
-  No,                                     !- Account for Dedicated Outdoor Air System
-  NeutralSupplyAir,                       !- Dedicated Outdoor Air System Control Strategy
-  autosize,                               !- Dedicated Outdoor Air Low Setpoint Temperature for Design {C}
-  autosize;                               !- Dedicated Outdoor Air High Setpoint Temperature for Design {C}
-
-OS:ZoneHVAC:EquipmentList,
-  {ad407100-8efb-4a7a-afd3-8273bdf153e7}, !- Handle
-  Zone HVAC Equipment List 19,            !- Name
-  {33fcc6ee-e961-439d-a672-3e1b0e8e9b9a}; !- Thermal Zone
-
-OS:Space,
-  {f356d6f8-3176-4c4c-b9c9-328f14fba078}, !- Handle
-  finished basement space|unit 9,         !- Name
-  {235c8bbd-0ca4-4847-b5e4-a0f4cf62830d}, !- Space Type Name
-  ,                                       !- Default Construction Set Name
-  ,                                       !- Default Schedule Set Name
-  -0,                                     !- Direction of Relative North {deg}
-  0,                                      !- X Origin {m}
-  0,                                      !- Y Origin {m}
-  0,                                      !- Z Origin {m}
-  ,                                       !- Building Story Name
-  {33fcc6ee-e961-439d-a672-3e1b0e8e9b9a}, !- Thermal Zone Name
-  ,                                       !- Part of Total Floor Area
-  ,                                       !- Design Specification Outdoor Air Object Name
-  {fec018ba-c10b-4992-a3f9-f57bea369bb6}; !- Building Unit Name
-
-OS:Surface,
-  {5a3b6564-016f-4e8d-9702-ebd66c8e8218}, !- Handle
-  Surface 219,                            !- Name
-  Wall,                                   !- Surface Type
-  ,                                       !- Construction Name
-  {f356d6f8-3176-4c4c-b9c9-328f14fba078}, !- Space Name
-  Foundation,                             !- Outside Boundary Condition
-  ,                                       !- Outside Boundary Condition Object
-  NoSun,                                  !- Sun Exposure
-  NoWind,                                 !- Wind Exposure
-  ,                                       !- View Factor to Ground
-  ,                                       !- Number of Vertices
-  14.9320894720063, -7.46604473600313, 0, !- X,Y,Z Vertex 1 {m}
-  14.9320894720063, -7.46604473600313, -2.4384, !- X,Y,Z Vertex 2 {m}
-  18.6651118400078, -7.46604473600313, -2.4384, !- X,Y,Z Vertex 3 {m}
-  18.6651118400078, -7.46604473600313, 0; !- X,Y,Z Vertex 4 {m}
-
-OS:Surface,
-  {476931a7-1c02-4c99-ba56-2f52cb865984}, !- Handle
-  Surface 220,                            !- Name
-  Wall,                                   !- Surface Type
-  ,                                       !- Construction Name
-  {f356d6f8-3176-4c4c-b9c9-328f14fba078}, !- Space Name
-  Surface,                                !- Outside Boundary Condition
-  {6b6d611d-afe3-4641-8774-8d40dafbc82e}, !- Outside Boundary Condition Object
-  NoSun,                                  !- Sun Exposure
-  NoWind,                                 !- Wind Exposure
-  ,                                       !- View Factor to Ground
-  ,                                       !- Number of Vertices
-  18.6651118400078, 0, 0,                 !- X,Y,Z Vertex 1 {m}
-  18.6651118400078, 0, -2.4384,           !- X,Y,Z Vertex 2 {m}
-  14.9320894720063, 0, -2.4384,           !- X,Y,Z Vertex 3 {m}
-  14.9320894720063, 0, 0;                 !- X,Y,Z Vertex 4 {m}
-
-OS:Surface,
-  {4dc10245-4ca6-4caf-95ab-31523a7e09e6}, !- Handle
-  Surface 221,                            !- Name
-  RoofCeiling,                            !- Surface Type
-  ,                                       !- Construction Name
-  {f356d6f8-3176-4c4c-b9c9-328f14fba078}, !- Space Name
-  Surface,                                !- Outside Boundary Condition
-  {5a925897-314f-40a5-8556-f217893c7388}, !- Outside Boundary Condition Object
-  NoSun,                                  !- Sun Exposure
-  NoWind,                                 !- Wind Exposure
-  ,                                       !- View Factor to Ground
-  ,                                       !- Number of Vertices
-  18.6651118400078, -7.46604473600313, 0, !- X,Y,Z Vertex 1 {m}
-  18.6651118400078, 0, 0,                 !- X,Y,Z Vertex 2 {m}
-  14.9320894720063, 0, 0,                 !- X,Y,Z Vertex 3 {m}
-  14.9320894720063, -7.46604473600313, 0; !- X,Y,Z Vertex 4 {m}
-
-OS:Surface,
-  {1c119659-0488-449c-a83e-51298385fd4e}, !- Handle
-  Surface 222,                            !- Name
-  Wall,                                   !- Surface Type
-  ,                                       !- Construction Name
-  {f356d6f8-3176-4c4c-b9c9-328f14fba078}, !- Space Name
-  Foundation,                             !- Outside Boundary Condition
-  ,                                       !- Outside Boundary Condition Object
-  NoSun,                                  !- Sun Exposure
-  NoWind,                                 !- Wind Exposure
-  ,                                       !- View Factor to Ground
-  ,                                       !- Number of Vertices
-  18.6651118400078, -7.46604473600313, 0, !- X,Y,Z Vertex 1 {m}
-  18.6651118400078, -7.46604473600313, -2.4384, !- X,Y,Z Vertex 2 {m}
-  18.6651118400078, 0, -2.4384,           !- X,Y,Z Vertex 3 {m}
-  18.6651118400078, 0, 0;                 !- X,Y,Z Vertex 4 {m}
-
-OS:Surface,
-  {6e5b429b-0558-401d-9a86-c901380a7e5e}, !- Handle
-  Surface 223,                            !- Name
-  Wall,                                   !- Surface Type
-  ,                                       !- Construction Name
-  {f356d6f8-3176-4c4c-b9c9-328f14fba078}, !- Space Name
-  Surface,                                !- Outside Boundary Condition
-  {37da31ba-2607-4c6c-b959-abec17804f1b}, !- Outside Boundary Condition Object
-  NoSun,                                  !- Sun Exposure
-  NoWind,                                 !- Wind Exposure
-  ,                                       !- View Factor to Ground
-  ,                                       !- Number of Vertices
-  14.9320894720063, 0, 0,                 !- X,Y,Z Vertex 1 {m}
-  14.9320894720063, 0, -2.4384,           !- X,Y,Z Vertex 2 {m}
-  14.9320894720063, -7.46604473600313, -2.4384, !- X,Y,Z Vertex 3 {m}
-  14.9320894720063, -7.46604473600313, 0; !- X,Y,Z Vertex 4 {m}
-
-OS:Surface,
-  {9c17ec0f-6bcc-4a98-b6fd-a2f260b67739}, !- Handle
-  Surface 224,                            !- Name
-  Floor,                                  !- Surface Type
-  ,                                       !- Construction Name
-  {f356d6f8-3176-4c4c-b9c9-328f14fba078}, !- Space Name
-  Foundation,                             !- Outside Boundary Condition
-  ,                                       !- Outside Boundary Condition Object
-  NoSun,                                  !- Sun Exposure
-  NoWind,                                 !- Wind Exposure
-  ,                                       !- View Factor to Ground
-  ,                                       !- Number of Vertices
-  14.9320894720063, -7.46604473600313, -2.4384, !- X,Y,Z Vertex 1 {m}
-  14.9320894720063, 0, -2.4384,           !- X,Y,Z Vertex 2 {m}
-  18.6651118400078, 0, -2.4384,           !- X,Y,Z Vertex 3 {m}
-  18.6651118400078, -7.46604473600313, -2.4384; !- X,Y,Z Vertex 4 {m}
-
-OS:ThermalZone,
-  {c0b47b7f-1de0-4a86-bbb9-c39c59eee957}, !- Handle
-  finished basement zone|unit 10,         !- Name
-  ,                                       !- Multiplier
-  ,                                       !- Ceiling Height {m}
-  ,                                       !- Volume {m3}
-  ,                                       !- Floor Area {m2}
-  ,                                       !- Zone Inside Convection Algorithm
-  ,                                       !- Zone Outside Convection Algorithm
-  ,                                       !- Zone Conditioning Equipment List Name
-  {5189443d-a167-4f5d-a275-7bc8eb05ab7a}, !- Zone Air Inlet Port List
-  {be18cf4c-ca30-4c57-9c99-f8779018ce2d}, !- Zone Air Exhaust Port List
-  {8fc526b4-1952-4f06-9ade-fdeb7b2cef86}, !- Zone Air Node Name
-  {3aa2564f-19f9-497f-8316-a152ad278c0f}, !- Zone Return Air Port List
-  ,                                       !- Primary Daylighting Control Name
-  ,                                       !- Fraction of Zone Controlled by Primary Daylighting Control
-  ,                                       !- Secondary Daylighting Control Name
-  ,                                       !- Fraction of Zone Controlled by Secondary Daylighting Control
-  ,                                       !- Illuminance Map Name
-  ,                                       !- Group Rendering Name
-  ,                                       !- Thermostat Name
-  No;                                     !- Use Ideal Air Loads
-
-OS:Node,
-  {a40a66de-7c85-4320-ab81-5a8945227c65}, !- Handle
-  Node 20,                                !- Name
-  {8fc526b4-1952-4f06-9ade-fdeb7b2cef86}, !- Inlet Port
-  ;                                       !- Outlet Port
-
-OS:Connection,
-  {8fc526b4-1952-4f06-9ade-fdeb7b2cef86}, !- Handle
-  {e18d09d9-7565-4ee3-a615-e9f18283dfc3}, !- Name
-  {c0b47b7f-1de0-4a86-bbb9-c39c59eee957}, !- Source Object
-  11,                                     !- Outlet Port
-  {a40a66de-7c85-4320-ab81-5a8945227c65}, !- Target Object
-  2;                                      !- Inlet Port
-
-OS:PortList,
-  {5189443d-a167-4f5d-a275-7bc8eb05ab7a}, !- Handle
-  {2e5b0ad3-0c21-40d0-8564-90d1eac1cc8b}, !- Name
-  {c0b47b7f-1de0-4a86-bbb9-c39c59eee957}; !- HVAC Component
-
-OS:PortList,
-  {be18cf4c-ca30-4c57-9c99-f8779018ce2d}, !- Handle
-  {da8e1f30-eedd-4fcf-95c4-79a78f132fab}, !- Name
-  {c0b47b7f-1de0-4a86-bbb9-c39c59eee957}; !- HVAC Component
-
-OS:PortList,
-  {3aa2564f-19f9-497f-8316-a152ad278c0f}, !- Handle
-  {9ab3bb72-67f6-45bd-932d-a87dae1cb0c7}, !- Name
-  {c0b47b7f-1de0-4a86-bbb9-c39c59eee957}; !- HVAC Component
-
-OS:Sizing:Zone,
-  {113211a9-028c-4b64-acdf-5b6793b442c2}, !- Handle
-  {c0b47b7f-1de0-4a86-bbb9-c39c59eee957}, !- Zone or ZoneList Name
-  SupplyAirTemperature,                   !- Zone Cooling Design Supply Air Temperature Input Method
-  14,                                     !- Zone Cooling Design Supply Air Temperature {C}
-  11.11,                                  !- Zone Cooling Design Supply Air Temperature Difference {deltaC}
-  SupplyAirTemperature,                   !- Zone Heating Design Supply Air Temperature Input Method
-  40,                                     !- Zone Heating Design Supply Air Temperature {C}
-  11.11,                                  !- Zone Heating Design Supply Air Temperature Difference {deltaC}
-  0.0085,                                 !- Zone Cooling Design Supply Air Humidity Ratio {kg-H2O/kg-air}
-  0.008,                                  !- Zone Heating Design Supply Air Humidity Ratio {kg-H2O/kg-air}
-  ,                                       !- Zone Heating Sizing Factor
-  ,                                       !- Zone Cooling Sizing Factor
-  DesignDay,                              !- Cooling Design Air Flow Method
-  ,                                       !- Cooling Design Air Flow Rate {m3/s}
-  ,                                       !- Cooling Minimum Air Flow per Zone Floor Area {m3/s-m2}
-  ,                                       !- Cooling Minimum Air Flow {m3/s}
-  ,                                       !- Cooling Minimum Air Flow Fraction
-  DesignDay,                              !- Heating Design Air Flow Method
-  ,                                       !- Heating Design Air Flow Rate {m3/s}
-  ,                                       !- Heating Maximum Air Flow per Zone Floor Area {m3/s-m2}
-  ,                                       !- Heating Maximum Air Flow {m3/s}
-  ,                                       !- Heating Maximum Air Flow Fraction
-  ,                                       !- Design Zone Air Distribution Effectiveness in Cooling Mode
-  ,                                       !- Design Zone Air Distribution Effectiveness in Heating Mode
-  No,                                     !- Account for Dedicated Outdoor Air System
-  NeutralSupplyAir,                       !- Dedicated Outdoor Air System Control Strategy
-  autosize,                               !- Dedicated Outdoor Air Low Setpoint Temperature for Design {C}
-  autosize;                               !- Dedicated Outdoor Air High Setpoint Temperature for Design {C}
-
-OS:ZoneHVAC:EquipmentList,
-  {ac8a8afe-4f21-4c47-b6af-f171f4219acd}, !- Handle
-  Zone HVAC Equipment List 20,            !- Name
-  {c0b47b7f-1de0-4a86-bbb9-c39c59eee957}; !- Thermal Zone
-
-OS:Space,
-  {73f36e27-888e-401f-9e1c-7881f9d254ed}, !- Handle
-  finished basement space|unit 10,        !- Name
-  {235c8bbd-0ca4-4847-b5e4-a0f4cf62830d}, !- Space Type Name
-  ,                                       !- Default Construction Set Name
-  ,                                       !- Default Schedule Set Name
-  -0,                                     !- Direction of Relative North {deg}
-  0,                                      !- X Origin {m}
-  0,                                      !- Y Origin {m}
-  0,                                      !- Z Origin {m}
-  ,                                       !- Building Story Name
-  {c0b47b7f-1de0-4a86-bbb9-c39c59eee957}, !- Thermal Zone Name
-  ,                                       !- Part of Total Floor Area
-  ,                                       !- Design Specification Outdoor Air Object Name
-  {a882952b-ccd2-494f-942e-6aa08d1eaf64}; !- Building Unit Name
-
-OS:Surface,
-  {6b6d611d-afe3-4641-8774-8d40dafbc82e}, !- Handle
-  Surface 225,                            !- Name
-  Wall,                                   !- Surface Type
-  ,                                       !- Construction Name
-  {73f36e27-888e-401f-9e1c-7881f9d254ed}, !- Space Name
-  Surface,                                !- Outside Boundary Condition
-  {476931a7-1c02-4c99-ba56-2f52cb865984}, !- Outside Boundary Condition Object
-  NoSun,                                  !- Sun Exposure
-  NoWind,                                 !- Wind Exposure
-  ,                                       !- View Factor to Ground
-  ,                                       !- Number of Vertices
-  14.9320894720063, 0, 0,                 !- X,Y,Z Vertex 1 {m}
-  14.9320894720063, 0, -2.4384,           !- X,Y,Z Vertex 2 {m}
-  18.6651118400078, 0, -2.4384,           !- X,Y,Z Vertex 3 {m}
-  18.6651118400078, 0, 0;                 !- X,Y,Z Vertex 4 {m}
-
-OS:Surface,
-  {8541df45-d477-49c9-8381-8f8f265e53a0}, !- Handle
-  Surface 226,                            !- Name
-  Wall,                                   !- Surface Type
-  ,                                       !- Construction Name
-  {73f36e27-888e-401f-9e1c-7881f9d254ed}, !- Space Name
-  Surface,                                !- Outside Boundary Condition
-  {b60ceb68-cbd1-4b59-b3d8-d582e93ec4c2}, !- Outside Boundary Condition Object
-  NoSun,                                  !- Sun Exposure
-  NoWind,                                 !- Wind Exposure
-  ,                                       !- View Factor to Ground
-  ,                                       !- Number of Vertices
-  14.9320894720063, 7.46604473600313, 0,  !- X,Y,Z Vertex 1 {m}
-  14.9320894720063, 7.46604473600313, -2.4384, !- X,Y,Z Vertex 2 {m}
-  14.9320894720063, 0, -2.4384,           !- X,Y,Z Vertex 3 {m}
-  14.9320894720063, 0, 0;                 !- X,Y,Z Vertex 4 {m}
-
-OS:Surface,
-  {dd89b2df-acd3-4d40-8130-4b3dc93dd5ab}, !- Handle
-  Surface 227,                            !- Name
-  Floor,                                  !- Surface Type
-  ,                                       !- Construction Name
-  {73f36e27-888e-401f-9e1c-7881f9d254ed}, !- Space Name
-  Foundation,                             !- Outside Boundary Condition
-  ,                                       !- Outside Boundary Condition Object
-  NoSun,                                  !- Sun Exposure
-  NoWind,                                 !- Wind Exposure
-  ,                                       !- View Factor to Ground
-  ,                                       !- Number of Vertices
-  14.9320894720063, 0, -2.4384,           !- X,Y,Z Vertex 1 {m}
-  14.9320894720063, 7.46604473600313, -2.4384, !- X,Y,Z Vertex 2 {m}
-  18.6651118400078, 7.46604473600313, -2.4384, !- X,Y,Z Vertex 3 {m}
-  18.6651118400078, 0, -2.4384;           !- X,Y,Z Vertex 4 {m}
-
-OS:Surface,
-  {b33cabb7-7fe7-406b-9512-b8bed5f5b4f2}, !- Handle
-  Surface 228,                            !- Name
-  Wall,                                   !- Surface Type
-  ,                                       !- Construction Name
-  {73f36e27-888e-401f-9e1c-7881f9d254ed}, !- Space Name
-  Foundation,                             !- Outside Boundary Condition
-  ,                                       !- Outside Boundary Condition Object
-  NoSun,                                  !- Sun Exposure
-  NoWind,                                 !- Wind Exposure
-  ,                                       !- View Factor to Ground
-  ,                                       !- Number of Vertices
-  18.6651118400078, 0, 0,                 !- X,Y,Z Vertex 1 {m}
-  18.6651118400078, 0, -2.4384,           !- X,Y,Z Vertex 2 {m}
-  18.6651118400078, 7.46604473600313, -2.4384, !- X,Y,Z Vertex 3 {m}
-  18.6651118400078, 7.46604473600313, 0;  !- X,Y,Z Vertex 4 {m}
-
-OS:Surface,
-  {6571518a-5e0a-4989-8af6-9ad717777187}, !- Handle
-  Surface 229,                            !- Name
-  RoofCeiling,                            !- Surface Type
-  ,                                       !- Construction Name
-  {73f36e27-888e-401f-9e1c-7881f9d254ed}, !- Space Name
-  Surface,                                !- Outside Boundary Condition
-  {1bba5b70-1a7e-4705-a045-3992fd0aa3ea}, !- Outside Boundary Condition Object
-  NoSun,                                  !- Sun Exposure
-  NoWind,                                 !- Wind Exposure
-  ,                                       !- View Factor to Ground
-  ,                                       !- Number of Vertices
-  18.6651118400078, 0, 0,                 !- X,Y,Z Vertex 1 {m}
-  18.6651118400078, 7.46604473600313, 0,  !- X,Y,Z Vertex 2 {m}
-  14.9320894720063, 7.46604473600313, 0,  !- X,Y,Z Vertex 3 {m}
-  14.9320894720063, 0, 0;                 !- X,Y,Z Vertex 4 {m}
-
-OS:Surface,
-  {e8ba0b09-9acd-48a5-a953-b859e8889ca7}, !- Handle
-  Surface 230,                            !- Name
-  Wall,                                   !- Surface Type
-  ,                                       !- Construction Name
-  {73f36e27-888e-401f-9e1c-7881f9d254ed}, !- Space Name
-  Foundation,                             !- Outside Boundary Condition
-  ,                                       !- Outside Boundary Condition Object
-  NoSun,                                  !- Sun Exposure
-  NoWind,                                 !- Wind Exposure
-  ,                                       !- View Factor to Ground
-  ,                                       !- Number of Vertices
-  18.6651118400078, 7.46604473600313, 0,  !- X,Y,Z Vertex 1 {m}
-  18.6651118400078, 7.46604473600313, -2.4384, !- X,Y,Z Vertex 2 {m}
-  14.9320894720063, 7.46604473600313, -2.4384, !- X,Y,Z Vertex 3 {m}
-  14.9320894720063, 7.46604473600313, 0;  !- X,Y,Z Vertex 4 {m}
-
-OS:Surface,
-  {0070eb1e-3996-452b-906a-d2fd3483d5ae}, !- Handle
-  Surface 13,                             !- Name
-  Floor,                                  !- Surface Type
-  ,                                       !- Construction Name
-  {7b1a97e9-f784-44a4-98eb-a7ecc25ace58}, !- Space Name
-  Surface,                                !- Outside Boundary Condition
-  {2a8788c7-e3f0-4afb-a297-641ed7ab8f5c}, !- Outside Boundary Condition Object
-  NoSun,                                  !- Sun Exposure
-  NoWind,                                 !- Wind Exposure
-  ,                                       !- View Factor to Ground
-  ,                                       !- Number of Vertices
-  18.6651118400078, 0, 4.8768,            !- X,Y,Z Vertex 1 {m}
-  18.6651118400078, -7.46604473600313, 4.8768, !- X,Y,Z Vertex 2 {m}
-  14.9320894720063, -7.46604473600313, 4.8768, !- X,Y,Z Vertex 3 {m}
-  14.9320894720063, 0, 4.8768;            !- X,Y,Z Vertex 4 {m}
-
-OS:Surface,
-  {2fc16075-4ade-47b0-98f3-1f5ed715b9ed}, !- Handle
-  Surface 14,                             !- Name
-  RoofCeiling,                            !- Surface Type
-  ,                                       !- Construction Name
-  {7b1a97e9-f784-44a4-98eb-a7ecc25ace58}, !- Space Name
-  Outdoors,                               !- Outside Boundary Condition
-  ,                                       !- Outside Boundary Condition Object
-  SunExposed,                             !- Sun Exposure
-  WindExposed,                            !- Wind Exposure
-  ,                                       !- View Factor to Ground
-  ,                                       !- Number of Vertices
-  0, 0, 8.60982236800156,                 !- X,Y,Z Vertex 1 {m}
-  18.6651118400078, 0, 8.60982236800156,  !- X,Y,Z Vertex 2 {m}
-  18.6651118400078, 7.46604473600313, 4.8768, !- X,Y,Z Vertex 3 {m}
-  0, 7.46604473600313, 4.8768;            !- X,Y,Z Vertex 4 {m}
-
-OS:Surface,
-  {adaa8205-d6f9-4bc8-83ca-cbe4781956a6}, !- Handle
-  Surface 15,                             !- Name
-  RoofCeiling,                            !- Surface Type
-  ,                                       !- Construction Name
-  {7b1a97e9-f784-44a4-98eb-a7ecc25ace58}, !- Space Name
-  Outdoors,                               !- Outside Boundary Condition
-  ,                                       !- Outside Boundary Condition Object
-  SunExposed,                             !- Sun Exposure
-  WindExposed,                            !- Wind Exposure
-  ,                                       !- View Factor to Ground
-  ,                                       !- Number of Vertices
-  18.6651118400078, 0, 8.60982236800156,  !- X,Y,Z Vertex 1 {m}
-  0, 0, 8.60982236800156,                 !- X,Y,Z Vertex 2 {m}
-  0, -7.46604473600313, 4.8768,           !- X,Y,Z Vertex 3 {m}
-  18.6651118400078, -7.46604473600313, 4.8768; !- X,Y,Z Vertex 4 {m}
-
-OS:Surface,
-  {522fb58a-89c6-4f02-a6eb-7d74f70f0208}, !- Handle
-  Surface 16,                             !- Name
-  Wall,                                   !- Surface Type
-  ,                                       !- Construction Name
-  {7b1a97e9-f784-44a4-98eb-a7ecc25ace58}, !- Space Name
-  Outdoors,                               !- Outside Boundary Condition
-  ,                                       !- Outside Boundary Condition Object
-  SunExposed,                             !- Sun Exposure
-  WindExposed,                            !- Wind Exposure
-  ,                                       !- View Factor to Ground
-  ,                                       !- Number of Vertices
-  0, 0, 8.60982236800156,                 !- X,Y,Z Vertex 1 {m}
-  0, 7.46604473600313, 4.8768,            !- X,Y,Z Vertex 2 {m}
-  0, -7.46604473600313, 4.8768;           !- X,Y,Z Vertex 3 {m}
-
-OS:Surface,
-  {55332256-d68d-4dfb-9912-9d81f92bb999}, !- Handle
-  Surface 17,                             !- Name
-  Wall,                                   !- Surface Type
-  ,                                       !- Construction Name
-  {7b1a97e9-f784-44a4-98eb-a7ecc25ace58}, !- Space Name
-  Outdoors,                               !- Outside Boundary Condition
-  ,                                       !- Outside Boundary Condition Object
-  SunExposed,                             !- Sun Exposure
-  WindExposed,                            !- Wind Exposure
-  ,                                       !- View Factor to Ground
-  ,                                       !- Number of Vertices
-  18.6651118400078, 0, 8.60982236800156,  !- X,Y,Z Vertex 1 {m}
-  18.6651118400078, -7.46604473600313, 4.8768, !- X,Y,Z Vertex 2 {m}
-  18.6651118400078, 7.46604473600313, 4.8768; !- X,Y,Z Vertex 3 {m}
-
-OS:Space,
-  {7b1a97e9-f784-44a4-98eb-a7ecc25ace58}, !- Handle
-  unfinished attic space,                 !- Name
-  {3bbecda4-543d-4669-91f3-2b417a564feb}, !- Space Type Name
-  ,                                       !- Default Construction Set Name
-  ,                                       !- Default Schedule Set Name
-  ,                                       !- Direction of Relative North {deg}
-  ,                                       !- X Origin {m}
-  ,                                       !- Y Origin {m}
-  ,                                       !- Z Origin {m}
-  ,                                       !- Building Story Name
-  {c8fa3abb-782d-4b75-b490-a3ac24ad8fc5}; !- Thermal Zone Name
-
-OS:ThermalZone,
-  {c8fa3abb-782d-4b75-b490-a3ac24ad8fc5}, !- Handle
-  unfinished attic zone,                  !- Name
-  ,                                       !- Multiplier
-  ,                                       !- Ceiling Height {m}
-  ,                                       !- Volume {m3}
-  ,                                       !- Floor Area {m2}
-  ,                                       !- Zone Inside Convection Algorithm
-  ,                                       !- Zone Outside Convection Algorithm
-  ,                                       !- Zone Conditioning Equipment List Name
-  {c887b6f6-6d6b-4b4c-a202-1f8f7b2cf9e8}, !- Zone Air Inlet Port List
-  {f9bc3593-0c72-4ff0-98e3-653d49d4d5f9}, !- Zone Air Exhaust Port List
-  {028bc668-8be8-4dfc-bf9d-0a01e5ec092a}, !- Zone Air Node Name
-  {38cc66d9-ccb9-46a9-9d27-965f4a271377}, !- Zone Return Air Port List
-  ,                                       !- Primary Daylighting Control Name
-  ,                                       !- Fraction of Zone Controlled by Primary Daylighting Control
-  ,                                       !- Secondary Daylighting Control Name
-  ,                                       !- Fraction of Zone Controlled by Secondary Daylighting Control
-  ,                                       !- Illuminance Map Name
-  ,                                       !- Group Rendering Name
-  ,                                       !- Thermostat Name
-  No;                                     !- Use Ideal Air Loads
-
-OS:Node,
-  {e1c85ff5-5211-49d8-80aa-4320be2bbd4e}, !- Handle
-  Node 21,                                !- Name
-  {028bc668-8be8-4dfc-bf9d-0a01e5ec092a}, !- Inlet Port
-  ;                                       !- Outlet Port
-
-OS:Connection,
-  {028bc668-8be8-4dfc-bf9d-0a01e5ec092a}, !- Handle
-  {8860e8bf-762b-4365-a603-9ac0f2cc3bb7}, !- Name
-  {c8fa3abb-782d-4b75-b490-a3ac24ad8fc5}, !- Source Object
-  11,                                     !- Outlet Port
-  {e1c85ff5-5211-49d8-80aa-4320be2bbd4e}, !- Target Object
-  2;                                      !- Inlet Port
-
-OS:PortList,
-  {c887b6f6-6d6b-4b4c-a202-1f8f7b2cf9e8}, !- Handle
-  {6c35543c-b4bb-4e32-9f21-b16f4b9c13be}, !- Name
-  {c8fa3abb-782d-4b75-b490-a3ac24ad8fc5}; !- HVAC Component
-
-OS:PortList,
-  {f9bc3593-0c72-4ff0-98e3-653d49d4d5f9}, !- Handle
-  {f4e8ce0f-44ed-4163-8723-f2c9613ad320}, !- Name
-  {c8fa3abb-782d-4b75-b490-a3ac24ad8fc5}; !- HVAC Component
-
-OS:PortList,
-  {38cc66d9-ccb9-46a9-9d27-965f4a271377}, !- Handle
-  {e8cc4e24-5332-48a5-9368-43e8486b5446}, !- Name
-  {c8fa3abb-782d-4b75-b490-a3ac24ad8fc5}; !- HVAC Component
-
-OS:Sizing:Zone,
-  {58967972-6ecd-43a2-ab5d-1b076d1378bf}, !- Handle
-  {c8fa3abb-782d-4b75-b490-a3ac24ad8fc5}, !- Zone or ZoneList Name
-  SupplyAirTemperature,                   !- Zone Cooling Design Supply Air Temperature Input Method
-  14,                                     !- Zone Cooling Design Supply Air Temperature {C}
-  11.11,                                  !- Zone Cooling Design Supply Air Temperature Difference {deltaC}
-  SupplyAirTemperature,                   !- Zone Heating Design Supply Air Temperature Input Method
-  40,                                     !- Zone Heating Design Supply Air Temperature {C}
-  11.11,                                  !- Zone Heating Design Supply Air Temperature Difference {deltaC}
-  0.0085,                                 !- Zone Cooling Design Supply Air Humidity Ratio {kg-H2O/kg-air}
-  0.008,                                  !- Zone Heating Design Supply Air Humidity Ratio {kg-H2O/kg-air}
-  ,                                       !- Zone Heating Sizing Factor
-  ,                                       !- Zone Cooling Sizing Factor
-  DesignDay,                              !- Cooling Design Air Flow Method
-  ,                                       !- Cooling Design Air Flow Rate {m3/s}
-  ,                                       !- Cooling Minimum Air Flow per Zone Floor Area {m3/s-m2}
-  ,                                       !- Cooling Minimum Air Flow {m3/s}
-  ,                                       !- Cooling Minimum Air Flow Fraction
-  DesignDay,                              !- Heating Design Air Flow Method
-  ,                                       !- Heating Design Air Flow Rate {m3/s}
-  ,                                       !- Heating Maximum Air Flow per Zone Floor Area {m3/s-m2}
-  ,                                       !- Heating Maximum Air Flow {m3/s}
-  ,                                       !- Heating Maximum Air Flow Fraction
-  ,                                       !- Design Zone Air Distribution Effectiveness in Cooling Mode
-  ,                                       !- Design Zone Air Distribution Effectiveness in Heating Mode
-  No,                                     !- Account for Dedicated Outdoor Air System
-  NeutralSupplyAir,                       !- Dedicated Outdoor Air System Control Strategy
-  autosize,                               !- Dedicated Outdoor Air Low Setpoint Temperature for Design {C}
-  autosize;                               !- Dedicated Outdoor Air High Setpoint Temperature for Design {C}
-
-OS:ZoneHVAC:EquipmentList,
-  {1d8cba83-0ca0-45e0-9446-c495b14a3d19}, !- Handle
-  Zone HVAC Equipment List 21,            !- Name
-  {c8fa3abb-782d-4b75-b490-a3ac24ad8fc5}; !- Thermal Zone
-
-OS:SpaceType,
-  {3bbecda4-543d-4669-91f3-2b417a564feb}, !- Handle
-  Space Type 3,                           !- Name
-  ,                                       !- Default Construction Set Name
-  ,                                       !- Default Schedule Set Name
-  ,                                       !- Group Rendering Name
-  ,                                       !- Design Specification Outdoor Air Object Name
-  ,                                       !- Standards Template
-  ,                                       !- Standards Building Type
-  unfinished attic;                       !- Standards Space Type
-
-OS:BuildingUnit,
-  {fdffd399-e82d-46d4-b76e-2947de05e1e1}, !- Handle
-  unit 1,                                 !- Name
-  ,                                       !- Rendering Color
-  Residential;                            !- Building Unit Type
-
-OS:AdditionalProperties,
-  {8fba3452-82e9-494e-94c4-438c86304e4d}, !- Handle
-  {fdffd399-e82d-46d4-b76e-2947de05e1e1}, !- Object Name
-  Units Represented,                      !- Feature Name 1
-  Integer,                                !- Feature Data Type 1
-  1,                                      !- Feature Value 1
-  NumberOfBedrooms,                       !- Feature Name 2
-  Integer,                                !- Feature Data Type 2
-  3,                                      !- Feature Value 2
-  NumberOfBathrooms,                      !- Feature Name 3
-  Double,                                 !- Feature Data Type 3
-  2,                                      !- Feature Value 3
-  NumberOfOccupants,                      !- Feature Name 4
-  Double,                                 !- Feature Data Type 4
-  3.3900000000000001;                     !- Feature Value 4
-
-OS:BuildingUnit,
-  {b834c250-cf24-4ab1-be0e-4cf3bb5e39eb}, !- Handle
-  unit 2,                                 !- Name
-  ,                                       !- Rendering Color
-  Residential;                            !- Building Unit Type
-
-OS:AdditionalProperties,
-  {5c929eda-6275-4719-a8d3-53437eb4cdeb}, !- Handle
-  {b834c250-cf24-4ab1-be0e-4cf3bb5e39eb}, !- Object Name
-  Units Represented,                      !- Feature Name 1
-  Integer,                                !- Feature Data Type 1
-  1,                                      !- Feature Value 1
-  NumberOfBedrooms,                       !- Feature Name 2
-  Integer,                                !- Feature Data Type 2
-  3,                                      !- Feature Value 2
-  NumberOfBathrooms,                      !- Feature Name 3
-  Double,                                 !- Feature Data Type 3
-  2,                                      !- Feature Value 3
-  NumberOfOccupants,                      !- Feature Name 4
-  Double,                                 !- Feature Data Type 4
-  3.3900000000000001;                     !- Feature Value 4
-
-OS:BuildingUnit,
-  {24335291-365a-4f32-a6dd-651f86c7067e}, !- Handle
-  unit 3,                                 !- Name
-  ,                                       !- Rendering Color
-  Residential;                            !- Building Unit Type
-
-OS:AdditionalProperties,
-  {7c0aa954-c343-4fee-bdeb-50b52455a86e}, !- Handle
-  {24335291-365a-4f32-a6dd-651f86c7067e}, !- Object Name
-  Units Represented,                      !- Feature Name 1
-  Integer,                                !- Feature Data Type 1
-  1,                                      !- Feature Value 1
-  NumberOfBedrooms,                       !- Feature Name 2
-  Integer,                                !- Feature Data Type 2
-  3,                                      !- Feature Value 2
-  NumberOfBathrooms,                      !- Feature Name 3
-  Double,                                 !- Feature Data Type 3
-  2,                                      !- Feature Value 3
-  NumberOfOccupants,                      !- Feature Name 4
-  Double,                                 !- Feature Data Type 4
-  3.3900000000000001;                     !- Feature Value 4
-
-OS:BuildingUnit,
-  {46f53e8f-d373-41d5-9108-d2a02d48c95a}, !- Handle
-  unit 4,                                 !- Name
-  ,                                       !- Rendering Color
-  Residential;                            !- Building Unit Type
-
-OS:AdditionalProperties,
-  {0befe056-95c7-481e-9aba-376d08ec58cd}, !- Handle
-  {46f53e8f-d373-41d5-9108-d2a02d48c95a}, !- Object Name
-  Units Represented,                      !- Feature Name 1
-  Integer,                                !- Feature Data Type 1
-  1,                                      !- Feature Value 1
-  NumberOfBedrooms,                       !- Feature Name 2
-  Integer,                                !- Feature Data Type 2
-  3,                                      !- Feature Value 2
-  NumberOfBathrooms,                      !- Feature Name 3
-  Double,                                 !- Feature Data Type 3
-  2,                                      !- Feature Value 3
-  NumberOfOccupants,                      !- Feature Name 4
-  Double,                                 !- Feature Data Type 4
-  3.3900000000000001;                     !- Feature Value 4
-
-OS:BuildingUnit,
-  {32f80ae9-07c2-436e-8241-e5a9d8dc394d}, !- Handle
-  unit 5,                                 !- Name
-  ,                                       !- Rendering Color
-  Residential;                            !- Building Unit Type
-
-OS:AdditionalProperties,
-  {edc7b253-619a-4287-a87a-f11aa7e18da3}, !- Handle
-  {32f80ae9-07c2-436e-8241-e5a9d8dc394d}, !- Object Name
-  Units Represented,                      !- Feature Name 1
-  Integer,                                !- Feature Data Type 1
-  1,                                      !- Feature Value 1
-  NumberOfBedrooms,                       !- Feature Name 2
-  Integer,                                !- Feature Data Type 2
-  3,                                      !- Feature Value 2
-  NumberOfBathrooms,                      !- Feature Name 3
-  Double,                                 !- Feature Data Type 3
-  2,                                      !- Feature Value 3
-  NumberOfOccupants,                      !- Feature Name 4
-  Double,                                 !- Feature Data Type 4
-  3.3900000000000001;                     !- Feature Value 4
-
-OS:BuildingUnit,
-  {d92a6d61-f3cb-4bbf-a17d-31c988545e93}, !- Handle
-  unit 6,                                 !- Name
-  ,                                       !- Rendering Color
-  Residential;                            !- Building Unit Type
-
-OS:AdditionalProperties,
-  {1b08b715-53df-4786-8df1-83faab955aa6}, !- Handle
-  {d92a6d61-f3cb-4bbf-a17d-31c988545e93}, !- Object Name
-  Units Represented,                      !- Feature Name 1
-  Integer,                                !- Feature Data Type 1
-  1,                                      !- Feature Value 1
-  NumberOfBedrooms,                       !- Feature Name 2
-  Integer,                                !- Feature Data Type 2
-  3,                                      !- Feature Value 2
-  NumberOfBathrooms,                      !- Feature Name 3
-  Double,                                 !- Feature Data Type 3
-  2,                                      !- Feature Value 3
-  NumberOfOccupants,                      !- Feature Name 4
-  Double,                                 !- Feature Data Type 4
-  3.3900000000000001;                     !- Feature Value 4
-
-OS:BuildingUnit,
-  {1c8beab3-1e62-4b3d-a29c-e00433ecb2af}, !- Handle
-  unit 7,                                 !- Name
-  ,                                       !- Rendering Color
-  Residential;                            !- Building Unit Type
-
-OS:AdditionalProperties,
-  {85450395-fa76-4c28-a75e-cc93be186da9}, !- Handle
-  {1c8beab3-1e62-4b3d-a29c-e00433ecb2af}, !- Object Name
-  Units Represented,                      !- Feature Name 1
-  Integer,                                !- Feature Data Type 1
-  1,                                      !- Feature Value 1
-  NumberOfBedrooms,                       !- Feature Name 2
-  Integer,                                !- Feature Data Type 2
-  3,                                      !- Feature Value 2
-  NumberOfBathrooms,                      !- Feature Name 3
-  Double,                                 !- Feature Data Type 3
-  2,                                      !- Feature Value 3
-  NumberOfOccupants,                      !- Feature Name 4
-  Double,                                 !- Feature Data Type 4
-  3.3900000000000001;                     !- Feature Value 4
-
-OS:BuildingUnit,
-  {983cfda9-13b7-49dd-8819-e9bb160ef0f0}, !- Handle
-  unit 8,                                 !- Name
-  ,                                       !- Rendering Color
-  Residential;                            !- Building Unit Type
-
-OS:AdditionalProperties,
-  {142b3c5f-993f-4e4b-aa89-399a5fe23f00}, !- Handle
-  {983cfda9-13b7-49dd-8819-e9bb160ef0f0}, !- Object Name
-  Units Represented,                      !- Feature Name 1
-  Integer,                                !- Feature Data Type 1
-  1,                                      !- Feature Value 1
-  NumberOfBedrooms,                       !- Feature Name 2
-  Integer,                                !- Feature Data Type 2
-  3,                                      !- Feature Value 2
-  NumberOfBathrooms,                      !- Feature Name 3
-  Double,                                 !- Feature Data Type 3
-  2,                                      !- Feature Value 3
-  NumberOfOccupants,                      !- Feature Name 4
-  Double,                                 !- Feature Data Type 4
-  3.3900000000000001;                     !- Feature Value 4
-
-OS:BuildingUnit,
-  {fec018ba-c10b-4992-a3f9-f57bea369bb6}, !- Handle
-  unit 9,                                 !- Name
-  ,                                       !- Rendering Color
-  Residential;                            !- Building Unit Type
-
-OS:AdditionalProperties,
-  {984b8d05-0e08-4d4b-9699-4d64d783a8c5}, !- Handle
-  {fec018ba-c10b-4992-a3f9-f57bea369bb6}, !- Object Name
-  Units Represented,                      !- Feature Name 1
-  Integer,                                !- Feature Data Type 1
-  1,                                      !- Feature Value 1
-  NumberOfBedrooms,                       !- Feature Name 2
-  Integer,                                !- Feature Data Type 2
-  3,                                      !- Feature Value 2
-  NumberOfBathrooms,                      !- Feature Name 3
-  Double,                                 !- Feature Data Type 3
-  2,                                      !- Feature Value 3
-  NumberOfOccupants,                      !- Feature Name 4
-  Double,                                 !- Feature Data Type 4
-  3.3900000000000001;                     !- Feature Value 4
-
-OS:BuildingUnit,
-  {a882952b-ccd2-494f-942e-6aa08d1eaf64}, !- Handle
-  unit 10,                                !- Name
-  ,                                       !- Rendering Color
-  Residential;                            !- Building Unit Type
-
-OS:AdditionalProperties,
-  {66c125fa-1999-4e75-9d29-57f96e82ed08}, !- Handle
-  {a882952b-ccd2-494f-942e-6aa08d1eaf64}, !- Object Name
-  Units Represented,                      !- Feature Name 1
-  Integer,                                !- Feature Data Type 1
-  1,                                      !- Feature Value 1
-  NumberOfBedrooms,                       !- Feature Name 2
-  Integer,                                !- Feature Data Type 2
-  3,                                      !- Feature Value 2
-  NumberOfBathrooms,                      !- Feature Name 3
-  Double,                                 !- Feature Data Type 3
-  2,                                      !- Feature Value 3
-  NumberOfOccupants,                      !- Feature Name 4
-  Double,                                 !- Feature Data Type 4
-  3.3900000000000001;                     !- Feature Value 4
-
-OS:Surface,
-  {25915a03-fa8c-473d-8c04-2cfd71e5b3af}, !- Handle
-  Surface 30,                             !- Name
-  Floor,                                  !- Surface Type
-  ,                                       !- Construction Name
-  {7b1a97e9-f784-44a4-98eb-a7ecc25ace58}, !- Space Name
-  Surface,                                !- Outside Boundary Condition
-  {1ce192a1-6687-4a2e-ba91-fea759e6fb78}, !- Outside Boundary Condition Object
-  NoSun,                                  !- Sun Exposure
-  NoWind,                                 !- Wind Exposure
-  ,                                       !- View Factor to Ground
-  ,                                       !- Number of Vertices
-  18.6651118400078, 7.46604473600313, 4.8768, !- X,Y,Z Vertex 1 {m}
-  18.6651118400078, 0, 4.8768,            !- X,Y,Z Vertex 2 {m}
-  14.9320894720063, 0, 4.8768,            !- X,Y,Z Vertex 3 {m}
-  14.9320894720063, 7.46604473600313, 4.8768; !- X,Y,Z Vertex 4 {m}
-
-OS:Surface,
-  {f0a31b88-ac37-4b8c-b4b7-49013ab6f0e7}, !- Handle
-  Surface 31,                             !- Name
-  Floor,                                  !- Surface Type
-  ,                                       !- Construction Name
-  {7b1a97e9-f784-44a4-98eb-a7ecc25ace58}, !- Space Name
-  Surface,                                !- Outside Boundary Condition
-  {b8f79bde-df1c-4e9a-8c54-fd25475bcd7a}, !- Outside Boundary Condition Object
-  NoSun,                                  !- Sun Exposure
-  NoWind,                                 !- Wind Exposure
-  ,                                       !- View Factor to Ground
-  ,                                       !- Number of Vertices
-  3.73302236800156, 0, 4.8768,            !- X,Y,Z Vertex 1 {m}
-  3.73302236800156, -7.46604473600313, 4.8768, !- X,Y,Z Vertex 2 {m}
-  0, -7.46604473600313, 4.8768,           !- X,Y,Z Vertex 3 {m}
-  0, 0, 4.8768;                           !- X,Y,Z Vertex 4 {m}
-
-OS:Surface,
-  {df605436-7ab9-4a6a-a5f8-001426948883}, !- Handle
-  Surface 32,                             !- Name
-  Floor,                                  !- Surface Type
-  ,                                       !- Construction Name
-  {7b1a97e9-f784-44a4-98eb-a7ecc25ace58}, !- Space Name
-  Surface,                                !- Outside Boundary Condition
-  {a3a5e7e0-c189-441b-a949-62e4124e4678}, !- Outside Boundary Condition Object
-  NoSun,                                  !- Sun Exposure
-  NoWind,                                 !- Wind Exposure
-  ,                                       !- View Factor to Ground
-  ,                                       !- Number of Vertices
-  3.73302236800156, 7.46604473600313, 4.8768, !- X,Y,Z Vertex 1 {m}
-  3.73302236800156, 0, 4.8768,            !- X,Y,Z Vertex 2 {m}
-  0, 0, 4.8768,                           !- X,Y,Z Vertex 3 {m}
-  0, 7.46604473600313, 4.8768;            !- X,Y,Z Vertex 4 {m}
-
-OS:Surface,
-  {043f73be-cc45-4c29-9323-8a6aaa2f5fa6}, !- Handle
-  Surface 33,                             !- Name
-  Floor,                                  !- Surface Type
-  ,                                       !- Construction Name
-  {7b1a97e9-f784-44a4-98eb-a7ecc25ace58}, !- Space Name
-  Surface,                                !- Outside Boundary Condition
-  {9cee7f50-1980-461e-bb34-b460c0293fc4}, !- Outside Boundary Condition Object
-  NoSun,                                  !- Sun Exposure
-  NoWind,                                 !- Wind Exposure
-  ,                                       !- View Factor to Ground
-  ,                                       !- Number of Vertices
-  7.46604473600312, 0, 4.8768,            !- X,Y,Z Vertex 1 {m}
-  7.46604473600312, -7.46604473600313, 4.8768, !- X,Y,Z Vertex 2 {m}
-  3.73302236800156, -7.46604473600313, 4.8768, !- X,Y,Z Vertex 3 {m}
-  3.73302236800156, 0, 4.8768;            !- X,Y,Z Vertex 4 {m}
-
-OS:Surface,
-  {bd79abe3-020d-453e-a38b-858d6fbe2978}, !- Handle
-  Surface 34,                             !- Name
-  Floor,                                  !- Surface Type
-  ,                                       !- Construction Name
-  {7b1a97e9-f784-44a4-98eb-a7ecc25ace58}, !- Space Name
-  Surface,                                !- Outside Boundary Condition
-  {7e150d19-f21a-4e91-9ea5-1fad63f0ecd6}, !- Outside Boundary Condition Object
-  NoSun,                                  !- Sun Exposure
-  NoWind,                                 !- Wind Exposure
-  ,                                       !- View Factor to Ground
-  ,                                       !- Number of Vertices
-  7.46604473600312, 7.46604473600313, 4.8768, !- X,Y,Z Vertex 1 {m}
-  7.46604473600312, 0, 4.8768,            !- X,Y,Z Vertex 2 {m}
-  3.73302236800156, 0, 4.8768,            !- X,Y,Z Vertex 3 {m}
-  3.73302236800156, 7.46604473600313, 4.8768; !- X,Y,Z Vertex 4 {m}
-
-OS:Surface,
-  {1f405ffe-9091-40fe-b66a-e166389f84c4}, !- Handle
-  Surface 47,                             !- Name
-  Floor,                                  !- Surface Type
-  ,                                       !- Construction Name
-  {7b1a97e9-f784-44a4-98eb-a7ecc25ace58}, !- Space Name
-  Surface,                                !- Outside Boundary Condition
-  {076f7808-3539-4ae6-bd4a-e0d67402640f}, !- Outside Boundary Condition Object
-  NoSun,                                  !- Sun Exposure
-  NoWind,                                 !- Wind Exposure
-  ,                                       !- View Factor to Ground
-  ,                                       !- Number of Vertices
-  11.1990671040047, 0, 4.8768,            !- X,Y,Z Vertex 1 {m}
-  11.1990671040047, -7.46604473600313, 4.8768, !- X,Y,Z Vertex 2 {m}
-  7.46604473600313, -7.46604473600313, 4.8768, !- X,Y,Z Vertex 3 {m}
-  7.46604473600313, 0, 4.8768;            !- X,Y,Z Vertex 4 {m}
-
-OS:Surface,
-  {b45bdec3-7fbe-437e-aea2-be2957dd1cf0}, !- Handle
-  Surface 48,                             !- Name
-  Floor,                                  !- Surface Type
-  ,                                       !- Construction Name
-  {7b1a97e9-f784-44a4-98eb-a7ecc25ace58}, !- Space Name
-  Surface,                                !- Outside Boundary Condition
-  {8a7aa68b-8ccc-4bc6-ba0a-0d8c763f32ee}, !- Outside Boundary Condition Object
-  NoSun,                                  !- Sun Exposure
-  NoWind,                                 !- Wind Exposure
-  ,                                       !- View Factor to Ground
-  ,                                       !- Number of Vertices
-  11.1990671040047, 7.46604473600313, 4.8768, !- X,Y,Z Vertex 1 {m}
-  11.1990671040047, 0, 4.8768,            !- X,Y,Z Vertex 2 {m}
-  7.46604473600313, 0, 4.8768,            !- X,Y,Z Vertex 3 {m}
-  7.46604473600313, 7.46604473600313, 4.8768; !- X,Y,Z Vertex 4 {m}
-
-OS:Surface,
-  {553fbe99-5562-44c8-a8dd-9e7969ca0367}, !- Handle
-  Surface 49,                             !- Name
-  Floor,                                  !- Surface Type
-  ,                                       !- Construction Name
-  {7b1a97e9-f784-44a4-98eb-a7ecc25ace58}, !- Space Name
-  Surface,                                !- Outside Boundary Condition
-  {f477eb3a-ccd6-4bea-a453-681f2d022b77}, !- Outside Boundary Condition Object
-  NoSun,                                  !- Sun Exposure
-  NoWind,                                 !- Wind Exposure
-  ,                                       !- View Factor to Ground
-  ,                                       !- Number of Vertices
-  14.9320894720063, 0, 4.8768,            !- X,Y,Z Vertex 1 {m}
-  14.9320894720063, -7.46604473600313, 4.8768, !- X,Y,Z Vertex 2 {m}
-  11.1990671040047, -7.46604473600313, 4.8768, !- X,Y,Z Vertex 3 {m}
-  11.1990671040047, 0, 4.8768;            !- X,Y,Z Vertex 4 {m}
-
-OS:Surface,
-  {1136b2ab-6f3f-4904-bc7f-e848c62d3671}, !- Handle
-  Surface 50,                             !- Name
-  Floor,                                  !- Surface Type
-  ,                                       !- Construction Name
-  {7b1a97e9-f784-44a4-98eb-a7ecc25ace58}, !- Space Name
-  Surface,                                !- Outside Boundary Condition
-  {cd4b80df-2ba8-48a7-8fd3-1af1b4486fc1}, !- Outside Boundary Condition Object
-  NoSun,                                  !- Sun Exposure
-  NoWind,                                 !- Wind Exposure
-  ,                                       !- View Factor to Ground
-  ,                                       !- Number of Vertices
-  14.9320894720063, 7.46604473600313, 4.8768, !- X,Y,Z Vertex 1 {m}
-  14.9320894720063, 0, 4.8768,            !- X,Y,Z Vertex 2 {m}
-  11.1990671040047, 0, 4.8768,            !- X,Y,Z Vertex 3 {m}
-  11.1990671040047, 7.46604473600313, 4.8768; !- X,Y,Z Vertex 4 {m}
-
-OS:External:File,
-  {8f8c66ab-6cdb-4eb3-a85f-77f2de746e96}, !- Handle
-  8760.csv,                               !- Name
-  8760.csv;                               !- File Name
-
-OS:Schedule:Day,
-  {88705849-a16a-478b-86c4-ffb116edbef2}, !- Handle
-  Schedule Day 1,                         !- Name
-  ,                                       !- Schedule Type Limits Name
-  ,                                       !- Interpolate to Timestep
-  24,                                     !- Hour 1
-  0,                                      !- Minute 1
-  0;                                      !- Value Until Time 1
-
-OS:Schedule:Day,
-  {8f94f59e-ec20-4fe0-bfc3-6756672bf4b9}, !- Handle
-  Schedule Day 2,                         !- Name
-  ,                                       !- Schedule Type Limits Name
-  ,                                       !- Interpolate to Timestep
-  24,                                     !- Hour 1
-  0,                                      !- Minute 1
-  1;                                      !- Value Until Time 1
-
-OS:Schedule:File,
-  {2c481c51-39c8-4474-aa6b-51d9f5e39127}, !- Handle
-  occupants,                              !- Name
-  {f5745faf-9190-4e4c-a178-dc2339e12011}, !- Schedule Type Limits Name
-  {8f8c66ab-6cdb-4eb3-a85f-77f2de746e96}, !- External File Name
-  1,                                      !- Column Number
-  1,                                      !- Rows to Skip at Top
-  8760,                                   !- Number of Hours of Data
-  ,                                       !- Column Separator
-  ,                                       !- Interpolate to Timestep
-  60;                                     !- Minutes per Item
-
-OS:Schedule:Ruleset,
-  {8aa2467a-37a4-4569-b3ff-ee7250015749}, !- Handle
-  Schedule Ruleset 1,                     !- Name
-  {6bf6ca48-d480-4289-a5c7-48af8f6363da}, !- Schedule Type Limits Name
-  {b738041a-3e87-43a4-88c8-23cea44a8900}; !- Default Day Schedule Name
-
-OS:Schedule:Day,
-  {b738041a-3e87-43a4-88c8-23cea44a8900}, !- Handle
-  Schedule Day 3,                         !- Name
-  {6bf6ca48-d480-4289-a5c7-48af8f6363da}, !- Schedule Type Limits Name
-  ,                                       !- Interpolate to Timestep
-  24,                                     !- Hour 1
-  0,                                      !- Minute 1
-  112.539290946133;                       !- Value Until Time 1
+  {700d4b78-3b01-4cf2-aea1-c533be64efe1}, !- Handle
+  res occupants|living space|story 2,     !- Name
+  People,                                 !- Number of People Calculation Method
+  1.13,                                   !- Number of People {people}
+  ,                                       !- People per Space Floor Area {person/m2}
+  ,                                       !- Space Floor Area per Person {m2/person}
+  0.319734,                               !- Fraction Radiant
+  0.573,                                  !- Sensible Heat Fraction
+  0,                                      !- Carbon Dioxide Generation Rate {m3/s-W}
+  No,                                     !- Enable ASHRAE 55 Comfort Warnings
+  ZoneAveraged;                           !- Mean Radiant Temperature Calculation Type
+
+OS:People,
+  {10135c47-d9b3-48e1-b10d-49924491f8e3}, !- Handle
+  res occupants|living space|story 2,     !- Name
+  {700d4b78-3b01-4cf2-aea1-c533be64efe1}, !- People Definition Name
+  {6d6932d0-1567-4083-95b0-7eb77ac5701b}, !- Space or SpaceType Name
+  {a592bb1c-d5d3-47c3-ae39-e55c53275b8d}, !- Number of People Schedule Name
+  {eb15d254-acb0-4d80-b39d-cf39641de6dc}, !- Activity Level Schedule Name
+  ,                                       !- Surface Name/Angle Factor List Name
+  ,                                       !- Work Efficiency Schedule Name
+  ,                                       !- Clothing Insulation Schedule Name
+  ,                                       !- Air Velocity Schedule Name
+  1;                                      !- Multiplier
+
+OS:ScheduleTypeLimits,
+  {4aaad136-e644-4dc2-98db-253ed7c1a9a9}, !- Handle
+  ActivityLevel,                          !- Name
+  0,                                      !- Lower Limit Value
+  ,                                       !- Upper Limit Value
+  Continuous,                             !- Numeric Type
+  ActivityLevel;                          !- Unit Type
+
+OS:ScheduleTypeLimits,
+  {3724ec86-f28f-4822-a5d5-92d3bfea01b7}, !- Handle
+  Fractional,                             !- Name
+  0,                                      !- Lower Limit Value
+  1,                                      !- Upper Limit Value
+  Continuous;                             !- Numeric Type
 
 OS:People:Definition,
-  {05076268-1168-4347-a42a-4e05a9ad44ca}, !- Handle
+  {41fbe537-cb71-4a73-a900-a541a0a36893}, !- Handle
   res occupants|living space,             !- Name
   People,                                 !- Number of People Calculation Method
   1.13,                                   !- Number of People {people}
@@ -6842,61 +1125,20 @@
   ZoneAveraged;                           !- Mean Radiant Temperature Calculation Type
 
 OS:People,
-  {803ed58d-26fa-439b-910e-0c3ee5c50004}, !- Handle
+  {c4eb7294-b389-4649-b6d1-f04403077b8d}, !- Handle
   res occupants|living space,             !- Name
-  {05076268-1168-4347-a42a-4e05a9ad44ca}, !- People Definition Name
-  {0a02c982-8262-4fa0-bffd-252bd17392a9}, !- Space or SpaceType Name
-  {2c481c51-39c8-4474-aa6b-51d9f5e39127}, !- Number of People Schedule Name
-  {8aa2467a-37a4-4569-b3ff-ee7250015749}, !- Activity Level Schedule Name
+  {41fbe537-cb71-4a73-a900-a541a0a36893}, !- People Definition Name
+  {63a021b5-b10a-462b-b84d-5aa6e2ee4aeb}, !- Space or SpaceType Name
+  {a592bb1c-d5d3-47c3-ae39-e55c53275b8d}, !- Number of People Schedule Name
+  {eb15d254-acb0-4d80-b39d-cf39641de6dc}, !- Activity Level Schedule Name
   ,                                       !- Surface Name/Angle Factor List Name
   ,                                       !- Work Efficiency Schedule Name
   ,                                       !- Clothing Insulation Schedule Name
   ,                                       !- Air Velocity Schedule Name
   1;                                      !- Multiplier
 
-OS:ScheduleTypeLimits,
-  {6bf6ca48-d480-4289-a5c7-48af8f6363da}, !- Handle
-  ActivityLevel,                          !- Name
-  0,                                      !- Lower Limit Value
-  ,                                       !- Upper Limit Value
-  Continuous,                             !- Numeric Type
-  ActivityLevel;                          !- Unit Type
-
-OS:ScheduleTypeLimits,
-  {f5745faf-9190-4e4c-a178-dc2339e12011}, !- Handle
-  Fractional,                             !- Name
-  0,                                      !- Lower Limit Value
-  1,                                      !- Upper Limit Value
-  Continuous;                             !- Numeric Type
-
 OS:People:Definition,
-  {ee115b46-1210-45c2-81fc-09095daa34fe}, !- Handle
-  res occupants|living space|story 2,     !- Name
-  People,                                 !- Number of People Calculation Method
-  1.13,                                   !- Number of People {people}
-  ,                                       !- People per Space Floor Area {person/m2}
-  ,                                       !- Space Floor Area per Person {m2/person}
-  0.319734,                               !- Fraction Radiant
-  0.573,                                  !- Sensible Heat Fraction
-  0,                                      !- Carbon Dioxide Generation Rate {m3/s-W}
-  No,                                     !- Enable ASHRAE 55 Comfort Warnings
-  ZoneAveraged;                           !- Mean Radiant Temperature Calculation Type
-
-OS:People,
-  {6fd0d7fb-c577-4e98-a21e-ed6757762891}, !- Handle
-  res occupants|living space|story 2,     !- Name
-  {ee115b46-1210-45c2-81fc-09095daa34fe}, !- People Definition Name
-  {ee6583a8-06dc-418b-801e-46ac53766e48}, !- Space or SpaceType Name
-  {2c481c51-39c8-4474-aa6b-51d9f5e39127}, !- Number of People Schedule Name
-  {8aa2467a-37a4-4569-b3ff-ee7250015749}, !- Activity Level Schedule Name
-  ,                                       !- Surface Name/Angle Factor List Name
-  ,                                       !- Work Efficiency Schedule Name
-  ,                                       !- Clothing Insulation Schedule Name
-  ,                                       !- Air Velocity Schedule Name
-  1;                                      !- Multiplier
-
-OS:People:Definition,
-  {29ced23b-1a75-4cf3-bcda-16f13af480ff}, !- Handle
+  {e657d5a4-4204-4e6e-9b04-00c7c212253e}, !- Handle
   res occupants|finished basement space,  !- Name
   People,                                 !- Number of People Calculation Method
   1.13,                                   !- Number of People {people}
@@ -6909,932 +1151,14 @@
   ZoneAveraged;                           !- Mean Radiant Temperature Calculation Type
 
 OS:People,
-  {5a2d084e-354a-4433-91b5-0b1eef6c2dbf}, !- Handle
+  {e1f91a75-14db-41a5-85dd-d1f4d8e8bd62}, !- Handle
   res occupants|finished basement space,  !- Name
-  {29ced23b-1a75-4cf3-bcda-16f13af480ff}, !- People Definition Name
-  {64f047d3-60c7-4958-b411-8b85b8037c52}, !- Space or SpaceType Name
-  {2c481c51-39c8-4474-aa6b-51d9f5e39127}, !- Number of People Schedule Name
-  {8aa2467a-37a4-4569-b3ff-ee7250015749}, !- Activity Level Schedule Name
+  {e657d5a4-4204-4e6e-9b04-00c7c212253e}, !- People Definition Name
+  {b2259978-f377-4192-8379-a964b8c21921}, !- Space or SpaceType Name
+  {a592bb1c-d5d3-47c3-ae39-e55c53275b8d}, !- Number of People Schedule Name
+  {eb15d254-acb0-4d80-b39d-cf39641de6dc}, !- Activity Level Schedule Name
   ,                                       !- Surface Name/Angle Factor List Name
   ,                                       !- Work Efficiency Schedule Name
   ,                                       !- Clothing Insulation Schedule Name
   ,                                       !- Air Velocity Schedule Name
   1;                                      !- Multiplier
-
-OS:Schedule:Day,
-  {bc6f8f05-c5bf-4ce6-9eca-f30da9761212}, !- Handle
-  Schedule Day 4,                         !- Name
-  ,                                       !- Schedule Type Limits Name
-  ,                                       !- Interpolate to Timestep
-  24,                                     !- Hour 1
-  0,                                      !- Minute 1
-  0;                                      !- Value Until Time 1
-
-OS:Schedule:Day,
-  {2912df28-0496-4254-83bf-2c494125f006}, !- Handle
-  Schedule Day 5,                         !- Name
-  ,                                       !- Schedule Type Limits Name
-  ,                                       !- Interpolate to Timestep
-  24,                                     !- Hour 1
-  0,                                      !- Minute 1
-  1;                                      !- Value Until Time 1
-
-OS:People:Definition,
-  {513ea7f0-7aab-4935-a80c-1edc6d8f4104}, !- Handle
-  res occupants|unit 2|living space|unit 2, !- Name
-  People,                                 !- Number of People Calculation Method
-  1.13,                                   !- Number of People {people}
-  ,                                       !- People per Space Floor Area {person/m2}
-  ,                                       !- Space Floor Area per Person {m2/person}
-  0.319734,                               !- Fraction Radiant
-  0.573,                                  !- Sensible Heat Fraction
-  0,                                      !- Carbon Dioxide Generation Rate {m3/s-W}
-  No,                                     !- Enable ASHRAE 55 Comfort Warnings
-  ZoneAveraged;                           !- Mean Radiant Temperature Calculation Type
-
-OS:People,
-  {5f62e15c-2d03-4a94-83f8-73e460f6f8c7}, !- Handle
-  res occupants|unit 2|living space|unit 2, !- Name
-  {513ea7f0-7aab-4935-a80c-1edc6d8f4104}, !- People Definition Name
-  {4c1d1ebd-5d64-465f-8d93-65b019f49cbb}, !- Space or SpaceType Name
-  {2c481c51-39c8-4474-aa6b-51d9f5e39127}, !- Number of People Schedule Name
-  {8aa2467a-37a4-4569-b3ff-ee7250015749}, !- Activity Level Schedule Name
-  ,                                       !- Surface Name/Angle Factor List Name
-  ,                                       !- Work Efficiency Schedule Name
-  ,                                       !- Clothing Insulation Schedule Name
-  ,                                       !- Air Velocity Schedule Name
-  1;                                      !- Multiplier
-
-OS:People:Definition,
-  {699f3b12-d67a-4ac1-af35-64e192bac3ff}, !- Handle
-  res occupants|unit 2|living space|unit 2|story 2, !- Name
-  People,                                 !- Number of People Calculation Method
-  1.13,                                   !- Number of People {people}
-  ,                                       !- People per Space Floor Area {person/m2}
-  ,                                       !- Space Floor Area per Person {m2/person}
-  0.319734,                               !- Fraction Radiant
-  0.573,                                  !- Sensible Heat Fraction
-  0,                                      !- Carbon Dioxide Generation Rate {m3/s-W}
-  No,                                     !- Enable ASHRAE 55 Comfort Warnings
-  ZoneAveraged;                           !- Mean Radiant Temperature Calculation Type
-
-OS:People,
-  {8d961e65-1c21-42f0-8304-8cd5db191df6}, !- Handle
-  res occupants|unit 2|living space|unit 2|story 2, !- Name
-  {699f3b12-d67a-4ac1-af35-64e192bac3ff}, !- People Definition Name
-  {de3fc501-76e7-4630-b4c7-ac2cb68fae13}, !- Space or SpaceType Name
-  {2c481c51-39c8-4474-aa6b-51d9f5e39127}, !- Number of People Schedule Name
-  {8aa2467a-37a4-4569-b3ff-ee7250015749}, !- Activity Level Schedule Name
-  ,                                       !- Surface Name/Angle Factor List Name
-  ,                                       !- Work Efficiency Schedule Name
-  ,                                       !- Clothing Insulation Schedule Name
-  ,                                       !- Air Velocity Schedule Name
-  1;                                      !- Multiplier
-
-OS:People:Definition,
-  {fdce33f4-86db-402f-baa5-e363ee0ac0ee}, !- Handle
-  res occupants|unit 2|finished basement space|unit 2, !- Name
-  People,                                 !- Number of People Calculation Method
-  1.13,                                   !- Number of People {people}
-  ,                                       !- People per Space Floor Area {person/m2}
-  ,                                       !- Space Floor Area per Person {m2/person}
-  0.319734,                               !- Fraction Radiant
-  0.573,                                  !- Sensible Heat Fraction
-  0,                                      !- Carbon Dioxide Generation Rate {m3/s-W}
-  No,                                     !- Enable ASHRAE 55 Comfort Warnings
-  ZoneAveraged;                           !- Mean Radiant Temperature Calculation Type
-
-OS:People,
-  {dc3e7326-6b62-4c07-b4be-bd214934d46b}, !- Handle
-  res occupants|unit 2|finished basement space|unit 2, !- Name
-  {fdce33f4-86db-402f-baa5-e363ee0ac0ee}, !- People Definition Name
-  {9f32c68e-ab9b-469b-95fb-b784a5d7b74b}, !- Space or SpaceType Name
-  {2c481c51-39c8-4474-aa6b-51d9f5e39127}, !- Number of People Schedule Name
-  {8aa2467a-37a4-4569-b3ff-ee7250015749}, !- Activity Level Schedule Name
-  ,                                       !- Surface Name/Angle Factor List Name
-  ,                                       !- Work Efficiency Schedule Name
-  ,                                       !- Clothing Insulation Schedule Name
-  ,                                       !- Air Velocity Schedule Name
-  1;                                      !- Multiplier
-
-OS:Schedule:Day,
-  {98ef93fe-b013-44e1-b6f1-ce638b0d2650}, !- Handle
-  Schedule Day 6,                         !- Name
-  ,                                       !- Schedule Type Limits Name
-  ,                                       !- Interpolate to Timestep
-  24,                                     !- Hour 1
-  0,                                      !- Minute 1
-  0;                                      !- Value Until Time 1
-
-OS:Schedule:Day,
-  {2ede4308-340f-4922-9f33-fb4d751bca5a}, !- Handle
-  Schedule Day 7,                         !- Name
-  ,                                       !- Schedule Type Limits Name
-  ,                                       !- Interpolate to Timestep
-  24,                                     !- Hour 1
-  0,                                      !- Minute 1
-  1;                                      !- Value Until Time 1
-
-OS:People:Definition,
-  {f7f08e18-7dfa-4a39-a60f-dd3a4c6662c4}, !- Handle
-  res occupants|unit 3|living space|unit 3|story 1, !- Name
-  People,                                 !- Number of People Calculation Method
-  1.13,                                   !- Number of People {people}
-  ,                                       !- People per Space Floor Area {person/m2}
-  ,                                       !- Space Floor Area per Person {m2/person}
-  0.319734,                               !- Fraction Radiant
-  0.573,                                  !- Sensible Heat Fraction
-  0,                                      !- Carbon Dioxide Generation Rate {m3/s-W}
-  No,                                     !- Enable ASHRAE 55 Comfort Warnings
-  ZoneAveraged;                           !- Mean Radiant Temperature Calculation Type
-
-OS:People,
-  {7b185f10-b7e4-43f5-9003-b4d611b4379b}, !- Handle
-  res occupants|unit 3|living space|unit 3|story 1, !- Name
-  {f7f08e18-7dfa-4a39-a60f-dd3a4c6662c4}, !- People Definition Name
-  {000590fa-9bf4-4fe8-b534-839907a71b96}, !- Space or SpaceType Name
-  {2c481c51-39c8-4474-aa6b-51d9f5e39127}, !- Number of People Schedule Name
-  {8aa2467a-37a4-4569-b3ff-ee7250015749}, !- Activity Level Schedule Name
-  ,                                       !- Surface Name/Angle Factor List Name
-  ,                                       !- Work Efficiency Schedule Name
-  ,                                       !- Clothing Insulation Schedule Name
-  ,                                       !- Air Velocity Schedule Name
-  1;                                      !- Multiplier
-
-OS:People:Definition,
-  {e17f2cd8-b893-41e4-b6bb-697c1675d17d}, !- Handle
-  res occupants|unit 3|living space|unit 3|story 2, !- Name
-  People,                                 !- Number of People Calculation Method
-  1.13,                                   !- Number of People {people}
-  ,                                       !- People per Space Floor Area {person/m2}
-  ,                                       !- Space Floor Area per Person {m2/person}
-  0.319734,                               !- Fraction Radiant
-  0.573,                                  !- Sensible Heat Fraction
-  0,                                      !- Carbon Dioxide Generation Rate {m3/s-W}
-  No,                                     !- Enable ASHRAE 55 Comfort Warnings
-  ZoneAveraged;                           !- Mean Radiant Temperature Calculation Type
-
-OS:People,
-  {145c5610-140a-44a6-873f-41cfaaea6963}, !- Handle
-  res occupants|unit 3|living space|unit 3|story 2, !- Name
-  {e17f2cd8-b893-41e4-b6bb-697c1675d17d}, !- People Definition Name
-  {639f1ab2-4e2c-47e0-ac39-9291e726deb9}, !- Space or SpaceType Name
-  {2c481c51-39c8-4474-aa6b-51d9f5e39127}, !- Number of People Schedule Name
-  {8aa2467a-37a4-4569-b3ff-ee7250015749}, !- Activity Level Schedule Name
-  ,                                       !- Surface Name/Angle Factor List Name
-  ,                                       !- Work Efficiency Schedule Name
-  ,                                       !- Clothing Insulation Schedule Name
-  ,                                       !- Air Velocity Schedule Name
-  1;                                      !- Multiplier
-
-OS:People:Definition,
-  {900870ce-6073-4644-883f-694e788c5149}, !- Handle
-  res occupants|unit 3|finished basement space|unit 3, !- Name
-  People,                                 !- Number of People Calculation Method
-  1.13,                                   !- Number of People {people}
-  ,                                       !- People per Space Floor Area {person/m2}
-  ,                                       !- Space Floor Area per Person {m2/person}
-  0.319734,                               !- Fraction Radiant
-  0.573,                                  !- Sensible Heat Fraction
-  0,                                      !- Carbon Dioxide Generation Rate {m3/s-W}
-  No,                                     !- Enable ASHRAE 55 Comfort Warnings
-  ZoneAveraged;                           !- Mean Radiant Temperature Calculation Type
-
-OS:People,
-  {b7515301-22bf-4c4c-829e-df311b41d30c}, !- Handle
-  res occupants|unit 3|finished basement space|unit 3, !- Name
-  {900870ce-6073-4644-883f-694e788c5149}, !- People Definition Name
-  {fc7d1a8c-cc10-40d3-90de-111711f5f632}, !- Space or SpaceType Name
-  {2c481c51-39c8-4474-aa6b-51d9f5e39127}, !- Number of People Schedule Name
-  {8aa2467a-37a4-4569-b3ff-ee7250015749}, !- Activity Level Schedule Name
-  ,                                       !- Surface Name/Angle Factor List Name
-  ,                                       !- Work Efficiency Schedule Name
-  ,                                       !- Clothing Insulation Schedule Name
-  ,                                       !- Air Velocity Schedule Name
-  1;                                      !- Multiplier
-
-OS:Schedule:Day,
-  {b4c37438-52ae-4a5c-84c0-4f2d27faeae3}, !- Handle
-  Schedule Day 8,                         !- Name
-  ,                                       !- Schedule Type Limits Name
-  ,                                       !- Interpolate to Timestep
-  24,                                     !- Hour 1
-  0,                                      !- Minute 1
-  0;                                      !- Value Until Time 1
-
-OS:Schedule:Day,
-  {4597e1b0-0478-4517-b40b-46efd613638f}, !- Handle
-  Schedule Day 9,                         !- Name
-  ,                                       !- Schedule Type Limits Name
-  ,                                       !- Interpolate to Timestep
-  24,                                     !- Hour 1
-  0,                                      !- Minute 1
-  1;                                      !- Value Until Time 1
-
-OS:People:Definition,
-  {7c5ed9f1-5756-47d4-8ed7-5492ae49bb94}, !- Handle
-  res occupants|unit 4|living space|unit 4|story 2, !- Name
-  People,                                 !- Number of People Calculation Method
-  1.13,                                   !- Number of People {people}
-  ,                                       !- People per Space Floor Area {person/m2}
-  ,                                       !- Space Floor Area per Person {m2/person}
-  0.319734,                               !- Fraction Radiant
-  0.573,                                  !- Sensible Heat Fraction
-  0,                                      !- Carbon Dioxide Generation Rate {m3/s-W}
-  No,                                     !- Enable ASHRAE 55 Comfort Warnings
-  ZoneAveraged;                           !- Mean Radiant Temperature Calculation Type
-
-OS:People,
-  {57d56144-9668-4179-9797-13fbb36a6420}, !- Handle
-  res occupants|unit 4|living space|unit 4|story 2, !- Name
-  {7c5ed9f1-5756-47d4-8ed7-5492ae49bb94}, !- People Definition Name
-  {b8312026-0538-443c-8f3b-051ac99bc586}, !- Space or SpaceType Name
-  {2c481c51-39c8-4474-aa6b-51d9f5e39127}, !- Number of People Schedule Name
-  {8aa2467a-37a4-4569-b3ff-ee7250015749}, !- Activity Level Schedule Name
-  ,                                       !- Surface Name/Angle Factor List Name
-  ,                                       !- Work Efficiency Schedule Name
-  ,                                       !- Clothing Insulation Schedule Name
-  ,                                       !- Air Velocity Schedule Name
-  1;                                      !- Multiplier
-
-OS:People:Definition,
-  {93c1950f-5fd8-4766-bb70-00c3260b318a}, !- Handle
-  res occupants|unit 4|living space|unit 4|story 1, !- Name
-  People,                                 !- Number of People Calculation Method
-  1.13,                                   !- Number of People {people}
-  ,                                       !- People per Space Floor Area {person/m2}
-  ,                                       !- Space Floor Area per Person {m2/person}
-  0.319734,                               !- Fraction Radiant
-  0.573,                                  !- Sensible Heat Fraction
-  0,                                      !- Carbon Dioxide Generation Rate {m3/s-W}
-  No,                                     !- Enable ASHRAE 55 Comfort Warnings
-  ZoneAveraged;                           !- Mean Radiant Temperature Calculation Type
-
-OS:People,
-  {4de2f2b6-df41-4b15-b25e-94e322aa3e48}, !- Handle
-  res occupants|unit 4|living space|unit 4|story 1, !- Name
-  {93c1950f-5fd8-4766-bb70-00c3260b318a}, !- People Definition Name
-  {b02c010d-caec-4989-a890-5d5aa4d0d732}, !- Space or SpaceType Name
-  {2c481c51-39c8-4474-aa6b-51d9f5e39127}, !- Number of People Schedule Name
-  {8aa2467a-37a4-4569-b3ff-ee7250015749}, !- Activity Level Schedule Name
-  ,                                       !- Surface Name/Angle Factor List Name
-  ,                                       !- Work Efficiency Schedule Name
-  ,                                       !- Clothing Insulation Schedule Name
-  ,                                       !- Air Velocity Schedule Name
-  1;                                      !- Multiplier
-
-OS:People:Definition,
-  {5e81c6b1-bfe8-4920-8676-37a419506f83}, !- Handle
-  res occupants|unit 4|finished basement space|unit 4, !- Name
-  People,                                 !- Number of People Calculation Method
-  1.13,                                   !- Number of People {people}
-  ,                                       !- People per Space Floor Area {person/m2}
-  ,                                       !- Space Floor Area per Person {m2/person}
-  0.319734,                               !- Fraction Radiant
-  0.573,                                  !- Sensible Heat Fraction
-  0,                                      !- Carbon Dioxide Generation Rate {m3/s-W}
-  No,                                     !- Enable ASHRAE 55 Comfort Warnings
-  ZoneAveraged;                           !- Mean Radiant Temperature Calculation Type
-
-OS:People,
-  {efbb193b-a87d-4e5f-810c-15dc34606f45}, !- Handle
-  res occupants|unit 4|finished basement space|unit 4, !- Name
-  {5e81c6b1-bfe8-4920-8676-37a419506f83}, !- People Definition Name
-  {44a9b7b8-0396-46d0-be52-bdad2a9b4abe}, !- Space or SpaceType Name
-  {2c481c51-39c8-4474-aa6b-51d9f5e39127}, !- Number of People Schedule Name
-  {8aa2467a-37a4-4569-b3ff-ee7250015749}, !- Activity Level Schedule Name
-  ,                                       !- Surface Name/Angle Factor List Name
-  ,                                       !- Work Efficiency Schedule Name
-  ,                                       !- Clothing Insulation Schedule Name
-  ,                                       !- Air Velocity Schedule Name
-  1;                                      !- Multiplier
-
-OS:Schedule:Day,
-  {844717cb-10a1-4831-9e99-d842e06d2f87}, !- Handle
-  Schedule Day 10,                        !- Name
-  ,                                       !- Schedule Type Limits Name
-  ,                                       !- Interpolate to Timestep
-  24,                                     !- Hour 1
-  0,                                      !- Minute 1
-  0;                                      !- Value Until Time 1
-
-OS:Schedule:Day,
-  {4fb6d984-c015-4ada-9712-ca48ee82f1bb}, !- Handle
-  Schedule Day 11,                        !- Name
-  ,                                       !- Schedule Type Limits Name
-  ,                                       !- Interpolate to Timestep
-  24,                                     !- Hour 1
-  0,                                      !- Minute 1
-  1;                                      !- Value Until Time 1
-
-OS:People:Definition,
-  {492fc718-020d-425e-9ded-80d895da45f8}, !- Handle
-  res occupants|unit 5|living space|unit 5|story 1, !- Name
-  People,                                 !- Number of People Calculation Method
-  1.13,                                   !- Number of People {people}
-  ,                                       !- People per Space Floor Area {person/m2}
-  ,                                       !- Space Floor Area per Person {m2/person}
-  0.319734,                               !- Fraction Radiant
-  0.573,                                  !- Sensible Heat Fraction
-  0,                                      !- Carbon Dioxide Generation Rate {m3/s-W}
-  No,                                     !- Enable ASHRAE 55 Comfort Warnings
-  ZoneAveraged;                           !- Mean Radiant Temperature Calculation Type
-
-OS:People,
-  {28471a3f-6854-44bd-b22b-ba2f85e5a3bd}, !- Handle
-  res occupants|unit 5|living space|unit 5|story 1, !- Name
-  {492fc718-020d-425e-9ded-80d895da45f8}, !- People Definition Name
-  {9796cfde-bddd-4fa9-81b7-260e094a495b}, !- Space or SpaceType Name
-  {2c481c51-39c8-4474-aa6b-51d9f5e39127}, !- Number of People Schedule Name
-  {8aa2467a-37a4-4569-b3ff-ee7250015749}, !- Activity Level Schedule Name
-  ,                                       !- Surface Name/Angle Factor List Name
-  ,                                       !- Work Efficiency Schedule Name
-  ,                                       !- Clothing Insulation Schedule Name
-  ,                                       !- Air Velocity Schedule Name
-  1;                                      !- Multiplier
-
-OS:People:Definition,
-  {66b51a50-f013-43fb-b679-603d28dd4b4c}, !- Handle
-  res occupants|unit 5|finished basement space|unit 5, !- Name
-  People,                                 !- Number of People Calculation Method
-  1.13,                                   !- Number of People {people}
-  ,                                       !- People per Space Floor Area {person/m2}
-  ,                                       !- Space Floor Area per Person {m2/person}
-  0.319734,                               !- Fraction Radiant
-  0.573,                                  !- Sensible Heat Fraction
-  0,                                      !- Carbon Dioxide Generation Rate {m3/s-W}
-  No,                                     !- Enable ASHRAE 55 Comfort Warnings
-  ZoneAveraged;                           !- Mean Radiant Temperature Calculation Type
-
-OS:People,
-  {6a1b69b8-578e-4836-9501-63a3302af599}, !- Handle
-  res occupants|unit 5|finished basement space|unit 5, !- Name
-  {66b51a50-f013-43fb-b679-603d28dd4b4c}, !- People Definition Name
-  {e0292846-93e6-4d17-8180-c6e680d03aec}, !- Space or SpaceType Name
-  {2c481c51-39c8-4474-aa6b-51d9f5e39127}, !- Number of People Schedule Name
-  {8aa2467a-37a4-4569-b3ff-ee7250015749}, !- Activity Level Schedule Name
-  ,                                       !- Surface Name/Angle Factor List Name
-  ,                                       !- Work Efficiency Schedule Name
-  ,                                       !- Clothing Insulation Schedule Name
-  ,                                       !- Air Velocity Schedule Name
-  1;                                      !- Multiplier
-
-OS:People:Definition,
-  {a6e748c3-96a6-485e-b7d8-a533bee0cb26}, !- Handle
-  res occupants|unit 5|living space|unit 5|story 2, !- Name
-  People,                                 !- Number of People Calculation Method
-  1.13,                                   !- Number of People {people}
-  ,                                       !- People per Space Floor Area {person/m2}
-  ,                                       !- Space Floor Area per Person {m2/person}
-  0.319734,                               !- Fraction Radiant
-  0.573,                                  !- Sensible Heat Fraction
-  0,                                      !- Carbon Dioxide Generation Rate {m3/s-W}
-  No,                                     !- Enable ASHRAE 55 Comfort Warnings
-  ZoneAveraged;                           !- Mean Radiant Temperature Calculation Type
-
-OS:People,
-  {2a21449b-a4c5-4049-83d1-5e6305965efb}, !- Handle
-  res occupants|unit 5|living space|unit 5|story 2, !- Name
-  {a6e748c3-96a6-485e-b7d8-a533bee0cb26}, !- People Definition Name
-  {439fb979-97ba-44f3-b694-15eaa275e13c}, !- Space or SpaceType Name
-  {2c481c51-39c8-4474-aa6b-51d9f5e39127}, !- Number of People Schedule Name
-  {8aa2467a-37a4-4569-b3ff-ee7250015749}, !- Activity Level Schedule Name
-  ,                                       !- Surface Name/Angle Factor List Name
-  ,                                       !- Work Efficiency Schedule Name
-  ,                                       !- Clothing Insulation Schedule Name
-  ,                                       !- Air Velocity Schedule Name
-  1;                                      !- Multiplier
-
-OS:Schedule:Day,
-  {dd8b22af-f120-44cd-9818-815754996e94}, !- Handle
-  Schedule Day 12,                        !- Name
-  ,                                       !- Schedule Type Limits Name
-  ,                                       !- Interpolate to Timestep
-  24,                                     !- Hour 1
-  0,                                      !- Minute 1
-  0;                                      !- Value Until Time 1
-
-OS:Schedule:Day,
-  {75fa3ed2-5b44-46de-9e7c-4b89955f0be4}, !- Handle
-  Schedule Day 13,                        !- Name
-  ,                                       !- Schedule Type Limits Name
-  ,                                       !- Interpolate to Timestep
-  24,                                     !- Hour 1
-  0,                                      !- Minute 1
-  1;                                      !- Value Until Time 1
-
-OS:People:Definition,
-  {b36484e1-d0e5-4aba-b515-bc957cdcc5e1}, !- Handle
-  res occupants|unit 6|living space|unit 6|story 1, !- Name
-  People,                                 !- Number of People Calculation Method
-  1.13,                                   !- Number of People {people}
-  ,                                       !- People per Space Floor Area {person/m2}
-  ,                                       !- Space Floor Area per Person {m2/person}
-  0.319734,                               !- Fraction Radiant
-  0.573,                                  !- Sensible Heat Fraction
-  0,                                      !- Carbon Dioxide Generation Rate {m3/s-W}
-  No,                                     !- Enable ASHRAE 55 Comfort Warnings
-  ZoneAveraged;                           !- Mean Radiant Temperature Calculation Type
-
-OS:People,
-  {cdb70fe6-8468-4a13-b60d-57381cb0d1d7}, !- Handle
-  res occupants|unit 6|living space|unit 6|story 1, !- Name
-  {b36484e1-d0e5-4aba-b515-bc957cdcc5e1}, !- People Definition Name
-  {3f93ada8-d73b-4875-aa26-4b770de6f0ea}, !- Space or SpaceType Name
-  {2c481c51-39c8-4474-aa6b-51d9f5e39127}, !- Number of People Schedule Name
-  {8aa2467a-37a4-4569-b3ff-ee7250015749}, !- Activity Level Schedule Name
-  ,                                       !- Surface Name/Angle Factor List Name
-  ,                                       !- Work Efficiency Schedule Name
-  ,                                       !- Clothing Insulation Schedule Name
-  ,                                       !- Air Velocity Schedule Name
-  1;                                      !- Multiplier
-
-OS:People:Definition,
-  {25cb6baf-81b0-4d9f-a8a7-b95bdbbe5fcb}, !- Handle
-  res occupants|unit 6|finished basement space|unit 6, !- Name
-  People,                                 !- Number of People Calculation Method
-  1.13,                                   !- Number of People {people}
-  ,                                       !- People per Space Floor Area {person/m2}
-  ,                                       !- Space Floor Area per Person {m2/person}
-  0.319734,                               !- Fraction Radiant
-  0.573,                                  !- Sensible Heat Fraction
-  0,                                      !- Carbon Dioxide Generation Rate {m3/s-W}
-  No,                                     !- Enable ASHRAE 55 Comfort Warnings
-  ZoneAveraged;                           !- Mean Radiant Temperature Calculation Type
-
-OS:People,
-  {2f242a4e-8bb1-4628-98fe-24fd4a103c76}, !- Handle
-  res occupants|unit 6|finished basement space|unit 6, !- Name
-  {25cb6baf-81b0-4d9f-a8a7-b95bdbbe5fcb}, !- People Definition Name
-  {520adee9-a49d-445f-ba00-e17a64f25913}, !- Space or SpaceType Name
-  {2c481c51-39c8-4474-aa6b-51d9f5e39127}, !- Number of People Schedule Name
-  {8aa2467a-37a4-4569-b3ff-ee7250015749}, !- Activity Level Schedule Name
-  ,                                       !- Surface Name/Angle Factor List Name
-  ,                                       !- Work Efficiency Schedule Name
-  ,                                       !- Clothing Insulation Schedule Name
-  ,                                       !- Air Velocity Schedule Name
-  1;                                      !- Multiplier
-
-OS:People:Definition,
-  {89fde11f-77a8-46c6-90aa-d458c4a0ce42}, !- Handle
-  res occupants|unit 6|living space|unit 6|story 2, !- Name
-  People,                                 !- Number of People Calculation Method
-  1.13,                                   !- Number of People {people}
-  ,                                       !- People per Space Floor Area {person/m2}
-  ,                                       !- Space Floor Area per Person {m2/person}
-  0.319734,                               !- Fraction Radiant
-  0.573,                                  !- Sensible Heat Fraction
-  0,                                      !- Carbon Dioxide Generation Rate {m3/s-W}
-  No,                                     !- Enable ASHRAE 55 Comfort Warnings
-  ZoneAveraged;                           !- Mean Radiant Temperature Calculation Type
-
-OS:People,
-  {5ad7923b-fa5a-4cec-a15f-2cb17bdb4751}, !- Handle
-  res occupants|unit 6|living space|unit 6|story 2, !- Name
-  {89fde11f-77a8-46c6-90aa-d458c4a0ce42}, !- People Definition Name
-  {3de34606-5e27-4dff-84db-f8231c469c42}, !- Space or SpaceType Name
-  {2c481c51-39c8-4474-aa6b-51d9f5e39127}, !- Number of People Schedule Name
-  {8aa2467a-37a4-4569-b3ff-ee7250015749}, !- Activity Level Schedule Name
-  ,                                       !- Surface Name/Angle Factor List Name
-  ,                                       !- Work Efficiency Schedule Name
-  ,                                       !- Clothing Insulation Schedule Name
-  ,                                       !- Air Velocity Schedule Name
-  1;                                      !- Multiplier
-
-OS:Schedule:Day,
-  {7e4ec0b6-bf3d-42ea-a994-5368c098de9d}, !- Handle
-  Schedule Day 14,                        !- Name
-  ,                                       !- Schedule Type Limits Name
-  ,                                       !- Interpolate to Timestep
-  24,                                     !- Hour 1
-  0,                                      !- Minute 1
-  0;                                      !- Value Until Time 1
-
-OS:Schedule:Day,
-  {a58539a9-0ee4-4b74-b05e-d5e2ac63da57}, !- Handle
-  Schedule Day 15,                        !- Name
-  ,                                       !- Schedule Type Limits Name
-  ,                                       !- Interpolate to Timestep
-  24,                                     !- Hour 1
-  0,                                      !- Minute 1
-  1;                                      !- Value Until Time 1
-
-OS:People:Definition,
-  {36b03431-1ae5-4083-abc0-8c2b99927632}, !- Handle
-  res occupants|unit 7|living space|unit 7|story 2, !- Name
-  People,                                 !- Number of People Calculation Method
-  1.13,                                   !- Number of People {people}
-  ,                                       !- People per Space Floor Area {person/m2}
-  ,                                       !- Space Floor Area per Person {m2/person}
-  0.319734,                               !- Fraction Radiant
-  0.573,                                  !- Sensible Heat Fraction
-  0,                                      !- Carbon Dioxide Generation Rate {m3/s-W}
-  No,                                     !- Enable ASHRAE 55 Comfort Warnings
-  ZoneAveraged;                           !- Mean Radiant Temperature Calculation Type
-
-OS:People,
-  {eff347d4-700f-45d1-835c-d9f2181f7d9a}, !- Handle
-  res occupants|unit 7|living space|unit 7|story 2, !- Name
-  {36b03431-1ae5-4083-abc0-8c2b99927632}, !- People Definition Name
-  {acdd2481-b727-4484-bfc3-73c4e9a12859}, !- Space or SpaceType Name
-  {2c481c51-39c8-4474-aa6b-51d9f5e39127}, !- Number of People Schedule Name
-  {8aa2467a-37a4-4569-b3ff-ee7250015749}, !- Activity Level Schedule Name
-  ,                                       !- Surface Name/Angle Factor List Name
-  ,                                       !- Work Efficiency Schedule Name
-  ,                                       !- Clothing Insulation Schedule Name
-  ,                                       !- Air Velocity Schedule Name
-  1;                                      !- Multiplier
-
-OS:People:Definition,
-  {33e6b00d-7c31-4ed4-ad9d-0853eddbcba5}, !- Handle
-  res occupants|unit 7|living space|unit 7|story 1, !- Name
-  People,                                 !- Number of People Calculation Method
-  1.13,                                   !- Number of People {people}
-  ,                                       !- People per Space Floor Area {person/m2}
-  ,                                       !- Space Floor Area per Person {m2/person}
-  0.319734,                               !- Fraction Radiant
-  0.573,                                  !- Sensible Heat Fraction
-  0,                                      !- Carbon Dioxide Generation Rate {m3/s-W}
-  No,                                     !- Enable ASHRAE 55 Comfort Warnings
-  ZoneAveraged;                           !- Mean Radiant Temperature Calculation Type
-
-OS:People,
-  {8bf73a1e-29e1-42ca-8f7b-216d784264df}, !- Handle
-  res occupants|unit 7|living space|unit 7|story 1, !- Name
-  {33e6b00d-7c31-4ed4-ad9d-0853eddbcba5}, !- People Definition Name
-  {b710afa9-7f3b-43ab-832e-559742d8848b}, !- Space or SpaceType Name
-  {2c481c51-39c8-4474-aa6b-51d9f5e39127}, !- Number of People Schedule Name
-  {8aa2467a-37a4-4569-b3ff-ee7250015749}, !- Activity Level Schedule Name
-  ,                                       !- Surface Name/Angle Factor List Name
-  ,                                       !- Work Efficiency Schedule Name
-  ,                                       !- Clothing Insulation Schedule Name
-  ,                                       !- Air Velocity Schedule Name
-  1;                                      !- Multiplier
-
-OS:People:Definition,
-  {da4abbf7-04c5-43c7-a45b-af9b66a450ff}, !- Handle
-  res occupants|unit 7|finished basement space|unit 7, !- Name
-  People,                                 !- Number of People Calculation Method
-  1.13,                                   !- Number of People {people}
-  ,                                       !- People per Space Floor Area {person/m2}
-  ,                                       !- Space Floor Area per Person {m2/person}
-  0.319734,                               !- Fraction Radiant
-  0.573,                                  !- Sensible Heat Fraction
-  0,                                      !- Carbon Dioxide Generation Rate {m3/s-W}
-  No,                                     !- Enable ASHRAE 55 Comfort Warnings
-  ZoneAveraged;                           !- Mean Radiant Temperature Calculation Type
-
-OS:People,
-  {a7f21e1f-6be5-4767-bdef-702d10d03231}, !- Handle
-  res occupants|unit 7|finished basement space|unit 7, !- Name
-  {da4abbf7-04c5-43c7-a45b-af9b66a450ff}, !- People Definition Name
-  {2875527a-7e6a-4f12-903e-944a6bf95249}, !- Space or SpaceType Name
-  {2c481c51-39c8-4474-aa6b-51d9f5e39127}, !- Number of People Schedule Name
-  {8aa2467a-37a4-4569-b3ff-ee7250015749}, !- Activity Level Schedule Name
-  ,                                       !- Surface Name/Angle Factor List Name
-  ,                                       !- Work Efficiency Schedule Name
-  ,                                       !- Clothing Insulation Schedule Name
-  ,                                       !- Air Velocity Schedule Name
-  1;                                      !- Multiplier
-
-OS:Schedule:Day,
-  {d4265856-dcc2-4bfd-87f9-5dc07c9b1272}, !- Handle
-  Schedule Day 16,                        !- Name
-  ,                                       !- Schedule Type Limits Name
-  ,                                       !- Interpolate to Timestep
-  24,                                     !- Hour 1
-  0,                                      !- Minute 1
-  0;                                      !- Value Until Time 1
-
-OS:Schedule:Day,
-  {fbda3bf8-888f-418a-82c7-a1c49f28c7d6}, !- Handle
-  Schedule Day 17,                        !- Name
-  ,                                       !- Schedule Type Limits Name
-  ,                                       !- Interpolate to Timestep
-  24,                                     !- Hour 1
-  0,                                      !- Minute 1
-  1;                                      !- Value Until Time 1
-
-OS:People:Definition,
-  {0a5041ea-d26d-40f3-bba3-323c6bfb4e59}, !- Handle
-  res occupants|unit 8|finished basement space|unit 8, !- Name
-  People,                                 !- Number of People Calculation Method
-  1.13,                                   !- Number of People {people}
-  ,                                       !- People per Space Floor Area {person/m2}
-  ,                                       !- Space Floor Area per Person {m2/person}
-  0.319734,                               !- Fraction Radiant
-  0.573,                                  !- Sensible Heat Fraction
-  0,                                      !- Carbon Dioxide Generation Rate {m3/s-W}
-  No,                                     !- Enable ASHRAE 55 Comfort Warnings
-  ZoneAveraged;                           !- Mean Radiant Temperature Calculation Type
-
-OS:People,
-  {05f48bee-18e7-4644-9670-8f02114b9a0f}, !- Handle
-  res occupants|unit 8|finished basement space|unit 8, !- Name
-  {0a5041ea-d26d-40f3-bba3-323c6bfb4e59}, !- People Definition Name
-  {780b71ed-8b77-47c3-8247-2b751001be3c}, !- Space or SpaceType Name
-  {2c481c51-39c8-4474-aa6b-51d9f5e39127}, !- Number of People Schedule Name
-  {8aa2467a-37a4-4569-b3ff-ee7250015749}, !- Activity Level Schedule Name
-  ,                                       !- Surface Name/Angle Factor List Name
-  ,                                       !- Work Efficiency Schedule Name
-  ,                                       !- Clothing Insulation Schedule Name
-  ,                                       !- Air Velocity Schedule Name
-  1;                                      !- Multiplier
-
-OS:People:Definition,
-  {b18d15b9-f324-4d80-a053-04cdc25aa5e2}, !- Handle
-  res occupants|unit 8|living space|unit 8|story 2, !- Name
-  People,                                 !- Number of People Calculation Method
-  1.13,                                   !- Number of People {people}
-  ,                                       !- People per Space Floor Area {person/m2}
-  ,                                       !- Space Floor Area per Person {m2/person}
-  0.319734,                               !- Fraction Radiant
-  0.573,                                  !- Sensible Heat Fraction
-  0,                                      !- Carbon Dioxide Generation Rate {m3/s-W}
-  No,                                     !- Enable ASHRAE 55 Comfort Warnings
-  ZoneAveraged;                           !- Mean Radiant Temperature Calculation Type
-
-OS:People,
-  {62908e64-8703-4ad1-abe9-5d794e72c641}, !- Handle
-  res occupants|unit 8|living space|unit 8|story 2, !- Name
-  {b18d15b9-f324-4d80-a053-04cdc25aa5e2}, !- People Definition Name
-  {39f4262d-2ab0-4b42-ad1c-ac68a1d473d2}, !- Space or SpaceType Name
-  {2c481c51-39c8-4474-aa6b-51d9f5e39127}, !- Number of People Schedule Name
-  {8aa2467a-37a4-4569-b3ff-ee7250015749}, !- Activity Level Schedule Name
-  ,                                       !- Surface Name/Angle Factor List Name
-  ,                                       !- Work Efficiency Schedule Name
-  ,                                       !- Clothing Insulation Schedule Name
-  ,                                       !- Air Velocity Schedule Name
-  1;                                      !- Multiplier
-
-OS:People:Definition,
-  {fbf29798-6bb6-403d-9943-84a2a375f88e}, !- Handle
-  res occupants|unit 8|living space|unit 8|story 1, !- Name
-  People,                                 !- Number of People Calculation Method
-  1.13,                                   !- Number of People {people}
-  ,                                       !- People per Space Floor Area {person/m2}
-  ,                                       !- Space Floor Area per Person {m2/person}
-  0.319734,                               !- Fraction Radiant
-  0.573,                                  !- Sensible Heat Fraction
-  0,                                      !- Carbon Dioxide Generation Rate {m3/s-W}
-  No,                                     !- Enable ASHRAE 55 Comfort Warnings
-  ZoneAveraged;                           !- Mean Radiant Temperature Calculation Type
-
-OS:People,
-  {4f4177f5-2e63-40f8-a9dc-85b34d083bbc}, !- Handle
-  res occupants|unit 8|living space|unit 8|story 1, !- Name
-  {fbf29798-6bb6-403d-9943-84a2a375f88e}, !- People Definition Name
-  {22434cc5-737d-4597-a31d-e0b434b2332d}, !- Space or SpaceType Name
-  {2c481c51-39c8-4474-aa6b-51d9f5e39127}, !- Number of People Schedule Name
-  {8aa2467a-37a4-4569-b3ff-ee7250015749}, !- Activity Level Schedule Name
-  ,                                       !- Surface Name/Angle Factor List Name
-  ,                                       !- Work Efficiency Schedule Name
-  ,                                       !- Clothing Insulation Schedule Name
-  ,                                       !- Air Velocity Schedule Name
-  1;                                      !- Multiplier
-
-OS:Schedule:Day,
-  {a05aab08-b6b9-4fd7-a511-981fba8c29cb}, !- Handle
-  Schedule Day 18,                        !- Name
-  ,                                       !- Schedule Type Limits Name
-  ,                                       !- Interpolate to Timestep
-  24,                                     !- Hour 1
-  0,                                      !- Minute 1
-  0;                                      !- Value Until Time 1
-
-OS:Schedule:Day,
-  {cef1c874-2145-4881-8836-bfb9cd7e865e}, !- Handle
-  Schedule Day 19,                        !- Name
-  ,                                       !- Schedule Type Limits Name
-  ,                                       !- Interpolate to Timestep
-  24,                                     !- Hour 1
-  0,                                      !- Minute 1
-  1;                                      !- Value Until Time 1
-
-OS:People:Definition,
-  {9d07406c-6459-4901-bf27-ddd237c83837}, !- Handle
-  res occupants|unit 9|finished basement space|unit 9, !- Name
-  People,                                 !- Number of People Calculation Method
-  1.13,                                   !- Number of People {people}
-  ,                                       !- People per Space Floor Area {person/m2}
-  ,                                       !- Space Floor Area per Person {m2/person}
-  0.319734,                               !- Fraction Radiant
-  0.573,                                  !- Sensible Heat Fraction
-  0,                                      !- Carbon Dioxide Generation Rate {m3/s-W}
-  No,                                     !- Enable ASHRAE 55 Comfort Warnings
-  ZoneAveraged;                           !- Mean Radiant Temperature Calculation Type
-
-OS:People,
-  {ca23dc66-2184-4bce-8c11-012650e0594b}, !- Handle
-  res occupants|unit 9|finished basement space|unit 9, !- Name
-  {9d07406c-6459-4901-bf27-ddd237c83837}, !- People Definition Name
-  {f356d6f8-3176-4c4c-b9c9-328f14fba078}, !- Space or SpaceType Name
-  {2c481c51-39c8-4474-aa6b-51d9f5e39127}, !- Number of People Schedule Name
-  {8aa2467a-37a4-4569-b3ff-ee7250015749}, !- Activity Level Schedule Name
-  ,                                       !- Surface Name/Angle Factor List Name
-  ,                                       !- Work Efficiency Schedule Name
-  ,                                       !- Clothing Insulation Schedule Name
-  ,                                       !- Air Velocity Schedule Name
-  1;                                      !- Multiplier
-
-OS:People:Definition,
-  {313b595c-d0e7-42ff-a506-48d2a487c00e}, !- Handle
-  res occupants|unit 9|living space|unit 9|story 1, !- Name
-  People,                                 !- Number of People Calculation Method
-  1.13,                                   !- Number of People {people}
-  ,                                       !- People per Space Floor Area {person/m2}
-  ,                                       !- Space Floor Area per Person {m2/person}
-  0.319734,                               !- Fraction Radiant
-  0.573,                                  !- Sensible Heat Fraction
-  0,                                      !- Carbon Dioxide Generation Rate {m3/s-W}
-  No,                                     !- Enable ASHRAE 55 Comfort Warnings
-  ZoneAveraged;                           !- Mean Radiant Temperature Calculation Type
-
-OS:People,
-  {99be32c6-022b-417f-b95a-c937211e0ae8}, !- Handle
-  res occupants|unit 9|living space|unit 9|story 1, !- Name
-  {313b595c-d0e7-42ff-a506-48d2a487c00e}, !- People Definition Name
-  {dd0a100d-d553-4b6f-9097-39e1dde9718e}, !- Space or SpaceType Name
-  {2c481c51-39c8-4474-aa6b-51d9f5e39127}, !- Number of People Schedule Name
-  {8aa2467a-37a4-4569-b3ff-ee7250015749}, !- Activity Level Schedule Name
-  ,                                       !- Surface Name/Angle Factor List Name
-  ,                                       !- Work Efficiency Schedule Name
-  ,                                       !- Clothing Insulation Schedule Name
-  ,                                       !- Air Velocity Schedule Name
-  1;                                      !- Multiplier
-
-OS:People:Definition,
-  {5a234af3-511a-4e65-90f8-7f1a7c7d094b}, !- Handle
-  res occupants|unit 9|living space|unit 9|story 2, !- Name
->>>>>>> 039e157a
-  People,                                 !- Number of People Calculation Method
-  1.13,                                   !- Number of People {people}
-  ,                                       !- People per Space Floor Area {person/m2}
-  ,                                       !- Space Floor Area per Person {m2/person}
-  0.319734,                               !- Fraction Radiant
-  0.573,                                  !- Sensible Heat Fraction
-  0,                                      !- Carbon Dioxide Generation Rate {m3/s-W}
-  No,                                     !- Enable ASHRAE 55 Comfort Warnings
-  ZoneAveraged;                           !- Mean Radiant Temperature Calculation Type
-
-OS:People,
-<<<<<<< HEAD
-  {ec198cb2-c0a5-4098-a4f2-ce009069c97e}, !- Handle
-  res occupants|living space,             !- Name
-  {b99ee6af-8179-438d-bc76-c94b9f2e1b69}, !- People Definition Name
-  {6eb124c2-11a4-44b4-bbd7-66da236ab570}, !- Space or SpaceType Name
-  {74dfdce8-7025-4345-b89d-be507b89c24e}, !- Number of People Schedule Name
-  {a18e2569-5e8e-41a7-84b1-a34475f0a9c0}, !- Activity Level Schedule Name
-=======
-  {230d5862-867a-4988-8c98-d9156e278595}, !- Handle
-  res occupants|unit 9|living space|unit 9|story 2, !- Name
-  {5a234af3-511a-4e65-90f8-7f1a7c7d094b}, !- People Definition Name
-  {c06f7367-18ac-48bb-9096-ea68434fdd0d}, !- Space or SpaceType Name
-  {2c481c51-39c8-4474-aa6b-51d9f5e39127}, !- Number of People Schedule Name
-  {8aa2467a-37a4-4569-b3ff-ee7250015749}, !- Activity Level Schedule Name
->>>>>>> 039e157a
-  ,                                       !- Surface Name/Angle Factor List Name
-  ,                                       !- Work Efficiency Schedule Name
-  ,                                       !- Clothing Insulation Schedule Name
-  ,                                       !- Air Velocity Schedule Name
-  1;                                      !- Multiplier
-
-<<<<<<< HEAD
-OS:ScheduleTypeLimits,
-  {c0a0857e-f0c2-4a49-8edb-bd87e02f8d32}, !- Handle
-  ActivityLevel,                          !- Name
-  0,                                      !- Lower Limit Value
-  ,                                       !- Upper Limit Value
-  Continuous,                             !- Numeric Type
-  ActivityLevel;                          !- Unit Type
-
-OS:ScheduleTypeLimits,
-  {0b076261-3d2b-4372-97a4-1a3d1474a371}, !- Handle
-  Fractional,                             !- Name
-  0,                                      !- Lower Limit Value
-  1,                                      !- Upper Limit Value
-  Continuous;                             !- Numeric Type
-
-OS:People:Definition,
-  {08e718a5-7f7f-4ad8-bf7f-5b31e2bb16ba}, !- Handle
-  res occupants|living space|story 2,     !- Name
-=======
-OS:Schedule:Day,
-  {49c617c0-fd14-4fbf-b4a6-25c83880b9ee}, !- Handle
-  Schedule Day 20,                        !- Name
-  ,                                       !- Schedule Type Limits Name
-  ,                                       !- Interpolate to Timestep
-  24,                                     !- Hour 1
-  0,                                      !- Minute 1
-  0;                                      !- Value Until Time 1
-
-OS:Schedule:Day,
-  {563f9ced-da0f-48e5-9b96-61287ffde73c}, !- Handle
-  Schedule Day 21,                        !- Name
-  ,                                       !- Schedule Type Limits Name
-  ,                                       !- Interpolate to Timestep
-  24,                                     !- Hour 1
-  0,                                      !- Minute 1
-  1;                                      !- Value Until Time 1
-
-OS:People:Definition,
-  {b20dc790-f5eb-4c7b-b5e2-01c41b277766}, !- Handle
-  res occupants|unit 10|finished basement space|unit 10, !- Name
-  People,                                 !- Number of People Calculation Method
-  1.13,                                   !- Number of People {people}
-  ,                                       !- People per Space Floor Area {person/m2}
-  ,                                       !- Space Floor Area per Person {m2/person}
-  0.319734,                               !- Fraction Radiant
-  0.573,                                  !- Sensible Heat Fraction
-  0,                                      !- Carbon Dioxide Generation Rate {m3/s-W}
-  No,                                     !- Enable ASHRAE 55 Comfort Warnings
-  ZoneAveraged;                           !- Mean Radiant Temperature Calculation Type
-
-OS:People,
-  {424dd09a-68e2-4c34-bb2c-e04b795a1492}, !- Handle
-  res occupants|unit 10|finished basement space|unit 10, !- Name
-  {b20dc790-f5eb-4c7b-b5e2-01c41b277766}, !- People Definition Name
-  {73f36e27-888e-401f-9e1c-7881f9d254ed}, !- Space or SpaceType Name
-  {2c481c51-39c8-4474-aa6b-51d9f5e39127}, !- Number of People Schedule Name
-  {8aa2467a-37a4-4569-b3ff-ee7250015749}, !- Activity Level Schedule Name
-  ,                                       !- Surface Name/Angle Factor List Name
-  ,                                       !- Work Efficiency Schedule Name
-  ,                                       !- Clothing Insulation Schedule Name
-  ,                                       !- Air Velocity Schedule Name
-  1;                                      !- Multiplier
-
-OS:People:Definition,
-  {5c5dd0b1-ebc5-419c-b55d-5690205ec36b}, !- Handle
-  res occupants|unit 10|living space|unit 10|story 1, !- Name
->>>>>>> 039e157a
-  People,                                 !- Number of People Calculation Method
-  1.13,                                   !- Number of People {people}
-  ,                                       !- People per Space Floor Area {person/m2}
-  ,                                       !- Space Floor Area per Person {m2/person}
-  0.319734,                               !- Fraction Radiant
-  0.573,                                  !- Sensible Heat Fraction
-  0,                                      !- Carbon Dioxide Generation Rate {m3/s-W}
-  No,                                     !- Enable ASHRAE 55 Comfort Warnings
-  ZoneAveraged;                           !- Mean Radiant Temperature Calculation Type
-
-OS:People,
-<<<<<<< HEAD
-  {37220aeb-f97e-4603-b160-e02e39e68e8f}, !- Handle
-  res occupants|living space|story 2,     !- Name
-  {08e718a5-7f7f-4ad8-bf7f-5b31e2bb16ba}, !- People Definition Name
-  {b4b12f9a-f691-4ade-8c26-1bc7f5d59bdc}, !- Space or SpaceType Name
-  {74dfdce8-7025-4345-b89d-be507b89c24e}, !- Number of People Schedule Name
-  {a18e2569-5e8e-41a7-84b1-a34475f0a9c0}, !- Activity Level Schedule Name
-=======
-  {56aab03c-1d16-4b4a-9a0c-cb4e9ddfd2de}, !- Handle
-  res occupants|unit 10|living space|unit 10|story 1, !- Name
-  {5c5dd0b1-ebc5-419c-b55d-5690205ec36b}, !- People Definition Name
-  {f548f2f0-480f-479d-9950-ae8640e7ae3f}, !- Space or SpaceType Name
-  {2c481c51-39c8-4474-aa6b-51d9f5e39127}, !- Number of People Schedule Name
-  {8aa2467a-37a4-4569-b3ff-ee7250015749}, !- Activity Level Schedule Name
->>>>>>> 039e157a
-  ,                                       !- Surface Name/Angle Factor List Name
-  ,                                       !- Work Efficiency Schedule Name
-  ,                                       !- Clothing Insulation Schedule Name
-  ,                                       !- Air Velocity Schedule Name
-  1;                                      !- Multiplier
-
-OS:People:Definition,
-<<<<<<< HEAD
-  {7389e8e5-da57-4c4c-9b50-820c91762edc}, !- Handle
-  res occupants|finished basement space,  !- Name
-=======
-  {d7ae479c-5a9b-4e62-9c82-c8e3ef6c776f}, !- Handle
-  res occupants|unit 10|living space|unit 10|story 2, !- Name
->>>>>>> 039e157a
-  People,                                 !- Number of People Calculation Method
-  1.13,                                   !- Number of People {people}
-  ,                                       !- People per Space Floor Area {person/m2}
-  ,                                       !- Space Floor Area per Person {m2/person}
-  0.319734,                               !- Fraction Radiant
-  0.573,                                  !- Sensible Heat Fraction
-  0,                                      !- Carbon Dioxide Generation Rate {m3/s-W}
-  No,                                     !- Enable ASHRAE 55 Comfort Warnings
-  ZoneAveraged;                           !- Mean Radiant Temperature Calculation Type
-
-OS:People,
-<<<<<<< HEAD
-  {1c001ad0-feac-4cde-8f23-25dd62557c6b}, !- Handle
-  res occupants|finished basement space,  !- Name
-  {7389e8e5-da57-4c4c-9b50-820c91762edc}, !- People Definition Name
-  {166446c2-0de5-4950-814d-a41b6f408d32}, !- Space or SpaceType Name
-  {74dfdce8-7025-4345-b89d-be507b89c24e}, !- Number of People Schedule Name
-  {a18e2569-5e8e-41a7-84b1-a34475f0a9c0}, !- Activity Level Schedule Name
-=======
-  {08d9a2d0-7fc7-4294-8c41-583d111edf4c}, !- Handle
-  res occupants|unit 10|living space|unit 10|story 2, !- Name
-  {d7ae479c-5a9b-4e62-9c82-c8e3ef6c776f}, !- People Definition Name
-  {962c5f3d-3822-4e0b-9920-023c1028c67d}, !- Space or SpaceType Name
-  {2c481c51-39c8-4474-aa6b-51d9f5e39127}, !- Number of People Schedule Name
-  {8aa2467a-37a4-4569-b3ff-ee7250015749}, !- Activity Level Schedule Name
->>>>>>> 039e157a
-  ,                                       !- Surface Name/Angle Factor List Name
-  ,                                       !- Work Efficiency Schedule Name
-  ,                                       !- Clothing Insulation Schedule Name
-  ,                                       !- Air Velocity Schedule Name
-  1;                                      !- Multiplier
