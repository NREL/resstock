--- conflicted
+++ resolved
@@ -1,73 +1,41 @@
 !- NOTE: Auto-generated from /test/osw_files/SFA_10units_2story_FB_UA_3Beds_2Baths_Denver_HasRearUnits.osw
 
 OS:Version,
-<<<<<<< HEAD
-  {905863e0-445a-4761-9fed-d49da5e02b54}, !- Handle
+  {ce911b52-e15a-4bad-8a4f-f5b8bef48cce}, !- Handle
   2.9.0;                                  !- Version Identifier
 
 OS:SimulationControl,
-  {294cf5cc-f1a7-4857-aef8-be59944ea175}, !- Handle
-=======
-  {fdebc07d-15b5-4579-ac97-13ec338f9946}, !- Handle
-  2.9.0;                                  !- Version Identifier
-
-OS:SimulationControl,
-  {107982eb-3a2d-46fd-b027-745b739f4cc9}, !- Handle
->>>>>>> 7902c0f9
+  {5fe154b1-2714-4183-a879-6f828729c398}, !- Handle
   ,                                       !- Do Zone Sizing Calculation
   ,                                       !- Do System Sizing Calculation
   ,                                       !- Do Plant Sizing Calculation
   No;                                     !- Run Simulation for Sizing Periods
 
 OS:Timestep,
-<<<<<<< HEAD
-  {848b7591-008a-4c59-9dd6-8a66f7c2554a}, !- Handle
+  {cb60098a-77ae-4679-88c9-f6aca2cb573f}, !- Handle
   6;                                      !- Number of Timesteps per Hour
 
 OS:ShadowCalculation,
-  {8490c1d5-5f3a-4b1b-b425-5a8702dd6be0}, !- Handle
-=======
-  {6c1a3485-683f-4bc1-b260-addc875fb6f3}, !- Handle
-  6;                                      !- Number of Timesteps per Hour
-
-OS:ShadowCalculation,
-  {949e912e-de9b-41eb-bef7-d5b3c1eda0d2}, !- Handle
->>>>>>> 7902c0f9
+  {91016d46-7db1-47f0-a595-cb4bf7c73d1f}, !- Handle
   20,                                     !- Calculation Frequency
   200;                                    !- Maximum Figures in Shadow Overlap Calculations
 
 OS:SurfaceConvectionAlgorithm:Outside,
-<<<<<<< HEAD
-  {6f7cf5af-f382-4276-ab46-3d0124a772ca}, !- Handle
+  {13d5743f-fe64-4383-9e0f-ebf6a3fae319}, !- Handle
   DOE-2;                                  !- Algorithm
 
 OS:SurfaceConvectionAlgorithm:Inside,
-  {144e9e9b-838a-4723-be35-de74a02f6266}, !- Handle
+  {33774501-ae67-4b50-a0dc-be744ff8fde3}, !- Handle
   TARP;                                   !- Algorithm
 
 OS:ZoneCapacitanceMultiplier:ResearchSpecial,
-  {33634a5e-eac7-4e61-b3aa-ac261d15739c}, !- Handle
-=======
-  {11db53f0-cebb-451e-831b-90ffbe08b76f}, !- Handle
-  DOE-2;                                  !- Algorithm
-
-OS:SurfaceConvectionAlgorithm:Inside,
-  {b1034178-cbb1-4286-94e4-d200389896b1}, !- Handle
-  TARP;                                   !- Algorithm
-
-OS:ZoneCapacitanceMultiplier:ResearchSpecial,
-  {88736ca9-b115-4258-be55-d766a3f28d7c}, !- Handle
->>>>>>> 7902c0f9
+  {af44aa58-26a3-443b-82e7-01a207f1cc38}, !- Handle
   ,                                       !- Temperature Capacity Multiplier
   15,                                     !- Humidity Capacity Multiplier
   ;                                       !- Carbon Dioxide Capacity Multiplier
 
 OS:RunPeriod,
-<<<<<<< HEAD
-  {6e2e4476-8d77-4f42-98c9-533d0f98c054}, !- Handle
-=======
-  {fbc5886b-95f4-4a4f-a0cb-524e6c448264}, !- Handle
->>>>>>> 7902c0f9
+  {3693070e-a7ec-4802-a7b4-6f4b5f4908b3}, !- Handle
   Run Period 1,                           !- Name
   1,                                      !- Begin Month
   1,                                      !- Begin Day of Month
@@ -81,21 +49,13 @@
   ;                                       !- Number of Times Runperiod to be Repeated
 
 OS:YearDescription,
-<<<<<<< HEAD
-  {41920736-0724-457f-bbe0-a87efd51b62c}, !- Handle
-=======
-  {6d5fd623-26b5-431a-884a-32583553dbd5}, !- Handle
->>>>>>> 7902c0f9
+  {26e4abcb-0c1f-45cf-ba9a-820d10b19d7c}, !- Handle
   2007,                                   !- Calendar Year
   ,                                       !- Day of Week for Start Day
   ;                                       !- Is Leap Year
 
 OS:WeatherFile,
-<<<<<<< HEAD
-  {10e66446-e9dc-4997-8d7c-ffdeb2b7f0a2}, !- Handle
-=======
-  {85775f39-8d88-44a1-94cb-657b6a36d102}, !- Handle
->>>>>>> 7902c0f9
+  {6419ca47-d86a-40a4-ad74-b9d4cd66234a}, !- Handle
   Denver Intl Ap,                         !- City
   CO,                                     !- State Province Region
   USA,                                    !- Country
@@ -109,13 +69,8 @@
   E23378AA;                               !- Checksum
 
 OS:AdditionalProperties,
-<<<<<<< HEAD
-  {2300e7cf-942e-4bed-8d26-b4c2871063bc}, !- Handle
-  {10e66446-e9dc-4997-8d7c-ffdeb2b7f0a2}, !- Object Name
-=======
-  {1024e256-97ea-4cbc-bf5b-495b155dc5ab}, !- Handle
-  {85775f39-8d88-44a1-94cb-657b6a36d102}, !- Object Name
->>>>>>> 7902c0f9
+  {0a456b25-fec7-4f93-9268-6db3d5539750}, !- Handle
+  {6419ca47-d86a-40a4-ad74-b9d4cd66234a}, !- Object Name
   EPWHeaderCity,                          !- Feature Name 1
   String,                                 !- Feature Data Type 1
   Denver Intl Ap,                         !- Feature Value 1
@@ -223,11 +178,7 @@
   84;                                     !- Feature Value 35
 
 OS:Site,
-<<<<<<< HEAD
-  {1cb75aaf-2993-425d-80b4-812a606484e2}, !- Handle
-=======
-  {13ee1dd9-4c4f-4c43-ad05-a5d562dc1866}, !- Handle
->>>>>>> 7902c0f9
+  {e3820a1b-9c73-4ca4-ad97-73091a2b9290}, !- Handle
   Denver Intl Ap_CO_USA,                  !- Name
   39.83,                                  !- Latitude {deg}
   -104.65,                                !- Longitude {deg}
@@ -236,11 +187,7 @@
   ;                                       !- Terrain
 
 OS:ClimateZones,
-<<<<<<< HEAD
-  {3cd5dd77-0b0c-4979-a536-65d2d577187f}, !- Handle
-=======
-  {fd15cd6e-ad8d-40ab-954b-ffb7d197f9ed}, !- Handle
->>>>>>> 7902c0f9
+  {78073aee-cdfa-46ce-9efa-ce1a7319d2ae}, !- Handle
   ,                                       !- Active Institution
   ,                                       !- Active Year
   ,                                       !- Climate Zone Institution Name 1
@@ -253,31 +200,19 @@
   Cold;                                   !- Climate Zone Value 2
 
 OS:Site:WaterMainsTemperature,
-<<<<<<< HEAD
-  {1f326cf9-10fa-49de-b639-c19d7ad8a889}, !- Handle
-=======
-  {94410f4c-8c8b-4867-a444-e0d3b171c786}, !- Handle
->>>>>>> 7902c0f9
+  {faa8ece6-3a9a-4c10-a957-1b5a3940f445}, !- Handle
   Correlation,                            !- Calculation Method
   ,                                       !- Temperature Schedule Name
   10.8753424657535,                       !- Annual Average Outdoor Air Temperature {C}
   23.1524007936508;                       !- Maximum Difference In Monthly Average Outdoor Air Temperatures {deltaC}
 
 OS:RunPeriodControl:DaylightSavingTime,
-<<<<<<< HEAD
-  {934b4c5b-83b4-4eaa-8b62-9314e3941543}, !- Handle
-=======
-  {a7ef54cb-db1c-4e32-a1ea-fd9624ed12b6}, !- Handle
->>>>>>> 7902c0f9
+  {25c52b64-20dc-45d3-98e3-419fd9a93b7e}, !- Handle
   3/12,                                   !- Start Date
   11/5;                                   !- End Date
 
 OS:Site:GroundTemperature:Deep,
-<<<<<<< HEAD
-  {f05bc395-0cd4-4b52-b960-10a497f20bf7}, !- Handle
-=======
-  {0e6219d9-43bb-43bf-b746-e4b68b33154c}, !- Handle
->>>>>>> 7902c0f9
+  {2f8800f4-adda-42ca-96d6-28cbc6b47dea}, !- Handle
   10.8753424657535,                       !- January Deep Ground Temperature {C}
   10.8753424657535,                       !- February Deep Ground Temperature {C}
   10.8753424657535,                       !- March Deep Ground Temperature {C}
@@ -292,11 +227,7 @@
   10.8753424657535;                       !- December Deep Ground Temperature {C}
 
 OS:Building,
-<<<<<<< HEAD
-  {720ec543-24d7-4381-a6da-fc5463896e8e}, !- Handle
-=======
-  {a132c4df-46d2-4adb-8554-2c981542c01a}, !- Handle
->>>>>>> 7902c0f9
+  {123dc0a6-d7c1-4359-9eb8-4d134e61b04c}, !- Handle
   Building 1,                             !- Name
   ,                                       !- Building Sector Type
   0,                                      !- North Axis {deg}
@@ -311,13 +242,8 @@
   10;                                     !- Standards Number of Living Units
 
 OS:AdditionalProperties,
-<<<<<<< HEAD
-  {b9e6623a-d659-468a-a48a-25b10d004e2a}, !- Handle
-  {720ec543-24d7-4381-a6da-fc5463896e8e}, !- Object Name
-=======
-  {22fd53a3-bc77-4111-9c0e-ad886eebef01}, !- Handle
-  {a132c4df-46d2-4adb-8554-2c981542c01a}, !- Object Name
->>>>>>> 7902c0f9
+  {66d4dee9-7505-4cb5-93d8-0690834ac02f}, !- Handle
+  {123dc0a6-d7c1-4359-9eb8-4d134e61b04c}, !- Object Name
   num_units,                              !- Feature Name 1
   Integer,                                !- Feature Data Type 1
   10,                                     !- Feature Value 1
@@ -332,11 +258,7 @@
   2;                                      !- Feature Value 4
 
 OS:ThermalZone,
-<<<<<<< HEAD
-  {ff19df56-3817-464d-b56f-3d5e77bbe91d}, !- Handle
-=======
-  {ec37bfd2-2010-423d-80da-48c1408af6ea}, !- Handle
->>>>>>> 7902c0f9
+  {6fd7f544-3219-445c-a7fe-7fcc56ca561e}, !- Handle
   living zone,                            !- Name
   ,                                       !- Multiplier
   ,                                       !- Ceiling Height {m}
@@ -345,17 +267,10 @@
   ,                                       !- Zone Inside Convection Algorithm
   ,                                       !- Zone Outside Convection Algorithm
   ,                                       !- Zone Conditioning Equipment List Name
-<<<<<<< HEAD
-  {42b466ef-7032-45af-b196-5f6269ba1d3d}, !- Zone Air Inlet Port List
-  {20848231-0eb1-444d-8156-3ba1f17d8808}, !- Zone Air Exhaust Port List
-  {3d9c667e-17cb-4c85-b374-49751684bb82}, !- Zone Air Node Name
-  {459eac75-89c4-47d0-bb71-60e03fb0b93a}, !- Zone Return Air Port List
-=======
-  {269a4f6c-ec8b-43c3-826c-3bf4c57b1870}, !- Zone Air Inlet Port List
-  {94ed6a07-b99e-4a55-8995-4c0413c1f666}, !- Zone Air Exhaust Port List
-  {092fbd15-7921-4ea1-89ed-8d07089e013f}, !- Zone Air Node Name
-  {a4776e89-bf91-4594-b28b-68a29943c182}, !- Zone Return Air Port List
->>>>>>> 7902c0f9
+  {6d33a2c5-0eb4-4a3a-91ba-6aa7c8fc756b}, !- Zone Air Inlet Port List
+  {7779cdd7-d20b-4194-8207-985eddaaf7d9}, !- Zone Air Exhaust Port List
+  {cab46216-0d23-4b84-a5e0-787c027bf176}, !- Zone Air Node Name
+  {3167ade6-e231-4f02-9ebe-e0563d277222}, !- Zone Return Air Port List
   ,                                       !- Primary Daylighting Control Name
   ,                                       !- Fraction of Zone Controlled by Primary Daylighting Control
   ,                                       !- Secondary Daylighting Control Name
@@ -366,71 +281,37 @@
   No;                                     !- Use Ideal Air Loads
 
 OS:Node,
-<<<<<<< HEAD
-  {05b07d71-3799-4486-a846-acafd3770b9a}, !- Handle
+  {3f65a772-a5e7-4f0d-9a7c-1cb8c5f21d67}, !- Handle
   Node 1,                                 !- Name
-  {3d9c667e-17cb-4c85-b374-49751684bb82}, !- Inlet Port
+  {cab46216-0d23-4b84-a5e0-787c027bf176}, !- Inlet Port
   ;                                       !- Outlet Port
 
 OS:Connection,
-  {3d9c667e-17cb-4c85-b374-49751684bb82}, !- Handle
-  {1157f5b9-50bb-4bf1-afec-4e2b13c0524b}, !- Name
-  {ff19df56-3817-464d-b56f-3d5e77bbe91d}, !- Source Object
+  {cab46216-0d23-4b84-a5e0-787c027bf176}, !- Handle
+  {57281db7-8873-454a-889e-427760e3c5c4}, !- Name
+  {6fd7f544-3219-445c-a7fe-7fcc56ca561e}, !- Source Object
   11,                                     !- Outlet Port
-  {05b07d71-3799-4486-a846-acafd3770b9a}, !- Target Object
+  {3f65a772-a5e7-4f0d-9a7c-1cb8c5f21d67}, !- Target Object
   2;                                      !- Inlet Port
 
 OS:PortList,
-  {42b466ef-7032-45af-b196-5f6269ba1d3d}, !- Handle
-  {9a16e9ff-f527-4ff3-abf2-5ad178c0713a}, !- Name
-  {ff19df56-3817-464d-b56f-3d5e77bbe91d}; !- HVAC Component
+  {6d33a2c5-0eb4-4a3a-91ba-6aa7c8fc756b}, !- Handle
+  {405de279-5e04-4c68-8adf-57ea5fb0590b}, !- Name
+  {6fd7f544-3219-445c-a7fe-7fcc56ca561e}; !- HVAC Component
 
 OS:PortList,
-  {20848231-0eb1-444d-8156-3ba1f17d8808}, !- Handle
-  {cec5b34e-19f7-458a-bc81-8abc9da80a8a}, !- Name
-  {ff19df56-3817-464d-b56f-3d5e77bbe91d}; !- HVAC Component
+  {7779cdd7-d20b-4194-8207-985eddaaf7d9}, !- Handle
+  {3d1c2663-eabe-4371-8164-6282682f9fcb}, !- Name
+  {6fd7f544-3219-445c-a7fe-7fcc56ca561e}; !- HVAC Component
 
 OS:PortList,
-  {459eac75-89c4-47d0-bb71-60e03fb0b93a}, !- Handle
-  {09521ca7-cb31-4877-a798-243b8edef513}, !- Name
-  {ff19df56-3817-464d-b56f-3d5e77bbe91d}; !- HVAC Component
+  {3167ade6-e231-4f02-9ebe-e0563d277222}, !- Handle
+  {1f20c2b2-aaef-489b-bb7c-0b1d845deafa}, !- Name
+  {6fd7f544-3219-445c-a7fe-7fcc56ca561e}; !- HVAC Component
 
 OS:Sizing:Zone,
-  {0c553bd7-34a9-42b9-9ced-0fa5a7d55c73}, !- Handle
-  {ff19df56-3817-464d-b56f-3d5e77bbe91d}, !- Zone or ZoneList Name
-=======
-  {6b469956-54fd-46c4-a6d2-1b324636da3d}, !- Handle
-  Node 1,                                 !- Name
-  {092fbd15-7921-4ea1-89ed-8d07089e013f}, !- Inlet Port
-  ;                                       !- Outlet Port
-
-OS:Connection,
-  {092fbd15-7921-4ea1-89ed-8d07089e013f}, !- Handle
-  {5103509f-5019-4c30-b753-5b7ee4fe084b}, !- Name
-  {ec37bfd2-2010-423d-80da-48c1408af6ea}, !- Source Object
-  11,                                     !- Outlet Port
-  {6b469956-54fd-46c4-a6d2-1b324636da3d}, !- Target Object
-  2;                                      !- Inlet Port
-
-OS:PortList,
-  {269a4f6c-ec8b-43c3-826c-3bf4c57b1870}, !- Handle
-  {d9b12262-c4b4-4932-b142-249c9bf8ba3d}, !- Name
-  {ec37bfd2-2010-423d-80da-48c1408af6ea}; !- HVAC Component
-
-OS:PortList,
-  {94ed6a07-b99e-4a55-8995-4c0413c1f666}, !- Handle
-  {3e73d816-007c-4712-b0d8-0e65734853bc}, !- Name
-  {ec37bfd2-2010-423d-80da-48c1408af6ea}; !- HVAC Component
-
-OS:PortList,
-  {a4776e89-bf91-4594-b28b-68a29943c182}, !- Handle
-  {0bfb4f29-9bdd-49d7-94f0-2d76761220b3}, !- Name
-  {ec37bfd2-2010-423d-80da-48c1408af6ea}; !- HVAC Component
-
-OS:Sizing:Zone,
-  {c33f2fae-4f24-4a69-aa16-c17c8316b32c}, !- Handle
-  {ec37bfd2-2010-423d-80da-48c1408af6ea}, !- Zone or ZoneList Name
->>>>>>> 7902c0f9
+  {25ec86a3-a2a6-451e-961a-c8be7c52935a}, !- Handle
+  {6fd7f544-3219-445c-a7fe-7fcc56ca561e}, !- Zone or ZoneList Name
   SupplyAirTemperature,                   !- Zone Cooling Design Supply Air Temperature Input Method
   14,                                     !- Zone Cooling Design Supply Air Temperature {C}
   11.11,                                  !- Zone Cooling Design Supply Air Temperature Difference {deltaC}
@@ -459,25 +340,14 @@
   autosize;                               !- Dedicated Outdoor Air High Setpoint Temperature for Design {C}
 
 OS:ZoneHVAC:EquipmentList,
-<<<<<<< HEAD
-  {c5c04b3b-1483-4e8f-908b-1a139e147708}, !- Handle
+  {728fd73c-bc0c-4838-9d8d-da7b52bbee12}, !- Handle
   Zone HVAC Equipment List 1,             !- Name
-  {ff19df56-3817-464d-b56f-3d5e77bbe91d}; !- Thermal Zone
+  {6fd7f544-3219-445c-a7fe-7fcc56ca561e}; !- Thermal Zone
 
 OS:Space,
-  {b2b3d90c-f5ac-4e7f-a7e5-a52564c5395a}, !- Handle
+  {8eafd11a-0e5c-443a-bd0b-13fbf8055e75}, !- Handle
   living space,                           !- Name
-  {3b4aa555-409a-4247-9c3a-414223b8ced2}, !- Space Type Name
-=======
-  {59a71405-2cfa-4964-9a9f-7b58d0fc4728}, !- Handle
-  Zone HVAC Equipment List 1,             !- Name
-  {ec37bfd2-2010-423d-80da-48c1408af6ea}; !- Thermal Zone
-
-OS:Space,
-  {501a6721-460c-4f92-b005-37abe6da3b30}, !- Handle
-  living space,                           !- Name
-  {d93441ef-e62d-40cd-b48f-328123c0bece}, !- Space Type Name
->>>>>>> 7902c0f9
+  {27ef355a-a767-4440-a3a4-283f2d78a447}, !- Space Type Name
   ,                                       !- Default Construction Set Name
   ,                                       !- Default Schedule Set Name
   ,                                       !- Direction of Relative North {deg}
@@ -485,35 +355,19 @@
   ,                                       !- Y Origin {m}
   ,                                       !- Z Origin {m}
   ,                                       !- Building Story Name
-<<<<<<< HEAD
-  {ff19df56-3817-464d-b56f-3d5e77bbe91d}, !- Thermal Zone Name
+  {6fd7f544-3219-445c-a7fe-7fcc56ca561e}, !- Thermal Zone Name
   ,                                       !- Part of Total Floor Area
   ,                                       !- Design Specification Outdoor Air Object Name
-  {7865fd7e-096b-4d29-8794-9cae2e8e3951}; !- Building Unit Name
-
-OS:Surface,
-  {3b4dec09-1734-4852-870e-8a3b16621e5a}, !- Handle
+  {cb60d11a-3a9a-4a3b-8a8c-d143514cf392}; !- Building Unit Name
+
+OS:Surface,
+  {232b5ccd-d510-4520-819f-f2b9f0e94121}, !- Handle
   Surface 1,                              !- Name
   Floor,                                  !- Surface Type
   ,                                       !- Construction Name
-  {b2b3d90c-f5ac-4e7f-a7e5-a52564c5395a}, !- Space Name
+  {8eafd11a-0e5c-443a-bd0b-13fbf8055e75}, !- Space Name
   Surface,                                !- Outside Boundary Condition
-  {b39de97c-ef0e-427f-a5ff-cfe4b3794a81}, !- Outside Boundary Condition Object
-=======
-  {ec37bfd2-2010-423d-80da-48c1408af6ea}, !- Thermal Zone Name
-  ,                                       !- Part of Total Floor Area
-  ,                                       !- Design Specification Outdoor Air Object Name
-  {c760153a-e03a-4c5d-855c-224fa9090e4d}; !- Building Unit Name
-
-OS:Surface,
-  {1c68e564-7802-4010-9c1b-548408f3adc5}, !- Handle
-  Surface 1,                              !- Name
-  Floor,                                  !- Surface Type
-  ,                                       !- Construction Name
-  {501a6721-460c-4f92-b005-37abe6da3b30}, !- Space Name
-  Surface,                                !- Outside Boundary Condition
-  {40de5958-6b1a-401b-92d7-4f0de64cdd61}, !- Outside Boundary Condition Object
->>>>>>> 7902c0f9
+  {cc6454fb-3163-4c1a-8006-81707135128a}, !- Outside Boundary Condition Object
   NoSun,                                  !- Sun Exposure
   NoWind,                                 !- Wind Exposure
   ,                                       !- View Factor to Ground
@@ -524,19 +378,11 @@
   3.73302236800156, -7.46604473600313, 0; !- X,Y,Z Vertex 4 {m}
 
 OS:Surface,
-<<<<<<< HEAD
-  {1c938001-fbe7-4821-9443-5283f857e84e}, !- Handle
+  {a09ce432-51c0-45aa-a558-0010e14838a2}, !- Handle
   Surface 2,                              !- Name
   Wall,                                   !- Surface Type
   ,                                       !- Construction Name
-  {b2b3d90c-f5ac-4e7f-a7e5-a52564c5395a}, !- Space Name
-=======
-  {b4fcc0d2-03a9-4ea4-ba8f-0392b81afcf7}, !- Handle
-  Surface 2,                              !- Name
-  Wall,                                   !- Surface Type
-  ,                                       !- Construction Name
-  {501a6721-460c-4f92-b005-37abe6da3b30}, !- Space Name
->>>>>>> 7902c0f9
+  {8eafd11a-0e5c-443a-bd0b-13fbf8055e75}, !- Space Name
   Outdoors,                               !- Outside Boundary Condition
   ,                                       !- Outside Boundary Condition Object
   SunExposed,                             !- Sun Exposure
@@ -549,19 +395,11 @@
   0, -7.46604473600313, 2.4384;           !- X,Y,Z Vertex 4 {m}
 
 OS:Surface,
-<<<<<<< HEAD
-  {5a581e34-0ffe-4735-b291-48d7396d5e35}, !- Handle
+  {13211999-a332-4b8b-9328-f1e3e9e9aa96}, !- Handle
   Surface 3,                              !- Name
   Wall,                                   !- Surface Type
   ,                                       !- Construction Name
-  {b2b3d90c-f5ac-4e7f-a7e5-a52564c5395a}, !- Space Name
-=======
-  {d9f819f9-a3c9-4061-b023-94995dcf0f6c}, !- Handle
-  Surface 3,                              !- Name
-  Wall,                                   !- Surface Type
-  ,                                       !- Construction Name
-  {501a6721-460c-4f92-b005-37abe6da3b30}, !- Space Name
->>>>>>> 7902c0f9
+  {8eafd11a-0e5c-443a-bd0b-13fbf8055e75}, !- Space Name
   Adiabatic,                              !- Outside Boundary Condition
   ,                                       !- Outside Boundary Condition Object
   NoSun,                                  !- Sun Exposure
@@ -574,19 +412,11 @@
   0, 0, 2.4384;                           !- X,Y,Z Vertex 4 {m}
 
 OS:Surface,
-<<<<<<< HEAD
-  {19c48456-65ad-4978-a6a7-3a3301f4b90e}, !- Handle
+  {54318ddc-5de9-4df5-a2d3-a9b1a174d132}, !- Handle
   Surface 4,                              !- Name
   Wall,                                   !- Surface Type
   ,                                       !- Construction Name
-  {b2b3d90c-f5ac-4e7f-a7e5-a52564c5395a}, !- Space Name
-=======
-  {23135246-b937-4c38-93df-c672b7ea44f5}, !- Handle
-  Surface 4,                              !- Name
-  Wall,                                   !- Surface Type
-  ,                                       !- Construction Name
-  {501a6721-460c-4f92-b005-37abe6da3b30}, !- Space Name
->>>>>>> 7902c0f9
+  {8eafd11a-0e5c-443a-bd0b-13fbf8055e75}, !- Space Name
   Adiabatic,                              !- Outside Boundary Condition
   ,                                       !- Outside Boundary Condition Object
   NoSun,                                  !- Sun Exposure
@@ -599,19 +429,11 @@
   3.73302236800156, 0, 2.4384;            !- X,Y,Z Vertex 4 {m}
 
 OS:Surface,
-<<<<<<< HEAD
-  {749c923d-c8cd-4bda-8c74-0615d56739d4}, !- Handle
+  {ec8a0e11-628f-4621-8edd-c3845070c4ae}, !- Handle
   Surface 5,                              !- Name
   Wall,                                   !- Surface Type
   ,                                       !- Construction Name
-  {b2b3d90c-f5ac-4e7f-a7e5-a52564c5395a}, !- Space Name
-=======
-  {5e6d3dad-ff12-443a-917e-8f724780bf52}, !- Handle
-  Surface 5,                              !- Name
-  Wall,                                   !- Surface Type
-  ,                                       !- Construction Name
-  {501a6721-460c-4f92-b005-37abe6da3b30}, !- Space Name
->>>>>>> 7902c0f9
+  {8eafd11a-0e5c-443a-bd0b-13fbf8055e75}, !- Space Name
   Outdoors,                               !- Outside Boundary Condition
   ,                                       !- Outside Boundary Condition Object
   SunExposed,                             !- Sun Exposure
@@ -624,23 +446,13 @@
   3.73302236800156, -7.46604473600313, 2.4384; !- X,Y,Z Vertex 4 {m}
 
 OS:Surface,
-<<<<<<< HEAD
-  {c5bb93a1-80fe-43e5-9cf8-089335179d0f}, !- Handle
+  {80c3024e-f8d1-42af-9f64-6f8e77b5622c}, !- Handle
   Surface 6,                              !- Name
   RoofCeiling,                            !- Surface Type
   ,                                       !- Construction Name
-  {b2b3d90c-f5ac-4e7f-a7e5-a52564c5395a}, !- Space Name
+  {8eafd11a-0e5c-443a-bd0b-13fbf8055e75}, !- Space Name
   Surface,                                !- Outside Boundary Condition
-  {b5c23b94-af59-43ab-a46e-188bd92152c1}, !- Outside Boundary Condition Object
-=======
-  {90d00b31-02de-455b-83cf-001576e9f68e}, !- Handle
-  Surface 6,                              !- Name
-  RoofCeiling,                            !- Surface Type
-  ,                                       !- Construction Name
-  {501a6721-460c-4f92-b005-37abe6da3b30}, !- Space Name
-  Surface,                                !- Outside Boundary Condition
-  {98531f83-39c6-4afa-af66-e74b1011e16d}, !- Outside Boundary Condition Object
->>>>>>> 7902c0f9
+  {0b565db5-1311-4e2e-bc5b-457db169d1df}, !- Outside Boundary Condition Object
   NoSun,                                  !- Sun Exposure
   NoWind,                                 !- Wind Exposure
   ,                                       !- View Factor to Ground
@@ -651,11 +463,7 @@
   0, -7.46604473600313, 2.4384;           !- X,Y,Z Vertex 4 {m}
 
 OS:SpaceType,
-<<<<<<< HEAD
-  {3b4aa555-409a-4247-9c3a-414223b8ced2}, !- Handle
-=======
-  {d93441ef-e62d-40cd-b48f-328123c0bece}, !- Handle
->>>>>>> 7902c0f9
+  {27ef355a-a767-4440-a3a4-283f2d78a447}, !- Handle
   Space Type 1,                           !- Name
   ,                                       !- Default Construction Set Name
   ,                                       !- Default Schedule Set Name
@@ -666,15 +474,9 @@
   living;                                 !- Standards Space Type
 
 OS:Space,
-<<<<<<< HEAD
-  {794d8fe1-856b-414c-b6e9-6f3610cec176}, !- Handle
+  {1a0ba632-13aa-4724-ac03-c36bb3727711}, !- Handle
   living space|story 2,                   !- Name
-  {3b4aa555-409a-4247-9c3a-414223b8ced2}, !- Space Type Name
-=======
-  {5f261e7b-9a25-4311-897a-731ab6366d30}, !- Handle
-  living space|story 2,                   !- Name
-  {d93441ef-e62d-40cd-b48f-328123c0bece}, !- Space Type Name
->>>>>>> 7902c0f9
+  {27ef355a-a767-4440-a3a4-283f2d78a447}, !- Space Type Name
   ,                                       !- Default Construction Set Name
   ,                                       !- Default Schedule Set Name
   -0,                                     !- Direction of Relative North {deg}
@@ -682,31 +484,85 @@
   0,                                      !- Y Origin {m}
   2.4384,                                 !- Z Origin {m}
   ,                                       !- Building Story Name
-<<<<<<< HEAD
-  {ff19df56-3817-464d-b56f-3d5e77bbe91d}, !- Thermal Zone Name
+  {6fd7f544-3219-445c-a7fe-7fcc56ca561e}, !- Thermal Zone Name
   ,                                       !- Part of Total Floor Area
   ,                                       !- Design Specification Outdoor Air Object Name
-  {7865fd7e-096b-4d29-8794-9cae2e8e3951}; !- Building Unit Name
-
-OS:Surface,
-  {69118a78-1b1b-4cee-9ce0-6b81b6c71df6}, !- Handle
+  {cb60d11a-3a9a-4a3b-8a8c-d143514cf392}; !- Building Unit Name
+
+OS:Surface,
+  {0b565db5-1311-4e2e-bc5b-457db169d1df}, !- Handle
   Surface 7,                              !- Name
-  Wall,                                   !- Surface Type
-  ,                                       !- Construction Name
-  {794d8fe1-856b-414c-b6e9-6f3610cec176}, !- Space Name
-=======
-  {ec37bfd2-2010-423d-80da-48c1408af6ea}, !- Thermal Zone Name
-  ,                                       !- Part of Total Floor Area
-  ,                                       !- Design Specification Outdoor Air Object Name
-  {c760153a-e03a-4c5d-855c-224fa9090e4d}; !- Building Unit Name
-
-OS:Surface,
-  {fa3a906c-17a9-4a52-8661-1267ef400e3f}, !- Handle
-  Surface 7,                              !- Name
-  Wall,                                   !- Surface Type
-  ,                                       !- Construction Name
-  {5f261e7b-9a25-4311-897a-731ab6366d30}, !- Space Name
->>>>>>> 7902c0f9
+  Floor,                                  !- Surface Type
+  ,                                       !- Construction Name
+  {1a0ba632-13aa-4724-ac03-c36bb3727711}, !- Space Name
+  Surface,                                !- Outside Boundary Condition
+  {80c3024e-f8d1-42af-9f64-6f8e77b5622c}, !- Outside Boundary Condition Object
+  NoSun,                                  !- Sun Exposure
+  NoWind,                                 !- Wind Exposure
+  ,                                       !- View Factor to Ground
+  ,                                       !- Number of Vertices
+  0, -7.46604473600313, 0,                !- X,Y,Z Vertex 1 {m}
+  0, 0, 0,                                !- X,Y,Z Vertex 2 {m}
+  3.73302236800156, 0, 0,                 !- X,Y,Z Vertex 3 {m}
+  3.73302236800156, -7.46604473600313, 0; !- X,Y,Z Vertex 4 {m}
+
+OS:Surface,
+  {feae159d-3f31-477b-b346-288f45a44174}, !- Handle
+  Surface 8,                              !- Name
+  Wall,                                   !- Surface Type
+  ,                                       !- Construction Name
+  {1a0ba632-13aa-4724-ac03-c36bb3727711}, !- Space Name
+  Adiabatic,                              !- Outside Boundary Condition
+  ,                                       !- Outside Boundary Condition Object
+  NoSun,                                  !- Sun Exposure
+  NoWind,                                 !- Wind Exposure
+  ,                                       !- View Factor to Ground
+  ,                                       !- Number of Vertices
+  3.73302236800156, 0, 2.4384,            !- X,Y,Z Vertex 1 {m}
+  3.73302236800156, 0, 0,                 !- X,Y,Z Vertex 2 {m}
+  0, 0, 0,                                !- X,Y,Z Vertex 3 {m}
+  0, 0, 2.4384;                           !- X,Y,Z Vertex 4 {m}
+
+OS:Surface,
+  {7a261b8e-5592-4232-8160-c7db45e98c11}, !- Handle
+  Surface 9,                              !- Name
+  Wall,                                   !- Surface Type
+  ,                                       !- Construction Name
+  {1a0ba632-13aa-4724-ac03-c36bb3727711}, !- Space Name
+  Outdoors,                               !- Outside Boundary Condition
+  ,                                       !- Outside Boundary Condition Object
+  SunExposed,                             !- Sun Exposure
+  WindExposed,                            !- Wind Exposure
+  ,                                       !- View Factor to Ground
+  ,                                       !- Number of Vertices
+  0, 0, 2.4384,                           !- X,Y,Z Vertex 1 {m}
+  0, 0, 0,                                !- X,Y,Z Vertex 2 {m}
+  0, -7.46604473600313, 0,                !- X,Y,Z Vertex 3 {m}
+  0, -7.46604473600313, 2.4384;           !- X,Y,Z Vertex 4 {m}
+
+OS:Surface,
+  {4f61300a-ee07-4c25-b968-53301a12f2e0}, !- Handle
+  Surface 10,                             !- Name
+  Wall,                                   !- Surface Type
+  ,                                       !- Construction Name
+  {1a0ba632-13aa-4724-ac03-c36bb3727711}, !- Space Name
+  Outdoors,                               !- Outside Boundary Condition
+  ,                                       !- Outside Boundary Condition Object
+  SunExposed,                             !- Sun Exposure
+  WindExposed,                            !- Wind Exposure
+  ,                                       !- View Factor to Ground
+  ,                                       !- Number of Vertices
+  0, -7.46604473600313, 2.4384,           !- X,Y,Z Vertex 1 {m}
+  0, -7.46604473600313, 0,                !- X,Y,Z Vertex 2 {m}
+  3.73302236800156, -7.46604473600313, 0, !- X,Y,Z Vertex 3 {m}
+  3.73302236800156, -7.46604473600313, 2.4384; !- X,Y,Z Vertex 4 {m}
+
+OS:Surface,
+  {ae6c7422-a27e-4a64-962e-c7bfadf0b638}, !- Handle
+  Surface 11,                             !- Name
+  Wall,                                   !- Surface Type
+  ,                                       !- Construction Name
+  {1a0ba632-13aa-4724-ac03-c36bb3727711}, !- Space Name
   Adiabatic,                              !- Outside Boundary Condition
   ,                                       !- Outside Boundary Condition Object
   NoSun,                                  !- Sun Exposure
@@ -719,125 +575,13 @@
   3.73302236800156, 0, 2.4384;            !- X,Y,Z Vertex 4 {m}
 
 OS:Surface,
-<<<<<<< HEAD
-  {b5c23b94-af59-43ab-a46e-188bd92152c1}, !- Handle
-  Surface 8,                              !- Name
-  Floor,                                  !- Surface Type
-  ,                                       !- Construction Name
-  {794d8fe1-856b-414c-b6e9-6f3610cec176}, !- Space Name
-  Surface,                                !- Outside Boundary Condition
-  {c5bb93a1-80fe-43e5-9cf8-089335179d0f}, !- Outside Boundary Condition Object
-  NoSun,                                  !- Sun Exposure
-  NoWind,                                 !- Wind Exposure
-  ,                                       !- View Factor to Ground
-  ,                                       !- Number of Vertices
-  0, -7.46604473600313, 0,                !- X,Y,Z Vertex 1 {m}
-  0, 0, 0,                                !- X,Y,Z Vertex 2 {m}
-  3.73302236800156, 0, 0,                 !- X,Y,Z Vertex 3 {m}
-  3.73302236800156, -7.46604473600313, 0; !- X,Y,Z Vertex 4 {m}
-
-OS:Surface,
-  {f841c490-e3ac-477c-a2d8-975eef7ef26d}, !- Handle
-  Surface 9,                              !- Name
-  Wall,                                   !- Surface Type
-  ,                                       !- Construction Name
-  {794d8fe1-856b-414c-b6e9-6f3610cec176}, !- Space Name
-=======
-  {63b6fb17-b674-4106-94b9-3d11cf3ac563}, !- Handle
-  Surface 8,                              !- Name
-  Wall,                                   !- Surface Type
-  ,                                       !- Construction Name
-  {5f261e7b-9a25-4311-897a-731ab6366d30}, !- Space Name
-  Outdoors,                               !- Outside Boundary Condition
-  ,                                       !- Outside Boundary Condition Object
-  SunExposed,                             !- Sun Exposure
-  WindExposed,                            !- Wind Exposure
-  ,                                       !- View Factor to Ground
-  ,                                       !- Number of Vertices
-  0, 0, 2.4384,                           !- X,Y,Z Vertex 1 {m}
-  0, 0, 0,                                !- X,Y,Z Vertex 2 {m}
-  0, -7.46604473600313, 0,                !- X,Y,Z Vertex 3 {m}
-  0, -7.46604473600313, 2.4384;           !- X,Y,Z Vertex 4 {m}
-
-OS:Surface,
-  {10182b21-9fca-40a5-a7a7-015763c28738}, !- Handle
-  Surface 9,                              !- Name
-  Wall,                                   !- Surface Type
-  ,                                       !- Construction Name
-  {5f261e7b-9a25-4311-897a-731ab6366d30}, !- Space Name
->>>>>>> 7902c0f9
-  Outdoors,                               !- Outside Boundary Condition
-  ,                                       !- Outside Boundary Condition Object
-  SunExposed,                             !- Sun Exposure
-  WindExposed,                            !- Wind Exposure
-  ,                                       !- View Factor to Ground
-  ,                                       !- Number of Vertices
-  0, 0, 2.4384,                           !- X,Y,Z Vertex 1 {m}
-  0, 0, 0,                                !- X,Y,Z Vertex 2 {m}
-  0, -7.46604473600313, 0,                !- X,Y,Z Vertex 3 {m}
-  0, -7.46604473600313, 2.4384;           !- X,Y,Z Vertex 4 {m}
-
-OS:Surface,
-<<<<<<< HEAD
-  {dcb50eb2-dd63-4dbb-adf5-2e449cda87d6}, !- Handle
-=======
-  {98531f83-39c6-4afa-af66-e74b1011e16d}, !- Handle
->>>>>>> 7902c0f9
-  Surface 10,                             !- Name
-  Floor,                                  !- Surface Type
-  ,                                       !- Construction Name
-<<<<<<< HEAD
-  {794d8fe1-856b-414c-b6e9-6f3610cec176}, !- Space Name
-  Adiabatic,                              !- Outside Boundary Condition
-  ,                                       !- Outside Boundary Condition Object
-=======
-  {5f261e7b-9a25-4311-897a-731ab6366d30}, !- Space Name
-  Surface,                                !- Outside Boundary Condition
-  {90d00b31-02de-455b-83cf-001576e9f68e}, !- Outside Boundary Condition Object
->>>>>>> 7902c0f9
-  NoSun,                                  !- Sun Exposure
-  NoWind,                                 !- Wind Exposure
-  ,                                       !- View Factor to Ground
-  ,                                       !- Number of Vertices
-  0, -7.46604473600313, 0,                !- X,Y,Z Vertex 1 {m}
-  0, 0, 0,                                !- X,Y,Z Vertex 2 {m}
-  3.73302236800156, 0, 0,                 !- X,Y,Z Vertex 3 {m}
-  3.73302236800156, -7.46604473600313, 0; !- X,Y,Z Vertex 4 {m}
-
-OS:Surface,
-<<<<<<< HEAD
-  {ecc5c32f-ee7a-45fc-9312-86ca91da3c52}, !- Handle
-=======
-  {7f91673c-a34d-4c2e-92b0-f71022a35db7}, !- Handle
->>>>>>> 7902c0f9
-  Surface 11,                             !- Name
-  RoofCeiling,                            !- Surface Type
-  ,                                       !- Construction Name
-<<<<<<< HEAD
-  {794d8fe1-856b-414c-b6e9-6f3610cec176}, !- Space Name
-  Outdoors,                               !- Outside Boundary Condition
-  ,                                       !- Outside Boundary Condition Object
-  SunExposed,                             !- Sun Exposure
-  WindExposed,                            !- Wind Exposure
-  ,                                       !- View Factor to Ground
-  ,                                       !- Number of Vertices
-  0, -7.46604473600313, 2.4384,           !- X,Y,Z Vertex 1 {m}
-  0, -7.46604473600313, 0,                !- X,Y,Z Vertex 2 {m}
-  3.73302236800156, -7.46604473600313, 0, !- X,Y,Z Vertex 3 {m}
-  3.73302236800156, -7.46604473600313, 2.4384; !- X,Y,Z Vertex 4 {m}
-
-OS:Surface,
-  {83df219d-7e33-4396-9289-fa675626e4f3}, !- Handle
+  {4b8f47ac-dc9e-4c89-9461-16fe7e7f2d34}, !- Handle
   Surface 12,                             !- Name
   RoofCeiling,                            !- Surface Type
   ,                                       !- Construction Name
-  {794d8fe1-856b-414c-b6e9-6f3610cec176}, !- Space Name
+  {1a0ba632-13aa-4724-ac03-c36bb3727711}, !- Space Name
   Surface,                                !- Outside Boundary Condition
-  {eba58862-d3df-43b7-a976-03d9c5e0206e}, !- Outside Boundary Condition Object
-=======
-  {5f261e7b-9a25-4311-897a-731ab6366d30}, !- Space Name
-  Surface,                                !- Outside Boundary Condition
-  {96426479-9f73-4151-96d2-ebdd1ab2dada}, !- Outside Boundary Condition Object
+  {e78499c6-b889-48cd-89e2-8bb63305df90}, !- Outside Boundary Condition Object
   NoSun,                                  !- Sun Exposure
   NoWind,                                 !- Wind Exposure
   ,                                       !- View Factor to Ground
@@ -847,40 +591,10 @@
   0, 0, 2.4384,                           !- X,Y,Z Vertex 3 {m}
   0, -7.46604473600313, 2.4384;           !- X,Y,Z Vertex 4 {m}
 
-OS:Surface,
-  {6d13dc87-477a-4598-8c0f-36b3b70237bf}, !- Handle
-  Surface 12,                             !- Name
-  Wall,                                   !- Surface Type
-  ,                                       !- Construction Name
-  {5f261e7b-9a25-4311-897a-731ab6366d30}, !- Space Name
-  Adiabatic,                              !- Outside Boundary Condition
-  ,                                       !- Outside Boundary Condition Object
->>>>>>> 7902c0f9
-  NoSun,                                  !- Sun Exposure
-  NoWind,                                 !- Wind Exposure
-  ,                                       !- View Factor to Ground
-  ,                                       !- Number of Vertices
-<<<<<<< HEAD
-  3.73302236800156, -7.46604473600313, 2.4384, !- X,Y,Z Vertex 1 {m}
-  3.73302236800156, 0, 2.4384,            !- X,Y,Z Vertex 2 {m}
-  0, 0, 2.4384,                           !- X,Y,Z Vertex 3 {m}
-  0, -7.46604473600313, 2.4384;           !- X,Y,Z Vertex 4 {m}
-
 OS:Space,
-  {b5e21361-0f04-4032-8ea5-27087a59a3b4}, !- Handle
+  {f08fb863-44e3-4bea-8e82-71920ae42838}, !- Handle
   finished basement space,                !- Name
-  {33e7b545-6ca9-4301-b355-fcf47ec4c755}, !- Space Type Name
-=======
-  3.73302236800156, 0, 2.4384,            !- X,Y,Z Vertex 1 {m}
-  3.73302236800156, 0, 0,                 !- X,Y,Z Vertex 2 {m}
-  0, 0, 0,                                !- X,Y,Z Vertex 3 {m}
-  0, 0, 2.4384;                           !- X,Y,Z Vertex 4 {m}
-
-OS:Space,
-  {b7c2dc05-865a-4bb5-98b9-10d4be669309}, !- Handle
-  finished basement space,                !- Name
-  {f516ae99-576f-4c82-9a5a-15db8f0fdc45}, !- Space Type Name
->>>>>>> 7902c0f9
+  {a5f4052e-2088-46cd-9207-939a3f8e978e}, !- Space Type Name
   ,                                       !- Default Construction Set Name
   ,                                       !- Default Schedule Set Name
   -0,                                     !- Direction of Relative North {deg}
@@ -888,31 +602,17 @@
   0,                                      !- Y Origin {m}
   0,                                      !- Z Origin {m}
   ,                                       !- Building Story Name
-<<<<<<< HEAD
-  {b1949e86-4d3d-4aae-87f4-b2f6784ed9b6}, !- Thermal Zone Name
+  {fcf2a84b-667c-4444-b1ce-80cf7736b4ee}, !- Thermal Zone Name
   ,                                       !- Part of Total Floor Area
   ,                                       !- Design Specification Outdoor Air Object Name
-  {7865fd7e-096b-4d29-8794-9cae2e8e3951}; !- Building Unit Name
-
-OS:Surface,
-  {6293a476-8c5e-48a0-97ba-542e711f914b}, !- Handle
+  {cb60d11a-3a9a-4a3b-8a8c-d143514cf392}; !- Building Unit Name
+
+OS:Surface,
+  {9a641cf5-d89c-42c6-a1c1-f5bb59fe5949}, !- Handle
   Surface 18,                             !- Name
   Floor,                                  !- Surface Type
   ,                                       !- Construction Name
-  {b5e21361-0f04-4032-8ea5-27087a59a3b4}, !- Space Name
-=======
-  {46aa3682-24e4-4d1f-b9ed-f76f38906146}, !- Thermal Zone Name
-  ,                                       !- Part of Total Floor Area
-  ,                                       !- Design Specification Outdoor Air Object Name
-  {c760153a-e03a-4c5d-855c-224fa9090e4d}; !- Building Unit Name
-
-OS:Surface,
-  {e01bfe77-8480-4ddb-989f-d121ea4c3f06}, !- Handle
-  Surface 18,                             !- Name
-  Floor,                                  !- Surface Type
-  ,                                       !- Construction Name
-  {b7c2dc05-865a-4bb5-98b9-10d4be669309}, !- Space Name
->>>>>>> 7902c0f9
+  {f08fb863-44e3-4bea-8e82-71920ae42838}, !- Space Name
   Foundation,                             !- Outside Boundary Condition
   ,                                       !- Outside Boundary Condition Object
   NoSun,                                  !- Sun Exposure
@@ -925,19 +625,11 @@
   3.73302236800156, -7.46604473600313, -2.4384; !- X,Y,Z Vertex 4 {m}
 
 OS:Surface,
-<<<<<<< HEAD
-  {fe157a92-b3db-4c94-a049-b50f47ee8ccc}, !- Handle
+  {d029d92e-e987-4853-95f1-1ace39be2818}, !- Handle
   Surface 19,                             !- Name
   Wall,                                   !- Surface Type
   ,                                       !- Construction Name
-  {b5e21361-0f04-4032-8ea5-27087a59a3b4}, !- Space Name
-=======
-  {c54e4a97-c681-4ca3-a2b0-00e164b6d9b4}, !- Handle
-  Surface 19,                             !- Name
-  Wall,                                   !- Surface Type
-  ,                                       !- Construction Name
-  {b7c2dc05-865a-4bb5-98b9-10d4be669309}, !- Space Name
->>>>>>> 7902c0f9
+  {f08fb863-44e3-4bea-8e82-71920ae42838}, !- Space Name
   Foundation,                             !- Outside Boundary Condition
   ,                                       !- Outside Boundary Condition Object
   NoSun,                                  !- Sun Exposure
@@ -950,19 +642,11 @@
   0, -7.46604473600313, 0;                !- X,Y,Z Vertex 4 {m}
 
 OS:Surface,
-<<<<<<< HEAD
-  {12407d1a-6338-46a5-b1b2-7ad6c75d3b88}, !- Handle
+  {126c9ca3-b5d3-4b23-86e7-56cbf957cbe9}, !- Handle
   Surface 20,                             !- Name
   Wall,                                   !- Surface Type
   ,                                       !- Construction Name
-  {b5e21361-0f04-4032-8ea5-27087a59a3b4}, !- Space Name
-=======
-  {6ae78e24-1610-4c71-96b9-dc923b9e6289}, !- Handle
-  Surface 20,                             !- Name
-  Wall,                                   !- Surface Type
-  ,                                       !- Construction Name
-  {b7c2dc05-865a-4bb5-98b9-10d4be669309}, !- Space Name
->>>>>>> 7902c0f9
+  {f08fb863-44e3-4bea-8e82-71920ae42838}, !- Space Name
   Adiabatic,                              !- Outside Boundary Condition
   ,                                       !- Outside Boundary Condition Object
   NoSun,                                  !- Sun Exposure
@@ -975,19 +659,11 @@
   0, 0, 0;                                !- X,Y,Z Vertex 4 {m}
 
 OS:Surface,
-<<<<<<< HEAD
-  {5ec1d571-c3a8-407b-96b2-7acbeddae0f7}, !- Handle
+  {00ecb153-8000-46ed-8fda-6934864d4bc9}, !- Handle
   Surface 21,                             !- Name
   Wall,                                   !- Surface Type
   ,                                       !- Construction Name
-  {b5e21361-0f04-4032-8ea5-27087a59a3b4}, !- Space Name
-=======
-  {089ff306-314e-4fb8-ac88-a09eed6af316}, !- Handle
-  Surface 21,                             !- Name
-  Wall,                                   !- Surface Type
-  ,                                       !- Construction Name
-  {b7c2dc05-865a-4bb5-98b9-10d4be669309}, !- Space Name
->>>>>>> 7902c0f9
+  {f08fb863-44e3-4bea-8e82-71920ae42838}, !- Space Name
   Adiabatic,                              !- Outside Boundary Condition
   ,                                       !- Outside Boundary Condition Object
   NoSun,                                  !- Sun Exposure
@@ -1000,19 +676,11 @@
   3.73302236800156, 0, 0;                 !- X,Y,Z Vertex 4 {m}
 
 OS:Surface,
-<<<<<<< HEAD
-  {3bfbc56b-0384-4005-bc78-6a7e6ccfe326}, !- Handle
+  {c1fe2050-5205-451c-a292-049eb5321a38}, !- Handle
   Surface 22,                             !- Name
   Wall,                                   !- Surface Type
   ,                                       !- Construction Name
-  {b5e21361-0f04-4032-8ea5-27087a59a3b4}, !- Space Name
-=======
-  {1e734843-3f22-4ae4-865b-66ff5322ee25}, !- Handle
-  Surface 22,                             !- Name
-  Wall,                                   !- Surface Type
-  ,                                       !- Construction Name
-  {b7c2dc05-865a-4bb5-98b9-10d4be669309}, !- Space Name
->>>>>>> 7902c0f9
+  {f08fb863-44e3-4bea-8e82-71920ae42838}, !- Space Name
   Foundation,                             !- Outside Boundary Condition
   ,                                       !- Outside Boundary Condition Object
   NoSun,                                  !- Sun Exposure
@@ -1025,23 +693,13 @@
   3.73302236800156, -7.46604473600313, 0; !- X,Y,Z Vertex 4 {m}
 
 OS:Surface,
-<<<<<<< HEAD
-  {b39de97c-ef0e-427f-a5ff-cfe4b3794a81}, !- Handle
+  {cc6454fb-3163-4c1a-8006-81707135128a}, !- Handle
   Surface 23,                             !- Name
   RoofCeiling,                            !- Surface Type
   ,                                       !- Construction Name
-  {b5e21361-0f04-4032-8ea5-27087a59a3b4}, !- Space Name
+  {f08fb863-44e3-4bea-8e82-71920ae42838}, !- Space Name
   Surface,                                !- Outside Boundary Condition
-  {3b4dec09-1734-4852-870e-8a3b16621e5a}, !- Outside Boundary Condition Object
-=======
-  {40de5958-6b1a-401b-92d7-4f0de64cdd61}, !- Handle
-  Surface 23,                             !- Name
-  RoofCeiling,                            !- Surface Type
-  ,                                       !- Construction Name
-  {b7c2dc05-865a-4bb5-98b9-10d4be669309}, !- Space Name
-  Surface,                                !- Outside Boundary Condition
-  {1c68e564-7802-4010-9c1b-548408f3adc5}, !- Outside Boundary Condition Object
->>>>>>> 7902c0f9
+  {232b5ccd-d510-4520-819f-f2b9f0e94121}, !- Outside Boundary Condition Object
   NoSun,                                  !- Sun Exposure
   NoWind,                                 !- Wind Exposure
   ,                                       !- View Factor to Ground
@@ -1052,11 +710,7 @@
   0, -7.46604473600313, 0;                !- X,Y,Z Vertex 4 {m}
 
 OS:ThermalZone,
-<<<<<<< HEAD
-  {b1949e86-4d3d-4aae-87f4-b2f6784ed9b6}, !- Handle
-=======
-  {46aa3682-24e4-4d1f-b9ed-f76f38906146}, !- Handle
->>>>>>> 7902c0f9
+  {fcf2a84b-667c-4444-b1ce-80cf7736b4ee}, !- Handle
   finished basement zone,                 !- Name
   ,                                       !- Multiplier
   ,                                       !- Ceiling Height {m}
@@ -1065,17 +719,10 @@
   ,                                       !- Zone Inside Convection Algorithm
   ,                                       !- Zone Outside Convection Algorithm
   ,                                       !- Zone Conditioning Equipment List Name
-<<<<<<< HEAD
-  {8e831294-60f4-4a1e-8198-e0e20737b9fb}, !- Zone Air Inlet Port List
-  {8579591f-8528-4370-9e16-26cf11c38356}, !- Zone Air Exhaust Port List
-  {d8c84694-31b3-408e-8045-deff67452372}, !- Zone Air Node Name
-  {e8589026-2c88-4300-b1b6-1d9c5c26a76f}, !- Zone Return Air Port List
-=======
-  {e7892833-cdce-4056-8a8d-f9cd85ee28e1}, !- Zone Air Inlet Port List
-  {b7583547-c881-4a41-a4d5-004a603c0fcc}, !- Zone Air Exhaust Port List
-  {36761955-4868-4c61-8307-79c7b0a53f5b}, !- Zone Air Node Name
-  {02c1cea5-6b8b-40d3-93b6-e1f978befbdf}, !- Zone Return Air Port List
->>>>>>> 7902c0f9
+  {3ca6475c-269b-48b2-8977-eb456c6fbf1b}, !- Zone Air Inlet Port List
+  {ae1062f2-1b2b-4acd-903b-1c5d390bbf51}, !- Zone Air Exhaust Port List
+  {43ecebc6-1892-4e13-8039-1348f444e108}, !- Zone Air Node Name
+  {85596770-2d7a-4aaf-b879-b721c2a1327b}, !- Zone Return Air Port List
   ,                                       !- Primary Daylighting Control Name
   ,                                       !- Fraction of Zone Controlled by Primary Daylighting Control
   ,                                       !- Secondary Daylighting Control Name
@@ -1086,71 +733,37 @@
   No;                                     !- Use Ideal Air Loads
 
 OS:Node,
-<<<<<<< HEAD
-  {e30320a0-446a-43e3-97ca-aba5f0b5c118}, !- Handle
+  {7f5b5d29-47af-4efb-b776-f1969d300a98}, !- Handle
   Node 2,                                 !- Name
-  {d8c84694-31b3-408e-8045-deff67452372}, !- Inlet Port
+  {43ecebc6-1892-4e13-8039-1348f444e108}, !- Inlet Port
   ;                                       !- Outlet Port
 
 OS:Connection,
-  {d8c84694-31b3-408e-8045-deff67452372}, !- Handle
-  {5ac70312-52f7-4a5f-ab1f-f8b8e318e018}, !- Name
-  {b1949e86-4d3d-4aae-87f4-b2f6784ed9b6}, !- Source Object
+  {43ecebc6-1892-4e13-8039-1348f444e108}, !- Handle
+  {1d0f59f6-8906-45e1-b1ba-31614a20a215}, !- Name
+  {fcf2a84b-667c-4444-b1ce-80cf7736b4ee}, !- Source Object
   11,                                     !- Outlet Port
-  {e30320a0-446a-43e3-97ca-aba5f0b5c118}, !- Target Object
+  {7f5b5d29-47af-4efb-b776-f1969d300a98}, !- Target Object
   2;                                      !- Inlet Port
 
 OS:PortList,
-  {8e831294-60f4-4a1e-8198-e0e20737b9fb}, !- Handle
-  {d93ad245-57cd-402b-8bde-aa528dd99d62}, !- Name
-  {b1949e86-4d3d-4aae-87f4-b2f6784ed9b6}; !- HVAC Component
+  {3ca6475c-269b-48b2-8977-eb456c6fbf1b}, !- Handle
+  {f4edc826-39f6-46f8-81b4-616ab6e83145}, !- Name
+  {fcf2a84b-667c-4444-b1ce-80cf7736b4ee}; !- HVAC Component
 
 OS:PortList,
-  {8579591f-8528-4370-9e16-26cf11c38356}, !- Handle
-  {29a24398-c214-4333-b060-ecf09337fcd4}, !- Name
-  {b1949e86-4d3d-4aae-87f4-b2f6784ed9b6}; !- HVAC Component
+  {ae1062f2-1b2b-4acd-903b-1c5d390bbf51}, !- Handle
+  {43c876f9-2b3f-4cb4-a4bf-46f7db167214}, !- Name
+  {fcf2a84b-667c-4444-b1ce-80cf7736b4ee}; !- HVAC Component
 
 OS:PortList,
-  {e8589026-2c88-4300-b1b6-1d9c5c26a76f}, !- Handle
-  {b701352c-9a24-4053-8169-7d150334b61d}, !- Name
-  {b1949e86-4d3d-4aae-87f4-b2f6784ed9b6}; !- HVAC Component
+  {85596770-2d7a-4aaf-b879-b721c2a1327b}, !- Handle
+  {5c6e1cf6-ae3c-4e65-965c-ae43785f6c26}, !- Name
+  {fcf2a84b-667c-4444-b1ce-80cf7736b4ee}; !- HVAC Component
 
 OS:Sizing:Zone,
-  {a865a14e-2221-4e27-a9b6-69973613159f}, !- Handle
-  {b1949e86-4d3d-4aae-87f4-b2f6784ed9b6}, !- Zone or ZoneList Name
-=======
-  {1989f3bd-c146-45bf-b634-ce6daccb778c}, !- Handle
-  Node 2,                                 !- Name
-  {36761955-4868-4c61-8307-79c7b0a53f5b}, !- Inlet Port
-  ;                                       !- Outlet Port
-
-OS:Connection,
-  {36761955-4868-4c61-8307-79c7b0a53f5b}, !- Handle
-  {0c8a56b2-9e13-4e4d-96fe-a68456e22f0a}, !- Name
-  {46aa3682-24e4-4d1f-b9ed-f76f38906146}, !- Source Object
-  11,                                     !- Outlet Port
-  {1989f3bd-c146-45bf-b634-ce6daccb778c}, !- Target Object
-  2;                                      !- Inlet Port
-
-OS:PortList,
-  {e7892833-cdce-4056-8a8d-f9cd85ee28e1}, !- Handle
-  {06acfb8f-fcb9-4781-b174-5784f9b2d186}, !- Name
-  {46aa3682-24e4-4d1f-b9ed-f76f38906146}; !- HVAC Component
-
-OS:PortList,
-  {b7583547-c881-4a41-a4d5-004a603c0fcc}, !- Handle
-  {c3b7f284-1244-44bd-b661-f40bd6a12e71}, !- Name
-  {46aa3682-24e4-4d1f-b9ed-f76f38906146}; !- HVAC Component
-
-OS:PortList,
-  {02c1cea5-6b8b-40d3-93b6-e1f978befbdf}, !- Handle
-  {82e44fe5-bdd9-47cb-b13d-4dbf15dd886e}, !- Name
-  {46aa3682-24e4-4d1f-b9ed-f76f38906146}; !- HVAC Component
-
-OS:Sizing:Zone,
-  {70b41700-9188-4500-805e-032ce55465ff}, !- Handle
-  {46aa3682-24e4-4d1f-b9ed-f76f38906146}, !- Zone or ZoneList Name
->>>>>>> 7902c0f9
+  {9a938e38-70b3-4a8d-8169-c7dd76e48499}, !- Handle
+  {fcf2a84b-667c-4444-b1ce-80cf7736b4ee}, !- Zone or ZoneList Name
   SupplyAirTemperature,                   !- Zone Cooling Design Supply Air Temperature Input Method
   14,                                     !- Zone Cooling Design Supply Air Temperature {C}
   11.11,                                  !- Zone Cooling Design Supply Air Temperature Difference {deltaC}
@@ -1179,21 +792,12 @@
   autosize;                               !- Dedicated Outdoor Air High Setpoint Temperature for Design {C}
 
 OS:ZoneHVAC:EquipmentList,
-<<<<<<< HEAD
-  {2b2fc8d4-f6ac-4481-8ece-72dcfc185cfd}, !- Handle
+  {d5c38622-488b-4a62-a411-baf6af61a812}, !- Handle
   Zone HVAC Equipment List 2,             !- Name
-  {b1949e86-4d3d-4aae-87f4-b2f6784ed9b6}; !- Thermal Zone
+  {fcf2a84b-667c-4444-b1ce-80cf7736b4ee}; !- Thermal Zone
 
 OS:SpaceType,
-  {33e7b545-6ca9-4301-b355-fcf47ec4c755}, !- Handle
-=======
-  {12f45a7c-c2a5-473d-95ef-b991dae399c6}, !- Handle
-  Zone HVAC Equipment List 2,             !- Name
-  {46aa3682-24e4-4d1f-b9ed-f76f38906146}; !- Thermal Zone
-
-OS:SpaceType,
-  {f516ae99-576f-4c82-9a5a-15db8f0fdc45}, !- Handle
->>>>>>> 7902c0f9
+  {a5f4052e-2088-46cd-9207-939a3f8e978e}, !- Handle
   Space Type 2,                           !- Name
   ,                                       !- Default Construction Set Name
   ,                                       !- Default Schedule Set Name
@@ -1204,23 +808,13 @@
   finished basement;                      !- Standards Space Type
 
 OS:Surface,
-<<<<<<< HEAD
-  {eba58862-d3df-43b7-a976-03d9c5e0206e}, !- Handle
+  {e78499c6-b889-48cd-89e2-8bb63305df90}, !- Handle
   Surface 13,                             !- Name
   Floor,                                  !- Surface Type
   ,                                       !- Construction Name
-  {876bbb33-2d50-4415-b2e2-37e601be5aa5}, !- Space Name
+  {dc50a956-11d6-491a-bb15-2bf1261846a4}, !- Space Name
   Surface,                                !- Outside Boundary Condition
-  {83df219d-7e33-4396-9289-fa675626e4f3}, !- Outside Boundary Condition Object
-=======
-  {96426479-9f73-4151-96d2-ebdd1ab2dada}, !- Handle
-  Surface 13,                             !- Name
-  Floor,                                  !- Surface Type
-  ,                                       !- Construction Name
-  {3ff71bc6-d49f-4d8b-b3bb-84bd60d11303}, !- Space Name
-  Surface,                                !- Outside Boundary Condition
-  {7f91673c-a34d-4c2e-92b0-f71022a35db7}, !- Outside Boundary Condition Object
->>>>>>> 7902c0f9
+  {4b8f47ac-dc9e-4c89-9461-16fe7e7f2d34}, !- Outside Boundary Condition Object
   NoSun,                                  !- Sun Exposure
   NoWind,                                 !- Wind Exposure
   ,                                       !- View Factor to Ground
@@ -1231,19 +825,11 @@
   3.73302236800156, -7.46604473600313, 4.8768; !- X,Y,Z Vertex 4 {m}
 
 OS:Surface,
-<<<<<<< HEAD
-  {099ce866-707a-46d8-bb36-436b23a76ed6}, !- Handle
+  {8bdd4c7a-f6b5-4e6c-907b-8a6295f60abc}, !- Handle
   Surface 14,                             !- Name
   RoofCeiling,                            !- Surface Type
   ,                                       !- Construction Name
-  {876bbb33-2d50-4415-b2e2-37e601be5aa5}, !- Space Name
-=======
-  {5a943771-7b6d-4f80-a867-0b109aebad4f}, !- Handle
-  Surface 14,                             !- Name
-  RoofCeiling,                            !- Surface Type
-  ,                                       !- Construction Name
-  {3ff71bc6-d49f-4d8b-b3bb-84bd60d11303}, !- Space Name
->>>>>>> 7902c0f9
+  {dc50a956-11d6-491a-bb15-2bf1261846a4}, !- Space Name
   Outdoors,                               !- Outside Boundary Condition
   ,                                       !- Outside Boundary Condition Object
   SunExposed,                             !- Sun Exposure
@@ -1256,19 +842,11 @@
   0, 0, 4.8768;                           !- X,Y,Z Vertex 4 {m}
 
 OS:Surface,
-<<<<<<< HEAD
-  {f30e931f-7a42-4270-b690-6bf00c2e8a3c}, !- Handle
+  {15b0b0cd-5a82-4f55-9409-74c1a25e910c}, !- Handle
   Surface 15,                             !- Name
   RoofCeiling,                            !- Surface Type
   ,                                       !- Construction Name
-  {876bbb33-2d50-4415-b2e2-37e601be5aa5}, !- Space Name
-=======
-  {2b7ce203-3547-4604-aa9a-a2debb50d82b}, !- Handle
-  Surface 15,                             !- Name
-  RoofCeiling,                            !- Surface Type
-  ,                                       !- Construction Name
-  {3ff71bc6-d49f-4d8b-b3bb-84bd60d11303}, !- Space Name
->>>>>>> 7902c0f9
+  {dc50a956-11d6-491a-bb15-2bf1261846a4}, !- Space Name
   Outdoors,                               !- Outside Boundary Condition
   ,                                       !- Outside Boundary Condition Object
   SunExposed,                             !- Sun Exposure
@@ -1281,19 +859,11 @@
   3.73302236800156, -7.46604473600313, 4.8768; !- X,Y,Z Vertex 4 {m}
 
 OS:Surface,
-<<<<<<< HEAD
-  {3e476cf6-53e7-44b7-982d-23e13126155a}, !- Handle
+  {e49a8aa4-27c0-4a7b-a416-a76199899492}, !- Handle
   Surface 16,                             !- Name
   Wall,                                   !- Surface Type
   ,                                       !- Construction Name
-  {876bbb33-2d50-4415-b2e2-37e601be5aa5}, !- Space Name
-=======
-  {139a674c-54ca-4f79-887b-ec5452a04f77}, !- Handle
-  Surface 16,                             !- Name
-  Wall,                                   !- Surface Type
-  ,                                       !- Construction Name
-  {3ff71bc6-d49f-4d8b-b3bb-84bd60d11303}, !- Space Name
->>>>>>> 7902c0f9
+  {dc50a956-11d6-491a-bb15-2bf1261846a4}, !- Space Name
   Outdoors,                               !- Outside Boundary Condition
   ,                                       !- Outside Boundary Condition Object
   SunExposed,                             !- Sun Exposure
@@ -1305,19 +875,11 @@
   0, -7.46604473600313, 4.8768;           !- X,Y,Z Vertex 3 {m}
 
 OS:Surface,
-<<<<<<< HEAD
-  {c721d164-d89d-4c0d-b631-d7fbbe8405cb}, !- Handle
+  {a441d49f-840f-40d9-97c9-793a8c435521}, !- Handle
   Surface 17,                             !- Name
   Wall,                                   !- Surface Type
   ,                                       !- Construction Name
-  {876bbb33-2d50-4415-b2e2-37e601be5aa5}, !- Space Name
-=======
-  {215abc63-f392-4f33-841b-3bb4edd9853e}, !- Handle
-  Surface 17,                             !- Name
-  Wall,                                   !- Surface Type
-  ,                                       !- Construction Name
-  {3ff71bc6-d49f-4d8b-b3bb-84bd60d11303}, !- Space Name
->>>>>>> 7902c0f9
+  {dc50a956-11d6-491a-bb15-2bf1261846a4}, !- Space Name
   Adiabatic,                              !- Outside Boundary Condition
   ,                                       !- Outside Boundary Condition Object
   NoSun,                                  !- Sun Exposure
@@ -1329,15 +891,9 @@
   3.73302236800156, 0, 4.8768;            !- X,Y,Z Vertex 3 {m}
 
 OS:Space,
-<<<<<<< HEAD
-  {876bbb33-2d50-4415-b2e2-37e601be5aa5}, !- Handle
+  {dc50a956-11d6-491a-bb15-2bf1261846a4}, !- Handle
   unfinished attic space,                 !- Name
-  {20b4a18f-f9a6-43ab-b002-eb902e02a375}, !- Space Type Name
-=======
-  {3ff71bc6-d49f-4d8b-b3bb-84bd60d11303}, !- Handle
-  unfinished attic space,                 !- Name
-  {2ccd00f8-e836-4cbf-9ed4-f0827f08cf60}, !- Space Type Name
->>>>>>> 7902c0f9
+  {fe04e8d2-0b74-4ace-b67d-e376d168522f}, !- Space Type Name
   ,                                       !- Default Construction Set Name
   ,                                       !- Default Schedule Set Name
   ,                                       !- Direction of Relative North {deg}
@@ -1345,17 +901,10 @@
   ,                                       !- Y Origin {m}
   ,                                       !- Z Origin {m}
   ,                                       !- Building Story Name
-<<<<<<< HEAD
-  {d554e323-ef8f-440d-859c-30e062c19af3}; !- Thermal Zone Name
+  {9337509a-a817-46fc-8648-da4f9ccde7c1}; !- Thermal Zone Name
 
 OS:ThermalZone,
-  {d554e323-ef8f-440d-859c-30e062c19af3}, !- Handle
-=======
-  {3af93975-9310-4d3c-a26d-56712fd5400e}; !- Thermal Zone Name
-
-OS:ThermalZone,
-  {3af93975-9310-4d3c-a26d-56712fd5400e}, !- Handle
->>>>>>> 7902c0f9
+  {9337509a-a817-46fc-8648-da4f9ccde7c1}, !- Handle
   unfinished attic zone,                  !- Name
   ,                                       !- Multiplier
   ,                                       !- Ceiling Height {m}
@@ -1364,17 +913,10 @@
   ,                                       !- Zone Inside Convection Algorithm
   ,                                       !- Zone Outside Convection Algorithm
   ,                                       !- Zone Conditioning Equipment List Name
-<<<<<<< HEAD
-  {d1c5565e-853f-42bd-8fe2-8d38c9c20697}, !- Zone Air Inlet Port List
-  {261f182b-dba9-4892-a960-b36b728e4de9}, !- Zone Air Exhaust Port List
-  {bc466194-8519-4317-9545-b4ff48ef4d3c}, !- Zone Air Node Name
-  {791f737d-8366-4b6a-8ace-9e4f09617fa3}, !- Zone Return Air Port List
-=======
-  {1c41c4ae-c506-4d30-a947-4b204b844f52}, !- Zone Air Inlet Port List
-  {d39a3a53-2d98-4b7d-a517-b7d0681b4ce7}, !- Zone Air Exhaust Port List
-  {64c5e17a-1168-4ca5-8469-e857a287b9a6}, !- Zone Air Node Name
-  {08a27be4-1d39-4931-89d9-f696fc03e856}, !- Zone Return Air Port List
->>>>>>> 7902c0f9
+  {e327aeb3-4aaf-4ff9-9f6f-52fdfbeff22b}, !- Zone Air Inlet Port List
+  {bfb12dcc-1309-476d-b923-82054e4aeed6}, !- Zone Air Exhaust Port List
+  {5ec54139-460c-407d-8e37-4410e059982b}, !- Zone Air Node Name
+  {21e74f39-25c8-4817-9914-73e2d786382e}, !- Zone Return Air Port List
   ,                                       !- Primary Daylighting Control Name
   ,                                       !- Fraction of Zone Controlled by Primary Daylighting Control
   ,                                       !- Secondary Daylighting Control Name
@@ -1385,71 +927,37 @@
   No;                                     !- Use Ideal Air Loads
 
 OS:Node,
-<<<<<<< HEAD
-  {db24141d-abcf-430c-9650-828a6b4763a5}, !- Handle
+  {4126ebb6-ff94-420c-90bd-a395488a006e}, !- Handle
   Node 3,                                 !- Name
-  {bc466194-8519-4317-9545-b4ff48ef4d3c}, !- Inlet Port
+  {5ec54139-460c-407d-8e37-4410e059982b}, !- Inlet Port
   ;                                       !- Outlet Port
 
 OS:Connection,
-  {bc466194-8519-4317-9545-b4ff48ef4d3c}, !- Handle
-  {30f61263-d06a-4fe6-9e84-dfe5de62bd16}, !- Name
-  {d554e323-ef8f-440d-859c-30e062c19af3}, !- Source Object
+  {5ec54139-460c-407d-8e37-4410e059982b}, !- Handle
+  {5a88b460-75a2-4675-97cf-baffa61be477}, !- Name
+  {9337509a-a817-46fc-8648-da4f9ccde7c1}, !- Source Object
   11,                                     !- Outlet Port
-  {db24141d-abcf-430c-9650-828a6b4763a5}, !- Target Object
+  {4126ebb6-ff94-420c-90bd-a395488a006e}, !- Target Object
   2;                                      !- Inlet Port
 
 OS:PortList,
-  {d1c5565e-853f-42bd-8fe2-8d38c9c20697}, !- Handle
-  {4ff90d3e-933a-415a-b710-ef8b4bd44ce4}, !- Name
-  {d554e323-ef8f-440d-859c-30e062c19af3}; !- HVAC Component
+  {e327aeb3-4aaf-4ff9-9f6f-52fdfbeff22b}, !- Handle
+  {89d7b104-9b38-4a6b-a599-8ab94e91f072}, !- Name
+  {9337509a-a817-46fc-8648-da4f9ccde7c1}; !- HVAC Component
 
 OS:PortList,
-  {261f182b-dba9-4892-a960-b36b728e4de9}, !- Handle
-  {0547b6a6-0656-472e-adae-34f53e145007}, !- Name
-  {d554e323-ef8f-440d-859c-30e062c19af3}; !- HVAC Component
+  {bfb12dcc-1309-476d-b923-82054e4aeed6}, !- Handle
+  {74e32aeb-7004-490b-a237-e46389419437}, !- Name
+  {9337509a-a817-46fc-8648-da4f9ccde7c1}; !- HVAC Component
 
 OS:PortList,
-  {791f737d-8366-4b6a-8ace-9e4f09617fa3}, !- Handle
-  {f17dd4e7-8802-4ca6-abf2-a80c1e018822}, !- Name
-  {d554e323-ef8f-440d-859c-30e062c19af3}; !- HVAC Component
+  {21e74f39-25c8-4817-9914-73e2d786382e}, !- Handle
+  {7a95dcd8-08ff-4f6b-9b18-c8a766e88f6c}, !- Name
+  {9337509a-a817-46fc-8648-da4f9ccde7c1}; !- HVAC Component
 
 OS:Sizing:Zone,
-  {2ac52d57-13bb-4f01-ae90-ce026a2561fd}, !- Handle
-  {d554e323-ef8f-440d-859c-30e062c19af3}, !- Zone or ZoneList Name
-=======
-  {bbb86598-5d9d-4da1-9ceb-20c04771fb8b}, !- Handle
-  Node 3,                                 !- Name
-  {64c5e17a-1168-4ca5-8469-e857a287b9a6}, !- Inlet Port
-  ;                                       !- Outlet Port
-
-OS:Connection,
-  {64c5e17a-1168-4ca5-8469-e857a287b9a6}, !- Handle
-  {be3af810-f3c7-4bf0-8d1e-d68eb8e82c0c}, !- Name
-  {3af93975-9310-4d3c-a26d-56712fd5400e}, !- Source Object
-  11,                                     !- Outlet Port
-  {bbb86598-5d9d-4da1-9ceb-20c04771fb8b}, !- Target Object
-  2;                                      !- Inlet Port
-
-OS:PortList,
-  {1c41c4ae-c506-4d30-a947-4b204b844f52}, !- Handle
-  {8b04b99d-4642-42c5-9050-8b673f8b8e80}, !- Name
-  {3af93975-9310-4d3c-a26d-56712fd5400e}; !- HVAC Component
-
-OS:PortList,
-  {d39a3a53-2d98-4b7d-a517-b7d0681b4ce7}, !- Handle
-  {6eafb6c3-959a-4be0-bc0e-ede6b4cf01b7}, !- Name
-  {3af93975-9310-4d3c-a26d-56712fd5400e}; !- HVAC Component
-
-OS:PortList,
-  {08a27be4-1d39-4931-89d9-f696fc03e856}, !- Handle
-  {abbe78e2-6a4f-49df-9590-f757fa378db5}, !- Name
-  {3af93975-9310-4d3c-a26d-56712fd5400e}; !- HVAC Component
-
-OS:Sizing:Zone,
-  {890faf08-6ad6-4148-b724-73c758a72c9f}, !- Handle
-  {3af93975-9310-4d3c-a26d-56712fd5400e}, !- Zone or ZoneList Name
->>>>>>> 7902c0f9
+  {3cb622f8-d153-46e1-bc86-ccbbb9660f20}, !- Handle
+  {9337509a-a817-46fc-8648-da4f9ccde7c1}, !- Zone or ZoneList Name
   SupplyAirTemperature,                   !- Zone Cooling Design Supply Air Temperature Input Method
   14,                                     !- Zone Cooling Design Supply Air Temperature {C}
   11.11,                                  !- Zone Cooling Design Supply Air Temperature Difference {deltaC}
@@ -1478,21 +986,12 @@
   autosize;                               !- Dedicated Outdoor Air High Setpoint Temperature for Design {C}
 
 OS:ZoneHVAC:EquipmentList,
-<<<<<<< HEAD
-  {9bfcdf27-40dd-4aec-87e7-41e585b6d359}, !- Handle
+  {a7a338d6-32bb-4e5a-a608-0e9b2a35f66a}, !- Handle
   Zone HVAC Equipment List 3,             !- Name
-  {d554e323-ef8f-440d-859c-30e062c19af3}; !- Thermal Zone
+  {9337509a-a817-46fc-8648-da4f9ccde7c1}; !- Thermal Zone
 
 OS:SpaceType,
-  {20b4a18f-f9a6-43ab-b002-eb902e02a375}, !- Handle
-=======
-  {38d76c16-8f66-47a7-bd0d-bf5a47018020}, !- Handle
-  Zone HVAC Equipment List 3,             !- Name
-  {3af93975-9310-4d3c-a26d-56712fd5400e}; !- Thermal Zone
-
-OS:SpaceType,
-  {2ccd00f8-e836-4cbf-9ed4-f0827f08cf60}, !- Handle
->>>>>>> 7902c0f9
+  {fe04e8d2-0b74-4ace-b67d-e376d168522f}, !- Handle
   Space Type 3,                           !- Name
   ,                                       !- Default Construction Set Name
   ,                                       !- Default Schedule Set Name
@@ -1503,23 +1002,14 @@
   unfinished attic;                       !- Standards Space Type
 
 OS:BuildingUnit,
-<<<<<<< HEAD
-  {7865fd7e-096b-4d29-8794-9cae2e8e3951}, !- Handle
-=======
-  {c760153a-e03a-4c5d-855c-224fa9090e4d}, !- Handle
->>>>>>> 7902c0f9
+  {cb60d11a-3a9a-4a3b-8a8c-d143514cf392}, !- Handle
   unit 1,                                 !- Name
   ,                                       !- Rendering Color
   Residential;                            !- Building Unit Type
 
 OS:AdditionalProperties,
-<<<<<<< HEAD
-  {87783236-584b-4f30-9576-ffee02cc2b13}, !- Handle
-  {7865fd7e-096b-4d29-8794-9cae2e8e3951}, !- Object Name
-=======
-  {4718b879-ab08-4248-8f82-38cf743861b7}, !- Handle
-  {c760153a-e03a-4c5d-855c-224fa9090e4d}, !- Object Name
->>>>>>> 7902c0f9
+  {f03fbfa9-c773-4b26-9b90-9cefd01f3f1e}, !- Handle
+  {cb60d11a-3a9a-4a3b-8a8c-d143514cf392}, !- Object Name
   NumberOfBedrooms,                       !- Feature Name 1
   Integer,                                !- Feature Data Type 1
   3,                                      !- Feature Value 1
@@ -1531,20 +1021,12 @@
   3.3900000000000001;                     !- Feature Value 3
 
 OS:External:File,
-<<<<<<< HEAD
-  {97fa044c-2ccc-44fd-b863-430f6425193e}, !- Handle
-=======
-  {ebad999e-0ffe-4181-8444-a214f512dfeb}, !- Handle
->>>>>>> 7902c0f9
+  {2ca6b291-f414-4424-b7a2-82b07f5816a8}, !- Handle
   8760.csv,                               !- Name
   8760.csv;                               !- File Name
 
 OS:Schedule:Day,
-<<<<<<< HEAD
-  {ecb05567-81d5-4b55-bdf5-f344f190eca1}, !- Handle
-=======
-  {47468162-8650-4495-a68c-f773bc76dfd0}, !- Handle
->>>>>>> 7902c0f9
+  {9dbd96e9-aedc-4e1a-beed-0583123f8b9d}, !- Handle
   Schedule Day 1,                         !- Name
   ,                                       !- Schedule Type Limits Name
   ,                                       !- Interpolate to Timestep
@@ -1553,11 +1035,7 @@
   0;                                      !- Value Until Time 1
 
 OS:Schedule:Day,
-<<<<<<< HEAD
-  {0e6cc3c6-8ecc-4b85-96e6-2cf36eab73dd}, !- Handle
-=======
-  {f3a9ea78-33db-4795-bf37-68fa355b702d}, !- Handle
->>>>>>> 7902c0f9
+  {421fa9a4-2569-4c8e-b0f0-0788ea016b99}, !- Handle
   Schedule Day 2,                         !- Name
   ,                                       !- Schedule Type Limits Name
   ,                                       !- Interpolate to Timestep
@@ -1566,17 +1044,10 @@
   1;                                      !- Value Until Time 1
 
 OS:Schedule:File,
-<<<<<<< HEAD
-  {5b9d0830-ec70-4a51-bef9-3d944e5db2b2}, !- Handle
+  {f92cb170-56e1-4e7b-b959-10d078775559}, !- Handle
   occupants,                              !- Name
-  {8f84b75a-3839-4c69-be42-eabee65a7eac}, !- Schedule Type Limits Name
-  {97fa044c-2ccc-44fd-b863-430f6425193e}, !- External File Name
-=======
-  {8f604036-3c96-4266-80a2-e0a9d06fbc2b}, !- Handle
-  occupants,                              !- Name
-  {ca678040-0bd5-42fb-8bd3-4ae6d767c36f}, !- Schedule Type Limits Name
-  {ebad999e-0ffe-4181-8444-a214f512dfeb}, !- External File Name
->>>>>>> 7902c0f9
+  {5a85889d-4c35-49ec-8f06-9324ce356be1}, !- Schedule Type Limits Name
+  {2ca6b291-f414-4424-b7a2-82b07f5816a8}, !- External File Name
   1,                                      !- Column Number
   1,                                      !- Rows to Skip at Top
   8760,                                   !- Number of Hours of Data
@@ -1585,38 +1056,89 @@
   60;                                     !- Minutes per Item
 
 OS:Schedule:Ruleset,
-<<<<<<< HEAD
-  {79863245-e8cd-49fa-ab50-bde8a4fa1364}, !- Handle
+  {c78f1fc2-9fc7-4991-8836-bf232666841a}, !- Handle
   Schedule Ruleset 1,                     !- Name
-  {38f29c04-88b6-4f22-813d-9911cbe81fd9}, !- Schedule Type Limits Name
-  {af9a46cb-51a0-461b-94cb-f137cb1581da}; !- Default Day Schedule Name
+  {7fd68f4d-c092-4f62-a6cd-6d32970c4fab}, !- Schedule Type Limits Name
+  {c401cbe6-2ecb-4ce1-aa2c-c09961efc4e8}; !- Default Day Schedule Name
 
 OS:Schedule:Day,
-  {af9a46cb-51a0-461b-94cb-f137cb1581da}, !- Handle
+  {c401cbe6-2ecb-4ce1-aa2c-c09961efc4e8}, !- Handle
   Schedule Day 3,                         !- Name
-  {38f29c04-88b6-4f22-813d-9911cbe81fd9}, !- Schedule Type Limits Name
-=======
-  {e711701d-b0d8-4f9e-8acb-c9e9e4766a2f}, !- Handle
-  Schedule Ruleset 1,                     !- Name
-  {42bd9c14-57cc-4279-b6b0-b5710f43aca9}, !- Schedule Type Limits Name
-  {44fd841a-6858-4353-a5ad-47b866ad0c78}; !- Default Day Schedule Name
-
-OS:Schedule:Day,
-  {44fd841a-6858-4353-a5ad-47b866ad0c78}, !- Handle
-  Schedule Day 3,                         !- Name
-  {42bd9c14-57cc-4279-b6b0-b5710f43aca9}, !- Schedule Type Limits Name
->>>>>>> 7902c0f9
+  {7fd68f4d-c092-4f62-a6cd-6d32970c4fab}, !- Schedule Type Limits Name
   ,                                       !- Interpolate to Timestep
   24,                                     !- Hour 1
   0,                                      !- Minute 1
   112.539290946133;                       !- Value Until Time 1
 
 OS:People:Definition,
-<<<<<<< HEAD
-  {31ae00eb-83d1-48a9-8d5d-012678042c19}, !- Handle
-=======
-  {984d6f51-4db1-45db-a6e9-4d9fd3f03cd0}, !- Handle
->>>>>>> 7902c0f9
+  {b9016749-f867-4b55-a90c-a32da8609c87}, !- Handle
+  res occupants|finished basement space,  !- Name
+  People,                                 !- Number of People Calculation Method
+  1.13,                                   !- Number of People {people}
+  ,                                       !- People per Space Floor Area {person/m2}
+  ,                                       !- Space Floor Area per Person {m2/person}
+  0.319734,                               !- Fraction Radiant
+  0.573,                                  !- Sensible Heat Fraction
+  0,                                      !- Carbon Dioxide Generation Rate {m3/s-W}
+  No,                                     !- Enable ASHRAE 55 Comfort Warnings
+  ZoneAveraged;                           !- Mean Radiant Temperature Calculation Type
+
+OS:People,
+  {b0a2c4fc-b14c-4a4a-92b3-834210ee28c1}, !- Handle
+  res occupants|finished basement space,  !- Name
+  {b9016749-f867-4b55-a90c-a32da8609c87}, !- People Definition Name
+  {f08fb863-44e3-4bea-8e82-71920ae42838}, !- Space or SpaceType Name
+  {f92cb170-56e1-4e7b-b959-10d078775559}, !- Number of People Schedule Name
+  {c78f1fc2-9fc7-4991-8836-bf232666841a}, !- Activity Level Schedule Name
+  ,                                       !- Surface Name/Angle Factor List Name
+  ,                                       !- Work Efficiency Schedule Name
+  ,                                       !- Clothing Insulation Schedule Name
+  ,                                       !- Air Velocity Schedule Name
+  1;                                      !- Multiplier
+
+OS:ScheduleTypeLimits,
+  {7fd68f4d-c092-4f62-a6cd-6d32970c4fab}, !- Handle
+  ActivityLevel,                          !- Name
+  0,                                      !- Lower Limit Value
+  ,                                       !- Upper Limit Value
+  Continuous,                             !- Numeric Type
+  ActivityLevel;                          !- Unit Type
+
+OS:ScheduleTypeLimits,
+  {5a85889d-4c35-49ec-8f06-9324ce356be1}, !- Handle
+  Fractional,                             !- Name
+  0,                                      !- Lower Limit Value
+  1,                                      !- Upper Limit Value
+  Continuous;                             !- Numeric Type
+
+OS:People:Definition,
+  {d0fd6cc6-7812-447c-b993-eead3938018f}, !- Handle
+  res occupants|living space|story 2,     !- Name
+  People,                                 !- Number of People Calculation Method
+  1.13,                                   !- Number of People {people}
+  ,                                       !- People per Space Floor Area {person/m2}
+  ,                                       !- Space Floor Area per Person {m2/person}
+  0.319734,                               !- Fraction Radiant
+  0.573,                                  !- Sensible Heat Fraction
+  0,                                      !- Carbon Dioxide Generation Rate {m3/s-W}
+  No,                                     !- Enable ASHRAE 55 Comfort Warnings
+  ZoneAveraged;                           !- Mean Radiant Temperature Calculation Type
+
+OS:People,
+  {012e6841-4a46-42f0-9987-ff19c8f2ea8e}, !- Handle
+  res occupants|living space|story 2,     !- Name
+  {d0fd6cc6-7812-447c-b993-eead3938018f}, !- People Definition Name
+  {1a0ba632-13aa-4724-ac03-c36bb3727711}, !- Space or SpaceType Name
+  {f92cb170-56e1-4e7b-b959-10d078775559}, !- Number of People Schedule Name
+  {c78f1fc2-9fc7-4991-8836-bf232666841a}, !- Activity Level Schedule Name
+  ,                                       !- Surface Name/Angle Factor List Name
+  ,                                       !- Work Efficiency Schedule Name
+  ,                                       !- Clothing Insulation Schedule Name
+  ,                                       !- Air Velocity Schedule Name
+  1;                                      !- Multiplier
+
+OS:People:Definition,
+  {8d597859-8054-45b5-abe0-c918938208fb}, !- Handle
   res occupants|living space,             !- Name
   People,                                 !- Number of People Calculation Method
   1.13,                                   !- Number of People {people}
@@ -1629,124 +1151,14 @@
   ZoneAveraged;                           !- Mean Radiant Temperature Calculation Type
 
 OS:People,
-<<<<<<< HEAD
-  {0ac992e2-c706-400b-8f40-f705b3960d53}, !- Handle
+  {97bc53ad-620c-4151-904f-37686d03aaad}, !- Handle
   res occupants|living space,             !- Name
-  {31ae00eb-83d1-48a9-8d5d-012678042c19}, !- People Definition Name
-  {b2b3d90c-f5ac-4e7f-a7e5-a52564c5395a}, !- Space or SpaceType Name
-  {5b9d0830-ec70-4a51-bef9-3d944e5db2b2}, !- Number of People Schedule Name
-  {79863245-e8cd-49fa-ab50-bde8a4fa1364}, !- Activity Level Schedule Name
-=======
-  {748ca107-996b-4ca6-94e2-137b14a7ba4b}, !- Handle
-  res occupants|living space,             !- Name
-  {984d6f51-4db1-45db-a6e9-4d9fd3f03cd0}, !- People Definition Name
-  {501a6721-460c-4f92-b005-37abe6da3b30}, !- Space or SpaceType Name
-  {8f604036-3c96-4266-80a2-e0a9d06fbc2b}, !- Number of People Schedule Name
-  {e711701d-b0d8-4f9e-8acb-c9e9e4766a2f}, !- Activity Level Schedule Name
->>>>>>> 7902c0f9
+  {8d597859-8054-45b5-abe0-c918938208fb}, !- People Definition Name
+  {8eafd11a-0e5c-443a-bd0b-13fbf8055e75}, !- Space or SpaceType Name
+  {f92cb170-56e1-4e7b-b959-10d078775559}, !- Number of People Schedule Name
+  {c78f1fc2-9fc7-4991-8836-bf232666841a}, !- Activity Level Schedule Name
   ,                                       !- Surface Name/Angle Factor List Name
   ,                                       !- Work Efficiency Schedule Name
   ,                                       !- Clothing Insulation Schedule Name
   ,                                       !- Air Velocity Schedule Name
   1;                                      !- Multiplier
-
-OS:ScheduleTypeLimits,
-<<<<<<< HEAD
-  {38f29c04-88b6-4f22-813d-9911cbe81fd9}, !- Handle
-=======
-  {42bd9c14-57cc-4279-b6b0-b5710f43aca9}, !- Handle
->>>>>>> 7902c0f9
-  ActivityLevel,                          !- Name
-  0,                                      !- Lower Limit Value
-  ,                                       !- Upper Limit Value
-  Continuous,                             !- Numeric Type
-  ActivityLevel;                          !- Unit Type
-
-OS:ScheduleTypeLimits,
-<<<<<<< HEAD
-  {8f84b75a-3839-4c69-be42-eabee65a7eac}, !- Handle
-=======
-  {ca678040-0bd5-42fb-8bd3-4ae6d767c36f}, !- Handle
->>>>>>> 7902c0f9
-  Fractional,                             !- Name
-  0,                                      !- Lower Limit Value
-  1,                                      !- Upper Limit Value
-  Continuous;                             !- Numeric Type
-
-OS:People:Definition,
-<<<<<<< HEAD
-  {397e1d07-5b4d-49fa-a20e-57eaf5fe9435}, !- Handle
-=======
-  {a94a395e-5d46-422a-994e-8f8118a1a60f}, !- Handle
->>>>>>> 7902c0f9
-  res occupants|living space|story 2,     !- Name
-  People,                                 !- Number of People Calculation Method
-  1.13,                                   !- Number of People {people}
-  ,                                       !- People per Space Floor Area {person/m2}
-  ,                                       !- Space Floor Area per Person {m2/person}
-  0.319734,                               !- Fraction Radiant
-  0.573,                                  !- Sensible Heat Fraction
-  0,                                      !- Carbon Dioxide Generation Rate {m3/s-W}
-  No,                                     !- Enable ASHRAE 55 Comfort Warnings
-  ZoneAveraged;                           !- Mean Radiant Temperature Calculation Type
-
-OS:People,
-<<<<<<< HEAD
-  {9ade33f2-8c53-4e27-baa0-6b8c67946770}, !- Handle
-  res occupants|living space|story 2,     !- Name
-  {397e1d07-5b4d-49fa-a20e-57eaf5fe9435}, !- People Definition Name
-  {794d8fe1-856b-414c-b6e9-6f3610cec176}, !- Space or SpaceType Name
-  {5b9d0830-ec70-4a51-bef9-3d944e5db2b2}, !- Number of People Schedule Name
-  {79863245-e8cd-49fa-ab50-bde8a4fa1364}, !- Activity Level Schedule Name
-=======
-  {119c6c26-2196-4a8f-9652-0f98df0bac42}, !- Handle
-  res occupants|living space|story 2,     !- Name
-  {a94a395e-5d46-422a-994e-8f8118a1a60f}, !- People Definition Name
-  {5f261e7b-9a25-4311-897a-731ab6366d30}, !- Space or SpaceType Name
-  {8f604036-3c96-4266-80a2-e0a9d06fbc2b}, !- Number of People Schedule Name
-  {e711701d-b0d8-4f9e-8acb-c9e9e4766a2f}, !- Activity Level Schedule Name
->>>>>>> 7902c0f9
-  ,                                       !- Surface Name/Angle Factor List Name
-  ,                                       !- Work Efficiency Schedule Name
-  ,                                       !- Clothing Insulation Schedule Name
-  ,                                       !- Air Velocity Schedule Name
-  1;                                      !- Multiplier
-
-OS:People:Definition,
-<<<<<<< HEAD
-  {a86737b9-f207-4a43-82ca-6a41e2168180}, !- Handle
-=======
-  {deb4f0e7-1a39-43aa-a311-661dd7e0e340}, !- Handle
->>>>>>> 7902c0f9
-  res occupants|finished basement space,  !- Name
-  People,                                 !- Number of People Calculation Method
-  1.13,                                   !- Number of People {people}
-  ,                                       !- People per Space Floor Area {person/m2}
-  ,                                       !- Space Floor Area per Person {m2/person}
-  0.319734,                               !- Fraction Radiant
-  0.573,                                  !- Sensible Heat Fraction
-  0,                                      !- Carbon Dioxide Generation Rate {m3/s-W}
-  No,                                     !- Enable ASHRAE 55 Comfort Warnings
-  ZoneAveraged;                           !- Mean Radiant Temperature Calculation Type
-
-OS:People,
-<<<<<<< HEAD
-  {0d5d7bc6-7c71-4f2c-a49b-5a483c5c5ec1}, !- Handle
-  res occupants|finished basement space,  !- Name
-  {a86737b9-f207-4a43-82ca-6a41e2168180}, !- People Definition Name
-  {b5e21361-0f04-4032-8ea5-27087a59a3b4}, !- Space or SpaceType Name
-  {5b9d0830-ec70-4a51-bef9-3d944e5db2b2}, !- Number of People Schedule Name
-  {79863245-e8cd-49fa-ab50-bde8a4fa1364}, !- Activity Level Schedule Name
-=======
-  {cbb4c824-987c-42b4-b715-ac4f11ac03fc}, !- Handle
-  res occupants|finished basement space,  !- Name
-  {deb4f0e7-1a39-43aa-a311-661dd7e0e340}, !- People Definition Name
-  {b7c2dc05-865a-4bb5-98b9-10d4be669309}, !- Space or SpaceType Name
-  {8f604036-3c96-4266-80a2-e0a9d06fbc2b}, !- Number of People Schedule Name
-  {e711701d-b0d8-4f9e-8acb-c9e9e4766a2f}, !- Activity Level Schedule Name
->>>>>>> 7902c0f9
-  ,                                       !- Surface Name/Angle Factor List Name
-  ,                                       !- Work Efficiency Schedule Name
-  ,                                       !- Clothing Insulation Schedule Name
-  ,                                       !- Air Velocity Schedule Name
-  1;                                      !- Multiplier
