--- conflicted
+++ resolved
@@ -1,32 +1,22 @@
 !- NOTE: Auto-generated from /test/osw_files/SFA_10units_2story_UB_UA_3Beds_2Baths_Denver.osw
 
 OS:Version,
-<<<<<<< HEAD
-  {755eb942-6e28-44b3-a15a-e2800540d321}, !- Handle
-  3.2.1,                                  !- Version Identifier
-  rc1;                                    !- Prerelease Identifier
+  {a1d41fc0-210b-4760-a70c-f903e6075867}, !- Handle
+  3.2.0;                                  !- Version Identifier
 
 OS:SimulationControl,
-  {b1186924-2064-4c65-b5f8-1a8ad7aafbae}, !- Handle
-=======
-  {5b43a04f-66af-4963-8f14-8f88ad7c5f15}, !- Handle
-  2.9.0;                                  !- Version Identifier
-
-OS:SimulationControl,
-  {35f27ad9-a74e-41f2-b9a8-dd07d0f69734}, !- Handle
->>>>>>> 3c1d7324
+  {388d5d14-0479-440a-ab70-fb8c3eb0ded1}, !- Handle
   ,                                       !- Do Zone Sizing Calculation
   ,                                       !- Do System Sizing Calculation
   ,                                       !- Do Plant Sizing Calculation
   No;                                     !- Run Simulation for Sizing Periods
 
 OS:Timestep,
-<<<<<<< HEAD
-  {d61a136c-51fa-4968-9971-5a85653110a9}, !- Handle
+  {77f6a3c8-7350-46d8-97dc-0af2ff7ad947}, !- Handle
   6;                                      !- Number of Timesteps per Hour
 
 OS:ShadowCalculation,
-  {862d242a-5384-4f81-80c6-c49b7fdfd104}, !- Handle
+  {b48716db-56db-4779-bcd4-305c25cfe03b}, !- Handle
   PolygonClipping,                        !- Shading Calculation Method
   ,                                       !- Shading Calculation Update Frequency Method
   20,                                     !- Shading Calculation Update Frequency
@@ -39,45 +29,21 @@
   No;                                     !- Disable Self-Shading From Shading Zone Groups to Other Zones
 
 OS:SurfaceConvectionAlgorithm:Outside,
-  {60c8248c-44cc-4b77-9fc2-3125eeb684c7}, !- Handle
+  {62102a7e-3f6f-41e8-b93a-b2574a3ee488}, !- Handle
   DOE-2;                                  !- Algorithm
 
 OS:SurfaceConvectionAlgorithm:Inside,
-  {e59482d9-fa73-4a81-9b04-553d72ab4afe}, !- Handle
+  {b05bbfeb-4352-42b8-b1ae-add9db14b228}, !- Handle
   TARP;                                   !- Algorithm
 
 OS:ZoneCapacitanceMultiplier:ResearchSpecial,
-  {14061a57-6ad3-4042-8d62-a95fb4922561}, !- Handle
-=======
-  {b4ca1983-e0aa-4eb3-afa1-19870646ff41}, !- Handle
-  6;                                      !- Number of Timesteps per Hour
-
-OS:ShadowCalculation,
-  {746fcc2a-ed70-4655-ad3f-7355cfb6f7d6}, !- Handle
-  20,                                     !- Calculation Frequency
-  200;                                    !- Maximum Figures in Shadow Overlap Calculations
-
-OS:SurfaceConvectionAlgorithm:Outside,
-  {f6223c13-ecd5-4623-8da4-011720b9e23a}, !- Handle
-  DOE-2;                                  !- Algorithm
-
-OS:SurfaceConvectionAlgorithm:Inside,
-  {aadbeeac-f553-43d1-bfb4-66c66967b81c}, !- Handle
-  TARP;                                   !- Algorithm
-
-OS:ZoneCapacitanceMultiplier:ResearchSpecial,
-  {04c4b4dc-3c68-4a1c-92f5-4d2a55dcd962}, !- Handle
->>>>>>> 3c1d7324
+  {048697e4-8acb-4d6a-bc37-a94f39ce9271}, !- Handle
   ,                                       !- Temperature Capacity Multiplier
   15,                                     !- Humidity Capacity Multiplier
   ;                                       !- Carbon Dioxide Capacity Multiplier
 
 OS:RunPeriod,
-<<<<<<< HEAD
-  {11b47804-e188-4c4f-a4c1-fe7b9e492a3c}, !- Handle
-=======
-  {27fcd20d-cc20-4855-953d-cf49b08e0d76}, !- Handle
->>>>>>> 3c1d7324
+  {218fb587-7e8f-44eb-a168-a3f46e6a5b17}, !- Handle
   Run Period 1,                           !- Name
   1,                                      !- Begin Month
   1,                                      !- Begin Day of Month
@@ -91,21 +57,13 @@
   ;                                       !- Number of Times Runperiod to be Repeated
 
 OS:YearDescription,
-<<<<<<< HEAD
-  {920e98c3-b172-4d49-9338-c311f191a933}, !- Handle
-=======
-  {806c58c5-ac29-403d-8ddd-412835120726}, !- Handle
->>>>>>> 3c1d7324
+  {6018c368-69b6-4b66-9952-e6a065774cd5}, !- Handle
   2007,                                   !- Calendar Year
   ,                                       !- Day of Week for Start Day
   ;                                       !- Is Leap Year
 
 OS:WeatherFile,
-<<<<<<< HEAD
-  {529b8725-db4b-4679-9aa2-0b7b7a920f29}, !- Handle
-=======
-  {d9d45f3d-fde2-43fb-8155-55120aced201}, !- Handle
->>>>>>> 3c1d7324
+  {41b47a8b-1c21-4ede-801f-e2de47857643}, !- Handle
   Denver Intl Ap,                         !- City
   CO,                                     !- State Province Region
   USA,                                    !- Country
@@ -115,17 +73,12 @@
   -104.65,                                !- Longitude {deg}
   -7,                                     !- Time Zone {hr}
   1650,                                   !- Elevation {m}
-  /mnt/c/git/resstock-develop/resources/measures/HPXMLtoOpenStudio/weather/USA_CO_Denver.Intl.AP.725650_TMY3.epw, !- Url
+  C:/OpenStudio/resstock/resources/measures/HPXMLtoOpenStudio/weather/USA_CO_Denver.Intl.AP.725650_TMY3.epw, !- Url
   E23378AA;                               !- Checksum
 
 OS:AdditionalProperties,
-<<<<<<< HEAD
-  {ed07a932-5722-496d-b0da-88d78aaf8ecc}, !- Handle
-  {529b8725-db4b-4679-9aa2-0b7b7a920f29}, !- Object Name
-=======
-  {d13fd4c8-8e37-42d2-9bea-9f0e211ea6da}, !- Handle
-  {d9d45f3d-fde2-43fb-8155-55120aced201}, !- Object Name
->>>>>>> 3c1d7324
+  {a0904f39-28c0-482a-81cc-18f8265c048a}, !- Handle
+  {41b47a8b-1c21-4ede-801f-e2de47857643}, !- Object Name
   EPWHeaderCity,                          !- Feature Name 1
   String,                                 !- Feature Data Type 1
   Denver Intl Ap,                         !- Feature Value 1
@@ -233,11 +186,7 @@
   84;                                     !- Feature Value 35
 
 OS:Site,
-<<<<<<< HEAD
-  {827010c4-0dfc-4c21-8850-42a02ccd3320}, !- Handle
-=======
-  {1e19bca9-4005-41f0-a835-48af083a99f9}, !- Handle
->>>>>>> 3c1d7324
+  {2875d2de-b429-41cc-8310-a09f64df9985}, !- Handle
   Denver Intl Ap_CO_USA,                  !- Name
   39.83,                                  !- Latitude {deg}
   -104.65,                                !- Longitude {deg}
@@ -246,45 +195,26 @@
   ;                                       !- Terrain
 
 OS:ClimateZones,
-<<<<<<< HEAD
-  {4c05c111-f6ad-4f51-9f66-e7acf4235f11}, !- Handle
+  {dbb022b2-e055-4a22-ac1d-6e19dcaa4de5}, !- Handle
   Building America,                       !- Climate Zone Institution Name 1
-=======
-  {de0a07f9-b887-4455-883d-bc066f87e894}, !- Handle
-  ,                                       !- Active Institution
-  ,                                       !- Active Year
-  ,                                       !- Climate Zone Institution Name 1
->>>>>>> 3c1d7324
   ,                                       !- Climate Zone Document Name 1
   0,                                      !- Climate Zone Document Year 1
   Cold;                                   !- Climate Zone Value 1
 
 OS:Site:WaterMainsTemperature,
-<<<<<<< HEAD
-  {d29ab5e4-a02b-4ba7-a8ad-6702e6d03291}, !- Handle
-=======
-  {0a4c8585-f8b2-4398-ab05-49319d7d0408}, !- Handle
->>>>>>> 3c1d7324
+  {0ff11795-e0f3-4d6e-a1ba-e4d4a1f31346}, !- Handle
   Correlation,                            !- Calculation Method
   ,                                       !- Temperature Schedule Name
   10.8753424657535,                       !- Annual Average Outdoor Air Temperature {C}
   23.1524007936508;                       !- Maximum Difference In Monthly Average Outdoor Air Temperatures {deltaC}
 
 OS:RunPeriodControl:DaylightSavingTime,
-<<<<<<< HEAD
-  {3a68b608-32f7-477b-9e63-fe690784e5f2}, !- Handle
-=======
-  {78146f19-f270-4128-9adb-d2593fd33754}, !- Handle
->>>>>>> 3c1d7324
+  {f9ab3c2d-0c24-4890-9596-1cf87e727123}, !- Handle
   3/12,                                   !- Start Date
   11/5;                                   !- End Date
 
 OS:Site:GroundTemperature:Deep,
-<<<<<<< HEAD
-  {4a898bbc-dd81-4fbc-a203-ad7dc901d540}, !- Handle
-=======
-  {eab25abb-5881-4fe8-9b5e-bc07e1d2c130}, !- Handle
->>>>>>> 3c1d7324
+  {9b6e2adb-103e-4bed-a51c-a4856f6fa23c}, !- Handle
   10.8753424657535,                       !- January Deep Ground Temperature {C}
   10.8753424657535,                       !- February Deep Ground Temperature {C}
   10.8753424657535,                       !- March Deep Ground Temperature {C}
@@ -299,11 +229,7 @@
   10.8753424657535;                       !- December Deep Ground Temperature {C}
 
 OS:Building,
-<<<<<<< HEAD
-  {ff63f841-102c-4491-9458-801d265897a8}, !- Handle
-=======
-  {e5d31e82-d678-4633-ae43-dfbe43a3d665}, !- Handle
->>>>>>> 3c1d7324
+  {0c0b11aa-b18a-4dba-ba73-3870b0ec7ec0}, !- Handle
   Building 1,                             !- Name
   ,                                       !- Building Sector Type
   0,                                      !- North Axis {deg}
@@ -318,13 +244,8 @@
   10;                                     !- Standards Number of Living Units
 
 OS:AdditionalProperties,
-<<<<<<< HEAD
-  {2345fa14-50cf-4ecf-abac-e24ff1a68e7d}, !- Handle
-  {ff63f841-102c-4491-9458-801d265897a8}, !- Object Name
-=======
-  {6885424b-a83d-4228-b1f4-289f703b61e2}, !- Handle
-  {e5d31e82-d678-4633-ae43-dfbe43a3d665}, !- Object Name
->>>>>>> 3c1d7324
+  {1ef9f5aa-29d6-4f90-aa4e-6d9d53d62680}, !- Handle
+  {0c0b11aa-b18a-4dba-ba73-3870b0ec7ec0}, !- Object Name
   num_units,                              !- Feature Name 1
   Integer,                                !- Feature Data Type 1
   10,                                     !- Feature Value 1
@@ -339,11 +260,7 @@
   2;                                      !- Feature Value 4
 
 OS:ThermalZone,
-<<<<<<< HEAD
-  {77210fda-c866-456f-9667-e9c953a42ba5}, !- Handle
-=======
-  {08741e17-e7ff-4754-912c-590a38da5831}, !- Handle
->>>>>>> 3c1d7324
+  {43b86e42-dc2b-4708-b074-21a8c6a4e258}, !- Handle
   living zone,                            !- Name
   ,                                       !- Multiplier
   ,                                       !- Ceiling Height {m}
@@ -352,17 +269,10 @@
   ,                                       !- Zone Inside Convection Algorithm
   ,                                       !- Zone Outside Convection Algorithm
   ,                                       !- Zone Conditioning Equipment List Name
-<<<<<<< HEAD
-  {c4a5dc8a-382d-4c07-9313-5b9e98b1a1e3}, !- Zone Air Inlet Port List
-  {84a7ddda-8a63-4c72-a937-ede589ad14c5}, !- Zone Air Exhaust Port List
-  {35454a03-4b42-4d2f-8c99-9d07a66c0270}, !- Zone Air Node Name
-  {26c297f4-2133-46f5-9745-a0f8691de013}, !- Zone Return Air Port List
-=======
-  {3eb710ea-b6da-42aa-89cb-a1703647ee5e}, !- Zone Air Inlet Port List
-  {ec1b4cbe-3da1-4791-85c8-b7d6cf05ede3}, !- Zone Air Exhaust Port List
-  {896e89ca-9d28-45d2-af92-e67fede2fe92}, !- Zone Air Node Name
-  {2d98b78a-2348-424e-beff-d34c9d2df538}, !- Zone Return Air Port List
->>>>>>> 3c1d7324
+  {6d885ca9-1b88-4110-9ac3-79596b1fad51}, !- Zone Air Inlet Port List
+  {5fcb026f-eff8-4469-addb-7306690353f7}, !- Zone Air Exhaust Port List
+  {74db3fbe-6afb-48cc-ad14-0c52c198e3a4}, !- Zone Air Node Name
+  {fd9a4a75-a29d-48bc-9c3a-d4d997ace93b}, !- Zone Return Air Port List
   ,                                       !- Primary Daylighting Control Name
   ,                                       !- Fraction of Zone Controlled by Primary Daylighting Control
   ,                                       !- Secondary Daylighting Control Name
@@ -373,67 +283,33 @@
   No;                                     !- Use Ideal Air Loads
 
 OS:Node,
-<<<<<<< HEAD
-  {f5050d89-8b35-471e-a7d2-5442a8c8ca83}, !- Handle
+  {9d746043-f433-48ac-a8ac-387e016ab232}, !- Handle
   Node 1,                                 !- Name
-  {35454a03-4b42-4d2f-8c99-9d07a66c0270}, !- Inlet Port
+  {74db3fbe-6afb-48cc-ad14-0c52c198e3a4}, !- Inlet Port
   ;                                       !- Outlet Port
 
 OS:Connection,
-  {35454a03-4b42-4d2f-8c99-9d07a66c0270}, !- Handle
-  {77210fda-c866-456f-9667-e9c953a42ba5}, !- Source Object
+  {74db3fbe-6afb-48cc-ad14-0c52c198e3a4}, !- Handle
+  {43b86e42-dc2b-4708-b074-21a8c6a4e258}, !- Source Object
   11,                                     !- Outlet Port
-  {f5050d89-8b35-471e-a7d2-5442a8c8ca83}, !- Target Object
+  {9d746043-f433-48ac-a8ac-387e016ab232}, !- Target Object
   2;                                      !- Inlet Port
 
 OS:PortList,
-  {c4a5dc8a-382d-4c07-9313-5b9e98b1a1e3}, !- Handle
-  {77210fda-c866-456f-9667-e9c953a42ba5}; !- HVAC Component
+  {6d885ca9-1b88-4110-9ac3-79596b1fad51}, !- Handle
+  {43b86e42-dc2b-4708-b074-21a8c6a4e258}; !- HVAC Component
 
 OS:PortList,
-  {84a7ddda-8a63-4c72-a937-ede589ad14c5}, !- Handle
-  {77210fda-c866-456f-9667-e9c953a42ba5}; !- HVAC Component
+  {5fcb026f-eff8-4469-addb-7306690353f7}, !- Handle
+  {43b86e42-dc2b-4708-b074-21a8c6a4e258}; !- HVAC Component
 
 OS:PortList,
-  {26c297f4-2133-46f5-9745-a0f8691de013}, !- Handle
-  {77210fda-c866-456f-9667-e9c953a42ba5}; !- HVAC Component
+  {fd9a4a75-a29d-48bc-9c3a-d4d997ace93b}, !- Handle
+  {43b86e42-dc2b-4708-b074-21a8c6a4e258}; !- HVAC Component
 
 OS:Sizing:Zone,
-  {332072b5-93e8-4777-b165-847b33153c98}, !- Handle
-  {77210fda-c866-456f-9667-e9c953a42ba5}, !- Zone or ZoneList Name
-=======
-  {23b26980-223f-4cd1-933d-49eb2d29d317}, !- Handle
-  Node 1,                                 !- Name
-  {896e89ca-9d28-45d2-af92-e67fede2fe92}, !- Inlet Port
-  ;                                       !- Outlet Port
-
-OS:Connection,
-  {896e89ca-9d28-45d2-af92-e67fede2fe92}, !- Handle
-  {1697d59f-b11f-4762-b1a7-c39c007819db}, !- Name
-  {08741e17-e7ff-4754-912c-590a38da5831}, !- Source Object
-  11,                                     !- Outlet Port
-  {23b26980-223f-4cd1-933d-49eb2d29d317}, !- Target Object
-  2;                                      !- Inlet Port
-
-OS:PortList,
-  {3eb710ea-b6da-42aa-89cb-a1703647ee5e}, !- Handle
-  {14384d67-28e7-464e-a56a-db76c17c6e8e}, !- Name
-  {08741e17-e7ff-4754-912c-590a38da5831}; !- HVAC Component
-
-OS:PortList,
-  {ec1b4cbe-3da1-4791-85c8-b7d6cf05ede3}, !- Handle
-  {12d806fa-545b-4432-b2b9-b2ae237bbaaa}, !- Name
-  {08741e17-e7ff-4754-912c-590a38da5831}; !- HVAC Component
-
-OS:PortList,
-  {2d98b78a-2348-424e-beff-d34c9d2df538}, !- Handle
-  {4d0fdcd9-e242-4471-bb01-2ec7718a09f8}, !- Name
-  {08741e17-e7ff-4754-912c-590a38da5831}; !- HVAC Component
-
-OS:Sizing:Zone,
-  {d10e4b59-9925-4811-a558-f726b5727ff7}, !- Handle
-  {08741e17-e7ff-4754-912c-590a38da5831}, !- Zone or ZoneList Name
->>>>>>> 3c1d7324
+  {2b0e9764-a70c-4e02-8eb6-da4b72b3e123}, !- Handle
+  {43b86e42-dc2b-4708-b074-21a8c6a4e258}, !- Zone or ZoneList Name
   SupplyAirTemperature,                   !- Zone Cooling Design Supply Air Temperature Input Method
   14,                                     !- Zone Cooling Design Supply Air Temperature {C}
   11.11,                                  !- Zone Cooling Design Supply Air Temperature Difference {deltaC}
@@ -460,25 +336,14 @@
   autosize;                               !- Dedicated Outdoor Air High Setpoint Temperature for Design {C}
 
 OS:ZoneHVAC:EquipmentList,
-<<<<<<< HEAD
-  {b188c2eb-fb5e-4c52-8a55-a0e4af4812a8}, !- Handle
+  {3f04529f-dc8f-4768-a306-629e2e3b192b}, !- Handle
   Zone HVAC Equipment List 1,             !- Name
-  {77210fda-c866-456f-9667-e9c953a42ba5}; !- Thermal Zone
+  {43b86e42-dc2b-4708-b074-21a8c6a4e258}; !- Thermal Zone
 
 OS:Space,
-  {f9d4ae6e-edbc-4fcb-81a1-b25a09cfb0aa}, !- Handle
+  {ebcd5bbf-cabb-419c-bfa8-af9914698f9c}, !- Handle
   living space,                           !- Name
-  {7255b390-f949-4ab1-b27b-c393ec73d459}, !- Space Type Name
-=======
-  {03e5a78b-5c4b-4a86-9bd3-bc0653847f60}, !- Handle
-  Zone HVAC Equipment List 1,             !- Name
-  {08741e17-e7ff-4754-912c-590a38da5831}; !- Thermal Zone
-
-OS:Space,
-  {91519988-2bb3-45ec-853c-bdbd1e3303d9}, !- Handle
-  living space,                           !- Name
-  {89a05f7a-31de-44f4-bc3f-f7d6b1f58f1a}, !- Space Type Name
->>>>>>> 3c1d7324
+  {7c735118-e60f-45bd-867a-49eb50935cb7}, !- Space Type Name
   ,                                       !- Default Construction Set Name
   ,                                       !- Default Schedule Set Name
   ,                                       !- Direction of Relative North {deg}
@@ -486,35 +351,19 @@
   ,                                       !- Y Origin {m}
   ,                                       !- Z Origin {m}
   ,                                       !- Building Story Name
-<<<<<<< HEAD
-  {77210fda-c866-456f-9667-e9c953a42ba5}, !- Thermal Zone Name
+  {43b86e42-dc2b-4708-b074-21a8c6a4e258}, !- Thermal Zone Name
   ,                                       !- Part of Total Floor Area
   ,                                       !- Design Specification Outdoor Air Object Name
-  {01b5683f-725a-4958-8345-afda4ab01495}; !- Building Unit Name
-
-OS:Surface,
-  {2b07500b-1a15-4ab3-a1f6-5eee7eb99a64}, !- Handle
+  {d6350e19-6b69-46e2-a357-585eb4538045}; !- Building Unit Name
+
+OS:Surface,
+  {8883e2c3-c719-4607-ba66-f9d1a4b6f860}, !- Handle
   Surface 1,                              !- Name
   Floor,                                  !- Surface Type
   ,                                       !- Construction Name
-  {f9d4ae6e-edbc-4fcb-81a1-b25a09cfb0aa}, !- Space Name
+  {ebcd5bbf-cabb-419c-bfa8-af9914698f9c}, !- Space Name
   Surface,                                !- Outside Boundary Condition
-  {00b73e5e-61fd-4935-9ae7-f0f155425544}, !- Outside Boundary Condition Object
-=======
-  {08741e17-e7ff-4754-912c-590a38da5831}, !- Thermal Zone Name
-  ,                                       !- Part of Total Floor Area
-  ,                                       !- Design Specification Outdoor Air Object Name
-  {123040bb-010e-446a-bdc1-fd9130d2cecb}; !- Building Unit Name
-
-OS:Surface,
-  {0d94a7f9-1eda-482f-ac1e-fdee505f666e}, !- Handle
-  Surface 1,                              !- Name
-  Floor,                                  !- Surface Type
-  ,                                       !- Construction Name
-  {91519988-2bb3-45ec-853c-bdbd1e3303d9}, !- Space Name
-  Surface,                                !- Outside Boundary Condition
-  {b670615b-ab49-4c98-9234-0a3ce83299e7}, !- Outside Boundary Condition Object
->>>>>>> 3c1d7324
+  {675d4fd1-6d04-4d15-9b7b-1f7badd3df7c}, !- Outside Boundary Condition Object
   NoSun,                                  !- Sun Exposure
   NoWind,                                 !- Wind Exposure
   ,                                       !- View Factor to Ground
@@ -525,19 +374,11 @@
   4.572, -9.144, 0;                       !- X,Y,Z Vertex 4 {m}
 
 OS:Surface,
-<<<<<<< HEAD
-  {a7ff7daa-9b52-44a0-b2b2-bf753e373f72}, !- Handle
+  {b00c72d7-8ecf-4457-afeb-261c802abd3b}, !- Handle
   Surface 2,                              !- Name
   Wall,                                   !- Surface Type
   ,                                       !- Construction Name
-  {f9d4ae6e-edbc-4fcb-81a1-b25a09cfb0aa}, !- Space Name
-=======
-  {74bd5974-bdb4-4cd9-95d6-3482c0753851}, !- Handle
-  Surface 2,                              !- Name
-  Wall,                                   !- Surface Type
-  ,                                       !- Construction Name
-  {91519988-2bb3-45ec-853c-bdbd1e3303d9}, !- Space Name
->>>>>>> 3c1d7324
+  {ebcd5bbf-cabb-419c-bfa8-af9914698f9c}, !- Space Name
   Outdoors,                               !- Outside Boundary Condition
   ,                                       !- Outside Boundary Condition Object
   SunExposed,                             !- Sun Exposure
@@ -550,19 +391,11 @@
   0, -9.144, 2.4384;                      !- X,Y,Z Vertex 4 {m}
 
 OS:Surface,
-<<<<<<< HEAD
-  {bbddee32-c31a-4da2-bd55-a7157e221bac}, !- Handle
+  {a92b35be-526b-4963-9a67-2efe3507b676}, !- Handle
   Surface 3,                              !- Name
   Wall,                                   !- Surface Type
   ,                                       !- Construction Name
-  {f9d4ae6e-edbc-4fcb-81a1-b25a09cfb0aa}, !- Space Name
-=======
-  {57c8ec88-72be-4914-9c88-3ef3bebf24bb}, !- Handle
-  Surface 3,                              !- Name
-  Wall,                                   !- Surface Type
-  ,                                       !- Construction Name
-  {91519988-2bb3-45ec-853c-bdbd1e3303d9}, !- Space Name
->>>>>>> 3c1d7324
+  {ebcd5bbf-cabb-419c-bfa8-af9914698f9c}, !- Space Name
   Outdoors,                               !- Outside Boundary Condition
   ,                                       !- Outside Boundary Condition Object
   SunExposed,                             !- Sun Exposure
@@ -575,19 +408,11 @@
   0, 0, 2.4384;                           !- X,Y,Z Vertex 4 {m}
 
 OS:Surface,
-<<<<<<< HEAD
-  {e8159768-6bf4-4426-a314-9ac3dc13313c}, !- Handle
+  {3ebefab2-55e3-44c6-a2be-a0d4dff30805}, !- Handle
   Surface 4,                              !- Name
   Wall,                                   !- Surface Type
   ,                                       !- Construction Name
-  {f9d4ae6e-edbc-4fcb-81a1-b25a09cfb0aa}, !- Space Name
-=======
-  {b0d1fde9-c7ef-446e-99d2-971d543fb15f}, !- Handle
-  Surface 4,                              !- Name
-  Wall,                                   !- Surface Type
-  ,                                       !- Construction Name
-  {91519988-2bb3-45ec-853c-bdbd1e3303d9}, !- Space Name
->>>>>>> 3c1d7324
+  {ebcd5bbf-cabb-419c-bfa8-af9914698f9c}, !- Space Name
   Adiabatic,                              !- Outside Boundary Condition
   ,                                       !- Outside Boundary Condition Object
   NoSun,                                  !- Sun Exposure
@@ -600,19 +425,11 @@
   4.572, 0, 2.4384;                       !- X,Y,Z Vertex 4 {m}
 
 OS:Surface,
-<<<<<<< HEAD
-  {4dc48cc8-2513-4a1c-8563-2faf035c9bbc}, !- Handle
+  {bbe98d94-92bd-4960-bf94-15ed889ac7a6}, !- Handle
   Surface 5,                              !- Name
   Wall,                                   !- Surface Type
   ,                                       !- Construction Name
-  {f9d4ae6e-edbc-4fcb-81a1-b25a09cfb0aa}, !- Space Name
-=======
-  {b2f16d53-5b88-400e-9ab5-9fca6986e051}, !- Handle
-  Surface 5,                              !- Name
-  Wall,                                   !- Surface Type
-  ,                                       !- Construction Name
-  {91519988-2bb3-45ec-853c-bdbd1e3303d9}, !- Space Name
->>>>>>> 3c1d7324
+  {ebcd5bbf-cabb-419c-bfa8-af9914698f9c}, !- Space Name
   Outdoors,                               !- Outside Boundary Condition
   ,                                       !- Outside Boundary Condition Object
   SunExposed,                             !- Sun Exposure
@@ -625,23 +442,13 @@
   4.572, -9.144, 2.4384;                  !- X,Y,Z Vertex 4 {m}
 
 OS:Surface,
-<<<<<<< HEAD
-  {d5394df1-b361-421c-b941-467f1dd2c3cc}, !- Handle
+  {e297bbf7-dfb2-4411-9846-e06c43121cc9}, !- Handle
   Surface 6,                              !- Name
   RoofCeiling,                            !- Surface Type
   ,                                       !- Construction Name
-  {f9d4ae6e-edbc-4fcb-81a1-b25a09cfb0aa}, !- Space Name
+  {ebcd5bbf-cabb-419c-bfa8-af9914698f9c}, !- Space Name
   Surface,                                !- Outside Boundary Condition
-  {1b064a22-b72e-4db7-b2c3-2cae0000c119}, !- Outside Boundary Condition Object
-=======
-  {45a7afb7-184c-4701-a6a4-0ae9c5fab446}, !- Handle
-  Surface 6,                              !- Name
-  RoofCeiling,                            !- Surface Type
-  ,                                       !- Construction Name
-  {91519988-2bb3-45ec-853c-bdbd1e3303d9}, !- Space Name
-  Surface,                                !- Outside Boundary Condition
-  {5f878744-4ce0-4100-8894-f105f91a4a71}, !- Outside Boundary Condition Object
->>>>>>> 3c1d7324
+  {24dd685d-8e17-40e5-8a65-b1c9aca89f62}, !- Outside Boundary Condition Object
   NoSun,                                  !- Sun Exposure
   NoWind,                                 !- Wind Exposure
   ,                                       !- View Factor to Ground
@@ -652,11 +459,7 @@
   0, -9.144, 2.4384;                      !- X,Y,Z Vertex 4 {m}
 
 OS:SpaceType,
-<<<<<<< HEAD
-  {7255b390-f949-4ab1-b27b-c393ec73d459}, !- Handle
-=======
-  {89a05f7a-31de-44f4-bc3f-f7d6b1f58f1a}, !- Handle
->>>>>>> 3c1d7324
+  {7c735118-e60f-45bd-867a-49eb50935cb7}, !- Handle
   Space Type 1,                           !- Name
   ,                                       !- Default Construction Set Name
   ,                                       !- Default Schedule Set Name
@@ -667,15 +470,9 @@
   living;                                 !- Standards Space Type
 
 OS:Space,
-<<<<<<< HEAD
-  {81105d1e-f8b6-4424-9b4d-c95365e2616e}, !- Handle
+  {7ab6bc34-d4fa-456f-891d-55397d95df27}, !- Handle
   living space|story 2,                   !- Name
-  {7255b390-f949-4ab1-b27b-c393ec73d459}, !- Space Type Name
-=======
-  {334782b7-0e8b-4582-b91c-8cbc522fa44b}, !- Handle
-  living space|story 2,                   !- Name
-  {89a05f7a-31de-44f4-bc3f-f7d6b1f58f1a}, !- Space Type Name
->>>>>>> 3c1d7324
+  {7c735118-e60f-45bd-867a-49eb50935cb7}, !- Space Type Name
   ,                                       !- Default Construction Set Name
   ,                                       !- Default Schedule Set Name
   -0,                                     !- Direction of Relative North {deg}
@@ -683,30 +480,70 @@
   0,                                      !- Y Origin {m}
   2.4384,                                 !- Z Origin {m}
   ,                                       !- Building Story Name
-<<<<<<< HEAD
-  {77210fda-c866-456f-9667-e9c953a42ba5}, !- Thermal Zone Name
+  {43b86e42-dc2b-4708-b074-21a8c6a4e258}, !- Thermal Zone Name
   ,                                       !- Part of Total Floor Area
   ,                                       !- Design Specification Outdoor Air Object Name
-  {01b5683f-725a-4958-8345-afda4ab01495}; !- Building Unit Name
-
-OS:Surface,
-  {1b064a22-b72e-4db7-b2c3-2cae0000c119}, !- Handle
-=======
-  {08741e17-e7ff-4754-912c-590a38da5831}, !- Thermal Zone Name
-  ,                                       !- Part of Total Floor Area
-  ,                                       !- Design Specification Outdoor Air Object Name
-  {123040bb-010e-446a-bdc1-fd9130d2cecb}; !- Building Unit Name
-
-OS:Surface,
-  {c1b650f6-41b2-4601-a865-4c477922c3e0}, !- Handle
->>>>>>> 3c1d7324
+  {d6350e19-6b69-46e2-a357-585eb4538045}; !- Building Unit Name
+
+OS:Surface,
+  {96797841-e93e-4558-9dbb-3a7f77222445}, !- Handle
   Surface 7,                              !- Name
+  Wall,                                   !- Surface Type
+  ,                                       !- Construction Name
+  {7ab6bc34-d4fa-456f-891d-55397d95df27}, !- Space Name
+  Adiabatic,                              !- Outside Boundary Condition
+  ,                                       !- Outside Boundary Condition Object
+  NoSun,                                  !- Sun Exposure
+  NoWind,                                 !- Wind Exposure
+  ,                                       !- View Factor to Ground
+  ,                                       !- Number of Vertices
+  4.572, -9.144, 2.4384,                  !- X,Y,Z Vertex 1 {m}
+  4.572, -9.144, 0,                       !- X,Y,Z Vertex 2 {m}
+  4.572, 0, 0,                            !- X,Y,Z Vertex 3 {m}
+  4.572, 0, 2.4384;                       !- X,Y,Z Vertex 4 {m}
+
+OS:Surface,
+  {4fae721d-13df-4973-b4f6-a8656157e5ea}, !- Handle
+  Surface 8,                              !- Name
+  Wall,                                   !- Surface Type
+  ,                                       !- Construction Name
+  {7ab6bc34-d4fa-456f-891d-55397d95df27}, !- Space Name
+  Outdoors,                               !- Outside Boundary Condition
+  ,                                       !- Outside Boundary Condition Object
+  SunExposed,                             !- Sun Exposure
+  WindExposed,                            !- Wind Exposure
+  ,                                       !- View Factor to Ground
+  ,                                       !- Number of Vertices
+  0, -9.144, 2.4384,                      !- X,Y,Z Vertex 1 {m}
+  0, -9.144, 0,                           !- X,Y,Z Vertex 2 {m}
+  4.572, -9.144, 0,                       !- X,Y,Z Vertex 3 {m}
+  4.572, -9.144, 2.4384;                  !- X,Y,Z Vertex 4 {m}
+
+OS:Surface,
+  {d3934389-c431-4152-9f1e-d5c026d56299}, !- Handle
+  Surface 9,                              !- Name
+  RoofCeiling,                            !- Surface Type
+  ,                                       !- Construction Name
+  {7ab6bc34-d4fa-456f-891d-55397d95df27}, !- Space Name
+  Surface,                                !- Outside Boundary Condition
+  {3ec13c24-db8d-4e58-b841-5085eb2baec0}, !- Outside Boundary Condition Object
+  NoSun,                                  !- Sun Exposure
+  NoWind,                                 !- Wind Exposure
+  ,                                       !- View Factor to Ground
+  ,                                       !- Number of Vertices
+  4.572, -9.144, 2.4384,                  !- X,Y,Z Vertex 1 {m}
+  4.572, 0, 2.4384,                       !- X,Y,Z Vertex 2 {m}
+  0, 0, 2.4384,                           !- X,Y,Z Vertex 3 {m}
+  0, -9.144, 2.4384;                      !- X,Y,Z Vertex 4 {m}
+
+OS:Surface,
+  {24dd685d-8e17-40e5-8a65-b1c9aca89f62}, !- Handle
+  Surface 10,                             !- Name
   Floor,                                  !- Surface Type
   ,                                       !- Construction Name
-<<<<<<< HEAD
-  {81105d1e-f8b6-4424-9b4d-c95365e2616e}, !- Space Name
+  {7ab6bc34-d4fa-456f-891d-55397d95df27}, !- Space Name
   Surface,                                !- Outside Boundary Condition
-  {d5394df1-b361-421c-b941-467f1dd2c3cc}, !- Outside Boundary Condition Object
+  {e297bbf7-dfb2-4411-9846-e06c43121cc9}, !- Outside Boundary Condition Object
   NoSun,                                  !- Sun Exposure
   NoWind,                                 !- Wind Exposure
   ,                                       !- View Factor to Ground
@@ -717,9 +554,11 @@
   4.572, -9.144, 0;                       !- X,Y,Z Vertex 4 {m}
 
 OS:Surface,
-  {7534a2e8-e9df-4435-a6da-a3798e8b2b60}, !- Handle
-=======
-  {334782b7-0e8b-4582-b91c-8cbc522fa44b}, !- Space Name
+  {6bac2d93-e6a8-4cf4-997e-85875957c70e}, !- Handle
+  Surface 11,                             !- Name
+  Wall,                                   !- Surface Type
+  ,                                       !- Construction Name
+  {7ab6bc34-d4fa-456f-891d-55397d95df27}, !- Space Name
   Outdoors,                               !- Outside Boundary Condition
   ,                                       !- Outside Boundary Condition Object
   SunExposed,                             !- Sun Exposure
@@ -732,43 +571,11 @@
   0, 0, 2.4384;                           !- X,Y,Z Vertex 4 {m}
 
 OS:Surface,
-  {5f878744-4ce0-4100-8894-f105f91a4a71}, !- Handle
->>>>>>> 3c1d7324
-  Surface 8,                              !- Name
-  Floor,                                  !- Surface Type
-  ,                                       !- Construction Name
-<<<<<<< HEAD
-  {81105d1e-f8b6-4424-9b4d-c95365e2616e}, !- Space Name
-  Adiabatic,                              !- Outside Boundary Condition
-  ,                                       !- Outside Boundary Condition Object
-=======
-  {334782b7-0e8b-4582-b91c-8cbc522fa44b}, !- Space Name
-  Surface,                                !- Outside Boundary Condition
-  {45a7afb7-184c-4701-a6a4-0ae9c5fab446}, !- Outside Boundary Condition Object
->>>>>>> 3c1d7324
-  NoSun,                                  !- Sun Exposure
-  NoWind,                                 !- Wind Exposure
-  ,                                       !- View Factor to Ground
-  ,                                       !- Number of Vertices
-  0, -9.144, 0,                           !- X,Y,Z Vertex 1 {m}
-  0, 0, 0,                                !- X,Y,Z Vertex 2 {m}
-  4.572, 0, 0,                            !- X,Y,Z Vertex 3 {m}
-  4.572, -9.144, 0;                       !- X,Y,Z Vertex 4 {m}
-
-OS:Surface,
-<<<<<<< HEAD
-  {8f45bcaa-1663-4662-97ce-7a2b1d67bc0f}, !- Handle
-  Surface 9,                              !- Name
-  Wall,                                   !- Surface Type
-  ,                                       !- Construction Name
-  {81105d1e-f8b6-4424-9b4d-c95365e2616e}, !- Space Name
-  Outdoors,                               !- Outside Boundary Condition
-=======
-  {75751181-b634-4778-96d1-f7319289e34e}, !- Handle
-  Surface 9,                              !- Name
-  Wall,                                   !- Surface Type
-  ,                                       !- Construction Name
-  {334782b7-0e8b-4582-b91c-8cbc522fa44b}, !- Space Name
+  {afd9db17-8a03-4a24-b130-4b12c1bcb1fe}, !- Handle
+  Surface 12,                             !- Name
+  Wall,                                   !- Surface Type
+  ,                                       !- Construction Name
+  {7ab6bc34-d4fa-456f-891d-55397d95df27}, !- Space Name
   Outdoors,                               !- Outside Boundary Condition
   ,                                       !- Outside Boundary Condition Object
   SunExposed,                             !- Sun Exposure
@@ -781,112 +588,11 @@
   0, -9.144, 2.4384;                      !- X,Y,Z Vertex 4 {m}
 
 OS:Surface,
-  {9f8ab6dd-abc0-4f22-95e9-446be265f6e1}, !- Handle
-  Surface 10,                             !- Name
-  Wall,                                   !- Surface Type
-  ,                                       !- Construction Name
-  {334782b7-0e8b-4582-b91c-8cbc522fa44b}, !- Space Name
-  Adiabatic,                              !- Outside Boundary Condition
->>>>>>> 3c1d7324
-  ,                                       !- Outside Boundary Condition Object
-  NoSun,                                  !- Sun Exposure
-  NoWind,                                 !- Wind Exposure
-  ,                                       !- View Factor to Ground
-  ,                                       !- Number of Vertices
-<<<<<<< HEAD
-  0, -9.144, 2.4384,                      !- X,Y,Z Vertex 1 {m}
-  0, -9.144, 0,                           !- X,Y,Z Vertex 2 {m}
-  4.572, -9.144, 0,                       !- X,Y,Z Vertex 3 {m}
-  4.572, -9.144, 2.4384;                  !- X,Y,Z Vertex 4 {m}
-
-OS:Surface,
-  {d377afc5-3a3f-4c0d-af20-e5dd5df4326a}, !- Handle
-  Surface 10,                             !- Name
-  Wall,                                   !- Surface Type
-  ,                                       !- Construction Name
-  {81105d1e-f8b6-4424-9b4d-c95365e2616e}, !- Space Name
-=======
-  4.572, -9.144, 2.4384,                  !- X,Y,Z Vertex 1 {m}
-  4.572, -9.144, 0,                       !- X,Y,Z Vertex 2 {m}
-  4.572, 0, 0,                            !- X,Y,Z Vertex 3 {m}
-  4.572, 0, 2.4384;                       !- X,Y,Z Vertex 4 {m}
-
-OS:Surface,
-  {4f946a7a-8bad-43bc-8433-09a758452fc5}, !- Handle
-  Surface 11,                             !- Name
-  Wall,                                   !- Surface Type
-  ,                                       !- Construction Name
-  {334782b7-0e8b-4582-b91c-8cbc522fa44b}, !- Space Name
->>>>>>> 3c1d7324
-  Outdoors,                               !- Outside Boundary Condition
-  ,                                       !- Outside Boundary Condition Object
-  SunExposed,                             !- Sun Exposure
-  WindExposed,                            !- Wind Exposure
-  ,                                       !- View Factor to Ground
-  ,                                       !- Number of Vertices
-  0, 0, 2.4384,                           !- X,Y,Z Vertex 1 {m}
-  0, 0, 0,                                !- X,Y,Z Vertex 2 {m}
-  0, -9.144, 0,                           !- X,Y,Z Vertex 3 {m}
-  0, -9.144, 2.4384;                      !- X,Y,Z Vertex 4 {m}
-
-OS:Surface,
-<<<<<<< HEAD
-  {cc70b0b2-9069-4e38-8cb4-d7429b973ee2}, !- Handle
-  Surface 11,                             !- Name
-  RoofCeiling,                            !- Surface Type
-  ,                                       !- Construction Name
-  {81105d1e-f8b6-4424-9b4d-c95365e2616e}, !- Space Name
-  Surface,                                !- Outside Boundary Condition
-  {957acd7b-dc10-4ce7-8a1c-c3de5aefb894}, !- Outside Boundary Condition Object
-=======
-  {b191fc66-0d0b-4bb0-b925-351a9c62b0e5}, !- Handle
-  Surface 12,                             !- Name
-  RoofCeiling,                            !- Surface Type
-  ,                                       !- Construction Name
-  {334782b7-0e8b-4582-b91c-8cbc522fa44b}, !- Space Name
-  Surface,                                !- Outside Boundary Condition
-  {6e8ee7f9-fcec-4cab-ad7b-f034e57d9d7a}, !- Outside Boundary Condition Object
->>>>>>> 3c1d7324
-  NoSun,                                  !- Sun Exposure
-  NoWind,                                 !- Wind Exposure
-  ,                                       !- View Factor to Ground
-  ,                                       !- Number of Vertices
-  4.572, -9.144, 2.4384,                  !- X,Y,Z Vertex 1 {m}
-  4.572, 0, 2.4384,                       !- X,Y,Z Vertex 2 {m}
-  0, 0, 2.4384,                           !- X,Y,Z Vertex 3 {m}
-  0, -9.144, 2.4384;                      !- X,Y,Z Vertex 4 {m}
-
-OS:Surface,
-<<<<<<< HEAD
-  {b5c9051f-485b-4efb-8897-a75cc7a31485}, !- Handle
-  Surface 12,                             !- Name
-  Wall,                                   !- Surface Type
-  ,                                       !- Construction Name
-  {81105d1e-f8b6-4424-9b4d-c95365e2616e}, !- Space Name
-  Outdoors,                               !- Outside Boundary Condition
-  ,                                       !- Outside Boundary Condition Object
-  SunExposed,                             !- Sun Exposure
-  WindExposed,                            !- Wind Exposure
-  ,                                       !- View Factor to Ground
-  ,                                       !- Number of Vertices
-  4.572, 0, 2.4384,                       !- X,Y,Z Vertex 1 {m}
-  4.572, 0, 0,                            !- X,Y,Z Vertex 2 {m}
-  0, 0, 0,                                !- X,Y,Z Vertex 3 {m}
-  0, 0, 2.4384;                           !- X,Y,Z Vertex 4 {m}
-
-OS:Surface,
-  {26c08040-9914-4343-9a7a-4a57031937b6}, !- Handle
+  {fc504171-1da1-4c29-becd-b126db145692}, !- Handle
   Surface 18,                             !- Name
   Floor,                                  !- Surface Type
   ,                                       !- Construction Name
-  {4e4bee3d-d88c-4daa-b0d3-054eb263b9fd}, !- Space Name
-=======
-  {4fc34b6c-665d-4488-8918-9b9432e90b69}, !- Handle
-  Surface 18,                             !- Name
-  Floor,                                  !- Surface Type
-  ,                                       !- Construction Name
-  {2d93b37e-90c1-49bb-b552-3795dc26a8e9}, !- Space Name
->>>>>>> 3c1d7324
+  {4330ce9a-cfbc-42af-9815-d249287b7a99}, !- Space Name
   Foundation,                             !- Outside Boundary Condition
   ,                                       !- Outside Boundary Condition Object
   NoSun,                                  !- Sun Exposure
@@ -899,19 +605,11 @@
   4.572, -9.144, -2.4384;                 !- X,Y,Z Vertex 4 {m}
 
 OS:Surface,
-<<<<<<< HEAD
-  {dd36712e-16fe-42de-bb3c-7bab961e1f61}, !- Handle
+  {e4922088-96c5-4908-9c41-dd5f1df9a2ca}, !- Handle
   Surface 19,                             !- Name
   Wall,                                   !- Surface Type
   ,                                       !- Construction Name
-  {4e4bee3d-d88c-4daa-b0d3-054eb263b9fd}, !- Space Name
-=======
-  {86365090-ef6e-4df7-b588-ec052825e4d0}, !- Handle
-  Surface 19,                             !- Name
-  Wall,                                   !- Surface Type
-  ,                                       !- Construction Name
-  {2d93b37e-90c1-49bb-b552-3795dc26a8e9}, !- Space Name
->>>>>>> 3c1d7324
+  {4330ce9a-cfbc-42af-9815-d249287b7a99}, !- Space Name
   Foundation,                             !- Outside Boundary Condition
   ,                                       !- Outside Boundary Condition Object
   NoSun,                                  !- Sun Exposure
@@ -924,19 +622,11 @@
   0, -9.144, 0;                           !- X,Y,Z Vertex 4 {m}
 
 OS:Surface,
-<<<<<<< HEAD
-  {e2d40f69-c2e0-4603-aa92-4693f1ec87ed}, !- Handle
+  {da1259b1-2303-468b-8dc8-a46956dcc5b3}, !- Handle
   Surface 20,                             !- Name
   Wall,                                   !- Surface Type
   ,                                       !- Construction Name
-  {4e4bee3d-d88c-4daa-b0d3-054eb263b9fd}, !- Space Name
-=======
-  {e470f027-8308-4920-b016-bb9190b65920}, !- Handle
-  Surface 20,                             !- Name
-  Wall,                                   !- Surface Type
-  ,                                       !- Construction Name
-  {2d93b37e-90c1-49bb-b552-3795dc26a8e9}, !- Space Name
->>>>>>> 3c1d7324
+  {4330ce9a-cfbc-42af-9815-d249287b7a99}, !- Space Name
   Foundation,                             !- Outside Boundary Condition
   ,                                       !- Outside Boundary Condition Object
   NoSun,                                  !- Sun Exposure
@@ -949,19 +639,11 @@
   0, 0, 0;                                !- X,Y,Z Vertex 4 {m}
 
 OS:Surface,
-<<<<<<< HEAD
-  {62e07a91-4b66-419b-9329-ecc9327a75ff}, !- Handle
+  {579878a5-7271-42f9-b828-1e32797c8748}, !- Handle
   Surface 21,                             !- Name
   Wall,                                   !- Surface Type
   ,                                       !- Construction Name
-  {4e4bee3d-d88c-4daa-b0d3-054eb263b9fd}, !- Space Name
-=======
-  {00bccf61-a48d-4c2f-ba4d-3dbb1e1ecf33}, !- Handle
-  Surface 21,                             !- Name
-  Wall,                                   !- Surface Type
-  ,                                       !- Construction Name
-  {2d93b37e-90c1-49bb-b552-3795dc26a8e9}, !- Space Name
->>>>>>> 3c1d7324
+  {4330ce9a-cfbc-42af-9815-d249287b7a99}, !- Space Name
   Adiabatic,                              !- Outside Boundary Condition
   ,                                       !- Outside Boundary Condition Object
   NoSun,                                  !- Sun Exposure
@@ -974,19 +656,11 @@
   4.572, 0, 0;                            !- X,Y,Z Vertex 4 {m}
 
 OS:Surface,
-<<<<<<< HEAD
-  {d0ab3e85-6138-4c80-9211-03109dd8b376}, !- Handle
+  {764519a2-2cdf-44da-9434-661d015b9106}, !- Handle
   Surface 22,                             !- Name
   Wall,                                   !- Surface Type
   ,                                       !- Construction Name
-  {4e4bee3d-d88c-4daa-b0d3-054eb263b9fd}, !- Space Name
-=======
-  {8292ed2e-e79b-4336-a62e-da7e2e07151e}, !- Handle
-  Surface 22,                             !- Name
-  Wall,                                   !- Surface Type
-  ,                                       !- Construction Name
-  {2d93b37e-90c1-49bb-b552-3795dc26a8e9}, !- Space Name
->>>>>>> 3c1d7324
+  {4330ce9a-cfbc-42af-9815-d249287b7a99}, !- Space Name
   Foundation,                             !- Outside Boundary Condition
   ,                                       !- Outside Boundary Condition Object
   NoSun,                                  !- Sun Exposure
@@ -999,23 +673,13 @@
   4.572, -9.144, 0;                       !- X,Y,Z Vertex 4 {m}
 
 OS:Surface,
-<<<<<<< HEAD
-  {00b73e5e-61fd-4935-9ae7-f0f155425544}, !- Handle
+  {675d4fd1-6d04-4d15-9b7b-1f7badd3df7c}, !- Handle
   Surface 23,                             !- Name
   RoofCeiling,                            !- Surface Type
   ,                                       !- Construction Name
-  {4e4bee3d-d88c-4daa-b0d3-054eb263b9fd}, !- Space Name
+  {4330ce9a-cfbc-42af-9815-d249287b7a99}, !- Space Name
   Surface,                                !- Outside Boundary Condition
-  {2b07500b-1a15-4ab3-a1f6-5eee7eb99a64}, !- Outside Boundary Condition Object
-=======
-  {b670615b-ab49-4c98-9234-0a3ce83299e7}, !- Handle
-  Surface 23,                             !- Name
-  RoofCeiling,                            !- Surface Type
-  ,                                       !- Construction Name
-  {2d93b37e-90c1-49bb-b552-3795dc26a8e9}, !- Space Name
-  Surface,                                !- Outside Boundary Condition
-  {0d94a7f9-1eda-482f-ac1e-fdee505f666e}, !- Outside Boundary Condition Object
->>>>>>> 3c1d7324
+  {8883e2c3-c719-4607-ba66-f9d1a4b6f860}, !- Outside Boundary Condition Object
   NoSun,                                  !- Sun Exposure
   NoWind,                                 !- Wind Exposure
   ,                                       !- View Factor to Ground
@@ -1026,15 +690,9 @@
   0, -9.144, 0;                           !- X,Y,Z Vertex 4 {m}
 
 OS:Space,
-<<<<<<< HEAD
-  {4e4bee3d-d88c-4daa-b0d3-054eb263b9fd}, !- Handle
+  {4330ce9a-cfbc-42af-9815-d249287b7a99}, !- Handle
   unfinished basement space,              !- Name
-  {3e2caccf-16f7-4bf9-a078-e56b2796fc9f}, !- Space Type Name
-=======
-  {2d93b37e-90c1-49bb-b552-3795dc26a8e9}, !- Handle
-  unfinished basement space,              !- Name
-  {0f850b7f-fa9f-4f2b-900a-58020d110f2e}, !- Space Type Name
->>>>>>> 3c1d7324
+  {5e416bba-f454-48ba-b44b-a4fffd924133}, !- Space Type Name
   ,                                       !- Default Construction Set Name
   ,                                       !- Default Schedule Set Name
   ,                                       !- Direction of Relative North {deg}
@@ -1042,17 +700,10 @@
   ,                                       !- Y Origin {m}
   ,                                       !- Z Origin {m}
   ,                                       !- Building Story Name
-<<<<<<< HEAD
-  {e9735a8f-726d-43ba-aa5a-ae0526e530c9}; !- Thermal Zone Name
+  {f59eac1e-42e5-4f28-a9e6-f8ec681b8651}; !- Thermal Zone Name
 
 OS:ThermalZone,
-  {e9735a8f-726d-43ba-aa5a-ae0526e530c9}, !- Handle
-=======
-  {69599fee-9e5d-42fd-9ec1-2a2b1b5bd18f}; !- Thermal Zone Name
-
-OS:ThermalZone,
-  {69599fee-9e5d-42fd-9ec1-2a2b1b5bd18f}, !- Handle
->>>>>>> 3c1d7324
+  {f59eac1e-42e5-4f28-a9e6-f8ec681b8651}, !- Handle
   unfinished basement zone,               !- Name
   ,                                       !- Multiplier
   ,                                       !- Ceiling Height {m}
@@ -1061,17 +712,10 @@
   ,                                       !- Zone Inside Convection Algorithm
   ,                                       !- Zone Outside Convection Algorithm
   ,                                       !- Zone Conditioning Equipment List Name
-<<<<<<< HEAD
-  {17107114-f08c-4087-ad5c-25ceef99d33b}, !- Zone Air Inlet Port List
-  {220ef043-0361-48b7-91c3-bd5f17224432}, !- Zone Air Exhaust Port List
-  {9b94410a-6755-4989-8ace-9f7918466107}, !- Zone Air Node Name
-  {dfaa3c35-b53d-44ec-b368-52f90bfc8e90}, !- Zone Return Air Port List
-=======
-  {136bc8dc-cfb6-4af8-945b-eaa7bfe6a725}, !- Zone Air Inlet Port List
-  {d6edf986-f4a2-45c8-abb1-6c29b1d831a3}, !- Zone Air Exhaust Port List
-  {fe433136-9af8-4058-8a03-fccd377d3a14}, !- Zone Air Node Name
-  {583824e2-151c-4eb8-8e76-b43326c50340}, !- Zone Return Air Port List
->>>>>>> 3c1d7324
+  {f511eb7c-c933-44b8-986c-5e7efba05720}, !- Zone Air Inlet Port List
+  {e840ec1a-93c1-496a-ad21-324561310826}, !- Zone Air Exhaust Port List
+  {3a4ce3c3-8408-4aea-be5b-4ebf1f0c1bba}, !- Zone Air Node Name
+  {1f21806a-50e7-47ba-a712-e55007b62334}, !- Zone Return Air Port List
   ,                                       !- Primary Daylighting Control Name
   ,                                       !- Fraction of Zone Controlled by Primary Daylighting Control
   ,                                       !- Secondary Daylighting Control Name
@@ -1082,67 +726,33 @@
   No;                                     !- Use Ideal Air Loads
 
 OS:Node,
-<<<<<<< HEAD
-  {2e70cd84-192d-43bb-95bc-4ab8cf96be07}, !- Handle
+  {6c542cdb-16a8-4c5b-af65-29e3a72287ed}, !- Handle
   Node 2,                                 !- Name
-  {9b94410a-6755-4989-8ace-9f7918466107}, !- Inlet Port
+  {3a4ce3c3-8408-4aea-be5b-4ebf1f0c1bba}, !- Inlet Port
   ;                                       !- Outlet Port
 
 OS:Connection,
-  {9b94410a-6755-4989-8ace-9f7918466107}, !- Handle
-  {e9735a8f-726d-43ba-aa5a-ae0526e530c9}, !- Source Object
+  {3a4ce3c3-8408-4aea-be5b-4ebf1f0c1bba}, !- Handle
+  {f59eac1e-42e5-4f28-a9e6-f8ec681b8651}, !- Source Object
   11,                                     !- Outlet Port
-  {2e70cd84-192d-43bb-95bc-4ab8cf96be07}, !- Target Object
+  {6c542cdb-16a8-4c5b-af65-29e3a72287ed}, !- Target Object
   2;                                      !- Inlet Port
 
 OS:PortList,
-  {17107114-f08c-4087-ad5c-25ceef99d33b}, !- Handle
-  {e9735a8f-726d-43ba-aa5a-ae0526e530c9}; !- HVAC Component
+  {f511eb7c-c933-44b8-986c-5e7efba05720}, !- Handle
+  {f59eac1e-42e5-4f28-a9e6-f8ec681b8651}; !- HVAC Component
 
 OS:PortList,
-  {220ef043-0361-48b7-91c3-bd5f17224432}, !- Handle
-  {e9735a8f-726d-43ba-aa5a-ae0526e530c9}; !- HVAC Component
+  {e840ec1a-93c1-496a-ad21-324561310826}, !- Handle
+  {f59eac1e-42e5-4f28-a9e6-f8ec681b8651}; !- HVAC Component
 
 OS:PortList,
-  {dfaa3c35-b53d-44ec-b368-52f90bfc8e90}, !- Handle
-  {e9735a8f-726d-43ba-aa5a-ae0526e530c9}; !- HVAC Component
+  {1f21806a-50e7-47ba-a712-e55007b62334}, !- Handle
+  {f59eac1e-42e5-4f28-a9e6-f8ec681b8651}; !- HVAC Component
 
 OS:Sizing:Zone,
-  {7218ed3f-c878-4fa5-9acc-699ccff55681}, !- Handle
-  {e9735a8f-726d-43ba-aa5a-ae0526e530c9}, !- Zone or ZoneList Name
-=======
-  {7471787e-5f10-4176-86b8-7f8d20a603ab}, !- Handle
-  Node 2,                                 !- Name
-  {fe433136-9af8-4058-8a03-fccd377d3a14}, !- Inlet Port
-  ;                                       !- Outlet Port
-
-OS:Connection,
-  {fe433136-9af8-4058-8a03-fccd377d3a14}, !- Handle
-  {059f26df-ebb9-4a67-8cb7-8ec22fa7deba}, !- Name
-  {69599fee-9e5d-42fd-9ec1-2a2b1b5bd18f}, !- Source Object
-  11,                                     !- Outlet Port
-  {7471787e-5f10-4176-86b8-7f8d20a603ab}, !- Target Object
-  2;                                      !- Inlet Port
-
-OS:PortList,
-  {136bc8dc-cfb6-4af8-945b-eaa7bfe6a725}, !- Handle
-  {a14b4b5e-5c49-4244-bf7e-880be2f1e260}, !- Name
-  {69599fee-9e5d-42fd-9ec1-2a2b1b5bd18f}; !- HVAC Component
-
-OS:PortList,
-  {d6edf986-f4a2-45c8-abb1-6c29b1d831a3}, !- Handle
-  {74b237c1-4a57-45b0-8816-5085eb2ba18d}, !- Name
-  {69599fee-9e5d-42fd-9ec1-2a2b1b5bd18f}; !- HVAC Component
-
-OS:PortList,
-  {583824e2-151c-4eb8-8e76-b43326c50340}, !- Handle
-  {ddd72031-1917-43ff-888c-009897baf590}, !- Name
-  {69599fee-9e5d-42fd-9ec1-2a2b1b5bd18f}; !- HVAC Component
-
-OS:Sizing:Zone,
-  {e2a45cef-eb6c-4831-bbd2-556b6dd9d1aa}, !- Handle
-  {69599fee-9e5d-42fd-9ec1-2a2b1b5bd18f}, !- Zone or ZoneList Name
->>>>>>> 3c1d7324
+  {83bf0992-891f-4d8b-90ae-e88782f6c661}, !- Handle
+  {f59eac1e-42e5-4f28-a9e6-f8ec681b8651}, !- Zone or ZoneList Name
   SupplyAirTemperature,                   !- Zone Cooling Design Supply Air Temperature Input Method
   14,                                     !- Zone Cooling Design Supply Air Temperature {C}
   11.11,                                  !- Zone Cooling Design Supply Air Temperature Difference {deltaC}
@@ -1169,21 +779,12 @@
   autosize;                               !- Dedicated Outdoor Air High Setpoint Temperature for Design {C}
 
 OS:ZoneHVAC:EquipmentList,
-<<<<<<< HEAD
-  {7e524fe1-25bb-4e27-90cd-4eb4a89741e9}, !- Handle
+  {14185255-a894-42c9-82e5-f450f2ae9233}, !- Handle
   Zone HVAC Equipment List 2,             !- Name
-  {e9735a8f-726d-43ba-aa5a-ae0526e530c9}; !- Thermal Zone
+  {f59eac1e-42e5-4f28-a9e6-f8ec681b8651}; !- Thermal Zone
 
 OS:SpaceType,
-  {3e2caccf-16f7-4bf9-a078-e56b2796fc9f}, !- Handle
-=======
-  {388ad8e8-e3e6-4576-b05a-7e131e641f38}, !- Handle
-  Zone HVAC Equipment List 2,             !- Name
-  {69599fee-9e5d-42fd-9ec1-2a2b1b5bd18f}; !- Thermal Zone
-
-OS:SpaceType,
-  {0f850b7f-fa9f-4f2b-900a-58020d110f2e}, !- Handle
->>>>>>> 3c1d7324
+  {5e416bba-f454-48ba-b44b-a4fffd924133}, !- Handle
   Space Type 2,                           !- Name
   ,                                       !- Default Construction Set Name
   ,                                       !- Default Schedule Set Name
@@ -1194,23 +795,13 @@
   unfinished basement;                    !- Standards Space Type
 
 OS:Surface,
-<<<<<<< HEAD
-  {957acd7b-dc10-4ce7-8a1c-c3de5aefb894}, !- Handle
+  {3ec13c24-db8d-4e58-b841-5085eb2baec0}, !- Handle
   Surface 13,                             !- Name
   Floor,                                  !- Surface Type
   ,                                       !- Construction Name
-  {a3ed2122-1391-4ec5-a687-dce2beb82ca8}, !- Space Name
+  {3b897656-4c62-4b82-baf5-8e697edd47ed}, !- Space Name
   Surface,                                !- Outside Boundary Condition
-  {cc70b0b2-9069-4e38-8cb4-d7429b973ee2}, !- Outside Boundary Condition Object
-=======
-  {6e8ee7f9-fcec-4cab-ad7b-f034e57d9d7a}, !- Handle
-  Surface 13,                             !- Name
-  Floor,                                  !- Surface Type
-  ,                                       !- Construction Name
-  {6ffc65f5-efa0-4508-8243-61efc1b3473d}, !- Space Name
-  Surface,                                !- Outside Boundary Condition
-  {b191fc66-0d0b-4bb0-b925-351a9c62b0e5}, !- Outside Boundary Condition Object
->>>>>>> 3c1d7324
+  {d3934389-c431-4152-9f1e-d5c026d56299}, !- Outside Boundary Condition Object
   NoSun,                                  !- Sun Exposure
   NoWind,                                 !- Wind Exposure
   ,                                       !- View Factor to Ground
@@ -1221,19 +812,11 @@
   4.572, -9.144, 4.8768;                  !- X,Y,Z Vertex 4 {m}
 
 OS:Surface,
-<<<<<<< HEAD
-  {269bfcd6-7217-40c6-95a0-8cbab7012302}, !- Handle
+  {e763850c-eb7e-448d-b757-9c27ea2abf51}, !- Handle
   Surface 14,                             !- Name
   RoofCeiling,                            !- Surface Type
   ,                                       !- Construction Name
-  {a3ed2122-1391-4ec5-a687-dce2beb82ca8}, !- Space Name
-=======
-  {70d0f96b-43f7-461d-ad92-b2ce3671d701}, !- Handle
-  Surface 14,                             !- Name
-  RoofCeiling,                            !- Surface Type
-  ,                                       !- Construction Name
-  {6ffc65f5-efa0-4508-8243-61efc1b3473d}, !- Space Name
->>>>>>> 3c1d7324
+  {3b897656-4c62-4b82-baf5-8e697edd47ed}, !- Space Name
   Outdoors,                               !- Outside Boundary Condition
   ,                                       !- Outside Boundary Condition Object
   SunExposed,                             !- Sun Exposure
@@ -1246,19 +829,11 @@
   0, 0, 4.8768;                           !- X,Y,Z Vertex 4 {m}
 
 OS:Surface,
-<<<<<<< HEAD
-  {d461130b-911a-4bc5-97da-1883f9a25235}, !- Handle
+  {234c8008-f11d-417c-9a86-3ddf83e9241f}, !- Handle
   Surface 15,                             !- Name
   RoofCeiling,                            !- Surface Type
   ,                                       !- Construction Name
-  {a3ed2122-1391-4ec5-a687-dce2beb82ca8}, !- Space Name
-=======
-  {58f3a473-636a-4c01-86d8-88e8405a0773}, !- Handle
-  Surface 15,                             !- Name
-  RoofCeiling,                            !- Surface Type
-  ,                                       !- Construction Name
-  {6ffc65f5-efa0-4508-8243-61efc1b3473d}, !- Space Name
->>>>>>> 3c1d7324
+  {3b897656-4c62-4b82-baf5-8e697edd47ed}, !- Space Name
   Outdoors,                               !- Outside Boundary Condition
   ,                                       !- Outside Boundary Condition Object
   SunExposed,                             !- Sun Exposure
@@ -1271,19 +846,11 @@
   4.572, -9.144, 4.8768;                  !- X,Y,Z Vertex 4 {m}
 
 OS:Surface,
-<<<<<<< HEAD
-  {e5f8a798-7306-48d6-a4a4-ed543827dbf0}, !- Handle
+  {c250fe59-74a3-43c7-bbf8-2af87913ff9e}, !- Handle
   Surface 16,                             !- Name
   Wall,                                   !- Surface Type
   ,                                       !- Construction Name
-  {a3ed2122-1391-4ec5-a687-dce2beb82ca8}, !- Space Name
-=======
-  {03f73c1d-d657-4221-a363-f19693ae345c}, !- Handle
-  Surface 16,                             !- Name
-  Wall,                                   !- Surface Type
-  ,                                       !- Construction Name
-  {6ffc65f5-efa0-4508-8243-61efc1b3473d}, !- Space Name
->>>>>>> 3c1d7324
+  {3b897656-4c62-4b82-baf5-8e697edd47ed}, !- Space Name
   Outdoors,                               !- Outside Boundary Condition
   ,                                       !- Outside Boundary Condition Object
   SunExposed,                             !- Sun Exposure
@@ -1295,19 +862,11 @@
   0, -9.144, 4.8768;                      !- X,Y,Z Vertex 3 {m}
 
 OS:Surface,
-<<<<<<< HEAD
-  {db4899fd-046b-4f2f-9c6b-51cd50886e15}, !- Handle
+  {7afe9d67-443d-482a-b07f-7fbe7f36ab3e}, !- Handle
   Surface 17,                             !- Name
   Wall,                                   !- Surface Type
   ,                                       !- Construction Name
-  {a3ed2122-1391-4ec5-a687-dce2beb82ca8}, !- Space Name
-=======
-  {e7adb7a0-ebcb-4714-b93a-ef832ce2edec}, !- Handle
-  Surface 17,                             !- Name
-  Wall,                                   !- Surface Type
-  ,                                       !- Construction Name
-  {6ffc65f5-efa0-4508-8243-61efc1b3473d}, !- Space Name
->>>>>>> 3c1d7324
+  {3b897656-4c62-4b82-baf5-8e697edd47ed}, !- Space Name
   Adiabatic,                              !- Outside Boundary Condition
   ,                                       !- Outside Boundary Condition Object
   NoSun,                                  !- Sun Exposure
@@ -1319,15 +878,9 @@
   4.572, 0, 4.8768;                       !- X,Y,Z Vertex 3 {m}
 
 OS:Space,
-<<<<<<< HEAD
-  {a3ed2122-1391-4ec5-a687-dce2beb82ca8}, !- Handle
+  {3b897656-4c62-4b82-baf5-8e697edd47ed}, !- Handle
   unfinished attic space,                 !- Name
-  {e4113a9b-70e4-461f-8ee0-24ac08c5b082}, !- Space Type Name
-=======
-  {6ffc65f5-efa0-4508-8243-61efc1b3473d}, !- Handle
-  unfinished attic space,                 !- Name
-  {60b2d0df-10ff-4cc9-858d-2c8b3f1ba6ef}, !- Space Type Name
->>>>>>> 3c1d7324
+  {23498c4e-6278-4879-a7ce-5b7169d898fb}, !- Space Type Name
   ,                                       !- Default Construction Set Name
   ,                                       !- Default Schedule Set Name
   ,                                       !- Direction of Relative North {deg}
@@ -1335,17 +888,10 @@
   ,                                       !- Y Origin {m}
   ,                                       !- Z Origin {m}
   ,                                       !- Building Story Name
-<<<<<<< HEAD
-  {b851eccc-e6f4-4db3-8b6a-706235ca7ec4}; !- Thermal Zone Name
+  {b423fa2f-0c27-4cda-85cb-8b1ef3ce724c}; !- Thermal Zone Name
 
 OS:ThermalZone,
-  {b851eccc-e6f4-4db3-8b6a-706235ca7ec4}, !- Handle
-=======
-  {c6a0c6fd-f3e5-4b2e-8802-917d5903223b}; !- Thermal Zone Name
-
-OS:ThermalZone,
-  {c6a0c6fd-f3e5-4b2e-8802-917d5903223b}, !- Handle
->>>>>>> 3c1d7324
+  {b423fa2f-0c27-4cda-85cb-8b1ef3ce724c}, !- Handle
   unfinished attic zone,                  !- Name
   ,                                       !- Multiplier
   ,                                       !- Ceiling Height {m}
@@ -1354,17 +900,10 @@
   ,                                       !- Zone Inside Convection Algorithm
   ,                                       !- Zone Outside Convection Algorithm
   ,                                       !- Zone Conditioning Equipment List Name
-<<<<<<< HEAD
-  {61aa6d2a-1f9d-4aaf-a107-56814d6782af}, !- Zone Air Inlet Port List
-  {ef1007c3-0801-4883-a689-29a5cd9802fd}, !- Zone Air Exhaust Port List
-  {9b6e7b3b-6245-4f23-bada-39abb739ca72}, !- Zone Air Node Name
-  {e8e10777-3842-4310-ad02-456abba56adf}, !- Zone Return Air Port List
-=======
-  {3ac8fac7-7fda-42c3-ac6b-081b15b40ea1}, !- Zone Air Inlet Port List
-  {fcb61897-3ee3-4f95-9bad-85b22b84d749}, !- Zone Air Exhaust Port List
-  {bd2d76a3-a310-4fce-a467-f6b2683a917b}, !- Zone Air Node Name
-  {2d9d5f95-5100-47b4-8389-436e12aa4452}, !- Zone Return Air Port List
->>>>>>> 3c1d7324
+  {1fef403d-ba31-4d81-805a-55d1f40fd81f}, !- Zone Air Inlet Port List
+  {485c146b-980a-4da6-be15-59fbd25ed0fb}, !- Zone Air Exhaust Port List
+  {dafebf81-bd83-4016-b41c-fa6051f85db3}, !- Zone Air Node Name
+  {b1e7666c-58c5-47d8-abc4-86189e2221b9}, !- Zone Return Air Port List
   ,                                       !- Primary Daylighting Control Name
   ,                                       !- Fraction of Zone Controlled by Primary Daylighting Control
   ,                                       !- Secondary Daylighting Control Name
@@ -1375,67 +914,33 @@
   No;                                     !- Use Ideal Air Loads
 
 OS:Node,
-<<<<<<< HEAD
-  {009c3f49-c2d5-468d-9dad-51007fd3fff5}, !- Handle
+  {7deecafe-5471-4064-a99e-a645cdc05833}, !- Handle
   Node 3,                                 !- Name
-  {9b6e7b3b-6245-4f23-bada-39abb739ca72}, !- Inlet Port
+  {dafebf81-bd83-4016-b41c-fa6051f85db3}, !- Inlet Port
   ;                                       !- Outlet Port
 
 OS:Connection,
-  {9b6e7b3b-6245-4f23-bada-39abb739ca72}, !- Handle
-  {b851eccc-e6f4-4db3-8b6a-706235ca7ec4}, !- Source Object
+  {dafebf81-bd83-4016-b41c-fa6051f85db3}, !- Handle
+  {b423fa2f-0c27-4cda-85cb-8b1ef3ce724c}, !- Source Object
   11,                                     !- Outlet Port
-  {009c3f49-c2d5-468d-9dad-51007fd3fff5}, !- Target Object
+  {7deecafe-5471-4064-a99e-a645cdc05833}, !- Target Object
   2;                                      !- Inlet Port
 
 OS:PortList,
-  {61aa6d2a-1f9d-4aaf-a107-56814d6782af}, !- Handle
-  {b851eccc-e6f4-4db3-8b6a-706235ca7ec4}; !- HVAC Component
+  {1fef403d-ba31-4d81-805a-55d1f40fd81f}, !- Handle
+  {b423fa2f-0c27-4cda-85cb-8b1ef3ce724c}; !- HVAC Component
 
 OS:PortList,
-  {ef1007c3-0801-4883-a689-29a5cd9802fd}, !- Handle
-  {b851eccc-e6f4-4db3-8b6a-706235ca7ec4}; !- HVAC Component
+  {485c146b-980a-4da6-be15-59fbd25ed0fb}, !- Handle
+  {b423fa2f-0c27-4cda-85cb-8b1ef3ce724c}; !- HVAC Component
 
 OS:PortList,
-  {e8e10777-3842-4310-ad02-456abba56adf}, !- Handle
-  {b851eccc-e6f4-4db3-8b6a-706235ca7ec4}; !- HVAC Component
+  {b1e7666c-58c5-47d8-abc4-86189e2221b9}, !- Handle
+  {b423fa2f-0c27-4cda-85cb-8b1ef3ce724c}; !- HVAC Component
 
 OS:Sizing:Zone,
-  {2a7a005a-8ca8-418e-a8cf-60e73df90202}, !- Handle
-  {b851eccc-e6f4-4db3-8b6a-706235ca7ec4}, !- Zone or ZoneList Name
-=======
-  {e2fc1fc7-430a-43ab-a0d2-d980d9e4c2cd}, !- Handle
-  Node 3,                                 !- Name
-  {bd2d76a3-a310-4fce-a467-f6b2683a917b}, !- Inlet Port
-  ;                                       !- Outlet Port
-
-OS:Connection,
-  {bd2d76a3-a310-4fce-a467-f6b2683a917b}, !- Handle
-  {133d61df-00d3-4a6d-bfda-e91c83e0e9d4}, !- Name
-  {c6a0c6fd-f3e5-4b2e-8802-917d5903223b}, !- Source Object
-  11,                                     !- Outlet Port
-  {e2fc1fc7-430a-43ab-a0d2-d980d9e4c2cd}, !- Target Object
-  2;                                      !- Inlet Port
-
-OS:PortList,
-  {3ac8fac7-7fda-42c3-ac6b-081b15b40ea1}, !- Handle
-  {c6783504-e4e8-48ef-9bad-0b0f791d21e0}, !- Name
-  {c6a0c6fd-f3e5-4b2e-8802-917d5903223b}; !- HVAC Component
-
-OS:PortList,
-  {fcb61897-3ee3-4f95-9bad-85b22b84d749}, !- Handle
-  {ceec4e61-e36d-48c0-a1dc-24bf5c9d9b15}, !- Name
-  {c6a0c6fd-f3e5-4b2e-8802-917d5903223b}; !- HVAC Component
-
-OS:PortList,
-  {2d9d5f95-5100-47b4-8389-436e12aa4452}, !- Handle
-  {f69bb266-cd5f-4532-b84b-039b137d8c63}, !- Name
-  {c6a0c6fd-f3e5-4b2e-8802-917d5903223b}; !- HVAC Component
-
-OS:Sizing:Zone,
-  {d18b328d-3d87-4664-ae11-0a7ecb1adcb0}, !- Handle
-  {c6a0c6fd-f3e5-4b2e-8802-917d5903223b}, !- Zone or ZoneList Name
->>>>>>> 3c1d7324
+  {734cbbad-2227-471f-9b78-09134de63778}, !- Handle
+  {b423fa2f-0c27-4cda-85cb-8b1ef3ce724c}, !- Zone or ZoneList Name
   SupplyAirTemperature,                   !- Zone Cooling Design Supply Air Temperature Input Method
   14,                                     !- Zone Cooling Design Supply Air Temperature {C}
   11.11,                                  !- Zone Cooling Design Supply Air Temperature Difference {deltaC}
@@ -1462,21 +967,12 @@
   autosize;                               !- Dedicated Outdoor Air High Setpoint Temperature for Design {C}
 
 OS:ZoneHVAC:EquipmentList,
-<<<<<<< HEAD
-  {eac0e667-254d-41ec-a63a-b2331efa4432}, !- Handle
+  {5594216d-7552-4bf6-bc86-2a809a257258}, !- Handle
   Zone HVAC Equipment List 3,             !- Name
-  {b851eccc-e6f4-4db3-8b6a-706235ca7ec4}; !- Thermal Zone
+  {b423fa2f-0c27-4cda-85cb-8b1ef3ce724c}; !- Thermal Zone
 
 OS:SpaceType,
-  {e4113a9b-70e4-461f-8ee0-24ac08c5b082}, !- Handle
-=======
-  {9305dfe9-497e-4267-ad85-bf327e35b78d}, !- Handle
-  Zone HVAC Equipment List 3,             !- Name
-  {c6a0c6fd-f3e5-4b2e-8802-917d5903223b}; !- Thermal Zone
-
-OS:SpaceType,
-  {60b2d0df-10ff-4cc9-858d-2c8b3f1ba6ef}, !- Handle
->>>>>>> 3c1d7324
+  {23498c4e-6278-4879-a7ce-5b7169d898fb}, !- Handle
   Space Type 3,                           !- Name
   ,                                       !- Default Construction Set Name
   ,                                       !- Default Schedule Set Name
@@ -1487,23 +983,14 @@
   unfinished attic;                       !- Standards Space Type
 
 OS:BuildingUnit,
-<<<<<<< HEAD
-  {01b5683f-725a-4958-8345-afda4ab01495}, !- Handle
-=======
-  {123040bb-010e-446a-bdc1-fd9130d2cecb}, !- Handle
->>>>>>> 3c1d7324
+  {d6350e19-6b69-46e2-a357-585eb4538045}, !- Handle
   unit 1,                                 !- Name
   ,                                       !- Rendering Color
   Residential;                            !- Building Unit Type
 
 OS:AdditionalProperties,
-<<<<<<< HEAD
-  {bc2cf6b9-a81b-4d4f-82b1-ccea19bb7910}, !- Handle
-  {01b5683f-725a-4958-8345-afda4ab01495}, !- Object Name
-=======
-  {824f4061-7967-4319-9afe-5234910a0e5f}, !- Handle
-  {123040bb-010e-446a-bdc1-fd9130d2cecb}, !- Object Name
->>>>>>> 3c1d7324
+  {8795e729-00d5-4c36-aa03-d976070e2904}, !- Handle
+  {d6350e19-6b69-46e2-a357-585eb4538045}, !- Object Name
   NumberOfBedrooms,                       !- Feature Name 1
   Integer,                                !- Feature Data Type 1
   3,                                      !- Feature Value 1
@@ -1515,20 +1002,12 @@
   3.3900000000000001;                     !- Feature Value 3
 
 OS:External:File,
-<<<<<<< HEAD
-  {6c556d82-a203-474a-9f2f-bc271bb3bd12}, !- Handle
-=======
-  {d8133ac9-ea0a-405a-860c-875f49edbd10}, !- Handle
->>>>>>> 3c1d7324
+  {3c0d2f19-6a51-4bf5-9f3e-b99539303458}, !- Handle
   8760.csv,                               !- Name
   8760.csv;                               !- File Name
 
 OS:Schedule:Day,
-<<<<<<< HEAD
-  {b27997f4-786b-4c5e-805a-310d8b569c0c}, !- Handle
-=======
-  {36b4b931-6fe0-4326-8819-f2bc3354962b}, !- Handle
->>>>>>> 3c1d7324
+  {7e8ae676-57f5-4061-ac25-c9401149f09d}, !- Handle
   Schedule Day 1,                         !- Name
   ,                                       !- Schedule Type Limits Name
   ,                                       !- Interpolate to Timestep
@@ -1537,11 +1016,7 @@
   0;                                      !- Value Until Time 1
 
 OS:Schedule:Day,
-<<<<<<< HEAD
-  {0c8b5d59-f754-4312-a322-cfa8f1a98239}, !- Handle
-=======
-  {4ef73fc4-8ca4-4f56-a1ae-39d7b366e9f6}, !- Handle
->>>>>>> 3c1d7324
+  {46a11fc3-2ad4-46c2-8488-c298adc58396}, !- Handle
   Schedule Day 2,                         !- Name
   ,                                       !- Schedule Type Limits Name
   ,                                       !- Interpolate to Timestep
@@ -1550,17 +1025,10 @@
   1;                                      !- Value Until Time 1
 
 OS:Schedule:File,
-<<<<<<< HEAD
-  {437e5caa-9aee-4e94-bd63-4de433bfae30}, !- Handle
+  {6e8cc39d-09c0-4251-9ec8-20f7a3645d5c}, !- Handle
   occupants,                              !- Name
-  {64da572e-fde7-4b27-be9d-537f3ff72fa3}, !- Schedule Type Limits Name
-  {6c556d82-a203-474a-9f2f-bc271bb3bd12}, !- External File Name
-=======
-  {b1dac889-90f8-4bd5-881a-6e65886db5a5}, !- Handle
-  occupants,                              !- Name
-  {b133063b-fe74-413e-bc0b-72854ffb7a76}, !- Schedule Type Limits Name
-  {d8133ac9-ea0a-405a-860c-875f49edbd10}, !- External File Name
->>>>>>> 3c1d7324
+  {adbf9cf1-ab2e-461d-9669-887b49161895}, !- Schedule Type Limits Name
+  {3c0d2f19-6a51-4bf5-9f3e-b99539303458}, !- External File Name
   1,                                      !- Column Number
   1,                                      !- Rows to Skip at Top
   8760,                                   !- Number of Hours of Data
@@ -1568,34 +1036,55 @@
   ,                                       !- Interpolate to Timestep
   60;                                     !- Minutes per Item
 
-<<<<<<< HEAD
 OS:Schedule:Constant,
-  {76924c0c-9065-493b-b3ca-f3bd73eaff31}, !- Handle
+  {001b9429-2967-41bd-9709-c6ff56b74bf7}, !- Handle
   res occupants activity schedule,        !- Name
-  {6e565d99-926b-4fb0-8ae7-3b840d140675}, !- Schedule Type Limits Name
+  {5df50708-2b48-450a-ae26-943cdbb6859d}, !- Schedule Type Limits Name
   112.539290946133;                       !- Value
 
 OS:People:Definition,
-  {cf03db91-2e63-4508-86ec-7c76e592b3c2}, !- Handle
-=======
-OS:Schedule:Ruleset,
-  {4dc350b1-c4bf-4487-8506-313d66ec7890}, !- Handle
-  Schedule Ruleset 1,                     !- Name
-  {e4b8dd4e-87a9-434f-a585-cd9af3aa5391}, !- Schedule Type Limits Name
-  {18f87254-5ae5-40f0-bb37-bf394f835df8}; !- Default Day Schedule Name
-
-OS:Schedule:Day,
-  {18f87254-5ae5-40f0-bb37-bf394f835df8}, !- Handle
-  Schedule Day 3,                         !- Name
-  {e4b8dd4e-87a9-434f-a585-cd9af3aa5391}, !- Schedule Type Limits Name
-  ,                                       !- Interpolate to Timestep
-  24,                                     !- Hour 1
-  0,                                      !- Minute 1
-  112.539290946133;                       !- Value Until Time 1
+  {e7cb8f09-d4f7-44f1-8c14-bbda2b3ebcf5}, !- Handle
+  res occupants|living space,             !- Name
+  People,                                 !- Number of People Calculation Method
+  1.695,                                  !- Number of People {people}
+  ,                                       !- People per Space Floor Area {person/m2}
+  ,                                       !- Space Floor Area per Person {m2/person}
+  0.319734,                               !- Fraction Radiant
+  0.573,                                  !- Sensible Heat Fraction
+  0,                                      !- Carbon Dioxide Generation Rate {m3/s-W}
+  No,                                     !- Enable ASHRAE 55 Comfort Warnings
+  ZoneAveraged;                           !- Mean Radiant Temperature Calculation Type
+
+OS:People,
+  {00b7fcac-a50d-4cc4-a0bd-8d4c01678cf3}, !- Handle
+  res occupants|living space,             !- Name
+  {e7cb8f09-d4f7-44f1-8c14-bbda2b3ebcf5}, !- People Definition Name
+  {ebcd5bbf-cabb-419c-bfa8-af9914698f9c}, !- Space or SpaceType Name
+  {6e8cc39d-09c0-4251-9ec8-20f7a3645d5c}, !- Number of People Schedule Name
+  {001b9429-2967-41bd-9709-c6ff56b74bf7}, !- Activity Level Schedule Name
+  ,                                       !- Surface Name/Angle Factor List Name
+  ,                                       !- Work Efficiency Schedule Name
+  ,                                       !- Clothing Insulation Schedule Name
+  ,                                       !- Air Velocity Schedule Name
+  1;                                      !- Multiplier
+
+OS:ScheduleTypeLimits,
+  {5df50708-2b48-450a-ae26-943cdbb6859d}, !- Handle
+  ActivityLevel,                          !- Name
+  0,                                      !- Lower Limit Value
+  ,                                       !- Upper Limit Value
+  Continuous,                             !- Numeric Type
+  ActivityLevel;                          !- Unit Type
+
+OS:ScheduleTypeLimits,
+  {adbf9cf1-ab2e-461d-9669-887b49161895}, !- Handle
+  Fractional,                             !- Name
+  0,                                      !- Lower Limit Value
+  1,                                      !- Upper Limit Value
+  Continuous;                             !- Numeric Type
 
 OS:People:Definition,
-  {7c5ba715-8dda-4bf9-9461-e2fcfebf123f}, !- Handle
->>>>>>> 3c1d7324
+  {b80aec03-cd24-4181-a81d-9822c0087072}, !- Handle
   res occupants|living space|story 2,     !- Name
   People,                                 !- Number of People Calculation Method
   1.695,                                  !- Number of People {people}
@@ -1608,85 +1097,14 @@
   ZoneAveraged;                           !- Mean Radiant Temperature Calculation Type
 
 OS:People,
-<<<<<<< HEAD
-  {f17d480d-a718-4fb7-ad34-7663441475f8}, !- Handle
+  {287bf431-bcbb-473d-9940-2e1116e7908e}, !- Handle
   res occupants|living space|story 2,     !- Name
-  {cf03db91-2e63-4508-86ec-7c76e592b3c2}, !- People Definition Name
-  {81105d1e-f8b6-4424-9b4d-c95365e2616e}, !- Space or SpaceType Name
-  {437e5caa-9aee-4e94-bd63-4de433bfae30}, !- Number of People Schedule Name
-  {76924c0c-9065-493b-b3ca-f3bd73eaff31}, !- Activity Level Schedule Name
-=======
-  {f5ccaa51-463d-4ed5-95b6-7ff42e01d6df}, !- Handle
-  res occupants|living space|story 2,     !- Name
-  {7c5ba715-8dda-4bf9-9461-e2fcfebf123f}, !- People Definition Name
-  {334782b7-0e8b-4582-b91c-8cbc522fa44b}, !- Space or SpaceType Name
-  {b1dac889-90f8-4bd5-881a-6e65886db5a5}, !- Number of People Schedule Name
-  {4dc350b1-c4bf-4487-8506-313d66ec7890}, !- Activity Level Schedule Name
->>>>>>> 3c1d7324
+  {b80aec03-cd24-4181-a81d-9822c0087072}, !- People Definition Name
+  {7ab6bc34-d4fa-456f-891d-55397d95df27}, !- Space or SpaceType Name
+  {6e8cc39d-09c0-4251-9ec8-20f7a3645d5c}, !- Number of People Schedule Name
+  {001b9429-2967-41bd-9709-c6ff56b74bf7}, !- Activity Level Schedule Name
   ,                                       !- Surface Name/Angle Factor List Name
   ,                                       !- Work Efficiency Schedule Name
   ,                                       !- Clothing Insulation Schedule Name
   ,                                       !- Air Velocity Schedule Name
   1;                                      !- Multiplier
-
-OS:ScheduleTypeLimits,
-<<<<<<< HEAD
-  {6e565d99-926b-4fb0-8ae7-3b840d140675}, !- Handle
-=======
-  {e4b8dd4e-87a9-434f-a585-cd9af3aa5391}, !- Handle
->>>>>>> 3c1d7324
-  ActivityLevel,                          !- Name
-  0,                                      !- Lower Limit Value
-  ,                                       !- Upper Limit Value
-  Continuous,                             !- Numeric Type
-  ActivityLevel;                          !- Unit Type
-
-OS:ScheduleTypeLimits,
-<<<<<<< HEAD
-  {64da572e-fde7-4b27-be9d-537f3ff72fa3}, !- Handle
-=======
-  {b133063b-fe74-413e-bc0b-72854ffb7a76}, !- Handle
->>>>>>> 3c1d7324
-  Fractional,                             !- Name
-  0,                                      !- Lower Limit Value
-  1,                                      !- Upper Limit Value
-  Continuous;                             !- Numeric Type
-
-OS:People:Definition,
-<<<<<<< HEAD
-  {943f4143-b258-4fda-8181-8ce9ede60acc}, !- Handle
-=======
-  {ac0077f0-dfa3-49d2-ac56-6f3c53c48aa4}, !- Handle
->>>>>>> 3c1d7324
-  res occupants|living space,             !- Name
-  People,                                 !- Number of People Calculation Method
-  1.695,                                  !- Number of People {people}
-  ,                                       !- People per Space Floor Area {person/m2}
-  ,                                       !- Space Floor Area per Person {m2/person}
-  0.319734,                               !- Fraction Radiant
-  0.573,                                  !- Sensible Heat Fraction
-  0,                                      !- Carbon Dioxide Generation Rate {m3/s-W}
-  No,                                     !- Enable ASHRAE 55 Comfort Warnings
-  ZoneAveraged;                           !- Mean Radiant Temperature Calculation Type
-
-OS:People,
-<<<<<<< HEAD
-  {161257eb-27bf-48ea-9891-4a4fe7d9fb15}, !- Handle
-  res occupants|living space,             !- Name
-  {943f4143-b258-4fda-8181-8ce9ede60acc}, !- People Definition Name
-  {f9d4ae6e-edbc-4fcb-81a1-b25a09cfb0aa}, !- Space or SpaceType Name
-  {437e5caa-9aee-4e94-bd63-4de433bfae30}, !- Number of People Schedule Name
-  {76924c0c-9065-493b-b3ca-f3bd73eaff31}, !- Activity Level Schedule Name
-=======
-  {d7abc9a7-dcfb-44fe-9edc-fa862fb60c26}, !- Handle
-  res occupants|living space,             !- Name
-  {ac0077f0-dfa3-49d2-ac56-6f3c53c48aa4}, !- People Definition Name
-  {91519988-2bb3-45ec-853c-bdbd1e3303d9}, !- Space or SpaceType Name
-  {b1dac889-90f8-4bd5-881a-6e65886db5a5}, !- Number of People Schedule Name
-  {4dc350b1-c4bf-4487-8506-313d66ec7890}, !- Activity Level Schedule Name
->>>>>>> 3c1d7324
-  ,                                       !- Surface Name/Angle Factor List Name
-  ,                                       !- Work Efficiency Schedule Name
-  ,                                       !- Clothing Insulation Schedule Name
-  ,                                       !- Air Velocity Schedule Name
-  1;                                      !- Multiplier
