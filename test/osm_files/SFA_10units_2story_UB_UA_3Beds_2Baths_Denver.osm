!- NOTE: Auto-generated from /test/osw_files/SFA_10units_2story_UB_UA_3Beds_2Baths_Denver.osw

OS:Version,
<<<<<<< HEAD
  {1127e55c-41ac-418f-8cc2-8a9467def61d}, !- Handle
  3.2.1;                                  !- Version Identifier

OS:SimulationControl,
  {cd6899b3-b035-49d5-81d5-b3a0e525b64b}, !- Handle
=======
  {965b8c19-acd2-4f71-82c7-1533e62a2d6c}, !- Handle
  3.2.1;                                  !- Version Identifier

OS:SimulationControl,
  {889fcdb3-77f5-4e84-8949-01b7415f4d32}, !- Handle
>>>>>>> a49bb51b
  ,                                       !- Do Zone Sizing Calculation
  ,                                       !- Do System Sizing Calculation
  ,                                       !- Do Plant Sizing Calculation
  No;                                     !- Run Simulation for Sizing Periods

OS:Timestep,
<<<<<<< HEAD
  {bd39d7c2-9e85-4a7f-830c-ca7d0fe141e2}, !- Handle
  6;                                      !- Number of Timesteps per Hour

OS:ShadowCalculation,
  {74a83784-4e8d-4f3f-8582-9dcf3d11b8b8}, !- Handle
=======
  {51a93035-b9d9-4db5-91eb-c05b6cd2d93b}, !- Handle
  6;                                      !- Number of Timesteps per Hour

OS:ShadowCalculation,
  {beca18fc-34af-4125-b184-6aa9d2503130}, !- Handle
>>>>>>> a49bb51b
  PolygonClipping,                        !- Shading Calculation Method
  ,                                       !- Shading Calculation Update Frequency Method
  20,                                     !- Shading Calculation Update Frequency
  200,                                    !- Maximum Figures in Shadow Overlap Calculations
  ,                                       !- Polygon Clipping Algorithm
  512,                                    !- Pixel Counting Resolution
  DetailedSkyDiffuseModeling,             !- Sky Diffuse Modeling Algorithm
  No,                                     !- Output External Shading Calculation Results
  No,                                     !- Disable Self-Shading Within Shading Zone Groups
  No;                                     !- Disable Self-Shading From Shading Zone Groups to Other Zones

OS:SurfaceConvectionAlgorithm:Outside,
<<<<<<< HEAD
  {10376217-a8f2-4b3a-98cc-9b274ac1dfb5}, !- Handle
  DOE-2;                                  !- Algorithm

OS:SurfaceConvectionAlgorithm:Inside,
  {ee6f1d42-5974-478f-8d6b-795ce7eb7698}, !- Handle
  TARP;                                   !- Algorithm

OS:ZoneCapacitanceMultiplier:ResearchSpecial,
  {d59a7340-5768-4dd8-807c-43bce6e59fcf}, !- Handle
=======
  {29e21295-253a-4edb-98a6-059965868339}, !- Handle
  DOE-2;                                  !- Algorithm

OS:SurfaceConvectionAlgorithm:Inside,
  {d13afe99-0b47-4505-8aee-560b62130499}, !- Handle
  TARP;                                   !- Algorithm

OS:ZoneCapacitanceMultiplier:ResearchSpecial,
  {bc72df99-8dd8-40db-80c8-dbe4deb75a01}, !- Handle
>>>>>>> a49bb51b
  ,                                       !- Temperature Capacity Multiplier
  15,                                     !- Humidity Capacity Multiplier
  ;                                       !- Carbon Dioxide Capacity Multiplier

OS:RunPeriod,
<<<<<<< HEAD
  {c2c04c37-c631-432c-88c7-84999350ece9}, !- Handle
=======
  {7cab2e71-cbe9-47df-a00f-f6bf3e55160a}, !- Handle
>>>>>>> a49bb51b
  Run Period 1,                           !- Name
  1,                                      !- Begin Month
  1,                                      !- Begin Day of Month
  12,                                     !- End Month
  31,                                     !- End Day of Month
  ,                                       !- Use Weather File Holidays and Special Days
  ,                                       !- Use Weather File Daylight Saving Period
  ,                                       !- Apply Weekend Holiday Rule
  ,                                       !- Use Weather File Rain Indicators
  ,                                       !- Use Weather File Snow Indicators
  ;                                       !- Number of Times Runperiod to be Repeated

OS:YearDescription,
<<<<<<< HEAD
  {8b880bfa-8761-434a-a39f-378aef78a029}, !- Handle
=======
  {699ab736-16f3-48bd-b7fa-68f2d9a63d37}, !- Handle
>>>>>>> a49bb51b
  2007,                                   !- Calendar Year
  ,                                       !- Day of Week for Start Day
  ;                                       !- Is Leap Year

OS:WeatherFile,
<<<<<<< HEAD
  {5f83b5e9-fbf7-4727-894d-d31f5e3ec953}, !- Handle
=======
  {3cbe9249-445f-4405-a728-e8006c564513}, !- Handle
>>>>>>> a49bb51b
  Denver Intl Ap,                         !- City
  CO,                                     !- State Province Region
  USA,                                    !- Country
  TMY3,                                   !- Data Source
  725650,                                 !- WMO Number
  39.83,                                  !- Latitude {deg}
  -104.65,                                !- Longitude {deg}
  -7,                                     !- Time Zone {hr}
  1650,                                   !- Elevation {m}
  C:/OpenStudio/resstock/resources/measures/HPXMLtoOpenStudio/weather/USA_CO_Denver.Intl.AP.725650_TMY3.epw, !- Url
  E23378AA;                               !- Checksum

OS:AdditionalProperties,
<<<<<<< HEAD
  {9cadea2c-3504-4602-b945-74bcf3a0209b}, !- Handle
  {5f83b5e9-fbf7-4727-894d-d31f5e3ec953}, !- Object Name
=======
  {fbd22c11-ae98-488b-a8d9-c93bddc88f4b}, !- Handle
  {3cbe9249-445f-4405-a728-e8006c564513}, !- Object Name
>>>>>>> a49bb51b
  EPWHeaderCity,                          !- Feature Name 1
  String,                                 !- Feature Data Type 1
  Denver Intl Ap,                         !- Feature Value 1
  EPWHeaderState,                         !- Feature Name 2
  String,                                 !- Feature Data Type 2
  CO,                                     !- Feature Value 2
  EPWHeaderCountry,                       !- Feature Name 3
  String,                                 !- Feature Data Type 3
  USA,                                    !- Feature Value 3
  EPWHeaderDataSource,                    !- Feature Name 4
  String,                                 !- Feature Data Type 4
  TMY3,                                   !- Feature Value 4
  EPWHeaderStation,                       !- Feature Name 5
  String,                                 !- Feature Data Type 5
  725650,                                 !- Feature Value 5
  EPWHeaderLatitude,                      !- Feature Name 6
  Double,                                 !- Feature Data Type 6
  39.829999999999998,                     !- Feature Value 6
  EPWHeaderLongitude,                     !- Feature Name 7
  Double,                                 !- Feature Data Type 7
  -104.65000000000001,                    !- Feature Value 7
  EPWHeaderTimezone,                      !- Feature Name 8
  Double,                                 !- Feature Data Type 8
  -7,                                     !- Feature Value 8
  EPWHeaderAltitude,                      !- Feature Name 9
  Double,                                 !- Feature Data Type 9
  5413.3858267716532,                     !- Feature Value 9
  EPWHeaderLocalPressure,                 !- Feature Name 10
  Double,                                 !- Feature Data Type 10
  0.81937567683596546,                    !- Feature Value 10
  EPWHeaderRecordsPerHour,                !- Feature Name 11
  Double,                                 !- Feature Data Type 11
  0,                                      !- Feature Value 11
  EPWDataAnnualAvgDrybulb,                !- Feature Name 12
  Double,                                 !- Feature Data Type 12
  51.575616438356228,                     !- Feature Value 12
  EPWDataAnnualMinDrybulb,                !- Feature Name 13
  Double,                                 !- Feature Data Type 13
  -2.9200000000000017,                    !- Feature Value 13
  EPWDataAnnualMaxDrybulb,                !- Feature Name 14
  Double,                                 !- Feature Data Type 14
  104,                                    !- Feature Value 14
  EPWDataCDD50F,                          !- Feature Name 15
  Double,                                 !- Feature Data Type 15
  3072.2925000000005,                     !- Feature Value 15
  EPWDataCDD65F,                          !- Feature Name 16
  Double,                                 !- Feature Data Type 16
  883.62000000000035,                     !- Feature Value 16
  EPWDataHDD50F,                          !- Feature Name 17
  Double,                                 !- Feature Data Type 17
  2497.1925000000001,                     !- Feature Value 17
  EPWDataHDD65F,                          !- Feature Name 18
  Double,                                 !- Feature Data Type 18
  5783.5200000000013,                     !- Feature Value 18
  EPWDataAnnualAvgWindspeed,              !- Feature Name 19
  Double,                                 !- Feature Data Type 19
  3.9165296803649667,                     !- Feature Value 19
  EPWDataMonthlyAvgDrybulbs,              !- Feature Name 20
  String,                                 !- Feature Data Type 20
  33.4191935483871&#4431.90142857142857&#4443.02620967741937&#4442.48624999999999&#4459.877741935483854&#4473.57574999999997&#4472.07975806451608&#4472.70008064516134&#4466.49200000000006&#4450.079112903225806&#4437.218250000000005&#4434.582177419354835, !- Feature Value 20
  EPWDataGroundMonthlyTemps,              !- Feature Name 21
  String,                                 !- Feature Data Type 21
  44.08306285945173&#4440.89570904991865&#4440.64045432632048&#4442.153016571250646&#4448.225111118704206&#4454.268919273837525&#4459.508577937551024&#4462.82777283423508&#4463.10975667174995&#4460.41014950381947&#4455.304105212311526&#4449.445696474514364, !- Feature Value 21
  EPWDataWSF,                             !- Feature Name 22
  Double,                                 !- Feature Data Type 22
  0.58999999999999997,                    !- Feature Value 22
  EPWDataMonthlyAvgDailyHighDrybulbs,     !- Feature Name 23
  String,                                 !- Feature Data Type 23
  47.41032258064516&#4446.58642857142857&#4455.15032258064517&#4453.708&#4472.80193548387098&#4488.67600000000002&#4486.1858064516129&#4485.87225806451613&#4482.082&#4463.18064516129033&#4448.73400000000001&#4448.87935483870968, !- Feature Value 23
  EPWDataMonthlyAvgDailyLowDrybulbs,      !- Feature Name 24
  String,                                 !- Feature Data Type 24
  19.347741935483874&#4419.856428571428573&#4430.316129032258065&#4431.112&#4447.41612903225806&#4457.901999999999994&#4459.063870967741934&#4460.956774193548384&#4452.352000000000004&#4438.41612903225806&#4427.002000000000002&#4423.02903225806451, !- Feature Value 24
  EPWDesignHeatingDrybulb,                !- Feature Name 25
  Double,                                 !- Feature Data Type 25
  12.02,                                  !- Feature Value 25
  EPWDesignHeatingWindspeed,              !- Feature Name 26
  Double,                                 !- Feature Data Type 26
  2.8062500000000004,                     !- Feature Value 26
  EPWDesignCoolingDrybulb,                !- Feature Name 27
  Double,                                 !- Feature Data Type 27
  91.939999999999998,                     !- Feature Value 27
  EPWDesignCoolingWetbulb,                !- Feature Name 28
  Double,                                 !- Feature Data Type 28
  59.95131430195849,                      !- Feature Value 28
  EPWDesignCoolingHumidityRatio,          !- Feature Name 29
  Double,                                 !- Feature Data Type 29
  0.0059161086834698092,                  !- Feature Value 29
  EPWDesignCoolingWindspeed,              !- Feature Name 30
  Double,                                 !- Feature Data Type 30
  3.7999999999999989,                     !- Feature Value 30
  EPWDesignDailyTemperatureRange,         !- Feature Name 31
  Double,                                 !- Feature Data Type 31
  24.915483870967748,                     !- Feature Value 31
  EPWDesignDehumidDrybulb,                !- Feature Name 32
  Double,                                 !- Feature Data Type 32
  67.996785714285721,                     !- Feature Value 32
  EPWDesignDehumidHumidityRatio,          !- Feature Name 33
  Double,                                 !- Feature Data Type 33
  0.012133744170488724,                   !- Feature Value 33
  EPWDesignCoolingDirectNormal,           !- Feature Name 34
  Double,                                 !- Feature Data Type 34
  985,                                    !- Feature Value 34
  EPWDesignCoolingDiffuseHorizontal,      !- Feature Name 35
  Double,                                 !- Feature Data Type 35
  84;                                     !- Feature Value 35

OS:Site,
<<<<<<< HEAD
  {4cfccac9-b64b-4094-8377-1cad6eee87ce}, !- Handle
=======
  {f2350533-0063-437b-a01e-6f84ffabefb0}, !- Handle
>>>>>>> a49bb51b
  Denver Intl Ap_CO_USA,                  !- Name
  39.83,                                  !- Latitude {deg}
  -104.65,                                !- Longitude {deg}
  -7,                                     !- Time Zone {hr}
  1650,                                   !- Elevation {m}
  ;                                       !- Terrain

OS:ClimateZones,
<<<<<<< HEAD
  {76302982-f858-47bb-a1f7-7f4380f987b1}, !- Handle
=======
  {a74d8c95-6e8d-4030-a9b5-8d65bb861ab4}, !- Handle
>>>>>>> a49bb51b
  Building America,                       !- Climate Zone Institution Name 1
  ,                                       !- Climate Zone Document Name 1
  0,                                      !- Climate Zone Document Year 1
  Cold;                                   !- Climate Zone Value 1

OS:Site:WaterMainsTemperature,
<<<<<<< HEAD
  {fa6f764d-48d3-4a60-a401-984634f8892c}, !- Handle
=======
  {1c90b2b7-ae44-4d6c-a9b8-b0c460fafb92}, !- Handle
>>>>>>> a49bb51b
  Correlation,                            !- Calculation Method
  ,                                       !- Temperature Schedule Name
  10.8753424657535,                       !- Annual Average Outdoor Air Temperature {C}
  23.1524007936508;                       !- Maximum Difference In Monthly Average Outdoor Air Temperatures {deltaC}

OS:RunPeriodControl:DaylightSavingTime,
<<<<<<< HEAD
  {f01c3256-f7b6-4693-b750-53599a270b25}, !- Handle
=======
  {7f1dd984-cc8c-4f9d-b2c9-c7815045aebe}, !- Handle
>>>>>>> a49bb51b
  3/12,                                   !- Start Date
  11/5;                                   !- End Date

OS:Site:GroundTemperature:Deep,
<<<<<<< HEAD
  {91b219d3-6ff2-4eda-9a0a-64628ee0f520}, !- Handle
=======
  {cfb6faf0-eeff-44da-b0ec-8b27ac0fd37c}, !- Handle
>>>>>>> a49bb51b
  10.8753424657535,                       !- January Deep Ground Temperature {C}
  10.8753424657535,                       !- February Deep Ground Temperature {C}
  10.8753424657535,                       !- March Deep Ground Temperature {C}
  10.8753424657535,                       !- April Deep Ground Temperature {C}
  10.8753424657535,                       !- May Deep Ground Temperature {C}
  10.8753424657535,                       !- June Deep Ground Temperature {C}
  10.8753424657535,                       !- July Deep Ground Temperature {C}
  10.8753424657535,                       !- August Deep Ground Temperature {C}
  10.8753424657535,                       !- September Deep Ground Temperature {C}
  10.8753424657535,                       !- October Deep Ground Temperature {C}
  10.8753424657535,                       !- November Deep Ground Temperature {C}
  10.8753424657535;                       !- December Deep Ground Temperature {C}

OS:Building,
<<<<<<< HEAD
  {ccfb7f1a-4ca5-4dee-a1bb-f4bc36b7da9a}, !- Handle
=======
  {f8be1c35-51f5-4a0c-a462-3cb7f4dda88a}, !- Handle
>>>>>>> a49bb51b
  Building 1,                             !- Name
  ,                                       !- Building Sector Type
  0,                                      !- North Axis {deg}
  ,                                       !- Nominal Floor to Floor Height {m}
  ,                                       !- Space Type Name
  ,                                       !- Default Construction Set Name
  ,                                       !- Default Schedule Set Name
  3,                                      !- Standards Number of Stories
  2,                                      !- Standards Number of Above Ground Stories
  ,                                       !- Standards Template
  singlefamilyattached,                   !- Standards Building Type
  10;                                     !- Standards Number of Living Units

OS:AdditionalProperties,
<<<<<<< HEAD
  {931edad1-6996-41df-902c-d59244221822}, !- Handle
  {ccfb7f1a-4ca5-4dee-a1bb-f4bc36b7da9a}, !- Object Name
=======
  {19fb9a15-eafb-4ab2-ad95-052c4399d08f}, !- Handle
  {f8be1c35-51f5-4a0c-a462-3cb7f4dda88a}, !- Object Name
>>>>>>> a49bb51b
  num_units,                              !- Feature Name 1
  Integer,                                !- Feature Data Type 1
  10,                                     !- Feature Value 1
  has_rear_units,                         !- Feature Name 2
  Boolean,                                !- Feature Data Type 2
  false,                                  !- Feature Value 2
  horz_location,                          !- Feature Name 3
  String,                                 !- Feature Data Type 3
  Left,                                   !- Feature Value 3
  num_floors,                             !- Feature Name 4
  Integer,                                !- Feature Data Type 4
  2;                                      !- Feature Value 4

OS:ThermalZone,
<<<<<<< HEAD
  {ce70d6f6-712f-48ba-9586-a11ce0b4afca}, !- Handle
=======
  {23d49110-2b6c-45bd-bfb5-8f593365f141}, !- Handle
>>>>>>> a49bb51b
  living zone,                            !- Name
  ,                                       !- Multiplier
  ,                                       !- Ceiling Height {m}
  ,                                       !- Volume {m3}
  ,                                       !- Floor Area {m2}
  ,                                       !- Zone Inside Convection Algorithm
  ,                                       !- Zone Outside Convection Algorithm
  ,                                       !- Zone Conditioning Equipment List Name
<<<<<<< HEAD
  {1535a3a3-5004-4566-9342-ed9e0d4e7c59}, !- Zone Air Inlet Port List
  {4ba8d293-2902-4a15-9465-7ce8f7a82e41}, !- Zone Air Exhaust Port List
  {8fa06ec1-20ce-4494-aa1c-cde1d95584d6}, !- Zone Air Node Name
  {b0d45df2-7a61-48da-b968-885eec1c1b9d}, !- Zone Return Air Port List
=======
  {5e918a50-2946-4a69-a38f-e75af223158d}, !- Zone Air Inlet Port List
  {45313739-abf8-44ee-8f18-809ee1f8d108}, !- Zone Air Exhaust Port List
  {dd02e320-a9c6-4fca-b1b6-97b8b2d634d4}, !- Zone Air Node Name
  {03287cc0-6d91-4cc6-98d1-8c07fe0f90ca}, !- Zone Return Air Port List
>>>>>>> a49bb51b
  ,                                       !- Primary Daylighting Control Name
  ,                                       !- Fraction of Zone Controlled by Primary Daylighting Control
  ,                                       !- Secondary Daylighting Control Name
  ,                                       !- Fraction of Zone Controlled by Secondary Daylighting Control
  ,                                       !- Illuminance Map Name
  ,                                       !- Group Rendering Name
  ,                                       !- Thermostat Name
  No;                                     !- Use Ideal Air Loads

OS:Node,
<<<<<<< HEAD
  {62297cbd-1be0-4a27-9388-fb3e8d15e71b}, !- Handle
  Node 1,                                 !- Name
  {8fa06ec1-20ce-4494-aa1c-cde1d95584d6}, !- Inlet Port
  ;                                       !- Outlet Port

OS:Connection,
  {8fa06ec1-20ce-4494-aa1c-cde1d95584d6}, !- Handle
  {ce70d6f6-712f-48ba-9586-a11ce0b4afca}, !- Source Object
  11,                                     !- Outlet Port
  {62297cbd-1be0-4a27-9388-fb3e8d15e71b}, !- Target Object
  2;                                      !- Inlet Port

OS:PortList,
  {1535a3a3-5004-4566-9342-ed9e0d4e7c59}, !- Handle
  {ce70d6f6-712f-48ba-9586-a11ce0b4afca}; !- HVAC Component

OS:PortList,
  {4ba8d293-2902-4a15-9465-7ce8f7a82e41}, !- Handle
  {ce70d6f6-712f-48ba-9586-a11ce0b4afca}; !- HVAC Component

OS:PortList,
  {b0d45df2-7a61-48da-b968-885eec1c1b9d}, !- Handle
  {ce70d6f6-712f-48ba-9586-a11ce0b4afca}; !- HVAC Component

OS:Sizing:Zone,
  {168d8c4e-85c0-4570-9ea2-38ebd20a442f}, !- Handle
  {ce70d6f6-712f-48ba-9586-a11ce0b4afca}, !- Zone or ZoneList Name
=======
  {c2928541-c01e-4d42-88de-f1be6977ab45}, !- Handle
  Node 1,                                 !- Name
  {dd02e320-a9c6-4fca-b1b6-97b8b2d634d4}, !- Inlet Port
  ;                                       !- Outlet Port

OS:Connection,
  {dd02e320-a9c6-4fca-b1b6-97b8b2d634d4}, !- Handle
  {23d49110-2b6c-45bd-bfb5-8f593365f141}, !- Source Object
  11,                                     !- Outlet Port
  {c2928541-c01e-4d42-88de-f1be6977ab45}, !- Target Object
  2;                                      !- Inlet Port

OS:PortList,
  {5e918a50-2946-4a69-a38f-e75af223158d}, !- Handle
  {23d49110-2b6c-45bd-bfb5-8f593365f141}; !- HVAC Component

OS:PortList,
  {45313739-abf8-44ee-8f18-809ee1f8d108}, !- Handle
  {23d49110-2b6c-45bd-bfb5-8f593365f141}; !- HVAC Component

OS:PortList,
  {03287cc0-6d91-4cc6-98d1-8c07fe0f90ca}, !- Handle
  {23d49110-2b6c-45bd-bfb5-8f593365f141}; !- HVAC Component

OS:Sizing:Zone,
  {50cfbd82-9d59-4e04-9812-0f8848cff166}, !- Handle
  {23d49110-2b6c-45bd-bfb5-8f593365f141}, !- Zone or ZoneList Name
>>>>>>> a49bb51b
  SupplyAirTemperature,                   !- Zone Cooling Design Supply Air Temperature Input Method
  14,                                     !- Zone Cooling Design Supply Air Temperature {C}
  11.11,                                  !- Zone Cooling Design Supply Air Temperature Difference {deltaC}
  SupplyAirTemperature,                   !- Zone Heating Design Supply Air Temperature Input Method
  40,                                     !- Zone Heating Design Supply Air Temperature {C}
  11.11,                                  !- Zone Heating Design Supply Air Temperature Difference {deltaC}
  0.0085,                                 !- Zone Cooling Design Supply Air Humidity Ratio {kg-H2O/kg-air}
  0.008,                                  !- Zone Heating Design Supply Air Humidity Ratio {kg-H2O/kg-air}
  ,                                       !- Zone Heating Sizing Factor
  ,                                       !- Zone Cooling Sizing Factor
  DesignDay,                              !- Cooling Design Air Flow Method
  ,                                       !- Cooling Design Air Flow Rate {m3/s}
  ,                                       !- Cooling Minimum Air Flow per Zone Floor Area {m3/s-m2}
  ,                                       !- Cooling Minimum Air Flow {m3/s}
  ,                                       !- Cooling Minimum Air Flow Fraction
  DesignDay,                              !- Heating Design Air Flow Method
  ,                                       !- Heating Design Air Flow Rate {m3/s}
  ,                                       !- Heating Maximum Air Flow per Zone Floor Area {m3/s-m2}
  ,                                       !- Heating Maximum Air Flow {m3/s}
  ,                                       !- Heating Maximum Air Flow Fraction
  No,                                     !- Account for Dedicated Outdoor Air System
  NeutralSupplyAir,                       !- Dedicated Outdoor Air System Control Strategy
  autosize,                               !- Dedicated Outdoor Air Low Setpoint Temperature for Design {C}
  autosize;                               !- Dedicated Outdoor Air High Setpoint Temperature for Design {C}

OS:ZoneHVAC:EquipmentList,
<<<<<<< HEAD
  {99d840ff-e10e-4175-b030-47819d063581}, !- Handle
  Zone HVAC Equipment List 1,             !- Name
  {ce70d6f6-712f-48ba-9586-a11ce0b4afca}; !- Thermal Zone

OS:Space,
  {16b255d4-8ee4-4e99-8485-fd4344829433}, !- Handle
  living space,                           !- Name
  {db92804b-62e8-423a-ba41-599a270de61d}, !- Space Type Name
=======
  {1412a1f9-c103-4472-b079-ac82e99999ff}, !- Handle
  Zone HVAC Equipment List 1,             !- Name
  {23d49110-2b6c-45bd-bfb5-8f593365f141}; !- Thermal Zone

OS:Space,
  {b2aff0ef-c00b-4709-be60-c2fd04b9311b}, !- Handle
  living space,                           !- Name
  {560ed3a7-7130-4382-8e90-e46b1ee75789}, !- Space Type Name
>>>>>>> a49bb51b
  ,                                       !- Default Construction Set Name
  ,                                       !- Default Schedule Set Name
  ,                                       !- Direction of Relative North {deg}
  ,                                       !- X Origin {m}
  ,                                       !- Y Origin {m}
  ,                                       !- Z Origin {m}
  ,                                       !- Building Story Name
<<<<<<< HEAD
  {ce70d6f6-712f-48ba-9586-a11ce0b4afca}, !- Thermal Zone Name
  ,                                       !- Part of Total Floor Area
  ,                                       !- Design Specification Outdoor Air Object Name
  {6c47976f-c68b-4d84-8be3-d416d4ecd101}; !- Building Unit Name

OS:Surface,
  {9f15d168-2db0-4a19-873d-be867e2be933}, !- Handle
  Surface 1,                              !- Name
  Floor,                                  !- Surface Type
  ,                                       !- Construction Name
  {16b255d4-8ee4-4e99-8485-fd4344829433}, !- Space Name
  Surface,                                !- Outside Boundary Condition
  {fa13d3a4-52d6-4904-b736-7c6112f8047f}, !- Outside Boundary Condition Object
=======
  {23d49110-2b6c-45bd-bfb5-8f593365f141}, !- Thermal Zone Name
  ,                                       !- Part of Total Floor Area
  ,                                       !- Design Specification Outdoor Air Object Name
  {58d66c4a-4dfd-4442-8c49-52177a6a5e44}; !- Building Unit Name

OS:Surface,
  {5b50c815-5add-47ee-aca5-96b66fb0a190}, !- Handle
  Surface 1,                              !- Name
  Floor,                                  !- Surface Type
  ,                                       !- Construction Name
  {b2aff0ef-c00b-4709-be60-c2fd04b9311b}, !- Space Name
  Surface,                                !- Outside Boundary Condition
  {11d0ad92-41b3-4b4f-a66b-83cff3e70f81}, !- Outside Boundary Condition Object
>>>>>>> a49bb51b
  NoSun,                                  !- Sun Exposure
  NoWind,                                 !- Wind Exposure
  ,                                       !- View Factor to Ground
  ,                                       !- Number of Vertices
  0, -9.144, 0,                           !- X,Y,Z Vertex 1 {m}
  0, 0, 0,                                !- X,Y,Z Vertex 2 {m}
  4.572, 0, 0,                            !- X,Y,Z Vertex 3 {m}
  4.572, -9.144, 0;                       !- X,Y,Z Vertex 4 {m}

OS:Surface,
<<<<<<< HEAD
  {2adbe150-2dc8-497e-92f6-33c12e75b581}, !- Handle
  Surface 2,                              !- Name
  Wall,                                   !- Surface Type
  ,                                       !- Construction Name
  {16b255d4-8ee4-4e99-8485-fd4344829433}, !- Space Name
=======
  {49b5edc3-6b1f-449f-866e-caaafcba1960}, !- Handle
  Surface 2,                              !- Name
  Wall,                                   !- Surface Type
  ,                                       !- Construction Name
  {b2aff0ef-c00b-4709-be60-c2fd04b9311b}, !- Space Name
>>>>>>> a49bb51b
  Outdoors,                               !- Outside Boundary Condition
  ,                                       !- Outside Boundary Condition Object
  SunExposed,                             !- Sun Exposure
  WindExposed,                            !- Wind Exposure
  ,                                       !- View Factor to Ground
  ,                                       !- Number of Vertices
  0, 0, 2.4384,                           !- X,Y,Z Vertex 1 {m}
  0, 0, 0,                                !- X,Y,Z Vertex 2 {m}
  0, -9.144, 0,                           !- X,Y,Z Vertex 3 {m}
  0, -9.144, 2.4384;                      !- X,Y,Z Vertex 4 {m}

OS:Surface,
<<<<<<< HEAD
  {cd4f2bcd-a63d-491e-85c9-595e868ec066}, !- Handle
  Surface 3,                              !- Name
  Wall,                                   !- Surface Type
  ,                                       !- Construction Name
  {16b255d4-8ee4-4e99-8485-fd4344829433}, !- Space Name
=======
  {3a71b97e-c729-42ca-b7de-c24ebe325695}, !- Handle
  Surface 3,                              !- Name
  Wall,                                   !- Surface Type
  ,                                       !- Construction Name
  {b2aff0ef-c00b-4709-be60-c2fd04b9311b}, !- Space Name
>>>>>>> a49bb51b
  Outdoors,                               !- Outside Boundary Condition
  ,                                       !- Outside Boundary Condition Object
  SunExposed,                             !- Sun Exposure
  WindExposed,                            !- Wind Exposure
  ,                                       !- View Factor to Ground
  ,                                       !- Number of Vertices
  4.572, 0, 2.4384,                       !- X,Y,Z Vertex 1 {m}
  4.572, 0, 0,                            !- X,Y,Z Vertex 2 {m}
  0, 0, 0,                                !- X,Y,Z Vertex 3 {m}
  0, 0, 2.4384;                           !- X,Y,Z Vertex 4 {m}

OS:Surface,
<<<<<<< HEAD
  {55907b57-2831-4e8f-9ba9-3691c7205abb}, !- Handle
  Surface 4,                              !- Name
  Wall,                                   !- Surface Type
  ,                                       !- Construction Name
  {16b255d4-8ee4-4e99-8485-fd4344829433}, !- Space Name
=======
  {b3e57599-cfa0-455a-8d75-39384ed5f8da}, !- Handle
  Surface 4,                              !- Name
  Wall,                                   !- Surface Type
  ,                                       !- Construction Name
  {b2aff0ef-c00b-4709-be60-c2fd04b9311b}, !- Space Name
>>>>>>> a49bb51b
  Adiabatic,                              !- Outside Boundary Condition
  ,                                       !- Outside Boundary Condition Object
  NoSun,                                  !- Sun Exposure
  NoWind,                                 !- Wind Exposure
  ,                                       !- View Factor to Ground
  ,                                       !- Number of Vertices
  4.572, -9.144, 2.4384,                  !- X,Y,Z Vertex 1 {m}
  4.572, -9.144, 0,                       !- X,Y,Z Vertex 2 {m}
  4.572, 0, 0,                            !- X,Y,Z Vertex 3 {m}
  4.572, 0, 2.4384;                       !- X,Y,Z Vertex 4 {m}

OS:Surface,
<<<<<<< HEAD
  {db6c871b-f16f-49c8-a153-60b60e454b59}, !- Handle
  Surface 5,                              !- Name
  Wall,                                   !- Surface Type
  ,                                       !- Construction Name
  {16b255d4-8ee4-4e99-8485-fd4344829433}, !- Space Name
=======
  {dae71641-2e42-408e-9d46-33856acf9521}, !- Handle
  Surface 5,                              !- Name
  Wall,                                   !- Surface Type
  ,                                       !- Construction Name
  {b2aff0ef-c00b-4709-be60-c2fd04b9311b}, !- Space Name
>>>>>>> a49bb51b
  Outdoors,                               !- Outside Boundary Condition
  ,                                       !- Outside Boundary Condition Object
  SunExposed,                             !- Sun Exposure
  WindExposed,                            !- Wind Exposure
  ,                                       !- View Factor to Ground
  ,                                       !- Number of Vertices
  0, -9.144, 2.4384,                      !- X,Y,Z Vertex 1 {m}
  0, -9.144, 0,                           !- X,Y,Z Vertex 2 {m}
  4.572, -9.144, 0,                       !- X,Y,Z Vertex 3 {m}
  4.572, -9.144, 2.4384;                  !- X,Y,Z Vertex 4 {m}

OS:Surface,
<<<<<<< HEAD
  {f67de1b5-7c5d-4dca-b985-8d6d325ae1d7}, !- Handle
  Surface 6,                              !- Name
  RoofCeiling,                            !- Surface Type
  ,                                       !- Construction Name
  {16b255d4-8ee4-4e99-8485-fd4344829433}, !- Space Name
  Surface,                                !- Outside Boundary Condition
  {2b330bb7-4572-492c-8d50-ecb3d2eb3320}, !- Outside Boundary Condition Object
=======
  {9a97c2f3-b5ec-43e6-bace-4911cd13de7b}, !- Handle
  Surface 6,                              !- Name
  RoofCeiling,                            !- Surface Type
  ,                                       !- Construction Name
  {b2aff0ef-c00b-4709-be60-c2fd04b9311b}, !- Space Name
  Surface,                                !- Outside Boundary Condition
  {595741d6-8448-45bc-8c6d-86aa5b435fa6}, !- Outside Boundary Condition Object
>>>>>>> a49bb51b
  NoSun,                                  !- Sun Exposure
  NoWind,                                 !- Wind Exposure
  ,                                       !- View Factor to Ground
  ,                                       !- Number of Vertices
  4.572, -9.144, 2.4384,                  !- X,Y,Z Vertex 1 {m}
  4.572, 0, 2.4384,                       !- X,Y,Z Vertex 2 {m}
  0, 0, 2.4384,                           !- X,Y,Z Vertex 3 {m}
  0, -9.144, 2.4384;                      !- X,Y,Z Vertex 4 {m}

OS:SpaceType,
<<<<<<< HEAD
  {db92804b-62e8-423a-ba41-599a270de61d}, !- Handle
=======
  {560ed3a7-7130-4382-8e90-e46b1ee75789}, !- Handle
>>>>>>> a49bb51b
  Space Type 1,                           !- Name
  ,                                       !- Default Construction Set Name
  ,                                       !- Default Schedule Set Name
  ,                                       !- Group Rendering Name
  ,                                       !- Design Specification Outdoor Air Object Name
  ,                                       !- Standards Template
  ,                                       !- Standards Building Type
  living;                                 !- Standards Space Type

OS:Space,
<<<<<<< HEAD
  {23f5a361-71db-4196-80cf-8c9657768ef6}, !- Handle
  living space|story 2,                   !- Name
  {db92804b-62e8-423a-ba41-599a270de61d}, !- Space Type Name
=======
  {5d145711-3bd0-4667-b0e2-e9dbbb50a441}, !- Handle
  living space|story 2,                   !- Name
  {560ed3a7-7130-4382-8e90-e46b1ee75789}, !- Space Type Name
>>>>>>> a49bb51b
  ,                                       !- Default Construction Set Name
  ,                                       !- Default Schedule Set Name
  -0,                                     !- Direction of Relative North {deg}
  0,                                      !- X Origin {m}
  0,                                      !- Y Origin {m}
  2.4384,                                 !- Z Origin {m}
  ,                                       !- Building Story Name
<<<<<<< HEAD
  {ce70d6f6-712f-48ba-9586-a11ce0b4afca}, !- Thermal Zone Name
  ,                                       !- Part of Total Floor Area
  ,                                       !- Design Specification Outdoor Air Object Name
  {6c47976f-c68b-4d84-8be3-d416d4ecd101}; !- Building Unit Name

OS:Surface,
  {d7dd4af2-1176-40c5-a424-6fc5c2e92c59}, !- Handle
  Surface 7,                              !- Name
  Wall,                                   !- Surface Type
  ,                                       !- Construction Name
  {23f5a361-71db-4196-80cf-8c9657768ef6}, !- Space Name
=======
  {23d49110-2b6c-45bd-bfb5-8f593365f141}, !- Thermal Zone Name
  ,                                       !- Part of Total Floor Area
  ,                                       !- Design Specification Outdoor Air Object Name
  {58d66c4a-4dfd-4442-8c49-52177a6a5e44}; !- Building Unit Name

OS:Surface,
  {dc168370-7565-4bb0-a5ee-0b1b513081bf}, !- Handle
  Surface 7,                              !- Name
  Wall,                                   !- Surface Type
  ,                                       !- Construction Name
  {5d145711-3bd0-4667-b0e2-e9dbbb50a441}, !- Space Name
>>>>>>> a49bb51b
  Outdoors,                               !- Outside Boundary Condition
  ,                                       !- Outside Boundary Condition Object
  SunExposed,                             !- Sun Exposure
  WindExposed,                            !- Wind Exposure
  ,                                       !- View Factor to Ground
  ,                                       !- Number of Vertices
  0, -9.144, 2.4384,                      !- X,Y,Z Vertex 1 {m}
  0, -9.144, 0,                           !- X,Y,Z Vertex 2 {m}
  4.572, -9.144, 0,                       !- X,Y,Z Vertex 3 {m}
  4.572, -9.144, 2.4384;                  !- X,Y,Z Vertex 4 {m}

OS:Surface,
<<<<<<< HEAD
  {869ea30a-f023-41d0-9249-2d3c4e1f57b3}, !- Handle
=======
  {595741d6-8448-45bc-8c6d-86aa5b435fa6}, !- Handle
>>>>>>> a49bb51b
  Surface 8,                              !- Name
  RoofCeiling,                            !- Surface Type
  ,                                       !- Construction Name
<<<<<<< HEAD
  {23f5a361-71db-4196-80cf-8c9657768ef6}, !- Space Name
  Surface,                                !- Outside Boundary Condition
  {9b05a196-1ef8-49a2-92d8-918eb95ba0dd}, !- Outside Boundary Condition Object
=======
  {5d145711-3bd0-4667-b0e2-e9dbbb50a441}, !- Space Name
  Surface,                                !- Outside Boundary Condition
  {9a97c2f3-b5ec-43e6-bace-4911cd13de7b}, !- Outside Boundary Condition Object
>>>>>>> a49bb51b
  NoSun,                                  !- Sun Exposure
  NoWind,                                 !- Wind Exposure
  ,                                       !- View Factor to Ground
  ,                                       !- Number of Vertices
  4.572, -9.144, 2.4384,                  !- X,Y,Z Vertex 1 {m}
  4.572, 0, 2.4384,                       !- X,Y,Z Vertex 2 {m}
  0, 0, 2.4384,                           !- X,Y,Z Vertex 3 {m}
  0, -9.144, 2.4384;                      !- X,Y,Z Vertex 4 {m}

OS:Surface,
<<<<<<< HEAD
  {1cbbb443-dbf8-4131-a402-c292ec7f3a98}, !- Handle
  Surface 9,                              !- Name
  Wall,                                   !- Surface Type
  ,                                       !- Construction Name
  {23f5a361-71db-4196-80cf-8c9657768ef6}, !- Space Name
=======
  {43429260-055c-420f-b76c-c33aba7e1f22}, !- Handle
  Surface 9,                              !- Name
  Wall,                                   !- Surface Type
  ,                                       !- Construction Name
  {5d145711-3bd0-4667-b0e2-e9dbbb50a441}, !- Space Name
>>>>>>> a49bb51b
  Outdoors,                               !- Outside Boundary Condition
  ,                                       !- Outside Boundary Condition Object
  SunExposed,                             !- Sun Exposure
  WindExposed,                            !- Wind Exposure
  ,                                       !- View Factor to Ground
  ,                                       !- Number of Vertices
<<<<<<< HEAD
  0, 0, 2.4384,                           !- X,Y,Z Vertex 1 {m}
  0, 0, 0,                                !- X,Y,Z Vertex 2 {m}
  0, -9.144, 0,                           !- X,Y,Z Vertex 3 {m}
  0, -9.144, 2.4384;                      !- X,Y,Z Vertex 4 {m}

OS:Surface,
  {2b330bb7-4572-492c-8d50-ecb3d2eb3320}, !- Handle
=======
  0, -9.144, 2.4384,                      !- X,Y,Z Vertex 1 {m}
  0, -9.144, 0,                           !- X,Y,Z Vertex 2 {m}
  4.572, -9.144, 0,                       !- X,Y,Z Vertex 3 {m}
  4.572, -9.144, 2.4384;                  !- X,Y,Z Vertex 4 {m}

OS:Surface,
  {a3d2a868-d57a-4a4a-a7ab-e409d1c8abfc}, !- Handle
>>>>>>> a49bb51b
  Surface 10,                             !- Name
  Floor,                                  !- Surface Type
  ,                                       !- Construction Name
<<<<<<< HEAD
  {23f5a361-71db-4196-80cf-8c9657768ef6}, !- Space Name
  Surface,                                !- Outside Boundary Condition
  {f67de1b5-7c5d-4dca-b985-8d6d325ae1d7}, !- Outside Boundary Condition Object
  NoSun,                                  !- Sun Exposure
  NoWind,                                 !- Wind Exposure
  ,                                       !- View Factor to Ground
  ,                                       !- Number of Vertices
  0, -9.144, 0,                           !- X,Y,Z Vertex 1 {m}
  0, 0, 0,                                !- X,Y,Z Vertex 2 {m}
  4.572, 0, 0,                            !- X,Y,Z Vertex 3 {m}
  4.572, -9.144, 0;                       !- X,Y,Z Vertex 4 {m}

OS:Surface,
  {653f8c4a-2554-4397-9603-cb9ff6d19182}, !- Handle
  Surface 11,                             !- Name
  Wall,                                   !- Surface Type
  ,                                       !- Construction Name
  {23f5a361-71db-4196-80cf-8c9657768ef6}, !- Space Name
=======
  {5d145711-3bd0-4667-b0e2-e9dbbb50a441}, !- Space Name
  Outdoors,                               !- Outside Boundary Condition
  ,                                       !- Outside Boundary Condition Object
  SunExposed,                             !- Sun Exposure
  WindExposed,                            !- Wind Exposure
  ,                                       !- View Factor to Ground
  ,                                       !- Number of Vertices
  4.572, 0, 2.4384,                       !- X,Y,Z Vertex 1 {m}
  4.572, 0, 0,                            !- X,Y,Z Vertex 2 {m}
  0, 0, 0,                                !- X,Y,Z Vertex 3 {m}
  0, 0, 2.4384;                           !- X,Y,Z Vertex 4 {m}

OS:Surface,
  {6db6b827-f712-4a92-a107-268ab9c46179}, !- Handle
  Surface 11,                             !- Name
  Wall,                                   !- Surface Type
  ,                                       !- Construction Name
  {5d145711-3bd0-4667-b0e2-e9dbbb50a441}, !- Space Name
>>>>>>> a49bb51b
  Adiabatic,                              !- Outside Boundary Condition
  ,                                       !- Outside Boundary Condition Object
  NoSun,                                  !- Sun Exposure
  NoWind,                                 !- Wind Exposure
  ,                                       !- View Factor to Ground
  ,                                       !- Number of Vertices
  4.572, -9.144, 2.4384,                  !- X,Y,Z Vertex 1 {m}
  4.572, -9.144, 0,                       !- X,Y,Z Vertex 2 {m}
  4.572, 0, 0,                            !- X,Y,Z Vertex 3 {m}
  4.572, 0, 2.4384;                       !- X,Y,Z Vertex 4 {m}

OS:Surface,
<<<<<<< HEAD
  {597cdc5f-0d6f-4e87-8d5f-4f7a9b882207}, !- Handle
=======
  {152dce56-641d-4ff9-8543-97ed8ef45a2e}, !- Handle
>>>>>>> a49bb51b
  Surface 12,                             !- Name
  Wall,                                   !- Surface Type
  ,                                       !- Construction Name
<<<<<<< HEAD
  {23f5a361-71db-4196-80cf-8c9657768ef6}, !- Space Name
  Outdoors,                               !- Outside Boundary Condition
  ,                                       !- Outside Boundary Condition Object
  SunExposed,                             !- Sun Exposure
  WindExposed,                            !- Wind Exposure
=======
  {5d145711-3bd0-4667-b0e2-e9dbbb50a441}, !- Space Name
  Surface,                                !- Outside Boundary Condition
  {d9447715-1b5a-4151-9f6b-9efdb25d5bf4}, !- Outside Boundary Condition Object
  NoSun,                                  !- Sun Exposure
  NoWind,                                 !- Wind Exposure
>>>>>>> a49bb51b
  ,                                       !- View Factor to Ground
  ,                                       !- Number of Vertices
  4.572, 0, 2.4384,                       !- X,Y,Z Vertex 1 {m}
  4.572, 0, 0,                            !- X,Y,Z Vertex 2 {m}
  0, 0, 0,                                !- X,Y,Z Vertex 3 {m}
  0, 0, 2.4384;                           !- X,Y,Z Vertex 4 {m}

OS:Surface,
<<<<<<< HEAD
  {8d1e710d-35fd-4632-8ce5-416d63a1024c}, !- Handle
  Surface 18,                             !- Name
  Floor,                                  !- Surface Type
  ,                                       !- Construction Name
  {4b2798b7-a8f9-418d-ac1b-4e38dc94e4fb}, !- Space Name
=======
  {c64ce766-1770-4ed6-9066-03f3cef50d67}, !- Handle
  Surface 18,                             !- Name
  Floor,                                  !- Surface Type
  ,                                       !- Construction Name
  {e868b2ac-3a07-4de6-8cdf-5c3d22b71f6d}, !- Space Name
>>>>>>> a49bb51b
  Foundation,                             !- Outside Boundary Condition
  ,                                       !- Outside Boundary Condition Object
  NoSun,                                  !- Sun Exposure
  NoWind,                                 !- Wind Exposure
  ,                                       !- View Factor to Ground
  ,                                       !- Number of Vertices
  0, -9.144, -2.4384,                     !- X,Y,Z Vertex 1 {m}
  0, 0, -2.4384,                          !- X,Y,Z Vertex 2 {m}
  4.572, 0, -2.4384,                      !- X,Y,Z Vertex 3 {m}
  4.572, -9.144, -2.4384;                 !- X,Y,Z Vertex 4 {m}

OS:Surface,
<<<<<<< HEAD
  {49a3bc13-8cf0-4f5e-90bc-eaa205801c54}, !- Handle
  Surface 19,                             !- Name
  Wall,                                   !- Surface Type
  ,                                       !- Construction Name
  {4b2798b7-a8f9-418d-ac1b-4e38dc94e4fb}, !- Space Name
=======
  {5403f339-080f-4fcc-ba81-105e29dedbf6}, !- Handle
  Surface 19,                             !- Name
  Wall,                                   !- Surface Type
  ,                                       !- Construction Name
  {e868b2ac-3a07-4de6-8cdf-5c3d22b71f6d}, !- Space Name
>>>>>>> a49bb51b
  Foundation,                             !- Outside Boundary Condition
  ,                                       !- Outside Boundary Condition Object
  NoSun,                                  !- Sun Exposure
  NoWind,                                 !- Wind Exposure
  ,                                       !- View Factor to Ground
  ,                                       !- Number of Vertices
  0, 0, 0,                                !- X,Y,Z Vertex 1 {m}
  0, 0, -2.4384,                          !- X,Y,Z Vertex 2 {m}
  0, -9.144, -2.4384,                     !- X,Y,Z Vertex 3 {m}
  0, -9.144, 0;                           !- X,Y,Z Vertex 4 {m}

OS:Surface,
<<<<<<< HEAD
  {1564ba3d-1651-48d4-aa55-37c4420cea07}, !- Handle
  Surface 20,                             !- Name
  Wall,                                   !- Surface Type
  ,                                       !- Construction Name
  {4b2798b7-a8f9-418d-ac1b-4e38dc94e4fb}, !- Space Name
=======
  {60e58855-2b79-45b8-9718-a77c39dec1cf}, !- Handle
  Surface 20,                             !- Name
  Wall,                                   !- Surface Type
  ,                                       !- Construction Name
  {e868b2ac-3a07-4de6-8cdf-5c3d22b71f6d}, !- Space Name
>>>>>>> a49bb51b
  Foundation,                             !- Outside Boundary Condition
  ,                                       !- Outside Boundary Condition Object
  NoSun,                                  !- Sun Exposure
  NoWind,                                 !- Wind Exposure
  ,                                       !- View Factor to Ground
  ,                                       !- Number of Vertices
  4.572, 0, 0,                            !- X,Y,Z Vertex 1 {m}
  4.572, 0, -2.4384,                      !- X,Y,Z Vertex 2 {m}
  0, 0, -2.4384,                          !- X,Y,Z Vertex 3 {m}
  0, 0, 0;                                !- X,Y,Z Vertex 4 {m}

OS:Surface,
<<<<<<< HEAD
  {5d12f190-eb46-476f-ba82-b5424050a215}, !- Handle
  Surface 21,                             !- Name
  Wall,                                   !- Surface Type
  ,                                       !- Construction Name
  {4b2798b7-a8f9-418d-ac1b-4e38dc94e4fb}, !- Space Name
=======
  {61526032-70fe-4cf4-8f77-386e8b02207e}, !- Handle
  Surface 21,                             !- Name
  Wall,                                   !- Surface Type
  ,                                       !- Construction Name
  {e868b2ac-3a07-4de6-8cdf-5c3d22b71f6d}, !- Space Name
>>>>>>> a49bb51b
  Adiabatic,                              !- Outside Boundary Condition
  ,                                       !- Outside Boundary Condition Object
  NoSun,                                  !- Sun Exposure
  NoWind,                                 !- Wind Exposure
  ,                                       !- View Factor to Ground
  ,                                       !- Number of Vertices
  4.572, -9.144, 0,                       !- X,Y,Z Vertex 1 {m}
  4.572, -9.144, -2.4384,                 !- X,Y,Z Vertex 2 {m}
  4.572, 0, -2.4384,                      !- X,Y,Z Vertex 3 {m}
  4.572, 0, 0;                            !- X,Y,Z Vertex 4 {m}

OS:Surface,
<<<<<<< HEAD
  {2f6ad149-96e6-4352-a4e7-9c3a9f831075}, !- Handle
  Surface 22,                             !- Name
  Wall,                                   !- Surface Type
  ,                                       !- Construction Name
  {4b2798b7-a8f9-418d-ac1b-4e38dc94e4fb}, !- Space Name
=======
  {b8a9201e-f4b1-4277-8e73-d6221a00a059}, !- Handle
  Surface 22,                             !- Name
  Wall,                                   !- Surface Type
  ,                                       !- Construction Name
  {e868b2ac-3a07-4de6-8cdf-5c3d22b71f6d}, !- Space Name
>>>>>>> a49bb51b
  Foundation,                             !- Outside Boundary Condition
  ,                                       !- Outside Boundary Condition Object
  NoSun,                                  !- Sun Exposure
  NoWind,                                 !- Wind Exposure
  ,                                       !- View Factor to Ground
  ,                                       !- Number of Vertices
  0, -9.144, 0,                           !- X,Y,Z Vertex 1 {m}
  0, -9.144, -2.4384,                     !- X,Y,Z Vertex 2 {m}
  4.572, -9.144, -2.4384,                 !- X,Y,Z Vertex 3 {m}
  4.572, -9.144, 0;                       !- X,Y,Z Vertex 4 {m}

OS:Surface,
<<<<<<< HEAD
  {fa13d3a4-52d6-4904-b736-7c6112f8047f}, !- Handle
  Surface 23,                             !- Name
  RoofCeiling,                            !- Surface Type
  ,                                       !- Construction Name
  {4b2798b7-a8f9-418d-ac1b-4e38dc94e4fb}, !- Space Name
  Surface,                                !- Outside Boundary Condition
  {9f15d168-2db0-4a19-873d-be867e2be933}, !- Outside Boundary Condition Object
=======
  {11d0ad92-41b3-4b4f-a66b-83cff3e70f81}, !- Handle
  Surface 23,                             !- Name
  RoofCeiling,                            !- Surface Type
  ,                                       !- Construction Name
  {e868b2ac-3a07-4de6-8cdf-5c3d22b71f6d}, !- Space Name
  Surface,                                !- Outside Boundary Condition
  {5b50c815-5add-47ee-aca5-96b66fb0a190}, !- Outside Boundary Condition Object
>>>>>>> a49bb51b
  NoSun,                                  !- Sun Exposure
  NoWind,                                 !- Wind Exposure
  ,                                       !- View Factor to Ground
  ,                                       !- Number of Vertices
  4.572, -9.144, 0,                       !- X,Y,Z Vertex 1 {m}
  4.572, 0, 0,                            !- X,Y,Z Vertex 2 {m}
  0, 0, 0,                                !- X,Y,Z Vertex 3 {m}
  0, -9.144, 0;                           !- X,Y,Z Vertex 4 {m}

OS:Space,
<<<<<<< HEAD
  {4b2798b7-a8f9-418d-ac1b-4e38dc94e4fb}, !- Handle
  unfinished basement space,              !- Name
  {90f5f337-5dd7-430c-b3b9-69f216629022}, !- Space Type Name
=======
  {e868b2ac-3a07-4de6-8cdf-5c3d22b71f6d}, !- Handle
  unfinished basement space,              !- Name
  {62508d94-2710-4a5b-9266-a858bbd4a356}, !- Space Type Name
>>>>>>> a49bb51b
  ,                                       !- Default Construction Set Name
  ,                                       !- Default Schedule Set Name
  ,                                       !- Direction of Relative North {deg}
  ,                                       !- X Origin {m}
  ,                                       !- Y Origin {m}
  ,                                       !- Z Origin {m}
  ,                                       !- Building Story Name
<<<<<<< HEAD
  {be4fb2d5-bec4-4b2f-bc4d-36f4820d04fe}; !- Thermal Zone Name

OS:ThermalZone,
  {be4fb2d5-bec4-4b2f-bc4d-36f4820d04fe}, !- Handle
=======
  {6b43b009-8650-4d09-9711-3179c9d7802d}; !- Thermal Zone Name

OS:ThermalZone,
  {6b43b009-8650-4d09-9711-3179c9d7802d}, !- Handle
>>>>>>> a49bb51b
  unfinished basement zone,               !- Name
  ,                                       !- Multiplier
  ,                                       !- Ceiling Height {m}
  ,                                       !- Volume {m3}
  ,                                       !- Floor Area {m2}
  ,                                       !- Zone Inside Convection Algorithm
  ,                                       !- Zone Outside Convection Algorithm
  ,                                       !- Zone Conditioning Equipment List Name
<<<<<<< HEAD
  {977b7a34-d38a-4ef2-8ce2-d9a7490b220d}, !- Zone Air Inlet Port List
  {0723cb82-0781-4328-ade6-573006e7070f}, !- Zone Air Exhaust Port List
  {64a055ab-7a0d-42e6-bd6e-10464109618b}, !- Zone Air Node Name
  {87b22039-f6cb-4773-82dd-190be11a9894}, !- Zone Return Air Port List
=======
  {dcc1e112-f9e1-4212-9b71-4cfd691e3717}, !- Zone Air Inlet Port List
  {03f2577c-ea22-4dfa-a3e1-ad9b4012e43c}, !- Zone Air Exhaust Port List
  {9d4e668f-f498-4376-ae44-80cbbc8a223b}, !- Zone Air Node Name
  {7b37041c-fb14-4940-a0aa-d2e3a78eee51}, !- Zone Return Air Port List
>>>>>>> a49bb51b
  ,                                       !- Primary Daylighting Control Name
  ,                                       !- Fraction of Zone Controlled by Primary Daylighting Control
  ,                                       !- Secondary Daylighting Control Name
  ,                                       !- Fraction of Zone Controlled by Secondary Daylighting Control
  ,                                       !- Illuminance Map Name
  ,                                       !- Group Rendering Name
  ,                                       !- Thermostat Name
  No;                                     !- Use Ideal Air Loads

OS:Node,
<<<<<<< HEAD
  {6e5b3760-5ce4-48a5-8097-a3654ee2a258}, !- Handle
  Node 2,                                 !- Name
  {64a055ab-7a0d-42e6-bd6e-10464109618b}, !- Inlet Port
  ;                                       !- Outlet Port

OS:Connection,
  {64a055ab-7a0d-42e6-bd6e-10464109618b}, !- Handle
  {be4fb2d5-bec4-4b2f-bc4d-36f4820d04fe}, !- Source Object
  11,                                     !- Outlet Port
  {6e5b3760-5ce4-48a5-8097-a3654ee2a258}, !- Target Object
  2;                                      !- Inlet Port

OS:PortList,
  {977b7a34-d38a-4ef2-8ce2-d9a7490b220d}, !- Handle
  {be4fb2d5-bec4-4b2f-bc4d-36f4820d04fe}; !- HVAC Component

OS:PortList,
  {0723cb82-0781-4328-ade6-573006e7070f}, !- Handle
  {be4fb2d5-bec4-4b2f-bc4d-36f4820d04fe}; !- HVAC Component

OS:PortList,
  {87b22039-f6cb-4773-82dd-190be11a9894}, !- Handle
  {be4fb2d5-bec4-4b2f-bc4d-36f4820d04fe}; !- HVAC Component

OS:Sizing:Zone,
  {3b384632-b718-404d-a5a2-bba505f349ab}, !- Handle
  {be4fb2d5-bec4-4b2f-bc4d-36f4820d04fe}, !- Zone or ZoneList Name
=======
  {ba9f2738-d998-4f45-9d64-1fa646fac96a}, !- Handle
  Node 2,                                 !- Name
  {9d4e668f-f498-4376-ae44-80cbbc8a223b}, !- Inlet Port
  ;                                       !- Outlet Port

OS:Connection,
  {9d4e668f-f498-4376-ae44-80cbbc8a223b}, !- Handle
  {6b43b009-8650-4d09-9711-3179c9d7802d}, !- Source Object
  11,                                     !- Outlet Port
  {ba9f2738-d998-4f45-9d64-1fa646fac96a}, !- Target Object
  2;                                      !- Inlet Port

OS:PortList,
  {dcc1e112-f9e1-4212-9b71-4cfd691e3717}, !- Handle
  {6b43b009-8650-4d09-9711-3179c9d7802d}; !- HVAC Component

OS:PortList,
  {03f2577c-ea22-4dfa-a3e1-ad9b4012e43c}, !- Handle
  {6b43b009-8650-4d09-9711-3179c9d7802d}; !- HVAC Component

OS:PortList,
  {7b37041c-fb14-4940-a0aa-d2e3a78eee51}, !- Handle
  {6b43b009-8650-4d09-9711-3179c9d7802d}; !- HVAC Component

OS:Sizing:Zone,
  {67d5d28c-e8e6-4924-bd82-fe7389e4adde}, !- Handle
  {6b43b009-8650-4d09-9711-3179c9d7802d}, !- Zone or ZoneList Name
>>>>>>> a49bb51b
  SupplyAirTemperature,                   !- Zone Cooling Design Supply Air Temperature Input Method
  14,                                     !- Zone Cooling Design Supply Air Temperature {C}
  11.11,                                  !- Zone Cooling Design Supply Air Temperature Difference {deltaC}
  SupplyAirTemperature,                   !- Zone Heating Design Supply Air Temperature Input Method
  40,                                     !- Zone Heating Design Supply Air Temperature {C}
  11.11,                                  !- Zone Heating Design Supply Air Temperature Difference {deltaC}
  0.0085,                                 !- Zone Cooling Design Supply Air Humidity Ratio {kg-H2O/kg-air}
  0.008,                                  !- Zone Heating Design Supply Air Humidity Ratio {kg-H2O/kg-air}
  ,                                       !- Zone Heating Sizing Factor
  ,                                       !- Zone Cooling Sizing Factor
  DesignDay,                              !- Cooling Design Air Flow Method
  ,                                       !- Cooling Design Air Flow Rate {m3/s}
  ,                                       !- Cooling Minimum Air Flow per Zone Floor Area {m3/s-m2}
  ,                                       !- Cooling Minimum Air Flow {m3/s}
  ,                                       !- Cooling Minimum Air Flow Fraction
  DesignDay,                              !- Heating Design Air Flow Method
  ,                                       !- Heating Design Air Flow Rate {m3/s}
  ,                                       !- Heating Maximum Air Flow per Zone Floor Area {m3/s-m2}
  ,                                       !- Heating Maximum Air Flow {m3/s}
  ,                                       !- Heating Maximum Air Flow Fraction
  No,                                     !- Account for Dedicated Outdoor Air System
  NeutralSupplyAir,                       !- Dedicated Outdoor Air System Control Strategy
  autosize,                               !- Dedicated Outdoor Air Low Setpoint Temperature for Design {C}
  autosize;                               !- Dedicated Outdoor Air High Setpoint Temperature for Design {C}

OS:ZoneHVAC:EquipmentList,
<<<<<<< HEAD
  {03e8b01e-e3bc-4d25-9010-02885d01e028}, !- Handle
  Zone HVAC Equipment List 2,             !- Name
  {be4fb2d5-bec4-4b2f-bc4d-36f4820d04fe}; !- Thermal Zone

OS:SpaceType,
  {90f5f337-5dd7-430c-b3b9-69f216629022}, !- Handle
=======
  {415690e5-e551-43b8-beba-9849e511c26f}, !- Handle
  Zone HVAC Equipment List 2,             !- Name
  {6b43b009-8650-4d09-9711-3179c9d7802d}; !- Thermal Zone

OS:SpaceType,
  {62508d94-2710-4a5b-9266-a858bbd4a356}, !- Handle
>>>>>>> a49bb51b
  Space Type 2,                           !- Name
  ,                                       !- Default Construction Set Name
  ,                                       !- Default Schedule Set Name
  ,                                       !- Group Rendering Name
  ,                                       !- Design Specification Outdoor Air Object Name
  ,                                       !- Standards Template
  ,                                       !- Standards Building Type
  unfinished basement;                    !- Standards Space Type

OS:Surface,
<<<<<<< HEAD
  {9b05a196-1ef8-49a2-92d8-918eb95ba0dd}, !- Handle
  Surface 13,                             !- Name
  Floor,                                  !- Surface Type
  ,                                       !- Construction Name
  {473dbb5b-3edd-4ee6-938e-39a9456d6627}, !- Space Name
  Surface,                                !- Outside Boundary Condition
  {869ea30a-f023-41d0-9249-2d3c4e1f57b3}, !- Outside Boundary Condition Object
=======
  {d9447715-1b5a-4151-9f6b-9efdb25d5bf4}, !- Handle
  Surface 13,                             !- Name
  Floor,                                  !- Surface Type
  ,                                       !- Construction Name
  {0e382da2-5e6f-42f3-b2b2-006b107ff5b7}, !- Space Name
  Surface,                                !- Outside Boundary Condition
  {152dce56-641d-4ff9-8543-97ed8ef45a2e}, !- Outside Boundary Condition Object
>>>>>>> a49bb51b
  NoSun,                                  !- Sun Exposure
  NoWind,                                 !- Wind Exposure
  ,                                       !- View Factor to Ground
  ,                                       !- Number of Vertices
  0, -9.144, 4.8768,                      !- X,Y,Z Vertex 1 {m}
  0, 0, 4.8768,                           !- X,Y,Z Vertex 2 {m}
  4.572, 0, 4.8768,                       !- X,Y,Z Vertex 3 {m}
  4.572, -9.144, 4.8768;                  !- X,Y,Z Vertex 4 {m}

OS:Surface,
<<<<<<< HEAD
  {8bb8635a-aaf7-40da-bbe9-7064c327e6e4}, !- Handle
  Surface 14,                             !- Name
  RoofCeiling,                            !- Surface Type
  ,                                       !- Construction Name
  {473dbb5b-3edd-4ee6-938e-39a9456d6627}, !- Space Name
=======
  {fb6d2f2b-582b-4941-a629-2138616afa42}, !- Handle
  Surface 14,                             !- Name
  RoofCeiling,                            !- Surface Type
  ,                                       !- Construction Name
  {0e382da2-5e6f-42f3-b2b2-006b107ff5b7}, !- Space Name
>>>>>>> a49bb51b
  Outdoors,                               !- Outside Boundary Condition
  ,                                       !- Outside Boundary Condition Object
  SunExposed,                             !- Sun Exposure
  WindExposed,                            !- Wind Exposure
  ,                                       !- View Factor to Ground
  ,                                       !- Number of Vertices
  0, -4.572, 7.1628,                      !- X,Y,Z Vertex 1 {m}
  4.572, -4.572, 7.1628,                  !- X,Y,Z Vertex 2 {m}
  4.572, 0, 4.8768,                       !- X,Y,Z Vertex 3 {m}
  0, 0, 4.8768;                           !- X,Y,Z Vertex 4 {m}

OS:Surface,
<<<<<<< HEAD
  {a249c039-1ead-4f29-84e6-688a1d2d80e6}, !- Handle
  Surface 15,                             !- Name
  RoofCeiling,                            !- Surface Type
  ,                                       !- Construction Name
  {473dbb5b-3edd-4ee6-938e-39a9456d6627}, !- Space Name
=======
  {cb9a9436-c8bd-4d19-b179-29d13b09fb59}, !- Handle
  Surface 15,                             !- Name
  RoofCeiling,                            !- Surface Type
  ,                                       !- Construction Name
  {0e382da2-5e6f-42f3-b2b2-006b107ff5b7}, !- Space Name
>>>>>>> a49bb51b
  Outdoors,                               !- Outside Boundary Condition
  ,                                       !- Outside Boundary Condition Object
  SunExposed,                             !- Sun Exposure
  WindExposed,                            !- Wind Exposure
  ,                                       !- View Factor to Ground
  ,                                       !- Number of Vertices
  4.572, -4.572, 7.1628,                  !- X,Y,Z Vertex 1 {m}
  0, -4.572, 7.1628,                      !- X,Y,Z Vertex 2 {m}
  0, -9.144, 4.8768,                      !- X,Y,Z Vertex 3 {m}
  4.572, -9.144, 4.8768;                  !- X,Y,Z Vertex 4 {m}

OS:Surface,
<<<<<<< HEAD
  {3280cd58-216d-431d-b74b-5f0d13712c5c}, !- Handle
  Surface 16,                             !- Name
  Wall,                                   !- Surface Type
  ,                                       !- Construction Name
  {473dbb5b-3edd-4ee6-938e-39a9456d6627}, !- Space Name
=======
  {c47eb2df-c217-4e26-b936-bbe44be46df5}, !- Handle
  Surface 16,                             !- Name
  Wall,                                   !- Surface Type
  ,                                       !- Construction Name
  {0e382da2-5e6f-42f3-b2b2-006b107ff5b7}, !- Space Name
>>>>>>> a49bb51b
  Outdoors,                               !- Outside Boundary Condition
  ,                                       !- Outside Boundary Condition Object
  SunExposed,                             !- Sun Exposure
  WindExposed,                            !- Wind Exposure
  ,                                       !- View Factor to Ground
  ,                                       !- Number of Vertices
  0, -4.572, 7.1628,                      !- X,Y,Z Vertex 1 {m}
  0, 0, 4.8768,                           !- X,Y,Z Vertex 2 {m}
  0, -9.144, 4.8768;                      !- X,Y,Z Vertex 3 {m}

OS:Surface,
<<<<<<< HEAD
  {d643e48e-25ba-4083-aa9b-c7c55daedfd4}, !- Handle
  Surface 17,                             !- Name
  Wall,                                   !- Surface Type
  ,                                       !- Construction Name
  {473dbb5b-3edd-4ee6-938e-39a9456d6627}, !- Space Name
=======
  {b45a1f9e-1b29-46d9-80d9-be4db97380d0}, !- Handle
  Surface 17,                             !- Name
  Wall,                                   !- Surface Type
  ,                                       !- Construction Name
  {0e382da2-5e6f-42f3-b2b2-006b107ff5b7}, !- Space Name
>>>>>>> a49bb51b
  Adiabatic,                              !- Outside Boundary Condition
  ,                                       !- Outside Boundary Condition Object
  NoSun,                                  !- Sun Exposure
  NoWind,                                 !- Wind Exposure
  ,                                       !- View Factor to Ground
  ,                                       !- Number of Vertices
  4.572, -4.572, 7.1628,                  !- X,Y,Z Vertex 1 {m}
  4.572, -9.144, 4.8768,                  !- X,Y,Z Vertex 2 {m}
  4.572, 0, 4.8768;                       !- X,Y,Z Vertex 3 {m}

OS:Space,
<<<<<<< HEAD
  {473dbb5b-3edd-4ee6-938e-39a9456d6627}, !- Handle
  unfinished attic space,                 !- Name
  {42400443-c365-40cc-ba11-a82de363562c}, !- Space Type Name
=======
  {0e382da2-5e6f-42f3-b2b2-006b107ff5b7}, !- Handle
  unfinished attic space,                 !- Name
  {53048faf-59e7-4264-a3dd-5a55ecf122e6}, !- Space Type Name
>>>>>>> a49bb51b
  ,                                       !- Default Construction Set Name
  ,                                       !- Default Schedule Set Name
  ,                                       !- Direction of Relative North {deg}
  ,                                       !- X Origin {m}
  ,                                       !- Y Origin {m}
  ,                                       !- Z Origin {m}
  ,                                       !- Building Story Name
<<<<<<< HEAD
  {e668f2ac-3983-4673-bf58-74aae4ec989d}; !- Thermal Zone Name

OS:ThermalZone,
  {e668f2ac-3983-4673-bf58-74aae4ec989d}, !- Handle
=======
  {af24ee7f-9917-4aa6-98e3-de98151afd09}; !- Thermal Zone Name

OS:ThermalZone,
  {af24ee7f-9917-4aa6-98e3-de98151afd09}, !- Handle
>>>>>>> a49bb51b
  unfinished attic zone,                  !- Name
  ,                                       !- Multiplier
  ,                                       !- Ceiling Height {m}
  ,                                       !- Volume {m3}
  ,                                       !- Floor Area {m2}
  ,                                       !- Zone Inside Convection Algorithm
  ,                                       !- Zone Outside Convection Algorithm
  ,                                       !- Zone Conditioning Equipment List Name
<<<<<<< HEAD
  {af04fd0d-3e33-4c69-adaa-d4cfbde3c594}, !- Zone Air Inlet Port List
  {cac3ca3d-bc03-46df-81f4-7165e4c09252}, !- Zone Air Exhaust Port List
  {f475630f-6743-492a-a368-ae23f0d90e6e}, !- Zone Air Node Name
  {5e5cbaac-efad-434e-b848-2dad4d317334}, !- Zone Return Air Port List
=======
  {18d22341-2d1c-4cf9-b270-cf8a28c48cfd}, !- Zone Air Inlet Port List
  {014a0f4c-4573-4e92-bdaf-05f6bd8d7020}, !- Zone Air Exhaust Port List
  {5bb67396-3ef6-4cef-8768-9d815fea062d}, !- Zone Air Node Name
  {46f6a3a4-5d16-4543-99d1-5809b88b1c5c}, !- Zone Return Air Port List
>>>>>>> a49bb51b
  ,                                       !- Primary Daylighting Control Name
  ,                                       !- Fraction of Zone Controlled by Primary Daylighting Control
  ,                                       !- Secondary Daylighting Control Name
  ,                                       !- Fraction of Zone Controlled by Secondary Daylighting Control
  ,                                       !- Illuminance Map Name
  ,                                       !- Group Rendering Name
  ,                                       !- Thermostat Name
  No;                                     !- Use Ideal Air Loads

OS:Node,
<<<<<<< HEAD
  {5106532d-bec7-4eb5-b2eb-1e4b8902b129}, !- Handle
  Node 3,                                 !- Name
  {f475630f-6743-492a-a368-ae23f0d90e6e}, !- Inlet Port
  ;                                       !- Outlet Port

OS:Connection,
  {f475630f-6743-492a-a368-ae23f0d90e6e}, !- Handle
  {e668f2ac-3983-4673-bf58-74aae4ec989d}, !- Source Object
  11,                                     !- Outlet Port
  {5106532d-bec7-4eb5-b2eb-1e4b8902b129}, !- Target Object
  2;                                      !- Inlet Port

OS:PortList,
  {af04fd0d-3e33-4c69-adaa-d4cfbde3c594}, !- Handle
  {e668f2ac-3983-4673-bf58-74aae4ec989d}; !- HVAC Component

OS:PortList,
  {cac3ca3d-bc03-46df-81f4-7165e4c09252}, !- Handle
  {e668f2ac-3983-4673-bf58-74aae4ec989d}; !- HVAC Component

OS:PortList,
  {5e5cbaac-efad-434e-b848-2dad4d317334}, !- Handle
  {e668f2ac-3983-4673-bf58-74aae4ec989d}; !- HVAC Component

OS:Sizing:Zone,
  {24f78ed5-aa10-4e21-951c-eee971dc592d}, !- Handle
  {e668f2ac-3983-4673-bf58-74aae4ec989d}, !- Zone or ZoneList Name
=======
  {be663e1e-c617-48b5-b720-1355ea9ef99a}, !- Handle
  Node 3,                                 !- Name
  {5bb67396-3ef6-4cef-8768-9d815fea062d}, !- Inlet Port
  ;                                       !- Outlet Port

OS:Connection,
  {5bb67396-3ef6-4cef-8768-9d815fea062d}, !- Handle
  {af24ee7f-9917-4aa6-98e3-de98151afd09}, !- Source Object
  11,                                     !- Outlet Port
  {be663e1e-c617-48b5-b720-1355ea9ef99a}, !- Target Object
  2;                                      !- Inlet Port

OS:PortList,
  {18d22341-2d1c-4cf9-b270-cf8a28c48cfd}, !- Handle
  {af24ee7f-9917-4aa6-98e3-de98151afd09}; !- HVAC Component

OS:PortList,
  {014a0f4c-4573-4e92-bdaf-05f6bd8d7020}, !- Handle
  {af24ee7f-9917-4aa6-98e3-de98151afd09}; !- HVAC Component

OS:PortList,
  {46f6a3a4-5d16-4543-99d1-5809b88b1c5c}, !- Handle
  {af24ee7f-9917-4aa6-98e3-de98151afd09}; !- HVAC Component

OS:Sizing:Zone,
  {c73f299e-4730-4c44-95a0-9dd5202174fc}, !- Handle
  {af24ee7f-9917-4aa6-98e3-de98151afd09}, !- Zone or ZoneList Name
>>>>>>> a49bb51b
  SupplyAirTemperature,                   !- Zone Cooling Design Supply Air Temperature Input Method
  14,                                     !- Zone Cooling Design Supply Air Temperature {C}
  11.11,                                  !- Zone Cooling Design Supply Air Temperature Difference {deltaC}
  SupplyAirTemperature,                   !- Zone Heating Design Supply Air Temperature Input Method
  40,                                     !- Zone Heating Design Supply Air Temperature {C}
  11.11,                                  !- Zone Heating Design Supply Air Temperature Difference {deltaC}
  0.0085,                                 !- Zone Cooling Design Supply Air Humidity Ratio {kg-H2O/kg-air}
  0.008,                                  !- Zone Heating Design Supply Air Humidity Ratio {kg-H2O/kg-air}
  ,                                       !- Zone Heating Sizing Factor
  ,                                       !- Zone Cooling Sizing Factor
  DesignDay,                              !- Cooling Design Air Flow Method
  ,                                       !- Cooling Design Air Flow Rate {m3/s}
  ,                                       !- Cooling Minimum Air Flow per Zone Floor Area {m3/s-m2}
  ,                                       !- Cooling Minimum Air Flow {m3/s}
  ,                                       !- Cooling Minimum Air Flow Fraction
  DesignDay,                              !- Heating Design Air Flow Method
  ,                                       !- Heating Design Air Flow Rate {m3/s}
  ,                                       !- Heating Maximum Air Flow per Zone Floor Area {m3/s-m2}
  ,                                       !- Heating Maximum Air Flow {m3/s}
  ,                                       !- Heating Maximum Air Flow Fraction
  No,                                     !- Account for Dedicated Outdoor Air System
  NeutralSupplyAir,                       !- Dedicated Outdoor Air System Control Strategy
  autosize,                               !- Dedicated Outdoor Air Low Setpoint Temperature for Design {C}
  autosize;                               !- Dedicated Outdoor Air High Setpoint Temperature for Design {C}

OS:ZoneHVAC:EquipmentList,
<<<<<<< HEAD
  {da11c381-917f-4dd6-8c35-cc55463042fe}, !- Handle
  Zone HVAC Equipment List 3,             !- Name
  {e668f2ac-3983-4673-bf58-74aae4ec989d}; !- Thermal Zone

OS:SpaceType,
  {42400443-c365-40cc-ba11-a82de363562c}, !- Handle
=======
  {8dc9d1ee-771d-4625-ae9f-5185e4e70357}, !- Handle
  Zone HVAC Equipment List 3,             !- Name
  {af24ee7f-9917-4aa6-98e3-de98151afd09}; !- Thermal Zone

OS:SpaceType,
  {53048faf-59e7-4264-a3dd-5a55ecf122e6}, !- Handle
>>>>>>> a49bb51b
  Space Type 3,                           !- Name
  ,                                       !- Default Construction Set Name
  ,                                       !- Default Schedule Set Name
  ,                                       !- Group Rendering Name
  ,                                       !- Design Specification Outdoor Air Object Name
  ,                                       !- Standards Template
  ,                                       !- Standards Building Type
  unfinished attic;                       !- Standards Space Type

OS:BuildingUnit,
<<<<<<< HEAD
  {6c47976f-c68b-4d84-8be3-d416d4ecd101}, !- Handle
=======
  {58d66c4a-4dfd-4442-8c49-52177a6a5e44}, !- Handle
>>>>>>> a49bb51b
  unit 1,                                 !- Name
  ,                                       !- Rendering Color
  Residential;                            !- Building Unit Type

OS:AdditionalProperties,
<<<<<<< HEAD
  {1396f8d0-b0f6-42c7-bd34-4331138b25a5}, !- Handle
  {6c47976f-c68b-4d84-8be3-d416d4ecd101}, !- Object Name
=======
  {6291708b-b4e4-4b9d-b5cd-d359cf0dc464}, !- Handle
  {58d66c4a-4dfd-4442-8c49-52177a6a5e44}, !- Object Name
>>>>>>> a49bb51b
  NumberOfBedrooms,                       !- Feature Name 1
  Integer,                                !- Feature Data Type 1
  3,                                      !- Feature Value 1
  NumberOfBathrooms,                      !- Feature Name 2
  Double,                                 !- Feature Data Type 2
  2,                                      !- Feature Value 2
  NumberOfOccupants,                      !- Feature Name 3
  Double,                                 !- Feature Data Type 3
  3.3900000000000001;                     !- Feature Value 3

OS:External:File,
<<<<<<< HEAD
  {1450b6c0-e845-440f-a4a5-2227363dd9e5}, !- Handle
=======
  {43a20150-8059-4db6-80f0-1a4432e8a465}, !- Handle
>>>>>>> a49bb51b
  8760.csv,                               !- Name
  8760.csv;                               !- File Name

OS:Schedule:Day,
<<<<<<< HEAD
  {95b87368-9acf-4f35-90d6-46737f335596}, !- Handle
=======
  {df6a56b7-16d5-40bd-a926-7bd7ea607c7c}, !- Handle
>>>>>>> a49bb51b
  Schedule Day 1,                         !- Name
  ,                                       !- Schedule Type Limits Name
  ,                                       !- Interpolate to Timestep
  24,                                     !- Hour 1
  0,                                      !- Minute 1
  0;                                      !- Value Until Time 1

OS:Schedule:Day,
<<<<<<< HEAD
  {f732d469-ff8d-4d03-8ec5-0e83b4ae8954}, !- Handle
=======
  {a11dd032-0390-4fb0-9cce-bc53f92c60bc}, !- Handle
>>>>>>> a49bb51b
  Schedule Day 2,                         !- Name
  ,                                       !- Schedule Type Limits Name
  ,                                       !- Interpolate to Timestep
  24,                                     !- Hour 1
  0,                                      !- Minute 1
  1;                                      !- Value Until Time 1

OS:Schedule:File,
<<<<<<< HEAD
  {7441cfaa-b90e-409e-89f4-f755c4a41ad5}, !- Handle
  occupants,                              !- Name
  {554f643d-b369-4342-bec7-83323f2f8dc3}, !- Schedule Type Limits Name
  {1450b6c0-e845-440f-a4a5-2227363dd9e5}, !- External File Name
=======
  {3d1270cf-8a8c-410e-afeb-20af4601dffa}, !- Handle
  occupants,                              !- Name
  {89ad637a-73f7-47af-b7cc-1f71d3626dc3}, !- Schedule Type Limits Name
  {43a20150-8059-4db6-80f0-1a4432e8a465}, !- External File Name
>>>>>>> a49bb51b
  1,                                      !- Column Number
  1,                                      !- Rows to Skip at Top
  8760,                                   !- Number of Hours of Data
  ,                                       !- Column Separator
  ,                                       !- Interpolate to Timestep
  60;                                     !- Minutes per Item

OS:Schedule:Constant,
<<<<<<< HEAD
  {fd21df4e-e00f-4d01-b96e-06242aa1545f}, !- Handle
  res occupants activity schedule,        !- Name
  {25ce06a6-6f57-456e-8aee-1e91acd1b59c}, !- Schedule Type Limits Name
  112.539290946133;                       !- Value

OS:People:Definition,
  {91971724-0de4-43f8-960e-8bee0fdf02ff}, !- Handle
=======
  {543f1cc5-007c-4b99-b345-b1259917bf68}, !- Handle
  res occupants activity schedule,        !- Name
  {ab9c83c2-b385-44b6-b13f-19343d7077fb}, !- Schedule Type Limits Name
  112.539290946133;                       !- Value

OS:People:Definition,
  {9fbc7d0c-5aab-4d4d-9199-3169f76283a5}, !- Handle
>>>>>>> a49bb51b
  res occupants|living space,             !- Name
  People,                                 !- Number of People Calculation Method
  1.695,                                  !- Number of People {people}
  ,                                       !- People per Space Floor Area {person/m2}
  ,                                       !- Space Floor Area per Person {m2/person}
  0.319734,                               !- Fraction Radiant
  0.573,                                  !- Sensible Heat Fraction
  0,                                      !- Carbon Dioxide Generation Rate {m3/s-W}
  No,                                     !- Enable ASHRAE 55 Comfort Warnings
  ZoneAveraged;                           !- Mean Radiant Temperature Calculation Type

OS:People,
<<<<<<< HEAD
  {86a916c8-27ac-4c3d-b8ba-2f081f5d7679}, !- Handle
  res occupants|living space,             !- Name
  {91971724-0de4-43f8-960e-8bee0fdf02ff}, !- People Definition Name
  {16b255d4-8ee4-4e99-8485-fd4344829433}, !- Space or SpaceType Name
  {7441cfaa-b90e-409e-89f4-f755c4a41ad5}, !- Number of People Schedule Name
  {fd21df4e-e00f-4d01-b96e-06242aa1545f}, !- Activity Level Schedule Name
=======
  {439fb4b5-d9b5-419e-b6ce-0e0f72e03036}, !- Handle
  res occupants|living space,             !- Name
  {9fbc7d0c-5aab-4d4d-9199-3169f76283a5}, !- People Definition Name
  {b2aff0ef-c00b-4709-be60-c2fd04b9311b}, !- Space or SpaceType Name
  {3d1270cf-8a8c-410e-afeb-20af4601dffa}, !- Number of People Schedule Name
  {543f1cc5-007c-4b99-b345-b1259917bf68}, !- Activity Level Schedule Name
>>>>>>> a49bb51b
  ,                                       !- Surface Name/Angle Factor List Name
  ,                                       !- Work Efficiency Schedule Name
  ,                                       !- Clothing Insulation Schedule Name
  ,                                       !- Air Velocity Schedule Name
  1;                                      !- Multiplier

OS:ScheduleTypeLimits,
<<<<<<< HEAD
  {25ce06a6-6f57-456e-8aee-1e91acd1b59c}, !- Handle
=======
  {ab9c83c2-b385-44b6-b13f-19343d7077fb}, !- Handle
>>>>>>> a49bb51b
  ActivityLevel,                          !- Name
  0,                                      !- Lower Limit Value
  ,                                       !- Upper Limit Value
  Continuous,                             !- Numeric Type
  ActivityLevel;                          !- Unit Type

OS:ScheduleTypeLimits,
<<<<<<< HEAD
  {554f643d-b369-4342-bec7-83323f2f8dc3}, !- Handle
=======
  {89ad637a-73f7-47af-b7cc-1f71d3626dc3}, !- Handle
>>>>>>> a49bb51b
  Fractional,                             !- Name
  0,                                      !- Lower Limit Value
  1,                                      !- Upper Limit Value
  Continuous;                             !- Numeric Type

OS:People:Definition,
<<<<<<< HEAD
  {99af6e80-6820-457d-af22-e7c41de2f868}, !- Handle
=======
  {900b25d5-e2d9-4253-a160-567f80f080e7}, !- Handle
>>>>>>> a49bb51b
  res occupants|living space|story 2,     !- Name
  People,                                 !- Number of People Calculation Method
  1.695,                                  !- Number of People {people}
  ,                                       !- People per Space Floor Area {person/m2}
  ,                                       !- Space Floor Area per Person {m2/person}
  0.319734,                               !- Fraction Radiant
  0.573,                                  !- Sensible Heat Fraction
  0,                                      !- Carbon Dioxide Generation Rate {m3/s-W}
  No,                                     !- Enable ASHRAE 55 Comfort Warnings
  ZoneAveraged;                           !- Mean Radiant Temperature Calculation Type

OS:People,
<<<<<<< HEAD
  {43e5ed20-94b1-456f-bf9e-b9ea8faaa4e8}, !- Handle
  res occupants|living space|story 2,     !- Name
  {99af6e80-6820-457d-af22-e7c41de2f868}, !- People Definition Name
  {23f5a361-71db-4196-80cf-8c9657768ef6}, !- Space or SpaceType Name
  {7441cfaa-b90e-409e-89f4-f755c4a41ad5}, !- Number of People Schedule Name
  {fd21df4e-e00f-4d01-b96e-06242aa1545f}, !- Activity Level Schedule Name
=======
  {336c22f2-b20f-4e70-9a44-e4c915cc82ca}, !- Handle
  res occupants|living space|story 2,     !- Name
  {900b25d5-e2d9-4253-a160-567f80f080e7}, !- People Definition Name
  {5d145711-3bd0-4667-b0e2-e9dbbb50a441}, !- Space or SpaceType Name
  {3d1270cf-8a8c-410e-afeb-20af4601dffa}, !- Number of People Schedule Name
  {543f1cc5-007c-4b99-b345-b1259917bf68}, !- Activity Level Schedule Name
>>>>>>> a49bb51b
  ,                                       !- Surface Name/Angle Factor List Name
  ,                                       !- Work Efficiency Schedule Name
  ,                                       !- Clothing Insulation Schedule Name
  ,                                       !- Air Velocity Schedule Name
  1;                                      !- Multiplier
<|MERGE_RESOLUTION|>--- conflicted
+++ resolved
@@ -1,38 +1,22 @@
 !- NOTE: Auto-generated from /test/osw_files/SFA_10units_2story_UB_UA_3Beds_2Baths_Denver.osw
 
 OS:Version,
-<<<<<<< HEAD
-  {1127e55c-41ac-418f-8cc2-8a9467def61d}, !- Handle
+  {92884fe4-4b7f-4f1d-9fea-ff2f1246eb32}, !- Handle
   3.2.1;                                  !- Version Identifier
 
 OS:SimulationControl,
-  {cd6899b3-b035-49d5-81d5-b3a0e525b64b}, !- Handle
-=======
-  {965b8c19-acd2-4f71-82c7-1533e62a2d6c}, !- Handle
-  3.2.1;                                  !- Version Identifier
-
-OS:SimulationControl,
-  {889fcdb3-77f5-4e84-8949-01b7415f4d32}, !- Handle
->>>>>>> a49bb51b
+  {ecfd4ddb-b154-447f-b622-d80befe381bc}, !- Handle
   ,                                       !- Do Zone Sizing Calculation
   ,                                       !- Do System Sizing Calculation
   ,                                       !- Do Plant Sizing Calculation
   No;                                     !- Run Simulation for Sizing Periods
 
 OS:Timestep,
-<<<<<<< HEAD
-  {bd39d7c2-9e85-4a7f-830c-ca7d0fe141e2}, !- Handle
+  {804deda6-13e6-43cb-aac5-48f0aa4cb378}, !- Handle
   6;                                      !- Number of Timesteps per Hour
 
 OS:ShadowCalculation,
-  {74a83784-4e8d-4f3f-8582-9dcf3d11b8b8}, !- Handle
-=======
-  {51a93035-b9d9-4db5-91eb-c05b6cd2d93b}, !- Handle
-  6;                                      !- Number of Timesteps per Hour
-
-OS:ShadowCalculation,
-  {beca18fc-34af-4125-b184-6aa9d2503130}, !- Handle
->>>>>>> a49bb51b
+  {179c8c8b-99ac-4d72-9aca-8d460e192eff}, !- Handle
   PolygonClipping,                        !- Shading Calculation Method
   ,                                       !- Shading Calculation Update Frequency Method
   20,                                     !- Shading Calculation Update Frequency
@@ -45,37 +29,21 @@
   No;                                     !- Disable Self-Shading From Shading Zone Groups to Other Zones
 
 OS:SurfaceConvectionAlgorithm:Outside,
-<<<<<<< HEAD
-  {10376217-a8f2-4b3a-98cc-9b274ac1dfb5}, !- Handle
+  {2aff29ce-16b3-4bfa-ab79-2c7d63b06153}, !- Handle
   DOE-2;                                  !- Algorithm
 
 OS:SurfaceConvectionAlgorithm:Inside,
-  {ee6f1d42-5974-478f-8d6b-795ce7eb7698}, !- Handle
+  {62e354b7-2c7a-4cec-944c-122244fa2cdc}, !- Handle
   TARP;                                   !- Algorithm
 
 OS:ZoneCapacitanceMultiplier:ResearchSpecial,
-  {d59a7340-5768-4dd8-807c-43bce6e59fcf}, !- Handle
-=======
-  {29e21295-253a-4edb-98a6-059965868339}, !- Handle
-  DOE-2;                                  !- Algorithm
-
-OS:SurfaceConvectionAlgorithm:Inside,
-  {d13afe99-0b47-4505-8aee-560b62130499}, !- Handle
-  TARP;                                   !- Algorithm
-
-OS:ZoneCapacitanceMultiplier:ResearchSpecial,
-  {bc72df99-8dd8-40db-80c8-dbe4deb75a01}, !- Handle
->>>>>>> a49bb51b
+  {405d42f9-c5c2-4a9b-8c14-1dc0b29adbf8}, !- Handle
   ,                                       !- Temperature Capacity Multiplier
   15,                                     !- Humidity Capacity Multiplier
   ;                                       !- Carbon Dioxide Capacity Multiplier
 
 OS:RunPeriod,
-<<<<<<< HEAD
-  {c2c04c37-c631-432c-88c7-84999350ece9}, !- Handle
-=======
-  {7cab2e71-cbe9-47df-a00f-f6bf3e55160a}, !- Handle
->>>>>>> a49bb51b
+  {61c45acf-0448-4b40-ad18-c7dba5c8a6bd}, !- Handle
   Run Period 1,                           !- Name
   1,                                      !- Begin Month
   1,                                      !- Begin Day of Month
@@ -89,21 +57,13 @@
   ;                                       !- Number of Times Runperiod to be Repeated
 
 OS:YearDescription,
-<<<<<<< HEAD
-  {8b880bfa-8761-434a-a39f-378aef78a029}, !- Handle
-=======
-  {699ab736-16f3-48bd-b7fa-68f2d9a63d37}, !- Handle
->>>>>>> a49bb51b
+  {c5a015ae-d900-41b7-a26d-1b31912bbc53}, !- Handle
   2007,                                   !- Calendar Year
   ,                                       !- Day of Week for Start Day
   ;                                       !- Is Leap Year
 
 OS:WeatherFile,
-<<<<<<< HEAD
-  {5f83b5e9-fbf7-4727-894d-d31f5e3ec953}, !- Handle
-=======
-  {3cbe9249-445f-4405-a728-e8006c564513}, !- Handle
->>>>>>> a49bb51b
+  {f0c79e1c-b159-466b-b791-8a96b370fed3}, !- Handle
   Denver Intl Ap,                         !- City
   CO,                                     !- State Province Region
   USA,                                    !- Country
@@ -113,17 +73,12 @@
   -104.65,                                !- Longitude {deg}
   -7,                                     !- Time Zone {hr}
   1650,                                   !- Elevation {m}
-  C:/OpenStudio/resstock/resources/measures/HPXMLtoOpenStudio/weather/USA_CO_Denver.Intl.AP.725650_TMY3.epw, !- Url
+  /mnt/c/git/resstock/resources/measures/HPXMLtoOpenStudio/weather/USA_CO_Denver.Intl.AP.725650_TMY3.epw, !- Url
   E23378AA;                               !- Checksum
 
 OS:AdditionalProperties,
-<<<<<<< HEAD
-  {9cadea2c-3504-4602-b945-74bcf3a0209b}, !- Handle
-  {5f83b5e9-fbf7-4727-894d-d31f5e3ec953}, !- Object Name
-=======
-  {fbd22c11-ae98-488b-a8d9-c93bddc88f4b}, !- Handle
-  {3cbe9249-445f-4405-a728-e8006c564513}, !- Object Name
->>>>>>> a49bb51b
+  {4b41e523-0887-4e4e-a8c4-f586ba6acf67}, !- Handle
+  {f0c79e1c-b159-466b-b791-8a96b370fed3}, !- Object Name
   EPWHeaderCity,                          !- Feature Name 1
   String,                                 !- Feature Data Type 1
   Denver Intl Ap,                         !- Feature Value 1
@@ -231,11 +186,7 @@
   84;                                     !- Feature Value 35
 
 OS:Site,
-<<<<<<< HEAD
-  {4cfccac9-b64b-4094-8377-1cad6eee87ce}, !- Handle
-=======
-  {f2350533-0063-437b-a01e-6f84ffabefb0}, !- Handle
->>>>>>> a49bb51b
+  {24ccdbf5-1349-4c65-928b-a66995d20668}, !- Handle
   Denver Intl Ap_CO_USA,                  !- Name
   39.83,                                  !- Latitude {deg}
   -104.65,                                !- Longitude {deg}
@@ -244,42 +195,26 @@
   ;                                       !- Terrain
 
 OS:ClimateZones,
-<<<<<<< HEAD
-  {76302982-f858-47bb-a1f7-7f4380f987b1}, !- Handle
-=======
-  {a74d8c95-6e8d-4030-a9b5-8d65bb861ab4}, !- Handle
->>>>>>> a49bb51b
+  {0fc238f4-d524-47b5-9b21-0d312652b532}, !- Handle
   Building America,                       !- Climate Zone Institution Name 1
   ,                                       !- Climate Zone Document Name 1
   0,                                      !- Climate Zone Document Year 1
   Cold;                                   !- Climate Zone Value 1
 
 OS:Site:WaterMainsTemperature,
-<<<<<<< HEAD
-  {fa6f764d-48d3-4a60-a401-984634f8892c}, !- Handle
-=======
-  {1c90b2b7-ae44-4d6c-a9b8-b0c460fafb92}, !- Handle
->>>>>>> a49bb51b
+  {166360e6-48d8-4db5-9766-6e612bf62a64}, !- Handle
   Correlation,                            !- Calculation Method
   ,                                       !- Temperature Schedule Name
   10.8753424657535,                       !- Annual Average Outdoor Air Temperature {C}
   23.1524007936508;                       !- Maximum Difference In Monthly Average Outdoor Air Temperatures {deltaC}
 
 OS:RunPeriodControl:DaylightSavingTime,
-<<<<<<< HEAD
-  {f01c3256-f7b6-4693-b750-53599a270b25}, !- Handle
-=======
-  {7f1dd984-cc8c-4f9d-b2c9-c7815045aebe}, !- Handle
->>>>>>> a49bb51b
+  {9a93956c-967a-48da-9620-c1e08e7de812}, !- Handle
   3/12,                                   !- Start Date
   11/5;                                   !- End Date
 
 OS:Site:GroundTemperature:Deep,
-<<<<<<< HEAD
-  {91b219d3-6ff2-4eda-9a0a-64628ee0f520}, !- Handle
-=======
-  {cfb6faf0-eeff-44da-b0ec-8b27ac0fd37c}, !- Handle
->>>>>>> a49bb51b
+  {49dc0f9d-7694-4bd7-b3a0-3ddac377c125}, !- Handle
   10.8753424657535,                       !- January Deep Ground Temperature {C}
   10.8753424657535,                       !- February Deep Ground Temperature {C}
   10.8753424657535,                       !- March Deep Ground Temperature {C}
@@ -294,11 +229,7 @@
   10.8753424657535;                       !- December Deep Ground Temperature {C}
 
 OS:Building,
-<<<<<<< HEAD
-  {ccfb7f1a-4ca5-4dee-a1bb-f4bc36b7da9a}, !- Handle
-=======
-  {f8be1c35-51f5-4a0c-a462-3cb7f4dda88a}, !- Handle
->>>>>>> a49bb51b
+  {4307a73f-f78c-48aa-8d92-b5676ca99e8d}, !- Handle
   Building 1,                             !- Name
   ,                                       !- Building Sector Type
   0,                                      !- North Axis {deg}
@@ -313,13 +244,8 @@
   10;                                     !- Standards Number of Living Units
 
 OS:AdditionalProperties,
-<<<<<<< HEAD
-  {931edad1-6996-41df-902c-d59244221822}, !- Handle
-  {ccfb7f1a-4ca5-4dee-a1bb-f4bc36b7da9a}, !- Object Name
-=======
-  {19fb9a15-eafb-4ab2-ad95-052c4399d08f}, !- Handle
-  {f8be1c35-51f5-4a0c-a462-3cb7f4dda88a}, !- Object Name
->>>>>>> a49bb51b
+  {a1c55dd2-d7a7-4d1c-a008-1507cdc9b003}, !- Handle
+  {4307a73f-f78c-48aa-8d92-b5676ca99e8d}, !- Object Name
   num_units,                              !- Feature Name 1
   Integer,                                !- Feature Data Type 1
   10,                                     !- Feature Value 1
@@ -334,11 +260,7 @@
   2;                                      !- Feature Value 4
 
 OS:ThermalZone,
-<<<<<<< HEAD
-  {ce70d6f6-712f-48ba-9586-a11ce0b4afca}, !- Handle
-=======
-  {23d49110-2b6c-45bd-bfb5-8f593365f141}, !- Handle
->>>>>>> a49bb51b
+  {5b3a72c8-6bd9-4604-ad6d-461f0ed479b5}, !- Handle
   living zone,                            !- Name
   ,                                       !- Multiplier
   ,                                       !- Ceiling Height {m}
@@ -347,17 +269,10 @@
   ,                                       !- Zone Inside Convection Algorithm
   ,                                       !- Zone Outside Convection Algorithm
   ,                                       !- Zone Conditioning Equipment List Name
-<<<<<<< HEAD
-  {1535a3a3-5004-4566-9342-ed9e0d4e7c59}, !- Zone Air Inlet Port List
-  {4ba8d293-2902-4a15-9465-7ce8f7a82e41}, !- Zone Air Exhaust Port List
-  {8fa06ec1-20ce-4494-aa1c-cde1d95584d6}, !- Zone Air Node Name
-  {b0d45df2-7a61-48da-b968-885eec1c1b9d}, !- Zone Return Air Port List
-=======
-  {5e918a50-2946-4a69-a38f-e75af223158d}, !- Zone Air Inlet Port List
-  {45313739-abf8-44ee-8f18-809ee1f8d108}, !- Zone Air Exhaust Port List
-  {dd02e320-a9c6-4fca-b1b6-97b8b2d634d4}, !- Zone Air Node Name
-  {03287cc0-6d91-4cc6-98d1-8c07fe0f90ca}, !- Zone Return Air Port List
->>>>>>> a49bb51b
+  {274fd424-2053-4e37-98f8-1898283f2529}, !- Zone Air Inlet Port List
+  {00f9b308-9291-4165-a318-f3e133e93b3f}, !- Zone Air Exhaust Port List
+  {bcc45e15-202c-4ac0-8add-cd0db7898f97}, !- Zone Air Node Name
+  {a5a71dd6-d673-42ba-9cf6-34d786e4d8c3}, !- Zone Return Air Port List
   ,                                       !- Primary Daylighting Control Name
   ,                                       !- Fraction of Zone Controlled by Primary Daylighting Control
   ,                                       !- Secondary Daylighting Control Name
@@ -368,63 +283,33 @@
   No;                                     !- Use Ideal Air Loads
 
 OS:Node,
-<<<<<<< HEAD
-  {62297cbd-1be0-4a27-9388-fb3e8d15e71b}, !- Handle
+  {da546c7b-e1ca-451c-828a-ee7b6f7ccb85}, !- Handle
   Node 1,                                 !- Name
-  {8fa06ec1-20ce-4494-aa1c-cde1d95584d6}, !- Inlet Port
+  {bcc45e15-202c-4ac0-8add-cd0db7898f97}, !- Inlet Port
   ;                                       !- Outlet Port
 
 OS:Connection,
-  {8fa06ec1-20ce-4494-aa1c-cde1d95584d6}, !- Handle
-  {ce70d6f6-712f-48ba-9586-a11ce0b4afca}, !- Source Object
+  {bcc45e15-202c-4ac0-8add-cd0db7898f97}, !- Handle
+  {5b3a72c8-6bd9-4604-ad6d-461f0ed479b5}, !- Source Object
   11,                                     !- Outlet Port
-  {62297cbd-1be0-4a27-9388-fb3e8d15e71b}, !- Target Object
+  {da546c7b-e1ca-451c-828a-ee7b6f7ccb85}, !- Target Object
   2;                                      !- Inlet Port
 
 OS:PortList,
-  {1535a3a3-5004-4566-9342-ed9e0d4e7c59}, !- Handle
-  {ce70d6f6-712f-48ba-9586-a11ce0b4afca}; !- HVAC Component
+  {274fd424-2053-4e37-98f8-1898283f2529}, !- Handle
+  {5b3a72c8-6bd9-4604-ad6d-461f0ed479b5}; !- HVAC Component
 
 OS:PortList,
-  {4ba8d293-2902-4a15-9465-7ce8f7a82e41}, !- Handle
-  {ce70d6f6-712f-48ba-9586-a11ce0b4afca}; !- HVAC Component
+  {00f9b308-9291-4165-a318-f3e133e93b3f}, !- Handle
+  {5b3a72c8-6bd9-4604-ad6d-461f0ed479b5}; !- HVAC Component
 
 OS:PortList,
-  {b0d45df2-7a61-48da-b968-885eec1c1b9d}, !- Handle
-  {ce70d6f6-712f-48ba-9586-a11ce0b4afca}; !- HVAC Component
+  {a5a71dd6-d673-42ba-9cf6-34d786e4d8c3}, !- Handle
+  {5b3a72c8-6bd9-4604-ad6d-461f0ed479b5}; !- HVAC Component
 
 OS:Sizing:Zone,
-  {168d8c4e-85c0-4570-9ea2-38ebd20a442f}, !- Handle
-  {ce70d6f6-712f-48ba-9586-a11ce0b4afca}, !- Zone or ZoneList Name
-=======
-  {c2928541-c01e-4d42-88de-f1be6977ab45}, !- Handle
-  Node 1,                                 !- Name
-  {dd02e320-a9c6-4fca-b1b6-97b8b2d634d4}, !- Inlet Port
-  ;                                       !- Outlet Port
-
-OS:Connection,
-  {dd02e320-a9c6-4fca-b1b6-97b8b2d634d4}, !- Handle
-  {23d49110-2b6c-45bd-bfb5-8f593365f141}, !- Source Object
-  11,                                     !- Outlet Port
-  {c2928541-c01e-4d42-88de-f1be6977ab45}, !- Target Object
-  2;                                      !- Inlet Port
-
-OS:PortList,
-  {5e918a50-2946-4a69-a38f-e75af223158d}, !- Handle
-  {23d49110-2b6c-45bd-bfb5-8f593365f141}; !- HVAC Component
-
-OS:PortList,
-  {45313739-abf8-44ee-8f18-809ee1f8d108}, !- Handle
-  {23d49110-2b6c-45bd-bfb5-8f593365f141}; !- HVAC Component
-
-OS:PortList,
-  {03287cc0-6d91-4cc6-98d1-8c07fe0f90ca}, !- Handle
-  {23d49110-2b6c-45bd-bfb5-8f593365f141}; !- HVAC Component
-
-OS:Sizing:Zone,
-  {50cfbd82-9d59-4e04-9812-0f8848cff166}, !- Handle
-  {23d49110-2b6c-45bd-bfb5-8f593365f141}, !- Zone or ZoneList Name
->>>>>>> a49bb51b
+  {53852004-bb5b-486c-ac53-f0b8a3e030e0}, !- Handle
+  {5b3a72c8-6bd9-4604-ad6d-461f0ed479b5}, !- Zone or ZoneList Name
   SupplyAirTemperature,                   !- Zone Cooling Design Supply Air Temperature Input Method
   14,                                     !- Zone Cooling Design Supply Air Temperature {C}
   11.11,                                  !- Zone Cooling Design Supply Air Temperature Difference {deltaC}
@@ -451,25 +336,14 @@
   autosize;                               !- Dedicated Outdoor Air High Setpoint Temperature for Design {C}
 
 OS:ZoneHVAC:EquipmentList,
-<<<<<<< HEAD
-  {99d840ff-e10e-4175-b030-47819d063581}, !- Handle
+  {d8e58d3e-afe7-46fe-a5a2-c52a504ae39c}, !- Handle
   Zone HVAC Equipment List 1,             !- Name
-  {ce70d6f6-712f-48ba-9586-a11ce0b4afca}; !- Thermal Zone
+  {5b3a72c8-6bd9-4604-ad6d-461f0ed479b5}; !- Thermal Zone
 
 OS:Space,
-  {16b255d4-8ee4-4e99-8485-fd4344829433}, !- Handle
+  {c280f884-fbc4-4f3d-87b9-4a1fb18711b3}, !- Handle
   living space,                           !- Name
-  {db92804b-62e8-423a-ba41-599a270de61d}, !- Space Type Name
-=======
-  {1412a1f9-c103-4472-b079-ac82e99999ff}, !- Handle
-  Zone HVAC Equipment List 1,             !- Name
-  {23d49110-2b6c-45bd-bfb5-8f593365f141}; !- Thermal Zone
-
-OS:Space,
-  {b2aff0ef-c00b-4709-be60-c2fd04b9311b}, !- Handle
-  living space,                           !- Name
-  {560ed3a7-7130-4382-8e90-e46b1ee75789}, !- Space Type Name
->>>>>>> a49bb51b
+  {9753ee79-ce15-4d44-b64b-65fb0b1807d5}, !- Space Type Name
   ,                                       !- Default Construction Set Name
   ,                                       !- Default Schedule Set Name
   ,                                       !- Direction of Relative North {deg}
@@ -477,35 +351,19 @@
   ,                                       !- Y Origin {m}
   ,                                       !- Z Origin {m}
   ,                                       !- Building Story Name
-<<<<<<< HEAD
-  {ce70d6f6-712f-48ba-9586-a11ce0b4afca}, !- Thermal Zone Name
+  {5b3a72c8-6bd9-4604-ad6d-461f0ed479b5}, !- Thermal Zone Name
   ,                                       !- Part of Total Floor Area
   ,                                       !- Design Specification Outdoor Air Object Name
-  {6c47976f-c68b-4d84-8be3-d416d4ecd101}; !- Building Unit Name
-
-OS:Surface,
-  {9f15d168-2db0-4a19-873d-be867e2be933}, !- Handle
+  {5b098e46-00bc-4269-a5cf-c87f26e1e9c9}; !- Building Unit Name
+
+OS:Surface,
+  {eedc1fff-30a5-4b7e-9ef3-22cd4c2a2d76}, !- Handle
   Surface 1,                              !- Name
   Floor,                                  !- Surface Type
   ,                                       !- Construction Name
-  {16b255d4-8ee4-4e99-8485-fd4344829433}, !- Space Name
+  {c280f884-fbc4-4f3d-87b9-4a1fb18711b3}, !- Space Name
   Surface,                                !- Outside Boundary Condition
-  {fa13d3a4-52d6-4904-b736-7c6112f8047f}, !- Outside Boundary Condition Object
-=======
-  {23d49110-2b6c-45bd-bfb5-8f593365f141}, !- Thermal Zone Name
-  ,                                       !- Part of Total Floor Area
-  ,                                       !- Design Specification Outdoor Air Object Name
-  {58d66c4a-4dfd-4442-8c49-52177a6a5e44}; !- Building Unit Name
-
-OS:Surface,
-  {5b50c815-5add-47ee-aca5-96b66fb0a190}, !- Handle
-  Surface 1,                              !- Name
-  Floor,                                  !- Surface Type
-  ,                                       !- Construction Name
-  {b2aff0ef-c00b-4709-be60-c2fd04b9311b}, !- Space Name
-  Surface,                                !- Outside Boundary Condition
-  {11d0ad92-41b3-4b4f-a66b-83cff3e70f81}, !- Outside Boundary Condition Object
->>>>>>> a49bb51b
+  {30c23245-3d67-4283-a858-0e149e64f603}, !- Outside Boundary Condition Object
   NoSun,                                  !- Sun Exposure
   NoWind,                                 !- Wind Exposure
   ,                                       !- View Factor to Ground
@@ -516,19 +374,11 @@
   4.572, -9.144, 0;                       !- X,Y,Z Vertex 4 {m}
 
 OS:Surface,
-<<<<<<< HEAD
-  {2adbe150-2dc8-497e-92f6-33c12e75b581}, !- Handle
+  {2d9f0534-2a46-4762-8fc5-bf8dfb810876}, !- Handle
   Surface 2,                              !- Name
   Wall,                                   !- Surface Type
   ,                                       !- Construction Name
-  {16b255d4-8ee4-4e99-8485-fd4344829433}, !- Space Name
-=======
-  {49b5edc3-6b1f-449f-866e-caaafcba1960}, !- Handle
-  Surface 2,                              !- Name
-  Wall,                                   !- Surface Type
-  ,                                       !- Construction Name
-  {b2aff0ef-c00b-4709-be60-c2fd04b9311b}, !- Space Name
->>>>>>> a49bb51b
+  {c280f884-fbc4-4f3d-87b9-4a1fb18711b3}, !- Space Name
   Outdoors,                               !- Outside Boundary Condition
   ,                                       !- Outside Boundary Condition Object
   SunExposed,                             !- Sun Exposure
@@ -541,19 +391,11 @@
   0, -9.144, 2.4384;                      !- X,Y,Z Vertex 4 {m}
 
 OS:Surface,
-<<<<<<< HEAD
-  {cd4f2bcd-a63d-491e-85c9-595e868ec066}, !- Handle
+  {a430f383-e685-4165-bba9-103a3e99fddc}, !- Handle
   Surface 3,                              !- Name
   Wall,                                   !- Surface Type
   ,                                       !- Construction Name
-  {16b255d4-8ee4-4e99-8485-fd4344829433}, !- Space Name
-=======
-  {3a71b97e-c729-42ca-b7de-c24ebe325695}, !- Handle
-  Surface 3,                              !- Name
-  Wall,                                   !- Surface Type
-  ,                                       !- Construction Name
-  {b2aff0ef-c00b-4709-be60-c2fd04b9311b}, !- Space Name
->>>>>>> a49bb51b
+  {c280f884-fbc4-4f3d-87b9-4a1fb18711b3}, !- Space Name
   Outdoors,                               !- Outside Boundary Condition
   ,                                       !- Outside Boundary Condition Object
   SunExposed,                             !- Sun Exposure
@@ -566,19 +408,11 @@
   0, 0, 2.4384;                           !- X,Y,Z Vertex 4 {m}
 
 OS:Surface,
-<<<<<<< HEAD
-  {55907b57-2831-4e8f-9ba9-3691c7205abb}, !- Handle
+  {a1e41848-3e2d-4c42-b921-a0cee0a37058}, !- Handle
   Surface 4,                              !- Name
   Wall,                                   !- Surface Type
   ,                                       !- Construction Name
-  {16b255d4-8ee4-4e99-8485-fd4344829433}, !- Space Name
-=======
-  {b3e57599-cfa0-455a-8d75-39384ed5f8da}, !- Handle
-  Surface 4,                              !- Name
-  Wall,                                   !- Surface Type
-  ,                                       !- Construction Name
-  {b2aff0ef-c00b-4709-be60-c2fd04b9311b}, !- Space Name
->>>>>>> a49bb51b
+  {c280f884-fbc4-4f3d-87b9-4a1fb18711b3}, !- Space Name
   Adiabatic,                              !- Outside Boundary Condition
   ,                                       !- Outside Boundary Condition Object
   NoSun,                                  !- Sun Exposure
@@ -591,19 +425,11 @@
   4.572, 0, 2.4384;                       !- X,Y,Z Vertex 4 {m}
 
 OS:Surface,
-<<<<<<< HEAD
-  {db6c871b-f16f-49c8-a153-60b60e454b59}, !- Handle
+  {9cc8207e-4a5d-4b2b-aa10-6bcb5817ae7a}, !- Handle
   Surface 5,                              !- Name
   Wall,                                   !- Surface Type
   ,                                       !- Construction Name
-  {16b255d4-8ee4-4e99-8485-fd4344829433}, !- Space Name
-=======
-  {dae71641-2e42-408e-9d46-33856acf9521}, !- Handle
-  Surface 5,                              !- Name
-  Wall,                                   !- Surface Type
-  ,                                       !- Construction Name
-  {b2aff0ef-c00b-4709-be60-c2fd04b9311b}, !- Space Name
->>>>>>> a49bb51b
+  {c280f884-fbc4-4f3d-87b9-4a1fb18711b3}, !- Space Name
   Outdoors,                               !- Outside Boundary Condition
   ,                                       !- Outside Boundary Condition Object
   SunExposed,                             !- Sun Exposure
@@ -616,23 +442,13 @@
   4.572, -9.144, 2.4384;                  !- X,Y,Z Vertex 4 {m}
 
 OS:Surface,
-<<<<<<< HEAD
-  {f67de1b5-7c5d-4dca-b985-8d6d325ae1d7}, !- Handle
+  {3c5cdc47-ca52-4668-b892-9e9d5d387e63}, !- Handle
   Surface 6,                              !- Name
   RoofCeiling,                            !- Surface Type
   ,                                       !- Construction Name
-  {16b255d4-8ee4-4e99-8485-fd4344829433}, !- Space Name
+  {c280f884-fbc4-4f3d-87b9-4a1fb18711b3}, !- Space Name
   Surface,                                !- Outside Boundary Condition
-  {2b330bb7-4572-492c-8d50-ecb3d2eb3320}, !- Outside Boundary Condition Object
-=======
-  {9a97c2f3-b5ec-43e6-bace-4911cd13de7b}, !- Handle
-  Surface 6,                              !- Name
-  RoofCeiling,                            !- Surface Type
-  ,                                       !- Construction Name
-  {b2aff0ef-c00b-4709-be60-c2fd04b9311b}, !- Space Name
-  Surface,                                !- Outside Boundary Condition
-  {595741d6-8448-45bc-8c6d-86aa5b435fa6}, !- Outside Boundary Condition Object
->>>>>>> a49bb51b
+  {c97f2fea-2b71-4cbb-af4f-1e48164f2e26}, !- Outside Boundary Condition Object
   NoSun,                                  !- Sun Exposure
   NoWind,                                 !- Wind Exposure
   ,                                       !- View Factor to Ground
@@ -643,11 +459,7 @@
   0, -9.144, 2.4384;                      !- X,Y,Z Vertex 4 {m}
 
 OS:SpaceType,
-<<<<<<< HEAD
-  {db92804b-62e8-423a-ba41-599a270de61d}, !- Handle
-=======
-  {560ed3a7-7130-4382-8e90-e46b1ee75789}, !- Handle
->>>>>>> a49bb51b
+  {9753ee79-ce15-4d44-b64b-65fb0b1807d5}, !- Handle
   Space Type 1,                           !- Name
   ,                                       !- Default Construction Set Name
   ,                                       !- Default Schedule Set Name
@@ -658,15 +470,9 @@
   living;                                 !- Standards Space Type
 
 OS:Space,
-<<<<<<< HEAD
-  {23f5a361-71db-4196-80cf-8c9657768ef6}, !- Handle
+  {fac1b93f-2728-4e9c-abc2-9abec10edada}, !- Handle
   living space|story 2,                   !- Name
-  {db92804b-62e8-423a-ba41-599a270de61d}, !- Space Type Name
-=======
-  {5d145711-3bd0-4667-b0e2-e9dbbb50a441}, !- Handle
-  living space|story 2,                   !- Name
-  {560ed3a7-7130-4382-8e90-e46b1ee75789}, !- Space Type Name
->>>>>>> a49bb51b
+  {9753ee79-ce15-4d44-b64b-65fb0b1807d5}, !- Space Type Name
   ,                                       !- Default Construction Set Name
   ,                                       !- Default Schedule Set Name
   -0,                                     !- Direction of Relative North {deg}
@@ -674,31 +480,102 @@
   0,                                      !- Y Origin {m}
   2.4384,                                 !- Z Origin {m}
   ,                                       !- Building Story Name
-<<<<<<< HEAD
-  {ce70d6f6-712f-48ba-9586-a11ce0b4afca}, !- Thermal Zone Name
+  {5b3a72c8-6bd9-4604-ad6d-461f0ed479b5}, !- Thermal Zone Name
   ,                                       !- Part of Total Floor Area
   ,                                       !- Design Specification Outdoor Air Object Name
-  {6c47976f-c68b-4d84-8be3-d416d4ecd101}; !- Building Unit Name
-
-OS:Surface,
-  {d7dd4af2-1176-40c5-a424-6fc5c2e92c59}, !- Handle
+  {5b098e46-00bc-4269-a5cf-c87f26e1e9c9}; !- Building Unit Name
+
+OS:Surface,
+  {16160b13-0d06-44c4-b103-187f5286a2e9}, !- Handle
   Surface 7,                              !- Name
   Wall,                                   !- Surface Type
   ,                                       !- Construction Name
-  {23f5a361-71db-4196-80cf-8c9657768ef6}, !- Space Name
-=======
-  {23d49110-2b6c-45bd-bfb5-8f593365f141}, !- Thermal Zone Name
-  ,                                       !- Part of Total Floor Area
-  ,                                       !- Design Specification Outdoor Air Object Name
-  {58d66c4a-4dfd-4442-8c49-52177a6a5e44}; !- Building Unit Name
-
-OS:Surface,
-  {dc168370-7565-4bb0-a5ee-0b1b513081bf}, !- Handle
-  Surface 7,                              !- Name
-  Wall,                                   !- Surface Type
-  ,                                       !- Construction Name
-  {5d145711-3bd0-4667-b0e2-e9dbbb50a441}, !- Space Name
->>>>>>> a49bb51b
+  {fac1b93f-2728-4e9c-abc2-9abec10edada}, !- Space Name
+  Outdoors,                               !- Outside Boundary Condition
+  ,                                       !- Outside Boundary Condition Object
+  SunExposed,                             !- Sun Exposure
+  WindExposed,                            !- Wind Exposure
+  ,                                       !- View Factor to Ground
+  ,                                       !- Number of Vertices
+  4.572, 0, 2.4384,                       !- X,Y,Z Vertex 1 {m}
+  4.572, 0, 0,                            !- X,Y,Z Vertex 2 {m}
+  0, 0, 0,                                !- X,Y,Z Vertex 3 {m}
+  0, 0, 2.4384;                           !- X,Y,Z Vertex 4 {m}
+
+OS:Surface,
+  {04a703d9-bae1-436b-a677-0e1470d0fedb}, !- Handle
+  Surface 8,                              !- Name
+  Wall,                                   !- Surface Type
+  ,                                       !- Construction Name
+  {fac1b93f-2728-4e9c-abc2-9abec10edada}, !- Space Name
+  Adiabatic,                              !- Outside Boundary Condition
+  ,                                       !- Outside Boundary Condition Object
+  NoSun,                                  !- Sun Exposure
+  NoWind,                                 !- Wind Exposure
+  ,                                       !- View Factor to Ground
+  ,                                       !- Number of Vertices
+  4.572, -9.144, 2.4384,                  !- X,Y,Z Vertex 1 {m}
+  4.572, -9.144, 0,                       !- X,Y,Z Vertex 2 {m}
+  4.572, 0, 0,                            !- X,Y,Z Vertex 3 {m}
+  4.572, 0, 2.4384;                       !- X,Y,Z Vertex 4 {m}
+
+OS:Surface,
+  {4ff1e7a7-45f6-43a4-ae1e-258b6d747fb3}, !- Handle
+  Surface 9,                              !- Name
+  RoofCeiling,                            !- Surface Type
+  ,                                       !- Construction Name
+  {fac1b93f-2728-4e9c-abc2-9abec10edada}, !- Space Name
+  Surface,                                !- Outside Boundary Condition
+  {70cadcac-24be-420b-934b-b5a8567bc1e9}, !- Outside Boundary Condition Object
+  NoSun,                                  !- Sun Exposure
+  NoWind,                                 !- Wind Exposure
+  ,                                       !- View Factor to Ground
+  ,                                       !- Number of Vertices
+  4.572, -9.144, 2.4384,                  !- X,Y,Z Vertex 1 {m}
+  4.572, 0, 2.4384,                       !- X,Y,Z Vertex 2 {m}
+  0, 0, 2.4384,                           !- X,Y,Z Vertex 3 {m}
+  0, -9.144, 2.4384;                      !- X,Y,Z Vertex 4 {m}
+
+OS:Surface,
+  {c97f2fea-2b71-4cbb-af4f-1e48164f2e26}, !- Handle
+  Surface 10,                             !- Name
+  Floor,                                  !- Surface Type
+  ,                                       !- Construction Name
+  {fac1b93f-2728-4e9c-abc2-9abec10edada}, !- Space Name
+  Surface,                                !- Outside Boundary Condition
+  {3c5cdc47-ca52-4668-b892-9e9d5d387e63}, !- Outside Boundary Condition Object
+  NoSun,                                  !- Sun Exposure
+  NoWind,                                 !- Wind Exposure
+  ,                                       !- View Factor to Ground
+  ,                                       !- Number of Vertices
+  0, -9.144, 0,                           !- X,Y,Z Vertex 1 {m}
+  0, 0, 0,                                !- X,Y,Z Vertex 2 {m}
+  4.572, 0, 0,                            !- X,Y,Z Vertex 3 {m}
+  4.572, -9.144, 0;                       !- X,Y,Z Vertex 4 {m}
+
+OS:Surface,
+  {f7e5c1c7-861c-427a-bea7-33b2f5288628}, !- Handle
+  Surface 11,                             !- Name
+  Wall,                                   !- Surface Type
+  ,                                       !- Construction Name
+  {fac1b93f-2728-4e9c-abc2-9abec10edada}, !- Space Name
+  Outdoors,                               !- Outside Boundary Condition
+  ,                                       !- Outside Boundary Condition Object
+  SunExposed,                             !- Sun Exposure
+  WindExposed,                            !- Wind Exposure
+  ,                                       !- View Factor to Ground
+  ,                                       !- Number of Vertices
+  0, 0, 2.4384,                           !- X,Y,Z Vertex 1 {m}
+  0, 0, 0,                                !- X,Y,Z Vertex 2 {m}
+  0, -9.144, 0,                           !- X,Y,Z Vertex 3 {m}
+  0, -9.144, 2.4384;                      !- X,Y,Z Vertex 4 {m}
+
+OS:Surface,
+  {d007e7e5-d080-4ba6-8beb-da67b51ae47d}, !- Handle
+  Surface 12,                             !- Name
+  Wall,                                   !- Surface Type
+  ,                                       !- Construction Name
+  {fac1b93f-2728-4e9c-abc2-9abec10edada}, !- Space Name
   Outdoors,                               !- Outside Boundary Condition
   ,                                       !- Outside Boundary Condition Object
   SunExposed,                             !- Sun Exposure
@@ -711,165 +588,11 @@
   4.572, -9.144, 2.4384;                  !- X,Y,Z Vertex 4 {m}
 
 OS:Surface,
-<<<<<<< HEAD
-  {869ea30a-f023-41d0-9249-2d3c4e1f57b3}, !- Handle
-=======
-  {595741d6-8448-45bc-8c6d-86aa5b435fa6}, !- Handle
->>>>>>> a49bb51b
-  Surface 8,                              !- Name
-  RoofCeiling,                            !- Surface Type
-  ,                                       !- Construction Name
-<<<<<<< HEAD
-  {23f5a361-71db-4196-80cf-8c9657768ef6}, !- Space Name
-  Surface,                                !- Outside Boundary Condition
-  {9b05a196-1ef8-49a2-92d8-918eb95ba0dd}, !- Outside Boundary Condition Object
-=======
-  {5d145711-3bd0-4667-b0e2-e9dbbb50a441}, !- Space Name
-  Surface,                                !- Outside Boundary Condition
-  {9a97c2f3-b5ec-43e6-bace-4911cd13de7b}, !- Outside Boundary Condition Object
->>>>>>> a49bb51b
-  NoSun,                                  !- Sun Exposure
-  NoWind,                                 !- Wind Exposure
-  ,                                       !- View Factor to Ground
-  ,                                       !- Number of Vertices
-  4.572, -9.144, 2.4384,                  !- X,Y,Z Vertex 1 {m}
-  4.572, 0, 2.4384,                       !- X,Y,Z Vertex 2 {m}
-  0, 0, 2.4384,                           !- X,Y,Z Vertex 3 {m}
-  0, -9.144, 2.4384;                      !- X,Y,Z Vertex 4 {m}
-
-OS:Surface,
-<<<<<<< HEAD
-  {1cbbb443-dbf8-4131-a402-c292ec7f3a98}, !- Handle
-  Surface 9,                              !- Name
-  Wall,                                   !- Surface Type
-  ,                                       !- Construction Name
-  {23f5a361-71db-4196-80cf-8c9657768ef6}, !- Space Name
-=======
-  {43429260-055c-420f-b76c-c33aba7e1f22}, !- Handle
-  Surface 9,                              !- Name
-  Wall,                                   !- Surface Type
-  ,                                       !- Construction Name
-  {5d145711-3bd0-4667-b0e2-e9dbbb50a441}, !- Space Name
->>>>>>> a49bb51b
-  Outdoors,                               !- Outside Boundary Condition
-  ,                                       !- Outside Boundary Condition Object
-  SunExposed,                             !- Sun Exposure
-  WindExposed,                            !- Wind Exposure
-  ,                                       !- View Factor to Ground
-  ,                                       !- Number of Vertices
-<<<<<<< HEAD
-  0, 0, 2.4384,                           !- X,Y,Z Vertex 1 {m}
-  0, 0, 0,                                !- X,Y,Z Vertex 2 {m}
-  0, -9.144, 0,                           !- X,Y,Z Vertex 3 {m}
-  0, -9.144, 2.4384;                      !- X,Y,Z Vertex 4 {m}
-
-OS:Surface,
-  {2b330bb7-4572-492c-8d50-ecb3d2eb3320}, !- Handle
-=======
-  0, -9.144, 2.4384,                      !- X,Y,Z Vertex 1 {m}
-  0, -9.144, 0,                           !- X,Y,Z Vertex 2 {m}
-  4.572, -9.144, 0,                       !- X,Y,Z Vertex 3 {m}
-  4.572, -9.144, 2.4384;                  !- X,Y,Z Vertex 4 {m}
-
-OS:Surface,
-  {a3d2a868-d57a-4a4a-a7ab-e409d1c8abfc}, !- Handle
->>>>>>> a49bb51b
-  Surface 10,                             !- Name
-  Floor,                                  !- Surface Type
-  ,                                       !- Construction Name
-<<<<<<< HEAD
-  {23f5a361-71db-4196-80cf-8c9657768ef6}, !- Space Name
-  Surface,                                !- Outside Boundary Condition
-  {f67de1b5-7c5d-4dca-b985-8d6d325ae1d7}, !- Outside Boundary Condition Object
-  NoSun,                                  !- Sun Exposure
-  NoWind,                                 !- Wind Exposure
-  ,                                       !- View Factor to Ground
-  ,                                       !- Number of Vertices
-  0, -9.144, 0,                           !- X,Y,Z Vertex 1 {m}
-  0, 0, 0,                                !- X,Y,Z Vertex 2 {m}
-  4.572, 0, 0,                            !- X,Y,Z Vertex 3 {m}
-  4.572, -9.144, 0;                       !- X,Y,Z Vertex 4 {m}
-
-OS:Surface,
-  {653f8c4a-2554-4397-9603-cb9ff6d19182}, !- Handle
-  Surface 11,                             !- Name
-  Wall,                                   !- Surface Type
-  ,                                       !- Construction Name
-  {23f5a361-71db-4196-80cf-8c9657768ef6}, !- Space Name
-=======
-  {5d145711-3bd0-4667-b0e2-e9dbbb50a441}, !- Space Name
-  Outdoors,                               !- Outside Boundary Condition
-  ,                                       !- Outside Boundary Condition Object
-  SunExposed,                             !- Sun Exposure
-  WindExposed,                            !- Wind Exposure
-  ,                                       !- View Factor to Ground
-  ,                                       !- Number of Vertices
-  4.572, 0, 2.4384,                       !- X,Y,Z Vertex 1 {m}
-  4.572, 0, 0,                            !- X,Y,Z Vertex 2 {m}
-  0, 0, 0,                                !- X,Y,Z Vertex 3 {m}
-  0, 0, 2.4384;                           !- X,Y,Z Vertex 4 {m}
-
-OS:Surface,
-  {6db6b827-f712-4a92-a107-268ab9c46179}, !- Handle
-  Surface 11,                             !- Name
-  Wall,                                   !- Surface Type
-  ,                                       !- Construction Name
-  {5d145711-3bd0-4667-b0e2-e9dbbb50a441}, !- Space Name
->>>>>>> a49bb51b
-  Adiabatic,                              !- Outside Boundary Condition
-  ,                                       !- Outside Boundary Condition Object
-  NoSun,                                  !- Sun Exposure
-  NoWind,                                 !- Wind Exposure
-  ,                                       !- View Factor to Ground
-  ,                                       !- Number of Vertices
-  4.572, -9.144, 2.4384,                  !- X,Y,Z Vertex 1 {m}
-  4.572, -9.144, 0,                       !- X,Y,Z Vertex 2 {m}
-  4.572, 0, 0,                            !- X,Y,Z Vertex 3 {m}
-  4.572, 0, 2.4384;                       !- X,Y,Z Vertex 4 {m}
-
-OS:Surface,
-<<<<<<< HEAD
-  {597cdc5f-0d6f-4e87-8d5f-4f7a9b882207}, !- Handle
-=======
-  {152dce56-641d-4ff9-8543-97ed8ef45a2e}, !- Handle
->>>>>>> a49bb51b
-  Surface 12,                             !- Name
-  Wall,                                   !- Surface Type
-  ,                                       !- Construction Name
-<<<<<<< HEAD
-  {23f5a361-71db-4196-80cf-8c9657768ef6}, !- Space Name
-  Outdoors,                               !- Outside Boundary Condition
-  ,                                       !- Outside Boundary Condition Object
-  SunExposed,                             !- Sun Exposure
-  WindExposed,                            !- Wind Exposure
-=======
-  {5d145711-3bd0-4667-b0e2-e9dbbb50a441}, !- Space Name
-  Surface,                                !- Outside Boundary Condition
-  {d9447715-1b5a-4151-9f6b-9efdb25d5bf4}, !- Outside Boundary Condition Object
-  NoSun,                                  !- Sun Exposure
-  NoWind,                                 !- Wind Exposure
->>>>>>> a49bb51b
-  ,                                       !- View Factor to Ground
-  ,                                       !- Number of Vertices
-  4.572, 0, 2.4384,                       !- X,Y,Z Vertex 1 {m}
-  4.572, 0, 0,                            !- X,Y,Z Vertex 2 {m}
-  0, 0, 0,                                !- X,Y,Z Vertex 3 {m}
-  0, 0, 2.4384;                           !- X,Y,Z Vertex 4 {m}
-
-OS:Surface,
-<<<<<<< HEAD
-  {8d1e710d-35fd-4632-8ce5-416d63a1024c}, !- Handle
+  {409aa249-0fcf-40be-82ed-87cdcfcb1a9b}, !- Handle
   Surface 18,                             !- Name
   Floor,                                  !- Surface Type
   ,                                       !- Construction Name
-  {4b2798b7-a8f9-418d-ac1b-4e38dc94e4fb}, !- Space Name
-=======
-  {c64ce766-1770-4ed6-9066-03f3cef50d67}, !- Handle
-  Surface 18,                             !- Name
-  Floor,                                  !- Surface Type
-  ,                                       !- Construction Name
-  {e868b2ac-3a07-4de6-8cdf-5c3d22b71f6d}, !- Space Name
->>>>>>> a49bb51b
+  {228023c5-aa6f-4602-aa9a-4bd58e409d55}, !- Space Name
   Foundation,                             !- Outside Boundary Condition
   ,                                       !- Outside Boundary Condition Object
   NoSun,                                  !- Sun Exposure
@@ -882,19 +605,11 @@
   4.572, -9.144, -2.4384;                 !- X,Y,Z Vertex 4 {m}
 
 OS:Surface,
-<<<<<<< HEAD
-  {49a3bc13-8cf0-4f5e-90bc-eaa205801c54}, !- Handle
+  {b799eb73-ecfe-4fe0-b661-8bb31b441c1f}, !- Handle
   Surface 19,                             !- Name
   Wall,                                   !- Surface Type
   ,                                       !- Construction Name
-  {4b2798b7-a8f9-418d-ac1b-4e38dc94e4fb}, !- Space Name
-=======
-  {5403f339-080f-4fcc-ba81-105e29dedbf6}, !- Handle
-  Surface 19,                             !- Name
-  Wall,                                   !- Surface Type
-  ,                                       !- Construction Name
-  {e868b2ac-3a07-4de6-8cdf-5c3d22b71f6d}, !- Space Name
->>>>>>> a49bb51b
+  {228023c5-aa6f-4602-aa9a-4bd58e409d55}, !- Space Name
   Foundation,                             !- Outside Boundary Condition
   ,                                       !- Outside Boundary Condition Object
   NoSun,                                  !- Sun Exposure
@@ -907,19 +622,11 @@
   0, -9.144, 0;                           !- X,Y,Z Vertex 4 {m}
 
 OS:Surface,
-<<<<<<< HEAD
-  {1564ba3d-1651-48d4-aa55-37c4420cea07}, !- Handle
+  {5bc42228-d538-4736-91b6-01d61d38501b}, !- Handle
   Surface 20,                             !- Name
   Wall,                                   !- Surface Type
   ,                                       !- Construction Name
-  {4b2798b7-a8f9-418d-ac1b-4e38dc94e4fb}, !- Space Name
-=======
-  {60e58855-2b79-45b8-9718-a77c39dec1cf}, !- Handle
-  Surface 20,                             !- Name
-  Wall,                                   !- Surface Type
-  ,                                       !- Construction Name
-  {e868b2ac-3a07-4de6-8cdf-5c3d22b71f6d}, !- Space Name
->>>>>>> a49bb51b
+  {228023c5-aa6f-4602-aa9a-4bd58e409d55}, !- Space Name
   Foundation,                             !- Outside Boundary Condition
   ,                                       !- Outside Boundary Condition Object
   NoSun,                                  !- Sun Exposure
@@ -932,19 +639,11 @@
   0, 0, 0;                                !- X,Y,Z Vertex 4 {m}
 
 OS:Surface,
-<<<<<<< HEAD
-  {5d12f190-eb46-476f-ba82-b5424050a215}, !- Handle
+  {1c9a5a2e-73db-4efa-a666-48b6f955a8bf}, !- Handle
   Surface 21,                             !- Name
   Wall,                                   !- Surface Type
   ,                                       !- Construction Name
-  {4b2798b7-a8f9-418d-ac1b-4e38dc94e4fb}, !- Space Name
-=======
-  {61526032-70fe-4cf4-8f77-386e8b02207e}, !- Handle
-  Surface 21,                             !- Name
-  Wall,                                   !- Surface Type
-  ,                                       !- Construction Name
-  {e868b2ac-3a07-4de6-8cdf-5c3d22b71f6d}, !- Space Name
->>>>>>> a49bb51b
+  {228023c5-aa6f-4602-aa9a-4bd58e409d55}, !- Space Name
   Adiabatic,                              !- Outside Boundary Condition
   ,                                       !- Outside Boundary Condition Object
   NoSun,                                  !- Sun Exposure
@@ -957,19 +656,11 @@
   4.572, 0, 0;                            !- X,Y,Z Vertex 4 {m}
 
 OS:Surface,
-<<<<<<< HEAD
-  {2f6ad149-96e6-4352-a4e7-9c3a9f831075}, !- Handle
+  {c0780ce8-e268-464f-b2fd-94df188eb9de}, !- Handle
   Surface 22,                             !- Name
   Wall,                                   !- Surface Type
   ,                                       !- Construction Name
-  {4b2798b7-a8f9-418d-ac1b-4e38dc94e4fb}, !- Space Name
-=======
-  {b8a9201e-f4b1-4277-8e73-d6221a00a059}, !- Handle
-  Surface 22,                             !- Name
-  Wall,                                   !- Surface Type
-  ,                                       !- Construction Name
-  {e868b2ac-3a07-4de6-8cdf-5c3d22b71f6d}, !- Space Name
->>>>>>> a49bb51b
+  {228023c5-aa6f-4602-aa9a-4bd58e409d55}, !- Space Name
   Foundation,                             !- Outside Boundary Condition
   ,                                       !- Outside Boundary Condition Object
   NoSun,                                  !- Sun Exposure
@@ -982,23 +673,13 @@
   4.572, -9.144, 0;                       !- X,Y,Z Vertex 4 {m}
 
 OS:Surface,
-<<<<<<< HEAD
-  {fa13d3a4-52d6-4904-b736-7c6112f8047f}, !- Handle
+  {30c23245-3d67-4283-a858-0e149e64f603}, !- Handle
   Surface 23,                             !- Name
   RoofCeiling,                            !- Surface Type
   ,                                       !- Construction Name
-  {4b2798b7-a8f9-418d-ac1b-4e38dc94e4fb}, !- Space Name
+  {228023c5-aa6f-4602-aa9a-4bd58e409d55}, !- Space Name
   Surface,                                !- Outside Boundary Condition
-  {9f15d168-2db0-4a19-873d-be867e2be933}, !- Outside Boundary Condition Object
-=======
-  {11d0ad92-41b3-4b4f-a66b-83cff3e70f81}, !- Handle
-  Surface 23,                             !- Name
-  RoofCeiling,                            !- Surface Type
-  ,                                       !- Construction Name
-  {e868b2ac-3a07-4de6-8cdf-5c3d22b71f6d}, !- Space Name
-  Surface,                                !- Outside Boundary Condition
-  {5b50c815-5add-47ee-aca5-96b66fb0a190}, !- Outside Boundary Condition Object
->>>>>>> a49bb51b
+  {eedc1fff-30a5-4b7e-9ef3-22cd4c2a2d76}, !- Outside Boundary Condition Object
   NoSun,                                  !- Sun Exposure
   NoWind,                                 !- Wind Exposure
   ,                                       !- View Factor to Ground
@@ -1009,15 +690,9 @@
   0, -9.144, 0;                           !- X,Y,Z Vertex 4 {m}
 
 OS:Space,
-<<<<<<< HEAD
-  {4b2798b7-a8f9-418d-ac1b-4e38dc94e4fb}, !- Handle
+  {228023c5-aa6f-4602-aa9a-4bd58e409d55}, !- Handle
   unfinished basement space,              !- Name
-  {90f5f337-5dd7-430c-b3b9-69f216629022}, !- Space Type Name
-=======
-  {e868b2ac-3a07-4de6-8cdf-5c3d22b71f6d}, !- Handle
-  unfinished basement space,              !- Name
-  {62508d94-2710-4a5b-9266-a858bbd4a356}, !- Space Type Name
->>>>>>> a49bb51b
+  {b8da8456-879b-40ea-ac23-a15c66ce1bcd}, !- Space Type Name
   ,                                       !- Default Construction Set Name
   ,                                       !- Default Schedule Set Name
   ,                                       !- Direction of Relative North {deg}
@@ -1025,17 +700,10 @@
   ,                                       !- Y Origin {m}
   ,                                       !- Z Origin {m}
   ,                                       !- Building Story Name
-<<<<<<< HEAD
-  {be4fb2d5-bec4-4b2f-bc4d-36f4820d04fe}; !- Thermal Zone Name
+  {9286087e-e358-47af-9539-0e8ba21a80fc}; !- Thermal Zone Name
 
 OS:ThermalZone,
-  {be4fb2d5-bec4-4b2f-bc4d-36f4820d04fe}, !- Handle
-=======
-  {6b43b009-8650-4d09-9711-3179c9d7802d}; !- Thermal Zone Name
-
-OS:ThermalZone,
-  {6b43b009-8650-4d09-9711-3179c9d7802d}, !- Handle
->>>>>>> a49bb51b
+  {9286087e-e358-47af-9539-0e8ba21a80fc}, !- Handle
   unfinished basement zone,               !- Name
   ,                                       !- Multiplier
   ,                                       !- Ceiling Height {m}
@@ -1044,17 +712,10 @@
   ,                                       !- Zone Inside Convection Algorithm
   ,                                       !- Zone Outside Convection Algorithm
   ,                                       !- Zone Conditioning Equipment List Name
-<<<<<<< HEAD
-  {977b7a34-d38a-4ef2-8ce2-d9a7490b220d}, !- Zone Air Inlet Port List
-  {0723cb82-0781-4328-ade6-573006e7070f}, !- Zone Air Exhaust Port List
-  {64a055ab-7a0d-42e6-bd6e-10464109618b}, !- Zone Air Node Name
-  {87b22039-f6cb-4773-82dd-190be11a9894}, !- Zone Return Air Port List
-=======
-  {dcc1e112-f9e1-4212-9b71-4cfd691e3717}, !- Zone Air Inlet Port List
-  {03f2577c-ea22-4dfa-a3e1-ad9b4012e43c}, !- Zone Air Exhaust Port List
-  {9d4e668f-f498-4376-ae44-80cbbc8a223b}, !- Zone Air Node Name
-  {7b37041c-fb14-4940-a0aa-d2e3a78eee51}, !- Zone Return Air Port List
->>>>>>> a49bb51b
+  {8c38063b-88a3-4d48-8a42-871c932c2266}, !- Zone Air Inlet Port List
+  {2892123d-3984-4205-a4f8-631bc60fab8f}, !- Zone Air Exhaust Port List
+  {260df134-81c4-49cc-8452-ba836b1cf7c9}, !- Zone Air Node Name
+  {de2c1c97-162f-4b68-837b-a5a529dcd243}, !- Zone Return Air Port List
   ,                                       !- Primary Daylighting Control Name
   ,                                       !- Fraction of Zone Controlled by Primary Daylighting Control
   ,                                       !- Secondary Daylighting Control Name
@@ -1065,63 +726,33 @@
   No;                                     !- Use Ideal Air Loads
 
 OS:Node,
-<<<<<<< HEAD
-  {6e5b3760-5ce4-48a5-8097-a3654ee2a258}, !- Handle
+  {87c0e36b-0974-4e9b-b127-27edf4b4c0e3}, !- Handle
   Node 2,                                 !- Name
-  {64a055ab-7a0d-42e6-bd6e-10464109618b}, !- Inlet Port
+  {260df134-81c4-49cc-8452-ba836b1cf7c9}, !- Inlet Port
   ;                                       !- Outlet Port
 
 OS:Connection,
-  {64a055ab-7a0d-42e6-bd6e-10464109618b}, !- Handle
-  {be4fb2d5-bec4-4b2f-bc4d-36f4820d04fe}, !- Source Object
+  {260df134-81c4-49cc-8452-ba836b1cf7c9}, !- Handle
+  {9286087e-e358-47af-9539-0e8ba21a80fc}, !- Source Object
   11,                                     !- Outlet Port
-  {6e5b3760-5ce4-48a5-8097-a3654ee2a258}, !- Target Object
+  {87c0e36b-0974-4e9b-b127-27edf4b4c0e3}, !- Target Object
   2;                                      !- Inlet Port
 
 OS:PortList,
-  {977b7a34-d38a-4ef2-8ce2-d9a7490b220d}, !- Handle
-  {be4fb2d5-bec4-4b2f-bc4d-36f4820d04fe}; !- HVAC Component
+  {8c38063b-88a3-4d48-8a42-871c932c2266}, !- Handle
+  {9286087e-e358-47af-9539-0e8ba21a80fc}; !- HVAC Component
 
 OS:PortList,
-  {0723cb82-0781-4328-ade6-573006e7070f}, !- Handle
-  {be4fb2d5-bec4-4b2f-bc4d-36f4820d04fe}; !- HVAC Component
+  {2892123d-3984-4205-a4f8-631bc60fab8f}, !- Handle
+  {9286087e-e358-47af-9539-0e8ba21a80fc}; !- HVAC Component
 
 OS:PortList,
-  {87b22039-f6cb-4773-82dd-190be11a9894}, !- Handle
-  {be4fb2d5-bec4-4b2f-bc4d-36f4820d04fe}; !- HVAC Component
+  {de2c1c97-162f-4b68-837b-a5a529dcd243}, !- Handle
+  {9286087e-e358-47af-9539-0e8ba21a80fc}; !- HVAC Component
 
 OS:Sizing:Zone,
-  {3b384632-b718-404d-a5a2-bba505f349ab}, !- Handle
-  {be4fb2d5-bec4-4b2f-bc4d-36f4820d04fe}, !- Zone or ZoneList Name
-=======
-  {ba9f2738-d998-4f45-9d64-1fa646fac96a}, !- Handle
-  Node 2,                                 !- Name
-  {9d4e668f-f498-4376-ae44-80cbbc8a223b}, !- Inlet Port
-  ;                                       !- Outlet Port
-
-OS:Connection,
-  {9d4e668f-f498-4376-ae44-80cbbc8a223b}, !- Handle
-  {6b43b009-8650-4d09-9711-3179c9d7802d}, !- Source Object
-  11,                                     !- Outlet Port
-  {ba9f2738-d998-4f45-9d64-1fa646fac96a}, !- Target Object
-  2;                                      !- Inlet Port
-
-OS:PortList,
-  {dcc1e112-f9e1-4212-9b71-4cfd691e3717}, !- Handle
-  {6b43b009-8650-4d09-9711-3179c9d7802d}; !- HVAC Component
-
-OS:PortList,
-  {03f2577c-ea22-4dfa-a3e1-ad9b4012e43c}, !- Handle
-  {6b43b009-8650-4d09-9711-3179c9d7802d}; !- HVAC Component
-
-OS:PortList,
-  {7b37041c-fb14-4940-a0aa-d2e3a78eee51}, !- Handle
-  {6b43b009-8650-4d09-9711-3179c9d7802d}; !- HVAC Component
-
-OS:Sizing:Zone,
-  {67d5d28c-e8e6-4924-bd82-fe7389e4adde}, !- Handle
-  {6b43b009-8650-4d09-9711-3179c9d7802d}, !- Zone or ZoneList Name
->>>>>>> a49bb51b
+  {fb2c1d8a-93f4-4a5e-a015-9b8386f3394a}, !- Handle
+  {9286087e-e358-47af-9539-0e8ba21a80fc}, !- Zone or ZoneList Name
   SupplyAirTemperature,                   !- Zone Cooling Design Supply Air Temperature Input Method
   14,                                     !- Zone Cooling Design Supply Air Temperature {C}
   11.11,                                  !- Zone Cooling Design Supply Air Temperature Difference {deltaC}
@@ -1148,21 +779,12 @@
   autosize;                               !- Dedicated Outdoor Air High Setpoint Temperature for Design {C}
 
 OS:ZoneHVAC:EquipmentList,
-<<<<<<< HEAD
-  {03e8b01e-e3bc-4d25-9010-02885d01e028}, !- Handle
+  {fc88731a-c4b7-44c1-8c16-6d7dbafced96}, !- Handle
   Zone HVAC Equipment List 2,             !- Name
-  {be4fb2d5-bec4-4b2f-bc4d-36f4820d04fe}; !- Thermal Zone
+  {9286087e-e358-47af-9539-0e8ba21a80fc}; !- Thermal Zone
 
 OS:SpaceType,
-  {90f5f337-5dd7-430c-b3b9-69f216629022}, !- Handle
-=======
-  {415690e5-e551-43b8-beba-9849e511c26f}, !- Handle
-  Zone HVAC Equipment List 2,             !- Name
-  {6b43b009-8650-4d09-9711-3179c9d7802d}; !- Thermal Zone
-
-OS:SpaceType,
-  {62508d94-2710-4a5b-9266-a858bbd4a356}, !- Handle
->>>>>>> a49bb51b
+  {b8da8456-879b-40ea-ac23-a15c66ce1bcd}, !- Handle
   Space Type 2,                           !- Name
   ,                                       !- Default Construction Set Name
   ,                                       !- Default Schedule Set Name
@@ -1173,23 +795,13 @@
   unfinished basement;                    !- Standards Space Type
 
 OS:Surface,
-<<<<<<< HEAD
-  {9b05a196-1ef8-49a2-92d8-918eb95ba0dd}, !- Handle
+  {70cadcac-24be-420b-934b-b5a8567bc1e9}, !- Handle
   Surface 13,                             !- Name
   Floor,                                  !- Surface Type
   ,                                       !- Construction Name
-  {473dbb5b-3edd-4ee6-938e-39a9456d6627}, !- Space Name
+  {0dd9d893-dba3-45d1-bb13-4ec8b85f7b82}, !- Space Name
   Surface,                                !- Outside Boundary Condition
-  {869ea30a-f023-41d0-9249-2d3c4e1f57b3}, !- Outside Boundary Condition Object
-=======
-  {d9447715-1b5a-4151-9f6b-9efdb25d5bf4}, !- Handle
-  Surface 13,                             !- Name
-  Floor,                                  !- Surface Type
-  ,                                       !- Construction Name
-  {0e382da2-5e6f-42f3-b2b2-006b107ff5b7}, !- Space Name
-  Surface,                                !- Outside Boundary Condition
-  {152dce56-641d-4ff9-8543-97ed8ef45a2e}, !- Outside Boundary Condition Object
->>>>>>> a49bb51b
+  {4ff1e7a7-45f6-43a4-ae1e-258b6d747fb3}, !- Outside Boundary Condition Object
   NoSun,                                  !- Sun Exposure
   NoWind,                                 !- Wind Exposure
   ,                                       !- View Factor to Ground
@@ -1200,19 +812,11 @@
   4.572, -9.144, 4.8768;                  !- X,Y,Z Vertex 4 {m}
 
 OS:Surface,
-<<<<<<< HEAD
-  {8bb8635a-aaf7-40da-bbe9-7064c327e6e4}, !- Handle
+  {850ea9fa-6487-498b-be94-64908a464a6b}, !- Handle
   Surface 14,                             !- Name
   RoofCeiling,                            !- Surface Type
   ,                                       !- Construction Name
-  {473dbb5b-3edd-4ee6-938e-39a9456d6627}, !- Space Name
-=======
-  {fb6d2f2b-582b-4941-a629-2138616afa42}, !- Handle
-  Surface 14,                             !- Name
-  RoofCeiling,                            !- Surface Type
-  ,                                       !- Construction Name
-  {0e382da2-5e6f-42f3-b2b2-006b107ff5b7}, !- Space Name
->>>>>>> a49bb51b
+  {0dd9d893-dba3-45d1-bb13-4ec8b85f7b82}, !- Space Name
   Outdoors,                               !- Outside Boundary Condition
   ,                                       !- Outside Boundary Condition Object
   SunExposed,                             !- Sun Exposure
@@ -1225,19 +829,11 @@
   0, 0, 4.8768;                           !- X,Y,Z Vertex 4 {m}
 
 OS:Surface,
-<<<<<<< HEAD
-  {a249c039-1ead-4f29-84e6-688a1d2d80e6}, !- Handle
+  {3407b971-a592-40b8-ac51-f5046c9c1d22}, !- Handle
   Surface 15,                             !- Name
   RoofCeiling,                            !- Surface Type
   ,                                       !- Construction Name
-  {473dbb5b-3edd-4ee6-938e-39a9456d6627}, !- Space Name
-=======
-  {cb9a9436-c8bd-4d19-b179-29d13b09fb59}, !- Handle
-  Surface 15,                             !- Name
-  RoofCeiling,                            !- Surface Type
-  ,                                       !- Construction Name
-  {0e382da2-5e6f-42f3-b2b2-006b107ff5b7}, !- Space Name
->>>>>>> a49bb51b
+  {0dd9d893-dba3-45d1-bb13-4ec8b85f7b82}, !- Space Name
   Outdoors,                               !- Outside Boundary Condition
   ,                                       !- Outside Boundary Condition Object
   SunExposed,                             !- Sun Exposure
@@ -1250,19 +846,11 @@
   4.572, -9.144, 4.8768;                  !- X,Y,Z Vertex 4 {m}
 
 OS:Surface,
-<<<<<<< HEAD
-  {3280cd58-216d-431d-b74b-5f0d13712c5c}, !- Handle
+  {9b1f2a42-936d-4f33-83c2-c06a60453c96}, !- Handle
   Surface 16,                             !- Name
   Wall,                                   !- Surface Type
   ,                                       !- Construction Name
-  {473dbb5b-3edd-4ee6-938e-39a9456d6627}, !- Space Name
-=======
-  {c47eb2df-c217-4e26-b936-bbe44be46df5}, !- Handle
-  Surface 16,                             !- Name
-  Wall,                                   !- Surface Type
-  ,                                       !- Construction Name
-  {0e382da2-5e6f-42f3-b2b2-006b107ff5b7}, !- Space Name
->>>>>>> a49bb51b
+  {0dd9d893-dba3-45d1-bb13-4ec8b85f7b82}, !- Space Name
   Outdoors,                               !- Outside Boundary Condition
   ,                                       !- Outside Boundary Condition Object
   SunExposed,                             !- Sun Exposure
@@ -1274,19 +862,11 @@
   0, -9.144, 4.8768;                      !- X,Y,Z Vertex 3 {m}
 
 OS:Surface,
-<<<<<<< HEAD
-  {d643e48e-25ba-4083-aa9b-c7c55daedfd4}, !- Handle
+  {1dc1b929-2d65-4f0c-b36c-5e3369158aed}, !- Handle
   Surface 17,                             !- Name
   Wall,                                   !- Surface Type
   ,                                       !- Construction Name
-  {473dbb5b-3edd-4ee6-938e-39a9456d6627}, !- Space Name
-=======
-  {b45a1f9e-1b29-46d9-80d9-be4db97380d0}, !- Handle
-  Surface 17,                             !- Name
-  Wall,                                   !- Surface Type
-  ,                                       !- Construction Name
-  {0e382da2-5e6f-42f3-b2b2-006b107ff5b7}, !- Space Name
->>>>>>> a49bb51b
+  {0dd9d893-dba3-45d1-bb13-4ec8b85f7b82}, !- Space Name
   Adiabatic,                              !- Outside Boundary Condition
   ,                                       !- Outside Boundary Condition Object
   NoSun,                                  !- Sun Exposure
@@ -1298,15 +878,9 @@
   4.572, 0, 4.8768;                       !- X,Y,Z Vertex 3 {m}
 
 OS:Space,
-<<<<<<< HEAD
-  {473dbb5b-3edd-4ee6-938e-39a9456d6627}, !- Handle
+  {0dd9d893-dba3-45d1-bb13-4ec8b85f7b82}, !- Handle
   unfinished attic space,                 !- Name
-  {42400443-c365-40cc-ba11-a82de363562c}, !- Space Type Name
-=======
-  {0e382da2-5e6f-42f3-b2b2-006b107ff5b7}, !- Handle
-  unfinished attic space,                 !- Name
-  {53048faf-59e7-4264-a3dd-5a55ecf122e6}, !- Space Type Name
->>>>>>> a49bb51b
+  {dfbd2344-9ba2-4c6a-91ba-6e1c12cf3d6a}, !- Space Type Name
   ,                                       !- Default Construction Set Name
   ,                                       !- Default Schedule Set Name
   ,                                       !- Direction of Relative North {deg}
@@ -1314,17 +888,10 @@
   ,                                       !- Y Origin {m}
   ,                                       !- Z Origin {m}
   ,                                       !- Building Story Name
-<<<<<<< HEAD
-  {e668f2ac-3983-4673-bf58-74aae4ec989d}; !- Thermal Zone Name
+  {f569a2dd-a7dd-4dd5-b2a2-1ab4223e0402}; !- Thermal Zone Name
 
 OS:ThermalZone,
-  {e668f2ac-3983-4673-bf58-74aae4ec989d}, !- Handle
-=======
-  {af24ee7f-9917-4aa6-98e3-de98151afd09}; !- Thermal Zone Name
-
-OS:ThermalZone,
-  {af24ee7f-9917-4aa6-98e3-de98151afd09}, !- Handle
->>>>>>> a49bb51b
+  {f569a2dd-a7dd-4dd5-b2a2-1ab4223e0402}, !- Handle
   unfinished attic zone,                  !- Name
   ,                                       !- Multiplier
   ,                                       !- Ceiling Height {m}
@@ -1333,17 +900,10 @@
   ,                                       !- Zone Inside Convection Algorithm
   ,                                       !- Zone Outside Convection Algorithm
   ,                                       !- Zone Conditioning Equipment List Name
-<<<<<<< HEAD
-  {af04fd0d-3e33-4c69-adaa-d4cfbde3c594}, !- Zone Air Inlet Port List
-  {cac3ca3d-bc03-46df-81f4-7165e4c09252}, !- Zone Air Exhaust Port List
-  {f475630f-6743-492a-a368-ae23f0d90e6e}, !- Zone Air Node Name
-  {5e5cbaac-efad-434e-b848-2dad4d317334}, !- Zone Return Air Port List
-=======
-  {18d22341-2d1c-4cf9-b270-cf8a28c48cfd}, !- Zone Air Inlet Port List
-  {014a0f4c-4573-4e92-bdaf-05f6bd8d7020}, !- Zone Air Exhaust Port List
-  {5bb67396-3ef6-4cef-8768-9d815fea062d}, !- Zone Air Node Name
-  {46f6a3a4-5d16-4543-99d1-5809b88b1c5c}, !- Zone Return Air Port List
->>>>>>> a49bb51b
+  {0194b91c-d024-4218-a431-20bc5b4c52c1}, !- Zone Air Inlet Port List
+  {0ff7eac2-8e48-46f7-b35f-2cdfe167dc4e}, !- Zone Air Exhaust Port List
+  {a83f5132-0879-487b-8c48-6dc59abbb90c}, !- Zone Air Node Name
+  {caddf491-2f8f-4662-8efe-00f68c20662d}, !- Zone Return Air Port List
   ,                                       !- Primary Daylighting Control Name
   ,                                       !- Fraction of Zone Controlled by Primary Daylighting Control
   ,                                       !- Secondary Daylighting Control Name
@@ -1354,63 +914,33 @@
   No;                                     !- Use Ideal Air Loads
 
 OS:Node,
-<<<<<<< HEAD
-  {5106532d-bec7-4eb5-b2eb-1e4b8902b129}, !- Handle
+  {fed0d875-a237-4b8b-89d3-0677a0d907f3}, !- Handle
   Node 3,                                 !- Name
-  {f475630f-6743-492a-a368-ae23f0d90e6e}, !- Inlet Port
+  {a83f5132-0879-487b-8c48-6dc59abbb90c}, !- Inlet Port
   ;                                       !- Outlet Port
 
 OS:Connection,
-  {f475630f-6743-492a-a368-ae23f0d90e6e}, !- Handle
-  {e668f2ac-3983-4673-bf58-74aae4ec989d}, !- Source Object
+  {a83f5132-0879-487b-8c48-6dc59abbb90c}, !- Handle
+  {f569a2dd-a7dd-4dd5-b2a2-1ab4223e0402}, !- Source Object
   11,                                     !- Outlet Port
-  {5106532d-bec7-4eb5-b2eb-1e4b8902b129}, !- Target Object
+  {fed0d875-a237-4b8b-89d3-0677a0d907f3}, !- Target Object
   2;                                      !- Inlet Port
 
 OS:PortList,
-  {af04fd0d-3e33-4c69-adaa-d4cfbde3c594}, !- Handle
-  {e668f2ac-3983-4673-bf58-74aae4ec989d}; !- HVAC Component
+  {0194b91c-d024-4218-a431-20bc5b4c52c1}, !- Handle
+  {f569a2dd-a7dd-4dd5-b2a2-1ab4223e0402}; !- HVAC Component
 
 OS:PortList,
-  {cac3ca3d-bc03-46df-81f4-7165e4c09252}, !- Handle
-  {e668f2ac-3983-4673-bf58-74aae4ec989d}; !- HVAC Component
+  {0ff7eac2-8e48-46f7-b35f-2cdfe167dc4e}, !- Handle
+  {f569a2dd-a7dd-4dd5-b2a2-1ab4223e0402}; !- HVAC Component
 
 OS:PortList,
-  {5e5cbaac-efad-434e-b848-2dad4d317334}, !- Handle
-  {e668f2ac-3983-4673-bf58-74aae4ec989d}; !- HVAC Component
+  {caddf491-2f8f-4662-8efe-00f68c20662d}, !- Handle
+  {f569a2dd-a7dd-4dd5-b2a2-1ab4223e0402}; !- HVAC Component
 
 OS:Sizing:Zone,
-  {24f78ed5-aa10-4e21-951c-eee971dc592d}, !- Handle
-  {e668f2ac-3983-4673-bf58-74aae4ec989d}, !- Zone or ZoneList Name
-=======
-  {be663e1e-c617-48b5-b720-1355ea9ef99a}, !- Handle
-  Node 3,                                 !- Name
-  {5bb67396-3ef6-4cef-8768-9d815fea062d}, !- Inlet Port
-  ;                                       !- Outlet Port
-
-OS:Connection,
-  {5bb67396-3ef6-4cef-8768-9d815fea062d}, !- Handle
-  {af24ee7f-9917-4aa6-98e3-de98151afd09}, !- Source Object
-  11,                                     !- Outlet Port
-  {be663e1e-c617-48b5-b720-1355ea9ef99a}, !- Target Object
-  2;                                      !- Inlet Port
-
-OS:PortList,
-  {18d22341-2d1c-4cf9-b270-cf8a28c48cfd}, !- Handle
-  {af24ee7f-9917-4aa6-98e3-de98151afd09}; !- HVAC Component
-
-OS:PortList,
-  {014a0f4c-4573-4e92-bdaf-05f6bd8d7020}, !- Handle
-  {af24ee7f-9917-4aa6-98e3-de98151afd09}; !- HVAC Component
-
-OS:PortList,
-  {46f6a3a4-5d16-4543-99d1-5809b88b1c5c}, !- Handle
-  {af24ee7f-9917-4aa6-98e3-de98151afd09}; !- HVAC Component
-
-OS:Sizing:Zone,
-  {c73f299e-4730-4c44-95a0-9dd5202174fc}, !- Handle
-  {af24ee7f-9917-4aa6-98e3-de98151afd09}, !- Zone or ZoneList Name
->>>>>>> a49bb51b
+  {10304f78-548a-45ef-b6cb-a1a91fade460}, !- Handle
+  {f569a2dd-a7dd-4dd5-b2a2-1ab4223e0402}, !- Zone or ZoneList Name
   SupplyAirTemperature,                   !- Zone Cooling Design Supply Air Temperature Input Method
   14,                                     !- Zone Cooling Design Supply Air Temperature {C}
   11.11,                                  !- Zone Cooling Design Supply Air Temperature Difference {deltaC}
@@ -1437,21 +967,12 @@
   autosize;                               !- Dedicated Outdoor Air High Setpoint Temperature for Design {C}
 
 OS:ZoneHVAC:EquipmentList,
-<<<<<<< HEAD
-  {da11c381-917f-4dd6-8c35-cc55463042fe}, !- Handle
+  {780599b3-e61f-4487-83e1-e893c56ff1ec}, !- Handle
   Zone HVAC Equipment List 3,             !- Name
-  {e668f2ac-3983-4673-bf58-74aae4ec989d}; !- Thermal Zone
+  {f569a2dd-a7dd-4dd5-b2a2-1ab4223e0402}; !- Thermal Zone
 
 OS:SpaceType,
-  {42400443-c365-40cc-ba11-a82de363562c}, !- Handle
-=======
-  {8dc9d1ee-771d-4625-ae9f-5185e4e70357}, !- Handle
-  Zone HVAC Equipment List 3,             !- Name
-  {af24ee7f-9917-4aa6-98e3-de98151afd09}; !- Thermal Zone
-
-OS:SpaceType,
-  {53048faf-59e7-4264-a3dd-5a55ecf122e6}, !- Handle
->>>>>>> a49bb51b
+  {dfbd2344-9ba2-4c6a-91ba-6e1c12cf3d6a}, !- Handle
   Space Type 3,                           !- Name
   ,                                       !- Default Construction Set Name
   ,                                       !- Default Schedule Set Name
@@ -1462,23 +983,14 @@
   unfinished attic;                       !- Standards Space Type
 
 OS:BuildingUnit,
-<<<<<<< HEAD
-  {6c47976f-c68b-4d84-8be3-d416d4ecd101}, !- Handle
-=======
-  {58d66c4a-4dfd-4442-8c49-52177a6a5e44}, !- Handle
->>>>>>> a49bb51b
+  {5b098e46-00bc-4269-a5cf-c87f26e1e9c9}, !- Handle
   unit 1,                                 !- Name
   ,                                       !- Rendering Color
   Residential;                            !- Building Unit Type
 
 OS:AdditionalProperties,
-<<<<<<< HEAD
-  {1396f8d0-b0f6-42c7-bd34-4331138b25a5}, !- Handle
-  {6c47976f-c68b-4d84-8be3-d416d4ecd101}, !- Object Name
-=======
-  {6291708b-b4e4-4b9d-b5cd-d359cf0dc464}, !- Handle
-  {58d66c4a-4dfd-4442-8c49-52177a6a5e44}, !- Object Name
->>>>>>> a49bb51b
+  {808b1319-448d-49be-ac02-469e62740fc0}, !- Handle
+  {5b098e46-00bc-4269-a5cf-c87f26e1e9c9}, !- Object Name
   NumberOfBedrooms,                       !- Feature Name 1
   Integer,                                !- Feature Data Type 1
   3,                                      !- Feature Value 1
@@ -1490,20 +1002,12 @@
   3.3900000000000001;                     !- Feature Value 3
 
 OS:External:File,
-<<<<<<< HEAD
-  {1450b6c0-e845-440f-a4a5-2227363dd9e5}, !- Handle
-=======
-  {43a20150-8059-4db6-80f0-1a4432e8a465}, !- Handle
->>>>>>> a49bb51b
+  {57936e44-a670-42fa-a6f1-31d68ae0a5a6}, !- Handle
   8760.csv,                               !- Name
   8760.csv;                               !- File Name
 
 OS:Schedule:Day,
-<<<<<<< HEAD
-  {95b87368-9acf-4f35-90d6-46737f335596}, !- Handle
-=======
-  {df6a56b7-16d5-40bd-a926-7bd7ea607c7c}, !- Handle
->>>>>>> a49bb51b
+  {2c683f25-02c3-457b-9077-b02b0824f871}, !- Handle
   Schedule Day 1,                         !- Name
   ,                                       !- Schedule Type Limits Name
   ,                                       !- Interpolate to Timestep
@@ -1512,11 +1016,7 @@
   0;                                      !- Value Until Time 1
 
 OS:Schedule:Day,
-<<<<<<< HEAD
-  {f732d469-ff8d-4d03-8ec5-0e83b4ae8954}, !- Handle
-=======
-  {a11dd032-0390-4fb0-9cce-bc53f92c60bc}, !- Handle
->>>>>>> a49bb51b
+  {3cfbc8b1-1e68-414f-bbc3-e8b06eb37cda}, !- Handle
   Schedule Day 2,                         !- Name
   ,                                       !- Schedule Type Limits Name
   ,                                       !- Interpolate to Timestep
@@ -1525,17 +1025,10 @@
   1;                                      !- Value Until Time 1
 
 OS:Schedule:File,
-<<<<<<< HEAD
-  {7441cfaa-b90e-409e-89f4-f755c4a41ad5}, !- Handle
+  {85a4fda5-30f9-4dd5-a4fb-855a46199819}, !- Handle
   occupants,                              !- Name
-  {554f643d-b369-4342-bec7-83323f2f8dc3}, !- Schedule Type Limits Name
-  {1450b6c0-e845-440f-a4a5-2227363dd9e5}, !- External File Name
-=======
-  {3d1270cf-8a8c-410e-afeb-20af4601dffa}, !- Handle
-  occupants,                              !- Name
-  {89ad637a-73f7-47af-b7cc-1f71d3626dc3}, !- Schedule Type Limits Name
-  {43a20150-8059-4db6-80f0-1a4432e8a465}, !- External File Name
->>>>>>> a49bb51b
+  {02ec9361-4f72-4e68-9510-2c9e474914b3}, !- Schedule Type Limits Name
+  {57936e44-a670-42fa-a6f1-31d68ae0a5a6}, !- External File Name
   1,                                      !- Column Number
   1,                                      !- Rows to Skip at Top
   8760,                                   !- Number of Hours of Data
@@ -1544,23 +1037,54 @@
   60;                                     !- Minutes per Item
 
 OS:Schedule:Constant,
-<<<<<<< HEAD
-  {fd21df4e-e00f-4d01-b96e-06242aa1545f}, !- Handle
+  {a81b0ea7-30ab-4e13-90c1-8e3d8bccca7e}, !- Handle
   res occupants activity schedule,        !- Name
-  {25ce06a6-6f57-456e-8aee-1e91acd1b59c}, !- Schedule Type Limits Name
+  {63bc618b-81c8-4440-bf6e-a200dfd36e89}, !- Schedule Type Limits Name
   112.539290946133;                       !- Value
 
 OS:People:Definition,
-  {91971724-0de4-43f8-960e-8bee0fdf02ff}, !- Handle
-=======
-  {543f1cc5-007c-4b99-b345-b1259917bf68}, !- Handle
-  res occupants activity schedule,        !- Name
-  {ab9c83c2-b385-44b6-b13f-19343d7077fb}, !- Schedule Type Limits Name
-  112.539290946133;                       !- Value
+  {6c84fb53-dd43-4593-9c39-b354aac1c2bc}, !- Handle
+  res occupants|living space|story 2,     !- Name
+  People,                                 !- Number of People Calculation Method
+  1.695,                                  !- Number of People {people}
+  ,                                       !- People per Space Floor Area {person/m2}
+  ,                                       !- Space Floor Area per Person {m2/person}
+  0.319734,                               !- Fraction Radiant
+  0.573,                                  !- Sensible Heat Fraction
+  0,                                      !- Carbon Dioxide Generation Rate {m3/s-W}
+  No,                                     !- Enable ASHRAE 55 Comfort Warnings
+  ZoneAveraged;                           !- Mean Radiant Temperature Calculation Type
+
+OS:People,
+  {760263e2-0282-4d0a-a1c4-d3a8ac292331}, !- Handle
+  res occupants|living space|story 2,     !- Name
+  {6c84fb53-dd43-4593-9c39-b354aac1c2bc}, !- People Definition Name
+  {fac1b93f-2728-4e9c-abc2-9abec10edada}, !- Space or SpaceType Name
+  {85a4fda5-30f9-4dd5-a4fb-855a46199819}, !- Number of People Schedule Name
+  {a81b0ea7-30ab-4e13-90c1-8e3d8bccca7e}, !- Activity Level Schedule Name
+  ,                                       !- Surface Name/Angle Factor List Name
+  ,                                       !- Work Efficiency Schedule Name
+  ,                                       !- Clothing Insulation Schedule Name
+  ,                                       !- Air Velocity Schedule Name
+  1;                                      !- Multiplier
+
+OS:ScheduleTypeLimits,
+  {63bc618b-81c8-4440-bf6e-a200dfd36e89}, !- Handle
+  ActivityLevel,                          !- Name
+  0,                                      !- Lower Limit Value
+  ,                                       !- Upper Limit Value
+  Continuous,                             !- Numeric Type
+  ActivityLevel;                          !- Unit Type
+
+OS:ScheduleTypeLimits,
+  {02ec9361-4f72-4e68-9510-2c9e474914b3}, !- Handle
+  Fractional,                             !- Name
+  0,                                      !- Lower Limit Value
+  1,                                      !- Upper Limit Value
+  Continuous;                             !- Numeric Type
 
 OS:People:Definition,
-  {9fbc7d0c-5aab-4d4d-9199-3169f76283a5}, !- Handle
->>>>>>> a49bb51b
+  {328c1239-0705-4afa-b182-b4ee7c99872a}, !- Handle
   res occupants|living space,             !- Name
   People,                                 !- Number of People Calculation Method
   1.695,                                  !- Number of People {people}
@@ -1573,85 +1097,14 @@
   ZoneAveraged;                           !- Mean Radiant Temperature Calculation Type
 
 OS:People,
-<<<<<<< HEAD
-  {86a916c8-27ac-4c3d-b8ba-2f081f5d7679}, !- Handle
+  {ebaa2678-6324-4933-ba75-74d23cc714b0}, !- Handle
   res occupants|living space,             !- Name
-  {91971724-0de4-43f8-960e-8bee0fdf02ff}, !- People Definition Name
-  {16b255d4-8ee4-4e99-8485-fd4344829433}, !- Space or SpaceType Name
-  {7441cfaa-b90e-409e-89f4-f755c4a41ad5}, !- Number of People Schedule Name
-  {fd21df4e-e00f-4d01-b96e-06242aa1545f}, !- Activity Level Schedule Name
-=======
-  {439fb4b5-d9b5-419e-b6ce-0e0f72e03036}, !- Handle
-  res occupants|living space,             !- Name
-  {9fbc7d0c-5aab-4d4d-9199-3169f76283a5}, !- People Definition Name
-  {b2aff0ef-c00b-4709-be60-c2fd04b9311b}, !- Space or SpaceType Name
-  {3d1270cf-8a8c-410e-afeb-20af4601dffa}, !- Number of People Schedule Name
-  {543f1cc5-007c-4b99-b345-b1259917bf68}, !- Activity Level Schedule Name
->>>>>>> a49bb51b
+  {328c1239-0705-4afa-b182-b4ee7c99872a}, !- People Definition Name
+  {c280f884-fbc4-4f3d-87b9-4a1fb18711b3}, !- Space or SpaceType Name
+  {85a4fda5-30f9-4dd5-a4fb-855a46199819}, !- Number of People Schedule Name
+  {a81b0ea7-30ab-4e13-90c1-8e3d8bccca7e}, !- Activity Level Schedule Name
   ,                                       !- Surface Name/Angle Factor List Name
   ,                                       !- Work Efficiency Schedule Name
   ,                                       !- Clothing Insulation Schedule Name
   ,                                       !- Air Velocity Schedule Name
   1;                                      !- Multiplier
-
-OS:ScheduleTypeLimits,
-<<<<<<< HEAD
-  {25ce06a6-6f57-456e-8aee-1e91acd1b59c}, !- Handle
-=======
-  {ab9c83c2-b385-44b6-b13f-19343d7077fb}, !- Handle
->>>>>>> a49bb51b
-  ActivityLevel,                          !- Name
-  0,                                      !- Lower Limit Value
-  ,                                       !- Upper Limit Value
-  Continuous,                             !- Numeric Type
-  ActivityLevel;                          !- Unit Type
-
-OS:ScheduleTypeLimits,
-<<<<<<< HEAD
-  {554f643d-b369-4342-bec7-83323f2f8dc3}, !- Handle
-=======
-  {89ad637a-73f7-47af-b7cc-1f71d3626dc3}, !- Handle
->>>>>>> a49bb51b
-  Fractional,                             !- Name
-  0,                                      !- Lower Limit Value
-  1,                                      !- Upper Limit Value
-  Continuous;                             !- Numeric Type
-
-OS:People:Definition,
-<<<<<<< HEAD
-  {99af6e80-6820-457d-af22-e7c41de2f868}, !- Handle
-=======
-  {900b25d5-e2d9-4253-a160-567f80f080e7}, !- Handle
->>>>>>> a49bb51b
-  res occupants|living space|story 2,     !- Name
-  People,                                 !- Number of People Calculation Method
-  1.695,                                  !- Number of People {people}
-  ,                                       !- People per Space Floor Area {person/m2}
-  ,                                       !- Space Floor Area per Person {m2/person}
-  0.319734,                               !- Fraction Radiant
-  0.573,                                  !- Sensible Heat Fraction
-  0,                                      !- Carbon Dioxide Generation Rate {m3/s-W}
-  No,                                     !- Enable ASHRAE 55 Comfort Warnings
-  ZoneAveraged;                           !- Mean Radiant Temperature Calculation Type
-
-OS:People,
-<<<<<<< HEAD
-  {43e5ed20-94b1-456f-bf9e-b9ea8faaa4e8}, !- Handle
-  res occupants|living space|story 2,     !- Name
-  {99af6e80-6820-457d-af22-e7c41de2f868}, !- People Definition Name
-  {23f5a361-71db-4196-80cf-8c9657768ef6}, !- Space or SpaceType Name
-  {7441cfaa-b90e-409e-89f4-f755c4a41ad5}, !- Number of People Schedule Name
-  {fd21df4e-e00f-4d01-b96e-06242aa1545f}, !- Activity Level Schedule Name
-=======
-  {336c22f2-b20f-4e70-9a44-e4c915cc82ca}, !- Handle
-  res occupants|living space|story 2,     !- Name
-  {900b25d5-e2d9-4253-a160-567f80f080e7}, !- People Definition Name
-  {5d145711-3bd0-4667-b0e2-e9dbbb50a441}, !- Space or SpaceType Name
-  {3d1270cf-8a8c-410e-afeb-20af4601dffa}, !- Number of People Schedule Name
-  {543f1cc5-007c-4b99-b345-b1259917bf68}, !- Activity Level Schedule Name
->>>>>>> a49bb51b
-  ,                                       !- Surface Name/Angle Factor List Name
-  ,                                       !- Work Efficiency Schedule Name
-  ,                                       !- Clothing Insulation Schedule Name
-  ,                                       !- Air Velocity Schedule Name
-  1;                                      !- Multiplier
