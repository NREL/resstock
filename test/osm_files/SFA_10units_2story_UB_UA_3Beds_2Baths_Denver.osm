--- conflicted
+++ resolved
@@ -1,31 +1,22 @@
 !- NOTE: Auto-generated from /test/osw_files/SFA_10units_2story_UB_UA_3Beds_2Baths_Denver.osw
 
 OS:Version,
-<<<<<<< HEAD
-  {a1d41fc0-210b-4760-a70c-f903e6075867}, !- Handle
-  3.2.0;                                  !- Version Identifier
+  {a8f32aa7-a655-4c2e-9522-78633c056104}, !- Handle
+  3.2.1;                                  !- Version Identifier
 
 OS:SimulationControl,
-  {388d5d14-0479-440a-ab70-fb8c3eb0ded1}, !- Handle
-=======
-  {e98720ef-38e4-4292-9401-bc8dc70a5f92}, !- Handle
-  2.9.0;                                  !- Version Identifier
-
-OS:SimulationControl,
-  {93d73572-f546-47d1-b9a2-34467053c633}, !- Handle
->>>>>>> 78927444
+  {c0febcf6-f668-4516-853a-d4a22d688c9b}, !- Handle
   ,                                       !- Do Zone Sizing Calculation
   ,                                       !- Do System Sizing Calculation
   ,                                       !- Do Plant Sizing Calculation
   No;                                     !- Run Simulation for Sizing Periods
 
 OS:Timestep,
-<<<<<<< HEAD
-  {77f6a3c8-7350-46d8-97dc-0af2ff7ad947}, !- Handle
+  {946af313-6d1b-4134-ba37-684d435c87ff}, !- Handle
   6;                                      !- Number of Timesteps per Hour
 
 OS:ShadowCalculation,
-  {b48716db-56db-4779-bcd4-305c25cfe03b}, !- Handle
+  {892f47a5-326d-48cb-a3a1-5808890240ef}, !- Handle
   PolygonClipping,                        !- Shading Calculation Method
   ,                                       !- Shading Calculation Update Frequency Method
   20,                                     !- Shading Calculation Update Frequency
@@ -38,45 +29,21 @@
   No;                                     !- Disable Self-Shading From Shading Zone Groups to Other Zones
 
 OS:SurfaceConvectionAlgorithm:Outside,
-  {62102a7e-3f6f-41e8-b93a-b2574a3ee488}, !- Handle
+  {21ba1e58-c1b2-43f9-9b0a-ae4a81462a1d}, !- Handle
   DOE-2;                                  !- Algorithm
 
 OS:SurfaceConvectionAlgorithm:Inside,
-  {b05bbfeb-4352-42b8-b1ae-add9db14b228}, !- Handle
+  {789bda29-7c28-4bda-bb3d-ab6b66c19444}, !- Handle
   TARP;                                   !- Algorithm
 
 OS:ZoneCapacitanceMultiplier:ResearchSpecial,
-  {048697e4-8acb-4d6a-bc37-a94f39ce9271}, !- Handle
-=======
-  {91a542b8-9c65-4307-af16-51d802ba5168}, !- Handle
-  6;                                      !- Number of Timesteps per Hour
-
-OS:ShadowCalculation,
-  {86050527-f340-47a4-9582-75ea960e47d3}, !- Handle
-  20,                                     !- Calculation Frequency
-  200;                                    !- Maximum Figures in Shadow Overlap Calculations
-
-OS:SurfaceConvectionAlgorithm:Outside,
-  {b4fa56cd-23ab-4077-83da-79063969add5}, !- Handle
-  DOE-2;                                  !- Algorithm
-
-OS:SurfaceConvectionAlgorithm:Inside,
-  {ba0be758-705d-4f7c-8755-b6547f9415ae}, !- Handle
-  TARP;                                   !- Algorithm
-
-OS:ZoneCapacitanceMultiplier:ResearchSpecial,
-  {039a41df-8b4e-4eba-920b-c7160c8fd246}, !- Handle
->>>>>>> 78927444
+  {697bcbf8-c2d7-49a9-95b7-814013096e70}, !- Handle
   ,                                       !- Temperature Capacity Multiplier
   15,                                     !- Humidity Capacity Multiplier
   ;                                       !- Carbon Dioxide Capacity Multiplier
 
 OS:RunPeriod,
-<<<<<<< HEAD
-  {218fb587-7e8f-44eb-a168-a3f46e6a5b17}, !- Handle
-=======
-  {4c5ccdfa-93ad-40af-b019-8704ef3120a3}, !- Handle
->>>>>>> 78927444
+  {2894dedf-1443-4e26-b4d7-1290739c4f5b}, !- Handle
   Run Period 1,                           !- Name
   1,                                      !- Begin Month
   1,                                      !- Begin Day of Month
@@ -90,21 +57,13 @@
   ;                                       !- Number of Times Runperiod to be Repeated
 
 OS:YearDescription,
-<<<<<<< HEAD
-  {6018c368-69b6-4b66-9952-e6a065774cd5}, !- Handle
-=======
-  {8908a94f-219c-40bd-8328-5aaddba63274}, !- Handle
->>>>>>> 78927444
+  {6b413418-7355-4d86-a7d6-a3c20946fc76}, !- Handle
   2007,                                   !- Calendar Year
   ,                                       !- Day of Week for Start Day
   ;                                       !- Is Leap Year
 
 OS:WeatherFile,
-<<<<<<< HEAD
-  {41b47a8b-1c21-4ede-801f-e2de47857643}, !- Handle
-=======
-  {30be4873-bba9-41b6-bf5f-01f23722bd97}, !- Handle
->>>>>>> 78927444
+  {e0e53f5b-e5d9-4647-8544-e03be3533cb5}, !- Handle
   Denver Intl Ap,                         !- City
   CO,                                     !- State Province Region
   USA,                                    !- Country
@@ -114,17 +73,12 @@
   -104.65,                                !- Longitude {deg}
   -7,                                     !- Time Zone {hr}
   1650,                                   !- Elevation {m}
-  C:/OpenStudio/resstock/resources/measures/HPXMLtoOpenStudio/weather/USA_CO_Denver.Intl.AP.725650_TMY3.epw, !- Url
+  /mnt/c/git/resstock/resources/measures/HPXMLtoOpenStudio/weather/USA_CO_Denver.Intl.AP.725650_TMY3.epw, !- Url
   E23378AA;                               !- Checksum
 
 OS:AdditionalProperties,
-<<<<<<< HEAD
-  {a0904f39-28c0-482a-81cc-18f8265c048a}, !- Handle
-  {41b47a8b-1c21-4ede-801f-e2de47857643}, !- Object Name
-=======
-  {1dbcf918-95ff-4220-8dfb-39d7673e2d7b}, !- Handle
-  {30be4873-bba9-41b6-bf5f-01f23722bd97}, !- Object Name
->>>>>>> 78927444
+  {a582de6e-5d70-497f-9081-28dc735cf833}, !- Handle
+  {e0e53f5b-e5d9-4647-8544-e03be3533cb5}, !- Object Name
   EPWHeaderCity,                          !- Feature Name 1
   String,                                 !- Feature Data Type 1
   Denver Intl Ap,                         !- Feature Value 1
@@ -232,11 +186,7 @@
   84;                                     !- Feature Value 35
 
 OS:Site,
-<<<<<<< HEAD
-  {2875d2de-b429-41cc-8310-a09f64df9985}, !- Handle
-=======
-  {a346231e-66b6-4884-83f0-a2931aae14a6}, !- Handle
->>>>>>> 78927444
+  {6c7fd76c-1dd9-4a54-8a71-521b441bc3aa}, !- Handle
   Denver Intl Ap_CO_USA,                  !- Name
   39.83,                                  !- Latitude {deg}
   -104.65,                                !- Longitude {deg}
@@ -245,45 +195,26 @@
   ;                                       !- Terrain
 
 OS:ClimateZones,
-<<<<<<< HEAD
-  {dbb022b2-e055-4a22-ac1d-6e19dcaa4de5}, !- Handle
+  {6ea13037-1a5f-495b-b88d-24a8dac7c5a8}, !- Handle
   Building America,                       !- Climate Zone Institution Name 1
-=======
-  {32e83cbc-3103-49e1-a6f0-5560b7e82eaa}, !- Handle
-  ,                                       !- Active Institution
-  ,                                       !- Active Year
-  ,                                       !- Climate Zone Institution Name 1
->>>>>>> 78927444
   ,                                       !- Climate Zone Document Name 1
   0,                                      !- Climate Zone Document Year 1
   Cold;                                   !- Climate Zone Value 1
 
 OS:Site:WaterMainsTemperature,
-<<<<<<< HEAD
-  {0ff11795-e0f3-4d6e-a1ba-e4d4a1f31346}, !- Handle
-=======
-  {c19695be-c0e7-4701-a44f-4e9cc69a4b81}, !- Handle
->>>>>>> 78927444
+  {8e75d9a9-53aa-4bf4-84c0-2969e58eb020}, !- Handle
   Correlation,                            !- Calculation Method
   ,                                       !- Temperature Schedule Name
   10.8753424657535,                       !- Annual Average Outdoor Air Temperature {C}
   23.1524007936508;                       !- Maximum Difference In Monthly Average Outdoor Air Temperatures {deltaC}
 
 OS:RunPeriodControl:DaylightSavingTime,
-<<<<<<< HEAD
-  {f9ab3c2d-0c24-4890-9596-1cf87e727123}, !- Handle
-=======
-  {224c0887-7400-4bea-bcd6-c31f51c7aab5}, !- Handle
->>>>>>> 78927444
+  {674caf33-eaf1-478f-a094-a858d07235a7}, !- Handle
   3/12,                                   !- Start Date
   11/5;                                   !- End Date
 
 OS:Site:GroundTemperature:Deep,
-<<<<<<< HEAD
-  {9b6e2adb-103e-4bed-a51c-a4856f6fa23c}, !- Handle
-=======
-  {9bcea048-f2a8-4641-992c-5417df2caa52}, !- Handle
->>>>>>> 78927444
+  {a53b6abd-1be2-4408-b639-5eef83aee337}, !- Handle
   10.8753424657535,                       !- January Deep Ground Temperature {C}
   10.8753424657535,                       !- February Deep Ground Temperature {C}
   10.8753424657535,                       !- March Deep Ground Temperature {C}
@@ -298,11 +229,7 @@
   10.8753424657535;                       !- December Deep Ground Temperature {C}
 
 OS:Building,
-<<<<<<< HEAD
-  {0c0b11aa-b18a-4dba-ba73-3870b0ec7ec0}, !- Handle
-=======
-  {788b0494-6b20-49c6-8203-e6f72c1871ee}, !- Handle
->>>>>>> 78927444
+  {cb219e00-24a1-4b17-b031-2db9c7e45577}, !- Handle
   Building 1,                             !- Name
   ,                                       !- Building Sector Type
   0,                                      !- North Axis {deg}
@@ -317,13 +244,8 @@
   10;                                     !- Standards Number of Living Units
 
 OS:AdditionalProperties,
-<<<<<<< HEAD
-  {1ef9f5aa-29d6-4f90-aa4e-6d9d53d62680}, !- Handle
-  {0c0b11aa-b18a-4dba-ba73-3870b0ec7ec0}, !- Object Name
-=======
-  {e77f31c0-d651-4936-bfcd-c8482a1abd92}, !- Handle
-  {788b0494-6b20-49c6-8203-e6f72c1871ee}, !- Object Name
->>>>>>> 78927444
+  {5c437357-53c4-49b5-8905-ea41da012b76}, !- Handle
+  {cb219e00-24a1-4b17-b031-2db9c7e45577}, !- Object Name
   num_units,                              !- Feature Name 1
   Integer,                                !- Feature Data Type 1
   10,                                     !- Feature Value 1
@@ -338,11 +260,7 @@
   2;                                      !- Feature Value 4
 
 OS:ThermalZone,
-<<<<<<< HEAD
-  {43b86e42-dc2b-4708-b074-21a8c6a4e258}, !- Handle
-=======
-  {907ced6b-c16f-46cd-87bd-a345c173e216}, !- Handle
->>>>>>> 78927444
+  {67b5763b-d1e1-4d42-9fec-4cb88de7c6b8}, !- Handle
   living zone,                            !- Name
   ,                                       !- Multiplier
   ,                                       !- Ceiling Height {m}
@@ -351,17 +269,10 @@
   ,                                       !- Zone Inside Convection Algorithm
   ,                                       !- Zone Outside Convection Algorithm
   ,                                       !- Zone Conditioning Equipment List Name
-<<<<<<< HEAD
-  {6d885ca9-1b88-4110-9ac3-79596b1fad51}, !- Zone Air Inlet Port List
-  {5fcb026f-eff8-4469-addb-7306690353f7}, !- Zone Air Exhaust Port List
-  {74db3fbe-6afb-48cc-ad14-0c52c198e3a4}, !- Zone Air Node Name
-  {fd9a4a75-a29d-48bc-9c3a-d4d997ace93b}, !- Zone Return Air Port List
-=======
-  {4f220d42-6fa0-4480-9e36-579fac243f44}, !- Zone Air Inlet Port List
-  {92b7a1ae-a4af-4080-99c5-cf55b9954eb4}, !- Zone Air Exhaust Port List
-  {d82491d5-151a-4074-83c1-b8e78ed10535}, !- Zone Air Node Name
-  {d86661ac-e01c-48a6-9b5a-909b459d1850}, !- Zone Return Air Port List
->>>>>>> 78927444
+  {d6f52f43-7d60-469b-95c3-13f86b569b37}, !- Zone Air Inlet Port List
+  {74dd46f3-f98a-4d30-8eb1-00d0d5f7702b}, !- Zone Air Exhaust Port List
+  {3ea9d484-2574-4f90-b2e9-b5cac39ac8ec}, !- Zone Air Node Name
+  {69bfe008-df99-4c58-8415-06a42aa0de0c}, !- Zone Return Air Port List
   ,                                       !- Primary Daylighting Control Name
   ,                                       !- Fraction of Zone Controlled by Primary Daylighting Control
   ,                                       !- Secondary Daylighting Control Name
@@ -372,67 +283,33 @@
   No;                                     !- Use Ideal Air Loads
 
 OS:Node,
-<<<<<<< HEAD
-  {9d746043-f433-48ac-a8ac-387e016ab232}, !- Handle
+  {a2816282-471c-422d-9cf2-751580a93717}, !- Handle
   Node 1,                                 !- Name
-  {74db3fbe-6afb-48cc-ad14-0c52c198e3a4}, !- Inlet Port
+  {3ea9d484-2574-4f90-b2e9-b5cac39ac8ec}, !- Inlet Port
   ;                                       !- Outlet Port
 
 OS:Connection,
-  {74db3fbe-6afb-48cc-ad14-0c52c198e3a4}, !- Handle
-  {43b86e42-dc2b-4708-b074-21a8c6a4e258}, !- Source Object
+  {3ea9d484-2574-4f90-b2e9-b5cac39ac8ec}, !- Handle
+  {67b5763b-d1e1-4d42-9fec-4cb88de7c6b8}, !- Source Object
   11,                                     !- Outlet Port
-  {9d746043-f433-48ac-a8ac-387e016ab232}, !- Target Object
+  {a2816282-471c-422d-9cf2-751580a93717}, !- Target Object
   2;                                      !- Inlet Port
 
 OS:PortList,
-  {6d885ca9-1b88-4110-9ac3-79596b1fad51}, !- Handle
-  {43b86e42-dc2b-4708-b074-21a8c6a4e258}; !- HVAC Component
+  {d6f52f43-7d60-469b-95c3-13f86b569b37}, !- Handle
+  {67b5763b-d1e1-4d42-9fec-4cb88de7c6b8}; !- HVAC Component
 
 OS:PortList,
-  {5fcb026f-eff8-4469-addb-7306690353f7}, !- Handle
-  {43b86e42-dc2b-4708-b074-21a8c6a4e258}; !- HVAC Component
+  {74dd46f3-f98a-4d30-8eb1-00d0d5f7702b}, !- Handle
+  {67b5763b-d1e1-4d42-9fec-4cb88de7c6b8}; !- HVAC Component
 
 OS:PortList,
-  {fd9a4a75-a29d-48bc-9c3a-d4d997ace93b}, !- Handle
-  {43b86e42-dc2b-4708-b074-21a8c6a4e258}; !- HVAC Component
+  {69bfe008-df99-4c58-8415-06a42aa0de0c}, !- Handle
+  {67b5763b-d1e1-4d42-9fec-4cb88de7c6b8}; !- HVAC Component
 
 OS:Sizing:Zone,
-  {2b0e9764-a70c-4e02-8eb6-da4b72b3e123}, !- Handle
-  {43b86e42-dc2b-4708-b074-21a8c6a4e258}, !- Zone or ZoneList Name
-=======
-  {8f08a379-1d0e-4402-a483-00162309074e}, !- Handle
-  Node 1,                                 !- Name
-  {d82491d5-151a-4074-83c1-b8e78ed10535}, !- Inlet Port
-  ;                                       !- Outlet Port
-
-OS:Connection,
-  {d82491d5-151a-4074-83c1-b8e78ed10535}, !- Handle
-  {4cca6dae-662f-4191-861d-ddf89d1edf6c}, !- Name
-  {907ced6b-c16f-46cd-87bd-a345c173e216}, !- Source Object
-  11,                                     !- Outlet Port
-  {8f08a379-1d0e-4402-a483-00162309074e}, !- Target Object
-  2;                                      !- Inlet Port
-
-OS:PortList,
-  {4f220d42-6fa0-4480-9e36-579fac243f44}, !- Handle
-  {46490b8c-d697-4aff-ad9e-46e53ebf0971}, !- Name
-  {907ced6b-c16f-46cd-87bd-a345c173e216}; !- HVAC Component
-
-OS:PortList,
-  {92b7a1ae-a4af-4080-99c5-cf55b9954eb4}, !- Handle
-  {251bce65-9b63-474e-9062-eac98075a2f6}, !- Name
-  {907ced6b-c16f-46cd-87bd-a345c173e216}; !- HVAC Component
-
-OS:PortList,
-  {d86661ac-e01c-48a6-9b5a-909b459d1850}, !- Handle
-  {876ee5c4-f80f-4749-bdc2-70e4a69eb3da}, !- Name
-  {907ced6b-c16f-46cd-87bd-a345c173e216}; !- HVAC Component
-
-OS:Sizing:Zone,
-  {0acf9b0a-26bc-4bf8-9ae0-64beb03f2de8}, !- Handle
-  {907ced6b-c16f-46cd-87bd-a345c173e216}, !- Zone or ZoneList Name
->>>>>>> 78927444
+  {fd7c91b3-7c54-4ddf-ae51-cf06d30f3a69}, !- Handle
+  {67b5763b-d1e1-4d42-9fec-4cb88de7c6b8}, !- Zone or ZoneList Name
   SupplyAirTemperature,                   !- Zone Cooling Design Supply Air Temperature Input Method
   14,                                     !- Zone Cooling Design Supply Air Temperature {C}
   11.11,                                  !- Zone Cooling Design Supply Air Temperature Difference {deltaC}
@@ -459,25 +336,14 @@
   autosize;                               !- Dedicated Outdoor Air High Setpoint Temperature for Design {C}
 
 OS:ZoneHVAC:EquipmentList,
-<<<<<<< HEAD
-  {3f04529f-dc8f-4768-a306-629e2e3b192b}, !- Handle
+  {2d03d863-ed90-4ccd-bd45-332dc25abc3a}, !- Handle
   Zone HVAC Equipment List 1,             !- Name
-  {43b86e42-dc2b-4708-b074-21a8c6a4e258}; !- Thermal Zone
+  {67b5763b-d1e1-4d42-9fec-4cb88de7c6b8}; !- Thermal Zone
 
 OS:Space,
-  {ebcd5bbf-cabb-419c-bfa8-af9914698f9c}, !- Handle
+  {6c3165fe-314b-490b-88ed-35174d734e4a}, !- Handle
   living space,                           !- Name
-  {7c735118-e60f-45bd-867a-49eb50935cb7}, !- Space Type Name
-=======
-  {6125ac9b-75da-4143-b465-4a5ffab6fab4}, !- Handle
-  Zone HVAC Equipment List 1,             !- Name
-  {907ced6b-c16f-46cd-87bd-a345c173e216}; !- Thermal Zone
-
-OS:Space,
-  {e50748ef-43fa-4b58-92ca-b0e389b25c24}, !- Handle
-  living space,                           !- Name
-  {b8acbc41-e2eb-45c7-86a2-391bb7545e27}, !- Space Type Name
->>>>>>> 78927444
+  {0747892e-c9a2-44d4-9604-72cedeaa85ae}, !- Space Type Name
   ,                                       !- Default Construction Set Name
   ,                                       !- Default Schedule Set Name
   ,                                       !- Direction of Relative North {deg}
@@ -485,35 +351,19 @@
   ,                                       !- Y Origin {m}
   ,                                       !- Z Origin {m}
   ,                                       !- Building Story Name
-<<<<<<< HEAD
-  {43b86e42-dc2b-4708-b074-21a8c6a4e258}, !- Thermal Zone Name
+  {67b5763b-d1e1-4d42-9fec-4cb88de7c6b8}, !- Thermal Zone Name
   ,                                       !- Part of Total Floor Area
   ,                                       !- Design Specification Outdoor Air Object Name
-  {d6350e19-6b69-46e2-a357-585eb4538045}; !- Building Unit Name
-
-OS:Surface,
-  {8883e2c3-c719-4607-ba66-f9d1a4b6f860}, !- Handle
+  {c2e5a772-1126-48af-b4a9-396c4203afd6}; !- Building Unit Name
+
+OS:Surface,
+  {4b205694-ce55-481f-ac25-7cd2e77a33e7}, !- Handle
   Surface 1,                              !- Name
   Floor,                                  !- Surface Type
   ,                                       !- Construction Name
-  {ebcd5bbf-cabb-419c-bfa8-af9914698f9c}, !- Space Name
+  {6c3165fe-314b-490b-88ed-35174d734e4a}, !- Space Name
   Surface,                                !- Outside Boundary Condition
-  {675d4fd1-6d04-4d15-9b7b-1f7badd3df7c}, !- Outside Boundary Condition Object
-=======
-  {907ced6b-c16f-46cd-87bd-a345c173e216}, !- Thermal Zone Name
-  ,                                       !- Part of Total Floor Area
-  ,                                       !- Design Specification Outdoor Air Object Name
-  {dcdb3986-bcd7-4d65-bc44-88cee5b0eff2}; !- Building Unit Name
-
-OS:Surface,
-  {0a0c6f11-4526-4336-abb6-06b5bf12059e}, !- Handle
-  Surface 1,                              !- Name
-  Floor,                                  !- Surface Type
-  ,                                       !- Construction Name
-  {e50748ef-43fa-4b58-92ca-b0e389b25c24}, !- Space Name
-  Surface,                                !- Outside Boundary Condition
-  {77d4c5a6-4e9c-42d9-ae96-7ccfe9a32c77}, !- Outside Boundary Condition Object
->>>>>>> 78927444
+  {0cdafad6-4d36-49b0-94d6-9838bc2cf380}, !- Outside Boundary Condition Object
   NoSun,                                  !- Sun Exposure
   NoWind,                                 !- Wind Exposure
   ,                                       !- View Factor to Ground
@@ -524,19 +374,11 @@
   4.572, -9.144, 0;                       !- X,Y,Z Vertex 4 {m}
 
 OS:Surface,
-<<<<<<< HEAD
-  {b00c72d7-8ecf-4457-afeb-261c802abd3b}, !- Handle
+  {414a3100-106d-4a36-9ea4-004c91452638}, !- Handle
   Surface 2,                              !- Name
   Wall,                                   !- Surface Type
   ,                                       !- Construction Name
-  {ebcd5bbf-cabb-419c-bfa8-af9914698f9c}, !- Space Name
-=======
-  {68df3665-c3aa-4f5a-924f-5c193ec209c1}, !- Handle
-  Surface 2,                              !- Name
-  Wall,                                   !- Surface Type
-  ,                                       !- Construction Name
-  {e50748ef-43fa-4b58-92ca-b0e389b25c24}, !- Space Name
->>>>>>> 78927444
+  {6c3165fe-314b-490b-88ed-35174d734e4a}, !- Space Name
   Outdoors,                               !- Outside Boundary Condition
   ,                                       !- Outside Boundary Condition Object
   SunExposed,                             !- Sun Exposure
@@ -549,19 +391,11 @@
   0, -9.144, 2.4384;                      !- X,Y,Z Vertex 4 {m}
 
 OS:Surface,
-<<<<<<< HEAD
-  {a92b35be-526b-4963-9a67-2efe3507b676}, !- Handle
+  {36dcbbfd-2799-4530-9086-65605b9d9ea8}, !- Handle
   Surface 3,                              !- Name
   Wall,                                   !- Surface Type
   ,                                       !- Construction Name
-  {ebcd5bbf-cabb-419c-bfa8-af9914698f9c}, !- Space Name
-=======
-  {824c0079-579f-4452-a87d-fb31f9cbe0fb}, !- Handle
-  Surface 3,                              !- Name
-  Wall,                                   !- Surface Type
-  ,                                       !- Construction Name
-  {e50748ef-43fa-4b58-92ca-b0e389b25c24}, !- Space Name
->>>>>>> 78927444
+  {6c3165fe-314b-490b-88ed-35174d734e4a}, !- Space Name
   Outdoors,                               !- Outside Boundary Condition
   ,                                       !- Outside Boundary Condition Object
   SunExposed,                             !- Sun Exposure
@@ -574,19 +408,11 @@
   0, 0, 2.4384;                           !- X,Y,Z Vertex 4 {m}
 
 OS:Surface,
-<<<<<<< HEAD
-  {3ebefab2-55e3-44c6-a2be-a0d4dff30805}, !- Handle
+  {435dcbd9-f19a-4d8b-8cd7-666faae59dd5}, !- Handle
   Surface 4,                              !- Name
   Wall,                                   !- Surface Type
   ,                                       !- Construction Name
-  {ebcd5bbf-cabb-419c-bfa8-af9914698f9c}, !- Space Name
-=======
-  {c5caa6cc-7912-432a-a3bf-5f4e82db080c}, !- Handle
-  Surface 4,                              !- Name
-  Wall,                                   !- Surface Type
-  ,                                       !- Construction Name
-  {e50748ef-43fa-4b58-92ca-b0e389b25c24}, !- Space Name
->>>>>>> 78927444
+  {6c3165fe-314b-490b-88ed-35174d734e4a}, !- Space Name
   Adiabatic,                              !- Outside Boundary Condition
   ,                                       !- Outside Boundary Condition Object
   NoSun,                                  !- Sun Exposure
@@ -599,19 +425,11 @@
   4.572, 0, 2.4384;                       !- X,Y,Z Vertex 4 {m}
 
 OS:Surface,
-<<<<<<< HEAD
-  {bbe98d94-92bd-4960-bf94-15ed889ac7a6}, !- Handle
+  {daf0310f-2457-4119-848e-9c1172cca38a}, !- Handle
   Surface 5,                              !- Name
   Wall,                                   !- Surface Type
   ,                                       !- Construction Name
-  {ebcd5bbf-cabb-419c-bfa8-af9914698f9c}, !- Space Name
-=======
-  {84d6f688-f1b6-4877-ab47-5818457fe5a3}, !- Handle
-  Surface 5,                              !- Name
-  Wall,                                   !- Surface Type
-  ,                                       !- Construction Name
-  {e50748ef-43fa-4b58-92ca-b0e389b25c24}, !- Space Name
->>>>>>> 78927444
+  {6c3165fe-314b-490b-88ed-35174d734e4a}, !- Space Name
   Outdoors,                               !- Outside Boundary Condition
   ,                                       !- Outside Boundary Condition Object
   SunExposed,                             !- Sun Exposure
@@ -624,23 +442,13 @@
   4.572, -9.144, 2.4384;                  !- X,Y,Z Vertex 4 {m}
 
 OS:Surface,
-<<<<<<< HEAD
-  {e297bbf7-dfb2-4411-9846-e06c43121cc9}, !- Handle
+  {6e24051f-e7bd-47cb-9564-83e6681dfc60}, !- Handle
   Surface 6,                              !- Name
   RoofCeiling,                            !- Surface Type
   ,                                       !- Construction Name
-  {ebcd5bbf-cabb-419c-bfa8-af9914698f9c}, !- Space Name
+  {6c3165fe-314b-490b-88ed-35174d734e4a}, !- Space Name
   Surface,                                !- Outside Boundary Condition
-  {24dd685d-8e17-40e5-8a65-b1c9aca89f62}, !- Outside Boundary Condition Object
-=======
-  {3c823676-514b-4e6e-816d-a6c626573bc9}, !- Handle
-  Surface 6,                              !- Name
-  RoofCeiling,                            !- Surface Type
-  ,                                       !- Construction Name
-  {e50748ef-43fa-4b58-92ca-b0e389b25c24}, !- Space Name
-  Surface,                                !- Outside Boundary Condition
-  {c8fa86cc-f5f5-42ba-b4be-2308ca402464}, !- Outside Boundary Condition Object
->>>>>>> 78927444
+  {473f9ded-4a8b-4093-8cd8-ee6470f02ff3}, !- Outside Boundary Condition Object
   NoSun,                                  !- Sun Exposure
   NoWind,                                 !- Wind Exposure
   ,                                       !- View Factor to Ground
@@ -651,11 +459,7 @@
   0, -9.144, 2.4384;                      !- X,Y,Z Vertex 4 {m}
 
 OS:SpaceType,
-<<<<<<< HEAD
-  {7c735118-e60f-45bd-867a-49eb50935cb7}, !- Handle
-=======
-  {b8acbc41-e2eb-45c7-86a2-391bb7545e27}, !- Handle
->>>>>>> 78927444
+  {0747892e-c9a2-44d4-9604-72cedeaa85ae}, !- Handle
   Space Type 1,                           !- Name
   ,                                       !- Default Construction Set Name
   ,                                       !- Default Schedule Set Name
@@ -666,15 +470,9 @@
   living;                                 !- Standards Space Type
 
 OS:Space,
-<<<<<<< HEAD
-  {7ab6bc34-d4fa-456f-891d-55397d95df27}, !- Handle
+  {23bef5d4-430e-47db-9275-d3fcb4c5cf48}, !- Handle
   living space|story 2,                   !- Name
-  {7c735118-e60f-45bd-867a-49eb50935cb7}, !- Space Type Name
-=======
-  {f4815787-5f5c-4de4-938d-f4c988fc4d06}, !- Handle
-  living space|story 2,                   !- Name
-  {b8acbc41-e2eb-45c7-86a2-391bb7545e27}, !- Space Type Name
->>>>>>> 78927444
+  {0747892e-c9a2-44d4-9604-72cedeaa85ae}, !- Space Type Name
   ,                                       !- Default Construction Set Name
   ,                                       !- Default Schedule Set Name
   -0,                                     !- Direction of Relative North {deg}
@@ -682,36 +480,38 @@
   0,                                      !- Y Origin {m}
   2.4384,                                 !- Z Origin {m}
   ,                                       !- Building Story Name
-<<<<<<< HEAD
-  {43b86e42-dc2b-4708-b074-21a8c6a4e258}, !- Thermal Zone Name
+  {67b5763b-d1e1-4d42-9fec-4cb88de7c6b8}, !- Thermal Zone Name
   ,                                       !- Part of Total Floor Area
   ,                                       !- Design Specification Outdoor Air Object Name
-  {d6350e19-6b69-46e2-a357-585eb4538045}; !- Building Unit Name
-
-OS:Surface,
-  {96797841-e93e-4558-9dbb-3a7f77222445}, !- Handle
+  {c2e5a772-1126-48af-b4a9-396c4203afd6}; !- Building Unit Name
+
+OS:Surface,
+  {3aa29b93-1156-4623-8eeb-61d63f4fde05}, !- Handle
   Surface 7,                              !- Name
   Wall,                                   !- Surface Type
   ,                                       !- Construction Name
-  {7ab6bc34-d4fa-456f-891d-55397d95df27}, !- Space Name
-=======
-  {907ced6b-c16f-46cd-87bd-a345c173e216}, !- Thermal Zone Name
-  ,                                       !- Part of Total Floor Area
-  ,                                       !- Design Specification Outdoor Air Object Name
-  {dcdb3986-bcd7-4d65-bc44-88cee5b0eff2}; !- Building Unit Name
-
-OS:Surface,
-  {e3e011ff-35d4-4bf5-ae18-038b3b27eccb}, !- Handle
-  Surface 7,                              !- Name
-  Wall,                                   !- Surface Type
-  ,                                       !- Construction Name
-  {f4815787-5f5c-4de4-938d-f4c988fc4d06}, !- Space Name
->>>>>>> 78927444
+  {23bef5d4-430e-47db-9275-d3fcb4c5cf48}, !- Space Name
+  Outdoors,                               !- Outside Boundary Condition
+  ,                                       !- Outside Boundary Condition Object
+  SunExposed,                             !- Sun Exposure
+  WindExposed,                            !- Wind Exposure
+  ,                                       !- View Factor to Ground
+  ,                                       !- Number of Vertices
+  0, 0, 2.4384,                           !- X,Y,Z Vertex 1 {m}
+  0, 0, 0,                                !- X,Y,Z Vertex 2 {m}
+  0, -9.144, 0,                           !- X,Y,Z Vertex 3 {m}
+  0, -9.144, 2.4384;                      !- X,Y,Z Vertex 4 {m}
+
+OS:Surface,
+  {f46ee5a5-f079-4862-909e-d381628dba3b}, !- Handle
+  Surface 8,                              !- Name
+  Wall,                                   !- Surface Type
+  ,                                       !- Construction Name
+  {23bef5d4-430e-47db-9275-d3fcb4c5cf48}, !- Space Name
   Adiabatic,                              !- Outside Boundary Condition
   ,                                       !- Outside Boundary Condition Object
   NoSun,                                  !- Sun Exposure
   NoWind,                                 !- Wind Exposure
-<<<<<<< HEAD
   ,                                       !- View Factor to Ground
   ,                                       !- Number of Vertices
   4.572, -9.144, 2.4384,                  !- X,Y,Z Vertex 1 {m}
@@ -720,25 +520,28 @@
   4.572, 0, 2.4384;                       !- X,Y,Z Vertex 4 {m}
 
 OS:Surface,
-  {4fae721d-13df-4973-b4f6-a8656157e5ea}, !- Handle
-  Surface 8,                              !- Name
-  Wall,                                   !- Surface Type
-  ,                                       !- Construction Name
-  {7ab6bc34-d4fa-456f-891d-55397d95df27}, !- Space Name
-=======
-  ,                                       !- View Factor to Ground
-  ,                                       !- Number of Vertices
-  4.572, -9.144, 2.4384,                  !- X,Y,Z Vertex 1 {m}
-  4.572, -9.144, 0,                       !- X,Y,Z Vertex 2 {m}
+  {473f9ded-4a8b-4093-8cd8-ee6470f02ff3}, !- Handle
+  Surface 9,                              !- Name
+  Floor,                                  !- Surface Type
+  ,                                       !- Construction Name
+  {23bef5d4-430e-47db-9275-d3fcb4c5cf48}, !- Space Name
+  Surface,                                !- Outside Boundary Condition
+  {6e24051f-e7bd-47cb-9564-83e6681dfc60}, !- Outside Boundary Condition Object
+  NoSun,                                  !- Sun Exposure
+  NoWind,                                 !- Wind Exposure
+  ,                                       !- View Factor to Ground
+  ,                                       !- Number of Vertices
+  0, -9.144, 0,                           !- X,Y,Z Vertex 1 {m}
+  0, 0, 0,                                !- X,Y,Z Vertex 2 {m}
   4.572, 0, 0,                            !- X,Y,Z Vertex 3 {m}
-  4.572, 0, 2.4384;                       !- X,Y,Z Vertex 4 {m}
-
-OS:Surface,
-  {1ca37e6f-943b-41c2-aaa4-170a0ff42c8f}, !- Handle
-  Surface 8,                              !- Name
-  Wall,                                   !- Surface Type
-  ,                                       !- Construction Name
-  {f4815787-5f5c-4de4-938d-f4c988fc4d06}, !- Space Name
+  4.572, -9.144, 0;                       !- X,Y,Z Vertex 4 {m}
+
+OS:Surface,
+  {05107708-6dc4-4f17-acac-a1a686009033}, !- Handle
+  Surface 10,                             !- Name
+  Wall,                                   !- Surface Type
+  ,                                       !- Construction Name
+  {23bef5d4-430e-47db-9275-d3fcb4c5cf48}, !- Space Name
   Outdoors,                               !- Outside Boundary Condition
   ,                                       !- Outside Boundary Condition Object
   SunExposed,                             !- Sun Exposure
@@ -751,32 +554,30 @@
   4.572, -9.144, 2.4384;                  !- X,Y,Z Vertex 4 {m}
 
 OS:Surface,
-  {7bab5167-f1af-4598-a002-3d7c7673acf6}, !- Handle
-  Surface 9,                              !- Name
-  Wall,                                   !- Surface Type
-  ,                                       !- Construction Name
-  {f4815787-5f5c-4de4-938d-f4c988fc4d06}, !- Space Name
->>>>>>> 78927444
+  {8d681675-0f62-4ab5-83c4-02599a6ebc7a}, !- Handle
+  Surface 11,                             !- Name
+  Wall,                                   !- Surface Type
+  ,                                       !- Construction Name
+  {23bef5d4-430e-47db-9275-d3fcb4c5cf48}, !- Space Name
   Outdoors,                               !- Outside Boundary Condition
   ,                                       !- Outside Boundary Condition Object
   SunExposed,                             !- Sun Exposure
   WindExposed,                            !- Wind Exposure
   ,                                       !- View Factor to Ground
   ,                                       !- Number of Vertices
-<<<<<<< HEAD
-  0, -9.144, 2.4384,                      !- X,Y,Z Vertex 1 {m}
-  0, -9.144, 0,                           !- X,Y,Z Vertex 2 {m}
-  4.572, -9.144, 0,                       !- X,Y,Z Vertex 3 {m}
-  4.572, -9.144, 2.4384;                  !- X,Y,Z Vertex 4 {m}
-
-OS:Surface,
-  {d3934389-c431-4152-9f1e-d5c026d56299}, !- Handle
-  Surface 9,                              !- Name
+  4.572, 0, 2.4384,                       !- X,Y,Z Vertex 1 {m}
+  4.572, 0, 0,                            !- X,Y,Z Vertex 2 {m}
+  0, 0, 0,                                !- X,Y,Z Vertex 3 {m}
+  0, 0, 2.4384;                           !- X,Y,Z Vertex 4 {m}
+
+OS:Surface,
+  {f922bfed-ab1a-41fc-be2c-3a8805f2f3ce}, !- Handle
+  Surface 12,                             !- Name
   RoofCeiling,                            !- Surface Type
   ,                                       !- Construction Name
-  {7ab6bc34-d4fa-456f-891d-55397d95df27}, !- Space Name
+  {23bef5d4-430e-47db-9275-d3fcb4c5cf48}, !- Space Name
   Surface,                                !- Outside Boundary Condition
-  {3ec13c24-db8d-4e58-b841-5085eb2baec0}, !- Outside Boundary Condition Object
+  {e94de945-2581-4465-ba8a-0fedb4a38e0a}, !- Outside Boundary Condition Object
   NoSun,                                  !- Sun Exposure
   NoWind,                                 !- Wind Exposure
   ,                                       !- View Factor to Ground
@@ -787,111 +588,11 @@
   0, -9.144, 2.4384;                      !- X,Y,Z Vertex 4 {m}
 
 OS:Surface,
-  {24dd685d-8e17-40e5-8a65-b1c9aca89f62}, !- Handle
-  Surface 10,                             !- Name
-  Floor,                                  !- Surface Type
-  ,                                       !- Construction Name
-  {7ab6bc34-d4fa-456f-891d-55397d95df27}, !- Space Name
-  Surface,                                !- Outside Boundary Condition
-  {e297bbf7-dfb2-4411-9846-e06c43121cc9}, !- Outside Boundary Condition Object
-=======
-  4.572, 0, 2.4384,                       !- X,Y,Z Vertex 1 {m}
-  4.572, 0, 0,                            !- X,Y,Z Vertex 2 {m}
-  0, 0, 0,                                !- X,Y,Z Vertex 3 {m}
-  0, 0, 2.4384;                           !- X,Y,Z Vertex 4 {m}
-
-OS:Surface,
-  {c8fa86cc-f5f5-42ba-b4be-2308ca402464}, !- Handle
-  Surface 10,                             !- Name
-  Floor,                                  !- Surface Type
-  ,                                       !- Construction Name
-  {f4815787-5f5c-4de4-938d-f4c988fc4d06}, !- Space Name
-  Surface,                                !- Outside Boundary Condition
-  {3c823676-514b-4e6e-816d-a6c626573bc9}, !- Outside Boundary Condition Object
->>>>>>> 78927444
-  NoSun,                                  !- Sun Exposure
-  NoWind,                                 !- Wind Exposure
-  ,                                       !- View Factor to Ground
-  ,                                       !- Number of Vertices
-  0, -9.144, 0,                           !- X,Y,Z Vertex 1 {m}
-  0, 0, 0,                                !- X,Y,Z Vertex 2 {m}
-  4.572, 0, 0,                            !- X,Y,Z Vertex 3 {m}
-  4.572, -9.144, 0;                       !- X,Y,Z Vertex 4 {m}
-
-OS:Surface,
-<<<<<<< HEAD
-  {6bac2d93-e6a8-4cf4-997e-85875957c70e}, !- Handle
-  Surface 11,                             !- Name
-  Wall,                                   !- Surface Type
-  ,                                       !- Construction Name
-  {7ab6bc34-d4fa-456f-891d-55397d95df27}, !- Space Name
-=======
-  {5c914db2-ffc0-4300-b266-959b2632a396}, !- Handle
-  Surface 11,                             !- Name
-  Wall,                                   !- Surface Type
-  ,                                       !- Construction Name
-  {f4815787-5f5c-4de4-938d-f4c988fc4d06}, !- Space Name
->>>>>>> 78927444
-  Outdoors,                               !- Outside Boundary Condition
-  ,                                       !- Outside Boundary Condition Object
-  SunExposed,                             !- Sun Exposure
-  WindExposed,                            !- Wind Exposure
-  ,                                       !- View Factor to Ground
-  ,                                       !- Number of Vertices
-<<<<<<< HEAD
-  4.572, 0, 2.4384,                       !- X,Y,Z Vertex 1 {m}
-  4.572, 0, 0,                            !- X,Y,Z Vertex 2 {m}
-  0, 0, 0,                                !- X,Y,Z Vertex 3 {m}
-  0, 0, 2.4384;                           !- X,Y,Z Vertex 4 {m}
-
-OS:Surface,
-  {afd9db17-8a03-4a24-b130-4b12c1bcb1fe}, !- Handle
-=======
-  0, 0, 2.4384,                           !- X,Y,Z Vertex 1 {m}
-  0, 0, 0,                                !- X,Y,Z Vertex 2 {m}
-  0, -9.144, 0,                           !- X,Y,Z Vertex 3 {m}
-  0, -9.144, 2.4384;                      !- X,Y,Z Vertex 4 {m}
-
-OS:Surface,
-  {6bd14a3e-d3ed-4fa0-a374-113e2f32a032}, !- Handle
->>>>>>> 78927444
-  Surface 12,                             !- Name
-  Wall,                                   !- Surface Type
-  ,                                       !- Construction Name
-<<<<<<< HEAD
-  {7ab6bc34-d4fa-456f-891d-55397d95df27}, !- Space Name
-  Outdoors,                               !- Outside Boundary Condition
-  ,                                       !- Outside Boundary Condition Object
-  SunExposed,                             !- Sun Exposure
-  WindExposed,                            !- Wind Exposure
-=======
-  {f4815787-5f5c-4de4-938d-f4c988fc4d06}, !- Space Name
-  Surface,                                !- Outside Boundary Condition
-  {c4273fc3-dcd0-4485-9b2e-907fbc53cf91}, !- Outside Boundary Condition Object
-  NoSun,                                  !- Sun Exposure
-  NoWind,                                 !- Wind Exposure
->>>>>>> 78927444
-  ,                                       !- View Factor to Ground
-  ,                                       !- Number of Vertices
-  0, 0, 2.4384,                           !- X,Y,Z Vertex 1 {m}
-  0, 0, 0,                                !- X,Y,Z Vertex 2 {m}
-  0, -9.144, 0,                           !- X,Y,Z Vertex 3 {m}
-  0, -9.144, 2.4384;                      !- X,Y,Z Vertex 4 {m}
-
-OS:Surface,
-<<<<<<< HEAD
-  {fc504171-1da1-4c29-becd-b126db145692}, !- Handle
+  {373f7905-7667-4a2e-b980-61d8a9533d78}, !- Handle
   Surface 18,                             !- Name
   Floor,                                  !- Surface Type
   ,                                       !- Construction Name
-  {4330ce9a-cfbc-42af-9815-d249287b7a99}, !- Space Name
-=======
-  {c5782ab6-ecf9-46e9-b5ec-42cfe8426862}, !- Handle
-  Surface 18,                             !- Name
-  Floor,                                  !- Surface Type
-  ,                                       !- Construction Name
-  {2f82f693-96b1-494f-8fc1-e8a121c1988a}, !- Space Name
->>>>>>> 78927444
+  {ba2ae38e-8808-406f-804f-8fcf707b465a}, !- Space Name
   Foundation,                             !- Outside Boundary Condition
   ,                                       !- Outside Boundary Condition Object
   NoSun,                                  !- Sun Exposure
@@ -904,19 +605,11 @@
   4.572, -9.144, -2.4384;                 !- X,Y,Z Vertex 4 {m}
 
 OS:Surface,
-<<<<<<< HEAD
-  {e4922088-96c5-4908-9c41-dd5f1df9a2ca}, !- Handle
+  {da5b46da-799d-4f8d-886c-7a35671b836d}, !- Handle
   Surface 19,                             !- Name
   Wall,                                   !- Surface Type
   ,                                       !- Construction Name
-  {4330ce9a-cfbc-42af-9815-d249287b7a99}, !- Space Name
-=======
-  {4c5707fa-6dd7-43f9-ba6e-239afc935f87}, !- Handle
-  Surface 19,                             !- Name
-  Wall,                                   !- Surface Type
-  ,                                       !- Construction Name
-  {2f82f693-96b1-494f-8fc1-e8a121c1988a}, !- Space Name
->>>>>>> 78927444
+  {ba2ae38e-8808-406f-804f-8fcf707b465a}, !- Space Name
   Foundation,                             !- Outside Boundary Condition
   ,                                       !- Outside Boundary Condition Object
   NoSun,                                  !- Sun Exposure
@@ -929,19 +622,11 @@
   0, -9.144, 0;                           !- X,Y,Z Vertex 4 {m}
 
 OS:Surface,
-<<<<<<< HEAD
-  {da1259b1-2303-468b-8dc8-a46956dcc5b3}, !- Handle
+  {e98ca12c-451b-43ab-ad8b-9aeda91a856d}, !- Handle
   Surface 20,                             !- Name
   Wall,                                   !- Surface Type
   ,                                       !- Construction Name
-  {4330ce9a-cfbc-42af-9815-d249287b7a99}, !- Space Name
-=======
-  {a21ff11b-c9c1-4b91-9ac7-b49e23e678ee}, !- Handle
-  Surface 20,                             !- Name
-  Wall,                                   !- Surface Type
-  ,                                       !- Construction Name
-  {2f82f693-96b1-494f-8fc1-e8a121c1988a}, !- Space Name
->>>>>>> 78927444
+  {ba2ae38e-8808-406f-804f-8fcf707b465a}, !- Space Name
   Foundation,                             !- Outside Boundary Condition
   ,                                       !- Outside Boundary Condition Object
   NoSun,                                  !- Sun Exposure
@@ -954,19 +639,11 @@
   0, 0, 0;                                !- X,Y,Z Vertex 4 {m}
 
 OS:Surface,
-<<<<<<< HEAD
-  {579878a5-7271-42f9-b828-1e32797c8748}, !- Handle
+  {86bb4a31-ab48-456d-96d0-2714cc331dce}, !- Handle
   Surface 21,                             !- Name
   Wall,                                   !- Surface Type
   ,                                       !- Construction Name
-  {4330ce9a-cfbc-42af-9815-d249287b7a99}, !- Space Name
-=======
-  {991d2cc8-b438-4f0d-b440-f41c9f80d9cf}, !- Handle
-  Surface 21,                             !- Name
-  Wall,                                   !- Surface Type
-  ,                                       !- Construction Name
-  {2f82f693-96b1-494f-8fc1-e8a121c1988a}, !- Space Name
->>>>>>> 78927444
+  {ba2ae38e-8808-406f-804f-8fcf707b465a}, !- Space Name
   Adiabatic,                              !- Outside Boundary Condition
   ,                                       !- Outside Boundary Condition Object
   NoSun,                                  !- Sun Exposure
@@ -979,19 +656,11 @@
   4.572, 0, 0;                            !- X,Y,Z Vertex 4 {m}
 
 OS:Surface,
-<<<<<<< HEAD
-  {764519a2-2cdf-44da-9434-661d015b9106}, !- Handle
+  {a57615f4-82f7-4ec9-8437-5859f845af19}, !- Handle
   Surface 22,                             !- Name
   Wall,                                   !- Surface Type
   ,                                       !- Construction Name
-  {4330ce9a-cfbc-42af-9815-d249287b7a99}, !- Space Name
-=======
-  {84d442fd-7c44-4a2b-bb71-01a3444daded}, !- Handle
-  Surface 22,                             !- Name
-  Wall,                                   !- Surface Type
-  ,                                       !- Construction Name
-  {2f82f693-96b1-494f-8fc1-e8a121c1988a}, !- Space Name
->>>>>>> 78927444
+  {ba2ae38e-8808-406f-804f-8fcf707b465a}, !- Space Name
   Foundation,                             !- Outside Boundary Condition
   ,                                       !- Outside Boundary Condition Object
   NoSun,                                  !- Sun Exposure
@@ -1004,23 +673,13 @@
   4.572, -9.144, 0;                       !- X,Y,Z Vertex 4 {m}
 
 OS:Surface,
-<<<<<<< HEAD
-  {675d4fd1-6d04-4d15-9b7b-1f7badd3df7c}, !- Handle
+  {0cdafad6-4d36-49b0-94d6-9838bc2cf380}, !- Handle
   Surface 23,                             !- Name
   RoofCeiling,                            !- Surface Type
   ,                                       !- Construction Name
-  {4330ce9a-cfbc-42af-9815-d249287b7a99}, !- Space Name
+  {ba2ae38e-8808-406f-804f-8fcf707b465a}, !- Space Name
   Surface,                                !- Outside Boundary Condition
-  {8883e2c3-c719-4607-ba66-f9d1a4b6f860}, !- Outside Boundary Condition Object
-=======
-  {77d4c5a6-4e9c-42d9-ae96-7ccfe9a32c77}, !- Handle
-  Surface 23,                             !- Name
-  RoofCeiling,                            !- Surface Type
-  ,                                       !- Construction Name
-  {2f82f693-96b1-494f-8fc1-e8a121c1988a}, !- Space Name
-  Surface,                                !- Outside Boundary Condition
-  {0a0c6f11-4526-4336-abb6-06b5bf12059e}, !- Outside Boundary Condition Object
->>>>>>> 78927444
+  {4b205694-ce55-481f-ac25-7cd2e77a33e7}, !- Outside Boundary Condition Object
   NoSun,                                  !- Sun Exposure
   NoWind,                                 !- Wind Exposure
   ,                                       !- View Factor to Ground
@@ -1031,15 +690,9 @@
   0, -9.144, 0;                           !- X,Y,Z Vertex 4 {m}
 
 OS:Space,
-<<<<<<< HEAD
-  {4330ce9a-cfbc-42af-9815-d249287b7a99}, !- Handle
+  {ba2ae38e-8808-406f-804f-8fcf707b465a}, !- Handle
   unfinished basement space,              !- Name
-  {5e416bba-f454-48ba-b44b-a4fffd924133}, !- Space Type Name
-=======
-  {2f82f693-96b1-494f-8fc1-e8a121c1988a}, !- Handle
-  unfinished basement space,              !- Name
-  {46ee0fa6-d077-4187-bb48-6f86da0d23ae}, !- Space Type Name
->>>>>>> 78927444
+  {39342f4d-462f-45db-a813-19ddd2b4fde4}, !- Space Type Name
   ,                                       !- Default Construction Set Name
   ,                                       !- Default Schedule Set Name
   ,                                       !- Direction of Relative North {deg}
@@ -1047,17 +700,10 @@
   ,                                       !- Y Origin {m}
   ,                                       !- Z Origin {m}
   ,                                       !- Building Story Name
-<<<<<<< HEAD
-  {f59eac1e-42e5-4f28-a9e6-f8ec681b8651}; !- Thermal Zone Name
+  {76ee5a87-b4f1-4ce7-a08c-75beab790a40}; !- Thermal Zone Name
 
 OS:ThermalZone,
-  {f59eac1e-42e5-4f28-a9e6-f8ec681b8651}, !- Handle
-=======
-  {506e2d4e-4ebc-4b5c-a49c-bff21d918bf0}; !- Thermal Zone Name
-
-OS:ThermalZone,
-  {506e2d4e-4ebc-4b5c-a49c-bff21d918bf0}, !- Handle
->>>>>>> 78927444
+  {76ee5a87-b4f1-4ce7-a08c-75beab790a40}, !- Handle
   unfinished basement zone,               !- Name
   ,                                       !- Multiplier
   ,                                       !- Ceiling Height {m}
@@ -1066,17 +712,10 @@
   ,                                       !- Zone Inside Convection Algorithm
   ,                                       !- Zone Outside Convection Algorithm
   ,                                       !- Zone Conditioning Equipment List Name
-<<<<<<< HEAD
-  {f511eb7c-c933-44b8-986c-5e7efba05720}, !- Zone Air Inlet Port List
-  {e840ec1a-93c1-496a-ad21-324561310826}, !- Zone Air Exhaust Port List
-  {3a4ce3c3-8408-4aea-be5b-4ebf1f0c1bba}, !- Zone Air Node Name
-  {1f21806a-50e7-47ba-a712-e55007b62334}, !- Zone Return Air Port List
-=======
-  {29233b19-5c92-4292-9af8-1954267c6729}, !- Zone Air Inlet Port List
-  {68b5a644-fce3-4d56-8283-91b39eb7d7c2}, !- Zone Air Exhaust Port List
-  {c1e71301-7f50-492a-bfaa-ea6e5bded05d}, !- Zone Air Node Name
-  {e01da13a-337b-475c-8757-f983576078b5}, !- Zone Return Air Port List
->>>>>>> 78927444
+  {d967d94d-ca9b-4480-a822-44eb67f19957}, !- Zone Air Inlet Port List
+  {55de5c10-8e00-4f68-a371-eba6fdf8ad74}, !- Zone Air Exhaust Port List
+  {ccccec11-3d0c-4456-995a-3d8644d2ebf5}, !- Zone Air Node Name
+  {d96a82ff-e371-4c3c-a257-dba7ebbc1668}, !- Zone Return Air Port List
   ,                                       !- Primary Daylighting Control Name
   ,                                       !- Fraction of Zone Controlled by Primary Daylighting Control
   ,                                       !- Secondary Daylighting Control Name
@@ -1087,67 +726,33 @@
   No;                                     !- Use Ideal Air Loads
 
 OS:Node,
-<<<<<<< HEAD
-  {6c542cdb-16a8-4c5b-af65-29e3a72287ed}, !- Handle
+  {e3f23fb6-9552-4c9a-bcec-79abb13c7e79}, !- Handle
   Node 2,                                 !- Name
-  {3a4ce3c3-8408-4aea-be5b-4ebf1f0c1bba}, !- Inlet Port
+  {ccccec11-3d0c-4456-995a-3d8644d2ebf5}, !- Inlet Port
   ;                                       !- Outlet Port
 
 OS:Connection,
-  {3a4ce3c3-8408-4aea-be5b-4ebf1f0c1bba}, !- Handle
-  {f59eac1e-42e5-4f28-a9e6-f8ec681b8651}, !- Source Object
+  {ccccec11-3d0c-4456-995a-3d8644d2ebf5}, !- Handle
+  {76ee5a87-b4f1-4ce7-a08c-75beab790a40}, !- Source Object
   11,                                     !- Outlet Port
-  {6c542cdb-16a8-4c5b-af65-29e3a72287ed}, !- Target Object
+  {e3f23fb6-9552-4c9a-bcec-79abb13c7e79}, !- Target Object
   2;                                      !- Inlet Port
 
 OS:PortList,
-  {f511eb7c-c933-44b8-986c-5e7efba05720}, !- Handle
-  {f59eac1e-42e5-4f28-a9e6-f8ec681b8651}; !- HVAC Component
+  {d967d94d-ca9b-4480-a822-44eb67f19957}, !- Handle
+  {76ee5a87-b4f1-4ce7-a08c-75beab790a40}; !- HVAC Component
 
 OS:PortList,
-  {e840ec1a-93c1-496a-ad21-324561310826}, !- Handle
-  {f59eac1e-42e5-4f28-a9e6-f8ec681b8651}; !- HVAC Component
+  {55de5c10-8e00-4f68-a371-eba6fdf8ad74}, !- Handle
+  {76ee5a87-b4f1-4ce7-a08c-75beab790a40}; !- HVAC Component
 
 OS:PortList,
-  {1f21806a-50e7-47ba-a712-e55007b62334}, !- Handle
-  {f59eac1e-42e5-4f28-a9e6-f8ec681b8651}; !- HVAC Component
+  {d96a82ff-e371-4c3c-a257-dba7ebbc1668}, !- Handle
+  {76ee5a87-b4f1-4ce7-a08c-75beab790a40}; !- HVAC Component
 
 OS:Sizing:Zone,
-  {83bf0992-891f-4d8b-90ae-e88782f6c661}, !- Handle
-  {f59eac1e-42e5-4f28-a9e6-f8ec681b8651}, !- Zone or ZoneList Name
-=======
-  {be706f1a-fb90-4a4a-a801-01edeb229529}, !- Handle
-  Node 2,                                 !- Name
-  {c1e71301-7f50-492a-bfaa-ea6e5bded05d}, !- Inlet Port
-  ;                                       !- Outlet Port
-
-OS:Connection,
-  {c1e71301-7f50-492a-bfaa-ea6e5bded05d}, !- Handle
-  {c47588d3-2dbd-4430-bcd7-f7096b6559c7}, !- Name
-  {506e2d4e-4ebc-4b5c-a49c-bff21d918bf0}, !- Source Object
-  11,                                     !- Outlet Port
-  {be706f1a-fb90-4a4a-a801-01edeb229529}, !- Target Object
-  2;                                      !- Inlet Port
-
-OS:PortList,
-  {29233b19-5c92-4292-9af8-1954267c6729}, !- Handle
-  {3a7a5eaa-743f-4256-8bbb-7e4575669ae3}, !- Name
-  {506e2d4e-4ebc-4b5c-a49c-bff21d918bf0}; !- HVAC Component
-
-OS:PortList,
-  {68b5a644-fce3-4d56-8283-91b39eb7d7c2}, !- Handle
-  {9cd0c88a-8095-4aeb-b78b-66ceaca5319b}, !- Name
-  {506e2d4e-4ebc-4b5c-a49c-bff21d918bf0}; !- HVAC Component
-
-OS:PortList,
-  {e01da13a-337b-475c-8757-f983576078b5}, !- Handle
-  {f407a23e-0407-4a62-8017-6cf6b1db1d75}, !- Name
-  {506e2d4e-4ebc-4b5c-a49c-bff21d918bf0}; !- HVAC Component
-
-OS:Sizing:Zone,
-  {5ad96d56-93be-4d6e-bc2e-ce35f2e7efe8}, !- Handle
-  {506e2d4e-4ebc-4b5c-a49c-bff21d918bf0}, !- Zone or ZoneList Name
->>>>>>> 78927444
+  {25dbc7bc-5eb2-44ef-b989-4eda3eba6d0a}, !- Handle
+  {76ee5a87-b4f1-4ce7-a08c-75beab790a40}, !- Zone or ZoneList Name
   SupplyAirTemperature,                   !- Zone Cooling Design Supply Air Temperature Input Method
   14,                                     !- Zone Cooling Design Supply Air Temperature {C}
   11.11,                                  !- Zone Cooling Design Supply Air Temperature Difference {deltaC}
@@ -1174,21 +779,12 @@
   autosize;                               !- Dedicated Outdoor Air High Setpoint Temperature for Design {C}
 
 OS:ZoneHVAC:EquipmentList,
-<<<<<<< HEAD
-  {14185255-a894-42c9-82e5-f450f2ae9233}, !- Handle
+  {1e0fc044-7e0a-419f-8d0c-c3ddcaf6704a}, !- Handle
   Zone HVAC Equipment List 2,             !- Name
-  {f59eac1e-42e5-4f28-a9e6-f8ec681b8651}; !- Thermal Zone
+  {76ee5a87-b4f1-4ce7-a08c-75beab790a40}; !- Thermal Zone
 
 OS:SpaceType,
-  {5e416bba-f454-48ba-b44b-a4fffd924133}, !- Handle
-=======
-  {a1ffc5e7-7f89-4eac-9bf3-7f4d050431a7}, !- Handle
-  Zone HVAC Equipment List 2,             !- Name
-  {506e2d4e-4ebc-4b5c-a49c-bff21d918bf0}; !- Thermal Zone
-
-OS:SpaceType,
-  {46ee0fa6-d077-4187-bb48-6f86da0d23ae}, !- Handle
->>>>>>> 78927444
+  {39342f4d-462f-45db-a813-19ddd2b4fde4}, !- Handle
   Space Type 2,                           !- Name
   ,                                       !- Default Construction Set Name
   ,                                       !- Default Schedule Set Name
@@ -1199,23 +795,13 @@
   unfinished basement;                    !- Standards Space Type
 
 OS:Surface,
-<<<<<<< HEAD
-  {3ec13c24-db8d-4e58-b841-5085eb2baec0}, !- Handle
+  {e94de945-2581-4465-ba8a-0fedb4a38e0a}, !- Handle
   Surface 13,                             !- Name
   Floor,                                  !- Surface Type
   ,                                       !- Construction Name
-  {3b897656-4c62-4b82-baf5-8e697edd47ed}, !- Space Name
+  {64ce52f2-b881-4b0c-985a-3658b823c365}, !- Space Name
   Surface,                                !- Outside Boundary Condition
-  {d3934389-c431-4152-9f1e-d5c026d56299}, !- Outside Boundary Condition Object
-=======
-  {c4273fc3-dcd0-4485-9b2e-907fbc53cf91}, !- Handle
-  Surface 13,                             !- Name
-  Floor,                                  !- Surface Type
-  ,                                       !- Construction Name
-  {ff312330-0f41-4459-95dc-934645ce66df}, !- Space Name
-  Surface,                                !- Outside Boundary Condition
-  {6bd14a3e-d3ed-4fa0-a374-113e2f32a032}, !- Outside Boundary Condition Object
->>>>>>> 78927444
+  {f922bfed-ab1a-41fc-be2c-3a8805f2f3ce}, !- Outside Boundary Condition Object
   NoSun,                                  !- Sun Exposure
   NoWind,                                 !- Wind Exposure
   ,                                       !- View Factor to Ground
@@ -1226,19 +812,11 @@
   4.572, -9.144, 4.8768;                  !- X,Y,Z Vertex 4 {m}
 
 OS:Surface,
-<<<<<<< HEAD
-  {e763850c-eb7e-448d-b757-9c27ea2abf51}, !- Handle
+  {434caabd-ad9e-46b3-8492-696a96f0edc7}, !- Handle
   Surface 14,                             !- Name
   RoofCeiling,                            !- Surface Type
   ,                                       !- Construction Name
-  {3b897656-4c62-4b82-baf5-8e697edd47ed}, !- Space Name
-=======
-  {d55bada6-41d6-494e-abc2-944af2b34183}, !- Handle
-  Surface 14,                             !- Name
-  RoofCeiling,                            !- Surface Type
-  ,                                       !- Construction Name
-  {ff312330-0f41-4459-95dc-934645ce66df}, !- Space Name
->>>>>>> 78927444
+  {64ce52f2-b881-4b0c-985a-3658b823c365}, !- Space Name
   Outdoors,                               !- Outside Boundary Condition
   ,                                       !- Outside Boundary Condition Object
   SunExposed,                             !- Sun Exposure
@@ -1251,19 +829,11 @@
   0, 0, 4.8768;                           !- X,Y,Z Vertex 4 {m}
 
 OS:Surface,
-<<<<<<< HEAD
-  {234c8008-f11d-417c-9a86-3ddf83e9241f}, !- Handle
+  {76e72aa1-6037-42d6-a91a-67581ee5d23f}, !- Handle
   Surface 15,                             !- Name
   RoofCeiling,                            !- Surface Type
   ,                                       !- Construction Name
-  {3b897656-4c62-4b82-baf5-8e697edd47ed}, !- Space Name
-=======
-  {dc0c038b-5340-4fde-bff0-e4bb65790586}, !- Handle
-  Surface 15,                             !- Name
-  RoofCeiling,                            !- Surface Type
-  ,                                       !- Construction Name
-  {ff312330-0f41-4459-95dc-934645ce66df}, !- Space Name
->>>>>>> 78927444
+  {64ce52f2-b881-4b0c-985a-3658b823c365}, !- Space Name
   Outdoors,                               !- Outside Boundary Condition
   ,                                       !- Outside Boundary Condition Object
   SunExposed,                             !- Sun Exposure
@@ -1276,19 +846,11 @@
   4.572, -9.144, 4.8768;                  !- X,Y,Z Vertex 4 {m}
 
 OS:Surface,
-<<<<<<< HEAD
-  {c250fe59-74a3-43c7-bbf8-2af87913ff9e}, !- Handle
+  {37b7a971-d0ba-45db-9cee-1d4ae34b9dcf}, !- Handle
   Surface 16,                             !- Name
   Wall,                                   !- Surface Type
   ,                                       !- Construction Name
-  {3b897656-4c62-4b82-baf5-8e697edd47ed}, !- Space Name
-=======
-  {7d92cadc-f13e-47d6-9997-f2a3257ef863}, !- Handle
-  Surface 16,                             !- Name
-  Wall,                                   !- Surface Type
-  ,                                       !- Construction Name
-  {ff312330-0f41-4459-95dc-934645ce66df}, !- Space Name
->>>>>>> 78927444
+  {64ce52f2-b881-4b0c-985a-3658b823c365}, !- Space Name
   Outdoors,                               !- Outside Boundary Condition
   ,                                       !- Outside Boundary Condition Object
   SunExposed,                             !- Sun Exposure
@@ -1300,19 +862,11 @@
   0, -9.144, 4.8768;                      !- X,Y,Z Vertex 3 {m}
 
 OS:Surface,
-<<<<<<< HEAD
-  {7afe9d67-443d-482a-b07f-7fbe7f36ab3e}, !- Handle
+  {52860d82-03cc-4f27-bc30-c0598b778fd3}, !- Handle
   Surface 17,                             !- Name
   Wall,                                   !- Surface Type
   ,                                       !- Construction Name
-  {3b897656-4c62-4b82-baf5-8e697edd47ed}, !- Space Name
-=======
-  {527c2a2a-4967-4bf9-ac59-2736277a90a7}, !- Handle
-  Surface 17,                             !- Name
-  Wall,                                   !- Surface Type
-  ,                                       !- Construction Name
-  {ff312330-0f41-4459-95dc-934645ce66df}, !- Space Name
->>>>>>> 78927444
+  {64ce52f2-b881-4b0c-985a-3658b823c365}, !- Space Name
   Adiabatic,                              !- Outside Boundary Condition
   ,                                       !- Outside Boundary Condition Object
   NoSun,                                  !- Sun Exposure
@@ -1324,15 +878,9 @@
   4.572, 0, 4.8768;                       !- X,Y,Z Vertex 3 {m}
 
 OS:Space,
-<<<<<<< HEAD
-  {3b897656-4c62-4b82-baf5-8e697edd47ed}, !- Handle
+  {64ce52f2-b881-4b0c-985a-3658b823c365}, !- Handle
   unfinished attic space,                 !- Name
-  {23498c4e-6278-4879-a7ce-5b7169d898fb}, !- Space Type Name
-=======
-  {ff312330-0f41-4459-95dc-934645ce66df}, !- Handle
-  unfinished attic space,                 !- Name
-  {700fe78b-c8f7-4832-a296-a67404afcdd7}, !- Space Type Name
->>>>>>> 78927444
+  {d531b7a4-3d33-4c68-a4e1-135895c8d04f}, !- Space Type Name
   ,                                       !- Default Construction Set Name
   ,                                       !- Default Schedule Set Name
   ,                                       !- Direction of Relative North {deg}
@@ -1340,17 +888,10 @@
   ,                                       !- Y Origin {m}
   ,                                       !- Z Origin {m}
   ,                                       !- Building Story Name
-<<<<<<< HEAD
-  {b423fa2f-0c27-4cda-85cb-8b1ef3ce724c}; !- Thermal Zone Name
+  {6fc62953-9640-47d0-8b20-5a56287792a4}; !- Thermal Zone Name
 
 OS:ThermalZone,
-  {b423fa2f-0c27-4cda-85cb-8b1ef3ce724c}, !- Handle
-=======
-  {1f6301a3-5a20-4e6c-be79-b1d6e3ce61bc}; !- Thermal Zone Name
-
-OS:ThermalZone,
-  {1f6301a3-5a20-4e6c-be79-b1d6e3ce61bc}, !- Handle
->>>>>>> 78927444
+  {6fc62953-9640-47d0-8b20-5a56287792a4}, !- Handle
   unfinished attic zone,                  !- Name
   ,                                       !- Multiplier
   ,                                       !- Ceiling Height {m}
@@ -1359,17 +900,10 @@
   ,                                       !- Zone Inside Convection Algorithm
   ,                                       !- Zone Outside Convection Algorithm
   ,                                       !- Zone Conditioning Equipment List Name
-<<<<<<< HEAD
-  {1fef403d-ba31-4d81-805a-55d1f40fd81f}, !- Zone Air Inlet Port List
-  {485c146b-980a-4da6-be15-59fbd25ed0fb}, !- Zone Air Exhaust Port List
-  {dafebf81-bd83-4016-b41c-fa6051f85db3}, !- Zone Air Node Name
-  {b1e7666c-58c5-47d8-abc4-86189e2221b9}, !- Zone Return Air Port List
-=======
-  {6f7dc5e5-d11e-429f-95ef-641c6bc84989}, !- Zone Air Inlet Port List
-  {b4bd2a94-cb7d-4b61-9c07-f1b9374d4980}, !- Zone Air Exhaust Port List
-  {4390a0e2-6c31-4cfa-b066-6ed127a754f5}, !- Zone Air Node Name
-  {97e07370-7663-44ac-a74d-c1ebca049a5c}, !- Zone Return Air Port List
->>>>>>> 78927444
+  {65e32ff1-81a2-4992-9cd1-c6b2539826f0}, !- Zone Air Inlet Port List
+  {f3c4d320-5819-453e-9f95-52b09215ea91}, !- Zone Air Exhaust Port List
+  {359bc65d-41f9-4234-9b18-24e18b25527c}, !- Zone Air Node Name
+  {5fcbe4f2-6f8c-4fa4-a669-126ac7f62270}, !- Zone Return Air Port List
   ,                                       !- Primary Daylighting Control Name
   ,                                       !- Fraction of Zone Controlled by Primary Daylighting Control
   ,                                       !- Secondary Daylighting Control Name
@@ -1380,67 +914,33 @@
   No;                                     !- Use Ideal Air Loads
 
 OS:Node,
-<<<<<<< HEAD
-  {7deecafe-5471-4064-a99e-a645cdc05833}, !- Handle
+  {16089fe6-14bb-4d42-b28d-61494429296f}, !- Handle
   Node 3,                                 !- Name
-  {dafebf81-bd83-4016-b41c-fa6051f85db3}, !- Inlet Port
+  {359bc65d-41f9-4234-9b18-24e18b25527c}, !- Inlet Port
   ;                                       !- Outlet Port
 
 OS:Connection,
-  {dafebf81-bd83-4016-b41c-fa6051f85db3}, !- Handle
-  {b423fa2f-0c27-4cda-85cb-8b1ef3ce724c}, !- Source Object
+  {359bc65d-41f9-4234-9b18-24e18b25527c}, !- Handle
+  {6fc62953-9640-47d0-8b20-5a56287792a4}, !- Source Object
   11,                                     !- Outlet Port
-  {7deecafe-5471-4064-a99e-a645cdc05833}, !- Target Object
+  {16089fe6-14bb-4d42-b28d-61494429296f}, !- Target Object
   2;                                      !- Inlet Port
 
 OS:PortList,
-  {1fef403d-ba31-4d81-805a-55d1f40fd81f}, !- Handle
-  {b423fa2f-0c27-4cda-85cb-8b1ef3ce724c}; !- HVAC Component
+  {65e32ff1-81a2-4992-9cd1-c6b2539826f0}, !- Handle
+  {6fc62953-9640-47d0-8b20-5a56287792a4}; !- HVAC Component
 
 OS:PortList,
-  {485c146b-980a-4da6-be15-59fbd25ed0fb}, !- Handle
-  {b423fa2f-0c27-4cda-85cb-8b1ef3ce724c}; !- HVAC Component
+  {f3c4d320-5819-453e-9f95-52b09215ea91}, !- Handle
+  {6fc62953-9640-47d0-8b20-5a56287792a4}; !- HVAC Component
 
 OS:PortList,
-  {b1e7666c-58c5-47d8-abc4-86189e2221b9}, !- Handle
-  {b423fa2f-0c27-4cda-85cb-8b1ef3ce724c}; !- HVAC Component
+  {5fcbe4f2-6f8c-4fa4-a669-126ac7f62270}, !- Handle
+  {6fc62953-9640-47d0-8b20-5a56287792a4}; !- HVAC Component
 
 OS:Sizing:Zone,
-  {734cbbad-2227-471f-9b78-09134de63778}, !- Handle
-  {b423fa2f-0c27-4cda-85cb-8b1ef3ce724c}, !- Zone or ZoneList Name
-=======
-  {08727190-b78d-4426-8291-ea5b8a141226}, !- Handle
-  Node 3,                                 !- Name
-  {4390a0e2-6c31-4cfa-b066-6ed127a754f5}, !- Inlet Port
-  ;                                       !- Outlet Port
-
-OS:Connection,
-  {4390a0e2-6c31-4cfa-b066-6ed127a754f5}, !- Handle
-  {464ae0aa-ead6-4b21-99dd-81337709cd35}, !- Name
-  {1f6301a3-5a20-4e6c-be79-b1d6e3ce61bc}, !- Source Object
-  11,                                     !- Outlet Port
-  {08727190-b78d-4426-8291-ea5b8a141226}, !- Target Object
-  2;                                      !- Inlet Port
-
-OS:PortList,
-  {6f7dc5e5-d11e-429f-95ef-641c6bc84989}, !- Handle
-  {07823fed-8bc0-4449-99e9-6db3e20ba437}, !- Name
-  {1f6301a3-5a20-4e6c-be79-b1d6e3ce61bc}; !- HVAC Component
-
-OS:PortList,
-  {b4bd2a94-cb7d-4b61-9c07-f1b9374d4980}, !- Handle
-  {aaaf1591-26b7-42e4-a2c8-4904670450d5}, !- Name
-  {1f6301a3-5a20-4e6c-be79-b1d6e3ce61bc}; !- HVAC Component
-
-OS:PortList,
-  {97e07370-7663-44ac-a74d-c1ebca049a5c}, !- Handle
-  {d9687e83-dcc4-4f74-b67e-e5084c771357}, !- Name
-  {1f6301a3-5a20-4e6c-be79-b1d6e3ce61bc}; !- HVAC Component
-
-OS:Sizing:Zone,
-  {7c3c5ec4-1c4e-4cf5-8c1e-a2e1f97fbca9}, !- Handle
-  {1f6301a3-5a20-4e6c-be79-b1d6e3ce61bc}, !- Zone or ZoneList Name
->>>>>>> 78927444
+  {33809cbd-061b-45c5-86e6-f7359467b971}, !- Handle
+  {6fc62953-9640-47d0-8b20-5a56287792a4}, !- Zone or ZoneList Name
   SupplyAirTemperature,                   !- Zone Cooling Design Supply Air Temperature Input Method
   14,                                     !- Zone Cooling Design Supply Air Temperature {C}
   11.11,                                  !- Zone Cooling Design Supply Air Temperature Difference {deltaC}
@@ -1467,21 +967,12 @@
   autosize;                               !- Dedicated Outdoor Air High Setpoint Temperature for Design {C}
 
 OS:ZoneHVAC:EquipmentList,
-<<<<<<< HEAD
-  {5594216d-7552-4bf6-bc86-2a809a257258}, !- Handle
+  {57984de8-4316-458d-9734-ab848c02a4e8}, !- Handle
   Zone HVAC Equipment List 3,             !- Name
-  {b423fa2f-0c27-4cda-85cb-8b1ef3ce724c}; !- Thermal Zone
+  {6fc62953-9640-47d0-8b20-5a56287792a4}; !- Thermal Zone
 
 OS:SpaceType,
-  {23498c4e-6278-4879-a7ce-5b7169d898fb}, !- Handle
-=======
-  {1b514029-cd3d-43a0-885c-f82be3aed008}, !- Handle
-  Zone HVAC Equipment List 3,             !- Name
-  {1f6301a3-5a20-4e6c-be79-b1d6e3ce61bc}; !- Thermal Zone
-
-OS:SpaceType,
-  {700fe78b-c8f7-4832-a296-a67404afcdd7}, !- Handle
->>>>>>> 78927444
+  {d531b7a4-3d33-4c68-a4e1-135895c8d04f}, !- Handle
   Space Type 3,                           !- Name
   ,                                       !- Default Construction Set Name
   ,                                       !- Default Schedule Set Name
@@ -1492,23 +983,14 @@
   unfinished attic;                       !- Standards Space Type
 
 OS:BuildingUnit,
-<<<<<<< HEAD
-  {d6350e19-6b69-46e2-a357-585eb4538045}, !- Handle
-=======
-  {dcdb3986-bcd7-4d65-bc44-88cee5b0eff2}, !- Handle
->>>>>>> 78927444
+  {c2e5a772-1126-48af-b4a9-396c4203afd6}, !- Handle
   unit 1,                                 !- Name
   ,                                       !- Rendering Color
   Residential;                            !- Building Unit Type
 
 OS:AdditionalProperties,
-<<<<<<< HEAD
-  {8795e729-00d5-4c36-aa03-d976070e2904}, !- Handle
-  {d6350e19-6b69-46e2-a357-585eb4538045}, !- Object Name
-=======
-  {3f300dbb-74e9-485e-9eb8-17b4594f66a9}, !- Handle
-  {dcdb3986-bcd7-4d65-bc44-88cee5b0eff2}, !- Object Name
->>>>>>> 78927444
+  {29fcce23-80f4-46be-a61f-7df164238a49}, !- Handle
+  {c2e5a772-1126-48af-b4a9-396c4203afd6}, !- Object Name
   NumberOfBedrooms,                       !- Feature Name 1
   Integer,                                !- Feature Data Type 1
   3,                                      !- Feature Value 1
@@ -1520,20 +1002,12 @@
   3.3900000000000001;                     !- Feature Value 3
 
 OS:External:File,
-<<<<<<< HEAD
-  {3c0d2f19-6a51-4bf5-9f3e-b99539303458}, !- Handle
-=======
-  {24d20f3c-d672-4cc7-aeb9-d534c7d1feae}, !- Handle
->>>>>>> 78927444
+  {85504a97-7545-44d8-ac1e-981c59d3e3fd}, !- Handle
   8760.csv,                               !- Name
   8760.csv;                               !- File Name
 
 OS:Schedule:Day,
-<<<<<<< HEAD
-  {7e8ae676-57f5-4061-ac25-c9401149f09d}, !- Handle
-=======
-  {ec95dd76-040a-417d-b0cc-71c18f42e7a2}, !- Handle
->>>>>>> 78927444
+  {981e1937-c0d3-40b1-b967-362111d542fa}, !- Handle
   Schedule Day 1,                         !- Name
   ,                                       !- Schedule Type Limits Name
   ,                                       !- Interpolate to Timestep
@@ -1542,11 +1016,7 @@
   0;                                      !- Value Until Time 1
 
 OS:Schedule:Day,
-<<<<<<< HEAD
-  {46a11fc3-2ad4-46c2-8488-c298adc58396}, !- Handle
-=======
-  {8f1b4ec6-3e7a-4bb6-a9e9-b58928ebe42e}, !- Handle
->>>>>>> 78927444
+  {f39619c2-7eda-48b3-956e-02eff7cc2c7b}, !- Handle
   Schedule Day 2,                         !- Name
   ,                                       !- Schedule Type Limits Name
   ,                                       !- Interpolate to Timestep
@@ -1555,17 +1025,10 @@
   1;                                      !- Value Until Time 1
 
 OS:Schedule:File,
-<<<<<<< HEAD
-  {6e8cc39d-09c0-4251-9ec8-20f7a3645d5c}, !- Handle
+  {4ac22d87-cbca-4450-b47c-c5e447f979e3}, !- Handle
   occupants,                              !- Name
-  {adbf9cf1-ab2e-461d-9669-887b49161895}, !- Schedule Type Limits Name
-  {3c0d2f19-6a51-4bf5-9f3e-b99539303458}, !- External File Name
-=======
-  {45cb3b7b-d404-4b69-ad9d-10420eb0d97a}, !- Handle
-  occupants,                              !- Name
-  {0a327402-ab6c-4b7a-b7ae-6f03a5a7da89}, !- Schedule Type Limits Name
-  {24d20f3c-d672-4cc7-aeb9-d534c7d1feae}, !- External File Name
->>>>>>> 78927444
+  {b33f108b-99c0-4553-8e56-204780d7d641}, !- Schedule Type Limits Name
+  {85504a97-7545-44d8-ac1e-981c59d3e3fd}, !- External File Name
   1,                                      !- Column Number
   1,                                      !- Rows to Skip at Top
   8760,                                   !- Number of Hours of Data
@@ -1573,34 +1036,55 @@
   ,                                       !- Interpolate to Timestep
   60;                                     !- Minutes per Item
 
-<<<<<<< HEAD
 OS:Schedule:Constant,
-  {001b9429-2967-41bd-9709-c6ff56b74bf7}, !- Handle
+  {7e9f1686-e55a-4673-a3e6-588331f28e1e}, !- Handle
   res occupants activity schedule,        !- Name
-  {5df50708-2b48-450a-ae26-943cdbb6859d}, !- Schedule Type Limits Name
+  {837c6f6f-8efe-4b7e-ba71-9679c2051d69}, !- Schedule Type Limits Name
   112.539290946133;                       !- Value
 
 OS:People:Definition,
-  {e7cb8f09-d4f7-44f1-8c14-bbda2b3ebcf5}, !- Handle
-=======
-OS:Schedule:Ruleset,
-  {fc9a312b-d974-4141-adf7-35ed8e029547}, !- Handle
-  Schedule Ruleset 1,                     !- Name
-  {aaf76f98-8381-43fe-99e8-8112efa5064d}, !- Schedule Type Limits Name
-  {0e306a83-ddd3-461a-b2ff-e0f9bcc75b43}; !- Default Day Schedule Name
-
-OS:Schedule:Day,
-  {0e306a83-ddd3-461a-b2ff-e0f9bcc75b43}, !- Handle
-  Schedule Day 3,                         !- Name
-  {aaf76f98-8381-43fe-99e8-8112efa5064d}, !- Schedule Type Limits Name
-  ,                                       !- Interpolate to Timestep
-  24,                                     !- Hour 1
-  0,                                      !- Minute 1
-  112.539290946133;                       !- Value Until Time 1
+  {8b005114-4773-4736-8efb-980e53391ca7}, !- Handle
+  res occupants|living space|story 2,     !- Name
+  People,                                 !- Number of People Calculation Method
+  1.695,                                  !- Number of People {people}
+  ,                                       !- People per Space Floor Area {person/m2}
+  ,                                       !- Space Floor Area per Person {m2/person}
+  0.319734,                               !- Fraction Radiant
+  0.573,                                  !- Sensible Heat Fraction
+  0,                                      !- Carbon Dioxide Generation Rate {m3/s-W}
+  No,                                     !- Enable ASHRAE 55 Comfort Warnings
+  ZoneAveraged;                           !- Mean Radiant Temperature Calculation Type
+
+OS:People,
+  {24b7d4a5-9257-42f5-9eca-94304fc39085}, !- Handle
+  res occupants|living space|story 2,     !- Name
+  {8b005114-4773-4736-8efb-980e53391ca7}, !- People Definition Name
+  {23bef5d4-430e-47db-9275-d3fcb4c5cf48}, !- Space or SpaceType Name
+  {4ac22d87-cbca-4450-b47c-c5e447f979e3}, !- Number of People Schedule Name
+  {7e9f1686-e55a-4673-a3e6-588331f28e1e}, !- Activity Level Schedule Name
+  ,                                       !- Surface Name/Angle Factor List Name
+  ,                                       !- Work Efficiency Schedule Name
+  ,                                       !- Clothing Insulation Schedule Name
+  ,                                       !- Air Velocity Schedule Name
+  1;                                      !- Multiplier
+
+OS:ScheduleTypeLimits,
+  {837c6f6f-8efe-4b7e-ba71-9679c2051d69}, !- Handle
+  ActivityLevel,                          !- Name
+  0,                                      !- Lower Limit Value
+  ,                                       !- Upper Limit Value
+  Continuous,                             !- Numeric Type
+  ActivityLevel;                          !- Unit Type
+
+OS:ScheduleTypeLimits,
+  {b33f108b-99c0-4553-8e56-204780d7d641}, !- Handle
+  Fractional,                             !- Name
+  0,                                      !- Lower Limit Value
+  1,                                      !- Upper Limit Value
+  Continuous;                             !- Numeric Type
 
 OS:People:Definition,
-  {3236c6de-36df-4666-a177-2485b8b086b0}, !- Handle
->>>>>>> 78927444
+  {be8f8874-7a6d-45b9-bc0c-6f67cd066029}, !- Handle
   res occupants|living space,             !- Name
   People,                                 !- Number of People Calculation Method
   1.695,                                  !- Number of People {people}
@@ -1613,85 +1097,14 @@
   ZoneAveraged;                           !- Mean Radiant Temperature Calculation Type
 
 OS:People,
-<<<<<<< HEAD
-  {00b7fcac-a50d-4cc4-a0bd-8d4c01678cf3}, !- Handle
+  {585ef10d-81e4-4a78-acbc-047affa8809a}, !- Handle
   res occupants|living space,             !- Name
-  {e7cb8f09-d4f7-44f1-8c14-bbda2b3ebcf5}, !- People Definition Name
-  {ebcd5bbf-cabb-419c-bfa8-af9914698f9c}, !- Space or SpaceType Name
-  {6e8cc39d-09c0-4251-9ec8-20f7a3645d5c}, !- Number of People Schedule Name
-  {001b9429-2967-41bd-9709-c6ff56b74bf7}, !- Activity Level Schedule Name
-=======
-  {369fec52-2a90-4d42-9225-9f6cecc7afc4}, !- Handle
-  res occupants|living space,             !- Name
-  {3236c6de-36df-4666-a177-2485b8b086b0}, !- People Definition Name
-  {e50748ef-43fa-4b58-92ca-b0e389b25c24}, !- Space or SpaceType Name
-  {45cb3b7b-d404-4b69-ad9d-10420eb0d97a}, !- Number of People Schedule Name
-  {fc9a312b-d974-4141-adf7-35ed8e029547}, !- Activity Level Schedule Name
->>>>>>> 78927444
+  {be8f8874-7a6d-45b9-bc0c-6f67cd066029}, !- People Definition Name
+  {6c3165fe-314b-490b-88ed-35174d734e4a}, !- Space or SpaceType Name
+  {4ac22d87-cbca-4450-b47c-c5e447f979e3}, !- Number of People Schedule Name
+  {7e9f1686-e55a-4673-a3e6-588331f28e1e}, !- Activity Level Schedule Name
   ,                                       !- Surface Name/Angle Factor List Name
   ,                                       !- Work Efficiency Schedule Name
   ,                                       !- Clothing Insulation Schedule Name
   ,                                       !- Air Velocity Schedule Name
   1;                                      !- Multiplier
-
-OS:ScheduleTypeLimits,
-<<<<<<< HEAD
-  {5df50708-2b48-450a-ae26-943cdbb6859d}, !- Handle
-=======
-  {aaf76f98-8381-43fe-99e8-8112efa5064d}, !- Handle
->>>>>>> 78927444
-  ActivityLevel,                          !- Name
-  0,                                      !- Lower Limit Value
-  ,                                       !- Upper Limit Value
-  Continuous,                             !- Numeric Type
-  ActivityLevel;                          !- Unit Type
-
-OS:ScheduleTypeLimits,
-<<<<<<< HEAD
-  {adbf9cf1-ab2e-461d-9669-887b49161895}, !- Handle
-=======
-  {0a327402-ab6c-4b7a-b7ae-6f03a5a7da89}, !- Handle
->>>>>>> 78927444
-  Fractional,                             !- Name
-  0,                                      !- Lower Limit Value
-  1,                                      !- Upper Limit Value
-  Continuous;                             !- Numeric Type
-
-OS:People:Definition,
-<<<<<<< HEAD
-  {b80aec03-cd24-4181-a81d-9822c0087072}, !- Handle
-=======
-  {220167e9-6861-46b3-afee-06f6e9670c09}, !- Handle
->>>>>>> 78927444
-  res occupants|living space|story 2,     !- Name
-  People,                                 !- Number of People Calculation Method
-  1.695,                                  !- Number of People {people}
-  ,                                       !- People per Space Floor Area {person/m2}
-  ,                                       !- Space Floor Area per Person {m2/person}
-  0.319734,                               !- Fraction Radiant
-  0.573,                                  !- Sensible Heat Fraction
-  0,                                      !- Carbon Dioxide Generation Rate {m3/s-W}
-  No,                                     !- Enable ASHRAE 55 Comfort Warnings
-  ZoneAveraged;                           !- Mean Radiant Temperature Calculation Type
-
-OS:People,
-<<<<<<< HEAD
-  {287bf431-bcbb-473d-9940-2e1116e7908e}, !- Handle
-  res occupants|living space|story 2,     !- Name
-  {b80aec03-cd24-4181-a81d-9822c0087072}, !- People Definition Name
-  {7ab6bc34-d4fa-456f-891d-55397d95df27}, !- Space or SpaceType Name
-  {6e8cc39d-09c0-4251-9ec8-20f7a3645d5c}, !- Number of People Schedule Name
-  {001b9429-2967-41bd-9709-c6ff56b74bf7}, !- Activity Level Schedule Name
-=======
-  {84b19ae1-70d9-407d-87c1-d6da28208964}, !- Handle
-  res occupants|living space|story 2,     !- Name
-  {220167e9-6861-46b3-afee-06f6e9670c09}, !- People Definition Name
-  {f4815787-5f5c-4de4-938d-f4c988fc4d06}, !- Space or SpaceType Name
-  {45cb3b7b-d404-4b69-ad9d-10420eb0d97a}, !- Number of People Schedule Name
-  {fc9a312b-d974-4141-adf7-35ed8e029547}, !- Activity Level Schedule Name
->>>>>>> 78927444
-  ,                                       !- Surface Name/Angle Factor List Name
-  ,                                       !- Work Efficiency Schedule Name
-  ,                                       !- Clothing Insulation Schedule Name
-  ,                                       !- Air Velocity Schedule Name
-  1;                                      !- Multiplier
