--- conflicted
+++ resolved
@@ -1,73 +1,41 @@
 !- NOTE: Auto-generated from /test/osw_files/SFA_10units_2story_UB_UA_3Beds_2Baths_Denver.osw
 
 OS:Version,
-<<<<<<< HEAD
-  {3a831832-8cc3-4d53-b0b6-1603a363b8dc}, !- Handle
+  {874551f9-0d7b-4686-878c-761503869c3d}, !- Handle
   2.9.0;                                  !- Version Identifier
 
 OS:SimulationControl,
-  {597c68b5-b10b-4cd4-8f91-2c729be99d20}, !- Handle
-=======
-  {4d730894-4690-4623-8690-3057c98b110f}, !- Handle
-  2.9.1;                                  !- Version Identifier
-
-OS:SimulationControl,
-  {743c0db5-0439-4781-8000-d00e7266b0da}, !- Handle
->>>>>>> 918de987
+  {063c9953-aee2-46e5-9a50-fd7cf6ce13bf}, !- Handle
   ,                                       !- Do Zone Sizing Calculation
   ,                                       !- Do System Sizing Calculation
   ,                                       !- Do Plant Sizing Calculation
   No;                                     !- Run Simulation for Sizing Periods
 
 OS:Timestep,
-<<<<<<< HEAD
-  {a44341c8-893b-46bc-9b43-f81b8ff581ab}, !- Handle
+  {d448601b-cdcd-4940-9c3d-8bcdac9f95f8}, !- Handle
   6;                                      !- Number of Timesteps per Hour
 
 OS:ShadowCalculation,
-  {bc39e61b-0404-42f6-9bd7-6c48b54c892e}, !- Handle
-=======
-  {3b045335-c617-4fc2-b0b1-c45980c722a6}, !- Handle
-  6;                                      !- Number of Timesteps per Hour
-
-OS:ShadowCalculation,
-  {656227dc-4ec4-41ee-a397-99b5bcc862b3}, !- Handle
->>>>>>> 918de987
+  {c71a60af-6e9c-4a59-a344-9f47eb25ecec}, !- Handle
   20,                                     !- Calculation Frequency
   200;                                    !- Maximum Figures in Shadow Overlap Calculations
 
 OS:SurfaceConvectionAlgorithm:Outside,
-<<<<<<< HEAD
-  {ae6e3cde-3af8-460a-82c8-c9819023308b}, !- Handle
+  {67d800a7-fab3-40a4-9235-ad9bfd721169}, !- Handle
   DOE-2;                                  !- Algorithm
 
 OS:SurfaceConvectionAlgorithm:Inside,
-  {314818a4-7890-4f5e-8657-400dbc273afa}, !- Handle
+  {7fa86e62-b289-45fb-b4f7-344dfa0d8248}, !- Handle
   TARP;                                   !- Algorithm
 
 OS:ZoneCapacitanceMultiplier:ResearchSpecial,
-  {be585778-fac3-45f4-98ae-9e8e2e3be157}, !- Handle
-=======
-  {882457c5-1c9a-4921-a875-8b9feffbc31a}, !- Handle
-  DOE-2;                                  !- Algorithm
-
-OS:SurfaceConvectionAlgorithm:Inside,
-  {db1d5568-ffda-484d-bf2b-14ba92a09574}, !- Handle
-  TARP;                                   !- Algorithm
-
-OS:ZoneCapacitanceMultiplier:ResearchSpecial,
-  {340aaedf-aa06-4a49-a74a-ca4397ade106}, !- Handle
->>>>>>> 918de987
+  {2b9b38ae-752a-450b-8f4c-32680f801531}, !- Handle
   ,                                       !- Temperature Capacity Multiplier
   15,                                     !- Humidity Capacity Multiplier
   ;                                       !- Carbon Dioxide Capacity Multiplier
 
 OS:RunPeriod,
-<<<<<<< HEAD
-  {0e91b2d1-b39a-49f4-98f2-10d8070d795a}, !- Handle
-=======
-  {7e4b89ea-73cf-4942-8a8f-bfe97c5794fb}, !- Handle
->>>>>>> 918de987
+  {e7d0eb05-1c45-40f3-aa77-ed60631f8173}, !- Handle
   Run Period 1,                           !- Name
   1,                                      !- Begin Month
   1,                                      !- Begin Day of Month
@@ -81,21 +49,13 @@
   ;                                       !- Number of Times Runperiod to be Repeated
 
 OS:YearDescription,
-<<<<<<< HEAD
-  {b3a9f66e-878c-4211-9f64-161c1c2315bf}, !- Handle
-=======
-  {ed9a8cab-a3b5-4205-b455-ca75cef1648d}, !- Handle
->>>>>>> 918de987
+  {a0bb6c6d-79b3-442b-9e86-f10275524cf0}, !- Handle
   2007,                                   !- Calendar Year
   ,                                       !- Day of Week for Start Day
   ;                                       !- Is Leap Year
 
 OS:WeatherFile,
-<<<<<<< HEAD
-  {54f249c5-dcfc-4d8f-a5cb-acf1d3dc7316}, !- Handle
-=======
-  {2af4e4b7-a7d1-4a76-b5b5-c9422580dc20}, !- Handle
->>>>>>> 918de987
+  {655ab6bf-33ee-40f8-ba6a-a02d526fb46e}, !- Handle
   Denver Intl Ap,                         !- City
   CO,                                     !- State Province Region
   USA,                                    !- Country
@@ -109,13 +69,8 @@
   E23378AA;                               !- Checksum
 
 OS:AdditionalProperties,
-<<<<<<< HEAD
-  {56df7d6c-f53d-42c2-9dd9-3a0a700ce5ca}, !- Handle
-  {54f249c5-dcfc-4d8f-a5cb-acf1d3dc7316}, !- Object Name
-=======
-  {b200580a-c1ce-45a2-8e85-acbd52bee61f}, !- Handle
-  {2af4e4b7-a7d1-4a76-b5b5-c9422580dc20}, !- Object Name
->>>>>>> 918de987
+  {4359ab79-8859-4e02-a469-55787e620990}, !- Handle
+  {655ab6bf-33ee-40f8-ba6a-a02d526fb46e}, !- Object Name
   EPWHeaderCity,                          !- Feature Name 1
   String,                                 !- Feature Data Type 1
   Denver Intl Ap,                         !- Feature Value 1
@@ -223,11 +178,7 @@
   84;                                     !- Feature Value 35
 
 OS:Site,
-<<<<<<< HEAD
-  {26b8a07d-0307-475d-968a-f18984df60cf}, !- Handle
-=======
-  {65e8d640-2e00-43a2-9fcc-f6a61ce55c77}, !- Handle
->>>>>>> 918de987
+  {03bfd49b-6a95-4e2c-9b05-c9650e82f047}, !- Handle
   Denver Intl Ap_CO_USA,                  !- Name
   39.83,                                  !- Latitude {deg}
   -104.65,                                !- Longitude {deg}
@@ -236,11 +187,7 @@
   ;                                       !- Terrain
 
 OS:ClimateZones,
-<<<<<<< HEAD
-  {dfa3b362-b41f-4fa3-82b5-b08adb564c38}, !- Handle
-=======
-  {7117fb4d-2ea8-4936-b2ba-e10ece8e62af}, !- Handle
->>>>>>> 918de987
+  {5d1b8f01-ee2d-4145-a545-c4e7a4c1f5ba}, !- Handle
   ,                                       !- Active Institution
   ,                                       !- Active Year
   ,                                       !- Climate Zone Institution Name 1
@@ -253,31 +200,19 @@
   Cold;                                   !- Climate Zone Value 2
 
 OS:Site:WaterMainsTemperature,
-<<<<<<< HEAD
-  {11da5295-8eaf-47db-b57a-b7a7ab050c70}, !- Handle
-=======
-  {89ddbdcd-5778-41ea-bf23-8ebbcc5b7da5}, !- Handle
->>>>>>> 918de987
+  {33da4f76-9045-4c9f-8024-e7fd9af81232}, !- Handle
   Correlation,                            !- Calculation Method
   ,                                       !- Temperature Schedule Name
   10.8753424657535,                       !- Annual Average Outdoor Air Temperature {C}
   23.1524007936508;                       !- Maximum Difference In Monthly Average Outdoor Air Temperatures {deltaC}
 
 OS:RunPeriodControl:DaylightSavingTime,
-<<<<<<< HEAD
-  {d2120f8d-1797-47a1-ae92-4a94887741b1}, !- Handle
-=======
-  {4aa67fff-33d3-4c27-9b98-34622af6a314}, !- Handle
->>>>>>> 918de987
+  {0b0cf9a9-8b50-4f2f-a4ac-45da6e77356d}, !- Handle
   3/12,                                   !- Start Date
   11/5;                                   !- End Date
 
 OS:Site:GroundTemperature:Deep,
-<<<<<<< HEAD
-  {abc9b654-b64e-4c4f-8ba1-2c60e7c113ab}, !- Handle
-=======
-  {0718af75-abfa-4a99-a69e-0b24bd6bf7d0}, !- Handle
->>>>>>> 918de987
+  {3750cd6a-e6e0-4bbf-bd4f-6b06475163a5}, !- Handle
   10.8753424657535,                       !- January Deep Ground Temperature {C}
   10.8753424657535,                       !- February Deep Ground Temperature {C}
   10.8753424657535,                       !- March Deep Ground Temperature {C}
@@ -292,11 +227,7 @@
   10.8753424657535;                       !- December Deep Ground Temperature {C}
 
 OS:Building,
-<<<<<<< HEAD
-  {36cb8549-440a-4134-88be-b9251acb3abc}, !- Handle
-=======
-  {df7bc14f-7e88-4135-bd6d-57a80d0a11df}, !- Handle
->>>>>>> 918de987
+  {230ec247-d174-456e-85a4-2918c2327411}, !- Handle
   Building 1,                             !- Name
   ,                                       !- Building Sector Type
   0,                                      !- North Axis {deg}
@@ -311,13 +242,8 @@
   10;                                     !- Standards Number of Living Units
 
 OS:AdditionalProperties,
-<<<<<<< HEAD
-  {0bc7ec37-a7f6-45d4-bca7-cb705c97152f}, !- Handle
-  {36cb8549-440a-4134-88be-b9251acb3abc}, !- Object Name
-=======
-  {cfd72834-353f-40ca-96d0-e419cd9f3739}, !- Handle
-  {df7bc14f-7e88-4135-bd6d-57a80d0a11df}, !- Object Name
->>>>>>> 918de987
+  {485a9dec-2b95-44ad-a1ca-b5d3288e3855}, !- Handle
+  {230ec247-d174-456e-85a4-2918c2327411}, !- Object Name
   num_units,                              !- Feature Name 1
   Integer,                                !- Feature Data Type 1
   10,                                     !- Feature Value 1
@@ -332,11 +258,7 @@
   2;                                      !- Feature Value 4
 
 OS:ThermalZone,
-<<<<<<< HEAD
-  {b34126ff-f965-4574-a0c7-9659b196bdf1}, !- Handle
-=======
-  {de5d6371-1c88-42b9-8a32-b84968e0982f}, !- Handle
->>>>>>> 918de987
+  {52075184-6836-4766-a5da-456cda0a6b1d}, !- Handle
   living zone,                            !- Name
   ,                                       !- Multiplier
   ,                                       !- Ceiling Height {m}
@@ -345,17 +267,10 @@
   ,                                       !- Zone Inside Convection Algorithm
   ,                                       !- Zone Outside Convection Algorithm
   ,                                       !- Zone Conditioning Equipment List Name
-<<<<<<< HEAD
-  {549154cf-b33c-40f6-846e-cf54e63aabba}, !- Zone Air Inlet Port List
-  {a5e74533-02d2-47cc-84db-b0c0de559afc}, !- Zone Air Exhaust Port List
-  {f52c4903-c68d-4a17-856b-6e030d445213}, !- Zone Air Node Name
-  {8fc91b41-c238-4a0a-9ca6-6dea0fbffe6f}, !- Zone Return Air Port List
-=======
-  {3c21cc5c-7c20-4594-97ea-527f14da6c82}, !- Zone Air Inlet Port List
-  {8d81c121-7eb2-4924-a3ec-ceb082682bc9}, !- Zone Air Exhaust Port List
-  {73924f1d-0b2f-4d8e-84e6-4aa8acb3d96a}, !- Zone Air Node Name
-  {ed358a43-36ad-4b8f-9ded-d30fa61e6ce6}, !- Zone Return Air Port List
->>>>>>> 918de987
+  {b0f3c0d6-9bc5-4246-93c8-accc0caa6986}, !- Zone Air Inlet Port List
+  {14a3dac7-75da-412d-8351-f8339d6f89e0}, !- Zone Air Exhaust Port List
+  {4a9e0b63-7dd0-4749-96bc-9271383237b5}, !- Zone Air Node Name
+  {dab7b2ec-ad8e-400b-90e0-c5887fefe125}, !- Zone Return Air Port List
   ,                                       !- Primary Daylighting Control Name
   ,                                       !- Fraction of Zone Controlled by Primary Daylighting Control
   ,                                       !- Secondary Daylighting Control Name
@@ -366,71 +281,37 @@
   No;                                     !- Use Ideal Air Loads
 
 OS:Node,
-<<<<<<< HEAD
-  {55cc852a-c17d-44ca-8d3d-3c75bd02fa0e}, !- Handle
+  {a431852d-f0de-4511-b759-74d1d6b8682f}, !- Handle
   Node 1,                                 !- Name
-  {f52c4903-c68d-4a17-856b-6e030d445213}, !- Inlet Port
+  {4a9e0b63-7dd0-4749-96bc-9271383237b5}, !- Inlet Port
   ;                                       !- Outlet Port
 
 OS:Connection,
-  {f52c4903-c68d-4a17-856b-6e030d445213}, !- Handle
-  {7172f1bc-57d0-433a-a223-1aaf19ada91c}, !- Name
-  {b34126ff-f965-4574-a0c7-9659b196bdf1}, !- Source Object
+  {4a9e0b63-7dd0-4749-96bc-9271383237b5}, !- Handle
+  {cdd138bc-657d-4b1e-8cb9-ff0e5828a01c}, !- Name
+  {52075184-6836-4766-a5da-456cda0a6b1d}, !- Source Object
   11,                                     !- Outlet Port
-  {55cc852a-c17d-44ca-8d3d-3c75bd02fa0e}, !- Target Object
+  {a431852d-f0de-4511-b759-74d1d6b8682f}, !- Target Object
   2;                                      !- Inlet Port
 
 OS:PortList,
-  {549154cf-b33c-40f6-846e-cf54e63aabba}, !- Handle
-  {b59b2fe4-103a-4746-b995-098ae8e8253a}, !- Name
-  {b34126ff-f965-4574-a0c7-9659b196bdf1}; !- HVAC Component
+  {b0f3c0d6-9bc5-4246-93c8-accc0caa6986}, !- Handle
+  {6b02209b-d114-4710-a264-50bada0e971d}, !- Name
+  {52075184-6836-4766-a5da-456cda0a6b1d}; !- HVAC Component
 
 OS:PortList,
-  {a5e74533-02d2-47cc-84db-b0c0de559afc}, !- Handle
-  {deb24705-5ead-4549-95dc-e4929eb41ec5}, !- Name
-  {b34126ff-f965-4574-a0c7-9659b196bdf1}; !- HVAC Component
+  {14a3dac7-75da-412d-8351-f8339d6f89e0}, !- Handle
+  {e717742f-454a-4d59-a9af-1f5851989d0f}, !- Name
+  {52075184-6836-4766-a5da-456cda0a6b1d}; !- HVAC Component
 
 OS:PortList,
-  {8fc91b41-c238-4a0a-9ca6-6dea0fbffe6f}, !- Handle
-  {6f0eccca-a4b5-4153-9e74-30934fea05dc}, !- Name
-  {b34126ff-f965-4574-a0c7-9659b196bdf1}; !- HVAC Component
+  {dab7b2ec-ad8e-400b-90e0-c5887fefe125}, !- Handle
+  {94060699-6373-4adf-baa9-11cb75825807}, !- Name
+  {52075184-6836-4766-a5da-456cda0a6b1d}; !- HVAC Component
 
 OS:Sizing:Zone,
-  {c57df3f4-4dc0-4179-9b56-88361f20cf4a}, !- Handle
-  {b34126ff-f965-4574-a0c7-9659b196bdf1}, !- Zone or ZoneList Name
-=======
-  {8b59f602-1750-4bfb-a4f2-3af55326c959}, !- Handle
-  Node 1,                                 !- Name
-  {73924f1d-0b2f-4d8e-84e6-4aa8acb3d96a}, !- Inlet Port
-  ;                                       !- Outlet Port
-
-OS:Connection,
-  {73924f1d-0b2f-4d8e-84e6-4aa8acb3d96a}, !- Handle
-  {8a558590-ce67-45c1-87ad-ac8d03a65c6f}, !- Name
-  {de5d6371-1c88-42b9-8a32-b84968e0982f}, !- Source Object
-  11,                                     !- Outlet Port
-  {8b59f602-1750-4bfb-a4f2-3af55326c959}, !- Target Object
-  2;                                      !- Inlet Port
-
-OS:PortList,
-  {3c21cc5c-7c20-4594-97ea-527f14da6c82}, !- Handle
-  {f226eb16-8d8e-4ce7-a2c7-d032eb07ef1e}, !- Name
-  {de5d6371-1c88-42b9-8a32-b84968e0982f}; !- HVAC Component
-
-OS:PortList,
-  {8d81c121-7eb2-4924-a3ec-ceb082682bc9}, !- Handle
-  {191d82c7-2361-40d5-a14d-be08cd99118c}, !- Name
-  {de5d6371-1c88-42b9-8a32-b84968e0982f}; !- HVAC Component
-
-OS:PortList,
-  {ed358a43-36ad-4b8f-9ded-d30fa61e6ce6}, !- Handle
-  {84f5e419-9dbd-4a58-8d49-1ed61b0a0e47}, !- Name
-  {de5d6371-1c88-42b9-8a32-b84968e0982f}; !- HVAC Component
-
-OS:Sizing:Zone,
-  {66044d49-74d4-426f-8ae2-fb4a85d6e591}, !- Handle
-  {de5d6371-1c88-42b9-8a32-b84968e0982f}, !- Zone or ZoneList Name
->>>>>>> 918de987
+  {904b3fd4-28ca-4019-a715-47a524d9c865}, !- Handle
+  {52075184-6836-4766-a5da-456cda0a6b1d}, !- Zone or ZoneList Name
   SupplyAirTemperature,                   !- Zone Cooling Design Supply Air Temperature Input Method
   14,                                     !- Zone Cooling Design Supply Air Temperature {C}
   11.11,                                  !- Zone Cooling Design Supply Air Temperature Difference {deltaC}
@@ -459,25 +340,14 @@
   autosize;                               !- Dedicated Outdoor Air High Setpoint Temperature for Design {C}
 
 OS:ZoneHVAC:EquipmentList,
-<<<<<<< HEAD
-  {a881d2d7-0b96-484f-a5e5-a6b6e7543374}, !- Handle
+  {86ed2244-db2f-408d-9096-156885696269}, !- Handle
   Zone HVAC Equipment List 1,             !- Name
-  {b34126ff-f965-4574-a0c7-9659b196bdf1}; !- Thermal Zone
+  {52075184-6836-4766-a5da-456cda0a6b1d}; !- Thermal Zone
 
 OS:Space,
-  {02e261a9-f15a-4ba6-825c-57b9a42c3c69}, !- Handle
+  {3e2a2051-64e4-43d5-881b-80920945cc17}, !- Handle
   living space,                           !- Name
-  {73453802-9719-42e7-974e-54466f1eb7d4}, !- Space Type Name
-=======
-  {504374c4-8d7c-4240-a3fa-676186dfa07b}, !- Handle
-  Zone HVAC Equipment List 1,             !- Name
-  {de5d6371-1c88-42b9-8a32-b84968e0982f}; !- Thermal Zone
-
-OS:Space,
-  {3d359687-0d85-47ca-ac49-ed4045412308}, !- Handle
-  living space,                           !- Name
-  {3d922e1e-90e7-46b2-99b7-be2b06a3b9b5}, !- Space Type Name
->>>>>>> 918de987
+  {eb30d627-5ffb-4fec-9631-6cf3a9fb4339}, !- Space Type Name
   ,                                       !- Default Construction Set Name
   ,                                       !- Default Schedule Set Name
   ,                                       !- Direction of Relative North {deg}
@@ -485,35 +355,19 @@
   ,                                       !- Y Origin {m}
   ,                                       !- Z Origin {m}
   ,                                       !- Building Story Name
-<<<<<<< HEAD
-  {b34126ff-f965-4574-a0c7-9659b196bdf1}, !- Thermal Zone Name
+  {52075184-6836-4766-a5da-456cda0a6b1d}, !- Thermal Zone Name
   ,                                       !- Part of Total Floor Area
   ,                                       !- Design Specification Outdoor Air Object Name
-  {6d6dc28c-1e9e-4cb8-8273-4cdf75cf52d7}; !- Building Unit Name
-
-OS:Surface,
-  {37330ee2-c9b6-4845-a6a0-17396170de2a}, !- Handle
+  {1f5bdc74-999f-4b21-9e6a-d49b9147ce55}; !- Building Unit Name
+
+OS:Surface,
+  {e6df8c16-cf8e-42f5-85a8-010d65109dbc}, !- Handle
   Surface 1,                              !- Name
   Floor,                                  !- Surface Type
   ,                                       !- Construction Name
-  {02e261a9-f15a-4ba6-825c-57b9a42c3c69}, !- Space Name
+  {3e2a2051-64e4-43d5-881b-80920945cc17}, !- Space Name
   Surface,                                !- Outside Boundary Condition
-  {55a6cd14-249c-4b14-88e9-b287e2ae9324}, !- Outside Boundary Condition Object
-=======
-  {de5d6371-1c88-42b9-8a32-b84968e0982f}, !- Thermal Zone Name
-  ,                                       !- Part of Total Floor Area
-  ,                                       !- Design Specification Outdoor Air Object Name
-  {b39a6b34-f83f-4cc5-b514-c30553f112b2}; !- Building Unit Name
-
-OS:Surface,
-  {1d837160-c354-4d76-8e2c-ce008f4cba7f}, !- Handle
-  Surface 1,                              !- Name
-  Floor,                                  !- Surface Type
-  ,                                       !- Construction Name
-  {3d359687-0d85-47ca-ac49-ed4045412308}, !- Space Name
-  Surface,                                !- Outside Boundary Condition
-  {0a7a8dc3-5e13-4b13-8f4b-993e353d159d}, !- Outside Boundary Condition Object
->>>>>>> 918de987
+  {e5d55a86-e39a-4af5-9cb0-5a5de36ef8ea}, !- Outside Boundary Condition Object
   NoSun,                                  !- Sun Exposure
   NoWind,                                 !- Wind Exposure
   ,                                       !- View Factor to Ground
@@ -524,19 +378,11 @@
   4.572, -9.144, 0;                       !- X,Y,Z Vertex 4 {m}
 
 OS:Surface,
-<<<<<<< HEAD
-  {48ee73b0-caf6-4e46-812e-cfa3c2ff3893}, !- Handle
+  {031b8bf6-330d-424b-8786-19710702ecd4}, !- Handle
   Surface 2,                              !- Name
   Wall,                                   !- Surface Type
   ,                                       !- Construction Name
-  {02e261a9-f15a-4ba6-825c-57b9a42c3c69}, !- Space Name
-=======
-  {6569ced6-2c4b-4409-83e0-51c45d7c6d25}, !- Handle
-  Surface 2,                              !- Name
-  Wall,                                   !- Surface Type
-  ,                                       !- Construction Name
-  {3d359687-0d85-47ca-ac49-ed4045412308}, !- Space Name
->>>>>>> 918de987
+  {3e2a2051-64e4-43d5-881b-80920945cc17}, !- Space Name
   Outdoors,                               !- Outside Boundary Condition
   ,                                       !- Outside Boundary Condition Object
   SunExposed,                             !- Sun Exposure
@@ -549,19 +395,11 @@
   0, -9.144, 2.4384;                      !- X,Y,Z Vertex 4 {m}
 
 OS:Surface,
-<<<<<<< HEAD
-  {5dca5b5d-52ba-467c-aa5d-19ad6e5adc52}, !- Handle
+  {f07d8305-73ca-4d0e-9a7e-94d93ae7ff3e}, !- Handle
   Surface 3,                              !- Name
   Wall,                                   !- Surface Type
   ,                                       !- Construction Name
-  {02e261a9-f15a-4ba6-825c-57b9a42c3c69}, !- Space Name
-=======
-  {0ea04413-7b22-4c22-bd54-9fbd9c514c73}, !- Handle
-  Surface 3,                              !- Name
-  Wall,                                   !- Surface Type
-  ,                                       !- Construction Name
-  {3d359687-0d85-47ca-ac49-ed4045412308}, !- Space Name
->>>>>>> 918de987
+  {3e2a2051-64e4-43d5-881b-80920945cc17}, !- Space Name
   Outdoors,                               !- Outside Boundary Condition
   ,                                       !- Outside Boundary Condition Object
   SunExposed,                             !- Sun Exposure
@@ -574,19 +412,11 @@
   0, 0, 2.4384;                           !- X,Y,Z Vertex 4 {m}
 
 OS:Surface,
-<<<<<<< HEAD
-  {edc13e97-efda-4455-80a1-bcafec72a6d5}, !- Handle
+  {119a4953-dd76-4494-bf40-d470d99894f3}, !- Handle
   Surface 4,                              !- Name
   Wall,                                   !- Surface Type
   ,                                       !- Construction Name
-  {02e261a9-f15a-4ba6-825c-57b9a42c3c69}, !- Space Name
-=======
-  {cc237e5c-a57a-47a7-8e73-5c455d3f1d49}, !- Handle
-  Surface 4,                              !- Name
-  Wall,                                   !- Surface Type
-  ,                                       !- Construction Name
-  {3d359687-0d85-47ca-ac49-ed4045412308}, !- Space Name
->>>>>>> 918de987
+  {3e2a2051-64e4-43d5-881b-80920945cc17}, !- Space Name
   Adiabatic,                              !- Outside Boundary Condition
   ,                                       !- Outside Boundary Condition Object
   NoSun,                                  !- Sun Exposure
@@ -599,19 +429,11 @@
   4.572, 0, 2.4384;                       !- X,Y,Z Vertex 4 {m}
 
 OS:Surface,
-<<<<<<< HEAD
-  {dd712459-6296-4ef3-9ac5-4a6f69a6ab44}, !- Handle
+  {45c9bd6a-bd5c-42d5-a765-a693dece6c65}, !- Handle
   Surface 5,                              !- Name
   Wall,                                   !- Surface Type
   ,                                       !- Construction Name
-  {02e261a9-f15a-4ba6-825c-57b9a42c3c69}, !- Space Name
-=======
-  {f86e5f8b-b807-4757-b3f4-fe878d6d3991}, !- Handle
-  Surface 5,                              !- Name
-  Wall,                                   !- Surface Type
-  ,                                       !- Construction Name
-  {3d359687-0d85-47ca-ac49-ed4045412308}, !- Space Name
->>>>>>> 918de987
+  {3e2a2051-64e4-43d5-881b-80920945cc17}, !- Space Name
   Outdoors,                               !- Outside Boundary Condition
   ,                                       !- Outside Boundary Condition Object
   SunExposed,                             !- Sun Exposure
@@ -624,23 +446,13 @@
   4.572, -9.144, 2.4384;                  !- X,Y,Z Vertex 4 {m}
 
 OS:Surface,
-<<<<<<< HEAD
-  {6d423082-022b-4714-a9ed-6d1dbacdbe67}, !- Handle
+  {018e8cdb-41ce-49e6-ad02-e9e9891dcd18}, !- Handle
   Surface 6,                              !- Name
   RoofCeiling,                            !- Surface Type
   ,                                       !- Construction Name
-  {02e261a9-f15a-4ba6-825c-57b9a42c3c69}, !- Space Name
+  {3e2a2051-64e4-43d5-881b-80920945cc17}, !- Space Name
   Surface,                                !- Outside Boundary Condition
-  {7a41af64-98f4-448b-9c3f-bada64432a8c}, !- Outside Boundary Condition Object
-=======
-  {a557d21e-73f0-406d-bc0a-52b4d082c376}, !- Handle
-  Surface 6,                              !- Name
-  RoofCeiling,                            !- Surface Type
-  ,                                       !- Construction Name
-  {3d359687-0d85-47ca-ac49-ed4045412308}, !- Space Name
-  Surface,                                !- Outside Boundary Condition
-  {79849e23-b9e0-4ef6-8091-50e3a1ed5a33}, !- Outside Boundary Condition Object
->>>>>>> 918de987
+  {05b4bb06-d68d-4711-8334-0fda9318f4eb}, !- Outside Boundary Condition Object
   NoSun,                                  !- Sun Exposure
   NoWind,                                 !- Wind Exposure
   ,                                       !- View Factor to Ground
@@ -651,11 +463,7 @@
   0, -9.144, 2.4384;                      !- X,Y,Z Vertex 4 {m}
 
 OS:SpaceType,
-<<<<<<< HEAD
-  {73453802-9719-42e7-974e-54466f1eb7d4}, !- Handle
-=======
-  {3d922e1e-90e7-46b2-99b7-be2b06a3b9b5}, !- Handle
->>>>>>> 918de987
+  {eb30d627-5ffb-4fec-9631-6cf3a9fb4339}, !- Handle
   Space Type 1,                           !- Name
   ,                                       !- Default Construction Set Name
   ,                                       !- Default Schedule Set Name
@@ -666,15 +474,9 @@
   living;                                 !- Standards Space Type
 
 OS:Space,
-<<<<<<< HEAD
-  {ebe1b707-d893-4cce-8b86-dc9c9a13f6bb}, !- Handle
+  {7632a600-df94-402b-b2ee-2f537707bbc2}, !- Handle
   living space|story 2,                   !- Name
-  {73453802-9719-42e7-974e-54466f1eb7d4}, !- Space Type Name
-=======
-  {6e048c33-056d-400e-a6e7-9325033ffa67}, !- Handle
-  living space|story 2,                   !- Name
-  {3d922e1e-90e7-46b2-99b7-be2b06a3b9b5}, !- Space Type Name
->>>>>>> 918de987
+  {eb30d627-5ffb-4fec-9631-6cf3a9fb4339}, !- Space Type Name
   ,                                       !- Default Construction Set Name
   ,                                       !- Default Schedule Set Name
   -0,                                     !- Direction of Relative North {deg}
@@ -682,62 +484,68 @@
   0,                                      !- Y Origin {m}
   2.4384,                                 !- Z Origin {m}
   ,                                       !- Building Story Name
-<<<<<<< HEAD
-  {b34126ff-f965-4574-a0c7-9659b196bdf1}, !- Thermal Zone Name
+  {52075184-6836-4766-a5da-456cda0a6b1d}, !- Thermal Zone Name
   ,                                       !- Part of Total Floor Area
   ,                                       !- Design Specification Outdoor Air Object Name
-  {6d6dc28c-1e9e-4cb8-8273-4cdf75cf52d7}; !- Building Unit Name
-
-OS:Surface,
-  {db8c0436-93dd-414e-9c81-5d3c5bda5864}, !- Handle
+  {1f5bdc74-999f-4b21-9e6a-d49b9147ce55}; !- Building Unit Name
+
+OS:Surface,
+  {a4475fd9-ab45-43ff-9130-ae277411d392}, !- Handle
   Surface 7,                              !- Name
   Wall,                                   !- Surface Type
   ,                                       !- Construction Name
-  {ebe1b707-d893-4cce-8b86-dc9c9a13f6bb}, !- Space Name
-=======
-  {de5d6371-1c88-42b9-8a32-b84968e0982f}, !- Thermal Zone Name
-  ,                                       !- Part of Total Floor Area
-  ,                                       !- Design Specification Outdoor Air Object Name
-  {b39a6b34-f83f-4cc5-b514-c30553f112b2}; !- Building Unit Name
-
-OS:Surface,
-  {669888e9-4e26-4893-a02c-4c5417a0190d}, !- Handle
-  Surface 7,                              !- Name
-  Wall,                                   !- Surface Type
-  ,                                       !- Construction Name
-  {6e048c33-056d-400e-a6e7-9325033ffa67}, !- Space Name
->>>>>>> 918de987
+  {7632a600-df94-402b-b2ee-2f537707bbc2}, !- Space Name
   Outdoors,                               !- Outside Boundary Condition
   ,                                       !- Outside Boundary Condition Object
   SunExposed,                             !- Sun Exposure
   WindExposed,                            !- Wind Exposure
   ,                                       !- View Factor to Ground
   ,                                       !- Number of Vertices
-<<<<<<< HEAD
   4.572, 0, 2.4384,                       !- X,Y,Z Vertex 1 {m}
   4.572, 0, 0,                            !- X,Y,Z Vertex 2 {m}
   0, 0, 0,                                !- X,Y,Z Vertex 3 {m}
   0, 0, 2.4384;                           !- X,Y,Z Vertex 4 {m}
 
 OS:Surface,
-  {47a32f76-ea18-4850-9c4d-41bb63759db3}, !- Handle
+  {29a53111-23a3-453d-93c5-aaf3d5e386ec}, !- Handle
   Surface 8,                              !- Name
   Wall,                                   !- Surface Type
   ,                                       !- Construction Name
-  {ebe1b707-d893-4cce-8b86-dc9c9a13f6bb}, !- Space Name
-=======
+  {7632a600-df94-402b-b2ee-2f537707bbc2}, !- Space Name
+  Outdoors,                               !- Outside Boundary Condition
+  ,                                       !- Outside Boundary Condition Object
+  SunExposed,                             !- Sun Exposure
+  WindExposed,                            !- Wind Exposure
+  ,                                       !- View Factor to Ground
+  ,                                       !- Number of Vertices
   0, -9.144, 2.4384,                      !- X,Y,Z Vertex 1 {m}
   0, -9.144, 0,                           !- X,Y,Z Vertex 2 {m}
   4.572, -9.144, 0,                       !- X,Y,Z Vertex 3 {m}
   4.572, -9.144, 2.4384;                  !- X,Y,Z Vertex 4 {m}
 
 OS:Surface,
-  {b97b1320-4aa9-4b54-b0b9-171ad9f82eef}, !- Handle
-  Surface 8,                              !- Name
-  Wall,                                   !- Surface Type
-  ,                                       !- Construction Name
-  {6e048c33-056d-400e-a6e7-9325033ffa67}, !- Space Name
->>>>>>> 918de987
+  {036a8d4a-6940-4237-b6c6-4a8ed4b075cf}, !- Handle
+  Surface 9,                              !- Name
+  Wall,                                   !- Surface Type
+  ,                                       !- Construction Name
+  {7632a600-df94-402b-b2ee-2f537707bbc2}, !- Space Name
+  Outdoors,                               !- Outside Boundary Condition
+  ,                                       !- Outside Boundary Condition Object
+  SunExposed,                             !- Sun Exposure
+  WindExposed,                            !- Wind Exposure
+  ,                                       !- View Factor to Ground
+  ,                                       !- Number of Vertices
+  0, 0, 2.4384,                           !- X,Y,Z Vertex 1 {m}
+  0, 0, 0,                                !- X,Y,Z Vertex 2 {m}
+  0, -9.144, 0,                           !- X,Y,Z Vertex 3 {m}
+  0, -9.144, 2.4384;                      !- X,Y,Z Vertex 4 {m}
+
+OS:Surface,
+  {30414d3b-bc93-4a50-b4bf-a6d7708f21ed}, !- Handle
+  Surface 10,                             !- Name
+  Wall,                                   !- Surface Type
+  ,                                       !- Construction Name
+  {7632a600-df94-402b-b2ee-2f537707bbc2}, !- Space Name
   Adiabatic,                              !- Outside Boundary Condition
   ,                                       !- Outside Boundary Condition Object
   NoSun,                                  !- Sun Exposure
@@ -750,136 +558,45 @@
   4.572, 0, 2.4384;                       !- X,Y,Z Vertex 4 {m}
 
 OS:Surface,
-<<<<<<< HEAD
-  {d3a28fc2-bbe8-449b-acc8-5dc03d14c1ea}, !- Handle
-  Surface 9,                              !- Name
+  {05b4bb06-d68d-4711-8334-0fda9318f4eb}, !- Handle
+  Surface 11,                             !- Name
+  Floor,                                  !- Surface Type
+  ,                                       !- Construction Name
+  {7632a600-df94-402b-b2ee-2f537707bbc2}, !- Space Name
+  Surface,                                !- Outside Boundary Condition
+  {018e8cdb-41ce-49e6-ad02-e9e9891dcd18}, !- Outside Boundary Condition Object
+  NoSun,                                  !- Sun Exposure
+  NoWind,                                 !- Wind Exposure
+  ,                                       !- View Factor to Ground
+  ,                                       !- Number of Vertices
+  0, -9.144, 0,                           !- X,Y,Z Vertex 1 {m}
+  0, 0, 0,                                !- X,Y,Z Vertex 2 {m}
+  4.572, 0, 0,                            !- X,Y,Z Vertex 3 {m}
+  4.572, -9.144, 0;                       !- X,Y,Z Vertex 4 {m}
+
+OS:Surface,
+  {0a229051-171f-41f4-83e1-ee42395256c5}, !- Handle
+  Surface 12,                             !- Name
   RoofCeiling,                            !- Surface Type
   ,                                       !- Construction Name
-  {ebe1b707-d893-4cce-8b86-dc9c9a13f6bb}, !- Space Name
+  {7632a600-df94-402b-b2ee-2f537707bbc2}, !- Space Name
   Surface,                                !- Outside Boundary Condition
-  {3a300ac8-400c-48e1-b256-0363833adc78}, !- Outside Boundary Condition Object
-=======
-  {79849e23-b9e0-4ef6-8091-50e3a1ed5a33}, !- Handle
-  Surface 9,                              !- Name
-  Floor,                                  !- Surface Type
-  ,                                       !- Construction Name
-  {6e048c33-056d-400e-a6e7-9325033ffa67}, !- Space Name
-  Surface,                                !- Outside Boundary Condition
-  {a557d21e-73f0-406d-bc0a-52b4d082c376}, !- Outside Boundary Condition Object
->>>>>>> 918de987
-  NoSun,                                  !- Sun Exposure
-  NoWind,                                 !- Wind Exposure
-  ,                                       !- View Factor to Ground
-  ,                                       !- Number of Vertices
-<<<<<<< HEAD
+  {cb84449a-7243-490f-a8ea-0dd15d7d0786}, !- Outside Boundary Condition Object
+  NoSun,                                  !- Sun Exposure
+  NoWind,                                 !- Wind Exposure
+  ,                                       !- View Factor to Ground
+  ,                                       !- Number of Vertices
   4.572, -9.144, 2.4384,                  !- X,Y,Z Vertex 1 {m}
   4.572, 0, 2.4384,                       !- X,Y,Z Vertex 2 {m}
   0, 0, 2.4384,                           !- X,Y,Z Vertex 3 {m}
   0, -9.144, 2.4384;                      !- X,Y,Z Vertex 4 {m}
 
 OS:Surface,
-  {48f71d14-c414-4924-8cd2-9f032974338a}, !- Handle
-  Surface 10,                             !- Name
-  Wall,                                   !- Surface Type
-  ,                                       !- Construction Name
-  {ebe1b707-d893-4cce-8b86-dc9c9a13f6bb}, !- Space Name
-=======
-  0, -9.144, 0,                           !- X,Y,Z Vertex 1 {m}
-  0, 0, 0,                                !- X,Y,Z Vertex 2 {m}
-  4.572, 0, 0,                            !- X,Y,Z Vertex 3 {m}
-  4.572, -9.144, 0;                       !- X,Y,Z Vertex 4 {m}
-
-OS:Surface,
-  {46aea049-d410-4730-9a00-9183511c0d1e}, !- Handle
-  Surface 10,                             !- Name
-  Wall,                                   !- Surface Type
-  ,                                       !- Construction Name
-  {6e048c33-056d-400e-a6e7-9325033ffa67}, !- Space Name
->>>>>>> 918de987
-  Outdoors,                               !- Outside Boundary Condition
-  ,                                       !- Outside Boundary Condition Object
-  SunExposed,                             !- Sun Exposure
-  WindExposed,                            !- Wind Exposure
-  ,                                       !- View Factor to Ground
-  ,                                       !- Number of Vertices
-  0, 0, 2.4384,                           !- X,Y,Z Vertex 1 {m}
-  0, 0, 0,                                !- X,Y,Z Vertex 2 {m}
-  0, -9.144, 0,                           !- X,Y,Z Vertex 3 {m}
-  0, -9.144, 2.4384;                      !- X,Y,Z Vertex 4 {m}
-
-OS:Surface,
-  {7a41af64-98f4-448b-9c3f-bada64432a8c}, !- Handle
-  Surface 11,                             !- Name
-  Floor,                                  !- Surface Type
-  ,                                       !- Construction Name
-  {ebe1b707-d893-4cce-8b86-dc9c9a13f6bb}, !- Space Name
-  Surface,                                !- Outside Boundary Condition
-  {6d423082-022b-4714-a9ed-6d1dbacdbe67}, !- Outside Boundary Condition Object
-  NoSun,                                  !- Sun Exposure
-  NoWind,                                 !- Wind Exposure
-  ,                                       !- View Factor to Ground
-  ,                                       !- Number of Vertices
-  0, -9.144, 0,                           !- X,Y,Z Vertex 1 {m}
-  0, 0, 0,                                !- X,Y,Z Vertex 2 {m}
-  4.572, 0, 0,                            !- X,Y,Z Vertex 3 {m}
-  4.572, -9.144, 0;                       !- X,Y,Z Vertex 4 {m}
-
-OS:Surface,
-<<<<<<< HEAD
-  {87c225de-0854-46ae-8e44-d09b7cc8e275}, !- Handle
-  Surface 12,                             !- Name
-  Wall,                                   !- Surface Type
-  ,                                       !- Construction Name
-  {ebe1b707-d893-4cce-8b86-dc9c9a13f6bb}, !- Space Name
-=======
-  {2d0ac73a-f9af-4d63-bc44-3f5e4dabe78e}, !- Handle
-  Surface 11,                             !- Name
-  RoofCeiling,                            !- Surface Type
-  ,                                       !- Construction Name
-  {6e048c33-056d-400e-a6e7-9325033ffa67}, !- Space Name
-  Surface,                                !- Outside Boundary Condition
-  {5c87b258-599b-459f-9d88-59eb410e8294}, !- Outside Boundary Condition Object
-  NoSun,                                  !- Sun Exposure
-  NoWind,                                 !- Wind Exposure
-  ,                                       !- View Factor to Ground
-  ,                                       !- Number of Vertices
-  4.572, -9.144, 2.4384,                  !- X,Y,Z Vertex 1 {m}
-  4.572, 0, 2.4384,                       !- X,Y,Z Vertex 2 {m}
-  0, 0, 2.4384,                           !- X,Y,Z Vertex 3 {m}
-  0, -9.144, 2.4384;                      !- X,Y,Z Vertex 4 {m}
-
-OS:Surface,
-  {44e71375-fbb2-4664-bf9d-820818190d7d}, !- Handle
-  Surface 12,                             !- Name
-  Wall,                                   !- Surface Type
-  ,                                       !- Construction Name
-  {6e048c33-056d-400e-a6e7-9325033ffa67}, !- Space Name
->>>>>>> 918de987
-  Outdoors,                               !- Outside Boundary Condition
-  ,                                       !- Outside Boundary Condition Object
-  SunExposed,                             !- Sun Exposure
-  WindExposed,                            !- Wind Exposure
-  ,                                       !- View Factor to Ground
-  ,                                       !- Number of Vertices
-  0, 0, 2.4384,                           !- X,Y,Z Vertex 1 {m}
-  0, 0, 0,                                !- X,Y,Z Vertex 2 {m}
-  0, -9.144, 0,                           !- X,Y,Z Vertex 3 {m}
-  0, -9.144, 2.4384;                      !- X,Y,Z Vertex 4 {m}
-
-OS:Surface,
-<<<<<<< HEAD
-  {a599ecfe-3a0c-4be1-b5cf-31ef69571668}, !- Handle
+  {70382cbe-8b9f-4303-9ffd-dea742585ac1}, !- Handle
   Surface 18,                             !- Name
   Floor,                                  !- Surface Type
   ,                                       !- Construction Name
-  {4b32218f-c1f6-4ed8-ab09-7529b23d6320}, !- Space Name
-=======
-  {3e5a47ee-fbc0-4f79-a917-00bb8717fac8}, !- Handle
-  Surface 18,                             !- Name
-  Floor,                                  !- Surface Type
-  ,                                       !- Construction Name
-  {d29314f3-04b3-4bb1-b05c-38f4d0a514a2}, !- Space Name
->>>>>>> 918de987
+  {71c8d970-4b34-4d9a-9469-39ca6196566e}, !- Space Name
   Foundation,                             !- Outside Boundary Condition
   ,                                       !- Outside Boundary Condition Object
   NoSun,                                  !- Sun Exposure
@@ -892,19 +609,11 @@
   4.572, -9.144, -2.4384;                 !- X,Y,Z Vertex 4 {m}
 
 OS:Surface,
-<<<<<<< HEAD
-  {96813def-86fa-4dbb-9c2f-18aacabb824c}, !- Handle
+  {a920c533-e41e-475d-8ad2-ed3985ed98b1}, !- Handle
   Surface 19,                             !- Name
   Wall,                                   !- Surface Type
   ,                                       !- Construction Name
-  {4b32218f-c1f6-4ed8-ab09-7529b23d6320}, !- Space Name
-=======
-  {8e34658f-a122-433d-93cb-9f54a16d4a4d}, !- Handle
-  Surface 19,                             !- Name
-  Wall,                                   !- Surface Type
-  ,                                       !- Construction Name
-  {d29314f3-04b3-4bb1-b05c-38f4d0a514a2}, !- Space Name
->>>>>>> 918de987
+  {71c8d970-4b34-4d9a-9469-39ca6196566e}, !- Space Name
   Foundation,                             !- Outside Boundary Condition
   ,                                       !- Outside Boundary Condition Object
   NoSun,                                  !- Sun Exposure
@@ -917,19 +626,11 @@
   0, -9.144, 0;                           !- X,Y,Z Vertex 4 {m}
 
 OS:Surface,
-<<<<<<< HEAD
-  {e1249e99-3f71-4f8d-afd5-3de8e976bcb7}, !- Handle
+  {4ab8faba-45c2-4ac1-94c9-b6a196bc3eed}, !- Handle
   Surface 20,                             !- Name
   Wall,                                   !- Surface Type
   ,                                       !- Construction Name
-  {4b32218f-c1f6-4ed8-ab09-7529b23d6320}, !- Space Name
-=======
-  {ac3852c6-8033-4ba9-b93b-7b5f92ae9e46}, !- Handle
-  Surface 20,                             !- Name
-  Wall,                                   !- Surface Type
-  ,                                       !- Construction Name
-  {d29314f3-04b3-4bb1-b05c-38f4d0a514a2}, !- Space Name
->>>>>>> 918de987
+  {71c8d970-4b34-4d9a-9469-39ca6196566e}, !- Space Name
   Foundation,                             !- Outside Boundary Condition
   ,                                       !- Outside Boundary Condition Object
   NoSun,                                  !- Sun Exposure
@@ -942,19 +643,11 @@
   0, 0, 0;                                !- X,Y,Z Vertex 4 {m}
 
 OS:Surface,
-<<<<<<< HEAD
-  {3c22bc01-c755-45a2-af0e-d1faec9403d1}, !- Handle
+  {c9d82d3e-fa03-463a-bcae-fb773dd18a90}, !- Handle
   Surface 21,                             !- Name
   Wall,                                   !- Surface Type
   ,                                       !- Construction Name
-  {4b32218f-c1f6-4ed8-ab09-7529b23d6320}, !- Space Name
-=======
-  {3c879075-d4a8-4f42-a96a-be044459eda3}, !- Handle
-  Surface 21,                             !- Name
-  Wall,                                   !- Surface Type
-  ,                                       !- Construction Name
-  {d29314f3-04b3-4bb1-b05c-38f4d0a514a2}, !- Space Name
->>>>>>> 918de987
+  {71c8d970-4b34-4d9a-9469-39ca6196566e}, !- Space Name
   Adiabatic,                              !- Outside Boundary Condition
   ,                                       !- Outside Boundary Condition Object
   NoSun,                                  !- Sun Exposure
@@ -967,19 +660,11 @@
   4.572, 0, 0;                            !- X,Y,Z Vertex 4 {m}
 
 OS:Surface,
-<<<<<<< HEAD
-  {157fd04f-082c-473c-a1ba-6101f6cec471}, !- Handle
+  {7d7df50a-d2ea-48c4-a207-327d034ffc94}, !- Handle
   Surface 22,                             !- Name
   Wall,                                   !- Surface Type
   ,                                       !- Construction Name
-  {4b32218f-c1f6-4ed8-ab09-7529b23d6320}, !- Space Name
-=======
-  {1e8e8713-4e36-4cf9-acff-74834fa2234a}, !- Handle
-  Surface 22,                             !- Name
-  Wall,                                   !- Surface Type
-  ,                                       !- Construction Name
-  {d29314f3-04b3-4bb1-b05c-38f4d0a514a2}, !- Space Name
->>>>>>> 918de987
+  {71c8d970-4b34-4d9a-9469-39ca6196566e}, !- Space Name
   Foundation,                             !- Outside Boundary Condition
   ,                                       !- Outside Boundary Condition Object
   NoSun,                                  !- Sun Exposure
@@ -992,23 +677,13 @@
   4.572, -9.144, 0;                       !- X,Y,Z Vertex 4 {m}
 
 OS:Surface,
-<<<<<<< HEAD
-  {55a6cd14-249c-4b14-88e9-b287e2ae9324}, !- Handle
+  {e5d55a86-e39a-4af5-9cb0-5a5de36ef8ea}, !- Handle
   Surface 23,                             !- Name
   RoofCeiling,                            !- Surface Type
   ,                                       !- Construction Name
-  {4b32218f-c1f6-4ed8-ab09-7529b23d6320}, !- Space Name
+  {71c8d970-4b34-4d9a-9469-39ca6196566e}, !- Space Name
   Surface,                                !- Outside Boundary Condition
-  {37330ee2-c9b6-4845-a6a0-17396170de2a}, !- Outside Boundary Condition Object
-=======
-  {0a7a8dc3-5e13-4b13-8f4b-993e353d159d}, !- Handle
-  Surface 23,                             !- Name
-  RoofCeiling,                            !- Surface Type
-  ,                                       !- Construction Name
-  {d29314f3-04b3-4bb1-b05c-38f4d0a514a2}, !- Space Name
-  Surface,                                !- Outside Boundary Condition
-  {1d837160-c354-4d76-8e2c-ce008f4cba7f}, !- Outside Boundary Condition Object
->>>>>>> 918de987
+  {e6df8c16-cf8e-42f5-85a8-010d65109dbc}, !- Outside Boundary Condition Object
   NoSun,                                  !- Sun Exposure
   NoWind,                                 !- Wind Exposure
   ,                                       !- View Factor to Ground
@@ -1019,15 +694,9 @@
   0, -9.144, 0;                           !- X,Y,Z Vertex 4 {m}
 
 OS:Space,
-<<<<<<< HEAD
-  {4b32218f-c1f6-4ed8-ab09-7529b23d6320}, !- Handle
+  {71c8d970-4b34-4d9a-9469-39ca6196566e}, !- Handle
   unfinished basement space,              !- Name
-  {d86b5f71-6175-45f9-abd2-4e2ae6f8b05c}, !- Space Type Name
-=======
-  {d29314f3-04b3-4bb1-b05c-38f4d0a514a2}, !- Handle
-  unfinished basement space,              !- Name
-  {1dc118b6-8bcd-4d5e-b942-83312557653c}, !- Space Type Name
->>>>>>> 918de987
+  {337502e0-37ed-4cb7-82a0-ae3dd2cdfc7d}, !- Space Type Name
   ,                                       !- Default Construction Set Name
   ,                                       !- Default Schedule Set Name
   ,                                       !- Direction of Relative North {deg}
@@ -1035,17 +704,10 @@
   ,                                       !- Y Origin {m}
   ,                                       !- Z Origin {m}
   ,                                       !- Building Story Name
-<<<<<<< HEAD
-  {9dd185c5-025a-480d-ba7f-f974e0befd1e}; !- Thermal Zone Name
+  {a2ae577c-babd-48a7-b04d-69e7bccb9ba1}; !- Thermal Zone Name
 
 OS:ThermalZone,
-  {9dd185c5-025a-480d-ba7f-f974e0befd1e}, !- Handle
-=======
-  {8e283633-940b-4ee3-b69a-253897128fc5}; !- Thermal Zone Name
-
-OS:ThermalZone,
-  {8e283633-940b-4ee3-b69a-253897128fc5}, !- Handle
->>>>>>> 918de987
+  {a2ae577c-babd-48a7-b04d-69e7bccb9ba1}, !- Handle
   unfinished basement zone,               !- Name
   ,                                       !- Multiplier
   ,                                       !- Ceiling Height {m}
@@ -1054,17 +716,10 @@
   ,                                       !- Zone Inside Convection Algorithm
   ,                                       !- Zone Outside Convection Algorithm
   ,                                       !- Zone Conditioning Equipment List Name
-<<<<<<< HEAD
-  {75c1d97e-e77e-47dc-adeb-6f751aefcb74}, !- Zone Air Inlet Port List
-  {89fdcdd9-a327-4b11-9b77-8b742a085905}, !- Zone Air Exhaust Port List
-  {dd8d74bb-3adf-495c-9f7e-563da660933c}, !- Zone Air Node Name
-  {7a2b27ec-120e-417d-95f4-9b2a4a7e6faa}, !- Zone Return Air Port List
-=======
-  {256cbc69-9d8d-43cc-a378-dff5a4873f05}, !- Zone Air Inlet Port List
-  {8e51137c-2068-448e-ba84-d3b609959df7}, !- Zone Air Exhaust Port List
-  {8ccc3522-5a88-4f6c-bb3e-286224abfe2a}, !- Zone Air Node Name
-  {e33a98b2-6ffa-47e2-a10b-df1543135c87}, !- Zone Return Air Port List
->>>>>>> 918de987
+  {5b5513d0-9bb8-4517-8698-d7282975cbad}, !- Zone Air Inlet Port List
+  {81e9cd07-03ba-48a5-a6bc-5a0aa6bb7a63}, !- Zone Air Exhaust Port List
+  {d73c1b2e-7ffa-4e50-9c54-19d9cf15bf65}, !- Zone Air Node Name
+  {c9e027e6-7c54-48ef-8b0c-2985c2610ead}, !- Zone Return Air Port List
   ,                                       !- Primary Daylighting Control Name
   ,                                       !- Fraction of Zone Controlled by Primary Daylighting Control
   ,                                       !- Secondary Daylighting Control Name
@@ -1075,71 +730,37 @@
   No;                                     !- Use Ideal Air Loads
 
 OS:Node,
-<<<<<<< HEAD
-  {7c27e2bb-f0cd-4e79-855c-b8152c9a04a4}, !- Handle
+  {e997468c-eff9-446b-a383-faa0dafab088}, !- Handle
   Node 2,                                 !- Name
-  {dd8d74bb-3adf-495c-9f7e-563da660933c}, !- Inlet Port
+  {d73c1b2e-7ffa-4e50-9c54-19d9cf15bf65}, !- Inlet Port
   ;                                       !- Outlet Port
 
 OS:Connection,
-  {dd8d74bb-3adf-495c-9f7e-563da660933c}, !- Handle
-  {7bb2d723-4412-42c4-9a16-4676504f6b81}, !- Name
-  {9dd185c5-025a-480d-ba7f-f974e0befd1e}, !- Source Object
+  {d73c1b2e-7ffa-4e50-9c54-19d9cf15bf65}, !- Handle
+  {42cf5a0d-78a3-433b-b4e4-a5474dbbee6d}, !- Name
+  {a2ae577c-babd-48a7-b04d-69e7bccb9ba1}, !- Source Object
   11,                                     !- Outlet Port
-  {7c27e2bb-f0cd-4e79-855c-b8152c9a04a4}, !- Target Object
+  {e997468c-eff9-446b-a383-faa0dafab088}, !- Target Object
   2;                                      !- Inlet Port
 
 OS:PortList,
-  {75c1d97e-e77e-47dc-adeb-6f751aefcb74}, !- Handle
-  {0f6a9545-2ee7-48d3-a749-41a945166a89}, !- Name
-  {9dd185c5-025a-480d-ba7f-f974e0befd1e}; !- HVAC Component
+  {5b5513d0-9bb8-4517-8698-d7282975cbad}, !- Handle
+  {ac572325-f9d8-440f-ace6-5c083a1837df}, !- Name
+  {a2ae577c-babd-48a7-b04d-69e7bccb9ba1}; !- HVAC Component
 
 OS:PortList,
-  {89fdcdd9-a327-4b11-9b77-8b742a085905}, !- Handle
-  {8fc73f37-215f-4b74-b487-32531d35078a}, !- Name
-  {9dd185c5-025a-480d-ba7f-f974e0befd1e}; !- HVAC Component
+  {81e9cd07-03ba-48a5-a6bc-5a0aa6bb7a63}, !- Handle
+  {5936396f-c6d6-4585-b859-ab3acfd214c7}, !- Name
+  {a2ae577c-babd-48a7-b04d-69e7bccb9ba1}; !- HVAC Component
 
 OS:PortList,
-  {7a2b27ec-120e-417d-95f4-9b2a4a7e6faa}, !- Handle
-  {5689bd75-3e81-4bd9-ab73-91747452d661}, !- Name
-  {9dd185c5-025a-480d-ba7f-f974e0befd1e}; !- HVAC Component
+  {c9e027e6-7c54-48ef-8b0c-2985c2610ead}, !- Handle
+  {11314aff-f7c8-4dd9-83e2-fc870fdf30fb}, !- Name
+  {a2ae577c-babd-48a7-b04d-69e7bccb9ba1}; !- HVAC Component
 
 OS:Sizing:Zone,
-  {e2d70dea-c0c4-4ddd-a4bd-58e37c8ff5ac}, !- Handle
-  {9dd185c5-025a-480d-ba7f-f974e0befd1e}, !- Zone or ZoneList Name
-=======
-  {f79e0db5-8a2d-441a-84f8-ddf4b968c511}, !- Handle
-  Node 2,                                 !- Name
-  {8ccc3522-5a88-4f6c-bb3e-286224abfe2a}, !- Inlet Port
-  ;                                       !- Outlet Port
-
-OS:Connection,
-  {8ccc3522-5a88-4f6c-bb3e-286224abfe2a}, !- Handle
-  {f15dcd61-27d6-45f5-a3c7-8e8479fe59f7}, !- Name
-  {8e283633-940b-4ee3-b69a-253897128fc5}, !- Source Object
-  11,                                     !- Outlet Port
-  {f79e0db5-8a2d-441a-84f8-ddf4b968c511}, !- Target Object
-  2;                                      !- Inlet Port
-
-OS:PortList,
-  {256cbc69-9d8d-43cc-a378-dff5a4873f05}, !- Handle
-  {2358c08c-70fd-40ac-b7f5-c9447604a685}, !- Name
-  {8e283633-940b-4ee3-b69a-253897128fc5}; !- HVAC Component
-
-OS:PortList,
-  {8e51137c-2068-448e-ba84-d3b609959df7}, !- Handle
-  {265fec92-93f9-49c4-91b6-e84924f9ed50}, !- Name
-  {8e283633-940b-4ee3-b69a-253897128fc5}; !- HVAC Component
-
-OS:PortList,
-  {e33a98b2-6ffa-47e2-a10b-df1543135c87}, !- Handle
-  {8f6c2020-9dea-4dee-8d49-b6737d624976}, !- Name
-  {8e283633-940b-4ee3-b69a-253897128fc5}; !- HVAC Component
-
-OS:Sizing:Zone,
-  {5084a3d5-4a81-4546-ade4-10ca8ba6fcc1}, !- Handle
-  {8e283633-940b-4ee3-b69a-253897128fc5}, !- Zone or ZoneList Name
->>>>>>> 918de987
+  {5abfe0fb-e810-4087-87f0-78628c87d219}, !- Handle
+  {a2ae577c-babd-48a7-b04d-69e7bccb9ba1}, !- Zone or ZoneList Name
   SupplyAirTemperature,                   !- Zone Cooling Design Supply Air Temperature Input Method
   14,                                     !- Zone Cooling Design Supply Air Temperature {C}
   11.11,                                  !- Zone Cooling Design Supply Air Temperature Difference {deltaC}
@@ -1168,21 +789,12 @@
   autosize;                               !- Dedicated Outdoor Air High Setpoint Temperature for Design {C}
 
 OS:ZoneHVAC:EquipmentList,
-<<<<<<< HEAD
-  {e7a8186f-6e5a-427e-bda3-2d2f7c8d5cc5}, !- Handle
+  {3ed660c3-f6a5-47ee-a977-652ebb43cd96}, !- Handle
   Zone HVAC Equipment List 2,             !- Name
-  {9dd185c5-025a-480d-ba7f-f974e0befd1e}; !- Thermal Zone
+  {a2ae577c-babd-48a7-b04d-69e7bccb9ba1}; !- Thermal Zone
 
 OS:SpaceType,
-  {d86b5f71-6175-45f9-abd2-4e2ae6f8b05c}, !- Handle
-=======
-  {29f7f72c-ae95-447d-8b56-5a7a4300e929}, !- Handle
-  Zone HVAC Equipment List 2,             !- Name
-  {8e283633-940b-4ee3-b69a-253897128fc5}; !- Thermal Zone
-
-OS:SpaceType,
-  {1dc118b6-8bcd-4d5e-b942-83312557653c}, !- Handle
->>>>>>> 918de987
+  {337502e0-37ed-4cb7-82a0-ae3dd2cdfc7d}, !- Handle
   Space Type 2,                           !- Name
   ,                                       !- Default Construction Set Name
   ,                                       !- Default Schedule Set Name
@@ -1193,23 +805,13 @@
   unfinished basement;                    !- Standards Space Type
 
 OS:Surface,
-<<<<<<< HEAD
-  {3a300ac8-400c-48e1-b256-0363833adc78}, !- Handle
+  {cb84449a-7243-490f-a8ea-0dd15d7d0786}, !- Handle
   Surface 13,                             !- Name
   Floor,                                  !- Surface Type
   ,                                       !- Construction Name
-  {73a1b0b5-37e9-4825-8e1c-de09da25cbff}, !- Space Name
+  {ede42348-ed09-4be9-b5e4-6b5bd5887e29}, !- Space Name
   Surface,                                !- Outside Boundary Condition
-  {d3a28fc2-bbe8-449b-acc8-5dc03d14c1ea}, !- Outside Boundary Condition Object
-=======
-  {5c87b258-599b-459f-9d88-59eb410e8294}, !- Handle
-  Surface 13,                             !- Name
-  Floor,                                  !- Surface Type
-  ,                                       !- Construction Name
-  {7c1fc771-1d95-4e67-aa94-4e9f4ad59f49}, !- Space Name
-  Surface,                                !- Outside Boundary Condition
-  {2d0ac73a-f9af-4d63-bc44-3f5e4dabe78e}, !- Outside Boundary Condition Object
->>>>>>> 918de987
+  {0a229051-171f-41f4-83e1-ee42395256c5}, !- Outside Boundary Condition Object
   NoSun,                                  !- Sun Exposure
   NoWind,                                 !- Wind Exposure
   ,                                       !- View Factor to Ground
@@ -1220,19 +822,11 @@
   4.572, -9.144, 4.8768;                  !- X,Y,Z Vertex 4 {m}
 
 OS:Surface,
-<<<<<<< HEAD
-  {17cee27c-db67-4ce9-9b34-c3de60db59d4}, !- Handle
+  {17c338a0-8b10-4e4d-8c2b-5593bc801a9b}, !- Handle
   Surface 14,                             !- Name
   RoofCeiling,                            !- Surface Type
   ,                                       !- Construction Name
-  {73a1b0b5-37e9-4825-8e1c-de09da25cbff}, !- Space Name
-=======
-  {b4c7f919-5f88-479f-a808-6c2c47551534}, !- Handle
-  Surface 14,                             !- Name
-  RoofCeiling,                            !- Surface Type
-  ,                                       !- Construction Name
-  {7c1fc771-1d95-4e67-aa94-4e9f4ad59f49}, !- Space Name
->>>>>>> 918de987
+  {ede42348-ed09-4be9-b5e4-6b5bd5887e29}, !- Space Name
   Outdoors,                               !- Outside Boundary Condition
   ,                                       !- Outside Boundary Condition Object
   SunExposed,                             !- Sun Exposure
@@ -1245,19 +839,11 @@
   0, 0, 4.8768;                           !- X,Y,Z Vertex 4 {m}
 
 OS:Surface,
-<<<<<<< HEAD
-  {e5b20acd-6655-45ac-9bbd-262b5fd8a8be}, !- Handle
+  {fae2adce-c0b0-4461-bb2e-6145e67e8529}, !- Handle
   Surface 15,                             !- Name
   RoofCeiling,                            !- Surface Type
   ,                                       !- Construction Name
-  {73a1b0b5-37e9-4825-8e1c-de09da25cbff}, !- Space Name
-=======
-  {f52190be-c0b7-4b9c-af6d-ac0c8d8bf884}, !- Handle
-  Surface 15,                             !- Name
-  RoofCeiling,                            !- Surface Type
-  ,                                       !- Construction Name
-  {7c1fc771-1d95-4e67-aa94-4e9f4ad59f49}, !- Space Name
->>>>>>> 918de987
+  {ede42348-ed09-4be9-b5e4-6b5bd5887e29}, !- Space Name
   Outdoors,                               !- Outside Boundary Condition
   ,                                       !- Outside Boundary Condition Object
   SunExposed,                             !- Sun Exposure
@@ -1270,19 +856,11 @@
   4.572, -9.144, 4.8768;                  !- X,Y,Z Vertex 4 {m}
 
 OS:Surface,
-<<<<<<< HEAD
-  {aeeaa17e-303c-4819-8412-6743c3c61bba}, !- Handle
+  {b187b1df-3d9a-4f87-9aec-ab30841a14fe}, !- Handle
   Surface 16,                             !- Name
   Wall,                                   !- Surface Type
   ,                                       !- Construction Name
-  {73a1b0b5-37e9-4825-8e1c-de09da25cbff}, !- Space Name
-=======
-  {c46a0f5e-1aa4-4c78-9fd5-328ddd7b5e41}, !- Handle
-  Surface 16,                             !- Name
-  Wall,                                   !- Surface Type
-  ,                                       !- Construction Name
-  {7c1fc771-1d95-4e67-aa94-4e9f4ad59f49}, !- Space Name
->>>>>>> 918de987
+  {ede42348-ed09-4be9-b5e4-6b5bd5887e29}, !- Space Name
   Outdoors,                               !- Outside Boundary Condition
   ,                                       !- Outside Boundary Condition Object
   SunExposed,                             !- Sun Exposure
@@ -1294,19 +872,11 @@
   0, -9.144, 4.8768;                      !- X,Y,Z Vertex 3 {m}
 
 OS:Surface,
-<<<<<<< HEAD
-  {eada5280-ebf6-4f9b-bd31-f2b7d1061293}, !- Handle
+  {36c21de8-99ef-4bee-b2f5-8edc2ded6274}, !- Handle
   Surface 17,                             !- Name
   Wall,                                   !- Surface Type
   ,                                       !- Construction Name
-  {73a1b0b5-37e9-4825-8e1c-de09da25cbff}, !- Space Name
-=======
-  {fc184e70-1113-451b-9fa7-606056f6f9fb}, !- Handle
-  Surface 17,                             !- Name
-  Wall,                                   !- Surface Type
-  ,                                       !- Construction Name
-  {7c1fc771-1d95-4e67-aa94-4e9f4ad59f49}, !- Space Name
->>>>>>> 918de987
+  {ede42348-ed09-4be9-b5e4-6b5bd5887e29}, !- Space Name
   Adiabatic,                              !- Outside Boundary Condition
   ,                                       !- Outside Boundary Condition Object
   NoSun,                                  !- Sun Exposure
@@ -1318,15 +888,9 @@
   4.572, 0, 4.8768;                       !- X,Y,Z Vertex 3 {m}
 
 OS:Space,
-<<<<<<< HEAD
-  {73a1b0b5-37e9-4825-8e1c-de09da25cbff}, !- Handle
+  {ede42348-ed09-4be9-b5e4-6b5bd5887e29}, !- Handle
   unfinished attic space,                 !- Name
-  {ee22249f-67f6-43a8-aff3-31ea2e602b14}, !- Space Type Name
-=======
-  {7c1fc771-1d95-4e67-aa94-4e9f4ad59f49}, !- Handle
-  unfinished attic space,                 !- Name
-  {23352c60-244d-4736-8f97-8b428d18fd46}, !- Space Type Name
->>>>>>> 918de987
+  {912e2f72-965e-49bd-901a-a421a260832d}, !- Space Type Name
   ,                                       !- Default Construction Set Name
   ,                                       !- Default Schedule Set Name
   ,                                       !- Direction of Relative North {deg}
@@ -1334,17 +898,10 @@
   ,                                       !- Y Origin {m}
   ,                                       !- Z Origin {m}
   ,                                       !- Building Story Name
-<<<<<<< HEAD
-  {e9b11aac-b72b-45da-b5f4-d723e421ef5c}; !- Thermal Zone Name
+  {fd7238e6-9a9d-4767-8fe8-3a1b2ba4d9b2}; !- Thermal Zone Name
 
 OS:ThermalZone,
-  {e9b11aac-b72b-45da-b5f4-d723e421ef5c}, !- Handle
-=======
-  {3c272509-613c-4d52-b332-ef3b71ddc05c}; !- Thermal Zone Name
-
-OS:ThermalZone,
-  {3c272509-613c-4d52-b332-ef3b71ddc05c}, !- Handle
->>>>>>> 918de987
+  {fd7238e6-9a9d-4767-8fe8-3a1b2ba4d9b2}, !- Handle
   unfinished attic zone,                  !- Name
   ,                                       !- Multiplier
   ,                                       !- Ceiling Height {m}
@@ -1353,17 +910,10 @@
   ,                                       !- Zone Inside Convection Algorithm
   ,                                       !- Zone Outside Convection Algorithm
   ,                                       !- Zone Conditioning Equipment List Name
-<<<<<<< HEAD
-  {31d9c132-c86d-49db-8651-4e2f889bc890}, !- Zone Air Inlet Port List
-  {bf714023-3c91-4db7-90d8-f14bfffcecf1}, !- Zone Air Exhaust Port List
-  {e8f59f83-b994-4978-9bdb-f55d4359a8c8}, !- Zone Air Node Name
-  {b54f77e0-5662-4d7e-8e2d-881e26198cb8}, !- Zone Return Air Port List
-=======
-  {49c51e60-733b-4b25-970d-07d63084fe11}, !- Zone Air Inlet Port List
-  {cf79755f-4831-4ef1-8474-523e67708e53}, !- Zone Air Exhaust Port List
-  {3882b738-2d72-4721-aa24-ce2e88f1f0df}, !- Zone Air Node Name
-  {3ce4e7e8-a04e-4913-95b7-c58f34bfa8b2}, !- Zone Return Air Port List
->>>>>>> 918de987
+  {205002e8-71f5-4303-86ad-cbd60feec99b}, !- Zone Air Inlet Port List
+  {06907ff0-1af0-418a-bc0c-2e892242f404}, !- Zone Air Exhaust Port List
+  {a2a9e78b-3c2e-43bd-bdc4-62c737888c53}, !- Zone Air Node Name
+  {b57a411d-b3dd-433f-b15d-994ac59b4fa1}, !- Zone Return Air Port List
   ,                                       !- Primary Daylighting Control Name
   ,                                       !- Fraction of Zone Controlled by Primary Daylighting Control
   ,                                       !- Secondary Daylighting Control Name
@@ -1374,71 +924,37 @@
   No;                                     !- Use Ideal Air Loads
 
 OS:Node,
-<<<<<<< HEAD
-  {da730c85-3b31-4643-9c05-eda5a9083eae}, !- Handle
+  {1462cdd9-8e18-47f6-8666-c29f4f730c7d}, !- Handle
   Node 3,                                 !- Name
-  {e8f59f83-b994-4978-9bdb-f55d4359a8c8}, !- Inlet Port
+  {a2a9e78b-3c2e-43bd-bdc4-62c737888c53}, !- Inlet Port
   ;                                       !- Outlet Port
 
 OS:Connection,
-  {e8f59f83-b994-4978-9bdb-f55d4359a8c8}, !- Handle
-  {112e0464-9afd-488e-b6f2-d707cd2c80db}, !- Name
-  {e9b11aac-b72b-45da-b5f4-d723e421ef5c}, !- Source Object
+  {a2a9e78b-3c2e-43bd-bdc4-62c737888c53}, !- Handle
+  {de185a9a-27c2-465f-a02f-4f4e78994620}, !- Name
+  {fd7238e6-9a9d-4767-8fe8-3a1b2ba4d9b2}, !- Source Object
   11,                                     !- Outlet Port
-  {da730c85-3b31-4643-9c05-eda5a9083eae}, !- Target Object
+  {1462cdd9-8e18-47f6-8666-c29f4f730c7d}, !- Target Object
   2;                                      !- Inlet Port
 
 OS:PortList,
-  {31d9c132-c86d-49db-8651-4e2f889bc890}, !- Handle
-  {1934f083-5ea4-44de-a8a4-3add53576fa1}, !- Name
-  {e9b11aac-b72b-45da-b5f4-d723e421ef5c}; !- HVAC Component
+  {205002e8-71f5-4303-86ad-cbd60feec99b}, !- Handle
+  {e9169d8d-beba-4718-bbe5-d9cfd801f5d2}, !- Name
+  {fd7238e6-9a9d-4767-8fe8-3a1b2ba4d9b2}; !- HVAC Component
 
 OS:PortList,
-  {bf714023-3c91-4db7-90d8-f14bfffcecf1}, !- Handle
-  {b56c8546-8480-4c62-8a3a-6387de9b8788}, !- Name
-  {e9b11aac-b72b-45da-b5f4-d723e421ef5c}; !- HVAC Component
+  {06907ff0-1af0-418a-bc0c-2e892242f404}, !- Handle
+  {c9d59d76-7733-41f2-a640-b74062630356}, !- Name
+  {fd7238e6-9a9d-4767-8fe8-3a1b2ba4d9b2}; !- HVAC Component
 
 OS:PortList,
-  {b54f77e0-5662-4d7e-8e2d-881e26198cb8}, !- Handle
-  {5a93497d-db57-4150-b959-a17668d09316}, !- Name
-  {e9b11aac-b72b-45da-b5f4-d723e421ef5c}; !- HVAC Component
+  {b57a411d-b3dd-433f-b15d-994ac59b4fa1}, !- Handle
+  {ac916b9e-eacf-45fd-88ad-73a29718c717}, !- Name
+  {fd7238e6-9a9d-4767-8fe8-3a1b2ba4d9b2}; !- HVAC Component
 
 OS:Sizing:Zone,
-  {8910caa6-0762-449e-b6a1-1b19bb73af34}, !- Handle
-  {e9b11aac-b72b-45da-b5f4-d723e421ef5c}, !- Zone or ZoneList Name
-=======
-  {92743a49-2ae9-46d5-8513-2b577d6612aa}, !- Handle
-  Node 3,                                 !- Name
-  {3882b738-2d72-4721-aa24-ce2e88f1f0df}, !- Inlet Port
-  ;                                       !- Outlet Port
-
-OS:Connection,
-  {3882b738-2d72-4721-aa24-ce2e88f1f0df}, !- Handle
-  {d983c6ec-c35e-47c2-adf3-7f23f35bb21e}, !- Name
-  {3c272509-613c-4d52-b332-ef3b71ddc05c}, !- Source Object
-  11,                                     !- Outlet Port
-  {92743a49-2ae9-46d5-8513-2b577d6612aa}, !- Target Object
-  2;                                      !- Inlet Port
-
-OS:PortList,
-  {49c51e60-733b-4b25-970d-07d63084fe11}, !- Handle
-  {c2de0a80-2696-474a-9cc7-0d6e8c5c688a}, !- Name
-  {3c272509-613c-4d52-b332-ef3b71ddc05c}; !- HVAC Component
-
-OS:PortList,
-  {cf79755f-4831-4ef1-8474-523e67708e53}, !- Handle
-  {49654770-aedf-4fc6-a786-1dba05b77263}, !- Name
-  {3c272509-613c-4d52-b332-ef3b71ddc05c}; !- HVAC Component
-
-OS:PortList,
-  {3ce4e7e8-a04e-4913-95b7-c58f34bfa8b2}, !- Handle
-  {73e1664e-8910-49b4-8cb1-7022fb5fe258}, !- Name
-  {3c272509-613c-4d52-b332-ef3b71ddc05c}; !- HVAC Component
-
-OS:Sizing:Zone,
-  {d1def49c-c61a-4c54-a090-135e3c80d5e4}, !- Handle
-  {3c272509-613c-4d52-b332-ef3b71ddc05c}, !- Zone or ZoneList Name
->>>>>>> 918de987
+  {63452cc2-e79e-465b-88df-cb671d03c6db}, !- Handle
+  {fd7238e6-9a9d-4767-8fe8-3a1b2ba4d9b2}, !- Zone or ZoneList Name
   SupplyAirTemperature,                   !- Zone Cooling Design Supply Air Temperature Input Method
   14,                                     !- Zone Cooling Design Supply Air Temperature {C}
   11.11,                                  !- Zone Cooling Design Supply Air Temperature Difference {deltaC}
@@ -1467,21 +983,12 @@
   autosize;                               !- Dedicated Outdoor Air High Setpoint Temperature for Design {C}
 
 OS:ZoneHVAC:EquipmentList,
-<<<<<<< HEAD
-  {57c9bf82-e72a-4a9d-a914-380fc2f71477}, !- Handle
+  {4684aca8-33f9-44ef-874e-b851f7bf43ea}, !- Handle
   Zone HVAC Equipment List 3,             !- Name
-  {e9b11aac-b72b-45da-b5f4-d723e421ef5c}; !- Thermal Zone
+  {fd7238e6-9a9d-4767-8fe8-3a1b2ba4d9b2}; !- Thermal Zone
 
 OS:SpaceType,
-  {ee22249f-67f6-43a8-aff3-31ea2e602b14}, !- Handle
-=======
-  {e166258e-eae0-48f3-b083-808eb03c6ca4}, !- Handle
-  Zone HVAC Equipment List 3,             !- Name
-  {3c272509-613c-4d52-b332-ef3b71ddc05c}; !- Thermal Zone
-
-OS:SpaceType,
-  {23352c60-244d-4736-8f97-8b428d18fd46}, !- Handle
->>>>>>> 918de987
+  {912e2f72-965e-49bd-901a-a421a260832d}, !- Handle
   Space Type 3,                           !- Name
   ,                                       !- Default Construction Set Name
   ,                                       !- Default Schedule Set Name
@@ -1492,23 +999,14 @@
   unfinished attic;                       !- Standards Space Type
 
 OS:BuildingUnit,
-<<<<<<< HEAD
-  {6d6dc28c-1e9e-4cb8-8273-4cdf75cf52d7}, !- Handle
-=======
-  {b39a6b34-f83f-4cc5-b514-c30553f112b2}, !- Handle
->>>>>>> 918de987
+  {1f5bdc74-999f-4b21-9e6a-d49b9147ce55}, !- Handle
   unit 1,                                 !- Name
   ,                                       !- Rendering Color
   Residential;                            !- Building Unit Type
 
 OS:AdditionalProperties,
-<<<<<<< HEAD
-  {a0f2bd94-93aa-49ba-aee6-a8c6d43b3b7e}, !- Handle
-  {6d6dc28c-1e9e-4cb8-8273-4cdf75cf52d7}, !- Object Name
-=======
-  {61a902ff-235c-40a4-b688-34aacc185f85}, !- Handle
-  {b39a6b34-f83f-4cc5-b514-c30553f112b2}, !- Object Name
->>>>>>> 918de987
+  {67898a2e-64d5-4a08-9330-5e90501618bf}, !- Handle
+  {1f5bdc74-999f-4b21-9e6a-d49b9147ce55}, !- Object Name
   NumberOfBedrooms,                       !- Feature Name 1
   Integer,                                !- Feature Data Type 1
   3,                                      !- Feature Value 1
@@ -1520,20 +1018,12 @@
   3.3900000000000001;                     !- Feature Value 3
 
 OS:External:File,
-<<<<<<< HEAD
-  {d8701c81-357a-43c8-b7a5-1614a085b47d}, !- Handle
-=======
-  {6d15ba3c-367d-437d-a9c5-01d41cfe2883}, !- Handle
->>>>>>> 918de987
+  {e84853cd-42a5-49e9-a544-e01368ba7c6a}, !- Handle
   8760.csv,                               !- Name
   8760.csv;                               !- File Name
 
 OS:Schedule:Day,
-<<<<<<< HEAD
-  {29791c4b-1349-4920-9101-0e565d3759b0}, !- Handle
-=======
-  {8bd43ffa-4e20-4aa5-8183-347bb4a9d609}, !- Handle
->>>>>>> 918de987
+  {2b4cd1a6-88ec-4b13-91bc-8e2dfdae1606}, !- Handle
   Schedule Day 1,                         !- Name
   ,                                       !- Schedule Type Limits Name
   ,                                       !- Interpolate to Timestep
@@ -1542,11 +1032,7 @@
   0;                                      !- Value Until Time 1
 
 OS:Schedule:Day,
-<<<<<<< HEAD
-  {6b2c479f-669a-4d75-87d7-bffc9a2652dc}, !- Handle
-=======
-  {94f712f9-c3fd-45db-8428-b93090be5f54}, !- Handle
->>>>>>> 918de987
+  {0745994c-eac4-474c-8872-d2c187374d6b}, !- Handle
   Schedule Day 2,                         !- Name
   ,                                       !- Schedule Type Limits Name
   ,                                       !- Interpolate to Timestep
@@ -1555,17 +1041,10 @@
   1;                                      !- Value Until Time 1
 
 OS:Schedule:File,
-<<<<<<< HEAD
-  {780b4272-658a-46de-9af3-1447a1f6855a}, !- Handle
+  {dd70de79-d9e2-4711-bc2e-1905c5f15d69}, !- Handle
   occupants,                              !- Name
-  {8cf662f1-da65-4f67-9a7e-0924f0b9c50b}, !- Schedule Type Limits Name
-  {d8701c81-357a-43c8-b7a5-1614a085b47d}, !- External File Name
-=======
-  {c574c0d3-558c-4a43-b5f4-eb935da6e606}, !- Handle
-  occupants,                              !- Name
-  {bb1b38fd-8738-4c11-9985-5b67627b2368}, !- Schedule Type Limits Name
-  {6d15ba3c-367d-437d-a9c5-01d41cfe2883}, !- External File Name
->>>>>>> 918de987
+  {943a82de-2d48-4d3f-82a7-1c232422c65d}, !- Schedule Type Limits Name
+  {e84853cd-42a5-49e9-a544-e01368ba7c6a}, !- External File Name
   1,                                      !- Column Number
   1,                                      !- Rows to Skip at Top
   8760,                                   !- Number of Hours of Data
@@ -1574,38 +1053,63 @@
   60;                                     !- Minutes per Item
 
 OS:Schedule:Ruleset,
-<<<<<<< HEAD
-  {4e560ea6-ddf8-4d78-a939-42bd2bfb187f}, !- Handle
+  {620ac60b-3695-4402-8674-12580fd6e208}, !- Handle
   Schedule Ruleset 1,                     !- Name
-  {580a8b6c-002f-4067-a23b-14cfdb670ae7}, !- Schedule Type Limits Name
-  {c936fe23-3d58-437f-bb98-57c8f98b715d}; !- Default Day Schedule Name
+  {0ec9694d-a1dc-430d-8563-85875e7af2b7}, !- Schedule Type Limits Name
+  {45f46a64-9083-4ca2-a0c9-a86c2cdf07b6}; !- Default Day Schedule Name
 
 OS:Schedule:Day,
-  {c936fe23-3d58-437f-bb98-57c8f98b715d}, !- Handle
+  {45f46a64-9083-4ca2-a0c9-a86c2cdf07b6}, !- Handle
   Schedule Day 3,                         !- Name
-  {580a8b6c-002f-4067-a23b-14cfdb670ae7}, !- Schedule Type Limits Name
-=======
-  {ddc4c562-49d4-40fe-a7fc-01a6e0d1ea28}, !- Handle
-  Schedule Ruleset 1,                     !- Name
-  {1e97afac-2a36-47e0-97f6-e44d68f57a34}, !- Schedule Type Limits Name
-  {38aa08f0-4a68-43d3-9978-c64f888a7737}; !- Default Day Schedule Name
-
-OS:Schedule:Day,
-  {38aa08f0-4a68-43d3-9978-c64f888a7737}, !- Handle
-  Schedule Day 3,                         !- Name
-  {1e97afac-2a36-47e0-97f6-e44d68f57a34}, !- Schedule Type Limits Name
->>>>>>> 918de987
+  {0ec9694d-a1dc-430d-8563-85875e7af2b7}, !- Schedule Type Limits Name
   ,                                       !- Interpolate to Timestep
   24,                                     !- Hour 1
   0,                                      !- Minute 1
   112.539290946133;                       !- Value Until Time 1
 
 OS:People:Definition,
-<<<<<<< HEAD
-  {c0de478a-2203-4d1e-8e8d-73fcc02fe9fc}, !- Handle
-=======
-  {d5b2477e-8d7d-4e87-a48d-c0285bd11a5f}, !- Handle
->>>>>>> 918de987
+  {a0c19e58-bc0f-4c6e-b3ed-04e20c2359c4}, !- Handle
+  res occupants|living space,             !- Name
+  People,                                 !- Number of People Calculation Method
+  1.695,                                  !- Number of People {people}
+  ,                                       !- People per Space Floor Area {person/m2}
+  ,                                       !- Space Floor Area per Person {m2/person}
+  0.319734,                               !- Fraction Radiant
+  0.573,                                  !- Sensible Heat Fraction
+  0,                                      !- Carbon Dioxide Generation Rate {m3/s-W}
+  No,                                     !- Enable ASHRAE 55 Comfort Warnings
+  ZoneAveraged;                           !- Mean Radiant Temperature Calculation Type
+
+OS:People,
+  {a9e1cba4-c18e-4499-b038-799e11f6ea9b}, !- Handle
+  res occupants|living space,             !- Name
+  {a0c19e58-bc0f-4c6e-b3ed-04e20c2359c4}, !- People Definition Name
+  {3e2a2051-64e4-43d5-881b-80920945cc17}, !- Space or SpaceType Name
+  {dd70de79-d9e2-4711-bc2e-1905c5f15d69}, !- Number of People Schedule Name
+  {620ac60b-3695-4402-8674-12580fd6e208}, !- Activity Level Schedule Name
+  ,                                       !- Surface Name/Angle Factor List Name
+  ,                                       !- Work Efficiency Schedule Name
+  ,                                       !- Clothing Insulation Schedule Name
+  ,                                       !- Air Velocity Schedule Name
+  1;                                      !- Multiplier
+
+OS:ScheduleTypeLimits,
+  {0ec9694d-a1dc-430d-8563-85875e7af2b7}, !- Handle
+  ActivityLevel,                          !- Name
+  0,                                      !- Lower Limit Value
+  ,                                       !- Upper Limit Value
+  Continuous,                             !- Numeric Type
+  ActivityLevel;                          !- Unit Type
+
+OS:ScheduleTypeLimits,
+  {943a82de-2d48-4d3f-82a7-1c232422c65d}, !- Handle
+  Fractional,                             !- Name
+  0,                                      !- Lower Limit Value
+  1,                                      !- Upper Limit Value
+  Continuous;                             !- Numeric Type
+
+OS:People:Definition,
+  {654261f7-ee0c-48d4-b849-f004a9b9058d}, !- Handle
   res occupants|living space|story 2,     !- Name
   People,                                 !- Number of People Calculation Method
   1.695,                                  !- Number of People {people}
@@ -1618,85 +1122,14 @@
   ZoneAveraged;                           !- Mean Radiant Temperature Calculation Type
 
 OS:People,
-<<<<<<< HEAD
-  {e01a0ffc-1b07-4b99-b28e-8d6be5cb7849}, !- Handle
+  {55a2daf6-351b-417e-aad8-9b491be083d1}, !- Handle
   res occupants|living space|story 2,     !- Name
-  {c0de478a-2203-4d1e-8e8d-73fcc02fe9fc}, !- People Definition Name
-  {ebe1b707-d893-4cce-8b86-dc9c9a13f6bb}, !- Space or SpaceType Name
-  {780b4272-658a-46de-9af3-1447a1f6855a}, !- Number of People Schedule Name
-  {4e560ea6-ddf8-4d78-a939-42bd2bfb187f}, !- Activity Level Schedule Name
-=======
-  {77723d06-17ec-4a5a-8aba-18f216806faf}, !- Handle
-  res occupants|living space|story 2,     !- Name
-  {d5b2477e-8d7d-4e87-a48d-c0285bd11a5f}, !- People Definition Name
-  {6e048c33-056d-400e-a6e7-9325033ffa67}, !- Space or SpaceType Name
-  {c574c0d3-558c-4a43-b5f4-eb935da6e606}, !- Number of People Schedule Name
-  {ddc4c562-49d4-40fe-a7fc-01a6e0d1ea28}, !- Activity Level Schedule Name
->>>>>>> 918de987
+  {654261f7-ee0c-48d4-b849-f004a9b9058d}, !- People Definition Name
+  {7632a600-df94-402b-b2ee-2f537707bbc2}, !- Space or SpaceType Name
+  {dd70de79-d9e2-4711-bc2e-1905c5f15d69}, !- Number of People Schedule Name
+  {620ac60b-3695-4402-8674-12580fd6e208}, !- Activity Level Schedule Name
   ,                                       !- Surface Name/Angle Factor List Name
   ,                                       !- Work Efficiency Schedule Name
   ,                                       !- Clothing Insulation Schedule Name
   ,                                       !- Air Velocity Schedule Name
   1;                                      !- Multiplier
-
-OS:ScheduleTypeLimits,
-<<<<<<< HEAD
-  {580a8b6c-002f-4067-a23b-14cfdb670ae7}, !- Handle
-=======
-  {1e97afac-2a36-47e0-97f6-e44d68f57a34}, !- Handle
->>>>>>> 918de987
-  ActivityLevel,                          !- Name
-  0,                                      !- Lower Limit Value
-  ,                                       !- Upper Limit Value
-  Continuous,                             !- Numeric Type
-  ActivityLevel;                          !- Unit Type
-
-OS:ScheduleTypeLimits,
-<<<<<<< HEAD
-  {8cf662f1-da65-4f67-9a7e-0924f0b9c50b}, !- Handle
-=======
-  {bb1b38fd-8738-4c11-9985-5b67627b2368}, !- Handle
->>>>>>> 918de987
-  Fractional,                             !- Name
-  0,                                      !- Lower Limit Value
-  1,                                      !- Upper Limit Value
-  Continuous;                             !- Numeric Type
-
-OS:People:Definition,
-<<<<<<< HEAD
-  {05b9fa5e-74b1-4f03-9241-5a52c8687745}, !- Handle
-=======
-  {e18f8226-38f7-4a43-b979-989533711ea5}, !- Handle
->>>>>>> 918de987
-  res occupants|living space,             !- Name
-  People,                                 !- Number of People Calculation Method
-  1.695,                                  !- Number of People {people}
-  ,                                       !- People per Space Floor Area {person/m2}
-  ,                                       !- Space Floor Area per Person {m2/person}
-  0.319734,                               !- Fraction Radiant
-  0.573,                                  !- Sensible Heat Fraction
-  0,                                      !- Carbon Dioxide Generation Rate {m3/s-W}
-  No,                                     !- Enable ASHRAE 55 Comfort Warnings
-  ZoneAveraged;                           !- Mean Radiant Temperature Calculation Type
-
-OS:People,
-<<<<<<< HEAD
-  {b1e40f9e-fcfc-4131-925d-5f47f15ac495}, !- Handle
-  res occupants|living space,             !- Name
-  {05b9fa5e-74b1-4f03-9241-5a52c8687745}, !- People Definition Name
-  {02e261a9-f15a-4ba6-825c-57b9a42c3c69}, !- Space or SpaceType Name
-  {780b4272-658a-46de-9af3-1447a1f6855a}, !- Number of People Schedule Name
-  {4e560ea6-ddf8-4d78-a939-42bd2bfb187f}, !- Activity Level Schedule Name
-=======
-  {fb057530-1d5d-4d2f-98eb-9ece1cd1e8ba}, !- Handle
-  res occupants|living space,             !- Name
-  {e18f8226-38f7-4a43-b979-989533711ea5}, !- People Definition Name
-  {3d359687-0d85-47ca-ac49-ed4045412308}, !- Space or SpaceType Name
-  {c574c0d3-558c-4a43-b5f4-eb935da6e606}, !- Number of People Schedule Name
-  {ddc4c562-49d4-40fe-a7fc-01a6e0d1ea28}, !- Activity Level Schedule Name
->>>>>>> 918de987
-  ,                                       !- Surface Name/Angle Factor List Name
-  ,                                       !- Work Efficiency Schedule Name
-  ,                                       !- Clothing Insulation Schedule Name
-  ,                                       !- Air Velocity Schedule Name
-  1;                                      !- Multiplier
