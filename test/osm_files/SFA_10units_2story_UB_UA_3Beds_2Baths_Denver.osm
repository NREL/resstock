!- NOTE: Auto-generated from /test/osw_files/SFA_10units_2story_UB_UA_3Beds_2Baths_Denver.osw

OS:Version,
<<<<<<< HEAD
  {cbe407bc-e3c0-4431-a779-cc1b874b27b4}, !- Handle
  2.9.0;                                  !- Version Identifier

OS:SimulationControl,
  {8f85a2a8-a898-414f-adb9-e3f45b529f08}, !- Handle
=======
  {4cc5c64a-ad71-4990-87ea-382dce84a9e6}, !- Handle
  2.9.0;                                  !- Version Identifier

OS:SimulationControl,
  {1bd7ee0d-633b-4ae7-a57f-a42538beacf9}, !- Handle
>>>>>>> edda4442
  ,                                       !- Do Zone Sizing Calculation
  ,                                       !- Do System Sizing Calculation
  ,                                       !- Do Plant Sizing Calculation
  No;                                     !- Run Simulation for Sizing Periods

OS:Timestep,
<<<<<<< HEAD
  {e67e6be5-669a-4a9d-99a3-a48400a05201}, !- Handle
  6;                                      !- Number of Timesteps per Hour

OS:ShadowCalculation,
  {730cda43-23f0-4e38-9c5a-cf20a54e0dc6}, !- Handle
=======
  {44fa7965-5dab-4dae-b6bd-df22739f1b5a}, !- Handle
  6;                                      !- Number of Timesteps per Hour

OS:ShadowCalculation,
  {15213300-b449-41b3-8b92-4e388636c70f}, !- Handle
>>>>>>> edda4442
  20,                                     !- Calculation Frequency
  200;                                    !- Maximum Figures in Shadow Overlap Calculations

OS:SurfaceConvectionAlgorithm:Outside,
<<<<<<< HEAD
  {3cabf49c-7592-4d82-a47e-d6aac4bf84fd}, !- Handle
  DOE-2;                                  !- Algorithm

OS:SurfaceConvectionAlgorithm:Inside,
  {521ff118-e19b-45d2-b26e-f01f8b2e4cf8}, !- Handle
  TARP;                                   !- Algorithm

OS:ZoneCapacitanceMultiplier:ResearchSpecial,
  {8d881559-908a-4b44-86f0-10dc1d0e29d6}, !- Handle
=======
  {3e447a07-ebd7-42ff-ba03-000dc2db7fd2}, !- Handle
  DOE-2;                                  !- Algorithm

OS:SurfaceConvectionAlgorithm:Inside,
  {74ea7166-b871-46a5-9476-d76f55bc8e52}, !- Handle
  TARP;                                   !- Algorithm

OS:ZoneCapacitanceMultiplier:ResearchSpecial,
  {3c340262-9e2e-4bf8-8cc3-84bad079b8cc}, !- Handle
>>>>>>> edda4442
  ,                                       !- Temperature Capacity Multiplier
  15,                                     !- Humidity Capacity Multiplier
  ;                                       !- Carbon Dioxide Capacity Multiplier

OS:RunPeriod,
<<<<<<< HEAD
  {a3bb97ca-8f4f-4843-a50e-d3d7a7357e4b}, !- Handle
=======
  {d8e02eae-4905-4fae-b981-32f4e3983535}, !- Handle
>>>>>>> edda4442
  Run Period 1,                           !- Name
  1,                                      !- Begin Month
  1,                                      !- Begin Day of Month
  12,                                     !- End Month
  31,                                     !- End Day of Month
  ,                                       !- Use Weather File Holidays and Special Days
  ,                                       !- Use Weather File Daylight Saving Period
  ,                                       !- Apply Weekend Holiday Rule
  ,                                       !- Use Weather File Rain Indicators
  ,                                       !- Use Weather File Snow Indicators
  ;                                       !- Number of Times Runperiod to be Repeated

OS:YearDescription,
<<<<<<< HEAD
  {ec16f230-e60c-4d5b-aa19-bbb165d0b6ed}, !- Handle
=======
  {612696b2-71a2-4297-88f1-76a98e8f8d8f}, !- Handle
>>>>>>> edda4442
  2007,                                   !- Calendar Year
  ,                                       !- Day of Week for Start Day
  ;                                       !- Is Leap Year

OS:WeatherFile,
<<<<<<< HEAD
  {f3bc63c6-1044-4186-9043-9fc9429e47f3}, !- Handle
=======
  {b8b7b3f4-13a5-4e43-9e96-eb170e89c0fe}, !- Handle
>>>>>>> edda4442
  Denver Intl Ap,                         !- City
  CO,                                     !- State Province Region
  USA,                                    !- Country
  TMY3,                                   !- Data Source
  725650,                                 !- WMO Number
  39.83,                                  !- Latitude {deg}
  -104.65,                                !- Longitude {deg}
  -7,                                     !- Time Zone {hr}
  1650,                                   !- Elevation {m}
  file:../weather/USA_CO_Denver.Intl.AP.725650_TMY3.epw, !- Url
  E23378AA;                               !- Checksum

OS:AdditionalProperties,
<<<<<<< HEAD
  {8604a0f6-9a38-420f-a9e2-850056f2c413}, !- Handle
  {f3bc63c6-1044-4186-9043-9fc9429e47f3}, !- Object Name
=======
  {5bbbc268-28d4-4139-8ce7-b2f2638b0b29}, !- Handle
  {b8b7b3f4-13a5-4e43-9e96-eb170e89c0fe}, !- Object Name
>>>>>>> edda4442
  EPWHeaderCity,                          !- Feature Name 1
  String,                                 !- Feature Data Type 1
  Denver Intl Ap,                         !- Feature Value 1
  EPWHeaderState,                         !- Feature Name 2
  String,                                 !- Feature Data Type 2
  CO,                                     !- Feature Value 2
  EPWHeaderCountry,                       !- Feature Name 3
  String,                                 !- Feature Data Type 3
  USA,                                    !- Feature Value 3
  EPWHeaderDataSource,                    !- Feature Name 4
  String,                                 !- Feature Data Type 4
  TMY3,                                   !- Feature Value 4
  EPWHeaderStation,                       !- Feature Name 5
  String,                                 !- Feature Data Type 5
  725650,                                 !- Feature Value 5
  EPWHeaderLatitude,                      !- Feature Name 6
  Double,                                 !- Feature Data Type 6
  39.829999999999998,                     !- Feature Value 6
  EPWHeaderLongitude,                     !- Feature Name 7
  Double,                                 !- Feature Data Type 7
  -104.65000000000001,                    !- Feature Value 7
  EPWHeaderTimezone,                      !- Feature Name 8
  Double,                                 !- Feature Data Type 8
  -7,                                     !- Feature Value 8
  EPWHeaderAltitude,                      !- Feature Name 9
  Double,                                 !- Feature Data Type 9
  5413.3858267716532,                     !- Feature Value 9
  EPWHeaderLocalPressure,                 !- Feature Name 10
  Double,                                 !- Feature Data Type 10
  0.81937567683596546,                    !- Feature Value 10
  EPWHeaderRecordsPerHour,                !- Feature Name 11
  Double,                                 !- Feature Data Type 11
  0,                                      !- Feature Value 11
  EPWDataAnnualAvgDrybulb,                !- Feature Name 12
  Double,                                 !- Feature Data Type 12
  51.575616438356228,                     !- Feature Value 12
  EPWDataAnnualMinDrybulb,                !- Feature Name 13
  Double,                                 !- Feature Data Type 13
  -2.9200000000000017,                    !- Feature Value 13
  EPWDataAnnualMaxDrybulb,                !- Feature Name 14
  Double,                                 !- Feature Data Type 14
  104,                                    !- Feature Value 14
  EPWDataCDD50F,                          !- Feature Name 15
  Double,                                 !- Feature Data Type 15
  3072.2925000000005,                     !- Feature Value 15
  EPWDataCDD65F,                          !- Feature Name 16
  Double,                                 !- Feature Data Type 16
  883.62000000000035,                     !- Feature Value 16
  EPWDataHDD50F,                          !- Feature Name 17
  Double,                                 !- Feature Data Type 17
  2497.1925000000001,                     !- Feature Value 17
  EPWDataHDD65F,                          !- Feature Name 18
  Double,                                 !- Feature Data Type 18
  5783.5200000000013,                     !- Feature Value 18
  EPWDataAnnualAvgWindspeed,              !- Feature Name 19
  Double,                                 !- Feature Data Type 19
  3.9165296803649667,                     !- Feature Value 19
  EPWDataMonthlyAvgDrybulbs,              !- Feature Name 20
  String,                                 !- Feature Data Type 20
  33.4191935483871&#4431.90142857142857&#4443.02620967741937&#4442.48624999999999&#4459.877741935483854&#4473.57574999999997&#4472.07975806451608&#4472.70008064516134&#4466.49200000000006&#4450.079112903225806&#4437.218250000000005&#4434.582177419354835, !- Feature Value 20
  EPWDataGroundMonthlyTemps,              !- Feature Name 21
  String,                                 !- Feature Data Type 21
  44.08306285945173&#4440.89570904991865&#4440.64045432632048&#4442.153016571250646&#4448.225111118704206&#4454.268919273837525&#4459.508577937551024&#4462.82777283423508&#4463.10975667174995&#4460.41014950381947&#4455.304105212311526&#4449.445696474514364, !- Feature Value 21
  EPWDataWSF,                             !- Feature Name 22
  Double,                                 !- Feature Data Type 22
  0.58999999999999997,                    !- Feature Value 22
  EPWDataMonthlyAvgDailyHighDrybulbs,     !- Feature Name 23
  String,                                 !- Feature Data Type 23
  47.41032258064516&#4446.58642857142857&#4455.15032258064517&#4453.708&#4472.80193548387098&#4488.67600000000002&#4486.1858064516129&#4485.87225806451613&#4482.082&#4463.18064516129033&#4448.73400000000001&#4448.87935483870968, !- Feature Value 23
  EPWDataMonthlyAvgDailyLowDrybulbs,      !- Feature Name 24
  String,                                 !- Feature Data Type 24
  19.347741935483874&#4419.856428571428573&#4430.316129032258065&#4431.112&#4447.41612903225806&#4457.901999999999994&#4459.063870967741934&#4460.956774193548384&#4452.352000000000004&#4438.41612903225806&#4427.002000000000002&#4423.02903225806451, !- Feature Value 24
  EPWDesignHeatingDrybulb,                !- Feature Name 25
  Double,                                 !- Feature Data Type 25
  12.02,                                  !- Feature Value 25
  EPWDesignHeatingWindspeed,              !- Feature Name 26
  Double,                                 !- Feature Data Type 26
  2.8062500000000004,                     !- Feature Value 26
  EPWDesignCoolingDrybulb,                !- Feature Name 27
  Double,                                 !- Feature Data Type 27
  91.939999999999998,                     !- Feature Value 27
  EPWDesignCoolingWetbulb,                !- Feature Name 28
  Double,                                 !- Feature Data Type 28
  59.95131430195849,                      !- Feature Value 28
  EPWDesignCoolingHumidityRatio,          !- Feature Name 29
  Double,                                 !- Feature Data Type 29
  0.0059161086834698092,                  !- Feature Value 29
  EPWDesignCoolingWindspeed,              !- Feature Name 30
  Double,                                 !- Feature Data Type 30
  3.7999999999999989,                     !- Feature Value 30
  EPWDesignDailyTemperatureRange,         !- Feature Name 31
  Double,                                 !- Feature Data Type 31
  24.915483870967748,                     !- Feature Value 31
  EPWDesignDehumidDrybulb,                !- Feature Name 32
  Double,                                 !- Feature Data Type 32
  67.996785714285721,                     !- Feature Value 32
  EPWDesignDehumidHumidityRatio,          !- Feature Name 33
  Double,                                 !- Feature Data Type 33
  0.012133744170488724,                   !- Feature Value 33
  EPWDesignCoolingDirectNormal,           !- Feature Name 34
  Double,                                 !- Feature Data Type 34
  985,                                    !- Feature Value 34
  EPWDesignCoolingDiffuseHorizontal,      !- Feature Name 35
  Double,                                 !- Feature Data Type 35
  84;                                     !- Feature Value 35

OS:Site,
<<<<<<< HEAD
  {f243860a-35d2-4906-a126-d7ca6c134f24}, !- Handle
=======
  {e7c9ee3e-6549-409b-ab1d-d45702f0b315}, !- Handle
>>>>>>> edda4442
  Denver Intl Ap_CO_USA,                  !- Name
  39.83,                                  !- Latitude {deg}
  -104.65,                                !- Longitude {deg}
  -7,                                     !- Time Zone {hr}
  1650,                                   !- Elevation {m}
  ;                                       !- Terrain

OS:ClimateZones,
<<<<<<< HEAD
  {7319c716-517c-4481-808b-b366fbdc895b}, !- Handle
=======
  {3660fde3-fb5c-4959-a68d-0f347657889d}, !- Handle
>>>>>>> edda4442
  ,                                       !- Active Institution
  ,                                       !- Active Year
  ,                                       !- Climate Zone Institution Name 1
  ,                                       !- Climate Zone Document Name 1
  ,                                       !- Climate Zone Document Year 1
  ,                                       !- Climate Zone Value 1
  Building America,                       !- Climate Zone Institution Name 2
  ,                                       !- Climate Zone Document Name 2
  0,                                      !- Climate Zone Document Year 2
  Cold;                                   !- Climate Zone Value 2

OS:Site:WaterMainsTemperature,
<<<<<<< HEAD
  {9835a0fd-bb88-467c-897d-adb2ebb28a53}, !- Handle
=======
  {074f03d1-9971-4f03-bd39-11e96822ce25}, !- Handle
>>>>>>> edda4442
  Correlation,                            !- Calculation Method
  ,                                       !- Temperature Schedule Name
  10.8753424657535,                       !- Annual Average Outdoor Air Temperature {C}
  23.1524007936508;                       !- Maximum Difference In Monthly Average Outdoor Air Temperatures {deltaC}

OS:RunPeriodControl:DaylightSavingTime,
<<<<<<< HEAD
  {aa081996-1840-44c9-96d3-7bb838e26c7a}, !- Handle
  4/7,                                    !- Start Date
  10/26;                                  !- End Date

OS:Site:GroundTemperature:Deep,
  {71fdf9bf-5d10-4283-b560-09d66ed1ee5d}, !- Handle
=======
  {b6049297-8311-42fe-8946-65050dce7d63}, !- Handle
  3/12,                                   !- Start Date
  11/5;                                   !- End Date

OS:Site:GroundTemperature:Deep,
  {f2f49dad-81b8-400e-a579-43000cd23abd}, !- Handle
>>>>>>> edda4442
  10.8753424657535,                       !- January Deep Ground Temperature {C}
  10.8753424657535,                       !- February Deep Ground Temperature {C}
  10.8753424657535,                       !- March Deep Ground Temperature {C}
  10.8753424657535,                       !- April Deep Ground Temperature {C}
  10.8753424657535,                       !- May Deep Ground Temperature {C}
  10.8753424657535,                       !- June Deep Ground Temperature {C}
  10.8753424657535,                       !- July Deep Ground Temperature {C}
  10.8753424657535,                       !- August Deep Ground Temperature {C}
  10.8753424657535,                       !- September Deep Ground Temperature {C}
  10.8753424657535,                       !- October Deep Ground Temperature {C}
  10.8753424657535,                       !- November Deep Ground Temperature {C}
  10.8753424657535;                       !- December Deep Ground Temperature {C}

OS:Building,
<<<<<<< HEAD
  {a327ef7a-a804-45cf-b31a-244ec64a3012}, !- Handle
=======
  {43a1531a-0304-4f6e-aedf-276e9c47f093}, !- Handle
>>>>>>> edda4442
  Building 1,                             !- Name
  ,                                       !- Building Sector Type
  0,                                      !- North Axis {deg}
  ,                                       !- Nominal Floor to Floor Height {m}
  ,                                       !- Space Type Name
  ,                                       !- Default Construction Set Name
  ,                                       !- Default Schedule Set Name
  3,                                      !- Standards Number of Stories
  2,                                      !- Standards Number of Above Ground Stories
  ,                                       !- Standards Template
  singlefamilyattached,                   !- Standards Building Type
  10;                                     !- Standards Number of Living Units

OS:AdditionalProperties,
<<<<<<< HEAD
  {3b045cb9-2766-4e79-a4eb-e8407945f4a0}, !- Handle
  {a327ef7a-a804-45cf-b31a-244ec64a3012}, !- Object Name
=======
  {b1846232-defa-47eb-b915-ba8ecc99eac7}, !- Handle
  {43a1531a-0304-4f6e-aedf-276e9c47f093}, !- Object Name
>>>>>>> edda4442
  num_units,                              !- Feature Name 1
  Integer,                                !- Feature Data Type 1
  10,                                     !- Feature Value 1
  has_rear_units,                         !- Feature Name 2
  Boolean,                                !- Feature Data Type 2
  false,                                  !- Feature Value 2
  horz_location,                          !- Feature Name 3
  String,                                 !- Feature Data Type 3
  Left,                                   !- Feature Value 3
  num_floors,                             !- Feature Name 4
  Integer,                                !- Feature Data Type 4
  2;                                      !- Feature Value 4

OS:ThermalZone,
<<<<<<< HEAD
  {d868af3e-0ecf-4bfe-b39b-fece809dd62d}, !- Handle
=======
  {bb3d07a4-c3ca-4cc9-9c7f-1192205eb28d}, !- Handle
>>>>>>> edda4442
  living zone,                            !- Name
  ,                                       !- Multiplier
  ,                                       !- Ceiling Height {m}
  ,                                       !- Volume {m3}
  ,                                       !- Floor Area {m2}
  ,                                       !- Zone Inside Convection Algorithm
  ,                                       !- Zone Outside Convection Algorithm
  ,                                       !- Zone Conditioning Equipment List Name
<<<<<<< HEAD
  {7184850f-04ee-451b-bf6a-dbc0bbc0c5a0}, !- Zone Air Inlet Port List
  {c77daefa-ea89-4a7f-9f2f-29e1a873d672}, !- Zone Air Exhaust Port List
  {be4e47e0-3dba-4f0f-a70b-ec873a0935da}, !- Zone Air Node Name
  {c832aeba-3a97-43e4-9031-885fcd1a8647}, !- Zone Return Air Port List
=======
  {270110bb-3526-4e40-911b-088885374a24}, !- Zone Air Inlet Port List
  {f1f6a46a-4312-4a19-aeac-da2eb87e987b}, !- Zone Air Exhaust Port List
  {f7052da7-11a3-4073-bae0-32696404a3ee}, !- Zone Air Node Name
  {53748dc4-2334-4955-934a-fca2d53540ec}, !- Zone Return Air Port List
>>>>>>> edda4442
  ,                                       !- Primary Daylighting Control Name
  ,                                       !- Fraction of Zone Controlled by Primary Daylighting Control
  ,                                       !- Secondary Daylighting Control Name
  ,                                       !- Fraction of Zone Controlled by Secondary Daylighting Control
  ,                                       !- Illuminance Map Name
  ,                                       !- Group Rendering Name
  ,                                       !- Thermostat Name
  No;                                     !- Use Ideal Air Loads

OS:Node,
<<<<<<< HEAD
  {5f83dcda-d6d8-4169-b7ea-6ae342f98945}, !- Handle
  Node 1,                                 !- Name
  {be4e47e0-3dba-4f0f-a70b-ec873a0935da}, !- Inlet Port
  ;                                       !- Outlet Port

OS:Connection,
  {be4e47e0-3dba-4f0f-a70b-ec873a0935da}, !- Handle
  {c101fa9e-d665-4db9-ade1-df9b5528cfdf}, !- Name
  {d868af3e-0ecf-4bfe-b39b-fece809dd62d}, !- Source Object
  11,                                     !- Outlet Port
  {5f83dcda-d6d8-4169-b7ea-6ae342f98945}, !- Target Object
  2;                                      !- Inlet Port

OS:PortList,
  {7184850f-04ee-451b-bf6a-dbc0bbc0c5a0}, !- Handle
  {23351570-acba-4808-a5bc-706adc813522}, !- Name
  {d868af3e-0ecf-4bfe-b39b-fece809dd62d}; !- HVAC Component

OS:PortList,
  {c77daefa-ea89-4a7f-9f2f-29e1a873d672}, !- Handle
  {560dc6b5-d758-4891-be1e-e427b1661571}, !- Name
  {d868af3e-0ecf-4bfe-b39b-fece809dd62d}; !- HVAC Component

OS:PortList,
  {c832aeba-3a97-43e4-9031-885fcd1a8647}, !- Handle
  {cc27f475-80e2-40bb-a519-0619e7f2c39b}, !- Name
  {d868af3e-0ecf-4bfe-b39b-fece809dd62d}; !- HVAC Component

OS:Sizing:Zone,
  {3b621e47-b8c0-4e33-b1b8-4bbcd0bb89ad}, !- Handle
  {d868af3e-0ecf-4bfe-b39b-fece809dd62d}, !- Zone or ZoneList Name
=======
  {beecd772-0b6a-413d-8687-ec4532860ba6}, !- Handle
  Node 1,                                 !- Name
  {f7052da7-11a3-4073-bae0-32696404a3ee}, !- Inlet Port
  ;                                       !- Outlet Port

OS:Connection,
  {f7052da7-11a3-4073-bae0-32696404a3ee}, !- Handle
  {19d12dee-bb1b-4d01-ae8b-5639fdd4da1b}, !- Name
  {bb3d07a4-c3ca-4cc9-9c7f-1192205eb28d}, !- Source Object
  11,                                     !- Outlet Port
  {beecd772-0b6a-413d-8687-ec4532860ba6}, !- Target Object
  2;                                      !- Inlet Port

OS:PortList,
  {270110bb-3526-4e40-911b-088885374a24}, !- Handle
  {0295967c-8837-48a8-83b2-abb53d0567f4}, !- Name
  {bb3d07a4-c3ca-4cc9-9c7f-1192205eb28d}; !- HVAC Component

OS:PortList,
  {f1f6a46a-4312-4a19-aeac-da2eb87e987b}, !- Handle
  {023c0517-8889-4b79-b373-5046d0ff3ebf}, !- Name
  {bb3d07a4-c3ca-4cc9-9c7f-1192205eb28d}; !- HVAC Component

OS:PortList,
  {53748dc4-2334-4955-934a-fca2d53540ec}, !- Handle
  {44ac52fd-282c-42ca-94b2-7726666799f5}, !- Name
  {bb3d07a4-c3ca-4cc9-9c7f-1192205eb28d}; !- HVAC Component

OS:Sizing:Zone,
  {8098ccfd-24f1-45c5-b217-cbe520a9ea25}, !- Handle
  {bb3d07a4-c3ca-4cc9-9c7f-1192205eb28d}, !- Zone or ZoneList Name
>>>>>>> edda4442
  SupplyAirTemperature,                   !- Zone Cooling Design Supply Air Temperature Input Method
  14,                                     !- Zone Cooling Design Supply Air Temperature {C}
  11.11,                                  !- Zone Cooling Design Supply Air Temperature Difference {deltaC}
  SupplyAirTemperature,                   !- Zone Heating Design Supply Air Temperature Input Method
  40,                                     !- Zone Heating Design Supply Air Temperature {C}
  11.11,                                  !- Zone Heating Design Supply Air Temperature Difference {deltaC}
  0.0085,                                 !- Zone Cooling Design Supply Air Humidity Ratio {kg-H2O/kg-air}
  0.008,                                  !- Zone Heating Design Supply Air Humidity Ratio {kg-H2O/kg-air}
  ,                                       !- Zone Heating Sizing Factor
  ,                                       !- Zone Cooling Sizing Factor
  DesignDay,                              !- Cooling Design Air Flow Method
  ,                                       !- Cooling Design Air Flow Rate {m3/s}
  ,                                       !- Cooling Minimum Air Flow per Zone Floor Area {m3/s-m2}
  ,                                       !- Cooling Minimum Air Flow {m3/s}
  ,                                       !- Cooling Minimum Air Flow Fraction
  DesignDay,                              !- Heating Design Air Flow Method
  ,                                       !- Heating Design Air Flow Rate {m3/s}
  ,                                       !- Heating Maximum Air Flow per Zone Floor Area {m3/s-m2}
  ,                                       !- Heating Maximum Air Flow {m3/s}
  ,                                       !- Heating Maximum Air Flow Fraction
  ,                                       !- Design Zone Air Distribution Effectiveness in Cooling Mode
  ,                                       !- Design Zone Air Distribution Effectiveness in Heating Mode
  No,                                     !- Account for Dedicated Outdoor Air System
  NeutralSupplyAir,                       !- Dedicated Outdoor Air System Control Strategy
  autosize,                               !- Dedicated Outdoor Air Low Setpoint Temperature for Design {C}
  autosize;                               !- Dedicated Outdoor Air High Setpoint Temperature for Design {C}

OS:ZoneHVAC:EquipmentList,
<<<<<<< HEAD
  {f660ffcf-d3a6-4a15-8751-b50ec9ea4e0a}, !- Handle
  Zone HVAC Equipment List 1,             !- Name
  {d868af3e-0ecf-4bfe-b39b-fece809dd62d}; !- Thermal Zone

OS:Space,
  {0f346c2b-fbbd-46b7-baa7-ce4386f56471}, !- Handle
  living space,                           !- Name
  {ca306580-5a7e-4366-bd87-92d34b2df541}, !- Space Type Name
=======
  {a2d534c3-40eb-4665-9a4b-45557b37e622}, !- Handle
  Zone HVAC Equipment List 1,             !- Name
  {bb3d07a4-c3ca-4cc9-9c7f-1192205eb28d}; !- Thermal Zone

OS:Space,
  {7c0d37aa-7d67-4264-810d-20db9dcd105a}, !- Handle
  living space,                           !- Name
  {d3c76d2c-2ed0-4633-93aa-a60c292d0ec0}, !- Space Type Name
>>>>>>> edda4442
  ,                                       !- Default Construction Set Name
  ,                                       !- Default Schedule Set Name
  ,                                       !- Direction of Relative North {deg}
  ,                                       !- X Origin {m}
  ,                                       !- Y Origin {m}
  ,                                       !- Z Origin {m}
  ,                                       !- Building Story Name
<<<<<<< HEAD
  {d868af3e-0ecf-4bfe-b39b-fece809dd62d}, !- Thermal Zone Name
  ,                                       !- Part of Total Floor Area
  ,                                       !- Design Specification Outdoor Air Object Name
  {e6a91ea7-dfdf-4856-96ef-5af5693ec7c3}; !- Building Unit Name

OS:Surface,
  {8d4f468b-7d44-452d-9b51-00dc4d130485}, !- Handle
  Surface 1,                              !- Name
  Floor,                                  !- Surface Type
  ,                                       !- Construction Name
  {0f346c2b-fbbd-46b7-baa7-ce4386f56471}, !- Space Name
  Surface,                                !- Outside Boundary Condition
  {b8f447db-17df-4d8b-86e0-09f5be43e247}, !- Outside Boundary Condition Object
=======
  {bb3d07a4-c3ca-4cc9-9c7f-1192205eb28d}, !- Thermal Zone Name
  ,                                       !- Part of Total Floor Area
  ,                                       !- Design Specification Outdoor Air Object Name
  {05efd69f-ceab-45e6-b316-a4175d6f05f7}; !- Building Unit Name

OS:Surface,
  {3158ac65-451e-4e15-986a-cfa7ca5d13ac}, !- Handle
  Surface 1,                              !- Name
  Floor,                                  !- Surface Type
  ,                                       !- Construction Name
  {7c0d37aa-7d67-4264-810d-20db9dcd105a}, !- Space Name
  Surface,                                !- Outside Boundary Condition
  {e77fa785-e27a-483b-8319-13d2f7fe0981}, !- Outside Boundary Condition Object
>>>>>>> edda4442
  NoSun,                                  !- Sun Exposure
  NoWind,                                 !- Wind Exposure
  ,                                       !- View Factor to Ground
  ,                                       !- Number of Vertices
  0, -9.144, 0,                           !- X,Y,Z Vertex 1 {m}
  0, 0, 0,                                !- X,Y,Z Vertex 2 {m}
  4.572, 0, 0,                            !- X,Y,Z Vertex 3 {m}
  4.572, -9.144, 0;                       !- X,Y,Z Vertex 4 {m}

OS:Surface,
<<<<<<< HEAD
  {17814b85-c7cc-4f04-aea9-440f055960c6}, !- Handle
  Surface 2,                              !- Name
  Wall,                                   !- Surface Type
  ,                                       !- Construction Name
  {0f346c2b-fbbd-46b7-baa7-ce4386f56471}, !- Space Name
=======
  {33d44c6b-8f8b-4285-96e1-743b55a655b2}, !- Handle
  Surface 2,                              !- Name
  Wall,                                   !- Surface Type
  ,                                       !- Construction Name
  {7c0d37aa-7d67-4264-810d-20db9dcd105a}, !- Space Name
>>>>>>> edda4442
  Outdoors,                               !- Outside Boundary Condition
  ,                                       !- Outside Boundary Condition Object
  SunExposed,                             !- Sun Exposure
  WindExposed,                            !- Wind Exposure
  ,                                       !- View Factor to Ground
  ,                                       !- Number of Vertices
  0, 0, 2.4384,                           !- X,Y,Z Vertex 1 {m}
  0, 0, 0,                                !- X,Y,Z Vertex 2 {m}
  0, -9.144, 0,                           !- X,Y,Z Vertex 3 {m}
  0, -9.144, 2.4384;                      !- X,Y,Z Vertex 4 {m}

OS:Surface,
<<<<<<< HEAD
  {e850d8f7-bb5f-442a-8fd8-4cba3ac60fb9}, !- Handle
  Surface 3,                              !- Name
  Wall,                                   !- Surface Type
  ,                                       !- Construction Name
  {0f346c2b-fbbd-46b7-baa7-ce4386f56471}, !- Space Name
=======
  {7ab3d33c-b337-43e0-9707-53a4752c20d3}, !- Handle
  Surface 3,                              !- Name
  Wall,                                   !- Surface Type
  ,                                       !- Construction Name
  {7c0d37aa-7d67-4264-810d-20db9dcd105a}, !- Space Name
>>>>>>> edda4442
  Outdoors,                               !- Outside Boundary Condition
  ,                                       !- Outside Boundary Condition Object
  SunExposed,                             !- Sun Exposure
  WindExposed,                            !- Wind Exposure
  ,                                       !- View Factor to Ground
  ,                                       !- Number of Vertices
  4.572, 0, 2.4384,                       !- X,Y,Z Vertex 1 {m}
  4.572, 0, 0,                            !- X,Y,Z Vertex 2 {m}
  0, 0, 0,                                !- X,Y,Z Vertex 3 {m}
  0, 0, 2.4384;                           !- X,Y,Z Vertex 4 {m}

OS:Surface,
<<<<<<< HEAD
  {c4dc1143-bdb6-481c-8ed1-ff9a4e6396fd}, !- Handle
  Surface 4,                              !- Name
  Wall,                                   !- Surface Type
  ,                                       !- Construction Name
  {0f346c2b-fbbd-46b7-baa7-ce4386f56471}, !- Space Name
=======
  {e4a8da91-aa22-4388-87c8-d674ef872093}, !- Handle
  Surface 4,                              !- Name
  Wall,                                   !- Surface Type
  ,                                       !- Construction Name
  {7c0d37aa-7d67-4264-810d-20db9dcd105a}, !- Space Name
>>>>>>> edda4442
  Adiabatic,                              !- Outside Boundary Condition
  ,                                       !- Outside Boundary Condition Object
  NoSun,                                  !- Sun Exposure
  NoWind,                                 !- Wind Exposure
  ,                                       !- View Factor to Ground
  ,                                       !- Number of Vertices
  4.572, -9.144, 2.4384,                  !- X,Y,Z Vertex 1 {m}
  4.572, -9.144, 0,                       !- X,Y,Z Vertex 2 {m}
  4.572, 0, 0,                            !- X,Y,Z Vertex 3 {m}
  4.572, 0, 2.4384;                       !- X,Y,Z Vertex 4 {m}

OS:Surface,
<<<<<<< HEAD
  {0a517ec2-6d5b-4751-b10e-90e8797233ab}, !- Handle
  Surface 5,                              !- Name
  Wall,                                   !- Surface Type
  ,                                       !- Construction Name
  {0f346c2b-fbbd-46b7-baa7-ce4386f56471}, !- Space Name
=======
  {72f266e0-6782-4402-af15-9b353996acc8}, !- Handle
  Surface 5,                              !- Name
  Wall,                                   !- Surface Type
  ,                                       !- Construction Name
  {7c0d37aa-7d67-4264-810d-20db9dcd105a}, !- Space Name
>>>>>>> edda4442
  Outdoors,                               !- Outside Boundary Condition
  ,                                       !- Outside Boundary Condition Object
  SunExposed,                             !- Sun Exposure
  WindExposed,                            !- Wind Exposure
  ,                                       !- View Factor to Ground
  ,                                       !- Number of Vertices
  0, -9.144, 2.4384,                      !- X,Y,Z Vertex 1 {m}
  0, -9.144, 0,                           !- X,Y,Z Vertex 2 {m}
  4.572, -9.144, 0,                       !- X,Y,Z Vertex 3 {m}
  4.572, -9.144, 2.4384;                  !- X,Y,Z Vertex 4 {m}

OS:Surface,
<<<<<<< HEAD
  {6c1d4625-1a4f-4e75-bccb-d621627f670d}, !- Handle
  Surface 6,                              !- Name
  RoofCeiling,                            !- Surface Type
  ,                                       !- Construction Name
  {0f346c2b-fbbd-46b7-baa7-ce4386f56471}, !- Space Name
  Surface,                                !- Outside Boundary Condition
  {40961875-1905-4b08-b068-05199d6cc59d}, !- Outside Boundary Condition Object
=======
  {cee18876-147f-41cc-a88b-9f0d3c2b3e8f}, !- Handle
  Surface 6,                              !- Name
  RoofCeiling,                            !- Surface Type
  ,                                       !- Construction Name
  {7c0d37aa-7d67-4264-810d-20db9dcd105a}, !- Space Name
  Surface,                                !- Outside Boundary Condition
  {d952b19a-faa9-4362-b153-c9dff59e197a}, !- Outside Boundary Condition Object
>>>>>>> edda4442
  NoSun,                                  !- Sun Exposure
  NoWind,                                 !- Wind Exposure
  ,                                       !- View Factor to Ground
  ,                                       !- Number of Vertices
  4.572, -9.144, 2.4384,                  !- X,Y,Z Vertex 1 {m}
  4.572, 0, 2.4384,                       !- X,Y,Z Vertex 2 {m}
  0, 0, 2.4384,                           !- X,Y,Z Vertex 3 {m}
  0, -9.144, 2.4384;                      !- X,Y,Z Vertex 4 {m}

OS:SpaceType,
<<<<<<< HEAD
  {ca306580-5a7e-4366-bd87-92d34b2df541}, !- Handle
=======
  {d3c76d2c-2ed0-4633-93aa-a60c292d0ec0}, !- Handle
>>>>>>> edda4442
  Space Type 1,                           !- Name
  ,                                       !- Default Construction Set Name
  ,                                       !- Default Schedule Set Name
  ,                                       !- Group Rendering Name
  ,                                       !- Design Specification Outdoor Air Object Name
  ,                                       !- Standards Template
  ,                                       !- Standards Building Type
  living;                                 !- Standards Space Type

OS:Space,
<<<<<<< HEAD
  {698d353a-4f68-4395-bf5a-755ee90491c9}, !- Handle
  living space|story 2,                   !- Name
  {ca306580-5a7e-4366-bd87-92d34b2df541}, !- Space Type Name
=======
  {d9942171-dd91-4332-b794-73b85ce68895}, !- Handle
  living space|story 2,                   !- Name
  {d3c76d2c-2ed0-4633-93aa-a60c292d0ec0}, !- Space Type Name
>>>>>>> edda4442
  ,                                       !- Default Construction Set Name
  ,                                       !- Default Schedule Set Name
  -0,                                     !- Direction of Relative North {deg}
  0,                                      !- X Origin {m}
  0,                                      !- Y Origin {m}
  2.4384,                                 !- Z Origin {m}
  ,                                       !- Building Story Name
<<<<<<< HEAD
  {d868af3e-0ecf-4bfe-b39b-fece809dd62d}, !- Thermal Zone Name
  ,                                       !- Part of Total Floor Area
  ,                                       !- Design Specification Outdoor Air Object Name
  {e6a91ea7-dfdf-4856-96ef-5af5693ec7c3}; !- Building Unit Name

OS:Surface,
  {365aec0b-e851-4c54-bded-111fa20d12c0}, !- Handle
  Surface 7,                              !- Name
  Wall,                                   !- Surface Type
  ,                                       !- Construction Name
  {698d353a-4f68-4395-bf5a-755ee90491c9}, !- Space Name
=======
  {bb3d07a4-c3ca-4cc9-9c7f-1192205eb28d}, !- Thermal Zone Name
  ,                                       !- Part of Total Floor Area
  ,                                       !- Design Specification Outdoor Air Object Name
  {05efd69f-ceab-45e6-b316-a4175d6f05f7}; !- Building Unit Name

OS:Surface,
  {532748cd-731e-42f7-bfef-d619dde0e4a3}, !- Handle
  Surface 7,                              !- Name
  Wall,                                   !- Surface Type
  ,                                       !- Construction Name
  {d9942171-dd91-4332-b794-73b85ce68895}, !- Space Name
>>>>>>> edda4442
  Outdoors,                               !- Outside Boundary Condition
  ,                                       !- Outside Boundary Condition Object
  SunExposed,                             !- Sun Exposure
  WindExposed,                            !- Wind Exposure
  ,                                       !- View Factor to Ground
  ,                                       !- Number of Vertices
<<<<<<< HEAD
  0, -9.144, 2.4384,                      !- X,Y,Z Vertex 1 {m}
  0, -9.144, 0,                           !- X,Y,Z Vertex 2 {m}
  4.572, -9.144, 0,                       !- X,Y,Z Vertex 3 {m}
  4.572, -9.144, 2.4384;                  !- X,Y,Z Vertex 4 {m}

OS:Surface,
  {40961875-1905-4b08-b068-05199d6cc59d}, !- Handle
=======
  0, 0, 2.4384,                           !- X,Y,Z Vertex 1 {m}
  0, 0, 0,                                !- X,Y,Z Vertex 2 {m}
  0, -9.144, 0,                           !- X,Y,Z Vertex 3 {m}
  0, -9.144, 2.4384;                      !- X,Y,Z Vertex 4 {m}

OS:Surface,
  {c030ca2e-f1f7-4b06-9e86-6d4b80c10b59}, !- Handle
>>>>>>> edda4442
  Surface 8,                              !- Name
  Floor,                                  !- Surface Type
  ,                                       !- Construction Name
<<<<<<< HEAD
  {698d353a-4f68-4395-bf5a-755ee90491c9}, !- Space Name
  Surface,                                !- Outside Boundary Condition
  {6c1d4625-1a4f-4e75-bccb-d621627f670d}, !- Outside Boundary Condition Object
=======
  {d9942171-dd91-4332-b794-73b85ce68895}, !- Space Name
  Adiabatic,                              !- Outside Boundary Condition
  ,                                       !- Outside Boundary Condition Object
>>>>>>> edda4442
  NoSun,                                  !- Sun Exposure
  NoWind,                                 !- Wind Exposure
  ,                                       !- View Factor to Ground
  ,                                       !- Number of Vertices
<<<<<<< HEAD
  0, -9.144, 0,                           !- X,Y,Z Vertex 1 {m}
  0, 0, 0,                                !- X,Y,Z Vertex 2 {m}
  4.572, 0, 0,                            !- X,Y,Z Vertex 3 {m}
  4.572, -9.144, 0;                       !- X,Y,Z Vertex 4 {m}

OS:Surface,
  {6a3374d0-fd06-46ba-bb6d-d6986eb08b16}, !- Handle
=======
  4.572, -9.144, 2.4384,                  !- X,Y,Z Vertex 1 {m}
  4.572, -9.144, 0,                       !- X,Y,Z Vertex 2 {m}
  4.572, 0, 0,                            !- X,Y,Z Vertex 3 {m}
  4.572, 0, 2.4384;                       !- X,Y,Z Vertex 4 {m}

OS:Surface,
  {edfdef62-a746-4d0b-ad7e-d954e061db0a}, !- Handle
>>>>>>> edda4442
  Surface 9,                              !- Name
  RoofCeiling,                            !- Surface Type
  ,                                       !- Construction Name
<<<<<<< HEAD
  {698d353a-4f68-4395-bf5a-755ee90491c9}, !- Space Name
  Outdoors,                               !- Outside Boundary Condition
  ,                                       !- Outside Boundary Condition Object
  SunExposed,                             !- Sun Exposure
  WindExposed,                            !- Wind Exposure
=======
  {d9942171-dd91-4332-b794-73b85ce68895}, !- Space Name
  Surface,                                !- Outside Boundary Condition
  {60839da9-e3b1-4712-a701-5c3a190ea052}, !- Outside Boundary Condition Object
  NoSun,                                  !- Sun Exposure
  NoWind,                                 !- Wind Exposure
>>>>>>> edda4442
  ,                                       !- View Factor to Ground
  ,                                       !- Number of Vertices
  4.572, -9.144, 2.4384,                  !- X,Y,Z Vertex 1 {m}
  4.572, 0, 2.4384,                       !- X,Y,Z Vertex 2 {m}
  0, 0, 2.4384,                           !- X,Y,Z Vertex 3 {m}
  0, -9.144, 2.4384;                      !- X,Y,Z Vertex 4 {m}

OS:Surface,
<<<<<<< HEAD
  {c5ddcdc6-fe20-4635-8bf6-b4aad4c6a262}, !- Handle
  Surface 10,                             !- Name
  Wall,                                   !- Surface Type
  ,                                       !- Construction Name
  {698d353a-4f68-4395-bf5a-755ee90491c9}, !- Space Name
  Adiabatic,                              !- Outside Boundary Condition
  ,                                       !- Outside Boundary Condition Object
  NoSun,                                  !- Sun Exposure
  NoWind,                                 !- Wind Exposure
  ,                                       !- View Factor to Ground
  ,                                       !- Number of Vertices
  4.572, -9.144, 2.4384,                  !- X,Y,Z Vertex 1 {m}
  4.572, -9.144, 0,                       !- X,Y,Z Vertex 2 {m}
  4.572, 0, 0,                            !- X,Y,Z Vertex 3 {m}
  4.572, 0, 2.4384;                       !- X,Y,Z Vertex 4 {m}

OS:Surface,
  {d15e17a5-a11b-46a4-8624-74bcc8d1a222}, !- Handle
=======
  {0ffc1a1d-4442-4033-9061-c5793b7ca48c}, !- Handle
  Surface 10,                             !- Name
  Wall,                                   !- Surface Type
  ,                                       !- Construction Name
  {d9942171-dd91-4332-b794-73b85ce68895}, !- Space Name
  Outdoors,                               !- Outside Boundary Condition
  ,                                       !- Outside Boundary Condition Object
  SunExposed,                             !- Sun Exposure
  WindExposed,                            !- Wind Exposure
  ,                                       !- View Factor to Ground
  ,                                       !- Number of Vertices
  4.572, 0, 2.4384,                       !- X,Y,Z Vertex 1 {m}
  4.572, 0, 0,                            !- X,Y,Z Vertex 2 {m}
  0, 0, 0,                                !- X,Y,Z Vertex 3 {m}
  0, 0, 2.4384;                           !- X,Y,Z Vertex 4 {m}

OS:Surface,
  {e2a41ea4-011f-4ee3-beef-aedd059ec706}, !- Handle
>>>>>>> edda4442
  Surface 11,                             !- Name
  RoofCeiling,                            !- Surface Type
  ,                                       !- Construction Name
<<<<<<< HEAD
  {698d353a-4f68-4395-bf5a-755ee90491c9}, !- Space Name
  Surface,                                !- Outside Boundary Condition
  {90ee27d3-c83a-425e-a610-2a078a84095f}, !- Outside Boundary Condition Object
  NoSun,                                  !- Sun Exposure
  NoWind,                                 !- Wind Exposure
=======
  {d9942171-dd91-4332-b794-73b85ce68895}, !- Space Name
  Outdoors,                               !- Outside Boundary Condition
  ,                                       !- Outside Boundary Condition Object
  SunExposed,                             !- Sun Exposure
  WindExposed,                            !- Wind Exposure
>>>>>>> edda4442
  ,                                       !- View Factor to Ground
  ,                                       !- Number of Vertices
  4.572, -9.144, 2.4384,                  !- X,Y,Z Vertex 1 {m}
  4.572, 0, 2.4384,                       !- X,Y,Z Vertex 2 {m}
  0, 0, 2.4384,                           !- X,Y,Z Vertex 3 {m}
  0, -9.144, 2.4384;                      !- X,Y,Z Vertex 4 {m}

OS:Surface,
<<<<<<< HEAD
  {f1bbe933-e783-45ec-b6ee-c3fd558f0634}, !- Handle
=======
  {d952b19a-faa9-4362-b153-c9dff59e197a}, !- Handle
>>>>>>> edda4442
  Surface 12,                             !- Name
  Floor,                                  !- Surface Type
  ,                                       !- Construction Name
<<<<<<< HEAD
  {698d353a-4f68-4395-bf5a-755ee90491c9}, !- Space Name
  Outdoors,                               !- Outside Boundary Condition
  ,                                       !- Outside Boundary Condition Object
  SunExposed,                             !- Sun Exposure
  WindExposed,                            !- Wind Exposure
  ,                                       !- View Factor to Ground
  ,                                       !- Number of Vertices
  4.572, 0, 2.4384,                       !- X,Y,Z Vertex 1 {m}
  4.572, 0, 0,                            !- X,Y,Z Vertex 2 {m}
  0, 0, 0,                                !- X,Y,Z Vertex 3 {m}
  0, 0, 2.4384;                           !- X,Y,Z Vertex 4 {m}

OS:Surface,
  {6bc78e05-fb96-43b6-bf19-5ff3d45d2680}, !- Handle
  Surface 18,                             !- Name
  Floor,                                  !- Surface Type
  ,                                       !- Construction Name
  {d1135fa0-77b2-404f-988a-5fd6dd19a26b}, !- Space Name
=======
  {d9942171-dd91-4332-b794-73b85ce68895}, !- Space Name
  Surface,                                !- Outside Boundary Condition
  {cee18876-147f-41cc-a88b-9f0d3c2b3e8f}, !- Outside Boundary Condition Object
  NoSun,                                  !- Sun Exposure
  NoWind,                                 !- Wind Exposure
  ,                                       !- View Factor to Ground
  ,                                       !- Number of Vertices
  0, -9.144, 0,                           !- X,Y,Z Vertex 1 {m}
  0, 0, 0,                                !- X,Y,Z Vertex 2 {m}
  4.572, 0, 0,                            !- X,Y,Z Vertex 3 {m}
  4.572, -9.144, 0;                       !- X,Y,Z Vertex 4 {m}

OS:Surface,
  {a3cc30b6-5f7b-40bd-b79f-638ac5d8c78e}, !- Handle
  Surface 18,                             !- Name
  Floor,                                  !- Surface Type
  ,                                       !- Construction Name
  {5a0fc3bb-df8c-4b13-a9cc-d67bf7bb3f1e}, !- Space Name
>>>>>>> edda4442
  Foundation,                             !- Outside Boundary Condition
  ,                                       !- Outside Boundary Condition Object
  NoSun,                                  !- Sun Exposure
  NoWind,                                 !- Wind Exposure
  ,                                       !- View Factor to Ground
  ,                                       !- Number of Vertices
  0, -9.144, -2.4384,                     !- X,Y,Z Vertex 1 {m}
  0, 0, -2.4384,                          !- X,Y,Z Vertex 2 {m}
  4.572, 0, -2.4384,                      !- X,Y,Z Vertex 3 {m}
  4.572, -9.144, -2.4384;                 !- X,Y,Z Vertex 4 {m}

OS:Surface,
<<<<<<< HEAD
  {9ba1f92b-eca4-4a5c-aa2b-6822d9785afb}, !- Handle
  Surface 19,                             !- Name
  Wall,                                   !- Surface Type
  ,                                       !- Construction Name
  {d1135fa0-77b2-404f-988a-5fd6dd19a26b}, !- Space Name
=======
  {8a275eb3-4ec5-4102-be3b-dc7fe4d9783b}, !- Handle
  Surface 19,                             !- Name
  Wall,                                   !- Surface Type
  ,                                       !- Construction Name
  {5a0fc3bb-df8c-4b13-a9cc-d67bf7bb3f1e}, !- Space Name
>>>>>>> edda4442
  Foundation,                             !- Outside Boundary Condition
  ,                                       !- Outside Boundary Condition Object
  NoSun,                                  !- Sun Exposure
  NoWind,                                 !- Wind Exposure
  ,                                       !- View Factor to Ground
  ,                                       !- Number of Vertices
  0, 0, 0,                                !- X,Y,Z Vertex 1 {m}
  0, 0, -2.4384,                          !- X,Y,Z Vertex 2 {m}
  0, -9.144, -2.4384,                     !- X,Y,Z Vertex 3 {m}
  0, -9.144, 0;                           !- X,Y,Z Vertex 4 {m}

OS:Surface,
<<<<<<< HEAD
  {9eb12757-405c-4f49-a4ed-b78bdc0d0512}, !- Handle
  Surface 20,                             !- Name
  Wall,                                   !- Surface Type
  ,                                       !- Construction Name
  {d1135fa0-77b2-404f-988a-5fd6dd19a26b}, !- Space Name
=======
  {6b8e2a5a-4ed8-40be-b6e6-3bf8e83f61ce}, !- Handle
  Surface 20,                             !- Name
  Wall,                                   !- Surface Type
  ,                                       !- Construction Name
  {5a0fc3bb-df8c-4b13-a9cc-d67bf7bb3f1e}, !- Space Name
>>>>>>> edda4442
  Foundation,                             !- Outside Boundary Condition
  ,                                       !- Outside Boundary Condition Object
  NoSun,                                  !- Sun Exposure
  NoWind,                                 !- Wind Exposure
  ,                                       !- View Factor to Ground
  ,                                       !- Number of Vertices
  4.572, 0, 0,                            !- X,Y,Z Vertex 1 {m}
  4.572, 0, -2.4384,                      !- X,Y,Z Vertex 2 {m}
  0, 0, -2.4384,                          !- X,Y,Z Vertex 3 {m}
  0, 0, 0;                                !- X,Y,Z Vertex 4 {m}

OS:Surface,
<<<<<<< HEAD
  {ba6eb95b-8c1d-4967-aea7-a53ac320225b}, !- Handle
  Surface 21,                             !- Name
  Wall,                                   !- Surface Type
  ,                                       !- Construction Name
  {d1135fa0-77b2-404f-988a-5fd6dd19a26b}, !- Space Name
=======
  {d9720f70-beca-4d2f-bdeb-663b2c1f7513}, !- Handle
  Surface 21,                             !- Name
  Wall,                                   !- Surface Type
  ,                                       !- Construction Name
  {5a0fc3bb-df8c-4b13-a9cc-d67bf7bb3f1e}, !- Space Name
>>>>>>> edda4442
  Adiabatic,                              !- Outside Boundary Condition
  ,                                       !- Outside Boundary Condition Object
  NoSun,                                  !- Sun Exposure
  NoWind,                                 !- Wind Exposure
  ,                                       !- View Factor to Ground
  ,                                       !- Number of Vertices
  4.572, -9.144, 0,                       !- X,Y,Z Vertex 1 {m}
  4.572, -9.144, -2.4384,                 !- X,Y,Z Vertex 2 {m}
  4.572, 0, -2.4384,                      !- X,Y,Z Vertex 3 {m}
  4.572, 0, 0;                            !- X,Y,Z Vertex 4 {m}

OS:Surface,
<<<<<<< HEAD
  {2705cc6e-0edb-48b7-b0d3-cbfa8cbaa736}, !- Handle
  Surface 22,                             !- Name
  Wall,                                   !- Surface Type
  ,                                       !- Construction Name
  {d1135fa0-77b2-404f-988a-5fd6dd19a26b}, !- Space Name
=======
  {b03d867a-e56c-4d84-945d-a5d0a8f2463a}, !- Handle
  Surface 22,                             !- Name
  Wall,                                   !- Surface Type
  ,                                       !- Construction Name
  {5a0fc3bb-df8c-4b13-a9cc-d67bf7bb3f1e}, !- Space Name
>>>>>>> edda4442
  Foundation,                             !- Outside Boundary Condition
  ,                                       !- Outside Boundary Condition Object
  NoSun,                                  !- Sun Exposure
  NoWind,                                 !- Wind Exposure
  ,                                       !- View Factor to Ground
  ,                                       !- Number of Vertices
  0, -9.144, 0,                           !- X,Y,Z Vertex 1 {m}
  0, -9.144, -2.4384,                     !- X,Y,Z Vertex 2 {m}
  4.572, -9.144, -2.4384,                 !- X,Y,Z Vertex 3 {m}
  4.572, -9.144, 0;                       !- X,Y,Z Vertex 4 {m}

OS:Surface,
<<<<<<< HEAD
  {b8f447db-17df-4d8b-86e0-09f5be43e247}, !- Handle
  Surface 23,                             !- Name
  RoofCeiling,                            !- Surface Type
  ,                                       !- Construction Name
  {d1135fa0-77b2-404f-988a-5fd6dd19a26b}, !- Space Name
  Surface,                                !- Outside Boundary Condition
  {8d4f468b-7d44-452d-9b51-00dc4d130485}, !- Outside Boundary Condition Object
=======
  {e77fa785-e27a-483b-8319-13d2f7fe0981}, !- Handle
  Surface 23,                             !- Name
  RoofCeiling,                            !- Surface Type
  ,                                       !- Construction Name
  {5a0fc3bb-df8c-4b13-a9cc-d67bf7bb3f1e}, !- Space Name
  Surface,                                !- Outside Boundary Condition
  {3158ac65-451e-4e15-986a-cfa7ca5d13ac}, !- Outside Boundary Condition Object
>>>>>>> edda4442
  NoSun,                                  !- Sun Exposure
  NoWind,                                 !- Wind Exposure
  ,                                       !- View Factor to Ground
  ,                                       !- Number of Vertices
  4.572, -9.144, 0,                       !- X,Y,Z Vertex 1 {m}
  4.572, 0, 0,                            !- X,Y,Z Vertex 2 {m}
  0, 0, 0,                                !- X,Y,Z Vertex 3 {m}
  0, -9.144, 0;                           !- X,Y,Z Vertex 4 {m}

OS:Space,
<<<<<<< HEAD
  {d1135fa0-77b2-404f-988a-5fd6dd19a26b}, !- Handle
  unfinished basement space,              !- Name
  {c8ef6a61-032e-4d60-b4aa-97c7df73ee58}, !- Space Type Name
=======
  {5a0fc3bb-df8c-4b13-a9cc-d67bf7bb3f1e}, !- Handle
  unfinished basement space,              !- Name
  {f967129b-8a86-4e8d-9136-6c737102ed85}, !- Space Type Name
>>>>>>> edda4442
  ,                                       !- Default Construction Set Name
  ,                                       !- Default Schedule Set Name
  ,                                       !- Direction of Relative North {deg}
  ,                                       !- X Origin {m}
  ,                                       !- Y Origin {m}
  ,                                       !- Z Origin {m}
  ,                                       !- Building Story Name
<<<<<<< HEAD
  {7fb74bcd-5060-49dc-b80c-10fd9025c34e}; !- Thermal Zone Name

OS:ThermalZone,
  {7fb74bcd-5060-49dc-b80c-10fd9025c34e}, !- Handle
=======
  {37e17261-9e81-4a76-829c-d90829890c67}; !- Thermal Zone Name

OS:ThermalZone,
  {37e17261-9e81-4a76-829c-d90829890c67}, !- Handle
>>>>>>> edda4442
  unfinished basement zone,               !- Name
  ,                                       !- Multiplier
  ,                                       !- Ceiling Height {m}
  ,                                       !- Volume {m3}
  ,                                       !- Floor Area {m2}
  ,                                       !- Zone Inside Convection Algorithm
  ,                                       !- Zone Outside Convection Algorithm
  ,                                       !- Zone Conditioning Equipment List Name
<<<<<<< HEAD
  {c5b9c29a-c7ba-48c3-be5c-92157974b65f}, !- Zone Air Inlet Port List
  {466bf75b-170b-479c-bc37-047d29583e3c}, !- Zone Air Exhaust Port List
  {aa2f9b00-49ec-4083-9e06-c0f340fe3c5d}, !- Zone Air Node Name
  {64e3dff1-0dd3-411c-bf65-a30de901b806}, !- Zone Return Air Port List
=======
  {2b1c5a52-5797-41db-a7ce-7078ae80fbcf}, !- Zone Air Inlet Port List
  {042017aa-597c-4559-87f3-bc72917edb0b}, !- Zone Air Exhaust Port List
  {a370b61e-b0e9-487b-8576-0082e41b2175}, !- Zone Air Node Name
  {b2bf5ada-e752-4210-b111-b6a2db43e7a4}, !- Zone Return Air Port List
>>>>>>> edda4442
  ,                                       !- Primary Daylighting Control Name
  ,                                       !- Fraction of Zone Controlled by Primary Daylighting Control
  ,                                       !- Secondary Daylighting Control Name
  ,                                       !- Fraction of Zone Controlled by Secondary Daylighting Control
  ,                                       !- Illuminance Map Name
  ,                                       !- Group Rendering Name
  ,                                       !- Thermostat Name
  No;                                     !- Use Ideal Air Loads

OS:Node,
<<<<<<< HEAD
  {e4c55e30-0aea-4780-b216-3060a3b3916b}, !- Handle
  Node 2,                                 !- Name
  {aa2f9b00-49ec-4083-9e06-c0f340fe3c5d}, !- Inlet Port
  ;                                       !- Outlet Port

OS:Connection,
  {aa2f9b00-49ec-4083-9e06-c0f340fe3c5d}, !- Handle
  {3330fe15-b89b-4a54-9fef-1a425b676409}, !- Name
  {7fb74bcd-5060-49dc-b80c-10fd9025c34e}, !- Source Object
  11,                                     !- Outlet Port
  {e4c55e30-0aea-4780-b216-3060a3b3916b}, !- Target Object
  2;                                      !- Inlet Port

OS:PortList,
  {c5b9c29a-c7ba-48c3-be5c-92157974b65f}, !- Handle
  {15d203a5-f79a-47f2-9588-46b042c16706}, !- Name
  {7fb74bcd-5060-49dc-b80c-10fd9025c34e}; !- HVAC Component

OS:PortList,
  {466bf75b-170b-479c-bc37-047d29583e3c}, !- Handle
  {f284dc4a-192e-4be2-9ec6-9454f35619e3}, !- Name
  {7fb74bcd-5060-49dc-b80c-10fd9025c34e}; !- HVAC Component

OS:PortList,
  {64e3dff1-0dd3-411c-bf65-a30de901b806}, !- Handle
  {c0bf514e-ee79-4903-8ebd-f0f4150339ed}, !- Name
  {7fb74bcd-5060-49dc-b80c-10fd9025c34e}; !- HVAC Component

OS:Sizing:Zone,
  {490361d6-ace6-4278-bad9-1d8277d7f492}, !- Handle
  {7fb74bcd-5060-49dc-b80c-10fd9025c34e}, !- Zone or ZoneList Name
=======
  {e749a053-b259-44fb-b1a9-d4a49c4e1d0e}, !- Handle
  Node 2,                                 !- Name
  {a370b61e-b0e9-487b-8576-0082e41b2175}, !- Inlet Port
  ;                                       !- Outlet Port

OS:Connection,
  {a370b61e-b0e9-487b-8576-0082e41b2175}, !- Handle
  {d3d245b0-8941-450b-b49f-c85938f6f038}, !- Name
  {37e17261-9e81-4a76-829c-d90829890c67}, !- Source Object
  11,                                     !- Outlet Port
  {e749a053-b259-44fb-b1a9-d4a49c4e1d0e}, !- Target Object
  2;                                      !- Inlet Port

OS:PortList,
  {2b1c5a52-5797-41db-a7ce-7078ae80fbcf}, !- Handle
  {2a53889f-34e8-49d7-a513-fbb10dac220b}, !- Name
  {37e17261-9e81-4a76-829c-d90829890c67}; !- HVAC Component

OS:PortList,
  {042017aa-597c-4559-87f3-bc72917edb0b}, !- Handle
  {777b90ec-a964-4a88-abb6-10cc6c885b96}, !- Name
  {37e17261-9e81-4a76-829c-d90829890c67}; !- HVAC Component

OS:PortList,
  {b2bf5ada-e752-4210-b111-b6a2db43e7a4}, !- Handle
  {17e2070e-fabc-458b-957b-43c915889c83}, !- Name
  {37e17261-9e81-4a76-829c-d90829890c67}; !- HVAC Component

OS:Sizing:Zone,
  {428a2bad-a058-4775-97a2-20322d02e4de}, !- Handle
  {37e17261-9e81-4a76-829c-d90829890c67}, !- Zone or ZoneList Name
>>>>>>> edda4442
  SupplyAirTemperature,                   !- Zone Cooling Design Supply Air Temperature Input Method
  14,                                     !- Zone Cooling Design Supply Air Temperature {C}
  11.11,                                  !- Zone Cooling Design Supply Air Temperature Difference {deltaC}
  SupplyAirTemperature,                   !- Zone Heating Design Supply Air Temperature Input Method
  40,                                     !- Zone Heating Design Supply Air Temperature {C}
  11.11,                                  !- Zone Heating Design Supply Air Temperature Difference {deltaC}
  0.0085,                                 !- Zone Cooling Design Supply Air Humidity Ratio {kg-H2O/kg-air}
  0.008,                                  !- Zone Heating Design Supply Air Humidity Ratio {kg-H2O/kg-air}
  ,                                       !- Zone Heating Sizing Factor
  ,                                       !- Zone Cooling Sizing Factor
  DesignDay,                              !- Cooling Design Air Flow Method
  ,                                       !- Cooling Design Air Flow Rate {m3/s}
  ,                                       !- Cooling Minimum Air Flow per Zone Floor Area {m3/s-m2}
  ,                                       !- Cooling Minimum Air Flow {m3/s}
  ,                                       !- Cooling Minimum Air Flow Fraction
  DesignDay,                              !- Heating Design Air Flow Method
  ,                                       !- Heating Design Air Flow Rate {m3/s}
  ,                                       !- Heating Maximum Air Flow per Zone Floor Area {m3/s-m2}
  ,                                       !- Heating Maximum Air Flow {m3/s}
  ,                                       !- Heating Maximum Air Flow Fraction
  ,                                       !- Design Zone Air Distribution Effectiveness in Cooling Mode
  ,                                       !- Design Zone Air Distribution Effectiveness in Heating Mode
  No,                                     !- Account for Dedicated Outdoor Air System
  NeutralSupplyAir,                       !- Dedicated Outdoor Air System Control Strategy
  autosize,                               !- Dedicated Outdoor Air Low Setpoint Temperature for Design {C}
  autosize;                               !- Dedicated Outdoor Air High Setpoint Temperature for Design {C}

OS:ZoneHVAC:EquipmentList,
<<<<<<< HEAD
  {46e5fd79-f3e1-4edc-aa32-d8c3e9af6d94}, !- Handle
  Zone HVAC Equipment List 2,             !- Name
  {7fb74bcd-5060-49dc-b80c-10fd9025c34e}; !- Thermal Zone

OS:SpaceType,
  {c8ef6a61-032e-4d60-b4aa-97c7df73ee58}, !- Handle
=======
  {19b7b531-a73d-40f2-9436-7ab438ca8072}, !- Handle
  Zone HVAC Equipment List 2,             !- Name
  {37e17261-9e81-4a76-829c-d90829890c67}; !- Thermal Zone

OS:SpaceType,
  {f967129b-8a86-4e8d-9136-6c737102ed85}, !- Handle
>>>>>>> edda4442
  Space Type 2,                           !- Name
  ,                                       !- Default Construction Set Name
  ,                                       !- Default Schedule Set Name
  ,                                       !- Group Rendering Name
  ,                                       !- Design Specification Outdoor Air Object Name
  ,                                       !- Standards Template
  ,                                       !- Standards Building Type
  unfinished basement;                    !- Standards Space Type

OS:Surface,
<<<<<<< HEAD
  {90ee27d3-c83a-425e-a610-2a078a84095f}, !- Handle
  Surface 13,                             !- Name
  Floor,                                  !- Surface Type
  ,                                       !- Construction Name
  {477ab6ab-0483-48c0-be9b-d4d9d56f8ebb}, !- Space Name
  Surface,                                !- Outside Boundary Condition
  {d15e17a5-a11b-46a4-8624-74bcc8d1a222}, !- Outside Boundary Condition Object
=======
  {60839da9-e3b1-4712-a701-5c3a190ea052}, !- Handle
  Surface 13,                             !- Name
  Floor,                                  !- Surface Type
  ,                                       !- Construction Name
  {b9ae8ca2-a8a9-4885-95fe-6e92ab801346}, !- Space Name
  Surface,                                !- Outside Boundary Condition
  {edfdef62-a746-4d0b-ad7e-d954e061db0a}, !- Outside Boundary Condition Object
>>>>>>> edda4442
  NoSun,                                  !- Sun Exposure
  NoWind,                                 !- Wind Exposure
  ,                                       !- View Factor to Ground
  ,                                       !- Number of Vertices
  0, -9.144, 4.8768,                      !- X,Y,Z Vertex 1 {m}
  0, 0, 4.8768,                           !- X,Y,Z Vertex 2 {m}
  4.572, 0, 4.8768,                       !- X,Y,Z Vertex 3 {m}
  4.572, -9.144, 4.8768;                  !- X,Y,Z Vertex 4 {m}

OS:Surface,
<<<<<<< HEAD
  {39632ee0-2384-4c1d-8e77-39ce69a60c94}, !- Handle
  Surface 14,                             !- Name
  RoofCeiling,                            !- Surface Type
  ,                                       !- Construction Name
  {477ab6ab-0483-48c0-be9b-d4d9d56f8ebb}, !- Space Name
=======
  {7dce80e9-1b71-479d-a28e-fe2202aa42f7}, !- Handle
  Surface 14,                             !- Name
  RoofCeiling,                            !- Surface Type
  ,                                       !- Construction Name
  {b9ae8ca2-a8a9-4885-95fe-6e92ab801346}, !- Space Name
>>>>>>> edda4442
  Outdoors,                               !- Outside Boundary Condition
  ,                                       !- Outside Boundary Condition Object
  SunExposed,                             !- Sun Exposure
  WindExposed,                            !- Wind Exposure
  ,                                       !- View Factor to Ground
  ,                                       !- Number of Vertices
  0, -4.572, 7.1628,                      !- X,Y,Z Vertex 1 {m}
  4.572, -4.572, 7.1628,                  !- X,Y,Z Vertex 2 {m}
  4.572, 0, 4.8768,                       !- X,Y,Z Vertex 3 {m}
  0, 0, 4.8768;                           !- X,Y,Z Vertex 4 {m}

OS:Surface,
<<<<<<< HEAD
  {9ec1b42f-2049-4f9c-8a67-35b6b88a03db}, !- Handle
  Surface 15,                             !- Name
  RoofCeiling,                            !- Surface Type
  ,                                       !- Construction Name
  {477ab6ab-0483-48c0-be9b-d4d9d56f8ebb}, !- Space Name
=======
  {585acff6-dd4f-41c1-99b8-c947050a3d9b}, !- Handle
  Surface 15,                             !- Name
  RoofCeiling,                            !- Surface Type
  ,                                       !- Construction Name
  {b9ae8ca2-a8a9-4885-95fe-6e92ab801346}, !- Space Name
>>>>>>> edda4442
  Outdoors,                               !- Outside Boundary Condition
  ,                                       !- Outside Boundary Condition Object
  SunExposed,                             !- Sun Exposure
  WindExposed,                            !- Wind Exposure
  ,                                       !- View Factor to Ground
  ,                                       !- Number of Vertices
  4.572, -4.572, 7.1628,                  !- X,Y,Z Vertex 1 {m}
  0, -4.572, 7.1628,                      !- X,Y,Z Vertex 2 {m}
  0, -9.144, 4.8768,                      !- X,Y,Z Vertex 3 {m}
  4.572, -9.144, 4.8768;                  !- X,Y,Z Vertex 4 {m}

OS:Surface,
<<<<<<< HEAD
  {394fe326-b3f4-4da9-8582-3e43c488fa5e}, !- Handle
  Surface 16,                             !- Name
  Wall,                                   !- Surface Type
  ,                                       !- Construction Name
  {477ab6ab-0483-48c0-be9b-d4d9d56f8ebb}, !- Space Name
=======
  {6384df3f-c321-49af-8cad-9ee93abde428}, !- Handle
  Surface 16,                             !- Name
  Wall,                                   !- Surface Type
  ,                                       !- Construction Name
  {b9ae8ca2-a8a9-4885-95fe-6e92ab801346}, !- Space Name
>>>>>>> edda4442
  Outdoors,                               !- Outside Boundary Condition
  ,                                       !- Outside Boundary Condition Object
  SunExposed,                             !- Sun Exposure
  WindExposed,                            !- Wind Exposure
  ,                                       !- View Factor to Ground
  ,                                       !- Number of Vertices
  0, -4.572, 7.1628,                      !- X,Y,Z Vertex 1 {m}
  0, 0, 4.8768,                           !- X,Y,Z Vertex 2 {m}
  0, -9.144, 4.8768;                      !- X,Y,Z Vertex 3 {m}

OS:Surface,
<<<<<<< HEAD
  {b9300826-4962-4db0-b1d5-820e67a3f7d6}, !- Handle
  Surface 17,                             !- Name
  Wall,                                   !- Surface Type
  ,                                       !- Construction Name
  {477ab6ab-0483-48c0-be9b-d4d9d56f8ebb}, !- Space Name
=======
  {4d229257-8c91-4460-a4ea-cd0e5efe454a}, !- Handle
  Surface 17,                             !- Name
  Wall,                                   !- Surface Type
  ,                                       !- Construction Name
  {b9ae8ca2-a8a9-4885-95fe-6e92ab801346}, !- Space Name
>>>>>>> edda4442
  Adiabatic,                              !- Outside Boundary Condition
  ,                                       !- Outside Boundary Condition Object
  NoSun,                                  !- Sun Exposure
  NoWind,                                 !- Wind Exposure
  ,                                       !- View Factor to Ground
  ,                                       !- Number of Vertices
  4.572, -4.572, 7.1628,                  !- X,Y,Z Vertex 1 {m}
  4.572, -9.144, 4.8768,                  !- X,Y,Z Vertex 2 {m}
  4.572, 0, 4.8768;                       !- X,Y,Z Vertex 3 {m}

OS:Space,
<<<<<<< HEAD
  {477ab6ab-0483-48c0-be9b-d4d9d56f8ebb}, !- Handle
  unfinished attic space,                 !- Name
  {df5924cf-e0e3-4001-b5cc-42137bfa5c5e}, !- Space Type Name
=======
  {b9ae8ca2-a8a9-4885-95fe-6e92ab801346}, !- Handle
  unfinished attic space,                 !- Name
  {d076425c-e982-497e-9d7d-87b26eccd001}, !- Space Type Name
>>>>>>> edda4442
  ,                                       !- Default Construction Set Name
  ,                                       !- Default Schedule Set Name
  ,                                       !- Direction of Relative North {deg}
  ,                                       !- X Origin {m}
  ,                                       !- Y Origin {m}
  ,                                       !- Z Origin {m}
  ,                                       !- Building Story Name
<<<<<<< HEAD
  {57c33552-6d40-45fe-b9bf-a62d15a03cbf}; !- Thermal Zone Name

OS:ThermalZone,
  {57c33552-6d40-45fe-b9bf-a62d15a03cbf}, !- Handle
=======
  {c7cf5cfc-0da8-4936-b5cb-5acec8254489}; !- Thermal Zone Name

OS:ThermalZone,
  {c7cf5cfc-0da8-4936-b5cb-5acec8254489}, !- Handle
>>>>>>> edda4442
  unfinished attic zone,                  !- Name
  ,                                       !- Multiplier
  ,                                       !- Ceiling Height {m}
  ,                                       !- Volume {m3}
  ,                                       !- Floor Area {m2}
  ,                                       !- Zone Inside Convection Algorithm
  ,                                       !- Zone Outside Convection Algorithm
  ,                                       !- Zone Conditioning Equipment List Name
<<<<<<< HEAD
  {77361d40-197b-4831-94cd-b52293089ab9}, !- Zone Air Inlet Port List
  {deef9e37-12ae-4a6f-8c84-18c2358c5939}, !- Zone Air Exhaust Port List
  {63edca44-813c-4d7c-859a-d522203bac1c}, !- Zone Air Node Name
  {32df709b-5d2e-4cc6-8e9b-79333ec50e49}, !- Zone Return Air Port List
=======
  {ea2258c2-0cbb-4236-b694-0212d2c17cf1}, !- Zone Air Inlet Port List
  {3fe501c0-9b23-4763-9eef-82ccfe3d05d9}, !- Zone Air Exhaust Port List
  {8cb1fec6-1214-4d2e-9ed8-2e78da1c9f0f}, !- Zone Air Node Name
  {710832de-051d-42d7-a591-0f740513caf7}, !- Zone Return Air Port List
>>>>>>> edda4442
  ,                                       !- Primary Daylighting Control Name
  ,                                       !- Fraction of Zone Controlled by Primary Daylighting Control
  ,                                       !- Secondary Daylighting Control Name
  ,                                       !- Fraction of Zone Controlled by Secondary Daylighting Control
  ,                                       !- Illuminance Map Name
  ,                                       !- Group Rendering Name
  ,                                       !- Thermostat Name
  No;                                     !- Use Ideal Air Loads

OS:Node,
<<<<<<< HEAD
  {f6d26238-d3d4-4015-bed0-9dc6816b257e}, !- Handle
  Node 3,                                 !- Name
  {63edca44-813c-4d7c-859a-d522203bac1c}, !- Inlet Port
  ;                                       !- Outlet Port

OS:Connection,
  {63edca44-813c-4d7c-859a-d522203bac1c}, !- Handle
  {f3051cc8-f34c-4684-9336-9821f8ebca87}, !- Name
  {57c33552-6d40-45fe-b9bf-a62d15a03cbf}, !- Source Object
  11,                                     !- Outlet Port
  {f6d26238-d3d4-4015-bed0-9dc6816b257e}, !- Target Object
  2;                                      !- Inlet Port

OS:PortList,
  {77361d40-197b-4831-94cd-b52293089ab9}, !- Handle
  {af3781de-0131-4530-9a32-f6c47547b3c5}, !- Name
  {57c33552-6d40-45fe-b9bf-a62d15a03cbf}; !- HVAC Component

OS:PortList,
  {deef9e37-12ae-4a6f-8c84-18c2358c5939}, !- Handle
  {97155ecf-c8a0-47c1-9524-e7894c1727fa}, !- Name
  {57c33552-6d40-45fe-b9bf-a62d15a03cbf}; !- HVAC Component

OS:PortList,
  {32df709b-5d2e-4cc6-8e9b-79333ec50e49}, !- Handle
  {93b012ca-81cd-4d2a-925e-533095a2f64e}, !- Name
  {57c33552-6d40-45fe-b9bf-a62d15a03cbf}; !- HVAC Component

OS:Sizing:Zone,
  {da7411ea-5390-41b2-95ba-4836bfa256af}, !- Handle
  {57c33552-6d40-45fe-b9bf-a62d15a03cbf}, !- Zone or ZoneList Name
=======
  {3cd72ae0-e000-4eca-8e63-eb71e92860ff}, !- Handle
  Node 3,                                 !- Name
  {8cb1fec6-1214-4d2e-9ed8-2e78da1c9f0f}, !- Inlet Port
  ;                                       !- Outlet Port

OS:Connection,
  {8cb1fec6-1214-4d2e-9ed8-2e78da1c9f0f}, !- Handle
  {d734ca40-8ff8-4ea0-9d8b-721b2bdd6654}, !- Name
  {c7cf5cfc-0da8-4936-b5cb-5acec8254489}, !- Source Object
  11,                                     !- Outlet Port
  {3cd72ae0-e000-4eca-8e63-eb71e92860ff}, !- Target Object
  2;                                      !- Inlet Port

OS:PortList,
  {ea2258c2-0cbb-4236-b694-0212d2c17cf1}, !- Handle
  {2bb44bb0-ae95-4b93-9028-f5c51394fdfc}, !- Name
  {c7cf5cfc-0da8-4936-b5cb-5acec8254489}; !- HVAC Component

OS:PortList,
  {3fe501c0-9b23-4763-9eef-82ccfe3d05d9}, !- Handle
  {87e0fd36-d496-492b-9cb9-b23ff2632061}, !- Name
  {c7cf5cfc-0da8-4936-b5cb-5acec8254489}; !- HVAC Component

OS:PortList,
  {710832de-051d-42d7-a591-0f740513caf7}, !- Handle
  {97c56f3c-18ca-4fb9-bc1a-eeea2cd429a1}, !- Name
  {c7cf5cfc-0da8-4936-b5cb-5acec8254489}; !- HVAC Component

OS:Sizing:Zone,
  {1d313143-b80d-426d-8867-a1e5937ee7cf}, !- Handle
  {c7cf5cfc-0da8-4936-b5cb-5acec8254489}, !- Zone or ZoneList Name
>>>>>>> edda4442
  SupplyAirTemperature,                   !- Zone Cooling Design Supply Air Temperature Input Method
  14,                                     !- Zone Cooling Design Supply Air Temperature {C}
  11.11,                                  !- Zone Cooling Design Supply Air Temperature Difference {deltaC}
  SupplyAirTemperature,                   !- Zone Heating Design Supply Air Temperature Input Method
  40,                                     !- Zone Heating Design Supply Air Temperature {C}
  11.11,                                  !- Zone Heating Design Supply Air Temperature Difference {deltaC}
  0.0085,                                 !- Zone Cooling Design Supply Air Humidity Ratio {kg-H2O/kg-air}
  0.008,                                  !- Zone Heating Design Supply Air Humidity Ratio {kg-H2O/kg-air}
  ,                                       !- Zone Heating Sizing Factor
  ,                                       !- Zone Cooling Sizing Factor
  DesignDay,                              !- Cooling Design Air Flow Method
  ,                                       !- Cooling Design Air Flow Rate {m3/s}
  ,                                       !- Cooling Minimum Air Flow per Zone Floor Area {m3/s-m2}
  ,                                       !- Cooling Minimum Air Flow {m3/s}
  ,                                       !- Cooling Minimum Air Flow Fraction
  DesignDay,                              !- Heating Design Air Flow Method
  ,                                       !- Heating Design Air Flow Rate {m3/s}
  ,                                       !- Heating Maximum Air Flow per Zone Floor Area {m3/s-m2}
  ,                                       !- Heating Maximum Air Flow {m3/s}
  ,                                       !- Heating Maximum Air Flow Fraction
  ,                                       !- Design Zone Air Distribution Effectiveness in Cooling Mode
  ,                                       !- Design Zone Air Distribution Effectiveness in Heating Mode
  No,                                     !- Account for Dedicated Outdoor Air System
  NeutralSupplyAir,                       !- Dedicated Outdoor Air System Control Strategy
  autosize,                               !- Dedicated Outdoor Air Low Setpoint Temperature for Design {C}
  autosize;                               !- Dedicated Outdoor Air High Setpoint Temperature for Design {C}

OS:ZoneHVAC:EquipmentList,
<<<<<<< HEAD
  {29dbb214-b7c7-488a-b11a-532fe761a248}, !- Handle
  Zone HVAC Equipment List 3,             !- Name
  {57c33552-6d40-45fe-b9bf-a62d15a03cbf}; !- Thermal Zone

OS:SpaceType,
  {df5924cf-e0e3-4001-b5cc-42137bfa5c5e}, !- Handle
=======
  {00bc5e52-9e7b-4d7a-9ecb-251717fb1f7d}, !- Handle
  Zone HVAC Equipment List 3,             !- Name
  {c7cf5cfc-0da8-4936-b5cb-5acec8254489}; !- Thermal Zone

OS:SpaceType,
  {d076425c-e982-497e-9d7d-87b26eccd001}, !- Handle
>>>>>>> edda4442
  Space Type 3,                           !- Name
  ,                                       !- Default Construction Set Name
  ,                                       !- Default Schedule Set Name
  ,                                       !- Group Rendering Name
  ,                                       !- Design Specification Outdoor Air Object Name
  ,                                       !- Standards Template
  ,                                       !- Standards Building Type
  unfinished attic;                       !- Standards Space Type

OS:BuildingUnit,
<<<<<<< HEAD
  {e6a91ea7-dfdf-4856-96ef-5af5693ec7c3}, !- Handle
=======
  {05efd69f-ceab-45e6-b316-a4175d6f05f7}, !- Handle
>>>>>>> edda4442
  unit 1,                                 !- Name
  ,                                       !- Rendering Color
  Residential;                            !- Building Unit Type

OS:AdditionalProperties,
<<<<<<< HEAD
  {2dbd6819-520d-4863-93f7-8599c79ccee6}, !- Handle
  {e6a91ea7-dfdf-4856-96ef-5af5693ec7c3}, !- Object Name
=======
  {2efb684a-ae87-4a94-a9bb-8428c24f047d}, !- Handle
  {05efd69f-ceab-45e6-b316-a4175d6f05f7}, !- Object Name
>>>>>>> edda4442
  NumberOfBedrooms,                       !- Feature Name 1
  Integer,                                !- Feature Data Type 1
  3,                                      !- Feature Value 1
  NumberOfBathrooms,                      !- Feature Name 2
  Double,                                 !- Feature Data Type 2
  2,                                      !- Feature Value 2
  NumberOfOccupants,                      !- Feature Name 3
  Double,                                 !- Feature Data Type 3
  3.3900000000000001;                     !- Feature Value 3

OS:External:File,
<<<<<<< HEAD
  {446d03a4-640a-4a0f-9d2c-793718158bc7}, !- Handle
=======
  {5fbb00c4-0863-4504-92c8-04ae9ec633d9}, !- Handle
>>>>>>> edda4442
  8760.csv,                               !- Name
  8760.csv;                               !- File Name

OS:Schedule:Day,
<<<<<<< HEAD
  {25655ca4-a515-41d6-ac79-2a6d79a71bf3}, !- Handle
=======
  {149c227a-a6db-4a83-8110-a6273c383064}, !- Handle
>>>>>>> edda4442
  Schedule Day 1,                         !- Name
  ,                                       !- Schedule Type Limits Name
  ,                                       !- Interpolate to Timestep
  24,                                     !- Hour 1
  0,                                      !- Minute 1
  0;                                      !- Value Until Time 1

OS:Schedule:Day,
<<<<<<< HEAD
  {6c707f1a-d577-424d-bc1f-a96395d98c4f}, !- Handle
=======
  {1c0fd51f-ec77-4b95-b09c-d661335e29bb}, !- Handle
>>>>>>> edda4442
  Schedule Day 2,                         !- Name
  ,                                       !- Schedule Type Limits Name
  ,                                       !- Interpolate to Timestep
  24,                                     !- Hour 1
  0,                                      !- Minute 1
  1;                                      !- Value Until Time 1

OS:Schedule:File,
<<<<<<< HEAD
  {de9acc38-77af-4a3b-ba2f-15f665b57186}, !- Handle
  occupants,                              !- Name
  {f03d059f-37aa-401f-bc8b-134da8e6fbfa}, !- Schedule Type Limits Name
  {446d03a4-640a-4a0f-9d2c-793718158bc7}, !- External File Name
=======
  {4ca675cf-ab28-4c3a-99f5-645f80e8ec54}, !- Handle
  occupants,                              !- Name
  {ad01d1b8-df83-4e9a-bdaa-26179ba281e5}, !- Schedule Type Limits Name
  {5fbb00c4-0863-4504-92c8-04ae9ec633d9}, !- External File Name
>>>>>>> edda4442
  1,                                      !- Column Number
  1,                                      !- Rows to Skip at Top
  8760,                                   !- Number of Hours of Data
  ,                                       !- Column Separator
  ,                                       !- Interpolate to Timestep
  60;                                     !- Minutes per Item

OS:Schedule:Ruleset,
<<<<<<< HEAD
  {0eef15c9-71f1-4811-9333-5f0c06138144}, !- Handle
  Schedule Ruleset 1,                     !- Name
  {9badfb51-5499-4617-9408-5534a5fcb40d}, !- Schedule Type Limits Name
  {256ffa48-dfd4-4c44-9a88-c8ceb014f2a7}; !- Default Day Schedule Name

OS:Schedule:Day,
  {256ffa48-dfd4-4c44-9a88-c8ceb014f2a7}, !- Handle
  Schedule Day 3,                         !- Name
  {9badfb51-5499-4617-9408-5534a5fcb40d}, !- Schedule Type Limits Name
=======
  {6153f583-a036-4b89-8c08-c1b71f21fab5}, !- Handle
  Schedule Ruleset 1,                     !- Name
  {7d29f22d-02da-42fe-9c04-2f9c0604a2a7}, !- Schedule Type Limits Name
  {9bfa61e3-1055-42c2-8d31-418d369ac4c4}; !- Default Day Schedule Name

OS:Schedule:Day,
  {9bfa61e3-1055-42c2-8d31-418d369ac4c4}, !- Handle
  Schedule Day 3,                         !- Name
  {7d29f22d-02da-42fe-9c04-2f9c0604a2a7}, !- Schedule Type Limits Name
>>>>>>> edda4442
  ,                                       !- Interpolate to Timestep
  24,                                     !- Hour 1
  0,                                      !- Minute 1
  112.539290946133;                       !- Value Until Time 1

OS:People:Definition,
<<<<<<< HEAD
  {5eacb408-9f04-43b5-a61a-395cc3561260}, !- Handle
  res occupants|living space|story 2,     !- Name
=======
  {1ba37849-d23e-4cb5-8185-c6b90f0af1f2}, !- Handle
  res occupants|living space,             !- Name
>>>>>>> edda4442
  People,                                 !- Number of People Calculation Method
  1.695,                                  !- Number of People {people}
  ,                                       !- People per Space Floor Area {person/m2}
  ,                                       !- Space Floor Area per Person {m2/person}
  0.319734,                               !- Fraction Radiant
  0.573,                                  !- Sensible Heat Fraction
  0,                                      !- Carbon Dioxide Generation Rate {m3/s-W}
  No,                                     !- Enable ASHRAE 55 Comfort Warnings
  ZoneAveraged;                           !- Mean Radiant Temperature Calculation Type

OS:People,
<<<<<<< HEAD
  {b18b42de-1dd1-49f2-bb9b-c4360987b86f}, !- Handle
  res occupants|living space|story 2,     !- Name
  {5eacb408-9f04-43b5-a61a-395cc3561260}, !- People Definition Name
  {698d353a-4f68-4395-bf5a-755ee90491c9}, !- Space or SpaceType Name
  {de9acc38-77af-4a3b-ba2f-15f665b57186}, !- Number of People Schedule Name
  {0eef15c9-71f1-4811-9333-5f0c06138144}, !- Activity Level Schedule Name
=======
  {8a8c2e84-efc6-4cb0-86b1-956fcfe0b357}, !- Handle
  res occupants|living space,             !- Name
  {1ba37849-d23e-4cb5-8185-c6b90f0af1f2}, !- People Definition Name
  {7c0d37aa-7d67-4264-810d-20db9dcd105a}, !- Space or SpaceType Name
  {4ca675cf-ab28-4c3a-99f5-645f80e8ec54}, !- Number of People Schedule Name
  {6153f583-a036-4b89-8c08-c1b71f21fab5}, !- Activity Level Schedule Name
>>>>>>> edda4442
  ,                                       !- Surface Name/Angle Factor List Name
  ,                                       !- Work Efficiency Schedule Name
  ,                                       !- Clothing Insulation Schedule Name
  ,                                       !- Air Velocity Schedule Name
  1;                                      !- Multiplier

OS:ScheduleTypeLimits,
<<<<<<< HEAD
  {9badfb51-5499-4617-9408-5534a5fcb40d}, !- Handle
=======
  {7d29f22d-02da-42fe-9c04-2f9c0604a2a7}, !- Handle
>>>>>>> edda4442
  ActivityLevel,                          !- Name
  0,                                      !- Lower Limit Value
  ,                                       !- Upper Limit Value
  Continuous,                             !- Numeric Type
  ActivityLevel;                          !- Unit Type

OS:ScheduleTypeLimits,
<<<<<<< HEAD
  {f03d059f-37aa-401f-bc8b-134da8e6fbfa}, !- Handle
=======
  {ad01d1b8-df83-4e9a-bdaa-26179ba281e5}, !- Handle
>>>>>>> edda4442
  Fractional,                             !- Name
  0,                                      !- Lower Limit Value
  1,                                      !- Upper Limit Value
  Continuous;                             !- Numeric Type

OS:People:Definition,
<<<<<<< HEAD
  {5ae2c44d-80db-4996-bfa0-168dfe3be861}, !- Handle
  res occupants|living space,             !- Name
=======
  {8e64dfb8-1d9e-4c21-a06d-295b264f7b31}, !- Handle
  res occupants|living space|story 2,     !- Name
>>>>>>> edda4442
  People,                                 !- Number of People Calculation Method
  1.695,                                  !- Number of People {people}
  ,                                       !- People per Space Floor Area {person/m2}
  ,                                       !- Space Floor Area per Person {m2/person}
  0.319734,                               !- Fraction Radiant
  0.573,                                  !- Sensible Heat Fraction
  0,                                      !- Carbon Dioxide Generation Rate {m3/s-W}
  No,                                     !- Enable ASHRAE 55 Comfort Warnings
  ZoneAveraged;                           !- Mean Radiant Temperature Calculation Type

OS:People,
<<<<<<< HEAD
  {11011510-90a9-4867-9515-cbbeb3dd601b}, !- Handle
  res occupants|living space,             !- Name
  {5ae2c44d-80db-4996-bfa0-168dfe3be861}, !- People Definition Name
  {0f346c2b-fbbd-46b7-baa7-ce4386f56471}, !- Space or SpaceType Name
  {de9acc38-77af-4a3b-ba2f-15f665b57186}, !- Number of People Schedule Name
  {0eef15c9-71f1-4811-9333-5f0c06138144}, !- Activity Level Schedule Name
=======
  {f90b0e61-e5a7-403d-a476-af67bd8f5dc2}, !- Handle
  res occupants|living space|story 2,     !- Name
  {8e64dfb8-1d9e-4c21-a06d-295b264f7b31}, !- People Definition Name
  {d9942171-dd91-4332-b794-73b85ce68895}, !- Space or SpaceType Name
  {4ca675cf-ab28-4c3a-99f5-645f80e8ec54}, !- Number of People Schedule Name
  {6153f583-a036-4b89-8c08-c1b71f21fab5}, !- Activity Level Schedule Name
>>>>>>> edda4442
  ,                                       !- Surface Name/Angle Factor List Name
  ,                                       !- Work Efficiency Schedule Name
  ,                                       !- Clothing Insulation Schedule Name
  ,                                       !- Air Velocity Schedule Name
  1;                                      !- Multiplier
<|MERGE_RESOLUTION|>--- conflicted
+++ resolved
@@ -1,73 +1,41 @@
 !- NOTE: Auto-generated from /test/osw_files/SFA_10units_2story_UB_UA_3Beds_2Baths_Denver.osw
 
 OS:Version,
-<<<<<<< HEAD
-  {cbe407bc-e3c0-4431-a779-cc1b874b27b4}, !- Handle
-  2.9.0;                                  !- Version Identifier
+  {86d9764e-d9b1-4c64-91c5-137f4e7ca7fe}, !- Handle
+  2.9.1;                                  !- Version Identifier
 
 OS:SimulationControl,
-  {8f85a2a8-a898-414f-adb9-e3f45b529f08}, !- Handle
-=======
-  {4cc5c64a-ad71-4990-87ea-382dce84a9e6}, !- Handle
-  2.9.0;                                  !- Version Identifier
-
-OS:SimulationControl,
-  {1bd7ee0d-633b-4ae7-a57f-a42538beacf9}, !- Handle
->>>>>>> edda4442
+  {2486dbaa-bd74-48c8-9fd9-379d1112557d}, !- Handle
   ,                                       !- Do Zone Sizing Calculation
   ,                                       !- Do System Sizing Calculation
   ,                                       !- Do Plant Sizing Calculation
   No;                                     !- Run Simulation for Sizing Periods
 
 OS:Timestep,
-<<<<<<< HEAD
-  {e67e6be5-669a-4a9d-99a3-a48400a05201}, !- Handle
+  {572f4e7b-4b51-4f12-bb11-4ffd2106dabf}, !- Handle
   6;                                      !- Number of Timesteps per Hour
 
 OS:ShadowCalculation,
-  {730cda43-23f0-4e38-9c5a-cf20a54e0dc6}, !- Handle
-=======
-  {44fa7965-5dab-4dae-b6bd-df22739f1b5a}, !- Handle
-  6;                                      !- Number of Timesteps per Hour
-
-OS:ShadowCalculation,
-  {15213300-b449-41b3-8b92-4e388636c70f}, !- Handle
->>>>>>> edda4442
+  {398086ca-f060-4370-9dc8-d746252b9c71}, !- Handle
   20,                                     !- Calculation Frequency
   200;                                    !- Maximum Figures in Shadow Overlap Calculations
 
 OS:SurfaceConvectionAlgorithm:Outside,
-<<<<<<< HEAD
-  {3cabf49c-7592-4d82-a47e-d6aac4bf84fd}, !- Handle
+  {3135b38c-b56a-4319-8eb5-cfd4a233f682}, !- Handle
   DOE-2;                                  !- Algorithm
 
 OS:SurfaceConvectionAlgorithm:Inside,
-  {521ff118-e19b-45d2-b26e-f01f8b2e4cf8}, !- Handle
+  {552bc018-e2d6-40ee-8b7e-f826710a5657}, !- Handle
   TARP;                                   !- Algorithm
 
 OS:ZoneCapacitanceMultiplier:ResearchSpecial,
-  {8d881559-908a-4b44-86f0-10dc1d0e29d6}, !- Handle
-=======
-  {3e447a07-ebd7-42ff-ba03-000dc2db7fd2}, !- Handle
-  DOE-2;                                  !- Algorithm
-
-OS:SurfaceConvectionAlgorithm:Inside,
-  {74ea7166-b871-46a5-9476-d76f55bc8e52}, !- Handle
-  TARP;                                   !- Algorithm
-
-OS:ZoneCapacitanceMultiplier:ResearchSpecial,
-  {3c340262-9e2e-4bf8-8cc3-84bad079b8cc}, !- Handle
->>>>>>> edda4442
+  {24ca9184-7a5f-4a96-b5a0-f6f204651123}, !- Handle
   ,                                       !- Temperature Capacity Multiplier
   15,                                     !- Humidity Capacity Multiplier
   ;                                       !- Carbon Dioxide Capacity Multiplier
 
 OS:RunPeriod,
-<<<<<<< HEAD
-  {a3bb97ca-8f4f-4843-a50e-d3d7a7357e4b}, !- Handle
-=======
-  {d8e02eae-4905-4fae-b981-32f4e3983535}, !- Handle
->>>>>>> edda4442
+  {ab8a3ec7-b26d-4177-88bf-4b6692ce7268}, !- Handle
   Run Period 1,                           !- Name
   1,                                      !- Begin Month
   1,                                      !- Begin Day of Month
@@ -81,21 +49,13 @@
   ;                                       !- Number of Times Runperiod to be Repeated
 
 OS:YearDescription,
-<<<<<<< HEAD
-  {ec16f230-e60c-4d5b-aa19-bbb165d0b6ed}, !- Handle
-=======
-  {612696b2-71a2-4297-88f1-76a98e8f8d8f}, !- Handle
->>>>>>> edda4442
+  {9e2a2de8-0ccc-45ad-bbc4-dcc22dc9eda3}, !- Handle
   2007,                                   !- Calendar Year
   ,                                       !- Day of Week for Start Day
   ;                                       !- Is Leap Year
 
 OS:WeatherFile,
-<<<<<<< HEAD
-  {f3bc63c6-1044-4186-9043-9fc9429e47f3}, !- Handle
-=======
-  {b8b7b3f4-13a5-4e43-9e96-eb170e89c0fe}, !- Handle
->>>>>>> edda4442
+  {99d33f21-5bac-4ebc-a3e6-8608fff2cf66}, !- Handle
   Denver Intl Ap,                         !- City
   CO,                                     !- State Province Region
   USA,                                    !- Country
@@ -109,13 +69,8 @@
   E23378AA;                               !- Checksum
 
 OS:AdditionalProperties,
-<<<<<<< HEAD
-  {8604a0f6-9a38-420f-a9e2-850056f2c413}, !- Handle
-  {f3bc63c6-1044-4186-9043-9fc9429e47f3}, !- Object Name
-=======
-  {5bbbc268-28d4-4139-8ce7-b2f2638b0b29}, !- Handle
-  {b8b7b3f4-13a5-4e43-9e96-eb170e89c0fe}, !- Object Name
->>>>>>> edda4442
+  {afe4f17e-9049-4f60-8d87-0ebcbae71947}, !- Handle
+  {99d33f21-5bac-4ebc-a3e6-8608fff2cf66}, !- Object Name
   EPWHeaderCity,                          !- Feature Name 1
   String,                                 !- Feature Data Type 1
   Denver Intl Ap,                         !- Feature Value 1
@@ -223,11 +178,7 @@
   84;                                     !- Feature Value 35
 
 OS:Site,
-<<<<<<< HEAD
-  {f243860a-35d2-4906-a126-d7ca6c134f24}, !- Handle
-=======
-  {e7c9ee3e-6549-409b-ab1d-d45702f0b315}, !- Handle
->>>>>>> edda4442
+  {f1dac5f8-1f94-41a9-88ad-8d92f035b536}, !- Handle
   Denver Intl Ap_CO_USA,                  !- Name
   39.83,                                  !- Latitude {deg}
   -104.65,                                !- Longitude {deg}
@@ -236,11 +187,7 @@
   ;                                       !- Terrain
 
 OS:ClimateZones,
-<<<<<<< HEAD
-  {7319c716-517c-4481-808b-b366fbdc895b}, !- Handle
-=======
-  {3660fde3-fb5c-4959-a68d-0f347657889d}, !- Handle
->>>>>>> edda4442
+  {c8a2ac05-cc83-41fe-90ab-837b0f68ccec}, !- Handle
   ,                                       !- Active Institution
   ,                                       !- Active Year
   ,                                       !- Climate Zone Institution Name 1
@@ -253,32 +200,19 @@
   Cold;                                   !- Climate Zone Value 2
 
 OS:Site:WaterMainsTemperature,
-<<<<<<< HEAD
-  {9835a0fd-bb88-467c-897d-adb2ebb28a53}, !- Handle
-=======
-  {074f03d1-9971-4f03-bd39-11e96822ce25}, !- Handle
->>>>>>> edda4442
+  {4eadc7e9-dbc4-43b5-9b17-d6d0f38b1084}, !- Handle
   Correlation,                            !- Calculation Method
   ,                                       !- Temperature Schedule Name
   10.8753424657535,                       !- Annual Average Outdoor Air Temperature {C}
   23.1524007936508;                       !- Maximum Difference In Monthly Average Outdoor Air Temperatures {deltaC}
 
 OS:RunPeriodControl:DaylightSavingTime,
-<<<<<<< HEAD
-  {aa081996-1840-44c9-96d3-7bb838e26c7a}, !- Handle
-  4/7,                                    !- Start Date
-  10/26;                                  !- End Date
-
-OS:Site:GroundTemperature:Deep,
-  {71fdf9bf-5d10-4283-b560-09d66ed1ee5d}, !- Handle
-=======
-  {b6049297-8311-42fe-8946-65050dce7d63}, !- Handle
+  {5f576334-46f8-4ce9-b440-c151167b2a65}, !- Handle
   3/12,                                   !- Start Date
   11/5;                                   !- End Date
 
 OS:Site:GroundTemperature:Deep,
-  {f2f49dad-81b8-400e-a579-43000cd23abd}, !- Handle
->>>>>>> edda4442
+  {7968b87c-f0a6-4518-a791-3a1ac6091ed6}, !- Handle
   10.8753424657535,                       !- January Deep Ground Temperature {C}
   10.8753424657535,                       !- February Deep Ground Temperature {C}
   10.8753424657535,                       !- March Deep Ground Temperature {C}
@@ -293,11 +227,7 @@
   10.8753424657535;                       !- December Deep Ground Temperature {C}
 
 OS:Building,
-<<<<<<< HEAD
-  {a327ef7a-a804-45cf-b31a-244ec64a3012}, !- Handle
-=======
-  {43a1531a-0304-4f6e-aedf-276e9c47f093}, !- Handle
->>>>>>> edda4442
+  {03ad609d-530d-4a2e-a641-910f321a4c0b}, !- Handle
   Building 1,                             !- Name
   ,                                       !- Building Sector Type
   0,                                      !- North Axis {deg}
@@ -312,13 +242,8 @@
   10;                                     !- Standards Number of Living Units
 
 OS:AdditionalProperties,
-<<<<<<< HEAD
-  {3b045cb9-2766-4e79-a4eb-e8407945f4a0}, !- Handle
-  {a327ef7a-a804-45cf-b31a-244ec64a3012}, !- Object Name
-=======
-  {b1846232-defa-47eb-b915-ba8ecc99eac7}, !- Handle
-  {43a1531a-0304-4f6e-aedf-276e9c47f093}, !- Object Name
->>>>>>> edda4442
+  {d5f71fc1-178b-449b-9ea4-7ff759222d02}, !- Handle
+  {03ad609d-530d-4a2e-a641-910f321a4c0b}, !- Object Name
   num_units,                              !- Feature Name 1
   Integer,                                !- Feature Data Type 1
   10,                                     !- Feature Value 1
@@ -333,11 +258,7 @@
   2;                                      !- Feature Value 4
 
 OS:ThermalZone,
-<<<<<<< HEAD
-  {d868af3e-0ecf-4bfe-b39b-fece809dd62d}, !- Handle
-=======
-  {bb3d07a4-c3ca-4cc9-9c7f-1192205eb28d}, !- Handle
->>>>>>> edda4442
+  {a78241f8-9420-40d7-93f7-1a08946c0685}, !- Handle
   living zone,                            !- Name
   ,                                       !- Multiplier
   ,                                       !- Ceiling Height {m}
@@ -346,17 +267,10 @@
   ,                                       !- Zone Inside Convection Algorithm
   ,                                       !- Zone Outside Convection Algorithm
   ,                                       !- Zone Conditioning Equipment List Name
-<<<<<<< HEAD
-  {7184850f-04ee-451b-bf6a-dbc0bbc0c5a0}, !- Zone Air Inlet Port List
-  {c77daefa-ea89-4a7f-9f2f-29e1a873d672}, !- Zone Air Exhaust Port List
-  {be4e47e0-3dba-4f0f-a70b-ec873a0935da}, !- Zone Air Node Name
-  {c832aeba-3a97-43e4-9031-885fcd1a8647}, !- Zone Return Air Port List
-=======
-  {270110bb-3526-4e40-911b-088885374a24}, !- Zone Air Inlet Port List
-  {f1f6a46a-4312-4a19-aeac-da2eb87e987b}, !- Zone Air Exhaust Port List
-  {f7052da7-11a3-4073-bae0-32696404a3ee}, !- Zone Air Node Name
-  {53748dc4-2334-4955-934a-fca2d53540ec}, !- Zone Return Air Port List
->>>>>>> edda4442
+  {7a51be39-a034-4a1a-80da-7b87d6c583ad}, !- Zone Air Inlet Port List
+  {29bb39d4-6122-4c34-a8ea-f704b420d02c}, !- Zone Air Exhaust Port List
+  {05c01975-4e7c-4f5e-8236-91a98744e13d}, !- Zone Air Node Name
+  {452a3728-4e9f-40d7-89b8-ffc61e720cc1}, !- Zone Return Air Port List
   ,                                       !- Primary Daylighting Control Name
   ,                                       !- Fraction of Zone Controlled by Primary Daylighting Control
   ,                                       !- Secondary Daylighting Control Name
@@ -367,71 +281,37 @@
   No;                                     !- Use Ideal Air Loads
 
 OS:Node,
-<<<<<<< HEAD
-  {5f83dcda-d6d8-4169-b7ea-6ae342f98945}, !- Handle
+  {6dae125d-e37f-4c4c-81df-2afc28e0d0a5}, !- Handle
   Node 1,                                 !- Name
-  {be4e47e0-3dba-4f0f-a70b-ec873a0935da}, !- Inlet Port
+  {05c01975-4e7c-4f5e-8236-91a98744e13d}, !- Inlet Port
   ;                                       !- Outlet Port
 
 OS:Connection,
-  {be4e47e0-3dba-4f0f-a70b-ec873a0935da}, !- Handle
-  {c101fa9e-d665-4db9-ade1-df9b5528cfdf}, !- Name
-  {d868af3e-0ecf-4bfe-b39b-fece809dd62d}, !- Source Object
+  {05c01975-4e7c-4f5e-8236-91a98744e13d}, !- Handle
+  {40987ec0-ef91-42e3-8f24-6445a048b840}, !- Name
+  {a78241f8-9420-40d7-93f7-1a08946c0685}, !- Source Object
   11,                                     !- Outlet Port
-  {5f83dcda-d6d8-4169-b7ea-6ae342f98945}, !- Target Object
+  {6dae125d-e37f-4c4c-81df-2afc28e0d0a5}, !- Target Object
   2;                                      !- Inlet Port
 
 OS:PortList,
-  {7184850f-04ee-451b-bf6a-dbc0bbc0c5a0}, !- Handle
-  {23351570-acba-4808-a5bc-706adc813522}, !- Name
-  {d868af3e-0ecf-4bfe-b39b-fece809dd62d}; !- HVAC Component
+  {7a51be39-a034-4a1a-80da-7b87d6c583ad}, !- Handle
+  {6b33dd4c-5eb7-482b-89be-d41223ae71aa}, !- Name
+  {a78241f8-9420-40d7-93f7-1a08946c0685}; !- HVAC Component
 
 OS:PortList,
-  {c77daefa-ea89-4a7f-9f2f-29e1a873d672}, !- Handle
-  {560dc6b5-d758-4891-be1e-e427b1661571}, !- Name
-  {d868af3e-0ecf-4bfe-b39b-fece809dd62d}; !- HVAC Component
+  {29bb39d4-6122-4c34-a8ea-f704b420d02c}, !- Handle
+  {74686d31-2592-42bc-9673-dbe5413bf156}, !- Name
+  {a78241f8-9420-40d7-93f7-1a08946c0685}; !- HVAC Component
 
 OS:PortList,
-  {c832aeba-3a97-43e4-9031-885fcd1a8647}, !- Handle
-  {cc27f475-80e2-40bb-a519-0619e7f2c39b}, !- Name
-  {d868af3e-0ecf-4bfe-b39b-fece809dd62d}; !- HVAC Component
+  {452a3728-4e9f-40d7-89b8-ffc61e720cc1}, !- Handle
+  {262d699b-df2b-407b-8afe-63eddee1229b}, !- Name
+  {a78241f8-9420-40d7-93f7-1a08946c0685}; !- HVAC Component
 
 OS:Sizing:Zone,
-  {3b621e47-b8c0-4e33-b1b8-4bbcd0bb89ad}, !- Handle
-  {d868af3e-0ecf-4bfe-b39b-fece809dd62d}, !- Zone or ZoneList Name
-=======
-  {beecd772-0b6a-413d-8687-ec4532860ba6}, !- Handle
-  Node 1,                                 !- Name
-  {f7052da7-11a3-4073-bae0-32696404a3ee}, !- Inlet Port
-  ;                                       !- Outlet Port
-
-OS:Connection,
-  {f7052da7-11a3-4073-bae0-32696404a3ee}, !- Handle
-  {19d12dee-bb1b-4d01-ae8b-5639fdd4da1b}, !- Name
-  {bb3d07a4-c3ca-4cc9-9c7f-1192205eb28d}, !- Source Object
-  11,                                     !- Outlet Port
-  {beecd772-0b6a-413d-8687-ec4532860ba6}, !- Target Object
-  2;                                      !- Inlet Port
-
-OS:PortList,
-  {270110bb-3526-4e40-911b-088885374a24}, !- Handle
-  {0295967c-8837-48a8-83b2-abb53d0567f4}, !- Name
-  {bb3d07a4-c3ca-4cc9-9c7f-1192205eb28d}; !- HVAC Component
-
-OS:PortList,
-  {f1f6a46a-4312-4a19-aeac-da2eb87e987b}, !- Handle
-  {023c0517-8889-4b79-b373-5046d0ff3ebf}, !- Name
-  {bb3d07a4-c3ca-4cc9-9c7f-1192205eb28d}; !- HVAC Component
-
-OS:PortList,
-  {53748dc4-2334-4955-934a-fca2d53540ec}, !- Handle
-  {44ac52fd-282c-42ca-94b2-7726666799f5}, !- Name
-  {bb3d07a4-c3ca-4cc9-9c7f-1192205eb28d}; !- HVAC Component
-
-OS:Sizing:Zone,
-  {8098ccfd-24f1-45c5-b217-cbe520a9ea25}, !- Handle
-  {bb3d07a4-c3ca-4cc9-9c7f-1192205eb28d}, !- Zone or ZoneList Name
->>>>>>> edda4442
+  {5edb4323-697c-49a6-8dd3-4f1225a90e9a}, !- Handle
+  {a78241f8-9420-40d7-93f7-1a08946c0685}, !- Zone or ZoneList Name
   SupplyAirTemperature,                   !- Zone Cooling Design Supply Air Temperature Input Method
   14,                                     !- Zone Cooling Design Supply Air Temperature {C}
   11.11,                                  !- Zone Cooling Design Supply Air Temperature Difference {deltaC}
@@ -460,25 +340,14 @@
   autosize;                               !- Dedicated Outdoor Air High Setpoint Temperature for Design {C}
 
 OS:ZoneHVAC:EquipmentList,
-<<<<<<< HEAD
-  {f660ffcf-d3a6-4a15-8751-b50ec9ea4e0a}, !- Handle
+  {b83eadf9-79a1-45b9-985c-fdb9bf3d8f34}, !- Handle
   Zone HVAC Equipment List 1,             !- Name
-  {d868af3e-0ecf-4bfe-b39b-fece809dd62d}; !- Thermal Zone
+  {a78241f8-9420-40d7-93f7-1a08946c0685}; !- Thermal Zone
 
 OS:Space,
-  {0f346c2b-fbbd-46b7-baa7-ce4386f56471}, !- Handle
+  {c4ea5468-3962-4cbd-a7c3-04d8f0f3deaa}, !- Handle
   living space,                           !- Name
-  {ca306580-5a7e-4366-bd87-92d34b2df541}, !- Space Type Name
-=======
-  {a2d534c3-40eb-4665-9a4b-45557b37e622}, !- Handle
-  Zone HVAC Equipment List 1,             !- Name
-  {bb3d07a4-c3ca-4cc9-9c7f-1192205eb28d}; !- Thermal Zone
-
-OS:Space,
-  {7c0d37aa-7d67-4264-810d-20db9dcd105a}, !- Handle
-  living space,                           !- Name
-  {d3c76d2c-2ed0-4633-93aa-a60c292d0ec0}, !- Space Type Name
->>>>>>> edda4442
+  {f13e26ef-98cd-4e30-ae2e-2a0aa7f13c94}, !- Space Type Name
   ,                                       !- Default Construction Set Name
   ,                                       !- Default Schedule Set Name
   ,                                       !- Direction of Relative North {deg}
@@ -486,35 +355,19 @@
   ,                                       !- Y Origin {m}
   ,                                       !- Z Origin {m}
   ,                                       !- Building Story Name
-<<<<<<< HEAD
-  {d868af3e-0ecf-4bfe-b39b-fece809dd62d}, !- Thermal Zone Name
+  {a78241f8-9420-40d7-93f7-1a08946c0685}, !- Thermal Zone Name
   ,                                       !- Part of Total Floor Area
   ,                                       !- Design Specification Outdoor Air Object Name
-  {e6a91ea7-dfdf-4856-96ef-5af5693ec7c3}; !- Building Unit Name
-
-OS:Surface,
-  {8d4f468b-7d44-452d-9b51-00dc4d130485}, !- Handle
+  {d27da661-b2c8-42b7-bb71-31242721e8a7}; !- Building Unit Name
+
+OS:Surface,
+  {e678e7f1-043a-49e9-b260-717e07833e2c}, !- Handle
   Surface 1,                              !- Name
   Floor,                                  !- Surface Type
   ,                                       !- Construction Name
-  {0f346c2b-fbbd-46b7-baa7-ce4386f56471}, !- Space Name
+  {c4ea5468-3962-4cbd-a7c3-04d8f0f3deaa}, !- Space Name
   Surface,                                !- Outside Boundary Condition
-  {b8f447db-17df-4d8b-86e0-09f5be43e247}, !- Outside Boundary Condition Object
-=======
-  {bb3d07a4-c3ca-4cc9-9c7f-1192205eb28d}, !- Thermal Zone Name
-  ,                                       !- Part of Total Floor Area
-  ,                                       !- Design Specification Outdoor Air Object Name
-  {05efd69f-ceab-45e6-b316-a4175d6f05f7}; !- Building Unit Name
-
-OS:Surface,
-  {3158ac65-451e-4e15-986a-cfa7ca5d13ac}, !- Handle
-  Surface 1,                              !- Name
-  Floor,                                  !- Surface Type
-  ,                                       !- Construction Name
-  {7c0d37aa-7d67-4264-810d-20db9dcd105a}, !- Space Name
-  Surface,                                !- Outside Boundary Condition
-  {e77fa785-e27a-483b-8319-13d2f7fe0981}, !- Outside Boundary Condition Object
->>>>>>> edda4442
+  {ed1eecad-5858-4d7b-80c4-ed20e9c237a7}, !- Outside Boundary Condition Object
   NoSun,                                  !- Sun Exposure
   NoWind,                                 !- Wind Exposure
   ,                                       !- View Factor to Ground
@@ -525,19 +378,11 @@
   4.572, -9.144, 0;                       !- X,Y,Z Vertex 4 {m}
 
 OS:Surface,
-<<<<<<< HEAD
-  {17814b85-c7cc-4f04-aea9-440f055960c6}, !- Handle
+  {b05a55d1-db75-47aa-a653-1c8ee9954892}, !- Handle
   Surface 2,                              !- Name
   Wall,                                   !- Surface Type
   ,                                       !- Construction Name
-  {0f346c2b-fbbd-46b7-baa7-ce4386f56471}, !- Space Name
-=======
-  {33d44c6b-8f8b-4285-96e1-743b55a655b2}, !- Handle
-  Surface 2,                              !- Name
-  Wall,                                   !- Surface Type
-  ,                                       !- Construction Name
-  {7c0d37aa-7d67-4264-810d-20db9dcd105a}, !- Space Name
->>>>>>> edda4442
+  {c4ea5468-3962-4cbd-a7c3-04d8f0f3deaa}, !- Space Name
   Outdoors,                               !- Outside Boundary Condition
   ,                                       !- Outside Boundary Condition Object
   SunExposed,                             !- Sun Exposure
@@ -550,19 +395,11 @@
   0, -9.144, 2.4384;                      !- X,Y,Z Vertex 4 {m}
 
 OS:Surface,
-<<<<<<< HEAD
-  {e850d8f7-bb5f-442a-8fd8-4cba3ac60fb9}, !- Handle
+  {efb067af-9d04-41be-b1bc-421db366cc4c}, !- Handle
   Surface 3,                              !- Name
   Wall,                                   !- Surface Type
   ,                                       !- Construction Name
-  {0f346c2b-fbbd-46b7-baa7-ce4386f56471}, !- Space Name
-=======
-  {7ab3d33c-b337-43e0-9707-53a4752c20d3}, !- Handle
-  Surface 3,                              !- Name
-  Wall,                                   !- Surface Type
-  ,                                       !- Construction Name
-  {7c0d37aa-7d67-4264-810d-20db9dcd105a}, !- Space Name
->>>>>>> edda4442
+  {c4ea5468-3962-4cbd-a7c3-04d8f0f3deaa}, !- Space Name
   Outdoors,                               !- Outside Boundary Condition
   ,                                       !- Outside Boundary Condition Object
   SunExposed,                             !- Sun Exposure
@@ -575,19 +412,11 @@
   0, 0, 2.4384;                           !- X,Y,Z Vertex 4 {m}
 
 OS:Surface,
-<<<<<<< HEAD
-  {c4dc1143-bdb6-481c-8ed1-ff9a4e6396fd}, !- Handle
+  {0c259017-6a79-479a-b9c3-fc95516e68c7}, !- Handle
   Surface 4,                              !- Name
   Wall,                                   !- Surface Type
   ,                                       !- Construction Name
-  {0f346c2b-fbbd-46b7-baa7-ce4386f56471}, !- Space Name
-=======
-  {e4a8da91-aa22-4388-87c8-d674ef872093}, !- Handle
-  Surface 4,                              !- Name
-  Wall,                                   !- Surface Type
-  ,                                       !- Construction Name
-  {7c0d37aa-7d67-4264-810d-20db9dcd105a}, !- Space Name
->>>>>>> edda4442
+  {c4ea5468-3962-4cbd-a7c3-04d8f0f3deaa}, !- Space Name
   Adiabatic,                              !- Outside Boundary Condition
   ,                                       !- Outside Boundary Condition Object
   NoSun,                                  !- Sun Exposure
@@ -600,19 +429,11 @@
   4.572, 0, 2.4384;                       !- X,Y,Z Vertex 4 {m}
 
 OS:Surface,
-<<<<<<< HEAD
-  {0a517ec2-6d5b-4751-b10e-90e8797233ab}, !- Handle
+  {db8f1a55-686b-42b1-85b9-6620990fcf4f}, !- Handle
   Surface 5,                              !- Name
   Wall,                                   !- Surface Type
   ,                                       !- Construction Name
-  {0f346c2b-fbbd-46b7-baa7-ce4386f56471}, !- Space Name
-=======
-  {72f266e0-6782-4402-af15-9b353996acc8}, !- Handle
-  Surface 5,                              !- Name
-  Wall,                                   !- Surface Type
-  ,                                       !- Construction Name
-  {7c0d37aa-7d67-4264-810d-20db9dcd105a}, !- Space Name
->>>>>>> edda4442
+  {c4ea5468-3962-4cbd-a7c3-04d8f0f3deaa}, !- Space Name
   Outdoors,                               !- Outside Boundary Condition
   ,                                       !- Outside Boundary Condition Object
   SunExposed,                             !- Sun Exposure
@@ -625,23 +446,13 @@
   4.572, -9.144, 2.4384;                  !- X,Y,Z Vertex 4 {m}
 
 OS:Surface,
-<<<<<<< HEAD
-  {6c1d4625-1a4f-4e75-bccb-d621627f670d}, !- Handle
+  {139a3cf3-f1e0-4392-9145-5a2b385e2da8}, !- Handle
   Surface 6,                              !- Name
   RoofCeiling,                            !- Surface Type
   ,                                       !- Construction Name
-  {0f346c2b-fbbd-46b7-baa7-ce4386f56471}, !- Space Name
+  {c4ea5468-3962-4cbd-a7c3-04d8f0f3deaa}, !- Space Name
   Surface,                                !- Outside Boundary Condition
-  {40961875-1905-4b08-b068-05199d6cc59d}, !- Outside Boundary Condition Object
-=======
-  {cee18876-147f-41cc-a88b-9f0d3c2b3e8f}, !- Handle
-  Surface 6,                              !- Name
-  RoofCeiling,                            !- Surface Type
-  ,                                       !- Construction Name
-  {7c0d37aa-7d67-4264-810d-20db9dcd105a}, !- Space Name
-  Surface,                                !- Outside Boundary Condition
-  {d952b19a-faa9-4362-b153-c9dff59e197a}, !- Outside Boundary Condition Object
->>>>>>> edda4442
+  {05b3ccff-b44f-46c4-8793-f47bbf1a8fca}, !- Outside Boundary Condition Object
   NoSun,                                  !- Sun Exposure
   NoWind,                                 !- Wind Exposure
   ,                                       !- View Factor to Ground
@@ -652,11 +463,7 @@
   0, -9.144, 2.4384;                      !- X,Y,Z Vertex 4 {m}
 
 OS:SpaceType,
-<<<<<<< HEAD
-  {ca306580-5a7e-4366-bd87-92d34b2df541}, !- Handle
-=======
-  {d3c76d2c-2ed0-4633-93aa-a60c292d0ec0}, !- Handle
->>>>>>> edda4442
+  {f13e26ef-98cd-4e30-ae2e-2a0aa7f13c94}, !- Handle
   Space Type 1,                           !- Name
   ,                                       !- Default Construction Set Name
   ,                                       !- Default Schedule Set Name
@@ -667,15 +474,9 @@
   living;                                 !- Standards Space Type
 
 OS:Space,
-<<<<<<< HEAD
-  {698d353a-4f68-4395-bf5a-755ee90491c9}, !- Handle
+  {d546ba3a-b57e-4349-a547-05d7b3ed13a2}, !- Handle
   living space|story 2,                   !- Name
-  {ca306580-5a7e-4366-bd87-92d34b2df541}, !- Space Type Name
-=======
-  {d9942171-dd91-4332-b794-73b85ce68895}, !- Handle
-  living space|story 2,                   !- Name
-  {d3c76d2c-2ed0-4633-93aa-a60c292d0ec0}, !- Space Type Name
->>>>>>> edda4442
+  {f13e26ef-98cd-4e30-ae2e-2a0aa7f13c94}, !- Space Type Name
   ,                                       !- Default Construction Set Name
   ,                                       !- Default Schedule Set Name
   -0,                                     !- Direction of Relative North {deg}
@@ -683,221 +484,119 @@
   0,                                      !- Y Origin {m}
   2.4384,                                 !- Z Origin {m}
   ,                                       !- Building Story Name
-<<<<<<< HEAD
-  {d868af3e-0ecf-4bfe-b39b-fece809dd62d}, !- Thermal Zone Name
+  {a78241f8-9420-40d7-93f7-1a08946c0685}, !- Thermal Zone Name
   ,                                       !- Part of Total Floor Area
   ,                                       !- Design Specification Outdoor Air Object Name
-  {e6a91ea7-dfdf-4856-96ef-5af5693ec7c3}; !- Building Unit Name
-
-OS:Surface,
-  {365aec0b-e851-4c54-bded-111fa20d12c0}, !- Handle
+  {d27da661-b2c8-42b7-bb71-31242721e8a7}; !- Building Unit Name
+
+OS:Surface,
+  {922e8da0-1a7c-40c8-aa1c-d6819088c6df}, !- Handle
   Surface 7,                              !- Name
   Wall,                                   !- Surface Type
   ,                                       !- Construction Name
-  {698d353a-4f68-4395-bf5a-755ee90491c9}, !- Space Name
-=======
-  {bb3d07a4-c3ca-4cc9-9c7f-1192205eb28d}, !- Thermal Zone Name
-  ,                                       !- Part of Total Floor Area
-  ,                                       !- Design Specification Outdoor Air Object Name
-  {05efd69f-ceab-45e6-b316-a4175d6f05f7}; !- Building Unit Name
-
-OS:Surface,
-  {532748cd-731e-42f7-bfef-d619dde0e4a3}, !- Handle
-  Surface 7,                              !- Name
-  Wall,                                   !- Surface Type
-  ,                                       !- Construction Name
-  {d9942171-dd91-4332-b794-73b85ce68895}, !- Space Name
->>>>>>> edda4442
+  {d546ba3a-b57e-4349-a547-05d7b3ed13a2}, !- Space Name
   Outdoors,                               !- Outside Boundary Condition
   ,                                       !- Outside Boundary Condition Object
   SunExposed,                             !- Sun Exposure
   WindExposed,                            !- Wind Exposure
   ,                                       !- View Factor to Ground
   ,                                       !- Number of Vertices
-<<<<<<< HEAD
   0, -9.144, 2.4384,                      !- X,Y,Z Vertex 1 {m}
   0, -9.144, 0,                           !- X,Y,Z Vertex 2 {m}
   4.572, -9.144, 0,                       !- X,Y,Z Vertex 3 {m}
   4.572, -9.144, 2.4384;                  !- X,Y,Z Vertex 4 {m}
 
 OS:Surface,
-  {40961875-1905-4b08-b068-05199d6cc59d}, !- Handle
-=======
+  {a2ac3f77-4204-42dc-bedd-15180de3eec9}, !- Handle
+  Surface 8,                              !- Name
+  RoofCeiling,                            !- Surface Type
+  ,                                       !- Construction Name
+  {d546ba3a-b57e-4349-a547-05d7b3ed13a2}, !- Space Name
+  Surface,                                !- Outside Boundary Condition
+  {85be889e-24c6-4196-a16f-04c55f023c18}, !- Outside Boundary Condition Object
+  NoSun,                                  !- Sun Exposure
+  NoWind,                                 !- Wind Exposure
+  ,                                       !- View Factor to Ground
+  ,                                       !- Number of Vertices
+  4.572, -9.144, 2.4384,                  !- X,Y,Z Vertex 1 {m}
+  4.572, 0, 2.4384,                       !- X,Y,Z Vertex 2 {m}
+  0, 0, 2.4384,                           !- X,Y,Z Vertex 3 {m}
+  0, -9.144, 2.4384;                      !- X,Y,Z Vertex 4 {m}
+
+OS:Surface,
+  {524bdf13-0ef9-4b51-bc38-0546b0bd249e}, !- Handle
+  Surface 9,                              !- Name
+  Wall,                                   !- Surface Type
+  ,                                       !- Construction Name
+  {d546ba3a-b57e-4349-a547-05d7b3ed13a2}, !- Space Name
+  Outdoors,                               !- Outside Boundary Condition
+  ,                                       !- Outside Boundary Condition Object
+  SunExposed,                             !- Sun Exposure
+  WindExposed,                            !- Wind Exposure
+  ,                                       !- View Factor to Ground
+  ,                                       !- Number of Vertices
   0, 0, 2.4384,                           !- X,Y,Z Vertex 1 {m}
   0, 0, 0,                                !- X,Y,Z Vertex 2 {m}
   0, -9.144, 0,                           !- X,Y,Z Vertex 3 {m}
   0, -9.144, 2.4384;                      !- X,Y,Z Vertex 4 {m}
 
 OS:Surface,
-  {c030ca2e-f1f7-4b06-9e86-6d4b80c10b59}, !- Handle
->>>>>>> edda4442
-  Surface 8,                              !- Name
+  {daff0961-065b-4cd8-8606-36402e881bf8}, !- Handle
+  Surface 10,                             !- Name
+  Wall,                                   !- Surface Type
+  ,                                       !- Construction Name
+  {d546ba3a-b57e-4349-a547-05d7b3ed13a2}, !- Space Name
+  Outdoors,                               !- Outside Boundary Condition
+  ,                                       !- Outside Boundary Condition Object
+  SunExposed,                             !- Sun Exposure
+  WindExposed,                            !- Wind Exposure
+  ,                                       !- View Factor to Ground
+  ,                                       !- Number of Vertices
+  4.572, 0, 2.4384,                       !- X,Y,Z Vertex 1 {m}
+  4.572, 0, 0,                            !- X,Y,Z Vertex 2 {m}
+  0, 0, 0,                                !- X,Y,Z Vertex 3 {m}
+  0, 0, 2.4384;                           !- X,Y,Z Vertex 4 {m}
+
+OS:Surface,
+  {acab7d83-2c60-427f-ba88-154e46f76844}, !- Handle
+  Surface 11,                             !- Name
+  Wall,                                   !- Surface Type
+  ,                                       !- Construction Name
+  {d546ba3a-b57e-4349-a547-05d7b3ed13a2}, !- Space Name
+  Adiabatic,                              !- Outside Boundary Condition
+  ,                                       !- Outside Boundary Condition Object
+  NoSun,                                  !- Sun Exposure
+  NoWind,                                 !- Wind Exposure
+  ,                                       !- View Factor to Ground
+  ,                                       !- Number of Vertices
+  4.572, -9.144, 2.4384,                  !- X,Y,Z Vertex 1 {m}
+  4.572, -9.144, 0,                       !- X,Y,Z Vertex 2 {m}
+  4.572, 0, 0,                            !- X,Y,Z Vertex 3 {m}
+  4.572, 0, 2.4384;                       !- X,Y,Z Vertex 4 {m}
+
+OS:Surface,
+  {05b3ccff-b44f-46c4-8793-f47bbf1a8fca}, !- Handle
+  Surface 12,                             !- Name
   Floor,                                  !- Surface Type
   ,                                       !- Construction Name
-<<<<<<< HEAD
-  {698d353a-4f68-4395-bf5a-755ee90491c9}, !- Space Name
+  {d546ba3a-b57e-4349-a547-05d7b3ed13a2}, !- Space Name
   Surface,                                !- Outside Boundary Condition
-  {6c1d4625-1a4f-4e75-bccb-d621627f670d}, !- Outside Boundary Condition Object
-=======
-  {d9942171-dd91-4332-b794-73b85ce68895}, !- Space Name
-  Adiabatic,                              !- Outside Boundary Condition
-  ,                                       !- Outside Boundary Condition Object
->>>>>>> edda4442
-  NoSun,                                  !- Sun Exposure
-  NoWind,                                 !- Wind Exposure
-  ,                                       !- View Factor to Ground
-  ,                                       !- Number of Vertices
-<<<<<<< HEAD
+  {139a3cf3-f1e0-4392-9145-5a2b385e2da8}, !- Outside Boundary Condition Object
+  NoSun,                                  !- Sun Exposure
+  NoWind,                                 !- Wind Exposure
+  ,                                       !- View Factor to Ground
+  ,                                       !- Number of Vertices
   0, -9.144, 0,                           !- X,Y,Z Vertex 1 {m}
   0, 0, 0,                                !- X,Y,Z Vertex 2 {m}
   4.572, 0, 0,                            !- X,Y,Z Vertex 3 {m}
   4.572, -9.144, 0;                       !- X,Y,Z Vertex 4 {m}
 
 OS:Surface,
-  {6a3374d0-fd06-46ba-bb6d-d6986eb08b16}, !- Handle
-=======
-  4.572, -9.144, 2.4384,                  !- X,Y,Z Vertex 1 {m}
-  4.572, -9.144, 0,                       !- X,Y,Z Vertex 2 {m}
-  4.572, 0, 0,                            !- X,Y,Z Vertex 3 {m}
-  4.572, 0, 2.4384;                       !- X,Y,Z Vertex 4 {m}
-
-OS:Surface,
-  {edfdef62-a746-4d0b-ad7e-d954e061db0a}, !- Handle
->>>>>>> edda4442
-  Surface 9,                              !- Name
-  RoofCeiling,                            !- Surface Type
-  ,                                       !- Construction Name
-<<<<<<< HEAD
-  {698d353a-4f68-4395-bf5a-755ee90491c9}, !- Space Name
-  Outdoors,                               !- Outside Boundary Condition
-  ,                                       !- Outside Boundary Condition Object
-  SunExposed,                             !- Sun Exposure
-  WindExposed,                            !- Wind Exposure
-=======
-  {d9942171-dd91-4332-b794-73b85ce68895}, !- Space Name
-  Surface,                                !- Outside Boundary Condition
-  {60839da9-e3b1-4712-a701-5c3a190ea052}, !- Outside Boundary Condition Object
-  NoSun,                                  !- Sun Exposure
-  NoWind,                                 !- Wind Exposure
->>>>>>> edda4442
-  ,                                       !- View Factor to Ground
-  ,                                       !- Number of Vertices
-  4.572, -9.144, 2.4384,                  !- X,Y,Z Vertex 1 {m}
-  4.572, 0, 2.4384,                       !- X,Y,Z Vertex 2 {m}
-  0, 0, 2.4384,                           !- X,Y,Z Vertex 3 {m}
-  0, -9.144, 2.4384;                      !- X,Y,Z Vertex 4 {m}
-
-OS:Surface,
-<<<<<<< HEAD
-  {c5ddcdc6-fe20-4635-8bf6-b4aad4c6a262}, !- Handle
-  Surface 10,                             !- Name
-  Wall,                                   !- Surface Type
-  ,                                       !- Construction Name
-  {698d353a-4f68-4395-bf5a-755ee90491c9}, !- Space Name
-  Adiabatic,                              !- Outside Boundary Condition
-  ,                                       !- Outside Boundary Condition Object
-  NoSun,                                  !- Sun Exposure
-  NoWind,                                 !- Wind Exposure
-  ,                                       !- View Factor to Ground
-  ,                                       !- Number of Vertices
-  4.572, -9.144, 2.4384,                  !- X,Y,Z Vertex 1 {m}
-  4.572, -9.144, 0,                       !- X,Y,Z Vertex 2 {m}
-  4.572, 0, 0,                            !- X,Y,Z Vertex 3 {m}
-  4.572, 0, 2.4384;                       !- X,Y,Z Vertex 4 {m}
-
-OS:Surface,
-  {d15e17a5-a11b-46a4-8624-74bcc8d1a222}, !- Handle
-=======
-  {0ffc1a1d-4442-4033-9061-c5793b7ca48c}, !- Handle
-  Surface 10,                             !- Name
-  Wall,                                   !- Surface Type
-  ,                                       !- Construction Name
-  {d9942171-dd91-4332-b794-73b85ce68895}, !- Space Name
-  Outdoors,                               !- Outside Boundary Condition
-  ,                                       !- Outside Boundary Condition Object
-  SunExposed,                             !- Sun Exposure
-  WindExposed,                            !- Wind Exposure
-  ,                                       !- View Factor to Ground
-  ,                                       !- Number of Vertices
-  4.572, 0, 2.4384,                       !- X,Y,Z Vertex 1 {m}
-  4.572, 0, 0,                            !- X,Y,Z Vertex 2 {m}
-  0, 0, 0,                                !- X,Y,Z Vertex 3 {m}
-  0, 0, 2.4384;                           !- X,Y,Z Vertex 4 {m}
-
-OS:Surface,
-  {e2a41ea4-011f-4ee3-beef-aedd059ec706}, !- Handle
->>>>>>> edda4442
-  Surface 11,                             !- Name
-  RoofCeiling,                            !- Surface Type
-  ,                                       !- Construction Name
-<<<<<<< HEAD
-  {698d353a-4f68-4395-bf5a-755ee90491c9}, !- Space Name
-  Surface,                                !- Outside Boundary Condition
-  {90ee27d3-c83a-425e-a610-2a078a84095f}, !- Outside Boundary Condition Object
-  NoSun,                                  !- Sun Exposure
-  NoWind,                                 !- Wind Exposure
-=======
-  {d9942171-dd91-4332-b794-73b85ce68895}, !- Space Name
-  Outdoors,                               !- Outside Boundary Condition
-  ,                                       !- Outside Boundary Condition Object
-  SunExposed,                             !- Sun Exposure
-  WindExposed,                            !- Wind Exposure
->>>>>>> edda4442
-  ,                                       !- View Factor to Ground
-  ,                                       !- Number of Vertices
-  4.572, -9.144, 2.4384,                  !- X,Y,Z Vertex 1 {m}
-  4.572, 0, 2.4384,                       !- X,Y,Z Vertex 2 {m}
-  0, 0, 2.4384,                           !- X,Y,Z Vertex 3 {m}
-  0, -9.144, 2.4384;                      !- X,Y,Z Vertex 4 {m}
-
-OS:Surface,
-<<<<<<< HEAD
-  {f1bbe933-e783-45ec-b6ee-c3fd558f0634}, !- Handle
-=======
-  {d952b19a-faa9-4362-b153-c9dff59e197a}, !- Handle
->>>>>>> edda4442
-  Surface 12,                             !- Name
-  Floor,                                  !- Surface Type
-  ,                                       !- Construction Name
-<<<<<<< HEAD
-  {698d353a-4f68-4395-bf5a-755ee90491c9}, !- Space Name
-  Outdoors,                               !- Outside Boundary Condition
-  ,                                       !- Outside Boundary Condition Object
-  SunExposed,                             !- Sun Exposure
-  WindExposed,                            !- Wind Exposure
-  ,                                       !- View Factor to Ground
-  ,                                       !- Number of Vertices
-  4.572, 0, 2.4384,                       !- X,Y,Z Vertex 1 {m}
-  4.572, 0, 0,                            !- X,Y,Z Vertex 2 {m}
-  0, 0, 0,                                !- X,Y,Z Vertex 3 {m}
-  0, 0, 2.4384;                           !- X,Y,Z Vertex 4 {m}
-
-OS:Surface,
-  {6bc78e05-fb96-43b6-bf19-5ff3d45d2680}, !- Handle
+  {1b6cc7c6-7e38-4fc1-a8bc-3434e247ec37}, !- Handle
   Surface 18,                             !- Name
   Floor,                                  !- Surface Type
   ,                                       !- Construction Name
-  {d1135fa0-77b2-404f-988a-5fd6dd19a26b}, !- Space Name
-=======
-  {d9942171-dd91-4332-b794-73b85ce68895}, !- Space Name
-  Surface,                                !- Outside Boundary Condition
-  {cee18876-147f-41cc-a88b-9f0d3c2b3e8f}, !- Outside Boundary Condition Object
-  NoSun,                                  !- Sun Exposure
-  NoWind,                                 !- Wind Exposure
-  ,                                       !- View Factor to Ground
-  ,                                       !- Number of Vertices
-  0, -9.144, 0,                           !- X,Y,Z Vertex 1 {m}
-  0, 0, 0,                                !- X,Y,Z Vertex 2 {m}
-  4.572, 0, 0,                            !- X,Y,Z Vertex 3 {m}
-  4.572, -9.144, 0;                       !- X,Y,Z Vertex 4 {m}
-
-OS:Surface,
-  {a3cc30b6-5f7b-40bd-b79f-638ac5d8c78e}, !- Handle
-  Surface 18,                             !- Name
-  Floor,                                  !- Surface Type
-  ,                                       !- Construction Name
-  {5a0fc3bb-df8c-4b13-a9cc-d67bf7bb3f1e}, !- Space Name
->>>>>>> edda4442
+  {4ed68d17-da7b-4099-b3c1-49401c2baa6a}, !- Space Name
   Foundation,                             !- Outside Boundary Condition
   ,                                       !- Outside Boundary Condition Object
   NoSun,                                  !- Sun Exposure
@@ -910,19 +609,11 @@
   4.572, -9.144, -2.4384;                 !- X,Y,Z Vertex 4 {m}
 
 OS:Surface,
-<<<<<<< HEAD
-  {9ba1f92b-eca4-4a5c-aa2b-6822d9785afb}, !- Handle
+  {b172cc41-228d-4ab0-84c0-f462515d093e}, !- Handle
   Surface 19,                             !- Name
   Wall,                                   !- Surface Type
   ,                                       !- Construction Name
-  {d1135fa0-77b2-404f-988a-5fd6dd19a26b}, !- Space Name
-=======
-  {8a275eb3-4ec5-4102-be3b-dc7fe4d9783b}, !- Handle
-  Surface 19,                             !- Name
-  Wall,                                   !- Surface Type
-  ,                                       !- Construction Name
-  {5a0fc3bb-df8c-4b13-a9cc-d67bf7bb3f1e}, !- Space Name
->>>>>>> edda4442
+  {4ed68d17-da7b-4099-b3c1-49401c2baa6a}, !- Space Name
   Foundation,                             !- Outside Boundary Condition
   ,                                       !- Outside Boundary Condition Object
   NoSun,                                  !- Sun Exposure
@@ -935,19 +626,11 @@
   0, -9.144, 0;                           !- X,Y,Z Vertex 4 {m}
 
 OS:Surface,
-<<<<<<< HEAD
-  {9eb12757-405c-4f49-a4ed-b78bdc0d0512}, !- Handle
+  {523ede28-0cc8-4c67-813b-5e15b24ed950}, !- Handle
   Surface 20,                             !- Name
   Wall,                                   !- Surface Type
   ,                                       !- Construction Name
-  {d1135fa0-77b2-404f-988a-5fd6dd19a26b}, !- Space Name
-=======
-  {6b8e2a5a-4ed8-40be-b6e6-3bf8e83f61ce}, !- Handle
-  Surface 20,                             !- Name
-  Wall,                                   !- Surface Type
-  ,                                       !- Construction Name
-  {5a0fc3bb-df8c-4b13-a9cc-d67bf7bb3f1e}, !- Space Name
->>>>>>> edda4442
+  {4ed68d17-da7b-4099-b3c1-49401c2baa6a}, !- Space Name
   Foundation,                             !- Outside Boundary Condition
   ,                                       !- Outside Boundary Condition Object
   NoSun,                                  !- Sun Exposure
@@ -960,19 +643,11 @@
   0, 0, 0;                                !- X,Y,Z Vertex 4 {m}
 
 OS:Surface,
-<<<<<<< HEAD
-  {ba6eb95b-8c1d-4967-aea7-a53ac320225b}, !- Handle
+  {43d48933-a4d5-4670-a5bb-60cb832412c9}, !- Handle
   Surface 21,                             !- Name
   Wall,                                   !- Surface Type
   ,                                       !- Construction Name
-  {d1135fa0-77b2-404f-988a-5fd6dd19a26b}, !- Space Name
-=======
-  {d9720f70-beca-4d2f-bdeb-663b2c1f7513}, !- Handle
-  Surface 21,                             !- Name
-  Wall,                                   !- Surface Type
-  ,                                       !- Construction Name
-  {5a0fc3bb-df8c-4b13-a9cc-d67bf7bb3f1e}, !- Space Name
->>>>>>> edda4442
+  {4ed68d17-da7b-4099-b3c1-49401c2baa6a}, !- Space Name
   Adiabatic,                              !- Outside Boundary Condition
   ,                                       !- Outside Boundary Condition Object
   NoSun,                                  !- Sun Exposure
@@ -985,19 +660,11 @@
   4.572, 0, 0;                            !- X,Y,Z Vertex 4 {m}
 
 OS:Surface,
-<<<<<<< HEAD
-  {2705cc6e-0edb-48b7-b0d3-cbfa8cbaa736}, !- Handle
+  {973d6b18-fb69-425b-a4b5-335ee268bd35}, !- Handle
   Surface 22,                             !- Name
   Wall,                                   !- Surface Type
   ,                                       !- Construction Name
-  {d1135fa0-77b2-404f-988a-5fd6dd19a26b}, !- Space Name
-=======
-  {b03d867a-e56c-4d84-945d-a5d0a8f2463a}, !- Handle
-  Surface 22,                             !- Name
-  Wall,                                   !- Surface Type
-  ,                                       !- Construction Name
-  {5a0fc3bb-df8c-4b13-a9cc-d67bf7bb3f1e}, !- Space Name
->>>>>>> edda4442
+  {4ed68d17-da7b-4099-b3c1-49401c2baa6a}, !- Space Name
   Foundation,                             !- Outside Boundary Condition
   ,                                       !- Outside Boundary Condition Object
   NoSun,                                  !- Sun Exposure
@@ -1010,23 +677,13 @@
   4.572, -9.144, 0;                       !- X,Y,Z Vertex 4 {m}
 
 OS:Surface,
-<<<<<<< HEAD
-  {b8f447db-17df-4d8b-86e0-09f5be43e247}, !- Handle
+  {ed1eecad-5858-4d7b-80c4-ed20e9c237a7}, !- Handle
   Surface 23,                             !- Name
   RoofCeiling,                            !- Surface Type
   ,                                       !- Construction Name
-  {d1135fa0-77b2-404f-988a-5fd6dd19a26b}, !- Space Name
+  {4ed68d17-da7b-4099-b3c1-49401c2baa6a}, !- Space Name
   Surface,                                !- Outside Boundary Condition
-  {8d4f468b-7d44-452d-9b51-00dc4d130485}, !- Outside Boundary Condition Object
-=======
-  {e77fa785-e27a-483b-8319-13d2f7fe0981}, !- Handle
-  Surface 23,                             !- Name
-  RoofCeiling,                            !- Surface Type
-  ,                                       !- Construction Name
-  {5a0fc3bb-df8c-4b13-a9cc-d67bf7bb3f1e}, !- Space Name
-  Surface,                                !- Outside Boundary Condition
-  {3158ac65-451e-4e15-986a-cfa7ca5d13ac}, !- Outside Boundary Condition Object
->>>>>>> edda4442
+  {e678e7f1-043a-49e9-b260-717e07833e2c}, !- Outside Boundary Condition Object
   NoSun,                                  !- Sun Exposure
   NoWind,                                 !- Wind Exposure
   ,                                       !- View Factor to Ground
@@ -1037,15 +694,9 @@
   0, -9.144, 0;                           !- X,Y,Z Vertex 4 {m}
 
 OS:Space,
-<<<<<<< HEAD
-  {d1135fa0-77b2-404f-988a-5fd6dd19a26b}, !- Handle
+  {4ed68d17-da7b-4099-b3c1-49401c2baa6a}, !- Handle
   unfinished basement space,              !- Name
-  {c8ef6a61-032e-4d60-b4aa-97c7df73ee58}, !- Space Type Name
-=======
-  {5a0fc3bb-df8c-4b13-a9cc-d67bf7bb3f1e}, !- Handle
-  unfinished basement space,              !- Name
-  {f967129b-8a86-4e8d-9136-6c737102ed85}, !- Space Type Name
->>>>>>> edda4442
+  {b9987079-92f3-4d91-a10e-0ef028fbd8ee}, !- Space Type Name
   ,                                       !- Default Construction Set Name
   ,                                       !- Default Schedule Set Name
   ,                                       !- Direction of Relative North {deg}
@@ -1053,17 +704,10 @@
   ,                                       !- Y Origin {m}
   ,                                       !- Z Origin {m}
   ,                                       !- Building Story Name
-<<<<<<< HEAD
-  {7fb74bcd-5060-49dc-b80c-10fd9025c34e}; !- Thermal Zone Name
+  {5f0b3828-b34d-49c9-9c8a-fb3647c841f6}; !- Thermal Zone Name
 
 OS:ThermalZone,
-  {7fb74bcd-5060-49dc-b80c-10fd9025c34e}, !- Handle
-=======
-  {37e17261-9e81-4a76-829c-d90829890c67}; !- Thermal Zone Name
-
-OS:ThermalZone,
-  {37e17261-9e81-4a76-829c-d90829890c67}, !- Handle
->>>>>>> edda4442
+  {5f0b3828-b34d-49c9-9c8a-fb3647c841f6}, !- Handle
   unfinished basement zone,               !- Name
   ,                                       !- Multiplier
   ,                                       !- Ceiling Height {m}
@@ -1072,17 +716,10 @@
   ,                                       !- Zone Inside Convection Algorithm
   ,                                       !- Zone Outside Convection Algorithm
   ,                                       !- Zone Conditioning Equipment List Name
-<<<<<<< HEAD
-  {c5b9c29a-c7ba-48c3-be5c-92157974b65f}, !- Zone Air Inlet Port List
-  {466bf75b-170b-479c-bc37-047d29583e3c}, !- Zone Air Exhaust Port List
-  {aa2f9b00-49ec-4083-9e06-c0f340fe3c5d}, !- Zone Air Node Name
-  {64e3dff1-0dd3-411c-bf65-a30de901b806}, !- Zone Return Air Port List
-=======
-  {2b1c5a52-5797-41db-a7ce-7078ae80fbcf}, !- Zone Air Inlet Port List
-  {042017aa-597c-4559-87f3-bc72917edb0b}, !- Zone Air Exhaust Port List
-  {a370b61e-b0e9-487b-8576-0082e41b2175}, !- Zone Air Node Name
-  {b2bf5ada-e752-4210-b111-b6a2db43e7a4}, !- Zone Return Air Port List
->>>>>>> edda4442
+  {dcae5167-c852-4818-a54a-c504d5bb66ed}, !- Zone Air Inlet Port List
+  {82404325-f093-4d87-bc3b-653362ba1e09}, !- Zone Air Exhaust Port List
+  {3fb575b6-6d86-4929-8e2c-d876e7d92f64}, !- Zone Air Node Name
+  {bb96e8a4-d8ef-4084-a7c7-462c67f84539}, !- Zone Return Air Port List
   ,                                       !- Primary Daylighting Control Name
   ,                                       !- Fraction of Zone Controlled by Primary Daylighting Control
   ,                                       !- Secondary Daylighting Control Name
@@ -1093,71 +730,37 @@
   No;                                     !- Use Ideal Air Loads
 
 OS:Node,
-<<<<<<< HEAD
-  {e4c55e30-0aea-4780-b216-3060a3b3916b}, !- Handle
+  {84ac6638-3315-4578-87da-03e30078095c}, !- Handle
   Node 2,                                 !- Name
-  {aa2f9b00-49ec-4083-9e06-c0f340fe3c5d}, !- Inlet Port
+  {3fb575b6-6d86-4929-8e2c-d876e7d92f64}, !- Inlet Port
   ;                                       !- Outlet Port
 
 OS:Connection,
-  {aa2f9b00-49ec-4083-9e06-c0f340fe3c5d}, !- Handle
-  {3330fe15-b89b-4a54-9fef-1a425b676409}, !- Name
-  {7fb74bcd-5060-49dc-b80c-10fd9025c34e}, !- Source Object
+  {3fb575b6-6d86-4929-8e2c-d876e7d92f64}, !- Handle
+  {2ad84f4d-9cbe-4a6c-bfd0-1fb4973a7a0d}, !- Name
+  {5f0b3828-b34d-49c9-9c8a-fb3647c841f6}, !- Source Object
   11,                                     !- Outlet Port
-  {e4c55e30-0aea-4780-b216-3060a3b3916b}, !- Target Object
+  {84ac6638-3315-4578-87da-03e30078095c}, !- Target Object
   2;                                      !- Inlet Port
 
 OS:PortList,
-  {c5b9c29a-c7ba-48c3-be5c-92157974b65f}, !- Handle
-  {15d203a5-f79a-47f2-9588-46b042c16706}, !- Name
-  {7fb74bcd-5060-49dc-b80c-10fd9025c34e}; !- HVAC Component
+  {dcae5167-c852-4818-a54a-c504d5bb66ed}, !- Handle
+  {acdc9194-4594-47f6-b3d1-5888259b7819}, !- Name
+  {5f0b3828-b34d-49c9-9c8a-fb3647c841f6}; !- HVAC Component
 
 OS:PortList,
-  {466bf75b-170b-479c-bc37-047d29583e3c}, !- Handle
-  {f284dc4a-192e-4be2-9ec6-9454f35619e3}, !- Name
-  {7fb74bcd-5060-49dc-b80c-10fd9025c34e}; !- HVAC Component
+  {82404325-f093-4d87-bc3b-653362ba1e09}, !- Handle
+  {11a79052-3e26-4590-b2b7-869fd8de1f2c}, !- Name
+  {5f0b3828-b34d-49c9-9c8a-fb3647c841f6}; !- HVAC Component
 
 OS:PortList,
-  {64e3dff1-0dd3-411c-bf65-a30de901b806}, !- Handle
-  {c0bf514e-ee79-4903-8ebd-f0f4150339ed}, !- Name
-  {7fb74bcd-5060-49dc-b80c-10fd9025c34e}; !- HVAC Component
+  {bb96e8a4-d8ef-4084-a7c7-462c67f84539}, !- Handle
+  {74f8ae5f-64f9-48e1-ab69-ae244feee356}, !- Name
+  {5f0b3828-b34d-49c9-9c8a-fb3647c841f6}; !- HVAC Component
 
 OS:Sizing:Zone,
-  {490361d6-ace6-4278-bad9-1d8277d7f492}, !- Handle
-  {7fb74bcd-5060-49dc-b80c-10fd9025c34e}, !- Zone or ZoneList Name
-=======
-  {e749a053-b259-44fb-b1a9-d4a49c4e1d0e}, !- Handle
-  Node 2,                                 !- Name
-  {a370b61e-b0e9-487b-8576-0082e41b2175}, !- Inlet Port
-  ;                                       !- Outlet Port
-
-OS:Connection,
-  {a370b61e-b0e9-487b-8576-0082e41b2175}, !- Handle
-  {d3d245b0-8941-450b-b49f-c85938f6f038}, !- Name
-  {37e17261-9e81-4a76-829c-d90829890c67}, !- Source Object
-  11,                                     !- Outlet Port
-  {e749a053-b259-44fb-b1a9-d4a49c4e1d0e}, !- Target Object
-  2;                                      !- Inlet Port
-
-OS:PortList,
-  {2b1c5a52-5797-41db-a7ce-7078ae80fbcf}, !- Handle
-  {2a53889f-34e8-49d7-a513-fbb10dac220b}, !- Name
-  {37e17261-9e81-4a76-829c-d90829890c67}; !- HVAC Component
-
-OS:PortList,
-  {042017aa-597c-4559-87f3-bc72917edb0b}, !- Handle
-  {777b90ec-a964-4a88-abb6-10cc6c885b96}, !- Name
-  {37e17261-9e81-4a76-829c-d90829890c67}; !- HVAC Component
-
-OS:PortList,
-  {b2bf5ada-e752-4210-b111-b6a2db43e7a4}, !- Handle
-  {17e2070e-fabc-458b-957b-43c915889c83}, !- Name
-  {37e17261-9e81-4a76-829c-d90829890c67}; !- HVAC Component
-
-OS:Sizing:Zone,
-  {428a2bad-a058-4775-97a2-20322d02e4de}, !- Handle
-  {37e17261-9e81-4a76-829c-d90829890c67}, !- Zone or ZoneList Name
->>>>>>> edda4442
+  {b14dbe0f-2f94-469d-b2a6-67c391422851}, !- Handle
+  {5f0b3828-b34d-49c9-9c8a-fb3647c841f6}, !- Zone or ZoneList Name
   SupplyAirTemperature,                   !- Zone Cooling Design Supply Air Temperature Input Method
   14,                                     !- Zone Cooling Design Supply Air Temperature {C}
   11.11,                                  !- Zone Cooling Design Supply Air Temperature Difference {deltaC}
@@ -1186,21 +789,12 @@
   autosize;                               !- Dedicated Outdoor Air High Setpoint Temperature for Design {C}
 
 OS:ZoneHVAC:EquipmentList,
-<<<<<<< HEAD
-  {46e5fd79-f3e1-4edc-aa32-d8c3e9af6d94}, !- Handle
+  {bf93e6ca-b1e5-43ed-9234-cec879537e00}, !- Handle
   Zone HVAC Equipment List 2,             !- Name
-  {7fb74bcd-5060-49dc-b80c-10fd9025c34e}; !- Thermal Zone
+  {5f0b3828-b34d-49c9-9c8a-fb3647c841f6}; !- Thermal Zone
 
 OS:SpaceType,
-  {c8ef6a61-032e-4d60-b4aa-97c7df73ee58}, !- Handle
-=======
-  {19b7b531-a73d-40f2-9436-7ab438ca8072}, !- Handle
-  Zone HVAC Equipment List 2,             !- Name
-  {37e17261-9e81-4a76-829c-d90829890c67}; !- Thermal Zone
-
-OS:SpaceType,
-  {f967129b-8a86-4e8d-9136-6c737102ed85}, !- Handle
->>>>>>> edda4442
+  {b9987079-92f3-4d91-a10e-0ef028fbd8ee}, !- Handle
   Space Type 2,                           !- Name
   ,                                       !- Default Construction Set Name
   ,                                       !- Default Schedule Set Name
@@ -1211,23 +805,13 @@
   unfinished basement;                    !- Standards Space Type
 
 OS:Surface,
-<<<<<<< HEAD
-  {90ee27d3-c83a-425e-a610-2a078a84095f}, !- Handle
+  {85be889e-24c6-4196-a16f-04c55f023c18}, !- Handle
   Surface 13,                             !- Name
   Floor,                                  !- Surface Type
   ,                                       !- Construction Name
-  {477ab6ab-0483-48c0-be9b-d4d9d56f8ebb}, !- Space Name
+  {4f6452c0-8f74-4b82-9ee3-9602d169edd4}, !- Space Name
   Surface,                                !- Outside Boundary Condition
-  {d15e17a5-a11b-46a4-8624-74bcc8d1a222}, !- Outside Boundary Condition Object
-=======
-  {60839da9-e3b1-4712-a701-5c3a190ea052}, !- Handle
-  Surface 13,                             !- Name
-  Floor,                                  !- Surface Type
-  ,                                       !- Construction Name
-  {b9ae8ca2-a8a9-4885-95fe-6e92ab801346}, !- Space Name
-  Surface,                                !- Outside Boundary Condition
-  {edfdef62-a746-4d0b-ad7e-d954e061db0a}, !- Outside Boundary Condition Object
->>>>>>> edda4442
+  {a2ac3f77-4204-42dc-bedd-15180de3eec9}, !- Outside Boundary Condition Object
   NoSun,                                  !- Sun Exposure
   NoWind,                                 !- Wind Exposure
   ,                                       !- View Factor to Ground
@@ -1238,19 +822,11 @@
   4.572, -9.144, 4.8768;                  !- X,Y,Z Vertex 4 {m}
 
 OS:Surface,
-<<<<<<< HEAD
-  {39632ee0-2384-4c1d-8e77-39ce69a60c94}, !- Handle
+  {b41a0154-33fa-4dc9-9ed6-089486c68e42}, !- Handle
   Surface 14,                             !- Name
   RoofCeiling,                            !- Surface Type
   ,                                       !- Construction Name
-  {477ab6ab-0483-48c0-be9b-d4d9d56f8ebb}, !- Space Name
-=======
-  {7dce80e9-1b71-479d-a28e-fe2202aa42f7}, !- Handle
-  Surface 14,                             !- Name
-  RoofCeiling,                            !- Surface Type
-  ,                                       !- Construction Name
-  {b9ae8ca2-a8a9-4885-95fe-6e92ab801346}, !- Space Name
->>>>>>> edda4442
+  {4f6452c0-8f74-4b82-9ee3-9602d169edd4}, !- Space Name
   Outdoors,                               !- Outside Boundary Condition
   ,                                       !- Outside Boundary Condition Object
   SunExposed,                             !- Sun Exposure
@@ -1263,19 +839,11 @@
   0, 0, 4.8768;                           !- X,Y,Z Vertex 4 {m}
 
 OS:Surface,
-<<<<<<< HEAD
-  {9ec1b42f-2049-4f9c-8a67-35b6b88a03db}, !- Handle
+  {93aa7bc2-3620-4b7c-8401-1e2a1df6f9c5}, !- Handle
   Surface 15,                             !- Name
   RoofCeiling,                            !- Surface Type
   ,                                       !- Construction Name
-  {477ab6ab-0483-48c0-be9b-d4d9d56f8ebb}, !- Space Name
-=======
-  {585acff6-dd4f-41c1-99b8-c947050a3d9b}, !- Handle
-  Surface 15,                             !- Name
-  RoofCeiling,                            !- Surface Type
-  ,                                       !- Construction Name
-  {b9ae8ca2-a8a9-4885-95fe-6e92ab801346}, !- Space Name
->>>>>>> edda4442
+  {4f6452c0-8f74-4b82-9ee3-9602d169edd4}, !- Space Name
   Outdoors,                               !- Outside Boundary Condition
   ,                                       !- Outside Boundary Condition Object
   SunExposed,                             !- Sun Exposure
@@ -1288,19 +856,11 @@
   4.572, -9.144, 4.8768;                  !- X,Y,Z Vertex 4 {m}
 
 OS:Surface,
-<<<<<<< HEAD
-  {394fe326-b3f4-4da9-8582-3e43c488fa5e}, !- Handle
+  {433111eb-6b30-4235-a87e-9c3e15890990}, !- Handle
   Surface 16,                             !- Name
   Wall,                                   !- Surface Type
   ,                                       !- Construction Name
-  {477ab6ab-0483-48c0-be9b-d4d9d56f8ebb}, !- Space Name
-=======
-  {6384df3f-c321-49af-8cad-9ee93abde428}, !- Handle
-  Surface 16,                             !- Name
-  Wall,                                   !- Surface Type
-  ,                                       !- Construction Name
-  {b9ae8ca2-a8a9-4885-95fe-6e92ab801346}, !- Space Name
->>>>>>> edda4442
+  {4f6452c0-8f74-4b82-9ee3-9602d169edd4}, !- Space Name
   Outdoors,                               !- Outside Boundary Condition
   ,                                       !- Outside Boundary Condition Object
   SunExposed,                             !- Sun Exposure
@@ -1312,19 +872,11 @@
   0, -9.144, 4.8768;                      !- X,Y,Z Vertex 3 {m}
 
 OS:Surface,
-<<<<<<< HEAD
-  {b9300826-4962-4db0-b1d5-820e67a3f7d6}, !- Handle
+  {01866e2e-6d9a-46a9-a057-5f915133c390}, !- Handle
   Surface 17,                             !- Name
   Wall,                                   !- Surface Type
   ,                                       !- Construction Name
-  {477ab6ab-0483-48c0-be9b-d4d9d56f8ebb}, !- Space Name
-=======
-  {4d229257-8c91-4460-a4ea-cd0e5efe454a}, !- Handle
-  Surface 17,                             !- Name
-  Wall,                                   !- Surface Type
-  ,                                       !- Construction Name
-  {b9ae8ca2-a8a9-4885-95fe-6e92ab801346}, !- Space Name
->>>>>>> edda4442
+  {4f6452c0-8f74-4b82-9ee3-9602d169edd4}, !- Space Name
   Adiabatic,                              !- Outside Boundary Condition
   ,                                       !- Outside Boundary Condition Object
   NoSun,                                  !- Sun Exposure
@@ -1336,15 +888,9 @@
   4.572, 0, 4.8768;                       !- X,Y,Z Vertex 3 {m}
 
 OS:Space,
-<<<<<<< HEAD
-  {477ab6ab-0483-48c0-be9b-d4d9d56f8ebb}, !- Handle
+  {4f6452c0-8f74-4b82-9ee3-9602d169edd4}, !- Handle
   unfinished attic space,                 !- Name
-  {df5924cf-e0e3-4001-b5cc-42137bfa5c5e}, !- Space Type Name
-=======
-  {b9ae8ca2-a8a9-4885-95fe-6e92ab801346}, !- Handle
-  unfinished attic space,                 !- Name
-  {d076425c-e982-497e-9d7d-87b26eccd001}, !- Space Type Name
->>>>>>> edda4442
+  {447c835c-c1a2-4c83-a8d6-a053122ace2d}, !- Space Type Name
   ,                                       !- Default Construction Set Name
   ,                                       !- Default Schedule Set Name
   ,                                       !- Direction of Relative North {deg}
@@ -1352,17 +898,10 @@
   ,                                       !- Y Origin {m}
   ,                                       !- Z Origin {m}
   ,                                       !- Building Story Name
-<<<<<<< HEAD
-  {57c33552-6d40-45fe-b9bf-a62d15a03cbf}; !- Thermal Zone Name
+  {0b332cbb-7a84-4717-aeed-296f4223f985}; !- Thermal Zone Name
 
 OS:ThermalZone,
-  {57c33552-6d40-45fe-b9bf-a62d15a03cbf}, !- Handle
-=======
-  {c7cf5cfc-0da8-4936-b5cb-5acec8254489}; !- Thermal Zone Name
-
-OS:ThermalZone,
-  {c7cf5cfc-0da8-4936-b5cb-5acec8254489}, !- Handle
->>>>>>> edda4442
+  {0b332cbb-7a84-4717-aeed-296f4223f985}, !- Handle
   unfinished attic zone,                  !- Name
   ,                                       !- Multiplier
   ,                                       !- Ceiling Height {m}
@@ -1371,17 +910,10 @@
   ,                                       !- Zone Inside Convection Algorithm
   ,                                       !- Zone Outside Convection Algorithm
   ,                                       !- Zone Conditioning Equipment List Name
-<<<<<<< HEAD
-  {77361d40-197b-4831-94cd-b52293089ab9}, !- Zone Air Inlet Port List
-  {deef9e37-12ae-4a6f-8c84-18c2358c5939}, !- Zone Air Exhaust Port List
-  {63edca44-813c-4d7c-859a-d522203bac1c}, !- Zone Air Node Name
-  {32df709b-5d2e-4cc6-8e9b-79333ec50e49}, !- Zone Return Air Port List
-=======
-  {ea2258c2-0cbb-4236-b694-0212d2c17cf1}, !- Zone Air Inlet Port List
-  {3fe501c0-9b23-4763-9eef-82ccfe3d05d9}, !- Zone Air Exhaust Port List
-  {8cb1fec6-1214-4d2e-9ed8-2e78da1c9f0f}, !- Zone Air Node Name
-  {710832de-051d-42d7-a591-0f740513caf7}, !- Zone Return Air Port List
->>>>>>> edda4442
+  {0824c20b-c46f-4857-ac90-797603c49aee}, !- Zone Air Inlet Port List
+  {76397d7d-5663-4c52-ab2a-e513d4527f80}, !- Zone Air Exhaust Port List
+  {4632a0ab-6a97-4a60-9ac6-827d40c0a292}, !- Zone Air Node Name
+  {95fe8a64-7da1-4f56-aeaa-8a810054d64c}, !- Zone Return Air Port List
   ,                                       !- Primary Daylighting Control Name
   ,                                       !- Fraction of Zone Controlled by Primary Daylighting Control
   ,                                       !- Secondary Daylighting Control Name
@@ -1392,71 +924,37 @@
   No;                                     !- Use Ideal Air Loads
 
 OS:Node,
-<<<<<<< HEAD
-  {f6d26238-d3d4-4015-bed0-9dc6816b257e}, !- Handle
+  {fb4dd557-7dd2-4391-aa63-34cf5cd6de32}, !- Handle
   Node 3,                                 !- Name
-  {63edca44-813c-4d7c-859a-d522203bac1c}, !- Inlet Port
+  {4632a0ab-6a97-4a60-9ac6-827d40c0a292}, !- Inlet Port
   ;                                       !- Outlet Port
 
 OS:Connection,
-  {63edca44-813c-4d7c-859a-d522203bac1c}, !- Handle
-  {f3051cc8-f34c-4684-9336-9821f8ebca87}, !- Name
-  {57c33552-6d40-45fe-b9bf-a62d15a03cbf}, !- Source Object
+  {4632a0ab-6a97-4a60-9ac6-827d40c0a292}, !- Handle
+  {880d7c51-6ec1-475b-bee5-3cddbd99b29a}, !- Name
+  {0b332cbb-7a84-4717-aeed-296f4223f985}, !- Source Object
   11,                                     !- Outlet Port
-  {f6d26238-d3d4-4015-bed0-9dc6816b257e}, !- Target Object
+  {fb4dd557-7dd2-4391-aa63-34cf5cd6de32}, !- Target Object
   2;                                      !- Inlet Port
 
 OS:PortList,
-  {77361d40-197b-4831-94cd-b52293089ab9}, !- Handle
-  {af3781de-0131-4530-9a32-f6c47547b3c5}, !- Name
-  {57c33552-6d40-45fe-b9bf-a62d15a03cbf}; !- HVAC Component
+  {0824c20b-c46f-4857-ac90-797603c49aee}, !- Handle
+  {f67bbc05-0bd0-4f68-8776-8c62ddacb84b}, !- Name
+  {0b332cbb-7a84-4717-aeed-296f4223f985}; !- HVAC Component
 
 OS:PortList,
-  {deef9e37-12ae-4a6f-8c84-18c2358c5939}, !- Handle
-  {97155ecf-c8a0-47c1-9524-e7894c1727fa}, !- Name
-  {57c33552-6d40-45fe-b9bf-a62d15a03cbf}; !- HVAC Component
+  {76397d7d-5663-4c52-ab2a-e513d4527f80}, !- Handle
+  {139dfae2-a16a-475b-8d34-cf1886d013c9}, !- Name
+  {0b332cbb-7a84-4717-aeed-296f4223f985}; !- HVAC Component
 
 OS:PortList,
-  {32df709b-5d2e-4cc6-8e9b-79333ec50e49}, !- Handle
-  {93b012ca-81cd-4d2a-925e-533095a2f64e}, !- Name
-  {57c33552-6d40-45fe-b9bf-a62d15a03cbf}; !- HVAC Component
+  {95fe8a64-7da1-4f56-aeaa-8a810054d64c}, !- Handle
+  {8352b7c3-5623-47c6-b6be-e4817e49d44d}, !- Name
+  {0b332cbb-7a84-4717-aeed-296f4223f985}; !- HVAC Component
 
 OS:Sizing:Zone,
-  {da7411ea-5390-41b2-95ba-4836bfa256af}, !- Handle
-  {57c33552-6d40-45fe-b9bf-a62d15a03cbf}, !- Zone or ZoneList Name
-=======
-  {3cd72ae0-e000-4eca-8e63-eb71e92860ff}, !- Handle
-  Node 3,                                 !- Name
-  {8cb1fec6-1214-4d2e-9ed8-2e78da1c9f0f}, !- Inlet Port
-  ;                                       !- Outlet Port
-
-OS:Connection,
-  {8cb1fec6-1214-4d2e-9ed8-2e78da1c9f0f}, !- Handle
-  {d734ca40-8ff8-4ea0-9d8b-721b2bdd6654}, !- Name
-  {c7cf5cfc-0da8-4936-b5cb-5acec8254489}, !- Source Object
-  11,                                     !- Outlet Port
-  {3cd72ae0-e000-4eca-8e63-eb71e92860ff}, !- Target Object
-  2;                                      !- Inlet Port
-
-OS:PortList,
-  {ea2258c2-0cbb-4236-b694-0212d2c17cf1}, !- Handle
-  {2bb44bb0-ae95-4b93-9028-f5c51394fdfc}, !- Name
-  {c7cf5cfc-0da8-4936-b5cb-5acec8254489}; !- HVAC Component
-
-OS:PortList,
-  {3fe501c0-9b23-4763-9eef-82ccfe3d05d9}, !- Handle
-  {87e0fd36-d496-492b-9cb9-b23ff2632061}, !- Name
-  {c7cf5cfc-0da8-4936-b5cb-5acec8254489}; !- HVAC Component
-
-OS:PortList,
-  {710832de-051d-42d7-a591-0f740513caf7}, !- Handle
-  {97c56f3c-18ca-4fb9-bc1a-eeea2cd429a1}, !- Name
-  {c7cf5cfc-0da8-4936-b5cb-5acec8254489}; !- HVAC Component
-
-OS:Sizing:Zone,
-  {1d313143-b80d-426d-8867-a1e5937ee7cf}, !- Handle
-  {c7cf5cfc-0da8-4936-b5cb-5acec8254489}, !- Zone or ZoneList Name
->>>>>>> edda4442
+  {b22148a2-e404-4756-8ad9-ab2e01f0a67f}, !- Handle
+  {0b332cbb-7a84-4717-aeed-296f4223f985}, !- Zone or ZoneList Name
   SupplyAirTemperature,                   !- Zone Cooling Design Supply Air Temperature Input Method
   14,                                     !- Zone Cooling Design Supply Air Temperature {C}
   11.11,                                  !- Zone Cooling Design Supply Air Temperature Difference {deltaC}
@@ -1485,21 +983,12 @@
   autosize;                               !- Dedicated Outdoor Air High Setpoint Temperature for Design {C}
 
 OS:ZoneHVAC:EquipmentList,
-<<<<<<< HEAD
-  {29dbb214-b7c7-488a-b11a-532fe761a248}, !- Handle
+  {6b5c9906-84c7-446c-be9c-e676a588da91}, !- Handle
   Zone HVAC Equipment List 3,             !- Name
-  {57c33552-6d40-45fe-b9bf-a62d15a03cbf}; !- Thermal Zone
+  {0b332cbb-7a84-4717-aeed-296f4223f985}; !- Thermal Zone
 
 OS:SpaceType,
-  {df5924cf-e0e3-4001-b5cc-42137bfa5c5e}, !- Handle
-=======
-  {00bc5e52-9e7b-4d7a-9ecb-251717fb1f7d}, !- Handle
-  Zone HVAC Equipment List 3,             !- Name
-  {c7cf5cfc-0da8-4936-b5cb-5acec8254489}; !- Thermal Zone
-
-OS:SpaceType,
-  {d076425c-e982-497e-9d7d-87b26eccd001}, !- Handle
->>>>>>> edda4442
+  {447c835c-c1a2-4c83-a8d6-a053122ace2d}, !- Handle
   Space Type 3,                           !- Name
   ,                                       !- Default Construction Set Name
   ,                                       !- Default Schedule Set Name
@@ -1510,23 +999,14 @@
   unfinished attic;                       !- Standards Space Type
 
 OS:BuildingUnit,
-<<<<<<< HEAD
-  {e6a91ea7-dfdf-4856-96ef-5af5693ec7c3}, !- Handle
-=======
-  {05efd69f-ceab-45e6-b316-a4175d6f05f7}, !- Handle
->>>>>>> edda4442
+  {d27da661-b2c8-42b7-bb71-31242721e8a7}, !- Handle
   unit 1,                                 !- Name
   ,                                       !- Rendering Color
   Residential;                            !- Building Unit Type
 
 OS:AdditionalProperties,
-<<<<<<< HEAD
-  {2dbd6819-520d-4863-93f7-8599c79ccee6}, !- Handle
-  {e6a91ea7-dfdf-4856-96ef-5af5693ec7c3}, !- Object Name
-=======
-  {2efb684a-ae87-4a94-a9bb-8428c24f047d}, !- Handle
-  {05efd69f-ceab-45e6-b316-a4175d6f05f7}, !- Object Name
->>>>>>> edda4442
+  {9cdc38f7-82c4-4736-9a84-93f1e0436c71}, !- Handle
+  {d27da661-b2c8-42b7-bb71-31242721e8a7}, !- Object Name
   NumberOfBedrooms,                       !- Feature Name 1
   Integer,                                !- Feature Data Type 1
   3,                                      !- Feature Value 1
@@ -1538,20 +1018,12 @@
   3.3900000000000001;                     !- Feature Value 3
 
 OS:External:File,
-<<<<<<< HEAD
-  {446d03a4-640a-4a0f-9d2c-793718158bc7}, !- Handle
-=======
-  {5fbb00c4-0863-4504-92c8-04ae9ec633d9}, !- Handle
->>>>>>> edda4442
+  {ce1a47ea-615c-43bc-b1c7-12b82bce79eb}, !- Handle
   8760.csv,                               !- Name
   8760.csv;                               !- File Name
 
 OS:Schedule:Day,
-<<<<<<< HEAD
-  {25655ca4-a515-41d6-ac79-2a6d79a71bf3}, !- Handle
-=======
-  {149c227a-a6db-4a83-8110-a6273c383064}, !- Handle
->>>>>>> edda4442
+  {70f2ae4f-0840-4e9b-b7f5-781e9556c328}, !- Handle
   Schedule Day 1,                         !- Name
   ,                                       !- Schedule Type Limits Name
   ,                                       !- Interpolate to Timestep
@@ -1560,11 +1032,7 @@
   0;                                      !- Value Until Time 1
 
 OS:Schedule:Day,
-<<<<<<< HEAD
-  {6c707f1a-d577-424d-bc1f-a96395d98c4f}, !- Handle
-=======
-  {1c0fd51f-ec77-4b95-b09c-d661335e29bb}, !- Handle
->>>>>>> edda4442
+  {4c8d9c40-a55f-402c-a676-2211531c674e}, !- Handle
   Schedule Day 2,                         !- Name
   ,                                       !- Schedule Type Limits Name
   ,                                       !- Interpolate to Timestep
@@ -1573,17 +1041,10 @@
   1;                                      !- Value Until Time 1
 
 OS:Schedule:File,
-<<<<<<< HEAD
-  {de9acc38-77af-4a3b-ba2f-15f665b57186}, !- Handle
+  {2319e3cb-3bd1-47ee-ae2b-1fc80438f443}, !- Handle
   occupants,                              !- Name
-  {f03d059f-37aa-401f-bc8b-134da8e6fbfa}, !- Schedule Type Limits Name
-  {446d03a4-640a-4a0f-9d2c-793718158bc7}, !- External File Name
-=======
-  {4ca675cf-ab28-4c3a-99f5-645f80e8ec54}, !- Handle
-  occupants,                              !- Name
-  {ad01d1b8-df83-4e9a-bdaa-26179ba281e5}, !- Schedule Type Limits Name
-  {5fbb00c4-0863-4504-92c8-04ae9ec633d9}, !- External File Name
->>>>>>> edda4442
+  {3fd329b8-a132-46f6-9e38-960d2a47e6d7}, !- Schedule Type Limits Name
+  {ce1a47ea-615c-43bc-b1c7-12b82bce79eb}, !- External File Name
   1,                                      !- Column Number
   1,                                      !- Rows to Skip at Top
   8760,                                   !- Number of Hours of Data
@@ -1592,40 +1053,23 @@
   60;                                     !- Minutes per Item
 
 OS:Schedule:Ruleset,
-<<<<<<< HEAD
-  {0eef15c9-71f1-4811-9333-5f0c06138144}, !- Handle
+  {2eaf31fd-b37d-4f8e-bdc1-e327cae59d6f}, !- Handle
   Schedule Ruleset 1,                     !- Name
-  {9badfb51-5499-4617-9408-5534a5fcb40d}, !- Schedule Type Limits Name
-  {256ffa48-dfd4-4c44-9a88-c8ceb014f2a7}; !- Default Day Schedule Name
+  {29735fb7-07ed-4cc6-a21b-c171e1db8c35}, !- Schedule Type Limits Name
+  {82752ec9-a77e-46c6-845d-4000be51a2eb}; !- Default Day Schedule Name
 
 OS:Schedule:Day,
-  {256ffa48-dfd4-4c44-9a88-c8ceb014f2a7}, !- Handle
+  {82752ec9-a77e-46c6-845d-4000be51a2eb}, !- Handle
   Schedule Day 3,                         !- Name
-  {9badfb51-5499-4617-9408-5534a5fcb40d}, !- Schedule Type Limits Name
-=======
-  {6153f583-a036-4b89-8c08-c1b71f21fab5}, !- Handle
-  Schedule Ruleset 1,                     !- Name
-  {7d29f22d-02da-42fe-9c04-2f9c0604a2a7}, !- Schedule Type Limits Name
-  {9bfa61e3-1055-42c2-8d31-418d369ac4c4}; !- Default Day Schedule Name
-
-OS:Schedule:Day,
-  {9bfa61e3-1055-42c2-8d31-418d369ac4c4}, !- Handle
-  Schedule Day 3,                         !- Name
-  {7d29f22d-02da-42fe-9c04-2f9c0604a2a7}, !- Schedule Type Limits Name
->>>>>>> edda4442
+  {29735fb7-07ed-4cc6-a21b-c171e1db8c35}, !- Schedule Type Limits Name
   ,                                       !- Interpolate to Timestep
   24,                                     !- Hour 1
   0,                                      !- Minute 1
   112.539290946133;                       !- Value Until Time 1
 
 OS:People:Definition,
-<<<<<<< HEAD
-  {5eacb408-9f04-43b5-a61a-395cc3561260}, !- Handle
+  {f9204486-98bf-4679-a2f4-5a837a4870c2}, !- Handle
   res occupants|living space|story 2,     !- Name
-=======
-  {1ba37849-d23e-4cb5-8185-c6b90f0af1f2}, !- Handle
-  res occupants|living space,             !- Name
->>>>>>> edda4442
   People,                                 !- Number of People Calculation Method
   1.695,                                  !- Number of People {people}
   ,                                       !- People per Space Floor Area {person/m2}
@@ -1637,21 +1081,12 @@
   ZoneAveraged;                           !- Mean Radiant Temperature Calculation Type
 
 OS:People,
-<<<<<<< HEAD
-  {b18b42de-1dd1-49f2-bb9b-c4360987b86f}, !- Handle
+  {c54beebc-4002-404e-9b13-374d272c004d}, !- Handle
   res occupants|living space|story 2,     !- Name
-  {5eacb408-9f04-43b5-a61a-395cc3561260}, !- People Definition Name
-  {698d353a-4f68-4395-bf5a-755ee90491c9}, !- Space or SpaceType Name
-  {de9acc38-77af-4a3b-ba2f-15f665b57186}, !- Number of People Schedule Name
-  {0eef15c9-71f1-4811-9333-5f0c06138144}, !- Activity Level Schedule Name
-=======
-  {8a8c2e84-efc6-4cb0-86b1-956fcfe0b357}, !- Handle
-  res occupants|living space,             !- Name
-  {1ba37849-d23e-4cb5-8185-c6b90f0af1f2}, !- People Definition Name
-  {7c0d37aa-7d67-4264-810d-20db9dcd105a}, !- Space or SpaceType Name
-  {4ca675cf-ab28-4c3a-99f5-645f80e8ec54}, !- Number of People Schedule Name
-  {6153f583-a036-4b89-8c08-c1b71f21fab5}, !- Activity Level Schedule Name
->>>>>>> edda4442
+  {f9204486-98bf-4679-a2f4-5a837a4870c2}, !- People Definition Name
+  {d546ba3a-b57e-4349-a547-05d7b3ed13a2}, !- Space or SpaceType Name
+  {2319e3cb-3bd1-47ee-ae2b-1fc80438f443}, !- Number of People Schedule Name
+  {2eaf31fd-b37d-4f8e-bdc1-e327cae59d6f}, !- Activity Level Schedule Name
   ,                                       !- Surface Name/Angle Factor List Name
   ,                                       !- Work Efficiency Schedule Name
   ,                                       !- Clothing Insulation Schedule Name
@@ -1659,11 +1094,7 @@
   1;                                      !- Multiplier
 
 OS:ScheduleTypeLimits,
-<<<<<<< HEAD
-  {9badfb51-5499-4617-9408-5534a5fcb40d}, !- Handle
-=======
-  {7d29f22d-02da-42fe-9c04-2f9c0604a2a7}, !- Handle
->>>>>>> edda4442
+  {29735fb7-07ed-4cc6-a21b-c171e1db8c35}, !- Handle
   ActivityLevel,                          !- Name
   0,                                      !- Lower Limit Value
   ,                                       !- Upper Limit Value
@@ -1671,24 +1102,15 @@
   ActivityLevel;                          !- Unit Type
 
 OS:ScheduleTypeLimits,
-<<<<<<< HEAD
-  {f03d059f-37aa-401f-bc8b-134da8e6fbfa}, !- Handle
-=======
-  {ad01d1b8-df83-4e9a-bdaa-26179ba281e5}, !- Handle
->>>>>>> edda4442
+  {3fd329b8-a132-46f6-9e38-960d2a47e6d7}, !- Handle
   Fractional,                             !- Name
   0,                                      !- Lower Limit Value
   1,                                      !- Upper Limit Value
   Continuous;                             !- Numeric Type
 
 OS:People:Definition,
-<<<<<<< HEAD
-  {5ae2c44d-80db-4996-bfa0-168dfe3be861}, !- Handle
+  {afee5254-e67b-4b37-9837-c76dbefe667f}, !- Handle
   res occupants|living space,             !- Name
-=======
-  {8e64dfb8-1d9e-4c21-a06d-295b264f7b31}, !- Handle
-  res occupants|living space|story 2,     !- Name
->>>>>>> edda4442
   People,                                 !- Number of People Calculation Method
   1.695,                                  !- Number of People {people}
   ,                                       !- People per Space Floor Area {person/m2}
@@ -1700,21 +1122,12 @@
   ZoneAveraged;                           !- Mean Radiant Temperature Calculation Type
 
 OS:People,
-<<<<<<< HEAD
-  {11011510-90a9-4867-9515-cbbeb3dd601b}, !- Handle
+  {f90cdd72-20b2-4ade-99d8-719761b06f1f}, !- Handle
   res occupants|living space,             !- Name
-  {5ae2c44d-80db-4996-bfa0-168dfe3be861}, !- People Definition Name
-  {0f346c2b-fbbd-46b7-baa7-ce4386f56471}, !- Space or SpaceType Name
-  {de9acc38-77af-4a3b-ba2f-15f665b57186}, !- Number of People Schedule Name
-  {0eef15c9-71f1-4811-9333-5f0c06138144}, !- Activity Level Schedule Name
-=======
-  {f90b0e61-e5a7-403d-a476-af67bd8f5dc2}, !- Handle
-  res occupants|living space|story 2,     !- Name
-  {8e64dfb8-1d9e-4c21-a06d-295b264f7b31}, !- People Definition Name
-  {d9942171-dd91-4332-b794-73b85ce68895}, !- Space or SpaceType Name
-  {4ca675cf-ab28-4c3a-99f5-645f80e8ec54}, !- Number of People Schedule Name
-  {6153f583-a036-4b89-8c08-c1b71f21fab5}, !- Activity Level Schedule Name
->>>>>>> edda4442
+  {afee5254-e67b-4b37-9837-c76dbefe667f}, !- People Definition Name
+  {c4ea5468-3962-4cbd-a7c3-04d8f0f3deaa}, !- Space or SpaceType Name
+  {2319e3cb-3bd1-47ee-ae2b-1fc80438f443}, !- Number of People Schedule Name
+  {2eaf31fd-b37d-4f8e-bdc1-e327cae59d6f}, !- Activity Level Schedule Name
   ,                                       !- Surface Name/Angle Factor List Name
   ,                                       !- Work Efficiency Schedule Name
   ,                                       !- Clothing Insulation Schedule Name
