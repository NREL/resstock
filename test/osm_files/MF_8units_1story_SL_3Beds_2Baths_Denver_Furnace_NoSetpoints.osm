--- conflicted
+++ resolved
@@ -1,54 +1,26 @@
 !- NOTE: Auto-generated from /test/osw_files/MF_8units_1story_SL_3Beds_2Baths_Denver_Furnace_NoSetpoints.osw
 
 OS:Version,
-<<<<<<< HEAD
-  {3eb8dd65-a814-43be-be54-3d9c4b70f909}, !- Handle
-  2.9.0;                                  !- Version Identifier
-
-OS:SimulationControl,
-  {b3f33066-0b27-4061-9d05-4cf534ae4d56}, !- Handle
-=======
   {15219d7f-d991-46bb-ae3d-26894f31f6e0}, !- Handle
   2.9.0;                                  !- Version Identifier
 
 OS:SimulationControl,
   {29b54e53-6230-451c-87f9-032ca168ff20}, !- Handle
->>>>>>> f42044b5
   ,                                       !- Do Zone Sizing Calculation
   ,                                       !- Do System Sizing Calculation
   ,                                       !- Do Plant Sizing Calculation
   No;                                     !- Run Simulation for Sizing Periods
 
 OS:Timestep,
-<<<<<<< HEAD
-  {9963b6a8-aa9b-484f-9580-d2fca1b364d0}, !- Handle
-  6;                                      !- Number of Timesteps per Hour
-
-OS:ShadowCalculation,
-  {689bf80e-dd96-401a-b61e-3bc8fa990abd}, !- Handle
-=======
   {0719f9d7-3c15-4ada-8edf-a9be86e87b31}, !- Handle
   6;                                      !- Number of Timesteps per Hour
 
 OS:ShadowCalculation,
   {c97593ec-9158-4951-8ad6-a6cf4b69af2f}, !- Handle
->>>>>>> f42044b5
   20,                                     !- Calculation Frequency
   200;                                    !- Maximum Figures in Shadow Overlap Calculations
 
 OS:SurfaceConvectionAlgorithm:Outside,
-<<<<<<< HEAD
-  {fc74e9fa-83ca-43c8-9f24-ee7eee0bb595}, !- Handle
-  DOE-2;                                  !- Algorithm
-
-OS:SurfaceConvectionAlgorithm:Inside,
-  {a50494e6-cc3a-45d6-9545-f66a404002fa}, !- Handle
-  TARP;                                   !- Algorithm
-
-OS:ZoneCapacitanceMultiplier:ResearchSpecial,
-  {65d7940d-ae72-4655-a8ad-eced355e17b2}, !- Handle
-  ,                                       !- Temperature Capacity Multiplier
-=======
   {9831a9c4-ce8c-40ae-abab-7037587a6f73}, !- Handle
   DOE-2;                                  !- Algorithm
 
@@ -59,16 +31,11 @@
 OS:ZoneCapacitanceMultiplier:ResearchSpecial,
   {d8a06a34-1285-419a-8030-5e1104cfcba5}, !- Handle
   3.6,                                    !- Temperature Capacity Multiplier
->>>>>>> f42044b5
   15,                                     !- Humidity Capacity Multiplier
   ;                                       !- Carbon Dioxide Capacity Multiplier
 
 OS:RunPeriod,
-<<<<<<< HEAD
-  {b96db989-a4c9-45f3-934a-b96825b250a5}, !- Handle
-=======
   {e89d4f85-e8f4-4cd4-b58d-694e18ba964a}, !- Handle
->>>>>>> f42044b5
   Run Period 1,                           !- Name
   1,                                      !- Begin Month
   1,                                      !- Begin Day of Month
@@ -82,21 +49,13 @@
   ;                                       !- Number of Times Runperiod to be Repeated
 
 OS:YearDescription,
-<<<<<<< HEAD
-  {ddcbcaff-013a-401e-8f8f-fcce9879b640}, !- Handle
-=======
   {91c3f842-3648-4d5c-a630-291daf45547e}, !- Handle
->>>>>>> f42044b5
   2007,                                   !- Calendar Year
   ,                                       !- Day of Week for Start Day
   ;                                       !- Is Leap Year
 
 OS:WeatherFile,
-<<<<<<< HEAD
-  {eed8e924-cf39-4ec6-b5f0-67242a5f1167}, !- Handle
-=======
   {e4b56fd6-ff82-46d6-bc85-76576107626c}, !- Handle
->>>>>>> f42044b5
   Denver Intl Ap,                         !- City
   CO,                                     !- State Province Region
   USA,                                    !- Country
@@ -110,13 +69,8 @@
   E23378AA;                               !- Checksum
 
 OS:AdditionalProperties,
-<<<<<<< HEAD
-  {d03ab254-ddb5-497e-9321-594a00afe6a0}, !- Handle
-  {eed8e924-cf39-4ec6-b5f0-67242a5f1167}, !- Object Name
-=======
   {8ff58304-c139-4a9c-95ae-1a478863afec}, !- Handle
   {e4b56fd6-ff82-46d6-bc85-76576107626c}, !- Object Name
->>>>>>> f42044b5
   EPWHeaderCity,                          !- Feature Name 1
   String,                                 !- Feature Data Type 1
   Denver Intl Ap,                         !- Feature Value 1
@@ -224,11 +178,7 @@
   84;                                     !- Feature Value 35
 
 OS:Site,
-<<<<<<< HEAD
-  {9ebaaf93-4d58-4109-b5c1-f4856ee13d35}, !- Handle
-=======
   {bacfaa3d-af7a-45b1-a4fd-bb1bd1f425bd}, !- Handle
->>>>>>> f42044b5
   Denver Intl Ap_CO_USA,                  !- Name
   39.83,                                  !- Latitude {deg}
   -104.65,                                !- Longitude {deg}
@@ -237,11 +187,7 @@
   ;                                       !- Terrain
 
 OS:ClimateZones,
-<<<<<<< HEAD
-  {0759b13b-3e07-4505-a974-e84c0bfbb215}, !- Handle
-=======
   {77b06410-4783-4380-b6e4-4d919754d285}, !- Handle
->>>>>>> f42044b5
   ,                                       !- Active Institution
   ,                                       !- Active Year
   ,                                       !- Climate Zone Institution Name 1
@@ -254,31 +200,19 @@
   Cold;                                   !- Climate Zone Value 2
 
 OS:Site:WaterMainsTemperature,
-<<<<<<< HEAD
-  {d2450960-04e1-41ad-b710-7c92aa3aafd4}, !- Handle
-=======
   {309b9ace-5efc-4531-8274-15ba7f491caa}, !- Handle
->>>>>>> f42044b5
   Correlation,                            !- Calculation Method
   ,                                       !- Temperature Schedule Name
   10.8753424657535,                       !- Annual Average Outdoor Air Temperature {C}
   23.1524007936508;                       !- Maximum Difference In Monthly Average Outdoor Air Temperatures {deltaC}
 
 OS:RunPeriodControl:DaylightSavingTime,
-<<<<<<< HEAD
-  {537bf649-187a-48ab-91b0-f46049103d2d}, !- Handle
-=======
   {30a0b475-50d5-455a-b58f-6ccb5f7a0d1f}, !- Handle
->>>>>>> f42044b5
   4/7,                                    !- Start Date
   10/26;                                  !- End Date
 
 OS:Site:GroundTemperature:Deep,
-<<<<<<< HEAD
-  {eed80f04-1b5e-444d-94d9-9c1568a6ab10}, !- Handle
-=======
   {ef328dba-8c06-46ed-bc5b-7b146d42b5fa}, !- Handle
->>>>>>> f42044b5
   10.8753424657535,                       !- January Deep Ground Temperature {C}
   10.8753424657535,                       !- February Deep Ground Temperature {C}
   10.8753424657535,                       !- March Deep Ground Temperature {C}
@@ -293,11 +227,7 @@
   10.8753424657535;                       !- December Deep Ground Temperature {C}
 
 OS:Building,
-<<<<<<< HEAD
-  {3d7a6edb-552a-4064-a6f5-2ff455f3bd88}, !- Handle
-=======
   {3d7de3a5-99cc-4538-b5b8-4d122f2164af}, !- Handle
->>>>>>> f42044b5
   Building 1,                             !- Name
   ,                                       !- Building Sector Type
   ,                                       !- North Axis {deg}
@@ -312,46 +242,16 @@
   8;                                      !- Standards Number of Living Units
 
 OS:AdditionalProperties,
-<<<<<<< HEAD
-  {dce252c7-f695-4ed9-a1d2-509c81646f69}, !- Handle
-  {3d7a6edb-552a-4064-a6f5-2ff455f3bd88}, !- Object Name
-  num_units,                              !- Feature Name 1
-=======
   {0b74845c-d3ba-488f-b536-d178e245f503}, !- Handle
   {3d7de3a5-99cc-4538-b5b8-4d122f2164af}, !- Object Name
   Total Units Represented,                !- Feature Name 1
->>>>>>> f42044b5
   Integer,                                !- Feature Data Type 1
   8,                                      !- Feature Value 1
-  has_rear_units,                         !- Feature Name 2
-  Boolean,                                !- Feature Data Type 2
-  true,                                   !- Feature Value 2
-  num_floors,                             !- Feature Name 3
+  Total Floors Represented,               !- Feature Name 2
+  Integer,                                !- Feature Data Type 2
+  1,                                      !- Feature Value 2
+  Total Units Modeled,                    !- Feature Name 3
   Integer,                                !- Feature Data Type 3
-<<<<<<< HEAD
-  1,                                      !- Feature Value 3
-  horz_location,                          !- Feature Name 4
-  String,                                 !- Feature Data Type 4
-  Left,                                   !- Feature Value 4
-  level,                                  !- Feature Name 5
-  String,                                 !- Feature Data Type 5
-  Bottom,                                 !- Feature Value 5
-  found_type,                             !- Feature Name 6
-  String,                                 !- Feature Data Type 6
-  slab,                                   !- Feature Value 6
-  corridor_width,                         !- Feature Name 7
-  Double,                                 !- Feature Data Type 7
-  3.048,                                  !- Feature Value 7
-  corridor_position,                      !- Feature Name 8
-  String,                                 !- Feature Data Type 8
-  Double-Loaded Interior,                 !- Feature Value 8
-  has_hvac_flue,                          !- Feature Name 9
-  Boolean,                                !- Feature Data Type 9
-  true;                                   !- Feature Value 9
-
-OS:ThermalZone,
-  {90a8efb4-e8bb-44b8-b799-e64653354439}, !- Handle
-=======
   8,                                      !- Feature Value 3
   Total Floors Modeled,                   !- Feature Name 4
   Integer,                                !- Feature Data Type 4
@@ -359,7 +259,6 @@
 
 OS:ThermalZone,
   {9be21aab-0c21-41f9-bc45-f1cbb0f0324a}, !- Handle
->>>>>>> f42044b5
   living zone,                            !- Name
   ,                                       !- Multiplier
   ,                                       !- Ceiling Height {m}
@@ -368,17 +267,10 @@
   ,                                       !- Zone Inside Convection Algorithm
   ,                                       !- Zone Outside Convection Algorithm
   ,                                       !- Zone Conditioning Equipment List Name
-<<<<<<< HEAD
-  {65578a6d-b1bc-474a-86b6-33941b22096b}, !- Zone Air Inlet Port List
-  {3396725c-467e-4fb6-b806-f8c41b0e5fe0}, !- Zone Air Exhaust Port List
-  {2ce68713-93ac-4b75-88f1-c6192b8b820a}, !- Zone Air Node Name
-  {5ea8e276-8ecc-4289-a47d-c123d39f5362}, !- Zone Return Air Port List
-=======
   {bff1ced1-6f56-4bea-9673-2ec1143c4fc1}, !- Zone Air Inlet Port List
   {6dbcdac9-cf1b-4de9-a1c5-6bb35c9ada1c}, !- Zone Air Exhaust Port List
   {b85b3ddf-f2dc-4dfc-8860-c4ae6413f909}, !- Zone Air Node Name
   {5f17d452-31a7-4307-b801-a65c6fccd853}, !- Zone Return Air Port List
->>>>>>> f42044b5
   ,                                       !- Primary Daylighting Control Name
   ,                                       !- Fraction of Zone Controlled by Primary Daylighting Control
   ,                                       !- Secondary Daylighting Control Name
@@ -389,41 +281,6 @@
   No;                                     !- Use Ideal Air Loads
 
 OS:Node,
-<<<<<<< HEAD
-  {e0b6d24e-0c02-4e75-909d-f094c718873f}, !- Handle
-  Node 1,                                 !- Name
-  {2ce68713-93ac-4b75-88f1-c6192b8b820a}, !- Inlet Port
-  ;                                       !- Outlet Port
-
-OS:Connection,
-  {2ce68713-93ac-4b75-88f1-c6192b8b820a}, !- Handle
-  {0b225231-f396-4ce8-bf57-671207f9172e}, !- Name
-  {90a8efb4-e8bb-44b8-b799-e64653354439}, !- Source Object
-  11,                                     !- Outlet Port
-  {e0b6d24e-0c02-4e75-909d-f094c718873f}, !- Target Object
-  2;                                      !- Inlet Port
-
-OS:PortList,
-  {65578a6d-b1bc-474a-86b6-33941b22096b}, !- Handle
-  {b5195342-b6ab-4320-a7e4-027dc3f512cc}, !- Name
-  {90a8efb4-e8bb-44b8-b799-e64653354439}, !- HVAC Component
-  {7991501b-d2bc-4cff-bc45-c0a3a8160c56}; !- Port 1
-
-OS:PortList,
-  {3396725c-467e-4fb6-b806-f8c41b0e5fe0}, !- Handle
-  {4edb56a2-5e71-4fb3-86a6-0809eb79ccb8}, !- Name
-  {90a8efb4-e8bb-44b8-b799-e64653354439}; !- HVAC Component
-
-OS:PortList,
-  {5ea8e276-8ecc-4289-a47d-c123d39f5362}, !- Handle
-  {e343a2f8-499e-421a-b7a7-b864d13a59e1}, !- Name
-  {90a8efb4-e8bb-44b8-b799-e64653354439}, !- HVAC Component
-  {8d07ee87-6b76-400e-a73b-ad3c7f19fa2c}; !- Port 1
-
-OS:Sizing:Zone,
-  {3604d54d-6b2c-4833-9a54-1e2e9cc76c7a}, !- Handle
-  {90a8efb4-e8bb-44b8-b799-e64653354439}, !- Zone or ZoneList Name
-=======
   {33068194-e3ac-4c6a-88ff-e1c7a34fd077}, !- Handle
   Node 1,                                 !- Name
   {b85b3ddf-f2dc-4dfc-8860-c4ae6413f909}, !- Inlet Port
@@ -455,7 +312,6 @@
 OS:Sizing:Zone,
   {f3c23157-cf0c-4fcf-95d0-aa924f808e64}, !- Handle
   {9be21aab-0c21-41f9-bc45-f1cbb0f0324a}, !- Zone or ZoneList Name
->>>>>>> f42044b5
   SupplyAirTemperature,                   !- Zone Cooling Design Supply Air Temperature Input Method
   14,                                     !- Zone Cooling Design Supply Air Temperature {C}
   11.11,                                  !- Zone Cooling Design Supply Air Temperature Difference {deltaC}
@@ -484,22 +340,6 @@
   autosize;                               !- Dedicated Outdoor Air High Setpoint Temperature for Design {C}
 
 OS:ZoneHVAC:EquipmentList,
-<<<<<<< HEAD
-  {1bd77e64-2f4b-4a47-a10c-33d76e6cfd06}, !- Handle
-  Zone HVAC Equipment List 1,             !- Name
-  {90a8efb4-e8bb-44b8-b799-e64653354439}, !- Thermal Zone
-  SequentialLoad,                         !- Load Distribution Scheme
-  {d3adff60-eaf4-4743-bfd1-d0968a1318ea}, !- Zone Equipment 1
-  1,                                      !- Zone Equipment Cooling Sequence 1
-  1,                                      !- Zone Equipment Heating or No-Load Sequence 1
-  ,                                       !- Zone Equipment Sequential Cooling Fraction Schedule Name 1
-  ;                                       !- Zone Equipment Sequential Heating Fraction Schedule Name 1
-
-OS:Space,
-  {8449fd67-eec3-410a-ab42-bcf6224b1985}, !- Handle
-  living space,                           !- Name
-  {80a746cf-f12f-49b4-b3fe-a4a594d80b84}, !- Space Type Name
-=======
   {c7005bc5-26f8-4164-b0e2-597078d746e4}, !- Handle
   Zone HVAC Equipment List 1,             !- Name
   {9be21aab-0c21-41f9-bc45-f1cbb0f0324a}; !- Thermal Zone
@@ -508,7 +348,6 @@
   {35d32a52-f0f8-40b4-9efa-fb9eacf07f3e}, !- Handle
   living space,                           !- Name
   {1936d4e6-cf05-4ce6-92b3-89bb7dedc6f1}, !- Space Type Name
->>>>>>> f42044b5
   ,                                       !- Default Construction Set Name
   ,                                       !- Default Schedule Set Name
   ,                                       !- Direction of Relative North {deg}
@@ -516,19 +355,6 @@
   ,                                       !- Y Origin {m}
   ,                                       !- Z Origin {m}
   ,                                       !- Building Story Name
-<<<<<<< HEAD
-  {90a8efb4-e8bb-44b8-b799-e64653354439}, !- Thermal Zone Name
-  ,                                       !- Part of Total Floor Area
-  ,                                       !- Design Specification Outdoor Air Object Name
-  {e3463d19-5916-4590-8741-6487716c308f}; !- Building Unit Name
-
-OS:Surface,
-  {ef4dc6c5-45ca-4030-bf3b-e6f8819a930c}, !- Handle
-  Surface 1,                              !- Name
-  Floor,                                  !- Surface Type
-  ,                                       !- Construction Name
-  {8449fd67-eec3-410a-ab42-bcf6224b1985}, !- Space Name
-=======
   {9be21aab-0c21-41f9-bc45-f1cbb0f0324a}, !- Thermal Zone Name
   ,                                       !- Part of Total Floor Area
   ,                                       !- Design Specification Outdoor Air Object Name
@@ -540,7 +366,6 @@
   Floor,                                  !- Surface Type
   ,                                       !- Construction Name
   {35d32a52-f0f8-40b4-9efa-fb9eacf07f3e}, !- Space Name
->>>>>>> f42044b5
   Foundation,                             !- Outside Boundary Condition
   ,                                       !- Outside Boundary Condition Object
   NoSun,                                  !- Sun Exposure
@@ -553,19 +378,11 @@
   6.46578440716979, -12.9315688143396, 0; !- X,Y,Z Vertex 4 {m}
 
 OS:Surface,
-<<<<<<< HEAD
-  {5c0fc03c-b9b2-4abd-8908-6bdf3e74a460}, !- Handle
-  Surface 2,                              !- Name
-  Wall,                                   !- Surface Type
-  ,                                       !- Construction Name
-  {8449fd67-eec3-410a-ab42-bcf6224b1985}, !- Space Name
-=======
   {3fff5dac-fddc-4316-a5d9-f66b3a28414d}, !- Handle
   Surface 2,                              !- Name
   Wall,                                   !- Surface Type
   ,                                       !- Construction Name
   {35d32a52-f0f8-40b4-9efa-fb9eacf07f3e}, !- Space Name
->>>>>>> f42044b5
   Outdoors,                               !- Outside Boundary Condition
   ,                                       !- Outside Boundary Condition Object
   SunExposed,                             !- Sun Exposure
@@ -578,19 +395,11 @@
   0, -12.9315688143396, 2.4384;           !- X,Y,Z Vertex 4 {m}
 
 OS:Surface,
-<<<<<<< HEAD
-  {37b7b06b-9067-4444-9810-5a888392ff81}, !- Handle
-  Surface 3,                              !- Name
-  Wall,                                   !- Surface Type
-  ,                                       !- Construction Name
-  {8449fd67-eec3-410a-ab42-bcf6224b1985}, !- Space Name
-=======
   {ebe271fe-3cac-4044-872f-59e1d7d4d8f9}, !- Handle
   Surface 3,                              !- Name
   Wall,                                   !- Surface Type
   ,                                       !- Construction Name
   {35d32a52-f0f8-40b4-9efa-fb9eacf07f3e}, !- Space Name
->>>>>>> f42044b5
   Adiabatic,                              !- Outside Boundary Condition
   ,                                       !- Outside Boundary Condition Object
   NoSun,                                  !- Sun Exposure
@@ -603,15 +412,6 @@
   0, 0, 2.4384;                           !- X,Y,Z Vertex 4 {m}
 
 OS:Surface,
-<<<<<<< HEAD
-  {1cfee137-d648-4f3d-9979-309c9db9f775}, !- Handle
-  Surface 4,                              !- Name
-  Wall,                                   !- Surface Type
-  ,                                       !- Construction Name
-  {8449fd67-eec3-410a-ab42-bcf6224b1985}, !- Space Name
-  Adiabatic,                              !- Outside Boundary Condition
-  ,                                       !- Outside Boundary Condition Object
-=======
   {83fd532e-9b0c-483f-a390-78a0ee6ed6f1}, !- Handle
   Surface 4,                              !- Name
   Wall,                                   !- Surface Type
@@ -619,7 +419,6 @@
   {35d32a52-f0f8-40b4-9efa-fb9eacf07f3e}, !- Space Name
   Surface,                                !- Outside Boundary Condition
   {b650c824-0e53-4e3b-b277-35c589987f28}, !- Outside Boundary Condition Object
->>>>>>> f42044b5
   NoSun,                                  !- Sun Exposure
   NoWind,                                 !- Wind Exposure
   ,                                       !- View Factor to Ground
@@ -630,19 +429,11 @@
   6.46578440716979, 0, 2.4384;            !- X,Y,Z Vertex 4 {m}
 
 OS:Surface,
-<<<<<<< HEAD
-  {525c8c8a-e927-474c-a3b9-30fbeacbed8d}, !- Handle
-  Surface 5,                              !- Name
-  Wall,                                   !- Surface Type
-  ,                                       !- Construction Name
-  {8449fd67-eec3-410a-ab42-bcf6224b1985}, !- Space Name
-=======
   {e3bdab3d-48d8-4623-9272-fbca225650ef}, !- Handle
   Surface 5,                              !- Name
   Wall,                                   !- Surface Type
   ,                                       !- Construction Name
   {35d32a52-f0f8-40b4-9efa-fb9eacf07f3e}, !- Space Name
->>>>>>> f42044b5
   Outdoors,                               !- Outside Boundary Condition
   ,                                       !- Outside Boundary Condition Object
   SunExposed,                             !- Sun Exposure
@@ -655,19 +446,11 @@
   6.46578440716979, -12.9315688143396, 2.4384; !- X,Y,Z Vertex 4 {m}
 
 OS:Surface,
-<<<<<<< HEAD
-  {1cc48829-8c8e-452c-90b9-05be41d79c76}, !- Handle
-  Surface 6,                              !- Name
-  RoofCeiling,                            !- Surface Type
-  ,                                       !- Construction Name
-  {8449fd67-eec3-410a-ab42-bcf6224b1985}, !- Space Name
-=======
   {98abdeca-f417-4258-8a2d-095a8fbc5f68}, !- Handle
   Surface 6,                              !- Name
   RoofCeiling,                            !- Surface Type
   ,                                       !- Construction Name
   {35d32a52-f0f8-40b4-9efa-fb9eacf07f3e}, !- Space Name
->>>>>>> f42044b5
   Outdoors,                               !- Outside Boundary Condition
   ,                                       !- Outside Boundary Condition Object
   SunExposed,                             !- Sun Exposure
@@ -680,11 +463,7 @@
   0, -12.9315688143396, 2.4384;           !- X,Y,Z Vertex 4 {m}
 
 OS:SpaceType,
-<<<<<<< HEAD
-  {80a746cf-f12f-49b4-b3fe-a4a594d80b84}, !- Handle
-=======
   {1936d4e6-cf05-4ce6-92b3-89bb7dedc6f1}, !- Handle
->>>>>>> f42044b5
   Space Type 1,                           !- Name
   ,                                       !- Default Construction Set Name
   ,                                       !- Default Schedule Set Name
@@ -695,13 +474,8 @@
   living;                                 !- Standards Space Type
 
 OS:ThermalZone,
-<<<<<<< HEAD
-  {871850b0-3af5-4026-aa97-8446af27b6f2}, !- Handle
-  corridor zone,                          !- Name
-=======
   {fca6c6f3-40df-43b7-b443-0e89c50824e2}, !- Handle
   living zone|unit 2,                     !- Name
->>>>>>> f42044b5
   ,                                       !- Multiplier
   ,                                       !- Ceiling Height {m}
   ,                                       !- Volume {m3}
@@ -709,17 +483,10 @@
   ,                                       !- Zone Inside Convection Algorithm
   ,                                       !- Zone Outside Convection Algorithm
   ,                                       !- Zone Conditioning Equipment List Name
-<<<<<<< HEAD
-  {768c86dd-f3a1-41bf-ae59-35d65ba241ff}, !- Zone Air Inlet Port List
-  {0150a25e-d0d1-4ad2-b490-a7d2b7d1872f}, !- Zone Air Exhaust Port List
-  {e889194b-8c88-4a74-a619-408e29530dc4}, !- Zone Air Node Name
-  {474d35e5-06d8-438d-9eba-fc5d184cbba5}, !- Zone Return Air Port List
-=======
   {16931bab-fd15-40d3-a2fd-bbabf1898c46}, !- Zone Air Inlet Port List
   {56392ea7-b11a-46ba-a2c5-a8d0af0c2644}, !- Zone Air Exhaust Port List
   {bcdfb65e-563f-406e-9ca9-b9f9a98f04f6}, !- Zone Air Node Name
   {a2e4eaa4-c199-45a6-b216-40e099864a14}, !- Zone Return Air Port List
->>>>>>> f42044b5
   ,                                       !- Primary Daylighting Control Name
   ,                                       !- Fraction of Zone Controlled by Primary Daylighting Control
   ,                                       !- Secondary Daylighting Control Name
@@ -730,39 +497,6 @@
   No;                                     !- Use Ideal Air Loads
 
 OS:Node,
-<<<<<<< HEAD
-  {90801e99-c917-4602-9747-0fc153830268}, !- Handle
-  Node 2,                                 !- Name
-  {e889194b-8c88-4a74-a619-408e29530dc4}, !- Inlet Port
-  ;                                       !- Outlet Port
-
-OS:Connection,
-  {e889194b-8c88-4a74-a619-408e29530dc4}, !- Handle
-  {46382b48-a109-484c-b426-32a3f820b3dc}, !- Name
-  {871850b0-3af5-4026-aa97-8446af27b6f2}, !- Source Object
-  11,                                     !- Outlet Port
-  {90801e99-c917-4602-9747-0fc153830268}, !- Target Object
-  2;                                      !- Inlet Port
-
-OS:PortList,
-  {768c86dd-f3a1-41bf-ae59-35d65ba241ff}, !- Handle
-  {e151eeaa-ef68-49b2-b672-f10a15a4583b}, !- Name
-  {871850b0-3af5-4026-aa97-8446af27b6f2}; !- HVAC Component
-
-OS:PortList,
-  {0150a25e-d0d1-4ad2-b490-a7d2b7d1872f}, !- Handle
-  {14f10045-56c2-4302-b75d-78f5169b156c}, !- Name
-  {871850b0-3af5-4026-aa97-8446af27b6f2}; !- HVAC Component
-
-OS:PortList,
-  {474d35e5-06d8-438d-9eba-fc5d184cbba5}, !- Handle
-  {a2b3737d-b123-479d-a117-a0323624e32e}, !- Name
-  {871850b0-3af5-4026-aa97-8446af27b6f2}; !- HVAC Component
-
-OS:Sizing:Zone,
-  {b158768f-2f94-4c97-8494-30c3f6cdc858}, !- Handle
-  {871850b0-3af5-4026-aa97-8446af27b6f2}, !- Zone or ZoneList Name
-=======
   {deff5a2a-6345-4c2c-b188-ead29ee6490e}, !- Handle
   Node 2,                                 !- Name
   {bcdfb65e-563f-406e-9ca9-b9f9a98f04f6}, !- Inlet Port
@@ -794,7 +528,6 @@
 OS:Sizing:Zone,
   {3b1eb017-ec77-48ee-8f50-5ae8035b571b}, !- Handle
   {fca6c6f3-40df-43b7-b443-0e89c50824e2}, !- Zone or ZoneList Name
->>>>>>> f42044b5
   SupplyAirTemperature,                   !- Zone Cooling Design Supply Air Temperature Input Method
   14,                                     !- Zone Cooling Design Supply Air Temperature {C}
   11.11,                                  !- Zone Cooling Design Supply Air Temperature Difference {deltaC}
@@ -823,16 +556,6 @@
   autosize;                               !- Dedicated Outdoor Air High Setpoint Temperature for Design {C}
 
 OS:ZoneHVAC:EquipmentList,
-<<<<<<< HEAD
-  {40cf6f5a-7408-4a71-b3fb-51e73d3afeac}, !- Handle
-  Zone HVAC Equipment List 2,             !- Name
-  {871850b0-3af5-4026-aa97-8446af27b6f2}; !- Thermal Zone
-
-OS:Space,
-  {c9f03b2a-75cc-4b14-892f-0f0ab5ad9027}, !- Handle
-  corridor space,                         !- Name
-  {0642be93-6e86-4a43-821b-6ab55dc98978}, !- Space Type Name
-=======
   {004d81ff-4ed7-4c52-a35f-bd4a0405b49f}, !- Handle
   Zone HVAC Equipment List 2,             !- Name
   {fca6c6f3-40df-43b7-b443-0e89c50824e2}; !- Thermal Zone
@@ -841,7 +564,6 @@
   {f2365625-d988-45be-ac7d-dfe20f2ff422}, !- Handle
   living space|unit 2,                    !- Name
   {1936d4e6-cf05-4ce6-92b3-89bb7dedc6f1}, !- Space Type Name
->>>>>>> f42044b5
   ,                                       !- Default Construction Set Name
   ,                                       !- Default Schedule Set Name
   ,                                       !- Direction of Relative North {deg}
@@ -849,17 +571,6 @@
   ,                                       !- Y Origin {m}
   ,                                       !- Z Origin {m}
   ,                                       !- Building Story Name
-<<<<<<< HEAD
-  {871850b0-3af5-4026-aa97-8446af27b6f2}; !- Thermal Zone Name
-
-OS:Surface,
-  {34d1353e-5d73-459e-a3d1-f6750174e2cb}, !- Handle
-  Surface 7,                              !- Name
-  Floor,                                  !- Surface Type
-  ,                                       !- Construction Name
-  {c9f03b2a-75cc-4b14-892f-0f0ab5ad9027}, !- Space Name
-  Adiabatic,                              !- Outside Boundary Condition
-=======
   {fca6c6f3-40df-43b7-b443-0e89c50824e2}, !- Thermal Zone Name
   ,                                       !- Part of Total Floor Area
   ,                                       !- Design Specification Outdoor Air Object Name
@@ -872,79 +583,51 @@
   ,                                       !- Construction Name
   {f2365625-d988-45be-ac7d-dfe20f2ff422}, !- Space Name
   Foundation,                             !- Outside Boundary Condition
->>>>>>> f42044b5
-  ,                                       !- Outside Boundary Condition Object
-  NoSun,                                  !- Sun Exposure
-  NoWind,                                 !- Wind Exposure
-  ,                                       !- View Factor to Ground
-  ,                                       !- Number of Vertices
-  0, 0, 0,                                !- X,Y,Z Vertex 1 {m}
-  0, 1.524, 0,                            !- X,Y,Z Vertex 2 {m}
-  6.46578440716979, 1.524, 0,             !- X,Y,Z Vertex 3 {m}
-  6.46578440716979, 0, 0;                 !- X,Y,Z Vertex 4 {m}
-
-OS:Surface,
-<<<<<<< HEAD
-  {2eae52e3-f810-4957-b39a-16c303fb255a}, !- Handle
-  Surface 8,                              !- Name
-  Wall,                                   !- Surface Type
-  ,                                       !- Construction Name
-  {c9f03b2a-75cc-4b14-892f-0f0ab5ad9027}, !- Space Name
-  Adiabatic,                              !- Outside Boundary Condition
-=======
+  ,                                       !- Outside Boundary Condition Object
+  NoSun,                                  !- Sun Exposure
+  NoWind,                                 !- Wind Exposure
+  ,                                       !- View Factor to Ground
+  ,                                       !- Number of Vertices
+  0, 3.048, 0,                            !- X,Y,Z Vertex 1 {m}
+  0, 15.9795688143396, 0,                 !- X,Y,Z Vertex 2 {m}
+  6.46578440716979, 15.9795688143396, 0,  !- X,Y,Z Vertex 3 {m}
+  6.46578440716979, 3.048, 0;             !- X,Y,Z Vertex 4 {m}
+
+OS:Surface,
   {bcac869e-2637-4f0f-b409-a0f2f5ae5967}, !- Handle
   Surface 8,                              !- Name
   Wall,                                   !- Surface Type
   ,                                       !- Construction Name
   {f2365625-d988-45be-ac7d-dfe20f2ff422}, !- Space Name
   Outdoors,                               !- Outside Boundary Condition
->>>>>>> f42044b5
-  ,                                       !- Outside Boundary Condition Object
-  NoSun,                                  !- Sun Exposure
-  NoWind,                                 !- Wind Exposure
-  ,                                       !- View Factor to Ground
-  ,                                       !- Number of Vertices
-  0, 1.524, 2.4384,                       !- X,Y,Z Vertex 1 {m}
-  0, 1.524, 0,                            !- X,Y,Z Vertex 2 {m}
-  0, 0, 0,                                !- X,Y,Z Vertex 3 {m}
-  0, 0, 2.4384;                           !- X,Y,Z Vertex 4 {m}
-
-OS:Surface,
-<<<<<<< HEAD
-  {29db0783-6ab6-40dd-968a-895175029d88}, !- Handle
-  Surface 9,                              !- Name
-  Wall,                                   !- Surface Type
-  ,                                       !- Construction Name
-  {c9f03b2a-75cc-4b14-892f-0f0ab5ad9027}, !- Space Name
-  Adiabatic,                              !- Outside Boundary Condition
-=======
+  ,                                       !- Outside Boundary Condition Object
+  SunExposed,                             !- Sun Exposure
+  WindExposed,                            !- Wind Exposure
+  ,                                       !- View Factor to Ground
+  ,                                       !- Number of Vertices
+  0, 15.9795688143396, 2.4384,            !- X,Y,Z Vertex 1 {m}
+  0, 15.9795688143396, 0,                 !- X,Y,Z Vertex 2 {m}
+  0, 3.048, 0,                            !- X,Y,Z Vertex 3 {m}
+  0, 3.048, 2.4384;                       !- X,Y,Z Vertex 4 {m}
+
+OS:Surface,
   {95027cb8-13c6-4bd9-a7ca-3becdb9a441d}, !- Handle
   Surface 9,                              !- Name
   Wall,                                   !- Surface Type
   ,                                       !- Construction Name
   {f2365625-d988-45be-ac7d-dfe20f2ff422}, !- Space Name
   Outdoors,                               !- Outside Boundary Condition
->>>>>>> f42044b5
-  ,                                       !- Outside Boundary Condition Object
-  NoSun,                                  !- Sun Exposure
-  NoWind,                                 !- Wind Exposure
-  ,                                       !- View Factor to Ground
-  ,                                       !- Number of Vertices
-  6.46578440716979, 1.524, 2.4384,        !- X,Y,Z Vertex 1 {m}
-  6.46578440716979, 1.524, 0,             !- X,Y,Z Vertex 2 {m}
-  0, 1.524, 0,                            !- X,Y,Z Vertex 3 {m}
-  0, 1.524, 2.4384;                       !- X,Y,Z Vertex 4 {m}
-
-OS:Surface,
-<<<<<<< HEAD
-  {a704f655-8e36-4c89-9671-385c54e9eb71}, !- Handle
-  Surface 10,                             !- Name
-  Wall,                                   !- Surface Type
-  ,                                       !- Construction Name
-  {c9f03b2a-75cc-4b14-892f-0f0ab5ad9027}, !- Space Name
-  Adiabatic,                              !- Outside Boundary Condition
-  ,                                       !- Outside Boundary Condition Object
-=======
+  ,                                       !- Outside Boundary Condition Object
+  SunExposed,                             !- Sun Exposure
+  WindExposed,                            !- Wind Exposure
+  ,                                       !- View Factor to Ground
+  ,                                       !- Number of Vertices
+  6.46578440716979, 15.9795688143396, 2.4384, !- X,Y,Z Vertex 1 {m}
+  6.46578440716979, 15.9795688143396, 0,  !- X,Y,Z Vertex 2 {m}
+  0, 15.9795688143396, 0,                 !- X,Y,Z Vertex 3 {m}
+  0, 15.9795688143396, 2.4384;            !- X,Y,Z Vertex 4 {m}
+
+OS:Surface,
   {45c11b28-5810-4a7d-9cd4-e37a2fd8242c}, !- Handle
   Surface 10,                             !- Name
   Wall,                                   !- Surface Type
@@ -952,74 +635,49 @@
   {f2365625-d988-45be-ac7d-dfe20f2ff422}, !- Space Name
   Surface,                                !- Outside Boundary Condition
   {7cb93a77-9377-4814-a096-a14d9bdd9152}, !- Outside Boundary Condition Object
->>>>>>> f42044b5
-  NoSun,                                  !- Sun Exposure
-  NoWind,                                 !- Wind Exposure
-  ,                                       !- View Factor to Ground
-  ,                                       !- Number of Vertices
-  6.46578440716979, 0, 2.4384,            !- X,Y,Z Vertex 1 {m}
-  6.46578440716979, 0, 0,                 !- X,Y,Z Vertex 2 {m}
-  6.46578440716979, 1.524, 0,             !- X,Y,Z Vertex 3 {m}
-  6.46578440716979, 1.524, 2.4384;        !- X,Y,Z Vertex 4 {m}
-
-OS:Surface,
-<<<<<<< HEAD
-  {97eac9d4-8626-49fc-8c07-47dc846459ba}, !- Handle
-  Surface 11,                             !- Name
-  Wall,                                   !- Surface Type
-  ,                                       !- Construction Name
-  {c9f03b2a-75cc-4b14-892f-0f0ab5ad9027}, !- Space Name
-=======
+  NoSun,                                  !- Sun Exposure
+  NoWind,                                 !- Wind Exposure
+  ,                                       !- View Factor to Ground
+  ,                                       !- Number of Vertices
+  6.46578440716979, 3.048, 2.4384,        !- X,Y,Z Vertex 1 {m}
+  6.46578440716979, 3.048, 0,             !- X,Y,Z Vertex 2 {m}
+  6.46578440716979, 15.9795688143396, 0,  !- X,Y,Z Vertex 3 {m}
+  6.46578440716979, 15.9795688143396, 2.4384; !- X,Y,Z Vertex 4 {m}
+
+OS:Surface,
   {cf584236-bb77-4f8a-8521-c2815b1d3e7e}, !- Handle
   Surface 11,                             !- Name
   Wall,                                   !- Surface Type
   ,                                       !- Construction Name
   {f2365625-d988-45be-ac7d-dfe20f2ff422}, !- Space Name
->>>>>>> f42044b5
   Adiabatic,                              !- Outside Boundary Condition
   ,                                       !- Outside Boundary Condition Object
   NoSun,                                  !- Sun Exposure
   NoWind,                                 !- Wind Exposure
   ,                                       !- View Factor to Ground
   ,                                       !- Number of Vertices
-  0, 0, 2.4384,                           !- X,Y,Z Vertex 1 {m}
-  0, 0, 0,                                !- X,Y,Z Vertex 2 {m}
-  6.46578440716979, 0, 0,                 !- X,Y,Z Vertex 3 {m}
-  6.46578440716979, 0, 2.4384;            !- X,Y,Z Vertex 4 {m}
-
-OS:Surface,
-<<<<<<< HEAD
-  {098fd9cc-893a-4342-86c4-ad3b3389ae39}, !- Handle
-  Surface 12,                             !- Name
-  RoofCeiling,                            !- Surface Type
-  ,                                       !- Construction Name
-  {c9f03b2a-75cc-4b14-892f-0f0ab5ad9027}, !- Space Name
-  Adiabatic,                              !- Outside Boundary Condition
-=======
+  0, 3.048, 2.4384,                       !- X,Y,Z Vertex 1 {m}
+  0, 3.048, 0,                            !- X,Y,Z Vertex 2 {m}
+  6.46578440716979, 3.048, 0,             !- X,Y,Z Vertex 3 {m}
+  6.46578440716979, 3.048, 2.4384;        !- X,Y,Z Vertex 4 {m}
+
+OS:Surface,
   {23f9689b-d516-42b9-9f6a-96852dadd2c5}, !- Handle
   Surface 12,                             !- Name
   RoofCeiling,                            !- Surface Type
   ,                                       !- Construction Name
   {f2365625-d988-45be-ac7d-dfe20f2ff422}, !- Space Name
   Outdoors,                               !- Outside Boundary Condition
->>>>>>> f42044b5
-  ,                                       !- Outside Boundary Condition Object
-  NoSun,                                  !- Sun Exposure
-  NoWind,                                 !- Wind Exposure
-  ,                                       !- View Factor to Ground
-  ,                                       !- Number of Vertices
-  6.46578440716979, 0, 2.4384,            !- X,Y,Z Vertex 1 {m}
-  6.46578440716979, 1.524, 2.4384,        !- X,Y,Z Vertex 2 {m}
-  0, 1.524, 2.4384,                       !- X,Y,Z Vertex 3 {m}
-  0, 0, 2.4384;                           !- X,Y,Z Vertex 4 {m}
-
-<<<<<<< HEAD
-OS:SpaceType,
-  {0642be93-6e86-4a43-821b-6ab55dc98978}, !- Handle
-  Space Type 2,                           !- Name
-  ,                                       !- Default Construction Set Name
-  ,                                       !- Default Schedule Set Name
-=======
+  ,                                       !- Outside Boundary Condition Object
+  SunExposed,                             !- Sun Exposure
+  WindExposed,                            !- Wind Exposure
+  ,                                       !- View Factor to Ground
+  ,                                       !- Number of Vertices
+  6.46578440716979, 3.048, 2.4384,        !- X,Y,Z Vertex 1 {m}
+  6.46578440716979, 15.9795688143396, 2.4384, !- X,Y,Z Vertex 2 {m}
+  0, 15.9795688143396, 2.4384,            !- X,Y,Z Vertex 3 {m}
+  0, 3.048, 2.4384;                       !- X,Y,Z Vertex 4 {m}
+
 OS:ThermalZone,
   {8363106d-f7b3-4146-a12f-6e8318abe8a3}, !- Handle
   living zone|unit 3,                     !- Name
@@ -1039,496 +697,10 @@
   ,                                       !- Secondary Daylighting Control Name
   ,                                       !- Fraction of Zone Controlled by Secondary Daylighting Control
   ,                                       !- Illuminance Map Name
->>>>>>> f42044b5
   ,                                       !- Group Rendering Name
-  ,                                       !- Design Specification Outdoor Air Object Name
-  ,                                       !- Standards Template
-  ,                                       !- Standards Building Type
-  corridor;                               !- Standards Space Type
-
-<<<<<<< HEAD
-OS:BuildingUnit,
-  {e3463d19-5916-4590-8741-6487716c308f}, !- Handle
-  unit 1,                                 !- Name
-  ,                                       !- Rendering Color
-  Residential;                            !- Building Unit Type
-
-OS:AdditionalProperties,
-  {0709e80c-83bb-4132-a02a-6130dc3a479c}, !- Handle
-  {e3463d19-5916-4590-8741-6487716c308f}, !- Object Name
-  NumberOfBedrooms,                       !- Feature Name 1
-  Integer,                                !- Feature Data Type 1
-  3,                                      !- Feature Value 1
-  NumberOfBathrooms,                      !- Feature Name 2
-  Double,                                 !- Feature Data Type 2
-  2,                                      !- Feature Value 2
-  NumberOfOccupants,                      !- Feature Name 3
-  Double,                                 !- Feature Data Type 3
-  3.3900000000000001;                     !- Feature Value 3
-
-OS:External:File,
-  {b4c976ca-60b4-47d2-84d1-eea5dd66b2a8}, !- Handle
-  8760.csv,                               !- Name
-  8760.csv;                               !- File Name
-
-OS:Schedule:Day,
-  {2d5a7ffd-23b0-4398-bf73-d4514e77bb62}, !- Handle
-  Schedule Day 1,                         !- Name
-  ,                                       !- Schedule Type Limits Name
-  ,                                       !- Interpolate to Timestep
-  24,                                     !- Hour 1
-  0,                                      !- Minute 1
-  0;                                      !- Value Until Time 1
-
-OS:Schedule:Day,
-  {1ba4c4e5-152b-4cb8-9063-0cb3ad878eba}, !- Handle
-  Schedule Day 2,                         !- Name
-  ,                                       !- Schedule Type Limits Name
-  ,                                       !- Interpolate to Timestep
-  24,                                     !- Hour 1
-  0,                                      !- Minute 1
-  1;                                      !- Value Until Time 1
-
-OS:Schedule:File,
-  {19bfb6b8-7358-4be1-92de-033441cf5584}, !- Handle
-  occupants,                              !- Name
-  {1e6903fa-bec7-44a7-86db-049bd8316875}, !- Schedule Type Limits Name
-  {b4c976ca-60b4-47d2-84d1-eea5dd66b2a8}, !- External File Name
-  1,                                      !- Column Number
-  1,                                      !- Rows to Skip at Top
-  8760,                                   !- Number of Hours of Data
-  ,                                       !- Column Separator
-  ,                                       !- Interpolate to Timestep
-  60;                                     !- Minutes per Item
-
-OS:Schedule:Ruleset,
-  {43a192a1-1c3c-4dbe-9ff2-08cec0a418fb}, !- Handle
-  Schedule Ruleset 1,                     !- Name
-  {8376de38-9d52-4883-8c1d-fc243c672625}, !- Schedule Type Limits Name
-  {6e2aade9-329c-4ff5-b358-de3557313818}; !- Default Day Schedule Name
-
-OS:Schedule:Day,
-  {6e2aade9-329c-4ff5-b358-de3557313818}, !- Handle
-  Schedule Day 3,                         !- Name
-  {8376de38-9d52-4883-8c1d-fc243c672625}, !- Schedule Type Limits Name
-  ,                                       !- Interpolate to Timestep
-  24,                                     !- Hour 1
-  0,                                      !- Minute 1
-  112.539290946133;                       !- Value Until Time 1
-
-OS:People:Definition,
-  {354c1552-a9f1-4cf9-97d1-ae6e8b4c71c4}, !- Handle
-  res occupants|living space,             !- Name
-  People,                                 !- Number of People Calculation Method
-  3.39,                                   !- Number of People {people}
-  ,                                       !- People per Space Floor Area {person/m2}
-  ,                                       !- Space Floor Area per Person {m2/person}
-  0.319734,                               !- Fraction Radiant
-  0.573,                                  !- Sensible Heat Fraction
-  0,                                      !- Carbon Dioxide Generation Rate {m3/s-W}
-  No,                                     !- Enable ASHRAE 55 Comfort Warnings
-  ZoneAveraged;                           !- Mean Radiant Temperature Calculation Type
-
-OS:People,
-  {c23d0349-8062-445a-80ec-c6b1bde4f4b7}, !- Handle
-  res occupants|living space,             !- Name
-  {354c1552-a9f1-4cf9-97d1-ae6e8b4c71c4}, !- People Definition Name
-  {8449fd67-eec3-410a-ab42-bcf6224b1985}, !- Space or SpaceType Name
-  {19bfb6b8-7358-4be1-92de-033441cf5584}, !- Number of People Schedule Name
-  {43a192a1-1c3c-4dbe-9ff2-08cec0a418fb}, !- Activity Level Schedule Name
-  ,                                       !- Surface Name/Angle Factor List Name
-  ,                                       !- Work Efficiency Schedule Name
-  ,                                       !- Clothing Insulation Schedule Name
-  ,                                       !- Air Velocity Schedule Name
-  1;                                      !- Multiplier
-
-OS:ScheduleTypeLimits,
-  {8376de38-9d52-4883-8c1d-fc243c672625}, !- Handle
-  ActivityLevel,                          !- Name
-  0,                                      !- Lower Limit Value
-  ,                                       !- Upper Limit Value
-  Continuous,                             !- Numeric Type
-  ActivityLevel;                          !- Unit Type
-
-OS:ScheduleTypeLimits,
-  {1e6903fa-bec7-44a7-86db-049bd8316875}, !- Handle
-  Fractional,                             !- Name
-  0,                                      !- Lower Limit Value
-  1,                                      !- Upper Limit Value
-  Continuous;                             !- Numeric Type
-
-OS:Coil:Heating:Gas,
-  {6f62dce0-102e-41f7-bc1f-75e09177a937}, !- Handle
-  res fur gas heating coil,               !- Name
-  {b43b6db7-39a3-4cf4-bbe6-c242eb3d79ef}, !- Availability Schedule Name
-  0.78,                                   !- Gas Burner Efficiency
-  AutoSize,                               !- Nominal Capacity {W}
-  ,                                       !- Air Inlet Node Name
-  ,                                       !- Air Outlet Node Name
-  ,                                       !- Temperature Setpoint Node Name
-  76,                                     !- Parasitic Electric Load {W}
-  ,                                       !- Part Load Fraction Correlation Curve Name
-  0,                                      !- Parasitic Gas Load {W}
-  NaturalGas;                             !- Fuel Type
-
-OS:Schedule:Constant,
-  {b43b6db7-39a3-4cf4-bbe6-c242eb3d79ef}, !- Handle
-  Always On Discrete,                     !- Name
-  {5d18bd4d-8b54-4ee4-90cc-d38a88e71c2d}, !- Schedule Type Limits Name
-  1;                                      !- Value
-
-OS:ScheduleTypeLimits,
-  {5d18bd4d-8b54-4ee4-90cc-d38a88e71c2d}, !- Handle
-  OnOff,                                  !- Name
-  0,                                      !- Lower Limit Value
-  1,                                      !- Upper Limit Value
-  Discrete,                               !- Numeric Type
-  Availability;                           !- Unit Type
-
-OS:Fan:OnOff,
-  {33cefd47-c214-4428-9cf7-1ebb69922ca8}, !- Handle
-  res fur gas htg supply fan,             !- Name
-  {b43b6db7-39a3-4cf4-bbe6-c242eb3d79ef}, !- Availability Schedule Name
-  0.75,                                   !- Fan Total Efficiency
-  794.580001233493,                       !- Pressure Rise {Pa}
-  autosize,                               !- Maximum Flow Rate {m3/s}
-  1,                                      !- Motor Efficiency
-  1,                                      !- Motor In Airstream Fraction
-  ,                                       !- Air Inlet Node Name
-  ,                                       !- Air Outlet Node Name
-  {7fae62d4-b615-414c-a814-0b7260a3896f}, !- Fan Power Ratio Function of Speed Ratio Curve Name
-  {f4db4742-024f-4648-9c59-a3657174a642}, !- Fan Efficiency Ratio Function of Speed Ratio Curve Name
-  res fur gas htg supply fan;             !- End-Use Subcategory
-
-OS:Curve:Exponent,
-  {7fae62d4-b615-414c-a814-0b7260a3896f}, !- Handle
-  Fan On Off Power Curve,                 !- Name
-  1,                                      !- Coefficient1 Constant
-  0,                                      !- Coefficient2 Constant
-  0,                                      !- Coefficient3 Constant
-  0,                                      !- Minimum Value of x
-  1,                                      !- Maximum Value of x
-  ,                                       !- Minimum Curve Output
-  ,                                       !- Maximum Curve Output
-  ,                                       !- Input Unit Type for X
-  ;                                       !- Output Unit Type
-
-OS:Curve:Cubic,
-  {f4db4742-024f-4648-9c59-a3657174a642}, !- Handle
-  Fan On Off Efficiency Curve,            !- Name
-  1,                                      !- Coefficient1 Constant
-  0,                                      !- Coefficient2 x
-  0,                                      !- Coefficient3 x**2
-  0,                                      !- Coefficient4 x**3
-  0,                                      !- Minimum Value of x
-  1;                                      !- Maximum Value of x
-
-OS:AirLoopHVAC:UnitarySystem,
-  {85d04100-13d7-4a69-a1c4-3603709960ae}, !- Handle
-  res fur gas unitary system,             !- Name
-  Load,                                   !- Control Type
-  {90a8efb4-e8bb-44b8-b799-e64653354439}, !- Controlling Zone or Thermostat Location
-  None,                                   !- Dehumidification Control Type
-  {b43b6db7-39a3-4cf4-bbe6-c242eb3d79ef}, !- Availability Schedule Name
-  {d811cacc-d9f5-4275-8353-a6bd5961e2d0}, !- Air Inlet Node Name
-  {4424bae2-5a0b-4da0-834e-c61d6c6ffed7}, !- Air Outlet Node Name
-  {33cefd47-c214-4428-9cf7-1ebb69922ca8}, !- Supply Fan Name
-  BlowThrough,                            !- Fan Placement
-  {c6d77631-b681-49d5-b521-07c40128f80c}, !- Supply Air Fan Operating Mode Schedule Name
-  {6f62dce0-102e-41f7-bc1f-75e09177a937}, !- Heating Coil Name
-  1,                                      !- DX Heating Coil Sizing Ratio
-  ,                                       !- Cooling Coil Name
-  No,                                     !- Use DOAS DX Cooling Coil
-  2,                                      !- DOAS DX Cooling Coil Leaving Minimum Air Temperature {C}
-  SensibleOnlyLoadControl,                !- Latent Load Control
-  ,                                       !- Supplemental Heating Coil Name
-  ,                                       !- Supply Air Flow Rate Method During Cooling Operation
-  0,                                      !- Supply Air Flow Rate During Cooling Operation {m3/s}
-  ,                                       !- Supply Air Flow Rate Per Floor Area During Cooling Operation {m3/s-m2}
-  ,                                       !- Fraction of Autosized Design Cooling Supply Air Flow Rate
-  ,                                       !- Design Supply Air Flow Rate Per Unit of Capacity During Cooling Operation {m3/s-W}
-  ,                                       !- Supply Air Flow Rate Method During Heating Operation
-  autosize,                               !- Supply Air Flow Rate During Heating Operation {m3/s}
-  ,                                       !- Supply Air Flow Rate Per Floor Area during Heating Operation {m3/s-m2}
-  ,                                       !- Fraction of Autosized Design Heating Supply Air Flow Rate
-  ,                                       !- Design Supply Air Flow Rate Per Unit of Capacity During Heating Operation {m3/s-W}
-  ,                                       !- Supply Air Flow Rate Method When No Cooling or Heating is Required
-  0,                                      !- Supply Air Flow Rate When No Cooling or Heating is Required {m3/s}
-  ,                                       !- Supply Air Flow Rate Per Floor Area When No Cooling or Heating is Required {m3/s-m2}
-  ,                                       !- Fraction of Autosized Design Cooling Supply Air Flow Rate When No Cooling or Heating is Required
-  ,                                       !- Fraction of Autosized Design Heating Supply Air Flow Rate When No Cooling or Heating is Required
-  ,                                       !- Design Supply Air Flow Rate Per Unit of Capacity During Cooling Operation When No Cooling or Heating is Required {m3/s-W}
-  ,                                       !- Design Supply Air Flow Rate Per Unit of Capacity During Heating Operation When No Cooling or Heating is Required {m3/s-W}
-  48.8888888888889,                       !- Maximum Supply Air Temperature {C}
-  21,                                     !- Maximum Outdoor Dry-Bulb Temperature for Supplemental Heater Operation {C}
-  ,                                       !- Outdoor Dry-Bulb Temperature Sensor Node Name
-  2.5,                                    !- Maximum Cycling Rate {cycles/hr}
-  60,                                     !- Heat Pump Time Constant {s}
-  0.01,                                   !- Fraction of On-Cycle Power Use
-  60,                                     !- Heat Pump Fan Delay Time {s}
-  0,                                      !- Ancilliary On-Cycle Electric Power {W}
-  0;                                      !- Ancilliary Off-Cycle Electric Power {W}
-
-OS:Schedule:Constant,
-  {c6d77631-b681-49d5-b521-07c40128f80c}, !- Handle
-  Always Off Discrete,                    !- Name
-  {0a0711df-7a3a-4a7f-8e47-f1e37f14580a}, !- Schedule Type Limits Name
-  0;                                      !- Value
-
-OS:ScheduleTypeLimits,
-  {0a0711df-7a3a-4a7f-8e47-f1e37f14580a}, !- Handle
-  OnOff 1,                                !- Name
-  0,                                      !- Lower Limit Value
-  1,                                      !- Upper Limit Value
-  Discrete,                               !- Numeric Type
-  Availability;                           !- Unit Type
-
-OS:AirLoopHVAC,
-  {ebb22f13-e001-4c24-8392-e59bfd6e5f6b}, !- Handle
-  res fur gas asys,                       !- Name
-  ,                                       !- Controller List Name
-  {b43b6db7-39a3-4cf4-bbe6-c242eb3d79ef}, !- Availability Schedule
-  {1ada8848-347f-4159-82ec-3657189b4692}, !- Availability Manager List Name
-  AutoSize,                               !- Design Supply Air Flow Rate {m3/s}
-  ,                                       !- Branch List Name
-  ,                                       !- Connector List Name
-  {fab15958-51ac-4639-8051-b1d24dec322c}, !- Supply Side Inlet Node Name
-  {97a96146-c127-43d0-a8ef-1698b5fbecd5}, !- Demand Side Outlet Node Name
-  {0f602acb-5e4a-49c4-921c-bb7501651589}, !- Demand Side Inlet Node A
-  {35853fe4-c13d-4758-9894-66db264f9915}, !- Supply Side Outlet Node A
-  ,                                       !- Demand Side Inlet Node B
-  ,                                       !- Supply Side Outlet Node B
-  ,                                       !- Return Air Bypass Flow Temperature Setpoint Schedule Name
-  {a6eac70e-467d-4873-ba65-3949ce501e15}, !- Demand Mixer Name
-  {704afe43-ee14-45bf-9c95-a91265ce2cca}, !- Demand Splitter A Name
-  ,                                       !- Demand Splitter B Name
-  ;                                       !- Supply Splitter Name
-
-OS:Node,
-  {8f3c0cb5-0752-4786-a38c-d3c289f773f1}, !- Handle
-  Node 3,                                 !- Name
-  {fab15958-51ac-4639-8051-b1d24dec322c}, !- Inlet Port
-  {d811cacc-d9f5-4275-8353-a6bd5961e2d0}; !- Outlet Port
-
-OS:Node,
-  {673a3306-2ea3-40f2-9a35-ee7b198acc93}, !- Handle
-  Node 4,                                 !- Name
-  {4424bae2-5a0b-4da0-834e-c61d6c6ffed7}, !- Inlet Port
-  {35853fe4-c13d-4758-9894-66db264f9915}; !- Outlet Port
-
-OS:Connection,
-  {fab15958-51ac-4639-8051-b1d24dec322c}, !- Handle
-  {4b0178ce-f692-4058-8990-7c39d991f0ac}, !- Name
-  {ebb22f13-e001-4c24-8392-e59bfd6e5f6b}, !- Source Object
-  8,                                      !- Outlet Port
-  {8f3c0cb5-0752-4786-a38c-d3c289f773f1}, !- Target Object
-  2;                                      !- Inlet Port
-
-OS:Connection,
-  {35853fe4-c13d-4758-9894-66db264f9915}, !- Handle
-  {9e8981dc-123e-4d60-b350-5d565bee67d3}, !- Name
-  {673a3306-2ea3-40f2-9a35-ee7b198acc93}, !- Source Object
-  3,                                      !- Outlet Port
-  {ebb22f13-e001-4c24-8392-e59bfd6e5f6b}, !- Target Object
-  11;                                     !- Inlet Port
-
-OS:Node,
-  {aa46017a-02f0-4131-9355-dcfae182793c}, !- Handle
-  Node 5,                                 !- Name
-  {0f602acb-5e4a-49c4-921c-bb7501651589}, !- Inlet Port
-  {43ac4d74-43c7-4fe9-ac9a-7a98bfe9a607}; !- Outlet Port
-
-OS:Node,
-  {a5ea4a1f-35f4-4607-b26b-de2082aac563}, !- Handle
-  Node 6,                                 !- Name
-  {d9d3ee66-a3f5-4700-bc30-26883e06b69c}, !- Inlet Port
-  {97a96146-c127-43d0-a8ef-1698b5fbecd5}; !- Outlet Port
-
-OS:Node,
-  {8fbd647d-b6df-46c2-92b3-bd9cb6eda437}, !- Handle
-  Node 7,                                 !- Name
-  {5486a3fe-4808-4f69-bb3c-0665a73f5bc1}, !- Inlet Port
-  {7991501b-d2bc-4cff-bc45-c0a3a8160c56}; !- Outlet Port
-
-OS:Connection,
-  {0f602acb-5e4a-49c4-921c-bb7501651589}, !- Handle
-  {81cc9671-812c-4269-a044-1bba34745678}, !- Name
-  {ebb22f13-e001-4c24-8392-e59bfd6e5f6b}, !- Source Object
-  10,                                     !- Outlet Port
-  {aa46017a-02f0-4131-9355-dcfae182793c}, !- Target Object
-  2;                                      !- Inlet Port
-
-OS:Connection,
-  {97a96146-c127-43d0-a8ef-1698b5fbecd5}, !- Handle
-  {12a26b71-f221-4406-8b85-f8b4a34b0eb7}, !- Name
-  {a5ea4a1f-35f4-4607-b26b-de2082aac563}, !- Source Object
-  3,                                      !- Outlet Port
-  {ebb22f13-e001-4c24-8392-e59bfd6e5f6b}, !- Target Object
-  9;                                      !- Inlet Port
-
-OS:AirLoopHVAC:ZoneSplitter,
-  {704afe43-ee14-45bf-9c95-a91265ce2cca}, !- Handle
-  res fur gas zone splitter,              !- Name
-  {43ac4d74-43c7-4fe9-ac9a-7a98bfe9a607}, !- Inlet Node Name
-  {1c4ad7cd-a153-44fe-ad4d-65e6dc152b89}; !- Outlet Node Name 1
-
-OS:AirLoopHVAC:ZoneMixer,
-  {a6eac70e-467d-4873-ba65-3949ce501e15}, !- Handle
-  res fur gas zone mixer,                 !- Name
-  {d9d3ee66-a3f5-4700-bc30-26883e06b69c}, !- Outlet Node Name
-  {82afa93b-8435-4600-b7db-99ceb9c774cc}; !- Inlet Node Name 1
-
-OS:Connection,
-  {43ac4d74-43c7-4fe9-ac9a-7a98bfe9a607}, !- Handle
-  {478c80ac-3b81-4b09-8e9e-3c6067746e6c}, !- Name
-  {aa46017a-02f0-4131-9355-dcfae182793c}, !- Source Object
-  3,                                      !- Outlet Port
-  {704afe43-ee14-45bf-9c95-a91265ce2cca}, !- Target Object
-  2;                                      !- Inlet Port
-
-OS:Connection,
-  {d9d3ee66-a3f5-4700-bc30-26883e06b69c}, !- Handle
-  {26c9ed27-1245-4e44-bfc6-c3ca7cf2adbd}, !- Name
-  {a6eac70e-467d-4873-ba65-3949ce501e15}, !- Source Object
-  2,                                      !- Outlet Port
-  {a5ea4a1f-35f4-4607-b26b-de2082aac563}, !- Target Object
-  2;                                      !- Inlet Port
-
-OS:Sizing:System,
-  {ba8f2fa2-fe51-4eaa-bb0b-a434e9902f41}, !- Handle
-  {ebb22f13-e001-4c24-8392-e59bfd6e5f6b}, !- AirLoop Name
-  Sensible,                               !- Type of Load to Size On
-  Autosize,                               !- Design Outdoor Air Flow Rate {m3/s}
-  0.3,                                    !- Central Heating Maximum System Air Flow Ratio
-  7,                                      !- Preheat Design Temperature {C}
-  0.008,                                  !- Preheat Design Humidity Ratio {kg-H2O/kg-Air}
-  12.8,                                   !- Precool Design Temperature {C}
-  0.008,                                  !- Precool Design Humidity Ratio {kg-H2O/kg-Air}
-  12.8,                                   !- Central Cooling Design Supply Air Temperature {C}
-  16.7,                                   !- Central Heating Design Supply Air Temperature {C}
-  NonCoincident,                          !- Sizing Option
-  Yes,                                    !- 100% Outdoor Air in Cooling
-  Yes,                                    !- 100% Outdoor Air in Heating
-  0.0085,                                 !- Central Cooling Design Supply Air Humidity Ratio {kg-H2O/kg-Air}
-  0.008,                                  !- Central Heating Design Supply Air Humidity Ratio {kg-H2O/kg-Air}
-  DesignDay,                              !- Cooling Design Air Flow Method
-  0,                                      !- Cooling Design Air Flow Rate {m3/s}
-  DesignDay,                              !- Heating Design Air Flow Method
-  0,                                      !- Heating Design Air Flow Rate {m3/s}
-  ZoneSum,                                !- System Outdoor Air Method
-  1,                                      !- Zone Maximum Outdoor Air Fraction {dimensionless}
-  0.0099676501,                           !- Cooling Supply Air Flow Rate Per Floor Area {m3/s-m2}
-  1,                                      !- Cooling Fraction of Autosized Cooling Supply Air Flow Rate
-  3.9475456e-005,                         !- Cooling Supply Air Flow Rate Per Unit Cooling Capacity {m3/s-W}
-  0.0099676501,                           !- Heating Supply Air Flow Rate Per Floor Area {m3/s-m2}
-  1,                                      !- Heating Fraction of Autosized Heating Supply Air Flow Rate
-  1,                                      !- Heating Fraction of Autosized Cooling Supply Air Flow Rate
-  3.1588213e-005,                         !- Heating Supply Air Flow Rate Per Unit Heating Capacity {m3/s-W}
-  CoolingDesignCapacity,                  !- Cooling Design Capacity Method
-  autosize,                               !- Cooling Design Capacity {W}
-  234.7,                                  !- Cooling Design Capacity Per Floor Area {W/m2}
-  1,                                      !- Fraction of Autosized Cooling Design Capacity
-  HeatingDesignCapacity,                  !- Heating Design Capacity Method
-  autosize,                               !- Heating Design Capacity {W}
-  157,                                    !- Heating Design Capacity Per Floor Area {W/m2}
-  1,                                      !- Fraction of Autosized Heating Design Capacity
-  OnOff;                                  !- Central Cooling Capacity Control Method
-
-OS:AvailabilityManagerAssignmentList,
-  {1ada8848-347f-4159-82ec-3657189b4692}, !- Handle
-  Air Loop HVAC 1 AvailabilityManagerAssignmentList; !- Name
-
-OS:Connection,
-  {d811cacc-d9f5-4275-8353-a6bd5961e2d0}, !- Handle
-  {a8bfe269-624f-4098-943f-b2d33b91869f}, !- Name
-  {8f3c0cb5-0752-4786-a38c-d3c289f773f1}, !- Source Object
-  3,                                      !- Outlet Port
-  {85d04100-13d7-4a69-a1c4-3603709960ae}, !- Target Object
-  6;                                      !- Inlet Port
-
-OS:Connection,
-  {4424bae2-5a0b-4da0-834e-c61d6c6ffed7}, !- Handle
-  {3b62900d-1950-414c-afe6-6fa3f2a15e75}, !- Name
-  {85d04100-13d7-4a69-a1c4-3603709960ae}, !- Source Object
-  7,                                      !- Outlet Port
-  {673a3306-2ea3-40f2-9a35-ee7b198acc93}, !- Target Object
-  2;                                      !- Inlet Port
-
-OS:AirTerminal:SingleDuct:ConstantVolume:NoReheat,
-  {d3adff60-eaf4-4743-bfd1-d0968a1318ea}, !- Handle
-  res fur gas living zone direct air,     !- Name
-  {b43b6db7-39a3-4cf4-bbe6-c242eb3d79ef}, !- Availability Schedule Name
-  {0b9c76f9-40b1-4358-8401-f022d5213606}, !- Air Inlet Node Name
-  {5486a3fe-4808-4f69-bb3c-0665a73f5bc1}, !- Air Outlet Node Name
-  AutoSize;                               !- Maximum Air Flow Rate {m3/s}
-
-OS:Node,
-  {635c7026-14a1-45d7-b07f-b3e056eb799c}, !- Handle
-  Node 8,                                 !- Name
-  {8d07ee87-6b76-400e-a73b-ad3c7f19fa2c}, !- Inlet Port
-  {82afa93b-8435-4600-b7db-99ceb9c774cc}; !- Outlet Port
-
-OS:Connection,
-  {7991501b-d2bc-4cff-bc45-c0a3a8160c56}, !- Handle
-  {7ffba04d-2e07-4228-9efc-6e4b5f7765ba}, !- Name
-  {8fbd647d-b6df-46c2-92b3-bd9cb6eda437}, !- Source Object
-  3,                                      !- Outlet Port
-  {65578a6d-b1bc-474a-86b6-33941b22096b}, !- Target Object
-  3;                                      !- Inlet Port
-
-OS:Connection,
-  {8d07ee87-6b76-400e-a73b-ad3c7f19fa2c}, !- Handle
-  {53d35a8e-5b77-4774-a097-5720e38cb553}, !- Name
-  {5ea8e276-8ecc-4289-a47d-c123d39f5362}, !- Source Object
-  3,                                      !- Outlet Port
-  {635c7026-14a1-45d7-b07f-b3e056eb799c}, !- Target Object
-  2;                                      !- Inlet Port
-
-OS:Connection,
-  {82afa93b-8435-4600-b7db-99ceb9c774cc}, !- Handle
-  {177ca538-25c4-496e-afa8-23b74aeae05f}, !- Name
-  {635c7026-14a1-45d7-b07f-b3e056eb799c}, !- Source Object
-  3,                                      !- Outlet Port
-  {a6eac70e-467d-4873-ba65-3949ce501e15}, !- Target Object
-  3;                                      !- Inlet Port
-
-OS:Node,
-  {b9ecddb5-8e4b-417f-9c24-eb46023adbd2}, !- Handle
-  Node 9,                                 !- Name
-  {1c4ad7cd-a153-44fe-ad4d-65e6dc152b89}, !- Inlet Port
-  {0b9c76f9-40b1-4358-8401-f022d5213606}; !- Outlet Port
-
-OS:Connection,
-  {1c4ad7cd-a153-44fe-ad4d-65e6dc152b89}, !- Handle
-  {ccd076a8-d630-49e6-aa1b-d9cc4c4e8aba}, !- Name
-  {704afe43-ee14-45bf-9c95-a91265ce2cca}, !- Source Object
-  3,                                      !- Outlet Port
-  {b9ecddb5-8e4b-417f-9c24-eb46023adbd2}, !- Target Object
-  2;                                      !- Inlet Port
-
-OS:Connection,
-  {0b9c76f9-40b1-4358-8401-f022d5213606}, !- Handle
-  {8f7ee03a-c87d-4d34-9220-d869e28d6120}, !- Name
-  {b9ecddb5-8e4b-417f-9c24-eb46023adbd2}, !- Source Object
-  3,                                      !- Outlet Port
-  {d3adff60-eaf4-4743-bfd1-d0968a1318ea}, !- Target Object
-  3;                                      !- Inlet Port
-
-OS:Connection,
-  {5486a3fe-4808-4f69-bb3c-0665a73f5bc1}, !- Handle
-  {40b066ad-3383-4485-8c5c-be01387bf533}, !- Name
-  {d3adff60-eaf4-4743-bfd1-d0968a1318ea}, !- Source Object
-  4,                                      !- Outlet Port
-  {8fbd647d-b6df-46c2-92b3-bd9cb6eda437}, !- Target Object
-  2;                                      !- Inlet Port
-
-OS:AdditionalProperties,
-  {d59d8d4e-411c-4b88-a345-5230a5248f09}, !- Handle
-  {85d04100-13d7-4a69-a1c4-3603709960ae}, !- Object Name
-  SizingInfoHVACFracHeatLoadServed,       !- Feature Name 1
-  Double,                                 !- Feature Data Type 1
-  1;                                      !- Feature Value 1
-=======
+  ,                                       !- Thermostat Name
+  No;                                     !- Use Ideal Air Loads
+
 OS:Node,
   {cf0b6050-9c92-4b5e-9bbf-5bcbca045ecc}, !- Handle
   Node 3,                                 !- Name
@@ -3223,4 +2395,3 @@
   24,                                     !- Hour 1
   0,                                      !- Minute 1
   1;                                      !- Value Until Time 1
->>>>>>> f42044b5
