!- NOTE: Auto-generated from /test/osw_files/MF_8units_1story_SL_3Beds_2Baths_Denver_Furnace_NoSetpoints.osw

OS:Version,
<<<<<<< HEAD
  {40f3c775-7d11-47d9-942f-30f7eae4a7f9}, !- Handle
  2.9.0;                                  !- Version Identifier

OS:SimulationControl,
  {32c2f70b-7a2e-4f57-bfd2-b21688a96458}, !- Handle
=======
  {f5a387c2-766c-457c-8a30-a38a875f136d}, !- Handle
  2.9.0;                                  !- Version Identifier

OS:SimulationControl,
  {c81de740-7ff0-4767-86ad-13a5bf81f5a5}, !- Handle
>>>>>>> edda4442
  ,                                       !- Do Zone Sizing Calculation
  ,                                       !- Do System Sizing Calculation
  ,                                       !- Do Plant Sizing Calculation
  No;                                     !- Run Simulation for Sizing Periods

OS:Timestep,
<<<<<<< HEAD
  {479e19dc-3e6d-4fba-ace2-c1f9789bf0e6}, !- Handle
  6;                                      !- Number of Timesteps per Hour

OS:ShadowCalculation,
  {2eccf9c9-ca99-4c1e-b3a7-ba61fd20b354}, !- Handle
=======
  {6904189c-f497-43e1-a60d-b06710dba8e6}, !- Handle
  6;                                      !- Number of Timesteps per Hour

OS:ShadowCalculation,
  {e33ef2cb-5cbc-4841-b13a-7a4887f21715}, !- Handle
>>>>>>> edda4442
  20,                                     !- Calculation Frequency
  200;                                    !- Maximum Figures in Shadow Overlap Calculations

OS:SurfaceConvectionAlgorithm:Outside,
<<<<<<< HEAD
  {2faa950e-ea27-46dc-aa29-4353ef26985e}, !- Handle
  DOE-2;                                  !- Algorithm

OS:SurfaceConvectionAlgorithm:Inside,
  {8c698be6-aeca-479e-8e5a-52a374ebe81d}, !- Handle
  TARP;                                   !- Algorithm

OS:ZoneCapacitanceMultiplier:ResearchSpecial,
  {c66e12be-dc12-43b4-bb5b-c9459ab83faa}, !- Handle
=======
  {3376821c-cdb8-4a69-9a9e-bb34bb62e382}, !- Handle
  DOE-2;                                  !- Algorithm

OS:SurfaceConvectionAlgorithm:Inside,
  {4c0aaae1-1d59-4b42-ab77-59d44915652a}, !- Handle
  TARP;                                   !- Algorithm

OS:ZoneCapacitanceMultiplier:ResearchSpecial,
  {79744ffc-b2b4-44b0-b9ae-726fb96bc307}, !- Handle
>>>>>>> edda4442
  ,                                       !- Temperature Capacity Multiplier
  15,                                     !- Humidity Capacity Multiplier
  ;                                       !- Carbon Dioxide Capacity Multiplier

OS:RunPeriod,
<<<<<<< HEAD
  {fed95ea6-62ec-4357-9fa9-5f2332fd6d14}, !- Handle
=======
  {f6c968bc-ed7a-4ecd-899c-a68170d2d201}, !- Handle
>>>>>>> edda4442
  Run Period 1,                           !- Name
  1,                                      !- Begin Month
  1,                                      !- Begin Day of Month
  12,                                     !- End Month
  31,                                     !- End Day of Month
  ,                                       !- Use Weather File Holidays and Special Days
  ,                                       !- Use Weather File Daylight Saving Period
  ,                                       !- Apply Weekend Holiday Rule
  ,                                       !- Use Weather File Rain Indicators
  ,                                       !- Use Weather File Snow Indicators
  ;                                       !- Number of Times Runperiod to be Repeated

OS:YearDescription,
<<<<<<< HEAD
  {5ee93ab8-ed79-479e-92c3-5892f01807d7}, !- Handle
=======
  {4513850d-f334-4b3c-8ffb-87401689f810}, !- Handle
>>>>>>> edda4442
  2007,                                   !- Calendar Year
  ,                                       !- Day of Week for Start Day
  ;                                       !- Is Leap Year

OS:WeatherFile,
<<<<<<< HEAD
  {91a2aaba-00a9-4c63-b7a1-2cb267af15d6}, !- Handle
=======
  {5e3d727f-9326-43a4-98f3-6747125da802}, !- Handle
>>>>>>> edda4442
  Denver Intl Ap,                         !- City
  CO,                                     !- State Province Region
  USA,                                    !- Country
  TMY3,                                   !- Data Source
  725650,                                 !- WMO Number
  39.83,                                  !- Latitude {deg}
  -104.65,                                !- Longitude {deg}
  -7,                                     !- Time Zone {hr}
  1650,                                   !- Elevation {m}
  file:../weather/USA_CO_Denver.Intl.AP.725650_TMY3.epw, !- Url
  E23378AA;                               !- Checksum

OS:AdditionalProperties,
<<<<<<< HEAD
  {9e9348e6-c756-4f80-9128-d2f9ac158a78}, !- Handle
  {91a2aaba-00a9-4c63-b7a1-2cb267af15d6}, !- Object Name
=======
  {c32f95b0-fa8d-4f09-9d5b-e9eda90f26a8}, !- Handle
  {5e3d727f-9326-43a4-98f3-6747125da802}, !- Object Name
>>>>>>> edda4442
  EPWHeaderCity,                          !- Feature Name 1
  String,                                 !- Feature Data Type 1
  Denver Intl Ap,                         !- Feature Value 1
  EPWHeaderState,                         !- Feature Name 2
  String,                                 !- Feature Data Type 2
  CO,                                     !- Feature Value 2
  EPWHeaderCountry,                       !- Feature Name 3
  String,                                 !- Feature Data Type 3
  USA,                                    !- Feature Value 3
  EPWHeaderDataSource,                    !- Feature Name 4
  String,                                 !- Feature Data Type 4
  TMY3,                                   !- Feature Value 4
  EPWHeaderStation,                       !- Feature Name 5
  String,                                 !- Feature Data Type 5
  725650,                                 !- Feature Value 5
  EPWHeaderLatitude,                      !- Feature Name 6
  Double,                                 !- Feature Data Type 6
  39.829999999999998,                     !- Feature Value 6
  EPWHeaderLongitude,                     !- Feature Name 7
  Double,                                 !- Feature Data Type 7
  -104.65000000000001,                    !- Feature Value 7
  EPWHeaderTimezone,                      !- Feature Name 8
  Double,                                 !- Feature Data Type 8
  -7,                                     !- Feature Value 8
  EPWHeaderAltitude,                      !- Feature Name 9
  Double,                                 !- Feature Data Type 9
  5413.3858267716532,                     !- Feature Value 9
  EPWHeaderLocalPressure,                 !- Feature Name 10
  Double,                                 !- Feature Data Type 10
  0.81937567683596546,                    !- Feature Value 10
  EPWHeaderRecordsPerHour,                !- Feature Name 11
  Double,                                 !- Feature Data Type 11
  0,                                      !- Feature Value 11
  EPWDataAnnualAvgDrybulb,                !- Feature Name 12
  Double,                                 !- Feature Data Type 12
  51.575616438356228,                     !- Feature Value 12
  EPWDataAnnualMinDrybulb,                !- Feature Name 13
  Double,                                 !- Feature Data Type 13
  -2.9200000000000017,                    !- Feature Value 13
  EPWDataAnnualMaxDrybulb,                !- Feature Name 14
  Double,                                 !- Feature Data Type 14
  104,                                    !- Feature Value 14
  EPWDataCDD50F,                          !- Feature Name 15
  Double,                                 !- Feature Data Type 15
  3072.2925000000005,                     !- Feature Value 15
  EPWDataCDD65F,                          !- Feature Name 16
  Double,                                 !- Feature Data Type 16
  883.62000000000035,                     !- Feature Value 16
  EPWDataHDD50F,                          !- Feature Name 17
  Double,                                 !- Feature Data Type 17
  2497.1925000000001,                     !- Feature Value 17
  EPWDataHDD65F,                          !- Feature Name 18
  Double,                                 !- Feature Data Type 18
  5783.5200000000013,                     !- Feature Value 18
  EPWDataAnnualAvgWindspeed,              !- Feature Name 19
  Double,                                 !- Feature Data Type 19
  3.9165296803649667,                     !- Feature Value 19
  EPWDataMonthlyAvgDrybulbs,              !- Feature Name 20
  String,                                 !- Feature Data Type 20
  33.4191935483871&#4431.90142857142857&#4443.02620967741937&#4442.48624999999999&#4459.877741935483854&#4473.57574999999997&#4472.07975806451608&#4472.70008064516134&#4466.49200000000006&#4450.079112903225806&#4437.218250000000005&#4434.582177419354835, !- Feature Value 20
  EPWDataGroundMonthlyTemps,              !- Feature Name 21
  String,                                 !- Feature Data Type 21
  44.08306285945173&#4440.89570904991865&#4440.64045432632048&#4442.153016571250646&#4448.225111118704206&#4454.268919273837525&#4459.508577937551024&#4462.82777283423508&#4463.10975667174995&#4460.41014950381947&#4455.304105212311526&#4449.445696474514364, !- Feature Value 21
  EPWDataWSF,                             !- Feature Name 22
  Double,                                 !- Feature Data Type 22
  0.58999999999999997,                    !- Feature Value 22
  EPWDataMonthlyAvgDailyHighDrybulbs,     !- Feature Name 23
  String,                                 !- Feature Data Type 23
  47.41032258064516&#4446.58642857142857&#4455.15032258064517&#4453.708&#4472.80193548387098&#4488.67600000000002&#4486.1858064516129&#4485.87225806451613&#4482.082&#4463.18064516129033&#4448.73400000000001&#4448.87935483870968, !- Feature Value 23
  EPWDataMonthlyAvgDailyLowDrybulbs,      !- Feature Name 24
  String,                                 !- Feature Data Type 24
  19.347741935483874&#4419.856428571428573&#4430.316129032258065&#4431.112&#4447.41612903225806&#4457.901999999999994&#4459.063870967741934&#4460.956774193548384&#4452.352000000000004&#4438.41612903225806&#4427.002000000000002&#4423.02903225806451, !- Feature Value 24
  EPWDesignHeatingDrybulb,                !- Feature Name 25
  Double,                                 !- Feature Data Type 25
  12.02,                                  !- Feature Value 25
  EPWDesignHeatingWindspeed,              !- Feature Name 26
  Double,                                 !- Feature Data Type 26
  2.8062500000000004,                     !- Feature Value 26
  EPWDesignCoolingDrybulb,                !- Feature Name 27
  Double,                                 !- Feature Data Type 27
  91.939999999999998,                     !- Feature Value 27
  EPWDesignCoolingWetbulb,                !- Feature Name 28
  Double,                                 !- Feature Data Type 28
  59.95131430195849,                      !- Feature Value 28
  EPWDesignCoolingHumidityRatio,          !- Feature Name 29
  Double,                                 !- Feature Data Type 29
  0.0059161086834698092,                  !- Feature Value 29
  EPWDesignCoolingWindspeed,              !- Feature Name 30
  Double,                                 !- Feature Data Type 30
  3.7999999999999989,                     !- Feature Value 30
  EPWDesignDailyTemperatureRange,         !- Feature Name 31
  Double,                                 !- Feature Data Type 31
  24.915483870967748,                     !- Feature Value 31
  EPWDesignDehumidDrybulb,                !- Feature Name 32
  Double,                                 !- Feature Data Type 32
  67.996785714285721,                     !- Feature Value 32
  EPWDesignDehumidHumidityRatio,          !- Feature Name 33
  Double,                                 !- Feature Data Type 33
  0.012133744170488724,                   !- Feature Value 33
  EPWDesignCoolingDirectNormal,           !- Feature Name 34
  Double,                                 !- Feature Data Type 34
  985,                                    !- Feature Value 34
  EPWDesignCoolingDiffuseHorizontal,      !- Feature Name 35
  Double,                                 !- Feature Data Type 35
  84;                                     !- Feature Value 35

OS:Site,
<<<<<<< HEAD
  {70498a4d-6d0f-45db-8ffa-48521010810e}, !- Handle
=======
  {0c65564b-db12-47be-a829-0d799cc4abd1}, !- Handle
>>>>>>> edda4442
  Denver Intl Ap_CO_USA,                  !- Name
  39.83,                                  !- Latitude {deg}
  -104.65,                                !- Longitude {deg}
  -7,                                     !- Time Zone {hr}
  1650,                                   !- Elevation {m}
  ;                                       !- Terrain

OS:ClimateZones,
<<<<<<< HEAD
  {b10fd882-ff07-40a7-85d7-abb0d9b72616}, !- Handle
=======
  {4f07ed55-0713-4738-afe0-1c22ee72a49e}, !- Handle
>>>>>>> edda4442
  ,                                       !- Active Institution
  ,                                       !- Active Year
  ,                                       !- Climate Zone Institution Name 1
  ,                                       !- Climate Zone Document Name 1
  ,                                       !- Climate Zone Document Year 1
  ,                                       !- Climate Zone Value 1
  Building America,                       !- Climate Zone Institution Name 2
  ,                                       !- Climate Zone Document Name 2
  0,                                      !- Climate Zone Document Year 2
  Cold;                                   !- Climate Zone Value 2

OS:Site:WaterMainsTemperature,
<<<<<<< HEAD
  {ae6edcd4-f2f1-402e-a600-d5bfdd9cb1c7}, !- Handle
=======
  {d06dd8fe-a363-4cfb-9c52-e4b306933618}, !- Handle
>>>>>>> edda4442
  Correlation,                            !- Calculation Method
  ,                                       !- Temperature Schedule Name
  10.8753424657535,                       !- Annual Average Outdoor Air Temperature {C}
  23.1524007936508;                       !- Maximum Difference In Monthly Average Outdoor Air Temperatures {deltaC}

OS:RunPeriodControl:DaylightSavingTime,
<<<<<<< HEAD
  {3e9572fa-03c7-49f1-b164-1208dcfca297}, !- Handle
  4/7,                                    !- Start Date
  10/26;                                  !- End Date

OS:Site:GroundTemperature:Deep,
  {e7c8d891-0c16-4290-bfac-5a78af13e0be}, !- Handle
=======
  {8fc87508-039c-41fb-9d08-f7e40518cb0e}, !- Handle
  3/12,                                   !- Start Date
  11/5;                                   !- End Date

OS:Site:GroundTemperature:Deep,
  {85395e68-96c8-417c-84a4-caac18187bc5}, !- Handle
>>>>>>> edda4442
  10.8753424657535,                       !- January Deep Ground Temperature {C}
  10.8753424657535,                       !- February Deep Ground Temperature {C}
  10.8753424657535,                       !- March Deep Ground Temperature {C}
  10.8753424657535,                       !- April Deep Ground Temperature {C}
  10.8753424657535,                       !- May Deep Ground Temperature {C}
  10.8753424657535,                       !- June Deep Ground Temperature {C}
  10.8753424657535,                       !- July Deep Ground Temperature {C}
  10.8753424657535,                       !- August Deep Ground Temperature {C}
  10.8753424657535,                       !- September Deep Ground Temperature {C}
  10.8753424657535,                       !- October Deep Ground Temperature {C}
  10.8753424657535,                       !- November Deep Ground Temperature {C}
  10.8753424657535;                       !- December Deep Ground Temperature {C}

OS:Building,
<<<<<<< HEAD
  {baaffb2b-d962-4547-870d-0801f7952b14}, !- Handle
=======
  {85a3c09f-abfb-4763-ade3-67db95da055f}, !- Handle
>>>>>>> edda4442
  Building 1,                             !- Name
  ,                                       !- Building Sector Type
  0,                                      !- North Axis {deg}
  ,                                       !- Nominal Floor to Floor Height {m}
  ,                                       !- Space Type Name
  ,                                       !- Default Construction Set Name
  ,                                       !- Default Schedule Set Name
  1,                                      !- Standards Number of Stories
  1,                                      !- Standards Number of Above Ground Stories
  ,                                       !- Standards Template
  multifamily,                            !- Standards Building Type
  8;                                      !- Standards Number of Living Units

OS:AdditionalProperties,
<<<<<<< HEAD
  {f29e767d-9a8e-4644-9233-f22c13afd04b}, !- Handle
  {baaffb2b-d962-4547-870d-0801f7952b14}, !- Object Name
=======
  {39dd617e-cda6-4596-935f-5d9cf0597d44}, !- Handle
  {85a3c09f-abfb-4763-ade3-67db95da055f}, !- Object Name
>>>>>>> edda4442
  num_units,                              !- Feature Name 1
  Integer,                                !- Feature Data Type 1
  8,                                      !- Feature Value 1
  has_rear_units,                         !- Feature Name 2
  Boolean,                                !- Feature Data Type 2
  true,                                   !- Feature Value 2
  num_floors,                             !- Feature Name 3
  Integer,                                !- Feature Data Type 3
  1,                                      !- Feature Value 3
  horz_location,                          !- Feature Name 4
  String,                                 !- Feature Data Type 4
  Left,                                   !- Feature Value 4
  level,                                  !- Feature Name 5
  String,                                 !- Feature Data Type 5
  Bottom,                                 !- Feature Value 5
  found_type,                             !- Feature Name 6
  String,                                 !- Feature Data Type 6
  slab,                                   !- Feature Value 6
  corridor_width,                         !- Feature Name 7
  Double,                                 !- Feature Data Type 7
  3.048,                                  !- Feature Value 7
  corridor_position,                      !- Feature Name 8
  String,                                 !- Feature Data Type 8
  Double-Loaded Interior,                 !- Feature Value 8
  has_hvac_flue,                          !- Feature Name 9
  Boolean,                                !- Feature Data Type 9
  true;                                   !- Feature Value 9

OS:ThermalZone,
<<<<<<< HEAD
  {98661eea-6637-4925-b6dc-7fa69060af57}, !- Handle
=======
  {65714290-e6f2-4a89-b576-af42311c1b4a}, !- Handle
>>>>>>> edda4442
  living zone,                            !- Name
  ,                                       !- Multiplier
  ,                                       !- Ceiling Height {m}
  ,                                       !- Volume {m3}
  ,                                       !- Floor Area {m2}
  ,                                       !- Zone Inside Convection Algorithm
  ,                                       !- Zone Outside Convection Algorithm
  ,                                       !- Zone Conditioning Equipment List Name
<<<<<<< HEAD
  {cd1eea83-9327-460e-afb7-47da45b6923f}, !- Zone Air Inlet Port List
  {354cbc87-500a-4c7d-b715-0de7a09dacb9}, !- Zone Air Exhaust Port List
  {76d8b6af-5cf9-484a-88e5-eabcf61d08cd}, !- Zone Air Node Name
  {9db53781-5439-4432-ba50-3084c9550ff4}, !- Zone Return Air Port List
=======
  {83e8836f-3267-44b0-bbd4-aeba399e2b8a}, !- Zone Air Inlet Port List
  {bf411c40-fed5-42d8-9a32-024b588fbc1e}, !- Zone Air Exhaust Port List
  {2c8c8ba0-e342-40a7-8771-c2d556a68e99}, !- Zone Air Node Name
  {575bc0cc-942b-4993-9186-a2ba65c98a75}, !- Zone Return Air Port List
>>>>>>> edda4442
  ,                                       !- Primary Daylighting Control Name
  ,                                       !- Fraction of Zone Controlled by Primary Daylighting Control
  ,                                       !- Secondary Daylighting Control Name
  ,                                       !- Fraction of Zone Controlled by Secondary Daylighting Control
  ,                                       !- Illuminance Map Name
  ,                                       !- Group Rendering Name
  ,                                       !- Thermostat Name
  No;                                     !- Use Ideal Air Loads

OS:Node,
<<<<<<< HEAD
  {88cfd1ac-f792-44dc-9c19-54640a9c391c}, !- Handle
  Node 1,                                 !- Name
  {76d8b6af-5cf9-484a-88e5-eabcf61d08cd}, !- Inlet Port
  ;                                       !- Outlet Port

OS:Connection,
  {76d8b6af-5cf9-484a-88e5-eabcf61d08cd}, !- Handle
  {49d1b46a-a634-4adf-ab65-8b082b17a1df}, !- Name
  {98661eea-6637-4925-b6dc-7fa69060af57}, !- Source Object
  11,                                     !- Outlet Port
  {88cfd1ac-f792-44dc-9c19-54640a9c391c}, !- Target Object
  2;                                      !- Inlet Port

OS:PortList,
  {cd1eea83-9327-460e-afb7-47da45b6923f}, !- Handle
  {e26b66a6-afbe-4f62-b285-49c8ebaef991}, !- Name
  {98661eea-6637-4925-b6dc-7fa69060af57}, !- HVAC Component
  {02a72b8f-06eb-4519-84d1-806e0fae6220}; !- Port 1

OS:PortList,
  {354cbc87-500a-4c7d-b715-0de7a09dacb9}, !- Handle
  {57632564-68c4-4786-8690-4008636b82dd}, !- Name
  {98661eea-6637-4925-b6dc-7fa69060af57}; !- HVAC Component

OS:PortList,
  {9db53781-5439-4432-ba50-3084c9550ff4}, !- Handle
  {e8567077-bfa7-42bf-a22c-8a9501b0f3cd}, !- Name
  {98661eea-6637-4925-b6dc-7fa69060af57}, !- HVAC Component
  {cce9f5c9-6f31-4032-bc82-f0a35f1a477e}; !- Port 1

OS:Sizing:Zone,
  {33eb3904-4bd8-4860-8042-7af1789b331e}, !- Handle
  {98661eea-6637-4925-b6dc-7fa69060af57}, !- Zone or ZoneList Name
=======
  {3421c00b-8f2a-4d5c-b200-31bc3432b2a9}, !- Handle
  Node 1,                                 !- Name
  {2c8c8ba0-e342-40a7-8771-c2d556a68e99}, !- Inlet Port
  ;                                       !- Outlet Port

OS:Connection,
  {2c8c8ba0-e342-40a7-8771-c2d556a68e99}, !- Handle
  {484d09ed-0463-4fed-83d8-64a27275e734}, !- Name
  {65714290-e6f2-4a89-b576-af42311c1b4a}, !- Source Object
  11,                                     !- Outlet Port
  {3421c00b-8f2a-4d5c-b200-31bc3432b2a9}, !- Target Object
  2;                                      !- Inlet Port

OS:PortList,
  {83e8836f-3267-44b0-bbd4-aeba399e2b8a}, !- Handle
  {3483c7f9-b2c4-4c8f-b194-9fc0a183925e}, !- Name
  {65714290-e6f2-4a89-b576-af42311c1b4a}, !- HVAC Component
  {fa1f214b-0972-4d59-8e14-1edb9f37bc17}; !- Port 1

OS:PortList,
  {bf411c40-fed5-42d8-9a32-024b588fbc1e}, !- Handle
  {e8858c2f-fc39-44fa-8ed4-15b449a1b11a}, !- Name
  {65714290-e6f2-4a89-b576-af42311c1b4a}; !- HVAC Component

OS:PortList,
  {575bc0cc-942b-4993-9186-a2ba65c98a75}, !- Handle
  {03d6044d-2535-4d9b-b9ec-444955a3f5dd}, !- Name
  {65714290-e6f2-4a89-b576-af42311c1b4a}, !- HVAC Component
  {26ed7750-b738-4bff-b30a-7d35195dc47c}; !- Port 1

OS:Sizing:Zone,
  {4cfb8315-b340-42bc-ac25-23fe8ba8eed1}, !- Handle
  {65714290-e6f2-4a89-b576-af42311c1b4a}, !- Zone or ZoneList Name
>>>>>>> edda4442
  SupplyAirTemperature,                   !- Zone Cooling Design Supply Air Temperature Input Method
  14,                                     !- Zone Cooling Design Supply Air Temperature {C}
  11.11,                                  !- Zone Cooling Design Supply Air Temperature Difference {deltaC}
  SupplyAirTemperature,                   !- Zone Heating Design Supply Air Temperature Input Method
  40,                                     !- Zone Heating Design Supply Air Temperature {C}
  11.11,                                  !- Zone Heating Design Supply Air Temperature Difference {deltaC}
  0.0085,                                 !- Zone Cooling Design Supply Air Humidity Ratio {kg-H2O/kg-air}
  0.008,                                  !- Zone Heating Design Supply Air Humidity Ratio {kg-H2O/kg-air}
  ,                                       !- Zone Heating Sizing Factor
  ,                                       !- Zone Cooling Sizing Factor
  DesignDay,                              !- Cooling Design Air Flow Method
  ,                                       !- Cooling Design Air Flow Rate {m3/s}
  ,                                       !- Cooling Minimum Air Flow per Zone Floor Area {m3/s-m2}
  ,                                       !- Cooling Minimum Air Flow {m3/s}
  ,                                       !- Cooling Minimum Air Flow Fraction
  DesignDay,                              !- Heating Design Air Flow Method
  ,                                       !- Heating Design Air Flow Rate {m3/s}
  ,                                       !- Heating Maximum Air Flow per Zone Floor Area {m3/s-m2}
  ,                                       !- Heating Maximum Air Flow {m3/s}
  ,                                       !- Heating Maximum Air Flow Fraction
  ,                                       !- Design Zone Air Distribution Effectiveness in Cooling Mode
  ,                                       !- Design Zone Air Distribution Effectiveness in Heating Mode
  No,                                     !- Account for Dedicated Outdoor Air System
  NeutralSupplyAir,                       !- Dedicated Outdoor Air System Control Strategy
  autosize,                               !- Dedicated Outdoor Air Low Setpoint Temperature for Design {C}
  autosize;                               !- Dedicated Outdoor Air High Setpoint Temperature for Design {C}

OS:ZoneHVAC:EquipmentList,
<<<<<<< HEAD
  {af304eac-3210-497d-acee-6eb6fc155c4f}, !- Handle
  Zone HVAC Equipment List 1,             !- Name
  {98661eea-6637-4925-b6dc-7fa69060af57}, !- Thermal Zone
  SequentialLoad,                         !- Load Distribution Scheme
  {a1844418-407c-4b83-8bad-d30465ee09b1}, !- Zone Equipment 1
=======
  {3a845d99-eb98-4d23-9740-c527f2e90109}, !- Handle
  Zone HVAC Equipment List 1,             !- Name
  {65714290-e6f2-4a89-b576-af42311c1b4a}, !- Thermal Zone
  SequentialLoad,                         !- Load Distribution Scheme
  {23756b1a-c376-4c23-ab44-bc60f4e2a95a}, !- Zone Equipment 1
>>>>>>> edda4442
  1,                                      !- Zone Equipment Cooling Sequence 1
  1,                                      !- Zone Equipment Heating or No-Load Sequence 1
  ,                                       !- Zone Equipment Sequential Cooling Fraction Schedule Name 1
  ;                                       !- Zone Equipment Sequential Heating Fraction Schedule Name 1

OS:Space,
<<<<<<< HEAD
  {eb31c8a2-1f5b-49ab-9658-e547bd140990}, !- Handle
  living space,                           !- Name
  {de484e0d-134e-44ea-957e-8133eef52d0d}, !- Space Type Name
=======
  {d671b4a2-0078-4c76-ac47-311c771a88a4}, !- Handle
  living space,                           !- Name
  {558684c1-ad28-405d-a55c-ebb6794b4e9c}, !- Space Type Name
>>>>>>> edda4442
  ,                                       !- Default Construction Set Name
  ,                                       !- Default Schedule Set Name
  ,                                       !- Direction of Relative North {deg}
  ,                                       !- X Origin {m}
  ,                                       !- Y Origin {m}
  ,                                       !- Z Origin {m}
  ,                                       !- Building Story Name
<<<<<<< HEAD
  {98661eea-6637-4925-b6dc-7fa69060af57}, !- Thermal Zone Name
  ,                                       !- Part of Total Floor Area
  ,                                       !- Design Specification Outdoor Air Object Name
  {06b5c7db-8886-4b7d-82e1-ea47cf12b373}; !- Building Unit Name

OS:Surface,
  {ee4aa537-bb15-4a9a-872b-313468741d20}, !- Handle
  Surface 1,                              !- Name
  Floor,                                  !- Surface Type
  ,                                       !- Construction Name
  {eb31c8a2-1f5b-49ab-9658-e547bd140990}, !- Space Name
=======
  {65714290-e6f2-4a89-b576-af42311c1b4a}, !- Thermal Zone Name
  ,                                       !- Part of Total Floor Area
  ,                                       !- Design Specification Outdoor Air Object Name
  {b86d9cab-386a-44ea-8423-5e42529bb5e0}; !- Building Unit Name

OS:Surface,
  {6dbfd68e-1080-4c10-848c-5b31e65a3878}, !- Handle
  Surface 1,                              !- Name
  Floor,                                  !- Surface Type
  ,                                       !- Construction Name
  {d671b4a2-0078-4c76-ac47-311c771a88a4}, !- Space Name
>>>>>>> edda4442
  Foundation,                             !- Outside Boundary Condition
  ,                                       !- Outside Boundary Condition Object
  NoSun,                                  !- Sun Exposure
  NoWind,                                 !- Wind Exposure
  ,                                       !- View Factor to Ground
  ,                                       !- Number of Vertices
  0, -12.9315688143396, 0,                !- X,Y,Z Vertex 1 {m}
  0, 0, 0,                                !- X,Y,Z Vertex 2 {m}
  6.46578440716979, 0, 0,                 !- X,Y,Z Vertex 3 {m}
  6.46578440716979, -12.9315688143396, 0; !- X,Y,Z Vertex 4 {m}

OS:Surface,
<<<<<<< HEAD
  {008389e0-c181-4b43-999e-c1ff262a2bd2}, !- Handle
  Surface 2,                              !- Name
  Wall,                                   !- Surface Type
  ,                                       !- Construction Name
  {eb31c8a2-1f5b-49ab-9658-e547bd140990}, !- Space Name
=======
  {9a812c0c-5655-4414-b69c-fb56d3ffd926}, !- Handle
  Surface 2,                              !- Name
  Wall,                                   !- Surface Type
  ,                                       !- Construction Name
  {d671b4a2-0078-4c76-ac47-311c771a88a4}, !- Space Name
>>>>>>> edda4442
  Outdoors,                               !- Outside Boundary Condition
  ,                                       !- Outside Boundary Condition Object
  SunExposed,                             !- Sun Exposure
  WindExposed,                            !- Wind Exposure
  ,                                       !- View Factor to Ground
  ,                                       !- Number of Vertices
  0, 0, 2.4384,                           !- X,Y,Z Vertex 1 {m}
  0, 0, 0,                                !- X,Y,Z Vertex 2 {m}
  0, -12.9315688143396, 0,                !- X,Y,Z Vertex 3 {m}
  0, -12.9315688143396, 2.4384;           !- X,Y,Z Vertex 4 {m}

OS:Surface,
<<<<<<< HEAD
  {b953fc47-ffd8-4cd2-81c8-7a1c1e22d3c3}, !- Handle
  Surface 3,                              !- Name
  Wall,                                   !- Surface Type
  ,                                       !- Construction Name
  {eb31c8a2-1f5b-49ab-9658-e547bd140990}, !- Space Name
=======
  {39457b68-baca-4a16-a111-79f2543be951}, !- Handle
  Surface 3,                              !- Name
  Wall,                                   !- Surface Type
  ,                                       !- Construction Name
  {d671b4a2-0078-4c76-ac47-311c771a88a4}, !- Space Name
>>>>>>> edda4442
  Adiabatic,                              !- Outside Boundary Condition
  ,                                       !- Outside Boundary Condition Object
  NoSun,                                  !- Sun Exposure
  NoWind,                                 !- Wind Exposure
  ,                                       !- View Factor to Ground
  ,                                       !- Number of Vertices
  6.46578440716979, 0, 2.4384,            !- X,Y,Z Vertex 1 {m}
  6.46578440716979, 0, 0,                 !- X,Y,Z Vertex 2 {m}
  0, 0, 0,                                !- X,Y,Z Vertex 3 {m}
  0, 0, 2.4384;                           !- X,Y,Z Vertex 4 {m}

OS:Surface,
<<<<<<< HEAD
  {5113eb86-24d7-4a99-b90b-8facd2229ec1}, !- Handle
  Surface 4,                              !- Name
  Wall,                                   !- Surface Type
  ,                                       !- Construction Name
  {eb31c8a2-1f5b-49ab-9658-e547bd140990}, !- Space Name
=======
  {6bd96a59-1d11-491b-b9b3-871ad022eabe}, !- Handle
  Surface 4,                              !- Name
  Wall,                                   !- Surface Type
  ,                                       !- Construction Name
  {d671b4a2-0078-4c76-ac47-311c771a88a4}, !- Space Name
>>>>>>> edda4442
  Adiabatic,                              !- Outside Boundary Condition
  ,                                       !- Outside Boundary Condition Object
  NoSun,                                  !- Sun Exposure
  NoWind,                                 !- Wind Exposure
  ,                                       !- View Factor to Ground
  ,                                       !- Number of Vertices
  6.46578440716979, -12.9315688143396, 2.4384, !- X,Y,Z Vertex 1 {m}
  6.46578440716979, -12.9315688143396, 0, !- X,Y,Z Vertex 2 {m}
  6.46578440716979, 0, 0,                 !- X,Y,Z Vertex 3 {m}
  6.46578440716979, 0, 2.4384;            !- X,Y,Z Vertex 4 {m}

OS:Surface,
<<<<<<< HEAD
  {214500f4-1c3e-4d6b-b402-1492b8577fca}, !- Handle
  Surface 5,                              !- Name
  Wall,                                   !- Surface Type
  ,                                       !- Construction Name
  {eb31c8a2-1f5b-49ab-9658-e547bd140990}, !- Space Name
=======
  {094d3f57-c54f-45ad-a0fc-ba03ee2d1549}, !- Handle
  Surface 5,                              !- Name
  Wall,                                   !- Surface Type
  ,                                       !- Construction Name
  {d671b4a2-0078-4c76-ac47-311c771a88a4}, !- Space Name
>>>>>>> edda4442
  Outdoors,                               !- Outside Boundary Condition
  ,                                       !- Outside Boundary Condition Object
  SunExposed,                             !- Sun Exposure
  WindExposed,                            !- Wind Exposure
  ,                                       !- View Factor to Ground
  ,                                       !- Number of Vertices
  0, -12.9315688143396, 2.4384,           !- X,Y,Z Vertex 1 {m}
  0, -12.9315688143396, 0,                !- X,Y,Z Vertex 2 {m}
  6.46578440716979, -12.9315688143396, 0, !- X,Y,Z Vertex 3 {m}
  6.46578440716979, -12.9315688143396, 2.4384; !- X,Y,Z Vertex 4 {m}

OS:Surface,
<<<<<<< HEAD
  {c7f32a2c-f3ff-4625-aff2-718bfd2666b4}, !- Handle
  Surface 6,                              !- Name
  RoofCeiling,                            !- Surface Type
  ,                                       !- Construction Name
  {eb31c8a2-1f5b-49ab-9658-e547bd140990}, !- Space Name
=======
  {832338dc-bbf7-42e9-b024-3c217c37413c}, !- Handle
  Surface 6,                              !- Name
  RoofCeiling,                            !- Surface Type
  ,                                       !- Construction Name
  {d671b4a2-0078-4c76-ac47-311c771a88a4}, !- Space Name
>>>>>>> edda4442
  Outdoors,                               !- Outside Boundary Condition
  ,                                       !- Outside Boundary Condition Object
  SunExposed,                             !- Sun Exposure
  WindExposed,                            !- Wind Exposure
  ,                                       !- View Factor to Ground
  ,                                       !- Number of Vertices
  6.46578440716979, -12.9315688143396, 2.4384, !- X,Y,Z Vertex 1 {m}
  6.46578440716979, 0, 2.4384,            !- X,Y,Z Vertex 2 {m}
  0, 0, 2.4384,                           !- X,Y,Z Vertex 3 {m}
  0, -12.9315688143396, 2.4384;           !- X,Y,Z Vertex 4 {m}

OS:SpaceType,
<<<<<<< HEAD
  {de484e0d-134e-44ea-957e-8133eef52d0d}, !- Handle
=======
  {558684c1-ad28-405d-a55c-ebb6794b4e9c}, !- Handle
>>>>>>> edda4442
  Space Type 1,                           !- Name
  ,                                       !- Default Construction Set Name
  ,                                       !- Default Schedule Set Name
  ,                                       !- Group Rendering Name
  ,                                       !- Design Specification Outdoor Air Object Name
  ,                                       !- Standards Template
  ,                                       !- Standards Building Type
  living;                                 !- Standards Space Type

OS:ThermalZone,
<<<<<<< HEAD
  {1ea4fdbd-1fbf-483b-ac47-3ce28b670368}, !- Handle
=======
  {bf73e3e4-85aa-4898-8669-5b3140bc1c8a}, !- Handle
>>>>>>> edda4442
  corridor zone,                          !- Name
  ,                                       !- Multiplier
  ,                                       !- Ceiling Height {m}
  ,                                       !- Volume {m3}
  ,                                       !- Floor Area {m2}
  ,                                       !- Zone Inside Convection Algorithm
  ,                                       !- Zone Outside Convection Algorithm
  ,                                       !- Zone Conditioning Equipment List Name
<<<<<<< HEAD
  {bb9875ed-c87e-4a16-93bf-e8f37fc2664e}, !- Zone Air Inlet Port List
  {0e39117c-7d3a-4391-9a06-2142183d5f36}, !- Zone Air Exhaust Port List
  {7609ecfa-75b2-48d3-bac5-ab5e057b7476}, !- Zone Air Node Name
  {dd7654c5-be28-4df2-8ec8-f942bb8638ca}, !- Zone Return Air Port List
=======
  {13a50ab2-25d7-4244-8dbc-f002b237686e}, !- Zone Air Inlet Port List
  {f12ac042-ee51-45ee-a1be-534b3bd7be58}, !- Zone Air Exhaust Port List
  {38dd380a-fc37-458c-82d8-7e0586583d0a}, !- Zone Air Node Name
  {9187ec08-fbd9-4528-90a1-2c37c6b07b78}, !- Zone Return Air Port List
>>>>>>> edda4442
  ,                                       !- Primary Daylighting Control Name
  ,                                       !- Fraction of Zone Controlled by Primary Daylighting Control
  ,                                       !- Secondary Daylighting Control Name
  ,                                       !- Fraction of Zone Controlled by Secondary Daylighting Control
  ,                                       !- Illuminance Map Name
  ,                                       !- Group Rendering Name
  ,                                       !- Thermostat Name
  No;                                     !- Use Ideal Air Loads

OS:Node,
<<<<<<< HEAD
  {bd048571-a066-4f56-9f75-54a5ce95aba7}, !- Handle
  Node 2,                                 !- Name
  {7609ecfa-75b2-48d3-bac5-ab5e057b7476}, !- Inlet Port
  ;                                       !- Outlet Port

OS:Connection,
  {7609ecfa-75b2-48d3-bac5-ab5e057b7476}, !- Handle
  {847d7c64-0744-4073-89d3-f084efe9a247}, !- Name
  {1ea4fdbd-1fbf-483b-ac47-3ce28b670368}, !- Source Object
  11,                                     !- Outlet Port
  {bd048571-a066-4f56-9f75-54a5ce95aba7}, !- Target Object
  2;                                      !- Inlet Port

OS:PortList,
  {bb9875ed-c87e-4a16-93bf-e8f37fc2664e}, !- Handle
  {b6403ecc-80ae-495e-a003-ace70a257bdc}, !- Name
  {1ea4fdbd-1fbf-483b-ac47-3ce28b670368}; !- HVAC Component

OS:PortList,
  {0e39117c-7d3a-4391-9a06-2142183d5f36}, !- Handle
  {7e22445f-7868-49b2-9ed7-58d6be433dcc}, !- Name
  {1ea4fdbd-1fbf-483b-ac47-3ce28b670368}; !- HVAC Component

OS:PortList,
  {dd7654c5-be28-4df2-8ec8-f942bb8638ca}, !- Handle
  {41500d34-a193-45e0-bb6d-c24745a9ff8b}, !- Name
  {1ea4fdbd-1fbf-483b-ac47-3ce28b670368}; !- HVAC Component

OS:Sizing:Zone,
  {51d41b90-7fc5-44a1-b5f2-f6369c54cb6c}, !- Handle
  {1ea4fdbd-1fbf-483b-ac47-3ce28b670368}, !- Zone or ZoneList Name
=======
  {cdc6ca24-c8e4-44d0-8609-23154550d820}, !- Handle
  Node 2,                                 !- Name
  {38dd380a-fc37-458c-82d8-7e0586583d0a}, !- Inlet Port
  ;                                       !- Outlet Port

OS:Connection,
  {38dd380a-fc37-458c-82d8-7e0586583d0a}, !- Handle
  {1f438b76-04e6-4032-bbd6-cff67c8e5343}, !- Name
  {bf73e3e4-85aa-4898-8669-5b3140bc1c8a}, !- Source Object
  11,                                     !- Outlet Port
  {cdc6ca24-c8e4-44d0-8609-23154550d820}, !- Target Object
  2;                                      !- Inlet Port

OS:PortList,
  {13a50ab2-25d7-4244-8dbc-f002b237686e}, !- Handle
  {71891bcd-b994-40f6-ace0-c89895fe883d}, !- Name
  {bf73e3e4-85aa-4898-8669-5b3140bc1c8a}; !- HVAC Component

OS:PortList,
  {f12ac042-ee51-45ee-a1be-534b3bd7be58}, !- Handle
  {f0d97235-c1af-412e-85cf-4dc438bee280}, !- Name
  {bf73e3e4-85aa-4898-8669-5b3140bc1c8a}; !- HVAC Component

OS:PortList,
  {9187ec08-fbd9-4528-90a1-2c37c6b07b78}, !- Handle
  {8496da38-80a3-4b9b-8260-7364df916207}, !- Name
  {bf73e3e4-85aa-4898-8669-5b3140bc1c8a}; !- HVAC Component

OS:Sizing:Zone,
  {78a38b2f-0ce9-4efe-8699-a3804fff1b02}, !- Handle
  {bf73e3e4-85aa-4898-8669-5b3140bc1c8a}, !- Zone or ZoneList Name
>>>>>>> edda4442
  SupplyAirTemperature,                   !- Zone Cooling Design Supply Air Temperature Input Method
  14,                                     !- Zone Cooling Design Supply Air Temperature {C}
  11.11,                                  !- Zone Cooling Design Supply Air Temperature Difference {deltaC}
  SupplyAirTemperature,                   !- Zone Heating Design Supply Air Temperature Input Method
  40,                                     !- Zone Heating Design Supply Air Temperature {C}
  11.11,                                  !- Zone Heating Design Supply Air Temperature Difference {deltaC}
  0.0085,                                 !- Zone Cooling Design Supply Air Humidity Ratio {kg-H2O/kg-air}
  0.008,                                  !- Zone Heating Design Supply Air Humidity Ratio {kg-H2O/kg-air}
  ,                                       !- Zone Heating Sizing Factor
  ,                                       !- Zone Cooling Sizing Factor
  DesignDay,                              !- Cooling Design Air Flow Method
  ,                                       !- Cooling Design Air Flow Rate {m3/s}
  ,                                       !- Cooling Minimum Air Flow per Zone Floor Area {m3/s-m2}
  ,                                       !- Cooling Minimum Air Flow {m3/s}
  ,                                       !- Cooling Minimum Air Flow Fraction
  DesignDay,                              !- Heating Design Air Flow Method
  ,                                       !- Heating Design Air Flow Rate {m3/s}
  ,                                       !- Heating Maximum Air Flow per Zone Floor Area {m3/s-m2}
  ,                                       !- Heating Maximum Air Flow {m3/s}
  ,                                       !- Heating Maximum Air Flow Fraction
  ,                                       !- Design Zone Air Distribution Effectiveness in Cooling Mode
  ,                                       !- Design Zone Air Distribution Effectiveness in Heating Mode
  No,                                     !- Account for Dedicated Outdoor Air System
  NeutralSupplyAir,                       !- Dedicated Outdoor Air System Control Strategy
  autosize,                               !- Dedicated Outdoor Air Low Setpoint Temperature for Design {C}
  autosize;                               !- Dedicated Outdoor Air High Setpoint Temperature for Design {C}

OS:ZoneHVAC:EquipmentList,
<<<<<<< HEAD
  {29c1443d-65d8-4daa-bb70-63aa3c532f65}, !- Handle
  Zone HVAC Equipment List 2,             !- Name
  {1ea4fdbd-1fbf-483b-ac47-3ce28b670368}; !- Thermal Zone

OS:Space,
  {943f1084-8a4d-4452-8702-ad69273fa93a}, !- Handle
  corridor space,                         !- Name
  {a993236b-a733-4f84-8b6a-0a191fe7b50d}, !- Space Type Name
=======
  {67c949fc-7d84-471e-846d-d8012ad7f14a}, !- Handle
  Zone HVAC Equipment List 2,             !- Name
  {bf73e3e4-85aa-4898-8669-5b3140bc1c8a}; !- Thermal Zone

OS:Space,
  {3772ae56-414d-4c83-8caa-30f1e733dde4}, !- Handle
  corridor space,                         !- Name
  {850f7711-d629-445b-a686-3b49660381c2}, !- Space Type Name
>>>>>>> edda4442
  ,                                       !- Default Construction Set Name
  ,                                       !- Default Schedule Set Name
  ,                                       !- Direction of Relative North {deg}
  ,                                       !- X Origin {m}
  ,                                       !- Y Origin {m}
  ,                                       !- Z Origin {m}
  ,                                       !- Building Story Name
<<<<<<< HEAD
  {1ea4fdbd-1fbf-483b-ac47-3ce28b670368}; !- Thermal Zone Name

OS:Surface,
  {44ca18c6-ba42-4169-a087-b68394d6abac}, !- Handle
  Surface 7,                              !- Name
  Floor,                                  !- Surface Type
  ,                                       !- Construction Name
  {943f1084-8a4d-4452-8702-ad69273fa93a}, !- Space Name
=======
  {bf73e3e4-85aa-4898-8669-5b3140bc1c8a}; !- Thermal Zone Name

OS:Surface,
  {db9ef4c2-cd11-44e8-8501-dc4bd9a2ee93}, !- Handle
  Surface 7,                              !- Name
  Floor,                                  !- Surface Type
  ,                                       !- Construction Name
  {3772ae56-414d-4c83-8caa-30f1e733dde4}, !- Space Name
>>>>>>> edda4442
  Foundation,                             !- Outside Boundary Condition
  ,                                       !- Outside Boundary Condition Object
  NoSun,                                  !- Sun Exposure
  NoWind,                                 !- Wind Exposure
  ,                                       !- View Factor to Ground
  ,                                       !- Number of Vertices
  0, 0, 0,                                !- X,Y,Z Vertex 1 {m}
  0, 1.524, 0,                            !- X,Y,Z Vertex 2 {m}
  6.46578440716979, 1.524, 0,             !- X,Y,Z Vertex 3 {m}
  6.46578440716979, 0, 0;                 !- X,Y,Z Vertex 4 {m}

OS:Surface,
<<<<<<< HEAD
  {66d53169-685d-4eac-9ab2-faacd64dbb03}, !- Handle
  Surface 8,                              !- Name
  Wall,                                   !- Surface Type
  ,                                       !- Construction Name
  {943f1084-8a4d-4452-8702-ad69273fa93a}, !- Space Name
=======
  {c812c7cf-5d2e-4b80-9cc1-a8daa12b54ec}, !- Handle
  Surface 8,                              !- Name
  Wall,                                   !- Surface Type
  ,                                       !- Construction Name
  {3772ae56-414d-4c83-8caa-30f1e733dde4}, !- Space Name
>>>>>>> edda4442
  Outdoors,                               !- Outside Boundary Condition
  ,                                       !- Outside Boundary Condition Object
  SunExposed,                             !- Sun Exposure
  WindExposed,                            !- Wind Exposure
  ,                                       !- View Factor to Ground
  ,                                       !- Number of Vertices
  0, 1.524, 2.4384,                       !- X,Y,Z Vertex 1 {m}
  0, 1.524, 0,                            !- X,Y,Z Vertex 2 {m}
  0, 0, 0,                                !- X,Y,Z Vertex 3 {m}
  0, 0, 2.4384;                           !- X,Y,Z Vertex 4 {m}

OS:Surface,
<<<<<<< HEAD
  {7327959b-85b5-4092-b9f2-466ed2abeda9}, !- Handle
  Surface 9,                              !- Name
  Wall,                                   !- Surface Type
  ,                                       !- Construction Name
  {943f1084-8a4d-4452-8702-ad69273fa93a}, !- Space Name
=======
  {0d864fbf-96c0-439b-ace0-42dfc0f96450}, !- Handle
  Surface 9,                              !- Name
  Wall,                                   !- Surface Type
  ,                                       !- Construction Name
  {3772ae56-414d-4c83-8caa-30f1e733dde4}, !- Space Name
>>>>>>> edda4442
  Adiabatic,                              !- Outside Boundary Condition
  ,                                       !- Outside Boundary Condition Object
  NoSun,                                  !- Sun Exposure
  NoWind,                                 !- Wind Exposure
  ,                                       !- View Factor to Ground
  ,                                       !- Number of Vertices
  6.46578440716979, 1.524, 2.4384,        !- X,Y,Z Vertex 1 {m}
  6.46578440716979, 1.524, 0,             !- X,Y,Z Vertex 2 {m}
  0, 1.524, 0,                            !- X,Y,Z Vertex 3 {m}
  0, 1.524, 2.4384;                       !- X,Y,Z Vertex 4 {m}

OS:Surface,
<<<<<<< HEAD
  {9063d61a-9cc3-4c39-b8f2-a2729923104c}, !- Handle
  Surface 10,                             !- Name
  Wall,                                   !- Surface Type
  ,                                       !- Construction Name
  {943f1084-8a4d-4452-8702-ad69273fa93a}, !- Space Name
=======
  {63d31377-ffcd-44a1-bff1-1e7b5b3cc3c1}, !- Handle
  Surface 10,                             !- Name
  Wall,                                   !- Surface Type
  ,                                       !- Construction Name
  {3772ae56-414d-4c83-8caa-30f1e733dde4}, !- Space Name
>>>>>>> edda4442
  Adiabatic,                              !- Outside Boundary Condition
  ,                                       !- Outside Boundary Condition Object
  NoSun,                                  !- Sun Exposure
  NoWind,                                 !- Wind Exposure
  ,                                       !- View Factor to Ground
  ,                                       !- Number of Vertices
  6.46578440716979, 0, 2.4384,            !- X,Y,Z Vertex 1 {m}
  6.46578440716979, 0, 0,                 !- X,Y,Z Vertex 2 {m}
  6.46578440716979, 1.524, 0,             !- X,Y,Z Vertex 3 {m}
  6.46578440716979, 1.524, 2.4384;        !- X,Y,Z Vertex 4 {m}

OS:Surface,
<<<<<<< HEAD
  {c93c7cc7-3270-4ead-92e4-6f17f9ed86eb}, !- Handle
  Surface 11,                             !- Name
  Wall,                                   !- Surface Type
  ,                                       !- Construction Name
  {943f1084-8a4d-4452-8702-ad69273fa93a}, !- Space Name
=======
  {d351b060-71eb-43ba-b7bb-87ddd6a11a8c}, !- Handle
  Surface 11,                             !- Name
  Wall,                                   !- Surface Type
  ,                                       !- Construction Name
  {3772ae56-414d-4c83-8caa-30f1e733dde4}, !- Space Name
>>>>>>> edda4442
  Adiabatic,                              !- Outside Boundary Condition
  ,                                       !- Outside Boundary Condition Object
  NoSun,                                  !- Sun Exposure
  NoWind,                                 !- Wind Exposure
  ,                                       !- View Factor to Ground
  ,                                       !- Number of Vertices
  0, 0, 2.4384,                           !- X,Y,Z Vertex 1 {m}
  0, 0, 0,                                !- X,Y,Z Vertex 2 {m}
  6.46578440716979, 0, 0,                 !- X,Y,Z Vertex 3 {m}
  6.46578440716979, 0, 2.4384;            !- X,Y,Z Vertex 4 {m}

OS:Surface,
<<<<<<< HEAD
  {dc155edf-59c2-4029-bd5e-d8e85f9585c0}, !- Handle
  Surface 12,                             !- Name
  RoofCeiling,                            !- Surface Type
  ,                                       !- Construction Name
  {943f1084-8a4d-4452-8702-ad69273fa93a}, !- Space Name
=======
  {3f4fee24-9151-41e5-82e4-f20f6e7630ca}, !- Handle
  Surface 12,                             !- Name
  RoofCeiling,                            !- Surface Type
  ,                                       !- Construction Name
  {3772ae56-414d-4c83-8caa-30f1e733dde4}, !- Space Name
>>>>>>> edda4442
  Outdoors,                               !- Outside Boundary Condition
  ,                                       !- Outside Boundary Condition Object
  SunExposed,                             !- Sun Exposure
  WindExposed,                            !- Wind Exposure
  ,                                       !- View Factor to Ground
  ,                                       !- Number of Vertices
  6.46578440716979, 0, 2.4384,            !- X,Y,Z Vertex 1 {m}
  6.46578440716979, 1.524, 2.4384,        !- X,Y,Z Vertex 2 {m}
  0, 1.524, 2.4384,                       !- X,Y,Z Vertex 3 {m}
  0, 0, 2.4384;                           !- X,Y,Z Vertex 4 {m}

OS:SpaceType,
<<<<<<< HEAD
  {a993236b-a733-4f84-8b6a-0a191fe7b50d}, !- Handle
=======
  {850f7711-d629-445b-a686-3b49660381c2}, !- Handle
>>>>>>> edda4442
  Space Type 2,                           !- Name
  ,                                       !- Default Construction Set Name
  ,                                       !- Default Schedule Set Name
  ,                                       !- Group Rendering Name
  ,                                       !- Design Specification Outdoor Air Object Name
  ,                                       !- Standards Template
  ,                                       !- Standards Building Type
  corridor;                               !- Standards Space Type

OS:BuildingUnit,
<<<<<<< HEAD
  {06b5c7db-8886-4b7d-82e1-ea47cf12b373}, !- Handle
=======
  {b86d9cab-386a-44ea-8423-5e42529bb5e0}, !- Handle
>>>>>>> edda4442
  unit 1,                                 !- Name
  ,                                       !- Rendering Color
  Residential;                            !- Building Unit Type

OS:AdditionalProperties,
<<<<<<< HEAD
  {7282d2be-fc5b-4ab2-8371-ccf10e7ce115}, !- Handle
  {06b5c7db-8886-4b7d-82e1-ea47cf12b373}, !- Object Name
=======
  {1be43bfc-81a9-4a48-9483-46ff753407dd}, !- Handle
  {b86d9cab-386a-44ea-8423-5e42529bb5e0}, !- Object Name
>>>>>>> edda4442
  NumberOfBedrooms,                       !- Feature Name 1
  Integer,                                !- Feature Data Type 1
  3,                                      !- Feature Value 1
  NumberOfBathrooms,                      !- Feature Name 2
  Double,                                 !- Feature Data Type 2
  2,                                      !- Feature Value 2
  NumberOfOccupants,                      !- Feature Name 3
  Double,                                 !- Feature Data Type 3
  3.3900000000000001;                     !- Feature Value 3

OS:External:File,
<<<<<<< HEAD
  {7c20f315-7075-4739-adc9-615726f13ff8}, !- Handle
=======
  {a49adcbd-7847-4cf2-8fbc-14b8a6df3748}, !- Handle
>>>>>>> edda4442
  8760.csv,                               !- Name
  8760.csv;                               !- File Name

OS:Schedule:Day,
<<<<<<< HEAD
  {2587b679-e8af-44fe-bc76-ed3f1446a96a}, !- Handle
=======
  {a42b83fb-2693-4a25-a4a7-f32a007c34aa}, !- Handle
>>>>>>> edda4442
  Schedule Day 1,                         !- Name
  ,                                       !- Schedule Type Limits Name
  ,                                       !- Interpolate to Timestep
  24,                                     !- Hour 1
  0,                                      !- Minute 1
  0;                                      !- Value Until Time 1

OS:Schedule:Day,
<<<<<<< HEAD
  {7938b1e7-6771-43cb-bd30-b421f9bb8de5}, !- Handle
=======
  {abe9648a-c7a1-472c-8354-55918c45bedb}, !- Handle
>>>>>>> edda4442
  Schedule Day 2,                         !- Name
  ,                                       !- Schedule Type Limits Name
  ,                                       !- Interpolate to Timestep
  24,                                     !- Hour 1
  0,                                      !- Minute 1
  1;                                      !- Value Until Time 1

OS:Schedule:File,
<<<<<<< HEAD
  {b4a33d9b-4276-4e5f-bdb3-e3e113eabd09}, !- Handle
  occupants,                              !- Name
  {8a0112dc-21c4-4f69-8217-47a0ff5b3115}, !- Schedule Type Limits Name
  {7c20f315-7075-4739-adc9-615726f13ff8}, !- External File Name
=======
  {5b45f6a1-399d-4ff6-903e-1f1673c6b0e5}, !- Handle
  occupants,                              !- Name
  {cd890d14-d120-4fb6-9e40-d2f1c2850443}, !- Schedule Type Limits Name
  {a49adcbd-7847-4cf2-8fbc-14b8a6df3748}, !- External File Name
>>>>>>> edda4442
  1,                                      !- Column Number
  1,                                      !- Rows to Skip at Top
  8760,                                   !- Number of Hours of Data
  ,                                       !- Column Separator
  ,                                       !- Interpolate to Timestep
  60;                                     !- Minutes per Item

OS:Schedule:Ruleset,
<<<<<<< HEAD
  {35beac38-82a5-437c-967f-637d0091b0cb}, !- Handle
  Schedule Ruleset 1,                     !- Name
  {fbdf24e3-5e95-4898-a00f-2bf9f4a2483a}, !- Schedule Type Limits Name
  {82cef700-41b6-4c12-81c4-5b7b391d68d2}; !- Default Day Schedule Name

OS:Schedule:Day,
  {82cef700-41b6-4c12-81c4-5b7b391d68d2}, !- Handle
  Schedule Day 3,                         !- Name
  {fbdf24e3-5e95-4898-a00f-2bf9f4a2483a}, !- Schedule Type Limits Name
=======
  {bbadd1fd-f8f4-473f-8692-d46974e1d334}, !- Handle
  Schedule Ruleset 1,                     !- Name
  {98c74f75-6aca-45ef-acba-fda0669d69ab}, !- Schedule Type Limits Name
  {ddf316d2-e356-4ef4-9c96-83231db07d95}; !- Default Day Schedule Name

OS:Schedule:Day,
  {ddf316d2-e356-4ef4-9c96-83231db07d95}, !- Handle
  Schedule Day 3,                         !- Name
  {98c74f75-6aca-45ef-acba-fda0669d69ab}, !- Schedule Type Limits Name
>>>>>>> edda4442
  ,                                       !- Interpolate to Timestep
  24,                                     !- Hour 1
  0,                                      !- Minute 1
  112.539290946133;                       !- Value Until Time 1

OS:People:Definition,
<<<<<<< HEAD
  {c63281ad-a7bf-4870-b83d-464964b45e5b}, !- Handle
=======
  {b817461b-f5f4-4c28-bc9d-76d3f04d510e}, !- Handle
>>>>>>> edda4442
  res occupants|living space,             !- Name
  People,                                 !- Number of People Calculation Method
  3.39,                                   !- Number of People {people}
  ,                                       !- People per Space Floor Area {person/m2}
  ,                                       !- Space Floor Area per Person {m2/person}
  0.319734,                               !- Fraction Radiant
  0.573,                                  !- Sensible Heat Fraction
  0,                                      !- Carbon Dioxide Generation Rate {m3/s-W}
  No,                                     !- Enable ASHRAE 55 Comfort Warnings
  ZoneAveraged;                           !- Mean Radiant Temperature Calculation Type

OS:People,
<<<<<<< HEAD
  {04f315b2-d6f9-46a7-bd20-13aac7c2e93c}, !- Handle
  res occupants|living space,             !- Name
  {c63281ad-a7bf-4870-b83d-464964b45e5b}, !- People Definition Name
  {eb31c8a2-1f5b-49ab-9658-e547bd140990}, !- Space or SpaceType Name
  {b4a33d9b-4276-4e5f-bdb3-e3e113eabd09}, !- Number of People Schedule Name
  {35beac38-82a5-437c-967f-637d0091b0cb}, !- Activity Level Schedule Name
=======
  {5d32daf7-fc31-4d13-9292-c7bd4a769ada}, !- Handle
  res occupants|living space,             !- Name
  {b817461b-f5f4-4c28-bc9d-76d3f04d510e}, !- People Definition Name
  {d671b4a2-0078-4c76-ac47-311c771a88a4}, !- Space or SpaceType Name
  {5b45f6a1-399d-4ff6-903e-1f1673c6b0e5}, !- Number of People Schedule Name
  {bbadd1fd-f8f4-473f-8692-d46974e1d334}, !- Activity Level Schedule Name
>>>>>>> edda4442
  ,                                       !- Surface Name/Angle Factor List Name
  ,                                       !- Work Efficiency Schedule Name
  ,                                       !- Clothing Insulation Schedule Name
  ,                                       !- Air Velocity Schedule Name
  1;                                      !- Multiplier

OS:ScheduleTypeLimits,
<<<<<<< HEAD
  {fbdf24e3-5e95-4898-a00f-2bf9f4a2483a}, !- Handle
=======
  {98c74f75-6aca-45ef-acba-fda0669d69ab}, !- Handle
>>>>>>> edda4442
  ActivityLevel,                          !- Name
  0,                                      !- Lower Limit Value
  ,                                       !- Upper Limit Value
  Continuous,                             !- Numeric Type
  ActivityLevel;                          !- Unit Type

OS:ScheduleTypeLimits,
<<<<<<< HEAD
  {8a0112dc-21c4-4f69-8217-47a0ff5b3115}, !- Handle
=======
  {cd890d14-d120-4fb6-9e40-d2f1c2850443}, !- Handle
>>>>>>> edda4442
  Fractional,                             !- Name
  0,                                      !- Lower Limit Value
  1,                                      !- Upper Limit Value
  Continuous;                             !- Numeric Type

OS:Coil:Heating:Gas,
<<<<<<< HEAD
  {8f17b3fc-375f-4b3f-ab5c-6a8ea4b1e17b}, !- Handle
  res fur gas heating coil,               !- Name
  {33ebb937-1b97-4bf0-b691-5eb2ce37d2cc}, !- Availability Schedule Name
=======
  {c609455c-5a27-4974-86f1-766c6f76aa5c}, !- Handle
  res fur gas heating coil,               !- Name
  {ca43a7be-62c2-4ce2-b651-c0ccb1cba8e9}, !- Availability Schedule Name
>>>>>>> edda4442
  0.78,                                   !- Gas Burner Efficiency
  AutoSize,                               !- Nominal Capacity {W}
  ,                                       !- Air Inlet Node Name
  ,                                       !- Air Outlet Node Name
  ,                                       !- Temperature Setpoint Node Name
  76,                                     !- Parasitic Electric Load {W}
  ,                                       !- Part Load Fraction Correlation Curve Name
  0,                                      !- Parasitic Gas Load {W}
  NaturalGas;                             !- Fuel Type

OS:Schedule:Constant,
<<<<<<< HEAD
  {33ebb937-1b97-4bf0-b691-5eb2ce37d2cc}, !- Handle
  Always On Discrete,                     !- Name
  {8271a122-440b-4802-bc88-ba8bd52f1d4c}, !- Schedule Type Limits Name
  1;                                      !- Value

OS:ScheduleTypeLimits,
  {8271a122-440b-4802-bc88-ba8bd52f1d4c}, !- Handle
=======
  {ca43a7be-62c2-4ce2-b651-c0ccb1cba8e9}, !- Handle
  Always On Discrete,                     !- Name
  {5abb13fc-5858-40ed-b085-26b15f3ddddc}, !- Schedule Type Limits Name
  1;                                      !- Value

OS:ScheduleTypeLimits,
  {5abb13fc-5858-40ed-b085-26b15f3ddddc}, !- Handle
>>>>>>> edda4442
  OnOff,                                  !- Name
  0,                                      !- Lower Limit Value
  1,                                      !- Upper Limit Value
  Discrete,                               !- Numeric Type
  Availability;                           !- Unit Type

OS:Fan:OnOff,
<<<<<<< HEAD
  {c019bb03-7c6a-4114-85a5-3fb3b5a495d3}, !- Handle
  res fur gas htg supply fan,             !- Name
  {33ebb937-1b97-4bf0-b691-5eb2ce37d2cc}, !- Availability Schedule Name
=======
  {d3484646-b049-44fb-bf1e-ba3a12a1a38d}, !- Handle
  res fur gas htg supply fan,             !- Name
  {ca43a7be-62c2-4ce2-b651-c0ccb1cba8e9}, !- Availability Schedule Name
>>>>>>> edda4442
  0.75,                                   !- Fan Total Efficiency
  794.580001233493,                       !- Pressure Rise {Pa}
  autosize,                               !- Maximum Flow Rate {m3/s}
  1,                                      !- Motor Efficiency
  1,                                      !- Motor In Airstream Fraction
  ,                                       !- Air Inlet Node Name
  ,                                       !- Air Outlet Node Name
<<<<<<< HEAD
  {b5c0700a-b0a8-467c-ad10-710a248e7dab}, !- Fan Power Ratio Function of Speed Ratio Curve Name
  {2f6ef001-c138-401c-a85a-a5b8e724b397}, !- Fan Efficiency Ratio Function of Speed Ratio Curve Name
  res fur gas htg supply fan;             !- End-Use Subcategory

OS:Curve:Exponent,
  {b5c0700a-b0a8-467c-ad10-710a248e7dab}, !- Handle
=======
  {9fc50b04-2dd2-4658-8242-d5f2d16380d0}, !- Fan Power Ratio Function of Speed Ratio Curve Name
  {c7dc8e45-f4a4-4c6c-a385-5e506d18d16a}, !- Fan Efficiency Ratio Function of Speed Ratio Curve Name
  res fur gas htg supply fan;             !- End-Use Subcategory

OS:Curve:Exponent,
  {9fc50b04-2dd2-4658-8242-d5f2d16380d0}, !- Handle
>>>>>>> edda4442
  Fan On Off Power Curve,                 !- Name
  1,                                      !- Coefficient1 Constant
  0,                                      !- Coefficient2 Constant
  0,                                      !- Coefficient3 Constant
  0,                                      !- Minimum Value of x
  1,                                      !- Maximum Value of x
  ,                                       !- Minimum Curve Output
  ,                                       !- Maximum Curve Output
  ,                                       !- Input Unit Type for X
  ;                                       !- Output Unit Type

OS:Curve:Cubic,
<<<<<<< HEAD
  {2f6ef001-c138-401c-a85a-a5b8e724b397}, !- Handle
=======
  {c7dc8e45-f4a4-4c6c-a385-5e506d18d16a}, !- Handle
>>>>>>> edda4442
  Fan On Off Efficiency Curve,            !- Name
  1,                                      !- Coefficient1 Constant
  0,                                      !- Coefficient2 x
  0,                                      !- Coefficient3 x**2
  0,                                      !- Coefficient4 x**3
  0,                                      !- Minimum Value of x
  1;                                      !- Maximum Value of x

OS:AirLoopHVAC:UnitarySystem,
<<<<<<< HEAD
  {cc8d4720-6360-44a0-9adb-9240f01cdf22}, !- Handle
  res fur gas unitary system,             !- Name
  Load,                                   !- Control Type
  {98661eea-6637-4925-b6dc-7fa69060af57}, !- Controlling Zone or Thermostat Location
  None,                                   !- Dehumidification Control Type
  {33ebb937-1b97-4bf0-b691-5eb2ce37d2cc}, !- Availability Schedule Name
  {d0a63199-1450-4aa9-b112-25e4e07a05d3}, !- Air Inlet Node Name
  {fb2b84a4-f5c0-42a9-a6bb-46ce848a19bc}, !- Air Outlet Node Name
  {c019bb03-7c6a-4114-85a5-3fb3b5a495d3}, !- Supply Fan Name
  BlowThrough,                            !- Fan Placement
  {25a07598-5dd9-48ae-97f9-d67f0a57c3cc}, !- Supply Air Fan Operating Mode Schedule Name
  {8f17b3fc-375f-4b3f-ab5c-6a8ea4b1e17b}, !- Heating Coil Name
=======
  {1eff83e5-10b4-4fe5-aecd-7b4bebde37e0}, !- Handle
  res fur gas unitary system,             !- Name
  Load,                                   !- Control Type
  {65714290-e6f2-4a89-b576-af42311c1b4a}, !- Controlling Zone or Thermostat Location
  None,                                   !- Dehumidification Control Type
  {ca43a7be-62c2-4ce2-b651-c0ccb1cba8e9}, !- Availability Schedule Name
  {4ba459cf-51d5-4377-82fc-4c09cb0a9454}, !- Air Inlet Node Name
  {1bc4de2f-22f0-4714-b307-de8e9cb84fb4}, !- Air Outlet Node Name
  {d3484646-b049-44fb-bf1e-ba3a12a1a38d}, !- Supply Fan Name
  BlowThrough,                            !- Fan Placement
  {e878eb62-646a-442c-98ec-27fff6721f7a}, !- Supply Air Fan Operating Mode Schedule Name
  {c609455c-5a27-4974-86f1-766c6f76aa5c}, !- Heating Coil Name
>>>>>>> edda4442
  1,                                      !- DX Heating Coil Sizing Ratio
  ,                                       !- Cooling Coil Name
  No,                                     !- Use DOAS DX Cooling Coil
  2,                                      !- DOAS DX Cooling Coil Leaving Minimum Air Temperature {C}
  SensibleOnlyLoadControl,                !- Latent Load Control
  ,                                       !- Supplemental Heating Coil Name
  ,                                       !- Supply Air Flow Rate Method During Cooling Operation
  0,                                      !- Supply Air Flow Rate During Cooling Operation {m3/s}
  ,                                       !- Supply Air Flow Rate Per Floor Area During Cooling Operation {m3/s-m2}
  ,                                       !- Fraction of Autosized Design Cooling Supply Air Flow Rate
  ,                                       !- Design Supply Air Flow Rate Per Unit of Capacity During Cooling Operation {m3/s-W}
  ,                                       !- Supply Air Flow Rate Method During Heating Operation
  autosize,                               !- Supply Air Flow Rate During Heating Operation {m3/s}
  ,                                       !- Supply Air Flow Rate Per Floor Area during Heating Operation {m3/s-m2}
  ,                                       !- Fraction of Autosized Design Heating Supply Air Flow Rate
  ,                                       !- Design Supply Air Flow Rate Per Unit of Capacity During Heating Operation {m3/s-W}
  ,                                       !- Supply Air Flow Rate Method When No Cooling or Heating is Required
  0,                                      !- Supply Air Flow Rate When No Cooling or Heating is Required {m3/s}
  ,                                       !- Supply Air Flow Rate Per Floor Area When No Cooling or Heating is Required {m3/s-m2}
  ,                                       !- Fraction of Autosized Design Cooling Supply Air Flow Rate When No Cooling or Heating is Required
  ,                                       !- Fraction of Autosized Design Heating Supply Air Flow Rate When No Cooling or Heating is Required
  ,                                       !- Design Supply Air Flow Rate Per Unit of Capacity During Cooling Operation When No Cooling or Heating is Required {m3/s-W}
  ,                                       !- Design Supply Air Flow Rate Per Unit of Capacity During Heating Operation When No Cooling or Heating is Required {m3/s-W}
  48.8888888888889,                       !- Maximum Supply Air Temperature {C}
  21,                                     !- Maximum Outdoor Dry-Bulb Temperature for Supplemental Heater Operation {C}
  ,                                       !- Outdoor Dry-Bulb Temperature Sensor Node Name
  2.5,                                    !- Maximum Cycling Rate {cycles/hr}
  60,                                     !- Heat Pump Time Constant {s}
  0.01,                                   !- Fraction of On-Cycle Power Use
  60,                                     !- Heat Pump Fan Delay Time {s}
  0,                                      !- Ancilliary On-Cycle Electric Power {W}
  0;                                      !- Ancilliary Off-Cycle Electric Power {W}

OS:Schedule:Constant,
<<<<<<< HEAD
  {25a07598-5dd9-48ae-97f9-d67f0a57c3cc}, !- Handle
  Always Off Discrete,                    !- Name
  {94dca475-1f36-4952-bb0b-6ee92951cf2b}, !- Schedule Type Limits Name
  0;                                      !- Value

OS:ScheduleTypeLimits,
  {94dca475-1f36-4952-bb0b-6ee92951cf2b}, !- Handle
=======
  {e878eb62-646a-442c-98ec-27fff6721f7a}, !- Handle
  Always Off Discrete,                    !- Name
  {6ec535b2-df47-45e1-83a0-5f3178e49e54}, !- Schedule Type Limits Name
  0;                                      !- Value

OS:ScheduleTypeLimits,
  {6ec535b2-df47-45e1-83a0-5f3178e49e54}, !- Handle
>>>>>>> edda4442
  OnOff 1,                                !- Name
  0,                                      !- Lower Limit Value
  1,                                      !- Upper Limit Value
  Discrete,                               !- Numeric Type
  Availability;                           !- Unit Type

OS:AirLoopHVAC,
<<<<<<< HEAD
  {37e88c58-35a2-4545-9567-90c2cfad2f3a}, !- Handle
  res fur gas asys,                       !- Name
  ,                                       !- Controller List Name
  {33ebb937-1b97-4bf0-b691-5eb2ce37d2cc}, !- Availability Schedule
  {8b875bf9-787c-4e08-b168-fa2e9f59ae83}, !- Availability Manager List Name
  AutoSize,                               !- Design Supply Air Flow Rate {m3/s}
  ,                                       !- Branch List Name
  ,                                       !- Connector List Name
  {749af35e-4eed-4097-87e7-d0f090f82ac3}, !- Supply Side Inlet Node Name
  {a871487f-0964-4ddd-8112-cd96baf57185}, !- Demand Side Outlet Node Name
  {d4e33da2-531b-484c-8c60-e341c84368a4}, !- Demand Side Inlet Node A
  {a53ab492-e8f9-43db-80ae-43c8a877a2c3}, !- Supply Side Outlet Node A
  ,                                       !- Demand Side Inlet Node B
  ,                                       !- Supply Side Outlet Node B
  ,                                       !- Return Air Bypass Flow Temperature Setpoint Schedule Name
  {04db25a4-ca16-49c0-a812-50639238938d}, !- Demand Mixer Name
  {73266eb4-fccd-4401-bf19-ba92342bedf0}, !- Demand Splitter A Name
=======
  {af2c31b5-88da-4205-bba1-d7e576dd379f}, !- Handle
  res fur gas asys,                       !- Name
  ,                                       !- Controller List Name
  {ca43a7be-62c2-4ce2-b651-c0ccb1cba8e9}, !- Availability Schedule
  {574b73fe-ddad-4970-99b6-99ce0944f3fc}, !- Availability Manager List Name
  AutoSize,                               !- Design Supply Air Flow Rate {m3/s}
  ,                                       !- Branch List Name
  ,                                       !- Connector List Name
  {bc0244ef-2d33-420f-993e-4a3ed1306950}, !- Supply Side Inlet Node Name
  {4d87bdcd-9541-472c-9af6-6496687300e7}, !- Demand Side Outlet Node Name
  {a4b54bc9-efed-42eb-b332-ccf89a2dbb0b}, !- Demand Side Inlet Node A
  {8d0f4b5c-437d-4ab9-a716-024d964c03e5}, !- Supply Side Outlet Node A
  ,                                       !- Demand Side Inlet Node B
  ,                                       !- Supply Side Outlet Node B
  ,                                       !- Return Air Bypass Flow Temperature Setpoint Schedule Name
  {978d08ca-86b3-465a-a1df-0e11397af6c8}, !- Demand Mixer Name
  {416d813e-f7cf-4234-bd17-4f0fb2d2b296}, !- Demand Splitter A Name
>>>>>>> edda4442
  ,                                       !- Demand Splitter B Name
  ;                                       !- Supply Splitter Name

OS:Node,
<<<<<<< HEAD
  {4e7a7b01-743d-4f40-97f7-0d55effecd12}, !- Handle
  Node 3,                                 !- Name
  {749af35e-4eed-4097-87e7-d0f090f82ac3}, !- Inlet Port
  {d0a63199-1450-4aa9-b112-25e4e07a05d3}; !- Outlet Port

OS:Node,
  {3aa00060-f2bb-4bc5-842d-425dcf13e279}, !- Handle
  Node 4,                                 !- Name
  {fb2b84a4-f5c0-42a9-a6bb-46ce848a19bc}, !- Inlet Port
  {a53ab492-e8f9-43db-80ae-43c8a877a2c3}; !- Outlet Port

OS:Connection,
  {749af35e-4eed-4097-87e7-d0f090f82ac3}, !- Handle
  {ced5eed8-4180-4a6e-9588-750b019e67f5}, !- Name
  {37e88c58-35a2-4545-9567-90c2cfad2f3a}, !- Source Object
  8,                                      !- Outlet Port
  {4e7a7b01-743d-4f40-97f7-0d55effecd12}, !- Target Object
  2;                                      !- Inlet Port

OS:Connection,
  {a53ab492-e8f9-43db-80ae-43c8a877a2c3}, !- Handle
  {a9a3aa43-34ba-4e9b-ae4e-f5443dc2d3fd}, !- Name
  {3aa00060-f2bb-4bc5-842d-425dcf13e279}, !- Source Object
  3,                                      !- Outlet Port
  {37e88c58-35a2-4545-9567-90c2cfad2f3a}, !- Target Object
  11;                                     !- Inlet Port

OS:Node,
  {7767844c-d01b-4fff-85c8-2136d46cf3bf}, !- Handle
  Node 5,                                 !- Name
  {d4e33da2-531b-484c-8c60-e341c84368a4}, !- Inlet Port
  {9909979c-1f0a-41ab-a141-873acaf12e01}; !- Outlet Port

OS:Node,
  {a2e67ea2-2dfe-4817-aa9e-f9357a0c9e29}, !- Handle
  Node 6,                                 !- Name
  {1cd14911-b1db-41d1-9047-3760957aab72}, !- Inlet Port
  {a871487f-0964-4ddd-8112-cd96baf57185}; !- Outlet Port

OS:Node,
  {2a7618c0-8a5a-41dd-8348-48daf27ba695}, !- Handle
  Node 7,                                 !- Name
  {21003b43-f9b5-4015-a7e9-19c6ff77ad42}, !- Inlet Port
  {02a72b8f-06eb-4519-84d1-806e0fae6220}; !- Outlet Port

OS:Connection,
  {d4e33da2-531b-484c-8c60-e341c84368a4}, !- Handle
  {1e486c65-02af-4d8f-bca2-794a25bf3e6f}, !- Name
  {37e88c58-35a2-4545-9567-90c2cfad2f3a}, !- Source Object
  10,                                     !- Outlet Port
  {7767844c-d01b-4fff-85c8-2136d46cf3bf}, !- Target Object
  2;                                      !- Inlet Port

OS:Connection,
  {a871487f-0964-4ddd-8112-cd96baf57185}, !- Handle
  {8a06c41b-21d8-4cb0-b00d-a476e13e540c}, !- Name
  {a2e67ea2-2dfe-4817-aa9e-f9357a0c9e29}, !- Source Object
  3,                                      !- Outlet Port
  {37e88c58-35a2-4545-9567-90c2cfad2f3a}, !- Target Object
  9;                                      !- Inlet Port

OS:AirLoopHVAC:ZoneSplitter,
  {73266eb4-fccd-4401-bf19-ba92342bedf0}, !- Handle
  res fur gas zone splitter,              !- Name
  {9909979c-1f0a-41ab-a141-873acaf12e01}, !- Inlet Node Name
  {b447cfdf-c0db-4839-b6d5-9e9350b067c2}; !- Outlet Node Name 1

OS:AirLoopHVAC:ZoneMixer,
  {04db25a4-ca16-49c0-a812-50639238938d}, !- Handle
  res fur gas zone mixer,                 !- Name
  {1cd14911-b1db-41d1-9047-3760957aab72}, !- Outlet Node Name
  {8692715e-e6e4-41c2-9327-4fbb61b314fe}; !- Inlet Node Name 1

OS:Connection,
  {9909979c-1f0a-41ab-a141-873acaf12e01}, !- Handle
  {3db608ed-badd-461a-80d8-f33b3ace8084}, !- Name
  {7767844c-d01b-4fff-85c8-2136d46cf3bf}, !- Source Object
  3,                                      !- Outlet Port
  {73266eb4-fccd-4401-bf19-ba92342bedf0}, !- Target Object
  2;                                      !- Inlet Port

OS:Connection,
  {1cd14911-b1db-41d1-9047-3760957aab72}, !- Handle
  {7cebc041-185a-4fb1-9897-45b76aa66054}, !- Name
  {04db25a4-ca16-49c0-a812-50639238938d}, !- Source Object
  2,                                      !- Outlet Port
  {a2e67ea2-2dfe-4817-aa9e-f9357a0c9e29}, !- Target Object
  2;                                      !- Inlet Port

OS:Sizing:System,
  {a6323136-77e2-4352-84cb-8acb896e20ca}, !- Handle
  {37e88c58-35a2-4545-9567-90c2cfad2f3a}, !- AirLoop Name
=======
  {90c18997-d51c-45ad-a4da-5e1b0deb7556}, !- Handle
  Node 3,                                 !- Name
  {bc0244ef-2d33-420f-993e-4a3ed1306950}, !- Inlet Port
  {4ba459cf-51d5-4377-82fc-4c09cb0a9454}; !- Outlet Port

OS:Node,
  {d5073b99-d72e-4b6a-a53c-8b662b9bbb8a}, !- Handle
  Node 4,                                 !- Name
  {1bc4de2f-22f0-4714-b307-de8e9cb84fb4}, !- Inlet Port
  {8d0f4b5c-437d-4ab9-a716-024d964c03e5}; !- Outlet Port

OS:Connection,
  {bc0244ef-2d33-420f-993e-4a3ed1306950}, !- Handle
  {69352d63-f015-44dd-a3df-7e0c4a41c380}, !- Name
  {af2c31b5-88da-4205-bba1-d7e576dd379f}, !- Source Object
  8,                                      !- Outlet Port
  {90c18997-d51c-45ad-a4da-5e1b0deb7556}, !- Target Object
  2;                                      !- Inlet Port

OS:Connection,
  {8d0f4b5c-437d-4ab9-a716-024d964c03e5}, !- Handle
  {855b8f7b-e7bc-4ec2-a673-09d97574bb3a}, !- Name
  {d5073b99-d72e-4b6a-a53c-8b662b9bbb8a}, !- Source Object
  3,                                      !- Outlet Port
  {af2c31b5-88da-4205-bba1-d7e576dd379f}, !- Target Object
  11;                                     !- Inlet Port

OS:Node,
  {4a3dd8a8-bcd9-413b-bcd3-57dfc4aab45e}, !- Handle
  Node 5,                                 !- Name
  {a4b54bc9-efed-42eb-b332-ccf89a2dbb0b}, !- Inlet Port
  {85282332-40af-41e7-a41a-36f74570f2ff}; !- Outlet Port

OS:Node,
  {b7e7af81-0ff8-4715-8ae0-8d52c83d8061}, !- Handle
  Node 6,                                 !- Name
  {0bf6d274-4974-4096-82c7-daee01163f58}, !- Inlet Port
  {4d87bdcd-9541-472c-9af6-6496687300e7}; !- Outlet Port

OS:Node,
  {bd9f4151-3933-4782-945e-e4e877dda69e}, !- Handle
  Node 7,                                 !- Name
  {1a7bff8c-2666-46cf-88fd-33251d457e31}, !- Inlet Port
  {fa1f214b-0972-4d59-8e14-1edb9f37bc17}; !- Outlet Port

OS:Connection,
  {a4b54bc9-efed-42eb-b332-ccf89a2dbb0b}, !- Handle
  {737ff1da-c778-4c88-b3ad-90398efe701c}, !- Name
  {af2c31b5-88da-4205-bba1-d7e576dd379f}, !- Source Object
  10,                                     !- Outlet Port
  {4a3dd8a8-bcd9-413b-bcd3-57dfc4aab45e}, !- Target Object
  2;                                      !- Inlet Port

OS:Connection,
  {4d87bdcd-9541-472c-9af6-6496687300e7}, !- Handle
  {ba74550e-ab78-4576-b946-8677d4db80bc}, !- Name
  {b7e7af81-0ff8-4715-8ae0-8d52c83d8061}, !- Source Object
  3,                                      !- Outlet Port
  {af2c31b5-88da-4205-bba1-d7e576dd379f}, !- Target Object
  9;                                      !- Inlet Port

OS:AirLoopHVAC:ZoneSplitter,
  {416d813e-f7cf-4234-bd17-4f0fb2d2b296}, !- Handle
  res fur gas zone splitter,              !- Name
  {85282332-40af-41e7-a41a-36f74570f2ff}, !- Inlet Node Name
  {26645ed4-bc6a-4faf-aeba-1f3abc153b57}; !- Outlet Node Name 1

OS:AirLoopHVAC:ZoneMixer,
  {978d08ca-86b3-465a-a1df-0e11397af6c8}, !- Handle
  res fur gas zone mixer,                 !- Name
  {0bf6d274-4974-4096-82c7-daee01163f58}, !- Outlet Node Name
  {9bec72f6-0a4a-4ffc-bd64-5265ad749402}; !- Inlet Node Name 1

OS:Connection,
  {85282332-40af-41e7-a41a-36f74570f2ff}, !- Handle
  {93ea7adb-3857-4413-ab65-5c9a259b193e}, !- Name
  {4a3dd8a8-bcd9-413b-bcd3-57dfc4aab45e}, !- Source Object
  3,                                      !- Outlet Port
  {416d813e-f7cf-4234-bd17-4f0fb2d2b296}, !- Target Object
  2;                                      !- Inlet Port

OS:Connection,
  {0bf6d274-4974-4096-82c7-daee01163f58}, !- Handle
  {bed01893-3466-4970-9d33-1b86e58bdf20}, !- Name
  {978d08ca-86b3-465a-a1df-0e11397af6c8}, !- Source Object
  2,                                      !- Outlet Port
  {b7e7af81-0ff8-4715-8ae0-8d52c83d8061}, !- Target Object
  2;                                      !- Inlet Port

OS:Sizing:System,
  {55d588a4-b4a7-437a-9066-64ab42de68ec}, !- Handle
  {af2c31b5-88da-4205-bba1-d7e576dd379f}, !- AirLoop Name
>>>>>>> edda4442
  Sensible,                               !- Type of Load to Size On
  Autosize,                               !- Design Outdoor Air Flow Rate {m3/s}
  0.3,                                    !- Central Heating Maximum System Air Flow Ratio
  7,                                      !- Preheat Design Temperature {C}
  0.008,                                  !- Preheat Design Humidity Ratio {kg-H2O/kg-Air}
  12.8,                                   !- Precool Design Temperature {C}
  0.008,                                  !- Precool Design Humidity Ratio {kg-H2O/kg-Air}
  12.8,                                   !- Central Cooling Design Supply Air Temperature {C}
  16.7,                                   !- Central Heating Design Supply Air Temperature {C}
  NonCoincident,                          !- Sizing Option
  Yes,                                    !- 100% Outdoor Air in Cooling
  Yes,                                    !- 100% Outdoor Air in Heating
  0.0085,                                 !- Central Cooling Design Supply Air Humidity Ratio {kg-H2O/kg-Air}
  0.008,                                  !- Central Heating Design Supply Air Humidity Ratio {kg-H2O/kg-Air}
  DesignDay,                              !- Cooling Design Air Flow Method
  0,                                      !- Cooling Design Air Flow Rate {m3/s}
  DesignDay,                              !- Heating Design Air Flow Method
  0,                                      !- Heating Design Air Flow Rate {m3/s}
  ZoneSum,                                !- System Outdoor Air Method
  1,                                      !- Zone Maximum Outdoor Air Fraction {dimensionless}
  0.0099676501,                           !- Cooling Supply Air Flow Rate Per Floor Area {m3/s-m2}
  1,                                      !- Cooling Fraction of Autosized Cooling Supply Air Flow Rate
  3.9475456e-005,                         !- Cooling Supply Air Flow Rate Per Unit Cooling Capacity {m3/s-W}
  0.0099676501,                           !- Heating Supply Air Flow Rate Per Floor Area {m3/s-m2}
  1,                                      !- Heating Fraction of Autosized Heating Supply Air Flow Rate
  1,                                      !- Heating Fraction of Autosized Cooling Supply Air Flow Rate
  3.1588213e-005,                         !- Heating Supply Air Flow Rate Per Unit Heating Capacity {m3/s-W}
  CoolingDesignCapacity,                  !- Cooling Design Capacity Method
  autosize,                               !- Cooling Design Capacity {W}
  234.7,                                  !- Cooling Design Capacity Per Floor Area {W/m2}
  1,                                      !- Fraction of Autosized Cooling Design Capacity
  HeatingDesignCapacity,                  !- Heating Design Capacity Method
  autosize,                               !- Heating Design Capacity {W}
  157,                                    !- Heating Design Capacity Per Floor Area {W/m2}
  1,                                      !- Fraction of Autosized Heating Design Capacity
  OnOff;                                  !- Central Cooling Capacity Control Method

OS:AvailabilityManagerAssignmentList,
<<<<<<< HEAD
  {8b875bf9-787c-4e08-b168-fa2e9f59ae83}, !- Handle
  Air Loop HVAC 1 AvailabilityManagerAssignmentList; !- Name

OS:Connection,
  {d0a63199-1450-4aa9-b112-25e4e07a05d3}, !- Handle
  {1a0e336c-b4ec-4498-bb52-0fce929e7670}, !- Name
  {4e7a7b01-743d-4f40-97f7-0d55effecd12}, !- Source Object
  3,                                      !- Outlet Port
  {cc8d4720-6360-44a0-9adb-9240f01cdf22}, !- Target Object
  6;                                      !- Inlet Port

OS:Connection,
  {fb2b84a4-f5c0-42a9-a6bb-46ce848a19bc}, !- Handle
  {b99ce333-8d9b-4d21-ac06-244a155b0b9e}, !- Name
  {cc8d4720-6360-44a0-9adb-9240f01cdf22}, !- Source Object
  7,                                      !- Outlet Port
  {3aa00060-f2bb-4bc5-842d-425dcf13e279}, !- Target Object
  2;                                      !- Inlet Port

OS:AirTerminal:SingleDuct:ConstantVolume:NoReheat,
  {a1844418-407c-4b83-8bad-d30465ee09b1}, !- Handle
  res fur gas living zone direct air,     !- Name
  {33ebb937-1b97-4bf0-b691-5eb2ce37d2cc}, !- Availability Schedule Name
  {08934c0a-e5d0-49e0-90f0-8ca165a9a28f}, !- Air Inlet Node Name
  {21003b43-f9b5-4015-a7e9-19c6ff77ad42}, !- Air Outlet Node Name
  AutoSize;                               !- Maximum Air Flow Rate {m3/s}

OS:Node,
  {d1adaf84-d2a4-44b6-81ad-06bf1603387b}, !- Handle
  Node 8,                                 !- Name
  {cce9f5c9-6f31-4032-bc82-f0a35f1a477e}, !- Inlet Port
  {8692715e-e6e4-41c2-9327-4fbb61b314fe}; !- Outlet Port

OS:Connection,
  {02a72b8f-06eb-4519-84d1-806e0fae6220}, !- Handle
  {faacc381-5376-4881-9611-4dff214bc5f9}, !- Name
  {2a7618c0-8a5a-41dd-8348-48daf27ba695}, !- Source Object
  3,                                      !- Outlet Port
  {cd1eea83-9327-460e-afb7-47da45b6923f}, !- Target Object
  3;                                      !- Inlet Port

OS:Connection,
  {cce9f5c9-6f31-4032-bc82-f0a35f1a477e}, !- Handle
  {3aa186b1-3529-49ab-9718-49abfdf94289}, !- Name
  {9db53781-5439-4432-ba50-3084c9550ff4}, !- Source Object
  3,                                      !- Outlet Port
  {d1adaf84-d2a4-44b6-81ad-06bf1603387b}, !- Target Object
  2;                                      !- Inlet Port

OS:Connection,
  {8692715e-e6e4-41c2-9327-4fbb61b314fe}, !- Handle
  {c46cb9eb-a8de-4e09-8c3c-746cd9d35904}, !- Name
  {d1adaf84-d2a4-44b6-81ad-06bf1603387b}, !- Source Object
  3,                                      !- Outlet Port
  {04db25a4-ca16-49c0-a812-50639238938d}, !- Target Object
  3;                                      !- Inlet Port

OS:Node,
  {d452995d-0360-44a1-a81f-ff9149d40d64}, !- Handle
  Node 9,                                 !- Name
  {b447cfdf-c0db-4839-b6d5-9e9350b067c2}, !- Inlet Port
  {08934c0a-e5d0-49e0-90f0-8ca165a9a28f}; !- Outlet Port

OS:Connection,
  {b447cfdf-c0db-4839-b6d5-9e9350b067c2}, !- Handle
  {8cd95930-fd33-4079-8f1c-d5b8bf50a552}, !- Name
  {73266eb4-fccd-4401-bf19-ba92342bedf0}, !- Source Object
  3,                                      !- Outlet Port
  {d452995d-0360-44a1-a81f-ff9149d40d64}, !- Target Object
  2;                                      !- Inlet Port

OS:Connection,
  {08934c0a-e5d0-49e0-90f0-8ca165a9a28f}, !- Handle
  {a0ac56b2-7f80-488c-a6af-19d42a90d49d}, !- Name
  {d452995d-0360-44a1-a81f-ff9149d40d64}, !- Source Object
  3,                                      !- Outlet Port
  {a1844418-407c-4b83-8bad-d30465ee09b1}, !- Target Object
  3;                                      !- Inlet Port

OS:Connection,
  {21003b43-f9b5-4015-a7e9-19c6ff77ad42}, !- Handle
  {3fc3414a-0f24-4ab0-a863-7fb0dddfb6a0}, !- Name
  {a1844418-407c-4b83-8bad-d30465ee09b1}, !- Source Object
  4,                                      !- Outlet Port
  {2a7618c0-8a5a-41dd-8348-48daf27ba695}, !- Target Object
  2;                                      !- Inlet Port

OS:AdditionalProperties,
  {b9b4c58b-0d82-4572-a640-328f5d14b0ac}, !- Handle
  {cc8d4720-6360-44a0-9adb-9240f01cdf22}, !- Object Name
=======
  {574b73fe-ddad-4970-99b6-99ce0944f3fc}, !- Handle
  Air Loop HVAC 1 AvailabilityManagerAssignmentList; !- Name

OS:Connection,
  {4ba459cf-51d5-4377-82fc-4c09cb0a9454}, !- Handle
  {c28d1206-1a70-45bc-a4a0-568cec4f17da}, !- Name
  {90c18997-d51c-45ad-a4da-5e1b0deb7556}, !- Source Object
  3,                                      !- Outlet Port
  {1eff83e5-10b4-4fe5-aecd-7b4bebde37e0}, !- Target Object
  6;                                      !- Inlet Port

OS:Connection,
  {1bc4de2f-22f0-4714-b307-de8e9cb84fb4}, !- Handle
  {ae2afc38-9927-4446-8ce5-c2464700a7a7}, !- Name
  {1eff83e5-10b4-4fe5-aecd-7b4bebde37e0}, !- Source Object
  7,                                      !- Outlet Port
  {d5073b99-d72e-4b6a-a53c-8b662b9bbb8a}, !- Target Object
  2;                                      !- Inlet Port

OS:AirTerminal:SingleDuct:ConstantVolume:NoReheat,
  {23756b1a-c376-4c23-ab44-bc60f4e2a95a}, !- Handle
  res fur gas living zone direct air,     !- Name
  {ca43a7be-62c2-4ce2-b651-c0ccb1cba8e9}, !- Availability Schedule Name
  {78105ead-98b8-42b9-b89d-41e57c03c903}, !- Air Inlet Node Name
  {1a7bff8c-2666-46cf-88fd-33251d457e31}, !- Air Outlet Node Name
  AutoSize;                               !- Maximum Air Flow Rate {m3/s}

OS:Node,
  {cd76bcb9-259d-436f-a123-348820456f38}, !- Handle
  Node 8,                                 !- Name
  {26ed7750-b738-4bff-b30a-7d35195dc47c}, !- Inlet Port
  {9bec72f6-0a4a-4ffc-bd64-5265ad749402}; !- Outlet Port

OS:Connection,
  {fa1f214b-0972-4d59-8e14-1edb9f37bc17}, !- Handle
  {81895f1a-33b2-4140-b11b-eb0943434c45}, !- Name
  {bd9f4151-3933-4782-945e-e4e877dda69e}, !- Source Object
  3,                                      !- Outlet Port
  {83e8836f-3267-44b0-bbd4-aeba399e2b8a}, !- Target Object
  3;                                      !- Inlet Port

OS:Connection,
  {26ed7750-b738-4bff-b30a-7d35195dc47c}, !- Handle
  {571dfe3d-17ab-40e1-be68-2053c046e36e}, !- Name
  {575bc0cc-942b-4993-9186-a2ba65c98a75}, !- Source Object
  3,                                      !- Outlet Port
  {cd76bcb9-259d-436f-a123-348820456f38}, !- Target Object
  2;                                      !- Inlet Port

OS:Connection,
  {9bec72f6-0a4a-4ffc-bd64-5265ad749402}, !- Handle
  {f3a51b3d-7d9c-4a5c-9aec-edae67ecbe01}, !- Name
  {cd76bcb9-259d-436f-a123-348820456f38}, !- Source Object
  3,                                      !- Outlet Port
  {978d08ca-86b3-465a-a1df-0e11397af6c8}, !- Target Object
  3;                                      !- Inlet Port

OS:Node,
  {e3dc7cc6-0f57-4840-80ee-b777c3103cab}, !- Handle
  Node 9,                                 !- Name
  {26645ed4-bc6a-4faf-aeba-1f3abc153b57}, !- Inlet Port
  {78105ead-98b8-42b9-b89d-41e57c03c903}; !- Outlet Port

OS:Connection,
  {26645ed4-bc6a-4faf-aeba-1f3abc153b57}, !- Handle
  {1ea030db-5099-40a6-8f00-e532d564280c}, !- Name
  {416d813e-f7cf-4234-bd17-4f0fb2d2b296}, !- Source Object
  3,                                      !- Outlet Port
  {e3dc7cc6-0f57-4840-80ee-b777c3103cab}, !- Target Object
  2;                                      !- Inlet Port

OS:Connection,
  {78105ead-98b8-42b9-b89d-41e57c03c903}, !- Handle
  {3471d4d6-0570-4a58-b900-7eb4c53dda4d}, !- Name
  {e3dc7cc6-0f57-4840-80ee-b777c3103cab}, !- Source Object
  3,                                      !- Outlet Port
  {23756b1a-c376-4c23-ab44-bc60f4e2a95a}, !- Target Object
  3;                                      !- Inlet Port

OS:Connection,
  {1a7bff8c-2666-46cf-88fd-33251d457e31}, !- Handle
  {d0b45a6c-f45d-4bf8-af9b-04b1472a5070}, !- Name
  {23756b1a-c376-4c23-ab44-bc60f4e2a95a}, !- Source Object
  4,                                      !- Outlet Port
  {bd9f4151-3933-4782-945e-e4e877dda69e}, !- Target Object
  2;                                      !- Inlet Port

OS:AdditionalProperties,
  {5a5ef015-8aac-4a1a-91bb-a377b34edadb}, !- Handle
  {1eff83e5-10b4-4fe5-aecd-7b4bebde37e0}, !- Object Name
>>>>>>> edda4442
  SizingInfoHVACFracHeatLoadServed,       !- Feature Name 1
  Double,                                 !- Feature Data Type 1
  1;                                      !- Feature Value 1
<|MERGE_RESOLUTION|>--- conflicted
+++ resolved
@@ -1,73 +1,41 @@
 !- NOTE: Auto-generated from /test/osw_files/MF_8units_1story_SL_3Beds_2Baths_Denver_Furnace_NoSetpoints.osw
 
 OS:Version,
-<<<<<<< HEAD
-  {40f3c775-7d11-47d9-942f-30f7eae4a7f9}, !- Handle
-  2.9.0;                                  !- Version Identifier
+  {c7e11228-4e5f-423f-acab-a9eb8a2ae2ed}, !- Handle
+  2.9.1;                                  !- Version Identifier
 
 OS:SimulationControl,
-  {32c2f70b-7a2e-4f57-bfd2-b21688a96458}, !- Handle
-=======
-  {f5a387c2-766c-457c-8a30-a38a875f136d}, !- Handle
-  2.9.0;                                  !- Version Identifier
-
-OS:SimulationControl,
-  {c81de740-7ff0-4767-86ad-13a5bf81f5a5}, !- Handle
->>>>>>> edda4442
+  {dcb427d5-dfc9-42c0-b761-3bc23ac987a8}, !- Handle
   ,                                       !- Do Zone Sizing Calculation
   ,                                       !- Do System Sizing Calculation
   ,                                       !- Do Plant Sizing Calculation
   No;                                     !- Run Simulation for Sizing Periods
 
 OS:Timestep,
-<<<<<<< HEAD
-  {479e19dc-3e6d-4fba-ace2-c1f9789bf0e6}, !- Handle
+  {2b6d85f9-28f6-412f-832f-d2d7fe37d87f}, !- Handle
   6;                                      !- Number of Timesteps per Hour
 
 OS:ShadowCalculation,
-  {2eccf9c9-ca99-4c1e-b3a7-ba61fd20b354}, !- Handle
-=======
-  {6904189c-f497-43e1-a60d-b06710dba8e6}, !- Handle
-  6;                                      !- Number of Timesteps per Hour
-
-OS:ShadowCalculation,
-  {e33ef2cb-5cbc-4841-b13a-7a4887f21715}, !- Handle
->>>>>>> edda4442
+  {5e69e6cc-eb78-4ca6-a05d-af7545c304b9}, !- Handle
   20,                                     !- Calculation Frequency
   200;                                    !- Maximum Figures in Shadow Overlap Calculations
 
 OS:SurfaceConvectionAlgorithm:Outside,
-<<<<<<< HEAD
-  {2faa950e-ea27-46dc-aa29-4353ef26985e}, !- Handle
+  {ae4e1805-fff5-4c7d-bd00-1ceaa233fd23}, !- Handle
   DOE-2;                                  !- Algorithm
 
 OS:SurfaceConvectionAlgorithm:Inside,
-  {8c698be6-aeca-479e-8e5a-52a374ebe81d}, !- Handle
+  {4d8f70f5-6fab-4672-9f6e-09dc421e8437}, !- Handle
   TARP;                                   !- Algorithm
 
 OS:ZoneCapacitanceMultiplier:ResearchSpecial,
-  {c66e12be-dc12-43b4-bb5b-c9459ab83faa}, !- Handle
-=======
-  {3376821c-cdb8-4a69-9a9e-bb34bb62e382}, !- Handle
-  DOE-2;                                  !- Algorithm
-
-OS:SurfaceConvectionAlgorithm:Inside,
-  {4c0aaae1-1d59-4b42-ab77-59d44915652a}, !- Handle
-  TARP;                                   !- Algorithm
-
-OS:ZoneCapacitanceMultiplier:ResearchSpecial,
-  {79744ffc-b2b4-44b0-b9ae-726fb96bc307}, !- Handle
->>>>>>> edda4442
+  {66d6e081-b520-405e-8805-8ac233a97cad}, !- Handle
   ,                                       !- Temperature Capacity Multiplier
   15,                                     !- Humidity Capacity Multiplier
   ;                                       !- Carbon Dioxide Capacity Multiplier
 
 OS:RunPeriod,
-<<<<<<< HEAD
-  {fed95ea6-62ec-4357-9fa9-5f2332fd6d14}, !- Handle
-=======
-  {f6c968bc-ed7a-4ecd-899c-a68170d2d201}, !- Handle
->>>>>>> edda4442
+  {e8430132-8690-430b-b5d1-1b313539bf9a}, !- Handle
   Run Period 1,                           !- Name
   1,                                      !- Begin Month
   1,                                      !- Begin Day of Month
@@ -81,21 +49,13 @@
   ;                                       !- Number of Times Runperiod to be Repeated
 
 OS:YearDescription,
-<<<<<<< HEAD
-  {5ee93ab8-ed79-479e-92c3-5892f01807d7}, !- Handle
-=======
-  {4513850d-f334-4b3c-8ffb-87401689f810}, !- Handle
->>>>>>> edda4442
+  {9b51c658-4052-471d-9e96-ef28f693fe29}, !- Handle
   2007,                                   !- Calendar Year
   ,                                       !- Day of Week for Start Day
   ;                                       !- Is Leap Year
 
 OS:WeatherFile,
-<<<<<<< HEAD
-  {91a2aaba-00a9-4c63-b7a1-2cb267af15d6}, !- Handle
-=======
-  {5e3d727f-9326-43a4-98f3-6747125da802}, !- Handle
->>>>>>> edda4442
+  {f0ad46a1-f707-4ec0-b392-ab9ab8abe957}, !- Handle
   Denver Intl Ap,                         !- City
   CO,                                     !- State Province Region
   USA,                                    !- Country
@@ -109,13 +69,8 @@
   E23378AA;                               !- Checksum
 
 OS:AdditionalProperties,
-<<<<<<< HEAD
-  {9e9348e6-c756-4f80-9128-d2f9ac158a78}, !- Handle
-  {91a2aaba-00a9-4c63-b7a1-2cb267af15d6}, !- Object Name
-=======
-  {c32f95b0-fa8d-4f09-9d5b-e9eda90f26a8}, !- Handle
-  {5e3d727f-9326-43a4-98f3-6747125da802}, !- Object Name
->>>>>>> edda4442
+  {40730e6f-b9d2-4922-abfb-f4588c146d13}, !- Handle
+  {f0ad46a1-f707-4ec0-b392-ab9ab8abe957}, !- Object Name
   EPWHeaderCity,                          !- Feature Name 1
   String,                                 !- Feature Data Type 1
   Denver Intl Ap,                         !- Feature Value 1
@@ -223,11 +178,7 @@
   84;                                     !- Feature Value 35
 
 OS:Site,
-<<<<<<< HEAD
-  {70498a4d-6d0f-45db-8ffa-48521010810e}, !- Handle
-=======
-  {0c65564b-db12-47be-a829-0d799cc4abd1}, !- Handle
->>>>>>> edda4442
+  {bf144b90-0ed2-48f5-9043-7368b25a8aec}, !- Handle
   Denver Intl Ap_CO_USA,                  !- Name
   39.83,                                  !- Latitude {deg}
   -104.65,                                !- Longitude {deg}
@@ -236,11 +187,7 @@
   ;                                       !- Terrain
 
 OS:ClimateZones,
-<<<<<<< HEAD
-  {b10fd882-ff07-40a7-85d7-abb0d9b72616}, !- Handle
-=======
-  {4f07ed55-0713-4738-afe0-1c22ee72a49e}, !- Handle
->>>>>>> edda4442
+  {aa136541-fac6-462e-8fe0-27cefffbda24}, !- Handle
   ,                                       !- Active Institution
   ,                                       !- Active Year
   ,                                       !- Climate Zone Institution Name 1
@@ -253,32 +200,19 @@
   Cold;                                   !- Climate Zone Value 2
 
 OS:Site:WaterMainsTemperature,
-<<<<<<< HEAD
-  {ae6edcd4-f2f1-402e-a600-d5bfdd9cb1c7}, !- Handle
-=======
-  {d06dd8fe-a363-4cfb-9c52-e4b306933618}, !- Handle
->>>>>>> edda4442
+  {9125e0ae-04bb-4436-9dc1-7d344a171a71}, !- Handle
   Correlation,                            !- Calculation Method
   ,                                       !- Temperature Schedule Name
   10.8753424657535,                       !- Annual Average Outdoor Air Temperature {C}
   23.1524007936508;                       !- Maximum Difference In Monthly Average Outdoor Air Temperatures {deltaC}
 
 OS:RunPeriodControl:DaylightSavingTime,
-<<<<<<< HEAD
-  {3e9572fa-03c7-49f1-b164-1208dcfca297}, !- Handle
-  4/7,                                    !- Start Date
-  10/26;                                  !- End Date
-
-OS:Site:GroundTemperature:Deep,
-  {e7c8d891-0c16-4290-bfac-5a78af13e0be}, !- Handle
-=======
-  {8fc87508-039c-41fb-9d08-f7e40518cb0e}, !- Handle
+  {7f9cc972-87ab-42e6-9081-59fdfe221f58}, !- Handle
   3/12,                                   !- Start Date
   11/5;                                   !- End Date
 
 OS:Site:GroundTemperature:Deep,
-  {85395e68-96c8-417c-84a4-caac18187bc5}, !- Handle
->>>>>>> edda4442
+  {a34c4d1a-fb36-47ae-b8d8-30703264ec7b}, !- Handle
   10.8753424657535,                       !- January Deep Ground Temperature {C}
   10.8753424657535,                       !- February Deep Ground Temperature {C}
   10.8753424657535,                       !- March Deep Ground Temperature {C}
@@ -293,11 +227,7 @@
   10.8753424657535;                       !- December Deep Ground Temperature {C}
 
 OS:Building,
-<<<<<<< HEAD
-  {baaffb2b-d962-4547-870d-0801f7952b14}, !- Handle
-=======
-  {85a3c09f-abfb-4763-ade3-67db95da055f}, !- Handle
->>>>>>> edda4442
+  {3cc6c6e9-f23b-4612-b53e-414a1d59cdec}, !- Handle
   Building 1,                             !- Name
   ,                                       !- Building Sector Type
   0,                                      !- North Axis {deg}
@@ -312,13 +242,8 @@
   8;                                      !- Standards Number of Living Units
 
 OS:AdditionalProperties,
-<<<<<<< HEAD
-  {f29e767d-9a8e-4644-9233-f22c13afd04b}, !- Handle
-  {baaffb2b-d962-4547-870d-0801f7952b14}, !- Object Name
-=======
-  {39dd617e-cda6-4596-935f-5d9cf0597d44}, !- Handle
-  {85a3c09f-abfb-4763-ade3-67db95da055f}, !- Object Name
->>>>>>> edda4442
+  {55eaf4f0-7beb-43b2-83a2-852274578074}, !- Handle
+  {3cc6c6e9-f23b-4612-b53e-414a1d59cdec}, !- Object Name
   num_units,                              !- Feature Name 1
   Integer,                                !- Feature Data Type 1
   8,                                      !- Feature Value 1
@@ -348,11 +273,7 @@
   true;                                   !- Feature Value 9
 
 OS:ThermalZone,
-<<<<<<< HEAD
-  {98661eea-6637-4925-b6dc-7fa69060af57}, !- Handle
-=======
-  {65714290-e6f2-4a89-b576-af42311c1b4a}, !- Handle
->>>>>>> edda4442
+  {937605c2-0aeb-41b5-948a-bb88017f880d}, !- Handle
   living zone,                            !- Name
   ,                                       !- Multiplier
   ,                                       !- Ceiling Height {m}
@@ -361,17 +282,10 @@
   ,                                       !- Zone Inside Convection Algorithm
   ,                                       !- Zone Outside Convection Algorithm
   ,                                       !- Zone Conditioning Equipment List Name
-<<<<<<< HEAD
-  {cd1eea83-9327-460e-afb7-47da45b6923f}, !- Zone Air Inlet Port List
-  {354cbc87-500a-4c7d-b715-0de7a09dacb9}, !- Zone Air Exhaust Port List
-  {76d8b6af-5cf9-484a-88e5-eabcf61d08cd}, !- Zone Air Node Name
-  {9db53781-5439-4432-ba50-3084c9550ff4}, !- Zone Return Air Port List
-=======
-  {83e8836f-3267-44b0-bbd4-aeba399e2b8a}, !- Zone Air Inlet Port List
-  {bf411c40-fed5-42d8-9a32-024b588fbc1e}, !- Zone Air Exhaust Port List
-  {2c8c8ba0-e342-40a7-8771-c2d556a68e99}, !- Zone Air Node Name
-  {575bc0cc-942b-4993-9186-a2ba65c98a75}, !- Zone Return Air Port List
->>>>>>> edda4442
+  {5023b255-7609-429c-b30f-406c19f56179}, !- Zone Air Inlet Port List
+  {052cd14f-2ce8-4caf-a4a9-f92cb2f0645b}, !- Zone Air Exhaust Port List
+  {bfbdb336-ab6a-443a-82d4-6ef10808b58d}, !- Zone Air Node Name
+  {0a3fa065-1647-4729-b411-8989fe7e83eb}, !- Zone Return Air Port List
   ,                                       !- Primary Daylighting Control Name
   ,                                       !- Fraction of Zone Controlled by Primary Daylighting Control
   ,                                       !- Secondary Daylighting Control Name
@@ -382,75 +296,39 @@
   No;                                     !- Use Ideal Air Loads
 
 OS:Node,
-<<<<<<< HEAD
-  {88cfd1ac-f792-44dc-9c19-54640a9c391c}, !- Handle
+  {7b67a8ba-37b7-4049-8a37-cffaa2d53b3e}, !- Handle
   Node 1,                                 !- Name
-  {76d8b6af-5cf9-484a-88e5-eabcf61d08cd}, !- Inlet Port
+  {bfbdb336-ab6a-443a-82d4-6ef10808b58d}, !- Inlet Port
   ;                                       !- Outlet Port
 
 OS:Connection,
-  {76d8b6af-5cf9-484a-88e5-eabcf61d08cd}, !- Handle
-  {49d1b46a-a634-4adf-ab65-8b082b17a1df}, !- Name
-  {98661eea-6637-4925-b6dc-7fa69060af57}, !- Source Object
+  {bfbdb336-ab6a-443a-82d4-6ef10808b58d}, !- Handle
+  {4755a790-0833-448c-8679-7ba108cb796d}, !- Name
+  {937605c2-0aeb-41b5-948a-bb88017f880d}, !- Source Object
   11,                                     !- Outlet Port
-  {88cfd1ac-f792-44dc-9c19-54640a9c391c}, !- Target Object
+  {7b67a8ba-37b7-4049-8a37-cffaa2d53b3e}, !- Target Object
   2;                                      !- Inlet Port
 
 OS:PortList,
-  {cd1eea83-9327-460e-afb7-47da45b6923f}, !- Handle
-  {e26b66a6-afbe-4f62-b285-49c8ebaef991}, !- Name
-  {98661eea-6637-4925-b6dc-7fa69060af57}, !- HVAC Component
-  {02a72b8f-06eb-4519-84d1-806e0fae6220}; !- Port 1
+  {5023b255-7609-429c-b30f-406c19f56179}, !- Handle
+  {c3856997-ca79-4529-894f-686e381fc7b6}, !- Name
+  {937605c2-0aeb-41b5-948a-bb88017f880d}, !- HVAC Component
+  {271841ee-6b43-4223-a45c-78657ebcf9aa}; !- Port 1
 
 OS:PortList,
-  {354cbc87-500a-4c7d-b715-0de7a09dacb9}, !- Handle
-  {57632564-68c4-4786-8690-4008636b82dd}, !- Name
-  {98661eea-6637-4925-b6dc-7fa69060af57}; !- HVAC Component
+  {052cd14f-2ce8-4caf-a4a9-f92cb2f0645b}, !- Handle
+  {8dd3bf98-2b48-4ca7-aa44-6d5e2022aea6}, !- Name
+  {937605c2-0aeb-41b5-948a-bb88017f880d}; !- HVAC Component
 
 OS:PortList,
-  {9db53781-5439-4432-ba50-3084c9550ff4}, !- Handle
-  {e8567077-bfa7-42bf-a22c-8a9501b0f3cd}, !- Name
-  {98661eea-6637-4925-b6dc-7fa69060af57}, !- HVAC Component
-  {cce9f5c9-6f31-4032-bc82-f0a35f1a477e}; !- Port 1
+  {0a3fa065-1647-4729-b411-8989fe7e83eb}, !- Handle
+  {7974b6fc-7705-4b1d-ae9f-d8796b501537}, !- Name
+  {937605c2-0aeb-41b5-948a-bb88017f880d}, !- HVAC Component
+  {8d4149ba-b218-4106-9f40-9280e1a0eedb}; !- Port 1
 
 OS:Sizing:Zone,
-  {33eb3904-4bd8-4860-8042-7af1789b331e}, !- Handle
-  {98661eea-6637-4925-b6dc-7fa69060af57}, !- Zone or ZoneList Name
-=======
-  {3421c00b-8f2a-4d5c-b200-31bc3432b2a9}, !- Handle
-  Node 1,                                 !- Name
-  {2c8c8ba0-e342-40a7-8771-c2d556a68e99}, !- Inlet Port
-  ;                                       !- Outlet Port
-
-OS:Connection,
-  {2c8c8ba0-e342-40a7-8771-c2d556a68e99}, !- Handle
-  {484d09ed-0463-4fed-83d8-64a27275e734}, !- Name
-  {65714290-e6f2-4a89-b576-af42311c1b4a}, !- Source Object
-  11,                                     !- Outlet Port
-  {3421c00b-8f2a-4d5c-b200-31bc3432b2a9}, !- Target Object
-  2;                                      !- Inlet Port
-
-OS:PortList,
-  {83e8836f-3267-44b0-bbd4-aeba399e2b8a}, !- Handle
-  {3483c7f9-b2c4-4c8f-b194-9fc0a183925e}, !- Name
-  {65714290-e6f2-4a89-b576-af42311c1b4a}, !- HVAC Component
-  {fa1f214b-0972-4d59-8e14-1edb9f37bc17}; !- Port 1
-
-OS:PortList,
-  {bf411c40-fed5-42d8-9a32-024b588fbc1e}, !- Handle
-  {e8858c2f-fc39-44fa-8ed4-15b449a1b11a}, !- Name
-  {65714290-e6f2-4a89-b576-af42311c1b4a}; !- HVAC Component
-
-OS:PortList,
-  {575bc0cc-942b-4993-9186-a2ba65c98a75}, !- Handle
-  {03d6044d-2535-4d9b-b9ec-444955a3f5dd}, !- Name
-  {65714290-e6f2-4a89-b576-af42311c1b4a}, !- HVAC Component
-  {26ed7750-b738-4bff-b30a-7d35195dc47c}; !- Port 1
-
-OS:Sizing:Zone,
-  {4cfb8315-b340-42bc-ac25-23fe8ba8eed1}, !- Handle
-  {65714290-e6f2-4a89-b576-af42311c1b4a}, !- Zone or ZoneList Name
->>>>>>> edda4442
+  {1c9fdaf3-d50e-4d58-83e9-0788fdd6cd46}, !- Handle
+  {937605c2-0aeb-41b5-948a-bb88017f880d}, !- Zone or ZoneList Name
   SupplyAirTemperature,                   !- Zone Cooling Design Supply Air Temperature Input Method
   14,                                     !- Zone Cooling Design Supply Air Temperature {C}
   11.11,                                  !- Zone Cooling Design Supply Air Temperature Difference {deltaC}
@@ -479,34 +357,20 @@
   autosize;                               !- Dedicated Outdoor Air High Setpoint Temperature for Design {C}
 
 OS:ZoneHVAC:EquipmentList,
-<<<<<<< HEAD
-  {af304eac-3210-497d-acee-6eb6fc155c4f}, !- Handle
+  {772de62c-6199-424b-87af-c0947bb76009}, !- Handle
   Zone HVAC Equipment List 1,             !- Name
-  {98661eea-6637-4925-b6dc-7fa69060af57}, !- Thermal Zone
+  {937605c2-0aeb-41b5-948a-bb88017f880d}, !- Thermal Zone
   SequentialLoad,                         !- Load Distribution Scheme
-  {a1844418-407c-4b83-8bad-d30465ee09b1}, !- Zone Equipment 1
-=======
-  {3a845d99-eb98-4d23-9740-c527f2e90109}, !- Handle
-  Zone HVAC Equipment List 1,             !- Name
-  {65714290-e6f2-4a89-b576-af42311c1b4a}, !- Thermal Zone
-  SequentialLoad,                         !- Load Distribution Scheme
-  {23756b1a-c376-4c23-ab44-bc60f4e2a95a}, !- Zone Equipment 1
->>>>>>> edda4442
+  {6ad1d13f-afed-4887-92dc-22363640d477}, !- Zone Equipment 1
   1,                                      !- Zone Equipment Cooling Sequence 1
   1,                                      !- Zone Equipment Heating or No-Load Sequence 1
   ,                                       !- Zone Equipment Sequential Cooling Fraction Schedule Name 1
   ;                                       !- Zone Equipment Sequential Heating Fraction Schedule Name 1
 
 OS:Space,
-<<<<<<< HEAD
-  {eb31c8a2-1f5b-49ab-9658-e547bd140990}, !- Handle
+  {882bd1e0-2082-4911-858c-3d61dd45ebc1}, !- Handle
   living space,                           !- Name
-  {de484e0d-134e-44ea-957e-8133eef52d0d}, !- Space Type Name
-=======
-  {d671b4a2-0078-4c76-ac47-311c771a88a4}, !- Handle
-  living space,                           !- Name
-  {558684c1-ad28-405d-a55c-ebb6794b4e9c}, !- Space Type Name
->>>>>>> edda4442
+  {26df4ba2-6b97-4bc4-b5d4-0a695f31fa3f}, !- Space Type Name
   ,                                       !- Default Construction Set Name
   ,                                       !- Default Schedule Set Name
   ,                                       !- Direction of Relative North {deg}
@@ -514,31 +378,17 @@
   ,                                       !- Y Origin {m}
   ,                                       !- Z Origin {m}
   ,                                       !- Building Story Name
-<<<<<<< HEAD
-  {98661eea-6637-4925-b6dc-7fa69060af57}, !- Thermal Zone Name
+  {937605c2-0aeb-41b5-948a-bb88017f880d}, !- Thermal Zone Name
   ,                                       !- Part of Total Floor Area
   ,                                       !- Design Specification Outdoor Air Object Name
-  {06b5c7db-8886-4b7d-82e1-ea47cf12b373}; !- Building Unit Name
+  {a2ab01e7-f683-4af1-bf56-9f08027a9989}; !- Building Unit Name
 
 OS:Surface,
-  {ee4aa537-bb15-4a9a-872b-313468741d20}, !- Handle
+  {a4c982ac-86dc-4eda-9636-7a18eccc22f2}, !- Handle
   Surface 1,                              !- Name
   Floor,                                  !- Surface Type
   ,                                       !- Construction Name
-  {eb31c8a2-1f5b-49ab-9658-e547bd140990}, !- Space Name
-=======
-  {65714290-e6f2-4a89-b576-af42311c1b4a}, !- Thermal Zone Name
-  ,                                       !- Part of Total Floor Area
-  ,                                       !- Design Specification Outdoor Air Object Name
-  {b86d9cab-386a-44ea-8423-5e42529bb5e0}; !- Building Unit Name
-
-OS:Surface,
-  {6dbfd68e-1080-4c10-848c-5b31e65a3878}, !- Handle
-  Surface 1,                              !- Name
-  Floor,                                  !- Surface Type
-  ,                                       !- Construction Name
-  {d671b4a2-0078-4c76-ac47-311c771a88a4}, !- Space Name
->>>>>>> edda4442
+  {882bd1e0-2082-4911-858c-3d61dd45ebc1}, !- Space Name
   Foundation,                             !- Outside Boundary Condition
   ,                                       !- Outside Boundary Condition Object
   NoSun,                                  !- Sun Exposure
@@ -551,19 +401,11 @@
   6.46578440716979, -12.9315688143396, 0; !- X,Y,Z Vertex 4 {m}
 
 OS:Surface,
-<<<<<<< HEAD
-  {008389e0-c181-4b43-999e-c1ff262a2bd2}, !- Handle
+  {55c2cb9d-083a-44af-80f5-82ad63ad0e4b}, !- Handle
   Surface 2,                              !- Name
   Wall,                                   !- Surface Type
   ,                                       !- Construction Name
-  {eb31c8a2-1f5b-49ab-9658-e547bd140990}, !- Space Name
-=======
-  {9a812c0c-5655-4414-b69c-fb56d3ffd926}, !- Handle
-  Surface 2,                              !- Name
-  Wall,                                   !- Surface Type
-  ,                                       !- Construction Name
-  {d671b4a2-0078-4c76-ac47-311c771a88a4}, !- Space Name
->>>>>>> edda4442
+  {882bd1e0-2082-4911-858c-3d61dd45ebc1}, !- Space Name
   Outdoors,                               !- Outside Boundary Condition
   ,                                       !- Outside Boundary Condition Object
   SunExposed,                             !- Sun Exposure
@@ -576,19 +418,11 @@
   0, -12.9315688143396, 2.4384;           !- X,Y,Z Vertex 4 {m}
 
 OS:Surface,
-<<<<<<< HEAD
-  {b953fc47-ffd8-4cd2-81c8-7a1c1e22d3c3}, !- Handle
+  {f39e86f0-4b2f-4dae-b755-5185e1f34b53}, !- Handle
   Surface 3,                              !- Name
   Wall,                                   !- Surface Type
   ,                                       !- Construction Name
-  {eb31c8a2-1f5b-49ab-9658-e547bd140990}, !- Space Name
-=======
-  {39457b68-baca-4a16-a111-79f2543be951}, !- Handle
-  Surface 3,                              !- Name
-  Wall,                                   !- Surface Type
-  ,                                       !- Construction Name
-  {d671b4a2-0078-4c76-ac47-311c771a88a4}, !- Space Name
->>>>>>> edda4442
+  {882bd1e0-2082-4911-858c-3d61dd45ebc1}, !- Space Name
   Adiabatic,                              !- Outside Boundary Condition
   ,                                       !- Outside Boundary Condition Object
   NoSun,                                  !- Sun Exposure
@@ -601,19 +435,11 @@
   0, 0, 2.4384;                           !- X,Y,Z Vertex 4 {m}
 
 OS:Surface,
-<<<<<<< HEAD
-  {5113eb86-24d7-4a99-b90b-8facd2229ec1}, !- Handle
+  {541f641a-ad0f-4a4b-bf31-eb02a3ac3448}, !- Handle
   Surface 4,                              !- Name
   Wall,                                   !- Surface Type
   ,                                       !- Construction Name
-  {eb31c8a2-1f5b-49ab-9658-e547bd140990}, !- Space Name
-=======
-  {6bd96a59-1d11-491b-b9b3-871ad022eabe}, !- Handle
-  Surface 4,                              !- Name
-  Wall,                                   !- Surface Type
-  ,                                       !- Construction Name
-  {d671b4a2-0078-4c76-ac47-311c771a88a4}, !- Space Name
->>>>>>> edda4442
+  {882bd1e0-2082-4911-858c-3d61dd45ebc1}, !- Space Name
   Adiabatic,                              !- Outside Boundary Condition
   ,                                       !- Outside Boundary Condition Object
   NoSun,                                  !- Sun Exposure
@@ -626,19 +452,11 @@
   6.46578440716979, 0, 2.4384;            !- X,Y,Z Vertex 4 {m}
 
 OS:Surface,
-<<<<<<< HEAD
-  {214500f4-1c3e-4d6b-b402-1492b8577fca}, !- Handle
+  {8799e17b-12e8-4830-9e5c-0bd0296fba9d}, !- Handle
   Surface 5,                              !- Name
   Wall,                                   !- Surface Type
   ,                                       !- Construction Name
-  {eb31c8a2-1f5b-49ab-9658-e547bd140990}, !- Space Name
-=======
-  {094d3f57-c54f-45ad-a0fc-ba03ee2d1549}, !- Handle
-  Surface 5,                              !- Name
-  Wall,                                   !- Surface Type
-  ,                                       !- Construction Name
-  {d671b4a2-0078-4c76-ac47-311c771a88a4}, !- Space Name
->>>>>>> edda4442
+  {882bd1e0-2082-4911-858c-3d61dd45ebc1}, !- Space Name
   Outdoors,                               !- Outside Boundary Condition
   ,                                       !- Outside Boundary Condition Object
   SunExposed,                             !- Sun Exposure
@@ -651,19 +469,11 @@
   6.46578440716979, -12.9315688143396, 2.4384; !- X,Y,Z Vertex 4 {m}
 
 OS:Surface,
-<<<<<<< HEAD
-  {c7f32a2c-f3ff-4625-aff2-718bfd2666b4}, !- Handle
+  {9a0c067a-efa1-4c70-882f-4af10dc12ff5}, !- Handle
   Surface 6,                              !- Name
   RoofCeiling,                            !- Surface Type
   ,                                       !- Construction Name
-  {eb31c8a2-1f5b-49ab-9658-e547bd140990}, !- Space Name
-=======
-  {832338dc-bbf7-42e9-b024-3c217c37413c}, !- Handle
-  Surface 6,                              !- Name
-  RoofCeiling,                            !- Surface Type
-  ,                                       !- Construction Name
-  {d671b4a2-0078-4c76-ac47-311c771a88a4}, !- Space Name
->>>>>>> edda4442
+  {882bd1e0-2082-4911-858c-3d61dd45ebc1}, !- Space Name
   Outdoors,                               !- Outside Boundary Condition
   ,                                       !- Outside Boundary Condition Object
   SunExposed,                             !- Sun Exposure
@@ -676,11 +486,7 @@
   0, -12.9315688143396, 2.4384;           !- X,Y,Z Vertex 4 {m}
 
 OS:SpaceType,
-<<<<<<< HEAD
-  {de484e0d-134e-44ea-957e-8133eef52d0d}, !- Handle
-=======
-  {558684c1-ad28-405d-a55c-ebb6794b4e9c}, !- Handle
->>>>>>> edda4442
+  {26df4ba2-6b97-4bc4-b5d4-0a695f31fa3f}, !- Handle
   Space Type 1,                           !- Name
   ,                                       !- Default Construction Set Name
   ,                                       !- Default Schedule Set Name
@@ -691,11 +497,7 @@
   living;                                 !- Standards Space Type
 
 OS:ThermalZone,
-<<<<<<< HEAD
-  {1ea4fdbd-1fbf-483b-ac47-3ce28b670368}, !- Handle
-=======
-  {bf73e3e4-85aa-4898-8669-5b3140bc1c8a}, !- Handle
->>>>>>> edda4442
+  {574e107c-14b4-4c5e-bd22-60d6f36dcf9e}, !- Handle
   corridor zone,                          !- Name
   ,                                       !- Multiplier
   ,                                       !- Ceiling Height {m}
@@ -704,17 +506,10 @@
   ,                                       !- Zone Inside Convection Algorithm
   ,                                       !- Zone Outside Convection Algorithm
   ,                                       !- Zone Conditioning Equipment List Name
-<<<<<<< HEAD
-  {bb9875ed-c87e-4a16-93bf-e8f37fc2664e}, !- Zone Air Inlet Port List
-  {0e39117c-7d3a-4391-9a06-2142183d5f36}, !- Zone Air Exhaust Port List
-  {7609ecfa-75b2-48d3-bac5-ab5e057b7476}, !- Zone Air Node Name
-  {dd7654c5-be28-4df2-8ec8-f942bb8638ca}, !- Zone Return Air Port List
-=======
-  {13a50ab2-25d7-4244-8dbc-f002b237686e}, !- Zone Air Inlet Port List
-  {f12ac042-ee51-45ee-a1be-534b3bd7be58}, !- Zone Air Exhaust Port List
-  {38dd380a-fc37-458c-82d8-7e0586583d0a}, !- Zone Air Node Name
-  {9187ec08-fbd9-4528-90a1-2c37c6b07b78}, !- Zone Return Air Port List
->>>>>>> edda4442
+  {61397609-001a-446f-92aa-5f7a74600ab2}, !- Zone Air Inlet Port List
+  {ea7b5d45-858a-43d8-9a21-34caf7a70b6b}, !- Zone Air Exhaust Port List
+  {492633fa-a655-4ebf-b317-58b62522d974}, !- Zone Air Node Name
+  {a3a805f1-8640-47ff-b098-89b278d534b6}, !- Zone Return Air Port List
   ,                                       !- Primary Daylighting Control Name
   ,                                       !- Fraction of Zone Controlled by Primary Daylighting Control
   ,                                       !- Secondary Daylighting Control Name
@@ -725,71 +520,37 @@
   No;                                     !- Use Ideal Air Loads
 
 OS:Node,
-<<<<<<< HEAD
-  {bd048571-a066-4f56-9f75-54a5ce95aba7}, !- Handle
+  {b5e05de0-5f7c-4b0e-9143-1a896fd00f65}, !- Handle
   Node 2,                                 !- Name
-  {7609ecfa-75b2-48d3-bac5-ab5e057b7476}, !- Inlet Port
+  {492633fa-a655-4ebf-b317-58b62522d974}, !- Inlet Port
   ;                                       !- Outlet Port
 
 OS:Connection,
-  {7609ecfa-75b2-48d3-bac5-ab5e057b7476}, !- Handle
-  {847d7c64-0744-4073-89d3-f084efe9a247}, !- Name
-  {1ea4fdbd-1fbf-483b-ac47-3ce28b670368}, !- Source Object
+  {492633fa-a655-4ebf-b317-58b62522d974}, !- Handle
+  {58499d32-413a-4bd2-9de2-71b1815c2b94}, !- Name
+  {574e107c-14b4-4c5e-bd22-60d6f36dcf9e}, !- Source Object
   11,                                     !- Outlet Port
-  {bd048571-a066-4f56-9f75-54a5ce95aba7}, !- Target Object
+  {b5e05de0-5f7c-4b0e-9143-1a896fd00f65}, !- Target Object
   2;                                      !- Inlet Port
 
 OS:PortList,
-  {bb9875ed-c87e-4a16-93bf-e8f37fc2664e}, !- Handle
-  {b6403ecc-80ae-495e-a003-ace70a257bdc}, !- Name
-  {1ea4fdbd-1fbf-483b-ac47-3ce28b670368}; !- HVAC Component
+  {61397609-001a-446f-92aa-5f7a74600ab2}, !- Handle
+  {1d749358-3923-4643-8f2d-dfb7b72388e4}, !- Name
+  {574e107c-14b4-4c5e-bd22-60d6f36dcf9e}; !- HVAC Component
 
 OS:PortList,
-  {0e39117c-7d3a-4391-9a06-2142183d5f36}, !- Handle
-  {7e22445f-7868-49b2-9ed7-58d6be433dcc}, !- Name
-  {1ea4fdbd-1fbf-483b-ac47-3ce28b670368}; !- HVAC Component
+  {ea7b5d45-858a-43d8-9a21-34caf7a70b6b}, !- Handle
+  {ed9e68f5-ed34-48c6-9f5e-fa5e6ea6413e}, !- Name
+  {574e107c-14b4-4c5e-bd22-60d6f36dcf9e}; !- HVAC Component
 
 OS:PortList,
-  {dd7654c5-be28-4df2-8ec8-f942bb8638ca}, !- Handle
-  {41500d34-a193-45e0-bb6d-c24745a9ff8b}, !- Name
-  {1ea4fdbd-1fbf-483b-ac47-3ce28b670368}; !- HVAC Component
+  {a3a805f1-8640-47ff-b098-89b278d534b6}, !- Handle
+  {73255284-3868-4beb-a159-37f4cf4030b5}, !- Name
+  {574e107c-14b4-4c5e-bd22-60d6f36dcf9e}; !- HVAC Component
 
 OS:Sizing:Zone,
-  {51d41b90-7fc5-44a1-b5f2-f6369c54cb6c}, !- Handle
-  {1ea4fdbd-1fbf-483b-ac47-3ce28b670368}, !- Zone or ZoneList Name
-=======
-  {cdc6ca24-c8e4-44d0-8609-23154550d820}, !- Handle
-  Node 2,                                 !- Name
-  {38dd380a-fc37-458c-82d8-7e0586583d0a}, !- Inlet Port
-  ;                                       !- Outlet Port
-
-OS:Connection,
-  {38dd380a-fc37-458c-82d8-7e0586583d0a}, !- Handle
-  {1f438b76-04e6-4032-bbd6-cff67c8e5343}, !- Name
-  {bf73e3e4-85aa-4898-8669-5b3140bc1c8a}, !- Source Object
-  11,                                     !- Outlet Port
-  {cdc6ca24-c8e4-44d0-8609-23154550d820}, !- Target Object
-  2;                                      !- Inlet Port
-
-OS:PortList,
-  {13a50ab2-25d7-4244-8dbc-f002b237686e}, !- Handle
-  {71891bcd-b994-40f6-ace0-c89895fe883d}, !- Name
-  {bf73e3e4-85aa-4898-8669-5b3140bc1c8a}; !- HVAC Component
-
-OS:PortList,
-  {f12ac042-ee51-45ee-a1be-534b3bd7be58}, !- Handle
-  {f0d97235-c1af-412e-85cf-4dc438bee280}, !- Name
-  {bf73e3e4-85aa-4898-8669-5b3140bc1c8a}; !- HVAC Component
-
-OS:PortList,
-  {9187ec08-fbd9-4528-90a1-2c37c6b07b78}, !- Handle
-  {8496da38-80a3-4b9b-8260-7364df916207}, !- Name
-  {bf73e3e4-85aa-4898-8669-5b3140bc1c8a}; !- HVAC Component
-
-OS:Sizing:Zone,
-  {78a38b2f-0ce9-4efe-8699-a3804fff1b02}, !- Handle
-  {bf73e3e4-85aa-4898-8669-5b3140bc1c8a}, !- Zone or ZoneList Name
->>>>>>> edda4442
+  {cf06846b-d410-4fb8-b751-721bbf6921ae}, !- Handle
+  {574e107c-14b4-4c5e-bd22-60d6f36dcf9e}, !- Zone or ZoneList Name
   SupplyAirTemperature,                   !- Zone Cooling Design Supply Air Temperature Input Method
   14,                                     !- Zone Cooling Design Supply Air Temperature {C}
   11.11,                                  !- Zone Cooling Design Supply Air Temperature Difference {deltaC}
@@ -818,25 +579,14 @@
   autosize;                               !- Dedicated Outdoor Air High Setpoint Temperature for Design {C}
 
 OS:ZoneHVAC:EquipmentList,
-<<<<<<< HEAD
-  {29c1443d-65d8-4daa-bb70-63aa3c532f65}, !- Handle
+  {47a762de-eca8-4c08-92de-d26eb07e5afc}, !- Handle
   Zone HVAC Equipment List 2,             !- Name
-  {1ea4fdbd-1fbf-483b-ac47-3ce28b670368}; !- Thermal Zone
+  {574e107c-14b4-4c5e-bd22-60d6f36dcf9e}; !- Thermal Zone
 
 OS:Space,
-  {943f1084-8a4d-4452-8702-ad69273fa93a}, !- Handle
+  {63d7de10-3845-4565-bab7-38287b72d869}, !- Handle
   corridor space,                         !- Name
-  {a993236b-a733-4f84-8b6a-0a191fe7b50d}, !- Space Type Name
-=======
-  {67c949fc-7d84-471e-846d-d8012ad7f14a}, !- Handle
-  Zone HVAC Equipment List 2,             !- Name
-  {bf73e3e4-85aa-4898-8669-5b3140bc1c8a}; !- Thermal Zone
-
-OS:Space,
-  {3772ae56-414d-4c83-8caa-30f1e733dde4}, !- Handle
-  corridor space,                         !- Name
-  {850f7711-d629-445b-a686-3b49660381c2}, !- Space Type Name
->>>>>>> edda4442
+  {8c04ba8d-107f-4ea3-9104-2734803f4cd1}, !- Space Type Name
   ,                                       !- Default Construction Set Name
   ,                                       !- Default Schedule Set Name
   ,                                       !- Direction of Relative North {deg}
@@ -844,25 +594,14 @@
   ,                                       !- Y Origin {m}
   ,                                       !- Z Origin {m}
   ,                                       !- Building Story Name
-<<<<<<< HEAD
-  {1ea4fdbd-1fbf-483b-ac47-3ce28b670368}; !- Thermal Zone Name
+  {574e107c-14b4-4c5e-bd22-60d6f36dcf9e}; !- Thermal Zone Name
 
 OS:Surface,
-  {44ca18c6-ba42-4169-a087-b68394d6abac}, !- Handle
+  {97472f91-ab5b-4798-ad12-094476698f5e}, !- Handle
   Surface 7,                              !- Name
   Floor,                                  !- Surface Type
   ,                                       !- Construction Name
-  {943f1084-8a4d-4452-8702-ad69273fa93a}, !- Space Name
-=======
-  {bf73e3e4-85aa-4898-8669-5b3140bc1c8a}; !- Thermal Zone Name
-
-OS:Surface,
-  {db9ef4c2-cd11-44e8-8501-dc4bd9a2ee93}, !- Handle
-  Surface 7,                              !- Name
-  Floor,                                  !- Surface Type
-  ,                                       !- Construction Name
-  {3772ae56-414d-4c83-8caa-30f1e733dde4}, !- Space Name
->>>>>>> edda4442
+  {63d7de10-3845-4565-bab7-38287b72d869}, !- Space Name
   Foundation,                             !- Outside Boundary Condition
   ,                                       !- Outside Boundary Condition Object
   NoSun,                                  !- Sun Exposure
@@ -875,19 +614,11 @@
   6.46578440716979, 0, 0;                 !- X,Y,Z Vertex 4 {m}
 
 OS:Surface,
-<<<<<<< HEAD
-  {66d53169-685d-4eac-9ab2-faacd64dbb03}, !- Handle
+  {c6464cf3-f1eb-4ef3-8197-da32ebfd1259}, !- Handle
   Surface 8,                              !- Name
   Wall,                                   !- Surface Type
   ,                                       !- Construction Name
-  {943f1084-8a4d-4452-8702-ad69273fa93a}, !- Space Name
-=======
-  {c812c7cf-5d2e-4b80-9cc1-a8daa12b54ec}, !- Handle
-  Surface 8,                              !- Name
-  Wall,                                   !- Surface Type
-  ,                                       !- Construction Name
-  {3772ae56-414d-4c83-8caa-30f1e733dde4}, !- Space Name
->>>>>>> edda4442
+  {63d7de10-3845-4565-bab7-38287b72d869}, !- Space Name
   Outdoors,                               !- Outside Boundary Condition
   ,                                       !- Outside Boundary Condition Object
   SunExposed,                             !- Sun Exposure
@@ -900,19 +631,11 @@
   0, 0, 2.4384;                           !- X,Y,Z Vertex 4 {m}
 
 OS:Surface,
-<<<<<<< HEAD
-  {7327959b-85b5-4092-b9f2-466ed2abeda9}, !- Handle
+  {ee73abf4-9ff4-42d3-a1e0-74e593c27b90}, !- Handle
   Surface 9,                              !- Name
   Wall,                                   !- Surface Type
   ,                                       !- Construction Name
-  {943f1084-8a4d-4452-8702-ad69273fa93a}, !- Space Name
-=======
-  {0d864fbf-96c0-439b-ace0-42dfc0f96450}, !- Handle
-  Surface 9,                              !- Name
-  Wall,                                   !- Surface Type
-  ,                                       !- Construction Name
-  {3772ae56-414d-4c83-8caa-30f1e733dde4}, !- Space Name
->>>>>>> edda4442
+  {63d7de10-3845-4565-bab7-38287b72d869}, !- Space Name
   Adiabatic,                              !- Outside Boundary Condition
   ,                                       !- Outside Boundary Condition Object
   NoSun,                                  !- Sun Exposure
@@ -925,19 +648,11 @@
   0, 1.524, 2.4384;                       !- X,Y,Z Vertex 4 {m}
 
 OS:Surface,
-<<<<<<< HEAD
-  {9063d61a-9cc3-4c39-b8f2-a2729923104c}, !- Handle
+  {a71191f9-517e-456f-ba80-f226473c492f}, !- Handle
   Surface 10,                             !- Name
   Wall,                                   !- Surface Type
   ,                                       !- Construction Name
-  {943f1084-8a4d-4452-8702-ad69273fa93a}, !- Space Name
-=======
-  {63d31377-ffcd-44a1-bff1-1e7b5b3cc3c1}, !- Handle
-  Surface 10,                             !- Name
-  Wall,                                   !- Surface Type
-  ,                                       !- Construction Name
-  {3772ae56-414d-4c83-8caa-30f1e733dde4}, !- Space Name
->>>>>>> edda4442
+  {63d7de10-3845-4565-bab7-38287b72d869}, !- Space Name
   Adiabatic,                              !- Outside Boundary Condition
   ,                                       !- Outside Boundary Condition Object
   NoSun,                                  !- Sun Exposure
@@ -950,19 +665,11 @@
   6.46578440716979, 1.524, 2.4384;        !- X,Y,Z Vertex 4 {m}
 
 OS:Surface,
-<<<<<<< HEAD
-  {c93c7cc7-3270-4ead-92e4-6f17f9ed86eb}, !- Handle
+  {3855714b-a1d2-4a90-9fb5-9e44aec859f5}, !- Handle
   Surface 11,                             !- Name
   Wall,                                   !- Surface Type
   ,                                       !- Construction Name
-  {943f1084-8a4d-4452-8702-ad69273fa93a}, !- Space Name
-=======
-  {d351b060-71eb-43ba-b7bb-87ddd6a11a8c}, !- Handle
-  Surface 11,                             !- Name
-  Wall,                                   !- Surface Type
-  ,                                       !- Construction Name
-  {3772ae56-414d-4c83-8caa-30f1e733dde4}, !- Space Name
->>>>>>> edda4442
+  {63d7de10-3845-4565-bab7-38287b72d869}, !- Space Name
   Adiabatic,                              !- Outside Boundary Condition
   ,                                       !- Outside Boundary Condition Object
   NoSun,                                  !- Sun Exposure
@@ -975,19 +682,11 @@
   6.46578440716979, 0, 2.4384;            !- X,Y,Z Vertex 4 {m}
 
 OS:Surface,
-<<<<<<< HEAD
-  {dc155edf-59c2-4029-bd5e-d8e85f9585c0}, !- Handle
+  {d0bdbd5d-7391-4327-ad7d-877d6aaad3e3}, !- Handle
   Surface 12,                             !- Name
   RoofCeiling,                            !- Surface Type
   ,                                       !- Construction Name
-  {943f1084-8a4d-4452-8702-ad69273fa93a}, !- Space Name
-=======
-  {3f4fee24-9151-41e5-82e4-f20f6e7630ca}, !- Handle
-  Surface 12,                             !- Name
-  RoofCeiling,                            !- Surface Type
-  ,                                       !- Construction Name
-  {3772ae56-414d-4c83-8caa-30f1e733dde4}, !- Space Name
->>>>>>> edda4442
+  {63d7de10-3845-4565-bab7-38287b72d869}, !- Space Name
   Outdoors,                               !- Outside Boundary Condition
   ,                                       !- Outside Boundary Condition Object
   SunExposed,                             !- Sun Exposure
@@ -1000,11 +699,7 @@
   0, 0, 2.4384;                           !- X,Y,Z Vertex 4 {m}
 
 OS:SpaceType,
-<<<<<<< HEAD
-  {a993236b-a733-4f84-8b6a-0a191fe7b50d}, !- Handle
-=======
-  {850f7711-d629-445b-a686-3b49660381c2}, !- Handle
->>>>>>> edda4442
+  {8c04ba8d-107f-4ea3-9104-2734803f4cd1}, !- Handle
   Space Type 2,                           !- Name
   ,                                       !- Default Construction Set Name
   ,                                       !- Default Schedule Set Name
@@ -1015,23 +710,14 @@
   corridor;                               !- Standards Space Type
 
 OS:BuildingUnit,
-<<<<<<< HEAD
-  {06b5c7db-8886-4b7d-82e1-ea47cf12b373}, !- Handle
-=======
-  {b86d9cab-386a-44ea-8423-5e42529bb5e0}, !- Handle
->>>>>>> edda4442
+  {a2ab01e7-f683-4af1-bf56-9f08027a9989}, !- Handle
   unit 1,                                 !- Name
   ,                                       !- Rendering Color
   Residential;                            !- Building Unit Type
 
 OS:AdditionalProperties,
-<<<<<<< HEAD
-  {7282d2be-fc5b-4ab2-8371-ccf10e7ce115}, !- Handle
-  {06b5c7db-8886-4b7d-82e1-ea47cf12b373}, !- Object Name
-=======
-  {1be43bfc-81a9-4a48-9483-46ff753407dd}, !- Handle
-  {b86d9cab-386a-44ea-8423-5e42529bb5e0}, !- Object Name
->>>>>>> edda4442
+  {e5050f92-efc9-4542-ab3b-d058c47c4c86}, !- Handle
+  {a2ab01e7-f683-4af1-bf56-9f08027a9989}, !- Object Name
   NumberOfBedrooms,                       !- Feature Name 1
   Integer,                                !- Feature Data Type 1
   3,                                      !- Feature Value 1
@@ -1043,20 +729,12 @@
   3.3900000000000001;                     !- Feature Value 3
 
 OS:External:File,
-<<<<<<< HEAD
-  {7c20f315-7075-4739-adc9-615726f13ff8}, !- Handle
-=======
-  {a49adcbd-7847-4cf2-8fbc-14b8a6df3748}, !- Handle
->>>>>>> edda4442
+  {eb0c775b-8e79-4d5b-a0a9-316ae136603c}, !- Handle
   8760.csv,                               !- Name
   8760.csv;                               !- File Name
 
 OS:Schedule:Day,
-<<<<<<< HEAD
-  {2587b679-e8af-44fe-bc76-ed3f1446a96a}, !- Handle
-=======
-  {a42b83fb-2693-4a25-a4a7-f32a007c34aa}, !- Handle
->>>>>>> edda4442
+  {85cccd99-61db-4c7b-a50c-f2072a7ec42d}, !- Handle
   Schedule Day 1,                         !- Name
   ,                                       !- Schedule Type Limits Name
   ,                                       !- Interpolate to Timestep
@@ -1065,11 +743,7 @@
   0;                                      !- Value Until Time 1
 
 OS:Schedule:Day,
-<<<<<<< HEAD
-  {7938b1e7-6771-43cb-bd30-b421f9bb8de5}, !- Handle
-=======
-  {abe9648a-c7a1-472c-8354-55918c45bedb}, !- Handle
->>>>>>> edda4442
+  {861ea1bd-8811-43a9-9851-5d4234ab03d6}, !- Handle
   Schedule Day 2,                         !- Name
   ,                                       !- Schedule Type Limits Name
   ,                                       !- Interpolate to Timestep
@@ -1078,17 +752,10 @@
   1;                                      !- Value Until Time 1
 
 OS:Schedule:File,
-<<<<<<< HEAD
-  {b4a33d9b-4276-4e5f-bdb3-e3e113eabd09}, !- Handle
+  {123f67b5-6cdc-4eda-a9d8-6c3a4f7601e1}, !- Handle
   occupants,                              !- Name
-  {8a0112dc-21c4-4f69-8217-47a0ff5b3115}, !- Schedule Type Limits Name
-  {7c20f315-7075-4739-adc9-615726f13ff8}, !- External File Name
-=======
-  {5b45f6a1-399d-4ff6-903e-1f1673c6b0e5}, !- Handle
-  occupants,                              !- Name
-  {cd890d14-d120-4fb6-9e40-d2f1c2850443}, !- Schedule Type Limits Name
-  {a49adcbd-7847-4cf2-8fbc-14b8a6df3748}, !- External File Name
->>>>>>> edda4442
+  {2705aef8-262a-4ab0-9909-4f1eb9aeed24}, !- Schedule Type Limits Name
+  {eb0c775b-8e79-4d5b-a0a9-316ae136603c}, !- External File Name
   1,                                      !- Column Number
   1,                                      !- Rows to Skip at Top
   8760,                                   !- Number of Hours of Data
@@ -1097,38 +764,22 @@
   60;                                     !- Minutes per Item
 
 OS:Schedule:Ruleset,
-<<<<<<< HEAD
-  {35beac38-82a5-437c-967f-637d0091b0cb}, !- Handle
+  {68c4ba7d-5674-4817-896d-2f21ed8d2db9}, !- Handle
   Schedule Ruleset 1,                     !- Name
-  {fbdf24e3-5e95-4898-a00f-2bf9f4a2483a}, !- Schedule Type Limits Name
-  {82cef700-41b6-4c12-81c4-5b7b391d68d2}; !- Default Day Schedule Name
+  {9b0fb646-2208-4a79-8174-2cfcd3aa587a}, !- Schedule Type Limits Name
+  {88acb485-4be4-40b2-899a-28dd034bff9a}; !- Default Day Schedule Name
 
 OS:Schedule:Day,
-  {82cef700-41b6-4c12-81c4-5b7b391d68d2}, !- Handle
+  {88acb485-4be4-40b2-899a-28dd034bff9a}, !- Handle
   Schedule Day 3,                         !- Name
-  {fbdf24e3-5e95-4898-a00f-2bf9f4a2483a}, !- Schedule Type Limits Name
-=======
-  {bbadd1fd-f8f4-473f-8692-d46974e1d334}, !- Handle
-  Schedule Ruleset 1,                     !- Name
-  {98c74f75-6aca-45ef-acba-fda0669d69ab}, !- Schedule Type Limits Name
-  {ddf316d2-e356-4ef4-9c96-83231db07d95}; !- Default Day Schedule Name
-
-OS:Schedule:Day,
-  {ddf316d2-e356-4ef4-9c96-83231db07d95}, !- Handle
-  Schedule Day 3,                         !- Name
-  {98c74f75-6aca-45ef-acba-fda0669d69ab}, !- Schedule Type Limits Name
->>>>>>> edda4442
+  {9b0fb646-2208-4a79-8174-2cfcd3aa587a}, !- Schedule Type Limits Name
   ,                                       !- Interpolate to Timestep
   24,                                     !- Hour 1
   0,                                      !- Minute 1
   112.539290946133;                       !- Value Until Time 1
 
 OS:People:Definition,
-<<<<<<< HEAD
-  {c63281ad-a7bf-4870-b83d-464964b45e5b}, !- Handle
-=======
-  {b817461b-f5f4-4c28-bc9d-76d3f04d510e}, !- Handle
->>>>>>> edda4442
+  {6e32d6a7-695a-44ac-ad20-173f9040e672}, !- Handle
   res occupants|living space,             !- Name
   People,                                 !- Number of People Calculation Method
   3.39,                                   !- Number of People {people}
@@ -1141,21 +792,12 @@
   ZoneAveraged;                           !- Mean Radiant Temperature Calculation Type
 
 OS:People,
-<<<<<<< HEAD
-  {04f315b2-d6f9-46a7-bd20-13aac7c2e93c}, !- Handle
+  {2e5bbe9b-d229-4087-adb5-ecb167700a8b}, !- Handle
   res occupants|living space,             !- Name
-  {c63281ad-a7bf-4870-b83d-464964b45e5b}, !- People Definition Name
-  {eb31c8a2-1f5b-49ab-9658-e547bd140990}, !- Space or SpaceType Name
-  {b4a33d9b-4276-4e5f-bdb3-e3e113eabd09}, !- Number of People Schedule Name
-  {35beac38-82a5-437c-967f-637d0091b0cb}, !- Activity Level Schedule Name
-=======
-  {5d32daf7-fc31-4d13-9292-c7bd4a769ada}, !- Handle
-  res occupants|living space,             !- Name
-  {b817461b-f5f4-4c28-bc9d-76d3f04d510e}, !- People Definition Name
-  {d671b4a2-0078-4c76-ac47-311c771a88a4}, !- Space or SpaceType Name
-  {5b45f6a1-399d-4ff6-903e-1f1673c6b0e5}, !- Number of People Schedule Name
-  {bbadd1fd-f8f4-473f-8692-d46974e1d334}, !- Activity Level Schedule Name
->>>>>>> edda4442
+  {6e32d6a7-695a-44ac-ad20-173f9040e672}, !- People Definition Name
+  {882bd1e0-2082-4911-858c-3d61dd45ebc1}, !- Space or SpaceType Name
+  {123f67b5-6cdc-4eda-a9d8-6c3a4f7601e1}, !- Number of People Schedule Name
+  {68c4ba7d-5674-4817-896d-2f21ed8d2db9}, !- Activity Level Schedule Name
   ,                                       !- Surface Name/Angle Factor List Name
   ,                                       !- Work Efficiency Schedule Name
   ,                                       !- Clothing Insulation Schedule Name
@@ -1163,11 +805,7 @@
   1;                                      !- Multiplier
 
 OS:ScheduleTypeLimits,
-<<<<<<< HEAD
-  {fbdf24e3-5e95-4898-a00f-2bf9f4a2483a}, !- Handle
-=======
-  {98c74f75-6aca-45ef-acba-fda0669d69ab}, !- Handle
->>>>>>> edda4442
+  {9b0fb646-2208-4a79-8174-2cfcd3aa587a}, !- Handle
   ActivityLevel,                          !- Name
   0,                                      !- Lower Limit Value
   ,                                       !- Upper Limit Value
@@ -1175,26 +813,16 @@
   ActivityLevel;                          !- Unit Type
 
 OS:ScheduleTypeLimits,
-<<<<<<< HEAD
-  {8a0112dc-21c4-4f69-8217-47a0ff5b3115}, !- Handle
-=======
-  {cd890d14-d120-4fb6-9e40-d2f1c2850443}, !- Handle
->>>>>>> edda4442
+  {2705aef8-262a-4ab0-9909-4f1eb9aeed24}, !- Handle
   Fractional,                             !- Name
   0,                                      !- Lower Limit Value
   1,                                      !- Upper Limit Value
   Continuous;                             !- Numeric Type
 
 OS:Coil:Heating:Gas,
-<<<<<<< HEAD
-  {8f17b3fc-375f-4b3f-ab5c-6a8ea4b1e17b}, !- Handle
+  {ee21c67e-673b-4403-8b36-733fb94942d7}, !- Handle
   res fur gas heating coil,               !- Name
-  {33ebb937-1b97-4bf0-b691-5eb2ce37d2cc}, !- Availability Schedule Name
-=======
-  {c609455c-5a27-4974-86f1-766c6f76aa5c}, !- Handle
-  res fur gas heating coil,               !- Name
-  {ca43a7be-62c2-4ce2-b651-c0ccb1cba8e9}, !- Availability Schedule Name
->>>>>>> edda4442
+  {59ab69ca-5e44-44c7-a066-e7448356693d}, !- Availability Schedule Name
   0.78,                                   !- Gas Burner Efficiency
   AutoSize,                               !- Nominal Capacity {W}
   ,                                       !- Air Inlet Node Name
@@ -1206,23 +834,13 @@
   NaturalGas;                             !- Fuel Type
 
 OS:Schedule:Constant,
-<<<<<<< HEAD
-  {33ebb937-1b97-4bf0-b691-5eb2ce37d2cc}, !- Handle
+  {59ab69ca-5e44-44c7-a066-e7448356693d}, !- Handle
   Always On Discrete,                     !- Name
-  {8271a122-440b-4802-bc88-ba8bd52f1d4c}, !- Schedule Type Limits Name
+  {ac20779c-50fc-4237-8b83-b1a84fbf6426}, !- Schedule Type Limits Name
   1;                                      !- Value
 
 OS:ScheduleTypeLimits,
-  {8271a122-440b-4802-bc88-ba8bd52f1d4c}, !- Handle
-=======
-  {ca43a7be-62c2-4ce2-b651-c0ccb1cba8e9}, !- Handle
-  Always On Discrete,                     !- Name
-  {5abb13fc-5858-40ed-b085-26b15f3ddddc}, !- Schedule Type Limits Name
-  1;                                      !- Value
-
-OS:ScheduleTypeLimits,
-  {5abb13fc-5858-40ed-b085-26b15f3ddddc}, !- Handle
->>>>>>> edda4442
+  {ac20779c-50fc-4237-8b83-b1a84fbf6426}, !- Handle
   OnOff,                                  !- Name
   0,                                      !- Lower Limit Value
   1,                                      !- Upper Limit Value
@@ -1230,15 +848,9 @@
   Availability;                           !- Unit Type
 
 OS:Fan:OnOff,
-<<<<<<< HEAD
-  {c019bb03-7c6a-4114-85a5-3fb3b5a495d3}, !- Handle
+  {ee9263f7-9bdf-4ab0-b4ec-ba13a260daa0}, !- Handle
   res fur gas htg supply fan,             !- Name
-  {33ebb937-1b97-4bf0-b691-5eb2ce37d2cc}, !- Availability Schedule Name
-=======
-  {d3484646-b049-44fb-bf1e-ba3a12a1a38d}, !- Handle
-  res fur gas htg supply fan,             !- Name
-  {ca43a7be-62c2-4ce2-b651-c0ccb1cba8e9}, !- Availability Schedule Name
->>>>>>> edda4442
+  {59ab69ca-5e44-44c7-a066-e7448356693d}, !- Availability Schedule Name
   0.75,                                   !- Fan Total Efficiency
   794.580001233493,                       !- Pressure Rise {Pa}
   autosize,                               !- Maximum Flow Rate {m3/s}
@@ -1246,21 +858,12 @@
   1,                                      !- Motor In Airstream Fraction
   ,                                       !- Air Inlet Node Name
   ,                                       !- Air Outlet Node Name
-<<<<<<< HEAD
-  {b5c0700a-b0a8-467c-ad10-710a248e7dab}, !- Fan Power Ratio Function of Speed Ratio Curve Name
-  {2f6ef001-c138-401c-a85a-a5b8e724b397}, !- Fan Efficiency Ratio Function of Speed Ratio Curve Name
+  {f367088f-a0f9-4a99-a900-f52fe94971d8}, !- Fan Power Ratio Function of Speed Ratio Curve Name
+  {2d5af13b-38b6-4319-9103-19000d6db74e}, !- Fan Efficiency Ratio Function of Speed Ratio Curve Name
   res fur gas htg supply fan;             !- End-Use Subcategory
 
 OS:Curve:Exponent,
-  {b5c0700a-b0a8-467c-ad10-710a248e7dab}, !- Handle
-=======
-  {9fc50b04-2dd2-4658-8242-d5f2d16380d0}, !- Fan Power Ratio Function of Speed Ratio Curve Name
-  {c7dc8e45-f4a4-4c6c-a385-5e506d18d16a}, !- Fan Efficiency Ratio Function of Speed Ratio Curve Name
-  res fur gas htg supply fan;             !- End-Use Subcategory
-
-OS:Curve:Exponent,
-  {9fc50b04-2dd2-4658-8242-d5f2d16380d0}, !- Handle
->>>>>>> edda4442
+  {f367088f-a0f9-4a99-a900-f52fe94971d8}, !- Handle
   Fan On Off Power Curve,                 !- Name
   1,                                      !- Coefficient1 Constant
   0,                                      !- Coefficient2 Constant
@@ -1273,11 +876,7 @@
   ;                                       !- Output Unit Type
 
 OS:Curve:Cubic,
-<<<<<<< HEAD
-  {2f6ef001-c138-401c-a85a-a5b8e724b397}, !- Handle
-=======
-  {c7dc8e45-f4a4-4c6c-a385-5e506d18d16a}, !- Handle
->>>>>>> edda4442
+  {2d5af13b-38b6-4319-9103-19000d6db74e}, !- Handle
   Fan On Off Efficiency Curve,            !- Name
   1,                                      !- Coefficient1 Constant
   0,                                      !- Coefficient2 x
@@ -1287,33 +886,18 @@
   1;                                      !- Maximum Value of x
 
 OS:AirLoopHVAC:UnitarySystem,
-<<<<<<< HEAD
-  {cc8d4720-6360-44a0-9adb-9240f01cdf22}, !- Handle
+  {31427249-ada0-4f5f-95bb-3eee4e23dad2}, !- Handle
   res fur gas unitary system,             !- Name
   Load,                                   !- Control Type
-  {98661eea-6637-4925-b6dc-7fa69060af57}, !- Controlling Zone or Thermostat Location
+  {937605c2-0aeb-41b5-948a-bb88017f880d}, !- Controlling Zone or Thermostat Location
   None,                                   !- Dehumidification Control Type
-  {33ebb937-1b97-4bf0-b691-5eb2ce37d2cc}, !- Availability Schedule Name
-  {d0a63199-1450-4aa9-b112-25e4e07a05d3}, !- Air Inlet Node Name
-  {fb2b84a4-f5c0-42a9-a6bb-46ce848a19bc}, !- Air Outlet Node Name
-  {c019bb03-7c6a-4114-85a5-3fb3b5a495d3}, !- Supply Fan Name
+  {59ab69ca-5e44-44c7-a066-e7448356693d}, !- Availability Schedule Name
+  {2a1f43bd-72c9-42fc-9b80-c50999228412}, !- Air Inlet Node Name
+  {9a8c5cb4-705b-4a5a-a6fa-68f3bcaff93b}, !- Air Outlet Node Name
+  {ee9263f7-9bdf-4ab0-b4ec-ba13a260daa0}, !- Supply Fan Name
   BlowThrough,                            !- Fan Placement
-  {25a07598-5dd9-48ae-97f9-d67f0a57c3cc}, !- Supply Air Fan Operating Mode Schedule Name
-  {8f17b3fc-375f-4b3f-ab5c-6a8ea4b1e17b}, !- Heating Coil Name
-=======
-  {1eff83e5-10b4-4fe5-aecd-7b4bebde37e0}, !- Handle
-  res fur gas unitary system,             !- Name
-  Load,                                   !- Control Type
-  {65714290-e6f2-4a89-b576-af42311c1b4a}, !- Controlling Zone or Thermostat Location
-  None,                                   !- Dehumidification Control Type
-  {ca43a7be-62c2-4ce2-b651-c0ccb1cba8e9}, !- Availability Schedule Name
-  {4ba459cf-51d5-4377-82fc-4c09cb0a9454}, !- Air Inlet Node Name
-  {1bc4de2f-22f0-4714-b307-de8e9cb84fb4}, !- Air Outlet Node Name
-  {d3484646-b049-44fb-bf1e-ba3a12a1a38d}, !- Supply Fan Name
-  BlowThrough,                            !- Fan Placement
-  {e878eb62-646a-442c-98ec-27fff6721f7a}, !- Supply Air Fan Operating Mode Schedule Name
-  {c609455c-5a27-4974-86f1-766c6f76aa5c}, !- Heating Coil Name
->>>>>>> edda4442
+  {95e72dfb-15d7-4f42-98d8-04bf86fcf97a}, !- Supply Air Fan Operating Mode Schedule Name
+  {ee21c67e-673b-4403-8b36-733fb94942d7}, !- Heating Coil Name
   1,                                      !- DX Heating Coil Sizing Ratio
   ,                                       !- Cooling Coil Name
   No,                                     !- Use DOAS DX Cooling Coil
@@ -1326,7 +910,7 @@
   ,                                       !- Fraction of Autosized Design Cooling Supply Air Flow Rate
   ,                                       !- Design Supply Air Flow Rate Per Unit of Capacity During Cooling Operation {m3/s-W}
   ,                                       !- Supply Air Flow Rate Method During Heating Operation
-  autosize,                               !- Supply Air Flow Rate During Heating Operation {m3/s}
+  Autosize,                               !- Supply Air Flow Rate During Heating Operation {m3/s}
   ,                                       !- Supply Air Flow Rate Per Floor Area during Heating Operation {m3/s-m2}
   ,                                       !- Fraction of Autosized Design Heating Supply Air Flow Rate
   ,                                       !- Design Supply Air Flow Rate Per Unit of Capacity During Heating Operation {m3/s-W}
@@ -1348,23 +932,13 @@
   0;                                      !- Ancilliary Off-Cycle Electric Power {W}
 
 OS:Schedule:Constant,
-<<<<<<< HEAD
-  {25a07598-5dd9-48ae-97f9-d67f0a57c3cc}, !- Handle
+  {95e72dfb-15d7-4f42-98d8-04bf86fcf97a}, !- Handle
   Always Off Discrete,                    !- Name
-  {94dca475-1f36-4952-bb0b-6ee92951cf2b}, !- Schedule Type Limits Name
+  {b9bf64f0-80aa-4138-ba5c-01a009d691c9}, !- Schedule Type Limits Name
   0;                                      !- Value
 
 OS:ScheduleTypeLimits,
-  {94dca475-1f36-4952-bb0b-6ee92951cf2b}, !- Handle
-=======
-  {e878eb62-646a-442c-98ec-27fff6721f7a}, !- Handle
-  Always Off Discrete,                    !- Name
-  {6ec535b2-df47-45e1-83a0-5f3178e49e54}, !- Schedule Type Limits Name
-  0;                                      !- Value
-
-OS:ScheduleTypeLimits,
-  {6ec535b2-df47-45e1-83a0-5f3178e49e54}, !- Handle
->>>>>>> edda4442
+  {b9bf64f0-80aa-4138-ba5c-01a009d691c9}, !- Handle
   OnOff 1,                                !- Name
   0,                                      !- Lower Limit Value
   1,                                      !- Upper Limit Value
@@ -1372,234 +946,119 @@
   Availability;                           !- Unit Type
 
 OS:AirLoopHVAC,
-<<<<<<< HEAD
-  {37e88c58-35a2-4545-9567-90c2cfad2f3a}, !- Handle
+  {615ddec2-4d53-4dc4-bdea-8ac1fd0b4723}, !- Handle
   res fur gas asys,                       !- Name
   ,                                       !- Controller List Name
-  {33ebb937-1b97-4bf0-b691-5eb2ce37d2cc}, !- Availability Schedule
-  {8b875bf9-787c-4e08-b168-fa2e9f59ae83}, !- Availability Manager List Name
+  {59ab69ca-5e44-44c7-a066-e7448356693d}, !- Availability Schedule
+  {f0e95fed-a18e-437e-bf92-ad22a6bb2981}, !- Availability Manager List Name
   AutoSize,                               !- Design Supply Air Flow Rate {m3/s}
   ,                                       !- Branch List Name
   ,                                       !- Connector List Name
-  {749af35e-4eed-4097-87e7-d0f090f82ac3}, !- Supply Side Inlet Node Name
-  {a871487f-0964-4ddd-8112-cd96baf57185}, !- Demand Side Outlet Node Name
-  {d4e33da2-531b-484c-8c60-e341c84368a4}, !- Demand Side Inlet Node A
-  {a53ab492-e8f9-43db-80ae-43c8a877a2c3}, !- Supply Side Outlet Node A
+  {4e04ea40-96f6-496a-ace2-864f39548e90}, !- Supply Side Inlet Node Name
+  {601a9e87-6ea1-42d9-8812-29e87d1a1afb}, !- Demand Side Outlet Node Name
+  {e799f0ce-6884-4e36-a4e1-067eab0df0b6}, !- Demand Side Inlet Node A
+  {b6f52f33-1038-4254-87ff-458a71c32584}, !- Supply Side Outlet Node A
   ,                                       !- Demand Side Inlet Node B
   ,                                       !- Supply Side Outlet Node B
   ,                                       !- Return Air Bypass Flow Temperature Setpoint Schedule Name
-  {04db25a4-ca16-49c0-a812-50639238938d}, !- Demand Mixer Name
-  {73266eb4-fccd-4401-bf19-ba92342bedf0}, !- Demand Splitter A Name
-=======
-  {af2c31b5-88da-4205-bba1-d7e576dd379f}, !- Handle
-  res fur gas asys,                       !- Name
-  ,                                       !- Controller List Name
-  {ca43a7be-62c2-4ce2-b651-c0ccb1cba8e9}, !- Availability Schedule
-  {574b73fe-ddad-4970-99b6-99ce0944f3fc}, !- Availability Manager List Name
-  AutoSize,                               !- Design Supply Air Flow Rate {m3/s}
-  ,                                       !- Branch List Name
-  ,                                       !- Connector List Name
-  {bc0244ef-2d33-420f-993e-4a3ed1306950}, !- Supply Side Inlet Node Name
-  {4d87bdcd-9541-472c-9af6-6496687300e7}, !- Demand Side Outlet Node Name
-  {a4b54bc9-efed-42eb-b332-ccf89a2dbb0b}, !- Demand Side Inlet Node A
-  {8d0f4b5c-437d-4ab9-a716-024d964c03e5}, !- Supply Side Outlet Node A
-  ,                                       !- Demand Side Inlet Node B
-  ,                                       !- Supply Side Outlet Node B
-  ,                                       !- Return Air Bypass Flow Temperature Setpoint Schedule Name
-  {978d08ca-86b3-465a-a1df-0e11397af6c8}, !- Demand Mixer Name
-  {416d813e-f7cf-4234-bd17-4f0fb2d2b296}, !- Demand Splitter A Name
->>>>>>> edda4442
+  {b337d75f-f6e0-41f9-8f7f-68411a775f32}, !- Demand Mixer Name
+  {d4e880ff-c2ca-41b4-b263-82740256bd95}, !- Demand Splitter A Name
   ,                                       !- Demand Splitter B Name
   ;                                       !- Supply Splitter Name
 
 OS:Node,
-<<<<<<< HEAD
-  {4e7a7b01-743d-4f40-97f7-0d55effecd12}, !- Handle
+  {9305ff9f-7069-4cd5-8e19-7d0f5cc1bc16}, !- Handle
   Node 3,                                 !- Name
-  {749af35e-4eed-4097-87e7-d0f090f82ac3}, !- Inlet Port
-  {d0a63199-1450-4aa9-b112-25e4e07a05d3}; !- Outlet Port
+  {4e04ea40-96f6-496a-ace2-864f39548e90}, !- Inlet Port
+  {2a1f43bd-72c9-42fc-9b80-c50999228412}; !- Outlet Port
 
 OS:Node,
-  {3aa00060-f2bb-4bc5-842d-425dcf13e279}, !- Handle
+  {942cac8f-45ad-4fc3-bd59-d562330da6f0}, !- Handle
   Node 4,                                 !- Name
-  {fb2b84a4-f5c0-42a9-a6bb-46ce848a19bc}, !- Inlet Port
-  {a53ab492-e8f9-43db-80ae-43c8a877a2c3}; !- Outlet Port
-
-OS:Connection,
-  {749af35e-4eed-4097-87e7-d0f090f82ac3}, !- Handle
-  {ced5eed8-4180-4a6e-9588-750b019e67f5}, !- Name
-  {37e88c58-35a2-4545-9567-90c2cfad2f3a}, !- Source Object
+  {9a8c5cb4-705b-4a5a-a6fa-68f3bcaff93b}, !- Inlet Port
+  {b6f52f33-1038-4254-87ff-458a71c32584}; !- Outlet Port
+
+OS:Connection,
+  {4e04ea40-96f6-496a-ace2-864f39548e90}, !- Handle
+  {0971359b-a6c6-4cb4-b8fd-b0f8ce19965d}, !- Name
+  {615ddec2-4d53-4dc4-bdea-8ac1fd0b4723}, !- Source Object
   8,                                      !- Outlet Port
-  {4e7a7b01-743d-4f40-97f7-0d55effecd12}, !- Target Object
+  {9305ff9f-7069-4cd5-8e19-7d0f5cc1bc16}, !- Target Object
   2;                                      !- Inlet Port
 
 OS:Connection,
-  {a53ab492-e8f9-43db-80ae-43c8a877a2c3}, !- Handle
-  {a9a3aa43-34ba-4e9b-ae4e-f5443dc2d3fd}, !- Name
-  {3aa00060-f2bb-4bc5-842d-425dcf13e279}, !- Source Object
+  {b6f52f33-1038-4254-87ff-458a71c32584}, !- Handle
+  {f75063d9-546a-4a4a-8bf8-34e711953cb3}, !- Name
+  {942cac8f-45ad-4fc3-bd59-d562330da6f0}, !- Source Object
   3,                                      !- Outlet Port
-  {37e88c58-35a2-4545-9567-90c2cfad2f3a}, !- Target Object
+  {615ddec2-4d53-4dc4-bdea-8ac1fd0b4723}, !- Target Object
   11;                                     !- Inlet Port
 
 OS:Node,
-  {7767844c-d01b-4fff-85c8-2136d46cf3bf}, !- Handle
+  {4f4fcb1a-b70c-40f8-b3e9-c4427f114c56}, !- Handle
   Node 5,                                 !- Name
-  {d4e33da2-531b-484c-8c60-e341c84368a4}, !- Inlet Port
-  {9909979c-1f0a-41ab-a141-873acaf12e01}; !- Outlet Port
+  {e799f0ce-6884-4e36-a4e1-067eab0df0b6}, !- Inlet Port
+  {34713b48-9eb7-4e55-98e8-e343695983da}; !- Outlet Port
 
 OS:Node,
-  {a2e67ea2-2dfe-4817-aa9e-f9357a0c9e29}, !- Handle
+  {eedf89d3-afa4-4f6e-94c7-f4e446632f64}, !- Handle
   Node 6,                                 !- Name
-  {1cd14911-b1db-41d1-9047-3760957aab72}, !- Inlet Port
-  {a871487f-0964-4ddd-8112-cd96baf57185}; !- Outlet Port
+  {d118e564-4d67-447b-b20b-2afb00a8b028}, !- Inlet Port
+  {601a9e87-6ea1-42d9-8812-29e87d1a1afb}; !- Outlet Port
 
 OS:Node,
-  {2a7618c0-8a5a-41dd-8348-48daf27ba695}, !- Handle
+  {fbdbe969-b30f-4490-bfba-6bd20ad2ba84}, !- Handle
   Node 7,                                 !- Name
-  {21003b43-f9b5-4015-a7e9-19c6ff77ad42}, !- Inlet Port
-  {02a72b8f-06eb-4519-84d1-806e0fae6220}; !- Outlet Port
-
-OS:Connection,
-  {d4e33da2-531b-484c-8c60-e341c84368a4}, !- Handle
-  {1e486c65-02af-4d8f-bca2-794a25bf3e6f}, !- Name
-  {37e88c58-35a2-4545-9567-90c2cfad2f3a}, !- Source Object
+  {4218e800-bb5a-4880-b5a3-e3388b85fc2a}, !- Inlet Port
+  {271841ee-6b43-4223-a45c-78657ebcf9aa}; !- Outlet Port
+
+OS:Connection,
+  {e799f0ce-6884-4e36-a4e1-067eab0df0b6}, !- Handle
+  {7f0ec4c4-bc74-4c37-a868-2e59b4b8d6c3}, !- Name
+  {615ddec2-4d53-4dc4-bdea-8ac1fd0b4723}, !- Source Object
   10,                                     !- Outlet Port
-  {7767844c-d01b-4fff-85c8-2136d46cf3bf}, !- Target Object
+  {4f4fcb1a-b70c-40f8-b3e9-c4427f114c56}, !- Target Object
   2;                                      !- Inlet Port
 
 OS:Connection,
-  {a871487f-0964-4ddd-8112-cd96baf57185}, !- Handle
-  {8a06c41b-21d8-4cb0-b00d-a476e13e540c}, !- Name
-  {a2e67ea2-2dfe-4817-aa9e-f9357a0c9e29}, !- Source Object
+  {601a9e87-6ea1-42d9-8812-29e87d1a1afb}, !- Handle
+  {aa98eed7-36bc-4078-a6c0-252425dd5986}, !- Name
+  {eedf89d3-afa4-4f6e-94c7-f4e446632f64}, !- Source Object
   3,                                      !- Outlet Port
-  {37e88c58-35a2-4545-9567-90c2cfad2f3a}, !- Target Object
+  {615ddec2-4d53-4dc4-bdea-8ac1fd0b4723}, !- Target Object
   9;                                      !- Inlet Port
 
 OS:AirLoopHVAC:ZoneSplitter,
-  {73266eb4-fccd-4401-bf19-ba92342bedf0}, !- Handle
+  {d4e880ff-c2ca-41b4-b263-82740256bd95}, !- Handle
   res fur gas zone splitter,              !- Name
-  {9909979c-1f0a-41ab-a141-873acaf12e01}, !- Inlet Node Name
-  {b447cfdf-c0db-4839-b6d5-9e9350b067c2}; !- Outlet Node Name 1
+  {34713b48-9eb7-4e55-98e8-e343695983da}, !- Inlet Node Name
+  {acd25b88-3172-41b0-849d-76a1d95502af}; !- Outlet Node Name 1
 
 OS:AirLoopHVAC:ZoneMixer,
-  {04db25a4-ca16-49c0-a812-50639238938d}, !- Handle
+  {b337d75f-f6e0-41f9-8f7f-68411a775f32}, !- Handle
   res fur gas zone mixer,                 !- Name
-  {1cd14911-b1db-41d1-9047-3760957aab72}, !- Outlet Node Name
-  {8692715e-e6e4-41c2-9327-4fbb61b314fe}; !- Inlet Node Name 1
-
-OS:Connection,
-  {9909979c-1f0a-41ab-a141-873acaf12e01}, !- Handle
-  {3db608ed-badd-461a-80d8-f33b3ace8084}, !- Name
-  {7767844c-d01b-4fff-85c8-2136d46cf3bf}, !- Source Object
+  {d118e564-4d67-447b-b20b-2afb00a8b028}, !- Outlet Node Name
+  {4546784a-9378-4d84-be6b-5ec9d8049136}; !- Inlet Node Name 1
+
+OS:Connection,
+  {34713b48-9eb7-4e55-98e8-e343695983da}, !- Handle
+  {368ccfe5-64a8-4adb-93ab-121916587bd4}, !- Name
+  {4f4fcb1a-b70c-40f8-b3e9-c4427f114c56}, !- Source Object
   3,                                      !- Outlet Port
-  {73266eb4-fccd-4401-bf19-ba92342bedf0}, !- Target Object
+  {d4e880ff-c2ca-41b4-b263-82740256bd95}, !- Target Object
   2;                                      !- Inlet Port
 
 OS:Connection,
-  {1cd14911-b1db-41d1-9047-3760957aab72}, !- Handle
-  {7cebc041-185a-4fb1-9897-45b76aa66054}, !- Name
-  {04db25a4-ca16-49c0-a812-50639238938d}, !- Source Object
+  {d118e564-4d67-447b-b20b-2afb00a8b028}, !- Handle
+  {64f7c994-0209-45e3-b880-698c022ba017}, !- Name
+  {b337d75f-f6e0-41f9-8f7f-68411a775f32}, !- Source Object
   2,                                      !- Outlet Port
-  {a2e67ea2-2dfe-4817-aa9e-f9357a0c9e29}, !- Target Object
+  {eedf89d3-afa4-4f6e-94c7-f4e446632f64}, !- Target Object
   2;                                      !- Inlet Port
 
 OS:Sizing:System,
-  {a6323136-77e2-4352-84cb-8acb896e20ca}, !- Handle
-  {37e88c58-35a2-4545-9567-90c2cfad2f3a}, !- AirLoop Name
-=======
-  {90c18997-d51c-45ad-a4da-5e1b0deb7556}, !- Handle
-  Node 3,                                 !- Name
-  {bc0244ef-2d33-420f-993e-4a3ed1306950}, !- Inlet Port
-  {4ba459cf-51d5-4377-82fc-4c09cb0a9454}; !- Outlet Port
-
-OS:Node,
-  {d5073b99-d72e-4b6a-a53c-8b662b9bbb8a}, !- Handle
-  Node 4,                                 !- Name
-  {1bc4de2f-22f0-4714-b307-de8e9cb84fb4}, !- Inlet Port
-  {8d0f4b5c-437d-4ab9-a716-024d964c03e5}; !- Outlet Port
-
-OS:Connection,
-  {bc0244ef-2d33-420f-993e-4a3ed1306950}, !- Handle
-  {69352d63-f015-44dd-a3df-7e0c4a41c380}, !- Name
-  {af2c31b5-88da-4205-bba1-d7e576dd379f}, !- Source Object
-  8,                                      !- Outlet Port
-  {90c18997-d51c-45ad-a4da-5e1b0deb7556}, !- Target Object
-  2;                                      !- Inlet Port
-
-OS:Connection,
-  {8d0f4b5c-437d-4ab9-a716-024d964c03e5}, !- Handle
-  {855b8f7b-e7bc-4ec2-a673-09d97574bb3a}, !- Name
-  {d5073b99-d72e-4b6a-a53c-8b662b9bbb8a}, !- Source Object
-  3,                                      !- Outlet Port
-  {af2c31b5-88da-4205-bba1-d7e576dd379f}, !- Target Object
-  11;                                     !- Inlet Port
-
-OS:Node,
-  {4a3dd8a8-bcd9-413b-bcd3-57dfc4aab45e}, !- Handle
-  Node 5,                                 !- Name
-  {a4b54bc9-efed-42eb-b332-ccf89a2dbb0b}, !- Inlet Port
-  {85282332-40af-41e7-a41a-36f74570f2ff}; !- Outlet Port
-
-OS:Node,
-  {b7e7af81-0ff8-4715-8ae0-8d52c83d8061}, !- Handle
-  Node 6,                                 !- Name
-  {0bf6d274-4974-4096-82c7-daee01163f58}, !- Inlet Port
-  {4d87bdcd-9541-472c-9af6-6496687300e7}; !- Outlet Port
-
-OS:Node,
-  {bd9f4151-3933-4782-945e-e4e877dda69e}, !- Handle
-  Node 7,                                 !- Name
-  {1a7bff8c-2666-46cf-88fd-33251d457e31}, !- Inlet Port
-  {fa1f214b-0972-4d59-8e14-1edb9f37bc17}; !- Outlet Port
-
-OS:Connection,
-  {a4b54bc9-efed-42eb-b332-ccf89a2dbb0b}, !- Handle
-  {737ff1da-c778-4c88-b3ad-90398efe701c}, !- Name
-  {af2c31b5-88da-4205-bba1-d7e576dd379f}, !- Source Object
-  10,                                     !- Outlet Port
-  {4a3dd8a8-bcd9-413b-bcd3-57dfc4aab45e}, !- Target Object
-  2;                                      !- Inlet Port
-
-OS:Connection,
-  {4d87bdcd-9541-472c-9af6-6496687300e7}, !- Handle
-  {ba74550e-ab78-4576-b946-8677d4db80bc}, !- Name
-  {b7e7af81-0ff8-4715-8ae0-8d52c83d8061}, !- Source Object
-  3,                                      !- Outlet Port
-  {af2c31b5-88da-4205-bba1-d7e576dd379f}, !- Target Object
-  9;                                      !- Inlet Port
-
-OS:AirLoopHVAC:ZoneSplitter,
-  {416d813e-f7cf-4234-bd17-4f0fb2d2b296}, !- Handle
-  res fur gas zone splitter,              !- Name
-  {85282332-40af-41e7-a41a-36f74570f2ff}, !- Inlet Node Name
-  {26645ed4-bc6a-4faf-aeba-1f3abc153b57}; !- Outlet Node Name 1
-
-OS:AirLoopHVAC:ZoneMixer,
-  {978d08ca-86b3-465a-a1df-0e11397af6c8}, !- Handle
-  res fur gas zone mixer,                 !- Name
-  {0bf6d274-4974-4096-82c7-daee01163f58}, !- Outlet Node Name
-  {9bec72f6-0a4a-4ffc-bd64-5265ad749402}; !- Inlet Node Name 1
-
-OS:Connection,
-  {85282332-40af-41e7-a41a-36f74570f2ff}, !- Handle
-  {93ea7adb-3857-4413-ab65-5c9a259b193e}, !- Name
-  {4a3dd8a8-bcd9-413b-bcd3-57dfc4aab45e}, !- Source Object
-  3,                                      !- Outlet Port
-  {416d813e-f7cf-4234-bd17-4f0fb2d2b296}, !- Target Object
-  2;                                      !- Inlet Port
-
-OS:Connection,
-  {0bf6d274-4974-4096-82c7-daee01163f58}, !- Handle
-  {bed01893-3466-4970-9d33-1b86e58bdf20}, !- Name
-  {978d08ca-86b3-465a-a1df-0e11397af6c8}, !- Source Object
-  2,                                      !- Outlet Port
-  {b7e7af81-0ff8-4715-8ae0-8d52c83d8061}, !- Target Object
-  2;                                      !- Inlet Port
-
-OS:Sizing:System,
-  {55d588a4-b4a7-437a-9066-64ab42de68ec}, !- Handle
-  {af2c31b5-88da-4205-bba1-d7e576dd379f}, !- AirLoop Name
->>>>>>> edda4442
+  {47aa2105-f859-49bf-a50b-995b006d2b75}, !- Handle
+  {615ddec2-4d53-4dc4-bdea-8ac1fd0b4723}, !- AirLoop Name
   Sensible,                               !- Type of Load to Size On
   Autosize,                               !- Design Outdoor Air Flow Rate {m3/s}
   0.3,                                    !- Central Heating Maximum System Air Flow Ratio
@@ -1638,189 +1097,96 @@
   OnOff;                                  !- Central Cooling Capacity Control Method
 
 OS:AvailabilityManagerAssignmentList,
-<<<<<<< HEAD
-  {8b875bf9-787c-4e08-b168-fa2e9f59ae83}, !- Handle
+  {f0e95fed-a18e-437e-bf92-ad22a6bb2981}, !- Handle
   Air Loop HVAC 1 AvailabilityManagerAssignmentList; !- Name
 
 OS:Connection,
-  {d0a63199-1450-4aa9-b112-25e4e07a05d3}, !- Handle
-  {1a0e336c-b4ec-4498-bb52-0fce929e7670}, !- Name
-  {4e7a7b01-743d-4f40-97f7-0d55effecd12}, !- Source Object
+  {2a1f43bd-72c9-42fc-9b80-c50999228412}, !- Handle
+  {89601bcc-3354-44bc-bcef-c635d2949e27}, !- Name
+  {9305ff9f-7069-4cd5-8e19-7d0f5cc1bc16}, !- Source Object
   3,                                      !- Outlet Port
-  {cc8d4720-6360-44a0-9adb-9240f01cdf22}, !- Target Object
+  {31427249-ada0-4f5f-95bb-3eee4e23dad2}, !- Target Object
   6;                                      !- Inlet Port
 
 OS:Connection,
-  {fb2b84a4-f5c0-42a9-a6bb-46ce848a19bc}, !- Handle
-  {b99ce333-8d9b-4d21-ac06-244a155b0b9e}, !- Name
-  {cc8d4720-6360-44a0-9adb-9240f01cdf22}, !- Source Object
+  {9a8c5cb4-705b-4a5a-a6fa-68f3bcaff93b}, !- Handle
+  {b49b46af-ffdd-40f7-b65a-c29576aff9ae}, !- Name
+  {31427249-ada0-4f5f-95bb-3eee4e23dad2}, !- Source Object
   7,                                      !- Outlet Port
-  {3aa00060-f2bb-4bc5-842d-425dcf13e279}, !- Target Object
+  {942cac8f-45ad-4fc3-bd59-d562330da6f0}, !- Target Object
   2;                                      !- Inlet Port
 
 OS:AirTerminal:SingleDuct:ConstantVolume:NoReheat,
-  {a1844418-407c-4b83-8bad-d30465ee09b1}, !- Handle
+  {6ad1d13f-afed-4887-92dc-22363640d477}, !- Handle
   res fur gas living zone direct air,     !- Name
-  {33ebb937-1b97-4bf0-b691-5eb2ce37d2cc}, !- Availability Schedule Name
-  {08934c0a-e5d0-49e0-90f0-8ca165a9a28f}, !- Air Inlet Node Name
-  {21003b43-f9b5-4015-a7e9-19c6ff77ad42}, !- Air Outlet Node Name
+  {59ab69ca-5e44-44c7-a066-e7448356693d}, !- Availability Schedule Name
+  {9ac8c520-0ed8-46ca-8ef8-12af4f7db2e3}, !- Air Inlet Node Name
+  {4218e800-bb5a-4880-b5a3-e3388b85fc2a}, !- Air Outlet Node Name
   AutoSize;                               !- Maximum Air Flow Rate {m3/s}
 
 OS:Node,
-  {d1adaf84-d2a4-44b6-81ad-06bf1603387b}, !- Handle
+  {ef301b4c-0db3-4fe4-b14f-39332075a437}, !- Handle
   Node 8,                                 !- Name
-  {cce9f5c9-6f31-4032-bc82-f0a35f1a477e}, !- Inlet Port
-  {8692715e-e6e4-41c2-9327-4fbb61b314fe}; !- Outlet Port
-
-OS:Connection,
-  {02a72b8f-06eb-4519-84d1-806e0fae6220}, !- Handle
-  {faacc381-5376-4881-9611-4dff214bc5f9}, !- Name
-  {2a7618c0-8a5a-41dd-8348-48daf27ba695}, !- Source Object
+  {8d4149ba-b218-4106-9f40-9280e1a0eedb}, !- Inlet Port
+  {4546784a-9378-4d84-be6b-5ec9d8049136}; !- Outlet Port
+
+OS:Connection,
+  {271841ee-6b43-4223-a45c-78657ebcf9aa}, !- Handle
+  {bc3224df-b656-4d25-a095-7b0f72f0d38e}, !- Name
+  {fbdbe969-b30f-4490-bfba-6bd20ad2ba84}, !- Source Object
   3,                                      !- Outlet Port
-  {cd1eea83-9327-460e-afb7-47da45b6923f}, !- Target Object
+  {5023b255-7609-429c-b30f-406c19f56179}, !- Target Object
   3;                                      !- Inlet Port
 
 OS:Connection,
-  {cce9f5c9-6f31-4032-bc82-f0a35f1a477e}, !- Handle
-  {3aa186b1-3529-49ab-9718-49abfdf94289}, !- Name
-  {9db53781-5439-4432-ba50-3084c9550ff4}, !- Source Object
+  {8d4149ba-b218-4106-9f40-9280e1a0eedb}, !- Handle
+  {b386341a-1cd1-4e54-9c32-94c2c9f0eaaa}, !- Name
+  {0a3fa065-1647-4729-b411-8989fe7e83eb}, !- Source Object
   3,                                      !- Outlet Port
-  {d1adaf84-d2a4-44b6-81ad-06bf1603387b}, !- Target Object
+  {ef301b4c-0db3-4fe4-b14f-39332075a437}, !- Target Object
   2;                                      !- Inlet Port
 
 OS:Connection,
-  {8692715e-e6e4-41c2-9327-4fbb61b314fe}, !- Handle
-  {c46cb9eb-a8de-4e09-8c3c-746cd9d35904}, !- Name
-  {d1adaf84-d2a4-44b6-81ad-06bf1603387b}, !- Source Object
+  {4546784a-9378-4d84-be6b-5ec9d8049136}, !- Handle
+  {23973a1e-9545-4864-bef8-7855de2b57f8}, !- Name
+  {ef301b4c-0db3-4fe4-b14f-39332075a437}, !- Source Object
   3,                                      !- Outlet Port
-  {04db25a4-ca16-49c0-a812-50639238938d}, !- Target Object
+  {b337d75f-f6e0-41f9-8f7f-68411a775f32}, !- Target Object
   3;                                      !- Inlet Port
 
 OS:Node,
-  {d452995d-0360-44a1-a81f-ff9149d40d64}, !- Handle
+  {c1415c71-5c29-46fb-9fd3-8b4d1705b743}, !- Handle
   Node 9,                                 !- Name
-  {b447cfdf-c0db-4839-b6d5-9e9350b067c2}, !- Inlet Port
-  {08934c0a-e5d0-49e0-90f0-8ca165a9a28f}; !- Outlet Port
-
-OS:Connection,
-  {b447cfdf-c0db-4839-b6d5-9e9350b067c2}, !- Handle
-  {8cd95930-fd33-4079-8f1c-d5b8bf50a552}, !- Name
-  {73266eb4-fccd-4401-bf19-ba92342bedf0}, !- Source Object
+  {acd25b88-3172-41b0-849d-76a1d95502af}, !- Inlet Port
+  {9ac8c520-0ed8-46ca-8ef8-12af4f7db2e3}; !- Outlet Port
+
+OS:Connection,
+  {acd25b88-3172-41b0-849d-76a1d95502af}, !- Handle
+  {c8527a12-9490-4adb-94d1-f5f7823cfd30}, !- Name
+  {d4e880ff-c2ca-41b4-b263-82740256bd95}, !- Source Object
   3,                                      !- Outlet Port
-  {d452995d-0360-44a1-a81f-ff9149d40d64}, !- Target Object
+  {c1415c71-5c29-46fb-9fd3-8b4d1705b743}, !- Target Object
   2;                                      !- Inlet Port
 
 OS:Connection,
-  {08934c0a-e5d0-49e0-90f0-8ca165a9a28f}, !- Handle
-  {a0ac56b2-7f80-488c-a6af-19d42a90d49d}, !- Name
-  {d452995d-0360-44a1-a81f-ff9149d40d64}, !- Source Object
+  {9ac8c520-0ed8-46ca-8ef8-12af4f7db2e3}, !- Handle
+  {bb94d7e3-0ead-41f3-b102-25b7a8e0421b}, !- Name
+  {c1415c71-5c29-46fb-9fd3-8b4d1705b743}, !- Source Object
   3,                                      !- Outlet Port
-  {a1844418-407c-4b83-8bad-d30465ee09b1}, !- Target Object
+  {6ad1d13f-afed-4887-92dc-22363640d477}, !- Target Object
   3;                                      !- Inlet Port
 
 OS:Connection,
-  {21003b43-f9b5-4015-a7e9-19c6ff77ad42}, !- Handle
-  {3fc3414a-0f24-4ab0-a863-7fb0dddfb6a0}, !- Name
-  {a1844418-407c-4b83-8bad-d30465ee09b1}, !- Source Object
+  {4218e800-bb5a-4880-b5a3-e3388b85fc2a}, !- Handle
+  {b7a8c5b3-e04e-46fc-a532-f2d1ead73a9c}, !- Name
+  {6ad1d13f-afed-4887-92dc-22363640d477}, !- Source Object
   4,                                      !- Outlet Port
-  {2a7618c0-8a5a-41dd-8348-48daf27ba695}, !- Target Object
+  {fbdbe969-b30f-4490-bfba-6bd20ad2ba84}, !- Target Object
   2;                                      !- Inlet Port
 
 OS:AdditionalProperties,
-  {b9b4c58b-0d82-4572-a640-328f5d14b0ac}, !- Handle
-  {cc8d4720-6360-44a0-9adb-9240f01cdf22}, !- Object Name
-=======
-  {574b73fe-ddad-4970-99b6-99ce0944f3fc}, !- Handle
-  Air Loop HVAC 1 AvailabilityManagerAssignmentList; !- Name
-
-OS:Connection,
-  {4ba459cf-51d5-4377-82fc-4c09cb0a9454}, !- Handle
-  {c28d1206-1a70-45bc-a4a0-568cec4f17da}, !- Name
-  {90c18997-d51c-45ad-a4da-5e1b0deb7556}, !- Source Object
-  3,                                      !- Outlet Port
-  {1eff83e5-10b4-4fe5-aecd-7b4bebde37e0}, !- Target Object
-  6;                                      !- Inlet Port
-
-OS:Connection,
-  {1bc4de2f-22f0-4714-b307-de8e9cb84fb4}, !- Handle
-  {ae2afc38-9927-4446-8ce5-c2464700a7a7}, !- Name
-  {1eff83e5-10b4-4fe5-aecd-7b4bebde37e0}, !- Source Object
-  7,                                      !- Outlet Port
-  {d5073b99-d72e-4b6a-a53c-8b662b9bbb8a}, !- Target Object
-  2;                                      !- Inlet Port
-
-OS:AirTerminal:SingleDuct:ConstantVolume:NoReheat,
-  {23756b1a-c376-4c23-ab44-bc60f4e2a95a}, !- Handle
-  res fur gas living zone direct air,     !- Name
-  {ca43a7be-62c2-4ce2-b651-c0ccb1cba8e9}, !- Availability Schedule Name
-  {78105ead-98b8-42b9-b89d-41e57c03c903}, !- Air Inlet Node Name
-  {1a7bff8c-2666-46cf-88fd-33251d457e31}, !- Air Outlet Node Name
-  AutoSize;                               !- Maximum Air Flow Rate {m3/s}
-
-OS:Node,
-  {cd76bcb9-259d-436f-a123-348820456f38}, !- Handle
-  Node 8,                                 !- Name
-  {26ed7750-b738-4bff-b30a-7d35195dc47c}, !- Inlet Port
-  {9bec72f6-0a4a-4ffc-bd64-5265ad749402}; !- Outlet Port
-
-OS:Connection,
-  {fa1f214b-0972-4d59-8e14-1edb9f37bc17}, !- Handle
-  {81895f1a-33b2-4140-b11b-eb0943434c45}, !- Name
-  {bd9f4151-3933-4782-945e-e4e877dda69e}, !- Source Object
-  3,                                      !- Outlet Port
-  {83e8836f-3267-44b0-bbd4-aeba399e2b8a}, !- Target Object
-  3;                                      !- Inlet Port
-
-OS:Connection,
-  {26ed7750-b738-4bff-b30a-7d35195dc47c}, !- Handle
-  {571dfe3d-17ab-40e1-be68-2053c046e36e}, !- Name
-  {575bc0cc-942b-4993-9186-a2ba65c98a75}, !- Source Object
-  3,                                      !- Outlet Port
-  {cd76bcb9-259d-436f-a123-348820456f38}, !- Target Object
-  2;                                      !- Inlet Port
-
-OS:Connection,
-  {9bec72f6-0a4a-4ffc-bd64-5265ad749402}, !- Handle
-  {f3a51b3d-7d9c-4a5c-9aec-edae67ecbe01}, !- Name
-  {cd76bcb9-259d-436f-a123-348820456f38}, !- Source Object
-  3,                                      !- Outlet Port
-  {978d08ca-86b3-465a-a1df-0e11397af6c8}, !- Target Object
-  3;                                      !- Inlet Port
-
-OS:Node,
-  {e3dc7cc6-0f57-4840-80ee-b777c3103cab}, !- Handle
-  Node 9,                                 !- Name
-  {26645ed4-bc6a-4faf-aeba-1f3abc153b57}, !- Inlet Port
-  {78105ead-98b8-42b9-b89d-41e57c03c903}; !- Outlet Port
-
-OS:Connection,
-  {26645ed4-bc6a-4faf-aeba-1f3abc153b57}, !- Handle
-  {1ea030db-5099-40a6-8f00-e532d564280c}, !- Name
-  {416d813e-f7cf-4234-bd17-4f0fb2d2b296}, !- Source Object
-  3,                                      !- Outlet Port
-  {e3dc7cc6-0f57-4840-80ee-b777c3103cab}, !- Target Object
-  2;                                      !- Inlet Port
-
-OS:Connection,
-  {78105ead-98b8-42b9-b89d-41e57c03c903}, !- Handle
-  {3471d4d6-0570-4a58-b900-7eb4c53dda4d}, !- Name
-  {e3dc7cc6-0f57-4840-80ee-b777c3103cab}, !- Source Object
-  3,                                      !- Outlet Port
-  {23756b1a-c376-4c23-ab44-bc60f4e2a95a}, !- Target Object
-  3;                                      !- Inlet Port
-
-OS:Connection,
-  {1a7bff8c-2666-46cf-88fd-33251d457e31}, !- Handle
-  {d0b45a6c-f45d-4bf8-af9b-04b1472a5070}, !- Name
-  {23756b1a-c376-4c23-ab44-bc60f4e2a95a}, !- Source Object
-  4,                                      !- Outlet Port
-  {bd9f4151-3933-4782-945e-e4e877dda69e}, !- Target Object
-  2;                                      !- Inlet Port
-
-OS:AdditionalProperties,
-  {5a5ef015-8aac-4a1a-91bb-a377b34edadb}, !- Handle
-  {1eff83e5-10b4-4fe5-aecd-7b4bebde37e0}, !- Object Name
->>>>>>> edda4442
+  {9fb9e6bc-67be-4ea4-ad47-fe06c78ce2a8}, !- Handle
+  {31427249-ada0-4f5f-95bb-3eee4e23dad2}, !- Object Name
   SizingInfoHVACFracHeatLoadServed,       !- Feature Name 1
   Double,                                 !- Feature Data Type 1
   1;                                      !- Feature Value 1
