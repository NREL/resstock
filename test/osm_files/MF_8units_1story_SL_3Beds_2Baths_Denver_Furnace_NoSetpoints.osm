--- conflicted
+++ resolved
@@ -1,73 +1,41 @@
 !- NOTE: Auto-generated from /test/osw_files/MF_8units_1story_SL_3Beds_2Baths_Denver_Furnace_NoSetpoints.osw
 
 OS:Version,
-<<<<<<< HEAD
-  {ef84066e-a950-46b3-a395-de82ca0a4d02}, !- Handle
+  {fabafd99-54b0-45a7-bcf2-ef0e1f222919}, !- Handle
   2.9.0;                                  !- Version Identifier
 
 OS:SimulationControl,
-  {545d38dd-b731-4da3-be6a-b7b8d3c539f0}, !- Handle
-=======
-  {c08cc431-14bd-4564-9ad2-7c141ed63df0}, !- Handle
-  2.9.0;                                  !- Version Identifier
-
-OS:SimulationControl,
-  {3c359e2b-eb05-4c39-aa6d-3f6816484554}, !- Handle
->>>>>>> 67460ca1
+  {f0d1f81b-6cc2-4fcd-994a-060b3ef0f0c9}, !- Handle
   ,                                       !- Do Zone Sizing Calculation
   ,                                       !- Do System Sizing Calculation
   ,                                       !- Do Plant Sizing Calculation
   No;                                     !- Run Simulation for Sizing Periods
 
 OS:Timestep,
-<<<<<<< HEAD
-  {8957232c-e08a-4695-9160-6e901d50b323}, !- Handle
+  {4fed9f0a-6df8-440b-b86e-7336a5a8bbfb}, !- Handle
   6;                                      !- Number of Timesteps per Hour
 
 OS:ShadowCalculation,
-  {018084f1-4242-45b8-8d2d-fb7c9efc2c94}, !- Handle
-=======
-  {0416f890-889c-40bf-8af4-68f4dec66874}, !- Handle
-  6;                                      !- Number of Timesteps per Hour
-
-OS:ShadowCalculation,
-  {f9b1cb27-c579-4365-9bcd-f3346c894258}, !- Handle
->>>>>>> 67460ca1
+  {7d472e3c-84df-4e66-9358-fa4cfa0e6e12}, !- Handle
   20,                                     !- Calculation Frequency
   200;                                    !- Maximum Figures in Shadow Overlap Calculations
 
 OS:SurfaceConvectionAlgorithm:Outside,
-<<<<<<< HEAD
-  {ede9941c-c8f9-4417-80f2-4d01dd3895c0}, !- Handle
+  {a3de8dd9-002e-4074-be48-c20d95742995}, !- Handle
   DOE-2;                                  !- Algorithm
 
 OS:SurfaceConvectionAlgorithm:Inside,
-  {fc206fc4-04cc-491d-af67-455aaa360236}, !- Handle
+  {bb5865bb-2488-4f2b-b321-dc30aa3fd3f2}, !- Handle
   TARP;                                   !- Algorithm
 
 OS:ZoneCapacitanceMultiplier:ResearchSpecial,
-  {6cbf733e-76b4-4c86-9496-20816ff774d7}, !- Handle
-=======
-  {835254fd-840c-4b9c-bce5-ee468b1e312a}, !- Handle
-  DOE-2;                                  !- Algorithm
-
-OS:SurfaceConvectionAlgorithm:Inside,
-  {2be26191-51df-4eb7-8e3b-3bee52660aea}, !- Handle
-  TARP;                                   !- Algorithm
-
-OS:ZoneCapacitanceMultiplier:ResearchSpecial,
-  {1ca6af7d-3249-4a8b-9513-606eadfa352e}, !- Handle
->>>>>>> 67460ca1
+  {09244def-a67b-4400-bdf7-859e8618c663}, !- Handle
   ,                                       !- Temperature Capacity Multiplier
   15,                                     !- Humidity Capacity Multiplier
   ;                                       !- Carbon Dioxide Capacity Multiplier
 
 OS:RunPeriod,
-<<<<<<< HEAD
-  {50f8f8d4-6618-4c26-b009-45020392fba1}, !- Handle
-=======
-  {87d9f57d-5983-4c02-b194-29e039554184}, !- Handle
->>>>>>> 67460ca1
+  {8de6f931-1d16-4610-9053-83f837f7aed8}, !- Handle
   Run Period 1,                           !- Name
   1,                                      !- Begin Month
   1,                                      !- Begin Day of Month
@@ -81,21 +49,13 @@
   ;                                       !- Number of Times Runperiod to be Repeated
 
 OS:YearDescription,
-<<<<<<< HEAD
-  {776145d7-6fb6-4515-8594-d515654a592e}, !- Handle
-=======
-  {93bd3395-4cf1-4203-8a3c-051d503b9a0b}, !- Handle
->>>>>>> 67460ca1
+  {94293d74-db39-4805-a365-6324d1b3e730}, !- Handle
   2007,                                   !- Calendar Year
   ,                                       !- Day of Week for Start Day
   ;                                       !- Is Leap Year
 
 OS:WeatherFile,
-<<<<<<< HEAD
-  {012a5ea3-182d-4a91-97a0-28600f0b9e70}, !- Handle
-=======
-  {4422f17e-aa83-4d8c-9c7f-43042b96a4c3}, !- Handle
->>>>>>> 67460ca1
+  {1a23e911-3b70-4560-b6b5-c1a927eb3972}, !- Handle
   Denver Intl Ap,                         !- City
   CO,                                     !- State Province Region
   USA,                                    !- Country
@@ -109,13 +69,8 @@
   E23378AA;                               !- Checksum
 
 OS:AdditionalProperties,
-<<<<<<< HEAD
-  {fd38172f-bbe2-434a-ad9c-6750cc75604a}, !- Handle
-  {012a5ea3-182d-4a91-97a0-28600f0b9e70}, !- Object Name
-=======
-  {14d04404-1663-4e15-9f6c-73a5c5df3efe}, !- Handle
-  {4422f17e-aa83-4d8c-9c7f-43042b96a4c3}, !- Object Name
->>>>>>> 67460ca1
+  {01fea76d-b5ec-4e46-9a5b-c14b5b4bc9ab}, !- Handle
+  {1a23e911-3b70-4560-b6b5-c1a927eb3972}, !- Object Name
   EPWHeaderCity,                          !- Feature Name 1
   String,                                 !- Feature Data Type 1
   Denver Intl Ap,                         !- Feature Value 1
@@ -223,11 +178,7 @@
   84;                                     !- Feature Value 35
 
 OS:Site,
-<<<<<<< HEAD
-  {83b8b266-8f7b-49f8-afc6-ca83aa38faeb}, !- Handle
-=======
-  {28bcff8d-7ef6-4612-b725-17bfcfb77f5e}, !- Handle
->>>>>>> 67460ca1
+  {e046287e-9233-49c1-b2dc-e985cca8d69b}, !- Handle
   Denver Intl Ap_CO_USA,                  !- Name
   39.83,                                  !- Latitude {deg}
   -104.65,                                !- Longitude {deg}
@@ -236,11 +187,7 @@
   ;                                       !- Terrain
 
 OS:ClimateZones,
-<<<<<<< HEAD
-  {71e74fa7-8da8-43a3-8aa4-d38272982706}, !- Handle
-=======
-  {da6070f5-bb30-4e96-b520-a64e88350298}, !- Handle
->>>>>>> 67460ca1
+  {800aa139-4cac-4253-8c90-1d9acf41de72}, !- Handle
   ,                                       !- Active Institution
   ,                                       !- Active Year
   ,                                       !- Climate Zone Institution Name 1
@@ -253,31 +200,19 @@
   Cold;                                   !- Climate Zone Value 2
 
 OS:Site:WaterMainsTemperature,
-<<<<<<< HEAD
-  {eabe0146-230c-416c-a1be-ab3e46000b6c}, !- Handle
-=======
-  {e6c52416-32d2-45e7-9a41-6d7b26ad9be7}, !- Handle
->>>>>>> 67460ca1
+  {b1809569-541f-4579-8848-479939ffb3a6}, !- Handle
   Correlation,                            !- Calculation Method
   ,                                       !- Temperature Schedule Name
   10.8753424657535,                       !- Annual Average Outdoor Air Temperature {C}
   23.1524007936508;                       !- Maximum Difference In Monthly Average Outdoor Air Temperatures {deltaC}
 
 OS:RunPeriodControl:DaylightSavingTime,
-<<<<<<< HEAD
-  {23ec5807-54e6-43a5-b7a9-c5b47ccbba95}, !- Handle
-=======
-  {89d0b6b9-01b5-4997-8824-cd7f280be7e2}, !- Handle
->>>>>>> 67460ca1
+  {a3c70921-37e0-4c0f-90aa-2acb78e1b044}, !- Handle
   3/12,                                   !- Start Date
   11/5;                                   !- End Date
 
 OS:Site:GroundTemperature:Deep,
-<<<<<<< HEAD
-  {55e6cb86-e14d-468a-ab4c-d9257c97329f}, !- Handle
-=======
-  {8f00fdd5-73d2-4577-8773-bfb644c856c4}, !- Handle
->>>>>>> 67460ca1
+  {23a31c24-5f5c-4954-80e2-c35bac5caa77}, !- Handle
   10.8753424657535,                       !- January Deep Ground Temperature {C}
   10.8753424657535,                       !- February Deep Ground Temperature {C}
   10.8753424657535,                       !- March Deep Ground Temperature {C}
@@ -292,11 +227,7 @@
   10.8753424657535;                       !- December Deep Ground Temperature {C}
 
 OS:Building,
-<<<<<<< HEAD
-  {37de7edf-a688-44a9-a56c-558d4318c44f}, !- Handle
-=======
-  {abbb2b7c-d46f-41f9-a3cc-20c5619a0d29}, !- Handle
->>>>>>> 67460ca1
+  {9e64ddf8-ef85-4aae-aed1-5e2068e5ab1c}, !- Handle
   Building 1,                             !- Name
   ,                                       !- Building Sector Type
   0,                                      !- North Axis {deg}
@@ -311,13 +242,8 @@
   8;                                      !- Standards Number of Living Units
 
 OS:AdditionalProperties,
-<<<<<<< HEAD
-  {0fda83ef-02aa-4172-85da-42b3f5f2aa03}, !- Handle
-  {37de7edf-a688-44a9-a56c-558d4318c44f}, !- Object Name
-=======
-  {6d637319-8ca3-4c1b-979d-96dd23101482}, !- Handle
-  {abbb2b7c-d46f-41f9-a3cc-20c5619a0d29}, !- Object Name
->>>>>>> 67460ca1
+  {1c5e100e-2d91-4048-b51f-a399ac7c3444}, !- Handle
+  {9e64ddf8-ef85-4aae-aed1-5e2068e5ab1c}, !- Object Name
   num_units,                              !- Feature Name 1
   Integer,                                !- Feature Data Type 1
   8,                                      !- Feature Value 1
@@ -347,11 +273,7 @@
   true;                                   !- Feature Value 9
 
 OS:ThermalZone,
-<<<<<<< HEAD
-  {99696271-beab-4c93-9c9e-c37033c485a1}, !- Handle
-=======
-  {ba1b247b-9f5a-47f9-a2fb-4e2d842d1efc}, !- Handle
->>>>>>> 67460ca1
+  {a5163012-ccc1-4b4f-98ac-e966c1a25e78}, !- Handle
   living zone,                            !- Name
   ,                                       !- Multiplier
   ,                                       !- Ceiling Height {m}
@@ -360,17 +282,10 @@
   ,                                       !- Zone Inside Convection Algorithm
   ,                                       !- Zone Outside Convection Algorithm
   ,                                       !- Zone Conditioning Equipment List Name
-<<<<<<< HEAD
-  {590e193a-e8f7-40e9-8c73-62af9c220f0c}, !- Zone Air Inlet Port List
-  {68e64c0c-56a5-49c8-bd05-3d914f2a63c0}, !- Zone Air Exhaust Port List
-  {72780682-5ae6-4b71-89b4-2a44519f0398}, !- Zone Air Node Name
-  {e9c9e221-c10f-492b-bd9f-66091a7c3148}, !- Zone Return Air Port List
-=======
-  {58d83da7-b7bc-41e3-a1ec-2bcf339f4620}, !- Zone Air Inlet Port List
-  {53795093-0c0a-4881-9558-450cb6d385fc}, !- Zone Air Exhaust Port List
-  {c2225542-37ab-46c8-8426-44d092bc4b47}, !- Zone Air Node Name
-  {6764cfac-0042-4522-a2a2-f317c4bdd58a}, !- Zone Return Air Port List
->>>>>>> 67460ca1
+  {451573fa-3ea5-426d-8f13-1ef71dc21b7e}, !- Zone Air Inlet Port List
+  {a6fabc53-0fa6-4460-87e1-dee6e7a449bd}, !- Zone Air Exhaust Port List
+  {5afde85f-114e-42c4-a87d-355cea3cd467}, !- Zone Air Node Name
+  {d46db173-4012-424e-b2f8-6a5759e73eab}, !- Zone Return Air Port List
   ,                                       !- Primary Daylighting Control Name
   ,                                       !- Fraction of Zone Controlled by Primary Daylighting Control
   ,                                       !- Secondary Daylighting Control Name
@@ -381,75 +296,39 @@
   No;                                     !- Use Ideal Air Loads
 
 OS:Node,
-<<<<<<< HEAD
-  {006ad08c-c7c3-41b1-b4a3-557e34c3babf}, !- Handle
+  {def8be4e-4a08-4611-9f55-8340edcd0290}, !- Handle
   Node 1,                                 !- Name
-  {72780682-5ae6-4b71-89b4-2a44519f0398}, !- Inlet Port
+  {5afde85f-114e-42c4-a87d-355cea3cd467}, !- Inlet Port
   ;                                       !- Outlet Port
 
 OS:Connection,
-  {72780682-5ae6-4b71-89b4-2a44519f0398}, !- Handle
-  {433ee13c-57eb-4195-86ff-b31386860496}, !- Name
-  {99696271-beab-4c93-9c9e-c37033c485a1}, !- Source Object
+  {5afde85f-114e-42c4-a87d-355cea3cd467}, !- Handle
+  {ba8ee6a8-70eb-47c9-8831-2e578c8cc4cf}, !- Name
+  {a5163012-ccc1-4b4f-98ac-e966c1a25e78}, !- Source Object
   11,                                     !- Outlet Port
-  {006ad08c-c7c3-41b1-b4a3-557e34c3babf}, !- Target Object
+  {def8be4e-4a08-4611-9f55-8340edcd0290}, !- Target Object
   2;                                      !- Inlet Port
 
 OS:PortList,
-  {590e193a-e8f7-40e9-8c73-62af9c220f0c}, !- Handle
-  {967eda22-8c65-4b55-9683-b029759cba47}, !- Name
-  {99696271-beab-4c93-9c9e-c37033c485a1}, !- HVAC Component
-  {7e831803-d5ab-4619-9e58-74d63287b0c1}; !- Port 1
+  {451573fa-3ea5-426d-8f13-1ef71dc21b7e}, !- Handle
+  {875517b7-8208-4d9d-99d1-347b165c7c3e}, !- Name
+  {a5163012-ccc1-4b4f-98ac-e966c1a25e78}, !- HVAC Component
+  {0cd47877-b6fd-4e5a-9650-4ac5c0da811f}; !- Port 1
 
 OS:PortList,
-  {68e64c0c-56a5-49c8-bd05-3d914f2a63c0}, !- Handle
-  {bc5e1e70-f545-4d48-9ce3-34f92fc21b48}, !- Name
-  {99696271-beab-4c93-9c9e-c37033c485a1}; !- HVAC Component
+  {a6fabc53-0fa6-4460-87e1-dee6e7a449bd}, !- Handle
+  {5b490d2b-7c44-437a-ba8a-901486195128}, !- Name
+  {a5163012-ccc1-4b4f-98ac-e966c1a25e78}; !- HVAC Component
 
 OS:PortList,
-  {e9c9e221-c10f-492b-bd9f-66091a7c3148}, !- Handle
-  {3917dee8-aa23-47cf-a46f-3efa3ec5541a}, !- Name
-  {99696271-beab-4c93-9c9e-c37033c485a1}, !- HVAC Component
-  {ee24c6d9-e643-48a0-a322-1cba0e1a68c7}; !- Port 1
+  {d46db173-4012-424e-b2f8-6a5759e73eab}, !- Handle
+  {21237c43-4022-43ff-aae9-dca156ea2b27}, !- Name
+  {a5163012-ccc1-4b4f-98ac-e966c1a25e78}, !- HVAC Component
+  {6b76346e-6725-46d0-8ecb-0696f4d7ffac}; !- Port 1
 
 OS:Sizing:Zone,
-  {3b089f73-c311-4c5d-9ea0-1c886fcaaf27}, !- Handle
-  {99696271-beab-4c93-9c9e-c37033c485a1}, !- Zone or ZoneList Name
-=======
-  {27423b00-9960-40d7-bd3e-b505c8587dc6}, !- Handle
-  Node 1,                                 !- Name
-  {c2225542-37ab-46c8-8426-44d092bc4b47}, !- Inlet Port
-  ;                                       !- Outlet Port
-
-OS:Connection,
-  {c2225542-37ab-46c8-8426-44d092bc4b47}, !- Handle
-  {f1a798ab-a397-4263-ab10-a078afd3a930}, !- Name
-  {ba1b247b-9f5a-47f9-a2fb-4e2d842d1efc}, !- Source Object
-  11,                                     !- Outlet Port
-  {27423b00-9960-40d7-bd3e-b505c8587dc6}, !- Target Object
-  2;                                      !- Inlet Port
-
-OS:PortList,
-  {58d83da7-b7bc-41e3-a1ec-2bcf339f4620}, !- Handle
-  {dfbfe15a-0b17-46d0-93c0-0a4674b6dc96}, !- Name
-  {ba1b247b-9f5a-47f9-a2fb-4e2d842d1efc}, !- HVAC Component
-  {aca27685-3097-4a33-be17-52e9a7dae96e}; !- Port 1
-
-OS:PortList,
-  {53795093-0c0a-4881-9558-450cb6d385fc}, !- Handle
-  {e0de4106-994a-44cd-b7c2-86ebd261352e}, !- Name
-  {ba1b247b-9f5a-47f9-a2fb-4e2d842d1efc}; !- HVAC Component
-
-OS:PortList,
-  {6764cfac-0042-4522-a2a2-f317c4bdd58a}, !- Handle
-  {8c85cf67-ad2d-47f0-a36a-38fad7fa43ce}, !- Name
-  {ba1b247b-9f5a-47f9-a2fb-4e2d842d1efc}, !- HVAC Component
-  {2b41de43-82ac-406d-b744-2f5b4d3370ed}; !- Port 1
-
-OS:Sizing:Zone,
-  {a5b14b08-3822-4821-aae2-20cfd14ec8a2}, !- Handle
-  {ba1b247b-9f5a-47f9-a2fb-4e2d842d1efc}, !- Zone or ZoneList Name
->>>>>>> 67460ca1
+  {e628c913-89a3-4207-97e1-c821833cc048}, !- Handle
+  {a5163012-ccc1-4b4f-98ac-e966c1a25e78}, !- Zone or ZoneList Name
   SupplyAirTemperature,                   !- Zone Cooling Design Supply Air Temperature Input Method
   14,                                     !- Zone Cooling Design Supply Air Temperature {C}
   11.11,                                  !- Zone Cooling Design Supply Air Temperature Difference {deltaC}
@@ -478,34 +357,20 @@
   autosize;                               !- Dedicated Outdoor Air High Setpoint Temperature for Design {C}
 
 OS:ZoneHVAC:EquipmentList,
-<<<<<<< HEAD
-  {ecfd6b26-0285-4270-852d-5f022de59896}, !- Handle
+  {a084da86-a583-4ac6-ba60-a24eaa4547fb}, !- Handle
   Zone HVAC Equipment List 1,             !- Name
-  {99696271-beab-4c93-9c9e-c37033c485a1}, !- Thermal Zone
+  {a5163012-ccc1-4b4f-98ac-e966c1a25e78}, !- Thermal Zone
   SequentialLoad,                         !- Load Distribution Scheme
-  {c3289e21-374a-4ff3-81a6-dab0217742c1}, !- Zone Equipment 1
-=======
-  {183bb2e4-6165-44b8-b0b7-11f74a213802}, !- Handle
-  Zone HVAC Equipment List 1,             !- Name
-  {ba1b247b-9f5a-47f9-a2fb-4e2d842d1efc}, !- Thermal Zone
-  SequentialLoad,                         !- Load Distribution Scheme
-  {84392169-b84c-4c65-b1ff-2dc9699b944a}, !- Zone Equipment 1
->>>>>>> 67460ca1
+  {b8cb8aed-4268-48f2-b998-e3ea24f9f270}, !- Zone Equipment 1
   1,                                      !- Zone Equipment Cooling Sequence 1
   1,                                      !- Zone Equipment Heating or No-Load Sequence 1
   ,                                       !- Zone Equipment Sequential Cooling Fraction Schedule Name 1
   ;                                       !- Zone Equipment Sequential Heating Fraction Schedule Name 1
 
 OS:Space,
-<<<<<<< HEAD
-  {c8dabc02-0249-4d68-96a2-5368aa69d07a}, !- Handle
+  {e19066a9-4572-4876-adb6-0d51af5b4bb0}, !- Handle
   living space,                           !- Name
-  {dadff9c9-3176-4ba2-9eab-40f357b162a9}, !- Space Type Name
-=======
-  {4d336c72-7885-43bc-800c-bda7498abcdf}, !- Handle
-  living space,                           !- Name
-  {6c0de14d-cd15-4028-8aaf-fafaa3323144}, !- Space Type Name
->>>>>>> 67460ca1
+  {afcce42a-36d0-46ab-a978-0be920eaaea0}, !- Space Type Name
   ,                                       !- Default Construction Set Name
   ,                                       !- Default Schedule Set Name
   ,                                       !- Direction of Relative North {deg}
@@ -513,31 +378,17 @@
   ,                                       !- Y Origin {m}
   ,                                       !- Z Origin {m}
   ,                                       !- Building Story Name
-<<<<<<< HEAD
-  {99696271-beab-4c93-9c9e-c37033c485a1}, !- Thermal Zone Name
+  {a5163012-ccc1-4b4f-98ac-e966c1a25e78}, !- Thermal Zone Name
   ,                                       !- Part of Total Floor Area
   ,                                       !- Design Specification Outdoor Air Object Name
-  {a87cbff0-bd52-4fac-9216-23f4244dae6a}; !- Building Unit Name
+  {bca23ed5-dcc5-4c75-9a62-ce09777c3187}; !- Building Unit Name
 
 OS:Surface,
-  {97b53cb9-01b6-45c2-ad33-b08e20a3bd83}, !- Handle
+  {52c3564f-f676-4404-8fb2-162228609593}, !- Handle
   Surface 1,                              !- Name
   Floor,                                  !- Surface Type
   ,                                       !- Construction Name
-  {c8dabc02-0249-4d68-96a2-5368aa69d07a}, !- Space Name
-=======
-  {ba1b247b-9f5a-47f9-a2fb-4e2d842d1efc}, !- Thermal Zone Name
-  ,                                       !- Part of Total Floor Area
-  ,                                       !- Design Specification Outdoor Air Object Name
-  {a933fa20-0de8-4807-8794-bc5fa5365341}; !- Building Unit Name
-
-OS:Surface,
-  {6b382658-817a-441a-b6df-c3af0119ad0a}, !- Handle
-  Surface 1,                              !- Name
-  Floor,                                  !- Surface Type
-  ,                                       !- Construction Name
-  {4d336c72-7885-43bc-800c-bda7498abcdf}, !- Space Name
->>>>>>> 67460ca1
+  {e19066a9-4572-4876-adb6-0d51af5b4bb0}, !- Space Name
   Foundation,                             !- Outside Boundary Condition
   ,                                       !- Outside Boundary Condition Object
   NoSun,                                  !- Sun Exposure
@@ -550,19 +401,11 @@
   6.46578440716979, -12.9315688143396, 0; !- X,Y,Z Vertex 4 {m}
 
 OS:Surface,
-<<<<<<< HEAD
-  {3d44afa7-f5a9-46ac-b984-528556259808}, !- Handle
+  {fc4215bd-64ca-42c7-a9db-10b92d1cd221}, !- Handle
   Surface 2,                              !- Name
   Wall,                                   !- Surface Type
   ,                                       !- Construction Name
-  {c8dabc02-0249-4d68-96a2-5368aa69d07a}, !- Space Name
-=======
-  {e09ee2fe-e257-4d04-81f4-3b6db989abfc}, !- Handle
-  Surface 2,                              !- Name
-  Wall,                                   !- Surface Type
-  ,                                       !- Construction Name
-  {4d336c72-7885-43bc-800c-bda7498abcdf}, !- Space Name
->>>>>>> 67460ca1
+  {e19066a9-4572-4876-adb6-0d51af5b4bb0}, !- Space Name
   Outdoors,                               !- Outside Boundary Condition
   ,                                       !- Outside Boundary Condition Object
   SunExposed,                             !- Sun Exposure
@@ -575,19 +418,11 @@
   0, -12.9315688143396, 2.4384;           !- X,Y,Z Vertex 4 {m}
 
 OS:Surface,
-<<<<<<< HEAD
-  {2fd87356-977e-4397-afe3-783fc32b35fc}, !- Handle
+  {ac8d31b1-6e0a-41f2-ae07-05597723186e}, !- Handle
   Surface 3,                              !- Name
   Wall,                                   !- Surface Type
   ,                                       !- Construction Name
-  {c8dabc02-0249-4d68-96a2-5368aa69d07a}, !- Space Name
-=======
-  {c07268f1-b172-4897-8a00-a348e736f7dd}, !- Handle
-  Surface 3,                              !- Name
-  Wall,                                   !- Surface Type
-  ,                                       !- Construction Name
-  {4d336c72-7885-43bc-800c-bda7498abcdf}, !- Space Name
->>>>>>> 67460ca1
+  {e19066a9-4572-4876-adb6-0d51af5b4bb0}, !- Space Name
   Adiabatic,                              !- Outside Boundary Condition
   ,                                       !- Outside Boundary Condition Object
   NoSun,                                  !- Sun Exposure
@@ -600,19 +435,11 @@
   0, 0, 2.4384;                           !- X,Y,Z Vertex 4 {m}
 
 OS:Surface,
-<<<<<<< HEAD
-  {348335b1-ffb6-48c7-8bfa-5e2f53948b4f}, !- Handle
+  {46507720-d21c-4340-af78-cc1b661e3139}, !- Handle
   Surface 4,                              !- Name
   Wall,                                   !- Surface Type
   ,                                       !- Construction Name
-  {c8dabc02-0249-4d68-96a2-5368aa69d07a}, !- Space Name
-=======
-  {56289f76-842c-4276-b107-01111496dfdc}, !- Handle
-  Surface 4,                              !- Name
-  Wall,                                   !- Surface Type
-  ,                                       !- Construction Name
-  {4d336c72-7885-43bc-800c-bda7498abcdf}, !- Space Name
->>>>>>> 67460ca1
+  {e19066a9-4572-4876-adb6-0d51af5b4bb0}, !- Space Name
   Adiabatic,                              !- Outside Boundary Condition
   ,                                       !- Outside Boundary Condition Object
   NoSun,                                  !- Sun Exposure
@@ -625,19 +452,11 @@
   6.46578440716979, 0, 2.4384;            !- X,Y,Z Vertex 4 {m}
 
 OS:Surface,
-<<<<<<< HEAD
-  {a11c8011-071f-4b25-9f61-af56a53c0018}, !- Handle
+  {eef03e40-cbfd-4404-b636-8e82d5b52822}, !- Handle
   Surface 5,                              !- Name
   Wall,                                   !- Surface Type
   ,                                       !- Construction Name
-  {c8dabc02-0249-4d68-96a2-5368aa69d07a}, !- Space Name
-=======
-  {2147323e-ae95-43ab-b721-ca59ca8a8fa7}, !- Handle
-  Surface 5,                              !- Name
-  Wall,                                   !- Surface Type
-  ,                                       !- Construction Name
-  {4d336c72-7885-43bc-800c-bda7498abcdf}, !- Space Name
->>>>>>> 67460ca1
+  {e19066a9-4572-4876-adb6-0d51af5b4bb0}, !- Space Name
   Outdoors,                               !- Outside Boundary Condition
   ,                                       !- Outside Boundary Condition Object
   SunExposed,                             !- Sun Exposure
@@ -650,19 +469,11 @@
   6.46578440716979, -12.9315688143396, 2.4384; !- X,Y,Z Vertex 4 {m}
 
 OS:Surface,
-<<<<<<< HEAD
-  {41946ab6-f507-4ff7-984b-bfd3f75d97be}, !- Handle
+  {7c955890-2e02-43c0-b3c6-f1ee50202208}, !- Handle
   Surface 6,                              !- Name
   RoofCeiling,                            !- Surface Type
   ,                                       !- Construction Name
-  {c8dabc02-0249-4d68-96a2-5368aa69d07a}, !- Space Name
-=======
-  {471e04af-6de8-456a-a3e0-641f1af6cafc}, !- Handle
-  Surface 6,                              !- Name
-  RoofCeiling,                            !- Surface Type
-  ,                                       !- Construction Name
-  {4d336c72-7885-43bc-800c-bda7498abcdf}, !- Space Name
->>>>>>> 67460ca1
+  {e19066a9-4572-4876-adb6-0d51af5b4bb0}, !- Space Name
   Outdoors,                               !- Outside Boundary Condition
   ,                                       !- Outside Boundary Condition Object
   SunExposed,                             !- Sun Exposure
@@ -675,11 +486,7 @@
   0, -12.9315688143396, 2.4384;           !- X,Y,Z Vertex 4 {m}
 
 OS:SpaceType,
-<<<<<<< HEAD
-  {dadff9c9-3176-4ba2-9eab-40f357b162a9}, !- Handle
-=======
-  {6c0de14d-cd15-4028-8aaf-fafaa3323144}, !- Handle
->>>>>>> 67460ca1
+  {afcce42a-36d0-46ab-a978-0be920eaaea0}, !- Handle
   Space Type 1,                           !- Name
   ,                                       !- Default Construction Set Name
   ,                                       !- Default Schedule Set Name
@@ -690,11 +497,7 @@
   living;                                 !- Standards Space Type
 
 OS:ThermalZone,
-<<<<<<< HEAD
-  {85db69f6-1f51-4634-9196-8432ab09cb63}, !- Handle
-=======
-  {24659426-a412-4d78-9511-05544f67f3bc}, !- Handle
->>>>>>> 67460ca1
+  {5cb452f1-e56c-49ae-a61a-883af5668412}, !- Handle
   corridor zone,                          !- Name
   ,                                       !- Multiplier
   ,                                       !- Ceiling Height {m}
@@ -703,17 +506,10 @@
   ,                                       !- Zone Inside Convection Algorithm
   ,                                       !- Zone Outside Convection Algorithm
   ,                                       !- Zone Conditioning Equipment List Name
-<<<<<<< HEAD
-  {680370a3-4c90-4483-9b8a-38d921c9218d}, !- Zone Air Inlet Port List
-  {645f3261-13ff-460d-8980-3f2368566747}, !- Zone Air Exhaust Port List
-  {dc87ec84-1210-4442-a936-0384ca13ff93}, !- Zone Air Node Name
-  {9c3c5b3c-8700-4bdb-a34e-f2cd5b96d90d}, !- Zone Return Air Port List
-=======
-  {8b132096-bcdc-4a53-97ad-275e836699fc}, !- Zone Air Inlet Port List
-  {f57862ed-8010-4b73-8e78-071bc74779b4}, !- Zone Air Exhaust Port List
-  {f02ef191-f680-4f13-8b3a-5419a924d2ef}, !- Zone Air Node Name
-  {1ee8d931-ed2b-4037-a12f-854826772da1}, !- Zone Return Air Port List
->>>>>>> 67460ca1
+  {4b5679bb-489c-47e7-b881-04e7f2d91ba9}, !- Zone Air Inlet Port List
+  {7ff748a2-656c-464b-a356-007b07283e94}, !- Zone Air Exhaust Port List
+  {b604c58c-5c74-4fd3-acdf-07a03f77d85f}, !- Zone Air Node Name
+  {05c36da2-ddff-4204-bda0-d8ff79c4583d}, !- Zone Return Air Port List
   ,                                       !- Primary Daylighting Control Name
   ,                                       !- Fraction of Zone Controlled by Primary Daylighting Control
   ,                                       !- Secondary Daylighting Control Name
@@ -724,71 +520,37 @@
   No;                                     !- Use Ideal Air Loads
 
 OS:Node,
-<<<<<<< HEAD
-  {6cf2e87e-c2fd-4da3-a86f-092436b3eebe}, !- Handle
+  {f306328d-f167-42ae-8ec8-7ca59f87e89d}, !- Handle
   Node 2,                                 !- Name
-  {dc87ec84-1210-4442-a936-0384ca13ff93}, !- Inlet Port
+  {b604c58c-5c74-4fd3-acdf-07a03f77d85f}, !- Inlet Port
   ;                                       !- Outlet Port
 
 OS:Connection,
-  {dc87ec84-1210-4442-a936-0384ca13ff93}, !- Handle
-  {f8cf073b-5d24-43ff-8179-e1102ed80810}, !- Name
-  {85db69f6-1f51-4634-9196-8432ab09cb63}, !- Source Object
+  {b604c58c-5c74-4fd3-acdf-07a03f77d85f}, !- Handle
+  {e2475d03-3cdd-40dc-a69a-a17d6e1fed01}, !- Name
+  {5cb452f1-e56c-49ae-a61a-883af5668412}, !- Source Object
   11,                                     !- Outlet Port
-  {6cf2e87e-c2fd-4da3-a86f-092436b3eebe}, !- Target Object
+  {f306328d-f167-42ae-8ec8-7ca59f87e89d}, !- Target Object
   2;                                      !- Inlet Port
 
 OS:PortList,
-  {680370a3-4c90-4483-9b8a-38d921c9218d}, !- Handle
-  {58df92b9-e667-45bc-a77f-5512c8efe715}, !- Name
-  {85db69f6-1f51-4634-9196-8432ab09cb63}; !- HVAC Component
+  {4b5679bb-489c-47e7-b881-04e7f2d91ba9}, !- Handle
+  {bd96c924-7aed-47f3-8301-6292445bd3b9}, !- Name
+  {5cb452f1-e56c-49ae-a61a-883af5668412}; !- HVAC Component
 
 OS:PortList,
-  {645f3261-13ff-460d-8980-3f2368566747}, !- Handle
-  {8b08966e-3c8c-4d91-bbd2-2caf359180f9}, !- Name
-  {85db69f6-1f51-4634-9196-8432ab09cb63}; !- HVAC Component
+  {7ff748a2-656c-464b-a356-007b07283e94}, !- Handle
+  {37582d71-caee-4eb1-b1b8-cec09dfac448}, !- Name
+  {5cb452f1-e56c-49ae-a61a-883af5668412}; !- HVAC Component
 
 OS:PortList,
-  {9c3c5b3c-8700-4bdb-a34e-f2cd5b96d90d}, !- Handle
-  {7457f1d5-65f7-4afd-a3ae-037139d58caa}, !- Name
-  {85db69f6-1f51-4634-9196-8432ab09cb63}; !- HVAC Component
+  {05c36da2-ddff-4204-bda0-d8ff79c4583d}, !- Handle
+  {f07ce833-27db-4202-8362-11b587c25a0d}, !- Name
+  {5cb452f1-e56c-49ae-a61a-883af5668412}; !- HVAC Component
 
 OS:Sizing:Zone,
-  {6136290f-673a-433f-b4e9-0ae2cd54e1b6}, !- Handle
-  {85db69f6-1f51-4634-9196-8432ab09cb63}, !- Zone or ZoneList Name
-=======
-  {2ff31151-c60b-4ddd-be22-71bbb3b0656e}, !- Handle
-  Node 2,                                 !- Name
-  {f02ef191-f680-4f13-8b3a-5419a924d2ef}, !- Inlet Port
-  ;                                       !- Outlet Port
-
-OS:Connection,
-  {f02ef191-f680-4f13-8b3a-5419a924d2ef}, !- Handle
-  {ed0ffeb7-ba45-403c-83c5-73635581e42d}, !- Name
-  {24659426-a412-4d78-9511-05544f67f3bc}, !- Source Object
-  11,                                     !- Outlet Port
-  {2ff31151-c60b-4ddd-be22-71bbb3b0656e}, !- Target Object
-  2;                                      !- Inlet Port
-
-OS:PortList,
-  {8b132096-bcdc-4a53-97ad-275e836699fc}, !- Handle
-  {75b6f25b-5384-4a31-8d9d-1d73b0f46723}, !- Name
-  {24659426-a412-4d78-9511-05544f67f3bc}; !- HVAC Component
-
-OS:PortList,
-  {f57862ed-8010-4b73-8e78-071bc74779b4}, !- Handle
-  {462f9c6a-221a-47b3-94bc-05b4ae275b24}, !- Name
-  {24659426-a412-4d78-9511-05544f67f3bc}; !- HVAC Component
-
-OS:PortList,
-  {1ee8d931-ed2b-4037-a12f-854826772da1}, !- Handle
-  {df3968ed-61e7-4362-b407-75c5cf6ca21c}, !- Name
-  {24659426-a412-4d78-9511-05544f67f3bc}; !- HVAC Component
-
-OS:Sizing:Zone,
-  {3eeca99a-778e-4fd2-9b88-a90385f50da3}, !- Handle
-  {24659426-a412-4d78-9511-05544f67f3bc}, !- Zone or ZoneList Name
->>>>>>> 67460ca1
+  {6e5642ec-663e-493b-921a-9cb922b3a6da}, !- Handle
+  {5cb452f1-e56c-49ae-a61a-883af5668412}, !- Zone or ZoneList Name
   SupplyAirTemperature,                   !- Zone Cooling Design Supply Air Temperature Input Method
   14,                                     !- Zone Cooling Design Supply Air Temperature {C}
   11.11,                                  !- Zone Cooling Design Supply Air Temperature Difference {deltaC}
@@ -817,25 +579,14 @@
   autosize;                               !- Dedicated Outdoor Air High Setpoint Temperature for Design {C}
 
 OS:ZoneHVAC:EquipmentList,
-<<<<<<< HEAD
-  {8ce2bb91-26cf-4c88-96b1-b0d5c249fb9a}, !- Handle
+  {c5baf95b-953c-4428-ba3a-a2b3148d797e}, !- Handle
   Zone HVAC Equipment List 2,             !- Name
-  {85db69f6-1f51-4634-9196-8432ab09cb63}; !- Thermal Zone
+  {5cb452f1-e56c-49ae-a61a-883af5668412}; !- Thermal Zone
 
 OS:Space,
-  {d6840f65-21a8-4235-b335-65aa0a2827ab}, !- Handle
+  {4d2243cb-52a4-4478-9ba9-4294bbca3c71}, !- Handle
   corridor space,                         !- Name
-  {43e2740b-4081-409e-9459-ede6579799ab}, !- Space Type Name
-=======
-  {8c36e834-8659-4702-b837-10ec11c845d1}, !- Handle
-  Zone HVAC Equipment List 2,             !- Name
-  {24659426-a412-4d78-9511-05544f67f3bc}; !- Thermal Zone
-
-OS:Space,
-  {8f1c7de4-118e-403d-a507-8c513bad4fe8}, !- Handle
-  corridor space,                         !- Name
-  {5a33116d-a00b-49ae-a83d-51cff3e23d89}, !- Space Type Name
->>>>>>> 67460ca1
+  {fdeb6540-95bb-4f1d-8d59-2c2533b759d4}, !- Space Type Name
   ,                                       !- Default Construction Set Name
   ,                                       !- Default Schedule Set Name
   ,                                       !- Direction of Relative North {deg}
@@ -843,25 +594,14 @@
   ,                                       !- Y Origin {m}
   ,                                       !- Z Origin {m}
   ,                                       !- Building Story Name
-<<<<<<< HEAD
-  {85db69f6-1f51-4634-9196-8432ab09cb63}; !- Thermal Zone Name
+  {5cb452f1-e56c-49ae-a61a-883af5668412}; !- Thermal Zone Name
 
 OS:Surface,
-  {8d559329-ce33-40a7-9e1e-d6fc61a00dca}, !- Handle
+  {ab11b729-a1d6-47af-b07f-8a0de61a0617}, !- Handle
   Surface 7,                              !- Name
   Floor,                                  !- Surface Type
   ,                                       !- Construction Name
-  {d6840f65-21a8-4235-b335-65aa0a2827ab}, !- Space Name
-=======
-  {24659426-a412-4d78-9511-05544f67f3bc}; !- Thermal Zone Name
-
-OS:Surface,
-  {65b4938d-c835-4ac9-b486-beda9fae8099}, !- Handle
-  Surface 7,                              !- Name
-  Floor,                                  !- Surface Type
-  ,                                       !- Construction Name
-  {8f1c7de4-118e-403d-a507-8c513bad4fe8}, !- Space Name
->>>>>>> 67460ca1
+  {4d2243cb-52a4-4478-9ba9-4294bbca3c71}, !- Space Name
   Foundation,                             !- Outside Boundary Condition
   ,                                       !- Outside Boundary Condition Object
   NoSun,                                  !- Sun Exposure
@@ -874,19 +614,11 @@
   6.46578440716979, 0, 0;                 !- X,Y,Z Vertex 4 {m}
 
 OS:Surface,
-<<<<<<< HEAD
-  {59e6bf37-b5e6-4ebf-b5d2-fae6000d3fb6}, !- Handle
+  {7e2f590b-4d6a-43eb-a04d-9aed93cb784d}, !- Handle
   Surface 8,                              !- Name
   Wall,                                   !- Surface Type
   ,                                       !- Construction Name
-  {d6840f65-21a8-4235-b335-65aa0a2827ab}, !- Space Name
-=======
-  {68fcd835-6d4b-4356-8654-61f83adbc9fa}, !- Handle
-  Surface 8,                              !- Name
-  Wall,                                   !- Surface Type
-  ,                                       !- Construction Name
-  {8f1c7de4-118e-403d-a507-8c513bad4fe8}, !- Space Name
->>>>>>> 67460ca1
+  {4d2243cb-52a4-4478-9ba9-4294bbca3c71}, !- Space Name
   Outdoors,                               !- Outside Boundary Condition
   ,                                       !- Outside Boundary Condition Object
   SunExposed,                             !- Sun Exposure
@@ -899,19 +631,11 @@
   0, 0, 2.4384;                           !- X,Y,Z Vertex 4 {m}
 
 OS:Surface,
-<<<<<<< HEAD
-  {1015df6b-4662-4377-9900-b3a85dbfba30}, !- Handle
+  {1295b629-b81d-419c-b5de-e99d662ecda1}, !- Handle
   Surface 9,                              !- Name
   Wall,                                   !- Surface Type
   ,                                       !- Construction Name
-  {d6840f65-21a8-4235-b335-65aa0a2827ab}, !- Space Name
-=======
-  {5d098aea-5b87-4580-8f38-eda648668105}, !- Handle
-  Surface 9,                              !- Name
-  Wall,                                   !- Surface Type
-  ,                                       !- Construction Name
-  {8f1c7de4-118e-403d-a507-8c513bad4fe8}, !- Space Name
->>>>>>> 67460ca1
+  {4d2243cb-52a4-4478-9ba9-4294bbca3c71}, !- Space Name
   Adiabatic,                              !- Outside Boundary Condition
   ,                                       !- Outside Boundary Condition Object
   NoSun,                                  !- Sun Exposure
@@ -924,19 +648,11 @@
   0, 1.524, 2.4384;                       !- X,Y,Z Vertex 4 {m}
 
 OS:Surface,
-<<<<<<< HEAD
-  {c9f9d0c9-cdb7-4776-9934-ab1c4f86dbc9}, !- Handle
+  {6c0e873a-d7ad-48cf-a434-567cb0b46c76}, !- Handle
   Surface 10,                             !- Name
   Wall,                                   !- Surface Type
   ,                                       !- Construction Name
-  {d6840f65-21a8-4235-b335-65aa0a2827ab}, !- Space Name
-=======
-  {2e3ded75-ee34-4b97-876a-d5f6ef4f8ad2}, !- Handle
-  Surface 10,                             !- Name
-  Wall,                                   !- Surface Type
-  ,                                       !- Construction Name
-  {8f1c7de4-118e-403d-a507-8c513bad4fe8}, !- Space Name
->>>>>>> 67460ca1
+  {4d2243cb-52a4-4478-9ba9-4294bbca3c71}, !- Space Name
   Adiabatic,                              !- Outside Boundary Condition
   ,                                       !- Outside Boundary Condition Object
   NoSun,                                  !- Sun Exposure
@@ -949,19 +665,11 @@
   6.46578440716979, 1.524, 2.4384;        !- X,Y,Z Vertex 4 {m}
 
 OS:Surface,
-<<<<<<< HEAD
-  {49d28aa3-e98c-4b4d-9ecd-2a3de28058dd}, !- Handle
+  {d8694b60-cc35-4d82-b5cf-c4fd9bbf76ca}, !- Handle
   Surface 11,                             !- Name
   Wall,                                   !- Surface Type
   ,                                       !- Construction Name
-  {d6840f65-21a8-4235-b335-65aa0a2827ab}, !- Space Name
-=======
-  {776a696e-6190-4efb-899d-1a454054d6fe}, !- Handle
-  Surface 11,                             !- Name
-  Wall,                                   !- Surface Type
-  ,                                       !- Construction Name
-  {8f1c7de4-118e-403d-a507-8c513bad4fe8}, !- Space Name
->>>>>>> 67460ca1
+  {4d2243cb-52a4-4478-9ba9-4294bbca3c71}, !- Space Name
   Adiabatic,                              !- Outside Boundary Condition
   ,                                       !- Outside Boundary Condition Object
   NoSun,                                  !- Sun Exposure
@@ -974,19 +682,11 @@
   6.46578440716979, 0, 2.4384;            !- X,Y,Z Vertex 4 {m}
 
 OS:Surface,
-<<<<<<< HEAD
-  {6e619af3-7bba-44fc-a6fb-ff4960afd150}, !- Handle
+  {d28766e5-ebab-4288-8673-e8da865bb96f}, !- Handle
   Surface 12,                             !- Name
   RoofCeiling,                            !- Surface Type
   ,                                       !- Construction Name
-  {d6840f65-21a8-4235-b335-65aa0a2827ab}, !- Space Name
-=======
-  {59934a03-4564-4623-a3cd-9233ad7e48b9}, !- Handle
-  Surface 12,                             !- Name
-  RoofCeiling,                            !- Surface Type
-  ,                                       !- Construction Name
-  {8f1c7de4-118e-403d-a507-8c513bad4fe8}, !- Space Name
->>>>>>> 67460ca1
+  {4d2243cb-52a4-4478-9ba9-4294bbca3c71}, !- Space Name
   Outdoors,                               !- Outside Boundary Condition
   ,                                       !- Outside Boundary Condition Object
   SunExposed,                             !- Sun Exposure
@@ -999,11 +699,7 @@
   0, 0, 2.4384;                           !- X,Y,Z Vertex 4 {m}
 
 OS:SpaceType,
-<<<<<<< HEAD
-  {43e2740b-4081-409e-9459-ede6579799ab}, !- Handle
-=======
-  {5a33116d-a00b-49ae-a83d-51cff3e23d89}, !- Handle
->>>>>>> 67460ca1
+  {fdeb6540-95bb-4f1d-8d59-2c2533b759d4}, !- Handle
   Space Type 2,                           !- Name
   ,                                       !- Default Construction Set Name
   ,                                       !- Default Schedule Set Name
@@ -1014,23 +710,14 @@
   corridor;                               !- Standards Space Type
 
 OS:BuildingUnit,
-<<<<<<< HEAD
-  {a87cbff0-bd52-4fac-9216-23f4244dae6a}, !- Handle
-=======
-  {a933fa20-0de8-4807-8794-bc5fa5365341}, !- Handle
->>>>>>> 67460ca1
+  {bca23ed5-dcc5-4c75-9a62-ce09777c3187}, !- Handle
   unit 1,                                 !- Name
   ,                                       !- Rendering Color
   Residential;                            !- Building Unit Type
 
 OS:AdditionalProperties,
-<<<<<<< HEAD
-  {cc9d34e7-cee2-47ff-9a2e-a9ebcfdc12ac}, !- Handle
-  {a87cbff0-bd52-4fac-9216-23f4244dae6a}, !- Object Name
-=======
-  {fc648b14-3b7e-4f00-998d-73e36c33f4df}, !- Handle
-  {a933fa20-0de8-4807-8794-bc5fa5365341}, !- Object Name
->>>>>>> 67460ca1
+  {1d3f9ce3-cb94-4ff1-a433-b011352d4f64}, !- Handle
+  {bca23ed5-dcc5-4c75-9a62-ce09777c3187}, !- Object Name
   NumberOfBedrooms,                       !- Feature Name 1
   Integer,                                !- Feature Data Type 1
   3,                                      !- Feature Value 1
@@ -1042,20 +729,12 @@
   3.3900000000000001;                     !- Feature Value 3
 
 OS:External:File,
-<<<<<<< HEAD
-  {093a77e9-c310-4cdb-82e7-c49fe8f05fb2}, !- Handle
-=======
-  {1743e3aa-e3ea-49c4-a09b-9486a242d04f}, !- Handle
->>>>>>> 67460ca1
+  {bf61afc1-fab7-4f28-bb71-f2f10e4c22a8}, !- Handle
   8760.csv,                               !- Name
   8760.csv;                               !- File Name
 
 OS:Schedule:Day,
-<<<<<<< HEAD
-  {643340e1-6c2f-4784-ac82-2d393247fc63}, !- Handle
-=======
-  {04fbec07-ab0b-4155-9d4b-1315e575ed3b}, !- Handle
->>>>>>> 67460ca1
+  {92b72295-9c9b-4a34-a9dc-87cfa80f32e9}, !- Handle
   Schedule Day 1,                         !- Name
   ,                                       !- Schedule Type Limits Name
   ,                                       !- Interpolate to Timestep
@@ -1064,11 +743,7 @@
   0;                                      !- Value Until Time 1
 
 OS:Schedule:Day,
-<<<<<<< HEAD
-  {7c194ebb-d249-43fa-b4a3-211784295554}, !- Handle
-=======
-  {c85156b5-7adf-4d42-858d-3dfe37e44b23}, !- Handle
->>>>>>> 67460ca1
+  {5e911297-1498-45c2-b374-64d5094682cb}, !- Handle
   Schedule Day 2,                         !- Name
   ,                                       !- Schedule Type Limits Name
   ,                                       !- Interpolate to Timestep
@@ -1077,17 +752,10 @@
   1;                                      !- Value Until Time 1
 
 OS:Schedule:File,
-<<<<<<< HEAD
-  {aafad831-e252-4d03-94a7-9a3ca2e400e1}, !- Handle
+  {4637d0fb-8dfe-497d-9087-821788dd0fb2}, !- Handle
   occupants,                              !- Name
-  {ebd7b3de-08e8-4863-b1ad-5d8605028663}, !- Schedule Type Limits Name
-  {093a77e9-c310-4cdb-82e7-c49fe8f05fb2}, !- External File Name
-=======
-  {6c739e79-d7e8-4700-bf16-48d9c47f8c20}, !- Handle
-  occupants,                              !- Name
-  {7596b09f-f68f-48fc-8c93-4c0c5660462e}, !- Schedule Type Limits Name
-  {1743e3aa-e3ea-49c4-a09b-9486a242d04f}, !- External File Name
->>>>>>> 67460ca1
+  {dde9a587-dd6b-4ce7-8260-f65c718319b8}, !- Schedule Type Limits Name
+  {bf61afc1-fab7-4f28-bb71-f2f10e4c22a8}, !- External File Name
   1,                                      !- Column Number
   1,                                      !- Rows to Skip at Top
   8760,                                   !- Number of Hours of Data
@@ -1096,38 +764,22 @@
   60;                                     !- Minutes per Item
 
 OS:Schedule:Ruleset,
-<<<<<<< HEAD
-  {91481706-5fff-43cd-9f1a-3ac562af21a8}, !- Handle
+  {4491ab1c-8899-4b8d-8154-0c876a1fe4af}, !- Handle
   Schedule Ruleset 1,                     !- Name
-  {aa37f311-906c-4538-b846-96dcc78f691f}, !- Schedule Type Limits Name
-  {ef50cdce-b6ab-419e-b220-21800aa35fc4}; !- Default Day Schedule Name
+  {3d71fd94-ffcd-4cca-b592-d264b72d7b1a}, !- Schedule Type Limits Name
+  {1c015dd9-5b9e-41ca-a42d-b9f7877e0fe1}; !- Default Day Schedule Name
 
 OS:Schedule:Day,
-  {ef50cdce-b6ab-419e-b220-21800aa35fc4}, !- Handle
+  {1c015dd9-5b9e-41ca-a42d-b9f7877e0fe1}, !- Handle
   Schedule Day 3,                         !- Name
-  {aa37f311-906c-4538-b846-96dcc78f691f}, !- Schedule Type Limits Name
-=======
-  {0dbeae3c-4ecf-47f9-9d2f-bda8c297dafb}, !- Handle
-  Schedule Ruleset 1,                     !- Name
-  {06e53c65-9571-4004-87ec-d8fcb39b6808}, !- Schedule Type Limits Name
-  {3e0cc53d-3481-4f40-93f6-80f9a18b66d1}; !- Default Day Schedule Name
-
-OS:Schedule:Day,
-  {3e0cc53d-3481-4f40-93f6-80f9a18b66d1}, !- Handle
-  Schedule Day 3,                         !- Name
-  {06e53c65-9571-4004-87ec-d8fcb39b6808}, !- Schedule Type Limits Name
->>>>>>> 67460ca1
+  {3d71fd94-ffcd-4cca-b592-d264b72d7b1a}, !- Schedule Type Limits Name
   ,                                       !- Interpolate to Timestep
   24,                                     !- Hour 1
   0,                                      !- Minute 1
   112.539290946133;                       !- Value Until Time 1
 
 OS:People:Definition,
-<<<<<<< HEAD
-  {c40b089d-c6ba-431e-b3f5-49f911bad461}, !- Handle
-=======
-  {43e515a7-a0fd-4002-9c15-fd268acb75d9}, !- Handle
->>>>>>> 67460ca1
+  {fd059184-4b07-427c-8ddf-17cf4928b871}, !- Handle
   res occupants|living space,             !- Name
   People,                                 !- Number of People Calculation Method
   3.39,                                   !- Number of People {people}
@@ -1140,21 +792,12 @@
   ZoneAveraged;                           !- Mean Radiant Temperature Calculation Type
 
 OS:People,
-<<<<<<< HEAD
-  {b8821bbe-1792-485d-befc-ac93eb370529}, !- Handle
+  {12fa1233-fd7d-41c3-9b25-5b1be4385a14}, !- Handle
   res occupants|living space,             !- Name
-  {c40b089d-c6ba-431e-b3f5-49f911bad461}, !- People Definition Name
-  {c8dabc02-0249-4d68-96a2-5368aa69d07a}, !- Space or SpaceType Name
-  {aafad831-e252-4d03-94a7-9a3ca2e400e1}, !- Number of People Schedule Name
-  {91481706-5fff-43cd-9f1a-3ac562af21a8}, !- Activity Level Schedule Name
-=======
-  {d0ea974d-962b-4dbc-87f2-484c5dd7d23a}, !- Handle
-  res occupants|living space,             !- Name
-  {43e515a7-a0fd-4002-9c15-fd268acb75d9}, !- People Definition Name
-  {4d336c72-7885-43bc-800c-bda7498abcdf}, !- Space or SpaceType Name
-  {6c739e79-d7e8-4700-bf16-48d9c47f8c20}, !- Number of People Schedule Name
-  {0dbeae3c-4ecf-47f9-9d2f-bda8c297dafb}, !- Activity Level Schedule Name
->>>>>>> 67460ca1
+  {fd059184-4b07-427c-8ddf-17cf4928b871}, !- People Definition Name
+  {e19066a9-4572-4876-adb6-0d51af5b4bb0}, !- Space or SpaceType Name
+  {4637d0fb-8dfe-497d-9087-821788dd0fb2}, !- Number of People Schedule Name
+  {4491ab1c-8899-4b8d-8154-0c876a1fe4af}, !- Activity Level Schedule Name
   ,                                       !- Surface Name/Angle Factor List Name
   ,                                       !- Work Efficiency Schedule Name
   ,                                       !- Clothing Insulation Schedule Name
@@ -1162,11 +805,7 @@
   1;                                      !- Multiplier
 
 OS:ScheduleTypeLimits,
-<<<<<<< HEAD
-  {aa37f311-906c-4538-b846-96dcc78f691f}, !- Handle
-=======
-  {06e53c65-9571-4004-87ec-d8fcb39b6808}, !- Handle
->>>>>>> 67460ca1
+  {3d71fd94-ffcd-4cca-b592-d264b72d7b1a}, !- Handle
   ActivityLevel,                          !- Name
   0,                                      !- Lower Limit Value
   ,                                       !- Upper Limit Value
@@ -1174,26 +813,16 @@
   ActivityLevel;                          !- Unit Type
 
 OS:ScheduleTypeLimits,
-<<<<<<< HEAD
-  {ebd7b3de-08e8-4863-b1ad-5d8605028663}, !- Handle
-=======
-  {7596b09f-f68f-48fc-8c93-4c0c5660462e}, !- Handle
->>>>>>> 67460ca1
+  {dde9a587-dd6b-4ce7-8260-f65c718319b8}, !- Handle
   Fractional,                             !- Name
   0,                                      !- Lower Limit Value
   1,                                      !- Upper Limit Value
   Continuous;                             !- Numeric Type
 
 OS:Coil:Heating:Gas,
-<<<<<<< HEAD
-  {aade2e60-3b98-4d95-809c-ca36e13e3e72}, !- Handle
+  {52fb5032-4837-4965-862a-f7a7fd3366dc}, !- Handle
   res fur gas heating coil,               !- Name
-  {8c2ae81a-6e4e-4757-9557-19c7b19442d6}, !- Availability Schedule Name
-=======
-  {6ae9aa36-44c3-4ccc-8d59-a7a1a0c1bf14}, !- Handle
-  res fur gas heating coil,               !- Name
-  {1f57114c-b900-493c-be5b-7ef6ae1cc701}, !- Availability Schedule Name
->>>>>>> 67460ca1
+  {f3dad123-81d7-4ba8-a95c-0c96292a660f}, !- Availability Schedule Name
   0.78,                                   !- Gas Burner Efficiency
   AutoSize,                               !- Nominal Capacity {W}
   ,                                       !- Air Inlet Node Name
@@ -1205,23 +834,13 @@
   NaturalGas;                             !- Fuel Type
 
 OS:Schedule:Constant,
-<<<<<<< HEAD
-  {8c2ae81a-6e4e-4757-9557-19c7b19442d6}, !- Handle
+  {f3dad123-81d7-4ba8-a95c-0c96292a660f}, !- Handle
   Always On Discrete,                     !- Name
-  {6bbbe32b-c1bf-4578-968e-3764946d1ba2}, !- Schedule Type Limits Name
+  {06f27c9d-bf5e-4e5e-bef9-4ba8ae887ba4}, !- Schedule Type Limits Name
   1;                                      !- Value
 
 OS:ScheduleTypeLimits,
-  {6bbbe32b-c1bf-4578-968e-3764946d1ba2}, !- Handle
-=======
-  {1f57114c-b900-493c-be5b-7ef6ae1cc701}, !- Handle
-  Always On Discrete,                     !- Name
-  {bc6c9985-f63a-40dc-9a91-3760dc1fd6b5}, !- Schedule Type Limits Name
-  1;                                      !- Value
-
-OS:ScheduleTypeLimits,
-  {bc6c9985-f63a-40dc-9a91-3760dc1fd6b5}, !- Handle
->>>>>>> 67460ca1
+  {06f27c9d-bf5e-4e5e-bef9-4ba8ae887ba4}, !- Handle
   OnOff,                                  !- Name
   0,                                      !- Lower Limit Value
   1,                                      !- Upper Limit Value
@@ -1229,15 +848,9 @@
   Availability;                           !- Unit Type
 
 OS:Fan:OnOff,
-<<<<<<< HEAD
-  {12a3da0a-93e1-4c3d-956d-1e1ee1a97ec2}, !- Handle
+  {69b7347b-0f6d-4452-bfe9-b384bfee4286}, !- Handle
   res fur gas htg supply fan,             !- Name
-  {8c2ae81a-6e4e-4757-9557-19c7b19442d6}, !- Availability Schedule Name
-=======
-  {e63a23c1-0dda-4025-a4b9-3364beb1866b}, !- Handle
-  res fur gas htg supply fan,             !- Name
-  {1f57114c-b900-493c-be5b-7ef6ae1cc701}, !- Availability Schedule Name
->>>>>>> 67460ca1
+  {f3dad123-81d7-4ba8-a95c-0c96292a660f}, !- Availability Schedule Name
   0.75,                                   !- Fan Total Efficiency
   794.580001233493,                       !- Pressure Rise {Pa}
   autosize,                               !- Maximum Flow Rate {m3/s}
@@ -1245,21 +858,12 @@
   1,                                      !- Motor In Airstream Fraction
   ,                                       !- Air Inlet Node Name
   ,                                       !- Air Outlet Node Name
-<<<<<<< HEAD
-  {9974c2a6-4d79-414b-ab18-4b981b4a96e2}, !- Fan Power Ratio Function of Speed Ratio Curve Name
-  {e7b621e9-f8a2-48aa-8fe3-9ec88d747282}, !- Fan Efficiency Ratio Function of Speed Ratio Curve Name
+  {926ddbf1-41e7-40fd-9965-194e5cee49cf}, !- Fan Power Ratio Function of Speed Ratio Curve Name
+  {c5843ad8-5992-4876-a3a6-183c78815425}, !- Fan Efficiency Ratio Function of Speed Ratio Curve Name
   res fur gas htg supply fan;             !- End-Use Subcategory
 
 OS:Curve:Exponent,
-  {9974c2a6-4d79-414b-ab18-4b981b4a96e2}, !- Handle
-=======
-  {48472ef8-111c-4a27-8100-3b9355f6190f}, !- Fan Power Ratio Function of Speed Ratio Curve Name
-  {1833e628-491e-4f88-ab41-b79140e1ce92}, !- Fan Efficiency Ratio Function of Speed Ratio Curve Name
-  res fur gas htg supply fan;             !- End-Use Subcategory
-
-OS:Curve:Exponent,
-  {48472ef8-111c-4a27-8100-3b9355f6190f}, !- Handle
->>>>>>> 67460ca1
+  {926ddbf1-41e7-40fd-9965-194e5cee49cf}, !- Handle
   Fan On Off Power Curve,                 !- Name
   1,                                      !- Coefficient1 Constant
   0,                                      !- Coefficient2 Constant
@@ -1272,11 +876,7 @@
   ;                                       !- Output Unit Type
 
 OS:Curve:Cubic,
-<<<<<<< HEAD
-  {e7b621e9-f8a2-48aa-8fe3-9ec88d747282}, !- Handle
-=======
-  {1833e628-491e-4f88-ab41-b79140e1ce92}, !- Handle
->>>>>>> 67460ca1
+  {c5843ad8-5992-4876-a3a6-183c78815425}, !- Handle
   Fan On Off Efficiency Curve,            !- Name
   1,                                      !- Coefficient1 Constant
   0,                                      !- Coefficient2 x
@@ -1286,33 +886,18 @@
   1;                                      !- Maximum Value of x
 
 OS:AirLoopHVAC:UnitarySystem,
-<<<<<<< HEAD
-  {40abbdf8-c813-41a5-815b-68a33734dd2c}, !- Handle
+  {a845e543-ac6a-4ac8-a81f-f7c0cee533db}, !- Handle
   res fur gas unitary system,             !- Name
   Load,                                   !- Control Type
-  {99696271-beab-4c93-9c9e-c37033c485a1}, !- Controlling Zone or Thermostat Location
+  {a5163012-ccc1-4b4f-98ac-e966c1a25e78}, !- Controlling Zone or Thermostat Location
   None,                                   !- Dehumidification Control Type
-  {8c2ae81a-6e4e-4757-9557-19c7b19442d6}, !- Availability Schedule Name
-  {2238d642-6fc3-457d-a869-dff41b9bfeff}, !- Air Inlet Node Name
-  {284eefd8-1fbb-4e08-ba33-f694a98e4883}, !- Air Outlet Node Name
-  {12a3da0a-93e1-4c3d-956d-1e1ee1a97ec2}, !- Supply Fan Name
+  {f3dad123-81d7-4ba8-a95c-0c96292a660f}, !- Availability Schedule Name
+  {882923ec-637f-4250-8ff0-856e14f5f02a}, !- Air Inlet Node Name
+  {820f1685-9266-45a4-b05d-b9c58d18b688}, !- Air Outlet Node Name
+  {69b7347b-0f6d-4452-bfe9-b384bfee4286}, !- Supply Fan Name
   BlowThrough,                            !- Fan Placement
-  {392cc379-8e3b-4c24-974b-e30c7f12d989}, !- Supply Air Fan Operating Mode Schedule Name
-  {aade2e60-3b98-4d95-809c-ca36e13e3e72}, !- Heating Coil Name
-=======
-  {70b7f872-a2a9-4adf-8c7e-1c5e083bea4e}, !- Handle
-  res fur gas unitary system,             !- Name
-  Load,                                   !- Control Type
-  {ba1b247b-9f5a-47f9-a2fb-4e2d842d1efc}, !- Controlling Zone or Thermostat Location
-  None,                                   !- Dehumidification Control Type
-  {1f57114c-b900-493c-be5b-7ef6ae1cc701}, !- Availability Schedule Name
-  {9e625315-5b50-47cf-b237-ff0d50e62b8b}, !- Air Inlet Node Name
-  {4833644b-b14b-4215-a1bd-7e698237d4e4}, !- Air Outlet Node Name
-  {e63a23c1-0dda-4025-a4b9-3364beb1866b}, !- Supply Fan Name
-  BlowThrough,                            !- Fan Placement
-  {811587b1-7a12-488b-afcc-9382cd1048f6}, !- Supply Air Fan Operating Mode Schedule Name
-  {6ae9aa36-44c3-4ccc-8d59-a7a1a0c1bf14}, !- Heating Coil Name
->>>>>>> 67460ca1
+  {282b6bef-09e2-4bd5-b5c9-3ce615caad7e}, !- Supply Air Fan Operating Mode Schedule Name
+  {52fb5032-4837-4965-862a-f7a7fd3366dc}, !- Heating Coil Name
   1,                                      !- DX Heating Coil Sizing Ratio
   ,                                       !- Cooling Coil Name
   No,                                     !- Use DOAS DX Cooling Coil
@@ -1347,23 +932,13 @@
   0;                                      !- Ancilliary Off-Cycle Electric Power {W}
 
 OS:Schedule:Constant,
-<<<<<<< HEAD
-  {392cc379-8e3b-4c24-974b-e30c7f12d989}, !- Handle
+  {282b6bef-09e2-4bd5-b5c9-3ce615caad7e}, !- Handle
   Always Off Discrete,                    !- Name
-  {d0d470f8-a8bd-46c9-9623-1828a2b37587}, !- Schedule Type Limits Name
+  {bd643bc2-3ab1-4e32-a881-933511c8a832}, !- Schedule Type Limits Name
   0;                                      !- Value
 
 OS:ScheduleTypeLimits,
-  {d0d470f8-a8bd-46c9-9623-1828a2b37587}, !- Handle
-=======
-  {811587b1-7a12-488b-afcc-9382cd1048f6}, !- Handle
-  Always Off Discrete,                    !- Name
-  {2c14c0f1-29c2-4c08-9f98-4758762b6943}, !- Schedule Type Limits Name
-  0;                                      !- Value
-
-OS:ScheduleTypeLimits,
-  {2c14c0f1-29c2-4c08-9f98-4758762b6943}, !- Handle
->>>>>>> 67460ca1
+  {bd643bc2-3ab1-4e32-a881-933511c8a832}, !- Handle
   OnOff 1,                                !- Name
   0,                                      !- Lower Limit Value
   1,                                      !- Upper Limit Value
@@ -1371,234 +946,119 @@
   Availability;                           !- Unit Type
 
 OS:AirLoopHVAC,
-<<<<<<< HEAD
-  {247dd5ed-8f1a-414b-9884-86ee5d6a2b20}, !- Handle
+  {25b1eafc-2c7a-42d0-9edb-a1840ff6cf4b}, !- Handle
   res fur gas asys,                       !- Name
   ,                                       !- Controller List Name
-  {8c2ae81a-6e4e-4757-9557-19c7b19442d6}, !- Availability Schedule
-  {d99e98e0-2d2f-491e-b177-fae225304baa}, !- Availability Manager List Name
+  {f3dad123-81d7-4ba8-a95c-0c96292a660f}, !- Availability Schedule
+  {fbf4612f-d92e-4eae-b003-8f76be031889}, !- Availability Manager List Name
   AutoSize,                               !- Design Supply Air Flow Rate {m3/s}
   ,                                       !- Branch List Name
   ,                                       !- Connector List Name
-  {324d1cc5-45aa-4874-8f2d-d2bffdd6d9c6}, !- Supply Side Inlet Node Name
-  {e32ad30a-ad51-4b48-9790-b1144163390a}, !- Demand Side Outlet Node Name
-  {62b3ce8c-dc4c-4873-a02c-6b347617042e}, !- Demand Side Inlet Node A
-  {5c44d7b9-56ed-400f-9cc1-abfc45f8ffc6}, !- Supply Side Outlet Node A
+  {92e2d280-32ff-48c7-958a-a5e54811b340}, !- Supply Side Inlet Node Name
+  {a90d3af9-f94e-4d77-9b1d-4040bfc39421}, !- Demand Side Outlet Node Name
+  {59bb8921-8480-4c4d-86c1-f002668d11c6}, !- Demand Side Inlet Node A
+  {4eed0dc0-6721-4f14-b91d-b0ecbbdf12e5}, !- Supply Side Outlet Node A
   ,                                       !- Demand Side Inlet Node B
   ,                                       !- Supply Side Outlet Node B
   ,                                       !- Return Air Bypass Flow Temperature Setpoint Schedule Name
-  {0bd39245-2c53-48a7-9113-ddb862cc8460}, !- Demand Mixer Name
-  {414825cc-4b24-40c5-9cc6-aeb020221345}, !- Demand Splitter A Name
-=======
-  {d92a58f1-5653-4b3c-8aec-b33ae0f4b40e}, !- Handle
-  res fur gas asys,                       !- Name
-  ,                                       !- Controller List Name
-  {1f57114c-b900-493c-be5b-7ef6ae1cc701}, !- Availability Schedule
-  {9118a3d1-b050-44fe-b028-ddfe7b381990}, !- Availability Manager List Name
-  AutoSize,                               !- Design Supply Air Flow Rate {m3/s}
-  ,                                       !- Branch List Name
-  ,                                       !- Connector List Name
-  {6cc299b7-3ab5-4390-8fbb-caf209261a93}, !- Supply Side Inlet Node Name
-  {0a3fa418-54d0-4e12-bc4b-9534577cb3cc}, !- Demand Side Outlet Node Name
-  {828f41bc-23bd-499c-9a27-85c059785e05}, !- Demand Side Inlet Node A
-  {6e02ce28-ae4c-4a0b-9148-f2e179d24fc6}, !- Supply Side Outlet Node A
-  ,                                       !- Demand Side Inlet Node B
-  ,                                       !- Supply Side Outlet Node B
-  ,                                       !- Return Air Bypass Flow Temperature Setpoint Schedule Name
-  {4151a488-0693-4c34-a1b8-34cbbd358a23}, !- Demand Mixer Name
-  {6a2bcc0b-a00b-431f-9812-3e54eb927883}, !- Demand Splitter A Name
->>>>>>> 67460ca1
+  {902e3a41-cbe1-4287-8f1a-639b6df2d09c}, !- Demand Mixer Name
+  {368a2c20-7643-4920-ab87-d87ba86093b8}, !- Demand Splitter A Name
   ,                                       !- Demand Splitter B Name
   ;                                       !- Supply Splitter Name
 
 OS:Node,
-<<<<<<< HEAD
-  {b66b60f7-9c49-4053-82e8-a3e833cfd135}, !- Handle
+  {44448eb8-ee32-4c90-8e1b-cad2621226a8}, !- Handle
   Node 3,                                 !- Name
-  {324d1cc5-45aa-4874-8f2d-d2bffdd6d9c6}, !- Inlet Port
-  {2238d642-6fc3-457d-a869-dff41b9bfeff}; !- Outlet Port
+  {92e2d280-32ff-48c7-958a-a5e54811b340}, !- Inlet Port
+  {882923ec-637f-4250-8ff0-856e14f5f02a}; !- Outlet Port
 
 OS:Node,
-  {4354a530-a428-49e9-b3ef-14c7827151a4}, !- Handle
+  {5235aaec-b9db-4d56-8a04-03fa6bd1e904}, !- Handle
   Node 4,                                 !- Name
-  {284eefd8-1fbb-4e08-ba33-f694a98e4883}, !- Inlet Port
-  {5c44d7b9-56ed-400f-9cc1-abfc45f8ffc6}; !- Outlet Port
-
-OS:Connection,
-  {324d1cc5-45aa-4874-8f2d-d2bffdd6d9c6}, !- Handle
-  {e6c6b2ab-23a0-4bed-a7e3-ec292c0b1d70}, !- Name
-  {247dd5ed-8f1a-414b-9884-86ee5d6a2b20}, !- Source Object
+  {820f1685-9266-45a4-b05d-b9c58d18b688}, !- Inlet Port
+  {4eed0dc0-6721-4f14-b91d-b0ecbbdf12e5}; !- Outlet Port
+
+OS:Connection,
+  {92e2d280-32ff-48c7-958a-a5e54811b340}, !- Handle
+  {cd4b5589-65fb-4347-98c7-61b50781ec2e}, !- Name
+  {25b1eafc-2c7a-42d0-9edb-a1840ff6cf4b}, !- Source Object
   8,                                      !- Outlet Port
-  {b66b60f7-9c49-4053-82e8-a3e833cfd135}, !- Target Object
+  {44448eb8-ee32-4c90-8e1b-cad2621226a8}, !- Target Object
   2;                                      !- Inlet Port
 
 OS:Connection,
-  {5c44d7b9-56ed-400f-9cc1-abfc45f8ffc6}, !- Handle
-  {7b0a0034-8b97-4511-8c3e-a5e83e4c8c37}, !- Name
-  {4354a530-a428-49e9-b3ef-14c7827151a4}, !- Source Object
+  {4eed0dc0-6721-4f14-b91d-b0ecbbdf12e5}, !- Handle
+  {36938fed-d003-4bbd-a86c-0f9fdfb4237f}, !- Name
+  {5235aaec-b9db-4d56-8a04-03fa6bd1e904}, !- Source Object
   3,                                      !- Outlet Port
-  {247dd5ed-8f1a-414b-9884-86ee5d6a2b20}, !- Target Object
+  {25b1eafc-2c7a-42d0-9edb-a1840ff6cf4b}, !- Target Object
   11;                                     !- Inlet Port
 
 OS:Node,
-  {f2f6c1f1-5bc7-470c-93fe-69d1daf9f2ad}, !- Handle
+  {3c81b3a1-698c-439b-9725-1c19603eb9be}, !- Handle
   Node 5,                                 !- Name
-  {62b3ce8c-dc4c-4873-a02c-6b347617042e}, !- Inlet Port
-  {2ce1fcb4-2749-4e7b-9dac-fa5d40445f42}; !- Outlet Port
+  {59bb8921-8480-4c4d-86c1-f002668d11c6}, !- Inlet Port
+  {ba813d6c-4e47-4606-a1cd-a2fc11359c77}; !- Outlet Port
 
 OS:Node,
-  {006d5e0e-0250-43e4-a32d-49ad9a076ec1}, !- Handle
+  {325efa49-a513-4258-81f3-597d67e661d7}, !- Handle
   Node 6,                                 !- Name
-  {f7e60008-e5c4-44df-9233-b02b206155f6}, !- Inlet Port
-  {e32ad30a-ad51-4b48-9790-b1144163390a}; !- Outlet Port
+  {8a83f99d-7b0b-4904-a19f-534296b337bb}, !- Inlet Port
+  {a90d3af9-f94e-4d77-9b1d-4040bfc39421}; !- Outlet Port
 
 OS:Node,
-  {0fe1e774-9ce5-467b-975f-1ba327fc8b84}, !- Handle
+  {eedd7387-79a2-4497-8d07-caf617262fec}, !- Handle
   Node 7,                                 !- Name
-  {2e89e261-cbd6-4539-aedb-9cd827b5cddf}, !- Inlet Port
-  {7e831803-d5ab-4619-9e58-74d63287b0c1}; !- Outlet Port
-
-OS:Connection,
-  {62b3ce8c-dc4c-4873-a02c-6b347617042e}, !- Handle
-  {34ad41cf-05b2-463a-bbb0-a93a98e8c8d0}, !- Name
-  {247dd5ed-8f1a-414b-9884-86ee5d6a2b20}, !- Source Object
+  {105ed3c9-52f0-46af-b301-2819b97938f6}, !- Inlet Port
+  {0cd47877-b6fd-4e5a-9650-4ac5c0da811f}; !- Outlet Port
+
+OS:Connection,
+  {59bb8921-8480-4c4d-86c1-f002668d11c6}, !- Handle
+  {3ee3343f-f231-4d32-ac46-20446dc409ff}, !- Name
+  {25b1eafc-2c7a-42d0-9edb-a1840ff6cf4b}, !- Source Object
   10,                                     !- Outlet Port
-  {f2f6c1f1-5bc7-470c-93fe-69d1daf9f2ad}, !- Target Object
+  {3c81b3a1-698c-439b-9725-1c19603eb9be}, !- Target Object
   2;                                      !- Inlet Port
 
 OS:Connection,
-  {e32ad30a-ad51-4b48-9790-b1144163390a}, !- Handle
-  {7a06dcf3-5b61-4ab0-abbb-4a21805c4e02}, !- Name
-  {006d5e0e-0250-43e4-a32d-49ad9a076ec1}, !- Source Object
+  {a90d3af9-f94e-4d77-9b1d-4040bfc39421}, !- Handle
+  {3953c893-2aba-46c8-95ab-15c77bad1d5c}, !- Name
+  {325efa49-a513-4258-81f3-597d67e661d7}, !- Source Object
   3,                                      !- Outlet Port
-  {247dd5ed-8f1a-414b-9884-86ee5d6a2b20}, !- Target Object
+  {25b1eafc-2c7a-42d0-9edb-a1840ff6cf4b}, !- Target Object
   9;                                      !- Inlet Port
 
 OS:AirLoopHVAC:ZoneSplitter,
-  {414825cc-4b24-40c5-9cc6-aeb020221345}, !- Handle
+  {368a2c20-7643-4920-ab87-d87ba86093b8}, !- Handle
   res fur gas zone splitter,              !- Name
-  {2ce1fcb4-2749-4e7b-9dac-fa5d40445f42}, !- Inlet Node Name
-  {a971206f-e37d-4eeb-b583-683bb17f280e}; !- Outlet Node Name 1
+  {ba813d6c-4e47-4606-a1cd-a2fc11359c77}, !- Inlet Node Name
+  {a04601d5-68bb-4b28-bd38-06dd4d207327}; !- Outlet Node Name 1
 
 OS:AirLoopHVAC:ZoneMixer,
-  {0bd39245-2c53-48a7-9113-ddb862cc8460}, !- Handle
+  {902e3a41-cbe1-4287-8f1a-639b6df2d09c}, !- Handle
   res fur gas zone mixer,                 !- Name
-  {f7e60008-e5c4-44df-9233-b02b206155f6}, !- Outlet Node Name
-  {f9b834b3-4148-4ae0-8073-ce3cd972cf15}; !- Inlet Node Name 1
-
-OS:Connection,
-  {2ce1fcb4-2749-4e7b-9dac-fa5d40445f42}, !- Handle
-  {0561aa84-bf8b-4522-b7d3-5dc106354794}, !- Name
-  {f2f6c1f1-5bc7-470c-93fe-69d1daf9f2ad}, !- Source Object
+  {8a83f99d-7b0b-4904-a19f-534296b337bb}, !- Outlet Node Name
+  {8114b847-6af3-4f18-bac4-9649ad6fc3fa}; !- Inlet Node Name 1
+
+OS:Connection,
+  {ba813d6c-4e47-4606-a1cd-a2fc11359c77}, !- Handle
+  {8254c489-804f-4a20-b36c-7c960a4e67cd}, !- Name
+  {3c81b3a1-698c-439b-9725-1c19603eb9be}, !- Source Object
   3,                                      !- Outlet Port
-  {414825cc-4b24-40c5-9cc6-aeb020221345}, !- Target Object
+  {368a2c20-7643-4920-ab87-d87ba86093b8}, !- Target Object
   2;                                      !- Inlet Port
 
 OS:Connection,
-  {f7e60008-e5c4-44df-9233-b02b206155f6}, !- Handle
-  {2518ea44-5881-41b9-9cef-7f43f4ee6211}, !- Name
-  {0bd39245-2c53-48a7-9113-ddb862cc8460}, !- Source Object
+  {8a83f99d-7b0b-4904-a19f-534296b337bb}, !- Handle
+  {d9bf82bf-f207-42f5-9824-57764cec3b61}, !- Name
+  {902e3a41-cbe1-4287-8f1a-639b6df2d09c}, !- Source Object
   2,                                      !- Outlet Port
-  {006d5e0e-0250-43e4-a32d-49ad9a076ec1}, !- Target Object
+  {325efa49-a513-4258-81f3-597d67e661d7}, !- Target Object
   2;                                      !- Inlet Port
 
 OS:Sizing:System,
-  {112693c8-c9ef-4802-9cb9-0f9f6b7c062d}, !- Handle
-  {247dd5ed-8f1a-414b-9884-86ee5d6a2b20}, !- AirLoop Name
-=======
-  {29aa4037-855d-41da-8b0c-17e072699c6c}, !- Handle
-  Node 3,                                 !- Name
-  {6cc299b7-3ab5-4390-8fbb-caf209261a93}, !- Inlet Port
-  {9e625315-5b50-47cf-b237-ff0d50e62b8b}; !- Outlet Port
-
-OS:Node,
-  {d22c0e2f-b9e6-4b10-bdb5-39e2802f794e}, !- Handle
-  Node 4,                                 !- Name
-  {4833644b-b14b-4215-a1bd-7e698237d4e4}, !- Inlet Port
-  {6e02ce28-ae4c-4a0b-9148-f2e179d24fc6}; !- Outlet Port
-
-OS:Connection,
-  {6cc299b7-3ab5-4390-8fbb-caf209261a93}, !- Handle
-  {d064d254-b183-4349-a07b-8246694a476e}, !- Name
-  {d92a58f1-5653-4b3c-8aec-b33ae0f4b40e}, !- Source Object
-  8,                                      !- Outlet Port
-  {29aa4037-855d-41da-8b0c-17e072699c6c}, !- Target Object
-  2;                                      !- Inlet Port
-
-OS:Connection,
-  {6e02ce28-ae4c-4a0b-9148-f2e179d24fc6}, !- Handle
-  {d63923fc-9269-44ca-bfdc-b3d5c613e8c7}, !- Name
-  {d22c0e2f-b9e6-4b10-bdb5-39e2802f794e}, !- Source Object
-  3,                                      !- Outlet Port
-  {d92a58f1-5653-4b3c-8aec-b33ae0f4b40e}, !- Target Object
-  11;                                     !- Inlet Port
-
-OS:Node,
-  {2aba4754-be9a-4467-8d4e-dfe94e3b5c61}, !- Handle
-  Node 5,                                 !- Name
-  {828f41bc-23bd-499c-9a27-85c059785e05}, !- Inlet Port
-  {dbb0c66b-8644-423a-a4ae-e4844d4622c8}; !- Outlet Port
-
-OS:Node,
-  {21b86ac2-2376-4e18-a96a-ac9e9007b8ff}, !- Handle
-  Node 6,                                 !- Name
-  {7a90c6c0-fd2d-488e-aa4f-0e079ded0a17}, !- Inlet Port
-  {0a3fa418-54d0-4e12-bc4b-9534577cb3cc}; !- Outlet Port
-
-OS:Node,
-  {cc939d99-b6e6-43ef-af6a-3208bc001f1c}, !- Handle
-  Node 7,                                 !- Name
-  {8bb67270-b97c-4b2e-ad83-02069c47a24d}, !- Inlet Port
-  {aca27685-3097-4a33-be17-52e9a7dae96e}; !- Outlet Port
-
-OS:Connection,
-  {828f41bc-23bd-499c-9a27-85c059785e05}, !- Handle
-  {48522670-c0ec-466f-8913-86403216ca71}, !- Name
-  {d92a58f1-5653-4b3c-8aec-b33ae0f4b40e}, !- Source Object
-  10,                                     !- Outlet Port
-  {2aba4754-be9a-4467-8d4e-dfe94e3b5c61}, !- Target Object
-  2;                                      !- Inlet Port
-
-OS:Connection,
-  {0a3fa418-54d0-4e12-bc4b-9534577cb3cc}, !- Handle
-  {456c6f98-8c57-4878-b35a-8685c418572e}, !- Name
-  {21b86ac2-2376-4e18-a96a-ac9e9007b8ff}, !- Source Object
-  3,                                      !- Outlet Port
-  {d92a58f1-5653-4b3c-8aec-b33ae0f4b40e}, !- Target Object
-  9;                                      !- Inlet Port
-
-OS:AirLoopHVAC:ZoneSplitter,
-  {6a2bcc0b-a00b-431f-9812-3e54eb927883}, !- Handle
-  res fur gas zone splitter,              !- Name
-  {dbb0c66b-8644-423a-a4ae-e4844d4622c8}, !- Inlet Node Name
-  {bcef3289-e5a9-4463-9476-df4ed8a52290}; !- Outlet Node Name 1
-
-OS:AirLoopHVAC:ZoneMixer,
-  {4151a488-0693-4c34-a1b8-34cbbd358a23}, !- Handle
-  res fur gas zone mixer,                 !- Name
-  {7a90c6c0-fd2d-488e-aa4f-0e079ded0a17}, !- Outlet Node Name
-  {b45e0b8b-ba5a-42df-a9fc-43346e062553}; !- Inlet Node Name 1
-
-OS:Connection,
-  {dbb0c66b-8644-423a-a4ae-e4844d4622c8}, !- Handle
-  {147cf6b2-8baf-426d-8f19-03aed89fbfa8}, !- Name
-  {2aba4754-be9a-4467-8d4e-dfe94e3b5c61}, !- Source Object
-  3,                                      !- Outlet Port
-  {6a2bcc0b-a00b-431f-9812-3e54eb927883}, !- Target Object
-  2;                                      !- Inlet Port
-
-OS:Connection,
-  {7a90c6c0-fd2d-488e-aa4f-0e079ded0a17}, !- Handle
-  {b703e35d-8d7c-413a-b8d3-731460197b74}, !- Name
-  {4151a488-0693-4c34-a1b8-34cbbd358a23}, !- Source Object
-  2,                                      !- Outlet Port
-  {21b86ac2-2376-4e18-a96a-ac9e9007b8ff}, !- Target Object
-  2;                                      !- Inlet Port
-
-OS:Sizing:System,
-  {f1706b3e-2b8a-4489-8451-ff95d00ac8a5}, !- Handle
-  {d92a58f1-5653-4b3c-8aec-b33ae0f4b40e}, !- AirLoop Name
->>>>>>> 67460ca1
+  {52714f66-d05d-4108-a8ac-e4bbae4276ab}, !- Handle
+  {25b1eafc-2c7a-42d0-9edb-a1840ff6cf4b}, !- AirLoop Name
   Sensible,                               !- Type of Load to Size On
   Autosize,                               !- Design Outdoor Air Flow Rate {m3/s}
   0.3,                                    !- Central Heating Maximum System Air Flow Ratio
@@ -1637,189 +1097,96 @@
   OnOff;                                  !- Central Cooling Capacity Control Method
 
 OS:AvailabilityManagerAssignmentList,
-<<<<<<< HEAD
-  {d99e98e0-2d2f-491e-b177-fae225304baa}, !- Handle
+  {fbf4612f-d92e-4eae-b003-8f76be031889}, !- Handle
   Air Loop HVAC 1 AvailabilityManagerAssignmentList; !- Name
 
 OS:Connection,
-  {2238d642-6fc3-457d-a869-dff41b9bfeff}, !- Handle
-  {71ab3c32-2a0a-492b-b809-368bd7822e29}, !- Name
-  {b66b60f7-9c49-4053-82e8-a3e833cfd135}, !- Source Object
+  {882923ec-637f-4250-8ff0-856e14f5f02a}, !- Handle
+  {c5c12489-540e-42ea-bff1-3ab580ca8558}, !- Name
+  {44448eb8-ee32-4c90-8e1b-cad2621226a8}, !- Source Object
   3,                                      !- Outlet Port
-  {40abbdf8-c813-41a5-815b-68a33734dd2c}, !- Target Object
+  {a845e543-ac6a-4ac8-a81f-f7c0cee533db}, !- Target Object
   6;                                      !- Inlet Port
 
 OS:Connection,
-  {284eefd8-1fbb-4e08-ba33-f694a98e4883}, !- Handle
-  {1ce4907c-f8bb-4ccd-b422-26f89ab9dcfd}, !- Name
-  {40abbdf8-c813-41a5-815b-68a33734dd2c}, !- Source Object
+  {820f1685-9266-45a4-b05d-b9c58d18b688}, !- Handle
+  {a794a95d-3993-4320-902d-36ae4a643677}, !- Name
+  {a845e543-ac6a-4ac8-a81f-f7c0cee533db}, !- Source Object
   7,                                      !- Outlet Port
-  {4354a530-a428-49e9-b3ef-14c7827151a4}, !- Target Object
+  {5235aaec-b9db-4d56-8a04-03fa6bd1e904}, !- Target Object
   2;                                      !- Inlet Port
 
 OS:AirTerminal:SingleDuct:ConstantVolume:NoReheat,
-  {c3289e21-374a-4ff3-81a6-dab0217742c1}, !- Handle
+  {b8cb8aed-4268-48f2-b998-e3ea24f9f270}, !- Handle
   res fur gas living zone direct air,     !- Name
-  {8c2ae81a-6e4e-4757-9557-19c7b19442d6}, !- Availability Schedule Name
-  {e8338d4f-39e9-4691-981d-41f0d3eb78f0}, !- Air Inlet Node Name
-  {2e89e261-cbd6-4539-aedb-9cd827b5cddf}, !- Air Outlet Node Name
+  {f3dad123-81d7-4ba8-a95c-0c96292a660f}, !- Availability Schedule Name
+  {ce67cb42-3f9e-48ea-a635-bb00126b86cb}, !- Air Inlet Node Name
+  {105ed3c9-52f0-46af-b301-2819b97938f6}, !- Air Outlet Node Name
   AutoSize;                               !- Maximum Air Flow Rate {m3/s}
 
 OS:Node,
-  {14084b72-3268-493f-a8a3-49273cc2dc35}, !- Handle
+  {d1635be2-6330-4f59-bae3-296b7eeff14c}, !- Handle
   Node 8,                                 !- Name
-  {ee24c6d9-e643-48a0-a322-1cba0e1a68c7}, !- Inlet Port
-  {f9b834b3-4148-4ae0-8073-ce3cd972cf15}; !- Outlet Port
-
-OS:Connection,
-  {7e831803-d5ab-4619-9e58-74d63287b0c1}, !- Handle
-  {9a0cf12e-6193-47fd-9524-3b4d45351144}, !- Name
-  {0fe1e774-9ce5-467b-975f-1ba327fc8b84}, !- Source Object
+  {6b76346e-6725-46d0-8ecb-0696f4d7ffac}, !- Inlet Port
+  {8114b847-6af3-4f18-bac4-9649ad6fc3fa}; !- Outlet Port
+
+OS:Connection,
+  {0cd47877-b6fd-4e5a-9650-4ac5c0da811f}, !- Handle
+  {23312fb0-0fcf-40c8-9d62-49cc9fbd30cc}, !- Name
+  {eedd7387-79a2-4497-8d07-caf617262fec}, !- Source Object
   3,                                      !- Outlet Port
-  {590e193a-e8f7-40e9-8c73-62af9c220f0c}, !- Target Object
+  {451573fa-3ea5-426d-8f13-1ef71dc21b7e}, !- Target Object
   3;                                      !- Inlet Port
 
 OS:Connection,
-  {ee24c6d9-e643-48a0-a322-1cba0e1a68c7}, !- Handle
-  {54591933-5b24-41bc-bf85-8f3ec9dddcf1}, !- Name
-  {e9c9e221-c10f-492b-bd9f-66091a7c3148}, !- Source Object
+  {6b76346e-6725-46d0-8ecb-0696f4d7ffac}, !- Handle
+  {4b98484f-7f3d-4e80-b70c-5efd0a6a2472}, !- Name
+  {d46db173-4012-424e-b2f8-6a5759e73eab}, !- Source Object
   3,                                      !- Outlet Port
-  {14084b72-3268-493f-a8a3-49273cc2dc35}, !- Target Object
+  {d1635be2-6330-4f59-bae3-296b7eeff14c}, !- Target Object
   2;                                      !- Inlet Port
 
 OS:Connection,
-  {f9b834b3-4148-4ae0-8073-ce3cd972cf15}, !- Handle
-  {edf195f8-37dd-4923-b94c-5d048310fc30}, !- Name
-  {14084b72-3268-493f-a8a3-49273cc2dc35}, !- Source Object
+  {8114b847-6af3-4f18-bac4-9649ad6fc3fa}, !- Handle
+  {af92be16-ca59-4ce9-87b2-1a169f6068ea}, !- Name
+  {d1635be2-6330-4f59-bae3-296b7eeff14c}, !- Source Object
   3,                                      !- Outlet Port
-  {0bd39245-2c53-48a7-9113-ddb862cc8460}, !- Target Object
+  {902e3a41-cbe1-4287-8f1a-639b6df2d09c}, !- Target Object
   3;                                      !- Inlet Port
 
 OS:Node,
-  {99711a0c-7a3b-417b-a987-9a4b40bc0f9a}, !- Handle
+  {c7cb95d9-e9a4-45d6-9fcd-4f3116667f09}, !- Handle
   Node 9,                                 !- Name
-  {a971206f-e37d-4eeb-b583-683bb17f280e}, !- Inlet Port
-  {e8338d4f-39e9-4691-981d-41f0d3eb78f0}; !- Outlet Port
-
-OS:Connection,
-  {a971206f-e37d-4eeb-b583-683bb17f280e}, !- Handle
-  {79126d20-05fe-4f2a-95a0-6138851caf7d}, !- Name
-  {414825cc-4b24-40c5-9cc6-aeb020221345}, !- Source Object
+  {a04601d5-68bb-4b28-bd38-06dd4d207327}, !- Inlet Port
+  {ce67cb42-3f9e-48ea-a635-bb00126b86cb}; !- Outlet Port
+
+OS:Connection,
+  {a04601d5-68bb-4b28-bd38-06dd4d207327}, !- Handle
+  {e28723f8-f959-46c4-8adc-159c8cfbe379}, !- Name
+  {368a2c20-7643-4920-ab87-d87ba86093b8}, !- Source Object
   3,                                      !- Outlet Port
-  {99711a0c-7a3b-417b-a987-9a4b40bc0f9a}, !- Target Object
+  {c7cb95d9-e9a4-45d6-9fcd-4f3116667f09}, !- Target Object
   2;                                      !- Inlet Port
 
 OS:Connection,
-  {e8338d4f-39e9-4691-981d-41f0d3eb78f0}, !- Handle
-  {125847c2-ebc7-49fd-9fda-2f0c100e0ce5}, !- Name
-  {99711a0c-7a3b-417b-a987-9a4b40bc0f9a}, !- Source Object
+  {ce67cb42-3f9e-48ea-a635-bb00126b86cb}, !- Handle
+  {b9534ec4-49a1-4ebb-b428-8ff17555bd18}, !- Name
+  {c7cb95d9-e9a4-45d6-9fcd-4f3116667f09}, !- Source Object
   3,                                      !- Outlet Port
-  {c3289e21-374a-4ff3-81a6-dab0217742c1}, !- Target Object
+  {b8cb8aed-4268-48f2-b998-e3ea24f9f270}, !- Target Object
   3;                                      !- Inlet Port
 
 OS:Connection,
-  {2e89e261-cbd6-4539-aedb-9cd827b5cddf}, !- Handle
-  {0a4d9067-bee9-4a0e-a1a4-cbcb45a6a1dd}, !- Name
-  {c3289e21-374a-4ff3-81a6-dab0217742c1}, !- Source Object
+  {105ed3c9-52f0-46af-b301-2819b97938f6}, !- Handle
+  {1e5856c4-3607-456d-850a-9331bcc045ac}, !- Name
+  {b8cb8aed-4268-48f2-b998-e3ea24f9f270}, !- Source Object
   4,                                      !- Outlet Port
-  {0fe1e774-9ce5-467b-975f-1ba327fc8b84}, !- Target Object
+  {eedd7387-79a2-4497-8d07-caf617262fec}, !- Target Object
   2;                                      !- Inlet Port
 
 OS:AdditionalProperties,
-  {43483601-3416-40c9-89a0-26a1ce3ccf03}, !- Handle
-  {40abbdf8-c813-41a5-815b-68a33734dd2c}, !- Object Name
-=======
-  {9118a3d1-b050-44fe-b028-ddfe7b381990}, !- Handle
-  Air Loop HVAC 1 AvailabilityManagerAssignmentList; !- Name
-
-OS:Connection,
-  {9e625315-5b50-47cf-b237-ff0d50e62b8b}, !- Handle
-  {825364f7-e147-41ec-9e2c-2815cad33efd}, !- Name
-  {29aa4037-855d-41da-8b0c-17e072699c6c}, !- Source Object
-  3,                                      !- Outlet Port
-  {70b7f872-a2a9-4adf-8c7e-1c5e083bea4e}, !- Target Object
-  6;                                      !- Inlet Port
-
-OS:Connection,
-  {4833644b-b14b-4215-a1bd-7e698237d4e4}, !- Handle
-  {22bc1d11-ecd4-4d53-8d14-31766ef5bb11}, !- Name
-  {70b7f872-a2a9-4adf-8c7e-1c5e083bea4e}, !- Source Object
-  7,                                      !- Outlet Port
-  {d22c0e2f-b9e6-4b10-bdb5-39e2802f794e}, !- Target Object
-  2;                                      !- Inlet Port
-
-OS:AirTerminal:SingleDuct:ConstantVolume:NoReheat,
-  {84392169-b84c-4c65-b1ff-2dc9699b944a}, !- Handle
-  res fur gas living zone direct air,     !- Name
-  {1f57114c-b900-493c-be5b-7ef6ae1cc701}, !- Availability Schedule Name
-  {675f0841-2379-4aa0-b085-c3dbe0bb3b47}, !- Air Inlet Node Name
-  {8bb67270-b97c-4b2e-ad83-02069c47a24d}, !- Air Outlet Node Name
-  AutoSize;                               !- Maximum Air Flow Rate {m3/s}
-
-OS:Node,
-  {e6a77582-3111-4bb8-a7e5-88bb31f0012c}, !- Handle
-  Node 8,                                 !- Name
-  {2b41de43-82ac-406d-b744-2f5b4d3370ed}, !- Inlet Port
-  {b45e0b8b-ba5a-42df-a9fc-43346e062553}; !- Outlet Port
-
-OS:Connection,
-  {aca27685-3097-4a33-be17-52e9a7dae96e}, !- Handle
-  {c43fde8f-5b95-49a9-a80f-b228833ebb5f}, !- Name
-  {cc939d99-b6e6-43ef-af6a-3208bc001f1c}, !- Source Object
-  3,                                      !- Outlet Port
-  {58d83da7-b7bc-41e3-a1ec-2bcf339f4620}, !- Target Object
-  3;                                      !- Inlet Port
-
-OS:Connection,
-  {2b41de43-82ac-406d-b744-2f5b4d3370ed}, !- Handle
-  {f9b499c4-da69-4e17-a022-bba79aa90518}, !- Name
-  {6764cfac-0042-4522-a2a2-f317c4bdd58a}, !- Source Object
-  3,                                      !- Outlet Port
-  {e6a77582-3111-4bb8-a7e5-88bb31f0012c}, !- Target Object
-  2;                                      !- Inlet Port
-
-OS:Connection,
-  {b45e0b8b-ba5a-42df-a9fc-43346e062553}, !- Handle
-  {2add1856-a5b4-407a-8c3f-43699a167cd9}, !- Name
-  {e6a77582-3111-4bb8-a7e5-88bb31f0012c}, !- Source Object
-  3,                                      !- Outlet Port
-  {4151a488-0693-4c34-a1b8-34cbbd358a23}, !- Target Object
-  3;                                      !- Inlet Port
-
-OS:Node,
-  {b6fb68cd-29b0-4fc5-90f6-6bec1a3f0784}, !- Handle
-  Node 9,                                 !- Name
-  {bcef3289-e5a9-4463-9476-df4ed8a52290}, !- Inlet Port
-  {675f0841-2379-4aa0-b085-c3dbe0bb3b47}; !- Outlet Port
-
-OS:Connection,
-  {bcef3289-e5a9-4463-9476-df4ed8a52290}, !- Handle
-  {0d2e6e8f-44e0-45ce-ab53-103e778f90cc}, !- Name
-  {6a2bcc0b-a00b-431f-9812-3e54eb927883}, !- Source Object
-  3,                                      !- Outlet Port
-  {b6fb68cd-29b0-4fc5-90f6-6bec1a3f0784}, !- Target Object
-  2;                                      !- Inlet Port
-
-OS:Connection,
-  {675f0841-2379-4aa0-b085-c3dbe0bb3b47}, !- Handle
-  {098e7cf8-74dd-45ba-b967-a486ca8038e2}, !- Name
-  {b6fb68cd-29b0-4fc5-90f6-6bec1a3f0784}, !- Source Object
-  3,                                      !- Outlet Port
-  {84392169-b84c-4c65-b1ff-2dc9699b944a}, !- Target Object
-  3;                                      !- Inlet Port
-
-OS:Connection,
-  {8bb67270-b97c-4b2e-ad83-02069c47a24d}, !- Handle
-  {0eb4fa94-395d-4fe7-8905-7199b5e03331}, !- Name
-  {84392169-b84c-4c65-b1ff-2dc9699b944a}, !- Source Object
-  4,                                      !- Outlet Port
-  {cc939d99-b6e6-43ef-af6a-3208bc001f1c}, !- Target Object
-  2;                                      !- Inlet Port
-
-OS:AdditionalProperties,
-  {c75e0968-ead6-4260-9660-7688230cee2b}, !- Handle
-  {70b7f872-a2a9-4adf-8c7e-1c5e083bea4e}, !- Object Name
->>>>>>> 67460ca1
+  {33797e6b-f211-49c5-8444-21013010fed2}, !- Handle
+  {a845e543-ac6a-4ac8-a81f-f7c0cee533db}, !- Object Name
   SizingInfoHVACFracHeatLoadServed,       !- Feature Name 1
   Double,                                 !- Feature Data Type 1
   1;                                      !- Feature Value 1
