--- conflicted
+++ resolved
@@ -1,53 +1,26 @@
 !- NOTE: Auto-generated from /test/osw_files/MF_8units_1story_SL_3Beds_2Baths_Denver_Furnace_NoSetpoints.osw
 
 OS:Version,
-<<<<<<< HEAD
-  {047e0b90-c9f8-4e0a-b871-ba21ffd332ff}, !- Handle
-  2.9.0;                                  !- Version Identifier
-
-OS:SimulationControl,
-  {e92dc6fe-9d98-442f-a73d-ef0966fc2214}, !- Handle
-=======
   {0fe0a67b-3bf6-41c8-9edd-f9ef6c642772}, !- Handle
   2.9.0;                                  !- Version Identifier
 
 OS:SimulationControl,
   {f39dcf69-57df-4d00-a590-05651f6c178b}, !- Handle
->>>>>>> 49f5e9b9
   ,                                       !- Do Zone Sizing Calculation
   ,                                       !- Do System Sizing Calculation
   ,                                       !- Do Plant Sizing Calculation
   No;                                     !- Run Simulation for Sizing Periods
 
 OS:Timestep,
-<<<<<<< HEAD
-  {ecfbbe9f-06e8-47ff-8656-0bb66145fca1}, !- Handle
-  6;                                      !- Number of Timesteps per Hour
-
-OS:ShadowCalculation,
-  {f8c3acc4-7216-493a-8fca-39ed92c5440e}, !- Handle
-=======
   {5b94ede5-f4c1-46a0-a2cf-3251a56a0013}, !- Handle
   6;                                      !- Number of Timesteps per Hour
 
 OS:ShadowCalculation,
   {2403ed4c-7865-4ade-b109-ce3338ffa634}, !- Handle
->>>>>>> 49f5e9b9
   20,                                     !- Calculation Frequency
   200;                                    !- Maximum Figures in Shadow Overlap Calculations
 
 OS:SurfaceConvectionAlgorithm:Outside,
-<<<<<<< HEAD
-  {f2fbdec0-1982-41dd-abb6-c9de4b26fc5b}, !- Handle
-  DOE-2;                                  !- Algorithm
-
-OS:SurfaceConvectionAlgorithm:Inside,
-  {e06b7be5-6027-4514-ad8c-017569b21a56}, !- Handle
-  TARP;                                   !- Algorithm
-
-OS:ZoneCapacitanceMultiplier:ResearchSpecial,
-  {38f85fa5-0504-4fbb-a374-0844760f1d13}, !- Handle
-=======
   {8bd658a8-8225-4002-9030-1a1b5b0bd80c}, !- Handle
   DOE-2;                                  !- Algorithm
 
@@ -57,17 +30,12 @@
 
 OS:ZoneCapacitanceMultiplier:ResearchSpecial,
   {217d8fd3-61a7-47df-96c7-fbcf9e95777e}, !- Handle
->>>>>>> 49f5e9b9
   ,                                       !- Temperature Capacity Multiplier
   15,                                     !- Humidity Capacity Multiplier
   ;                                       !- Carbon Dioxide Capacity Multiplier
 
 OS:RunPeriod,
-<<<<<<< HEAD
-  {330bddc9-fd34-4887-956b-4cbf54dc3dc8}, !- Handle
-=======
   {dba17a84-e662-4535-a8d1-3b9493c7fca5}, !- Handle
->>>>>>> 49f5e9b9
   Run Period 1,                           !- Name
   1,                                      !- Begin Month
   1,                                      !- Begin Day of Month
@@ -81,11 +49,7 @@
   ;                                       !- Number of Times Runperiod to be Repeated
 
 OS:YearDescription,
-<<<<<<< HEAD
-  {9e2be382-9e17-4cfc-b9fe-544b654d6cdb}, !- Handle
-=======
   {5c6e5bba-38fc-45fc-a9eb-16a2dd8dda30}, !- Handle
->>>>>>> 49f5e9b9
   2007,                                   !- Calendar Year
   ,                                       !- Day of Week for Start Day
   ;                                       !- Is Leap Year
@@ -309,11 +273,7 @@
   true;                                   !- Feature Value 9
 
 OS:ThermalZone,
-<<<<<<< HEAD
-  {4c3dc077-85ba-4e48-8e86-c035286ad5a3}, !- Handle
-=======
   {43652706-c833-43ff-b69b-6a63a123bcc2}, !- Handle
->>>>>>> 49f5e9b9
   living zone,                            !- Name
   ,                                       !- Multiplier
   ,                                       !- Ceiling Height {m}
@@ -322,17 +282,10 @@
   ,                                       !- Zone Inside Convection Algorithm
   ,                                       !- Zone Outside Convection Algorithm
   ,                                       !- Zone Conditioning Equipment List Name
-<<<<<<< HEAD
-  {8123f652-aa8b-46a2-a5c7-705dd93756ff}, !- Zone Air Inlet Port List
-  {d87cfc4b-9f2b-4c69-be55-5e55e4d14787}, !- Zone Air Exhaust Port List
-  {993b08e0-3950-4329-8967-6a6d8557ddaa}, !- Zone Air Node Name
-  {d2c97aa0-82d0-466c-a314-83d66dc90147}, !- Zone Return Air Port List
-=======
   {b1573bf5-b456-4f04-ab49-34b03663b2fc}, !- Zone Air Inlet Port List
   {e47d4f06-a719-4807-923b-e117de4916d2}, !- Zone Air Exhaust Port List
   {d2303602-1c8c-4fba-8653-ddafa3c7c294}, !- Zone Air Node Name
   {fecc42b8-bf7e-4187-a083-c7e6ed5db05f}, !- Zone Return Air Port List
->>>>>>> 49f5e9b9
   ,                                       !- Primary Daylighting Control Name
   ,                                       !- Fraction of Zone Controlled by Primary Daylighting Control
   ,                                       !- Secondary Daylighting Control Name
@@ -343,41 +296,6 @@
   No;                                     !- Use Ideal Air Loads
 
 OS:Node,
-<<<<<<< HEAD
-  {91db91e5-1a30-4cef-a39d-46efa8cbd5bb}, !- Handle
-  Node 1,                                 !- Name
-  {993b08e0-3950-4329-8967-6a6d8557ddaa}, !- Inlet Port
-  ;                                       !- Outlet Port
-
-OS:Connection,
-  {993b08e0-3950-4329-8967-6a6d8557ddaa}, !- Handle
-  {8030a580-df0b-4961-9e4f-747d35eeaad8}, !- Name
-  {4c3dc077-85ba-4e48-8e86-c035286ad5a3}, !- Source Object
-  11,                                     !- Outlet Port
-  {91db91e5-1a30-4cef-a39d-46efa8cbd5bb}, !- Target Object
-  2;                                      !- Inlet Port
-
-OS:PortList,
-  {8123f652-aa8b-46a2-a5c7-705dd93756ff}, !- Handle
-  {8c28720c-a148-4ee7-a24c-22256ac01d27}, !- Name
-  {4c3dc077-85ba-4e48-8e86-c035286ad5a3}, !- HVAC Component
-  {a9027188-b322-4737-a445-7fb8016c1e7e}; !- Port 1
-
-OS:PortList,
-  {d87cfc4b-9f2b-4c69-be55-5e55e4d14787}, !- Handle
-  {d832619f-7f72-47c8-8a3d-f363d90f981c}, !- Name
-  {4c3dc077-85ba-4e48-8e86-c035286ad5a3}; !- HVAC Component
-
-OS:PortList,
-  {d2c97aa0-82d0-466c-a314-83d66dc90147}, !- Handle
-  {e61cabeb-27fd-4521-ac4e-2bdaeb93253e}, !- Name
-  {4c3dc077-85ba-4e48-8e86-c035286ad5a3}, !- HVAC Component
-  {087b2bc7-cf4a-4921-91f7-910643c38946}; !- Port 1
-
-OS:Sizing:Zone,
-  {bda9312f-4c26-4f66-88bb-35a73fc428cc}, !- Handle
-  {4c3dc077-85ba-4e48-8e86-c035286ad5a3}, !- Zone or ZoneList Name
-=======
   {677cf302-48f0-4616-948b-357e12fbee15}, !- Handle
   Node 1,                                 !- Name
   {d2303602-1c8c-4fba-8653-ddafa3c7c294}, !- Inlet Port
@@ -411,7 +329,6 @@
 OS:Sizing:Zone,
   {705aa8e1-2d78-4fb8-a6d8-ba70da814e65}, !- Handle
   {43652706-c833-43ff-b69b-6a63a123bcc2}, !- Zone or ZoneList Name
->>>>>>> 49f5e9b9
   SupplyAirTemperature,                   !- Zone Cooling Design Supply Air Temperature Input Method
   14,                                     !- Zone Cooling Design Supply Air Temperature {C}
   11.11,                                  !- Zone Cooling Design Supply Air Temperature Difference {deltaC}
@@ -440,34 +357,20 @@
   autosize;                               !- Dedicated Outdoor Air High Setpoint Temperature for Design {C}
 
 OS:ZoneHVAC:EquipmentList,
-<<<<<<< HEAD
-  {0fa3d4af-fead-4be0-a698-1d8a650ce50a}, !- Handle
-  Zone HVAC Equipment List 1,             !- Name
-  {4c3dc077-85ba-4e48-8e86-c035286ad5a3}, !- Thermal Zone
-  SequentialLoad,                         !- Load Distribution Scheme
-  {804e0302-9b2e-4cf4-9ec8-f7889ce2dcd0}, !- Zone Equipment 1
-=======
   {da473dca-e705-4bd9-9553-124b77d43042}, !- Handle
   Zone HVAC Equipment List 1,             !- Name
   {43652706-c833-43ff-b69b-6a63a123bcc2}, !- Thermal Zone
   SequentialLoad,                         !- Load Distribution Scheme
   {4b3a4125-76bf-45e3-899a-151ab186e17d}, !- Zone Equipment 1
->>>>>>> 49f5e9b9
   1,                                      !- Zone Equipment Cooling Sequence 1
   1,                                      !- Zone Equipment Heating or No-Load Sequence 1
   ,                                       !- Zone Equipment Sequential Cooling Fraction Schedule Name 1
   ;                                       !- Zone Equipment Sequential Heating Fraction Schedule Name 1
 
 OS:Space,
-<<<<<<< HEAD
-  {ba3da979-9973-4a85-9cf2-3cd3ebb09cc5}, !- Handle
-  living space,                           !- Name
-  {75e3f547-294d-4039-b6df-2f316c6c972f}, !- Space Type Name
-=======
   {e0bba0a5-d35b-4954-8bb0-20926272cba1}, !- Handle
   living space,                           !- Name
   {974c5719-b65f-469b-86bf-37b7fabc5082}, !- Space Type Name
->>>>>>> 49f5e9b9
   ,                                       !- Default Construction Set Name
   ,                                       !- Default Schedule Set Name
   ,                                       !- Direction of Relative North {deg}
@@ -475,19 +378,6 @@
   ,                                       !- Y Origin {m}
   ,                                       !- Z Origin {m}
   ,                                       !- Building Story Name
-<<<<<<< HEAD
-  {4c3dc077-85ba-4e48-8e86-c035286ad5a3}, !- Thermal Zone Name
-  ,                                       !- Part of Total Floor Area
-  ,                                       !- Design Specification Outdoor Air Object Name
-  {a0dcb16a-c6c8-4fd5-900c-6da9207478f0}; !- Building Unit Name
-
-OS:Surface,
-  {5af9f9f0-5448-48be-9fc4-b8b0b1ad8c7e}, !- Handle
-  Surface 1,                              !- Name
-  Floor,                                  !- Surface Type
-  ,                                       !- Construction Name
-  {ba3da979-9973-4a85-9cf2-3cd3ebb09cc5}, !- Space Name
-=======
   {43652706-c833-43ff-b69b-6a63a123bcc2}, !- Thermal Zone Name
   ,                                       !- Part of Total Floor Area
   ,                                       !- Design Specification Outdoor Air Object Name
@@ -499,7 +389,6 @@
   Floor,                                  !- Surface Type
   ,                                       !- Construction Name
   {e0bba0a5-d35b-4954-8bb0-20926272cba1}, !- Space Name
->>>>>>> 49f5e9b9
   Foundation,                             !- Outside Boundary Condition
   ,                                       !- Outside Boundary Condition Object
   NoSun,                                  !- Sun Exposure
@@ -512,19 +401,11 @@
   6.46578440716979, -12.9315688143396, 0; !- X,Y,Z Vertex 4 {m}
 
 OS:Surface,
-<<<<<<< HEAD
-  {c9e17a8e-a23e-4dbf-a549-134e650fc67c}, !- Handle
-  Surface 2,                              !- Name
-  Wall,                                   !- Surface Type
-  ,                                       !- Construction Name
-  {ba3da979-9973-4a85-9cf2-3cd3ebb09cc5}, !- Space Name
-=======
   {1d159ca8-1719-4363-8080-917309e5f510}, !- Handle
   Surface 2,                              !- Name
   Wall,                                   !- Surface Type
   ,                                       !- Construction Name
   {e0bba0a5-d35b-4954-8bb0-20926272cba1}, !- Space Name
->>>>>>> 49f5e9b9
   Outdoors,                               !- Outside Boundary Condition
   ,                                       !- Outside Boundary Condition Object
   SunExposed,                             !- Sun Exposure
@@ -537,19 +418,11 @@
   0, -12.9315688143396, 2.4384;           !- X,Y,Z Vertex 4 {m}
 
 OS:Surface,
-<<<<<<< HEAD
-  {7692a7c1-d053-4fac-abd0-c8d1cefd599b}, !- Handle
-  Surface 3,                              !- Name
-  Wall,                                   !- Surface Type
-  ,                                       !- Construction Name
-  {ba3da979-9973-4a85-9cf2-3cd3ebb09cc5}, !- Space Name
-=======
   {8863ed4e-1670-447a-9f3a-d2d0c4368a69}, !- Handle
   Surface 3,                              !- Name
   Wall,                                   !- Surface Type
   ,                                       !- Construction Name
   {e0bba0a5-d35b-4954-8bb0-20926272cba1}, !- Space Name
->>>>>>> 49f5e9b9
   Adiabatic,                              !- Outside Boundary Condition
   ,                                       !- Outside Boundary Condition Object
   NoSun,                                  !- Sun Exposure
@@ -562,15 +435,6 @@
   0, 0, 2.4384;                           !- X,Y,Z Vertex 4 {m}
 
 OS:Surface,
-<<<<<<< HEAD
-  {7a91594f-187b-42f4-81a9-9f25b613d67c}, !- Handle
-  Surface 4,                              !- Name
-  Wall,                                   !- Surface Type
-  ,                                       !- Construction Name
-  {ba3da979-9973-4a85-9cf2-3cd3ebb09cc5}, !- Space Name
-  Surface,                                !- Outside Boundary Condition
-  {d6e033d9-ec43-4e34-bef2-bd0d65d68483}, !- Outside Boundary Condition Object
-=======
   {cdd7235c-7411-43f3-a300-a6b3623dcbb0}, !- Handle
   Surface 4,                              !- Name
   Wall,                                   !- Surface Type
@@ -578,7 +442,6 @@
   {e0bba0a5-d35b-4954-8bb0-20926272cba1}, !- Space Name
   Adiabatic,                              !- Outside Boundary Condition
   ,                                       !- Outside Boundary Condition Object
->>>>>>> 49f5e9b9
   NoSun,                                  !- Sun Exposure
   NoWind,                                 !- Wind Exposure
   ,                                       !- View Factor to Ground
@@ -589,19 +452,11 @@
   6.46578440716979, 0, 2.4384;            !- X,Y,Z Vertex 4 {m}
 
 OS:Surface,
-<<<<<<< HEAD
-  {80bd7a9b-b8a4-4b54-8fb9-f7bf8d23f72c}, !- Handle
-  Surface 5,                              !- Name
-  Wall,                                   !- Surface Type
-  ,                                       !- Construction Name
-  {ba3da979-9973-4a85-9cf2-3cd3ebb09cc5}, !- Space Name
-=======
   {067206d2-5533-423f-9909-56bd5bd933eb}, !- Handle
   Surface 5,                              !- Name
   Wall,                                   !- Surface Type
   ,                                       !- Construction Name
   {e0bba0a5-d35b-4954-8bb0-20926272cba1}, !- Space Name
->>>>>>> 49f5e9b9
   Outdoors,                               !- Outside Boundary Condition
   ,                                       !- Outside Boundary Condition Object
   SunExposed,                             !- Sun Exposure
@@ -614,19 +469,11 @@
   6.46578440716979, -12.9315688143396, 2.4384; !- X,Y,Z Vertex 4 {m}
 
 OS:Surface,
-<<<<<<< HEAD
-  {317a71c9-3536-47b2-a8b4-fb43e8dafb79}, !- Handle
-  Surface 6,                              !- Name
-  RoofCeiling,                            !- Surface Type
-  ,                                       !- Construction Name
-  {ba3da979-9973-4a85-9cf2-3cd3ebb09cc5}, !- Space Name
-=======
   {e4ab0eed-4e70-4d6b-b60f-8f64a2d14733}, !- Handle
   Surface 6,                              !- Name
   RoofCeiling,                            !- Surface Type
   ,                                       !- Construction Name
   {e0bba0a5-d35b-4954-8bb0-20926272cba1}, !- Space Name
->>>>>>> 49f5e9b9
   Outdoors,                               !- Outside Boundary Condition
   ,                                       !- Outside Boundary Condition Object
   SunExposed,                             !- Sun Exposure
@@ -639,11 +486,7 @@
   0, -12.9315688143396, 2.4384;           !- X,Y,Z Vertex 4 {m}
 
 OS:SpaceType,
-<<<<<<< HEAD
-  {75e3f547-294d-4039-b6df-2f316c6c972f}, !- Handle
-=======
   {974c5719-b65f-469b-86bf-37b7fabc5082}, !- Handle
->>>>>>> 49f5e9b9
   Space Type 1,                           !- Name
   ,                                       !- Default Construction Set Name
   ,                                       !- Default Schedule Set Name
@@ -654,13 +497,8 @@
   living;                                 !- Standards Space Type
 
 OS:ThermalZone,
-<<<<<<< HEAD
-  {b07b4905-9a1c-4d4b-a95f-e4e6b59bfae1}, !- Handle
-  living zone|unit 2,                     !- Name
-=======
   {0484378b-c850-4f6b-aff4-54049e7183ed}, !- Handle
   corridor zone,                          !- Name
->>>>>>> 49f5e9b9
   ,                                       !- Multiplier
   ,                                       !- Ceiling Height {m}
   ,                                       !- Volume {m3}
@@ -668,17 +506,10 @@
   ,                                       !- Zone Inside Convection Algorithm
   ,                                       !- Zone Outside Convection Algorithm
   ,                                       !- Zone Conditioning Equipment List Name
-<<<<<<< HEAD
-  {5e98bb57-43ed-4978-8c91-a5682c745c58}, !- Zone Air Inlet Port List
-  {1dab621d-55dd-49b1-961c-484660095280}, !- Zone Air Exhaust Port List
-  {935bdd32-0553-48a9-bed0-5aceb072d96d}, !- Zone Air Node Name
-  {52229c33-0b75-4563-87cc-96d93572987a}, !- Zone Return Air Port List
-=======
   {97530e42-e815-4e36-8ba9-716928fc8883}, !- Zone Air Inlet Port List
   {4ef91936-ed88-4874-93e7-afba18540c84}, !- Zone Air Exhaust Port List
   {48321e00-a930-4347-b3ee-ca96b1f2abee}, !- Zone Air Node Name
   {ac17ddce-aea4-47a4-994f-5cf25dc6ca47}, !- Zone Return Air Port List
->>>>>>> 49f5e9b9
   ,                                       !- Primary Daylighting Control Name
   ,                                       !- Fraction of Zone Controlled by Primary Daylighting Control
   ,                                       !- Secondary Daylighting Control Name
@@ -689,41 +520,6 @@
   No;                                     !- Use Ideal Air Loads
 
 OS:Node,
-<<<<<<< HEAD
-  {8ba7e70f-d2ee-47b6-be1e-3c59c060f231}, !- Handle
-  Node 2,                                 !- Name
-  {935bdd32-0553-48a9-bed0-5aceb072d96d}, !- Inlet Port
-  ;                                       !- Outlet Port
-
-OS:Connection,
-  {935bdd32-0553-48a9-bed0-5aceb072d96d}, !- Handle
-  {08cb02b9-37f9-48f1-b6a0-5f4694ee17f3}, !- Name
-  {b07b4905-9a1c-4d4b-a95f-e4e6b59bfae1}, !- Source Object
-  11,                                     !- Outlet Port
-  {8ba7e70f-d2ee-47b6-be1e-3c59c060f231}, !- Target Object
-  2;                                      !- Inlet Port
-
-OS:PortList,
-  {5e98bb57-43ed-4978-8c91-a5682c745c58}, !- Handle
-  {1299a46c-ec80-4f23-8d55-724d9e50a575}, !- Name
-  {b07b4905-9a1c-4d4b-a95f-e4e6b59bfae1}, !- HVAC Component
-  {f6a8bbbe-ee3d-4c6e-8e26-fab5679c8004}; !- Port 1
-
-OS:PortList,
-  {1dab621d-55dd-49b1-961c-484660095280}, !- Handle
-  {75f9c678-dad0-447d-b840-3fdd7ebe4d7f}, !- Name
-  {b07b4905-9a1c-4d4b-a95f-e4e6b59bfae1}; !- HVAC Component
-
-OS:PortList,
-  {52229c33-0b75-4563-87cc-96d93572987a}, !- Handle
-  {a194efce-adc2-4994-adcb-be8c6fbb6876}, !- Name
-  {b07b4905-9a1c-4d4b-a95f-e4e6b59bfae1}, !- HVAC Component
-  {8df36fb4-a99c-4ff1-87c3-5024184ac6bf}; !- Port 1
-
-OS:Sizing:Zone,
-  {da63dbec-0c24-4665-b5f2-b617d1f95c90}, !- Handle
-  {b07b4905-9a1c-4d4b-a95f-e4e6b59bfae1}, !- Zone or ZoneList Name
-=======
   {7dc5bc64-06d6-42ca-ab44-d06da1e25275}, !- Handle
   Node 2,                                 !- Name
   {48321e00-a930-4347-b3ee-ca96b1f2abee}, !- Inlet Port
@@ -755,7 +551,6 @@
 OS:Sizing:Zone,
   {4305e9e9-359d-4c1d-87b0-5de554140816}, !- Handle
   {0484378b-c850-4f6b-aff4-54049e7183ed}, !- Zone or ZoneList Name
->>>>>>> 49f5e9b9
   SupplyAirTemperature,                   !- Zone Cooling Design Supply Air Temperature Input Method
   14,                                     !- Zone Cooling Design Supply Air Temperature {C}
   11.11,                                  !- Zone Cooling Design Supply Air Temperature Difference {deltaC}
@@ -784,22 +579,6 @@
   autosize;                               !- Dedicated Outdoor Air High Setpoint Temperature for Design {C}
 
 OS:ZoneHVAC:EquipmentList,
-<<<<<<< HEAD
-  {796024bb-f5a1-4e4c-a8aa-61b3d59c44bb}, !- Handle
-  Zone HVAC Equipment List 2,             !- Name
-  {b07b4905-9a1c-4d4b-a95f-e4e6b59bfae1}, !- Thermal Zone
-  SequentialLoad,                         !- Load Distribution Scheme
-  {a1f16917-e9b5-4815-a8a7-2b0348029fab}, !- Zone Equipment 1
-  1,                                      !- Zone Equipment Cooling Sequence 1
-  1,                                      !- Zone Equipment Heating or No-Load Sequence 1
-  ,                                       !- Zone Equipment Sequential Cooling Fraction Schedule Name 1
-  ;                                       !- Zone Equipment Sequential Heating Fraction Schedule Name 1
-
-OS:Space,
-  {6c557e09-3986-424d-95b2-e4618f0771fc}, !- Handle
-  living space|unit 2,                    !- Name
-  {75e3f547-294d-4039-b6df-2f316c6c972f}, !- Space Type Name
-=======
   {1b7d6106-7ef2-47d4-83c1-fc383cae404a}, !- Handle
   Zone HVAC Equipment List 2,             !- Name
   {0484378b-c850-4f6b-aff4-54049e7183ed}; !- Thermal Zone
@@ -808,7 +587,6 @@
   {742cc3fc-963e-40b7-9e3e-03733dfa3a77}, !- Handle
   corridor space,                         !- Name
   {f6472607-45cb-48dd-bee9-f641a085907b}, !- Space Type Name
->>>>>>> 49f5e9b9
   ,                                       !- Default Construction Set Name
   ,                                       !- Default Schedule Set Name
   ,                                       !- Direction of Relative North {deg}
@@ -816,19 +594,6 @@
   ,                                       !- Y Origin {m}
   ,                                       !- Z Origin {m}
   ,                                       !- Building Story Name
-<<<<<<< HEAD
-  {b07b4905-9a1c-4d4b-a95f-e4e6b59bfae1}, !- Thermal Zone Name
-  ,                                       !- Part of Total Floor Area
-  ,                                       !- Design Specification Outdoor Air Object Name
-  {1ec32cf8-24ba-407c-a0cd-601e149e892d}; !- Building Unit Name
-
-OS:Surface,
-  {346af925-a9bf-4afb-8f1a-2fc474745f16}, !- Handle
-  Surface 7,                              !- Name
-  Floor,                                  !- Surface Type
-  ,                                       !- Construction Name
-  {6c557e09-3986-424d-95b2-e4618f0771fc}, !- Space Name
-=======
   {0484378b-c850-4f6b-aff4-54049e7183ed}; !- Thermal Zone Name
 
 OS:Surface,
@@ -837,7 +602,6 @@
   Floor,                                  !- Surface Type
   ,                                       !- Construction Name
   {742cc3fc-963e-40b7-9e3e-03733dfa3a77}, !- Space Name
->>>>>>> 49f5e9b9
   Foundation,                             !- Outside Boundary Condition
   ,                                       !- Outside Boundary Condition Object
   NoSun,                                  !- Sun Exposure
@@ -850,19 +614,11 @@
   6.46578440716979, 0, 0;                 !- X,Y,Z Vertex 4 {m}
 
 OS:Surface,
-<<<<<<< HEAD
-  {f69aa5e1-1f76-4d14-b849-d8bcfed0c95f}, !- Handle
-  Surface 8,                              !- Name
-  Wall,                                   !- Surface Type
-  ,                                       !- Construction Name
-  {6c557e09-3986-424d-95b2-e4618f0771fc}, !- Space Name
-=======
   {1d62c809-6f10-4f19-8271-b77b53d71048}, !- Handle
   Surface 8,                              !- Name
   Wall,                                   !- Surface Type
   ,                                       !- Construction Name
   {742cc3fc-963e-40b7-9e3e-03733dfa3a77}, !- Space Name
->>>>>>> 49f5e9b9
   Outdoors,                               !- Outside Boundary Condition
   ,                                       !- Outside Boundary Condition Object
   SunExposed,                             !- Sun Exposure
@@ -875,21 +631,12 @@
   0, 0, 2.4384;                           !- X,Y,Z Vertex 4 {m}
 
 OS:Surface,
-<<<<<<< HEAD
-  {a385f02c-78f4-4b7f-b370-2d79211c1500}, !- Handle
-  Surface 9,                              !- Name
-  Wall,                                   !- Surface Type
-  ,                                       !- Construction Name
-  {6c557e09-3986-424d-95b2-e4618f0771fc}, !- Space Name
-  Outdoors,                               !- Outside Boundary Condition
-=======
   {ad5b2143-0838-49e4-931e-df5f9281ea1e}, !- Handle
   Surface 9,                              !- Name
   Wall,                                   !- Surface Type
   ,                                       !- Construction Name
   {742cc3fc-963e-40b7-9e3e-03733dfa3a77}, !- Space Name
   Adiabatic,                              !- Outside Boundary Condition
->>>>>>> 49f5e9b9
   ,                                       !- Outside Boundary Condition Object
   NoSun,                                  !- Sun Exposure
   NoWind,                                 !- Wind Exposure
@@ -901,15 +648,6 @@
   0, 1.524, 2.4384;                       !- X,Y,Z Vertex 4 {m}
 
 OS:Surface,
-<<<<<<< HEAD
-  {cf80f348-be49-49b6-a43a-ee8f7f5ebd00}, !- Handle
-  Surface 10,                             !- Name
-  Wall,                                   !- Surface Type
-  ,                                       !- Construction Name
-  {6c557e09-3986-424d-95b2-e4618f0771fc}, !- Space Name
-  Surface,                                !- Outside Boundary Condition
-  {b9904ece-b9b7-4e8f-a4e4-72a3d7176cf4}, !- Outside Boundary Condition Object
-=======
   {5fc43f22-de79-42fb-9c47-0f1e01ecb985}, !- Handle
   Surface 10,                             !- Name
   Wall,                                   !- Surface Type
@@ -917,7 +655,6 @@
   {742cc3fc-963e-40b7-9e3e-03733dfa3a77}, !- Space Name
   Adiabatic,                              !- Outside Boundary Condition
   ,                                       !- Outside Boundary Condition Object
->>>>>>> 49f5e9b9
   NoSun,                                  !- Sun Exposure
   NoWind,                                 !- Wind Exposure
   ,                                       !- View Factor to Ground
@@ -928,19 +665,11 @@
   6.46578440716979, 1.524, 2.4384;        !- X,Y,Z Vertex 4 {m}
 
 OS:Surface,
-<<<<<<< HEAD
-  {73b6ec7b-f752-4a82-b1ef-0de8bf9cc1ea}, !- Handle
-  Surface 11,                             !- Name
-  Wall,                                   !- Surface Type
-  ,                                       !- Construction Name
-  {6c557e09-3986-424d-95b2-e4618f0771fc}, !- Space Name
-=======
   {581c7838-f107-4166-8c05-3a29b6ddaffc}, !- Handle
   Surface 11,                             !- Name
   Wall,                                   !- Surface Type
   ,                                       !- Construction Name
   {742cc3fc-963e-40b7-9e3e-03733dfa3a77}, !- Space Name
->>>>>>> 49f5e9b9
   Adiabatic,                              !- Outside Boundary Condition
   ,                                       !- Outside Boundary Condition Object
   NoSun,                                  !- Sun Exposure
@@ -953,19 +682,11 @@
   6.46578440716979, 0, 2.4384;            !- X,Y,Z Vertex 4 {m}
 
 OS:Surface,
-<<<<<<< HEAD
-  {e43889d3-19c8-406a-ae96-5c4068ca3554}, !- Handle
-  Surface 12,                             !- Name
-  RoofCeiling,                            !- Surface Type
-  ,                                       !- Construction Name
-  {6c557e09-3986-424d-95b2-e4618f0771fc}, !- Space Name
-=======
   {0c966f61-1590-4d5e-ad2e-12c88fbe5a20}, !- Handle
   Surface 12,                             !- Name
   RoofCeiling,                            !- Surface Type
   ,                                       !- Construction Name
   {742cc3fc-963e-40b7-9e3e-03733dfa3a77}, !- Space Name
->>>>>>> 49f5e9b9
   Outdoors,                               !- Outside Boundary Condition
   ,                                       !- Outside Boundary Condition Object
   SunExposed,                             !- Sun Exposure
@@ -977,1786 +698,6 @@
   0, 1.524, 2.4384,                       !- X,Y,Z Vertex 3 {m}
   0, 0, 2.4384;                           !- X,Y,Z Vertex 4 {m}
 
-<<<<<<< HEAD
-OS:ThermalZone,
-  {adc94c78-1e56-4445-b0e6-d7c4ff4ed1d6}, !- Handle
-  living zone|unit 3,                     !- Name
-  ,                                       !- Multiplier
-  ,                                       !- Ceiling Height {m}
-  ,                                       !- Volume {m3}
-  ,                                       !- Floor Area {m2}
-  ,                                       !- Zone Inside Convection Algorithm
-  ,                                       !- Zone Outside Convection Algorithm
-  ,                                       !- Zone Conditioning Equipment List Name
-  {e3b2f1ad-e8dd-4660-860f-c3cf59fd2f4f}, !- Zone Air Inlet Port List
-  {b90dabdc-3880-45b3-b535-661bae3f20c3}, !- Zone Air Exhaust Port List
-  {ed6f6c20-6a1c-4615-a341-66928df97327}, !- Zone Air Node Name
-  {91f8c2bc-35f1-43af-b314-c4b10178e52c}, !- Zone Return Air Port List
-  ,                                       !- Primary Daylighting Control Name
-  ,                                       !- Fraction of Zone Controlled by Primary Daylighting Control
-  ,                                       !- Secondary Daylighting Control Name
-  ,                                       !- Fraction of Zone Controlled by Secondary Daylighting Control
-  ,                                       !- Illuminance Map Name
-  ,                                       !- Group Rendering Name
-  ,                                       !- Thermostat Name
-  No;                                     !- Use Ideal Air Loads
-
-OS:Node,
-  {0c5369b6-fb88-4481-a559-6c68561262af}, !- Handle
-  Node 3,                                 !- Name
-  {ed6f6c20-6a1c-4615-a341-66928df97327}, !- Inlet Port
-  ;                                       !- Outlet Port
-
-OS:Connection,
-  {ed6f6c20-6a1c-4615-a341-66928df97327}, !- Handle
-  {df0c50e8-70b5-49fa-a530-23531c53ad91}, !- Name
-  {adc94c78-1e56-4445-b0e6-d7c4ff4ed1d6}, !- Source Object
-  11,                                     !- Outlet Port
-  {0c5369b6-fb88-4481-a559-6c68561262af}, !- Target Object
-  2;                                      !- Inlet Port
-
-OS:PortList,
-  {e3b2f1ad-e8dd-4660-860f-c3cf59fd2f4f}, !- Handle
-  {095be73f-6124-49b6-81fd-b0fa3954d377}, !- Name
-  {adc94c78-1e56-4445-b0e6-d7c4ff4ed1d6}, !- HVAC Component
-  {61f41e92-5344-49e1-b229-c5f369ca1c68}; !- Port 1
-
-OS:PortList,
-  {b90dabdc-3880-45b3-b535-661bae3f20c3}, !- Handle
-  {5e55c051-0c85-424e-87bc-74dfb07827aa}, !- Name
-  {adc94c78-1e56-4445-b0e6-d7c4ff4ed1d6}; !- HVAC Component
-
-OS:PortList,
-  {91f8c2bc-35f1-43af-b314-c4b10178e52c}, !- Handle
-  {57cc467f-a347-450a-afc2-f5757826a57a}, !- Name
-  {adc94c78-1e56-4445-b0e6-d7c4ff4ed1d6}, !- HVAC Component
-  {40a1e6c0-1897-4d17-8eea-c2f862805e0b}; !- Port 1
-
-OS:Sizing:Zone,
-  {0e85c628-d6f2-4fd6-8e62-892bf36174d5}, !- Handle
-  {adc94c78-1e56-4445-b0e6-d7c4ff4ed1d6}, !- Zone or ZoneList Name
-  SupplyAirTemperature,                   !- Zone Cooling Design Supply Air Temperature Input Method
-  14,                                     !- Zone Cooling Design Supply Air Temperature {C}
-  11.11,                                  !- Zone Cooling Design Supply Air Temperature Difference {deltaC}
-  SupplyAirTemperature,                   !- Zone Heating Design Supply Air Temperature Input Method
-  40,                                     !- Zone Heating Design Supply Air Temperature {C}
-  11.11,                                  !- Zone Heating Design Supply Air Temperature Difference {deltaC}
-  0.0085,                                 !- Zone Cooling Design Supply Air Humidity Ratio {kg-H2O/kg-air}
-  0.008,                                  !- Zone Heating Design Supply Air Humidity Ratio {kg-H2O/kg-air}
-  ,                                       !- Zone Heating Sizing Factor
-  ,                                       !- Zone Cooling Sizing Factor
-  DesignDay,                              !- Cooling Design Air Flow Method
-  ,                                       !- Cooling Design Air Flow Rate {m3/s}
-  ,                                       !- Cooling Minimum Air Flow per Zone Floor Area {m3/s-m2}
-  ,                                       !- Cooling Minimum Air Flow {m3/s}
-  ,                                       !- Cooling Minimum Air Flow Fraction
-  DesignDay,                              !- Heating Design Air Flow Method
-  ,                                       !- Heating Design Air Flow Rate {m3/s}
-  ,                                       !- Heating Maximum Air Flow per Zone Floor Area {m3/s-m2}
-  ,                                       !- Heating Maximum Air Flow {m3/s}
-  ,                                       !- Heating Maximum Air Flow Fraction
-  ,                                       !- Design Zone Air Distribution Effectiveness in Cooling Mode
-  ,                                       !- Design Zone Air Distribution Effectiveness in Heating Mode
-  No,                                     !- Account for Dedicated Outdoor Air System
-  NeutralSupplyAir,                       !- Dedicated Outdoor Air System Control Strategy
-  autosize,                               !- Dedicated Outdoor Air Low Setpoint Temperature for Design {C}
-  autosize;                               !- Dedicated Outdoor Air High Setpoint Temperature for Design {C}
-
-OS:ZoneHVAC:EquipmentList,
-  {e5ffa226-47b5-443a-8271-a876afd07028}, !- Handle
-  Zone HVAC Equipment List 3,             !- Name
-  {adc94c78-1e56-4445-b0e6-d7c4ff4ed1d6}, !- Thermal Zone
-  SequentialLoad,                         !- Load Distribution Scheme
-  {13344751-c17a-4e18-b2a5-5da6f8dd3ef9}, !- Zone Equipment 1
-  1,                                      !- Zone Equipment Cooling Sequence 1
-  1,                                      !- Zone Equipment Heating or No-Load Sequence 1
-  ,                                       !- Zone Equipment Sequential Cooling Fraction Schedule Name 1
-  ;                                       !- Zone Equipment Sequential Heating Fraction Schedule Name 1
-
-OS:Space,
-  {b958fc04-4827-4e35-839d-76d5e833b78a}, !- Handle
-  living space|unit 3|story 1,            !- Name
-  {75e3f547-294d-4039-b6df-2f316c6c972f}, !- Space Type Name
-  ,                                       !- Default Construction Set Name
-  ,                                       !- Default Schedule Set Name
-  -0,                                     !- Direction of Relative North {deg}
-  0,                                      !- X Origin {m}
-  0,                                      !- Y Origin {m}
-  0,                                      !- Z Origin {m}
-  ,                                       !- Building Story Name
-  {adc94c78-1e56-4445-b0e6-d7c4ff4ed1d6}, !- Thermal Zone Name
-  ,                                       !- Part of Total Floor Area
-  ,                                       !- Design Specification Outdoor Air Object Name
-  {d5fef3ed-ce96-4833-a101-6c321fcad70c}; !- Building Unit Name
-
-OS:Surface,
-  {b89bd038-fa7d-406f-8b92-c51009bcebff}, !- Handle
-  Surface 13,                             !- Name
-  Floor,                                  !- Surface Type
-  ,                                       !- Construction Name
-  {b958fc04-4827-4e35-839d-76d5e833b78a}, !- Space Name
-  Foundation,                             !- Outside Boundary Condition
-  ,                                       !- Outside Boundary Condition Object
-  NoSun,                                  !- Sun Exposure
-  NoWind,                                 !- Wind Exposure
-  ,                                       !- View Factor to Ground
-  ,                                       !- Number of Vertices
-  6.46578440716979, -12.9315688143396, 0, !- X,Y,Z Vertex 1 {m}
-  6.46578440716979, 0, 0,                 !- X,Y,Z Vertex 2 {m}
-  12.9315688143396, 0, 0,                 !- X,Y,Z Vertex 3 {m}
-  12.9315688143396, -12.9315688143396, 0; !- X,Y,Z Vertex 4 {m}
-
-OS:Surface,
-  {b92463c5-8592-4467-98e8-d85597681e48}, !- Handle
-  Surface 14,                             !- Name
-  Wall,                                   !- Surface Type
-  ,                                       !- Construction Name
-  {b958fc04-4827-4e35-839d-76d5e833b78a}, !- Space Name
-  Surface,                                !- Outside Boundary Condition
-  {44b0d1c9-66ce-4d5c-b72a-0162628f0f87}, !- Outside Boundary Condition Object
-  NoSun,                                  !- Sun Exposure
-  NoWind,                                 !- Wind Exposure
-  ,                                       !- View Factor to Ground
-  ,                                       !- Number of Vertices
-  12.9315688143396, -12.9315688143396, 2.4384, !- X,Y,Z Vertex 1 {m}
-  12.9315688143396, -12.9315688143396, 0, !- X,Y,Z Vertex 2 {m}
-  12.9315688143396, 0, 0,                 !- X,Y,Z Vertex 3 {m}
-  12.9315688143396, 0, 2.4384;            !- X,Y,Z Vertex 4 {m}
-
-OS:Surface,
-  {4eb44eec-8c72-4851-9314-b381465e79bf}, !- Handle
-  Surface 15,                             !- Name
-  Wall,                                   !- Surface Type
-  ,                                       !- Construction Name
-  {b958fc04-4827-4e35-839d-76d5e833b78a}, !- Space Name
-  Adiabatic,                              !- Outside Boundary Condition
-  ,                                       !- Outside Boundary Condition Object
-  NoSun,                                  !- Sun Exposure
-  NoWind,                                 !- Wind Exposure
-  ,                                       !- View Factor to Ground
-  ,                                       !- Number of Vertices
-  12.9315688143396, 0, 2.4384,            !- X,Y,Z Vertex 1 {m}
-  12.9315688143396, 0, 0,                 !- X,Y,Z Vertex 2 {m}
-  6.46578440716979, 0, 0,                 !- X,Y,Z Vertex 3 {m}
-  6.46578440716979, 0, 2.4384;            !- X,Y,Z Vertex 4 {m}
-
-OS:Surface,
-  {d6e033d9-ec43-4e34-bef2-bd0d65d68483}, !- Handle
-  Surface 16,                             !- Name
-  Wall,                                   !- Surface Type
-  ,                                       !- Construction Name
-  {b958fc04-4827-4e35-839d-76d5e833b78a}, !- Space Name
-  Surface,                                !- Outside Boundary Condition
-  {7a91594f-187b-42f4-81a9-9f25b613d67c}, !- Outside Boundary Condition Object
-  NoSun,                                  !- Sun Exposure
-  NoWind,                                 !- Wind Exposure
-  ,                                       !- View Factor to Ground
-  ,                                       !- Number of Vertices
-  6.46578440716979, 0, 2.4384,            !- X,Y,Z Vertex 1 {m}
-  6.46578440716979, 0, 0,                 !- X,Y,Z Vertex 2 {m}
-  6.46578440716979, -12.9315688143396, 0, !- X,Y,Z Vertex 3 {m}
-  6.46578440716979, -12.9315688143396, 2.4384; !- X,Y,Z Vertex 4 {m}
-
-OS:Surface,
-  {52a4d077-ab52-4d03-a650-9c7006bd13ad}, !- Handle
-  Surface 17,                             !- Name
-  RoofCeiling,                            !- Surface Type
-  ,                                       !- Construction Name
-  {b958fc04-4827-4e35-839d-76d5e833b78a}, !- Space Name
-  Outdoors,                               !- Outside Boundary Condition
-  ,                                       !- Outside Boundary Condition Object
-  SunExposed,                             !- Sun Exposure
-  WindExposed,                            !- Wind Exposure
-  ,                                       !- View Factor to Ground
-  ,                                       !- Number of Vertices
-  12.9315688143396, -12.9315688143396, 2.4384, !- X,Y,Z Vertex 1 {m}
-  12.9315688143396, 0, 2.4384,            !- X,Y,Z Vertex 2 {m}
-  6.46578440716979, 0, 2.4384,            !- X,Y,Z Vertex 3 {m}
-  6.46578440716979, -12.9315688143396, 2.4384; !- X,Y,Z Vertex 4 {m}
-
-OS:Surface,
-  {9532aed8-40a1-4148-b5fb-fbfda70ff04a}, !- Handle
-  Surface 18,                             !- Name
-  Wall,                                   !- Surface Type
-  ,                                       !- Construction Name
-  {b958fc04-4827-4e35-839d-76d5e833b78a}, !- Space Name
-  Outdoors,                               !- Outside Boundary Condition
-  ,                                       !- Outside Boundary Condition Object
-  SunExposed,                             !- Sun Exposure
-  WindExposed,                            !- Wind Exposure
-  ,                                       !- View Factor to Ground
-  ,                                       !- Number of Vertices
-  6.46578440716979, -12.9315688143396, 2.4384, !- X,Y,Z Vertex 1 {m}
-  6.46578440716979, -12.9315688143396, 0, !- X,Y,Z Vertex 2 {m}
-  12.9315688143396, -12.9315688143396, 0, !- X,Y,Z Vertex 3 {m}
-  12.9315688143396, -12.9315688143396, 2.4384; !- X,Y,Z Vertex 4 {m}
-
-OS:ThermalZone,
-  {e9dfa2fd-f0b5-44ee-a97f-2f2f8549ba3c}, !- Handle
-  living zone|unit 4,                     !- Name
-  ,                                       !- Multiplier
-  ,                                       !- Ceiling Height {m}
-  ,                                       !- Volume {m3}
-  ,                                       !- Floor Area {m2}
-  ,                                       !- Zone Inside Convection Algorithm
-  ,                                       !- Zone Outside Convection Algorithm
-  ,                                       !- Zone Conditioning Equipment List Name
-  {048d1780-dff3-41d1-9f1c-458e61ddf971}, !- Zone Air Inlet Port List
-  {80d1d89f-b2e7-4783-9584-0af8004213bb}, !- Zone Air Exhaust Port List
-  {ac004d0d-419d-4f03-8bd8-880995b9ed45}, !- Zone Air Node Name
-  {29d9574a-64df-478c-92ce-04e234c23988}, !- Zone Return Air Port List
-  ,                                       !- Primary Daylighting Control Name
-  ,                                       !- Fraction of Zone Controlled by Primary Daylighting Control
-  ,                                       !- Secondary Daylighting Control Name
-  ,                                       !- Fraction of Zone Controlled by Secondary Daylighting Control
-  ,                                       !- Illuminance Map Name
-  ,                                       !- Group Rendering Name
-  ,                                       !- Thermostat Name
-  No;                                     !- Use Ideal Air Loads
-
-OS:Node,
-  {0fbc739f-2ff8-4c2e-bc90-a6bbcc7827a0}, !- Handle
-  Node 4,                                 !- Name
-  {ac004d0d-419d-4f03-8bd8-880995b9ed45}, !- Inlet Port
-  ;                                       !- Outlet Port
-
-OS:Connection,
-  {ac004d0d-419d-4f03-8bd8-880995b9ed45}, !- Handle
-  {24e8ab03-a099-4f46-99b3-6f3b87bfccb4}, !- Name
-  {e9dfa2fd-f0b5-44ee-a97f-2f2f8549ba3c}, !- Source Object
-  11,                                     !- Outlet Port
-  {0fbc739f-2ff8-4c2e-bc90-a6bbcc7827a0}, !- Target Object
-  2;                                      !- Inlet Port
-
-OS:PortList,
-  {048d1780-dff3-41d1-9f1c-458e61ddf971}, !- Handle
-  {dad96e48-abff-408f-9e36-55a2c4264665}, !- Name
-  {e9dfa2fd-f0b5-44ee-a97f-2f2f8549ba3c}, !- HVAC Component
-  {f7915a06-488d-4c9c-9fe5-3ef369106743}; !- Port 1
-
-OS:PortList,
-  {80d1d89f-b2e7-4783-9584-0af8004213bb}, !- Handle
-  {205df9b8-c372-45b3-b9ff-dd3611bc0e7f}, !- Name
-  {e9dfa2fd-f0b5-44ee-a97f-2f2f8549ba3c}; !- HVAC Component
-
-OS:PortList,
-  {29d9574a-64df-478c-92ce-04e234c23988}, !- Handle
-  {d2f3be51-eb1f-488a-be45-286e92024da3}, !- Name
-  {e9dfa2fd-f0b5-44ee-a97f-2f2f8549ba3c}, !- HVAC Component
-  {9e558c94-c5f3-4a5a-8d84-ed61510c8364}; !- Port 1
-
-OS:Sizing:Zone,
-  {3c68e46b-ac27-4c74-aee9-00c82c92c9a2}, !- Handle
-  {e9dfa2fd-f0b5-44ee-a97f-2f2f8549ba3c}, !- Zone or ZoneList Name
-  SupplyAirTemperature,                   !- Zone Cooling Design Supply Air Temperature Input Method
-  14,                                     !- Zone Cooling Design Supply Air Temperature {C}
-  11.11,                                  !- Zone Cooling Design Supply Air Temperature Difference {deltaC}
-  SupplyAirTemperature,                   !- Zone Heating Design Supply Air Temperature Input Method
-  40,                                     !- Zone Heating Design Supply Air Temperature {C}
-  11.11,                                  !- Zone Heating Design Supply Air Temperature Difference {deltaC}
-  0.0085,                                 !- Zone Cooling Design Supply Air Humidity Ratio {kg-H2O/kg-air}
-  0.008,                                  !- Zone Heating Design Supply Air Humidity Ratio {kg-H2O/kg-air}
-  ,                                       !- Zone Heating Sizing Factor
-  ,                                       !- Zone Cooling Sizing Factor
-  DesignDay,                              !- Cooling Design Air Flow Method
-  ,                                       !- Cooling Design Air Flow Rate {m3/s}
-  ,                                       !- Cooling Minimum Air Flow per Zone Floor Area {m3/s-m2}
-  ,                                       !- Cooling Minimum Air Flow {m3/s}
-  ,                                       !- Cooling Minimum Air Flow Fraction
-  DesignDay,                              !- Heating Design Air Flow Method
-  ,                                       !- Heating Design Air Flow Rate {m3/s}
-  ,                                       !- Heating Maximum Air Flow per Zone Floor Area {m3/s-m2}
-  ,                                       !- Heating Maximum Air Flow {m3/s}
-  ,                                       !- Heating Maximum Air Flow Fraction
-  ,                                       !- Design Zone Air Distribution Effectiveness in Cooling Mode
-  ,                                       !- Design Zone Air Distribution Effectiveness in Heating Mode
-  No,                                     !- Account for Dedicated Outdoor Air System
-  NeutralSupplyAir,                       !- Dedicated Outdoor Air System Control Strategy
-  autosize,                               !- Dedicated Outdoor Air Low Setpoint Temperature for Design {C}
-  autosize;                               !- Dedicated Outdoor Air High Setpoint Temperature for Design {C}
-
-OS:ZoneHVAC:EquipmentList,
-  {1d09878a-0f11-480a-ad4b-81a76aa5b0a1}, !- Handle
-  Zone HVAC Equipment List 4,             !- Name
-  {e9dfa2fd-f0b5-44ee-a97f-2f2f8549ba3c}, !- Thermal Zone
-  SequentialLoad,                         !- Load Distribution Scheme
-  {bab076d5-df3d-493d-a36b-80af80df958e}, !- Zone Equipment 1
-  1,                                      !- Zone Equipment Cooling Sequence 1
-  1,                                      !- Zone Equipment Heating or No-Load Sequence 1
-  ,                                       !- Zone Equipment Sequential Cooling Fraction Schedule Name 1
-  ;                                       !- Zone Equipment Sequential Heating Fraction Schedule Name 1
-
-OS:Space,
-  {0c052ecb-24ae-4769-93c3-f17d0f492f76}, !- Handle
-  living space|unit 4|story 1,            !- Name
-  {75e3f547-294d-4039-b6df-2f316c6c972f}, !- Space Type Name
-  ,                                       !- Default Construction Set Name
-  ,                                       !- Default Schedule Set Name
-  -0,                                     !- Direction of Relative North {deg}
-  0,                                      !- X Origin {m}
-  0,                                      !- Y Origin {m}
-  0,                                      !- Z Origin {m}
-  ,                                       !- Building Story Name
-  {e9dfa2fd-f0b5-44ee-a97f-2f2f8549ba3c}, !- Thermal Zone Name
-  ,                                       !- Part of Total Floor Area
-  ,                                       !- Design Specification Outdoor Air Object Name
-  {ed3615cf-af6f-4e09-a69c-1467f422a7ae}; !- Building Unit Name
-
-OS:Surface,
-  {83dbffe4-f365-4179-8855-6cbba28664f6}, !- Handle
-  Surface 19,                             !- Name
-  Wall,                                   !- Surface Type
-  ,                                       !- Construction Name
-  {0c052ecb-24ae-4769-93c3-f17d0f492f76}, !- Space Name
-  Surface,                                !- Outside Boundary Condition
-  {2d065280-8b40-4db4-b864-32d205098e74}, !- Outside Boundary Condition Object
-  NoSun,                                  !- Sun Exposure
-  NoWind,                                 !- Wind Exposure
-  ,                                       !- View Factor to Ground
-  ,                                       !- Number of Vertices
-  12.9315688143396, 3.048, 2.4384,        !- X,Y,Z Vertex 1 {m}
-  12.9315688143396, 3.048, 0,             !- X,Y,Z Vertex 2 {m}
-  12.9315688143396, 15.9795688143396, 0,  !- X,Y,Z Vertex 3 {m}
-  12.9315688143396, 15.9795688143396, 2.4384; !- X,Y,Z Vertex 4 {m}
-
-OS:Surface,
-  {06b1c938-786d-4a8c-bcce-110717f121bf}, !- Handle
-  Surface 20,                             !- Name
-  Wall,                                   !- Surface Type
-  ,                                       !- Construction Name
-  {0c052ecb-24ae-4769-93c3-f17d0f492f76}, !- Space Name
-  Adiabatic,                              !- Outside Boundary Condition
-  ,                                       !- Outside Boundary Condition Object
-  NoSun,                                  !- Sun Exposure
-  NoWind,                                 !- Wind Exposure
-  ,                                       !- View Factor to Ground
-  ,                                       !- Number of Vertices
-  6.46578440716979, 3.048, 2.4384,        !- X,Y,Z Vertex 1 {m}
-  6.46578440716979, 3.048, 0,             !- X,Y,Z Vertex 2 {m}
-  12.9315688143396, 3.048, 0,             !- X,Y,Z Vertex 3 {m}
-  12.9315688143396, 3.048, 2.4384;        !- X,Y,Z Vertex 4 {m}
-
-OS:Surface,
-  {b9904ece-b9b7-4e8f-a4e4-72a3d7176cf4}, !- Handle
-  Surface 21,                             !- Name
-  Wall,                                   !- Surface Type
-  ,                                       !- Construction Name
-  {0c052ecb-24ae-4769-93c3-f17d0f492f76}, !- Space Name
-  Surface,                                !- Outside Boundary Condition
-  {cf80f348-be49-49b6-a43a-ee8f7f5ebd00}, !- Outside Boundary Condition Object
-  NoSun,                                  !- Sun Exposure
-  NoWind,                                 !- Wind Exposure
-  ,                                       !- View Factor to Ground
-  ,                                       !- Number of Vertices
-  6.46578440716979, 15.9795688143396, 2.4384, !- X,Y,Z Vertex 1 {m}
-  6.46578440716979, 15.9795688143396, 0,  !- X,Y,Z Vertex 2 {m}
-  6.46578440716979, 3.048, 0,             !- X,Y,Z Vertex 3 {m}
-  6.46578440716979, 3.048, 2.4384;        !- X,Y,Z Vertex 4 {m}
-
-OS:Surface,
-  {6b4e5d35-29c8-4335-9f8e-246d1a4198b0}, !- Handle
-  Surface 22,                             !- Name
-  RoofCeiling,                            !- Surface Type
-  ,                                       !- Construction Name
-  {0c052ecb-24ae-4769-93c3-f17d0f492f76}, !- Space Name
-  Outdoors,                               !- Outside Boundary Condition
-  ,                                       !- Outside Boundary Condition Object
-  SunExposed,                             !- Sun Exposure
-  WindExposed,                            !- Wind Exposure
-  ,                                       !- View Factor to Ground
-  ,                                       !- Number of Vertices
-  12.9315688143396, 3.048, 2.4384,        !- X,Y,Z Vertex 1 {m}
-  12.9315688143396, 15.9795688143396, 2.4384, !- X,Y,Z Vertex 2 {m}
-  6.46578440716979, 15.9795688143396, 2.4384, !- X,Y,Z Vertex 3 {m}
-  6.46578440716979, 3.048, 2.4384;        !- X,Y,Z Vertex 4 {m}
-
-OS:Surface,
-  {96516edf-80a6-4811-89b5-db538f8da802}, !- Handle
-  Surface 23,                             !- Name
-  Floor,                                  !- Surface Type
-  ,                                       !- Construction Name
-  {0c052ecb-24ae-4769-93c3-f17d0f492f76}, !- Space Name
-  Foundation,                             !- Outside Boundary Condition
-  ,                                       !- Outside Boundary Condition Object
-  NoSun,                                  !- Sun Exposure
-  NoWind,                                 !- Wind Exposure
-  ,                                       !- View Factor to Ground
-  ,                                       !- Number of Vertices
-  6.46578440716979, 3.048, 0,             !- X,Y,Z Vertex 1 {m}
-  6.46578440716979, 15.9795688143396, 0,  !- X,Y,Z Vertex 2 {m}
-  12.9315688143396, 15.9795688143396, 0,  !- X,Y,Z Vertex 3 {m}
-  12.9315688143396, 3.048, 0;             !- X,Y,Z Vertex 4 {m}
-
-OS:Surface,
-  {508427b1-ac6b-40db-a157-deec007f9cec}, !- Handle
-  Surface 24,                             !- Name
-  Wall,                                   !- Surface Type
-  ,                                       !- Construction Name
-  {0c052ecb-24ae-4769-93c3-f17d0f492f76}, !- Space Name
-  Outdoors,                               !- Outside Boundary Condition
-  ,                                       !- Outside Boundary Condition Object
-  SunExposed,                             !- Sun Exposure
-  WindExposed,                            !- Wind Exposure
-  ,                                       !- View Factor to Ground
-  ,                                       !- Number of Vertices
-  12.9315688143396, 15.9795688143396, 2.4384, !- X,Y,Z Vertex 1 {m}
-  12.9315688143396, 15.9795688143396, 0,  !- X,Y,Z Vertex 2 {m}
-  6.46578440716979, 15.9795688143396, 0,  !- X,Y,Z Vertex 3 {m}
-  6.46578440716979, 15.9795688143396, 2.4384; !- X,Y,Z Vertex 4 {m}
-
-OS:ThermalZone,
-  {c362b235-9cb7-461c-b052-e30bb2f91d57}, !- Handle
-  living zone|unit 5,                     !- Name
-  ,                                       !- Multiplier
-  ,                                       !- Ceiling Height {m}
-  ,                                       !- Volume {m3}
-  ,                                       !- Floor Area {m2}
-  ,                                       !- Zone Inside Convection Algorithm
-  ,                                       !- Zone Outside Convection Algorithm
-  ,                                       !- Zone Conditioning Equipment List Name
-  {5013ef97-da70-4dc7-b42f-550c97b172b4}, !- Zone Air Inlet Port List
-  {5dcc86d4-3234-4163-b9ef-6331c0387efb}, !- Zone Air Exhaust Port List
-  {434d556d-cf13-46fe-94cf-66c06e35b4a5}, !- Zone Air Node Name
-  {3a520f0a-3eaa-4641-87f7-4f737a43f6c7}, !- Zone Return Air Port List
-  ,                                       !- Primary Daylighting Control Name
-  ,                                       !- Fraction of Zone Controlled by Primary Daylighting Control
-  ,                                       !- Secondary Daylighting Control Name
-  ,                                       !- Fraction of Zone Controlled by Secondary Daylighting Control
-  ,                                       !- Illuminance Map Name
-  ,                                       !- Group Rendering Name
-  ,                                       !- Thermostat Name
-  No;                                     !- Use Ideal Air Loads
-
-OS:Node,
-  {80632e37-8ec0-46b5-9f35-bd82a9a859f5}, !- Handle
-  Node 5,                                 !- Name
-  {434d556d-cf13-46fe-94cf-66c06e35b4a5}, !- Inlet Port
-  ;                                       !- Outlet Port
-
-OS:Connection,
-  {434d556d-cf13-46fe-94cf-66c06e35b4a5}, !- Handle
-  {8b39fd0f-1545-4c3b-99e6-be406843e299}, !- Name
-  {c362b235-9cb7-461c-b052-e30bb2f91d57}, !- Source Object
-  11,                                     !- Outlet Port
-  {80632e37-8ec0-46b5-9f35-bd82a9a859f5}, !- Target Object
-  2;                                      !- Inlet Port
-
-OS:PortList,
-  {5013ef97-da70-4dc7-b42f-550c97b172b4}, !- Handle
-  {7e2aab96-07c0-4e6c-b03a-b4fa8e1675e9}, !- Name
-  {c362b235-9cb7-461c-b052-e30bb2f91d57}, !- HVAC Component
-  {03d2bbe0-7fa7-4ce7-a339-4a2f7fe07926}; !- Port 1
-
-OS:PortList,
-  {5dcc86d4-3234-4163-b9ef-6331c0387efb}, !- Handle
-  {6eb7b000-3fd1-4fb3-8882-3347fe38eb3c}, !- Name
-  {c362b235-9cb7-461c-b052-e30bb2f91d57}; !- HVAC Component
-
-OS:PortList,
-  {3a520f0a-3eaa-4641-87f7-4f737a43f6c7}, !- Handle
-  {ae169575-2ad8-4453-bce8-f6828c20ba70}, !- Name
-  {c362b235-9cb7-461c-b052-e30bb2f91d57}, !- HVAC Component
-  {722b95c9-e353-4b36-8d09-af323ceeab83}; !- Port 1
-
-OS:Sizing:Zone,
-  {6ba9f063-ef02-4174-b5a8-56f67e4b079f}, !- Handle
-  {c362b235-9cb7-461c-b052-e30bb2f91d57}, !- Zone or ZoneList Name
-  SupplyAirTemperature,                   !- Zone Cooling Design Supply Air Temperature Input Method
-  14,                                     !- Zone Cooling Design Supply Air Temperature {C}
-  11.11,                                  !- Zone Cooling Design Supply Air Temperature Difference {deltaC}
-  SupplyAirTemperature,                   !- Zone Heating Design Supply Air Temperature Input Method
-  40,                                     !- Zone Heating Design Supply Air Temperature {C}
-  11.11,                                  !- Zone Heating Design Supply Air Temperature Difference {deltaC}
-  0.0085,                                 !- Zone Cooling Design Supply Air Humidity Ratio {kg-H2O/kg-air}
-  0.008,                                  !- Zone Heating Design Supply Air Humidity Ratio {kg-H2O/kg-air}
-  ,                                       !- Zone Heating Sizing Factor
-  ,                                       !- Zone Cooling Sizing Factor
-  DesignDay,                              !- Cooling Design Air Flow Method
-  ,                                       !- Cooling Design Air Flow Rate {m3/s}
-  ,                                       !- Cooling Minimum Air Flow per Zone Floor Area {m3/s-m2}
-  ,                                       !- Cooling Minimum Air Flow {m3/s}
-  ,                                       !- Cooling Minimum Air Flow Fraction
-  DesignDay,                              !- Heating Design Air Flow Method
-  ,                                       !- Heating Design Air Flow Rate {m3/s}
-  ,                                       !- Heating Maximum Air Flow per Zone Floor Area {m3/s-m2}
-  ,                                       !- Heating Maximum Air Flow {m3/s}
-  ,                                       !- Heating Maximum Air Flow Fraction
-  ,                                       !- Design Zone Air Distribution Effectiveness in Cooling Mode
-  ,                                       !- Design Zone Air Distribution Effectiveness in Heating Mode
-  No,                                     !- Account for Dedicated Outdoor Air System
-  NeutralSupplyAir,                       !- Dedicated Outdoor Air System Control Strategy
-  autosize,                               !- Dedicated Outdoor Air Low Setpoint Temperature for Design {C}
-  autosize;                               !- Dedicated Outdoor Air High Setpoint Temperature for Design {C}
-
-OS:ZoneHVAC:EquipmentList,
-  {e9815962-b446-49eb-a302-b79f4d19e521}, !- Handle
-  Zone HVAC Equipment List 5,             !- Name
-  {c362b235-9cb7-461c-b052-e30bb2f91d57}, !- Thermal Zone
-  SequentialLoad,                         !- Load Distribution Scheme
-  {2ae354c3-b424-470f-b2d0-450d67aad4f3}, !- Zone Equipment 1
-  1,                                      !- Zone Equipment Cooling Sequence 1
-  1,                                      !- Zone Equipment Heating or No-Load Sequence 1
-  ,                                       !- Zone Equipment Sequential Cooling Fraction Schedule Name 1
-  ;                                       !- Zone Equipment Sequential Heating Fraction Schedule Name 1
-
-OS:Space,
-  {18f13943-e75a-478e-99d9-0e4b50de84e6}, !- Handle
-  living space|unit 5|story 1,            !- Name
-  {75e3f547-294d-4039-b6df-2f316c6c972f}, !- Space Type Name
-  ,                                       !- Default Construction Set Name
-  ,                                       !- Default Schedule Set Name
-  -0,                                     !- Direction of Relative North {deg}
-  0,                                      !- X Origin {m}
-  0,                                      !- Y Origin {m}
-  0,                                      !- Z Origin {m}
-  ,                                       !- Building Story Name
-  {c362b235-9cb7-461c-b052-e30bb2f91d57}, !- Thermal Zone Name
-  ,                                       !- Part of Total Floor Area
-  ,                                       !- Design Specification Outdoor Air Object Name
-  {4853cec6-75cd-4e53-9b93-7ec1bd44cde7}; !- Building Unit Name
-
-OS:Surface,
-  {0982a2e6-0f2f-4b08-9dfe-b1879fb70854}, !- Handle
-  Surface 25,                             !- Name
-  Floor,                                  !- Surface Type
-  ,                                       !- Construction Name
-  {18f13943-e75a-478e-99d9-0e4b50de84e6}, !- Space Name
-  Foundation,                             !- Outside Boundary Condition
-  ,                                       !- Outside Boundary Condition Object
-  NoSun,                                  !- Sun Exposure
-  NoWind,                                 !- Wind Exposure
-  ,                                       !- View Factor to Ground
-  ,                                       !- Number of Vertices
-  12.9315688143396, -12.9315688143396, 0, !- X,Y,Z Vertex 1 {m}
-  12.9315688143396, 0, 0,                 !- X,Y,Z Vertex 2 {m}
-  19.3973532215094, 0, 0,                 !- X,Y,Z Vertex 3 {m}
-  19.3973532215094, -12.9315688143396, 0; !- X,Y,Z Vertex 4 {m}
-
-OS:Surface,
-  {bf835d49-2238-4883-b890-d74cb7f364c6}, !- Handle
-  Surface 26,                             !- Name
-  Wall,                                   !- Surface Type
-  ,                                       !- Construction Name
-  {18f13943-e75a-478e-99d9-0e4b50de84e6}, !- Space Name
-  Surface,                                !- Outside Boundary Condition
-  {19e06d42-8905-4e66-aff1-b15ca4fe5098}, !- Outside Boundary Condition Object
-  NoSun,                                  !- Sun Exposure
-  NoWind,                                 !- Wind Exposure
-  ,                                       !- View Factor to Ground
-  ,                                       !- Number of Vertices
-  19.3973532215094, -12.9315688143396, 2.4384, !- X,Y,Z Vertex 1 {m}
-  19.3973532215094, -12.9315688143396, 0, !- X,Y,Z Vertex 2 {m}
-  19.3973532215094, 0, 0,                 !- X,Y,Z Vertex 3 {m}
-  19.3973532215094, 0, 2.4384;            !- X,Y,Z Vertex 4 {m}
-
-OS:Surface,
-  {22cae8ce-87dd-4369-8dc3-09d0c0b16f13}, !- Handle
-  Surface 27,                             !- Name
-  Wall,                                   !- Surface Type
-  ,                                       !- Construction Name
-  {18f13943-e75a-478e-99d9-0e4b50de84e6}, !- Space Name
-  Adiabatic,                              !- Outside Boundary Condition
-  ,                                       !- Outside Boundary Condition Object
-  NoSun,                                  !- Sun Exposure
-  NoWind,                                 !- Wind Exposure
-  ,                                       !- View Factor to Ground
-  ,                                       !- Number of Vertices
-  19.3973532215094, 0, 2.4384,            !- X,Y,Z Vertex 1 {m}
-  19.3973532215094, 0, 0,                 !- X,Y,Z Vertex 2 {m}
-  12.9315688143396, 0, 0,                 !- X,Y,Z Vertex 3 {m}
-  12.9315688143396, 0, 2.4384;            !- X,Y,Z Vertex 4 {m}
-
-OS:Surface,
-  {44b0d1c9-66ce-4d5c-b72a-0162628f0f87}, !- Handle
-  Surface 28,                             !- Name
-  Wall,                                   !- Surface Type
-  ,                                       !- Construction Name
-  {18f13943-e75a-478e-99d9-0e4b50de84e6}, !- Space Name
-  Surface,                                !- Outside Boundary Condition
-  {b92463c5-8592-4467-98e8-d85597681e48}, !- Outside Boundary Condition Object
-  NoSun,                                  !- Sun Exposure
-  NoWind,                                 !- Wind Exposure
-  ,                                       !- View Factor to Ground
-  ,                                       !- Number of Vertices
-  12.9315688143396, 0, 2.4384,            !- X,Y,Z Vertex 1 {m}
-  12.9315688143396, 0, 0,                 !- X,Y,Z Vertex 2 {m}
-  12.9315688143396, -12.9315688143396, 0, !- X,Y,Z Vertex 3 {m}
-  12.9315688143396, -12.9315688143396, 2.4384; !- X,Y,Z Vertex 4 {m}
-
-OS:Surface,
-  {a4cb8c04-f665-4de5-a4d4-c7b2153a4d54}, !- Handle
-  Surface 29,                             !- Name
-  RoofCeiling,                            !- Surface Type
-  ,                                       !- Construction Name
-  {18f13943-e75a-478e-99d9-0e4b50de84e6}, !- Space Name
-  Outdoors,                               !- Outside Boundary Condition
-  ,                                       !- Outside Boundary Condition Object
-  SunExposed,                             !- Sun Exposure
-  WindExposed,                            !- Wind Exposure
-  ,                                       !- View Factor to Ground
-  ,                                       !- Number of Vertices
-  19.3973532215094, -12.9315688143396, 2.4384, !- X,Y,Z Vertex 1 {m}
-  19.3973532215094, 0, 2.4384,            !- X,Y,Z Vertex 2 {m}
-  12.9315688143396, 0, 2.4384,            !- X,Y,Z Vertex 3 {m}
-  12.9315688143396, -12.9315688143396, 2.4384; !- X,Y,Z Vertex 4 {m}
-
-OS:Surface,
-  {20f9ea4f-30aa-4b73-8546-a5cc1bd4c73c}, !- Handle
-  Surface 30,                             !- Name
-  Wall,                                   !- Surface Type
-  ,                                       !- Construction Name
-  {18f13943-e75a-478e-99d9-0e4b50de84e6}, !- Space Name
-  Outdoors,                               !- Outside Boundary Condition
-  ,                                       !- Outside Boundary Condition Object
-  SunExposed,                             !- Sun Exposure
-  WindExposed,                            !- Wind Exposure
-  ,                                       !- View Factor to Ground
-  ,                                       !- Number of Vertices
-  12.9315688143396, -12.9315688143396, 2.4384, !- X,Y,Z Vertex 1 {m}
-  12.9315688143396, -12.9315688143396, 0, !- X,Y,Z Vertex 2 {m}
-  19.3973532215094, -12.9315688143396, 0, !- X,Y,Z Vertex 3 {m}
-  19.3973532215094, -12.9315688143396, 2.4384; !- X,Y,Z Vertex 4 {m}
-
-OS:ThermalZone,
-  {7825b914-b7e4-4e67-8b39-b4e3e7962178}, !- Handle
-  living zone|unit 6,                     !- Name
-  ,                                       !- Multiplier
-  ,                                       !- Ceiling Height {m}
-  ,                                       !- Volume {m3}
-  ,                                       !- Floor Area {m2}
-  ,                                       !- Zone Inside Convection Algorithm
-  ,                                       !- Zone Outside Convection Algorithm
-  ,                                       !- Zone Conditioning Equipment List Name
-  {b1153e22-4581-454f-969e-c39a66577b31}, !- Zone Air Inlet Port List
-  {c3049222-6ff4-4449-9932-c0d76a6f275d}, !- Zone Air Exhaust Port List
-  {7d6b7bd0-311a-4b21-9a60-17ab7f908bfc}, !- Zone Air Node Name
-  {bacf345c-8393-4c58-b306-0d68a2216f21}, !- Zone Return Air Port List
-  ,                                       !- Primary Daylighting Control Name
-  ,                                       !- Fraction of Zone Controlled by Primary Daylighting Control
-  ,                                       !- Secondary Daylighting Control Name
-  ,                                       !- Fraction of Zone Controlled by Secondary Daylighting Control
-  ,                                       !- Illuminance Map Name
-  ,                                       !- Group Rendering Name
-  ,                                       !- Thermostat Name
-  No;                                     !- Use Ideal Air Loads
-
-OS:Node,
-  {f12d5e17-babf-4bbd-aa5b-50667a7ca5bf}, !- Handle
-  Node 6,                                 !- Name
-  {7d6b7bd0-311a-4b21-9a60-17ab7f908bfc}, !- Inlet Port
-  ;                                       !- Outlet Port
-
-OS:Connection,
-  {7d6b7bd0-311a-4b21-9a60-17ab7f908bfc}, !- Handle
-  {913c7e94-ccb3-4c9b-9212-0e9601a98a6a}, !- Name
-  {7825b914-b7e4-4e67-8b39-b4e3e7962178}, !- Source Object
-  11,                                     !- Outlet Port
-  {f12d5e17-babf-4bbd-aa5b-50667a7ca5bf}, !- Target Object
-  2;                                      !- Inlet Port
-
-OS:PortList,
-  {b1153e22-4581-454f-969e-c39a66577b31}, !- Handle
-  {9955c702-b4ef-43b5-8915-3ec5e83ffe7f}, !- Name
-  {7825b914-b7e4-4e67-8b39-b4e3e7962178}, !- HVAC Component
-  {16481356-c83c-4e26-9888-2986d303d0dc}; !- Port 1
-
-OS:PortList,
-  {c3049222-6ff4-4449-9932-c0d76a6f275d}, !- Handle
-  {30866bef-f8da-4afb-a658-0dc8594004fa}, !- Name
-  {7825b914-b7e4-4e67-8b39-b4e3e7962178}; !- HVAC Component
-
-OS:PortList,
-  {bacf345c-8393-4c58-b306-0d68a2216f21}, !- Handle
-  {0561f7a8-02e5-4c9c-8c53-7b4950de2476}, !- Name
-  {7825b914-b7e4-4e67-8b39-b4e3e7962178}, !- HVAC Component
-  {d3c1bc96-cacd-41d4-9f6a-2bc36aa196c7}; !- Port 1
-
-OS:Sizing:Zone,
-  {1a2c16cf-f717-414f-8c31-67ba5452782c}, !- Handle
-  {7825b914-b7e4-4e67-8b39-b4e3e7962178}, !- Zone or ZoneList Name
-  SupplyAirTemperature,                   !- Zone Cooling Design Supply Air Temperature Input Method
-  14,                                     !- Zone Cooling Design Supply Air Temperature {C}
-  11.11,                                  !- Zone Cooling Design Supply Air Temperature Difference {deltaC}
-  SupplyAirTemperature,                   !- Zone Heating Design Supply Air Temperature Input Method
-  40,                                     !- Zone Heating Design Supply Air Temperature {C}
-  11.11,                                  !- Zone Heating Design Supply Air Temperature Difference {deltaC}
-  0.0085,                                 !- Zone Cooling Design Supply Air Humidity Ratio {kg-H2O/kg-air}
-  0.008,                                  !- Zone Heating Design Supply Air Humidity Ratio {kg-H2O/kg-air}
-  ,                                       !- Zone Heating Sizing Factor
-  ,                                       !- Zone Cooling Sizing Factor
-  DesignDay,                              !- Cooling Design Air Flow Method
-  ,                                       !- Cooling Design Air Flow Rate {m3/s}
-  ,                                       !- Cooling Minimum Air Flow per Zone Floor Area {m3/s-m2}
-  ,                                       !- Cooling Minimum Air Flow {m3/s}
-  ,                                       !- Cooling Minimum Air Flow Fraction
-  DesignDay,                              !- Heating Design Air Flow Method
-  ,                                       !- Heating Design Air Flow Rate {m3/s}
-  ,                                       !- Heating Maximum Air Flow per Zone Floor Area {m3/s-m2}
-  ,                                       !- Heating Maximum Air Flow {m3/s}
-  ,                                       !- Heating Maximum Air Flow Fraction
-  ,                                       !- Design Zone Air Distribution Effectiveness in Cooling Mode
-  ,                                       !- Design Zone Air Distribution Effectiveness in Heating Mode
-  No,                                     !- Account for Dedicated Outdoor Air System
-  NeutralSupplyAir,                       !- Dedicated Outdoor Air System Control Strategy
-  autosize,                               !- Dedicated Outdoor Air Low Setpoint Temperature for Design {C}
-  autosize;                               !- Dedicated Outdoor Air High Setpoint Temperature for Design {C}
-
-OS:ZoneHVAC:EquipmentList,
-  {36075066-bbf8-4d5b-a960-dbd86dcb2255}, !- Handle
-  Zone HVAC Equipment List 6,             !- Name
-  {7825b914-b7e4-4e67-8b39-b4e3e7962178}, !- Thermal Zone
-  SequentialLoad,                         !- Load Distribution Scheme
-  {d8ad936e-cf8c-4bfb-be17-7b6e79bda00c}, !- Zone Equipment 1
-  1,                                      !- Zone Equipment Cooling Sequence 1
-  1,                                      !- Zone Equipment Heating or No-Load Sequence 1
-  ,                                       !- Zone Equipment Sequential Cooling Fraction Schedule Name 1
-  ;                                       !- Zone Equipment Sequential Heating Fraction Schedule Name 1
-
-OS:Space,
-  {8a64f4bf-828d-4c49-b07b-e317c1420693}, !- Handle
-  living space|unit 6|story 1,            !- Name
-  {75e3f547-294d-4039-b6df-2f316c6c972f}, !- Space Type Name
-  ,                                       !- Default Construction Set Name
-  ,                                       !- Default Schedule Set Name
-  -0,                                     !- Direction of Relative North {deg}
-  0,                                      !- X Origin {m}
-  0,                                      !- Y Origin {m}
-  0,                                      !- Z Origin {m}
-  ,                                       !- Building Story Name
-  {7825b914-b7e4-4e67-8b39-b4e3e7962178}, !- Thermal Zone Name
-  ,                                       !- Part of Total Floor Area
-  ,                                       !- Design Specification Outdoor Air Object Name
-  {ff2b0852-4ae2-4792-97d6-d0a71d8a4e89}; !- Building Unit Name
-
-OS:Surface,
-  {f4eb9bb7-483d-469e-b3ba-5ecb4e6ffddc}, !- Handle
-  Surface 31,                             !- Name
-  Wall,                                   !- Surface Type
-  ,                                       !- Construction Name
-  {8a64f4bf-828d-4c49-b07b-e317c1420693}, !- Space Name
-  Surface,                                !- Outside Boundary Condition
-  {7ba1b279-3850-482e-96dc-7fff738dc5b9}, !- Outside Boundary Condition Object
-  NoSun,                                  !- Sun Exposure
-  NoWind,                                 !- Wind Exposure
-  ,                                       !- View Factor to Ground
-  ,                                       !- Number of Vertices
-  19.3973532215094, 3.048, 2.4384,        !- X,Y,Z Vertex 1 {m}
-  19.3973532215094, 3.048, 0,             !- X,Y,Z Vertex 2 {m}
-  19.3973532215094, 15.9795688143396, 0,  !- X,Y,Z Vertex 3 {m}
-  19.3973532215094, 15.9795688143396, 2.4384; !- X,Y,Z Vertex 4 {m}
-
-OS:Surface,
-  {a19088e5-a666-4b92-b0b3-83663ef877bb}, !- Handle
-  Surface 32,                             !- Name
-  Wall,                                   !- Surface Type
-  ,                                       !- Construction Name
-  {8a64f4bf-828d-4c49-b07b-e317c1420693}, !- Space Name
-  Adiabatic,                              !- Outside Boundary Condition
-  ,                                       !- Outside Boundary Condition Object
-  NoSun,                                  !- Sun Exposure
-  NoWind,                                 !- Wind Exposure
-  ,                                       !- View Factor to Ground
-  ,                                       !- Number of Vertices
-  12.9315688143396, 3.048, 2.4384,        !- X,Y,Z Vertex 1 {m}
-  12.9315688143396, 3.048, 0,             !- X,Y,Z Vertex 2 {m}
-  19.3973532215094, 3.048, 0,             !- X,Y,Z Vertex 3 {m}
-  19.3973532215094, 3.048, 2.4384;        !- X,Y,Z Vertex 4 {m}
-
-OS:Surface,
-  {2d065280-8b40-4db4-b864-32d205098e74}, !- Handle
-  Surface 33,                             !- Name
-  Wall,                                   !- Surface Type
-  ,                                       !- Construction Name
-  {8a64f4bf-828d-4c49-b07b-e317c1420693}, !- Space Name
-  Surface,                                !- Outside Boundary Condition
-  {83dbffe4-f365-4179-8855-6cbba28664f6}, !- Outside Boundary Condition Object
-  NoSun,                                  !- Sun Exposure
-  NoWind,                                 !- Wind Exposure
-  ,                                       !- View Factor to Ground
-  ,                                       !- Number of Vertices
-  12.9315688143396, 15.9795688143396, 2.4384, !- X,Y,Z Vertex 1 {m}
-  12.9315688143396, 15.9795688143396, 0,  !- X,Y,Z Vertex 2 {m}
-  12.9315688143396, 3.048, 0,             !- X,Y,Z Vertex 3 {m}
-  12.9315688143396, 3.048, 2.4384;        !- X,Y,Z Vertex 4 {m}
-
-OS:Surface,
-  {e6959811-9145-4ac3-a397-6aaa9a853ad7}, !- Handle
-  Surface 34,                             !- Name
-  RoofCeiling,                            !- Surface Type
-  ,                                       !- Construction Name
-  {8a64f4bf-828d-4c49-b07b-e317c1420693}, !- Space Name
-  Outdoors,                               !- Outside Boundary Condition
-  ,                                       !- Outside Boundary Condition Object
-  SunExposed,                             !- Sun Exposure
-  WindExposed,                            !- Wind Exposure
-  ,                                       !- View Factor to Ground
-  ,                                       !- Number of Vertices
-  19.3973532215094, 3.048, 2.4384,        !- X,Y,Z Vertex 1 {m}
-  19.3973532215094, 15.9795688143396, 2.4384, !- X,Y,Z Vertex 2 {m}
-  12.9315688143396, 15.9795688143396, 2.4384, !- X,Y,Z Vertex 3 {m}
-  12.9315688143396, 3.048, 2.4384;        !- X,Y,Z Vertex 4 {m}
-
-OS:Surface,
-  {236d2f50-5d3b-40f7-a20a-d66119e90f7f}, !- Handle
-  Surface 35,                             !- Name
-  Floor,                                  !- Surface Type
-  ,                                       !- Construction Name
-  {8a64f4bf-828d-4c49-b07b-e317c1420693}, !- Space Name
-  Foundation,                             !- Outside Boundary Condition
-  ,                                       !- Outside Boundary Condition Object
-  NoSun,                                  !- Sun Exposure
-  NoWind,                                 !- Wind Exposure
-  ,                                       !- View Factor to Ground
-  ,                                       !- Number of Vertices
-  12.9315688143396, 3.048, 0,             !- X,Y,Z Vertex 1 {m}
-  12.9315688143396, 15.9795688143396, 0,  !- X,Y,Z Vertex 2 {m}
-  19.3973532215094, 15.9795688143396, 0,  !- X,Y,Z Vertex 3 {m}
-  19.3973532215094, 3.048, 0;             !- X,Y,Z Vertex 4 {m}
-
-OS:Surface,
-  {03aa64c0-2714-4abd-88d9-00adef64016e}, !- Handle
-  Surface 36,                             !- Name
-  Wall,                                   !- Surface Type
-  ,                                       !- Construction Name
-  {8a64f4bf-828d-4c49-b07b-e317c1420693}, !- Space Name
-  Outdoors,                               !- Outside Boundary Condition
-  ,                                       !- Outside Boundary Condition Object
-  SunExposed,                             !- Sun Exposure
-  WindExposed,                            !- Wind Exposure
-  ,                                       !- View Factor to Ground
-  ,                                       !- Number of Vertices
-  19.3973532215094, 15.9795688143396, 2.4384, !- X,Y,Z Vertex 1 {m}
-  19.3973532215094, 15.9795688143396, 0,  !- X,Y,Z Vertex 2 {m}
-  12.9315688143396, 15.9795688143396, 0,  !- X,Y,Z Vertex 3 {m}
-  12.9315688143396, 15.9795688143396, 2.4384; !- X,Y,Z Vertex 4 {m}
-
-OS:ThermalZone,
-  {2727fff2-e90c-4b34-828a-5ccbe6b93781}, !- Handle
-  living zone|unit 7,                     !- Name
-  ,                                       !- Multiplier
-  ,                                       !- Ceiling Height {m}
-  ,                                       !- Volume {m3}
-  ,                                       !- Floor Area {m2}
-  ,                                       !- Zone Inside Convection Algorithm
-  ,                                       !- Zone Outside Convection Algorithm
-  ,                                       !- Zone Conditioning Equipment List Name
-  {a3534af1-5c9c-4e9c-ba38-79428cbc18d1}, !- Zone Air Inlet Port List
-  {d52e96ae-15ee-46e1-a6ee-d0436deacd0e}, !- Zone Air Exhaust Port List
-  {3e29a455-67f9-4e9b-afea-480f291c3a9a}, !- Zone Air Node Name
-  {f7be8aac-9f14-402c-af18-8cae7684aca0}, !- Zone Return Air Port List
-  ,                                       !- Primary Daylighting Control Name
-  ,                                       !- Fraction of Zone Controlled by Primary Daylighting Control
-  ,                                       !- Secondary Daylighting Control Name
-  ,                                       !- Fraction of Zone Controlled by Secondary Daylighting Control
-  ,                                       !- Illuminance Map Name
-  ,                                       !- Group Rendering Name
-  ,                                       !- Thermostat Name
-  No;                                     !- Use Ideal Air Loads
-
-OS:Node,
-  {1c3c0029-f65a-4003-90c9-ecec0677c83a}, !- Handle
-  Node 7,                                 !- Name
-  {3e29a455-67f9-4e9b-afea-480f291c3a9a}, !- Inlet Port
-  ;                                       !- Outlet Port
-
-OS:Connection,
-  {3e29a455-67f9-4e9b-afea-480f291c3a9a}, !- Handle
-  {6b856700-425b-4e85-a1ad-b46d31bdae91}, !- Name
-  {2727fff2-e90c-4b34-828a-5ccbe6b93781}, !- Source Object
-  11,                                     !- Outlet Port
-  {1c3c0029-f65a-4003-90c9-ecec0677c83a}, !- Target Object
-  2;                                      !- Inlet Port
-
-OS:PortList,
-  {a3534af1-5c9c-4e9c-ba38-79428cbc18d1}, !- Handle
-  {84104c49-1bf6-4858-a80b-3b443cbc6f56}, !- Name
-  {2727fff2-e90c-4b34-828a-5ccbe6b93781}, !- HVAC Component
-  {0117b404-fd5e-402a-aff1-f0d4225b3838}; !- Port 1
-
-OS:PortList,
-  {d52e96ae-15ee-46e1-a6ee-d0436deacd0e}, !- Handle
-  {8ba7325a-5e9b-438b-a912-10443cc3b5c2}, !- Name
-  {2727fff2-e90c-4b34-828a-5ccbe6b93781}; !- HVAC Component
-
-OS:PortList,
-  {f7be8aac-9f14-402c-af18-8cae7684aca0}, !- Handle
-  {b56d7cf6-d54e-44e4-80b6-69972f215925}, !- Name
-  {2727fff2-e90c-4b34-828a-5ccbe6b93781}, !- HVAC Component
-  {ac7f6f33-1967-40ae-8609-eb82527846bf}; !- Port 1
-
-OS:Sizing:Zone,
-  {45ff7d55-6916-496a-8e9b-ec603442ce9e}, !- Handle
-  {2727fff2-e90c-4b34-828a-5ccbe6b93781}, !- Zone or ZoneList Name
-  SupplyAirTemperature,                   !- Zone Cooling Design Supply Air Temperature Input Method
-  14,                                     !- Zone Cooling Design Supply Air Temperature {C}
-  11.11,                                  !- Zone Cooling Design Supply Air Temperature Difference {deltaC}
-  SupplyAirTemperature,                   !- Zone Heating Design Supply Air Temperature Input Method
-  40,                                     !- Zone Heating Design Supply Air Temperature {C}
-  11.11,                                  !- Zone Heating Design Supply Air Temperature Difference {deltaC}
-  0.0085,                                 !- Zone Cooling Design Supply Air Humidity Ratio {kg-H2O/kg-air}
-  0.008,                                  !- Zone Heating Design Supply Air Humidity Ratio {kg-H2O/kg-air}
-  ,                                       !- Zone Heating Sizing Factor
-  ,                                       !- Zone Cooling Sizing Factor
-  DesignDay,                              !- Cooling Design Air Flow Method
-  ,                                       !- Cooling Design Air Flow Rate {m3/s}
-  ,                                       !- Cooling Minimum Air Flow per Zone Floor Area {m3/s-m2}
-  ,                                       !- Cooling Minimum Air Flow {m3/s}
-  ,                                       !- Cooling Minimum Air Flow Fraction
-  DesignDay,                              !- Heating Design Air Flow Method
-  ,                                       !- Heating Design Air Flow Rate {m3/s}
-  ,                                       !- Heating Maximum Air Flow per Zone Floor Area {m3/s-m2}
-  ,                                       !- Heating Maximum Air Flow {m3/s}
-  ,                                       !- Heating Maximum Air Flow Fraction
-  ,                                       !- Design Zone Air Distribution Effectiveness in Cooling Mode
-  ,                                       !- Design Zone Air Distribution Effectiveness in Heating Mode
-  No,                                     !- Account for Dedicated Outdoor Air System
-  NeutralSupplyAir,                       !- Dedicated Outdoor Air System Control Strategy
-  autosize,                               !- Dedicated Outdoor Air Low Setpoint Temperature for Design {C}
-  autosize;                               !- Dedicated Outdoor Air High Setpoint Temperature for Design {C}
-
-OS:ZoneHVAC:EquipmentList,
-  {5ace684d-bf98-4efb-b1e6-f0cf75d671a1}, !- Handle
-  Zone HVAC Equipment List 7,             !- Name
-  {2727fff2-e90c-4b34-828a-5ccbe6b93781}, !- Thermal Zone
-  SequentialLoad,                         !- Load Distribution Scheme
-  {070e5247-5770-4ada-a5b8-97ea3b6fe465}, !- Zone Equipment 1
-  1,                                      !- Zone Equipment Cooling Sequence 1
-  1,                                      !- Zone Equipment Heating or No-Load Sequence 1
-  ,                                       !- Zone Equipment Sequential Cooling Fraction Schedule Name 1
-  ;                                       !- Zone Equipment Sequential Heating Fraction Schedule Name 1
-
-OS:Space,
-  {102e6118-31b2-4ca8-b4ad-a20b95326e8e}, !- Handle
-  living space|unit 7|story 1,            !- Name
-  {75e3f547-294d-4039-b6df-2f316c6c972f}, !- Space Type Name
-  ,                                       !- Default Construction Set Name
-  ,                                       !- Default Schedule Set Name
-  -0,                                     !- Direction of Relative North {deg}
-  0,                                      !- X Origin {m}
-  0,                                      !- Y Origin {m}
-  0,                                      !- Z Origin {m}
-  ,                                       !- Building Story Name
-  {2727fff2-e90c-4b34-828a-5ccbe6b93781}, !- Thermal Zone Name
-  ,                                       !- Part of Total Floor Area
-  ,                                       !- Design Specification Outdoor Air Object Name
-  {38ee915f-df8a-4a69-882c-c54db84fd5f7}; !- Building Unit Name
-
-OS:Surface,
-  {a97405a2-95ba-468c-a08d-65a2db11dd63}, !- Handle
-  Surface 37,                             !- Name
-  Floor,                                  !- Surface Type
-  ,                                       !- Construction Name
-  {102e6118-31b2-4ca8-b4ad-a20b95326e8e}, !- Space Name
-  Foundation,                             !- Outside Boundary Condition
-  ,                                       !- Outside Boundary Condition Object
-  NoSun,                                  !- Sun Exposure
-  NoWind,                                 !- Wind Exposure
-  ,                                       !- View Factor to Ground
-  ,                                       !- Number of Vertices
-  19.3973532215094, -12.9315688143396, 0, !- X,Y,Z Vertex 1 {m}
-  19.3973532215094, 0, 0,                 !- X,Y,Z Vertex 2 {m}
-  25.8631376286792, 0, 0,                 !- X,Y,Z Vertex 3 {m}
-  25.8631376286792, -12.9315688143396, 0; !- X,Y,Z Vertex 4 {m}
-
-OS:Surface,
-  {ea65dc99-ee40-41da-ba5b-9d9dbe181ba7}, !- Handle
-  Surface 38,                             !- Name
-  Wall,                                   !- Surface Type
-  ,                                       !- Construction Name
-  {102e6118-31b2-4ca8-b4ad-a20b95326e8e}, !- Space Name
-  Outdoors,                               !- Outside Boundary Condition
-  ,                                       !- Outside Boundary Condition Object
-  SunExposed,                             !- Sun Exposure
-  WindExposed,                            !- Wind Exposure
-  ,                                       !- View Factor to Ground
-  ,                                       !- Number of Vertices
-  25.8631376286792, -12.9315688143396, 2.4384, !- X,Y,Z Vertex 1 {m}
-  25.8631376286792, -12.9315688143396, 0, !- X,Y,Z Vertex 2 {m}
-  25.8631376286792, 0, 0,                 !- X,Y,Z Vertex 3 {m}
-  25.8631376286792, 0, 2.4384;            !- X,Y,Z Vertex 4 {m}
-
-OS:Surface,
-  {b2ed9b44-65a8-4ffd-bc74-240ab842ce64}, !- Handle
-  Surface 39,                             !- Name
-  Wall,                                   !- Surface Type
-  ,                                       !- Construction Name
-  {102e6118-31b2-4ca8-b4ad-a20b95326e8e}, !- Space Name
-  Adiabatic,                              !- Outside Boundary Condition
-  ,                                       !- Outside Boundary Condition Object
-  NoSun,                                  !- Sun Exposure
-  NoWind,                                 !- Wind Exposure
-  ,                                       !- View Factor to Ground
-  ,                                       !- Number of Vertices
-  25.8631376286792, 0, 2.4384,            !- X,Y,Z Vertex 1 {m}
-  25.8631376286792, 0, 0,                 !- X,Y,Z Vertex 2 {m}
-  19.3973532215094, 0, 0,                 !- X,Y,Z Vertex 3 {m}
-  19.3973532215094, 0, 2.4384;            !- X,Y,Z Vertex 4 {m}
-
-OS:Surface,
-  {19e06d42-8905-4e66-aff1-b15ca4fe5098}, !- Handle
-  Surface 40,                             !- Name
-  Wall,                                   !- Surface Type
-  ,                                       !- Construction Name
-  {102e6118-31b2-4ca8-b4ad-a20b95326e8e}, !- Space Name
-  Surface,                                !- Outside Boundary Condition
-  {bf835d49-2238-4883-b890-d74cb7f364c6}, !- Outside Boundary Condition Object
-  NoSun,                                  !- Sun Exposure
-  NoWind,                                 !- Wind Exposure
-  ,                                       !- View Factor to Ground
-  ,                                       !- Number of Vertices
-  19.3973532215094, 0, 2.4384,            !- X,Y,Z Vertex 1 {m}
-  19.3973532215094, 0, 0,                 !- X,Y,Z Vertex 2 {m}
-  19.3973532215094, -12.9315688143396, 0, !- X,Y,Z Vertex 3 {m}
-  19.3973532215094, -12.9315688143396, 2.4384; !- X,Y,Z Vertex 4 {m}
-
-OS:Surface,
-  {e0175c3a-47e2-4b0d-8a2f-024d9179c165}, !- Handle
-  Surface 41,                             !- Name
-  RoofCeiling,                            !- Surface Type
-  ,                                       !- Construction Name
-  {102e6118-31b2-4ca8-b4ad-a20b95326e8e}, !- Space Name
-  Outdoors,                               !- Outside Boundary Condition
-  ,                                       !- Outside Boundary Condition Object
-  SunExposed,                             !- Sun Exposure
-  WindExposed,                            !- Wind Exposure
-  ,                                       !- View Factor to Ground
-  ,                                       !- Number of Vertices
-  25.8631376286792, -12.9315688143396, 2.4384, !- X,Y,Z Vertex 1 {m}
-  25.8631376286792, 0, 2.4384,            !- X,Y,Z Vertex 2 {m}
-  19.3973532215094, 0, 2.4384,            !- X,Y,Z Vertex 3 {m}
-  19.3973532215094, -12.9315688143396, 2.4384; !- X,Y,Z Vertex 4 {m}
-
-OS:Surface,
-  {d16a212b-df61-4184-9db3-316c98b22b97}, !- Handle
-  Surface 42,                             !- Name
-  Wall,                                   !- Surface Type
-  ,                                       !- Construction Name
-  {102e6118-31b2-4ca8-b4ad-a20b95326e8e}, !- Space Name
-  Outdoors,                               !- Outside Boundary Condition
-  ,                                       !- Outside Boundary Condition Object
-  SunExposed,                             !- Sun Exposure
-  WindExposed,                            !- Wind Exposure
-  ,                                       !- View Factor to Ground
-  ,                                       !- Number of Vertices
-  19.3973532215094, -12.9315688143396, 2.4384, !- X,Y,Z Vertex 1 {m}
-  19.3973532215094, -12.9315688143396, 0, !- X,Y,Z Vertex 2 {m}
-  25.8631376286792, -12.9315688143396, 0, !- X,Y,Z Vertex 3 {m}
-  25.8631376286792, -12.9315688143396, 2.4384; !- X,Y,Z Vertex 4 {m}
-
-OS:ThermalZone,
-  {18597d9b-ed45-457f-9ee5-a93bad9ec227}, !- Handle
-  living zone|unit 8,                     !- Name
-  ,                                       !- Multiplier
-  ,                                       !- Ceiling Height {m}
-  ,                                       !- Volume {m3}
-  ,                                       !- Floor Area {m2}
-  ,                                       !- Zone Inside Convection Algorithm
-  ,                                       !- Zone Outside Convection Algorithm
-  ,                                       !- Zone Conditioning Equipment List Name
-  {04017989-a32f-45a5-96b0-be16e6241f3b}, !- Zone Air Inlet Port List
-  {63cb6c7a-8e21-4120-9330-13cd06bee9f5}, !- Zone Air Exhaust Port List
-  {cefce970-639f-43e8-8aa0-3f26a4da2f1f}, !- Zone Air Node Name
-  {7eae90e6-4bce-4138-8f5d-17c3c58c34b8}, !- Zone Return Air Port List
-  ,                                       !- Primary Daylighting Control Name
-  ,                                       !- Fraction of Zone Controlled by Primary Daylighting Control
-  ,                                       !- Secondary Daylighting Control Name
-  ,                                       !- Fraction of Zone Controlled by Secondary Daylighting Control
-  ,                                       !- Illuminance Map Name
-  ,                                       !- Group Rendering Name
-  ,                                       !- Thermostat Name
-  No;                                     !- Use Ideal Air Loads
-
-OS:Node,
-  {06d01825-3b05-40db-9223-86b39744bab9}, !- Handle
-  Node 8,                                 !- Name
-  {cefce970-639f-43e8-8aa0-3f26a4da2f1f}, !- Inlet Port
-  ;                                       !- Outlet Port
-
-OS:Connection,
-  {cefce970-639f-43e8-8aa0-3f26a4da2f1f}, !- Handle
-  {4645fdc5-3f8c-46f4-aa1c-2a95ebc8279a}, !- Name
-  {18597d9b-ed45-457f-9ee5-a93bad9ec227}, !- Source Object
-  11,                                     !- Outlet Port
-  {06d01825-3b05-40db-9223-86b39744bab9}, !- Target Object
-  2;                                      !- Inlet Port
-
-OS:PortList,
-  {04017989-a32f-45a5-96b0-be16e6241f3b}, !- Handle
-  {8563f41a-e1cb-4864-8ed1-b4cf0b7a8244}, !- Name
-  {18597d9b-ed45-457f-9ee5-a93bad9ec227}, !- HVAC Component
-  {d0c12148-3250-4ee6-a243-7a0fe50fed5b}; !- Port 1
-
-OS:PortList,
-  {63cb6c7a-8e21-4120-9330-13cd06bee9f5}, !- Handle
-  {0d36043e-bf29-4aa5-9a86-2ebbd27cf987}, !- Name
-  {18597d9b-ed45-457f-9ee5-a93bad9ec227}; !- HVAC Component
-
-OS:PortList,
-  {7eae90e6-4bce-4138-8f5d-17c3c58c34b8}, !- Handle
-  {6d0bb351-3399-484a-8f8f-d2501b220870}, !- Name
-  {18597d9b-ed45-457f-9ee5-a93bad9ec227}, !- HVAC Component
-  {e5d93c35-8bd9-4a83-af86-0d27579cf614}; !- Port 1
-
-OS:Sizing:Zone,
-  {f7e246b7-b1e7-4e18-9441-2e28e94cf6f0}, !- Handle
-  {18597d9b-ed45-457f-9ee5-a93bad9ec227}, !- Zone or ZoneList Name
-  SupplyAirTemperature,                   !- Zone Cooling Design Supply Air Temperature Input Method
-  14,                                     !- Zone Cooling Design Supply Air Temperature {C}
-  11.11,                                  !- Zone Cooling Design Supply Air Temperature Difference {deltaC}
-  SupplyAirTemperature,                   !- Zone Heating Design Supply Air Temperature Input Method
-  40,                                     !- Zone Heating Design Supply Air Temperature {C}
-  11.11,                                  !- Zone Heating Design Supply Air Temperature Difference {deltaC}
-  0.0085,                                 !- Zone Cooling Design Supply Air Humidity Ratio {kg-H2O/kg-air}
-  0.008,                                  !- Zone Heating Design Supply Air Humidity Ratio {kg-H2O/kg-air}
-  ,                                       !- Zone Heating Sizing Factor
-  ,                                       !- Zone Cooling Sizing Factor
-  DesignDay,                              !- Cooling Design Air Flow Method
-  ,                                       !- Cooling Design Air Flow Rate {m3/s}
-  ,                                       !- Cooling Minimum Air Flow per Zone Floor Area {m3/s-m2}
-  ,                                       !- Cooling Minimum Air Flow {m3/s}
-  ,                                       !- Cooling Minimum Air Flow Fraction
-  DesignDay,                              !- Heating Design Air Flow Method
-  ,                                       !- Heating Design Air Flow Rate {m3/s}
-  ,                                       !- Heating Maximum Air Flow per Zone Floor Area {m3/s-m2}
-  ,                                       !- Heating Maximum Air Flow {m3/s}
-  ,                                       !- Heating Maximum Air Flow Fraction
-  ,                                       !- Design Zone Air Distribution Effectiveness in Cooling Mode
-  ,                                       !- Design Zone Air Distribution Effectiveness in Heating Mode
-  No,                                     !- Account for Dedicated Outdoor Air System
-  NeutralSupplyAir,                       !- Dedicated Outdoor Air System Control Strategy
-  autosize,                               !- Dedicated Outdoor Air Low Setpoint Temperature for Design {C}
-  autosize;                               !- Dedicated Outdoor Air High Setpoint Temperature for Design {C}
-
-OS:ZoneHVAC:EquipmentList,
-  {69682292-1059-408c-9f55-4ead61603fa5}, !- Handle
-  Zone HVAC Equipment List 8,             !- Name
-  {18597d9b-ed45-457f-9ee5-a93bad9ec227}, !- Thermal Zone
-  SequentialLoad,                         !- Load Distribution Scheme
-  {bdb0b373-14be-4674-b534-e34a44dae41a}, !- Zone Equipment 1
-  1,                                      !- Zone Equipment Cooling Sequence 1
-  1,                                      !- Zone Equipment Heating or No-Load Sequence 1
-  ,                                       !- Zone Equipment Sequential Cooling Fraction Schedule Name 1
-  ;                                       !- Zone Equipment Sequential Heating Fraction Schedule Name 1
-
-OS:Space,
-  {265414af-be13-4c5b-9a24-ab8eaba6ce01}, !- Handle
-  living space|unit 8|story 1,            !- Name
-  {75e3f547-294d-4039-b6df-2f316c6c972f}, !- Space Type Name
-  ,                                       !- Default Construction Set Name
-  ,                                       !- Default Schedule Set Name
-  -0,                                     !- Direction of Relative North {deg}
-  0,                                      !- X Origin {m}
-  0,                                      !- Y Origin {m}
-  0,                                      !- Z Origin {m}
-  ,                                       !- Building Story Name
-  {18597d9b-ed45-457f-9ee5-a93bad9ec227}, !- Thermal Zone Name
-  ,                                       !- Part of Total Floor Area
-  ,                                       !- Design Specification Outdoor Air Object Name
-  {150c51de-8e93-4e38-8335-c2705e453426}; !- Building Unit Name
-
-OS:Surface,
-  {c9cd7242-f057-4f30-b5c4-da6287c94c22}, !- Handle
-  Surface 43,                             !- Name
-  Wall,                                   !- Surface Type
-  ,                                       !- Construction Name
-  {265414af-be13-4c5b-9a24-ab8eaba6ce01}, !- Space Name
-  Outdoors,                               !- Outside Boundary Condition
-  ,                                       !- Outside Boundary Condition Object
-  SunExposed,                             !- Sun Exposure
-  WindExposed,                            !- Wind Exposure
-  ,                                       !- View Factor to Ground
-  ,                                       !- Number of Vertices
-  25.8631376286792, 3.048, 2.4384,        !- X,Y,Z Vertex 1 {m}
-  25.8631376286792, 3.048, 0,             !- X,Y,Z Vertex 2 {m}
-  25.8631376286792, 15.9795688143396, 0,  !- X,Y,Z Vertex 3 {m}
-  25.8631376286792, 15.9795688143396, 2.4384; !- X,Y,Z Vertex 4 {m}
-
-OS:Surface,
-  {2bdf690c-85b9-4125-91d9-c9bcaf14cfc0}, !- Handle
-  Surface 44,                             !- Name
-  Wall,                                   !- Surface Type
-  ,                                       !- Construction Name
-  {265414af-be13-4c5b-9a24-ab8eaba6ce01}, !- Space Name
-  Adiabatic,                              !- Outside Boundary Condition
-  ,                                       !- Outside Boundary Condition Object
-  NoSun,                                  !- Sun Exposure
-  NoWind,                                 !- Wind Exposure
-  ,                                       !- View Factor to Ground
-  ,                                       !- Number of Vertices
-  19.3973532215094, 3.048, 2.4384,        !- X,Y,Z Vertex 1 {m}
-  19.3973532215094, 3.048, 0,             !- X,Y,Z Vertex 2 {m}
-  25.8631376286792, 3.048, 0,             !- X,Y,Z Vertex 3 {m}
-  25.8631376286792, 3.048, 2.4384;        !- X,Y,Z Vertex 4 {m}
-
-OS:Surface,
-  {7ba1b279-3850-482e-96dc-7fff738dc5b9}, !- Handle
-  Surface 45,                             !- Name
-  Wall,                                   !- Surface Type
-  ,                                       !- Construction Name
-  {265414af-be13-4c5b-9a24-ab8eaba6ce01}, !- Space Name
-  Surface,                                !- Outside Boundary Condition
-  {f4eb9bb7-483d-469e-b3ba-5ecb4e6ffddc}, !- Outside Boundary Condition Object
-  NoSun,                                  !- Sun Exposure
-  NoWind,                                 !- Wind Exposure
-  ,                                       !- View Factor to Ground
-  ,                                       !- Number of Vertices
-  19.3973532215094, 15.9795688143396, 2.4384, !- X,Y,Z Vertex 1 {m}
-  19.3973532215094, 15.9795688143396, 0,  !- X,Y,Z Vertex 2 {m}
-  19.3973532215094, 3.048, 0,             !- X,Y,Z Vertex 3 {m}
-  19.3973532215094, 3.048, 2.4384;        !- X,Y,Z Vertex 4 {m}
-
-OS:Surface,
-  {9ec28f78-3a07-483b-a005-00e1d813070f}, !- Handle
-  Surface 46,                             !- Name
-  RoofCeiling,                            !- Surface Type
-  ,                                       !- Construction Name
-  {265414af-be13-4c5b-9a24-ab8eaba6ce01}, !- Space Name
-  Outdoors,                               !- Outside Boundary Condition
-  ,                                       !- Outside Boundary Condition Object
-  SunExposed,                             !- Sun Exposure
-  WindExposed,                            !- Wind Exposure
-  ,                                       !- View Factor to Ground
-  ,                                       !- Number of Vertices
-  25.8631376286792, 3.048, 2.4384,        !- X,Y,Z Vertex 1 {m}
-  25.8631376286792, 15.9795688143396, 2.4384, !- X,Y,Z Vertex 2 {m}
-  19.3973532215094, 15.9795688143396, 2.4384, !- X,Y,Z Vertex 3 {m}
-  19.3973532215094, 3.048, 2.4384;        !- X,Y,Z Vertex 4 {m}
-
-OS:Surface,
-  {5da63d7f-2581-4da4-8b8c-b27c5d846551}, !- Handle
-  Surface 47,                             !- Name
-  Floor,                                  !- Surface Type
-  ,                                       !- Construction Name
-  {265414af-be13-4c5b-9a24-ab8eaba6ce01}, !- Space Name
-  Foundation,                             !- Outside Boundary Condition
-  ,                                       !- Outside Boundary Condition Object
-  NoSun,                                  !- Sun Exposure
-  NoWind,                                 !- Wind Exposure
-  ,                                       !- View Factor to Ground
-  ,                                       !- Number of Vertices
-  19.3973532215094, 3.048, 0,             !- X,Y,Z Vertex 1 {m}
-  19.3973532215094, 15.9795688143396, 0,  !- X,Y,Z Vertex 2 {m}
-  25.8631376286792, 15.9795688143396, 0,  !- X,Y,Z Vertex 3 {m}
-  25.8631376286792, 3.048, 0;             !- X,Y,Z Vertex 4 {m}
-
-OS:Surface,
-  {a93fbeb7-0c37-4d2b-88d5-19d9efacd402}, !- Handle
-  Surface 48,                             !- Name
-  Wall,                                   !- Surface Type
-  ,                                       !- Construction Name
-  {265414af-be13-4c5b-9a24-ab8eaba6ce01}, !- Space Name
-  Outdoors,                               !- Outside Boundary Condition
-  ,                                       !- Outside Boundary Condition Object
-  SunExposed,                             !- Sun Exposure
-  WindExposed,                            !- Wind Exposure
-  ,                                       !- View Factor to Ground
-  ,                                       !- Number of Vertices
-  25.8631376286792, 15.9795688143396, 2.4384, !- X,Y,Z Vertex 1 {m}
-  25.8631376286792, 15.9795688143396, 0,  !- X,Y,Z Vertex 2 {m}
-  19.3973532215094, 15.9795688143396, 0,  !- X,Y,Z Vertex 3 {m}
-  19.3973532215094, 15.9795688143396, 2.4384; !- X,Y,Z Vertex 4 {m}
-
-OS:ThermalZone,
-  {5e8afd37-831e-4186-9d7a-a0c1cb4beb20}, !- Handle
-  corridor zone,                          !- Name
-  ,                                       !- Multiplier
-  ,                                       !- Ceiling Height {m}
-  ,                                       !- Volume {m3}
-  ,                                       !- Floor Area {m2}
-  ,                                       !- Zone Inside Convection Algorithm
-  ,                                       !- Zone Outside Convection Algorithm
-  ,                                       !- Zone Conditioning Equipment List Name
-  {f42f3494-37f8-4223-be68-5c76299d330e}, !- Zone Air Inlet Port List
-  {8753f3f0-5464-4137-9881-ca25573b2413}, !- Zone Air Exhaust Port List
-  {6ee1c6c7-b94b-47a9-ad88-5f9b826ca16d}, !- Zone Air Node Name
-  {8519e2d1-cfc6-49dc-a078-928b9910ad6b}, !- Zone Return Air Port List
-  ,                                       !- Primary Daylighting Control Name
-  ,                                       !- Fraction of Zone Controlled by Primary Daylighting Control
-  ,                                       !- Secondary Daylighting Control Name
-  ,                                       !- Fraction of Zone Controlled by Secondary Daylighting Control
-  ,                                       !- Illuminance Map Name
-  ,                                       !- Group Rendering Name
-  ,                                       !- Thermostat Name
-  No;                                     !- Use Ideal Air Loads
-
-OS:Node,
-  {96503d87-cc84-4ead-8ef8-67fb205c5d8e}, !- Handle
-  Node 9,                                 !- Name
-  {6ee1c6c7-b94b-47a9-ad88-5f9b826ca16d}, !- Inlet Port
-  ;                                       !- Outlet Port
-
-OS:Connection,
-  {6ee1c6c7-b94b-47a9-ad88-5f9b826ca16d}, !- Handle
-  {896760aa-60ae-403e-9602-2ddcacb33837}, !- Name
-  {5e8afd37-831e-4186-9d7a-a0c1cb4beb20}, !- Source Object
-  11,                                     !- Outlet Port
-  {96503d87-cc84-4ead-8ef8-67fb205c5d8e}, !- Target Object
-  2;                                      !- Inlet Port
-
-OS:PortList,
-  {f42f3494-37f8-4223-be68-5c76299d330e}, !- Handle
-  {5656073f-ed5f-4d9c-bc73-82676552f2d9}, !- Name
-  {5e8afd37-831e-4186-9d7a-a0c1cb4beb20}; !- HVAC Component
-
-OS:PortList,
-  {8753f3f0-5464-4137-9881-ca25573b2413}, !- Handle
-  {eee9adc6-37f1-44e7-bc42-97374f143a1f}, !- Name
-  {5e8afd37-831e-4186-9d7a-a0c1cb4beb20}; !- HVAC Component
-
-OS:PortList,
-  {8519e2d1-cfc6-49dc-a078-928b9910ad6b}, !- Handle
-  {febdff2b-982e-4754-94ca-2224f8ea57b0}, !- Name
-  {5e8afd37-831e-4186-9d7a-a0c1cb4beb20}; !- HVAC Component
-
-OS:Sizing:Zone,
-  {566de5a1-adee-4136-b064-11261d98b441}, !- Handle
-  {5e8afd37-831e-4186-9d7a-a0c1cb4beb20}, !- Zone or ZoneList Name
-  SupplyAirTemperature,                   !- Zone Cooling Design Supply Air Temperature Input Method
-  14,                                     !- Zone Cooling Design Supply Air Temperature {C}
-  11.11,                                  !- Zone Cooling Design Supply Air Temperature Difference {deltaC}
-  SupplyAirTemperature,                   !- Zone Heating Design Supply Air Temperature Input Method
-  40,                                     !- Zone Heating Design Supply Air Temperature {C}
-  11.11,                                  !- Zone Heating Design Supply Air Temperature Difference {deltaC}
-  0.0085,                                 !- Zone Cooling Design Supply Air Humidity Ratio {kg-H2O/kg-air}
-  0.008,                                  !- Zone Heating Design Supply Air Humidity Ratio {kg-H2O/kg-air}
-  ,                                       !- Zone Heating Sizing Factor
-  ,                                       !- Zone Cooling Sizing Factor
-  DesignDay,                              !- Cooling Design Air Flow Method
-  ,                                       !- Cooling Design Air Flow Rate {m3/s}
-  ,                                       !- Cooling Minimum Air Flow per Zone Floor Area {m3/s-m2}
-  ,                                       !- Cooling Minimum Air Flow {m3/s}
-  ,                                       !- Cooling Minimum Air Flow Fraction
-  DesignDay,                              !- Heating Design Air Flow Method
-  ,                                       !- Heating Design Air Flow Rate {m3/s}
-  ,                                       !- Heating Maximum Air Flow per Zone Floor Area {m3/s-m2}
-  ,                                       !- Heating Maximum Air Flow {m3/s}
-  ,                                       !- Heating Maximum Air Flow Fraction
-  ,                                       !- Design Zone Air Distribution Effectiveness in Cooling Mode
-  ,                                       !- Design Zone Air Distribution Effectiveness in Heating Mode
-  No,                                     !- Account for Dedicated Outdoor Air System
-  NeutralSupplyAir,                       !- Dedicated Outdoor Air System Control Strategy
-  autosize,                               !- Dedicated Outdoor Air Low Setpoint Temperature for Design {C}
-  autosize;                               !- Dedicated Outdoor Air High Setpoint Temperature for Design {C}
-
-OS:ZoneHVAC:EquipmentList,
-  {088c7660-e27a-499c-bf78-dd8f3a9118a2}, !- Handle
-  Zone HVAC Equipment List 9,             !- Name
-  {5e8afd37-831e-4186-9d7a-a0c1cb4beb20}; !- Thermal Zone
-
-OS:Space,
-  {d1ec86d3-a845-4730-93a1-bf3cb38b1d2a}, !- Handle
-  corridor space,                         !- Name
-  {6afd2dce-f8f1-40cc-8ed8-918a07023c90}, !- Space Type Name
-  ,                                       !- Default Construction Set Name
-  ,                                       !- Default Schedule Set Name
-  ,                                       !- Direction of Relative North {deg}
-  ,                                       !- X Origin {m}
-  ,                                       !- Y Origin {m}
-  ,                                       !- Z Origin {m}
-  ,                                       !- Building Story Name
-  {5e8afd37-831e-4186-9d7a-a0c1cb4beb20}; !- Thermal Zone Name
-
-OS:Surface,
-  {3780ae59-ec91-464a-b468-18252f43b1cb}, !- Handle
-  Surface 49,                             !- Name
-  Floor,                                  !- Surface Type
-  ,                                       !- Construction Name
-  {d1ec86d3-a845-4730-93a1-bf3cb38b1d2a}, !- Space Name
-  Foundation,                             !- Outside Boundary Condition
-  ,                                       !- Outside Boundary Condition Object
-  NoSun,                                  !- Sun Exposure
-  NoWind,                                 !- Wind Exposure
-  ,                                       !- View Factor to Ground
-  ,                                       !- Number of Vertices
-  0, 0, 0,                                !- X,Y,Z Vertex 1 {m}
-  0, 3.048, 0,                            !- X,Y,Z Vertex 2 {m}
-  25.8631376286792, 3.048, 0,             !- X,Y,Z Vertex 3 {m}
-  25.8631376286792, 0, 0;                 !- X,Y,Z Vertex 4 {m}
-
-OS:Surface,
-  {29cca81f-f8f7-4262-aab6-142067988640}, !- Handle
-  Surface 50,                             !- Name
-  Wall,                                   !- Surface Type
-  ,                                       !- Construction Name
-  {d1ec86d3-a845-4730-93a1-bf3cb38b1d2a}, !- Space Name
-  Outdoors,                               !- Outside Boundary Condition
-  ,                                       !- Outside Boundary Condition Object
-  SunExposed,                             !- Sun Exposure
-  WindExposed,                            !- Wind Exposure
-  ,                                       !- View Factor to Ground
-  ,                                       !- Number of Vertices
-  0, 3.048, 2.4384,                       !- X,Y,Z Vertex 1 {m}
-  0, 3.048, 0,                            !- X,Y,Z Vertex 2 {m}
-  0, 0, 0,                                !- X,Y,Z Vertex 3 {m}
-  0, 0, 2.4384;                           !- X,Y,Z Vertex 4 {m}
-
-OS:Surface,
-  {615addaa-cbf8-471d-b859-1a8254b8bc50}, !- Handle
-  Surface 51,                             !- Name
-  Wall,                                   !- Surface Type
-  ,                                       !- Construction Name
-  {d1ec86d3-a845-4730-93a1-bf3cb38b1d2a}, !- Space Name
-  Adiabatic,                              !- Outside Boundary Condition
-  ,                                       !- Outside Boundary Condition Object
-  NoSun,                                  !- Sun Exposure
-  NoWind,                                 !- Wind Exposure
-  ,                                       !- View Factor to Ground
-  ,                                       !- Number of Vertices
-  6.46578440716979, 3.048, 2.4384,        !- X,Y,Z Vertex 1 {m}
-  6.46578440716979, 3.048, 0,             !- X,Y,Z Vertex 2 {m}
-  0, 3.048, 0,                            !- X,Y,Z Vertex 3 {m}
-  0, 3.048, 2.4384;                       !- X,Y,Z Vertex 4 {m}
-
-OS:Surface,
-  {1f54bdf1-496b-410e-aaa9-99cb0e2c89c0}, !- Handle
-  Surface 52,                             !- Name
-  Wall,                                   !- Surface Type
-  ,                                       !- Construction Name
-  {d1ec86d3-a845-4730-93a1-bf3cb38b1d2a}, !- Space Name
-  Outdoors,                               !- Outside Boundary Condition
-  ,                                       !- Outside Boundary Condition Object
-  SunExposed,                             !- Sun Exposure
-  WindExposed,                            !- Wind Exposure
-  ,                                       !- View Factor to Ground
-  ,                                       !- Number of Vertices
-  25.8631376286792, 0, 2.4384,            !- X,Y,Z Vertex 1 {m}
-  25.8631376286792, 0, 0,                 !- X,Y,Z Vertex 2 {m}
-  25.8631376286792, 3.048, 0,             !- X,Y,Z Vertex 3 {m}
-  25.8631376286792, 3.048, 2.4384;        !- X,Y,Z Vertex 4 {m}
-
-OS:Surface,
-  {b4e87499-24a7-4d4b-a073-6c4b661f60f6}, !- Handle
-  Surface 53,                             !- Name
-  Wall,                                   !- Surface Type
-  ,                                       !- Construction Name
-  {d1ec86d3-a845-4730-93a1-bf3cb38b1d2a}, !- Space Name
-  Adiabatic,                              !- Outside Boundary Condition
-  ,                                       !- Outside Boundary Condition Object
-  NoSun,                                  !- Sun Exposure
-  NoWind,                                 !- Wind Exposure
-  ,                                       !- View Factor to Ground
-  ,                                       !- Number of Vertices
-  0, 0, 2.4384,                           !- X,Y,Z Vertex 1 {m}
-  0, 0, 0,                                !- X,Y,Z Vertex 2 {m}
-  6.46578440716979, 0, 0,                 !- X,Y,Z Vertex 3 {m}
-  6.46578440716979, 0, 2.4384;            !- X,Y,Z Vertex 4 {m}
-
-OS:Surface,
-  {6253599c-979c-4695-b8f3-70f97582dddb}, !- Handle
-  Surface 54,                             !- Name
-  RoofCeiling,                            !- Surface Type
-  ,                                       !- Construction Name
-  {d1ec86d3-a845-4730-93a1-bf3cb38b1d2a}, !- Space Name
-  Outdoors,                               !- Outside Boundary Condition
-  ,                                       !- Outside Boundary Condition Object
-  SunExposed,                             !- Sun Exposure
-  WindExposed,                            !- Wind Exposure
-  ,                                       !- View Factor to Ground
-  ,                                       !- Number of Vertices
-  25.8631376286792, 0, 2.4384,            !- X,Y,Z Vertex 1 {m}
-  25.8631376286792, 3.048, 2.4384,        !- X,Y,Z Vertex 2 {m}
-  0, 3.048, 2.4384,                       !- X,Y,Z Vertex 3 {m}
-  0, 0, 2.4384;                           !- X,Y,Z Vertex 4 {m}
-
-OS:SpaceType,
-  {6afd2dce-f8f1-40cc-8ed8-918a07023c90}, !- Handle
-  Space Type 2,                           !- Name
-  ,                                       !- Default Construction Set Name
-  ,                                       !- Default Schedule Set Name
-  ,                                       !- Group Rendering Name
-  ,                                       !- Design Specification Outdoor Air Object Name
-  ,                                       !- Standards Template
-  ,                                       !- Standards Building Type
-  corridor;                               !- Standards Space Type
-
-OS:BuildingUnit,
-  {a0dcb16a-c6c8-4fd5-900c-6da9207478f0}, !- Handle
-  unit 1,                                 !- Name
-  ,                                       !- Rendering Color
-  Residential;                            !- Building Unit Type
-
-OS:AdditionalProperties,
-  {2ab195fb-81b2-424d-a90a-91c3837e95bd}, !- Handle
-  {a0dcb16a-c6c8-4fd5-900c-6da9207478f0}, !- Object Name
-  Units Represented,                      !- Feature Name 1
-  Integer,                                !- Feature Data Type 1
-  1,                                      !- Feature Value 1
-  NumberOfBedrooms,                       !- Feature Name 2
-  Integer,                                !- Feature Data Type 2
-  3,                                      !- Feature Value 2
-  NumberOfBathrooms,                      !- Feature Name 3
-  Double,                                 !- Feature Data Type 3
-  2;                                      !- Feature Value 3
-
-OS:BuildingUnit,
-  {1ec32cf8-24ba-407c-a0cd-601e149e892d}, !- Handle
-  unit 2,                                 !- Name
-  ,                                       !- Rendering Color
-  Residential;                            !- Building Unit Type
-
-OS:AdditionalProperties,
-  {64f9bc6d-4fb0-4873-a590-96cccc0a84fd}, !- Handle
-  {1ec32cf8-24ba-407c-a0cd-601e149e892d}, !- Object Name
-  Units Represented,                      !- Feature Name 1
-  Integer,                                !- Feature Data Type 1
-  1,                                      !- Feature Value 1
-  NumberOfBedrooms,                       !- Feature Name 2
-  Integer,                                !- Feature Data Type 2
-  3,                                      !- Feature Value 2
-  NumberOfBathrooms,                      !- Feature Name 3
-  Double,                                 !- Feature Data Type 3
-  2;                                      !- Feature Value 3
-
-OS:BuildingUnit,
-  {d5fef3ed-ce96-4833-a101-6c321fcad70c}, !- Handle
-  unit 3,                                 !- Name
-  ,                                       !- Rendering Color
-  Residential;                            !- Building Unit Type
-
-OS:AdditionalProperties,
-  {38145bf0-3b08-4386-8fef-a3c3f9cc43cf}, !- Handle
-  {d5fef3ed-ce96-4833-a101-6c321fcad70c}, !- Object Name
-  Units Represented,                      !- Feature Name 1
-  Integer,                                !- Feature Data Type 1
-  1,                                      !- Feature Value 1
-  NumberOfBedrooms,                       !- Feature Name 2
-  Integer,                                !- Feature Data Type 2
-  3,                                      !- Feature Value 2
-  NumberOfBathrooms,                      !- Feature Name 3
-  Double,                                 !- Feature Data Type 3
-  2;                                      !- Feature Value 3
-
-OS:BuildingUnit,
-  {ed3615cf-af6f-4e09-a69c-1467f422a7ae}, !- Handle
-  unit 4,                                 !- Name
-  ,                                       !- Rendering Color
-  Residential;                            !- Building Unit Type
-
-OS:AdditionalProperties,
-  {3ca58c7e-7f50-46f2-a1b2-fc79b823bc66}, !- Handle
-  {ed3615cf-af6f-4e09-a69c-1467f422a7ae}, !- Object Name
-  Units Represented,                      !- Feature Name 1
-  Integer,                                !- Feature Data Type 1
-  1,                                      !- Feature Value 1
-  NumberOfBedrooms,                       !- Feature Name 2
-  Integer,                                !- Feature Data Type 2
-  3,                                      !- Feature Value 2
-  NumberOfBathrooms,                      !- Feature Name 3
-  Double,                                 !- Feature Data Type 3
-  2;                                      !- Feature Value 3
-
-OS:BuildingUnit,
-  {4853cec6-75cd-4e53-9b93-7ec1bd44cde7}, !- Handle
-  unit 5,                                 !- Name
-  ,                                       !- Rendering Color
-  Residential;                            !- Building Unit Type
-
-OS:AdditionalProperties,
-  {54567ea4-042d-45ab-8ae1-5538eceb8f78}, !- Handle
-  {4853cec6-75cd-4e53-9b93-7ec1bd44cde7}, !- Object Name
-  Units Represented,                      !- Feature Name 1
-  Integer,                                !- Feature Data Type 1
-  1,                                      !- Feature Value 1
-  NumberOfBedrooms,                       !- Feature Name 2
-  Integer,                                !- Feature Data Type 2
-  3,                                      !- Feature Value 2
-  NumberOfBathrooms,                      !- Feature Name 3
-  Double,                                 !- Feature Data Type 3
-  2;                                      !- Feature Value 3
-
-OS:BuildingUnit,
-  {ff2b0852-4ae2-4792-97d6-d0a71d8a4e89}, !- Handle
-  unit 6,                                 !- Name
-  ,                                       !- Rendering Color
-  Residential;                            !- Building Unit Type
-
-OS:AdditionalProperties,
-  {5893fc5f-7b01-4c4a-8ada-bed9b55b49c5}, !- Handle
-  {ff2b0852-4ae2-4792-97d6-d0a71d8a4e89}, !- Object Name
-  Units Represented,                      !- Feature Name 1
-  Integer,                                !- Feature Data Type 1
-  1,                                      !- Feature Value 1
-  NumberOfBedrooms,                       !- Feature Name 2
-  Integer,                                !- Feature Data Type 2
-  3,                                      !- Feature Value 2
-  NumberOfBathrooms,                      !- Feature Name 3
-  Double,                                 !- Feature Data Type 3
-  2;                                      !- Feature Value 3
-
-OS:BuildingUnit,
-  {38ee915f-df8a-4a69-882c-c54db84fd5f7}, !- Handle
-  unit 7,                                 !- Name
-  ,                                       !- Rendering Color
-  Residential;                            !- Building Unit Type
-
-OS:AdditionalProperties,
-  {d32521eb-426a-4a69-9e85-eb401f5925d4}, !- Handle
-  {38ee915f-df8a-4a69-882c-c54db84fd5f7}, !- Object Name
-  Units Represented,                      !- Feature Name 1
-  Integer,                                !- Feature Data Type 1
-  1,                                      !- Feature Value 1
-  NumberOfBedrooms,                       !- Feature Name 2
-  Integer,                                !- Feature Data Type 2
-  3,                                      !- Feature Value 2
-  NumberOfBathrooms,                      !- Feature Name 3
-  Double,                                 !- Feature Data Type 3
-  2;                                      !- Feature Value 3
-
-OS:BuildingUnit,
-  {150c51de-8e93-4e38-8335-c2705e453426}, !- Handle
-  unit 8,                                 !- Name
-  ,                                       !- Rendering Color
-  Residential;                            !- Building Unit Type
-
-OS:AdditionalProperties,
-  {bb3dd6d4-2021-45fe-9235-40ba77d3bfab}, !- Handle
-  {150c51de-8e93-4e38-8335-c2705e453426}, !- Object Name
-  Units Represented,                      !- Feature Name 1
-  Integer,                                !- Feature Data Type 1
-  1,                                      !- Feature Value 1
-  NumberOfBedrooms,                       !- Feature Name 2
-  Integer,                                !- Feature Data Type 2
-  3,                                      !- Feature Value 2
-  NumberOfBathrooms,                      !- Feature Name 3
-  Double,                                 !- Feature Data Type 3
-  2;                                      !- Feature Value 3
-
-OS:Building,
-  {54bc154c-2688-410a-8f04-4230c12a0635}, !- Handle
-  Building 1,                             !- Name
-  ,                                       !- Building Sector Type
-  0,                                      !- North Axis {deg}
-  ,                                       !- Nominal Floor to Floor Height {m}
-  ,                                       !- Space Type Name
-  ,                                       !- Default Construction Set Name
-  ,                                       !- Default Schedule Set Name
-  1,                                      !- Standards Number of Stories
-  1,                                      !- Standards Number of Above Ground Stories
-  ,                                       !- Standards Template
-  multifamily,                            !- Standards Building Type
-  8;                                      !- Standards Number of Living Units
-
-OS:AdditionalProperties,
-  {c2a62283-9e6e-4d87-9d0c-1c3369942d7a}, !- Handle
-  {54bc154c-2688-410a-8f04-4230c12a0635}, !- Object Name
-  Total Units Represented,                !- Feature Name 1
-  Integer,                                !- Feature Data Type 1
-  8,                                      !- Feature Value 1
-  Total Floors Represented,               !- Feature Name 2
-  Integer,                                !- Feature Data Type 2
-  1,                                      !- Feature Value 2
-  Total Units Modeled,                    !- Feature Name 3
-  Integer,                                !- Feature Data Type 3
-  8,                                      !- Feature Value 3
-  Total Floors Modeled,                   !- Feature Name 4
-  Integer,                                !- Feature Data Type 4
-  1;                                      !- Feature Value 4
-
-OS:Surface,
-  {e9da9c95-6431-4802-a1d1-6c7692f74b6a}, !- Handle
-  Surface 55,                             !- Name
-  Wall,                                   !- Surface Type
-  ,                                       !- Construction Name
-  {d1ec86d3-a845-4730-93a1-bf3cb38b1d2a}, !- Space Name
-  Adiabatic,                              !- Outside Boundary Condition
-  ,                                       !- Outside Boundary Condition Object
-  NoSun,                                  !- Sun Exposure
-  NoWind,                                 !- Wind Exposure
-  ,                                       !- View Factor to Ground
-  ,                                       !- Number of Vertices
-  12.9315688143396, 0, 2.4384,            !- X,Y,Z Vertex 1 {m}
-  12.9315688143396, 0, 0,                 !- X,Y,Z Vertex 2 {m}
-  19.3973532215094, 0, 0,                 !- X,Y,Z Vertex 3 {m}
-  19.3973532215094, 0, 2.4384;            !- X,Y,Z Vertex 4 {m}
-
-OS:Surface,
-  {a781036a-852b-4c44-b4a0-63728bda01a0}, !- Handle
-  Surface 56,                             !- Name
-  Wall,                                   !- Surface Type
-  ,                                       !- Construction Name
-  {d1ec86d3-a845-4730-93a1-bf3cb38b1d2a}, !- Space Name
-  Adiabatic,                              !- Outside Boundary Condition
-  ,                                       !- Outside Boundary Condition Object
-  NoSun,                                  !- Sun Exposure
-  NoWind,                                 !- Wind Exposure
-  ,                                       !- View Factor to Ground
-  ,                                       !- Number of Vertices
-  19.3973532215094, 3.048, 2.4384,        !- X,Y,Z Vertex 1 {m}
-  19.3973532215094, 3.048, 0,             !- X,Y,Z Vertex 2 {m}
-  12.9315688143396, 3.048, 0,             !- X,Y,Z Vertex 3 {m}
-  12.9315688143396, 3.048, 2.4384;        !- X,Y,Z Vertex 4 {m}
-
-OS:Surface,
-  {56a33607-cec3-48b3-8845-e8089bdc03bd}, !- Handle
-  Surface 57,                             !- Name
-  Wall,                                   !- Surface Type
-  ,                                       !- Construction Name
-  {d1ec86d3-a845-4730-93a1-bf3cb38b1d2a}, !- Space Name
-  Adiabatic,                              !- Outside Boundary Condition
-  ,                                       !- Outside Boundary Condition Object
-  NoSun,                                  !- Sun Exposure
-  NoWind,                                 !- Wind Exposure
-  ,                                       !- View Factor to Ground
-  ,                                       !- Number of Vertices
-  6.46578440716979, 0, 2.4384,            !- X,Y,Z Vertex 1 {m}
-  6.46578440716979, 0, 0,                 !- X,Y,Z Vertex 2 {m}
-  12.9315688143396, 0, 0,                 !- X,Y,Z Vertex 3 {m}
-  12.9315688143396, 0, 2.4384;            !- X,Y,Z Vertex 4 {m}
-
-OS:Surface,
-  {44f86330-3fdd-48ed-aabc-f3c50045fa4a}, !- Handle
-  Surface 58,                             !- Name
-  Wall,                                   !- Surface Type
-  ,                                       !- Construction Name
-  {d1ec86d3-a845-4730-93a1-bf3cb38b1d2a}, !- Space Name
-  Adiabatic,                              !- Outside Boundary Condition
-  ,                                       !- Outside Boundary Condition Object
-  NoSun,                                  !- Sun Exposure
-  NoWind,                                 !- Wind Exposure
-  ,                                       !- View Factor to Ground
-  ,                                       !- Number of Vertices
-  19.3973532215094, 0, 2.4384,            !- X,Y,Z Vertex 1 {m}
-  19.3973532215094, 0, 0,                 !- X,Y,Z Vertex 2 {m}
-  25.8631376286792, 0, 0,                 !- X,Y,Z Vertex 3 {m}
-  25.8631376286792, 0, 2.4384;            !- X,Y,Z Vertex 4 {m}
-
-OS:Surface,
-  {3f33704e-c2b6-430d-8d04-844109e97438}, !- Handle
-  Surface 59,                             !- Name
-  Wall,                                   !- Surface Type
-  ,                                       !- Construction Name
-  {d1ec86d3-a845-4730-93a1-bf3cb38b1d2a}, !- Space Name
-  Adiabatic,                              !- Outside Boundary Condition
-  ,                                       !- Outside Boundary Condition Object
-  NoSun,                                  !- Sun Exposure
-  NoWind,                                 !- Wind Exposure
-  ,                                       !- View Factor to Ground
-  ,                                       !- Number of Vertices
-  25.8631376286792, 3.048, 2.4384,        !- X,Y,Z Vertex 1 {m}
-  25.8631376286792, 3.048, 0,             !- X,Y,Z Vertex 2 {m}
-  19.3973532215094, 3.048, 0,             !- X,Y,Z Vertex 3 {m}
-  19.3973532215094, 3.048, 2.4384;        !- X,Y,Z Vertex 4 {m}
-
-OS:Surface,
-  {553e6aab-14d2-4546-b4c9-40b5683b1a54}, !- Handle
-  Surface 60,                             !- Name
-  Wall,                                   !- Surface Type
-  ,                                       !- Construction Name
-  {d1ec86d3-a845-4730-93a1-bf3cb38b1d2a}, !- Space Name
-  Adiabatic,                              !- Outside Boundary Condition
-  ,                                       !- Outside Boundary Condition Object
-  NoSun,                                  !- Sun Exposure
-  NoWind,                                 !- Wind Exposure
-  ,                                       !- View Factor to Ground
-  ,                                       !- Number of Vertices
-  12.9315688143396, 3.048, 2.4384,        !- X,Y,Z Vertex 1 {m}
-  12.9315688143396, 3.048, 0,             !- X,Y,Z Vertex 2 {m}
-  6.46578440716979, 3.048, 0,             !- X,Y,Z Vertex 3 {m}
-  6.46578440716979, 3.048, 2.4384;        !- X,Y,Z Vertex 4 {m}
-
-OS:Schedule:Day,
-  {a5a6bac4-a35d-4cce-900b-ef973da144f2}, !- Handle
-=======
 OS:SpaceType,
   {f6472607-45cb-48dd-bee9-f641a085907b}, !- Handle
   Space Type 2,                           !- Name
@@ -2794,17 +735,15 @@
 
 OS:Schedule:Day,
   {706c6cc8-1769-4f48-93d4-5a8bea1c2190}, !- Handle
->>>>>>> 49f5e9b9
   Schedule Day 1,                         !- Name
   ,                                       !- Schedule Type Limits Name
   ,                                       !- Interpolate to Timestep
   24,                                     !- Hour 1
   0,                                      !- Minute 1
   0;                                      !- Value Until Time 1
-<<<<<<< HEAD
 
 OS:Schedule:Day,
-  {e51a9885-470b-4ad5-bbff-5183c5d182b0}, !- Handle
+  {29a03206-80fb-4b32-b154-fe3faea53587}, !- Handle
   Schedule Day 2,                         !- Name
   ,                                       !- Schedule Type Limits Name
   ,                                       !- Interpolate to Timestep
@@ -2812,308 +751,78 @@
   0,                                      !- Minute 1
   1;                                      !- Value Until Time 1
 
+OS:Schedule:File,
+  {5173396e-be06-49b4-afe7-829b55b5f6e3}, !- Handle
+  occupants,                              !- Name
+  {dc4942d2-dda3-41ab-8245-e67e6b808284}, !- Schedule Type Limits Name
+  {7705f439-687e-47b3-b4db-0932ca2dbfee}, !- External File Name
+  1,                                      !- Column Number
+  1,                                      !- Rows to Skip at Top
+  8760,                                   !- Number of Hours of Data
+  ,                                       !- Column Separator
+  ,                                       !- Interpolate to Timestep
+  60;                                     !- Minutes per Item
+
+OS:Schedule:Ruleset,
+  {6d31e9d6-e4f1-4838-912b-fc9295b17a60}, !- Handle
+  Schedule Ruleset 1,                     !- Name
+  {b94928dc-e023-4b94-b3a2-d6c269a01396}, !- Schedule Type Limits Name
+  {42b97d49-b677-46f7-9278-e067f398c97c}; !- Default Day Schedule Name
+
 OS:Schedule:Day,
-  {4134476e-f754-4bb7-a740-1e25f202d4f4}, !- Handle
+  {42b97d49-b677-46f7-9278-e067f398c97c}, !- Handle
   Schedule Day 3,                         !- Name
-  ,                                       !- Schedule Type Limits Name
+  {b94928dc-e023-4b94-b3a2-d6c269a01396}, !- Schedule Type Limits Name
   ,                                       !- Interpolate to Timestep
   24,                                     !- Hour 1
   0,                                      !- Minute 1
-  0;                                      !- Value Until Time 1
-
-OS:Schedule:Day,
-  {4f643a8d-b796-4ab0-8c53-7850c6e2ad61}, !- Handle
-  Schedule Day 4,                         !- Name
-  ,                                       !- Schedule Type Limits Name
-  ,                                       !- Interpolate to Timestep
-  24,                                     !- Hour 1
-  0,                                      !- Minute 1
-  1;                                      !- Value Until Time 1
-
-OS:Schedule:Day,
-  {d4e419fd-329e-4c9c-b476-639600fb890c}, !- Handle
-  Schedule Day 5,                         !- Name
-  ,                                       !- Schedule Type Limits Name
-  ,                                       !- Interpolate to Timestep
-  24,                                     !- Hour 1
-  0,                                      !- Minute 1
-  0;                                      !- Value Until Time 1
-
-OS:Schedule:Day,
-  {6eae4f08-5748-4d72-9b9d-fdae986ceff0}, !- Handle
-  Schedule Day 6,                         !- Name
-  ,                                       !- Schedule Type Limits Name
-  ,                                       !- Interpolate to Timestep
-  24,                                     !- Hour 1
-  0,                                      !- Minute 1
-  1;                                      !- Value Until Time 1
-
-OS:Schedule:Day,
-  {287b4048-1067-49ff-9cbb-1048e08fa306}, !- Handle
-  Schedule Day 7,                         !- Name
-  ,                                       !- Schedule Type Limits Name
-  ,                                       !- Interpolate to Timestep
-  24,                                     !- Hour 1
-  0,                                      !- Minute 1
-  0;                                      !- Value Until Time 1
-
-OS:Schedule:Day,
-  {7d5ba37a-5e95-44bb-83f7-ab05e69bf62e}, !- Handle
-  Schedule Day 8,                         !- Name
-  ,                                       !- Schedule Type Limits Name
-  ,                                       !- Interpolate to Timestep
-  24,                                     !- Hour 1
-  0,                                      !- Minute 1
-  1;                                      !- Value Until Time 1
-
-OS:Schedule:Day,
-  {c056327e-fc47-4fa2-9603-5c83465abda3}, !- Handle
-  Schedule Day 9,                         !- Name
-  ,                                       !- Schedule Type Limits Name
-  ,                                       !- Interpolate to Timestep
-  24,                                     !- Hour 1
-  0,                                      !- Minute 1
-  0;                                      !- Value Until Time 1
-
-OS:Schedule:Day,
-  {ecd27e54-dd63-4b61-978e-01f902e59959}, !- Handle
-  Schedule Day 10,                        !- Name
-  ,                                       !- Schedule Type Limits Name
-  ,                                       !- Interpolate to Timestep
-  24,                                     !- Hour 1
-  0,                                      !- Minute 1
-  1;                                      !- Value Until Time 1
-
-OS:Schedule:Day,
-  {460228ee-f32f-4d41-9fe5-cfc941ca1ece}, !- Handle
-  Schedule Day 11,                        !- Name
-  ,                                       !- Schedule Type Limits Name
-  ,                                       !- Interpolate to Timestep
-  24,                                     !- Hour 1
-  0,                                      !- Minute 1
-  0;                                      !- Value Until Time 1
-
-OS:Schedule:Day,
-  {ec6b638e-8275-4d59-917a-7803e5cae409}, !- Handle
-  Schedule Day 12,                        !- Name
-  ,                                       !- Schedule Type Limits Name
-  ,                                       !- Interpolate to Timestep
-  24,                                     !- Hour 1
-  0,                                      !- Minute 1
-  1;                                      !- Value Until Time 1
-
-OS:Schedule:Day,
-  {dbd7bb9b-1569-4075-bba2-c0f383c1281d}, !- Handle
-  Schedule Day 13,                        !- Name
-  ,                                       !- Schedule Type Limits Name
-  ,                                       !- Interpolate to Timestep
-  24,                                     !- Hour 1
-  0,                                      !- Minute 1
-  0;                                      !- Value Until Time 1
-
-OS:Schedule:Day,
-  {8af9eb38-beff-487e-a59d-12aea965bbba}, !- Handle
-  Schedule Day 14,                        !- Name
-  ,                                       !- Schedule Type Limits Name
-  ,                                       !- Interpolate to Timestep
-  24,                                     !- Hour 1
-  0,                                      !- Minute 1
-  1;                                      !- Value Until Time 1
-
-OS:Schedule:Day,
-  {04e9c288-c632-45ef-93c1-e26126cebf4f}, !- Handle
-  Schedule Day 15,                        !- Name
-  ,                                       !- Schedule Type Limits Name
-  ,                                       !- Interpolate to Timestep
-  24,                                     !- Hour 1
-  0,                                      !- Minute 1
-  0;                                      !- Value Until Time 1
-
-OS:Schedule:Day,
-  {57fdf6d5-f510-485c-b9d4-39f9cffa0470}, !- Handle
-  Schedule Day 16,                        !- Name
-  ,                                       !- Schedule Type Limits Name
-  ,                                       !- Interpolate to Timestep
-  24,                                     !- Hour 1
-  0,                                      !- Minute 1
-  1;                                      !- Value Until Time 1
-
-OS:WeatherFile,
-  {19e3fd92-e324-4050-a51a-fdb6e6ea6e43}, !- Handle
-  Denver Intl Ap,                         !- City
-  CO,                                     !- State Province Region
-  USA,                                    !- Country
-  TMY3,                                   !- Data Source
-  725650,                                 !- WMO Number
-  39.83,                                  !- Latitude {deg}
-  -104.65,                                !- Longitude {deg}
-  -7,                                     !- Time Zone {hr}
-  1650,                                   !- Elevation {m}
-  file:../weather/USA_CO_Denver.Intl.AP.725650_TMY3.epw, !- Url
-  E23378AA;                               !- Checksum
-
-OS:AdditionalProperties,
-  {1a22de73-0f12-4744-90cb-d158c11b68e9}, !- Handle
-  {19e3fd92-e324-4050-a51a-fdb6e6ea6e43}, !- Object Name
-  EPWHeaderCity,                          !- Feature Name 1
-  String,                                 !- Feature Data Type 1
-  Denver Intl Ap,                         !- Feature Value 1
-  EPWHeaderState,                         !- Feature Name 2
-  String,                                 !- Feature Data Type 2
-  CO,                                     !- Feature Value 2
-  EPWHeaderCountry,                       !- Feature Name 3
-  String,                                 !- Feature Data Type 3
-  USA,                                    !- Feature Value 3
-  EPWHeaderDataSource,                    !- Feature Name 4
-  String,                                 !- Feature Data Type 4
-  TMY3,                                   !- Feature Value 4
-  EPWHeaderStation,                       !- Feature Name 5
-  String,                                 !- Feature Data Type 5
-  725650,                                 !- Feature Value 5
-  EPWHeaderLatitude,                      !- Feature Name 6
-  Double,                                 !- Feature Data Type 6
-  39.829999999999998,                     !- Feature Value 6
-  EPWHeaderLongitude,                     !- Feature Name 7
-  Double,                                 !- Feature Data Type 7
-  -104.65000000000001,                    !- Feature Value 7
-  EPWHeaderTimezone,                      !- Feature Name 8
-  Double,                                 !- Feature Data Type 8
-  -7,                                     !- Feature Value 8
-  EPWHeaderAltitude,                      !- Feature Name 9
-  Double,                                 !- Feature Data Type 9
-  5413.3858267716532,                     !- Feature Value 9
-  EPWHeaderLocalPressure,                 !- Feature Name 10
-  Double,                                 !- Feature Data Type 10
-  0.81937567683596546,                    !- Feature Value 10
-  EPWHeaderRecordsPerHour,                !- Feature Name 11
-  Double,                                 !- Feature Data Type 11
-  0,                                      !- Feature Value 11
-  EPWDataAnnualAvgDrybulb,                !- Feature Name 12
-  Double,                                 !- Feature Data Type 12
-  51.575616438356228,                     !- Feature Value 12
-  EPWDataAnnualMinDrybulb,                !- Feature Name 13
-  Double,                                 !- Feature Data Type 13
-  -2.9200000000000017,                    !- Feature Value 13
-  EPWDataAnnualMaxDrybulb,                !- Feature Name 14
-  Double,                                 !- Feature Data Type 14
-  104,                                    !- Feature Value 14
-  EPWDataCDD50F,                          !- Feature Name 15
-  Double,                                 !- Feature Data Type 15
-  3072.2925000000005,                     !- Feature Value 15
-  EPWDataCDD65F,                          !- Feature Name 16
-  Double,                                 !- Feature Data Type 16
-  883.62000000000035,                     !- Feature Value 16
-  EPWDataHDD50F,                          !- Feature Name 17
-  Double,                                 !- Feature Data Type 17
-  2497.1925000000001,                     !- Feature Value 17
-  EPWDataHDD65F,                          !- Feature Name 18
-  Double,                                 !- Feature Data Type 18
-  5783.5200000000013,                     !- Feature Value 18
-  EPWDataAnnualAvgWindspeed,              !- Feature Name 19
-  Double,                                 !- Feature Data Type 19
-  3.9165296803649667,                     !- Feature Value 19
-  EPWDataMonthlyAvgDrybulbs,              !- Feature Name 20
-  String,                                 !- Feature Data Type 20
-  33.4191935483871&#4431.90142857142857&#4443.02620967741937&#4442.48624999999999&#4459.877741935483854&#4473.57574999999997&#4472.07975806451608&#4472.70008064516134&#4466.49200000000006&#4450.079112903225806&#4437.218250000000005&#4434.582177419354835, !- Feature Value 20
-  EPWDataGroundMonthlyTemps,              !- Feature Name 21
-  String,                                 !- Feature Data Type 21
-  44.08306285945173&#4440.89570904991865&#4440.64045432632048&#4442.153016571250646&#4448.225111118704206&#4454.268919273837525&#4459.508577937551024&#4462.82777283423508&#4463.10975667174995&#4460.41014950381947&#4455.304105212311526&#4449.445696474514364, !- Feature Value 21
-  EPWDataWSF,                             !- Feature Name 22
-  Double,                                 !- Feature Data Type 22
-  0.58999999999999997,                    !- Feature Value 22
-  EPWDataMonthlyAvgDailyHighDrybulbs,     !- Feature Name 23
-  String,                                 !- Feature Data Type 23
-  47.41032258064516&#4446.58642857142857&#4455.15032258064517&#4453.708&#4472.80193548387098&#4488.67600000000002&#4486.1858064516129&#4485.87225806451613&#4482.082&#4463.18064516129033&#4448.73400000000001&#4448.87935483870968, !- Feature Value 23
-  EPWDataMonthlyAvgDailyLowDrybulbs,      !- Feature Name 24
-  String,                                 !- Feature Data Type 24
-  19.347741935483874&#4419.856428571428573&#4430.316129032258065&#4431.112&#4447.41612903225806&#4457.901999999999994&#4459.063870967741934&#4460.956774193548384&#4452.352000000000004&#4438.41612903225806&#4427.002000000000002&#4423.02903225806451, !- Feature Value 24
-  EPWDesignHeatingDrybulb,                !- Feature Name 25
-  Double,                                 !- Feature Data Type 25
-  12.02,                                  !- Feature Value 25
-  EPWDesignHeatingWindspeed,              !- Feature Name 26
-  Double,                                 !- Feature Data Type 26
-  2.8062500000000004,                     !- Feature Value 26
-  EPWDesignCoolingDrybulb,                !- Feature Name 27
-  Double,                                 !- Feature Data Type 27
-  91.939999999999998,                     !- Feature Value 27
-  EPWDesignCoolingWetbulb,                !- Feature Name 28
-  Double,                                 !- Feature Data Type 28
-  59.95131430195849,                      !- Feature Value 28
-  EPWDesignCoolingHumidityRatio,          !- Feature Name 29
-  Double,                                 !- Feature Data Type 29
-  0.0059161086834698092,                  !- Feature Value 29
-  EPWDesignCoolingWindspeed,              !- Feature Name 30
-  Double,                                 !- Feature Data Type 30
-  3.7999999999999989,                     !- Feature Value 30
-  EPWDesignDailyTemperatureRange,         !- Feature Name 31
-  Double,                                 !- Feature Data Type 31
-  24.915483870967748,                     !- Feature Value 31
-  EPWDesignDehumidDrybulb,                !- Feature Name 32
-  Double,                                 !- Feature Data Type 32
-  67.996785714285721,                     !- Feature Value 32
-  EPWDesignDehumidHumidityRatio,          !- Feature Name 33
-  Double,                                 !- Feature Data Type 33
-  0.012133744170488724,                   !- Feature Value 33
-  EPWDesignCoolingDirectNormal,           !- Feature Name 34
-  Double,                                 !- Feature Data Type 34
-  985,                                    !- Feature Value 34
-  EPWDesignCoolingDiffuseHorizontal,      !- Feature Name 35
-  Double,                                 !- Feature Data Type 35
-  84;                                     !- Feature Value 35
-
-OS:Site,
-  {f7b84491-505e-4541-80e1-4d3a59e215a1}, !- Handle
-  Denver Intl Ap_CO_USA,                  !- Name
-  39.83,                                  !- Latitude {deg}
-  -104.65,                                !- Longitude {deg}
-  -7,                                     !- Time Zone {hr}
-  1650,                                   !- Elevation {m}
-  ;                                       !- Terrain
-
-OS:ClimateZones,
-  {8255882b-77f2-47fa-b935-ea72f750554f}, !- Handle
-  ,                                       !- Active Institution
-  ,                                       !- Active Year
-  ,                                       !- Climate Zone Institution Name 1
-  ,                                       !- Climate Zone Document Name 1
-  ,                                       !- Climate Zone Document Year 1
-  ,                                       !- Climate Zone Value 1
-  Building America,                       !- Climate Zone Institution Name 2
-  ,                                       !- Climate Zone Document Name 2
-  0,                                      !- Climate Zone Document Year 2
-  Cold;                                   !- Climate Zone Value 2
-
-OS:Site:WaterMainsTemperature,
-  {6dc6304c-713a-4f0b-b239-3bbaed84abbb}, !- Handle
-  Correlation,                            !- Calculation Method
-  ,                                       !- Temperature Schedule Name
-  10.8753424657535,                       !- Annual Average Outdoor Air Temperature {C}
-  23.1524007936508;                       !- Maximum Difference In Monthly Average Outdoor Air Temperatures {deltaC}
-
-OS:RunPeriodControl:DaylightSavingTime,
-  {99a30daa-f3fe-43ad-a1d8-30b3b7defdaa}, !- Handle
-  4/7,                                    !- Start Date
-  10/26;                                  !- End Date
-
-OS:Site:GroundTemperature:Deep,
-  {1a3037a9-0d88-41c9-8310-a0304b149ad6}, !- Handle
-  10.8753424657535,                       !- January Deep Ground Temperature {C}
-  10.8753424657535,                       !- February Deep Ground Temperature {C}
-  10.8753424657535,                       !- March Deep Ground Temperature {C}
-  10.8753424657535,                       !- April Deep Ground Temperature {C}
-  10.8753424657535,                       !- May Deep Ground Temperature {C}
-  10.8753424657535,                       !- June Deep Ground Temperature {C}
-  10.8753424657535,                       !- July Deep Ground Temperature {C}
-  10.8753424657535,                       !- August Deep Ground Temperature {C}
-  10.8753424657535,                       !- September Deep Ground Temperature {C}
-  10.8753424657535,                       !- October Deep Ground Temperature {C}
-  10.8753424657535,                       !- November Deep Ground Temperature {C}
-  10.8753424657535;                       !- December Deep Ground Temperature {C}
+  112.539290946133;                       !- Value Until Time 1
+
+OS:People:Definition,
+  {a2fde4b6-0a25-4315-9d84-c3b173fb1e4f}, !- Handle
+  res occupants|living space,             !- Name
+  People,                                 !- Number of People Calculation Method
+  3.39,                                   !- Number of People {people}
+  ,                                       !- People per Space Floor Area {person/m2}
+  ,                                       !- Space Floor Area per Person {m2/person}
+  0.319734,                               !- Fraction Radiant
+  0.573,                                  !- Sensible Heat Fraction
+  0,                                      !- Carbon Dioxide Generation Rate {m3/s-W}
+  No,                                     !- Enable ASHRAE 55 Comfort Warnings
+  ZoneAveraged;                           !- Mean Radiant Temperature Calculation Type
+
+OS:People,
+  {1e19517a-2b46-4d54-9801-4627af460c8f}, !- Handle
+  res occupants|living space,             !- Name
+  {a2fde4b6-0a25-4315-9d84-c3b173fb1e4f}, !- People Definition Name
+  {e0bba0a5-d35b-4954-8bb0-20926272cba1}, !- Space or SpaceType Name
+  {5173396e-be06-49b4-afe7-829b55b5f6e3}, !- Number of People Schedule Name
+  {6d31e9d6-e4f1-4838-912b-fc9295b17a60}, !- Activity Level Schedule Name
+  ,                                       !- Surface Name/Angle Factor List Name
+  ,                                       !- Work Efficiency Schedule Name
+  ,                                       !- Clothing Insulation Schedule Name
+  ,                                       !- Air Velocity Schedule Name
+  1;                                      !- Multiplier
+
+OS:ScheduleTypeLimits,
+  {b94928dc-e023-4b94-b3a2-d6c269a01396}, !- Handle
+  ActivityLevel,                          !- Name
+  0,                                      !- Lower Limit Value
+  ,                                       !- Upper Limit Value
+  Continuous,                             !- Numeric Type
+  ActivityLevel;                          !- Unit Type
+
+OS:ScheduleTypeLimits,
+  {dc4942d2-dda3-41ab-8245-e67e6b808284}, !- Handle
+  Fractional,                             !- Name
+  0,                                      !- Lower Limit Value
+  1,                                      !- Upper Limit Value
+  Continuous;                             !- Numeric Type
 
 OS:Coil:Heating:Gas,
-  {2a92c852-c962-4ba1-b981-64bfddbbccba}, !- Handle
+  {5aa4f494-e155-446d-81ad-240841a179b4}, !- Handle
   res fur gas heating coil,               !- Name
-  {01bfcf11-2060-4216-a5b7-7fd48e7f0cf8}, !- Availability Schedule Name
+  {6aa04bbe-6581-489b-bae2-1237c5482c43}, !- Availability Schedule Name
   0.78,                                   !- Gas Burner Efficiency
   AutoSize,                               !- Nominal Capacity {W}
   ,                                       !- Air Inlet Node Name
@@ -3125,13 +834,13 @@
   NaturalGas;                             !- Fuel Type
 
 OS:Schedule:Constant,
-  {01bfcf11-2060-4216-a5b7-7fd48e7f0cf8}, !- Handle
+  {6aa04bbe-6581-489b-bae2-1237c5482c43}, !- Handle
   Always On Discrete,                     !- Name
-  {6f9bec0c-b3f3-4bdb-b263-74d0f831e006}, !- Schedule Type Limits Name
+  {e35bf96f-18b7-4433-88a6-97a7006e7aee}, !- Schedule Type Limits Name
   1;                                      !- Value
 
 OS:ScheduleTypeLimits,
-  {6f9bec0c-b3f3-4bdb-b263-74d0f831e006}, !- Handle
+  {e35bf96f-18b7-4433-88a6-97a7006e7aee}, !- Handle
   OnOff,                                  !- Name
   0,                                      !- Lower Limit Value
   1,                                      !- Upper Limit Value
@@ -3139,9 +848,9 @@
   Availability;                           !- Unit Type
 
 OS:Fan:OnOff,
-  {7a9b1d77-a384-49f4-bb05-4be2114b83f6}, !- Handle
+  {74e7f454-90b8-4cb5-81cf-38beb1058ccc}, !- Handle
   res fur gas htg supply fan,             !- Name
-  {01bfcf11-2060-4216-a5b7-7fd48e7f0cf8}, !- Availability Schedule Name
+  {6aa04bbe-6581-489b-bae2-1237c5482c43}, !- Availability Schedule Name
   0.75,                                   !- Fan Total Efficiency
   794.580001233493,                       !- Pressure Rise {Pa}
   autosize,                               !- Maximum Flow Rate {m3/s}
@@ -3149,12 +858,12 @@
   1,                                      !- Motor In Airstream Fraction
   ,                                       !- Air Inlet Node Name
   ,                                       !- Air Outlet Node Name
-  {d9e98a54-9d43-4b35-ab1e-9be1db7f3e30}, !- Fan Power Ratio Function of Speed Ratio Curve Name
-  {126c00b5-ae82-4077-9c23-0378218ffaa2}, !- Fan Efficiency Ratio Function of Speed Ratio Curve Name
+  {3b1e79b0-184b-40b3-958d-be60efa5fcfb}, !- Fan Power Ratio Function of Speed Ratio Curve Name
+  {3907897b-54fb-46aa-be1a-26c19617d4e3}, !- Fan Efficiency Ratio Function of Speed Ratio Curve Name
   res fur gas htg supply fan;             !- End-Use Subcategory
 
 OS:Curve:Exponent,
-  {d9e98a54-9d43-4b35-ab1e-9be1db7f3e30}, !- Handle
+  {3b1e79b0-184b-40b3-958d-be60efa5fcfb}, !- Handle
   Fan On Off Power Curve,                 !- Name
   1,                                      !- Coefficient1 Constant
   0,                                      !- Coefficient2 Constant
@@ -3167,7 +876,7 @@
   ;                                       !- Output Unit Type
 
 OS:Curve:Cubic,
-  {126c00b5-ae82-4077-9c23-0378218ffaa2}, !- Handle
+  {3907897b-54fb-46aa-be1a-26c19617d4e3}, !- Handle
   Fan On Off Efficiency Curve,            !- Name
   1,                                      !- Coefficient1 Constant
   0,                                      !- Coefficient2 x
@@ -3177,18 +886,18 @@
   1;                                      !- Maximum Value of x
 
 OS:AirLoopHVAC:UnitarySystem,
-  {161c12c8-0f1d-45c8-bcda-1c465dbd1ba5}, !- Handle
+  {fbae6146-df1e-443a-9493-25e41dde6975}, !- Handle
   res fur gas unitary system,             !- Name
   Load,                                   !- Control Type
-  {4c3dc077-85ba-4e48-8e86-c035286ad5a3}, !- Controlling Zone or Thermostat Location
+  {43652706-c833-43ff-b69b-6a63a123bcc2}, !- Controlling Zone or Thermostat Location
   None,                                   !- Dehumidification Control Type
-  {01bfcf11-2060-4216-a5b7-7fd48e7f0cf8}, !- Availability Schedule Name
-  {1278e61a-f97d-4ad2-99f8-fd95ae53cb99}, !- Air Inlet Node Name
-  {cb70e0f1-034e-4387-b8aa-8dfdbe2bf336}, !- Air Outlet Node Name
-  {7a9b1d77-a384-49f4-bb05-4be2114b83f6}, !- Supply Fan Name
+  {6aa04bbe-6581-489b-bae2-1237c5482c43}, !- Availability Schedule Name
+  {bcb8804c-fe68-4b9d-8d01-7a241f72253e}, !- Air Inlet Node Name
+  {c31f7b16-f451-4e0b-8a1a-04829dd7dfb5}, !- Air Outlet Node Name
+  {74e7f454-90b8-4cb5-81cf-38beb1058ccc}, !- Supply Fan Name
   BlowThrough,                            !- Fan Placement
-  {08e57edd-3656-450b-b65a-706660b51ea4}, !- Supply Air Fan Operating Mode Schedule Name
-  {2a92c852-c962-4ba1-b981-64bfddbbccba}, !- Heating Coil Name
+  {219a9e06-ac0d-4a2a-97eb-d4fec7b7dd88}, !- Supply Air Fan Operating Mode Schedule Name
+  {5aa4f494-e155-446d-81ad-240841a179b4}, !- Heating Coil Name
   1,                                      !- DX Heating Coil Sizing Ratio
   ,                                       !- Cooling Coil Name
   No,                                     !- Use DOAS DX Cooling Coil
@@ -3223,13 +932,13 @@
   0;                                      !- Ancilliary Off-Cycle Electric Power {W}
 
 OS:Schedule:Constant,
-  {08e57edd-3656-450b-b65a-706660b51ea4}, !- Handle
+  {219a9e06-ac0d-4a2a-97eb-d4fec7b7dd88}, !- Handle
   Always Off Discrete,                    !- Name
-  {15eb7f75-a020-4d84-be50-495f53a120a1}, !- Schedule Type Limits Name
+  {cb424ada-6132-4e11-8445-e9b523387a2b}, !- Schedule Type Limits Name
   0;                                      !- Value
 
 OS:ScheduleTypeLimits,
-  {15eb7f75-a020-4d84-be50-495f53a120a1}, !- Handle
+  {cb424ada-6132-4e11-8445-e9b523387a2b}, !- Handle
   OnOff 1,                                !- Name
   0,                                      !- Lower Limit Value
   1,                                      !- Upper Limit Value
@@ -3237,119 +946,119 @@
   Availability;                           !- Unit Type
 
 OS:AirLoopHVAC,
-  {69c2d4e1-1c29-4517-90bd-38799c75f527}, !- Handle
+  {2d3496ef-4408-4ac4-bd16-09f0f29da9a2}, !- Handle
   res fur gas asys,                       !- Name
   ,                                       !- Controller List Name
-  {01bfcf11-2060-4216-a5b7-7fd48e7f0cf8}, !- Availability Schedule
-  {ba69d40c-f25b-42b3-abe2-e00a8ee0fc7c}, !- Availability Manager List Name
+  {6aa04bbe-6581-489b-bae2-1237c5482c43}, !- Availability Schedule
+  {ca45b98c-da0f-4440-88a6-60926c22c7ab}, !- Availability Manager List Name
   AutoSize,                               !- Design Supply Air Flow Rate {m3/s}
   ,                                       !- Branch List Name
   ,                                       !- Connector List Name
-  {2ef862df-b781-4b4c-bb4c-adae8972d3a6}, !- Supply Side Inlet Node Name
-  {39c3aa77-5ec8-47c5-993b-4fb313c2dc66}, !- Demand Side Outlet Node Name
-  {443e7506-f12f-4232-9fed-d2e6dcf96e7e}, !- Demand Side Inlet Node A
-  {0b1b6819-cc81-4514-b872-16af90da225c}, !- Supply Side Outlet Node A
+  {5862593f-a33a-4b0d-ab52-5ebd3ac315d0}, !- Supply Side Inlet Node Name
+  {9ff53c05-0de7-44f0-afdb-8edfc270e517}, !- Demand Side Outlet Node Name
+  {6299a88a-b6af-4ccd-adb7-ecca3e76a855}, !- Demand Side Inlet Node A
+  {1c3ba94b-d5a0-4e07-95f7-5facf33583f6}, !- Supply Side Outlet Node A
   ,                                       !- Demand Side Inlet Node B
   ,                                       !- Supply Side Outlet Node B
   ,                                       !- Return Air Bypass Flow Temperature Setpoint Schedule Name
-  {fb6bc2f5-281e-4ebf-9dd2-a11337709cb9}, !- Demand Mixer Name
-  {3769254d-1b8d-4a5c-8d0c-33f954f494a2}, !- Demand Splitter A Name
+  {d7d55f2f-8025-41ce-9e89-6787917d1529}, !- Demand Mixer Name
+  {e6fb514c-ac78-440d-a311-c79a9dfd5032}, !- Demand Splitter A Name
   ,                                       !- Demand Splitter B Name
   ;                                       !- Supply Splitter Name
 
 OS:Node,
-  {e5c0622b-02b1-4667-a31e-41a857795e30}, !- Handle
-  Node 10,                                !- Name
-  {2ef862df-b781-4b4c-bb4c-adae8972d3a6}, !- Inlet Port
-  {1278e61a-f97d-4ad2-99f8-fd95ae53cb99}; !- Outlet Port
+  {390d8914-c3dd-4e9d-8dda-7469a5fc3819}, !- Handle
+  Node 3,                                 !- Name
+  {5862593f-a33a-4b0d-ab52-5ebd3ac315d0}, !- Inlet Port
+  {bcb8804c-fe68-4b9d-8d01-7a241f72253e}; !- Outlet Port
 
 OS:Node,
-  {18b23d58-c5fe-4d72-8a0b-98dcad3ffe2a}, !- Handle
-  Node 11,                                !- Name
-  {cb70e0f1-034e-4387-b8aa-8dfdbe2bf336}, !- Inlet Port
-  {0b1b6819-cc81-4514-b872-16af90da225c}; !- Outlet Port
-
-OS:Connection,
-  {2ef862df-b781-4b4c-bb4c-adae8972d3a6}, !- Handle
-  {34edb7d1-5dc0-4e0c-91b8-3eac2af7028e}, !- Name
-  {69c2d4e1-1c29-4517-90bd-38799c75f527}, !- Source Object
+  {d817e95f-1802-4b88-8e24-d6944d0df405}, !- Handle
+  Node 4,                                 !- Name
+  {c31f7b16-f451-4e0b-8a1a-04829dd7dfb5}, !- Inlet Port
+  {1c3ba94b-d5a0-4e07-95f7-5facf33583f6}; !- Outlet Port
+
+OS:Connection,
+  {5862593f-a33a-4b0d-ab52-5ebd3ac315d0}, !- Handle
+  {76f2b6ce-3f78-4d19-a789-1c126a284ee7}, !- Name
+  {2d3496ef-4408-4ac4-bd16-09f0f29da9a2}, !- Source Object
   8,                                      !- Outlet Port
-  {e5c0622b-02b1-4667-a31e-41a857795e30}, !- Target Object
+  {390d8914-c3dd-4e9d-8dda-7469a5fc3819}, !- Target Object
   2;                                      !- Inlet Port
 
 OS:Connection,
-  {0b1b6819-cc81-4514-b872-16af90da225c}, !- Handle
-  {176c8886-3c0b-4d1a-9281-c53e95582d8a}, !- Name
-  {18b23d58-c5fe-4d72-8a0b-98dcad3ffe2a}, !- Source Object
+  {1c3ba94b-d5a0-4e07-95f7-5facf33583f6}, !- Handle
+  {f233563b-dd77-428e-96c1-bfadf75f93c3}, !- Name
+  {d817e95f-1802-4b88-8e24-d6944d0df405}, !- Source Object
   3,                                      !- Outlet Port
-  {69c2d4e1-1c29-4517-90bd-38799c75f527}, !- Target Object
+  {2d3496ef-4408-4ac4-bd16-09f0f29da9a2}, !- Target Object
   11;                                     !- Inlet Port
 
 OS:Node,
-  {3394e6a1-d804-4be7-b4d0-4a5023e9ffae}, !- Handle
-  Node 12,                                !- Name
-  {443e7506-f12f-4232-9fed-d2e6dcf96e7e}, !- Inlet Port
-  {25e6dbd2-d0c0-4dd4-a55e-5379191fe381}; !- Outlet Port
+  {42d9f4d8-731b-48df-a119-a43cfcbc15a3}, !- Handle
+  Node 5,                                 !- Name
+  {6299a88a-b6af-4ccd-adb7-ecca3e76a855}, !- Inlet Port
+  {90a03df2-f50d-4431-9556-5699cb03c449}; !- Outlet Port
 
 OS:Node,
-  {97019fe7-acca-42e8-98d3-80bdcdbfe78a}, !- Handle
-  Node 13,                                !- Name
-  {e122aef6-0e8b-4663-a926-d9162231fabe}, !- Inlet Port
-  {39c3aa77-5ec8-47c5-993b-4fb313c2dc66}; !- Outlet Port
+  {f75542c9-8669-4a80-aadf-2bc4ea539936}, !- Handle
+  Node 6,                                 !- Name
+  {56d86484-5fb0-40c4-bf2a-8968eb6c0e23}, !- Inlet Port
+  {9ff53c05-0de7-44f0-afdb-8edfc270e517}; !- Outlet Port
 
 OS:Node,
-  {907a5a30-3ae3-4838-a6cd-59ae48427006}, !- Handle
-  Node 14,                                !- Name
-  {28015299-b28f-41bf-a521-3b404406da23}, !- Inlet Port
-  {a9027188-b322-4737-a445-7fb8016c1e7e}; !- Outlet Port
-
-OS:Connection,
-  {443e7506-f12f-4232-9fed-d2e6dcf96e7e}, !- Handle
-  {9e8acb04-df71-42d6-be41-2beab300759a}, !- Name
-  {69c2d4e1-1c29-4517-90bd-38799c75f527}, !- Source Object
+  {62c9cb28-1660-499d-a6bd-8016aba7452f}, !- Handle
+  Node 7,                                 !- Name
+  {4cdc5fb4-1a95-4cee-97e3-c04222f43b7a}, !- Inlet Port
+  {8d5fb7c5-85b2-41a3-8535-d2916fca59ab}; !- Outlet Port
+
+OS:Connection,
+  {6299a88a-b6af-4ccd-adb7-ecca3e76a855}, !- Handle
+  {e37d4770-9798-4d5a-89b5-667f3b262908}, !- Name
+  {2d3496ef-4408-4ac4-bd16-09f0f29da9a2}, !- Source Object
   10,                                     !- Outlet Port
-  {3394e6a1-d804-4be7-b4d0-4a5023e9ffae}, !- Target Object
+  {42d9f4d8-731b-48df-a119-a43cfcbc15a3}, !- Target Object
   2;                                      !- Inlet Port
 
 OS:Connection,
-  {39c3aa77-5ec8-47c5-993b-4fb313c2dc66}, !- Handle
-  {646979b5-de7a-4753-9d63-86ecb26bc024}, !- Name
-  {97019fe7-acca-42e8-98d3-80bdcdbfe78a}, !- Source Object
+  {9ff53c05-0de7-44f0-afdb-8edfc270e517}, !- Handle
+  {6f52ab23-aac6-4ee4-bbb1-bd6e4cedbcf5}, !- Name
+  {f75542c9-8669-4a80-aadf-2bc4ea539936}, !- Source Object
   3,                                      !- Outlet Port
-  {69c2d4e1-1c29-4517-90bd-38799c75f527}, !- Target Object
+  {2d3496ef-4408-4ac4-bd16-09f0f29da9a2}, !- Target Object
   9;                                      !- Inlet Port
 
 OS:AirLoopHVAC:ZoneSplitter,
-  {3769254d-1b8d-4a5c-8d0c-33f954f494a2}, !- Handle
+  {e6fb514c-ac78-440d-a311-c79a9dfd5032}, !- Handle
   res fur gas zone splitter,              !- Name
-  {25e6dbd2-d0c0-4dd4-a55e-5379191fe381}, !- Inlet Node Name
-  {0a88940b-10e4-4f96-bd92-d95417acbc64}; !- Outlet Node Name 1
+  {90a03df2-f50d-4431-9556-5699cb03c449}, !- Inlet Node Name
+  {ea6d116f-d399-498d-a20b-5d9d5234c323}; !- Outlet Node Name 1
 
 OS:AirLoopHVAC:ZoneMixer,
-  {fb6bc2f5-281e-4ebf-9dd2-a11337709cb9}, !- Handle
+  {d7d55f2f-8025-41ce-9e89-6787917d1529}, !- Handle
   res fur gas zone mixer,                 !- Name
-  {e122aef6-0e8b-4663-a926-d9162231fabe}, !- Outlet Node Name
-  {ba45a656-bef8-409e-a2ee-c95e2163495f}; !- Inlet Node Name 1
-
-OS:Connection,
-  {25e6dbd2-d0c0-4dd4-a55e-5379191fe381}, !- Handle
-  {e3d5d473-55d5-41dc-8364-d19312105f1e}, !- Name
-  {3394e6a1-d804-4be7-b4d0-4a5023e9ffae}, !- Source Object
+  {56d86484-5fb0-40c4-bf2a-8968eb6c0e23}, !- Outlet Node Name
+  {408f4729-a79f-460b-8e3a-0402219847df}; !- Inlet Node Name 1
+
+OS:Connection,
+  {90a03df2-f50d-4431-9556-5699cb03c449}, !- Handle
+  {a9c9732d-745f-4166-96cc-cc9717ffe677}, !- Name
+  {42d9f4d8-731b-48df-a119-a43cfcbc15a3}, !- Source Object
   3,                                      !- Outlet Port
-  {3769254d-1b8d-4a5c-8d0c-33f954f494a2}, !- Target Object
+  {e6fb514c-ac78-440d-a311-c79a9dfd5032}, !- Target Object
   2;                                      !- Inlet Port
 
 OS:Connection,
-  {e122aef6-0e8b-4663-a926-d9162231fabe}, !- Handle
-  {7f80ed5e-43c7-4d7c-b5db-1b2479ca1910}, !- Name
-  {fb6bc2f5-281e-4ebf-9dd2-a11337709cb9}, !- Source Object
+  {56d86484-5fb0-40c4-bf2a-8968eb6c0e23}, !- Handle
+  {dcc25a20-9750-4077-bf06-3a8c5bb5a005}, !- Name
+  {d7d55f2f-8025-41ce-9e89-6787917d1529}, !- Source Object
   2,                                      !- Outlet Port
-  {97019fe7-acca-42e8-98d3-80bdcdbfe78a}, !- Target Object
+  {f75542c9-8669-4a80-aadf-2bc4ea539936}, !- Target Object
   2;                                      !- Inlet Port
 
 OS:Sizing:System,
-  {304d7ea7-5a77-4a12-986f-c94b9d4cba5a}, !- Handle
-  {69c2d4e1-1c29-4517-90bd-38799c75f527}, !- AirLoop Name
+  {e9999acf-759a-4249-b760-9fd7c7738aae}, !- Handle
+  {2d3496ef-4408-4ac4-bd16-09f0f29da9a2}, !- AirLoop Name
   Sensible,                               !- Type of Load to Size On
   Autosize,                               !- Design Outdoor Air Flow Rate {m3/s}
   0.3,                                    !- Central Heating Maximum System Air Flow Ratio
@@ -3388,2769 +1097,6 @@
   OnOff;                                  !- Central Cooling Capacity Control Method
 
 OS:AvailabilityManagerAssignmentList,
-  {ba69d40c-f25b-42b3-abe2-e00a8ee0fc7c}, !- Handle
-  Air Loop HVAC 1 AvailabilityManagerAssignmentList; !- Name
-
-OS:Connection,
-  {1278e61a-f97d-4ad2-99f8-fd95ae53cb99}, !- Handle
-  {b5562c4c-1f2e-4568-b8ce-93054348961c}, !- Name
-  {e5c0622b-02b1-4667-a31e-41a857795e30}, !- Source Object
-  3,                                      !- Outlet Port
-  {161c12c8-0f1d-45c8-bcda-1c465dbd1ba5}, !- Target Object
-  6;                                      !- Inlet Port
-
-OS:Connection,
-  {cb70e0f1-034e-4387-b8aa-8dfdbe2bf336}, !- Handle
-  {6b77efb8-3f90-4e2e-b2a7-7b8232dbd66f}, !- Name
-  {161c12c8-0f1d-45c8-bcda-1c465dbd1ba5}, !- Source Object
-  7,                                      !- Outlet Port
-  {18b23d58-c5fe-4d72-8a0b-98dcad3ffe2a}, !- Target Object
-  2;                                      !- Inlet Port
-
-OS:AirTerminal:SingleDuct:ConstantVolume:NoReheat,
-  {804e0302-9b2e-4cf4-9ec8-f7889ce2dcd0}, !- Handle
-  res fur gas living zone direct air,     !- Name
-  {01bfcf11-2060-4216-a5b7-7fd48e7f0cf8}, !- Availability Schedule Name
-  {b729575c-4f3d-440c-9c19-3bc1c32f9817}, !- Air Inlet Node Name
-  {28015299-b28f-41bf-a521-3b404406da23}, !- Air Outlet Node Name
-  AutoSize;                               !- Maximum Air Flow Rate {m3/s}
-
-OS:Node,
-  {1ffd4c5a-8e45-40e8-a2e4-4edd50d646ce}, !- Handle
-  Node 15,                                !- Name
-  {087b2bc7-cf4a-4921-91f7-910643c38946}, !- Inlet Port
-  {ba45a656-bef8-409e-a2ee-c95e2163495f}; !- Outlet Port
-
-OS:Connection,
-  {a9027188-b322-4737-a445-7fb8016c1e7e}, !- Handle
-  {10937946-9002-40f0-b1c3-94d258c0d000}, !- Name
-  {907a5a30-3ae3-4838-a6cd-59ae48427006}, !- Source Object
-  3,                                      !- Outlet Port
-  {8123f652-aa8b-46a2-a5c7-705dd93756ff}, !- Target Object
-  3;                                      !- Inlet Port
-
-OS:Connection,
-  {087b2bc7-cf4a-4921-91f7-910643c38946}, !- Handle
-  {b958c34e-6ffd-417c-ae25-bfb3c64a8ddc}, !- Name
-  {d2c97aa0-82d0-466c-a314-83d66dc90147}, !- Source Object
-  3,                                      !- Outlet Port
-  {1ffd4c5a-8e45-40e8-a2e4-4edd50d646ce}, !- Target Object
-  2;                                      !- Inlet Port
-
-OS:Connection,
-  {ba45a656-bef8-409e-a2ee-c95e2163495f}, !- Handle
-  {687b57ff-b5bf-4a9f-9648-a1e446edcaf4}, !- Name
-  {1ffd4c5a-8e45-40e8-a2e4-4edd50d646ce}, !- Source Object
-  3,                                      !- Outlet Port
-  {fb6bc2f5-281e-4ebf-9dd2-a11337709cb9}, !- Target Object
-  3;                                      !- Inlet Port
-
-OS:Node,
-  {3ed9a920-0f34-44b2-8385-5644f7501c05}, !- Handle
-  Node 16,                                !- Name
-  {0a88940b-10e4-4f96-bd92-d95417acbc64}, !- Inlet Port
-  {b729575c-4f3d-440c-9c19-3bc1c32f9817}; !- Outlet Port
-
-OS:Connection,
-  {0a88940b-10e4-4f96-bd92-d95417acbc64}, !- Handle
-  {7fcd16a2-26d3-4b02-9935-e31c552647de}, !- Name
-  {3769254d-1b8d-4a5c-8d0c-33f954f494a2}, !- Source Object
-  3,                                      !- Outlet Port
-  {3ed9a920-0f34-44b2-8385-5644f7501c05}, !- Target Object
-  2;                                      !- Inlet Port
-
-OS:Connection,
-  {b729575c-4f3d-440c-9c19-3bc1c32f9817}, !- Handle
-  {de31c74e-74da-492a-9723-a72beef1d0ec}, !- Name
-  {3ed9a920-0f34-44b2-8385-5644f7501c05}, !- Source Object
-  3,                                      !- Outlet Port
-  {804e0302-9b2e-4cf4-9ec8-f7889ce2dcd0}, !- Target Object
-  3;                                      !- Inlet Port
-
-OS:Connection,
-  {28015299-b28f-41bf-a521-3b404406da23}, !- Handle
-  {7eeba867-4636-402a-84f9-5b1e5d90bb85}, !- Name
-  {804e0302-9b2e-4cf4-9ec8-f7889ce2dcd0}, !- Source Object
-  4,                                      !- Outlet Port
-  {907a5a30-3ae3-4838-a6cd-59ae48427006}, !- Target Object
-  2;                                      !- Inlet Port
-
-OS:AdditionalProperties,
-  {4ef8de58-30ae-4793-ac2d-367ee285dc5a}, !- Handle
-  {161c12c8-0f1d-45c8-bcda-1c465dbd1ba5}, !- Object Name
-  SizingInfoHVACFracHeatLoadServed,       !- Feature Name 1
-  Double,                                 !- Feature Data Type 1
-  1;                                      !- Feature Value 1
-
-OS:Coil:Heating:Gas,
-  {8b4a0bc9-3b98-4056-9e6e-3c518f78e034}, !- Handle
-  res fur gas|unit 2 heating coil,        !- Name
-  {01bfcf11-2060-4216-a5b7-7fd48e7f0cf8}, !- Availability Schedule Name
-  0.78,                                   !- Gas Burner Efficiency
-  AutoSize,                               !- Nominal Capacity {W}
-  ,                                       !- Air Inlet Node Name
-  ,                                       !- Air Outlet Node Name
-  ,                                       !- Temperature Setpoint Node Name
-  76,                                     !- Parasitic Electric Load {W}
-  ,                                       !- Part Load Fraction Correlation Curve Name
-  0,                                      !- Parasitic Gas Load {W}
-  NaturalGas;                             !- Fuel Type
-
-OS:Fan:OnOff,
-  {6c1094a9-e1a1-4aab-a65c-0d01d8c5e664}, !- Handle
-  res fur gas|unit 2 htg supply fan,      !- Name
-  {01bfcf11-2060-4216-a5b7-7fd48e7f0cf8}, !- Availability Schedule Name
-  0.75,                                   !- Fan Total Efficiency
-  794.580001233493,                       !- Pressure Rise {Pa}
-  autosize,                               !- Maximum Flow Rate {m3/s}
-  1,                                      !- Motor Efficiency
-  1,                                      !- Motor In Airstream Fraction
-  ,                                       !- Air Inlet Node Name
-  ,                                       !- Air Outlet Node Name
-  {26f0463d-f8ff-48fa-8f89-5398ba77cd19}, !- Fan Power Ratio Function of Speed Ratio Curve Name
-  {cb3f7299-fd89-46fc-a0e4-b3593870cc28}, !- Fan Efficiency Ratio Function of Speed Ratio Curve Name
-  res fur gas|unit 2 htg supply fan;      !- End-Use Subcategory
-
-OS:Curve:Exponent,
-  {26f0463d-f8ff-48fa-8f89-5398ba77cd19}, !- Handle
-  Fan On Off Power Curve 1,               !- Name
-  1,                                      !- Coefficient1 Constant
-  0,                                      !- Coefficient2 Constant
-  0,                                      !- Coefficient3 Constant
-  0,                                      !- Minimum Value of x
-  1,                                      !- Maximum Value of x
-  ,                                       !- Minimum Curve Output
-  ,                                       !- Maximum Curve Output
-  ,                                       !- Input Unit Type for X
-  ;                                       !- Output Unit Type
-
-OS:Curve:Cubic,
-  {cb3f7299-fd89-46fc-a0e4-b3593870cc28}, !- Handle
-  Fan On Off Efficiency Curve 1,          !- Name
-  1,                                      !- Coefficient1 Constant
-  0,                                      !- Coefficient2 x
-  0,                                      !- Coefficient3 x**2
-  0,                                      !- Coefficient4 x**3
-  0,                                      !- Minimum Value of x
-  1;                                      !- Maximum Value of x
-
-OS:AirLoopHVAC:UnitarySystem,
-  {6ea881b8-5423-4463-afa6-cd6e6b91ddd2}, !- Handle
-  res fur gas|unit 2 unitary system,      !- Name
-  Load,                                   !- Control Type
-  {b07b4905-9a1c-4d4b-a95f-e4e6b59bfae1}, !- Controlling Zone or Thermostat Location
-  None,                                   !- Dehumidification Control Type
-  {01bfcf11-2060-4216-a5b7-7fd48e7f0cf8}, !- Availability Schedule Name
-  {9e851601-2565-452d-a2ce-fd4e3e7cec85}, !- Air Inlet Node Name
-  {2c6e7ea3-8a5c-4038-b131-fa87b80802c5}, !- Air Outlet Node Name
-  {6c1094a9-e1a1-4aab-a65c-0d01d8c5e664}, !- Supply Fan Name
-  BlowThrough,                            !- Fan Placement
-  {08e57edd-3656-450b-b65a-706660b51ea4}, !- Supply Air Fan Operating Mode Schedule Name
-  {8b4a0bc9-3b98-4056-9e6e-3c518f78e034}, !- Heating Coil Name
-  1,                                      !- DX Heating Coil Sizing Ratio
-  ,                                       !- Cooling Coil Name
-  No,                                     !- Use DOAS DX Cooling Coil
-  2,                                      !- DOAS DX Cooling Coil Leaving Minimum Air Temperature {C}
-  SensibleOnlyLoadControl,                !- Latent Load Control
-  ,                                       !- Supplemental Heating Coil Name
-  ,                                       !- Supply Air Flow Rate Method During Cooling Operation
-  0,                                      !- Supply Air Flow Rate During Cooling Operation {m3/s}
-  ,                                       !- Supply Air Flow Rate Per Floor Area During Cooling Operation {m3/s-m2}
-  ,                                       !- Fraction of Autosized Design Cooling Supply Air Flow Rate
-  ,                                       !- Design Supply Air Flow Rate Per Unit of Capacity During Cooling Operation {m3/s-W}
-  ,                                       !- Supply Air Flow Rate Method During Heating Operation
-  autosize,                               !- Supply Air Flow Rate During Heating Operation {m3/s}
-  ,                                       !- Supply Air Flow Rate Per Floor Area during Heating Operation {m3/s-m2}
-  ,                                       !- Fraction of Autosized Design Heating Supply Air Flow Rate
-  ,                                       !- Design Supply Air Flow Rate Per Unit of Capacity During Heating Operation {m3/s-W}
-  ,                                       !- Supply Air Flow Rate Method When No Cooling or Heating is Required
-  0,                                      !- Supply Air Flow Rate When No Cooling or Heating is Required {m3/s}
-  ,                                       !- Supply Air Flow Rate Per Floor Area When No Cooling or Heating is Required {m3/s-m2}
-  ,                                       !- Fraction of Autosized Design Cooling Supply Air Flow Rate When No Cooling or Heating is Required
-  ,                                       !- Fraction of Autosized Design Heating Supply Air Flow Rate When No Cooling or Heating is Required
-  ,                                       !- Design Supply Air Flow Rate Per Unit of Capacity During Cooling Operation When No Cooling or Heating is Required {m3/s-W}
-  ,                                       !- Design Supply Air Flow Rate Per Unit of Capacity During Heating Operation When No Cooling or Heating is Required {m3/s-W}
-  48.8888888888889,                       !- Maximum Supply Air Temperature {C}
-  21,                                     !- Maximum Outdoor Dry-Bulb Temperature for Supplemental Heater Operation {C}
-  ,                                       !- Outdoor Dry-Bulb Temperature Sensor Node Name
-  2.5,                                    !- Maximum Cycling Rate {cycles/hr}
-  60,                                     !- Heat Pump Time Constant {s}
-  0.01,                                   !- Fraction of On-Cycle Power Use
-  60,                                     !- Heat Pump Fan Delay Time {s}
-  0,                                      !- Ancilliary On-Cycle Electric Power {W}
-  0;                                      !- Ancilliary Off-Cycle Electric Power {W}
-
-OS:AirLoopHVAC,
-  {96ebe390-8e8c-4b50-ae5e-6ba319c31881}, !- Handle
-  res fur gas|unit 2 asys,                !- Name
-  ,                                       !- Controller List Name
-  {01bfcf11-2060-4216-a5b7-7fd48e7f0cf8}, !- Availability Schedule
-  {0b7fc685-5d4e-45e6-8031-0ea92ceb45fb}, !- Availability Manager List Name
-  AutoSize,                               !- Design Supply Air Flow Rate {m3/s}
-  ,                                       !- Branch List Name
-  ,                                       !- Connector List Name
-  {18ae4356-2afa-4007-bc1a-f6abd27b6d4a}, !- Supply Side Inlet Node Name
-  {dda156b1-3f81-4c62-b76b-cdd40fa9a6de}, !- Demand Side Outlet Node Name
-  {ba833d67-e73f-4350-9394-60d77186f1a7}, !- Demand Side Inlet Node A
-  {845603c1-39ae-413e-954f-99e91d41e88e}, !- Supply Side Outlet Node A
-  ,                                       !- Demand Side Inlet Node B
-  ,                                       !- Supply Side Outlet Node B
-  ,                                       !- Return Air Bypass Flow Temperature Setpoint Schedule Name
-  {b37b154e-dd70-41a8-89fd-41877b2560fd}, !- Demand Mixer Name
-  {9cf33ce9-f59a-45b7-99a5-1079e3955557}, !- Demand Splitter A Name
-  ,                                       !- Demand Splitter B Name
-  ;                                       !- Supply Splitter Name
-
-OS:Node,
-  {7be05424-4a3e-42e7-ac02-18887c54e0d1}, !- Handle
-  Node 17,                                !- Name
-  {18ae4356-2afa-4007-bc1a-f6abd27b6d4a}, !- Inlet Port
-  {9e851601-2565-452d-a2ce-fd4e3e7cec85}; !- Outlet Port
-
-OS:Node,
-  {275d0728-f4e4-48c0-ae7c-d0c3fac2b6cf}, !- Handle
-  Node 18,                                !- Name
-  {2c6e7ea3-8a5c-4038-b131-fa87b80802c5}, !- Inlet Port
-  {845603c1-39ae-413e-954f-99e91d41e88e}; !- Outlet Port
-
-OS:Connection,
-  {18ae4356-2afa-4007-bc1a-f6abd27b6d4a}, !- Handle
-  {7fde346f-320d-47fb-8d93-125c2bc90c27}, !- Name
-  {96ebe390-8e8c-4b50-ae5e-6ba319c31881}, !- Source Object
-  8,                                      !- Outlet Port
-  {7be05424-4a3e-42e7-ac02-18887c54e0d1}, !- Target Object
-  2;                                      !- Inlet Port
-
-OS:Connection,
-  {845603c1-39ae-413e-954f-99e91d41e88e}, !- Handle
-  {04fca242-d66e-44d8-91fc-68d76a469332}, !- Name
-  {275d0728-f4e4-48c0-ae7c-d0c3fac2b6cf}, !- Source Object
-  3,                                      !- Outlet Port
-  {96ebe390-8e8c-4b50-ae5e-6ba319c31881}, !- Target Object
-  11;                                     !- Inlet Port
-
-OS:Node,
-  {0e58a1bd-a6a8-401d-a270-83a718bf1b7e}, !- Handle
-  Node 19,                                !- Name
-  {ba833d67-e73f-4350-9394-60d77186f1a7}, !- Inlet Port
-  {7013a151-f862-4a29-86f5-8292961bcc85}; !- Outlet Port
-
-OS:Node,
-  {76961513-066e-4d97-8695-1b8ea431db4b}, !- Handle
-  Node 20,                                !- Name
-  {55b30fb7-7953-4abc-a011-b2257f06c1a9}, !- Inlet Port
-  {dda156b1-3f81-4c62-b76b-cdd40fa9a6de}; !- Outlet Port
-
-OS:Node,
-  {576daee9-77d0-4c2e-8618-959886f70089}, !- Handle
-  Node 21,                                !- Name
-  {4cf52846-d602-4e15-8ccc-b7d09155699c}, !- Inlet Port
-  {f6a8bbbe-ee3d-4c6e-8e26-fab5679c8004}; !- Outlet Port
-
-OS:Connection,
-  {ba833d67-e73f-4350-9394-60d77186f1a7}, !- Handle
-  {1cc9aa17-25d4-4f27-9fb8-098eaac39430}, !- Name
-  {96ebe390-8e8c-4b50-ae5e-6ba319c31881}, !- Source Object
-  10,                                     !- Outlet Port
-  {0e58a1bd-a6a8-401d-a270-83a718bf1b7e}, !- Target Object
-  2;                                      !- Inlet Port
-
-OS:Connection,
-  {dda156b1-3f81-4c62-b76b-cdd40fa9a6de}, !- Handle
-  {b0b40a51-49fd-414a-a5eb-c285f3662727}, !- Name
-  {76961513-066e-4d97-8695-1b8ea431db4b}, !- Source Object
-  3,                                      !- Outlet Port
-  {96ebe390-8e8c-4b50-ae5e-6ba319c31881}, !- Target Object
-  9;                                      !- Inlet Port
-
-OS:AirLoopHVAC:ZoneSplitter,
-  {9cf33ce9-f59a-45b7-99a5-1079e3955557}, !- Handle
-  res fur gas|unit 2 zone splitter,       !- Name
-  {7013a151-f862-4a29-86f5-8292961bcc85}, !- Inlet Node Name
-  {4be86b81-35a7-4bb7-89c9-bbf128f6775a}; !- Outlet Node Name 1
-
-OS:AirLoopHVAC:ZoneMixer,
-  {b37b154e-dd70-41a8-89fd-41877b2560fd}, !- Handle
-  res fur gas|unit 2 zone mixer,          !- Name
-  {55b30fb7-7953-4abc-a011-b2257f06c1a9}, !- Outlet Node Name
-  {5b169efb-39e9-40eb-bd95-ba9de0994841}; !- Inlet Node Name 1
-
-OS:Connection,
-  {7013a151-f862-4a29-86f5-8292961bcc85}, !- Handle
-  {ae4a31be-1c7c-48b5-ac8b-cf1e06312214}, !- Name
-  {0e58a1bd-a6a8-401d-a270-83a718bf1b7e}, !- Source Object
-  3,                                      !- Outlet Port
-  {9cf33ce9-f59a-45b7-99a5-1079e3955557}, !- Target Object
-  2;                                      !- Inlet Port
-
-OS:Connection,
-  {55b30fb7-7953-4abc-a011-b2257f06c1a9}, !- Handle
-  {21f02e5e-b4e3-4cc3-b26b-b60f558b8832}, !- Name
-  {b37b154e-dd70-41a8-89fd-41877b2560fd}, !- Source Object
-  2,                                      !- Outlet Port
-  {76961513-066e-4d97-8695-1b8ea431db4b}, !- Target Object
-  2;                                      !- Inlet Port
-
-OS:Sizing:System,
-  {ec464c41-3264-4d1e-a8cc-1b98eb20ed37}, !- Handle
-  {96ebe390-8e8c-4b50-ae5e-6ba319c31881}, !- AirLoop Name
-  Sensible,                               !- Type of Load to Size On
-  Autosize,                               !- Design Outdoor Air Flow Rate {m3/s}
-  0.3,                                    !- Central Heating Maximum System Air Flow Ratio
-  7,                                      !- Preheat Design Temperature {C}
-  0.008,                                  !- Preheat Design Humidity Ratio {kg-H2O/kg-Air}
-  12.8,                                   !- Precool Design Temperature {C}
-  0.008,                                  !- Precool Design Humidity Ratio {kg-H2O/kg-Air}
-  12.8,                                   !- Central Cooling Design Supply Air Temperature {C}
-  16.7,                                   !- Central Heating Design Supply Air Temperature {C}
-  NonCoincident,                          !- Sizing Option
-  Yes,                                    !- 100% Outdoor Air in Cooling
-  Yes,                                    !- 100% Outdoor Air in Heating
-  0.0085,                                 !- Central Cooling Design Supply Air Humidity Ratio {kg-H2O/kg-Air}
-  0.008,                                  !- Central Heating Design Supply Air Humidity Ratio {kg-H2O/kg-Air}
-  DesignDay,                              !- Cooling Design Air Flow Method
-  0,                                      !- Cooling Design Air Flow Rate {m3/s}
-  DesignDay,                              !- Heating Design Air Flow Method
-  0,                                      !- Heating Design Air Flow Rate {m3/s}
-  ZoneSum,                                !- System Outdoor Air Method
-  1,                                      !- Zone Maximum Outdoor Air Fraction {dimensionless}
-  0.0099676501,                           !- Cooling Supply Air Flow Rate Per Floor Area {m3/s-m2}
-  1,                                      !- Cooling Fraction of Autosized Cooling Supply Air Flow Rate
-  3.9475456e-005,                         !- Cooling Supply Air Flow Rate Per Unit Cooling Capacity {m3/s-W}
-  0.0099676501,                           !- Heating Supply Air Flow Rate Per Floor Area {m3/s-m2}
-  1,                                      !- Heating Fraction of Autosized Heating Supply Air Flow Rate
-  1,                                      !- Heating Fraction of Autosized Cooling Supply Air Flow Rate
-  3.1588213e-005,                         !- Heating Supply Air Flow Rate Per Unit Heating Capacity {m3/s-W}
-  CoolingDesignCapacity,                  !- Cooling Design Capacity Method
-  autosize,                               !- Cooling Design Capacity {W}
-  234.7,                                  !- Cooling Design Capacity Per Floor Area {W/m2}
-  1,                                      !- Fraction of Autosized Cooling Design Capacity
-  HeatingDesignCapacity,                  !- Heating Design Capacity Method
-  autosize,                               !- Heating Design Capacity {W}
-  157,                                    !- Heating Design Capacity Per Floor Area {W/m2}
-  1,                                      !- Fraction of Autosized Heating Design Capacity
-  OnOff;                                  !- Central Cooling Capacity Control Method
-
-OS:AvailabilityManagerAssignmentList,
-  {0b7fc685-5d4e-45e6-8031-0ea92ceb45fb}, !- Handle
-  Air Loop HVAC 1 AvailabilityManagerAssignmentList 1; !- Name
-
-OS:Connection,
-  {9e851601-2565-452d-a2ce-fd4e3e7cec85}, !- Handle
-  {eed4443a-7114-4cdc-b283-d3449975e024}, !- Name
-  {7be05424-4a3e-42e7-ac02-18887c54e0d1}, !- Source Object
-  3,                                      !- Outlet Port
-  {6ea881b8-5423-4463-afa6-cd6e6b91ddd2}, !- Target Object
-  6;                                      !- Inlet Port
-
-OS:Connection,
-  {2c6e7ea3-8a5c-4038-b131-fa87b80802c5}, !- Handle
-  {2c3785d5-dd50-44c0-9cfb-45ea1d4e4fc1}, !- Name
-  {6ea881b8-5423-4463-afa6-cd6e6b91ddd2}, !- Source Object
-  7,                                      !- Outlet Port
-  {275d0728-f4e4-48c0-ae7c-d0c3fac2b6cf}, !- Target Object
-  2;                                      !- Inlet Port
-
-OS:AirTerminal:SingleDuct:ConstantVolume:NoReheat,
-  {a1f16917-e9b5-4815-a8a7-2b0348029fab}, !- Handle
-  res fur gas|unit 2 living zone|unit 2 direct air, !- Name
-  {01bfcf11-2060-4216-a5b7-7fd48e7f0cf8}, !- Availability Schedule Name
-  {5db02618-729f-4bd1-83f5-ac91c35cb2c0}, !- Air Inlet Node Name
-  {4cf52846-d602-4e15-8ccc-b7d09155699c}, !- Air Outlet Node Name
-  AutoSize;                               !- Maximum Air Flow Rate {m3/s}
-
-OS:Node,
-  {c6af9e33-da46-4ab5-8e0a-28637621c839}, !- Handle
-  Node 22,                                !- Name
-  {8df36fb4-a99c-4ff1-87c3-5024184ac6bf}, !- Inlet Port
-  {5b169efb-39e9-40eb-bd95-ba9de0994841}; !- Outlet Port
-
-OS:Connection,
-  {f6a8bbbe-ee3d-4c6e-8e26-fab5679c8004}, !- Handle
-  {7c1a8dd1-33e7-470c-b16a-3540259e70fa}, !- Name
-  {576daee9-77d0-4c2e-8618-959886f70089}, !- Source Object
-  3,                                      !- Outlet Port
-  {5e98bb57-43ed-4978-8c91-a5682c745c58}, !- Target Object
-  3;                                      !- Inlet Port
-
-OS:Connection,
-  {8df36fb4-a99c-4ff1-87c3-5024184ac6bf}, !- Handle
-  {9aff7b26-9edb-41ce-a701-eb2eb3bf57b9}, !- Name
-  {52229c33-0b75-4563-87cc-96d93572987a}, !- Source Object
-  3,                                      !- Outlet Port
-  {c6af9e33-da46-4ab5-8e0a-28637621c839}, !- Target Object
-  2;                                      !- Inlet Port
-
-OS:Connection,
-  {5b169efb-39e9-40eb-bd95-ba9de0994841}, !- Handle
-  {7498b070-0eeb-4a98-a789-f0fb07c1ed0c}, !- Name
-  {c6af9e33-da46-4ab5-8e0a-28637621c839}, !- Source Object
-  3,                                      !- Outlet Port
-  {b37b154e-dd70-41a8-89fd-41877b2560fd}, !- Target Object
-  3;                                      !- Inlet Port
-
-OS:Node,
-  {b90f71aa-519c-4c7b-8288-543fb0746eab}, !- Handle
-  Node 23,                                !- Name
-  {4be86b81-35a7-4bb7-89c9-bbf128f6775a}, !- Inlet Port
-  {5db02618-729f-4bd1-83f5-ac91c35cb2c0}; !- Outlet Port
-
-OS:Connection,
-  {4be86b81-35a7-4bb7-89c9-bbf128f6775a}, !- Handle
-  {4a63d46e-ba28-44bb-bdd2-7b57f37a232d}, !- Name
-  {9cf33ce9-f59a-45b7-99a5-1079e3955557}, !- Source Object
-  3,                                      !- Outlet Port
-  {b90f71aa-519c-4c7b-8288-543fb0746eab}, !- Target Object
-  2;                                      !- Inlet Port
-
-OS:Connection,
-  {5db02618-729f-4bd1-83f5-ac91c35cb2c0}, !- Handle
-  {adcd05e6-4d4a-44bf-beeb-9b73665302fe}, !- Name
-  {b90f71aa-519c-4c7b-8288-543fb0746eab}, !- Source Object
-  3,                                      !- Outlet Port
-  {a1f16917-e9b5-4815-a8a7-2b0348029fab}, !- Target Object
-  3;                                      !- Inlet Port
-
-OS:Connection,
-  {4cf52846-d602-4e15-8ccc-b7d09155699c}, !- Handle
-  {7eae85a6-feb6-4e0a-ad36-a20058192e8d}, !- Name
-  {a1f16917-e9b5-4815-a8a7-2b0348029fab}, !- Source Object
-  4,                                      !- Outlet Port
-  {576daee9-77d0-4c2e-8618-959886f70089}, !- Target Object
-  2;                                      !- Inlet Port
-
-OS:AdditionalProperties,
-  {103301a7-6d12-444f-9857-da5aef6a85b4}, !- Handle
-  {6ea881b8-5423-4463-afa6-cd6e6b91ddd2}, !- Object Name
-  SizingInfoHVACFracHeatLoadServed,       !- Feature Name 1
-  Double,                                 !- Feature Data Type 1
-  1;                                      !- Feature Value 1
-
-OS:Coil:Heating:Gas,
-  {0e09c4d6-485c-48ca-80c3-2f072c3e6026}, !- Handle
-  res fur gas|unit 3 heating coil,        !- Name
-  {01bfcf11-2060-4216-a5b7-7fd48e7f0cf8}, !- Availability Schedule Name
-  0.78,                                   !- Gas Burner Efficiency
-  AutoSize,                               !- Nominal Capacity {W}
-  ,                                       !- Air Inlet Node Name
-  ,                                       !- Air Outlet Node Name
-  ,                                       !- Temperature Setpoint Node Name
-  76,                                     !- Parasitic Electric Load {W}
-  ,                                       !- Part Load Fraction Correlation Curve Name
-  0,                                      !- Parasitic Gas Load {W}
-  NaturalGas;                             !- Fuel Type
-
-OS:Fan:OnOff,
-  {e1200b36-d823-4c2d-a454-7c27bcee47b6}, !- Handle
-  res fur gas|unit 3 htg supply fan,      !- Name
-  {01bfcf11-2060-4216-a5b7-7fd48e7f0cf8}, !- Availability Schedule Name
-  0.75,                                   !- Fan Total Efficiency
-  794.580001233493,                       !- Pressure Rise {Pa}
-  autosize,                               !- Maximum Flow Rate {m3/s}
-  1,                                      !- Motor Efficiency
-  1,                                      !- Motor In Airstream Fraction
-  ,                                       !- Air Inlet Node Name
-  ,                                       !- Air Outlet Node Name
-  {4fac16fa-cae2-46bc-ade6-a90b9884ea60}, !- Fan Power Ratio Function of Speed Ratio Curve Name
-  {93872b45-fe1d-49a5-a941-6c214340d9ca}, !- Fan Efficiency Ratio Function of Speed Ratio Curve Name
-  res fur gas|unit 3 htg supply fan;      !- End-Use Subcategory
-
-OS:Curve:Exponent,
-  {4fac16fa-cae2-46bc-ade6-a90b9884ea60}, !- Handle
-  Fan On Off Power Curve 2,               !- Name
-  1,                                      !- Coefficient1 Constant
-  0,                                      !- Coefficient2 Constant
-  0,                                      !- Coefficient3 Constant
-  0,                                      !- Minimum Value of x
-  1,                                      !- Maximum Value of x
-  ,                                       !- Minimum Curve Output
-  ,                                       !- Maximum Curve Output
-  ,                                       !- Input Unit Type for X
-  ;                                       !- Output Unit Type
-
-OS:Curve:Cubic,
-  {93872b45-fe1d-49a5-a941-6c214340d9ca}, !- Handle
-  Fan On Off Efficiency Curve 2,          !- Name
-  1,                                      !- Coefficient1 Constant
-  0,                                      !- Coefficient2 x
-  0,                                      !- Coefficient3 x**2
-  0,                                      !- Coefficient4 x**3
-  0,                                      !- Minimum Value of x
-  1;                                      !- Maximum Value of x
-
-OS:AirLoopHVAC:UnitarySystem,
-  {bb2fad87-ea8b-44d5-80d0-afe32b045862}, !- Handle
-  res fur gas|unit 3 unitary system,      !- Name
-  Load,                                   !- Control Type
-  {adc94c78-1e56-4445-b0e6-d7c4ff4ed1d6}, !- Controlling Zone or Thermostat Location
-  None,                                   !- Dehumidification Control Type
-  {01bfcf11-2060-4216-a5b7-7fd48e7f0cf8}, !- Availability Schedule Name
-  {5a02e001-1827-4b2e-878f-8f6d78b4b1c7}, !- Air Inlet Node Name
-  {b1c05ae8-127f-4fb9-afe6-ea3f5074875c}, !- Air Outlet Node Name
-  {e1200b36-d823-4c2d-a454-7c27bcee47b6}, !- Supply Fan Name
-  BlowThrough,                            !- Fan Placement
-  {08e57edd-3656-450b-b65a-706660b51ea4}, !- Supply Air Fan Operating Mode Schedule Name
-  {0e09c4d6-485c-48ca-80c3-2f072c3e6026}, !- Heating Coil Name
-  1,                                      !- DX Heating Coil Sizing Ratio
-  ,                                       !- Cooling Coil Name
-  No,                                     !- Use DOAS DX Cooling Coil
-  2,                                      !- DOAS DX Cooling Coil Leaving Minimum Air Temperature {C}
-  SensibleOnlyLoadControl,                !- Latent Load Control
-  ,                                       !- Supplemental Heating Coil Name
-  ,                                       !- Supply Air Flow Rate Method During Cooling Operation
-  0,                                      !- Supply Air Flow Rate During Cooling Operation {m3/s}
-  ,                                       !- Supply Air Flow Rate Per Floor Area During Cooling Operation {m3/s-m2}
-  ,                                       !- Fraction of Autosized Design Cooling Supply Air Flow Rate
-  ,                                       !- Design Supply Air Flow Rate Per Unit of Capacity During Cooling Operation {m3/s-W}
-  ,                                       !- Supply Air Flow Rate Method During Heating Operation
-  autosize,                               !- Supply Air Flow Rate During Heating Operation {m3/s}
-  ,                                       !- Supply Air Flow Rate Per Floor Area during Heating Operation {m3/s-m2}
-  ,                                       !- Fraction of Autosized Design Heating Supply Air Flow Rate
-  ,                                       !- Design Supply Air Flow Rate Per Unit of Capacity During Heating Operation {m3/s-W}
-  ,                                       !- Supply Air Flow Rate Method When No Cooling or Heating is Required
-  0,                                      !- Supply Air Flow Rate When No Cooling or Heating is Required {m3/s}
-  ,                                       !- Supply Air Flow Rate Per Floor Area When No Cooling or Heating is Required {m3/s-m2}
-  ,                                       !- Fraction of Autosized Design Cooling Supply Air Flow Rate When No Cooling or Heating is Required
-  ,                                       !- Fraction of Autosized Design Heating Supply Air Flow Rate When No Cooling or Heating is Required
-  ,                                       !- Design Supply Air Flow Rate Per Unit of Capacity During Cooling Operation When No Cooling or Heating is Required {m3/s-W}
-  ,                                       !- Design Supply Air Flow Rate Per Unit of Capacity During Heating Operation When No Cooling or Heating is Required {m3/s-W}
-  48.8888888888889,                       !- Maximum Supply Air Temperature {C}
-  21,                                     !- Maximum Outdoor Dry-Bulb Temperature for Supplemental Heater Operation {C}
-  ,                                       !- Outdoor Dry-Bulb Temperature Sensor Node Name
-  2.5,                                    !- Maximum Cycling Rate {cycles/hr}
-  60,                                     !- Heat Pump Time Constant {s}
-  0.01,                                   !- Fraction of On-Cycle Power Use
-  60,                                     !- Heat Pump Fan Delay Time {s}
-  0,                                      !- Ancilliary On-Cycle Electric Power {W}
-  0;                                      !- Ancilliary Off-Cycle Electric Power {W}
-
-OS:AirLoopHVAC,
-  {66098300-9188-4b2c-8057-1abdf4c3b177}, !- Handle
-  res fur gas|unit 3 asys,                !- Name
-  ,                                       !- Controller List Name
-  {01bfcf11-2060-4216-a5b7-7fd48e7f0cf8}, !- Availability Schedule
-  {c9c2358c-32c0-44c3-9808-df18624e2feb}, !- Availability Manager List Name
-  AutoSize,                               !- Design Supply Air Flow Rate {m3/s}
-  ,                                       !- Branch List Name
-  ,                                       !- Connector List Name
-  {a0ca316d-99b9-4a32-97a3-2ca24ecf33b7}, !- Supply Side Inlet Node Name
-  {0095a3df-8e1f-444a-9c36-7ff443aa3a6a}, !- Demand Side Outlet Node Name
-  {e0e46e62-4f42-4ed6-b401-8aae87ad87e8}, !- Demand Side Inlet Node A
-  {75f5ce7e-258e-4093-a65c-40f668ca7a3a}, !- Supply Side Outlet Node A
-  ,                                       !- Demand Side Inlet Node B
-  ,                                       !- Supply Side Outlet Node B
-  ,                                       !- Return Air Bypass Flow Temperature Setpoint Schedule Name
-  {576b1986-886d-4ae4-9913-e0c213c292c7}, !- Demand Mixer Name
-  {38cb559c-8e12-4286-bdba-98be883b92d4}, !- Demand Splitter A Name
-  ,                                       !- Demand Splitter B Name
-  ;                                       !- Supply Splitter Name
-
-OS:Node,
-  {dbf1c473-6a70-44b9-b8f6-a5d1eee8df02}, !- Handle
-  Node 24,                                !- Name
-  {a0ca316d-99b9-4a32-97a3-2ca24ecf33b7}, !- Inlet Port
-  {5a02e001-1827-4b2e-878f-8f6d78b4b1c7}; !- Outlet Port
-
-OS:Node,
-  {1e035868-e3bc-4e46-aed0-c5d3b1f78b7a}, !- Handle
-  Node 25,                                !- Name
-  {b1c05ae8-127f-4fb9-afe6-ea3f5074875c}, !- Inlet Port
-  {75f5ce7e-258e-4093-a65c-40f668ca7a3a}; !- Outlet Port
-
-OS:Connection,
-  {a0ca316d-99b9-4a32-97a3-2ca24ecf33b7}, !- Handle
-  {3d17e9e1-7402-4de3-8fa0-81c180ea5b76}, !- Name
-  {66098300-9188-4b2c-8057-1abdf4c3b177}, !- Source Object
-  8,                                      !- Outlet Port
-  {dbf1c473-6a70-44b9-b8f6-a5d1eee8df02}, !- Target Object
-  2;                                      !- Inlet Port
-
-OS:Connection,
-  {75f5ce7e-258e-4093-a65c-40f668ca7a3a}, !- Handle
-  {99776e3c-a691-4258-87ac-3b672ea71a71}, !- Name
-  {1e035868-e3bc-4e46-aed0-c5d3b1f78b7a}, !- Source Object
-  3,                                      !- Outlet Port
-  {66098300-9188-4b2c-8057-1abdf4c3b177}, !- Target Object
-  11;                                     !- Inlet Port
-
-OS:Node,
-  {6eb10960-f662-4793-b903-fe88d7713d56}, !- Handle
-  Node 26,                                !- Name
-  {e0e46e62-4f42-4ed6-b401-8aae87ad87e8}, !- Inlet Port
-  {695e98ec-21b1-4be6-9978-f46774bfe089}; !- Outlet Port
-
-OS:Node,
-  {4f8b7ad7-3293-4132-bae8-2c9c55bdea17}, !- Handle
-  Node 27,                                !- Name
-  {89c50a3e-2bae-46e3-9ce1-bb73fe568522}, !- Inlet Port
-  {0095a3df-8e1f-444a-9c36-7ff443aa3a6a}; !- Outlet Port
-
-OS:Node,
-  {10bd489f-72c9-4bb5-aade-576252f38729}, !- Handle
-  Node 28,                                !- Name
-  {c74f6390-5afc-46fe-a5b5-8ea2dd7c24ba}, !- Inlet Port
-  {61f41e92-5344-49e1-b229-c5f369ca1c68}; !- Outlet Port
-
-OS:Connection,
-  {e0e46e62-4f42-4ed6-b401-8aae87ad87e8}, !- Handle
-  {ecdb14ae-7040-4d04-b70d-04933c09436f}, !- Name
-  {66098300-9188-4b2c-8057-1abdf4c3b177}, !- Source Object
-  10,                                     !- Outlet Port
-  {6eb10960-f662-4793-b903-fe88d7713d56}, !- Target Object
-  2;                                      !- Inlet Port
-
-OS:Connection,
-  {0095a3df-8e1f-444a-9c36-7ff443aa3a6a}, !- Handle
-  {3dd90d6b-cd43-4987-9372-519fd3af696f}, !- Name
-  {4f8b7ad7-3293-4132-bae8-2c9c55bdea17}, !- Source Object
-  3,                                      !- Outlet Port
-  {66098300-9188-4b2c-8057-1abdf4c3b177}, !- Target Object
-  9;                                      !- Inlet Port
-
-OS:AirLoopHVAC:ZoneSplitter,
-  {38cb559c-8e12-4286-bdba-98be883b92d4}, !- Handle
-  res fur gas|unit 3 zone splitter,       !- Name
-  {695e98ec-21b1-4be6-9978-f46774bfe089}, !- Inlet Node Name
-  {9129bc60-a179-4084-ba44-646fad65c7c8}; !- Outlet Node Name 1
-
-OS:AirLoopHVAC:ZoneMixer,
-  {576b1986-886d-4ae4-9913-e0c213c292c7}, !- Handle
-  res fur gas|unit 3 zone mixer,          !- Name
-  {89c50a3e-2bae-46e3-9ce1-bb73fe568522}, !- Outlet Node Name
-  {10c183ae-6043-47c2-a7e5-d89159bc249b}; !- Inlet Node Name 1
-
-OS:Connection,
-  {695e98ec-21b1-4be6-9978-f46774bfe089}, !- Handle
-  {4fb55542-fc41-496d-b167-444c832de5c6}, !- Name
-  {6eb10960-f662-4793-b903-fe88d7713d56}, !- Source Object
-  3,                                      !- Outlet Port
-  {38cb559c-8e12-4286-bdba-98be883b92d4}, !- Target Object
-  2;                                      !- Inlet Port
-
-OS:Connection,
-  {89c50a3e-2bae-46e3-9ce1-bb73fe568522}, !- Handle
-  {1c644b89-ad83-4463-aa22-fa9bc8cfda05}, !- Name
-  {576b1986-886d-4ae4-9913-e0c213c292c7}, !- Source Object
-  2,                                      !- Outlet Port
-  {4f8b7ad7-3293-4132-bae8-2c9c55bdea17}, !- Target Object
-  2;                                      !- Inlet Port
-
-OS:Sizing:System,
-  {93da2a3b-d7cb-407d-9881-f8b84a12acba}, !- Handle
-  {66098300-9188-4b2c-8057-1abdf4c3b177}, !- AirLoop Name
-  Sensible,                               !- Type of Load to Size On
-  Autosize,                               !- Design Outdoor Air Flow Rate {m3/s}
-  0.3,                                    !- Central Heating Maximum System Air Flow Ratio
-  7,                                      !- Preheat Design Temperature {C}
-  0.008,                                  !- Preheat Design Humidity Ratio {kg-H2O/kg-Air}
-  12.8,                                   !- Precool Design Temperature {C}
-  0.008,                                  !- Precool Design Humidity Ratio {kg-H2O/kg-Air}
-  12.8,                                   !- Central Cooling Design Supply Air Temperature {C}
-  16.7,                                   !- Central Heating Design Supply Air Temperature {C}
-  NonCoincident,                          !- Sizing Option
-  Yes,                                    !- 100% Outdoor Air in Cooling
-  Yes,                                    !- 100% Outdoor Air in Heating
-  0.0085,                                 !- Central Cooling Design Supply Air Humidity Ratio {kg-H2O/kg-Air}
-  0.008,                                  !- Central Heating Design Supply Air Humidity Ratio {kg-H2O/kg-Air}
-  DesignDay,                              !- Cooling Design Air Flow Method
-  0,                                      !- Cooling Design Air Flow Rate {m3/s}
-  DesignDay,                              !- Heating Design Air Flow Method
-  0,                                      !- Heating Design Air Flow Rate {m3/s}
-  ZoneSum,                                !- System Outdoor Air Method
-  1,                                      !- Zone Maximum Outdoor Air Fraction {dimensionless}
-  0.0099676501,                           !- Cooling Supply Air Flow Rate Per Floor Area {m3/s-m2}
-  1,                                      !- Cooling Fraction of Autosized Cooling Supply Air Flow Rate
-  3.9475456e-005,                         !- Cooling Supply Air Flow Rate Per Unit Cooling Capacity {m3/s-W}
-  0.0099676501,                           !- Heating Supply Air Flow Rate Per Floor Area {m3/s-m2}
-  1,                                      !- Heating Fraction of Autosized Heating Supply Air Flow Rate
-  1,                                      !- Heating Fraction of Autosized Cooling Supply Air Flow Rate
-  3.1588213e-005,                         !- Heating Supply Air Flow Rate Per Unit Heating Capacity {m3/s-W}
-  CoolingDesignCapacity,                  !- Cooling Design Capacity Method
-  autosize,                               !- Cooling Design Capacity {W}
-  234.7,                                  !- Cooling Design Capacity Per Floor Area {W/m2}
-  1,                                      !- Fraction of Autosized Cooling Design Capacity
-  HeatingDesignCapacity,                  !- Heating Design Capacity Method
-  autosize,                               !- Heating Design Capacity {W}
-  157,                                    !- Heating Design Capacity Per Floor Area {W/m2}
-  1,                                      !- Fraction of Autosized Heating Design Capacity
-  OnOff;                                  !- Central Cooling Capacity Control Method
-
-OS:AvailabilityManagerAssignmentList,
-  {c9c2358c-32c0-44c3-9808-df18624e2feb}, !- Handle
-  Air Loop HVAC 1 AvailabilityManagerAssignmentList 2; !- Name
-
-OS:Connection,
-  {5a02e001-1827-4b2e-878f-8f6d78b4b1c7}, !- Handle
-  {37dbca63-2298-4430-ac0f-12b86cca9c66}, !- Name
-  {dbf1c473-6a70-44b9-b8f6-a5d1eee8df02}, !- Source Object
-  3,                                      !- Outlet Port
-  {bb2fad87-ea8b-44d5-80d0-afe32b045862}, !- Target Object
-  6;                                      !- Inlet Port
-
-OS:Connection,
-  {b1c05ae8-127f-4fb9-afe6-ea3f5074875c}, !- Handle
-  {24f1a79c-0c55-402a-a9bb-55748974064a}, !- Name
-  {bb2fad87-ea8b-44d5-80d0-afe32b045862}, !- Source Object
-  7,                                      !- Outlet Port
-  {1e035868-e3bc-4e46-aed0-c5d3b1f78b7a}, !- Target Object
-  2;                                      !- Inlet Port
-
-OS:AirTerminal:SingleDuct:ConstantVolume:NoReheat,
-  {13344751-c17a-4e18-b2a5-5da6f8dd3ef9}, !- Handle
-  res fur gas|unit 3 living zone|unit 3 direct air, !- Name
-  {01bfcf11-2060-4216-a5b7-7fd48e7f0cf8}, !- Availability Schedule Name
-  {d6c36661-554d-4ab0-93e8-717bbd0ca451}, !- Air Inlet Node Name
-  {c74f6390-5afc-46fe-a5b5-8ea2dd7c24ba}, !- Air Outlet Node Name
-  AutoSize;                               !- Maximum Air Flow Rate {m3/s}
-
-OS:Node,
-  {50460d97-5e16-436b-973d-0374ae55f427}, !- Handle
-  Node 29,                                !- Name
-  {40a1e6c0-1897-4d17-8eea-c2f862805e0b}, !- Inlet Port
-  {10c183ae-6043-47c2-a7e5-d89159bc249b}; !- Outlet Port
-
-OS:Connection,
-  {61f41e92-5344-49e1-b229-c5f369ca1c68}, !- Handle
-  {f16fcacc-ac42-4a8f-8256-23a95fea222c}, !- Name
-  {10bd489f-72c9-4bb5-aade-576252f38729}, !- Source Object
-  3,                                      !- Outlet Port
-  {e3b2f1ad-e8dd-4660-860f-c3cf59fd2f4f}, !- Target Object
-  3;                                      !- Inlet Port
-
-OS:Connection,
-  {40a1e6c0-1897-4d17-8eea-c2f862805e0b}, !- Handle
-  {4b95d9b7-8899-4d3a-839b-f8c198d48b6a}, !- Name
-  {91f8c2bc-35f1-43af-b314-c4b10178e52c}, !- Source Object
-  3,                                      !- Outlet Port
-  {50460d97-5e16-436b-973d-0374ae55f427}, !- Target Object
-  2;                                      !- Inlet Port
-
-OS:Connection,
-  {10c183ae-6043-47c2-a7e5-d89159bc249b}, !- Handle
-  {438de537-5189-4610-a20a-e0d53fcd3122}, !- Name
-  {50460d97-5e16-436b-973d-0374ae55f427}, !- Source Object
-  3,                                      !- Outlet Port
-  {576b1986-886d-4ae4-9913-e0c213c292c7}, !- Target Object
-  3;                                      !- Inlet Port
-
-OS:Node,
-  {48ffd1dc-d5c5-435e-bc97-9ac6abe5b04b}, !- Handle
-  Node 30,                                !- Name
-  {9129bc60-a179-4084-ba44-646fad65c7c8}, !- Inlet Port
-  {d6c36661-554d-4ab0-93e8-717bbd0ca451}; !- Outlet Port
-
-OS:Connection,
-  {9129bc60-a179-4084-ba44-646fad65c7c8}, !- Handle
-  {229ccf00-e615-4b01-b037-5be7fa673fc9}, !- Name
-  {38cb559c-8e12-4286-bdba-98be883b92d4}, !- Source Object
-  3,                                      !- Outlet Port
-  {48ffd1dc-d5c5-435e-bc97-9ac6abe5b04b}, !- Target Object
-  2;                                      !- Inlet Port
-
-OS:Connection,
-  {d6c36661-554d-4ab0-93e8-717bbd0ca451}, !- Handle
-  {047a5b10-bc08-4162-8f15-f2050e06dd2d}, !- Name
-  {48ffd1dc-d5c5-435e-bc97-9ac6abe5b04b}, !- Source Object
-  3,                                      !- Outlet Port
-  {13344751-c17a-4e18-b2a5-5da6f8dd3ef9}, !- Target Object
-  3;                                      !- Inlet Port
-
-OS:Connection,
-  {c74f6390-5afc-46fe-a5b5-8ea2dd7c24ba}, !- Handle
-  {f7ae33d0-801c-4078-92b2-416f1b79afde}, !- Name
-  {13344751-c17a-4e18-b2a5-5da6f8dd3ef9}, !- Source Object
-  4,                                      !- Outlet Port
-  {10bd489f-72c9-4bb5-aade-576252f38729}, !- Target Object
-  2;                                      !- Inlet Port
-
-OS:AdditionalProperties,
-  {3bde290d-bb68-40b8-8b9e-bc04f8bed0c3}, !- Handle
-  {bb2fad87-ea8b-44d5-80d0-afe32b045862}, !- Object Name
-  SizingInfoHVACFracHeatLoadServed,       !- Feature Name 1
-  Double,                                 !- Feature Data Type 1
-  1;                                      !- Feature Value 1
-
-OS:Coil:Heating:Gas,
-  {d7914d0f-eadc-439d-8a0d-2d399268a988}, !- Handle
-  res fur gas|unit 4 heating coil,        !- Name
-  {01bfcf11-2060-4216-a5b7-7fd48e7f0cf8}, !- Availability Schedule Name
-  0.78,                                   !- Gas Burner Efficiency
-  AutoSize,                               !- Nominal Capacity {W}
-  ,                                       !- Air Inlet Node Name
-  ,                                       !- Air Outlet Node Name
-  ,                                       !- Temperature Setpoint Node Name
-  76,                                     !- Parasitic Electric Load {W}
-  ,                                       !- Part Load Fraction Correlation Curve Name
-  0,                                      !- Parasitic Gas Load {W}
-  NaturalGas;                             !- Fuel Type
-
-OS:Fan:OnOff,
-  {d00e4ffa-6d9b-4176-8213-1cf5917d2af5}, !- Handle
-  res fur gas|unit 4 htg supply fan,      !- Name
-  {01bfcf11-2060-4216-a5b7-7fd48e7f0cf8}, !- Availability Schedule Name
-  0.75,                                   !- Fan Total Efficiency
-  794.580001233493,                       !- Pressure Rise {Pa}
-  autosize,                               !- Maximum Flow Rate {m3/s}
-  1,                                      !- Motor Efficiency
-  1,                                      !- Motor In Airstream Fraction
-  ,                                       !- Air Inlet Node Name
-  ,                                       !- Air Outlet Node Name
-  {d112c35c-5090-451f-b5f7-906a12299b02}, !- Fan Power Ratio Function of Speed Ratio Curve Name
-  {91bebdf5-d503-4e43-b318-0f6fd93d5b46}, !- Fan Efficiency Ratio Function of Speed Ratio Curve Name
-  res fur gas|unit 4 htg supply fan;      !- End-Use Subcategory
-
-OS:Curve:Exponent,
-  {d112c35c-5090-451f-b5f7-906a12299b02}, !- Handle
-  Fan On Off Power Curve 3,               !- Name
-  1,                                      !- Coefficient1 Constant
-  0,                                      !- Coefficient2 Constant
-  0,                                      !- Coefficient3 Constant
-  0,                                      !- Minimum Value of x
-  1,                                      !- Maximum Value of x
-  ,                                       !- Minimum Curve Output
-  ,                                       !- Maximum Curve Output
-  ,                                       !- Input Unit Type for X
-  ;                                       !- Output Unit Type
-
-OS:Curve:Cubic,
-  {91bebdf5-d503-4e43-b318-0f6fd93d5b46}, !- Handle
-  Fan On Off Efficiency Curve 3,          !- Name
-  1,                                      !- Coefficient1 Constant
-  0,                                      !- Coefficient2 x
-  0,                                      !- Coefficient3 x**2
-  0,                                      !- Coefficient4 x**3
-  0,                                      !- Minimum Value of x
-  1;                                      !- Maximum Value of x
-
-OS:AirLoopHVAC:UnitarySystem,
-  {9808f04e-ac01-484c-b275-8394b2ee4f42}, !- Handle
-  res fur gas|unit 4 unitary system,      !- Name
-  Load,                                   !- Control Type
-  {e9dfa2fd-f0b5-44ee-a97f-2f2f8549ba3c}, !- Controlling Zone or Thermostat Location
-  None,                                   !- Dehumidification Control Type
-  {01bfcf11-2060-4216-a5b7-7fd48e7f0cf8}, !- Availability Schedule Name
-  {853502e2-439f-41b1-9cd9-8faf0ac77c11}, !- Air Inlet Node Name
-  {0fd195fa-0ed4-4313-a144-570fac62d5d8}, !- Air Outlet Node Name
-  {d00e4ffa-6d9b-4176-8213-1cf5917d2af5}, !- Supply Fan Name
-  BlowThrough,                            !- Fan Placement
-  {08e57edd-3656-450b-b65a-706660b51ea4}, !- Supply Air Fan Operating Mode Schedule Name
-  {d7914d0f-eadc-439d-8a0d-2d399268a988}, !- Heating Coil Name
-  1,                                      !- DX Heating Coil Sizing Ratio
-  ,                                       !- Cooling Coil Name
-  No,                                     !- Use DOAS DX Cooling Coil
-  2,                                      !- DOAS DX Cooling Coil Leaving Minimum Air Temperature {C}
-  SensibleOnlyLoadControl,                !- Latent Load Control
-  ,                                       !- Supplemental Heating Coil Name
-  ,                                       !- Supply Air Flow Rate Method During Cooling Operation
-  0,                                      !- Supply Air Flow Rate During Cooling Operation {m3/s}
-  ,                                       !- Supply Air Flow Rate Per Floor Area During Cooling Operation {m3/s-m2}
-  ,                                       !- Fraction of Autosized Design Cooling Supply Air Flow Rate
-  ,                                       !- Design Supply Air Flow Rate Per Unit of Capacity During Cooling Operation {m3/s-W}
-  ,                                       !- Supply Air Flow Rate Method During Heating Operation
-  autosize,                               !- Supply Air Flow Rate During Heating Operation {m3/s}
-  ,                                       !- Supply Air Flow Rate Per Floor Area during Heating Operation {m3/s-m2}
-  ,                                       !- Fraction of Autosized Design Heating Supply Air Flow Rate
-  ,                                       !- Design Supply Air Flow Rate Per Unit of Capacity During Heating Operation {m3/s-W}
-  ,                                       !- Supply Air Flow Rate Method When No Cooling or Heating is Required
-  0,                                      !- Supply Air Flow Rate When No Cooling or Heating is Required {m3/s}
-  ,                                       !- Supply Air Flow Rate Per Floor Area When No Cooling or Heating is Required {m3/s-m2}
-  ,                                       !- Fraction of Autosized Design Cooling Supply Air Flow Rate When No Cooling or Heating is Required
-  ,                                       !- Fraction of Autosized Design Heating Supply Air Flow Rate When No Cooling or Heating is Required
-  ,                                       !- Design Supply Air Flow Rate Per Unit of Capacity During Cooling Operation When No Cooling or Heating is Required {m3/s-W}
-  ,                                       !- Design Supply Air Flow Rate Per Unit of Capacity During Heating Operation When No Cooling or Heating is Required {m3/s-W}
-  48.8888888888889,                       !- Maximum Supply Air Temperature {C}
-  21,                                     !- Maximum Outdoor Dry-Bulb Temperature for Supplemental Heater Operation {C}
-  ,                                       !- Outdoor Dry-Bulb Temperature Sensor Node Name
-  2.5,                                    !- Maximum Cycling Rate {cycles/hr}
-  60,                                     !- Heat Pump Time Constant {s}
-  0.01,                                   !- Fraction of On-Cycle Power Use
-  60,                                     !- Heat Pump Fan Delay Time {s}
-  0,                                      !- Ancilliary On-Cycle Electric Power {W}
-  0;                                      !- Ancilliary Off-Cycle Electric Power {W}
-
-OS:AirLoopHVAC,
-  {2b4a042e-8c6f-44b9-8c16-1b764bef880c}, !- Handle
-  res fur gas|unit 4 asys,                !- Name
-  ,                                       !- Controller List Name
-  {01bfcf11-2060-4216-a5b7-7fd48e7f0cf8}, !- Availability Schedule
-  {2b0b7910-7bd0-4b7c-9da5-ba5250ecee2a}, !- Availability Manager List Name
-  AutoSize,                               !- Design Supply Air Flow Rate {m3/s}
-  ,                                       !- Branch List Name
-  ,                                       !- Connector List Name
-  {dc8d9171-42b9-47ee-a935-df168db05336}, !- Supply Side Inlet Node Name
-  {a8c772ee-6d6b-446b-9dff-68a3dfec51a8}, !- Demand Side Outlet Node Name
-  {4d5ebf24-22de-4f82-a1b7-c1aba076389a}, !- Demand Side Inlet Node A
-  {56982905-d672-4109-9807-404089e4f6fe}, !- Supply Side Outlet Node A
-  ,                                       !- Demand Side Inlet Node B
-  ,                                       !- Supply Side Outlet Node B
-  ,                                       !- Return Air Bypass Flow Temperature Setpoint Schedule Name
-  {295b2371-a2f5-4e62-93c4-699b5a9802cc}, !- Demand Mixer Name
-  {694ae4d8-bd93-4e15-a24a-05d675e79deb}, !- Demand Splitter A Name
-  ,                                       !- Demand Splitter B Name
-  ;                                       !- Supply Splitter Name
-
-OS:Node,
-  {afc1b8bd-716b-4004-9622-ba45ad14bef5}, !- Handle
-  Node 31,                                !- Name
-  {dc8d9171-42b9-47ee-a935-df168db05336}, !- Inlet Port
-  {853502e2-439f-41b1-9cd9-8faf0ac77c11}; !- Outlet Port
-
-OS:Node,
-  {4a1c9b5c-0e56-4076-8531-57dd5915dde8}, !- Handle
-  Node 32,                                !- Name
-  {0fd195fa-0ed4-4313-a144-570fac62d5d8}, !- Inlet Port
-  {56982905-d672-4109-9807-404089e4f6fe}; !- Outlet Port
-
-OS:Connection,
-  {dc8d9171-42b9-47ee-a935-df168db05336}, !- Handle
-  {4141d8a4-3d9a-4820-8380-35d3ab618846}, !- Name
-  {2b4a042e-8c6f-44b9-8c16-1b764bef880c}, !- Source Object
-  8,                                      !- Outlet Port
-  {afc1b8bd-716b-4004-9622-ba45ad14bef5}, !- Target Object
-  2;                                      !- Inlet Port
-
-OS:Connection,
-  {56982905-d672-4109-9807-404089e4f6fe}, !- Handle
-  {97bdbc0f-8816-4925-b198-75885f923b27}, !- Name
-  {4a1c9b5c-0e56-4076-8531-57dd5915dde8}, !- Source Object
-  3,                                      !- Outlet Port
-  {2b4a042e-8c6f-44b9-8c16-1b764bef880c}, !- Target Object
-  11;                                     !- Inlet Port
-
-OS:Node,
-  {398aafcb-c67e-47fd-bfda-0cfc3de52195}, !- Handle
-  Node 33,                                !- Name
-  {4d5ebf24-22de-4f82-a1b7-c1aba076389a}, !- Inlet Port
-  {c327f80f-d032-4c66-9842-a4f6f0e0e43e}; !- Outlet Port
-
-OS:Node,
-  {1a3660cb-7f88-403c-9a0b-4b576a20efe1}, !- Handle
-  Node 34,                                !- Name
-  {90c5a16c-4ec6-4cd8-abfa-825637ae4b36}, !- Inlet Port
-  {a8c772ee-6d6b-446b-9dff-68a3dfec51a8}; !- Outlet Port
-
-OS:Node,
-  {9d7644b4-7116-4fdd-972b-a3aaf69eb27a}, !- Handle
-  Node 35,                                !- Name
-  {03544ee5-0ed6-4ac1-bceb-5fd17f998dc2}, !- Inlet Port
-  {f7915a06-488d-4c9c-9fe5-3ef369106743}; !- Outlet Port
-
-OS:Connection,
-  {4d5ebf24-22de-4f82-a1b7-c1aba076389a}, !- Handle
-  {178e1d39-b4b7-4c48-8c06-cede654c9bc7}, !- Name
-  {2b4a042e-8c6f-44b9-8c16-1b764bef880c}, !- Source Object
-  10,                                     !- Outlet Port
-  {398aafcb-c67e-47fd-bfda-0cfc3de52195}, !- Target Object
-  2;                                      !- Inlet Port
-
-OS:Connection,
-  {a8c772ee-6d6b-446b-9dff-68a3dfec51a8}, !- Handle
-  {2ee734d8-4cf3-43f2-912e-74b673d11820}, !- Name
-  {1a3660cb-7f88-403c-9a0b-4b576a20efe1}, !- Source Object
-  3,                                      !- Outlet Port
-  {2b4a042e-8c6f-44b9-8c16-1b764bef880c}, !- Target Object
-  9;                                      !- Inlet Port
-
-OS:AirLoopHVAC:ZoneSplitter,
-  {694ae4d8-bd93-4e15-a24a-05d675e79deb}, !- Handle
-  res fur gas|unit 4 zone splitter,       !- Name
-  {c327f80f-d032-4c66-9842-a4f6f0e0e43e}, !- Inlet Node Name
-  {6d2309ed-8a76-4ba7-afa8-6d999a6a31fb}; !- Outlet Node Name 1
-
-OS:AirLoopHVAC:ZoneMixer,
-  {295b2371-a2f5-4e62-93c4-699b5a9802cc}, !- Handle
-  res fur gas|unit 4 zone mixer,          !- Name
-  {90c5a16c-4ec6-4cd8-abfa-825637ae4b36}, !- Outlet Node Name
-  {3c340b22-8db5-4fcb-b8b9-2e7494d44bcf}; !- Inlet Node Name 1
-
-OS:Connection,
-  {c327f80f-d032-4c66-9842-a4f6f0e0e43e}, !- Handle
-  {583e71eb-8ea9-4574-8f89-8a103766218b}, !- Name
-  {398aafcb-c67e-47fd-bfda-0cfc3de52195}, !- Source Object
-  3,                                      !- Outlet Port
-  {694ae4d8-bd93-4e15-a24a-05d675e79deb}, !- Target Object
-  2;                                      !- Inlet Port
-
-OS:Connection,
-  {90c5a16c-4ec6-4cd8-abfa-825637ae4b36}, !- Handle
-  {50816300-f622-46b7-9fd0-ba95afce4eb9}, !- Name
-  {295b2371-a2f5-4e62-93c4-699b5a9802cc}, !- Source Object
-  2,                                      !- Outlet Port
-  {1a3660cb-7f88-403c-9a0b-4b576a20efe1}, !- Target Object
-  2;                                      !- Inlet Port
-
-OS:Sizing:System,
-  {525821b0-5cec-4606-a1f3-b4208fd028cf}, !- Handle
-  {2b4a042e-8c6f-44b9-8c16-1b764bef880c}, !- AirLoop Name
-  Sensible,                               !- Type of Load to Size On
-  Autosize,                               !- Design Outdoor Air Flow Rate {m3/s}
-  0.3,                                    !- Central Heating Maximum System Air Flow Ratio
-  7,                                      !- Preheat Design Temperature {C}
-  0.008,                                  !- Preheat Design Humidity Ratio {kg-H2O/kg-Air}
-  12.8,                                   !- Precool Design Temperature {C}
-  0.008,                                  !- Precool Design Humidity Ratio {kg-H2O/kg-Air}
-  12.8,                                   !- Central Cooling Design Supply Air Temperature {C}
-  16.7,                                   !- Central Heating Design Supply Air Temperature {C}
-  NonCoincident,                          !- Sizing Option
-  Yes,                                    !- 100% Outdoor Air in Cooling
-  Yes,                                    !- 100% Outdoor Air in Heating
-  0.0085,                                 !- Central Cooling Design Supply Air Humidity Ratio {kg-H2O/kg-Air}
-  0.008,                                  !- Central Heating Design Supply Air Humidity Ratio {kg-H2O/kg-Air}
-  DesignDay,                              !- Cooling Design Air Flow Method
-  0,                                      !- Cooling Design Air Flow Rate {m3/s}
-  DesignDay,                              !- Heating Design Air Flow Method
-  0,                                      !- Heating Design Air Flow Rate {m3/s}
-  ZoneSum,                                !- System Outdoor Air Method
-  1,                                      !- Zone Maximum Outdoor Air Fraction {dimensionless}
-  0.0099676501,                           !- Cooling Supply Air Flow Rate Per Floor Area {m3/s-m2}
-  1,                                      !- Cooling Fraction of Autosized Cooling Supply Air Flow Rate
-  3.9475456e-005,                         !- Cooling Supply Air Flow Rate Per Unit Cooling Capacity {m3/s-W}
-  0.0099676501,                           !- Heating Supply Air Flow Rate Per Floor Area {m3/s-m2}
-  1,                                      !- Heating Fraction of Autosized Heating Supply Air Flow Rate
-  1,                                      !- Heating Fraction of Autosized Cooling Supply Air Flow Rate
-  3.1588213e-005,                         !- Heating Supply Air Flow Rate Per Unit Heating Capacity {m3/s-W}
-  CoolingDesignCapacity,                  !- Cooling Design Capacity Method
-  autosize,                               !- Cooling Design Capacity {W}
-  234.7,                                  !- Cooling Design Capacity Per Floor Area {W/m2}
-  1,                                      !- Fraction of Autosized Cooling Design Capacity
-  HeatingDesignCapacity,                  !- Heating Design Capacity Method
-  autosize,                               !- Heating Design Capacity {W}
-  157,                                    !- Heating Design Capacity Per Floor Area {W/m2}
-  1,                                      !- Fraction of Autosized Heating Design Capacity
-  OnOff;                                  !- Central Cooling Capacity Control Method
-
-OS:AvailabilityManagerAssignmentList,
-  {2b0b7910-7bd0-4b7c-9da5-ba5250ecee2a}, !- Handle
-  Air Loop HVAC 1 AvailabilityManagerAssignmentList 3; !- Name
-
-OS:Connection,
-  {853502e2-439f-41b1-9cd9-8faf0ac77c11}, !- Handle
-  {6ff64724-3855-4e41-8d53-98c64b5ec2fd}, !- Name
-  {afc1b8bd-716b-4004-9622-ba45ad14bef5}, !- Source Object
-  3,                                      !- Outlet Port
-  {9808f04e-ac01-484c-b275-8394b2ee4f42}, !- Target Object
-  6;                                      !- Inlet Port
-
-OS:Connection,
-  {0fd195fa-0ed4-4313-a144-570fac62d5d8}, !- Handle
-  {049aacb4-597d-4ce2-905e-2d226131f58f}, !- Name
-  {9808f04e-ac01-484c-b275-8394b2ee4f42}, !- Source Object
-  7,                                      !- Outlet Port
-  {4a1c9b5c-0e56-4076-8531-57dd5915dde8}, !- Target Object
-  2;                                      !- Inlet Port
-
-OS:AirTerminal:SingleDuct:ConstantVolume:NoReheat,
-  {bab076d5-df3d-493d-a36b-80af80df958e}, !- Handle
-  res fur gas|unit 4 living zone|unit 4 direct air, !- Name
-  {01bfcf11-2060-4216-a5b7-7fd48e7f0cf8}, !- Availability Schedule Name
-  {1b1fdfa1-026c-4540-b1a9-c3b2c6a00db4}, !- Air Inlet Node Name
-  {03544ee5-0ed6-4ac1-bceb-5fd17f998dc2}, !- Air Outlet Node Name
-  AutoSize;                               !- Maximum Air Flow Rate {m3/s}
-
-OS:Node,
-  {3a8f9ca4-861a-4f0c-b1ca-fbcebe5cec2b}, !- Handle
-  Node 36,                                !- Name
-  {9e558c94-c5f3-4a5a-8d84-ed61510c8364}, !- Inlet Port
-  {3c340b22-8db5-4fcb-b8b9-2e7494d44bcf}; !- Outlet Port
-
-OS:Connection,
-  {f7915a06-488d-4c9c-9fe5-3ef369106743}, !- Handle
-  {df8be972-583b-4bd1-92b6-85b1588f1f23}, !- Name
-  {9d7644b4-7116-4fdd-972b-a3aaf69eb27a}, !- Source Object
-  3,                                      !- Outlet Port
-  {048d1780-dff3-41d1-9f1c-458e61ddf971}, !- Target Object
-  3;                                      !- Inlet Port
-
-OS:Connection,
-  {9e558c94-c5f3-4a5a-8d84-ed61510c8364}, !- Handle
-  {2f9017a8-f0a5-49ce-aa59-2ce5b596d7c5}, !- Name
-  {29d9574a-64df-478c-92ce-04e234c23988}, !- Source Object
-  3,                                      !- Outlet Port
-  {3a8f9ca4-861a-4f0c-b1ca-fbcebe5cec2b}, !- Target Object
-  2;                                      !- Inlet Port
-
-OS:Connection,
-  {3c340b22-8db5-4fcb-b8b9-2e7494d44bcf}, !- Handle
-  {0c3e257d-6038-4a07-ab22-468da40fb304}, !- Name
-  {3a8f9ca4-861a-4f0c-b1ca-fbcebe5cec2b}, !- Source Object
-  3,                                      !- Outlet Port
-  {295b2371-a2f5-4e62-93c4-699b5a9802cc}, !- Target Object
-  3;                                      !- Inlet Port
-
-OS:Node,
-  {fa7eb12a-1bec-4bd5-a99b-fd30b46e24a0}, !- Handle
-  Node 37,                                !- Name
-  {6d2309ed-8a76-4ba7-afa8-6d999a6a31fb}, !- Inlet Port
-  {1b1fdfa1-026c-4540-b1a9-c3b2c6a00db4}; !- Outlet Port
-
-OS:Connection,
-  {6d2309ed-8a76-4ba7-afa8-6d999a6a31fb}, !- Handle
-  {e2fe6059-a0ef-4b86-9a99-dedf24962459}, !- Name
-  {694ae4d8-bd93-4e15-a24a-05d675e79deb}, !- Source Object
-  3,                                      !- Outlet Port
-  {fa7eb12a-1bec-4bd5-a99b-fd30b46e24a0}, !- Target Object
-  2;                                      !- Inlet Port
-
-OS:Connection,
-  {1b1fdfa1-026c-4540-b1a9-c3b2c6a00db4}, !- Handle
-  {3107426f-7e08-4b39-9c80-8a10dbbbef7c}, !- Name
-  {fa7eb12a-1bec-4bd5-a99b-fd30b46e24a0}, !- Source Object
-  3,                                      !- Outlet Port
-  {bab076d5-df3d-493d-a36b-80af80df958e}, !- Target Object
-  3;                                      !- Inlet Port
-
-OS:Connection,
-  {03544ee5-0ed6-4ac1-bceb-5fd17f998dc2}, !- Handle
-  {a249ffb3-d622-4273-931f-290c44ca5211}, !- Name
-  {bab076d5-df3d-493d-a36b-80af80df958e}, !- Source Object
-  4,                                      !- Outlet Port
-  {9d7644b4-7116-4fdd-972b-a3aaf69eb27a}, !- Target Object
-  2;                                      !- Inlet Port
-
-OS:AdditionalProperties,
-  {d487240b-0cd8-4d55-951f-caa44ac33f64}, !- Handle
-  {9808f04e-ac01-484c-b275-8394b2ee4f42}, !- Object Name
-  SizingInfoHVACFracHeatLoadServed,       !- Feature Name 1
-  Double,                                 !- Feature Data Type 1
-  1;                                      !- Feature Value 1
-
-OS:Coil:Heating:Gas,
-  {46e2dace-42d0-4b8b-b1ae-88ba9c59823d}, !- Handle
-  res fur gas|unit 5 heating coil,        !- Name
-  {01bfcf11-2060-4216-a5b7-7fd48e7f0cf8}, !- Availability Schedule Name
-  0.78,                                   !- Gas Burner Efficiency
-  AutoSize,                               !- Nominal Capacity {W}
-  ,                                       !- Air Inlet Node Name
-  ,                                       !- Air Outlet Node Name
-  ,                                       !- Temperature Setpoint Node Name
-  76,                                     !- Parasitic Electric Load {W}
-  ,                                       !- Part Load Fraction Correlation Curve Name
-  0,                                      !- Parasitic Gas Load {W}
-  NaturalGas;                             !- Fuel Type
-
-OS:Fan:OnOff,
-  {de7bc6bb-ac14-4957-a6f7-88a7fb84c280}, !- Handle
-  res fur gas|unit 5 htg supply fan,      !- Name
-  {01bfcf11-2060-4216-a5b7-7fd48e7f0cf8}, !- Availability Schedule Name
-  0.75,                                   !- Fan Total Efficiency
-  794.580001233493,                       !- Pressure Rise {Pa}
-  autosize,                               !- Maximum Flow Rate {m3/s}
-  1,                                      !- Motor Efficiency
-  1,                                      !- Motor In Airstream Fraction
-  ,                                       !- Air Inlet Node Name
-  ,                                       !- Air Outlet Node Name
-  {bb230fd3-e7fa-4ea7-8ac9-5c186d39d778}, !- Fan Power Ratio Function of Speed Ratio Curve Name
-  {a880771e-dd00-41f9-b010-db2299fd4249}, !- Fan Efficiency Ratio Function of Speed Ratio Curve Name
-  res fur gas|unit 5 htg supply fan;      !- End-Use Subcategory
-
-OS:Curve:Exponent,
-  {bb230fd3-e7fa-4ea7-8ac9-5c186d39d778}, !- Handle
-  Fan On Off Power Curve 4,               !- Name
-  1,                                      !- Coefficient1 Constant
-  0,                                      !- Coefficient2 Constant
-  0,                                      !- Coefficient3 Constant
-  0,                                      !- Minimum Value of x
-  1,                                      !- Maximum Value of x
-  ,                                       !- Minimum Curve Output
-  ,                                       !- Maximum Curve Output
-  ,                                       !- Input Unit Type for X
-  ;                                       !- Output Unit Type
-
-OS:Curve:Cubic,
-  {a880771e-dd00-41f9-b010-db2299fd4249}, !- Handle
-  Fan On Off Efficiency Curve 4,          !- Name
-  1,                                      !- Coefficient1 Constant
-  0,                                      !- Coefficient2 x
-  0,                                      !- Coefficient3 x**2
-  0,                                      !- Coefficient4 x**3
-  0,                                      !- Minimum Value of x
-  1;                                      !- Maximum Value of x
-
-OS:AirLoopHVAC:UnitarySystem,
-  {ba346aa1-cdeb-42b3-bbbe-dda708a4c4d6}, !- Handle
-  res fur gas|unit 5 unitary system,      !- Name
-  Load,                                   !- Control Type
-  {c362b235-9cb7-461c-b052-e30bb2f91d57}, !- Controlling Zone or Thermostat Location
-  None,                                   !- Dehumidification Control Type
-  {01bfcf11-2060-4216-a5b7-7fd48e7f0cf8}, !- Availability Schedule Name
-  {5e4db375-ca18-417b-a794-3542a9d13dfc}, !- Air Inlet Node Name
-  {e894cb86-390b-4cde-a888-de5238df9bdc}, !- Air Outlet Node Name
-  {de7bc6bb-ac14-4957-a6f7-88a7fb84c280}, !- Supply Fan Name
-  BlowThrough,                            !- Fan Placement
-  {08e57edd-3656-450b-b65a-706660b51ea4}, !- Supply Air Fan Operating Mode Schedule Name
-  {46e2dace-42d0-4b8b-b1ae-88ba9c59823d}, !- Heating Coil Name
-  1,                                      !- DX Heating Coil Sizing Ratio
-  ,                                       !- Cooling Coil Name
-  No,                                     !- Use DOAS DX Cooling Coil
-  2,                                      !- DOAS DX Cooling Coil Leaving Minimum Air Temperature {C}
-  SensibleOnlyLoadControl,                !- Latent Load Control
-  ,                                       !- Supplemental Heating Coil Name
-  ,                                       !- Supply Air Flow Rate Method During Cooling Operation
-  0,                                      !- Supply Air Flow Rate During Cooling Operation {m3/s}
-  ,                                       !- Supply Air Flow Rate Per Floor Area During Cooling Operation {m3/s-m2}
-  ,                                       !- Fraction of Autosized Design Cooling Supply Air Flow Rate
-  ,                                       !- Design Supply Air Flow Rate Per Unit of Capacity During Cooling Operation {m3/s-W}
-  ,                                       !- Supply Air Flow Rate Method During Heating Operation
-  autosize,                               !- Supply Air Flow Rate During Heating Operation {m3/s}
-  ,                                       !- Supply Air Flow Rate Per Floor Area during Heating Operation {m3/s-m2}
-  ,                                       !- Fraction of Autosized Design Heating Supply Air Flow Rate
-  ,                                       !- Design Supply Air Flow Rate Per Unit of Capacity During Heating Operation {m3/s-W}
-  ,                                       !- Supply Air Flow Rate Method When No Cooling or Heating is Required
-  0,                                      !- Supply Air Flow Rate When No Cooling or Heating is Required {m3/s}
-  ,                                       !- Supply Air Flow Rate Per Floor Area When No Cooling or Heating is Required {m3/s-m2}
-  ,                                       !- Fraction of Autosized Design Cooling Supply Air Flow Rate When No Cooling or Heating is Required
-  ,                                       !- Fraction of Autosized Design Heating Supply Air Flow Rate When No Cooling or Heating is Required
-  ,                                       !- Design Supply Air Flow Rate Per Unit of Capacity During Cooling Operation When No Cooling or Heating is Required {m3/s-W}
-  ,                                       !- Design Supply Air Flow Rate Per Unit of Capacity During Heating Operation When No Cooling or Heating is Required {m3/s-W}
-  48.8888888888889,                       !- Maximum Supply Air Temperature {C}
-  21,                                     !- Maximum Outdoor Dry-Bulb Temperature for Supplemental Heater Operation {C}
-  ,                                       !- Outdoor Dry-Bulb Temperature Sensor Node Name
-  2.5,                                    !- Maximum Cycling Rate {cycles/hr}
-  60,                                     !- Heat Pump Time Constant {s}
-  0.01,                                   !- Fraction of On-Cycle Power Use
-  60,                                     !- Heat Pump Fan Delay Time {s}
-  0,                                      !- Ancilliary On-Cycle Electric Power {W}
-  0;                                      !- Ancilliary Off-Cycle Electric Power {W}
-
-OS:AirLoopHVAC,
-  {9c422fb8-3f40-463c-a999-e905e7578e33}, !- Handle
-  res fur gas|unit 5 asys,                !- Name
-  ,                                       !- Controller List Name
-  {01bfcf11-2060-4216-a5b7-7fd48e7f0cf8}, !- Availability Schedule
-  {82654700-3b0f-46a3-9133-062e133f76de}, !- Availability Manager List Name
-  AutoSize,                               !- Design Supply Air Flow Rate {m3/s}
-  ,                                       !- Branch List Name
-  ,                                       !- Connector List Name
-  {e45a04a3-08f3-41e1-8fd0-830bf742b79d}, !- Supply Side Inlet Node Name
-  {bbbd5f30-a4d3-4c46-b891-09bc246675aa}, !- Demand Side Outlet Node Name
-  {dc25a5c2-7c75-4144-af9b-2378f2dc10b9}, !- Demand Side Inlet Node A
-  {048086ea-2d0c-4ff2-a2dd-7c2a403e25e2}, !- Supply Side Outlet Node A
-  ,                                       !- Demand Side Inlet Node B
-  ,                                       !- Supply Side Outlet Node B
-  ,                                       !- Return Air Bypass Flow Temperature Setpoint Schedule Name
-  {ee3fbc2d-1d50-4061-b60d-db014e320419}, !- Demand Mixer Name
-  {6348a7f5-403a-44b6-8596-ed08b99772ca}, !- Demand Splitter A Name
-  ,                                       !- Demand Splitter B Name
-  ;                                       !- Supply Splitter Name
-
-OS:Node,
-  {a3528e4e-765a-4bef-8239-ae6e7e4f28d0}, !- Handle
-  Node 38,                                !- Name
-  {e45a04a3-08f3-41e1-8fd0-830bf742b79d}, !- Inlet Port
-  {5e4db375-ca18-417b-a794-3542a9d13dfc}; !- Outlet Port
-
-OS:Node,
-  {5b5df6c6-99b3-4bb4-b053-b57ce9ce55c8}, !- Handle
-  Node 39,                                !- Name
-  {e894cb86-390b-4cde-a888-de5238df9bdc}, !- Inlet Port
-  {048086ea-2d0c-4ff2-a2dd-7c2a403e25e2}; !- Outlet Port
-
-OS:Connection,
-  {e45a04a3-08f3-41e1-8fd0-830bf742b79d}, !- Handle
-  {bbc71ab5-3436-4d86-bcbb-ad07f8799dc4}, !- Name
-  {9c422fb8-3f40-463c-a999-e905e7578e33}, !- Source Object
-  8,                                      !- Outlet Port
-  {a3528e4e-765a-4bef-8239-ae6e7e4f28d0}, !- Target Object
-  2;                                      !- Inlet Port
-
-OS:Connection,
-  {048086ea-2d0c-4ff2-a2dd-7c2a403e25e2}, !- Handle
-  {779ed720-dd6c-4043-aeed-d51017571613}, !- Name
-  {5b5df6c6-99b3-4bb4-b053-b57ce9ce55c8}, !- Source Object
-  3,                                      !- Outlet Port
-  {9c422fb8-3f40-463c-a999-e905e7578e33}, !- Target Object
-  11;                                     !- Inlet Port
-
-OS:Node,
-  {6f715f07-7cd8-4da3-9324-3d8ec3d06093}, !- Handle
-  Node 40,                                !- Name
-  {dc25a5c2-7c75-4144-af9b-2378f2dc10b9}, !- Inlet Port
-  {663cfd1a-eb8b-4d7d-9719-8f3c079d9c7e}; !- Outlet Port
-
-OS:Node,
-  {816e3596-83bc-4776-86da-3acf92f14f85}, !- Handle
-  Node 41,                                !- Name
-  {95edbf34-0514-4c14-aed9-2adf4b9738ad}, !- Inlet Port
-  {bbbd5f30-a4d3-4c46-b891-09bc246675aa}; !- Outlet Port
-
-OS:Node,
-  {2e8ce4ac-9ef0-4cd7-82da-d05070ef09ce}, !- Handle
-  Node 42,                                !- Name
-  {212e25e7-69d7-466b-8a7d-84791c6b2ad5}, !- Inlet Port
-  {03d2bbe0-7fa7-4ce7-a339-4a2f7fe07926}; !- Outlet Port
-
-OS:Connection,
-  {dc25a5c2-7c75-4144-af9b-2378f2dc10b9}, !- Handle
-  {4e9e6e6c-95a3-4020-8321-7e3bf984858c}, !- Name
-  {9c422fb8-3f40-463c-a999-e905e7578e33}, !- Source Object
-  10,                                     !- Outlet Port
-  {6f715f07-7cd8-4da3-9324-3d8ec3d06093}, !- Target Object
-  2;                                      !- Inlet Port
-
-OS:Connection,
-  {bbbd5f30-a4d3-4c46-b891-09bc246675aa}, !- Handle
-  {bea6ac40-699c-4634-a171-d0274e620243}, !- Name
-  {816e3596-83bc-4776-86da-3acf92f14f85}, !- Source Object
-  3,                                      !- Outlet Port
-  {9c422fb8-3f40-463c-a999-e905e7578e33}, !- Target Object
-  9;                                      !- Inlet Port
-
-OS:AirLoopHVAC:ZoneSplitter,
-  {6348a7f5-403a-44b6-8596-ed08b99772ca}, !- Handle
-  res fur gas|unit 5 zone splitter,       !- Name
-  {663cfd1a-eb8b-4d7d-9719-8f3c079d9c7e}, !- Inlet Node Name
-  {a459df97-6446-4b7d-bf01-33db2643cec3}; !- Outlet Node Name 1
-
-OS:AirLoopHVAC:ZoneMixer,
-  {ee3fbc2d-1d50-4061-b60d-db014e320419}, !- Handle
-  res fur gas|unit 5 zone mixer,          !- Name
-  {95edbf34-0514-4c14-aed9-2adf4b9738ad}, !- Outlet Node Name
-  {fcd5759d-10a8-46c5-9db1-e777d58cdad6}; !- Inlet Node Name 1
-
-OS:Connection,
-  {663cfd1a-eb8b-4d7d-9719-8f3c079d9c7e}, !- Handle
-  {f80586ce-7005-44b8-af27-f157541184c1}, !- Name
-  {6f715f07-7cd8-4da3-9324-3d8ec3d06093}, !- Source Object
-  3,                                      !- Outlet Port
-  {6348a7f5-403a-44b6-8596-ed08b99772ca}, !- Target Object
-  2;                                      !- Inlet Port
-
-OS:Connection,
-  {95edbf34-0514-4c14-aed9-2adf4b9738ad}, !- Handle
-  {f026fa56-09f2-4f27-923e-c74668756135}, !- Name
-  {ee3fbc2d-1d50-4061-b60d-db014e320419}, !- Source Object
-  2,                                      !- Outlet Port
-  {816e3596-83bc-4776-86da-3acf92f14f85}, !- Target Object
-  2;                                      !- Inlet Port
-
-OS:Sizing:System,
-  {472debb1-80a2-4e62-8397-36eb3378b2bc}, !- Handle
-  {9c422fb8-3f40-463c-a999-e905e7578e33}, !- AirLoop Name
-  Sensible,                               !- Type of Load to Size On
-  Autosize,                               !- Design Outdoor Air Flow Rate {m3/s}
-  0.3,                                    !- Central Heating Maximum System Air Flow Ratio
-  7,                                      !- Preheat Design Temperature {C}
-  0.008,                                  !- Preheat Design Humidity Ratio {kg-H2O/kg-Air}
-  12.8,                                   !- Precool Design Temperature {C}
-  0.008,                                  !- Precool Design Humidity Ratio {kg-H2O/kg-Air}
-  12.8,                                   !- Central Cooling Design Supply Air Temperature {C}
-  16.7,                                   !- Central Heating Design Supply Air Temperature {C}
-  NonCoincident,                          !- Sizing Option
-  Yes,                                    !- 100% Outdoor Air in Cooling
-  Yes,                                    !- 100% Outdoor Air in Heating
-  0.0085,                                 !- Central Cooling Design Supply Air Humidity Ratio {kg-H2O/kg-Air}
-  0.008,                                  !- Central Heating Design Supply Air Humidity Ratio {kg-H2O/kg-Air}
-  DesignDay,                              !- Cooling Design Air Flow Method
-  0,                                      !- Cooling Design Air Flow Rate {m3/s}
-  DesignDay,                              !- Heating Design Air Flow Method
-  0,                                      !- Heating Design Air Flow Rate {m3/s}
-  ZoneSum,                                !- System Outdoor Air Method
-  1,                                      !- Zone Maximum Outdoor Air Fraction {dimensionless}
-  0.0099676501,                           !- Cooling Supply Air Flow Rate Per Floor Area {m3/s-m2}
-  1,                                      !- Cooling Fraction of Autosized Cooling Supply Air Flow Rate
-  3.9475456e-005,                         !- Cooling Supply Air Flow Rate Per Unit Cooling Capacity {m3/s-W}
-  0.0099676501,                           !- Heating Supply Air Flow Rate Per Floor Area {m3/s-m2}
-  1,                                      !- Heating Fraction of Autosized Heating Supply Air Flow Rate
-  1,                                      !- Heating Fraction of Autosized Cooling Supply Air Flow Rate
-  3.1588213e-005,                         !- Heating Supply Air Flow Rate Per Unit Heating Capacity {m3/s-W}
-  CoolingDesignCapacity,                  !- Cooling Design Capacity Method
-  autosize,                               !- Cooling Design Capacity {W}
-  234.7,                                  !- Cooling Design Capacity Per Floor Area {W/m2}
-  1,                                      !- Fraction of Autosized Cooling Design Capacity
-  HeatingDesignCapacity,                  !- Heating Design Capacity Method
-  autosize,                               !- Heating Design Capacity {W}
-  157,                                    !- Heating Design Capacity Per Floor Area {W/m2}
-  1,                                      !- Fraction of Autosized Heating Design Capacity
-  OnOff;                                  !- Central Cooling Capacity Control Method
-
-OS:AvailabilityManagerAssignmentList,
-  {82654700-3b0f-46a3-9133-062e133f76de}, !- Handle
-  Air Loop HVAC 1 AvailabilityManagerAssignmentList 4; !- Name
-
-OS:Connection,
-  {5e4db375-ca18-417b-a794-3542a9d13dfc}, !- Handle
-  {9dcc2c5c-3007-4f57-a1a3-4cedc0311a26}, !- Name
-  {a3528e4e-765a-4bef-8239-ae6e7e4f28d0}, !- Source Object
-  3,                                      !- Outlet Port
-  {ba346aa1-cdeb-42b3-bbbe-dda708a4c4d6}, !- Target Object
-  6;                                      !- Inlet Port
-
-OS:Connection,
-  {e894cb86-390b-4cde-a888-de5238df9bdc}, !- Handle
-  {4a29e15d-42b2-4a21-887e-47035f8b1998}, !- Name
-  {ba346aa1-cdeb-42b3-bbbe-dda708a4c4d6}, !- Source Object
-  7,                                      !- Outlet Port
-  {5b5df6c6-99b3-4bb4-b053-b57ce9ce55c8}, !- Target Object
-  2;                                      !- Inlet Port
-
-OS:AirTerminal:SingleDuct:ConstantVolume:NoReheat,
-  {2ae354c3-b424-470f-b2d0-450d67aad4f3}, !- Handle
-  res fur gas|unit 5 living zone|unit 5 direct air, !- Name
-  {01bfcf11-2060-4216-a5b7-7fd48e7f0cf8}, !- Availability Schedule Name
-  {87aa58a8-9896-4f68-a801-ed1bea893f75}, !- Air Inlet Node Name
-  {212e25e7-69d7-466b-8a7d-84791c6b2ad5}, !- Air Outlet Node Name
-  AutoSize;                               !- Maximum Air Flow Rate {m3/s}
-
-OS:Node,
-  {8fcb97a8-3884-48d7-bcce-0f67fdf65e86}, !- Handle
-  Node 43,                                !- Name
-  {722b95c9-e353-4b36-8d09-af323ceeab83}, !- Inlet Port
-  {fcd5759d-10a8-46c5-9db1-e777d58cdad6}; !- Outlet Port
-
-OS:Connection,
-  {03d2bbe0-7fa7-4ce7-a339-4a2f7fe07926}, !- Handle
-  {170fa630-c48f-48cc-a7de-fc31b6428672}, !- Name
-  {2e8ce4ac-9ef0-4cd7-82da-d05070ef09ce}, !- Source Object
-  3,                                      !- Outlet Port
-  {5013ef97-da70-4dc7-b42f-550c97b172b4}, !- Target Object
-  3;                                      !- Inlet Port
-
-OS:Connection,
-  {722b95c9-e353-4b36-8d09-af323ceeab83}, !- Handle
-  {c09644c5-8697-40b7-b2e4-88bc356ca83c}, !- Name
-  {3a520f0a-3eaa-4641-87f7-4f737a43f6c7}, !- Source Object
-  3,                                      !- Outlet Port
-  {8fcb97a8-3884-48d7-bcce-0f67fdf65e86}, !- Target Object
-  2;                                      !- Inlet Port
-
-OS:Connection,
-  {fcd5759d-10a8-46c5-9db1-e777d58cdad6}, !- Handle
-  {0288152f-a6af-41f5-8c29-f44f55074448}, !- Name
-  {8fcb97a8-3884-48d7-bcce-0f67fdf65e86}, !- Source Object
-  3,                                      !- Outlet Port
-  {ee3fbc2d-1d50-4061-b60d-db014e320419}, !- Target Object
-  3;                                      !- Inlet Port
-
-OS:Node,
-  {9d0fc414-dda3-4da1-8ec1-dc48bdba070a}, !- Handle
-  Node 44,                                !- Name
-  {a459df97-6446-4b7d-bf01-33db2643cec3}, !- Inlet Port
-  {87aa58a8-9896-4f68-a801-ed1bea893f75}; !- Outlet Port
-
-OS:Connection,
-  {a459df97-6446-4b7d-bf01-33db2643cec3}, !- Handle
-  {35567fd3-8106-4b3f-9ca0-21f5ca248603}, !- Name
-  {6348a7f5-403a-44b6-8596-ed08b99772ca}, !- Source Object
-  3,                                      !- Outlet Port
-  {9d0fc414-dda3-4da1-8ec1-dc48bdba070a}, !- Target Object
-  2;                                      !- Inlet Port
-
-OS:Connection,
-  {87aa58a8-9896-4f68-a801-ed1bea893f75}, !- Handle
-  {8d5599d3-1d34-4390-979b-436e8ba25f71}, !- Name
-  {9d0fc414-dda3-4da1-8ec1-dc48bdba070a}, !- Source Object
-  3,                                      !- Outlet Port
-  {2ae354c3-b424-470f-b2d0-450d67aad4f3}, !- Target Object
-  3;                                      !- Inlet Port
-
-OS:Connection,
-  {212e25e7-69d7-466b-8a7d-84791c6b2ad5}, !- Handle
-  {ff9c57f4-2f8a-47ec-9588-47dcc87bf74b}, !- Name
-  {2ae354c3-b424-470f-b2d0-450d67aad4f3}, !- Source Object
-  4,                                      !- Outlet Port
-  {2e8ce4ac-9ef0-4cd7-82da-d05070ef09ce}, !- Target Object
-  2;                                      !- Inlet Port
-
-OS:AdditionalProperties,
-  {ac09d04f-f767-4ea5-98e8-327e711e3d72}, !- Handle
-  {ba346aa1-cdeb-42b3-bbbe-dda708a4c4d6}, !- Object Name
-  SizingInfoHVACFracHeatLoadServed,       !- Feature Name 1
-  Double,                                 !- Feature Data Type 1
-  1;                                      !- Feature Value 1
-
-OS:Coil:Heating:Gas,
-  {49722dc4-9d6b-42a9-90a7-9c274615b5f2}, !- Handle
-  res fur gas|unit 6 heating coil,        !- Name
-  {01bfcf11-2060-4216-a5b7-7fd48e7f0cf8}, !- Availability Schedule Name
-  0.78,                                   !- Gas Burner Efficiency
-  AutoSize,                               !- Nominal Capacity {W}
-  ,                                       !- Air Inlet Node Name
-  ,                                       !- Air Outlet Node Name
-  ,                                       !- Temperature Setpoint Node Name
-  76,                                     !- Parasitic Electric Load {W}
-  ,                                       !- Part Load Fraction Correlation Curve Name
-  0,                                      !- Parasitic Gas Load {W}
-  NaturalGas;                             !- Fuel Type
-
-OS:Fan:OnOff,
-  {18a64316-f6fd-40bb-aaf9-7f7390485647}, !- Handle
-  res fur gas|unit 6 htg supply fan,      !- Name
-  {01bfcf11-2060-4216-a5b7-7fd48e7f0cf8}, !- Availability Schedule Name
-  0.75,                                   !- Fan Total Efficiency
-  794.580001233493,                       !- Pressure Rise {Pa}
-  autosize,                               !- Maximum Flow Rate {m3/s}
-  1,                                      !- Motor Efficiency
-  1,                                      !- Motor In Airstream Fraction
-  ,                                       !- Air Inlet Node Name
-  ,                                       !- Air Outlet Node Name
-  {2b9f72c7-e1d8-47ff-bb6f-ca6af0606f9c}, !- Fan Power Ratio Function of Speed Ratio Curve Name
-  {426f2766-1e39-4df4-873d-7ea086b2227e}, !- Fan Efficiency Ratio Function of Speed Ratio Curve Name
-  res fur gas|unit 6 htg supply fan;      !- End-Use Subcategory
-
-OS:Curve:Exponent,
-  {2b9f72c7-e1d8-47ff-bb6f-ca6af0606f9c}, !- Handle
-  Fan On Off Power Curve 5,               !- Name
-  1,                                      !- Coefficient1 Constant
-  0,                                      !- Coefficient2 Constant
-  0,                                      !- Coefficient3 Constant
-  0,                                      !- Minimum Value of x
-  1,                                      !- Maximum Value of x
-  ,                                       !- Minimum Curve Output
-  ,                                       !- Maximum Curve Output
-  ,                                       !- Input Unit Type for X
-  ;                                       !- Output Unit Type
-
-OS:Curve:Cubic,
-  {426f2766-1e39-4df4-873d-7ea086b2227e}, !- Handle
-  Fan On Off Efficiency Curve 5,          !- Name
-  1,                                      !- Coefficient1 Constant
-  0,                                      !- Coefficient2 x
-  0,                                      !- Coefficient3 x**2
-  0,                                      !- Coefficient4 x**3
-  0,                                      !- Minimum Value of x
-  1;                                      !- Maximum Value of x
-
-OS:AirLoopHVAC:UnitarySystem,
-  {5eab1a80-4031-45fc-bf36-466dbac42c9b}, !- Handle
-  res fur gas|unit 6 unitary system,      !- Name
-  Load,                                   !- Control Type
-  {7825b914-b7e4-4e67-8b39-b4e3e7962178}, !- Controlling Zone or Thermostat Location
-  None,                                   !- Dehumidification Control Type
-  {01bfcf11-2060-4216-a5b7-7fd48e7f0cf8}, !- Availability Schedule Name
-  {09022a89-841e-4148-9089-1ce0a89e40ac}, !- Air Inlet Node Name
-  {55a1c0e7-e3cf-4e87-a152-d12151c807a8}, !- Air Outlet Node Name
-  {18a64316-f6fd-40bb-aaf9-7f7390485647}, !- Supply Fan Name
-  BlowThrough,                            !- Fan Placement
-  {08e57edd-3656-450b-b65a-706660b51ea4}, !- Supply Air Fan Operating Mode Schedule Name
-  {49722dc4-9d6b-42a9-90a7-9c274615b5f2}, !- Heating Coil Name
-  1,                                      !- DX Heating Coil Sizing Ratio
-  ,                                       !- Cooling Coil Name
-  No,                                     !- Use DOAS DX Cooling Coil
-  2,                                      !- DOAS DX Cooling Coil Leaving Minimum Air Temperature {C}
-  SensibleOnlyLoadControl,                !- Latent Load Control
-  ,                                       !- Supplemental Heating Coil Name
-  ,                                       !- Supply Air Flow Rate Method During Cooling Operation
-  0,                                      !- Supply Air Flow Rate During Cooling Operation {m3/s}
-  ,                                       !- Supply Air Flow Rate Per Floor Area During Cooling Operation {m3/s-m2}
-  ,                                       !- Fraction of Autosized Design Cooling Supply Air Flow Rate
-  ,                                       !- Design Supply Air Flow Rate Per Unit of Capacity During Cooling Operation {m3/s-W}
-  ,                                       !- Supply Air Flow Rate Method During Heating Operation
-  autosize,                               !- Supply Air Flow Rate During Heating Operation {m3/s}
-  ,                                       !- Supply Air Flow Rate Per Floor Area during Heating Operation {m3/s-m2}
-  ,                                       !- Fraction of Autosized Design Heating Supply Air Flow Rate
-  ,                                       !- Design Supply Air Flow Rate Per Unit of Capacity During Heating Operation {m3/s-W}
-  ,                                       !- Supply Air Flow Rate Method When No Cooling or Heating is Required
-  0,                                      !- Supply Air Flow Rate When No Cooling or Heating is Required {m3/s}
-  ,                                       !- Supply Air Flow Rate Per Floor Area When No Cooling or Heating is Required {m3/s-m2}
-  ,                                       !- Fraction of Autosized Design Cooling Supply Air Flow Rate When No Cooling or Heating is Required
-  ,                                       !- Fraction of Autosized Design Heating Supply Air Flow Rate When No Cooling or Heating is Required
-  ,                                       !- Design Supply Air Flow Rate Per Unit of Capacity During Cooling Operation When No Cooling or Heating is Required {m3/s-W}
-  ,                                       !- Design Supply Air Flow Rate Per Unit of Capacity During Heating Operation When No Cooling or Heating is Required {m3/s-W}
-  48.8888888888889,                       !- Maximum Supply Air Temperature {C}
-  21,                                     !- Maximum Outdoor Dry-Bulb Temperature for Supplemental Heater Operation {C}
-  ,                                       !- Outdoor Dry-Bulb Temperature Sensor Node Name
-  2.5,                                    !- Maximum Cycling Rate {cycles/hr}
-  60,                                     !- Heat Pump Time Constant {s}
-  0.01,                                   !- Fraction of On-Cycle Power Use
-  60,                                     !- Heat Pump Fan Delay Time {s}
-  0,                                      !- Ancilliary On-Cycle Electric Power {W}
-  0;                                      !- Ancilliary Off-Cycle Electric Power {W}
-
-OS:AirLoopHVAC,
-  {b2b4bf09-0441-46a2-81ab-d920d052055f}, !- Handle
-  res fur gas|unit 6 asys,                !- Name
-  ,                                       !- Controller List Name
-  {01bfcf11-2060-4216-a5b7-7fd48e7f0cf8}, !- Availability Schedule
-  {5b2facc0-d067-4448-90ba-8311ede5ecb3}, !- Availability Manager List Name
-  AutoSize,                               !- Design Supply Air Flow Rate {m3/s}
-  ,                                       !- Branch List Name
-  ,                                       !- Connector List Name
-  {9e306891-64cf-4ece-a208-e400e97c4b91}, !- Supply Side Inlet Node Name
-  {45356c2a-1fde-4897-a23b-a3e5e5a129b0}, !- Demand Side Outlet Node Name
-  {42899046-f18a-4845-b255-a1dc71d5232d}, !- Demand Side Inlet Node A
-  {94dd31db-9b48-418c-8fb6-598e8644ef26}, !- Supply Side Outlet Node A
-  ,                                       !- Demand Side Inlet Node B
-  ,                                       !- Supply Side Outlet Node B
-  ,                                       !- Return Air Bypass Flow Temperature Setpoint Schedule Name
-  {f86845cc-7405-46ee-8984-6ac5c791cdb6}, !- Demand Mixer Name
-  {660c7628-a009-47a7-a610-47f47242f40b}, !- Demand Splitter A Name
-  ,                                       !- Demand Splitter B Name
-  ;                                       !- Supply Splitter Name
-
-OS:Node,
-  {ce5ffaa1-3d67-4913-abe1-a4cd7d37e954}, !- Handle
-  Node 45,                                !- Name
-  {9e306891-64cf-4ece-a208-e400e97c4b91}, !- Inlet Port
-  {09022a89-841e-4148-9089-1ce0a89e40ac}; !- Outlet Port
-
-OS:Node,
-  {7bff22c1-8ef1-4bf1-8a3c-4f0f24555377}, !- Handle
-  Node 46,                                !- Name
-  {55a1c0e7-e3cf-4e87-a152-d12151c807a8}, !- Inlet Port
-  {94dd31db-9b48-418c-8fb6-598e8644ef26}; !- Outlet Port
-
-OS:Connection,
-  {9e306891-64cf-4ece-a208-e400e97c4b91}, !- Handle
-  {9dde636b-61cb-42fc-bfae-bdbbbbd87f16}, !- Name
-  {b2b4bf09-0441-46a2-81ab-d920d052055f}, !- Source Object
-  8,                                      !- Outlet Port
-  {ce5ffaa1-3d67-4913-abe1-a4cd7d37e954}, !- Target Object
-  2;                                      !- Inlet Port
-
-OS:Connection,
-  {94dd31db-9b48-418c-8fb6-598e8644ef26}, !- Handle
-  {66b848f8-d1a8-478e-9377-a5ea9916b883}, !- Name
-  {7bff22c1-8ef1-4bf1-8a3c-4f0f24555377}, !- Source Object
-  3,                                      !- Outlet Port
-  {b2b4bf09-0441-46a2-81ab-d920d052055f}, !- Target Object
-  11;                                     !- Inlet Port
-
-OS:Node,
-  {10bedc33-138e-4299-8f36-4d358857d1ca}, !- Handle
-  Node 47,                                !- Name
-  {42899046-f18a-4845-b255-a1dc71d5232d}, !- Inlet Port
-  {0f6afe4f-26f5-470c-bc2a-c31a8117e16a}; !- Outlet Port
-
-OS:Node,
-  {4d5a1087-fdac-432a-a218-8035647cef1e}, !- Handle
-  Node 48,                                !- Name
-  {5ae5e261-a14b-4450-b890-95355e2cadf9}, !- Inlet Port
-  {45356c2a-1fde-4897-a23b-a3e5e5a129b0}; !- Outlet Port
-
-OS:Node,
-  {faa70519-25b8-4d8d-ad90-a0d5580276c5}, !- Handle
-  Node 49,                                !- Name
-  {f8c2aacf-e289-4a52-9cea-c1d57798ada6}, !- Inlet Port
-  {16481356-c83c-4e26-9888-2986d303d0dc}; !- Outlet Port
-
-OS:Connection,
-  {42899046-f18a-4845-b255-a1dc71d5232d}, !- Handle
-  {53cc0d53-82e1-4cfa-8645-fe18f3bb991a}, !- Name
-  {b2b4bf09-0441-46a2-81ab-d920d052055f}, !- Source Object
-  10,                                     !- Outlet Port
-  {10bedc33-138e-4299-8f36-4d358857d1ca}, !- Target Object
-  2;                                      !- Inlet Port
-
-OS:Connection,
-  {45356c2a-1fde-4897-a23b-a3e5e5a129b0}, !- Handle
-  {63d65a27-0f61-4137-87c4-665e5d817281}, !- Name
-  {4d5a1087-fdac-432a-a218-8035647cef1e}, !- Source Object
-  3,                                      !- Outlet Port
-  {b2b4bf09-0441-46a2-81ab-d920d052055f}, !- Target Object
-  9;                                      !- Inlet Port
-
-OS:AirLoopHVAC:ZoneSplitter,
-  {660c7628-a009-47a7-a610-47f47242f40b}, !- Handle
-  res fur gas|unit 6 zone splitter,       !- Name
-  {0f6afe4f-26f5-470c-bc2a-c31a8117e16a}, !- Inlet Node Name
-  {c2737a81-78b8-4d27-8fba-2ce46270bf61}; !- Outlet Node Name 1
-
-OS:AirLoopHVAC:ZoneMixer,
-  {f86845cc-7405-46ee-8984-6ac5c791cdb6}, !- Handle
-  res fur gas|unit 6 zone mixer,          !- Name
-  {5ae5e261-a14b-4450-b890-95355e2cadf9}, !- Outlet Node Name
-  {80250694-11fb-4d3b-8678-0e592b12d27e}; !- Inlet Node Name 1
-
-OS:Connection,
-  {0f6afe4f-26f5-470c-bc2a-c31a8117e16a}, !- Handle
-  {adc81a58-e33d-4c9c-9de7-2d9775816ee7}, !- Name
-  {10bedc33-138e-4299-8f36-4d358857d1ca}, !- Source Object
-  3,                                      !- Outlet Port
-  {660c7628-a009-47a7-a610-47f47242f40b}, !- Target Object
-  2;                                      !- Inlet Port
-
-OS:Connection,
-  {5ae5e261-a14b-4450-b890-95355e2cadf9}, !- Handle
-  {d36221e8-f9d6-406c-a300-afec4d7ea2a7}, !- Name
-  {f86845cc-7405-46ee-8984-6ac5c791cdb6}, !- Source Object
-  2,                                      !- Outlet Port
-  {4d5a1087-fdac-432a-a218-8035647cef1e}, !- Target Object
-  2;                                      !- Inlet Port
-
-OS:Sizing:System,
-  {cae9ba14-6f5c-4ec8-ab91-e3999dfb57cc}, !- Handle
-  {b2b4bf09-0441-46a2-81ab-d920d052055f}, !- AirLoop Name
-  Sensible,                               !- Type of Load to Size On
-  Autosize,                               !- Design Outdoor Air Flow Rate {m3/s}
-  0.3,                                    !- Central Heating Maximum System Air Flow Ratio
-  7,                                      !- Preheat Design Temperature {C}
-  0.008,                                  !- Preheat Design Humidity Ratio {kg-H2O/kg-Air}
-  12.8,                                   !- Precool Design Temperature {C}
-  0.008,                                  !- Precool Design Humidity Ratio {kg-H2O/kg-Air}
-  12.8,                                   !- Central Cooling Design Supply Air Temperature {C}
-  16.7,                                   !- Central Heating Design Supply Air Temperature {C}
-  NonCoincident,                          !- Sizing Option
-  Yes,                                    !- 100% Outdoor Air in Cooling
-  Yes,                                    !- 100% Outdoor Air in Heating
-  0.0085,                                 !- Central Cooling Design Supply Air Humidity Ratio {kg-H2O/kg-Air}
-  0.008,                                  !- Central Heating Design Supply Air Humidity Ratio {kg-H2O/kg-Air}
-  DesignDay,                              !- Cooling Design Air Flow Method
-  0,                                      !- Cooling Design Air Flow Rate {m3/s}
-  DesignDay,                              !- Heating Design Air Flow Method
-  0,                                      !- Heating Design Air Flow Rate {m3/s}
-  ZoneSum,                                !- System Outdoor Air Method
-  1,                                      !- Zone Maximum Outdoor Air Fraction {dimensionless}
-  0.0099676501,                           !- Cooling Supply Air Flow Rate Per Floor Area {m3/s-m2}
-  1,                                      !- Cooling Fraction of Autosized Cooling Supply Air Flow Rate
-  3.9475456e-005,                         !- Cooling Supply Air Flow Rate Per Unit Cooling Capacity {m3/s-W}
-  0.0099676501,                           !- Heating Supply Air Flow Rate Per Floor Area {m3/s-m2}
-  1,                                      !- Heating Fraction of Autosized Heating Supply Air Flow Rate
-  1,                                      !- Heating Fraction of Autosized Cooling Supply Air Flow Rate
-  3.1588213e-005,                         !- Heating Supply Air Flow Rate Per Unit Heating Capacity {m3/s-W}
-  CoolingDesignCapacity,                  !- Cooling Design Capacity Method
-  autosize,                               !- Cooling Design Capacity {W}
-  234.7,                                  !- Cooling Design Capacity Per Floor Area {W/m2}
-  1,                                      !- Fraction of Autosized Cooling Design Capacity
-  HeatingDesignCapacity,                  !- Heating Design Capacity Method
-  autosize,                               !- Heating Design Capacity {W}
-  157,                                    !- Heating Design Capacity Per Floor Area {W/m2}
-  1,                                      !- Fraction of Autosized Heating Design Capacity
-  OnOff;                                  !- Central Cooling Capacity Control Method
-
-OS:AvailabilityManagerAssignmentList,
-  {5b2facc0-d067-4448-90ba-8311ede5ecb3}, !- Handle
-  Air Loop HVAC 1 AvailabilityManagerAssignmentList 5; !- Name
-
-OS:Connection,
-  {09022a89-841e-4148-9089-1ce0a89e40ac}, !- Handle
-  {d06ceb3b-8cb4-4297-9c82-705317ed0939}, !- Name
-  {ce5ffaa1-3d67-4913-abe1-a4cd7d37e954}, !- Source Object
-  3,                                      !- Outlet Port
-  {5eab1a80-4031-45fc-bf36-466dbac42c9b}, !- Target Object
-  6;                                      !- Inlet Port
-
-OS:Connection,
-  {55a1c0e7-e3cf-4e87-a152-d12151c807a8}, !- Handle
-  {1430264e-abec-462b-9a41-97238aa10b24}, !- Name
-  {5eab1a80-4031-45fc-bf36-466dbac42c9b}, !- Source Object
-  7,                                      !- Outlet Port
-  {7bff22c1-8ef1-4bf1-8a3c-4f0f24555377}, !- Target Object
-  2;                                      !- Inlet Port
-
-OS:AirTerminal:SingleDuct:ConstantVolume:NoReheat,
-  {d8ad936e-cf8c-4bfb-be17-7b6e79bda00c}, !- Handle
-  res fur gas|unit 6 living zone|unit 6 direct air, !- Name
-  {01bfcf11-2060-4216-a5b7-7fd48e7f0cf8}, !- Availability Schedule Name
-  {75d3338a-8409-44cd-a09d-de12ea128306}, !- Air Inlet Node Name
-  {f8c2aacf-e289-4a52-9cea-c1d57798ada6}, !- Air Outlet Node Name
-  AutoSize;                               !- Maximum Air Flow Rate {m3/s}
-
-OS:Node,
-  {b3704ac7-03fb-4d07-b702-90f1634fe380}, !- Handle
-  Node 50,                                !- Name
-  {d3c1bc96-cacd-41d4-9f6a-2bc36aa196c7}, !- Inlet Port
-  {80250694-11fb-4d3b-8678-0e592b12d27e}; !- Outlet Port
-
-OS:Connection,
-  {16481356-c83c-4e26-9888-2986d303d0dc}, !- Handle
-  {c6aaf67c-eadf-41a1-999b-fe74a563d145}, !- Name
-  {faa70519-25b8-4d8d-ad90-a0d5580276c5}, !- Source Object
-  3,                                      !- Outlet Port
-  {b1153e22-4581-454f-969e-c39a66577b31}, !- Target Object
-  3;                                      !- Inlet Port
-
-OS:Connection,
-  {d3c1bc96-cacd-41d4-9f6a-2bc36aa196c7}, !- Handle
-  {967a4b98-d03b-4937-9e5f-f88d85182900}, !- Name
-  {bacf345c-8393-4c58-b306-0d68a2216f21}, !- Source Object
-  3,                                      !- Outlet Port
-  {b3704ac7-03fb-4d07-b702-90f1634fe380}, !- Target Object
-  2;                                      !- Inlet Port
-
-OS:Connection,
-  {80250694-11fb-4d3b-8678-0e592b12d27e}, !- Handle
-  {8749718f-9703-433b-91ea-444250bdd737}, !- Name
-  {b3704ac7-03fb-4d07-b702-90f1634fe380}, !- Source Object
-  3,                                      !- Outlet Port
-  {f86845cc-7405-46ee-8984-6ac5c791cdb6}, !- Target Object
-  3;                                      !- Inlet Port
-
-OS:Node,
-  {04b6652b-2bc5-45f2-933e-a17c06e82cfe}, !- Handle
-  Node 51,                                !- Name
-  {c2737a81-78b8-4d27-8fba-2ce46270bf61}, !- Inlet Port
-  {75d3338a-8409-44cd-a09d-de12ea128306}; !- Outlet Port
-
-OS:Connection,
-  {c2737a81-78b8-4d27-8fba-2ce46270bf61}, !- Handle
-  {a8770679-ce85-4463-a7c1-1f64d1dc97e8}, !- Name
-  {660c7628-a009-47a7-a610-47f47242f40b}, !- Source Object
-  3,                                      !- Outlet Port
-  {04b6652b-2bc5-45f2-933e-a17c06e82cfe}, !- Target Object
-  2;                                      !- Inlet Port
-
-OS:Connection,
-  {75d3338a-8409-44cd-a09d-de12ea128306}, !- Handle
-  {cbbb5537-ccd1-4840-95d3-30a0659c356e}, !- Name
-  {04b6652b-2bc5-45f2-933e-a17c06e82cfe}, !- Source Object
-  3,                                      !- Outlet Port
-  {d8ad936e-cf8c-4bfb-be17-7b6e79bda00c}, !- Target Object
-  3;                                      !- Inlet Port
-
-OS:Connection,
-  {f8c2aacf-e289-4a52-9cea-c1d57798ada6}, !- Handle
-  {b62ba4f5-d1ca-40bd-8a48-47c04b864ea3}, !- Name
-  {d8ad936e-cf8c-4bfb-be17-7b6e79bda00c}, !- Source Object
-  4,                                      !- Outlet Port
-  {faa70519-25b8-4d8d-ad90-a0d5580276c5}, !- Target Object
-  2;                                      !- Inlet Port
-
-OS:AdditionalProperties,
-  {3e27486e-3e6d-48e4-996b-f0365cebecca}, !- Handle
-  {5eab1a80-4031-45fc-bf36-466dbac42c9b}, !- Object Name
-  SizingInfoHVACFracHeatLoadServed,       !- Feature Name 1
-  Double,                                 !- Feature Data Type 1
-  1;                                      !- Feature Value 1
-
-OS:Coil:Heating:Gas,
-  {5ea78fbe-70f8-4dab-af7a-dbb3e2932cc2}, !- Handle
-  res fur gas|unit 7 heating coil,        !- Name
-  {01bfcf11-2060-4216-a5b7-7fd48e7f0cf8}, !- Availability Schedule Name
-  0.78,                                   !- Gas Burner Efficiency
-  AutoSize,                               !- Nominal Capacity {W}
-  ,                                       !- Air Inlet Node Name
-  ,                                       !- Air Outlet Node Name
-  ,                                       !- Temperature Setpoint Node Name
-  76,                                     !- Parasitic Electric Load {W}
-  ,                                       !- Part Load Fraction Correlation Curve Name
-  0,                                      !- Parasitic Gas Load {W}
-  NaturalGas;                             !- Fuel Type
-
-OS:Fan:OnOff,
-  {2ad6c3d4-93fc-4d15-af49-fcd8d9a66f35}, !- Handle
-  res fur gas|unit 7 htg supply fan,      !- Name
-  {01bfcf11-2060-4216-a5b7-7fd48e7f0cf8}, !- Availability Schedule Name
-  0.75,                                   !- Fan Total Efficiency
-  794.580001233493,                       !- Pressure Rise {Pa}
-  autosize,                               !- Maximum Flow Rate {m3/s}
-  1,                                      !- Motor Efficiency
-  1,                                      !- Motor In Airstream Fraction
-  ,                                       !- Air Inlet Node Name
-  ,                                       !- Air Outlet Node Name
-  {cfadbc49-f803-4ba6-b9ea-f3138e1ce8ac}, !- Fan Power Ratio Function of Speed Ratio Curve Name
-  {16339f84-bce7-41bb-ae1c-488cf0454aa1}, !- Fan Efficiency Ratio Function of Speed Ratio Curve Name
-  res fur gas|unit 7 htg supply fan;      !- End-Use Subcategory
-
-OS:Curve:Exponent,
-  {cfadbc49-f803-4ba6-b9ea-f3138e1ce8ac}, !- Handle
-  Fan On Off Power Curve 6,               !- Name
-  1,                                      !- Coefficient1 Constant
-  0,                                      !- Coefficient2 Constant
-  0,                                      !- Coefficient3 Constant
-  0,                                      !- Minimum Value of x
-  1,                                      !- Maximum Value of x
-  ,                                       !- Minimum Curve Output
-  ,                                       !- Maximum Curve Output
-  ,                                       !- Input Unit Type for X
-  ;                                       !- Output Unit Type
-
-OS:Curve:Cubic,
-  {16339f84-bce7-41bb-ae1c-488cf0454aa1}, !- Handle
-  Fan On Off Efficiency Curve 6,          !- Name
-  1,                                      !- Coefficient1 Constant
-  0,                                      !- Coefficient2 x
-  0,                                      !- Coefficient3 x**2
-  0,                                      !- Coefficient4 x**3
-  0,                                      !- Minimum Value of x
-  1;                                      !- Maximum Value of x
-
-OS:AirLoopHVAC:UnitarySystem,
-  {b00a95f7-9015-4abb-a8b2-f575a5cd9093}, !- Handle
-  res fur gas|unit 7 unitary system,      !- Name
-  Load,                                   !- Control Type
-  {2727fff2-e90c-4b34-828a-5ccbe6b93781}, !- Controlling Zone or Thermostat Location
-  None,                                   !- Dehumidification Control Type
-  {01bfcf11-2060-4216-a5b7-7fd48e7f0cf8}, !- Availability Schedule Name
-  {ae541cae-c97f-4ada-8e23-119792d3d0b6}, !- Air Inlet Node Name
-  {2f1aa812-cc89-45e1-8613-f9f41202bf68}, !- Air Outlet Node Name
-  {2ad6c3d4-93fc-4d15-af49-fcd8d9a66f35}, !- Supply Fan Name
-  BlowThrough,                            !- Fan Placement
-  {08e57edd-3656-450b-b65a-706660b51ea4}, !- Supply Air Fan Operating Mode Schedule Name
-  {5ea78fbe-70f8-4dab-af7a-dbb3e2932cc2}, !- Heating Coil Name
-  1,                                      !- DX Heating Coil Sizing Ratio
-  ,                                       !- Cooling Coil Name
-  No,                                     !- Use DOAS DX Cooling Coil
-  2,                                      !- DOAS DX Cooling Coil Leaving Minimum Air Temperature {C}
-  SensibleOnlyLoadControl,                !- Latent Load Control
-  ,                                       !- Supplemental Heating Coil Name
-  ,                                       !- Supply Air Flow Rate Method During Cooling Operation
-  0,                                      !- Supply Air Flow Rate During Cooling Operation {m3/s}
-  ,                                       !- Supply Air Flow Rate Per Floor Area During Cooling Operation {m3/s-m2}
-  ,                                       !- Fraction of Autosized Design Cooling Supply Air Flow Rate
-  ,                                       !- Design Supply Air Flow Rate Per Unit of Capacity During Cooling Operation {m3/s-W}
-  ,                                       !- Supply Air Flow Rate Method During Heating Operation
-  autosize,                               !- Supply Air Flow Rate During Heating Operation {m3/s}
-  ,                                       !- Supply Air Flow Rate Per Floor Area during Heating Operation {m3/s-m2}
-  ,                                       !- Fraction of Autosized Design Heating Supply Air Flow Rate
-  ,                                       !- Design Supply Air Flow Rate Per Unit of Capacity During Heating Operation {m3/s-W}
-  ,                                       !- Supply Air Flow Rate Method When No Cooling or Heating is Required
-  0,                                      !- Supply Air Flow Rate When No Cooling or Heating is Required {m3/s}
-  ,                                       !- Supply Air Flow Rate Per Floor Area When No Cooling or Heating is Required {m3/s-m2}
-  ,                                       !- Fraction of Autosized Design Cooling Supply Air Flow Rate When No Cooling or Heating is Required
-  ,                                       !- Fraction of Autosized Design Heating Supply Air Flow Rate When No Cooling or Heating is Required
-  ,                                       !- Design Supply Air Flow Rate Per Unit of Capacity During Cooling Operation When No Cooling or Heating is Required {m3/s-W}
-  ,                                       !- Design Supply Air Flow Rate Per Unit of Capacity During Heating Operation When No Cooling or Heating is Required {m3/s-W}
-  48.8888888888889,                       !- Maximum Supply Air Temperature {C}
-  21,                                     !- Maximum Outdoor Dry-Bulb Temperature for Supplemental Heater Operation {C}
-  ,                                       !- Outdoor Dry-Bulb Temperature Sensor Node Name
-  2.5,                                    !- Maximum Cycling Rate {cycles/hr}
-  60,                                     !- Heat Pump Time Constant {s}
-  0.01,                                   !- Fraction of On-Cycle Power Use
-  60,                                     !- Heat Pump Fan Delay Time {s}
-  0,                                      !- Ancilliary On-Cycle Electric Power {W}
-  0;                                      !- Ancilliary Off-Cycle Electric Power {W}
-
-OS:AirLoopHVAC,
-  {9d56223e-3980-4bdc-859c-bb42bdfaf7ca}, !- Handle
-  res fur gas|unit 7 asys,                !- Name
-  ,                                       !- Controller List Name
-  {01bfcf11-2060-4216-a5b7-7fd48e7f0cf8}, !- Availability Schedule
-  {5cae2ef6-055d-4469-bf5e-761291f961eb}, !- Availability Manager List Name
-  AutoSize,                               !- Design Supply Air Flow Rate {m3/s}
-  ,                                       !- Branch List Name
-  ,                                       !- Connector List Name
-  {a5a7ea43-71bf-4506-8ffd-10eeceb06627}, !- Supply Side Inlet Node Name
-  {66b4513c-30d3-4e56-9ba0-80298ed616be}, !- Demand Side Outlet Node Name
-  {05ffb0ea-5d61-41d9-8ed3-9e5da1720242}, !- Demand Side Inlet Node A
-  {916de82f-fd1e-4fa7-a39a-f1c23724d922}, !- Supply Side Outlet Node A
-  ,                                       !- Demand Side Inlet Node B
-  ,                                       !- Supply Side Outlet Node B
-  ,                                       !- Return Air Bypass Flow Temperature Setpoint Schedule Name
-  {49eaf9a1-58f4-4c43-a5a7-b34f7fb73acb}, !- Demand Mixer Name
-  {5a499273-a3f5-4935-80cd-5b3f62d4fd6d}, !- Demand Splitter A Name
-  ,                                       !- Demand Splitter B Name
-  ;                                       !- Supply Splitter Name
-
-OS:Node,
-  {4af3895e-d5e1-4287-acc6-098d3dc09441}, !- Handle
-  Node 52,                                !- Name
-  {a5a7ea43-71bf-4506-8ffd-10eeceb06627}, !- Inlet Port
-  {ae541cae-c97f-4ada-8e23-119792d3d0b6}; !- Outlet Port
-
-OS:Node,
-  {6c0b95a7-72e4-44b2-a60a-8d726c15b34a}, !- Handle
-  Node 53,                                !- Name
-  {2f1aa812-cc89-45e1-8613-f9f41202bf68}, !- Inlet Port
-  {916de82f-fd1e-4fa7-a39a-f1c23724d922}; !- Outlet Port
-
-OS:Connection,
-  {a5a7ea43-71bf-4506-8ffd-10eeceb06627}, !- Handle
-  {36c56d1a-c2f5-4d9c-a9a2-09a179213494}, !- Name
-  {9d56223e-3980-4bdc-859c-bb42bdfaf7ca}, !- Source Object
-  8,                                      !- Outlet Port
-  {4af3895e-d5e1-4287-acc6-098d3dc09441}, !- Target Object
-  2;                                      !- Inlet Port
-
-OS:Connection,
-  {916de82f-fd1e-4fa7-a39a-f1c23724d922}, !- Handle
-  {5ef7299d-be45-4b0c-8a55-2e3699fd1efc}, !- Name
-  {6c0b95a7-72e4-44b2-a60a-8d726c15b34a}, !- Source Object
-  3,                                      !- Outlet Port
-  {9d56223e-3980-4bdc-859c-bb42bdfaf7ca}, !- Target Object
-  11;                                     !- Inlet Port
-
-OS:Node,
-  {5b425b2a-4c91-4b2d-9650-838b1cefb9ee}, !- Handle
-  Node 54,                                !- Name
-  {05ffb0ea-5d61-41d9-8ed3-9e5da1720242}, !- Inlet Port
-  {9bbf7222-04e0-4cda-b54e-9803e3c99c43}; !- Outlet Port
-
-OS:Node,
-  {3ca8d8ec-f0ec-4237-acb9-4c8972a4056a}, !- Handle
-  Node 55,                                !- Name
-  {2b827781-38f2-4c14-9705-b8d4a035991c}, !- Inlet Port
-  {66b4513c-30d3-4e56-9ba0-80298ed616be}; !- Outlet Port
-
-OS:Node,
-  {1e4772c5-b4c8-48a5-baa0-a0f7c823a263}, !- Handle
-  Node 56,                                !- Name
-  {7954dbdf-afdc-4bfd-9d27-64fb0d8f0e34}, !- Inlet Port
-  {0117b404-fd5e-402a-aff1-f0d4225b3838}; !- Outlet Port
-
-OS:Connection,
-  {05ffb0ea-5d61-41d9-8ed3-9e5da1720242}, !- Handle
-  {5e045d6b-0931-4b6a-bd32-ab5d3456c798}, !- Name
-  {9d56223e-3980-4bdc-859c-bb42bdfaf7ca}, !- Source Object
-  10,                                     !- Outlet Port
-  {5b425b2a-4c91-4b2d-9650-838b1cefb9ee}, !- Target Object
-  2;                                      !- Inlet Port
-
-OS:Connection,
-  {66b4513c-30d3-4e56-9ba0-80298ed616be}, !- Handle
-  {070bb935-c23b-48c0-b6e4-801f9b90afb4}, !- Name
-  {3ca8d8ec-f0ec-4237-acb9-4c8972a4056a}, !- Source Object
-  3,                                      !- Outlet Port
-  {9d56223e-3980-4bdc-859c-bb42bdfaf7ca}, !- Target Object
-  9;                                      !- Inlet Port
-
-OS:AirLoopHVAC:ZoneSplitter,
-  {5a499273-a3f5-4935-80cd-5b3f62d4fd6d}, !- Handle
-  res fur gas|unit 7 zone splitter,       !- Name
-  {9bbf7222-04e0-4cda-b54e-9803e3c99c43}, !- Inlet Node Name
-  {1258318f-c1fe-43e9-b173-33441bf8fa2d}; !- Outlet Node Name 1
-
-OS:AirLoopHVAC:ZoneMixer,
-  {49eaf9a1-58f4-4c43-a5a7-b34f7fb73acb}, !- Handle
-  res fur gas|unit 7 zone mixer,          !- Name
-  {2b827781-38f2-4c14-9705-b8d4a035991c}, !- Outlet Node Name
-  {38bb2894-9ca8-4f8f-b1e5-579b2f681c20}; !- Inlet Node Name 1
-
-OS:Connection,
-  {9bbf7222-04e0-4cda-b54e-9803e3c99c43}, !- Handle
-  {69f4214f-30bf-4187-b6cc-694f3173094c}, !- Name
-  {5b425b2a-4c91-4b2d-9650-838b1cefb9ee}, !- Source Object
-  3,                                      !- Outlet Port
-  {5a499273-a3f5-4935-80cd-5b3f62d4fd6d}, !- Target Object
-  2;                                      !- Inlet Port
-
-OS:Connection,
-  {2b827781-38f2-4c14-9705-b8d4a035991c}, !- Handle
-  {d55ecdd8-686d-44f6-9f04-c0191ed8c069}, !- Name
-  {49eaf9a1-58f4-4c43-a5a7-b34f7fb73acb}, !- Source Object
-  2,                                      !- Outlet Port
-  {3ca8d8ec-f0ec-4237-acb9-4c8972a4056a}, !- Target Object
-  2;                                      !- Inlet Port
-
-OS:Sizing:System,
-  {14b68c6b-479e-4361-b705-ea3bbf7d1d16}, !- Handle
-  {9d56223e-3980-4bdc-859c-bb42bdfaf7ca}, !- AirLoop Name
-  Sensible,                               !- Type of Load to Size On
-  Autosize,                               !- Design Outdoor Air Flow Rate {m3/s}
-  0.3,                                    !- Central Heating Maximum System Air Flow Ratio
-  7,                                      !- Preheat Design Temperature {C}
-  0.008,                                  !- Preheat Design Humidity Ratio {kg-H2O/kg-Air}
-  12.8,                                   !- Precool Design Temperature {C}
-  0.008,                                  !- Precool Design Humidity Ratio {kg-H2O/kg-Air}
-  12.8,                                   !- Central Cooling Design Supply Air Temperature {C}
-  16.7,                                   !- Central Heating Design Supply Air Temperature {C}
-  NonCoincident,                          !- Sizing Option
-  Yes,                                    !- 100% Outdoor Air in Cooling
-  Yes,                                    !- 100% Outdoor Air in Heating
-  0.0085,                                 !- Central Cooling Design Supply Air Humidity Ratio {kg-H2O/kg-Air}
-  0.008,                                  !- Central Heating Design Supply Air Humidity Ratio {kg-H2O/kg-Air}
-  DesignDay,                              !- Cooling Design Air Flow Method
-  0,                                      !- Cooling Design Air Flow Rate {m3/s}
-  DesignDay,                              !- Heating Design Air Flow Method
-  0,                                      !- Heating Design Air Flow Rate {m3/s}
-  ZoneSum,                                !- System Outdoor Air Method
-  1,                                      !- Zone Maximum Outdoor Air Fraction {dimensionless}
-  0.0099676501,                           !- Cooling Supply Air Flow Rate Per Floor Area {m3/s-m2}
-  1,                                      !- Cooling Fraction of Autosized Cooling Supply Air Flow Rate
-  3.9475456e-005,                         !- Cooling Supply Air Flow Rate Per Unit Cooling Capacity {m3/s-W}
-  0.0099676501,                           !- Heating Supply Air Flow Rate Per Floor Area {m3/s-m2}
-  1,                                      !- Heating Fraction of Autosized Heating Supply Air Flow Rate
-  1,                                      !- Heating Fraction of Autosized Cooling Supply Air Flow Rate
-  3.1588213e-005,                         !- Heating Supply Air Flow Rate Per Unit Heating Capacity {m3/s-W}
-  CoolingDesignCapacity,                  !- Cooling Design Capacity Method
-  autosize,                               !- Cooling Design Capacity {W}
-  234.7,                                  !- Cooling Design Capacity Per Floor Area {W/m2}
-  1,                                      !- Fraction of Autosized Cooling Design Capacity
-  HeatingDesignCapacity,                  !- Heating Design Capacity Method
-  autosize,                               !- Heating Design Capacity {W}
-  157,                                    !- Heating Design Capacity Per Floor Area {W/m2}
-  1,                                      !- Fraction of Autosized Heating Design Capacity
-  OnOff;                                  !- Central Cooling Capacity Control Method
-
-OS:AvailabilityManagerAssignmentList,
-  {5cae2ef6-055d-4469-bf5e-761291f961eb}, !- Handle
-  Air Loop HVAC 1 AvailabilityManagerAssignmentList 6; !- Name
-
-OS:Connection,
-  {ae541cae-c97f-4ada-8e23-119792d3d0b6}, !- Handle
-  {9ae54c1d-2998-4664-b221-e1ee948eff4c}, !- Name
-  {4af3895e-d5e1-4287-acc6-098d3dc09441}, !- Source Object
-  3,                                      !- Outlet Port
-  {b00a95f7-9015-4abb-a8b2-f575a5cd9093}, !- Target Object
-  6;                                      !- Inlet Port
-
-OS:Connection,
-  {2f1aa812-cc89-45e1-8613-f9f41202bf68}, !- Handle
-  {fb29497f-5c14-4fc0-938f-02f8a8f33ef0}, !- Name
-  {b00a95f7-9015-4abb-a8b2-f575a5cd9093}, !- Source Object
-  7,                                      !- Outlet Port
-  {6c0b95a7-72e4-44b2-a60a-8d726c15b34a}, !- Target Object
-  2;                                      !- Inlet Port
-
-OS:AirTerminal:SingleDuct:ConstantVolume:NoReheat,
-  {070e5247-5770-4ada-a5b8-97ea3b6fe465}, !- Handle
-  res fur gas|unit 7 living zone|unit 7 direct air, !- Name
-  {01bfcf11-2060-4216-a5b7-7fd48e7f0cf8}, !- Availability Schedule Name
-  {059df452-0eb8-4fb8-a3dc-ed5efa35cd1c}, !- Air Inlet Node Name
-  {7954dbdf-afdc-4bfd-9d27-64fb0d8f0e34}, !- Air Outlet Node Name
-  AutoSize;                               !- Maximum Air Flow Rate {m3/s}
-
-OS:Node,
-  {2dd881c1-8b41-46d4-ac92-6c4ac28bfc09}, !- Handle
-  Node 57,                                !- Name
-  {ac7f6f33-1967-40ae-8609-eb82527846bf}, !- Inlet Port
-  {38bb2894-9ca8-4f8f-b1e5-579b2f681c20}; !- Outlet Port
-
-OS:Connection,
-  {0117b404-fd5e-402a-aff1-f0d4225b3838}, !- Handle
-  {1acb3622-92c3-4a97-aafe-58be084caa8b}, !- Name
-  {1e4772c5-b4c8-48a5-baa0-a0f7c823a263}, !- Source Object
-  3,                                      !- Outlet Port
-  {a3534af1-5c9c-4e9c-ba38-79428cbc18d1}, !- Target Object
-  3;                                      !- Inlet Port
-
-OS:Connection,
-  {ac7f6f33-1967-40ae-8609-eb82527846bf}, !- Handle
-  {9ec021d1-8a2d-455f-9332-bb894a58e3c1}, !- Name
-  {f7be8aac-9f14-402c-af18-8cae7684aca0}, !- Source Object
-  3,                                      !- Outlet Port
-  {2dd881c1-8b41-46d4-ac92-6c4ac28bfc09}, !- Target Object
-  2;                                      !- Inlet Port
-
-OS:Connection,
-  {38bb2894-9ca8-4f8f-b1e5-579b2f681c20}, !- Handle
-  {e4b62958-251f-4d39-acd9-597d2b8d64d4}, !- Name
-  {2dd881c1-8b41-46d4-ac92-6c4ac28bfc09}, !- Source Object
-  3,                                      !- Outlet Port
-  {49eaf9a1-58f4-4c43-a5a7-b34f7fb73acb}, !- Target Object
-  3;                                      !- Inlet Port
-
-OS:Node,
-  {be3b16f1-8384-4c19-9185-6bf85f0e977a}, !- Handle
-  Node 58,                                !- Name
-  {1258318f-c1fe-43e9-b173-33441bf8fa2d}, !- Inlet Port
-  {059df452-0eb8-4fb8-a3dc-ed5efa35cd1c}; !- Outlet Port
-
-OS:Connection,
-  {1258318f-c1fe-43e9-b173-33441bf8fa2d}, !- Handle
-  {a688e0a8-777c-4dcf-b8eb-6c6090ba70f5}, !- Name
-  {5a499273-a3f5-4935-80cd-5b3f62d4fd6d}, !- Source Object
-  3,                                      !- Outlet Port
-  {be3b16f1-8384-4c19-9185-6bf85f0e977a}, !- Target Object
-  2;                                      !- Inlet Port
-
-OS:Connection,
-  {059df452-0eb8-4fb8-a3dc-ed5efa35cd1c}, !- Handle
-  {fdc06bb0-7881-490c-8b7b-d7108b567edc}, !- Name
-  {be3b16f1-8384-4c19-9185-6bf85f0e977a}, !- Source Object
-  3,                                      !- Outlet Port
-  {070e5247-5770-4ada-a5b8-97ea3b6fe465}, !- Target Object
-  3;                                      !- Inlet Port
-
-OS:Connection,
-  {7954dbdf-afdc-4bfd-9d27-64fb0d8f0e34}, !- Handle
-  {359aca42-26a8-40ce-bb33-56b6943ec11d}, !- Name
-  {070e5247-5770-4ada-a5b8-97ea3b6fe465}, !- Source Object
-  4,                                      !- Outlet Port
-  {1e4772c5-b4c8-48a5-baa0-a0f7c823a263}, !- Target Object
-  2;                                      !- Inlet Port
-
-OS:AdditionalProperties,
-  {6043a942-221e-4bfc-a8f6-87ad9bd9933c}, !- Handle
-  {b00a95f7-9015-4abb-a8b2-f575a5cd9093}, !- Object Name
-  SizingInfoHVACFracHeatLoadServed,       !- Feature Name 1
-  Double,                                 !- Feature Data Type 1
-  1;                                      !- Feature Value 1
-
-OS:Coil:Heating:Gas,
-  {5dda4967-9c1c-4249-969f-14398be87613}, !- Handle
-  res fur gas|unit 8 heating coil,        !- Name
-  {01bfcf11-2060-4216-a5b7-7fd48e7f0cf8}, !- Availability Schedule Name
-=======
-
-OS:Schedule:Day,
-  {29a03206-80fb-4b32-b154-fe3faea53587}, !- Handle
-  Schedule Day 2,                         !- Name
-  ,                                       !- Schedule Type Limits Name
-  ,                                       !- Interpolate to Timestep
-  24,                                     !- Hour 1
-  0,                                      !- Minute 1
-  1;                                      !- Value Until Time 1
-
-OS:Schedule:File,
-  {5173396e-be06-49b4-afe7-829b55b5f6e3}, !- Handle
-  occupants,                              !- Name
-  {dc4942d2-dda3-41ab-8245-e67e6b808284}, !- Schedule Type Limits Name
-  {7705f439-687e-47b3-b4db-0932ca2dbfee}, !- External File Name
-  1,                                      !- Column Number
-  1,                                      !- Rows to Skip at Top
-  8760,                                   !- Number of Hours of Data
-  ,                                       !- Column Separator
-  ,                                       !- Interpolate to Timestep
-  60;                                     !- Minutes per Item
-
-OS:Schedule:Ruleset,
-  {6d31e9d6-e4f1-4838-912b-fc9295b17a60}, !- Handle
-  Schedule Ruleset 1,                     !- Name
-  {b94928dc-e023-4b94-b3a2-d6c269a01396}, !- Schedule Type Limits Name
-  {42b97d49-b677-46f7-9278-e067f398c97c}; !- Default Day Schedule Name
-
-OS:Schedule:Day,
-  {42b97d49-b677-46f7-9278-e067f398c97c}, !- Handle
-  Schedule Day 3,                         !- Name
-  {b94928dc-e023-4b94-b3a2-d6c269a01396}, !- Schedule Type Limits Name
-  ,                                       !- Interpolate to Timestep
-  24,                                     !- Hour 1
-  0,                                      !- Minute 1
-  112.539290946133;                       !- Value Until Time 1
-
-OS:People:Definition,
-  {a2fde4b6-0a25-4315-9d84-c3b173fb1e4f}, !- Handle
-  res occupants|living space,             !- Name
-  People,                                 !- Number of People Calculation Method
-  3.39,                                   !- Number of People {people}
-  ,                                       !- People per Space Floor Area {person/m2}
-  ,                                       !- Space Floor Area per Person {m2/person}
-  0.319734,                               !- Fraction Radiant
-  0.573,                                  !- Sensible Heat Fraction
-  0,                                      !- Carbon Dioxide Generation Rate {m3/s-W}
-  No,                                     !- Enable ASHRAE 55 Comfort Warnings
-  ZoneAveraged;                           !- Mean Radiant Temperature Calculation Type
-
-OS:People,
-  {1e19517a-2b46-4d54-9801-4627af460c8f}, !- Handle
-  res occupants|living space,             !- Name
-  {a2fde4b6-0a25-4315-9d84-c3b173fb1e4f}, !- People Definition Name
-  {e0bba0a5-d35b-4954-8bb0-20926272cba1}, !- Space or SpaceType Name
-  {5173396e-be06-49b4-afe7-829b55b5f6e3}, !- Number of People Schedule Name
-  {6d31e9d6-e4f1-4838-912b-fc9295b17a60}, !- Activity Level Schedule Name
-  ,                                       !- Surface Name/Angle Factor List Name
-  ,                                       !- Work Efficiency Schedule Name
-  ,                                       !- Clothing Insulation Schedule Name
-  ,                                       !- Air Velocity Schedule Name
-  1;                                      !- Multiplier
-
-OS:ScheduleTypeLimits,
-  {b94928dc-e023-4b94-b3a2-d6c269a01396}, !- Handle
-  ActivityLevel,                          !- Name
-  0,                                      !- Lower Limit Value
-  ,                                       !- Upper Limit Value
-  Continuous,                             !- Numeric Type
-  ActivityLevel;                          !- Unit Type
-
-OS:ScheduleTypeLimits,
-  {dc4942d2-dda3-41ab-8245-e67e6b808284}, !- Handle
-  Fractional,                             !- Name
-  0,                                      !- Lower Limit Value
-  1,                                      !- Upper Limit Value
-  Continuous;                             !- Numeric Type
-
-OS:Coil:Heating:Gas,
-  {5aa4f494-e155-446d-81ad-240841a179b4}, !- Handle
-  res fur gas heating coil,               !- Name
-  {6aa04bbe-6581-489b-bae2-1237c5482c43}, !- Availability Schedule Name
->>>>>>> 49f5e9b9
-  0.78,                                   !- Gas Burner Efficiency
-  AutoSize,                               !- Nominal Capacity {W}
-  ,                                       !- Air Inlet Node Name
-  ,                                       !- Air Outlet Node Name
-  ,                                       !- Temperature Setpoint Node Name
-  76,                                     !- Parasitic Electric Load {W}
-  ,                                       !- Part Load Fraction Correlation Curve Name
-  0,                                      !- Parasitic Gas Load {W}
-  NaturalGas;                             !- Fuel Type
-
-OS:Schedule:Constant,
-  {6aa04bbe-6581-489b-bae2-1237c5482c43}, !- Handle
-  Always On Discrete,                     !- Name
-  {e35bf96f-18b7-4433-88a6-97a7006e7aee}, !- Schedule Type Limits Name
-  1;                                      !- Value
-
-OS:ScheduleTypeLimits,
-  {e35bf96f-18b7-4433-88a6-97a7006e7aee}, !- Handle
-  OnOff,                                  !- Name
-  0,                                      !- Lower Limit Value
-  1,                                      !- Upper Limit Value
-  Discrete,                               !- Numeric Type
-  Availability;                           !- Unit Type
-
-OS:Fan:OnOff,
-<<<<<<< HEAD
-  {a99704c4-0017-47ee-8f6d-06aa9009619c}, !- Handle
-  res fur gas|unit 8 htg supply fan,      !- Name
-  {01bfcf11-2060-4216-a5b7-7fd48e7f0cf8}, !- Availability Schedule Name
-=======
-  {74e7f454-90b8-4cb5-81cf-38beb1058ccc}, !- Handle
-  res fur gas htg supply fan,             !- Name
-  {6aa04bbe-6581-489b-bae2-1237c5482c43}, !- Availability Schedule Name
->>>>>>> 49f5e9b9
-  0.75,                                   !- Fan Total Efficiency
-  794.580001233493,                       !- Pressure Rise {Pa}
-  autosize,                               !- Maximum Flow Rate {m3/s}
-  1,                                      !- Motor Efficiency
-  1,                                      !- Motor In Airstream Fraction
-  ,                                       !- Air Inlet Node Name
-  ,                                       !- Air Outlet Node Name
-<<<<<<< HEAD
-  {13fe51cd-8592-4a9b-a366-30705cf5bf20}, !- Fan Power Ratio Function of Speed Ratio Curve Name
-  {10b484e0-a59e-40a1-b61b-b57a657b3f95}, !- Fan Efficiency Ratio Function of Speed Ratio Curve Name
-  res fur gas|unit 8 htg supply fan;      !- End-Use Subcategory
-
-OS:Curve:Exponent,
-  {13fe51cd-8592-4a9b-a366-30705cf5bf20}, !- Handle
-  Fan On Off Power Curve 7,               !- Name
-=======
-  {3b1e79b0-184b-40b3-958d-be60efa5fcfb}, !- Fan Power Ratio Function of Speed Ratio Curve Name
-  {3907897b-54fb-46aa-be1a-26c19617d4e3}, !- Fan Efficiency Ratio Function of Speed Ratio Curve Name
-  res fur gas htg supply fan;             !- End-Use Subcategory
-
-OS:Curve:Exponent,
-  {3b1e79b0-184b-40b3-958d-be60efa5fcfb}, !- Handle
-  Fan On Off Power Curve,                 !- Name
->>>>>>> 49f5e9b9
-  1,                                      !- Coefficient1 Constant
-  0,                                      !- Coefficient2 Constant
-  0,                                      !- Coefficient3 Constant
-  0,                                      !- Minimum Value of x
-  1,                                      !- Maximum Value of x
-  ,                                       !- Minimum Curve Output
-  ,                                       !- Maximum Curve Output
-  ,                                       !- Input Unit Type for X
-  ;                                       !- Output Unit Type
-
-OS:Curve:Cubic,
-<<<<<<< HEAD
-  {10b484e0-a59e-40a1-b61b-b57a657b3f95}, !- Handle
-  Fan On Off Efficiency Curve 7,          !- Name
-=======
-  {3907897b-54fb-46aa-be1a-26c19617d4e3}, !- Handle
-  Fan On Off Efficiency Curve,            !- Name
->>>>>>> 49f5e9b9
-  1,                                      !- Coefficient1 Constant
-  0,                                      !- Coefficient2 x
-  0,                                      !- Coefficient3 x**2
-  0,                                      !- Coefficient4 x**3
-  0,                                      !- Minimum Value of x
-  1;                                      !- Maximum Value of x
-
-OS:AirLoopHVAC:UnitarySystem,
-<<<<<<< HEAD
-  {899c7937-18ad-4257-bb15-d886c106a1a4}, !- Handle
-  res fur gas|unit 8 unitary system,      !- Name
-  Load,                                   !- Control Type
-  {18597d9b-ed45-457f-9ee5-a93bad9ec227}, !- Controlling Zone or Thermostat Location
-  None,                                   !- Dehumidification Control Type
-  {01bfcf11-2060-4216-a5b7-7fd48e7f0cf8}, !- Availability Schedule Name
-  {6046cd28-48ba-48eb-89db-f4733b9354f9}, !- Air Inlet Node Name
-  {ecc79050-3980-46db-a0bf-6be45ee27dfc}, !- Air Outlet Node Name
-  {a99704c4-0017-47ee-8f6d-06aa9009619c}, !- Supply Fan Name
-  BlowThrough,                            !- Fan Placement
-  {08e57edd-3656-450b-b65a-706660b51ea4}, !- Supply Air Fan Operating Mode Schedule Name
-  {5dda4967-9c1c-4249-969f-14398be87613}, !- Heating Coil Name
-=======
-  {fbae6146-df1e-443a-9493-25e41dde6975}, !- Handle
-  res fur gas unitary system,             !- Name
-  Load,                                   !- Control Type
-  {43652706-c833-43ff-b69b-6a63a123bcc2}, !- Controlling Zone or Thermostat Location
-  None,                                   !- Dehumidification Control Type
-  {6aa04bbe-6581-489b-bae2-1237c5482c43}, !- Availability Schedule Name
-  {bcb8804c-fe68-4b9d-8d01-7a241f72253e}, !- Air Inlet Node Name
-  {c31f7b16-f451-4e0b-8a1a-04829dd7dfb5}, !- Air Outlet Node Name
-  {74e7f454-90b8-4cb5-81cf-38beb1058ccc}, !- Supply Fan Name
-  BlowThrough,                            !- Fan Placement
-  {219a9e06-ac0d-4a2a-97eb-d4fec7b7dd88}, !- Supply Air Fan Operating Mode Schedule Name
-  {5aa4f494-e155-446d-81ad-240841a179b4}, !- Heating Coil Name
->>>>>>> 49f5e9b9
-  1,                                      !- DX Heating Coil Sizing Ratio
-  ,                                       !- Cooling Coil Name
-  No,                                     !- Use DOAS DX Cooling Coil
-  2,                                      !- DOAS DX Cooling Coil Leaving Minimum Air Temperature {C}
-  SensibleOnlyLoadControl,                !- Latent Load Control
-  ,                                       !- Supplemental Heating Coil Name
-  ,                                       !- Supply Air Flow Rate Method During Cooling Operation
-  0,                                      !- Supply Air Flow Rate During Cooling Operation {m3/s}
-  ,                                       !- Supply Air Flow Rate Per Floor Area During Cooling Operation {m3/s-m2}
-  ,                                       !- Fraction of Autosized Design Cooling Supply Air Flow Rate
-  ,                                       !- Design Supply Air Flow Rate Per Unit of Capacity During Cooling Operation {m3/s-W}
-  ,                                       !- Supply Air Flow Rate Method During Heating Operation
-  autosize,                               !- Supply Air Flow Rate During Heating Operation {m3/s}
-  ,                                       !- Supply Air Flow Rate Per Floor Area during Heating Operation {m3/s-m2}
-  ,                                       !- Fraction of Autosized Design Heating Supply Air Flow Rate
-  ,                                       !- Design Supply Air Flow Rate Per Unit of Capacity During Heating Operation {m3/s-W}
-  ,                                       !- Supply Air Flow Rate Method When No Cooling or Heating is Required
-  0,                                      !- Supply Air Flow Rate When No Cooling or Heating is Required {m3/s}
-  ,                                       !- Supply Air Flow Rate Per Floor Area When No Cooling or Heating is Required {m3/s-m2}
-  ,                                       !- Fraction of Autosized Design Cooling Supply Air Flow Rate When No Cooling or Heating is Required
-  ,                                       !- Fraction of Autosized Design Heating Supply Air Flow Rate When No Cooling or Heating is Required
-  ,                                       !- Design Supply Air Flow Rate Per Unit of Capacity During Cooling Operation When No Cooling or Heating is Required {m3/s-W}
-  ,                                       !- Design Supply Air Flow Rate Per Unit of Capacity During Heating Operation When No Cooling or Heating is Required {m3/s-W}
-  48.8888888888889,                       !- Maximum Supply Air Temperature {C}
-  21,                                     !- Maximum Outdoor Dry-Bulb Temperature for Supplemental Heater Operation {C}
-  ,                                       !- Outdoor Dry-Bulb Temperature Sensor Node Name
-  2.5,                                    !- Maximum Cycling Rate {cycles/hr}
-  60,                                     !- Heat Pump Time Constant {s}
-  0.01,                                   !- Fraction of On-Cycle Power Use
-  60,                                     !- Heat Pump Fan Delay Time {s}
-  0,                                      !- Ancilliary On-Cycle Electric Power {W}
-  0;                                      !- Ancilliary Off-Cycle Electric Power {W}
-
-OS:Schedule:Constant,
-  {219a9e06-ac0d-4a2a-97eb-d4fec7b7dd88}, !- Handle
-  Always Off Discrete,                    !- Name
-  {cb424ada-6132-4e11-8445-e9b523387a2b}, !- Schedule Type Limits Name
-  0;                                      !- Value
-
-OS:ScheduleTypeLimits,
-  {cb424ada-6132-4e11-8445-e9b523387a2b}, !- Handle
-  OnOff 1,                                !- Name
-  0,                                      !- Lower Limit Value
-  1,                                      !- Upper Limit Value
-  Discrete,                               !- Numeric Type
-  Availability;                           !- Unit Type
-
-OS:AirLoopHVAC,
-<<<<<<< HEAD
-  {6ef5329b-1929-4b9c-b00b-a34747d7911f}, !- Handle
-  res fur gas|unit 8 asys,                !- Name
-  ,                                       !- Controller List Name
-  {01bfcf11-2060-4216-a5b7-7fd48e7f0cf8}, !- Availability Schedule
-  {db73418f-b3d4-400c-a99e-727c4a40decc}, !- Availability Manager List Name
-  AutoSize,                               !- Design Supply Air Flow Rate {m3/s}
-  ,                                       !- Branch List Name
-  ,                                       !- Connector List Name
-  {def79d43-71ba-4990-a6fa-98dbd4c20af0}, !- Supply Side Inlet Node Name
-  {fcfb7a30-c043-4773-a419-94999dfd6678}, !- Demand Side Outlet Node Name
-  {9181e423-bf0e-4ff4-8a7c-93e06f534ef7}, !- Demand Side Inlet Node A
-  {f02ed28c-4db0-442d-bdc5-e4ad95f8948c}, !- Supply Side Outlet Node A
-  ,                                       !- Demand Side Inlet Node B
-  ,                                       !- Supply Side Outlet Node B
-  ,                                       !- Return Air Bypass Flow Temperature Setpoint Schedule Name
-  {aaed8309-7980-4c07-95ac-f9785a8785c4}, !- Demand Mixer Name
-  {303455a5-d526-457e-a0cd-1d357fa39f0c}, !- Demand Splitter A Name
-=======
-  {2d3496ef-4408-4ac4-bd16-09f0f29da9a2}, !- Handle
-  res fur gas asys,                       !- Name
-  ,                                       !- Controller List Name
-  {6aa04bbe-6581-489b-bae2-1237c5482c43}, !- Availability Schedule
-  {ca45b98c-da0f-4440-88a6-60926c22c7ab}, !- Availability Manager List Name
-  AutoSize,                               !- Design Supply Air Flow Rate {m3/s}
-  ,                                       !- Branch List Name
-  ,                                       !- Connector List Name
-  {5862593f-a33a-4b0d-ab52-5ebd3ac315d0}, !- Supply Side Inlet Node Name
-  {9ff53c05-0de7-44f0-afdb-8edfc270e517}, !- Demand Side Outlet Node Name
-  {6299a88a-b6af-4ccd-adb7-ecca3e76a855}, !- Demand Side Inlet Node A
-  {1c3ba94b-d5a0-4e07-95f7-5facf33583f6}, !- Supply Side Outlet Node A
-  ,                                       !- Demand Side Inlet Node B
-  ,                                       !- Supply Side Outlet Node B
-  ,                                       !- Return Air Bypass Flow Temperature Setpoint Schedule Name
-  {d7d55f2f-8025-41ce-9e89-6787917d1529}, !- Demand Mixer Name
-  {e6fb514c-ac78-440d-a311-c79a9dfd5032}, !- Demand Splitter A Name
->>>>>>> 49f5e9b9
-  ,                                       !- Demand Splitter B Name
-  ;                                       !- Supply Splitter Name
-
-OS:Node,
-<<<<<<< HEAD
-  {6171ef20-b929-447f-9cdd-f83a3a31522d}, !- Handle
-  Node 59,                                !- Name
-  {def79d43-71ba-4990-a6fa-98dbd4c20af0}, !- Inlet Port
-  {6046cd28-48ba-48eb-89db-f4733b9354f9}; !- Outlet Port
-
-OS:Node,
-  {2bec2711-0486-411d-b139-789ba7ee445d}, !- Handle
-  Node 60,                                !- Name
-  {ecc79050-3980-46db-a0bf-6be45ee27dfc}, !- Inlet Port
-  {f02ed28c-4db0-442d-bdc5-e4ad95f8948c}; !- Outlet Port
-
-OS:Connection,
-  {def79d43-71ba-4990-a6fa-98dbd4c20af0}, !- Handle
-  {d04ccfe3-2445-4b63-aca9-629702575db1}, !- Name
-  {6ef5329b-1929-4b9c-b00b-a34747d7911f}, !- Source Object
-  8,                                      !- Outlet Port
-  {6171ef20-b929-447f-9cdd-f83a3a31522d}, !- Target Object
-  2;                                      !- Inlet Port
-
-OS:Connection,
-  {f02ed28c-4db0-442d-bdc5-e4ad95f8948c}, !- Handle
-  {3d8c50b2-dcb9-4673-bbea-bace6829c5fa}, !- Name
-  {2bec2711-0486-411d-b139-789ba7ee445d}, !- Source Object
-  3,                                      !- Outlet Port
-  {6ef5329b-1929-4b9c-b00b-a34747d7911f}, !- Target Object
-  11;                                     !- Inlet Port
-
-OS:Node,
-  {1e7e2d5c-5608-4b39-a776-4b921c0ba5b8}, !- Handle
-  Node 61,                                !- Name
-  {9181e423-bf0e-4ff4-8a7c-93e06f534ef7}, !- Inlet Port
-  {286f17f9-19f7-4d8d-b6e8-e1d0b131865c}; !- Outlet Port
-
-OS:Node,
-  {21b2849e-cf06-4196-b595-f889a175b0b9}, !- Handle
-  Node 62,                                !- Name
-  {5aea93f7-ebfc-439f-9b9c-a0c0ddbc69d9}, !- Inlet Port
-  {fcfb7a30-c043-4773-a419-94999dfd6678}; !- Outlet Port
-
-OS:Node,
-  {54ccacec-357b-4b6d-9462-eb2fa7ec1ea3}, !- Handle
-  Node 63,                                !- Name
-  {58a43912-2dca-460d-b39c-b40fcab2f918}, !- Inlet Port
-  {d0c12148-3250-4ee6-a243-7a0fe50fed5b}; !- Outlet Port
-
-OS:Connection,
-  {9181e423-bf0e-4ff4-8a7c-93e06f534ef7}, !- Handle
-  {a8b8e010-2fd6-4d38-b96c-da2c602ad940}, !- Name
-  {6ef5329b-1929-4b9c-b00b-a34747d7911f}, !- Source Object
-  10,                                     !- Outlet Port
-  {1e7e2d5c-5608-4b39-a776-4b921c0ba5b8}, !- Target Object
-  2;                                      !- Inlet Port
-
-OS:Connection,
-  {fcfb7a30-c043-4773-a419-94999dfd6678}, !- Handle
-  {e4a5a62b-8f3f-4f7c-b11c-1b5f6a9d84c8}, !- Name
-  {21b2849e-cf06-4196-b595-f889a175b0b9}, !- Source Object
-  3,                                      !- Outlet Port
-  {6ef5329b-1929-4b9c-b00b-a34747d7911f}, !- Target Object
-  9;                                      !- Inlet Port
-
-OS:AirLoopHVAC:ZoneSplitter,
-  {303455a5-d526-457e-a0cd-1d357fa39f0c}, !- Handle
-  res fur gas|unit 8 zone splitter,       !- Name
-  {286f17f9-19f7-4d8d-b6e8-e1d0b131865c}, !- Inlet Node Name
-  {5cc97eb4-b381-405b-b95a-33c6acb50137}; !- Outlet Node Name 1
-
-OS:AirLoopHVAC:ZoneMixer,
-  {aaed8309-7980-4c07-95ac-f9785a8785c4}, !- Handle
-  res fur gas|unit 8 zone mixer,          !- Name
-  {5aea93f7-ebfc-439f-9b9c-a0c0ddbc69d9}, !- Outlet Node Name
-  {2429cd63-738f-4380-b81a-3b7ec2d2b528}; !- Inlet Node Name 1
-
-OS:Connection,
-  {286f17f9-19f7-4d8d-b6e8-e1d0b131865c}, !- Handle
-  {80308633-53b3-4179-9ac6-025706770529}, !- Name
-  {1e7e2d5c-5608-4b39-a776-4b921c0ba5b8}, !- Source Object
-  3,                                      !- Outlet Port
-  {303455a5-d526-457e-a0cd-1d357fa39f0c}, !- Target Object
-  2;                                      !- Inlet Port
-
-OS:Connection,
-  {5aea93f7-ebfc-439f-9b9c-a0c0ddbc69d9}, !- Handle
-  {baaf93ab-9f10-40a2-95a0-4c89277ade7a}, !- Name
-  {aaed8309-7980-4c07-95ac-f9785a8785c4}, !- Source Object
-  2,                                      !- Outlet Port
-  {21b2849e-cf06-4196-b595-f889a175b0b9}, !- Target Object
-  2;                                      !- Inlet Port
-
-OS:Sizing:System,
-  {6b7e7263-7dfd-4e12-8ef4-1eee57117bdf}, !- Handle
-  {6ef5329b-1929-4b9c-b00b-a34747d7911f}, !- AirLoop Name
-=======
-  {390d8914-c3dd-4e9d-8dda-7469a5fc3819}, !- Handle
-  Node 3,                                 !- Name
-  {5862593f-a33a-4b0d-ab52-5ebd3ac315d0}, !- Inlet Port
-  {bcb8804c-fe68-4b9d-8d01-7a241f72253e}; !- Outlet Port
-
-OS:Node,
-  {d817e95f-1802-4b88-8e24-d6944d0df405}, !- Handle
-  Node 4,                                 !- Name
-  {c31f7b16-f451-4e0b-8a1a-04829dd7dfb5}, !- Inlet Port
-  {1c3ba94b-d5a0-4e07-95f7-5facf33583f6}; !- Outlet Port
-
-OS:Connection,
-  {5862593f-a33a-4b0d-ab52-5ebd3ac315d0}, !- Handle
-  {76f2b6ce-3f78-4d19-a789-1c126a284ee7}, !- Name
-  {2d3496ef-4408-4ac4-bd16-09f0f29da9a2}, !- Source Object
-  8,                                      !- Outlet Port
-  {390d8914-c3dd-4e9d-8dda-7469a5fc3819}, !- Target Object
-  2;                                      !- Inlet Port
-
-OS:Connection,
-  {1c3ba94b-d5a0-4e07-95f7-5facf33583f6}, !- Handle
-  {f233563b-dd77-428e-96c1-bfadf75f93c3}, !- Name
-  {d817e95f-1802-4b88-8e24-d6944d0df405}, !- Source Object
-  3,                                      !- Outlet Port
-  {2d3496ef-4408-4ac4-bd16-09f0f29da9a2}, !- Target Object
-  11;                                     !- Inlet Port
-
-OS:Node,
-  {42d9f4d8-731b-48df-a119-a43cfcbc15a3}, !- Handle
-  Node 5,                                 !- Name
-  {6299a88a-b6af-4ccd-adb7-ecca3e76a855}, !- Inlet Port
-  {90a03df2-f50d-4431-9556-5699cb03c449}; !- Outlet Port
-
-OS:Node,
-  {f75542c9-8669-4a80-aadf-2bc4ea539936}, !- Handle
-  Node 6,                                 !- Name
-  {56d86484-5fb0-40c4-bf2a-8968eb6c0e23}, !- Inlet Port
-  {9ff53c05-0de7-44f0-afdb-8edfc270e517}; !- Outlet Port
-
-OS:Node,
-  {62c9cb28-1660-499d-a6bd-8016aba7452f}, !- Handle
-  Node 7,                                 !- Name
-  {4cdc5fb4-1a95-4cee-97e3-c04222f43b7a}, !- Inlet Port
-  {8d5fb7c5-85b2-41a3-8535-d2916fca59ab}; !- Outlet Port
-
-OS:Connection,
-  {6299a88a-b6af-4ccd-adb7-ecca3e76a855}, !- Handle
-  {e37d4770-9798-4d5a-89b5-667f3b262908}, !- Name
-  {2d3496ef-4408-4ac4-bd16-09f0f29da9a2}, !- Source Object
-  10,                                     !- Outlet Port
-  {42d9f4d8-731b-48df-a119-a43cfcbc15a3}, !- Target Object
-  2;                                      !- Inlet Port
-
-OS:Connection,
-  {9ff53c05-0de7-44f0-afdb-8edfc270e517}, !- Handle
-  {6f52ab23-aac6-4ee4-bbb1-bd6e4cedbcf5}, !- Name
-  {f75542c9-8669-4a80-aadf-2bc4ea539936}, !- Source Object
-  3,                                      !- Outlet Port
-  {2d3496ef-4408-4ac4-bd16-09f0f29da9a2}, !- Target Object
-  9;                                      !- Inlet Port
-
-OS:AirLoopHVAC:ZoneSplitter,
-  {e6fb514c-ac78-440d-a311-c79a9dfd5032}, !- Handle
-  res fur gas zone splitter,              !- Name
-  {90a03df2-f50d-4431-9556-5699cb03c449}, !- Inlet Node Name
-  {ea6d116f-d399-498d-a20b-5d9d5234c323}; !- Outlet Node Name 1
-
-OS:AirLoopHVAC:ZoneMixer,
-  {d7d55f2f-8025-41ce-9e89-6787917d1529}, !- Handle
-  res fur gas zone mixer,                 !- Name
-  {56d86484-5fb0-40c4-bf2a-8968eb6c0e23}, !- Outlet Node Name
-  {408f4729-a79f-460b-8e3a-0402219847df}; !- Inlet Node Name 1
-
-OS:Connection,
-  {90a03df2-f50d-4431-9556-5699cb03c449}, !- Handle
-  {a9c9732d-745f-4166-96cc-cc9717ffe677}, !- Name
-  {42d9f4d8-731b-48df-a119-a43cfcbc15a3}, !- Source Object
-  3,                                      !- Outlet Port
-  {e6fb514c-ac78-440d-a311-c79a9dfd5032}, !- Target Object
-  2;                                      !- Inlet Port
-
-OS:Connection,
-  {56d86484-5fb0-40c4-bf2a-8968eb6c0e23}, !- Handle
-  {dcc25a20-9750-4077-bf06-3a8c5bb5a005}, !- Name
-  {d7d55f2f-8025-41ce-9e89-6787917d1529}, !- Source Object
-  2,                                      !- Outlet Port
-  {f75542c9-8669-4a80-aadf-2bc4ea539936}, !- Target Object
-  2;                                      !- Inlet Port
-
-OS:Sizing:System,
-  {e9999acf-759a-4249-b760-9fd7c7738aae}, !- Handle
-  {2d3496ef-4408-4ac4-bd16-09f0f29da9a2}, !- AirLoop Name
->>>>>>> 49f5e9b9
-  Sensible,                               !- Type of Load to Size On
-  Autosize,                               !- Design Outdoor Air Flow Rate {m3/s}
-  0.3,                                    !- Central Heating Maximum System Air Flow Ratio
-  7,                                      !- Preheat Design Temperature {C}
-  0.008,                                  !- Preheat Design Humidity Ratio {kg-H2O/kg-Air}
-  12.8,                                   !- Precool Design Temperature {C}
-  0.008,                                  !- Precool Design Humidity Ratio {kg-H2O/kg-Air}
-  12.8,                                   !- Central Cooling Design Supply Air Temperature {C}
-  16.7,                                   !- Central Heating Design Supply Air Temperature {C}
-  NonCoincident,                          !- Sizing Option
-  Yes,                                    !- 100% Outdoor Air in Cooling
-  Yes,                                    !- 100% Outdoor Air in Heating
-  0.0085,                                 !- Central Cooling Design Supply Air Humidity Ratio {kg-H2O/kg-Air}
-  0.008,                                  !- Central Heating Design Supply Air Humidity Ratio {kg-H2O/kg-Air}
-  DesignDay,                              !- Cooling Design Air Flow Method
-  0,                                      !- Cooling Design Air Flow Rate {m3/s}
-  DesignDay,                              !- Heating Design Air Flow Method
-  0,                                      !- Heating Design Air Flow Rate {m3/s}
-  ZoneSum,                                !- System Outdoor Air Method
-  1,                                      !- Zone Maximum Outdoor Air Fraction {dimensionless}
-  0.0099676501,                           !- Cooling Supply Air Flow Rate Per Floor Area {m3/s-m2}
-  1,                                      !- Cooling Fraction of Autosized Cooling Supply Air Flow Rate
-  3.9475456e-005,                         !- Cooling Supply Air Flow Rate Per Unit Cooling Capacity {m3/s-W}
-  0.0099676501,                           !- Heating Supply Air Flow Rate Per Floor Area {m3/s-m2}
-  1,                                      !- Heating Fraction of Autosized Heating Supply Air Flow Rate
-  1,                                      !- Heating Fraction of Autosized Cooling Supply Air Flow Rate
-  3.1588213e-005,                         !- Heating Supply Air Flow Rate Per Unit Heating Capacity {m3/s-W}
-  CoolingDesignCapacity,                  !- Cooling Design Capacity Method
-  autosize,                               !- Cooling Design Capacity {W}
-  234.7,                                  !- Cooling Design Capacity Per Floor Area {W/m2}
-  1,                                      !- Fraction of Autosized Cooling Design Capacity
-  HeatingDesignCapacity,                  !- Heating Design Capacity Method
-  autosize,                               !- Heating Design Capacity {W}
-  157,                                    !- Heating Design Capacity Per Floor Area {W/m2}
-  1,                                      !- Fraction of Autosized Heating Design Capacity
-  OnOff;                                  !- Central Cooling Capacity Control Method
-
-OS:AvailabilityManagerAssignmentList,
-<<<<<<< HEAD
-  {db73418f-b3d4-400c-a99e-727c4a40decc}, !- Handle
-  Air Loop HVAC 1 AvailabilityManagerAssignmentList 7; !- Name
-
-OS:Connection,
-  {6046cd28-48ba-48eb-89db-f4733b9354f9}, !- Handle
-  {de61828d-b965-4406-9a76-2a3c83a7bc43}, !- Name
-  {6171ef20-b929-447f-9cdd-f83a3a31522d}, !- Source Object
-  3,                                      !- Outlet Port
-  {899c7937-18ad-4257-bb15-d886c106a1a4}, !- Target Object
-  6;                                      !- Inlet Port
-
-OS:Connection,
-  {ecc79050-3980-46db-a0bf-6be45ee27dfc}, !- Handle
-  {9b824785-22c1-442f-883f-f78b18aac2a9}, !- Name
-  {899c7937-18ad-4257-bb15-d886c106a1a4}, !- Source Object
-  7,                                      !- Outlet Port
-  {2bec2711-0486-411d-b139-789ba7ee445d}, !- Target Object
-  2;                                      !- Inlet Port
-
-OS:AirTerminal:SingleDuct:ConstantVolume:NoReheat,
-  {bdb0b373-14be-4674-b534-e34a44dae41a}, !- Handle
-  res fur gas|unit 8 living zone|unit 8 direct air, !- Name
-  {01bfcf11-2060-4216-a5b7-7fd48e7f0cf8}, !- Availability Schedule Name
-  {b8e4415e-d1d9-4db4-852f-90a7d8e54565}, !- Air Inlet Node Name
-  {58a43912-2dca-460d-b39c-b40fcab2f918}, !- Air Outlet Node Name
-  AutoSize;                               !- Maximum Air Flow Rate {m3/s}
-
-OS:Node,
-  {02bb0ab7-77e7-46b1-bb35-84bf4ab0b8a0}, !- Handle
-  Node 64,                                !- Name
-  {e5d93c35-8bd9-4a83-af86-0d27579cf614}, !- Inlet Port
-  {2429cd63-738f-4380-b81a-3b7ec2d2b528}; !- Outlet Port
-
-OS:Connection,
-  {d0c12148-3250-4ee6-a243-7a0fe50fed5b}, !- Handle
-  {36d1a8ce-66a2-4add-9624-20204f076aa4}, !- Name
-  {54ccacec-357b-4b6d-9462-eb2fa7ec1ea3}, !- Source Object
-  3,                                      !- Outlet Port
-  {04017989-a32f-45a5-96b0-be16e6241f3b}, !- Target Object
-  3;                                      !- Inlet Port
-
-OS:Connection,
-  {e5d93c35-8bd9-4a83-af86-0d27579cf614}, !- Handle
-  {b43fe721-b089-4508-9d0d-98e94afde38b}, !- Name
-  {7eae90e6-4bce-4138-8f5d-17c3c58c34b8}, !- Source Object
-  3,                                      !- Outlet Port
-  {02bb0ab7-77e7-46b1-bb35-84bf4ab0b8a0}, !- Target Object
-  2;                                      !- Inlet Port
-
-OS:Connection,
-  {2429cd63-738f-4380-b81a-3b7ec2d2b528}, !- Handle
-  {db075bfb-ba28-464f-acf8-8522b20b0b7b}, !- Name
-  {02bb0ab7-77e7-46b1-bb35-84bf4ab0b8a0}, !- Source Object
-  3,                                      !- Outlet Port
-  {aaed8309-7980-4c07-95ac-f9785a8785c4}, !- Target Object
-  3;                                      !- Inlet Port
-
-OS:Node,
-  {31da5adf-8a78-4fbd-afd1-8d55e43e43c9}, !- Handle
-  Node 65,                                !- Name
-  {5cc97eb4-b381-405b-b95a-33c6acb50137}, !- Inlet Port
-  {b8e4415e-d1d9-4db4-852f-90a7d8e54565}; !- Outlet Port
-
-OS:Connection,
-  {5cc97eb4-b381-405b-b95a-33c6acb50137}, !- Handle
-  {381323d8-aeae-42c7-bf6b-886134b78322}, !- Name
-  {303455a5-d526-457e-a0cd-1d357fa39f0c}, !- Source Object
-  3,                                      !- Outlet Port
-  {31da5adf-8a78-4fbd-afd1-8d55e43e43c9}, !- Target Object
-  2;                                      !- Inlet Port
-
-OS:Connection,
-  {b8e4415e-d1d9-4db4-852f-90a7d8e54565}, !- Handle
-  {2bcbc6db-6a05-4828-b03e-ee008591fa67}, !- Name
-  {31da5adf-8a78-4fbd-afd1-8d55e43e43c9}, !- Source Object
-  3,                                      !- Outlet Port
-  {bdb0b373-14be-4674-b534-e34a44dae41a}, !- Target Object
-  3;                                      !- Inlet Port
-
-OS:Connection,
-  {58a43912-2dca-460d-b39c-b40fcab2f918}, !- Handle
-  {1f339fad-04f8-48f3-978d-63e884702485}, !- Name
-  {bdb0b373-14be-4674-b534-e34a44dae41a}, !- Source Object
-  4,                                      !- Outlet Port
-  {54ccacec-357b-4b6d-9462-eb2fa7ec1ea3}, !- Target Object
-  2;                                      !- Inlet Port
-
-OS:AdditionalProperties,
-  {f1e792ff-5314-4b3f-a042-f48baeee2b89}, !- Handle
-  {899c7937-18ad-4257-bb15-d886c106a1a4}, !- Object Name
-=======
   {ca45b98c-da0f-4440-88a6-60926c22c7ab}, !- Handle
   Air Loop HVAC 1 AvailabilityManagerAssignmentList; !- Name
 
@@ -6241,7 +1187,6 @@
 OS:AdditionalProperties,
   {7cac89f8-17cf-4180-b052-ccf96402c66e}, !- Handle
   {fbae6146-df1e-443a-9493-25e41dde6975}, !- Object Name
->>>>>>> 49f5e9b9
   SizingInfoHVACFracHeatLoadServed,       !- Feature Name 1
   Double,                                 !- Feature Data Type 1
   1;                                      !- Feature Value 1
