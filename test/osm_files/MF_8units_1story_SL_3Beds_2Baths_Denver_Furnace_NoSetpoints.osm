--- conflicted
+++ resolved
@@ -1,73 +1,41 @@
 !- NOTE: Auto-generated from /test/osw_files/MF_8units_1story_SL_3Beds_2Baths_Denver_Furnace_NoSetpoints.osw
 
 OS:Version,
-<<<<<<< HEAD
-  {4e61c63a-67b8-4850-9d0f-4ed3dfc73fcc}, !- Handle
-  2.9.1;                                  !- Version Identifier
+  {ef84066e-a950-46b3-a395-de82ca0a4d02}, !- Handle
+  2.9.0;                                  !- Version Identifier
 
 OS:SimulationControl,
-  {55b7038b-e567-402f-8a6f-6c79a44879ec}, !- Handle
-=======
-  {d720b9ab-6c5b-4980-a90a-b8cb7da8a67b}, !- Handle
-  2.9.0;                                  !- Version Identifier
-
-OS:SimulationControl,
-  {fd537640-6e86-4bed-8f07-5b5e5d25d01c}, !- Handle
->>>>>>> 93199ada
+  {545d38dd-b731-4da3-be6a-b7b8d3c539f0}, !- Handle
   ,                                       !- Do Zone Sizing Calculation
   ,                                       !- Do System Sizing Calculation
   ,                                       !- Do Plant Sizing Calculation
   No;                                     !- Run Simulation for Sizing Periods
 
 OS:Timestep,
-<<<<<<< HEAD
-  {ee413d88-73c4-4318-aaa1-b1104dcac732}, !- Handle
+  {8957232c-e08a-4695-9160-6e901d50b323}, !- Handle
   6;                                      !- Number of Timesteps per Hour
 
 OS:ShadowCalculation,
-  {cbac8913-e9a8-4d5c-a9cc-9072ba315914}, !- Handle
-=======
-  {3a3179a3-97a5-450b-9386-eca521b56a89}, !- Handle
-  6;                                      !- Number of Timesteps per Hour
-
-OS:ShadowCalculation,
-  {93560c14-c7cb-4a7e-a6fa-7b5cc29ea8ea}, !- Handle
->>>>>>> 93199ada
+  {018084f1-4242-45b8-8d2d-fb7c9efc2c94}, !- Handle
   20,                                     !- Calculation Frequency
   200;                                    !- Maximum Figures in Shadow Overlap Calculations
 
 OS:SurfaceConvectionAlgorithm:Outside,
-<<<<<<< HEAD
-  {d10c9c0d-1964-4c98-ab85-bbd4c60353f6}, !- Handle
+  {ede9941c-c8f9-4417-80f2-4d01dd3895c0}, !- Handle
   DOE-2;                                  !- Algorithm
 
 OS:SurfaceConvectionAlgorithm:Inside,
-  {2cc5d275-e749-4ec5-8158-4ac693bbd969}, !- Handle
+  {fc206fc4-04cc-491d-af67-455aaa360236}, !- Handle
   TARP;                                   !- Algorithm
 
 OS:ZoneCapacitanceMultiplier:ResearchSpecial,
-  {7fbec861-a74c-4f0e-b11c-b8a1e4a4a69b}, !- Handle
-=======
-  {114412cc-aec2-4d11-b86b-f3c7452c0d26}, !- Handle
-  DOE-2;                                  !- Algorithm
-
-OS:SurfaceConvectionAlgorithm:Inside,
-  {b224cfc0-c9cd-4824-a5b5-5c874229af68}, !- Handle
-  TARP;                                   !- Algorithm
-
-OS:ZoneCapacitanceMultiplier:ResearchSpecial,
-  {47c9e5cf-8587-4216-b937-5b9a06f6ebe3}, !- Handle
->>>>>>> 93199ada
+  {6cbf733e-76b4-4c86-9496-20816ff774d7}, !- Handle
   ,                                       !- Temperature Capacity Multiplier
   15,                                     !- Humidity Capacity Multiplier
   ;                                       !- Carbon Dioxide Capacity Multiplier
 
 OS:RunPeriod,
-<<<<<<< HEAD
-  {4be6b03e-39f1-4325-865e-4aa910575205}, !- Handle
-=======
-  {08bb3838-d3da-44d3-acc4-1067ce44aed0}, !- Handle
->>>>>>> 93199ada
+  {50f8f8d4-6618-4c26-b009-45020392fba1}, !- Handle
   Run Period 1,                           !- Name
   1,                                      !- Begin Month
   1,                                      !- Begin Day of Month
@@ -81,21 +49,13 @@
   ;                                       !- Number of Times Runperiod to be Repeated
 
 OS:YearDescription,
-<<<<<<< HEAD
-  {61377bb6-6886-41d7-9066-3e6dbf0b7451}, !- Handle
-=======
-  {13da1115-08ec-48a6-bd22-aa1f0485b4ed}, !- Handle
->>>>>>> 93199ada
+  {776145d7-6fb6-4515-8594-d515654a592e}, !- Handle
   2007,                                   !- Calendar Year
   ,                                       !- Day of Week for Start Day
   ;                                       !- Is Leap Year
 
 OS:WeatherFile,
-<<<<<<< HEAD
-  {0f34b102-400d-42fa-b453-af88f6c2fc21}, !- Handle
-=======
-  {d6e10516-8a9d-4105-8684-ccfc94d4e401}, !- Handle
->>>>>>> 93199ada
+  {012a5ea3-182d-4a91-97a0-28600f0b9e70}, !- Handle
   Denver Intl Ap,                         !- City
   CO,                                     !- State Province Region
   USA,                                    !- Country
@@ -109,13 +69,8 @@
   E23378AA;                               !- Checksum
 
 OS:AdditionalProperties,
-<<<<<<< HEAD
-  {4860001c-a530-4346-b839-fc2b42d4164b}, !- Handle
-  {0f34b102-400d-42fa-b453-af88f6c2fc21}, !- Object Name
-=======
-  {b0169776-223d-4d49-9798-88725cabb0f8}, !- Handle
-  {d6e10516-8a9d-4105-8684-ccfc94d4e401}, !- Object Name
->>>>>>> 93199ada
+  {fd38172f-bbe2-434a-ad9c-6750cc75604a}, !- Handle
+  {012a5ea3-182d-4a91-97a0-28600f0b9e70}, !- Object Name
   EPWHeaderCity,                          !- Feature Name 1
   String,                                 !- Feature Data Type 1
   Denver Intl Ap,                         !- Feature Value 1
@@ -223,11 +178,7 @@
   84;                                     !- Feature Value 35
 
 OS:Site,
-<<<<<<< HEAD
-  {263296a0-b1fa-49e0-aa4a-f2a611dc8f0f}, !- Handle
-=======
-  {96774945-da35-4452-b3d7-79a4fc7318b4}, !- Handle
->>>>>>> 93199ada
+  {83b8b266-8f7b-49f8-afc6-ca83aa38faeb}, !- Handle
   Denver Intl Ap_CO_USA,                  !- Name
   39.83,                                  !- Latitude {deg}
   -104.65,                                !- Longitude {deg}
@@ -236,11 +187,7 @@
   ;                                       !- Terrain
 
 OS:ClimateZones,
-<<<<<<< HEAD
-  {b65d1599-f83e-4a92-8d4b-e5c6ea34cb49}, !- Handle
-=======
-  {bdad684d-7ca1-4233-abc5-d0a56b47e90f}, !- Handle
->>>>>>> 93199ada
+  {71e74fa7-8da8-43a3-8aa4-d38272982706}, !- Handle
   ,                                       !- Active Institution
   ,                                       !- Active Year
   ,                                       !- Climate Zone Institution Name 1
@@ -253,31 +200,19 @@
   Cold;                                   !- Climate Zone Value 2
 
 OS:Site:WaterMainsTemperature,
-<<<<<<< HEAD
-  {7080201e-7ac5-4fc3-91ef-f808eddb412c}, !- Handle
-=======
-  {6073d872-0f7a-4c76-a479-fe666869e9fe}, !- Handle
->>>>>>> 93199ada
+  {eabe0146-230c-416c-a1be-ab3e46000b6c}, !- Handle
   Correlation,                            !- Calculation Method
   ,                                       !- Temperature Schedule Name
   10.8753424657535,                       !- Annual Average Outdoor Air Temperature {C}
   23.1524007936508;                       !- Maximum Difference In Monthly Average Outdoor Air Temperatures {deltaC}
 
 OS:RunPeriodControl:DaylightSavingTime,
-<<<<<<< HEAD
-  {d7566ce6-843f-4bb4-99af-827efd3fb295}, !- Handle
-=======
-  {8bc941e2-9132-4315-8734-95b05cdeb35f}, !- Handle
->>>>>>> 93199ada
+  {23ec5807-54e6-43a5-b7a9-c5b47ccbba95}, !- Handle
   3/12,                                   !- Start Date
   11/5;                                   !- End Date
 
 OS:Site:GroundTemperature:Deep,
-<<<<<<< HEAD
-  {55b786d2-b3e3-4a7b-b421-fabf1b7f30e3}, !- Handle
-=======
-  {1f819708-d17f-4349-9e2b-9d059e252b02}, !- Handle
->>>>>>> 93199ada
+  {55e6cb86-e14d-468a-ab4c-d9257c97329f}, !- Handle
   10.8753424657535,                       !- January Deep Ground Temperature {C}
   10.8753424657535,                       !- February Deep Ground Temperature {C}
   10.8753424657535,                       !- March Deep Ground Temperature {C}
@@ -292,11 +227,7 @@
   10.8753424657535;                       !- December Deep Ground Temperature {C}
 
 OS:Building,
-<<<<<<< HEAD
-  {9f2567d4-08dd-40f8-9cc5-cd7d3ddffea1}, !- Handle
-=======
-  {69d6c62b-5d92-44ab-afb7-fda4981aa180}, !- Handle
->>>>>>> 93199ada
+  {37de7edf-a688-44a9-a56c-558d4318c44f}, !- Handle
   Building 1,                             !- Name
   ,                                       !- Building Sector Type
   0,                                      !- North Axis {deg}
@@ -311,13 +242,8 @@
   8;                                      !- Standards Number of Living Units
 
 OS:AdditionalProperties,
-<<<<<<< HEAD
-  {a65de140-b212-433d-9a5c-6422b97b8881}, !- Handle
-  {9f2567d4-08dd-40f8-9cc5-cd7d3ddffea1}, !- Object Name
-=======
-  {9dfef760-0789-486f-8b3d-dab8d8959aeb}, !- Handle
-  {69d6c62b-5d92-44ab-afb7-fda4981aa180}, !- Object Name
->>>>>>> 93199ada
+  {0fda83ef-02aa-4172-85da-42b3f5f2aa03}, !- Handle
+  {37de7edf-a688-44a9-a56c-558d4318c44f}, !- Object Name
   num_units,                              !- Feature Name 1
   Integer,                                !- Feature Data Type 1
   8,                                      !- Feature Value 1
@@ -347,11 +273,7 @@
   true;                                   !- Feature Value 9
 
 OS:ThermalZone,
-<<<<<<< HEAD
-  {13e25e15-3c3c-4957-a453-f36b984ddbc5}, !- Handle
-=======
-  {80317731-37a4-43d3-a7d2-049d3dbb371d}, !- Handle
->>>>>>> 93199ada
+  {99696271-beab-4c93-9c9e-c37033c485a1}, !- Handle
   living zone,                            !- Name
   ,                                       !- Multiplier
   ,                                       !- Ceiling Height {m}
@@ -360,17 +282,10 @@
   ,                                       !- Zone Inside Convection Algorithm
   ,                                       !- Zone Outside Convection Algorithm
   ,                                       !- Zone Conditioning Equipment List Name
-<<<<<<< HEAD
-  {a6c38ccd-c419-4cf6-8f44-7445772e4576}, !- Zone Air Inlet Port List
-  {ced221ab-2173-4899-8e43-d24482c0a040}, !- Zone Air Exhaust Port List
-  {d556df78-c581-426e-b6f6-ee576324b1f6}, !- Zone Air Node Name
-  {a7fa070f-9561-4659-aed0-46bd0a10a1c3}, !- Zone Return Air Port List
-=======
-  {54c0589c-4449-4795-b0fc-1a5f4f6cb6f6}, !- Zone Air Inlet Port List
-  {09b07b14-e822-4b3e-963b-4fb9fe560009}, !- Zone Air Exhaust Port List
-  {28267c15-5fe9-4694-a874-ab8bd4907813}, !- Zone Air Node Name
-  {7e7a4a78-4b6f-428a-997b-8b563b939565}, !- Zone Return Air Port List
->>>>>>> 93199ada
+  {590e193a-e8f7-40e9-8c73-62af9c220f0c}, !- Zone Air Inlet Port List
+  {68e64c0c-56a5-49c8-bd05-3d914f2a63c0}, !- Zone Air Exhaust Port List
+  {72780682-5ae6-4b71-89b4-2a44519f0398}, !- Zone Air Node Name
+  {e9c9e221-c10f-492b-bd9f-66091a7c3148}, !- Zone Return Air Port List
   ,                                       !- Primary Daylighting Control Name
   ,                                       !- Fraction of Zone Controlled by Primary Daylighting Control
   ,                                       !- Secondary Daylighting Control Name
@@ -381,75 +296,39 @@
   No;                                     !- Use Ideal Air Loads
 
 OS:Node,
-<<<<<<< HEAD
-  {2fbc2873-012a-47c3-b32a-e64bc264ed26}, !- Handle
+  {006ad08c-c7c3-41b1-b4a3-557e34c3babf}, !- Handle
   Node 1,                                 !- Name
-  {d556df78-c581-426e-b6f6-ee576324b1f6}, !- Inlet Port
+  {72780682-5ae6-4b71-89b4-2a44519f0398}, !- Inlet Port
   ;                                       !- Outlet Port
 
 OS:Connection,
-  {d556df78-c581-426e-b6f6-ee576324b1f6}, !- Handle
-  {5ca5b2f8-fac4-4902-9fbd-c6294ce45046}, !- Name
-  {13e25e15-3c3c-4957-a453-f36b984ddbc5}, !- Source Object
+  {72780682-5ae6-4b71-89b4-2a44519f0398}, !- Handle
+  {433ee13c-57eb-4195-86ff-b31386860496}, !- Name
+  {99696271-beab-4c93-9c9e-c37033c485a1}, !- Source Object
   11,                                     !- Outlet Port
-  {2fbc2873-012a-47c3-b32a-e64bc264ed26}, !- Target Object
+  {006ad08c-c7c3-41b1-b4a3-557e34c3babf}, !- Target Object
   2;                                      !- Inlet Port
 
 OS:PortList,
-  {a6c38ccd-c419-4cf6-8f44-7445772e4576}, !- Handle
-  {3d83123b-4439-4241-a3ca-769f50ad4ee3}, !- Name
-  {13e25e15-3c3c-4957-a453-f36b984ddbc5}, !- HVAC Component
-  {26ad9b20-bc58-40ce-953d-1cce2ac7b85d}; !- Port 1
+  {590e193a-e8f7-40e9-8c73-62af9c220f0c}, !- Handle
+  {967eda22-8c65-4b55-9683-b029759cba47}, !- Name
+  {99696271-beab-4c93-9c9e-c37033c485a1}, !- HVAC Component
+  {7e831803-d5ab-4619-9e58-74d63287b0c1}; !- Port 1
 
 OS:PortList,
-  {ced221ab-2173-4899-8e43-d24482c0a040}, !- Handle
-  {ac5adefc-87f1-42e0-b248-09ca7b003eb3}, !- Name
-  {13e25e15-3c3c-4957-a453-f36b984ddbc5}; !- HVAC Component
+  {68e64c0c-56a5-49c8-bd05-3d914f2a63c0}, !- Handle
+  {bc5e1e70-f545-4d48-9ce3-34f92fc21b48}, !- Name
+  {99696271-beab-4c93-9c9e-c37033c485a1}; !- HVAC Component
 
 OS:PortList,
-  {a7fa070f-9561-4659-aed0-46bd0a10a1c3}, !- Handle
-  {f63eb224-24d3-4f83-8088-4d2ce5689c22}, !- Name
-  {13e25e15-3c3c-4957-a453-f36b984ddbc5}, !- HVAC Component
-  {1bec1f50-1009-4e5d-81e9-f3f903e7110b}; !- Port 1
+  {e9c9e221-c10f-492b-bd9f-66091a7c3148}, !- Handle
+  {3917dee8-aa23-47cf-a46f-3efa3ec5541a}, !- Name
+  {99696271-beab-4c93-9c9e-c37033c485a1}, !- HVAC Component
+  {ee24c6d9-e643-48a0-a322-1cba0e1a68c7}; !- Port 1
 
 OS:Sizing:Zone,
-  {e1869e82-5cc2-4e85-b290-35d4cc1df914}, !- Handle
-  {13e25e15-3c3c-4957-a453-f36b984ddbc5}, !- Zone or ZoneList Name
-=======
-  {17dbc672-d7c7-45a1-8a3e-9c45158338e1}, !- Handle
-  Node 1,                                 !- Name
-  {28267c15-5fe9-4694-a874-ab8bd4907813}, !- Inlet Port
-  ;                                       !- Outlet Port
-
-OS:Connection,
-  {28267c15-5fe9-4694-a874-ab8bd4907813}, !- Handle
-  {ae8fae20-8ae0-4ae2-865e-49939ec7a88c}, !- Name
-  {80317731-37a4-43d3-a7d2-049d3dbb371d}, !- Source Object
-  11,                                     !- Outlet Port
-  {17dbc672-d7c7-45a1-8a3e-9c45158338e1}, !- Target Object
-  2;                                      !- Inlet Port
-
-OS:PortList,
-  {54c0589c-4449-4795-b0fc-1a5f4f6cb6f6}, !- Handle
-  {dc466132-43b5-4df7-8958-9194890fb0a1}, !- Name
-  {80317731-37a4-43d3-a7d2-049d3dbb371d}, !- HVAC Component
-  {b9c35330-6b32-431b-a981-fe7b08bbb84b}; !- Port 1
-
-OS:PortList,
-  {09b07b14-e822-4b3e-963b-4fb9fe560009}, !- Handle
-  {f1ace53f-59d7-423b-9125-1a3c9ff2bc95}, !- Name
-  {80317731-37a4-43d3-a7d2-049d3dbb371d}; !- HVAC Component
-
-OS:PortList,
-  {7e7a4a78-4b6f-428a-997b-8b563b939565}, !- Handle
-  {34698e70-a89d-443f-a4f6-8f8e5e900a2e}, !- Name
-  {80317731-37a4-43d3-a7d2-049d3dbb371d}, !- HVAC Component
-  {b2a58aa0-7f9a-4b4a-ac50-43aae9f3c82b}; !- Port 1
-
-OS:Sizing:Zone,
-  {0c5fdf4d-e92d-4a3b-97c1-7e86474c9642}, !- Handle
-  {80317731-37a4-43d3-a7d2-049d3dbb371d}, !- Zone or ZoneList Name
->>>>>>> 93199ada
+  {3b089f73-c311-4c5d-9ea0-1c886fcaaf27}, !- Handle
+  {99696271-beab-4c93-9c9e-c37033c485a1}, !- Zone or ZoneList Name
   SupplyAirTemperature,                   !- Zone Cooling Design Supply Air Temperature Input Method
   14,                                     !- Zone Cooling Design Supply Air Temperature {C}
   11.11,                                  !- Zone Cooling Design Supply Air Temperature Difference {deltaC}
@@ -478,34 +357,20 @@
   autosize;                               !- Dedicated Outdoor Air High Setpoint Temperature for Design {C}
 
 OS:ZoneHVAC:EquipmentList,
-<<<<<<< HEAD
-  {46182eb4-185e-4191-9849-c59667728bf9}, !- Handle
+  {ecfd6b26-0285-4270-852d-5f022de59896}, !- Handle
   Zone HVAC Equipment List 1,             !- Name
-  {13e25e15-3c3c-4957-a453-f36b984ddbc5}, !- Thermal Zone
+  {99696271-beab-4c93-9c9e-c37033c485a1}, !- Thermal Zone
   SequentialLoad,                         !- Load Distribution Scheme
-  {c9581f30-0847-42f2-a2cb-e196900e7000}, !- Zone Equipment 1
-=======
-  {553ff95b-6fdc-44b5-b950-3e29a647756c}, !- Handle
-  Zone HVAC Equipment List 1,             !- Name
-  {80317731-37a4-43d3-a7d2-049d3dbb371d}, !- Thermal Zone
-  SequentialLoad,                         !- Load Distribution Scheme
-  {1cb2ded8-24c0-4d0d-9d40-e5ea389166ff}, !- Zone Equipment 1
->>>>>>> 93199ada
+  {c3289e21-374a-4ff3-81a6-dab0217742c1}, !- Zone Equipment 1
   1,                                      !- Zone Equipment Cooling Sequence 1
   1,                                      !- Zone Equipment Heating or No-Load Sequence 1
   ,                                       !- Zone Equipment Sequential Cooling Fraction Schedule Name 1
   ;                                       !- Zone Equipment Sequential Heating Fraction Schedule Name 1
 
 OS:Space,
-<<<<<<< HEAD
-  {d15d40a5-6dde-4ad2-85e8-e78da348f2a6}, !- Handle
+  {c8dabc02-0249-4d68-96a2-5368aa69d07a}, !- Handle
   living space,                           !- Name
-  {50e8e1db-ad41-464c-b227-de91e4b4b853}, !- Space Type Name
-=======
-  {e867e1fb-bf23-4a8c-b87f-01c8b2dcdf5c}, !- Handle
-  living space,                           !- Name
-  {3128755b-2f09-48e3-9d34-25a38ec88bb5}, !- Space Type Name
->>>>>>> 93199ada
+  {dadff9c9-3176-4ba2-9eab-40f357b162a9}, !- Space Type Name
   ,                                       !- Default Construction Set Name
   ,                                       !- Default Schedule Set Name
   ,                                       !- Direction of Relative North {deg}
@@ -513,31 +378,17 @@
   ,                                       !- Y Origin {m}
   ,                                       !- Z Origin {m}
   ,                                       !- Building Story Name
-<<<<<<< HEAD
-  {13e25e15-3c3c-4957-a453-f36b984ddbc5}, !- Thermal Zone Name
+  {99696271-beab-4c93-9c9e-c37033c485a1}, !- Thermal Zone Name
   ,                                       !- Part of Total Floor Area
   ,                                       !- Design Specification Outdoor Air Object Name
-  {6e36d479-6562-4895-b937-618915b1d3a2}; !- Building Unit Name
+  {a87cbff0-bd52-4fac-9216-23f4244dae6a}; !- Building Unit Name
 
 OS:Surface,
-  {273925ba-6a85-4565-b1b3-3ee6f360ba08}, !- Handle
+  {97b53cb9-01b6-45c2-ad33-b08e20a3bd83}, !- Handle
   Surface 1,                              !- Name
   Floor,                                  !- Surface Type
   ,                                       !- Construction Name
-  {d15d40a5-6dde-4ad2-85e8-e78da348f2a6}, !- Space Name
-=======
-  {80317731-37a4-43d3-a7d2-049d3dbb371d}, !- Thermal Zone Name
-  ,                                       !- Part of Total Floor Area
-  ,                                       !- Design Specification Outdoor Air Object Name
-  {3743ab58-7119-44ce-9846-0c2573676376}; !- Building Unit Name
-
-OS:Surface,
-  {607e8e36-82df-4892-bc14-54ef1d5a6731}, !- Handle
-  Surface 1,                              !- Name
-  Floor,                                  !- Surface Type
-  ,                                       !- Construction Name
-  {e867e1fb-bf23-4a8c-b87f-01c8b2dcdf5c}, !- Space Name
->>>>>>> 93199ada
+  {c8dabc02-0249-4d68-96a2-5368aa69d07a}, !- Space Name
   Foundation,                             !- Outside Boundary Condition
   ,                                       !- Outside Boundary Condition Object
   NoSun,                                  !- Sun Exposure
@@ -550,19 +401,11 @@
   6.46578440716979, -12.9315688143396, 0; !- X,Y,Z Vertex 4 {m}
 
 OS:Surface,
-<<<<<<< HEAD
-  {f3a3dec4-a324-4468-bc7f-3ebdb9cdcaf7}, !- Handle
+  {3d44afa7-f5a9-46ac-b984-528556259808}, !- Handle
   Surface 2,                              !- Name
   Wall,                                   !- Surface Type
   ,                                       !- Construction Name
-  {d15d40a5-6dde-4ad2-85e8-e78da348f2a6}, !- Space Name
-=======
-  {3f467497-796f-4f81-8794-2ae48a6eb28a}, !- Handle
-  Surface 2,                              !- Name
-  Wall,                                   !- Surface Type
-  ,                                       !- Construction Name
-  {e867e1fb-bf23-4a8c-b87f-01c8b2dcdf5c}, !- Space Name
->>>>>>> 93199ada
+  {c8dabc02-0249-4d68-96a2-5368aa69d07a}, !- Space Name
   Outdoors,                               !- Outside Boundary Condition
   ,                                       !- Outside Boundary Condition Object
   SunExposed,                             !- Sun Exposure
@@ -575,19 +418,11 @@
   0, -12.9315688143396, 2.4384;           !- X,Y,Z Vertex 4 {m}
 
 OS:Surface,
-<<<<<<< HEAD
-  {eb115c14-1928-47ad-8350-87343d75eda7}, !- Handle
+  {2fd87356-977e-4397-afe3-783fc32b35fc}, !- Handle
   Surface 3,                              !- Name
   Wall,                                   !- Surface Type
   ,                                       !- Construction Name
-  {d15d40a5-6dde-4ad2-85e8-e78da348f2a6}, !- Space Name
-=======
-  {4b734d2b-9adb-4f88-9993-67b36fff3ab2}, !- Handle
-  Surface 3,                              !- Name
-  Wall,                                   !- Surface Type
-  ,                                       !- Construction Name
-  {e867e1fb-bf23-4a8c-b87f-01c8b2dcdf5c}, !- Space Name
->>>>>>> 93199ada
+  {c8dabc02-0249-4d68-96a2-5368aa69d07a}, !- Space Name
   Adiabatic,                              !- Outside Boundary Condition
   ,                                       !- Outside Boundary Condition Object
   NoSun,                                  !- Sun Exposure
@@ -600,19 +435,11 @@
   0, 0, 2.4384;                           !- X,Y,Z Vertex 4 {m}
 
 OS:Surface,
-<<<<<<< HEAD
-  {6efd185a-d08f-45f3-89a7-e317757a03e9}, !- Handle
+  {348335b1-ffb6-48c7-8bfa-5e2f53948b4f}, !- Handle
   Surface 4,                              !- Name
   Wall,                                   !- Surface Type
   ,                                       !- Construction Name
-  {d15d40a5-6dde-4ad2-85e8-e78da348f2a6}, !- Space Name
-=======
-  {c651a602-7d20-45a1-814b-6be728638af1}, !- Handle
-  Surface 4,                              !- Name
-  Wall,                                   !- Surface Type
-  ,                                       !- Construction Name
-  {e867e1fb-bf23-4a8c-b87f-01c8b2dcdf5c}, !- Space Name
->>>>>>> 93199ada
+  {c8dabc02-0249-4d68-96a2-5368aa69d07a}, !- Space Name
   Adiabatic,                              !- Outside Boundary Condition
   ,                                       !- Outside Boundary Condition Object
   NoSun,                                  !- Sun Exposure
@@ -625,19 +452,11 @@
   6.46578440716979, 0, 2.4384;            !- X,Y,Z Vertex 4 {m}
 
 OS:Surface,
-<<<<<<< HEAD
-  {47862672-2c4e-4a06-8b1d-1360e2233b93}, !- Handle
+  {a11c8011-071f-4b25-9f61-af56a53c0018}, !- Handle
   Surface 5,                              !- Name
   Wall,                                   !- Surface Type
   ,                                       !- Construction Name
-  {d15d40a5-6dde-4ad2-85e8-e78da348f2a6}, !- Space Name
-=======
-  {82b4b4ee-92e2-42db-8997-0c2bac099caf}, !- Handle
-  Surface 5,                              !- Name
-  Wall,                                   !- Surface Type
-  ,                                       !- Construction Name
-  {e867e1fb-bf23-4a8c-b87f-01c8b2dcdf5c}, !- Space Name
->>>>>>> 93199ada
+  {c8dabc02-0249-4d68-96a2-5368aa69d07a}, !- Space Name
   Outdoors,                               !- Outside Boundary Condition
   ,                                       !- Outside Boundary Condition Object
   SunExposed,                             !- Sun Exposure
@@ -650,19 +469,11 @@
   6.46578440716979, -12.9315688143396, 2.4384; !- X,Y,Z Vertex 4 {m}
 
 OS:Surface,
-<<<<<<< HEAD
-  {7ea25d3e-bf80-4241-a2a5-d61df5d53e60}, !- Handle
+  {41946ab6-f507-4ff7-984b-bfd3f75d97be}, !- Handle
   Surface 6,                              !- Name
   RoofCeiling,                            !- Surface Type
   ,                                       !- Construction Name
-  {d15d40a5-6dde-4ad2-85e8-e78da348f2a6}, !- Space Name
-=======
-  {f778296b-c0c6-4719-87b3-27372bfa5fbf}, !- Handle
-  Surface 6,                              !- Name
-  RoofCeiling,                            !- Surface Type
-  ,                                       !- Construction Name
-  {e867e1fb-bf23-4a8c-b87f-01c8b2dcdf5c}, !- Space Name
->>>>>>> 93199ada
+  {c8dabc02-0249-4d68-96a2-5368aa69d07a}, !- Space Name
   Outdoors,                               !- Outside Boundary Condition
   ,                                       !- Outside Boundary Condition Object
   SunExposed,                             !- Sun Exposure
@@ -675,11 +486,7 @@
   0, -12.9315688143396, 2.4384;           !- X,Y,Z Vertex 4 {m}
 
 OS:SpaceType,
-<<<<<<< HEAD
-  {50e8e1db-ad41-464c-b227-de91e4b4b853}, !- Handle
-=======
-  {3128755b-2f09-48e3-9d34-25a38ec88bb5}, !- Handle
->>>>>>> 93199ada
+  {dadff9c9-3176-4ba2-9eab-40f357b162a9}, !- Handle
   Space Type 1,                           !- Name
   ,                                       !- Default Construction Set Name
   ,                                       !- Default Schedule Set Name
@@ -690,11 +497,7 @@
   living;                                 !- Standards Space Type
 
 OS:ThermalZone,
-<<<<<<< HEAD
-  {3a0829f5-d857-448c-abd6-85ba468a5d73}, !- Handle
-=======
-  {e2d8272b-409d-4f8a-a1aa-7a61b9a1ded1}, !- Handle
->>>>>>> 93199ada
+  {85db69f6-1f51-4634-9196-8432ab09cb63}, !- Handle
   corridor zone,                          !- Name
   ,                                       !- Multiplier
   ,                                       !- Ceiling Height {m}
@@ -703,17 +506,10 @@
   ,                                       !- Zone Inside Convection Algorithm
   ,                                       !- Zone Outside Convection Algorithm
   ,                                       !- Zone Conditioning Equipment List Name
-<<<<<<< HEAD
-  {20e93457-515f-49d2-9da9-f8db7bc22960}, !- Zone Air Inlet Port List
-  {23c4d3aa-be24-4918-8632-d5174c54e66b}, !- Zone Air Exhaust Port List
-  {6ccd91d5-2a87-49e9-8fd1-53cc199c0e77}, !- Zone Air Node Name
-  {ed4afa75-9062-4337-b109-ddf43b088f03}, !- Zone Return Air Port List
-=======
-  {8c96929e-1d50-454b-9a5c-6d694da8d311}, !- Zone Air Inlet Port List
-  {cd46c14d-b5b9-4588-a45d-3312a04d981d}, !- Zone Air Exhaust Port List
-  {4f51f3cd-4912-4afa-8d37-02a4699e24b2}, !- Zone Air Node Name
-  {b122359e-0644-43f0-b768-2461ae643008}, !- Zone Return Air Port List
->>>>>>> 93199ada
+  {680370a3-4c90-4483-9b8a-38d921c9218d}, !- Zone Air Inlet Port List
+  {645f3261-13ff-460d-8980-3f2368566747}, !- Zone Air Exhaust Port List
+  {dc87ec84-1210-4442-a936-0384ca13ff93}, !- Zone Air Node Name
+  {9c3c5b3c-8700-4bdb-a34e-f2cd5b96d90d}, !- Zone Return Air Port List
   ,                                       !- Primary Daylighting Control Name
   ,                                       !- Fraction of Zone Controlled by Primary Daylighting Control
   ,                                       !- Secondary Daylighting Control Name
@@ -724,71 +520,37 @@
   No;                                     !- Use Ideal Air Loads
 
 OS:Node,
-<<<<<<< HEAD
-  {8847be19-d320-49f7-ba6e-a635fec6e3b4}, !- Handle
+  {6cf2e87e-c2fd-4da3-a86f-092436b3eebe}, !- Handle
   Node 2,                                 !- Name
-  {6ccd91d5-2a87-49e9-8fd1-53cc199c0e77}, !- Inlet Port
+  {dc87ec84-1210-4442-a936-0384ca13ff93}, !- Inlet Port
   ;                                       !- Outlet Port
 
 OS:Connection,
-  {6ccd91d5-2a87-49e9-8fd1-53cc199c0e77}, !- Handle
-  {7c67d8ec-56ff-41c6-9ddc-cae9559cfd8a}, !- Name
-  {3a0829f5-d857-448c-abd6-85ba468a5d73}, !- Source Object
+  {dc87ec84-1210-4442-a936-0384ca13ff93}, !- Handle
+  {f8cf073b-5d24-43ff-8179-e1102ed80810}, !- Name
+  {85db69f6-1f51-4634-9196-8432ab09cb63}, !- Source Object
   11,                                     !- Outlet Port
-  {8847be19-d320-49f7-ba6e-a635fec6e3b4}, !- Target Object
+  {6cf2e87e-c2fd-4da3-a86f-092436b3eebe}, !- Target Object
   2;                                      !- Inlet Port
 
 OS:PortList,
-  {20e93457-515f-49d2-9da9-f8db7bc22960}, !- Handle
-  {c109520c-b906-48d5-abff-7233a23963e1}, !- Name
-  {3a0829f5-d857-448c-abd6-85ba468a5d73}; !- HVAC Component
+  {680370a3-4c90-4483-9b8a-38d921c9218d}, !- Handle
+  {58df92b9-e667-45bc-a77f-5512c8efe715}, !- Name
+  {85db69f6-1f51-4634-9196-8432ab09cb63}; !- HVAC Component
 
 OS:PortList,
-  {23c4d3aa-be24-4918-8632-d5174c54e66b}, !- Handle
-  {a0aec632-f8e2-4f92-8e13-d3e9c846b308}, !- Name
-  {3a0829f5-d857-448c-abd6-85ba468a5d73}; !- HVAC Component
+  {645f3261-13ff-460d-8980-3f2368566747}, !- Handle
+  {8b08966e-3c8c-4d91-bbd2-2caf359180f9}, !- Name
+  {85db69f6-1f51-4634-9196-8432ab09cb63}; !- HVAC Component
 
 OS:PortList,
-  {ed4afa75-9062-4337-b109-ddf43b088f03}, !- Handle
-  {584c6a4b-d7fe-456c-81f5-84b220913fd4}, !- Name
-  {3a0829f5-d857-448c-abd6-85ba468a5d73}; !- HVAC Component
+  {9c3c5b3c-8700-4bdb-a34e-f2cd5b96d90d}, !- Handle
+  {7457f1d5-65f7-4afd-a3ae-037139d58caa}, !- Name
+  {85db69f6-1f51-4634-9196-8432ab09cb63}; !- HVAC Component
 
 OS:Sizing:Zone,
-  {0ffe7dc6-8b42-4faf-82a5-6304f2873f8a}, !- Handle
-  {3a0829f5-d857-448c-abd6-85ba468a5d73}, !- Zone or ZoneList Name
-=======
-  {50c186f9-f07c-4127-b017-5bc25116685e}, !- Handle
-  Node 2,                                 !- Name
-  {4f51f3cd-4912-4afa-8d37-02a4699e24b2}, !- Inlet Port
-  ;                                       !- Outlet Port
-
-OS:Connection,
-  {4f51f3cd-4912-4afa-8d37-02a4699e24b2}, !- Handle
-  {ddeb2ac0-5d9f-4e37-bbb5-1f6382f7b400}, !- Name
-  {e2d8272b-409d-4f8a-a1aa-7a61b9a1ded1}, !- Source Object
-  11,                                     !- Outlet Port
-  {50c186f9-f07c-4127-b017-5bc25116685e}, !- Target Object
-  2;                                      !- Inlet Port
-
-OS:PortList,
-  {8c96929e-1d50-454b-9a5c-6d694da8d311}, !- Handle
-  {4c53c60a-0f75-4dd1-a5bb-c38bec8c44b7}, !- Name
-  {e2d8272b-409d-4f8a-a1aa-7a61b9a1ded1}; !- HVAC Component
-
-OS:PortList,
-  {cd46c14d-b5b9-4588-a45d-3312a04d981d}, !- Handle
-  {0ccd1637-42c7-4f21-afbe-dbcd83b45b43}, !- Name
-  {e2d8272b-409d-4f8a-a1aa-7a61b9a1ded1}; !- HVAC Component
-
-OS:PortList,
-  {b122359e-0644-43f0-b768-2461ae643008}, !- Handle
-  {ff13b395-08c1-4e71-b7cc-4b2258f69ee6}, !- Name
-  {e2d8272b-409d-4f8a-a1aa-7a61b9a1ded1}; !- HVAC Component
-
-OS:Sizing:Zone,
-  {a87721b6-56bb-4d8c-81fa-3045de6e79ed}, !- Handle
-  {e2d8272b-409d-4f8a-a1aa-7a61b9a1ded1}, !- Zone or ZoneList Name
->>>>>>> 93199ada
+  {6136290f-673a-433f-b4e9-0ae2cd54e1b6}, !- Handle
+  {85db69f6-1f51-4634-9196-8432ab09cb63}, !- Zone or ZoneList Name
   SupplyAirTemperature,                   !- Zone Cooling Design Supply Air Temperature Input Method
   14,                                     !- Zone Cooling Design Supply Air Temperature {C}
   11.11,                                  !- Zone Cooling Design Supply Air Temperature Difference {deltaC}
@@ -817,25 +579,14 @@
   autosize;                               !- Dedicated Outdoor Air High Setpoint Temperature for Design {C}
 
 OS:ZoneHVAC:EquipmentList,
-<<<<<<< HEAD
-  {7cb9e53a-cd62-4b46-9895-6734288eb8ba}, !- Handle
+  {8ce2bb91-26cf-4c88-96b1-b0d5c249fb9a}, !- Handle
   Zone HVAC Equipment List 2,             !- Name
-  {3a0829f5-d857-448c-abd6-85ba468a5d73}; !- Thermal Zone
+  {85db69f6-1f51-4634-9196-8432ab09cb63}; !- Thermal Zone
 
 OS:Space,
-  {6d3862a5-f7c5-4723-a0ea-395ff0fabf2a}, !- Handle
+  {d6840f65-21a8-4235-b335-65aa0a2827ab}, !- Handle
   corridor space,                         !- Name
-  {6df75b9b-ae78-49ff-aa37-173309ebffdf}, !- Space Type Name
-=======
-  {6456b848-7ef1-4fe3-83f0-98df62bed709}, !- Handle
-  Zone HVAC Equipment List 2,             !- Name
-  {e2d8272b-409d-4f8a-a1aa-7a61b9a1ded1}; !- Thermal Zone
-
-OS:Space,
-  {a2439c52-2623-4cc0-a1d3-8fcedb7fcfbc}, !- Handle
-  corridor space,                         !- Name
-  {1f0d676b-69ba-4889-84fa-d1ce66fa997d}, !- Space Type Name
->>>>>>> 93199ada
+  {43e2740b-4081-409e-9459-ede6579799ab}, !- Space Type Name
   ,                                       !- Default Construction Set Name
   ,                                       !- Default Schedule Set Name
   ,                                       !- Direction of Relative North {deg}
@@ -843,25 +594,14 @@
   ,                                       !- Y Origin {m}
   ,                                       !- Z Origin {m}
   ,                                       !- Building Story Name
-<<<<<<< HEAD
-  {3a0829f5-d857-448c-abd6-85ba468a5d73}; !- Thermal Zone Name
+  {85db69f6-1f51-4634-9196-8432ab09cb63}; !- Thermal Zone Name
 
 OS:Surface,
-  {762e5c02-3871-48e6-aa18-1b5d58139638}, !- Handle
+  {8d559329-ce33-40a7-9e1e-d6fc61a00dca}, !- Handle
   Surface 7,                              !- Name
   Floor,                                  !- Surface Type
   ,                                       !- Construction Name
-  {6d3862a5-f7c5-4723-a0ea-395ff0fabf2a}, !- Space Name
-=======
-  {e2d8272b-409d-4f8a-a1aa-7a61b9a1ded1}; !- Thermal Zone Name
-
-OS:Surface,
-  {3ff1b33f-d5c1-4f59-8455-9f7ac6a98206}, !- Handle
-  Surface 7,                              !- Name
-  Floor,                                  !- Surface Type
-  ,                                       !- Construction Name
-  {a2439c52-2623-4cc0-a1d3-8fcedb7fcfbc}, !- Space Name
->>>>>>> 93199ada
+  {d6840f65-21a8-4235-b335-65aa0a2827ab}, !- Space Name
   Foundation,                             !- Outside Boundary Condition
   ,                                       !- Outside Boundary Condition Object
   NoSun,                                  !- Sun Exposure
@@ -874,19 +614,11 @@
   6.46578440716979, 0, 0;                 !- X,Y,Z Vertex 4 {m}
 
 OS:Surface,
-<<<<<<< HEAD
-  {6802774a-719b-48b5-9671-0ee5e95838ff}, !- Handle
+  {59e6bf37-b5e6-4ebf-b5d2-fae6000d3fb6}, !- Handle
   Surface 8,                              !- Name
   Wall,                                   !- Surface Type
   ,                                       !- Construction Name
-  {6d3862a5-f7c5-4723-a0ea-395ff0fabf2a}, !- Space Name
-=======
-  {1b2c53e8-5275-4d50-84ba-1d7123f092a7}, !- Handle
-  Surface 8,                              !- Name
-  Wall,                                   !- Surface Type
-  ,                                       !- Construction Name
-  {a2439c52-2623-4cc0-a1d3-8fcedb7fcfbc}, !- Space Name
->>>>>>> 93199ada
+  {d6840f65-21a8-4235-b335-65aa0a2827ab}, !- Space Name
   Outdoors,                               !- Outside Boundary Condition
   ,                                       !- Outside Boundary Condition Object
   SunExposed,                             !- Sun Exposure
@@ -899,19 +631,11 @@
   0, 0, 2.4384;                           !- X,Y,Z Vertex 4 {m}
 
 OS:Surface,
-<<<<<<< HEAD
-  {3fb2205d-eeb6-4975-b1d1-2f924edb554b}, !- Handle
+  {1015df6b-4662-4377-9900-b3a85dbfba30}, !- Handle
   Surface 9,                              !- Name
   Wall,                                   !- Surface Type
   ,                                       !- Construction Name
-  {6d3862a5-f7c5-4723-a0ea-395ff0fabf2a}, !- Space Name
-=======
-  {6090d444-66e8-410d-9b64-f4cb688506d4}, !- Handle
-  Surface 9,                              !- Name
-  Wall,                                   !- Surface Type
-  ,                                       !- Construction Name
-  {a2439c52-2623-4cc0-a1d3-8fcedb7fcfbc}, !- Space Name
->>>>>>> 93199ada
+  {d6840f65-21a8-4235-b335-65aa0a2827ab}, !- Space Name
   Adiabatic,                              !- Outside Boundary Condition
   ,                                       !- Outside Boundary Condition Object
   NoSun,                                  !- Sun Exposure
@@ -924,19 +648,11 @@
   0, 1.524, 2.4384;                       !- X,Y,Z Vertex 4 {m}
 
 OS:Surface,
-<<<<<<< HEAD
-  {7ac02a84-c53d-4f29-a7f7-de4c717c6c35}, !- Handle
+  {c9f9d0c9-cdb7-4776-9934-ab1c4f86dbc9}, !- Handle
   Surface 10,                             !- Name
   Wall,                                   !- Surface Type
   ,                                       !- Construction Name
-  {6d3862a5-f7c5-4723-a0ea-395ff0fabf2a}, !- Space Name
-=======
-  {92c54044-8a33-4bcf-a597-835be583054e}, !- Handle
-  Surface 10,                             !- Name
-  Wall,                                   !- Surface Type
-  ,                                       !- Construction Name
-  {a2439c52-2623-4cc0-a1d3-8fcedb7fcfbc}, !- Space Name
->>>>>>> 93199ada
+  {d6840f65-21a8-4235-b335-65aa0a2827ab}, !- Space Name
   Adiabatic,                              !- Outside Boundary Condition
   ,                                       !- Outside Boundary Condition Object
   NoSun,                                  !- Sun Exposure
@@ -949,19 +665,11 @@
   6.46578440716979, 1.524, 2.4384;        !- X,Y,Z Vertex 4 {m}
 
 OS:Surface,
-<<<<<<< HEAD
-  {0aacc3d0-0b85-49e6-a361-583acbac054d}, !- Handle
+  {49d28aa3-e98c-4b4d-9ecd-2a3de28058dd}, !- Handle
   Surface 11,                             !- Name
   Wall,                                   !- Surface Type
   ,                                       !- Construction Name
-  {6d3862a5-f7c5-4723-a0ea-395ff0fabf2a}, !- Space Name
-=======
-  {0e1fddcd-fcf2-4194-bcae-a7ed1a9db9a6}, !- Handle
-  Surface 11,                             !- Name
-  Wall,                                   !- Surface Type
-  ,                                       !- Construction Name
-  {a2439c52-2623-4cc0-a1d3-8fcedb7fcfbc}, !- Space Name
->>>>>>> 93199ada
+  {d6840f65-21a8-4235-b335-65aa0a2827ab}, !- Space Name
   Adiabatic,                              !- Outside Boundary Condition
   ,                                       !- Outside Boundary Condition Object
   NoSun,                                  !- Sun Exposure
@@ -974,19 +682,11 @@
   6.46578440716979, 0, 2.4384;            !- X,Y,Z Vertex 4 {m}
 
 OS:Surface,
-<<<<<<< HEAD
-  {7d4b5498-23a9-42e1-a4bf-1aa10733938d}, !- Handle
+  {6e619af3-7bba-44fc-a6fb-ff4960afd150}, !- Handle
   Surface 12,                             !- Name
   RoofCeiling,                            !- Surface Type
   ,                                       !- Construction Name
-  {6d3862a5-f7c5-4723-a0ea-395ff0fabf2a}, !- Space Name
-=======
-  {454c0e88-2189-47af-998c-7af2e16fb6df}, !- Handle
-  Surface 12,                             !- Name
-  RoofCeiling,                            !- Surface Type
-  ,                                       !- Construction Name
-  {a2439c52-2623-4cc0-a1d3-8fcedb7fcfbc}, !- Space Name
->>>>>>> 93199ada
+  {d6840f65-21a8-4235-b335-65aa0a2827ab}, !- Space Name
   Outdoors,                               !- Outside Boundary Condition
   ,                                       !- Outside Boundary Condition Object
   SunExposed,                             !- Sun Exposure
@@ -999,11 +699,7 @@
   0, 0, 2.4384;                           !- X,Y,Z Vertex 4 {m}
 
 OS:SpaceType,
-<<<<<<< HEAD
-  {6df75b9b-ae78-49ff-aa37-173309ebffdf}, !- Handle
-=======
-  {1f0d676b-69ba-4889-84fa-d1ce66fa997d}, !- Handle
->>>>>>> 93199ada
+  {43e2740b-4081-409e-9459-ede6579799ab}, !- Handle
   Space Type 2,                           !- Name
   ,                                       !- Default Construction Set Name
   ,                                       !- Default Schedule Set Name
@@ -1014,23 +710,14 @@
   corridor;                               !- Standards Space Type
 
 OS:BuildingUnit,
-<<<<<<< HEAD
-  {6e36d479-6562-4895-b937-618915b1d3a2}, !- Handle
-=======
-  {3743ab58-7119-44ce-9846-0c2573676376}, !- Handle
->>>>>>> 93199ada
+  {a87cbff0-bd52-4fac-9216-23f4244dae6a}, !- Handle
   unit 1,                                 !- Name
   ,                                       !- Rendering Color
   Residential;                            !- Building Unit Type
 
 OS:AdditionalProperties,
-<<<<<<< HEAD
-  {7bdcf888-3f79-4650-a8c7-4df82bdf3ee7}, !- Handle
-  {6e36d479-6562-4895-b937-618915b1d3a2}, !- Object Name
-=======
-  {a5a6e2e3-f1db-4478-b27e-1d0a35c96ce4}, !- Handle
-  {3743ab58-7119-44ce-9846-0c2573676376}, !- Object Name
->>>>>>> 93199ada
+  {cc9d34e7-cee2-47ff-9a2e-a9ebcfdc12ac}, !- Handle
+  {a87cbff0-bd52-4fac-9216-23f4244dae6a}, !- Object Name
   NumberOfBedrooms,                       !- Feature Name 1
   Integer,                                !- Feature Data Type 1
   3,                                      !- Feature Value 1
@@ -1042,20 +729,12 @@
   3.3900000000000001;                     !- Feature Value 3
 
 OS:External:File,
-<<<<<<< HEAD
-  {a2665b2e-828f-4ab1-8f21-4ca49ba0cefd}, !- Handle
-=======
-  {5ea5a295-575b-4e7c-92ae-863a9842b5d5}, !- Handle
->>>>>>> 93199ada
+  {093a77e9-c310-4cdb-82e7-c49fe8f05fb2}, !- Handle
   8760.csv,                               !- Name
   8760.csv;                               !- File Name
 
 OS:Schedule:Day,
-<<<<<<< HEAD
-  {a21fb566-b185-4fec-b90d-34c47d456234}, !- Handle
-=======
-  {e272df75-da47-4cc0-85c4-6abf704a5bb3}, !- Handle
->>>>>>> 93199ada
+  {643340e1-6c2f-4784-ac82-2d393247fc63}, !- Handle
   Schedule Day 1,                         !- Name
   ,                                       !- Schedule Type Limits Name
   ,                                       !- Interpolate to Timestep
@@ -1064,11 +743,7 @@
   0;                                      !- Value Until Time 1
 
 OS:Schedule:Day,
-<<<<<<< HEAD
-  {34bc8ae1-9072-40f5-b08d-f91be743a3e4}, !- Handle
-=======
-  {48b1c0d0-c42f-4a4a-a2da-d885c88cb93f}, !- Handle
->>>>>>> 93199ada
+  {7c194ebb-d249-43fa-b4a3-211784295554}, !- Handle
   Schedule Day 2,                         !- Name
   ,                                       !- Schedule Type Limits Name
   ,                                       !- Interpolate to Timestep
@@ -1077,17 +752,10 @@
   1;                                      !- Value Until Time 1
 
 OS:Schedule:File,
-<<<<<<< HEAD
-  {91b64cc9-5953-49d9-a0a0-32159e0e660d}, !- Handle
+  {aafad831-e252-4d03-94a7-9a3ca2e400e1}, !- Handle
   occupants,                              !- Name
-  {766e25bd-125c-4d3b-9c6c-b67678bd9d9e}, !- Schedule Type Limits Name
-  {a2665b2e-828f-4ab1-8f21-4ca49ba0cefd}, !- External File Name
-=======
-  {caab97e1-c04a-4608-92b8-22c8008886d6}, !- Handle
-  occupants,                              !- Name
-  {873d1315-124f-4af1-a72a-9d65af629b13}, !- Schedule Type Limits Name
-  {5ea5a295-575b-4e7c-92ae-863a9842b5d5}, !- External File Name
->>>>>>> 93199ada
+  {ebd7b3de-08e8-4863-b1ad-5d8605028663}, !- Schedule Type Limits Name
+  {093a77e9-c310-4cdb-82e7-c49fe8f05fb2}, !- External File Name
   1,                                      !- Column Number
   1,                                      !- Rows to Skip at Top
   8760,                                   !- Number of Hours of Data
@@ -1096,38 +764,22 @@
   60;                                     !- Minutes per Item
 
 OS:Schedule:Ruleset,
-<<<<<<< HEAD
-  {dc4b4cfe-716f-4bc8-8bf0-060a977765c2}, !- Handle
+  {91481706-5fff-43cd-9f1a-3ac562af21a8}, !- Handle
   Schedule Ruleset 1,                     !- Name
-  {79b7243f-e432-427d-8a37-0ba78b836d5b}, !- Schedule Type Limits Name
-  {a311ca1a-bf7d-411f-8fe8-e7e1e240b474}; !- Default Day Schedule Name
+  {aa37f311-906c-4538-b846-96dcc78f691f}, !- Schedule Type Limits Name
+  {ef50cdce-b6ab-419e-b220-21800aa35fc4}; !- Default Day Schedule Name
 
 OS:Schedule:Day,
-  {a311ca1a-bf7d-411f-8fe8-e7e1e240b474}, !- Handle
+  {ef50cdce-b6ab-419e-b220-21800aa35fc4}, !- Handle
   Schedule Day 3,                         !- Name
-  {79b7243f-e432-427d-8a37-0ba78b836d5b}, !- Schedule Type Limits Name
-=======
-  {1fc0bb81-884f-439f-9787-8774fb94b960}, !- Handle
-  Schedule Ruleset 1,                     !- Name
-  {79f9f8a8-f683-456d-bacd-3fbacf8958c3}, !- Schedule Type Limits Name
-  {c8872b6d-2ba5-4092-90c5-34119b283579}; !- Default Day Schedule Name
-
-OS:Schedule:Day,
-  {c8872b6d-2ba5-4092-90c5-34119b283579}, !- Handle
-  Schedule Day 3,                         !- Name
-  {79f9f8a8-f683-456d-bacd-3fbacf8958c3}, !- Schedule Type Limits Name
->>>>>>> 93199ada
+  {aa37f311-906c-4538-b846-96dcc78f691f}, !- Schedule Type Limits Name
   ,                                       !- Interpolate to Timestep
   24,                                     !- Hour 1
   0,                                      !- Minute 1
   112.539290946133;                       !- Value Until Time 1
 
 OS:People:Definition,
-<<<<<<< HEAD
-  {841d3f5a-45c4-49d1-a65d-fe35647e5047}, !- Handle
-=======
-  {11c52980-35de-44b2-8310-1f9e22dc0598}, !- Handle
->>>>>>> 93199ada
+  {c40b089d-c6ba-431e-b3f5-49f911bad461}, !- Handle
   res occupants|living space,             !- Name
   People,                                 !- Number of People Calculation Method
   3.39,                                   !- Number of People {people}
@@ -1140,21 +792,12 @@
   ZoneAveraged;                           !- Mean Radiant Temperature Calculation Type
 
 OS:People,
-<<<<<<< HEAD
-  {e2c98814-e813-4b94-bd29-07d02c2154a5}, !- Handle
+  {b8821bbe-1792-485d-befc-ac93eb370529}, !- Handle
   res occupants|living space,             !- Name
-  {841d3f5a-45c4-49d1-a65d-fe35647e5047}, !- People Definition Name
-  {d15d40a5-6dde-4ad2-85e8-e78da348f2a6}, !- Space or SpaceType Name
-  {91b64cc9-5953-49d9-a0a0-32159e0e660d}, !- Number of People Schedule Name
-  {dc4b4cfe-716f-4bc8-8bf0-060a977765c2}, !- Activity Level Schedule Name
-=======
-  {0d369d80-108d-4246-a5f2-c6e75d7db057}, !- Handle
-  res occupants|living space,             !- Name
-  {11c52980-35de-44b2-8310-1f9e22dc0598}, !- People Definition Name
-  {e867e1fb-bf23-4a8c-b87f-01c8b2dcdf5c}, !- Space or SpaceType Name
-  {caab97e1-c04a-4608-92b8-22c8008886d6}, !- Number of People Schedule Name
-  {1fc0bb81-884f-439f-9787-8774fb94b960}, !- Activity Level Schedule Name
->>>>>>> 93199ada
+  {c40b089d-c6ba-431e-b3f5-49f911bad461}, !- People Definition Name
+  {c8dabc02-0249-4d68-96a2-5368aa69d07a}, !- Space or SpaceType Name
+  {aafad831-e252-4d03-94a7-9a3ca2e400e1}, !- Number of People Schedule Name
+  {91481706-5fff-43cd-9f1a-3ac562af21a8}, !- Activity Level Schedule Name
   ,                                       !- Surface Name/Angle Factor List Name
   ,                                       !- Work Efficiency Schedule Name
   ,                                       !- Clothing Insulation Schedule Name
@@ -1162,11 +805,7 @@
   1;                                      !- Multiplier
 
 OS:ScheduleTypeLimits,
-<<<<<<< HEAD
-  {79b7243f-e432-427d-8a37-0ba78b836d5b}, !- Handle
-=======
-  {79f9f8a8-f683-456d-bacd-3fbacf8958c3}, !- Handle
->>>>>>> 93199ada
+  {aa37f311-906c-4538-b846-96dcc78f691f}, !- Handle
   ActivityLevel,                          !- Name
   0,                                      !- Lower Limit Value
   ,                                       !- Upper Limit Value
@@ -1174,26 +813,16 @@
   ActivityLevel;                          !- Unit Type
 
 OS:ScheduleTypeLimits,
-<<<<<<< HEAD
-  {766e25bd-125c-4d3b-9c6c-b67678bd9d9e}, !- Handle
-=======
-  {873d1315-124f-4af1-a72a-9d65af629b13}, !- Handle
->>>>>>> 93199ada
+  {ebd7b3de-08e8-4863-b1ad-5d8605028663}, !- Handle
   Fractional,                             !- Name
   0,                                      !- Lower Limit Value
   1,                                      !- Upper Limit Value
   Continuous;                             !- Numeric Type
 
 OS:Coil:Heating:Gas,
-<<<<<<< HEAD
-  {dfc4b770-2e5a-4cb0-9c90-c53fe9c8bdf1}, !- Handle
+  {aade2e60-3b98-4d95-809c-ca36e13e3e72}, !- Handle
   res fur gas heating coil,               !- Name
-  {b3ddc5de-ee60-4895-85e3-e42f46eb4f50}, !- Availability Schedule Name
-=======
-  {f538cc1d-1837-4313-90f4-bee50af66423}, !- Handle
-  res fur gas heating coil,               !- Name
-  {9dfcec37-2403-4851-a467-2c20944f2683}, !- Availability Schedule Name
->>>>>>> 93199ada
+  {8c2ae81a-6e4e-4757-9557-19c7b19442d6}, !- Availability Schedule Name
   0.78,                                   !- Gas Burner Efficiency
   AutoSize,                               !- Nominal Capacity {W}
   ,                                       !- Air Inlet Node Name
@@ -1205,23 +834,13 @@
   NaturalGas;                             !- Fuel Type
 
 OS:Schedule:Constant,
-<<<<<<< HEAD
-  {b3ddc5de-ee60-4895-85e3-e42f46eb4f50}, !- Handle
+  {8c2ae81a-6e4e-4757-9557-19c7b19442d6}, !- Handle
   Always On Discrete,                     !- Name
-  {2c7a9f7e-7086-4968-aa55-3a5ce97c543e}, !- Schedule Type Limits Name
+  {6bbbe32b-c1bf-4578-968e-3764946d1ba2}, !- Schedule Type Limits Name
   1;                                      !- Value
 
 OS:ScheduleTypeLimits,
-  {2c7a9f7e-7086-4968-aa55-3a5ce97c543e}, !- Handle
-=======
-  {9dfcec37-2403-4851-a467-2c20944f2683}, !- Handle
-  Always On Discrete,                     !- Name
-  {ab472e42-170a-42a2-bf77-cb700ae52725}, !- Schedule Type Limits Name
-  1;                                      !- Value
-
-OS:ScheduleTypeLimits,
-  {ab472e42-170a-42a2-bf77-cb700ae52725}, !- Handle
->>>>>>> 93199ada
+  {6bbbe32b-c1bf-4578-968e-3764946d1ba2}, !- Handle
   OnOff,                                  !- Name
   0,                                      !- Lower Limit Value
   1,                                      !- Upper Limit Value
@@ -1229,15 +848,9 @@
   Availability;                           !- Unit Type
 
 OS:Fan:OnOff,
-<<<<<<< HEAD
-  {d0145d47-105e-4dc2-adeb-a78ffe4cbc4d}, !- Handle
+  {12a3da0a-93e1-4c3d-956d-1e1ee1a97ec2}, !- Handle
   res fur gas htg supply fan,             !- Name
-  {b3ddc5de-ee60-4895-85e3-e42f46eb4f50}, !- Availability Schedule Name
-=======
-  {6f875845-5257-4903-9d93-17cdbb90b800}, !- Handle
-  res fur gas htg supply fan,             !- Name
-  {9dfcec37-2403-4851-a467-2c20944f2683}, !- Availability Schedule Name
->>>>>>> 93199ada
+  {8c2ae81a-6e4e-4757-9557-19c7b19442d6}, !- Availability Schedule Name
   0.75,                                   !- Fan Total Efficiency
   794.580001233493,                       !- Pressure Rise {Pa}
   autosize,                               !- Maximum Flow Rate {m3/s}
@@ -1245,21 +858,12 @@
   1,                                      !- Motor In Airstream Fraction
   ,                                       !- Air Inlet Node Name
   ,                                       !- Air Outlet Node Name
-<<<<<<< HEAD
-  {82bdb265-833b-43f6-bfea-01c3d392d02e}, !- Fan Power Ratio Function of Speed Ratio Curve Name
-  {3b7397b6-57fa-45d2-8562-8221f8b90600}, !- Fan Efficiency Ratio Function of Speed Ratio Curve Name
+  {9974c2a6-4d79-414b-ab18-4b981b4a96e2}, !- Fan Power Ratio Function of Speed Ratio Curve Name
+  {e7b621e9-f8a2-48aa-8fe3-9ec88d747282}, !- Fan Efficiency Ratio Function of Speed Ratio Curve Name
   res fur gas htg supply fan;             !- End-Use Subcategory
 
 OS:Curve:Exponent,
-  {82bdb265-833b-43f6-bfea-01c3d392d02e}, !- Handle
-=======
-  {be058e2a-8b1f-4dc6-ac2c-299057b75c6c}, !- Fan Power Ratio Function of Speed Ratio Curve Name
-  {571ce9f7-79ff-4e71-9170-9ceb006bd77e}, !- Fan Efficiency Ratio Function of Speed Ratio Curve Name
-  res fur gas htg supply fan;             !- End-Use Subcategory
-
-OS:Curve:Exponent,
-  {be058e2a-8b1f-4dc6-ac2c-299057b75c6c}, !- Handle
->>>>>>> 93199ada
+  {9974c2a6-4d79-414b-ab18-4b981b4a96e2}, !- Handle
   Fan On Off Power Curve,                 !- Name
   1,                                      !- Coefficient1 Constant
   0,                                      !- Coefficient2 Constant
@@ -1272,11 +876,7 @@
   ;                                       !- Output Unit Type
 
 OS:Curve:Cubic,
-<<<<<<< HEAD
-  {3b7397b6-57fa-45d2-8562-8221f8b90600}, !- Handle
-=======
-  {571ce9f7-79ff-4e71-9170-9ceb006bd77e}, !- Handle
->>>>>>> 93199ada
+  {e7b621e9-f8a2-48aa-8fe3-9ec88d747282}, !- Handle
   Fan On Off Efficiency Curve,            !- Name
   1,                                      !- Coefficient1 Constant
   0,                                      !- Coefficient2 x
@@ -1286,33 +886,18 @@
   1;                                      !- Maximum Value of x
 
 OS:AirLoopHVAC:UnitarySystem,
-<<<<<<< HEAD
-  {da53f0d5-5cbf-48d7-ade4-5779cbb57945}, !- Handle
+  {40abbdf8-c813-41a5-815b-68a33734dd2c}, !- Handle
   res fur gas unitary system,             !- Name
   Load,                                   !- Control Type
-  {13e25e15-3c3c-4957-a453-f36b984ddbc5}, !- Controlling Zone or Thermostat Location
+  {99696271-beab-4c93-9c9e-c37033c485a1}, !- Controlling Zone or Thermostat Location
   None,                                   !- Dehumidification Control Type
-  {b3ddc5de-ee60-4895-85e3-e42f46eb4f50}, !- Availability Schedule Name
-  {535c007e-d7d5-4cb2-8a40-97839e5d7375}, !- Air Inlet Node Name
-  {bd244129-1805-4c60-97f7-6ff7b1599de9}, !- Air Outlet Node Name
-  {d0145d47-105e-4dc2-adeb-a78ffe4cbc4d}, !- Supply Fan Name
+  {8c2ae81a-6e4e-4757-9557-19c7b19442d6}, !- Availability Schedule Name
+  {2238d642-6fc3-457d-a869-dff41b9bfeff}, !- Air Inlet Node Name
+  {284eefd8-1fbb-4e08-ba33-f694a98e4883}, !- Air Outlet Node Name
+  {12a3da0a-93e1-4c3d-956d-1e1ee1a97ec2}, !- Supply Fan Name
   BlowThrough,                            !- Fan Placement
-  {17a02948-12de-4f4e-96f6-6e53822ac2a8}, !- Supply Air Fan Operating Mode Schedule Name
-  {dfc4b770-2e5a-4cb0-9c90-c53fe9c8bdf1}, !- Heating Coil Name
-=======
-  {ddc4543a-b235-4d23-88d9-fafa6f039f84}, !- Handle
-  res fur gas unitary system,             !- Name
-  Load,                                   !- Control Type
-  {80317731-37a4-43d3-a7d2-049d3dbb371d}, !- Controlling Zone or Thermostat Location
-  None,                                   !- Dehumidification Control Type
-  {9dfcec37-2403-4851-a467-2c20944f2683}, !- Availability Schedule Name
-  {6ec63a1a-136c-4579-9408-c292da767c78}, !- Air Inlet Node Name
-  {41272cf2-039d-48fe-8a9d-96915c50349c}, !- Air Outlet Node Name
-  {6f875845-5257-4903-9d93-17cdbb90b800}, !- Supply Fan Name
-  BlowThrough,                            !- Fan Placement
-  {12ccfd28-9a61-4d7a-b288-20395ebbd601}, !- Supply Air Fan Operating Mode Schedule Name
-  {f538cc1d-1837-4313-90f4-bee50af66423}, !- Heating Coil Name
->>>>>>> 93199ada
+  {392cc379-8e3b-4c24-974b-e30c7f12d989}, !- Supply Air Fan Operating Mode Schedule Name
+  {aade2e60-3b98-4d95-809c-ca36e13e3e72}, !- Heating Coil Name
   1,                                      !- DX Heating Coil Sizing Ratio
   ,                                       !- Cooling Coil Name
   No,                                     !- Use DOAS DX Cooling Coil
@@ -1325,7 +910,7 @@
   ,                                       !- Fraction of Autosized Design Cooling Supply Air Flow Rate
   ,                                       !- Design Supply Air Flow Rate Per Unit of Capacity During Cooling Operation {m3/s-W}
   ,                                       !- Supply Air Flow Rate Method During Heating Operation
-  Autosize,                               !- Supply Air Flow Rate During Heating Operation {m3/s}
+  autosize,                               !- Supply Air Flow Rate During Heating Operation {m3/s}
   ,                                       !- Supply Air Flow Rate Per Floor Area during Heating Operation {m3/s-m2}
   ,                                       !- Fraction of Autosized Design Heating Supply Air Flow Rate
   ,                                       !- Design Supply Air Flow Rate Per Unit of Capacity During Heating Operation {m3/s-W}
@@ -1347,23 +932,13 @@
   0;                                      !- Ancilliary Off-Cycle Electric Power {W}
 
 OS:Schedule:Constant,
-<<<<<<< HEAD
-  {17a02948-12de-4f4e-96f6-6e53822ac2a8}, !- Handle
+  {392cc379-8e3b-4c24-974b-e30c7f12d989}, !- Handle
   Always Off Discrete,                    !- Name
-  {32c00724-39f9-4526-9f2b-2027b821b651}, !- Schedule Type Limits Name
+  {d0d470f8-a8bd-46c9-9623-1828a2b37587}, !- Schedule Type Limits Name
   0;                                      !- Value
 
 OS:ScheduleTypeLimits,
-  {32c00724-39f9-4526-9f2b-2027b821b651}, !- Handle
-=======
-  {12ccfd28-9a61-4d7a-b288-20395ebbd601}, !- Handle
-  Always Off Discrete,                    !- Name
-  {a1bcba83-d2e3-47e7-94bb-b4d862830b73}, !- Schedule Type Limits Name
-  0;                                      !- Value
-
-OS:ScheduleTypeLimits,
-  {a1bcba83-d2e3-47e7-94bb-b4d862830b73}, !- Handle
->>>>>>> 93199ada
+  {d0d470f8-a8bd-46c9-9623-1828a2b37587}, !- Handle
   OnOff 1,                                !- Name
   0,                                      !- Lower Limit Value
   1,                                      !- Upper Limit Value
@@ -1371,234 +946,119 @@
   Availability;                           !- Unit Type
 
 OS:AirLoopHVAC,
-<<<<<<< HEAD
-  {47c33451-d678-4dbe-aeae-06984fcc7c01}, !- Handle
+  {247dd5ed-8f1a-414b-9884-86ee5d6a2b20}, !- Handle
   res fur gas asys,                       !- Name
   ,                                       !- Controller List Name
-  {b3ddc5de-ee60-4895-85e3-e42f46eb4f50}, !- Availability Schedule
-  {067b6b65-44c9-4336-9295-8d0f078d2593}, !- Availability Manager List Name
+  {8c2ae81a-6e4e-4757-9557-19c7b19442d6}, !- Availability Schedule
+  {d99e98e0-2d2f-491e-b177-fae225304baa}, !- Availability Manager List Name
   AutoSize,                               !- Design Supply Air Flow Rate {m3/s}
   ,                                       !- Branch List Name
   ,                                       !- Connector List Name
-  {b5199b4f-d0e3-4d35-9589-c9f98f2aecaf}, !- Supply Side Inlet Node Name
-  {2d61a91e-3cf2-47c2-a100-0515964e72a1}, !- Demand Side Outlet Node Name
-  {20a3730e-0416-424b-8a2c-76ac6082aac5}, !- Demand Side Inlet Node A
-  {6cf74d7f-3aa6-4966-a81e-e38f57b00dc7}, !- Supply Side Outlet Node A
+  {324d1cc5-45aa-4874-8f2d-d2bffdd6d9c6}, !- Supply Side Inlet Node Name
+  {e32ad30a-ad51-4b48-9790-b1144163390a}, !- Demand Side Outlet Node Name
+  {62b3ce8c-dc4c-4873-a02c-6b347617042e}, !- Demand Side Inlet Node A
+  {5c44d7b9-56ed-400f-9cc1-abfc45f8ffc6}, !- Supply Side Outlet Node A
   ,                                       !- Demand Side Inlet Node B
   ,                                       !- Supply Side Outlet Node B
   ,                                       !- Return Air Bypass Flow Temperature Setpoint Schedule Name
-  {9c783a71-fe26-4df3-9b01-8cda9f13deca}, !- Demand Mixer Name
-  {67d26548-5012-4b0a-a692-ff82719100c7}, !- Demand Splitter A Name
-=======
-  {90e7ac72-1e13-4c58-95ad-467bccf884f7}, !- Handle
-  res fur gas asys,                       !- Name
-  ,                                       !- Controller List Name
-  {9dfcec37-2403-4851-a467-2c20944f2683}, !- Availability Schedule
-  {78314528-91ae-4e88-ad80-00feb92634d2}, !- Availability Manager List Name
-  AutoSize,                               !- Design Supply Air Flow Rate {m3/s}
-  ,                                       !- Branch List Name
-  ,                                       !- Connector List Name
-  {d0105b22-f2b9-43b4-aa9a-b894e393adaa}, !- Supply Side Inlet Node Name
-  {e7f81914-f62a-442a-a94e-4595e4e72ed9}, !- Demand Side Outlet Node Name
-  {e224ec8c-a615-4062-89b1-07af29e0801a}, !- Demand Side Inlet Node A
-  {9b363549-5d7a-4336-8b08-ecd5b5b79894}, !- Supply Side Outlet Node A
-  ,                                       !- Demand Side Inlet Node B
-  ,                                       !- Supply Side Outlet Node B
-  ,                                       !- Return Air Bypass Flow Temperature Setpoint Schedule Name
-  {6778a8f0-47d5-443c-9c8f-faee86326a64}, !- Demand Mixer Name
-  {f4acd994-6435-4d3f-af18-b6a96e858553}, !- Demand Splitter A Name
->>>>>>> 93199ada
+  {0bd39245-2c53-48a7-9113-ddb862cc8460}, !- Demand Mixer Name
+  {414825cc-4b24-40c5-9cc6-aeb020221345}, !- Demand Splitter A Name
   ,                                       !- Demand Splitter B Name
   ;                                       !- Supply Splitter Name
 
 OS:Node,
-<<<<<<< HEAD
-  {3972d0de-266b-4766-bbf2-48ed808ad63e}, !- Handle
+  {b66b60f7-9c49-4053-82e8-a3e833cfd135}, !- Handle
   Node 3,                                 !- Name
-  {b5199b4f-d0e3-4d35-9589-c9f98f2aecaf}, !- Inlet Port
-  {535c007e-d7d5-4cb2-8a40-97839e5d7375}; !- Outlet Port
+  {324d1cc5-45aa-4874-8f2d-d2bffdd6d9c6}, !- Inlet Port
+  {2238d642-6fc3-457d-a869-dff41b9bfeff}; !- Outlet Port
 
 OS:Node,
-  {da2c679c-ec76-45c1-ba36-c9350663f547}, !- Handle
+  {4354a530-a428-49e9-b3ef-14c7827151a4}, !- Handle
   Node 4,                                 !- Name
-  {bd244129-1805-4c60-97f7-6ff7b1599de9}, !- Inlet Port
-  {6cf74d7f-3aa6-4966-a81e-e38f57b00dc7}; !- Outlet Port
-
-OS:Connection,
-  {b5199b4f-d0e3-4d35-9589-c9f98f2aecaf}, !- Handle
-  {c3522ca2-02c2-42de-bb1d-3e7462c2058b}, !- Name
-  {47c33451-d678-4dbe-aeae-06984fcc7c01}, !- Source Object
+  {284eefd8-1fbb-4e08-ba33-f694a98e4883}, !- Inlet Port
+  {5c44d7b9-56ed-400f-9cc1-abfc45f8ffc6}; !- Outlet Port
+
+OS:Connection,
+  {324d1cc5-45aa-4874-8f2d-d2bffdd6d9c6}, !- Handle
+  {e6c6b2ab-23a0-4bed-a7e3-ec292c0b1d70}, !- Name
+  {247dd5ed-8f1a-414b-9884-86ee5d6a2b20}, !- Source Object
   8,                                      !- Outlet Port
-  {3972d0de-266b-4766-bbf2-48ed808ad63e}, !- Target Object
+  {b66b60f7-9c49-4053-82e8-a3e833cfd135}, !- Target Object
   2;                                      !- Inlet Port
 
 OS:Connection,
-  {6cf74d7f-3aa6-4966-a81e-e38f57b00dc7}, !- Handle
-  {1d86778b-fd2c-4638-a869-1c9e81d1b2a0}, !- Name
-  {da2c679c-ec76-45c1-ba36-c9350663f547}, !- Source Object
+  {5c44d7b9-56ed-400f-9cc1-abfc45f8ffc6}, !- Handle
+  {7b0a0034-8b97-4511-8c3e-a5e83e4c8c37}, !- Name
+  {4354a530-a428-49e9-b3ef-14c7827151a4}, !- Source Object
   3,                                      !- Outlet Port
-  {47c33451-d678-4dbe-aeae-06984fcc7c01}, !- Target Object
+  {247dd5ed-8f1a-414b-9884-86ee5d6a2b20}, !- Target Object
   11;                                     !- Inlet Port
 
 OS:Node,
-  {1e2d76fe-f2e1-4d57-a5cd-99dfddbbe515}, !- Handle
+  {f2f6c1f1-5bc7-470c-93fe-69d1daf9f2ad}, !- Handle
   Node 5,                                 !- Name
-  {20a3730e-0416-424b-8a2c-76ac6082aac5}, !- Inlet Port
-  {7028930f-517d-43f8-802b-cf2395375504}; !- Outlet Port
+  {62b3ce8c-dc4c-4873-a02c-6b347617042e}, !- Inlet Port
+  {2ce1fcb4-2749-4e7b-9dac-fa5d40445f42}; !- Outlet Port
 
 OS:Node,
-  {2a4db6dc-c350-468d-a58a-d689391fb156}, !- Handle
+  {006d5e0e-0250-43e4-a32d-49ad9a076ec1}, !- Handle
   Node 6,                                 !- Name
-  {2c93d299-095b-462a-896f-5cbb21c5cb91}, !- Inlet Port
-  {2d61a91e-3cf2-47c2-a100-0515964e72a1}; !- Outlet Port
+  {f7e60008-e5c4-44df-9233-b02b206155f6}, !- Inlet Port
+  {e32ad30a-ad51-4b48-9790-b1144163390a}; !- Outlet Port
 
 OS:Node,
-  {eb5d8406-a543-4bf2-9d64-8fd26e4779bb}, !- Handle
+  {0fe1e774-9ce5-467b-975f-1ba327fc8b84}, !- Handle
   Node 7,                                 !- Name
-  {a4f668dc-8ab9-43d7-ba79-2ec0b1612996}, !- Inlet Port
-  {26ad9b20-bc58-40ce-953d-1cce2ac7b85d}; !- Outlet Port
-
-OS:Connection,
-  {20a3730e-0416-424b-8a2c-76ac6082aac5}, !- Handle
-  {2774a041-3775-439b-a118-553e3a62048c}, !- Name
-  {47c33451-d678-4dbe-aeae-06984fcc7c01}, !- Source Object
+  {2e89e261-cbd6-4539-aedb-9cd827b5cddf}, !- Inlet Port
+  {7e831803-d5ab-4619-9e58-74d63287b0c1}; !- Outlet Port
+
+OS:Connection,
+  {62b3ce8c-dc4c-4873-a02c-6b347617042e}, !- Handle
+  {34ad41cf-05b2-463a-bbb0-a93a98e8c8d0}, !- Name
+  {247dd5ed-8f1a-414b-9884-86ee5d6a2b20}, !- Source Object
   10,                                     !- Outlet Port
-  {1e2d76fe-f2e1-4d57-a5cd-99dfddbbe515}, !- Target Object
+  {f2f6c1f1-5bc7-470c-93fe-69d1daf9f2ad}, !- Target Object
   2;                                      !- Inlet Port
 
 OS:Connection,
-  {2d61a91e-3cf2-47c2-a100-0515964e72a1}, !- Handle
-  {674ae26e-5edd-49a7-8c2b-28b0ee8b5670}, !- Name
-  {2a4db6dc-c350-468d-a58a-d689391fb156}, !- Source Object
+  {e32ad30a-ad51-4b48-9790-b1144163390a}, !- Handle
+  {7a06dcf3-5b61-4ab0-abbb-4a21805c4e02}, !- Name
+  {006d5e0e-0250-43e4-a32d-49ad9a076ec1}, !- Source Object
   3,                                      !- Outlet Port
-  {47c33451-d678-4dbe-aeae-06984fcc7c01}, !- Target Object
+  {247dd5ed-8f1a-414b-9884-86ee5d6a2b20}, !- Target Object
   9;                                      !- Inlet Port
 
 OS:AirLoopHVAC:ZoneSplitter,
-  {67d26548-5012-4b0a-a692-ff82719100c7}, !- Handle
+  {414825cc-4b24-40c5-9cc6-aeb020221345}, !- Handle
   res fur gas zone splitter,              !- Name
-  {7028930f-517d-43f8-802b-cf2395375504}, !- Inlet Node Name
-  {50a57709-3df7-4700-b79c-0b12b8b12862}; !- Outlet Node Name 1
+  {2ce1fcb4-2749-4e7b-9dac-fa5d40445f42}, !- Inlet Node Name
+  {a971206f-e37d-4eeb-b583-683bb17f280e}; !- Outlet Node Name 1
 
 OS:AirLoopHVAC:ZoneMixer,
-  {9c783a71-fe26-4df3-9b01-8cda9f13deca}, !- Handle
+  {0bd39245-2c53-48a7-9113-ddb862cc8460}, !- Handle
   res fur gas zone mixer,                 !- Name
-  {2c93d299-095b-462a-896f-5cbb21c5cb91}, !- Outlet Node Name
-  {f229a15f-5310-47c1-9d41-306263b2d2a2}; !- Inlet Node Name 1
-
-OS:Connection,
-  {7028930f-517d-43f8-802b-cf2395375504}, !- Handle
-  {dfbdbb16-e5c3-4414-a031-16d7477feb8c}, !- Name
-  {1e2d76fe-f2e1-4d57-a5cd-99dfddbbe515}, !- Source Object
+  {f7e60008-e5c4-44df-9233-b02b206155f6}, !- Outlet Node Name
+  {f9b834b3-4148-4ae0-8073-ce3cd972cf15}; !- Inlet Node Name 1
+
+OS:Connection,
+  {2ce1fcb4-2749-4e7b-9dac-fa5d40445f42}, !- Handle
+  {0561aa84-bf8b-4522-b7d3-5dc106354794}, !- Name
+  {f2f6c1f1-5bc7-470c-93fe-69d1daf9f2ad}, !- Source Object
   3,                                      !- Outlet Port
-  {67d26548-5012-4b0a-a692-ff82719100c7}, !- Target Object
+  {414825cc-4b24-40c5-9cc6-aeb020221345}, !- Target Object
   2;                                      !- Inlet Port
 
 OS:Connection,
-  {2c93d299-095b-462a-896f-5cbb21c5cb91}, !- Handle
-  {684c10a7-1986-485f-af07-aa7da2a36d5d}, !- Name
-  {9c783a71-fe26-4df3-9b01-8cda9f13deca}, !- Source Object
+  {f7e60008-e5c4-44df-9233-b02b206155f6}, !- Handle
+  {2518ea44-5881-41b9-9cef-7f43f4ee6211}, !- Name
+  {0bd39245-2c53-48a7-9113-ddb862cc8460}, !- Source Object
   2,                                      !- Outlet Port
-  {2a4db6dc-c350-468d-a58a-d689391fb156}, !- Target Object
+  {006d5e0e-0250-43e4-a32d-49ad9a076ec1}, !- Target Object
   2;                                      !- Inlet Port
 
 OS:Sizing:System,
-  {f9305718-0fec-41e6-9ea1-a8eb709a0f20}, !- Handle
-  {47c33451-d678-4dbe-aeae-06984fcc7c01}, !- AirLoop Name
-=======
-  {b88a866e-eb62-4272-b9f5-d3b875276b1b}, !- Handle
-  Node 3,                                 !- Name
-  {d0105b22-f2b9-43b4-aa9a-b894e393adaa}, !- Inlet Port
-  {6ec63a1a-136c-4579-9408-c292da767c78}; !- Outlet Port
-
-OS:Node,
-  {a4698dd4-8727-48ed-a26f-5391dd8e4d4d}, !- Handle
-  Node 4,                                 !- Name
-  {41272cf2-039d-48fe-8a9d-96915c50349c}, !- Inlet Port
-  {9b363549-5d7a-4336-8b08-ecd5b5b79894}; !- Outlet Port
-
-OS:Connection,
-  {d0105b22-f2b9-43b4-aa9a-b894e393adaa}, !- Handle
-  {53625a73-e7bb-49e0-8881-9335f2ea40a3}, !- Name
-  {90e7ac72-1e13-4c58-95ad-467bccf884f7}, !- Source Object
-  8,                                      !- Outlet Port
-  {b88a866e-eb62-4272-b9f5-d3b875276b1b}, !- Target Object
-  2;                                      !- Inlet Port
-
-OS:Connection,
-  {9b363549-5d7a-4336-8b08-ecd5b5b79894}, !- Handle
-  {c4b3a223-1ceb-4cc7-a2c6-a3f1e0112518}, !- Name
-  {a4698dd4-8727-48ed-a26f-5391dd8e4d4d}, !- Source Object
-  3,                                      !- Outlet Port
-  {90e7ac72-1e13-4c58-95ad-467bccf884f7}, !- Target Object
-  11;                                     !- Inlet Port
-
-OS:Node,
-  {b373a67b-9ed7-489f-aa5c-a2ba6b8ff328}, !- Handle
-  Node 5,                                 !- Name
-  {e224ec8c-a615-4062-89b1-07af29e0801a}, !- Inlet Port
-  {3ebdb1f1-23a2-4712-b28a-d44b2967010a}; !- Outlet Port
-
-OS:Node,
-  {2afc687a-2c74-4340-ab6e-1e3d275adf9d}, !- Handle
-  Node 6,                                 !- Name
-  {416fd1a3-e2b1-4746-95fc-09c0b446f232}, !- Inlet Port
-  {e7f81914-f62a-442a-a94e-4595e4e72ed9}; !- Outlet Port
-
-OS:Node,
-  {083e5c53-1dcd-485a-b81a-57bc3888099c}, !- Handle
-  Node 7,                                 !- Name
-  {8974bc31-7deb-4e94-9b9f-3c83b5ed0526}, !- Inlet Port
-  {b9c35330-6b32-431b-a981-fe7b08bbb84b}; !- Outlet Port
-
-OS:Connection,
-  {e224ec8c-a615-4062-89b1-07af29e0801a}, !- Handle
-  {dbf42d9e-1749-4651-b666-388734156d2e}, !- Name
-  {90e7ac72-1e13-4c58-95ad-467bccf884f7}, !- Source Object
-  10,                                     !- Outlet Port
-  {b373a67b-9ed7-489f-aa5c-a2ba6b8ff328}, !- Target Object
-  2;                                      !- Inlet Port
-
-OS:Connection,
-  {e7f81914-f62a-442a-a94e-4595e4e72ed9}, !- Handle
-  {a3d0c5f2-184d-4199-b058-6b109235cc06}, !- Name
-  {2afc687a-2c74-4340-ab6e-1e3d275adf9d}, !- Source Object
-  3,                                      !- Outlet Port
-  {90e7ac72-1e13-4c58-95ad-467bccf884f7}, !- Target Object
-  9;                                      !- Inlet Port
-
-OS:AirLoopHVAC:ZoneSplitter,
-  {f4acd994-6435-4d3f-af18-b6a96e858553}, !- Handle
-  res fur gas zone splitter,              !- Name
-  {3ebdb1f1-23a2-4712-b28a-d44b2967010a}, !- Inlet Node Name
-  {caba2f8e-47cb-4683-8f19-35e70dd83388}; !- Outlet Node Name 1
-
-OS:AirLoopHVAC:ZoneMixer,
-  {6778a8f0-47d5-443c-9c8f-faee86326a64}, !- Handle
-  res fur gas zone mixer,                 !- Name
-  {416fd1a3-e2b1-4746-95fc-09c0b446f232}, !- Outlet Node Name
-  {d3472aaf-b034-4b21-9771-03b601397270}; !- Inlet Node Name 1
-
-OS:Connection,
-  {3ebdb1f1-23a2-4712-b28a-d44b2967010a}, !- Handle
-  {2e86f52a-2463-40bb-84d4-d03b74ceb20c}, !- Name
-  {b373a67b-9ed7-489f-aa5c-a2ba6b8ff328}, !- Source Object
-  3,                                      !- Outlet Port
-  {f4acd994-6435-4d3f-af18-b6a96e858553}, !- Target Object
-  2;                                      !- Inlet Port
-
-OS:Connection,
-  {416fd1a3-e2b1-4746-95fc-09c0b446f232}, !- Handle
-  {6165e93f-a178-40f2-b864-087abc9c018e}, !- Name
-  {6778a8f0-47d5-443c-9c8f-faee86326a64}, !- Source Object
-  2,                                      !- Outlet Port
-  {2afc687a-2c74-4340-ab6e-1e3d275adf9d}, !- Target Object
-  2;                                      !- Inlet Port
-
-OS:Sizing:System,
-  {ed592574-8a8c-46b2-964e-4076aed39245}, !- Handle
-  {90e7ac72-1e13-4c58-95ad-467bccf884f7}, !- AirLoop Name
->>>>>>> 93199ada
+  {112693c8-c9ef-4802-9cb9-0f9f6b7c062d}, !- Handle
+  {247dd5ed-8f1a-414b-9884-86ee5d6a2b20}, !- AirLoop Name
   Sensible,                               !- Type of Load to Size On
   Autosize,                               !- Design Outdoor Air Flow Rate {m3/s}
   0.3,                                    !- Central Heating Maximum System Air Flow Ratio
@@ -1637,189 +1097,96 @@
   OnOff;                                  !- Central Cooling Capacity Control Method
 
 OS:AvailabilityManagerAssignmentList,
-<<<<<<< HEAD
-  {067b6b65-44c9-4336-9295-8d0f078d2593}, !- Handle
+  {d99e98e0-2d2f-491e-b177-fae225304baa}, !- Handle
   Air Loop HVAC 1 AvailabilityManagerAssignmentList; !- Name
 
 OS:Connection,
-  {535c007e-d7d5-4cb2-8a40-97839e5d7375}, !- Handle
-  {e287fefc-5a58-4255-8035-ceb6e451b7a0}, !- Name
-  {3972d0de-266b-4766-bbf2-48ed808ad63e}, !- Source Object
+  {2238d642-6fc3-457d-a869-dff41b9bfeff}, !- Handle
+  {71ab3c32-2a0a-492b-b809-368bd7822e29}, !- Name
+  {b66b60f7-9c49-4053-82e8-a3e833cfd135}, !- Source Object
   3,                                      !- Outlet Port
-  {da53f0d5-5cbf-48d7-ade4-5779cbb57945}, !- Target Object
+  {40abbdf8-c813-41a5-815b-68a33734dd2c}, !- Target Object
   6;                                      !- Inlet Port
 
 OS:Connection,
-  {bd244129-1805-4c60-97f7-6ff7b1599de9}, !- Handle
-  {b4918447-500a-4ad2-8147-74f79e0e7614}, !- Name
-  {da53f0d5-5cbf-48d7-ade4-5779cbb57945}, !- Source Object
+  {284eefd8-1fbb-4e08-ba33-f694a98e4883}, !- Handle
+  {1ce4907c-f8bb-4ccd-b422-26f89ab9dcfd}, !- Name
+  {40abbdf8-c813-41a5-815b-68a33734dd2c}, !- Source Object
   7,                                      !- Outlet Port
-  {da2c679c-ec76-45c1-ba36-c9350663f547}, !- Target Object
+  {4354a530-a428-49e9-b3ef-14c7827151a4}, !- Target Object
   2;                                      !- Inlet Port
 
 OS:AirTerminal:SingleDuct:ConstantVolume:NoReheat,
-  {c9581f30-0847-42f2-a2cb-e196900e7000}, !- Handle
+  {c3289e21-374a-4ff3-81a6-dab0217742c1}, !- Handle
   res fur gas living zone direct air,     !- Name
-  {b3ddc5de-ee60-4895-85e3-e42f46eb4f50}, !- Availability Schedule Name
-  {9aa2b8d8-e180-48d3-8216-38d96bb9edc1}, !- Air Inlet Node Name
-  {a4f668dc-8ab9-43d7-ba79-2ec0b1612996}, !- Air Outlet Node Name
+  {8c2ae81a-6e4e-4757-9557-19c7b19442d6}, !- Availability Schedule Name
+  {e8338d4f-39e9-4691-981d-41f0d3eb78f0}, !- Air Inlet Node Name
+  {2e89e261-cbd6-4539-aedb-9cd827b5cddf}, !- Air Outlet Node Name
   AutoSize;                               !- Maximum Air Flow Rate {m3/s}
 
 OS:Node,
-  {610bdb9b-99b0-410b-a78b-4c5a975c1217}, !- Handle
+  {14084b72-3268-493f-a8a3-49273cc2dc35}, !- Handle
   Node 8,                                 !- Name
-  {1bec1f50-1009-4e5d-81e9-f3f903e7110b}, !- Inlet Port
-  {f229a15f-5310-47c1-9d41-306263b2d2a2}; !- Outlet Port
-
-OS:Connection,
-  {26ad9b20-bc58-40ce-953d-1cce2ac7b85d}, !- Handle
-  {38bb73cd-d7d6-4db9-b219-25c50fc76240}, !- Name
-  {eb5d8406-a543-4bf2-9d64-8fd26e4779bb}, !- Source Object
+  {ee24c6d9-e643-48a0-a322-1cba0e1a68c7}, !- Inlet Port
+  {f9b834b3-4148-4ae0-8073-ce3cd972cf15}; !- Outlet Port
+
+OS:Connection,
+  {7e831803-d5ab-4619-9e58-74d63287b0c1}, !- Handle
+  {9a0cf12e-6193-47fd-9524-3b4d45351144}, !- Name
+  {0fe1e774-9ce5-467b-975f-1ba327fc8b84}, !- Source Object
   3,                                      !- Outlet Port
-  {a6c38ccd-c419-4cf6-8f44-7445772e4576}, !- Target Object
+  {590e193a-e8f7-40e9-8c73-62af9c220f0c}, !- Target Object
   3;                                      !- Inlet Port
 
 OS:Connection,
-  {1bec1f50-1009-4e5d-81e9-f3f903e7110b}, !- Handle
-  {3286d5ff-ae10-485f-8e9b-03e9febb2f35}, !- Name
-  {a7fa070f-9561-4659-aed0-46bd0a10a1c3}, !- Source Object
+  {ee24c6d9-e643-48a0-a322-1cba0e1a68c7}, !- Handle
+  {54591933-5b24-41bc-bf85-8f3ec9dddcf1}, !- Name
+  {e9c9e221-c10f-492b-bd9f-66091a7c3148}, !- Source Object
   3,                                      !- Outlet Port
-  {610bdb9b-99b0-410b-a78b-4c5a975c1217}, !- Target Object
+  {14084b72-3268-493f-a8a3-49273cc2dc35}, !- Target Object
   2;                                      !- Inlet Port
 
 OS:Connection,
-  {f229a15f-5310-47c1-9d41-306263b2d2a2}, !- Handle
-  {4707d005-aa5a-4e69-86f2-c71642b155bc}, !- Name
-  {610bdb9b-99b0-410b-a78b-4c5a975c1217}, !- Source Object
+  {f9b834b3-4148-4ae0-8073-ce3cd972cf15}, !- Handle
+  {edf195f8-37dd-4923-b94c-5d048310fc30}, !- Name
+  {14084b72-3268-493f-a8a3-49273cc2dc35}, !- Source Object
   3,                                      !- Outlet Port
-  {9c783a71-fe26-4df3-9b01-8cda9f13deca}, !- Target Object
+  {0bd39245-2c53-48a7-9113-ddb862cc8460}, !- Target Object
   3;                                      !- Inlet Port
 
 OS:Node,
-  {1fda8124-0664-4ca8-bb8b-6b2afb0a00c3}, !- Handle
+  {99711a0c-7a3b-417b-a987-9a4b40bc0f9a}, !- Handle
   Node 9,                                 !- Name
-  {50a57709-3df7-4700-b79c-0b12b8b12862}, !- Inlet Port
-  {9aa2b8d8-e180-48d3-8216-38d96bb9edc1}; !- Outlet Port
-
-OS:Connection,
-  {50a57709-3df7-4700-b79c-0b12b8b12862}, !- Handle
-  {92f13114-4ead-482c-8c0d-ec3e44f16491}, !- Name
-  {67d26548-5012-4b0a-a692-ff82719100c7}, !- Source Object
+  {a971206f-e37d-4eeb-b583-683bb17f280e}, !- Inlet Port
+  {e8338d4f-39e9-4691-981d-41f0d3eb78f0}; !- Outlet Port
+
+OS:Connection,
+  {a971206f-e37d-4eeb-b583-683bb17f280e}, !- Handle
+  {79126d20-05fe-4f2a-95a0-6138851caf7d}, !- Name
+  {414825cc-4b24-40c5-9cc6-aeb020221345}, !- Source Object
   3,                                      !- Outlet Port
-  {1fda8124-0664-4ca8-bb8b-6b2afb0a00c3}, !- Target Object
+  {99711a0c-7a3b-417b-a987-9a4b40bc0f9a}, !- Target Object
   2;                                      !- Inlet Port
 
 OS:Connection,
-  {9aa2b8d8-e180-48d3-8216-38d96bb9edc1}, !- Handle
-  {be741b78-23ea-4f58-9adf-188d4ff601e5}, !- Name
-  {1fda8124-0664-4ca8-bb8b-6b2afb0a00c3}, !- Source Object
+  {e8338d4f-39e9-4691-981d-41f0d3eb78f0}, !- Handle
+  {125847c2-ebc7-49fd-9fda-2f0c100e0ce5}, !- Name
+  {99711a0c-7a3b-417b-a987-9a4b40bc0f9a}, !- Source Object
   3,                                      !- Outlet Port
-  {c9581f30-0847-42f2-a2cb-e196900e7000}, !- Target Object
+  {c3289e21-374a-4ff3-81a6-dab0217742c1}, !- Target Object
   3;                                      !- Inlet Port
 
 OS:Connection,
-  {a4f668dc-8ab9-43d7-ba79-2ec0b1612996}, !- Handle
-  {dd9f5857-fed2-4aaa-aecb-cba41c106416}, !- Name
-  {c9581f30-0847-42f2-a2cb-e196900e7000}, !- Source Object
+  {2e89e261-cbd6-4539-aedb-9cd827b5cddf}, !- Handle
+  {0a4d9067-bee9-4a0e-a1a4-cbcb45a6a1dd}, !- Name
+  {c3289e21-374a-4ff3-81a6-dab0217742c1}, !- Source Object
   4,                                      !- Outlet Port
-  {eb5d8406-a543-4bf2-9d64-8fd26e4779bb}, !- Target Object
+  {0fe1e774-9ce5-467b-975f-1ba327fc8b84}, !- Target Object
   2;                                      !- Inlet Port
 
 OS:AdditionalProperties,
-  {d55192e8-af3c-4846-bd9c-e905e80dc261}, !- Handle
-  {da53f0d5-5cbf-48d7-ade4-5779cbb57945}, !- Object Name
-=======
-  {78314528-91ae-4e88-ad80-00feb92634d2}, !- Handle
-  Air Loop HVAC 1 AvailabilityManagerAssignmentList; !- Name
-
-OS:Connection,
-  {6ec63a1a-136c-4579-9408-c292da767c78}, !- Handle
-  {4be9dfd8-4790-4095-b9a1-3e801acf6fc5}, !- Name
-  {b88a866e-eb62-4272-b9f5-d3b875276b1b}, !- Source Object
-  3,                                      !- Outlet Port
-  {ddc4543a-b235-4d23-88d9-fafa6f039f84}, !- Target Object
-  6;                                      !- Inlet Port
-
-OS:Connection,
-  {41272cf2-039d-48fe-8a9d-96915c50349c}, !- Handle
-  {fc6e4f76-1310-48ff-92ae-467f66a65967}, !- Name
-  {ddc4543a-b235-4d23-88d9-fafa6f039f84}, !- Source Object
-  7,                                      !- Outlet Port
-  {a4698dd4-8727-48ed-a26f-5391dd8e4d4d}, !- Target Object
-  2;                                      !- Inlet Port
-
-OS:AirTerminal:SingleDuct:ConstantVolume:NoReheat,
-  {1cb2ded8-24c0-4d0d-9d40-e5ea389166ff}, !- Handle
-  res fur gas living zone direct air,     !- Name
-  {9dfcec37-2403-4851-a467-2c20944f2683}, !- Availability Schedule Name
-  {a447f10a-116d-4c17-9909-8973caf56bb9}, !- Air Inlet Node Name
-  {8974bc31-7deb-4e94-9b9f-3c83b5ed0526}, !- Air Outlet Node Name
-  AutoSize;                               !- Maximum Air Flow Rate {m3/s}
-
-OS:Node,
-  {6073ac66-bfa1-4943-b9b0-a13e1363b840}, !- Handle
-  Node 8,                                 !- Name
-  {b2a58aa0-7f9a-4b4a-ac50-43aae9f3c82b}, !- Inlet Port
-  {d3472aaf-b034-4b21-9771-03b601397270}; !- Outlet Port
-
-OS:Connection,
-  {b9c35330-6b32-431b-a981-fe7b08bbb84b}, !- Handle
-  {002e8a60-8a26-4ecb-8f87-c15736c22f18}, !- Name
-  {083e5c53-1dcd-485a-b81a-57bc3888099c}, !- Source Object
-  3,                                      !- Outlet Port
-  {54c0589c-4449-4795-b0fc-1a5f4f6cb6f6}, !- Target Object
-  3;                                      !- Inlet Port
-
-OS:Connection,
-  {b2a58aa0-7f9a-4b4a-ac50-43aae9f3c82b}, !- Handle
-  {2c4d09f3-201b-4803-badf-b596f69c339b}, !- Name
-  {7e7a4a78-4b6f-428a-997b-8b563b939565}, !- Source Object
-  3,                                      !- Outlet Port
-  {6073ac66-bfa1-4943-b9b0-a13e1363b840}, !- Target Object
-  2;                                      !- Inlet Port
-
-OS:Connection,
-  {d3472aaf-b034-4b21-9771-03b601397270}, !- Handle
-  {6e5f7d6b-c1db-49d7-b090-a98e29137d10}, !- Name
-  {6073ac66-bfa1-4943-b9b0-a13e1363b840}, !- Source Object
-  3,                                      !- Outlet Port
-  {6778a8f0-47d5-443c-9c8f-faee86326a64}, !- Target Object
-  3;                                      !- Inlet Port
-
-OS:Node,
-  {7b5e2607-264c-4065-8fb3-68317f9496b7}, !- Handle
-  Node 9,                                 !- Name
-  {caba2f8e-47cb-4683-8f19-35e70dd83388}, !- Inlet Port
-  {a447f10a-116d-4c17-9909-8973caf56bb9}; !- Outlet Port
-
-OS:Connection,
-  {caba2f8e-47cb-4683-8f19-35e70dd83388}, !- Handle
-  {b8c4ba5d-9827-44cd-bfac-ee4f053ab3a2}, !- Name
-  {f4acd994-6435-4d3f-af18-b6a96e858553}, !- Source Object
-  3,                                      !- Outlet Port
-  {7b5e2607-264c-4065-8fb3-68317f9496b7}, !- Target Object
-  2;                                      !- Inlet Port
-
-OS:Connection,
-  {a447f10a-116d-4c17-9909-8973caf56bb9}, !- Handle
-  {52c28019-9d72-4761-9587-c555d157d841}, !- Name
-  {7b5e2607-264c-4065-8fb3-68317f9496b7}, !- Source Object
-  3,                                      !- Outlet Port
-  {1cb2ded8-24c0-4d0d-9d40-e5ea389166ff}, !- Target Object
-  3;                                      !- Inlet Port
-
-OS:Connection,
-  {8974bc31-7deb-4e94-9b9f-3c83b5ed0526}, !- Handle
-  {4ad8d9b2-957a-44cd-ae1f-15b9bf522b0a}, !- Name
-  {1cb2ded8-24c0-4d0d-9d40-e5ea389166ff}, !- Source Object
-  4,                                      !- Outlet Port
-  {083e5c53-1dcd-485a-b81a-57bc3888099c}, !- Target Object
-  2;                                      !- Inlet Port
-
-OS:AdditionalProperties,
-  {a36e6f67-03c4-4f59-9a5d-b0107e4a30c2}, !- Handle
-  {ddc4543a-b235-4d23-88d9-fafa6f039f84}, !- Object Name
->>>>>>> 93199ada
+  {43483601-3416-40c9-89a0-26a1ce3ccf03}, !- Handle
+  {40abbdf8-c813-41a5-815b-68a33734dd2c}, !- Object Name
   SizingInfoHVACFracHeatLoadServed,       !- Feature Name 1
   Double,                                 !- Feature Data Type 1
   1;                                      !- Feature Value 1
