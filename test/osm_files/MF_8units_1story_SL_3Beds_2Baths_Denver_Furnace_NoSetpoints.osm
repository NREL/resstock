!- NOTE: Auto-generated from /test/osw_files/MF_8units_1story_SL_3Beds_2Baths_Denver_Furnace_NoSetpoints.osw

OS:Version,
<<<<<<< HEAD
  {571fdd70-ecf2-493c-871a-2a78fd5393fe}, !- Handle
  2.9.0;                                  !- Version Identifier

OS:SimulationControl,
  {7cde7f27-80c4-47e9-a445-55d84c1f45aa}, !- Handle
=======
  {573c284f-fbfd-43ba-913a-6fb50b549116}, !- Handle
  2.9.0;                                  !- Version Identifier

OS:SimulationControl,
  {983935b8-fab8-4072-9ec1-8d9f14526f74}, !- Handle
>>>>>>> 3c1d7324
  ,                                       !- Do Zone Sizing Calculation
  ,                                       !- Do System Sizing Calculation
  ,                                       !- Do Plant Sizing Calculation
  No;                                     !- Run Simulation for Sizing Periods

OS:Timestep,
<<<<<<< HEAD
  {109699d1-6738-4c5f-9f4d-c0c0111cd87c}, !- Handle
  6;                                      !- Number of Timesteps per Hour

OS:ShadowCalculation,
  {736f1b89-6cca-4e80-9b0e-814591ae3902}, !- Handle
=======
  {037c102f-96b7-4772-be22-0649ddbd9356}, !- Handle
  6;                                      !- Number of Timesteps per Hour

OS:ShadowCalculation,
  {180b7bbb-3516-4fb0-8275-c6a0b73c5565}, !- Handle
>>>>>>> 3c1d7324
  20,                                     !- Calculation Frequency
  200;                                    !- Maximum Figures in Shadow Overlap Calculations

OS:SurfaceConvectionAlgorithm:Outside,
<<<<<<< HEAD
  {3a3716e0-07cb-4522-a9f7-9c447797f47d}, !- Handle
  DOE-2;                                  !- Algorithm

OS:SurfaceConvectionAlgorithm:Inside,
  {9c535046-5fda-461b-9a8a-d72ff91c0f98}, !- Handle
  TARP;                                   !- Algorithm

OS:ZoneCapacitanceMultiplier:ResearchSpecial,
  {9a9030f7-cd6e-4f25-8820-ed84037a1dc2}, !- Handle
=======
  {d8dd31c3-14a7-4204-9938-c3278485d494}, !- Handle
  DOE-2;                                  !- Algorithm

OS:SurfaceConvectionAlgorithm:Inside,
  {5eaafdc7-b7d8-42f5-ba3f-6ba423679d4d}, !- Handle
  TARP;                                   !- Algorithm

OS:ZoneCapacitanceMultiplier:ResearchSpecial,
  {5f4d48ef-933d-4334-8e19-66d5cb96f904}, !- Handle
>>>>>>> 3c1d7324
  ,                                       !- Temperature Capacity Multiplier
  15,                                     !- Humidity Capacity Multiplier
  ;                                       !- Carbon Dioxide Capacity Multiplier

OS:RunPeriod,
<<<<<<< HEAD
  {d28bb647-c5e3-4980-a4aa-d96a3dcfa1e0}, !- Handle
=======
  {dc9eca18-7000-42ca-a56c-1f3b9d6741fd}, !- Handle
>>>>>>> 3c1d7324
  Run Period 1,                           !- Name
  1,                                      !- Begin Month
  1,                                      !- Begin Day of Month
  12,                                     !- End Month
  31,                                     !- End Day of Month
  ,                                       !- Use Weather File Holidays and Special Days
  ,                                       !- Use Weather File Daylight Saving Period
  ,                                       !- Apply Weekend Holiday Rule
  ,                                       !- Use Weather File Rain Indicators
  ,                                       !- Use Weather File Snow Indicators
  ;                                       !- Number of Times Runperiod to be Repeated

OS:YearDescription,
<<<<<<< HEAD
  {67f3a1aa-1bac-4654-b5bd-a3590d0c1df4}, !- Handle
=======
  {6b5c54d1-fbd5-4d3f-b651-afb1bdd044b0}, !- Handle
>>>>>>> 3c1d7324
  2007,                                   !- Calendar Year
  ,                                       !- Day of Week for Start Day
  ;                                       !- Is Leap Year

OS:WeatherFile,
<<<<<<< HEAD
  {0c291d4e-986f-496d-be02-cd7980f8f2b0}, !- Handle
=======
  {32ccde92-de98-41b1-8218-f22a4ddef990}, !- Handle
>>>>>>> 3c1d7324
  Denver Intl Ap,                         !- City
  CO,                                     !- State Province Region
  USA,                                    !- Country
  TMY3,                                   !- Data Source
  725650,                                 !- WMO Number
  39.83,                                  !- Latitude {deg}
  -104.65,                                !- Longitude {deg}
  -7,                                     !- Time Zone {hr}
  1650,                                   !- Elevation {m}
  file:../weather/USA_CO_Denver.Intl.AP.725650_TMY3.epw, !- Url
  E23378AA;                               !- Checksum

OS:AdditionalProperties,
<<<<<<< HEAD
  {a8897845-c92d-4003-9ee9-6fe5c592cc5a}, !- Handle
  {0c291d4e-986f-496d-be02-cd7980f8f2b0}, !- Object Name
=======
  {87a5d70d-bb03-4c35-beb7-708edacca71d}, !- Handle
  {32ccde92-de98-41b1-8218-f22a4ddef990}, !- Object Name
>>>>>>> 3c1d7324
  EPWHeaderCity,                          !- Feature Name 1
  String,                                 !- Feature Data Type 1
  Denver Intl Ap,                         !- Feature Value 1
  EPWHeaderState,                         !- Feature Name 2
  String,                                 !- Feature Data Type 2
  CO,                                     !- Feature Value 2
  EPWHeaderCountry,                       !- Feature Name 3
  String,                                 !- Feature Data Type 3
  USA,                                    !- Feature Value 3
  EPWHeaderDataSource,                    !- Feature Name 4
  String,                                 !- Feature Data Type 4
  TMY3,                                   !- Feature Value 4
  EPWHeaderStation,                       !- Feature Name 5
  String,                                 !- Feature Data Type 5
  725650,                                 !- Feature Value 5
  EPWHeaderLatitude,                      !- Feature Name 6
  Double,                                 !- Feature Data Type 6
  39.829999999999998,                     !- Feature Value 6
  EPWHeaderLongitude,                     !- Feature Name 7
  Double,                                 !- Feature Data Type 7
  -104.65000000000001,                    !- Feature Value 7
  EPWHeaderTimezone,                      !- Feature Name 8
  Double,                                 !- Feature Data Type 8
  -7,                                     !- Feature Value 8
  EPWHeaderAltitude,                      !- Feature Name 9
  Double,                                 !- Feature Data Type 9
  5413.3858267716532,                     !- Feature Value 9
  EPWHeaderLocalPressure,                 !- Feature Name 10
  Double,                                 !- Feature Data Type 10
  0.81937567683596546,                    !- Feature Value 10
  EPWHeaderRecordsPerHour,                !- Feature Name 11
  Double,                                 !- Feature Data Type 11
  0,                                      !- Feature Value 11
  EPWDataAnnualAvgDrybulb,                !- Feature Name 12
  Double,                                 !- Feature Data Type 12
  51.575616438356228,                     !- Feature Value 12
  EPWDataAnnualMinDrybulb,                !- Feature Name 13
  Double,                                 !- Feature Data Type 13
  -2.9200000000000017,                    !- Feature Value 13
  EPWDataAnnualMaxDrybulb,                !- Feature Name 14
  Double,                                 !- Feature Data Type 14
  104,                                    !- Feature Value 14
  EPWDataCDD50F,                          !- Feature Name 15
  Double,                                 !- Feature Data Type 15
  3072.2925000000005,                     !- Feature Value 15
  EPWDataCDD65F,                          !- Feature Name 16
  Double,                                 !- Feature Data Type 16
  883.62000000000035,                     !- Feature Value 16
  EPWDataHDD50F,                          !- Feature Name 17
  Double,                                 !- Feature Data Type 17
  2497.1925000000001,                     !- Feature Value 17
  EPWDataHDD65F,                          !- Feature Name 18
  Double,                                 !- Feature Data Type 18
  5783.5200000000013,                     !- Feature Value 18
  EPWDataAnnualAvgWindspeed,              !- Feature Name 19
  Double,                                 !- Feature Data Type 19
  3.9165296803649667,                     !- Feature Value 19
  EPWDataMonthlyAvgDrybulbs,              !- Feature Name 20
  String,                                 !- Feature Data Type 20
  33.4191935483871&#4431.90142857142857&#4443.02620967741937&#4442.48624999999999&#4459.877741935483854&#4473.57574999999997&#4472.07975806451608&#4472.70008064516134&#4466.49200000000006&#4450.079112903225806&#4437.218250000000005&#4434.582177419354835, !- Feature Value 20
  EPWDataGroundMonthlyTemps,              !- Feature Name 21
  String,                                 !- Feature Data Type 21
  44.08306285945173&#4440.89570904991865&#4440.64045432632048&#4442.153016571250646&#4448.225111118704206&#4454.268919273837525&#4459.508577937551024&#4462.82777283423508&#4463.10975667174995&#4460.41014950381947&#4455.304105212311526&#4449.445696474514364, !- Feature Value 21
  EPWDataWSF,                             !- Feature Name 22
  Double,                                 !- Feature Data Type 22
  0.58999999999999997,                    !- Feature Value 22
  EPWDataMonthlyAvgDailyHighDrybulbs,     !- Feature Name 23
  String,                                 !- Feature Data Type 23
  47.41032258064516&#4446.58642857142857&#4455.15032258064517&#4453.708&#4472.80193548387098&#4488.67600000000002&#4486.1858064516129&#4485.87225806451613&#4482.082&#4463.18064516129033&#4448.73400000000001&#4448.87935483870968, !- Feature Value 23
  EPWDataMonthlyAvgDailyLowDrybulbs,      !- Feature Name 24
  String,                                 !- Feature Data Type 24
  19.347741935483874&#4419.856428571428573&#4430.316129032258065&#4431.112&#4447.41612903225806&#4457.901999999999994&#4459.063870967741934&#4460.956774193548384&#4452.352000000000004&#4438.41612903225806&#4427.002000000000002&#4423.02903225806451, !- Feature Value 24
  EPWDesignHeatingDrybulb,                !- Feature Name 25
  Double,                                 !- Feature Data Type 25
  12.02,                                  !- Feature Value 25
  EPWDesignHeatingWindspeed,              !- Feature Name 26
  Double,                                 !- Feature Data Type 26
  2.8062500000000004,                     !- Feature Value 26
  EPWDesignCoolingDrybulb,                !- Feature Name 27
  Double,                                 !- Feature Data Type 27
  91.939999999999998,                     !- Feature Value 27
  EPWDesignCoolingWetbulb,                !- Feature Name 28
  Double,                                 !- Feature Data Type 28
  59.95131430195849,                      !- Feature Value 28
  EPWDesignCoolingHumidityRatio,          !- Feature Name 29
  Double,                                 !- Feature Data Type 29
  0.0059161086834698092,                  !- Feature Value 29
  EPWDesignCoolingWindspeed,              !- Feature Name 30
  Double,                                 !- Feature Data Type 30
  3.7999999999999989,                     !- Feature Value 30
  EPWDesignDailyTemperatureRange,         !- Feature Name 31
  Double,                                 !- Feature Data Type 31
  24.915483870967748,                     !- Feature Value 31
  EPWDesignDehumidDrybulb,                !- Feature Name 32
  Double,                                 !- Feature Data Type 32
  67.996785714285721,                     !- Feature Value 32
  EPWDesignDehumidHumidityRatio,          !- Feature Name 33
  Double,                                 !- Feature Data Type 33
  0.012133744170488724,                   !- Feature Value 33
  EPWDesignCoolingDirectNormal,           !- Feature Name 34
  Double,                                 !- Feature Data Type 34
  985,                                    !- Feature Value 34
  EPWDesignCoolingDiffuseHorizontal,      !- Feature Name 35
  Double,                                 !- Feature Data Type 35
  84;                                     !- Feature Value 35

OS:Site,
<<<<<<< HEAD
  {e8077c61-b49f-43c1-84b6-d21691b9c0aa}, !- Handle
=======
  {c1e99e74-c41a-42d4-a388-2311c87b0f50}, !- Handle
>>>>>>> 3c1d7324
  Denver Intl Ap_CO_USA,                  !- Name
  39.83,                                  !- Latitude {deg}
  -104.65,                                !- Longitude {deg}
  -7,                                     !- Time Zone {hr}
  1650,                                   !- Elevation {m}
  ;                                       !- Terrain

OS:ClimateZones,
<<<<<<< HEAD
  {3ff12bef-7271-409c-a3fa-293e662d400a}, !- Handle
=======
  {5f2ebffb-8dbc-4fad-b229-ba397e6b28c2}, !- Handle
>>>>>>> 3c1d7324
  ,                                       !- Active Institution
  ,                                       !- Active Year
  ,                                       !- Climate Zone Institution Name 1
  ,                                       !- Climate Zone Document Name 1
  ,                                       !- Climate Zone Document Year 1
  ,                                       !- Climate Zone Value 1
  Building America,                       !- Climate Zone Institution Name 2
  ,                                       !- Climate Zone Document Name 2
  0,                                      !- Climate Zone Document Year 2
  Cold;                                   !- Climate Zone Value 2

OS:Site:WaterMainsTemperature,
<<<<<<< HEAD
  {310bdaab-760f-4ed2-8578-d990ad1d96f6}, !- Handle
=======
  {ff00fd57-949b-4242-915b-b52120ad7689}, !- Handle
>>>>>>> 3c1d7324
  Correlation,                            !- Calculation Method
  ,                                       !- Temperature Schedule Name
  10.8753424657535,                       !- Annual Average Outdoor Air Temperature {C}
  23.1524007936508;                       !- Maximum Difference In Monthly Average Outdoor Air Temperatures {deltaC}

OS:RunPeriodControl:DaylightSavingTime,
<<<<<<< HEAD
  {e10222e5-1268-4467-862a-4ab4d881515a}, !- Handle
=======
  {c825090f-646f-4443-b3cd-16ec6b121f82}, !- Handle
>>>>>>> 3c1d7324
  3/12,                                   !- Start Date
  11/5;                                   !- End Date

OS:Site:GroundTemperature:Deep,
<<<<<<< HEAD
  {8bb48bdb-81ac-4417-976a-9527935a77c9}, !- Handle
=======
  {5e962942-5923-4a1a-ac8e-e0d220bea2c2}, !- Handle
>>>>>>> 3c1d7324
  10.8753424657535,                       !- January Deep Ground Temperature {C}
  10.8753424657535,                       !- February Deep Ground Temperature {C}
  10.8753424657535,                       !- March Deep Ground Temperature {C}
  10.8753424657535,                       !- April Deep Ground Temperature {C}
  10.8753424657535,                       !- May Deep Ground Temperature {C}
  10.8753424657535,                       !- June Deep Ground Temperature {C}
  10.8753424657535,                       !- July Deep Ground Temperature {C}
  10.8753424657535,                       !- August Deep Ground Temperature {C}
  10.8753424657535,                       !- September Deep Ground Temperature {C}
  10.8753424657535,                       !- October Deep Ground Temperature {C}
  10.8753424657535,                       !- November Deep Ground Temperature {C}
  10.8753424657535;                       !- December Deep Ground Temperature {C}

OS:Building,
<<<<<<< HEAD
  {9917ff1a-e075-4e3d-8ec2-b07d027b67b4}, !- Handle
=======
  {e35072ee-c084-412e-9dce-b37c4e768d94}, !- Handle
>>>>>>> 3c1d7324
  Building 1,                             !- Name
  ,                                       !- Building Sector Type
  0,                                      !- North Axis {deg}
  ,                                       !- Nominal Floor to Floor Height {m}
  ,                                       !- Space Type Name
  ,                                       !- Default Construction Set Name
  ,                                       !- Default Schedule Set Name
  1,                                      !- Standards Number of Stories
  1,                                      !- Standards Number of Above Ground Stories
  ,                                       !- Standards Template
  multifamily,                            !- Standards Building Type
  8;                                      !- Standards Number of Living Units

OS:AdditionalProperties,
<<<<<<< HEAD
  {a8c2311e-382f-4e4e-bf2e-33e3f223961f}, !- Handle
  {9917ff1a-e075-4e3d-8ec2-b07d027b67b4}, !- Object Name
=======
  {216c0a81-ac6e-4d14-9250-6eae5535de01}, !- Handle
  {e35072ee-c084-412e-9dce-b37c4e768d94}, !- Object Name
>>>>>>> 3c1d7324
  num_units,                              !- Feature Name 1
  Integer,                                !- Feature Data Type 1
  8,                                      !- Feature Value 1
  has_rear_units,                         !- Feature Name 2
  Boolean,                                !- Feature Data Type 2
  true,                                   !- Feature Value 2
  num_floors,                             !- Feature Name 3
  Integer,                                !- Feature Data Type 3
  1,                                      !- Feature Value 3
  horz_location,                          !- Feature Name 4
  String,                                 !- Feature Data Type 4
  Left,                                   !- Feature Value 4
  level,                                  !- Feature Name 5
  String,                                 !- Feature Data Type 5
  Bottom,                                 !- Feature Value 5
  found_type,                             !- Feature Name 6
  String,                                 !- Feature Data Type 6
  slab,                                   !- Feature Value 6
  corridor_width,                         !- Feature Name 7
  Double,                                 !- Feature Data Type 7
  3.048,                                  !- Feature Value 7
  corridor_position,                      !- Feature Name 8
  String,                                 !- Feature Data Type 8
  Double-Loaded Interior,                 !- Feature Value 8
  has_hvac_flue,                          !- Feature Name 9
  Boolean,                                !- Feature Data Type 9
  true;                                   !- Feature Value 9

OS:ThermalZone,
<<<<<<< HEAD
  {76ea1bd6-622f-48f2-b47b-649c6f69481e}, !- Handle
=======
  {d3b10ae6-bc0a-44d0-a86e-f17d841df396}, !- Handle
>>>>>>> 3c1d7324
  living zone,                            !- Name
  ,                                       !- Multiplier
  ,                                       !- Ceiling Height {m}
  ,                                       !- Volume {m3}
  ,                                       !- Floor Area {m2}
  ,                                       !- Zone Inside Convection Algorithm
  ,                                       !- Zone Outside Convection Algorithm
  ,                                       !- Zone Conditioning Equipment List Name
<<<<<<< HEAD
  {94c8ce79-3818-4332-9d9e-316d32f24e73}, !- Zone Air Inlet Port List
  {2c4cfc21-8930-4407-8777-e6489bf6cc09}, !- Zone Air Exhaust Port List
  {7912e456-9661-4327-9035-d054c3541d2c}, !- Zone Air Node Name
  {474c17d2-fb26-45da-bd1e-2b6f955f7622}, !- Zone Return Air Port List
=======
  {911995bd-3c3f-4d54-888a-1d490c87f701}, !- Zone Air Inlet Port List
  {b13ebf8d-6900-4ed9-a5b8-03d3cd40b377}, !- Zone Air Exhaust Port List
  {83b0437f-c350-408d-86f6-3e7344a0a7b0}, !- Zone Air Node Name
  {d6e2e40d-6e83-408c-b3a3-db64dd1998c5}, !- Zone Return Air Port List
>>>>>>> 3c1d7324
  ,                                       !- Primary Daylighting Control Name
  ,                                       !- Fraction of Zone Controlled by Primary Daylighting Control
  ,                                       !- Secondary Daylighting Control Name
  ,                                       !- Fraction of Zone Controlled by Secondary Daylighting Control
  ,                                       !- Illuminance Map Name
  ,                                       !- Group Rendering Name
  ,                                       !- Thermostat Name
  No;                                     !- Use Ideal Air Loads

OS:Node,
<<<<<<< HEAD
  {c0984b37-84e8-4d39-90a4-4dd8499812d1}, !- Handle
  Node 1,                                 !- Name
  {7912e456-9661-4327-9035-d054c3541d2c}, !- Inlet Port
  ;                                       !- Outlet Port

OS:Connection,
  {7912e456-9661-4327-9035-d054c3541d2c}, !- Handle
  {f2d68638-2711-4d60-aad5-96644fd229a9}, !- Name
  {76ea1bd6-622f-48f2-b47b-649c6f69481e}, !- Source Object
  11,                                     !- Outlet Port
  {c0984b37-84e8-4d39-90a4-4dd8499812d1}, !- Target Object
  2;                                      !- Inlet Port

OS:PortList,
  {94c8ce79-3818-4332-9d9e-316d32f24e73}, !- Handle
  {0be3d711-159b-4c09-80e3-85b9a96acd3a}, !- Name
  {76ea1bd6-622f-48f2-b47b-649c6f69481e}, !- HVAC Component
  {0125740d-2563-4b29-ac52-c96ddd688e8a}; !- Port 1

OS:PortList,
  {2c4cfc21-8930-4407-8777-e6489bf6cc09}, !- Handle
  {83400197-4e91-494e-90c9-8dd78353e05f}, !- Name
  {76ea1bd6-622f-48f2-b47b-649c6f69481e}; !- HVAC Component

OS:PortList,
  {474c17d2-fb26-45da-bd1e-2b6f955f7622}, !- Handle
  {67350d32-0c37-47d7-8219-7ff3773ce488}, !- Name
  {76ea1bd6-622f-48f2-b47b-649c6f69481e}, !- HVAC Component
  {580e28eb-cdf6-490f-8d56-4dcc50c556c7}; !- Port 1

OS:Sizing:Zone,
  {b47e67f3-7b15-42d8-bbc5-533dd6ab997d}, !- Handle
  {76ea1bd6-622f-48f2-b47b-649c6f69481e}, !- Zone or ZoneList Name
=======
  {b977587c-7b1e-4088-a9e1-53f653d67134}, !- Handle
  Node 1,                                 !- Name
  {83b0437f-c350-408d-86f6-3e7344a0a7b0}, !- Inlet Port
  ;                                       !- Outlet Port

OS:Connection,
  {83b0437f-c350-408d-86f6-3e7344a0a7b0}, !- Handle
  {2ee80af8-84e8-4d5c-aaa4-89f11d8dd738}, !- Name
  {d3b10ae6-bc0a-44d0-a86e-f17d841df396}, !- Source Object
  11,                                     !- Outlet Port
  {b977587c-7b1e-4088-a9e1-53f653d67134}, !- Target Object
  2;                                      !- Inlet Port

OS:PortList,
  {911995bd-3c3f-4d54-888a-1d490c87f701}, !- Handle
  {09bb6670-8404-4b1f-b8d7-1eac2558d78c}, !- Name
  {d3b10ae6-bc0a-44d0-a86e-f17d841df396}, !- HVAC Component
  {c1952117-ceaf-463c-9c66-1c2d8df03106}; !- Port 1

OS:PortList,
  {b13ebf8d-6900-4ed9-a5b8-03d3cd40b377}, !- Handle
  {a9317998-a6d5-4114-8f5c-69ccfa692605}, !- Name
  {d3b10ae6-bc0a-44d0-a86e-f17d841df396}; !- HVAC Component

OS:PortList,
  {d6e2e40d-6e83-408c-b3a3-db64dd1998c5}, !- Handle
  {00a15dc4-f364-4a7b-95f6-504eccc83657}, !- Name
  {d3b10ae6-bc0a-44d0-a86e-f17d841df396}, !- HVAC Component
  {2e5fc0d4-a689-41f7-9bfe-0b18c8bedd62}; !- Port 1

OS:Sizing:Zone,
  {dd6e7c6b-a85e-4958-b7fb-7288509f53a3}, !- Handle
  {d3b10ae6-bc0a-44d0-a86e-f17d841df396}, !- Zone or ZoneList Name
>>>>>>> 3c1d7324
  SupplyAirTemperature,                   !- Zone Cooling Design Supply Air Temperature Input Method
  14,                                     !- Zone Cooling Design Supply Air Temperature {C}
  11.11,                                  !- Zone Cooling Design Supply Air Temperature Difference {deltaC}
  SupplyAirTemperature,                   !- Zone Heating Design Supply Air Temperature Input Method
  40,                                     !- Zone Heating Design Supply Air Temperature {C}
  11.11,                                  !- Zone Heating Design Supply Air Temperature Difference {deltaC}
  0.0085,                                 !- Zone Cooling Design Supply Air Humidity Ratio {kg-H2O/kg-air}
  0.008,                                  !- Zone Heating Design Supply Air Humidity Ratio {kg-H2O/kg-air}
  ,                                       !- Zone Heating Sizing Factor
  ,                                       !- Zone Cooling Sizing Factor
  DesignDay,                              !- Cooling Design Air Flow Method
  ,                                       !- Cooling Design Air Flow Rate {m3/s}
  ,                                       !- Cooling Minimum Air Flow per Zone Floor Area {m3/s-m2}
  ,                                       !- Cooling Minimum Air Flow {m3/s}
  ,                                       !- Cooling Minimum Air Flow Fraction
  DesignDay,                              !- Heating Design Air Flow Method
  ,                                       !- Heating Design Air Flow Rate {m3/s}
  ,                                       !- Heating Maximum Air Flow per Zone Floor Area {m3/s-m2}
  ,                                       !- Heating Maximum Air Flow {m3/s}
  ,                                       !- Heating Maximum Air Flow Fraction
  ,                                       !- Design Zone Air Distribution Effectiveness in Cooling Mode
  ,                                       !- Design Zone Air Distribution Effectiveness in Heating Mode
  No,                                     !- Account for Dedicated Outdoor Air System
  NeutralSupplyAir,                       !- Dedicated Outdoor Air System Control Strategy
  autosize,                               !- Dedicated Outdoor Air Low Setpoint Temperature for Design {C}
  autosize;                               !- Dedicated Outdoor Air High Setpoint Temperature for Design {C}

OS:ZoneHVAC:EquipmentList,
<<<<<<< HEAD
  {5dacc0a9-3d2f-4d71-88ec-d32988ba6576}, !- Handle
  Zone HVAC Equipment List 1,             !- Name
  {76ea1bd6-622f-48f2-b47b-649c6f69481e}, !- Thermal Zone
  SequentialLoad,                         !- Load Distribution Scheme
  {39cbc3e6-d002-4f59-a273-d7509f350e9c}, !- Zone Equipment 1
=======
  {14602104-0407-4fa3-ba12-a3e374d66e99}, !- Handle
  Zone HVAC Equipment List 1,             !- Name
  {d3b10ae6-bc0a-44d0-a86e-f17d841df396}, !- Thermal Zone
  SequentialLoad,                         !- Load Distribution Scheme
  {df6f7ac8-0c9e-4ee9-9689-45b8d0dac9bb}, !- Zone Equipment 1
>>>>>>> 3c1d7324
  1,                                      !- Zone Equipment Cooling Sequence 1
  1,                                      !- Zone Equipment Heating or No-Load Sequence 1
  ,                                       !- Zone Equipment Sequential Cooling Fraction Schedule Name 1
  ;                                       !- Zone Equipment Sequential Heating Fraction Schedule Name 1

OS:Space,
<<<<<<< HEAD
  {6175b2b7-88b2-4aaa-9c1f-cded5d6d7274}, !- Handle
  living space,                           !- Name
  {114be629-53f7-4cb4-836a-3d0d111f3028}, !- Space Type Name
=======
  {f80aeaf5-663e-461e-accc-62c903d78184}, !- Handle
  living space,                           !- Name
  {868c2039-9bb3-44f2-bf78-edd30ad2325e}, !- Space Type Name
>>>>>>> 3c1d7324
  ,                                       !- Default Construction Set Name
  ,                                       !- Default Schedule Set Name
  ,                                       !- Direction of Relative North {deg}
  ,                                       !- X Origin {m}
  ,                                       !- Y Origin {m}
  ,                                       !- Z Origin {m}
  ,                                       !- Building Story Name
<<<<<<< HEAD
  {76ea1bd6-622f-48f2-b47b-649c6f69481e}, !- Thermal Zone Name
  ,                                       !- Part of Total Floor Area
  ,                                       !- Design Specification Outdoor Air Object Name
  {ff03644e-d44d-4969-b6f2-9552eb06a4a1}; !- Building Unit Name

OS:Surface,
  {b58cd665-92a7-4347-9edc-c234dc6bc8d0}, !- Handle
  Surface 1,                              !- Name
  Floor,                                  !- Surface Type
  ,                                       !- Construction Name
  {6175b2b7-88b2-4aaa-9c1f-cded5d6d7274}, !- Space Name
=======
  {d3b10ae6-bc0a-44d0-a86e-f17d841df396}, !- Thermal Zone Name
  ,                                       !- Part of Total Floor Area
  ,                                       !- Design Specification Outdoor Air Object Name
  {e7b7a5ef-7b8a-4f8f-83bb-b072b04dcb82}; !- Building Unit Name

OS:Surface,
  {2c6f83a4-96d0-4242-bfba-fe7fd61db1e4}, !- Handle
  Surface 1,                              !- Name
  Floor,                                  !- Surface Type
  ,                                       !- Construction Name
  {f80aeaf5-663e-461e-accc-62c903d78184}, !- Space Name
>>>>>>> 3c1d7324
  Foundation,                             !- Outside Boundary Condition
  ,                                       !- Outside Boundary Condition Object
  NoSun,                                  !- Sun Exposure
  NoWind,                                 !- Wind Exposure
  ,                                       !- View Factor to Ground
  ,                                       !- Number of Vertices
  0, -12.9315688143396, 0,                !- X,Y,Z Vertex 1 {m}
  0, 0, 0,                                !- X,Y,Z Vertex 2 {m}
  6.46578440716979, 0, 0,                 !- X,Y,Z Vertex 3 {m}
  6.46578440716979, -12.9315688143396, 0; !- X,Y,Z Vertex 4 {m}

OS:Surface,
<<<<<<< HEAD
  {e6fcf6c1-72bb-4598-b2f2-8bdfa83ca836}, !- Handle
  Surface 2,                              !- Name
  Wall,                                   !- Surface Type
  ,                                       !- Construction Name
  {6175b2b7-88b2-4aaa-9c1f-cded5d6d7274}, !- Space Name
=======
  {700a35e7-0d1c-4cc6-ad2c-6da73b2dadaa}, !- Handle
  Surface 2,                              !- Name
  Wall,                                   !- Surface Type
  ,                                       !- Construction Name
  {f80aeaf5-663e-461e-accc-62c903d78184}, !- Space Name
>>>>>>> 3c1d7324
  Outdoors,                               !- Outside Boundary Condition
  ,                                       !- Outside Boundary Condition Object
  SunExposed,                             !- Sun Exposure
  WindExposed,                            !- Wind Exposure
  ,                                       !- View Factor to Ground
  ,                                       !- Number of Vertices
  0, 0, 2.4384,                           !- X,Y,Z Vertex 1 {m}
  0, 0, 0,                                !- X,Y,Z Vertex 2 {m}
  0, -12.9315688143396, 0,                !- X,Y,Z Vertex 3 {m}
  0, -12.9315688143396, 2.4384;           !- X,Y,Z Vertex 4 {m}

OS:Surface,
<<<<<<< HEAD
  {eadd1a3c-b881-44f7-804f-abcd8c34a769}, !- Handle
  Surface 3,                              !- Name
  Wall,                                   !- Surface Type
  ,                                       !- Construction Name
  {6175b2b7-88b2-4aaa-9c1f-cded5d6d7274}, !- Space Name
=======
  {c026026c-b5e8-44ff-8343-99080ca68db0}, !- Handle
  Surface 3,                              !- Name
  Wall,                                   !- Surface Type
  ,                                       !- Construction Name
  {f80aeaf5-663e-461e-accc-62c903d78184}, !- Space Name
>>>>>>> 3c1d7324
  Adiabatic,                              !- Outside Boundary Condition
  ,                                       !- Outside Boundary Condition Object
  NoSun,                                  !- Sun Exposure
  NoWind,                                 !- Wind Exposure
  ,                                       !- View Factor to Ground
  ,                                       !- Number of Vertices
  6.46578440716979, 0, 2.4384,            !- X,Y,Z Vertex 1 {m}
  6.46578440716979, 0, 0,                 !- X,Y,Z Vertex 2 {m}
  0, 0, 0,                                !- X,Y,Z Vertex 3 {m}
  0, 0, 2.4384;                           !- X,Y,Z Vertex 4 {m}

OS:Surface,
<<<<<<< HEAD
  {7d6aaa19-be44-42bb-b90f-e3c9ac5d4f70}, !- Handle
  Surface 4,                              !- Name
  Wall,                                   !- Surface Type
  ,                                       !- Construction Name
  {6175b2b7-88b2-4aaa-9c1f-cded5d6d7274}, !- Space Name
=======
  {fc26f409-5709-484e-b136-cff5622e3e1e}, !- Handle
  Surface 4,                              !- Name
  Wall,                                   !- Surface Type
  ,                                       !- Construction Name
  {f80aeaf5-663e-461e-accc-62c903d78184}, !- Space Name
>>>>>>> 3c1d7324
  Adiabatic,                              !- Outside Boundary Condition
  ,                                       !- Outside Boundary Condition Object
  NoSun,                                  !- Sun Exposure
  NoWind,                                 !- Wind Exposure
  ,                                       !- View Factor to Ground
  ,                                       !- Number of Vertices
  6.46578440716979, -12.9315688143396, 2.4384, !- X,Y,Z Vertex 1 {m}
  6.46578440716979, -12.9315688143396, 0, !- X,Y,Z Vertex 2 {m}
  6.46578440716979, 0, 0,                 !- X,Y,Z Vertex 3 {m}
  6.46578440716979, 0, 2.4384;            !- X,Y,Z Vertex 4 {m}

OS:Surface,
<<<<<<< HEAD
  {32224364-fc9c-49f4-95f9-297e0eb2ebd7}, !- Handle
  Surface 5,                              !- Name
  Wall,                                   !- Surface Type
  ,                                       !- Construction Name
  {6175b2b7-88b2-4aaa-9c1f-cded5d6d7274}, !- Space Name
=======
  {c413dfbc-bc4a-4aae-a524-90cd1ca9f07d}, !- Handle
  Surface 5,                              !- Name
  Wall,                                   !- Surface Type
  ,                                       !- Construction Name
  {f80aeaf5-663e-461e-accc-62c903d78184}, !- Space Name
>>>>>>> 3c1d7324
  Outdoors,                               !- Outside Boundary Condition
  ,                                       !- Outside Boundary Condition Object
  SunExposed,                             !- Sun Exposure
  WindExposed,                            !- Wind Exposure
  ,                                       !- View Factor to Ground
  ,                                       !- Number of Vertices
  0, -12.9315688143396, 2.4384,           !- X,Y,Z Vertex 1 {m}
  0, -12.9315688143396, 0,                !- X,Y,Z Vertex 2 {m}
  6.46578440716979, -12.9315688143396, 0, !- X,Y,Z Vertex 3 {m}
  6.46578440716979, -12.9315688143396, 2.4384; !- X,Y,Z Vertex 4 {m}

OS:Surface,
<<<<<<< HEAD
  {f359a300-bbd0-42f3-975f-615496d8eb71}, !- Handle
  Surface 6,                              !- Name
  RoofCeiling,                            !- Surface Type
  ,                                       !- Construction Name
  {6175b2b7-88b2-4aaa-9c1f-cded5d6d7274}, !- Space Name
=======
  {7be9e0b7-4ea2-475c-ac44-952ea1a358e6}, !- Handle
  Surface 6,                              !- Name
  RoofCeiling,                            !- Surface Type
  ,                                       !- Construction Name
  {f80aeaf5-663e-461e-accc-62c903d78184}, !- Space Name
>>>>>>> 3c1d7324
  Outdoors,                               !- Outside Boundary Condition
  ,                                       !- Outside Boundary Condition Object
  SunExposed,                             !- Sun Exposure
  WindExposed,                            !- Wind Exposure
  ,                                       !- View Factor to Ground
  ,                                       !- Number of Vertices
  6.46578440716979, -12.9315688143396, 2.4384, !- X,Y,Z Vertex 1 {m}
  6.46578440716979, 0, 2.4384,            !- X,Y,Z Vertex 2 {m}
  0, 0, 2.4384,                           !- X,Y,Z Vertex 3 {m}
  0, -12.9315688143396, 2.4384;           !- X,Y,Z Vertex 4 {m}

OS:SpaceType,
<<<<<<< HEAD
  {114be629-53f7-4cb4-836a-3d0d111f3028}, !- Handle
=======
  {868c2039-9bb3-44f2-bf78-edd30ad2325e}, !- Handle
>>>>>>> 3c1d7324
  Space Type 1,                           !- Name
  ,                                       !- Default Construction Set Name
  ,                                       !- Default Schedule Set Name
  ,                                       !- Group Rendering Name
  ,                                       !- Design Specification Outdoor Air Object Name
  ,                                       !- Standards Template
  ,                                       !- Standards Building Type
  living;                                 !- Standards Space Type

OS:ThermalZone,
<<<<<<< HEAD
  {8a77e678-39ac-4dfb-89e3-fc89e47efae1}, !- Handle
=======
  {e5aed3a3-08d5-4277-bfd5-72a9da2b7a66}, !- Handle
>>>>>>> 3c1d7324
  corridor zone,                          !- Name
  ,                                       !- Multiplier
  ,                                       !- Ceiling Height {m}
  ,                                       !- Volume {m3}
  ,                                       !- Floor Area {m2}
  ,                                       !- Zone Inside Convection Algorithm
  ,                                       !- Zone Outside Convection Algorithm
  ,                                       !- Zone Conditioning Equipment List Name
<<<<<<< HEAD
  {f4baff02-aebf-4064-b5d4-e5b97d159d9f}, !- Zone Air Inlet Port List
  {304070b7-e290-461e-b6e9-ce233ede3f0a}, !- Zone Air Exhaust Port List
  {15f7a993-7b02-45a3-8e39-ec397c7d01dd}, !- Zone Air Node Name
  {081547c0-0790-43a9-b8ec-37e856261333}, !- Zone Return Air Port List
=======
  {44f5fab5-38af-4f60-a010-40bb5115f52f}, !- Zone Air Inlet Port List
  {101e4f15-cd7d-49e8-a87c-b2102a43cbd8}, !- Zone Air Exhaust Port List
  {dd14b72f-446a-4440-b8a1-1465ec68471a}, !- Zone Air Node Name
  {d61b869d-2f8d-4489-b223-627f9dfecf03}, !- Zone Return Air Port List
>>>>>>> 3c1d7324
  ,                                       !- Primary Daylighting Control Name
  ,                                       !- Fraction of Zone Controlled by Primary Daylighting Control
  ,                                       !- Secondary Daylighting Control Name
  ,                                       !- Fraction of Zone Controlled by Secondary Daylighting Control
  ,                                       !- Illuminance Map Name
  ,                                       !- Group Rendering Name
  ,                                       !- Thermostat Name
  No;                                     !- Use Ideal Air Loads

OS:Node,
<<<<<<< HEAD
  {111cd440-f45b-4ea6-83cd-a866108e926b}, !- Handle
  Node 2,                                 !- Name
  {15f7a993-7b02-45a3-8e39-ec397c7d01dd}, !- Inlet Port
  ;                                       !- Outlet Port

OS:Connection,
  {15f7a993-7b02-45a3-8e39-ec397c7d01dd}, !- Handle
  {e6c226f6-0df1-4d75-b082-5ee2f691aeee}, !- Name
  {8a77e678-39ac-4dfb-89e3-fc89e47efae1}, !- Source Object
  11,                                     !- Outlet Port
  {111cd440-f45b-4ea6-83cd-a866108e926b}, !- Target Object
  2;                                      !- Inlet Port

OS:PortList,
  {f4baff02-aebf-4064-b5d4-e5b97d159d9f}, !- Handle
  {c9bc40fa-bdef-4075-942a-979727a5df98}, !- Name
  {8a77e678-39ac-4dfb-89e3-fc89e47efae1}; !- HVAC Component

OS:PortList,
  {304070b7-e290-461e-b6e9-ce233ede3f0a}, !- Handle
  {ec5ee6ba-44c7-4b33-b326-f6274c439d27}, !- Name
  {8a77e678-39ac-4dfb-89e3-fc89e47efae1}; !- HVAC Component

OS:PortList,
  {081547c0-0790-43a9-b8ec-37e856261333}, !- Handle
  {a82fdae8-cfce-4286-ae85-2ad7b57ab8d1}, !- Name
  {8a77e678-39ac-4dfb-89e3-fc89e47efae1}; !- HVAC Component

OS:Sizing:Zone,
  {c8b8ffe6-792f-4d64-a433-16ad3c81a6b5}, !- Handle
  {8a77e678-39ac-4dfb-89e3-fc89e47efae1}, !- Zone or ZoneList Name
=======
  {01b16084-dc35-4bbf-8550-d68767617ece}, !- Handle
  Node 2,                                 !- Name
  {dd14b72f-446a-4440-b8a1-1465ec68471a}, !- Inlet Port
  ;                                       !- Outlet Port

OS:Connection,
  {dd14b72f-446a-4440-b8a1-1465ec68471a}, !- Handle
  {6fa5de0a-840b-4aea-af54-2a159d2202cf}, !- Name
  {e5aed3a3-08d5-4277-bfd5-72a9da2b7a66}, !- Source Object
  11,                                     !- Outlet Port
  {01b16084-dc35-4bbf-8550-d68767617ece}, !- Target Object
  2;                                      !- Inlet Port

OS:PortList,
  {44f5fab5-38af-4f60-a010-40bb5115f52f}, !- Handle
  {ad3c4a9c-0349-4a9d-a7aa-062ae619e643}, !- Name
  {e5aed3a3-08d5-4277-bfd5-72a9da2b7a66}; !- HVAC Component

OS:PortList,
  {101e4f15-cd7d-49e8-a87c-b2102a43cbd8}, !- Handle
  {a40a3b09-6016-4634-a071-b3906dd7cc3a}, !- Name
  {e5aed3a3-08d5-4277-bfd5-72a9da2b7a66}; !- HVAC Component

OS:PortList,
  {d61b869d-2f8d-4489-b223-627f9dfecf03}, !- Handle
  {a4839fc1-0d3a-4074-a15a-7ea7af9a7f02}, !- Name
  {e5aed3a3-08d5-4277-bfd5-72a9da2b7a66}; !- HVAC Component

OS:Sizing:Zone,
  {3f247cbf-0225-40f8-a309-cd30bee91553}, !- Handle
  {e5aed3a3-08d5-4277-bfd5-72a9da2b7a66}, !- Zone or ZoneList Name
>>>>>>> 3c1d7324
  SupplyAirTemperature,                   !- Zone Cooling Design Supply Air Temperature Input Method
  14,                                     !- Zone Cooling Design Supply Air Temperature {C}
  11.11,                                  !- Zone Cooling Design Supply Air Temperature Difference {deltaC}
  SupplyAirTemperature,                   !- Zone Heating Design Supply Air Temperature Input Method
  40,                                     !- Zone Heating Design Supply Air Temperature {C}
  11.11,                                  !- Zone Heating Design Supply Air Temperature Difference {deltaC}
  0.0085,                                 !- Zone Cooling Design Supply Air Humidity Ratio {kg-H2O/kg-air}
  0.008,                                  !- Zone Heating Design Supply Air Humidity Ratio {kg-H2O/kg-air}
  ,                                       !- Zone Heating Sizing Factor
  ,                                       !- Zone Cooling Sizing Factor
  DesignDay,                              !- Cooling Design Air Flow Method
  ,                                       !- Cooling Design Air Flow Rate {m3/s}
  ,                                       !- Cooling Minimum Air Flow per Zone Floor Area {m3/s-m2}
  ,                                       !- Cooling Minimum Air Flow {m3/s}
  ,                                       !- Cooling Minimum Air Flow Fraction
  DesignDay,                              !- Heating Design Air Flow Method
  ,                                       !- Heating Design Air Flow Rate {m3/s}
  ,                                       !- Heating Maximum Air Flow per Zone Floor Area {m3/s-m2}
  ,                                       !- Heating Maximum Air Flow {m3/s}
  ,                                       !- Heating Maximum Air Flow Fraction
  ,                                       !- Design Zone Air Distribution Effectiveness in Cooling Mode
  ,                                       !- Design Zone Air Distribution Effectiveness in Heating Mode
  No,                                     !- Account for Dedicated Outdoor Air System
  NeutralSupplyAir,                       !- Dedicated Outdoor Air System Control Strategy
  autosize,                               !- Dedicated Outdoor Air Low Setpoint Temperature for Design {C}
  autosize;                               !- Dedicated Outdoor Air High Setpoint Temperature for Design {C}

OS:ZoneHVAC:EquipmentList,
<<<<<<< HEAD
  {55c8b7ea-5ef3-4251-919d-e5e5f1687b67}, !- Handle
  Zone HVAC Equipment List 2,             !- Name
  {8a77e678-39ac-4dfb-89e3-fc89e47efae1}; !- Thermal Zone

OS:Space,
  {8d7bbac8-f39e-4c41-84cc-6fd0d10a5c73}, !- Handle
  corridor space,                         !- Name
  {797b8903-e3ed-408f-a2f3-1436108d10a6}, !- Space Type Name
=======
  {38db5073-4b03-4bb5-99bb-5fc72c515202}, !- Handle
  Zone HVAC Equipment List 2,             !- Name
  {e5aed3a3-08d5-4277-bfd5-72a9da2b7a66}; !- Thermal Zone

OS:Space,
  {62f3e71a-03af-433b-b7ad-fab07df9bf15}, !- Handle
  corridor space,                         !- Name
  {ec90d6a0-3412-4122-ac8f-4c2a603c9b90}, !- Space Type Name
>>>>>>> 3c1d7324
  ,                                       !- Default Construction Set Name
  ,                                       !- Default Schedule Set Name
  ,                                       !- Direction of Relative North {deg}
  ,                                       !- X Origin {m}
  ,                                       !- Y Origin {m}
  ,                                       !- Z Origin {m}
  ,                                       !- Building Story Name
<<<<<<< HEAD
  {8a77e678-39ac-4dfb-89e3-fc89e47efae1}; !- Thermal Zone Name

OS:Surface,
  {567f14b5-dc89-4a1e-9e6b-1869a84cb122}, !- Handle
  Surface 7,                              !- Name
  Floor,                                  !- Surface Type
  ,                                       !- Construction Name
  {8d7bbac8-f39e-4c41-84cc-6fd0d10a5c73}, !- Space Name
=======
  {e5aed3a3-08d5-4277-bfd5-72a9da2b7a66}; !- Thermal Zone Name

OS:Surface,
  {391d0411-ada7-440f-aa58-37eb6d515ecc}, !- Handle
  Surface 7,                              !- Name
  Floor,                                  !- Surface Type
  ,                                       !- Construction Name
  {62f3e71a-03af-433b-b7ad-fab07df9bf15}, !- Space Name
>>>>>>> 3c1d7324
  Foundation,                             !- Outside Boundary Condition
  ,                                       !- Outside Boundary Condition Object
  NoSun,                                  !- Sun Exposure
  NoWind,                                 !- Wind Exposure
  ,                                       !- View Factor to Ground
  ,                                       !- Number of Vertices
  0, 0, 0,                                !- X,Y,Z Vertex 1 {m}
  0, 1.524, 0,                            !- X,Y,Z Vertex 2 {m}
  6.46578440716979, 1.524, 0,             !- X,Y,Z Vertex 3 {m}
  6.46578440716979, 0, 0;                 !- X,Y,Z Vertex 4 {m}

OS:Surface,
<<<<<<< HEAD
  {99d9f2af-a81a-47dd-8958-56f0700dc989}, !- Handle
  Surface 8,                              !- Name
  Wall,                                   !- Surface Type
  ,                                       !- Construction Name
  {8d7bbac8-f39e-4c41-84cc-6fd0d10a5c73}, !- Space Name
=======
  {fc5fe5e4-0ffc-4fb4-a142-8ff3438ddb8b}, !- Handle
  Surface 8,                              !- Name
  Wall,                                   !- Surface Type
  ,                                       !- Construction Name
  {62f3e71a-03af-433b-b7ad-fab07df9bf15}, !- Space Name
>>>>>>> 3c1d7324
  Outdoors,                               !- Outside Boundary Condition
  ,                                       !- Outside Boundary Condition Object
  SunExposed,                             !- Sun Exposure
  WindExposed,                            !- Wind Exposure
  ,                                       !- View Factor to Ground
  ,                                       !- Number of Vertices
  0, 1.524, 2.4384,                       !- X,Y,Z Vertex 1 {m}
  0, 1.524, 0,                            !- X,Y,Z Vertex 2 {m}
  0, 0, 0,                                !- X,Y,Z Vertex 3 {m}
  0, 0, 2.4384;                           !- X,Y,Z Vertex 4 {m}

OS:Surface,
<<<<<<< HEAD
  {326882d5-1ff1-473f-b057-d409117bd756}, !- Handle
  Surface 9,                              !- Name
  Wall,                                   !- Surface Type
  ,                                       !- Construction Name
  {8d7bbac8-f39e-4c41-84cc-6fd0d10a5c73}, !- Space Name
=======
  {1d9b678d-5a0d-4c6f-b8b1-97ee98cbd763}, !- Handle
  Surface 9,                              !- Name
  Wall,                                   !- Surface Type
  ,                                       !- Construction Name
  {62f3e71a-03af-433b-b7ad-fab07df9bf15}, !- Space Name
>>>>>>> 3c1d7324
  Adiabatic,                              !- Outside Boundary Condition
  ,                                       !- Outside Boundary Condition Object
  NoSun,                                  !- Sun Exposure
  NoWind,                                 !- Wind Exposure
  ,                                       !- View Factor to Ground
  ,                                       !- Number of Vertices
  6.46578440716979, 1.524, 2.4384,        !- X,Y,Z Vertex 1 {m}
  6.46578440716979, 1.524, 0,             !- X,Y,Z Vertex 2 {m}
  0, 1.524, 0,                            !- X,Y,Z Vertex 3 {m}
  0, 1.524, 2.4384;                       !- X,Y,Z Vertex 4 {m}

OS:Surface,
<<<<<<< HEAD
  {cf9c5b77-1429-473e-927a-5635e6e8623f}, !- Handle
  Surface 10,                             !- Name
  Wall,                                   !- Surface Type
  ,                                       !- Construction Name
  {8d7bbac8-f39e-4c41-84cc-6fd0d10a5c73}, !- Space Name
=======
  {dd00758d-dd8e-4aa6-ae0c-d885a2ba11e3}, !- Handle
  Surface 10,                             !- Name
  Wall,                                   !- Surface Type
  ,                                       !- Construction Name
  {62f3e71a-03af-433b-b7ad-fab07df9bf15}, !- Space Name
>>>>>>> 3c1d7324
  Adiabatic,                              !- Outside Boundary Condition
  ,                                       !- Outside Boundary Condition Object
  NoSun,                                  !- Sun Exposure
  NoWind,                                 !- Wind Exposure
  ,                                       !- View Factor to Ground
  ,                                       !- Number of Vertices
  6.46578440716979, 0, 2.4384,            !- X,Y,Z Vertex 1 {m}
  6.46578440716979, 0, 0,                 !- X,Y,Z Vertex 2 {m}
  6.46578440716979, 1.524, 0,             !- X,Y,Z Vertex 3 {m}
  6.46578440716979, 1.524, 2.4384;        !- X,Y,Z Vertex 4 {m}

OS:Surface,
<<<<<<< HEAD
  {c5c8e5b9-ba05-4ddd-868e-74711c3d7ce3}, !- Handle
  Surface 11,                             !- Name
  Wall,                                   !- Surface Type
  ,                                       !- Construction Name
  {8d7bbac8-f39e-4c41-84cc-6fd0d10a5c73}, !- Space Name
=======
  {33d14629-c0f5-43c3-b009-744931efc97f}, !- Handle
  Surface 11,                             !- Name
  Wall,                                   !- Surface Type
  ,                                       !- Construction Name
  {62f3e71a-03af-433b-b7ad-fab07df9bf15}, !- Space Name
>>>>>>> 3c1d7324
  Adiabatic,                              !- Outside Boundary Condition
  ,                                       !- Outside Boundary Condition Object
  NoSun,                                  !- Sun Exposure
  NoWind,                                 !- Wind Exposure
  ,                                       !- View Factor to Ground
  ,                                       !- Number of Vertices
  0, 0, 2.4384,                           !- X,Y,Z Vertex 1 {m}
  0, 0, 0,                                !- X,Y,Z Vertex 2 {m}
  6.46578440716979, 0, 0,                 !- X,Y,Z Vertex 3 {m}
  6.46578440716979, 0, 2.4384;            !- X,Y,Z Vertex 4 {m}

OS:Surface,
<<<<<<< HEAD
  {e67f7361-0d69-44f7-b231-d631645992ea}, !- Handle
  Surface 12,                             !- Name
  RoofCeiling,                            !- Surface Type
  ,                                       !- Construction Name
  {8d7bbac8-f39e-4c41-84cc-6fd0d10a5c73}, !- Space Name
=======
  {6f6b9c6f-d331-43f1-b81e-0603f4fe707a}, !- Handle
  Surface 12,                             !- Name
  RoofCeiling,                            !- Surface Type
  ,                                       !- Construction Name
  {62f3e71a-03af-433b-b7ad-fab07df9bf15}, !- Space Name
>>>>>>> 3c1d7324
  Outdoors,                               !- Outside Boundary Condition
  ,                                       !- Outside Boundary Condition Object
  SunExposed,                             !- Sun Exposure
  WindExposed,                            !- Wind Exposure
  ,                                       !- View Factor to Ground
  ,                                       !- Number of Vertices
  6.46578440716979, 0, 2.4384,            !- X,Y,Z Vertex 1 {m}
  6.46578440716979, 1.524, 2.4384,        !- X,Y,Z Vertex 2 {m}
  0, 1.524, 2.4384,                       !- X,Y,Z Vertex 3 {m}
  0, 0, 2.4384;                           !- X,Y,Z Vertex 4 {m}

OS:SpaceType,
<<<<<<< HEAD
  {797b8903-e3ed-408f-a2f3-1436108d10a6}, !- Handle
=======
  {ec90d6a0-3412-4122-ac8f-4c2a603c9b90}, !- Handle
>>>>>>> 3c1d7324
  Space Type 2,                           !- Name
  ,                                       !- Default Construction Set Name
  ,                                       !- Default Schedule Set Name
  ,                                       !- Group Rendering Name
  ,                                       !- Design Specification Outdoor Air Object Name
  ,                                       !- Standards Template
  ,                                       !- Standards Building Type
  corridor;                               !- Standards Space Type

OS:BuildingUnit,
<<<<<<< HEAD
  {ff03644e-d44d-4969-b6f2-9552eb06a4a1}, !- Handle
=======
  {e7b7a5ef-7b8a-4f8f-83bb-b072b04dcb82}, !- Handle
>>>>>>> 3c1d7324
  unit 1,                                 !- Name
  ,                                       !- Rendering Color
  Residential;                            !- Building Unit Type

OS:AdditionalProperties,
<<<<<<< HEAD
  {6f983cf1-f526-47f3-b5fc-ed9f978c65c6}, !- Handle
  {ff03644e-d44d-4969-b6f2-9552eb06a4a1}, !- Object Name
=======
  {a375d3a9-990b-446d-8bfa-8a43cac270e5}, !- Handle
  {e7b7a5ef-7b8a-4f8f-83bb-b072b04dcb82}, !- Object Name
>>>>>>> 3c1d7324
  NumberOfBedrooms,                       !- Feature Name 1
  Integer,                                !- Feature Data Type 1
  3,                                      !- Feature Value 1
  NumberOfBathrooms,                      !- Feature Name 2
  Double,                                 !- Feature Data Type 2
  2,                                      !- Feature Value 2
  NumberOfOccupants,                      !- Feature Name 3
  Double,                                 !- Feature Data Type 3
  3.3900000000000001;                     !- Feature Value 3

OS:External:File,
<<<<<<< HEAD
  {d553c265-7a9b-47c8-b219-17f9ae4a9776}, !- Handle
=======
  {de950db9-f65b-4490-b48a-aa10f2ff7ae8}, !- Handle
>>>>>>> 3c1d7324
  8760.csv,                               !- Name
  8760.csv;                               !- File Name

OS:Schedule:Day,
<<<<<<< HEAD
  {7218a621-0823-46f3-90b7-57cc24277904}, !- Handle
=======
  {344990ce-dc13-452c-84a2-55b33c8d6b80}, !- Handle
>>>>>>> 3c1d7324
  Schedule Day 1,                         !- Name
  ,                                       !- Schedule Type Limits Name
  ,                                       !- Interpolate to Timestep
  24,                                     !- Hour 1
  0,                                      !- Minute 1
  0;                                      !- Value Until Time 1

OS:Schedule:Day,
<<<<<<< HEAD
  {a74643e1-6c2e-4ee4-853d-8f146c7820bc}, !- Handle
=======
  {86b6ed17-5cff-41ef-9890-8d26589ecf63}, !- Handle
>>>>>>> 3c1d7324
  Schedule Day 2,                         !- Name
  ,                                       !- Schedule Type Limits Name
  ,                                       !- Interpolate to Timestep
  24,                                     !- Hour 1
  0,                                      !- Minute 1
  1;                                      !- Value Until Time 1

OS:Schedule:File,
<<<<<<< HEAD
  {81dc19f9-509d-4780-9f80-49b469f3e2cd}, !- Handle
  occupants,                              !- Name
  {740b4f45-1180-4b15-9951-88c7b753c1f6}, !- Schedule Type Limits Name
  {d553c265-7a9b-47c8-b219-17f9ae4a9776}, !- External File Name
=======
  {48f38611-62cf-4941-aa2d-8afecb50eb23}, !- Handle
  occupants,                              !- Name
  {3f5256ff-5d9d-4c55-8b16-bbd0a47d43e6}, !- Schedule Type Limits Name
  {de950db9-f65b-4490-b48a-aa10f2ff7ae8}, !- External File Name
>>>>>>> 3c1d7324
  1,                                      !- Column Number
  1,                                      !- Rows to Skip at Top
  8760,                                   !- Number of Hours of Data
  ,                                       !- Column Separator
  ,                                       !- Interpolate to Timestep
  60;                                     !- Minutes per Item

OS:Schedule:Ruleset,
<<<<<<< HEAD
  {c46beedf-7ecb-4952-8b7c-588772cc8b5f}, !- Handle
  Schedule Ruleset 1,                     !- Name
  {9c8bb1bb-2089-40ea-a90a-04507d11f922}, !- Schedule Type Limits Name
  {5b050f20-353d-4642-a8c6-6033aa398473}; !- Default Day Schedule Name

OS:Schedule:Day,
  {5b050f20-353d-4642-a8c6-6033aa398473}, !- Handle
  Schedule Day 3,                         !- Name
  {9c8bb1bb-2089-40ea-a90a-04507d11f922}, !- Schedule Type Limits Name
=======
  {74a11c76-318a-4c92-a5e8-93900f63f0c5}, !- Handle
  Schedule Ruleset 1,                     !- Name
  {ab8873e7-4b20-425f-9af7-503ff8f09740}, !- Schedule Type Limits Name
  {37ac7495-5235-4f71-a1cb-792c609e9596}; !- Default Day Schedule Name

OS:Schedule:Day,
  {37ac7495-5235-4f71-a1cb-792c609e9596}, !- Handle
  Schedule Day 3,                         !- Name
  {ab8873e7-4b20-425f-9af7-503ff8f09740}, !- Schedule Type Limits Name
>>>>>>> 3c1d7324
  ,                                       !- Interpolate to Timestep
  24,                                     !- Hour 1
  0,                                      !- Minute 1
  112.539290946133;                       !- Value Until Time 1

OS:People:Definition,
<<<<<<< HEAD
  {dada08f7-3eb3-4a37-a977-8693ef854bc3}, !- Handle
=======
  {74775b54-cc13-47bd-9225-dad0e55e75e6}, !- Handle
>>>>>>> 3c1d7324
  res occupants|living space,             !- Name
  People,                                 !- Number of People Calculation Method
  3.39,                                   !- Number of People {people}
  ,                                       !- People per Space Floor Area {person/m2}
  ,                                       !- Space Floor Area per Person {m2/person}
  0.319734,                               !- Fraction Radiant
  0.573,                                  !- Sensible Heat Fraction
  0,                                      !- Carbon Dioxide Generation Rate {m3/s-W}
  No,                                     !- Enable ASHRAE 55 Comfort Warnings
  ZoneAveraged;                           !- Mean Radiant Temperature Calculation Type

OS:People,
<<<<<<< HEAD
  {e527b3a9-c2e8-4323-89e7-89e6e9fb5d50}, !- Handle
  res occupants|living space,             !- Name
  {dada08f7-3eb3-4a37-a977-8693ef854bc3}, !- People Definition Name
  {6175b2b7-88b2-4aaa-9c1f-cded5d6d7274}, !- Space or SpaceType Name
  {81dc19f9-509d-4780-9f80-49b469f3e2cd}, !- Number of People Schedule Name
  {c46beedf-7ecb-4952-8b7c-588772cc8b5f}, !- Activity Level Schedule Name
=======
  {8f9dd2a2-ec3b-4a0f-a662-d8c9537cc70b}, !- Handle
  res occupants|living space,             !- Name
  {74775b54-cc13-47bd-9225-dad0e55e75e6}, !- People Definition Name
  {f80aeaf5-663e-461e-accc-62c903d78184}, !- Space or SpaceType Name
  {48f38611-62cf-4941-aa2d-8afecb50eb23}, !- Number of People Schedule Name
  {74a11c76-318a-4c92-a5e8-93900f63f0c5}, !- Activity Level Schedule Name
>>>>>>> 3c1d7324
  ,                                       !- Surface Name/Angle Factor List Name
  ,                                       !- Work Efficiency Schedule Name
  ,                                       !- Clothing Insulation Schedule Name
  ,                                       !- Air Velocity Schedule Name
  1;                                      !- Multiplier

OS:ScheduleTypeLimits,
<<<<<<< HEAD
  {9c8bb1bb-2089-40ea-a90a-04507d11f922}, !- Handle
=======
  {ab8873e7-4b20-425f-9af7-503ff8f09740}, !- Handle
>>>>>>> 3c1d7324
  ActivityLevel,                          !- Name
  0,                                      !- Lower Limit Value
  ,                                       !- Upper Limit Value
  Continuous,                             !- Numeric Type
  ActivityLevel;                          !- Unit Type

OS:ScheduleTypeLimits,
<<<<<<< HEAD
  {740b4f45-1180-4b15-9951-88c7b753c1f6}, !- Handle
=======
  {3f5256ff-5d9d-4c55-8b16-bbd0a47d43e6}, !- Handle
>>>>>>> 3c1d7324
  Fractional,                             !- Name
  0,                                      !- Lower Limit Value
  1,                                      !- Upper Limit Value
  Continuous;                             !- Numeric Type

OS:Coil:Heating:Gas,
<<<<<<< HEAD
  {3e4105e8-f0c3-499e-bff2-27a1b1975aab}, !- Handle
  res fur gas heating coil,               !- Name
  {15ba0fa7-8c0e-4531-b9d2-73539a78444e}, !- Availability Schedule Name
=======
  {68333468-9240-43d5-872a-b4e9227fd210}, !- Handle
  res fur gas heating coil,               !- Name
  {cd49d3f1-2796-47b7-ad3b-5454c34edf9e}, !- Availability Schedule Name
>>>>>>> 3c1d7324
  0.78,                                   !- Gas Burner Efficiency
  AutoSize,                               !- Nominal Capacity {W}
  ,                                       !- Air Inlet Node Name
  ,                                       !- Air Outlet Node Name
  ,                                       !- Temperature Setpoint Node Name
  76,                                     !- Parasitic Electric Load {W}
  ,                                       !- Part Load Fraction Correlation Curve Name
  0,                                      !- Parasitic Gas Load {W}
  NaturalGas;                             !- Fuel Type

OS:Schedule:Constant,
<<<<<<< HEAD
  {15ba0fa7-8c0e-4531-b9d2-73539a78444e}, !- Handle
  Always On Discrete,                     !- Name
  {7343e76b-634a-400b-8855-8f1f581cac74}, !- Schedule Type Limits Name
  1;                                      !- Value

OS:ScheduleTypeLimits,
  {7343e76b-634a-400b-8855-8f1f581cac74}, !- Handle
=======
  {cd49d3f1-2796-47b7-ad3b-5454c34edf9e}, !- Handle
  Always On Discrete,                     !- Name
  {69d78144-8b04-4339-a9fc-8e72efdcedf8}, !- Schedule Type Limits Name
  1;                                      !- Value

OS:ScheduleTypeLimits,
  {69d78144-8b04-4339-a9fc-8e72efdcedf8}, !- Handle
>>>>>>> 3c1d7324
  OnOff,                                  !- Name
  0,                                      !- Lower Limit Value
  1,                                      !- Upper Limit Value
  Discrete,                               !- Numeric Type
  Availability;                           !- Unit Type

OS:Fan:OnOff,
<<<<<<< HEAD
  {497fec15-661a-4cad-a756-afc0467fbea0}, !- Handle
  res fur gas htg supply fan,             !- Name
  {15ba0fa7-8c0e-4531-b9d2-73539a78444e}, !- Availability Schedule Name
=======
  {da01c4e6-7020-4b80-b4b3-de322c3aadbf}, !- Handle
  res fur gas htg supply fan,             !- Name
  {cd49d3f1-2796-47b7-ad3b-5454c34edf9e}, !- Availability Schedule Name
>>>>>>> 3c1d7324
  0.75,                                   !- Fan Total Efficiency
  794.580001233493,                       !- Pressure Rise {Pa}
  autosize,                               !- Maximum Flow Rate {m3/s}
  1,                                      !- Motor Efficiency
  1,                                      !- Motor In Airstream Fraction
  ,                                       !- Air Inlet Node Name
  ,                                       !- Air Outlet Node Name
<<<<<<< HEAD
  {34b445a8-7e6c-4434-855c-852fadba684f}, !- Fan Power Ratio Function of Speed Ratio Curve Name
  {861c7a1c-2545-4bb4-bbf5-1d4cdc5b1784}, !- Fan Efficiency Ratio Function of Speed Ratio Curve Name
  res fur gas htg supply fan;             !- End-Use Subcategory

OS:Curve:Exponent,
  {34b445a8-7e6c-4434-855c-852fadba684f}, !- Handle
=======
  {7038560b-4449-4d34-8beb-8672ee0ab422}, !- Fan Power Ratio Function of Speed Ratio Curve Name
  {72f1f308-ab60-4536-8603-190d4e2a503f}, !- Fan Efficiency Ratio Function of Speed Ratio Curve Name
  res fur gas htg supply fan;             !- End-Use Subcategory

OS:Curve:Exponent,
  {7038560b-4449-4d34-8beb-8672ee0ab422}, !- Handle
>>>>>>> 3c1d7324
  Fan On Off Power Curve,                 !- Name
  1,                                      !- Coefficient1 Constant
  0,                                      !- Coefficient2 Constant
  0,                                      !- Coefficient3 Constant
  0,                                      !- Minimum Value of x
  1,                                      !- Maximum Value of x
  ,                                       !- Minimum Curve Output
  ,                                       !- Maximum Curve Output
  ,                                       !- Input Unit Type for X
  ;                                       !- Output Unit Type

OS:Curve:Cubic,
<<<<<<< HEAD
  {861c7a1c-2545-4bb4-bbf5-1d4cdc5b1784}, !- Handle
=======
  {72f1f308-ab60-4536-8603-190d4e2a503f}, !- Handle
>>>>>>> 3c1d7324
  Fan On Off Efficiency Curve,            !- Name
  1,                                      !- Coefficient1 Constant
  0,                                      !- Coefficient2 x
  0,                                      !- Coefficient3 x**2
  0,                                      !- Coefficient4 x**3
  0,                                      !- Minimum Value of x
  1;                                      !- Maximum Value of x

OS:AirLoopHVAC:UnitarySystem,
<<<<<<< HEAD
  {7a03e6af-cd86-449b-8feb-926757fb0e93}, !- Handle
  res fur gas unitary system,             !- Name
  Load,                                   !- Control Type
  {76ea1bd6-622f-48f2-b47b-649c6f69481e}, !- Controlling Zone or Thermostat Location
  None,                                   !- Dehumidification Control Type
  {15ba0fa7-8c0e-4531-b9d2-73539a78444e}, !- Availability Schedule Name
  {d5d2528f-2f4d-4e8c-877e-f649bc942c33}, !- Air Inlet Node Name
  {934164f6-ee19-4d26-b15b-c944788d2fc1}, !- Air Outlet Node Name
  {497fec15-661a-4cad-a756-afc0467fbea0}, !- Supply Fan Name
  BlowThrough,                            !- Fan Placement
  {eaa22adf-3e9b-470b-b93f-d81c4ed1a83a}, !- Supply Air Fan Operating Mode Schedule Name
  {3e4105e8-f0c3-499e-bff2-27a1b1975aab}, !- Heating Coil Name
=======
  {f3212c0d-94b0-4c00-bd1a-aeff66e4c623}, !- Handle
  res fur gas unitary system,             !- Name
  Load,                                   !- Control Type
  {d3b10ae6-bc0a-44d0-a86e-f17d841df396}, !- Controlling Zone or Thermostat Location
  None,                                   !- Dehumidification Control Type
  {cd49d3f1-2796-47b7-ad3b-5454c34edf9e}, !- Availability Schedule Name
  {52529c53-fed2-41d9-9ebc-e6cac2071049}, !- Air Inlet Node Name
  {0381a951-19a5-4fb6-96e5-6c03193cc170}, !- Air Outlet Node Name
  {da01c4e6-7020-4b80-b4b3-de322c3aadbf}, !- Supply Fan Name
  BlowThrough,                            !- Fan Placement
  {0e68ea89-b539-4614-8cfc-df382cde530b}, !- Supply Air Fan Operating Mode Schedule Name
  {68333468-9240-43d5-872a-b4e9227fd210}, !- Heating Coil Name
>>>>>>> 3c1d7324
  1,                                      !- DX Heating Coil Sizing Ratio
  ,                                       !- Cooling Coil Name
  No,                                     !- Use DOAS DX Cooling Coil
  2,                                      !- DOAS DX Cooling Coil Leaving Minimum Air Temperature {C}
  SensibleOnlyLoadControl,                !- Latent Load Control
  ,                                       !- Supplemental Heating Coil Name
  ,                                       !- Supply Air Flow Rate Method During Cooling Operation
  0,                                      !- Supply Air Flow Rate During Cooling Operation {m3/s}
  ,                                       !- Supply Air Flow Rate Per Floor Area During Cooling Operation {m3/s-m2}
  ,                                       !- Fraction of Autosized Design Cooling Supply Air Flow Rate
  ,                                       !- Design Supply Air Flow Rate Per Unit of Capacity During Cooling Operation {m3/s-W}
  ,                                       !- Supply Air Flow Rate Method During Heating Operation
  autosize,                               !- Supply Air Flow Rate During Heating Operation {m3/s}
  ,                                       !- Supply Air Flow Rate Per Floor Area during Heating Operation {m3/s-m2}
  ,                                       !- Fraction of Autosized Design Heating Supply Air Flow Rate
  ,                                       !- Design Supply Air Flow Rate Per Unit of Capacity During Heating Operation {m3/s-W}
  ,                                       !- Supply Air Flow Rate Method When No Cooling or Heating is Required
  0,                                      !- Supply Air Flow Rate When No Cooling or Heating is Required {m3/s}
  ,                                       !- Supply Air Flow Rate Per Floor Area When No Cooling or Heating is Required {m3/s-m2}
  ,                                       !- Fraction of Autosized Design Cooling Supply Air Flow Rate When No Cooling or Heating is Required
  ,                                       !- Fraction of Autosized Design Heating Supply Air Flow Rate When No Cooling or Heating is Required
  ,                                       !- Design Supply Air Flow Rate Per Unit of Capacity During Cooling Operation When No Cooling or Heating is Required {m3/s-W}
  ,                                       !- Design Supply Air Flow Rate Per Unit of Capacity During Heating Operation When No Cooling or Heating is Required {m3/s-W}
  48.8888888888889,                       !- Maximum Supply Air Temperature {C}
  21,                                     !- Maximum Outdoor Dry-Bulb Temperature for Supplemental Heater Operation {C}
  ,                                       !- Outdoor Dry-Bulb Temperature Sensor Node Name
  2.5,                                    !- Maximum Cycling Rate {cycles/hr}
  60,                                     !- Heat Pump Time Constant {s}
  0.01,                                   !- Fraction of On-Cycle Power Use
  60,                                     !- Heat Pump Fan Delay Time {s}
  0,                                      !- Ancilliary On-Cycle Electric Power {W}
  0;                                      !- Ancilliary Off-Cycle Electric Power {W}

OS:Schedule:Constant,
<<<<<<< HEAD
  {eaa22adf-3e9b-470b-b93f-d81c4ed1a83a}, !- Handle
  Always Off Discrete,                    !- Name
  {fb8d7caa-88ff-483f-b6f1-3a18dfa588d0}, !- Schedule Type Limits Name
  0;                                      !- Value

OS:ScheduleTypeLimits,
  {fb8d7caa-88ff-483f-b6f1-3a18dfa588d0}, !- Handle
=======
  {0e68ea89-b539-4614-8cfc-df382cde530b}, !- Handle
  Always Off Discrete,                    !- Name
  {729b1117-1e2a-495a-9ff7-a894dfab855e}, !- Schedule Type Limits Name
  0;                                      !- Value

OS:ScheduleTypeLimits,
  {729b1117-1e2a-495a-9ff7-a894dfab855e}, !- Handle
>>>>>>> 3c1d7324
  OnOff 1,                                !- Name
  0,                                      !- Lower Limit Value
  1,                                      !- Upper Limit Value
  Discrete,                               !- Numeric Type
  Availability;                           !- Unit Type

OS:AirLoopHVAC,
<<<<<<< HEAD
  {f7da838d-5ceb-4757-9335-d699b3371729}, !- Handle
  res fur gas asys,                       !- Name
  ,                                       !- Controller List Name
  {15ba0fa7-8c0e-4531-b9d2-73539a78444e}, !- Availability Schedule
  {086c0961-cb45-4e55-aabc-63ccde67fc53}, !- Availability Manager List Name
  AutoSize,                               !- Design Supply Air Flow Rate {m3/s}
  ,                                       !- Branch List Name
  ,                                       !- Connector List Name
  {a9cc75a7-8d75-4b55-b328-27ccde1262c2}, !- Supply Side Inlet Node Name
  {93cbb552-4fab-42aa-8850-39d0e8c72f2e}, !- Demand Side Outlet Node Name
  {4af433e4-26bd-40f0-acdd-70bae643e602}, !- Demand Side Inlet Node A
  {1eeb9593-84bd-4c0d-adab-41abe06a0080}, !- Supply Side Outlet Node A
  ,                                       !- Demand Side Inlet Node B
  ,                                       !- Supply Side Outlet Node B
  ,                                       !- Return Air Bypass Flow Temperature Setpoint Schedule Name
  {eab40bc1-06c8-4b8f-b8e1-ee4ce26c49d7}, !- Demand Mixer Name
  {cbfea189-e8fe-4e4a-a8eb-8479b3f816cb}, !- Demand Splitter A Name
=======
  {b0b9a1fe-0333-436d-999e-33570017fa90}, !- Handle
  res fur gas asys,                       !- Name
  ,                                       !- Controller List Name
  {cd49d3f1-2796-47b7-ad3b-5454c34edf9e}, !- Availability Schedule
  {50f9c763-d400-4a60-9a0b-15991a85b73d}, !- Availability Manager List Name
  AutoSize,                               !- Design Supply Air Flow Rate {m3/s}
  ,                                       !- Branch List Name
  ,                                       !- Connector List Name
  {878c6e2b-dc75-4671-a0c2-26e88843eaa1}, !- Supply Side Inlet Node Name
  {7d3610f6-a2da-4b89-92f3-9dbb50aa25c8}, !- Demand Side Outlet Node Name
  {4fae7245-f8dc-4566-92d5-76fe1bdf9e3e}, !- Demand Side Inlet Node A
  {6e55cfc1-767f-43ff-8042-e5bc0b28a9ef}, !- Supply Side Outlet Node A
  ,                                       !- Demand Side Inlet Node B
  ,                                       !- Supply Side Outlet Node B
  ,                                       !- Return Air Bypass Flow Temperature Setpoint Schedule Name
  {73c30f30-bcf9-4fc4-891a-8719b50c70e1}, !- Demand Mixer Name
  {9866bd71-3461-43e4-813f-425aa0691ef2}, !- Demand Splitter A Name
>>>>>>> 3c1d7324
  ,                                       !- Demand Splitter B Name
  ;                                       !- Supply Splitter Name

OS:Node,
<<<<<<< HEAD
  {cad24bd2-e6fe-4d09-b8d2-0124560e6271}, !- Handle
  Node 3,                                 !- Name
  {a9cc75a7-8d75-4b55-b328-27ccde1262c2}, !- Inlet Port
  {d5d2528f-2f4d-4e8c-877e-f649bc942c33}; !- Outlet Port

OS:Node,
  {68c078fa-3f9f-4fc0-8ed6-95128e029cb0}, !- Handle
  Node 4,                                 !- Name
  {934164f6-ee19-4d26-b15b-c944788d2fc1}, !- Inlet Port
  {1eeb9593-84bd-4c0d-adab-41abe06a0080}; !- Outlet Port

OS:Connection,
  {a9cc75a7-8d75-4b55-b328-27ccde1262c2}, !- Handle
  {80451e2c-d0ca-4a57-a9b5-a025a214c078}, !- Name
  {f7da838d-5ceb-4757-9335-d699b3371729}, !- Source Object
  8,                                      !- Outlet Port
  {cad24bd2-e6fe-4d09-b8d2-0124560e6271}, !- Target Object
  2;                                      !- Inlet Port

OS:Connection,
  {1eeb9593-84bd-4c0d-adab-41abe06a0080}, !- Handle
  {bcb31fda-fba0-4d0c-b53b-a2eb448de3f2}, !- Name
  {68c078fa-3f9f-4fc0-8ed6-95128e029cb0}, !- Source Object
  3,                                      !- Outlet Port
  {f7da838d-5ceb-4757-9335-d699b3371729}, !- Target Object
  11;                                     !- Inlet Port

OS:Node,
  {2c401976-0e44-4da8-8216-f239c380df6f}, !- Handle
  Node 5,                                 !- Name
  {4af433e4-26bd-40f0-acdd-70bae643e602}, !- Inlet Port
  {a590da2f-bc05-4400-a91a-4b85d943c959}; !- Outlet Port

OS:Node,
  {3f7b5f07-b147-4816-bd78-fc68d7d848eb}, !- Handle
  Node 6,                                 !- Name
  {82d2daf1-b1fc-4238-9809-d46f8a04dce6}, !- Inlet Port
  {93cbb552-4fab-42aa-8850-39d0e8c72f2e}; !- Outlet Port

OS:Node,
  {9edb3be9-13f3-4683-9e4b-d30cc30ea502}, !- Handle
  Node 7,                                 !- Name
  {e187f21c-e492-4202-b406-e810f8baae17}, !- Inlet Port
  {0125740d-2563-4b29-ac52-c96ddd688e8a}; !- Outlet Port

OS:Connection,
  {4af433e4-26bd-40f0-acdd-70bae643e602}, !- Handle
  {69035925-4eeb-4702-a0fe-f464cfcc67f9}, !- Name
  {f7da838d-5ceb-4757-9335-d699b3371729}, !- Source Object
  10,                                     !- Outlet Port
  {2c401976-0e44-4da8-8216-f239c380df6f}, !- Target Object
  2;                                      !- Inlet Port

OS:Connection,
  {93cbb552-4fab-42aa-8850-39d0e8c72f2e}, !- Handle
  {29d840c0-f0a3-48bb-9474-131ba6b9ce37}, !- Name
  {3f7b5f07-b147-4816-bd78-fc68d7d848eb}, !- Source Object
  3,                                      !- Outlet Port
  {f7da838d-5ceb-4757-9335-d699b3371729}, !- Target Object
  9;                                      !- Inlet Port

OS:AirLoopHVAC:ZoneSplitter,
  {cbfea189-e8fe-4e4a-a8eb-8479b3f816cb}, !- Handle
  res fur gas zone splitter,              !- Name
  {a590da2f-bc05-4400-a91a-4b85d943c959}, !- Inlet Node Name
  {92ef6cac-552b-4726-8f7c-d84c9360bc75}; !- Outlet Node Name 1

OS:AirLoopHVAC:ZoneMixer,
  {eab40bc1-06c8-4b8f-b8e1-ee4ce26c49d7}, !- Handle
  res fur gas zone mixer,                 !- Name
  {82d2daf1-b1fc-4238-9809-d46f8a04dce6}, !- Outlet Node Name
  {89c815a7-234d-4733-95b4-82dda82be208}; !- Inlet Node Name 1

OS:Connection,
  {a590da2f-bc05-4400-a91a-4b85d943c959}, !- Handle
  {dfaa0399-3148-4195-8c59-f201888b6d8f}, !- Name
  {2c401976-0e44-4da8-8216-f239c380df6f}, !- Source Object
  3,                                      !- Outlet Port
  {cbfea189-e8fe-4e4a-a8eb-8479b3f816cb}, !- Target Object
  2;                                      !- Inlet Port

OS:Connection,
  {82d2daf1-b1fc-4238-9809-d46f8a04dce6}, !- Handle
  {9427cb8c-73b2-4fc4-ab7c-2a4790a88c7f}, !- Name
  {eab40bc1-06c8-4b8f-b8e1-ee4ce26c49d7}, !- Source Object
  2,                                      !- Outlet Port
  {3f7b5f07-b147-4816-bd78-fc68d7d848eb}, !- Target Object
  2;                                      !- Inlet Port

OS:Sizing:System,
  {b200f295-0a75-4c4f-9f9f-70bd991d0fe3}, !- Handle
  {f7da838d-5ceb-4757-9335-d699b3371729}, !- AirLoop Name
=======
  {a8703327-0139-40bd-b5e3-6af3226d0b86}, !- Handle
  Node 3,                                 !- Name
  {878c6e2b-dc75-4671-a0c2-26e88843eaa1}, !- Inlet Port
  {52529c53-fed2-41d9-9ebc-e6cac2071049}; !- Outlet Port

OS:Node,
  {f26302a5-72de-4a22-8d4e-dc459af80477}, !- Handle
  Node 4,                                 !- Name
  {0381a951-19a5-4fb6-96e5-6c03193cc170}, !- Inlet Port
  {6e55cfc1-767f-43ff-8042-e5bc0b28a9ef}; !- Outlet Port

OS:Connection,
  {878c6e2b-dc75-4671-a0c2-26e88843eaa1}, !- Handle
  {1d3fca20-f2cf-47c6-8714-eee8078fe7d8}, !- Name
  {b0b9a1fe-0333-436d-999e-33570017fa90}, !- Source Object
  8,                                      !- Outlet Port
  {a8703327-0139-40bd-b5e3-6af3226d0b86}, !- Target Object
  2;                                      !- Inlet Port

OS:Connection,
  {6e55cfc1-767f-43ff-8042-e5bc0b28a9ef}, !- Handle
  {571b74b2-7711-4091-8e18-048964f0bea2}, !- Name
  {f26302a5-72de-4a22-8d4e-dc459af80477}, !- Source Object
  3,                                      !- Outlet Port
  {b0b9a1fe-0333-436d-999e-33570017fa90}, !- Target Object
  11;                                     !- Inlet Port

OS:Node,
  {23b78cdf-13ba-47b0-be4f-3f58130a9101}, !- Handle
  Node 5,                                 !- Name
  {4fae7245-f8dc-4566-92d5-76fe1bdf9e3e}, !- Inlet Port
  {d92b4115-9d01-48af-9287-b11efe783f16}; !- Outlet Port

OS:Node,
  {e0d77e4a-197d-42e6-adc1-f373bcc642d9}, !- Handle
  Node 6,                                 !- Name
  {81b1062b-ba89-4fe0-984a-92a53031de0e}, !- Inlet Port
  {7d3610f6-a2da-4b89-92f3-9dbb50aa25c8}; !- Outlet Port

OS:Node,
  {833a014f-c0dd-455e-b932-594034f4af0a}, !- Handle
  Node 7,                                 !- Name
  {53e1127f-863b-4db4-89f7-e8eb398e5024}, !- Inlet Port
  {c1952117-ceaf-463c-9c66-1c2d8df03106}; !- Outlet Port

OS:Connection,
  {4fae7245-f8dc-4566-92d5-76fe1bdf9e3e}, !- Handle
  {cb8d422d-70af-4c99-a45e-a3f5e7a61251}, !- Name
  {b0b9a1fe-0333-436d-999e-33570017fa90}, !- Source Object
  10,                                     !- Outlet Port
  {23b78cdf-13ba-47b0-be4f-3f58130a9101}, !- Target Object
  2;                                      !- Inlet Port

OS:Connection,
  {7d3610f6-a2da-4b89-92f3-9dbb50aa25c8}, !- Handle
  {98fa5e0e-8ad2-49e2-b259-99c02533c94c}, !- Name
  {e0d77e4a-197d-42e6-adc1-f373bcc642d9}, !- Source Object
  3,                                      !- Outlet Port
  {b0b9a1fe-0333-436d-999e-33570017fa90}, !- Target Object
  9;                                      !- Inlet Port

OS:AirLoopHVAC:ZoneSplitter,
  {9866bd71-3461-43e4-813f-425aa0691ef2}, !- Handle
  res fur gas zone splitter,              !- Name
  {d92b4115-9d01-48af-9287-b11efe783f16}, !- Inlet Node Name
  {83583ba2-9891-4267-a2af-edb5ca78072b}; !- Outlet Node Name 1

OS:AirLoopHVAC:ZoneMixer,
  {73c30f30-bcf9-4fc4-891a-8719b50c70e1}, !- Handle
  res fur gas zone mixer,                 !- Name
  {81b1062b-ba89-4fe0-984a-92a53031de0e}, !- Outlet Node Name
  {fbaa05e0-809e-466a-8487-c1f7e51c5a52}; !- Inlet Node Name 1

OS:Connection,
  {d92b4115-9d01-48af-9287-b11efe783f16}, !- Handle
  {e86e019e-a55f-4755-8a26-c828df277d8f}, !- Name
  {23b78cdf-13ba-47b0-be4f-3f58130a9101}, !- Source Object
  3,                                      !- Outlet Port
  {9866bd71-3461-43e4-813f-425aa0691ef2}, !- Target Object
  2;                                      !- Inlet Port

OS:Connection,
  {81b1062b-ba89-4fe0-984a-92a53031de0e}, !- Handle
  {d42676f1-6685-4d8c-88a6-09512fcaa533}, !- Name
  {73c30f30-bcf9-4fc4-891a-8719b50c70e1}, !- Source Object
  2,                                      !- Outlet Port
  {e0d77e4a-197d-42e6-adc1-f373bcc642d9}, !- Target Object
  2;                                      !- Inlet Port

OS:Sizing:System,
  {ea1969b3-84ab-4d42-8703-e2608b63be12}, !- Handle
  {b0b9a1fe-0333-436d-999e-33570017fa90}, !- AirLoop Name
>>>>>>> 3c1d7324
  Sensible,                               !- Type of Load to Size On
  Autosize,                               !- Design Outdoor Air Flow Rate {m3/s}
  0.3,                                    !- Central Heating Maximum System Air Flow Ratio
  7,                                      !- Preheat Design Temperature {C}
  0.008,                                  !- Preheat Design Humidity Ratio {kg-H2O/kg-Air}
  12.8,                                   !- Precool Design Temperature {C}
  0.008,                                  !- Precool Design Humidity Ratio {kg-H2O/kg-Air}
  12.8,                                   !- Central Cooling Design Supply Air Temperature {C}
  16.7,                                   !- Central Heating Design Supply Air Temperature {C}
  NonCoincident,                          !- Sizing Option
  Yes,                                    !- 100% Outdoor Air in Cooling
  Yes,                                    !- 100% Outdoor Air in Heating
  0.0085,                                 !- Central Cooling Design Supply Air Humidity Ratio {kg-H2O/kg-Air}
  0.008,                                  !- Central Heating Design Supply Air Humidity Ratio {kg-H2O/kg-Air}
  DesignDay,                              !- Cooling Design Air Flow Method
  0,                                      !- Cooling Design Air Flow Rate {m3/s}
  DesignDay,                              !- Heating Design Air Flow Method
  0,                                      !- Heating Design Air Flow Rate {m3/s}
  ZoneSum,                                !- System Outdoor Air Method
  1,                                      !- Zone Maximum Outdoor Air Fraction {dimensionless}
  0.0099676501,                           !- Cooling Supply Air Flow Rate Per Floor Area {m3/s-m2}
  1,                                      !- Cooling Fraction of Autosized Cooling Supply Air Flow Rate
  3.9475456e-005,                         !- Cooling Supply Air Flow Rate Per Unit Cooling Capacity {m3/s-W}
  0.0099676501,                           !- Heating Supply Air Flow Rate Per Floor Area {m3/s-m2}
  1,                                      !- Heating Fraction of Autosized Heating Supply Air Flow Rate
  1,                                      !- Heating Fraction of Autosized Cooling Supply Air Flow Rate
  3.1588213e-005,                         !- Heating Supply Air Flow Rate Per Unit Heating Capacity {m3/s-W}
  CoolingDesignCapacity,                  !- Cooling Design Capacity Method
  autosize,                               !- Cooling Design Capacity {W}
  234.7,                                  !- Cooling Design Capacity Per Floor Area {W/m2}
  1,                                      !- Fraction of Autosized Cooling Design Capacity
  HeatingDesignCapacity,                  !- Heating Design Capacity Method
  autosize,                               !- Heating Design Capacity {W}
  157,                                    !- Heating Design Capacity Per Floor Area {W/m2}
  1,                                      !- Fraction of Autosized Heating Design Capacity
  OnOff;                                  !- Central Cooling Capacity Control Method

OS:AvailabilityManagerAssignmentList,
<<<<<<< HEAD
  {086c0961-cb45-4e55-aabc-63ccde67fc53}, !- Handle
  Air Loop HVAC 1 AvailabilityManagerAssignmentList; !- Name

OS:Connection,
  {d5d2528f-2f4d-4e8c-877e-f649bc942c33}, !- Handle
  {f83c53e3-4dd2-49a6-87d8-4a7ceccd0401}, !- Name
  {cad24bd2-e6fe-4d09-b8d2-0124560e6271}, !- Source Object
  3,                                      !- Outlet Port
  {7a03e6af-cd86-449b-8feb-926757fb0e93}, !- Target Object
  6;                                      !- Inlet Port

OS:Connection,
  {934164f6-ee19-4d26-b15b-c944788d2fc1}, !- Handle
  {8891182e-476c-4bcc-aaff-07b0a1a35b2e}, !- Name
  {7a03e6af-cd86-449b-8feb-926757fb0e93}, !- Source Object
  7,                                      !- Outlet Port
  {68c078fa-3f9f-4fc0-8ed6-95128e029cb0}, !- Target Object
  2;                                      !- Inlet Port

OS:AirTerminal:SingleDuct:ConstantVolume:NoReheat,
  {39cbc3e6-d002-4f59-a273-d7509f350e9c}, !- Handle
  res fur gas living zone direct air,     !- Name
  {15ba0fa7-8c0e-4531-b9d2-73539a78444e}, !- Availability Schedule Name
  {cfb834da-9eda-4949-82c6-d358773ab185}, !- Air Inlet Node Name
  {e187f21c-e492-4202-b406-e810f8baae17}, !- Air Outlet Node Name
  AutoSize;                               !- Maximum Air Flow Rate {m3/s}

OS:Node,
  {b834e39e-64b5-4c47-a072-6b76f7d8eec9}, !- Handle
  Node 8,                                 !- Name
  {580e28eb-cdf6-490f-8d56-4dcc50c556c7}, !- Inlet Port
  {89c815a7-234d-4733-95b4-82dda82be208}; !- Outlet Port

OS:Connection,
  {0125740d-2563-4b29-ac52-c96ddd688e8a}, !- Handle
  {81c23993-25b5-47d9-8851-a37759ea92a2}, !- Name
  {9edb3be9-13f3-4683-9e4b-d30cc30ea502}, !- Source Object
  3,                                      !- Outlet Port
  {94c8ce79-3818-4332-9d9e-316d32f24e73}, !- Target Object
  3;                                      !- Inlet Port

OS:Connection,
  {580e28eb-cdf6-490f-8d56-4dcc50c556c7}, !- Handle
  {2dea5a98-1198-4248-984d-24efde40cd97}, !- Name
  {474c17d2-fb26-45da-bd1e-2b6f955f7622}, !- Source Object
  3,                                      !- Outlet Port
  {b834e39e-64b5-4c47-a072-6b76f7d8eec9}, !- Target Object
  2;                                      !- Inlet Port

OS:Connection,
  {89c815a7-234d-4733-95b4-82dda82be208}, !- Handle
  {d6e5ee11-7e9a-4205-9bef-75c109152fc3}, !- Name
  {b834e39e-64b5-4c47-a072-6b76f7d8eec9}, !- Source Object
  3,                                      !- Outlet Port
  {eab40bc1-06c8-4b8f-b8e1-ee4ce26c49d7}, !- Target Object
  3;                                      !- Inlet Port

OS:Node,
  {d73b9ce2-34ad-4e59-9e27-59b5e60903bb}, !- Handle
  Node 9,                                 !- Name
  {92ef6cac-552b-4726-8f7c-d84c9360bc75}, !- Inlet Port
  {cfb834da-9eda-4949-82c6-d358773ab185}; !- Outlet Port

OS:Connection,
  {92ef6cac-552b-4726-8f7c-d84c9360bc75}, !- Handle
  {c045455e-2948-4e22-bf8f-6fba51ccc0f1}, !- Name
  {cbfea189-e8fe-4e4a-a8eb-8479b3f816cb}, !- Source Object
  3,                                      !- Outlet Port
  {d73b9ce2-34ad-4e59-9e27-59b5e60903bb}, !- Target Object
  2;                                      !- Inlet Port

OS:Connection,
  {cfb834da-9eda-4949-82c6-d358773ab185}, !- Handle
  {2e223bde-eb6c-41d8-af71-b6bf356921ad}, !- Name
  {d73b9ce2-34ad-4e59-9e27-59b5e60903bb}, !- Source Object
  3,                                      !- Outlet Port
  {39cbc3e6-d002-4f59-a273-d7509f350e9c}, !- Target Object
  3;                                      !- Inlet Port

OS:Connection,
  {e187f21c-e492-4202-b406-e810f8baae17}, !- Handle
  {175c4734-f632-4b11-b4ca-c264a6deabc1}, !- Name
  {39cbc3e6-d002-4f59-a273-d7509f350e9c}, !- Source Object
  4,                                      !- Outlet Port
  {9edb3be9-13f3-4683-9e4b-d30cc30ea502}, !- Target Object
  2;                                      !- Inlet Port

OS:AdditionalProperties,
  {9fb5c47c-dde5-4081-ba1a-64e95c76560e}, !- Handle
  {7a03e6af-cd86-449b-8feb-926757fb0e93}, !- Object Name
=======
  {50f9c763-d400-4a60-9a0b-15991a85b73d}, !- Handle
  Air Loop HVAC 1 AvailabilityManagerAssignmentList; !- Name

OS:Connection,
  {52529c53-fed2-41d9-9ebc-e6cac2071049}, !- Handle
  {5abff50d-54c4-4de2-a7f3-61139fe67196}, !- Name
  {a8703327-0139-40bd-b5e3-6af3226d0b86}, !- Source Object
  3,                                      !- Outlet Port
  {f3212c0d-94b0-4c00-bd1a-aeff66e4c623}, !- Target Object
  6;                                      !- Inlet Port

OS:Connection,
  {0381a951-19a5-4fb6-96e5-6c03193cc170}, !- Handle
  {eb1b2248-6aa9-4fa4-ae7a-bcc3ab538a8d}, !- Name
  {f3212c0d-94b0-4c00-bd1a-aeff66e4c623}, !- Source Object
  7,                                      !- Outlet Port
  {f26302a5-72de-4a22-8d4e-dc459af80477}, !- Target Object
  2;                                      !- Inlet Port

OS:AirTerminal:SingleDuct:ConstantVolume:NoReheat,
  {df6f7ac8-0c9e-4ee9-9689-45b8d0dac9bb}, !- Handle
  res fur gas living zone direct air,     !- Name
  {cd49d3f1-2796-47b7-ad3b-5454c34edf9e}, !- Availability Schedule Name
  {27151bad-486e-4381-9ae7-fb1216e433d1}, !- Air Inlet Node Name
  {53e1127f-863b-4db4-89f7-e8eb398e5024}, !- Air Outlet Node Name
  AutoSize;                               !- Maximum Air Flow Rate {m3/s}

OS:Node,
  {dfabfc3f-88c5-43be-808a-93d6491cad97}, !- Handle
  Node 8,                                 !- Name
  {2e5fc0d4-a689-41f7-9bfe-0b18c8bedd62}, !- Inlet Port
  {fbaa05e0-809e-466a-8487-c1f7e51c5a52}; !- Outlet Port

OS:Connection,
  {c1952117-ceaf-463c-9c66-1c2d8df03106}, !- Handle
  {ce1e08db-5195-4e61-8396-73ed5baf5532}, !- Name
  {833a014f-c0dd-455e-b932-594034f4af0a}, !- Source Object
  3,                                      !- Outlet Port
  {911995bd-3c3f-4d54-888a-1d490c87f701}, !- Target Object
  3;                                      !- Inlet Port

OS:Connection,
  {2e5fc0d4-a689-41f7-9bfe-0b18c8bedd62}, !- Handle
  {c4121430-6c4d-4ef8-878f-3fae902f8e10}, !- Name
  {d6e2e40d-6e83-408c-b3a3-db64dd1998c5}, !- Source Object
  3,                                      !- Outlet Port
  {dfabfc3f-88c5-43be-808a-93d6491cad97}, !- Target Object
  2;                                      !- Inlet Port

OS:Connection,
  {fbaa05e0-809e-466a-8487-c1f7e51c5a52}, !- Handle
  {1e6f4d9a-d5ee-488d-8da7-e47b2d7726e7}, !- Name
  {dfabfc3f-88c5-43be-808a-93d6491cad97}, !- Source Object
  3,                                      !- Outlet Port
  {73c30f30-bcf9-4fc4-891a-8719b50c70e1}, !- Target Object
  3;                                      !- Inlet Port

OS:Node,
  {afc3d4e3-029c-44cf-b1f2-1aa42d8e89f7}, !- Handle
  Node 9,                                 !- Name
  {83583ba2-9891-4267-a2af-edb5ca78072b}, !- Inlet Port
  {27151bad-486e-4381-9ae7-fb1216e433d1}; !- Outlet Port

OS:Connection,
  {83583ba2-9891-4267-a2af-edb5ca78072b}, !- Handle
  {347bec1d-9a1b-41f9-9d30-0c35cd50fdcb}, !- Name
  {9866bd71-3461-43e4-813f-425aa0691ef2}, !- Source Object
  3,                                      !- Outlet Port
  {afc3d4e3-029c-44cf-b1f2-1aa42d8e89f7}, !- Target Object
  2;                                      !- Inlet Port

OS:Connection,
  {27151bad-486e-4381-9ae7-fb1216e433d1}, !- Handle
  {306f1a93-724b-4074-ae79-8f058090e40d}, !- Name
  {afc3d4e3-029c-44cf-b1f2-1aa42d8e89f7}, !- Source Object
  3,                                      !- Outlet Port
  {df6f7ac8-0c9e-4ee9-9689-45b8d0dac9bb}, !- Target Object
  3;                                      !- Inlet Port

OS:Connection,
  {53e1127f-863b-4db4-89f7-e8eb398e5024}, !- Handle
  {a3306147-f907-421c-8195-09bb99fc6217}, !- Name
  {df6f7ac8-0c9e-4ee9-9689-45b8d0dac9bb}, !- Source Object
  4,                                      !- Outlet Port
  {833a014f-c0dd-455e-b932-594034f4af0a}, !- Target Object
  2;                                      !- Inlet Port

OS:AdditionalProperties,
  {2f052c60-6d7b-4095-97bc-a499399ac8ee}, !- Handle
  {f3212c0d-94b0-4c00-bd1a-aeff66e4c623}, !- Object Name
>>>>>>> 3c1d7324
  SizingInfoHVACFracHeatLoadServed,       !- Feature Name 1
  Double,                                 !- Feature Data Type 1
  1;                                      !- Feature Value 1
<|MERGE_RESOLUTION|>--- conflicted
+++ resolved
@@ -1,73 +1,41 @@
 !- NOTE: Auto-generated from /test/osw_files/MF_8units_1story_SL_3Beds_2Baths_Denver_Furnace_NoSetpoints.osw
 
 OS:Version,
-<<<<<<< HEAD
-  {571fdd70-ecf2-493c-871a-2a78fd5393fe}, !- Handle
+  {bb62baab-e45e-436d-bd93-18d98c8d6553}, !- Handle
   2.9.0;                                  !- Version Identifier
 
 OS:SimulationControl,
-  {7cde7f27-80c4-47e9-a445-55d84c1f45aa}, !- Handle
-=======
-  {573c284f-fbfd-43ba-913a-6fb50b549116}, !- Handle
-  2.9.0;                                  !- Version Identifier
-
-OS:SimulationControl,
-  {983935b8-fab8-4072-9ec1-8d9f14526f74}, !- Handle
->>>>>>> 3c1d7324
+  {c318da6d-85fa-4bf7-9f3e-0f50e3cb2ff5}, !- Handle
   ,                                       !- Do Zone Sizing Calculation
   ,                                       !- Do System Sizing Calculation
   ,                                       !- Do Plant Sizing Calculation
   No;                                     !- Run Simulation for Sizing Periods
 
 OS:Timestep,
-<<<<<<< HEAD
-  {109699d1-6738-4c5f-9f4d-c0c0111cd87c}, !- Handle
+  {7f72db98-b654-4553-ad1d-831b523f46cf}, !- Handle
   6;                                      !- Number of Timesteps per Hour
 
 OS:ShadowCalculation,
-  {736f1b89-6cca-4e80-9b0e-814591ae3902}, !- Handle
-=======
-  {037c102f-96b7-4772-be22-0649ddbd9356}, !- Handle
-  6;                                      !- Number of Timesteps per Hour
-
-OS:ShadowCalculation,
-  {180b7bbb-3516-4fb0-8275-c6a0b73c5565}, !- Handle
->>>>>>> 3c1d7324
+  {12c8f00f-4821-462c-a4bc-374e01f375fe}, !- Handle
   20,                                     !- Calculation Frequency
   200;                                    !- Maximum Figures in Shadow Overlap Calculations
 
 OS:SurfaceConvectionAlgorithm:Outside,
-<<<<<<< HEAD
-  {3a3716e0-07cb-4522-a9f7-9c447797f47d}, !- Handle
+  {a420ed31-a73e-4153-a77d-861438793764}, !- Handle
   DOE-2;                                  !- Algorithm
 
 OS:SurfaceConvectionAlgorithm:Inside,
-  {9c535046-5fda-461b-9a8a-d72ff91c0f98}, !- Handle
+  {28a426e7-6f91-4599-86af-a1882c71e9bc}, !- Handle
   TARP;                                   !- Algorithm
 
 OS:ZoneCapacitanceMultiplier:ResearchSpecial,
-  {9a9030f7-cd6e-4f25-8820-ed84037a1dc2}, !- Handle
-=======
-  {d8dd31c3-14a7-4204-9938-c3278485d494}, !- Handle
-  DOE-2;                                  !- Algorithm
-
-OS:SurfaceConvectionAlgorithm:Inside,
-  {5eaafdc7-b7d8-42f5-ba3f-6ba423679d4d}, !- Handle
-  TARP;                                   !- Algorithm
-
-OS:ZoneCapacitanceMultiplier:ResearchSpecial,
-  {5f4d48ef-933d-4334-8e19-66d5cb96f904}, !- Handle
->>>>>>> 3c1d7324
+  {9ecf3d39-bcec-4e22-a52e-d213d390df09}, !- Handle
   ,                                       !- Temperature Capacity Multiplier
   15,                                     !- Humidity Capacity Multiplier
   ;                                       !- Carbon Dioxide Capacity Multiplier
 
 OS:RunPeriod,
-<<<<<<< HEAD
-  {d28bb647-c5e3-4980-a4aa-d96a3dcfa1e0}, !- Handle
-=======
-  {dc9eca18-7000-42ca-a56c-1f3b9d6741fd}, !- Handle
->>>>>>> 3c1d7324
+  {86cd1607-fc43-4dd6-ac26-7a60ebb5da8b}, !- Handle
   Run Period 1,                           !- Name
   1,                                      !- Begin Month
   1,                                      !- Begin Day of Month
@@ -81,21 +49,13 @@
   ;                                       !- Number of Times Runperiod to be Repeated
 
 OS:YearDescription,
-<<<<<<< HEAD
-  {67f3a1aa-1bac-4654-b5bd-a3590d0c1df4}, !- Handle
-=======
-  {6b5c54d1-fbd5-4d3f-b651-afb1bdd044b0}, !- Handle
->>>>>>> 3c1d7324
+  {6282f620-b486-427a-af18-6a8e4c15967c}, !- Handle
   2007,                                   !- Calendar Year
   ,                                       !- Day of Week for Start Day
   ;                                       !- Is Leap Year
 
 OS:WeatherFile,
-<<<<<<< HEAD
-  {0c291d4e-986f-496d-be02-cd7980f8f2b0}, !- Handle
-=======
-  {32ccde92-de98-41b1-8218-f22a4ddef990}, !- Handle
->>>>>>> 3c1d7324
+  {3095350c-fbf3-4b1d-a425-460182aa8a9f}, !- Handle
   Denver Intl Ap,                         !- City
   CO,                                     !- State Province Region
   USA,                                    !- Country
@@ -109,13 +69,8 @@
   E23378AA;                               !- Checksum
 
 OS:AdditionalProperties,
-<<<<<<< HEAD
-  {a8897845-c92d-4003-9ee9-6fe5c592cc5a}, !- Handle
-  {0c291d4e-986f-496d-be02-cd7980f8f2b0}, !- Object Name
-=======
-  {87a5d70d-bb03-4c35-beb7-708edacca71d}, !- Handle
-  {32ccde92-de98-41b1-8218-f22a4ddef990}, !- Object Name
->>>>>>> 3c1d7324
+  {b0576c63-a42d-469e-bb3b-e436f12aea18}, !- Handle
+  {3095350c-fbf3-4b1d-a425-460182aa8a9f}, !- Object Name
   EPWHeaderCity,                          !- Feature Name 1
   String,                                 !- Feature Data Type 1
   Denver Intl Ap,                         !- Feature Value 1
@@ -223,11 +178,7 @@
   84;                                     !- Feature Value 35
 
 OS:Site,
-<<<<<<< HEAD
-  {e8077c61-b49f-43c1-84b6-d21691b9c0aa}, !- Handle
-=======
-  {c1e99e74-c41a-42d4-a388-2311c87b0f50}, !- Handle
->>>>>>> 3c1d7324
+  {8755ae38-2a30-4ea7-a153-2bbc05627501}, !- Handle
   Denver Intl Ap_CO_USA,                  !- Name
   39.83,                                  !- Latitude {deg}
   -104.65,                                !- Longitude {deg}
@@ -236,11 +187,7 @@
   ;                                       !- Terrain
 
 OS:ClimateZones,
-<<<<<<< HEAD
-  {3ff12bef-7271-409c-a3fa-293e662d400a}, !- Handle
-=======
-  {5f2ebffb-8dbc-4fad-b229-ba397e6b28c2}, !- Handle
->>>>>>> 3c1d7324
+  {39a81a43-a62e-4bf3-ba02-7df2ea6f9408}, !- Handle
   ,                                       !- Active Institution
   ,                                       !- Active Year
   ,                                       !- Climate Zone Institution Name 1
@@ -253,31 +200,19 @@
   Cold;                                   !- Climate Zone Value 2
 
 OS:Site:WaterMainsTemperature,
-<<<<<<< HEAD
-  {310bdaab-760f-4ed2-8578-d990ad1d96f6}, !- Handle
-=======
-  {ff00fd57-949b-4242-915b-b52120ad7689}, !- Handle
->>>>>>> 3c1d7324
+  {7f5acd68-138c-45c6-8c19-f0b6e1c1ffb1}, !- Handle
   Correlation,                            !- Calculation Method
   ,                                       !- Temperature Schedule Name
   10.8753424657535,                       !- Annual Average Outdoor Air Temperature {C}
   23.1524007936508;                       !- Maximum Difference In Monthly Average Outdoor Air Temperatures {deltaC}
 
 OS:RunPeriodControl:DaylightSavingTime,
-<<<<<<< HEAD
-  {e10222e5-1268-4467-862a-4ab4d881515a}, !- Handle
-=======
-  {c825090f-646f-4443-b3cd-16ec6b121f82}, !- Handle
->>>>>>> 3c1d7324
+  {af7da28c-984c-4961-af05-95340505e418}, !- Handle
   3/12,                                   !- Start Date
   11/5;                                   !- End Date
 
 OS:Site:GroundTemperature:Deep,
-<<<<<<< HEAD
-  {8bb48bdb-81ac-4417-976a-9527935a77c9}, !- Handle
-=======
-  {5e962942-5923-4a1a-ac8e-e0d220bea2c2}, !- Handle
->>>>>>> 3c1d7324
+  {f3c167da-e521-4986-a834-1706b4dbf237}, !- Handle
   10.8753424657535,                       !- January Deep Ground Temperature {C}
   10.8753424657535,                       !- February Deep Ground Temperature {C}
   10.8753424657535,                       !- March Deep Ground Temperature {C}
@@ -292,11 +227,7 @@
   10.8753424657535;                       !- December Deep Ground Temperature {C}
 
 OS:Building,
-<<<<<<< HEAD
-  {9917ff1a-e075-4e3d-8ec2-b07d027b67b4}, !- Handle
-=======
-  {e35072ee-c084-412e-9dce-b37c4e768d94}, !- Handle
->>>>>>> 3c1d7324
+  {0b18ec63-488f-4436-a20a-aad7ebeb48d1}, !- Handle
   Building 1,                             !- Name
   ,                                       !- Building Sector Type
   0,                                      !- North Axis {deg}
@@ -311,13 +242,8 @@
   8;                                      !- Standards Number of Living Units
 
 OS:AdditionalProperties,
-<<<<<<< HEAD
-  {a8c2311e-382f-4e4e-bf2e-33e3f223961f}, !- Handle
-  {9917ff1a-e075-4e3d-8ec2-b07d027b67b4}, !- Object Name
-=======
-  {216c0a81-ac6e-4d14-9250-6eae5535de01}, !- Handle
-  {e35072ee-c084-412e-9dce-b37c4e768d94}, !- Object Name
->>>>>>> 3c1d7324
+  {d4a1a590-746b-44fa-94dc-5378cebeec70}, !- Handle
+  {0b18ec63-488f-4436-a20a-aad7ebeb48d1}, !- Object Name
   num_units,                              !- Feature Name 1
   Integer,                                !- Feature Data Type 1
   8,                                      !- Feature Value 1
@@ -347,11 +273,7 @@
   true;                                   !- Feature Value 9
 
 OS:ThermalZone,
-<<<<<<< HEAD
-  {76ea1bd6-622f-48f2-b47b-649c6f69481e}, !- Handle
-=======
-  {d3b10ae6-bc0a-44d0-a86e-f17d841df396}, !- Handle
->>>>>>> 3c1d7324
+  {cc1162a5-aed8-49ef-af02-6f6fb62b9393}, !- Handle
   living zone,                            !- Name
   ,                                       !- Multiplier
   ,                                       !- Ceiling Height {m}
@@ -360,17 +282,10 @@
   ,                                       !- Zone Inside Convection Algorithm
   ,                                       !- Zone Outside Convection Algorithm
   ,                                       !- Zone Conditioning Equipment List Name
-<<<<<<< HEAD
-  {94c8ce79-3818-4332-9d9e-316d32f24e73}, !- Zone Air Inlet Port List
-  {2c4cfc21-8930-4407-8777-e6489bf6cc09}, !- Zone Air Exhaust Port List
-  {7912e456-9661-4327-9035-d054c3541d2c}, !- Zone Air Node Name
-  {474c17d2-fb26-45da-bd1e-2b6f955f7622}, !- Zone Return Air Port List
-=======
-  {911995bd-3c3f-4d54-888a-1d490c87f701}, !- Zone Air Inlet Port List
-  {b13ebf8d-6900-4ed9-a5b8-03d3cd40b377}, !- Zone Air Exhaust Port List
-  {83b0437f-c350-408d-86f6-3e7344a0a7b0}, !- Zone Air Node Name
-  {d6e2e40d-6e83-408c-b3a3-db64dd1998c5}, !- Zone Return Air Port List
->>>>>>> 3c1d7324
+  {345879c8-3281-4b53-9759-0ca2b7563be0}, !- Zone Air Inlet Port List
+  {3f3e6421-b66e-4331-8178-522fcde7cce0}, !- Zone Air Exhaust Port List
+  {5ab2e8e8-b5f6-4dab-8d8c-222db5ffc877}, !- Zone Air Node Name
+  {a8c173fb-57d8-4b8f-ad56-a8b369b2f237}, !- Zone Return Air Port List
   ,                                       !- Primary Daylighting Control Name
   ,                                       !- Fraction of Zone Controlled by Primary Daylighting Control
   ,                                       !- Secondary Daylighting Control Name
@@ -381,75 +296,39 @@
   No;                                     !- Use Ideal Air Loads
 
 OS:Node,
-<<<<<<< HEAD
-  {c0984b37-84e8-4d39-90a4-4dd8499812d1}, !- Handle
+  {60034feb-a141-490f-b9b7-e9fe6c5e55f8}, !- Handle
   Node 1,                                 !- Name
-  {7912e456-9661-4327-9035-d054c3541d2c}, !- Inlet Port
+  {5ab2e8e8-b5f6-4dab-8d8c-222db5ffc877}, !- Inlet Port
   ;                                       !- Outlet Port
 
 OS:Connection,
-  {7912e456-9661-4327-9035-d054c3541d2c}, !- Handle
-  {f2d68638-2711-4d60-aad5-96644fd229a9}, !- Name
-  {76ea1bd6-622f-48f2-b47b-649c6f69481e}, !- Source Object
+  {5ab2e8e8-b5f6-4dab-8d8c-222db5ffc877}, !- Handle
+  {485ef2e2-8615-4ef5-8aec-39f69fef718b}, !- Name
+  {cc1162a5-aed8-49ef-af02-6f6fb62b9393}, !- Source Object
   11,                                     !- Outlet Port
-  {c0984b37-84e8-4d39-90a4-4dd8499812d1}, !- Target Object
+  {60034feb-a141-490f-b9b7-e9fe6c5e55f8}, !- Target Object
   2;                                      !- Inlet Port
 
 OS:PortList,
-  {94c8ce79-3818-4332-9d9e-316d32f24e73}, !- Handle
-  {0be3d711-159b-4c09-80e3-85b9a96acd3a}, !- Name
-  {76ea1bd6-622f-48f2-b47b-649c6f69481e}, !- HVAC Component
-  {0125740d-2563-4b29-ac52-c96ddd688e8a}; !- Port 1
+  {345879c8-3281-4b53-9759-0ca2b7563be0}, !- Handle
+  {5ea56963-6998-4fda-84b9-ea2c88eb4520}, !- Name
+  {cc1162a5-aed8-49ef-af02-6f6fb62b9393}, !- HVAC Component
+  {7b88acd8-1e0f-429b-8af5-a631896447de}; !- Port 1
 
 OS:PortList,
-  {2c4cfc21-8930-4407-8777-e6489bf6cc09}, !- Handle
-  {83400197-4e91-494e-90c9-8dd78353e05f}, !- Name
-  {76ea1bd6-622f-48f2-b47b-649c6f69481e}; !- HVAC Component
+  {3f3e6421-b66e-4331-8178-522fcde7cce0}, !- Handle
+  {3e186063-263b-446f-b275-5bd13bac7a52}, !- Name
+  {cc1162a5-aed8-49ef-af02-6f6fb62b9393}; !- HVAC Component
 
 OS:PortList,
-  {474c17d2-fb26-45da-bd1e-2b6f955f7622}, !- Handle
-  {67350d32-0c37-47d7-8219-7ff3773ce488}, !- Name
-  {76ea1bd6-622f-48f2-b47b-649c6f69481e}, !- HVAC Component
-  {580e28eb-cdf6-490f-8d56-4dcc50c556c7}; !- Port 1
+  {a8c173fb-57d8-4b8f-ad56-a8b369b2f237}, !- Handle
+  {845dce8b-93d9-4cfd-a9fd-bb8b0c7a7168}, !- Name
+  {cc1162a5-aed8-49ef-af02-6f6fb62b9393}, !- HVAC Component
+  {0cb7b80e-fb26-4f43-86ad-4fadccc68f40}; !- Port 1
 
 OS:Sizing:Zone,
-  {b47e67f3-7b15-42d8-bbc5-533dd6ab997d}, !- Handle
-  {76ea1bd6-622f-48f2-b47b-649c6f69481e}, !- Zone or ZoneList Name
-=======
-  {b977587c-7b1e-4088-a9e1-53f653d67134}, !- Handle
-  Node 1,                                 !- Name
-  {83b0437f-c350-408d-86f6-3e7344a0a7b0}, !- Inlet Port
-  ;                                       !- Outlet Port
-
-OS:Connection,
-  {83b0437f-c350-408d-86f6-3e7344a0a7b0}, !- Handle
-  {2ee80af8-84e8-4d5c-aaa4-89f11d8dd738}, !- Name
-  {d3b10ae6-bc0a-44d0-a86e-f17d841df396}, !- Source Object
-  11,                                     !- Outlet Port
-  {b977587c-7b1e-4088-a9e1-53f653d67134}, !- Target Object
-  2;                                      !- Inlet Port
-
-OS:PortList,
-  {911995bd-3c3f-4d54-888a-1d490c87f701}, !- Handle
-  {09bb6670-8404-4b1f-b8d7-1eac2558d78c}, !- Name
-  {d3b10ae6-bc0a-44d0-a86e-f17d841df396}, !- HVAC Component
-  {c1952117-ceaf-463c-9c66-1c2d8df03106}; !- Port 1
-
-OS:PortList,
-  {b13ebf8d-6900-4ed9-a5b8-03d3cd40b377}, !- Handle
-  {a9317998-a6d5-4114-8f5c-69ccfa692605}, !- Name
-  {d3b10ae6-bc0a-44d0-a86e-f17d841df396}; !- HVAC Component
-
-OS:PortList,
-  {d6e2e40d-6e83-408c-b3a3-db64dd1998c5}, !- Handle
-  {00a15dc4-f364-4a7b-95f6-504eccc83657}, !- Name
-  {d3b10ae6-bc0a-44d0-a86e-f17d841df396}, !- HVAC Component
-  {2e5fc0d4-a689-41f7-9bfe-0b18c8bedd62}; !- Port 1
-
-OS:Sizing:Zone,
-  {dd6e7c6b-a85e-4958-b7fb-7288509f53a3}, !- Handle
-  {d3b10ae6-bc0a-44d0-a86e-f17d841df396}, !- Zone or ZoneList Name
->>>>>>> 3c1d7324
+  {bca931e7-3013-4fe7-bb67-b3f9b80b4d28}, !- Handle
+  {cc1162a5-aed8-49ef-af02-6f6fb62b9393}, !- Zone or ZoneList Name
   SupplyAirTemperature,                   !- Zone Cooling Design Supply Air Temperature Input Method
   14,                                     !- Zone Cooling Design Supply Air Temperature {C}
   11.11,                                  !- Zone Cooling Design Supply Air Temperature Difference {deltaC}
@@ -478,34 +357,20 @@
   autosize;                               !- Dedicated Outdoor Air High Setpoint Temperature for Design {C}
 
 OS:ZoneHVAC:EquipmentList,
-<<<<<<< HEAD
-  {5dacc0a9-3d2f-4d71-88ec-d32988ba6576}, !- Handle
+  {ce24ab25-2c11-4167-8f27-11684f6ad57a}, !- Handle
   Zone HVAC Equipment List 1,             !- Name
-  {76ea1bd6-622f-48f2-b47b-649c6f69481e}, !- Thermal Zone
+  {cc1162a5-aed8-49ef-af02-6f6fb62b9393}, !- Thermal Zone
   SequentialLoad,                         !- Load Distribution Scheme
-  {39cbc3e6-d002-4f59-a273-d7509f350e9c}, !- Zone Equipment 1
-=======
-  {14602104-0407-4fa3-ba12-a3e374d66e99}, !- Handle
-  Zone HVAC Equipment List 1,             !- Name
-  {d3b10ae6-bc0a-44d0-a86e-f17d841df396}, !- Thermal Zone
-  SequentialLoad,                         !- Load Distribution Scheme
-  {df6f7ac8-0c9e-4ee9-9689-45b8d0dac9bb}, !- Zone Equipment 1
->>>>>>> 3c1d7324
+  {56fe7161-2b50-4bcf-99f0-dd2de94cf8b9}, !- Zone Equipment 1
   1,                                      !- Zone Equipment Cooling Sequence 1
   1,                                      !- Zone Equipment Heating or No-Load Sequence 1
   ,                                       !- Zone Equipment Sequential Cooling Fraction Schedule Name 1
   ;                                       !- Zone Equipment Sequential Heating Fraction Schedule Name 1
 
 OS:Space,
-<<<<<<< HEAD
-  {6175b2b7-88b2-4aaa-9c1f-cded5d6d7274}, !- Handle
+  {9a4ce79e-9c39-42db-958a-4ff49e27222d}, !- Handle
   living space,                           !- Name
-  {114be629-53f7-4cb4-836a-3d0d111f3028}, !- Space Type Name
-=======
-  {f80aeaf5-663e-461e-accc-62c903d78184}, !- Handle
-  living space,                           !- Name
-  {868c2039-9bb3-44f2-bf78-edd30ad2325e}, !- Space Type Name
->>>>>>> 3c1d7324
+  {eaf982d6-57a7-4ba9-92a3-11767c2d1be4}, !- Space Type Name
   ,                                       !- Default Construction Set Name
   ,                                       !- Default Schedule Set Name
   ,                                       !- Direction of Relative North {deg}
@@ -513,31 +378,17 @@
   ,                                       !- Y Origin {m}
   ,                                       !- Z Origin {m}
   ,                                       !- Building Story Name
-<<<<<<< HEAD
-  {76ea1bd6-622f-48f2-b47b-649c6f69481e}, !- Thermal Zone Name
+  {cc1162a5-aed8-49ef-af02-6f6fb62b9393}, !- Thermal Zone Name
   ,                                       !- Part of Total Floor Area
   ,                                       !- Design Specification Outdoor Air Object Name
-  {ff03644e-d44d-4969-b6f2-9552eb06a4a1}; !- Building Unit Name
+  {d438610c-370b-4c38-b960-b3f02e267777}; !- Building Unit Name
 
 OS:Surface,
-  {b58cd665-92a7-4347-9edc-c234dc6bc8d0}, !- Handle
+  {dbdb9925-261a-438b-8e38-033a75e8d890}, !- Handle
   Surface 1,                              !- Name
   Floor,                                  !- Surface Type
   ,                                       !- Construction Name
-  {6175b2b7-88b2-4aaa-9c1f-cded5d6d7274}, !- Space Name
-=======
-  {d3b10ae6-bc0a-44d0-a86e-f17d841df396}, !- Thermal Zone Name
-  ,                                       !- Part of Total Floor Area
-  ,                                       !- Design Specification Outdoor Air Object Name
-  {e7b7a5ef-7b8a-4f8f-83bb-b072b04dcb82}; !- Building Unit Name
-
-OS:Surface,
-  {2c6f83a4-96d0-4242-bfba-fe7fd61db1e4}, !- Handle
-  Surface 1,                              !- Name
-  Floor,                                  !- Surface Type
-  ,                                       !- Construction Name
-  {f80aeaf5-663e-461e-accc-62c903d78184}, !- Space Name
->>>>>>> 3c1d7324
+  {9a4ce79e-9c39-42db-958a-4ff49e27222d}, !- Space Name
   Foundation,                             !- Outside Boundary Condition
   ,                                       !- Outside Boundary Condition Object
   NoSun,                                  !- Sun Exposure
@@ -550,19 +401,11 @@
   6.46578440716979, -12.9315688143396, 0; !- X,Y,Z Vertex 4 {m}
 
 OS:Surface,
-<<<<<<< HEAD
-  {e6fcf6c1-72bb-4598-b2f2-8bdfa83ca836}, !- Handle
+  {1cd05bdd-de22-4fa3-a06b-671f2987023f}, !- Handle
   Surface 2,                              !- Name
   Wall,                                   !- Surface Type
   ,                                       !- Construction Name
-  {6175b2b7-88b2-4aaa-9c1f-cded5d6d7274}, !- Space Name
-=======
-  {700a35e7-0d1c-4cc6-ad2c-6da73b2dadaa}, !- Handle
-  Surface 2,                              !- Name
-  Wall,                                   !- Surface Type
-  ,                                       !- Construction Name
-  {f80aeaf5-663e-461e-accc-62c903d78184}, !- Space Name
->>>>>>> 3c1d7324
+  {9a4ce79e-9c39-42db-958a-4ff49e27222d}, !- Space Name
   Outdoors,                               !- Outside Boundary Condition
   ,                                       !- Outside Boundary Condition Object
   SunExposed,                             !- Sun Exposure
@@ -575,19 +418,11 @@
   0, -12.9315688143396, 2.4384;           !- X,Y,Z Vertex 4 {m}
 
 OS:Surface,
-<<<<<<< HEAD
-  {eadd1a3c-b881-44f7-804f-abcd8c34a769}, !- Handle
+  {512a3851-4f88-4521-8c60-3e4e4bb3c267}, !- Handle
   Surface 3,                              !- Name
   Wall,                                   !- Surface Type
   ,                                       !- Construction Name
-  {6175b2b7-88b2-4aaa-9c1f-cded5d6d7274}, !- Space Name
-=======
-  {c026026c-b5e8-44ff-8343-99080ca68db0}, !- Handle
-  Surface 3,                              !- Name
-  Wall,                                   !- Surface Type
-  ,                                       !- Construction Name
-  {f80aeaf5-663e-461e-accc-62c903d78184}, !- Space Name
->>>>>>> 3c1d7324
+  {9a4ce79e-9c39-42db-958a-4ff49e27222d}, !- Space Name
   Adiabatic,                              !- Outside Boundary Condition
   ,                                       !- Outside Boundary Condition Object
   NoSun,                                  !- Sun Exposure
@@ -600,19 +435,11 @@
   0, 0, 2.4384;                           !- X,Y,Z Vertex 4 {m}
 
 OS:Surface,
-<<<<<<< HEAD
-  {7d6aaa19-be44-42bb-b90f-e3c9ac5d4f70}, !- Handle
+  {a6fc7265-1374-4b08-a2ee-94e3cb4293cc}, !- Handle
   Surface 4,                              !- Name
   Wall,                                   !- Surface Type
   ,                                       !- Construction Name
-  {6175b2b7-88b2-4aaa-9c1f-cded5d6d7274}, !- Space Name
-=======
-  {fc26f409-5709-484e-b136-cff5622e3e1e}, !- Handle
-  Surface 4,                              !- Name
-  Wall,                                   !- Surface Type
-  ,                                       !- Construction Name
-  {f80aeaf5-663e-461e-accc-62c903d78184}, !- Space Name
->>>>>>> 3c1d7324
+  {9a4ce79e-9c39-42db-958a-4ff49e27222d}, !- Space Name
   Adiabatic,                              !- Outside Boundary Condition
   ,                                       !- Outside Boundary Condition Object
   NoSun,                                  !- Sun Exposure
@@ -625,19 +452,11 @@
   6.46578440716979, 0, 2.4384;            !- X,Y,Z Vertex 4 {m}
 
 OS:Surface,
-<<<<<<< HEAD
-  {32224364-fc9c-49f4-95f9-297e0eb2ebd7}, !- Handle
+  {384e5a54-86f3-4169-9f07-d5ab654ea840}, !- Handle
   Surface 5,                              !- Name
   Wall,                                   !- Surface Type
   ,                                       !- Construction Name
-  {6175b2b7-88b2-4aaa-9c1f-cded5d6d7274}, !- Space Name
-=======
-  {c413dfbc-bc4a-4aae-a524-90cd1ca9f07d}, !- Handle
-  Surface 5,                              !- Name
-  Wall,                                   !- Surface Type
-  ,                                       !- Construction Name
-  {f80aeaf5-663e-461e-accc-62c903d78184}, !- Space Name
->>>>>>> 3c1d7324
+  {9a4ce79e-9c39-42db-958a-4ff49e27222d}, !- Space Name
   Outdoors,                               !- Outside Boundary Condition
   ,                                       !- Outside Boundary Condition Object
   SunExposed,                             !- Sun Exposure
@@ -650,19 +469,11 @@
   6.46578440716979, -12.9315688143396, 2.4384; !- X,Y,Z Vertex 4 {m}
 
 OS:Surface,
-<<<<<<< HEAD
-  {f359a300-bbd0-42f3-975f-615496d8eb71}, !- Handle
+  {f84fa19f-c937-4a7f-b2ed-d38fbd2b6113}, !- Handle
   Surface 6,                              !- Name
   RoofCeiling,                            !- Surface Type
   ,                                       !- Construction Name
-  {6175b2b7-88b2-4aaa-9c1f-cded5d6d7274}, !- Space Name
-=======
-  {7be9e0b7-4ea2-475c-ac44-952ea1a358e6}, !- Handle
-  Surface 6,                              !- Name
-  RoofCeiling,                            !- Surface Type
-  ,                                       !- Construction Name
-  {f80aeaf5-663e-461e-accc-62c903d78184}, !- Space Name
->>>>>>> 3c1d7324
+  {9a4ce79e-9c39-42db-958a-4ff49e27222d}, !- Space Name
   Outdoors,                               !- Outside Boundary Condition
   ,                                       !- Outside Boundary Condition Object
   SunExposed,                             !- Sun Exposure
@@ -675,11 +486,7 @@
   0, -12.9315688143396, 2.4384;           !- X,Y,Z Vertex 4 {m}
 
 OS:SpaceType,
-<<<<<<< HEAD
-  {114be629-53f7-4cb4-836a-3d0d111f3028}, !- Handle
-=======
-  {868c2039-9bb3-44f2-bf78-edd30ad2325e}, !- Handle
->>>>>>> 3c1d7324
+  {eaf982d6-57a7-4ba9-92a3-11767c2d1be4}, !- Handle
   Space Type 1,                           !- Name
   ,                                       !- Default Construction Set Name
   ,                                       !- Default Schedule Set Name
@@ -690,11 +497,7 @@
   living;                                 !- Standards Space Type
 
 OS:ThermalZone,
-<<<<<<< HEAD
-  {8a77e678-39ac-4dfb-89e3-fc89e47efae1}, !- Handle
-=======
-  {e5aed3a3-08d5-4277-bfd5-72a9da2b7a66}, !- Handle
->>>>>>> 3c1d7324
+  {8608e641-efc9-4a60-9c40-4706269ef070}, !- Handle
   corridor zone,                          !- Name
   ,                                       !- Multiplier
   ,                                       !- Ceiling Height {m}
@@ -703,17 +506,10 @@
   ,                                       !- Zone Inside Convection Algorithm
   ,                                       !- Zone Outside Convection Algorithm
   ,                                       !- Zone Conditioning Equipment List Name
-<<<<<<< HEAD
-  {f4baff02-aebf-4064-b5d4-e5b97d159d9f}, !- Zone Air Inlet Port List
-  {304070b7-e290-461e-b6e9-ce233ede3f0a}, !- Zone Air Exhaust Port List
-  {15f7a993-7b02-45a3-8e39-ec397c7d01dd}, !- Zone Air Node Name
-  {081547c0-0790-43a9-b8ec-37e856261333}, !- Zone Return Air Port List
-=======
-  {44f5fab5-38af-4f60-a010-40bb5115f52f}, !- Zone Air Inlet Port List
-  {101e4f15-cd7d-49e8-a87c-b2102a43cbd8}, !- Zone Air Exhaust Port List
-  {dd14b72f-446a-4440-b8a1-1465ec68471a}, !- Zone Air Node Name
-  {d61b869d-2f8d-4489-b223-627f9dfecf03}, !- Zone Return Air Port List
->>>>>>> 3c1d7324
+  {691e7973-8423-4d32-a596-cc53ba966766}, !- Zone Air Inlet Port List
+  {a2e01a89-1e85-46d6-84d2-73981b8703f8}, !- Zone Air Exhaust Port List
+  {0e99c094-cca3-4199-81f4-7299c6e11be1}, !- Zone Air Node Name
+  {95ac93d1-7baa-4ef9-9637-57e9a239f742}, !- Zone Return Air Port List
   ,                                       !- Primary Daylighting Control Name
   ,                                       !- Fraction of Zone Controlled by Primary Daylighting Control
   ,                                       !- Secondary Daylighting Control Name
@@ -724,71 +520,37 @@
   No;                                     !- Use Ideal Air Loads
 
 OS:Node,
-<<<<<<< HEAD
-  {111cd440-f45b-4ea6-83cd-a866108e926b}, !- Handle
+  {102d1773-31d7-48c7-b3ed-873256920d04}, !- Handle
   Node 2,                                 !- Name
-  {15f7a993-7b02-45a3-8e39-ec397c7d01dd}, !- Inlet Port
+  {0e99c094-cca3-4199-81f4-7299c6e11be1}, !- Inlet Port
   ;                                       !- Outlet Port
 
 OS:Connection,
-  {15f7a993-7b02-45a3-8e39-ec397c7d01dd}, !- Handle
-  {e6c226f6-0df1-4d75-b082-5ee2f691aeee}, !- Name
-  {8a77e678-39ac-4dfb-89e3-fc89e47efae1}, !- Source Object
+  {0e99c094-cca3-4199-81f4-7299c6e11be1}, !- Handle
+  {dc6a1a22-8de2-4f6b-aa1c-4ebd44fcc024}, !- Name
+  {8608e641-efc9-4a60-9c40-4706269ef070}, !- Source Object
   11,                                     !- Outlet Port
-  {111cd440-f45b-4ea6-83cd-a866108e926b}, !- Target Object
+  {102d1773-31d7-48c7-b3ed-873256920d04}, !- Target Object
   2;                                      !- Inlet Port
 
 OS:PortList,
-  {f4baff02-aebf-4064-b5d4-e5b97d159d9f}, !- Handle
-  {c9bc40fa-bdef-4075-942a-979727a5df98}, !- Name
-  {8a77e678-39ac-4dfb-89e3-fc89e47efae1}; !- HVAC Component
+  {691e7973-8423-4d32-a596-cc53ba966766}, !- Handle
+  {2d594593-0cc9-4d8f-836c-271303894199}, !- Name
+  {8608e641-efc9-4a60-9c40-4706269ef070}; !- HVAC Component
 
 OS:PortList,
-  {304070b7-e290-461e-b6e9-ce233ede3f0a}, !- Handle
-  {ec5ee6ba-44c7-4b33-b326-f6274c439d27}, !- Name
-  {8a77e678-39ac-4dfb-89e3-fc89e47efae1}; !- HVAC Component
+  {a2e01a89-1e85-46d6-84d2-73981b8703f8}, !- Handle
+  {e7d532d1-521b-4f3b-a05b-adf3ff32a30b}, !- Name
+  {8608e641-efc9-4a60-9c40-4706269ef070}; !- HVAC Component
 
 OS:PortList,
-  {081547c0-0790-43a9-b8ec-37e856261333}, !- Handle
-  {a82fdae8-cfce-4286-ae85-2ad7b57ab8d1}, !- Name
-  {8a77e678-39ac-4dfb-89e3-fc89e47efae1}; !- HVAC Component
+  {95ac93d1-7baa-4ef9-9637-57e9a239f742}, !- Handle
+  {c174337a-8291-4799-8dc5-88c5604d34bd}, !- Name
+  {8608e641-efc9-4a60-9c40-4706269ef070}; !- HVAC Component
 
 OS:Sizing:Zone,
-  {c8b8ffe6-792f-4d64-a433-16ad3c81a6b5}, !- Handle
-  {8a77e678-39ac-4dfb-89e3-fc89e47efae1}, !- Zone or ZoneList Name
-=======
-  {01b16084-dc35-4bbf-8550-d68767617ece}, !- Handle
-  Node 2,                                 !- Name
-  {dd14b72f-446a-4440-b8a1-1465ec68471a}, !- Inlet Port
-  ;                                       !- Outlet Port
-
-OS:Connection,
-  {dd14b72f-446a-4440-b8a1-1465ec68471a}, !- Handle
-  {6fa5de0a-840b-4aea-af54-2a159d2202cf}, !- Name
-  {e5aed3a3-08d5-4277-bfd5-72a9da2b7a66}, !- Source Object
-  11,                                     !- Outlet Port
-  {01b16084-dc35-4bbf-8550-d68767617ece}, !- Target Object
-  2;                                      !- Inlet Port
-
-OS:PortList,
-  {44f5fab5-38af-4f60-a010-40bb5115f52f}, !- Handle
-  {ad3c4a9c-0349-4a9d-a7aa-062ae619e643}, !- Name
-  {e5aed3a3-08d5-4277-bfd5-72a9da2b7a66}; !- HVAC Component
-
-OS:PortList,
-  {101e4f15-cd7d-49e8-a87c-b2102a43cbd8}, !- Handle
-  {a40a3b09-6016-4634-a071-b3906dd7cc3a}, !- Name
-  {e5aed3a3-08d5-4277-bfd5-72a9da2b7a66}; !- HVAC Component
-
-OS:PortList,
-  {d61b869d-2f8d-4489-b223-627f9dfecf03}, !- Handle
-  {a4839fc1-0d3a-4074-a15a-7ea7af9a7f02}, !- Name
-  {e5aed3a3-08d5-4277-bfd5-72a9da2b7a66}; !- HVAC Component
-
-OS:Sizing:Zone,
-  {3f247cbf-0225-40f8-a309-cd30bee91553}, !- Handle
-  {e5aed3a3-08d5-4277-bfd5-72a9da2b7a66}, !- Zone or ZoneList Name
->>>>>>> 3c1d7324
+  {c3d8bb5e-f866-4bea-92c5-0c63dd405e97}, !- Handle
+  {8608e641-efc9-4a60-9c40-4706269ef070}, !- Zone or ZoneList Name
   SupplyAirTemperature,                   !- Zone Cooling Design Supply Air Temperature Input Method
   14,                                     !- Zone Cooling Design Supply Air Temperature {C}
   11.11,                                  !- Zone Cooling Design Supply Air Temperature Difference {deltaC}
@@ -817,25 +579,14 @@
   autosize;                               !- Dedicated Outdoor Air High Setpoint Temperature for Design {C}
 
 OS:ZoneHVAC:EquipmentList,
-<<<<<<< HEAD
-  {55c8b7ea-5ef3-4251-919d-e5e5f1687b67}, !- Handle
+  {682d8a1e-1402-48ca-a60e-5841c61babd8}, !- Handle
   Zone HVAC Equipment List 2,             !- Name
-  {8a77e678-39ac-4dfb-89e3-fc89e47efae1}; !- Thermal Zone
+  {8608e641-efc9-4a60-9c40-4706269ef070}; !- Thermal Zone
 
 OS:Space,
-  {8d7bbac8-f39e-4c41-84cc-6fd0d10a5c73}, !- Handle
+  {8eb0666a-5cc8-44e3-af87-dc833206b1bf}, !- Handle
   corridor space,                         !- Name
-  {797b8903-e3ed-408f-a2f3-1436108d10a6}, !- Space Type Name
-=======
-  {38db5073-4b03-4bb5-99bb-5fc72c515202}, !- Handle
-  Zone HVAC Equipment List 2,             !- Name
-  {e5aed3a3-08d5-4277-bfd5-72a9da2b7a66}; !- Thermal Zone
-
-OS:Space,
-  {62f3e71a-03af-433b-b7ad-fab07df9bf15}, !- Handle
-  corridor space,                         !- Name
-  {ec90d6a0-3412-4122-ac8f-4c2a603c9b90}, !- Space Type Name
->>>>>>> 3c1d7324
+  {5c55283d-9c48-4f6f-8df9-e586e5d7453a}, !- Space Type Name
   ,                                       !- Default Construction Set Name
   ,                                       !- Default Schedule Set Name
   ,                                       !- Direction of Relative North {deg}
@@ -843,25 +594,14 @@
   ,                                       !- Y Origin {m}
   ,                                       !- Z Origin {m}
   ,                                       !- Building Story Name
-<<<<<<< HEAD
-  {8a77e678-39ac-4dfb-89e3-fc89e47efae1}; !- Thermal Zone Name
+  {8608e641-efc9-4a60-9c40-4706269ef070}; !- Thermal Zone Name
 
 OS:Surface,
-  {567f14b5-dc89-4a1e-9e6b-1869a84cb122}, !- Handle
+  {343a3bc9-e636-47e3-9acb-57e8d16ed0db}, !- Handle
   Surface 7,                              !- Name
   Floor,                                  !- Surface Type
   ,                                       !- Construction Name
-  {8d7bbac8-f39e-4c41-84cc-6fd0d10a5c73}, !- Space Name
-=======
-  {e5aed3a3-08d5-4277-bfd5-72a9da2b7a66}; !- Thermal Zone Name
-
-OS:Surface,
-  {391d0411-ada7-440f-aa58-37eb6d515ecc}, !- Handle
-  Surface 7,                              !- Name
-  Floor,                                  !- Surface Type
-  ,                                       !- Construction Name
-  {62f3e71a-03af-433b-b7ad-fab07df9bf15}, !- Space Name
->>>>>>> 3c1d7324
+  {8eb0666a-5cc8-44e3-af87-dc833206b1bf}, !- Space Name
   Foundation,                             !- Outside Boundary Condition
   ,                                       !- Outside Boundary Condition Object
   NoSun,                                  !- Sun Exposure
@@ -874,19 +614,11 @@
   6.46578440716979, 0, 0;                 !- X,Y,Z Vertex 4 {m}
 
 OS:Surface,
-<<<<<<< HEAD
-  {99d9f2af-a81a-47dd-8958-56f0700dc989}, !- Handle
+  {30c14764-22f2-4c48-9094-d859d4e57d04}, !- Handle
   Surface 8,                              !- Name
   Wall,                                   !- Surface Type
   ,                                       !- Construction Name
-  {8d7bbac8-f39e-4c41-84cc-6fd0d10a5c73}, !- Space Name
-=======
-  {fc5fe5e4-0ffc-4fb4-a142-8ff3438ddb8b}, !- Handle
-  Surface 8,                              !- Name
-  Wall,                                   !- Surface Type
-  ,                                       !- Construction Name
-  {62f3e71a-03af-433b-b7ad-fab07df9bf15}, !- Space Name
->>>>>>> 3c1d7324
+  {8eb0666a-5cc8-44e3-af87-dc833206b1bf}, !- Space Name
   Outdoors,                               !- Outside Boundary Condition
   ,                                       !- Outside Boundary Condition Object
   SunExposed,                             !- Sun Exposure
@@ -899,19 +631,11 @@
   0, 0, 2.4384;                           !- X,Y,Z Vertex 4 {m}
 
 OS:Surface,
-<<<<<<< HEAD
-  {326882d5-1ff1-473f-b057-d409117bd756}, !- Handle
+  {0e100062-0488-46b5-88af-5c359cfa285f}, !- Handle
   Surface 9,                              !- Name
   Wall,                                   !- Surface Type
   ,                                       !- Construction Name
-  {8d7bbac8-f39e-4c41-84cc-6fd0d10a5c73}, !- Space Name
-=======
-  {1d9b678d-5a0d-4c6f-b8b1-97ee98cbd763}, !- Handle
-  Surface 9,                              !- Name
-  Wall,                                   !- Surface Type
-  ,                                       !- Construction Name
-  {62f3e71a-03af-433b-b7ad-fab07df9bf15}, !- Space Name
->>>>>>> 3c1d7324
+  {8eb0666a-5cc8-44e3-af87-dc833206b1bf}, !- Space Name
   Adiabatic,                              !- Outside Boundary Condition
   ,                                       !- Outside Boundary Condition Object
   NoSun,                                  !- Sun Exposure
@@ -924,19 +648,11 @@
   0, 1.524, 2.4384;                       !- X,Y,Z Vertex 4 {m}
 
 OS:Surface,
-<<<<<<< HEAD
-  {cf9c5b77-1429-473e-927a-5635e6e8623f}, !- Handle
+  {aaec9a26-728b-4135-aefa-0f4b4de39359}, !- Handle
   Surface 10,                             !- Name
   Wall,                                   !- Surface Type
   ,                                       !- Construction Name
-  {8d7bbac8-f39e-4c41-84cc-6fd0d10a5c73}, !- Space Name
-=======
-  {dd00758d-dd8e-4aa6-ae0c-d885a2ba11e3}, !- Handle
-  Surface 10,                             !- Name
-  Wall,                                   !- Surface Type
-  ,                                       !- Construction Name
-  {62f3e71a-03af-433b-b7ad-fab07df9bf15}, !- Space Name
->>>>>>> 3c1d7324
+  {8eb0666a-5cc8-44e3-af87-dc833206b1bf}, !- Space Name
   Adiabatic,                              !- Outside Boundary Condition
   ,                                       !- Outside Boundary Condition Object
   NoSun,                                  !- Sun Exposure
@@ -949,19 +665,11 @@
   6.46578440716979, 1.524, 2.4384;        !- X,Y,Z Vertex 4 {m}
 
 OS:Surface,
-<<<<<<< HEAD
-  {c5c8e5b9-ba05-4ddd-868e-74711c3d7ce3}, !- Handle
+  {966ead6e-a9c4-43d8-8c33-743c54f93c0c}, !- Handle
   Surface 11,                             !- Name
   Wall,                                   !- Surface Type
   ,                                       !- Construction Name
-  {8d7bbac8-f39e-4c41-84cc-6fd0d10a5c73}, !- Space Name
-=======
-  {33d14629-c0f5-43c3-b009-744931efc97f}, !- Handle
-  Surface 11,                             !- Name
-  Wall,                                   !- Surface Type
-  ,                                       !- Construction Name
-  {62f3e71a-03af-433b-b7ad-fab07df9bf15}, !- Space Name
->>>>>>> 3c1d7324
+  {8eb0666a-5cc8-44e3-af87-dc833206b1bf}, !- Space Name
   Adiabatic,                              !- Outside Boundary Condition
   ,                                       !- Outside Boundary Condition Object
   NoSun,                                  !- Sun Exposure
@@ -974,19 +682,11 @@
   6.46578440716979, 0, 2.4384;            !- X,Y,Z Vertex 4 {m}
 
 OS:Surface,
-<<<<<<< HEAD
-  {e67f7361-0d69-44f7-b231-d631645992ea}, !- Handle
+  {f97f4572-9583-49ee-abb0-12f9160a1d36}, !- Handle
   Surface 12,                             !- Name
   RoofCeiling,                            !- Surface Type
   ,                                       !- Construction Name
-  {8d7bbac8-f39e-4c41-84cc-6fd0d10a5c73}, !- Space Name
-=======
-  {6f6b9c6f-d331-43f1-b81e-0603f4fe707a}, !- Handle
-  Surface 12,                             !- Name
-  RoofCeiling,                            !- Surface Type
-  ,                                       !- Construction Name
-  {62f3e71a-03af-433b-b7ad-fab07df9bf15}, !- Space Name
->>>>>>> 3c1d7324
+  {8eb0666a-5cc8-44e3-af87-dc833206b1bf}, !- Space Name
   Outdoors,                               !- Outside Boundary Condition
   ,                                       !- Outside Boundary Condition Object
   SunExposed,                             !- Sun Exposure
@@ -999,11 +699,7 @@
   0, 0, 2.4384;                           !- X,Y,Z Vertex 4 {m}
 
 OS:SpaceType,
-<<<<<<< HEAD
-  {797b8903-e3ed-408f-a2f3-1436108d10a6}, !- Handle
-=======
-  {ec90d6a0-3412-4122-ac8f-4c2a603c9b90}, !- Handle
->>>>>>> 3c1d7324
+  {5c55283d-9c48-4f6f-8df9-e586e5d7453a}, !- Handle
   Space Type 2,                           !- Name
   ,                                       !- Default Construction Set Name
   ,                                       !- Default Schedule Set Name
@@ -1014,23 +710,14 @@
   corridor;                               !- Standards Space Type
 
 OS:BuildingUnit,
-<<<<<<< HEAD
-  {ff03644e-d44d-4969-b6f2-9552eb06a4a1}, !- Handle
-=======
-  {e7b7a5ef-7b8a-4f8f-83bb-b072b04dcb82}, !- Handle
->>>>>>> 3c1d7324
+  {d438610c-370b-4c38-b960-b3f02e267777}, !- Handle
   unit 1,                                 !- Name
   ,                                       !- Rendering Color
   Residential;                            !- Building Unit Type
 
 OS:AdditionalProperties,
-<<<<<<< HEAD
-  {6f983cf1-f526-47f3-b5fc-ed9f978c65c6}, !- Handle
-  {ff03644e-d44d-4969-b6f2-9552eb06a4a1}, !- Object Name
-=======
-  {a375d3a9-990b-446d-8bfa-8a43cac270e5}, !- Handle
-  {e7b7a5ef-7b8a-4f8f-83bb-b072b04dcb82}, !- Object Name
->>>>>>> 3c1d7324
+  {64431938-9a1c-416b-ba31-14ef0255980e}, !- Handle
+  {d438610c-370b-4c38-b960-b3f02e267777}, !- Object Name
   NumberOfBedrooms,                       !- Feature Name 1
   Integer,                                !- Feature Data Type 1
   3,                                      !- Feature Value 1
@@ -1042,20 +729,12 @@
   3.3900000000000001;                     !- Feature Value 3
 
 OS:External:File,
-<<<<<<< HEAD
-  {d553c265-7a9b-47c8-b219-17f9ae4a9776}, !- Handle
-=======
-  {de950db9-f65b-4490-b48a-aa10f2ff7ae8}, !- Handle
->>>>>>> 3c1d7324
+  {542be62b-5ca4-4b7b-b8aa-03d40ee6f076}, !- Handle
   8760.csv,                               !- Name
   8760.csv;                               !- File Name
 
 OS:Schedule:Day,
-<<<<<<< HEAD
-  {7218a621-0823-46f3-90b7-57cc24277904}, !- Handle
-=======
-  {344990ce-dc13-452c-84a2-55b33c8d6b80}, !- Handle
->>>>>>> 3c1d7324
+  {9a722325-5640-4044-8f3b-2e161c4409f5}, !- Handle
   Schedule Day 1,                         !- Name
   ,                                       !- Schedule Type Limits Name
   ,                                       !- Interpolate to Timestep
@@ -1064,11 +743,7 @@
   0;                                      !- Value Until Time 1
 
 OS:Schedule:Day,
-<<<<<<< HEAD
-  {a74643e1-6c2e-4ee4-853d-8f146c7820bc}, !- Handle
-=======
-  {86b6ed17-5cff-41ef-9890-8d26589ecf63}, !- Handle
->>>>>>> 3c1d7324
+  {0a248341-e98b-4c0b-b07b-87f87e5b5140}, !- Handle
   Schedule Day 2,                         !- Name
   ,                                       !- Schedule Type Limits Name
   ,                                       !- Interpolate to Timestep
@@ -1077,17 +752,10 @@
   1;                                      !- Value Until Time 1
 
 OS:Schedule:File,
-<<<<<<< HEAD
-  {81dc19f9-509d-4780-9f80-49b469f3e2cd}, !- Handle
+  {55112abd-a409-4816-a1ad-2ec84caf5bd6}, !- Handle
   occupants,                              !- Name
-  {740b4f45-1180-4b15-9951-88c7b753c1f6}, !- Schedule Type Limits Name
-  {d553c265-7a9b-47c8-b219-17f9ae4a9776}, !- External File Name
-=======
-  {48f38611-62cf-4941-aa2d-8afecb50eb23}, !- Handle
-  occupants,                              !- Name
-  {3f5256ff-5d9d-4c55-8b16-bbd0a47d43e6}, !- Schedule Type Limits Name
-  {de950db9-f65b-4490-b48a-aa10f2ff7ae8}, !- External File Name
->>>>>>> 3c1d7324
+  {4f81ae93-fa52-4e0e-a773-02c9ffcaa819}, !- Schedule Type Limits Name
+  {542be62b-5ca4-4b7b-b8aa-03d40ee6f076}, !- External File Name
   1,                                      !- Column Number
   1,                                      !- Rows to Skip at Top
   8760,                                   !- Number of Hours of Data
@@ -1096,38 +764,22 @@
   60;                                     !- Minutes per Item
 
 OS:Schedule:Ruleset,
-<<<<<<< HEAD
-  {c46beedf-7ecb-4952-8b7c-588772cc8b5f}, !- Handle
+  {6d2181a2-4432-4cea-bf4e-c16193cb32e5}, !- Handle
   Schedule Ruleset 1,                     !- Name
-  {9c8bb1bb-2089-40ea-a90a-04507d11f922}, !- Schedule Type Limits Name
-  {5b050f20-353d-4642-a8c6-6033aa398473}; !- Default Day Schedule Name
+  {bada917d-6703-4e2d-8b55-79d174f25167}, !- Schedule Type Limits Name
+  {53fd43fa-4335-4b89-ad9a-907562344566}; !- Default Day Schedule Name
 
 OS:Schedule:Day,
-  {5b050f20-353d-4642-a8c6-6033aa398473}, !- Handle
+  {53fd43fa-4335-4b89-ad9a-907562344566}, !- Handle
   Schedule Day 3,                         !- Name
-  {9c8bb1bb-2089-40ea-a90a-04507d11f922}, !- Schedule Type Limits Name
-=======
-  {74a11c76-318a-4c92-a5e8-93900f63f0c5}, !- Handle
-  Schedule Ruleset 1,                     !- Name
-  {ab8873e7-4b20-425f-9af7-503ff8f09740}, !- Schedule Type Limits Name
-  {37ac7495-5235-4f71-a1cb-792c609e9596}; !- Default Day Schedule Name
-
-OS:Schedule:Day,
-  {37ac7495-5235-4f71-a1cb-792c609e9596}, !- Handle
-  Schedule Day 3,                         !- Name
-  {ab8873e7-4b20-425f-9af7-503ff8f09740}, !- Schedule Type Limits Name
->>>>>>> 3c1d7324
+  {bada917d-6703-4e2d-8b55-79d174f25167}, !- Schedule Type Limits Name
   ,                                       !- Interpolate to Timestep
   24,                                     !- Hour 1
   0,                                      !- Minute 1
   112.539290946133;                       !- Value Until Time 1
 
 OS:People:Definition,
-<<<<<<< HEAD
-  {dada08f7-3eb3-4a37-a977-8693ef854bc3}, !- Handle
-=======
-  {74775b54-cc13-47bd-9225-dad0e55e75e6}, !- Handle
->>>>>>> 3c1d7324
+  {6bfd931c-cbec-4298-a12b-3c1745510c32}, !- Handle
   res occupants|living space,             !- Name
   People,                                 !- Number of People Calculation Method
   3.39,                                   !- Number of People {people}
@@ -1140,21 +792,12 @@
   ZoneAveraged;                           !- Mean Radiant Temperature Calculation Type
 
 OS:People,
-<<<<<<< HEAD
-  {e527b3a9-c2e8-4323-89e7-89e6e9fb5d50}, !- Handle
+  {40aa6e11-a23e-48c7-a4e0-d2e36056263e}, !- Handle
   res occupants|living space,             !- Name
-  {dada08f7-3eb3-4a37-a977-8693ef854bc3}, !- People Definition Name
-  {6175b2b7-88b2-4aaa-9c1f-cded5d6d7274}, !- Space or SpaceType Name
-  {81dc19f9-509d-4780-9f80-49b469f3e2cd}, !- Number of People Schedule Name
-  {c46beedf-7ecb-4952-8b7c-588772cc8b5f}, !- Activity Level Schedule Name
-=======
-  {8f9dd2a2-ec3b-4a0f-a662-d8c9537cc70b}, !- Handle
-  res occupants|living space,             !- Name
-  {74775b54-cc13-47bd-9225-dad0e55e75e6}, !- People Definition Name
-  {f80aeaf5-663e-461e-accc-62c903d78184}, !- Space or SpaceType Name
-  {48f38611-62cf-4941-aa2d-8afecb50eb23}, !- Number of People Schedule Name
-  {74a11c76-318a-4c92-a5e8-93900f63f0c5}, !- Activity Level Schedule Name
->>>>>>> 3c1d7324
+  {6bfd931c-cbec-4298-a12b-3c1745510c32}, !- People Definition Name
+  {9a4ce79e-9c39-42db-958a-4ff49e27222d}, !- Space or SpaceType Name
+  {55112abd-a409-4816-a1ad-2ec84caf5bd6}, !- Number of People Schedule Name
+  {6d2181a2-4432-4cea-bf4e-c16193cb32e5}, !- Activity Level Schedule Name
   ,                                       !- Surface Name/Angle Factor List Name
   ,                                       !- Work Efficiency Schedule Name
   ,                                       !- Clothing Insulation Schedule Name
@@ -1162,11 +805,7 @@
   1;                                      !- Multiplier
 
 OS:ScheduleTypeLimits,
-<<<<<<< HEAD
-  {9c8bb1bb-2089-40ea-a90a-04507d11f922}, !- Handle
-=======
-  {ab8873e7-4b20-425f-9af7-503ff8f09740}, !- Handle
->>>>>>> 3c1d7324
+  {bada917d-6703-4e2d-8b55-79d174f25167}, !- Handle
   ActivityLevel,                          !- Name
   0,                                      !- Lower Limit Value
   ,                                       !- Upper Limit Value
@@ -1174,26 +813,16 @@
   ActivityLevel;                          !- Unit Type
 
 OS:ScheduleTypeLimits,
-<<<<<<< HEAD
-  {740b4f45-1180-4b15-9951-88c7b753c1f6}, !- Handle
-=======
-  {3f5256ff-5d9d-4c55-8b16-bbd0a47d43e6}, !- Handle
->>>>>>> 3c1d7324
+  {4f81ae93-fa52-4e0e-a773-02c9ffcaa819}, !- Handle
   Fractional,                             !- Name
   0,                                      !- Lower Limit Value
   1,                                      !- Upper Limit Value
   Continuous;                             !- Numeric Type
 
 OS:Coil:Heating:Gas,
-<<<<<<< HEAD
-  {3e4105e8-f0c3-499e-bff2-27a1b1975aab}, !- Handle
+  {d433910d-900c-4458-ae4b-d518a71a203e}, !- Handle
   res fur gas heating coil,               !- Name
-  {15ba0fa7-8c0e-4531-b9d2-73539a78444e}, !- Availability Schedule Name
-=======
-  {68333468-9240-43d5-872a-b4e9227fd210}, !- Handle
-  res fur gas heating coil,               !- Name
-  {cd49d3f1-2796-47b7-ad3b-5454c34edf9e}, !- Availability Schedule Name
->>>>>>> 3c1d7324
+  {c58810e2-e28e-48ec-ba07-73a52f5f9fb3}, !- Availability Schedule Name
   0.78,                                   !- Gas Burner Efficiency
   AutoSize,                               !- Nominal Capacity {W}
   ,                                       !- Air Inlet Node Name
@@ -1205,23 +834,13 @@
   NaturalGas;                             !- Fuel Type
 
 OS:Schedule:Constant,
-<<<<<<< HEAD
-  {15ba0fa7-8c0e-4531-b9d2-73539a78444e}, !- Handle
+  {c58810e2-e28e-48ec-ba07-73a52f5f9fb3}, !- Handle
   Always On Discrete,                     !- Name
-  {7343e76b-634a-400b-8855-8f1f581cac74}, !- Schedule Type Limits Name
+  {00c430f0-f5f1-4c49-9772-5f6131439c1f}, !- Schedule Type Limits Name
   1;                                      !- Value
 
 OS:ScheduleTypeLimits,
-  {7343e76b-634a-400b-8855-8f1f581cac74}, !- Handle
-=======
-  {cd49d3f1-2796-47b7-ad3b-5454c34edf9e}, !- Handle
-  Always On Discrete,                     !- Name
-  {69d78144-8b04-4339-a9fc-8e72efdcedf8}, !- Schedule Type Limits Name
-  1;                                      !- Value
-
-OS:ScheduleTypeLimits,
-  {69d78144-8b04-4339-a9fc-8e72efdcedf8}, !- Handle
->>>>>>> 3c1d7324
+  {00c430f0-f5f1-4c49-9772-5f6131439c1f}, !- Handle
   OnOff,                                  !- Name
   0,                                      !- Lower Limit Value
   1,                                      !- Upper Limit Value
@@ -1229,15 +848,9 @@
   Availability;                           !- Unit Type
 
 OS:Fan:OnOff,
-<<<<<<< HEAD
-  {497fec15-661a-4cad-a756-afc0467fbea0}, !- Handle
+  {175912d1-6659-41ce-b321-1b0270038aca}, !- Handle
   res fur gas htg supply fan,             !- Name
-  {15ba0fa7-8c0e-4531-b9d2-73539a78444e}, !- Availability Schedule Name
-=======
-  {da01c4e6-7020-4b80-b4b3-de322c3aadbf}, !- Handle
-  res fur gas htg supply fan,             !- Name
-  {cd49d3f1-2796-47b7-ad3b-5454c34edf9e}, !- Availability Schedule Name
->>>>>>> 3c1d7324
+  {c58810e2-e28e-48ec-ba07-73a52f5f9fb3}, !- Availability Schedule Name
   0.75,                                   !- Fan Total Efficiency
   794.580001233493,                       !- Pressure Rise {Pa}
   autosize,                               !- Maximum Flow Rate {m3/s}
@@ -1245,21 +858,12 @@
   1,                                      !- Motor In Airstream Fraction
   ,                                       !- Air Inlet Node Name
   ,                                       !- Air Outlet Node Name
-<<<<<<< HEAD
-  {34b445a8-7e6c-4434-855c-852fadba684f}, !- Fan Power Ratio Function of Speed Ratio Curve Name
-  {861c7a1c-2545-4bb4-bbf5-1d4cdc5b1784}, !- Fan Efficiency Ratio Function of Speed Ratio Curve Name
+  {174fbfb6-d346-4f37-a7be-5f9fb4dba753}, !- Fan Power Ratio Function of Speed Ratio Curve Name
+  {8dae1a57-85aa-46e5-a4a7-40022b035062}, !- Fan Efficiency Ratio Function of Speed Ratio Curve Name
   res fur gas htg supply fan;             !- End-Use Subcategory
 
 OS:Curve:Exponent,
-  {34b445a8-7e6c-4434-855c-852fadba684f}, !- Handle
-=======
-  {7038560b-4449-4d34-8beb-8672ee0ab422}, !- Fan Power Ratio Function of Speed Ratio Curve Name
-  {72f1f308-ab60-4536-8603-190d4e2a503f}, !- Fan Efficiency Ratio Function of Speed Ratio Curve Name
-  res fur gas htg supply fan;             !- End-Use Subcategory
-
-OS:Curve:Exponent,
-  {7038560b-4449-4d34-8beb-8672ee0ab422}, !- Handle
->>>>>>> 3c1d7324
+  {174fbfb6-d346-4f37-a7be-5f9fb4dba753}, !- Handle
   Fan On Off Power Curve,                 !- Name
   1,                                      !- Coefficient1 Constant
   0,                                      !- Coefficient2 Constant
@@ -1272,11 +876,7 @@
   ;                                       !- Output Unit Type
 
 OS:Curve:Cubic,
-<<<<<<< HEAD
-  {861c7a1c-2545-4bb4-bbf5-1d4cdc5b1784}, !- Handle
-=======
-  {72f1f308-ab60-4536-8603-190d4e2a503f}, !- Handle
->>>>>>> 3c1d7324
+  {8dae1a57-85aa-46e5-a4a7-40022b035062}, !- Handle
   Fan On Off Efficiency Curve,            !- Name
   1,                                      !- Coefficient1 Constant
   0,                                      !- Coefficient2 x
@@ -1286,33 +886,18 @@
   1;                                      !- Maximum Value of x
 
 OS:AirLoopHVAC:UnitarySystem,
-<<<<<<< HEAD
-  {7a03e6af-cd86-449b-8feb-926757fb0e93}, !- Handle
+  {a088ac91-78ee-482f-80f0-d8b0bf781f23}, !- Handle
   res fur gas unitary system,             !- Name
   Load,                                   !- Control Type
-  {76ea1bd6-622f-48f2-b47b-649c6f69481e}, !- Controlling Zone or Thermostat Location
+  {cc1162a5-aed8-49ef-af02-6f6fb62b9393}, !- Controlling Zone or Thermostat Location
   None,                                   !- Dehumidification Control Type
-  {15ba0fa7-8c0e-4531-b9d2-73539a78444e}, !- Availability Schedule Name
-  {d5d2528f-2f4d-4e8c-877e-f649bc942c33}, !- Air Inlet Node Name
-  {934164f6-ee19-4d26-b15b-c944788d2fc1}, !- Air Outlet Node Name
-  {497fec15-661a-4cad-a756-afc0467fbea0}, !- Supply Fan Name
+  {c58810e2-e28e-48ec-ba07-73a52f5f9fb3}, !- Availability Schedule Name
+  {94112064-b9df-47c6-bb7e-72dd4b017437}, !- Air Inlet Node Name
+  {6040a6f4-2165-4512-ac9d-3aa196f05c52}, !- Air Outlet Node Name
+  {175912d1-6659-41ce-b321-1b0270038aca}, !- Supply Fan Name
   BlowThrough,                            !- Fan Placement
-  {eaa22adf-3e9b-470b-b93f-d81c4ed1a83a}, !- Supply Air Fan Operating Mode Schedule Name
-  {3e4105e8-f0c3-499e-bff2-27a1b1975aab}, !- Heating Coil Name
-=======
-  {f3212c0d-94b0-4c00-bd1a-aeff66e4c623}, !- Handle
-  res fur gas unitary system,             !- Name
-  Load,                                   !- Control Type
-  {d3b10ae6-bc0a-44d0-a86e-f17d841df396}, !- Controlling Zone or Thermostat Location
-  None,                                   !- Dehumidification Control Type
-  {cd49d3f1-2796-47b7-ad3b-5454c34edf9e}, !- Availability Schedule Name
-  {52529c53-fed2-41d9-9ebc-e6cac2071049}, !- Air Inlet Node Name
-  {0381a951-19a5-4fb6-96e5-6c03193cc170}, !- Air Outlet Node Name
-  {da01c4e6-7020-4b80-b4b3-de322c3aadbf}, !- Supply Fan Name
-  BlowThrough,                            !- Fan Placement
-  {0e68ea89-b539-4614-8cfc-df382cde530b}, !- Supply Air Fan Operating Mode Schedule Name
-  {68333468-9240-43d5-872a-b4e9227fd210}, !- Heating Coil Name
->>>>>>> 3c1d7324
+  {08136f9f-841e-48ba-a156-91624d909029}, !- Supply Air Fan Operating Mode Schedule Name
+  {d433910d-900c-4458-ae4b-d518a71a203e}, !- Heating Coil Name
   1,                                      !- DX Heating Coil Sizing Ratio
   ,                                       !- Cooling Coil Name
   No,                                     !- Use DOAS DX Cooling Coil
@@ -1347,23 +932,13 @@
   0;                                      !- Ancilliary Off-Cycle Electric Power {W}
 
 OS:Schedule:Constant,
-<<<<<<< HEAD
-  {eaa22adf-3e9b-470b-b93f-d81c4ed1a83a}, !- Handle
+  {08136f9f-841e-48ba-a156-91624d909029}, !- Handle
   Always Off Discrete,                    !- Name
-  {fb8d7caa-88ff-483f-b6f1-3a18dfa588d0}, !- Schedule Type Limits Name
+  {ed7a0e26-6083-4ff0-849a-918b63e687f1}, !- Schedule Type Limits Name
   0;                                      !- Value
 
 OS:ScheduleTypeLimits,
-  {fb8d7caa-88ff-483f-b6f1-3a18dfa588d0}, !- Handle
-=======
-  {0e68ea89-b539-4614-8cfc-df382cde530b}, !- Handle
-  Always Off Discrete,                    !- Name
-  {729b1117-1e2a-495a-9ff7-a894dfab855e}, !- Schedule Type Limits Name
-  0;                                      !- Value
-
-OS:ScheduleTypeLimits,
-  {729b1117-1e2a-495a-9ff7-a894dfab855e}, !- Handle
->>>>>>> 3c1d7324
+  {ed7a0e26-6083-4ff0-849a-918b63e687f1}, !- Handle
   OnOff 1,                                !- Name
   0,                                      !- Lower Limit Value
   1,                                      !- Upper Limit Value
@@ -1371,234 +946,119 @@
   Availability;                           !- Unit Type
 
 OS:AirLoopHVAC,
-<<<<<<< HEAD
-  {f7da838d-5ceb-4757-9335-d699b3371729}, !- Handle
+  {640befad-e098-4d67-8f87-45e65b39fcbb}, !- Handle
   res fur gas asys,                       !- Name
   ,                                       !- Controller List Name
-  {15ba0fa7-8c0e-4531-b9d2-73539a78444e}, !- Availability Schedule
-  {086c0961-cb45-4e55-aabc-63ccde67fc53}, !- Availability Manager List Name
+  {c58810e2-e28e-48ec-ba07-73a52f5f9fb3}, !- Availability Schedule
+  {8c9b670b-9c47-44c7-be93-30594c0148e6}, !- Availability Manager List Name
   AutoSize,                               !- Design Supply Air Flow Rate {m3/s}
   ,                                       !- Branch List Name
   ,                                       !- Connector List Name
-  {a9cc75a7-8d75-4b55-b328-27ccde1262c2}, !- Supply Side Inlet Node Name
-  {93cbb552-4fab-42aa-8850-39d0e8c72f2e}, !- Demand Side Outlet Node Name
-  {4af433e4-26bd-40f0-acdd-70bae643e602}, !- Demand Side Inlet Node A
-  {1eeb9593-84bd-4c0d-adab-41abe06a0080}, !- Supply Side Outlet Node A
+  {52b30ee4-ffcf-48db-869c-3816ea187c8d}, !- Supply Side Inlet Node Name
+  {bf1067cb-f0f2-486c-9924-49c60665851c}, !- Demand Side Outlet Node Name
+  {7ec8cc11-3efb-4012-9007-a17f7b44f3f9}, !- Demand Side Inlet Node A
+  {33bc64fe-efce-45a2-880e-dfcc5255ca63}, !- Supply Side Outlet Node A
   ,                                       !- Demand Side Inlet Node B
   ,                                       !- Supply Side Outlet Node B
   ,                                       !- Return Air Bypass Flow Temperature Setpoint Schedule Name
-  {eab40bc1-06c8-4b8f-b8e1-ee4ce26c49d7}, !- Demand Mixer Name
-  {cbfea189-e8fe-4e4a-a8eb-8479b3f816cb}, !- Demand Splitter A Name
-=======
-  {b0b9a1fe-0333-436d-999e-33570017fa90}, !- Handle
-  res fur gas asys,                       !- Name
-  ,                                       !- Controller List Name
-  {cd49d3f1-2796-47b7-ad3b-5454c34edf9e}, !- Availability Schedule
-  {50f9c763-d400-4a60-9a0b-15991a85b73d}, !- Availability Manager List Name
-  AutoSize,                               !- Design Supply Air Flow Rate {m3/s}
-  ,                                       !- Branch List Name
-  ,                                       !- Connector List Name
-  {878c6e2b-dc75-4671-a0c2-26e88843eaa1}, !- Supply Side Inlet Node Name
-  {7d3610f6-a2da-4b89-92f3-9dbb50aa25c8}, !- Demand Side Outlet Node Name
-  {4fae7245-f8dc-4566-92d5-76fe1bdf9e3e}, !- Demand Side Inlet Node A
-  {6e55cfc1-767f-43ff-8042-e5bc0b28a9ef}, !- Supply Side Outlet Node A
-  ,                                       !- Demand Side Inlet Node B
-  ,                                       !- Supply Side Outlet Node B
-  ,                                       !- Return Air Bypass Flow Temperature Setpoint Schedule Name
-  {73c30f30-bcf9-4fc4-891a-8719b50c70e1}, !- Demand Mixer Name
-  {9866bd71-3461-43e4-813f-425aa0691ef2}, !- Demand Splitter A Name
->>>>>>> 3c1d7324
+  {1e475898-c8b9-4ea3-b6bb-4da8c6b30c04}, !- Demand Mixer Name
+  {3a9793fa-7cb7-4c61-9816-d94f1f11c72a}, !- Demand Splitter A Name
   ,                                       !- Demand Splitter B Name
   ;                                       !- Supply Splitter Name
 
 OS:Node,
-<<<<<<< HEAD
-  {cad24bd2-e6fe-4d09-b8d2-0124560e6271}, !- Handle
+  {c30a28ed-3586-452e-8fd1-c58023c32378}, !- Handle
   Node 3,                                 !- Name
-  {a9cc75a7-8d75-4b55-b328-27ccde1262c2}, !- Inlet Port
-  {d5d2528f-2f4d-4e8c-877e-f649bc942c33}; !- Outlet Port
+  {52b30ee4-ffcf-48db-869c-3816ea187c8d}, !- Inlet Port
+  {94112064-b9df-47c6-bb7e-72dd4b017437}; !- Outlet Port
 
 OS:Node,
-  {68c078fa-3f9f-4fc0-8ed6-95128e029cb0}, !- Handle
+  {15651f46-4b41-44eb-b43b-982a5326512e}, !- Handle
   Node 4,                                 !- Name
-  {934164f6-ee19-4d26-b15b-c944788d2fc1}, !- Inlet Port
-  {1eeb9593-84bd-4c0d-adab-41abe06a0080}; !- Outlet Port
-
-OS:Connection,
-  {a9cc75a7-8d75-4b55-b328-27ccde1262c2}, !- Handle
-  {80451e2c-d0ca-4a57-a9b5-a025a214c078}, !- Name
-  {f7da838d-5ceb-4757-9335-d699b3371729}, !- Source Object
+  {6040a6f4-2165-4512-ac9d-3aa196f05c52}, !- Inlet Port
+  {33bc64fe-efce-45a2-880e-dfcc5255ca63}; !- Outlet Port
+
+OS:Connection,
+  {52b30ee4-ffcf-48db-869c-3816ea187c8d}, !- Handle
+  {63fb4892-6a25-43bb-b7c3-4e6e5e87a423}, !- Name
+  {640befad-e098-4d67-8f87-45e65b39fcbb}, !- Source Object
   8,                                      !- Outlet Port
-  {cad24bd2-e6fe-4d09-b8d2-0124560e6271}, !- Target Object
+  {c30a28ed-3586-452e-8fd1-c58023c32378}, !- Target Object
   2;                                      !- Inlet Port
 
 OS:Connection,
-  {1eeb9593-84bd-4c0d-adab-41abe06a0080}, !- Handle
-  {bcb31fda-fba0-4d0c-b53b-a2eb448de3f2}, !- Name
-  {68c078fa-3f9f-4fc0-8ed6-95128e029cb0}, !- Source Object
+  {33bc64fe-efce-45a2-880e-dfcc5255ca63}, !- Handle
+  {95afd735-ea4c-4a64-a119-29fcd4a03214}, !- Name
+  {15651f46-4b41-44eb-b43b-982a5326512e}, !- Source Object
   3,                                      !- Outlet Port
-  {f7da838d-5ceb-4757-9335-d699b3371729}, !- Target Object
+  {640befad-e098-4d67-8f87-45e65b39fcbb}, !- Target Object
   11;                                     !- Inlet Port
 
 OS:Node,
-  {2c401976-0e44-4da8-8216-f239c380df6f}, !- Handle
+  {109336f8-6716-4a43-ba1b-b22245af2160}, !- Handle
   Node 5,                                 !- Name
-  {4af433e4-26bd-40f0-acdd-70bae643e602}, !- Inlet Port
-  {a590da2f-bc05-4400-a91a-4b85d943c959}; !- Outlet Port
+  {7ec8cc11-3efb-4012-9007-a17f7b44f3f9}, !- Inlet Port
+  {df9cab91-46b9-4429-b23a-d3e309978e5e}; !- Outlet Port
 
 OS:Node,
-  {3f7b5f07-b147-4816-bd78-fc68d7d848eb}, !- Handle
+  {e5386adf-fdb8-4050-a629-752da5747cc4}, !- Handle
   Node 6,                                 !- Name
-  {82d2daf1-b1fc-4238-9809-d46f8a04dce6}, !- Inlet Port
-  {93cbb552-4fab-42aa-8850-39d0e8c72f2e}; !- Outlet Port
+  {0a208834-fd37-4caa-948e-86b8b44841f0}, !- Inlet Port
+  {bf1067cb-f0f2-486c-9924-49c60665851c}; !- Outlet Port
 
 OS:Node,
-  {9edb3be9-13f3-4683-9e4b-d30cc30ea502}, !- Handle
+  {8981646b-47a6-460c-b330-b651ec9e29a7}, !- Handle
   Node 7,                                 !- Name
-  {e187f21c-e492-4202-b406-e810f8baae17}, !- Inlet Port
-  {0125740d-2563-4b29-ac52-c96ddd688e8a}; !- Outlet Port
-
-OS:Connection,
-  {4af433e4-26bd-40f0-acdd-70bae643e602}, !- Handle
-  {69035925-4eeb-4702-a0fe-f464cfcc67f9}, !- Name
-  {f7da838d-5ceb-4757-9335-d699b3371729}, !- Source Object
+  {6b5aa904-b609-4a50-ba19-46552f908bfc}, !- Inlet Port
+  {7b88acd8-1e0f-429b-8af5-a631896447de}; !- Outlet Port
+
+OS:Connection,
+  {7ec8cc11-3efb-4012-9007-a17f7b44f3f9}, !- Handle
+  {de39cac5-5f51-488b-bd14-2b25501a35a1}, !- Name
+  {640befad-e098-4d67-8f87-45e65b39fcbb}, !- Source Object
   10,                                     !- Outlet Port
-  {2c401976-0e44-4da8-8216-f239c380df6f}, !- Target Object
+  {109336f8-6716-4a43-ba1b-b22245af2160}, !- Target Object
   2;                                      !- Inlet Port
 
 OS:Connection,
-  {93cbb552-4fab-42aa-8850-39d0e8c72f2e}, !- Handle
-  {29d840c0-f0a3-48bb-9474-131ba6b9ce37}, !- Name
-  {3f7b5f07-b147-4816-bd78-fc68d7d848eb}, !- Source Object
+  {bf1067cb-f0f2-486c-9924-49c60665851c}, !- Handle
+  {0af34040-5e43-4430-a435-6b96b0246a2a}, !- Name
+  {e5386adf-fdb8-4050-a629-752da5747cc4}, !- Source Object
   3,                                      !- Outlet Port
-  {f7da838d-5ceb-4757-9335-d699b3371729}, !- Target Object
+  {640befad-e098-4d67-8f87-45e65b39fcbb}, !- Target Object
   9;                                      !- Inlet Port
 
 OS:AirLoopHVAC:ZoneSplitter,
-  {cbfea189-e8fe-4e4a-a8eb-8479b3f816cb}, !- Handle
+  {3a9793fa-7cb7-4c61-9816-d94f1f11c72a}, !- Handle
   res fur gas zone splitter,              !- Name
-  {a590da2f-bc05-4400-a91a-4b85d943c959}, !- Inlet Node Name
-  {92ef6cac-552b-4726-8f7c-d84c9360bc75}; !- Outlet Node Name 1
+  {df9cab91-46b9-4429-b23a-d3e309978e5e}, !- Inlet Node Name
+  {12ace90a-5fea-4bb1-98ff-ecb6d906de60}; !- Outlet Node Name 1
 
 OS:AirLoopHVAC:ZoneMixer,
-  {eab40bc1-06c8-4b8f-b8e1-ee4ce26c49d7}, !- Handle
+  {1e475898-c8b9-4ea3-b6bb-4da8c6b30c04}, !- Handle
   res fur gas zone mixer,                 !- Name
-  {82d2daf1-b1fc-4238-9809-d46f8a04dce6}, !- Outlet Node Name
-  {89c815a7-234d-4733-95b4-82dda82be208}; !- Inlet Node Name 1
-
-OS:Connection,
-  {a590da2f-bc05-4400-a91a-4b85d943c959}, !- Handle
-  {dfaa0399-3148-4195-8c59-f201888b6d8f}, !- Name
-  {2c401976-0e44-4da8-8216-f239c380df6f}, !- Source Object
+  {0a208834-fd37-4caa-948e-86b8b44841f0}, !- Outlet Node Name
+  {1c1cacb9-24ca-474c-8170-f9f789fe8264}; !- Inlet Node Name 1
+
+OS:Connection,
+  {df9cab91-46b9-4429-b23a-d3e309978e5e}, !- Handle
+  {cefb4a84-b0fc-457f-b6f1-9e59d828b4a5}, !- Name
+  {109336f8-6716-4a43-ba1b-b22245af2160}, !- Source Object
   3,                                      !- Outlet Port
-  {cbfea189-e8fe-4e4a-a8eb-8479b3f816cb}, !- Target Object
+  {3a9793fa-7cb7-4c61-9816-d94f1f11c72a}, !- Target Object
   2;                                      !- Inlet Port
 
 OS:Connection,
-  {82d2daf1-b1fc-4238-9809-d46f8a04dce6}, !- Handle
-  {9427cb8c-73b2-4fc4-ab7c-2a4790a88c7f}, !- Name
-  {eab40bc1-06c8-4b8f-b8e1-ee4ce26c49d7}, !- Source Object
+  {0a208834-fd37-4caa-948e-86b8b44841f0}, !- Handle
+  {b8b794ec-5d6a-460f-bc14-723bd422e8b9}, !- Name
+  {1e475898-c8b9-4ea3-b6bb-4da8c6b30c04}, !- Source Object
   2,                                      !- Outlet Port
-  {3f7b5f07-b147-4816-bd78-fc68d7d848eb}, !- Target Object
+  {e5386adf-fdb8-4050-a629-752da5747cc4}, !- Target Object
   2;                                      !- Inlet Port
 
 OS:Sizing:System,
-  {b200f295-0a75-4c4f-9f9f-70bd991d0fe3}, !- Handle
-  {f7da838d-5ceb-4757-9335-d699b3371729}, !- AirLoop Name
-=======
-  {a8703327-0139-40bd-b5e3-6af3226d0b86}, !- Handle
-  Node 3,                                 !- Name
-  {878c6e2b-dc75-4671-a0c2-26e88843eaa1}, !- Inlet Port
-  {52529c53-fed2-41d9-9ebc-e6cac2071049}; !- Outlet Port
-
-OS:Node,
-  {f26302a5-72de-4a22-8d4e-dc459af80477}, !- Handle
-  Node 4,                                 !- Name
-  {0381a951-19a5-4fb6-96e5-6c03193cc170}, !- Inlet Port
-  {6e55cfc1-767f-43ff-8042-e5bc0b28a9ef}; !- Outlet Port
-
-OS:Connection,
-  {878c6e2b-dc75-4671-a0c2-26e88843eaa1}, !- Handle
-  {1d3fca20-f2cf-47c6-8714-eee8078fe7d8}, !- Name
-  {b0b9a1fe-0333-436d-999e-33570017fa90}, !- Source Object
-  8,                                      !- Outlet Port
-  {a8703327-0139-40bd-b5e3-6af3226d0b86}, !- Target Object
-  2;                                      !- Inlet Port
-
-OS:Connection,
-  {6e55cfc1-767f-43ff-8042-e5bc0b28a9ef}, !- Handle
-  {571b74b2-7711-4091-8e18-048964f0bea2}, !- Name
-  {f26302a5-72de-4a22-8d4e-dc459af80477}, !- Source Object
-  3,                                      !- Outlet Port
-  {b0b9a1fe-0333-436d-999e-33570017fa90}, !- Target Object
-  11;                                     !- Inlet Port
-
-OS:Node,
-  {23b78cdf-13ba-47b0-be4f-3f58130a9101}, !- Handle
-  Node 5,                                 !- Name
-  {4fae7245-f8dc-4566-92d5-76fe1bdf9e3e}, !- Inlet Port
-  {d92b4115-9d01-48af-9287-b11efe783f16}; !- Outlet Port
-
-OS:Node,
-  {e0d77e4a-197d-42e6-adc1-f373bcc642d9}, !- Handle
-  Node 6,                                 !- Name
-  {81b1062b-ba89-4fe0-984a-92a53031de0e}, !- Inlet Port
-  {7d3610f6-a2da-4b89-92f3-9dbb50aa25c8}; !- Outlet Port
-
-OS:Node,
-  {833a014f-c0dd-455e-b932-594034f4af0a}, !- Handle
-  Node 7,                                 !- Name
-  {53e1127f-863b-4db4-89f7-e8eb398e5024}, !- Inlet Port
-  {c1952117-ceaf-463c-9c66-1c2d8df03106}; !- Outlet Port
-
-OS:Connection,
-  {4fae7245-f8dc-4566-92d5-76fe1bdf9e3e}, !- Handle
-  {cb8d422d-70af-4c99-a45e-a3f5e7a61251}, !- Name
-  {b0b9a1fe-0333-436d-999e-33570017fa90}, !- Source Object
-  10,                                     !- Outlet Port
-  {23b78cdf-13ba-47b0-be4f-3f58130a9101}, !- Target Object
-  2;                                      !- Inlet Port
-
-OS:Connection,
-  {7d3610f6-a2da-4b89-92f3-9dbb50aa25c8}, !- Handle
-  {98fa5e0e-8ad2-49e2-b259-99c02533c94c}, !- Name
-  {e0d77e4a-197d-42e6-adc1-f373bcc642d9}, !- Source Object
-  3,                                      !- Outlet Port
-  {b0b9a1fe-0333-436d-999e-33570017fa90}, !- Target Object
-  9;                                      !- Inlet Port
-
-OS:AirLoopHVAC:ZoneSplitter,
-  {9866bd71-3461-43e4-813f-425aa0691ef2}, !- Handle
-  res fur gas zone splitter,              !- Name
-  {d92b4115-9d01-48af-9287-b11efe783f16}, !- Inlet Node Name
-  {83583ba2-9891-4267-a2af-edb5ca78072b}; !- Outlet Node Name 1
-
-OS:AirLoopHVAC:ZoneMixer,
-  {73c30f30-bcf9-4fc4-891a-8719b50c70e1}, !- Handle
-  res fur gas zone mixer,                 !- Name
-  {81b1062b-ba89-4fe0-984a-92a53031de0e}, !- Outlet Node Name
-  {fbaa05e0-809e-466a-8487-c1f7e51c5a52}; !- Inlet Node Name 1
-
-OS:Connection,
-  {d92b4115-9d01-48af-9287-b11efe783f16}, !- Handle
-  {e86e019e-a55f-4755-8a26-c828df277d8f}, !- Name
-  {23b78cdf-13ba-47b0-be4f-3f58130a9101}, !- Source Object
-  3,                                      !- Outlet Port
-  {9866bd71-3461-43e4-813f-425aa0691ef2}, !- Target Object
-  2;                                      !- Inlet Port
-
-OS:Connection,
-  {81b1062b-ba89-4fe0-984a-92a53031de0e}, !- Handle
-  {d42676f1-6685-4d8c-88a6-09512fcaa533}, !- Name
-  {73c30f30-bcf9-4fc4-891a-8719b50c70e1}, !- Source Object
-  2,                                      !- Outlet Port
-  {e0d77e4a-197d-42e6-adc1-f373bcc642d9}, !- Target Object
-  2;                                      !- Inlet Port
-
-OS:Sizing:System,
-  {ea1969b3-84ab-4d42-8703-e2608b63be12}, !- Handle
-  {b0b9a1fe-0333-436d-999e-33570017fa90}, !- AirLoop Name
->>>>>>> 3c1d7324
+  {62bc0a19-4fbd-4018-988f-f1e5ba9b0094}, !- Handle
+  {640befad-e098-4d67-8f87-45e65b39fcbb}, !- AirLoop Name
   Sensible,                               !- Type of Load to Size On
   Autosize,                               !- Design Outdoor Air Flow Rate {m3/s}
   0.3,                                    !- Central Heating Maximum System Air Flow Ratio
@@ -1637,189 +1097,96 @@
   OnOff;                                  !- Central Cooling Capacity Control Method
 
 OS:AvailabilityManagerAssignmentList,
-<<<<<<< HEAD
-  {086c0961-cb45-4e55-aabc-63ccde67fc53}, !- Handle
+  {8c9b670b-9c47-44c7-be93-30594c0148e6}, !- Handle
   Air Loop HVAC 1 AvailabilityManagerAssignmentList; !- Name
 
 OS:Connection,
-  {d5d2528f-2f4d-4e8c-877e-f649bc942c33}, !- Handle
-  {f83c53e3-4dd2-49a6-87d8-4a7ceccd0401}, !- Name
-  {cad24bd2-e6fe-4d09-b8d2-0124560e6271}, !- Source Object
+  {94112064-b9df-47c6-bb7e-72dd4b017437}, !- Handle
+  {fbcb59c3-24b7-4d04-a27b-d4ed8fef86ba}, !- Name
+  {c30a28ed-3586-452e-8fd1-c58023c32378}, !- Source Object
   3,                                      !- Outlet Port
-  {7a03e6af-cd86-449b-8feb-926757fb0e93}, !- Target Object
+  {a088ac91-78ee-482f-80f0-d8b0bf781f23}, !- Target Object
   6;                                      !- Inlet Port
 
 OS:Connection,
-  {934164f6-ee19-4d26-b15b-c944788d2fc1}, !- Handle
-  {8891182e-476c-4bcc-aaff-07b0a1a35b2e}, !- Name
-  {7a03e6af-cd86-449b-8feb-926757fb0e93}, !- Source Object
+  {6040a6f4-2165-4512-ac9d-3aa196f05c52}, !- Handle
+  {e5894090-19e9-4a58-8954-e63830b2a9e1}, !- Name
+  {a088ac91-78ee-482f-80f0-d8b0bf781f23}, !- Source Object
   7,                                      !- Outlet Port
-  {68c078fa-3f9f-4fc0-8ed6-95128e029cb0}, !- Target Object
+  {15651f46-4b41-44eb-b43b-982a5326512e}, !- Target Object
   2;                                      !- Inlet Port
 
 OS:AirTerminal:SingleDuct:ConstantVolume:NoReheat,
-  {39cbc3e6-d002-4f59-a273-d7509f350e9c}, !- Handle
+  {56fe7161-2b50-4bcf-99f0-dd2de94cf8b9}, !- Handle
   res fur gas living zone direct air,     !- Name
-  {15ba0fa7-8c0e-4531-b9d2-73539a78444e}, !- Availability Schedule Name
-  {cfb834da-9eda-4949-82c6-d358773ab185}, !- Air Inlet Node Name
-  {e187f21c-e492-4202-b406-e810f8baae17}, !- Air Outlet Node Name
+  {c58810e2-e28e-48ec-ba07-73a52f5f9fb3}, !- Availability Schedule Name
+  {ae9917e2-af56-41d3-8efe-8ddc3c785609}, !- Air Inlet Node Name
+  {6b5aa904-b609-4a50-ba19-46552f908bfc}, !- Air Outlet Node Name
   AutoSize;                               !- Maximum Air Flow Rate {m3/s}
 
 OS:Node,
-  {b834e39e-64b5-4c47-a072-6b76f7d8eec9}, !- Handle
+  {4475b248-00e6-4d74-a69c-6f284b4d575e}, !- Handle
   Node 8,                                 !- Name
-  {580e28eb-cdf6-490f-8d56-4dcc50c556c7}, !- Inlet Port
-  {89c815a7-234d-4733-95b4-82dda82be208}; !- Outlet Port
-
-OS:Connection,
-  {0125740d-2563-4b29-ac52-c96ddd688e8a}, !- Handle
-  {81c23993-25b5-47d9-8851-a37759ea92a2}, !- Name
-  {9edb3be9-13f3-4683-9e4b-d30cc30ea502}, !- Source Object
+  {0cb7b80e-fb26-4f43-86ad-4fadccc68f40}, !- Inlet Port
+  {1c1cacb9-24ca-474c-8170-f9f789fe8264}; !- Outlet Port
+
+OS:Connection,
+  {7b88acd8-1e0f-429b-8af5-a631896447de}, !- Handle
+  {391c5ba2-aa9c-4a4d-a378-2616c9554aa5}, !- Name
+  {8981646b-47a6-460c-b330-b651ec9e29a7}, !- Source Object
   3,                                      !- Outlet Port
-  {94c8ce79-3818-4332-9d9e-316d32f24e73}, !- Target Object
+  {345879c8-3281-4b53-9759-0ca2b7563be0}, !- Target Object
   3;                                      !- Inlet Port
 
 OS:Connection,
-  {580e28eb-cdf6-490f-8d56-4dcc50c556c7}, !- Handle
-  {2dea5a98-1198-4248-984d-24efde40cd97}, !- Name
-  {474c17d2-fb26-45da-bd1e-2b6f955f7622}, !- Source Object
+  {0cb7b80e-fb26-4f43-86ad-4fadccc68f40}, !- Handle
+  {fdefbe2a-c66d-454a-b452-c28ca01780b8}, !- Name
+  {a8c173fb-57d8-4b8f-ad56-a8b369b2f237}, !- Source Object
   3,                                      !- Outlet Port
-  {b834e39e-64b5-4c47-a072-6b76f7d8eec9}, !- Target Object
+  {4475b248-00e6-4d74-a69c-6f284b4d575e}, !- Target Object
   2;                                      !- Inlet Port
 
 OS:Connection,
-  {89c815a7-234d-4733-95b4-82dda82be208}, !- Handle
-  {d6e5ee11-7e9a-4205-9bef-75c109152fc3}, !- Name
-  {b834e39e-64b5-4c47-a072-6b76f7d8eec9}, !- Source Object
+  {1c1cacb9-24ca-474c-8170-f9f789fe8264}, !- Handle
+  {6810e036-d37d-496c-b816-7f3c26bce79e}, !- Name
+  {4475b248-00e6-4d74-a69c-6f284b4d575e}, !- Source Object
   3,                                      !- Outlet Port
-  {eab40bc1-06c8-4b8f-b8e1-ee4ce26c49d7}, !- Target Object
+  {1e475898-c8b9-4ea3-b6bb-4da8c6b30c04}, !- Target Object
   3;                                      !- Inlet Port
 
 OS:Node,
-  {d73b9ce2-34ad-4e59-9e27-59b5e60903bb}, !- Handle
+  {678b16c5-8aa8-4359-93f5-a2b141dcb50b}, !- Handle
   Node 9,                                 !- Name
-  {92ef6cac-552b-4726-8f7c-d84c9360bc75}, !- Inlet Port
-  {cfb834da-9eda-4949-82c6-d358773ab185}; !- Outlet Port
-
-OS:Connection,
-  {92ef6cac-552b-4726-8f7c-d84c9360bc75}, !- Handle
-  {c045455e-2948-4e22-bf8f-6fba51ccc0f1}, !- Name
-  {cbfea189-e8fe-4e4a-a8eb-8479b3f816cb}, !- Source Object
+  {12ace90a-5fea-4bb1-98ff-ecb6d906de60}, !- Inlet Port
+  {ae9917e2-af56-41d3-8efe-8ddc3c785609}; !- Outlet Port
+
+OS:Connection,
+  {12ace90a-5fea-4bb1-98ff-ecb6d906de60}, !- Handle
+  {a527383e-0c82-4ad0-bb79-601be9593c16}, !- Name
+  {3a9793fa-7cb7-4c61-9816-d94f1f11c72a}, !- Source Object
   3,                                      !- Outlet Port
-  {d73b9ce2-34ad-4e59-9e27-59b5e60903bb}, !- Target Object
+  {678b16c5-8aa8-4359-93f5-a2b141dcb50b}, !- Target Object
   2;                                      !- Inlet Port
 
 OS:Connection,
-  {cfb834da-9eda-4949-82c6-d358773ab185}, !- Handle
-  {2e223bde-eb6c-41d8-af71-b6bf356921ad}, !- Name
-  {d73b9ce2-34ad-4e59-9e27-59b5e60903bb}, !- Source Object
+  {ae9917e2-af56-41d3-8efe-8ddc3c785609}, !- Handle
+  {10ad66e2-a776-4ac2-8dbe-46c6a8bc6530}, !- Name
+  {678b16c5-8aa8-4359-93f5-a2b141dcb50b}, !- Source Object
   3,                                      !- Outlet Port
-  {39cbc3e6-d002-4f59-a273-d7509f350e9c}, !- Target Object
+  {56fe7161-2b50-4bcf-99f0-dd2de94cf8b9}, !- Target Object
   3;                                      !- Inlet Port
 
 OS:Connection,
-  {e187f21c-e492-4202-b406-e810f8baae17}, !- Handle
-  {175c4734-f632-4b11-b4ca-c264a6deabc1}, !- Name
-  {39cbc3e6-d002-4f59-a273-d7509f350e9c}, !- Source Object
+  {6b5aa904-b609-4a50-ba19-46552f908bfc}, !- Handle
+  {2539b69f-f028-4b71-aceb-5692d784c7a5}, !- Name
+  {56fe7161-2b50-4bcf-99f0-dd2de94cf8b9}, !- Source Object
   4,                                      !- Outlet Port
-  {9edb3be9-13f3-4683-9e4b-d30cc30ea502}, !- Target Object
+  {8981646b-47a6-460c-b330-b651ec9e29a7}, !- Target Object
   2;                                      !- Inlet Port
 
 OS:AdditionalProperties,
-  {9fb5c47c-dde5-4081-ba1a-64e95c76560e}, !- Handle
-  {7a03e6af-cd86-449b-8feb-926757fb0e93}, !- Object Name
-=======
-  {50f9c763-d400-4a60-9a0b-15991a85b73d}, !- Handle
-  Air Loop HVAC 1 AvailabilityManagerAssignmentList; !- Name
-
-OS:Connection,
-  {52529c53-fed2-41d9-9ebc-e6cac2071049}, !- Handle
-  {5abff50d-54c4-4de2-a7f3-61139fe67196}, !- Name
-  {a8703327-0139-40bd-b5e3-6af3226d0b86}, !- Source Object
-  3,                                      !- Outlet Port
-  {f3212c0d-94b0-4c00-bd1a-aeff66e4c623}, !- Target Object
-  6;                                      !- Inlet Port
-
-OS:Connection,
-  {0381a951-19a5-4fb6-96e5-6c03193cc170}, !- Handle
-  {eb1b2248-6aa9-4fa4-ae7a-bcc3ab538a8d}, !- Name
-  {f3212c0d-94b0-4c00-bd1a-aeff66e4c623}, !- Source Object
-  7,                                      !- Outlet Port
-  {f26302a5-72de-4a22-8d4e-dc459af80477}, !- Target Object
-  2;                                      !- Inlet Port
-
-OS:AirTerminal:SingleDuct:ConstantVolume:NoReheat,
-  {df6f7ac8-0c9e-4ee9-9689-45b8d0dac9bb}, !- Handle
-  res fur gas living zone direct air,     !- Name
-  {cd49d3f1-2796-47b7-ad3b-5454c34edf9e}, !- Availability Schedule Name
-  {27151bad-486e-4381-9ae7-fb1216e433d1}, !- Air Inlet Node Name
-  {53e1127f-863b-4db4-89f7-e8eb398e5024}, !- Air Outlet Node Name
-  AutoSize;                               !- Maximum Air Flow Rate {m3/s}
-
-OS:Node,
-  {dfabfc3f-88c5-43be-808a-93d6491cad97}, !- Handle
-  Node 8,                                 !- Name
-  {2e5fc0d4-a689-41f7-9bfe-0b18c8bedd62}, !- Inlet Port
-  {fbaa05e0-809e-466a-8487-c1f7e51c5a52}; !- Outlet Port
-
-OS:Connection,
-  {c1952117-ceaf-463c-9c66-1c2d8df03106}, !- Handle
-  {ce1e08db-5195-4e61-8396-73ed5baf5532}, !- Name
-  {833a014f-c0dd-455e-b932-594034f4af0a}, !- Source Object
-  3,                                      !- Outlet Port
-  {911995bd-3c3f-4d54-888a-1d490c87f701}, !- Target Object
-  3;                                      !- Inlet Port
-
-OS:Connection,
-  {2e5fc0d4-a689-41f7-9bfe-0b18c8bedd62}, !- Handle
-  {c4121430-6c4d-4ef8-878f-3fae902f8e10}, !- Name
-  {d6e2e40d-6e83-408c-b3a3-db64dd1998c5}, !- Source Object
-  3,                                      !- Outlet Port
-  {dfabfc3f-88c5-43be-808a-93d6491cad97}, !- Target Object
-  2;                                      !- Inlet Port
-
-OS:Connection,
-  {fbaa05e0-809e-466a-8487-c1f7e51c5a52}, !- Handle
-  {1e6f4d9a-d5ee-488d-8da7-e47b2d7726e7}, !- Name
-  {dfabfc3f-88c5-43be-808a-93d6491cad97}, !- Source Object
-  3,                                      !- Outlet Port
-  {73c30f30-bcf9-4fc4-891a-8719b50c70e1}, !- Target Object
-  3;                                      !- Inlet Port
-
-OS:Node,
-  {afc3d4e3-029c-44cf-b1f2-1aa42d8e89f7}, !- Handle
-  Node 9,                                 !- Name
-  {83583ba2-9891-4267-a2af-edb5ca78072b}, !- Inlet Port
-  {27151bad-486e-4381-9ae7-fb1216e433d1}; !- Outlet Port
-
-OS:Connection,
-  {83583ba2-9891-4267-a2af-edb5ca78072b}, !- Handle
-  {347bec1d-9a1b-41f9-9d30-0c35cd50fdcb}, !- Name
-  {9866bd71-3461-43e4-813f-425aa0691ef2}, !- Source Object
-  3,                                      !- Outlet Port
-  {afc3d4e3-029c-44cf-b1f2-1aa42d8e89f7}, !- Target Object
-  2;                                      !- Inlet Port
-
-OS:Connection,
-  {27151bad-486e-4381-9ae7-fb1216e433d1}, !- Handle
-  {306f1a93-724b-4074-ae79-8f058090e40d}, !- Name
-  {afc3d4e3-029c-44cf-b1f2-1aa42d8e89f7}, !- Source Object
-  3,                                      !- Outlet Port
-  {df6f7ac8-0c9e-4ee9-9689-45b8d0dac9bb}, !- Target Object
-  3;                                      !- Inlet Port
-
-OS:Connection,
-  {53e1127f-863b-4db4-89f7-e8eb398e5024}, !- Handle
-  {a3306147-f907-421c-8195-09bb99fc6217}, !- Name
-  {df6f7ac8-0c9e-4ee9-9689-45b8d0dac9bb}, !- Source Object
-  4,                                      !- Outlet Port
-  {833a014f-c0dd-455e-b932-594034f4af0a}, !- Target Object
-  2;                                      !- Inlet Port
-
-OS:AdditionalProperties,
-  {2f052c60-6d7b-4095-97bc-a499399ac8ee}, !- Handle
-  {f3212c0d-94b0-4c00-bd1a-aeff66e4c623}, !- Object Name
->>>>>>> 3c1d7324
+  {1df56fe6-b82a-4d86-b9fa-2dbb895bb2e6}, !- Handle
+  {a088ac91-78ee-482f-80f0-d8b0bf781f23}, !- Object Name
   SizingInfoHVACFracHeatLoadServed,       !- Feature Name 1
   Double,                                 !- Feature Data Type 1
   1;                                      !- Feature Value 1
