!- NOTE: Auto-generated from /test/osw_files/MF_8units_1story_SL_3Beds_2Baths_Denver_Furnace_NoSetpoints.osw

OS:Version,
<<<<<<< HEAD
  {694e29d1-c67f-4394-a98e-1bdd204c7c6c}, !- Handle
  3.2.1,                                  !- Version Identifier
  rc1;                                    !- Prerelease Identifier

OS:SimulationControl,
  {219d9445-3735-4b7f-9e1d-116d7af85ed2}, !- Handle
=======
  {573c284f-fbfd-43ba-913a-6fb50b549116}, !- Handle
  2.9.0;                                  !- Version Identifier

OS:SimulationControl,
  {983935b8-fab8-4072-9ec1-8d9f14526f74}, !- Handle
>>>>>>> 3c1d7324
  ,                                       !- Do Zone Sizing Calculation
  ,                                       !- Do System Sizing Calculation
  ,                                       !- Do Plant Sizing Calculation
  No;                                     !- Run Simulation for Sizing Periods

OS:Timestep,
<<<<<<< HEAD
  {2006aab6-3abd-4a78-a6cb-7ef09afc284a}, !- Handle
  6;                                      !- Number of Timesteps per Hour

OS:ShadowCalculation,
  {b193b77c-d469-4f96-a352-d95727aa404e}, !- Handle
  PolygonClipping,                        !- Shading Calculation Method
  ,                                       !- Shading Calculation Update Frequency Method
  20,                                     !- Shading Calculation Update Frequency
  200,                                    !- Maximum Figures in Shadow Overlap Calculations
  ,                                       !- Polygon Clipping Algorithm
  512,                                    !- Pixel Counting Resolution
  ,                                       !- Sky Diffuse Modeling Algorithm
  No,                                     !- Output External Shading Calculation Results
  No,                                     !- Disable Self-Shading Within Shading Zone Groups
  No;                                     !- Disable Self-Shading From Shading Zone Groups to Other Zones

OS:SurfaceConvectionAlgorithm:Outside,
  {ba734dc7-57a2-456c-bfe7-f178b2e652b2}, !- Handle
  DOE-2;                                  !- Algorithm

OS:SurfaceConvectionAlgorithm:Inside,
  {dac7b3ea-fffb-4824-a148-71318696208d}, !- Handle
  TARP;                                   !- Algorithm

OS:ZoneCapacitanceMultiplier:ResearchSpecial,
  {6a27af15-f924-4647-90d9-c0dd86610e9d}, !- Handle
=======
  {037c102f-96b7-4772-be22-0649ddbd9356}, !- Handle
  6;                                      !- Number of Timesteps per Hour

OS:ShadowCalculation,
  {180b7bbb-3516-4fb0-8275-c6a0b73c5565}, !- Handle
  20,                                     !- Calculation Frequency
  200;                                    !- Maximum Figures in Shadow Overlap Calculations

OS:SurfaceConvectionAlgorithm:Outside,
  {d8dd31c3-14a7-4204-9938-c3278485d494}, !- Handle
  DOE-2;                                  !- Algorithm

OS:SurfaceConvectionAlgorithm:Inside,
  {5eaafdc7-b7d8-42f5-ba3f-6ba423679d4d}, !- Handle
  TARP;                                   !- Algorithm

OS:ZoneCapacitanceMultiplier:ResearchSpecial,
  {5f4d48ef-933d-4334-8e19-66d5cb96f904}, !- Handle
>>>>>>> 3c1d7324
  ,                                       !- Temperature Capacity Multiplier
  15,                                     !- Humidity Capacity Multiplier
  ;                                       !- Carbon Dioxide Capacity Multiplier

OS:RunPeriod,
<<<<<<< HEAD
  {a3d893dc-a7e1-4337-9d3a-c49b29e3414d}, !- Handle
=======
  {dc9eca18-7000-42ca-a56c-1f3b9d6741fd}, !- Handle
>>>>>>> 3c1d7324
  Run Period 1,                           !- Name
  1,                                      !- Begin Month
  1,                                      !- Begin Day of Month
  12,                                     !- End Month
  31,                                     !- End Day of Month
  ,                                       !- Use Weather File Holidays and Special Days
  ,                                       !- Use Weather File Daylight Saving Period
  ,                                       !- Apply Weekend Holiday Rule
  ,                                       !- Use Weather File Rain Indicators
  ,                                       !- Use Weather File Snow Indicators
  ;                                       !- Number of Times Runperiod to be Repeated

OS:YearDescription,
<<<<<<< HEAD
  {4c9acc60-317d-4a02-8925-d5f10d160cd9}, !- Handle
=======
  {6b5c54d1-fbd5-4d3f-b651-afb1bdd044b0}, !- Handle
>>>>>>> 3c1d7324
  2007,                                   !- Calendar Year
  ,                                       !- Day of Week for Start Day
  ;                                       !- Is Leap Year

OS:WeatherFile,
<<<<<<< HEAD
  {b8aff86a-804c-493c-b2a6-c54cda488900}, !- Handle
=======
  {32ccde92-de98-41b1-8218-f22a4ddef990}, !- Handle
>>>>>>> 3c1d7324
  Denver Intl Ap,                         !- City
  CO,                                     !- State Province Region
  USA,                                    !- Country
  TMY3,                                   !- Data Source
  725650,                                 !- WMO Number
  39.83,                                  !- Latitude {deg}
  -104.65,                                !- Longitude {deg}
  -7,                                     !- Time Zone {hr}
  1650,                                   !- Elevation {m}
  /mnt/c/git/resstock-develop/resources/measures/HPXMLtoOpenStudio/weather/USA_CO_Denver.Intl.AP.725650_TMY3.epw, !- Url
  E23378AA;                               !- Checksum

OS:AdditionalProperties,
<<<<<<< HEAD
  {8fa3df32-49be-4bbe-bbc7-dccbe5f38b93}, !- Handle
  {b8aff86a-804c-493c-b2a6-c54cda488900}, !- Object Name
=======
  {87a5d70d-bb03-4c35-beb7-708edacca71d}, !- Handle
  {32ccde92-de98-41b1-8218-f22a4ddef990}, !- Object Name
>>>>>>> 3c1d7324
  EPWHeaderCity,                          !- Feature Name 1
  String,                                 !- Feature Data Type 1
  Denver Intl Ap,                         !- Feature Value 1
  EPWHeaderState,                         !- Feature Name 2
  String,                                 !- Feature Data Type 2
  CO,                                     !- Feature Value 2
  EPWHeaderCountry,                       !- Feature Name 3
  String,                                 !- Feature Data Type 3
  USA,                                    !- Feature Value 3
  EPWHeaderDataSource,                    !- Feature Name 4
  String,                                 !- Feature Data Type 4
  TMY3,                                   !- Feature Value 4
  EPWHeaderStation,                       !- Feature Name 5
  String,                                 !- Feature Data Type 5
  725650,                                 !- Feature Value 5
  EPWHeaderLatitude,                      !- Feature Name 6
  Double,                                 !- Feature Data Type 6
  39.829999999999998,                     !- Feature Value 6
  EPWHeaderLongitude,                     !- Feature Name 7
  Double,                                 !- Feature Data Type 7
  -104.65000000000001,                    !- Feature Value 7
  EPWHeaderTimezone,                      !- Feature Name 8
  Double,                                 !- Feature Data Type 8
  -7,                                     !- Feature Value 8
  EPWHeaderAltitude,                      !- Feature Name 9
  Double,                                 !- Feature Data Type 9
  5413.3858267716532,                     !- Feature Value 9
  EPWHeaderLocalPressure,                 !- Feature Name 10
  Double,                                 !- Feature Data Type 10
  0.81937567683596546,                    !- Feature Value 10
  EPWHeaderRecordsPerHour,                !- Feature Name 11
  Double,                                 !- Feature Data Type 11
  0,                                      !- Feature Value 11
  EPWDataAnnualAvgDrybulb,                !- Feature Name 12
  Double,                                 !- Feature Data Type 12
  51.575616438356228,                     !- Feature Value 12
  EPWDataAnnualMinDrybulb,                !- Feature Name 13
  Double,                                 !- Feature Data Type 13
  -2.9200000000000017,                    !- Feature Value 13
  EPWDataAnnualMaxDrybulb,                !- Feature Name 14
  Double,                                 !- Feature Data Type 14
  104,                                    !- Feature Value 14
  EPWDataCDD50F,                          !- Feature Name 15
  Double,                                 !- Feature Data Type 15
  3072.2925000000005,                     !- Feature Value 15
  EPWDataCDD65F,                          !- Feature Name 16
  Double,                                 !- Feature Data Type 16
  883.62000000000035,                     !- Feature Value 16
  EPWDataHDD50F,                          !- Feature Name 17
  Double,                                 !- Feature Data Type 17
  2497.1925000000001,                     !- Feature Value 17
  EPWDataHDD65F,                          !- Feature Name 18
  Double,                                 !- Feature Data Type 18
  5783.5200000000013,                     !- Feature Value 18
  EPWDataAnnualAvgWindspeed,              !- Feature Name 19
  Double,                                 !- Feature Data Type 19
  3.9165296803649667,                     !- Feature Value 19
  EPWDataMonthlyAvgDrybulbs,              !- Feature Name 20
  String,                                 !- Feature Data Type 20
  33.4191935483871&#4431.90142857142857&#4443.02620967741937&#4442.48624999999999&#4459.877741935483854&#4473.57574999999997&#4472.07975806451608&#4472.70008064516134&#4466.49200000000006&#4450.079112903225806&#4437.218250000000005&#4434.582177419354835, !- Feature Value 20
  EPWDataGroundMonthlyTemps,              !- Feature Name 21
  String,                                 !- Feature Data Type 21
  44.08306285945173&#4440.89570904991865&#4440.64045432632048&#4442.153016571250646&#4448.225111118704206&#4454.268919273837525&#4459.508577937551024&#4462.82777283423508&#4463.10975667174995&#4460.41014950381947&#4455.304105212311526&#4449.445696474514364, !- Feature Value 21
  EPWDataWSF,                             !- Feature Name 22
  Double,                                 !- Feature Data Type 22
  0.58999999999999997,                    !- Feature Value 22
  EPWDataMonthlyAvgDailyHighDrybulbs,     !- Feature Name 23
  String,                                 !- Feature Data Type 23
  47.41032258064516&#4446.58642857142857&#4455.15032258064517&#4453.708&#4472.80193548387098&#4488.67600000000002&#4486.1858064516129&#4485.87225806451613&#4482.082&#4463.18064516129033&#4448.73400000000001&#4448.87935483870968, !- Feature Value 23
  EPWDataMonthlyAvgDailyLowDrybulbs,      !- Feature Name 24
  String,                                 !- Feature Data Type 24
  19.347741935483874&#4419.856428571428573&#4430.316129032258065&#4431.112&#4447.41612903225806&#4457.901999999999994&#4459.063870967741934&#4460.956774193548384&#4452.352000000000004&#4438.41612903225806&#4427.002000000000002&#4423.02903225806451, !- Feature Value 24
  EPWDesignHeatingDrybulb,                !- Feature Name 25
  Double,                                 !- Feature Data Type 25
  12.02,                                  !- Feature Value 25
  EPWDesignHeatingWindspeed,              !- Feature Name 26
  Double,                                 !- Feature Data Type 26
  2.8062500000000004,                     !- Feature Value 26
  EPWDesignCoolingDrybulb,                !- Feature Name 27
  Double,                                 !- Feature Data Type 27
  91.939999999999998,                     !- Feature Value 27
  EPWDesignCoolingWetbulb,                !- Feature Name 28
  Double,                                 !- Feature Data Type 28
  59.95131430195849,                      !- Feature Value 28
  EPWDesignCoolingHumidityRatio,          !- Feature Name 29
  Double,                                 !- Feature Data Type 29
  0.0059161086834698092,                  !- Feature Value 29
  EPWDesignCoolingWindspeed,              !- Feature Name 30
  Double,                                 !- Feature Data Type 30
  3.7999999999999989,                     !- Feature Value 30
  EPWDesignDailyTemperatureRange,         !- Feature Name 31
  Double,                                 !- Feature Data Type 31
  24.915483870967748,                     !- Feature Value 31
  EPWDesignDehumidDrybulb,                !- Feature Name 32
  Double,                                 !- Feature Data Type 32
  67.996785714285721,                     !- Feature Value 32
  EPWDesignDehumidHumidityRatio,          !- Feature Name 33
  Double,                                 !- Feature Data Type 33
  0.012133744170488724,                   !- Feature Value 33
  EPWDesignCoolingDirectNormal,           !- Feature Name 34
  Double,                                 !- Feature Data Type 34
  985,                                    !- Feature Value 34
  EPWDesignCoolingDiffuseHorizontal,      !- Feature Name 35
  Double,                                 !- Feature Data Type 35
  84;                                     !- Feature Value 35

OS:Site,
<<<<<<< HEAD
  {33f12378-75dd-4974-8d0d-a8b497a816aa}, !- Handle
=======
  {c1e99e74-c41a-42d4-a388-2311c87b0f50}, !- Handle
>>>>>>> 3c1d7324
  Denver Intl Ap_CO_USA,                  !- Name
  39.83,                                  !- Latitude {deg}
  -104.65,                                !- Longitude {deg}
  -7,                                     !- Time Zone {hr}
  1650,                                   !- Elevation {m}
  ;                                       !- Terrain

OS:ClimateZones,
<<<<<<< HEAD
  {5aeaac42-e747-4461-98a9-f61421f6dede}, !- Handle
  Building America,                       !- Climate Zone Institution Name 1
=======
  {5f2ebffb-8dbc-4fad-b229-ba397e6b28c2}, !- Handle
  ,                                       !- Active Institution
  ,                                       !- Active Year
  ,                                       !- Climate Zone Institution Name 1
>>>>>>> 3c1d7324
  ,                                       !- Climate Zone Document Name 1
  0,                                      !- Climate Zone Document Year 1
  Cold;                                   !- Climate Zone Value 1

OS:Site:WaterMainsTemperature,
<<<<<<< HEAD
  {e70ffd95-4e5a-421c-a167-ae04bac127b5}, !- Handle
=======
  {ff00fd57-949b-4242-915b-b52120ad7689}, !- Handle
>>>>>>> 3c1d7324
  Correlation,                            !- Calculation Method
  ,                                       !- Temperature Schedule Name
  10.8753424657535,                       !- Annual Average Outdoor Air Temperature {C}
  23.1524007936508;                       !- Maximum Difference In Monthly Average Outdoor Air Temperatures {deltaC}

OS:RunPeriodControl:DaylightSavingTime,
<<<<<<< HEAD
  {8bba8c64-ce99-43b0-b0c2-63c69f919ca6}, !- Handle
=======
  {c825090f-646f-4443-b3cd-16ec6b121f82}, !- Handle
>>>>>>> 3c1d7324
  3/12,                                   !- Start Date
  11/5;                                   !- End Date

OS:Site:GroundTemperature:Deep,
<<<<<<< HEAD
  {0162e8a9-7a7a-4bf8-b098-a62dbb601549}, !- Handle
=======
  {5e962942-5923-4a1a-ac8e-e0d220bea2c2}, !- Handle
>>>>>>> 3c1d7324
  10.8753424657535,                       !- January Deep Ground Temperature {C}
  10.8753424657535,                       !- February Deep Ground Temperature {C}
  10.8753424657535,                       !- March Deep Ground Temperature {C}
  10.8753424657535,                       !- April Deep Ground Temperature {C}
  10.8753424657535,                       !- May Deep Ground Temperature {C}
  10.8753424657535,                       !- June Deep Ground Temperature {C}
  10.8753424657535,                       !- July Deep Ground Temperature {C}
  10.8753424657535,                       !- August Deep Ground Temperature {C}
  10.8753424657535,                       !- September Deep Ground Temperature {C}
  10.8753424657535,                       !- October Deep Ground Temperature {C}
  10.8753424657535,                       !- November Deep Ground Temperature {C}
  10.8753424657535;                       !- December Deep Ground Temperature {C}

OS:Building,
<<<<<<< HEAD
  {f6f241c0-7b50-4966-ba24-6905b0400013}, !- Handle
=======
  {e35072ee-c084-412e-9dce-b37c4e768d94}, !- Handle
>>>>>>> 3c1d7324
  Building 1,                             !- Name
  ,                                       !- Building Sector Type
  0,                                      !- North Axis {deg}
  ,                                       !- Nominal Floor to Floor Height {m}
  ,                                       !- Space Type Name
  ,                                       !- Default Construction Set Name
  ,                                       !- Default Schedule Set Name
  1,                                      !- Standards Number of Stories
  1,                                      !- Standards Number of Above Ground Stories
  ,                                       !- Standards Template
  multifamily,                            !- Standards Building Type
  8;                                      !- Standards Number of Living Units

OS:AdditionalProperties,
<<<<<<< HEAD
  {c2cd3465-e72e-4bc0-b2d2-e257b510781e}, !- Handle
  {f6f241c0-7b50-4966-ba24-6905b0400013}, !- Object Name
=======
  {216c0a81-ac6e-4d14-9250-6eae5535de01}, !- Handle
  {e35072ee-c084-412e-9dce-b37c4e768d94}, !- Object Name
>>>>>>> 3c1d7324
  num_units,                              !- Feature Name 1
  Integer,                                !- Feature Data Type 1
  8,                                      !- Feature Value 1
  has_rear_units,                         !- Feature Name 2
  Boolean,                                !- Feature Data Type 2
  true,                                   !- Feature Value 2
  num_floors,                             !- Feature Name 3
  Integer,                                !- Feature Data Type 3
  1,                                      !- Feature Value 3
  horz_location,                          !- Feature Name 4
  String,                                 !- Feature Data Type 4
  Left,                                   !- Feature Value 4
  level,                                  !- Feature Name 5
  String,                                 !- Feature Data Type 5
  Bottom,                                 !- Feature Value 5
  found_type,                             !- Feature Name 6
  String,                                 !- Feature Data Type 6
  slab,                                   !- Feature Value 6
  corridor_width,                         !- Feature Name 7
  Double,                                 !- Feature Data Type 7
  3.048,                                  !- Feature Value 7
  corridor_position,                      !- Feature Name 8
  String,                                 !- Feature Data Type 8
  Double-Loaded Interior,                 !- Feature Value 8
  has_hvac_flue,                          !- Feature Name 9
  Boolean,                                !- Feature Data Type 9
  true;                                   !- Feature Value 9

OS:ThermalZone,
<<<<<<< HEAD
  {bb42fcd0-8c1f-41ff-8149-34d8ff0770c1}, !- Handle
=======
  {d3b10ae6-bc0a-44d0-a86e-f17d841df396}, !- Handle
>>>>>>> 3c1d7324
  living zone,                            !- Name
  ,                                       !- Multiplier
  ,                                       !- Ceiling Height {m}
  ,                                       !- Volume {m3}
  ,                                       !- Floor Area {m2}
  ,                                       !- Zone Inside Convection Algorithm
  ,                                       !- Zone Outside Convection Algorithm
  ,                                       !- Zone Conditioning Equipment List Name
<<<<<<< HEAD
  {175a16d9-c361-4fa8-8589-4f7ffc8ad7b2}, !- Zone Air Inlet Port List
  {dd72ead3-ff20-4ff1-8d1e-053204e50bbb}, !- Zone Air Exhaust Port List
  {b9550112-d781-42a4-82e9-d536a984d91d}, !- Zone Air Node Name
  {cd4752d7-2c39-4f50-8285-3e0ccd4667fe}, !- Zone Return Air Port List
=======
  {911995bd-3c3f-4d54-888a-1d490c87f701}, !- Zone Air Inlet Port List
  {b13ebf8d-6900-4ed9-a5b8-03d3cd40b377}, !- Zone Air Exhaust Port List
  {83b0437f-c350-408d-86f6-3e7344a0a7b0}, !- Zone Air Node Name
  {d6e2e40d-6e83-408c-b3a3-db64dd1998c5}, !- Zone Return Air Port List
>>>>>>> 3c1d7324
  ,                                       !- Primary Daylighting Control Name
  ,                                       !- Fraction of Zone Controlled by Primary Daylighting Control
  ,                                       !- Secondary Daylighting Control Name
  ,                                       !- Fraction of Zone Controlled by Secondary Daylighting Control
  ,                                       !- Illuminance Map Name
  ,                                       !- Group Rendering Name
  ,                                       !- Thermostat Name
  No;                                     !- Use Ideal Air Loads

OS:Node,
<<<<<<< HEAD
  {a536a947-2d82-41cb-8402-0a625a99d5a8}, !- Handle
  Node 1,                                 !- Name
  {b9550112-d781-42a4-82e9-d536a984d91d}, !- Inlet Port
  ;                                       !- Outlet Port

OS:Connection,
  {b9550112-d781-42a4-82e9-d536a984d91d}, !- Handle
  {bb42fcd0-8c1f-41ff-8149-34d8ff0770c1}, !- Source Object
  11,                                     !- Outlet Port
  {a536a947-2d82-41cb-8402-0a625a99d5a8}, !- Target Object
  2;                                      !- Inlet Port

OS:PortList,
  {175a16d9-c361-4fa8-8589-4f7ffc8ad7b2}, !- Handle
  {bb42fcd0-8c1f-41ff-8149-34d8ff0770c1}, !- HVAC Component
  {b6da8432-825d-4439-993f-a779404d007c}; !- Port 1

OS:PortList,
  {dd72ead3-ff20-4ff1-8d1e-053204e50bbb}, !- Handle
  {bb42fcd0-8c1f-41ff-8149-34d8ff0770c1}; !- HVAC Component

OS:PortList,
  {cd4752d7-2c39-4f50-8285-3e0ccd4667fe}, !- Handle
  {bb42fcd0-8c1f-41ff-8149-34d8ff0770c1}, !- HVAC Component
  {1a2b0e9d-4202-434f-aef1-5f114ed2dbf7}; !- Port 1

OS:Sizing:Zone,
  {2a0227ef-995f-4b33-8b09-87c775632e16}, !- Handle
  {bb42fcd0-8c1f-41ff-8149-34d8ff0770c1}, !- Zone or ZoneList Name
=======
  {b977587c-7b1e-4088-a9e1-53f653d67134}, !- Handle
  Node 1,                                 !- Name
  {83b0437f-c350-408d-86f6-3e7344a0a7b0}, !- Inlet Port
  ;                                       !- Outlet Port

OS:Connection,
  {83b0437f-c350-408d-86f6-3e7344a0a7b0}, !- Handle
  {2ee80af8-84e8-4d5c-aaa4-89f11d8dd738}, !- Name
  {d3b10ae6-bc0a-44d0-a86e-f17d841df396}, !- Source Object
  11,                                     !- Outlet Port
  {b977587c-7b1e-4088-a9e1-53f653d67134}, !- Target Object
  2;                                      !- Inlet Port

OS:PortList,
  {911995bd-3c3f-4d54-888a-1d490c87f701}, !- Handle
  {09bb6670-8404-4b1f-b8d7-1eac2558d78c}, !- Name
  {d3b10ae6-bc0a-44d0-a86e-f17d841df396}, !- HVAC Component
  {c1952117-ceaf-463c-9c66-1c2d8df03106}; !- Port 1

OS:PortList,
  {b13ebf8d-6900-4ed9-a5b8-03d3cd40b377}, !- Handle
  {a9317998-a6d5-4114-8f5c-69ccfa692605}, !- Name
  {d3b10ae6-bc0a-44d0-a86e-f17d841df396}; !- HVAC Component

OS:PortList,
  {d6e2e40d-6e83-408c-b3a3-db64dd1998c5}, !- Handle
  {00a15dc4-f364-4a7b-95f6-504eccc83657}, !- Name
  {d3b10ae6-bc0a-44d0-a86e-f17d841df396}, !- HVAC Component
  {2e5fc0d4-a689-41f7-9bfe-0b18c8bedd62}; !- Port 1

OS:Sizing:Zone,
  {dd6e7c6b-a85e-4958-b7fb-7288509f53a3}, !- Handle
  {d3b10ae6-bc0a-44d0-a86e-f17d841df396}, !- Zone or ZoneList Name
>>>>>>> 3c1d7324
  SupplyAirTemperature,                   !- Zone Cooling Design Supply Air Temperature Input Method
  14,                                     !- Zone Cooling Design Supply Air Temperature {C}
  11.11,                                  !- Zone Cooling Design Supply Air Temperature Difference {deltaC}
  SupplyAirTemperature,                   !- Zone Heating Design Supply Air Temperature Input Method
  40,                                     !- Zone Heating Design Supply Air Temperature {C}
  11.11,                                  !- Zone Heating Design Supply Air Temperature Difference {deltaC}
  0.0085,                                 !- Zone Cooling Design Supply Air Humidity Ratio {kg-H2O/kg-air}
  0.008,                                  !- Zone Heating Design Supply Air Humidity Ratio {kg-H2O/kg-air}
  ,                                       !- Zone Heating Sizing Factor
  ,                                       !- Zone Cooling Sizing Factor
  DesignDay,                              !- Cooling Design Air Flow Method
  ,                                       !- Cooling Design Air Flow Rate {m3/s}
  ,                                       !- Cooling Minimum Air Flow per Zone Floor Area {m3/s-m2}
  ,                                       !- Cooling Minimum Air Flow {m3/s}
  ,                                       !- Cooling Minimum Air Flow Fraction
  DesignDay,                              !- Heating Design Air Flow Method
  ,                                       !- Heating Design Air Flow Rate {m3/s}
  ,                                       !- Heating Maximum Air Flow per Zone Floor Area {m3/s-m2}
  ,                                       !- Heating Maximum Air Flow {m3/s}
  ,                                       !- Heating Maximum Air Flow Fraction
  No,                                     !- Account for Dedicated Outdoor Air System
  NeutralSupplyAir,                       !- Dedicated Outdoor Air System Control Strategy
  autosize,                               !- Dedicated Outdoor Air Low Setpoint Temperature for Design {C}
  autosize;                               !- Dedicated Outdoor Air High Setpoint Temperature for Design {C}

OS:ZoneHVAC:EquipmentList,
<<<<<<< HEAD
  {31a96d33-0578-47fc-b0c6-bb2c7d937624}, !- Handle
  Zone HVAC Equipment List 1,             !- Name
  {bb42fcd0-8c1f-41ff-8149-34d8ff0770c1}, !- Thermal Zone
  SequentialLoad,                         !- Load Distribution Scheme
  {2512e05d-496e-4282-b7af-4c7744896bb9}, !- Zone Equipment 1
=======
  {14602104-0407-4fa3-ba12-a3e374d66e99}, !- Handle
  Zone HVAC Equipment List 1,             !- Name
  {d3b10ae6-bc0a-44d0-a86e-f17d841df396}, !- Thermal Zone
  SequentialLoad,                         !- Load Distribution Scheme
  {df6f7ac8-0c9e-4ee9-9689-45b8d0dac9bb}, !- Zone Equipment 1
>>>>>>> 3c1d7324
  1,                                      !- Zone Equipment Cooling Sequence 1
  1,                                      !- Zone Equipment Heating or No-Load Sequence 1
  ,                                       !- Zone Equipment Sequential Cooling Fraction Schedule Name 1
  ;                                       !- Zone Equipment Sequential Heating Fraction Schedule Name 1

OS:Space,
<<<<<<< HEAD
  {e2bd6cd8-b69c-4545-baad-202327dcd4d3}, !- Handle
  living space,                           !- Name
  {2f99d22b-99c3-4b6a-81a3-b10b6dee90c3}, !- Space Type Name
=======
  {f80aeaf5-663e-461e-accc-62c903d78184}, !- Handle
  living space,                           !- Name
  {868c2039-9bb3-44f2-bf78-edd30ad2325e}, !- Space Type Name
>>>>>>> 3c1d7324
  ,                                       !- Default Construction Set Name
  ,                                       !- Default Schedule Set Name
  ,                                       !- Direction of Relative North {deg}
  ,                                       !- X Origin {m}
  ,                                       !- Y Origin {m}
  ,                                       !- Z Origin {m}
  ,                                       !- Building Story Name
<<<<<<< HEAD
  {bb42fcd0-8c1f-41ff-8149-34d8ff0770c1}, !- Thermal Zone Name
  ,                                       !- Part of Total Floor Area
  ,                                       !- Design Specification Outdoor Air Object Name
  {4e920e1b-3e12-4ef6-9030-6676faaeb4f1}; !- Building Unit Name

OS:Surface,
  {22df46b8-833e-404c-9e60-cc68f33e0dbc}, !- Handle
  Surface 1,                              !- Name
  Floor,                                  !- Surface Type
  ,                                       !- Construction Name
  {e2bd6cd8-b69c-4545-baad-202327dcd4d3}, !- Space Name
=======
  {d3b10ae6-bc0a-44d0-a86e-f17d841df396}, !- Thermal Zone Name
  ,                                       !- Part of Total Floor Area
  ,                                       !- Design Specification Outdoor Air Object Name
  {e7b7a5ef-7b8a-4f8f-83bb-b072b04dcb82}; !- Building Unit Name

OS:Surface,
  {2c6f83a4-96d0-4242-bfba-fe7fd61db1e4}, !- Handle
  Surface 1,                              !- Name
  Floor,                                  !- Surface Type
  ,                                       !- Construction Name
  {f80aeaf5-663e-461e-accc-62c903d78184}, !- Space Name
>>>>>>> 3c1d7324
  Foundation,                             !- Outside Boundary Condition
  ,                                       !- Outside Boundary Condition Object
  NoSun,                                  !- Sun Exposure
  NoWind,                                 !- Wind Exposure
  ,                                       !- View Factor to Ground
  ,                                       !- Number of Vertices
  0, -12.9315688143396, 0,                !- X,Y,Z Vertex 1 {m}
  0, 0, 0,                                !- X,Y,Z Vertex 2 {m}
  6.46578440716979, 0, 0,                 !- X,Y,Z Vertex 3 {m}
  6.46578440716979, -12.9315688143396, 0; !- X,Y,Z Vertex 4 {m}

OS:Surface,
<<<<<<< HEAD
  {aaf58724-69ee-4105-89ff-fafcecd9eb30}, !- Handle
  Surface 2,                              !- Name
  Wall,                                   !- Surface Type
  ,                                       !- Construction Name
  {e2bd6cd8-b69c-4545-baad-202327dcd4d3}, !- Space Name
=======
  {700a35e7-0d1c-4cc6-ad2c-6da73b2dadaa}, !- Handle
  Surface 2,                              !- Name
  Wall,                                   !- Surface Type
  ,                                       !- Construction Name
  {f80aeaf5-663e-461e-accc-62c903d78184}, !- Space Name
>>>>>>> 3c1d7324
  Outdoors,                               !- Outside Boundary Condition
  ,                                       !- Outside Boundary Condition Object
  SunExposed,                             !- Sun Exposure
  WindExposed,                            !- Wind Exposure
  ,                                       !- View Factor to Ground
  ,                                       !- Number of Vertices
  0, 0, 2.4384,                           !- X,Y,Z Vertex 1 {m}
  0, 0, 0,                                !- X,Y,Z Vertex 2 {m}
  0, -12.9315688143396, 0,                !- X,Y,Z Vertex 3 {m}
  0, -12.9315688143396, 2.4384;           !- X,Y,Z Vertex 4 {m}

OS:Surface,
<<<<<<< HEAD
  {dd726c6b-965f-400f-a058-312b8e34084d}, !- Handle
  Surface 3,                              !- Name
  Wall,                                   !- Surface Type
  ,                                       !- Construction Name
  {e2bd6cd8-b69c-4545-baad-202327dcd4d3}, !- Space Name
=======
  {c026026c-b5e8-44ff-8343-99080ca68db0}, !- Handle
  Surface 3,                              !- Name
  Wall,                                   !- Surface Type
  ,                                       !- Construction Name
  {f80aeaf5-663e-461e-accc-62c903d78184}, !- Space Name
>>>>>>> 3c1d7324
  Adiabatic,                              !- Outside Boundary Condition
  ,                                       !- Outside Boundary Condition Object
  NoSun,                                  !- Sun Exposure
  NoWind,                                 !- Wind Exposure
  ,                                       !- View Factor to Ground
  ,                                       !- Number of Vertices
  6.46578440716979, 0, 2.4384,            !- X,Y,Z Vertex 1 {m}
  6.46578440716979, 0, 0,                 !- X,Y,Z Vertex 2 {m}
  0, 0, 0,                                !- X,Y,Z Vertex 3 {m}
  0, 0, 2.4384;                           !- X,Y,Z Vertex 4 {m}

OS:Surface,
<<<<<<< HEAD
  {b10f0069-73cc-4d13-9066-94ecd1cc33ca}, !- Handle
  Surface 4,                              !- Name
  Wall,                                   !- Surface Type
  ,                                       !- Construction Name
  {e2bd6cd8-b69c-4545-baad-202327dcd4d3}, !- Space Name
=======
  {fc26f409-5709-484e-b136-cff5622e3e1e}, !- Handle
  Surface 4,                              !- Name
  Wall,                                   !- Surface Type
  ,                                       !- Construction Name
  {f80aeaf5-663e-461e-accc-62c903d78184}, !- Space Name
>>>>>>> 3c1d7324
  Adiabatic,                              !- Outside Boundary Condition
  ,                                       !- Outside Boundary Condition Object
  NoSun,                                  !- Sun Exposure
  NoWind,                                 !- Wind Exposure
  ,                                       !- View Factor to Ground
  ,                                       !- Number of Vertices
  6.46578440716979, -12.9315688143396, 2.4384, !- X,Y,Z Vertex 1 {m}
  6.46578440716979, -12.9315688143396, 0, !- X,Y,Z Vertex 2 {m}
  6.46578440716979, 0, 0,                 !- X,Y,Z Vertex 3 {m}
  6.46578440716979, 0, 2.4384;            !- X,Y,Z Vertex 4 {m}

OS:Surface,
<<<<<<< HEAD
  {a666ca0c-9eca-4988-a5fd-0c907b7142c0}, !- Handle
  Surface 5,                              !- Name
  Wall,                                   !- Surface Type
  ,                                       !- Construction Name
  {e2bd6cd8-b69c-4545-baad-202327dcd4d3}, !- Space Name
=======
  {c413dfbc-bc4a-4aae-a524-90cd1ca9f07d}, !- Handle
  Surface 5,                              !- Name
  Wall,                                   !- Surface Type
  ,                                       !- Construction Name
  {f80aeaf5-663e-461e-accc-62c903d78184}, !- Space Name
>>>>>>> 3c1d7324
  Outdoors,                               !- Outside Boundary Condition
  ,                                       !- Outside Boundary Condition Object
  SunExposed,                             !- Sun Exposure
  WindExposed,                            !- Wind Exposure
  ,                                       !- View Factor to Ground
  ,                                       !- Number of Vertices
  0, -12.9315688143396, 2.4384,           !- X,Y,Z Vertex 1 {m}
  0, -12.9315688143396, 0,                !- X,Y,Z Vertex 2 {m}
  6.46578440716979, -12.9315688143396, 0, !- X,Y,Z Vertex 3 {m}
  6.46578440716979, -12.9315688143396, 2.4384; !- X,Y,Z Vertex 4 {m}

OS:Surface,
<<<<<<< HEAD
  {9084e4e8-d15c-4a30-a71e-df91296f74e3}, !- Handle
  Surface 6,                              !- Name
  RoofCeiling,                            !- Surface Type
  ,                                       !- Construction Name
  {e2bd6cd8-b69c-4545-baad-202327dcd4d3}, !- Space Name
=======
  {7be9e0b7-4ea2-475c-ac44-952ea1a358e6}, !- Handle
  Surface 6,                              !- Name
  RoofCeiling,                            !- Surface Type
  ,                                       !- Construction Name
  {f80aeaf5-663e-461e-accc-62c903d78184}, !- Space Name
>>>>>>> 3c1d7324
  Outdoors,                               !- Outside Boundary Condition
  ,                                       !- Outside Boundary Condition Object
  SunExposed,                             !- Sun Exposure
  WindExposed,                            !- Wind Exposure
  ,                                       !- View Factor to Ground
  ,                                       !- Number of Vertices
  6.46578440716979, -12.9315688143396, 2.4384, !- X,Y,Z Vertex 1 {m}
  6.46578440716979, 0, 2.4384,            !- X,Y,Z Vertex 2 {m}
  0, 0, 2.4384,                           !- X,Y,Z Vertex 3 {m}
  0, -12.9315688143396, 2.4384;           !- X,Y,Z Vertex 4 {m}

OS:SpaceType,
<<<<<<< HEAD
  {2f99d22b-99c3-4b6a-81a3-b10b6dee90c3}, !- Handle
=======
  {868c2039-9bb3-44f2-bf78-edd30ad2325e}, !- Handle
>>>>>>> 3c1d7324
  Space Type 1,                           !- Name
  ,                                       !- Default Construction Set Name
  ,                                       !- Default Schedule Set Name
  ,                                       !- Group Rendering Name
  ,                                       !- Design Specification Outdoor Air Object Name
  ,                                       !- Standards Template
  ,                                       !- Standards Building Type
  living;                                 !- Standards Space Type

OS:ThermalZone,
<<<<<<< HEAD
  {87c65027-1532-437a-8a8f-0e6605d93754}, !- Handle
=======
  {e5aed3a3-08d5-4277-bfd5-72a9da2b7a66}, !- Handle
>>>>>>> 3c1d7324
  corridor zone,                          !- Name
  ,                                       !- Multiplier
  ,                                       !- Ceiling Height {m}
  ,                                       !- Volume {m3}
  ,                                       !- Floor Area {m2}
  ,                                       !- Zone Inside Convection Algorithm
  ,                                       !- Zone Outside Convection Algorithm
  ,                                       !- Zone Conditioning Equipment List Name
<<<<<<< HEAD
  {7e2e586f-0b27-47ac-86e1-132f5b738a40}, !- Zone Air Inlet Port List
  {1d23750e-3e21-4bcd-9141-482e5fe39d31}, !- Zone Air Exhaust Port List
  {ea697911-cb79-4ff3-93ae-3df46918226a}, !- Zone Air Node Name
  {fb79831e-e079-45d9-afdf-47558835a58e}, !- Zone Return Air Port List
=======
  {44f5fab5-38af-4f60-a010-40bb5115f52f}, !- Zone Air Inlet Port List
  {101e4f15-cd7d-49e8-a87c-b2102a43cbd8}, !- Zone Air Exhaust Port List
  {dd14b72f-446a-4440-b8a1-1465ec68471a}, !- Zone Air Node Name
  {d61b869d-2f8d-4489-b223-627f9dfecf03}, !- Zone Return Air Port List
>>>>>>> 3c1d7324
  ,                                       !- Primary Daylighting Control Name
  ,                                       !- Fraction of Zone Controlled by Primary Daylighting Control
  ,                                       !- Secondary Daylighting Control Name
  ,                                       !- Fraction of Zone Controlled by Secondary Daylighting Control
  ,                                       !- Illuminance Map Name
  ,                                       !- Group Rendering Name
  ,                                       !- Thermostat Name
  No;                                     !- Use Ideal Air Loads

OS:Node,
<<<<<<< HEAD
  {2e99d273-0b31-4f4f-a6a6-b47e8801cb95}, !- Handle
  Node 2,                                 !- Name
  {ea697911-cb79-4ff3-93ae-3df46918226a}, !- Inlet Port
  ;                                       !- Outlet Port

OS:Connection,
  {ea697911-cb79-4ff3-93ae-3df46918226a}, !- Handle
  {87c65027-1532-437a-8a8f-0e6605d93754}, !- Source Object
  11,                                     !- Outlet Port
  {2e99d273-0b31-4f4f-a6a6-b47e8801cb95}, !- Target Object
  2;                                      !- Inlet Port

OS:PortList,
  {7e2e586f-0b27-47ac-86e1-132f5b738a40}, !- Handle
  {87c65027-1532-437a-8a8f-0e6605d93754}; !- HVAC Component

OS:PortList,
  {1d23750e-3e21-4bcd-9141-482e5fe39d31}, !- Handle
  {87c65027-1532-437a-8a8f-0e6605d93754}; !- HVAC Component

OS:PortList,
  {fb79831e-e079-45d9-afdf-47558835a58e}, !- Handle
  {87c65027-1532-437a-8a8f-0e6605d93754}; !- HVAC Component

OS:Sizing:Zone,
  {e45fccbf-f9b8-4f0c-8b45-846808adab83}, !- Handle
  {87c65027-1532-437a-8a8f-0e6605d93754}, !- Zone or ZoneList Name
=======
  {01b16084-dc35-4bbf-8550-d68767617ece}, !- Handle
  Node 2,                                 !- Name
  {dd14b72f-446a-4440-b8a1-1465ec68471a}, !- Inlet Port
  ;                                       !- Outlet Port

OS:Connection,
  {dd14b72f-446a-4440-b8a1-1465ec68471a}, !- Handle
  {6fa5de0a-840b-4aea-af54-2a159d2202cf}, !- Name
  {e5aed3a3-08d5-4277-bfd5-72a9da2b7a66}, !- Source Object
  11,                                     !- Outlet Port
  {01b16084-dc35-4bbf-8550-d68767617ece}, !- Target Object
  2;                                      !- Inlet Port

OS:PortList,
  {44f5fab5-38af-4f60-a010-40bb5115f52f}, !- Handle
  {ad3c4a9c-0349-4a9d-a7aa-062ae619e643}, !- Name
  {e5aed3a3-08d5-4277-bfd5-72a9da2b7a66}; !- HVAC Component

OS:PortList,
  {101e4f15-cd7d-49e8-a87c-b2102a43cbd8}, !- Handle
  {a40a3b09-6016-4634-a071-b3906dd7cc3a}, !- Name
  {e5aed3a3-08d5-4277-bfd5-72a9da2b7a66}; !- HVAC Component

OS:PortList,
  {d61b869d-2f8d-4489-b223-627f9dfecf03}, !- Handle
  {a4839fc1-0d3a-4074-a15a-7ea7af9a7f02}, !- Name
  {e5aed3a3-08d5-4277-bfd5-72a9da2b7a66}; !- HVAC Component

OS:Sizing:Zone,
  {3f247cbf-0225-40f8-a309-cd30bee91553}, !- Handle
  {e5aed3a3-08d5-4277-bfd5-72a9da2b7a66}, !- Zone or ZoneList Name
>>>>>>> 3c1d7324
  SupplyAirTemperature,                   !- Zone Cooling Design Supply Air Temperature Input Method
  14,                                     !- Zone Cooling Design Supply Air Temperature {C}
  11.11,                                  !- Zone Cooling Design Supply Air Temperature Difference {deltaC}
  SupplyAirTemperature,                   !- Zone Heating Design Supply Air Temperature Input Method
  40,                                     !- Zone Heating Design Supply Air Temperature {C}
  11.11,                                  !- Zone Heating Design Supply Air Temperature Difference {deltaC}
  0.0085,                                 !- Zone Cooling Design Supply Air Humidity Ratio {kg-H2O/kg-air}
  0.008,                                  !- Zone Heating Design Supply Air Humidity Ratio {kg-H2O/kg-air}
  ,                                       !- Zone Heating Sizing Factor
  ,                                       !- Zone Cooling Sizing Factor
  DesignDay,                              !- Cooling Design Air Flow Method
  ,                                       !- Cooling Design Air Flow Rate {m3/s}
  ,                                       !- Cooling Minimum Air Flow per Zone Floor Area {m3/s-m2}
  ,                                       !- Cooling Minimum Air Flow {m3/s}
  ,                                       !- Cooling Minimum Air Flow Fraction
  DesignDay,                              !- Heating Design Air Flow Method
  ,                                       !- Heating Design Air Flow Rate {m3/s}
  ,                                       !- Heating Maximum Air Flow per Zone Floor Area {m3/s-m2}
  ,                                       !- Heating Maximum Air Flow {m3/s}
  ,                                       !- Heating Maximum Air Flow Fraction
  No,                                     !- Account for Dedicated Outdoor Air System
  NeutralSupplyAir,                       !- Dedicated Outdoor Air System Control Strategy
  autosize,                               !- Dedicated Outdoor Air Low Setpoint Temperature for Design {C}
  autosize;                               !- Dedicated Outdoor Air High Setpoint Temperature for Design {C}

OS:ZoneHVAC:EquipmentList,
<<<<<<< HEAD
  {483bb9ac-7d83-45d1-a478-3fd3a173205f}, !- Handle
  Zone HVAC Equipment List 2,             !- Name
  {87c65027-1532-437a-8a8f-0e6605d93754}; !- Thermal Zone

OS:Space,
  {5b49bee1-33e7-4d83-bcbb-5e7be8910d54}, !- Handle
  corridor space,                         !- Name
  {d7a895ef-bb22-488c-9ee6-5033bdb0b47d}, !- Space Type Name
=======
  {38db5073-4b03-4bb5-99bb-5fc72c515202}, !- Handle
  Zone HVAC Equipment List 2,             !- Name
  {e5aed3a3-08d5-4277-bfd5-72a9da2b7a66}; !- Thermal Zone

OS:Space,
  {62f3e71a-03af-433b-b7ad-fab07df9bf15}, !- Handle
  corridor space,                         !- Name
  {ec90d6a0-3412-4122-ac8f-4c2a603c9b90}, !- Space Type Name
>>>>>>> 3c1d7324
  ,                                       !- Default Construction Set Name
  ,                                       !- Default Schedule Set Name
  ,                                       !- Direction of Relative North {deg}
  ,                                       !- X Origin {m}
  ,                                       !- Y Origin {m}
  ,                                       !- Z Origin {m}
  ,                                       !- Building Story Name
<<<<<<< HEAD
  {87c65027-1532-437a-8a8f-0e6605d93754}; !- Thermal Zone Name

OS:Surface,
  {82a6250a-28db-4a74-b423-0dc29d26b1d4}, !- Handle
  Surface 7,                              !- Name
  Floor,                                  !- Surface Type
  ,                                       !- Construction Name
  {5b49bee1-33e7-4d83-bcbb-5e7be8910d54}, !- Space Name
=======
  {e5aed3a3-08d5-4277-bfd5-72a9da2b7a66}; !- Thermal Zone Name

OS:Surface,
  {391d0411-ada7-440f-aa58-37eb6d515ecc}, !- Handle
  Surface 7,                              !- Name
  Floor,                                  !- Surface Type
  ,                                       !- Construction Name
  {62f3e71a-03af-433b-b7ad-fab07df9bf15}, !- Space Name
>>>>>>> 3c1d7324
  Foundation,                             !- Outside Boundary Condition
  ,                                       !- Outside Boundary Condition Object
  NoSun,                                  !- Sun Exposure
  NoWind,                                 !- Wind Exposure
  ,                                       !- View Factor to Ground
  ,                                       !- Number of Vertices
  0, 0, 0,                                !- X,Y,Z Vertex 1 {m}
  0, 1.524, 0,                            !- X,Y,Z Vertex 2 {m}
  6.46578440716979, 1.524, 0,             !- X,Y,Z Vertex 3 {m}
  6.46578440716979, 0, 0;                 !- X,Y,Z Vertex 4 {m}

OS:Surface,
<<<<<<< HEAD
  {06409e8a-d5e0-402f-a71e-ce7445cc5466}, !- Handle
  Surface 8,                              !- Name
  Wall,                                   !- Surface Type
  ,                                       !- Construction Name
  {5b49bee1-33e7-4d83-bcbb-5e7be8910d54}, !- Space Name
=======
  {fc5fe5e4-0ffc-4fb4-a142-8ff3438ddb8b}, !- Handle
  Surface 8,                              !- Name
  Wall,                                   !- Surface Type
  ,                                       !- Construction Name
  {62f3e71a-03af-433b-b7ad-fab07df9bf15}, !- Space Name
>>>>>>> 3c1d7324
  Outdoors,                               !- Outside Boundary Condition
  ,                                       !- Outside Boundary Condition Object
  SunExposed,                             !- Sun Exposure
  WindExposed,                            !- Wind Exposure
  ,                                       !- View Factor to Ground
  ,                                       !- Number of Vertices
  0, 1.524, 2.4384,                       !- X,Y,Z Vertex 1 {m}
  0, 1.524, 0,                            !- X,Y,Z Vertex 2 {m}
  0, 0, 0,                                !- X,Y,Z Vertex 3 {m}
  0, 0, 2.4384;                           !- X,Y,Z Vertex 4 {m}

OS:Surface,
<<<<<<< HEAD
  {b6f2b6f8-1f29-45f8-8b48-893934d27301}, !- Handle
  Surface 9,                              !- Name
  Wall,                                   !- Surface Type
  ,                                       !- Construction Name
  {5b49bee1-33e7-4d83-bcbb-5e7be8910d54}, !- Space Name
=======
  {1d9b678d-5a0d-4c6f-b8b1-97ee98cbd763}, !- Handle
  Surface 9,                              !- Name
  Wall,                                   !- Surface Type
  ,                                       !- Construction Name
  {62f3e71a-03af-433b-b7ad-fab07df9bf15}, !- Space Name
>>>>>>> 3c1d7324
  Adiabatic,                              !- Outside Boundary Condition
  ,                                       !- Outside Boundary Condition Object
  NoSun,                                  !- Sun Exposure
  NoWind,                                 !- Wind Exposure
  ,                                       !- View Factor to Ground
  ,                                       !- Number of Vertices
  6.46578440716979, 1.524, 2.4384,        !- X,Y,Z Vertex 1 {m}
  6.46578440716979, 1.524, 0,             !- X,Y,Z Vertex 2 {m}
  0, 1.524, 0,                            !- X,Y,Z Vertex 3 {m}
  0, 1.524, 2.4384;                       !- X,Y,Z Vertex 4 {m}

OS:Surface,
<<<<<<< HEAD
  {012236ff-c1c6-4a93-91d9-0bf11c985a47}, !- Handle
  Surface 10,                             !- Name
  Wall,                                   !- Surface Type
  ,                                       !- Construction Name
  {5b49bee1-33e7-4d83-bcbb-5e7be8910d54}, !- Space Name
=======
  {dd00758d-dd8e-4aa6-ae0c-d885a2ba11e3}, !- Handle
  Surface 10,                             !- Name
  Wall,                                   !- Surface Type
  ,                                       !- Construction Name
  {62f3e71a-03af-433b-b7ad-fab07df9bf15}, !- Space Name
>>>>>>> 3c1d7324
  Adiabatic,                              !- Outside Boundary Condition
  ,                                       !- Outside Boundary Condition Object
  NoSun,                                  !- Sun Exposure
  NoWind,                                 !- Wind Exposure
  ,                                       !- View Factor to Ground
  ,                                       !- Number of Vertices
  6.46578440716979, 0, 2.4384,            !- X,Y,Z Vertex 1 {m}
  6.46578440716979, 0, 0,                 !- X,Y,Z Vertex 2 {m}
  6.46578440716979, 1.524, 0,             !- X,Y,Z Vertex 3 {m}
  6.46578440716979, 1.524, 2.4384;        !- X,Y,Z Vertex 4 {m}

OS:Surface,
<<<<<<< HEAD
  {2e887fc3-5285-4ee5-9601-087ddd71d4c9}, !- Handle
  Surface 11,                             !- Name
  Wall,                                   !- Surface Type
  ,                                       !- Construction Name
  {5b49bee1-33e7-4d83-bcbb-5e7be8910d54}, !- Space Name
=======
  {33d14629-c0f5-43c3-b009-744931efc97f}, !- Handle
  Surface 11,                             !- Name
  Wall,                                   !- Surface Type
  ,                                       !- Construction Name
  {62f3e71a-03af-433b-b7ad-fab07df9bf15}, !- Space Name
>>>>>>> 3c1d7324
  Adiabatic,                              !- Outside Boundary Condition
  ,                                       !- Outside Boundary Condition Object
  NoSun,                                  !- Sun Exposure
  NoWind,                                 !- Wind Exposure
  ,                                       !- View Factor to Ground
  ,                                       !- Number of Vertices
  0, 0, 2.4384,                           !- X,Y,Z Vertex 1 {m}
  0, 0, 0,                                !- X,Y,Z Vertex 2 {m}
  6.46578440716979, 0, 0,                 !- X,Y,Z Vertex 3 {m}
  6.46578440716979, 0, 2.4384;            !- X,Y,Z Vertex 4 {m}

OS:Surface,
<<<<<<< HEAD
  {be1ed344-7d49-4fba-aed6-41e009749b10}, !- Handle
  Surface 12,                             !- Name
  RoofCeiling,                            !- Surface Type
  ,                                       !- Construction Name
  {5b49bee1-33e7-4d83-bcbb-5e7be8910d54}, !- Space Name
=======
  {6f6b9c6f-d331-43f1-b81e-0603f4fe707a}, !- Handle
  Surface 12,                             !- Name
  RoofCeiling,                            !- Surface Type
  ,                                       !- Construction Name
  {62f3e71a-03af-433b-b7ad-fab07df9bf15}, !- Space Name
>>>>>>> 3c1d7324
  Outdoors,                               !- Outside Boundary Condition
  ,                                       !- Outside Boundary Condition Object
  SunExposed,                             !- Sun Exposure
  WindExposed,                            !- Wind Exposure
  ,                                       !- View Factor to Ground
  ,                                       !- Number of Vertices
  6.46578440716979, 0, 2.4384,            !- X,Y,Z Vertex 1 {m}
  6.46578440716979, 1.524, 2.4384,        !- X,Y,Z Vertex 2 {m}
  0, 1.524, 2.4384,                       !- X,Y,Z Vertex 3 {m}
  0, 0, 2.4384;                           !- X,Y,Z Vertex 4 {m}

OS:SpaceType,
<<<<<<< HEAD
  {d7a895ef-bb22-488c-9ee6-5033bdb0b47d}, !- Handle
=======
  {ec90d6a0-3412-4122-ac8f-4c2a603c9b90}, !- Handle
>>>>>>> 3c1d7324
  Space Type 2,                           !- Name
  ,                                       !- Default Construction Set Name
  ,                                       !- Default Schedule Set Name
  ,                                       !- Group Rendering Name
  ,                                       !- Design Specification Outdoor Air Object Name
  ,                                       !- Standards Template
  ,                                       !- Standards Building Type
  corridor;                               !- Standards Space Type

OS:BuildingUnit,
<<<<<<< HEAD
  {4e920e1b-3e12-4ef6-9030-6676faaeb4f1}, !- Handle
=======
  {e7b7a5ef-7b8a-4f8f-83bb-b072b04dcb82}, !- Handle
>>>>>>> 3c1d7324
  unit 1,                                 !- Name
  ,                                       !- Rendering Color
  Residential;                            !- Building Unit Type

OS:AdditionalProperties,
<<<<<<< HEAD
  {82dc91da-aea2-4a2c-9a75-da10ce7528d2}, !- Handle
  {4e920e1b-3e12-4ef6-9030-6676faaeb4f1}, !- Object Name
=======
  {a375d3a9-990b-446d-8bfa-8a43cac270e5}, !- Handle
  {e7b7a5ef-7b8a-4f8f-83bb-b072b04dcb82}, !- Object Name
>>>>>>> 3c1d7324
  NumberOfBedrooms,                       !- Feature Name 1
  Integer,                                !- Feature Data Type 1
  3,                                      !- Feature Value 1
  NumberOfBathrooms,                      !- Feature Name 2
  Double,                                 !- Feature Data Type 2
  2,                                      !- Feature Value 2
  NumberOfOccupants,                      !- Feature Name 3
  Double,                                 !- Feature Data Type 3
  3.3900000000000001;                     !- Feature Value 3

OS:External:File,
<<<<<<< HEAD
  {5eb1bef9-e2cd-4fc8-98b9-ebf33e93273d}, !- Handle
=======
  {de950db9-f65b-4490-b48a-aa10f2ff7ae8}, !- Handle
>>>>>>> 3c1d7324
  8760.csv,                               !- Name
  8760.csv;                               !- File Name

OS:Schedule:Day,
<<<<<<< HEAD
  {e3ffbe42-d20b-4654-908b-98302845c018}, !- Handle
=======
  {344990ce-dc13-452c-84a2-55b33c8d6b80}, !- Handle
>>>>>>> 3c1d7324
  Schedule Day 1,                         !- Name
  ,                                       !- Schedule Type Limits Name
  ,                                       !- Interpolate to Timestep
  24,                                     !- Hour 1
  0,                                      !- Minute 1
  0;                                      !- Value Until Time 1

OS:Schedule:Day,
<<<<<<< HEAD
  {8f76bbd6-3ee7-40dd-a142-5b6aaa794d46}, !- Handle
=======
  {86b6ed17-5cff-41ef-9890-8d26589ecf63}, !- Handle
>>>>>>> 3c1d7324
  Schedule Day 2,                         !- Name
  ,                                       !- Schedule Type Limits Name
  ,                                       !- Interpolate to Timestep
  24,                                     !- Hour 1
  0,                                      !- Minute 1
  1;                                      !- Value Until Time 1

OS:Schedule:File,
<<<<<<< HEAD
  {d55b99db-46a1-40e8-bee3-e749c887e3a2}, !- Handle
  occupants,                              !- Name
  {d7a24362-1187-4647-82fc-145b024f9c37}, !- Schedule Type Limits Name
  {5eb1bef9-e2cd-4fc8-98b9-ebf33e93273d}, !- External File Name
=======
  {48f38611-62cf-4941-aa2d-8afecb50eb23}, !- Handle
  occupants,                              !- Name
  {3f5256ff-5d9d-4c55-8b16-bbd0a47d43e6}, !- Schedule Type Limits Name
  {de950db9-f65b-4490-b48a-aa10f2ff7ae8}, !- External File Name
>>>>>>> 3c1d7324
  1,                                      !- Column Number
  1,                                      !- Rows to Skip at Top
  8760,                                   !- Number of Hours of Data
  ,                                       !- Column Separator
  ,                                       !- Interpolate to Timestep
  60;                                     !- Minutes per Item

<<<<<<< HEAD
OS:Schedule:Constant,
  {8ca89718-32cd-47c5-a07a-14103dd3b9b0}, !- Handle
  res occupants activity schedule,        !- Name
  {9c65621d-dc7e-4eb2-91a6-8af1b1f13455}, !- Schedule Type Limits Name
  112.539290946133;                       !- Value

OS:People:Definition,
  {e14f412f-4cd0-4cd1-bfcf-a63c7098e384}, !- Handle
=======
OS:Schedule:Ruleset,
  {74a11c76-318a-4c92-a5e8-93900f63f0c5}, !- Handle
  Schedule Ruleset 1,                     !- Name
  {ab8873e7-4b20-425f-9af7-503ff8f09740}, !- Schedule Type Limits Name
  {37ac7495-5235-4f71-a1cb-792c609e9596}; !- Default Day Schedule Name

OS:Schedule:Day,
  {37ac7495-5235-4f71-a1cb-792c609e9596}, !- Handle
  Schedule Day 3,                         !- Name
  {ab8873e7-4b20-425f-9af7-503ff8f09740}, !- Schedule Type Limits Name
  ,                                       !- Interpolate to Timestep
  24,                                     !- Hour 1
  0,                                      !- Minute 1
  112.539290946133;                       !- Value Until Time 1

OS:People:Definition,
  {74775b54-cc13-47bd-9225-dad0e55e75e6}, !- Handle
>>>>>>> 3c1d7324
  res occupants|living space,             !- Name
  People,                                 !- Number of People Calculation Method
  3.39,                                   !- Number of People {people}
  ,                                       !- People per Space Floor Area {person/m2}
  ,                                       !- Space Floor Area per Person {m2/person}
  0.319734,                               !- Fraction Radiant
  0.573,                                  !- Sensible Heat Fraction
  0,                                      !- Carbon Dioxide Generation Rate {m3/s-W}
  No,                                     !- Enable ASHRAE 55 Comfort Warnings
  ZoneAveraged;                           !- Mean Radiant Temperature Calculation Type

OS:People,
<<<<<<< HEAD
  {5561ca33-2f4b-43ad-95a5-2da039a9ce7c}, !- Handle
  res occupants|living space,             !- Name
  {e14f412f-4cd0-4cd1-bfcf-a63c7098e384}, !- People Definition Name
  {e2bd6cd8-b69c-4545-baad-202327dcd4d3}, !- Space or SpaceType Name
  {d55b99db-46a1-40e8-bee3-e749c887e3a2}, !- Number of People Schedule Name
  {8ca89718-32cd-47c5-a07a-14103dd3b9b0}, !- Activity Level Schedule Name
=======
  {8f9dd2a2-ec3b-4a0f-a662-d8c9537cc70b}, !- Handle
  res occupants|living space,             !- Name
  {74775b54-cc13-47bd-9225-dad0e55e75e6}, !- People Definition Name
  {f80aeaf5-663e-461e-accc-62c903d78184}, !- Space or SpaceType Name
  {48f38611-62cf-4941-aa2d-8afecb50eb23}, !- Number of People Schedule Name
  {74a11c76-318a-4c92-a5e8-93900f63f0c5}, !- Activity Level Schedule Name
>>>>>>> 3c1d7324
  ,                                       !- Surface Name/Angle Factor List Name
  ,                                       !- Work Efficiency Schedule Name
  ,                                       !- Clothing Insulation Schedule Name
  ,                                       !- Air Velocity Schedule Name
  1;                                      !- Multiplier

OS:ScheduleTypeLimits,
<<<<<<< HEAD
  {9c65621d-dc7e-4eb2-91a6-8af1b1f13455}, !- Handle
=======
  {ab8873e7-4b20-425f-9af7-503ff8f09740}, !- Handle
>>>>>>> 3c1d7324
  ActivityLevel,                          !- Name
  0,                                      !- Lower Limit Value
  ,                                       !- Upper Limit Value
  Continuous,                             !- Numeric Type
  ActivityLevel;                          !- Unit Type

OS:ScheduleTypeLimits,
<<<<<<< HEAD
  {d7a24362-1187-4647-82fc-145b024f9c37}, !- Handle
=======
  {3f5256ff-5d9d-4c55-8b16-bbd0a47d43e6}, !- Handle
>>>>>>> 3c1d7324
  Fractional,                             !- Name
  0,                                      !- Lower Limit Value
  1,                                      !- Upper Limit Value
  Continuous;                             !- Numeric Type

OS:Coil:Heating:Gas,
<<<<<<< HEAD
  {b1ac37b2-0726-42d2-9dc0-801e2602d6b7}, !- Handle
  res fur gas heating coil,               !- Name
  {2e4d0acc-3a79-4571-8b69-ebeee99ffec5}, !- Availability Schedule Name
=======
  {68333468-9240-43d5-872a-b4e9227fd210}, !- Handle
  res fur gas heating coil,               !- Name
  {cd49d3f1-2796-47b7-ad3b-5454c34edf9e}, !- Availability Schedule Name
>>>>>>> 3c1d7324
  0.78,                                   !- Gas Burner Efficiency
  AutoSize,                               !- Nominal Capacity {W}
  ,                                       !- Air Inlet Node Name
  ,                                       !- Air Outlet Node Name
  ,                                       !- Temperature Setpoint Node Name
  76,                                     !- Parasitic Electric Load {W}
  ,                                       !- Part Load Fraction Correlation Curve Name
  0,                                      !- Parasitic Gas Load {W}
  NaturalGas;                             !- Fuel Type

OS:Schedule:Constant,
<<<<<<< HEAD
  {2e4d0acc-3a79-4571-8b69-ebeee99ffec5}, !- Handle
  Always On Discrete,                     !- Name
  {fb2a01ab-7cfa-4e06-a2e1-f15c0612a3dd}, !- Schedule Type Limits Name
  1;                                      !- Value

OS:ScheduleTypeLimits,
  {fb2a01ab-7cfa-4e06-a2e1-f15c0612a3dd}, !- Handle
=======
  {cd49d3f1-2796-47b7-ad3b-5454c34edf9e}, !- Handle
  Always On Discrete,                     !- Name
  {69d78144-8b04-4339-a9fc-8e72efdcedf8}, !- Schedule Type Limits Name
  1;                                      !- Value

OS:ScheduleTypeLimits,
  {69d78144-8b04-4339-a9fc-8e72efdcedf8}, !- Handle
>>>>>>> 3c1d7324
  OnOff,                                  !- Name
  0,                                      !- Lower Limit Value
  1,                                      !- Upper Limit Value
  Discrete,                               !- Numeric Type
  Availability;                           !- Unit Type

OS:Fan:OnOff,
<<<<<<< HEAD
  {b7d36316-d4b5-49c8-8561-9c00a43b48de}, !- Handle
  res fur gas htg supply fan,             !- Name
  {2e4d0acc-3a79-4571-8b69-ebeee99ffec5}, !- Availability Schedule Name
=======
  {da01c4e6-7020-4b80-b4b3-de322c3aadbf}, !- Handle
  res fur gas htg supply fan,             !- Name
  {cd49d3f1-2796-47b7-ad3b-5454c34edf9e}, !- Availability Schedule Name
>>>>>>> 3c1d7324
  0.75,                                   !- Fan Total Efficiency
  794.580001233493,                       !- Pressure Rise {Pa}
  autosize,                               !- Maximum Flow Rate {m3/s}
  1,                                      !- Motor Efficiency
  1,                                      !- Motor In Airstream Fraction
  ,                                       !- Air Inlet Node Name
  ,                                       !- Air Outlet Node Name
<<<<<<< HEAD
  {3a905e81-746b-45b5-a437-b887f80489da}, !- Fan Power Ratio Function of Speed Ratio Curve Name
  {fa2ccf42-a479-461f-8d1e-afffbfa01cff}, !- Fan Efficiency Ratio Function of Speed Ratio Curve Name
  res fur gas htg supply fan;             !- End-Use Subcategory

OS:Curve:Exponent,
  {3a905e81-746b-45b5-a437-b887f80489da}, !- Handle
=======
  {7038560b-4449-4d34-8beb-8672ee0ab422}, !- Fan Power Ratio Function of Speed Ratio Curve Name
  {72f1f308-ab60-4536-8603-190d4e2a503f}, !- Fan Efficiency Ratio Function of Speed Ratio Curve Name
  res fur gas htg supply fan;             !- End-Use Subcategory

OS:Curve:Exponent,
  {7038560b-4449-4d34-8beb-8672ee0ab422}, !- Handle
>>>>>>> 3c1d7324
  Fan On Off Power Curve,                 !- Name
  1,                                      !- Coefficient1 Constant
  0,                                      !- Coefficient2 Constant
  0,                                      !- Coefficient3 Constant
  0,                                      !- Minimum Value of x
  1,                                      !- Maximum Value of x
  ,                                       !- Minimum Curve Output
  ,                                       !- Maximum Curve Output
  ,                                       !- Input Unit Type for X
  ;                                       !- Output Unit Type

OS:Curve:Cubic,
<<<<<<< HEAD
  {fa2ccf42-a479-461f-8d1e-afffbfa01cff}, !- Handle
=======
  {72f1f308-ab60-4536-8603-190d4e2a503f}, !- Handle
>>>>>>> 3c1d7324
  Fan On Off Efficiency Curve,            !- Name
  1,                                      !- Coefficient1 Constant
  0,                                      !- Coefficient2 x
  0,                                      !- Coefficient3 x**2
  0,                                      !- Coefficient4 x**3
  0,                                      !- Minimum Value of x
  1;                                      !- Maximum Value of x

OS:AirLoopHVAC:UnitarySystem,
<<<<<<< HEAD
  {f1f48b3c-4b6c-4e81-9851-4a3231c1f59e}, !- Handle
  res fur gas unitary system,             !- Name
  Load,                                   !- Control Type
  {bb42fcd0-8c1f-41ff-8149-34d8ff0770c1}, !- Controlling Zone or Thermostat Location
  None,                                   !- Dehumidification Control Type
  {2e4d0acc-3a79-4571-8b69-ebeee99ffec5}, !- Availability Schedule Name
  {1ded0e4f-fdee-49c8-9ec7-6c9432bc4db3}, !- Air Inlet Node Name
  {9848c569-1e32-40f1-8904-76b7dec13737}, !- Air Outlet Node Name
  {b7d36316-d4b5-49c8-8561-9c00a43b48de}, !- Supply Fan Name
  BlowThrough,                            !- Fan Placement
  {38112732-bfcf-4457-a6e9-7507a8843743}, !- Supply Air Fan Operating Mode Schedule Name
  {b1ac37b2-0726-42d2-9dc0-801e2602d6b7}, !- Heating Coil Name
=======
  {f3212c0d-94b0-4c00-bd1a-aeff66e4c623}, !- Handle
  res fur gas unitary system,             !- Name
  Load,                                   !- Control Type
  {d3b10ae6-bc0a-44d0-a86e-f17d841df396}, !- Controlling Zone or Thermostat Location
  None,                                   !- Dehumidification Control Type
  {cd49d3f1-2796-47b7-ad3b-5454c34edf9e}, !- Availability Schedule Name
  {52529c53-fed2-41d9-9ebc-e6cac2071049}, !- Air Inlet Node Name
  {0381a951-19a5-4fb6-96e5-6c03193cc170}, !- Air Outlet Node Name
  {da01c4e6-7020-4b80-b4b3-de322c3aadbf}, !- Supply Fan Name
  BlowThrough,                            !- Fan Placement
  {0e68ea89-b539-4614-8cfc-df382cde530b}, !- Supply Air Fan Operating Mode Schedule Name
  {68333468-9240-43d5-872a-b4e9227fd210}, !- Heating Coil Name
>>>>>>> 3c1d7324
  1,                                      !- DX Heating Coil Sizing Ratio
  ,                                       !- Cooling Coil Name
  No,                                     !- Use DOAS DX Cooling Coil
  2,                                      !- DOAS DX Cooling Coil Leaving Minimum Air Temperature {C}
  SensibleOnlyLoadControl,                !- Latent Load Control
  ,                                       !- Supplemental Heating Coil Name
  ,                                       !- Supply Air Flow Rate Method During Cooling Operation
  0,                                      !- Supply Air Flow Rate During Cooling Operation {m3/s}
  ,                                       !- Supply Air Flow Rate Per Floor Area During Cooling Operation {m3/s-m2}
  ,                                       !- Fraction of Autosized Design Cooling Supply Air Flow Rate
  ,                                       !- Design Supply Air Flow Rate Per Unit of Capacity During Cooling Operation {m3/s-W}
  ,                                       !- Supply Air Flow Rate Method During Heating Operation
  Autosize,                               !- Supply Air Flow Rate During Heating Operation {m3/s}
  ,                                       !- Supply Air Flow Rate Per Floor Area during Heating Operation {m3/s-m2}
  ,                                       !- Fraction of Autosized Design Heating Supply Air Flow Rate
  ,                                       !- Design Supply Air Flow Rate Per Unit of Capacity During Heating Operation {m3/s-W}
  ,                                       !- Supply Air Flow Rate Method When No Cooling or Heating is Required
  0,                                      !- Supply Air Flow Rate When No Cooling or Heating is Required {m3/s}
  ,                                       !- Supply Air Flow Rate Per Floor Area When No Cooling or Heating is Required {m3/s-m2}
  ,                                       !- Fraction of Autosized Design Cooling Supply Air Flow Rate When No Cooling or Heating is Required
  ,                                       !- Fraction of Autosized Design Heating Supply Air Flow Rate When No Cooling or Heating is Required
  ,                                       !- Design Supply Air Flow Rate Per Unit of Capacity During Cooling Operation When No Cooling or Heating is Required {m3/s-W}
  ,                                       !- Design Supply Air Flow Rate Per Unit of Capacity During Heating Operation When No Cooling or Heating is Required {m3/s-W}
  48.8888888888889,                       !- Maximum Supply Air Temperature {C}
  21,                                     !- Maximum Outdoor Dry-Bulb Temperature for Supplemental Heater Operation {C}
  ,                                       !- Outdoor Dry-Bulb Temperature Sensor Node Name
  2.5,                                    !- Maximum Cycling Rate {cycles/hr}
  60,                                     !- Heat Pump Time Constant {s}
  0.01,                                   !- Fraction of On-Cycle Power Use
  60,                                     !- Heat Pump Fan Delay Time {s}
  0,                                      !- Ancilliary On-Cycle Electric Power {W}
  0;                                      !- Ancilliary Off-Cycle Electric Power {W}

OS:Schedule:Constant,
<<<<<<< HEAD
  {38112732-bfcf-4457-a6e9-7507a8843743}, !- Handle
  Always Off Discrete,                    !- Name
  {39dfcbd5-4524-471b-a79a-f0cc94a5641e}, !- Schedule Type Limits Name
  0;                                      !- Value

OS:ScheduleTypeLimits,
  {39dfcbd5-4524-471b-a79a-f0cc94a5641e}, !- Handle
=======
  {0e68ea89-b539-4614-8cfc-df382cde530b}, !- Handle
  Always Off Discrete,                    !- Name
  {729b1117-1e2a-495a-9ff7-a894dfab855e}, !- Schedule Type Limits Name
  0;                                      !- Value

OS:ScheduleTypeLimits,
  {729b1117-1e2a-495a-9ff7-a894dfab855e}, !- Handle
>>>>>>> 3c1d7324
  OnOff 1,                                !- Name
  0,                                      !- Lower Limit Value
  1,                                      !- Upper Limit Value
  Discrete,                               !- Numeric Type
  Availability;                           !- Unit Type

OS:AirLoopHVAC,
<<<<<<< HEAD
  {fc8d83aa-eb09-466b-9d55-d660ad2e6739}, !- Handle
  res fur gas asys,                       !- Name
  ,                                       !- Controller List Name
  {2e4d0acc-3a79-4571-8b69-ebeee99ffec5}, !- Availability Schedule
  {7211339d-77da-4f06-b9ce-2e6dca8d7c83}, !- Availability Manager List Name
  autosize,                               !- Design Supply Air Flow Rate {m3/s}
  1,                                      !- Design Return Air Flow Fraction of Supply Air Flow
  ,                                       !- Branch List Name
  ,                                       !- Connector List Name
  {5b41a102-7483-40f8-a87c-5ea355676fdb}, !- Supply Side Inlet Node Name
  {1a8d1663-7d67-4ac4-9dba-8704bce9370f}, !- Demand Side Outlet Node Name
  {a649251e-11f1-4d7a-9ee1-d02cf4920041}, !- Demand Side Inlet Node A
  {be1af702-b73b-4734-a893-05700f49b8e0}, !- Supply Side Outlet Node A
  ,                                       !- Demand Side Inlet Node B
  ,                                       !- Supply Side Outlet Node B
  ,                                       !- Return Air Bypass Flow Temperature Setpoint Schedule Name
  {4946b364-b953-438e-99bf-58c235dddb93}, !- Demand Mixer Name
  {58493762-4fdd-4b37-9d67-c63b32877c1b}, !- Demand Splitter A Name
=======
  {b0b9a1fe-0333-436d-999e-33570017fa90}, !- Handle
  res fur gas asys,                       !- Name
  ,                                       !- Controller List Name
  {cd49d3f1-2796-47b7-ad3b-5454c34edf9e}, !- Availability Schedule
  {50f9c763-d400-4a60-9a0b-15991a85b73d}, !- Availability Manager List Name
  AutoSize,                               !- Design Supply Air Flow Rate {m3/s}
  ,                                       !- Branch List Name
  ,                                       !- Connector List Name
  {878c6e2b-dc75-4671-a0c2-26e88843eaa1}, !- Supply Side Inlet Node Name
  {7d3610f6-a2da-4b89-92f3-9dbb50aa25c8}, !- Demand Side Outlet Node Name
  {4fae7245-f8dc-4566-92d5-76fe1bdf9e3e}, !- Demand Side Inlet Node A
  {6e55cfc1-767f-43ff-8042-e5bc0b28a9ef}, !- Supply Side Outlet Node A
  ,                                       !- Demand Side Inlet Node B
  ,                                       !- Supply Side Outlet Node B
  ,                                       !- Return Air Bypass Flow Temperature Setpoint Schedule Name
  {73c30f30-bcf9-4fc4-891a-8719b50c70e1}, !- Demand Mixer Name
  {9866bd71-3461-43e4-813f-425aa0691ef2}, !- Demand Splitter A Name
>>>>>>> 3c1d7324
  ,                                       !- Demand Splitter B Name
  ;                                       !- Supply Splitter Name

OS:Node,
<<<<<<< HEAD
  {3cac12b0-f795-4ab3-a84b-b67152f2f26f}, !- Handle
  Node 3,                                 !- Name
  {5b41a102-7483-40f8-a87c-5ea355676fdb}, !- Inlet Port
  {1ded0e4f-fdee-49c8-9ec7-6c9432bc4db3}; !- Outlet Port

OS:Node,
  {2b20f929-5f72-4d8c-8c79-1df801db07a3}, !- Handle
  Node 4,                                 !- Name
  {9848c569-1e32-40f1-8904-76b7dec13737}, !- Inlet Port
  {be1af702-b73b-4734-a893-05700f49b8e0}; !- Outlet Port

OS:Connection,
  {5b41a102-7483-40f8-a87c-5ea355676fdb}, !- Handle
  {fc8d83aa-eb09-466b-9d55-d660ad2e6739}, !- Source Object
  9,                                      !- Outlet Port
  {3cac12b0-f795-4ab3-a84b-b67152f2f26f}, !- Target Object
  2;                                      !- Inlet Port

OS:Connection,
  {be1af702-b73b-4734-a893-05700f49b8e0}, !- Handle
  {2b20f929-5f72-4d8c-8c79-1df801db07a3}, !- Source Object
  3,                                      !- Outlet Port
  {fc8d83aa-eb09-466b-9d55-d660ad2e6739}, !- Target Object
  12;                                     !- Inlet Port

OS:Node,
  {2aebccc7-194f-4039-9715-f6a58e93de74}, !- Handle
  Node 5,                                 !- Name
  {a649251e-11f1-4d7a-9ee1-d02cf4920041}, !- Inlet Port
  {feeda838-aea3-4e4c-81d4-eef8a12cbc2c}; !- Outlet Port

OS:Node,
  {85405617-1d35-4406-91a4-f19c4ebb955a}, !- Handle
  Node 6,                                 !- Name
  {5f6089e3-33ef-40c5-8851-adee623bd31f}, !- Inlet Port
  {1a8d1663-7d67-4ac4-9dba-8704bce9370f}; !- Outlet Port

OS:Node,
  {18a64440-f848-4fb7-96d4-3673040b6613}, !- Handle
  Node 7,                                 !- Name
  {8ec991db-0bad-41b2-b9ef-587ec4bde2fb}, !- Inlet Port
  {b6da8432-825d-4439-993f-a779404d007c}; !- Outlet Port

OS:Connection,
  {a649251e-11f1-4d7a-9ee1-d02cf4920041}, !- Handle
  {fc8d83aa-eb09-466b-9d55-d660ad2e6739}, !- Source Object
  11,                                     !- Outlet Port
  {2aebccc7-194f-4039-9715-f6a58e93de74}, !- Target Object
  2;                                      !- Inlet Port

OS:Connection,
  {1a8d1663-7d67-4ac4-9dba-8704bce9370f}, !- Handle
  {85405617-1d35-4406-91a4-f19c4ebb955a}, !- Source Object
  3,                                      !- Outlet Port
  {fc8d83aa-eb09-466b-9d55-d660ad2e6739}, !- Target Object
  10;                                     !- Inlet Port

OS:AirLoopHVAC:ZoneSplitter,
  {58493762-4fdd-4b37-9d67-c63b32877c1b}, !- Handle
  res fur gas zone splitter,              !- Name
  {feeda838-aea3-4e4c-81d4-eef8a12cbc2c}, !- Inlet Node Name
  {63d2ecc9-0605-4ffd-a25a-0add8d5857bd}; !- Outlet Node Name 1

OS:AirLoopHVAC:ZoneMixer,
  {4946b364-b953-438e-99bf-58c235dddb93}, !- Handle
  res fur gas zone mixer,                 !- Name
  {5f6089e3-33ef-40c5-8851-adee623bd31f}, !- Outlet Node Name
  {8410626c-2767-4919-8cbd-2795284c461b}; !- Inlet Node Name 1

OS:Connection,
  {feeda838-aea3-4e4c-81d4-eef8a12cbc2c}, !- Handle
  {2aebccc7-194f-4039-9715-f6a58e93de74}, !- Source Object
  3,                                      !- Outlet Port
  {58493762-4fdd-4b37-9d67-c63b32877c1b}, !- Target Object
  2;                                      !- Inlet Port

OS:Connection,
  {5f6089e3-33ef-40c5-8851-adee623bd31f}, !- Handle
  {4946b364-b953-438e-99bf-58c235dddb93}, !- Source Object
  2,                                      !- Outlet Port
  {85405617-1d35-4406-91a4-f19c4ebb955a}, !- Target Object
  2;                                      !- Inlet Port

OS:Sizing:System,
  {c25f11a9-3085-4ca3-8167-87e9e4b4d83d}, !- Handle
  {fc8d83aa-eb09-466b-9d55-d660ad2e6739}, !- AirLoop Name
=======
  {a8703327-0139-40bd-b5e3-6af3226d0b86}, !- Handle
  Node 3,                                 !- Name
  {878c6e2b-dc75-4671-a0c2-26e88843eaa1}, !- Inlet Port
  {52529c53-fed2-41d9-9ebc-e6cac2071049}; !- Outlet Port

OS:Node,
  {f26302a5-72de-4a22-8d4e-dc459af80477}, !- Handle
  Node 4,                                 !- Name
  {0381a951-19a5-4fb6-96e5-6c03193cc170}, !- Inlet Port
  {6e55cfc1-767f-43ff-8042-e5bc0b28a9ef}; !- Outlet Port

OS:Connection,
  {878c6e2b-dc75-4671-a0c2-26e88843eaa1}, !- Handle
  {1d3fca20-f2cf-47c6-8714-eee8078fe7d8}, !- Name
  {b0b9a1fe-0333-436d-999e-33570017fa90}, !- Source Object
  8,                                      !- Outlet Port
  {a8703327-0139-40bd-b5e3-6af3226d0b86}, !- Target Object
  2;                                      !- Inlet Port

OS:Connection,
  {6e55cfc1-767f-43ff-8042-e5bc0b28a9ef}, !- Handle
  {571b74b2-7711-4091-8e18-048964f0bea2}, !- Name
  {f26302a5-72de-4a22-8d4e-dc459af80477}, !- Source Object
  3,                                      !- Outlet Port
  {b0b9a1fe-0333-436d-999e-33570017fa90}, !- Target Object
  11;                                     !- Inlet Port

OS:Node,
  {23b78cdf-13ba-47b0-be4f-3f58130a9101}, !- Handle
  Node 5,                                 !- Name
  {4fae7245-f8dc-4566-92d5-76fe1bdf9e3e}, !- Inlet Port
  {d92b4115-9d01-48af-9287-b11efe783f16}; !- Outlet Port

OS:Node,
  {e0d77e4a-197d-42e6-adc1-f373bcc642d9}, !- Handle
  Node 6,                                 !- Name
  {81b1062b-ba89-4fe0-984a-92a53031de0e}, !- Inlet Port
  {7d3610f6-a2da-4b89-92f3-9dbb50aa25c8}; !- Outlet Port

OS:Node,
  {833a014f-c0dd-455e-b932-594034f4af0a}, !- Handle
  Node 7,                                 !- Name
  {53e1127f-863b-4db4-89f7-e8eb398e5024}, !- Inlet Port
  {c1952117-ceaf-463c-9c66-1c2d8df03106}; !- Outlet Port

OS:Connection,
  {4fae7245-f8dc-4566-92d5-76fe1bdf9e3e}, !- Handle
  {cb8d422d-70af-4c99-a45e-a3f5e7a61251}, !- Name
  {b0b9a1fe-0333-436d-999e-33570017fa90}, !- Source Object
  10,                                     !- Outlet Port
  {23b78cdf-13ba-47b0-be4f-3f58130a9101}, !- Target Object
  2;                                      !- Inlet Port

OS:Connection,
  {7d3610f6-a2da-4b89-92f3-9dbb50aa25c8}, !- Handle
  {98fa5e0e-8ad2-49e2-b259-99c02533c94c}, !- Name
  {e0d77e4a-197d-42e6-adc1-f373bcc642d9}, !- Source Object
  3,                                      !- Outlet Port
  {b0b9a1fe-0333-436d-999e-33570017fa90}, !- Target Object
  9;                                      !- Inlet Port

OS:AirLoopHVAC:ZoneSplitter,
  {9866bd71-3461-43e4-813f-425aa0691ef2}, !- Handle
  res fur gas zone splitter,              !- Name
  {d92b4115-9d01-48af-9287-b11efe783f16}, !- Inlet Node Name
  {83583ba2-9891-4267-a2af-edb5ca78072b}; !- Outlet Node Name 1

OS:AirLoopHVAC:ZoneMixer,
  {73c30f30-bcf9-4fc4-891a-8719b50c70e1}, !- Handle
  res fur gas zone mixer,                 !- Name
  {81b1062b-ba89-4fe0-984a-92a53031de0e}, !- Outlet Node Name
  {fbaa05e0-809e-466a-8487-c1f7e51c5a52}; !- Inlet Node Name 1

OS:Connection,
  {d92b4115-9d01-48af-9287-b11efe783f16}, !- Handle
  {e86e019e-a55f-4755-8a26-c828df277d8f}, !- Name
  {23b78cdf-13ba-47b0-be4f-3f58130a9101}, !- Source Object
  3,                                      !- Outlet Port
  {9866bd71-3461-43e4-813f-425aa0691ef2}, !- Target Object
  2;                                      !- Inlet Port

OS:Connection,
  {81b1062b-ba89-4fe0-984a-92a53031de0e}, !- Handle
  {d42676f1-6685-4d8c-88a6-09512fcaa533}, !- Name
  {73c30f30-bcf9-4fc4-891a-8719b50c70e1}, !- Source Object
  2,                                      !- Outlet Port
  {e0d77e4a-197d-42e6-adc1-f373bcc642d9}, !- Target Object
  2;                                      !- Inlet Port

OS:Sizing:System,
  {ea1969b3-84ab-4d42-8703-e2608b63be12}, !- Handle
  {b0b9a1fe-0333-436d-999e-33570017fa90}, !- AirLoop Name
>>>>>>> 3c1d7324
  Sensible,                               !- Type of Load to Size On
  Autosize,                               !- Design Outdoor Air Flow Rate {m3/s}
  0.3,                                    !- Central Heating Maximum System Air Flow Ratio
  7,                                      !- Preheat Design Temperature {C}
  0.008,                                  !- Preheat Design Humidity Ratio {kg-H2O/kg-Air}
  12.8,                                   !- Precool Design Temperature {C}
  0.008,                                  !- Precool Design Humidity Ratio {kg-H2O/kg-Air}
  12.8,                                   !- Central Cooling Design Supply Air Temperature {C}
  16.7,                                   !- Central Heating Design Supply Air Temperature {C}
  NonCoincident,                          !- Sizing Option
  Yes,                                    !- 100% Outdoor Air in Cooling
  Yes,                                    !- 100% Outdoor Air in Heating
  0.0085,                                 !- Central Cooling Design Supply Air Humidity Ratio {kg-H2O/kg-Air}
  0.008,                                  !- Central Heating Design Supply Air Humidity Ratio {kg-H2O/kg-Air}
  DesignDay,                              !- Cooling Design Air Flow Method
  0,                                      !- Cooling Design Air Flow Rate {m3/s}
  DesignDay,                              !- Heating Design Air Flow Method
  0,                                      !- Heating Design Air Flow Rate {m3/s}
  ZoneSum,                                !- System Outdoor Air Method
  1,                                      !- Zone Maximum Outdoor Air Fraction {dimensionless}
  0.0099676501,                           !- Cooling Supply Air Flow Rate Per Floor Area {m3/s-m2}
  1,                                      !- Cooling Fraction of Autosized Cooling Supply Air Flow Rate
  3.9475456e-05,                          !- Cooling Supply Air Flow Rate Per Unit Cooling Capacity {m3/s-W}
  0.0099676501,                           !- Heating Supply Air Flow Rate Per Floor Area {m3/s-m2}
  1,                                      !- Heating Fraction of Autosized Heating Supply Air Flow Rate
  1,                                      !- Heating Fraction of Autosized Cooling Supply Air Flow Rate
  3.1588213e-05,                          !- Heating Supply Air Flow Rate Per Unit Heating Capacity {m3/s-W}
  CoolingDesignCapacity,                  !- Cooling Design Capacity Method
  autosize,                               !- Cooling Design Capacity {W}
  234.7,                                  !- Cooling Design Capacity Per Floor Area {W/m2}
  1,                                      !- Fraction of Autosized Cooling Design Capacity
  HeatingDesignCapacity,                  !- Heating Design Capacity Method
  autosize,                               !- Heating Design Capacity {W}
  157,                                    !- Heating Design Capacity Per Floor Area {W/m2}
  1,                                      !- Fraction of Autosized Heating Design Capacity
  OnOff;                                  !- Central Cooling Capacity Control Method

OS:AvailabilityManagerAssignmentList,
<<<<<<< HEAD
  {7211339d-77da-4f06-b9ce-2e6dca8d7c83}, !- Handle
  Air Loop HVAC 1 AvailabilityManagerAssignmentList; !- Name

OS:Connection,
  {1ded0e4f-fdee-49c8-9ec7-6c9432bc4db3}, !- Handle
  {3cac12b0-f795-4ab3-a84b-b67152f2f26f}, !- Source Object
  3,                                      !- Outlet Port
  {f1f48b3c-4b6c-4e81-9851-4a3231c1f59e}, !- Target Object
  6;                                      !- Inlet Port

OS:Connection,
  {9848c569-1e32-40f1-8904-76b7dec13737}, !- Handle
  {f1f48b3c-4b6c-4e81-9851-4a3231c1f59e}, !- Source Object
  7,                                      !- Outlet Port
  {2b20f929-5f72-4d8c-8c79-1df801db07a3}, !- Target Object
  2;                                      !- Inlet Port

OS:AirTerminal:SingleDuct:ConstantVolume:NoReheat,
  {2512e05d-496e-4282-b7af-4c7744896bb9}, !- Handle
  res fur gas living zone direct air,     !- Name
  {2e4d0acc-3a79-4571-8b69-ebeee99ffec5}, !- Availability Schedule Name
  {9fdb5df1-3d77-4183-802a-68f10c686345}, !- Air Inlet Node Name
  {8ec991db-0bad-41b2-b9ef-587ec4bde2fb}, !- Air Outlet Node Name
  AutoSize;                               !- Maximum Air Flow Rate {m3/s}

OS:Node,
  {b9254515-8491-43c0-a56e-45487e69bec7}, !- Handle
  Node 8,                                 !- Name
  {1a2b0e9d-4202-434f-aef1-5f114ed2dbf7}, !- Inlet Port
  {8410626c-2767-4919-8cbd-2795284c461b}; !- Outlet Port

OS:Connection,
  {b6da8432-825d-4439-993f-a779404d007c}, !- Handle
  {18a64440-f848-4fb7-96d4-3673040b6613}, !- Source Object
  3,                                      !- Outlet Port
  {175a16d9-c361-4fa8-8589-4f7ffc8ad7b2}, !- Target Object
  2;                                      !- Inlet Port

OS:Connection,
  {1a2b0e9d-4202-434f-aef1-5f114ed2dbf7}, !- Handle
  {cd4752d7-2c39-4f50-8285-3e0ccd4667fe}, !- Source Object
  2,                                      !- Outlet Port
  {b9254515-8491-43c0-a56e-45487e69bec7}, !- Target Object
  2;                                      !- Inlet Port

OS:Connection,
  {8410626c-2767-4919-8cbd-2795284c461b}, !- Handle
  {b9254515-8491-43c0-a56e-45487e69bec7}, !- Source Object
  3,                                      !- Outlet Port
  {4946b364-b953-438e-99bf-58c235dddb93}, !- Target Object
  3;                                      !- Inlet Port

OS:Node,
  {467346d1-8b5b-4bf0-9487-3949b46f69b5}, !- Handle
  Node 9,                                 !- Name
  {63d2ecc9-0605-4ffd-a25a-0add8d5857bd}, !- Inlet Port
  {9fdb5df1-3d77-4183-802a-68f10c686345}; !- Outlet Port

OS:Connection,
  {63d2ecc9-0605-4ffd-a25a-0add8d5857bd}, !- Handle
  {58493762-4fdd-4b37-9d67-c63b32877c1b}, !- Source Object
  3,                                      !- Outlet Port
  {467346d1-8b5b-4bf0-9487-3949b46f69b5}, !- Target Object
  2;                                      !- Inlet Port

OS:Connection,
  {9fdb5df1-3d77-4183-802a-68f10c686345}, !- Handle
  {467346d1-8b5b-4bf0-9487-3949b46f69b5}, !- Source Object
  3,                                      !- Outlet Port
  {2512e05d-496e-4282-b7af-4c7744896bb9}, !- Target Object
  3;                                      !- Inlet Port

OS:Connection,
  {8ec991db-0bad-41b2-b9ef-587ec4bde2fb}, !- Handle
  {2512e05d-496e-4282-b7af-4c7744896bb9}, !- Source Object
  4,                                      !- Outlet Port
  {18a64440-f848-4fb7-96d4-3673040b6613}, !- Target Object
  2;                                      !- Inlet Port

OS:AdditionalProperties,
  {a564528d-1065-4c6e-aacd-e664802318f5}, !- Handle
  {f1f48b3c-4b6c-4e81-9851-4a3231c1f59e}, !- Object Name
=======
  {50f9c763-d400-4a60-9a0b-15991a85b73d}, !- Handle
  Air Loop HVAC 1 AvailabilityManagerAssignmentList; !- Name

OS:Connection,
  {52529c53-fed2-41d9-9ebc-e6cac2071049}, !- Handle
  {5abff50d-54c4-4de2-a7f3-61139fe67196}, !- Name
  {a8703327-0139-40bd-b5e3-6af3226d0b86}, !- Source Object
  3,                                      !- Outlet Port
  {f3212c0d-94b0-4c00-bd1a-aeff66e4c623}, !- Target Object
  6;                                      !- Inlet Port

OS:Connection,
  {0381a951-19a5-4fb6-96e5-6c03193cc170}, !- Handle
  {eb1b2248-6aa9-4fa4-ae7a-bcc3ab538a8d}, !- Name
  {f3212c0d-94b0-4c00-bd1a-aeff66e4c623}, !- Source Object
  7,                                      !- Outlet Port
  {f26302a5-72de-4a22-8d4e-dc459af80477}, !- Target Object
  2;                                      !- Inlet Port

OS:AirTerminal:SingleDuct:ConstantVolume:NoReheat,
  {df6f7ac8-0c9e-4ee9-9689-45b8d0dac9bb}, !- Handle
  res fur gas living zone direct air,     !- Name
  {cd49d3f1-2796-47b7-ad3b-5454c34edf9e}, !- Availability Schedule Name
  {27151bad-486e-4381-9ae7-fb1216e433d1}, !- Air Inlet Node Name
  {53e1127f-863b-4db4-89f7-e8eb398e5024}, !- Air Outlet Node Name
  AutoSize;                               !- Maximum Air Flow Rate {m3/s}

OS:Node,
  {dfabfc3f-88c5-43be-808a-93d6491cad97}, !- Handle
  Node 8,                                 !- Name
  {2e5fc0d4-a689-41f7-9bfe-0b18c8bedd62}, !- Inlet Port
  {fbaa05e0-809e-466a-8487-c1f7e51c5a52}; !- Outlet Port

OS:Connection,
  {c1952117-ceaf-463c-9c66-1c2d8df03106}, !- Handle
  {ce1e08db-5195-4e61-8396-73ed5baf5532}, !- Name
  {833a014f-c0dd-455e-b932-594034f4af0a}, !- Source Object
  3,                                      !- Outlet Port
  {911995bd-3c3f-4d54-888a-1d490c87f701}, !- Target Object
  3;                                      !- Inlet Port

OS:Connection,
  {2e5fc0d4-a689-41f7-9bfe-0b18c8bedd62}, !- Handle
  {c4121430-6c4d-4ef8-878f-3fae902f8e10}, !- Name
  {d6e2e40d-6e83-408c-b3a3-db64dd1998c5}, !- Source Object
  3,                                      !- Outlet Port
  {dfabfc3f-88c5-43be-808a-93d6491cad97}, !- Target Object
  2;                                      !- Inlet Port

OS:Connection,
  {fbaa05e0-809e-466a-8487-c1f7e51c5a52}, !- Handle
  {1e6f4d9a-d5ee-488d-8da7-e47b2d7726e7}, !- Name
  {dfabfc3f-88c5-43be-808a-93d6491cad97}, !- Source Object
  3,                                      !- Outlet Port
  {73c30f30-bcf9-4fc4-891a-8719b50c70e1}, !- Target Object
  3;                                      !- Inlet Port

OS:Node,
  {afc3d4e3-029c-44cf-b1f2-1aa42d8e89f7}, !- Handle
  Node 9,                                 !- Name
  {83583ba2-9891-4267-a2af-edb5ca78072b}, !- Inlet Port
  {27151bad-486e-4381-9ae7-fb1216e433d1}; !- Outlet Port

OS:Connection,
  {83583ba2-9891-4267-a2af-edb5ca78072b}, !- Handle
  {347bec1d-9a1b-41f9-9d30-0c35cd50fdcb}, !- Name
  {9866bd71-3461-43e4-813f-425aa0691ef2}, !- Source Object
  3,                                      !- Outlet Port
  {afc3d4e3-029c-44cf-b1f2-1aa42d8e89f7}, !- Target Object
  2;                                      !- Inlet Port

OS:Connection,
  {27151bad-486e-4381-9ae7-fb1216e433d1}, !- Handle
  {306f1a93-724b-4074-ae79-8f058090e40d}, !- Name
  {afc3d4e3-029c-44cf-b1f2-1aa42d8e89f7}, !- Source Object
  3,                                      !- Outlet Port
  {df6f7ac8-0c9e-4ee9-9689-45b8d0dac9bb}, !- Target Object
  3;                                      !- Inlet Port

OS:Connection,
  {53e1127f-863b-4db4-89f7-e8eb398e5024}, !- Handle
  {a3306147-f907-421c-8195-09bb99fc6217}, !- Name
  {df6f7ac8-0c9e-4ee9-9689-45b8d0dac9bb}, !- Source Object
  4,                                      !- Outlet Port
  {833a014f-c0dd-455e-b932-594034f4af0a}, !- Target Object
  2;                                      !- Inlet Port

OS:AdditionalProperties,
  {2f052c60-6d7b-4095-97bc-a499399ac8ee}, !- Handle
  {f3212c0d-94b0-4c00-bd1a-aeff66e4c623}, !- Object Name
>>>>>>> 3c1d7324
  SizingInfoHVACFracHeatLoadServed,       !- Feature Name 1
  Double,                                 !- Feature Data Type 1
  1;                                      !- Feature Value 1
<|MERGE_RESOLUTION|>--- conflicted
+++ resolved
@@ -1,32 +1,22 @@
 !- NOTE: Auto-generated from /test/osw_files/MF_8units_1story_SL_3Beds_2Baths_Denver_Furnace_NoSetpoints.osw
 
 OS:Version,
-<<<<<<< HEAD
-  {694e29d1-c67f-4394-a98e-1bdd204c7c6c}, !- Handle
-  3.2.1,                                  !- Version Identifier
-  rc1;                                    !- Prerelease Identifier
+  {bb163bf7-5786-460d-8fed-dd34285fae2a}, !- Handle
+  3.2.0;                                  !- Version Identifier
 
 OS:SimulationControl,
-  {219d9445-3735-4b7f-9e1d-116d7af85ed2}, !- Handle
-=======
-  {573c284f-fbfd-43ba-913a-6fb50b549116}, !- Handle
-  2.9.0;                                  !- Version Identifier
-
-OS:SimulationControl,
-  {983935b8-fab8-4072-9ec1-8d9f14526f74}, !- Handle
->>>>>>> 3c1d7324
+  {38ea24d1-4a47-4389-826d-424d24feb6c6}, !- Handle
   ,                                       !- Do Zone Sizing Calculation
   ,                                       !- Do System Sizing Calculation
   ,                                       !- Do Plant Sizing Calculation
   No;                                     !- Run Simulation for Sizing Periods
 
 OS:Timestep,
-<<<<<<< HEAD
-  {2006aab6-3abd-4a78-a6cb-7ef09afc284a}, !- Handle
+  {07120664-5e3b-400e-b418-ab49ade7a162}, !- Handle
   6;                                      !- Number of Timesteps per Hour
 
 OS:ShadowCalculation,
-  {b193b77c-d469-4f96-a352-d95727aa404e}, !- Handle
+  {4d1e508e-6c75-41ea-9270-c87d202d5a05}, !- Handle
   PolygonClipping,                        !- Shading Calculation Method
   ,                                       !- Shading Calculation Update Frequency Method
   20,                                     !- Shading Calculation Update Frequency
@@ -39,45 +29,21 @@
   No;                                     !- Disable Self-Shading From Shading Zone Groups to Other Zones
 
 OS:SurfaceConvectionAlgorithm:Outside,
-  {ba734dc7-57a2-456c-bfe7-f178b2e652b2}, !- Handle
+  {b8bfe1a8-2f6a-4ac6-a003-315a41d70080}, !- Handle
   DOE-2;                                  !- Algorithm
 
 OS:SurfaceConvectionAlgorithm:Inside,
-  {dac7b3ea-fffb-4824-a148-71318696208d}, !- Handle
+  {48978b23-1646-4938-b83e-b032dd0557e5}, !- Handle
   TARP;                                   !- Algorithm
 
 OS:ZoneCapacitanceMultiplier:ResearchSpecial,
-  {6a27af15-f924-4647-90d9-c0dd86610e9d}, !- Handle
-=======
-  {037c102f-96b7-4772-be22-0649ddbd9356}, !- Handle
-  6;                                      !- Number of Timesteps per Hour
-
-OS:ShadowCalculation,
-  {180b7bbb-3516-4fb0-8275-c6a0b73c5565}, !- Handle
-  20,                                     !- Calculation Frequency
-  200;                                    !- Maximum Figures in Shadow Overlap Calculations
-
-OS:SurfaceConvectionAlgorithm:Outside,
-  {d8dd31c3-14a7-4204-9938-c3278485d494}, !- Handle
-  DOE-2;                                  !- Algorithm
-
-OS:SurfaceConvectionAlgorithm:Inside,
-  {5eaafdc7-b7d8-42f5-ba3f-6ba423679d4d}, !- Handle
-  TARP;                                   !- Algorithm
-
-OS:ZoneCapacitanceMultiplier:ResearchSpecial,
-  {5f4d48ef-933d-4334-8e19-66d5cb96f904}, !- Handle
->>>>>>> 3c1d7324
+  {af968aa9-5282-42bd-8030-adbad27f49a9}, !- Handle
   ,                                       !- Temperature Capacity Multiplier
   15,                                     !- Humidity Capacity Multiplier
   ;                                       !- Carbon Dioxide Capacity Multiplier
 
 OS:RunPeriod,
-<<<<<<< HEAD
-  {a3d893dc-a7e1-4337-9d3a-c49b29e3414d}, !- Handle
-=======
-  {dc9eca18-7000-42ca-a56c-1f3b9d6741fd}, !- Handle
->>>>>>> 3c1d7324
+  {f4de1e39-dd16-495c-a3b7-2c3821237354}, !- Handle
   Run Period 1,                           !- Name
   1,                                      !- Begin Month
   1,                                      !- Begin Day of Month
@@ -91,21 +57,13 @@
   ;                                       !- Number of Times Runperiod to be Repeated
 
 OS:YearDescription,
-<<<<<<< HEAD
-  {4c9acc60-317d-4a02-8925-d5f10d160cd9}, !- Handle
-=======
-  {6b5c54d1-fbd5-4d3f-b651-afb1bdd044b0}, !- Handle
->>>>>>> 3c1d7324
+  {401debae-db0d-474c-9d61-399fb93b5977}, !- Handle
   2007,                                   !- Calendar Year
   ,                                       !- Day of Week for Start Day
   ;                                       !- Is Leap Year
 
 OS:WeatherFile,
-<<<<<<< HEAD
-  {b8aff86a-804c-493c-b2a6-c54cda488900}, !- Handle
-=======
-  {32ccde92-de98-41b1-8218-f22a4ddef990}, !- Handle
->>>>>>> 3c1d7324
+  {9614f240-6a55-495e-99b0-ae2ed425390b}, !- Handle
   Denver Intl Ap,                         !- City
   CO,                                     !- State Province Region
   USA,                                    !- Country
@@ -115,17 +73,12 @@
   -104.65,                                !- Longitude {deg}
   -7,                                     !- Time Zone {hr}
   1650,                                   !- Elevation {m}
-  /mnt/c/git/resstock-develop/resources/measures/HPXMLtoOpenStudio/weather/USA_CO_Denver.Intl.AP.725650_TMY3.epw, !- Url
+  C:/OpenStudio/resstock/resources/measures/HPXMLtoOpenStudio/weather/USA_CO_Denver.Intl.AP.725650_TMY3.epw, !- Url
   E23378AA;                               !- Checksum
 
 OS:AdditionalProperties,
-<<<<<<< HEAD
-  {8fa3df32-49be-4bbe-bbc7-dccbe5f38b93}, !- Handle
-  {b8aff86a-804c-493c-b2a6-c54cda488900}, !- Object Name
-=======
-  {87a5d70d-bb03-4c35-beb7-708edacca71d}, !- Handle
-  {32ccde92-de98-41b1-8218-f22a4ddef990}, !- Object Name
->>>>>>> 3c1d7324
+  {b0aefa5b-c4a3-44fb-a071-33073ff71738}, !- Handle
+  {9614f240-6a55-495e-99b0-ae2ed425390b}, !- Object Name
   EPWHeaderCity,                          !- Feature Name 1
   String,                                 !- Feature Data Type 1
   Denver Intl Ap,                         !- Feature Value 1
@@ -233,11 +186,7 @@
   84;                                     !- Feature Value 35
 
 OS:Site,
-<<<<<<< HEAD
-  {33f12378-75dd-4974-8d0d-a8b497a816aa}, !- Handle
-=======
-  {c1e99e74-c41a-42d4-a388-2311c87b0f50}, !- Handle
->>>>>>> 3c1d7324
+  {b2d306cf-d1a0-4827-b5cd-7f8e412ac32f}, !- Handle
   Denver Intl Ap_CO_USA,                  !- Name
   39.83,                                  !- Latitude {deg}
   -104.65,                                !- Longitude {deg}
@@ -246,45 +195,26 @@
   ;                                       !- Terrain
 
 OS:ClimateZones,
-<<<<<<< HEAD
-  {5aeaac42-e747-4461-98a9-f61421f6dede}, !- Handle
+  {15ca1fcc-f08a-434f-a9b7-fd5be17b880b}, !- Handle
   Building America,                       !- Climate Zone Institution Name 1
-=======
-  {5f2ebffb-8dbc-4fad-b229-ba397e6b28c2}, !- Handle
-  ,                                       !- Active Institution
-  ,                                       !- Active Year
-  ,                                       !- Climate Zone Institution Name 1
->>>>>>> 3c1d7324
   ,                                       !- Climate Zone Document Name 1
   0,                                      !- Climate Zone Document Year 1
   Cold;                                   !- Climate Zone Value 1
 
 OS:Site:WaterMainsTemperature,
-<<<<<<< HEAD
-  {e70ffd95-4e5a-421c-a167-ae04bac127b5}, !- Handle
-=======
-  {ff00fd57-949b-4242-915b-b52120ad7689}, !- Handle
->>>>>>> 3c1d7324
+  {22f5f8a3-4890-4c55-8dda-f1c9ff9673be}, !- Handle
   Correlation,                            !- Calculation Method
   ,                                       !- Temperature Schedule Name
   10.8753424657535,                       !- Annual Average Outdoor Air Temperature {C}
   23.1524007936508;                       !- Maximum Difference In Monthly Average Outdoor Air Temperatures {deltaC}
 
 OS:RunPeriodControl:DaylightSavingTime,
-<<<<<<< HEAD
-  {8bba8c64-ce99-43b0-b0c2-63c69f919ca6}, !- Handle
-=======
-  {c825090f-646f-4443-b3cd-16ec6b121f82}, !- Handle
->>>>>>> 3c1d7324
+  {67912406-4a8e-4758-b806-aed925674507}, !- Handle
   3/12,                                   !- Start Date
   11/5;                                   !- End Date
 
 OS:Site:GroundTemperature:Deep,
-<<<<<<< HEAD
-  {0162e8a9-7a7a-4bf8-b098-a62dbb601549}, !- Handle
-=======
-  {5e962942-5923-4a1a-ac8e-e0d220bea2c2}, !- Handle
->>>>>>> 3c1d7324
+  {982d58cf-9515-4d4b-bb25-a4510c331767}, !- Handle
   10.8753424657535,                       !- January Deep Ground Temperature {C}
   10.8753424657535,                       !- February Deep Ground Temperature {C}
   10.8753424657535,                       !- March Deep Ground Temperature {C}
@@ -299,11 +229,7 @@
   10.8753424657535;                       !- December Deep Ground Temperature {C}
 
 OS:Building,
-<<<<<<< HEAD
-  {f6f241c0-7b50-4966-ba24-6905b0400013}, !- Handle
-=======
-  {e35072ee-c084-412e-9dce-b37c4e768d94}, !- Handle
->>>>>>> 3c1d7324
+  {29c92111-3603-4fbe-9d99-3fd357e111e5}, !- Handle
   Building 1,                             !- Name
   ,                                       !- Building Sector Type
   0,                                      !- North Axis {deg}
@@ -318,13 +244,8 @@
   8;                                      !- Standards Number of Living Units
 
 OS:AdditionalProperties,
-<<<<<<< HEAD
-  {c2cd3465-e72e-4bc0-b2d2-e257b510781e}, !- Handle
-  {f6f241c0-7b50-4966-ba24-6905b0400013}, !- Object Name
-=======
-  {216c0a81-ac6e-4d14-9250-6eae5535de01}, !- Handle
-  {e35072ee-c084-412e-9dce-b37c4e768d94}, !- Object Name
->>>>>>> 3c1d7324
+  {c9c19365-d541-4676-9216-65a81eaee83b}, !- Handle
+  {29c92111-3603-4fbe-9d99-3fd357e111e5}, !- Object Name
   num_units,                              !- Feature Name 1
   Integer,                                !- Feature Data Type 1
   8,                                      !- Feature Value 1
@@ -354,11 +275,7 @@
   true;                                   !- Feature Value 9
 
 OS:ThermalZone,
-<<<<<<< HEAD
-  {bb42fcd0-8c1f-41ff-8149-34d8ff0770c1}, !- Handle
-=======
-  {d3b10ae6-bc0a-44d0-a86e-f17d841df396}, !- Handle
->>>>>>> 3c1d7324
+  {1cad03ca-034c-46f0-a2a2-dde3d979d9bd}, !- Handle
   living zone,                            !- Name
   ,                                       !- Multiplier
   ,                                       !- Ceiling Height {m}
@@ -367,17 +284,10 @@
   ,                                       !- Zone Inside Convection Algorithm
   ,                                       !- Zone Outside Convection Algorithm
   ,                                       !- Zone Conditioning Equipment List Name
-<<<<<<< HEAD
-  {175a16d9-c361-4fa8-8589-4f7ffc8ad7b2}, !- Zone Air Inlet Port List
-  {dd72ead3-ff20-4ff1-8d1e-053204e50bbb}, !- Zone Air Exhaust Port List
-  {b9550112-d781-42a4-82e9-d536a984d91d}, !- Zone Air Node Name
-  {cd4752d7-2c39-4f50-8285-3e0ccd4667fe}, !- Zone Return Air Port List
-=======
-  {911995bd-3c3f-4d54-888a-1d490c87f701}, !- Zone Air Inlet Port List
-  {b13ebf8d-6900-4ed9-a5b8-03d3cd40b377}, !- Zone Air Exhaust Port List
-  {83b0437f-c350-408d-86f6-3e7344a0a7b0}, !- Zone Air Node Name
-  {d6e2e40d-6e83-408c-b3a3-db64dd1998c5}, !- Zone Return Air Port List
->>>>>>> 3c1d7324
+  {32c62889-94cb-4adf-a60c-4b47b41e9485}, !- Zone Air Inlet Port List
+  {b86fa500-902f-455e-be8c-3bfe391b60ed}, !- Zone Air Exhaust Port List
+  {22ad2687-942f-431c-94dd-8aa4b74f6a78}, !- Zone Air Node Name
+  {e4ddf2d5-2e9d-4cd3-959d-f73f0f1367ae}, !- Zone Return Air Port List
   ,                                       !- Primary Daylighting Control Name
   ,                                       !- Fraction of Zone Controlled by Primary Daylighting Control
   ,                                       !- Secondary Daylighting Control Name
@@ -388,71 +298,35 @@
   No;                                     !- Use Ideal Air Loads
 
 OS:Node,
-<<<<<<< HEAD
-  {a536a947-2d82-41cb-8402-0a625a99d5a8}, !- Handle
+  {a2378a2b-e1ea-4d6a-9636-612861aba4d3}, !- Handle
   Node 1,                                 !- Name
-  {b9550112-d781-42a4-82e9-d536a984d91d}, !- Inlet Port
+  {22ad2687-942f-431c-94dd-8aa4b74f6a78}, !- Inlet Port
   ;                                       !- Outlet Port
 
 OS:Connection,
-  {b9550112-d781-42a4-82e9-d536a984d91d}, !- Handle
-  {bb42fcd0-8c1f-41ff-8149-34d8ff0770c1}, !- Source Object
+  {22ad2687-942f-431c-94dd-8aa4b74f6a78}, !- Handle
+  {1cad03ca-034c-46f0-a2a2-dde3d979d9bd}, !- Source Object
   11,                                     !- Outlet Port
-  {a536a947-2d82-41cb-8402-0a625a99d5a8}, !- Target Object
+  {a2378a2b-e1ea-4d6a-9636-612861aba4d3}, !- Target Object
   2;                                      !- Inlet Port
 
 OS:PortList,
-  {175a16d9-c361-4fa8-8589-4f7ffc8ad7b2}, !- Handle
-  {bb42fcd0-8c1f-41ff-8149-34d8ff0770c1}, !- HVAC Component
-  {b6da8432-825d-4439-993f-a779404d007c}; !- Port 1
+  {32c62889-94cb-4adf-a60c-4b47b41e9485}, !- Handle
+  {1cad03ca-034c-46f0-a2a2-dde3d979d9bd}, !- HVAC Component
+  {3ea0a625-b2e7-4e33-b2ec-fe59a642cca5}; !- Port 1
 
 OS:PortList,
-  {dd72ead3-ff20-4ff1-8d1e-053204e50bbb}, !- Handle
-  {bb42fcd0-8c1f-41ff-8149-34d8ff0770c1}; !- HVAC Component
+  {b86fa500-902f-455e-be8c-3bfe391b60ed}, !- Handle
+  {1cad03ca-034c-46f0-a2a2-dde3d979d9bd}; !- HVAC Component
 
 OS:PortList,
-  {cd4752d7-2c39-4f50-8285-3e0ccd4667fe}, !- Handle
-  {bb42fcd0-8c1f-41ff-8149-34d8ff0770c1}, !- HVAC Component
-  {1a2b0e9d-4202-434f-aef1-5f114ed2dbf7}; !- Port 1
+  {e4ddf2d5-2e9d-4cd3-959d-f73f0f1367ae}, !- Handle
+  {1cad03ca-034c-46f0-a2a2-dde3d979d9bd}, !- HVAC Component
+  {8eec7d38-66e1-4ef6-a5a0-091abfc2e837}; !- Port 1
 
 OS:Sizing:Zone,
-  {2a0227ef-995f-4b33-8b09-87c775632e16}, !- Handle
-  {bb42fcd0-8c1f-41ff-8149-34d8ff0770c1}, !- Zone or ZoneList Name
-=======
-  {b977587c-7b1e-4088-a9e1-53f653d67134}, !- Handle
-  Node 1,                                 !- Name
-  {83b0437f-c350-408d-86f6-3e7344a0a7b0}, !- Inlet Port
-  ;                                       !- Outlet Port
-
-OS:Connection,
-  {83b0437f-c350-408d-86f6-3e7344a0a7b0}, !- Handle
-  {2ee80af8-84e8-4d5c-aaa4-89f11d8dd738}, !- Name
-  {d3b10ae6-bc0a-44d0-a86e-f17d841df396}, !- Source Object
-  11,                                     !- Outlet Port
-  {b977587c-7b1e-4088-a9e1-53f653d67134}, !- Target Object
-  2;                                      !- Inlet Port
-
-OS:PortList,
-  {911995bd-3c3f-4d54-888a-1d490c87f701}, !- Handle
-  {09bb6670-8404-4b1f-b8d7-1eac2558d78c}, !- Name
-  {d3b10ae6-bc0a-44d0-a86e-f17d841df396}, !- HVAC Component
-  {c1952117-ceaf-463c-9c66-1c2d8df03106}; !- Port 1
-
-OS:PortList,
-  {b13ebf8d-6900-4ed9-a5b8-03d3cd40b377}, !- Handle
-  {a9317998-a6d5-4114-8f5c-69ccfa692605}, !- Name
-  {d3b10ae6-bc0a-44d0-a86e-f17d841df396}; !- HVAC Component
-
-OS:PortList,
-  {d6e2e40d-6e83-408c-b3a3-db64dd1998c5}, !- Handle
-  {00a15dc4-f364-4a7b-95f6-504eccc83657}, !- Name
-  {d3b10ae6-bc0a-44d0-a86e-f17d841df396}, !- HVAC Component
-  {2e5fc0d4-a689-41f7-9bfe-0b18c8bedd62}; !- Port 1
-
-OS:Sizing:Zone,
-  {dd6e7c6b-a85e-4958-b7fb-7288509f53a3}, !- Handle
-  {d3b10ae6-bc0a-44d0-a86e-f17d841df396}, !- Zone or ZoneList Name
->>>>>>> 3c1d7324
+  {50adf0ac-3861-4097-b187-01293384193e}, !- Handle
+  {1cad03ca-034c-46f0-a2a2-dde3d979d9bd}, !- Zone or ZoneList Name
   SupplyAirTemperature,                   !- Zone Cooling Design Supply Air Temperature Input Method
   14,                                     !- Zone Cooling Design Supply Air Temperature {C}
   11.11,                                  !- Zone Cooling Design Supply Air Temperature Difference {deltaC}
@@ -479,34 +353,20 @@
   autosize;                               !- Dedicated Outdoor Air High Setpoint Temperature for Design {C}
 
 OS:ZoneHVAC:EquipmentList,
-<<<<<<< HEAD
-  {31a96d33-0578-47fc-b0c6-bb2c7d937624}, !- Handle
+  {359c5c10-91ce-4fff-84d4-b49bc3b52959}, !- Handle
   Zone HVAC Equipment List 1,             !- Name
-  {bb42fcd0-8c1f-41ff-8149-34d8ff0770c1}, !- Thermal Zone
+  {1cad03ca-034c-46f0-a2a2-dde3d979d9bd}, !- Thermal Zone
   SequentialLoad,                         !- Load Distribution Scheme
-  {2512e05d-496e-4282-b7af-4c7744896bb9}, !- Zone Equipment 1
-=======
-  {14602104-0407-4fa3-ba12-a3e374d66e99}, !- Handle
-  Zone HVAC Equipment List 1,             !- Name
-  {d3b10ae6-bc0a-44d0-a86e-f17d841df396}, !- Thermal Zone
-  SequentialLoad,                         !- Load Distribution Scheme
-  {df6f7ac8-0c9e-4ee9-9689-45b8d0dac9bb}, !- Zone Equipment 1
->>>>>>> 3c1d7324
+  {0c7f76aa-08f8-43ec-bad2-a4db4955db28}, !- Zone Equipment 1
   1,                                      !- Zone Equipment Cooling Sequence 1
   1,                                      !- Zone Equipment Heating or No-Load Sequence 1
   ,                                       !- Zone Equipment Sequential Cooling Fraction Schedule Name 1
   ;                                       !- Zone Equipment Sequential Heating Fraction Schedule Name 1
 
 OS:Space,
-<<<<<<< HEAD
-  {e2bd6cd8-b69c-4545-baad-202327dcd4d3}, !- Handle
+  {8adaab58-e17a-429b-b0c9-e8d47c961f15}, !- Handle
   living space,                           !- Name
-  {2f99d22b-99c3-4b6a-81a3-b10b6dee90c3}, !- Space Type Name
-=======
-  {f80aeaf5-663e-461e-accc-62c903d78184}, !- Handle
-  living space,                           !- Name
-  {868c2039-9bb3-44f2-bf78-edd30ad2325e}, !- Space Type Name
->>>>>>> 3c1d7324
+  {87917b35-47bb-422e-aea9-0fc78a1fd95e}, !- Space Type Name
   ,                                       !- Default Construction Set Name
   ,                                       !- Default Schedule Set Name
   ,                                       !- Direction of Relative North {deg}
@@ -514,31 +374,17 @@
   ,                                       !- Y Origin {m}
   ,                                       !- Z Origin {m}
   ,                                       !- Building Story Name
-<<<<<<< HEAD
-  {bb42fcd0-8c1f-41ff-8149-34d8ff0770c1}, !- Thermal Zone Name
+  {1cad03ca-034c-46f0-a2a2-dde3d979d9bd}, !- Thermal Zone Name
   ,                                       !- Part of Total Floor Area
   ,                                       !- Design Specification Outdoor Air Object Name
-  {4e920e1b-3e12-4ef6-9030-6676faaeb4f1}; !- Building Unit Name
+  {40ad0ad1-53ab-4dd3-9053-fed07f198fd4}; !- Building Unit Name
 
 OS:Surface,
-  {22df46b8-833e-404c-9e60-cc68f33e0dbc}, !- Handle
+  {f0659f0b-be15-4c2f-b8c2-b0e0112e72db}, !- Handle
   Surface 1,                              !- Name
   Floor,                                  !- Surface Type
   ,                                       !- Construction Name
-  {e2bd6cd8-b69c-4545-baad-202327dcd4d3}, !- Space Name
-=======
-  {d3b10ae6-bc0a-44d0-a86e-f17d841df396}, !- Thermal Zone Name
-  ,                                       !- Part of Total Floor Area
-  ,                                       !- Design Specification Outdoor Air Object Name
-  {e7b7a5ef-7b8a-4f8f-83bb-b072b04dcb82}; !- Building Unit Name
-
-OS:Surface,
-  {2c6f83a4-96d0-4242-bfba-fe7fd61db1e4}, !- Handle
-  Surface 1,                              !- Name
-  Floor,                                  !- Surface Type
-  ,                                       !- Construction Name
-  {f80aeaf5-663e-461e-accc-62c903d78184}, !- Space Name
->>>>>>> 3c1d7324
+  {8adaab58-e17a-429b-b0c9-e8d47c961f15}, !- Space Name
   Foundation,                             !- Outside Boundary Condition
   ,                                       !- Outside Boundary Condition Object
   NoSun,                                  !- Sun Exposure
@@ -551,19 +397,11 @@
   6.46578440716979, -12.9315688143396, 0; !- X,Y,Z Vertex 4 {m}
 
 OS:Surface,
-<<<<<<< HEAD
-  {aaf58724-69ee-4105-89ff-fafcecd9eb30}, !- Handle
+  {6202d76b-f203-454a-90aa-688bd8f11a5e}, !- Handle
   Surface 2,                              !- Name
   Wall,                                   !- Surface Type
   ,                                       !- Construction Name
-  {e2bd6cd8-b69c-4545-baad-202327dcd4d3}, !- Space Name
-=======
-  {700a35e7-0d1c-4cc6-ad2c-6da73b2dadaa}, !- Handle
-  Surface 2,                              !- Name
-  Wall,                                   !- Surface Type
-  ,                                       !- Construction Name
-  {f80aeaf5-663e-461e-accc-62c903d78184}, !- Space Name
->>>>>>> 3c1d7324
+  {8adaab58-e17a-429b-b0c9-e8d47c961f15}, !- Space Name
   Outdoors,                               !- Outside Boundary Condition
   ,                                       !- Outside Boundary Condition Object
   SunExposed,                             !- Sun Exposure
@@ -576,19 +414,11 @@
   0, -12.9315688143396, 2.4384;           !- X,Y,Z Vertex 4 {m}
 
 OS:Surface,
-<<<<<<< HEAD
-  {dd726c6b-965f-400f-a058-312b8e34084d}, !- Handle
+  {63dc9e54-2c13-4dc1-990c-f0c0ef42b8ad}, !- Handle
   Surface 3,                              !- Name
   Wall,                                   !- Surface Type
   ,                                       !- Construction Name
-  {e2bd6cd8-b69c-4545-baad-202327dcd4d3}, !- Space Name
-=======
-  {c026026c-b5e8-44ff-8343-99080ca68db0}, !- Handle
-  Surface 3,                              !- Name
-  Wall,                                   !- Surface Type
-  ,                                       !- Construction Name
-  {f80aeaf5-663e-461e-accc-62c903d78184}, !- Space Name
->>>>>>> 3c1d7324
+  {8adaab58-e17a-429b-b0c9-e8d47c961f15}, !- Space Name
   Adiabatic,                              !- Outside Boundary Condition
   ,                                       !- Outside Boundary Condition Object
   NoSun,                                  !- Sun Exposure
@@ -601,19 +431,11 @@
   0, 0, 2.4384;                           !- X,Y,Z Vertex 4 {m}
 
 OS:Surface,
-<<<<<<< HEAD
-  {b10f0069-73cc-4d13-9066-94ecd1cc33ca}, !- Handle
+  {870e3223-7593-477f-9be6-64b3c490c80f}, !- Handle
   Surface 4,                              !- Name
   Wall,                                   !- Surface Type
   ,                                       !- Construction Name
-  {e2bd6cd8-b69c-4545-baad-202327dcd4d3}, !- Space Name
-=======
-  {fc26f409-5709-484e-b136-cff5622e3e1e}, !- Handle
-  Surface 4,                              !- Name
-  Wall,                                   !- Surface Type
-  ,                                       !- Construction Name
-  {f80aeaf5-663e-461e-accc-62c903d78184}, !- Space Name
->>>>>>> 3c1d7324
+  {8adaab58-e17a-429b-b0c9-e8d47c961f15}, !- Space Name
   Adiabatic,                              !- Outside Boundary Condition
   ,                                       !- Outside Boundary Condition Object
   NoSun,                                  !- Sun Exposure
@@ -626,19 +448,11 @@
   6.46578440716979, 0, 2.4384;            !- X,Y,Z Vertex 4 {m}
 
 OS:Surface,
-<<<<<<< HEAD
-  {a666ca0c-9eca-4988-a5fd-0c907b7142c0}, !- Handle
+  {948a0cbf-8156-4bfc-a272-d5ff6758fca4}, !- Handle
   Surface 5,                              !- Name
   Wall,                                   !- Surface Type
   ,                                       !- Construction Name
-  {e2bd6cd8-b69c-4545-baad-202327dcd4d3}, !- Space Name
-=======
-  {c413dfbc-bc4a-4aae-a524-90cd1ca9f07d}, !- Handle
-  Surface 5,                              !- Name
-  Wall,                                   !- Surface Type
-  ,                                       !- Construction Name
-  {f80aeaf5-663e-461e-accc-62c903d78184}, !- Space Name
->>>>>>> 3c1d7324
+  {8adaab58-e17a-429b-b0c9-e8d47c961f15}, !- Space Name
   Outdoors,                               !- Outside Boundary Condition
   ,                                       !- Outside Boundary Condition Object
   SunExposed,                             !- Sun Exposure
@@ -651,19 +465,11 @@
   6.46578440716979, -12.9315688143396, 2.4384; !- X,Y,Z Vertex 4 {m}
 
 OS:Surface,
-<<<<<<< HEAD
-  {9084e4e8-d15c-4a30-a71e-df91296f74e3}, !- Handle
+  {c9701eff-13c5-4154-88d6-497685e1995a}, !- Handle
   Surface 6,                              !- Name
   RoofCeiling,                            !- Surface Type
   ,                                       !- Construction Name
-  {e2bd6cd8-b69c-4545-baad-202327dcd4d3}, !- Space Name
-=======
-  {7be9e0b7-4ea2-475c-ac44-952ea1a358e6}, !- Handle
-  Surface 6,                              !- Name
-  RoofCeiling,                            !- Surface Type
-  ,                                       !- Construction Name
-  {f80aeaf5-663e-461e-accc-62c903d78184}, !- Space Name
->>>>>>> 3c1d7324
+  {8adaab58-e17a-429b-b0c9-e8d47c961f15}, !- Space Name
   Outdoors,                               !- Outside Boundary Condition
   ,                                       !- Outside Boundary Condition Object
   SunExposed,                             !- Sun Exposure
@@ -676,11 +482,7 @@
   0, -12.9315688143396, 2.4384;           !- X,Y,Z Vertex 4 {m}
 
 OS:SpaceType,
-<<<<<<< HEAD
-  {2f99d22b-99c3-4b6a-81a3-b10b6dee90c3}, !- Handle
-=======
-  {868c2039-9bb3-44f2-bf78-edd30ad2325e}, !- Handle
->>>>>>> 3c1d7324
+  {87917b35-47bb-422e-aea9-0fc78a1fd95e}, !- Handle
   Space Type 1,                           !- Name
   ,                                       !- Default Construction Set Name
   ,                                       !- Default Schedule Set Name
@@ -691,11 +493,7 @@
   living;                                 !- Standards Space Type
 
 OS:ThermalZone,
-<<<<<<< HEAD
-  {87c65027-1532-437a-8a8f-0e6605d93754}, !- Handle
-=======
-  {e5aed3a3-08d5-4277-bfd5-72a9da2b7a66}, !- Handle
->>>>>>> 3c1d7324
+  {9969cb36-b80d-46eb-9480-2ce9cf6a5f09}, !- Handle
   corridor zone,                          !- Name
   ,                                       !- Multiplier
   ,                                       !- Ceiling Height {m}
@@ -704,17 +502,10 @@
   ,                                       !- Zone Inside Convection Algorithm
   ,                                       !- Zone Outside Convection Algorithm
   ,                                       !- Zone Conditioning Equipment List Name
-<<<<<<< HEAD
-  {7e2e586f-0b27-47ac-86e1-132f5b738a40}, !- Zone Air Inlet Port List
-  {1d23750e-3e21-4bcd-9141-482e5fe39d31}, !- Zone Air Exhaust Port List
-  {ea697911-cb79-4ff3-93ae-3df46918226a}, !- Zone Air Node Name
-  {fb79831e-e079-45d9-afdf-47558835a58e}, !- Zone Return Air Port List
-=======
-  {44f5fab5-38af-4f60-a010-40bb5115f52f}, !- Zone Air Inlet Port List
-  {101e4f15-cd7d-49e8-a87c-b2102a43cbd8}, !- Zone Air Exhaust Port List
-  {dd14b72f-446a-4440-b8a1-1465ec68471a}, !- Zone Air Node Name
-  {d61b869d-2f8d-4489-b223-627f9dfecf03}, !- Zone Return Air Port List
->>>>>>> 3c1d7324
+  {e01f049a-dc2e-4a68-b2e2-d44dfe91370a}, !- Zone Air Inlet Port List
+  {15966abc-394e-43ea-b660-d1a781cbd79c}, !- Zone Air Exhaust Port List
+  {e9b0fb40-573c-44da-8c1c-9ae72818e6d3}, !- Zone Air Node Name
+  {cfdbe72b-b5d6-49e5-9e05-5c3d5e7a4e37}, !- Zone Return Air Port List
   ,                                       !- Primary Daylighting Control Name
   ,                                       !- Fraction of Zone Controlled by Primary Daylighting Control
   ,                                       !- Secondary Daylighting Control Name
@@ -725,67 +516,33 @@
   No;                                     !- Use Ideal Air Loads
 
 OS:Node,
-<<<<<<< HEAD
-  {2e99d273-0b31-4f4f-a6a6-b47e8801cb95}, !- Handle
+  {3dac54a9-7d13-4c1c-9608-99466d4945a2}, !- Handle
   Node 2,                                 !- Name
-  {ea697911-cb79-4ff3-93ae-3df46918226a}, !- Inlet Port
+  {e9b0fb40-573c-44da-8c1c-9ae72818e6d3}, !- Inlet Port
   ;                                       !- Outlet Port
 
 OS:Connection,
-  {ea697911-cb79-4ff3-93ae-3df46918226a}, !- Handle
-  {87c65027-1532-437a-8a8f-0e6605d93754}, !- Source Object
+  {e9b0fb40-573c-44da-8c1c-9ae72818e6d3}, !- Handle
+  {9969cb36-b80d-46eb-9480-2ce9cf6a5f09}, !- Source Object
   11,                                     !- Outlet Port
-  {2e99d273-0b31-4f4f-a6a6-b47e8801cb95}, !- Target Object
+  {3dac54a9-7d13-4c1c-9608-99466d4945a2}, !- Target Object
   2;                                      !- Inlet Port
 
 OS:PortList,
-  {7e2e586f-0b27-47ac-86e1-132f5b738a40}, !- Handle
-  {87c65027-1532-437a-8a8f-0e6605d93754}; !- HVAC Component
+  {e01f049a-dc2e-4a68-b2e2-d44dfe91370a}, !- Handle
+  {9969cb36-b80d-46eb-9480-2ce9cf6a5f09}; !- HVAC Component
 
 OS:PortList,
-  {1d23750e-3e21-4bcd-9141-482e5fe39d31}, !- Handle
-  {87c65027-1532-437a-8a8f-0e6605d93754}; !- HVAC Component
+  {15966abc-394e-43ea-b660-d1a781cbd79c}, !- Handle
+  {9969cb36-b80d-46eb-9480-2ce9cf6a5f09}; !- HVAC Component
 
 OS:PortList,
-  {fb79831e-e079-45d9-afdf-47558835a58e}, !- Handle
-  {87c65027-1532-437a-8a8f-0e6605d93754}; !- HVAC Component
+  {cfdbe72b-b5d6-49e5-9e05-5c3d5e7a4e37}, !- Handle
+  {9969cb36-b80d-46eb-9480-2ce9cf6a5f09}; !- HVAC Component
 
 OS:Sizing:Zone,
-  {e45fccbf-f9b8-4f0c-8b45-846808adab83}, !- Handle
-  {87c65027-1532-437a-8a8f-0e6605d93754}, !- Zone or ZoneList Name
-=======
-  {01b16084-dc35-4bbf-8550-d68767617ece}, !- Handle
-  Node 2,                                 !- Name
-  {dd14b72f-446a-4440-b8a1-1465ec68471a}, !- Inlet Port
-  ;                                       !- Outlet Port
-
-OS:Connection,
-  {dd14b72f-446a-4440-b8a1-1465ec68471a}, !- Handle
-  {6fa5de0a-840b-4aea-af54-2a159d2202cf}, !- Name
-  {e5aed3a3-08d5-4277-bfd5-72a9da2b7a66}, !- Source Object
-  11,                                     !- Outlet Port
-  {01b16084-dc35-4bbf-8550-d68767617ece}, !- Target Object
-  2;                                      !- Inlet Port
-
-OS:PortList,
-  {44f5fab5-38af-4f60-a010-40bb5115f52f}, !- Handle
-  {ad3c4a9c-0349-4a9d-a7aa-062ae619e643}, !- Name
-  {e5aed3a3-08d5-4277-bfd5-72a9da2b7a66}; !- HVAC Component
-
-OS:PortList,
-  {101e4f15-cd7d-49e8-a87c-b2102a43cbd8}, !- Handle
-  {a40a3b09-6016-4634-a071-b3906dd7cc3a}, !- Name
-  {e5aed3a3-08d5-4277-bfd5-72a9da2b7a66}; !- HVAC Component
-
-OS:PortList,
-  {d61b869d-2f8d-4489-b223-627f9dfecf03}, !- Handle
-  {a4839fc1-0d3a-4074-a15a-7ea7af9a7f02}, !- Name
-  {e5aed3a3-08d5-4277-bfd5-72a9da2b7a66}; !- HVAC Component
-
-OS:Sizing:Zone,
-  {3f247cbf-0225-40f8-a309-cd30bee91553}, !- Handle
-  {e5aed3a3-08d5-4277-bfd5-72a9da2b7a66}, !- Zone or ZoneList Name
->>>>>>> 3c1d7324
+  {41559f7a-261c-4608-aaba-064ba3bb8d59}, !- Handle
+  {9969cb36-b80d-46eb-9480-2ce9cf6a5f09}, !- Zone or ZoneList Name
   SupplyAirTemperature,                   !- Zone Cooling Design Supply Air Temperature Input Method
   14,                                     !- Zone Cooling Design Supply Air Temperature {C}
   11.11,                                  !- Zone Cooling Design Supply Air Temperature Difference {deltaC}
@@ -812,25 +569,14 @@
   autosize;                               !- Dedicated Outdoor Air High Setpoint Temperature for Design {C}
 
 OS:ZoneHVAC:EquipmentList,
-<<<<<<< HEAD
-  {483bb9ac-7d83-45d1-a478-3fd3a173205f}, !- Handle
+  {fdfb7145-dc86-40e0-bffe-74b49e65a89b}, !- Handle
   Zone HVAC Equipment List 2,             !- Name
-  {87c65027-1532-437a-8a8f-0e6605d93754}; !- Thermal Zone
+  {9969cb36-b80d-46eb-9480-2ce9cf6a5f09}; !- Thermal Zone
 
 OS:Space,
-  {5b49bee1-33e7-4d83-bcbb-5e7be8910d54}, !- Handle
+  {4d4fc241-d034-4a0d-9915-c598af5dad19}, !- Handle
   corridor space,                         !- Name
-  {d7a895ef-bb22-488c-9ee6-5033bdb0b47d}, !- Space Type Name
-=======
-  {38db5073-4b03-4bb5-99bb-5fc72c515202}, !- Handle
-  Zone HVAC Equipment List 2,             !- Name
-  {e5aed3a3-08d5-4277-bfd5-72a9da2b7a66}; !- Thermal Zone
-
-OS:Space,
-  {62f3e71a-03af-433b-b7ad-fab07df9bf15}, !- Handle
-  corridor space,                         !- Name
-  {ec90d6a0-3412-4122-ac8f-4c2a603c9b90}, !- Space Type Name
->>>>>>> 3c1d7324
+  {704530a0-beaa-4629-b838-7eda375bea6a}, !- Space Type Name
   ,                                       !- Default Construction Set Name
   ,                                       !- Default Schedule Set Name
   ,                                       !- Direction of Relative North {deg}
@@ -838,25 +584,14 @@
   ,                                       !- Y Origin {m}
   ,                                       !- Z Origin {m}
   ,                                       !- Building Story Name
-<<<<<<< HEAD
-  {87c65027-1532-437a-8a8f-0e6605d93754}; !- Thermal Zone Name
+  {9969cb36-b80d-46eb-9480-2ce9cf6a5f09}; !- Thermal Zone Name
 
 OS:Surface,
-  {82a6250a-28db-4a74-b423-0dc29d26b1d4}, !- Handle
+  {631273f7-483f-4983-939d-619b04d7c6e8}, !- Handle
   Surface 7,                              !- Name
   Floor,                                  !- Surface Type
   ,                                       !- Construction Name
-  {5b49bee1-33e7-4d83-bcbb-5e7be8910d54}, !- Space Name
-=======
-  {e5aed3a3-08d5-4277-bfd5-72a9da2b7a66}; !- Thermal Zone Name
-
-OS:Surface,
-  {391d0411-ada7-440f-aa58-37eb6d515ecc}, !- Handle
-  Surface 7,                              !- Name
-  Floor,                                  !- Surface Type
-  ,                                       !- Construction Name
-  {62f3e71a-03af-433b-b7ad-fab07df9bf15}, !- Space Name
->>>>>>> 3c1d7324
+  {4d4fc241-d034-4a0d-9915-c598af5dad19}, !- Space Name
   Foundation,                             !- Outside Boundary Condition
   ,                                       !- Outside Boundary Condition Object
   NoSun,                                  !- Sun Exposure
@@ -869,19 +604,11 @@
   6.46578440716979, 0, 0;                 !- X,Y,Z Vertex 4 {m}
 
 OS:Surface,
-<<<<<<< HEAD
-  {06409e8a-d5e0-402f-a71e-ce7445cc5466}, !- Handle
+  {cc734139-c5f6-4d4e-8b27-f5f59e13e39d}, !- Handle
   Surface 8,                              !- Name
   Wall,                                   !- Surface Type
   ,                                       !- Construction Name
-  {5b49bee1-33e7-4d83-bcbb-5e7be8910d54}, !- Space Name
-=======
-  {fc5fe5e4-0ffc-4fb4-a142-8ff3438ddb8b}, !- Handle
-  Surface 8,                              !- Name
-  Wall,                                   !- Surface Type
-  ,                                       !- Construction Name
-  {62f3e71a-03af-433b-b7ad-fab07df9bf15}, !- Space Name
->>>>>>> 3c1d7324
+  {4d4fc241-d034-4a0d-9915-c598af5dad19}, !- Space Name
   Outdoors,                               !- Outside Boundary Condition
   ,                                       !- Outside Boundary Condition Object
   SunExposed,                             !- Sun Exposure
@@ -894,19 +621,11 @@
   0, 0, 2.4384;                           !- X,Y,Z Vertex 4 {m}
 
 OS:Surface,
-<<<<<<< HEAD
-  {b6f2b6f8-1f29-45f8-8b48-893934d27301}, !- Handle
+  {f4d2fb99-0b00-4de1-aeaa-f8ac5d92d6de}, !- Handle
   Surface 9,                              !- Name
   Wall,                                   !- Surface Type
   ,                                       !- Construction Name
-  {5b49bee1-33e7-4d83-bcbb-5e7be8910d54}, !- Space Name
-=======
-  {1d9b678d-5a0d-4c6f-b8b1-97ee98cbd763}, !- Handle
-  Surface 9,                              !- Name
-  Wall,                                   !- Surface Type
-  ,                                       !- Construction Name
-  {62f3e71a-03af-433b-b7ad-fab07df9bf15}, !- Space Name
->>>>>>> 3c1d7324
+  {4d4fc241-d034-4a0d-9915-c598af5dad19}, !- Space Name
   Adiabatic,                              !- Outside Boundary Condition
   ,                                       !- Outside Boundary Condition Object
   NoSun,                                  !- Sun Exposure
@@ -919,19 +638,11 @@
   0, 1.524, 2.4384;                       !- X,Y,Z Vertex 4 {m}
 
 OS:Surface,
-<<<<<<< HEAD
-  {012236ff-c1c6-4a93-91d9-0bf11c985a47}, !- Handle
+  {a06c7fc1-a925-4f4a-8b96-62dc12ee9e27}, !- Handle
   Surface 10,                             !- Name
   Wall,                                   !- Surface Type
   ,                                       !- Construction Name
-  {5b49bee1-33e7-4d83-bcbb-5e7be8910d54}, !- Space Name
-=======
-  {dd00758d-dd8e-4aa6-ae0c-d885a2ba11e3}, !- Handle
-  Surface 10,                             !- Name
-  Wall,                                   !- Surface Type
-  ,                                       !- Construction Name
-  {62f3e71a-03af-433b-b7ad-fab07df9bf15}, !- Space Name
->>>>>>> 3c1d7324
+  {4d4fc241-d034-4a0d-9915-c598af5dad19}, !- Space Name
   Adiabatic,                              !- Outside Boundary Condition
   ,                                       !- Outside Boundary Condition Object
   NoSun,                                  !- Sun Exposure
@@ -944,19 +655,11 @@
   6.46578440716979, 1.524, 2.4384;        !- X,Y,Z Vertex 4 {m}
 
 OS:Surface,
-<<<<<<< HEAD
-  {2e887fc3-5285-4ee5-9601-087ddd71d4c9}, !- Handle
+  {94be5664-3105-409b-8f1d-c4546ed2d7f4}, !- Handle
   Surface 11,                             !- Name
   Wall,                                   !- Surface Type
   ,                                       !- Construction Name
-  {5b49bee1-33e7-4d83-bcbb-5e7be8910d54}, !- Space Name
-=======
-  {33d14629-c0f5-43c3-b009-744931efc97f}, !- Handle
-  Surface 11,                             !- Name
-  Wall,                                   !- Surface Type
-  ,                                       !- Construction Name
-  {62f3e71a-03af-433b-b7ad-fab07df9bf15}, !- Space Name
->>>>>>> 3c1d7324
+  {4d4fc241-d034-4a0d-9915-c598af5dad19}, !- Space Name
   Adiabatic,                              !- Outside Boundary Condition
   ,                                       !- Outside Boundary Condition Object
   NoSun,                                  !- Sun Exposure
@@ -969,19 +672,11 @@
   6.46578440716979, 0, 2.4384;            !- X,Y,Z Vertex 4 {m}
 
 OS:Surface,
-<<<<<<< HEAD
-  {be1ed344-7d49-4fba-aed6-41e009749b10}, !- Handle
+  {391d3187-5ab8-4a5d-8be0-13c2f8ba9fea}, !- Handle
   Surface 12,                             !- Name
   RoofCeiling,                            !- Surface Type
   ,                                       !- Construction Name
-  {5b49bee1-33e7-4d83-bcbb-5e7be8910d54}, !- Space Name
-=======
-  {6f6b9c6f-d331-43f1-b81e-0603f4fe707a}, !- Handle
-  Surface 12,                             !- Name
-  RoofCeiling,                            !- Surface Type
-  ,                                       !- Construction Name
-  {62f3e71a-03af-433b-b7ad-fab07df9bf15}, !- Space Name
->>>>>>> 3c1d7324
+  {4d4fc241-d034-4a0d-9915-c598af5dad19}, !- Space Name
   Outdoors,                               !- Outside Boundary Condition
   ,                                       !- Outside Boundary Condition Object
   SunExposed,                             !- Sun Exposure
@@ -994,11 +689,7 @@
   0, 0, 2.4384;                           !- X,Y,Z Vertex 4 {m}
 
 OS:SpaceType,
-<<<<<<< HEAD
-  {d7a895ef-bb22-488c-9ee6-5033bdb0b47d}, !- Handle
-=======
-  {ec90d6a0-3412-4122-ac8f-4c2a603c9b90}, !- Handle
->>>>>>> 3c1d7324
+  {704530a0-beaa-4629-b838-7eda375bea6a}, !- Handle
   Space Type 2,                           !- Name
   ,                                       !- Default Construction Set Name
   ,                                       !- Default Schedule Set Name
@@ -1009,23 +700,14 @@
   corridor;                               !- Standards Space Type
 
 OS:BuildingUnit,
-<<<<<<< HEAD
-  {4e920e1b-3e12-4ef6-9030-6676faaeb4f1}, !- Handle
-=======
-  {e7b7a5ef-7b8a-4f8f-83bb-b072b04dcb82}, !- Handle
->>>>>>> 3c1d7324
+  {40ad0ad1-53ab-4dd3-9053-fed07f198fd4}, !- Handle
   unit 1,                                 !- Name
   ,                                       !- Rendering Color
   Residential;                            !- Building Unit Type
 
 OS:AdditionalProperties,
-<<<<<<< HEAD
-  {82dc91da-aea2-4a2c-9a75-da10ce7528d2}, !- Handle
-  {4e920e1b-3e12-4ef6-9030-6676faaeb4f1}, !- Object Name
-=======
-  {a375d3a9-990b-446d-8bfa-8a43cac270e5}, !- Handle
-  {e7b7a5ef-7b8a-4f8f-83bb-b072b04dcb82}, !- Object Name
->>>>>>> 3c1d7324
+  {ad06223c-90cd-4631-bd1b-cbec3545c97d}, !- Handle
+  {40ad0ad1-53ab-4dd3-9053-fed07f198fd4}, !- Object Name
   NumberOfBedrooms,                       !- Feature Name 1
   Integer,                                !- Feature Data Type 1
   3,                                      !- Feature Value 1
@@ -1037,20 +719,12 @@
   3.3900000000000001;                     !- Feature Value 3
 
 OS:External:File,
-<<<<<<< HEAD
-  {5eb1bef9-e2cd-4fc8-98b9-ebf33e93273d}, !- Handle
-=======
-  {de950db9-f65b-4490-b48a-aa10f2ff7ae8}, !- Handle
->>>>>>> 3c1d7324
+  {2269cc31-b745-4b43-b9d6-0b0426690ddd}, !- Handle
   8760.csv,                               !- Name
   8760.csv;                               !- File Name
 
 OS:Schedule:Day,
-<<<<<<< HEAD
-  {e3ffbe42-d20b-4654-908b-98302845c018}, !- Handle
-=======
-  {344990ce-dc13-452c-84a2-55b33c8d6b80}, !- Handle
->>>>>>> 3c1d7324
+  {73a0c927-622d-4e99-b5eb-a2bd6b7da65f}, !- Handle
   Schedule Day 1,                         !- Name
   ,                                       !- Schedule Type Limits Name
   ,                                       !- Interpolate to Timestep
@@ -1059,11 +733,7 @@
   0;                                      !- Value Until Time 1
 
 OS:Schedule:Day,
-<<<<<<< HEAD
-  {8f76bbd6-3ee7-40dd-a142-5b6aaa794d46}, !- Handle
-=======
-  {86b6ed17-5cff-41ef-9890-8d26589ecf63}, !- Handle
->>>>>>> 3c1d7324
+  {a2b497e3-ec96-47c8-90a6-f0d455acbd62}, !- Handle
   Schedule Day 2,                         !- Name
   ,                                       !- Schedule Type Limits Name
   ,                                       !- Interpolate to Timestep
@@ -1072,17 +742,10 @@
   1;                                      !- Value Until Time 1
 
 OS:Schedule:File,
-<<<<<<< HEAD
-  {d55b99db-46a1-40e8-bee3-e749c887e3a2}, !- Handle
+  {716a4692-bb6d-4f7a-8034-1abf4090bc1f}, !- Handle
   occupants,                              !- Name
-  {d7a24362-1187-4647-82fc-145b024f9c37}, !- Schedule Type Limits Name
-  {5eb1bef9-e2cd-4fc8-98b9-ebf33e93273d}, !- External File Name
-=======
-  {48f38611-62cf-4941-aa2d-8afecb50eb23}, !- Handle
-  occupants,                              !- Name
-  {3f5256ff-5d9d-4c55-8b16-bbd0a47d43e6}, !- Schedule Type Limits Name
-  {de950db9-f65b-4490-b48a-aa10f2ff7ae8}, !- External File Name
->>>>>>> 3c1d7324
+  {918eb11c-1135-4d08-b01b-1ec3f793f85f}, !- Schedule Type Limits Name
+  {2269cc31-b745-4b43-b9d6-0b0426690ddd}, !- External File Name
   1,                                      !- Column Number
   1,                                      !- Rows to Skip at Top
   8760,                                   !- Number of Hours of Data
@@ -1090,34 +753,14 @@
   ,                                       !- Interpolate to Timestep
   60;                                     !- Minutes per Item
 
-<<<<<<< HEAD
 OS:Schedule:Constant,
-  {8ca89718-32cd-47c5-a07a-14103dd3b9b0}, !- Handle
+  {8ea984d1-a40c-4cc9-bfae-e48ef9264943}, !- Handle
   res occupants activity schedule,        !- Name
-  {9c65621d-dc7e-4eb2-91a6-8af1b1f13455}, !- Schedule Type Limits Name
+  {f4bdb01f-0c6e-4b50-beb0-66d8b0df0a8e}, !- Schedule Type Limits Name
   112.539290946133;                       !- Value
 
 OS:People:Definition,
-  {e14f412f-4cd0-4cd1-bfcf-a63c7098e384}, !- Handle
-=======
-OS:Schedule:Ruleset,
-  {74a11c76-318a-4c92-a5e8-93900f63f0c5}, !- Handle
-  Schedule Ruleset 1,                     !- Name
-  {ab8873e7-4b20-425f-9af7-503ff8f09740}, !- Schedule Type Limits Name
-  {37ac7495-5235-4f71-a1cb-792c609e9596}; !- Default Day Schedule Name
-
-OS:Schedule:Day,
-  {37ac7495-5235-4f71-a1cb-792c609e9596}, !- Handle
-  Schedule Day 3,                         !- Name
-  {ab8873e7-4b20-425f-9af7-503ff8f09740}, !- Schedule Type Limits Name
-  ,                                       !- Interpolate to Timestep
-  24,                                     !- Hour 1
-  0,                                      !- Minute 1
-  112.539290946133;                       !- Value Until Time 1
-
-OS:People:Definition,
-  {74775b54-cc13-47bd-9225-dad0e55e75e6}, !- Handle
->>>>>>> 3c1d7324
+  {0c71daf3-b034-43b6-bf3c-28b1156151b1}, !- Handle
   res occupants|living space,             !- Name
   People,                                 !- Number of People Calculation Method
   3.39,                                   !- Number of People {people}
@@ -1130,21 +773,12 @@
   ZoneAveraged;                           !- Mean Radiant Temperature Calculation Type
 
 OS:People,
-<<<<<<< HEAD
-  {5561ca33-2f4b-43ad-95a5-2da039a9ce7c}, !- Handle
+  {45862548-3eeb-4ad1-8b11-9672bff22fa0}, !- Handle
   res occupants|living space,             !- Name
-  {e14f412f-4cd0-4cd1-bfcf-a63c7098e384}, !- People Definition Name
-  {e2bd6cd8-b69c-4545-baad-202327dcd4d3}, !- Space or SpaceType Name
-  {d55b99db-46a1-40e8-bee3-e749c887e3a2}, !- Number of People Schedule Name
-  {8ca89718-32cd-47c5-a07a-14103dd3b9b0}, !- Activity Level Schedule Name
-=======
-  {8f9dd2a2-ec3b-4a0f-a662-d8c9537cc70b}, !- Handle
-  res occupants|living space,             !- Name
-  {74775b54-cc13-47bd-9225-dad0e55e75e6}, !- People Definition Name
-  {f80aeaf5-663e-461e-accc-62c903d78184}, !- Space or SpaceType Name
-  {48f38611-62cf-4941-aa2d-8afecb50eb23}, !- Number of People Schedule Name
-  {74a11c76-318a-4c92-a5e8-93900f63f0c5}, !- Activity Level Schedule Name
->>>>>>> 3c1d7324
+  {0c71daf3-b034-43b6-bf3c-28b1156151b1}, !- People Definition Name
+  {8adaab58-e17a-429b-b0c9-e8d47c961f15}, !- Space or SpaceType Name
+  {716a4692-bb6d-4f7a-8034-1abf4090bc1f}, !- Number of People Schedule Name
+  {8ea984d1-a40c-4cc9-bfae-e48ef9264943}, !- Activity Level Schedule Name
   ,                                       !- Surface Name/Angle Factor List Name
   ,                                       !- Work Efficiency Schedule Name
   ,                                       !- Clothing Insulation Schedule Name
@@ -1152,11 +786,7 @@
   1;                                      !- Multiplier
 
 OS:ScheduleTypeLimits,
-<<<<<<< HEAD
-  {9c65621d-dc7e-4eb2-91a6-8af1b1f13455}, !- Handle
-=======
-  {ab8873e7-4b20-425f-9af7-503ff8f09740}, !- Handle
->>>>>>> 3c1d7324
+  {f4bdb01f-0c6e-4b50-beb0-66d8b0df0a8e}, !- Handle
   ActivityLevel,                          !- Name
   0,                                      !- Lower Limit Value
   ,                                       !- Upper Limit Value
@@ -1164,26 +794,16 @@
   ActivityLevel;                          !- Unit Type
 
 OS:ScheduleTypeLimits,
-<<<<<<< HEAD
-  {d7a24362-1187-4647-82fc-145b024f9c37}, !- Handle
-=======
-  {3f5256ff-5d9d-4c55-8b16-bbd0a47d43e6}, !- Handle
->>>>>>> 3c1d7324
+  {918eb11c-1135-4d08-b01b-1ec3f793f85f}, !- Handle
   Fractional,                             !- Name
   0,                                      !- Lower Limit Value
   1,                                      !- Upper Limit Value
   Continuous;                             !- Numeric Type
 
 OS:Coil:Heating:Gas,
-<<<<<<< HEAD
-  {b1ac37b2-0726-42d2-9dc0-801e2602d6b7}, !- Handle
+  {32d7e4c4-2d0c-4615-b1de-9d122c65863c}, !- Handle
   res fur gas heating coil,               !- Name
-  {2e4d0acc-3a79-4571-8b69-ebeee99ffec5}, !- Availability Schedule Name
-=======
-  {68333468-9240-43d5-872a-b4e9227fd210}, !- Handle
-  res fur gas heating coil,               !- Name
-  {cd49d3f1-2796-47b7-ad3b-5454c34edf9e}, !- Availability Schedule Name
->>>>>>> 3c1d7324
+  {3e75f0c7-712b-4f40-9f5b-d8a80cebcc7e}, !- Availability Schedule Name
   0.78,                                   !- Gas Burner Efficiency
   AutoSize,                               !- Nominal Capacity {W}
   ,                                       !- Air Inlet Node Name
@@ -1195,23 +815,13 @@
   NaturalGas;                             !- Fuel Type
 
 OS:Schedule:Constant,
-<<<<<<< HEAD
-  {2e4d0acc-3a79-4571-8b69-ebeee99ffec5}, !- Handle
+  {3e75f0c7-712b-4f40-9f5b-d8a80cebcc7e}, !- Handle
   Always On Discrete,                     !- Name
-  {fb2a01ab-7cfa-4e06-a2e1-f15c0612a3dd}, !- Schedule Type Limits Name
+  {861253d6-8c0d-4f1b-b8ba-12cccf83ab21}, !- Schedule Type Limits Name
   1;                                      !- Value
 
 OS:ScheduleTypeLimits,
-  {fb2a01ab-7cfa-4e06-a2e1-f15c0612a3dd}, !- Handle
-=======
-  {cd49d3f1-2796-47b7-ad3b-5454c34edf9e}, !- Handle
-  Always On Discrete,                     !- Name
-  {69d78144-8b04-4339-a9fc-8e72efdcedf8}, !- Schedule Type Limits Name
-  1;                                      !- Value
-
-OS:ScheduleTypeLimits,
-  {69d78144-8b04-4339-a9fc-8e72efdcedf8}, !- Handle
->>>>>>> 3c1d7324
+  {861253d6-8c0d-4f1b-b8ba-12cccf83ab21}, !- Handle
   OnOff,                                  !- Name
   0,                                      !- Lower Limit Value
   1,                                      !- Upper Limit Value
@@ -1219,15 +829,9 @@
   Availability;                           !- Unit Type
 
 OS:Fan:OnOff,
-<<<<<<< HEAD
-  {b7d36316-d4b5-49c8-8561-9c00a43b48de}, !- Handle
+  {082df85c-3b30-46cd-8cf0-e46483336067}, !- Handle
   res fur gas htg supply fan,             !- Name
-  {2e4d0acc-3a79-4571-8b69-ebeee99ffec5}, !- Availability Schedule Name
-=======
-  {da01c4e6-7020-4b80-b4b3-de322c3aadbf}, !- Handle
-  res fur gas htg supply fan,             !- Name
-  {cd49d3f1-2796-47b7-ad3b-5454c34edf9e}, !- Availability Schedule Name
->>>>>>> 3c1d7324
+  {3e75f0c7-712b-4f40-9f5b-d8a80cebcc7e}, !- Availability Schedule Name
   0.75,                                   !- Fan Total Efficiency
   794.580001233493,                       !- Pressure Rise {Pa}
   autosize,                               !- Maximum Flow Rate {m3/s}
@@ -1235,21 +839,12 @@
   1,                                      !- Motor In Airstream Fraction
   ,                                       !- Air Inlet Node Name
   ,                                       !- Air Outlet Node Name
-<<<<<<< HEAD
-  {3a905e81-746b-45b5-a437-b887f80489da}, !- Fan Power Ratio Function of Speed Ratio Curve Name
-  {fa2ccf42-a479-461f-8d1e-afffbfa01cff}, !- Fan Efficiency Ratio Function of Speed Ratio Curve Name
+  {7829f2fe-178d-40c9-a695-4942fdffa1c7}, !- Fan Power Ratio Function of Speed Ratio Curve Name
+  {7cfa5fb5-a016-4a17-8d73-db334dcc9aaa}, !- Fan Efficiency Ratio Function of Speed Ratio Curve Name
   res fur gas htg supply fan;             !- End-Use Subcategory
 
 OS:Curve:Exponent,
-  {3a905e81-746b-45b5-a437-b887f80489da}, !- Handle
-=======
-  {7038560b-4449-4d34-8beb-8672ee0ab422}, !- Fan Power Ratio Function of Speed Ratio Curve Name
-  {72f1f308-ab60-4536-8603-190d4e2a503f}, !- Fan Efficiency Ratio Function of Speed Ratio Curve Name
-  res fur gas htg supply fan;             !- End-Use Subcategory
-
-OS:Curve:Exponent,
-  {7038560b-4449-4d34-8beb-8672ee0ab422}, !- Handle
->>>>>>> 3c1d7324
+  {7829f2fe-178d-40c9-a695-4942fdffa1c7}, !- Handle
   Fan On Off Power Curve,                 !- Name
   1,                                      !- Coefficient1 Constant
   0,                                      !- Coefficient2 Constant
@@ -1262,11 +857,7 @@
   ;                                       !- Output Unit Type
 
 OS:Curve:Cubic,
-<<<<<<< HEAD
-  {fa2ccf42-a479-461f-8d1e-afffbfa01cff}, !- Handle
-=======
-  {72f1f308-ab60-4536-8603-190d4e2a503f}, !- Handle
->>>>>>> 3c1d7324
+  {7cfa5fb5-a016-4a17-8d73-db334dcc9aaa}, !- Handle
   Fan On Off Efficiency Curve,            !- Name
   1,                                      !- Coefficient1 Constant
   0,                                      !- Coefficient2 x
@@ -1276,33 +867,18 @@
   1;                                      !- Maximum Value of x
 
 OS:AirLoopHVAC:UnitarySystem,
-<<<<<<< HEAD
-  {f1f48b3c-4b6c-4e81-9851-4a3231c1f59e}, !- Handle
+  {38dd82e7-5cc7-423f-a140-a8d5301cfbdf}, !- Handle
   res fur gas unitary system,             !- Name
   Load,                                   !- Control Type
-  {bb42fcd0-8c1f-41ff-8149-34d8ff0770c1}, !- Controlling Zone or Thermostat Location
+  {1cad03ca-034c-46f0-a2a2-dde3d979d9bd}, !- Controlling Zone or Thermostat Location
   None,                                   !- Dehumidification Control Type
-  {2e4d0acc-3a79-4571-8b69-ebeee99ffec5}, !- Availability Schedule Name
-  {1ded0e4f-fdee-49c8-9ec7-6c9432bc4db3}, !- Air Inlet Node Name
-  {9848c569-1e32-40f1-8904-76b7dec13737}, !- Air Outlet Node Name
-  {b7d36316-d4b5-49c8-8561-9c00a43b48de}, !- Supply Fan Name
+  {3e75f0c7-712b-4f40-9f5b-d8a80cebcc7e}, !- Availability Schedule Name
+  {c0e5b762-bbc1-472e-948f-fd0d3caa9e74}, !- Air Inlet Node Name
+  {c8d9f233-d8c0-47db-90ba-7bbda11fa5c5}, !- Air Outlet Node Name
+  {082df85c-3b30-46cd-8cf0-e46483336067}, !- Supply Fan Name
   BlowThrough,                            !- Fan Placement
-  {38112732-bfcf-4457-a6e9-7507a8843743}, !- Supply Air Fan Operating Mode Schedule Name
-  {b1ac37b2-0726-42d2-9dc0-801e2602d6b7}, !- Heating Coil Name
-=======
-  {f3212c0d-94b0-4c00-bd1a-aeff66e4c623}, !- Handle
-  res fur gas unitary system,             !- Name
-  Load,                                   !- Control Type
-  {d3b10ae6-bc0a-44d0-a86e-f17d841df396}, !- Controlling Zone or Thermostat Location
-  None,                                   !- Dehumidification Control Type
-  {cd49d3f1-2796-47b7-ad3b-5454c34edf9e}, !- Availability Schedule Name
-  {52529c53-fed2-41d9-9ebc-e6cac2071049}, !- Air Inlet Node Name
-  {0381a951-19a5-4fb6-96e5-6c03193cc170}, !- Air Outlet Node Name
-  {da01c4e6-7020-4b80-b4b3-de322c3aadbf}, !- Supply Fan Name
-  BlowThrough,                            !- Fan Placement
-  {0e68ea89-b539-4614-8cfc-df382cde530b}, !- Supply Air Fan Operating Mode Schedule Name
-  {68333468-9240-43d5-872a-b4e9227fd210}, !- Heating Coil Name
->>>>>>> 3c1d7324
+  {31ff1ae4-adb5-4442-9688-cda1001857c8}, !- Supply Air Fan Operating Mode Schedule Name
+  {32d7e4c4-2d0c-4615-b1de-9d122c65863c}, !- Heating Coil Name
   1,                                      !- DX Heating Coil Sizing Ratio
   ,                                       !- Cooling Coil Name
   No,                                     !- Use DOAS DX Cooling Coil
@@ -1337,23 +913,13 @@
   0;                                      !- Ancilliary Off-Cycle Electric Power {W}
 
 OS:Schedule:Constant,
-<<<<<<< HEAD
-  {38112732-bfcf-4457-a6e9-7507a8843743}, !- Handle
+  {31ff1ae4-adb5-4442-9688-cda1001857c8}, !- Handle
   Always Off Discrete,                    !- Name
-  {39dfcbd5-4524-471b-a79a-f0cc94a5641e}, !- Schedule Type Limits Name
+  {109008da-726d-4e3f-a303-d17d98adcee2}, !- Schedule Type Limits Name
   0;                                      !- Value
 
 OS:ScheduleTypeLimits,
-  {39dfcbd5-4524-471b-a79a-f0cc94a5641e}, !- Handle
-=======
-  {0e68ea89-b539-4614-8cfc-df382cde530b}, !- Handle
-  Always Off Discrete,                    !- Name
-  {729b1117-1e2a-495a-9ff7-a894dfab855e}, !- Schedule Type Limits Name
-  0;                                      !- Value
-
-OS:ScheduleTypeLimits,
-  {729b1117-1e2a-495a-9ff7-a894dfab855e}, !- Handle
->>>>>>> 3c1d7324
+  {109008da-726d-4e3f-a303-d17d98adcee2}, !- Handle
   OnOff 1,                                !- Name
   0,                                      !- Lower Limit Value
   1,                                      !- Upper Limit Value
@@ -1361,229 +927,114 @@
   Availability;                           !- Unit Type
 
 OS:AirLoopHVAC,
-<<<<<<< HEAD
-  {fc8d83aa-eb09-466b-9d55-d660ad2e6739}, !- Handle
+  {05357e72-9a41-4f2a-acda-0d2530e363f5}, !- Handle
   res fur gas asys,                       !- Name
   ,                                       !- Controller List Name
-  {2e4d0acc-3a79-4571-8b69-ebeee99ffec5}, !- Availability Schedule
-  {7211339d-77da-4f06-b9ce-2e6dca8d7c83}, !- Availability Manager List Name
+  {3e75f0c7-712b-4f40-9f5b-d8a80cebcc7e}, !- Availability Schedule
+  {de4e48e6-3340-4265-b5be-ddcbd979f9a1}, !- Availability Manager List Name
   autosize,                               !- Design Supply Air Flow Rate {m3/s}
   1,                                      !- Design Return Air Flow Fraction of Supply Air Flow
   ,                                       !- Branch List Name
   ,                                       !- Connector List Name
-  {5b41a102-7483-40f8-a87c-5ea355676fdb}, !- Supply Side Inlet Node Name
-  {1a8d1663-7d67-4ac4-9dba-8704bce9370f}, !- Demand Side Outlet Node Name
-  {a649251e-11f1-4d7a-9ee1-d02cf4920041}, !- Demand Side Inlet Node A
-  {be1af702-b73b-4734-a893-05700f49b8e0}, !- Supply Side Outlet Node A
+  {6ec1c455-55e5-4e6a-8e6c-664edb27ce97}, !- Supply Side Inlet Node Name
+  {8e76444e-c5c0-4cec-b725-e6eedf0f94b1}, !- Demand Side Outlet Node Name
+  {b3f42e83-825b-4286-9be1-f5a307bdfb19}, !- Demand Side Inlet Node A
+  {a269bf2d-2b8e-4174-a01a-3b752f9cc2fd}, !- Supply Side Outlet Node A
   ,                                       !- Demand Side Inlet Node B
   ,                                       !- Supply Side Outlet Node B
   ,                                       !- Return Air Bypass Flow Temperature Setpoint Schedule Name
-  {4946b364-b953-438e-99bf-58c235dddb93}, !- Demand Mixer Name
-  {58493762-4fdd-4b37-9d67-c63b32877c1b}, !- Demand Splitter A Name
-=======
-  {b0b9a1fe-0333-436d-999e-33570017fa90}, !- Handle
-  res fur gas asys,                       !- Name
-  ,                                       !- Controller List Name
-  {cd49d3f1-2796-47b7-ad3b-5454c34edf9e}, !- Availability Schedule
-  {50f9c763-d400-4a60-9a0b-15991a85b73d}, !- Availability Manager List Name
-  AutoSize,                               !- Design Supply Air Flow Rate {m3/s}
-  ,                                       !- Branch List Name
-  ,                                       !- Connector List Name
-  {878c6e2b-dc75-4671-a0c2-26e88843eaa1}, !- Supply Side Inlet Node Name
-  {7d3610f6-a2da-4b89-92f3-9dbb50aa25c8}, !- Demand Side Outlet Node Name
-  {4fae7245-f8dc-4566-92d5-76fe1bdf9e3e}, !- Demand Side Inlet Node A
-  {6e55cfc1-767f-43ff-8042-e5bc0b28a9ef}, !- Supply Side Outlet Node A
-  ,                                       !- Demand Side Inlet Node B
-  ,                                       !- Supply Side Outlet Node B
-  ,                                       !- Return Air Bypass Flow Temperature Setpoint Schedule Name
-  {73c30f30-bcf9-4fc4-891a-8719b50c70e1}, !- Demand Mixer Name
-  {9866bd71-3461-43e4-813f-425aa0691ef2}, !- Demand Splitter A Name
->>>>>>> 3c1d7324
+  {d94f14f2-5099-441b-9443-3408d780ffcf}, !- Demand Mixer Name
+  {49d3f5f6-a5af-49dd-9c51-1cceaf447bf6}, !- Demand Splitter A Name
   ,                                       !- Demand Splitter B Name
   ;                                       !- Supply Splitter Name
 
 OS:Node,
-<<<<<<< HEAD
-  {3cac12b0-f795-4ab3-a84b-b67152f2f26f}, !- Handle
+  {c207c865-5146-4bb7-9824-a30abfef48e5}, !- Handle
   Node 3,                                 !- Name
-  {5b41a102-7483-40f8-a87c-5ea355676fdb}, !- Inlet Port
-  {1ded0e4f-fdee-49c8-9ec7-6c9432bc4db3}; !- Outlet Port
+  {6ec1c455-55e5-4e6a-8e6c-664edb27ce97}, !- Inlet Port
+  {c0e5b762-bbc1-472e-948f-fd0d3caa9e74}; !- Outlet Port
 
 OS:Node,
-  {2b20f929-5f72-4d8c-8c79-1df801db07a3}, !- Handle
+  {3e8a4e91-a582-4b58-94d9-48d095e31e2a}, !- Handle
   Node 4,                                 !- Name
-  {9848c569-1e32-40f1-8904-76b7dec13737}, !- Inlet Port
-  {be1af702-b73b-4734-a893-05700f49b8e0}; !- Outlet Port
-
-OS:Connection,
-  {5b41a102-7483-40f8-a87c-5ea355676fdb}, !- Handle
-  {fc8d83aa-eb09-466b-9d55-d660ad2e6739}, !- Source Object
+  {c8d9f233-d8c0-47db-90ba-7bbda11fa5c5}, !- Inlet Port
+  {a269bf2d-2b8e-4174-a01a-3b752f9cc2fd}; !- Outlet Port
+
+OS:Connection,
+  {6ec1c455-55e5-4e6a-8e6c-664edb27ce97}, !- Handle
+  {05357e72-9a41-4f2a-acda-0d2530e363f5}, !- Source Object
   9,                                      !- Outlet Port
-  {3cac12b0-f795-4ab3-a84b-b67152f2f26f}, !- Target Object
+  {c207c865-5146-4bb7-9824-a30abfef48e5}, !- Target Object
   2;                                      !- Inlet Port
 
 OS:Connection,
-  {be1af702-b73b-4734-a893-05700f49b8e0}, !- Handle
-  {2b20f929-5f72-4d8c-8c79-1df801db07a3}, !- Source Object
+  {a269bf2d-2b8e-4174-a01a-3b752f9cc2fd}, !- Handle
+  {3e8a4e91-a582-4b58-94d9-48d095e31e2a}, !- Source Object
   3,                                      !- Outlet Port
-  {fc8d83aa-eb09-466b-9d55-d660ad2e6739}, !- Target Object
+  {05357e72-9a41-4f2a-acda-0d2530e363f5}, !- Target Object
   12;                                     !- Inlet Port
 
 OS:Node,
-  {2aebccc7-194f-4039-9715-f6a58e93de74}, !- Handle
+  {0523e98c-bcac-4e7e-9e02-08389faf8512}, !- Handle
   Node 5,                                 !- Name
-  {a649251e-11f1-4d7a-9ee1-d02cf4920041}, !- Inlet Port
-  {feeda838-aea3-4e4c-81d4-eef8a12cbc2c}; !- Outlet Port
+  {b3f42e83-825b-4286-9be1-f5a307bdfb19}, !- Inlet Port
+  {d5f3f64e-dc72-45cf-a9af-72284d6b9d26}; !- Outlet Port
 
 OS:Node,
-  {85405617-1d35-4406-91a4-f19c4ebb955a}, !- Handle
+  {15d6d884-fd8a-43bc-bacd-d01fac7f3c63}, !- Handle
   Node 6,                                 !- Name
-  {5f6089e3-33ef-40c5-8851-adee623bd31f}, !- Inlet Port
-  {1a8d1663-7d67-4ac4-9dba-8704bce9370f}; !- Outlet Port
+  {77619a12-37a4-4798-aeea-97f874461c0b}, !- Inlet Port
+  {8e76444e-c5c0-4cec-b725-e6eedf0f94b1}; !- Outlet Port
 
 OS:Node,
-  {18a64440-f848-4fb7-96d4-3673040b6613}, !- Handle
+  {925b3398-3076-4b47-a4f1-9d35b9958acc}, !- Handle
   Node 7,                                 !- Name
-  {8ec991db-0bad-41b2-b9ef-587ec4bde2fb}, !- Inlet Port
-  {b6da8432-825d-4439-993f-a779404d007c}; !- Outlet Port
-
-OS:Connection,
-  {a649251e-11f1-4d7a-9ee1-d02cf4920041}, !- Handle
-  {fc8d83aa-eb09-466b-9d55-d660ad2e6739}, !- Source Object
+  {1f0ab74d-bf60-47bf-a9e0-d09f48deb41c}, !- Inlet Port
+  {3ea0a625-b2e7-4e33-b2ec-fe59a642cca5}; !- Outlet Port
+
+OS:Connection,
+  {b3f42e83-825b-4286-9be1-f5a307bdfb19}, !- Handle
+  {05357e72-9a41-4f2a-acda-0d2530e363f5}, !- Source Object
   11,                                     !- Outlet Port
-  {2aebccc7-194f-4039-9715-f6a58e93de74}, !- Target Object
+  {0523e98c-bcac-4e7e-9e02-08389faf8512}, !- Target Object
   2;                                      !- Inlet Port
 
 OS:Connection,
-  {1a8d1663-7d67-4ac4-9dba-8704bce9370f}, !- Handle
-  {85405617-1d35-4406-91a4-f19c4ebb955a}, !- Source Object
+  {8e76444e-c5c0-4cec-b725-e6eedf0f94b1}, !- Handle
+  {15d6d884-fd8a-43bc-bacd-d01fac7f3c63}, !- Source Object
   3,                                      !- Outlet Port
-  {fc8d83aa-eb09-466b-9d55-d660ad2e6739}, !- Target Object
+  {05357e72-9a41-4f2a-acda-0d2530e363f5}, !- Target Object
   10;                                     !- Inlet Port
 
 OS:AirLoopHVAC:ZoneSplitter,
-  {58493762-4fdd-4b37-9d67-c63b32877c1b}, !- Handle
+  {49d3f5f6-a5af-49dd-9c51-1cceaf447bf6}, !- Handle
   res fur gas zone splitter,              !- Name
-  {feeda838-aea3-4e4c-81d4-eef8a12cbc2c}, !- Inlet Node Name
-  {63d2ecc9-0605-4ffd-a25a-0add8d5857bd}; !- Outlet Node Name 1
+  {d5f3f64e-dc72-45cf-a9af-72284d6b9d26}, !- Inlet Node Name
+  {dd59c8bf-307d-416c-bc1e-1c9fd9c69cf6}; !- Outlet Node Name 1
 
 OS:AirLoopHVAC:ZoneMixer,
-  {4946b364-b953-438e-99bf-58c235dddb93}, !- Handle
+  {d94f14f2-5099-441b-9443-3408d780ffcf}, !- Handle
   res fur gas zone mixer,                 !- Name
-  {5f6089e3-33ef-40c5-8851-adee623bd31f}, !- Outlet Node Name
-  {8410626c-2767-4919-8cbd-2795284c461b}; !- Inlet Node Name 1
-
-OS:Connection,
-  {feeda838-aea3-4e4c-81d4-eef8a12cbc2c}, !- Handle
-  {2aebccc7-194f-4039-9715-f6a58e93de74}, !- Source Object
+  {77619a12-37a4-4798-aeea-97f874461c0b}, !- Outlet Node Name
+  {1dfdc143-aafb-4b47-a2c3-7f0fc97ec4b5}; !- Inlet Node Name 1
+
+OS:Connection,
+  {d5f3f64e-dc72-45cf-a9af-72284d6b9d26}, !- Handle
+  {0523e98c-bcac-4e7e-9e02-08389faf8512}, !- Source Object
   3,                                      !- Outlet Port
-  {58493762-4fdd-4b37-9d67-c63b32877c1b}, !- Target Object
+  {49d3f5f6-a5af-49dd-9c51-1cceaf447bf6}, !- Target Object
   2;                                      !- Inlet Port
 
 OS:Connection,
-  {5f6089e3-33ef-40c5-8851-adee623bd31f}, !- Handle
-  {4946b364-b953-438e-99bf-58c235dddb93}, !- Source Object
+  {77619a12-37a4-4798-aeea-97f874461c0b}, !- Handle
+  {d94f14f2-5099-441b-9443-3408d780ffcf}, !- Source Object
   2,                                      !- Outlet Port
-  {85405617-1d35-4406-91a4-f19c4ebb955a}, !- Target Object
+  {15d6d884-fd8a-43bc-bacd-d01fac7f3c63}, !- Target Object
   2;                                      !- Inlet Port
 
 OS:Sizing:System,
-  {c25f11a9-3085-4ca3-8167-87e9e4b4d83d}, !- Handle
-  {fc8d83aa-eb09-466b-9d55-d660ad2e6739}, !- AirLoop Name
-=======
-  {a8703327-0139-40bd-b5e3-6af3226d0b86}, !- Handle
-  Node 3,                                 !- Name
-  {878c6e2b-dc75-4671-a0c2-26e88843eaa1}, !- Inlet Port
-  {52529c53-fed2-41d9-9ebc-e6cac2071049}; !- Outlet Port
-
-OS:Node,
-  {f26302a5-72de-4a22-8d4e-dc459af80477}, !- Handle
-  Node 4,                                 !- Name
-  {0381a951-19a5-4fb6-96e5-6c03193cc170}, !- Inlet Port
-  {6e55cfc1-767f-43ff-8042-e5bc0b28a9ef}; !- Outlet Port
-
-OS:Connection,
-  {878c6e2b-dc75-4671-a0c2-26e88843eaa1}, !- Handle
-  {1d3fca20-f2cf-47c6-8714-eee8078fe7d8}, !- Name
-  {b0b9a1fe-0333-436d-999e-33570017fa90}, !- Source Object
-  8,                                      !- Outlet Port
-  {a8703327-0139-40bd-b5e3-6af3226d0b86}, !- Target Object
-  2;                                      !- Inlet Port
-
-OS:Connection,
-  {6e55cfc1-767f-43ff-8042-e5bc0b28a9ef}, !- Handle
-  {571b74b2-7711-4091-8e18-048964f0bea2}, !- Name
-  {f26302a5-72de-4a22-8d4e-dc459af80477}, !- Source Object
-  3,                                      !- Outlet Port
-  {b0b9a1fe-0333-436d-999e-33570017fa90}, !- Target Object
-  11;                                     !- Inlet Port
-
-OS:Node,
-  {23b78cdf-13ba-47b0-be4f-3f58130a9101}, !- Handle
-  Node 5,                                 !- Name
-  {4fae7245-f8dc-4566-92d5-76fe1bdf9e3e}, !- Inlet Port
-  {d92b4115-9d01-48af-9287-b11efe783f16}; !- Outlet Port
-
-OS:Node,
-  {e0d77e4a-197d-42e6-adc1-f373bcc642d9}, !- Handle
-  Node 6,                                 !- Name
-  {81b1062b-ba89-4fe0-984a-92a53031de0e}, !- Inlet Port
-  {7d3610f6-a2da-4b89-92f3-9dbb50aa25c8}; !- Outlet Port
-
-OS:Node,
-  {833a014f-c0dd-455e-b932-594034f4af0a}, !- Handle
-  Node 7,                                 !- Name
-  {53e1127f-863b-4db4-89f7-e8eb398e5024}, !- Inlet Port
-  {c1952117-ceaf-463c-9c66-1c2d8df03106}; !- Outlet Port
-
-OS:Connection,
-  {4fae7245-f8dc-4566-92d5-76fe1bdf9e3e}, !- Handle
-  {cb8d422d-70af-4c99-a45e-a3f5e7a61251}, !- Name
-  {b0b9a1fe-0333-436d-999e-33570017fa90}, !- Source Object
-  10,                                     !- Outlet Port
-  {23b78cdf-13ba-47b0-be4f-3f58130a9101}, !- Target Object
-  2;                                      !- Inlet Port
-
-OS:Connection,
-  {7d3610f6-a2da-4b89-92f3-9dbb50aa25c8}, !- Handle
-  {98fa5e0e-8ad2-49e2-b259-99c02533c94c}, !- Name
-  {e0d77e4a-197d-42e6-adc1-f373bcc642d9}, !- Source Object
-  3,                                      !- Outlet Port
-  {b0b9a1fe-0333-436d-999e-33570017fa90}, !- Target Object
-  9;                                      !- Inlet Port
-
-OS:AirLoopHVAC:ZoneSplitter,
-  {9866bd71-3461-43e4-813f-425aa0691ef2}, !- Handle
-  res fur gas zone splitter,              !- Name
-  {d92b4115-9d01-48af-9287-b11efe783f16}, !- Inlet Node Name
-  {83583ba2-9891-4267-a2af-edb5ca78072b}; !- Outlet Node Name 1
-
-OS:AirLoopHVAC:ZoneMixer,
-  {73c30f30-bcf9-4fc4-891a-8719b50c70e1}, !- Handle
-  res fur gas zone mixer,                 !- Name
-  {81b1062b-ba89-4fe0-984a-92a53031de0e}, !- Outlet Node Name
-  {fbaa05e0-809e-466a-8487-c1f7e51c5a52}; !- Inlet Node Name 1
-
-OS:Connection,
-  {d92b4115-9d01-48af-9287-b11efe783f16}, !- Handle
-  {e86e019e-a55f-4755-8a26-c828df277d8f}, !- Name
-  {23b78cdf-13ba-47b0-be4f-3f58130a9101}, !- Source Object
-  3,                                      !- Outlet Port
-  {9866bd71-3461-43e4-813f-425aa0691ef2}, !- Target Object
-  2;                                      !- Inlet Port
-
-OS:Connection,
-  {81b1062b-ba89-4fe0-984a-92a53031de0e}, !- Handle
-  {d42676f1-6685-4d8c-88a6-09512fcaa533}, !- Name
-  {73c30f30-bcf9-4fc4-891a-8719b50c70e1}, !- Source Object
-  2,                                      !- Outlet Port
-  {e0d77e4a-197d-42e6-adc1-f373bcc642d9}, !- Target Object
-  2;                                      !- Inlet Port
-
-OS:Sizing:System,
-  {ea1969b3-84ab-4d42-8703-e2608b63be12}, !- Handle
-  {b0b9a1fe-0333-436d-999e-33570017fa90}, !- AirLoop Name
->>>>>>> 3c1d7324
+  {7379ee78-8e9e-4678-a396-f85a4153bd1c}, !- Handle
+  {05357e72-9a41-4f2a-acda-0d2530e363f5}, !- AirLoop Name
   Sensible,                               !- Type of Load to Size On
   Autosize,                               !- Design Outdoor Air Flow Rate {m3/s}
   0.3,                                    !- Central Heating Maximum System Air Flow Ratio
@@ -1622,181 +1073,88 @@
   OnOff;                                  !- Central Cooling Capacity Control Method
 
 OS:AvailabilityManagerAssignmentList,
-<<<<<<< HEAD
-  {7211339d-77da-4f06-b9ce-2e6dca8d7c83}, !- Handle
+  {de4e48e6-3340-4265-b5be-ddcbd979f9a1}, !- Handle
   Air Loop HVAC 1 AvailabilityManagerAssignmentList; !- Name
 
 OS:Connection,
-  {1ded0e4f-fdee-49c8-9ec7-6c9432bc4db3}, !- Handle
-  {3cac12b0-f795-4ab3-a84b-b67152f2f26f}, !- Source Object
+  {c0e5b762-bbc1-472e-948f-fd0d3caa9e74}, !- Handle
+  {c207c865-5146-4bb7-9824-a30abfef48e5}, !- Source Object
   3,                                      !- Outlet Port
-  {f1f48b3c-4b6c-4e81-9851-4a3231c1f59e}, !- Target Object
+  {38dd82e7-5cc7-423f-a140-a8d5301cfbdf}, !- Target Object
   6;                                      !- Inlet Port
 
 OS:Connection,
-  {9848c569-1e32-40f1-8904-76b7dec13737}, !- Handle
-  {f1f48b3c-4b6c-4e81-9851-4a3231c1f59e}, !- Source Object
+  {c8d9f233-d8c0-47db-90ba-7bbda11fa5c5}, !- Handle
+  {38dd82e7-5cc7-423f-a140-a8d5301cfbdf}, !- Source Object
   7,                                      !- Outlet Port
-  {2b20f929-5f72-4d8c-8c79-1df801db07a3}, !- Target Object
+  {3e8a4e91-a582-4b58-94d9-48d095e31e2a}, !- Target Object
   2;                                      !- Inlet Port
 
 OS:AirTerminal:SingleDuct:ConstantVolume:NoReheat,
-  {2512e05d-496e-4282-b7af-4c7744896bb9}, !- Handle
+  {0c7f76aa-08f8-43ec-bad2-a4db4955db28}, !- Handle
   res fur gas living zone direct air,     !- Name
-  {2e4d0acc-3a79-4571-8b69-ebeee99ffec5}, !- Availability Schedule Name
-  {9fdb5df1-3d77-4183-802a-68f10c686345}, !- Air Inlet Node Name
-  {8ec991db-0bad-41b2-b9ef-587ec4bde2fb}, !- Air Outlet Node Name
+  {3e75f0c7-712b-4f40-9f5b-d8a80cebcc7e}, !- Availability Schedule Name
+  {8bc7c3a9-053d-4507-b9e6-ee75753e2caf}, !- Air Inlet Node Name
+  {1f0ab74d-bf60-47bf-a9e0-d09f48deb41c}, !- Air Outlet Node Name
   AutoSize;                               !- Maximum Air Flow Rate {m3/s}
 
 OS:Node,
-  {b9254515-8491-43c0-a56e-45487e69bec7}, !- Handle
+  {e257deb1-3df8-407b-b221-4b973e6ff431}, !- Handle
   Node 8,                                 !- Name
-  {1a2b0e9d-4202-434f-aef1-5f114ed2dbf7}, !- Inlet Port
-  {8410626c-2767-4919-8cbd-2795284c461b}; !- Outlet Port
-
-OS:Connection,
-  {b6da8432-825d-4439-993f-a779404d007c}, !- Handle
-  {18a64440-f848-4fb7-96d4-3673040b6613}, !- Source Object
+  {8eec7d38-66e1-4ef6-a5a0-091abfc2e837}, !- Inlet Port
+  {1dfdc143-aafb-4b47-a2c3-7f0fc97ec4b5}; !- Outlet Port
+
+OS:Connection,
+  {3ea0a625-b2e7-4e33-b2ec-fe59a642cca5}, !- Handle
+  {925b3398-3076-4b47-a4f1-9d35b9958acc}, !- Source Object
   3,                                      !- Outlet Port
-  {175a16d9-c361-4fa8-8589-4f7ffc8ad7b2}, !- Target Object
+  {32c62889-94cb-4adf-a60c-4b47b41e9485}, !- Target Object
   2;                                      !- Inlet Port
 
 OS:Connection,
-  {1a2b0e9d-4202-434f-aef1-5f114ed2dbf7}, !- Handle
-  {cd4752d7-2c39-4f50-8285-3e0ccd4667fe}, !- Source Object
+  {8eec7d38-66e1-4ef6-a5a0-091abfc2e837}, !- Handle
+  {e4ddf2d5-2e9d-4cd3-959d-f73f0f1367ae}, !- Source Object
   2,                                      !- Outlet Port
-  {b9254515-8491-43c0-a56e-45487e69bec7}, !- Target Object
+  {e257deb1-3df8-407b-b221-4b973e6ff431}, !- Target Object
   2;                                      !- Inlet Port
 
 OS:Connection,
-  {8410626c-2767-4919-8cbd-2795284c461b}, !- Handle
-  {b9254515-8491-43c0-a56e-45487e69bec7}, !- Source Object
+  {1dfdc143-aafb-4b47-a2c3-7f0fc97ec4b5}, !- Handle
+  {e257deb1-3df8-407b-b221-4b973e6ff431}, !- Source Object
   3,                                      !- Outlet Port
-  {4946b364-b953-438e-99bf-58c235dddb93}, !- Target Object
+  {d94f14f2-5099-441b-9443-3408d780ffcf}, !- Target Object
   3;                                      !- Inlet Port
 
 OS:Node,
-  {467346d1-8b5b-4bf0-9487-3949b46f69b5}, !- Handle
+  {442bc505-f8fa-4068-8c19-d853bdf5b27a}, !- Handle
   Node 9,                                 !- Name
-  {63d2ecc9-0605-4ffd-a25a-0add8d5857bd}, !- Inlet Port
-  {9fdb5df1-3d77-4183-802a-68f10c686345}; !- Outlet Port
-
-OS:Connection,
-  {63d2ecc9-0605-4ffd-a25a-0add8d5857bd}, !- Handle
-  {58493762-4fdd-4b37-9d67-c63b32877c1b}, !- Source Object
+  {dd59c8bf-307d-416c-bc1e-1c9fd9c69cf6}, !- Inlet Port
+  {8bc7c3a9-053d-4507-b9e6-ee75753e2caf}; !- Outlet Port
+
+OS:Connection,
+  {dd59c8bf-307d-416c-bc1e-1c9fd9c69cf6}, !- Handle
+  {49d3f5f6-a5af-49dd-9c51-1cceaf447bf6}, !- Source Object
   3,                                      !- Outlet Port
-  {467346d1-8b5b-4bf0-9487-3949b46f69b5}, !- Target Object
+  {442bc505-f8fa-4068-8c19-d853bdf5b27a}, !- Target Object
   2;                                      !- Inlet Port
 
 OS:Connection,
-  {9fdb5df1-3d77-4183-802a-68f10c686345}, !- Handle
-  {467346d1-8b5b-4bf0-9487-3949b46f69b5}, !- Source Object
+  {8bc7c3a9-053d-4507-b9e6-ee75753e2caf}, !- Handle
+  {442bc505-f8fa-4068-8c19-d853bdf5b27a}, !- Source Object
   3,                                      !- Outlet Port
-  {2512e05d-496e-4282-b7af-4c7744896bb9}, !- Target Object
+  {0c7f76aa-08f8-43ec-bad2-a4db4955db28}, !- Target Object
   3;                                      !- Inlet Port
 
 OS:Connection,
-  {8ec991db-0bad-41b2-b9ef-587ec4bde2fb}, !- Handle
-  {2512e05d-496e-4282-b7af-4c7744896bb9}, !- Source Object
+  {1f0ab74d-bf60-47bf-a9e0-d09f48deb41c}, !- Handle
+  {0c7f76aa-08f8-43ec-bad2-a4db4955db28}, !- Source Object
   4,                                      !- Outlet Port
-  {18a64440-f848-4fb7-96d4-3673040b6613}, !- Target Object
+  {925b3398-3076-4b47-a4f1-9d35b9958acc}, !- Target Object
   2;                                      !- Inlet Port
 
 OS:AdditionalProperties,
-  {a564528d-1065-4c6e-aacd-e664802318f5}, !- Handle
-  {f1f48b3c-4b6c-4e81-9851-4a3231c1f59e}, !- Object Name
-=======
-  {50f9c763-d400-4a60-9a0b-15991a85b73d}, !- Handle
-  Air Loop HVAC 1 AvailabilityManagerAssignmentList; !- Name
-
-OS:Connection,
-  {52529c53-fed2-41d9-9ebc-e6cac2071049}, !- Handle
-  {5abff50d-54c4-4de2-a7f3-61139fe67196}, !- Name
-  {a8703327-0139-40bd-b5e3-6af3226d0b86}, !- Source Object
-  3,                                      !- Outlet Port
-  {f3212c0d-94b0-4c00-bd1a-aeff66e4c623}, !- Target Object
-  6;                                      !- Inlet Port
-
-OS:Connection,
-  {0381a951-19a5-4fb6-96e5-6c03193cc170}, !- Handle
-  {eb1b2248-6aa9-4fa4-ae7a-bcc3ab538a8d}, !- Name
-  {f3212c0d-94b0-4c00-bd1a-aeff66e4c623}, !- Source Object
-  7,                                      !- Outlet Port
-  {f26302a5-72de-4a22-8d4e-dc459af80477}, !- Target Object
-  2;                                      !- Inlet Port
-
-OS:AirTerminal:SingleDuct:ConstantVolume:NoReheat,
-  {df6f7ac8-0c9e-4ee9-9689-45b8d0dac9bb}, !- Handle
-  res fur gas living zone direct air,     !- Name
-  {cd49d3f1-2796-47b7-ad3b-5454c34edf9e}, !- Availability Schedule Name
-  {27151bad-486e-4381-9ae7-fb1216e433d1}, !- Air Inlet Node Name
-  {53e1127f-863b-4db4-89f7-e8eb398e5024}, !- Air Outlet Node Name
-  AutoSize;                               !- Maximum Air Flow Rate {m3/s}
-
-OS:Node,
-  {dfabfc3f-88c5-43be-808a-93d6491cad97}, !- Handle
-  Node 8,                                 !- Name
-  {2e5fc0d4-a689-41f7-9bfe-0b18c8bedd62}, !- Inlet Port
-  {fbaa05e0-809e-466a-8487-c1f7e51c5a52}; !- Outlet Port
-
-OS:Connection,
-  {c1952117-ceaf-463c-9c66-1c2d8df03106}, !- Handle
-  {ce1e08db-5195-4e61-8396-73ed5baf5532}, !- Name
-  {833a014f-c0dd-455e-b932-594034f4af0a}, !- Source Object
-  3,                                      !- Outlet Port
-  {911995bd-3c3f-4d54-888a-1d490c87f701}, !- Target Object
-  3;                                      !- Inlet Port
-
-OS:Connection,
-  {2e5fc0d4-a689-41f7-9bfe-0b18c8bedd62}, !- Handle
-  {c4121430-6c4d-4ef8-878f-3fae902f8e10}, !- Name
-  {d6e2e40d-6e83-408c-b3a3-db64dd1998c5}, !- Source Object
-  3,                                      !- Outlet Port
-  {dfabfc3f-88c5-43be-808a-93d6491cad97}, !- Target Object
-  2;                                      !- Inlet Port
-
-OS:Connection,
-  {fbaa05e0-809e-466a-8487-c1f7e51c5a52}, !- Handle
-  {1e6f4d9a-d5ee-488d-8da7-e47b2d7726e7}, !- Name
-  {dfabfc3f-88c5-43be-808a-93d6491cad97}, !- Source Object
-  3,                                      !- Outlet Port
-  {73c30f30-bcf9-4fc4-891a-8719b50c70e1}, !- Target Object
-  3;                                      !- Inlet Port
-
-OS:Node,
-  {afc3d4e3-029c-44cf-b1f2-1aa42d8e89f7}, !- Handle
-  Node 9,                                 !- Name
-  {83583ba2-9891-4267-a2af-edb5ca78072b}, !- Inlet Port
-  {27151bad-486e-4381-9ae7-fb1216e433d1}; !- Outlet Port
-
-OS:Connection,
-  {83583ba2-9891-4267-a2af-edb5ca78072b}, !- Handle
-  {347bec1d-9a1b-41f9-9d30-0c35cd50fdcb}, !- Name
-  {9866bd71-3461-43e4-813f-425aa0691ef2}, !- Source Object
-  3,                                      !- Outlet Port
-  {afc3d4e3-029c-44cf-b1f2-1aa42d8e89f7}, !- Target Object
-  2;                                      !- Inlet Port
-
-OS:Connection,
-  {27151bad-486e-4381-9ae7-fb1216e433d1}, !- Handle
-  {306f1a93-724b-4074-ae79-8f058090e40d}, !- Name
-  {afc3d4e3-029c-44cf-b1f2-1aa42d8e89f7}, !- Source Object
-  3,                                      !- Outlet Port
-  {df6f7ac8-0c9e-4ee9-9689-45b8d0dac9bb}, !- Target Object
-  3;                                      !- Inlet Port
-
-OS:Connection,
-  {53e1127f-863b-4db4-89f7-e8eb398e5024}, !- Handle
-  {a3306147-f907-421c-8195-09bb99fc6217}, !- Name
-  {df6f7ac8-0c9e-4ee9-9689-45b8d0dac9bb}, !- Source Object
-  4,                                      !- Outlet Port
-  {833a014f-c0dd-455e-b932-594034f4af0a}, !- Target Object
-  2;                                      !- Inlet Port
-
-OS:AdditionalProperties,
-  {2f052c60-6d7b-4095-97bc-a499399ac8ee}, !- Handle
-  {f3212c0d-94b0-4c00-bd1a-aeff66e4c623}, !- Object Name
->>>>>>> 3c1d7324
+  {e15a15bf-81f9-46df-9f65-1d6952137067}, !- Handle
+  {38dd82e7-5cc7-423f-a140-a8d5301cfbdf}, !- Object Name
   SizingInfoHVACFracHeatLoadServed,       !- Feature Name 1
   Double,                                 !- Feature Data Type 1
   1;                                      !- Feature Value 1
