--- conflicted
+++ resolved
@@ -1,73 +1,41 @@
 !- NOTE: Auto-generated from /test/osw_files/MF_8units_1story_SL_3Beds_2Baths_Denver_Furnace_NoSetpoints.osw
 
 OS:Version,
-<<<<<<< HEAD
-  {16fd1f6f-c8cc-404b-ab16-a988dfbf1763}, !- Handle
+  {d720b9ab-6c5b-4980-a90a-b8cb7da8a67b}, !- Handle
   2.9.0;                                  !- Version Identifier
 
 OS:SimulationControl,
-  {1320671a-8fef-4dab-8dc0-2b9214f9467e}, !- Handle
-=======
-  {573c284f-fbfd-43ba-913a-6fb50b549116}, !- Handle
-  2.9.0;                                  !- Version Identifier
-
-OS:SimulationControl,
-  {983935b8-fab8-4072-9ec1-8d9f14526f74}, !- Handle
->>>>>>> 3c1d7324
+  {fd537640-6e86-4bed-8f07-5b5e5d25d01c}, !- Handle
   ,                                       !- Do Zone Sizing Calculation
   ,                                       !- Do System Sizing Calculation
   ,                                       !- Do Plant Sizing Calculation
   No;                                     !- Run Simulation for Sizing Periods
 
 OS:Timestep,
-<<<<<<< HEAD
-  {5de6052e-2f5a-4778-b6ae-8d187358cc88}, !- Handle
+  {3a3179a3-97a5-450b-9386-eca521b56a89}, !- Handle
   6;                                      !- Number of Timesteps per Hour
 
 OS:ShadowCalculation,
-  {316dd7ee-3cca-472b-8f71-777cf0028121}, !- Handle
-=======
-  {037c102f-96b7-4772-be22-0649ddbd9356}, !- Handle
-  6;                                      !- Number of Timesteps per Hour
-
-OS:ShadowCalculation,
-  {180b7bbb-3516-4fb0-8275-c6a0b73c5565}, !- Handle
->>>>>>> 3c1d7324
+  {93560c14-c7cb-4a7e-a6fa-7b5cc29ea8ea}, !- Handle
   20,                                     !- Calculation Frequency
   200;                                    !- Maximum Figures in Shadow Overlap Calculations
 
 OS:SurfaceConvectionAlgorithm:Outside,
-<<<<<<< HEAD
-  {ee60de37-79e1-4401-8b6d-0ae1c65662e0}, !- Handle
+  {114412cc-aec2-4d11-b86b-f3c7452c0d26}, !- Handle
   DOE-2;                                  !- Algorithm
 
 OS:SurfaceConvectionAlgorithm:Inside,
-  {ac8c3a97-62cf-411d-9efa-37b6e9a25867}, !- Handle
+  {b224cfc0-c9cd-4824-a5b5-5c874229af68}, !- Handle
   TARP;                                   !- Algorithm
 
 OS:ZoneCapacitanceMultiplier:ResearchSpecial,
-  {a7fcc357-1a11-4e67-8661-de49faa1e99d}, !- Handle
-=======
-  {d8dd31c3-14a7-4204-9938-c3278485d494}, !- Handle
-  DOE-2;                                  !- Algorithm
-
-OS:SurfaceConvectionAlgorithm:Inside,
-  {5eaafdc7-b7d8-42f5-ba3f-6ba423679d4d}, !- Handle
-  TARP;                                   !- Algorithm
-
-OS:ZoneCapacitanceMultiplier:ResearchSpecial,
-  {5f4d48ef-933d-4334-8e19-66d5cb96f904}, !- Handle
->>>>>>> 3c1d7324
+  {47c9e5cf-8587-4216-b937-5b9a06f6ebe3}, !- Handle
   ,                                       !- Temperature Capacity Multiplier
   15,                                     !- Humidity Capacity Multiplier
   ;                                       !- Carbon Dioxide Capacity Multiplier
 
 OS:RunPeriod,
-<<<<<<< HEAD
-  {1601a550-f640-4443-8607-6bae2c83dac3}, !- Handle
-=======
-  {dc9eca18-7000-42ca-a56c-1f3b9d6741fd}, !- Handle
->>>>>>> 3c1d7324
+  {08bb3838-d3da-44d3-acc4-1067ce44aed0}, !- Handle
   Run Period 1,                           !- Name
   1,                                      !- Begin Month
   1,                                      !- Begin Day of Month
@@ -81,21 +49,13 @@
   ;                                       !- Number of Times Runperiod to be Repeated
 
 OS:YearDescription,
-<<<<<<< HEAD
-  {148b816d-903e-4dc1-98f4-878bdaa8622d}, !- Handle
-=======
-  {6b5c54d1-fbd5-4d3f-b651-afb1bdd044b0}, !- Handle
->>>>>>> 3c1d7324
+  {13da1115-08ec-48a6-bd22-aa1f0485b4ed}, !- Handle
   2007,                                   !- Calendar Year
   ,                                       !- Day of Week for Start Day
   ;                                       !- Is Leap Year
 
 OS:WeatherFile,
-<<<<<<< HEAD
-  {81cabe90-36c1-4434-9919-a65a9be57e6d}, !- Handle
-=======
-  {32ccde92-de98-41b1-8218-f22a4ddef990}, !- Handle
->>>>>>> 3c1d7324
+  {d6e10516-8a9d-4105-8684-ccfc94d4e401}, !- Handle
   Denver Intl Ap,                         !- City
   CO,                                     !- State Province Region
   USA,                                    !- Country
@@ -109,13 +69,8 @@
   E23378AA;                               !- Checksum
 
 OS:AdditionalProperties,
-<<<<<<< HEAD
-  {33fb1fd5-304d-4423-aee4-648f4ebd42ba}, !- Handle
-  {81cabe90-36c1-4434-9919-a65a9be57e6d}, !- Object Name
-=======
-  {87a5d70d-bb03-4c35-beb7-708edacca71d}, !- Handle
-  {32ccde92-de98-41b1-8218-f22a4ddef990}, !- Object Name
->>>>>>> 3c1d7324
+  {b0169776-223d-4d49-9798-88725cabb0f8}, !- Handle
+  {d6e10516-8a9d-4105-8684-ccfc94d4e401}, !- Object Name
   EPWHeaderCity,                          !- Feature Name 1
   String,                                 !- Feature Data Type 1
   Denver Intl Ap,                         !- Feature Value 1
@@ -223,11 +178,7 @@
   84;                                     !- Feature Value 35
 
 OS:Site,
-<<<<<<< HEAD
-  {d1be7f03-ed1b-47fe-b20b-5fbbc9760de1}, !- Handle
-=======
-  {c1e99e74-c41a-42d4-a388-2311c87b0f50}, !- Handle
->>>>>>> 3c1d7324
+  {96774945-da35-4452-b3d7-79a4fc7318b4}, !- Handle
   Denver Intl Ap_CO_USA,                  !- Name
   39.83,                                  !- Latitude {deg}
   -104.65,                                !- Longitude {deg}
@@ -236,11 +187,7 @@
   ;                                       !- Terrain
 
 OS:ClimateZones,
-<<<<<<< HEAD
-  {ca8025b2-7b96-4eff-b23a-fc4874233cca}, !- Handle
-=======
-  {5f2ebffb-8dbc-4fad-b229-ba397e6b28c2}, !- Handle
->>>>>>> 3c1d7324
+  {bdad684d-7ca1-4233-abc5-d0a56b47e90f}, !- Handle
   ,                                       !- Active Institution
   ,                                       !- Active Year
   ,                                       !- Climate Zone Institution Name 1
@@ -253,31 +200,19 @@
   Cold;                                   !- Climate Zone Value 2
 
 OS:Site:WaterMainsTemperature,
-<<<<<<< HEAD
-  {1041db0f-61ef-4c12-bc00-e41d96d90efc}, !- Handle
-=======
-  {ff00fd57-949b-4242-915b-b52120ad7689}, !- Handle
->>>>>>> 3c1d7324
+  {6073d872-0f7a-4c76-a479-fe666869e9fe}, !- Handle
   Correlation,                            !- Calculation Method
   ,                                       !- Temperature Schedule Name
   10.8753424657535,                       !- Annual Average Outdoor Air Temperature {C}
   23.1524007936508;                       !- Maximum Difference In Monthly Average Outdoor Air Temperatures {deltaC}
 
 OS:RunPeriodControl:DaylightSavingTime,
-<<<<<<< HEAD
-  {91ad022d-021d-4bd6-9b5f-acfa55970247}, !- Handle
-=======
-  {c825090f-646f-4443-b3cd-16ec6b121f82}, !- Handle
->>>>>>> 3c1d7324
+  {8bc941e2-9132-4315-8734-95b05cdeb35f}, !- Handle
   3/12,                                   !- Start Date
   11/5;                                   !- End Date
 
 OS:Site:GroundTemperature:Deep,
-<<<<<<< HEAD
-  {4a56f167-cf2c-44d1-8135-89997b047bb8}, !- Handle
-=======
-  {5e962942-5923-4a1a-ac8e-e0d220bea2c2}, !- Handle
->>>>>>> 3c1d7324
+  {1f819708-d17f-4349-9e2b-9d059e252b02}, !- Handle
   10.8753424657535,                       !- January Deep Ground Temperature {C}
   10.8753424657535,                       !- February Deep Ground Temperature {C}
   10.8753424657535,                       !- March Deep Ground Temperature {C}
@@ -292,11 +227,7 @@
   10.8753424657535;                       !- December Deep Ground Temperature {C}
 
 OS:Building,
-<<<<<<< HEAD
-  {cc969fec-ac5d-499d-b515-f843c2230757}, !- Handle
-=======
-  {e35072ee-c084-412e-9dce-b37c4e768d94}, !- Handle
->>>>>>> 3c1d7324
+  {69d6c62b-5d92-44ab-afb7-fda4981aa180}, !- Handle
   Building 1,                             !- Name
   ,                                       !- Building Sector Type
   0,                                      !- North Axis {deg}
@@ -311,13 +242,8 @@
   8;                                      !- Standards Number of Living Units
 
 OS:AdditionalProperties,
-<<<<<<< HEAD
-  {4f712a40-0784-4a79-97e9-0e01fa46bccd}, !- Handle
-  {cc969fec-ac5d-499d-b515-f843c2230757}, !- Object Name
-=======
-  {216c0a81-ac6e-4d14-9250-6eae5535de01}, !- Handle
-  {e35072ee-c084-412e-9dce-b37c4e768d94}, !- Object Name
->>>>>>> 3c1d7324
+  {9dfef760-0789-486f-8b3d-dab8d8959aeb}, !- Handle
+  {69d6c62b-5d92-44ab-afb7-fda4981aa180}, !- Object Name
   num_units,                              !- Feature Name 1
   Integer,                                !- Feature Data Type 1
   8,                                      !- Feature Value 1
@@ -347,11 +273,7 @@
   true;                                   !- Feature Value 9
 
 OS:ThermalZone,
-<<<<<<< HEAD
-  {5fed9e32-88e7-462f-ad46-040d8aa6883a}, !- Handle
-=======
-  {d3b10ae6-bc0a-44d0-a86e-f17d841df396}, !- Handle
->>>>>>> 3c1d7324
+  {80317731-37a4-43d3-a7d2-049d3dbb371d}, !- Handle
   living zone,                            !- Name
   ,                                       !- Multiplier
   ,                                       !- Ceiling Height {m}
@@ -360,17 +282,10 @@
   ,                                       !- Zone Inside Convection Algorithm
   ,                                       !- Zone Outside Convection Algorithm
   ,                                       !- Zone Conditioning Equipment List Name
-<<<<<<< HEAD
-  {2963e0b7-51ea-45ff-b0cf-313733b54891}, !- Zone Air Inlet Port List
-  {a0422339-e747-4034-89b2-4be5711402b3}, !- Zone Air Exhaust Port List
-  {539242e6-5b18-416b-8bb2-d09b14490544}, !- Zone Air Node Name
-  {b8d00b6b-e971-42ba-acfa-4536162c7d85}, !- Zone Return Air Port List
-=======
-  {911995bd-3c3f-4d54-888a-1d490c87f701}, !- Zone Air Inlet Port List
-  {b13ebf8d-6900-4ed9-a5b8-03d3cd40b377}, !- Zone Air Exhaust Port List
-  {83b0437f-c350-408d-86f6-3e7344a0a7b0}, !- Zone Air Node Name
-  {d6e2e40d-6e83-408c-b3a3-db64dd1998c5}, !- Zone Return Air Port List
->>>>>>> 3c1d7324
+  {54c0589c-4449-4795-b0fc-1a5f4f6cb6f6}, !- Zone Air Inlet Port List
+  {09b07b14-e822-4b3e-963b-4fb9fe560009}, !- Zone Air Exhaust Port List
+  {28267c15-5fe9-4694-a874-ab8bd4907813}, !- Zone Air Node Name
+  {7e7a4a78-4b6f-428a-997b-8b563b939565}, !- Zone Return Air Port List
   ,                                       !- Primary Daylighting Control Name
   ,                                       !- Fraction of Zone Controlled by Primary Daylighting Control
   ,                                       !- Secondary Daylighting Control Name
@@ -381,75 +296,39 @@
   No;                                     !- Use Ideal Air Loads
 
 OS:Node,
-<<<<<<< HEAD
-  {1e249381-ae70-4f24-bb1f-8c4d8ef21ee7}, !- Handle
+  {17dbc672-d7c7-45a1-8a3e-9c45158338e1}, !- Handle
   Node 1,                                 !- Name
-  {539242e6-5b18-416b-8bb2-d09b14490544}, !- Inlet Port
+  {28267c15-5fe9-4694-a874-ab8bd4907813}, !- Inlet Port
   ;                                       !- Outlet Port
 
 OS:Connection,
-  {539242e6-5b18-416b-8bb2-d09b14490544}, !- Handle
-  {571c90d4-889b-4c55-8b0b-4c444d90bbec}, !- Name
-  {5fed9e32-88e7-462f-ad46-040d8aa6883a}, !- Source Object
+  {28267c15-5fe9-4694-a874-ab8bd4907813}, !- Handle
+  {ae8fae20-8ae0-4ae2-865e-49939ec7a88c}, !- Name
+  {80317731-37a4-43d3-a7d2-049d3dbb371d}, !- Source Object
   11,                                     !- Outlet Port
-  {1e249381-ae70-4f24-bb1f-8c4d8ef21ee7}, !- Target Object
+  {17dbc672-d7c7-45a1-8a3e-9c45158338e1}, !- Target Object
   2;                                      !- Inlet Port
 
 OS:PortList,
-  {2963e0b7-51ea-45ff-b0cf-313733b54891}, !- Handle
-  {7126e0e2-f41a-4992-9f0d-2378284d7773}, !- Name
-  {5fed9e32-88e7-462f-ad46-040d8aa6883a}, !- HVAC Component
-  {a635cbe1-279c-49b2-997e-112ba3a2bafc}; !- Port 1
+  {54c0589c-4449-4795-b0fc-1a5f4f6cb6f6}, !- Handle
+  {dc466132-43b5-4df7-8958-9194890fb0a1}, !- Name
+  {80317731-37a4-43d3-a7d2-049d3dbb371d}, !- HVAC Component
+  {b9c35330-6b32-431b-a981-fe7b08bbb84b}; !- Port 1
 
 OS:PortList,
-  {a0422339-e747-4034-89b2-4be5711402b3}, !- Handle
-  {458120c3-5502-47ec-8eee-e392d477333f}, !- Name
-  {5fed9e32-88e7-462f-ad46-040d8aa6883a}; !- HVAC Component
+  {09b07b14-e822-4b3e-963b-4fb9fe560009}, !- Handle
+  {f1ace53f-59d7-423b-9125-1a3c9ff2bc95}, !- Name
+  {80317731-37a4-43d3-a7d2-049d3dbb371d}; !- HVAC Component
 
 OS:PortList,
-  {b8d00b6b-e971-42ba-acfa-4536162c7d85}, !- Handle
-  {d0312a8b-9820-4aee-baab-abe571ae0eea}, !- Name
-  {5fed9e32-88e7-462f-ad46-040d8aa6883a}, !- HVAC Component
-  {3c3b1402-9770-424a-b4a5-3b89ab65f08d}; !- Port 1
+  {7e7a4a78-4b6f-428a-997b-8b563b939565}, !- Handle
+  {34698e70-a89d-443f-a4f6-8f8e5e900a2e}, !- Name
+  {80317731-37a4-43d3-a7d2-049d3dbb371d}, !- HVAC Component
+  {b2a58aa0-7f9a-4b4a-ac50-43aae9f3c82b}; !- Port 1
 
 OS:Sizing:Zone,
-  {6ad4ee0a-6295-460e-ab29-f70a6243b5e2}, !- Handle
-  {5fed9e32-88e7-462f-ad46-040d8aa6883a}, !- Zone or ZoneList Name
-=======
-  {b977587c-7b1e-4088-a9e1-53f653d67134}, !- Handle
-  Node 1,                                 !- Name
-  {83b0437f-c350-408d-86f6-3e7344a0a7b0}, !- Inlet Port
-  ;                                       !- Outlet Port
-
-OS:Connection,
-  {83b0437f-c350-408d-86f6-3e7344a0a7b0}, !- Handle
-  {2ee80af8-84e8-4d5c-aaa4-89f11d8dd738}, !- Name
-  {d3b10ae6-bc0a-44d0-a86e-f17d841df396}, !- Source Object
-  11,                                     !- Outlet Port
-  {b977587c-7b1e-4088-a9e1-53f653d67134}, !- Target Object
-  2;                                      !- Inlet Port
-
-OS:PortList,
-  {911995bd-3c3f-4d54-888a-1d490c87f701}, !- Handle
-  {09bb6670-8404-4b1f-b8d7-1eac2558d78c}, !- Name
-  {d3b10ae6-bc0a-44d0-a86e-f17d841df396}, !- HVAC Component
-  {c1952117-ceaf-463c-9c66-1c2d8df03106}; !- Port 1
-
-OS:PortList,
-  {b13ebf8d-6900-4ed9-a5b8-03d3cd40b377}, !- Handle
-  {a9317998-a6d5-4114-8f5c-69ccfa692605}, !- Name
-  {d3b10ae6-bc0a-44d0-a86e-f17d841df396}; !- HVAC Component
-
-OS:PortList,
-  {d6e2e40d-6e83-408c-b3a3-db64dd1998c5}, !- Handle
-  {00a15dc4-f364-4a7b-95f6-504eccc83657}, !- Name
-  {d3b10ae6-bc0a-44d0-a86e-f17d841df396}, !- HVAC Component
-  {2e5fc0d4-a689-41f7-9bfe-0b18c8bedd62}; !- Port 1
-
-OS:Sizing:Zone,
-  {dd6e7c6b-a85e-4958-b7fb-7288509f53a3}, !- Handle
-  {d3b10ae6-bc0a-44d0-a86e-f17d841df396}, !- Zone or ZoneList Name
->>>>>>> 3c1d7324
+  {0c5fdf4d-e92d-4a3b-97c1-7e86474c9642}, !- Handle
+  {80317731-37a4-43d3-a7d2-049d3dbb371d}, !- Zone or ZoneList Name
   SupplyAirTemperature,                   !- Zone Cooling Design Supply Air Temperature Input Method
   14,                                     !- Zone Cooling Design Supply Air Temperature {C}
   11.11,                                  !- Zone Cooling Design Supply Air Temperature Difference {deltaC}
@@ -478,34 +357,20 @@
   autosize;                               !- Dedicated Outdoor Air High Setpoint Temperature for Design {C}
 
 OS:ZoneHVAC:EquipmentList,
-<<<<<<< HEAD
-  {5f3f247a-f90a-4d1b-94e8-5825dda12ef4}, !- Handle
+  {553ff95b-6fdc-44b5-b950-3e29a647756c}, !- Handle
   Zone HVAC Equipment List 1,             !- Name
-  {5fed9e32-88e7-462f-ad46-040d8aa6883a}, !- Thermal Zone
+  {80317731-37a4-43d3-a7d2-049d3dbb371d}, !- Thermal Zone
   SequentialLoad,                         !- Load Distribution Scheme
-  {d2e5552d-a9da-4c63-901c-26705f6e08fc}, !- Zone Equipment 1
-=======
-  {14602104-0407-4fa3-ba12-a3e374d66e99}, !- Handle
-  Zone HVAC Equipment List 1,             !- Name
-  {d3b10ae6-bc0a-44d0-a86e-f17d841df396}, !- Thermal Zone
-  SequentialLoad,                         !- Load Distribution Scheme
-  {df6f7ac8-0c9e-4ee9-9689-45b8d0dac9bb}, !- Zone Equipment 1
->>>>>>> 3c1d7324
+  {1cb2ded8-24c0-4d0d-9d40-e5ea389166ff}, !- Zone Equipment 1
   1,                                      !- Zone Equipment Cooling Sequence 1
   1,                                      !- Zone Equipment Heating or No-Load Sequence 1
   ,                                       !- Zone Equipment Sequential Cooling Fraction Schedule Name 1
   ;                                       !- Zone Equipment Sequential Heating Fraction Schedule Name 1
 
 OS:Space,
-<<<<<<< HEAD
-  {c80c1517-29e6-4883-9d4d-e7ff23e40a7c}, !- Handle
+  {e867e1fb-bf23-4a8c-b87f-01c8b2dcdf5c}, !- Handle
   living space,                           !- Name
-  {094ed771-767a-4397-aaf9-cc8bfd43e3eb}, !- Space Type Name
-=======
-  {f80aeaf5-663e-461e-accc-62c903d78184}, !- Handle
-  living space,                           !- Name
-  {868c2039-9bb3-44f2-bf78-edd30ad2325e}, !- Space Type Name
->>>>>>> 3c1d7324
+  {3128755b-2f09-48e3-9d34-25a38ec88bb5}, !- Space Type Name
   ,                                       !- Default Construction Set Name
   ,                                       !- Default Schedule Set Name
   ,                                       !- Direction of Relative North {deg}
@@ -513,31 +378,17 @@
   ,                                       !- Y Origin {m}
   ,                                       !- Z Origin {m}
   ,                                       !- Building Story Name
-<<<<<<< HEAD
-  {5fed9e32-88e7-462f-ad46-040d8aa6883a}, !- Thermal Zone Name
+  {80317731-37a4-43d3-a7d2-049d3dbb371d}, !- Thermal Zone Name
   ,                                       !- Part of Total Floor Area
   ,                                       !- Design Specification Outdoor Air Object Name
-  {488f3b4a-fde5-43fd-81ca-87b20ba6a391}; !- Building Unit Name
+  {3743ab58-7119-44ce-9846-0c2573676376}; !- Building Unit Name
 
 OS:Surface,
-  {ae2c1d9c-391f-43ac-aa56-c3a98360cc45}, !- Handle
+  {607e8e36-82df-4892-bc14-54ef1d5a6731}, !- Handle
   Surface 1,                              !- Name
   Floor,                                  !- Surface Type
   ,                                       !- Construction Name
-  {c80c1517-29e6-4883-9d4d-e7ff23e40a7c}, !- Space Name
-=======
-  {d3b10ae6-bc0a-44d0-a86e-f17d841df396}, !- Thermal Zone Name
-  ,                                       !- Part of Total Floor Area
-  ,                                       !- Design Specification Outdoor Air Object Name
-  {e7b7a5ef-7b8a-4f8f-83bb-b072b04dcb82}; !- Building Unit Name
-
-OS:Surface,
-  {2c6f83a4-96d0-4242-bfba-fe7fd61db1e4}, !- Handle
-  Surface 1,                              !- Name
-  Floor,                                  !- Surface Type
-  ,                                       !- Construction Name
-  {f80aeaf5-663e-461e-accc-62c903d78184}, !- Space Name
->>>>>>> 3c1d7324
+  {e867e1fb-bf23-4a8c-b87f-01c8b2dcdf5c}, !- Space Name
   Foundation,                             !- Outside Boundary Condition
   ,                                       !- Outside Boundary Condition Object
   NoSun,                                  !- Sun Exposure
@@ -550,19 +401,11 @@
   6.46578440716979, -12.9315688143396, 0; !- X,Y,Z Vertex 4 {m}
 
 OS:Surface,
-<<<<<<< HEAD
-  {269f2a96-f8a3-47ca-aaca-b8c040958976}, !- Handle
+  {3f467497-796f-4f81-8794-2ae48a6eb28a}, !- Handle
   Surface 2,                              !- Name
   Wall,                                   !- Surface Type
   ,                                       !- Construction Name
-  {c80c1517-29e6-4883-9d4d-e7ff23e40a7c}, !- Space Name
-=======
-  {700a35e7-0d1c-4cc6-ad2c-6da73b2dadaa}, !- Handle
-  Surface 2,                              !- Name
-  Wall,                                   !- Surface Type
-  ,                                       !- Construction Name
-  {f80aeaf5-663e-461e-accc-62c903d78184}, !- Space Name
->>>>>>> 3c1d7324
+  {e867e1fb-bf23-4a8c-b87f-01c8b2dcdf5c}, !- Space Name
   Outdoors,                               !- Outside Boundary Condition
   ,                                       !- Outside Boundary Condition Object
   SunExposed,                             !- Sun Exposure
@@ -575,19 +418,11 @@
   0, -12.9315688143396, 2.4384;           !- X,Y,Z Vertex 4 {m}
 
 OS:Surface,
-<<<<<<< HEAD
-  {e305ca10-bb1c-4342-8bee-769c08f517fe}, !- Handle
+  {4b734d2b-9adb-4f88-9993-67b36fff3ab2}, !- Handle
   Surface 3,                              !- Name
   Wall,                                   !- Surface Type
   ,                                       !- Construction Name
-  {c80c1517-29e6-4883-9d4d-e7ff23e40a7c}, !- Space Name
-=======
-  {c026026c-b5e8-44ff-8343-99080ca68db0}, !- Handle
-  Surface 3,                              !- Name
-  Wall,                                   !- Surface Type
-  ,                                       !- Construction Name
-  {f80aeaf5-663e-461e-accc-62c903d78184}, !- Space Name
->>>>>>> 3c1d7324
+  {e867e1fb-bf23-4a8c-b87f-01c8b2dcdf5c}, !- Space Name
   Adiabatic,                              !- Outside Boundary Condition
   ,                                       !- Outside Boundary Condition Object
   NoSun,                                  !- Sun Exposure
@@ -600,19 +435,11 @@
   0, 0, 2.4384;                           !- X,Y,Z Vertex 4 {m}
 
 OS:Surface,
-<<<<<<< HEAD
-  {38558d81-9d60-4e4d-8699-57ef09107072}, !- Handle
+  {c651a602-7d20-45a1-814b-6be728638af1}, !- Handle
   Surface 4,                              !- Name
   Wall,                                   !- Surface Type
   ,                                       !- Construction Name
-  {c80c1517-29e6-4883-9d4d-e7ff23e40a7c}, !- Space Name
-=======
-  {fc26f409-5709-484e-b136-cff5622e3e1e}, !- Handle
-  Surface 4,                              !- Name
-  Wall,                                   !- Surface Type
-  ,                                       !- Construction Name
-  {f80aeaf5-663e-461e-accc-62c903d78184}, !- Space Name
->>>>>>> 3c1d7324
+  {e867e1fb-bf23-4a8c-b87f-01c8b2dcdf5c}, !- Space Name
   Adiabatic,                              !- Outside Boundary Condition
   ,                                       !- Outside Boundary Condition Object
   NoSun,                                  !- Sun Exposure
@@ -625,19 +452,11 @@
   6.46578440716979, 0, 2.4384;            !- X,Y,Z Vertex 4 {m}
 
 OS:Surface,
-<<<<<<< HEAD
-  {af3ae6cc-6d10-48b2-b186-e7e9bf748845}, !- Handle
+  {82b4b4ee-92e2-42db-8997-0c2bac099caf}, !- Handle
   Surface 5,                              !- Name
   Wall,                                   !- Surface Type
   ,                                       !- Construction Name
-  {c80c1517-29e6-4883-9d4d-e7ff23e40a7c}, !- Space Name
-=======
-  {c413dfbc-bc4a-4aae-a524-90cd1ca9f07d}, !- Handle
-  Surface 5,                              !- Name
-  Wall,                                   !- Surface Type
-  ,                                       !- Construction Name
-  {f80aeaf5-663e-461e-accc-62c903d78184}, !- Space Name
->>>>>>> 3c1d7324
+  {e867e1fb-bf23-4a8c-b87f-01c8b2dcdf5c}, !- Space Name
   Outdoors,                               !- Outside Boundary Condition
   ,                                       !- Outside Boundary Condition Object
   SunExposed,                             !- Sun Exposure
@@ -650,19 +469,11 @@
   6.46578440716979, -12.9315688143396, 2.4384; !- X,Y,Z Vertex 4 {m}
 
 OS:Surface,
-<<<<<<< HEAD
-  {3ffc5134-fb5a-4aa8-aa98-c72ce4c3cd6b}, !- Handle
+  {f778296b-c0c6-4719-87b3-27372bfa5fbf}, !- Handle
   Surface 6,                              !- Name
   RoofCeiling,                            !- Surface Type
   ,                                       !- Construction Name
-  {c80c1517-29e6-4883-9d4d-e7ff23e40a7c}, !- Space Name
-=======
-  {7be9e0b7-4ea2-475c-ac44-952ea1a358e6}, !- Handle
-  Surface 6,                              !- Name
-  RoofCeiling,                            !- Surface Type
-  ,                                       !- Construction Name
-  {f80aeaf5-663e-461e-accc-62c903d78184}, !- Space Name
->>>>>>> 3c1d7324
+  {e867e1fb-bf23-4a8c-b87f-01c8b2dcdf5c}, !- Space Name
   Outdoors,                               !- Outside Boundary Condition
   ,                                       !- Outside Boundary Condition Object
   SunExposed,                             !- Sun Exposure
@@ -675,11 +486,7 @@
   0, -12.9315688143396, 2.4384;           !- X,Y,Z Vertex 4 {m}
 
 OS:SpaceType,
-<<<<<<< HEAD
-  {094ed771-767a-4397-aaf9-cc8bfd43e3eb}, !- Handle
-=======
-  {868c2039-9bb3-44f2-bf78-edd30ad2325e}, !- Handle
->>>>>>> 3c1d7324
+  {3128755b-2f09-48e3-9d34-25a38ec88bb5}, !- Handle
   Space Type 1,                           !- Name
   ,                                       !- Default Construction Set Name
   ,                                       !- Default Schedule Set Name
@@ -690,11 +497,7 @@
   living;                                 !- Standards Space Type
 
 OS:ThermalZone,
-<<<<<<< HEAD
-  {59e57b1a-5a1c-45d5-9722-c741844826ca}, !- Handle
-=======
-  {e5aed3a3-08d5-4277-bfd5-72a9da2b7a66}, !- Handle
->>>>>>> 3c1d7324
+  {e2d8272b-409d-4f8a-a1aa-7a61b9a1ded1}, !- Handle
   corridor zone,                          !- Name
   ,                                       !- Multiplier
   ,                                       !- Ceiling Height {m}
@@ -703,17 +506,10 @@
   ,                                       !- Zone Inside Convection Algorithm
   ,                                       !- Zone Outside Convection Algorithm
   ,                                       !- Zone Conditioning Equipment List Name
-<<<<<<< HEAD
-  {a24bf8ed-ab3f-4ec5-9e70-a5639ec1f054}, !- Zone Air Inlet Port List
-  {3411dac8-7d81-4b53-bbfb-ba32f7821ab2}, !- Zone Air Exhaust Port List
-  {4c082abf-62fc-4ebc-a33e-03802c3ddc2f}, !- Zone Air Node Name
-  {bdc4087a-e621-42fe-bd69-9821a9250b9d}, !- Zone Return Air Port List
-=======
-  {44f5fab5-38af-4f60-a010-40bb5115f52f}, !- Zone Air Inlet Port List
-  {101e4f15-cd7d-49e8-a87c-b2102a43cbd8}, !- Zone Air Exhaust Port List
-  {dd14b72f-446a-4440-b8a1-1465ec68471a}, !- Zone Air Node Name
-  {d61b869d-2f8d-4489-b223-627f9dfecf03}, !- Zone Return Air Port List
->>>>>>> 3c1d7324
+  {8c96929e-1d50-454b-9a5c-6d694da8d311}, !- Zone Air Inlet Port List
+  {cd46c14d-b5b9-4588-a45d-3312a04d981d}, !- Zone Air Exhaust Port List
+  {4f51f3cd-4912-4afa-8d37-02a4699e24b2}, !- Zone Air Node Name
+  {b122359e-0644-43f0-b768-2461ae643008}, !- Zone Return Air Port List
   ,                                       !- Primary Daylighting Control Name
   ,                                       !- Fraction of Zone Controlled by Primary Daylighting Control
   ,                                       !- Secondary Daylighting Control Name
@@ -724,71 +520,37 @@
   No;                                     !- Use Ideal Air Loads
 
 OS:Node,
-<<<<<<< HEAD
-  {fbeea0ea-d938-4bcf-a80f-d66ee577a321}, !- Handle
+  {50c186f9-f07c-4127-b017-5bc25116685e}, !- Handle
   Node 2,                                 !- Name
-  {4c082abf-62fc-4ebc-a33e-03802c3ddc2f}, !- Inlet Port
+  {4f51f3cd-4912-4afa-8d37-02a4699e24b2}, !- Inlet Port
   ;                                       !- Outlet Port
 
 OS:Connection,
-  {4c082abf-62fc-4ebc-a33e-03802c3ddc2f}, !- Handle
-  {99fe98b8-4291-4280-a768-93f1bd9fc10d}, !- Name
-  {59e57b1a-5a1c-45d5-9722-c741844826ca}, !- Source Object
+  {4f51f3cd-4912-4afa-8d37-02a4699e24b2}, !- Handle
+  {ddeb2ac0-5d9f-4e37-bbb5-1f6382f7b400}, !- Name
+  {e2d8272b-409d-4f8a-a1aa-7a61b9a1ded1}, !- Source Object
   11,                                     !- Outlet Port
-  {fbeea0ea-d938-4bcf-a80f-d66ee577a321}, !- Target Object
+  {50c186f9-f07c-4127-b017-5bc25116685e}, !- Target Object
   2;                                      !- Inlet Port
 
 OS:PortList,
-  {a24bf8ed-ab3f-4ec5-9e70-a5639ec1f054}, !- Handle
-  {de0a20d4-13ed-45ac-bad9-29d628e4df69}, !- Name
-  {59e57b1a-5a1c-45d5-9722-c741844826ca}; !- HVAC Component
+  {8c96929e-1d50-454b-9a5c-6d694da8d311}, !- Handle
+  {4c53c60a-0f75-4dd1-a5bb-c38bec8c44b7}, !- Name
+  {e2d8272b-409d-4f8a-a1aa-7a61b9a1ded1}; !- HVAC Component
 
 OS:PortList,
-  {3411dac8-7d81-4b53-bbfb-ba32f7821ab2}, !- Handle
-  {85de1745-49d7-48e1-aee9-de1be8796ddb}, !- Name
-  {59e57b1a-5a1c-45d5-9722-c741844826ca}; !- HVAC Component
+  {cd46c14d-b5b9-4588-a45d-3312a04d981d}, !- Handle
+  {0ccd1637-42c7-4f21-afbe-dbcd83b45b43}, !- Name
+  {e2d8272b-409d-4f8a-a1aa-7a61b9a1ded1}; !- HVAC Component
 
 OS:PortList,
-  {bdc4087a-e621-42fe-bd69-9821a9250b9d}, !- Handle
-  {790a7689-5ecb-4d78-a3de-d39d31ba92a0}, !- Name
-  {59e57b1a-5a1c-45d5-9722-c741844826ca}; !- HVAC Component
+  {b122359e-0644-43f0-b768-2461ae643008}, !- Handle
+  {ff13b395-08c1-4e71-b7cc-4b2258f69ee6}, !- Name
+  {e2d8272b-409d-4f8a-a1aa-7a61b9a1ded1}; !- HVAC Component
 
 OS:Sizing:Zone,
-  {1d9f2517-bf4b-4cf5-beab-e2555d21a35f}, !- Handle
-  {59e57b1a-5a1c-45d5-9722-c741844826ca}, !- Zone or ZoneList Name
-=======
-  {01b16084-dc35-4bbf-8550-d68767617ece}, !- Handle
-  Node 2,                                 !- Name
-  {dd14b72f-446a-4440-b8a1-1465ec68471a}, !- Inlet Port
-  ;                                       !- Outlet Port
-
-OS:Connection,
-  {dd14b72f-446a-4440-b8a1-1465ec68471a}, !- Handle
-  {6fa5de0a-840b-4aea-af54-2a159d2202cf}, !- Name
-  {e5aed3a3-08d5-4277-bfd5-72a9da2b7a66}, !- Source Object
-  11,                                     !- Outlet Port
-  {01b16084-dc35-4bbf-8550-d68767617ece}, !- Target Object
-  2;                                      !- Inlet Port
-
-OS:PortList,
-  {44f5fab5-38af-4f60-a010-40bb5115f52f}, !- Handle
-  {ad3c4a9c-0349-4a9d-a7aa-062ae619e643}, !- Name
-  {e5aed3a3-08d5-4277-bfd5-72a9da2b7a66}; !- HVAC Component
-
-OS:PortList,
-  {101e4f15-cd7d-49e8-a87c-b2102a43cbd8}, !- Handle
-  {a40a3b09-6016-4634-a071-b3906dd7cc3a}, !- Name
-  {e5aed3a3-08d5-4277-bfd5-72a9da2b7a66}; !- HVAC Component
-
-OS:PortList,
-  {d61b869d-2f8d-4489-b223-627f9dfecf03}, !- Handle
-  {a4839fc1-0d3a-4074-a15a-7ea7af9a7f02}, !- Name
-  {e5aed3a3-08d5-4277-bfd5-72a9da2b7a66}; !- HVAC Component
-
-OS:Sizing:Zone,
-  {3f247cbf-0225-40f8-a309-cd30bee91553}, !- Handle
-  {e5aed3a3-08d5-4277-bfd5-72a9da2b7a66}, !- Zone or ZoneList Name
->>>>>>> 3c1d7324
+  {a87721b6-56bb-4d8c-81fa-3045de6e79ed}, !- Handle
+  {e2d8272b-409d-4f8a-a1aa-7a61b9a1ded1}, !- Zone or ZoneList Name
   SupplyAirTemperature,                   !- Zone Cooling Design Supply Air Temperature Input Method
   14,                                     !- Zone Cooling Design Supply Air Temperature {C}
   11.11,                                  !- Zone Cooling Design Supply Air Temperature Difference {deltaC}
@@ -817,25 +579,14 @@
   autosize;                               !- Dedicated Outdoor Air High Setpoint Temperature for Design {C}
 
 OS:ZoneHVAC:EquipmentList,
-<<<<<<< HEAD
-  {0d6d3b17-d7b3-4d58-84b8-37bef7b076bc}, !- Handle
+  {6456b848-7ef1-4fe3-83f0-98df62bed709}, !- Handle
   Zone HVAC Equipment List 2,             !- Name
-  {59e57b1a-5a1c-45d5-9722-c741844826ca}; !- Thermal Zone
+  {e2d8272b-409d-4f8a-a1aa-7a61b9a1ded1}; !- Thermal Zone
 
 OS:Space,
-  {d7f0b0f5-e926-43c7-a8b1-9954f1decf8d}, !- Handle
+  {a2439c52-2623-4cc0-a1d3-8fcedb7fcfbc}, !- Handle
   corridor space,                         !- Name
-  {0201d3d5-b97d-48e5-9cf6-69562f1e862a}, !- Space Type Name
-=======
-  {38db5073-4b03-4bb5-99bb-5fc72c515202}, !- Handle
-  Zone HVAC Equipment List 2,             !- Name
-  {e5aed3a3-08d5-4277-bfd5-72a9da2b7a66}; !- Thermal Zone
-
-OS:Space,
-  {62f3e71a-03af-433b-b7ad-fab07df9bf15}, !- Handle
-  corridor space,                         !- Name
-  {ec90d6a0-3412-4122-ac8f-4c2a603c9b90}, !- Space Type Name
->>>>>>> 3c1d7324
+  {1f0d676b-69ba-4889-84fa-d1ce66fa997d}, !- Space Type Name
   ,                                       !- Default Construction Set Name
   ,                                       !- Default Schedule Set Name
   ,                                       !- Direction of Relative North {deg}
@@ -843,25 +594,14 @@
   ,                                       !- Y Origin {m}
   ,                                       !- Z Origin {m}
   ,                                       !- Building Story Name
-<<<<<<< HEAD
-  {59e57b1a-5a1c-45d5-9722-c741844826ca}; !- Thermal Zone Name
+  {e2d8272b-409d-4f8a-a1aa-7a61b9a1ded1}; !- Thermal Zone Name
 
 OS:Surface,
-  {d40b961e-a63e-42f9-98c1-8d3f65432f53}, !- Handle
+  {3ff1b33f-d5c1-4f59-8455-9f7ac6a98206}, !- Handle
   Surface 7,                              !- Name
   Floor,                                  !- Surface Type
   ,                                       !- Construction Name
-  {d7f0b0f5-e926-43c7-a8b1-9954f1decf8d}, !- Space Name
-=======
-  {e5aed3a3-08d5-4277-bfd5-72a9da2b7a66}; !- Thermal Zone Name
-
-OS:Surface,
-  {391d0411-ada7-440f-aa58-37eb6d515ecc}, !- Handle
-  Surface 7,                              !- Name
-  Floor,                                  !- Surface Type
-  ,                                       !- Construction Name
-  {62f3e71a-03af-433b-b7ad-fab07df9bf15}, !- Space Name
->>>>>>> 3c1d7324
+  {a2439c52-2623-4cc0-a1d3-8fcedb7fcfbc}, !- Space Name
   Foundation,                             !- Outside Boundary Condition
   ,                                       !- Outside Boundary Condition Object
   NoSun,                                  !- Sun Exposure
@@ -874,19 +614,11 @@
   6.46578440716979, 0, 0;                 !- X,Y,Z Vertex 4 {m}
 
 OS:Surface,
-<<<<<<< HEAD
-  {ecebeb3b-4a5c-4f37-85db-4af0cec4d70d}, !- Handle
+  {1b2c53e8-5275-4d50-84ba-1d7123f092a7}, !- Handle
   Surface 8,                              !- Name
   Wall,                                   !- Surface Type
   ,                                       !- Construction Name
-  {d7f0b0f5-e926-43c7-a8b1-9954f1decf8d}, !- Space Name
-=======
-  {fc5fe5e4-0ffc-4fb4-a142-8ff3438ddb8b}, !- Handle
-  Surface 8,                              !- Name
-  Wall,                                   !- Surface Type
-  ,                                       !- Construction Name
-  {62f3e71a-03af-433b-b7ad-fab07df9bf15}, !- Space Name
->>>>>>> 3c1d7324
+  {a2439c52-2623-4cc0-a1d3-8fcedb7fcfbc}, !- Space Name
   Outdoors,                               !- Outside Boundary Condition
   ,                                       !- Outside Boundary Condition Object
   SunExposed,                             !- Sun Exposure
@@ -899,19 +631,11 @@
   0, 0, 2.4384;                           !- X,Y,Z Vertex 4 {m}
 
 OS:Surface,
-<<<<<<< HEAD
-  {dc4e430f-0db1-4cbe-afe8-cd89876e2994}, !- Handle
+  {6090d444-66e8-410d-9b64-f4cb688506d4}, !- Handle
   Surface 9,                              !- Name
   Wall,                                   !- Surface Type
   ,                                       !- Construction Name
-  {d7f0b0f5-e926-43c7-a8b1-9954f1decf8d}, !- Space Name
-=======
-  {1d9b678d-5a0d-4c6f-b8b1-97ee98cbd763}, !- Handle
-  Surface 9,                              !- Name
-  Wall,                                   !- Surface Type
-  ,                                       !- Construction Name
-  {62f3e71a-03af-433b-b7ad-fab07df9bf15}, !- Space Name
->>>>>>> 3c1d7324
+  {a2439c52-2623-4cc0-a1d3-8fcedb7fcfbc}, !- Space Name
   Adiabatic,                              !- Outside Boundary Condition
   ,                                       !- Outside Boundary Condition Object
   NoSun,                                  !- Sun Exposure
@@ -924,19 +648,11 @@
   0, 1.524, 2.4384;                       !- X,Y,Z Vertex 4 {m}
 
 OS:Surface,
-<<<<<<< HEAD
-  {73d0b161-3929-4c36-a1a3-e671fd071957}, !- Handle
+  {92c54044-8a33-4bcf-a597-835be583054e}, !- Handle
   Surface 10,                             !- Name
   Wall,                                   !- Surface Type
   ,                                       !- Construction Name
-  {d7f0b0f5-e926-43c7-a8b1-9954f1decf8d}, !- Space Name
-=======
-  {dd00758d-dd8e-4aa6-ae0c-d885a2ba11e3}, !- Handle
-  Surface 10,                             !- Name
-  Wall,                                   !- Surface Type
-  ,                                       !- Construction Name
-  {62f3e71a-03af-433b-b7ad-fab07df9bf15}, !- Space Name
->>>>>>> 3c1d7324
+  {a2439c52-2623-4cc0-a1d3-8fcedb7fcfbc}, !- Space Name
   Adiabatic,                              !- Outside Boundary Condition
   ,                                       !- Outside Boundary Condition Object
   NoSun,                                  !- Sun Exposure
@@ -949,19 +665,11 @@
   6.46578440716979, 1.524, 2.4384;        !- X,Y,Z Vertex 4 {m}
 
 OS:Surface,
-<<<<<<< HEAD
-  {39908631-9efa-4165-8304-139989e54b30}, !- Handle
+  {0e1fddcd-fcf2-4194-bcae-a7ed1a9db9a6}, !- Handle
   Surface 11,                             !- Name
   Wall,                                   !- Surface Type
   ,                                       !- Construction Name
-  {d7f0b0f5-e926-43c7-a8b1-9954f1decf8d}, !- Space Name
-=======
-  {33d14629-c0f5-43c3-b009-744931efc97f}, !- Handle
-  Surface 11,                             !- Name
-  Wall,                                   !- Surface Type
-  ,                                       !- Construction Name
-  {62f3e71a-03af-433b-b7ad-fab07df9bf15}, !- Space Name
->>>>>>> 3c1d7324
+  {a2439c52-2623-4cc0-a1d3-8fcedb7fcfbc}, !- Space Name
   Adiabatic,                              !- Outside Boundary Condition
   ,                                       !- Outside Boundary Condition Object
   NoSun,                                  !- Sun Exposure
@@ -974,19 +682,11 @@
   6.46578440716979, 0, 2.4384;            !- X,Y,Z Vertex 4 {m}
 
 OS:Surface,
-<<<<<<< HEAD
-  {81f61dc7-7666-4072-9e68-ec4de8e36f00}, !- Handle
+  {454c0e88-2189-47af-998c-7af2e16fb6df}, !- Handle
   Surface 12,                             !- Name
   RoofCeiling,                            !- Surface Type
   ,                                       !- Construction Name
-  {d7f0b0f5-e926-43c7-a8b1-9954f1decf8d}, !- Space Name
-=======
-  {6f6b9c6f-d331-43f1-b81e-0603f4fe707a}, !- Handle
-  Surface 12,                             !- Name
-  RoofCeiling,                            !- Surface Type
-  ,                                       !- Construction Name
-  {62f3e71a-03af-433b-b7ad-fab07df9bf15}, !- Space Name
->>>>>>> 3c1d7324
+  {a2439c52-2623-4cc0-a1d3-8fcedb7fcfbc}, !- Space Name
   Outdoors,                               !- Outside Boundary Condition
   ,                                       !- Outside Boundary Condition Object
   SunExposed,                             !- Sun Exposure
@@ -999,11 +699,7 @@
   0, 0, 2.4384;                           !- X,Y,Z Vertex 4 {m}
 
 OS:SpaceType,
-<<<<<<< HEAD
-  {0201d3d5-b97d-48e5-9cf6-69562f1e862a}, !- Handle
-=======
-  {ec90d6a0-3412-4122-ac8f-4c2a603c9b90}, !- Handle
->>>>>>> 3c1d7324
+  {1f0d676b-69ba-4889-84fa-d1ce66fa997d}, !- Handle
   Space Type 2,                           !- Name
   ,                                       !- Default Construction Set Name
   ,                                       !- Default Schedule Set Name
@@ -1014,23 +710,14 @@
   corridor;                               !- Standards Space Type
 
 OS:BuildingUnit,
-<<<<<<< HEAD
-  {488f3b4a-fde5-43fd-81ca-87b20ba6a391}, !- Handle
-=======
-  {e7b7a5ef-7b8a-4f8f-83bb-b072b04dcb82}, !- Handle
->>>>>>> 3c1d7324
+  {3743ab58-7119-44ce-9846-0c2573676376}, !- Handle
   unit 1,                                 !- Name
   ,                                       !- Rendering Color
   Residential;                            !- Building Unit Type
 
 OS:AdditionalProperties,
-<<<<<<< HEAD
-  {34135e20-322a-4536-a672-0cc53c60c48d}, !- Handle
-  {488f3b4a-fde5-43fd-81ca-87b20ba6a391}, !- Object Name
-=======
-  {a375d3a9-990b-446d-8bfa-8a43cac270e5}, !- Handle
-  {e7b7a5ef-7b8a-4f8f-83bb-b072b04dcb82}, !- Object Name
->>>>>>> 3c1d7324
+  {a5a6e2e3-f1db-4478-b27e-1d0a35c96ce4}, !- Handle
+  {3743ab58-7119-44ce-9846-0c2573676376}, !- Object Name
   NumberOfBedrooms,                       !- Feature Name 1
   Integer,                                !- Feature Data Type 1
   3,                                      !- Feature Value 1
@@ -1042,20 +729,12 @@
   3.3900000000000001;                     !- Feature Value 3
 
 OS:External:File,
-<<<<<<< HEAD
-  {a321e498-c581-4f99-a4a6-8b086841767e}, !- Handle
-=======
-  {de950db9-f65b-4490-b48a-aa10f2ff7ae8}, !- Handle
->>>>>>> 3c1d7324
+  {5ea5a295-575b-4e7c-92ae-863a9842b5d5}, !- Handle
   8760.csv,                               !- Name
   8760.csv;                               !- File Name
 
 OS:Schedule:Day,
-<<<<<<< HEAD
-  {0bb5ff43-fb65-47bf-a4e8-9ab80ca6bc4d}, !- Handle
-=======
-  {344990ce-dc13-452c-84a2-55b33c8d6b80}, !- Handle
->>>>>>> 3c1d7324
+  {e272df75-da47-4cc0-85c4-6abf704a5bb3}, !- Handle
   Schedule Day 1,                         !- Name
   ,                                       !- Schedule Type Limits Name
   ,                                       !- Interpolate to Timestep
@@ -1064,11 +743,7 @@
   0;                                      !- Value Until Time 1
 
 OS:Schedule:Day,
-<<<<<<< HEAD
-  {569993b8-6ce1-4287-a961-61caeb25b3c5}, !- Handle
-=======
-  {86b6ed17-5cff-41ef-9890-8d26589ecf63}, !- Handle
->>>>>>> 3c1d7324
+  {48b1c0d0-c42f-4a4a-a2da-d885c88cb93f}, !- Handle
   Schedule Day 2,                         !- Name
   ,                                       !- Schedule Type Limits Name
   ,                                       !- Interpolate to Timestep
@@ -1077,17 +752,10 @@
   1;                                      !- Value Until Time 1
 
 OS:Schedule:File,
-<<<<<<< HEAD
-  {2fd6f831-dc1e-4595-9361-7913cb1393d4}, !- Handle
+  {caab97e1-c04a-4608-92b8-22c8008886d6}, !- Handle
   occupants,                              !- Name
-  {60ae70cd-212e-4b1c-a092-288222ec23f4}, !- Schedule Type Limits Name
-  {a321e498-c581-4f99-a4a6-8b086841767e}, !- External File Name
-=======
-  {48f38611-62cf-4941-aa2d-8afecb50eb23}, !- Handle
-  occupants,                              !- Name
-  {3f5256ff-5d9d-4c55-8b16-bbd0a47d43e6}, !- Schedule Type Limits Name
-  {de950db9-f65b-4490-b48a-aa10f2ff7ae8}, !- External File Name
->>>>>>> 3c1d7324
+  {873d1315-124f-4af1-a72a-9d65af629b13}, !- Schedule Type Limits Name
+  {5ea5a295-575b-4e7c-92ae-863a9842b5d5}, !- External File Name
   1,                                      !- Column Number
   1,                                      !- Rows to Skip at Top
   8760,                                   !- Number of Hours of Data
@@ -1096,38 +764,22 @@
   60;                                     !- Minutes per Item
 
 OS:Schedule:Ruleset,
-<<<<<<< HEAD
-  {0e4f19bc-31e4-47b4-8267-2be3d917aab2}, !- Handle
+  {1fc0bb81-884f-439f-9787-8774fb94b960}, !- Handle
   Schedule Ruleset 1,                     !- Name
-  {a211c09d-3d02-4a49-b004-21d846f32652}, !- Schedule Type Limits Name
-  {368a4cd3-590b-41bf-820f-6a3ecbe5432e}; !- Default Day Schedule Name
+  {79f9f8a8-f683-456d-bacd-3fbacf8958c3}, !- Schedule Type Limits Name
+  {c8872b6d-2ba5-4092-90c5-34119b283579}; !- Default Day Schedule Name
 
 OS:Schedule:Day,
-  {368a4cd3-590b-41bf-820f-6a3ecbe5432e}, !- Handle
+  {c8872b6d-2ba5-4092-90c5-34119b283579}, !- Handle
   Schedule Day 3,                         !- Name
-  {a211c09d-3d02-4a49-b004-21d846f32652}, !- Schedule Type Limits Name
-=======
-  {74a11c76-318a-4c92-a5e8-93900f63f0c5}, !- Handle
-  Schedule Ruleset 1,                     !- Name
-  {ab8873e7-4b20-425f-9af7-503ff8f09740}, !- Schedule Type Limits Name
-  {37ac7495-5235-4f71-a1cb-792c609e9596}; !- Default Day Schedule Name
-
-OS:Schedule:Day,
-  {37ac7495-5235-4f71-a1cb-792c609e9596}, !- Handle
-  Schedule Day 3,                         !- Name
-  {ab8873e7-4b20-425f-9af7-503ff8f09740}, !- Schedule Type Limits Name
->>>>>>> 3c1d7324
+  {79f9f8a8-f683-456d-bacd-3fbacf8958c3}, !- Schedule Type Limits Name
   ,                                       !- Interpolate to Timestep
   24,                                     !- Hour 1
   0,                                      !- Minute 1
   112.539290946133;                       !- Value Until Time 1
 
 OS:People:Definition,
-<<<<<<< HEAD
-  {33993cda-fd23-4738-9aa5-7edfd1a80470}, !- Handle
-=======
-  {74775b54-cc13-47bd-9225-dad0e55e75e6}, !- Handle
->>>>>>> 3c1d7324
+  {11c52980-35de-44b2-8310-1f9e22dc0598}, !- Handle
   res occupants|living space,             !- Name
   People,                                 !- Number of People Calculation Method
   3.39,                                   !- Number of People {people}
@@ -1140,21 +792,12 @@
   ZoneAveraged;                           !- Mean Radiant Temperature Calculation Type
 
 OS:People,
-<<<<<<< HEAD
-  {039befed-1db4-44f8-be23-dbaf46622ee0}, !- Handle
+  {0d369d80-108d-4246-a5f2-c6e75d7db057}, !- Handle
   res occupants|living space,             !- Name
-  {33993cda-fd23-4738-9aa5-7edfd1a80470}, !- People Definition Name
-  {c80c1517-29e6-4883-9d4d-e7ff23e40a7c}, !- Space or SpaceType Name
-  {2fd6f831-dc1e-4595-9361-7913cb1393d4}, !- Number of People Schedule Name
-  {0e4f19bc-31e4-47b4-8267-2be3d917aab2}, !- Activity Level Schedule Name
-=======
-  {8f9dd2a2-ec3b-4a0f-a662-d8c9537cc70b}, !- Handle
-  res occupants|living space,             !- Name
-  {74775b54-cc13-47bd-9225-dad0e55e75e6}, !- People Definition Name
-  {f80aeaf5-663e-461e-accc-62c903d78184}, !- Space or SpaceType Name
-  {48f38611-62cf-4941-aa2d-8afecb50eb23}, !- Number of People Schedule Name
-  {74a11c76-318a-4c92-a5e8-93900f63f0c5}, !- Activity Level Schedule Name
->>>>>>> 3c1d7324
+  {11c52980-35de-44b2-8310-1f9e22dc0598}, !- People Definition Name
+  {e867e1fb-bf23-4a8c-b87f-01c8b2dcdf5c}, !- Space or SpaceType Name
+  {caab97e1-c04a-4608-92b8-22c8008886d6}, !- Number of People Schedule Name
+  {1fc0bb81-884f-439f-9787-8774fb94b960}, !- Activity Level Schedule Name
   ,                                       !- Surface Name/Angle Factor List Name
   ,                                       !- Work Efficiency Schedule Name
   ,                                       !- Clothing Insulation Schedule Name
@@ -1162,11 +805,7 @@
   1;                                      !- Multiplier
 
 OS:ScheduleTypeLimits,
-<<<<<<< HEAD
-  {a211c09d-3d02-4a49-b004-21d846f32652}, !- Handle
-=======
-  {ab8873e7-4b20-425f-9af7-503ff8f09740}, !- Handle
->>>>>>> 3c1d7324
+  {79f9f8a8-f683-456d-bacd-3fbacf8958c3}, !- Handle
   ActivityLevel,                          !- Name
   0,                                      !- Lower Limit Value
   ,                                       !- Upper Limit Value
@@ -1174,26 +813,16 @@
   ActivityLevel;                          !- Unit Type
 
 OS:ScheduleTypeLimits,
-<<<<<<< HEAD
-  {60ae70cd-212e-4b1c-a092-288222ec23f4}, !- Handle
-=======
-  {3f5256ff-5d9d-4c55-8b16-bbd0a47d43e6}, !- Handle
->>>>>>> 3c1d7324
+  {873d1315-124f-4af1-a72a-9d65af629b13}, !- Handle
   Fractional,                             !- Name
   0,                                      !- Lower Limit Value
   1,                                      !- Upper Limit Value
   Continuous;                             !- Numeric Type
 
 OS:Coil:Heating:Gas,
-<<<<<<< HEAD
-  {5f24fd9f-ccd8-4b7a-8e3c-57dd704a1c8d}, !- Handle
+  {f538cc1d-1837-4313-90f4-bee50af66423}, !- Handle
   res fur gas heating coil,               !- Name
-  {927f83e2-a38f-4caa-b93d-a3a7a416d88d}, !- Availability Schedule Name
-=======
-  {68333468-9240-43d5-872a-b4e9227fd210}, !- Handle
-  res fur gas heating coil,               !- Name
-  {cd49d3f1-2796-47b7-ad3b-5454c34edf9e}, !- Availability Schedule Name
->>>>>>> 3c1d7324
+  {9dfcec37-2403-4851-a467-2c20944f2683}, !- Availability Schedule Name
   0.78,                                   !- Gas Burner Efficiency
   AutoSize,                               !- Nominal Capacity {W}
   ,                                       !- Air Inlet Node Name
@@ -1205,23 +834,13 @@
   NaturalGas;                             !- Fuel Type
 
 OS:Schedule:Constant,
-<<<<<<< HEAD
-  {927f83e2-a38f-4caa-b93d-a3a7a416d88d}, !- Handle
+  {9dfcec37-2403-4851-a467-2c20944f2683}, !- Handle
   Always On Discrete,                     !- Name
-  {15dd913e-dd9a-4d56-94b1-5dd790467230}, !- Schedule Type Limits Name
+  {ab472e42-170a-42a2-bf77-cb700ae52725}, !- Schedule Type Limits Name
   1;                                      !- Value
 
 OS:ScheduleTypeLimits,
-  {15dd913e-dd9a-4d56-94b1-5dd790467230}, !- Handle
-=======
-  {cd49d3f1-2796-47b7-ad3b-5454c34edf9e}, !- Handle
-  Always On Discrete,                     !- Name
-  {69d78144-8b04-4339-a9fc-8e72efdcedf8}, !- Schedule Type Limits Name
-  1;                                      !- Value
-
-OS:ScheduleTypeLimits,
-  {69d78144-8b04-4339-a9fc-8e72efdcedf8}, !- Handle
->>>>>>> 3c1d7324
+  {ab472e42-170a-42a2-bf77-cb700ae52725}, !- Handle
   OnOff,                                  !- Name
   0,                                      !- Lower Limit Value
   1,                                      !- Upper Limit Value
@@ -1229,15 +848,9 @@
   Availability;                           !- Unit Type
 
 OS:Fan:OnOff,
-<<<<<<< HEAD
-  {d0bad1d7-2fd1-4589-b6df-6183a5c9bcbe}, !- Handle
+  {6f875845-5257-4903-9d93-17cdbb90b800}, !- Handle
   res fur gas htg supply fan,             !- Name
-  {927f83e2-a38f-4caa-b93d-a3a7a416d88d}, !- Availability Schedule Name
-=======
-  {da01c4e6-7020-4b80-b4b3-de322c3aadbf}, !- Handle
-  res fur gas htg supply fan,             !- Name
-  {cd49d3f1-2796-47b7-ad3b-5454c34edf9e}, !- Availability Schedule Name
->>>>>>> 3c1d7324
+  {9dfcec37-2403-4851-a467-2c20944f2683}, !- Availability Schedule Name
   0.75,                                   !- Fan Total Efficiency
   794.580001233493,                       !- Pressure Rise {Pa}
   autosize,                               !- Maximum Flow Rate {m3/s}
@@ -1245,21 +858,12 @@
   1,                                      !- Motor In Airstream Fraction
   ,                                       !- Air Inlet Node Name
   ,                                       !- Air Outlet Node Name
-<<<<<<< HEAD
-  {e4e0b85e-0f73-45f3-9e69-137757c55cfe}, !- Fan Power Ratio Function of Speed Ratio Curve Name
-  {157f7081-2756-4346-9570-54dbf0078a57}, !- Fan Efficiency Ratio Function of Speed Ratio Curve Name
+  {be058e2a-8b1f-4dc6-ac2c-299057b75c6c}, !- Fan Power Ratio Function of Speed Ratio Curve Name
+  {571ce9f7-79ff-4e71-9170-9ceb006bd77e}, !- Fan Efficiency Ratio Function of Speed Ratio Curve Name
   res fur gas htg supply fan;             !- End-Use Subcategory
 
 OS:Curve:Exponent,
-  {e4e0b85e-0f73-45f3-9e69-137757c55cfe}, !- Handle
-=======
-  {7038560b-4449-4d34-8beb-8672ee0ab422}, !- Fan Power Ratio Function of Speed Ratio Curve Name
-  {72f1f308-ab60-4536-8603-190d4e2a503f}, !- Fan Efficiency Ratio Function of Speed Ratio Curve Name
-  res fur gas htg supply fan;             !- End-Use Subcategory
-
-OS:Curve:Exponent,
-  {7038560b-4449-4d34-8beb-8672ee0ab422}, !- Handle
->>>>>>> 3c1d7324
+  {be058e2a-8b1f-4dc6-ac2c-299057b75c6c}, !- Handle
   Fan On Off Power Curve,                 !- Name
   1,                                      !- Coefficient1 Constant
   0,                                      !- Coefficient2 Constant
@@ -1272,11 +876,7 @@
   ;                                       !- Output Unit Type
 
 OS:Curve:Cubic,
-<<<<<<< HEAD
-  {157f7081-2756-4346-9570-54dbf0078a57}, !- Handle
-=======
-  {72f1f308-ab60-4536-8603-190d4e2a503f}, !- Handle
->>>>>>> 3c1d7324
+  {571ce9f7-79ff-4e71-9170-9ceb006bd77e}, !- Handle
   Fan On Off Efficiency Curve,            !- Name
   1,                                      !- Coefficient1 Constant
   0,                                      !- Coefficient2 x
@@ -1286,33 +886,18 @@
   1;                                      !- Maximum Value of x
 
 OS:AirLoopHVAC:UnitarySystem,
-<<<<<<< HEAD
-  {e54d61e5-6d8e-4b16-883a-a948f6d7ac0b}, !- Handle
+  {ddc4543a-b235-4d23-88d9-fafa6f039f84}, !- Handle
   res fur gas unitary system,             !- Name
   Load,                                   !- Control Type
-  {5fed9e32-88e7-462f-ad46-040d8aa6883a}, !- Controlling Zone or Thermostat Location
+  {80317731-37a4-43d3-a7d2-049d3dbb371d}, !- Controlling Zone or Thermostat Location
   None,                                   !- Dehumidification Control Type
-  {927f83e2-a38f-4caa-b93d-a3a7a416d88d}, !- Availability Schedule Name
-  {af056b97-fb86-4dc8-97d5-640b11409783}, !- Air Inlet Node Name
-  {369ead85-7dbc-4db1-8ded-20696e8c2ecb}, !- Air Outlet Node Name
-  {d0bad1d7-2fd1-4589-b6df-6183a5c9bcbe}, !- Supply Fan Name
+  {9dfcec37-2403-4851-a467-2c20944f2683}, !- Availability Schedule Name
+  {6ec63a1a-136c-4579-9408-c292da767c78}, !- Air Inlet Node Name
+  {41272cf2-039d-48fe-8a9d-96915c50349c}, !- Air Outlet Node Name
+  {6f875845-5257-4903-9d93-17cdbb90b800}, !- Supply Fan Name
   BlowThrough,                            !- Fan Placement
-  {770e5853-4d72-4cee-9721-6de556db2580}, !- Supply Air Fan Operating Mode Schedule Name
-  {5f24fd9f-ccd8-4b7a-8e3c-57dd704a1c8d}, !- Heating Coil Name
-=======
-  {f3212c0d-94b0-4c00-bd1a-aeff66e4c623}, !- Handle
-  res fur gas unitary system,             !- Name
-  Load,                                   !- Control Type
-  {d3b10ae6-bc0a-44d0-a86e-f17d841df396}, !- Controlling Zone or Thermostat Location
-  None,                                   !- Dehumidification Control Type
-  {cd49d3f1-2796-47b7-ad3b-5454c34edf9e}, !- Availability Schedule Name
-  {52529c53-fed2-41d9-9ebc-e6cac2071049}, !- Air Inlet Node Name
-  {0381a951-19a5-4fb6-96e5-6c03193cc170}, !- Air Outlet Node Name
-  {da01c4e6-7020-4b80-b4b3-de322c3aadbf}, !- Supply Fan Name
-  BlowThrough,                            !- Fan Placement
-  {0e68ea89-b539-4614-8cfc-df382cde530b}, !- Supply Air Fan Operating Mode Schedule Name
-  {68333468-9240-43d5-872a-b4e9227fd210}, !- Heating Coil Name
->>>>>>> 3c1d7324
+  {12ccfd28-9a61-4d7a-b288-20395ebbd601}, !- Supply Air Fan Operating Mode Schedule Name
+  {f538cc1d-1837-4313-90f4-bee50af66423}, !- Heating Coil Name
   1,                                      !- DX Heating Coil Sizing Ratio
   ,                                       !- Cooling Coil Name
   No,                                     !- Use DOAS DX Cooling Coil
@@ -1347,23 +932,13 @@
   0;                                      !- Ancilliary Off-Cycle Electric Power {W}
 
 OS:Schedule:Constant,
-<<<<<<< HEAD
-  {770e5853-4d72-4cee-9721-6de556db2580}, !- Handle
+  {12ccfd28-9a61-4d7a-b288-20395ebbd601}, !- Handle
   Always Off Discrete,                    !- Name
-  {49440345-8009-4a28-aeb0-edbe29bc3fe8}, !- Schedule Type Limits Name
+  {a1bcba83-d2e3-47e7-94bb-b4d862830b73}, !- Schedule Type Limits Name
   0;                                      !- Value
 
 OS:ScheduleTypeLimits,
-  {49440345-8009-4a28-aeb0-edbe29bc3fe8}, !- Handle
-=======
-  {0e68ea89-b539-4614-8cfc-df382cde530b}, !- Handle
-  Always Off Discrete,                    !- Name
-  {729b1117-1e2a-495a-9ff7-a894dfab855e}, !- Schedule Type Limits Name
-  0;                                      !- Value
-
-OS:ScheduleTypeLimits,
-  {729b1117-1e2a-495a-9ff7-a894dfab855e}, !- Handle
->>>>>>> 3c1d7324
+  {a1bcba83-d2e3-47e7-94bb-b4d862830b73}, !- Handle
   OnOff 1,                                !- Name
   0,                                      !- Lower Limit Value
   1,                                      !- Upper Limit Value
@@ -1371,234 +946,119 @@
   Availability;                           !- Unit Type
 
 OS:AirLoopHVAC,
-<<<<<<< HEAD
-  {2a1156f9-e5a1-4f55-b0f6-75a107a7a51c}, !- Handle
+  {90e7ac72-1e13-4c58-95ad-467bccf884f7}, !- Handle
   res fur gas asys,                       !- Name
   ,                                       !- Controller List Name
-  {927f83e2-a38f-4caa-b93d-a3a7a416d88d}, !- Availability Schedule
-  {5cc4cd69-8f02-415b-b377-87465e2ab33a}, !- Availability Manager List Name
+  {9dfcec37-2403-4851-a467-2c20944f2683}, !- Availability Schedule
+  {78314528-91ae-4e88-ad80-00feb92634d2}, !- Availability Manager List Name
   AutoSize,                               !- Design Supply Air Flow Rate {m3/s}
   ,                                       !- Branch List Name
   ,                                       !- Connector List Name
-  {d9949101-5716-45bd-a0b0-2e9ab866aa0b}, !- Supply Side Inlet Node Name
-  {f377dd4e-71f0-42ad-b818-20ff2e7b32ab}, !- Demand Side Outlet Node Name
-  {cbe8ad74-0f5c-4336-aa50-6a84e80eb628}, !- Demand Side Inlet Node A
-  {4281d39f-2ae0-4b4d-8220-32bf8bb097b5}, !- Supply Side Outlet Node A
+  {d0105b22-f2b9-43b4-aa9a-b894e393adaa}, !- Supply Side Inlet Node Name
+  {e7f81914-f62a-442a-a94e-4595e4e72ed9}, !- Demand Side Outlet Node Name
+  {e224ec8c-a615-4062-89b1-07af29e0801a}, !- Demand Side Inlet Node A
+  {9b363549-5d7a-4336-8b08-ecd5b5b79894}, !- Supply Side Outlet Node A
   ,                                       !- Demand Side Inlet Node B
   ,                                       !- Supply Side Outlet Node B
   ,                                       !- Return Air Bypass Flow Temperature Setpoint Schedule Name
-  {72da7769-0501-4d36-a5f2-1eb9cc45221d}, !- Demand Mixer Name
-  {cd783095-09f6-49b5-81c5-2e001d488e92}, !- Demand Splitter A Name
-=======
-  {b0b9a1fe-0333-436d-999e-33570017fa90}, !- Handle
-  res fur gas asys,                       !- Name
-  ,                                       !- Controller List Name
-  {cd49d3f1-2796-47b7-ad3b-5454c34edf9e}, !- Availability Schedule
-  {50f9c763-d400-4a60-9a0b-15991a85b73d}, !- Availability Manager List Name
-  AutoSize,                               !- Design Supply Air Flow Rate {m3/s}
-  ,                                       !- Branch List Name
-  ,                                       !- Connector List Name
-  {878c6e2b-dc75-4671-a0c2-26e88843eaa1}, !- Supply Side Inlet Node Name
-  {7d3610f6-a2da-4b89-92f3-9dbb50aa25c8}, !- Demand Side Outlet Node Name
-  {4fae7245-f8dc-4566-92d5-76fe1bdf9e3e}, !- Demand Side Inlet Node A
-  {6e55cfc1-767f-43ff-8042-e5bc0b28a9ef}, !- Supply Side Outlet Node A
-  ,                                       !- Demand Side Inlet Node B
-  ,                                       !- Supply Side Outlet Node B
-  ,                                       !- Return Air Bypass Flow Temperature Setpoint Schedule Name
-  {73c30f30-bcf9-4fc4-891a-8719b50c70e1}, !- Demand Mixer Name
-  {9866bd71-3461-43e4-813f-425aa0691ef2}, !- Demand Splitter A Name
->>>>>>> 3c1d7324
+  {6778a8f0-47d5-443c-9c8f-faee86326a64}, !- Demand Mixer Name
+  {f4acd994-6435-4d3f-af18-b6a96e858553}, !- Demand Splitter A Name
   ,                                       !- Demand Splitter B Name
   ;                                       !- Supply Splitter Name
 
 OS:Node,
-<<<<<<< HEAD
-  {e9dfcb0b-609f-4bb2-ad3e-59935df5b60d}, !- Handle
+  {b88a866e-eb62-4272-b9f5-d3b875276b1b}, !- Handle
   Node 3,                                 !- Name
-  {d9949101-5716-45bd-a0b0-2e9ab866aa0b}, !- Inlet Port
-  {af056b97-fb86-4dc8-97d5-640b11409783}; !- Outlet Port
+  {d0105b22-f2b9-43b4-aa9a-b894e393adaa}, !- Inlet Port
+  {6ec63a1a-136c-4579-9408-c292da767c78}; !- Outlet Port
 
 OS:Node,
-  {2079a01a-8339-4671-8954-63f17cba284b}, !- Handle
+  {a4698dd4-8727-48ed-a26f-5391dd8e4d4d}, !- Handle
   Node 4,                                 !- Name
-  {369ead85-7dbc-4db1-8ded-20696e8c2ecb}, !- Inlet Port
-  {4281d39f-2ae0-4b4d-8220-32bf8bb097b5}; !- Outlet Port
-
-OS:Connection,
-  {d9949101-5716-45bd-a0b0-2e9ab866aa0b}, !- Handle
-  {9b37e586-6049-4ece-b7ab-294f3e39decb}, !- Name
-  {2a1156f9-e5a1-4f55-b0f6-75a107a7a51c}, !- Source Object
+  {41272cf2-039d-48fe-8a9d-96915c50349c}, !- Inlet Port
+  {9b363549-5d7a-4336-8b08-ecd5b5b79894}; !- Outlet Port
+
+OS:Connection,
+  {d0105b22-f2b9-43b4-aa9a-b894e393adaa}, !- Handle
+  {53625a73-e7bb-49e0-8881-9335f2ea40a3}, !- Name
+  {90e7ac72-1e13-4c58-95ad-467bccf884f7}, !- Source Object
   8,                                      !- Outlet Port
-  {e9dfcb0b-609f-4bb2-ad3e-59935df5b60d}, !- Target Object
+  {b88a866e-eb62-4272-b9f5-d3b875276b1b}, !- Target Object
   2;                                      !- Inlet Port
 
 OS:Connection,
-  {4281d39f-2ae0-4b4d-8220-32bf8bb097b5}, !- Handle
-  {90d16ba3-db1d-4333-8578-03152add31d2}, !- Name
-  {2079a01a-8339-4671-8954-63f17cba284b}, !- Source Object
+  {9b363549-5d7a-4336-8b08-ecd5b5b79894}, !- Handle
+  {c4b3a223-1ceb-4cc7-a2c6-a3f1e0112518}, !- Name
+  {a4698dd4-8727-48ed-a26f-5391dd8e4d4d}, !- Source Object
   3,                                      !- Outlet Port
-  {2a1156f9-e5a1-4f55-b0f6-75a107a7a51c}, !- Target Object
+  {90e7ac72-1e13-4c58-95ad-467bccf884f7}, !- Target Object
   11;                                     !- Inlet Port
 
 OS:Node,
-  {2ef091e3-7fdb-470b-b73f-78b0802b11d0}, !- Handle
+  {b373a67b-9ed7-489f-aa5c-a2ba6b8ff328}, !- Handle
   Node 5,                                 !- Name
-  {cbe8ad74-0f5c-4336-aa50-6a84e80eb628}, !- Inlet Port
-  {43f452de-b12b-48af-bd31-d5e0769ee803}; !- Outlet Port
+  {e224ec8c-a615-4062-89b1-07af29e0801a}, !- Inlet Port
+  {3ebdb1f1-23a2-4712-b28a-d44b2967010a}; !- Outlet Port
 
 OS:Node,
-  {8c5c8a48-70b4-4df9-b737-173bb39bb715}, !- Handle
+  {2afc687a-2c74-4340-ab6e-1e3d275adf9d}, !- Handle
   Node 6,                                 !- Name
-  {47d481b1-8d76-43cc-bfc6-95ce762c240d}, !- Inlet Port
-  {f377dd4e-71f0-42ad-b818-20ff2e7b32ab}; !- Outlet Port
+  {416fd1a3-e2b1-4746-95fc-09c0b446f232}, !- Inlet Port
+  {e7f81914-f62a-442a-a94e-4595e4e72ed9}; !- Outlet Port
 
 OS:Node,
-  {1b329422-61c2-4995-896c-e3c4595a23c4}, !- Handle
+  {083e5c53-1dcd-485a-b81a-57bc3888099c}, !- Handle
   Node 7,                                 !- Name
-  {a365cf36-bd2f-4ca8-a790-dceef18b0b32}, !- Inlet Port
-  {a635cbe1-279c-49b2-997e-112ba3a2bafc}; !- Outlet Port
-
-OS:Connection,
-  {cbe8ad74-0f5c-4336-aa50-6a84e80eb628}, !- Handle
-  {66034808-762a-4b0a-a9e8-e1d3339bb80a}, !- Name
-  {2a1156f9-e5a1-4f55-b0f6-75a107a7a51c}, !- Source Object
+  {8974bc31-7deb-4e94-9b9f-3c83b5ed0526}, !- Inlet Port
+  {b9c35330-6b32-431b-a981-fe7b08bbb84b}; !- Outlet Port
+
+OS:Connection,
+  {e224ec8c-a615-4062-89b1-07af29e0801a}, !- Handle
+  {dbf42d9e-1749-4651-b666-388734156d2e}, !- Name
+  {90e7ac72-1e13-4c58-95ad-467bccf884f7}, !- Source Object
   10,                                     !- Outlet Port
-  {2ef091e3-7fdb-470b-b73f-78b0802b11d0}, !- Target Object
+  {b373a67b-9ed7-489f-aa5c-a2ba6b8ff328}, !- Target Object
   2;                                      !- Inlet Port
 
 OS:Connection,
-  {f377dd4e-71f0-42ad-b818-20ff2e7b32ab}, !- Handle
-  {e8df710e-4493-45b4-9043-8003bd2eeee1}, !- Name
-  {8c5c8a48-70b4-4df9-b737-173bb39bb715}, !- Source Object
+  {e7f81914-f62a-442a-a94e-4595e4e72ed9}, !- Handle
+  {a3d0c5f2-184d-4199-b058-6b109235cc06}, !- Name
+  {2afc687a-2c74-4340-ab6e-1e3d275adf9d}, !- Source Object
   3,                                      !- Outlet Port
-  {2a1156f9-e5a1-4f55-b0f6-75a107a7a51c}, !- Target Object
+  {90e7ac72-1e13-4c58-95ad-467bccf884f7}, !- Target Object
   9;                                      !- Inlet Port
 
 OS:AirLoopHVAC:ZoneSplitter,
-  {cd783095-09f6-49b5-81c5-2e001d488e92}, !- Handle
+  {f4acd994-6435-4d3f-af18-b6a96e858553}, !- Handle
   res fur gas zone splitter,              !- Name
-  {43f452de-b12b-48af-bd31-d5e0769ee803}, !- Inlet Node Name
-  {05e43d3a-7c15-4723-a3d1-68baed010a18}; !- Outlet Node Name 1
+  {3ebdb1f1-23a2-4712-b28a-d44b2967010a}, !- Inlet Node Name
+  {caba2f8e-47cb-4683-8f19-35e70dd83388}; !- Outlet Node Name 1
 
 OS:AirLoopHVAC:ZoneMixer,
-  {72da7769-0501-4d36-a5f2-1eb9cc45221d}, !- Handle
+  {6778a8f0-47d5-443c-9c8f-faee86326a64}, !- Handle
   res fur gas zone mixer,                 !- Name
-  {47d481b1-8d76-43cc-bfc6-95ce762c240d}, !- Outlet Node Name
-  {43ff2fd0-6a1c-4a10-b96b-01b832904625}; !- Inlet Node Name 1
-
-OS:Connection,
-  {43f452de-b12b-48af-bd31-d5e0769ee803}, !- Handle
-  {6bbe4c95-76f4-40da-b934-bac1f46ace26}, !- Name
-  {2ef091e3-7fdb-470b-b73f-78b0802b11d0}, !- Source Object
+  {416fd1a3-e2b1-4746-95fc-09c0b446f232}, !- Outlet Node Name
+  {d3472aaf-b034-4b21-9771-03b601397270}; !- Inlet Node Name 1
+
+OS:Connection,
+  {3ebdb1f1-23a2-4712-b28a-d44b2967010a}, !- Handle
+  {2e86f52a-2463-40bb-84d4-d03b74ceb20c}, !- Name
+  {b373a67b-9ed7-489f-aa5c-a2ba6b8ff328}, !- Source Object
   3,                                      !- Outlet Port
-  {cd783095-09f6-49b5-81c5-2e001d488e92}, !- Target Object
+  {f4acd994-6435-4d3f-af18-b6a96e858553}, !- Target Object
   2;                                      !- Inlet Port
 
 OS:Connection,
-  {47d481b1-8d76-43cc-bfc6-95ce762c240d}, !- Handle
-  {0ed41d81-2dda-4575-9051-81fbfa614261}, !- Name
-  {72da7769-0501-4d36-a5f2-1eb9cc45221d}, !- Source Object
+  {416fd1a3-e2b1-4746-95fc-09c0b446f232}, !- Handle
+  {6165e93f-a178-40f2-b864-087abc9c018e}, !- Name
+  {6778a8f0-47d5-443c-9c8f-faee86326a64}, !- Source Object
   2,                                      !- Outlet Port
-  {8c5c8a48-70b4-4df9-b737-173bb39bb715}, !- Target Object
+  {2afc687a-2c74-4340-ab6e-1e3d275adf9d}, !- Target Object
   2;                                      !- Inlet Port
 
 OS:Sizing:System,
-  {6c90a47a-8dc9-4041-aa40-4d0a71988801}, !- Handle
-  {2a1156f9-e5a1-4f55-b0f6-75a107a7a51c}, !- AirLoop Name
-=======
-  {a8703327-0139-40bd-b5e3-6af3226d0b86}, !- Handle
-  Node 3,                                 !- Name
-  {878c6e2b-dc75-4671-a0c2-26e88843eaa1}, !- Inlet Port
-  {52529c53-fed2-41d9-9ebc-e6cac2071049}; !- Outlet Port
-
-OS:Node,
-  {f26302a5-72de-4a22-8d4e-dc459af80477}, !- Handle
-  Node 4,                                 !- Name
-  {0381a951-19a5-4fb6-96e5-6c03193cc170}, !- Inlet Port
-  {6e55cfc1-767f-43ff-8042-e5bc0b28a9ef}; !- Outlet Port
-
-OS:Connection,
-  {878c6e2b-dc75-4671-a0c2-26e88843eaa1}, !- Handle
-  {1d3fca20-f2cf-47c6-8714-eee8078fe7d8}, !- Name
-  {b0b9a1fe-0333-436d-999e-33570017fa90}, !- Source Object
-  8,                                      !- Outlet Port
-  {a8703327-0139-40bd-b5e3-6af3226d0b86}, !- Target Object
-  2;                                      !- Inlet Port
-
-OS:Connection,
-  {6e55cfc1-767f-43ff-8042-e5bc0b28a9ef}, !- Handle
-  {571b74b2-7711-4091-8e18-048964f0bea2}, !- Name
-  {f26302a5-72de-4a22-8d4e-dc459af80477}, !- Source Object
-  3,                                      !- Outlet Port
-  {b0b9a1fe-0333-436d-999e-33570017fa90}, !- Target Object
-  11;                                     !- Inlet Port
-
-OS:Node,
-  {23b78cdf-13ba-47b0-be4f-3f58130a9101}, !- Handle
-  Node 5,                                 !- Name
-  {4fae7245-f8dc-4566-92d5-76fe1bdf9e3e}, !- Inlet Port
-  {d92b4115-9d01-48af-9287-b11efe783f16}; !- Outlet Port
-
-OS:Node,
-  {e0d77e4a-197d-42e6-adc1-f373bcc642d9}, !- Handle
-  Node 6,                                 !- Name
-  {81b1062b-ba89-4fe0-984a-92a53031de0e}, !- Inlet Port
-  {7d3610f6-a2da-4b89-92f3-9dbb50aa25c8}; !- Outlet Port
-
-OS:Node,
-  {833a014f-c0dd-455e-b932-594034f4af0a}, !- Handle
-  Node 7,                                 !- Name
-  {53e1127f-863b-4db4-89f7-e8eb398e5024}, !- Inlet Port
-  {c1952117-ceaf-463c-9c66-1c2d8df03106}; !- Outlet Port
-
-OS:Connection,
-  {4fae7245-f8dc-4566-92d5-76fe1bdf9e3e}, !- Handle
-  {cb8d422d-70af-4c99-a45e-a3f5e7a61251}, !- Name
-  {b0b9a1fe-0333-436d-999e-33570017fa90}, !- Source Object
-  10,                                     !- Outlet Port
-  {23b78cdf-13ba-47b0-be4f-3f58130a9101}, !- Target Object
-  2;                                      !- Inlet Port
-
-OS:Connection,
-  {7d3610f6-a2da-4b89-92f3-9dbb50aa25c8}, !- Handle
-  {98fa5e0e-8ad2-49e2-b259-99c02533c94c}, !- Name
-  {e0d77e4a-197d-42e6-adc1-f373bcc642d9}, !- Source Object
-  3,                                      !- Outlet Port
-  {b0b9a1fe-0333-436d-999e-33570017fa90}, !- Target Object
-  9;                                      !- Inlet Port
-
-OS:AirLoopHVAC:ZoneSplitter,
-  {9866bd71-3461-43e4-813f-425aa0691ef2}, !- Handle
-  res fur gas zone splitter,              !- Name
-  {d92b4115-9d01-48af-9287-b11efe783f16}, !- Inlet Node Name
-  {83583ba2-9891-4267-a2af-edb5ca78072b}; !- Outlet Node Name 1
-
-OS:AirLoopHVAC:ZoneMixer,
-  {73c30f30-bcf9-4fc4-891a-8719b50c70e1}, !- Handle
-  res fur gas zone mixer,                 !- Name
-  {81b1062b-ba89-4fe0-984a-92a53031de0e}, !- Outlet Node Name
-  {fbaa05e0-809e-466a-8487-c1f7e51c5a52}; !- Inlet Node Name 1
-
-OS:Connection,
-  {d92b4115-9d01-48af-9287-b11efe783f16}, !- Handle
-  {e86e019e-a55f-4755-8a26-c828df277d8f}, !- Name
-  {23b78cdf-13ba-47b0-be4f-3f58130a9101}, !- Source Object
-  3,                                      !- Outlet Port
-  {9866bd71-3461-43e4-813f-425aa0691ef2}, !- Target Object
-  2;                                      !- Inlet Port
-
-OS:Connection,
-  {81b1062b-ba89-4fe0-984a-92a53031de0e}, !- Handle
-  {d42676f1-6685-4d8c-88a6-09512fcaa533}, !- Name
-  {73c30f30-bcf9-4fc4-891a-8719b50c70e1}, !- Source Object
-  2,                                      !- Outlet Port
-  {e0d77e4a-197d-42e6-adc1-f373bcc642d9}, !- Target Object
-  2;                                      !- Inlet Port
-
-OS:Sizing:System,
-  {ea1969b3-84ab-4d42-8703-e2608b63be12}, !- Handle
-  {b0b9a1fe-0333-436d-999e-33570017fa90}, !- AirLoop Name
->>>>>>> 3c1d7324
+  {ed592574-8a8c-46b2-964e-4076aed39245}, !- Handle
+  {90e7ac72-1e13-4c58-95ad-467bccf884f7}, !- AirLoop Name
   Sensible,                               !- Type of Load to Size On
   Autosize,                               !- Design Outdoor Air Flow Rate {m3/s}
   0.3,                                    !- Central Heating Maximum System Air Flow Ratio
@@ -1637,189 +1097,96 @@
   OnOff;                                  !- Central Cooling Capacity Control Method
 
 OS:AvailabilityManagerAssignmentList,
-<<<<<<< HEAD
-  {5cc4cd69-8f02-415b-b377-87465e2ab33a}, !- Handle
+  {78314528-91ae-4e88-ad80-00feb92634d2}, !- Handle
   Air Loop HVAC 1 AvailabilityManagerAssignmentList; !- Name
 
 OS:Connection,
-  {af056b97-fb86-4dc8-97d5-640b11409783}, !- Handle
-  {60019248-7172-40ba-9676-8f306b393035}, !- Name
-  {e9dfcb0b-609f-4bb2-ad3e-59935df5b60d}, !- Source Object
+  {6ec63a1a-136c-4579-9408-c292da767c78}, !- Handle
+  {4be9dfd8-4790-4095-b9a1-3e801acf6fc5}, !- Name
+  {b88a866e-eb62-4272-b9f5-d3b875276b1b}, !- Source Object
   3,                                      !- Outlet Port
-  {e54d61e5-6d8e-4b16-883a-a948f6d7ac0b}, !- Target Object
+  {ddc4543a-b235-4d23-88d9-fafa6f039f84}, !- Target Object
   6;                                      !- Inlet Port
 
 OS:Connection,
-  {369ead85-7dbc-4db1-8ded-20696e8c2ecb}, !- Handle
-  {4b702c1c-8d9d-40d9-b4c9-e3833b96df32}, !- Name
-  {e54d61e5-6d8e-4b16-883a-a948f6d7ac0b}, !- Source Object
+  {41272cf2-039d-48fe-8a9d-96915c50349c}, !- Handle
+  {fc6e4f76-1310-48ff-92ae-467f66a65967}, !- Name
+  {ddc4543a-b235-4d23-88d9-fafa6f039f84}, !- Source Object
   7,                                      !- Outlet Port
-  {2079a01a-8339-4671-8954-63f17cba284b}, !- Target Object
+  {a4698dd4-8727-48ed-a26f-5391dd8e4d4d}, !- Target Object
   2;                                      !- Inlet Port
 
 OS:AirTerminal:SingleDuct:ConstantVolume:NoReheat,
-  {d2e5552d-a9da-4c63-901c-26705f6e08fc}, !- Handle
+  {1cb2ded8-24c0-4d0d-9d40-e5ea389166ff}, !- Handle
   res fur gas living zone direct air,     !- Name
-  {927f83e2-a38f-4caa-b93d-a3a7a416d88d}, !- Availability Schedule Name
-  {9e4b7cfb-8040-4e52-8043-a229f2bf04c4}, !- Air Inlet Node Name
-  {a365cf36-bd2f-4ca8-a790-dceef18b0b32}, !- Air Outlet Node Name
+  {9dfcec37-2403-4851-a467-2c20944f2683}, !- Availability Schedule Name
+  {a447f10a-116d-4c17-9909-8973caf56bb9}, !- Air Inlet Node Name
+  {8974bc31-7deb-4e94-9b9f-3c83b5ed0526}, !- Air Outlet Node Name
   AutoSize;                               !- Maximum Air Flow Rate {m3/s}
 
 OS:Node,
-  {df3d9972-e56e-4318-8d9a-ed9573017422}, !- Handle
+  {6073ac66-bfa1-4943-b9b0-a13e1363b840}, !- Handle
   Node 8,                                 !- Name
-  {3c3b1402-9770-424a-b4a5-3b89ab65f08d}, !- Inlet Port
-  {43ff2fd0-6a1c-4a10-b96b-01b832904625}; !- Outlet Port
-
-OS:Connection,
-  {a635cbe1-279c-49b2-997e-112ba3a2bafc}, !- Handle
-  {7e8cbe0d-f98c-4980-b6b6-93c492cc1fbc}, !- Name
-  {1b329422-61c2-4995-896c-e3c4595a23c4}, !- Source Object
+  {b2a58aa0-7f9a-4b4a-ac50-43aae9f3c82b}, !- Inlet Port
+  {d3472aaf-b034-4b21-9771-03b601397270}; !- Outlet Port
+
+OS:Connection,
+  {b9c35330-6b32-431b-a981-fe7b08bbb84b}, !- Handle
+  {002e8a60-8a26-4ecb-8f87-c15736c22f18}, !- Name
+  {083e5c53-1dcd-485a-b81a-57bc3888099c}, !- Source Object
   3,                                      !- Outlet Port
-  {2963e0b7-51ea-45ff-b0cf-313733b54891}, !- Target Object
+  {54c0589c-4449-4795-b0fc-1a5f4f6cb6f6}, !- Target Object
   3;                                      !- Inlet Port
 
 OS:Connection,
-  {3c3b1402-9770-424a-b4a5-3b89ab65f08d}, !- Handle
-  {a7f68210-809c-4f77-b04d-f27131710a48}, !- Name
-  {b8d00b6b-e971-42ba-acfa-4536162c7d85}, !- Source Object
+  {b2a58aa0-7f9a-4b4a-ac50-43aae9f3c82b}, !- Handle
+  {2c4d09f3-201b-4803-badf-b596f69c339b}, !- Name
+  {7e7a4a78-4b6f-428a-997b-8b563b939565}, !- Source Object
   3,                                      !- Outlet Port
-  {df3d9972-e56e-4318-8d9a-ed9573017422}, !- Target Object
+  {6073ac66-bfa1-4943-b9b0-a13e1363b840}, !- Target Object
   2;                                      !- Inlet Port
 
 OS:Connection,
-  {43ff2fd0-6a1c-4a10-b96b-01b832904625}, !- Handle
-  {65a7510d-c9a5-42bf-9586-07cc24980074}, !- Name
-  {df3d9972-e56e-4318-8d9a-ed9573017422}, !- Source Object
+  {d3472aaf-b034-4b21-9771-03b601397270}, !- Handle
+  {6e5f7d6b-c1db-49d7-b090-a98e29137d10}, !- Name
+  {6073ac66-bfa1-4943-b9b0-a13e1363b840}, !- Source Object
   3,                                      !- Outlet Port
-  {72da7769-0501-4d36-a5f2-1eb9cc45221d}, !- Target Object
+  {6778a8f0-47d5-443c-9c8f-faee86326a64}, !- Target Object
   3;                                      !- Inlet Port
 
 OS:Node,
-  {440f9c1b-db46-4625-be2c-b091d9f8b4da}, !- Handle
+  {7b5e2607-264c-4065-8fb3-68317f9496b7}, !- Handle
   Node 9,                                 !- Name
-  {05e43d3a-7c15-4723-a3d1-68baed010a18}, !- Inlet Port
-  {9e4b7cfb-8040-4e52-8043-a229f2bf04c4}; !- Outlet Port
-
-OS:Connection,
-  {05e43d3a-7c15-4723-a3d1-68baed010a18}, !- Handle
-  {4f20e6a9-a2f8-4c03-8f84-be9f3e08725e}, !- Name
-  {cd783095-09f6-49b5-81c5-2e001d488e92}, !- Source Object
+  {caba2f8e-47cb-4683-8f19-35e70dd83388}, !- Inlet Port
+  {a447f10a-116d-4c17-9909-8973caf56bb9}; !- Outlet Port
+
+OS:Connection,
+  {caba2f8e-47cb-4683-8f19-35e70dd83388}, !- Handle
+  {b8c4ba5d-9827-44cd-bfac-ee4f053ab3a2}, !- Name
+  {f4acd994-6435-4d3f-af18-b6a96e858553}, !- Source Object
   3,                                      !- Outlet Port
-  {440f9c1b-db46-4625-be2c-b091d9f8b4da}, !- Target Object
+  {7b5e2607-264c-4065-8fb3-68317f9496b7}, !- Target Object
   2;                                      !- Inlet Port
 
 OS:Connection,
-  {9e4b7cfb-8040-4e52-8043-a229f2bf04c4}, !- Handle
-  {b5b054f6-b65d-4ece-8d1e-6264341fd138}, !- Name
-  {440f9c1b-db46-4625-be2c-b091d9f8b4da}, !- Source Object
+  {a447f10a-116d-4c17-9909-8973caf56bb9}, !- Handle
+  {52c28019-9d72-4761-9587-c555d157d841}, !- Name
+  {7b5e2607-264c-4065-8fb3-68317f9496b7}, !- Source Object
   3,                                      !- Outlet Port
-  {d2e5552d-a9da-4c63-901c-26705f6e08fc}, !- Target Object
+  {1cb2ded8-24c0-4d0d-9d40-e5ea389166ff}, !- Target Object
   3;                                      !- Inlet Port
 
 OS:Connection,
-  {a365cf36-bd2f-4ca8-a790-dceef18b0b32}, !- Handle
-  {6a486ea5-ea13-49c8-aa81-6ebc12adf03c}, !- Name
-  {d2e5552d-a9da-4c63-901c-26705f6e08fc}, !- Source Object
+  {8974bc31-7deb-4e94-9b9f-3c83b5ed0526}, !- Handle
+  {4ad8d9b2-957a-44cd-ae1f-15b9bf522b0a}, !- Name
+  {1cb2ded8-24c0-4d0d-9d40-e5ea389166ff}, !- Source Object
   4,                                      !- Outlet Port
-  {1b329422-61c2-4995-896c-e3c4595a23c4}, !- Target Object
+  {083e5c53-1dcd-485a-b81a-57bc3888099c}, !- Target Object
   2;                                      !- Inlet Port
 
 OS:AdditionalProperties,
-  {afd83597-0731-4d33-b532-5eb0f8f77254}, !- Handle
-  {e54d61e5-6d8e-4b16-883a-a948f6d7ac0b}, !- Object Name
-=======
-  {50f9c763-d400-4a60-9a0b-15991a85b73d}, !- Handle
-  Air Loop HVAC 1 AvailabilityManagerAssignmentList; !- Name
-
-OS:Connection,
-  {52529c53-fed2-41d9-9ebc-e6cac2071049}, !- Handle
-  {5abff50d-54c4-4de2-a7f3-61139fe67196}, !- Name
-  {a8703327-0139-40bd-b5e3-6af3226d0b86}, !- Source Object
-  3,                                      !- Outlet Port
-  {f3212c0d-94b0-4c00-bd1a-aeff66e4c623}, !- Target Object
-  6;                                      !- Inlet Port
-
-OS:Connection,
-  {0381a951-19a5-4fb6-96e5-6c03193cc170}, !- Handle
-  {eb1b2248-6aa9-4fa4-ae7a-bcc3ab538a8d}, !- Name
-  {f3212c0d-94b0-4c00-bd1a-aeff66e4c623}, !- Source Object
-  7,                                      !- Outlet Port
-  {f26302a5-72de-4a22-8d4e-dc459af80477}, !- Target Object
-  2;                                      !- Inlet Port
-
-OS:AirTerminal:SingleDuct:ConstantVolume:NoReheat,
-  {df6f7ac8-0c9e-4ee9-9689-45b8d0dac9bb}, !- Handle
-  res fur gas living zone direct air,     !- Name
-  {cd49d3f1-2796-47b7-ad3b-5454c34edf9e}, !- Availability Schedule Name
-  {27151bad-486e-4381-9ae7-fb1216e433d1}, !- Air Inlet Node Name
-  {53e1127f-863b-4db4-89f7-e8eb398e5024}, !- Air Outlet Node Name
-  AutoSize;                               !- Maximum Air Flow Rate {m3/s}
-
-OS:Node,
-  {dfabfc3f-88c5-43be-808a-93d6491cad97}, !- Handle
-  Node 8,                                 !- Name
-  {2e5fc0d4-a689-41f7-9bfe-0b18c8bedd62}, !- Inlet Port
-  {fbaa05e0-809e-466a-8487-c1f7e51c5a52}; !- Outlet Port
-
-OS:Connection,
-  {c1952117-ceaf-463c-9c66-1c2d8df03106}, !- Handle
-  {ce1e08db-5195-4e61-8396-73ed5baf5532}, !- Name
-  {833a014f-c0dd-455e-b932-594034f4af0a}, !- Source Object
-  3,                                      !- Outlet Port
-  {911995bd-3c3f-4d54-888a-1d490c87f701}, !- Target Object
-  3;                                      !- Inlet Port
-
-OS:Connection,
-  {2e5fc0d4-a689-41f7-9bfe-0b18c8bedd62}, !- Handle
-  {c4121430-6c4d-4ef8-878f-3fae902f8e10}, !- Name
-  {d6e2e40d-6e83-408c-b3a3-db64dd1998c5}, !- Source Object
-  3,                                      !- Outlet Port
-  {dfabfc3f-88c5-43be-808a-93d6491cad97}, !- Target Object
-  2;                                      !- Inlet Port
-
-OS:Connection,
-  {fbaa05e0-809e-466a-8487-c1f7e51c5a52}, !- Handle
-  {1e6f4d9a-d5ee-488d-8da7-e47b2d7726e7}, !- Name
-  {dfabfc3f-88c5-43be-808a-93d6491cad97}, !- Source Object
-  3,                                      !- Outlet Port
-  {73c30f30-bcf9-4fc4-891a-8719b50c70e1}, !- Target Object
-  3;                                      !- Inlet Port
-
-OS:Node,
-  {afc3d4e3-029c-44cf-b1f2-1aa42d8e89f7}, !- Handle
-  Node 9,                                 !- Name
-  {83583ba2-9891-4267-a2af-edb5ca78072b}, !- Inlet Port
-  {27151bad-486e-4381-9ae7-fb1216e433d1}; !- Outlet Port
-
-OS:Connection,
-  {83583ba2-9891-4267-a2af-edb5ca78072b}, !- Handle
-  {347bec1d-9a1b-41f9-9d30-0c35cd50fdcb}, !- Name
-  {9866bd71-3461-43e4-813f-425aa0691ef2}, !- Source Object
-  3,                                      !- Outlet Port
-  {afc3d4e3-029c-44cf-b1f2-1aa42d8e89f7}, !- Target Object
-  2;                                      !- Inlet Port
-
-OS:Connection,
-  {27151bad-486e-4381-9ae7-fb1216e433d1}, !- Handle
-  {306f1a93-724b-4074-ae79-8f058090e40d}, !- Name
-  {afc3d4e3-029c-44cf-b1f2-1aa42d8e89f7}, !- Source Object
-  3,                                      !- Outlet Port
-  {df6f7ac8-0c9e-4ee9-9689-45b8d0dac9bb}, !- Target Object
-  3;                                      !- Inlet Port
-
-OS:Connection,
-  {53e1127f-863b-4db4-89f7-e8eb398e5024}, !- Handle
-  {a3306147-f907-421c-8195-09bb99fc6217}, !- Name
-  {df6f7ac8-0c9e-4ee9-9689-45b8d0dac9bb}, !- Source Object
-  4,                                      !- Outlet Port
-  {833a014f-c0dd-455e-b932-594034f4af0a}, !- Target Object
-  2;                                      !- Inlet Port
-
-OS:AdditionalProperties,
-  {2f052c60-6d7b-4095-97bc-a499399ac8ee}, !- Handle
-  {f3212c0d-94b0-4c00-bd1a-aeff66e4c623}, !- Object Name
->>>>>>> 3c1d7324
+  {a36e6f67-03c4-4f59-9a5d-b0107e4a30c2}, !- Handle
+  {ddc4543a-b235-4d23-88d9-fafa6f039f84}, !- Object Name
   SizingInfoHVACFracHeatLoadServed,       !- Feature Name 1
   Double,                                 !- Feature Data Type 1
   1;                                      !- Feature Value 1
