!- NOTE: Auto-generated from /test/osw_files/MF_8units_1story_SL_3Beds_2Baths_Denver_Furnace_NoSetpoints.osw

OS:Version,
<<<<<<< HEAD
  {bb62baab-e45e-436d-bd93-18d98c8d6553}, !- Handle
  2.9.0;                                  !- Version Identifier

OS:SimulationControl,
  {c318da6d-85fa-4bf7-9f3e-0f50e3cb2ff5}, !- Handle
=======
  {fab352ee-a68b-4f4d-b82a-219357c5ca29}, !- Handle
  2.9.0;                                  !- Version Identifier

OS:SimulationControl,
  {2ab8ea7e-6c5c-4fa0-9bfc-892145d20224}, !- Handle
>>>>>>> 7902c0f9
  ,                                       !- Do Zone Sizing Calculation
  ,                                       !- Do System Sizing Calculation
  ,                                       !- Do Plant Sizing Calculation
  No;                                     !- Run Simulation for Sizing Periods

OS:Timestep,
<<<<<<< HEAD
  {7f72db98-b654-4553-ad1d-831b523f46cf}, !- Handle
  6;                                      !- Number of Timesteps per Hour

OS:ShadowCalculation,
  {12c8f00f-4821-462c-a4bc-374e01f375fe}, !- Handle
=======
  {ccb085b5-d52c-430f-aea7-36e4205dc7db}, !- Handle
  6;                                      !- Number of Timesteps per Hour

OS:ShadowCalculation,
  {d947f90a-c3dc-47ce-aa44-44b645843ab1}, !- Handle
>>>>>>> 7902c0f9
  20,                                     !- Calculation Frequency
  200;                                    !- Maximum Figures in Shadow Overlap Calculations

OS:SurfaceConvectionAlgorithm:Outside,
<<<<<<< HEAD
  {a420ed31-a73e-4153-a77d-861438793764}, !- Handle
  DOE-2;                                  !- Algorithm

OS:SurfaceConvectionAlgorithm:Inside,
  {28a426e7-6f91-4599-86af-a1882c71e9bc}, !- Handle
  TARP;                                   !- Algorithm

OS:ZoneCapacitanceMultiplier:ResearchSpecial,
  {9ecf3d39-bcec-4e22-a52e-d213d390df09}, !- Handle
=======
  {2b654b97-0619-4589-99ec-30adc9d5351f}, !- Handle
  DOE-2;                                  !- Algorithm

OS:SurfaceConvectionAlgorithm:Inside,
  {c759bc3c-9196-4dfa-a163-e99cd396f25c}, !- Handle
  TARP;                                   !- Algorithm

OS:ZoneCapacitanceMultiplier:ResearchSpecial,
  {d3bc4b01-e26c-4988-a485-26db1f220fee}, !- Handle
>>>>>>> 7902c0f9
  ,                                       !- Temperature Capacity Multiplier
  15,                                     !- Humidity Capacity Multiplier
  ;                                       !- Carbon Dioxide Capacity Multiplier

OS:RunPeriod,
<<<<<<< HEAD
  {86cd1607-fc43-4dd6-ac26-7a60ebb5da8b}, !- Handle
=======
  {403b7dca-be5d-4c70-a56e-549921f05105}, !- Handle
>>>>>>> 7902c0f9
  Run Period 1,                           !- Name
  1,                                      !- Begin Month
  1,                                      !- Begin Day of Month
  12,                                     !- End Month
  31,                                     !- End Day of Month
  ,                                       !- Use Weather File Holidays and Special Days
  ,                                       !- Use Weather File Daylight Saving Period
  ,                                       !- Apply Weekend Holiday Rule
  ,                                       !- Use Weather File Rain Indicators
  ,                                       !- Use Weather File Snow Indicators
  ;                                       !- Number of Times Runperiod to be Repeated

OS:YearDescription,
<<<<<<< HEAD
  {6282f620-b486-427a-af18-6a8e4c15967c}, !- Handle
=======
  {0ccd8896-f642-49b9-bab4-9ed53fe58da5}, !- Handle
>>>>>>> 7902c0f9
  2007,                                   !- Calendar Year
  ,                                       !- Day of Week for Start Day
  ;                                       !- Is Leap Year

OS:WeatherFile,
<<<<<<< HEAD
  {3095350c-fbf3-4b1d-a425-460182aa8a9f}, !- Handle
=======
  {b7de36ca-680c-4762-9920-7715bb144064}, !- Handle
>>>>>>> 7902c0f9
  Denver Intl Ap,                         !- City
  CO,                                     !- State Province Region
  USA,                                    !- Country
  TMY3,                                   !- Data Source
  725650,                                 !- WMO Number
  39.83,                                  !- Latitude {deg}
  -104.65,                                !- Longitude {deg}
  -7,                                     !- Time Zone {hr}
  1650,                                   !- Elevation {m}
  file:../weather/USA_CO_Denver.Intl.AP.725650_TMY3.epw, !- Url
  E23378AA;                               !- Checksum

OS:AdditionalProperties,
<<<<<<< HEAD
  {b0576c63-a42d-469e-bb3b-e436f12aea18}, !- Handle
  {3095350c-fbf3-4b1d-a425-460182aa8a9f}, !- Object Name
=======
  {d9ee4a05-4f99-491f-9b72-a946338479fc}, !- Handle
  {b7de36ca-680c-4762-9920-7715bb144064}, !- Object Name
>>>>>>> 7902c0f9
  EPWHeaderCity,                          !- Feature Name 1
  String,                                 !- Feature Data Type 1
  Denver Intl Ap,                         !- Feature Value 1
  EPWHeaderState,                         !- Feature Name 2
  String,                                 !- Feature Data Type 2
  CO,                                     !- Feature Value 2
  EPWHeaderCountry,                       !- Feature Name 3
  String,                                 !- Feature Data Type 3
  USA,                                    !- Feature Value 3
  EPWHeaderDataSource,                    !- Feature Name 4
  String,                                 !- Feature Data Type 4
  TMY3,                                   !- Feature Value 4
  EPWHeaderStation,                       !- Feature Name 5
  String,                                 !- Feature Data Type 5
  725650,                                 !- Feature Value 5
  EPWHeaderLatitude,                      !- Feature Name 6
  Double,                                 !- Feature Data Type 6
  39.829999999999998,                     !- Feature Value 6
  EPWHeaderLongitude,                     !- Feature Name 7
  Double,                                 !- Feature Data Type 7
  -104.65000000000001,                    !- Feature Value 7
  EPWHeaderTimezone,                      !- Feature Name 8
  Double,                                 !- Feature Data Type 8
  -7,                                     !- Feature Value 8
  EPWHeaderAltitude,                      !- Feature Name 9
  Double,                                 !- Feature Data Type 9
  5413.3858267716532,                     !- Feature Value 9
  EPWHeaderLocalPressure,                 !- Feature Name 10
  Double,                                 !- Feature Data Type 10
  0.81937567683596546,                    !- Feature Value 10
  EPWHeaderRecordsPerHour,                !- Feature Name 11
  Double,                                 !- Feature Data Type 11
  0,                                      !- Feature Value 11
  EPWDataAnnualAvgDrybulb,                !- Feature Name 12
  Double,                                 !- Feature Data Type 12
  51.575616438356228,                     !- Feature Value 12
  EPWDataAnnualMinDrybulb,                !- Feature Name 13
  Double,                                 !- Feature Data Type 13
  -2.9200000000000017,                    !- Feature Value 13
  EPWDataAnnualMaxDrybulb,                !- Feature Name 14
  Double,                                 !- Feature Data Type 14
  104,                                    !- Feature Value 14
  EPWDataCDD50F,                          !- Feature Name 15
  Double,                                 !- Feature Data Type 15
  3072.2925000000005,                     !- Feature Value 15
  EPWDataCDD65F,                          !- Feature Name 16
  Double,                                 !- Feature Data Type 16
  883.62000000000035,                     !- Feature Value 16
  EPWDataHDD50F,                          !- Feature Name 17
  Double,                                 !- Feature Data Type 17
  2497.1925000000001,                     !- Feature Value 17
  EPWDataHDD65F,                          !- Feature Name 18
  Double,                                 !- Feature Data Type 18
  5783.5200000000013,                     !- Feature Value 18
  EPWDataAnnualAvgWindspeed,              !- Feature Name 19
  Double,                                 !- Feature Data Type 19
  3.9165296803649667,                     !- Feature Value 19
  EPWDataMonthlyAvgDrybulbs,              !- Feature Name 20
  String,                                 !- Feature Data Type 20
  33.4191935483871&#4431.90142857142857&#4443.02620967741937&#4442.48624999999999&#4459.877741935483854&#4473.57574999999997&#4472.07975806451608&#4472.70008064516134&#4466.49200000000006&#4450.079112903225806&#4437.218250000000005&#4434.582177419354835, !- Feature Value 20
  EPWDataGroundMonthlyTemps,              !- Feature Name 21
  String,                                 !- Feature Data Type 21
  44.08306285945173&#4440.89570904991865&#4440.64045432632048&#4442.153016571250646&#4448.225111118704206&#4454.268919273837525&#4459.508577937551024&#4462.82777283423508&#4463.10975667174995&#4460.41014950381947&#4455.304105212311526&#4449.445696474514364, !- Feature Value 21
  EPWDataWSF,                             !- Feature Name 22
  Double,                                 !- Feature Data Type 22
  0.58999999999999997,                    !- Feature Value 22
  EPWDataMonthlyAvgDailyHighDrybulbs,     !- Feature Name 23
  String,                                 !- Feature Data Type 23
  47.41032258064516&#4446.58642857142857&#4455.15032258064517&#4453.708&#4472.80193548387098&#4488.67600000000002&#4486.1858064516129&#4485.87225806451613&#4482.082&#4463.18064516129033&#4448.73400000000001&#4448.87935483870968, !- Feature Value 23
  EPWDataMonthlyAvgDailyLowDrybulbs,      !- Feature Name 24
  String,                                 !- Feature Data Type 24
  19.347741935483874&#4419.856428571428573&#4430.316129032258065&#4431.112&#4447.41612903225806&#4457.901999999999994&#4459.063870967741934&#4460.956774193548384&#4452.352000000000004&#4438.41612903225806&#4427.002000000000002&#4423.02903225806451, !- Feature Value 24
  EPWDesignHeatingDrybulb,                !- Feature Name 25
  Double,                                 !- Feature Data Type 25
  12.02,                                  !- Feature Value 25
  EPWDesignHeatingWindspeed,              !- Feature Name 26
  Double,                                 !- Feature Data Type 26
  2.8062500000000004,                     !- Feature Value 26
  EPWDesignCoolingDrybulb,                !- Feature Name 27
  Double,                                 !- Feature Data Type 27
  91.939999999999998,                     !- Feature Value 27
  EPWDesignCoolingWetbulb,                !- Feature Name 28
  Double,                                 !- Feature Data Type 28
  59.95131430195849,                      !- Feature Value 28
  EPWDesignCoolingHumidityRatio,          !- Feature Name 29
  Double,                                 !- Feature Data Type 29
  0.0059161086834698092,                  !- Feature Value 29
  EPWDesignCoolingWindspeed,              !- Feature Name 30
  Double,                                 !- Feature Data Type 30
  3.7999999999999989,                     !- Feature Value 30
  EPWDesignDailyTemperatureRange,         !- Feature Name 31
  Double,                                 !- Feature Data Type 31
  24.915483870967748,                     !- Feature Value 31
  EPWDesignDehumidDrybulb,                !- Feature Name 32
  Double,                                 !- Feature Data Type 32
  67.996785714285721,                     !- Feature Value 32
  EPWDesignDehumidHumidityRatio,          !- Feature Name 33
  Double,                                 !- Feature Data Type 33
  0.012133744170488724,                   !- Feature Value 33
  EPWDesignCoolingDirectNormal,           !- Feature Name 34
  Double,                                 !- Feature Data Type 34
  985,                                    !- Feature Value 34
  EPWDesignCoolingDiffuseHorizontal,      !- Feature Name 35
  Double,                                 !- Feature Data Type 35
  84;                                     !- Feature Value 35

OS:Site,
<<<<<<< HEAD
  {8755ae38-2a30-4ea7-a153-2bbc05627501}, !- Handle
=======
  {b7fa6e9f-64db-4ef6-9856-46d9edec1726}, !- Handle
>>>>>>> 7902c0f9
  Denver Intl Ap_CO_USA,                  !- Name
  39.83,                                  !- Latitude {deg}
  -104.65,                                !- Longitude {deg}
  -7,                                     !- Time Zone {hr}
  1650,                                   !- Elevation {m}
  ;                                       !- Terrain

OS:ClimateZones,
<<<<<<< HEAD
  {39a81a43-a62e-4bf3-ba02-7df2ea6f9408}, !- Handle
=======
  {daf01f8f-ee61-47df-a568-480b1c8f2606}, !- Handle
>>>>>>> 7902c0f9
  ,                                       !- Active Institution
  ,                                       !- Active Year
  ,                                       !- Climate Zone Institution Name 1
  ,                                       !- Climate Zone Document Name 1
  ,                                       !- Climate Zone Document Year 1
  ,                                       !- Climate Zone Value 1
  Building America,                       !- Climate Zone Institution Name 2
  ,                                       !- Climate Zone Document Name 2
  0,                                      !- Climate Zone Document Year 2
  Cold;                                   !- Climate Zone Value 2

OS:Site:WaterMainsTemperature,
<<<<<<< HEAD
  {7f5acd68-138c-45c6-8c19-f0b6e1c1ffb1}, !- Handle
=======
  {e14e0a80-d9d4-4ee0-93c4-3d22df50448f}, !- Handle
>>>>>>> 7902c0f9
  Correlation,                            !- Calculation Method
  ,                                       !- Temperature Schedule Name
  10.8753424657535,                       !- Annual Average Outdoor Air Temperature {C}
  23.1524007936508;                       !- Maximum Difference In Monthly Average Outdoor Air Temperatures {deltaC}

OS:RunPeriodControl:DaylightSavingTime,
<<<<<<< HEAD
  {af7da28c-984c-4961-af05-95340505e418}, !- Handle
=======
  {7f77a30c-07a4-44e6-aa4f-5368ffcd92cd}, !- Handle
>>>>>>> 7902c0f9
  3/12,                                   !- Start Date
  11/5;                                   !- End Date

OS:Site:GroundTemperature:Deep,
<<<<<<< HEAD
  {f3c167da-e521-4986-a834-1706b4dbf237}, !- Handle
=======
  {86499a34-75ec-427d-b0b9-0a8a861c332f}, !- Handle
>>>>>>> 7902c0f9
  10.8753424657535,                       !- January Deep Ground Temperature {C}
  10.8753424657535,                       !- February Deep Ground Temperature {C}
  10.8753424657535,                       !- March Deep Ground Temperature {C}
  10.8753424657535,                       !- April Deep Ground Temperature {C}
  10.8753424657535,                       !- May Deep Ground Temperature {C}
  10.8753424657535,                       !- June Deep Ground Temperature {C}
  10.8753424657535,                       !- July Deep Ground Temperature {C}
  10.8753424657535,                       !- August Deep Ground Temperature {C}
  10.8753424657535,                       !- September Deep Ground Temperature {C}
  10.8753424657535,                       !- October Deep Ground Temperature {C}
  10.8753424657535,                       !- November Deep Ground Temperature {C}
  10.8753424657535;                       !- December Deep Ground Temperature {C}

OS:Building,
<<<<<<< HEAD
  {0b18ec63-488f-4436-a20a-aad7ebeb48d1}, !- Handle
=======
  {c34156a7-e2fc-475c-bd29-3fd0325018cc}, !- Handle
>>>>>>> 7902c0f9
  Building 1,                             !- Name
  ,                                       !- Building Sector Type
  0,                                      !- North Axis {deg}
  ,                                       !- Nominal Floor to Floor Height {m}
  ,                                       !- Space Type Name
  ,                                       !- Default Construction Set Name
  ,                                       !- Default Schedule Set Name
  1,                                      !- Standards Number of Stories
  1,                                      !- Standards Number of Above Ground Stories
  ,                                       !- Standards Template
  multifamily,                            !- Standards Building Type
  8;                                      !- Standards Number of Living Units

OS:AdditionalProperties,
<<<<<<< HEAD
  {d4a1a590-746b-44fa-94dc-5378cebeec70}, !- Handle
  {0b18ec63-488f-4436-a20a-aad7ebeb48d1}, !- Object Name
=======
  {40296159-33e8-4cb1-a92d-24cd0d7959e2}, !- Handle
  {c34156a7-e2fc-475c-bd29-3fd0325018cc}, !- Object Name
>>>>>>> 7902c0f9
  num_units,                              !- Feature Name 1
  Integer,                                !- Feature Data Type 1
  8,                                      !- Feature Value 1
  has_rear_units,                         !- Feature Name 2
  Boolean,                                !- Feature Data Type 2
  true,                                   !- Feature Value 2
  num_floors,                             !- Feature Name 3
  Integer,                                !- Feature Data Type 3
  1,                                      !- Feature Value 3
  horz_location,                          !- Feature Name 4
  String,                                 !- Feature Data Type 4
  Left,                                   !- Feature Value 4
  level,                                  !- Feature Name 5
  String,                                 !- Feature Data Type 5
  Bottom,                                 !- Feature Value 5
  found_type,                             !- Feature Name 6
  String,                                 !- Feature Data Type 6
  slab,                                   !- Feature Value 6
  corridor_width,                         !- Feature Name 7
  Double,                                 !- Feature Data Type 7
  3.048,                                  !- Feature Value 7
  corridor_position,                      !- Feature Name 8
  String,                                 !- Feature Data Type 8
  Double-Loaded Interior,                 !- Feature Value 8
  has_hvac_flue,                          !- Feature Name 9
  Boolean,                                !- Feature Data Type 9
  true;                                   !- Feature Value 9

OS:ThermalZone,
<<<<<<< HEAD
  {cc1162a5-aed8-49ef-af02-6f6fb62b9393}, !- Handle
=======
  {c4e97736-c907-4958-9ae4-268be43ddb05}, !- Handle
>>>>>>> 7902c0f9
  living zone,                            !- Name
  ,                                       !- Multiplier
  ,                                       !- Ceiling Height {m}
  ,                                       !- Volume {m3}
  ,                                       !- Floor Area {m2}
  ,                                       !- Zone Inside Convection Algorithm
  ,                                       !- Zone Outside Convection Algorithm
  ,                                       !- Zone Conditioning Equipment List Name
<<<<<<< HEAD
  {345879c8-3281-4b53-9759-0ca2b7563be0}, !- Zone Air Inlet Port List
  {3f3e6421-b66e-4331-8178-522fcde7cce0}, !- Zone Air Exhaust Port List
  {5ab2e8e8-b5f6-4dab-8d8c-222db5ffc877}, !- Zone Air Node Name
  {a8c173fb-57d8-4b8f-ad56-a8b369b2f237}, !- Zone Return Air Port List
=======
  {6896394f-be73-4360-b526-260376586f62}, !- Zone Air Inlet Port List
  {428c3e93-30b7-464f-820b-4a7134c555f5}, !- Zone Air Exhaust Port List
  {32437011-f4a2-4196-ba4f-92174d7d8af7}, !- Zone Air Node Name
  {394c42a6-0e14-4a52-b5fd-a234b603496d}, !- Zone Return Air Port List
>>>>>>> 7902c0f9
  ,                                       !- Primary Daylighting Control Name
  ,                                       !- Fraction of Zone Controlled by Primary Daylighting Control
  ,                                       !- Secondary Daylighting Control Name
  ,                                       !- Fraction of Zone Controlled by Secondary Daylighting Control
  ,                                       !- Illuminance Map Name
  ,                                       !- Group Rendering Name
  ,                                       !- Thermostat Name
  No;                                     !- Use Ideal Air Loads

OS:Node,
<<<<<<< HEAD
  {60034feb-a141-490f-b9b7-e9fe6c5e55f8}, !- Handle
  Node 1,                                 !- Name
  {5ab2e8e8-b5f6-4dab-8d8c-222db5ffc877}, !- Inlet Port
  ;                                       !- Outlet Port

OS:Connection,
  {5ab2e8e8-b5f6-4dab-8d8c-222db5ffc877}, !- Handle
  {485ef2e2-8615-4ef5-8aec-39f69fef718b}, !- Name
  {cc1162a5-aed8-49ef-af02-6f6fb62b9393}, !- Source Object
  11,                                     !- Outlet Port
  {60034feb-a141-490f-b9b7-e9fe6c5e55f8}, !- Target Object
  2;                                      !- Inlet Port

OS:PortList,
  {345879c8-3281-4b53-9759-0ca2b7563be0}, !- Handle
  {5ea56963-6998-4fda-84b9-ea2c88eb4520}, !- Name
  {cc1162a5-aed8-49ef-af02-6f6fb62b9393}, !- HVAC Component
  {7b88acd8-1e0f-429b-8af5-a631896447de}; !- Port 1

OS:PortList,
  {3f3e6421-b66e-4331-8178-522fcde7cce0}, !- Handle
  {3e186063-263b-446f-b275-5bd13bac7a52}, !- Name
  {cc1162a5-aed8-49ef-af02-6f6fb62b9393}; !- HVAC Component

OS:PortList,
  {a8c173fb-57d8-4b8f-ad56-a8b369b2f237}, !- Handle
  {845dce8b-93d9-4cfd-a9fd-bb8b0c7a7168}, !- Name
  {cc1162a5-aed8-49ef-af02-6f6fb62b9393}, !- HVAC Component
  {0cb7b80e-fb26-4f43-86ad-4fadccc68f40}; !- Port 1

OS:Sizing:Zone,
  {bca931e7-3013-4fe7-bb67-b3f9b80b4d28}, !- Handle
  {cc1162a5-aed8-49ef-af02-6f6fb62b9393}, !- Zone or ZoneList Name
=======
  {cb53f033-6aa9-46f7-8fd1-1f04040f6ba6}, !- Handle
  Node 1,                                 !- Name
  {32437011-f4a2-4196-ba4f-92174d7d8af7}, !- Inlet Port
  ;                                       !- Outlet Port

OS:Connection,
  {32437011-f4a2-4196-ba4f-92174d7d8af7}, !- Handle
  {5bfa3559-1d22-4ce8-9347-dd9fb25df6d1}, !- Name
  {c4e97736-c907-4958-9ae4-268be43ddb05}, !- Source Object
  11,                                     !- Outlet Port
  {cb53f033-6aa9-46f7-8fd1-1f04040f6ba6}, !- Target Object
  2;                                      !- Inlet Port

OS:PortList,
  {6896394f-be73-4360-b526-260376586f62}, !- Handle
  {0fb4d439-3f66-455e-aa5b-cde7b2c1b154}, !- Name
  {c4e97736-c907-4958-9ae4-268be43ddb05}, !- HVAC Component
  {bb604929-9ac9-4853-9575-a06564cf3480}; !- Port 1

OS:PortList,
  {428c3e93-30b7-464f-820b-4a7134c555f5}, !- Handle
  {7c5d107d-ba6a-43a1-9ea0-23d04782f685}, !- Name
  {c4e97736-c907-4958-9ae4-268be43ddb05}; !- HVAC Component

OS:PortList,
  {394c42a6-0e14-4a52-b5fd-a234b603496d}, !- Handle
  {643c8e3d-7001-403b-8591-a3591de0ece6}, !- Name
  {c4e97736-c907-4958-9ae4-268be43ddb05}, !- HVAC Component
  {1d6b08ba-8aa0-4c4f-abd4-9460bb4a5108}; !- Port 1

OS:Sizing:Zone,
  {ec697028-4d40-4204-9edb-706805539b62}, !- Handle
  {c4e97736-c907-4958-9ae4-268be43ddb05}, !- Zone or ZoneList Name
>>>>>>> 7902c0f9
  SupplyAirTemperature,                   !- Zone Cooling Design Supply Air Temperature Input Method
  14,                                     !- Zone Cooling Design Supply Air Temperature {C}
  11.11,                                  !- Zone Cooling Design Supply Air Temperature Difference {deltaC}
  SupplyAirTemperature,                   !- Zone Heating Design Supply Air Temperature Input Method
  40,                                     !- Zone Heating Design Supply Air Temperature {C}
  11.11,                                  !- Zone Heating Design Supply Air Temperature Difference {deltaC}
  0.0085,                                 !- Zone Cooling Design Supply Air Humidity Ratio {kg-H2O/kg-air}
  0.008,                                  !- Zone Heating Design Supply Air Humidity Ratio {kg-H2O/kg-air}
  ,                                       !- Zone Heating Sizing Factor
  ,                                       !- Zone Cooling Sizing Factor
  DesignDay,                              !- Cooling Design Air Flow Method
  ,                                       !- Cooling Design Air Flow Rate {m3/s}
  ,                                       !- Cooling Minimum Air Flow per Zone Floor Area {m3/s-m2}
  ,                                       !- Cooling Minimum Air Flow {m3/s}
  ,                                       !- Cooling Minimum Air Flow Fraction
  DesignDay,                              !- Heating Design Air Flow Method
  ,                                       !- Heating Design Air Flow Rate {m3/s}
  ,                                       !- Heating Maximum Air Flow per Zone Floor Area {m3/s-m2}
  ,                                       !- Heating Maximum Air Flow {m3/s}
  ,                                       !- Heating Maximum Air Flow Fraction
  ,                                       !- Design Zone Air Distribution Effectiveness in Cooling Mode
  ,                                       !- Design Zone Air Distribution Effectiveness in Heating Mode
  No,                                     !- Account for Dedicated Outdoor Air System
  NeutralSupplyAir,                       !- Dedicated Outdoor Air System Control Strategy
  autosize,                               !- Dedicated Outdoor Air Low Setpoint Temperature for Design {C}
  autosize;                               !- Dedicated Outdoor Air High Setpoint Temperature for Design {C}

OS:ZoneHVAC:EquipmentList,
<<<<<<< HEAD
  {ce24ab25-2c11-4167-8f27-11684f6ad57a}, !- Handle
  Zone HVAC Equipment List 1,             !- Name
  {cc1162a5-aed8-49ef-af02-6f6fb62b9393}, !- Thermal Zone
  SequentialLoad,                         !- Load Distribution Scheme
  {56fe7161-2b50-4bcf-99f0-dd2de94cf8b9}, !- Zone Equipment 1
=======
  {e3517beb-def2-46d9-82e1-fe5fa031bcfd}, !- Handle
  Zone HVAC Equipment List 1,             !- Name
  {c4e97736-c907-4958-9ae4-268be43ddb05}, !- Thermal Zone
  SequentialLoad,                         !- Load Distribution Scheme
  {5c4efd10-28c2-4260-a59d-330cd95f7e8e}, !- Zone Equipment 1
>>>>>>> 7902c0f9
  1,                                      !- Zone Equipment Cooling Sequence 1
  1,                                      !- Zone Equipment Heating or No-Load Sequence 1
  ,                                       !- Zone Equipment Sequential Cooling Fraction Schedule Name 1
  ;                                       !- Zone Equipment Sequential Heating Fraction Schedule Name 1

OS:Space,
<<<<<<< HEAD
  {9a4ce79e-9c39-42db-958a-4ff49e27222d}, !- Handle
  living space,                           !- Name
  {eaf982d6-57a7-4ba9-92a3-11767c2d1be4}, !- Space Type Name
=======
  {6b61d2ec-c343-42bd-aad6-46357f41385b}, !- Handle
  living space,                           !- Name
  {c1659a97-a6be-4e2a-b252-bec6dd95445f}, !- Space Type Name
>>>>>>> 7902c0f9
  ,                                       !- Default Construction Set Name
  ,                                       !- Default Schedule Set Name
  ,                                       !- Direction of Relative North {deg}
  ,                                       !- X Origin {m}
  ,                                       !- Y Origin {m}
  ,                                       !- Z Origin {m}
  ,                                       !- Building Story Name
<<<<<<< HEAD
  {cc1162a5-aed8-49ef-af02-6f6fb62b9393}, !- Thermal Zone Name
  ,                                       !- Part of Total Floor Area
  ,                                       !- Design Specification Outdoor Air Object Name
  {d438610c-370b-4c38-b960-b3f02e267777}; !- Building Unit Name

OS:Surface,
  {dbdb9925-261a-438b-8e38-033a75e8d890}, !- Handle
  Surface 1,                              !- Name
  Floor,                                  !- Surface Type
  ,                                       !- Construction Name
  {9a4ce79e-9c39-42db-958a-4ff49e27222d}, !- Space Name
=======
  {c4e97736-c907-4958-9ae4-268be43ddb05}, !- Thermal Zone Name
  ,                                       !- Part of Total Floor Area
  ,                                       !- Design Specification Outdoor Air Object Name
  {2b63a4bc-bec1-4861-b058-0cc8d99a87cf}; !- Building Unit Name

OS:Surface,
  {3c1ccdbb-978a-4041-9ba8-0ca65ff77f0a}, !- Handle
  Surface 1,                              !- Name
  Floor,                                  !- Surface Type
  ,                                       !- Construction Name
  {6b61d2ec-c343-42bd-aad6-46357f41385b}, !- Space Name
>>>>>>> 7902c0f9
  Foundation,                             !- Outside Boundary Condition
  ,                                       !- Outside Boundary Condition Object
  NoSun,                                  !- Sun Exposure
  NoWind,                                 !- Wind Exposure
  ,                                       !- View Factor to Ground
  ,                                       !- Number of Vertices
  0, -12.9315688143396, 0,                !- X,Y,Z Vertex 1 {m}
  0, 0, 0,                                !- X,Y,Z Vertex 2 {m}
  6.46578440716979, 0, 0,                 !- X,Y,Z Vertex 3 {m}
  6.46578440716979, -12.9315688143396, 0; !- X,Y,Z Vertex 4 {m}

OS:Surface,
<<<<<<< HEAD
  {1cd05bdd-de22-4fa3-a06b-671f2987023f}, !- Handle
  Surface 2,                              !- Name
  Wall,                                   !- Surface Type
  ,                                       !- Construction Name
  {9a4ce79e-9c39-42db-958a-4ff49e27222d}, !- Space Name
=======
  {875f1bed-6bb7-47b5-8a9b-8a2b6c2fd5a5}, !- Handle
  Surface 2,                              !- Name
  Wall,                                   !- Surface Type
  ,                                       !- Construction Name
  {6b61d2ec-c343-42bd-aad6-46357f41385b}, !- Space Name
>>>>>>> 7902c0f9
  Outdoors,                               !- Outside Boundary Condition
  ,                                       !- Outside Boundary Condition Object
  SunExposed,                             !- Sun Exposure
  WindExposed,                            !- Wind Exposure
  ,                                       !- View Factor to Ground
  ,                                       !- Number of Vertices
  0, 0, 2.4384,                           !- X,Y,Z Vertex 1 {m}
  0, 0, 0,                                !- X,Y,Z Vertex 2 {m}
  0, -12.9315688143396, 0,                !- X,Y,Z Vertex 3 {m}
  0, -12.9315688143396, 2.4384;           !- X,Y,Z Vertex 4 {m}

OS:Surface,
<<<<<<< HEAD
  {512a3851-4f88-4521-8c60-3e4e4bb3c267}, !- Handle
  Surface 3,                              !- Name
  Wall,                                   !- Surface Type
  ,                                       !- Construction Name
  {9a4ce79e-9c39-42db-958a-4ff49e27222d}, !- Space Name
=======
  {a0b0c345-19f3-42f9-a18a-45ff94033dba}, !- Handle
  Surface 3,                              !- Name
  Wall,                                   !- Surface Type
  ,                                       !- Construction Name
  {6b61d2ec-c343-42bd-aad6-46357f41385b}, !- Space Name
>>>>>>> 7902c0f9
  Adiabatic,                              !- Outside Boundary Condition
  ,                                       !- Outside Boundary Condition Object
  NoSun,                                  !- Sun Exposure
  NoWind,                                 !- Wind Exposure
  ,                                       !- View Factor to Ground
  ,                                       !- Number of Vertices
  6.46578440716979, 0, 2.4384,            !- X,Y,Z Vertex 1 {m}
  6.46578440716979, 0, 0,                 !- X,Y,Z Vertex 2 {m}
  0, 0, 0,                                !- X,Y,Z Vertex 3 {m}
  0, 0, 2.4384;                           !- X,Y,Z Vertex 4 {m}

OS:Surface,
<<<<<<< HEAD
  {a6fc7265-1374-4b08-a2ee-94e3cb4293cc}, !- Handle
  Surface 4,                              !- Name
  Wall,                                   !- Surface Type
  ,                                       !- Construction Name
  {9a4ce79e-9c39-42db-958a-4ff49e27222d}, !- Space Name
=======
  {704f8b1c-9cab-4e8d-ab1d-fe49f974c743}, !- Handle
  Surface 4,                              !- Name
  Wall,                                   !- Surface Type
  ,                                       !- Construction Name
  {6b61d2ec-c343-42bd-aad6-46357f41385b}, !- Space Name
>>>>>>> 7902c0f9
  Adiabatic,                              !- Outside Boundary Condition
  ,                                       !- Outside Boundary Condition Object
  NoSun,                                  !- Sun Exposure
  NoWind,                                 !- Wind Exposure
  ,                                       !- View Factor to Ground
  ,                                       !- Number of Vertices
  6.46578440716979, -12.9315688143396, 2.4384, !- X,Y,Z Vertex 1 {m}
  6.46578440716979, -12.9315688143396, 0, !- X,Y,Z Vertex 2 {m}
  6.46578440716979, 0, 0,                 !- X,Y,Z Vertex 3 {m}
  6.46578440716979, 0, 2.4384;            !- X,Y,Z Vertex 4 {m}

OS:Surface,
<<<<<<< HEAD
  {384e5a54-86f3-4169-9f07-d5ab654ea840}, !- Handle
  Surface 5,                              !- Name
  Wall,                                   !- Surface Type
  ,                                       !- Construction Name
  {9a4ce79e-9c39-42db-958a-4ff49e27222d}, !- Space Name
=======
  {77273820-0c71-4c2d-9926-9b25fc4808ba}, !- Handle
  Surface 5,                              !- Name
  Wall,                                   !- Surface Type
  ,                                       !- Construction Name
  {6b61d2ec-c343-42bd-aad6-46357f41385b}, !- Space Name
>>>>>>> 7902c0f9
  Outdoors,                               !- Outside Boundary Condition
  ,                                       !- Outside Boundary Condition Object
  SunExposed,                             !- Sun Exposure
  WindExposed,                            !- Wind Exposure
  ,                                       !- View Factor to Ground
  ,                                       !- Number of Vertices
  0, -12.9315688143396, 2.4384,           !- X,Y,Z Vertex 1 {m}
  0, -12.9315688143396, 0,                !- X,Y,Z Vertex 2 {m}
  6.46578440716979, -12.9315688143396, 0, !- X,Y,Z Vertex 3 {m}
  6.46578440716979, -12.9315688143396, 2.4384; !- X,Y,Z Vertex 4 {m}

OS:Surface,
<<<<<<< HEAD
  {f84fa19f-c937-4a7f-b2ed-d38fbd2b6113}, !- Handle
  Surface 6,                              !- Name
  RoofCeiling,                            !- Surface Type
  ,                                       !- Construction Name
  {9a4ce79e-9c39-42db-958a-4ff49e27222d}, !- Space Name
=======
  {21c10944-c303-4f39-be04-f7d1db20c8cc}, !- Handle
  Surface 6,                              !- Name
  RoofCeiling,                            !- Surface Type
  ,                                       !- Construction Name
  {6b61d2ec-c343-42bd-aad6-46357f41385b}, !- Space Name
>>>>>>> 7902c0f9
  Outdoors,                               !- Outside Boundary Condition
  ,                                       !- Outside Boundary Condition Object
  SunExposed,                             !- Sun Exposure
  WindExposed,                            !- Wind Exposure
  ,                                       !- View Factor to Ground
  ,                                       !- Number of Vertices
  6.46578440716979, -12.9315688143396, 2.4384, !- X,Y,Z Vertex 1 {m}
  6.46578440716979, 0, 2.4384,            !- X,Y,Z Vertex 2 {m}
  0, 0, 2.4384,                           !- X,Y,Z Vertex 3 {m}
  0, -12.9315688143396, 2.4384;           !- X,Y,Z Vertex 4 {m}

OS:SpaceType,
<<<<<<< HEAD
  {eaf982d6-57a7-4ba9-92a3-11767c2d1be4}, !- Handle
=======
  {c1659a97-a6be-4e2a-b252-bec6dd95445f}, !- Handle
>>>>>>> 7902c0f9
  Space Type 1,                           !- Name
  ,                                       !- Default Construction Set Name
  ,                                       !- Default Schedule Set Name
  ,                                       !- Group Rendering Name
  ,                                       !- Design Specification Outdoor Air Object Name
  ,                                       !- Standards Template
  ,                                       !- Standards Building Type
  living;                                 !- Standards Space Type

OS:ThermalZone,
<<<<<<< HEAD
  {8608e641-efc9-4a60-9c40-4706269ef070}, !- Handle
=======
  {4d5c0a02-e07b-4aba-b4dd-e2b85b8be4fe}, !- Handle
>>>>>>> 7902c0f9
  corridor zone,                          !- Name
  ,                                       !- Multiplier
  ,                                       !- Ceiling Height {m}
  ,                                       !- Volume {m3}
  ,                                       !- Floor Area {m2}
  ,                                       !- Zone Inside Convection Algorithm
  ,                                       !- Zone Outside Convection Algorithm
  ,                                       !- Zone Conditioning Equipment List Name
<<<<<<< HEAD
  {691e7973-8423-4d32-a596-cc53ba966766}, !- Zone Air Inlet Port List
  {a2e01a89-1e85-46d6-84d2-73981b8703f8}, !- Zone Air Exhaust Port List
  {0e99c094-cca3-4199-81f4-7299c6e11be1}, !- Zone Air Node Name
  {95ac93d1-7baa-4ef9-9637-57e9a239f742}, !- Zone Return Air Port List
=======
  {a3c7ae33-5f48-479a-865b-2870620084d4}, !- Zone Air Inlet Port List
  {375b240b-e30c-4f79-8839-6f0bed00f2bd}, !- Zone Air Exhaust Port List
  {282c9d42-f3bc-44c2-a0f0-fcefa4a5a617}, !- Zone Air Node Name
  {51702217-0004-481e-9a7d-61b7c60acfad}, !- Zone Return Air Port List
>>>>>>> 7902c0f9
  ,                                       !- Primary Daylighting Control Name
  ,                                       !- Fraction of Zone Controlled by Primary Daylighting Control
  ,                                       !- Secondary Daylighting Control Name
  ,                                       !- Fraction of Zone Controlled by Secondary Daylighting Control
  ,                                       !- Illuminance Map Name
  ,                                       !- Group Rendering Name
  ,                                       !- Thermostat Name
  No;                                     !- Use Ideal Air Loads

OS:Node,
<<<<<<< HEAD
  {102d1773-31d7-48c7-b3ed-873256920d04}, !- Handle
  Node 2,                                 !- Name
  {0e99c094-cca3-4199-81f4-7299c6e11be1}, !- Inlet Port
  ;                                       !- Outlet Port

OS:Connection,
  {0e99c094-cca3-4199-81f4-7299c6e11be1}, !- Handle
  {dc6a1a22-8de2-4f6b-aa1c-4ebd44fcc024}, !- Name
  {8608e641-efc9-4a60-9c40-4706269ef070}, !- Source Object
  11,                                     !- Outlet Port
  {102d1773-31d7-48c7-b3ed-873256920d04}, !- Target Object
  2;                                      !- Inlet Port

OS:PortList,
  {691e7973-8423-4d32-a596-cc53ba966766}, !- Handle
  {2d594593-0cc9-4d8f-836c-271303894199}, !- Name
  {8608e641-efc9-4a60-9c40-4706269ef070}; !- HVAC Component

OS:PortList,
  {a2e01a89-1e85-46d6-84d2-73981b8703f8}, !- Handle
  {e7d532d1-521b-4f3b-a05b-adf3ff32a30b}, !- Name
  {8608e641-efc9-4a60-9c40-4706269ef070}; !- HVAC Component

OS:PortList,
  {95ac93d1-7baa-4ef9-9637-57e9a239f742}, !- Handle
  {c174337a-8291-4799-8dc5-88c5604d34bd}, !- Name
  {8608e641-efc9-4a60-9c40-4706269ef070}; !- HVAC Component

OS:Sizing:Zone,
  {c3d8bb5e-f866-4bea-92c5-0c63dd405e97}, !- Handle
  {8608e641-efc9-4a60-9c40-4706269ef070}, !- Zone or ZoneList Name
=======
  {19f06f50-fea1-484e-a057-29d4777a4d1d}, !- Handle
  Node 2,                                 !- Name
  {282c9d42-f3bc-44c2-a0f0-fcefa4a5a617}, !- Inlet Port
  ;                                       !- Outlet Port

OS:Connection,
  {282c9d42-f3bc-44c2-a0f0-fcefa4a5a617}, !- Handle
  {339700cb-54cc-48e9-adb5-0241d87dab64}, !- Name
  {4d5c0a02-e07b-4aba-b4dd-e2b85b8be4fe}, !- Source Object
  11,                                     !- Outlet Port
  {19f06f50-fea1-484e-a057-29d4777a4d1d}, !- Target Object
  2;                                      !- Inlet Port

OS:PortList,
  {a3c7ae33-5f48-479a-865b-2870620084d4}, !- Handle
  {4f80ba0a-eb1d-4a8f-8fee-3c33e08c877f}, !- Name
  {4d5c0a02-e07b-4aba-b4dd-e2b85b8be4fe}; !- HVAC Component

OS:PortList,
  {375b240b-e30c-4f79-8839-6f0bed00f2bd}, !- Handle
  {cf2706a4-7855-476b-9e23-b276b2d12bf8}, !- Name
  {4d5c0a02-e07b-4aba-b4dd-e2b85b8be4fe}; !- HVAC Component

OS:PortList,
  {51702217-0004-481e-9a7d-61b7c60acfad}, !- Handle
  {c7c1b430-d40b-4e48-b9e5-4442727d7038}, !- Name
  {4d5c0a02-e07b-4aba-b4dd-e2b85b8be4fe}; !- HVAC Component

OS:Sizing:Zone,
  {935e786f-5df0-4d9b-b4ec-a75b1079c3f1}, !- Handle
  {4d5c0a02-e07b-4aba-b4dd-e2b85b8be4fe}, !- Zone or ZoneList Name
>>>>>>> 7902c0f9
  SupplyAirTemperature,                   !- Zone Cooling Design Supply Air Temperature Input Method
  14,                                     !- Zone Cooling Design Supply Air Temperature {C}
  11.11,                                  !- Zone Cooling Design Supply Air Temperature Difference {deltaC}
  SupplyAirTemperature,                   !- Zone Heating Design Supply Air Temperature Input Method
  40,                                     !- Zone Heating Design Supply Air Temperature {C}
  11.11,                                  !- Zone Heating Design Supply Air Temperature Difference {deltaC}
  0.0085,                                 !- Zone Cooling Design Supply Air Humidity Ratio {kg-H2O/kg-air}
  0.008,                                  !- Zone Heating Design Supply Air Humidity Ratio {kg-H2O/kg-air}
  ,                                       !- Zone Heating Sizing Factor
  ,                                       !- Zone Cooling Sizing Factor
  DesignDay,                              !- Cooling Design Air Flow Method
  ,                                       !- Cooling Design Air Flow Rate {m3/s}
  ,                                       !- Cooling Minimum Air Flow per Zone Floor Area {m3/s-m2}
  ,                                       !- Cooling Minimum Air Flow {m3/s}
  ,                                       !- Cooling Minimum Air Flow Fraction
  DesignDay,                              !- Heating Design Air Flow Method
  ,                                       !- Heating Design Air Flow Rate {m3/s}
  ,                                       !- Heating Maximum Air Flow per Zone Floor Area {m3/s-m2}
  ,                                       !- Heating Maximum Air Flow {m3/s}
  ,                                       !- Heating Maximum Air Flow Fraction
  ,                                       !- Design Zone Air Distribution Effectiveness in Cooling Mode
  ,                                       !- Design Zone Air Distribution Effectiveness in Heating Mode
  No,                                     !- Account for Dedicated Outdoor Air System
  NeutralSupplyAir,                       !- Dedicated Outdoor Air System Control Strategy
  autosize,                               !- Dedicated Outdoor Air Low Setpoint Temperature for Design {C}
  autosize;                               !- Dedicated Outdoor Air High Setpoint Temperature for Design {C}

OS:ZoneHVAC:EquipmentList,
<<<<<<< HEAD
  {682d8a1e-1402-48ca-a60e-5841c61babd8}, !- Handle
  Zone HVAC Equipment List 2,             !- Name
  {8608e641-efc9-4a60-9c40-4706269ef070}; !- Thermal Zone

OS:Space,
  {8eb0666a-5cc8-44e3-af87-dc833206b1bf}, !- Handle
  corridor space,                         !- Name
  {5c55283d-9c48-4f6f-8df9-e586e5d7453a}, !- Space Type Name
=======
  {76195a67-c253-4bed-b3ad-b4239797dd77}, !- Handle
  Zone HVAC Equipment List 2,             !- Name
  {4d5c0a02-e07b-4aba-b4dd-e2b85b8be4fe}; !- Thermal Zone

OS:Space,
  {3dcc92b8-229d-4e1f-be23-23dda4c4c464}, !- Handle
  corridor space,                         !- Name
  {6f63351e-c5c0-4ff1-b15b-be8ce0a8c5c7}, !- Space Type Name
>>>>>>> 7902c0f9
  ,                                       !- Default Construction Set Name
  ,                                       !- Default Schedule Set Name
  ,                                       !- Direction of Relative North {deg}
  ,                                       !- X Origin {m}
  ,                                       !- Y Origin {m}
  ,                                       !- Z Origin {m}
  ,                                       !- Building Story Name
<<<<<<< HEAD
  {8608e641-efc9-4a60-9c40-4706269ef070}; !- Thermal Zone Name

OS:Surface,
  {343a3bc9-e636-47e3-9acb-57e8d16ed0db}, !- Handle
  Surface 7,                              !- Name
  Floor,                                  !- Surface Type
  ,                                       !- Construction Name
  {8eb0666a-5cc8-44e3-af87-dc833206b1bf}, !- Space Name
=======
  {4d5c0a02-e07b-4aba-b4dd-e2b85b8be4fe}; !- Thermal Zone Name

OS:Surface,
  {bfefc207-30e4-4771-b1aa-ef6560f513c9}, !- Handle
  Surface 7,                              !- Name
  Floor,                                  !- Surface Type
  ,                                       !- Construction Name
  {3dcc92b8-229d-4e1f-be23-23dda4c4c464}, !- Space Name
>>>>>>> 7902c0f9
  Foundation,                             !- Outside Boundary Condition
  ,                                       !- Outside Boundary Condition Object
  NoSun,                                  !- Sun Exposure
  NoWind,                                 !- Wind Exposure
  ,                                       !- View Factor to Ground
  ,                                       !- Number of Vertices
  0, 0, 0,                                !- X,Y,Z Vertex 1 {m}
  0, 1.524, 0,                            !- X,Y,Z Vertex 2 {m}
  6.46578440716979, 1.524, 0,             !- X,Y,Z Vertex 3 {m}
  6.46578440716979, 0, 0;                 !- X,Y,Z Vertex 4 {m}

OS:Surface,
<<<<<<< HEAD
  {30c14764-22f2-4c48-9094-d859d4e57d04}, !- Handle
  Surface 8,                              !- Name
  Wall,                                   !- Surface Type
  ,                                       !- Construction Name
  {8eb0666a-5cc8-44e3-af87-dc833206b1bf}, !- Space Name
=======
  {ec5bf6f6-de2f-4f4a-be13-c5ddf3bd8449}, !- Handle
  Surface 8,                              !- Name
  Wall,                                   !- Surface Type
  ,                                       !- Construction Name
  {3dcc92b8-229d-4e1f-be23-23dda4c4c464}, !- Space Name
>>>>>>> 7902c0f9
  Outdoors,                               !- Outside Boundary Condition
  ,                                       !- Outside Boundary Condition Object
  SunExposed,                             !- Sun Exposure
  WindExposed,                            !- Wind Exposure
  ,                                       !- View Factor to Ground
  ,                                       !- Number of Vertices
  0, 1.524, 2.4384,                       !- X,Y,Z Vertex 1 {m}
  0, 1.524, 0,                            !- X,Y,Z Vertex 2 {m}
  0, 0, 0,                                !- X,Y,Z Vertex 3 {m}
  0, 0, 2.4384;                           !- X,Y,Z Vertex 4 {m}

OS:Surface,
<<<<<<< HEAD
  {0e100062-0488-46b5-88af-5c359cfa285f}, !- Handle
  Surface 9,                              !- Name
  Wall,                                   !- Surface Type
  ,                                       !- Construction Name
  {8eb0666a-5cc8-44e3-af87-dc833206b1bf}, !- Space Name
=======
  {b6cf669e-1429-4c2e-a5e3-4fde17b0f612}, !- Handle
  Surface 9,                              !- Name
  Wall,                                   !- Surface Type
  ,                                       !- Construction Name
  {3dcc92b8-229d-4e1f-be23-23dda4c4c464}, !- Space Name
>>>>>>> 7902c0f9
  Adiabatic,                              !- Outside Boundary Condition
  ,                                       !- Outside Boundary Condition Object
  NoSun,                                  !- Sun Exposure
  NoWind,                                 !- Wind Exposure
  ,                                       !- View Factor to Ground
  ,                                       !- Number of Vertices
  6.46578440716979, 1.524, 2.4384,        !- X,Y,Z Vertex 1 {m}
  6.46578440716979, 1.524, 0,             !- X,Y,Z Vertex 2 {m}
  0, 1.524, 0,                            !- X,Y,Z Vertex 3 {m}
  0, 1.524, 2.4384;                       !- X,Y,Z Vertex 4 {m}

OS:Surface,
<<<<<<< HEAD
  {aaec9a26-728b-4135-aefa-0f4b4de39359}, !- Handle
  Surface 10,                             !- Name
  Wall,                                   !- Surface Type
  ,                                       !- Construction Name
  {8eb0666a-5cc8-44e3-af87-dc833206b1bf}, !- Space Name
=======
  {bac16aeb-c28f-45cb-a9d1-8c23d1d940e3}, !- Handle
  Surface 10,                             !- Name
  Wall,                                   !- Surface Type
  ,                                       !- Construction Name
  {3dcc92b8-229d-4e1f-be23-23dda4c4c464}, !- Space Name
>>>>>>> 7902c0f9
  Adiabatic,                              !- Outside Boundary Condition
  ,                                       !- Outside Boundary Condition Object
  NoSun,                                  !- Sun Exposure
  NoWind,                                 !- Wind Exposure
  ,                                       !- View Factor to Ground
  ,                                       !- Number of Vertices
  6.46578440716979, 0, 2.4384,            !- X,Y,Z Vertex 1 {m}
  6.46578440716979, 0, 0,                 !- X,Y,Z Vertex 2 {m}
  6.46578440716979, 1.524, 0,             !- X,Y,Z Vertex 3 {m}
  6.46578440716979, 1.524, 2.4384;        !- X,Y,Z Vertex 4 {m}

OS:Surface,
<<<<<<< HEAD
  {966ead6e-a9c4-43d8-8c33-743c54f93c0c}, !- Handle
  Surface 11,                             !- Name
  Wall,                                   !- Surface Type
  ,                                       !- Construction Name
  {8eb0666a-5cc8-44e3-af87-dc833206b1bf}, !- Space Name
=======
  {8b4674ae-b17d-42a9-baa8-475fadaf64aa}, !- Handle
  Surface 11,                             !- Name
  Wall,                                   !- Surface Type
  ,                                       !- Construction Name
  {3dcc92b8-229d-4e1f-be23-23dda4c4c464}, !- Space Name
>>>>>>> 7902c0f9
  Adiabatic,                              !- Outside Boundary Condition
  ,                                       !- Outside Boundary Condition Object
  NoSun,                                  !- Sun Exposure
  NoWind,                                 !- Wind Exposure
  ,                                       !- View Factor to Ground
  ,                                       !- Number of Vertices
  0, 0, 2.4384,                           !- X,Y,Z Vertex 1 {m}
  0, 0, 0,                                !- X,Y,Z Vertex 2 {m}
  6.46578440716979, 0, 0,                 !- X,Y,Z Vertex 3 {m}
  6.46578440716979, 0, 2.4384;            !- X,Y,Z Vertex 4 {m}

OS:Surface,
<<<<<<< HEAD
  {f97f4572-9583-49ee-abb0-12f9160a1d36}, !- Handle
  Surface 12,                             !- Name
  RoofCeiling,                            !- Surface Type
  ,                                       !- Construction Name
  {8eb0666a-5cc8-44e3-af87-dc833206b1bf}, !- Space Name
=======
  {31dd0daa-03f6-4097-8490-b93900c5d4c3}, !- Handle
  Surface 12,                             !- Name
  RoofCeiling,                            !- Surface Type
  ,                                       !- Construction Name
  {3dcc92b8-229d-4e1f-be23-23dda4c4c464}, !- Space Name
>>>>>>> 7902c0f9
  Outdoors,                               !- Outside Boundary Condition
  ,                                       !- Outside Boundary Condition Object
  SunExposed,                             !- Sun Exposure
  WindExposed,                            !- Wind Exposure
  ,                                       !- View Factor to Ground
  ,                                       !- Number of Vertices
  6.46578440716979, 0, 2.4384,            !- X,Y,Z Vertex 1 {m}
  6.46578440716979, 1.524, 2.4384,        !- X,Y,Z Vertex 2 {m}
  0, 1.524, 2.4384,                       !- X,Y,Z Vertex 3 {m}
  0, 0, 2.4384;                           !- X,Y,Z Vertex 4 {m}

OS:SpaceType,
<<<<<<< HEAD
  {5c55283d-9c48-4f6f-8df9-e586e5d7453a}, !- Handle
=======
  {6f63351e-c5c0-4ff1-b15b-be8ce0a8c5c7}, !- Handle
>>>>>>> 7902c0f9
  Space Type 2,                           !- Name
  ,                                       !- Default Construction Set Name
  ,                                       !- Default Schedule Set Name
  ,                                       !- Group Rendering Name
  ,                                       !- Design Specification Outdoor Air Object Name
  ,                                       !- Standards Template
  ,                                       !- Standards Building Type
  corridor;                               !- Standards Space Type

OS:BuildingUnit,
<<<<<<< HEAD
  {d438610c-370b-4c38-b960-b3f02e267777}, !- Handle
=======
  {2b63a4bc-bec1-4861-b058-0cc8d99a87cf}, !- Handle
>>>>>>> 7902c0f9
  unit 1,                                 !- Name
  ,                                       !- Rendering Color
  Residential;                            !- Building Unit Type

OS:AdditionalProperties,
<<<<<<< HEAD
  {64431938-9a1c-416b-ba31-14ef0255980e}, !- Handle
  {d438610c-370b-4c38-b960-b3f02e267777}, !- Object Name
=======
  {2332cffe-2545-438b-9ea2-eda5fba42aa1}, !- Handle
  {2b63a4bc-bec1-4861-b058-0cc8d99a87cf}, !- Object Name
>>>>>>> 7902c0f9
  NumberOfBedrooms,                       !- Feature Name 1
  Integer,                                !- Feature Data Type 1
  3,                                      !- Feature Value 1
  NumberOfBathrooms,                      !- Feature Name 2
  Double,                                 !- Feature Data Type 2
  2,                                      !- Feature Value 2
  NumberOfOccupants,                      !- Feature Name 3
  Double,                                 !- Feature Data Type 3
  3.3900000000000001;                     !- Feature Value 3

OS:External:File,
<<<<<<< HEAD
  {542be62b-5ca4-4b7b-b8aa-03d40ee6f076}, !- Handle
=======
  {e6a793de-2fa1-4d0a-b4a8-e1986500315b}, !- Handle
>>>>>>> 7902c0f9
  8760.csv,                               !- Name
  8760.csv;                               !- File Name

OS:Schedule:Day,
<<<<<<< HEAD
  {9a722325-5640-4044-8f3b-2e161c4409f5}, !- Handle
=======
  {5c5a1d91-0deb-49e2-b8b3-ac425a5bda89}, !- Handle
>>>>>>> 7902c0f9
  Schedule Day 1,                         !- Name
  ,                                       !- Schedule Type Limits Name
  ,                                       !- Interpolate to Timestep
  24,                                     !- Hour 1
  0,                                      !- Minute 1
  0;                                      !- Value Until Time 1

OS:Schedule:Day,
<<<<<<< HEAD
  {0a248341-e98b-4c0b-b07b-87f87e5b5140}, !- Handle
=======
  {839d9705-e8db-4960-9255-7ce5943fb2e9}, !- Handle
>>>>>>> 7902c0f9
  Schedule Day 2,                         !- Name
  ,                                       !- Schedule Type Limits Name
  ,                                       !- Interpolate to Timestep
  24,                                     !- Hour 1
  0,                                      !- Minute 1
  1;                                      !- Value Until Time 1

OS:Schedule:File,
<<<<<<< HEAD
  {55112abd-a409-4816-a1ad-2ec84caf5bd6}, !- Handle
  occupants,                              !- Name
  {4f81ae93-fa52-4e0e-a773-02c9ffcaa819}, !- Schedule Type Limits Name
  {542be62b-5ca4-4b7b-b8aa-03d40ee6f076}, !- External File Name
=======
  {ce99cfea-9bd0-46b5-a5a0-62f0cfafdc38}, !- Handle
  occupants,                              !- Name
  {ba622e1b-d9fa-436c-8132-a85872cdce52}, !- Schedule Type Limits Name
  {e6a793de-2fa1-4d0a-b4a8-e1986500315b}, !- External File Name
>>>>>>> 7902c0f9
  1,                                      !- Column Number
  1,                                      !- Rows to Skip at Top
  8760,                                   !- Number of Hours of Data
  ,                                       !- Column Separator
  ,                                       !- Interpolate to Timestep
  60;                                     !- Minutes per Item

OS:Schedule:Ruleset,
<<<<<<< HEAD
  {6d2181a2-4432-4cea-bf4e-c16193cb32e5}, !- Handle
  Schedule Ruleset 1,                     !- Name
  {bada917d-6703-4e2d-8b55-79d174f25167}, !- Schedule Type Limits Name
  {53fd43fa-4335-4b89-ad9a-907562344566}; !- Default Day Schedule Name

OS:Schedule:Day,
  {53fd43fa-4335-4b89-ad9a-907562344566}, !- Handle
  Schedule Day 3,                         !- Name
  {bada917d-6703-4e2d-8b55-79d174f25167}, !- Schedule Type Limits Name
=======
  {91bead7d-644f-4ce7-bce9-8328403a46da}, !- Handle
  Schedule Ruleset 1,                     !- Name
  {1ba928a2-35f8-4a01-8b7c-22f1c7a6b109}, !- Schedule Type Limits Name
  {74a1e0f4-c34d-4809-b79a-d53e3a98b94a}; !- Default Day Schedule Name

OS:Schedule:Day,
  {74a1e0f4-c34d-4809-b79a-d53e3a98b94a}, !- Handle
  Schedule Day 3,                         !- Name
  {1ba928a2-35f8-4a01-8b7c-22f1c7a6b109}, !- Schedule Type Limits Name
>>>>>>> 7902c0f9
  ,                                       !- Interpolate to Timestep
  24,                                     !- Hour 1
  0,                                      !- Minute 1
  112.539290946133;                       !- Value Until Time 1

OS:People:Definition,
<<<<<<< HEAD
  {6bfd931c-cbec-4298-a12b-3c1745510c32}, !- Handle
=======
  {975113fe-2894-4f1c-9b15-8e3eca602519}, !- Handle
>>>>>>> 7902c0f9
  res occupants|living space,             !- Name
  People,                                 !- Number of People Calculation Method
  3.39,                                   !- Number of People {people}
  ,                                       !- People per Space Floor Area {person/m2}
  ,                                       !- Space Floor Area per Person {m2/person}
  0.319734,                               !- Fraction Radiant
  0.573,                                  !- Sensible Heat Fraction
  0,                                      !- Carbon Dioxide Generation Rate {m3/s-W}
  No,                                     !- Enable ASHRAE 55 Comfort Warnings
  ZoneAveraged;                           !- Mean Radiant Temperature Calculation Type

OS:People,
<<<<<<< HEAD
  {40aa6e11-a23e-48c7-a4e0-d2e36056263e}, !- Handle
  res occupants|living space,             !- Name
  {6bfd931c-cbec-4298-a12b-3c1745510c32}, !- People Definition Name
  {9a4ce79e-9c39-42db-958a-4ff49e27222d}, !- Space or SpaceType Name
  {55112abd-a409-4816-a1ad-2ec84caf5bd6}, !- Number of People Schedule Name
  {6d2181a2-4432-4cea-bf4e-c16193cb32e5}, !- Activity Level Schedule Name
=======
  {b79c71c8-1161-411b-bde6-435a07c5c76e}, !- Handle
  res occupants|living space,             !- Name
  {975113fe-2894-4f1c-9b15-8e3eca602519}, !- People Definition Name
  {6b61d2ec-c343-42bd-aad6-46357f41385b}, !- Space or SpaceType Name
  {ce99cfea-9bd0-46b5-a5a0-62f0cfafdc38}, !- Number of People Schedule Name
  {91bead7d-644f-4ce7-bce9-8328403a46da}, !- Activity Level Schedule Name
>>>>>>> 7902c0f9
  ,                                       !- Surface Name/Angle Factor List Name
  ,                                       !- Work Efficiency Schedule Name
  ,                                       !- Clothing Insulation Schedule Name
  ,                                       !- Air Velocity Schedule Name
  1;                                      !- Multiplier

OS:ScheduleTypeLimits,
<<<<<<< HEAD
  {bada917d-6703-4e2d-8b55-79d174f25167}, !- Handle
=======
  {1ba928a2-35f8-4a01-8b7c-22f1c7a6b109}, !- Handle
>>>>>>> 7902c0f9
  ActivityLevel,                          !- Name
  0,                                      !- Lower Limit Value
  ,                                       !- Upper Limit Value
  Continuous,                             !- Numeric Type
  ActivityLevel;                          !- Unit Type

OS:ScheduleTypeLimits,
<<<<<<< HEAD
  {4f81ae93-fa52-4e0e-a773-02c9ffcaa819}, !- Handle
=======
  {ba622e1b-d9fa-436c-8132-a85872cdce52}, !- Handle
>>>>>>> 7902c0f9
  Fractional,                             !- Name
  0,                                      !- Lower Limit Value
  1,                                      !- Upper Limit Value
  Continuous;                             !- Numeric Type

OS:Coil:Heating:Gas,
<<<<<<< HEAD
  {d433910d-900c-4458-ae4b-d518a71a203e}, !- Handle
  res fur gas heating coil,               !- Name
  {c58810e2-e28e-48ec-ba07-73a52f5f9fb3}, !- Availability Schedule Name
=======
  {fce62c07-6561-4cfb-a1d5-7ceed51c6b06}, !- Handle
  res fur gas heating coil,               !- Name
  {68ec13a1-3a23-4233-a613-5aacd9a5969e}, !- Availability Schedule Name
>>>>>>> 7902c0f9
  0.78,                                   !- Gas Burner Efficiency
  AutoSize,                               !- Nominal Capacity {W}
  ,                                       !- Air Inlet Node Name
  ,                                       !- Air Outlet Node Name
  ,                                       !- Temperature Setpoint Node Name
  76,                                     !- Parasitic Electric Load {W}
  ,                                       !- Part Load Fraction Correlation Curve Name
  0,                                      !- Parasitic Gas Load {W}
  NaturalGas;                             !- Fuel Type

OS:Schedule:Constant,
<<<<<<< HEAD
  {c58810e2-e28e-48ec-ba07-73a52f5f9fb3}, !- Handle
  Always On Discrete,                     !- Name
  {00c430f0-f5f1-4c49-9772-5f6131439c1f}, !- Schedule Type Limits Name
  1;                                      !- Value

OS:ScheduleTypeLimits,
  {00c430f0-f5f1-4c49-9772-5f6131439c1f}, !- Handle
=======
  {68ec13a1-3a23-4233-a613-5aacd9a5969e}, !- Handle
  Always On Discrete,                     !- Name
  {22055da3-1e69-4c88-b8f5-b67484ca91a7}, !- Schedule Type Limits Name
  1;                                      !- Value

OS:ScheduleTypeLimits,
  {22055da3-1e69-4c88-b8f5-b67484ca91a7}, !- Handle
>>>>>>> 7902c0f9
  OnOff,                                  !- Name
  0,                                      !- Lower Limit Value
  1,                                      !- Upper Limit Value
  Discrete,                               !- Numeric Type
  Availability;                           !- Unit Type

OS:Fan:OnOff,
<<<<<<< HEAD
  {175912d1-6659-41ce-b321-1b0270038aca}, !- Handle
  res fur gas htg supply fan,             !- Name
  {c58810e2-e28e-48ec-ba07-73a52f5f9fb3}, !- Availability Schedule Name
=======
  {bfbbeee6-3003-4b15-8a4f-9d1297dd9b8b}, !- Handle
  res fur gas htg supply fan,             !- Name
  {68ec13a1-3a23-4233-a613-5aacd9a5969e}, !- Availability Schedule Name
>>>>>>> 7902c0f9
  0.75,                                   !- Fan Total Efficiency
  794.580001233493,                       !- Pressure Rise {Pa}
  autosize,                               !- Maximum Flow Rate {m3/s}
  1,                                      !- Motor Efficiency
  1,                                      !- Motor In Airstream Fraction
  ,                                       !- Air Inlet Node Name
  ,                                       !- Air Outlet Node Name
<<<<<<< HEAD
  {174fbfb6-d346-4f37-a7be-5f9fb4dba753}, !- Fan Power Ratio Function of Speed Ratio Curve Name
  {8dae1a57-85aa-46e5-a4a7-40022b035062}, !- Fan Efficiency Ratio Function of Speed Ratio Curve Name
  res fur gas htg supply fan;             !- End-Use Subcategory

OS:Curve:Exponent,
  {174fbfb6-d346-4f37-a7be-5f9fb4dba753}, !- Handle
=======
  {90c54489-e4e5-49b0-85a2-bf090fefb179}, !- Fan Power Ratio Function of Speed Ratio Curve Name
  {5cdfcc82-9b02-4ddb-8147-90061b1b15bb}, !- Fan Efficiency Ratio Function of Speed Ratio Curve Name
  res fur gas htg supply fan;             !- End-Use Subcategory

OS:Curve:Exponent,
  {90c54489-e4e5-49b0-85a2-bf090fefb179}, !- Handle
>>>>>>> 7902c0f9
  Fan On Off Power Curve,                 !- Name
  1,                                      !- Coefficient1 Constant
  0,                                      !- Coefficient2 Constant
  0,                                      !- Coefficient3 Constant
  0,                                      !- Minimum Value of x
  1,                                      !- Maximum Value of x
  ,                                       !- Minimum Curve Output
  ,                                       !- Maximum Curve Output
  ,                                       !- Input Unit Type for X
  ;                                       !- Output Unit Type

OS:Curve:Cubic,
<<<<<<< HEAD
  {8dae1a57-85aa-46e5-a4a7-40022b035062}, !- Handle
=======
  {5cdfcc82-9b02-4ddb-8147-90061b1b15bb}, !- Handle
>>>>>>> 7902c0f9
  Fan On Off Efficiency Curve,            !- Name
  1,                                      !- Coefficient1 Constant
  0,                                      !- Coefficient2 x
  0,                                      !- Coefficient3 x**2
  0,                                      !- Coefficient4 x**3
  0,                                      !- Minimum Value of x
  1;                                      !- Maximum Value of x

OS:AirLoopHVAC:UnitarySystem,
<<<<<<< HEAD
  {a088ac91-78ee-482f-80f0-d8b0bf781f23}, !- Handle
  res fur gas unitary system,             !- Name
  Load,                                   !- Control Type
  {cc1162a5-aed8-49ef-af02-6f6fb62b9393}, !- Controlling Zone or Thermostat Location
  None,                                   !- Dehumidification Control Type
  {c58810e2-e28e-48ec-ba07-73a52f5f9fb3}, !- Availability Schedule Name
  {94112064-b9df-47c6-bb7e-72dd4b017437}, !- Air Inlet Node Name
  {6040a6f4-2165-4512-ac9d-3aa196f05c52}, !- Air Outlet Node Name
  {175912d1-6659-41ce-b321-1b0270038aca}, !- Supply Fan Name
  BlowThrough,                            !- Fan Placement
  {08136f9f-841e-48ba-a156-91624d909029}, !- Supply Air Fan Operating Mode Schedule Name
  {d433910d-900c-4458-ae4b-d518a71a203e}, !- Heating Coil Name
=======
  {52538889-f065-4b10-a0f0-d3f063a86af6}, !- Handle
  res fur gas unitary system,             !- Name
  Load,                                   !- Control Type
  {c4e97736-c907-4958-9ae4-268be43ddb05}, !- Controlling Zone or Thermostat Location
  None,                                   !- Dehumidification Control Type
  {68ec13a1-3a23-4233-a613-5aacd9a5969e}, !- Availability Schedule Name
  {c5e67925-4ac6-4aa0-95c8-4b4f185f6c6e}, !- Air Inlet Node Name
  {484bc1d3-0b37-43ff-adb9-f8727563a36b}, !- Air Outlet Node Name
  {bfbbeee6-3003-4b15-8a4f-9d1297dd9b8b}, !- Supply Fan Name
  BlowThrough,                            !- Fan Placement
  {58ad7674-14a6-4c6f-8b82-fc17b9868bf4}, !- Supply Air Fan Operating Mode Schedule Name
  {fce62c07-6561-4cfb-a1d5-7ceed51c6b06}, !- Heating Coil Name
>>>>>>> 7902c0f9
  1,                                      !- DX Heating Coil Sizing Ratio
  ,                                       !- Cooling Coil Name
  No,                                     !- Use DOAS DX Cooling Coil
  2,                                      !- DOAS DX Cooling Coil Leaving Minimum Air Temperature {C}
  SensibleOnlyLoadControl,                !- Latent Load Control
  ,                                       !- Supplemental Heating Coil Name
  ,                                       !- Supply Air Flow Rate Method During Cooling Operation
  0,                                      !- Supply Air Flow Rate During Cooling Operation {m3/s}
  ,                                       !- Supply Air Flow Rate Per Floor Area During Cooling Operation {m3/s-m2}
  ,                                       !- Fraction of Autosized Design Cooling Supply Air Flow Rate
  ,                                       !- Design Supply Air Flow Rate Per Unit of Capacity During Cooling Operation {m3/s-W}
  ,                                       !- Supply Air Flow Rate Method During Heating Operation
  autosize,                               !- Supply Air Flow Rate During Heating Operation {m3/s}
  ,                                       !- Supply Air Flow Rate Per Floor Area during Heating Operation {m3/s-m2}
  ,                                       !- Fraction of Autosized Design Heating Supply Air Flow Rate
  ,                                       !- Design Supply Air Flow Rate Per Unit of Capacity During Heating Operation {m3/s-W}
  ,                                       !- Supply Air Flow Rate Method When No Cooling or Heating is Required
  0,                                      !- Supply Air Flow Rate When No Cooling or Heating is Required {m3/s}
  ,                                       !- Supply Air Flow Rate Per Floor Area When No Cooling or Heating is Required {m3/s-m2}
  ,                                       !- Fraction of Autosized Design Cooling Supply Air Flow Rate When No Cooling or Heating is Required
  ,                                       !- Fraction of Autosized Design Heating Supply Air Flow Rate When No Cooling or Heating is Required
  ,                                       !- Design Supply Air Flow Rate Per Unit of Capacity During Cooling Operation When No Cooling or Heating is Required {m3/s-W}
  ,                                       !- Design Supply Air Flow Rate Per Unit of Capacity During Heating Operation When No Cooling or Heating is Required {m3/s-W}
  48.8888888888889,                       !- Maximum Supply Air Temperature {C}
  21,                                     !- Maximum Outdoor Dry-Bulb Temperature for Supplemental Heater Operation {C}
  ,                                       !- Outdoor Dry-Bulb Temperature Sensor Node Name
  2.5,                                    !- Maximum Cycling Rate {cycles/hr}
  60,                                     !- Heat Pump Time Constant {s}
  0.01,                                   !- Fraction of On-Cycle Power Use
  60,                                     !- Heat Pump Fan Delay Time {s}
  0,                                      !- Ancilliary On-Cycle Electric Power {W}
  0;                                      !- Ancilliary Off-Cycle Electric Power {W}

OS:Schedule:Constant,
<<<<<<< HEAD
  {08136f9f-841e-48ba-a156-91624d909029}, !- Handle
  Always Off Discrete,                    !- Name
  {ed7a0e26-6083-4ff0-849a-918b63e687f1}, !- Schedule Type Limits Name
  0;                                      !- Value

OS:ScheduleTypeLimits,
  {ed7a0e26-6083-4ff0-849a-918b63e687f1}, !- Handle
=======
  {58ad7674-14a6-4c6f-8b82-fc17b9868bf4}, !- Handle
  Always Off Discrete,                    !- Name
  {936a5df3-a545-4d30-b2ad-0e4c3e728ae0}, !- Schedule Type Limits Name
  0;                                      !- Value

OS:ScheduleTypeLimits,
  {936a5df3-a545-4d30-b2ad-0e4c3e728ae0}, !- Handle
>>>>>>> 7902c0f9
  OnOff 1,                                !- Name
  0,                                      !- Lower Limit Value
  1,                                      !- Upper Limit Value
  Discrete,                               !- Numeric Type
  Availability;                           !- Unit Type

OS:AirLoopHVAC,
<<<<<<< HEAD
  {640befad-e098-4d67-8f87-45e65b39fcbb}, !- Handle
  res fur gas asys,                       !- Name
  ,                                       !- Controller List Name
  {c58810e2-e28e-48ec-ba07-73a52f5f9fb3}, !- Availability Schedule
  {8c9b670b-9c47-44c7-be93-30594c0148e6}, !- Availability Manager List Name
  AutoSize,                               !- Design Supply Air Flow Rate {m3/s}
  ,                                       !- Branch List Name
  ,                                       !- Connector List Name
  {52b30ee4-ffcf-48db-869c-3816ea187c8d}, !- Supply Side Inlet Node Name
  {bf1067cb-f0f2-486c-9924-49c60665851c}, !- Demand Side Outlet Node Name
  {7ec8cc11-3efb-4012-9007-a17f7b44f3f9}, !- Demand Side Inlet Node A
  {33bc64fe-efce-45a2-880e-dfcc5255ca63}, !- Supply Side Outlet Node A
  ,                                       !- Demand Side Inlet Node B
  ,                                       !- Supply Side Outlet Node B
  ,                                       !- Return Air Bypass Flow Temperature Setpoint Schedule Name
  {1e475898-c8b9-4ea3-b6bb-4da8c6b30c04}, !- Demand Mixer Name
  {3a9793fa-7cb7-4c61-9816-d94f1f11c72a}, !- Demand Splitter A Name
=======
  {aad63a77-eeef-40c1-96d4-215c21d66c2f}, !- Handle
  res fur gas asys,                       !- Name
  ,                                       !- Controller List Name
  {68ec13a1-3a23-4233-a613-5aacd9a5969e}, !- Availability Schedule
  {68408394-b096-421a-a834-18c1ca050dfc}, !- Availability Manager List Name
  AutoSize,                               !- Design Supply Air Flow Rate {m3/s}
  ,                                       !- Branch List Name
  ,                                       !- Connector List Name
  {12b44add-7a1e-40a8-a6f5-ea6459096329}, !- Supply Side Inlet Node Name
  {6cc607cf-10dc-4742-af9c-5158eaf59499}, !- Demand Side Outlet Node Name
  {a7bdad7d-fe93-4874-bc54-ae460cb6eb4b}, !- Demand Side Inlet Node A
  {fc04adeb-1d32-4de6-bce1-c825c0be5bf6}, !- Supply Side Outlet Node A
  ,                                       !- Demand Side Inlet Node B
  ,                                       !- Supply Side Outlet Node B
  ,                                       !- Return Air Bypass Flow Temperature Setpoint Schedule Name
  {5987412b-efef-4575-b352-098e0ca7cf27}, !- Demand Mixer Name
  {4b7af603-4d02-4419-9282-35e4b2efc342}, !- Demand Splitter A Name
>>>>>>> 7902c0f9
  ,                                       !- Demand Splitter B Name
  ;                                       !- Supply Splitter Name

OS:Node,
<<<<<<< HEAD
  {c30a28ed-3586-452e-8fd1-c58023c32378}, !- Handle
  Node 3,                                 !- Name
  {52b30ee4-ffcf-48db-869c-3816ea187c8d}, !- Inlet Port
  {94112064-b9df-47c6-bb7e-72dd4b017437}; !- Outlet Port

OS:Node,
  {15651f46-4b41-44eb-b43b-982a5326512e}, !- Handle
  Node 4,                                 !- Name
  {6040a6f4-2165-4512-ac9d-3aa196f05c52}, !- Inlet Port
  {33bc64fe-efce-45a2-880e-dfcc5255ca63}; !- Outlet Port

OS:Connection,
  {52b30ee4-ffcf-48db-869c-3816ea187c8d}, !- Handle
  {63fb4892-6a25-43bb-b7c3-4e6e5e87a423}, !- Name
  {640befad-e098-4d67-8f87-45e65b39fcbb}, !- Source Object
  8,                                      !- Outlet Port
  {c30a28ed-3586-452e-8fd1-c58023c32378}, !- Target Object
  2;                                      !- Inlet Port

OS:Connection,
  {33bc64fe-efce-45a2-880e-dfcc5255ca63}, !- Handle
  {95afd735-ea4c-4a64-a119-29fcd4a03214}, !- Name
  {15651f46-4b41-44eb-b43b-982a5326512e}, !- Source Object
  3,                                      !- Outlet Port
  {640befad-e098-4d67-8f87-45e65b39fcbb}, !- Target Object
  11;                                     !- Inlet Port

OS:Node,
  {109336f8-6716-4a43-ba1b-b22245af2160}, !- Handle
  Node 5,                                 !- Name
  {7ec8cc11-3efb-4012-9007-a17f7b44f3f9}, !- Inlet Port
  {df9cab91-46b9-4429-b23a-d3e309978e5e}; !- Outlet Port

OS:Node,
  {e5386adf-fdb8-4050-a629-752da5747cc4}, !- Handle
  Node 6,                                 !- Name
  {0a208834-fd37-4caa-948e-86b8b44841f0}, !- Inlet Port
  {bf1067cb-f0f2-486c-9924-49c60665851c}; !- Outlet Port

OS:Node,
  {8981646b-47a6-460c-b330-b651ec9e29a7}, !- Handle
  Node 7,                                 !- Name
  {6b5aa904-b609-4a50-ba19-46552f908bfc}, !- Inlet Port
  {7b88acd8-1e0f-429b-8af5-a631896447de}; !- Outlet Port

OS:Connection,
  {7ec8cc11-3efb-4012-9007-a17f7b44f3f9}, !- Handle
  {de39cac5-5f51-488b-bd14-2b25501a35a1}, !- Name
  {640befad-e098-4d67-8f87-45e65b39fcbb}, !- Source Object
  10,                                     !- Outlet Port
  {109336f8-6716-4a43-ba1b-b22245af2160}, !- Target Object
  2;                                      !- Inlet Port

OS:Connection,
  {bf1067cb-f0f2-486c-9924-49c60665851c}, !- Handle
  {0af34040-5e43-4430-a435-6b96b0246a2a}, !- Name
  {e5386adf-fdb8-4050-a629-752da5747cc4}, !- Source Object
  3,                                      !- Outlet Port
  {640befad-e098-4d67-8f87-45e65b39fcbb}, !- Target Object
  9;                                      !- Inlet Port

OS:AirLoopHVAC:ZoneSplitter,
  {3a9793fa-7cb7-4c61-9816-d94f1f11c72a}, !- Handle
  res fur gas zone splitter,              !- Name
  {df9cab91-46b9-4429-b23a-d3e309978e5e}, !- Inlet Node Name
  {12ace90a-5fea-4bb1-98ff-ecb6d906de60}; !- Outlet Node Name 1

OS:AirLoopHVAC:ZoneMixer,
  {1e475898-c8b9-4ea3-b6bb-4da8c6b30c04}, !- Handle
  res fur gas zone mixer,                 !- Name
  {0a208834-fd37-4caa-948e-86b8b44841f0}, !- Outlet Node Name
  {1c1cacb9-24ca-474c-8170-f9f789fe8264}; !- Inlet Node Name 1

OS:Connection,
  {df9cab91-46b9-4429-b23a-d3e309978e5e}, !- Handle
  {cefb4a84-b0fc-457f-b6f1-9e59d828b4a5}, !- Name
  {109336f8-6716-4a43-ba1b-b22245af2160}, !- Source Object
  3,                                      !- Outlet Port
  {3a9793fa-7cb7-4c61-9816-d94f1f11c72a}, !- Target Object
  2;                                      !- Inlet Port

OS:Connection,
  {0a208834-fd37-4caa-948e-86b8b44841f0}, !- Handle
  {b8b794ec-5d6a-460f-bc14-723bd422e8b9}, !- Name
  {1e475898-c8b9-4ea3-b6bb-4da8c6b30c04}, !- Source Object
  2,                                      !- Outlet Port
  {e5386adf-fdb8-4050-a629-752da5747cc4}, !- Target Object
  2;                                      !- Inlet Port

OS:Sizing:System,
  {62bc0a19-4fbd-4018-988f-f1e5ba9b0094}, !- Handle
  {640befad-e098-4d67-8f87-45e65b39fcbb}, !- AirLoop Name
=======
  {d3fa9f88-8901-41ae-b6d0-1d247e5a9c06}, !- Handle
  Node 3,                                 !- Name
  {12b44add-7a1e-40a8-a6f5-ea6459096329}, !- Inlet Port
  {c5e67925-4ac6-4aa0-95c8-4b4f185f6c6e}; !- Outlet Port

OS:Node,
  {55401055-c8ac-4abf-92f8-129f8f3f547f}, !- Handle
  Node 4,                                 !- Name
  {484bc1d3-0b37-43ff-adb9-f8727563a36b}, !- Inlet Port
  {fc04adeb-1d32-4de6-bce1-c825c0be5bf6}; !- Outlet Port

OS:Connection,
  {12b44add-7a1e-40a8-a6f5-ea6459096329}, !- Handle
  {4d629e10-b76c-4afb-b674-86909a6b4924}, !- Name
  {aad63a77-eeef-40c1-96d4-215c21d66c2f}, !- Source Object
  8,                                      !- Outlet Port
  {d3fa9f88-8901-41ae-b6d0-1d247e5a9c06}, !- Target Object
  2;                                      !- Inlet Port

OS:Connection,
  {fc04adeb-1d32-4de6-bce1-c825c0be5bf6}, !- Handle
  {9d7a29d2-4843-4724-811e-66b850457f6b}, !- Name
  {55401055-c8ac-4abf-92f8-129f8f3f547f}, !- Source Object
  3,                                      !- Outlet Port
  {aad63a77-eeef-40c1-96d4-215c21d66c2f}, !- Target Object
  11;                                     !- Inlet Port

OS:Node,
  {0b4981f8-e87c-4f24-966f-0ac91c39130d}, !- Handle
  Node 5,                                 !- Name
  {a7bdad7d-fe93-4874-bc54-ae460cb6eb4b}, !- Inlet Port
  {95ad4c07-b9cf-44e4-b607-677089309a77}; !- Outlet Port

OS:Node,
  {07547de0-f129-4d0e-966a-8e87db6093ba}, !- Handle
  Node 6,                                 !- Name
  {c513675a-b76a-4edc-a1f0-ecfc99813f6e}, !- Inlet Port
  {6cc607cf-10dc-4742-af9c-5158eaf59499}; !- Outlet Port

OS:Node,
  {172cb5ab-643f-40ba-b3f4-c346102765d0}, !- Handle
  Node 7,                                 !- Name
  {c6337e8f-6277-4003-858f-37f809323431}, !- Inlet Port
  {bb604929-9ac9-4853-9575-a06564cf3480}; !- Outlet Port

OS:Connection,
  {a7bdad7d-fe93-4874-bc54-ae460cb6eb4b}, !- Handle
  {c025b0bb-ab00-47fd-a58e-b1453b7d6239}, !- Name
  {aad63a77-eeef-40c1-96d4-215c21d66c2f}, !- Source Object
  10,                                     !- Outlet Port
  {0b4981f8-e87c-4f24-966f-0ac91c39130d}, !- Target Object
  2;                                      !- Inlet Port

OS:Connection,
  {6cc607cf-10dc-4742-af9c-5158eaf59499}, !- Handle
  {c0b623f9-9953-4779-97aa-9e708c78a2b2}, !- Name
  {07547de0-f129-4d0e-966a-8e87db6093ba}, !- Source Object
  3,                                      !- Outlet Port
  {aad63a77-eeef-40c1-96d4-215c21d66c2f}, !- Target Object
  9;                                      !- Inlet Port

OS:AirLoopHVAC:ZoneSplitter,
  {4b7af603-4d02-4419-9282-35e4b2efc342}, !- Handle
  res fur gas zone splitter,              !- Name
  {95ad4c07-b9cf-44e4-b607-677089309a77}, !- Inlet Node Name
  {a115886e-3633-4f93-a501-4ce0848a5a7c}; !- Outlet Node Name 1

OS:AirLoopHVAC:ZoneMixer,
  {5987412b-efef-4575-b352-098e0ca7cf27}, !- Handle
  res fur gas zone mixer,                 !- Name
  {c513675a-b76a-4edc-a1f0-ecfc99813f6e}, !- Outlet Node Name
  {3158ab4c-f221-473c-8c28-3cdca2e90f9b}; !- Inlet Node Name 1

OS:Connection,
  {95ad4c07-b9cf-44e4-b607-677089309a77}, !- Handle
  {eee98799-2c8a-460a-b9af-d6f03d4544f3}, !- Name
  {0b4981f8-e87c-4f24-966f-0ac91c39130d}, !- Source Object
  3,                                      !- Outlet Port
  {4b7af603-4d02-4419-9282-35e4b2efc342}, !- Target Object
  2;                                      !- Inlet Port

OS:Connection,
  {c513675a-b76a-4edc-a1f0-ecfc99813f6e}, !- Handle
  {a6123d60-9dfe-4f70-9cd1-a0c624ca3dfd}, !- Name
  {5987412b-efef-4575-b352-098e0ca7cf27}, !- Source Object
  2,                                      !- Outlet Port
  {07547de0-f129-4d0e-966a-8e87db6093ba}, !- Target Object
  2;                                      !- Inlet Port

OS:Sizing:System,
  {e4444ca4-e2c7-41bb-a724-e09a12793c2e}, !- Handle
  {aad63a77-eeef-40c1-96d4-215c21d66c2f}, !- AirLoop Name
>>>>>>> 7902c0f9
  Sensible,                               !- Type of Load to Size On
  Autosize,                               !- Design Outdoor Air Flow Rate {m3/s}
  0.3,                                    !- Central Heating Maximum System Air Flow Ratio
  7,                                      !- Preheat Design Temperature {C}
  0.008,                                  !- Preheat Design Humidity Ratio {kg-H2O/kg-Air}
  12.8,                                   !- Precool Design Temperature {C}
  0.008,                                  !- Precool Design Humidity Ratio {kg-H2O/kg-Air}
  12.8,                                   !- Central Cooling Design Supply Air Temperature {C}
  16.7,                                   !- Central Heating Design Supply Air Temperature {C}
  NonCoincident,                          !- Sizing Option
  Yes,                                    !- 100% Outdoor Air in Cooling
  Yes,                                    !- 100% Outdoor Air in Heating
  0.0085,                                 !- Central Cooling Design Supply Air Humidity Ratio {kg-H2O/kg-Air}
  0.008,                                  !- Central Heating Design Supply Air Humidity Ratio {kg-H2O/kg-Air}
  DesignDay,                              !- Cooling Design Air Flow Method
  0,                                      !- Cooling Design Air Flow Rate {m3/s}
  DesignDay,                              !- Heating Design Air Flow Method
  0,                                      !- Heating Design Air Flow Rate {m3/s}
  ZoneSum,                                !- System Outdoor Air Method
  1,                                      !- Zone Maximum Outdoor Air Fraction {dimensionless}
  0.0099676501,                           !- Cooling Supply Air Flow Rate Per Floor Area {m3/s-m2}
  1,                                      !- Cooling Fraction of Autosized Cooling Supply Air Flow Rate
  3.9475456e-005,                         !- Cooling Supply Air Flow Rate Per Unit Cooling Capacity {m3/s-W}
  0.0099676501,                           !- Heating Supply Air Flow Rate Per Floor Area {m3/s-m2}
  1,                                      !- Heating Fraction of Autosized Heating Supply Air Flow Rate
  1,                                      !- Heating Fraction of Autosized Cooling Supply Air Flow Rate
  3.1588213e-005,                         !- Heating Supply Air Flow Rate Per Unit Heating Capacity {m3/s-W}
  CoolingDesignCapacity,                  !- Cooling Design Capacity Method
  autosize,                               !- Cooling Design Capacity {W}
  234.7,                                  !- Cooling Design Capacity Per Floor Area {W/m2}
  1,                                      !- Fraction of Autosized Cooling Design Capacity
  HeatingDesignCapacity,                  !- Heating Design Capacity Method
  autosize,                               !- Heating Design Capacity {W}
  157,                                    !- Heating Design Capacity Per Floor Area {W/m2}
  1,                                      !- Fraction of Autosized Heating Design Capacity
  OnOff;                                  !- Central Cooling Capacity Control Method

OS:AvailabilityManagerAssignmentList,
<<<<<<< HEAD
  {8c9b670b-9c47-44c7-be93-30594c0148e6}, !- Handle
  Air Loop HVAC 1 AvailabilityManagerAssignmentList; !- Name

OS:Connection,
  {94112064-b9df-47c6-bb7e-72dd4b017437}, !- Handle
  {fbcb59c3-24b7-4d04-a27b-d4ed8fef86ba}, !- Name
  {c30a28ed-3586-452e-8fd1-c58023c32378}, !- Source Object
  3,                                      !- Outlet Port
  {a088ac91-78ee-482f-80f0-d8b0bf781f23}, !- Target Object
  6;                                      !- Inlet Port

OS:Connection,
  {6040a6f4-2165-4512-ac9d-3aa196f05c52}, !- Handle
  {e5894090-19e9-4a58-8954-e63830b2a9e1}, !- Name
  {a088ac91-78ee-482f-80f0-d8b0bf781f23}, !- Source Object
  7,                                      !- Outlet Port
  {15651f46-4b41-44eb-b43b-982a5326512e}, !- Target Object
  2;                                      !- Inlet Port

OS:AirTerminal:SingleDuct:ConstantVolume:NoReheat,
  {56fe7161-2b50-4bcf-99f0-dd2de94cf8b9}, !- Handle
  res fur gas living zone direct air,     !- Name
  {c58810e2-e28e-48ec-ba07-73a52f5f9fb3}, !- Availability Schedule Name
  {ae9917e2-af56-41d3-8efe-8ddc3c785609}, !- Air Inlet Node Name
  {6b5aa904-b609-4a50-ba19-46552f908bfc}, !- Air Outlet Node Name
  AutoSize;                               !- Maximum Air Flow Rate {m3/s}

OS:Node,
  {4475b248-00e6-4d74-a69c-6f284b4d575e}, !- Handle
  Node 8,                                 !- Name
  {0cb7b80e-fb26-4f43-86ad-4fadccc68f40}, !- Inlet Port
  {1c1cacb9-24ca-474c-8170-f9f789fe8264}; !- Outlet Port

OS:Connection,
  {7b88acd8-1e0f-429b-8af5-a631896447de}, !- Handle
  {391c5ba2-aa9c-4a4d-a378-2616c9554aa5}, !- Name
  {8981646b-47a6-460c-b330-b651ec9e29a7}, !- Source Object
  3,                                      !- Outlet Port
  {345879c8-3281-4b53-9759-0ca2b7563be0}, !- Target Object
  3;                                      !- Inlet Port

OS:Connection,
  {0cb7b80e-fb26-4f43-86ad-4fadccc68f40}, !- Handle
  {fdefbe2a-c66d-454a-b452-c28ca01780b8}, !- Name
  {a8c173fb-57d8-4b8f-ad56-a8b369b2f237}, !- Source Object
  3,                                      !- Outlet Port
  {4475b248-00e6-4d74-a69c-6f284b4d575e}, !- Target Object
  2;                                      !- Inlet Port

OS:Connection,
  {1c1cacb9-24ca-474c-8170-f9f789fe8264}, !- Handle
  {6810e036-d37d-496c-b816-7f3c26bce79e}, !- Name
  {4475b248-00e6-4d74-a69c-6f284b4d575e}, !- Source Object
  3,                                      !- Outlet Port
  {1e475898-c8b9-4ea3-b6bb-4da8c6b30c04}, !- Target Object
  3;                                      !- Inlet Port

OS:Node,
  {678b16c5-8aa8-4359-93f5-a2b141dcb50b}, !- Handle
  Node 9,                                 !- Name
  {12ace90a-5fea-4bb1-98ff-ecb6d906de60}, !- Inlet Port
  {ae9917e2-af56-41d3-8efe-8ddc3c785609}; !- Outlet Port

OS:Connection,
  {12ace90a-5fea-4bb1-98ff-ecb6d906de60}, !- Handle
  {a527383e-0c82-4ad0-bb79-601be9593c16}, !- Name
  {3a9793fa-7cb7-4c61-9816-d94f1f11c72a}, !- Source Object
  3,                                      !- Outlet Port
  {678b16c5-8aa8-4359-93f5-a2b141dcb50b}, !- Target Object
  2;                                      !- Inlet Port

OS:Connection,
  {ae9917e2-af56-41d3-8efe-8ddc3c785609}, !- Handle
  {10ad66e2-a776-4ac2-8dbe-46c6a8bc6530}, !- Name
  {678b16c5-8aa8-4359-93f5-a2b141dcb50b}, !- Source Object
  3,                                      !- Outlet Port
  {56fe7161-2b50-4bcf-99f0-dd2de94cf8b9}, !- Target Object
  3;                                      !- Inlet Port

OS:Connection,
  {6b5aa904-b609-4a50-ba19-46552f908bfc}, !- Handle
  {2539b69f-f028-4b71-aceb-5692d784c7a5}, !- Name
  {56fe7161-2b50-4bcf-99f0-dd2de94cf8b9}, !- Source Object
  4,                                      !- Outlet Port
  {8981646b-47a6-460c-b330-b651ec9e29a7}, !- Target Object
  2;                                      !- Inlet Port

OS:AdditionalProperties,
  {1df56fe6-b82a-4d86-b9fa-2dbb895bb2e6}, !- Handle
  {a088ac91-78ee-482f-80f0-d8b0bf781f23}, !- Object Name
=======
  {68408394-b096-421a-a834-18c1ca050dfc}, !- Handle
  Air Loop HVAC 1 AvailabilityManagerAssignmentList; !- Name

OS:Connection,
  {c5e67925-4ac6-4aa0-95c8-4b4f185f6c6e}, !- Handle
  {2861172d-271b-40a8-9176-b89f69d58d75}, !- Name
  {d3fa9f88-8901-41ae-b6d0-1d247e5a9c06}, !- Source Object
  3,                                      !- Outlet Port
  {52538889-f065-4b10-a0f0-d3f063a86af6}, !- Target Object
  6;                                      !- Inlet Port

OS:Connection,
  {484bc1d3-0b37-43ff-adb9-f8727563a36b}, !- Handle
  {6670acfd-66ef-422f-9bfb-976100aeb5bf}, !- Name
  {52538889-f065-4b10-a0f0-d3f063a86af6}, !- Source Object
  7,                                      !- Outlet Port
  {55401055-c8ac-4abf-92f8-129f8f3f547f}, !- Target Object
  2;                                      !- Inlet Port

OS:AirTerminal:SingleDuct:ConstantVolume:NoReheat,
  {5c4efd10-28c2-4260-a59d-330cd95f7e8e}, !- Handle
  res fur gas living zone direct air,     !- Name
  {68ec13a1-3a23-4233-a613-5aacd9a5969e}, !- Availability Schedule Name
  {00ec0e82-2038-4df4-8454-03f02136f652}, !- Air Inlet Node Name
  {c6337e8f-6277-4003-858f-37f809323431}, !- Air Outlet Node Name
  AutoSize;                               !- Maximum Air Flow Rate {m3/s}

OS:Node,
  {ff4066a3-0b12-4ee6-86ad-8b84f71ae495}, !- Handle
  Node 8,                                 !- Name
  {1d6b08ba-8aa0-4c4f-abd4-9460bb4a5108}, !- Inlet Port
  {3158ab4c-f221-473c-8c28-3cdca2e90f9b}; !- Outlet Port

OS:Connection,
  {bb604929-9ac9-4853-9575-a06564cf3480}, !- Handle
  {0f642bbf-f585-45d3-93ad-f8df6db18f81}, !- Name
  {172cb5ab-643f-40ba-b3f4-c346102765d0}, !- Source Object
  3,                                      !- Outlet Port
  {6896394f-be73-4360-b526-260376586f62}, !- Target Object
  3;                                      !- Inlet Port

OS:Connection,
  {1d6b08ba-8aa0-4c4f-abd4-9460bb4a5108}, !- Handle
  {5b9df9da-2227-4ed1-be8e-662cee416d68}, !- Name
  {394c42a6-0e14-4a52-b5fd-a234b603496d}, !- Source Object
  3,                                      !- Outlet Port
  {ff4066a3-0b12-4ee6-86ad-8b84f71ae495}, !- Target Object
  2;                                      !- Inlet Port

OS:Connection,
  {3158ab4c-f221-473c-8c28-3cdca2e90f9b}, !- Handle
  {8bb3f54c-a67b-4f15-9bc6-de8ae959c654}, !- Name
  {ff4066a3-0b12-4ee6-86ad-8b84f71ae495}, !- Source Object
  3,                                      !- Outlet Port
  {5987412b-efef-4575-b352-098e0ca7cf27}, !- Target Object
  3;                                      !- Inlet Port

OS:Node,
  {ec103648-484a-443a-b099-4b8dabefef7e}, !- Handle
  Node 9,                                 !- Name
  {a115886e-3633-4f93-a501-4ce0848a5a7c}, !- Inlet Port
  {00ec0e82-2038-4df4-8454-03f02136f652}; !- Outlet Port

OS:Connection,
  {a115886e-3633-4f93-a501-4ce0848a5a7c}, !- Handle
  {36344dd8-7deb-440b-9d3a-0fa8dd992f4b}, !- Name
  {4b7af603-4d02-4419-9282-35e4b2efc342}, !- Source Object
  3,                                      !- Outlet Port
  {ec103648-484a-443a-b099-4b8dabefef7e}, !- Target Object
  2;                                      !- Inlet Port

OS:Connection,
  {00ec0e82-2038-4df4-8454-03f02136f652}, !- Handle
  {ddface35-eaf3-432d-8716-38a979dc15b5}, !- Name
  {ec103648-484a-443a-b099-4b8dabefef7e}, !- Source Object
  3,                                      !- Outlet Port
  {5c4efd10-28c2-4260-a59d-330cd95f7e8e}, !- Target Object
  3;                                      !- Inlet Port

OS:Connection,
  {c6337e8f-6277-4003-858f-37f809323431}, !- Handle
  {241b2925-df1c-4ce7-8a49-564f1b9c5312}, !- Name
  {5c4efd10-28c2-4260-a59d-330cd95f7e8e}, !- Source Object
  4,                                      !- Outlet Port
  {172cb5ab-643f-40ba-b3f4-c346102765d0}, !- Target Object
  2;                                      !- Inlet Port

OS:AdditionalProperties,
  {4769b957-7050-442f-a321-17eeee66b040}, !- Handle
  {52538889-f065-4b10-a0f0-d3f063a86af6}, !- Object Name
>>>>>>> 7902c0f9
  SizingInfoHVACFracHeatLoadServed,       !- Feature Name 1
  Double,                                 !- Feature Data Type 1
  1;                                      !- Feature Value 1
<|MERGE_RESOLUTION|>--- conflicted
+++ resolved
@@ -1,73 +1,41 @@
 !- NOTE: Auto-generated from /test/osw_files/MF_8units_1story_SL_3Beds_2Baths_Denver_Furnace_NoSetpoints.osw
 
 OS:Version,
-<<<<<<< HEAD
-  {bb62baab-e45e-436d-bd93-18d98c8d6553}, !- Handle
+  {fb2882dc-4924-4e3d-a554-ecda8009bef4}, !- Handle
   2.9.0;                                  !- Version Identifier
 
 OS:SimulationControl,
-  {c318da6d-85fa-4bf7-9f3e-0f50e3cb2ff5}, !- Handle
-=======
-  {fab352ee-a68b-4f4d-b82a-219357c5ca29}, !- Handle
-  2.9.0;                                  !- Version Identifier
-
-OS:SimulationControl,
-  {2ab8ea7e-6c5c-4fa0-9bfc-892145d20224}, !- Handle
->>>>>>> 7902c0f9
+  {07c25a8a-adbf-4757-afc3-8bd2b8b603a1}, !- Handle
   ,                                       !- Do Zone Sizing Calculation
   ,                                       !- Do System Sizing Calculation
   ,                                       !- Do Plant Sizing Calculation
   No;                                     !- Run Simulation for Sizing Periods
 
 OS:Timestep,
-<<<<<<< HEAD
-  {7f72db98-b654-4553-ad1d-831b523f46cf}, !- Handle
+  {b2045bf4-77d3-4f49-85ee-6c75099ec639}, !- Handle
   6;                                      !- Number of Timesteps per Hour
 
 OS:ShadowCalculation,
-  {12c8f00f-4821-462c-a4bc-374e01f375fe}, !- Handle
-=======
-  {ccb085b5-d52c-430f-aea7-36e4205dc7db}, !- Handle
-  6;                                      !- Number of Timesteps per Hour
-
-OS:ShadowCalculation,
-  {d947f90a-c3dc-47ce-aa44-44b645843ab1}, !- Handle
->>>>>>> 7902c0f9
+  {62c95ca4-e58e-47c1-b1ae-fc796973c552}, !- Handle
   20,                                     !- Calculation Frequency
   200;                                    !- Maximum Figures in Shadow Overlap Calculations
 
 OS:SurfaceConvectionAlgorithm:Outside,
-<<<<<<< HEAD
-  {a420ed31-a73e-4153-a77d-861438793764}, !- Handle
+  {84d1a2d2-7f25-4ed3-9a96-9e6b32c1abaf}, !- Handle
   DOE-2;                                  !- Algorithm
 
 OS:SurfaceConvectionAlgorithm:Inside,
-  {28a426e7-6f91-4599-86af-a1882c71e9bc}, !- Handle
+  {a22aa416-ecd4-4a4b-9e3b-efd684af1131}, !- Handle
   TARP;                                   !- Algorithm
 
 OS:ZoneCapacitanceMultiplier:ResearchSpecial,
-  {9ecf3d39-bcec-4e22-a52e-d213d390df09}, !- Handle
-=======
-  {2b654b97-0619-4589-99ec-30adc9d5351f}, !- Handle
-  DOE-2;                                  !- Algorithm
-
-OS:SurfaceConvectionAlgorithm:Inside,
-  {c759bc3c-9196-4dfa-a163-e99cd396f25c}, !- Handle
-  TARP;                                   !- Algorithm
-
-OS:ZoneCapacitanceMultiplier:ResearchSpecial,
-  {d3bc4b01-e26c-4988-a485-26db1f220fee}, !- Handle
->>>>>>> 7902c0f9
+  {26dd26ca-91e5-4745-a750-b8c012deefdf}, !- Handle
   ,                                       !- Temperature Capacity Multiplier
   15,                                     !- Humidity Capacity Multiplier
   ;                                       !- Carbon Dioxide Capacity Multiplier
 
 OS:RunPeriod,
-<<<<<<< HEAD
-  {86cd1607-fc43-4dd6-ac26-7a60ebb5da8b}, !- Handle
-=======
-  {403b7dca-be5d-4c70-a56e-549921f05105}, !- Handle
->>>>>>> 7902c0f9
+  {6e5a9e2f-f77d-4df1-98c0-111f202d57be}, !- Handle
   Run Period 1,                           !- Name
   1,                                      !- Begin Month
   1,                                      !- Begin Day of Month
@@ -81,21 +49,13 @@
   ;                                       !- Number of Times Runperiod to be Repeated
 
 OS:YearDescription,
-<<<<<<< HEAD
-  {6282f620-b486-427a-af18-6a8e4c15967c}, !- Handle
-=======
-  {0ccd8896-f642-49b9-bab4-9ed53fe58da5}, !- Handle
->>>>>>> 7902c0f9
+  {7fcb1769-a885-4ce1-8079-351ab11e557c}, !- Handle
   2007,                                   !- Calendar Year
   ,                                       !- Day of Week for Start Day
   ;                                       !- Is Leap Year
 
 OS:WeatherFile,
-<<<<<<< HEAD
-  {3095350c-fbf3-4b1d-a425-460182aa8a9f}, !- Handle
-=======
-  {b7de36ca-680c-4762-9920-7715bb144064}, !- Handle
->>>>>>> 7902c0f9
+  {dc48a954-6e7e-4940-88c3-a88289055119}, !- Handle
   Denver Intl Ap,                         !- City
   CO,                                     !- State Province Region
   USA,                                    !- Country
@@ -109,13 +69,8 @@
   E23378AA;                               !- Checksum
 
 OS:AdditionalProperties,
-<<<<<<< HEAD
-  {b0576c63-a42d-469e-bb3b-e436f12aea18}, !- Handle
-  {3095350c-fbf3-4b1d-a425-460182aa8a9f}, !- Object Name
-=======
-  {d9ee4a05-4f99-491f-9b72-a946338479fc}, !- Handle
-  {b7de36ca-680c-4762-9920-7715bb144064}, !- Object Name
->>>>>>> 7902c0f9
+  {3ae05e6d-9688-4b94-ab4d-b8aec2bf7402}, !- Handle
+  {dc48a954-6e7e-4940-88c3-a88289055119}, !- Object Name
   EPWHeaderCity,                          !- Feature Name 1
   String,                                 !- Feature Data Type 1
   Denver Intl Ap,                         !- Feature Value 1
@@ -223,11 +178,7 @@
   84;                                     !- Feature Value 35
 
 OS:Site,
-<<<<<<< HEAD
-  {8755ae38-2a30-4ea7-a153-2bbc05627501}, !- Handle
-=======
-  {b7fa6e9f-64db-4ef6-9856-46d9edec1726}, !- Handle
->>>>>>> 7902c0f9
+  {66578988-b939-4bee-b124-f1b4724b16df}, !- Handle
   Denver Intl Ap_CO_USA,                  !- Name
   39.83,                                  !- Latitude {deg}
   -104.65,                                !- Longitude {deg}
@@ -236,11 +187,7 @@
   ;                                       !- Terrain
 
 OS:ClimateZones,
-<<<<<<< HEAD
-  {39a81a43-a62e-4bf3-ba02-7df2ea6f9408}, !- Handle
-=======
-  {daf01f8f-ee61-47df-a568-480b1c8f2606}, !- Handle
->>>>>>> 7902c0f9
+  {b912cd8e-75e4-4ff3-a407-f7632e937925}, !- Handle
   ,                                       !- Active Institution
   ,                                       !- Active Year
   ,                                       !- Climate Zone Institution Name 1
@@ -253,31 +200,19 @@
   Cold;                                   !- Climate Zone Value 2
 
 OS:Site:WaterMainsTemperature,
-<<<<<<< HEAD
-  {7f5acd68-138c-45c6-8c19-f0b6e1c1ffb1}, !- Handle
-=======
-  {e14e0a80-d9d4-4ee0-93c4-3d22df50448f}, !- Handle
->>>>>>> 7902c0f9
+  {1b10b19e-5077-49fb-a00c-a161bee86037}, !- Handle
   Correlation,                            !- Calculation Method
   ,                                       !- Temperature Schedule Name
   10.8753424657535,                       !- Annual Average Outdoor Air Temperature {C}
   23.1524007936508;                       !- Maximum Difference In Monthly Average Outdoor Air Temperatures {deltaC}
 
 OS:RunPeriodControl:DaylightSavingTime,
-<<<<<<< HEAD
-  {af7da28c-984c-4961-af05-95340505e418}, !- Handle
-=======
-  {7f77a30c-07a4-44e6-aa4f-5368ffcd92cd}, !- Handle
->>>>>>> 7902c0f9
+  {b3b4f6f8-15ad-4960-95de-6821c00b80b7}, !- Handle
   3/12,                                   !- Start Date
   11/5;                                   !- End Date
 
 OS:Site:GroundTemperature:Deep,
-<<<<<<< HEAD
-  {f3c167da-e521-4986-a834-1706b4dbf237}, !- Handle
-=======
-  {86499a34-75ec-427d-b0b9-0a8a861c332f}, !- Handle
->>>>>>> 7902c0f9
+  {f88b5e2e-4dcf-4b4a-995c-762fece3d568}, !- Handle
   10.8753424657535,                       !- January Deep Ground Temperature {C}
   10.8753424657535,                       !- February Deep Ground Temperature {C}
   10.8753424657535,                       !- March Deep Ground Temperature {C}
@@ -292,11 +227,7 @@
   10.8753424657535;                       !- December Deep Ground Temperature {C}
 
 OS:Building,
-<<<<<<< HEAD
-  {0b18ec63-488f-4436-a20a-aad7ebeb48d1}, !- Handle
-=======
-  {c34156a7-e2fc-475c-bd29-3fd0325018cc}, !- Handle
->>>>>>> 7902c0f9
+  {4955b66a-6b15-42bb-8bf3-d8d8b3b567a3}, !- Handle
   Building 1,                             !- Name
   ,                                       !- Building Sector Type
   0,                                      !- North Axis {deg}
@@ -311,13 +242,8 @@
   8;                                      !- Standards Number of Living Units
 
 OS:AdditionalProperties,
-<<<<<<< HEAD
-  {d4a1a590-746b-44fa-94dc-5378cebeec70}, !- Handle
-  {0b18ec63-488f-4436-a20a-aad7ebeb48d1}, !- Object Name
-=======
-  {40296159-33e8-4cb1-a92d-24cd0d7959e2}, !- Handle
-  {c34156a7-e2fc-475c-bd29-3fd0325018cc}, !- Object Name
->>>>>>> 7902c0f9
+  {a21b42a9-1d30-43cf-9737-e2db8790c86f}, !- Handle
+  {4955b66a-6b15-42bb-8bf3-d8d8b3b567a3}, !- Object Name
   num_units,                              !- Feature Name 1
   Integer,                                !- Feature Data Type 1
   8,                                      !- Feature Value 1
@@ -347,11 +273,7 @@
   true;                                   !- Feature Value 9
 
 OS:ThermalZone,
-<<<<<<< HEAD
-  {cc1162a5-aed8-49ef-af02-6f6fb62b9393}, !- Handle
-=======
-  {c4e97736-c907-4958-9ae4-268be43ddb05}, !- Handle
->>>>>>> 7902c0f9
+  {e3416f00-7847-4910-9a84-0e92e47f10f7}, !- Handle
   living zone,                            !- Name
   ,                                       !- Multiplier
   ,                                       !- Ceiling Height {m}
@@ -360,17 +282,10 @@
   ,                                       !- Zone Inside Convection Algorithm
   ,                                       !- Zone Outside Convection Algorithm
   ,                                       !- Zone Conditioning Equipment List Name
-<<<<<<< HEAD
-  {345879c8-3281-4b53-9759-0ca2b7563be0}, !- Zone Air Inlet Port List
-  {3f3e6421-b66e-4331-8178-522fcde7cce0}, !- Zone Air Exhaust Port List
-  {5ab2e8e8-b5f6-4dab-8d8c-222db5ffc877}, !- Zone Air Node Name
-  {a8c173fb-57d8-4b8f-ad56-a8b369b2f237}, !- Zone Return Air Port List
-=======
-  {6896394f-be73-4360-b526-260376586f62}, !- Zone Air Inlet Port List
-  {428c3e93-30b7-464f-820b-4a7134c555f5}, !- Zone Air Exhaust Port List
-  {32437011-f4a2-4196-ba4f-92174d7d8af7}, !- Zone Air Node Name
-  {394c42a6-0e14-4a52-b5fd-a234b603496d}, !- Zone Return Air Port List
->>>>>>> 7902c0f9
+  {bb2742a5-d16a-4e85-b02e-ad89d5b74126}, !- Zone Air Inlet Port List
+  {8234720b-11d9-49f4-9a46-948b92aafc50}, !- Zone Air Exhaust Port List
+  {0cfc3c9b-cd6c-4c13-b85f-5d8fb0d6fefe}, !- Zone Air Node Name
+  {b31cc84b-8ddd-4bf8-965b-ce3500380222}, !- Zone Return Air Port List
   ,                                       !- Primary Daylighting Control Name
   ,                                       !- Fraction of Zone Controlled by Primary Daylighting Control
   ,                                       !- Secondary Daylighting Control Name
@@ -381,75 +296,39 @@
   No;                                     !- Use Ideal Air Loads
 
 OS:Node,
-<<<<<<< HEAD
-  {60034feb-a141-490f-b9b7-e9fe6c5e55f8}, !- Handle
+  {e8731684-17f4-4315-b5a0-11b077c18e82}, !- Handle
   Node 1,                                 !- Name
-  {5ab2e8e8-b5f6-4dab-8d8c-222db5ffc877}, !- Inlet Port
+  {0cfc3c9b-cd6c-4c13-b85f-5d8fb0d6fefe}, !- Inlet Port
   ;                                       !- Outlet Port
 
 OS:Connection,
-  {5ab2e8e8-b5f6-4dab-8d8c-222db5ffc877}, !- Handle
-  {485ef2e2-8615-4ef5-8aec-39f69fef718b}, !- Name
-  {cc1162a5-aed8-49ef-af02-6f6fb62b9393}, !- Source Object
+  {0cfc3c9b-cd6c-4c13-b85f-5d8fb0d6fefe}, !- Handle
+  {4b205e5d-be2e-4ea6-9a8e-6ee475d742fd}, !- Name
+  {e3416f00-7847-4910-9a84-0e92e47f10f7}, !- Source Object
   11,                                     !- Outlet Port
-  {60034feb-a141-490f-b9b7-e9fe6c5e55f8}, !- Target Object
+  {e8731684-17f4-4315-b5a0-11b077c18e82}, !- Target Object
   2;                                      !- Inlet Port
 
 OS:PortList,
-  {345879c8-3281-4b53-9759-0ca2b7563be0}, !- Handle
-  {5ea56963-6998-4fda-84b9-ea2c88eb4520}, !- Name
-  {cc1162a5-aed8-49ef-af02-6f6fb62b9393}, !- HVAC Component
-  {7b88acd8-1e0f-429b-8af5-a631896447de}; !- Port 1
+  {bb2742a5-d16a-4e85-b02e-ad89d5b74126}, !- Handle
+  {91b41eeb-fa31-41df-95df-b10c4df4d414}, !- Name
+  {e3416f00-7847-4910-9a84-0e92e47f10f7}, !- HVAC Component
+  {28cd01fe-5b55-42fe-94cb-ace53ffa42db}; !- Port 1
 
 OS:PortList,
-  {3f3e6421-b66e-4331-8178-522fcde7cce0}, !- Handle
-  {3e186063-263b-446f-b275-5bd13bac7a52}, !- Name
-  {cc1162a5-aed8-49ef-af02-6f6fb62b9393}; !- HVAC Component
+  {8234720b-11d9-49f4-9a46-948b92aafc50}, !- Handle
+  {b89e9c6e-65ca-49da-a589-0f24a721c5e8}, !- Name
+  {e3416f00-7847-4910-9a84-0e92e47f10f7}; !- HVAC Component
 
 OS:PortList,
-  {a8c173fb-57d8-4b8f-ad56-a8b369b2f237}, !- Handle
-  {845dce8b-93d9-4cfd-a9fd-bb8b0c7a7168}, !- Name
-  {cc1162a5-aed8-49ef-af02-6f6fb62b9393}, !- HVAC Component
-  {0cb7b80e-fb26-4f43-86ad-4fadccc68f40}; !- Port 1
+  {b31cc84b-8ddd-4bf8-965b-ce3500380222}, !- Handle
+  {07c6ebd6-588f-4bc1-bd30-774297a5a262}, !- Name
+  {e3416f00-7847-4910-9a84-0e92e47f10f7}, !- HVAC Component
+  {b571bedd-aa54-4c7a-9c3e-72bd623b3c82}; !- Port 1
 
 OS:Sizing:Zone,
-  {bca931e7-3013-4fe7-bb67-b3f9b80b4d28}, !- Handle
-  {cc1162a5-aed8-49ef-af02-6f6fb62b9393}, !- Zone or ZoneList Name
-=======
-  {cb53f033-6aa9-46f7-8fd1-1f04040f6ba6}, !- Handle
-  Node 1,                                 !- Name
-  {32437011-f4a2-4196-ba4f-92174d7d8af7}, !- Inlet Port
-  ;                                       !- Outlet Port
-
-OS:Connection,
-  {32437011-f4a2-4196-ba4f-92174d7d8af7}, !- Handle
-  {5bfa3559-1d22-4ce8-9347-dd9fb25df6d1}, !- Name
-  {c4e97736-c907-4958-9ae4-268be43ddb05}, !- Source Object
-  11,                                     !- Outlet Port
-  {cb53f033-6aa9-46f7-8fd1-1f04040f6ba6}, !- Target Object
-  2;                                      !- Inlet Port
-
-OS:PortList,
-  {6896394f-be73-4360-b526-260376586f62}, !- Handle
-  {0fb4d439-3f66-455e-aa5b-cde7b2c1b154}, !- Name
-  {c4e97736-c907-4958-9ae4-268be43ddb05}, !- HVAC Component
-  {bb604929-9ac9-4853-9575-a06564cf3480}; !- Port 1
-
-OS:PortList,
-  {428c3e93-30b7-464f-820b-4a7134c555f5}, !- Handle
-  {7c5d107d-ba6a-43a1-9ea0-23d04782f685}, !- Name
-  {c4e97736-c907-4958-9ae4-268be43ddb05}; !- HVAC Component
-
-OS:PortList,
-  {394c42a6-0e14-4a52-b5fd-a234b603496d}, !- Handle
-  {643c8e3d-7001-403b-8591-a3591de0ece6}, !- Name
-  {c4e97736-c907-4958-9ae4-268be43ddb05}, !- HVAC Component
-  {1d6b08ba-8aa0-4c4f-abd4-9460bb4a5108}; !- Port 1
-
-OS:Sizing:Zone,
-  {ec697028-4d40-4204-9edb-706805539b62}, !- Handle
-  {c4e97736-c907-4958-9ae4-268be43ddb05}, !- Zone or ZoneList Name
->>>>>>> 7902c0f9
+  {96575f40-c749-4420-baa8-fb0ac2f28368}, !- Handle
+  {e3416f00-7847-4910-9a84-0e92e47f10f7}, !- Zone or ZoneList Name
   SupplyAirTemperature,                   !- Zone Cooling Design Supply Air Temperature Input Method
   14,                                     !- Zone Cooling Design Supply Air Temperature {C}
   11.11,                                  !- Zone Cooling Design Supply Air Temperature Difference {deltaC}
@@ -478,34 +357,20 @@
   autosize;                               !- Dedicated Outdoor Air High Setpoint Temperature for Design {C}
 
 OS:ZoneHVAC:EquipmentList,
-<<<<<<< HEAD
-  {ce24ab25-2c11-4167-8f27-11684f6ad57a}, !- Handle
+  {00b03571-ff37-4b92-9014-1fa157a66097}, !- Handle
   Zone HVAC Equipment List 1,             !- Name
-  {cc1162a5-aed8-49ef-af02-6f6fb62b9393}, !- Thermal Zone
+  {e3416f00-7847-4910-9a84-0e92e47f10f7}, !- Thermal Zone
   SequentialLoad,                         !- Load Distribution Scheme
-  {56fe7161-2b50-4bcf-99f0-dd2de94cf8b9}, !- Zone Equipment 1
-=======
-  {e3517beb-def2-46d9-82e1-fe5fa031bcfd}, !- Handle
-  Zone HVAC Equipment List 1,             !- Name
-  {c4e97736-c907-4958-9ae4-268be43ddb05}, !- Thermal Zone
-  SequentialLoad,                         !- Load Distribution Scheme
-  {5c4efd10-28c2-4260-a59d-330cd95f7e8e}, !- Zone Equipment 1
->>>>>>> 7902c0f9
+  {6aa02a70-2fd9-4a20-b2b2-aa59f2a0b973}, !- Zone Equipment 1
   1,                                      !- Zone Equipment Cooling Sequence 1
   1,                                      !- Zone Equipment Heating or No-Load Sequence 1
   ,                                       !- Zone Equipment Sequential Cooling Fraction Schedule Name 1
   ;                                       !- Zone Equipment Sequential Heating Fraction Schedule Name 1
 
 OS:Space,
-<<<<<<< HEAD
-  {9a4ce79e-9c39-42db-958a-4ff49e27222d}, !- Handle
+  {58f87e68-8078-4f91-a337-0d3b0025b772}, !- Handle
   living space,                           !- Name
-  {eaf982d6-57a7-4ba9-92a3-11767c2d1be4}, !- Space Type Name
-=======
-  {6b61d2ec-c343-42bd-aad6-46357f41385b}, !- Handle
-  living space,                           !- Name
-  {c1659a97-a6be-4e2a-b252-bec6dd95445f}, !- Space Type Name
->>>>>>> 7902c0f9
+  {de4a4ff9-e27e-4606-8d23-56148ff8d6c4}, !- Space Type Name
   ,                                       !- Default Construction Set Name
   ,                                       !- Default Schedule Set Name
   ,                                       !- Direction of Relative North {deg}
@@ -513,31 +378,17 @@
   ,                                       !- Y Origin {m}
   ,                                       !- Z Origin {m}
   ,                                       !- Building Story Name
-<<<<<<< HEAD
-  {cc1162a5-aed8-49ef-af02-6f6fb62b9393}, !- Thermal Zone Name
+  {e3416f00-7847-4910-9a84-0e92e47f10f7}, !- Thermal Zone Name
   ,                                       !- Part of Total Floor Area
   ,                                       !- Design Specification Outdoor Air Object Name
-  {d438610c-370b-4c38-b960-b3f02e267777}; !- Building Unit Name
+  {60dbb5a8-39ad-4f76-9e34-e58404808587}; !- Building Unit Name
 
 OS:Surface,
-  {dbdb9925-261a-438b-8e38-033a75e8d890}, !- Handle
+  {c5629035-4f66-458c-b8d6-e3f3119dd954}, !- Handle
   Surface 1,                              !- Name
   Floor,                                  !- Surface Type
   ,                                       !- Construction Name
-  {9a4ce79e-9c39-42db-958a-4ff49e27222d}, !- Space Name
-=======
-  {c4e97736-c907-4958-9ae4-268be43ddb05}, !- Thermal Zone Name
-  ,                                       !- Part of Total Floor Area
-  ,                                       !- Design Specification Outdoor Air Object Name
-  {2b63a4bc-bec1-4861-b058-0cc8d99a87cf}; !- Building Unit Name
-
-OS:Surface,
-  {3c1ccdbb-978a-4041-9ba8-0ca65ff77f0a}, !- Handle
-  Surface 1,                              !- Name
-  Floor,                                  !- Surface Type
-  ,                                       !- Construction Name
-  {6b61d2ec-c343-42bd-aad6-46357f41385b}, !- Space Name
->>>>>>> 7902c0f9
+  {58f87e68-8078-4f91-a337-0d3b0025b772}, !- Space Name
   Foundation,                             !- Outside Boundary Condition
   ,                                       !- Outside Boundary Condition Object
   NoSun,                                  !- Sun Exposure
@@ -550,19 +401,11 @@
   6.46578440716979, -12.9315688143396, 0; !- X,Y,Z Vertex 4 {m}
 
 OS:Surface,
-<<<<<<< HEAD
-  {1cd05bdd-de22-4fa3-a06b-671f2987023f}, !- Handle
+  {e188a6f5-bcd1-4443-9d75-2a42af0dfd17}, !- Handle
   Surface 2,                              !- Name
   Wall,                                   !- Surface Type
   ,                                       !- Construction Name
-  {9a4ce79e-9c39-42db-958a-4ff49e27222d}, !- Space Name
-=======
-  {875f1bed-6bb7-47b5-8a9b-8a2b6c2fd5a5}, !- Handle
-  Surface 2,                              !- Name
-  Wall,                                   !- Surface Type
-  ,                                       !- Construction Name
-  {6b61d2ec-c343-42bd-aad6-46357f41385b}, !- Space Name
->>>>>>> 7902c0f9
+  {58f87e68-8078-4f91-a337-0d3b0025b772}, !- Space Name
   Outdoors,                               !- Outside Boundary Condition
   ,                                       !- Outside Boundary Condition Object
   SunExposed,                             !- Sun Exposure
@@ -575,19 +418,11 @@
   0, -12.9315688143396, 2.4384;           !- X,Y,Z Vertex 4 {m}
 
 OS:Surface,
-<<<<<<< HEAD
-  {512a3851-4f88-4521-8c60-3e4e4bb3c267}, !- Handle
+  {8963dfcf-0507-4232-8d18-17a8cfc06841}, !- Handle
   Surface 3,                              !- Name
   Wall,                                   !- Surface Type
   ,                                       !- Construction Name
-  {9a4ce79e-9c39-42db-958a-4ff49e27222d}, !- Space Name
-=======
-  {a0b0c345-19f3-42f9-a18a-45ff94033dba}, !- Handle
-  Surface 3,                              !- Name
-  Wall,                                   !- Surface Type
-  ,                                       !- Construction Name
-  {6b61d2ec-c343-42bd-aad6-46357f41385b}, !- Space Name
->>>>>>> 7902c0f9
+  {58f87e68-8078-4f91-a337-0d3b0025b772}, !- Space Name
   Adiabatic,                              !- Outside Boundary Condition
   ,                                       !- Outside Boundary Condition Object
   NoSun,                                  !- Sun Exposure
@@ -600,19 +435,11 @@
   0, 0, 2.4384;                           !- X,Y,Z Vertex 4 {m}
 
 OS:Surface,
-<<<<<<< HEAD
-  {a6fc7265-1374-4b08-a2ee-94e3cb4293cc}, !- Handle
+  {91544f88-0d2b-478a-8466-d92021e61456}, !- Handle
   Surface 4,                              !- Name
   Wall,                                   !- Surface Type
   ,                                       !- Construction Name
-  {9a4ce79e-9c39-42db-958a-4ff49e27222d}, !- Space Name
-=======
-  {704f8b1c-9cab-4e8d-ab1d-fe49f974c743}, !- Handle
-  Surface 4,                              !- Name
-  Wall,                                   !- Surface Type
-  ,                                       !- Construction Name
-  {6b61d2ec-c343-42bd-aad6-46357f41385b}, !- Space Name
->>>>>>> 7902c0f9
+  {58f87e68-8078-4f91-a337-0d3b0025b772}, !- Space Name
   Adiabatic,                              !- Outside Boundary Condition
   ,                                       !- Outside Boundary Condition Object
   NoSun,                                  !- Sun Exposure
@@ -625,19 +452,11 @@
   6.46578440716979, 0, 2.4384;            !- X,Y,Z Vertex 4 {m}
 
 OS:Surface,
-<<<<<<< HEAD
-  {384e5a54-86f3-4169-9f07-d5ab654ea840}, !- Handle
+  {bec19baf-bf3e-475d-bad4-26c3f5b5a4da}, !- Handle
   Surface 5,                              !- Name
   Wall,                                   !- Surface Type
   ,                                       !- Construction Name
-  {9a4ce79e-9c39-42db-958a-4ff49e27222d}, !- Space Name
-=======
-  {77273820-0c71-4c2d-9926-9b25fc4808ba}, !- Handle
-  Surface 5,                              !- Name
-  Wall,                                   !- Surface Type
-  ,                                       !- Construction Name
-  {6b61d2ec-c343-42bd-aad6-46357f41385b}, !- Space Name
->>>>>>> 7902c0f9
+  {58f87e68-8078-4f91-a337-0d3b0025b772}, !- Space Name
   Outdoors,                               !- Outside Boundary Condition
   ,                                       !- Outside Boundary Condition Object
   SunExposed,                             !- Sun Exposure
@@ -650,19 +469,11 @@
   6.46578440716979, -12.9315688143396, 2.4384; !- X,Y,Z Vertex 4 {m}
 
 OS:Surface,
-<<<<<<< HEAD
-  {f84fa19f-c937-4a7f-b2ed-d38fbd2b6113}, !- Handle
+  {b7d9e514-8cb6-4584-aa92-a58ffabea8f1}, !- Handle
   Surface 6,                              !- Name
   RoofCeiling,                            !- Surface Type
   ,                                       !- Construction Name
-  {9a4ce79e-9c39-42db-958a-4ff49e27222d}, !- Space Name
-=======
-  {21c10944-c303-4f39-be04-f7d1db20c8cc}, !- Handle
-  Surface 6,                              !- Name
-  RoofCeiling,                            !- Surface Type
-  ,                                       !- Construction Name
-  {6b61d2ec-c343-42bd-aad6-46357f41385b}, !- Space Name
->>>>>>> 7902c0f9
+  {58f87e68-8078-4f91-a337-0d3b0025b772}, !- Space Name
   Outdoors,                               !- Outside Boundary Condition
   ,                                       !- Outside Boundary Condition Object
   SunExposed,                             !- Sun Exposure
@@ -675,11 +486,7 @@
   0, -12.9315688143396, 2.4384;           !- X,Y,Z Vertex 4 {m}
 
 OS:SpaceType,
-<<<<<<< HEAD
-  {eaf982d6-57a7-4ba9-92a3-11767c2d1be4}, !- Handle
-=======
-  {c1659a97-a6be-4e2a-b252-bec6dd95445f}, !- Handle
->>>>>>> 7902c0f9
+  {de4a4ff9-e27e-4606-8d23-56148ff8d6c4}, !- Handle
   Space Type 1,                           !- Name
   ,                                       !- Default Construction Set Name
   ,                                       !- Default Schedule Set Name
@@ -690,11 +497,7 @@
   living;                                 !- Standards Space Type
 
 OS:ThermalZone,
-<<<<<<< HEAD
-  {8608e641-efc9-4a60-9c40-4706269ef070}, !- Handle
-=======
-  {4d5c0a02-e07b-4aba-b4dd-e2b85b8be4fe}, !- Handle
->>>>>>> 7902c0f9
+  {047f5d6c-0a7e-494b-9c83-b1482b53597b}, !- Handle
   corridor zone,                          !- Name
   ,                                       !- Multiplier
   ,                                       !- Ceiling Height {m}
@@ -703,17 +506,10 @@
   ,                                       !- Zone Inside Convection Algorithm
   ,                                       !- Zone Outside Convection Algorithm
   ,                                       !- Zone Conditioning Equipment List Name
-<<<<<<< HEAD
-  {691e7973-8423-4d32-a596-cc53ba966766}, !- Zone Air Inlet Port List
-  {a2e01a89-1e85-46d6-84d2-73981b8703f8}, !- Zone Air Exhaust Port List
-  {0e99c094-cca3-4199-81f4-7299c6e11be1}, !- Zone Air Node Name
-  {95ac93d1-7baa-4ef9-9637-57e9a239f742}, !- Zone Return Air Port List
-=======
-  {a3c7ae33-5f48-479a-865b-2870620084d4}, !- Zone Air Inlet Port List
-  {375b240b-e30c-4f79-8839-6f0bed00f2bd}, !- Zone Air Exhaust Port List
-  {282c9d42-f3bc-44c2-a0f0-fcefa4a5a617}, !- Zone Air Node Name
-  {51702217-0004-481e-9a7d-61b7c60acfad}, !- Zone Return Air Port List
->>>>>>> 7902c0f9
+  {8a426890-9a30-489f-b93b-a6fb09d6d4b5}, !- Zone Air Inlet Port List
+  {476f0772-0a6b-4acc-b0a5-16efa1632b09}, !- Zone Air Exhaust Port List
+  {3b593e0e-ac35-4702-bae9-06ce7ed381eb}, !- Zone Air Node Name
+  {f3a62c1f-12d2-4245-9f2e-353e08d9d739}, !- Zone Return Air Port List
   ,                                       !- Primary Daylighting Control Name
   ,                                       !- Fraction of Zone Controlled by Primary Daylighting Control
   ,                                       !- Secondary Daylighting Control Name
@@ -724,71 +520,37 @@
   No;                                     !- Use Ideal Air Loads
 
 OS:Node,
-<<<<<<< HEAD
-  {102d1773-31d7-48c7-b3ed-873256920d04}, !- Handle
+  {15807c0e-2949-4ad6-bd62-ea3c8c05ed75}, !- Handle
   Node 2,                                 !- Name
-  {0e99c094-cca3-4199-81f4-7299c6e11be1}, !- Inlet Port
+  {3b593e0e-ac35-4702-bae9-06ce7ed381eb}, !- Inlet Port
   ;                                       !- Outlet Port
 
 OS:Connection,
-  {0e99c094-cca3-4199-81f4-7299c6e11be1}, !- Handle
-  {dc6a1a22-8de2-4f6b-aa1c-4ebd44fcc024}, !- Name
-  {8608e641-efc9-4a60-9c40-4706269ef070}, !- Source Object
+  {3b593e0e-ac35-4702-bae9-06ce7ed381eb}, !- Handle
+  {84e3e4da-a587-460b-b6ef-9a9435048e50}, !- Name
+  {047f5d6c-0a7e-494b-9c83-b1482b53597b}, !- Source Object
   11,                                     !- Outlet Port
-  {102d1773-31d7-48c7-b3ed-873256920d04}, !- Target Object
+  {15807c0e-2949-4ad6-bd62-ea3c8c05ed75}, !- Target Object
   2;                                      !- Inlet Port
 
 OS:PortList,
-  {691e7973-8423-4d32-a596-cc53ba966766}, !- Handle
-  {2d594593-0cc9-4d8f-836c-271303894199}, !- Name
-  {8608e641-efc9-4a60-9c40-4706269ef070}; !- HVAC Component
+  {8a426890-9a30-489f-b93b-a6fb09d6d4b5}, !- Handle
+  {9da827db-5f12-4312-9d18-a6892fa19cbf}, !- Name
+  {047f5d6c-0a7e-494b-9c83-b1482b53597b}; !- HVAC Component
 
 OS:PortList,
-  {a2e01a89-1e85-46d6-84d2-73981b8703f8}, !- Handle
-  {e7d532d1-521b-4f3b-a05b-adf3ff32a30b}, !- Name
-  {8608e641-efc9-4a60-9c40-4706269ef070}; !- HVAC Component
+  {476f0772-0a6b-4acc-b0a5-16efa1632b09}, !- Handle
+  {0014cacf-547a-4d2e-9dd9-f8f0d38cb374}, !- Name
+  {047f5d6c-0a7e-494b-9c83-b1482b53597b}; !- HVAC Component
 
 OS:PortList,
-  {95ac93d1-7baa-4ef9-9637-57e9a239f742}, !- Handle
-  {c174337a-8291-4799-8dc5-88c5604d34bd}, !- Name
-  {8608e641-efc9-4a60-9c40-4706269ef070}; !- HVAC Component
+  {f3a62c1f-12d2-4245-9f2e-353e08d9d739}, !- Handle
+  {1979bca0-4831-41fb-9bfe-29c6d6f45025}, !- Name
+  {047f5d6c-0a7e-494b-9c83-b1482b53597b}; !- HVAC Component
 
 OS:Sizing:Zone,
-  {c3d8bb5e-f866-4bea-92c5-0c63dd405e97}, !- Handle
-  {8608e641-efc9-4a60-9c40-4706269ef070}, !- Zone or ZoneList Name
-=======
-  {19f06f50-fea1-484e-a057-29d4777a4d1d}, !- Handle
-  Node 2,                                 !- Name
-  {282c9d42-f3bc-44c2-a0f0-fcefa4a5a617}, !- Inlet Port
-  ;                                       !- Outlet Port
-
-OS:Connection,
-  {282c9d42-f3bc-44c2-a0f0-fcefa4a5a617}, !- Handle
-  {339700cb-54cc-48e9-adb5-0241d87dab64}, !- Name
-  {4d5c0a02-e07b-4aba-b4dd-e2b85b8be4fe}, !- Source Object
-  11,                                     !- Outlet Port
-  {19f06f50-fea1-484e-a057-29d4777a4d1d}, !- Target Object
-  2;                                      !- Inlet Port
-
-OS:PortList,
-  {a3c7ae33-5f48-479a-865b-2870620084d4}, !- Handle
-  {4f80ba0a-eb1d-4a8f-8fee-3c33e08c877f}, !- Name
-  {4d5c0a02-e07b-4aba-b4dd-e2b85b8be4fe}; !- HVAC Component
-
-OS:PortList,
-  {375b240b-e30c-4f79-8839-6f0bed00f2bd}, !- Handle
-  {cf2706a4-7855-476b-9e23-b276b2d12bf8}, !- Name
-  {4d5c0a02-e07b-4aba-b4dd-e2b85b8be4fe}; !- HVAC Component
-
-OS:PortList,
-  {51702217-0004-481e-9a7d-61b7c60acfad}, !- Handle
-  {c7c1b430-d40b-4e48-b9e5-4442727d7038}, !- Name
-  {4d5c0a02-e07b-4aba-b4dd-e2b85b8be4fe}; !- HVAC Component
-
-OS:Sizing:Zone,
-  {935e786f-5df0-4d9b-b4ec-a75b1079c3f1}, !- Handle
-  {4d5c0a02-e07b-4aba-b4dd-e2b85b8be4fe}, !- Zone or ZoneList Name
->>>>>>> 7902c0f9
+  {81802182-e0d5-4ac0-88d6-fb4ce5bb5192}, !- Handle
+  {047f5d6c-0a7e-494b-9c83-b1482b53597b}, !- Zone or ZoneList Name
   SupplyAirTemperature,                   !- Zone Cooling Design Supply Air Temperature Input Method
   14,                                     !- Zone Cooling Design Supply Air Temperature {C}
   11.11,                                  !- Zone Cooling Design Supply Air Temperature Difference {deltaC}
@@ -817,25 +579,14 @@
   autosize;                               !- Dedicated Outdoor Air High Setpoint Temperature for Design {C}
 
 OS:ZoneHVAC:EquipmentList,
-<<<<<<< HEAD
-  {682d8a1e-1402-48ca-a60e-5841c61babd8}, !- Handle
+  {c1fb35e9-0802-4539-a777-2926dfee4bdb}, !- Handle
   Zone HVAC Equipment List 2,             !- Name
-  {8608e641-efc9-4a60-9c40-4706269ef070}; !- Thermal Zone
+  {047f5d6c-0a7e-494b-9c83-b1482b53597b}; !- Thermal Zone
 
 OS:Space,
-  {8eb0666a-5cc8-44e3-af87-dc833206b1bf}, !- Handle
+  {0a79056f-cf2d-4168-8d4b-e148b31f13e9}, !- Handle
   corridor space,                         !- Name
-  {5c55283d-9c48-4f6f-8df9-e586e5d7453a}, !- Space Type Name
-=======
-  {76195a67-c253-4bed-b3ad-b4239797dd77}, !- Handle
-  Zone HVAC Equipment List 2,             !- Name
-  {4d5c0a02-e07b-4aba-b4dd-e2b85b8be4fe}; !- Thermal Zone
-
-OS:Space,
-  {3dcc92b8-229d-4e1f-be23-23dda4c4c464}, !- Handle
-  corridor space,                         !- Name
-  {6f63351e-c5c0-4ff1-b15b-be8ce0a8c5c7}, !- Space Type Name
->>>>>>> 7902c0f9
+  {0b7704f6-b6c4-411c-bc3e-7468774923cd}, !- Space Type Name
   ,                                       !- Default Construction Set Name
   ,                                       !- Default Schedule Set Name
   ,                                       !- Direction of Relative North {deg}
@@ -843,25 +594,14 @@
   ,                                       !- Y Origin {m}
   ,                                       !- Z Origin {m}
   ,                                       !- Building Story Name
-<<<<<<< HEAD
-  {8608e641-efc9-4a60-9c40-4706269ef070}; !- Thermal Zone Name
+  {047f5d6c-0a7e-494b-9c83-b1482b53597b}; !- Thermal Zone Name
 
 OS:Surface,
-  {343a3bc9-e636-47e3-9acb-57e8d16ed0db}, !- Handle
+  {a61477f2-b77b-4c15-a2f5-aa06158b83b3}, !- Handle
   Surface 7,                              !- Name
   Floor,                                  !- Surface Type
   ,                                       !- Construction Name
-  {8eb0666a-5cc8-44e3-af87-dc833206b1bf}, !- Space Name
-=======
-  {4d5c0a02-e07b-4aba-b4dd-e2b85b8be4fe}; !- Thermal Zone Name
-
-OS:Surface,
-  {bfefc207-30e4-4771-b1aa-ef6560f513c9}, !- Handle
-  Surface 7,                              !- Name
-  Floor,                                  !- Surface Type
-  ,                                       !- Construction Name
-  {3dcc92b8-229d-4e1f-be23-23dda4c4c464}, !- Space Name
->>>>>>> 7902c0f9
+  {0a79056f-cf2d-4168-8d4b-e148b31f13e9}, !- Space Name
   Foundation,                             !- Outside Boundary Condition
   ,                                       !- Outside Boundary Condition Object
   NoSun,                                  !- Sun Exposure
@@ -874,19 +614,11 @@
   6.46578440716979, 0, 0;                 !- X,Y,Z Vertex 4 {m}
 
 OS:Surface,
-<<<<<<< HEAD
-  {30c14764-22f2-4c48-9094-d859d4e57d04}, !- Handle
+  {a208cc9c-5acd-41b1-a17c-7bc363caf18c}, !- Handle
   Surface 8,                              !- Name
   Wall,                                   !- Surface Type
   ,                                       !- Construction Name
-  {8eb0666a-5cc8-44e3-af87-dc833206b1bf}, !- Space Name
-=======
-  {ec5bf6f6-de2f-4f4a-be13-c5ddf3bd8449}, !- Handle
-  Surface 8,                              !- Name
-  Wall,                                   !- Surface Type
-  ,                                       !- Construction Name
-  {3dcc92b8-229d-4e1f-be23-23dda4c4c464}, !- Space Name
->>>>>>> 7902c0f9
+  {0a79056f-cf2d-4168-8d4b-e148b31f13e9}, !- Space Name
   Outdoors,                               !- Outside Boundary Condition
   ,                                       !- Outside Boundary Condition Object
   SunExposed,                             !- Sun Exposure
@@ -899,19 +631,11 @@
   0, 0, 2.4384;                           !- X,Y,Z Vertex 4 {m}
 
 OS:Surface,
-<<<<<<< HEAD
-  {0e100062-0488-46b5-88af-5c359cfa285f}, !- Handle
+  {be294cc6-72b4-4549-b27a-93866fcaca9d}, !- Handle
   Surface 9,                              !- Name
   Wall,                                   !- Surface Type
   ,                                       !- Construction Name
-  {8eb0666a-5cc8-44e3-af87-dc833206b1bf}, !- Space Name
-=======
-  {b6cf669e-1429-4c2e-a5e3-4fde17b0f612}, !- Handle
-  Surface 9,                              !- Name
-  Wall,                                   !- Surface Type
-  ,                                       !- Construction Name
-  {3dcc92b8-229d-4e1f-be23-23dda4c4c464}, !- Space Name
->>>>>>> 7902c0f9
+  {0a79056f-cf2d-4168-8d4b-e148b31f13e9}, !- Space Name
   Adiabatic,                              !- Outside Boundary Condition
   ,                                       !- Outside Boundary Condition Object
   NoSun,                                  !- Sun Exposure
@@ -924,19 +648,11 @@
   0, 1.524, 2.4384;                       !- X,Y,Z Vertex 4 {m}
 
 OS:Surface,
-<<<<<<< HEAD
-  {aaec9a26-728b-4135-aefa-0f4b4de39359}, !- Handle
+  {214ac5f6-d2fc-4064-9146-37edac650f67}, !- Handle
   Surface 10,                             !- Name
   Wall,                                   !- Surface Type
   ,                                       !- Construction Name
-  {8eb0666a-5cc8-44e3-af87-dc833206b1bf}, !- Space Name
-=======
-  {bac16aeb-c28f-45cb-a9d1-8c23d1d940e3}, !- Handle
-  Surface 10,                             !- Name
-  Wall,                                   !- Surface Type
-  ,                                       !- Construction Name
-  {3dcc92b8-229d-4e1f-be23-23dda4c4c464}, !- Space Name
->>>>>>> 7902c0f9
+  {0a79056f-cf2d-4168-8d4b-e148b31f13e9}, !- Space Name
   Adiabatic,                              !- Outside Boundary Condition
   ,                                       !- Outside Boundary Condition Object
   NoSun,                                  !- Sun Exposure
@@ -949,19 +665,11 @@
   6.46578440716979, 1.524, 2.4384;        !- X,Y,Z Vertex 4 {m}
 
 OS:Surface,
-<<<<<<< HEAD
-  {966ead6e-a9c4-43d8-8c33-743c54f93c0c}, !- Handle
+  {56d9eac4-2ffd-4cc3-b487-c76ca600e8e4}, !- Handle
   Surface 11,                             !- Name
   Wall,                                   !- Surface Type
   ,                                       !- Construction Name
-  {8eb0666a-5cc8-44e3-af87-dc833206b1bf}, !- Space Name
-=======
-  {8b4674ae-b17d-42a9-baa8-475fadaf64aa}, !- Handle
-  Surface 11,                             !- Name
-  Wall,                                   !- Surface Type
-  ,                                       !- Construction Name
-  {3dcc92b8-229d-4e1f-be23-23dda4c4c464}, !- Space Name
->>>>>>> 7902c0f9
+  {0a79056f-cf2d-4168-8d4b-e148b31f13e9}, !- Space Name
   Adiabatic,                              !- Outside Boundary Condition
   ,                                       !- Outside Boundary Condition Object
   NoSun,                                  !- Sun Exposure
@@ -974,19 +682,11 @@
   6.46578440716979, 0, 2.4384;            !- X,Y,Z Vertex 4 {m}
 
 OS:Surface,
-<<<<<<< HEAD
-  {f97f4572-9583-49ee-abb0-12f9160a1d36}, !- Handle
+  {c587df62-0bd1-4ede-b470-27957eaa5493}, !- Handle
   Surface 12,                             !- Name
   RoofCeiling,                            !- Surface Type
   ,                                       !- Construction Name
-  {8eb0666a-5cc8-44e3-af87-dc833206b1bf}, !- Space Name
-=======
-  {31dd0daa-03f6-4097-8490-b93900c5d4c3}, !- Handle
-  Surface 12,                             !- Name
-  RoofCeiling,                            !- Surface Type
-  ,                                       !- Construction Name
-  {3dcc92b8-229d-4e1f-be23-23dda4c4c464}, !- Space Name
->>>>>>> 7902c0f9
+  {0a79056f-cf2d-4168-8d4b-e148b31f13e9}, !- Space Name
   Outdoors,                               !- Outside Boundary Condition
   ,                                       !- Outside Boundary Condition Object
   SunExposed,                             !- Sun Exposure
@@ -999,11 +699,7 @@
   0, 0, 2.4384;                           !- X,Y,Z Vertex 4 {m}
 
 OS:SpaceType,
-<<<<<<< HEAD
-  {5c55283d-9c48-4f6f-8df9-e586e5d7453a}, !- Handle
-=======
-  {6f63351e-c5c0-4ff1-b15b-be8ce0a8c5c7}, !- Handle
->>>>>>> 7902c0f9
+  {0b7704f6-b6c4-411c-bc3e-7468774923cd}, !- Handle
   Space Type 2,                           !- Name
   ,                                       !- Default Construction Set Name
   ,                                       !- Default Schedule Set Name
@@ -1014,23 +710,14 @@
   corridor;                               !- Standards Space Type
 
 OS:BuildingUnit,
-<<<<<<< HEAD
-  {d438610c-370b-4c38-b960-b3f02e267777}, !- Handle
-=======
-  {2b63a4bc-bec1-4861-b058-0cc8d99a87cf}, !- Handle
->>>>>>> 7902c0f9
+  {60dbb5a8-39ad-4f76-9e34-e58404808587}, !- Handle
   unit 1,                                 !- Name
   ,                                       !- Rendering Color
   Residential;                            !- Building Unit Type
 
 OS:AdditionalProperties,
-<<<<<<< HEAD
-  {64431938-9a1c-416b-ba31-14ef0255980e}, !- Handle
-  {d438610c-370b-4c38-b960-b3f02e267777}, !- Object Name
-=======
-  {2332cffe-2545-438b-9ea2-eda5fba42aa1}, !- Handle
-  {2b63a4bc-bec1-4861-b058-0cc8d99a87cf}, !- Object Name
->>>>>>> 7902c0f9
+  {36a91a2e-2540-42df-a5ea-af33b2f045c9}, !- Handle
+  {60dbb5a8-39ad-4f76-9e34-e58404808587}, !- Object Name
   NumberOfBedrooms,                       !- Feature Name 1
   Integer,                                !- Feature Data Type 1
   3,                                      !- Feature Value 1
@@ -1042,20 +729,12 @@
   3.3900000000000001;                     !- Feature Value 3
 
 OS:External:File,
-<<<<<<< HEAD
-  {542be62b-5ca4-4b7b-b8aa-03d40ee6f076}, !- Handle
-=======
-  {e6a793de-2fa1-4d0a-b4a8-e1986500315b}, !- Handle
->>>>>>> 7902c0f9
+  {aaf3d08f-70c0-4827-801a-b026efd81a68}, !- Handle
   8760.csv,                               !- Name
   8760.csv;                               !- File Name
 
 OS:Schedule:Day,
-<<<<<<< HEAD
-  {9a722325-5640-4044-8f3b-2e161c4409f5}, !- Handle
-=======
-  {5c5a1d91-0deb-49e2-b8b3-ac425a5bda89}, !- Handle
->>>>>>> 7902c0f9
+  {897374c5-e7b6-4e5a-a72e-34d10a724425}, !- Handle
   Schedule Day 1,                         !- Name
   ,                                       !- Schedule Type Limits Name
   ,                                       !- Interpolate to Timestep
@@ -1064,11 +743,7 @@
   0;                                      !- Value Until Time 1
 
 OS:Schedule:Day,
-<<<<<<< HEAD
-  {0a248341-e98b-4c0b-b07b-87f87e5b5140}, !- Handle
-=======
-  {839d9705-e8db-4960-9255-7ce5943fb2e9}, !- Handle
->>>>>>> 7902c0f9
+  {b7ff8bfd-a978-4ff2-b61a-0e5930bbf549}, !- Handle
   Schedule Day 2,                         !- Name
   ,                                       !- Schedule Type Limits Name
   ,                                       !- Interpolate to Timestep
@@ -1077,17 +752,10 @@
   1;                                      !- Value Until Time 1
 
 OS:Schedule:File,
-<<<<<<< HEAD
-  {55112abd-a409-4816-a1ad-2ec84caf5bd6}, !- Handle
+  {bd022dc6-3f39-4782-8ab3-4dd1829b83f8}, !- Handle
   occupants,                              !- Name
-  {4f81ae93-fa52-4e0e-a773-02c9ffcaa819}, !- Schedule Type Limits Name
-  {542be62b-5ca4-4b7b-b8aa-03d40ee6f076}, !- External File Name
-=======
-  {ce99cfea-9bd0-46b5-a5a0-62f0cfafdc38}, !- Handle
-  occupants,                              !- Name
-  {ba622e1b-d9fa-436c-8132-a85872cdce52}, !- Schedule Type Limits Name
-  {e6a793de-2fa1-4d0a-b4a8-e1986500315b}, !- External File Name
->>>>>>> 7902c0f9
+  {61a593a7-0039-433c-b5a0-a81c5555d630}, !- Schedule Type Limits Name
+  {aaf3d08f-70c0-4827-801a-b026efd81a68}, !- External File Name
   1,                                      !- Column Number
   1,                                      !- Rows to Skip at Top
   8760,                                   !- Number of Hours of Data
@@ -1096,38 +764,22 @@
   60;                                     !- Minutes per Item
 
 OS:Schedule:Ruleset,
-<<<<<<< HEAD
-  {6d2181a2-4432-4cea-bf4e-c16193cb32e5}, !- Handle
+  {d90764f8-58b3-4c72-8141-f533c57bb2fc}, !- Handle
   Schedule Ruleset 1,                     !- Name
-  {bada917d-6703-4e2d-8b55-79d174f25167}, !- Schedule Type Limits Name
-  {53fd43fa-4335-4b89-ad9a-907562344566}; !- Default Day Schedule Name
+  {0bcac97c-fe6c-41db-a3a9-b8faf642fe2f}, !- Schedule Type Limits Name
+  {7692a02e-7d4a-489d-88cd-9c5e48bcd39f}; !- Default Day Schedule Name
 
 OS:Schedule:Day,
-  {53fd43fa-4335-4b89-ad9a-907562344566}, !- Handle
+  {7692a02e-7d4a-489d-88cd-9c5e48bcd39f}, !- Handle
   Schedule Day 3,                         !- Name
-  {bada917d-6703-4e2d-8b55-79d174f25167}, !- Schedule Type Limits Name
-=======
-  {91bead7d-644f-4ce7-bce9-8328403a46da}, !- Handle
-  Schedule Ruleset 1,                     !- Name
-  {1ba928a2-35f8-4a01-8b7c-22f1c7a6b109}, !- Schedule Type Limits Name
-  {74a1e0f4-c34d-4809-b79a-d53e3a98b94a}; !- Default Day Schedule Name
-
-OS:Schedule:Day,
-  {74a1e0f4-c34d-4809-b79a-d53e3a98b94a}, !- Handle
-  Schedule Day 3,                         !- Name
-  {1ba928a2-35f8-4a01-8b7c-22f1c7a6b109}, !- Schedule Type Limits Name
->>>>>>> 7902c0f9
+  {0bcac97c-fe6c-41db-a3a9-b8faf642fe2f}, !- Schedule Type Limits Name
   ,                                       !- Interpolate to Timestep
   24,                                     !- Hour 1
   0,                                      !- Minute 1
   112.539290946133;                       !- Value Until Time 1
 
 OS:People:Definition,
-<<<<<<< HEAD
-  {6bfd931c-cbec-4298-a12b-3c1745510c32}, !- Handle
-=======
-  {975113fe-2894-4f1c-9b15-8e3eca602519}, !- Handle
->>>>>>> 7902c0f9
+  {ec6ca8a1-2cfb-4b73-af73-da6ff062abb2}, !- Handle
   res occupants|living space,             !- Name
   People,                                 !- Number of People Calculation Method
   3.39,                                   !- Number of People {people}
@@ -1140,21 +792,12 @@
   ZoneAveraged;                           !- Mean Radiant Temperature Calculation Type
 
 OS:People,
-<<<<<<< HEAD
-  {40aa6e11-a23e-48c7-a4e0-d2e36056263e}, !- Handle
+  {4cae8749-fe20-44a1-b07b-d26dbccbec5b}, !- Handle
   res occupants|living space,             !- Name
-  {6bfd931c-cbec-4298-a12b-3c1745510c32}, !- People Definition Name
-  {9a4ce79e-9c39-42db-958a-4ff49e27222d}, !- Space or SpaceType Name
-  {55112abd-a409-4816-a1ad-2ec84caf5bd6}, !- Number of People Schedule Name
-  {6d2181a2-4432-4cea-bf4e-c16193cb32e5}, !- Activity Level Schedule Name
-=======
-  {b79c71c8-1161-411b-bde6-435a07c5c76e}, !- Handle
-  res occupants|living space,             !- Name
-  {975113fe-2894-4f1c-9b15-8e3eca602519}, !- People Definition Name
-  {6b61d2ec-c343-42bd-aad6-46357f41385b}, !- Space or SpaceType Name
-  {ce99cfea-9bd0-46b5-a5a0-62f0cfafdc38}, !- Number of People Schedule Name
-  {91bead7d-644f-4ce7-bce9-8328403a46da}, !- Activity Level Schedule Name
->>>>>>> 7902c0f9
+  {ec6ca8a1-2cfb-4b73-af73-da6ff062abb2}, !- People Definition Name
+  {58f87e68-8078-4f91-a337-0d3b0025b772}, !- Space or SpaceType Name
+  {bd022dc6-3f39-4782-8ab3-4dd1829b83f8}, !- Number of People Schedule Name
+  {d90764f8-58b3-4c72-8141-f533c57bb2fc}, !- Activity Level Schedule Name
   ,                                       !- Surface Name/Angle Factor List Name
   ,                                       !- Work Efficiency Schedule Name
   ,                                       !- Clothing Insulation Schedule Name
@@ -1162,11 +805,7 @@
   1;                                      !- Multiplier
 
 OS:ScheduleTypeLimits,
-<<<<<<< HEAD
-  {bada917d-6703-4e2d-8b55-79d174f25167}, !- Handle
-=======
-  {1ba928a2-35f8-4a01-8b7c-22f1c7a6b109}, !- Handle
->>>>>>> 7902c0f9
+  {0bcac97c-fe6c-41db-a3a9-b8faf642fe2f}, !- Handle
   ActivityLevel,                          !- Name
   0,                                      !- Lower Limit Value
   ,                                       !- Upper Limit Value
@@ -1174,26 +813,16 @@
   ActivityLevel;                          !- Unit Type
 
 OS:ScheduleTypeLimits,
-<<<<<<< HEAD
-  {4f81ae93-fa52-4e0e-a773-02c9ffcaa819}, !- Handle
-=======
-  {ba622e1b-d9fa-436c-8132-a85872cdce52}, !- Handle
->>>>>>> 7902c0f9
+  {61a593a7-0039-433c-b5a0-a81c5555d630}, !- Handle
   Fractional,                             !- Name
   0,                                      !- Lower Limit Value
   1,                                      !- Upper Limit Value
   Continuous;                             !- Numeric Type
 
 OS:Coil:Heating:Gas,
-<<<<<<< HEAD
-  {d433910d-900c-4458-ae4b-d518a71a203e}, !- Handle
+  {06c24276-612d-4be4-81e3-f2e8df79fbea}, !- Handle
   res fur gas heating coil,               !- Name
-  {c58810e2-e28e-48ec-ba07-73a52f5f9fb3}, !- Availability Schedule Name
-=======
-  {fce62c07-6561-4cfb-a1d5-7ceed51c6b06}, !- Handle
-  res fur gas heating coil,               !- Name
-  {68ec13a1-3a23-4233-a613-5aacd9a5969e}, !- Availability Schedule Name
->>>>>>> 7902c0f9
+  {c1541cd6-84c2-4a96-bd00-b3aaa4856219}, !- Availability Schedule Name
   0.78,                                   !- Gas Burner Efficiency
   AutoSize,                               !- Nominal Capacity {W}
   ,                                       !- Air Inlet Node Name
@@ -1205,23 +834,13 @@
   NaturalGas;                             !- Fuel Type
 
 OS:Schedule:Constant,
-<<<<<<< HEAD
-  {c58810e2-e28e-48ec-ba07-73a52f5f9fb3}, !- Handle
+  {c1541cd6-84c2-4a96-bd00-b3aaa4856219}, !- Handle
   Always On Discrete,                     !- Name
-  {00c430f0-f5f1-4c49-9772-5f6131439c1f}, !- Schedule Type Limits Name
+  {be5d9393-e61b-4dfd-9293-2393f04b1f1e}, !- Schedule Type Limits Name
   1;                                      !- Value
 
 OS:ScheduleTypeLimits,
-  {00c430f0-f5f1-4c49-9772-5f6131439c1f}, !- Handle
-=======
-  {68ec13a1-3a23-4233-a613-5aacd9a5969e}, !- Handle
-  Always On Discrete,                     !- Name
-  {22055da3-1e69-4c88-b8f5-b67484ca91a7}, !- Schedule Type Limits Name
-  1;                                      !- Value
-
-OS:ScheduleTypeLimits,
-  {22055da3-1e69-4c88-b8f5-b67484ca91a7}, !- Handle
->>>>>>> 7902c0f9
+  {be5d9393-e61b-4dfd-9293-2393f04b1f1e}, !- Handle
   OnOff,                                  !- Name
   0,                                      !- Lower Limit Value
   1,                                      !- Upper Limit Value
@@ -1229,15 +848,9 @@
   Availability;                           !- Unit Type
 
 OS:Fan:OnOff,
-<<<<<<< HEAD
-  {175912d1-6659-41ce-b321-1b0270038aca}, !- Handle
+  {78aed3b9-874d-47e5-9e8e-ea2458c78c82}, !- Handle
   res fur gas htg supply fan,             !- Name
-  {c58810e2-e28e-48ec-ba07-73a52f5f9fb3}, !- Availability Schedule Name
-=======
-  {bfbbeee6-3003-4b15-8a4f-9d1297dd9b8b}, !- Handle
-  res fur gas htg supply fan,             !- Name
-  {68ec13a1-3a23-4233-a613-5aacd9a5969e}, !- Availability Schedule Name
->>>>>>> 7902c0f9
+  {c1541cd6-84c2-4a96-bd00-b3aaa4856219}, !- Availability Schedule Name
   0.75,                                   !- Fan Total Efficiency
   794.580001233493,                       !- Pressure Rise {Pa}
   autosize,                               !- Maximum Flow Rate {m3/s}
@@ -1245,21 +858,12 @@
   1,                                      !- Motor In Airstream Fraction
   ,                                       !- Air Inlet Node Name
   ,                                       !- Air Outlet Node Name
-<<<<<<< HEAD
-  {174fbfb6-d346-4f37-a7be-5f9fb4dba753}, !- Fan Power Ratio Function of Speed Ratio Curve Name
-  {8dae1a57-85aa-46e5-a4a7-40022b035062}, !- Fan Efficiency Ratio Function of Speed Ratio Curve Name
+  {6918ce36-f053-441b-87ff-8352812acf05}, !- Fan Power Ratio Function of Speed Ratio Curve Name
+  {607e4aa8-25d2-4d38-ab11-c0228d604f0b}, !- Fan Efficiency Ratio Function of Speed Ratio Curve Name
   res fur gas htg supply fan;             !- End-Use Subcategory
 
 OS:Curve:Exponent,
-  {174fbfb6-d346-4f37-a7be-5f9fb4dba753}, !- Handle
-=======
-  {90c54489-e4e5-49b0-85a2-bf090fefb179}, !- Fan Power Ratio Function of Speed Ratio Curve Name
-  {5cdfcc82-9b02-4ddb-8147-90061b1b15bb}, !- Fan Efficiency Ratio Function of Speed Ratio Curve Name
-  res fur gas htg supply fan;             !- End-Use Subcategory
-
-OS:Curve:Exponent,
-  {90c54489-e4e5-49b0-85a2-bf090fefb179}, !- Handle
->>>>>>> 7902c0f9
+  {6918ce36-f053-441b-87ff-8352812acf05}, !- Handle
   Fan On Off Power Curve,                 !- Name
   1,                                      !- Coefficient1 Constant
   0,                                      !- Coefficient2 Constant
@@ -1272,11 +876,7 @@
   ;                                       !- Output Unit Type
 
 OS:Curve:Cubic,
-<<<<<<< HEAD
-  {8dae1a57-85aa-46e5-a4a7-40022b035062}, !- Handle
-=======
-  {5cdfcc82-9b02-4ddb-8147-90061b1b15bb}, !- Handle
->>>>>>> 7902c0f9
+  {607e4aa8-25d2-4d38-ab11-c0228d604f0b}, !- Handle
   Fan On Off Efficiency Curve,            !- Name
   1,                                      !- Coefficient1 Constant
   0,                                      !- Coefficient2 x
@@ -1286,33 +886,18 @@
   1;                                      !- Maximum Value of x
 
 OS:AirLoopHVAC:UnitarySystem,
-<<<<<<< HEAD
-  {a088ac91-78ee-482f-80f0-d8b0bf781f23}, !- Handle
+  {93786db4-9bdd-463c-81bc-7a721ff3327d}, !- Handle
   res fur gas unitary system,             !- Name
   Load,                                   !- Control Type
-  {cc1162a5-aed8-49ef-af02-6f6fb62b9393}, !- Controlling Zone or Thermostat Location
+  {e3416f00-7847-4910-9a84-0e92e47f10f7}, !- Controlling Zone or Thermostat Location
   None,                                   !- Dehumidification Control Type
-  {c58810e2-e28e-48ec-ba07-73a52f5f9fb3}, !- Availability Schedule Name
-  {94112064-b9df-47c6-bb7e-72dd4b017437}, !- Air Inlet Node Name
-  {6040a6f4-2165-4512-ac9d-3aa196f05c52}, !- Air Outlet Node Name
-  {175912d1-6659-41ce-b321-1b0270038aca}, !- Supply Fan Name
+  {c1541cd6-84c2-4a96-bd00-b3aaa4856219}, !- Availability Schedule Name
+  {4094727c-5bb4-4677-a4e4-ffcc67b0b550}, !- Air Inlet Node Name
+  {ce0d63e9-2026-437c-9a07-432acd29f08e}, !- Air Outlet Node Name
+  {78aed3b9-874d-47e5-9e8e-ea2458c78c82}, !- Supply Fan Name
   BlowThrough,                            !- Fan Placement
-  {08136f9f-841e-48ba-a156-91624d909029}, !- Supply Air Fan Operating Mode Schedule Name
-  {d433910d-900c-4458-ae4b-d518a71a203e}, !- Heating Coil Name
-=======
-  {52538889-f065-4b10-a0f0-d3f063a86af6}, !- Handle
-  res fur gas unitary system,             !- Name
-  Load,                                   !- Control Type
-  {c4e97736-c907-4958-9ae4-268be43ddb05}, !- Controlling Zone or Thermostat Location
-  None,                                   !- Dehumidification Control Type
-  {68ec13a1-3a23-4233-a613-5aacd9a5969e}, !- Availability Schedule Name
-  {c5e67925-4ac6-4aa0-95c8-4b4f185f6c6e}, !- Air Inlet Node Name
-  {484bc1d3-0b37-43ff-adb9-f8727563a36b}, !- Air Outlet Node Name
-  {bfbbeee6-3003-4b15-8a4f-9d1297dd9b8b}, !- Supply Fan Name
-  BlowThrough,                            !- Fan Placement
-  {58ad7674-14a6-4c6f-8b82-fc17b9868bf4}, !- Supply Air Fan Operating Mode Schedule Name
-  {fce62c07-6561-4cfb-a1d5-7ceed51c6b06}, !- Heating Coil Name
->>>>>>> 7902c0f9
+  {5d969210-9d14-4fd1-bb92-3777e2d1f67f}, !- Supply Air Fan Operating Mode Schedule Name
+  {06c24276-612d-4be4-81e3-f2e8df79fbea}, !- Heating Coil Name
   1,                                      !- DX Heating Coil Sizing Ratio
   ,                                       !- Cooling Coil Name
   No,                                     !- Use DOAS DX Cooling Coil
@@ -1347,23 +932,13 @@
   0;                                      !- Ancilliary Off-Cycle Electric Power {W}
 
 OS:Schedule:Constant,
-<<<<<<< HEAD
-  {08136f9f-841e-48ba-a156-91624d909029}, !- Handle
+  {5d969210-9d14-4fd1-bb92-3777e2d1f67f}, !- Handle
   Always Off Discrete,                    !- Name
-  {ed7a0e26-6083-4ff0-849a-918b63e687f1}, !- Schedule Type Limits Name
+  {704b8820-5209-417d-aec4-d2cefdcdbf5e}, !- Schedule Type Limits Name
   0;                                      !- Value
 
 OS:ScheduleTypeLimits,
-  {ed7a0e26-6083-4ff0-849a-918b63e687f1}, !- Handle
-=======
-  {58ad7674-14a6-4c6f-8b82-fc17b9868bf4}, !- Handle
-  Always Off Discrete,                    !- Name
-  {936a5df3-a545-4d30-b2ad-0e4c3e728ae0}, !- Schedule Type Limits Name
-  0;                                      !- Value
-
-OS:ScheduleTypeLimits,
-  {936a5df3-a545-4d30-b2ad-0e4c3e728ae0}, !- Handle
->>>>>>> 7902c0f9
+  {704b8820-5209-417d-aec4-d2cefdcdbf5e}, !- Handle
   OnOff 1,                                !- Name
   0,                                      !- Lower Limit Value
   1,                                      !- Upper Limit Value
@@ -1371,234 +946,119 @@
   Availability;                           !- Unit Type
 
 OS:AirLoopHVAC,
-<<<<<<< HEAD
-  {640befad-e098-4d67-8f87-45e65b39fcbb}, !- Handle
+  {3dfebe46-a115-4cd7-8b27-45577be8c9ee}, !- Handle
   res fur gas asys,                       !- Name
   ,                                       !- Controller List Name
-  {c58810e2-e28e-48ec-ba07-73a52f5f9fb3}, !- Availability Schedule
-  {8c9b670b-9c47-44c7-be93-30594c0148e6}, !- Availability Manager List Name
+  {c1541cd6-84c2-4a96-bd00-b3aaa4856219}, !- Availability Schedule
+  {f52f27df-f139-45f9-9176-b9105adf42c3}, !- Availability Manager List Name
   AutoSize,                               !- Design Supply Air Flow Rate {m3/s}
   ,                                       !- Branch List Name
   ,                                       !- Connector List Name
-  {52b30ee4-ffcf-48db-869c-3816ea187c8d}, !- Supply Side Inlet Node Name
-  {bf1067cb-f0f2-486c-9924-49c60665851c}, !- Demand Side Outlet Node Name
-  {7ec8cc11-3efb-4012-9007-a17f7b44f3f9}, !- Demand Side Inlet Node A
-  {33bc64fe-efce-45a2-880e-dfcc5255ca63}, !- Supply Side Outlet Node A
+  {7fbe5b43-885a-496a-8032-a92d19ae1cb8}, !- Supply Side Inlet Node Name
+  {ef718114-e6d0-4eec-b78b-9b6b639a4bbd}, !- Demand Side Outlet Node Name
+  {dc986aa5-acfe-46df-8cba-9aec36f38b40}, !- Demand Side Inlet Node A
+  {84693341-09e4-488c-9a71-53569da66899}, !- Supply Side Outlet Node A
   ,                                       !- Demand Side Inlet Node B
   ,                                       !- Supply Side Outlet Node B
   ,                                       !- Return Air Bypass Flow Temperature Setpoint Schedule Name
-  {1e475898-c8b9-4ea3-b6bb-4da8c6b30c04}, !- Demand Mixer Name
-  {3a9793fa-7cb7-4c61-9816-d94f1f11c72a}, !- Demand Splitter A Name
-=======
-  {aad63a77-eeef-40c1-96d4-215c21d66c2f}, !- Handle
-  res fur gas asys,                       !- Name
-  ,                                       !- Controller List Name
-  {68ec13a1-3a23-4233-a613-5aacd9a5969e}, !- Availability Schedule
-  {68408394-b096-421a-a834-18c1ca050dfc}, !- Availability Manager List Name
-  AutoSize,                               !- Design Supply Air Flow Rate {m3/s}
-  ,                                       !- Branch List Name
-  ,                                       !- Connector List Name
-  {12b44add-7a1e-40a8-a6f5-ea6459096329}, !- Supply Side Inlet Node Name
-  {6cc607cf-10dc-4742-af9c-5158eaf59499}, !- Demand Side Outlet Node Name
-  {a7bdad7d-fe93-4874-bc54-ae460cb6eb4b}, !- Demand Side Inlet Node A
-  {fc04adeb-1d32-4de6-bce1-c825c0be5bf6}, !- Supply Side Outlet Node A
-  ,                                       !- Demand Side Inlet Node B
-  ,                                       !- Supply Side Outlet Node B
-  ,                                       !- Return Air Bypass Flow Temperature Setpoint Schedule Name
-  {5987412b-efef-4575-b352-098e0ca7cf27}, !- Demand Mixer Name
-  {4b7af603-4d02-4419-9282-35e4b2efc342}, !- Demand Splitter A Name
->>>>>>> 7902c0f9
+  {4e49304d-d4e2-46c2-a42a-b64eb261c64c}, !- Demand Mixer Name
+  {7695a9d0-ea93-43fb-a916-4ab53d4d31e7}, !- Demand Splitter A Name
   ,                                       !- Demand Splitter B Name
   ;                                       !- Supply Splitter Name
 
 OS:Node,
-<<<<<<< HEAD
-  {c30a28ed-3586-452e-8fd1-c58023c32378}, !- Handle
+  {c631279b-4a5a-40ab-899b-ae544434620d}, !- Handle
   Node 3,                                 !- Name
-  {52b30ee4-ffcf-48db-869c-3816ea187c8d}, !- Inlet Port
-  {94112064-b9df-47c6-bb7e-72dd4b017437}; !- Outlet Port
+  {7fbe5b43-885a-496a-8032-a92d19ae1cb8}, !- Inlet Port
+  {4094727c-5bb4-4677-a4e4-ffcc67b0b550}; !- Outlet Port
 
 OS:Node,
-  {15651f46-4b41-44eb-b43b-982a5326512e}, !- Handle
+  {b51dfe67-6b94-4cea-9030-12b61b0c0345}, !- Handle
   Node 4,                                 !- Name
-  {6040a6f4-2165-4512-ac9d-3aa196f05c52}, !- Inlet Port
-  {33bc64fe-efce-45a2-880e-dfcc5255ca63}; !- Outlet Port
-
-OS:Connection,
-  {52b30ee4-ffcf-48db-869c-3816ea187c8d}, !- Handle
-  {63fb4892-6a25-43bb-b7c3-4e6e5e87a423}, !- Name
-  {640befad-e098-4d67-8f87-45e65b39fcbb}, !- Source Object
+  {ce0d63e9-2026-437c-9a07-432acd29f08e}, !- Inlet Port
+  {84693341-09e4-488c-9a71-53569da66899}; !- Outlet Port
+
+OS:Connection,
+  {7fbe5b43-885a-496a-8032-a92d19ae1cb8}, !- Handle
+  {8ebe0130-a0a9-4ca6-a0ae-d36be678b440}, !- Name
+  {3dfebe46-a115-4cd7-8b27-45577be8c9ee}, !- Source Object
   8,                                      !- Outlet Port
-  {c30a28ed-3586-452e-8fd1-c58023c32378}, !- Target Object
+  {c631279b-4a5a-40ab-899b-ae544434620d}, !- Target Object
   2;                                      !- Inlet Port
 
 OS:Connection,
-  {33bc64fe-efce-45a2-880e-dfcc5255ca63}, !- Handle
-  {95afd735-ea4c-4a64-a119-29fcd4a03214}, !- Name
-  {15651f46-4b41-44eb-b43b-982a5326512e}, !- Source Object
+  {84693341-09e4-488c-9a71-53569da66899}, !- Handle
+  {6b57cb45-70a4-448a-9834-6c3af6013f96}, !- Name
+  {b51dfe67-6b94-4cea-9030-12b61b0c0345}, !- Source Object
   3,                                      !- Outlet Port
-  {640befad-e098-4d67-8f87-45e65b39fcbb}, !- Target Object
+  {3dfebe46-a115-4cd7-8b27-45577be8c9ee}, !- Target Object
   11;                                     !- Inlet Port
 
 OS:Node,
-  {109336f8-6716-4a43-ba1b-b22245af2160}, !- Handle
+  {812d1e62-37c6-434f-adc4-842a26fd576d}, !- Handle
   Node 5,                                 !- Name
-  {7ec8cc11-3efb-4012-9007-a17f7b44f3f9}, !- Inlet Port
-  {df9cab91-46b9-4429-b23a-d3e309978e5e}; !- Outlet Port
+  {dc986aa5-acfe-46df-8cba-9aec36f38b40}, !- Inlet Port
+  {15953423-e739-4b94-aa4b-4fd8038b1ed6}; !- Outlet Port
 
 OS:Node,
-  {e5386adf-fdb8-4050-a629-752da5747cc4}, !- Handle
+  {ef020bca-5658-4bfa-84f7-826fb4e2cd8d}, !- Handle
   Node 6,                                 !- Name
-  {0a208834-fd37-4caa-948e-86b8b44841f0}, !- Inlet Port
-  {bf1067cb-f0f2-486c-9924-49c60665851c}; !- Outlet Port
+  {0f60ccfb-1ae9-46d4-8317-d677fc92a73b}, !- Inlet Port
+  {ef718114-e6d0-4eec-b78b-9b6b639a4bbd}; !- Outlet Port
 
 OS:Node,
-  {8981646b-47a6-460c-b330-b651ec9e29a7}, !- Handle
+  {22d82b83-9683-4c10-b70e-d413b53bab2d}, !- Handle
   Node 7,                                 !- Name
-  {6b5aa904-b609-4a50-ba19-46552f908bfc}, !- Inlet Port
-  {7b88acd8-1e0f-429b-8af5-a631896447de}; !- Outlet Port
-
-OS:Connection,
-  {7ec8cc11-3efb-4012-9007-a17f7b44f3f9}, !- Handle
-  {de39cac5-5f51-488b-bd14-2b25501a35a1}, !- Name
-  {640befad-e098-4d67-8f87-45e65b39fcbb}, !- Source Object
+  {4b9ec5a6-aab5-44e5-8516-d7461b886462}, !- Inlet Port
+  {28cd01fe-5b55-42fe-94cb-ace53ffa42db}; !- Outlet Port
+
+OS:Connection,
+  {dc986aa5-acfe-46df-8cba-9aec36f38b40}, !- Handle
+  {3c32b17c-d421-473f-9326-d3982497219d}, !- Name
+  {3dfebe46-a115-4cd7-8b27-45577be8c9ee}, !- Source Object
   10,                                     !- Outlet Port
-  {109336f8-6716-4a43-ba1b-b22245af2160}, !- Target Object
+  {812d1e62-37c6-434f-adc4-842a26fd576d}, !- Target Object
   2;                                      !- Inlet Port
 
 OS:Connection,
-  {bf1067cb-f0f2-486c-9924-49c60665851c}, !- Handle
-  {0af34040-5e43-4430-a435-6b96b0246a2a}, !- Name
-  {e5386adf-fdb8-4050-a629-752da5747cc4}, !- Source Object
+  {ef718114-e6d0-4eec-b78b-9b6b639a4bbd}, !- Handle
+  {c9ad9b14-1aac-4b77-91a4-f2984d93ed6e}, !- Name
+  {ef020bca-5658-4bfa-84f7-826fb4e2cd8d}, !- Source Object
   3,                                      !- Outlet Port
-  {640befad-e098-4d67-8f87-45e65b39fcbb}, !- Target Object
+  {3dfebe46-a115-4cd7-8b27-45577be8c9ee}, !- Target Object
   9;                                      !- Inlet Port
 
 OS:AirLoopHVAC:ZoneSplitter,
-  {3a9793fa-7cb7-4c61-9816-d94f1f11c72a}, !- Handle
+  {7695a9d0-ea93-43fb-a916-4ab53d4d31e7}, !- Handle
   res fur gas zone splitter,              !- Name
-  {df9cab91-46b9-4429-b23a-d3e309978e5e}, !- Inlet Node Name
-  {12ace90a-5fea-4bb1-98ff-ecb6d906de60}; !- Outlet Node Name 1
+  {15953423-e739-4b94-aa4b-4fd8038b1ed6}, !- Inlet Node Name
+  {4115443b-2513-48b6-b247-f119a3b5a8f0}; !- Outlet Node Name 1
 
 OS:AirLoopHVAC:ZoneMixer,
-  {1e475898-c8b9-4ea3-b6bb-4da8c6b30c04}, !- Handle
+  {4e49304d-d4e2-46c2-a42a-b64eb261c64c}, !- Handle
   res fur gas zone mixer,                 !- Name
-  {0a208834-fd37-4caa-948e-86b8b44841f0}, !- Outlet Node Name
-  {1c1cacb9-24ca-474c-8170-f9f789fe8264}; !- Inlet Node Name 1
-
-OS:Connection,
-  {df9cab91-46b9-4429-b23a-d3e309978e5e}, !- Handle
-  {cefb4a84-b0fc-457f-b6f1-9e59d828b4a5}, !- Name
-  {109336f8-6716-4a43-ba1b-b22245af2160}, !- Source Object
+  {0f60ccfb-1ae9-46d4-8317-d677fc92a73b}, !- Outlet Node Name
+  {62f988c3-bb26-4a8f-b340-6474ba5cfee5}; !- Inlet Node Name 1
+
+OS:Connection,
+  {15953423-e739-4b94-aa4b-4fd8038b1ed6}, !- Handle
+  {1460bb6e-14f8-4b1b-b456-e4971c123708}, !- Name
+  {812d1e62-37c6-434f-adc4-842a26fd576d}, !- Source Object
   3,                                      !- Outlet Port
-  {3a9793fa-7cb7-4c61-9816-d94f1f11c72a}, !- Target Object
+  {7695a9d0-ea93-43fb-a916-4ab53d4d31e7}, !- Target Object
   2;                                      !- Inlet Port
 
 OS:Connection,
-  {0a208834-fd37-4caa-948e-86b8b44841f0}, !- Handle
-  {b8b794ec-5d6a-460f-bc14-723bd422e8b9}, !- Name
-  {1e475898-c8b9-4ea3-b6bb-4da8c6b30c04}, !- Source Object
+  {0f60ccfb-1ae9-46d4-8317-d677fc92a73b}, !- Handle
+  {3dc721cd-782d-4633-8c44-0910b7e6975f}, !- Name
+  {4e49304d-d4e2-46c2-a42a-b64eb261c64c}, !- Source Object
   2,                                      !- Outlet Port
-  {e5386adf-fdb8-4050-a629-752da5747cc4}, !- Target Object
+  {ef020bca-5658-4bfa-84f7-826fb4e2cd8d}, !- Target Object
   2;                                      !- Inlet Port
 
 OS:Sizing:System,
-  {62bc0a19-4fbd-4018-988f-f1e5ba9b0094}, !- Handle
-  {640befad-e098-4d67-8f87-45e65b39fcbb}, !- AirLoop Name
-=======
-  {d3fa9f88-8901-41ae-b6d0-1d247e5a9c06}, !- Handle
-  Node 3,                                 !- Name
-  {12b44add-7a1e-40a8-a6f5-ea6459096329}, !- Inlet Port
-  {c5e67925-4ac6-4aa0-95c8-4b4f185f6c6e}; !- Outlet Port
-
-OS:Node,
-  {55401055-c8ac-4abf-92f8-129f8f3f547f}, !- Handle
-  Node 4,                                 !- Name
-  {484bc1d3-0b37-43ff-adb9-f8727563a36b}, !- Inlet Port
-  {fc04adeb-1d32-4de6-bce1-c825c0be5bf6}; !- Outlet Port
-
-OS:Connection,
-  {12b44add-7a1e-40a8-a6f5-ea6459096329}, !- Handle
-  {4d629e10-b76c-4afb-b674-86909a6b4924}, !- Name
-  {aad63a77-eeef-40c1-96d4-215c21d66c2f}, !- Source Object
-  8,                                      !- Outlet Port
-  {d3fa9f88-8901-41ae-b6d0-1d247e5a9c06}, !- Target Object
-  2;                                      !- Inlet Port
-
-OS:Connection,
-  {fc04adeb-1d32-4de6-bce1-c825c0be5bf6}, !- Handle
-  {9d7a29d2-4843-4724-811e-66b850457f6b}, !- Name
-  {55401055-c8ac-4abf-92f8-129f8f3f547f}, !- Source Object
-  3,                                      !- Outlet Port
-  {aad63a77-eeef-40c1-96d4-215c21d66c2f}, !- Target Object
-  11;                                     !- Inlet Port
-
-OS:Node,
-  {0b4981f8-e87c-4f24-966f-0ac91c39130d}, !- Handle
-  Node 5,                                 !- Name
-  {a7bdad7d-fe93-4874-bc54-ae460cb6eb4b}, !- Inlet Port
-  {95ad4c07-b9cf-44e4-b607-677089309a77}; !- Outlet Port
-
-OS:Node,
-  {07547de0-f129-4d0e-966a-8e87db6093ba}, !- Handle
-  Node 6,                                 !- Name
-  {c513675a-b76a-4edc-a1f0-ecfc99813f6e}, !- Inlet Port
-  {6cc607cf-10dc-4742-af9c-5158eaf59499}; !- Outlet Port
-
-OS:Node,
-  {172cb5ab-643f-40ba-b3f4-c346102765d0}, !- Handle
-  Node 7,                                 !- Name
-  {c6337e8f-6277-4003-858f-37f809323431}, !- Inlet Port
-  {bb604929-9ac9-4853-9575-a06564cf3480}; !- Outlet Port
-
-OS:Connection,
-  {a7bdad7d-fe93-4874-bc54-ae460cb6eb4b}, !- Handle
-  {c025b0bb-ab00-47fd-a58e-b1453b7d6239}, !- Name
-  {aad63a77-eeef-40c1-96d4-215c21d66c2f}, !- Source Object
-  10,                                     !- Outlet Port
-  {0b4981f8-e87c-4f24-966f-0ac91c39130d}, !- Target Object
-  2;                                      !- Inlet Port
-
-OS:Connection,
-  {6cc607cf-10dc-4742-af9c-5158eaf59499}, !- Handle
-  {c0b623f9-9953-4779-97aa-9e708c78a2b2}, !- Name
-  {07547de0-f129-4d0e-966a-8e87db6093ba}, !- Source Object
-  3,                                      !- Outlet Port
-  {aad63a77-eeef-40c1-96d4-215c21d66c2f}, !- Target Object
-  9;                                      !- Inlet Port
-
-OS:AirLoopHVAC:ZoneSplitter,
-  {4b7af603-4d02-4419-9282-35e4b2efc342}, !- Handle
-  res fur gas zone splitter,              !- Name
-  {95ad4c07-b9cf-44e4-b607-677089309a77}, !- Inlet Node Name
-  {a115886e-3633-4f93-a501-4ce0848a5a7c}; !- Outlet Node Name 1
-
-OS:AirLoopHVAC:ZoneMixer,
-  {5987412b-efef-4575-b352-098e0ca7cf27}, !- Handle
-  res fur gas zone mixer,                 !- Name
-  {c513675a-b76a-4edc-a1f0-ecfc99813f6e}, !- Outlet Node Name
-  {3158ab4c-f221-473c-8c28-3cdca2e90f9b}; !- Inlet Node Name 1
-
-OS:Connection,
-  {95ad4c07-b9cf-44e4-b607-677089309a77}, !- Handle
-  {eee98799-2c8a-460a-b9af-d6f03d4544f3}, !- Name
-  {0b4981f8-e87c-4f24-966f-0ac91c39130d}, !- Source Object
-  3,                                      !- Outlet Port
-  {4b7af603-4d02-4419-9282-35e4b2efc342}, !- Target Object
-  2;                                      !- Inlet Port
-
-OS:Connection,
-  {c513675a-b76a-4edc-a1f0-ecfc99813f6e}, !- Handle
-  {a6123d60-9dfe-4f70-9cd1-a0c624ca3dfd}, !- Name
-  {5987412b-efef-4575-b352-098e0ca7cf27}, !- Source Object
-  2,                                      !- Outlet Port
-  {07547de0-f129-4d0e-966a-8e87db6093ba}, !- Target Object
-  2;                                      !- Inlet Port
-
-OS:Sizing:System,
-  {e4444ca4-e2c7-41bb-a724-e09a12793c2e}, !- Handle
-  {aad63a77-eeef-40c1-96d4-215c21d66c2f}, !- AirLoop Name
->>>>>>> 7902c0f9
+  {3ddf71f5-0829-4f91-965b-7461cbe64ce0}, !- Handle
+  {3dfebe46-a115-4cd7-8b27-45577be8c9ee}, !- AirLoop Name
   Sensible,                               !- Type of Load to Size On
   Autosize,                               !- Design Outdoor Air Flow Rate {m3/s}
   0.3,                                    !- Central Heating Maximum System Air Flow Ratio
@@ -1637,189 +1097,96 @@
   OnOff;                                  !- Central Cooling Capacity Control Method
 
 OS:AvailabilityManagerAssignmentList,
-<<<<<<< HEAD
-  {8c9b670b-9c47-44c7-be93-30594c0148e6}, !- Handle
+  {f52f27df-f139-45f9-9176-b9105adf42c3}, !- Handle
   Air Loop HVAC 1 AvailabilityManagerAssignmentList; !- Name
 
 OS:Connection,
-  {94112064-b9df-47c6-bb7e-72dd4b017437}, !- Handle
-  {fbcb59c3-24b7-4d04-a27b-d4ed8fef86ba}, !- Name
-  {c30a28ed-3586-452e-8fd1-c58023c32378}, !- Source Object
+  {4094727c-5bb4-4677-a4e4-ffcc67b0b550}, !- Handle
+  {2179769f-3843-40de-a08c-97ffd8c29c04}, !- Name
+  {c631279b-4a5a-40ab-899b-ae544434620d}, !- Source Object
   3,                                      !- Outlet Port
-  {a088ac91-78ee-482f-80f0-d8b0bf781f23}, !- Target Object
+  {93786db4-9bdd-463c-81bc-7a721ff3327d}, !- Target Object
   6;                                      !- Inlet Port
 
 OS:Connection,
-  {6040a6f4-2165-4512-ac9d-3aa196f05c52}, !- Handle
-  {e5894090-19e9-4a58-8954-e63830b2a9e1}, !- Name
-  {a088ac91-78ee-482f-80f0-d8b0bf781f23}, !- Source Object
+  {ce0d63e9-2026-437c-9a07-432acd29f08e}, !- Handle
+  {a2f5246a-c62b-4192-ae76-468098e5fc1b}, !- Name
+  {93786db4-9bdd-463c-81bc-7a721ff3327d}, !- Source Object
   7,                                      !- Outlet Port
-  {15651f46-4b41-44eb-b43b-982a5326512e}, !- Target Object
+  {b51dfe67-6b94-4cea-9030-12b61b0c0345}, !- Target Object
   2;                                      !- Inlet Port
 
 OS:AirTerminal:SingleDuct:ConstantVolume:NoReheat,
-  {56fe7161-2b50-4bcf-99f0-dd2de94cf8b9}, !- Handle
+  {6aa02a70-2fd9-4a20-b2b2-aa59f2a0b973}, !- Handle
   res fur gas living zone direct air,     !- Name
-  {c58810e2-e28e-48ec-ba07-73a52f5f9fb3}, !- Availability Schedule Name
-  {ae9917e2-af56-41d3-8efe-8ddc3c785609}, !- Air Inlet Node Name
-  {6b5aa904-b609-4a50-ba19-46552f908bfc}, !- Air Outlet Node Name
+  {c1541cd6-84c2-4a96-bd00-b3aaa4856219}, !- Availability Schedule Name
+  {4f402fb9-0dd9-48a6-9549-404551e0f3b3}, !- Air Inlet Node Name
+  {4b9ec5a6-aab5-44e5-8516-d7461b886462}, !- Air Outlet Node Name
   AutoSize;                               !- Maximum Air Flow Rate {m3/s}
 
 OS:Node,
-  {4475b248-00e6-4d74-a69c-6f284b4d575e}, !- Handle
+  {48bd8c92-f509-414f-9d10-7521625620ab}, !- Handle
   Node 8,                                 !- Name
-  {0cb7b80e-fb26-4f43-86ad-4fadccc68f40}, !- Inlet Port
-  {1c1cacb9-24ca-474c-8170-f9f789fe8264}; !- Outlet Port
-
-OS:Connection,
-  {7b88acd8-1e0f-429b-8af5-a631896447de}, !- Handle
-  {391c5ba2-aa9c-4a4d-a378-2616c9554aa5}, !- Name
-  {8981646b-47a6-460c-b330-b651ec9e29a7}, !- Source Object
+  {b571bedd-aa54-4c7a-9c3e-72bd623b3c82}, !- Inlet Port
+  {62f988c3-bb26-4a8f-b340-6474ba5cfee5}; !- Outlet Port
+
+OS:Connection,
+  {28cd01fe-5b55-42fe-94cb-ace53ffa42db}, !- Handle
+  {157289c6-aa65-4b16-84a3-6f1f71a4023b}, !- Name
+  {22d82b83-9683-4c10-b70e-d413b53bab2d}, !- Source Object
   3,                                      !- Outlet Port
-  {345879c8-3281-4b53-9759-0ca2b7563be0}, !- Target Object
+  {bb2742a5-d16a-4e85-b02e-ad89d5b74126}, !- Target Object
   3;                                      !- Inlet Port
 
 OS:Connection,
-  {0cb7b80e-fb26-4f43-86ad-4fadccc68f40}, !- Handle
-  {fdefbe2a-c66d-454a-b452-c28ca01780b8}, !- Name
-  {a8c173fb-57d8-4b8f-ad56-a8b369b2f237}, !- Source Object
+  {b571bedd-aa54-4c7a-9c3e-72bd623b3c82}, !- Handle
+  {86e549e9-2a67-4f36-846c-c34ecfaef02d}, !- Name
+  {b31cc84b-8ddd-4bf8-965b-ce3500380222}, !- Source Object
   3,                                      !- Outlet Port
-  {4475b248-00e6-4d74-a69c-6f284b4d575e}, !- Target Object
+  {48bd8c92-f509-414f-9d10-7521625620ab}, !- Target Object
   2;                                      !- Inlet Port
 
 OS:Connection,
-  {1c1cacb9-24ca-474c-8170-f9f789fe8264}, !- Handle
-  {6810e036-d37d-496c-b816-7f3c26bce79e}, !- Name
-  {4475b248-00e6-4d74-a69c-6f284b4d575e}, !- Source Object
+  {62f988c3-bb26-4a8f-b340-6474ba5cfee5}, !- Handle
+  {b35ddd0b-90a4-4358-82a5-242e09dd9d48}, !- Name
+  {48bd8c92-f509-414f-9d10-7521625620ab}, !- Source Object
   3,                                      !- Outlet Port
-  {1e475898-c8b9-4ea3-b6bb-4da8c6b30c04}, !- Target Object
+  {4e49304d-d4e2-46c2-a42a-b64eb261c64c}, !- Target Object
   3;                                      !- Inlet Port
 
 OS:Node,
-  {678b16c5-8aa8-4359-93f5-a2b141dcb50b}, !- Handle
+  {7c8cdd59-70e1-4ff6-b8dd-f1f0a624ba93}, !- Handle
   Node 9,                                 !- Name
-  {12ace90a-5fea-4bb1-98ff-ecb6d906de60}, !- Inlet Port
-  {ae9917e2-af56-41d3-8efe-8ddc3c785609}; !- Outlet Port
-
-OS:Connection,
-  {12ace90a-5fea-4bb1-98ff-ecb6d906de60}, !- Handle
-  {a527383e-0c82-4ad0-bb79-601be9593c16}, !- Name
-  {3a9793fa-7cb7-4c61-9816-d94f1f11c72a}, !- Source Object
+  {4115443b-2513-48b6-b247-f119a3b5a8f0}, !- Inlet Port
+  {4f402fb9-0dd9-48a6-9549-404551e0f3b3}; !- Outlet Port
+
+OS:Connection,
+  {4115443b-2513-48b6-b247-f119a3b5a8f0}, !- Handle
+  {199315dc-da80-4c5e-ba54-371057355434}, !- Name
+  {7695a9d0-ea93-43fb-a916-4ab53d4d31e7}, !- Source Object
   3,                                      !- Outlet Port
-  {678b16c5-8aa8-4359-93f5-a2b141dcb50b}, !- Target Object
+  {7c8cdd59-70e1-4ff6-b8dd-f1f0a624ba93}, !- Target Object
   2;                                      !- Inlet Port
 
 OS:Connection,
-  {ae9917e2-af56-41d3-8efe-8ddc3c785609}, !- Handle
-  {10ad66e2-a776-4ac2-8dbe-46c6a8bc6530}, !- Name
-  {678b16c5-8aa8-4359-93f5-a2b141dcb50b}, !- Source Object
+  {4f402fb9-0dd9-48a6-9549-404551e0f3b3}, !- Handle
+  {6f61ec94-6ba6-4093-b4a5-a42703a6e743}, !- Name
+  {7c8cdd59-70e1-4ff6-b8dd-f1f0a624ba93}, !- Source Object
   3,                                      !- Outlet Port
-  {56fe7161-2b50-4bcf-99f0-dd2de94cf8b9}, !- Target Object
+  {6aa02a70-2fd9-4a20-b2b2-aa59f2a0b973}, !- Target Object
   3;                                      !- Inlet Port
 
 OS:Connection,
-  {6b5aa904-b609-4a50-ba19-46552f908bfc}, !- Handle
-  {2539b69f-f028-4b71-aceb-5692d784c7a5}, !- Name
-  {56fe7161-2b50-4bcf-99f0-dd2de94cf8b9}, !- Source Object
+  {4b9ec5a6-aab5-44e5-8516-d7461b886462}, !- Handle
+  {270a9756-460a-4d10-8a6e-c401868e4b03}, !- Name
+  {6aa02a70-2fd9-4a20-b2b2-aa59f2a0b973}, !- Source Object
   4,                                      !- Outlet Port
-  {8981646b-47a6-460c-b330-b651ec9e29a7}, !- Target Object
+  {22d82b83-9683-4c10-b70e-d413b53bab2d}, !- Target Object
   2;                                      !- Inlet Port
 
 OS:AdditionalProperties,
-  {1df56fe6-b82a-4d86-b9fa-2dbb895bb2e6}, !- Handle
-  {a088ac91-78ee-482f-80f0-d8b0bf781f23}, !- Object Name
-=======
-  {68408394-b096-421a-a834-18c1ca050dfc}, !- Handle
-  Air Loop HVAC 1 AvailabilityManagerAssignmentList; !- Name
-
-OS:Connection,
-  {c5e67925-4ac6-4aa0-95c8-4b4f185f6c6e}, !- Handle
-  {2861172d-271b-40a8-9176-b89f69d58d75}, !- Name
-  {d3fa9f88-8901-41ae-b6d0-1d247e5a9c06}, !- Source Object
-  3,                                      !- Outlet Port
-  {52538889-f065-4b10-a0f0-d3f063a86af6}, !- Target Object
-  6;                                      !- Inlet Port
-
-OS:Connection,
-  {484bc1d3-0b37-43ff-adb9-f8727563a36b}, !- Handle
-  {6670acfd-66ef-422f-9bfb-976100aeb5bf}, !- Name
-  {52538889-f065-4b10-a0f0-d3f063a86af6}, !- Source Object
-  7,                                      !- Outlet Port
-  {55401055-c8ac-4abf-92f8-129f8f3f547f}, !- Target Object
-  2;                                      !- Inlet Port
-
-OS:AirTerminal:SingleDuct:ConstantVolume:NoReheat,
-  {5c4efd10-28c2-4260-a59d-330cd95f7e8e}, !- Handle
-  res fur gas living zone direct air,     !- Name
-  {68ec13a1-3a23-4233-a613-5aacd9a5969e}, !- Availability Schedule Name
-  {00ec0e82-2038-4df4-8454-03f02136f652}, !- Air Inlet Node Name
-  {c6337e8f-6277-4003-858f-37f809323431}, !- Air Outlet Node Name
-  AutoSize;                               !- Maximum Air Flow Rate {m3/s}
-
-OS:Node,
-  {ff4066a3-0b12-4ee6-86ad-8b84f71ae495}, !- Handle
-  Node 8,                                 !- Name
-  {1d6b08ba-8aa0-4c4f-abd4-9460bb4a5108}, !- Inlet Port
-  {3158ab4c-f221-473c-8c28-3cdca2e90f9b}; !- Outlet Port
-
-OS:Connection,
-  {bb604929-9ac9-4853-9575-a06564cf3480}, !- Handle
-  {0f642bbf-f585-45d3-93ad-f8df6db18f81}, !- Name
-  {172cb5ab-643f-40ba-b3f4-c346102765d0}, !- Source Object
-  3,                                      !- Outlet Port
-  {6896394f-be73-4360-b526-260376586f62}, !- Target Object
-  3;                                      !- Inlet Port
-
-OS:Connection,
-  {1d6b08ba-8aa0-4c4f-abd4-9460bb4a5108}, !- Handle
-  {5b9df9da-2227-4ed1-be8e-662cee416d68}, !- Name
-  {394c42a6-0e14-4a52-b5fd-a234b603496d}, !- Source Object
-  3,                                      !- Outlet Port
-  {ff4066a3-0b12-4ee6-86ad-8b84f71ae495}, !- Target Object
-  2;                                      !- Inlet Port
-
-OS:Connection,
-  {3158ab4c-f221-473c-8c28-3cdca2e90f9b}, !- Handle
-  {8bb3f54c-a67b-4f15-9bc6-de8ae959c654}, !- Name
-  {ff4066a3-0b12-4ee6-86ad-8b84f71ae495}, !- Source Object
-  3,                                      !- Outlet Port
-  {5987412b-efef-4575-b352-098e0ca7cf27}, !- Target Object
-  3;                                      !- Inlet Port
-
-OS:Node,
-  {ec103648-484a-443a-b099-4b8dabefef7e}, !- Handle
-  Node 9,                                 !- Name
-  {a115886e-3633-4f93-a501-4ce0848a5a7c}, !- Inlet Port
-  {00ec0e82-2038-4df4-8454-03f02136f652}; !- Outlet Port
-
-OS:Connection,
-  {a115886e-3633-4f93-a501-4ce0848a5a7c}, !- Handle
-  {36344dd8-7deb-440b-9d3a-0fa8dd992f4b}, !- Name
-  {4b7af603-4d02-4419-9282-35e4b2efc342}, !- Source Object
-  3,                                      !- Outlet Port
-  {ec103648-484a-443a-b099-4b8dabefef7e}, !- Target Object
-  2;                                      !- Inlet Port
-
-OS:Connection,
-  {00ec0e82-2038-4df4-8454-03f02136f652}, !- Handle
-  {ddface35-eaf3-432d-8716-38a979dc15b5}, !- Name
-  {ec103648-484a-443a-b099-4b8dabefef7e}, !- Source Object
-  3,                                      !- Outlet Port
-  {5c4efd10-28c2-4260-a59d-330cd95f7e8e}, !- Target Object
-  3;                                      !- Inlet Port
-
-OS:Connection,
-  {c6337e8f-6277-4003-858f-37f809323431}, !- Handle
-  {241b2925-df1c-4ce7-8a49-564f1b9c5312}, !- Name
-  {5c4efd10-28c2-4260-a59d-330cd95f7e8e}, !- Source Object
-  4,                                      !- Outlet Port
-  {172cb5ab-643f-40ba-b3f4-c346102765d0}, !- Target Object
-  2;                                      !- Inlet Port
-
-OS:AdditionalProperties,
-  {4769b957-7050-442f-a321-17eeee66b040}, !- Handle
-  {52538889-f065-4b10-a0f0-d3f063a86af6}, !- Object Name
->>>>>>> 7902c0f9
+  {819657fd-c0d0-4e39-a7b9-f995ce86d8ed}, !- Handle
+  {93786db4-9bdd-463c-81bc-7a721ff3327d}, !- Object Name
   SizingInfoHVACFracHeatLoadServed,       !- Feature Name 1
   Double,                                 !- Feature Data Type 1
   1;                                      !- Feature Value 1
