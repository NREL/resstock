--- conflicted
+++ resolved
@@ -1,73 +1,41 @@
 !- NOTE: Auto-generated from /test/osw_files/MF_8units_1story_SL_3Beds_2Baths_Denver_Furnace_NoSetpoints.osw
 
 OS:Version,
-<<<<<<< HEAD
-  {053e3592-6ab5-44a5-b576-6cab962d3905}, !- Handle
+  {8638902b-b198-4d07-a057-0bc4ce3e9171}, !- Handle
   2.9.0;                                  !- Version Identifier
 
 OS:SimulationControl,
-  {8fca9d8a-c9d6-45c5-bba6-75b36424d21e}, !- Handle
-=======
-  {b027672d-d274-4b8a-b3ef-1959b2c4dd3f}, !- Handle
-  2.9.0;                                  !- Version Identifier
-
-OS:SimulationControl,
-  {8ccf7d4f-2e27-4452-b72a-8447f8572412}, !- Handle
->>>>>>> f9199dcb
+  {ca1b7578-0886-4322-9fee-f5c7fc508e2b}, !- Handle
   ,                                       !- Do Zone Sizing Calculation
   ,                                       !- Do System Sizing Calculation
   ,                                       !- Do Plant Sizing Calculation
   No;                                     !- Run Simulation for Sizing Periods
 
 OS:Timestep,
-<<<<<<< HEAD
-  {06ab3d1b-5eb3-44d8-85ff-cea2412a59db}, !- Handle
+  {e87fc7b8-328e-4bd5-9dc9-556277fae73d}, !- Handle
   6;                                      !- Number of Timesteps per Hour
 
 OS:ShadowCalculation,
-  {537a49d3-c927-4964-ac1a-07d2f388637c}, !- Handle
-=======
-  {29a24dfa-400b-44a5-a1f4-773183723b07}, !- Handle
-  6;                                      !- Number of Timesteps per Hour
-
-OS:ShadowCalculation,
-  {1fb95768-0201-4839-8cb8-4fd752a61c2a}, !- Handle
->>>>>>> f9199dcb
+  {69c4d17b-e1b4-4bc4-b48a-a3503aab29df}, !- Handle
   20,                                     !- Calculation Frequency
   200;                                    !- Maximum Figures in Shadow Overlap Calculations
 
 OS:SurfaceConvectionAlgorithm:Outside,
-<<<<<<< HEAD
-  {9ca6ba83-f0c3-413e-953f-c66bb75cc700}, !- Handle
+  {4e0174b6-a798-4d9a-a52d-bb1d747a921a}, !- Handle
   DOE-2;                                  !- Algorithm
 
 OS:SurfaceConvectionAlgorithm:Inside,
-  {24f2a808-7312-42ae-9bfc-05778f0dbaad}, !- Handle
+  {5e82bba0-0698-4d84-886b-e067d3eaad5f}, !- Handle
   TARP;                                   !- Algorithm
 
 OS:ZoneCapacitanceMultiplier:ResearchSpecial,
-  {982c99c1-e686-4c51-af7c-e82058f235d8}, !- Handle
-=======
-  {c72db8a5-34f8-41b1-b11d-b02dfa356a3c}, !- Handle
-  DOE-2;                                  !- Algorithm
-
-OS:SurfaceConvectionAlgorithm:Inside,
-  {54251a48-1c5d-4d85-8fd4-11020e896b3b}, !- Handle
-  TARP;                                   !- Algorithm
-
-OS:ZoneCapacitanceMultiplier:ResearchSpecial,
-  {6876843c-6011-4112-a2ae-f873ba033615}, !- Handle
->>>>>>> f9199dcb
+  {c66c6df1-a465-480e-9a90-823b4fe989aa}, !- Handle
   ,                                       !- Temperature Capacity Multiplier
   15,                                     !- Humidity Capacity Multiplier
   ;                                       !- Carbon Dioxide Capacity Multiplier
 
 OS:RunPeriod,
-<<<<<<< HEAD
-  {a2fc9be8-b64b-4777-a2aa-2f0c40e229a5}, !- Handle
-=======
-  {fff345a1-f39f-4e4b-b5c5-a2c3f15b5010}, !- Handle
->>>>>>> f9199dcb
+  {cdbe167e-3648-4469-a81b-b0c77b107c53}, !- Handle
   Run Period 1,                           !- Name
   1,                                      !- Begin Month
   1,                                      !- Begin Day of Month
@@ -81,6220 +49,7 @@
   ;                                       !- Number of Times Runperiod to be Repeated
 
 OS:YearDescription,
-<<<<<<< HEAD
-  {0c015a9c-ca96-46a0-9e69-a4841d99d816}, !- Handle
+  {e1efb532-2492-430e-b83d-dc4334f20dcf}, !- Handle
   2007,                                   !- Calendar Year
   ,                                       !- Day of Week for Start Day
   ;                                       !- Is Leap Year
-=======
-  {d4f89cd4-db85-497c-8a5c-96226774ca42}, !- Handle
-  2007,                                   !- Calendar Year
-  ,                                       !- Day of Week for Start Day
-  ;                                       !- Is Leap Year
-
-OS:ThermalZone,
-  {35faa37d-5fb3-452c-9064-338c3071c357}, !- Handle
-  living zone,                            !- Name
-  ,                                       !- Multiplier
-  ,                                       !- Ceiling Height {m}
-  ,                                       !- Volume {m3}
-  ,                                       !- Floor Area {m2}
-  ,                                       !- Zone Inside Convection Algorithm
-  ,                                       !- Zone Outside Convection Algorithm
-  ,                                       !- Zone Conditioning Equipment List Name
-  {e9e0139c-aadd-4b8e-92f9-7e8fffeff650}, !- Zone Air Inlet Port List
-  {e08b5179-7782-4069-b0a6-9cc7d71d2686}, !- Zone Air Exhaust Port List
-  {c0239664-bc97-4a16-b598-62b7942e3459}, !- Zone Air Node Name
-  {bf9a4df9-e28d-4c6d-a933-ac9c5776221a}, !- Zone Return Air Port List
-  ,                                       !- Primary Daylighting Control Name
-  ,                                       !- Fraction of Zone Controlled by Primary Daylighting Control
-  ,                                       !- Secondary Daylighting Control Name
-  ,                                       !- Fraction of Zone Controlled by Secondary Daylighting Control
-  ,                                       !- Illuminance Map Name
-  ,                                       !- Group Rendering Name
-  ,                                       !- Thermostat Name
-  No;                                     !- Use Ideal Air Loads
-
-OS:Node,
-  {8957acc6-3265-4f2f-9600-66a0afbdeab4}, !- Handle
-  Node 1,                                 !- Name
-  {c0239664-bc97-4a16-b598-62b7942e3459}, !- Inlet Port
-  ;                                       !- Outlet Port
-
-OS:Connection,
-  {c0239664-bc97-4a16-b598-62b7942e3459}, !- Handle
-  {ea5ddc63-2879-4c35-b310-70ed9f19e91c}, !- Name
-  {35faa37d-5fb3-452c-9064-338c3071c357}, !- Source Object
-  11,                                     !- Outlet Port
-  {8957acc6-3265-4f2f-9600-66a0afbdeab4}, !- Target Object
-  2;                                      !- Inlet Port
-
-OS:PortList,
-  {e9e0139c-aadd-4b8e-92f9-7e8fffeff650}, !- Handle
-  {d2abf7e7-3b11-482b-9000-69bde4783166}, !- Name
-  {35faa37d-5fb3-452c-9064-338c3071c357}, !- HVAC Component
-  {938f3803-6bef-4c85-9e02-08988ed5b1f9}; !- Port 1
-
-OS:PortList,
-  {e08b5179-7782-4069-b0a6-9cc7d71d2686}, !- Handle
-  {1139cc05-64b3-4092-9862-3e168f77c892}, !- Name
-  {35faa37d-5fb3-452c-9064-338c3071c357}; !- HVAC Component
-
-OS:PortList,
-  {bf9a4df9-e28d-4c6d-a933-ac9c5776221a}, !- Handle
-  {ba59ce7d-6331-4c5d-a3af-38d79ebfb944}, !- Name
-  {35faa37d-5fb3-452c-9064-338c3071c357}, !- HVAC Component
-  {1a9ba73c-51fc-4a13-aec5-d1eb40ae8867}; !- Port 1
-
-OS:Sizing:Zone,
-  {63b70017-3f0e-46c6-9156-816e82f5be04}, !- Handle
-  {35faa37d-5fb3-452c-9064-338c3071c357}, !- Zone or ZoneList Name
-  SupplyAirTemperature,                   !- Zone Cooling Design Supply Air Temperature Input Method
-  14,                                     !- Zone Cooling Design Supply Air Temperature {C}
-  11.11,                                  !- Zone Cooling Design Supply Air Temperature Difference {deltaC}
-  SupplyAirTemperature,                   !- Zone Heating Design Supply Air Temperature Input Method
-  40,                                     !- Zone Heating Design Supply Air Temperature {C}
-  11.11,                                  !- Zone Heating Design Supply Air Temperature Difference {deltaC}
-  0.0085,                                 !- Zone Cooling Design Supply Air Humidity Ratio {kg-H2O/kg-air}
-  0.008,                                  !- Zone Heating Design Supply Air Humidity Ratio {kg-H2O/kg-air}
-  ,                                       !- Zone Heating Sizing Factor
-  ,                                       !- Zone Cooling Sizing Factor
-  DesignDay,                              !- Cooling Design Air Flow Method
-  ,                                       !- Cooling Design Air Flow Rate {m3/s}
-  ,                                       !- Cooling Minimum Air Flow per Zone Floor Area {m3/s-m2}
-  ,                                       !- Cooling Minimum Air Flow {m3/s}
-  ,                                       !- Cooling Minimum Air Flow Fraction
-  DesignDay,                              !- Heating Design Air Flow Method
-  ,                                       !- Heating Design Air Flow Rate {m3/s}
-  ,                                       !- Heating Maximum Air Flow per Zone Floor Area {m3/s-m2}
-  ,                                       !- Heating Maximum Air Flow {m3/s}
-  ,                                       !- Heating Maximum Air Flow Fraction
-  ,                                       !- Design Zone Air Distribution Effectiveness in Cooling Mode
-  ,                                       !- Design Zone Air Distribution Effectiveness in Heating Mode
-  No,                                     !- Account for Dedicated Outdoor Air System
-  NeutralSupplyAir,                       !- Dedicated Outdoor Air System Control Strategy
-  autosize,                               !- Dedicated Outdoor Air Low Setpoint Temperature for Design {C}
-  autosize;                               !- Dedicated Outdoor Air High Setpoint Temperature for Design {C}
-
-OS:ZoneHVAC:EquipmentList,
-  {c774c8fe-0bdf-4a08-a9f8-ae8a2c9566e0}, !- Handle
-  Zone HVAC Equipment List 1,             !- Name
-  {35faa37d-5fb3-452c-9064-338c3071c357}, !- Thermal Zone
-  SequentialLoad,                         !- Load Distribution Scheme
-  {7adec22e-f212-475d-8c3a-30fa086da7b5}, !- Zone Equipment 1
-  1,                                      !- Zone Equipment Cooling Sequence 1
-  1,                                      !- Zone Equipment Heating or No-Load Sequence 1
-  ,                                       !- Zone Equipment Sequential Cooling Fraction Schedule Name 1
-  ;                                       !- Zone Equipment Sequential Heating Fraction Schedule Name 1
-
-OS:Space,
-  {a205610d-0b24-4dc8-9a27-4e464174bc77}, !- Handle
-  living space,                           !- Name
-  {e43882b5-14a8-4886-a33c-d4bbbac75ad2}, !- Space Type Name
-  ,                                       !- Default Construction Set Name
-  ,                                       !- Default Schedule Set Name
-  ,                                       !- Direction of Relative North {deg}
-  ,                                       !- X Origin {m}
-  ,                                       !- Y Origin {m}
-  ,                                       !- Z Origin {m}
-  ,                                       !- Building Story Name
-  {35faa37d-5fb3-452c-9064-338c3071c357}, !- Thermal Zone Name
-  ,                                       !- Part of Total Floor Area
-  ,                                       !- Design Specification Outdoor Air Object Name
-  {80519212-1fae-47ec-8130-b16b6a794327}; !- Building Unit Name
-
-OS:Surface,
-  {3f3cf82a-798f-4881-ba95-09a606966457}, !- Handle
-  Surface 1,                              !- Name
-  Floor,                                  !- Surface Type
-  ,                                       !- Construction Name
-  {a205610d-0b24-4dc8-9a27-4e464174bc77}, !- Space Name
-  Foundation,                             !- Outside Boundary Condition
-  ,                                       !- Outside Boundary Condition Object
-  NoSun,                                  !- Sun Exposure
-  NoWind,                                 !- Wind Exposure
-  ,                                       !- View Factor to Ground
-  ,                                       !- Number of Vertices
-  0, -12.9315688143396, 0,                !- X,Y,Z Vertex 1 {m}
-  0, 0, 0,                                !- X,Y,Z Vertex 2 {m}
-  6.46578440716979, 0, 0,                 !- X,Y,Z Vertex 3 {m}
-  6.46578440716979, -12.9315688143396, 0; !- X,Y,Z Vertex 4 {m}
-
-OS:Surface,
-  {ea940ec1-1e96-4ffb-a659-2f971ef3240d}, !- Handle
-  Surface 2,                              !- Name
-  Wall,                                   !- Surface Type
-  ,                                       !- Construction Name
-  {a205610d-0b24-4dc8-9a27-4e464174bc77}, !- Space Name
-  Outdoors,                               !- Outside Boundary Condition
-  ,                                       !- Outside Boundary Condition Object
-  SunExposed,                             !- Sun Exposure
-  WindExposed,                            !- Wind Exposure
-  ,                                       !- View Factor to Ground
-  ,                                       !- Number of Vertices
-  0, 0, 2.4384,                           !- X,Y,Z Vertex 1 {m}
-  0, 0, 0,                                !- X,Y,Z Vertex 2 {m}
-  0, -12.9315688143396, 0,                !- X,Y,Z Vertex 3 {m}
-  0, -12.9315688143396, 2.4384;           !- X,Y,Z Vertex 4 {m}
-
-OS:Surface,
-  {e35725d8-425e-48b2-ba14-37da8d21891c}, !- Handle
-  Surface 3,                              !- Name
-  Wall,                                   !- Surface Type
-  ,                                       !- Construction Name
-  {a205610d-0b24-4dc8-9a27-4e464174bc77}, !- Space Name
-  Adiabatic,                              !- Outside Boundary Condition
-  ,                                       !- Outside Boundary Condition Object
-  NoSun,                                  !- Sun Exposure
-  NoWind,                                 !- Wind Exposure
-  ,                                       !- View Factor to Ground
-  ,                                       !- Number of Vertices
-  6.46578440716979, 0, 2.4384,            !- X,Y,Z Vertex 1 {m}
-  6.46578440716979, 0, 0,                 !- X,Y,Z Vertex 2 {m}
-  0, 0, 0,                                !- X,Y,Z Vertex 3 {m}
-  0, 0, 2.4384;                           !- X,Y,Z Vertex 4 {m}
-
-OS:Surface,
-  {30b502e1-ad56-4996-854a-47c78bb5fa6b}, !- Handle
-  Surface 4,                              !- Name
-  Wall,                                   !- Surface Type
-  ,                                       !- Construction Name
-  {a205610d-0b24-4dc8-9a27-4e464174bc77}, !- Space Name
-  Surface,                                !- Outside Boundary Condition
-  {478de6af-b188-47b2-9489-b384e8cafa52}, !- Outside Boundary Condition Object
-  NoSun,                                  !- Sun Exposure
-  NoWind,                                 !- Wind Exposure
-  ,                                       !- View Factor to Ground
-  ,                                       !- Number of Vertices
-  6.46578440716979, -12.9315688143396, 2.4384, !- X,Y,Z Vertex 1 {m}
-  6.46578440716979, -12.9315688143396, 0, !- X,Y,Z Vertex 2 {m}
-  6.46578440716979, 0, 0,                 !- X,Y,Z Vertex 3 {m}
-  6.46578440716979, 0, 2.4384;            !- X,Y,Z Vertex 4 {m}
-
-OS:Surface,
-  {c77f5088-103d-486b-ba0b-0c4d8fe0ea01}, !- Handle
-  Surface 5,                              !- Name
-  Wall,                                   !- Surface Type
-  ,                                       !- Construction Name
-  {a205610d-0b24-4dc8-9a27-4e464174bc77}, !- Space Name
-  Outdoors,                               !- Outside Boundary Condition
-  ,                                       !- Outside Boundary Condition Object
-  SunExposed,                             !- Sun Exposure
-  WindExposed,                            !- Wind Exposure
-  ,                                       !- View Factor to Ground
-  ,                                       !- Number of Vertices
-  0, -12.9315688143396, 2.4384,           !- X,Y,Z Vertex 1 {m}
-  0, -12.9315688143396, 0,                !- X,Y,Z Vertex 2 {m}
-  6.46578440716979, -12.9315688143396, 0, !- X,Y,Z Vertex 3 {m}
-  6.46578440716979, -12.9315688143396, 2.4384; !- X,Y,Z Vertex 4 {m}
-
-OS:Surface,
-  {a5eac9d8-172f-474d-8e36-82f6879bfa1b}, !- Handle
-  Surface 6,                              !- Name
-  RoofCeiling,                            !- Surface Type
-  ,                                       !- Construction Name
-  {a205610d-0b24-4dc8-9a27-4e464174bc77}, !- Space Name
-  Outdoors,                               !- Outside Boundary Condition
-  ,                                       !- Outside Boundary Condition Object
-  SunExposed,                             !- Sun Exposure
-  WindExposed,                            !- Wind Exposure
-  ,                                       !- View Factor to Ground
-  ,                                       !- Number of Vertices
-  6.46578440716979, -12.9315688143396, 2.4384, !- X,Y,Z Vertex 1 {m}
-  6.46578440716979, 0, 2.4384,            !- X,Y,Z Vertex 2 {m}
-  0, 0, 2.4384,                           !- X,Y,Z Vertex 3 {m}
-  0, -12.9315688143396, 2.4384;           !- X,Y,Z Vertex 4 {m}
-
-OS:SpaceType,
-  {e43882b5-14a8-4886-a33c-d4bbbac75ad2}, !- Handle
-  Space Type 1,                           !- Name
-  ,                                       !- Default Construction Set Name
-  ,                                       !- Default Schedule Set Name
-  ,                                       !- Group Rendering Name
-  ,                                       !- Design Specification Outdoor Air Object Name
-  ,                                       !- Standards Template
-  ,                                       !- Standards Building Type
-  living;                                 !- Standards Space Type
-
-OS:ThermalZone,
-  {2376e00e-daf1-4869-9d42-8cf0178fcf40}, !- Handle
-  living zone|unit 2,                     !- Name
-  ,                                       !- Multiplier
-  ,                                       !- Ceiling Height {m}
-  ,                                       !- Volume {m3}
-  ,                                       !- Floor Area {m2}
-  ,                                       !- Zone Inside Convection Algorithm
-  ,                                       !- Zone Outside Convection Algorithm
-  ,                                       !- Zone Conditioning Equipment List Name
-  {54495bd7-26b7-4500-ac45-38100e765e05}, !- Zone Air Inlet Port List
-  {e16c317f-a837-4166-9f0d-bea6ed24cb2b}, !- Zone Air Exhaust Port List
-  {07cfe566-bca5-4ae4-8499-7da539f4bd0c}, !- Zone Air Node Name
-  {f0d1b745-2fa1-4303-b46b-02e36d17982c}, !- Zone Return Air Port List
-  ,                                       !- Primary Daylighting Control Name
-  ,                                       !- Fraction of Zone Controlled by Primary Daylighting Control
-  ,                                       !- Secondary Daylighting Control Name
-  ,                                       !- Fraction of Zone Controlled by Secondary Daylighting Control
-  ,                                       !- Illuminance Map Name
-  ,                                       !- Group Rendering Name
-  ,                                       !- Thermostat Name
-  No;                                     !- Use Ideal Air Loads
-
-OS:Node,
-  {956d1c1b-bdb0-49ab-892b-1a1b235c3305}, !- Handle
-  Node 2,                                 !- Name
-  {07cfe566-bca5-4ae4-8499-7da539f4bd0c}, !- Inlet Port
-  ;                                       !- Outlet Port
-
-OS:Connection,
-  {07cfe566-bca5-4ae4-8499-7da539f4bd0c}, !- Handle
-  {6f482c26-da17-4243-81ba-cdbcb3b6c4d3}, !- Name
-  {2376e00e-daf1-4869-9d42-8cf0178fcf40}, !- Source Object
-  11,                                     !- Outlet Port
-  {956d1c1b-bdb0-49ab-892b-1a1b235c3305}, !- Target Object
-  2;                                      !- Inlet Port
-
-OS:PortList,
-  {54495bd7-26b7-4500-ac45-38100e765e05}, !- Handle
-  {90c7f346-3df2-4b98-9f8c-e356d5b4d83b}, !- Name
-  {2376e00e-daf1-4869-9d42-8cf0178fcf40}, !- HVAC Component
-  {79d5f892-1567-433f-b16f-5c3e4fbf9822}; !- Port 1
-
-OS:PortList,
-  {e16c317f-a837-4166-9f0d-bea6ed24cb2b}, !- Handle
-  {51f9b49f-4841-469a-84af-5ac5b0519526}, !- Name
-  {2376e00e-daf1-4869-9d42-8cf0178fcf40}; !- HVAC Component
-
-OS:PortList,
-  {f0d1b745-2fa1-4303-b46b-02e36d17982c}, !- Handle
-  {8a0e8db5-bf14-4194-a377-31f133120d0f}, !- Name
-  {2376e00e-daf1-4869-9d42-8cf0178fcf40}, !- HVAC Component
-  {8cf6b3be-cfc2-4a11-8b1f-c2e5443b3a9b}; !- Port 1
-
-OS:Sizing:Zone,
-  {6e94e277-6c95-4041-b1d3-265f7db26f1f}, !- Handle
-  {2376e00e-daf1-4869-9d42-8cf0178fcf40}, !- Zone or ZoneList Name
-  SupplyAirTemperature,                   !- Zone Cooling Design Supply Air Temperature Input Method
-  14,                                     !- Zone Cooling Design Supply Air Temperature {C}
-  11.11,                                  !- Zone Cooling Design Supply Air Temperature Difference {deltaC}
-  SupplyAirTemperature,                   !- Zone Heating Design Supply Air Temperature Input Method
-  40,                                     !- Zone Heating Design Supply Air Temperature {C}
-  11.11,                                  !- Zone Heating Design Supply Air Temperature Difference {deltaC}
-  0.0085,                                 !- Zone Cooling Design Supply Air Humidity Ratio {kg-H2O/kg-air}
-  0.008,                                  !- Zone Heating Design Supply Air Humidity Ratio {kg-H2O/kg-air}
-  ,                                       !- Zone Heating Sizing Factor
-  ,                                       !- Zone Cooling Sizing Factor
-  DesignDay,                              !- Cooling Design Air Flow Method
-  ,                                       !- Cooling Design Air Flow Rate {m3/s}
-  ,                                       !- Cooling Minimum Air Flow per Zone Floor Area {m3/s-m2}
-  ,                                       !- Cooling Minimum Air Flow {m3/s}
-  ,                                       !- Cooling Minimum Air Flow Fraction
-  DesignDay,                              !- Heating Design Air Flow Method
-  ,                                       !- Heating Design Air Flow Rate {m3/s}
-  ,                                       !- Heating Maximum Air Flow per Zone Floor Area {m3/s-m2}
-  ,                                       !- Heating Maximum Air Flow {m3/s}
-  ,                                       !- Heating Maximum Air Flow Fraction
-  ,                                       !- Design Zone Air Distribution Effectiveness in Cooling Mode
-  ,                                       !- Design Zone Air Distribution Effectiveness in Heating Mode
-  No,                                     !- Account for Dedicated Outdoor Air System
-  NeutralSupplyAir,                       !- Dedicated Outdoor Air System Control Strategy
-  autosize,                               !- Dedicated Outdoor Air Low Setpoint Temperature for Design {C}
-  autosize;                               !- Dedicated Outdoor Air High Setpoint Temperature for Design {C}
-
-OS:ZoneHVAC:EquipmentList,
-  {e3c2d239-b995-4e23-bb7c-723ac1823670}, !- Handle
-  Zone HVAC Equipment List 2,             !- Name
-  {2376e00e-daf1-4869-9d42-8cf0178fcf40}, !- Thermal Zone
-  SequentialLoad,                         !- Load Distribution Scheme
-  {efab25c3-f2ed-48cf-ba6b-9067f846e560}, !- Zone Equipment 1
-  1,                                      !- Zone Equipment Cooling Sequence 1
-  1,                                      !- Zone Equipment Heating or No-Load Sequence 1
-  ,                                       !- Zone Equipment Sequential Cooling Fraction Schedule Name 1
-  ;                                       !- Zone Equipment Sequential Heating Fraction Schedule Name 1
-
-OS:Space,
-  {cefea80c-b2ed-4ca4-9624-88ab4a0bd31b}, !- Handle
-  living space|unit 2,                    !- Name
-  {e43882b5-14a8-4886-a33c-d4bbbac75ad2}, !- Space Type Name
-  ,                                       !- Default Construction Set Name
-  ,                                       !- Default Schedule Set Name
-  ,                                       !- Direction of Relative North {deg}
-  ,                                       !- X Origin {m}
-  ,                                       !- Y Origin {m}
-  ,                                       !- Z Origin {m}
-  ,                                       !- Building Story Name
-  {2376e00e-daf1-4869-9d42-8cf0178fcf40}, !- Thermal Zone Name
-  ,                                       !- Part of Total Floor Area
-  ,                                       !- Design Specification Outdoor Air Object Name
-  {0c9a3619-9df3-4a89-81e8-82c76a53fb3e}; !- Building Unit Name
-
-OS:Surface,
-  {bff01801-b2c4-4a73-8b64-12e57eef75f4}, !- Handle
-  Surface 7,                              !- Name
-  Floor,                                  !- Surface Type
-  ,                                       !- Construction Name
-  {cefea80c-b2ed-4ca4-9624-88ab4a0bd31b}, !- Space Name
-  Foundation,                             !- Outside Boundary Condition
-  ,                                       !- Outside Boundary Condition Object
-  NoSun,                                  !- Sun Exposure
-  NoWind,                                 !- Wind Exposure
-  ,                                       !- View Factor to Ground
-  ,                                       !- Number of Vertices
-  0, 3.048, 0,                            !- X,Y,Z Vertex 1 {m}
-  0, 15.9795688143396, 0,                 !- X,Y,Z Vertex 2 {m}
-  6.46578440716979, 15.9795688143396, 0,  !- X,Y,Z Vertex 3 {m}
-  6.46578440716979, 3.048, 0;             !- X,Y,Z Vertex 4 {m}
-
-OS:Surface,
-  {d902ed80-d1b5-40f7-9cb2-28c9fd00ecdf}, !- Handle
-  Surface 8,                              !- Name
-  Wall,                                   !- Surface Type
-  ,                                       !- Construction Name
-  {cefea80c-b2ed-4ca4-9624-88ab4a0bd31b}, !- Space Name
-  Outdoors,                               !- Outside Boundary Condition
-  ,                                       !- Outside Boundary Condition Object
-  SunExposed,                             !- Sun Exposure
-  WindExposed,                            !- Wind Exposure
-  ,                                       !- View Factor to Ground
-  ,                                       !- Number of Vertices
-  0, 15.9795688143396, 2.4384,            !- X,Y,Z Vertex 1 {m}
-  0, 15.9795688143396, 0,                 !- X,Y,Z Vertex 2 {m}
-  0, 3.048, 0,                            !- X,Y,Z Vertex 3 {m}
-  0, 3.048, 2.4384;                       !- X,Y,Z Vertex 4 {m}
-
-OS:Surface,
-  {4a68a6f5-33e7-4abf-bf0d-6e513eed7a35}, !- Handle
-  Surface 9,                              !- Name
-  Wall,                                   !- Surface Type
-  ,                                       !- Construction Name
-  {cefea80c-b2ed-4ca4-9624-88ab4a0bd31b}, !- Space Name
-  Outdoors,                               !- Outside Boundary Condition
-  ,                                       !- Outside Boundary Condition Object
-  SunExposed,                             !- Sun Exposure
-  WindExposed,                            !- Wind Exposure
-  ,                                       !- View Factor to Ground
-  ,                                       !- Number of Vertices
-  6.46578440716979, 15.9795688143396, 2.4384, !- X,Y,Z Vertex 1 {m}
-  6.46578440716979, 15.9795688143396, 0,  !- X,Y,Z Vertex 2 {m}
-  0, 15.9795688143396, 0,                 !- X,Y,Z Vertex 3 {m}
-  0, 15.9795688143396, 2.4384;            !- X,Y,Z Vertex 4 {m}
-
-OS:Surface,
-  {5a901b40-5f1b-4489-8c2e-966bb8f7c3f9}, !- Handle
-  Surface 10,                             !- Name
-  Wall,                                   !- Surface Type
-  ,                                       !- Construction Name
-  {cefea80c-b2ed-4ca4-9624-88ab4a0bd31b}, !- Space Name
-  Surface,                                !- Outside Boundary Condition
-  {b8d842a8-bba0-4bff-a7f7-3b5bce7905f2}, !- Outside Boundary Condition Object
-  NoSun,                                  !- Sun Exposure
-  NoWind,                                 !- Wind Exposure
-  ,                                       !- View Factor to Ground
-  ,                                       !- Number of Vertices
-  6.46578440716979, 3.048, 2.4384,        !- X,Y,Z Vertex 1 {m}
-  6.46578440716979, 3.048, 0,             !- X,Y,Z Vertex 2 {m}
-  6.46578440716979, 15.9795688143396, 0,  !- X,Y,Z Vertex 3 {m}
-  6.46578440716979, 15.9795688143396, 2.4384; !- X,Y,Z Vertex 4 {m}
-
-OS:Surface,
-  {862321f1-c2ae-4737-9f87-ab73e56877e3}, !- Handle
-  Surface 11,                             !- Name
-  Wall,                                   !- Surface Type
-  ,                                       !- Construction Name
-  {cefea80c-b2ed-4ca4-9624-88ab4a0bd31b}, !- Space Name
-  Adiabatic,                              !- Outside Boundary Condition
-  ,                                       !- Outside Boundary Condition Object
-  NoSun,                                  !- Sun Exposure
-  NoWind,                                 !- Wind Exposure
-  ,                                       !- View Factor to Ground
-  ,                                       !- Number of Vertices
-  0, 3.048, 2.4384,                       !- X,Y,Z Vertex 1 {m}
-  0, 3.048, 0,                            !- X,Y,Z Vertex 2 {m}
-  6.46578440716979, 3.048, 0,             !- X,Y,Z Vertex 3 {m}
-  6.46578440716979, 3.048, 2.4384;        !- X,Y,Z Vertex 4 {m}
-
-OS:Surface,
-  {f45d2dd4-e0d4-4b87-9ca8-c2ed830d86ee}, !- Handle
-  Surface 12,                             !- Name
-  RoofCeiling,                            !- Surface Type
-  ,                                       !- Construction Name
-  {cefea80c-b2ed-4ca4-9624-88ab4a0bd31b}, !- Space Name
-  Outdoors,                               !- Outside Boundary Condition
-  ,                                       !- Outside Boundary Condition Object
-  SunExposed,                             !- Sun Exposure
-  WindExposed,                            !- Wind Exposure
-  ,                                       !- View Factor to Ground
-  ,                                       !- Number of Vertices
-  6.46578440716979, 3.048, 2.4384,        !- X,Y,Z Vertex 1 {m}
-  6.46578440716979, 15.9795688143396, 2.4384, !- X,Y,Z Vertex 2 {m}
-  0, 15.9795688143396, 2.4384,            !- X,Y,Z Vertex 3 {m}
-  0, 3.048, 2.4384;                       !- X,Y,Z Vertex 4 {m}
-
-OS:ThermalZone,
-  {189ba6b6-9b4e-4aa3-ba70-b6762c6e7108}, !- Handle
-  living zone|unit 3,                     !- Name
-  ,                                       !- Multiplier
-  ,                                       !- Ceiling Height {m}
-  ,                                       !- Volume {m3}
-  ,                                       !- Floor Area {m2}
-  ,                                       !- Zone Inside Convection Algorithm
-  ,                                       !- Zone Outside Convection Algorithm
-  ,                                       !- Zone Conditioning Equipment List Name
-  {d4d0b7ba-0090-468e-a6b1-666388c1a039}, !- Zone Air Inlet Port List
-  {4843dc50-13cf-4c4b-8ce2-bdc08ce010dc}, !- Zone Air Exhaust Port List
-  {b9ea050e-71a8-455c-b1bb-9f3b4e644caa}, !- Zone Air Node Name
-  {f8385f9b-96b5-42a7-9c3c-dcc5f1651caa}, !- Zone Return Air Port List
-  ,                                       !- Primary Daylighting Control Name
-  ,                                       !- Fraction of Zone Controlled by Primary Daylighting Control
-  ,                                       !- Secondary Daylighting Control Name
-  ,                                       !- Fraction of Zone Controlled by Secondary Daylighting Control
-  ,                                       !- Illuminance Map Name
-  ,                                       !- Group Rendering Name
-  ,                                       !- Thermostat Name
-  No;                                     !- Use Ideal Air Loads
-
-OS:Node,
-  {1c25b2d1-0185-4923-ac7c-90af7a782399}, !- Handle
-  Node 3,                                 !- Name
-  {b9ea050e-71a8-455c-b1bb-9f3b4e644caa}, !- Inlet Port
-  ;                                       !- Outlet Port
-
-OS:Connection,
-  {b9ea050e-71a8-455c-b1bb-9f3b4e644caa}, !- Handle
-  {40f4b127-9d02-4f8d-93e9-298a09eae557}, !- Name
-  {189ba6b6-9b4e-4aa3-ba70-b6762c6e7108}, !- Source Object
-  11,                                     !- Outlet Port
-  {1c25b2d1-0185-4923-ac7c-90af7a782399}, !- Target Object
-  2;                                      !- Inlet Port
-
-OS:PortList,
-  {d4d0b7ba-0090-468e-a6b1-666388c1a039}, !- Handle
-  {7ce36b96-fc22-4e91-9f0b-76edb51031d2}, !- Name
-  {189ba6b6-9b4e-4aa3-ba70-b6762c6e7108}, !- HVAC Component
-  {c53f282a-6256-471c-8dae-806d3ffffd1a}; !- Port 1
-
-OS:PortList,
-  {4843dc50-13cf-4c4b-8ce2-bdc08ce010dc}, !- Handle
-  {76f31fcc-2d39-4466-a0d5-7152f82a0409}, !- Name
-  {189ba6b6-9b4e-4aa3-ba70-b6762c6e7108}; !- HVAC Component
-
-OS:PortList,
-  {f8385f9b-96b5-42a7-9c3c-dcc5f1651caa}, !- Handle
-  {f1364b83-ecf2-4cb0-8299-f3f841414ba8}, !- Name
-  {189ba6b6-9b4e-4aa3-ba70-b6762c6e7108}, !- HVAC Component
-  {ac1b1df4-1c45-41bd-9b1f-3525c286ee46}; !- Port 1
-
-OS:Sizing:Zone,
-  {e8cf3013-ec8e-43c8-8cb4-35a5135b1c95}, !- Handle
-  {189ba6b6-9b4e-4aa3-ba70-b6762c6e7108}, !- Zone or ZoneList Name
-  SupplyAirTemperature,                   !- Zone Cooling Design Supply Air Temperature Input Method
-  14,                                     !- Zone Cooling Design Supply Air Temperature {C}
-  11.11,                                  !- Zone Cooling Design Supply Air Temperature Difference {deltaC}
-  SupplyAirTemperature,                   !- Zone Heating Design Supply Air Temperature Input Method
-  40,                                     !- Zone Heating Design Supply Air Temperature {C}
-  11.11,                                  !- Zone Heating Design Supply Air Temperature Difference {deltaC}
-  0.0085,                                 !- Zone Cooling Design Supply Air Humidity Ratio {kg-H2O/kg-air}
-  0.008,                                  !- Zone Heating Design Supply Air Humidity Ratio {kg-H2O/kg-air}
-  ,                                       !- Zone Heating Sizing Factor
-  ,                                       !- Zone Cooling Sizing Factor
-  DesignDay,                              !- Cooling Design Air Flow Method
-  ,                                       !- Cooling Design Air Flow Rate {m3/s}
-  ,                                       !- Cooling Minimum Air Flow per Zone Floor Area {m3/s-m2}
-  ,                                       !- Cooling Minimum Air Flow {m3/s}
-  ,                                       !- Cooling Minimum Air Flow Fraction
-  DesignDay,                              !- Heating Design Air Flow Method
-  ,                                       !- Heating Design Air Flow Rate {m3/s}
-  ,                                       !- Heating Maximum Air Flow per Zone Floor Area {m3/s-m2}
-  ,                                       !- Heating Maximum Air Flow {m3/s}
-  ,                                       !- Heating Maximum Air Flow Fraction
-  ,                                       !- Design Zone Air Distribution Effectiveness in Cooling Mode
-  ,                                       !- Design Zone Air Distribution Effectiveness in Heating Mode
-  No,                                     !- Account for Dedicated Outdoor Air System
-  NeutralSupplyAir,                       !- Dedicated Outdoor Air System Control Strategy
-  autosize,                               !- Dedicated Outdoor Air Low Setpoint Temperature for Design {C}
-  autosize;                               !- Dedicated Outdoor Air High Setpoint Temperature for Design {C}
-
-OS:ZoneHVAC:EquipmentList,
-  {b2b3a500-6640-4901-8492-c2fc136dfcef}, !- Handle
-  Zone HVAC Equipment List 3,             !- Name
-  {189ba6b6-9b4e-4aa3-ba70-b6762c6e7108}, !- Thermal Zone
-  SequentialLoad,                         !- Load Distribution Scheme
-  {521ea1f7-9d47-40b0-ac79-7e247fdb0d23}, !- Zone Equipment 1
-  1,                                      !- Zone Equipment Cooling Sequence 1
-  1,                                      !- Zone Equipment Heating or No-Load Sequence 1
-  ,                                       !- Zone Equipment Sequential Cooling Fraction Schedule Name 1
-  ;                                       !- Zone Equipment Sequential Heating Fraction Schedule Name 1
-
-OS:Space,
-  {9b91b012-5a06-40fc-991c-bdd0eba62d54}, !- Handle
-  living space|unit 3|story 1,            !- Name
-  {e43882b5-14a8-4886-a33c-d4bbbac75ad2}, !- Space Type Name
-  ,                                       !- Default Construction Set Name
-  ,                                       !- Default Schedule Set Name
-  -0,                                     !- Direction of Relative North {deg}
-  0,                                      !- X Origin {m}
-  0,                                      !- Y Origin {m}
-  0,                                      !- Z Origin {m}
-  ,                                       !- Building Story Name
-  {189ba6b6-9b4e-4aa3-ba70-b6762c6e7108}, !- Thermal Zone Name
-  ,                                       !- Part of Total Floor Area
-  ,                                       !- Design Specification Outdoor Air Object Name
-  {be282e46-fa7c-4757-a49b-62924a5547d8}; !- Building Unit Name
-
-OS:Surface,
-  {478de6af-b188-47b2-9489-b384e8cafa52}, !- Handle
-  Surface 13,                             !- Name
-  Wall,                                   !- Surface Type
-  ,                                       !- Construction Name
-  {9b91b012-5a06-40fc-991c-bdd0eba62d54}, !- Space Name
-  Surface,                                !- Outside Boundary Condition
-  {30b502e1-ad56-4996-854a-47c78bb5fa6b}, !- Outside Boundary Condition Object
-  NoSun,                                  !- Sun Exposure
-  NoWind,                                 !- Wind Exposure
-  ,                                       !- View Factor to Ground
-  ,                                       !- Number of Vertices
-  6.46578440716979, 0, 2.4384,            !- X,Y,Z Vertex 1 {m}
-  6.46578440716979, 0, 0,                 !- X,Y,Z Vertex 2 {m}
-  6.46578440716979, -12.9315688143396, 0, !- X,Y,Z Vertex 3 {m}
-  6.46578440716979, -12.9315688143396, 2.4384; !- X,Y,Z Vertex 4 {m}
-
-OS:Surface,
-  {6ac2f081-d971-42c4-a2f7-07e6e4f54f0f}, !- Handle
-  Surface 14,                             !- Name
-  Wall,                                   !- Surface Type
-  ,                                       !- Construction Name
-  {9b91b012-5a06-40fc-991c-bdd0eba62d54}, !- Space Name
-  Outdoors,                               !- Outside Boundary Condition
-  ,                                       !- Outside Boundary Condition Object
-  SunExposed,                             !- Sun Exposure
-  WindExposed,                            !- Wind Exposure
-  ,                                       !- View Factor to Ground
-  ,                                       !- Number of Vertices
-  6.46578440716979, -12.9315688143396, 2.4384, !- X,Y,Z Vertex 1 {m}
-  6.46578440716979, -12.9315688143396, 0, !- X,Y,Z Vertex 2 {m}
-  12.9315688143396, -12.9315688143396, 0, !- X,Y,Z Vertex 3 {m}
-  12.9315688143396, -12.9315688143396, 2.4384; !- X,Y,Z Vertex 4 {m}
-
-OS:Surface,
-  {75b5bb65-93a2-4aa4-8034-7f95d7b0fa8d}, !- Handle
-  Surface 15,                             !- Name
-  Floor,                                  !- Surface Type
-  ,                                       !- Construction Name
-  {9b91b012-5a06-40fc-991c-bdd0eba62d54}, !- Space Name
-  Foundation,                             !- Outside Boundary Condition
-  ,                                       !- Outside Boundary Condition Object
-  NoSun,                                  !- Sun Exposure
-  NoWind,                                 !- Wind Exposure
-  ,                                       !- View Factor to Ground
-  ,                                       !- Number of Vertices
-  6.46578440716979, -12.9315688143396, 0, !- X,Y,Z Vertex 1 {m}
-  6.46578440716979, 0, 0,                 !- X,Y,Z Vertex 2 {m}
-  12.9315688143396, 0, 0,                 !- X,Y,Z Vertex 3 {m}
-  12.9315688143396, -12.9315688143396, 0; !- X,Y,Z Vertex 4 {m}
-
-OS:Surface,
-  {48eaae22-8322-44de-b46b-fe5b5886f484}, !- Handle
-  Surface 16,                             !- Name
-  Wall,                                   !- Surface Type
-  ,                                       !- Construction Name
-  {9b91b012-5a06-40fc-991c-bdd0eba62d54}, !- Space Name
-  Surface,                                !- Outside Boundary Condition
-  {5ffa37a9-1af3-44a1-9727-5854f3e3086e}, !- Outside Boundary Condition Object
-  NoSun,                                  !- Sun Exposure
-  NoWind,                                 !- Wind Exposure
-  ,                                       !- View Factor to Ground
-  ,                                       !- Number of Vertices
-  12.9315688143396, -12.9315688143396, 2.4384, !- X,Y,Z Vertex 1 {m}
-  12.9315688143396, -12.9315688143396, 0, !- X,Y,Z Vertex 2 {m}
-  12.9315688143396, 0, 0,                 !- X,Y,Z Vertex 3 {m}
-  12.9315688143396, 0, 2.4384;            !- X,Y,Z Vertex 4 {m}
-
-OS:Surface,
-  {6cfc5060-7229-4ca7-8996-00d5cdafde9d}, !- Handle
-  Surface 17,                             !- Name
-  RoofCeiling,                            !- Surface Type
-  ,                                       !- Construction Name
-  {9b91b012-5a06-40fc-991c-bdd0eba62d54}, !- Space Name
-  Outdoors,                               !- Outside Boundary Condition
-  ,                                       !- Outside Boundary Condition Object
-  SunExposed,                             !- Sun Exposure
-  WindExposed,                            !- Wind Exposure
-  ,                                       !- View Factor to Ground
-  ,                                       !- Number of Vertices
-  12.9315688143396, -12.9315688143396, 2.4384, !- X,Y,Z Vertex 1 {m}
-  12.9315688143396, 0, 2.4384,            !- X,Y,Z Vertex 2 {m}
-  6.46578440716979, 0, 2.4384,            !- X,Y,Z Vertex 3 {m}
-  6.46578440716979, -12.9315688143396, 2.4384; !- X,Y,Z Vertex 4 {m}
-
-OS:Surface,
-  {198dd033-fdda-412d-be36-b222195e0027}, !- Handle
-  Surface 18,                             !- Name
-  Wall,                                   !- Surface Type
-  ,                                       !- Construction Name
-  {9b91b012-5a06-40fc-991c-bdd0eba62d54}, !- Space Name
-  Adiabatic,                              !- Outside Boundary Condition
-  ,                                       !- Outside Boundary Condition Object
-  NoSun,                                  !- Sun Exposure
-  NoWind,                                 !- Wind Exposure
-  ,                                       !- View Factor to Ground
-  ,                                       !- Number of Vertices
-  12.9315688143396, 0, 2.4384,            !- X,Y,Z Vertex 1 {m}
-  12.9315688143396, 0, 0,                 !- X,Y,Z Vertex 2 {m}
-  6.46578440716979, 0, 0,                 !- X,Y,Z Vertex 3 {m}
-  6.46578440716979, 0, 2.4384;            !- X,Y,Z Vertex 4 {m}
-
-OS:ThermalZone,
-  {3e4c2e4f-4e8c-4c35-b1b6-d904528f6fa7}, !- Handle
-  living zone|unit 4,                     !- Name
-  ,                                       !- Multiplier
-  ,                                       !- Ceiling Height {m}
-  ,                                       !- Volume {m3}
-  ,                                       !- Floor Area {m2}
-  ,                                       !- Zone Inside Convection Algorithm
-  ,                                       !- Zone Outside Convection Algorithm
-  ,                                       !- Zone Conditioning Equipment List Name
-  {30d2abca-0c4d-4d81-9b15-d45d7adc0025}, !- Zone Air Inlet Port List
-  {e6b70f56-1c49-428c-a7df-dd129dbdf698}, !- Zone Air Exhaust Port List
-  {15e20522-65ab-4374-8fad-e0f58a5088f9}, !- Zone Air Node Name
-  {d6366dfb-6574-42ea-8737-8f9f95b7dd2a}, !- Zone Return Air Port List
-  ,                                       !- Primary Daylighting Control Name
-  ,                                       !- Fraction of Zone Controlled by Primary Daylighting Control
-  ,                                       !- Secondary Daylighting Control Name
-  ,                                       !- Fraction of Zone Controlled by Secondary Daylighting Control
-  ,                                       !- Illuminance Map Name
-  ,                                       !- Group Rendering Name
-  ,                                       !- Thermostat Name
-  No;                                     !- Use Ideal Air Loads
-
-OS:Node,
-  {2ea1d949-bbb9-4858-aa3c-75da50611c79}, !- Handle
-  Node 4,                                 !- Name
-  {15e20522-65ab-4374-8fad-e0f58a5088f9}, !- Inlet Port
-  ;                                       !- Outlet Port
-
-OS:Connection,
-  {15e20522-65ab-4374-8fad-e0f58a5088f9}, !- Handle
-  {8a1cffb3-6e78-4ed4-abff-9a97c4296914}, !- Name
-  {3e4c2e4f-4e8c-4c35-b1b6-d904528f6fa7}, !- Source Object
-  11,                                     !- Outlet Port
-  {2ea1d949-bbb9-4858-aa3c-75da50611c79}, !- Target Object
-  2;                                      !- Inlet Port
-
-OS:PortList,
-  {30d2abca-0c4d-4d81-9b15-d45d7adc0025}, !- Handle
-  {c4a1b85c-e40a-4433-82f9-8266f3c774e1}, !- Name
-  {3e4c2e4f-4e8c-4c35-b1b6-d904528f6fa7}, !- HVAC Component
-  {9b0e5b7d-ea18-4706-8462-183334ed5791}; !- Port 1
-
-OS:PortList,
-  {e6b70f56-1c49-428c-a7df-dd129dbdf698}, !- Handle
-  {832a635d-d00d-477b-be13-b6458d4fabb4}, !- Name
-  {3e4c2e4f-4e8c-4c35-b1b6-d904528f6fa7}; !- HVAC Component
-
-OS:PortList,
-  {d6366dfb-6574-42ea-8737-8f9f95b7dd2a}, !- Handle
-  {7d06ee03-2ddf-4d0d-9c28-f656a395cf39}, !- Name
-  {3e4c2e4f-4e8c-4c35-b1b6-d904528f6fa7}, !- HVAC Component
-  {a8f234fe-3d36-4e80-bfac-0bf4e5029820}; !- Port 1
-
-OS:Sizing:Zone,
-  {2ba4ecae-e59a-40a0-bb68-a9c8fc71928a}, !- Handle
-  {3e4c2e4f-4e8c-4c35-b1b6-d904528f6fa7}, !- Zone or ZoneList Name
-  SupplyAirTemperature,                   !- Zone Cooling Design Supply Air Temperature Input Method
-  14,                                     !- Zone Cooling Design Supply Air Temperature {C}
-  11.11,                                  !- Zone Cooling Design Supply Air Temperature Difference {deltaC}
-  SupplyAirTemperature,                   !- Zone Heating Design Supply Air Temperature Input Method
-  40,                                     !- Zone Heating Design Supply Air Temperature {C}
-  11.11,                                  !- Zone Heating Design Supply Air Temperature Difference {deltaC}
-  0.0085,                                 !- Zone Cooling Design Supply Air Humidity Ratio {kg-H2O/kg-air}
-  0.008,                                  !- Zone Heating Design Supply Air Humidity Ratio {kg-H2O/kg-air}
-  ,                                       !- Zone Heating Sizing Factor
-  ,                                       !- Zone Cooling Sizing Factor
-  DesignDay,                              !- Cooling Design Air Flow Method
-  ,                                       !- Cooling Design Air Flow Rate {m3/s}
-  ,                                       !- Cooling Minimum Air Flow per Zone Floor Area {m3/s-m2}
-  ,                                       !- Cooling Minimum Air Flow {m3/s}
-  ,                                       !- Cooling Minimum Air Flow Fraction
-  DesignDay,                              !- Heating Design Air Flow Method
-  ,                                       !- Heating Design Air Flow Rate {m3/s}
-  ,                                       !- Heating Maximum Air Flow per Zone Floor Area {m3/s-m2}
-  ,                                       !- Heating Maximum Air Flow {m3/s}
-  ,                                       !- Heating Maximum Air Flow Fraction
-  ,                                       !- Design Zone Air Distribution Effectiveness in Cooling Mode
-  ,                                       !- Design Zone Air Distribution Effectiveness in Heating Mode
-  No,                                     !- Account for Dedicated Outdoor Air System
-  NeutralSupplyAir,                       !- Dedicated Outdoor Air System Control Strategy
-  autosize,                               !- Dedicated Outdoor Air Low Setpoint Temperature for Design {C}
-  autosize;                               !- Dedicated Outdoor Air High Setpoint Temperature for Design {C}
-
-OS:ZoneHVAC:EquipmentList,
-  {0878cc84-4963-435d-9e60-13eda851d317}, !- Handle
-  Zone HVAC Equipment List 4,             !- Name
-  {3e4c2e4f-4e8c-4c35-b1b6-d904528f6fa7}, !- Thermal Zone
-  SequentialLoad,                         !- Load Distribution Scheme
-  {689390d9-7aec-4a90-a614-9706ae9214fa}, !- Zone Equipment 1
-  1,                                      !- Zone Equipment Cooling Sequence 1
-  1,                                      !- Zone Equipment Heating or No-Load Sequence 1
-  ,                                       !- Zone Equipment Sequential Cooling Fraction Schedule Name 1
-  ;                                       !- Zone Equipment Sequential Heating Fraction Schedule Name 1
-
-OS:Space,
-  {a2278650-0075-4f17-9839-46cd36b91977}, !- Handle
-  living space|unit 4|story 1,            !- Name
-  {e43882b5-14a8-4886-a33c-d4bbbac75ad2}, !- Space Type Name
-  ,                                       !- Default Construction Set Name
-  ,                                       !- Default Schedule Set Name
-  -0,                                     !- Direction of Relative North {deg}
-  0,                                      !- X Origin {m}
-  0,                                      !- Y Origin {m}
-  0,                                      !- Z Origin {m}
-  ,                                       !- Building Story Name
-  {3e4c2e4f-4e8c-4c35-b1b6-d904528f6fa7}, !- Thermal Zone Name
-  ,                                       !- Part of Total Floor Area
-  ,                                       !- Design Specification Outdoor Air Object Name
-  {aa846908-e05a-4e5a-b978-d28b64c90737}; !- Building Unit Name
-
-OS:Surface,
-  {97bcfebe-5fbd-4da6-863a-dd63d35ebb8f}, !- Handle
-  Surface 19,                             !- Name
-  Floor,                                  !- Surface Type
-  ,                                       !- Construction Name
-  {a2278650-0075-4f17-9839-46cd36b91977}, !- Space Name
-  Foundation,                             !- Outside Boundary Condition
-  ,                                       !- Outside Boundary Condition Object
-  NoSun,                                  !- Sun Exposure
-  NoWind,                                 !- Wind Exposure
-  ,                                       !- View Factor to Ground
-  ,                                       !- Number of Vertices
-  6.46578440716979, 3.048, 0,             !- X,Y,Z Vertex 1 {m}
-  6.46578440716979, 15.9795688143396, 0,  !- X,Y,Z Vertex 2 {m}
-  12.9315688143396, 15.9795688143396, 0,  !- X,Y,Z Vertex 3 {m}
-  12.9315688143396, 3.048, 0;             !- X,Y,Z Vertex 4 {m}
-
-OS:Surface,
-  {c5e166de-2b72-45e2-a60f-1773d1dc1c28}, !- Handle
-  Surface 20,                             !- Name
-  Wall,                                   !- Surface Type
-  ,                                       !- Construction Name
-  {a2278650-0075-4f17-9839-46cd36b91977}, !- Space Name
-  Adiabatic,                              !- Outside Boundary Condition
-  ,                                       !- Outside Boundary Condition Object
-  NoSun,                                  !- Sun Exposure
-  NoWind,                                 !- Wind Exposure
-  ,                                       !- View Factor to Ground
-  ,                                       !- Number of Vertices
-  6.46578440716979, 3.048, 2.4384,        !- X,Y,Z Vertex 1 {m}
-  6.46578440716979, 3.048, 0,             !- X,Y,Z Vertex 2 {m}
-  12.9315688143396, 3.048, 0,             !- X,Y,Z Vertex 3 {m}
-  12.9315688143396, 3.048, 2.4384;        !- X,Y,Z Vertex 4 {m}
-
-OS:Surface,
-  {3d412872-b2c0-48a6-a041-b39562febd95}, !- Handle
-  Surface 21,                             !- Name
-  RoofCeiling,                            !- Surface Type
-  ,                                       !- Construction Name
-  {a2278650-0075-4f17-9839-46cd36b91977}, !- Space Name
-  Outdoors,                               !- Outside Boundary Condition
-  ,                                       !- Outside Boundary Condition Object
-  SunExposed,                             !- Sun Exposure
-  WindExposed,                            !- Wind Exposure
-  ,                                       !- View Factor to Ground
-  ,                                       !- Number of Vertices
-  12.9315688143396, 3.048, 2.4384,        !- X,Y,Z Vertex 1 {m}
-  12.9315688143396, 15.9795688143396, 2.4384, !- X,Y,Z Vertex 2 {m}
-  6.46578440716979, 15.9795688143396, 2.4384, !- X,Y,Z Vertex 3 {m}
-  6.46578440716979, 3.048, 2.4384;        !- X,Y,Z Vertex 4 {m}
-
-OS:Surface,
-  {b8d842a8-bba0-4bff-a7f7-3b5bce7905f2}, !- Handle
-  Surface 22,                             !- Name
-  Wall,                                   !- Surface Type
-  ,                                       !- Construction Name
-  {a2278650-0075-4f17-9839-46cd36b91977}, !- Space Name
-  Surface,                                !- Outside Boundary Condition
-  {5a901b40-5f1b-4489-8c2e-966bb8f7c3f9}, !- Outside Boundary Condition Object
-  NoSun,                                  !- Sun Exposure
-  NoWind,                                 !- Wind Exposure
-  ,                                       !- View Factor to Ground
-  ,                                       !- Number of Vertices
-  6.46578440716979, 15.9795688143396, 2.4384, !- X,Y,Z Vertex 1 {m}
-  6.46578440716979, 15.9795688143396, 0,  !- X,Y,Z Vertex 2 {m}
-  6.46578440716979, 3.048, 0,             !- X,Y,Z Vertex 3 {m}
-  6.46578440716979, 3.048, 2.4384;        !- X,Y,Z Vertex 4 {m}
-
-OS:Surface,
-  {a4472916-29ed-45f9-abb6-c9d0a4980c27}, !- Handle
-  Surface 23,                             !- Name
-  Wall,                                   !- Surface Type
-  ,                                       !- Construction Name
-  {a2278650-0075-4f17-9839-46cd36b91977}, !- Space Name
-  Outdoors,                               !- Outside Boundary Condition
-  ,                                       !- Outside Boundary Condition Object
-  SunExposed,                             !- Sun Exposure
-  WindExposed,                            !- Wind Exposure
-  ,                                       !- View Factor to Ground
-  ,                                       !- Number of Vertices
-  12.9315688143396, 15.9795688143396, 2.4384, !- X,Y,Z Vertex 1 {m}
-  12.9315688143396, 15.9795688143396, 0,  !- X,Y,Z Vertex 2 {m}
-  6.46578440716979, 15.9795688143396, 0,  !- X,Y,Z Vertex 3 {m}
-  6.46578440716979, 15.9795688143396, 2.4384; !- X,Y,Z Vertex 4 {m}
-
-OS:Surface,
-  {dab39082-14f4-4350-8664-b2c642a38c8d}, !- Handle
-  Surface 24,                             !- Name
-  Wall,                                   !- Surface Type
-  ,                                       !- Construction Name
-  {a2278650-0075-4f17-9839-46cd36b91977}, !- Space Name
-  Surface,                                !- Outside Boundary Condition
-  {b7d53bbc-9a01-404a-b23b-922b9a276cae}, !- Outside Boundary Condition Object
-  NoSun,                                  !- Sun Exposure
-  NoWind,                                 !- Wind Exposure
-  ,                                       !- View Factor to Ground
-  ,                                       !- Number of Vertices
-  12.9315688143396, 3.048, 2.4384,        !- X,Y,Z Vertex 1 {m}
-  12.9315688143396, 3.048, 0,             !- X,Y,Z Vertex 2 {m}
-  12.9315688143396, 15.9795688143396, 0,  !- X,Y,Z Vertex 3 {m}
-  12.9315688143396, 15.9795688143396, 2.4384; !- X,Y,Z Vertex 4 {m}
-
-OS:ThermalZone,
-  {c213541e-1ebc-4d63-bd9c-2843a44d86ec}, !- Handle
-  living zone|unit 5,                     !- Name
-  ,                                       !- Multiplier
-  ,                                       !- Ceiling Height {m}
-  ,                                       !- Volume {m3}
-  ,                                       !- Floor Area {m2}
-  ,                                       !- Zone Inside Convection Algorithm
-  ,                                       !- Zone Outside Convection Algorithm
-  ,                                       !- Zone Conditioning Equipment List Name
-  {5b6596c0-5b78-4679-87f6-a8671fa21ba5}, !- Zone Air Inlet Port List
-  {16e3591f-cee4-4c9e-be3b-0afdbcab235f}, !- Zone Air Exhaust Port List
-  {3412da38-bcb1-432c-b960-1297f0339ec7}, !- Zone Air Node Name
-  {cc048a61-4d5a-41b8-b9c9-703ce38ceed5}, !- Zone Return Air Port List
-  ,                                       !- Primary Daylighting Control Name
-  ,                                       !- Fraction of Zone Controlled by Primary Daylighting Control
-  ,                                       !- Secondary Daylighting Control Name
-  ,                                       !- Fraction of Zone Controlled by Secondary Daylighting Control
-  ,                                       !- Illuminance Map Name
-  ,                                       !- Group Rendering Name
-  ,                                       !- Thermostat Name
-  No;                                     !- Use Ideal Air Loads
-
-OS:Node,
-  {fa40ead4-8a21-4acb-9153-46db2c0136c5}, !- Handle
-  Node 5,                                 !- Name
-  {3412da38-bcb1-432c-b960-1297f0339ec7}, !- Inlet Port
-  ;                                       !- Outlet Port
-
-OS:Connection,
-  {3412da38-bcb1-432c-b960-1297f0339ec7}, !- Handle
-  {e434b761-1334-4f80-8d01-9d2b4b323d35}, !- Name
-  {c213541e-1ebc-4d63-bd9c-2843a44d86ec}, !- Source Object
-  11,                                     !- Outlet Port
-  {fa40ead4-8a21-4acb-9153-46db2c0136c5}, !- Target Object
-  2;                                      !- Inlet Port
-
-OS:PortList,
-  {5b6596c0-5b78-4679-87f6-a8671fa21ba5}, !- Handle
-  {0b96267f-e051-467d-b76a-df43789bcbac}, !- Name
-  {c213541e-1ebc-4d63-bd9c-2843a44d86ec}, !- HVAC Component
-  {63cfe66b-3f19-4f6a-a700-5caa59bd3b2e}; !- Port 1
-
-OS:PortList,
-  {16e3591f-cee4-4c9e-be3b-0afdbcab235f}, !- Handle
-  {653a4d46-64dd-4c0b-ae7f-f0bd4a731f2f}, !- Name
-  {c213541e-1ebc-4d63-bd9c-2843a44d86ec}; !- HVAC Component
-
-OS:PortList,
-  {cc048a61-4d5a-41b8-b9c9-703ce38ceed5}, !- Handle
-  {5baf6f58-15d1-4610-afbe-43df252983c2}, !- Name
-  {c213541e-1ebc-4d63-bd9c-2843a44d86ec}, !- HVAC Component
-  {4db93bbd-ad25-4656-91a5-b0109c9925d1}; !- Port 1
-
-OS:Sizing:Zone,
-  {65732142-27b0-4712-bfc0-f2b6b49188c9}, !- Handle
-  {c213541e-1ebc-4d63-bd9c-2843a44d86ec}, !- Zone or ZoneList Name
-  SupplyAirTemperature,                   !- Zone Cooling Design Supply Air Temperature Input Method
-  14,                                     !- Zone Cooling Design Supply Air Temperature {C}
-  11.11,                                  !- Zone Cooling Design Supply Air Temperature Difference {deltaC}
-  SupplyAirTemperature,                   !- Zone Heating Design Supply Air Temperature Input Method
-  40,                                     !- Zone Heating Design Supply Air Temperature {C}
-  11.11,                                  !- Zone Heating Design Supply Air Temperature Difference {deltaC}
-  0.0085,                                 !- Zone Cooling Design Supply Air Humidity Ratio {kg-H2O/kg-air}
-  0.008,                                  !- Zone Heating Design Supply Air Humidity Ratio {kg-H2O/kg-air}
-  ,                                       !- Zone Heating Sizing Factor
-  ,                                       !- Zone Cooling Sizing Factor
-  DesignDay,                              !- Cooling Design Air Flow Method
-  ,                                       !- Cooling Design Air Flow Rate {m3/s}
-  ,                                       !- Cooling Minimum Air Flow per Zone Floor Area {m3/s-m2}
-  ,                                       !- Cooling Minimum Air Flow {m3/s}
-  ,                                       !- Cooling Minimum Air Flow Fraction
-  DesignDay,                              !- Heating Design Air Flow Method
-  ,                                       !- Heating Design Air Flow Rate {m3/s}
-  ,                                       !- Heating Maximum Air Flow per Zone Floor Area {m3/s-m2}
-  ,                                       !- Heating Maximum Air Flow {m3/s}
-  ,                                       !- Heating Maximum Air Flow Fraction
-  ,                                       !- Design Zone Air Distribution Effectiveness in Cooling Mode
-  ,                                       !- Design Zone Air Distribution Effectiveness in Heating Mode
-  No,                                     !- Account for Dedicated Outdoor Air System
-  NeutralSupplyAir,                       !- Dedicated Outdoor Air System Control Strategy
-  autosize,                               !- Dedicated Outdoor Air Low Setpoint Temperature for Design {C}
-  autosize;                               !- Dedicated Outdoor Air High Setpoint Temperature for Design {C}
-
-OS:ZoneHVAC:EquipmentList,
-  {e8d3e6cb-f268-4b78-af30-84e13817c297}, !- Handle
-  Zone HVAC Equipment List 5,             !- Name
-  {c213541e-1ebc-4d63-bd9c-2843a44d86ec}, !- Thermal Zone
-  SequentialLoad,                         !- Load Distribution Scheme
-  {e03e5f15-e3e5-4815-a290-bfb96e48d0a0}, !- Zone Equipment 1
-  1,                                      !- Zone Equipment Cooling Sequence 1
-  1,                                      !- Zone Equipment Heating or No-Load Sequence 1
-  ,                                       !- Zone Equipment Sequential Cooling Fraction Schedule Name 1
-  ;                                       !- Zone Equipment Sequential Heating Fraction Schedule Name 1
-
-OS:Space,
-  {21a17290-0bef-4591-899f-c1f7c54e431c}, !- Handle
-  living space|unit 5|story 1,            !- Name
-  {e43882b5-14a8-4886-a33c-d4bbbac75ad2}, !- Space Type Name
-  ,                                       !- Default Construction Set Name
-  ,                                       !- Default Schedule Set Name
-  -0,                                     !- Direction of Relative North {deg}
-  0,                                      !- X Origin {m}
-  0,                                      !- Y Origin {m}
-  0,                                      !- Z Origin {m}
-  ,                                       !- Building Story Name
-  {c213541e-1ebc-4d63-bd9c-2843a44d86ec}, !- Thermal Zone Name
-  ,                                       !- Part of Total Floor Area
-  ,                                       !- Design Specification Outdoor Air Object Name
-  {282fc6fe-bdef-4dcd-8daa-f96b806aa695}; !- Building Unit Name
-
-OS:Surface,
-  {5ffa37a9-1af3-44a1-9727-5854f3e3086e}, !- Handle
-  Surface 25,                             !- Name
-  Wall,                                   !- Surface Type
-  ,                                       !- Construction Name
-  {21a17290-0bef-4591-899f-c1f7c54e431c}, !- Space Name
-  Surface,                                !- Outside Boundary Condition
-  {48eaae22-8322-44de-b46b-fe5b5886f484}, !- Outside Boundary Condition Object
-  NoSun,                                  !- Sun Exposure
-  NoWind,                                 !- Wind Exposure
-  ,                                       !- View Factor to Ground
-  ,                                       !- Number of Vertices
-  12.9315688143396, 0, 2.4384,            !- X,Y,Z Vertex 1 {m}
-  12.9315688143396, 0, 0,                 !- X,Y,Z Vertex 2 {m}
-  12.9315688143396, -12.9315688143396, 0, !- X,Y,Z Vertex 3 {m}
-  12.9315688143396, -12.9315688143396, 2.4384; !- X,Y,Z Vertex 4 {m}
-
-OS:Surface,
-  {aa1a266b-7889-48a2-bf0b-e22a57f81a7a}, !- Handle
-  Surface 26,                             !- Name
-  Wall,                                   !- Surface Type
-  ,                                       !- Construction Name
-  {21a17290-0bef-4591-899f-c1f7c54e431c}, !- Space Name
-  Outdoors,                               !- Outside Boundary Condition
-  ,                                       !- Outside Boundary Condition Object
-  SunExposed,                             !- Sun Exposure
-  WindExposed,                            !- Wind Exposure
-  ,                                       !- View Factor to Ground
-  ,                                       !- Number of Vertices
-  12.9315688143396, -12.9315688143396, 2.4384, !- X,Y,Z Vertex 1 {m}
-  12.9315688143396, -12.9315688143396, 0, !- X,Y,Z Vertex 2 {m}
-  19.3973532215094, -12.9315688143396, 0, !- X,Y,Z Vertex 3 {m}
-  19.3973532215094, -12.9315688143396, 2.4384; !- X,Y,Z Vertex 4 {m}
-
-OS:Surface,
-  {59b2dd48-a94d-4e90-b138-39e69b5d7ee6}, !- Handle
-  Surface 27,                             !- Name
-  Floor,                                  !- Surface Type
-  ,                                       !- Construction Name
-  {21a17290-0bef-4591-899f-c1f7c54e431c}, !- Space Name
-  Foundation,                             !- Outside Boundary Condition
-  ,                                       !- Outside Boundary Condition Object
-  NoSun,                                  !- Sun Exposure
-  NoWind,                                 !- Wind Exposure
-  ,                                       !- View Factor to Ground
-  ,                                       !- Number of Vertices
-  12.9315688143396, -12.9315688143396, 0, !- X,Y,Z Vertex 1 {m}
-  12.9315688143396, 0, 0,                 !- X,Y,Z Vertex 2 {m}
-  19.3973532215094, 0, 0,                 !- X,Y,Z Vertex 3 {m}
-  19.3973532215094, -12.9315688143396, 0; !- X,Y,Z Vertex 4 {m}
-
-OS:Surface,
-  {951f229d-cc8a-4bd6-80e7-6b6f7af0517b}, !- Handle
-  Surface 28,                             !- Name
-  Wall,                                   !- Surface Type
-  ,                                       !- Construction Name
-  {21a17290-0bef-4591-899f-c1f7c54e431c}, !- Space Name
-  Surface,                                !- Outside Boundary Condition
-  {44ce6f92-a084-4aea-876c-e7422a5baf45}, !- Outside Boundary Condition Object
-  NoSun,                                  !- Sun Exposure
-  NoWind,                                 !- Wind Exposure
-  ,                                       !- View Factor to Ground
-  ,                                       !- Number of Vertices
-  19.3973532215094, -12.9315688143396, 2.4384, !- X,Y,Z Vertex 1 {m}
-  19.3973532215094, -12.9315688143396, 0, !- X,Y,Z Vertex 2 {m}
-  19.3973532215094, 0, 0,                 !- X,Y,Z Vertex 3 {m}
-  19.3973532215094, 0, 2.4384;            !- X,Y,Z Vertex 4 {m}
-
-OS:Surface,
-  {fffd1568-bfb7-47e5-b278-5ebc0921d629}, !- Handle
-  Surface 29,                             !- Name
-  RoofCeiling,                            !- Surface Type
-  ,                                       !- Construction Name
-  {21a17290-0bef-4591-899f-c1f7c54e431c}, !- Space Name
-  Outdoors,                               !- Outside Boundary Condition
-  ,                                       !- Outside Boundary Condition Object
-  SunExposed,                             !- Sun Exposure
-  WindExposed,                            !- Wind Exposure
-  ,                                       !- View Factor to Ground
-  ,                                       !- Number of Vertices
-  19.3973532215094, -12.9315688143396, 2.4384, !- X,Y,Z Vertex 1 {m}
-  19.3973532215094, 0, 2.4384,            !- X,Y,Z Vertex 2 {m}
-  12.9315688143396, 0, 2.4384,            !- X,Y,Z Vertex 3 {m}
-  12.9315688143396, -12.9315688143396, 2.4384; !- X,Y,Z Vertex 4 {m}
-
-OS:Surface,
-  {73b95510-7446-4b0c-b0a7-e935386c53dd}, !- Handle
-  Surface 30,                             !- Name
-  Wall,                                   !- Surface Type
-  ,                                       !- Construction Name
-  {21a17290-0bef-4591-899f-c1f7c54e431c}, !- Space Name
-  Adiabatic,                              !- Outside Boundary Condition
-  ,                                       !- Outside Boundary Condition Object
-  NoSun,                                  !- Sun Exposure
-  NoWind,                                 !- Wind Exposure
-  ,                                       !- View Factor to Ground
-  ,                                       !- Number of Vertices
-  19.3973532215094, 0, 2.4384,            !- X,Y,Z Vertex 1 {m}
-  19.3973532215094, 0, 0,                 !- X,Y,Z Vertex 2 {m}
-  12.9315688143396, 0, 0,                 !- X,Y,Z Vertex 3 {m}
-  12.9315688143396, 0, 2.4384;            !- X,Y,Z Vertex 4 {m}
-
-OS:ThermalZone,
-  {b2c97e10-bd46-4a6d-b45d-e04a570e517b}, !- Handle
-  living zone|unit 6,                     !- Name
-  ,                                       !- Multiplier
-  ,                                       !- Ceiling Height {m}
-  ,                                       !- Volume {m3}
-  ,                                       !- Floor Area {m2}
-  ,                                       !- Zone Inside Convection Algorithm
-  ,                                       !- Zone Outside Convection Algorithm
-  ,                                       !- Zone Conditioning Equipment List Name
-  {1cd573fd-9da6-491b-97ae-bd508380e14c}, !- Zone Air Inlet Port List
-  {e92cd0a0-960c-4aaf-bde2-462fac67cab8}, !- Zone Air Exhaust Port List
-  {47c10404-ce78-4ff1-8d2a-680a5ce23469}, !- Zone Air Node Name
-  {c6bcf2ff-0e90-4e76-bab2-9f331cc7843a}, !- Zone Return Air Port List
-  ,                                       !- Primary Daylighting Control Name
-  ,                                       !- Fraction of Zone Controlled by Primary Daylighting Control
-  ,                                       !- Secondary Daylighting Control Name
-  ,                                       !- Fraction of Zone Controlled by Secondary Daylighting Control
-  ,                                       !- Illuminance Map Name
-  ,                                       !- Group Rendering Name
-  ,                                       !- Thermostat Name
-  No;                                     !- Use Ideal Air Loads
-
-OS:Node,
-  {3b9ebc7a-3658-49ef-b8d8-43e7d9040cb8}, !- Handle
-  Node 6,                                 !- Name
-  {47c10404-ce78-4ff1-8d2a-680a5ce23469}, !- Inlet Port
-  ;                                       !- Outlet Port
-
-OS:Connection,
-  {47c10404-ce78-4ff1-8d2a-680a5ce23469}, !- Handle
-  {3c68cfdd-a037-47ed-84b8-96b163277100}, !- Name
-  {b2c97e10-bd46-4a6d-b45d-e04a570e517b}, !- Source Object
-  11,                                     !- Outlet Port
-  {3b9ebc7a-3658-49ef-b8d8-43e7d9040cb8}, !- Target Object
-  2;                                      !- Inlet Port
-
-OS:PortList,
-  {1cd573fd-9da6-491b-97ae-bd508380e14c}, !- Handle
-  {6c207590-cb12-4f21-a133-a04567ec042a}, !- Name
-  {b2c97e10-bd46-4a6d-b45d-e04a570e517b}, !- HVAC Component
-  {040ee3a2-1b25-4e8b-b4ba-6f34a83693a6}; !- Port 1
-
-OS:PortList,
-  {e92cd0a0-960c-4aaf-bde2-462fac67cab8}, !- Handle
-  {4e70dc8c-34e3-4d17-8490-1afdb8dc4975}, !- Name
-  {b2c97e10-bd46-4a6d-b45d-e04a570e517b}; !- HVAC Component
-
-OS:PortList,
-  {c6bcf2ff-0e90-4e76-bab2-9f331cc7843a}, !- Handle
-  {499f8e66-d69f-4382-9d16-aaf00d36169f}, !- Name
-  {b2c97e10-bd46-4a6d-b45d-e04a570e517b}, !- HVAC Component
-  {9065f0d8-0864-4a71-87c9-facaebafbb91}; !- Port 1
-
-OS:Sizing:Zone,
-  {56bdf29c-cf1a-4624-8be7-835122c99a96}, !- Handle
-  {b2c97e10-bd46-4a6d-b45d-e04a570e517b}, !- Zone or ZoneList Name
-  SupplyAirTemperature,                   !- Zone Cooling Design Supply Air Temperature Input Method
-  14,                                     !- Zone Cooling Design Supply Air Temperature {C}
-  11.11,                                  !- Zone Cooling Design Supply Air Temperature Difference {deltaC}
-  SupplyAirTemperature,                   !- Zone Heating Design Supply Air Temperature Input Method
-  40,                                     !- Zone Heating Design Supply Air Temperature {C}
-  11.11,                                  !- Zone Heating Design Supply Air Temperature Difference {deltaC}
-  0.0085,                                 !- Zone Cooling Design Supply Air Humidity Ratio {kg-H2O/kg-air}
-  0.008,                                  !- Zone Heating Design Supply Air Humidity Ratio {kg-H2O/kg-air}
-  ,                                       !- Zone Heating Sizing Factor
-  ,                                       !- Zone Cooling Sizing Factor
-  DesignDay,                              !- Cooling Design Air Flow Method
-  ,                                       !- Cooling Design Air Flow Rate {m3/s}
-  ,                                       !- Cooling Minimum Air Flow per Zone Floor Area {m3/s-m2}
-  ,                                       !- Cooling Minimum Air Flow {m3/s}
-  ,                                       !- Cooling Minimum Air Flow Fraction
-  DesignDay,                              !- Heating Design Air Flow Method
-  ,                                       !- Heating Design Air Flow Rate {m3/s}
-  ,                                       !- Heating Maximum Air Flow per Zone Floor Area {m3/s-m2}
-  ,                                       !- Heating Maximum Air Flow {m3/s}
-  ,                                       !- Heating Maximum Air Flow Fraction
-  ,                                       !- Design Zone Air Distribution Effectiveness in Cooling Mode
-  ,                                       !- Design Zone Air Distribution Effectiveness in Heating Mode
-  No,                                     !- Account for Dedicated Outdoor Air System
-  NeutralSupplyAir,                       !- Dedicated Outdoor Air System Control Strategy
-  autosize,                               !- Dedicated Outdoor Air Low Setpoint Temperature for Design {C}
-  autosize;                               !- Dedicated Outdoor Air High Setpoint Temperature for Design {C}
-
-OS:ZoneHVAC:EquipmentList,
-  {93e04b33-6d71-400e-824c-e72894ed53dc}, !- Handle
-  Zone HVAC Equipment List 6,             !- Name
-  {b2c97e10-bd46-4a6d-b45d-e04a570e517b}, !- Thermal Zone
-  SequentialLoad,                         !- Load Distribution Scheme
-  {fc6901f7-c6c8-4cb0-bfaf-8f1379e3df04}, !- Zone Equipment 1
-  1,                                      !- Zone Equipment Cooling Sequence 1
-  1,                                      !- Zone Equipment Heating or No-Load Sequence 1
-  ,                                       !- Zone Equipment Sequential Cooling Fraction Schedule Name 1
-  ;                                       !- Zone Equipment Sequential Heating Fraction Schedule Name 1
-
-OS:Space,
-  {9f1490bc-4ae7-44b7-a72f-5188e0ad512c}, !- Handle
-  living space|unit 6|story 1,            !- Name
-  {e43882b5-14a8-4886-a33c-d4bbbac75ad2}, !- Space Type Name
-  ,                                       !- Default Construction Set Name
-  ,                                       !- Default Schedule Set Name
-  -0,                                     !- Direction of Relative North {deg}
-  0,                                      !- X Origin {m}
-  0,                                      !- Y Origin {m}
-  0,                                      !- Z Origin {m}
-  ,                                       !- Building Story Name
-  {b2c97e10-bd46-4a6d-b45d-e04a570e517b}, !- Thermal Zone Name
-  ,                                       !- Part of Total Floor Area
-  ,                                       !- Design Specification Outdoor Air Object Name
-  {03cd1b3d-db31-40df-b24f-b9615effcd86}; !- Building Unit Name
-
-OS:Surface,
-  {2170d86a-2b6a-433a-a102-dd1fcb0cb259}, !- Handle
-  Surface 31,                             !- Name
-  Floor,                                  !- Surface Type
-  ,                                       !- Construction Name
-  {9f1490bc-4ae7-44b7-a72f-5188e0ad512c}, !- Space Name
-  Foundation,                             !- Outside Boundary Condition
-  ,                                       !- Outside Boundary Condition Object
-  NoSun,                                  !- Sun Exposure
-  NoWind,                                 !- Wind Exposure
-  ,                                       !- View Factor to Ground
-  ,                                       !- Number of Vertices
-  12.9315688143396, 3.048, 0,             !- X,Y,Z Vertex 1 {m}
-  12.9315688143396, 15.9795688143396, 0,  !- X,Y,Z Vertex 2 {m}
-  19.3973532215094, 15.9795688143396, 0,  !- X,Y,Z Vertex 3 {m}
-  19.3973532215094, 3.048, 0;             !- X,Y,Z Vertex 4 {m}
-
-OS:Surface,
-  {1b6df22c-4544-4462-9604-0838bad4eed1}, !- Handle
-  Surface 32,                             !- Name
-  Wall,                                   !- Surface Type
-  ,                                       !- Construction Name
-  {9f1490bc-4ae7-44b7-a72f-5188e0ad512c}, !- Space Name
-  Adiabatic,                              !- Outside Boundary Condition
-  ,                                       !- Outside Boundary Condition Object
-  NoSun,                                  !- Sun Exposure
-  NoWind,                                 !- Wind Exposure
-  ,                                       !- View Factor to Ground
-  ,                                       !- Number of Vertices
-  12.9315688143396, 3.048, 2.4384,        !- X,Y,Z Vertex 1 {m}
-  12.9315688143396, 3.048, 0,             !- X,Y,Z Vertex 2 {m}
-  19.3973532215094, 3.048, 0,             !- X,Y,Z Vertex 3 {m}
-  19.3973532215094, 3.048, 2.4384;        !- X,Y,Z Vertex 4 {m}
-
-OS:Surface,
-  {c916b2d1-8b85-4b55-b87d-8bed5c375d01}, !- Handle
-  Surface 33,                             !- Name
-  RoofCeiling,                            !- Surface Type
-  ,                                       !- Construction Name
-  {9f1490bc-4ae7-44b7-a72f-5188e0ad512c}, !- Space Name
-  Outdoors,                               !- Outside Boundary Condition
-  ,                                       !- Outside Boundary Condition Object
-  SunExposed,                             !- Sun Exposure
-  WindExposed,                            !- Wind Exposure
-  ,                                       !- View Factor to Ground
-  ,                                       !- Number of Vertices
-  19.3973532215094, 3.048, 2.4384,        !- X,Y,Z Vertex 1 {m}
-  19.3973532215094, 15.9795688143396, 2.4384, !- X,Y,Z Vertex 2 {m}
-  12.9315688143396, 15.9795688143396, 2.4384, !- X,Y,Z Vertex 3 {m}
-  12.9315688143396, 3.048, 2.4384;        !- X,Y,Z Vertex 4 {m}
-
-OS:Surface,
-  {b7d53bbc-9a01-404a-b23b-922b9a276cae}, !- Handle
-  Surface 34,                             !- Name
-  Wall,                                   !- Surface Type
-  ,                                       !- Construction Name
-  {9f1490bc-4ae7-44b7-a72f-5188e0ad512c}, !- Space Name
-  Surface,                                !- Outside Boundary Condition
-  {dab39082-14f4-4350-8664-b2c642a38c8d}, !- Outside Boundary Condition Object
-  NoSun,                                  !- Sun Exposure
-  NoWind,                                 !- Wind Exposure
-  ,                                       !- View Factor to Ground
-  ,                                       !- Number of Vertices
-  12.9315688143396, 15.9795688143396, 2.4384, !- X,Y,Z Vertex 1 {m}
-  12.9315688143396, 15.9795688143396, 0,  !- X,Y,Z Vertex 2 {m}
-  12.9315688143396, 3.048, 0,             !- X,Y,Z Vertex 3 {m}
-  12.9315688143396, 3.048, 2.4384;        !- X,Y,Z Vertex 4 {m}
-
-OS:Surface,
-  {8eff16cd-3a47-4da0-b612-d8c2e4a7a54c}, !- Handle
-  Surface 35,                             !- Name
-  Wall,                                   !- Surface Type
-  ,                                       !- Construction Name
-  {9f1490bc-4ae7-44b7-a72f-5188e0ad512c}, !- Space Name
-  Outdoors,                               !- Outside Boundary Condition
-  ,                                       !- Outside Boundary Condition Object
-  SunExposed,                             !- Sun Exposure
-  WindExposed,                            !- Wind Exposure
-  ,                                       !- View Factor to Ground
-  ,                                       !- Number of Vertices
-  19.3973532215094, 15.9795688143396, 2.4384, !- X,Y,Z Vertex 1 {m}
-  19.3973532215094, 15.9795688143396, 0,  !- X,Y,Z Vertex 2 {m}
-  12.9315688143396, 15.9795688143396, 0,  !- X,Y,Z Vertex 3 {m}
-  12.9315688143396, 15.9795688143396, 2.4384; !- X,Y,Z Vertex 4 {m}
-
-OS:Surface,
-  {81f1fa5a-a673-42e6-aa16-3b8d04cc0cf1}, !- Handle
-  Surface 36,                             !- Name
-  Wall,                                   !- Surface Type
-  ,                                       !- Construction Name
-  {9f1490bc-4ae7-44b7-a72f-5188e0ad512c}, !- Space Name
-  Surface,                                !- Outside Boundary Condition
-  {59128863-1c22-4fb3-a44b-ce2b489101b0}, !- Outside Boundary Condition Object
-  NoSun,                                  !- Sun Exposure
-  NoWind,                                 !- Wind Exposure
-  ,                                       !- View Factor to Ground
-  ,                                       !- Number of Vertices
-  19.3973532215094, 3.048, 2.4384,        !- X,Y,Z Vertex 1 {m}
-  19.3973532215094, 3.048, 0,             !- X,Y,Z Vertex 2 {m}
-  19.3973532215094, 15.9795688143396, 0,  !- X,Y,Z Vertex 3 {m}
-  19.3973532215094, 15.9795688143396, 2.4384; !- X,Y,Z Vertex 4 {m}
-
-OS:ThermalZone,
-  {c15de8d3-6e32-4376-aa10-55eea48d5bb8}, !- Handle
-  living zone|unit 7,                     !- Name
-  ,                                       !- Multiplier
-  ,                                       !- Ceiling Height {m}
-  ,                                       !- Volume {m3}
-  ,                                       !- Floor Area {m2}
-  ,                                       !- Zone Inside Convection Algorithm
-  ,                                       !- Zone Outside Convection Algorithm
-  ,                                       !- Zone Conditioning Equipment List Name
-  {350915cf-8301-4ef3-9566-f4604e8114a2}, !- Zone Air Inlet Port List
-  {de4f8717-2610-4f1f-9669-003bfd67d6b7}, !- Zone Air Exhaust Port List
-  {afa143c5-a4fb-4f66-aa22-3a26048c63fd}, !- Zone Air Node Name
-  {3fd33003-0816-4490-999c-458f0088974b}, !- Zone Return Air Port List
-  ,                                       !- Primary Daylighting Control Name
-  ,                                       !- Fraction of Zone Controlled by Primary Daylighting Control
-  ,                                       !- Secondary Daylighting Control Name
-  ,                                       !- Fraction of Zone Controlled by Secondary Daylighting Control
-  ,                                       !- Illuminance Map Name
-  ,                                       !- Group Rendering Name
-  ,                                       !- Thermostat Name
-  No;                                     !- Use Ideal Air Loads
-
-OS:Node,
-  {7fe0911d-c447-4d7d-beff-66155a44028a}, !- Handle
-  Node 7,                                 !- Name
-  {afa143c5-a4fb-4f66-aa22-3a26048c63fd}, !- Inlet Port
-  ;                                       !- Outlet Port
-
-OS:Connection,
-  {afa143c5-a4fb-4f66-aa22-3a26048c63fd}, !- Handle
-  {fb87dc24-b9b9-491a-bb8a-70444586a5f0}, !- Name
-  {c15de8d3-6e32-4376-aa10-55eea48d5bb8}, !- Source Object
-  11,                                     !- Outlet Port
-  {7fe0911d-c447-4d7d-beff-66155a44028a}, !- Target Object
-  2;                                      !- Inlet Port
-
-OS:PortList,
-  {350915cf-8301-4ef3-9566-f4604e8114a2}, !- Handle
-  {355d5fc3-06af-4c09-944d-3f674cb573c4}, !- Name
-  {c15de8d3-6e32-4376-aa10-55eea48d5bb8}, !- HVAC Component
-  {2cd88bb4-2e85-4330-87a7-0d0f51e6d7ff}; !- Port 1
-
-OS:PortList,
-  {de4f8717-2610-4f1f-9669-003bfd67d6b7}, !- Handle
-  {2d0b6e42-8122-48e4-946c-47ce2b116d4e}, !- Name
-  {c15de8d3-6e32-4376-aa10-55eea48d5bb8}; !- HVAC Component
-
-OS:PortList,
-  {3fd33003-0816-4490-999c-458f0088974b}, !- Handle
-  {2a579774-5da4-494d-b10e-d9bfa2528744}, !- Name
-  {c15de8d3-6e32-4376-aa10-55eea48d5bb8}, !- HVAC Component
-  {5455ffb3-6de0-4cb2-9787-bef99ca5dd5a}; !- Port 1
-
-OS:Sizing:Zone,
-  {b8d43159-1998-46bc-b728-2edf903e26d4}, !- Handle
-  {c15de8d3-6e32-4376-aa10-55eea48d5bb8}, !- Zone or ZoneList Name
-  SupplyAirTemperature,                   !- Zone Cooling Design Supply Air Temperature Input Method
-  14,                                     !- Zone Cooling Design Supply Air Temperature {C}
-  11.11,                                  !- Zone Cooling Design Supply Air Temperature Difference {deltaC}
-  SupplyAirTemperature,                   !- Zone Heating Design Supply Air Temperature Input Method
-  40,                                     !- Zone Heating Design Supply Air Temperature {C}
-  11.11,                                  !- Zone Heating Design Supply Air Temperature Difference {deltaC}
-  0.0085,                                 !- Zone Cooling Design Supply Air Humidity Ratio {kg-H2O/kg-air}
-  0.008,                                  !- Zone Heating Design Supply Air Humidity Ratio {kg-H2O/kg-air}
-  ,                                       !- Zone Heating Sizing Factor
-  ,                                       !- Zone Cooling Sizing Factor
-  DesignDay,                              !- Cooling Design Air Flow Method
-  ,                                       !- Cooling Design Air Flow Rate {m3/s}
-  ,                                       !- Cooling Minimum Air Flow per Zone Floor Area {m3/s-m2}
-  ,                                       !- Cooling Minimum Air Flow {m3/s}
-  ,                                       !- Cooling Minimum Air Flow Fraction
-  DesignDay,                              !- Heating Design Air Flow Method
-  ,                                       !- Heating Design Air Flow Rate {m3/s}
-  ,                                       !- Heating Maximum Air Flow per Zone Floor Area {m3/s-m2}
-  ,                                       !- Heating Maximum Air Flow {m3/s}
-  ,                                       !- Heating Maximum Air Flow Fraction
-  ,                                       !- Design Zone Air Distribution Effectiveness in Cooling Mode
-  ,                                       !- Design Zone Air Distribution Effectiveness in Heating Mode
-  No,                                     !- Account for Dedicated Outdoor Air System
-  NeutralSupplyAir,                       !- Dedicated Outdoor Air System Control Strategy
-  autosize,                               !- Dedicated Outdoor Air Low Setpoint Temperature for Design {C}
-  autosize;                               !- Dedicated Outdoor Air High Setpoint Temperature for Design {C}
-
-OS:ZoneHVAC:EquipmentList,
-  {008141ac-9839-4a84-8f0b-14397b85e4a3}, !- Handle
-  Zone HVAC Equipment List 7,             !- Name
-  {c15de8d3-6e32-4376-aa10-55eea48d5bb8}, !- Thermal Zone
-  SequentialLoad,                         !- Load Distribution Scheme
-  {1088b037-7557-465a-97a2-2ddbffb3bb9c}, !- Zone Equipment 1
-  1,                                      !- Zone Equipment Cooling Sequence 1
-  1,                                      !- Zone Equipment Heating or No-Load Sequence 1
-  ,                                       !- Zone Equipment Sequential Cooling Fraction Schedule Name 1
-  ;                                       !- Zone Equipment Sequential Heating Fraction Schedule Name 1
-
-OS:Space,
-  {985a1528-27a5-4a73-87ca-4f1bfdd09ebb}, !- Handle
-  living space|unit 7|story 1,            !- Name
-  {e43882b5-14a8-4886-a33c-d4bbbac75ad2}, !- Space Type Name
-  ,                                       !- Default Construction Set Name
-  ,                                       !- Default Schedule Set Name
-  -0,                                     !- Direction of Relative North {deg}
-  0,                                      !- X Origin {m}
-  0,                                      !- Y Origin {m}
-  0,                                      !- Z Origin {m}
-  ,                                       !- Building Story Name
-  {c15de8d3-6e32-4376-aa10-55eea48d5bb8}, !- Thermal Zone Name
-  ,                                       !- Part of Total Floor Area
-  ,                                       !- Design Specification Outdoor Air Object Name
-  {fde37386-78c1-4802-98ce-74577019418a}; !- Building Unit Name
-
-OS:Surface,
-  {44ce6f92-a084-4aea-876c-e7422a5baf45}, !- Handle
-  Surface 37,                             !- Name
-  Wall,                                   !- Surface Type
-  ,                                       !- Construction Name
-  {985a1528-27a5-4a73-87ca-4f1bfdd09ebb}, !- Space Name
-  Surface,                                !- Outside Boundary Condition
-  {951f229d-cc8a-4bd6-80e7-6b6f7af0517b}, !- Outside Boundary Condition Object
-  NoSun,                                  !- Sun Exposure
-  NoWind,                                 !- Wind Exposure
-  ,                                       !- View Factor to Ground
-  ,                                       !- Number of Vertices
-  19.3973532215094, 0, 2.4384,            !- X,Y,Z Vertex 1 {m}
-  19.3973532215094, 0, 0,                 !- X,Y,Z Vertex 2 {m}
-  19.3973532215094, -12.9315688143396, 0, !- X,Y,Z Vertex 3 {m}
-  19.3973532215094, -12.9315688143396, 2.4384; !- X,Y,Z Vertex 4 {m}
-
-OS:Surface,
-  {c0c46c19-9dc1-4a96-8c47-a2a5da00d5b0}, !- Handle
-  Surface 38,                             !- Name
-  Wall,                                   !- Surface Type
-  ,                                       !- Construction Name
-  {985a1528-27a5-4a73-87ca-4f1bfdd09ebb}, !- Space Name
-  Outdoors,                               !- Outside Boundary Condition
-  ,                                       !- Outside Boundary Condition Object
-  SunExposed,                             !- Sun Exposure
-  WindExposed,                            !- Wind Exposure
-  ,                                       !- View Factor to Ground
-  ,                                       !- Number of Vertices
-  19.3973532215094, -12.9315688143396, 2.4384, !- X,Y,Z Vertex 1 {m}
-  19.3973532215094, -12.9315688143396, 0, !- X,Y,Z Vertex 2 {m}
-  25.8631376286792, -12.9315688143396, 0, !- X,Y,Z Vertex 3 {m}
-  25.8631376286792, -12.9315688143396, 2.4384; !- X,Y,Z Vertex 4 {m}
-
-OS:Surface,
-  {9dcbc063-5ae3-4ffd-b889-28736e8f9b7e}, !- Handle
-  Surface 39,                             !- Name
-  Floor,                                  !- Surface Type
-  ,                                       !- Construction Name
-  {985a1528-27a5-4a73-87ca-4f1bfdd09ebb}, !- Space Name
-  Foundation,                             !- Outside Boundary Condition
-  ,                                       !- Outside Boundary Condition Object
-  NoSun,                                  !- Sun Exposure
-  NoWind,                                 !- Wind Exposure
-  ,                                       !- View Factor to Ground
-  ,                                       !- Number of Vertices
-  19.3973532215094, -12.9315688143396, 0, !- X,Y,Z Vertex 1 {m}
-  19.3973532215094, 0, 0,                 !- X,Y,Z Vertex 2 {m}
-  25.8631376286792, 0, 0,                 !- X,Y,Z Vertex 3 {m}
-  25.8631376286792, -12.9315688143396, 0; !- X,Y,Z Vertex 4 {m}
-
-OS:Surface,
-  {7511fb94-e7b7-46ae-97e1-0889d0205889}, !- Handle
-  Surface 40,                             !- Name
-  Wall,                                   !- Surface Type
-  ,                                       !- Construction Name
-  {985a1528-27a5-4a73-87ca-4f1bfdd09ebb}, !- Space Name
-  Outdoors,                               !- Outside Boundary Condition
-  ,                                       !- Outside Boundary Condition Object
-  SunExposed,                             !- Sun Exposure
-  WindExposed,                            !- Wind Exposure
-  ,                                       !- View Factor to Ground
-  ,                                       !- Number of Vertices
-  25.8631376286792, -12.9315688143396, 2.4384, !- X,Y,Z Vertex 1 {m}
-  25.8631376286792, -12.9315688143396, 0, !- X,Y,Z Vertex 2 {m}
-  25.8631376286792, 0, 0,                 !- X,Y,Z Vertex 3 {m}
-  25.8631376286792, 0, 2.4384;            !- X,Y,Z Vertex 4 {m}
-
-OS:Surface,
-  {10105096-d84c-48e5-a543-3f9bb1b81983}, !- Handle
-  Surface 41,                             !- Name
-  RoofCeiling,                            !- Surface Type
-  ,                                       !- Construction Name
-  {985a1528-27a5-4a73-87ca-4f1bfdd09ebb}, !- Space Name
-  Outdoors,                               !- Outside Boundary Condition
-  ,                                       !- Outside Boundary Condition Object
-  SunExposed,                             !- Sun Exposure
-  WindExposed,                            !- Wind Exposure
-  ,                                       !- View Factor to Ground
-  ,                                       !- Number of Vertices
-  25.8631376286792, -12.9315688143396, 2.4384, !- X,Y,Z Vertex 1 {m}
-  25.8631376286792, 0, 2.4384,            !- X,Y,Z Vertex 2 {m}
-  19.3973532215094, 0, 2.4384,            !- X,Y,Z Vertex 3 {m}
-  19.3973532215094, -12.9315688143396, 2.4384; !- X,Y,Z Vertex 4 {m}
-
-OS:Surface,
-  {4a4b8a59-c7f5-4500-b3b1-1e4f61797ae9}, !- Handle
-  Surface 42,                             !- Name
-  Wall,                                   !- Surface Type
-  ,                                       !- Construction Name
-  {985a1528-27a5-4a73-87ca-4f1bfdd09ebb}, !- Space Name
-  Adiabatic,                              !- Outside Boundary Condition
-  ,                                       !- Outside Boundary Condition Object
-  NoSun,                                  !- Sun Exposure
-  NoWind,                                 !- Wind Exposure
-  ,                                       !- View Factor to Ground
-  ,                                       !- Number of Vertices
-  25.8631376286792, 0, 2.4384,            !- X,Y,Z Vertex 1 {m}
-  25.8631376286792, 0, 0,                 !- X,Y,Z Vertex 2 {m}
-  19.3973532215094, 0, 0,                 !- X,Y,Z Vertex 3 {m}
-  19.3973532215094, 0, 2.4384;            !- X,Y,Z Vertex 4 {m}
-
-OS:ThermalZone,
-  {494da03e-95c8-4d6c-947b-3dfd594ff42e}, !- Handle
-  living zone|unit 8,                     !- Name
-  ,                                       !- Multiplier
-  ,                                       !- Ceiling Height {m}
-  ,                                       !- Volume {m3}
-  ,                                       !- Floor Area {m2}
-  ,                                       !- Zone Inside Convection Algorithm
-  ,                                       !- Zone Outside Convection Algorithm
-  ,                                       !- Zone Conditioning Equipment List Name
-  {2bddfc96-66e5-4840-9b0c-53882a122fe1}, !- Zone Air Inlet Port List
-  {3bb034bc-e161-4197-b8b9-d3d1b9af567b}, !- Zone Air Exhaust Port List
-  {6d97b09b-e73b-4e1b-83d1-3ebdf21181b6}, !- Zone Air Node Name
-  {fa94735d-4bee-4b3a-a73c-d458e1f17945}, !- Zone Return Air Port List
-  ,                                       !- Primary Daylighting Control Name
-  ,                                       !- Fraction of Zone Controlled by Primary Daylighting Control
-  ,                                       !- Secondary Daylighting Control Name
-  ,                                       !- Fraction of Zone Controlled by Secondary Daylighting Control
-  ,                                       !- Illuminance Map Name
-  ,                                       !- Group Rendering Name
-  ,                                       !- Thermostat Name
-  No;                                     !- Use Ideal Air Loads
-
-OS:Node,
-  {f50b27a2-2445-40fb-afa6-da93964e235d}, !- Handle
-  Node 8,                                 !- Name
-  {6d97b09b-e73b-4e1b-83d1-3ebdf21181b6}, !- Inlet Port
-  ;                                       !- Outlet Port
-
-OS:Connection,
-  {6d97b09b-e73b-4e1b-83d1-3ebdf21181b6}, !- Handle
-  {562698bb-4626-4670-8755-807daf40bebe}, !- Name
-  {494da03e-95c8-4d6c-947b-3dfd594ff42e}, !- Source Object
-  11,                                     !- Outlet Port
-  {f50b27a2-2445-40fb-afa6-da93964e235d}, !- Target Object
-  2;                                      !- Inlet Port
-
-OS:PortList,
-  {2bddfc96-66e5-4840-9b0c-53882a122fe1}, !- Handle
-  {8b1dbb77-ed42-40ab-af02-433d3b520925}, !- Name
-  {494da03e-95c8-4d6c-947b-3dfd594ff42e}, !- HVAC Component
-  {f052e145-7b20-4c88-8939-778f8123e076}; !- Port 1
-
-OS:PortList,
-  {3bb034bc-e161-4197-b8b9-d3d1b9af567b}, !- Handle
-  {2b16f903-10e1-46cf-94b8-a2df82a3afda}, !- Name
-  {494da03e-95c8-4d6c-947b-3dfd594ff42e}; !- HVAC Component
-
-OS:PortList,
-  {fa94735d-4bee-4b3a-a73c-d458e1f17945}, !- Handle
-  {0daef57d-8e80-4923-8e11-5eca351ab886}, !- Name
-  {494da03e-95c8-4d6c-947b-3dfd594ff42e}, !- HVAC Component
-  {a7bf159b-0502-45bf-86c0-95b299036a18}; !- Port 1
-
-OS:Sizing:Zone,
-  {ebca9da5-03f2-4ad3-8e37-64fefe699a4d}, !- Handle
-  {494da03e-95c8-4d6c-947b-3dfd594ff42e}, !- Zone or ZoneList Name
-  SupplyAirTemperature,                   !- Zone Cooling Design Supply Air Temperature Input Method
-  14,                                     !- Zone Cooling Design Supply Air Temperature {C}
-  11.11,                                  !- Zone Cooling Design Supply Air Temperature Difference {deltaC}
-  SupplyAirTemperature,                   !- Zone Heating Design Supply Air Temperature Input Method
-  40,                                     !- Zone Heating Design Supply Air Temperature {C}
-  11.11,                                  !- Zone Heating Design Supply Air Temperature Difference {deltaC}
-  0.0085,                                 !- Zone Cooling Design Supply Air Humidity Ratio {kg-H2O/kg-air}
-  0.008,                                  !- Zone Heating Design Supply Air Humidity Ratio {kg-H2O/kg-air}
-  ,                                       !- Zone Heating Sizing Factor
-  ,                                       !- Zone Cooling Sizing Factor
-  DesignDay,                              !- Cooling Design Air Flow Method
-  ,                                       !- Cooling Design Air Flow Rate {m3/s}
-  ,                                       !- Cooling Minimum Air Flow per Zone Floor Area {m3/s-m2}
-  ,                                       !- Cooling Minimum Air Flow {m3/s}
-  ,                                       !- Cooling Minimum Air Flow Fraction
-  DesignDay,                              !- Heating Design Air Flow Method
-  ,                                       !- Heating Design Air Flow Rate {m3/s}
-  ,                                       !- Heating Maximum Air Flow per Zone Floor Area {m3/s-m2}
-  ,                                       !- Heating Maximum Air Flow {m3/s}
-  ,                                       !- Heating Maximum Air Flow Fraction
-  ,                                       !- Design Zone Air Distribution Effectiveness in Cooling Mode
-  ,                                       !- Design Zone Air Distribution Effectiveness in Heating Mode
-  No,                                     !- Account for Dedicated Outdoor Air System
-  NeutralSupplyAir,                       !- Dedicated Outdoor Air System Control Strategy
-  autosize,                               !- Dedicated Outdoor Air Low Setpoint Temperature for Design {C}
-  autosize;                               !- Dedicated Outdoor Air High Setpoint Temperature for Design {C}
-
-OS:ZoneHVAC:EquipmentList,
-  {afa91992-ae8a-4e9a-833f-11cd16282042}, !- Handle
-  Zone HVAC Equipment List 8,             !- Name
-  {494da03e-95c8-4d6c-947b-3dfd594ff42e}, !- Thermal Zone
-  SequentialLoad,                         !- Load Distribution Scheme
-  {339f9797-5906-474d-9413-01596d25471b}, !- Zone Equipment 1
-  1,                                      !- Zone Equipment Cooling Sequence 1
-  1,                                      !- Zone Equipment Heating or No-Load Sequence 1
-  ,                                       !- Zone Equipment Sequential Cooling Fraction Schedule Name 1
-  ;                                       !- Zone Equipment Sequential Heating Fraction Schedule Name 1
-
-OS:Space,
-  {59f26df2-43e4-4223-97ac-a7bb0d502532}, !- Handle
-  living space|unit 8|story 1,            !- Name
-  {e43882b5-14a8-4886-a33c-d4bbbac75ad2}, !- Space Type Name
-  ,                                       !- Default Construction Set Name
-  ,                                       !- Default Schedule Set Name
-  -0,                                     !- Direction of Relative North {deg}
-  0,                                      !- X Origin {m}
-  0,                                      !- Y Origin {m}
-  0,                                      !- Z Origin {m}
-  ,                                       !- Building Story Name
-  {494da03e-95c8-4d6c-947b-3dfd594ff42e}, !- Thermal Zone Name
-  ,                                       !- Part of Total Floor Area
-  ,                                       !- Design Specification Outdoor Air Object Name
-  {8961fb27-6444-4ed2-80f7-576a2bcfd674}; !- Building Unit Name
-
-OS:Surface,
-  {f671910a-6e84-4fbb-8bd4-05c8cd616680}, !- Handle
-  Surface 43,                             !- Name
-  Floor,                                  !- Surface Type
-  ,                                       !- Construction Name
-  {59f26df2-43e4-4223-97ac-a7bb0d502532}, !- Space Name
-  Foundation,                             !- Outside Boundary Condition
-  ,                                       !- Outside Boundary Condition Object
-  NoSun,                                  !- Sun Exposure
-  NoWind,                                 !- Wind Exposure
-  ,                                       !- View Factor to Ground
-  ,                                       !- Number of Vertices
-  19.3973532215094, 3.048, 0,             !- X,Y,Z Vertex 1 {m}
-  19.3973532215094, 15.9795688143396, 0,  !- X,Y,Z Vertex 2 {m}
-  25.8631376286792, 15.9795688143396, 0,  !- X,Y,Z Vertex 3 {m}
-  25.8631376286792, 3.048, 0;             !- X,Y,Z Vertex 4 {m}
-
-OS:Surface,
-  {579ed710-0695-47cf-a3d0-e6b9273ff3c1}, !- Handle
-  Surface 44,                             !- Name
-  Wall,                                   !- Surface Type
-  ,                                       !- Construction Name
-  {59f26df2-43e4-4223-97ac-a7bb0d502532}, !- Space Name
-  Adiabatic,                              !- Outside Boundary Condition
-  ,                                       !- Outside Boundary Condition Object
-  NoSun,                                  !- Sun Exposure
-  NoWind,                                 !- Wind Exposure
-  ,                                       !- View Factor to Ground
-  ,                                       !- Number of Vertices
-  19.3973532215094, 3.048, 2.4384,        !- X,Y,Z Vertex 1 {m}
-  19.3973532215094, 3.048, 0,             !- X,Y,Z Vertex 2 {m}
-  25.8631376286792, 3.048, 0,             !- X,Y,Z Vertex 3 {m}
-  25.8631376286792, 3.048, 2.4384;        !- X,Y,Z Vertex 4 {m}
-
-OS:Surface,
-  {4f90cd64-29a5-4206-86ee-236f6a2ec98e}, !- Handle
-  Surface 45,                             !- Name
-  RoofCeiling,                            !- Surface Type
-  ,                                       !- Construction Name
-  {59f26df2-43e4-4223-97ac-a7bb0d502532}, !- Space Name
-  Outdoors,                               !- Outside Boundary Condition
-  ,                                       !- Outside Boundary Condition Object
-  SunExposed,                             !- Sun Exposure
-  WindExposed,                            !- Wind Exposure
-  ,                                       !- View Factor to Ground
-  ,                                       !- Number of Vertices
-  25.8631376286792, 3.048, 2.4384,        !- X,Y,Z Vertex 1 {m}
-  25.8631376286792, 15.9795688143396, 2.4384, !- X,Y,Z Vertex 2 {m}
-  19.3973532215094, 15.9795688143396, 2.4384, !- X,Y,Z Vertex 3 {m}
-  19.3973532215094, 3.048, 2.4384;        !- X,Y,Z Vertex 4 {m}
-
-OS:Surface,
-  {59128863-1c22-4fb3-a44b-ce2b489101b0}, !- Handle
-  Surface 46,                             !- Name
-  Wall,                                   !- Surface Type
-  ,                                       !- Construction Name
-  {59f26df2-43e4-4223-97ac-a7bb0d502532}, !- Space Name
-  Surface,                                !- Outside Boundary Condition
-  {81f1fa5a-a673-42e6-aa16-3b8d04cc0cf1}, !- Outside Boundary Condition Object
-  NoSun,                                  !- Sun Exposure
-  NoWind,                                 !- Wind Exposure
-  ,                                       !- View Factor to Ground
-  ,                                       !- Number of Vertices
-  19.3973532215094, 15.9795688143396, 2.4384, !- X,Y,Z Vertex 1 {m}
-  19.3973532215094, 15.9795688143396, 0,  !- X,Y,Z Vertex 2 {m}
-  19.3973532215094, 3.048, 0,             !- X,Y,Z Vertex 3 {m}
-  19.3973532215094, 3.048, 2.4384;        !- X,Y,Z Vertex 4 {m}
-
-OS:Surface,
-  {7aac46de-9a6d-4a72-95c2-8c863851c43d}, !- Handle
-  Surface 47,                             !- Name
-  Wall,                                   !- Surface Type
-  ,                                       !- Construction Name
-  {59f26df2-43e4-4223-97ac-a7bb0d502532}, !- Space Name
-  Outdoors,                               !- Outside Boundary Condition
-  ,                                       !- Outside Boundary Condition Object
-  SunExposed,                             !- Sun Exposure
-  WindExposed,                            !- Wind Exposure
-  ,                                       !- View Factor to Ground
-  ,                                       !- Number of Vertices
-  25.8631376286792, 15.9795688143396, 2.4384, !- X,Y,Z Vertex 1 {m}
-  25.8631376286792, 15.9795688143396, 0,  !- X,Y,Z Vertex 2 {m}
-  19.3973532215094, 15.9795688143396, 0,  !- X,Y,Z Vertex 3 {m}
-  19.3973532215094, 15.9795688143396, 2.4384; !- X,Y,Z Vertex 4 {m}
-
-OS:Surface,
-  {ea70c8f6-ab72-4308-8d3b-0c65bb8954c0}, !- Handle
-  Surface 48,                             !- Name
-  Wall,                                   !- Surface Type
-  ,                                       !- Construction Name
-  {59f26df2-43e4-4223-97ac-a7bb0d502532}, !- Space Name
-  Outdoors,                               !- Outside Boundary Condition
-  ,                                       !- Outside Boundary Condition Object
-  SunExposed,                             !- Sun Exposure
-  WindExposed,                            !- Wind Exposure
-  ,                                       !- View Factor to Ground
-  ,                                       !- Number of Vertices
-  25.8631376286792, 3.048, 2.4384,        !- X,Y,Z Vertex 1 {m}
-  25.8631376286792, 3.048, 0,             !- X,Y,Z Vertex 2 {m}
-  25.8631376286792, 15.9795688143396, 0,  !- X,Y,Z Vertex 3 {m}
-  25.8631376286792, 15.9795688143396, 2.4384; !- X,Y,Z Vertex 4 {m}
-
-OS:ThermalZone,
-  {c5536137-a89b-4f02-88cd-1be5477ff1c5}, !- Handle
-  corridor zone,                          !- Name
-  ,                                       !- Multiplier
-  ,                                       !- Ceiling Height {m}
-  ,                                       !- Volume {m3}
-  ,                                       !- Floor Area {m2}
-  ,                                       !- Zone Inside Convection Algorithm
-  ,                                       !- Zone Outside Convection Algorithm
-  ,                                       !- Zone Conditioning Equipment List Name
-  {16cabdac-46e4-4cd9-8789-03ab66b7a6bc}, !- Zone Air Inlet Port List
-  {ad82f8a3-096a-4586-b236-e21fde380940}, !- Zone Air Exhaust Port List
-  {255ea782-ecaa-437f-8240-08540fe70c56}, !- Zone Air Node Name
-  {f5f7fc93-ab8a-4e7d-b88c-90e0ab9cdb56}, !- Zone Return Air Port List
-  ,                                       !- Primary Daylighting Control Name
-  ,                                       !- Fraction of Zone Controlled by Primary Daylighting Control
-  ,                                       !- Secondary Daylighting Control Name
-  ,                                       !- Fraction of Zone Controlled by Secondary Daylighting Control
-  ,                                       !- Illuminance Map Name
-  ,                                       !- Group Rendering Name
-  ,                                       !- Thermostat Name
-  No;                                     !- Use Ideal Air Loads
-
-OS:Node,
-  {209e84f2-f6fe-40b1-bc6a-99a0533d7e14}, !- Handle
-  Node 9,                                 !- Name
-  {255ea782-ecaa-437f-8240-08540fe70c56}, !- Inlet Port
-  ;                                       !- Outlet Port
-
-OS:Connection,
-  {255ea782-ecaa-437f-8240-08540fe70c56}, !- Handle
-  {fe1c31fc-f394-439d-8f64-9514ec7b39a4}, !- Name
-  {c5536137-a89b-4f02-88cd-1be5477ff1c5}, !- Source Object
-  11,                                     !- Outlet Port
-  {209e84f2-f6fe-40b1-bc6a-99a0533d7e14}, !- Target Object
-  2;                                      !- Inlet Port
-
-OS:PortList,
-  {16cabdac-46e4-4cd9-8789-03ab66b7a6bc}, !- Handle
-  {07cdfac7-d70c-47a6-8ee8-6dc1a52ae4d1}, !- Name
-  {c5536137-a89b-4f02-88cd-1be5477ff1c5}; !- HVAC Component
-
-OS:PortList,
-  {ad82f8a3-096a-4586-b236-e21fde380940}, !- Handle
-  {2d3e96ab-4c4a-4cdf-bc55-87f2fcd310c9}, !- Name
-  {c5536137-a89b-4f02-88cd-1be5477ff1c5}; !- HVAC Component
-
-OS:PortList,
-  {f5f7fc93-ab8a-4e7d-b88c-90e0ab9cdb56}, !- Handle
-  {7c044ac6-be48-4ddb-9100-580fc471e8fd}, !- Name
-  {c5536137-a89b-4f02-88cd-1be5477ff1c5}; !- HVAC Component
-
-OS:Sizing:Zone,
-  {f751b945-29e0-4874-ae23-bee610dd66fa}, !- Handle
-  {c5536137-a89b-4f02-88cd-1be5477ff1c5}, !- Zone or ZoneList Name
-  SupplyAirTemperature,                   !- Zone Cooling Design Supply Air Temperature Input Method
-  14,                                     !- Zone Cooling Design Supply Air Temperature {C}
-  11.11,                                  !- Zone Cooling Design Supply Air Temperature Difference {deltaC}
-  SupplyAirTemperature,                   !- Zone Heating Design Supply Air Temperature Input Method
-  40,                                     !- Zone Heating Design Supply Air Temperature {C}
-  11.11,                                  !- Zone Heating Design Supply Air Temperature Difference {deltaC}
-  0.0085,                                 !- Zone Cooling Design Supply Air Humidity Ratio {kg-H2O/kg-air}
-  0.008,                                  !- Zone Heating Design Supply Air Humidity Ratio {kg-H2O/kg-air}
-  ,                                       !- Zone Heating Sizing Factor
-  ,                                       !- Zone Cooling Sizing Factor
-  DesignDay,                              !- Cooling Design Air Flow Method
-  ,                                       !- Cooling Design Air Flow Rate {m3/s}
-  ,                                       !- Cooling Minimum Air Flow per Zone Floor Area {m3/s-m2}
-  ,                                       !- Cooling Minimum Air Flow {m3/s}
-  ,                                       !- Cooling Minimum Air Flow Fraction
-  DesignDay,                              !- Heating Design Air Flow Method
-  ,                                       !- Heating Design Air Flow Rate {m3/s}
-  ,                                       !- Heating Maximum Air Flow per Zone Floor Area {m3/s-m2}
-  ,                                       !- Heating Maximum Air Flow {m3/s}
-  ,                                       !- Heating Maximum Air Flow Fraction
-  ,                                       !- Design Zone Air Distribution Effectiveness in Cooling Mode
-  ,                                       !- Design Zone Air Distribution Effectiveness in Heating Mode
-  No,                                     !- Account for Dedicated Outdoor Air System
-  NeutralSupplyAir,                       !- Dedicated Outdoor Air System Control Strategy
-  autosize,                               !- Dedicated Outdoor Air Low Setpoint Temperature for Design {C}
-  autosize;                               !- Dedicated Outdoor Air High Setpoint Temperature for Design {C}
-
-OS:ZoneHVAC:EquipmentList,
-  {5fffb851-6f2a-490f-b02c-04050c3908b5}, !- Handle
-  Zone HVAC Equipment List 9,             !- Name
-  {c5536137-a89b-4f02-88cd-1be5477ff1c5}; !- Thermal Zone
-
-OS:Space,
-  {dea49551-ef49-44dd-93df-a721d02628f1}, !- Handle
-  corridor space,                         !- Name
-  {547dcb8c-1e67-430e-b915-dfb0744dedf3}, !- Space Type Name
-  ,                                       !- Default Construction Set Name
-  ,                                       !- Default Schedule Set Name
-  ,                                       !- Direction of Relative North {deg}
-  ,                                       !- X Origin {m}
-  ,                                       !- Y Origin {m}
-  ,                                       !- Z Origin {m}
-  ,                                       !- Building Story Name
-  {c5536137-a89b-4f02-88cd-1be5477ff1c5}; !- Thermal Zone Name
-
-OS:Surface,
-  {dd15809e-d2d4-40cc-ba4f-757c33bce226}, !- Handle
-  Surface 49,                             !- Name
-  Floor,                                  !- Surface Type
-  ,                                       !- Construction Name
-  {dea49551-ef49-44dd-93df-a721d02628f1}, !- Space Name
-  Foundation,                             !- Outside Boundary Condition
-  ,                                       !- Outside Boundary Condition Object
-  NoSun,                                  !- Sun Exposure
-  NoWind,                                 !- Wind Exposure
-  ,                                       !- View Factor to Ground
-  ,                                       !- Number of Vertices
-  0, 0, 0,                                !- X,Y,Z Vertex 1 {m}
-  0, 3.048, 0,                            !- X,Y,Z Vertex 2 {m}
-  25.8631376286792, 3.048, 0,             !- X,Y,Z Vertex 3 {m}
-  25.8631376286792, 0, 0;                 !- X,Y,Z Vertex 4 {m}
-
-OS:Surface,
-  {92ba30aa-f7fe-4a18-b8f0-2794ab47282d}, !- Handle
-  Surface 50,                             !- Name
-  Wall,                                   !- Surface Type
-  ,                                       !- Construction Name
-  {dea49551-ef49-44dd-93df-a721d02628f1}, !- Space Name
-  Outdoors,                               !- Outside Boundary Condition
-  ,                                       !- Outside Boundary Condition Object
-  SunExposed,                             !- Sun Exposure
-  WindExposed,                            !- Wind Exposure
-  ,                                       !- View Factor to Ground
-  ,                                       !- Number of Vertices
-  0, 3.048, 2.4384,                       !- X,Y,Z Vertex 1 {m}
-  0, 3.048, 0,                            !- X,Y,Z Vertex 2 {m}
-  0, 0, 0,                                !- X,Y,Z Vertex 3 {m}
-  0, 0, 2.4384;                           !- X,Y,Z Vertex 4 {m}
-
-OS:Surface,
-  {f3ac732b-21bc-41b5-ae57-7629da2e4b89}, !- Handle
-  Surface 51,                             !- Name
-  Wall,                                   !- Surface Type
-  ,                                       !- Construction Name
-  {dea49551-ef49-44dd-93df-a721d02628f1}, !- Space Name
-  Adiabatic,                              !- Outside Boundary Condition
-  ,                                       !- Outside Boundary Condition Object
-  NoSun,                                  !- Sun Exposure
-  NoWind,                                 !- Wind Exposure
-  ,                                       !- View Factor to Ground
-  ,                                       !- Number of Vertices
-  6.46578440716979, 3.048, 2.4384,        !- X,Y,Z Vertex 1 {m}
-  6.46578440716979, 3.048, 0,             !- X,Y,Z Vertex 2 {m}
-  0, 3.048, 0,                            !- X,Y,Z Vertex 3 {m}
-  0, 3.048, 2.4384;                       !- X,Y,Z Vertex 4 {m}
-
-OS:Surface,
-  {034951d9-8cd6-40c2-8fef-8a800ca894d8}, !- Handle
-  Surface 52,                             !- Name
-  Wall,                                   !- Surface Type
-  ,                                       !- Construction Name
-  {dea49551-ef49-44dd-93df-a721d02628f1}, !- Space Name
-  Outdoors,                               !- Outside Boundary Condition
-  ,                                       !- Outside Boundary Condition Object
-  SunExposed,                             !- Sun Exposure
-  WindExposed,                            !- Wind Exposure
-  ,                                       !- View Factor to Ground
-  ,                                       !- Number of Vertices
-  25.8631376286792, 0, 2.4384,            !- X,Y,Z Vertex 1 {m}
-  25.8631376286792, 0, 0,                 !- X,Y,Z Vertex 2 {m}
-  25.8631376286792, 3.048, 0,             !- X,Y,Z Vertex 3 {m}
-  25.8631376286792, 3.048, 2.4384;        !- X,Y,Z Vertex 4 {m}
-
-OS:Surface,
-  {32bae38e-7982-4a3b-88d1-8c971f7f23f3}, !- Handle
-  Surface 53,                             !- Name
-  Wall,                                   !- Surface Type
-  ,                                       !- Construction Name
-  {dea49551-ef49-44dd-93df-a721d02628f1}, !- Space Name
-  Adiabatic,                              !- Outside Boundary Condition
-  ,                                       !- Outside Boundary Condition Object
-  NoSun,                                  !- Sun Exposure
-  NoWind,                                 !- Wind Exposure
-  ,                                       !- View Factor to Ground
-  ,                                       !- Number of Vertices
-  0, 0, 2.4384,                           !- X,Y,Z Vertex 1 {m}
-  0, 0, 0,                                !- X,Y,Z Vertex 2 {m}
-  6.46578440716979, 0, 0,                 !- X,Y,Z Vertex 3 {m}
-  6.46578440716979, 0, 2.4384;            !- X,Y,Z Vertex 4 {m}
-
-OS:Surface,
-  {eecc7ff3-ae11-49a8-9aeb-bd71eed972b4}, !- Handle
-  Surface 54,                             !- Name
-  RoofCeiling,                            !- Surface Type
-  ,                                       !- Construction Name
-  {dea49551-ef49-44dd-93df-a721d02628f1}, !- Space Name
-  Outdoors,                               !- Outside Boundary Condition
-  ,                                       !- Outside Boundary Condition Object
-  SunExposed,                             !- Sun Exposure
-  WindExposed,                            !- Wind Exposure
-  ,                                       !- View Factor to Ground
-  ,                                       !- Number of Vertices
-  25.8631376286792, 0, 2.4384,            !- X,Y,Z Vertex 1 {m}
-  25.8631376286792, 3.048, 2.4384,        !- X,Y,Z Vertex 2 {m}
-  0, 3.048, 2.4384,                       !- X,Y,Z Vertex 3 {m}
-  0, 0, 2.4384;                           !- X,Y,Z Vertex 4 {m}
-
-OS:SpaceType,
-  {547dcb8c-1e67-430e-b915-dfb0744dedf3}, !- Handle
-  Space Type 2,                           !- Name
-  ,                                       !- Default Construction Set Name
-  ,                                       !- Default Schedule Set Name
-  ,                                       !- Group Rendering Name
-  ,                                       !- Design Specification Outdoor Air Object Name
-  ,                                       !- Standards Template
-  ,                                       !- Standards Building Type
-  corridor;                               !- Standards Space Type
-
-OS:BuildingUnit,
-  {80519212-1fae-47ec-8130-b16b6a794327}, !- Handle
-  unit 1,                                 !- Name
-  ,                                       !- Rendering Color
-  Residential;                            !- Building Unit Type
-
-OS:AdditionalProperties,
-  {b7bb182f-b751-4dc9-be51-e271e5860340}, !- Handle
-  {80519212-1fae-47ec-8130-b16b6a794327}, !- Object Name
-  Units Represented,                      !- Feature Name 1
-  Integer,                                !- Feature Data Type 1
-  1,                                      !- Feature Value 1
-  NumberOfBedrooms,                       !- Feature Name 2
-  Integer,                                !- Feature Data Type 2
-  3,                                      !- Feature Value 2
-  NumberOfBathrooms,                      !- Feature Name 3
-  Double,                                 !- Feature Data Type 3
-  2,                                      !- Feature Value 3
-  NumberOfOccupants,                      !- Feature Name 4
-  Double,                                 !- Feature Data Type 4
-  3.3900000000000001;                     !- Feature Value 4
-
-OS:BuildingUnit,
-  {0c9a3619-9df3-4a89-81e8-82c76a53fb3e}, !- Handle
-  unit 2,                                 !- Name
-  ,                                       !- Rendering Color
-  Residential;                            !- Building Unit Type
-
-OS:AdditionalProperties,
-  {f3c87e41-fcdc-40c8-95b3-721aab24d741}, !- Handle
-  {0c9a3619-9df3-4a89-81e8-82c76a53fb3e}, !- Object Name
-  Units Represented,                      !- Feature Name 1
-  Integer,                                !- Feature Data Type 1
-  1,                                      !- Feature Value 1
-  NumberOfBedrooms,                       !- Feature Name 2
-  Integer,                                !- Feature Data Type 2
-  3,                                      !- Feature Value 2
-  NumberOfBathrooms,                      !- Feature Name 3
-  Double,                                 !- Feature Data Type 3
-  2,                                      !- Feature Value 3
-  NumberOfOccupants,                      !- Feature Name 4
-  Double,                                 !- Feature Data Type 4
-  3.3900000000000001;                     !- Feature Value 4
-
-OS:BuildingUnit,
-  {be282e46-fa7c-4757-a49b-62924a5547d8}, !- Handle
-  unit 3,                                 !- Name
-  ,                                       !- Rendering Color
-  Residential;                            !- Building Unit Type
-
-OS:AdditionalProperties,
-  {31eef5ff-d56e-4aaa-9b78-078abe9a69ae}, !- Handle
-  {be282e46-fa7c-4757-a49b-62924a5547d8}, !- Object Name
-  Units Represented,                      !- Feature Name 1
-  Integer,                                !- Feature Data Type 1
-  1,                                      !- Feature Value 1
-  NumberOfBedrooms,                       !- Feature Name 2
-  Integer,                                !- Feature Data Type 2
-  3,                                      !- Feature Value 2
-  NumberOfBathrooms,                      !- Feature Name 3
-  Double,                                 !- Feature Data Type 3
-  2,                                      !- Feature Value 3
-  NumberOfOccupants,                      !- Feature Name 4
-  Double,                                 !- Feature Data Type 4
-  3.3900000000000001;                     !- Feature Value 4
-
-OS:BuildingUnit,
-  {aa846908-e05a-4e5a-b978-d28b64c90737}, !- Handle
-  unit 4,                                 !- Name
-  ,                                       !- Rendering Color
-  Residential;                            !- Building Unit Type
-
-OS:AdditionalProperties,
-  {ad5c1cd7-8681-44f4-836f-038a5f61b885}, !- Handle
-  {aa846908-e05a-4e5a-b978-d28b64c90737}, !- Object Name
-  Units Represented,                      !- Feature Name 1
-  Integer,                                !- Feature Data Type 1
-  1,                                      !- Feature Value 1
-  NumberOfBedrooms,                       !- Feature Name 2
-  Integer,                                !- Feature Data Type 2
-  3,                                      !- Feature Value 2
-  NumberOfBathrooms,                      !- Feature Name 3
-  Double,                                 !- Feature Data Type 3
-  2,                                      !- Feature Value 3
-  NumberOfOccupants,                      !- Feature Name 4
-  Double,                                 !- Feature Data Type 4
-  3.3900000000000001;                     !- Feature Value 4
-
-OS:BuildingUnit,
-  {282fc6fe-bdef-4dcd-8daa-f96b806aa695}, !- Handle
-  unit 5,                                 !- Name
-  ,                                       !- Rendering Color
-  Residential;                            !- Building Unit Type
-
-OS:AdditionalProperties,
-  {b988b8b8-7151-4b16-a977-3d0f675ad39e}, !- Handle
-  {282fc6fe-bdef-4dcd-8daa-f96b806aa695}, !- Object Name
-  Units Represented,                      !- Feature Name 1
-  Integer,                                !- Feature Data Type 1
-  1,                                      !- Feature Value 1
-  NumberOfBedrooms,                       !- Feature Name 2
-  Integer,                                !- Feature Data Type 2
-  3,                                      !- Feature Value 2
-  NumberOfBathrooms,                      !- Feature Name 3
-  Double,                                 !- Feature Data Type 3
-  2,                                      !- Feature Value 3
-  NumberOfOccupants,                      !- Feature Name 4
-  Double,                                 !- Feature Data Type 4
-  3.3900000000000001;                     !- Feature Value 4
-
-OS:BuildingUnit,
-  {03cd1b3d-db31-40df-b24f-b9615effcd86}, !- Handle
-  unit 6,                                 !- Name
-  ,                                       !- Rendering Color
-  Residential;                            !- Building Unit Type
-
-OS:AdditionalProperties,
-  {422a03b9-a8cf-4cbb-b8f3-eb562e46716f}, !- Handle
-  {03cd1b3d-db31-40df-b24f-b9615effcd86}, !- Object Name
-  Units Represented,                      !- Feature Name 1
-  Integer,                                !- Feature Data Type 1
-  1,                                      !- Feature Value 1
-  NumberOfBedrooms,                       !- Feature Name 2
-  Integer,                                !- Feature Data Type 2
-  3,                                      !- Feature Value 2
-  NumberOfBathrooms,                      !- Feature Name 3
-  Double,                                 !- Feature Data Type 3
-  2,                                      !- Feature Value 3
-  NumberOfOccupants,                      !- Feature Name 4
-  Double,                                 !- Feature Data Type 4
-  3.3900000000000001;                     !- Feature Value 4
-
-OS:BuildingUnit,
-  {fde37386-78c1-4802-98ce-74577019418a}, !- Handle
-  unit 7,                                 !- Name
-  ,                                       !- Rendering Color
-  Residential;                            !- Building Unit Type
-
-OS:AdditionalProperties,
-  {fa995d32-459b-4800-9786-7b473d6952d2}, !- Handle
-  {fde37386-78c1-4802-98ce-74577019418a}, !- Object Name
-  Units Represented,                      !- Feature Name 1
-  Integer,                                !- Feature Data Type 1
-  1,                                      !- Feature Value 1
-  NumberOfBedrooms,                       !- Feature Name 2
-  Integer,                                !- Feature Data Type 2
-  3,                                      !- Feature Value 2
-  NumberOfBathrooms,                      !- Feature Name 3
-  Double,                                 !- Feature Data Type 3
-  2,                                      !- Feature Value 3
-  NumberOfOccupants,                      !- Feature Name 4
-  Double,                                 !- Feature Data Type 4
-  3.3900000000000001;                     !- Feature Value 4
-
-OS:BuildingUnit,
-  {8961fb27-6444-4ed2-80f7-576a2bcfd674}, !- Handle
-  unit 8,                                 !- Name
-  ,                                       !- Rendering Color
-  Residential;                            !- Building Unit Type
-
-OS:AdditionalProperties,
-  {268ca816-1ce2-474c-834c-f823b2b9583a}, !- Handle
-  {8961fb27-6444-4ed2-80f7-576a2bcfd674}, !- Object Name
-  Units Represented,                      !- Feature Name 1
-  Integer,                                !- Feature Data Type 1
-  1,                                      !- Feature Value 1
-  NumberOfBedrooms,                       !- Feature Name 2
-  Integer,                                !- Feature Data Type 2
-  3,                                      !- Feature Value 2
-  NumberOfBathrooms,                      !- Feature Name 3
-  Double,                                 !- Feature Data Type 3
-  2,                                      !- Feature Value 3
-  NumberOfOccupants,                      !- Feature Name 4
-  Double,                                 !- Feature Data Type 4
-  3.3900000000000001;                     !- Feature Value 4
-
-OS:Building,
-  {2f31f4b5-6051-42fc-8ed6-31a13c7d7e39}, !- Handle
-  Building 1,                             !- Name
-  ,                                       !- Building Sector Type
-  0,                                      !- North Axis {deg}
-  ,                                       !- Nominal Floor to Floor Height {m}
-  ,                                       !- Space Type Name
-  ,                                       !- Default Construction Set Name
-  ,                                       !- Default Schedule Set Name
-  1,                                      !- Standards Number of Stories
-  1,                                      !- Standards Number of Above Ground Stories
-  ,                                       !- Standards Template
-  multifamily,                            !- Standards Building Type
-  8;                                      !- Standards Number of Living Units
-
-OS:AdditionalProperties,
-  {1a55332f-04e8-44e3-b0e8-90ead0e5bce2}, !- Handle
-  {2f31f4b5-6051-42fc-8ed6-31a13c7d7e39}, !- Object Name
-  Total Units Represented,                !- Feature Name 1
-  Integer,                                !- Feature Data Type 1
-  8,                                      !- Feature Value 1
-  Total Floors Represented,               !- Feature Name 2
-  Integer,                                !- Feature Data Type 2
-  1,                                      !- Feature Value 2
-  Total Units Modeled,                    !- Feature Name 3
-  Integer,                                !- Feature Data Type 3
-  8,                                      !- Feature Value 3
-  Total Floors Modeled,                   !- Feature Name 4
-  Integer,                                !- Feature Data Type 4
-  1;                                      !- Feature Value 4
-
-OS:Surface,
-  {195804f2-d663-4279-8b0b-93b5c09e4a2c}, !- Handle
-  Surface 55,                             !- Name
-  Wall,                                   !- Surface Type
-  ,                                       !- Construction Name
-  {dea49551-ef49-44dd-93df-a721d02628f1}, !- Space Name
-  Adiabatic,                              !- Outside Boundary Condition
-  ,                                       !- Outside Boundary Condition Object
-  NoSun,                                  !- Sun Exposure
-  NoWind,                                 !- Wind Exposure
-  ,                                       !- View Factor to Ground
-  ,                                       !- Number of Vertices
-  19.3973532215094, 3.048, 2.4384,        !- X,Y,Z Vertex 1 {m}
-  19.3973532215094, 3.048, 0,             !- X,Y,Z Vertex 2 {m}
-  12.9315688143396, 3.048, 0,             !- X,Y,Z Vertex 3 {m}
-  12.9315688143396, 3.048, 2.4384;        !- X,Y,Z Vertex 4 {m}
-
-OS:Surface,
-  {14881f20-ae43-4645-b57b-1701292dd778}, !- Handle
-  Surface 56,                             !- Name
-  Wall,                                   !- Surface Type
-  ,                                       !- Construction Name
-  {dea49551-ef49-44dd-93df-a721d02628f1}, !- Space Name
-  Adiabatic,                              !- Outside Boundary Condition
-  ,                                       !- Outside Boundary Condition Object
-  NoSun,                                  !- Sun Exposure
-  NoWind,                                 !- Wind Exposure
-  ,                                       !- View Factor to Ground
-  ,                                       !- Number of Vertices
-  12.9315688143396, 0, 2.4384,            !- X,Y,Z Vertex 1 {m}
-  12.9315688143396, 0, 0,                 !- X,Y,Z Vertex 2 {m}
-  19.3973532215094, 0, 0,                 !- X,Y,Z Vertex 3 {m}
-  19.3973532215094, 0, 2.4384;            !- X,Y,Z Vertex 4 {m}
-
-OS:Surface,
-  {6518cad6-276f-4b1d-a991-90d6d6816ec6}, !- Handle
-  Surface 57,                             !- Name
-  Wall,                                   !- Surface Type
-  ,                                       !- Construction Name
-  {dea49551-ef49-44dd-93df-a721d02628f1}, !- Space Name
-  Adiabatic,                              !- Outside Boundary Condition
-  ,                                       !- Outside Boundary Condition Object
-  NoSun,                                  !- Sun Exposure
-  NoWind,                                 !- Wind Exposure
-  ,                                       !- View Factor to Ground
-  ,                                       !- Number of Vertices
-  6.46578440716979, 0, 2.4384,            !- X,Y,Z Vertex 1 {m}
-  6.46578440716979, 0, 0,                 !- X,Y,Z Vertex 2 {m}
-  12.9315688143396, 0, 0,                 !- X,Y,Z Vertex 3 {m}
-  12.9315688143396, 0, 2.4384;            !- X,Y,Z Vertex 4 {m}
-
-OS:Surface,
-  {43c01fed-ae8c-48dd-9be4-1415110452b5}, !- Handle
-  Surface 58,                             !- Name
-  Wall,                                   !- Surface Type
-  ,                                       !- Construction Name
-  {dea49551-ef49-44dd-93df-a721d02628f1}, !- Space Name
-  Adiabatic,                              !- Outside Boundary Condition
-  ,                                       !- Outside Boundary Condition Object
-  NoSun,                                  !- Sun Exposure
-  NoWind,                                 !- Wind Exposure
-  ,                                       !- View Factor to Ground
-  ,                                       !- Number of Vertices
-  19.3973532215094, 0, 2.4384,            !- X,Y,Z Vertex 1 {m}
-  19.3973532215094, 0, 0,                 !- X,Y,Z Vertex 2 {m}
-  25.8631376286792, 0, 0,                 !- X,Y,Z Vertex 3 {m}
-  25.8631376286792, 0, 2.4384;            !- X,Y,Z Vertex 4 {m}
-
-OS:Surface,
-  {1a566bd9-8117-4780-85d7-fc10ca3779a9}, !- Handle
-  Surface 59,                             !- Name
-  Wall,                                   !- Surface Type
-  ,                                       !- Construction Name
-  {dea49551-ef49-44dd-93df-a721d02628f1}, !- Space Name
-  Adiabatic,                              !- Outside Boundary Condition
-  ,                                       !- Outside Boundary Condition Object
-  NoSun,                                  !- Sun Exposure
-  NoWind,                                 !- Wind Exposure
-  ,                                       !- View Factor to Ground
-  ,                                       !- Number of Vertices
-  25.8631376286792, 3.048, 2.4384,        !- X,Y,Z Vertex 1 {m}
-  25.8631376286792, 3.048, 0,             !- X,Y,Z Vertex 2 {m}
-  19.3973532215094, 3.048, 0,             !- X,Y,Z Vertex 3 {m}
-  19.3973532215094, 3.048, 2.4384;        !- X,Y,Z Vertex 4 {m}
-
-OS:Surface,
-  {54b307b9-a31a-4be6-9525-79b3af127ff1}, !- Handle
-  Surface 60,                             !- Name
-  Wall,                                   !- Surface Type
-  ,                                       !- Construction Name
-  {dea49551-ef49-44dd-93df-a721d02628f1}, !- Space Name
-  Adiabatic,                              !- Outside Boundary Condition
-  ,                                       !- Outside Boundary Condition Object
-  NoSun,                                  !- Sun Exposure
-  NoWind,                                 !- Wind Exposure
-  ,                                       !- View Factor to Ground
-  ,                                       !- Number of Vertices
-  12.9315688143396, 3.048, 2.4384,        !- X,Y,Z Vertex 1 {m}
-  12.9315688143396, 3.048, 0,             !- X,Y,Z Vertex 2 {m}
-  6.46578440716979, 3.048, 0,             !- X,Y,Z Vertex 3 {m}
-  6.46578440716979, 3.048, 2.4384;        !- X,Y,Z Vertex 4 {m}
-
-OS:Schedule:Day,
-  {7d7369e8-cf54-409e-9465-0aad26d7d9b2}, !- Handle
-  Schedule Day 1,                         !- Name
-  ,                                       !- Schedule Type Limits Name
-  ,                                       !- Interpolate to Timestep
-  24,                                     !- Hour 1
-  0,                                      !- Minute 1
-  0;                                      !- Value Until Time 1
-
-OS:Schedule:Day,
-  {350d0419-335a-418d-adf4-b9604f2e1627}, !- Handle
-  Schedule Day 2,                         !- Name
-  ,                                       !- Schedule Type Limits Name
-  ,                                       !- Interpolate to Timestep
-  24,                                     !- Hour 1
-  0,                                      !- Minute 1
-  1;                                      !- Value Until Time 1
-
-OS:Schedule:Ruleset,
-  {0ebe8617-02d3-480d-8d43-8ac7f6956d29}, !- Handle
-  res occupants schedule,                 !- Name
-  {6cb98309-6508-4bfc-848e-661364385616}, !- Schedule Type Limits Name
-  {5860c5e0-d497-44fa-86bf-f1307acfc4d2}, !- Default Day Schedule Name
-  {507b6f85-5152-4c30-b4d8-174fe014c7da}, !- Summer Design Day Schedule Name
-  {82b9d2c9-2d24-45ee-a130-81f440796fa7}; !- Winter Design Day Schedule Name
-
-OS:Schedule:Day,
-  {5860c5e0-d497-44fa-86bf-f1307acfc4d2}, !- Handle
-  Schedule Day 3,                         !- Name
-  {6cb98309-6508-4bfc-848e-661364385616}, !- Schedule Type Limits Name
-  ,                                       !- Interpolate to Timestep
-  24,                                     !- Hour 1
-  0,                                      !- Minute 1
-  0;                                      !- Value Until Time 1
-
-OS:Schedule:Rule,
-  {685ce496-d88a-4230-97d1-097c4129924d}, !- Handle
-  res occupants schedule allday rule1,    !- Name
-  {0ebe8617-02d3-480d-8d43-8ac7f6956d29}, !- Schedule Ruleset Name
-  11,                                     !- Rule Order
-  {926ccefc-cc35-4157-b9d4-317d14d37aa9}, !- Day Schedule Name
-  Yes,                                    !- Apply Sunday
-  Yes,                                    !- Apply Monday
-  Yes,                                    !- Apply Tuesday
-  Yes,                                    !- Apply Wednesday
-  Yes,                                    !- Apply Thursday
-  Yes,                                    !- Apply Friday
-  Yes,                                    !- Apply Saturday
-  ,                                       !- Apply Holiday
-  DateRange,                              !- Date Specification Type
-  1,                                      !- Start Month
-  1,                                      !- Start Day
-  1,                                      !- End Month
-  31;                                     !- End Day
-
-OS:Schedule:Day,
-  {926ccefc-cc35-4157-b9d4-317d14d37aa9}, !- Handle
-  res occupants schedule allday1,         !- Name
-  {6cb98309-6508-4bfc-848e-661364385616}, !- Schedule Type Limits Name
-  ,                                       !- Interpolate to Timestep
-  7,                                      !- Hour 1
-  0,                                      !- Minute 1
-  1,                                      !- Value Until Time 1
-  8,                                      !- Hour 2
-  0,                                      !- Minute 2
-  0.88,                                   !- Value Until Time 2
-  9,                                      !- Hour 3
-  0,                                      !- Minute 3
-  0.41,                                   !- Value Until Time 3
-  16,                                     !- Hour 4
-  0,                                      !- Minute 4
-  0.24,                                   !- Value Until Time 4
-  17,                                     !- Hour 5
-  0,                                      !- Minute 5
-  0.29,                                   !- Value Until Time 5
-  18,                                     !- Hour 6
-  0,                                      !- Minute 6
-  0.55,                                   !- Value Until Time 6
-  21,                                     !- Hour 7
-  0,                                      !- Minute 7
-  0.9,                                    !- Value Until Time 7
-  24,                                     !- Hour 8
-  0,                                      !- Minute 8
-  1;                                      !- Value Until Time 8
-
-OS:Schedule:Rule,
-  {5e88a693-943e-40ac-90e8-e3ec995cde81}, !- Handle
-  res occupants schedule allday rule2,    !- Name
-  {0ebe8617-02d3-480d-8d43-8ac7f6956d29}, !- Schedule Ruleset Name
-  10,                                     !- Rule Order
-  {2f6a93d6-c486-4e04-9150-95eb64083d3d}, !- Day Schedule Name
-  Yes,                                    !- Apply Sunday
-  Yes,                                    !- Apply Monday
-  Yes,                                    !- Apply Tuesday
-  Yes,                                    !- Apply Wednesday
-  Yes,                                    !- Apply Thursday
-  Yes,                                    !- Apply Friday
-  Yes,                                    !- Apply Saturday
-  ,                                       !- Apply Holiday
-  DateRange,                              !- Date Specification Type
-  2,                                      !- Start Month
-  1,                                      !- Start Day
-  2,                                      !- End Month
-  28;                                     !- End Day
-
-OS:Schedule:Day,
-  {2f6a93d6-c486-4e04-9150-95eb64083d3d}, !- Handle
-  res occupants schedule allday2,         !- Name
-  {6cb98309-6508-4bfc-848e-661364385616}, !- Schedule Type Limits Name
-  ,                                       !- Interpolate to Timestep
-  7,                                      !- Hour 1
-  0,                                      !- Minute 1
-  1,                                      !- Value Until Time 1
-  8,                                      !- Hour 2
-  0,                                      !- Minute 2
-  0.88,                                   !- Value Until Time 2
-  9,                                      !- Hour 3
-  0,                                      !- Minute 3
-  0.41,                                   !- Value Until Time 3
-  16,                                     !- Hour 4
-  0,                                      !- Minute 4
-  0.24,                                   !- Value Until Time 4
-  17,                                     !- Hour 5
-  0,                                      !- Minute 5
-  0.29,                                   !- Value Until Time 5
-  18,                                     !- Hour 6
-  0,                                      !- Minute 6
-  0.55,                                   !- Value Until Time 6
-  21,                                     !- Hour 7
-  0,                                      !- Minute 7
-  0.9,                                    !- Value Until Time 7
-  24,                                     !- Hour 8
-  0,                                      !- Minute 8
-  1;                                      !- Value Until Time 8
-
-OS:Schedule:Rule,
-  {0399e4c3-ef54-4a35-a900-b66fa18da94e}, !- Handle
-  res occupants schedule allday rule3,    !- Name
-  {0ebe8617-02d3-480d-8d43-8ac7f6956d29}, !- Schedule Ruleset Name
-  9,                                      !- Rule Order
-  {fef3d8c9-159f-441c-88b0-4a0cf7e934a3}, !- Day Schedule Name
-  Yes,                                    !- Apply Sunday
-  Yes,                                    !- Apply Monday
-  Yes,                                    !- Apply Tuesday
-  Yes,                                    !- Apply Wednesday
-  Yes,                                    !- Apply Thursday
-  Yes,                                    !- Apply Friday
-  Yes,                                    !- Apply Saturday
-  ,                                       !- Apply Holiday
-  DateRange,                              !- Date Specification Type
-  3,                                      !- Start Month
-  1,                                      !- Start Day
-  3,                                      !- End Month
-  31;                                     !- End Day
-
-OS:Schedule:Day,
-  {fef3d8c9-159f-441c-88b0-4a0cf7e934a3}, !- Handle
-  res occupants schedule allday3,         !- Name
-  {6cb98309-6508-4bfc-848e-661364385616}, !- Schedule Type Limits Name
-  ,                                       !- Interpolate to Timestep
-  7,                                      !- Hour 1
-  0,                                      !- Minute 1
-  1,                                      !- Value Until Time 1
-  8,                                      !- Hour 2
-  0,                                      !- Minute 2
-  0.88,                                   !- Value Until Time 2
-  9,                                      !- Hour 3
-  0,                                      !- Minute 3
-  0.41,                                   !- Value Until Time 3
-  16,                                     !- Hour 4
-  0,                                      !- Minute 4
-  0.24,                                   !- Value Until Time 4
-  17,                                     !- Hour 5
-  0,                                      !- Minute 5
-  0.29,                                   !- Value Until Time 5
-  18,                                     !- Hour 6
-  0,                                      !- Minute 6
-  0.55,                                   !- Value Until Time 6
-  21,                                     !- Hour 7
-  0,                                      !- Minute 7
-  0.9,                                    !- Value Until Time 7
-  24,                                     !- Hour 8
-  0,                                      !- Minute 8
-  1;                                      !- Value Until Time 8
-
-OS:Schedule:Rule,
-  {6bc7a93d-74aa-4bed-9460-3f8642ae667e}, !- Handle
-  res occupants schedule allday rule4,    !- Name
-  {0ebe8617-02d3-480d-8d43-8ac7f6956d29}, !- Schedule Ruleset Name
-  8,                                      !- Rule Order
-  {dd6ca668-d98b-4a91-bc8d-5988c2b9e997}, !- Day Schedule Name
-  Yes,                                    !- Apply Sunday
-  Yes,                                    !- Apply Monday
-  Yes,                                    !- Apply Tuesday
-  Yes,                                    !- Apply Wednesday
-  Yes,                                    !- Apply Thursday
-  Yes,                                    !- Apply Friday
-  Yes,                                    !- Apply Saturday
-  ,                                       !- Apply Holiday
-  DateRange,                              !- Date Specification Type
-  4,                                      !- Start Month
-  1,                                      !- Start Day
-  4,                                      !- End Month
-  30;                                     !- End Day
-
-OS:Schedule:Day,
-  {dd6ca668-d98b-4a91-bc8d-5988c2b9e997}, !- Handle
-  res occupants schedule allday4,         !- Name
-  {6cb98309-6508-4bfc-848e-661364385616}, !- Schedule Type Limits Name
-  ,                                       !- Interpolate to Timestep
-  7,                                      !- Hour 1
-  0,                                      !- Minute 1
-  1,                                      !- Value Until Time 1
-  8,                                      !- Hour 2
-  0,                                      !- Minute 2
-  0.88,                                   !- Value Until Time 2
-  9,                                      !- Hour 3
-  0,                                      !- Minute 3
-  0.41,                                   !- Value Until Time 3
-  16,                                     !- Hour 4
-  0,                                      !- Minute 4
-  0.24,                                   !- Value Until Time 4
-  17,                                     !- Hour 5
-  0,                                      !- Minute 5
-  0.29,                                   !- Value Until Time 5
-  18,                                     !- Hour 6
-  0,                                      !- Minute 6
-  0.55,                                   !- Value Until Time 6
-  21,                                     !- Hour 7
-  0,                                      !- Minute 7
-  0.9,                                    !- Value Until Time 7
-  24,                                     !- Hour 8
-  0,                                      !- Minute 8
-  1;                                      !- Value Until Time 8
-
-OS:Schedule:Rule,
-  {177dfdcb-0bec-4039-9eae-8958ac6ddf1b}, !- Handle
-  res occupants schedule allday rule5,    !- Name
-  {0ebe8617-02d3-480d-8d43-8ac7f6956d29}, !- Schedule Ruleset Name
-  7,                                      !- Rule Order
-  {ab1b19d7-c525-43ef-9373-d9ee8f84dbcd}, !- Day Schedule Name
-  Yes,                                    !- Apply Sunday
-  Yes,                                    !- Apply Monday
-  Yes,                                    !- Apply Tuesday
-  Yes,                                    !- Apply Wednesday
-  Yes,                                    !- Apply Thursday
-  Yes,                                    !- Apply Friday
-  Yes,                                    !- Apply Saturday
-  ,                                       !- Apply Holiday
-  DateRange,                              !- Date Specification Type
-  5,                                      !- Start Month
-  1,                                      !- Start Day
-  5,                                      !- End Month
-  31;                                     !- End Day
-
-OS:Schedule:Day,
-  {ab1b19d7-c525-43ef-9373-d9ee8f84dbcd}, !- Handle
-  res occupants schedule allday5,         !- Name
-  {6cb98309-6508-4bfc-848e-661364385616}, !- Schedule Type Limits Name
-  ,                                       !- Interpolate to Timestep
-  7,                                      !- Hour 1
-  0,                                      !- Minute 1
-  1,                                      !- Value Until Time 1
-  8,                                      !- Hour 2
-  0,                                      !- Minute 2
-  0.88,                                   !- Value Until Time 2
-  9,                                      !- Hour 3
-  0,                                      !- Minute 3
-  0.41,                                   !- Value Until Time 3
-  16,                                     !- Hour 4
-  0,                                      !- Minute 4
-  0.24,                                   !- Value Until Time 4
-  17,                                     !- Hour 5
-  0,                                      !- Minute 5
-  0.29,                                   !- Value Until Time 5
-  18,                                     !- Hour 6
-  0,                                      !- Minute 6
-  0.55,                                   !- Value Until Time 6
-  21,                                     !- Hour 7
-  0,                                      !- Minute 7
-  0.9,                                    !- Value Until Time 7
-  24,                                     !- Hour 8
-  0,                                      !- Minute 8
-  1;                                      !- Value Until Time 8
-
-OS:Schedule:Rule,
-  {10b85f5c-9a0e-43eb-9878-a7241f602e08}, !- Handle
-  res occupants schedule allday rule6,    !- Name
-  {0ebe8617-02d3-480d-8d43-8ac7f6956d29}, !- Schedule Ruleset Name
-  6,                                      !- Rule Order
-  {70408629-076c-4aae-a3ec-b6bd040e05c2}, !- Day Schedule Name
-  Yes,                                    !- Apply Sunday
-  Yes,                                    !- Apply Monday
-  Yes,                                    !- Apply Tuesday
-  Yes,                                    !- Apply Wednesday
-  Yes,                                    !- Apply Thursday
-  Yes,                                    !- Apply Friday
-  Yes,                                    !- Apply Saturday
-  ,                                       !- Apply Holiday
-  DateRange,                              !- Date Specification Type
-  6,                                      !- Start Month
-  1,                                      !- Start Day
-  6,                                      !- End Month
-  30;                                     !- End Day
-
-OS:Schedule:Day,
-  {70408629-076c-4aae-a3ec-b6bd040e05c2}, !- Handle
-  res occupants schedule allday6,         !- Name
-  {6cb98309-6508-4bfc-848e-661364385616}, !- Schedule Type Limits Name
-  ,                                       !- Interpolate to Timestep
-  7,                                      !- Hour 1
-  0,                                      !- Minute 1
-  1,                                      !- Value Until Time 1
-  8,                                      !- Hour 2
-  0,                                      !- Minute 2
-  0.88,                                   !- Value Until Time 2
-  9,                                      !- Hour 3
-  0,                                      !- Minute 3
-  0.41,                                   !- Value Until Time 3
-  16,                                     !- Hour 4
-  0,                                      !- Minute 4
-  0.24,                                   !- Value Until Time 4
-  17,                                     !- Hour 5
-  0,                                      !- Minute 5
-  0.29,                                   !- Value Until Time 5
-  18,                                     !- Hour 6
-  0,                                      !- Minute 6
-  0.55,                                   !- Value Until Time 6
-  21,                                     !- Hour 7
-  0,                                      !- Minute 7
-  0.9,                                    !- Value Until Time 7
-  24,                                     !- Hour 8
-  0,                                      !- Minute 8
-  1;                                      !- Value Until Time 8
-
-OS:Schedule:Rule,
-  {fff2a1ba-d8ac-47ba-a3b3-35aa42ab1389}, !- Handle
-  res occupants schedule allday rule7,    !- Name
-  {0ebe8617-02d3-480d-8d43-8ac7f6956d29}, !- Schedule Ruleset Name
-  5,                                      !- Rule Order
-  {fe23f664-8547-435f-8de1-ab648cbd85c1}, !- Day Schedule Name
-  Yes,                                    !- Apply Sunday
-  Yes,                                    !- Apply Monday
-  Yes,                                    !- Apply Tuesday
-  Yes,                                    !- Apply Wednesday
-  Yes,                                    !- Apply Thursday
-  Yes,                                    !- Apply Friday
-  Yes,                                    !- Apply Saturday
-  ,                                       !- Apply Holiday
-  DateRange,                              !- Date Specification Type
-  7,                                      !- Start Month
-  1,                                      !- Start Day
-  7,                                      !- End Month
-  31;                                     !- End Day
-
-OS:Schedule:Day,
-  {fe23f664-8547-435f-8de1-ab648cbd85c1}, !- Handle
-  res occupants schedule allday7,         !- Name
-  {6cb98309-6508-4bfc-848e-661364385616}, !- Schedule Type Limits Name
-  ,                                       !- Interpolate to Timestep
-  7,                                      !- Hour 1
-  0,                                      !- Minute 1
-  1,                                      !- Value Until Time 1
-  8,                                      !- Hour 2
-  0,                                      !- Minute 2
-  0.88,                                   !- Value Until Time 2
-  9,                                      !- Hour 3
-  0,                                      !- Minute 3
-  0.41,                                   !- Value Until Time 3
-  16,                                     !- Hour 4
-  0,                                      !- Minute 4
-  0.24,                                   !- Value Until Time 4
-  17,                                     !- Hour 5
-  0,                                      !- Minute 5
-  0.29,                                   !- Value Until Time 5
-  18,                                     !- Hour 6
-  0,                                      !- Minute 6
-  0.55,                                   !- Value Until Time 6
-  21,                                     !- Hour 7
-  0,                                      !- Minute 7
-  0.9,                                    !- Value Until Time 7
-  24,                                     !- Hour 8
-  0,                                      !- Minute 8
-  1;                                      !- Value Until Time 8
-
-OS:Schedule:Rule,
-  {d0573177-082b-4880-bcf7-4a09c61e286a}, !- Handle
-  res occupants schedule allday rule8,    !- Name
-  {0ebe8617-02d3-480d-8d43-8ac7f6956d29}, !- Schedule Ruleset Name
-  4,                                      !- Rule Order
-  {a6dd61a5-f763-4dda-8b1e-9084c6a9b555}, !- Day Schedule Name
-  Yes,                                    !- Apply Sunday
-  Yes,                                    !- Apply Monday
-  Yes,                                    !- Apply Tuesday
-  Yes,                                    !- Apply Wednesday
-  Yes,                                    !- Apply Thursday
-  Yes,                                    !- Apply Friday
-  Yes,                                    !- Apply Saturday
-  ,                                       !- Apply Holiday
-  DateRange,                              !- Date Specification Type
-  8,                                      !- Start Month
-  1,                                      !- Start Day
-  8,                                      !- End Month
-  31;                                     !- End Day
-
-OS:Schedule:Day,
-  {a6dd61a5-f763-4dda-8b1e-9084c6a9b555}, !- Handle
-  res occupants schedule allday8,         !- Name
-  {6cb98309-6508-4bfc-848e-661364385616}, !- Schedule Type Limits Name
-  ,                                       !- Interpolate to Timestep
-  7,                                      !- Hour 1
-  0,                                      !- Minute 1
-  1,                                      !- Value Until Time 1
-  8,                                      !- Hour 2
-  0,                                      !- Minute 2
-  0.88,                                   !- Value Until Time 2
-  9,                                      !- Hour 3
-  0,                                      !- Minute 3
-  0.41,                                   !- Value Until Time 3
-  16,                                     !- Hour 4
-  0,                                      !- Minute 4
-  0.24,                                   !- Value Until Time 4
-  17,                                     !- Hour 5
-  0,                                      !- Minute 5
-  0.29,                                   !- Value Until Time 5
-  18,                                     !- Hour 6
-  0,                                      !- Minute 6
-  0.55,                                   !- Value Until Time 6
-  21,                                     !- Hour 7
-  0,                                      !- Minute 7
-  0.9,                                    !- Value Until Time 7
-  24,                                     !- Hour 8
-  0,                                      !- Minute 8
-  1;                                      !- Value Until Time 8
-
-OS:Schedule:Rule,
-  {49f16e52-e32b-4dee-8152-e105c7c71e33}, !- Handle
-  res occupants schedule allday rule9,    !- Name
-  {0ebe8617-02d3-480d-8d43-8ac7f6956d29}, !- Schedule Ruleset Name
-  3,                                      !- Rule Order
-  {e5663ef5-5be8-41bb-93ad-68c83b297298}, !- Day Schedule Name
-  Yes,                                    !- Apply Sunday
-  Yes,                                    !- Apply Monday
-  Yes,                                    !- Apply Tuesday
-  Yes,                                    !- Apply Wednesday
-  Yes,                                    !- Apply Thursday
-  Yes,                                    !- Apply Friday
-  Yes,                                    !- Apply Saturday
-  ,                                       !- Apply Holiday
-  DateRange,                              !- Date Specification Type
-  9,                                      !- Start Month
-  1,                                      !- Start Day
-  9,                                      !- End Month
-  30;                                     !- End Day
-
-OS:Schedule:Day,
-  {e5663ef5-5be8-41bb-93ad-68c83b297298}, !- Handle
-  res occupants schedule allday9,         !- Name
-  {6cb98309-6508-4bfc-848e-661364385616}, !- Schedule Type Limits Name
-  ,                                       !- Interpolate to Timestep
-  7,                                      !- Hour 1
-  0,                                      !- Minute 1
-  1,                                      !- Value Until Time 1
-  8,                                      !- Hour 2
-  0,                                      !- Minute 2
-  0.88,                                   !- Value Until Time 2
-  9,                                      !- Hour 3
-  0,                                      !- Minute 3
-  0.41,                                   !- Value Until Time 3
-  16,                                     !- Hour 4
-  0,                                      !- Minute 4
-  0.24,                                   !- Value Until Time 4
-  17,                                     !- Hour 5
-  0,                                      !- Minute 5
-  0.29,                                   !- Value Until Time 5
-  18,                                     !- Hour 6
-  0,                                      !- Minute 6
-  0.55,                                   !- Value Until Time 6
-  21,                                     !- Hour 7
-  0,                                      !- Minute 7
-  0.9,                                    !- Value Until Time 7
-  24,                                     !- Hour 8
-  0,                                      !- Minute 8
-  1;                                      !- Value Until Time 8
-
-OS:Schedule:Rule,
-  {d665aff5-5023-46fb-a2ea-c9b2e42fac0e}, !- Handle
-  res occupants schedule allday rule10,   !- Name
-  {0ebe8617-02d3-480d-8d43-8ac7f6956d29}, !- Schedule Ruleset Name
-  2,                                      !- Rule Order
-  {55cd4773-820f-4d50-a4f5-59c42e862555}, !- Day Schedule Name
-  Yes,                                    !- Apply Sunday
-  Yes,                                    !- Apply Monday
-  Yes,                                    !- Apply Tuesday
-  Yes,                                    !- Apply Wednesday
-  Yes,                                    !- Apply Thursday
-  Yes,                                    !- Apply Friday
-  Yes,                                    !- Apply Saturday
-  ,                                       !- Apply Holiday
-  DateRange,                              !- Date Specification Type
-  10,                                     !- Start Month
-  1,                                      !- Start Day
-  10,                                     !- End Month
-  31;                                     !- End Day
-
-OS:Schedule:Day,
-  {55cd4773-820f-4d50-a4f5-59c42e862555}, !- Handle
-  res occupants schedule allday10,        !- Name
-  {6cb98309-6508-4bfc-848e-661364385616}, !- Schedule Type Limits Name
-  ,                                       !- Interpolate to Timestep
-  7,                                      !- Hour 1
-  0,                                      !- Minute 1
-  1,                                      !- Value Until Time 1
-  8,                                      !- Hour 2
-  0,                                      !- Minute 2
-  0.88,                                   !- Value Until Time 2
-  9,                                      !- Hour 3
-  0,                                      !- Minute 3
-  0.41,                                   !- Value Until Time 3
-  16,                                     !- Hour 4
-  0,                                      !- Minute 4
-  0.24,                                   !- Value Until Time 4
-  17,                                     !- Hour 5
-  0,                                      !- Minute 5
-  0.29,                                   !- Value Until Time 5
-  18,                                     !- Hour 6
-  0,                                      !- Minute 6
-  0.55,                                   !- Value Until Time 6
-  21,                                     !- Hour 7
-  0,                                      !- Minute 7
-  0.9,                                    !- Value Until Time 7
-  24,                                     !- Hour 8
-  0,                                      !- Minute 8
-  1;                                      !- Value Until Time 8
-
-OS:Schedule:Rule,
-  {01b3e0b4-f187-4fc3-8404-ada762244810}, !- Handle
-  res occupants schedule allday rule11,   !- Name
-  {0ebe8617-02d3-480d-8d43-8ac7f6956d29}, !- Schedule Ruleset Name
-  1,                                      !- Rule Order
-  {5773cdcc-6c76-42c7-a767-2dc1b90c1fe1}, !- Day Schedule Name
-  Yes,                                    !- Apply Sunday
-  Yes,                                    !- Apply Monday
-  Yes,                                    !- Apply Tuesday
-  Yes,                                    !- Apply Wednesday
-  Yes,                                    !- Apply Thursday
-  Yes,                                    !- Apply Friday
-  Yes,                                    !- Apply Saturday
-  ,                                       !- Apply Holiday
-  DateRange,                              !- Date Specification Type
-  11,                                     !- Start Month
-  1,                                      !- Start Day
-  11,                                     !- End Month
-  30;                                     !- End Day
-
-OS:Schedule:Day,
-  {5773cdcc-6c76-42c7-a767-2dc1b90c1fe1}, !- Handle
-  res occupants schedule allday11,        !- Name
-  {6cb98309-6508-4bfc-848e-661364385616}, !- Schedule Type Limits Name
-  ,                                       !- Interpolate to Timestep
-  7,                                      !- Hour 1
-  0,                                      !- Minute 1
-  1,                                      !- Value Until Time 1
-  8,                                      !- Hour 2
-  0,                                      !- Minute 2
-  0.88,                                   !- Value Until Time 2
-  9,                                      !- Hour 3
-  0,                                      !- Minute 3
-  0.41,                                   !- Value Until Time 3
-  16,                                     !- Hour 4
-  0,                                      !- Minute 4
-  0.24,                                   !- Value Until Time 4
-  17,                                     !- Hour 5
-  0,                                      !- Minute 5
-  0.29,                                   !- Value Until Time 5
-  18,                                     !- Hour 6
-  0,                                      !- Minute 6
-  0.55,                                   !- Value Until Time 6
-  21,                                     !- Hour 7
-  0,                                      !- Minute 7
-  0.9,                                    !- Value Until Time 7
-  24,                                     !- Hour 8
-  0,                                      !- Minute 8
-  1;                                      !- Value Until Time 8
-
-OS:Schedule:Rule,
-  {b49964c0-2077-4675-a435-d6f102e48e95}, !- Handle
-  res occupants schedule allday rule12,   !- Name
-  {0ebe8617-02d3-480d-8d43-8ac7f6956d29}, !- Schedule Ruleset Name
-  0,                                      !- Rule Order
-  {8e7a7dca-9106-4851-841a-a0ea3a721b08}, !- Day Schedule Name
-  Yes,                                    !- Apply Sunday
-  Yes,                                    !- Apply Monday
-  Yes,                                    !- Apply Tuesday
-  Yes,                                    !- Apply Wednesday
-  Yes,                                    !- Apply Thursday
-  Yes,                                    !- Apply Friday
-  Yes,                                    !- Apply Saturday
-  ,                                       !- Apply Holiday
-  DateRange,                              !- Date Specification Type
-  12,                                     !- Start Month
-  1,                                      !- Start Day
-  12,                                     !- End Month
-  31;                                     !- End Day
-
-OS:Schedule:Day,
-  {8e7a7dca-9106-4851-841a-a0ea3a721b08}, !- Handle
-  res occupants schedule allday12,        !- Name
-  {6cb98309-6508-4bfc-848e-661364385616}, !- Schedule Type Limits Name
-  ,                                       !- Interpolate to Timestep
-  7,                                      !- Hour 1
-  0,                                      !- Minute 1
-  1,                                      !- Value Until Time 1
-  8,                                      !- Hour 2
-  0,                                      !- Minute 2
-  0.88,                                   !- Value Until Time 2
-  9,                                      !- Hour 3
-  0,                                      !- Minute 3
-  0.41,                                   !- Value Until Time 3
-  16,                                     !- Hour 4
-  0,                                      !- Minute 4
-  0.24,                                   !- Value Until Time 4
-  17,                                     !- Hour 5
-  0,                                      !- Minute 5
-  0.29,                                   !- Value Until Time 5
-  18,                                     !- Hour 6
-  0,                                      !- Minute 6
-  0.55,                                   !- Value Until Time 6
-  21,                                     !- Hour 7
-  0,                                      !- Minute 7
-  0.9,                                    !- Value Until Time 7
-  24,                                     !- Hour 8
-  0,                                      !- Minute 8
-  1;                                      !- Value Until Time 8
-
-OS:Schedule:Day,
-  {82b9d2c9-2d24-45ee-a130-81f440796fa7}, !- Handle
-  res occupants schedule winter design,   !- Name
-  {6cb98309-6508-4bfc-848e-661364385616}, !- Schedule Type Limits Name
-  ,                                       !- Interpolate to Timestep
-  24,                                     !- Hour 1
-  0,                                      !- Minute 1
-  0;                                      !- Value Until Time 1
-
-OS:Schedule:Day,
-  {507b6f85-5152-4c30-b4d8-174fe014c7da}, !- Handle
-  res occupants schedule summer design,   !- Name
-  {6cb98309-6508-4bfc-848e-661364385616}, !- Schedule Type Limits Name
-  ,                                       !- Interpolate to Timestep
-  24,                                     !- Hour 1
-  0,                                      !- Minute 1
-  1;                                      !- Value Until Time 1
-
-OS:ScheduleTypeLimits,
-  {6cb98309-6508-4bfc-848e-661364385616}, !- Handle
-  Fractional,                             !- Name
-  0,                                      !- Lower Limit Value
-  1,                                      !- Upper Limit Value
-  Continuous;                             !- Numeric Type
-
-OS:Schedule:Ruleset,
-  {1f1eae90-06d4-4597-b18b-cb1e859acc65}, !- Handle
-  Schedule Ruleset 1,                     !- Name
-  {d7e9be16-cac7-44e2-bf3c-daafc5aa84fb}, !- Schedule Type Limits Name
-  {9922c6fe-2baf-4b14-b82c-08791d7827fa}; !- Default Day Schedule Name
-
-OS:Schedule:Day,
-  {9922c6fe-2baf-4b14-b82c-08791d7827fa}, !- Handle
-  Schedule Day 4,                         !- Name
-  {d7e9be16-cac7-44e2-bf3c-daafc5aa84fb}, !- Schedule Type Limits Name
-  ,                                       !- Interpolate to Timestep
-  24,                                     !- Hour 1
-  0,                                      !- Minute 1
-  112.539290946133;                       !- Value Until Time 1
-
-OS:People:Definition,
-  {7d491191-5ce6-4810-92d6-b72f8e6ffdca}, !- Handle
-  res occupants|living space,             !- Name
-  People,                                 !- Number of People Calculation Method
-  3.39,                                   !- Number of People {people}
-  ,                                       !- People per Space Floor Area {person/m2}
-  ,                                       !- Space Floor Area per Person {m2/person}
-  0.319734,                               !- Fraction Radiant
-  0.573,                                  !- Sensible Heat Fraction
-  0,                                      !- Carbon Dioxide Generation Rate {m3/s-W}
-  No,                                     !- Enable ASHRAE 55 Comfort Warnings
-  ZoneAveraged;                           !- Mean Radiant Temperature Calculation Type
-
-OS:People,
-  {910a7541-a9c7-497a-adda-3a08013955ed}, !- Handle
-  res occupants|living space,             !- Name
-  {7d491191-5ce6-4810-92d6-b72f8e6ffdca}, !- People Definition Name
-  {a205610d-0b24-4dc8-9a27-4e464174bc77}, !- Space or SpaceType Name
-  {0ebe8617-02d3-480d-8d43-8ac7f6956d29}, !- Number of People Schedule Name
-  {1f1eae90-06d4-4597-b18b-cb1e859acc65}, !- Activity Level Schedule Name
-  ,                                       !- Surface Name/Angle Factor List Name
-  ,                                       !- Work Efficiency Schedule Name
-  ,                                       !- Clothing Insulation Schedule Name
-  ,                                       !- Air Velocity Schedule Name
-  1;                                      !- Multiplier
-
-OS:ScheduleTypeLimits,
-  {d7e9be16-cac7-44e2-bf3c-daafc5aa84fb}, !- Handle
-  ActivityLevel,                          !- Name
-  0,                                      !- Lower Limit Value
-  ,                                       !- Upper Limit Value
-  Continuous,                             !- Numeric Type
-  ActivityLevel;                          !- Unit Type
-
-OS:Schedule:Day,
-  {a6ddab19-9262-4fd9-a465-5fbf7dbf5a42}, !- Handle
-  Schedule Day 5,                         !- Name
-  ,                                       !- Schedule Type Limits Name
-  ,                                       !- Interpolate to Timestep
-  24,                                     !- Hour 1
-  0,                                      !- Minute 1
-  0;                                      !- Value Until Time 1
-
-OS:Schedule:Day,
-  {54175d8f-12a9-4ea0-b475-32c1935b5137}, !- Handle
-  Schedule Day 6,                         !- Name
-  ,                                       !- Schedule Type Limits Name
-  ,                                       !- Interpolate to Timestep
-  24,                                     !- Hour 1
-  0,                                      !- Minute 1
-  1;                                      !- Value Until Time 1
-
-OS:People:Definition,
-  {a1f00b98-9c21-4ca2-95af-419b3b22cddb}, !- Handle
-  res occupants|unit 2|living space|unit 2, !- Name
-  People,                                 !- Number of People Calculation Method
-  3.39,                                   !- Number of People {people}
-  ,                                       !- People per Space Floor Area {person/m2}
-  ,                                       !- Space Floor Area per Person {m2/person}
-  0.319734,                               !- Fraction Radiant
-  0.573,                                  !- Sensible Heat Fraction
-  0,                                      !- Carbon Dioxide Generation Rate {m3/s-W}
-  No,                                     !- Enable ASHRAE 55 Comfort Warnings
-  ZoneAveraged;                           !- Mean Radiant Temperature Calculation Type
-
-OS:People,
-  {613ae13a-eed6-4b83-b547-557003ad01db}, !- Handle
-  res occupants|unit 2|living space|unit 2, !- Name
-  {a1f00b98-9c21-4ca2-95af-419b3b22cddb}, !- People Definition Name
-  {cefea80c-b2ed-4ca4-9624-88ab4a0bd31b}, !- Space or SpaceType Name
-  {0ebe8617-02d3-480d-8d43-8ac7f6956d29}, !- Number of People Schedule Name
-  {1f1eae90-06d4-4597-b18b-cb1e859acc65}, !- Activity Level Schedule Name
-  ,                                       !- Surface Name/Angle Factor List Name
-  ,                                       !- Work Efficiency Schedule Name
-  ,                                       !- Clothing Insulation Schedule Name
-  ,                                       !- Air Velocity Schedule Name
-  1;                                      !- Multiplier
-
-OS:Schedule:Day,
-  {30fec0a8-baa4-4eb9-9a97-5bb58cb104ad}, !- Handle
-  Schedule Day 7,                         !- Name
-  ,                                       !- Schedule Type Limits Name
-  ,                                       !- Interpolate to Timestep
-  24,                                     !- Hour 1
-  0,                                      !- Minute 1
-  0;                                      !- Value Until Time 1
-
-OS:Schedule:Day,
-  {c767b553-9ac1-4d05-8e2d-aa4352db8b5c}, !- Handle
-  Schedule Day 8,                         !- Name
-  ,                                       !- Schedule Type Limits Name
-  ,                                       !- Interpolate to Timestep
-  24,                                     !- Hour 1
-  0,                                      !- Minute 1
-  1;                                      !- Value Until Time 1
-
-OS:People:Definition,
-  {5f7e2bf0-b869-4546-8a46-dd87fd1017ff}, !- Handle
-  res occupants|unit 3|living space|unit 3|story 1, !- Name
-  People,                                 !- Number of People Calculation Method
-  3.39,                                   !- Number of People {people}
-  ,                                       !- People per Space Floor Area {person/m2}
-  ,                                       !- Space Floor Area per Person {m2/person}
-  0.319734,                               !- Fraction Radiant
-  0.573,                                  !- Sensible Heat Fraction
-  0,                                      !- Carbon Dioxide Generation Rate {m3/s-W}
-  No,                                     !- Enable ASHRAE 55 Comfort Warnings
-  ZoneAveraged;                           !- Mean Radiant Temperature Calculation Type
-
-OS:People,
-  {4048e8ee-ce85-418e-b7bd-7f0df74a7797}, !- Handle
-  res occupants|unit 3|living space|unit 3|story 1, !- Name
-  {5f7e2bf0-b869-4546-8a46-dd87fd1017ff}, !- People Definition Name
-  {9b91b012-5a06-40fc-991c-bdd0eba62d54}, !- Space or SpaceType Name
-  {0ebe8617-02d3-480d-8d43-8ac7f6956d29}, !- Number of People Schedule Name
-  {1f1eae90-06d4-4597-b18b-cb1e859acc65}, !- Activity Level Schedule Name
-  ,                                       !- Surface Name/Angle Factor List Name
-  ,                                       !- Work Efficiency Schedule Name
-  ,                                       !- Clothing Insulation Schedule Name
-  ,                                       !- Air Velocity Schedule Name
-  1;                                      !- Multiplier
-
-OS:Schedule:Day,
-  {b2aa906e-b752-4197-8b8f-1a1a0efc8ce7}, !- Handle
-  Schedule Day 9,                         !- Name
-  ,                                       !- Schedule Type Limits Name
-  ,                                       !- Interpolate to Timestep
-  24,                                     !- Hour 1
-  0,                                      !- Minute 1
-  0;                                      !- Value Until Time 1
-
-OS:Schedule:Day,
-  {16e5933d-4fb3-4c18-9c80-f645109d617f}, !- Handle
-  Schedule Day 10,                        !- Name
-  ,                                       !- Schedule Type Limits Name
-  ,                                       !- Interpolate to Timestep
-  24,                                     !- Hour 1
-  0,                                      !- Minute 1
-  1;                                      !- Value Until Time 1
-
-OS:People:Definition,
-  {da036548-f867-4003-9990-e91f6e0a1417}, !- Handle
-  res occupants|unit 4|living space|unit 4|story 1, !- Name
-  People,                                 !- Number of People Calculation Method
-  3.39,                                   !- Number of People {people}
-  ,                                       !- People per Space Floor Area {person/m2}
-  ,                                       !- Space Floor Area per Person {m2/person}
-  0.319734,                               !- Fraction Radiant
-  0.573,                                  !- Sensible Heat Fraction
-  0,                                      !- Carbon Dioxide Generation Rate {m3/s-W}
-  No,                                     !- Enable ASHRAE 55 Comfort Warnings
-  ZoneAveraged;                           !- Mean Radiant Temperature Calculation Type
-
-OS:People,
-  {187fc1b9-819d-4118-950f-23255a71ef57}, !- Handle
-  res occupants|unit 4|living space|unit 4|story 1, !- Name
-  {da036548-f867-4003-9990-e91f6e0a1417}, !- People Definition Name
-  {a2278650-0075-4f17-9839-46cd36b91977}, !- Space or SpaceType Name
-  {0ebe8617-02d3-480d-8d43-8ac7f6956d29}, !- Number of People Schedule Name
-  {1f1eae90-06d4-4597-b18b-cb1e859acc65}, !- Activity Level Schedule Name
-  ,                                       !- Surface Name/Angle Factor List Name
-  ,                                       !- Work Efficiency Schedule Name
-  ,                                       !- Clothing Insulation Schedule Name
-  ,                                       !- Air Velocity Schedule Name
-  1;                                      !- Multiplier
-
-OS:Schedule:Day,
-  {27354133-2c12-41ca-9c64-4d81522cf76f}, !- Handle
-  Schedule Day 11,                        !- Name
-  ,                                       !- Schedule Type Limits Name
-  ,                                       !- Interpolate to Timestep
-  24,                                     !- Hour 1
-  0,                                      !- Minute 1
-  0;                                      !- Value Until Time 1
-
-OS:Schedule:Day,
-  {55eb4e4b-925b-4f11-a430-ca7da9b42006}, !- Handle
-  Schedule Day 12,                        !- Name
-  ,                                       !- Schedule Type Limits Name
-  ,                                       !- Interpolate to Timestep
-  24,                                     !- Hour 1
-  0,                                      !- Minute 1
-  1;                                      !- Value Until Time 1
-
-OS:People:Definition,
-  {8be5ab78-8ba4-40eb-8f46-91457b1b5502}, !- Handle
-  res occupants|unit 5|living space|unit 5|story 1, !- Name
-  People,                                 !- Number of People Calculation Method
-  3.39,                                   !- Number of People {people}
-  ,                                       !- People per Space Floor Area {person/m2}
-  ,                                       !- Space Floor Area per Person {m2/person}
-  0.319734,                               !- Fraction Radiant
-  0.573,                                  !- Sensible Heat Fraction
-  0,                                      !- Carbon Dioxide Generation Rate {m3/s-W}
-  No,                                     !- Enable ASHRAE 55 Comfort Warnings
-  ZoneAveraged;                           !- Mean Radiant Temperature Calculation Type
-
-OS:People,
-  {4bff70cb-94b7-4d61-9cbf-73408b77d341}, !- Handle
-  res occupants|unit 5|living space|unit 5|story 1, !- Name
-  {8be5ab78-8ba4-40eb-8f46-91457b1b5502}, !- People Definition Name
-  {21a17290-0bef-4591-899f-c1f7c54e431c}, !- Space or SpaceType Name
-  {0ebe8617-02d3-480d-8d43-8ac7f6956d29}, !- Number of People Schedule Name
-  {1f1eae90-06d4-4597-b18b-cb1e859acc65}, !- Activity Level Schedule Name
-  ,                                       !- Surface Name/Angle Factor List Name
-  ,                                       !- Work Efficiency Schedule Name
-  ,                                       !- Clothing Insulation Schedule Name
-  ,                                       !- Air Velocity Schedule Name
-  1;                                      !- Multiplier
-
-OS:Schedule:Day,
-  {91e736ce-32b6-4467-8456-b3206491953b}, !- Handle
-  Schedule Day 13,                        !- Name
-  ,                                       !- Schedule Type Limits Name
-  ,                                       !- Interpolate to Timestep
-  24,                                     !- Hour 1
-  0,                                      !- Minute 1
-  0;                                      !- Value Until Time 1
-
-OS:Schedule:Day,
-  {ff5f584f-e2b8-49b9-acbb-f0d0dd2ff1ef}, !- Handle
-  Schedule Day 14,                        !- Name
-  ,                                       !- Schedule Type Limits Name
-  ,                                       !- Interpolate to Timestep
-  24,                                     !- Hour 1
-  0,                                      !- Minute 1
-  1;                                      !- Value Until Time 1
-
-OS:People:Definition,
-  {b76d9e26-31ab-4d2e-a5ef-67db9de63caf}, !- Handle
-  res occupants|unit 6|living space|unit 6|story 1, !- Name
-  People,                                 !- Number of People Calculation Method
-  3.39,                                   !- Number of People {people}
-  ,                                       !- People per Space Floor Area {person/m2}
-  ,                                       !- Space Floor Area per Person {m2/person}
-  0.319734,                               !- Fraction Radiant
-  0.573,                                  !- Sensible Heat Fraction
-  0,                                      !- Carbon Dioxide Generation Rate {m3/s-W}
-  No,                                     !- Enable ASHRAE 55 Comfort Warnings
-  ZoneAveraged;                           !- Mean Radiant Temperature Calculation Type
-
-OS:People,
-  {7acb46a6-4886-4d32-87f7-81d17289d414}, !- Handle
-  res occupants|unit 6|living space|unit 6|story 1, !- Name
-  {b76d9e26-31ab-4d2e-a5ef-67db9de63caf}, !- People Definition Name
-  {9f1490bc-4ae7-44b7-a72f-5188e0ad512c}, !- Space or SpaceType Name
-  {0ebe8617-02d3-480d-8d43-8ac7f6956d29}, !- Number of People Schedule Name
-  {1f1eae90-06d4-4597-b18b-cb1e859acc65}, !- Activity Level Schedule Name
-  ,                                       !- Surface Name/Angle Factor List Name
-  ,                                       !- Work Efficiency Schedule Name
-  ,                                       !- Clothing Insulation Schedule Name
-  ,                                       !- Air Velocity Schedule Name
-  1;                                      !- Multiplier
-
-OS:Schedule:Day,
-  {925fcb0d-8726-4846-a8ff-71038a24f223}, !- Handle
-  Schedule Day 15,                        !- Name
-  ,                                       !- Schedule Type Limits Name
-  ,                                       !- Interpolate to Timestep
-  24,                                     !- Hour 1
-  0,                                      !- Minute 1
-  0;                                      !- Value Until Time 1
-
-OS:Schedule:Day,
-  {5fd09a7c-4b51-4875-b45e-aec46790c9c1}, !- Handle
-  Schedule Day 16,                        !- Name
-  ,                                       !- Schedule Type Limits Name
-  ,                                       !- Interpolate to Timestep
-  24,                                     !- Hour 1
-  0,                                      !- Minute 1
-  1;                                      !- Value Until Time 1
-
-OS:People:Definition,
-  {4726acf1-d60e-4dfc-bee8-5a7f3e6f31b0}, !- Handle
-  res occupants|unit 7|living space|unit 7|story 1, !- Name
-  People,                                 !- Number of People Calculation Method
-  3.39,                                   !- Number of People {people}
-  ,                                       !- People per Space Floor Area {person/m2}
-  ,                                       !- Space Floor Area per Person {m2/person}
-  0.319734,                               !- Fraction Radiant
-  0.573,                                  !- Sensible Heat Fraction
-  0,                                      !- Carbon Dioxide Generation Rate {m3/s-W}
-  No,                                     !- Enable ASHRAE 55 Comfort Warnings
-  ZoneAveraged;                           !- Mean Radiant Temperature Calculation Type
-
-OS:People,
-  {63fbba3d-1eca-4476-9983-5a7d2ede8b53}, !- Handle
-  res occupants|unit 7|living space|unit 7|story 1, !- Name
-  {4726acf1-d60e-4dfc-bee8-5a7f3e6f31b0}, !- People Definition Name
-  {985a1528-27a5-4a73-87ca-4f1bfdd09ebb}, !- Space or SpaceType Name
-  {0ebe8617-02d3-480d-8d43-8ac7f6956d29}, !- Number of People Schedule Name
-  {1f1eae90-06d4-4597-b18b-cb1e859acc65}, !- Activity Level Schedule Name
-  ,                                       !- Surface Name/Angle Factor List Name
-  ,                                       !- Work Efficiency Schedule Name
-  ,                                       !- Clothing Insulation Schedule Name
-  ,                                       !- Air Velocity Schedule Name
-  1;                                      !- Multiplier
-
-OS:Schedule:Day,
-  {729340f5-bc21-4ec3-8194-b0bda8d50ca1}, !- Handle
-  Schedule Day 17,                        !- Name
-  ,                                       !- Schedule Type Limits Name
-  ,                                       !- Interpolate to Timestep
-  24,                                     !- Hour 1
-  0,                                      !- Minute 1
-  0;                                      !- Value Until Time 1
-
-OS:Schedule:Day,
-  {4c19c725-5fdc-456f-8d8f-ea110618b78f}, !- Handle
-  Schedule Day 18,                        !- Name
-  ,                                       !- Schedule Type Limits Name
-  ,                                       !- Interpolate to Timestep
-  24,                                     !- Hour 1
-  0,                                      !- Minute 1
-  1;                                      !- Value Until Time 1
-
-OS:People:Definition,
-  {53a40dc0-fe74-4424-a7eb-8ea6504b15a5}, !- Handle
-  res occupants|unit 8|living space|unit 8|story 1, !- Name
-  People,                                 !- Number of People Calculation Method
-  3.39,                                   !- Number of People {people}
-  ,                                       !- People per Space Floor Area {person/m2}
-  ,                                       !- Space Floor Area per Person {m2/person}
-  0.319734,                               !- Fraction Radiant
-  0.573,                                  !- Sensible Heat Fraction
-  0,                                      !- Carbon Dioxide Generation Rate {m3/s-W}
-  No,                                     !- Enable ASHRAE 55 Comfort Warnings
-  ZoneAveraged;                           !- Mean Radiant Temperature Calculation Type
-
-OS:People,
-  {6c74e5e3-4a1f-4210-aceb-73ab1fc608bf}, !- Handle
-  res occupants|unit 8|living space|unit 8|story 1, !- Name
-  {53a40dc0-fe74-4424-a7eb-8ea6504b15a5}, !- People Definition Name
-  {59f26df2-43e4-4223-97ac-a7bb0d502532}, !- Space or SpaceType Name
-  {0ebe8617-02d3-480d-8d43-8ac7f6956d29}, !- Number of People Schedule Name
-  {1f1eae90-06d4-4597-b18b-cb1e859acc65}, !- Activity Level Schedule Name
-  ,                                       !- Surface Name/Angle Factor List Name
-  ,                                       !- Work Efficiency Schedule Name
-  ,                                       !- Clothing Insulation Schedule Name
-  ,                                       !- Air Velocity Schedule Name
-  1;                                      !- Multiplier
-
-OS:WeatherFile,
-  {66daad1f-6775-4ee9-830d-0bafe4bc59de}, !- Handle
-  Denver Intl Ap,                         !- City
-  CO,                                     !- State Province Region
-  USA,                                    !- Country
-  TMY3,                                   !- Data Source
-  725650,                                 !- WMO Number
-  39.83,                                  !- Latitude {deg}
-  -104.65,                                !- Longitude {deg}
-  -7,                                     !- Time Zone {hr}
-  1650,                                   !- Elevation {m}
-  file:../weather/USA_CO_Denver.Intl.AP.725650_TMY3.epw, !- Url
-  E23378AA;                               !- Checksum
-
-OS:AdditionalProperties,
-  {0b5f5ea8-e176-46dc-898f-df4e5aa7d22b}, !- Handle
-  {66daad1f-6775-4ee9-830d-0bafe4bc59de}, !- Object Name
-  EPWHeaderCity,                          !- Feature Name 1
-  String,                                 !- Feature Data Type 1
-  Denver Intl Ap,                         !- Feature Value 1
-  EPWHeaderState,                         !- Feature Name 2
-  String,                                 !- Feature Data Type 2
-  CO,                                     !- Feature Value 2
-  EPWHeaderCountry,                       !- Feature Name 3
-  String,                                 !- Feature Data Type 3
-  USA,                                    !- Feature Value 3
-  EPWHeaderDataSource,                    !- Feature Name 4
-  String,                                 !- Feature Data Type 4
-  TMY3,                                   !- Feature Value 4
-  EPWHeaderStation,                       !- Feature Name 5
-  String,                                 !- Feature Data Type 5
-  725650,                                 !- Feature Value 5
-  EPWHeaderLatitude,                      !- Feature Name 6
-  Double,                                 !- Feature Data Type 6
-  39.829999999999998,                     !- Feature Value 6
-  EPWHeaderLongitude,                     !- Feature Name 7
-  Double,                                 !- Feature Data Type 7
-  -104.65000000000001,                    !- Feature Value 7
-  EPWHeaderTimezone,                      !- Feature Name 8
-  Double,                                 !- Feature Data Type 8
-  -7,                                     !- Feature Value 8
-  EPWHeaderAltitude,                      !- Feature Name 9
-  Double,                                 !- Feature Data Type 9
-  5413.3858267716532,                     !- Feature Value 9
-  EPWHeaderLocalPressure,                 !- Feature Name 10
-  Double,                                 !- Feature Data Type 10
-  0.81937567683596546,                    !- Feature Value 10
-  EPWHeaderRecordsPerHour,                !- Feature Name 11
-  Double,                                 !- Feature Data Type 11
-  0,                                      !- Feature Value 11
-  EPWDataAnnualAvgDrybulb,                !- Feature Name 12
-  Double,                                 !- Feature Data Type 12
-  51.575616438356228,                     !- Feature Value 12
-  EPWDataAnnualMinDrybulb,                !- Feature Name 13
-  Double,                                 !- Feature Data Type 13
-  -2.9200000000000017,                    !- Feature Value 13
-  EPWDataAnnualMaxDrybulb,                !- Feature Name 14
-  Double,                                 !- Feature Data Type 14
-  104,                                    !- Feature Value 14
-  EPWDataCDD50F,                          !- Feature Name 15
-  Double,                                 !- Feature Data Type 15
-  3072.2925000000005,                     !- Feature Value 15
-  EPWDataCDD65F,                          !- Feature Name 16
-  Double,                                 !- Feature Data Type 16
-  883.62000000000035,                     !- Feature Value 16
-  EPWDataHDD50F,                          !- Feature Name 17
-  Double,                                 !- Feature Data Type 17
-  2497.1925000000001,                     !- Feature Value 17
-  EPWDataHDD65F,                          !- Feature Name 18
-  Double,                                 !- Feature Data Type 18
-  5783.5200000000013,                     !- Feature Value 18
-  EPWDataAnnualAvgWindspeed,              !- Feature Name 19
-  Double,                                 !- Feature Data Type 19
-  3.9165296803649667,                     !- Feature Value 19
-  EPWDataMonthlyAvgDrybulbs,              !- Feature Name 20
-  String,                                 !- Feature Data Type 20
-  33.4191935483871&#4431.90142857142857&#4443.02620967741937&#4442.48624999999999&#4459.877741935483854&#4473.57574999999997&#4472.07975806451608&#4472.70008064516134&#4466.49200000000006&#4450.079112903225806&#4437.218250000000005&#4434.582177419354835, !- Feature Value 20
-  EPWDataGroundMonthlyTemps,              !- Feature Name 21
-  String,                                 !- Feature Data Type 21
-  44.08306285945173&#4440.89570904991865&#4440.64045432632048&#4442.153016571250646&#4448.225111118704206&#4454.268919273837525&#4459.508577937551024&#4462.82777283423508&#4463.10975667174995&#4460.41014950381947&#4455.304105212311526&#4449.445696474514364, !- Feature Value 21
-  EPWDataWSF,                             !- Feature Name 22
-  Double,                                 !- Feature Data Type 22
-  0.58999999999999997,                    !- Feature Value 22
-  EPWDataMonthlyAvgDailyHighDrybulbs,     !- Feature Name 23
-  String,                                 !- Feature Data Type 23
-  47.41032258064516&#4446.58642857142857&#4455.15032258064517&#4453.708&#4472.80193548387098&#4488.67600000000002&#4486.1858064516129&#4485.87225806451613&#4482.082&#4463.18064516129033&#4448.73400000000001&#4448.87935483870968, !- Feature Value 23
-  EPWDataMonthlyAvgDailyLowDrybulbs,      !- Feature Name 24
-  String,                                 !- Feature Data Type 24
-  19.347741935483874&#4419.856428571428573&#4430.316129032258065&#4431.112&#4447.41612903225806&#4457.901999999999994&#4459.063870967741934&#4460.956774193548384&#4452.352000000000004&#4438.41612903225806&#4427.002000000000002&#4423.02903225806451, !- Feature Value 24
-  EPWDesignHeatingDrybulb,                !- Feature Name 25
-  Double,                                 !- Feature Data Type 25
-  12.02,                                  !- Feature Value 25
-  EPWDesignHeatingWindspeed,              !- Feature Name 26
-  Double,                                 !- Feature Data Type 26
-  2.8062500000000004,                     !- Feature Value 26
-  EPWDesignCoolingDrybulb,                !- Feature Name 27
-  Double,                                 !- Feature Data Type 27
-  91.939999999999998,                     !- Feature Value 27
-  EPWDesignCoolingWetbulb,                !- Feature Name 28
-  Double,                                 !- Feature Data Type 28
-  59.95131430195849,                      !- Feature Value 28
-  EPWDesignCoolingHumidityRatio,          !- Feature Name 29
-  Double,                                 !- Feature Data Type 29
-  0.0059161086834698092,                  !- Feature Value 29
-  EPWDesignCoolingWindspeed,              !- Feature Name 30
-  Double,                                 !- Feature Data Type 30
-  3.7999999999999989,                     !- Feature Value 30
-  EPWDesignDailyTemperatureRange,         !- Feature Name 31
-  Double,                                 !- Feature Data Type 31
-  24.915483870967748,                     !- Feature Value 31
-  EPWDesignDehumidDrybulb,                !- Feature Name 32
-  Double,                                 !- Feature Data Type 32
-  67.996785714285721,                     !- Feature Value 32
-  EPWDesignDehumidHumidityRatio,          !- Feature Name 33
-  Double,                                 !- Feature Data Type 33
-  0.012133744170488724,                   !- Feature Value 33
-  EPWDesignCoolingDirectNormal,           !- Feature Name 34
-  Double,                                 !- Feature Data Type 34
-  985,                                    !- Feature Value 34
-  EPWDesignCoolingDiffuseHorizontal,      !- Feature Name 35
-  Double,                                 !- Feature Data Type 35
-  84;                                     !- Feature Value 35
-
-OS:Site,
-  {d31a92d4-8484-4c0e-9607-4f5989c24ebd}, !- Handle
-  Denver Intl Ap_CO_USA,                  !- Name
-  39.83,                                  !- Latitude {deg}
-  -104.65,                                !- Longitude {deg}
-  -7,                                     !- Time Zone {hr}
-  1650,                                   !- Elevation {m}
-  ;                                       !- Terrain
-
-OS:ClimateZones,
-  {43b09774-6861-4e99-85e8-ed25635e5beb}, !- Handle
-  ,                                       !- Active Institution
-  ,                                       !- Active Year
-  ,                                       !- Climate Zone Institution Name 1
-  ,                                       !- Climate Zone Document Name 1
-  ,                                       !- Climate Zone Document Year 1
-  ,                                       !- Climate Zone Value 1
-  Building America,                       !- Climate Zone Institution Name 2
-  ,                                       !- Climate Zone Document Name 2
-  0,                                      !- Climate Zone Document Year 2
-  Cold;                                   !- Climate Zone Value 2
-
-OS:Site:WaterMainsTemperature,
-  {3190445b-2f0d-4871-a305-ecf73f12ece7}, !- Handle
-  Correlation,                            !- Calculation Method
-  ,                                       !- Temperature Schedule Name
-  10.8753424657535,                       !- Annual Average Outdoor Air Temperature {C}
-  23.1524007936508;                       !- Maximum Difference In Monthly Average Outdoor Air Temperatures {deltaC}
-
-OS:RunPeriodControl:DaylightSavingTime,
-  {e8760bba-9067-4059-85d5-7b9d07d7962c}, !- Handle
-  4/7,                                    !- Start Date
-  10/26;                                  !- End Date
-
-OS:Site:GroundTemperature:Deep,
-  {65aa1cf6-1de4-40d4-b18b-0a3995937983}, !- Handle
-  10.8753424657535,                       !- January Deep Ground Temperature {C}
-  10.8753424657535,                       !- February Deep Ground Temperature {C}
-  10.8753424657535,                       !- March Deep Ground Temperature {C}
-  10.8753424657535,                       !- April Deep Ground Temperature {C}
-  10.8753424657535,                       !- May Deep Ground Temperature {C}
-  10.8753424657535,                       !- June Deep Ground Temperature {C}
-  10.8753424657535,                       !- July Deep Ground Temperature {C}
-  10.8753424657535,                       !- August Deep Ground Temperature {C}
-  10.8753424657535,                       !- September Deep Ground Temperature {C}
-  10.8753424657535,                       !- October Deep Ground Temperature {C}
-  10.8753424657535,                       !- November Deep Ground Temperature {C}
-  10.8753424657535;                       !- December Deep Ground Temperature {C}
-
-OS:Coil:Heating:Gas,
-  {5db70285-0514-4834-b29d-dcd6fd982521}, !- Handle
-  res fur gas heating coil,               !- Name
-  {3dbe3c96-c9aa-48f9-ab7d-c2a7eee98866}, !- Availability Schedule Name
-  0.78,                                   !- Gas Burner Efficiency
-  AutoSize,                               !- Nominal Capacity {W}
-  ,                                       !- Air Inlet Node Name
-  ,                                       !- Air Outlet Node Name
-  ,                                       !- Temperature Setpoint Node Name
-  76,                                     !- Parasitic Electric Load {W}
-  ,                                       !- Part Load Fraction Correlation Curve Name
-  0,                                      !- Parasitic Gas Load {W}
-  NaturalGas;                             !- Fuel Type
-
-OS:Schedule:Constant,
-  {3dbe3c96-c9aa-48f9-ab7d-c2a7eee98866}, !- Handle
-  Always On Discrete,                     !- Name
-  {b969ca4b-8fa3-49f6-9235-bd2a03797a2f}, !- Schedule Type Limits Name
-  1;                                      !- Value
-
-OS:ScheduleTypeLimits,
-  {b969ca4b-8fa3-49f6-9235-bd2a03797a2f}, !- Handle
-  OnOff,                                  !- Name
-  0,                                      !- Lower Limit Value
-  1,                                      !- Upper Limit Value
-  Discrete,                               !- Numeric Type
-  Availability;                           !- Unit Type
-
-OS:Fan:OnOff,
-  {3d8038b9-d7c1-41bd-9b3e-b8e41d987e00}, !- Handle
-  res fur gas htg supply fan,             !- Name
-  {3dbe3c96-c9aa-48f9-ab7d-c2a7eee98866}, !- Availability Schedule Name
-  0.75,                                   !- Fan Total Efficiency
-  794.580001233493,                       !- Pressure Rise {Pa}
-  autosize,                               !- Maximum Flow Rate {m3/s}
-  1,                                      !- Motor Efficiency
-  1,                                      !- Motor In Airstream Fraction
-  ,                                       !- Air Inlet Node Name
-  ,                                       !- Air Outlet Node Name
-  {07f82a33-eadf-4d4d-b759-24b42496e927}, !- Fan Power Ratio Function of Speed Ratio Curve Name
-  {230f9367-b3e2-4358-ad0a-826dec3da300}, !- Fan Efficiency Ratio Function of Speed Ratio Curve Name
-  res fur gas htg supply fan;             !- End-Use Subcategory
-
-OS:Curve:Exponent,
-  {07f82a33-eadf-4d4d-b759-24b42496e927}, !- Handle
-  Fan On Off Power Curve,                 !- Name
-  1,                                      !- Coefficient1 Constant
-  0,                                      !- Coefficient2 Constant
-  0,                                      !- Coefficient3 Constant
-  0,                                      !- Minimum Value of x
-  1,                                      !- Maximum Value of x
-  ,                                       !- Minimum Curve Output
-  ,                                       !- Maximum Curve Output
-  ,                                       !- Input Unit Type for X
-  ;                                       !- Output Unit Type
-
-OS:Curve:Cubic,
-  {230f9367-b3e2-4358-ad0a-826dec3da300}, !- Handle
-  Fan On Off Efficiency Curve,            !- Name
-  1,                                      !- Coefficient1 Constant
-  0,                                      !- Coefficient2 x
-  0,                                      !- Coefficient3 x**2
-  0,                                      !- Coefficient4 x**3
-  0,                                      !- Minimum Value of x
-  1;                                      !- Maximum Value of x
-
-OS:AirLoopHVAC:UnitarySystem,
-  {0c87d759-02bc-4204-b996-a4874bb2060d}, !- Handle
-  res fur gas unitary system,             !- Name
-  Load,                                   !- Control Type
-  {35faa37d-5fb3-452c-9064-338c3071c357}, !- Controlling Zone or Thermostat Location
-  None,                                   !- Dehumidification Control Type
-  {3dbe3c96-c9aa-48f9-ab7d-c2a7eee98866}, !- Availability Schedule Name
-  {f37c2496-4462-48ce-aa99-615ff5102632}, !- Air Inlet Node Name
-  {fab29c18-fa8d-46b6-acd0-d4721ee49429}, !- Air Outlet Node Name
-  {3d8038b9-d7c1-41bd-9b3e-b8e41d987e00}, !- Supply Fan Name
-  BlowThrough,                            !- Fan Placement
-  {314d0af2-f911-4372-87f5-ac473737243e}, !- Supply Air Fan Operating Mode Schedule Name
-  {5db70285-0514-4834-b29d-dcd6fd982521}, !- Heating Coil Name
-  1,                                      !- DX Heating Coil Sizing Ratio
-  ,                                       !- Cooling Coil Name
-  No,                                     !- Use DOAS DX Cooling Coil
-  2,                                      !- DOAS DX Cooling Coil Leaving Minimum Air Temperature {C}
-  SensibleOnlyLoadControl,                !- Latent Load Control
-  ,                                       !- Supplemental Heating Coil Name
-  ,                                       !- Supply Air Flow Rate Method During Cooling Operation
-  0,                                      !- Supply Air Flow Rate During Cooling Operation {m3/s}
-  ,                                       !- Supply Air Flow Rate Per Floor Area During Cooling Operation {m3/s-m2}
-  ,                                       !- Fraction of Autosized Design Cooling Supply Air Flow Rate
-  ,                                       !- Design Supply Air Flow Rate Per Unit of Capacity During Cooling Operation {m3/s-W}
-  ,                                       !- Supply Air Flow Rate Method During Heating Operation
-  autosize,                               !- Supply Air Flow Rate During Heating Operation {m3/s}
-  ,                                       !- Supply Air Flow Rate Per Floor Area during Heating Operation {m3/s-m2}
-  ,                                       !- Fraction of Autosized Design Heating Supply Air Flow Rate
-  ,                                       !- Design Supply Air Flow Rate Per Unit of Capacity During Heating Operation {m3/s-W}
-  ,                                       !- Supply Air Flow Rate Method When No Cooling or Heating is Required
-  0,                                      !- Supply Air Flow Rate When No Cooling or Heating is Required {m3/s}
-  ,                                       !- Supply Air Flow Rate Per Floor Area When No Cooling or Heating is Required {m3/s-m2}
-  ,                                       !- Fraction of Autosized Design Cooling Supply Air Flow Rate When No Cooling or Heating is Required
-  ,                                       !- Fraction of Autosized Design Heating Supply Air Flow Rate When No Cooling or Heating is Required
-  ,                                       !- Design Supply Air Flow Rate Per Unit of Capacity During Cooling Operation When No Cooling or Heating is Required {m3/s-W}
-  ,                                       !- Design Supply Air Flow Rate Per Unit of Capacity During Heating Operation When No Cooling or Heating is Required {m3/s-W}
-  48.8888888888889,                       !- Maximum Supply Air Temperature {C}
-  21,                                     !- Maximum Outdoor Dry-Bulb Temperature for Supplemental Heater Operation {C}
-  ,                                       !- Outdoor Dry-Bulb Temperature Sensor Node Name
-  2.5,                                    !- Maximum Cycling Rate {cycles/hr}
-  60,                                     !- Heat Pump Time Constant {s}
-  0.01,                                   !- Fraction of On-Cycle Power Use
-  60,                                     !- Heat Pump Fan Delay Time {s}
-  0,                                      !- Ancilliary On-Cycle Electric Power {W}
-  0;                                      !- Ancilliary Off-Cycle Electric Power {W}
-
-OS:Schedule:Constant,
-  {314d0af2-f911-4372-87f5-ac473737243e}, !- Handle
-  Always Off Discrete,                    !- Name
-  {28119909-e4de-4d1f-ac99-5d565c12f6b9}, !- Schedule Type Limits Name
-  0;                                      !- Value
-
-OS:ScheduleTypeLimits,
-  {28119909-e4de-4d1f-ac99-5d565c12f6b9}, !- Handle
-  OnOff 1,                                !- Name
-  0,                                      !- Lower Limit Value
-  1,                                      !- Upper Limit Value
-  Discrete,                               !- Numeric Type
-  Availability;                           !- Unit Type
-
-OS:AirLoopHVAC,
-  {2fec1a83-7dc8-4435-8a7a-3589f6e4cfb2}, !- Handle
-  res fur gas asys,                       !- Name
-  ,                                       !- Controller List Name
-  {3dbe3c96-c9aa-48f9-ab7d-c2a7eee98866}, !- Availability Schedule
-  {866e5309-f1bb-4156-bdda-3a2752bf195c}, !- Availability Manager List Name
-  AutoSize,                               !- Design Supply Air Flow Rate {m3/s}
-  ,                                       !- Branch List Name
-  ,                                       !- Connector List Name
-  {c7b6a21a-83d4-471b-90ee-019ed6e4dfd3}, !- Supply Side Inlet Node Name
-  {822a27ab-4e98-402f-9d1b-0f9a53f458fb}, !- Demand Side Outlet Node Name
-  {507318e0-5248-49ce-b8fc-180958eaae30}, !- Demand Side Inlet Node A
-  {1e770e8f-ef58-40a8-9a07-7793a64830a0}, !- Supply Side Outlet Node A
-  ,                                       !- Demand Side Inlet Node B
-  ,                                       !- Supply Side Outlet Node B
-  ,                                       !- Return Air Bypass Flow Temperature Setpoint Schedule Name
-  {2b484a59-6bd7-4453-a8e2-0d2623d64eef}, !- Demand Mixer Name
-  {ed4d5753-818a-4fce-8ac5-593059a176ec}, !- Demand Splitter A Name
-  ,                                       !- Demand Splitter B Name
-  ;                                       !- Supply Splitter Name
-
-OS:Node,
-  {8ba19933-8a27-4565-9cdc-fb773df3e516}, !- Handle
-  Node 10,                                !- Name
-  {c7b6a21a-83d4-471b-90ee-019ed6e4dfd3}, !- Inlet Port
-  {f37c2496-4462-48ce-aa99-615ff5102632}; !- Outlet Port
-
-OS:Node,
-  {59c7b24a-3666-4914-bc33-21ee2dad9fa8}, !- Handle
-  Node 11,                                !- Name
-  {fab29c18-fa8d-46b6-acd0-d4721ee49429}, !- Inlet Port
-  {1e770e8f-ef58-40a8-9a07-7793a64830a0}; !- Outlet Port
-
-OS:Connection,
-  {c7b6a21a-83d4-471b-90ee-019ed6e4dfd3}, !- Handle
-  {d06a37ca-b6ef-44f1-959a-5498b108288d}, !- Name
-  {2fec1a83-7dc8-4435-8a7a-3589f6e4cfb2}, !- Source Object
-  8,                                      !- Outlet Port
-  {8ba19933-8a27-4565-9cdc-fb773df3e516}, !- Target Object
-  2;                                      !- Inlet Port
-
-OS:Connection,
-  {1e770e8f-ef58-40a8-9a07-7793a64830a0}, !- Handle
-  {3c2bd6df-ea13-4aef-b55e-31086d58fddd}, !- Name
-  {59c7b24a-3666-4914-bc33-21ee2dad9fa8}, !- Source Object
-  3,                                      !- Outlet Port
-  {2fec1a83-7dc8-4435-8a7a-3589f6e4cfb2}, !- Target Object
-  11;                                     !- Inlet Port
-
-OS:Node,
-  {25e2b62a-fac7-47ea-bcb3-6af18e126004}, !- Handle
-  Node 12,                                !- Name
-  {507318e0-5248-49ce-b8fc-180958eaae30}, !- Inlet Port
-  {066b2f6a-914e-450a-86b8-b5dde1335bcd}; !- Outlet Port
-
-OS:Node,
-  {20cd05e2-2dfe-4549-9c09-55c35b6787b4}, !- Handle
-  Node 13,                                !- Name
-  {330e5fc0-3024-4454-a4e0-8ac26d3d22e5}, !- Inlet Port
-  {822a27ab-4e98-402f-9d1b-0f9a53f458fb}; !- Outlet Port
-
-OS:Node,
-  {a21ec5d5-90ba-421d-b54d-df237c19e2c4}, !- Handle
-  Node 14,                                !- Name
-  {421f6e74-8e52-4163-994d-005bdc4a18b3}, !- Inlet Port
-  {938f3803-6bef-4c85-9e02-08988ed5b1f9}; !- Outlet Port
-
-OS:Connection,
-  {507318e0-5248-49ce-b8fc-180958eaae30}, !- Handle
-  {fdc0addd-0ad3-4e88-9815-df50ebc23805}, !- Name
-  {2fec1a83-7dc8-4435-8a7a-3589f6e4cfb2}, !- Source Object
-  10,                                     !- Outlet Port
-  {25e2b62a-fac7-47ea-bcb3-6af18e126004}, !- Target Object
-  2;                                      !- Inlet Port
-
-OS:Connection,
-  {822a27ab-4e98-402f-9d1b-0f9a53f458fb}, !- Handle
-  {adf3fc0b-b102-4829-b6b2-93799886439b}, !- Name
-  {20cd05e2-2dfe-4549-9c09-55c35b6787b4}, !- Source Object
-  3,                                      !- Outlet Port
-  {2fec1a83-7dc8-4435-8a7a-3589f6e4cfb2}, !- Target Object
-  9;                                      !- Inlet Port
-
-OS:AirLoopHVAC:ZoneSplitter,
-  {ed4d5753-818a-4fce-8ac5-593059a176ec}, !- Handle
-  res fur gas zone splitter,              !- Name
-  {066b2f6a-914e-450a-86b8-b5dde1335bcd}, !- Inlet Node Name
-  {664cc6d9-5d72-4150-a014-4238ea0a6035}; !- Outlet Node Name 1
-
-OS:AirLoopHVAC:ZoneMixer,
-  {2b484a59-6bd7-4453-a8e2-0d2623d64eef}, !- Handle
-  res fur gas zone mixer,                 !- Name
-  {330e5fc0-3024-4454-a4e0-8ac26d3d22e5}, !- Outlet Node Name
-  {dfcdad8d-74bd-4eb4-8562-7d83824c48c5}; !- Inlet Node Name 1
-
-OS:Connection,
-  {066b2f6a-914e-450a-86b8-b5dde1335bcd}, !- Handle
-  {6f0a048f-9c56-4d35-a1c9-ec7b13c991ea}, !- Name
-  {25e2b62a-fac7-47ea-bcb3-6af18e126004}, !- Source Object
-  3,                                      !- Outlet Port
-  {ed4d5753-818a-4fce-8ac5-593059a176ec}, !- Target Object
-  2;                                      !- Inlet Port
-
-OS:Connection,
-  {330e5fc0-3024-4454-a4e0-8ac26d3d22e5}, !- Handle
-  {48fb6444-90ca-4444-a21f-0a51932d9b7a}, !- Name
-  {2b484a59-6bd7-4453-a8e2-0d2623d64eef}, !- Source Object
-  2,                                      !- Outlet Port
-  {20cd05e2-2dfe-4549-9c09-55c35b6787b4}, !- Target Object
-  2;                                      !- Inlet Port
-
-OS:Sizing:System,
-  {73328d69-d6bc-48c2-a4f3-23a208b617ed}, !- Handle
-  {2fec1a83-7dc8-4435-8a7a-3589f6e4cfb2}, !- AirLoop Name
-  Sensible,                               !- Type of Load to Size On
-  Autosize,                               !- Design Outdoor Air Flow Rate {m3/s}
-  0.3,                                    !- Central Heating Maximum System Air Flow Ratio
-  7,                                      !- Preheat Design Temperature {C}
-  0.008,                                  !- Preheat Design Humidity Ratio {kg-H2O/kg-Air}
-  12.8,                                   !- Precool Design Temperature {C}
-  0.008,                                  !- Precool Design Humidity Ratio {kg-H2O/kg-Air}
-  12.8,                                   !- Central Cooling Design Supply Air Temperature {C}
-  16.7,                                   !- Central Heating Design Supply Air Temperature {C}
-  NonCoincident,                          !- Sizing Option
-  Yes,                                    !- 100% Outdoor Air in Cooling
-  Yes,                                    !- 100% Outdoor Air in Heating
-  0.0085,                                 !- Central Cooling Design Supply Air Humidity Ratio {kg-H2O/kg-Air}
-  0.008,                                  !- Central Heating Design Supply Air Humidity Ratio {kg-H2O/kg-Air}
-  DesignDay,                              !- Cooling Design Air Flow Method
-  0,                                      !- Cooling Design Air Flow Rate {m3/s}
-  DesignDay,                              !- Heating Design Air Flow Method
-  0,                                      !- Heating Design Air Flow Rate {m3/s}
-  ZoneSum,                                !- System Outdoor Air Method
-  1,                                      !- Zone Maximum Outdoor Air Fraction {dimensionless}
-  0.0099676501,                           !- Cooling Supply Air Flow Rate Per Floor Area {m3/s-m2}
-  1,                                      !- Cooling Fraction of Autosized Cooling Supply Air Flow Rate
-  3.9475456e-005,                         !- Cooling Supply Air Flow Rate Per Unit Cooling Capacity {m3/s-W}
-  0.0099676501,                           !- Heating Supply Air Flow Rate Per Floor Area {m3/s-m2}
-  1,                                      !- Heating Fraction of Autosized Heating Supply Air Flow Rate
-  1,                                      !- Heating Fraction of Autosized Cooling Supply Air Flow Rate
-  3.1588213e-005,                         !- Heating Supply Air Flow Rate Per Unit Heating Capacity {m3/s-W}
-  CoolingDesignCapacity,                  !- Cooling Design Capacity Method
-  autosize,                               !- Cooling Design Capacity {W}
-  234.7,                                  !- Cooling Design Capacity Per Floor Area {W/m2}
-  1,                                      !- Fraction of Autosized Cooling Design Capacity
-  HeatingDesignCapacity,                  !- Heating Design Capacity Method
-  autosize,                               !- Heating Design Capacity {W}
-  157,                                    !- Heating Design Capacity Per Floor Area {W/m2}
-  1,                                      !- Fraction of Autosized Heating Design Capacity
-  OnOff;                                  !- Central Cooling Capacity Control Method
-
-OS:AvailabilityManagerAssignmentList,
-  {866e5309-f1bb-4156-bdda-3a2752bf195c}, !- Handle
-  Air Loop HVAC 1 AvailabilityManagerAssignmentList; !- Name
-
-OS:Connection,
-  {f37c2496-4462-48ce-aa99-615ff5102632}, !- Handle
-  {263b8879-6204-4388-ae46-f1983c03f214}, !- Name
-  {8ba19933-8a27-4565-9cdc-fb773df3e516}, !- Source Object
-  3,                                      !- Outlet Port
-  {0c87d759-02bc-4204-b996-a4874bb2060d}, !- Target Object
-  6;                                      !- Inlet Port
-
-OS:Connection,
-  {fab29c18-fa8d-46b6-acd0-d4721ee49429}, !- Handle
-  {bbc9981e-7673-4b52-96fd-a18581bb29d8}, !- Name
-  {0c87d759-02bc-4204-b996-a4874bb2060d}, !- Source Object
-  7,                                      !- Outlet Port
-  {59c7b24a-3666-4914-bc33-21ee2dad9fa8}, !- Target Object
-  2;                                      !- Inlet Port
-
-OS:AirTerminal:SingleDuct:ConstantVolume:NoReheat,
-  {7adec22e-f212-475d-8c3a-30fa086da7b5}, !- Handle
-  res fur gas living zone direct air,     !- Name
-  {3dbe3c96-c9aa-48f9-ab7d-c2a7eee98866}, !- Availability Schedule Name
-  {9709aa7d-1c98-4b2a-b34d-7e7c72126cd7}, !- Air Inlet Node Name
-  {421f6e74-8e52-4163-994d-005bdc4a18b3}, !- Air Outlet Node Name
-  AutoSize;                               !- Maximum Air Flow Rate {m3/s}
-
-OS:Node,
-  {84cf75c7-caaa-4235-ad10-39b4e5606886}, !- Handle
-  Node 15,                                !- Name
-  {1a9ba73c-51fc-4a13-aec5-d1eb40ae8867}, !- Inlet Port
-  {dfcdad8d-74bd-4eb4-8562-7d83824c48c5}; !- Outlet Port
-
-OS:Connection,
-  {938f3803-6bef-4c85-9e02-08988ed5b1f9}, !- Handle
-  {96f4fe8e-3a90-4cf2-9c95-1587d794ecbf}, !- Name
-  {a21ec5d5-90ba-421d-b54d-df237c19e2c4}, !- Source Object
-  3,                                      !- Outlet Port
-  {e9e0139c-aadd-4b8e-92f9-7e8fffeff650}, !- Target Object
-  3;                                      !- Inlet Port
-
-OS:Connection,
-  {1a9ba73c-51fc-4a13-aec5-d1eb40ae8867}, !- Handle
-  {521ebb2c-dcbc-4330-a2e1-415181c3cf2f}, !- Name
-  {bf9a4df9-e28d-4c6d-a933-ac9c5776221a}, !- Source Object
-  3,                                      !- Outlet Port
-  {84cf75c7-caaa-4235-ad10-39b4e5606886}, !- Target Object
-  2;                                      !- Inlet Port
-
-OS:Connection,
-  {dfcdad8d-74bd-4eb4-8562-7d83824c48c5}, !- Handle
-  {efc9ecc5-3be5-4865-bee1-c4d5bbb4dfb8}, !- Name
-  {84cf75c7-caaa-4235-ad10-39b4e5606886}, !- Source Object
-  3,                                      !- Outlet Port
-  {2b484a59-6bd7-4453-a8e2-0d2623d64eef}, !- Target Object
-  3;                                      !- Inlet Port
-
-OS:Node,
-  {fe9afc58-8636-4274-ab3c-1230ba47ca3e}, !- Handle
-  Node 16,                                !- Name
-  {664cc6d9-5d72-4150-a014-4238ea0a6035}, !- Inlet Port
-  {9709aa7d-1c98-4b2a-b34d-7e7c72126cd7}; !- Outlet Port
-
-OS:Connection,
-  {664cc6d9-5d72-4150-a014-4238ea0a6035}, !- Handle
-  {7065c7fe-746a-4a3f-85bf-655157e04de2}, !- Name
-  {ed4d5753-818a-4fce-8ac5-593059a176ec}, !- Source Object
-  3,                                      !- Outlet Port
-  {fe9afc58-8636-4274-ab3c-1230ba47ca3e}, !- Target Object
-  2;                                      !- Inlet Port
-
-OS:Connection,
-  {9709aa7d-1c98-4b2a-b34d-7e7c72126cd7}, !- Handle
-  {5fe65e87-0331-41b7-8c72-2e5fbea3b8d3}, !- Name
-  {fe9afc58-8636-4274-ab3c-1230ba47ca3e}, !- Source Object
-  3,                                      !- Outlet Port
-  {7adec22e-f212-475d-8c3a-30fa086da7b5}, !- Target Object
-  3;                                      !- Inlet Port
-
-OS:Connection,
-  {421f6e74-8e52-4163-994d-005bdc4a18b3}, !- Handle
-  {be8d78e4-b9a1-4a76-b1ac-6ecafe40cc4b}, !- Name
-  {7adec22e-f212-475d-8c3a-30fa086da7b5}, !- Source Object
-  4,                                      !- Outlet Port
-  {a21ec5d5-90ba-421d-b54d-df237c19e2c4}, !- Target Object
-  2;                                      !- Inlet Port
-
-OS:AdditionalProperties,
-  {37aad085-90bb-4d6e-a662-2e50ff323864}, !- Handle
-  {0c87d759-02bc-4204-b996-a4874bb2060d}, !- Object Name
-  SizingInfoHVACFracHeatLoadServed,       !- Feature Name 1
-  Double,                                 !- Feature Data Type 1
-  1;                                      !- Feature Value 1
-
-OS:Coil:Heating:Gas,
-  {9f65d37c-c3ce-4569-a258-676e3b5397ca}, !- Handle
-  res fur gas|unit 2 heating coil,        !- Name
-  {3dbe3c96-c9aa-48f9-ab7d-c2a7eee98866}, !- Availability Schedule Name
-  0.78,                                   !- Gas Burner Efficiency
-  AutoSize,                               !- Nominal Capacity {W}
-  ,                                       !- Air Inlet Node Name
-  ,                                       !- Air Outlet Node Name
-  ,                                       !- Temperature Setpoint Node Name
-  76,                                     !- Parasitic Electric Load {W}
-  ,                                       !- Part Load Fraction Correlation Curve Name
-  0,                                      !- Parasitic Gas Load {W}
-  NaturalGas;                             !- Fuel Type
-
-OS:Fan:OnOff,
-  {44102d04-7933-4ee4-b066-5dd9d25f7795}, !- Handle
-  res fur gas|unit 2 htg supply fan,      !- Name
-  {3dbe3c96-c9aa-48f9-ab7d-c2a7eee98866}, !- Availability Schedule Name
-  0.75,                                   !- Fan Total Efficiency
-  794.580001233493,                       !- Pressure Rise {Pa}
-  autosize,                               !- Maximum Flow Rate {m3/s}
-  1,                                      !- Motor Efficiency
-  1,                                      !- Motor In Airstream Fraction
-  ,                                       !- Air Inlet Node Name
-  ,                                       !- Air Outlet Node Name
-  {3c9e054a-b8dd-49fc-abbc-fd0f8c709388}, !- Fan Power Ratio Function of Speed Ratio Curve Name
-  {457ce547-4b80-4991-befc-a6d5fa9d0f59}, !- Fan Efficiency Ratio Function of Speed Ratio Curve Name
-  res fur gas|unit 2 htg supply fan;      !- End-Use Subcategory
-
-OS:Curve:Exponent,
-  {3c9e054a-b8dd-49fc-abbc-fd0f8c709388}, !- Handle
-  Fan On Off Power Curve 1,               !- Name
-  1,                                      !- Coefficient1 Constant
-  0,                                      !- Coefficient2 Constant
-  0,                                      !- Coefficient3 Constant
-  0,                                      !- Minimum Value of x
-  1,                                      !- Maximum Value of x
-  ,                                       !- Minimum Curve Output
-  ,                                       !- Maximum Curve Output
-  ,                                       !- Input Unit Type for X
-  ;                                       !- Output Unit Type
-
-OS:Curve:Cubic,
-  {457ce547-4b80-4991-befc-a6d5fa9d0f59}, !- Handle
-  Fan On Off Efficiency Curve 1,          !- Name
-  1,                                      !- Coefficient1 Constant
-  0,                                      !- Coefficient2 x
-  0,                                      !- Coefficient3 x**2
-  0,                                      !- Coefficient4 x**3
-  0,                                      !- Minimum Value of x
-  1;                                      !- Maximum Value of x
-
-OS:AirLoopHVAC:UnitarySystem,
-  {0e1b4311-2344-4a49-ae68-e6db83611b55}, !- Handle
-  res fur gas|unit 2 unitary system,      !- Name
-  Load,                                   !- Control Type
-  {2376e00e-daf1-4869-9d42-8cf0178fcf40}, !- Controlling Zone or Thermostat Location
-  None,                                   !- Dehumidification Control Type
-  {3dbe3c96-c9aa-48f9-ab7d-c2a7eee98866}, !- Availability Schedule Name
-  {7c09ff4b-c84c-4347-a536-64a429b5867d}, !- Air Inlet Node Name
-  {63766f38-cf94-48d5-b501-eeea175816a8}, !- Air Outlet Node Name
-  {44102d04-7933-4ee4-b066-5dd9d25f7795}, !- Supply Fan Name
-  BlowThrough,                            !- Fan Placement
-  {314d0af2-f911-4372-87f5-ac473737243e}, !- Supply Air Fan Operating Mode Schedule Name
-  {9f65d37c-c3ce-4569-a258-676e3b5397ca}, !- Heating Coil Name
-  1,                                      !- DX Heating Coil Sizing Ratio
-  ,                                       !- Cooling Coil Name
-  No,                                     !- Use DOAS DX Cooling Coil
-  2,                                      !- DOAS DX Cooling Coil Leaving Minimum Air Temperature {C}
-  SensibleOnlyLoadControl,                !- Latent Load Control
-  ,                                       !- Supplemental Heating Coil Name
-  ,                                       !- Supply Air Flow Rate Method During Cooling Operation
-  0,                                      !- Supply Air Flow Rate During Cooling Operation {m3/s}
-  ,                                       !- Supply Air Flow Rate Per Floor Area During Cooling Operation {m3/s-m2}
-  ,                                       !- Fraction of Autosized Design Cooling Supply Air Flow Rate
-  ,                                       !- Design Supply Air Flow Rate Per Unit of Capacity During Cooling Operation {m3/s-W}
-  ,                                       !- Supply Air Flow Rate Method During Heating Operation
-  autosize,                               !- Supply Air Flow Rate During Heating Operation {m3/s}
-  ,                                       !- Supply Air Flow Rate Per Floor Area during Heating Operation {m3/s-m2}
-  ,                                       !- Fraction of Autosized Design Heating Supply Air Flow Rate
-  ,                                       !- Design Supply Air Flow Rate Per Unit of Capacity During Heating Operation {m3/s-W}
-  ,                                       !- Supply Air Flow Rate Method When No Cooling or Heating is Required
-  0,                                      !- Supply Air Flow Rate When No Cooling or Heating is Required {m3/s}
-  ,                                       !- Supply Air Flow Rate Per Floor Area When No Cooling or Heating is Required {m3/s-m2}
-  ,                                       !- Fraction of Autosized Design Cooling Supply Air Flow Rate When No Cooling or Heating is Required
-  ,                                       !- Fraction of Autosized Design Heating Supply Air Flow Rate When No Cooling or Heating is Required
-  ,                                       !- Design Supply Air Flow Rate Per Unit of Capacity During Cooling Operation When No Cooling or Heating is Required {m3/s-W}
-  ,                                       !- Design Supply Air Flow Rate Per Unit of Capacity During Heating Operation When No Cooling or Heating is Required {m3/s-W}
-  48.8888888888889,                       !- Maximum Supply Air Temperature {C}
-  21,                                     !- Maximum Outdoor Dry-Bulb Temperature for Supplemental Heater Operation {C}
-  ,                                       !- Outdoor Dry-Bulb Temperature Sensor Node Name
-  2.5,                                    !- Maximum Cycling Rate {cycles/hr}
-  60,                                     !- Heat Pump Time Constant {s}
-  0.01,                                   !- Fraction of On-Cycle Power Use
-  60,                                     !- Heat Pump Fan Delay Time {s}
-  0,                                      !- Ancilliary On-Cycle Electric Power {W}
-  0;                                      !- Ancilliary Off-Cycle Electric Power {W}
-
-OS:AirLoopHVAC,
-  {6b4da590-65a4-4c3d-a652-c2059605045e}, !- Handle
-  res fur gas|unit 2 asys,                !- Name
-  ,                                       !- Controller List Name
-  {3dbe3c96-c9aa-48f9-ab7d-c2a7eee98866}, !- Availability Schedule
-  {ec07c0b9-26f9-40d4-9ff8-c4380207418d}, !- Availability Manager List Name
-  AutoSize,                               !- Design Supply Air Flow Rate {m3/s}
-  ,                                       !- Branch List Name
-  ,                                       !- Connector List Name
-  {7f175c81-48ac-48c2-983c-0c4986d0328b}, !- Supply Side Inlet Node Name
-  {9c41223c-69aa-45d5-924f-fe211825a8a1}, !- Demand Side Outlet Node Name
-  {7419a11e-839d-4469-90ed-7c205db16dd9}, !- Demand Side Inlet Node A
-  {4edd3a1b-ef2b-4f50-aaaa-a6a6ac71a5f9}, !- Supply Side Outlet Node A
-  ,                                       !- Demand Side Inlet Node B
-  ,                                       !- Supply Side Outlet Node B
-  ,                                       !- Return Air Bypass Flow Temperature Setpoint Schedule Name
-  {df8d222c-0658-4025-ae10-2657210ff4f0}, !- Demand Mixer Name
-  {6ea5bd72-40b3-405a-b1ce-e813d240a55e}, !- Demand Splitter A Name
-  ,                                       !- Demand Splitter B Name
-  ;                                       !- Supply Splitter Name
-
-OS:Node,
-  {a62fb00b-340f-4b0f-a6b5-ffa70e38d08d}, !- Handle
-  Node 17,                                !- Name
-  {7f175c81-48ac-48c2-983c-0c4986d0328b}, !- Inlet Port
-  {7c09ff4b-c84c-4347-a536-64a429b5867d}; !- Outlet Port
-
-OS:Node,
-  {dd1a1165-9931-4eab-9ac4-7c37563da10d}, !- Handle
-  Node 18,                                !- Name
-  {63766f38-cf94-48d5-b501-eeea175816a8}, !- Inlet Port
-  {4edd3a1b-ef2b-4f50-aaaa-a6a6ac71a5f9}; !- Outlet Port
-
-OS:Connection,
-  {7f175c81-48ac-48c2-983c-0c4986d0328b}, !- Handle
-  {dc71b64f-d67b-4fd0-afa1-e8448f687e15}, !- Name
-  {6b4da590-65a4-4c3d-a652-c2059605045e}, !- Source Object
-  8,                                      !- Outlet Port
-  {a62fb00b-340f-4b0f-a6b5-ffa70e38d08d}, !- Target Object
-  2;                                      !- Inlet Port
-
-OS:Connection,
-  {4edd3a1b-ef2b-4f50-aaaa-a6a6ac71a5f9}, !- Handle
-  {3963576d-eeb7-4437-9783-fdfcf7de4cf0}, !- Name
-  {dd1a1165-9931-4eab-9ac4-7c37563da10d}, !- Source Object
-  3,                                      !- Outlet Port
-  {6b4da590-65a4-4c3d-a652-c2059605045e}, !- Target Object
-  11;                                     !- Inlet Port
-
-OS:Node,
-  {69249c83-5f3b-4c39-9ea2-c346cc760ab1}, !- Handle
-  Node 19,                                !- Name
-  {7419a11e-839d-4469-90ed-7c205db16dd9}, !- Inlet Port
-  {92743072-dd0f-4f09-8fe6-32389fef3005}; !- Outlet Port
-
-OS:Node,
-  {9c26472f-500f-4ffb-a560-b485fef80cf8}, !- Handle
-  Node 20,                                !- Name
-  {c21d68fb-7852-4766-8f1c-2302f68a68b6}, !- Inlet Port
-  {9c41223c-69aa-45d5-924f-fe211825a8a1}; !- Outlet Port
-
-OS:Node,
-  {14086f22-636d-4cd6-b276-4e6c2541656a}, !- Handle
-  Node 21,                                !- Name
-  {22ab7e1a-f24f-4a17-9cc1-ada3af2f5c0c}, !- Inlet Port
-  {79d5f892-1567-433f-b16f-5c3e4fbf9822}; !- Outlet Port
-
-OS:Connection,
-  {7419a11e-839d-4469-90ed-7c205db16dd9}, !- Handle
-  {187c28c5-fdf0-4d5f-bde3-0e67c439c1b1}, !- Name
-  {6b4da590-65a4-4c3d-a652-c2059605045e}, !- Source Object
-  10,                                     !- Outlet Port
-  {69249c83-5f3b-4c39-9ea2-c346cc760ab1}, !- Target Object
-  2;                                      !- Inlet Port
-
-OS:Connection,
-  {9c41223c-69aa-45d5-924f-fe211825a8a1}, !- Handle
-  {ee399453-83ea-4d7e-a3f3-0cca80efd819}, !- Name
-  {9c26472f-500f-4ffb-a560-b485fef80cf8}, !- Source Object
-  3,                                      !- Outlet Port
-  {6b4da590-65a4-4c3d-a652-c2059605045e}, !- Target Object
-  9;                                      !- Inlet Port
-
-OS:AirLoopHVAC:ZoneSplitter,
-  {6ea5bd72-40b3-405a-b1ce-e813d240a55e}, !- Handle
-  res fur gas|unit 2 zone splitter,       !- Name
-  {92743072-dd0f-4f09-8fe6-32389fef3005}, !- Inlet Node Name
-  {9dfa4b69-8908-40f3-ab20-3760e6fb8657}; !- Outlet Node Name 1
-
-OS:AirLoopHVAC:ZoneMixer,
-  {df8d222c-0658-4025-ae10-2657210ff4f0}, !- Handle
-  res fur gas|unit 2 zone mixer,          !- Name
-  {c21d68fb-7852-4766-8f1c-2302f68a68b6}, !- Outlet Node Name
-  {53b25df0-991d-4fe4-b483-17937aeeb474}; !- Inlet Node Name 1
-
-OS:Connection,
-  {92743072-dd0f-4f09-8fe6-32389fef3005}, !- Handle
-  {f8e6ef0f-2d74-4ed3-bd46-e6f1a6732913}, !- Name
-  {69249c83-5f3b-4c39-9ea2-c346cc760ab1}, !- Source Object
-  3,                                      !- Outlet Port
-  {6ea5bd72-40b3-405a-b1ce-e813d240a55e}, !- Target Object
-  2;                                      !- Inlet Port
-
-OS:Connection,
-  {c21d68fb-7852-4766-8f1c-2302f68a68b6}, !- Handle
-  {e66f745a-2e65-46d1-a795-759d7a5e093b}, !- Name
-  {df8d222c-0658-4025-ae10-2657210ff4f0}, !- Source Object
-  2,                                      !- Outlet Port
-  {9c26472f-500f-4ffb-a560-b485fef80cf8}, !- Target Object
-  2;                                      !- Inlet Port
-
-OS:Sizing:System,
-  {afa8bcbe-dded-469d-9d84-405cd9123e28}, !- Handle
-  {6b4da590-65a4-4c3d-a652-c2059605045e}, !- AirLoop Name
-  Sensible,                               !- Type of Load to Size On
-  Autosize,                               !- Design Outdoor Air Flow Rate {m3/s}
-  0.3,                                    !- Central Heating Maximum System Air Flow Ratio
-  7,                                      !- Preheat Design Temperature {C}
-  0.008,                                  !- Preheat Design Humidity Ratio {kg-H2O/kg-Air}
-  12.8,                                   !- Precool Design Temperature {C}
-  0.008,                                  !- Precool Design Humidity Ratio {kg-H2O/kg-Air}
-  12.8,                                   !- Central Cooling Design Supply Air Temperature {C}
-  16.7,                                   !- Central Heating Design Supply Air Temperature {C}
-  NonCoincident,                          !- Sizing Option
-  Yes,                                    !- 100% Outdoor Air in Cooling
-  Yes,                                    !- 100% Outdoor Air in Heating
-  0.0085,                                 !- Central Cooling Design Supply Air Humidity Ratio {kg-H2O/kg-Air}
-  0.008,                                  !- Central Heating Design Supply Air Humidity Ratio {kg-H2O/kg-Air}
-  DesignDay,                              !- Cooling Design Air Flow Method
-  0,                                      !- Cooling Design Air Flow Rate {m3/s}
-  DesignDay,                              !- Heating Design Air Flow Method
-  0,                                      !- Heating Design Air Flow Rate {m3/s}
-  ZoneSum,                                !- System Outdoor Air Method
-  1,                                      !- Zone Maximum Outdoor Air Fraction {dimensionless}
-  0.0099676501,                           !- Cooling Supply Air Flow Rate Per Floor Area {m3/s-m2}
-  1,                                      !- Cooling Fraction of Autosized Cooling Supply Air Flow Rate
-  3.9475456e-005,                         !- Cooling Supply Air Flow Rate Per Unit Cooling Capacity {m3/s-W}
-  0.0099676501,                           !- Heating Supply Air Flow Rate Per Floor Area {m3/s-m2}
-  1,                                      !- Heating Fraction of Autosized Heating Supply Air Flow Rate
-  1,                                      !- Heating Fraction of Autosized Cooling Supply Air Flow Rate
-  3.1588213e-005,                         !- Heating Supply Air Flow Rate Per Unit Heating Capacity {m3/s-W}
-  CoolingDesignCapacity,                  !- Cooling Design Capacity Method
-  autosize,                               !- Cooling Design Capacity {W}
-  234.7,                                  !- Cooling Design Capacity Per Floor Area {W/m2}
-  1,                                      !- Fraction of Autosized Cooling Design Capacity
-  HeatingDesignCapacity,                  !- Heating Design Capacity Method
-  autosize,                               !- Heating Design Capacity {W}
-  157,                                    !- Heating Design Capacity Per Floor Area {W/m2}
-  1,                                      !- Fraction of Autosized Heating Design Capacity
-  OnOff;                                  !- Central Cooling Capacity Control Method
-
-OS:AvailabilityManagerAssignmentList,
-  {ec07c0b9-26f9-40d4-9ff8-c4380207418d}, !- Handle
-  Air Loop HVAC 1 AvailabilityManagerAssignmentList 1; !- Name
-
-OS:Connection,
-  {7c09ff4b-c84c-4347-a536-64a429b5867d}, !- Handle
-  {d640b22c-6eab-4195-bc9f-66d549ab6813}, !- Name
-  {a62fb00b-340f-4b0f-a6b5-ffa70e38d08d}, !- Source Object
-  3,                                      !- Outlet Port
-  {0e1b4311-2344-4a49-ae68-e6db83611b55}, !- Target Object
-  6;                                      !- Inlet Port
-
-OS:Connection,
-  {63766f38-cf94-48d5-b501-eeea175816a8}, !- Handle
-  {5c157f07-b601-4215-8f46-716cb58145b1}, !- Name
-  {0e1b4311-2344-4a49-ae68-e6db83611b55}, !- Source Object
-  7,                                      !- Outlet Port
-  {dd1a1165-9931-4eab-9ac4-7c37563da10d}, !- Target Object
-  2;                                      !- Inlet Port
-
-OS:AirTerminal:SingleDuct:ConstantVolume:NoReheat,
-  {efab25c3-f2ed-48cf-ba6b-9067f846e560}, !- Handle
-  res fur gas|unit 2 living zone|unit 2 direct air, !- Name
-  {3dbe3c96-c9aa-48f9-ab7d-c2a7eee98866}, !- Availability Schedule Name
-  {7e72a009-a9ca-4f8f-ac09-5168351ed474}, !- Air Inlet Node Name
-  {22ab7e1a-f24f-4a17-9cc1-ada3af2f5c0c}, !- Air Outlet Node Name
-  AutoSize;                               !- Maximum Air Flow Rate {m3/s}
-
-OS:Node,
-  {b35062a4-6aeb-4879-b519-c6857aec5497}, !- Handle
-  Node 22,                                !- Name
-  {8cf6b3be-cfc2-4a11-8b1f-c2e5443b3a9b}, !- Inlet Port
-  {53b25df0-991d-4fe4-b483-17937aeeb474}; !- Outlet Port
-
-OS:Connection,
-  {79d5f892-1567-433f-b16f-5c3e4fbf9822}, !- Handle
-  {38a9b6e1-a8a9-42a3-bd6b-30595e99ac70}, !- Name
-  {14086f22-636d-4cd6-b276-4e6c2541656a}, !- Source Object
-  3,                                      !- Outlet Port
-  {54495bd7-26b7-4500-ac45-38100e765e05}, !- Target Object
-  3;                                      !- Inlet Port
-
-OS:Connection,
-  {8cf6b3be-cfc2-4a11-8b1f-c2e5443b3a9b}, !- Handle
-  {ba1e2b3f-bf96-4661-a438-2fe3b68a4ef7}, !- Name
-  {f0d1b745-2fa1-4303-b46b-02e36d17982c}, !- Source Object
-  3,                                      !- Outlet Port
-  {b35062a4-6aeb-4879-b519-c6857aec5497}, !- Target Object
-  2;                                      !- Inlet Port
-
-OS:Connection,
-  {53b25df0-991d-4fe4-b483-17937aeeb474}, !- Handle
-  {a0775a6b-602a-4851-8958-1b1192bc969e}, !- Name
-  {b35062a4-6aeb-4879-b519-c6857aec5497}, !- Source Object
-  3,                                      !- Outlet Port
-  {df8d222c-0658-4025-ae10-2657210ff4f0}, !- Target Object
-  3;                                      !- Inlet Port
-
-OS:Node,
-  {0cf24b6c-e7c8-44d1-b0d7-638e6495602a}, !- Handle
-  Node 23,                                !- Name
-  {9dfa4b69-8908-40f3-ab20-3760e6fb8657}, !- Inlet Port
-  {7e72a009-a9ca-4f8f-ac09-5168351ed474}; !- Outlet Port
-
-OS:Connection,
-  {9dfa4b69-8908-40f3-ab20-3760e6fb8657}, !- Handle
-  {f7b713a0-e3e0-4154-9aca-181bb2e3a0d0}, !- Name
-  {6ea5bd72-40b3-405a-b1ce-e813d240a55e}, !- Source Object
-  3,                                      !- Outlet Port
-  {0cf24b6c-e7c8-44d1-b0d7-638e6495602a}, !- Target Object
-  2;                                      !- Inlet Port
-
-OS:Connection,
-  {7e72a009-a9ca-4f8f-ac09-5168351ed474}, !- Handle
-  {4e2c7b20-3a3a-4632-9571-0764a5f4b0f2}, !- Name
-  {0cf24b6c-e7c8-44d1-b0d7-638e6495602a}, !- Source Object
-  3,                                      !- Outlet Port
-  {efab25c3-f2ed-48cf-ba6b-9067f846e560}, !- Target Object
-  3;                                      !- Inlet Port
-
-OS:Connection,
-  {22ab7e1a-f24f-4a17-9cc1-ada3af2f5c0c}, !- Handle
-  {efca0d2f-0e04-4dc3-bd23-43961a8d7fc0}, !- Name
-  {efab25c3-f2ed-48cf-ba6b-9067f846e560}, !- Source Object
-  4,                                      !- Outlet Port
-  {14086f22-636d-4cd6-b276-4e6c2541656a}, !- Target Object
-  2;                                      !- Inlet Port
-
-OS:AdditionalProperties,
-  {f3f5deec-9a62-44c1-9beb-f57d6bf27043}, !- Handle
-  {0e1b4311-2344-4a49-ae68-e6db83611b55}, !- Object Name
-  SizingInfoHVACFracHeatLoadServed,       !- Feature Name 1
-  Double,                                 !- Feature Data Type 1
-  1;                                      !- Feature Value 1
-
-OS:Coil:Heating:Gas,
-  {787c2ceb-6b85-455c-be62-c55bff230acd}, !- Handle
-  res fur gas|unit 3 heating coil,        !- Name
-  {3dbe3c96-c9aa-48f9-ab7d-c2a7eee98866}, !- Availability Schedule Name
-  0.78,                                   !- Gas Burner Efficiency
-  AutoSize,                               !- Nominal Capacity {W}
-  ,                                       !- Air Inlet Node Name
-  ,                                       !- Air Outlet Node Name
-  ,                                       !- Temperature Setpoint Node Name
-  76,                                     !- Parasitic Electric Load {W}
-  ,                                       !- Part Load Fraction Correlation Curve Name
-  0,                                      !- Parasitic Gas Load {W}
-  NaturalGas;                             !- Fuel Type
-
-OS:Fan:OnOff,
-  {8f51ef24-6ae7-42b2-9550-9ab2ec02f360}, !- Handle
-  res fur gas|unit 3 htg supply fan,      !- Name
-  {3dbe3c96-c9aa-48f9-ab7d-c2a7eee98866}, !- Availability Schedule Name
-  0.75,                                   !- Fan Total Efficiency
-  794.580001233493,                       !- Pressure Rise {Pa}
-  autosize,                               !- Maximum Flow Rate {m3/s}
-  1,                                      !- Motor Efficiency
-  1,                                      !- Motor In Airstream Fraction
-  ,                                       !- Air Inlet Node Name
-  ,                                       !- Air Outlet Node Name
-  {e4e0726c-3979-4a25-8d61-3a25f800a72e}, !- Fan Power Ratio Function of Speed Ratio Curve Name
-  {3b25bc13-40b0-468d-903b-3625d74fa620}, !- Fan Efficiency Ratio Function of Speed Ratio Curve Name
-  res fur gas|unit 3 htg supply fan;      !- End-Use Subcategory
-
-OS:Curve:Exponent,
-  {e4e0726c-3979-4a25-8d61-3a25f800a72e}, !- Handle
-  Fan On Off Power Curve 2,               !- Name
-  1,                                      !- Coefficient1 Constant
-  0,                                      !- Coefficient2 Constant
-  0,                                      !- Coefficient3 Constant
-  0,                                      !- Minimum Value of x
-  1,                                      !- Maximum Value of x
-  ,                                       !- Minimum Curve Output
-  ,                                       !- Maximum Curve Output
-  ,                                       !- Input Unit Type for X
-  ;                                       !- Output Unit Type
-
-OS:Curve:Cubic,
-  {3b25bc13-40b0-468d-903b-3625d74fa620}, !- Handle
-  Fan On Off Efficiency Curve 2,          !- Name
-  1,                                      !- Coefficient1 Constant
-  0,                                      !- Coefficient2 x
-  0,                                      !- Coefficient3 x**2
-  0,                                      !- Coefficient4 x**3
-  0,                                      !- Minimum Value of x
-  1;                                      !- Maximum Value of x
-
-OS:AirLoopHVAC:UnitarySystem,
-  {ca693f8a-fa00-4501-850e-b2a43993e3f4}, !- Handle
-  res fur gas|unit 3 unitary system,      !- Name
-  Load,                                   !- Control Type
-  {189ba6b6-9b4e-4aa3-ba70-b6762c6e7108}, !- Controlling Zone or Thermostat Location
-  None,                                   !- Dehumidification Control Type
-  {3dbe3c96-c9aa-48f9-ab7d-c2a7eee98866}, !- Availability Schedule Name
-  {e9d24f34-60a9-4e7b-9b27-07d6007ec095}, !- Air Inlet Node Name
-  {ec4540ae-d311-49ea-a5de-39db2fe6522f}, !- Air Outlet Node Name
-  {8f51ef24-6ae7-42b2-9550-9ab2ec02f360}, !- Supply Fan Name
-  BlowThrough,                            !- Fan Placement
-  {314d0af2-f911-4372-87f5-ac473737243e}, !- Supply Air Fan Operating Mode Schedule Name
-  {787c2ceb-6b85-455c-be62-c55bff230acd}, !- Heating Coil Name
-  1,                                      !- DX Heating Coil Sizing Ratio
-  ,                                       !- Cooling Coil Name
-  No,                                     !- Use DOAS DX Cooling Coil
-  2,                                      !- DOAS DX Cooling Coil Leaving Minimum Air Temperature {C}
-  SensibleOnlyLoadControl,                !- Latent Load Control
-  ,                                       !- Supplemental Heating Coil Name
-  ,                                       !- Supply Air Flow Rate Method During Cooling Operation
-  0,                                      !- Supply Air Flow Rate During Cooling Operation {m3/s}
-  ,                                       !- Supply Air Flow Rate Per Floor Area During Cooling Operation {m3/s-m2}
-  ,                                       !- Fraction of Autosized Design Cooling Supply Air Flow Rate
-  ,                                       !- Design Supply Air Flow Rate Per Unit of Capacity During Cooling Operation {m3/s-W}
-  ,                                       !- Supply Air Flow Rate Method During Heating Operation
-  autosize,                               !- Supply Air Flow Rate During Heating Operation {m3/s}
-  ,                                       !- Supply Air Flow Rate Per Floor Area during Heating Operation {m3/s-m2}
-  ,                                       !- Fraction of Autosized Design Heating Supply Air Flow Rate
-  ,                                       !- Design Supply Air Flow Rate Per Unit of Capacity During Heating Operation {m3/s-W}
-  ,                                       !- Supply Air Flow Rate Method When No Cooling or Heating is Required
-  0,                                      !- Supply Air Flow Rate When No Cooling or Heating is Required {m3/s}
-  ,                                       !- Supply Air Flow Rate Per Floor Area When No Cooling or Heating is Required {m3/s-m2}
-  ,                                       !- Fraction of Autosized Design Cooling Supply Air Flow Rate When No Cooling or Heating is Required
-  ,                                       !- Fraction of Autosized Design Heating Supply Air Flow Rate When No Cooling or Heating is Required
-  ,                                       !- Design Supply Air Flow Rate Per Unit of Capacity During Cooling Operation When No Cooling or Heating is Required {m3/s-W}
-  ,                                       !- Design Supply Air Flow Rate Per Unit of Capacity During Heating Operation When No Cooling or Heating is Required {m3/s-W}
-  48.8888888888889,                       !- Maximum Supply Air Temperature {C}
-  21,                                     !- Maximum Outdoor Dry-Bulb Temperature for Supplemental Heater Operation {C}
-  ,                                       !- Outdoor Dry-Bulb Temperature Sensor Node Name
-  2.5,                                    !- Maximum Cycling Rate {cycles/hr}
-  60,                                     !- Heat Pump Time Constant {s}
-  0.01,                                   !- Fraction of On-Cycle Power Use
-  60,                                     !- Heat Pump Fan Delay Time {s}
-  0,                                      !- Ancilliary On-Cycle Electric Power {W}
-  0;                                      !- Ancilliary Off-Cycle Electric Power {W}
-
-OS:AirLoopHVAC,
-  {902417e2-4279-4eda-a658-14b0592e7dbf}, !- Handle
-  res fur gas|unit 3 asys,                !- Name
-  ,                                       !- Controller List Name
-  {3dbe3c96-c9aa-48f9-ab7d-c2a7eee98866}, !- Availability Schedule
-  {6284d10d-59c0-4050-8aeb-791bc7289232}, !- Availability Manager List Name
-  AutoSize,                               !- Design Supply Air Flow Rate {m3/s}
-  ,                                       !- Branch List Name
-  ,                                       !- Connector List Name
-  {fed7cfd4-060f-4cfd-af2d-ca95026d280c}, !- Supply Side Inlet Node Name
-  {84f84988-9335-4ba5-8c76-c294bb6323dc}, !- Demand Side Outlet Node Name
-  {91205d9c-c804-4895-a506-b773673db24d}, !- Demand Side Inlet Node A
-  {6585c965-5343-429f-9ff6-12c4b92b1b78}, !- Supply Side Outlet Node A
-  ,                                       !- Demand Side Inlet Node B
-  ,                                       !- Supply Side Outlet Node B
-  ,                                       !- Return Air Bypass Flow Temperature Setpoint Schedule Name
-  {4eb85958-78b9-4921-9050-9e1a81d24f33}, !- Demand Mixer Name
-  {7a2c4aaa-6579-4eb1-844b-98712e7b40a0}, !- Demand Splitter A Name
-  ,                                       !- Demand Splitter B Name
-  ;                                       !- Supply Splitter Name
-
-OS:Node,
-  {25d62d0e-5300-4905-91d8-69819fa6bbf8}, !- Handle
-  Node 24,                                !- Name
-  {fed7cfd4-060f-4cfd-af2d-ca95026d280c}, !- Inlet Port
-  {e9d24f34-60a9-4e7b-9b27-07d6007ec095}; !- Outlet Port
-
-OS:Node,
-  {9da76ddf-cd31-4a7f-80e3-080c99444b1a}, !- Handle
-  Node 25,                                !- Name
-  {ec4540ae-d311-49ea-a5de-39db2fe6522f}, !- Inlet Port
-  {6585c965-5343-429f-9ff6-12c4b92b1b78}; !- Outlet Port
-
-OS:Connection,
-  {fed7cfd4-060f-4cfd-af2d-ca95026d280c}, !- Handle
-  {2f24cb48-7f21-4cc3-9560-90efa973584b}, !- Name
-  {902417e2-4279-4eda-a658-14b0592e7dbf}, !- Source Object
-  8,                                      !- Outlet Port
-  {25d62d0e-5300-4905-91d8-69819fa6bbf8}, !- Target Object
-  2;                                      !- Inlet Port
-
-OS:Connection,
-  {6585c965-5343-429f-9ff6-12c4b92b1b78}, !- Handle
-  {75ae006b-6928-4c56-b1a3-460bf0a34c38}, !- Name
-  {9da76ddf-cd31-4a7f-80e3-080c99444b1a}, !- Source Object
-  3,                                      !- Outlet Port
-  {902417e2-4279-4eda-a658-14b0592e7dbf}, !- Target Object
-  11;                                     !- Inlet Port
-
-OS:Node,
-  {8af5fbfe-38fe-4b2f-abdc-84993411e68e}, !- Handle
-  Node 26,                                !- Name
-  {91205d9c-c804-4895-a506-b773673db24d}, !- Inlet Port
-  {c785f216-e834-4074-bb13-6c0246c451a5}; !- Outlet Port
-
-OS:Node,
-  {bf6d2792-b37c-41c3-baca-d20fdfa6f499}, !- Handle
-  Node 27,                                !- Name
-  {7af8b5a0-49bd-4b37-ba9f-1bfe8312d427}, !- Inlet Port
-  {84f84988-9335-4ba5-8c76-c294bb6323dc}; !- Outlet Port
-
-OS:Node,
-  {d3f0ea86-798b-45b1-aba5-89a660b025da}, !- Handle
-  Node 28,                                !- Name
-  {72268ce4-14cc-4891-a335-d1b444507ba7}, !- Inlet Port
-  {c53f282a-6256-471c-8dae-806d3ffffd1a}; !- Outlet Port
-
-OS:Connection,
-  {91205d9c-c804-4895-a506-b773673db24d}, !- Handle
-  {bc77bc9f-2a1d-4d78-90d6-ddffaa7adfd2}, !- Name
-  {902417e2-4279-4eda-a658-14b0592e7dbf}, !- Source Object
-  10,                                     !- Outlet Port
-  {8af5fbfe-38fe-4b2f-abdc-84993411e68e}, !- Target Object
-  2;                                      !- Inlet Port
-
-OS:Connection,
-  {84f84988-9335-4ba5-8c76-c294bb6323dc}, !- Handle
-  {f13d252a-55f9-4fee-ba3f-35e82bfc73bb}, !- Name
-  {bf6d2792-b37c-41c3-baca-d20fdfa6f499}, !- Source Object
-  3,                                      !- Outlet Port
-  {902417e2-4279-4eda-a658-14b0592e7dbf}, !- Target Object
-  9;                                      !- Inlet Port
-
-OS:AirLoopHVAC:ZoneSplitter,
-  {7a2c4aaa-6579-4eb1-844b-98712e7b40a0}, !- Handle
-  res fur gas|unit 3 zone splitter,       !- Name
-  {c785f216-e834-4074-bb13-6c0246c451a5}, !- Inlet Node Name
-  {8eb457ce-4182-4071-a4fd-ea045aa22928}; !- Outlet Node Name 1
-
-OS:AirLoopHVAC:ZoneMixer,
-  {4eb85958-78b9-4921-9050-9e1a81d24f33}, !- Handle
-  res fur gas|unit 3 zone mixer,          !- Name
-  {7af8b5a0-49bd-4b37-ba9f-1bfe8312d427}, !- Outlet Node Name
-  {3abd1e14-92b5-4df8-8efb-0059cf4e969c}; !- Inlet Node Name 1
-
-OS:Connection,
-  {c785f216-e834-4074-bb13-6c0246c451a5}, !- Handle
-  {e2c2decf-0d54-4b28-98ee-5ae1f5e50fd8}, !- Name
-  {8af5fbfe-38fe-4b2f-abdc-84993411e68e}, !- Source Object
-  3,                                      !- Outlet Port
-  {7a2c4aaa-6579-4eb1-844b-98712e7b40a0}, !- Target Object
-  2;                                      !- Inlet Port
-
-OS:Connection,
-  {7af8b5a0-49bd-4b37-ba9f-1bfe8312d427}, !- Handle
-  {5092db1e-cff4-4119-949b-99a612d76f74}, !- Name
-  {4eb85958-78b9-4921-9050-9e1a81d24f33}, !- Source Object
-  2,                                      !- Outlet Port
-  {bf6d2792-b37c-41c3-baca-d20fdfa6f499}, !- Target Object
-  2;                                      !- Inlet Port
-
-OS:Sizing:System,
-  {8f0f787d-56b8-432f-813b-c696839916f1}, !- Handle
-  {902417e2-4279-4eda-a658-14b0592e7dbf}, !- AirLoop Name
-  Sensible,                               !- Type of Load to Size On
-  Autosize,                               !- Design Outdoor Air Flow Rate {m3/s}
-  0.3,                                    !- Central Heating Maximum System Air Flow Ratio
-  7,                                      !- Preheat Design Temperature {C}
-  0.008,                                  !- Preheat Design Humidity Ratio {kg-H2O/kg-Air}
-  12.8,                                   !- Precool Design Temperature {C}
-  0.008,                                  !- Precool Design Humidity Ratio {kg-H2O/kg-Air}
-  12.8,                                   !- Central Cooling Design Supply Air Temperature {C}
-  16.7,                                   !- Central Heating Design Supply Air Temperature {C}
-  NonCoincident,                          !- Sizing Option
-  Yes,                                    !- 100% Outdoor Air in Cooling
-  Yes,                                    !- 100% Outdoor Air in Heating
-  0.0085,                                 !- Central Cooling Design Supply Air Humidity Ratio {kg-H2O/kg-Air}
-  0.008,                                  !- Central Heating Design Supply Air Humidity Ratio {kg-H2O/kg-Air}
-  DesignDay,                              !- Cooling Design Air Flow Method
-  0,                                      !- Cooling Design Air Flow Rate {m3/s}
-  DesignDay,                              !- Heating Design Air Flow Method
-  0,                                      !- Heating Design Air Flow Rate {m3/s}
-  ZoneSum,                                !- System Outdoor Air Method
-  1,                                      !- Zone Maximum Outdoor Air Fraction {dimensionless}
-  0.0099676501,                           !- Cooling Supply Air Flow Rate Per Floor Area {m3/s-m2}
-  1,                                      !- Cooling Fraction of Autosized Cooling Supply Air Flow Rate
-  3.9475456e-005,                         !- Cooling Supply Air Flow Rate Per Unit Cooling Capacity {m3/s-W}
-  0.0099676501,                           !- Heating Supply Air Flow Rate Per Floor Area {m3/s-m2}
-  1,                                      !- Heating Fraction of Autosized Heating Supply Air Flow Rate
-  1,                                      !- Heating Fraction of Autosized Cooling Supply Air Flow Rate
-  3.1588213e-005,                         !- Heating Supply Air Flow Rate Per Unit Heating Capacity {m3/s-W}
-  CoolingDesignCapacity,                  !- Cooling Design Capacity Method
-  autosize,                               !- Cooling Design Capacity {W}
-  234.7,                                  !- Cooling Design Capacity Per Floor Area {W/m2}
-  1,                                      !- Fraction of Autosized Cooling Design Capacity
-  HeatingDesignCapacity,                  !- Heating Design Capacity Method
-  autosize,                               !- Heating Design Capacity {W}
-  157,                                    !- Heating Design Capacity Per Floor Area {W/m2}
-  1,                                      !- Fraction of Autosized Heating Design Capacity
-  OnOff;                                  !- Central Cooling Capacity Control Method
-
-OS:AvailabilityManagerAssignmentList,
-  {6284d10d-59c0-4050-8aeb-791bc7289232}, !- Handle
-  Air Loop HVAC 1 AvailabilityManagerAssignmentList 2; !- Name
-
-OS:Connection,
-  {e9d24f34-60a9-4e7b-9b27-07d6007ec095}, !- Handle
-  {28c75e1d-0f41-42d0-9763-ce7397a2449a}, !- Name
-  {25d62d0e-5300-4905-91d8-69819fa6bbf8}, !- Source Object
-  3,                                      !- Outlet Port
-  {ca693f8a-fa00-4501-850e-b2a43993e3f4}, !- Target Object
-  6;                                      !- Inlet Port
-
-OS:Connection,
-  {ec4540ae-d311-49ea-a5de-39db2fe6522f}, !- Handle
-  {235eafda-b37b-436b-aeae-ef3147fba49e}, !- Name
-  {ca693f8a-fa00-4501-850e-b2a43993e3f4}, !- Source Object
-  7,                                      !- Outlet Port
-  {9da76ddf-cd31-4a7f-80e3-080c99444b1a}, !- Target Object
-  2;                                      !- Inlet Port
-
-OS:AirTerminal:SingleDuct:ConstantVolume:NoReheat,
-  {521ea1f7-9d47-40b0-ac79-7e247fdb0d23}, !- Handle
-  res fur gas|unit 3 living zone|unit 3 direct air, !- Name
-  {3dbe3c96-c9aa-48f9-ab7d-c2a7eee98866}, !- Availability Schedule Name
-  {a7b909e1-1863-475a-9e71-51a5899d5731}, !- Air Inlet Node Name
-  {72268ce4-14cc-4891-a335-d1b444507ba7}, !- Air Outlet Node Name
-  AutoSize;                               !- Maximum Air Flow Rate {m3/s}
-
-OS:Node,
-  {6cdb0bac-d8cb-4bac-a121-464f58c4cfb8}, !- Handle
-  Node 29,                                !- Name
-  {ac1b1df4-1c45-41bd-9b1f-3525c286ee46}, !- Inlet Port
-  {3abd1e14-92b5-4df8-8efb-0059cf4e969c}; !- Outlet Port
-
-OS:Connection,
-  {c53f282a-6256-471c-8dae-806d3ffffd1a}, !- Handle
-  {df551212-e683-43ab-9133-44cafac3dcfb}, !- Name
-  {d3f0ea86-798b-45b1-aba5-89a660b025da}, !- Source Object
-  3,                                      !- Outlet Port
-  {d4d0b7ba-0090-468e-a6b1-666388c1a039}, !- Target Object
-  3;                                      !- Inlet Port
-
-OS:Connection,
-  {ac1b1df4-1c45-41bd-9b1f-3525c286ee46}, !- Handle
-  {875fa782-a520-4bda-926a-bf3d6ebaffd1}, !- Name
-  {f8385f9b-96b5-42a7-9c3c-dcc5f1651caa}, !- Source Object
-  3,                                      !- Outlet Port
-  {6cdb0bac-d8cb-4bac-a121-464f58c4cfb8}, !- Target Object
-  2;                                      !- Inlet Port
-
-OS:Connection,
-  {3abd1e14-92b5-4df8-8efb-0059cf4e969c}, !- Handle
-  {fa30863d-53bb-4311-9926-ce6eb2710033}, !- Name
-  {6cdb0bac-d8cb-4bac-a121-464f58c4cfb8}, !- Source Object
-  3,                                      !- Outlet Port
-  {4eb85958-78b9-4921-9050-9e1a81d24f33}, !- Target Object
-  3;                                      !- Inlet Port
-
-OS:Node,
-  {05ee6970-f986-418a-afef-c9c16b3dd3ad}, !- Handle
-  Node 30,                                !- Name
-  {8eb457ce-4182-4071-a4fd-ea045aa22928}, !- Inlet Port
-  {a7b909e1-1863-475a-9e71-51a5899d5731}; !- Outlet Port
-
-OS:Connection,
-  {8eb457ce-4182-4071-a4fd-ea045aa22928}, !- Handle
-  {fb4ee9c0-a89a-4233-b17d-6257d81b05f0}, !- Name
-  {7a2c4aaa-6579-4eb1-844b-98712e7b40a0}, !- Source Object
-  3,                                      !- Outlet Port
-  {05ee6970-f986-418a-afef-c9c16b3dd3ad}, !- Target Object
-  2;                                      !- Inlet Port
-
-OS:Connection,
-  {a7b909e1-1863-475a-9e71-51a5899d5731}, !- Handle
-  {b65f2a57-2f13-4d8b-8d8c-36b074010103}, !- Name
-  {05ee6970-f986-418a-afef-c9c16b3dd3ad}, !- Source Object
-  3,                                      !- Outlet Port
-  {521ea1f7-9d47-40b0-ac79-7e247fdb0d23}, !- Target Object
-  3;                                      !- Inlet Port
-
-OS:Connection,
-  {72268ce4-14cc-4891-a335-d1b444507ba7}, !- Handle
-  {413c263f-c1d2-4aa2-a2ca-958f24ca319f}, !- Name
-  {521ea1f7-9d47-40b0-ac79-7e247fdb0d23}, !- Source Object
-  4,                                      !- Outlet Port
-  {d3f0ea86-798b-45b1-aba5-89a660b025da}, !- Target Object
-  2;                                      !- Inlet Port
-
-OS:AdditionalProperties,
-  {49113f66-3b8f-440d-8509-98da2f074cc3}, !- Handle
-  {ca693f8a-fa00-4501-850e-b2a43993e3f4}, !- Object Name
-  SizingInfoHVACFracHeatLoadServed,       !- Feature Name 1
-  Double,                                 !- Feature Data Type 1
-  1;                                      !- Feature Value 1
-
-OS:Coil:Heating:Gas,
-  {e3743986-e6f9-4bd6-9c5f-95e4b5ffe2d5}, !- Handle
-  res fur gas|unit 4 heating coil,        !- Name
-  {3dbe3c96-c9aa-48f9-ab7d-c2a7eee98866}, !- Availability Schedule Name
-  0.78,                                   !- Gas Burner Efficiency
-  AutoSize,                               !- Nominal Capacity {W}
-  ,                                       !- Air Inlet Node Name
-  ,                                       !- Air Outlet Node Name
-  ,                                       !- Temperature Setpoint Node Name
-  76,                                     !- Parasitic Electric Load {W}
-  ,                                       !- Part Load Fraction Correlation Curve Name
-  0,                                      !- Parasitic Gas Load {W}
-  NaturalGas;                             !- Fuel Type
-
-OS:Fan:OnOff,
-  {4142d620-b056-4161-9ccb-0d63400561a5}, !- Handle
-  res fur gas|unit 4 htg supply fan,      !- Name
-  {3dbe3c96-c9aa-48f9-ab7d-c2a7eee98866}, !- Availability Schedule Name
-  0.75,                                   !- Fan Total Efficiency
-  794.580001233493,                       !- Pressure Rise {Pa}
-  autosize,                               !- Maximum Flow Rate {m3/s}
-  1,                                      !- Motor Efficiency
-  1,                                      !- Motor In Airstream Fraction
-  ,                                       !- Air Inlet Node Name
-  ,                                       !- Air Outlet Node Name
-  {bff6edc7-0467-4861-ad6e-ffb7fe38e532}, !- Fan Power Ratio Function of Speed Ratio Curve Name
-  {448fa7e9-187f-4dbd-af7c-f3f7d2e61071}, !- Fan Efficiency Ratio Function of Speed Ratio Curve Name
-  res fur gas|unit 4 htg supply fan;      !- End-Use Subcategory
-
-OS:Curve:Exponent,
-  {bff6edc7-0467-4861-ad6e-ffb7fe38e532}, !- Handle
-  Fan On Off Power Curve 3,               !- Name
-  1,                                      !- Coefficient1 Constant
-  0,                                      !- Coefficient2 Constant
-  0,                                      !- Coefficient3 Constant
-  0,                                      !- Minimum Value of x
-  1,                                      !- Maximum Value of x
-  ,                                       !- Minimum Curve Output
-  ,                                       !- Maximum Curve Output
-  ,                                       !- Input Unit Type for X
-  ;                                       !- Output Unit Type
-
-OS:Curve:Cubic,
-  {448fa7e9-187f-4dbd-af7c-f3f7d2e61071}, !- Handle
-  Fan On Off Efficiency Curve 3,          !- Name
-  1,                                      !- Coefficient1 Constant
-  0,                                      !- Coefficient2 x
-  0,                                      !- Coefficient3 x**2
-  0,                                      !- Coefficient4 x**3
-  0,                                      !- Minimum Value of x
-  1;                                      !- Maximum Value of x
-
-OS:AirLoopHVAC:UnitarySystem,
-  {b5335406-3add-41f8-af85-8b4fd56d83ee}, !- Handle
-  res fur gas|unit 4 unitary system,      !- Name
-  Load,                                   !- Control Type
-  {3e4c2e4f-4e8c-4c35-b1b6-d904528f6fa7}, !- Controlling Zone or Thermostat Location
-  None,                                   !- Dehumidification Control Type
-  {3dbe3c96-c9aa-48f9-ab7d-c2a7eee98866}, !- Availability Schedule Name
-  {dc245f68-1356-4b8e-8959-b367a93ef09e}, !- Air Inlet Node Name
-  {d0881e0c-0fd5-4684-b830-1b53cf351351}, !- Air Outlet Node Name
-  {4142d620-b056-4161-9ccb-0d63400561a5}, !- Supply Fan Name
-  BlowThrough,                            !- Fan Placement
-  {314d0af2-f911-4372-87f5-ac473737243e}, !- Supply Air Fan Operating Mode Schedule Name
-  {e3743986-e6f9-4bd6-9c5f-95e4b5ffe2d5}, !- Heating Coil Name
-  1,                                      !- DX Heating Coil Sizing Ratio
-  ,                                       !- Cooling Coil Name
-  No,                                     !- Use DOAS DX Cooling Coil
-  2,                                      !- DOAS DX Cooling Coil Leaving Minimum Air Temperature {C}
-  SensibleOnlyLoadControl,                !- Latent Load Control
-  ,                                       !- Supplemental Heating Coil Name
-  ,                                       !- Supply Air Flow Rate Method During Cooling Operation
-  0,                                      !- Supply Air Flow Rate During Cooling Operation {m3/s}
-  ,                                       !- Supply Air Flow Rate Per Floor Area During Cooling Operation {m3/s-m2}
-  ,                                       !- Fraction of Autosized Design Cooling Supply Air Flow Rate
-  ,                                       !- Design Supply Air Flow Rate Per Unit of Capacity During Cooling Operation {m3/s-W}
-  ,                                       !- Supply Air Flow Rate Method During Heating Operation
-  autosize,                               !- Supply Air Flow Rate During Heating Operation {m3/s}
-  ,                                       !- Supply Air Flow Rate Per Floor Area during Heating Operation {m3/s-m2}
-  ,                                       !- Fraction of Autosized Design Heating Supply Air Flow Rate
-  ,                                       !- Design Supply Air Flow Rate Per Unit of Capacity During Heating Operation {m3/s-W}
-  ,                                       !- Supply Air Flow Rate Method When No Cooling or Heating is Required
-  0,                                      !- Supply Air Flow Rate When No Cooling or Heating is Required {m3/s}
-  ,                                       !- Supply Air Flow Rate Per Floor Area When No Cooling or Heating is Required {m3/s-m2}
-  ,                                       !- Fraction of Autosized Design Cooling Supply Air Flow Rate When No Cooling or Heating is Required
-  ,                                       !- Fraction of Autosized Design Heating Supply Air Flow Rate When No Cooling or Heating is Required
-  ,                                       !- Design Supply Air Flow Rate Per Unit of Capacity During Cooling Operation When No Cooling or Heating is Required {m3/s-W}
-  ,                                       !- Design Supply Air Flow Rate Per Unit of Capacity During Heating Operation When No Cooling or Heating is Required {m3/s-W}
-  48.8888888888889,                       !- Maximum Supply Air Temperature {C}
-  21,                                     !- Maximum Outdoor Dry-Bulb Temperature for Supplemental Heater Operation {C}
-  ,                                       !- Outdoor Dry-Bulb Temperature Sensor Node Name
-  2.5,                                    !- Maximum Cycling Rate {cycles/hr}
-  60,                                     !- Heat Pump Time Constant {s}
-  0.01,                                   !- Fraction of On-Cycle Power Use
-  60,                                     !- Heat Pump Fan Delay Time {s}
-  0,                                      !- Ancilliary On-Cycle Electric Power {W}
-  0;                                      !- Ancilliary Off-Cycle Electric Power {W}
-
-OS:AirLoopHVAC,
-  {be3c2ea8-ab0f-433c-9cab-1144f4f5b24e}, !- Handle
-  res fur gas|unit 4 asys,                !- Name
-  ,                                       !- Controller List Name
-  {3dbe3c96-c9aa-48f9-ab7d-c2a7eee98866}, !- Availability Schedule
-  {2cc38196-b057-4b84-aebe-6db6dff02d10}, !- Availability Manager List Name
-  AutoSize,                               !- Design Supply Air Flow Rate {m3/s}
-  ,                                       !- Branch List Name
-  ,                                       !- Connector List Name
-  {287ba6f5-f0ae-4ebb-b15e-25e855a34745}, !- Supply Side Inlet Node Name
-  {ca5f2cf1-adb8-4b40-8fc9-2e9f83e3356f}, !- Demand Side Outlet Node Name
-  {03ae68c1-80b5-4c64-ad9b-a5fbf97d43a4}, !- Demand Side Inlet Node A
-  {5ab88d71-4403-4cd1-92c8-fdec95f68920}, !- Supply Side Outlet Node A
-  ,                                       !- Demand Side Inlet Node B
-  ,                                       !- Supply Side Outlet Node B
-  ,                                       !- Return Air Bypass Flow Temperature Setpoint Schedule Name
-  {14b2a646-d3ae-4e47-bc99-31cfb5979fca}, !- Demand Mixer Name
-  {d7fd10e8-8c74-4416-a503-e84d7f0e67ba}, !- Demand Splitter A Name
-  ,                                       !- Demand Splitter B Name
-  ;                                       !- Supply Splitter Name
-
-OS:Node,
-  {36871069-7793-49df-8fa7-54d3f2079d1d}, !- Handle
-  Node 31,                                !- Name
-  {287ba6f5-f0ae-4ebb-b15e-25e855a34745}, !- Inlet Port
-  {dc245f68-1356-4b8e-8959-b367a93ef09e}; !- Outlet Port
-
-OS:Node,
-  {7585089c-e914-4b05-ab11-414d6443c68d}, !- Handle
-  Node 32,                                !- Name
-  {d0881e0c-0fd5-4684-b830-1b53cf351351}, !- Inlet Port
-  {5ab88d71-4403-4cd1-92c8-fdec95f68920}; !- Outlet Port
-
-OS:Connection,
-  {287ba6f5-f0ae-4ebb-b15e-25e855a34745}, !- Handle
-  {18d6ea7f-e6aa-468b-b675-16c255ed8f86}, !- Name
-  {be3c2ea8-ab0f-433c-9cab-1144f4f5b24e}, !- Source Object
-  8,                                      !- Outlet Port
-  {36871069-7793-49df-8fa7-54d3f2079d1d}, !- Target Object
-  2;                                      !- Inlet Port
-
-OS:Connection,
-  {5ab88d71-4403-4cd1-92c8-fdec95f68920}, !- Handle
-  {28f026b5-cb7c-4bf6-b955-51abc6e45eb5}, !- Name
-  {7585089c-e914-4b05-ab11-414d6443c68d}, !- Source Object
-  3,                                      !- Outlet Port
-  {be3c2ea8-ab0f-433c-9cab-1144f4f5b24e}, !- Target Object
-  11;                                     !- Inlet Port
-
-OS:Node,
-  {1648e530-565a-4205-8c5f-c104129cbe6d}, !- Handle
-  Node 33,                                !- Name
-  {03ae68c1-80b5-4c64-ad9b-a5fbf97d43a4}, !- Inlet Port
-  {41686c0f-d9c1-43d7-96d7-bf35730d3c04}; !- Outlet Port
-
-OS:Node,
-  {c321c587-0433-48b7-940d-b7322dc744ea}, !- Handle
-  Node 34,                                !- Name
-  {47bdeda0-94cd-49dc-98f0-a27fe0f22b5d}, !- Inlet Port
-  {ca5f2cf1-adb8-4b40-8fc9-2e9f83e3356f}; !- Outlet Port
-
-OS:Node,
-  {43eff8e6-d6ad-4c3f-b23d-d83f74d162d5}, !- Handle
-  Node 35,                                !- Name
-  {f4f8fea0-eadd-4bce-a67b-e02f0ca2d41d}, !- Inlet Port
-  {9b0e5b7d-ea18-4706-8462-183334ed5791}; !- Outlet Port
-
-OS:Connection,
-  {03ae68c1-80b5-4c64-ad9b-a5fbf97d43a4}, !- Handle
-  {9005bcb9-ec67-47fd-aee1-e52d6fdd52ce}, !- Name
-  {be3c2ea8-ab0f-433c-9cab-1144f4f5b24e}, !- Source Object
-  10,                                     !- Outlet Port
-  {1648e530-565a-4205-8c5f-c104129cbe6d}, !- Target Object
-  2;                                      !- Inlet Port
-
-OS:Connection,
-  {ca5f2cf1-adb8-4b40-8fc9-2e9f83e3356f}, !- Handle
-  {4779cb62-a8cd-4660-a869-6eef0f33a5ec}, !- Name
-  {c321c587-0433-48b7-940d-b7322dc744ea}, !- Source Object
-  3,                                      !- Outlet Port
-  {be3c2ea8-ab0f-433c-9cab-1144f4f5b24e}, !- Target Object
-  9;                                      !- Inlet Port
-
-OS:AirLoopHVAC:ZoneSplitter,
-  {d7fd10e8-8c74-4416-a503-e84d7f0e67ba}, !- Handle
-  res fur gas|unit 4 zone splitter,       !- Name
-  {41686c0f-d9c1-43d7-96d7-bf35730d3c04}, !- Inlet Node Name
-  {494a9dee-c7af-4fb3-84e4-12e2d88a4cb0}; !- Outlet Node Name 1
-
-OS:AirLoopHVAC:ZoneMixer,
-  {14b2a646-d3ae-4e47-bc99-31cfb5979fca}, !- Handle
-  res fur gas|unit 4 zone mixer,          !- Name
-  {47bdeda0-94cd-49dc-98f0-a27fe0f22b5d}, !- Outlet Node Name
-  {0e45ef82-fe4a-47e1-a124-7ee2db484229}; !- Inlet Node Name 1
-
-OS:Connection,
-  {41686c0f-d9c1-43d7-96d7-bf35730d3c04}, !- Handle
-  {66c49571-b3dc-4ce2-80e5-489d0e2539c2}, !- Name
-  {1648e530-565a-4205-8c5f-c104129cbe6d}, !- Source Object
-  3,                                      !- Outlet Port
-  {d7fd10e8-8c74-4416-a503-e84d7f0e67ba}, !- Target Object
-  2;                                      !- Inlet Port
-
-OS:Connection,
-  {47bdeda0-94cd-49dc-98f0-a27fe0f22b5d}, !- Handle
-  {4bd71056-d1c5-4adf-9bc3-6b10ef8914ce}, !- Name
-  {14b2a646-d3ae-4e47-bc99-31cfb5979fca}, !- Source Object
-  2,                                      !- Outlet Port
-  {c321c587-0433-48b7-940d-b7322dc744ea}, !- Target Object
-  2;                                      !- Inlet Port
-
-OS:Sizing:System,
-  {24a0410f-63d6-44b7-aed5-547bedef8c17}, !- Handle
-  {be3c2ea8-ab0f-433c-9cab-1144f4f5b24e}, !- AirLoop Name
-  Sensible,                               !- Type of Load to Size On
-  Autosize,                               !- Design Outdoor Air Flow Rate {m3/s}
-  0.3,                                    !- Central Heating Maximum System Air Flow Ratio
-  7,                                      !- Preheat Design Temperature {C}
-  0.008,                                  !- Preheat Design Humidity Ratio {kg-H2O/kg-Air}
-  12.8,                                   !- Precool Design Temperature {C}
-  0.008,                                  !- Precool Design Humidity Ratio {kg-H2O/kg-Air}
-  12.8,                                   !- Central Cooling Design Supply Air Temperature {C}
-  16.7,                                   !- Central Heating Design Supply Air Temperature {C}
-  NonCoincident,                          !- Sizing Option
-  Yes,                                    !- 100% Outdoor Air in Cooling
-  Yes,                                    !- 100% Outdoor Air in Heating
-  0.0085,                                 !- Central Cooling Design Supply Air Humidity Ratio {kg-H2O/kg-Air}
-  0.008,                                  !- Central Heating Design Supply Air Humidity Ratio {kg-H2O/kg-Air}
-  DesignDay,                              !- Cooling Design Air Flow Method
-  0,                                      !- Cooling Design Air Flow Rate {m3/s}
-  DesignDay,                              !- Heating Design Air Flow Method
-  0,                                      !- Heating Design Air Flow Rate {m3/s}
-  ZoneSum,                                !- System Outdoor Air Method
-  1,                                      !- Zone Maximum Outdoor Air Fraction {dimensionless}
-  0.0099676501,                           !- Cooling Supply Air Flow Rate Per Floor Area {m3/s-m2}
-  1,                                      !- Cooling Fraction of Autosized Cooling Supply Air Flow Rate
-  3.9475456e-005,                         !- Cooling Supply Air Flow Rate Per Unit Cooling Capacity {m3/s-W}
-  0.0099676501,                           !- Heating Supply Air Flow Rate Per Floor Area {m3/s-m2}
-  1,                                      !- Heating Fraction of Autosized Heating Supply Air Flow Rate
-  1,                                      !- Heating Fraction of Autosized Cooling Supply Air Flow Rate
-  3.1588213e-005,                         !- Heating Supply Air Flow Rate Per Unit Heating Capacity {m3/s-W}
-  CoolingDesignCapacity,                  !- Cooling Design Capacity Method
-  autosize,                               !- Cooling Design Capacity {W}
-  234.7,                                  !- Cooling Design Capacity Per Floor Area {W/m2}
-  1,                                      !- Fraction of Autosized Cooling Design Capacity
-  HeatingDesignCapacity,                  !- Heating Design Capacity Method
-  autosize,                               !- Heating Design Capacity {W}
-  157,                                    !- Heating Design Capacity Per Floor Area {W/m2}
-  1,                                      !- Fraction of Autosized Heating Design Capacity
-  OnOff;                                  !- Central Cooling Capacity Control Method
-
-OS:AvailabilityManagerAssignmentList,
-  {2cc38196-b057-4b84-aebe-6db6dff02d10}, !- Handle
-  Air Loop HVAC 1 AvailabilityManagerAssignmentList 3; !- Name
-
-OS:Connection,
-  {dc245f68-1356-4b8e-8959-b367a93ef09e}, !- Handle
-  {25d417f8-b5f0-4d8c-beb4-c2a2f97eeac4}, !- Name
-  {36871069-7793-49df-8fa7-54d3f2079d1d}, !- Source Object
-  3,                                      !- Outlet Port
-  {b5335406-3add-41f8-af85-8b4fd56d83ee}, !- Target Object
-  6;                                      !- Inlet Port
-
-OS:Connection,
-  {d0881e0c-0fd5-4684-b830-1b53cf351351}, !- Handle
-  {9c6532bf-7e88-49d7-bdce-fde82c5eb5eb}, !- Name
-  {b5335406-3add-41f8-af85-8b4fd56d83ee}, !- Source Object
-  7,                                      !- Outlet Port
-  {7585089c-e914-4b05-ab11-414d6443c68d}, !- Target Object
-  2;                                      !- Inlet Port
-
-OS:AirTerminal:SingleDuct:ConstantVolume:NoReheat,
-  {689390d9-7aec-4a90-a614-9706ae9214fa}, !- Handle
-  res fur gas|unit 4 living zone|unit 4 direct air, !- Name
-  {3dbe3c96-c9aa-48f9-ab7d-c2a7eee98866}, !- Availability Schedule Name
-  {0c63eddd-af5f-45a1-91de-2e3c3627d9cf}, !- Air Inlet Node Name
-  {f4f8fea0-eadd-4bce-a67b-e02f0ca2d41d}, !- Air Outlet Node Name
-  AutoSize;                               !- Maximum Air Flow Rate {m3/s}
-
-OS:Node,
-  {a8eb0fd4-f090-4f82-9be4-f16dd96e93da}, !- Handle
-  Node 36,                                !- Name
-  {a8f234fe-3d36-4e80-bfac-0bf4e5029820}, !- Inlet Port
-  {0e45ef82-fe4a-47e1-a124-7ee2db484229}; !- Outlet Port
-
-OS:Connection,
-  {9b0e5b7d-ea18-4706-8462-183334ed5791}, !- Handle
-  {6934aaf0-7308-42a7-a0ed-9a39242cd0fd}, !- Name
-  {43eff8e6-d6ad-4c3f-b23d-d83f74d162d5}, !- Source Object
-  3,                                      !- Outlet Port
-  {30d2abca-0c4d-4d81-9b15-d45d7adc0025}, !- Target Object
-  3;                                      !- Inlet Port
-
-OS:Connection,
-  {a8f234fe-3d36-4e80-bfac-0bf4e5029820}, !- Handle
-  {f0b39445-63de-4b83-9856-4a6c484e28e2}, !- Name
-  {d6366dfb-6574-42ea-8737-8f9f95b7dd2a}, !- Source Object
-  3,                                      !- Outlet Port
-  {a8eb0fd4-f090-4f82-9be4-f16dd96e93da}, !- Target Object
-  2;                                      !- Inlet Port
-
-OS:Connection,
-  {0e45ef82-fe4a-47e1-a124-7ee2db484229}, !- Handle
-  {ebaa813c-b5b7-472e-a977-a6c0d6536d23}, !- Name
-  {a8eb0fd4-f090-4f82-9be4-f16dd96e93da}, !- Source Object
-  3,                                      !- Outlet Port
-  {14b2a646-d3ae-4e47-bc99-31cfb5979fca}, !- Target Object
-  3;                                      !- Inlet Port
-
-OS:Node,
-  {ebc2c7b3-8689-4488-9b44-683ad5f5280f}, !- Handle
-  Node 37,                                !- Name
-  {494a9dee-c7af-4fb3-84e4-12e2d88a4cb0}, !- Inlet Port
-  {0c63eddd-af5f-45a1-91de-2e3c3627d9cf}; !- Outlet Port
-
-OS:Connection,
-  {494a9dee-c7af-4fb3-84e4-12e2d88a4cb0}, !- Handle
-  {fa7eda3d-cf73-49e3-84cb-c668c6a1e6aa}, !- Name
-  {d7fd10e8-8c74-4416-a503-e84d7f0e67ba}, !- Source Object
-  3,                                      !- Outlet Port
-  {ebc2c7b3-8689-4488-9b44-683ad5f5280f}, !- Target Object
-  2;                                      !- Inlet Port
-
-OS:Connection,
-  {0c63eddd-af5f-45a1-91de-2e3c3627d9cf}, !- Handle
-  {a82ecbc5-7957-49d7-8fe3-de8c137405e0}, !- Name
-  {ebc2c7b3-8689-4488-9b44-683ad5f5280f}, !- Source Object
-  3,                                      !- Outlet Port
-  {689390d9-7aec-4a90-a614-9706ae9214fa}, !- Target Object
-  3;                                      !- Inlet Port
-
-OS:Connection,
-  {f4f8fea0-eadd-4bce-a67b-e02f0ca2d41d}, !- Handle
-  {efe69134-2ac0-42d6-843c-d58ca8121888}, !- Name
-  {689390d9-7aec-4a90-a614-9706ae9214fa}, !- Source Object
-  4,                                      !- Outlet Port
-  {43eff8e6-d6ad-4c3f-b23d-d83f74d162d5}, !- Target Object
-  2;                                      !- Inlet Port
-
-OS:AdditionalProperties,
-  {5ce2f3df-9b5e-4d1e-956f-c934125b1fec}, !- Handle
-  {b5335406-3add-41f8-af85-8b4fd56d83ee}, !- Object Name
-  SizingInfoHVACFracHeatLoadServed,       !- Feature Name 1
-  Double,                                 !- Feature Data Type 1
-  1;                                      !- Feature Value 1
-
-OS:Coil:Heating:Gas,
-  {aad45079-5367-493f-935d-2f1c7a610a33}, !- Handle
-  res fur gas|unit 5 heating coil,        !- Name
-  {3dbe3c96-c9aa-48f9-ab7d-c2a7eee98866}, !- Availability Schedule Name
-  0.78,                                   !- Gas Burner Efficiency
-  AutoSize,                               !- Nominal Capacity {W}
-  ,                                       !- Air Inlet Node Name
-  ,                                       !- Air Outlet Node Name
-  ,                                       !- Temperature Setpoint Node Name
-  76,                                     !- Parasitic Electric Load {W}
-  ,                                       !- Part Load Fraction Correlation Curve Name
-  0,                                      !- Parasitic Gas Load {W}
-  NaturalGas;                             !- Fuel Type
-
-OS:Fan:OnOff,
-  {ba7e4965-4f2e-4284-9e18-4fdae299e649}, !- Handle
-  res fur gas|unit 5 htg supply fan,      !- Name
-  {3dbe3c96-c9aa-48f9-ab7d-c2a7eee98866}, !- Availability Schedule Name
-  0.75,                                   !- Fan Total Efficiency
-  794.580001233493,                       !- Pressure Rise {Pa}
-  autosize,                               !- Maximum Flow Rate {m3/s}
-  1,                                      !- Motor Efficiency
-  1,                                      !- Motor In Airstream Fraction
-  ,                                       !- Air Inlet Node Name
-  ,                                       !- Air Outlet Node Name
-  {6d0cb723-740c-4674-9951-9b6e53d04baf}, !- Fan Power Ratio Function of Speed Ratio Curve Name
-  {74a28615-9b92-4b77-ab4a-278ed5a9736a}, !- Fan Efficiency Ratio Function of Speed Ratio Curve Name
-  res fur gas|unit 5 htg supply fan;      !- End-Use Subcategory
-
-OS:Curve:Exponent,
-  {6d0cb723-740c-4674-9951-9b6e53d04baf}, !- Handle
-  Fan On Off Power Curve 4,               !- Name
-  1,                                      !- Coefficient1 Constant
-  0,                                      !- Coefficient2 Constant
-  0,                                      !- Coefficient3 Constant
-  0,                                      !- Minimum Value of x
-  1,                                      !- Maximum Value of x
-  ,                                       !- Minimum Curve Output
-  ,                                       !- Maximum Curve Output
-  ,                                       !- Input Unit Type for X
-  ;                                       !- Output Unit Type
-
-OS:Curve:Cubic,
-  {74a28615-9b92-4b77-ab4a-278ed5a9736a}, !- Handle
-  Fan On Off Efficiency Curve 4,          !- Name
-  1,                                      !- Coefficient1 Constant
-  0,                                      !- Coefficient2 x
-  0,                                      !- Coefficient3 x**2
-  0,                                      !- Coefficient4 x**3
-  0,                                      !- Minimum Value of x
-  1;                                      !- Maximum Value of x
-
-OS:AirLoopHVAC:UnitarySystem,
-  {91c41845-440c-416c-b3d9-21d34517981b}, !- Handle
-  res fur gas|unit 5 unitary system,      !- Name
-  Load,                                   !- Control Type
-  {c213541e-1ebc-4d63-bd9c-2843a44d86ec}, !- Controlling Zone or Thermostat Location
-  None,                                   !- Dehumidification Control Type
-  {3dbe3c96-c9aa-48f9-ab7d-c2a7eee98866}, !- Availability Schedule Name
-  {43b3174a-d82e-4c56-9b81-87da2a90d46a}, !- Air Inlet Node Name
-  {14af71a3-f764-47e7-bf25-09d309902518}, !- Air Outlet Node Name
-  {ba7e4965-4f2e-4284-9e18-4fdae299e649}, !- Supply Fan Name
-  BlowThrough,                            !- Fan Placement
-  {314d0af2-f911-4372-87f5-ac473737243e}, !- Supply Air Fan Operating Mode Schedule Name
-  {aad45079-5367-493f-935d-2f1c7a610a33}, !- Heating Coil Name
-  1,                                      !- DX Heating Coil Sizing Ratio
-  ,                                       !- Cooling Coil Name
-  No,                                     !- Use DOAS DX Cooling Coil
-  2,                                      !- DOAS DX Cooling Coil Leaving Minimum Air Temperature {C}
-  SensibleOnlyLoadControl,                !- Latent Load Control
-  ,                                       !- Supplemental Heating Coil Name
-  ,                                       !- Supply Air Flow Rate Method During Cooling Operation
-  0,                                      !- Supply Air Flow Rate During Cooling Operation {m3/s}
-  ,                                       !- Supply Air Flow Rate Per Floor Area During Cooling Operation {m3/s-m2}
-  ,                                       !- Fraction of Autosized Design Cooling Supply Air Flow Rate
-  ,                                       !- Design Supply Air Flow Rate Per Unit of Capacity During Cooling Operation {m3/s-W}
-  ,                                       !- Supply Air Flow Rate Method During Heating Operation
-  autosize,                               !- Supply Air Flow Rate During Heating Operation {m3/s}
-  ,                                       !- Supply Air Flow Rate Per Floor Area during Heating Operation {m3/s-m2}
-  ,                                       !- Fraction of Autosized Design Heating Supply Air Flow Rate
-  ,                                       !- Design Supply Air Flow Rate Per Unit of Capacity During Heating Operation {m3/s-W}
-  ,                                       !- Supply Air Flow Rate Method When No Cooling or Heating is Required
-  0,                                      !- Supply Air Flow Rate When No Cooling or Heating is Required {m3/s}
-  ,                                       !- Supply Air Flow Rate Per Floor Area When No Cooling or Heating is Required {m3/s-m2}
-  ,                                       !- Fraction of Autosized Design Cooling Supply Air Flow Rate When No Cooling or Heating is Required
-  ,                                       !- Fraction of Autosized Design Heating Supply Air Flow Rate When No Cooling or Heating is Required
-  ,                                       !- Design Supply Air Flow Rate Per Unit of Capacity During Cooling Operation When No Cooling or Heating is Required {m3/s-W}
-  ,                                       !- Design Supply Air Flow Rate Per Unit of Capacity During Heating Operation When No Cooling or Heating is Required {m3/s-W}
-  48.8888888888889,                       !- Maximum Supply Air Temperature {C}
-  21,                                     !- Maximum Outdoor Dry-Bulb Temperature for Supplemental Heater Operation {C}
-  ,                                       !- Outdoor Dry-Bulb Temperature Sensor Node Name
-  2.5,                                    !- Maximum Cycling Rate {cycles/hr}
-  60,                                     !- Heat Pump Time Constant {s}
-  0.01,                                   !- Fraction of On-Cycle Power Use
-  60,                                     !- Heat Pump Fan Delay Time {s}
-  0,                                      !- Ancilliary On-Cycle Electric Power {W}
-  0;                                      !- Ancilliary Off-Cycle Electric Power {W}
-
-OS:AirLoopHVAC,
-  {e094fa76-4aad-49fd-b430-372eb9054ba7}, !- Handle
-  res fur gas|unit 5 asys,                !- Name
-  ,                                       !- Controller List Name
-  {3dbe3c96-c9aa-48f9-ab7d-c2a7eee98866}, !- Availability Schedule
-  {da435471-aaf0-4266-b997-aab537e2a56b}, !- Availability Manager List Name
-  AutoSize,                               !- Design Supply Air Flow Rate {m3/s}
-  ,                                       !- Branch List Name
-  ,                                       !- Connector List Name
-  {fa13e266-5da9-4b14-85bc-fee17c8e776f}, !- Supply Side Inlet Node Name
-  {07674e67-ef53-498c-9ba2-049ff06f25e0}, !- Demand Side Outlet Node Name
-  {757fcbb3-0a32-4c5c-8319-28a96c9a155e}, !- Demand Side Inlet Node A
-  {37c81b0d-21a5-4bf4-a8c8-ca3c052b211a}, !- Supply Side Outlet Node A
-  ,                                       !- Demand Side Inlet Node B
-  ,                                       !- Supply Side Outlet Node B
-  ,                                       !- Return Air Bypass Flow Temperature Setpoint Schedule Name
-  {fe18a7f9-d780-4aa3-8711-e7c798c91b02}, !- Demand Mixer Name
-  {e1dcab58-398b-44e4-9079-7546093f6127}, !- Demand Splitter A Name
-  ,                                       !- Demand Splitter B Name
-  ;                                       !- Supply Splitter Name
-
-OS:Node,
-  {5e83cf36-ab87-42ce-8d97-a0273708a94e}, !- Handle
-  Node 38,                                !- Name
-  {fa13e266-5da9-4b14-85bc-fee17c8e776f}, !- Inlet Port
-  {43b3174a-d82e-4c56-9b81-87da2a90d46a}; !- Outlet Port
-
-OS:Node,
-  {d615fb4e-f70d-4286-a027-02defa2d939e}, !- Handle
-  Node 39,                                !- Name
-  {14af71a3-f764-47e7-bf25-09d309902518}, !- Inlet Port
-  {37c81b0d-21a5-4bf4-a8c8-ca3c052b211a}; !- Outlet Port
-
-OS:Connection,
-  {fa13e266-5da9-4b14-85bc-fee17c8e776f}, !- Handle
-  {221c2166-4052-4499-9eba-d47a40a64bfa}, !- Name
-  {e094fa76-4aad-49fd-b430-372eb9054ba7}, !- Source Object
-  8,                                      !- Outlet Port
-  {5e83cf36-ab87-42ce-8d97-a0273708a94e}, !- Target Object
-  2;                                      !- Inlet Port
-
-OS:Connection,
-  {37c81b0d-21a5-4bf4-a8c8-ca3c052b211a}, !- Handle
-  {a3a77a11-73f7-43f7-b7e2-6d7bfc407dcb}, !- Name
-  {d615fb4e-f70d-4286-a027-02defa2d939e}, !- Source Object
-  3,                                      !- Outlet Port
-  {e094fa76-4aad-49fd-b430-372eb9054ba7}, !- Target Object
-  11;                                     !- Inlet Port
-
-OS:Node,
-  {93fb9cc0-3b0c-4d21-b322-708da5a0c222}, !- Handle
-  Node 40,                                !- Name
-  {757fcbb3-0a32-4c5c-8319-28a96c9a155e}, !- Inlet Port
-  {56b8b749-066f-4a10-a54c-6088d7699c0e}; !- Outlet Port
-
-OS:Node,
-  {01ad1535-42da-4805-a5e0-b8d580de8e9e}, !- Handle
-  Node 41,                                !- Name
-  {f482e2da-0440-4285-96a7-ed955f872977}, !- Inlet Port
-  {07674e67-ef53-498c-9ba2-049ff06f25e0}; !- Outlet Port
-
-OS:Node,
-  {5b2dba03-0e0d-4c45-9d6f-b6784105fc38}, !- Handle
-  Node 42,                                !- Name
-  {d1d41f68-8405-4f99-b2a4-320d51e7e437}, !- Inlet Port
-  {63cfe66b-3f19-4f6a-a700-5caa59bd3b2e}; !- Outlet Port
-
-OS:Connection,
-  {757fcbb3-0a32-4c5c-8319-28a96c9a155e}, !- Handle
-  {48b19044-c5ed-4d79-b768-d9c9c8db9d73}, !- Name
-  {e094fa76-4aad-49fd-b430-372eb9054ba7}, !- Source Object
-  10,                                     !- Outlet Port
-  {93fb9cc0-3b0c-4d21-b322-708da5a0c222}, !- Target Object
-  2;                                      !- Inlet Port
-
-OS:Connection,
-  {07674e67-ef53-498c-9ba2-049ff06f25e0}, !- Handle
-  {c519de45-e625-4acc-9891-b1068668e8f4}, !- Name
-  {01ad1535-42da-4805-a5e0-b8d580de8e9e}, !- Source Object
-  3,                                      !- Outlet Port
-  {e094fa76-4aad-49fd-b430-372eb9054ba7}, !- Target Object
-  9;                                      !- Inlet Port
-
-OS:AirLoopHVAC:ZoneSplitter,
-  {e1dcab58-398b-44e4-9079-7546093f6127}, !- Handle
-  res fur gas|unit 5 zone splitter,       !- Name
-  {56b8b749-066f-4a10-a54c-6088d7699c0e}, !- Inlet Node Name
-  {26cf102b-c5fd-43b2-8ce2-9654a6b64fc6}; !- Outlet Node Name 1
-
-OS:AirLoopHVAC:ZoneMixer,
-  {fe18a7f9-d780-4aa3-8711-e7c798c91b02}, !- Handle
-  res fur gas|unit 5 zone mixer,          !- Name
-  {f482e2da-0440-4285-96a7-ed955f872977}, !- Outlet Node Name
-  {bd8b66c2-981e-43b8-b549-fce0cb96dd34}; !- Inlet Node Name 1
-
-OS:Connection,
-  {56b8b749-066f-4a10-a54c-6088d7699c0e}, !- Handle
-  {982976e5-ee57-4d53-8631-71ec82b65de3}, !- Name
-  {93fb9cc0-3b0c-4d21-b322-708da5a0c222}, !- Source Object
-  3,                                      !- Outlet Port
-  {e1dcab58-398b-44e4-9079-7546093f6127}, !- Target Object
-  2;                                      !- Inlet Port
-
-OS:Connection,
-  {f482e2da-0440-4285-96a7-ed955f872977}, !- Handle
-  {9682e6aa-93a1-4187-bd98-e3c13fe635ac}, !- Name
-  {fe18a7f9-d780-4aa3-8711-e7c798c91b02}, !- Source Object
-  2,                                      !- Outlet Port
-  {01ad1535-42da-4805-a5e0-b8d580de8e9e}, !- Target Object
-  2;                                      !- Inlet Port
-
-OS:Sizing:System,
-  {4c55ec61-8003-4495-8902-cb000b4a2623}, !- Handle
-  {e094fa76-4aad-49fd-b430-372eb9054ba7}, !- AirLoop Name
-  Sensible,                               !- Type of Load to Size On
-  Autosize,                               !- Design Outdoor Air Flow Rate {m3/s}
-  0.3,                                    !- Central Heating Maximum System Air Flow Ratio
-  7,                                      !- Preheat Design Temperature {C}
-  0.008,                                  !- Preheat Design Humidity Ratio {kg-H2O/kg-Air}
-  12.8,                                   !- Precool Design Temperature {C}
-  0.008,                                  !- Precool Design Humidity Ratio {kg-H2O/kg-Air}
-  12.8,                                   !- Central Cooling Design Supply Air Temperature {C}
-  16.7,                                   !- Central Heating Design Supply Air Temperature {C}
-  NonCoincident,                          !- Sizing Option
-  Yes,                                    !- 100% Outdoor Air in Cooling
-  Yes,                                    !- 100% Outdoor Air in Heating
-  0.0085,                                 !- Central Cooling Design Supply Air Humidity Ratio {kg-H2O/kg-Air}
-  0.008,                                  !- Central Heating Design Supply Air Humidity Ratio {kg-H2O/kg-Air}
-  DesignDay,                              !- Cooling Design Air Flow Method
-  0,                                      !- Cooling Design Air Flow Rate {m3/s}
-  DesignDay,                              !- Heating Design Air Flow Method
-  0,                                      !- Heating Design Air Flow Rate {m3/s}
-  ZoneSum,                                !- System Outdoor Air Method
-  1,                                      !- Zone Maximum Outdoor Air Fraction {dimensionless}
-  0.0099676501,                           !- Cooling Supply Air Flow Rate Per Floor Area {m3/s-m2}
-  1,                                      !- Cooling Fraction of Autosized Cooling Supply Air Flow Rate
-  3.9475456e-005,                         !- Cooling Supply Air Flow Rate Per Unit Cooling Capacity {m3/s-W}
-  0.0099676501,                           !- Heating Supply Air Flow Rate Per Floor Area {m3/s-m2}
-  1,                                      !- Heating Fraction of Autosized Heating Supply Air Flow Rate
-  1,                                      !- Heating Fraction of Autosized Cooling Supply Air Flow Rate
-  3.1588213e-005,                         !- Heating Supply Air Flow Rate Per Unit Heating Capacity {m3/s-W}
-  CoolingDesignCapacity,                  !- Cooling Design Capacity Method
-  autosize,                               !- Cooling Design Capacity {W}
-  234.7,                                  !- Cooling Design Capacity Per Floor Area {W/m2}
-  1,                                      !- Fraction of Autosized Cooling Design Capacity
-  HeatingDesignCapacity,                  !- Heating Design Capacity Method
-  autosize,                               !- Heating Design Capacity {W}
-  157,                                    !- Heating Design Capacity Per Floor Area {W/m2}
-  1,                                      !- Fraction of Autosized Heating Design Capacity
-  OnOff;                                  !- Central Cooling Capacity Control Method
-
-OS:AvailabilityManagerAssignmentList,
-  {da435471-aaf0-4266-b997-aab537e2a56b}, !- Handle
-  Air Loop HVAC 1 AvailabilityManagerAssignmentList 4; !- Name
-
-OS:Connection,
-  {43b3174a-d82e-4c56-9b81-87da2a90d46a}, !- Handle
-  {7d0fca06-fcc9-4a36-b25f-af9c484bba8a}, !- Name
-  {5e83cf36-ab87-42ce-8d97-a0273708a94e}, !- Source Object
-  3,                                      !- Outlet Port
-  {91c41845-440c-416c-b3d9-21d34517981b}, !- Target Object
-  6;                                      !- Inlet Port
-
-OS:Connection,
-  {14af71a3-f764-47e7-bf25-09d309902518}, !- Handle
-  {699ce6b0-2446-45ea-b9d4-ba8f60392084}, !- Name
-  {91c41845-440c-416c-b3d9-21d34517981b}, !- Source Object
-  7,                                      !- Outlet Port
-  {d615fb4e-f70d-4286-a027-02defa2d939e}, !- Target Object
-  2;                                      !- Inlet Port
-
-OS:AirTerminal:SingleDuct:ConstantVolume:NoReheat,
-  {e03e5f15-e3e5-4815-a290-bfb96e48d0a0}, !- Handle
-  res fur gas|unit 5 living zone|unit 5 direct air, !- Name
-  {3dbe3c96-c9aa-48f9-ab7d-c2a7eee98866}, !- Availability Schedule Name
-  {7384c891-12f6-4fd7-a2f0-204be500ade2}, !- Air Inlet Node Name
-  {d1d41f68-8405-4f99-b2a4-320d51e7e437}, !- Air Outlet Node Name
-  AutoSize;                               !- Maximum Air Flow Rate {m3/s}
-
-OS:Node,
-  {816481b5-c571-487b-9d50-039e7602868a}, !- Handle
-  Node 43,                                !- Name
-  {4db93bbd-ad25-4656-91a5-b0109c9925d1}, !- Inlet Port
-  {bd8b66c2-981e-43b8-b549-fce0cb96dd34}; !- Outlet Port
-
-OS:Connection,
-  {63cfe66b-3f19-4f6a-a700-5caa59bd3b2e}, !- Handle
-  {9657b3da-376d-4e32-876d-29d59e9cabfd}, !- Name
-  {5b2dba03-0e0d-4c45-9d6f-b6784105fc38}, !- Source Object
-  3,                                      !- Outlet Port
-  {5b6596c0-5b78-4679-87f6-a8671fa21ba5}, !- Target Object
-  3;                                      !- Inlet Port
-
-OS:Connection,
-  {4db93bbd-ad25-4656-91a5-b0109c9925d1}, !- Handle
-  {42697b33-e9a4-47c7-a191-8900a96fab38}, !- Name
-  {cc048a61-4d5a-41b8-b9c9-703ce38ceed5}, !- Source Object
-  3,                                      !- Outlet Port
-  {816481b5-c571-487b-9d50-039e7602868a}, !- Target Object
-  2;                                      !- Inlet Port
-
-OS:Connection,
-  {bd8b66c2-981e-43b8-b549-fce0cb96dd34}, !- Handle
-  {1eef230b-d868-4923-b8d3-844f704d7a14}, !- Name
-  {816481b5-c571-487b-9d50-039e7602868a}, !- Source Object
-  3,                                      !- Outlet Port
-  {fe18a7f9-d780-4aa3-8711-e7c798c91b02}, !- Target Object
-  3;                                      !- Inlet Port
-
-OS:Node,
-  {0d376cc1-c466-4d10-93ad-d0a3d5e7f51a}, !- Handle
-  Node 44,                                !- Name
-  {26cf102b-c5fd-43b2-8ce2-9654a6b64fc6}, !- Inlet Port
-  {7384c891-12f6-4fd7-a2f0-204be500ade2}; !- Outlet Port
-
-OS:Connection,
-  {26cf102b-c5fd-43b2-8ce2-9654a6b64fc6}, !- Handle
-  {5c120601-5844-45e8-84ae-c2708f780b70}, !- Name
-  {e1dcab58-398b-44e4-9079-7546093f6127}, !- Source Object
-  3,                                      !- Outlet Port
-  {0d376cc1-c466-4d10-93ad-d0a3d5e7f51a}, !- Target Object
-  2;                                      !- Inlet Port
-
-OS:Connection,
-  {7384c891-12f6-4fd7-a2f0-204be500ade2}, !- Handle
-  {0045275d-726e-446c-8638-489b56f40067}, !- Name
-  {0d376cc1-c466-4d10-93ad-d0a3d5e7f51a}, !- Source Object
-  3,                                      !- Outlet Port
-  {e03e5f15-e3e5-4815-a290-bfb96e48d0a0}, !- Target Object
-  3;                                      !- Inlet Port
-
-OS:Connection,
-  {d1d41f68-8405-4f99-b2a4-320d51e7e437}, !- Handle
-  {c4b11708-b875-4e79-aef3-1b1d61dce5e9}, !- Name
-  {e03e5f15-e3e5-4815-a290-bfb96e48d0a0}, !- Source Object
-  4,                                      !- Outlet Port
-  {5b2dba03-0e0d-4c45-9d6f-b6784105fc38}, !- Target Object
-  2;                                      !- Inlet Port
-
-OS:AdditionalProperties,
-  {ca299c7a-e968-4b94-b705-8dc08993a5d2}, !- Handle
-  {91c41845-440c-416c-b3d9-21d34517981b}, !- Object Name
-  SizingInfoHVACFracHeatLoadServed,       !- Feature Name 1
-  Double,                                 !- Feature Data Type 1
-  1;                                      !- Feature Value 1
-
-OS:Coil:Heating:Gas,
-  {a1210f20-f3d4-4344-aa80-2cb4daf3bbef}, !- Handle
-  res fur gas|unit 6 heating coil,        !- Name
-  {3dbe3c96-c9aa-48f9-ab7d-c2a7eee98866}, !- Availability Schedule Name
-  0.78,                                   !- Gas Burner Efficiency
-  AutoSize,                               !- Nominal Capacity {W}
-  ,                                       !- Air Inlet Node Name
-  ,                                       !- Air Outlet Node Name
-  ,                                       !- Temperature Setpoint Node Name
-  76,                                     !- Parasitic Electric Load {W}
-  ,                                       !- Part Load Fraction Correlation Curve Name
-  0,                                      !- Parasitic Gas Load {W}
-  NaturalGas;                             !- Fuel Type
-
-OS:Fan:OnOff,
-  {cc948ff9-bd4a-4e55-b3b4-44325cfb7d39}, !- Handle
-  res fur gas|unit 6 htg supply fan,      !- Name
-  {3dbe3c96-c9aa-48f9-ab7d-c2a7eee98866}, !- Availability Schedule Name
-  0.75,                                   !- Fan Total Efficiency
-  794.580001233493,                       !- Pressure Rise {Pa}
-  autosize,                               !- Maximum Flow Rate {m3/s}
-  1,                                      !- Motor Efficiency
-  1,                                      !- Motor In Airstream Fraction
-  ,                                       !- Air Inlet Node Name
-  ,                                       !- Air Outlet Node Name
-  {3a0738b3-0a2f-4797-a595-33393d9f9a30}, !- Fan Power Ratio Function of Speed Ratio Curve Name
-  {e3a63b46-cb50-49fa-ae0a-a658b4ae51ad}, !- Fan Efficiency Ratio Function of Speed Ratio Curve Name
-  res fur gas|unit 6 htg supply fan;      !- End-Use Subcategory
-
-OS:Curve:Exponent,
-  {3a0738b3-0a2f-4797-a595-33393d9f9a30}, !- Handle
-  Fan On Off Power Curve 5,               !- Name
-  1,                                      !- Coefficient1 Constant
-  0,                                      !- Coefficient2 Constant
-  0,                                      !- Coefficient3 Constant
-  0,                                      !- Minimum Value of x
-  1,                                      !- Maximum Value of x
-  ,                                       !- Minimum Curve Output
-  ,                                       !- Maximum Curve Output
-  ,                                       !- Input Unit Type for X
-  ;                                       !- Output Unit Type
-
-OS:Curve:Cubic,
-  {e3a63b46-cb50-49fa-ae0a-a658b4ae51ad}, !- Handle
-  Fan On Off Efficiency Curve 5,          !- Name
-  1,                                      !- Coefficient1 Constant
-  0,                                      !- Coefficient2 x
-  0,                                      !- Coefficient3 x**2
-  0,                                      !- Coefficient4 x**3
-  0,                                      !- Minimum Value of x
-  1;                                      !- Maximum Value of x
-
-OS:AirLoopHVAC:UnitarySystem,
-  {4d4b3a57-7c9e-43e5-8bfd-02e5a7a150b0}, !- Handle
-  res fur gas|unit 6 unitary system,      !- Name
-  Load,                                   !- Control Type
-  {b2c97e10-bd46-4a6d-b45d-e04a570e517b}, !- Controlling Zone or Thermostat Location
-  None,                                   !- Dehumidification Control Type
-  {3dbe3c96-c9aa-48f9-ab7d-c2a7eee98866}, !- Availability Schedule Name
-  {49340bd7-8768-4d58-88ff-1b714b96034b}, !- Air Inlet Node Name
-  {3eee6e08-a4da-47d0-8e03-caa8c7164cc8}, !- Air Outlet Node Name
-  {cc948ff9-bd4a-4e55-b3b4-44325cfb7d39}, !- Supply Fan Name
-  BlowThrough,                            !- Fan Placement
-  {314d0af2-f911-4372-87f5-ac473737243e}, !- Supply Air Fan Operating Mode Schedule Name
-  {a1210f20-f3d4-4344-aa80-2cb4daf3bbef}, !- Heating Coil Name
-  1,                                      !- DX Heating Coil Sizing Ratio
-  ,                                       !- Cooling Coil Name
-  No,                                     !- Use DOAS DX Cooling Coil
-  2,                                      !- DOAS DX Cooling Coil Leaving Minimum Air Temperature {C}
-  SensibleOnlyLoadControl,                !- Latent Load Control
-  ,                                       !- Supplemental Heating Coil Name
-  ,                                       !- Supply Air Flow Rate Method During Cooling Operation
-  0,                                      !- Supply Air Flow Rate During Cooling Operation {m3/s}
-  ,                                       !- Supply Air Flow Rate Per Floor Area During Cooling Operation {m3/s-m2}
-  ,                                       !- Fraction of Autosized Design Cooling Supply Air Flow Rate
-  ,                                       !- Design Supply Air Flow Rate Per Unit of Capacity During Cooling Operation {m3/s-W}
-  ,                                       !- Supply Air Flow Rate Method During Heating Operation
-  autosize,                               !- Supply Air Flow Rate During Heating Operation {m3/s}
-  ,                                       !- Supply Air Flow Rate Per Floor Area during Heating Operation {m3/s-m2}
-  ,                                       !- Fraction of Autosized Design Heating Supply Air Flow Rate
-  ,                                       !- Design Supply Air Flow Rate Per Unit of Capacity During Heating Operation {m3/s-W}
-  ,                                       !- Supply Air Flow Rate Method When No Cooling or Heating is Required
-  0,                                      !- Supply Air Flow Rate When No Cooling or Heating is Required {m3/s}
-  ,                                       !- Supply Air Flow Rate Per Floor Area When No Cooling or Heating is Required {m3/s-m2}
-  ,                                       !- Fraction of Autosized Design Cooling Supply Air Flow Rate When No Cooling or Heating is Required
-  ,                                       !- Fraction of Autosized Design Heating Supply Air Flow Rate When No Cooling or Heating is Required
-  ,                                       !- Design Supply Air Flow Rate Per Unit of Capacity During Cooling Operation When No Cooling or Heating is Required {m3/s-W}
-  ,                                       !- Design Supply Air Flow Rate Per Unit of Capacity During Heating Operation When No Cooling or Heating is Required {m3/s-W}
-  48.8888888888889,                       !- Maximum Supply Air Temperature {C}
-  21,                                     !- Maximum Outdoor Dry-Bulb Temperature for Supplemental Heater Operation {C}
-  ,                                       !- Outdoor Dry-Bulb Temperature Sensor Node Name
-  2.5,                                    !- Maximum Cycling Rate {cycles/hr}
-  60,                                     !- Heat Pump Time Constant {s}
-  0.01,                                   !- Fraction of On-Cycle Power Use
-  60,                                     !- Heat Pump Fan Delay Time {s}
-  0,                                      !- Ancilliary On-Cycle Electric Power {W}
-  0;                                      !- Ancilliary Off-Cycle Electric Power {W}
-
-OS:AirLoopHVAC,
-  {38c82887-fbe9-4310-a923-92bb527f94fe}, !- Handle
-  res fur gas|unit 6 asys,                !- Name
-  ,                                       !- Controller List Name
-  {3dbe3c96-c9aa-48f9-ab7d-c2a7eee98866}, !- Availability Schedule
-  {db7333c9-8bd6-4cea-bb61-bdb004086680}, !- Availability Manager List Name
-  AutoSize,                               !- Design Supply Air Flow Rate {m3/s}
-  ,                                       !- Branch List Name
-  ,                                       !- Connector List Name
-  {5dbaafe9-c4a0-48c9-97ed-4bbf5ae8f468}, !- Supply Side Inlet Node Name
-  {7ff19846-6032-4b96-9efd-2ca4b74d235e}, !- Demand Side Outlet Node Name
-  {a5a9e4ae-5e84-4269-aea2-2da1b96c5f89}, !- Demand Side Inlet Node A
-  {0e9031eb-a021-43e0-96c9-53b760a79d16}, !- Supply Side Outlet Node A
-  ,                                       !- Demand Side Inlet Node B
-  ,                                       !- Supply Side Outlet Node B
-  ,                                       !- Return Air Bypass Flow Temperature Setpoint Schedule Name
-  {b98baf65-bc20-483a-837c-4c043737ca47}, !- Demand Mixer Name
-  {a1c0f224-70ef-4a4a-8c60-0ae385b3e3c9}, !- Demand Splitter A Name
-  ,                                       !- Demand Splitter B Name
-  ;                                       !- Supply Splitter Name
-
-OS:Node,
-  {bdcd1765-64cd-4b69-84fa-d5bfc79284e9}, !- Handle
-  Node 45,                                !- Name
-  {5dbaafe9-c4a0-48c9-97ed-4bbf5ae8f468}, !- Inlet Port
-  {49340bd7-8768-4d58-88ff-1b714b96034b}; !- Outlet Port
-
-OS:Node,
-  {5ecac215-23c7-48f4-970b-0f3a4a6ecda0}, !- Handle
-  Node 46,                                !- Name
-  {3eee6e08-a4da-47d0-8e03-caa8c7164cc8}, !- Inlet Port
-  {0e9031eb-a021-43e0-96c9-53b760a79d16}; !- Outlet Port
-
-OS:Connection,
-  {5dbaafe9-c4a0-48c9-97ed-4bbf5ae8f468}, !- Handle
-  {e1f414d4-ae99-4996-8ada-3a621ad65d14}, !- Name
-  {38c82887-fbe9-4310-a923-92bb527f94fe}, !- Source Object
-  8,                                      !- Outlet Port
-  {bdcd1765-64cd-4b69-84fa-d5bfc79284e9}, !- Target Object
-  2;                                      !- Inlet Port
-
-OS:Connection,
-  {0e9031eb-a021-43e0-96c9-53b760a79d16}, !- Handle
-  {5b1453a2-a3c1-42b8-a624-5d35ebddaf92}, !- Name
-  {5ecac215-23c7-48f4-970b-0f3a4a6ecda0}, !- Source Object
-  3,                                      !- Outlet Port
-  {38c82887-fbe9-4310-a923-92bb527f94fe}, !- Target Object
-  11;                                     !- Inlet Port
-
-OS:Node,
-  {7e5d938d-3a57-4754-b48f-e109a6a45fbe}, !- Handle
-  Node 47,                                !- Name
-  {a5a9e4ae-5e84-4269-aea2-2da1b96c5f89}, !- Inlet Port
-  {051c390e-a266-4642-9aed-a96c63832a61}; !- Outlet Port
-
-OS:Node,
-  {f00169c0-62c2-496b-b35f-e36a5af5b7d6}, !- Handle
-  Node 48,                                !- Name
-  {1650c29e-d916-4edb-9c77-fb2200bb4a88}, !- Inlet Port
-  {7ff19846-6032-4b96-9efd-2ca4b74d235e}; !- Outlet Port
-
-OS:Node,
-  {817777ac-721b-4e45-a7e0-efe54231cfb5}, !- Handle
-  Node 49,                                !- Name
-  {c8ce2490-2a9d-4a6a-a838-3151fc18674d}, !- Inlet Port
-  {040ee3a2-1b25-4e8b-b4ba-6f34a83693a6}; !- Outlet Port
-
-OS:Connection,
-  {a5a9e4ae-5e84-4269-aea2-2da1b96c5f89}, !- Handle
-  {40fce922-8047-44d7-a8d3-f24af71801ca}, !- Name
-  {38c82887-fbe9-4310-a923-92bb527f94fe}, !- Source Object
-  10,                                     !- Outlet Port
-  {7e5d938d-3a57-4754-b48f-e109a6a45fbe}, !- Target Object
-  2;                                      !- Inlet Port
-
-OS:Connection,
-  {7ff19846-6032-4b96-9efd-2ca4b74d235e}, !- Handle
-  {f6b95a2d-a7bd-4634-9415-f6fdc67895c6}, !- Name
-  {f00169c0-62c2-496b-b35f-e36a5af5b7d6}, !- Source Object
-  3,                                      !- Outlet Port
-  {38c82887-fbe9-4310-a923-92bb527f94fe}, !- Target Object
-  9;                                      !- Inlet Port
-
-OS:AirLoopHVAC:ZoneSplitter,
-  {a1c0f224-70ef-4a4a-8c60-0ae385b3e3c9}, !- Handle
-  res fur gas|unit 6 zone splitter,       !- Name
-  {051c390e-a266-4642-9aed-a96c63832a61}, !- Inlet Node Name
-  {4bb97e84-8c77-4ee3-95fa-4b792d929c93}; !- Outlet Node Name 1
-
-OS:AirLoopHVAC:ZoneMixer,
-  {b98baf65-bc20-483a-837c-4c043737ca47}, !- Handle
-  res fur gas|unit 6 zone mixer,          !- Name
-  {1650c29e-d916-4edb-9c77-fb2200bb4a88}, !- Outlet Node Name
-  {92df5f4c-8ca0-4d07-abf1-56bbc4bb883e}; !- Inlet Node Name 1
-
-OS:Connection,
-  {051c390e-a266-4642-9aed-a96c63832a61}, !- Handle
-  {cb2476e3-d325-4fbf-bb3e-022286773fea}, !- Name
-  {7e5d938d-3a57-4754-b48f-e109a6a45fbe}, !- Source Object
-  3,                                      !- Outlet Port
-  {a1c0f224-70ef-4a4a-8c60-0ae385b3e3c9}, !- Target Object
-  2;                                      !- Inlet Port
-
-OS:Connection,
-  {1650c29e-d916-4edb-9c77-fb2200bb4a88}, !- Handle
-  {1c3575d2-f76e-49a3-957f-ec2eb750da74}, !- Name
-  {b98baf65-bc20-483a-837c-4c043737ca47}, !- Source Object
-  2,                                      !- Outlet Port
-  {f00169c0-62c2-496b-b35f-e36a5af5b7d6}, !- Target Object
-  2;                                      !- Inlet Port
-
-OS:Sizing:System,
-  {2355f3f1-f2a0-4c4b-87f0-2bad3fe87485}, !- Handle
-  {38c82887-fbe9-4310-a923-92bb527f94fe}, !- AirLoop Name
-  Sensible,                               !- Type of Load to Size On
-  Autosize,                               !- Design Outdoor Air Flow Rate {m3/s}
-  0.3,                                    !- Central Heating Maximum System Air Flow Ratio
-  7,                                      !- Preheat Design Temperature {C}
-  0.008,                                  !- Preheat Design Humidity Ratio {kg-H2O/kg-Air}
-  12.8,                                   !- Precool Design Temperature {C}
-  0.008,                                  !- Precool Design Humidity Ratio {kg-H2O/kg-Air}
-  12.8,                                   !- Central Cooling Design Supply Air Temperature {C}
-  16.7,                                   !- Central Heating Design Supply Air Temperature {C}
-  NonCoincident,                          !- Sizing Option
-  Yes,                                    !- 100% Outdoor Air in Cooling
-  Yes,                                    !- 100% Outdoor Air in Heating
-  0.0085,                                 !- Central Cooling Design Supply Air Humidity Ratio {kg-H2O/kg-Air}
-  0.008,                                  !- Central Heating Design Supply Air Humidity Ratio {kg-H2O/kg-Air}
-  DesignDay,                              !- Cooling Design Air Flow Method
-  0,                                      !- Cooling Design Air Flow Rate {m3/s}
-  DesignDay,                              !- Heating Design Air Flow Method
-  0,                                      !- Heating Design Air Flow Rate {m3/s}
-  ZoneSum,                                !- System Outdoor Air Method
-  1,                                      !- Zone Maximum Outdoor Air Fraction {dimensionless}
-  0.0099676501,                           !- Cooling Supply Air Flow Rate Per Floor Area {m3/s-m2}
-  1,                                      !- Cooling Fraction of Autosized Cooling Supply Air Flow Rate
-  3.9475456e-005,                         !- Cooling Supply Air Flow Rate Per Unit Cooling Capacity {m3/s-W}
-  0.0099676501,                           !- Heating Supply Air Flow Rate Per Floor Area {m3/s-m2}
-  1,                                      !- Heating Fraction of Autosized Heating Supply Air Flow Rate
-  1,                                      !- Heating Fraction of Autosized Cooling Supply Air Flow Rate
-  3.1588213e-005,                         !- Heating Supply Air Flow Rate Per Unit Heating Capacity {m3/s-W}
-  CoolingDesignCapacity,                  !- Cooling Design Capacity Method
-  autosize,                               !- Cooling Design Capacity {W}
-  234.7,                                  !- Cooling Design Capacity Per Floor Area {W/m2}
-  1,                                      !- Fraction of Autosized Cooling Design Capacity
-  HeatingDesignCapacity,                  !- Heating Design Capacity Method
-  autosize,                               !- Heating Design Capacity {W}
-  157,                                    !- Heating Design Capacity Per Floor Area {W/m2}
-  1,                                      !- Fraction of Autosized Heating Design Capacity
-  OnOff;                                  !- Central Cooling Capacity Control Method
-
-OS:AvailabilityManagerAssignmentList,
-  {db7333c9-8bd6-4cea-bb61-bdb004086680}, !- Handle
-  Air Loop HVAC 1 AvailabilityManagerAssignmentList 5; !- Name
-
-OS:Connection,
-  {49340bd7-8768-4d58-88ff-1b714b96034b}, !- Handle
-  {3852cc79-aae1-4f4a-887c-428b9d20f5fe}, !- Name
-  {bdcd1765-64cd-4b69-84fa-d5bfc79284e9}, !- Source Object
-  3,                                      !- Outlet Port
-  {4d4b3a57-7c9e-43e5-8bfd-02e5a7a150b0}, !- Target Object
-  6;                                      !- Inlet Port
-
-OS:Connection,
-  {3eee6e08-a4da-47d0-8e03-caa8c7164cc8}, !- Handle
-  {b4095b55-6f55-44c0-84a4-20e445f22a96}, !- Name
-  {4d4b3a57-7c9e-43e5-8bfd-02e5a7a150b0}, !- Source Object
-  7,                                      !- Outlet Port
-  {5ecac215-23c7-48f4-970b-0f3a4a6ecda0}, !- Target Object
-  2;                                      !- Inlet Port
-
-OS:AirTerminal:SingleDuct:ConstantVolume:NoReheat,
-  {fc6901f7-c6c8-4cb0-bfaf-8f1379e3df04}, !- Handle
-  res fur gas|unit 6 living zone|unit 6 direct air, !- Name
-  {3dbe3c96-c9aa-48f9-ab7d-c2a7eee98866}, !- Availability Schedule Name
-  {45d676b8-8ba8-4d64-968b-6fbcf39fbab8}, !- Air Inlet Node Name
-  {c8ce2490-2a9d-4a6a-a838-3151fc18674d}, !- Air Outlet Node Name
-  AutoSize;                               !- Maximum Air Flow Rate {m3/s}
-
-OS:Node,
-  {1aa2fce3-939c-4895-a3d4-4d65af26cd4b}, !- Handle
-  Node 50,                                !- Name
-  {9065f0d8-0864-4a71-87c9-facaebafbb91}, !- Inlet Port
-  {92df5f4c-8ca0-4d07-abf1-56bbc4bb883e}; !- Outlet Port
-
-OS:Connection,
-  {040ee3a2-1b25-4e8b-b4ba-6f34a83693a6}, !- Handle
-  {f1b7a7f9-e99b-433e-8619-b70dd0af61a1}, !- Name
-  {817777ac-721b-4e45-a7e0-efe54231cfb5}, !- Source Object
-  3,                                      !- Outlet Port
-  {1cd573fd-9da6-491b-97ae-bd508380e14c}, !- Target Object
-  3;                                      !- Inlet Port
-
-OS:Connection,
-  {9065f0d8-0864-4a71-87c9-facaebafbb91}, !- Handle
-  {c72b1b87-5993-467b-93e0-1cabe8a23e6b}, !- Name
-  {c6bcf2ff-0e90-4e76-bab2-9f331cc7843a}, !- Source Object
-  3,                                      !- Outlet Port
-  {1aa2fce3-939c-4895-a3d4-4d65af26cd4b}, !- Target Object
-  2;                                      !- Inlet Port
-
-OS:Connection,
-  {92df5f4c-8ca0-4d07-abf1-56bbc4bb883e}, !- Handle
-  {ce1e0a44-c7d3-4ce1-9e7e-dc120dec4812}, !- Name
-  {1aa2fce3-939c-4895-a3d4-4d65af26cd4b}, !- Source Object
-  3,                                      !- Outlet Port
-  {b98baf65-bc20-483a-837c-4c043737ca47}, !- Target Object
-  3;                                      !- Inlet Port
-
-OS:Node,
-  {205c25af-a247-435d-92bf-751bfc343248}, !- Handle
-  Node 51,                                !- Name
-  {4bb97e84-8c77-4ee3-95fa-4b792d929c93}, !- Inlet Port
-  {45d676b8-8ba8-4d64-968b-6fbcf39fbab8}; !- Outlet Port
-
-OS:Connection,
-  {4bb97e84-8c77-4ee3-95fa-4b792d929c93}, !- Handle
-  {377f6c45-9310-49c4-b3d6-a782d4dfb7f4}, !- Name
-  {a1c0f224-70ef-4a4a-8c60-0ae385b3e3c9}, !- Source Object
-  3,                                      !- Outlet Port
-  {205c25af-a247-435d-92bf-751bfc343248}, !- Target Object
-  2;                                      !- Inlet Port
-
-OS:Connection,
-  {45d676b8-8ba8-4d64-968b-6fbcf39fbab8}, !- Handle
-  {c45b8617-3c60-452b-b806-10760d2769ee}, !- Name
-  {205c25af-a247-435d-92bf-751bfc343248}, !- Source Object
-  3,                                      !- Outlet Port
-  {fc6901f7-c6c8-4cb0-bfaf-8f1379e3df04}, !- Target Object
-  3;                                      !- Inlet Port
-
-OS:Connection,
-  {c8ce2490-2a9d-4a6a-a838-3151fc18674d}, !- Handle
-  {1ed819cc-06f3-47b6-a8b9-1bba666f2392}, !- Name
-  {fc6901f7-c6c8-4cb0-bfaf-8f1379e3df04}, !- Source Object
-  4,                                      !- Outlet Port
-  {817777ac-721b-4e45-a7e0-efe54231cfb5}, !- Target Object
-  2;                                      !- Inlet Port
-
-OS:AdditionalProperties,
-  {03c91ee8-5ab6-4d4f-bab0-9b7e7133ed09}, !- Handle
-  {4d4b3a57-7c9e-43e5-8bfd-02e5a7a150b0}, !- Object Name
-  SizingInfoHVACFracHeatLoadServed,       !- Feature Name 1
-  Double,                                 !- Feature Data Type 1
-  1;                                      !- Feature Value 1
-
-OS:Coil:Heating:Gas,
-  {feb94b68-9968-4857-97d6-a127f8b8cd32}, !- Handle
-  res fur gas|unit 7 heating coil,        !- Name
-  {3dbe3c96-c9aa-48f9-ab7d-c2a7eee98866}, !- Availability Schedule Name
-  0.78,                                   !- Gas Burner Efficiency
-  AutoSize,                               !- Nominal Capacity {W}
-  ,                                       !- Air Inlet Node Name
-  ,                                       !- Air Outlet Node Name
-  ,                                       !- Temperature Setpoint Node Name
-  76,                                     !- Parasitic Electric Load {W}
-  ,                                       !- Part Load Fraction Correlation Curve Name
-  0,                                      !- Parasitic Gas Load {W}
-  NaturalGas;                             !- Fuel Type
-
-OS:Fan:OnOff,
-  {25046af7-6a3c-4c66-912c-755635d9d9c4}, !- Handle
-  res fur gas|unit 7 htg supply fan,      !- Name
-  {3dbe3c96-c9aa-48f9-ab7d-c2a7eee98866}, !- Availability Schedule Name
-  0.75,                                   !- Fan Total Efficiency
-  794.580001233493,                       !- Pressure Rise {Pa}
-  autosize,                               !- Maximum Flow Rate {m3/s}
-  1,                                      !- Motor Efficiency
-  1,                                      !- Motor In Airstream Fraction
-  ,                                       !- Air Inlet Node Name
-  ,                                       !- Air Outlet Node Name
-  {212bc691-8a19-45aa-b21d-c7546b2751bf}, !- Fan Power Ratio Function of Speed Ratio Curve Name
-  {9ae7615d-0794-4c26-b5ae-9d53513442a1}, !- Fan Efficiency Ratio Function of Speed Ratio Curve Name
-  res fur gas|unit 7 htg supply fan;      !- End-Use Subcategory
-
-OS:Curve:Exponent,
-  {212bc691-8a19-45aa-b21d-c7546b2751bf}, !- Handle
-  Fan On Off Power Curve 6,               !- Name
-  1,                                      !- Coefficient1 Constant
-  0,                                      !- Coefficient2 Constant
-  0,                                      !- Coefficient3 Constant
-  0,                                      !- Minimum Value of x
-  1,                                      !- Maximum Value of x
-  ,                                       !- Minimum Curve Output
-  ,                                       !- Maximum Curve Output
-  ,                                       !- Input Unit Type for X
-  ;                                       !- Output Unit Type
-
-OS:Curve:Cubic,
-  {9ae7615d-0794-4c26-b5ae-9d53513442a1}, !- Handle
-  Fan On Off Efficiency Curve 6,          !- Name
-  1,                                      !- Coefficient1 Constant
-  0,                                      !- Coefficient2 x
-  0,                                      !- Coefficient3 x**2
-  0,                                      !- Coefficient4 x**3
-  0,                                      !- Minimum Value of x
-  1;                                      !- Maximum Value of x
-
-OS:AirLoopHVAC:UnitarySystem,
-  {231fd7a3-c3bc-4e0b-856c-8e76a7451f42}, !- Handle
-  res fur gas|unit 7 unitary system,      !- Name
-  Load,                                   !- Control Type
-  {c15de8d3-6e32-4376-aa10-55eea48d5bb8}, !- Controlling Zone or Thermostat Location
-  None,                                   !- Dehumidification Control Type
-  {3dbe3c96-c9aa-48f9-ab7d-c2a7eee98866}, !- Availability Schedule Name
-  {8db4bc21-265e-4bef-ab6f-6ce0ab5be6b9}, !- Air Inlet Node Name
-  {ed10c54c-f99e-4055-87a0-3888de4a0a58}, !- Air Outlet Node Name
-  {25046af7-6a3c-4c66-912c-755635d9d9c4}, !- Supply Fan Name
-  BlowThrough,                            !- Fan Placement
-  {314d0af2-f911-4372-87f5-ac473737243e}, !- Supply Air Fan Operating Mode Schedule Name
-  {feb94b68-9968-4857-97d6-a127f8b8cd32}, !- Heating Coil Name
-  1,                                      !- DX Heating Coil Sizing Ratio
-  ,                                       !- Cooling Coil Name
-  No,                                     !- Use DOAS DX Cooling Coil
-  2,                                      !- DOAS DX Cooling Coil Leaving Minimum Air Temperature {C}
-  SensibleOnlyLoadControl,                !- Latent Load Control
-  ,                                       !- Supplemental Heating Coil Name
-  ,                                       !- Supply Air Flow Rate Method During Cooling Operation
-  0,                                      !- Supply Air Flow Rate During Cooling Operation {m3/s}
-  ,                                       !- Supply Air Flow Rate Per Floor Area During Cooling Operation {m3/s-m2}
-  ,                                       !- Fraction of Autosized Design Cooling Supply Air Flow Rate
-  ,                                       !- Design Supply Air Flow Rate Per Unit of Capacity During Cooling Operation {m3/s-W}
-  ,                                       !- Supply Air Flow Rate Method During Heating Operation
-  autosize,                               !- Supply Air Flow Rate During Heating Operation {m3/s}
-  ,                                       !- Supply Air Flow Rate Per Floor Area during Heating Operation {m3/s-m2}
-  ,                                       !- Fraction of Autosized Design Heating Supply Air Flow Rate
-  ,                                       !- Design Supply Air Flow Rate Per Unit of Capacity During Heating Operation {m3/s-W}
-  ,                                       !- Supply Air Flow Rate Method When No Cooling or Heating is Required
-  0,                                      !- Supply Air Flow Rate When No Cooling or Heating is Required {m3/s}
-  ,                                       !- Supply Air Flow Rate Per Floor Area When No Cooling or Heating is Required {m3/s-m2}
-  ,                                       !- Fraction of Autosized Design Cooling Supply Air Flow Rate When No Cooling or Heating is Required
-  ,                                       !- Fraction of Autosized Design Heating Supply Air Flow Rate When No Cooling or Heating is Required
-  ,                                       !- Design Supply Air Flow Rate Per Unit of Capacity During Cooling Operation When No Cooling or Heating is Required {m3/s-W}
-  ,                                       !- Design Supply Air Flow Rate Per Unit of Capacity During Heating Operation When No Cooling or Heating is Required {m3/s-W}
-  48.8888888888889,                       !- Maximum Supply Air Temperature {C}
-  21,                                     !- Maximum Outdoor Dry-Bulb Temperature for Supplemental Heater Operation {C}
-  ,                                       !- Outdoor Dry-Bulb Temperature Sensor Node Name
-  2.5,                                    !- Maximum Cycling Rate {cycles/hr}
-  60,                                     !- Heat Pump Time Constant {s}
-  0.01,                                   !- Fraction of On-Cycle Power Use
-  60,                                     !- Heat Pump Fan Delay Time {s}
-  0,                                      !- Ancilliary On-Cycle Electric Power {W}
-  0;                                      !- Ancilliary Off-Cycle Electric Power {W}
-
-OS:AirLoopHVAC,
-  {e2155d50-b173-42e7-b9f3-b58f179a0351}, !- Handle
-  res fur gas|unit 7 asys,                !- Name
-  ,                                       !- Controller List Name
-  {3dbe3c96-c9aa-48f9-ab7d-c2a7eee98866}, !- Availability Schedule
-  {2527bd26-9796-46b8-90b2-9a0fea610bf1}, !- Availability Manager List Name
-  AutoSize,                               !- Design Supply Air Flow Rate {m3/s}
-  ,                                       !- Branch List Name
-  ,                                       !- Connector List Name
-  {31304868-ee8c-4f31-be9a-9995f35cb10c}, !- Supply Side Inlet Node Name
-  {68f4db7e-fe69-413a-8eda-d741bf60a6c8}, !- Demand Side Outlet Node Name
-  {614eb922-d40d-475a-827f-72d8e9cf2dec}, !- Demand Side Inlet Node A
-  {d3c7bb9c-72d7-4753-a719-acf87d165a60}, !- Supply Side Outlet Node A
-  ,                                       !- Demand Side Inlet Node B
-  ,                                       !- Supply Side Outlet Node B
-  ,                                       !- Return Air Bypass Flow Temperature Setpoint Schedule Name
-  {459e1224-d318-43da-a757-895e58f31915}, !- Demand Mixer Name
-  {013ff436-bc77-484b-b805-397676be5bb4}, !- Demand Splitter A Name
-  ,                                       !- Demand Splitter B Name
-  ;                                       !- Supply Splitter Name
-
-OS:Node,
-  {69c84c60-1dbe-42ab-ba82-b1f4481708e0}, !- Handle
-  Node 52,                                !- Name
-  {31304868-ee8c-4f31-be9a-9995f35cb10c}, !- Inlet Port
-  {8db4bc21-265e-4bef-ab6f-6ce0ab5be6b9}; !- Outlet Port
-
-OS:Node,
-  {1d67ca77-4516-4098-93b5-b0a4d86e90bc}, !- Handle
-  Node 53,                                !- Name
-  {ed10c54c-f99e-4055-87a0-3888de4a0a58}, !- Inlet Port
-  {d3c7bb9c-72d7-4753-a719-acf87d165a60}; !- Outlet Port
-
-OS:Connection,
-  {31304868-ee8c-4f31-be9a-9995f35cb10c}, !- Handle
-  {972bb1e8-baa0-4d61-a606-e4659bc6898b}, !- Name
-  {e2155d50-b173-42e7-b9f3-b58f179a0351}, !- Source Object
-  8,                                      !- Outlet Port
-  {69c84c60-1dbe-42ab-ba82-b1f4481708e0}, !- Target Object
-  2;                                      !- Inlet Port
-
-OS:Connection,
-  {d3c7bb9c-72d7-4753-a719-acf87d165a60}, !- Handle
-  {efbccac6-18e9-41f3-b801-1eec9f974a99}, !- Name
-  {1d67ca77-4516-4098-93b5-b0a4d86e90bc}, !- Source Object
-  3,                                      !- Outlet Port
-  {e2155d50-b173-42e7-b9f3-b58f179a0351}, !- Target Object
-  11;                                     !- Inlet Port
-
-OS:Node,
-  {ad249560-22bd-4824-b9ea-1310cc2ecf5a}, !- Handle
-  Node 54,                                !- Name
-  {614eb922-d40d-475a-827f-72d8e9cf2dec}, !- Inlet Port
-  {d1c9754c-9fa9-4c12-aa4a-7c5bbf6b0588}; !- Outlet Port
-
-OS:Node,
-  {bd4969d8-b507-4151-9599-49672fbd4c25}, !- Handle
-  Node 55,                                !- Name
-  {dffafd8f-9aa8-4eaf-b122-34eceaeb8151}, !- Inlet Port
-  {68f4db7e-fe69-413a-8eda-d741bf60a6c8}; !- Outlet Port
-
-OS:Node,
-  {c2a697a7-6bdd-4572-873f-401a9d54351f}, !- Handle
-  Node 56,                                !- Name
-  {d63a283b-1366-46fc-a37d-bfc8a5b50ee7}, !- Inlet Port
-  {2cd88bb4-2e85-4330-87a7-0d0f51e6d7ff}; !- Outlet Port
-
-OS:Connection,
-  {614eb922-d40d-475a-827f-72d8e9cf2dec}, !- Handle
-  {8ee57e29-4efb-4962-a80e-3ba2f89ff438}, !- Name
-  {e2155d50-b173-42e7-b9f3-b58f179a0351}, !- Source Object
-  10,                                     !- Outlet Port
-  {ad249560-22bd-4824-b9ea-1310cc2ecf5a}, !- Target Object
-  2;                                      !- Inlet Port
-
-OS:Connection,
-  {68f4db7e-fe69-413a-8eda-d741bf60a6c8}, !- Handle
-  {23ee5728-2ae6-4ff6-8a54-7a7f37b321b0}, !- Name
-  {bd4969d8-b507-4151-9599-49672fbd4c25}, !- Source Object
-  3,                                      !- Outlet Port
-  {e2155d50-b173-42e7-b9f3-b58f179a0351}, !- Target Object
-  9;                                      !- Inlet Port
-
-OS:AirLoopHVAC:ZoneSplitter,
-  {013ff436-bc77-484b-b805-397676be5bb4}, !- Handle
-  res fur gas|unit 7 zone splitter,       !- Name
-  {d1c9754c-9fa9-4c12-aa4a-7c5bbf6b0588}, !- Inlet Node Name
-  {966bf571-1389-40d4-aad0-d3737c2ad8bd}; !- Outlet Node Name 1
-
-OS:AirLoopHVAC:ZoneMixer,
-  {459e1224-d318-43da-a757-895e58f31915}, !- Handle
-  res fur gas|unit 7 zone mixer,          !- Name
-  {dffafd8f-9aa8-4eaf-b122-34eceaeb8151}, !- Outlet Node Name
-  {4ef07178-011c-40d6-b58b-8f5103d2d39b}; !- Inlet Node Name 1
-
-OS:Connection,
-  {d1c9754c-9fa9-4c12-aa4a-7c5bbf6b0588}, !- Handle
-  {30bae0a6-63b6-408b-8327-e3fb66f08a0f}, !- Name
-  {ad249560-22bd-4824-b9ea-1310cc2ecf5a}, !- Source Object
-  3,                                      !- Outlet Port
-  {013ff436-bc77-484b-b805-397676be5bb4}, !- Target Object
-  2;                                      !- Inlet Port
-
-OS:Connection,
-  {dffafd8f-9aa8-4eaf-b122-34eceaeb8151}, !- Handle
-  {edb0a18c-4c3d-4cd1-b2f1-d5733d9fad72}, !- Name
-  {459e1224-d318-43da-a757-895e58f31915}, !- Source Object
-  2,                                      !- Outlet Port
-  {bd4969d8-b507-4151-9599-49672fbd4c25}, !- Target Object
-  2;                                      !- Inlet Port
-
-OS:Sizing:System,
-  {f7d482e3-d017-487e-b266-6fd2c3cbc889}, !- Handle
-  {e2155d50-b173-42e7-b9f3-b58f179a0351}, !- AirLoop Name
-  Sensible,                               !- Type of Load to Size On
-  Autosize,                               !- Design Outdoor Air Flow Rate {m3/s}
-  0.3,                                    !- Central Heating Maximum System Air Flow Ratio
-  7,                                      !- Preheat Design Temperature {C}
-  0.008,                                  !- Preheat Design Humidity Ratio {kg-H2O/kg-Air}
-  12.8,                                   !- Precool Design Temperature {C}
-  0.008,                                  !- Precool Design Humidity Ratio {kg-H2O/kg-Air}
-  12.8,                                   !- Central Cooling Design Supply Air Temperature {C}
-  16.7,                                   !- Central Heating Design Supply Air Temperature {C}
-  NonCoincident,                          !- Sizing Option
-  Yes,                                    !- 100% Outdoor Air in Cooling
-  Yes,                                    !- 100% Outdoor Air in Heating
-  0.0085,                                 !- Central Cooling Design Supply Air Humidity Ratio {kg-H2O/kg-Air}
-  0.008,                                  !- Central Heating Design Supply Air Humidity Ratio {kg-H2O/kg-Air}
-  DesignDay,                              !- Cooling Design Air Flow Method
-  0,                                      !- Cooling Design Air Flow Rate {m3/s}
-  DesignDay,                              !- Heating Design Air Flow Method
-  0,                                      !- Heating Design Air Flow Rate {m3/s}
-  ZoneSum,                                !- System Outdoor Air Method
-  1,                                      !- Zone Maximum Outdoor Air Fraction {dimensionless}
-  0.0099676501,                           !- Cooling Supply Air Flow Rate Per Floor Area {m3/s-m2}
-  1,                                      !- Cooling Fraction of Autosized Cooling Supply Air Flow Rate
-  3.9475456e-005,                         !- Cooling Supply Air Flow Rate Per Unit Cooling Capacity {m3/s-W}
-  0.0099676501,                           !- Heating Supply Air Flow Rate Per Floor Area {m3/s-m2}
-  1,                                      !- Heating Fraction of Autosized Heating Supply Air Flow Rate
-  1,                                      !- Heating Fraction of Autosized Cooling Supply Air Flow Rate
-  3.1588213e-005,                         !- Heating Supply Air Flow Rate Per Unit Heating Capacity {m3/s-W}
-  CoolingDesignCapacity,                  !- Cooling Design Capacity Method
-  autosize,                               !- Cooling Design Capacity {W}
-  234.7,                                  !- Cooling Design Capacity Per Floor Area {W/m2}
-  1,                                      !- Fraction of Autosized Cooling Design Capacity
-  HeatingDesignCapacity,                  !- Heating Design Capacity Method
-  autosize,                               !- Heating Design Capacity {W}
-  157,                                    !- Heating Design Capacity Per Floor Area {W/m2}
-  1,                                      !- Fraction of Autosized Heating Design Capacity
-  OnOff;                                  !- Central Cooling Capacity Control Method
-
-OS:AvailabilityManagerAssignmentList,
-  {2527bd26-9796-46b8-90b2-9a0fea610bf1}, !- Handle
-  Air Loop HVAC 1 AvailabilityManagerAssignmentList 6; !- Name
-
-OS:Connection,
-  {8db4bc21-265e-4bef-ab6f-6ce0ab5be6b9}, !- Handle
-  {ff1bd68c-553b-4d8b-8402-5762b4c8a904}, !- Name
-  {69c84c60-1dbe-42ab-ba82-b1f4481708e0}, !- Source Object
-  3,                                      !- Outlet Port
-  {231fd7a3-c3bc-4e0b-856c-8e76a7451f42}, !- Target Object
-  6;                                      !- Inlet Port
-
-OS:Connection,
-  {ed10c54c-f99e-4055-87a0-3888de4a0a58}, !- Handle
-  {1fc161b0-89a3-4290-9cc6-f97885d93b35}, !- Name
-  {231fd7a3-c3bc-4e0b-856c-8e76a7451f42}, !- Source Object
-  7,                                      !- Outlet Port
-  {1d67ca77-4516-4098-93b5-b0a4d86e90bc}, !- Target Object
-  2;                                      !- Inlet Port
-
-OS:AirTerminal:SingleDuct:ConstantVolume:NoReheat,
-  {1088b037-7557-465a-97a2-2ddbffb3bb9c}, !- Handle
-  res fur gas|unit 7 living zone|unit 7 direct air, !- Name
-  {3dbe3c96-c9aa-48f9-ab7d-c2a7eee98866}, !- Availability Schedule Name
-  {7d4b6e1f-0e2a-4ef4-b0b1-ba8eba40768e}, !- Air Inlet Node Name
-  {d63a283b-1366-46fc-a37d-bfc8a5b50ee7}, !- Air Outlet Node Name
-  AutoSize;                               !- Maximum Air Flow Rate {m3/s}
-
-OS:Node,
-  {65b93690-5d6d-429b-a9df-654455c0e4cc}, !- Handle
-  Node 57,                                !- Name
-  {5455ffb3-6de0-4cb2-9787-bef99ca5dd5a}, !- Inlet Port
-  {4ef07178-011c-40d6-b58b-8f5103d2d39b}; !- Outlet Port
-
-OS:Connection,
-  {2cd88bb4-2e85-4330-87a7-0d0f51e6d7ff}, !- Handle
-  {fff7362a-42e2-4971-bbb1-fe0fe4035097}, !- Name
-  {c2a697a7-6bdd-4572-873f-401a9d54351f}, !- Source Object
-  3,                                      !- Outlet Port
-  {350915cf-8301-4ef3-9566-f4604e8114a2}, !- Target Object
-  3;                                      !- Inlet Port
-
-OS:Connection,
-  {5455ffb3-6de0-4cb2-9787-bef99ca5dd5a}, !- Handle
-  {4086066e-8596-40c1-a8a3-20594f046959}, !- Name
-  {3fd33003-0816-4490-999c-458f0088974b}, !- Source Object
-  3,                                      !- Outlet Port
-  {65b93690-5d6d-429b-a9df-654455c0e4cc}, !- Target Object
-  2;                                      !- Inlet Port
-
-OS:Connection,
-  {4ef07178-011c-40d6-b58b-8f5103d2d39b}, !- Handle
-  {5f3dcb0b-8713-4c8f-8743-3977cdf01f4d}, !- Name
-  {65b93690-5d6d-429b-a9df-654455c0e4cc}, !- Source Object
-  3,                                      !- Outlet Port
-  {459e1224-d318-43da-a757-895e58f31915}, !- Target Object
-  3;                                      !- Inlet Port
-
-OS:Node,
-  {1fde955b-8c6b-4228-89d8-5aa2e6b8dbff}, !- Handle
-  Node 58,                                !- Name
-  {966bf571-1389-40d4-aad0-d3737c2ad8bd}, !- Inlet Port
-  {7d4b6e1f-0e2a-4ef4-b0b1-ba8eba40768e}; !- Outlet Port
-
-OS:Connection,
-  {966bf571-1389-40d4-aad0-d3737c2ad8bd}, !- Handle
-  {73b14629-a81f-471d-828a-f7ea7c8f5204}, !- Name
-  {013ff436-bc77-484b-b805-397676be5bb4}, !- Source Object
-  3,                                      !- Outlet Port
-  {1fde955b-8c6b-4228-89d8-5aa2e6b8dbff}, !- Target Object
-  2;                                      !- Inlet Port
-
-OS:Connection,
-  {7d4b6e1f-0e2a-4ef4-b0b1-ba8eba40768e}, !- Handle
-  {07ccc3c2-c3ac-4813-a025-fe6861fd3040}, !- Name
-  {1fde955b-8c6b-4228-89d8-5aa2e6b8dbff}, !- Source Object
-  3,                                      !- Outlet Port
-  {1088b037-7557-465a-97a2-2ddbffb3bb9c}, !- Target Object
-  3;                                      !- Inlet Port
-
-OS:Connection,
-  {d63a283b-1366-46fc-a37d-bfc8a5b50ee7}, !- Handle
-  {c053d8b3-36a0-4a54-98d1-5f94d826770e}, !- Name
-  {1088b037-7557-465a-97a2-2ddbffb3bb9c}, !- Source Object
-  4,                                      !- Outlet Port
-  {c2a697a7-6bdd-4572-873f-401a9d54351f}, !- Target Object
-  2;                                      !- Inlet Port
-
-OS:AdditionalProperties,
-  {6676885d-b144-4f13-a9a8-ce64cfd8e667}, !- Handle
-  {231fd7a3-c3bc-4e0b-856c-8e76a7451f42}, !- Object Name
-  SizingInfoHVACFracHeatLoadServed,       !- Feature Name 1
-  Double,                                 !- Feature Data Type 1
-  1;                                      !- Feature Value 1
-
-OS:Coil:Heating:Gas,
-  {1ddcb394-5865-4d06-9c96-5f6fea7e8d6b}, !- Handle
-  res fur gas|unit 8 heating coil,        !- Name
-  {3dbe3c96-c9aa-48f9-ab7d-c2a7eee98866}, !- Availability Schedule Name
-  0.78,                                   !- Gas Burner Efficiency
-  AutoSize,                               !- Nominal Capacity {W}
-  ,                                       !- Air Inlet Node Name
-  ,                                       !- Air Outlet Node Name
-  ,                                       !- Temperature Setpoint Node Name
-  76,                                     !- Parasitic Electric Load {W}
-  ,                                       !- Part Load Fraction Correlation Curve Name
-  0,                                      !- Parasitic Gas Load {W}
-  NaturalGas;                             !- Fuel Type
-
-OS:Fan:OnOff,
-  {3416c139-5cab-4c44-a112-cf588ca25b9e}, !- Handle
-  res fur gas|unit 8 htg supply fan,      !- Name
-  {3dbe3c96-c9aa-48f9-ab7d-c2a7eee98866}, !- Availability Schedule Name
-  0.75,                                   !- Fan Total Efficiency
-  794.580001233493,                       !- Pressure Rise {Pa}
-  autosize,                               !- Maximum Flow Rate {m3/s}
-  1,                                      !- Motor Efficiency
-  1,                                      !- Motor In Airstream Fraction
-  ,                                       !- Air Inlet Node Name
-  ,                                       !- Air Outlet Node Name
-  {5aa26b43-36ee-48aa-a905-e2fda5dfb035}, !- Fan Power Ratio Function of Speed Ratio Curve Name
-  {1ccab1ae-ac57-446b-83a6-747202df1159}, !- Fan Efficiency Ratio Function of Speed Ratio Curve Name
-  res fur gas|unit 8 htg supply fan;      !- End-Use Subcategory
-
-OS:Curve:Exponent,
-  {5aa26b43-36ee-48aa-a905-e2fda5dfb035}, !- Handle
-  Fan On Off Power Curve 7,               !- Name
-  1,                                      !- Coefficient1 Constant
-  0,                                      !- Coefficient2 Constant
-  0,                                      !- Coefficient3 Constant
-  0,                                      !- Minimum Value of x
-  1,                                      !- Maximum Value of x
-  ,                                       !- Minimum Curve Output
-  ,                                       !- Maximum Curve Output
-  ,                                       !- Input Unit Type for X
-  ;                                       !- Output Unit Type
-
-OS:Curve:Cubic,
-  {1ccab1ae-ac57-446b-83a6-747202df1159}, !- Handle
-  Fan On Off Efficiency Curve 7,          !- Name
-  1,                                      !- Coefficient1 Constant
-  0,                                      !- Coefficient2 x
-  0,                                      !- Coefficient3 x**2
-  0,                                      !- Coefficient4 x**3
-  0,                                      !- Minimum Value of x
-  1;                                      !- Maximum Value of x
-
-OS:AirLoopHVAC:UnitarySystem,
-  {1854fc49-f2a4-4940-93ed-8a22c37dd8a2}, !- Handle
-  res fur gas|unit 8 unitary system,      !- Name
-  Load,                                   !- Control Type
-  {494da03e-95c8-4d6c-947b-3dfd594ff42e}, !- Controlling Zone or Thermostat Location
-  None,                                   !- Dehumidification Control Type
-  {3dbe3c96-c9aa-48f9-ab7d-c2a7eee98866}, !- Availability Schedule Name
-  {ac9468dd-cd3f-4926-9e3c-7e5eb4068962}, !- Air Inlet Node Name
-  {779d1ffe-29ab-4100-acdc-01b3ce28f0f1}, !- Air Outlet Node Name
-  {3416c139-5cab-4c44-a112-cf588ca25b9e}, !- Supply Fan Name
-  BlowThrough,                            !- Fan Placement
-  {314d0af2-f911-4372-87f5-ac473737243e}, !- Supply Air Fan Operating Mode Schedule Name
-  {1ddcb394-5865-4d06-9c96-5f6fea7e8d6b}, !- Heating Coil Name
-  1,                                      !- DX Heating Coil Sizing Ratio
-  ,                                       !- Cooling Coil Name
-  No,                                     !- Use DOAS DX Cooling Coil
-  2,                                      !- DOAS DX Cooling Coil Leaving Minimum Air Temperature {C}
-  SensibleOnlyLoadControl,                !- Latent Load Control
-  ,                                       !- Supplemental Heating Coil Name
-  ,                                       !- Supply Air Flow Rate Method During Cooling Operation
-  0,                                      !- Supply Air Flow Rate During Cooling Operation {m3/s}
-  ,                                       !- Supply Air Flow Rate Per Floor Area During Cooling Operation {m3/s-m2}
-  ,                                       !- Fraction of Autosized Design Cooling Supply Air Flow Rate
-  ,                                       !- Design Supply Air Flow Rate Per Unit of Capacity During Cooling Operation {m3/s-W}
-  ,                                       !- Supply Air Flow Rate Method During Heating Operation
-  autosize,                               !- Supply Air Flow Rate During Heating Operation {m3/s}
-  ,                                       !- Supply Air Flow Rate Per Floor Area during Heating Operation {m3/s-m2}
-  ,                                       !- Fraction of Autosized Design Heating Supply Air Flow Rate
-  ,                                       !- Design Supply Air Flow Rate Per Unit of Capacity During Heating Operation {m3/s-W}
-  ,                                       !- Supply Air Flow Rate Method When No Cooling or Heating is Required
-  0,                                      !- Supply Air Flow Rate When No Cooling or Heating is Required {m3/s}
-  ,                                       !- Supply Air Flow Rate Per Floor Area When No Cooling or Heating is Required {m3/s-m2}
-  ,                                       !- Fraction of Autosized Design Cooling Supply Air Flow Rate When No Cooling or Heating is Required
-  ,                                       !- Fraction of Autosized Design Heating Supply Air Flow Rate When No Cooling or Heating is Required
-  ,                                       !- Design Supply Air Flow Rate Per Unit of Capacity During Cooling Operation When No Cooling or Heating is Required {m3/s-W}
-  ,                                       !- Design Supply Air Flow Rate Per Unit of Capacity During Heating Operation When No Cooling or Heating is Required {m3/s-W}
-  48.8888888888889,                       !- Maximum Supply Air Temperature {C}
-  21,                                     !- Maximum Outdoor Dry-Bulb Temperature for Supplemental Heater Operation {C}
-  ,                                       !- Outdoor Dry-Bulb Temperature Sensor Node Name
-  2.5,                                    !- Maximum Cycling Rate {cycles/hr}
-  60,                                     !- Heat Pump Time Constant {s}
-  0.01,                                   !- Fraction of On-Cycle Power Use
-  60,                                     !- Heat Pump Fan Delay Time {s}
-  0,                                      !- Ancilliary On-Cycle Electric Power {W}
-  0;                                      !- Ancilliary Off-Cycle Electric Power {W}
-
-OS:AirLoopHVAC,
-  {651c449e-b191-49c7-b538-d6eba26e162e}, !- Handle
-  res fur gas|unit 8 asys,                !- Name
-  ,                                       !- Controller List Name
-  {3dbe3c96-c9aa-48f9-ab7d-c2a7eee98866}, !- Availability Schedule
-  {54c13793-e056-4765-95b9-1a477def7a7f}, !- Availability Manager List Name
-  AutoSize,                               !- Design Supply Air Flow Rate {m3/s}
-  ,                                       !- Branch List Name
-  ,                                       !- Connector List Name
-  {7d317b81-ead4-4c04-b6b7-8ebc0b13e3f4}, !- Supply Side Inlet Node Name
-  {5196f193-3876-4628-a8d7-20d8321fe6a8}, !- Demand Side Outlet Node Name
-  {b2651419-47fb-4561-9259-7beef74c52d2}, !- Demand Side Inlet Node A
-  {97444e18-2dd2-4efc-9cf8-3759e0987edf}, !- Supply Side Outlet Node A
-  ,                                       !- Demand Side Inlet Node B
-  ,                                       !- Supply Side Outlet Node B
-  ,                                       !- Return Air Bypass Flow Temperature Setpoint Schedule Name
-  {b5e57a2c-111b-4b39-b29a-ce3b882f1362}, !- Demand Mixer Name
-  {eb5a3b67-9ad3-41dc-9d7f-a7760ad3ceb5}, !- Demand Splitter A Name
-  ,                                       !- Demand Splitter B Name
-  ;                                       !- Supply Splitter Name
-
-OS:Node,
-  {6845bae9-432f-4d2c-9a9b-4b3d136db64e}, !- Handle
-  Node 59,                                !- Name
-  {7d317b81-ead4-4c04-b6b7-8ebc0b13e3f4}, !- Inlet Port
-  {ac9468dd-cd3f-4926-9e3c-7e5eb4068962}; !- Outlet Port
-
-OS:Node,
-  {9a9511f2-18bb-411d-a460-03b3ea5f5ae9}, !- Handle
-  Node 60,                                !- Name
-  {779d1ffe-29ab-4100-acdc-01b3ce28f0f1}, !- Inlet Port
-  {97444e18-2dd2-4efc-9cf8-3759e0987edf}; !- Outlet Port
-
-OS:Connection,
-  {7d317b81-ead4-4c04-b6b7-8ebc0b13e3f4}, !- Handle
-  {903a27af-e873-44f6-ac11-c6804d4dc25c}, !- Name
-  {651c449e-b191-49c7-b538-d6eba26e162e}, !- Source Object
-  8,                                      !- Outlet Port
-  {6845bae9-432f-4d2c-9a9b-4b3d136db64e}, !- Target Object
-  2;                                      !- Inlet Port
-
-OS:Connection,
-  {97444e18-2dd2-4efc-9cf8-3759e0987edf}, !- Handle
-  {bec20ce7-2710-4b25-a978-7524671e4197}, !- Name
-  {9a9511f2-18bb-411d-a460-03b3ea5f5ae9}, !- Source Object
-  3,                                      !- Outlet Port
-  {651c449e-b191-49c7-b538-d6eba26e162e}, !- Target Object
-  11;                                     !- Inlet Port
-
-OS:Node,
-  {3b13136a-3dae-4cf1-83b2-e9e9d777ad0b}, !- Handle
-  Node 61,                                !- Name
-  {b2651419-47fb-4561-9259-7beef74c52d2}, !- Inlet Port
-  {0554f698-2df0-4ecd-b6e9-874aa18b1c82}; !- Outlet Port
-
-OS:Node,
-  {06cc731c-59f7-4e49-a5df-f05877c8e4c2}, !- Handle
-  Node 62,                                !- Name
-  {8eec1e38-b5dc-4fd4-bbed-20baed996407}, !- Inlet Port
-  {5196f193-3876-4628-a8d7-20d8321fe6a8}; !- Outlet Port
-
-OS:Node,
-  {e6abe2f7-fdb5-4094-a57e-c1abc5a30c1d}, !- Handle
-  Node 63,                                !- Name
-  {0bac47ee-eb2c-4c0a-b1c1-6172c09fae1e}, !- Inlet Port
-  {f052e145-7b20-4c88-8939-778f8123e076}; !- Outlet Port
-
-OS:Connection,
-  {b2651419-47fb-4561-9259-7beef74c52d2}, !- Handle
-  {edf36348-1ceb-4c5b-bc84-73b03762e5de}, !- Name
-  {651c449e-b191-49c7-b538-d6eba26e162e}, !- Source Object
-  10,                                     !- Outlet Port
-  {3b13136a-3dae-4cf1-83b2-e9e9d777ad0b}, !- Target Object
-  2;                                      !- Inlet Port
-
-OS:Connection,
-  {5196f193-3876-4628-a8d7-20d8321fe6a8}, !- Handle
-  {ff72145a-e761-43b5-9b26-c4801f360523}, !- Name
-  {06cc731c-59f7-4e49-a5df-f05877c8e4c2}, !- Source Object
-  3,                                      !- Outlet Port
-  {651c449e-b191-49c7-b538-d6eba26e162e}, !- Target Object
-  9;                                      !- Inlet Port
-
-OS:AirLoopHVAC:ZoneSplitter,
-  {eb5a3b67-9ad3-41dc-9d7f-a7760ad3ceb5}, !- Handle
-  res fur gas|unit 8 zone splitter,       !- Name
-  {0554f698-2df0-4ecd-b6e9-874aa18b1c82}, !- Inlet Node Name
-  {65a61cc5-a3d2-4267-bd97-98fb43698f05}; !- Outlet Node Name 1
-
-OS:AirLoopHVAC:ZoneMixer,
-  {b5e57a2c-111b-4b39-b29a-ce3b882f1362}, !- Handle
-  res fur gas|unit 8 zone mixer,          !- Name
-  {8eec1e38-b5dc-4fd4-bbed-20baed996407}, !- Outlet Node Name
-  {a5ab40c0-81de-4242-a013-75c6d2ddf350}; !- Inlet Node Name 1
-
-OS:Connection,
-  {0554f698-2df0-4ecd-b6e9-874aa18b1c82}, !- Handle
-  {e05f3216-3f11-4629-a1fb-16b789886ad4}, !- Name
-  {3b13136a-3dae-4cf1-83b2-e9e9d777ad0b}, !- Source Object
-  3,                                      !- Outlet Port
-  {eb5a3b67-9ad3-41dc-9d7f-a7760ad3ceb5}, !- Target Object
-  2;                                      !- Inlet Port
-
-OS:Connection,
-  {8eec1e38-b5dc-4fd4-bbed-20baed996407}, !- Handle
-  {cce9e035-29cb-4f74-a1e4-d5be59e36e2a}, !- Name
-  {b5e57a2c-111b-4b39-b29a-ce3b882f1362}, !- Source Object
-  2,                                      !- Outlet Port
-  {06cc731c-59f7-4e49-a5df-f05877c8e4c2}, !- Target Object
-  2;                                      !- Inlet Port
-
-OS:Sizing:System,
-  {eb1c0e65-d084-4c9e-81c2-b9b14d2bd724}, !- Handle
-  {651c449e-b191-49c7-b538-d6eba26e162e}, !- AirLoop Name
-  Sensible,                               !- Type of Load to Size On
-  Autosize,                               !- Design Outdoor Air Flow Rate {m3/s}
-  0.3,                                    !- Central Heating Maximum System Air Flow Ratio
-  7,                                      !- Preheat Design Temperature {C}
-  0.008,                                  !- Preheat Design Humidity Ratio {kg-H2O/kg-Air}
-  12.8,                                   !- Precool Design Temperature {C}
-  0.008,                                  !- Precool Design Humidity Ratio {kg-H2O/kg-Air}
-  12.8,                                   !- Central Cooling Design Supply Air Temperature {C}
-  16.7,                                   !- Central Heating Design Supply Air Temperature {C}
-  NonCoincident,                          !- Sizing Option
-  Yes,                                    !- 100% Outdoor Air in Cooling
-  Yes,                                    !- 100% Outdoor Air in Heating
-  0.0085,                                 !- Central Cooling Design Supply Air Humidity Ratio {kg-H2O/kg-Air}
-  0.008,                                  !- Central Heating Design Supply Air Humidity Ratio {kg-H2O/kg-Air}
-  DesignDay,                              !- Cooling Design Air Flow Method
-  0,                                      !- Cooling Design Air Flow Rate {m3/s}
-  DesignDay,                              !- Heating Design Air Flow Method
-  0,                                      !- Heating Design Air Flow Rate {m3/s}
-  ZoneSum,                                !- System Outdoor Air Method
-  1,                                      !- Zone Maximum Outdoor Air Fraction {dimensionless}
-  0.0099676501,                           !- Cooling Supply Air Flow Rate Per Floor Area {m3/s-m2}
-  1,                                      !- Cooling Fraction of Autosized Cooling Supply Air Flow Rate
-  3.9475456e-005,                         !- Cooling Supply Air Flow Rate Per Unit Cooling Capacity {m3/s-W}
-  0.0099676501,                           !- Heating Supply Air Flow Rate Per Floor Area {m3/s-m2}
-  1,                                      !- Heating Fraction of Autosized Heating Supply Air Flow Rate
-  1,                                      !- Heating Fraction of Autosized Cooling Supply Air Flow Rate
-  3.1588213e-005,                         !- Heating Supply Air Flow Rate Per Unit Heating Capacity {m3/s-W}
-  CoolingDesignCapacity,                  !- Cooling Design Capacity Method
-  autosize,                               !- Cooling Design Capacity {W}
-  234.7,                                  !- Cooling Design Capacity Per Floor Area {W/m2}
-  1,                                      !- Fraction of Autosized Cooling Design Capacity
-  HeatingDesignCapacity,                  !- Heating Design Capacity Method
-  autosize,                               !- Heating Design Capacity {W}
-  157,                                    !- Heating Design Capacity Per Floor Area {W/m2}
-  1,                                      !- Fraction of Autosized Heating Design Capacity
-  OnOff;                                  !- Central Cooling Capacity Control Method
-
-OS:AvailabilityManagerAssignmentList,
-  {54c13793-e056-4765-95b9-1a477def7a7f}, !- Handle
-  Air Loop HVAC 1 AvailabilityManagerAssignmentList 7; !- Name
-
-OS:Connection,
-  {ac9468dd-cd3f-4926-9e3c-7e5eb4068962}, !- Handle
-  {6c0848cf-2cb6-4477-84f8-848825818857}, !- Name
-  {6845bae9-432f-4d2c-9a9b-4b3d136db64e}, !- Source Object
-  3,                                      !- Outlet Port
-  {1854fc49-f2a4-4940-93ed-8a22c37dd8a2}, !- Target Object
-  6;                                      !- Inlet Port
-
-OS:Connection,
-  {779d1ffe-29ab-4100-acdc-01b3ce28f0f1}, !- Handle
-  {51fc3be2-0a36-4939-90bc-3e237fd420ba}, !- Name
-  {1854fc49-f2a4-4940-93ed-8a22c37dd8a2}, !- Source Object
-  7,                                      !- Outlet Port
-  {9a9511f2-18bb-411d-a460-03b3ea5f5ae9}, !- Target Object
-  2;                                      !- Inlet Port
-
-OS:AirTerminal:SingleDuct:ConstantVolume:NoReheat,
-  {339f9797-5906-474d-9413-01596d25471b}, !- Handle
-  res fur gas|unit 8 living zone|unit 8 direct air, !- Name
-  {3dbe3c96-c9aa-48f9-ab7d-c2a7eee98866}, !- Availability Schedule Name
-  {9bff52c6-847f-4a8d-b444-0dbfed25af23}, !- Air Inlet Node Name
-  {0bac47ee-eb2c-4c0a-b1c1-6172c09fae1e}, !- Air Outlet Node Name
-  AutoSize;                               !- Maximum Air Flow Rate {m3/s}
-
-OS:Node,
-  {1c2cb319-0980-4f8b-8550-f12076d44a78}, !- Handle
-  Node 64,                                !- Name
-  {a7bf159b-0502-45bf-86c0-95b299036a18}, !- Inlet Port
-  {a5ab40c0-81de-4242-a013-75c6d2ddf350}; !- Outlet Port
-
-OS:Connection,
-  {f052e145-7b20-4c88-8939-778f8123e076}, !- Handle
-  {6cd54bdd-c592-494a-8297-0063fb9f2708}, !- Name
-  {e6abe2f7-fdb5-4094-a57e-c1abc5a30c1d}, !- Source Object
-  3,                                      !- Outlet Port
-  {2bddfc96-66e5-4840-9b0c-53882a122fe1}, !- Target Object
-  3;                                      !- Inlet Port
-
-OS:Connection,
-  {a7bf159b-0502-45bf-86c0-95b299036a18}, !- Handle
-  {9ea82c6f-e082-4340-8d77-e506abca74c0}, !- Name
-  {fa94735d-4bee-4b3a-a73c-d458e1f17945}, !- Source Object
-  3,                                      !- Outlet Port
-  {1c2cb319-0980-4f8b-8550-f12076d44a78}, !- Target Object
-  2;                                      !- Inlet Port
-
-OS:Connection,
-  {a5ab40c0-81de-4242-a013-75c6d2ddf350}, !- Handle
-  {ad75c950-61d6-463b-ad99-66e15ef71f8a}, !- Name
-  {1c2cb319-0980-4f8b-8550-f12076d44a78}, !- Source Object
-  3,                                      !- Outlet Port
-  {b5e57a2c-111b-4b39-b29a-ce3b882f1362}, !- Target Object
-  3;                                      !- Inlet Port
-
-OS:Node,
-  {357e11fb-fb51-4d44-809b-d9de5cd86620}, !- Handle
-  Node 65,                                !- Name
-  {65a61cc5-a3d2-4267-bd97-98fb43698f05}, !- Inlet Port
-  {9bff52c6-847f-4a8d-b444-0dbfed25af23}; !- Outlet Port
-
-OS:Connection,
-  {65a61cc5-a3d2-4267-bd97-98fb43698f05}, !- Handle
-  {8ca6d276-498d-4d8d-8411-fe10fb53c925}, !- Name
-  {eb5a3b67-9ad3-41dc-9d7f-a7760ad3ceb5}, !- Source Object
-  3,                                      !- Outlet Port
-  {357e11fb-fb51-4d44-809b-d9de5cd86620}, !- Target Object
-  2;                                      !- Inlet Port
-
-OS:Connection,
-  {9bff52c6-847f-4a8d-b444-0dbfed25af23}, !- Handle
-  {d2d61172-605d-442e-abf7-78cdc90213e5}, !- Name
-  {357e11fb-fb51-4d44-809b-d9de5cd86620}, !- Source Object
-  3,                                      !- Outlet Port
-  {339f9797-5906-474d-9413-01596d25471b}, !- Target Object
-  3;                                      !- Inlet Port
-
-OS:Connection,
-  {0bac47ee-eb2c-4c0a-b1c1-6172c09fae1e}, !- Handle
-  {8e15c1c2-ff87-4d02-bdc2-5456d275972a}, !- Name
-  {339f9797-5906-474d-9413-01596d25471b}, !- Source Object
-  4,                                      !- Outlet Port
-  {e6abe2f7-fdb5-4094-a57e-c1abc5a30c1d}, !- Target Object
-  2;                                      !- Inlet Port
-
-OS:AdditionalProperties,
-  {e3cd7823-8406-43ce-b58f-e85e43d7781f}, !- Handle
-  {1854fc49-f2a4-4940-93ed-8a22c37dd8a2}, !- Object Name
-  SizingInfoHVACFracHeatLoadServed,       !- Feature Name 1
-  Double,                                 !- Feature Data Type 1
-  1;                                      !- Feature Value 1
->>>>>>> f9199dcb
