--- conflicted
+++ resolved
@@ -1,73 +1,41 @@
 !- NOTE: Auto-generated from /test/osw_files/MF_8units_1story_SL_3Beds_2Baths_Denver_Furnace_NoSetpoints.osw
 
 OS:Version,
-<<<<<<< HEAD
-  {c331c9f0-8fb1-4d4c-b053-b2c488929a7b}, !- Handle
+  {4e61c63a-67b8-4850-9d0f-4ed3dfc73fcc}, !- Handle
   2.9.1;                                  !- Version Identifier
 
 OS:SimulationControl,
-  {bbdf0cf9-1116-41ea-b134-e9218d5c739c}, !- Handle
-=======
-  {573c284f-fbfd-43ba-913a-6fb50b549116}, !- Handle
-  2.9.0;                                  !- Version Identifier
-
-OS:SimulationControl,
-  {983935b8-fab8-4072-9ec1-8d9f14526f74}, !- Handle
->>>>>>> 3c1d7324
+  {55b7038b-e567-402f-8a6f-6c79a44879ec}, !- Handle
   ,                                       !- Do Zone Sizing Calculation
   ,                                       !- Do System Sizing Calculation
   ,                                       !- Do Plant Sizing Calculation
   No;                                     !- Run Simulation for Sizing Periods
 
 OS:Timestep,
-<<<<<<< HEAD
-  {969ceacf-6bcf-4fd0-b083-8c100a7f373b}, !- Handle
+  {ee413d88-73c4-4318-aaa1-b1104dcac732}, !- Handle
   6;                                      !- Number of Timesteps per Hour
 
 OS:ShadowCalculation,
-  {ae7b5168-99fe-4243-9654-0c551aa08cde}, !- Handle
-=======
-  {037c102f-96b7-4772-be22-0649ddbd9356}, !- Handle
-  6;                                      !- Number of Timesteps per Hour
-
-OS:ShadowCalculation,
-  {180b7bbb-3516-4fb0-8275-c6a0b73c5565}, !- Handle
->>>>>>> 3c1d7324
+  {cbac8913-e9a8-4d5c-a9cc-9072ba315914}, !- Handle
   20,                                     !- Calculation Frequency
   200;                                    !- Maximum Figures in Shadow Overlap Calculations
 
 OS:SurfaceConvectionAlgorithm:Outside,
-<<<<<<< HEAD
-  {185763b0-51da-4ef3-8e75-c85f74bf053a}, !- Handle
+  {d10c9c0d-1964-4c98-ab85-bbd4c60353f6}, !- Handle
   DOE-2;                                  !- Algorithm
 
 OS:SurfaceConvectionAlgorithm:Inside,
-  {34efc2a4-18c1-4051-bb5a-3e930358d097}, !- Handle
+  {2cc5d275-e749-4ec5-8158-4ac693bbd969}, !- Handle
   TARP;                                   !- Algorithm
 
 OS:ZoneCapacitanceMultiplier:ResearchSpecial,
-  {84a33ee5-4d5e-47e0-8a6a-fb5b9793f725}, !- Handle
-=======
-  {d8dd31c3-14a7-4204-9938-c3278485d494}, !- Handle
-  DOE-2;                                  !- Algorithm
-
-OS:SurfaceConvectionAlgorithm:Inside,
-  {5eaafdc7-b7d8-42f5-ba3f-6ba423679d4d}, !- Handle
-  TARP;                                   !- Algorithm
-
-OS:ZoneCapacitanceMultiplier:ResearchSpecial,
-  {5f4d48ef-933d-4334-8e19-66d5cb96f904}, !- Handle
->>>>>>> 3c1d7324
+  {7fbec861-a74c-4f0e-b11c-b8a1e4a4a69b}, !- Handle
   ,                                       !- Temperature Capacity Multiplier
   15,                                     !- Humidity Capacity Multiplier
   ;                                       !- Carbon Dioxide Capacity Multiplier
 
 OS:RunPeriod,
-<<<<<<< HEAD
-  {25e4bebd-6607-4b4d-80c8-c875daa8e482}, !- Handle
-=======
-  {dc9eca18-7000-42ca-a56c-1f3b9d6741fd}, !- Handle
->>>>>>> 3c1d7324
+  {4be6b03e-39f1-4325-865e-4aa910575205}, !- Handle
   Run Period 1,                           !- Name
   1,                                      !- Begin Month
   1,                                      !- Begin Day of Month
@@ -81,21 +49,13 @@
   ;                                       !- Number of Times Runperiod to be Repeated
 
 OS:YearDescription,
-<<<<<<< HEAD
-  {a268ef85-58ca-4669-9f7f-08763f997e07}, !- Handle
-=======
-  {6b5c54d1-fbd5-4d3f-b651-afb1bdd044b0}, !- Handle
->>>>>>> 3c1d7324
+  {61377bb6-6886-41d7-9066-3e6dbf0b7451}, !- Handle
   2007,                                   !- Calendar Year
   ,                                       !- Day of Week for Start Day
   ;                                       !- Is Leap Year
 
 OS:WeatherFile,
-<<<<<<< HEAD
-  {ac0d31e8-b9f3-4251-9593-a2a7e51e5018}, !- Handle
-=======
-  {32ccde92-de98-41b1-8218-f22a4ddef990}, !- Handle
->>>>>>> 3c1d7324
+  {0f34b102-400d-42fa-b453-af88f6c2fc21}, !- Handle
   Denver Intl Ap,                         !- City
   CO,                                     !- State Province Region
   USA,                                    !- Country
@@ -109,13 +69,8 @@
   E23378AA;                               !- Checksum
 
 OS:AdditionalProperties,
-<<<<<<< HEAD
-  {0bef5d4b-1c85-4724-be4d-92681ca3d6f0}, !- Handle
-  {ac0d31e8-b9f3-4251-9593-a2a7e51e5018}, !- Object Name
-=======
-  {87a5d70d-bb03-4c35-beb7-708edacca71d}, !- Handle
-  {32ccde92-de98-41b1-8218-f22a4ddef990}, !- Object Name
->>>>>>> 3c1d7324
+  {4860001c-a530-4346-b839-fc2b42d4164b}, !- Handle
+  {0f34b102-400d-42fa-b453-af88f6c2fc21}, !- Object Name
   EPWHeaderCity,                          !- Feature Name 1
   String,                                 !- Feature Data Type 1
   Denver Intl Ap,                         !- Feature Value 1
@@ -223,11 +178,7 @@
   84;                                     !- Feature Value 35
 
 OS:Site,
-<<<<<<< HEAD
-  {bf331e85-7bbb-4ee9-bced-e93cadc36951}, !- Handle
-=======
-  {c1e99e74-c41a-42d4-a388-2311c87b0f50}, !- Handle
->>>>>>> 3c1d7324
+  {263296a0-b1fa-49e0-aa4a-f2a611dc8f0f}, !- Handle
   Denver Intl Ap_CO_USA,                  !- Name
   39.83,                                  !- Latitude {deg}
   -104.65,                                !- Longitude {deg}
@@ -236,11 +187,7 @@
   ;                                       !- Terrain
 
 OS:ClimateZones,
-<<<<<<< HEAD
-  {ad5f84c7-2608-4f85-900d-17e5bc507338}, !- Handle
-=======
-  {5f2ebffb-8dbc-4fad-b229-ba397e6b28c2}, !- Handle
->>>>>>> 3c1d7324
+  {b65d1599-f83e-4a92-8d4b-e5c6ea34cb49}, !- Handle
   ,                                       !- Active Institution
   ,                                       !- Active Year
   ,                                       !- Climate Zone Institution Name 1
@@ -253,31 +200,19 @@
   Cold;                                   !- Climate Zone Value 2
 
 OS:Site:WaterMainsTemperature,
-<<<<<<< HEAD
-  {e00f0608-d899-4135-b386-1ea9c79b932f}, !- Handle
-=======
-  {ff00fd57-949b-4242-915b-b52120ad7689}, !- Handle
->>>>>>> 3c1d7324
+  {7080201e-7ac5-4fc3-91ef-f808eddb412c}, !- Handle
   Correlation,                            !- Calculation Method
   ,                                       !- Temperature Schedule Name
   10.8753424657535,                       !- Annual Average Outdoor Air Temperature {C}
   23.1524007936508;                       !- Maximum Difference In Monthly Average Outdoor Air Temperatures {deltaC}
 
 OS:RunPeriodControl:DaylightSavingTime,
-<<<<<<< HEAD
-  {e52708d6-aa2c-4e76-8c7e-9ed69bd7948f}, !- Handle
-=======
-  {c825090f-646f-4443-b3cd-16ec6b121f82}, !- Handle
->>>>>>> 3c1d7324
+  {d7566ce6-843f-4bb4-99af-827efd3fb295}, !- Handle
   3/12,                                   !- Start Date
   11/5;                                   !- End Date
 
 OS:Site:GroundTemperature:Deep,
-<<<<<<< HEAD
-  {e4000a2d-4019-4f92-8807-88b7664420a4}, !- Handle
-=======
-  {5e962942-5923-4a1a-ac8e-e0d220bea2c2}, !- Handle
->>>>>>> 3c1d7324
+  {55b786d2-b3e3-4a7b-b421-fabf1b7f30e3}, !- Handle
   10.8753424657535,                       !- January Deep Ground Temperature {C}
   10.8753424657535,                       !- February Deep Ground Temperature {C}
   10.8753424657535,                       !- March Deep Ground Temperature {C}
@@ -292,11 +227,7 @@
   10.8753424657535;                       !- December Deep Ground Temperature {C}
 
 OS:Building,
-<<<<<<< HEAD
-  {1ac808ef-1cd2-49d2-a9dc-a37dd048898c}, !- Handle
-=======
-  {e35072ee-c084-412e-9dce-b37c4e768d94}, !- Handle
->>>>>>> 3c1d7324
+  {9f2567d4-08dd-40f8-9cc5-cd7d3ddffea1}, !- Handle
   Building 1,                             !- Name
   ,                                       !- Building Sector Type
   0,                                      !- North Axis {deg}
@@ -311,13 +242,8 @@
   8;                                      !- Standards Number of Living Units
 
 OS:AdditionalProperties,
-<<<<<<< HEAD
-  {d8cded3f-dc10-4767-b08d-b855e26baaad}, !- Handle
-  {1ac808ef-1cd2-49d2-a9dc-a37dd048898c}, !- Object Name
-=======
-  {216c0a81-ac6e-4d14-9250-6eae5535de01}, !- Handle
-  {e35072ee-c084-412e-9dce-b37c4e768d94}, !- Object Name
->>>>>>> 3c1d7324
+  {a65de140-b212-433d-9a5c-6422b97b8881}, !- Handle
+  {9f2567d4-08dd-40f8-9cc5-cd7d3ddffea1}, !- Object Name
   num_units,                              !- Feature Name 1
   Integer,                                !- Feature Data Type 1
   8,                                      !- Feature Value 1
@@ -347,11 +273,7 @@
   true;                                   !- Feature Value 9
 
 OS:ThermalZone,
-<<<<<<< HEAD
-  {c0cdc97e-9dac-4900-886f-a820600fdcd4}, !- Handle
-=======
-  {d3b10ae6-bc0a-44d0-a86e-f17d841df396}, !- Handle
->>>>>>> 3c1d7324
+  {13e25e15-3c3c-4957-a453-f36b984ddbc5}, !- Handle
   living zone,                            !- Name
   ,                                       !- Multiplier
   ,                                       !- Ceiling Height {m}
@@ -360,17 +282,10 @@
   ,                                       !- Zone Inside Convection Algorithm
   ,                                       !- Zone Outside Convection Algorithm
   ,                                       !- Zone Conditioning Equipment List Name
-<<<<<<< HEAD
-  {650d02d2-59a2-4799-bcdb-b0c22fe5a69c}, !- Zone Air Inlet Port List
-  {1c559dbe-3be7-465d-a737-cd5d01221c20}, !- Zone Air Exhaust Port List
-  {a0d97564-dd94-4039-93d6-ea74baaad227}, !- Zone Air Node Name
-  {21f4f6c1-e423-4d88-84ab-450c7da045d2}, !- Zone Return Air Port List
-=======
-  {911995bd-3c3f-4d54-888a-1d490c87f701}, !- Zone Air Inlet Port List
-  {b13ebf8d-6900-4ed9-a5b8-03d3cd40b377}, !- Zone Air Exhaust Port List
-  {83b0437f-c350-408d-86f6-3e7344a0a7b0}, !- Zone Air Node Name
-  {d6e2e40d-6e83-408c-b3a3-db64dd1998c5}, !- Zone Return Air Port List
->>>>>>> 3c1d7324
+  {a6c38ccd-c419-4cf6-8f44-7445772e4576}, !- Zone Air Inlet Port List
+  {ced221ab-2173-4899-8e43-d24482c0a040}, !- Zone Air Exhaust Port List
+  {d556df78-c581-426e-b6f6-ee576324b1f6}, !- Zone Air Node Name
+  {a7fa070f-9561-4659-aed0-46bd0a10a1c3}, !- Zone Return Air Port List
   ,                                       !- Primary Daylighting Control Name
   ,                                       !- Fraction of Zone Controlled by Primary Daylighting Control
   ,                                       !- Secondary Daylighting Control Name
@@ -381,75 +296,39 @@
   No;                                     !- Use Ideal Air Loads
 
 OS:Node,
-<<<<<<< HEAD
-  {5edbbc5d-77aa-431f-9447-07f82c6ee594}, !- Handle
+  {2fbc2873-012a-47c3-b32a-e64bc264ed26}, !- Handle
   Node 1,                                 !- Name
-  {a0d97564-dd94-4039-93d6-ea74baaad227}, !- Inlet Port
+  {d556df78-c581-426e-b6f6-ee576324b1f6}, !- Inlet Port
   ;                                       !- Outlet Port
 
 OS:Connection,
-  {a0d97564-dd94-4039-93d6-ea74baaad227}, !- Handle
-  {d8d389e1-22db-4179-bac0-b7b65e645246}, !- Name
-  {c0cdc97e-9dac-4900-886f-a820600fdcd4}, !- Source Object
+  {d556df78-c581-426e-b6f6-ee576324b1f6}, !- Handle
+  {5ca5b2f8-fac4-4902-9fbd-c6294ce45046}, !- Name
+  {13e25e15-3c3c-4957-a453-f36b984ddbc5}, !- Source Object
   11,                                     !- Outlet Port
-  {5edbbc5d-77aa-431f-9447-07f82c6ee594}, !- Target Object
+  {2fbc2873-012a-47c3-b32a-e64bc264ed26}, !- Target Object
   2;                                      !- Inlet Port
 
 OS:PortList,
-  {650d02d2-59a2-4799-bcdb-b0c22fe5a69c}, !- Handle
-  {79ba1e35-7977-4a32-a65b-9aa83e470a05}, !- Name
-  {c0cdc97e-9dac-4900-886f-a820600fdcd4}, !- HVAC Component
-  {6fcf9b2f-ea2b-48d6-969c-3e1795e20efb}; !- Port 1
+  {a6c38ccd-c419-4cf6-8f44-7445772e4576}, !- Handle
+  {3d83123b-4439-4241-a3ca-769f50ad4ee3}, !- Name
+  {13e25e15-3c3c-4957-a453-f36b984ddbc5}, !- HVAC Component
+  {26ad9b20-bc58-40ce-953d-1cce2ac7b85d}; !- Port 1
 
 OS:PortList,
-  {1c559dbe-3be7-465d-a737-cd5d01221c20}, !- Handle
-  {d8da1ad9-ecb7-40da-8e20-c1e9b22da523}, !- Name
-  {c0cdc97e-9dac-4900-886f-a820600fdcd4}; !- HVAC Component
+  {ced221ab-2173-4899-8e43-d24482c0a040}, !- Handle
+  {ac5adefc-87f1-42e0-b248-09ca7b003eb3}, !- Name
+  {13e25e15-3c3c-4957-a453-f36b984ddbc5}; !- HVAC Component
 
 OS:PortList,
-  {21f4f6c1-e423-4d88-84ab-450c7da045d2}, !- Handle
-  {3ce7dc39-4234-43ad-8dce-8b41f7d8c71e}, !- Name
-  {c0cdc97e-9dac-4900-886f-a820600fdcd4}, !- HVAC Component
-  {3892ac23-a107-4ff1-8f87-13b510665077}; !- Port 1
+  {a7fa070f-9561-4659-aed0-46bd0a10a1c3}, !- Handle
+  {f63eb224-24d3-4f83-8088-4d2ce5689c22}, !- Name
+  {13e25e15-3c3c-4957-a453-f36b984ddbc5}, !- HVAC Component
+  {1bec1f50-1009-4e5d-81e9-f3f903e7110b}; !- Port 1
 
 OS:Sizing:Zone,
-  {579610ec-a684-43aa-b5bc-cc372f5c7d11}, !- Handle
-  {c0cdc97e-9dac-4900-886f-a820600fdcd4}, !- Zone or ZoneList Name
-=======
-  {b977587c-7b1e-4088-a9e1-53f653d67134}, !- Handle
-  Node 1,                                 !- Name
-  {83b0437f-c350-408d-86f6-3e7344a0a7b0}, !- Inlet Port
-  ;                                       !- Outlet Port
-
-OS:Connection,
-  {83b0437f-c350-408d-86f6-3e7344a0a7b0}, !- Handle
-  {2ee80af8-84e8-4d5c-aaa4-89f11d8dd738}, !- Name
-  {d3b10ae6-bc0a-44d0-a86e-f17d841df396}, !- Source Object
-  11,                                     !- Outlet Port
-  {b977587c-7b1e-4088-a9e1-53f653d67134}, !- Target Object
-  2;                                      !- Inlet Port
-
-OS:PortList,
-  {911995bd-3c3f-4d54-888a-1d490c87f701}, !- Handle
-  {09bb6670-8404-4b1f-b8d7-1eac2558d78c}, !- Name
-  {d3b10ae6-bc0a-44d0-a86e-f17d841df396}, !- HVAC Component
-  {c1952117-ceaf-463c-9c66-1c2d8df03106}; !- Port 1
-
-OS:PortList,
-  {b13ebf8d-6900-4ed9-a5b8-03d3cd40b377}, !- Handle
-  {a9317998-a6d5-4114-8f5c-69ccfa692605}, !- Name
-  {d3b10ae6-bc0a-44d0-a86e-f17d841df396}; !- HVAC Component
-
-OS:PortList,
-  {d6e2e40d-6e83-408c-b3a3-db64dd1998c5}, !- Handle
-  {00a15dc4-f364-4a7b-95f6-504eccc83657}, !- Name
-  {d3b10ae6-bc0a-44d0-a86e-f17d841df396}, !- HVAC Component
-  {2e5fc0d4-a689-41f7-9bfe-0b18c8bedd62}; !- Port 1
-
-OS:Sizing:Zone,
-  {dd6e7c6b-a85e-4958-b7fb-7288509f53a3}, !- Handle
-  {d3b10ae6-bc0a-44d0-a86e-f17d841df396}, !- Zone or ZoneList Name
->>>>>>> 3c1d7324
+  {e1869e82-5cc2-4e85-b290-35d4cc1df914}, !- Handle
+  {13e25e15-3c3c-4957-a453-f36b984ddbc5}, !- Zone or ZoneList Name
   SupplyAirTemperature,                   !- Zone Cooling Design Supply Air Temperature Input Method
   14,                                     !- Zone Cooling Design Supply Air Temperature {C}
   11.11,                                  !- Zone Cooling Design Supply Air Temperature Difference {deltaC}
@@ -478,34 +357,20 @@
   autosize;                               !- Dedicated Outdoor Air High Setpoint Temperature for Design {C}
 
 OS:ZoneHVAC:EquipmentList,
-<<<<<<< HEAD
-  {9c73c7f1-3772-4834-aed8-15d9a470322c}, !- Handle
+  {46182eb4-185e-4191-9849-c59667728bf9}, !- Handle
   Zone HVAC Equipment List 1,             !- Name
-  {c0cdc97e-9dac-4900-886f-a820600fdcd4}, !- Thermal Zone
+  {13e25e15-3c3c-4957-a453-f36b984ddbc5}, !- Thermal Zone
   SequentialLoad,                         !- Load Distribution Scheme
-  {a1b795b0-9539-4dad-a692-190a82d2db6b}, !- Zone Equipment 1
-=======
-  {14602104-0407-4fa3-ba12-a3e374d66e99}, !- Handle
-  Zone HVAC Equipment List 1,             !- Name
-  {d3b10ae6-bc0a-44d0-a86e-f17d841df396}, !- Thermal Zone
-  SequentialLoad,                         !- Load Distribution Scheme
-  {df6f7ac8-0c9e-4ee9-9689-45b8d0dac9bb}, !- Zone Equipment 1
->>>>>>> 3c1d7324
+  {c9581f30-0847-42f2-a2cb-e196900e7000}, !- Zone Equipment 1
   1,                                      !- Zone Equipment Cooling Sequence 1
   1,                                      !- Zone Equipment Heating or No-Load Sequence 1
   ,                                       !- Zone Equipment Sequential Cooling Fraction Schedule Name 1
   ;                                       !- Zone Equipment Sequential Heating Fraction Schedule Name 1
 
 OS:Space,
-<<<<<<< HEAD
-  {3f7063c9-bd24-4192-acfd-67dbd338b36b}, !- Handle
+  {d15d40a5-6dde-4ad2-85e8-e78da348f2a6}, !- Handle
   living space,                           !- Name
-  {5bfe427e-63b3-42b7-bc51-3c3b34a44490}, !- Space Type Name
-=======
-  {f80aeaf5-663e-461e-accc-62c903d78184}, !- Handle
-  living space,                           !- Name
-  {868c2039-9bb3-44f2-bf78-edd30ad2325e}, !- Space Type Name
->>>>>>> 3c1d7324
+  {50e8e1db-ad41-464c-b227-de91e4b4b853}, !- Space Type Name
   ,                                       !- Default Construction Set Name
   ,                                       !- Default Schedule Set Name
   ,                                       !- Direction of Relative North {deg}
@@ -513,31 +378,17 @@
   ,                                       !- Y Origin {m}
   ,                                       !- Z Origin {m}
   ,                                       !- Building Story Name
-<<<<<<< HEAD
-  {c0cdc97e-9dac-4900-886f-a820600fdcd4}, !- Thermal Zone Name
+  {13e25e15-3c3c-4957-a453-f36b984ddbc5}, !- Thermal Zone Name
   ,                                       !- Part of Total Floor Area
   ,                                       !- Design Specification Outdoor Air Object Name
-  {365ae308-49da-40a5-9dfb-e578d3e728a6}; !- Building Unit Name
+  {6e36d479-6562-4895-b937-618915b1d3a2}; !- Building Unit Name
 
 OS:Surface,
-  {3803a2b7-d4b3-4d5a-ac91-2a2c8e74bcb2}, !- Handle
+  {273925ba-6a85-4565-b1b3-3ee6f360ba08}, !- Handle
   Surface 1,                              !- Name
   Floor,                                  !- Surface Type
   ,                                       !- Construction Name
-  {3f7063c9-bd24-4192-acfd-67dbd338b36b}, !- Space Name
-=======
-  {d3b10ae6-bc0a-44d0-a86e-f17d841df396}, !- Thermal Zone Name
-  ,                                       !- Part of Total Floor Area
-  ,                                       !- Design Specification Outdoor Air Object Name
-  {e7b7a5ef-7b8a-4f8f-83bb-b072b04dcb82}; !- Building Unit Name
-
-OS:Surface,
-  {2c6f83a4-96d0-4242-bfba-fe7fd61db1e4}, !- Handle
-  Surface 1,                              !- Name
-  Floor,                                  !- Surface Type
-  ,                                       !- Construction Name
-  {f80aeaf5-663e-461e-accc-62c903d78184}, !- Space Name
->>>>>>> 3c1d7324
+  {d15d40a5-6dde-4ad2-85e8-e78da348f2a6}, !- Space Name
   Foundation,                             !- Outside Boundary Condition
   ,                                       !- Outside Boundary Condition Object
   NoSun,                                  !- Sun Exposure
@@ -550,19 +401,11 @@
   6.46578440716979, -12.9315688143396, 0; !- X,Y,Z Vertex 4 {m}
 
 OS:Surface,
-<<<<<<< HEAD
-  {ddad7242-1bd7-4792-b982-4f3fe51b7df3}, !- Handle
+  {f3a3dec4-a324-4468-bc7f-3ebdb9cdcaf7}, !- Handle
   Surface 2,                              !- Name
   Wall,                                   !- Surface Type
   ,                                       !- Construction Name
-  {3f7063c9-bd24-4192-acfd-67dbd338b36b}, !- Space Name
-=======
-  {700a35e7-0d1c-4cc6-ad2c-6da73b2dadaa}, !- Handle
-  Surface 2,                              !- Name
-  Wall,                                   !- Surface Type
-  ,                                       !- Construction Name
-  {f80aeaf5-663e-461e-accc-62c903d78184}, !- Space Name
->>>>>>> 3c1d7324
+  {d15d40a5-6dde-4ad2-85e8-e78da348f2a6}, !- Space Name
   Outdoors,                               !- Outside Boundary Condition
   ,                                       !- Outside Boundary Condition Object
   SunExposed,                             !- Sun Exposure
@@ -575,19 +418,11 @@
   0, -12.9315688143396, 2.4384;           !- X,Y,Z Vertex 4 {m}
 
 OS:Surface,
-<<<<<<< HEAD
-  {90b0288c-0c32-4332-9c37-2976f6f45a1a}, !- Handle
+  {eb115c14-1928-47ad-8350-87343d75eda7}, !- Handle
   Surface 3,                              !- Name
   Wall,                                   !- Surface Type
   ,                                       !- Construction Name
-  {3f7063c9-bd24-4192-acfd-67dbd338b36b}, !- Space Name
-=======
-  {c026026c-b5e8-44ff-8343-99080ca68db0}, !- Handle
-  Surface 3,                              !- Name
-  Wall,                                   !- Surface Type
-  ,                                       !- Construction Name
-  {f80aeaf5-663e-461e-accc-62c903d78184}, !- Space Name
->>>>>>> 3c1d7324
+  {d15d40a5-6dde-4ad2-85e8-e78da348f2a6}, !- Space Name
   Adiabatic,                              !- Outside Boundary Condition
   ,                                       !- Outside Boundary Condition Object
   NoSun,                                  !- Sun Exposure
@@ -600,19 +435,11 @@
   0, 0, 2.4384;                           !- X,Y,Z Vertex 4 {m}
 
 OS:Surface,
-<<<<<<< HEAD
-  {0889b461-c465-402f-a43d-19c6a4461082}, !- Handle
+  {6efd185a-d08f-45f3-89a7-e317757a03e9}, !- Handle
   Surface 4,                              !- Name
   Wall,                                   !- Surface Type
   ,                                       !- Construction Name
-  {3f7063c9-bd24-4192-acfd-67dbd338b36b}, !- Space Name
-=======
-  {fc26f409-5709-484e-b136-cff5622e3e1e}, !- Handle
-  Surface 4,                              !- Name
-  Wall,                                   !- Surface Type
-  ,                                       !- Construction Name
-  {f80aeaf5-663e-461e-accc-62c903d78184}, !- Space Name
->>>>>>> 3c1d7324
+  {d15d40a5-6dde-4ad2-85e8-e78da348f2a6}, !- Space Name
   Adiabatic,                              !- Outside Boundary Condition
   ,                                       !- Outside Boundary Condition Object
   NoSun,                                  !- Sun Exposure
@@ -625,19 +452,11 @@
   6.46578440716979, 0, 2.4384;            !- X,Y,Z Vertex 4 {m}
 
 OS:Surface,
-<<<<<<< HEAD
-  {57d4926c-2e3e-4261-872f-204acfa39201}, !- Handle
+  {47862672-2c4e-4a06-8b1d-1360e2233b93}, !- Handle
   Surface 5,                              !- Name
   Wall,                                   !- Surface Type
   ,                                       !- Construction Name
-  {3f7063c9-bd24-4192-acfd-67dbd338b36b}, !- Space Name
-=======
-  {c413dfbc-bc4a-4aae-a524-90cd1ca9f07d}, !- Handle
-  Surface 5,                              !- Name
-  Wall,                                   !- Surface Type
-  ,                                       !- Construction Name
-  {f80aeaf5-663e-461e-accc-62c903d78184}, !- Space Name
->>>>>>> 3c1d7324
+  {d15d40a5-6dde-4ad2-85e8-e78da348f2a6}, !- Space Name
   Outdoors,                               !- Outside Boundary Condition
   ,                                       !- Outside Boundary Condition Object
   SunExposed,                             !- Sun Exposure
@@ -650,19 +469,11 @@
   6.46578440716979, -12.9315688143396, 2.4384; !- X,Y,Z Vertex 4 {m}
 
 OS:Surface,
-<<<<<<< HEAD
-  {f1e8b569-49ac-4864-9872-60cdf1661f9a}, !- Handle
+  {7ea25d3e-bf80-4241-a2a5-d61df5d53e60}, !- Handle
   Surface 6,                              !- Name
   RoofCeiling,                            !- Surface Type
   ,                                       !- Construction Name
-  {3f7063c9-bd24-4192-acfd-67dbd338b36b}, !- Space Name
-=======
-  {7be9e0b7-4ea2-475c-ac44-952ea1a358e6}, !- Handle
-  Surface 6,                              !- Name
-  RoofCeiling,                            !- Surface Type
-  ,                                       !- Construction Name
-  {f80aeaf5-663e-461e-accc-62c903d78184}, !- Space Name
->>>>>>> 3c1d7324
+  {d15d40a5-6dde-4ad2-85e8-e78da348f2a6}, !- Space Name
   Outdoors,                               !- Outside Boundary Condition
   ,                                       !- Outside Boundary Condition Object
   SunExposed,                             !- Sun Exposure
@@ -675,11 +486,7 @@
   0, -12.9315688143396, 2.4384;           !- X,Y,Z Vertex 4 {m}
 
 OS:SpaceType,
-<<<<<<< HEAD
-  {5bfe427e-63b3-42b7-bc51-3c3b34a44490}, !- Handle
-=======
-  {868c2039-9bb3-44f2-bf78-edd30ad2325e}, !- Handle
->>>>>>> 3c1d7324
+  {50e8e1db-ad41-464c-b227-de91e4b4b853}, !- Handle
   Space Type 1,                           !- Name
   ,                                       !- Default Construction Set Name
   ,                                       !- Default Schedule Set Name
@@ -690,11 +497,7 @@
   living;                                 !- Standards Space Type
 
 OS:ThermalZone,
-<<<<<<< HEAD
-  {246b1c78-4caf-4594-93aa-8606b1ea6684}, !- Handle
-=======
-  {e5aed3a3-08d5-4277-bfd5-72a9da2b7a66}, !- Handle
->>>>>>> 3c1d7324
+  {3a0829f5-d857-448c-abd6-85ba468a5d73}, !- Handle
   corridor zone,                          !- Name
   ,                                       !- Multiplier
   ,                                       !- Ceiling Height {m}
@@ -703,17 +506,10 @@
   ,                                       !- Zone Inside Convection Algorithm
   ,                                       !- Zone Outside Convection Algorithm
   ,                                       !- Zone Conditioning Equipment List Name
-<<<<<<< HEAD
-  {a1c79734-cde0-455f-9bfa-42346eb4989e}, !- Zone Air Inlet Port List
-  {fe686027-a8db-47d5-92d3-40e113699c98}, !- Zone Air Exhaust Port List
-  {4c55c85c-9845-4cfd-9405-30121eba7595}, !- Zone Air Node Name
-  {896322ab-6546-4b79-a8c9-c034aeb6bae4}, !- Zone Return Air Port List
-=======
-  {44f5fab5-38af-4f60-a010-40bb5115f52f}, !- Zone Air Inlet Port List
-  {101e4f15-cd7d-49e8-a87c-b2102a43cbd8}, !- Zone Air Exhaust Port List
-  {dd14b72f-446a-4440-b8a1-1465ec68471a}, !- Zone Air Node Name
-  {d61b869d-2f8d-4489-b223-627f9dfecf03}, !- Zone Return Air Port List
->>>>>>> 3c1d7324
+  {20e93457-515f-49d2-9da9-f8db7bc22960}, !- Zone Air Inlet Port List
+  {23c4d3aa-be24-4918-8632-d5174c54e66b}, !- Zone Air Exhaust Port List
+  {6ccd91d5-2a87-49e9-8fd1-53cc199c0e77}, !- Zone Air Node Name
+  {ed4afa75-9062-4337-b109-ddf43b088f03}, !- Zone Return Air Port List
   ,                                       !- Primary Daylighting Control Name
   ,                                       !- Fraction of Zone Controlled by Primary Daylighting Control
   ,                                       !- Secondary Daylighting Control Name
@@ -724,71 +520,37 @@
   No;                                     !- Use Ideal Air Loads
 
 OS:Node,
-<<<<<<< HEAD
-  {59f58975-99a2-4559-bdb4-9308986f12f9}, !- Handle
+  {8847be19-d320-49f7-ba6e-a635fec6e3b4}, !- Handle
   Node 2,                                 !- Name
-  {4c55c85c-9845-4cfd-9405-30121eba7595}, !- Inlet Port
+  {6ccd91d5-2a87-49e9-8fd1-53cc199c0e77}, !- Inlet Port
   ;                                       !- Outlet Port
 
 OS:Connection,
-  {4c55c85c-9845-4cfd-9405-30121eba7595}, !- Handle
-  {116562cd-3fe0-4007-9522-7e020674cd60}, !- Name
-  {246b1c78-4caf-4594-93aa-8606b1ea6684}, !- Source Object
+  {6ccd91d5-2a87-49e9-8fd1-53cc199c0e77}, !- Handle
+  {7c67d8ec-56ff-41c6-9ddc-cae9559cfd8a}, !- Name
+  {3a0829f5-d857-448c-abd6-85ba468a5d73}, !- Source Object
   11,                                     !- Outlet Port
-  {59f58975-99a2-4559-bdb4-9308986f12f9}, !- Target Object
+  {8847be19-d320-49f7-ba6e-a635fec6e3b4}, !- Target Object
   2;                                      !- Inlet Port
 
 OS:PortList,
-  {a1c79734-cde0-455f-9bfa-42346eb4989e}, !- Handle
-  {a8d05d4b-8c4b-4f12-a9bf-2fba3bb504b3}, !- Name
-  {246b1c78-4caf-4594-93aa-8606b1ea6684}; !- HVAC Component
+  {20e93457-515f-49d2-9da9-f8db7bc22960}, !- Handle
+  {c109520c-b906-48d5-abff-7233a23963e1}, !- Name
+  {3a0829f5-d857-448c-abd6-85ba468a5d73}; !- HVAC Component
 
 OS:PortList,
-  {fe686027-a8db-47d5-92d3-40e113699c98}, !- Handle
-  {c196959d-80da-4719-920a-8d1bcea1cec3}, !- Name
-  {246b1c78-4caf-4594-93aa-8606b1ea6684}; !- HVAC Component
+  {23c4d3aa-be24-4918-8632-d5174c54e66b}, !- Handle
+  {a0aec632-f8e2-4f92-8e13-d3e9c846b308}, !- Name
+  {3a0829f5-d857-448c-abd6-85ba468a5d73}; !- HVAC Component
 
 OS:PortList,
-  {896322ab-6546-4b79-a8c9-c034aeb6bae4}, !- Handle
-  {7e4091e6-992e-4b6a-b588-7d32508da068}, !- Name
-  {246b1c78-4caf-4594-93aa-8606b1ea6684}; !- HVAC Component
+  {ed4afa75-9062-4337-b109-ddf43b088f03}, !- Handle
+  {584c6a4b-d7fe-456c-81f5-84b220913fd4}, !- Name
+  {3a0829f5-d857-448c-abd6-85ba468a5d73}; !- HVAC Component
 
 OS:Sizing:Zone,
-  {d5dbbc5a-5644-4fad-9a9d-b9160ca2abbe}, !- Handle
-  {246b1c78-4caf-4594-93aa-8606b1ea6684}, !- Zone or ZoneList Name
-=======
-  {01b16084-dc35-4bbf-8550-d68767617ece}, !- Handle
-  Node 2,                                 !- Name
-  {dd14b72f-446a-4440-b8a1-1465ec68471a}, !- Inlet Port
-  ;                                       !- Outlet Port
-
-OS:Connection,
-  {dd14b72f-446a-4440-b8a1-1465ec68471a}, !- Handle
-  {6fa5de0a-840b-4aea-af54-2a159d2202cf}, !- Name
-  {e5aed3a3-08d5-4277-bfd5-72a9da2b7a66}, !- Source Object
-  11,                                     !- Outlet Port
-  {01b16084-dc35-4bbf-8550-d68767617ece}, !- Target Object
-  2;                                      !- Inlet Port
-
-OS:PortList,
-  {44f5fab5-38af-4f60-a010-40bb5115f52f}, !- Handle
-  {ad3c4a9c-0349-4a9d-a7aa-062ae619e643}, !- Name
-  {e5aed3a3-08d5-4277-bfd5-72a9da2b7a66}; !- HVAC Component
-
-OS:PortList,
-  {101e4f15-cd7d-49e8-a87c-b2102a43cbd8}, !- Handle
-  {a40a3b09-6016-4634-a071-b3906dd7cc3a}, !- Name
-  {e5aed3a3-08d5-4277-bfd5-72a9da2b7a66}; !- HVAC Component
-
-OS:PortList,
-  {d61b869d-2f8d-4489-b223-627f9dfecf03}, !- Handle
-  {a4839fc1-0d3a-4074-a15a-7ea7af9a7f02}, !- Name
-  {e5aed3a3-08d5-4277-bfd5-72a9da2b7a66}; !- HVAC Component
-
-OS:Sizing:Zone,
-  {3f247cbf-0225-40f8-a309-cd30bee91553}, !- Handle
-  {e5aed3a3-08d5-4277-bfd5-72a9da2b7a66}, !- Zone or ZoneList Name
->>>>>>> 3c1d7324
+  {0ffe7dc6-8b42-4faf-82a5-6304f2873f8a}, !- Handle
+  {3a0829f5-d857-448c-abd6-85ba468a5d73}, !- Zone or ZoneList Name
   SupplyAirTemperature,                   !- Zone Cooling Design Supply Air Temperature Input Method
   14,                                     !- Zone Cooling Design Supply Air Temperature {C}
   11.11,                                  !- Zone Cooling Design Supply Air Temperature Difference {deltaC}
@@ -817,25 +579,14 @@
   autosize;                               !- Dedicated Outdoor Air High Setpoint Temperature for Design {C}
 
 OS:ZoneHVAC:EquipmentList,
-<<<<<<< HEAD
-  {e6df584a-e823-46de-a3c0-b1a9dd3207c5}, !- Handle
+  {7cb9e53a-cd62-4b46-9895-6734288eb8ba}, !- Handle
   Zone HVAC Equipment List 2,             !- Name
-  {246b1c78-4caf-4594-93aa-8606b1ea6684}; !- Thermal Zone
+  {3a0829f5-d857-448c-abd6-85ba468a5d73}; !- Thermal Zone
 
 OS:Space,
-  {4afea38f-aec5-40c3-911d-bc04764c2beb}, !- Handle
+  {6d3862a5-f7c5-4723-a0ea-395ff0fabf2a}, !- Handle
   corridor space,                         !- Name
-  {364681d9-ec5c-4ec7-9224-b0ae429ebdf6}, !- Space Type Name
-=======
-  {38db5073-4b03-4bb5-99bb-5fc72c515202}, !- Handle
-  Zone HVAC Equipment List 2,             !- Name
-  {e5aed3a3-08d5-4277-bfd5-72a9da2b7a66}; !- Thermal Zone
-
-OS:Space,
-  {62f3e71a-03af-433b-b7ad-fab07df9bf15}, !- Handle
-  corridor space,                         !- Name
-  {ec90d6a0-3412-4122-ac8f-4c2a603c9b90}, !- Space Type Name
->>>>>>> 3c1d7324
+  {6df75b9b-ae78-49ff-aa37-173309ebffdf}, !- Space Type Name
   ,                                       !- Default Construction Set Name
   ,                                       !- Default Schedule Set Name
   ,                                       !- Direction of Relative North {deg}
@@ -843,25 +594,14 @@
   ,                                       !- Y Origin {m}
   ,                                       !- Z Origin {m}
   ,                                       !- Building Story Name
-<<<<<<< HEAD
-  {246b1c78-4caf-4594-93aa-8606b1ea6684}; !- Thermal Zone Name
+  {3a0829f5-d857-448c-abd6-85ba468a5d73}; !- Thermal Zone Name
 
 OS:Surface,
-  {23819555-4154-4f81-994d-c107199cbdcb}, !- Handle
+  {762e5c02-3871-48e6-aa18-1b5d58139638}, !- Handle
   Surface 7,                              !- Name
   Floor,                                  !- Surface Type
   ,                                       !- Construction Name
-  {4afea38f-aec5-40c3-911d-bc04764c2beb}, !- Space Name
-=======
-  {e5aed3a3-08d5-4277-bfd5-72a9da2b7a66}; !- Thermal Zone Name
-
-OS:Surface,
-  {391d0411-ada7-440f-aa58-37eb6d515ecc}, !- Handle
-  Surface 7,                              !- Name
-  Floor,                                  !- Surface Type
-  ,                                       !- Construction Name
-  {62f3e71a-03af-433b-b7ad-fab07df9bf15}, !- Space Name
->>>>>>> 3c1d7324
+  {6d3862a5-f7c5-4723-a0ea-395ff0fabf2a}, !- Space Name
   Foundation,                             !- Outside Boundary Condition
   ,                                       !- Outside Boundary Condition Object
   NoSun,                                  !- Sun Exposure
@@ -874,19 +614,11 @@
   6.46578440716979, 0, 0;                 !- X,Y,Z Vertex 4 {m}
 
 OS:Surface,
-<<<<<<< HEAD
-  {7d0c0087-a79f-4a84-85f7-e72a3c66c54b}, !- Handle
+  {6802774a-719b-48b5-9671-0ee5e95838ff}, !- Handle
   Surface 8,                              !- Name
   Wall,                                   !- Surface Type
   ,                                       !- Construction Name
-  {4afea38f-aec5-40c3-911d-bc04764c2beb}, !- Space Name
-=======
-  {fc5fe5e4-0ffc-4fb4-a142-8ff3438ddb8b}, !- Handle
-  Surface 8,                              !- Name
-  Wall,                                   !- Surface Type
-  ,                                       !- Construction Name
-  {62f3e71a-03af-433b-b7ad-fab07df9bf15}, !- Space Name
->>>>>>> 3c1d7324
+  {6d3862a5-f7c5-4723-a0ea-395ff0fabf2a}, !- Space Name
   Outdoors,                               !- Outside Boundary Condition
   ,                                       !- Outside Boundary Condition Object
   SunExposed,                             !- Sun Exposure
@@ -899,19 +631,11 @@
   0, 0, 2.4384;                           !- X,Y,Z Vertex 4 {m}
 
 OS:Surface,
-<<<<<<< HEAD
-  {0f1d0028-a897-45cb-9feb-0259bee5c041}, !- Handle
+  {3fb2205d-eeb6-4975-b1d1-2f924edb554b}, !- Handle
   Surface 9,                              !- Name
   Wall,                                   !- Surface Type
   ,                                       !- Construction Name
-  {4afea38f-aec5-40c3-911d-bc04764c2beb}, !- Space Name
-=======
-  {1d9b678d-5a0d-4c6f-b8b1-97ee98cbd763}, !- Handle
-  Surface 9,                              !- Name
-  Wall,                                   !- Surface Type
-  ,                                       !- Construction Name
-  {62f3e71a-03af-433b-b7ad-fab07df9bf15}, !- Space Name
->>>>>>> 3c1d7324
+  {6d3862a5-f7c5-4723-a0ea-395ff0fabf2a}, !- Space Name
   Adiabatic,                              !- Outside Boundary Condition
   ,                                       !- Outside Boundary Condition Object
   NoSun,                                  !- Sun Exposure
@@ -924,19 +648,11 @@
   0, 1.524, 2.4384;                       !- X,Y,Z Vertex 4 {m}
 
 OS:Surface,
-<<<<<<< HEAD
-  {e0f935cd-30bd-4810-879c-41dd5c7a6211}, !- Handle
+  {7ac02a84-c53d-4f29-a7f7-de4c717c6c35}, !- Handle
   Surface 10,                             !- Name
   Wall,                                   !- Surface Type
   ,                                       !- Construction Name
-  {4afea38f-aec5-40c3-911d-bc04764c2beb}, !- Space Name
-=======
-  {dd00758d-dd8e-4aa6-ae0c-d885a2ba11e3}, !- Handle
-  Surface 10,                             !- Name
-  Wall,                                   !- Surface Type
-  ,                                       !- Construction Name
-  {62f3e71a-03af-433b-b7ad-fab07df9bf15}, !- Space Name
->>>>>>> 3c1d7324
+  {6d3862a5-f7c5-4723-a0ea-395ff0fabf2a}, !- Space Name
   Adiabatic,                              !- Outside Boundary Condition
   ,                                       !- Outside Boundary Condition Object
   NoSun,                                  !- Sun Exposure
@@ -949,19 +665,11 @@
   6.46578440716979, 1.524, 2.4384;        !- X,Y,Z Vertex 4 {m}
 
 OS:Surface,
-<<<<<<< HEAD
-  {02690ada-ab41-4934-a4d2-b13cfb25d0a9}, !- Handle
+  {0aacc3d0-0b85-49e6-a361-583acbac054d}, !- Handle
   Surface 11,                             !- Name
   Wall,                                   !- Surface Type
   ,                                       !- Construction Name
-  {4afea38f-aec5-40c3-911d-bc04764c2beb}, !- Space Name
-=======
-  {33d14629-c0f5-43c3-b009-744931efc97f}, !- Handle
-  Surface 11,                             !- Name
-  Wall,                                   !- Surface Type
-  ,                                       !- Construction Name
-  {62f3e71a-03af-433b-b7ad-fab07df9bf15}, !- Space Name
->>>>>>> 3c1d7324
+  {6d3862a5-f7c5-4723-a0ea-395ff0fabf2a}, !- Space Name
   Adiabatic,                              !- Outside Boundary Condition
   ,                                       !- Outside Boundary Condition Object
   NoSun,                                  !- Sun Exposure
@@ -974,19 +682,11 @@
   6.46578440716979, 0, 2.4384;            !- X,Y,Z Vertex 4 {m}
 
 OS:Surface,
-<<<<<<< HEAD
-  {9fb48f83-9ba4-4f82-973b-298b0126d171}, !- Handle
+  {7d4b5498-23a9-42e1-a4bf-1aa10733938d}, !- Handle
   Surface 12,                             !- Name
   RoofCeiling,                            !- Surface Type
   ,                                       !- Construction Name
-  {4afea38f-aec5-40c3-911d-bc04764c2beb}, !- Space Name
-=======
-  {6f6b9c6f-d331-43f1-b81e-0603f4fe707a}, !- Handle
-  Surface 12,                             !- Name
-  RoofCeiling,                            !- Surface Type
-  ,                                       !- Construction Name
-  {62f3e71a-03af-433b-b7ad-fab07df9bf15}, !- Space Name
->>>>>>> 3c1d7324
+  {6d3862a5-f7c5-4723-a0ea-395ff0fabf2a}, !- Space Name
   Outdoors,                               !- Outside Boundary Condition
   ,                                       !- Outside Boundary Condition Object
   SunExposed,                             !- Sun Exposure
@@ -999,11 +699,7 @@
   0, 0, 2.4384;                           !- X,Y,Z Vertex 4 {m}
 
 OS:SpaceType,
-<<<<<<< HEAD
-  {364681d9-ec5c-4ec7-9224-b0ae429ebdf6}, !- Handle
-=======
-  {ec90d6a0-3412-4122-ac8f-4c2a603c9b90}, !- Handle
->>>>>>> 3c1d7324
+  {6df75b9b-ae78-49ff-aa37-173309ebffdf}, !- Handle
   Space Type 2,                           !- Name
   ,                                       !- Default Construction Set Name
   ,                                       !- Default Schedule Set Name
@@ -1014,23 +710,14 @@
   corridor;                               !- Standards Space Type
 
 OS:BuildingUnit,
-<<<<<<< HEAD
-  {365ae308-49da-40a5-9dfb-e578d3e728a6}, !- Handle
-=======
-  {e7b7a5ef-7b8a-4f8f-83bb-b072b04dcb82}, !- Handle
->>>>>>> 3c1d7324
+  {6e36d479-6562-4895-b937-618915b1d3a2}, !- Handle
   unit 1,                                 !- Name
   ,                                       !- Rendering Color
   Residential;                            !- Building Unit Type
 
 OS:AdditionalProperties,
-<<<<<<< HEAD
-  {8029864b-c2d5-4528-af56-d775fa9355c2}, !- Handle
-  {365ae308-49da-40a5-9dfb-e578d3e728a6}, !- Object Name
-=======
-  {a375d3a9-990b-446d-8bfa-8a43cac270e5}, !- Handle
-  {e7b7a5ef-7b8a-4f8f-83bb-b072b04dcb82}, !- Object Name
->>>>>>> 3c1d7324
+  {7bdcf888-3f79-4650-a8c7-4df82bdf3ee7}, !- Handle
+  {6e36d479-6562-4895-b937-618915b1d3a2}, !- Object Name
   NumberOfBedrooms,                       !- Feature Name 1
   Integer,                                !- Feature Data Type 1
   3,                                      !- Feature Value 1
@@ -1042,20 +729,12 @@
   3.3900000000000001;                     !- Feature Value 3
 
 OS:External:File,
-<<<<<<< HEAD
-  {c0661652-04ef-47a2-9142-afff1d113316}, !- Handle
-=======
-  {de950db9-f65b-4490-b48a-aa10f2ff7ae8}, !- Handle
->>>>>>> 3c1d7324
+  {a2665b2e-828f-4ab1-8f21-4ca49ba0cefd}, !- Handle
   8760.csv,                               !- Name
   8760.csv;                               !- File Name
 
 OS:Schedule:Day,
-<<<<<<< HEAD
-  {71f1a96f-b8a4-4be1-9455-d1951e532296}, !- Handle
-=======
-  {344990ce-dc13-452c-84a2-55b33c8d6b80}, !- Handle
->>>>>>> 3c1d7324
+  {a21fb566-b185-4fec-b90d-34c47d456234}, !- Handle
   Schedule Day 1,                         !- Name
   ,                                       !- Schedule Type Limits Name
   ,                                       !- Interpolate to Timestep
@@ -1064,11 +743,7 @@
   0;                                      !- Value Until Time 1
 
 OS:Schedule:Day,
-<<<<<<< HEAD
-  {2b53f258-e586-437d-a6ff-fc776da6cf1a}, !- Handle
-=======
-  {86b6ed17-5cff-41ef-9890-8d26589ecf63}, !- Handle
->>>>>>> 3c1d7324
+  {34bc8ae1-9072-40f5-b08d-f91be743a3e4}, !- Handle
   Schedule Day 2,                         !- Name
   ,                                       !- Schedule Type Limits Name
   ,                                       !- Interpolate to Timestep
@@ -1077,17 +752,10 @@
   1;                                      !- Value Until Time 1
 
 OS:Schedule:File,
-<<<<<<< HEAD
-  {692093a7-9cc1-47d2-a74c-bb4ad359426f}, !- Handle
+  {91b64cc9-5953-49d9-a0a0-32159e0e660d}, !- Handle
   occupants,                              !- Name
-  {45555bc7-189a-440c-9537-73684336ba43}, !- Schedule Type Limits Name
-  {c0661652-04ef-47a2-9142-afff1d113316}, !- External File Name
-=======
-  {48f38611-62cf-4941-aa2d-8afecb50eb23}, !- Handle
-  occupants,                              !- Name
-  {3f5256ff-5d9d-4c55-8b16-bbd0a47d43e6}, !- Schedule Type Limits Name
-  {de950db9-f65b-4490-b48a-aa10f2ff7ae8}, !- External File Name
->>>>>>> 3c1d7324
+  {766e25bd-125c-4d3b-9c6c-b67678bd9d9e}, !- Schedule Type Limits Name
+  {a2665b2e-828f-4ab1-8f21-4ca49ba0cefd}, !- External File Name
   1,                                      !- Column Number
   1,                                      !- Rows to Skip at Top
   8760,                                   !- Number of Hours of Data
@@ -1096,38 +764,22 @@
   60;                                     !- Minutes per Item
 
 OS:Schedule:Ruleset,
-<<<<<<< HEAD
-  {504151a2-4013-4e61-a545-303cf4c4b880}, !- Handle
+  {dc4b4cfe-716f-4bc8-8bf0-060a977765c2}, !- Handle
   Schedule Ruleset 1,                     !- Name
-  {fe7b07c3-c274-49ae-afed-0ba9fe2c9183}, !- Schedule Type Limits Name
-  {2abf7f57-4e43-45c1-865f-ab6a91630c6d}; !- Default Day Schedule Name
+  {79b7243f-e432-427d-8a37-0ba78b836d5b}, !- Schedule Type Limits Name
+  {a311ca1a-bf7d-411f-8fe8-e7e1e240b474}; !- Default Day Schedule Name
 
 OS:Schedule:Day,
-  {2abf7f57-4e43-45c1-865f-ab6a91630c6d}, !- Handle
+  {a311ca1a-bf7d-411f-8fe8-e7e1e240b474}, !- Handle
   Schedule Day 3,                         !- Name
-  {fe7b07c3-c274-49ae-afed-0ba9fe2c9183}, !- Schedule Type Limits Name
-=======
-  {74a11c76-318a-4c92-a5e8-93900f63f0c5}, !- Handle
-  Schedule Ruleset 1,                     !- Name
-  {ab8873e7-4b20-425f-9af7-503ff8f09740}, !- Schedule Type Limits Name
-  {37ac7495-5235-4f71-a1cb-792c609e9596}; !- Default Day Schedule Name
-
-OS:Schedule:Day,
-  {37ac7495-5235-4f71-a1cb-792c609e9596}, !- Handle
-  Schedule Day 3,                         !- Name
-  {ab8873e7-4b20-425f-9af7-503ff8f09740}, !- Schedule Type Limits Name
->>>>>>> 3c1d7324
+  {79b7243f-e432-427d-8a37-0ba78b836d5b}, !- Schedule Type Limits Name
   ,                                       !- Interpolate to Timestep
   24,                                     !- Hour 1
   0,                                      !- Minute 1
   112.539290946133;                       !- Value Until Time 1
 
 OS:People:Definition,
-<<<<<<< HEAD
-  {7a127752-5e4f-4694-934b-f6dd6a5220db}, !- Handle
-=======
-  {74775b54-cc13-47bd-9225-dad0e55e75e6}, !- Handle
->>>>>>> 3c1d7324
+  {841d3f5a-45c4-49d1-a65d-fe35647e5047}, !- Handle
   res occupants|living space,             !- Name
   People,                                 !- Number of People Calculation Method
   3.39,                                   !- Number of People {people}
@@ -1140,21 +792,12 @@
   ZoneAveraged;                           !- Mean Radiant Temperature Calculation Type
 
 OS:People,
-<<<<<<< HEAD
-  {b0cd79d8-def7-4943-a73c-69e9bb30af64}, !- Handle
+  {e2c98814-e813-4b94-bd29-07d02c2154a5}, !- Handle
   res occupants|living space,             !- Name
-  {7a127752-5e4f-4694-934b-f6dd6a5220db}, !- People Definition Name
-  {3f7063c9-bd24-4192-acfd-67dbd338b36b}, !- Space or SpaceType Name
-  {692093a7-9cc1-47d2-a74c-bb4ad359426f}, !- Number of People Schedule Name
-  {504151a2-4013-4e61-a545-303cf4c4b880}, !- Activity Level Schedule Name
-=======
-  {8f9dd2a2-ec3b-4a0f-a662-d8c9537cc70b}, !- Handle
-  res occupants|living space,             !- Name
-  {74775b54-cc13-47bd-9225-dad0e55e75e6}, !- People Definition Name
-  {f80aeaf5-663e-461e-accc-62c903d78184}, !- Space or SpaceType Name
-  {48f38611-62cf-4941-aa2d-8afecb50eb23}, !- Number of People Schedule Name
-  {74a11c76-318a-4c92-a5e8-93900f63f0c5}, !- Activity Level Schedule Name
->>>>>>> 3c1d7324
+  {841d3f5a-45c4-49d1-a65d-fe35647e5047}, !- People Definition Name
+  {d15d40a5-6dde-4ad2-85e8-e78da348f2a6}, !- Space or SpaceType Name
+  {91b64cc9-5953-49d9-a0a0-32159e0e660d}, !- Number of People Schedule Name
+  {dc4b4cfe-716f-4bc8-8bf0-060a977765c2}, !- Activity Level Schedule Name
   ,                                       !- Surface Name/Angle Factor List Name
   ,                                       !- Work Efficiency Schedule Name
   ,                                       !- Clothing Insulation Schedule Name
@@ -1162,11 +805,7 @@
   1;                                      !- Multiplier
 
 OS:ScheduleTypeLimits,
-<<<<<<< HEAD
-  {fe7b07c3-c274-49ae-afed-0ba9fe2c9183}, !- Handle
-=======
-  {ab8873e7-4b20-425f-9af7-503ff8f09740}, !- Handle
->>>>>>> 3c1d7324
+  {79b7243f-e432-427d-8a37-0ba78b836d5b}, !- Handle
   ActivityLevel,                          !- Name
   0,                                      !- Lower Limit Value
   ,                                       !- Upper Limit Value
@@ -1174,26 +813,16 @@
   ActivityLevel;                          !- Unit Type
 
 OS:ScheduleTypeLimits,
-<<<<<<< HEAD
-  {45555bc7-189a-440c-9537-73684336ba43}, !- Handle
-=======
-  {3f5256ff-5d9d-4c55-8b16-bbd0a47d43e6}, !- Handle
->>>>>>> 3c1d7324
+  {766e25bd-125c-4d3b-9c6c-b67678bd9d9e}, !- Handle
   Fractional,                             !- Name
   0,                                      !- Lower Limit Value
   1,                                      !- Upper Limit Value
   Continuous;                             !- Numeric Type
 
 OS:Coil:Heating:Gas,
-<<<<<<< HEAD
-  {50e1fd38-3345-42c1-b181-c57c178fbf2e}, !- Handle
+  {dfc4b770-2e5a-4cb0-9c90-c53fe9c8bdf1}, !- Handle
   res fur gas heating coil,               !- Name
-  {326433a0-edd0-4b75-bdac-47d2148c2d4c}, !- Availability Schedule Name
-=======
-  {68333468-9240-43d5-872a-b4e9227fd210}, !- Handle
-  res fur gas heating coil,               !- Name
-  {cd49d3f1-2796-47b7-ad3b-5454c34edf9e}, !- Availability Schedule Name
->>>>>>> 3c1d7324
+  {b3ddc5de-ee60-4895-85e3-e42f46eb4f50}, !- Availability Schedule Name
   0.78,                                   !- Gas Burner Efficiency
   AutoSize,                               !- Nominal Capacity {W}
   ,                                       !- Air Inlet Node Name
@@ -1205,23 +834,13 @@
   NaturalGas;                             !- Fuel Type
 
 OS:Schedule:Constant,
-<<<<<<< HEAD
-  {326433a0-edd0-4b75-bdac-47d2148c2d4c}, !- Handle
+  {b3ddc5de-ee60-4895-85e3-e42f46eb4f50}, !- Handle
   Always On Discrete,                     !- Name
-  {86ca5635-ba76-4bce-bfd1-e93a40bb5a1e}, !- Schedule Type Limits Name
+  {2c7a9f7e-7086-4968-aa55-3a5ce97c543e}, !- Schedule Type Limits Name
   1;                                      !- Value
 
 OS:ScheduleTypeLimits,
-  {86ca5635-ba76-4bce-bfd1-e93a40bb5a1e}, !- Handle
-=======
-  {cd49d3f1-2796-47b7-ad3b-5454c34edf9e}, !- Handle
-  Always On Discrete,                     !- Name
-  {69d78144-8b04-4339-a9fc-8e72efdcedf8}, !- Schedule Type Limits Name
-  1;                                      !- Value
-
-OS:ScheduleTypeLimits,
-  {69d78144-8b04-4339-a9fc-8e72efdcedf8}, !- Handle
->>>>>>> 3c1d7324
+  {2c7a9f7e-7086-4968-aa55-3a5ce97c543e}, !- Handle
   OnOff,                                  !- Name
   0,                                      !- Lower Limit Value
   1,                                      !- Upper Limit Value
@@ -1229,15 +848,9 @@
   Availability;                           !- Unit Type
 
 OS:Fan:OnOff,
-<<<<<<< HEAD
-  {d6bf217f-110d-4b4a-b0ab-f851cd971aa9}, !- Handle
+  {d0145d47-105e-4dc2-adeb-a78ffe4cbc4d}, !- Handle
   res fur gas htg supply fan,             !- Name
-  {326433a0-edd0-4b75-bdac-47d2148c2d4c}, !- Availability Schedule Name
-=======
-  {da01c4e6-7020-4b80-b4b3-de322c3aadbf}, !- Handle
-  res fur gas htg supply fan,             !- Name
-  {cd49d3f1-2796-47b7-ad3b-5454c34edf9e}, !- Availability Schedule Name
->>>>>>> 3c1d7324
+  {b3ddc5de-ee60-4895-85e3-e42f46eb4f50}, !- Availability Schedule Name
   0.75,                                   !- Fan Total Efficiency
   794.580001233493,                       !- Pressure Rise {Pa}
   autosize,                               !- Maximum Flow Rate {m3/s}
@@ -1245,21 +858,12 @@
   1,                                      !- Motor In Airstream Fraction
   ,                                       !- Air Inlet Node Name
   ,                                       !- Air Outlet Node Name
-<<<<<<< HEAD
-  {26c988d1-7aa7-449f-8899-4a65b5dcd491}, !- Fan Power Ratio Function of Speed Ratio Curve Name
-  {11b8b220-f3ee-4f38-a55f-bc889bd6c5f4}, !- Fan Efficiency Ratio Function of Speed Ratio Curve Name
+  {82bdb265-833b-43f6-bfea-01c3d392d02e}, !- Fan Power Ratio Function of Speed Ratio Curve Name
+  {3b7397b6-57fa-45d2-8562-8221f8b90600}, !- Fan Efficiency Ratio Function of Speed Ratio Curve Name
   res fur gas htg supply fan;             !- End-Use Subcategory
 
 OS:Curve:Exponent,
-  {26c988d1-7aa7-449f-8899-4a65b5dcd491}, !- Handle
-=======
-  {7038560b-4449-4d34-8beb-8672ee0ab422}, !- Fan Power Ratio Function of Speed Ratio Curve Name
-  {72f1f308-ab60-4536-8603-190d4e2a503f}, !- Fan Efficiency Ratio Function of Speed Ratio Curve Name
-  res fur gas htg supply fan;             !- End-Use Subcategory
-
-OS:Curve:Exponent,
-  {7038560b-4449-4d34-8beb-8672ee0ab422}, !- Handle
->>>>>>> 3c1d7324
+  {82bdb265-833b-43f6-bfea-01c3d392d02e}, !- Handle
   Fan On Off Power Curve,                 !- Name
   1,                                      !- Coefficient1 Constant
   0,                                      !- Coefficient2 Constant
@@ -1272,11 +876,7 @@
   ;                                       !- Output Unit Type
 
 OS:Curve:Cubic,
-<<<<<<< HEAD
-  {11b8b220-f3ee-4f38-a55f-bc889bd6c5f4}, !- Handle
-=======
-  {72f1f308-ab60-4536-8603-190d4e2a503f}, !- Handle
->>>>>>> 3c1d7324
+  {3b7397b6-57fa-45d2-8562-8221f8b90600}, !- Handle
   Fan On Off Efficiency Curve,            !- Name
   1,                                      !- Coefficient1 Constant
   0,                                      !- Coefficient2 x
@@ -1286,33 +886,18 @@
   1;                                      !- Maximum Value of x
 
 OS:AirLoopHVAC:UnitarySystem,
-<<<<<<< HEAD
-  {633b9610-a05b-4e59-8789-6702482331c2}, !- Handle
+  {da53f0d5-5cbf-48d7-ade4-5779cbb57945}, !- Handle
   res fur gas unitary system,             !- Name
   Load,                                   !- Control Type
-  {c0cdc97e-9dac-4900-886f-a820600fdcd4}, !- Controlling Zone or Thermostat Location
+  {13e25e15-3c3c-4957-a453-f36b984ddbc5}, !- Controlling Zone or Thermostat Location
   None,                                   !- Dehumidification Control Type
-  {326433a0-edd0-4b75-bdac-47d2148c2d4c}, !- Availability Schedule Name
-  {fe5530d7-cf1e-4193-a97b-d59513a73297}, !- Air Inlet Node Name
-  {2ab5b512-eb4d-48b1-bffe-808ed9bf64cb}, !- Air Outlet Node Name
-  {d6bf217f-110d-4b4a-b0ab-f851cd971aa9}, !- Supply Fan Name
+  {b3ddc5de-ee60-4895-85e3-e42f46eb4f50}, !- Availability Schedule Name
+  {535c007e-d7d5-4cb2-8a40-97839e5d7375}, !- Air Inlet Node Name
+  {bd244129-1805-4c60-97f7-6ff7b1599de9}, !- Air Outlet Node Name
+  {d0145d47-105e-4dc2-adeb-a78ffe4cbc4d}, !- Supply Fan Name
   BlowThrough,                            !- Fan Placement
-  {47d5399c-a575-4595-8f27-7afe6d4c32df}, !- Supply Air Fan Operating Mode Schedule Name
-  {50e1fd38-3345-42c1-b181-c57c178fbf2e}, !- Heating Coil Name
-=======
-  {f3212c0d-94b0-4c00-bd1a-aeff66e4c623}, !- Handle
-  res fur gas unitary system,             !- Name
-  Load,                                   !- Control Type
-  {d3b10ae6-bc0a-44d0-a86e-f17d841df396}, !- Controlling Zone or Thermostat Location
-  None,                                   !- Dehumidification Control Type
-  {cd49d3f1-2796-47b7-ad3b-5454c34edf9e}, !- Availability Schedule Name
-  {52529c53-fed2-41d9-9ebc-e6cac2071049}, !- Air Inlet Node Name
-  {0381a951-19a5-4fb6-96e5-6c03193cc170}, !- Air Outlet Node Name
-  {da01c4e6-7020-4b80-b4b3-de322c3aadbf}, !- Supply Fan Name
-  BlowThrough,                            !- Fan Placement
-  {0e68ea89-b539-4614-8cfc-df382cde530b}, !- Supply Air Fan Operating Mode Schedule Name
-  {68333468-9240-43d5-872a-b4e9227fd210}, !- Heating Coil Name
->>>>>>> 3c1d7324
+  {17a02948-12de-4f4e-96f6-6e53822ac2a8}, !- Supply Air Fan Operating Mode Schedule Name
+  {dfc4b770-2e5a-4cb0-9c90-c53fe9c8bdf1}, !- Heating Coil Name
   1,                                      !- DX Heating Coil Sizing Ratio
   ,                                       !- Cooling Coil Name
   No,                                     !- Use DOAS DX Cooling Coil
@@ -1347,23 +932,13 @@
   0;                                      !- Ancilliary Off-Cycle Electric Power {W}
 
 OS:Schedule:Constant,
-<<<<<<< HEAD
-  {47d5399c-a575-4595-8f27-7afe6d4c32df}, !- Handle
+  {17a02948-12de-4f4e-96f6-6e53822ac2a8}, !- Handle
   Always Off Discrete,                    !- Name
-  {19412445-65fd-493a-adfe-539d46e50783}, !- Schedule Type Limits Name
+  {32c00724-39f9-4526-9f2b-2027b821b651}, !- Schedule Type Limits Name
   0;                                      !- Value
 
 OS:ScheduleTypeLimits,
-  {19412445-65fd-493a-adfe-539d46e50783}, !- Handle
-=======
-  {0e68ea89-b539-4614-8cfc-df382cde530b}, !- Handle
-  Always Off Discrete,                    !- Name
-  {729b1117-1e2a-495a-9ff7-a894dfab855e}, !- Schedule Type Limits Name
-  0;                                      !- Value
-
-OS:ScheduleTypeLimits,
-  {729b1117-1e2a-495a-9ff7-a894dfab855e}, !- Handle
->>>>>>> 3c1d7324
+  {32c00724-39f9-4526-9f2b-2027b821b651}, !- Handle
   OnOff 1,                                !- Name
   0,                                      !- Lower Limit Value
   1,                                      !- Upper Limit Value
@@ -1371,234 +946,119 @@
   Availability;                           !- Unit Type
 
 OS:AirLoopHVAC,
-<<<<<<< HEAD
-  {844b12dd-bd43-4708-bf5c-bfa527cc3893}, !- Handle
+  {47c33451-d678-4dbe-aeae-06984fcc7c01}, !- Handle
   res fur gas asys,                       !- Name
   ,                                       !- Controller List Name
-  {326433a0-edd0-4b75-bdac-47d2148c2d4c}, !- Availability Schedule
-  {bc415447-6c03-410a-be1e-7da3e4c6839e}, !- Availability Manager List Name
+  {b3ddc5de-ee60-4895-85e3-e42f46eb4f50}, !- Availability Schedule
+  {067b6b65-44c9-4336-9295-8d0f078d2593}, !- Availability Manager List Name
   AutoSize,                               !- Design Supply Air Flow Rate {m3/s}
   ,                                       !- Branch List Name
   ,                                       !- Connector List Name
-  {16d9374c-9112-4b9c-af52-5e17c5714f7c}, !- Supply Side Inlet Node Name
-  {040b4793-cd14-4e4b-ad19-0b8a45c45d6c}, !- Demand Side Outlet Node Name
-  {e1f25181-bc54-4af9-aa01-5e68e031c482}, !- Demand Side Inlet Node A
-  {b5386313-a98c-4594-b9af-8929789a7622}, !- Supply Side Outlet Node A
+  {b5199b4f-d0e3-4d35-9589-c9f98f2aecaf}, !- Supply Side Inlet Node Name
+  {2d61a91e-3cf2-47c2-a100-0515964e72a1}, !- Demand Side Outlet Node Name
+  {20a3730e-0416-424b-8a2c-76ac6082aac5}, !- Demand Side Inlet Node A
+  {6cf74d7f-3aa6-4966-a81e-e38f57b00dc7}, !- Supply Side Outlet Node A
   ,                                       !- Demand Side Inlet Node B
   ,                                       !- Supply Side Outlet Node B
   ,                                       !- Return Air Bypass Flow Temperature Setpoint Schedule Name
-  {a9b7e959-e409-4e7e-992a-4436c9fae0c4}, !- Demand Mixer Name
-  {b9d8e7d7-8cbf-407d-8a2e-e225476e04f4}, !- Demand Splitter A Name
-=======
-  {b0b9a1fe-0333-436d-999e-33570017fa90}, !- Handle
-  res fur gas asys,                       !- Name
-  ,                                       !- Controller List Name
-  {cd49d3f1-2796-47b7-ad3b-5454c34edf9e}, !- Availability Schedule
-  {50f9c763-d400-4a60-9a0b-15991a85b73d}, !- Availability Manager List Name
-  AutoSize,                               !- Design Supply Air Flow Rate {m3/s}
-  ,                                       !- Branch List Name
-  ,                                       !- Connector List Name
-  {878c6e2b-dc75-4671-a0c2-26e88843eaa1}, !- Supply Side Inlet Node Name
-  {7d3610f6-a2da-4b89-92f3-9dbb50aa25c8}, !- Demand Side Outlet Node Name
-  {4fae7245-f8dc-4566-92d5-76fe1bdf9e3e}, !- Demand Side Inlet Node A
-  {6e55cfc1-767f-43ff-8042-e5bc0b28a9ef}, !- Supply Side Outlet Node A
-  ,                                       !- Demand Side Inlet Node B
-  ,                                       !- Supply Side Outlet Node B
-  ,                                       !- Return Air Bypass Flow Temperature Setpoint Schedule Name
-  {73c30f30-bcf9-4fc4-891a-8719b50c70e1}, !- Demand Mixer Name
-  {9866bd71-3461-43e4-813f-425aa0691ef2}, !- Demand Splitter A Name
->>>>>>> 3c1d7324
+  {9c783a71-fe26-4df3-9b01-8cda9f13deca}, !- Demand Mixer Name
+  {67d26548-5012-4b0a-a692-ff82719100c7}, !- Demand Splitter A Name
   ,                                       !- Demand Splitter B Name
   ;                                       !- Supply Splitter Name
 
 OS:Node,
-<<<<<<< HEAD
-  {40e329ab-8451-43f2-bb68-df576c1559a7}, !- Handle
+  {3972d0de-266b-4766-bbf2-48ed808ad63e}, !- Handle
   Node 3,                                 !- Name
-  {16d9374c-9112-4b9c-af52-5e17c5714f7c}, !- Inlet Port
-  {fe5530d7-cf1e-4193-a97b-d59513a73297}; !- Outlet Port
+  {b5199b4f-d0e3-4d35-9589-c9f98f2aecaf}, !- Inlet Port
+  {535c007e-d7d5-4cb2-8a40-97839e5d7375}; !- Outlet Port
 
 OS:Node,
-  {eac0ff4e-6272-449c-a35a-f669fcbf90bb}, !- Handle
+  {da2c679c-ec76-45c1-ba36-c9350663f547}, !- Handle
   Node 4,                                 !- Name
-  {2ab5b512-eb4d-48b1-bffe-808ed9bf64cb}, !- Inlet Port
-  {b5386313-a98c-4594-b9af-8929789a7622}; !- Outlet Port
-
-OS:Connection,
-  {16d9374c-9112-4b9c-af52-5e17c5714f7c}, !- Handle
-  {4a2d5ee6-9fad-4120-a507-201524b1891e}, !- Name
-  {844b12dd-bd43-4708-bf5c-bfa527cc3893}, !- Source Object
+  {bd244129-1805-4c60-97f7-6ff7b1599de9}, !- Inlet Port
+  {6cf74d7f-3aa6-4966-a81e-e38f57b00dc7}; !- Outlet Port
+
+OS:Connection,
+  {b5199b4f-d0e3-4d35-9589-c9f98f2aecaf}, !- Handle
+  {c3522ca2-02c2-42de-bb1d-3e7462c2058b}, !- Name
+  {47c33451-d678-4dbe-aeae-06984fcc7c01}, !- Source Object
   8,                                      !- Outlet Port
-  {40e329ab-8451-43f2-bb68-df576c1559a7}, !- Target Object
+  {3972d0de-266b-4766-bbf2-48ed808ad63e}, !- Target Object
   2;                                      !- Inlet Port
 
 OS:Connection,
-  {b5386313-a98c-4594-b9af-8929789a7622}, !- Handle
-  {f6a80e97-5015-4735-b219-b48812c34bc7}, !- Name
-  {eac0ff4e-6272-449c-a35a-f669fcbf90bb}, !- Source Object
+  {6cf74d7f-3aa6-4966-a81e-e38f57b00dc7}, !- Handle
+  {1d86778b-fd2c-4638-a869-1c9e81d1b2a0}, !- Name
+  {da2c679c-ec76-45c1-ba36-c9350663f547}, !- Source Object
   3,                                      !- Outlet Port
-  {844b12dd-bd43-4708-bf5c-bfa527cc3893}, !- Target Object
+  {47c33451-d678-4dbe-aeae-06984fcc7c01}, !- Target Object
   11;                                     !- Inlet Port
 
 OS:Node,
-  {88447a63-9e7b-4b8b-b052-2cbe2193bbe0}, !- Handle
+  {1e2d76fe-f2e1-4d57-a5cd-99dfddbbe515}, !- Handle
   Node 5,                                 !- Name
-  {e1f25181-bc54-4af9-aa01-5e68e031c482}, !- Inlet Port
-  {df667fac-304d-4b40-8a12-e03603b3ad31}; !- Outlet Port
+  {20a3730e-0416-424b-8a2c-76ac6082aac5}, !- Inlet Port
+  {7028930f-517d-43f8-802b-cf2395375504}; !- Outlet Port
 
 OS:Node,
-  {e810f4ae-c3bd-4014-a144-73e273f3a88c}, !- Handle
+  {2a4db6dc-c350-468d-a58a-d689391fb156}, !- Handle
   Node 6,                                 !- Name
-  {003fbf77-60c9-42fe-9016-fb1d1d2ef6db}, !- Inlet Port
-  {040b4793-cd14-4e4b-ad19-0b8a45c45d6c}; !- Outlet Port
+  {2c93d299-095b-462a-896f-5cbb21c5cb91}, !- Inlet Port
+  {2d61a91e-3cf2-47c2-a100-0515964e72a1}; !- Outlet Port
 
 OS:Node,
-  {ef07fbb3-2fd6-482d-9927-58062c64a4c3}, !- Handle
+  {eb5d8406-a543-4bf2-9d64-8fd26e4779bb}, !- Handle
   Node 7,                                 !- Name
-  {3f238767-0208-4f58-9b6d-f33923691d0a}, !- Inlet Port
-  {6fcf9b2f-ea2b-48d6-969c-3e1795e20efb}; !- Outlet Port
-
-OS:Connection,
-  {e1f25181-bc54-4af9-aa01-5e68e031c482}, !- Handle
-  {b2aa0517-f2b8-4c40-b9ad-ea0342a155bd}, !- Name
-  {844b12dd-bd43-4708-bf5c-bfa527cc3893}, !- Source Object
+  {a4f668dc-8ab9-43d7-ba79-2ec0b1612996}, !- Inlet Port
+  {26ad9b20-bc58-40ce-953d-1cce2ac7b85d}; !- Outlet Port
+
+OS:Connection,
+  {20a3730e-0416-424b-8a2c-76ac6082aac5}, !- Handle
+  {2774a041-3775-439b-a118-553e3a62048c}, !- Name
+  {47c33451-d678-4dbe-aeae-06984fcc7c01}, !- Source Object
   10,                                     !- Outlet Port
-  {88447a63-9e7b-4b8b-b052-2cbe2193bbe0}, !- Target Object
+  {1e2d76fe-f2e1-4d57-a5cd-99dfddbbe515}, !- Target Object
   2;                                      !- Inlet Port
 
 OS:Connection,
-  {040b4793-cd14-4e4b-ad19-0b8a45c45d6c}, !- Handle
-  {80255a90-1f79-4fe1-b741-9ed60ec36de6}, !- Name
-  {e810f4ae-c3bd-4014-a144-73e273f3a88c}, !- Source Object
+  {2d61a91e-3cf2-47c2-a100-0515964e72a1}, !- Handle
+  {674ae26e-5edd-49a7-8c2b-28b0ee8b5670}, !- Name
+  {2a4db6dc-c350-468d-a58a-d689391fb156}, !- Source Object
   3,                                      !- Outlet Port
-  {844b12dd-bd43-4708-bf5c-bfa527cc3893}, !- Target Object
+  {47c33451-d678-4dbe-aeae-06984fcc7c01}, !- Target Object
   9;                                      !- Inlet Port
 
 OS:AirLoopHVAC:ZoneSplitter,
-  {b9d8e7d7-8cbf-407d-8a2e-e225476e04f4}, !- Handle
+  {67d26548-5012-4b0a-a692-ff82719100c7}, !- Handle
   res fur gas zone splitter,              !- Name
-  {df667fac-304d-4b40-8a12-e03603b3ad31}, !- Inlet Node Name
-  {b41368c7-9192-43e8-8ce5-1cd3c6c88d84}; !- Outlet Node Name 1
+  {7028930f-517d-43f8-802b-cf2395375504}, !- Inlet Node Name
+  {50a57709-3df7-4700-b79c-0b12b8b12862}; !- Outlet Node Name 1
 
 OS:AirLoopHVAC:ZoneMixer,
-  {a9b7e959-e409-4e7e-992a-4436c9fae0c4}, !- Handle
+  {9c783a71-fe26-4df3-9b01-8cda9f13deca}, !- Handle
   res fur gas zone mixer,                 !- Name
-  {003fbf77-60c9-42fe-9016-fb1d1d2ef6db}, !- Outlet Node Name
-  {f54bb18e-84f4-490d-ab65-ee6915d72eab}; !- Inlet Node Name 1
-
-OS:Connection,
-  {df667fac-304d-4b40-8a12-e03603b3ad31}, !- Handle
-  {d32bed8c-b28e-4cd0-b352-7d6dc037ff74}, !- Name
-  {88447a63-9e7b-4b8b-b052-2cbe2193bbe0}, !- Source Object
+  {2c93d299-095b-462a-896f-5cbb21c5cb91}, !- Outlet Node Name
+  {f229a15f-5310-47c1-9d41-306263b2d2a2}; !- Inlet Node Name 1
+
+OS:Connection,
+  {7028930f-517d-43f8-802b-cf2395375504}, !- Handle
+  {dfbdbb16-e5c3-4414-a031-16d7477feb8c}, !- Name
+  {1e2d76fe-f2e1-4d57-a5cd-99dfddbbe515}, !- Source Object
   3,                                      !- Outlet Port
-  {b9d8e7d7-8cbf-407d-8a2e-e225476e04f4}, !- Target Object
+  {67d26548-5012-4b0a-a692-ff82719100c7}, !- Target Object
   2;                                      !- Inlet Port
 
 OS:Connection,
-  {003fbf77-60c9-42fe-9016-fb1d1d2ef6db}, !- Handle
-  {8217ab42-cc75-4876-8f56-9b4bbc277aeb}, !- Name
-  {a9b7e959-e409-4e7e-992a-4436c9fae0c4}, !- Source Object
+  {2c93d299-095b-462a-896f-5cbb21c5cb91}, !- Handle
+  {684c10a7-1986-485f-af07-aa7da2a36d5d}, !- Name
+  {9c783a71-fe26-4df3-9b01-8cda9f13deca}, !- Source Object
   2,                                      !- Outlet Port
-  {e810f4ae-c3bd-4014-a144-73e273f3a88c}, !- Target Object
+  {2a4db6dc-c350-468d-a58a-d689391fb156}, !- Target Object
   2;                                      !- Inlet Port
 
 OS:Sizing:System,
-  {b9fd57f0-f8db-4ae6-bcb7-92525ba3cf05}, !- Handle
-  {844b12dd-bd43-4708-bf5c-bfa527cc3893}, !- AirLoop Name
-=======
-  {a8703327-0139-40bd-b5e3-6af3226d0b86}, !- Handle
-  Node 3,                                 !- Name
-  {878c6e2b-dc75-4671-a0c2-26e88843eaa1}, !- Inlet Port
-  {52529c53-fed2-41d9-9ebc-e6cac2071049}; !- Outlet Port
-
-OS:Node,
-  {f26302a5-72de-4a22-8d4e-dc459af80477}, !- Handle
-  Node 4,                                 !- Name
-  {0381a951-19a5-4fb6-96e5-6c03193cc170}, !- Inlet Port
-  {6e55cfc1-767f-43ff-8042-e5bc0b28a9ef}; !- Outlet Port
-
-OS:Connection,
-  {878c6e2b-dc75-4671-a0c2-26e88843eaa1}, !- Handle
-  {1d3fca20-f2cf-47c6-8714-eee8078fe7d8}, !- Name
-  {b0b9a1fe-0333-436d-999e-33570017fa90}, !- Source Object
-  8,                                      !- Outlet Port
-  {a8703327-0139-40bd-b5e3-6af3226d0b86}, !- Target Object
-  2;                                      !- Inlet Port
-
-OS:Connection,
-  {6e55cfc1-767f-43ff-8042-e5bc0b28a9ef}, !- Handle
-  {571b74b2-7711-4091-8e18-048964f0bea2}, !- Name
-  {f26302a5-72de-4a22-8d4e-dc459af80477}, !- Source Object
-  3,                                      !- Outlet Port
-  {b0b9a1fe-0333-436d-999e-33570017fa90}, !- Target Object
-  11;                                     !- Inlet Port
-
-OS:Node,
-  {23b78cdf-13ba-47b0-be4f-3f58130a9101}, !- Handle
-  Node 5,                                 !- Name
-  {4fae7245-f8dc-4566-92d5-76fe1bdf9e3e}, !- Inlet Port
-  {d92b4115-9d01-48af-9287-b11efe783f16}; !- Outlet Port
-
-OS:Node,
-  {e0d77e4a-197d-42e6-adc1-f373bcc642d9}, !- Handle
-  Node 6,                                 !- Name
-  {81b1062b-ba89-4fe0-984a-92a53031de0e}, !- Inlet Port
-  {7d3610f6-a2da-4b89-92f3-9dbb50aa25c8}; !- Outlet Port
-
-OS:Node,
-  {833a014f-c0dd-455e-b932-594034f4af0a}, !- Handle
-  Node 7,                                 !- Name
-  {53e1127f-863b-4db4-89f7-e8eb398e5024}, !- Inlet Port
-  {c1952117-ceaf-463c-9c66-1c2d8df03106}; !- Outlet Port
-
-OS:Connection,
-  {4fae7245-f8dc-4566-92d5-76fe1bdf9e3e}, !- Handle
-  {cb8d422d-70af-4c99-a45e-a3f5e7a61251}, !- Name
-  {b0b9a1fe-0333-436d-999e-33570017fa90}, !- Source Object
-  10,                                     !- Outlet Port
-  {23b78cdf-13ba-47b0-be4f-3f58130a9101}, !- Target Object
-  2;                                      !- Inlet Port
-
-OS:Connection,
-  {7d3610f6-a2da-4b89-92f3-9dbb50aa25c8}, !- Handle
-  {98fa5e0e-8ad2-49e2-b259-99c02533c94c}, !- Name
-  {e0d77e4a-197d-42e6-adc1-f373bcc642d9}, !- Source Object
-  3,                                      !- Outlet Port
-  {b0b9a1fe-0333-436d-999e-33570017fa90}, !- Target Object
-  9;                                      !- Inlet Port
-
-OS:AirLoopHVAC:ZoneSplitter,
-  {9866bd71-3461-43e4-813f-425aa0691ef2}, !- Handle
-  res fur gas zone splitter,              !- Name
-  {d92b4115-9d01-48af-9287-b11efe783f16}, !- Inlet Node Name
-  {83583ba2-9891-4267-a2af-edb5ca78072b}; !- Outlet Node Name 1
-
-OS:AirLoopHVAC:ZoneMixer,
-  {73c30f30-bcf9-4fc4-891a-8719b50c70e1}, !- Handle
-  res fur gas zone mixer,                 !- Name
-  {81b1062b-ba89-4fe0-984a-92a53031de0e}, !- Outlet Node Name
-  {fbaa05e0-809e-466a-8487-c1f7e51c5a52}; !- Inlet Node Name 1
-
-OS:Connection,
-  {d92b4115-9d01-48af-9287-b11efe783f16}, !- Handle
-  {e86e019e-a55f-4755-8a26-c828df277d8f}, !- Name
-  {23b78cdf-13ba-47b0-be4f-3f58130a9101}, !- Source Object
-  3,                                      !- Outlet Port
-  {9866bd71-3461-43e4-813f-425aa0691ef2}, !- Target Object
-  2;                                      !- Inlet Port
-
-OS:Connection,
-  {81b1062b-ba89-4fe0-984a-92a53031de0e}, !- Handle
-  {d42676f1-6685-4d8c-88a6-09512fcaa533}, !- Name
-  {73c30f30-bcf9-4fc4-891a-8719b50c70e1}, !- Source Object
-  2,                                      !- Outlet Port
-  {e0d77e4a-197d-42e6-adc1-f373bcc642d9}, !- Target Object
-  2;                                      !- Inlet Port
-
-OS:Sizing:System,
-  {ea1969b3-84ab-4d42-8703-e2608b63be12}, !- Handle
-  {b0b9a1fe-0333-436d-999e-33570017fa90}, !- AirLoop Name
->>>>>>> 3c1d7324
+  {f9305718-0fec-41e6-9ea1-a8eb709a0f20}, !- Handle
+  {47c33451-d678-4dbe-aeae-06984fcc7c01}, !- AirLoop Name
   Sensible,                               !- Type of Load to Size On
   Autosize,                               !- Design Outdoor Air Flow Rate {m3/s}
   0.3,                                    !- Central Heating Maximum System Air Flow Ratio
@@ -1637,189 +1097,96 @@
   OnOff;                                  !- Central Cooling Capacity Control Method
 
 OS:AvailabilityManagerAssignmentList,
-<<<<<<< HEAD
-  {bc415447-6c03-410a-be1e-7da3e4c6839e}, !- Handle
+  {067b6b65-44c9-4336-9295-8d0f078d2593}, !- Handle
   Air Loop HVAC 1 AvailabilityManagerAssignmentList; !- Name
 
 OS:Connection,
-  {fe5530d7-cf1e-4193-a97b-d59513a73297}, !- Handle
-  {00c0fb49-4784-4f2a-a0ea-ec8407de8624}, !- Name
-  {40e329ab-8451-43f2-bb68-df576c1559a7}, !- Source Object
+  {535c007e-d7d5-4cb2-8a40-97839e5d7375}, !- Handle
+  {e287fefc-5a58-4255-8035-ceb6e451b7a0}, !- Name
+  {3972d0de-266b-4766-bbf2-48ed808ad63e}, !- Source Object
   3,                                      !- Outlet Port
-  {633b9610-a05b-4e59-8789-6702482331c2}, !- Target Object
+  {da53f0d5-5cbf-48d7-ade4-5779cbb57945}, !- Target Object
   6;                                      !- Inlet Port
 
 OS:Connection,
-  {2ab5b512-eb4d-48b1-bffe-808ed9bf64cb}, !- Handle
-  {96f2bff3-7d9f-47cf-ba82-a74fc4092343}, !- Name
-  {633b9610-a05b-4e59-8789-6702482331c2}, !- Source Object
+  {bd244129-1805-4c60-97f7-6ff7b1599de9}, !- Handle
+  {b4918447-500a-4ad2-8147-74f79e0e7614}, !- Name
+  {da53f0d5-5cbf-48d7-ade4-5779cbb57945}, !- Source Object
   7,                                      !- Outlet Port
-  {eac0ff4e-6272-449c-a35a-f669fcbf90bb}, !- Target Object
+  {da2c679c-ec76-45c1-ba36-c9350663f547}, !- Target Object
   2;                                      !- Inlet Port
 
 OS:AirTerminal:SingleDuct:ConstantVolume:NoReheat,
-  {a1b795b0-9539-4dad-a692-190a82d2db6b}, !- Handle
+  {c9581f30-0847-42f2-a2cb-e196900e7000}, !- Handle
   res fur gas living zone direct air,     !- Name
-  {326433a0-edd0-4b75-bdac-47d2148c2d4c}, !- Availability Schedule Name
-  {5336cb0d-d583-47c1-b3d9-c20cc197b220}, !- Air Inlet Node Name
-  {3f238767-0208-4f58-9b6d-f33923691d0a}, !- Air Outlet Node Name
+  {b3ddc5de-ee60-4895-85e3-e42f46eb4f50}, !- Availability Schedule Name
+  {9aa2b8d8-e180-48d3-8216-38d96bb9edc1}, !- Air Inlet Node Name
+  {a4f668dc-8ab9-43d7-ba79-2ec0b1612996}, !- Air Outlet Node Name
   AutoSize;                               !- Maximum Air Flow Rate {m3/s}
 
 OS:Node,
-  {f32cc64e-8dc3-4e0f-89e3-9cfb67fc3b42}, !- Handle
+  {610bdb9b-99b0-410b-a78b-4c5a975c1217}, !- Handle
   Node 8,                                 !- Name
-  {3892ac23-a107-4ff1-8f87-13b510665077}, !- Inlet Port
-  {f54bb18e-84f4-490d-ab65-ee6915d72eab}; !- Outlet Port
-
-OS:Connection,
-  {6fcf9b2f-ea2b-48d6-969c-3e1795e20efb}, !- Handle
-  {628d008c-805b-464c-9c3c-63b868930967}, !- Name
-  {ef07fbb3-2fd6-482d-9927-58062c64a4c3}, !- Source Object
+  {1bec1f50-1009-4e5d-81e9-f3f903e7110b}, !- Inlet Port
+  {f229a15f-5310-47c1-9d41-306263b2d2a2}; !- Outlet Port
+
+OS:Connection,
+  {26ad9b20-bc58-40ce-953d-1cce2ac7b85d}, !- Handle
+  {38bb73cd-d7d6-4db9-b219-25c50fc76240}, !- Name
+  {eb5d8406-a543-4bf2-9d64-8fd26e4779bb}, !- Source Object
   3,                                      !- Outlet Port
-  {650d02d2-59a2-4799-bcdb-b0c22fe5a69c}, !- Target Object
+  {a6c38ccd-c419-4cf6-8f44-7445772e4576}, !- Target Object
   3;                                      !- Inlet Port
 
 OS:Connection,
-  {3892ac23-a107-4ff1-8f87-13b510665077}, !- Handle
-  {106e1458-0f7d-4a85-92bf-9cafc4da00e3}, !- Name
-  {21f4f6c1-e423-4d88-84ab-450c7da045d2}, !- Source Object
+  {1bec1f50-1009-4e5d-81e9-f3f903e7110b}, !- Handle
+  {3286d5ff-ae10-485f-8e9b-03e9febb2f35}, !- Name
+  {a7fa070f-9561-4659-aed0-46bd0a10a1c3}, !- Source Object
   3,                                      !- Outlet Port
-  {f32cc64e-8dc3-4e0f-89e3-9cfb67fc3b42}, !- Target Object
+  {610bdb9b-99b0-410b-a78b-4c5a975c1217}, !- Target Object
   2;                                      !- Inlet Port
 
 OS:Connection,
-  {f54bb18e-84f4-490d-ab65-ee6915d72eab}, !- Handle
-  {40c15145-566f-4fce-bf1b-ef207c11e304}, !- Name
-  {f32cc64e-8dc3-4e0f-89e3-9cfb67fc3b42}, !- Source Object
+  {f229a15f-5310-47c1-9d41-306263b2d2a2}, !- Handle
+  {4707d005-aa5a-4e69-86f2-c71642b155bc}, !- Name
+  {610bdb9b-99b0-410b-a78b-4c5a975c1217}, !- Source Object
   3,                                      !- Outlet Port
-  {a9b7e959-e409-4e7e-992a-4436c9fae0c4}, !- Target Object
+  {9c783a71-fe26-4df3-9b01-8cda9f13deca}, !- Target Object
   3;                                      !- Inlet Port
 
 OS:Node,
-  {ae065db3-d97b-4553-81c8-c19a232d3b21}, !- Handle
+  {1fda8124-0664-4ca8-bb8b-6b2afb0a00c3}, !- Handle
   Node 9,                                 !- Name
-  {b41368c7-9192-43e8-8ce5-1cd3c6c88d84}, !- Inlet Port
-  {5336cb0d-d583-47c1-b3d9-c20cc197b220}; !- Outlet Port
-
-OS:Connection,
-  {b41368c7-9192-43e8-8ce5-1cd3c6c88d84}, !- Handle
-  {7087259e-04ce-414b-91ba-ad6184398393}, !- Name
-  {b9d8e7d7-8cbf-407d-8a2e-e225476e04f4}, !- Source Object
+  {50a57709-3df7-4700-b79c-0b12b8b12862}, !- Inlet Port
+  {9aa2b8d8-e180-48d3-8216-38d96bb9edc1}; !- Outlet Port
+
+OS:Connection,
+  {50a57709-3df7-4700-b79c-0b12b8b12862}, !- Handle
+  {92f13114-4ead-482c-8c0d-ec3e44f16491}, !- Name
+  {67d26548-5012-4b0a-a692-ff82719100c7}, !- Source Object
   3,                                      !- Outlet Port
-  {ae065db3-d97b-4553-81c8-c19a232d3b21}, !- Target Object
+  {1fda8124-0664-4ca8-bb8b-6b2afb0a00c3}, !- Target Object
   2;                                      !- Inlet Port
 
 OS:Connection,
-  {5336cb0d-d583-47c1-b3d9-c20cc197b220}, !- Handle
-  {b12cef48-5f65-4810-bb4c-6c79de59a23f}, !- Name
-  {ae065db3-d97b-4553-81c8-c19a232d3b21}, !- Source Object
+  {9aa2b8d8-e180-48d3-8216-38d96bb9edc1}, !- Handle
+  {be741b78-23ea-4f58-9adf-188d4ff601e5}, !- Name
+  {1fda8124-0664-4ca8-bb8b-6b2afb0a00c3}, !- Source Object
   3,                                      !- Outlet Port
-  {a1b795b0-9539-4dad-a692-190a82d2db6b}, !- Target Object
+  {c9581f30-0847-42f2-a2cb-e196900e7000}, !- Target Object
   3;                                      !- Inlet Port
 
 OS:Connection,
-  {3f238767-0208-4f58-9b6d-f33923691d0a}, !- Handle
-  {51cd6f95-e2df-4495-85bb-c495d522369c}, !- Name
-  {a1b795b0-9539-4dad-a692-190a82d2db6b}, !- Source Object
+  {a4f668dc-8ab9-43d7-ba79-2ec0b1612996}, !- Handle
+  {dd9f5857-fed2-4aaa-aecb-cba41c106416}, !- Name
+  {c9581f30-0847-42f2-a2cb-e196900e7000}, !- Source Object
   4,                                      !- Outlet Port
-  {ef07fbb3-2fd6-482d-9927-58062c64a4c3}, !- Target Object
+  {eb5d8406-a543-4bf2-9d64-8fd26e4779bb}, !- Target Object
   2;                                      !- Inlet Port
 
 OS:AdditionalProperties,
-  {007b7b75-710a-4cf9-8253-e460b01e1f64}, !- Handle
-  {633b9610-a05b-4e59-8789-6702482331c2}, !- Object Name
-=======
-  {50f9c763-d400-4a60-9a0b-15991a85b73d}, !- Handle
-  Air Loop HVAC 1 AvailabilityManagerAssignmentList; !- Name
-
-OS:Connection,
-  {52529c53-fed2-41d9-9ebc-e6cac2071049}, !- Handle
-  {5abff50d-54c4-4de2-a7f3-61139fe67196}, !- Name
-  {a8703327-0139-40bd-b5e3-6af3226d0b86}, !- Source Object
-  3,                                      !- Outlet Port
-  {f3212c0d-94b0-4c00-bd1a-aeff66e4c623}, !- Target Object
-  6;                                      !- Inlet Port
-
-OS:Connection,
-  {0381a951-19a5-4fb6-96e5-6c03193cc170}, !- Handle
-  {eb1b2248-6aa9-4fa4-ae7a-bcc3ab538a8d}, !- Name
-  {f3212c0d-94b0-4c00-bd1a-aeff66e4c623}, !- Source Object
-  7,                                      !- Outlet Port
-  {f26302a5-72de-4a22-8d4e-dc459af80477}, !- Target Object
-  2;                                      !- Inlet Port
-
-OS:AirTerminal:SingleDuct:ConstantVolume:NoReheat,
-  {df6f7ac8-0c9e-4ee9-9689-45b8d0dac9bb}, !- Handle
-  res fur gas living zone direct air,     !- Name
-  {cd49d3f1-2796-47b7-ad3b-5454c34edf9e}, !- Availability Schedule Name
-  {27151bad-486e-4381-9ae7-fb1216e433d1}, !- Air Inlet Node Name
-  {53e1127f-863b-4db4-89f7-e8eb398e5024}, !- Air Outlet Node Name
-  AutoSize;                               !- Maximum Air Flow Rate {m3/s}
-
-OS:Node,
-  {dfabfc3f-88c5-43be-808a-93d6491cad97}, !- Handle
-  Node 8,                                 !- Name
-  {2e5fc0d4-a689-41f7-9bfe-0b18c8bedd62}, !- Inlet Port
-  {fbaa05e0-809e-466a-8487-c1f7e51c5a52}; !- Outlet Port
-
-OS:Connection,
-  {c1952117-ceaf-463c-9c66-1c2d8df03106}, !- Handle
-  {ce1e08db-5195-4e61-8396-73ed5baf5532}, !- Name
-  {833a014f-c0dd-455e-b932-594034f4af0a}, !- Source Object
-  3,                                      !- Outlet Port
-  {911995bd-3c3f-4d54-888a-1d490c87f701}, !- Target Object
-  3;                                      !- Inlet Port
-
-OS:Connection,
-  {2e5fc0d4-a689-41f7-9bfe-0b18c8bedd62}, !- Handle
-  {c4121430-6c4d-4ef8-878f-3fae902f8e10}, !- Name
-  {d6e2e40d-6e83-408c-b3a3-db64dd1998c5}, !- Source Object
-  3,                                      !- Outlet Port
-  {dfabfc3f-88c5-43be-808a-93d6491cad97}, !- Target Object
-  2;                                      !- Inlet Port
-
-OS:Connection,
-  {fbaa05e0-809e-466a-8487-c1f7e51c5a52}, !- Handle
-  {1e6f4d9a-d5ee-488d-8da7-e47b2d7726e7}, !- Name
-  {dfabfc3f-88c5-43be-808a-93d6491cad97}, !- Source Object
-  3,                                      !- Outlet Port
-  {73c30f30-bcf9-4fc4-891a-8719b50c70e1}, !- Target Object
-  3;                                      !- Inlet Port
-
-OS:Node,
-  {afc3d4e3-029c-44cf-b1f2-1aa42d8e89f7}, !- Handle
-  Node 9,                                 !- Name
-  {83583ba2-9891-4267-a2af-edb5ca78072b}, !- Inlet Port
-  {27151bad-486e-4381-9ae7-fb1216e433d1}; !- Outlet Port
-
-OS:Connection,
-  {83583ba2-9891-4267-a2af-edb5ca78072b}, !- Handle
-  {347bec1d-9a1b-41f9-9d30-0c35cd50fdcb}, !- Name
-  {9866bd71-3461-43e4-813f-425aa0691ef2}, !- Source Object
-  3,                                      !- Outlet Port
-  {afc3d4e3-029c-44cf-b1f2-1aa42d8e89f7}, !- Target Object
-  2;                                      !- Inlet Port
-
-OS:Connection,
-  {27151bad-486e-4381-9ae7-fb1216e433d1}, !- Handle
-  {306f1a93-724b-4074-ae79-8f058090e40d}, !- Name
-  {afc3d4e3-029c-44cf-b1f2-1aa42d8e89f7}, !- Source Object
-  3,                                      !- Outlet Port
-  {df6f7ac8-0c9e-4ee9-9689-45b8d0dac9bb}, !- Target Object
-  3;                                      !- Inlet Port
-
-OS:Connection,
-  {53e1127f-863b-4db4-89f7-e8eb398e5024}, !- Handle
-  {a3306147-f907-421c-8195-09bb99fc6217}, !- Name
-  {df6f7ac8-0c9e-4ee9-9689-45b8d0dac9bb}, !- Source Object
-  4,                                      !- Outlet Port
-  {833a014f-c0dd-455e-b932-594034f4af0a}, !- Target Object
-  2;                                      !- Inlet Port
-
-OS:AdditionalProperties,
-  {2f052c60-6d7b-4095-97bc-a499399ac8ee}, !- Handle
-  {f3212c0d-94b0-4c00-bd1a-aeff66e4c623}, !- Object Name
->>>>>>> 3c1d7324
+  {d55192e8-af3c-4846-bd9c-e905e80dc261}, !- Handle
+  {da53f0d5-5cbf-48d7-ade4-5779cbb57945}, !- Object Name
   SizingInfoHVACFracHeatLoadServed,       !- Feature Name 1
   Double,                                 !- Feature Data Type 1
   1;                                      !- Feature Value 1
