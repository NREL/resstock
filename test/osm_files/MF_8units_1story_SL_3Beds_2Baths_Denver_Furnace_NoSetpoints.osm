--- conflicted
+++ resolved
@@ -1,73 +1,41 @@
 !- NOTE: Auto-generated from /test/osw_files/MF_8units_1story_SL_3Beds_2Baths_Denver_Furnace_NoSetpoints.osw
 
 OS:Version,
-<<<<<<< HEAD
-  {c8f9af2e-3182-4aa5-ad99-7cf6fa50fd8c}, !- Handle
+  {feb23f66-82f0-442c-b2a4-37ffb329a755}, !- Handle
   2.9.1;                                  !- Version Identifier
 
 OS:SimulationControl,
-  {2a54b43a-d9a0-4896-a313-60910d0d3782}, !- Handle
-=======
-  {fb2882dc-4924-4e3d-a554-ecda8009bef4}, !- Handle
-  2.9.0;                                  !- Version Identifier
-
-OS:SimulationControl,
-  {07c25a8a-adbf-4757-afc3-8bd2b8b603a1}, !- Handle
->>>>>>> 78927444
+  {b09feecd-c533-4453-a5aa-b6e510095734}, !- Handle
   ,                                       !- Do Zone Sizing Calculation
   ,                                       !- Do System Sizing Calculation
   ,                                       !- Do Plant Sizing Calculation
   No;                                     !- Run Simulation for Sizing Periods
 
 OS:Timestep,
-<<<<<<< HEAD
-  {41de3813-dc1c-416c-b318-d07e5401be87}, !- Handle
+  {6d7f87f0-593e-445a-8890-c2fc677b868a}, !- Handle
   6;                                      !- Number of Timesteps per Hour
 
 OS:ShadowCalculation,
-  {97e93828-0cc6-480d-bf57-4c9609b80c1d}, !- Handle
-=======
-  {b2045bf4-77d3-4f49-85ee-6c75099ec639}, !- Handle
-  6;                                      !- Number of Timesteps per Hour
-
-OS:ShadowCalculation,
-  {62c95ca4-e58e-47c1-b1ae-fc796973c552}, !- Handle
->>>>>>> 78927444
+  {34be16a8-19c3-46d1-9578-951510008a88}, !- Handle
   20,                                     !- Calculation Frequency
   200;                                    !- Maximum Figures in Shadow Overlap Calculations
 
 OS:SurfaceConvectionAlgorithm:Outside,
-<<<<<<< HEAD
-  {d728b0d6-0516-404f-b725-94683d4ab0a1}, !- Handle
+  {6ae01634-f345-4a21-8a96-919611195792}, !- Handle
   DOE-2;                                  !- Algorithm
 
 OS:SurfaceConvectionAlgorithm:Inside,
-  {8fe8dc65-4f59-41f9-b1c4-71ad718b6df1}, !- Handle
+  {ba29292b-814d-4df9-a28b-497120f10560}, !- Handle
   TARP;                                   !- Algorithm
 
 OS:ZoneCapacitanceMultiplier:ResearchSpecial,
-  {03603e6b-9849-4eab-83c0-55d52754c7b1}, !- Handle
-=======
-  {84d1a2d2-7f25-4ed3-9a96-9e6b32c1abaf}, !- Handle
-  DOE-2;                                  !- Algorithm
-
-OS:SurfaceConvectionAlgorithm:Inside,
-  {a22aa416-ecd4-4a4b-9e3b-efd684af1131}, !- Handle
-  TARP;                                   !- Algorithm
-
-OS:ZoneCapacitanceMultiplier:ResearchSpecial,
-  {26dd26ca-91e5-4745-a750-b8c012deefdf}, !- Handle
->>>>>>> 78927444
+  {a69994b6-a69a-4e77-8a5a-e88f815b6d3b}, !- Handle
   ,                                       !- Temperature Capacity Multiplier
   15,                                     !- Humidity Capacity Multiplier
   ;                                       !- Carbon Dioxide Capacity Multiplier
 
 OS:RunPeriod,
-<<<<<<< HEAD
-  {9a54a6fd-ae2d-4746-b35f-33e656b50a1f}, !- Handle
-=======
-  {6e5a9e2f-f77d-4df1-98c0-111f202d57be}, !- Handle
->>>>>>> 78927444
+  {f578f4a7-59f4-4eb2-8c84-a7d00a8fd38a}, !- Handle
   Run Period 1,                           !- Name
   1,                                      !- Begin Month
   1,                                      !- Begin Day of Month
@@ -81,21 +49,13 @@
   ;                                       !- Number of Times Runperiod to be Repeated
 
 OS:YearDescription,
-<<<<<<< HEAD
-  {afef6db7-17a1-4b9e-afff-bbdd44a58242}, !- Handle
-=======
-  {7fcb1769-a885-4ce1-8079-351ab11e557c}, !- Handle
->>>>>>> 78927444
+  {8cb9634c-21cb-494f-84be-9fe411478ed7}, !- Handle
   2007,                                   !- Calendar Year
   ,                                       !- Day of Week for Start Day
   ;                                       !- Is Leap Year
 
 OS:WeatherFile,
-<<<<<<< HEAD
-  {73908720-5e4e-465c-ae64-9178c52c5d00}, !- Handle
-=======
-  {dc48a954-6e7e-4940-88c3-a88289055119}, !- Handle
->>>>>>> 78927444
+  {c6c3d868-a374-4420-abac-6f039e8458f9}, !- Handle
   Denver Intl Ap,                         !- City
   CO,                                     !- State Province Region
   USA,                                    !- Country
@@ -109,13 +69,8 @@
   E23378AA;                               !- Checksum
 
 OS:AdditionalProperties,
-<<<<<<< HEAD
-  {f3245a69-29bf-4b5f-9fd8-c1ce1c96e877}, !- Handle
-  {73908720-5e4e-465c-ae64-9178c52c5d00}, !- Object Name
-=======
-  {3ae05e6d-9688-4b94-ab4d-b8aec2bf7402}, !- Handle
-  {dc48a954-6e7e-4940-88c3-a88289055119}, !- Object Name
->>>>>>> 78927444
+  {43d3d14b-b450-45d8-9bf9-e6e6653538e4}, !- Handle
+  {c6c3d868-a374-4420-abac-6f039e8458f9}, !- Object Name
   EPWHeaderCity,                          !- Feature Name 1
   String,                                 !- Feature Data Type 1
   Denver Intl Ap,                         !- Feature Value 1
@@ -223,11 +178,7 @@
   84;                                     !- Feature Value 35
 
 OS:Site,
-<<<<<<< HEAD
-  {06cf46cf-86a6-43da-b314-7ba187074d38}, !- Handle
-=======
-  {66578988-b939-4bee-b124-f1b4724b16df}, !- Handle
->>>>>>> 78927444
+  {7256798d-269d-44f0-87d2-d52e109e7879}, !- Handle
   Denver Intl Ap_CO_USA,                  !- Name
   39.83,                                  !- Latitude {deg}
   -104.65,                                !- Longitude {deg}
@@ -236,11 +187,7 @@
   ;                                       !- Terrain
 
 OS:ClimateZones,
-<<<<<<< HEAD
-  {d434b2c1-d5b5-43d2-8f03-0ee8d1b02e41}, !- Handle
-=======
-  {b912cd8e-75e4-4ff3-a407-f7632e937925}, !- Handle
->>>>>>> 78927444
+  {c1213f0d-d5de-4783-8de6-158b964c44ff}, !- Handle
   ,                                       !- Active Institution
   ,                                       !- Active Year
   ,                                       !- Climate Zone Institution Name 1
@@ -253,31 +200,19 @@
   Cold;                                   !- Climate Zone Value 2
 
 OS:Site:WaterMainsTemperature,
-<<<<<<< HEAD
-  {a4499911-5292-443e-871c-9ff160205afd}, !- Handle
-=======
-  {1b10b19e-5077-49fb-a00c-a161bee86037}, !- Handle
->>>>>>> 78927444
+  {9f227128-673c-4dbb-876b-7c59e63b807e}, !- Handle
   Correlation,                            !- Calculation Method
   ,                                       !- Temperature Schedule Name
   10.8753424657535,                       !- Annual Average Outdoor Air Temperature {C}
   23.1524007936508;                       !- Maximum Difference In Monthly Average Outdoor Air Temperatures {deltaC}
 
 OS:RunPeriodControl:DaylightSavingTime,
-<<<<<<< HEAD
-  {215328ab-a67c-4849-a5c7-1f7b14b5013e}, !- Handle
-=======
-  {b3b4f6f8-15ad-4960-95de-6821c00b80b7}, !- Handle
->>>>>>> 78927444
+  {ca953cbb-7460-4195-a190-4d753ac1320f}, !- Handle
   3/12,                                   !- Start Date
   11/5;                                   !- End Date
 
 OS:Site:GroundTemperature:Deep,
-<<<<<<< HEAD
-  {aa461529-5382-4d1d-8f69-7a9f76871715}, !- Handle
-=======
-  {f88b5e2e-4dcf-4b4a-995c-762fece3d568}, !- Handle
->>>>>>> 78927444
+  {982b7b39-1e6f-48d3-bfe4-c662f8a06d53}, !- Handle
   10.8753424657535,                       !- January Deep Ground Temperature {C}
   10.8753424657535,                       !- February Deep Ground Temperature {C}
   10.8753424657535,                       !- March Deep Ground Temperature {C}
@@ -292,11 +227,7 @@
   10.8753424657535;                       !- December Deep Ground Temperature {C}
 
 OS:Building,
-<<<<<<< HEAD
-  {a9f796e4-ffc1-4987-93b8-5a796d5c9506}, !- Handle
-=======
-  {4955b66a-6b15-42bb-8bf3-d8d8b3b567a3}, !- Handle
->>>>>>> 78927444
+  {c662cc53-77fc-45bc-b8b6-7e10ff92e1c3}, !- Handle
   Building 1,                             !- Name
   ,                                       !- Building Sector Type
   0,                                      !- North Axis {deg}
@@ -311,13 +242,8 @@
   8;                                      !- Standards Number of Living Units
 
 OS:AdditionalProperties,
-<<<<<<< HEAD
-  {0b12c448-5ef3-4a01-912e-caf3bc9e584e}, !- Handle
-  {a9f796e4-ffc1-4987-93b8-5a796d5c9506}, !- Object Name
-=======
-  {a21b42a9-1d30-43cf-9737-e2db8790c86f}, !- Handle
-  {4955b66a-6b15-42bb-8bf3-d8d8b3b567a3}, !- Object Name
->>>>>>> 78927444
+  {e75bb946-c6a7-4bf0-911a-2fce8a74eab5}, !- Handle
+  {c662cc53-77fc-45bc-b8b6-7e10ff92e1c3}, !- Object Name
   num_units,                              !- Feature Name 1
   Integer,                                !- Feature Data Type 1
   8,                                      !- Feature Value 1
@@ -347,11 +273,7 @@
   true;                                   !- Feature Value 9
 
 OS:ThermalZone,
-<<<<<<< HEAD
-  {569e250b-5147-4132-966d-951710f6e6d4}, !- Handle
-=======
-  {e3416f00-7847-4910-9a84-0e92e47f10f7}, !- Handle
->>>>>>> 78927444
+  {1e29bd87-659f-4670-a6b5-69849995c557}, !- Handle
   living zone,                            !- Name
   ,                                       !- Multiplier
   ,                                       !- Ceiling Height {m}
@@ -360,17 +282,10 @@
   ,                                       !- Zone Inside Convection Algorithm
   ,                                       !- Zone Outside Convection Algorithm
   ,                                       !- Zone Conditioning Equipment List Name
-<<<<<<< HEAD
-  {721d488a-a8e1-4e9d-a41c-21e6225e3349}, !- Zone Air Inlet Port List
-  {865f5990-eecc-46ed-ab16-83c8be88b3d0}, !- Zone Air Exhaust Port List
-  {f246850b-56e7-4ab3-bc89-a020d1a38bb4}, !- Zone Air Node Name
-  {d9455c41-4101-4b4e-a554-fb7ba2843bc1}, !- Zone Return Air Port List
-=======
-  {bb2742a5-d16a-4e85-b02e-ad89d5b74126}, !- Zone Air Inlet Port List
-  {8234720b-11d9-49f4-9a46-948b92aafc50}, !- Zone Air Exhaust Port List
-  {0cfc3c9b-cd6c-4c13-b85f-5d8fb0d6fefe}, !- Zone Air Node Name
-  {b31cc84b-8ddd-4bf8-965b-ce3500380222}, !- Zone Return Air Port List
->>>>>>> 78927444
+  {6607e0e5-59bc-4199-bfc5-f38ab4c952c3}, !- Zone Air Inlet Port List
+  {636f9ae4-c8bd-4380-a1df-fa2a0f702005}, !- Zone Air Exhaust Port List
+  {95eabf0b-982c-4a0d-a6c4-620a13f6d179}, !- Zone Air Node Name
+  {f2d25389-7479-4bee-ae1c-4f1cbb787d38}, !- Zone Return Air Port List
   ,                                       !- Primary Daylighting Control Name
   ,                                       !- Fraction of Zone Controlled by Primary Daylighting Control
   ,                                       !- Secondary Daylighting Control Name
@@ -381,75 +296,39 @@
   No;                                     !- Use Ideal Air Loads
 
 OS:Node,
-<<<<<<< HEAD
-  {a97aac40-33d5-486f-aac7-4c0602f7bc24}, !- Handle
+  {6f6c6445-8ed0-46db-a4b0-6395f95abc18}, !- Handle
   Node 1,                                 !- Name
-  {f246850b-56e7-4ab3-bc89-a020d1a38bb4}, !- Inlet Port
+  {95eabf0b-982c-4a0d-a6c4-620a13f6d179}, !- Inlet Port
   ;                                       !- Outlet Port
 
 OS:Connection,
-  {f246850b-56e7-4ab3-bc89-a020d1a38bb4}, !- Handle
-  {17e18414-247d-48a2-b5c4-04baecee1d0d}, !- Name
-  {569e250b-5147-4132-966d-951710f6e6d4}, !- Source Object
+  {95eabf0b-982c-4a0d-a6c4-620a13f6d179}, !- Handle
+  {6a3d9c92-7c96-4d7a-8558-149c975b300f}, !- Name
+  {1e29bd87-659f-4670-a6b5-69849995c557}, !- Source Object
   11,                                     !- Outlet Port
-  {a97aac40-33d5-486f-aac7-4c0602f7bc24}, !- Target Object
+  {6f6c6445-8ed0-46db-a4b0-6395f95abc18}, !- Target Object
   2;                                      !- Inlet Port
 
 OS:PortList,
-  {721d488a-a8e1-4e9d-a41c-21e6225e3349}, !- Handle
-  {48bdc2ad-33a7-4be6-8be1-a04c198704ae}, !- Name
-  {569e250b-5147-4132-966d-951710f6e6d4}, !- HVAC Component
-  {bac7fff2-5d1a-4185-9ffd-588ce6b2243d}; !- Port 1
+  {6607e0e5-59bc-4199-bfc5-f38ab4c952c3}, !- Handle
+  {edf310c3-1269-4059-bb3b-db7016af1a92}, !- Name
+  {1e29bd87-659f-4670-a6b5-69849995c557}, !- HVAC Component
+  {8ad2b343-ed0d-4106-a676-925d9cff7af3}; !- Port 1
 
 OS:PortList,
-  {865f5990-eecc-46ed-ab16-83c8be88b3d0}, !- Handle
-  {ea70ce94-d192-4125-8cd7-b3390035f73f}, !- Name
-  {569e250b-5147-4132-966d-951710f6e6d4}; !- HVAC Component
+  {636f9ae4-c8bd-4380-a1df-fa2a0f702005}, !- Handle
+  {48c42a9c-bf3e-4738-93b4-36f2a20ea0e7}, !- Name
+  {1e29bd87-659f-4670-a6b5-69849995c557}; !- HVAC Component
 
 OS:PortList,
-  {d9455c41-4101-4b4e-a554-fb7ba2843bc1}, !- Handle
-  {0af3410c-efe7-4bdb-9f3a-a362da8b8ec9}, !- Name
-  {569e250b-5147-4132-966d-951710f6e6d4}, !- HVAC Component
-  {469ad5c3-03cb-48e1-8072-8caebe712769}; !- Port 1
+  {f2d25389-7479-4bee-ae1c-4f1cbb787d38}, !- Handle
+  {8e031d15-36ce-4cf1-9eb8-88722f4940b2}, !- Name
+  {1e29bd87-659f-4670-a6b5-69849995c557}, !- HVAC Component
+  {fd14dea0-3503-4243-ae4b-2d9de537c41c}; !- Port 1
 
 OS:Sizing:Zone,
-  {7cd3999f-1f81-4fcf-8f9e-5a5e869c7284}, !- Handle
-  {569e250b-5147-4132-966d-951710f6e6d4}, !- Zone or ZoneList Name
-=======
-  {e8731684-17f4-4315-b5a0-11b077c18e82}, !- Handle
-  Node 1,                                 !- Name
-  {0cfc3c9b-cd6c-4c13-b85f-5d8fb0d6fefe}, !- Inlet Port
-  ;                                       !- Outlet Port
-
-OS:Connection,
-  {0cfc3c9b-cd6c-4c13-b85f-5d8fb0d6fefe}, !- Handle
-  {4b205e5d-be2e-4ea6-9a8e-6ee475d742fd}, !- Name
-  {e3416f00-7847-4910-9a84-0e92e47f10f7}, !- Source Object
-  11,                                     !- Outlet Port
-  {e8731684-17f4-4315-b5a0-11b077c18e82}, !- Target Object
-  2;                                      !- Inlet Port
-
-OS:PortList,
-  {bb2742a5-d16a-4e85-b02e-ad89d5b74126}, !- Handle
-  {91b41eeb-fa31-41df-95df-b10c4df4d414}, !- Name
-  {e3416f00-7847-4910-9a84-0e92e47f10f7}, !- HVAC Component
-  {28cd01fe-5b55-42fe-94cb-ace53ffa42db}; !- Port 1
-
-OS:PortList,
-  {8234720b-11d9-49f4-9a46-948b92aafc50}, !- Handle
-  {b89e9c6e-65ca-49da-a589-0f24a721c5e8}, !- Name
-  {e3416f00-7847-4910-9a84-0e92e47f10f7}; !- HVAC Component
-
-OS:PortList,
-  {b31cc84b-8ddd-4bf8-965b-ce3500380222}, !- Handle
-  {07c6ebd6-588f-4bc1-bd30-774297a5a262}, !- Name
-  {e3416f00-7847-4910-9a84-0e92e47f10f7}, !- HVAC Component
-  {b571bedd-aa54-4c7a-9c3e-72bd623b3c82}; !- Port 1
-
-OS:Sizing:Zone,
-  {96575f40-c749-4420-baa8-fb0ac2f28368}, !- Handle
-  {e3416f00-7847-4910-9a84-0e92e47f10f7}, !- Zone or ZoneList Name
->>>>>>> 78927444
+  {5d8c5a5a-9b2f-4ed4-853e-76ec7fc1e426}, !- Handle
+  {1e29bd87-659f-4670-a6b5-69849995c557}, !- Zone or ZoneList Name
   SupplyAirTemperature,                   !- Zone Cooling Design Supply Air Temperature Input Method
   14,                                     !- Zone Cooling Design Supply Air Temperature {C}
   11.11,                                  !- Zone Cooling Design Supply Air Temperature Difference {deltaC}
@@ -478,34 +357,20 @@
   autosize;                               !- Dedicated Outdoor Air High Setpoint Temperature for Design {C}
 
 OS:ZoneHVAC:EquipmentList,
-<<<<<<< HEAD
-  {0b1f69f2-d966-4138-826b-d316f3fa3cfa}, !- Handle
+  {859eaaa9-4980-419d-8445-4ad0df25436e}, !- Handle
   Zone HVAC Equipment List 1,             !- Name
-  {569e250b-5147-4132-966d-951710f6e6d4}, !- Thermal Zone
+  {1e29bd87-659f-4670-a6b5-69849995c557}, !- Thermal Zone
   SequentialLoad,                         !- Load Distribution Scheme
-  {329f68e7-8084-490e-9e43-343b0c084d3b}, !- Zone Equipment 1
-=======
-  {00b03571-ff37-4b92-9014-1fa157a66097}, !- Handle
-  Zone HVAC Equipment List 1,             !- Name
-  {e3416f00-7847-4910-9a84-0e92e47f10f7}, !- Thermal Zone
-  SequentialLoad,                         !- Load Distribution Scheme
-  {6aa02a70-2fd9-4a20-b2b2-aa59f2a0b973}, !- Zone Equipment 1
->>>>>>> 78927444
+  {5249cdae-182f-4aeb-a705-61950b5dd39c}, !- Zone Equipment 1
   1,                                      !- Zone Equipment Cooling Sequence 1
   1,                                      !- Zone Equipment Heating or No-Load Sequence 1
   ,                                       !- Zone Equipment Sequential Cooling Fraction Schedule Name 1
   ;                                       !- Zone Equipment Sequential Heating Fraction Schedule Name 1
 
 OS:Space,
-<<<<<<< HEAD
-  {c2b6159c-89db-43c4-bf25-bb1a168e79a6}, !- Handle
+  {354a4d34-1268-41f8-b17c-78b5ddba9f0e}, !- Handle
   living space,                           !- Name
-  {c317dbf7-a274-4d33-bebb-57f1006fd5a2}, !- Space Type Name
-=======
-  {58f87e68-8078-4f91-a337-0d3b0025b772}, !- Handle
-  living space,                           !- Name
-  {de4a4ff9-e27e-4606-8d23-56148ff8d6c4}, !- Space Type Name
->>>>>>> 78927444
+  {c6fb402e-6d7e-4889-b2d5-57eb9fecf7e8}, !- Space Type Name
   ,                                       !- Default Construction Set Name
   ,                                       !- Default Schedule Set Name
   ,                                       !- Direction of Relative North {deg}
@@ -513,31 +378,17 @@
   ,                                       !- Y Origin {m}
   ,                                       !- Z Origin {m}
   ,                                       !- Building Story Name
-<<<<<<< HEAD
-  {569e250b-5147-4132-966d-951710f6e6d4}, !- Thermal Zone Name
+  {1e29bd87-659f-4670-a6b5-69849995c557}, !- Thermal Zone Name
   ,                                       !- Part of Total Floor Area
   ,                                       !- Design Specification Outdoor Air Object Name
-  {c58e8b76-315e-4989-aa15-5b259ca206da}; !- Building Unit Name
+  {bdd38ccf-af90-4194-ad28-e72dfa446cbc}; !- Building Unit Name
 
 OS:Surface,
-  {4b0a03ca-bf86-4cca-a894-400bfa4ddfaa}, !- Handle
+  {e933b2b1-bf49-4f18-960b-ea589a1e607d}, !- Handle
   Surface 1,                              !- Name
   Floor,                                  !- Surface Type
   ,                                       !- Construction Name
-  {c2b6159c-89db-43c4-bf25-bb1a168e79a6}, !- Space Name
-=======
-  {e3416f00-7847-4910-9a84-0e92e47f10f7}, !- Thermal Zone Name
-  ,                                       !- Part of Total Floor Area
-  ,                                       !- Design Specification Outdoor Air Object Name
-  {60dbb5a8-39ad-4f76-9e34-e58404808587}; !- Building Unit Name
-
-OS:Surface,
-  {c5629035-4f66-458c-b8d6-e3f3119dd954}, !- Handle
-  Surface 1,                              !- Name
-  Floor,                                  !- Surface Type
-  ,                                       !- Construction Name
-  {58f87e68-8078-4f91-a337-0d3b0025b772}, !- Space Name
->>>>>>> 78927444
+  {354a4d34-1268-41f8-b17c-78b5ddba9f0e}, !- Space Name
   Foundation,                             !- Outside Boundary Condition
   ,                                       !- Outside Boundary Condition Object
   NoSun,                                  !- Sun Exposure
@@ -550,19 +401,11 @@
   6.46578440716979, -12.9315688143396, 0; !- X,Y,Z Vertex 4 {m}
 
 OS:Surface,
-<<<<<<< HEAD
-  {680ffa30-912a-44fd-88a3-a51e60835bfd}, !- Handle
+  {17413416-71ae-4c59-a966-9d8ef3f7b226}, !- Handle
   Surface 2,                              !- Name
   Wall,                                   !- Surface Type
   ,                                       !- Construction Name
-  {c2b6159c-89db-43c4-bf25-bb1a168e79a6}, !- Space Name
-=======
-  {e188a6f5-bcd1-4443-9d75-2a42af0dfd17}, !- Handle
-  Surface 2,                              !- Name
-  Wall,                                   !- Surface Type
-  ,                                       !- Construction Name
-  {58f87e68-8078-4f91-a337-0d3b0025b772}, !- Space Name
->>>>>>> 78927444
+  {354a4d34-1268-41f8-b17c-78b5ddba9f0e}, !- Space Name
   Outdoors,                               !- Outside Boundary Condition
   ,                                       !- Outside Boundary Condition Object
   SunExposed,                             !- Sun Exposure
@@ -575,19 +418,11 @@
   0, -12.9315688143396, 2.4384;           !- X,Y,Z Vertex 4 {m}
 
 OS:Surface,
-<<<<<<< HEAD
-  {8ac05777-67bc-4eba-b0df-caf114be0a17}, !- Handle
+  {87c65b33-7c8a-42bc-b3fe-e5c56e1f26de}, !- Handle
   Surface 3,                              !- Name
   Wall,                                   !- Surface Type
   ,                                       !- Construction Name
-  {c2b6159c-89db-43c4-bf25-bb1a168e79a6}, !- Space Name
-=======
-  {8963dfcf-0507-4232-8d18-17a8cfc06841}, !- Handle
-  Surface 3,                              !- Name
-  Wall,                                   !- Surface Type
-  ,                                       !- Construction Name
-  {58f87e68-8078-4f91-a337-0d3b0025b772}, !- Space Name
->>>>>>> 78927444
+  {354a4d34-1268-41f8-b17c-78b5ddba9f0e}, !- Space Name
   Adiabatic,                              !- Outside Boundary Condition
   ,                                       !- Outside Boundary Condition Object
   NoSun,                                  !- Sun Exposure
@@ -600,19 +435,11 @@
   0, 0, 2.4384;                           !- X,Y,Z Vertex 4 {m}
 
 OS:Surface,
-<<<<<<< HEAD
-  {6fdc8fb9-ef21-46ea-be2c-76ea12c72998}, !- Handle
+  {f0698afa-d505-4e83-a42c-709f7d2f6d35}, !- Handle
   Surface 4,                              !- Name
   Wall,                                   !- Surface Type
   ,                                       !- Construction Name
-  {c2b6159c-89db-43c4-bf25-bb1a168e79a6}, !- Space Name
-=======
-  {91544f88-0d2b-478a-8466-d92021e61456}, !- Handle
-  Surface 4,                              !- Name
-  Wall,                                   !- Surface Type
-  ,                                       !- Construction Name
-  {58f87e68-8078-4f91-a337-0d3b0025b772}, !- Space Name
->>>>>>> 78927444
+  {354a4d34-1268-41f8-b17c-78b5ddba9f0e}, !- Space Name
   Adiabatic,                              !- Outside Boundary Condition
   ,                                       !- Outside Boundary Condition Object
   NoSun,                                  !- Sun Exposure
@@ -625,19 +452,11 @@
   6.46578440716979, 0, 2.4384;            !- X,Y,Z Vertex 4 {m}
 
 OS:Surface,
-<<<<<<< HEAD
-  {a742da53-a8a7-4e99-a451-711cf56a68f3}, !- Handle
+  {9b551e34-a992-4841-96d8-168a0e5f11d5}, !- Handle
   Surface 5,                              !- Name
   Wall,                                   !- Surface Type
   ,                                       !- Construction Name
-  {c2b6159c-89db-43c4-bf25-bb1a168e79a6}, !- Space Name
-=======
-  {bec19baf-bf3e-475d-bad4-26c3f5b5a4da}, !- Handle
-  Surface 5,                              !- Name
-  Wall,                                   !- Surface Type
-  ,                                       !- Construction Name
-  {58f87e68-8078-4f91-a337-0d3b0025b772}, !- Space Name
->>>>>>> 78927444
+  {354a4d34-1268-41f8-b17c-78b5ddba9f0e}, !- Space Name
   Outdoors,                               !- Outside Boundary Condition
   ,                                       !- Outside Boundary Condition Object
   SunExposed,                             !- Sun Exposure
@@ -650,19 +469,11 @@
   6.46578440716979, -12.9315688143396, 2.4384; !- X,Y,Z Vertex 4 {m}
 
 OS:Surface,
-<<<<<<< HEAD
-  {9f501821-65fa-4435-99a9-dddc44bfc3e0}, !- Handle
+  {220526b7-3f43-4d7f-8aa7-6b3058169121}, !- Handle
   Surface 6,                              !- Name
   RoofCeiling,                            !- Surface Type
   ,                                       !- Construction Name
-  {c2b6159c-89db-43c4-bf25-bb1a168e79a6}, !- Space Name
-=======
-  {b7d9e514-8cb6-4584-aa92-a58ffabea8f1}, !- Handle
-  Surface 6,                              !- Name
-  RoofCeiling,                            !- Surface Type
-  ,                                       !- Construction Name
-  {58f87e68-8078-4f91-a337-0d3b0025b772}, !- Space Name
->>>>>>> 78927444
+  {354a4d34-1268-41f8-b17c-78b5ddba9f0e}, !- Space Name
   Outdoors,                               !- Outside Boundary Condition
   ,                                       !- Outside Boundary Condition Object
   SunExposed,                             !- Sun Exposure
@@ -675,11 +486,7 @@
   0, -12.9315688143396, 2.4384;           !- X,Y,Z Vertex 4 {m}
 
 OS:SpaceType,
-<<<<<<< HEAD
-  {c317dbf7-a274-4d33-bebb-57f1006fd5a2}, !- Handle
-=======
-  {de4a4ff9-e27e-4606-8d23-56148ff8d6c4}, !- Handle
->>>>>>> 78927444
+  {c6fb402e-6d7e-4889-b2d5-57eb9fecf7e8}, !- Handle
   Space Type 1,                           !- Name
   ,                                       !- Default Construction Set Name
   ,                                       !- Default Schedule Set Name
@@ -690,11 +497,7 @@
   living;                                 !- Standards Space Type
 
 OS:ThermalZone,
-<<<<<<< HEAD
-  {dcf17c4b-ad22-4d81-91c8-26c69e61cde6}, !- Handle
-=======
-  {047f5d6c-0a7e-494b-9c83-b1482b53597b}, !- Handle
->>>>>>> 78927444
+  {b3164acb-f7ed-4625-b851-0261bf7257f2}, !- Handle
   corridor zone,                          !- Name
   ,                                       !- Multiplier
   ,                                       !- Ceiling Height {m}
@@ -703,17 +506,10 @@
   ,                                       !- Zone Inside Convection Algorithm
   ,                                       !- Zone Outside Convection Algorithm
   ,                                       !- Zone Conditioning Equipment List Name
-<<<<<<< HEAD
-  {63efbd56-7b8f-4230-a021-e0c7cebe5565}, !- Zone Air Inlet Port List
-  {c0df1988-9ca4-49d8-8508-90173ddec71d}, !- Zone Air Exhaust Port List
-  {9350e238-c828-43fc-876e-50e58191e7ef}, !- Zone Air Node Name
-  {dc03ed4e-9b28-4e96-bddc-c8703c15a0db}, !- Zone Return Air Port List
-=======
-  {8a426890-9a30-489f-b93b-a6fb09d6d4b5}, !- Zone Air Inlet Port List
-  {476f0772-0a6b-4acc-b0a5-16efa1632b09}, !- Zone Air Exhaust Port List
-  {3b593e0e-ac35-4702-bae9-06ce7ed381eb}, !- Zone Air Node Name
-  {f3a62c1f-12d2-4245-9f2e-353e08d9d739}, !- Zone Return Air Port List
->>>>>>> 78927444
+  {de9dca8b-e04e-4936-ae76-293143ba43f2}, !- Zone Air Inlet Port List
+  {182bdcab-eec7-4842-bbf3-f262b59e8759}, !- Zone Air Exhaust Port List
+  {77f988c3-4986-4bde-8ce5-d79f77869114}, !- Zone Air Node Name
+  {d5d3e617-5121-4c08-ac62-2e414331c741}, !- Zone Return Air Port List
   ,                                       !- Primary Daylighting Control Name
   ,                                       !- Fraction of Zone Controlled by Primary Daylighting Control
   ,                                       !- Secondary Daylighting Control Name
@@ -724,71 +520,37 @@
   No;                                     !- Use Ideal Air Loads
 
 OS:Node,
-<<<<<<< HEAD
-  {88ac57ae-0578-4900-bc52-16f07ee8ee6a}, !- Handle
+  {944383b5-f88a-4d77-a3f2-b83e4f77d9be}, !- Handle
   Node 2,                                 !- Name
-  {9350e238-c828-43fc-876e-50e58191e7ef}, !- Inlet Port
+  {77f988c3-4986-4bde-8ce5-d79f77869114}, !- Inlet Port
   ;                                       !- Outlet Port
 
 OS:Connection,
-  {9350e238-c828-43fc-876e-50e58191e7ef}, !- Handle
-  {9ae53e15-5c23-4e45-8bdc-8c868c7024a3}, !- Name
-  {dcf17c4b-ad22-4d81-91c8-26c69e61cde6}, !- Source Object
+  {77f988c3-4986-4bde-8ce5-d79f77869114}, !- Handle
+  {a54c5d91-19e1-4593-b709-f8efc159034e}, !- Name
+  {b3164acb-f7ed-4625-b851-0261bf7257f2}, !- Source Object
   11,                                     !- Outlet Port
-  {88ac57ae-0578-4900-bc52-16f07ee8ee6a}, !- Target Object
+  {944383b5-f88a-4d77-a3f2-b83e4f77d9be}, !- Target Object
   2;                                      !- Inlet Port
 
 OS:PortList,
-  {63efbd56-7b8f-4230-a021-e0c7cebe5565}, !- Handle
-  {7379140d-34dd-4328-8ebe-1393ffadc0fd}, !- Name
-  {dcf17c4b-ad22-4d81-91c8-26c69e61cde6}; !- HVAC Component
+  {de9dca8b-e04e-4936-ae76-293143ba43f2}, !- Handle
+  {2a2fca8b-494e-434e-a15c-7dcda62f42e4}, !- Name
+  {b3164acb-f7ed-4625-b851-0261bf7257f2}; !- HVAC Component
 
 OS:PortList,
-  {c0df1988-9ca4-49d8-8508-90173ddec71d}, !- Handle
-  {b7f63244-3807-4d24-bb92-dee0e4ab7ed3}, !- Name
-  {dcf17c4b-ad22-4d81-91c8-26c69e61cde6}; !- HVAC Component
+  {182bdcab-eec7-4842-bbf3-f262b59e8759}, !- Handle
+  {0572400a-18dd-4ec4-bdea-0f8f490cf312}, !- Name
+  {b3164acb-f7ed-4625-b851-0261bf7257f2}; !- HVAC Component
 
 OS:PortList,
-  {dc03ed4e-9b28-4e96-bddc-c8703c15a0db}, !- Handle
-  {a5aed08f-0580-4a30-8e6f-17e9cdaae521}, !- Name
-  {dcf17c4b-ad22-4d81-91c8-26c69e61cde6}; !- HVAC Component
+  {d5d3e617-5121-4c08-ac62-2e414331c741}, !- Handle
+  {d5982597-1771-426b-90b2-06b6b0e3f608}, !- Name
+  {b3164acb-f7ed-4625-b851-0261bf7257f2}; !- HVAC Component
 
 OS:Sizing:Zone,
-  {0bd2e53b-0e90-469a-9aff-fccddeb6fa24}, !- Handle
-  {dcf17c4b-ad22-4d81-91c8-26c69e61cde6}, !- Zone or ZoneList Name
-=======
-  {15807c0e-2949-4ad6-bd62-ea3c8c05ed75}, !- Handle
-  Node 2,                                 !- Name
-  {3b593e0e-ac35-4702-bae9-06ce7ed381eb}, !- Inlet Port
-  ;                                       !- Outlet Port
-
-OS:Connection,
-  {3b593e0e-ac35-4702-bae9-06ce7ed381eb}, !- Handle
-  {84e3e4da-a587-460b-b6ef-9a9435048e50}, !- Name
-  {047f5d6c-0a7e-494b-9c83-b1482b53597b}, !- Source Object
-  11,                                     !- Outlet Port
-  {15807c0e-2949-4ad6-bd62-ea3c8c05ed75}, !- Target Object
-  2;                                      !- Inlet Port
-
-OS:PortList,
-  {8a426890-9a30-489f-b93b-a6fb09d6d4b5}, !- Handle
-  {9da827db-5f12-4312-9d18-a6892fa19cbf}, !- Name
-  {047f5d6c-0a7e-494b-9c83-b1482b53597b}; !- HVAC Component
-
-OS:PortList,
-  {476f0772-0a6b-4acc-b0a5-16efa1632b09}, !- Handle
-  {0014cacf-547a-4d2e-9dd9-f8f0d38cb374}, !- Name
-  {047f5d6c-0a7e-494b-9c83-b1482b53597b}; !- HVAC Component
-
-OS:PortList,
-  {f3a62c1f-12d2-4245-9f2e-353e08d9d739}, !- Handle
-  {1979bca0-4831-41fb-9bfe-29c6d6f45025}, !- Name
-  {047f5d6c-0a7e-494b-9c83-b1482b53597b}; !- HVAC Component
-
-OS:Sizing:Zone,
-  {81802182-e0d5-4ac0-88d6-fb4ce5bb5192}, !- Handle
-  {047f5d6c-0a7e-494b-9c83-b1482b53597b}, !- Zone or ZoneList Name
->>>>>>> 78927444
+  {cf78274f-f93b-40b6-8239-6fccd00f499e}, !- Handle
+  {b3164acb-f7ed-4625-b851-0261bf7257f2}, !- Zone or ZoneList Name
   SupplyAirTemperature,                   !- Zone Cooling Design Supply Air Temperature Input Method
   14,                                     !- Zone Cooling Design Supply Air Temperature {C}
   11.11,                                  !- Zone Cooling Design Supply Air Temperature Difference {deltaC}
@@ -817,25 +579,14 @@
   autosize;                               !- Dedicated Outdoor Air High Setpoint Temperature for Design {C}
 
 OS:ZoneHVAC:EquipmentList,
-<<<<<<< HEAD
-  {0d339f68-5621-4b5c-948f-ff87a86d834f}, !- Handle
+  {fe54c2b4-551f-467c-81b3-3a0dad70557e}, !- Handle
   Zone HVAC Equipment List 2,             !- Name
-  {dcf17c4b-ad22-4d81-91c8-26c69e61cde6}; !- Thermal Zone
+  {b3164acb-f7ed-4625-b851-0261bf7257f2}; !- Thermal Zone
 
 OS:Space,
-  {5702387a-5e33-4a7b-b5b0-8324b35858db}, !- Handle
+  {07772842-ed8d-4fea-91ba-c1e33ff51e13}, !- Handle
   corridor space,                         !- Name
-  {6682c173-8a95-48ea-946d-8a6cedefffcf}, !- Space Type Name
-=======
-  {c1fb35e9-0802-4539-a777-2926dfee4bdb}, !- Handle
-  Zone HVAC Equipment List 2,             !- Name
-  {047f5d6c-0a7e-494b-9c83-b1482b53597b}; !- Thermal Zone
-
-OS:Space,
-  {0a79056f-cf2d-4168-8d4b-e148b31f13e9}, !- Handle
-  corridor space,                         !- Name
-  {0b7704f6-b6c4-411c-bc3e-7468774923cd}, !- Space Type Name
->>>>>>> 78927444
+  {72cd456b-855c-4c71-9939-e3559b5b5019}, !- Space Type Name
   ,                                       !- Default Construction Set Name
   ,                                       !- Default Schedule Set Name
   ,                                       !- Direction of Relative North {deg}
@@ -843,25 +594,14 @@
   ,                                       !- Y Origin {m}
   ,                                       !- Z Origin {m}
   ,                                       !- Building Story Name
-<<<<<<< HEAD
-  {dcf17c4b-ad22-4d81-91c8-26c69e61cde6}; !- Thermal Zone Name
+  {b3164acb-f7ed-4625-b851-0261bf7257f2}; !- Thermal Zone Name
 
 OS:Surface,
-  {8df5585d-c0b1-4b19-b90f-822722efe9cd}, !- Handle
+  {39182d4f-6122-4bfe-b8e8-a197498aea93}, !- Handle
   Surface 7,                              !- Name
   Floor,                                  !- Surface Type
   ,                                       !- Construction Name
-  {5702387a-5e33-4a7b-b5b0-8324b35858db}, !- Space Name
-=======
-  {047f5d6c-0a7e-494b-9c83-b1482b53597b}; !- Thermal Zone Name
-
-OS:Surface,
-  {a61477f2-b77b-4c15-a2f5-aa06158b83b3}, !- Handle
-  Surface 7,                              !- Name
-  Floor,                                  !- Surface Type
-  ,                                       !- Construction Name
-  {0a79056f-cf2d-4168-8d4b-e148b31f13e9}, !- Space Name
->>>>>>> 78927444
+  {07772842-ed8d-4fea-91ba-c1e33ff51e13}, !- Space Name
   Foundation,                             !- Outside Boundary Condition
   ,                                       !- Outside Boundary Condition Object
   NoSun,                                  !- Sun Exposure
@@ -874,19 +614,11 @@
   6.46578440716979, 0, 0;                 !- X,Y,Z Vertex 4 {m}
 
 OS:Surface,
-<<<<<<< HEAD
-  {fca2e184-06a7-40bc-bd33-9ddfa381185c}, !- Handle
+  {e5838295-e206-4dcd-9948-bd7ea1ed3023}, !- Handle
   Surface 8,                              !- Name
   Wall,                                   !- Surface Type
   ,                                       !- Construction Name
-  {5702387a-5e33-4a7b-b5b0-8324b35858db}, !- Space Name
-=======
-  {a208cc9c-5acd-41b1-a17c-7bc363caf18c}, !- Handle
-  Surface 8,                              !- Name
-  Wall,                                   !- Surface Type
-  ,                                       !- Construction Name
-  {0a79056f-cf2d-4168-8d4b-e148b31f13e9}, !- Space Name
->>>>>>> 78927444
+  {07772842-ed8d-4fea-91ba-c1e33ff51e13}, !- Space Name
   Outdoors,                               !- Outside Boundary Condition
   ,                                       !- Outside Boundary Condition Object
   SunExposed,                             !- Sun Exposure
@@ -899,19 +631,11 @@
   0, 0, 2.4384;                           !- X,Y,Z Vertex 4 {m}
 
 OS:Surface,
-<<<<<<< HEAD
-  {264b5738-f3ea-467e-9286-93e784711477}, !- Handle
+  {1d7a0937-7911-467f-9ba8-4de1b46963eb}, !- Handle
   Surface 9,                              !- Name
   Wall,                                   !- Surface Type
   ,                                       !- Construction Name
-  {5702387a-5e33-4a7b-b5b0-8324b35858db}, !- Space Name
-=======
-  {be294cc6-72b4-4549-b27a-93866fcaca9d}, !- Handle
-  Surface 9,                              !- Name
-  Wall,                                   !- Surface Type
-  ,                                       !- Construction Name
-  {0a79056f-cf2d-4168-8d4b-e148b31f13e9}, !- Space Name
->>>>>>> 78927444
+  {07772842-ed8d-4fea-91ba-c1e33ff51e13}, !- Space Name
   Adiabatic,                              !- Outside Boundary Condition
   ,                                       !- Outside Boundary Condition Object
   NoSun,                                  !- Sun Exposure
@@ -924,19 +648,11 @@
   0, 1.524, 2.4384;                       !- X,Y,Z Vertex 4 {m}
 
 OS:Surface,
-<<<<<<< HEAD
-  {ca304bfe-b3e9-4cc7-bbbe-da5d19f956dc}, !- Handle
+  {70fa4782-f099-40bc-95f2-3228c0f76038}, !- Handle
   Surface 10,                             !- Name
   Wall,                                   !- Surface Type
   ,                                       !- Construction Name
-  {5702387a-5e33-4a7b-b5b0-8324b35858db}, !- Space Name
-=======
-  {214ac5f6-d2fc-4064-9146-37edac650f67}, !- Handle
-  Surface 10,                             !- Name
-  Wall,                                   !- Surface Type
-  ,                                       !- Construction Name
-  {0a79056f-cf2d-4168-8d4b-e148b31f13e9}, !- Space Name
->>>>>>> 78927444
+  {07772842-ed8d-4fea-91ba-c1e33ff51e13}, !- Space Name
   Adiabatic,                              !- Outside Boundary Condition
   ,                                       !- Outside Boundary Condition Object
   NoSun,                                  !- Sun Exposure
@@ -949,19 +665,11 @@
   6.46578440716979, 1.524, 2.4384;        !- X,Y,Z Vertex 4 {m}
 
 OS:Surface,
-<<<<<<< HEAD
-  {0f733089-b3ea-4009-a5a8-ce3a21abd8ac}, !- Handle
+  {3ce937a0-beda-400b-8a77-36d887d0119f}, !- Handle
   Surface 11,                             !- Name
   Wall,                                   !- Surface Type
   ,                                       !- Construction Name
-  {5702387a-5e33-4a7b-b5b0-8324b35858db}, !- Space Name
-=======
-  {56d9eac4-2ffd-4cc3-b487-c76ca600e8e4}, !- Handle
-  Surface 11,                             !- Name
-  Wall,                                   !- Surface Type
-  ,                                       !- Construction Name
-  {0a79056f-cf2d-4168-8d4b-e148b31f13e9}, !- Space Name
->>>>>>> 78927444
+  {07772842-ed8d-4fea-91ba-c1e33ff51e13}, !- Space Name
   Adiabatic,                              !- Outside Boundary Condition
   ,                                       !- Outside Boundary Condition Object
   NoSun,                                  !- Sun Exposure
@@ -974,19 +682,11 @@
   6.46578440716979, 0, 2.4384;            !- X,Y,Z Vertex 4 {m}
 
 OS:Surface,
-<<<<<<< HEAD
-  {00e04cf0-e15c-4e9c-8321-11dae4a8ab3f}, !- Handle
+  {29c29095-2a36-4592-a96a-ae044b5bac9f}, !- Handle
   Surface 12,                             !- Name
   RoofCeiling,                            !- Surface Type
   ,                                       !- Construction Name
-  {5702387a-5e33-4a7b-b5b0-8324b35858db}, !- Space Name
-=======
-  {c587df62-0bd1-4ede-b470-27957eaa5493}, !- Handle
-  Surface 12,                             !- Name
-  RoofCeiling,                            !- Surface Type
-  ,                                       !- Construction Name
-  {0a79056f-cf2d-4168-8d4b-e148b31f13e9}, !- Space Name
->>>>>>> 78927444
+  {07772842-ed8d-4fea-91ba-c1e33ff51e13}, !- Space Name
   Outdoors,                               !- Outside Boundary Condition
   ,                                       !- Outside Boundary Condition Object
   SunExposed,                             !- Sun Exposure
@@ -999,11 +699,7 @@
   0, 0, 2.4384;                           !- X,Y,Z Vertex 4 {m}
 
 OS:SpaceType,
-<<<<<<< HEAD
-  {6682c173-8a95-48ea-946d-8a6cedefffcf}, !- Handle
-=======
-  {0b7704f6-b6c4-411c-bc3e-7468774923cd}, !- Handle
->>>>>>> 78927444
+  {72cd456b-855c-4c71-9939-e3559b5b5019}, !- Handle
   Space Type 2,                           !- Name
   ,                                       !- Default Construction Set Name
   ,                                       !- Default Schedule Set Name
@@ -1014,23 +710,14 @@
   corridor;                               !- Standards Space Type
 
 OS:BuildingUnit,
-<<<<<<< HEAD
-  {c58e8b76-315e-4989-aa15-5b259ca206da}, !- Handle
-=======
-  {60dbb5a8-39ad-4f76-9e34-e58404808587}, !- Handle
->>>>>>> 78927444
+  {bdd38ccf-af90-4194-ad28-e72dfa446cbc}, !- Handle
   unit 1,                                 !- Name
   ,                                       !- Rendering Color
   Residential;                            !- Building Unit Type
 
 OS:AdditionalProperties,
-<<<<<<< HEAD
-  {c30cc71a-de37-466d-bb35-d1a80991f64b}, !- Handle
-  {c58e8b76-315e-4989-aa15-5b259ca206da}, !- Object Name
-=======
-  {36a91a2e-2540-42df-a5ea-af33b2f045c9}, !- Handle
-  {60dbb5a8-39ad-4f76-9e34-e58404808587}, !- Object Name
->>>>>>> 78927444
+  {d9ae1ea7-02fe-4f52-b17d-5e751253e48a}, !- Handle
+  {bdd38ccf-af90-4194-ad28-e72dfa446cbc}, !- Object Name
   NumberOfBedrooms,                       !- Feature Name 1
   Integer,                                !- Feature Data Type 1
   3,                                      !- Feature Value 1
@@ -1042,20 +729,12 @@
   3.3900000000000001;                     !- Feature Value 3
 
 OS:External:File,
-<<<<<<< HEAD
-  {bb533e9c-3385-46df-b5d2-27b98fd7f2c6}, !- Handle
-=======
-  {aaf3d08f-70c0-4827-801a-b026efd81a68}, !- Handle
->>>>>>> 78927444
+  {38491bce-e0d6-416f-9552-59bb97be6811}, !- Handle
   8760.csv,                               !- Name
   8760.csv;                               !- File Name
 
 OS:Schedule:Day,
-<<<<<<< HEAD
-  {99f10f36-e76a-43a4-a2e2-a55f027dab8d}, !- Handle
-=======
-  {897374c5-e7b6-4e5a-a72e-34d10a724425}, !- Handle
->>>>>>> 78927444
+  {b2258598-d096-4ad2-b98a-a790f7afeedb}, !- Handle
   Schedule Day 1,                         !- Name
   ,                                       !- Schedule Type Limits Name
   ,                                       !- Interpolate to Timestep
@@ -1064,11 +743,7 @@
   0;                                      !- Value Until Time 1
 
 OS:Schedule:Day,
-<<<<<<< HEAD
-  {be241725-cacf-4c91-afbe-828ee5f68928}, !- Handle
-=======
-  {b7ff8bfd-a978-4ff2-b61a-0e5930bbf549}, !- Handle
->>>>>>> 78927444
+  {3165f03e-169e-4db6-860c-5b694093922b}, !- Handle
   Schedule Day 2,                         !- Name
   ,                                       !- Schedule Type Limits Name
   ,                                       !- Interpolate to Timestep
@@ -1077,17 +752,10 @@
   1;                                      !- Value Until Time 1
 
 OS:Schedule:File,
-<<<<<<< HEAD
-  {516b0ba0-4202-43f0-9147-e36cc119029b}, !- Handle
+  {48f5466b-f41f-4c3f-8328-24b6013879a1}, !- Handle
   occupants,                              !- Name
-  {fe069346-26e0-47b5-97ca-f664ac8aa594}, !- Schedule Type Limits Name
-  {bb533e9c-3385-46df-b5d2-27b98fd7f2c6}, !- External File Name
-=======
-  {bd022dc6-3f39-4782-8ab3-4dd1829b83f8}, !- Handle
-  occupants,                              !- Name
-  {61a593a7-0039-433c-b5a0-a81c5555d630}, !- Schedule Type Limits Name
-  {aaf3d08f-70c0-4827-801a-b026efd81a68}, !- External File Name
->>>>>>> 78927444
+  {695a3825-f189-45e4-845b-6b77b1c3647b}, !- Schedule Type Limits Name
+  {38491bce-e0d6-416f-9552-59bb97be6811}, !- External File Name
   1,                                      !- Column Number
   1,                                      !- Rows to Skip at Top
   8760,                                   !- Number of Hours of Data
@@ -1096,38 +764,22 @@
   60;                                     !- Minutes per Item
 
 OS:Schedule:Ruleset,
-<<<<<<< HEAD
-  {2946091d-1e2c-4952-bd6a-2c763d024987}, !- Handle
+  {3556b10c-866b-4a5c-aca8-b9a5b96d996f}, !- Handle
   Schedule Ruleset 1,                     !- Name
-  {af1f1db4-2e95-43db-b9ed-ac87a2a1e423}, !- Schedule Type Limits Name
-  {e743cfc4-b22e-471c-b2ff-9663d4f2e02e}; !- Default Day Schedule Name
+  {11985f4a-625a-4ad1-b843-fe1f0f854f09}, !- Schedule Type Limits Name
+  {27779678-a7a7-45ce-a8c9-6aa8feb21ba0}; !- Default Day Schedule Name
 
 OS:Schedule:Day,
-  {e743cfc4-b22e-471c-b2ff-9663d4f2e02e}, !- Handle
+  {27779678-a7a7-45ce-a8c9-6aa8feb21ba0}, !- Handle
   Schedule Day 3,                         !- Name
-  {af1f1db4-2e95-43db-b9ed-ac87a2a1e423}, !- Schedule Type Limits Name
-=======
-  {d90764f8-58b3-4c72-8141-f533c57bb2fc}, !- Handle
-  Schedule Ruleset 1,                     !- Name
-  {0bcac97c-fe6c-41db-a3a9-b8faf642fe2f}, !- Schedule Type Limits Name
-  {7692a02e-7d4a-489d-88cd-9c5e48bcd39f}; !- Default Day Schedule Name
-
-OS:Schedule:Day,
-  {7692a02e-7d4a-489d-88cd-9c5e48bcd39f}, !- Handle
-  Schedule Day 3,                         !- Name
-  {0bcac97c-fe6c-41db-a3a9-b8faf642fe2f}, !- Schedule Type Limits Name
->>>>>>> 78927444
+  {11985f4a-625a-4ad1-b843-fe1f0f854f09}, !- Schedule Type Limits Name
   ,                                       !- Interpolate to Timestep
   24,                                     !- Hour 1
   0,                                      !- Minute 1
   112.539290946133;                       !- Value Until Time 1
 
 OS:People:Definition,
-<<<<<<< HEAD
-  {5fba0e49-3e0d-42db-9abc-7dac485f8bfc}, !- Handle
-=======
-  {ec6ca8a1-2cfb-4b73-af73-da6ff062abb2}, !- Handle
->>>>>>> 78927444
+  {12cf2d71-4d65-4176-83c5-5933efaa8571}, !- Handle
   res occupants|living space,             !- Name
   People,                                 !- Number of People Calculation Method
   3.39,                                   !- Number of People {people}
@@ -1140,21 +792,12 @@
   ZoneAveraged;                           !- Mean Radiant Temperature Calculation Type
 
 OS:People,
-<<<<<<< HEAD
-  {c5566103-6321-462f-9297-932f510fc1d4}, !- Handle
+  {a6391fd5-50c9-41ca-a8d6-f66c070fa31a}, !- Handle
   res occupants|living space,             !- Name
-  {5fba0e49-3e0d-42db-9abc-7dac485f8bfc}, !- People Definition Name
-  {c2b6159c-89db-43c4-bf25-bb1a168e79a6}, !- Space or SpaceType Name
-  {516b0ba0-4202-43f0-9147-e36cc119029b}, !- Number of People Schedule Name
-  {2946091d-1e2c-4952-bd6a-2c763d024987}, !- Activity Level Schedule Name
-=======
-  {4cae8749-fe20-44a1-b07b-d26dbccbec5b}, !- Handle
-  res occupants|living space,             !- Name
-  {ec6ca8a1-2cfb-4b73-af73-da6ff062abb2}, !- People Definition Name
-  {58f87e68-8078-4f91-a337-0d3b0025b772}, !- Space or SpaceType Name
-  {bd022dc6-3f39-4782-8ab3-4dd1829b83f8}, !- Number of People Schedule Name
-  {d90764f8-58b3-4c72-8141-f533c57bb2fc}, !- Activity Level Schedule Name
->>>>>>> 78927444
+  {12cf2d71-4d65-4176-83c5-5933efaa8571}, !- People Definition Name
+  {354a4d34-1268-41f8-b17c-78b5ddba9f0e}, !- Space or SpaceType Name
+  {48f5466b-f41f-4c3f-8328-24b6013879a1}, !- Number of People Schedule Name
+  {3556b10c-866b-4a5c-aca8-b9a5b96d996f}, !- Activity Level Schedule Name
   ,                                       !- Surface Name/Angle Factor List Name
   ,                                       !- Work Efficiency Schedule Name
   ,                                       !- Clothing Insulation Schedule Name
@@ -1162,11 +805,7 @@
   1;                                      !- Multiplier
 
 OS:ScheduleTypeLimits,
-<<<<<<< HEAD
-  {af1f1db4-2e95-43db-b9ed-ac87a2a1e423}, !- Handle
-=======
-  {0bcac97c-fe6c-41db-a3a9-b8faf642fe2f}, !- Handle
->>>>>>> 78927444
+  {11985f4a-625a-4ad1-b843-fe1f0f854f09}, !- Handle
   ActivityLevel,                          !- Name
   0,                                      !- Lower Limit Value
   ,                                       !- Upper Limit Value
@@ -1174,26 +813,16 @@
   ActivityLevel;                          !- Unit Type
 
 OS:ScheduleTypeLimits,
-<<<<<<< HEAD
-  {fe069346-26e0-47b5-97ca-f664ac8aa594}, !- Handle
-=======
-  {61a593a7-0039-433c-b5a0-a81c5555d630}, !- Handle
->>>>>>> 78927444
+  {695a3825-f189-45e4-845b-6b77b1c3647b}, !- Handle
   Fractional,                             !- Name
   0,                                      !- Lower Limit Value
   1,                                      !- Upper Limit Value
   Continuous;                             !- Numeric Type
 
 OS:Coil:Heating:Gas,
-<<<<<<< HEAD
-  {ea78c62b-3fc7-4219-b6db-59572af552c3}, !- Handle
+  {9fa3e35f-7a15-4b3b-b88d-c6fb42ace059}, !- Handle
   res fur gas heating coil,               !- Name
-  {753b4593-c93f-4384-984d-89404182e67e}, !- Availability Schedule Name
-=======
-  {06c24276-612d-4be4-81e3-f2e8df79fbea}, !- Handle
-  res fur gas heating coil,               !- Name
-  {c1541cd6-84c2-4a96-bd00-b3aaa4856219}, !- Availability Schedule Name
->>>>>>> 78927444
+  {f39e2dd9-68a6-4c24-954d-f83b4ae6408a}, !- Availability Schedule Name
   0.78,                                   !- Gas Burner Efficiency
   AutoSize,                               !- Nominal Capacity {W}
   ,                                       !- Air Inlet Node Name
@@ -1205,23 +834,13 @@
   NaturalGas;                             !- Fuel Type
 
 OS:Schedule:Constant,
-<<<<<<< HEAD
-  {753b4593-c93f-4384-984d-89404182e67e}, !- Handle
+  {f39e2dd9-68a6-4c24-954d-f83b4ae6408a}, !- Handle
   Always On Discrete,                     !- Name
-  {23467066-24f1-41ef-b473-51d424706b9e}, !- Schedule Type Limits Name
+  {d53951f9-3bf9-4efa-bd76-7a2b51295a3e}, !- Schedule Type Limits Name
   1;                                      !- Value
 
 OS:ScheduleTypeLimits,
-  {23467066-24f1-41ef-b473-51d424706b9e}, !- Handle
-=======
-  {c1541cd6-84c2-4a96-bd00-b3aaa4856219}, !- Handle
-  Always On Discrete,                     !- Name
-  {be5d9393-e61b-4dfd-9293-2393f04b1f1e}, !- Schedule Type Limits Name
-  1;                                      !- Value
-
-OS:ScheduleTypeLimits,
-  {be5d9393-e61b-4dfd-9293-2393f04b1f1e}, !- Handle
->>>>>>> 78927444
+  {d53951f9-3bf9-4efa-bd76-7a2b51295a3e}, !- Handle
   OnOff,                                  !- Name
   0,                                      !- Lower Limit Value
   1,                                      !- Upper Limit Value
@@ -1229,15 +848,9 @@
   Availability;                           !- Unit Type
 
 OS:Fan:OnOff,
-<<<<<<< HEAD
-  {00b26bb8-65ac-40d7-8524-fc13b9bb2e27}, !- Handle
+  {86dc25f0-2b2b-4000-86c9-40089c458435}, !- Handle
   res fur gas htg supply fan,             !- Name
-  {753b4593-c93f-4384-984d-89404182e67e}, !- Availability Schedule Name
-=======
-  {78aed3b9-874d-47e5-9e8e-ea2458c78c82}, !- Handle
-  res fur gas htg supply fan,             !- Name
-  {c1541cd6-84c2-4a96-bd00-b3aaa4856219}, !- Availability Schedule Name
->>>>>>> 78927444
+  {f39e2dd9-68a6-4c24-954d-f83b4ae6408a}, !- Availability Schedule Name
   0.75,                                   !- Fan Total Efficiency
   794.580001233493,                       !- Pressure Rise {Pa}
   autosize,                               !- Maximum Flow Rate {m3/s}
@@ -1245,21 +858,12 @@
   1,                                      !- Motor In Airstream Fraction
   ,                                       !- Air Inlet Node Name
   ,                                       !- Air Outlet Node Name
-<<<<<<< HEAD
-  {22766939-4a82-4e19-bd68-5727ec342042}, !- Fan Power Ratio Function of Speed Ratio Curve Name
-  {791e090b-332d-43e3-b0c9-72faa6b270c9}, !- Fan Efficiency Ratio Function of Speed Ratio Curve Name
+  {9325ae7a-cec6-4fbb-bdf1-4aef3f7f84f0}, !- Fan Power Ratio Function of Speed Ratio Curve Name
+  {671597a7-e7f6-41a4-99ac-58bb18a6bbfd}, !- Fan Efficiency Ratio Function of Speed Ratio Curve Name
   res fur gas htg supply fan;             !- End-Use Subcategory
 
 OS:Curve:Exponent,
-  {22766939-4a82-4e19-bd68-5727ec342042}, !- Handle
-=======
-  {6918ce36-f053-441b-87ff-8352812acf05}, !- Fan Power Ratio Function of Speed Ratio Curve Name
-  {607e4aa8-25d2-4d38-ab11-c0228d604f0b}, !- Fan Efficiency Ratio Function of Speed Ratio Curve Name
-  res fur gas htg supply fan;             !- End-Use Subcategory
-
-OS:Curve:Exponent,
-  {6918ce36-f053-441b-87ff-8352812acf05}, !- Handle
->>>>>>> 78927444
+  {9325ae7a-cec6-4fbb-bdf1-4aef3f7f84f0}, !- Handle
   Fan On Off Power Curve,                 !- Name
   1,                                      !- Coefficient1 Constant
   0,                                      !- Coefficient2 Constant
@@ -1272,11 +876,7 @@
   ;                                       !- Output Unit Type
 
 OS:Curve:Cubic,
-<<<<<<< HEAD
-  {791e090b-332d-43e3-b0c9-72faa6b270c9}, !- Handle
-=======
-  {607e4aa8-25d2-4d38-ab11-c0228d604f0b}, !- Handle
->>>>>>> 78927444
+  {671597a7-e7f6-41a4-99ac-58bb18a6bbfd}, !- Handle
   Fan On Off Efficiency Curve,            !- Name
   1,                                      !- Coefficient1 Constant
   0,                                      !- Coefficient2 x
@@ -1286,33 +886,18 @@
   1;                                      !- Maximum Value of x
 
 OS:AirLoopHVAC:UnitarySystem,
-<<<<<<< HEAD
-  {8d895e77-bf79-4137-9e59-4af17ad29cce}, !- Handle
+  {cba4a5f5-9c30-49a6-8ae8-05cc49321406}, !- Handle
   res fur gas unitary system,             !- Name
   Load,                                   !- Control Type
-  {569e250b-5147-4132-966d-951710f6e6d4}, !- Controlling Zone or Thermostat Location
+  {1e29bd87-659f-4670-a6b5-69849995c557}, !- Controlling Zone or Thermostat Location
   None,                                   !- Dehumidification Control Type
-  {753b4593-c93f-4384-984d-89404182e67e}, !- Availability Schedule Name
-  {8341c76c-220d-47ba-b7c9-524b2392909c}, !- Air Inlet Node Name
-  {a7248b4f-0678-40ca-94a4-f517b311b80c}, !- Air Outlet Node Name
-  {00b26bb8-65ac-40d7-8524-fc13b9bb2e27}, !- Supply Fan Name
+  {f39e2dd9-68a6-4c24-954d-f83b4ae6408a}, !- Availability Schedule Name
+  {e43c545f-06b9-4841-8e36-62506b2a5977}, !- Air Inlet Node Name
+  {73cace83-0a62-4ace-a711-b7a462bd540a}, !- Air Outlet Node Name
+  {86dc25f0-2b2b-4000-86c9-40089c458435}, !- Supply Fan Name
   BlowThrough,                            !- Fan Placement
-  {0a641c76-a810-4394-b568-b8f031246e49}, !- Supply Air Fan Operating Mode Schedule Name
-  {ea78c62b-3fc7-4219-b6db-59572af552c3}, !- Heating Coil Name
-=======
-  {93786db4-9bdd-463c-81bc-7a721ff3327d}, !- Handle
-  res fur gas unitary system,             !- Name
-  Load,                                   !- Control Type
-  {e3416f00-7847-4910-9a84-0e92e47f10f7}, !- Controlling Zone or Thermostat Location
-  None,                                   !- Dehumidification Control Type
-  {c1541cd6-84c2-4a96-bd00-b3aaa4856219}, !- Availability Schedule Name
-  {4094727c-5bb4-4677-a4e4-ffcc67b0b550}, !- Air Inlet Node Name
-  {ce0d63e9-2026-437c-9a07-432acd29f08e}, !- Air Outlet Node Name
-  {78aed3b9-874d-47e5-9e8e-ea2458c78c82}, !- Supply Fan Name
-  BlowThrough,                            !- Fan Placement
-  {5d969210-9d14-4fd1-bb92-3777e2d1f67f}, !- Supply Air Fan Operating Mode Schedule Name
-  {06c24276-612d-4be4-81e3-f2e8df79fbea}, !- Heating Coil Name
->>>>>>> 78927444
+  {7c827594-8295-466a-a55e-7e2ddd836ede}, !- Supply Air Fan Operating Mode Schedule Name
+  {9fa3e35f-7a15-4b3b-b88d-c6fb42ace059}, !- Heating Coil Name
   1,                                      !- DX Heating Coil Sizing Ratio
   ,                                       !- Cooling Coil Name
   No,                                     !- Use DOAS DX Cooling Coil
@@ -1347,23 +932,13 @@
   0;                                      !- Ancilliary Off-Cycle Electric Power {W}
 
 OS:Schedule:Constant,
-<<<<<<< HEAD
-  {0a641c76-a810-4394-b568-b8f031246e49}, !- Handle
+  {7c827594-8295-466a-a55e-7e2ddd836ede}, !- Handle
   Always Off Discrete,                    !- Name
-  {573940c2-9615-4433-9341-087ab90e8a8a}, !- Schedule Type Limits Name
+  {bdb13e20-c7dc-452c-99d3-0c29cebd9aa9}, !- Schedule Type Limits Name
   0;                                      !- Value
 
 OS:ScheduleTypeLimits,
-  {573940c2-9615-4433-9341-087ab90e8a8a}, !- Handle
-=======
-  {5d969210-9d14-4fd1-bb92-3777e2d1f67f}, !- Handle
-  Always Off Discrete,                    !- Name
-  {704b8820-5209-417d-aec4-d2cefdcdbf5e}, !- Schedule Type Limits Name
-  0;                                      !- Value
-
-OS:ScheduleTypeLimits,
-  {704b8820-5209-417d-aec4-d2cefdcdbf5e}, !- Handle
->>>>>>> 78927444
+  {bdb13e20-c7dc-452c-99d3-0c29cebd9aa9}, !- Handle
   OnOff 1,                                !- Name
   0,                                      !- Lower Limit Value
   1,                                      !- Upper Limit Value
@@ -1371,234 +946,119 @@
   Availability;                           !- Unit Type
 
 OS:AirLoopHVAC,
-<<<<<<< HEAD
-  {8c523cd8-f49d-4ea7-a59a-6bd860bef5fb}, !- Handle
+  {6fc2e059-7719-4dfd-8c33-e8667d51edac}, !- Handle
   res fur gas asys,                       !- Name
   ,                                       !- Controller List Name
-  {753b4593-c93f-4384-984d-89404182e67e}, !- Availability Schedule
-  {e9ac2592-fe2b-4558-8d92-abde2ca19c5c}, !- Availability Manager List Name
+  {f39e2dd9-68a6-4c24-954d-f83b4ae6408a}, !- Availability Schedule
+  {712e1bf9-a906-4f6b-aa18-b23994f78126}, !- Availability Manager List Name
   AutoSize,                               !- Design Supply Air Flow Rate {m3/s}
   ,                                       !- Branch List Name
   ,                                       !- Connector List Name
-  {c12f9dea-552a-4be9-94bf-262116d2b769}, !- Supply Side Inlet Node Name
-  {162ea4c5-cc17-40f9-ab78-9f6e21fb4847}, !- Demand Side Outlet Node Name
-  {a8fa318f-48f2-4d4f-8c78-9986edd0f5c8}, !- Demand Side Inlet Node A
-  {b69a9f20-748b-47f8-bac1-cf670232aac8}, !- Supply Side Outlet Node A
+  {53f93367-c1f8-4d1d-b6b0-76519cd975f2}, !- Supply Side Inlet Node Name
+  {497b820b-d2a8-499d-b08f-1eb80098ba2e}, !- Demand Side Outlet Node Name
+  {19e3ba43-760f-47a1-bc3c-520ee73a3e5a}, !- Demand Side Inlet Node A
+  {d942fe8c-6437-4299-9fe8-0e8ce25ce8ca}, !- Supply Side Outlet Node A
   ,                                       !- Demand Side Inlet Node B
   ,                                       !- Supply Side Outlet Node B
   ,                                       !- Return Air Bypass Flow Temperature Setpoint Schedule Name
-  {d9a03769-82b7-4eec-9b30-0bd1cd2d2f5a}, !- Demand Mixer Name
-  {e001d4d8-dbac-48b8-a558-3826610f0513}, !- Demand Splitter A Name
-=======
-  {3dfebe46-a115-4cd7-8b27-45577be8c9ee}, !- Handle
-  res fur gas asys,                       !- Name
-  ,                                       !- Controller List Name
-  {c1541cd6-84c2-4a96-bd00-b3aaa4856219}, !- Availability Schedule
-  {f52f27df-f139-45f9-9176-b9105adf42c3}, !- Availability Manager List Name
-  AutoSize,                               !- Design Supply Air Flow Rate {m3/s}
-  ,                                       !- Branch List Name
-  ,                                       !- Connector List Name
-  {7fbe5b43-885a-496a-8032-a92d19ae1cb8}, !- Supply Side Inlet Node Name
-  {ef718114-e6d0-4eec-b78b-9b6b639a4bbd}, !- Demand Side Outlet Node Name
-  {dc986aa5-acfe-46df-8cba-9aec36f38b40}, !- Demand Side Inlet Node A
-  {84693341-09e4-488c-9a71-53569da66899}, !- Supply Side Outlet Node A
-  ,                                       !- Demand Side Inlet Node B
-  ,                                       !- Supply Side Outlet Node B
-  ,                                       !- Return Air Bypass Flow Temperature Setpoint Schedule Name
-  {4e49304d-d4e2-46c2-a42a-b64eb261c64c}, !- Demand Mixer Name
-  {7695a9d0-ea93-43fb-a916-4ab53d4d31e7}, !- Demand Splitter A Name
->>>>>>> 78927444
+  {006646f5-09e9-47e4-bd33-e44328ea176e}, !- Demand Mixer Name
+  {4ccd3083-1aaf-4003-978f-c5cd5a825fee}, !- Demand Splitter A Name
   ,                                       !- Demand Splitter B Name
   ;                                       !- Supply Splitter Name
 
 OS:Node,
-<<<<<<< HEAD
-  {9c8c444b-0559-403d-8d66-26998836c8b1}, !- Handle
+  {93da1122-0e19-4b31-a81f-896b2da6d163}, !- Handle
   Node 3,                                 !- Name
-  {c12f9dea-552a-4be9-94bf-262116d2b769}, !- Inlet Port
-  {8341c76c-220d-47ba-b7c9-524b2392909c}; !- Outlet Port
+  {53f93367-c1f8-4d1d-b6b0-76519cd975f2}, !- Inlet Port
+  {e43c545f-06b9-4841-8e36-62506b2a5977}; !- Outlet Port
 
 OS:Node,
-  {d97671cb-fc4b-4be3-abf9-8d25fe094fd9}, !- Handle
+  {63551180-b1ef-43bc-992c-993ff6956b3f}, !- Handle
   Node 4,                                 !- Name
-  {a7248b4f-0678-40ca-94a4-f517b311b80c}, !- Inlet Port
-  {b69a9f20-748b-47f8-bac1-cf670232aac8}; !- Outlet Port
-
-OS:Connection,
-  {c12f9dea-552a-4be9-94bf-262116d2b769}, !- Handle
-  {2472d1dd-6dc2-4e80-80c5-455aac039548}, !- Name
-  {8c523cd8-f49d-4ea7-a59a-6bd860bef5fb}, !- Source Object
+  {73cace83-0a62-4ace-a711-b7a462bd540a}, !- Inlet Port
+  {d942fe8c-6437-4299-9fe8-0e8ce25ce8ca}; !- Outlet Port
+
+OS:Connection,
+  {53f93367-c1f8-4d1d-b6b0-76519cd975f2}, !- Handle
+  {597696bd-055b-44c4-b5ce-c91748867c6c}, !- Name
+  {6fc2e059-7719-4dfd-8c33-e8667d51edac}, !- Source Object
   8,                                      !- Outlet Port
-  {9c8c444b-0559-403d-8d66-26998836c8b1}, !- Target Object
+  {93da1122-0e19-4b31-a81f-896b2da6d163}, !- Target Object
   2;                                      !- Inlet Port
 
 OS:Connection,
-  {b69a9f20-748b-47f8-bac1-cf670232aac8}, !- Handle
-  {504140ec-c1ca-456b-afd5-66f138a0f3a2}, !- Name
-  {d97671cb-fc4b-4be3-abf9-8d25fe094fd9}, !- Source Object
+  {d942fe8c-6437-4299-9fe8-0e8ce25ce8ca}, !- Handle
+  {35ffb910-c450-40c6-87cf-513ada6d2d28}, !- Name
+  {63551180-b1ef-43bc-992c-993ff6956b3f}, !- Source Object
   3,                                      !- Outlet Port
-  {8c523cd8-f49d-4ea7-a59a-6bd860bef5fb}, !- Target Object
+  {6fc2e059-7719-4dfd-8c33-e8667d51edac}, !- Target Object
   11;                                     !- Inlet Port
 
 OS:Node,
-  {07328896-9ced-4340-b9e2-1e3ffa5de117}, !- Handle
+  {99c89862-6a3d-4840-9660-e7ba94731e27}, !- Handle
   Node 5,                                 !- Name
-  {a8fa318f-48f2-4d4f-8c78-9986edd0f5c8}, !- Inlet Port
-  {cb04bed9-0fec-4ba4-ba55-709a7b065ace}; !- Outlet Port
+  {19e3ba43-760f-47a1-bc3c-520ee73a3e5a}, !- Inlet Port
+  {04124539-2e61-4fe4-9777-95f6e38065ff}; !- Outlet Port
 
 OS:Node,
-  {f974a963-bd1f-434b-b757-7fd6a984a326}, !- Handle
+  {02abe7a3-29d8-4b54-927a-1545e7e7e28a}, !- Handle
   Node 6,                                 !- Name
-  {72684aff-27db-4e69-8a61-b93dbdba1070}, !- Inlet Port
-  {162ea4c5-cc17-40f9-ab78-9f6e21fb4847}; !- Outlet Port
+  {f230e0fb-5259-4093-8140-85a245eea1eb}, !- Inlet Port
+  {497b820b-d2a8-499d-b08f-1eb80098ba2e}; !- Outlet Port
 
 OS:Node,
-  {d8dd61f0-7213-49b6-b994-c1c3aabf3737}, !- Handle
+  {7f2e3672-80b5-48e2-b051-e7d8e83d0be9}, !- Handle
   Node 7,                                 !- Name
-  {fbdda060-caa8-4ab4-830b-9ea0c836c9f7}, !- Inlet Port
-  {bac7fff2-5d1a-4185-9ffd-588ce6b2243d}; !- Outlet Port
-
-OS:Connection,
-  {a8fa318f-48f2-4d4f-8c78-9986edd0f5c8}, !- Handle
-  {cb77d143-ae47-462f-a767-5aef7200af58}, !- Name
-  {8c523cd8-f49d-4ea7-a59a-6bd860bef5fb}, !- Source Object
+  {f02aefc8-d053-4dc3-9a89-34b8f5e78198}, !- Inlet Port
+  {8ad2b343-ed0d-4106-a676-925d9cff7af3}; !- Outlet Port
+
+OS:Connection,
+  {19e3ba43-760f-47a1-bc3c-520ee73a3e5a}, !- Handle
+  {a448ba4b-4669-499e-b2f6-ad86a8ca1210}, !- Name
+  {6fc2e059-7719-4dfd-8c33-e8667d51edac}, !- Source Object
   10,                                     !- Outlet Port
-  {07328896-9ced-4340-b9e2-1e3ffa5de117}, !- Target Object
+  {99c89862-6a3d-4840-9660-e7ba94731e27}, !- Target Object
   2;                                      !- Inlet Port
 
 OS:Connection,
-  {162ea4c5-cc17-40f9-ab78-9f6e21fb4847}, !- Handle
-  {1dbbe541-b3ed-445c-a7d1-0f1abdf1ab75}, !- Name
-  {f974a963-bd1f-434b-b757-7fd6a984a326}, !- Source Object
+  {497b820b-d2a8-499d-b08f-1eb80098ba2e}, !- Handle
+  {c7a89148-2a72-4677-90e7-58bf4de6f165}, !- Name
+  {02abe7a3-29d8-4b54-927a-1545e7e7e28a}, !- Source Object
   3,                                      !- Outlet Port
-  {8c523cd8-f49d-4ea7-a59a-6bd860bef5fb}, !- Target Object
+  {6fc2e059-7719-4dfd-8c33-e8667d51edac}, !- Target Object
   9;                                      !- Inlet Port
 
 OS:AirLoopHVAC:ZoneSplitter,
-  {e001d4d8-dbac-48b8-a558-3826610f0513}, !- Handle
+  {4ccd3083-1aaf-4003-978f-c5cd5a825fee}, !- Handle
   res fur gas zone splitter,              !- Name
-  {cb04bed9-0fec-4ba4-ba55-709a7b065ace}, !- Inlet Node Name
-  {361588d3-3e26-4632-8099-dcdf0b8c43df}; !- Outlet Node Name 1
+  {04124539-2e61-4fe4-9777-95f6e38065ff}, !- Inlet Node Name
+  {67522d80-bf30-43f8-bb3d-4520cc41e3e9}; !- Outlet Node Name 1
 
 OS:AirLoopHVAC:ZoneMixer,
-  {d9a03769-82b7-4eec-9b30-0bd1cd2d2f5a}, !- Handle
+  {006646f5-09e9-47e4-bd33-e44328ea176e}, !- Handle
   res fur gas zone mixer,                 !- Name
-  {72684aff-27db-4e69-8a61-b93dbdba1070}, !- Outlet Node Name
-  {98a9e239-2806-4c55-961e-4db835df8652}; !- Inlet Node Name 1
-
-OS:Connection,
-  {cb04bed9-0fec-4ba4-ba55-709a7b065ace}, !- Handle
-  {85d26bb1-9c1d-47a3-ad6d-90d52f92bdfc}, !- Name
-  {07328896-9ced-4340-b9e2-1e3ffa5de117}, !- Source Object
+  {f230e0fb-5259-4093-8140-85a245eea1eb}, !- Outlet Node Name
+  {98b5563d-c868-45b3-b846-6a32628c9b76}; !- Inlet Node Name 1
+
+OS:Connection,
+  {04124539-2e61-4fe4-9777-95f6e38065ff}, !- Handle
+  {d3b9f8d8-3e2b-49c6-938e-5d1e828d7cd5}, !- Name
+  {99c89862-6a3d-4840-9660-e7ba94731e27}, !- Source Object
   3,                                      !- Outlet Port
-  {e001d4d8-dbac-48b8-a558-3826610f0513}, !- Target Object
+  {4ccd3083-1aaf-4003-978f-c5cd5a825fee}, !- Target Object
   2;                                      !- Inlet Port
 
 OS:Connection,
-  {72684aff-27db-4e69-8a61-b93dbdba1070}, !- Handle
-  {a88fefc7-1d1f-4bf4-a87a-d5fec830b6eb}, !- Name
-  {d9a03769-82b7-4eec-9b30-0bd1cd2d2f5a}, !- Source Object
+  {f230e0fb-5259-4093-8140-85a245eea1eb}, !- Handle
+  {0ccd0e99-60c7-4c86-9916-0ee88a7f9572}, !- Name
+  {006646f5-09e9-47e4-bd33-e44328ea176e}, !- Source Object
   2,                                      !- Outlet Port
-  {f974a963-bd1f-434b-b757-7fd6a984a326}, !- Target Object
+  {02abe7a3-29d8-4b54-927a-1545e7e7e28a}, !- Target Object
   2;                                      !- Inlet Port
 
 OS:Sizing:System,
-  {e56ba86d-8059-49e4-b2d1-9e236e073475}, !- Handle
-  {8c523cd8-f49d-4ea7-a59a-6bd860bef5fb}, !- AirLoop Name
-=======
-  {c631279b-4a5a-40ab-899b-ae544434620d}, !- Handle
-  Node 3,                                 !- Name
-  {7fbe5b43-885a-496a-8032-a92d19ae1cb8}, !- Inlet Port
-  {4094727c-5bb4-4677-a4e4-ffcc67b0b550}; !- Outlet Port
-
-OS:Node,
-  {b51dfe67-6b94-4cea-9030-12b61b0c0345}, !- Handle
-  Node 4,                                 !- Name
-  {ce0d63e9-2026-437c-9a07-432acd29f08e}, !- Inlet Port
-  {84693341-09e4-488c-9a71-53569da66899}; !- Outlet Port
-
-OS:Connection,
-  {7fbe5b43-885a-496a-8032-a92d19ae1cb8}, !- Handle
-  {8ebe0130-a0a9-4ca6-a0ae-d36be678b440}, !- Name
-  {3dfebe46-a115-4cd7-8b27-45577be8c9ee}, !- Source Object
-  8,                                      !- Outlet Port
-  {c631279b-4a5a-40ab-899b-ae544434620d}, !- Target Object
-  2;                                      !- Inlet Port
-
-OS:Connection,
-  {84693341-09e4-488c-9a71-53569da66899}, !- Handle
-  {6b57cb45-70a4-448a-9834-6c3af6013f96}, !- Name
-  {b51dfe67-6b94-4cea-9030-12b61b0c0345}, !- Source Object
-  3,                                      !- Outlet Port
-  {3dfebe46-a115-4cd7-8b27-45577be8c9ee}, !- Target Object
-  11;                                     !- Inlet Port
-
-OS:Node,
-  {812d1e62-37c6-434f-adc4-842a26fd576d}, !- Handle
-  Node 5,                                 !- Name
-  {dc986aa5-acfe-46df-8cba-9aec36f38b40}, !- Inlet Port
-  {15953423-e739-4b94-aa4b-4fd8038b1ed6}; !- Outlet Port
-
-OS:Node,
-  {ef020bca-5658-4bfa-84f7-826fb4e2cd8d}, !- Handle
-  Node 6,                                 !- Name
-  {0f60ccfb-1ae9-46d4-8317-d677fc92a73b}, !- Inlet Port
-  {ef718114-e6d0-4eec-b78b-9b6b639a4bbd}; !- Outlet Port
-
-OS:Node,
-  {22d82b83-9683-4c10-b70e-d413b53bab2d}, !- Handle
-  Node 7,                                 !- Name
-  {4b9ec5a6-aab5-44e5-8516-d7461b886462}, !- Inlet Port
-  {28cd01fe-5b55-42fe-94cb-ace53ffa42db}; !- Outlet Port
-
-OS:Connection,
-  {dc986aa5-acfe-46df-8cba-9aec36f38b40}, !- Handle
-  {3c32b17c-d421-473f-9326-d3982497219d}, !- Name
-  {3dfebe46-a115-4cd7-8b27-45577be8c9ee}, !- Source Object
-  10,                                     !- Outlet Port
-  {812d1e62-37c6-434f-adc4-842a26fd576d}, !- Target Object
-  2;                                      !- Inlet Port
-
-OS:Connection,
-  {ef718114-e6d0-4eec-b78b-9b6b639a4bbd}, !- Handle
-  {c9ad9b14-1aac-4b77-91a4-f2984d93ed6e}, !- Name
-  {ef020bca-5658-4bfa-84f7-826fb4e2cd8d}, !- Source Object
-  3,                                      !- Outlet Port
-  {3dfebe46-a115-4cd7-8b27-45577be8c9ee}, !- Target Object
-  9;                                      !- Inlet Port
-
-OS:AirLoopHVAC:ZoneSplitter,
-  {7695a9d0-ea93-43fb-a916-4ab53d4d31e7}, !- Handle
-  res fur gas zone splitter,              !- Name
-  {15953423-e739-4b94-aa4b-4fd8038b1ed6}, !- Inlet Node Name
-  {4115443b-2513-48b6-b247-f119a3b5a8f0}; !- Outlet Node Name 1
-
-OS:AirLoopHVAC:ZoneMixer,
-  {4e49304d-d4e2-46c2-a42a-b64eb261c64c}, !- Handle
-  res fur gas zone mixer,                 !- Name
-  {0f60ccfb-1ae9-46d4-8317-d677fc92a73b}, !- Outlet Node Name
-  {62f988c3-bb26-4a8f-b340-6474ba5cfee5}; !- Inlet Node Name 1
-
-OS:Connection,
-  {15953423-e739-4b94-aa4b-4fd8038b1ed6}, !- Handle
-  {1460bb6e-14f8-4b1b-b456-e4971c123708}, !- Name
-  {812d1e62-37c6-434f-adc4-842a26fd576d}, !- Source Object
-  3,                                      !- Outlet Port
-  {7695a9d0-ea93-43fb-a916-4ab53d4d31e7}, !- Target Object
-  2;                                      !- Inlet Port
-
-OS:Connection,
-  {0f60ccfb-1ae9-46d4-8317-d677fc92a73b}, !- Handle
-  {3dc721cd-782d-4633-8c44-0910b7e6975f}, !- Name
-  {4e49304d-d4e2-46c2-a42a-b64eb261c64c}, !- Source Object
-  2,                                      !- Outlet Port
-  {ef020bca-5658-4bfa-84f7-826fb4e2cd8d}, !- Target Object
-  2;                                      !- Inlet Port
-
-OS:Sizing:System,
-  {3ddf71f5-0829-4f91-965b-7461cbe64ce0}, !- Handle
-  {3dfebe46-a115-4cd7-8b27-45577be8c9ee}, !- AirLoop Name
->>>>>>> 78927444
+  {5d1ca7be-4d04-4c4c-bd73-66e6b951b6e0}, !- Handle
+  {6fc2e059-7719-4dfd-8c33-e8667d51edac}, !- AirLoop Name
   Sensible,                               !- Type of Load to Size On
   Autosize,                               !- Design Outdoor Air Flow Rate {m3/s}
   0.3,                                    !- Central Heating Maximum System Air Flow Ratio
@@ -1637,189 +1097,96 @@
   OnOff;                                  !- Central Cooling Capacity Control Method
 
 OS:AvailabilityManagerAssignmentList,
-<<<<<<< HEAD
-  {e9ac2592-fe2b-4558-8d92-abde2ca19c5c}, !- Handle
+  {712e1bf9-a906-4f6b-aa18-b23994f78126}, !- Handle
   Air Loop HVAC 1 AvailabilityManagerAssignmentList; !- Name
 
 OS:Connection,
-  {8341c76c-220d-47ba-b7c9-524b2392909c}, !- Handle
-  {0a731cb1-25c0-43d6-94c9-90e3d9df0c53}, !- Name
-  {9c8c444b-0559-403d-8d66-26998836c8b1}, !- Source Object
+  {e43c545f-06b9-4841-8e36-62506b2a5977}, !- Handle
+  {a15cea59-9a01-41b0-a896-dd734e3c4b1f}, !- Name
+  {93da1122-0e19-4b31-a81f-896b2da6d163}, !- Source Object
   3,                                      !- Outlet Port
-  {8d895e77-bf79-4137-9e59-4af17ad29cce}, !- Target Object
+  {cba4a5f5-9c30-49a6-8ae8-05cc49321406}, !- Target Object
   6;                                      !- Inlet Port
 
 OS:Connection,
-  {a7248b4f-0678-40ca-94a4-f517b311b80c}, !- Handle
-  {a52a9d16-5ad8-4573-b8b0-a6299d15ddc8}, !- Name
-  {8d895e77-bf79-4137-9e59-4af17ad29cce}, !- Source Object
+  {73cace83-0a62-4ace-a711-b7a462bd540a}, !- Handle
+  {e3125549-70e5-48d5-af65-dc087f479976}, !- Name
+  {cba4a5f5-9c30-49a6-8ae8-05cc49321406}, !- Source Object
   7,                                      !- Outlet Port
-  {d97671cb-fc4b-4be3-abf9-8d25fe094fd9}, !- Target Object
+  {63551180-b1ef-43bc-992c-993ff6956b3f}, !- Target Object
   2;                                      !- Inlet Port
 
 OS:AirTerminal:SingleDuct:ConstantVolume:NoReheat,
-  {329f68e7-8084-490e-9e43-343b0c084d3b}, !- Handle
+  {5249cdae-182f-4aeb-a705-61950b5dd39c}, !- Handle
   res fur gas living zone direct air,     !- Name
-  {753b4593-c93f-4384-984d-89404182e67e}, !- Availability Schedule Name
-  {8d914b80-bff8-4235-a5b0-65a74385f487}, !- Air Inlet Node Name
-  {fbdda060-caa8-4ab4-830b-9ea0c836c9f7}, !- Air Outlet Node Name
+  {f39e2dd9-68a6-4c24-954d-f83b4ae6408a}, !- Availability Schedule Name
+  {413e24dd-aded-45c0-8687-8e20e08cd324}, !- Air Inlet Node Name
+  {f02aefc8-d053-4dc3-9a89-34b8f5e78198}, !- Air Outlet Node Name
   AutoSize;                               !- Maximum Air Flow Rate {m3/s}
 
 OS:Node,
-  {6f0d82ce-570a-4e30-9243-6fd7b48c24d9}, !- Handle
+  {d74d9083-f218-495d-ab5c-b1a7e59c9dcc}, !- Handle
   Node 8,                                 !- Name
-  {469ad5c3-03cb-48e1-8072-8caebe712769}, !- Inlet Port
-  {98a9e239-2806-4c55-961e-4db835df8652}; !- Outlet Port
-
-OS:Connection,
-  {bac7fff2-5d1a-4185-9ffd-588ce6b2243d}, !- Handle
-  {0317fc66-e647-414a-acf2-fd89d618ec19}, !- Name
-  {d8dd61f0-7213-49b6-b994-c1c3aabf3737}, !- Source Object
+  {fd14dea0-3503-4243-ae4b-2d9de537c41c}, !- Inlet Port
+  {98b5563d-c868-45b3-b846-6a32628c9b76}; !- Outlet Port
+
+OS:Connection,
+  {8ad2b343-ed0d-4106-a676-925d9cff7af3}, !- Handle
+  {2d35222c-80b1-43ce-ba51-141449364637}, !- Name
+  {7f2e3672-80b5-48e2-b051-e7d8e83d0be9}, !- Source Object
   3,                                      !- Outlet Port
-  {721d488a-a8e1-4e9d-a41c-21e6225e3349}, !- Target Object
+  {6607e0e5-59bc-4199-bfc5-f38ab4c952c3}, !- Target Object
   3;                                      !- Inlet Port
 
 OS:Connection,
-  {469ad5c3-03cb-48e1-8072-8caebe712769}, !- Handle
-  {b762c004-b5fb-4456-bf6a-b5e65413b16d}, !- Name
-  {d9455c41-4101-4b4e-a554-fb7ba2843bc1}, !- Source Object
+  {fd14dea0-3503-4243-ae4b-2d9de537c41c}, !- Handle
+  {66116c99-7ed6-4f36-8d9a-c3895d709066}, !- Name
+  {f2d25389-7479-4bee-ae1c-4f1cbb787d38}, !- Source Object
   3,                                      !- Outlet Port
-  {6f0d82ce-570a-4e30-9243-6fd7b48c24d9}, !- Target Object
+  {d74d9083-f218-495d-ab5c-b1a7e59c9dcc}, !- Target Object
   2;                                      !- Inlet Port
 
 OS:Connection,
-  {98a9e239-2806-4c55-961e-4db835df8652}, !- Handle
-  {8fc38bd0-6a2e-40f6-8715-1b4510786a96}, !- Name
-  {6f0d82ce-570a-4e30-9243-6fd7b48c24d9}, !- Source Object
+  {98b5563d-c868-45b3-b846-6a32628c9b76}, !- Handle
+  {c8550ee1-1f22-4b50-b43f-a090b406ce79}, !- Name
+  {d74d9083-f218-495d-ab5c-b1a7e59c9dcc}, !- Source Object
   3,                                      !- Outlet Port
-  {d9a03769-82b7-4eec-9b30-0bd1cd2d2f5a}, !- Target Object
+  {006646f5-09e9-47e4-bd33-e44328ea176e}, !- Target Object
   3;                                      !- Inlet Port
 
 OS:Node,
-  {52e21f1b-2f9f-4dbb-88de-771608ad3fa9}, !- Handle
+  {e4e29808-3862-4b12-8c5f-bfdd8102d84e}, !- Handle
   Node 9,                                 !- Name
-  {361588d3-3e26-4632-8099-dcdf0b8c43df}, !- Inlet Port
-  {8d914b80-bff8-4235-a5b0-65a74385f487}; !- Outlet Port
-
-OS:Connection,
-  {361588d3-3e26-4632-8099-dcdf0b8c43df}, !- Handle
-  {bdd0e0ee-a3a8-42e9-a7fc-1a62af2dcb24}, !- Name
-  {e001d4d8-dbac-48b8-a558-3826610f0513}, !- Source Object
+  {67522d80-bf30-43f8-bb3d-4520cc41e3e9}, !- Inlet Port
+  {413e24dd-aded-45c0-8687-8e20e08cd324}; !- Outlet Port
+
+OS:Connection,
+  {67522d80-bf30-43f8-bb3d-4520cc41e3e9}, !- Handle
+  {a682c64d-e350-47a2-a18a-d5f3cc47da60}, !- Name
+  {4ccd3083-1aaf-4003-978f-c5cd5a825fee}, !- Source Object
   3,                                      !- Outlet Port
-  {52e21f1b-2f9f-4dbb-88de-771608ad3fa9}, !- Target Object
+  {e4e29808-3862-4b12-8c5f-bfdd8102d84e}, !- Target Object
   2;                                      !- Inlet Port
 
 OS:Connection,
-  {8d914b80-bff8-4235-a5b0-65a74385f487}, !- Handle
-  {0de3a40d-ed7d-4e10-92b5-bc1e8d576360}, !- Name
-  {52e21f1b-2f9f-4dbb-88de-771608ad3fa9}, !- Source Object
+  {413e24dd-aded-45c0-8687-8e20e08cd324}, !- Handle
+  {79eb3108-afa1-40c0-9935-c60df641c021}, !- Name
+  {e4e29808-3862-4b12-8c5f-bfdd8102d84e}, !- Source Object
   3,                                      !- Outlet Port
-  {329f68e7-8084-490e-9e43-343b0c084d3b}, !- Target Object
+  {5249cdae-182f-4aeb-a705-61950b5dd39c}, !- Target Object
   3;                                      !- Inlet Port
 
 OS:Connection,
-  {fbdda060-caa8-4ab4-830b-9ea0c836c9f7}, !- Handle
-  {5eec1509-fb79-4f1f-8a9f-302ba2f57920}, !- Name
-  {329f68e7-8084-490e-9e43-343b0c084d3b}, !- Source Object
+  {f02aefc8-d053-4dc3-9a89-34b8f5e78198}, !- Handle
+  {2877a5ca-1798-4292-92e6-dc7cdfdc630b}, !- Name
+  {5249cdae-182f-4aeb-a705-61950b5dd39c}, !- Source Object
   4,                                      !- Outlet Port
-  {d8dd61f0-7213-49b6-b994-c1c3aabf3737}, !- Target Object
+  {7f2e3672-80b5-48e2-b051-e7d8e83d0be9}, !- Target Object
   2;                                      !- Inlet Port
 
 OS:AdditionalProperties,
-  {d415be5e-d7e3-4f04-8fab-86436b975785}, !- Handle
-  {8d895e77-bf79-4137-9e59-4af17ad29cce}, !- Object Name
-=======
-  {f52f27df-f139-45f9-9176-b9105adf42c3}, !- Handle
-  Air Loop HVAC 1 AvailabilityManagerAssignmentList; !- Name
-
-OS:Connection,
-  {4094727c-5bb4-4677-a4e4-ffcc67b0b550}, !- Handle
-  {2179769f-3843-40de-a08c-97ffd8c29c04}, !- Name
-  {c631279b-4a5a-40ab-899b-ae544434620d}, !- Source Object
-  3,                                      !- Outlet Port
-  {93786db4-9bdd-463c-81bc-7a721ff3327d}, !- Target Object
-  6;                                      !- Inlet Port
-
-OS:Connection,
-  {ce0d63e9-2026-437c-9a07-432acd29f08e}, !- Handle
-  {a2f5246a-c62b-4192-ae76-468098e5fc1b}, !- Name
-  {93786db4-9bdd-463c-81bc-7a721ff3327d}, !- Source Object
-  7,                                      !- Outlet Port
-  {b51dfe67-6b94-4cea-9030-12b61b0c0345}, !- Target Object
-  2;                                      !- Inlet Port
-
-OS:AirTerminal:SingleDuct:ConstantVolume:NoReheat,
-  {6aa02a70-2fd9-4a20-b2b2-aa59f2a0b973}, !- Handle
-  res fur gas living zone direct air,     !- Name
-  {c1541cd6-84c2-4a96-bd00-b3aaa4856219}, !- Availability Schedule Name
-  {4f402fb9-0dd9-48a6-9549-404551e0f3b3}, !- Air Inlet Node Name
-  {4b9ec5a6-aab5-44e5-8516-d7461b886462}, !- Air Outlet Node Name
-  AutoSize;                               !- Maximum Air Flow Rate {m3/s}
-
-OS:Node,
-  {48bd8c92-f509-414f-9d10-7521625620ab}, !- Handle
-  Node 8,                                 !- Name
-  {b571bedd-aa54-4c7a-9c3e-72bd623b3c82}, !- Inlet Port
-  {62f988c3-bb26-4a8f-b340-6474ba5cfee5}; !- Outlet Port
-
-OS:Connection,
-  {28cd01fe-5b55-42fe-94cb-ace53ffa42db}, !- Handle
-  {157289c6-aa65-4b16-84a3-6f1f71a4023b}, !- Name
-  {22d82b83-9683-4c10-b70e-d413b53bab2d}, !- Source Object
-  3,                                      !- Outlet Port
-  {bb2742a5-d16a-4e85-b02e-ad89d5b74126}, !- Target Object
-  3;                                      !- Inlet Port
-
-OS:Connection,
-  {b571bedd-aa54-4c7a-9c3e-72bd623b3c82}, !- Handle
-  {86e549e9-2a67-4f36-846c-c34ecfaef02d}, !- Name
-  {b31cc84b-8ddd-4bf8-965b-ce3500380222}, !- Source Object
-  3,                                      !- Outlet Port
-  {48bd8c92-f509-414f-9d10-7521625620ab}, !- Target Object
-  2;                                      !- Inlet Port
-
-OS:Connection,
-  {62f988c3-bb26-4a8f-b340-6474ba5cfee5}, !- Handle
-  {b35ddd0b-90a4-4358-82a5-242e09dd9d48}, !- Name
-  {48bd8c92-f509-414f-9d10-7521625620ab}, !- Source Object
-  3,                                      !- Outlet Port
-  {4e49304d-d4e2-46c2-a42a-b64eb261c64c}, !- Target Object
-  3;                                      !- Inlet Port
-
-OS:Node,
-  {7c8cdd59-70e1-4ff6-b8dd-f1f0a624ba93}, !- Handle
-  Node 9,                                 !- Name
-  {4115443b-2513-48b6-b247-f119a3b5a8f0}, !- Inlet Port
-  {4f402fb9-0dd9-48a6-9549-404551e0f3b3}; !- Outlet Port
-
-OS:Connection,
-  {4115443b-2513-48b6-b247-f119a3b5a8f0}, !- Handle
-  {199315dc-da80-4c5e-ba54-371057355434}, !- Name
-  {7695a9d0-ea93-43fb-a916-4ab53d4d31e7}, !- Source Object
-  3,                                      !- Outlet Port
-  {7c8cdd59-70e1-4ff6-b8dd-f1f0a624ba93}, !- Target Object
-  2;                                      !- Inlet Port
-
-OS:Connection,
-  {4f402fb9-0dd9-48a6-9549-404551e0f3b3}, !- Handle
-  {6f61ec94-6ba6-4093-b4a5-a42703a6e743}, !- Name
-  {7c8cdd59-70e1-4ff6-b8dd-f1f0a624ba93}, !- Source Object
-  3,                                      !- Outlet Port
-  {6aa02a70-2fd9-4a20-b2b2-aa59f2a0b973}, !- Target Object
-  3;                                      !- Inlet Port
-
-OS:Connection,
-  {4b9ec5a6-aab5-44e5-8516-d7461b886462}, !- Handle
-  {270a9756-460a-4d10-8a6e-c401868e4b03}, !- Name
-  {6aa02a70-2fd9-4a20-b2b2-aa59f2a0b973}, !- Source Object
-  4,                                      !- Outlet Port
-  {22d82b83-9683-4c10-b70e-d413b53bab2d}, !- Target Object
-  2;                                      !- Inlet Port
-
-OS:AdditionalProperties,
-  {819657fd-c0d0-4e39-a7b9-f995ce86d8ed}, !- Handle
-  {93786db4-9bdd-463c-81bc-7a721ff3327d}, !- Object Name
->>>>>>> 78927444
+  {77e92a6f-4346-4c80-ba7f-c237a3bff402}, !- Handle
+  {cba4a5f5-9c30-49a6-8ae8-05cc49321406}, !- Object Name
   SizingInfoHVACFracHeatLoadServed,       !- Feature Name 1
   Double,                                 !- Feature Data Type 1
   1;                                      !- Feature Value 1
